// RUN: %clang_cc1 -fsycl-is-device -internal-isystem %S/Inputs -ast-dump -sycl-std=2020 %s | FileCheck %s

// This test checks that compiler generates correct kernel arguments for
// arrays, Accessor arrays, and structs containing Accessors.

#include "sycl.hpp"

sycl::queue myQueue;

using namespace sycl;

template <typename T>
struct S {
  T a[3];
};

int main() {

  using Accessor =
      sycl::accessor<int, 1, sycl::access::mode::read_write, sycl::access::target::global_buffer>;

  Accessor ReadWriteAccessor[2];
  int Array[2];
  int *ArrayOfPointers[2];
  int *ArrayOfPointers_2D[2][3];

  struct StructWithAccessors {
    Accessor member_acc[2];
  } StructAccArrayObj;

  S<int> s;

<<<<<<< HEAD
  struct StructWithArrayOfPointers {
    int x;
    int y;
    int *ArrayOfPtrs[2];
  };

  struct DecomposedStruct {
    int a;
    StructWithArrayOfPointers SWPtrsMem[2];
    int *Array_2D_Ptrs[2][1];
    int c;
  };

=======
>>>>>>> bfff8914
  // Not decomposed.
  struct NonDecomposedStruct {
    int a;
    int Array_2D[2][1];
    int c;
  };

<<<<<<< HEAD
  struct StructWithSimplePointer {
    int *Ptr;
    int a;
  };

  struct StructWithNestedPointer {
    StructWithSimplePointer SWPointer[2];
  };

  DecomposedStruct DecompStructArray[2];
  NonDecomposedStruct NonDecompStructArray[2];
  StructWithSimplePointer StructWithSimplePointerArray[2];
  StructWithNestedPointer StructWithNestedPointerArray[2];
=======
  struct StructWithPointers {
    int *Ptr;
    int *ArrayOfPtrs[2];
  };

  NonDecomposedStruct NonDecompStructArray[2];
  StructWithPointers StructWithPointersArray[2];
>>>>>>> bfff8914

  int array_2D[2][3];

  myQueue.submit([&](sycl::handler &h) {
    h.single_task<class Kernel_Accessor>(
        [=] {
          ReadWriteAccessor[1].use();
        });
  });

  myQueue.submit([&](sycl::handler &h) {
    h.single_task<class Kernel_Array>(
        [=] {
          int local = Array[1];
        });
  });

  myQueue.submit([&](sycl::handler &h) {
    h.single_task<class Kernel_Array_Ptrs>(
        [=] {
          int local = *ArrayOfPointers[1];
        });
  });

  myQueue.submit([&](sycl::handler &h) {
    h.single_task<class Kernel_StructAccArray>(
        [=] {
          StructAccArrayObj.member_acc[2].use();
        });
  });

  myQueue.submit([&](sycl::handler &h) {
    h.single_task<class Kernel_TemplatedStructArray>(
        [=] {
          int local = s.a[2];
        });
  });

  myQueue.submit([&](sycl::handler &h) {
    h.single_task<class Kernel_Array_2D>(
        [=] {
          int local = array_2D[1][1];
        });
  });

  myQueue.submit([&](sycl::handler &h) {
    h.single_task<class Kernel_NonDecomposedStruct>(
        [=] {
          NonDecomposedStruct local = NonDecompStructArray[0];
        });
  });

  myQueue.submit([&](sycl::handler &h) {
<<<<<<< HEAD
    h.single_task<class Kernel_StructWithSimplePointer>(
        [=] {
           StructWithSimplePointer local = StructWithSimplePointerArray[0];
=======
    h.single_task<class Kernel_StructWithPointers>(
        [=] {
           StructWithPointers local = StructWithPointersArray[0];
>>>>>>> bfff8914
        });
  });

  myQueue.submit([&](sycl::handler &h) {
<<<<<<< HEAD
    h.single_task<class Kernel_StructWithNestedPointer>(
        [=] {
           StructWithNestedPointer local = StructWithNestedPointerArray[0];
        });
  });
=======
    h.single_task<class Kernel_Array_Ptrs_2D>(
        [=] {
          int local1 = *ArrayOfPointers_2D[0][0];
          int local2 = *ArrayOfPointers[0];
        });
  });

>>>>>>> bfff8914
}

// Check Kernel_Accessor parameters
// CHECK: FunctionDecl {{.*}}Kernel_Accessor{{.*}} 'void (__global int *, sycl::range<1>, sycl::range<1>, sycl::id<1>, __global int *, sycl::range<1>, sycl::range<1>, sycl::id<1>)'
// CHECK-NEXT: ParmVarDecl {{.*}} used _arg_ReadWriteAccessor '__global int *'
// CHECK-NEXT: SYCLAccessorPtrAttr
// CHECK-NEXT: ParmVarDecl {{.*}} used _arg_ReadWriteAccessor 'sycl::range<1>'
// CHECK-NEXT: ParmVarDecl {{.*}} used _arg_ReadWriteAccessor 'sycl::range<1>'
// CHECK-NEXT: ParmVarDecl {{.*}} used _arg_ReadWriteAccessor 'sycl::id<1>'
// CHECK-NEXT: ParmVarDecl {{.*}} used _arg_ReadWriteAccessor '__global int *'
// CHECK-NEXT: SYCLAccessorPtrAttr
// CHECK-NEXT: ParmVarDecl {{.*}} used _arg_ReadWriteAccessor 'sycl::range<1>'
// CHECK-NEXT: ParmVarDecl {{.*}} used _arg_ReadWriteAccessor 'sycl::range<1>'
// CHECK-NEXT: ParmVarDecl {{.*}} used _arg_ReadWriteAccessor 'sycl::id<1>'
// CHECK: CXXMemberCallExpr {{.*}} 'void'
// CHECK-NEXT: MemberExpr {{.*}}__init
// CHECK: CXXMemberCallExpr {{.*}} 'void'
// CHECK-NEXT: MemberExpr {{.*}}__init

// Check Kernel_Array parameters
// CHECK: FunctionDecl {{.*}}Kernel_Array{{.*}} 'void (__wrapper_class)'
// CHECK-NEXT: ParmVarDecl {{.*}} used _arg_Array '__wrapper_class'
// Check Kernel_Array inits
// CHECK-NEXT: CompoundStmt
// CHECK-NEXT: DeclStmt
// CHECK-NEXT: VarDecl {{.*}} cinit
// CHECK-NEXT: InitListExpr
// CHECK-NEXT: ArrayInitLoopExpr {{.*}} 'int[2]'
// CHECK-NEXT: OpaqueValueExpr {{.*}} 'int[2]' lvalue
// CHECK-NEXT: MemberExpr {{.*}} 'int[2]' lvalue .
// CHECK-NEXT: DeclRefExpr {{.*}} '__wrapper_class' lvalue ParmVar {{.*}} '_arg_Array' '__wrapper_class'
// CHECK-NEXT: ImplicitCastExpr {{.*}} 'int' <LValueToRValue>
// CHECK-NEXT: ArraySubscriptExpr {{.*}} 'int' lvalue
// CHECK-NEXT: ImplicitCastExpr {{.*}} 'int *' <ArrayToPointerDecay>
// CHECK-NEXT: OpaqueValueExpr {{.*}} 'int[2]' lvalue
// CHECK-NEXT: MemberExpr {{.*}} 'int[2]' lvalue .
// CHECK-NEXT: DeclRefExpr {{.*}} '__wrapper_class' lvalue ParmVar {{.*}} '_arg_Array' '__wrapper_class'

// Check Kernel_Array_Ptrs parameters
// CHECK: FunctionDecl {{.*}}Kernel_Array_Ptrs{{.*}} 'void (__wrapper_class)'
// CHECK-NEXT: ParmVarDecl {{.*}} used _arg_ArrayOfPointers '__wrapper_class'
// Check Kernel_Array_Ptrs inits
// CHECK-NEXT: CompoundStmt
// CHECK-NEXT: DeclStmt
// CHECK-NEXT: VarDecl {{.*}} cinit
// CHECK-NEXT: InitListExpr
// CHECK-NEXT: InitListExpr {{.*}} 'int *[2]'
// Initializer for ArrayOfPointers[0]
// CHECK-NEXT: ImplicitCastExpr {{.*}} 'int *' <LValueToRValue>
// CHECK-NEXT: UnaryOperator {{.*}} 'int *' lvalue prefix '*' cannot overflow
// CHECK-NEXT: CXXReinterpretCastExpr {{.*}} 'int **' reinterpret_cast<int **> <BitCast>
// CHECK-NEXT: UnaryOperator {{.*}} '__global int **' prefix '&' cannot overflow
// CHECK-NEXT: ArraySubscriptExpr {{.*}} '__global int *' lvalue
// CHECK-NEXT: ImplicitCastExpr {{.*}} '__global int **' <ArrayToPointerDecay>
// CHECK-NEXT: MemberExpr {{.*}} '__global int *[2]' lvalue .
// CHECK-NEXT: DeclRefExpr {{.*}} '__wrapper_class' lvalue ParmVar {{.*}} '_arg_ArrayOfPointers'
// CHECK-NEXT: IntegerLiteral {{.*}} 0
// Initializer for ArrayOfPointers[1]
// CHECK-NEXT: ImplicitCastExpr {{.*}} 'int *' <LValueToRValue>
// CHECK-NEXT: UnaryOperator {{.*}} 'int *' lvalue prefix '*' cannot overflow
// CHECK-NEXT: CXXReinterpretCastExpr {{.*}} 'int **' reinterpret_cast<int **> <BitCast>
// CHECK-NEXT: UnaryOperator {{.*}} '__global int **' prefix '&' cannot overflow
// CHECK-NEXT: ArraySubscriptExpr {{.*}} '__global int *' lvalue
// CHECK-NEXT: ImplicitCastExpr {{.*}} '__global int **' <ArrayToPointerDecay>
// CHECK-NEXT: MemberExpr {{.*}} '__global int *[2]' lvalue .
// CHECK-NEXT: DeclRefExpr {{.*}} '__wrapper_class' lvalue ParmVar {{.*}} '_arg_ArrayOfPointers'
// CHECK-NEXT: IntegerLiteral {{.*}} 1

// Check Kernel_StructAccArray parameters
// CHECK: FunctionDecl {{.*}}Kernel_StructAccArray{{.*}} 'void (__global int *, sycl::range<1>, sycl::range<1>, sycl::id<1>, __global int *, sycl::range<1>, sycl::range<1>, sycl::id<1>)'
// CHECK-NEXT: ParmVarDecl {{.*}} used _arg_member_acc '__global int *'
// CHECK-NEXT: SYCLAccessorPtrAttr
// CHECK-NEXT: ParmVarDecl {{.*}} used _arg_member_acc 'sycl::range<1>'
// CHECK-NEXT: ParmVarDecl {{.*}} used _arg_member_acc 'sycl::range<1>'
// CHECK-NEXT: ParmVarDecl {{.*}} used _arg_member_acc 'sycl::id<1>'
// CHECK-NEXT: ParmVarDecl {{.*}} used _arg_member_acc '__global int *'
// CHECK-NEXT: SYCLAccessorPtrAttr
// CHECK-NEXT: ParmVarDecl {{.*}} used _arg_member_acc 'sycl::range<1>'
// CHECK-NEXT: ParmVarDecl {{.*}} used _arg_member_acc 'sycl::range<1>'
// CHECK-NEXT: ParmVarDecl {{.*}} used _arg_member_acc 'sycl::id<1>'
// CHECK-NEXT: CompoundStmt
// CHECK-NEXT: DeclStmt
// CHECK-NEXT: VarDecl {{.*}} used __SYCLKernel '(lambda at {{.*}}array-kernel-param.cpp{{.*}})' cinit
// CHECK-NEXT: InitListExpr {{.*}} '(lambda at {{.*}}array-kernel-param.cpp{{.*}})'
// CHECK-NEXT: InitListExpr {{.*}} 'StructWithAccessors'
// CHECK-NEXT: InitListExpr {{.*}} 'Accessor[2]'
// CHECK-NEXT: CXXConstructExpr {{.*}} 'Accessor'
// CHECK-NEXT: CXXConstructExpr {{.*}} 'Accessor'

// Check __init functions are called
// CHECK: CXXMemberCallExpr {{.*}} 'void'
// CHECK-NEXT: MemberExpr {{.*}}__init
// CHECK: CXXMemberCallExpr {{.*}} 'void'
// CHECK-NEXT: MemberExpr {{.*}}__init

<<<<<<< HEAD
// Check Kernel_DecomposedStruct parameters
// CHECK: FunctionDecl {{.*}}Kernel_DecomposedStruct{{.*}} 'void (int, int, int, __wrapper_class, __wrapper_class, int, int, __wrapper_class, __wrapper_class, __wrapper_class, __wrapper_class, int, int, int, int, __wrapper_class, __wrapper_class, int, int, __wrapper_class, __wrapper_class, __wrapper_class, __wrapper_class, int)'
// CHECK-NEXT: ParmVarDecl {{.*}} used _arg_a 'int'
// CHECK-NEXT: ParmVarDecl {{.*}} used _arg_x 'int'
// CHECK-NEXT: ParmVarDecl {{.*}} used _arg_y 'int'
// CHECK-NEXT: ParmVarDecl {{.*}} used _arg_ArrayOfPtrs '__wrapper_class'
// CHECK-NEXT: ParmVarDecl {{.*}} used _arg_ArrayOfPtrs '__wrapper_class'
// CHECK-NEXT: ParmVarDecl {{.*}} used _arg_x 'int'
// CHECK-NEXT: ParmVarDecl {{.*}} used _arg_y 'int'
// CHECK-NEXT: ParmVarDecl {{.*}} used _arg_ArrayOfPtrs '__wrapper_class'
// CHECK-NEXT: ParmVarDecl {{.*}} used _arg_ArrayOfPtrs '__wrapper_class'
// CHECK-NEXT: ParmVarDecl {{.*}} used _arg_Array_2D_Ptrs '__wrapper_class'
// CHECK-NEXT: ParmVarDecl {{.*}} used _arg_Array_2D_Ptrs '__wrapper_class'
// CHECK-NEXT: ParmVarDecl {{.*}} used _arg_c 'int'
// CHECK-NEXT: ParmVarDecl {{.*}} used _arg_a 'int'
// CHECK-NEXT: ParmVarDecl {{.*}} used _arg_x 'int'
// CHECK-NEXT: ParmVarDecl {{.*}} used _arg_y 'int'
// CHECK-NEXT: ParmVarDecl {{.*}} used _arg_ArrayOfPtrs '__wrapper_class'
// CHECK-NEXT: ParmVarDecl {{.*}} used _arg_ArrayOfPtrs '__wrapper_class'
// CHECK-NEXT: ParmVarDecl {{.*}} used _arg_x 'int'
// CHECK-NEXT: ParmVarDecl {{.*}} used _arg_y 'int'
// CHECK-NEXT: ParmVarDecl {{.*}} used _arg_ArrayOfPtrs '__wrapper_class'
// CHECK-NEXT: ParmVarDecl {{.*}} used _arg_ArrayOfPtrs '__wrapper_class'
// CHECK-NEXT: ParmVarDecl {{.*}} used _arg_Array_2D_Ptrs '__wrapper_class'
// CHECK-NEXT: ParmVarDecl {{.*}} used _arg_Array_2D_Ptrs '__wrapper_class'
// CHECK-NEXT: ParmVarDecl {{.*}} used _arg_c 'int'
// CHECK-NEXT: CompoundStmt
// CHECK-NEXT: DeclStmt
// CHECK-NEXT: VarDecl {{.*}} used __SYCLKernel '(lambda at {{.*}}array-kernel-param.cpp{{.*}})' cinit
// CHECK-NEXT: InitListExpr {{.*}} '(lambda at {{.*}}array-kernel-param.cpp{{.*}})'

// Initializer for struct array i.e. DecomposedStruct DecompStructArray[2]
// CHECK-NEXT: InitListExpr {{.*}} 'DecomposedStruct[2]'

// Initializer for first element of DecompStructArray
// CHECK-NEXT: InitListExpr {{.*}} 'DecomposedStruct'
// CHECK-NEXT: ImplicitCastExpr {{.*}} 'int' <LValueToRValue>
// CHECK-NEXT: DeclRefExpr {{.*}} 'int' lvalue ParmVar {{.*}} '_arg_a' 'int'

// Initializer for struct array inside DecomposedStruct i.e. StructWithArrayOfPointers SWPtrsMem[2]
// CHECK-NEXT: InitListExpr {{.*}} 'StructWithArrayOfPointers[2]'
// Initializer for first element of inner struct array
// CHECK-NEXT: InitListExpr {{.*}} 'StructWithArrayOfPointers'
// CHECK-NEXT: ImplicitCastExpr {{.*}} 'int' <LValueToRValue>
// CHECK-NEXT: DeclRefExpr {{.*}} 'int' lvalue ParmVar {{.*}} '_arg_x' 'int'
// CHECK-NEXT: ImplicitCastExpr {{.*}} 'int' <LValueToRValue>
// CHECK-NEXT: DeclRefExpr {{.*}} 'int' lvalue ParmVar {{.*}} '_arg_y' 'int'
// CHECK-NEXT: InitListExpr {{.*}} 'int *[2]'
// CHECK-NEXT: ImplicitCastExpr
// CHECK-NEXT: ImplicitCastExpr {{.*}} '__global int *' <LValueToRValue>
// CHECK-NEXT: MemberExpr {{.*}} '__global int *' lvalue .
// CHECK-NEXT: DeclRefExpr {{.*}} '__wrapper_class' lvalue ParmVar {{.*}} '_arg_ArrayOfPtrs' '__wrapper_class'
// CHECK-NEXT: ImplicitCastExpr
// CHECK-NEXT: ImplicitCastExpr {{.*}} '__global int *' <LValueToRValue>
// CHECK-NEXT: MemberExpr {{.*}} '__global int *' lvalue .
// CHECK-NEXT: DeclRefExpr {{.*}} '__wrapper_class' lvalue ParmVar {{.*}} '_arg_ArrayOfPtrs' '__wrapper_class'
// Initializer for second element of inner struct array
// CHECK-NEXT: InitListExpr {{.*}} 'StructWithArrayOfPointers'
// CHECK-NEXT: ImplicitCastExpr
// CHECK-NEXT: DeclRefExpr {{.*}} 'int' lvalue ParmVar {{.*}} '_arg_x' 'int'
// CHECK-NEXT: ImplicitCastExpr
// CHECK-NEXT: DeclRefExpr {{.*}} 'int' lvalue ParmVar {{.*}} '_arg_y' 'int'
// CHECK-NEXT: InitListExpr {{.*}} 'int *[2]'
// CHECK-NEXT: ImplicitCastExpr
// CHECK-NEXT: ImplicitCastExpr {{.*}} '__global int *' <LValueToRValue>
// CHECK-NEXT: MemberExpr {{.*}} '__global int *' lvalue .
// CHECK-NEXT: DeclRefExpr {{.*}} '__wrapper_class' lvalue ParmVar {{.*}} '_arg_ArrayOfPtrs' '__wrapper_class'
// CHECK-NEXT: ImplicitCastExpr
// CHECK-NEXT: ImplicitCastExpr {{.*}} '__global int *' <LValueToRValue>
// CHECK-NEXT: MemberExpr {{.*}} '__global int *' lvalue .
// CHECK-NEXT: DeclRefExpr {{.*}} '__wrapper_class' lvalue ParmVar {{.*}} '_arg_ArrayOfPtrs' '__wrapper_class'
// CHECK-NEXT: InitListExpr {{.*}} 'int *[2][1]'
// CHECK-NEXT: InitListExpr {{.*}} 'int *[1]'
// CHECK-NEXT: ImplicitCastExpr
// CHECK-NEXT: ImplicitCastExpr {{.*}} '__global int *'
// CHECK-NEXT: MemberExpr {{.*}} '__global int *' lvalue .
// CHECK-NEXT: DeclRefExpr {{.*}} '__wrapper_class' lvalue ParmVar {{.*}} '_arg_Array_2D_Ptrs' '__wrapper_class'
// CHECK-NEXT: InitListExpr {{.*}} 'int *[1]'
// CHECK-NEXT: ImplicitCastExpr
// CHECK-NEXT: ImplicitCastExpr {{.*}} '__global int *'
// CHECK-NEXT: MemberExpr {{.*}} '__global int *' lvalue .
// CHECK-NEXT: DeclRefExpr {{.*}} '__wrapper_class' lvalue ParmVar {{.*}} '_arg_Array_2D_Ptrs' '__wrapper_class'
// CHECK-NEXT: ImplicitCastExpr
// CHECK-NEXT: DeclRefExpr{{.*}} 'int' lvalue ParmVar {{.*}} '_arg_c' 'int'

// Initializer for second element of DecompStructArray
// CHECK-NEXT: InitListExpr {{.*}} 'DecomposedStruct'
// CHECK-NEXT: ImplicitCastExpr {{.*}} 'int' <LValueToRValue>
// CHECK-NEXT: DeclRefExpr {{.*}} 'int' lvalue ParmVar {{.*}} '_arg_a' 'int'

// Initializer for struct array inside DecomposedStruct i.e. StructWithArrayOfPointers SWPtrsMem[2]
// CHECK-NEXT: InitListExpr {{.*}} 'StructWithArrayOfPointers[2]'
// Initializer for first element of inner struct array
// CHECK-NEXT: InitListExpr {{.*}} 'StructWithArrayOfPointers'
// CHECK-NEXT: ImplicitCastExpr {{.*}} 'int' <LValueToRValue>
// CHECK-NEXT: DeclRefExpr {{.*}} 'int' lvalue ParmVar {{.*}} '_arg_x' 'int'
// CHECK-NEXT: ImplicitCastExpr {{.*}} 'int' <LValueToRValue>
// CHECK-NEXT: DeclRefExpr {{.*}} 'int' lvalue ParmVar {{.*}} '_arg_y' 'int'
// CHECK-NEXT: InitListExpr {{.*}} 'int *[2]'
// CHECK-NEXT: ImplicitCastExpr
// CHECK-NEXT: ImplicitCastExpr {{.*}} '__global int *' <LValueToRValue>
// CHECK-NEXT: MemberExpr {{.*}} '__global int *' lvalue .
// CHECK-NEXT: DeclRefExpr {{.*}} '__wrapper_class' lvalue ParmVar {{.*}} '_arg_ArrayOfPtrs' '__wrapper_class'
// CHECK-NEXT: ImplicitCastExpr
// CHECK-NEXT: ImplicitCastExpr {{.*}} '__global int *' <LValueToRValue>
// CHECK-NEXT: MemberExpr {{.*}} '__global int *' lvalue .
// CHECK-NEXT: DeclRefExpr {{.*}} '__wrapper_class' lvalue ParmVar {{.*}} '_arg_ArrayOfPtrs' '__wrapper_class'
// Initializer for second element of inner struct array
// CHECK-NEXT: InitListExpr {{.*}} 'StructWithArrayOfPointers'
// CHECK-NEXT: ImplicitCastExpr
// CHECK-NEXT: DeclRefExpr {{.*}} 'int' lvalue ParmVar {{.*}} '_arg_x' 'int'
// CHECK-NEXT: ImplicitCastExpr
// CHECK-NEXT: DeclRefExpr {{.*}} 'int' lvalue ParmVar {{.*}} '_arg_y' 'int'
// CHECK-NEXT: InitListExpr {{.*}} 'int *[2]'
// CHECK-NEXT: ImplicitCastExpr
// CHECK-NEXT: ImplicitCastExpr {{.*}} '__global int *' <LValueToRValue>
// CHECK-NEXT: MemberExpr {{.*}} '__global int *' lvalue .
// CHECK-NEXT: DeclRefExpr {{.*}} '__wrapper_class' lvalue ParmVar {{.*}} '_arg_ArrayOfPtrs' '__wrapper_class'
// CHECK-NEXT: ImplicitCastExpr
// CHECK-NEXT: ImplicitCastExpr {{.*}} '__global int *' <LValueToRValue>
// CHECK-NEXT: MemberExpr {{.*}} '__global int *' lvalue .
// CHECK-NEXT: DeclRefExpr {{.*}} '__wrapper_class' lvalue ParmVar {{.*}} '_arg_ArrayOfPtrs' '__wrapper_class'
// CHECK-NEXT: InitListExpr {{.*}} 'int *[2][1]'
// CHECK-NEXT: InitListExpr {{.*}} 'int *[1]'
// CHECK-NEXT: ImplicitCastExpr
// CHECK-NEXT: ImplicitCastExpr {{.*}} '__global int *'
// CHECK-NEXT: MemberExpr {{.*}} '__global int *' lvalue .
// CHECK-NEXT: DeclRefExpr {{.*}} '__wrapper_class' lvalue ParmVar {{.*}} '_arg_Array_2D_Ptrs' '__wrapper_class'
// CHECK-NEXT: InitListExpr {{.*}} 'int *[1]'
// CHECK-NEXT: ImplicitCastExpr
// CHECK-NEXT: ImplicitCastExpr {{.*}} '__global int *'
// CHECK-NEXT: MemberExpr {{.*}} '__global int *' lvalue .
// CHECK-NEXT: DeclRefExpr {{.*}} '__wrapper_class' lvalue ParmVar {{.*}} '_arg_Array_2D_Ptrs' '__wrapper_class'

=======
>>>>>>> bfff8914
// Check Kernel_TemplatedStructArray parameters
// CHECK: FunctionDecl {{.*}}Kernel_TemplatedStructArray{{.*}} 'void (S<int>)'
// CHECK-NEXT: ParmVarDecl {{.*}} used _arg_s 'S<int>':'S<int>'
// CHECK-NEXT: CompoundStmt
// CHECK-NEXT: DeclStmt
// CHECK-NEXT: VarDecl {{.*}} used __SYCLKernel '(lambda at {{.*}}array-kernel-param.cpp{{.*}})' cinit
// CHECK-NEXT: InitListExpr {{.*}} '(lambda at {{.*}}array-kernel-param.cpp{{.*}})'
// CHECK-NEXT: CXXConstructExpr {{.*}} 'S<int>':'S<int>' 'void (const S<int> &) noexcept'
// CHECK-NEXT: ImplicitCastExpr
// CHECK-NEXT: DeclRefExpr {{.*}} 'S<int>':'S<int>' lvalue ParmVar {{.*}} '_arg_s' 'S<int>':'S<int>'

// Check Kernel_Array_2D parameters
// CHECK: FunctionDecl {{.*}}Kernel_Array_2D{{.*}} 'void (__wrapper_class)'
// CHECK-NEXT: ParmVarDecl {{.*}} used _arg_array_2D '__wrapper_class'
// Check Kernel_Array_2D inits
// CHECK-NEXT: CompoundStmt
// CHECK-NEXT: DeclStmt
// CHECK-NEXT: VarDecl {{.*}} cinit
// CHECK-NEXT: InitListExpr
// CHECK-NEXT: ArrayInitLoopExpr {{.*}} 'int[2][3]'
// CHECK-NEXT: OpaqueValueExpr {{.*}} 'int[2][3]' lvalue
// CHECK-NEXT: MemberExpr {{.*}} 'int[2][3]' lvalue .
// CHECK-NEXT: DeclRefExpr {{.*}} '__wrapper_class' lvalue ParmVar {{.*}} '_arg_array_2D' '__wrapper_class'
// CHECK-NEXT: ArrayInitLoopExpr {{.*}} 'int[3]'
// CHECK-NEXT: OpaqueValueExpr {{.*}} 'int[3]' lvalue
// CHECK-NEXT: ArraySubscriptExpr {{.*}} 'int[3]' lvalue
// CHECK-NEXT: ImplicitCastExpr {{.*}} 'int (*)[3]' <ArrayToPointerDecay>
// CHECK-NEXT: OpaqueValueExpr {{.*}} 'int[2][3]' lvalue
// CHECK-NEXT: MemberExpr {{.*}} 'int[2][3]' lvalue .
// CHECK-NEXT: DeclRefExpr {{.*}} '__wrapper_class' lvalue ParmVar {{.*}} '_arg_array_2D' '__wrapper_class'
// CHECK-NEXT: ArrayInitIndexExpr {{.*}} 'unsigned
// CHECK-NEXT: ImplicitCastExpr {{.*}} 'int' <LValueToRValue>
// CHECK-NEXT: ArraySubscriptExpr {{.*}} 'int' lvalue
// CHECK-NEXT: ImplicitCastExpr {{.*}} 'int *' <ArrayToPointerDecay>
// CHECK-NEXT: OpaqueValueExpr {{.*}} 'int[3]' lvalue
// CHECK-NEXT: ArraySubscriptExpr {{.*}} 'int[3]' lvalue
// CHECK-NEXT: ImplicitCastExpr {{.*}} 'int (*)[3]' <ArrayToPointerDecay>
// CHECK-NEXT: OpaqueValueExpr {{.*}} 'int[2][3]' lvalue
// CHECK-NEXT: MemberExpr {{.*}} 'int[2][3]' lvalue .
// CHECK-NEXT: DeclRefExpr {{.*}} '__wrapper_class' lvalue ParmVar {{.*}} '_arg_array_2D' '__wrapper_class'
// CHECK-NEXT: ArrayInitIndexExpr {{.*}} 'unsigned
// CHECK-NEXT: ArrayInitIndexExpr {{.*}} 'unsigned

// Check Kernel_NonDecomposedStruct parameters.
// CHECK: FunctionDecl {{.*}}Kernel_NonDecomposedStruct{{.*}} 'void (__wrapper_class)'
// CHECK-NEXT: ParmVarDecl {{.*}} used _arg_NonDecompStructArray '__wrapper_class'
// Check Kernel_NonDecomposedStruct inits
// CHECK-NEXT: CompoundStmt
// CHECK-NEXT: DeclStmt
// CHECK-NEXT: VarDecl {{.*}} cinit
// CHECK-NEXT: InitListExpr
// CHECK-NEXT: ArrayInitLoopExpr {{.*}} 'NonDecomposedStruct[2]'
// CHECK-NEXT: OpaqueValueExpr {{.*}} 'NonDecomposedStruct[2]' lvalue
// CHECK-NEXT: MemberExpr {{.*}} 'NonDecomposedStruct[2]' lvalue .
// CHECK-NEXT: DeclRefExpr {{.*}} '__wrapper_class' lvalue ParmVar {{.*}} '_arg_NonDecompStructArray' '__wrapper_class'
// CHECK-NEXT: CXXConstructExpr {{.*}}'NonDecomposedStruct' 'void (const NonDecomposedStruct &) noexcept'
// CHECK-NEXT: ImplicitCastExpr {{.*}} 'const NonDecomposedStruct' lvalue <NoOp>
// CHECK-NEXT: ArraySubscriptExpr {{.*}}'NonDecomposedStruct' lvalue
// CHECK-NEXT: ImplicitCastExpr {{.*}} 'NonDecomposedStruct *' <ArrayToPointerDecay>
// CHECK-NEXT: OpaqueValueExpr {{.*}} 'NonDecomposedStruct[2]' lvalue
// CHECK-NEXT: MemberExpr {{.*}} 'NonDecomposedStruct[2]' lvalue .
// CHECK-NEXT: DeclRefExpr {{.*}} '__wrapper_class' lvalue ParmVar {{.*}} '_arg_NonDecompStructArray' '__wrapper_class'
// CHECK-NEXT: ArrayInitIndexExpr {{.*}} 'unsigned

<<<<<<< HEAD
// Check Kernel_StructWithSimplePointer parameters.
// CHECK: FunctionDecl {{.*}}Kernel_StructWithSimplePointer{{.*}} 'void (__generated_StructWithSimplePointer, __generated_StructWithSimplePointer)'
// CHECK-NEXT: ParmVarDecl {{.*}} used _arg_StructWithSimplePointerArray '__generated_StructWithSimplePointer'
// CHECK-NEXT: ParmVarDecl {{.*}} used _arg_StructWithSimplePointerArray '__generated_StructWithSimplePointer'
// Check Kernel_StructWithSimplePointer inits
=======
// Check Kernel_StructWithPointers parameters.
// CHECK: FunctionDecl {{.*}}Kernel_StructWithPointers{{.*}} 'void (__wrapper_class)'
// CHECK-NEXT: ParmVarDecl {{.*}} used _arg_StructWithPointersArray '__wrapper_class'
// Check Kernel_StructWithPointers inits
>>>>>>> bfff8914
// CHECK-NEXT: CompoundStmt
// CHECK-NEXT: DeclStmt
// CHECK-NEXT: VarDecl {{.*}} cinit
// CHECK-NEXT: InitListExpr
<<<<<<< HEAD
// CHECK-NEXT: InitListExpr {{.*}} 'StructWithSimplePointer[2]'
// CHECK-NEXT: CXXConstructExpr {{.*}} 'StructWithSimplePointer':'StructWithSimplePointer' 'void (const StructWithSimplePointer &) noexcept'
// CHECK-NEXT: ImplicitCastExpr {{.*}} 'const StructWithSimplePointer' lvalue <NoOp>
// CHECK-NEXT: UnaryOperator {{.*}} 'StructWithSimplePointer':'StructWithSimplePointer' lvalue prefix '*' cannot overflow
// CHECK-NEXT: CXXReinterpretCastExpr {{.*}} 'StructWithSimplePointer *' reinterpret_cast<StructWithSimplePointer *> <BitCast>
// CHECK-NEXT: UnaryOperator {{.*}} '__generated_StructWithSimplePointer *' prefix '&' cannot overflow
// CHECK-NEXT: DeclRefExpr {{.*}} '__generated_StructWithSimplePointer' lvalue ParmVar {{.*}} '_arg_StructWithSimplePointerArray' '__generated_StructWithSimplePointer'

// CHECK: CXXConstructExpr {{.*}} 'StructWithSimplePointer':'StructWithSimplePointer' 'void (const StructWithSimplePointer &) noexcept'
// CHECK-NEXT: ImplicitCastExpr {{.*}} 'const StructWithSimplePointer' lvalue <NoOp>
// CHECK-NEXT: UnaryOperator {{.*}} 'StructWithSimplePointer':'StructWithSimplePointer' lvalue prefix '*' cannot overflow
// CHECK-NEXT: CXXReinterpretCastExpr {{.*}} 'StructWithSimplePointer *' reinterpret_cast<StructWithSimplePointer *> <BitCast>
// CHECK-NEXT: UnaryOperator {{.*}} '__generated_StructWithSimplePointer *' prefix '&' cannot overflow
// CHECK-NEXT: DeclRefExpr {{.*}} '__generated_StructWithSimplePointer' lvalue ParmVar {{.*}} '_arg_StructWithSimplePointerArray' '__generated_StructWithSimplePointer'

// Check Kernel_StructWithNestedPointer parameters.
// CHECK: FunctionDecl {{.*}}Kernel_StructWithNestedPointer{{.*}} 'void (__generated_StructWithSimplePointer, __generated_StructWithSimplePointer, __generated_StructWithSimplePointer, __generated_StructWithSimplePointer)'
// CHECK-NEXT: ParmVarDecl {{.*}} used _arg_SWPointer '__generated_StructWithSimplePointer'
// CHECK-NEXT: ParmVarDecl {{.*}} used _arg_SWPointer '__generated_StructWithSimplePointer'
// CHECK-NEXT: ParmVarDecl {{.*}} used _arg_SWPointer '__generated_StructWithSimplePointer'
// CHECK-NEXT: ParmVarDecl {{.*}} used _arg_SWPointer '__generated_StructWithSimplePointer'
// Check Kernel_StructWithNestedPointer inits
=======
// CHECK-NEXT: InitListExpr {{.*}} 'StructWithPointers[2]'
// Initializer for StructWithPointersArray[0]
// CHECK-NEXT: CXXConstructExpr {{.*}} 'StructWithPointers':'StructWithPointers' 'void (const StructWithPointers &) noexcept'
// CHECK-NEXT: ImplicitCastExpr {{.*}} 'const StructWithPointers' lvalue <NoOp>
// CHECK-NEXT: UnaryOperator {{.*}} 'StructWithPointers':'StructWithPointers' lvalue prefix '*' cannot overflow
// CHECK-NEXT: CXXReinterpretCastExpr {{.*}} 'StructWithPointers *' reinterpret_cast<StructWithPointers *> <BitCast>
// CHECK-NEXT: UnaryOperator {{.*}} '__generated_StructWithPointers *' prefix '&' cannot overflow
// CHECK-NEXT: ArraySubscriptExpr {{.*}} '__generated_StructWithPointers' lvalue
// CHECK-NEXT: ImplicitCastExpr {{.*}} '__generated_StructWithPointers *' <ArrayToPointerDecay>
// CHECK-NEXT: MemberExpr {{.*}} '__generated_StructWithPointers[2]' lvalue .
// CHECK-NEXT: DeclRefExpr {{.*}} '__wrapper_class' lvalue ParmVar {{.*}} '_arg_StructWithPointersArray'
// CHECK-NEXT: IntegerLiteral {{.*}} 0
// Initializer for StructWithPointersArray[1]
// CHECK: CXXConstructExpr {{.*}} 'StructWithPointers':'StructWithPointers' 'void (const StructWithPointers &) noexcept'
// CHECK-NEXT: ImplicitCastExpr {{.*}} 'const StructWithPointers' lvalue <NoOp>
// CHECK-NEXT: UnaryOperator {{.*}} 'StructWithPointers':'StructWithPointers' lvalue prefix '*' cannot overflow
// CHECK-NEXT: CXXReinterpretCastExpr {{.*}} 'StructWithPointers *' reinterpret_cast<StructWithPointers *> <BitCast>
// CHECK-NEXT: UnaryOperator {{.*}} '__generated_StructWithPointers *' prefix '&' cannot overflow
// CHECK-NEXT: ArraySubscriptExpr {{.*}} '__generated_StructWithPointers' lvalue
// CHECK-NEXT: ImplicitCastExpr {{.*}} '__generated_StructWithPointers *' <ArrayToPointerDecay>
// CHECK-NEXT: MemberExpr {{.*}} '__generated_StructWithPointers[2]' lvalue .
// CHECK-NEXT: DeclRefExpr {{.*}} '__wrapper_class' lvalue ParmVar {{.*}} '_arg_StructWithPointersArray'
// CHECK-NEXT: IntegerLiteral {{.*}} 1

// Check Kernel_Array_Ptrs_2D parameters
// CHECK: FunctionDecl {{.*}}Kernel_Array_Ptrs_2D{{.*}} 'void (__wrapper_class, __wrapper_class)'
// CHECK-NEXT: ParmVarDecl {{.*}} used _arg_ArrayOfPointers_2D '__wrapper_class'
// CHECK-NEXT: ParmVarDecl {{.*}} used _arg_ArrayOfPointers '__wrapper_class'

// Check Kernel_Array_Ptrs_2D inits
>>>>>>> bfff8914
// CHECK-NEXT: CompoundStmt
// CHECK-NEXT: DeclStmt
// CHECK-NEXT: VarDecl {{.*}} cinit
// CHECK-NEXT: InitListExpr
<<<<<<< HEAD
// CHECK-NEXT: InitListExpr {{.*}} 'StructWithNestedPointer[2]'
// InitListExpr for first array element of StructWithNestedPointerArray
// CHECK-NEXT: InitListExpr {{.*}} 'StructWithNestedPointer'
// CHECK-NEXT: InitListExpr {{.*}} 'StructWithSimplePointer[2]'
// CHECK-NEXT: CXXConstructExpr {{.*}} 'StructWithSimplePointer':'StructWithSimplePointer' 'void (const StructWithSimplePointer &) noexcept'
// CHECK-NEXT: ImplicitCastExpr {{.*}} 'const StructWithSimplePointer' lvalue <NoOp>
// CHECK-NEXT: UnaryOperator {{.*}} 'StructWithSimplePointer':'StructWithSimplePointer' lvalue prefix '*' cannot overflow
// CHECK-NEXT: CXXReinterpretCastExpr {{.*}} 'StructWithSimplePointer *' reinterpret_cast<StructWithSimplePointer *> <BitCast>
// CHECK-NEXT: UnaryOperator {{.*}} '__generated_StructWithSimplePointer *' prefix '&' cannot overflow
// CHECK-NEXT: DeclRefExpr {{.*}} '__generated_StructWithSimplePointer' lvalue ParmVar {{.*}} '_arg_SWPointer' '__generated_StructWithSimplePointer'

// CHECK: CXXConstructExpr {{.*}} 'StructWithSimplePointer':'StructWithSimplePointer' 'void (const StructWithSimplePointer &) noexcept'
// CHECK-NEXT: ImplicitCastExpr {{.*}} 'const StructWithSimplePointer' lvalue <NoOp>
// CHECK-NEXT: UnaryOperator {{.*}} 'StructWithSimplePointer':'StructWithSimplePointer' lvalue prefix '*' cannot overflow
// CHECK-NEXT: CXXReinterpretCastExpr {{.*}} 'StructWithSimplePointer *' reinterpret_cast<StructWithSimplePointer *> <BitCast>
// CHECK-NEXT: UnaryOperator {{.*}} '__generated_StructWithSimplePointer *' prefix '&' cannot overflow
// CHECK-NEXT: DeclRefExpr {{.*}} '__generated_StructWithSimplePointer' lvalue ParmVar {{.*}} '_arg_SWPointer' '__generated_StructWithSimplePointer'

// CHECK-NEXT: InitListExpr {{.*}} 'StructWithNestedPointer'
// CHECK-NEXT: InitListExpr {{.*}} 'StructWithSimplePointer[2]'
// CHECK-NEXT: CXXConstructExpr {{.*}} 'StructWithSimplePointer':'StructWithSimplePointer' 'void (const StructWithSimplePointer &) noexcept'
// CHECK-NEXT: ImplicitCastExpr {{.*}} 'const StructWithSimplePointer' lvalue <NoOp>
// CHECK-NEXT: UnaryOperator {{.*}} 'StructWithSimplePointer':'StructWithSimplePointer' lvalue prefix '*' cannot overflow
// CHECK-NEXT: CXXReinterpretCastExpr {{.*}} 'StructWithSimplePointer *' reinterpret_cast<StructWithSimplePointer *> <BitCast>
// CHECK-NEXT: UnaryOperator {{.*}} '__generated_StructWithSimplePointer *' prefix '&' cannot overflow
// CHECK-NEXT: DeclRefExpr {{.*}} '__generated_StructWithSimplePointer' lvalue ParmVar {{.*}} '_arg_SWPointer' '__generated_StructWithSimplePointer'

// CHECK-NEXT: CXXConstructExpr {{.*}} 'StructWithSimplePointer':'StructWithSimplePointer' 'void (const StructWithSimplePointer &) noexcept'
// CHECK-NEXT: ImplicitCastExpr {{.*}} 'const StructWithSimplePointer' lvalue <NoOp>
// CHECK-NEXT: UnaryOperator {{.*}} 'StructWithSimplePointer':'StructWithSimplePointer' lvalue prefix '*' cannot overflow
// CHECK-NEXT: CXXReinterpretCastExpr {{.*}} 'StructWithSimplePointer *' reinterpret_cast<StructWithSimplePointer *> <BitCast>
// CHECK-NEXT: UnaryOperator {{.*}} '__generated_StructWithSimplePointer *' prefix '&' cannot overflow
// CHECK-NEXT: DeclRefExpr {{.*}} '__generated_StructWithSimplePointer' lvalue ParmVar {{.*}} '_arg_SWPointer' '__generated_StructWithSimplePointer'
=======

// Initializer for ArrayOfPointers_2D
// CHECK-NEXT: InitListExpr {{.*}} 'int *[2][3]'
// CHECK-NEXT: InitListExpr {{.*}} 'int *[3]'
// Initializer for ArrayOfPointers_2D[0][0]
// CHECK-NEXT: ImplicitCastExpr {{.*}} 'int *' <LValueToRValue>
// CHECK-NEXT: UnaryOperator {{.*}} 'int *' lvalue prefix '*' cannot overflow
// CHECK-NEXT: CXXReinterpretCastExpr {{.*}} 'int **' reinterpret_cast<int **> <BitCast>
// CHECK-NEXT: UnaryOperator {{.*}} '__global int **' prefix '&' cannot overflow
// CHECK-NEXT: ArraySubscriptExpr {{.*}} '__global int *' lvalue
// CHECK-NEXT: ImplicitCastExpr {{.*}} '__global int **' <ArrayToPointerDecay>
// CHECK-NEXT: ArraySubscriptExpr {{.*}} '__global int *[3]' lvalue
// CHECK-NEXT: ImplicitCastExpr {{.*}} '__global int *(*)[3]' <ArrayToPointerDecay>
// CHECK-NEXT: MemberExpr {{.*}} '__global int *[2][3]' lvalue .
// CHECK-NEXT: DeclRefExpr {{.*}} '__wrapper_class' lvalue ParmVar {{.*}} '_arg_ArrayOfPointers_2D'
// CHECK-NEXT: IntegerLiteral {{.*}} 0
// CHECK-NEXT: IntegerLiteral {{.*}} 0

// Initializer for ArrayOfPointers_2D[0][1]
// CHECK-NEXT: ImplicitCastExpr {{.*}} 'int *' <LValueToRValue>
// CHECK-NEXT: UnaryOperator {{.*}} 'int *' lvalue prefix '*' cannot overflow
// CHECK-NEXT: CXXReinterpretCastExpr {{.*}} 'int **' reinterpret_cast<int **> <BitCast>
// CHECK-NEXT: UnaryOperator {{.*}} '__global int **' prefix '&' cannot overflow
// CHECK-NEXT: ArraySubscriptExpr {{.*}} '__global int *' lvalue
// CHECK-NEXT: ImplicitCastExpr {{.*}} '__global int **' <ArrayToPointerDecay>
// CHECK-NEXT: ArraySubscriptExpr {{.*}} '__global int *[3]' lvalue
// CHECK-NEXT: ImplicitCastExpr {{.*}} '__global int *(*)[3]' <ArrayToPointerDecay>
// CHECK-NEXT: MemberExpr {{.*}} '__global int *[2][3]' lvalue .
// CHECK-NEXT: DeclRefExpr {{.*}} '__wrapper_class' lvalue ParmVar {{.*}} '_arg_ArrayOfPointers_2D'
// CHECK-NEXT: IntegerLiteral {{.*}} 0
// CHECK-NEXT: IntegerLiteral {{.*}} 1

// Initializer for ArrayOfPointers_2D[0][2]
// CHECK-NEXT: ImplicitCastExpr {{.*}} 'int *' <LValueToRValue>
// CHECK-NEXT: UnaryOperator {{.*}} 'int *' lvalue prefix '*' cannot overflow
// CHECK-NEXT: CXXReinterpretCastExpr {{.*}} 'int **' reinterpret_cast<int **> <BitCast>
// CHECK-NEXT: UnaryOperator {{.*}} '__global int **' prefix '&' cannot overflow
// CHECK-NEXT: ArraySubscriptExpr {{.*}} '__global int *' lvalue
// CHECK-NEXT: ImplicitCastExpr {{.*}} '__global int **' <ArrayToPointerDecay>
// CHECK-NEXT: ArraySubscriptExpr {{.*}} '__global int *[3]' lvalue
// CHECK-NEXT: ImplicitCastExpr {{.*}} '__global int *(*)[3]' <ArrayToPointerDecay>
// CHECK-NEXT: MemberExpr {{.*}} '__global int *[2][3]' lvalue .
// CHECK-NEXT: DeclRefExpr {{.*}} '__wrapper_class' lvalue ParmVar {{.*}} '_arg_ArrayOfPointers_2D'
// CHECK-NEXT: IntegerLiteral {{.*}} 0
// CHECK-NEXT: IntegerLiteral {{.*}} 2

// CHECK-NEXT: InitListExpr {{.*}} 'int *[3]'

// Initializer for ArrayOfPointers_2D[1][0]
// CHECK-NEXT: ImplicitCastExpr {{.*}} 'int *' <LValueToRValue>
// CHECK-NEXT: UnaryOperator {{.*}} 'int *' lvalue prefix '*' cannot overflow
// CHECK-NEXT: CXXReinterpretCastExpr {{.*}} 'int **' reinterpret_cast<int **> <BitCast>
// CHECK-NEXT: UnaryOperator {{.*}} '__global int **' prefix '&' cannot overflow
// CHECK-NEXT: ArraySubscriptExpr {{.*}} '__global int *' lvalue
// CHECK-NEXT: ImplicitCastExpr {{.*}} '__global int **' <ArrayToPointerDecay>
// CHECK-NEXT: ArraySubscriptExpr {{.*}} '__global int *[3]' lvalue
// CHECK-NEXT: ImplicitCastExpr {{.*}} '__global int *(*)[3]' <ArrayToPointerDecay>
// CHECK-NEXT: MemberExpr {{.*}} '__global int *[2][3]' lvalue .
// CHECK-NEXT: DeclRefExpr {{.*}} '__wrapper_class' lvalue ParmVar {{.*}} '_arg_ArrayOfPointers_2D'
// CHECK-NEXT: IntegerLiteral {{.*}} 1
// CHECK-NEXT: IntegerLiteral {{.*}} 0

// Initializer for ArrayOfPointers_2D[1][1]
// CHECK-NEXT: ImplicitCastExpr {{.*}} 'int *' <LValueToRValue>
// CHECK-NEXT: UnaryOperator {{.*}} 'int *' lvalue prefix '*' cannot overflow
// CHECK-NEXT: CXXReinterpretCastExpr {{.*}} 'int **' reinterpret_cast<int **> <BitCast>
// CHECK-NEXT: UnaryOperator {{.*}} '__global int **' prefix '&' cannot overflow
// CHECK-NEXT: ArraySubscriptExpr {{.*}} '__global int *' lvalue
// CHECK-NEXT: ImplicitCastExpr {{.*}} '__global int **' <ArrayToPointerDecay>
// CHECK-NEXT: ArraySubscriptExpr {{.*}} '__global int *[3]' lvalue
// CHECK-NEXT: ImplicitCastExpr {{.*}} '__global int *(*)[3]' <ArrayToPointerDecay>
// CHECK-NEXT: MemberExpr {{.*}} '__global int *[2][3]' lvalue .
// CHECK-NEXT: DeclRefExpr {{.*}} '__wrapper_class' lvalue ParmVar {{.*}} '_arg_ArrayOfPointers_2D'
// CHECK-NEXT: IntegerLiteral {{.*}} 1
// CHECK-NEXT: IntegerLiteral {{.*}} 1

// Initializer for ArrayOfPointers_2D[1][2]
// CHECK-NEXT: ImplicitCastExpr {{.*}} 'int *' <LValueToRValue>
// CHECK-NEXT: UnaryOperator {{.*}} 'int *' lvalue prefix '*' cannot overflow
// CHECK-NEXT: CXXReinterpretCastExpr {{.*}} 'int **' reinterpret_cast<int **> <BitCast>
// CHECK-NEXT: UnaryOperator {{.*}} '__global int **' prefix '&' cannot overflow
// CHECK-NEXT: ArraySubscriptExpr {{.*}} '__global int *' lvalue
// CHECK-NEXT: ImplicitCastExpr {{.*}} '__global int **' <ArrayToPointerDecay>
// CHECK-NEXT: ArraySubscriptExpr {{.*}} '__global int *[3]' lvalue
// CHECK-NEXT: ImplicitCastExpr {{.*}} '__global int *(*)[3]' <ArrayToPointerDecay>
// CHECK-NEXT: MemberExpr {{.*}} '__global int *[2][3]' lvalue .
// CHECK-NEXT: DeclRefExpr {{.*}} '__wrapper_class' lvalue ParmVar {{.*}} '_arg_ArrayOfPointers_2D'
// CHECK-NEXT: IntegerLiteral {{.*}} 1
// CHECK-NEXT: IntegerLiteral {{.*}} 2

// Initializer for ArrayOfPointers
// CHECK-NEXT: InitListExpr {{.*}} 'int *[2]'
// Initializer for ArrayOfPointers[0]
// CHECK-NEXT: ImplicitCastExpr {{.*}} 'int *' <LValueToRValue>
// CHECK-NEXT: UnaryOperator {{.*}} 'int *' lvalue prefix '*' cannot overflow
// CHECK-NEXT: CXXReinterpretCastExpr {{.*}} 'int **' reinterpret_cast<int **> <BitCast>
// CHECK-NEXT: UnaryOperator {{.*}} '__global int **' prefix '&' cannot overflow
// CHECK-NEXT: ArraySubscriptExpr {{.*}} '__global int *' lvalue
// CHECK-NEXT: ImplicitCastExpr {{.*}} '__global int **' <ArrayToPointerDecay>
// CHECK-NEXT: MemberExpr {{.*}} '__global int *[2]' lvalue .
// CHECK-NEXT: DeclRefExpr {{.*}} '__wrapper_class' lvalue ParmVar {{.*}} '_arg_ArrayOfPointers'
// CHECK-NEXT: IntegerLiteral {{.*}} 0

// Initializer for ArrayOfPointers[1]
// CHECK-NEXT: ImplicitCastExpr {{.*}} 'int *' <LValueToRValue>
// CHECK-NEXT: UnaryOperator {{.*}} 'int *' lvalue prefix '*' cannot overflow
// CHECK-NEXT: CXXReinterpretCastExpr {{.*}} 'int **' reinterpret_cast<int **> <BitCast>
// CHECK-NEXT: UnaryOperator {{.*}} '__global int **' prefix '&' cannot overflow
// CHECK-NEXT: ArraySubscriptExpr {{.*}} '__global int *' lvalue
// CHECK-NEXT: ImplicitCastExpr {{.*}} '__global int **' <ArrayToPointerDecay>
// CHECK-NEXT: MemberExpr {{.*}} '__global int *[2]' lvalue .
// CHECK-NEXT: DeclRefExpr {{.*}} '__wrapper_class' lvalue ParmVar {{.*}} '_arg_ArrayOfPointers'
// CHECK-NEXT: IntegerLiteral {{.*}} 1
>>>>>>> bfff8914
<|MERGE_RESOLUTION|>--- conflicted
+++ resolved
@@ -30,22 +30,6 @@
 
   S<int> s;
 
-<<<<<<< HEAD
-  struct StructWithArrayOfPointers {
-    int x;
-    int y;
-    int *ArrayOfPtrs[2];
-  };
-
-  struct DecomposedStruct {
-    int a;
-    StructWithArrayOfPointers SWPtrsMem[2];
-    int *Array_2D_Ptrs[2][1];
-    int c;
-  };
-
-=======
->>>>>>> bfff8914
   // Not decomposed.
   struct NonDecomposedStruct {
     int a;
@@ -53,21 +37,6 @@
     int c;
   };
 
-<<<<<<< HEAD
-  struct StructWithSimplePointer {
-    int *Ptr;
-    int a;
-  };
-
-  struct StructWithNestedPointer {
-    StructWithSimplePointer SWPointer[2];
-  };
-
-  DecomposedStruct DecompStructArray[2];
-  NonDecomposedStruct NonDecompStructArray[2];
-  StructWithSimplePointer StructWithSimplePointerArray[2];
-  StructWithNestedPointer StructWithNestedPointerArray[2];
-=======
   struct StructWithPointers {
     int *Ptr;
     int *ArrayOfPtrs[2];
@@ -75,7 +44,6 @@
 
   NonDecomposedStruct NonDecompStructArray[2];
   StructWithPointers StructWithPointersArray[2];
->>>>>>> bfff8914
 
   int array_2D[2][3];
 
@@ -129,26 +97,13 @@
   });
 
   myQueue.submit([&](sycl::handler &h) {
-<<<<<<< HEAD
-    h.single_task<class Kernel_StructWithSimplePointer>(
-        [=] {
-           StructWithSimplePointer local = StructWithSimplePointerArray[0];
-=======
     h.single_task<class Kernel_StructWithPointers>(
         [=] {
            StructWithPointers local = StructWithPointersArray[0];
->>>>>>> bfff8914
-        });
-  });
-
-  myQueue.submit([&](sycl::handler &h) {
-<<<<<<< HEAD
-    h.single_task<class Kernel_StructWithNestedPointer>(
-        [=] {
-           StructWithNestedPointer local = StructWithNestedPointerArray[0];
-        });
-  });
-=======
+        });
+  });
+
+  myQueue.submit([&](sycl::handler &h) {
     h.single_task<class Kernel_Array_Ptrs_2D>(
         [=] {
           int local1 = *ArrayOfPointers_2D[0][0];
@@ -156,7 +111,6 @@
         });
   });
 
->>>>>>> bfff8914
 }
 
 // Check Kernel_Accessor parameters
@@ -252,143 +206,6 @@
 // CHECK: CXXMemberCallExpr {{.*}} 'void'
 // CHECK-NEXT: MemberExpr {{.*}}__init
 
-<<<<<<< HEAD
-// Check Kernel_DecomposedStruct parameters
-// CHECK: FunctionDecl {{.*}}Kernel_DecomposedStruct{{.*}} 'void (int, int, int, __wrapper_class, __wrapper_class, int, int, __wrapper_class, __wrapper_class, __wrapper_class, __wrapper_class, int, int, int, int, __wrapper_class, __wrapper_class, int, int, __wrapper_class, __wrapper_class, __wrapper_class, __wrapper_class, int)'
-// CHECK-NEXT: ParmVarDecl {{.*}} used _arg_a 'int'
-// CHECK-NEXT: ParmVarDecl {{.*}} used _arg_x 'int'
-// CHECK-NEXT: ParmVarDecl {{.*}} used _arg_y 'int'
-// CHECK-NEXT: ParmVarDecl {{.*}} used _arg_ArrayOfPtrs '__wrapper_class'
-// CHECK-NEXT: ParmVarDecl {{.*}} used _arg_ArrayOfPtrs '__wrapper_class'
-// CHECK-NEXT: ParmVarDecl {{.*}} used _arg_x 'int'
-// CHECK-NEXT: ParmVarDecl {{.*}} used _arg_y 'int'
-// CHECK-NEXT: ParmVarDecl {{.*}} used _arg_ArrayOfPtrs '__wrapper_class'
-// CHECK-NEXT: ParmVarDecl {{.*}} used _arg_ArrayOfPtrs '__wrapper_class'
-// CHECK-NEXT: ParmVarDecl {{.*}} used _arg_Array_2D_Ptrs '__wrapper_class'
-// CHECK-NEXT: ParmVarDecl {{.*}} used _arg_Array_2D_Ptrs '__wrapper_class'
-// CHECK-NEXT: ParmVarDecl {{.*}} used _arg_c 'int'
-// CHECK-NEXT: ParmVarDecl {{.*}} used _arg_a 'int'
-// CHECK-NEXT: ParmVarDecl {{.*}} used _arg_x 'int'
-// CHECK-NEXT: ParmVarDecl {{.*}} used _arg_y 'int'
-// CHECK-NEXT: ParmVarDecl {{.*}} used _arg_ArrayOfPtrs '__wrapper_class'
-// CHECK-NEXT: ParmVarDecl {{.*}} used _arg_ArrayOfPtrs '__wrapper_class'
-// CHECK-NEXT: ParmVarDecl {{.*}} used _arg_x 'int'
-// CHECK-NEXT: ParmVarDecl {{.*}} used _arg_y 'int'
-// CHECK-NEXT: ParmVarDecl {{.*}} used _arg_ArrayOfPtrs '__wrapper_class'
-// CHECK-NEXT: ParmVarDecl {{.*}} used _arg_ArrayOfPtrs '__wrapper_class'
-// CHECK-NEXT: ParmVarDecl {{.*}} used _arg_Array_2D_Ptrs '__wrapper_class'
-// CHECK-NEXT: ParmVarDecl {{.*}} used _arg_Array_2D_Ptrs '__wrapper_class'
-// CHECK-NEXT: ParmVarDecl {{.*}} used _arg_c 'int'
-// CHECK-NEXT: CompoundStmt
-// CHECK-NEXT: DeclStmt
-// CHECK-NEXT: VarDecl {{.*}} used __SYCLKernel '(lambda at {{.*}}array-kernel-param.cpp{{.*}})' cinit
-// CHECK-NEXT: InitListExpr {{.*}} '(lambda at {{.*}}array-kernel-param.cpp{{.*}})'
-
-// Initializer for struct array i.e. DecomposedStruct DecompStructArray[2]
-// CHECK-NEXT: InitListExpr {{.*}} 'DecomposedStruct[2]'
-
-// Initializer for first element of DecompStructArray
-// CHECK-NEXT: InitListExpr {{.*}} 'DecomposedStruct'
-// CHECK-NEXT: ImplicitCastExpr {{.*}} 'int' <LValueToRValue>
-// CHECK-NEXT: DeclRefExpr {{.*}} 'int' lvalue ParmVar {{.*}} '_arg_a' 'int'
-
-// Initializer for struct array inside DecomposedStruct i.e. StructWithArrayOfPointers SWPtrsMem[2]
-// CHECK-NEXT: InitListExpr {{.*}} 'StructWithArrayOfPointers[2]'
-// Initializer for first element of inner struct array
-// CHECK-NEXT: InitListExpr {{.*}} 'StructWithArrayOfPointers'
-// CHECK-NEXT: ImplicitCastExpr {{.*}} 'int' <LValueToRValue>
-// CHECK-NEXT: DeclRefExpr {{.*}} 'int' lvalue ParmVar {{.*}} '_arg_x' 'int'
-// CHECK-NEXT: ImplicitCastExpr {{.*}} 'int' <LValueToRValue>
-// CHECK-NEXT: DeclRefExpr {{.*}} 'int' lvalue ParmVar {{.*}} '_arg_y' 'int'
-// CHECK-NEXT: InitListExpr {{.*}} 'int *[2]'
-// CHECK-NEXT: ImplicitCastExpr
-// CHECK-NEXT: ImplicitCastExpr {{.*}} '__global int *' <LValueToRValue>
-// CHECK-NEXT: MemberExpr {{.*}} '__global int *' lvalue .
-// CHECK-NEXT: DeclRefExpr {{.*}} '__wrapper_class' lvalue ParmVar {{.*}} '_arg_ArrayOfPtrs' '__wrapper_class'
-// CHECK-NEXT: ImplicitCastExpr
-// CHECK-NEXT: ImplicitCastExpr {{.*}} '__global int *' <LValueToRValue>
-// CHECK-NEXT: MemberExpr {{.*}} '__global int *' lvalue .
-// CHECK-NEXT: DeclRefExpr {{.*}} '__wrapper_class' lvalue ParmVar {{.*}} '_arg_ArrayOfPtrs' '__wrapper_class'
-// Initializer for second element of inner struct array
-// CHECK-NEXT: InitListExpr {{.*}} 'StructWithArrayOfPointers'
-// CHECK-NEXT: ImplicitCastExpr
-// CHECK-NEXT: DeclRefExpr {{.*}} 'int' lvalue ParmVar {{.*}} '_arg_x' 'int'
-// CHECK-NEXT: ImplicitCastExpr
-// CHECK-NEXT: DeclRefExpr {{.*}} 'int' lvalue ParmVar {{.*}} '_arg_y' 'int'
-// CHECK-NEXT: InitListExpr {{.*}} 'int *[2]'
-// CHECK-NEXT: ImplicitCastExpr
-// CHECK-NEXT: ImplicitCastExpr {{.*}} '__global int *' <LValueToRValue>
-// CHECK-NEXT: MemberExpr {{.*}} '__global int *' lvalue .
-// CHECK-NEXT: DeclRefExpr {{.*}} '__wrapper_class' lvalue ParmVar {{.*}} '_arg_ArrayOfPtrs' '__wrapper_class'
-// CHECK-NEXT: ImplicitCastExpr
-// CHECK-NEXT: ImplicitCastExpr {{.*}} '__global int *' <LValueToRValue>
-// CHECK-NEXT: MemberExpr {{.*}} '__global int *' lvalue .
-// CHECK-NEXT: DeclRefExpr {{.*}} '__wrapper_class' lvalue ParmVar {{.*}} '_arg_ArrayOfPtrs' '__wrapper_class'
-// CHECK-NEXT: InitListExpr {{.*}} 'int *[2][1]'
-// CHECK-NEXT: InitListExpr {{.*}} 'int *[1]'
-// CHECK-NEXT: ImplicitCastExpr
-// CHECK-NEXT: ImplicitCastExpr {{.*}} '__global int *'
-// CHECK-NEXT: MemberExpr {{.*}} '__global int *' lvalue .
-// CHECK-NEXT: DeclRefExpr {{.*}} '__wrapper_class' lvalue ParmVar {{.*}} '_arg_Array_2D_Ptrs' '__wrapper_class'
-// CHECK-NEXT: InitListExpr {{.*}} 'int *[1]'
-// CHECK-NEXT: ImplicitCastExpr
-// CHECK-NEXT: ImplicitCastExpr {{.*}} '__global int *'
-// CHECK-NEXT: MemberExpr {{.*}} '__global int *' lvalue .
-// CHECK-NEXT: DeclRefExpr {{.*}} '__wrapper_class' lvalue ParmVar {{.*}} '_arg_Array_2D_Ptrs' '__wrapper_class'
-// CHECK-NEXT: ImplicitCastExpr
-// CHECK-NEXT: DeclRefExpr{{.*}} 'int' lvalue ParmVar {{.*}} '_arg_c' 'int'
-
-// Initializer for second element of DecompStructArray
-// CHECK-NEXT: InitListExpr {{.*}} 'DecomposedStruct'
-// CHECK-NEXT: ImplicitCastExpr {{.*}} 'int' <LValueToRValue>
-// CHECK-NEXT: DeclRefExpr {{.*}} 'int' lvalue ParmVar {{.*}} '_arg_a' 'int'
-
-// Initializer for struct array inside DecomposedStruct i.e. StructWithArrayOfPointers SWPtrsMem[2]
-// CHECK-NEXT: InitListExpr {{.*}} 'StructWithArrayOfPointers[2]'
-// Initializer for first element of inner struct array
-// CHECK-NEXT: InitListExpr {{.*}} 'StructWithArrayOfPointers'
-// CHECK-NEXT: ImplicitCastExpr {{.*}} 'int' <LValueToRValue>
-// CHECK-NEXT: DeclRefExpr {{.*}} 'int' lvalue ParmVar {{.*}} '_arg_x' 'int'
-// CHECK-NEXT: ImplicitCastExpr {{.*}} 'int' <LValueToRValue>
-// CHECK-NEXT: DeclRefExpr {{.*}} 'int' lvalue ParmVar {{.*}} '_arg_y' 'int'
-// CHECK-NEXT: InitListExpr {{.*}} 'int *[2]'
-// CHECK-NEXT: ImplicitCastExpr
-// CHECK-NEXT: ImplicitCastExpr {{.*}} '__global int *' <LValueToRValue>
-// CHECK-NEXT: MemberExpr {{.*}} '__global int *' lvalue .
-// CHECK-NEXT: DeclRefExpr {{.*}} '__wrapper_class' lvalue ParmVar {{.*}} '_arg_ArrayOfPtrs' '__wrapper_class'
-// CHECK-NEXT: ImplicitCastExpr
-// CHECK-NEXT: ImplicitCastExpr {{.*}} '__global int *' <LValueToRValue>
-// CHECK-NEXT: MemberExpr {{.*}} '__global int *' lvalue .
-// CHECK-NEXT: DeclRefExpr {{.*}} '__wrapper_class' lvalue ParmVar {{.*}} '_arg_ArrayOfPtrs' '__wrapper_class'
-// Initializer for second element of inner struct array
-// CHECK-NEXT: InitListExpr {{.*}} 'StructWithArrayOfPointers'
-// CHECK-NEXT: ImplicitCastExpr
-// CHECK-NEXT: DeclRefExpr {{.*}} 'int' lvalue ParmVar {{.*}} '_arg_x' 'int'
-// CHECK-NEXT: ImplicitCastExpr
-// CHECK-NEXT: DeclRefExpr {{.*}} 'int' lvalue ParmVar {{.*}} '_arg_y' 'int'
-// CHECK-NEXT: InitListExpr {{.*}} 'int *[2]'
-// CHECK-NEXT: ImplicitCastExpr
-// CHECK-NEXT: ImplicitCastExpr {{.*}} '__global int *' <LValueToRValue>
-// CHECK-NEXT: MemberExpr {{.*}} '__global int *' lvalue .
-// CHECK-NEXT: DeclRefExpr {{.*}} '__wrapper_class' lvalue ParmVar {{.*}} '_arg_ArrayOfPtrs' '__wrapper_class'
-// CHECK-NEXT: ImplicitCastExpr
-// CHECK-NEXT: ImplicitCastExpr {{.*}} '__global int *' <LValueToRValue>
-// CHECK-NEXT: MemberExpr {{.*}} '__global int *' lvalue .
-// CHECK-NEXT: DeclRefExpr {{.*}} '__wrapper_class' lvalue ParmVar {{.*}} '_arg_ArrayOfPtrs' '__wrapper_class'
-// CHECK-NEXT: InitListExpr {{.*}} 'int *[2][1]'
-// CHECK-NEXT: InitListExpr {{.*}} 'int *[1]'
-// CHECK-NEXT: ImplicitCastExpr
-// CHECK-NEXT: ImplicitCastExpr {{.*}} '__global int *'
-// CHECK-NEXT: MemberExpr {{.*}} '__global int *' lvalue .
-// CHECK-NEXT: DeclRefExpr {{.*}} '__wrapper_class' lvalue ParmVar {{.*}} '_arg_Array_2D_Ptrs' '__wrapper_class'
-// CHECK-NEXT: InitListExpr {{.*}} 'int *[1]'
-// CHECK-NEXT: ImplicitCastExpr
-// CHECK-NEXT: ImplicitCastExpr {{.*}} '__global int *'
-// CHECK-NEXT: MemberExpr {{.*}} '__global int *' lvalue .
-// CHECK-NEXT: DeclRefExpr {{.*}} '__wrapper_class' lvalue ParmVar {{.*}} '_arg_Array_2D_Ptrs' '__wrapper_class'
-
-=======
->>>>>>> bfff8914
 // Check Kernel_TemplatedStructArray parameters
 // CHECK: FunctionDecl {{.*}}Kernel_TemplatedStructArray{{.*}} 'void (S<int>)'
 // CHECK-NEXT: ParmVarDecl {{.*}} used _arg_s 'S<int>':'S<int>'
@@ -453,46 +270,14 @@
 // CHECK-NEXT: DeclRefExpr {{.*}} '__wrapper_class' lvalue ParmVar {{.*}} '_arg_NonDecompStructArray' '__wrapper_class'
 // CHECK-NEXT: ArrayInitIndexExpr {{.*}} 'unsigned
 
-<<<<<<< HEAD
-// Check Kernel_StructWithSimplePointer parameters.
-// CHECK: FunctionDecl {{.*}}Kernel_StructWithSimplePointer{{.*}} 'void (__generated_StructWithSimplePointer, __generated_StructWithSimplePointer)'
-// CHECK-NEXT: ParmVarDecl {{.*}} used _arg_StructWithSimplePointerArray '__generated_StructWithSimplePointer'
-// CHECK-NEXT: ParmVarDecl {{.*}} used _arg_StructWithSimplePointerArray '__generated_StructWithSimplePointer'
-// Check Kernel_StructWithSimplePointer inits
-=======
 // Check Kernel_StructWithPointers parameters.
 // CHECK: FunctionDecl {{.*}}Kernel_StructWithPointers{{.*}} 'void (__wrapper_class)'
 // CHECK-NEXT: ParmVarDecl {{.*}} used _arg_StructWithPointersArray '__wrapper_class'
 // Check Kernel_StructWithPointers inits
->>>>>>> bfff8914
-// CHECK-NEXT: CompoundStmt
-// CHECK-NEXT: DeclStmt
-// CHECK-NEXT: VarDecl {{.*}} cinit
-// CHECK-NEXT: InitListExpr
-<<<<<<< HEAD
-// CHECK-NEXT: InitListExpr {{.*}} 'StructWithSimplePointer[2]'
-// CHECK-NEXT: CXXConstructExpr {{.*}} 'StructWithSimplePointer':'StructWithSimplePointer' 'void (const StructWithSimplePointer &) noexcept'
-// CHECK-NEXT: ImplicitCastExpr {{.*}} 'const StructWithSimplePointer' lvalue <NoOp>
-// CHECK-NEXT: UnaryOperator {{.*}} 'StructWithSimplePointer':'StructWithSimplePointer' lvalue prefix '*' cannot overflow
-// CHECK-NEXT: CXXReinterpretCastExpr {{.*}} 'StructWithSimplePointer *' reinterpret_cast<StructWithSimplePointer *> <BitCast>
-// CHECK-NEXT: UnaryOperator {{.*}} '__generated_StructWithSimplePointer *' prefix '&' cannot overflow
-// CHECK-NEXT: DeclRefExpr {{.*}} '__generated_StructWithSimplePointer' lvalue ParmVar {{.*}} '_arg_StructWithSimplePointerArray' '__generated_StructWithSimplePointer'
-
-// CHECK: CXXConstructExpr {{.*}} 'StructWithSimplePointer':'StructWithSimplePointer' 'void (const StructWithSimplePointer &) noexcept'
-// CHECK-NEXT: ImplicitCastExpr {{.*}} 'const StructWithSimplePointer' lvalue <NoOp>
-// CHECK-NEXT: UnaryOperator {{.*}} 'StructWithSimplePointer':'StructWithSimplePointer' lvalue prefix '*' cannot overflow
-// CHECK-NEXT: CXXReinterpretCastExpr {{.*}} 'StructWithSimplePointer *' reinterpret_cast<StructWithSimplePointer *> <BitCast>
-// CHECK-NEXT: UnaryOperator {{.*}} '__generated_StructWithSimplePointer *' prefix '&' cannot overflow
-// CHECK-NEXT: DeclRefExpr {{.*}} '__generated_StructWithSimplePointer' lvalue ParmVar {{.*}} '_arg_StructWithSimplePointerArray' '__generated_StructWithSimplePointer'
-
-// Check Kernel_StructWithNestedPointer parameters.
-// CHECK: FunctionDecl {{.*}}Kernel_StructWithNestedPointer{{.*}} 'void (__generated_StructWithSimplePointer, __generated_StructWithSimplePointer, __generated_StructWithSimplePointer, __generated_StructWithSimplePointer)'
-// CHECK-NEXT: ParmVarDecl {{.*}} used _arg_SWPointer '__generated_StructWithSimplePointer'
-// CHECK-NEXT: ParmVarDecl {{.*}} used _arg_SWPointer '__generated_StructWithSimplePointer'
-// CHECK-NEXT: ParmVarDecl {{.*}} used _arg_SWPointer '__generated_StructWithSimplePointer'
-// CHECK-NEXT: ParmVarDecl {{.*}} used _arg_SWPointer '__generated_StructWithSimplePointer'
-// Check Kernel_StructWithNestedPointer inits
-=======
+// CHECK-NEXT: CompoundStmt
+// CHECK-NEXT: DeclStmt
+// CHECK-NEXT: VarDecl {{.*}} cinit
+// CHECK-NEXT: InitListExpr
 // CHECK-NEXT: InitListExpr {{.*}} 'StructWithPointers[2]'
 // Initializer for StructWithPointersArray[0]
 // CHECK-NEXT: CXXConstructExpr {{.*}} 'StructWithPointers':'StructWithPointers' 'void (const StructWithPointers &) noexcept'
@@ -523,46 +308,10 @@
 // CHECK-NEXT: ParmVarDecl {{.*}} used _arg_ArrayOfPointers '__wrapper_class'
 
 // Check Kernel_Array_Ptrs_2D inits
->>>>>>> bfff8914
-// CHECK-NEXT: CompoundStmt
-// CHECK-NEXT: DeclStmt
-// CHECK-NEXT: VarDecl {{.*}} cinit
-// CHECK-NEXT: InitListExpr
-<<<<<<< HEAD
-// CHECK-NEXT: InitListExpr {{.*}} 'StructWithNestedPointer[2]'
-// InitListExpr for first array element of StructWithNestedPointerArray
-// CHECK-NEXT: InitListExpr {{.*}} 'StructWithNestedPointer'
-// CHECK-NEXT: InitListExpr {{.*}} 'StructWithSimplePointer[2]'
-// CHECK-NEXT: CXXConstructExpr {{.*}} 'StructWithSimplePointer':'StructWithSimplePointer' 'void (const StructWithSimplePointer &) noexcept'
-// CHECK-NEXT: ImplicitCastExpr {{.*}} 'const StructWithSimplePointer' lvalue <NoOp>
-// CHECK-NEXT: UnaryOperator {{.*}} 'StructWithSimplePointer':'StructWithSimplePointer' lvalue prefix '*' cannot overflow
-// CHECK-NEXT: CXXReinterpretCastExpr {{.*}} 'StructWithSimplePointer *' reinterpret_cast<StructWithSimplePointer *> <BitCast>
-// CHECK-NEXT: UnaryOperator {{.*}} '__generated_StructWithSimplePointer *' prefix '&' cannot overflow
-// CHECK-NEXT: DeclRefExpr {{.*}} '__generated_StructWithSimplePointer' lvalue ParmVar {{.*}} '_arg_SWPointer' '__generated_StructWithSimplePointer'
-
-// CHECK: CXXConstructExpr {{.*}} 'StructWithSimplePointer':'StructWithSimplePointer' 'void (const StructWithSimplePointer &) noexcept'
-// CHECK-NEXT: ImplicitCastExpr {{.*}} 'const StructWithSimplePointer' lvalue <NoOp>
-// CHECK-NEXT: UnaryOperator {{.*}} 'StructWithSimplePointer':'StructWithSimplePointer' lvalue prefix '*' cannot overflow
-// CHECK-NEXT: CXXReinterpretCastExpr {{.*}} 'StructWithSimplePointer *' reinterpret_cast<StructWithSimplePointer *> <BitCast>
-// CHECK-NEXT: UnaryOperator {{.*}} '__generated_StructWithSimplePointer *' prefix '&' cannot overflow
-// CHECK-NEXT: DeclRefExpr {{.*}} '__generated_StructWithSimplePointer' lvalue ParmVar {{.*}} '_arg_SWPointer' '__generated_StructWithSimplePointer'
-
-// CHECK-NEXT: InitListExpr {{.*}} 'StructWithNestedPointer'
-// CHECK-NEXT: InitListExpr {{.*}} 'StructWithSimplePointer[2]'
-// CHECK-NEXT: CXXConstructExpr {{.*}} 'StructWithSimplePointer':'StructWithSimplePointer' 'void (const StructWithSimplePointer &) noexcept'
-// CHECK-NEXT: ImplicitCastExpr {{.*}} 'const StructWithSimplePointer' lvalue <NoOp>
-// CHECK-NEXT: UnaryOperator {{.*}} 'StructWithSimplePointer':'StructWithSimplePointer' lvalue prefix '*' cannot overflow
-// CHECK-NEXT: CXXReinterpretCastExpr {{.*}} 'StructWithSimplePointer *' reinterpret_cast<StructWithSimplePointer *> <BitCast>
-// CHECK-NEXT: UnaryOperator {{.*}} '__generated_StructWithSimplePointer *' prefix '&' cannot overflow
-// CHECK-NEXT: DeclRefExpr {{.*}} '__generated_StructWithSimplePointer' lvalue ParmVar {{.*}} '_arg_SWPointer' '__generated_StructWithSimplePointer'
-
-// CHECK-NEXT: CXXConstructExpr {{.*}} 'StructWithSimplePointer':'StructWithSimplePointer' 'void (const StructWithSimplePointer &) noexcept'
-// CHECK-NEXT: ImplicitCastExpr {{.*}} 'const StructWithSimplePointer' lvalue <NoOp>
-// CHECK-NEXT: UnaryOperator {{.*}} 'StructWithSimplePointer':'StructWithSimplePointer' lvalue prefix '*' cannot overflow
-// CHECK-NEXT: CXXReinterpretCastExpr {{.*}} 'StructWithSimplePointer *' reinterpret_cast<StructWithSimplePointer *> <BitCast>
-// CHECK-NEXT: UnaryOperator {{.*}} '__generated_StructWithSimplePointer *' prefix '&' cannot overflow
-// CHECK-NEXT: DeclRefExpr {{.*}} '__generated_StructWithSimplePointer' lvalue ParmVar {{.*}} '_arg_SWPointer' '__generated_StructWithSimplePointer'
-=======
+// CHECK-NEXT: CompoundStmt
+// CHECK-NEXT: DeclStmt
+// CHECK-NEXT: VarDecl {{.*}} cinit
+// CHECK-NEXT: InitListExpr
 
 // Initializer for ArrayOfPointers_2D
 // CHECK-NEXT: InitListExpr {{.*}} 'int *[2][3]'
@@ -675,5 +424,4 @@
 // CHECK-NEXT: ImplicitCastExpr {{.*}} '__global int **' <ArrayToPointerDecay>
 // CHECK-NEXT: MemberExpr {{.*}} '__global int *[2]' lvalue .
 // CHECK-NEXT: DeclRefExpr {{.*}} '__wrapper_class' lvalue ParmVar {{.*}} '_arg_ArrayOfPointers'
-// CHECK-NEXT: IntegerLiteral {{.*}} 1
->>>>>>> bfff8914
+// CHECK-NEXT: IntegerLiteral {{.*}} 1