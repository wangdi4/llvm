<<<<<<< HEAD
// RUN: %clang_cc1 -S -I %S/Inputs -fsycl -fsycl-is-device -triple spir64 -ast-dump %s | FileCheck %s
=======
// RUN: %clang_cc1 -S -fsycl -fsycl-is-device -internal-isystem %S/Inputs -triple spir64 -ast-dump -sycl-std=2020 %s | FileCheck %s
>>>>>>> b7eabf03

// This test checks if the compiler correctly initializes the SYCL Sampler object when passed as a kernel argument.

#include "sycl.hpp"

sycl::queue myQueue;

int main() {

  sycl::sampler Sampler;

  myQueue.submit([&](sycl::handler &h) {
    h.single_task<class SamplerLambda>([=] {
      Sampler.use();
    });
  });

  return 0;
}

// Check declaration of the test kernel
// CHECK: FunctionDecl {{.*}}SamplerLambda{{.*}} 'void (sampler_t)'
//
// Check parameters of the test kernel
// CHECK: ParmVarDecl {{.*}} used [[_arg_sampler:[0-9a-zA-Z_]+]] 'sampler_t'
//
// Check that sampler field of the test kernel object is initialized using __init method
// CHECK: CXXMemberCallExpr {{.*}} 'void'
// CHECK-NEXT: MemberExpr {{.*}} 'void (__ocl_sampler_t)' lvalue .__init
// CHECK-NEXT: MemberExpr {{.*}} 'sycl::sampler':'sycl::sampler' lvalue
// CHECK-NEXT: DeclRefExpr {{.*}} '(lambda at {{.*}}sampler.cpp{{.*}})' lvalue Var {{.*}} '(lambda at {{.*}}sampler.cpp{{.*}})'
//
// Check the parameters of __init method
// CHECK-NEXT: ImplicitCastExpr {{.*}} '__ocl_sampler_t':'sampler_t' <LValueToRValue>
// CHECK-NEXT: DeclRefExpr {{.*}} 'sampler_t' lvalue ParmVar {{.*}} '[[_arg_sampler]]' 'sampler_t'<|MERGE_RESOLUTION|>--- conflicted
+++ resolved
@@ -1,8 +1,4 @@
-<<<<<<< HEAD
-// RUN: %clang_cc1 -S -I %S/Inputs -fsycl -fsycl-is-device -triple spir64 -ast-dump %s | FileCheck %s
-=======
 // RUN: %clang_cc1 -S -fsycl -fsycl-is-device -internal-isystem %S/Inputs -triple spir64 -ast-dump -sycl-std=2020 %s | FileCheck %s
->>>>>>> b7eabf03
 
 // This test checks if the compiler correctly initializes the SYCL Sampler object when passed as a kernel argument.
 
