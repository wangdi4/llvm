--- conflicted
+++ resolved
@@ -1,11 +1,5 @@
 // RUN: %clang_cc1 -fsycl -fsycl-is-device -fsycl-int-header=%t.h -fsyntax-only -Wno-sycl-2017-compat -verify %s
 
-<<<<<<< HEAD
-// INTEL_CUSTOMIZATION comments should be removed once patch is upstreamed to intel/llvm.
-
-// expected-error@Inputs/sycl.hpp:220 2{{kernel name is invalid. Unscoped enum requires fixed underlying type}}
-=======
->>>>>>> cb5ddb49
 #include "Inputs/sycl.hpp"
 
 enum unscoped_enum_int : int {
@@ -73,27 +67,15 @@
   });
 
   q.submit([&](cl::sycl::handler &cgh) {
-<<<<<<< HEAD
-    // INTEL_CUSTOMIZATION
-    // expected-note@Inputs/sycl.hpp:220 {{Invalid kernel name is 'dummy_functor_2<val_3>'}}
-    // end INTEL_CUSTOMIZATION
-=======
     // expected-error@Inputs/sycl.hpp:220 {{'dummy_functor_2<val_3>' is an invalid kernel name type}}
     // expected-note@Inputs/sycl.hpp:220 {{unscoped enum 'unscoped_enum_no_type_set' requires fixed underlying type}}
->>>>>>> cb5ddb49
     // expected-note@+1{{in instantiation of function template specialization}}
     cgh.single_task(f2);
   });
 
   q.submit([&](cl::sycl::handler &cgh) {
-<<<<<<< HEAD
-    // INTEL_CUSTOMIZATION
-    // expected-note@Inputs/sycl.hpp:220 {{Invalid kernel name is 'templated_functor<dummy_functor_2>'}}
-    // end INTEL_CUSTOMIZATION
-=======
     // expected-error@Inputs/sycl.hpp:220 {{'templated_functor<dummy_functor_2>' is an invalid kernel name type}}
     // expected-note@Inputs/sycl.hpp:220 {{unscoped enum 'unscoped_enum_no_type_set' requires fixed underlying type}}
->>>>>>> cb5ddb49
     // expected-note@+1{{in instantiation of function template specialization}}
     cgh.single_task(f5);
   });
