// RUN: %clang_cc1 -fsycl -fsycl-is-device -fsyntax-only -Wno-sycl-2017-compat -verify %s

<<<<<<< HEAD
// expected-error@Inputs/sycl.hpp:220 2{{kernel name is invalid. Unscoped enum requires fixed underlying type}}
=======
>>>>>>> 6c8b510a
#include "Inputs/sycl.hpp"

enum unscoped_enum_int : int {
  val_1,
  val_2
};

<<<<<<< HEAD
// expected-note@+1 2 {{'unscoped_enum_no_type_set' declared here}}
=======
>>>>>>> 6c8b510a
enum unscoped_enum_no_type_set {
  val_3,
  val_4
};

enum class scoped_enum_int : int {
  val_1,
  val_2
};

enum class scoped_enum_no_type_set {
  val_3,
  val_4
};

template <unscoped_enum_int EnumType>
class dummy_functor_1 {
public:
  void operator()() const {}
};

template <unscoped_enum_no_type_set EnumType>
class dummy_functor_2 {
public:
  void operator()() const {}
};

template <template <unscoped_enum_no_type_set EnumType> class C>
class templated_functor {
public:
  void operator()() const {}
};

template <scoped_enum_int EnumType>
class dummy_functor_3 {
public:
  void operator()() const {}
};

template <scoped_enum_no_type_set EnumType>
class dummy_functor_4 {
public:
  void operator()() const {}
};

int main() {

  dummy_functor_1<val_1> f1;
  dummy_functor_2<val_3> f2;
  dummy_functor_3<scoped_enum_int::val_2> f3;
  dummy_functor_4<scoped_enum_no_type_set::val_4> f4;
  templated_functor<dummy_functor_2> f5;

  cl::sycl::queue q;

  q.submit([&](cl::sycl::handler &cgh) {
    cgh.single_task(f1);
  });

  q.submit([&](cl::sycl::handler &cgh) {
<<<<<<< HEAD
=======
    // expected-error@Inputs/sycl.hpp:220 {{'dummy_functor_2<val_3>' is an invalid kernel name type}}
    // expected-note@Inputs/sycl.hpp:220 {{unscoped enum 'unscoped_enum_no_type_set' requires fixed underlying type}}
>>>>>>> 6c8b510a
    // expected-note@+1{{in instantiation of function template specialization}}
    cgh.single_task(f2);
  });

  q.submit([&](cl::sycl::handler &cgh) {
<<<<<<< HEAD
=======
    // expected-error@Inputs/sycl.hpp:220 {{'templated_functor<dummy_functor_2>' is an invalid kernel name type}}
    // expected-note@Inputs/sycl.hpp:220 {{unscoped enum 'unscoped_enum_no_type_set' requires fixed underlying type}}
>>>>>>> 6c8b510a
    // expected-note@+1{{in instantiation of function template specialization}}
    cgh.single_task(f5);
  });

  q.submit([&](cl::sycl::handler &cgh) {
    cgh.single_task(f3);
  });

  q.submit([&](cl::sycl::handler &cgh) {
    cgh.single_task(f4);
  });

  return 0;
}<|MERGE_RESOLUTION|>--- conflicted
+++ resolved
@@ -1,9 +1,5 @@
 // RUN: %clang_cc1 -fsycl -fsycl-is-device -fsyntax-only -Wno-sycl-2017-compat -verify %s
 
-<<<<<<< HEAD
-// expected-error@Inputs/sycl.hpp:220 2{{kernel name is invalid. Unscoped enum requires fixed underlying type}}
-=======
->>>>>>> 6c8b510a
 #include "Inputs/sycl.hpp"
 
 enum unscoped_enum_int : int {
@@ -11,10 +7,6 @@
   val_2
 };
 
-<<<<<<< HEAD
-// expected-note@+1 2 {{'unscoped_enum_no_type_set' declared here}}
-=======
->>>>>>> 6c8b510a
 enum unscoped_enum_no_type_set {
   val_3,
   val_4
@@ -75,21 +67,15 @@
   });
 
   q.submit([&](cl::sycl::handler &cgh) {
-<<<<<<< HEAD
-=======
     // expected-error@Inputs/sycl.hpp:220 {{'dummy_functor_2<val_3>' is an invalid kernel name type}}
     // expected-note@Inputs/sycl.hpp:220 {{unscoped enum 'unscoped_enum_no_type_set' requires fixed underlying type}}
->>>>>>> 6c8b510a
     // expected-note@+1{{in instantiation of function template specialization}}
     cgh.single_task(f2);
   });
 
   q.submit([&](cl::sycl::handler &cgh) {
-<<<<<<< HEAD
-=======
     // expected-error@Inputs/sycl.hpp:220 {{'templated_functor<dummy_functor_2>' is an invalid kernel name type}}
     // expected-note@Inputs/sycl.hpp:220 {{unscoped enum 'unscoped_enum_no_type_set' requires fixed underlying type}}
->>>>>>> 6c8b510a
     // expected-note@+1{{in instantiation of function template specialization}}
     cgh.single_task(f5);
   });
