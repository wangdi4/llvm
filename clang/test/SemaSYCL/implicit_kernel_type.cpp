--- conflicted
+++ resolved
@@ -27,27 +27,12 @@
   queue q;
 
 #if defined(WARN)
-<<<<<<< HEAD
-  // expected-error@Inputs/sycl.hpp:220 {{kernel needs to have a globally-visible name}}
-  // INTEL_CUSTOMIZATION
-  // expected-note@Inputs/sycl.hpp:220 {{Invalid kernel name is 'InvalidKernelName1'}}
-  // expected-note@+11 {{InvalidKernelName1 declared here}}
-  // expected-note@+12 {{in instantiation of function template specialization}}
-  // end INTEL_CUSTOMIZATION
-#elif defined(ERROR)
-  // expected-error@Inputs/sycl.hpp:220 {{kernel needs to have a globally-visible name}}
-  // INTEL_CUSTOMIZATION
-  // expected-note@Inputs/sycl.hpp:220 {{Invalid kernel name is 'InvalidKernelName1'}}
-  // end INTEL_CUSTOMIZATION
-  // expected-note@+3 {{InvalidKernelName1 declared here}}
-=======
   // expected-error@Inputs/sycl.hpp:220 {{'InvalidKernelName1' is an invalid kernel name type}}
   // expected-note@Inputs/sycl.hpp:220 {{'InvalidKernelName1' should be globally-visible}}
   // expected-note@+8 {{in instantiation of function template specialization}}
 #elif defined(ERROR)
   // expected-error@Inputs/sycl.hpp:220 {{'InvalidKernelName1' is an invalid kernel name type}}
   // expected-note@Inputs/sycl.hpp:220 {{'InvalidKernelName1' should be globally-visible}}
->>>>>>> cb5ddb49
   // expected-note@+4 {{in instantiation of function template specialization}}
 #endif
   class InvalidKernelName1 {};
