--- conflicted
+++ resolved
@@ -1,12 +1,6 @@
-<<<<<<< HEAD
-// RUN: %clang_cc1 -fsycl -fsycl-is-device -internal-isystem %S/Inputs -fsycl-int-header=%t.h -fsyntax-only -sycl-std=2020 -verify %s -Werror=sycl-strict -DERROR
-// RUN: %clang_cc1 -fsycl -fsycl-is-device -internal-isystem %S/Inputs -fsycl-int-header=%t.h -fsyntax-only -sycl-std=2020 -verify %s  -Wsycl-strict -DWARN
-// RUN: %clang_cc1 -fsycl -fsycl-is-device -internal-isystem %S/Inputs -fsycl-int-header=%t.h -fsycl-unnamed-lambda -fsyntax-only -sycl-std=2020 -verify %s  -Werror=sycl-strict
-=======
 // RUN: %clang_cc1 -fsycl -fsycl-is-device -internal-isystem %S/Inputs -fsyntax-only -sycl-std=2020 -verify %s -Werror=sycl-strict -DERROR
 // RUN: %clang_cc1 -fsycl -fsycl-is-device -internal-isystem %S/Inputs -fsyntax-only -sycl-std=2020 -verify %s  -Wsycl-strict -DWARN
 // RUN: %clang_cc1 -fsycl -fsycl-is-device -internal-isystem %S/Inputs -fsycl-unnamed-lambda -fsyntax-only -sycl-std=2020 -verify %s  -Werror=sycl-strict
->>>>>>> 6c8b510a
 
 #include "sycl.hpp"
 
@@ -31,21 +25,12 @@
   queue q;
 
 #if defined(WARN)
-<<<<<<< HEAD
-  // expected-error@Inputs/sycl.hpp:220 {{kernel needs to have a globally-visible name}}
-  // expected-note@+7 {{InvalidKernelName1 declared here}}
-  // expected-note@+8 {{in instantiation of function template specialization}}
-#elif defined(ERROR)
-  // expected-error@Inputs/sycl.hpp:220 {{kernel needs to have a globally-visible name}}
-  // expected-note@+3 {{InvalidKernelName1 declared here}}
-=======
   // expected-error@Inputs/sycl.hpp:220 {{'InvalidKernelName1' is an invalid kernel name type}}
   // expected-note@Inputs/sycl.hpp:220 {{'InvalidKernelName1' should be globally-visible}}
   // expected-note@+8 {{in instantiation of function template specialization}}
 #elif defined(ERROR)
   // expected-error@Inputs/sycl.hpp:220 {{'InvalidKernelName1' is an invalid kernel name type}}
   // expected-note@Inputs/sycl.hpp:220 {{'InvalidKernelName1' should be globally-visible}}
->>>>>>> 6c8b510a
   // expected-note@+4 {{in instantiation of function template specialization}}
 #endif
   class InvalidKernelName1 {};
