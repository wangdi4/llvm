// RUN: %clang_cc1 %s -fsycl -fsycl-is-device -internal-isystem %S/Inputs -triple spir64 -fsyntax-only -Wno-sycl-2017-compat -DTRIGGER_ERROR -verify
// RUN: %clang_cc1 %s -fsycl -fsycl-is-device -internal-isystem %S/Inputs -triple spir64 -fsyntax-only -Wno-sycl-2017-compat -ast-dump | FileCheck %s

#include "sycl.hpp"

using namespace cl::sycl;
queue q;

// INTEL_CUSTOMIZATION
// UNSUPPORTED: intel_opencl && i686-pc-windows
// end INTEL_CUSTOMIZATION

#ifndef __SYCL_DEVICE_ONLY__
struct FuncObj {
  [[intel::num_simd_work_items(42)]] // expected-no-diagnostics
  void
  operator()() const {}
};

struct FuncObj {
  // expected-warning@+2 {{attribute 'intelfpga::num_simd_work_items' is deprecated}}
  // expected-note@+1 {{did you mean to use 'intel::num_simd_work_items' instead?}}
  [[intelfpga::num_simd_work_items(42)]] void
  operator()() const {}
};

void foo() {
  q.submit([&](handler &h) {
    h.single_task<class test_kernel1>(FuncObj());
  });
}

#else // __SYCL_DEVICE_ONLY__
[[intel::num_simd_work_items(2)]] void func_do_not_ignore() {}

struct FuncObj {
  [[intel::num_simd_work_items(42)]] void operator()() const {}
};

#ifdef TRIGGER_ERROR
struct TRIFuncObjBad1 {
  [[intel::num_simd_work_items(3)]]        // expected-error{{'num_simd_work_items' attribute must evenly divide the work-group size for the 'reqd_work_group_size' attribute}}
  [[intel::reqd_work_group_size(5, 5, 5)]] //expected-note{{conflicting attribute is here}}
  void
  operator()() const {}
};

struct TRIFuncObjBad2 {
  [[intel::reqd_work_group_size(5, 5, 5)]] // expected-note{{conflicting attribute is here}}
  [[intel::num_simd_work_items(3)]]        // expected-error{{'num_simd_work_items' attribute must evenly divide the work-group size for the 'reqd_work_group_size' attribute}}
  void
  operator()() const {}
};

struct TRIFuncObjBad3 {
  [[intel::num_simd_work_items(3)]]     // expected-error{{'num_simd_work_items' attribute must evenly divide the work-group size for the 'reqd_work_group_size' attribute}}
  [[cl::reqd_work_group_size(5, 5, 5)]] //expected-note{{conflicting attribute is here}}
  void
  operator()() const {}
};

struct TRIFuncObjBad4 {
  [[cl::reqd_work_group_size(5, 5, 5)]] // expected-note{{conflicting attribute is here}}
  [[intel::num_simd_work_items(3)]]     // expected-error{{'num_simd_work_items' attribute must evenly divide the work-group size for the 'reqd_work_group_size' attribute}}
  void
  operator()() const {}
};

struct TRIFuncObjBad5 {
  [[intel::num_simd_work_items(0)]] // expected-error{{'num_simd_work_items' attribute must be greater than 0}}
  [[intel::reqd_work_group_size(5, 5, 5)]] void
  operator()() const {}
};

struct TRIFuncObjBad6 {
  [[intel::num_simd_work_items(3)]]  // expected-error{{'num_simd_work_items' attribute must evenly divide the work-group size for the 'reqd_work_group_size' attribute}}
  [[intel::reqd_work_group_size(5)]] //expected-note{{conflicting attribute is here}}
  void
  operator()() const {}
};

struct TRIFuncObjBad7 {
  [[intel::reqd_work_group_size(5)]] // expected-note{{conflicting attribute is here}}
  [[intel::num_simd_work_items(3)]]  // expected-error{{'num_simd_work_items' attribute must evenly divide the work-group size for the 'reqd_work_group_size' attribute}}
  void
  operator()() const {}
};

struct TRIFuncObjBad8 {
  [[intel::num_simd_work_items(3)]]     // expected-error{{'num_simd_work_items' attribute must evenly divide the work-group size for the 'reqd_work_group_size' attribute}}
  [[intel::reqd_work_group_size(5, 5)]] // expected-note{{conflicting attribute is here}}
  void
  operator()() const {}
};

struct TRIFuncObjBad9 {
  [[intel::reqd_work_group_size(5, 5)]] // expected-note{{conflicting attribute is here}}
  [[intel::num_simd_work_items(3)]]     // expected-error{{'num_simd_work_items' attribute must evenly divide the work-group size for the 'reqd_work_group_size' attribute}}
  void
  operator()() const {}
};

struct TRIFuncObjBad10 {
  [[intel::reqd_work_group_size(5, 5, 5)]]
  [[intel::num_simd_work_items(0)]] // expected-error{{'num_simd_work_items' attribute must be greater than 0}}
  void operator()() const {}
};

struct TRIFuncObjBad11 {
  [[intel::num_simd_work_items(3.f)]] // expected-error{{integral constant expression must have integral or unscoped enumeration type, not 'float'}}
  [[intel::reqd_work_group_size(64, 64, 64)]]
  void operator()() const {}
};

struct TRIFuncObjBad12 {
  [[intel::reqd_work_group_size(64, 64, 64)]]
  [[intel::num_simd_work_items(3.f)]]  // expected-error{{integral constant expression must have integral or unscoped enumeration type, not 'float'}}
  void operator()() const {}
};

struct TRIFuncObjBad13 {
  [[intel::reqd_work_group_size(0)]] // expected-error{{'reqd_work_group_size' attribute must be greater than 0}}
  [[intel::num_simd_work_items(0)]]  // expected-error{{'num_simd_work_items' attribute must be greater than 0}}
  void operator()() const {}
};

struct TRIFuncObjBad14 {
  [[intel::num_simd_work_items(0)]]  // expected-error{{'num_simd_work_items' attribute must be greater than 0}}
  [[intel::reqd_work_group_size(0)]] // expected-error{{'reqd_work_group_size' attribute must be greater than 0}}
  void operator()() const {}
};

struct TRIFuncObjBad15 {
  [[intel::num_simd_work_items(3.f)]]  // expected-error{{integral constant expression must have integral or unscoped enumeration type, not 'float'}}
  [[intel::reqd_work_group_size(3.f)]] // expected-error{{integral constant expression must have integral or unscoped enumeration type, not 'float'}}
  void operator()() const {}
};

struct TRIFuncObjBad16 {
  [[intel::reqd_work_group_size(3.f)]] // expected-error{{integral constant expression must have integral or unscoped enumeration type, not 'float'}}
  [[intel::num_simd_work_items(3.f)]]  // expected-error{{integral constant expression must have integral or unscoped enumeration type, not 'float'}}
  void operator()() const {}
};

struct TRIFuncObjBad17 {
  [[intel::num_simd_work_items(3)]]
  [[intel::reqd_work_group_size(3, 3, 3.f)]] // expected-error{{integral constant expression must have integral or unscoped enumeration type, not 'float'}}
  void operator()() const {}
};

struct TRIFuncObjBad18 {
  [[intel::num_simd_work_items(-1)]]  // expected-error{{'num_simd_work_items' attribute requires a non-negative integral compile time constant expression}}
  [[intel::reqd_work_group_size(-1)]] // expected-warning{{implicit conversion changes signedness: 'int' to 'unsigned long long'}}
  void operator()() const {}
};
#endif // TRIGGER_ERROR

struct TRIFuncObjGood1 {
  [[intel::num_simd_work_items(4)]]
  [[intel::reqd_work_group_size(64, 64, 64)]] void
  operator()() const {}
};

struct TRIFuncObjGood2 {
  [[intel::reqd_work_group_size(64, 64, 64)]]
  [[intel::num_simd_work_items(4)]] void
  operator()() const {}
};

struct TRIFuncObjGood3 {
  [[intel::num_simd_work_items(4)]]
  [[cl::reqd_work_group_size(64, 64, 64)]] void
  operator()() const {}
};

struct TRIFuncObjGood4 {
  [[cl::reqd_work_group_size(64, 64, 64)]]
  [[intel::num_simd_work_items(4)]] void
  operator()() const {}
};

struct TRIFuncObjGood5 {
  [[intel::num_simd_work_items(4)]]
  [[intel::reqd_work_group_size(64)]] void
  operator()() const {}
};

struct TRIFuncObjGood6 {
  [[intel::reqd_work_group_size(64)]]
  [[intel::num_simd_work_items(4)]] void
  operator()() const {}
};

struct TRIFuncObjGood7 {
  [[intel::num_simd_work_items(4)]]
  [[intel::reqd_work_group_size(64, 64)]] void
  operator()() const {}
};

struct TRIFuncObjGood8 {
  [[intel::reqd_work_group_size(64, 64)]]
  [[intel::num_simd_work_items(4)]] void
  operator()() const {}
};

int main() {
  q.submit([&](handler &h) {
    // CHECK-LABEL: FunctionDecl {{.*}}test_kernel1
    // CHECK:       SYCLIntelNumSimdWorkItemsAttr {{.*}}
    // CHECK-NEXT:  ConstantExpr {{.*}} 'int'
    // CHECK-NEXT:  value: Int 42
    // CHECK-NEXT:  IntegerLiteral{{.*}}42{{$}}
    h.single_task<class test_kernel1>(FuncObj());

    // CHECK-LABEL: FunctionDecl {{.*}}test_kernel2
    // CHECK:       SYCLIntelNumSimdWorkItemsAttr {{.*}}
    // CHECK-NEXT:  ConstantExpr {{.*}} 'int'
    // CHECK-NEXT:  value: Int 8
    // CHECK-NEXT:  IntegerLiteral{{.*}}8{{$}}
    // expected-warning@+3 {{attribute 'intelfpga::num_simd_work_items' is deprecated}}
    // expected-note@+2 {{did you mean to use 'intel::num_simd_work_items' instead?}}
    h.single_task<class test_kernel2>(
        []() [[intelfpga::num_simd_work_items(8)]]{});

    // CHECK-LABEL: FunctionDecl {{.*}}test_kernel3
    // CHECK:       SYCLIntelNumSimdWorkItemsAttr {{.*}}
    // CHECK-NEXT:  ConstantExpr {{.*}} 'int'
    // CHECK-NEXT:  value: Int 2
    // CHECK-NEXT:  IntegerLiteral{{.*}}2{{$}}
    h.single_task<class test_kernel3>(
        []() { func_do_not_ignore(); });

    h.single_task<class test_kernel4>(TRIFuncObjGood1());
    // CHECK-LABEL: FunctionDecl {{.*}}test_kernel4
    // CHECK:       ReqdWorkGroupSizeAttr {{.*}}
    // CHECK-NEXT:  ConstantExpr{{.*}}'int'
    // CHECK-NEXT:  value: Int 64
    // CHECK-NEXT:  IntegerLiteral{{.*}}64{{$}}
    // CHECK-NEXT:  ConstantExpr{{.*}}'int'
    // CHECK-NEXT:  value: Int 64
    // CHECK-NEXT:  IntegerLiteral{{.*}}64{{$}}
    // CHECK-NEXT:  ConstantExpr{{.*}}'int'
    // CHECK-NEXT:  value: Int 64
    // CHECK-NEXT:  IntegerLiteral{{.*}}64{{$}}
    // CHECK:       SYCLIntelNumSimdWorkItemsAttr {{.*}}
    // CHECK-NEXT:  ConstantExpr{{.*}}'int'
    // CHECK-NEXT:  value: Int 4
    // CHECK-NEXT:  IntegerLiteral{{.*}}4{{$}}

    h.single_task<class test_kernel5>(TRIFuncObjGood2());
    // CHECK-LABEL: FunctionDecl {{.*}}test_kernel5
    // CHECK:       ReqdWorkGroupSizeAttr {{.*}}
    // CHECK-NEXT:  ConstantExpr{{.*}}'int'
    // CHECK-NEXT:  value: Int 64
    // CHECK-NEXT:  IntegerLiteral{{.*}}64{{$}}
    // CHECK-NEXT:  ConstantExpr{{.*}}'int'
    // CHECK-NEXT:  value: Int 64
    // CHECK-NEXT:  IntegerLiteral{{.*}}64{{$}}
    // CHECK-NEXT:  ConstantExpr{{.*}}'int'
    // CHECK-NEXT:  value: Int 64
    // CHECK-NEXT:  IntegerLiteral{{.*}}64{{$}}
    // CHECK:       SYCLIntelNumSimdWorkItemsAttr {{.*}}
    // CHECK-NEXT:  ConstantExpr{{.*}}'int'
    // CHECK-NEXT:  value: Int 4
    // CHECK-NEXT:  IntegerLiteral{{.*}}4{{$}}

    h.single_task<class test_kernel6>(TRIFuncObjGood3());
    // CHECK-LABEL: FunctionDecl {{.*}}test_kernel6
    // CHECK:       ReqdWorkGroupSizeAttr {{.*}}
    // CHECK-NEXT:  ConstantExpr{{.*}}'int'
    // CHECK-NEXT:  value: Int 64
    // CHECK-NEXT:  IntegerLiteral{{.*}}64{{$}}
    // CHECK-NEXT:  ConstantExpr{{.*}}'int'
    // CHECK-NEXT:  value: Int 64
    // CHECK-NEXT:  IntegerLiteral{{.*}}64{{$}}
    // CHECK-NEXT:  ConstantExpr{{.*}}'int'
    // CHECK-NEXT:  value: Int 64
    // CHECK-NEXT:  IntegerLiteral{{.*}}64{{$}}
    // CHECK:       SYCLIntelNumSimdWorkItemsAttr {{.*}}
    // CHECK-NEXT:  ConstantExpr{{.*}}'int'
    // CHECK-NEXT:  value: Int 4
    // CHECK-NEXT:  IntegerLiteral{{.*}}4{{$}}

    h.single_task<class test_kernel7>(TRIFuncObjGood4());
    // CHECK-LABEL: FunctionDecl {{.*}}test_kernel7
    // CHECK:       ReqdWorkGroupSizeAttr {{.*}}
    // CHECK-NEXT:  ConstantExpr{{.*}}'int'
    // CHECK-NEXT:  value: Int 64
    // CHECK-NEXT:  IntegerLiteral{{.*}}64{{$}}
    // CHECK-NEXT:  ConstantExpr{{.*}}'int'
    // CHECK-NEXT:  value: Int 64
    // CHECK-NEXT:  IntegerLiteral{{.*}}64{{$}}
    // CHECK-NEXT:  ConstantExpr{{.*}}'int'
    // CHECK-NEXT:  value: Int 64
    // CHECK-NEXT:  IntegerLiteral{{.*}}64{{$}}
    // CHECK:       SYCLIntelNumSimdWorkItemsAttr {{.*}}
    // CHECK-NEXT:  ConstantExpr{{.*}}'int'
    // CHECK-NEXT:  value: Int 4
    // CHECK-NEXT:  IntegerLiteral{{.*}}4{{$}}

    h.single_task<class test_kernel8>(TRIFuncObjGood5());
    // CHECK-LABEL: FunctionDecl {{.*}}test_kernel8
    // CHECK:       ReqdWorkGroupSizeAttr {{.*}}
    // CHECK-NEXT:  ConstantExpr{{.*}}'int'
    // CHECK-NEXT:  value: Int 64
    // CHECK-NEXT:  IntegerLiteral{{.*}}64{{$}}
    // CHECK-NEXT:  ConstantExpr{{.*}}'int'
    // CHECK-NEXT:  value: Int 1
    // CHECK-NEXT:  IntegerLiteral{{.*}}1{{$}}
    // CHECK-NEXT:  ConstantExpr{{.*}}'int'
    // CHECK-NEXT:  value: Int 1
    // CHECK-NEXT:  IntegerLiteral{{.*}}1{{$}}
    // CHECK:       SYCLIntelNumSimdWorkItemsAttr {{.*}}
    // CHECK-NEXT:  ConstantExpr{{.*}}'int'
    // CHECK-NEXT:  value: Int 4
    // CHECK-NEXT:  IntegerLiteral{{.*}}4{{$}}

    h.single_task<class test_kernel9>(TRIFuncObjGood6());
    // CHECK-LABEL: FunctionDecl {{.*}}test_kernel9
    // CHECK:       ReqdWorkGroupSizeAttr {{.*}}
    // CHECK-NEXT:  ConstantExpr{{.*}}'int'
    // CHECK-NEXT:  value: Int 64
    // CHECK-NEXT:  IntegerLiteral{{.*}}64{{$}}
    // CHECK-NEXT:  ConstantExpr{{.*}}'int'
    // CHECK-NEXT:  value: Int 1
    // CHECK-NEXT:  IntegerLiteral{{.*}}1{{$}}
    // CHECK-NEXT:  ConstantExpr{{.*}}'int'
    // CHECK-NEXT:  value: Int 1
    // CHECK-NEXT:  IntegerLiteral{{.*}}1{{$}}
    // CHECK:       SYCLIntelNumSimdWorkItemsAttr {{.*}}
    // CHECK-NEXT:  ConstantExpr{{.*}}'int'
    // CHECK-NEXT:  value: Int 4
    // CHECK-NEXT:  IntegerLiteral{{.*}}4{{$}}

    h.single_task<class test_kernel10>(TRIFuncObjGood7());
    // CHECK-LABEL: FunctionDecl {{.*}}test_kernel10
    // CHECK:       ReqdWorkGroupSizeAttr {{.*}}
    // CHECK-NEXT:  ConstantExpr{{.*}}'int'
    // CHECK-NEXT:  value: Int 64
    // CHECK-NEXT:  IntegerLiteral{{.*}}64{{$}}
    // CHECK-NEXT:  ConstantExpr{{.*}}'int'
    // CHECK-NEXT:  value: Int 64
    // CHECK-NEXT:  IntegerLiteral{{.*}}64{{$}}
    // CHECK-NEXT:  ConstantExpr{{.*}}'int'
    // CHECK-NEXT:  value: Int 1
    // CHECK-NEXT:  IntegerLiteral{{.*}}1{{$}}
    // CHECK:       SYCLIntelNumSimdWorkItemsAttr {{.*}}
    // CHECK-NEXT:  ConstantExpr{{.*}}'int'
    // CHECK-NEXT:  value: Int 4
    // CHECK-NEXT:  IntegerLiteral{{.*}}4{{$}}

    h.single_task<class test_kernel11>(TRIFuncObjGood8());
    // CHECK-LABEL: FunctionDecl {{.*}}test_kernel11
    // CHECK:       ReqdWorkGroupSizeAttr {{.*}}
    // CHECK-NEXT:  ConstantExpr{{.*}}'int'
    // CHECK-NEXT:  value: Int 64
    // CHECK-NEXT:  IntegerLiteral{{.*}}64{{$}}
    // CHECK-NEXT:  ConstantExpr{{.*}}'int'
    // CHECK-NEXT:  value: Int 64
    // CHECK-NEXT:  IntegerLiteral{{.*}}64{{$}}
    // CHECK-NEXT:  ConstantExpr{{.*}}'int'
    // CHECK-NEXT:  value: Int 1
    // CHECK-NEXT:  IntegerLiteral{{.*}}1{{$}}
    // CHECK:       SYCLIntelNumSimdWorkItemsAttr {{.*}}
    // CHECK-NEXT:  ConstantExpr{{.*}}'int'
    // CHECK-NEXT:  value: Int 4
    // CHECK-NEXT:  IntegerLiteral{{.*}}4{{$}}

#ifdef TRIGGER_ERROR
    [[intel::num_simd_work_items(0)]] int Var = 0; // expected-error{{'num_simd_work_items' attribute only applies to functions}}

    h.single_task<class test_kernel12>(
        []() [[intel::num_simd_work_items(0)]]{}); // expected-error{{'num_simd_work_items' attribute must be greater than 0}}

    h.single_task<class test_kernel13>(
        []() [[intel::num_simd_work_items(-42)]]{}); // expected-error{{'num_simd_work_items' attribute requires a non-negative integral compile time constant expression}}

    h.single_task<class test_kernel14>(TRIFuncObjBad1());

    h.single_task<class test_kernel15>(TRIFuncObjBad2());

    h.single_task<class test_kernel16>(TRIFuncObjBad3());

    h.single_task<class test_kernel17>(TRIFuncObjBad4());

    h.single_task<class test_kernel18>(TRIFuncObjBad5());

    h.single_task<class test_kernel19>(TRIFuncObjBad6());

    h.single_task<class test_kernel20>(TRIFuncObjBad7());

    h.single_task<class test_kernel21>(TRIFuncObjBad8());

    h.single_task<class test_kernel22>(TRIFuncObjBad9());

    h.single_task<class test_kernel23>(TRIFuncObjBad10());

    h.single_task<class test_kernel24>(TRIFuncObjBad11());

    h.single_task<class test_kernel25>(TRIFuncObjBad12());

    h.single_task<class test_kernel26>(TRIFuncObjBad13());

    h.single_task<class test_kernel27>(TRIFuncObjBad14());

    h.single_task<class test_kernel28>(TRIFuncObjBad15());

    h.single_task<class test_kernel29>(TRIFuncObjBad16());

    h.single_task<class test_kernel30>(TRIFuncObjBad17());

    h.single_task<class test_kernel31>(TRIFuncObjBad18());

<<<<<<< HEAD
    h.single_task<class test_kernel6>(
        []() [[intel::num_simd_work_items(1), intel::num_simd_work_items(2)]]{}); // expected-warning{{attribute 'num_simd_work_items' is already applied with different arguments}}
=======
    h.single_task<class test_kernel32>(
        []() [[intel::num_simd_work_items(1), intel::num_simd_work_items(2)]]{}); // expected-warning{{attribute 'num_simd_work_items' is already applied with different parameters}}
>>>>>>> 73b7da03
#endif // TRIGGER_ERROR
  });
  return 0;
}
#endif // __SYCL_DEVICE_ONLY__<|MERGE_RESOLUTION|>--- conflicted
+++ resolved
@@ -411,13 +411,8 @@
 
     h.single_task<class test_kernel31>(TRIFuncObjBad18());
 
-<<<<<<< HEAD
-    h.single_task<class test_kernel6>(
-        []() [[intel::num_simd_work_items(1), intel::num_simd_work_items(2)]]{}); // expected-warning{{attribute 'num_simd_work_items' is already applied with different arguments}}
-=======
     h.single_task<class test_kernel32>(
         []() [[intel::num_simd_work_items(1), intel::num_simd_work_items(2)]]{}); // expected-warning{{attribute 'num_simd_work_items' is already applied with different parameters}}
->>>>>>> 73b7da03
 #endif // TRIGGER_ERROR
   });
   return 0;
