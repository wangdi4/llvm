#ifndef SYCL_HPP
#define SYCL_HPP

// Shared code for SYCL tests

inline namespace cl {
namespace sycl {
namespace access {

enum class target {
  global_buffer = 2014,
  constant_buffer,
  local,
  image,
  host_buffer,
  host_image,
  image_array
};

enum class mode {
  read = 1024,
  write,
  read_write,
  discard_write,
  discard_read_write,
  atomic
};

enum class placeholder { false_t,
                         true_t };

enum class address_space : int {
  private_space = 0,
  global_space,
  constant_space,
  local_space
};
} // namespace access

class property_list {};

namespace ext {
namespace intel {
namespace property {
struct buffer_location {
  template <int> class instance {};
};
} // namespace property
} // namespace intel
} // namespace ext

namespace ext {
namespace oneapi {
template <typename... properties>
class accessor_property_list {};
} // namespace oneapi
} // namespace ext

namespace detail {
namespace half_impl {
struct half {
#ifdef __SYCL_DEVICE_ONLY
  _Float16 data;
#else
  char data[2];
#endif
};
} // namespace half_impl
} // namespace detail

using half = detail::half_impl::half;

template <int dim>
struct range {
};

template <int dim>
struct id {
};

template <int dim>
struct _ImplT {
  range<dim> AccessRange;
  range<dim> MemRange;
  id<dim> Offset;
};

template <typename dataT, access::target accessTarget>
struct DeviceValueType;

template <typename dataT>
struct DeviceValueType<dataT, access::target::global_buffer> {
  using type = __attribute__((opencl_global)) dataT;
};

template <typename dataT>
struct DeviceValueType<dataT, access::target::constant_buffer> {
  using type = __attribute__((opencl_constant)) dataT;
};

template <typename dataT>
struct DeviceValueType<dataT, access::target::local> {
  using type = __attribute__((opencl_local)) dataT;
};

template <typename dataT, int dimensions, access::mode accessmode,
          access::target accessTarget = access::target::global_buffer,
          access::placeholder isPlaceholder = access::placeholder::false_t,
          typename propertyListT = ext::oneapi::accessor_property_list<>>
class accessor {

public:
  void use(void) const {}
  void use(void *) const {}
  _ImplT<dimensions> impl;

private:
  using PtrType = typename DeviceValueType<dataT, accessTarget>::type *;
  void __init(PtrType Ptr, range<dimensions> AccessRange,
              range<dimensions> MemRange, id<dimensions> Offset) {}
  friend class stream;
};

template <int dimensions, access::mode accessmode, access::target accesstarget>
struct opencl_image_type;

#define IMAGETY_DEFINE(dim, accessmode, amsuffix, Target, ifarray_) \
  template <>                                                       \
  struct opencl_image_type<dim, access::mode::accessmode,           \
                           access::target::Target> {                \
    using type = __ocl_image##dim##d_##ifarray_##amsuffix##_t;      \
  };

#define IMAGETY_READ_3_DIM_IMAGE       \
  IMAGETY_DEFINE(1, read, ro, image, ) \
  IMAGETY_DEFINE(2, read, ro, image, ) \
  IMAGETY_DEFINE(3, read, ro, image, )

#define IMAGETY_WRITE_3_DIM_IMAGE       \
  IMAGETY_DEFINE(1, write, wo, image, ) \
  IMAGETY_DEFINE(2, write, wo, image, ) \
  IMAGETY_DEFINE(3, write, wo, image, )

#define IMAGETY_READ_2_DIM_IARRAY                  \
  IMAGETY_DEFINE(1, read, ro, image_array, array_) \
  IMAGETY_DEFINE(2, read, ro, image_array, array_)

#define IMAGETY_WRITE_2_DIM_IARRAY                  \
  IMAGETY_DEFINE(1, write, wo, image_array, array_) \
  IMAGETY_DEFINE(2, write, wo, image_array, array_)

IMAGETY_READ_3_DIM_IMAGE
IMAGETY_WRITE_3_DIM_IMAGE

IMAGETY_READ_2_DIM_IARRAY
IMAGETY_WRITE_2_DIM_IARRAY

template <int dim, access::mode accessmode, access::target accesstarget>
struct _ImageImplT {
#ifdef __SYCL_DEVICE_ONLY__
  typename opencl_image_type<dim, accessmode, accesstarget>::type MImageObj;
#else
  range<dim> AccessRange;
  range<dim> MemRange;
  id<dim> Offset;
#endif
};

template <typename dataT, int dimensions, access::mode accessmode>
class accessor<dataT, dimensions, accessmode, access::target::image, access::placeholder::false_t> {
public:
  void use(void) const {}
  template <typename... T>
  void use(T... args) {}
  template <typename... T>
  void use(T... args) const {}
  _ImageImplT<dimensions, accessmode, access::target::image> impl;
#ifdef __SYCL_DEVICE_ONLY__
  void __init(typename opencl_image_type<dimensions, accessmode, access::target::image>::type ImageObj) { impl.MImageObj = ImageObj; }
#endif
};

struct sampler_impl {
#ifdef __SYCL_DEVICE_ONLY__
  __ocl_sampler_t m_Sampler;
#endif
};

class sampler {
  struct sampler_impl impl;
#ifdef __SYCL_DEVICE_ONLY__
  void __init(__ocl_sampler_t Sampler) { impl.m_Sampler = Sampler; }
#endif

public:
  void use(void) const {}
};

class event {};
class queue {
public:
  template <typename T>
  event submit(T cgf) { return event{}; }
};
class auto_name {};
template <typename Name, typename Type>
struct get_kernel_name_t {
  using name = Name;
};
template <typename Type>
struct get_kernel_name_t<auto_name, Type> {
  using name = Type;
};

template <int dimensions = 1>
class group {
public:
  group() = default; // fake constructor
};

class kernel_handler {
  void __init_specialization_constants_buffer(char *specialization_constants_buffer) {}
};

// Used when parallel_for range is rounded-up.
template <typename Type> class __pf_kernel_wrapper;

template <typename Type> struct get_kernel_wrapper_name_t {
  using name =
      __pf_kernel_wrapper<typename get_kernel_name_t<auto_name, Type>::name>;
};

#define ATTR_SYCL_KERNEL __attribute__((sycl_kernel))
template <typename KernelName, typename KernelType>
ATTR_SYCL_KERNEL void kernel_single_task(const KernelType &kernelFunc) { // #KernelSingleTaskFunc
  kernelFunc(); // #KernelSingleTaskKernelFuncCall
}
template <typename KernelName, typename KernelType>
ATTR_SYCL_KERNEL void kernel_single_task(const KernelType &kernelFunc, kernel_handler kh) {
  kernelFunc(kh);
}
template <typename KernelName, typename KernelType>
ATTR_SYCL_KERNEL void kernel_parallel_for(const KernelType &kernelFunc) {
  kernelFunc();
}
template <typename KernelName, typename KernelType>
ATTR_SYCL_KERNEL void kernel_parallel_for_work_group(const KernelType &KernelFunc, kernel_handler kh) {
  KernelFunc(group<1>(), kh);
}

class handler {
public:
  template <typename KernelName = auto_name, typename KernelType>
  void single_task(const KernelType &kernelFunc) {
    using NameT = typename get_kernel_name_t<KernelName, KernelType>::name;
#ifdef __SYCL_DEVICE_ONLY__
    kernel_single_task<NameT>(kernelFunc); // #KernelSingleTask
#else
    kernelFunc();
#endif
  }
  template <typename KernelName = auto_name, typename KernelType>
  void single_task(const KernelType &kernelFunc, kernel_handler kh) {
    using NameT = typename get_kernel_name_t<KernelName, KernelType>::name;
#ifdef __SYCL_DEVICE_ONLY__
    kernel_single_task<NameT>(kernelFunc, kh);
#else
    kernelFunc(kh);
#endif
  }
  template <typename KernelName = auto_name, typename KernelType>
  void parallel_for(const KernelType &kernelObj) {
    using NameT = typename get_kernel_name_t<KernelName, KernelType>::name;
    using NameWT = typename get_kernel_wrapper_name_t<NameT>::name;
#ifdef __SYCL_DEVICE_ONLY__
    kernel_parallel_for<NameT>(kernelObj);
#else
    kernelObj();
#endif
  }
  template <typename KernelName = auto_name, typename KernelType>
  void parallel_for_work_group(const KernelType &kernelFunc, kernel_handler kh) {
    using NameT = typename get_kernel_name_t<KernelName, KernelType>::name;
#ifdef __SYCL_DEVICE_ONLY__
    kernel_parallel_for_work_group<NameT>(kernelFunc, kh);
#else
    group<1> G;
    kernelFunc(G, kh);
#endif
  }
};

class stream {
  accessor<int, 1, access::mode::read> acc;

public:
  stream(unsigned long BufferSize, unsigned long MaxStatementSize,
         handler &CGH) {}
#ifdef __SYCL_DEVICE_ONLY__
  // Default constructor for objects later initialized with __init member.
  stream() = default;
#endif

  void __init(__attribute((opencl_global)) char *Ptr, range<1> AccessRange,
              range<1> MemRange, id<1> Offset, int _FlushBufferSize) {
    Acc.__init(Ptr, AccessRange, MemRange, Offset);
    FlushBufferSize = _FlushBufferSize;
  }

  void use() const {}

  void __finalize() {}

private:
  cl::sycl::accessor<char, 1, cl::sycl::access::mode::read_write> Acc;
  int FlushBufferSize;
};

namespace ext {
namespace oneapi {
namespace experimental {
template <typename T, typename ID = T>
class spec_constant {};
} // namespace experimental
<<<<<<< HEAD
} // namespace ONEAPI

#ifdef INTEL_CUSTOMIZATION
namespace INTEL {
class non_uniform_sub_group {
public:
  using mask_type = unsigned int;
  template <typename Callable, typename... T>
  auto invoke_unmasked(Callable &&f, T... args) {
    mask_type active_mask = 0;
    return f(active_mask, args...);
  }
};
} // namespace INTEL
#endif // INTEL_CUSTOMIZATION
=======
} // namespace oneapi
} // namespace ext
>>>>>>> d703f578
} // namespace sycl
} // namespace cl

#endif<|MERGE_RESOLUTION|>--- conflicted
+++ resolved
@@ -322,11 +322,12 @@
 template <typename T, typename ID = T>
 class spec_constant {};
 } // namespace experimental
-<<<<<<< HEAD
-} // namespace ONEAPI
+} // namespace oneapi
+} // namespace ext
 
 #ifdef INTEL_CUSTOMIZATION
-namespace INTEL {
+namespace ext {
+namespace intel {
 class non_uniform_sub_group {
 public:
   using mask_type = unsigned int;
@@ -336,12 +337,9 @@
     return f(active_mask, args...);
   }
 };
-} // namespace INTEL
+} // namespace intel
+} // namespace ext
 #endif // INTEL_CUSTOMIZATION
-=======
-} // namespace oneapi
-} // namespace ext
->>>>>>> d703f578
 } // namespace sycl
 } // namespace cl
 
