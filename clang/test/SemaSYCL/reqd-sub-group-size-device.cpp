// RUN: %clang_cc1 -fsycl -fsycl-is-device -internal-isystem %S/Inputs -fsyntax-only -Wno-sycl-2017-compat -verify -DTRIGGER_ERROR %s
// RUN: %clang_cc1 -fsycl -fsycl-is-device -internal-isystem %S/Inputs -Wno-sycl-2017-compat -ast-dump %s | FileCheck %s

#include "sycl.hpp"

using namespace cl::sycl;
queue q;

[[intel::reqd_sub_group_size(4)]] void foo() {} // expected-note {{conflicting attribute is here}}
// expected-note@-1 {{conflicting attribute is here}}
[[intel::reqd_sub_group_size(32)]] void baz() {} // expected-note {{conflicting attribute is here}}

class Functor16 {
public:
  [[intel::reqd_sub_group_size(16)]] void operator()() const {}
};

class Functor8 { // expected-error {{conflicting attributes applied to a SYCL kernel}}
public:
  [[intel::reqd_sub_group_size(8)]] void operator()() const { // expected-note {{conflicting attribute is here}}
    foo();
  }
};

class Functor4 {
public:
  [[intel::reqd_sub_group_size(12)]] void operator()() const {}
};

class Functor {
public:
  void operator()() const {
    foo();
  }
};

int main() {
  q.submit([&](handler &h) {
    Functor16 f16;
    h.single_task<class kernel_name1>(f16);

    Functor f;
    h.single_task<class kernel_name2>(f);

#ifdef TRIGGER_ERROR
    Functor8 f8;
    h.single_task<class kernel_name3>(f8);

    h.single_task<class kernel_name4>([]() { // expected-error {{conflicting attributes applied to a SYCL kernel}}
      foo();
      baz();
    });
#endif

<<<<<<< HEAD
  kernel<class kernel_name5>([]() [[intel::reqd_sub_group_size(2)]]{});
  kernel<class kernel_name6>([]() [[intel::reqd_sub_group_size(4)]] { foo(); });
  kernel<class kernel_name7>([]() [[intel::reqd_sub_group_size(6)]]{});
=======
    h.single_task<class kernel_name5>([]() [[intel::reqd_sub_group_size(2)]]{});
    h.single_task<class kernel_name6>([]() [[intel::reqd_sub_group_size(4)]] { foo(); });
    h.single_task<class kernel_name7>([]() [[intel::reqd_sub_group_size(6)]]{});
>>>>>>> 6c8b510a

    Functor4 f4;
    h.single_task<class kernel_name8>(f4);
  });
  return 0;
}

[[intel::reqd_sub_group_size(16)]] SYCL_EXTERNAL void B();
[[intel::reqd_sub_group_size(16)]] void A() {
}

[[intel::reqd_sub_group_size(16)]] SYCL_EXTERNAL void B() {
  A();
}

#ifdef TRIGGER_ERROR
// expected-note@+1 {{conflicting attribute is here}}
[[intel::reqd_sub_group_size(2)]] void sg_size2() {}

// expected-note@+2 {{conflicting attribute is here}}
// expected-error@+1 {{conflicting attributes applied to a SYCL kernel}}
[[intel::reqd_sub_group_size(4)]] __attribute__((sycl_device)) void sg_size4() {
  sg_size2();
}
#endif

// CHECK: FunctionDecl {{.*}} {{.*}}kernel_name1
// CHECK: IntelReqdSubGroupSizeAttr {{.*}}
// CHECK-NEXT: IntegerLiteral{{.*}}16{{$}}
// CHECK: FunctionDecl {{.*}} {{.*}}kernel_name2
// CHECK: IntelReqdSubGroupSizeAttr {{.*}}
// CHECK-NEXT: IntegerLiteral{{.*}}4{{$}}
// CHECK: FunctionDecl {{.*}} {{.*}}kernel_name5
// CHECK: IntelReqdSubGroupSizeAttr {{.*}}
// CHECK-NEXT: IntegerLiteral{{.*}}2{{$}}
// CHECK: FunctionDecl {{.*}} {{.*}}kernel_name7
// CHECK: IntelReqdSubGroupSizeAttr {{.*}}
// CHECK-NEXT: IntegerLiteral{{.*}}6{{$}}
// CHECK: FunctionDecl {{.*}} {{.*}}kernel_name8
// CHECK: IntelReqdSubGroupSizeAttr {{.*}}
// CHECK-NEXT: IntegerLiteral{{.*}}12{{$}}<|MERGE_RESOLUTION|>--- conflicted
+++ resolved
@@ -52,15 +52,9 @@
     });
 #endif
 
-<<<<<<< HEAD
-  kernel<class kernel_name5>([]() [[intel::reqd_sub_group_size(2)]]{});
-  kernel<class kernel_name6>([]() [[intel::reqd_sub_group_size(4)]] { foo(); });
-  kernel<class kernel_name7>([]() [[intel::reqd_sub_group_size(6)]]{});
-=======
     h.single_task<class kernel_name5>([]() [[intel::reqd_sub_group_size(2)]]{});
     h.single_task<class kernel_name6>([]() [[intel::reqd_sub_group_size(4)]] { foo(); });
     h.single_task<class kernel_name7>([]() [[intel::reqd_sub_group_size(6)]]{});
->>>>>>> 6c8b510a
 
     Functor4 f4;
     h.single_task<class kernel_name8>(f4);
