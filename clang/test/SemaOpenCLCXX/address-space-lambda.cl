--- conflicted
+++ resolved
@@ -1,10 +1,5 @@
-<<<<<<< HEAD
-//RUN: %clang_cc1 %s -cl-std=clc++ -pedantic -ast-dump -verify=expected,nowin32 | FileCheck %s
-//RUN: %clang_cc1 %s -cl-std=clc++ -pedantic -ast-dump -verify=expected,win32 -triple i386-windows | FileCheck %s
-=======
 //RUN: %clang_cc1 %s -cl-std=clc++ -pedantic -ast-dump -verify | FileCheck %s
 //RUN: %clang_cc1 %s -cl-std=clc++ -pedantic -ast-dump -verify -triple i386-windows | FileCheck %s
->>>>>>> 48c7634a
 
 //CHECK: CXXMethodDecl {{.*}} constexpr operator() 'int (__private int){{.*}} const __generic'
 auto glambda = [](auto a) { return a; };
@@ -39,14 +34,6 @@
   priv2();
   // This test case is disabled due to
   // https://bugs.llvm.org/show_bug.cgi?id=45472
-<<<<<<< HEAD
-  auto priv3 = []() __global {}; //ex pected-note{{candidate function not viable: 'this' object is in address space '__private', but method expects object in address space '__global'}} //nowin 32-note{{conversion candidate of type 'void (*)()'}}//win 32-note{{conversion candidate of type 'void (*)() __attribute__((thiscall))'}}
-  priv3(); //ex pected-error{{no matching function for call to object of type}}
-
-  __constant auto const1 = []() __private{}; //expected-note{{candidate function not viable: 'this' object is in address space '__constant', but method expects object in address space '__private'}} //nowin32-note{{conversion candidate of type 'void (*)()'}} //win32-note{{conversion candidate of type 'void (*)() __attribute__((thiscall))'}}
-  const1(); //expected-error{{no matching function for call to object of type '__constant (lambda at}}
-  __constant auto const2 = []() __generic{}; //expected-note{{candidate function not viable: 'this' object is in address space '__constant', but method expects object in address space '__generic'}} //nowin32-note{{conversion candidate of type 'void (*)()'}} //win32-note{{conversion candidate of type 'void (*)() __attribute__((thiscall))'}}
-=======
   auto priv3 = []() __global {}; //ex pected-note{{candidate function not viable: 'this' object is in address space '__private', but method expects object in address space '__global'}}
 #if defined(_WIN32) && !defined(_WIN64)
   //ex pected-note@35{{conversion candidate of type 'void (*)() __attribute__((thiscall))'}}
@@ -68,7 +55,6 @@
 #else
   //expected-note@52{{conversion candidate of type 'void (*)()'}}
 #endif
->>>>>>> 48c7634a
   const2(); //expected-error{{no matching function for call to object of type '__constant (lambda at}}
 //CHECK: |-CXXMethodDecl {{.*}} constexpr operator() 'void () {{.*}}const __constant'
   __constant auto const3 = []() __constant{};
