// RUN: %clang_cc1 -emit-llvm -fblocks -fobjc-arc -g -triple x86_64-apple-darwin10 %s -o - | FileCheck %s

// Legend: EXP = Return expression, RET = ret instruction

// CHECK: define {{.*}}testNoSideEffect
// CHECK: call void @objc_storeStrong{{.*}}
// CHECK: call void @objc_storeStrong{{.*}} !dbg ![[ARC1:[0-9]+]]
// CHECK: ret {{.*}} !dbg ![[RET1:[0-9]+]]

// CHECK: define {{.*}}testNoCleanup
// CHECK: ret {{.*}} !dbg ![[RET2:[0-9]+]]

// CHECK: define {{.*}}testSideEffect
// CHECK: @objc_msgSend{{.*}} !dbg ![[MSG3:[0-9]+]]
// CHECK: ret {{.*}} !dbg ![[RET3:[0-9]+]]

// CHECK: define {{.*}}testMultiline
// CHECK: @objc_msgSend{{.*}} !dbg ![[MSG4:[0-9]+]]
// CHECK: load{{.*}} !dbg ![[EXP4:[0-9]+]]
// CHECK: ret {{.*}} !dbg ![[RET4:[0-9]+]]

// CHECK: define {{.*}}testVoid
// CHECK: call void @objc_storeStrong{{.*}}
// CHECK: call void @objc_storeStrong{{.*}} !dbg ![[ARC5:[0-9]+]]
// CHECK: ret {{.*}} !dbg ![[RET5:[0-9]+]]

// CHECK: define {{.*}}testVoidNoReturn
// CHECK: @objc_msgSend{{.*}} !dbg ![[MSG6:[0-9]+]]
// CHECK: ret {{.*}} !dbg ![[RET6:[0-9]+]]

// CHECK: define {{.*}}testNoCleanupSideEffect
// CHECK: @objc_msgSend{{.*}} !dbg ![[MSG7:[0-9]+]]
// CHECK: ret {{.*}} !dbg ![[RET7:[0-9]+]]

// CHECK: define {{.*}}testCleanupVoid
// CHECK: icmp ne {{.*}}!dbg ![[SKIP1:[0-9]+]]
// CHECK: store i32 0, i32* {{.*}}, !dbg ![[RET8:[0-9]+]]
// CHECK: @objc_storeStrong{{.*}}, !dbg ![[ARC8:[0-9]+]]
// CHECK: ret {{.*}} !dbg ![[RET8]]

typedef signed char BOOL;

@interface NSObject
+ (id)alloc;
- (id)init;
- (id)retain;
@end

@class NSString;

@interface AppDelegate : NSObject

@end

@implementation AppDelegate : NSObject

// CHECK: ![[TESTNOSIDEEFFECT:.*]] = {{.*}}[ DW_TAG_subprogram ] [line [[@LINE+1]]] [local] [def] [-[AppDelegate testNoSideEffect:]]
- (int)testNoSideEffect:(NSString *)foo {
  int x = 1;
<<<<<<< HEAD
  // CHECK: ![[ARC1]] = metadata !{i32 [[@LINE+1]], i32 0, metadata ![[TESTNOSIDEEFFECT]], null}
  return 1; // Return expression
  // CHECK: ![[RET1]] = metadata !{i32 [[@LINE+1]], i32 0, metadata !{{.*}}, null}
}           // Cleanup + Ret

- (int)testNoCleanup {
  // CHECK: ![[RET2]] = metadata !{i32 [[@LINE+1]], i32 0, metadata !{{.*}}, null}
=======
  // CHECK: ![[ARC1]] = !MDLocation(line: [[@LINE+1]], scope: ![[TESTNOSIDEEFFECT]])
  return 1; // Return expression
  // CHECK: ![[RET1]] = !MDLocation(line: [[@LINE+1]], scope: !{{.*}})
}           // Cleanup + Ret

- (int)testNoCleanup {
  // CHECK: ![[RET2]] = !MDLocation(line: [[@LINE+1]], scope: !{{.*}})
>>>>>>> cb0d13fc
  return 1;
}

- (int)testSideEffect:(NSString *)foo {
<<<<<<< HEAD
  // CHECK: ![[MSG3]] = metadata !{i32 [[@LINE+1]], i32 0, metadata !{{.*}}, null}
  return [self testNoSideEffect :foo];
  // CHECK: ![[RET3]] = metadata !{i32 [[@LINE+1]], i32 0, metadata !{{.*}}, null}
}

- (int)testMultiline:(NSString *)foo {
  // CHECK: ![[MSG4]] = metadata !{i32 [[@LINE+1]], i32 0, metadata !{{.*}}, null}
  int r = [self testSideEffect :foo];
  // CHECK: ![[EXP4]] = metadata !{i32 [[@LINE+1]], i32 0, metadata !{{.*}}, null}
  return r;
  // CHECK: ![[RET4]] = metadata !{i32 [[@LINE+1]], i32 0, metadata !{{.*}}, null}
}

- (void)testVoid:(NSString *)foo {
  // CHECK: ![[ARC5]] = metadata !{i32 [[@LINE+1]], i32 0, metadata !{{.*}}, null}
  return;
  // CHECK: ![[RET5]] = metadata !{i32 [[@LINE+1]], i32 0, metadata !{{.*}}, null}
}

- (void)testVoidNoReturn:(NSString *)foo {
  // CHECK: ![[MSG6]] = metadata !{i32 [[@LINE+1]], i32 0, metadata !{{.*}}, null}
  [self testVoid :foo];
  // CHECK: ![[RET6]] = metadata !{i32 [[@LINE+1]], i32 0, metadata !{{.*}}, null}
}

- (int)testNoCleanupSideEffect {
  // CHECK: ![[MSG7]] = metadata !{i32 [[@LINE+1]], i32 0, metadata !{{.*}}, null}
  [self testVoid :@"foo"];
  // CHECK: ![[RET7]] = metadata !{i32 [[@LINE+1]], i32 0, metadata !{{.*}}, null}
=======
  // CHECK: ![[MSG3]] = !MDLocation(line: [[@LINE+1]], scope: !{{.*}})
  return [self testNoSideEffect :foo];
  // CHECK: ![[RET3]] = !MDLocation(line: [[@LINE+1]], scope: !{{.*}})
}

- (int)testMultiline:(NSString *)foo {
  // CHECK: ![[MSG4]] = !MDLocation(line: [[@LINE+1]], scope: !{{.*}})
  int r = [self testSideEffect :foo];
  // CHECK: ![[EXP4]] = !MDLocation(line: [[@LINE+1]], scope: !{{.*}})
  return r;
  // CHECK: ![[RET4]] = !MDLocation(line: [[@LINE+1]], scope: !{{.*}})
}

- (void)testVoid:(NSString *)foo {
  // CHECK: ![[ARC5]] = !MDLocation(line: [[@LINE+1]], scope: !{{.*}})
  return;
  // CHECK: ![[RET5]] = !MDLocation(line: [[@LINE+1]], scope: !{{.*}})
}

- (void)testVoidNoReturn:(NSString *)foo {
  // CHECK: ![[MSG6]] = !MDLocation(line: [[@LINE+1]], scope: !{{.*}})
  [self testVoid :foo];
  // CHECK: ![[RET6]] = !MDLocation(line: [[@LINE+1]], scope: !{{.*}})
}

- (int)testNoCleanupSideEffect {
  // CHECK: ![[MSG7]] = !MDLocation(line: [[@LINE+1]], scope: !{{.*}})
  [self testVoid :@"foo"];
  // CHECK: ![[RET7]] = !MDLocation(line: [[@LINE+1]], scope: !{{.*}})
>>>>>>> cb0d13fc
  return 1;
}

- (void)testCleanupVoid:(BOOL)skip withDelegate: (AppDelegate *) delegate {
  static BOOL skip_all;
<<<<<<< HEAD
  // CHECK: ![[SKIP1]] = metadata !{i32 [[@LINE+1]], i32 0,
=======
  // CHECK: ![[SKIP1]] = !MDLocation(line: [[@LINE+1]], scope:
>>>>>>> cb0d13fc
  if (!skip_all) {
    if (!skip) {
      return;
    }
    NSString *s = @"bar";
    if (!skip) {
      [delegate testVoid :s];
    }
  }
<<<<<<< HEAD
  // CHECK: ![[RET8]] = metadata !{i32 [[@LINE+2]], i32 0,
  // CHECK: ![[ARC8]] = metadata !{i32 [[@LINE+1]], i32 0,
=======
  // CHECK: ![[RET8]] = !MDLocation(line: [[@LINE+2]], scope:
  // CHECK: ![[ARC8]] = !MDLocation(line: [[@LINE+1]], scope:
>>>>>>> cb0d13fc
}


@end


int main(int argc, const char** argv) {
  AppDelegate *o = [[AppDelegate alloc] init];
  return [o testMultiline :@"foo"];
}<|MERGE_RESOLUTION|>--- conflicted
+++ resolved
@@ -57,15 +57,6 @@
 // CHECK: ![[TESTNOSIDEEFFECT:.*]] = {{.*}}[ DW_TAG_subprogram ] [line [[@LINE+1]]] [local] [def] [-[AppDelegate testNoSideEffect:]]
 - (int)testNoSideEffect:(NSString *)foo {
   int x = 1;
-<<<<<<< HEAD
-  // CHECK: ![[ARC1]] = metadata !{i32 [[@LINE+1]], i32 0, metadata ![[TESTNOSIDEEFFECT]], null}
-  return 1; // Return expression
-  // CHECK: ![[RET1]] = metadata !{i32 [[@LINE+1]], i32 0, metadata !{{.*}}, null}
-}           // Cleanup + Ret
-
-- (int)testNoCleanup {
-  // CHECK: ![[RET2]] = metadata !{i32 [[@LINE+1]], i32 0, metadata !{{.*}}, null}
-=======
   // CHECK: ![[ARC1]] = !MDLocation(line: [[@LINE+1]], scope: ![[TESTNOSIDEEFFECT]])
   return 1; // Return expression
   // CHECK: ![[RET1]] = !MDLocation(line: [[@LINE+1]], scope: !{{.*}})
@@ -73,42 +64,10 @@
 
 - (int)testNoCleanup {
   // CHECK: ![[RET2]] = !MDLocation(line: [[@LINE+1]], scope: !{{.*}})
->>>>>>> cb0d13fc
   return 1;
 }
 
 - (int)testSideEffect:(NSString *)foo {
-<<<<<<< HEAD
-  // CHECK: ![[MSG3]] = metadata !{i32 [[@LINE+1]], i32 0, metadata !{{.*}}, null}
-  return [self testNoSideEffect :foo];
-  // CHECK: ![[RET3]] = metadata !{i32 [[@LINE+1]], i32 0, metadata !{{.*}}, null}
-}
-
-- (int)testMultiline:(NSString *)foo {
-  // CHECK: ![[MSG4]] = metadata !{i32 [[@LINE+1]], i32 0, metadata !{{.*}}, null}
-  int r = [self testSideEffect :foo];
-  // CHECK: ![[EXP4]] = metadata !{i32 [[@LINE+1]], i32 0, metadata !{{.*}}, null}
-  return r;
-  // CHECK: ![[RET4]] = metadata !{i32 [[@LINE+1]], i32 0, metadata !{{.*}}, null}
-}
-
-- (void)testVoid:(NSString *)foo {
-  // CHECK: ![[ARC5]] = metadata !{i32 [[@LINE+1]], i32 0, metadata !{{.*}}, null}
-  return;
-  // CHECK: ![[RET5]] = metadata !{i32 [[@LINE+1]], i32 0, metadata !{{.*}}, null}
-}
-
-- (void)testVoidNoReturn:(NSString *)foo {
-  // CHECK: ![[MSG6]] = metadata !{i32 [[@LINE+1]], i32 0, metadata !{{.*}}, null}
-  [self testVoid :foo];
-  // CHECK: ![[RET6]] = metadata !{i32 [[@LINE+1]], i32 0, metadata !{{.*}}, null}
-}
-
-- (int)testNoCleanupSideEffect {
-  // CHECK: ![[MSG7]] = metadata !{i32 [[@LINE+1]], i32 0, metadata !{{.*}}, null}
-  [self testVoid :@"foo"];
-  // CHECK: ![[RET7]] = metadata !{i32 [[@LINE+1]], i32 0, metadata !{{.*}}, null}
-=======
   // CHECK: ![[MSG3]] = !MDLocation(line: [[@LINE+1]], scope: !{{.*}})
   return [self testNoSideEffect :foo];
   // CHECK: ![[RET3]] = !MDLocation(line: [[@LINE+1]], scope: !{{.*}})
@@ -138,17 +97,12 @@
   // CHECK: ![[MSG7]] = !MDLocation(line: [[@LINE+1]], scope: !{{.*}})
   [self testVoid :@"foo"];
   // CHECK: ![[RET7]] = !MDLocation(line: [[@LINE+1]], scope: !{{.*}})
->>>>>>> cb0d13fc
   return 1;
 }
 
 - (void)testCleanupVoid:(BOOL)skip withDelegate: (AppDelegate *) delegate {
   static BOOL skip_all;
-<<<<<<< HEAD
-  // CHECK: ![[SKIP1]] = metadata !{i32 [[@LINE+1]], i32 0,
-=======
   // CHECK: ![[SKIP1]] = !MDLocation(line: [[@LINE+1]], scope:
->>>>>>> cb0d13fc
   if (!skip_all) {
     if (!skip) {
       return;
@@ -158,13 +112,8 @@
       [delegate testVoid :s];
     }
   }
-<<<<<<< HEAD
-  // CHECK: ![[RET8]] = metadata !{i32 [[@LINE+2]], i32 0,
-  // CHECK: ![[ARC8]] = metadata !{i32 [[@LINE+1]], i32 0,
-=======
   // CHECK: ![[RET8]] = !MDLocation(line: [[@LINE+2]], scope:
   // CHECK: ![[ARC8]] = !MDLocation(line: [[@LINE+1]], scope:
->>>>>>> cb0d13fc
 }
 
 
