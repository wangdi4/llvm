// RUN: %clang_cc1 -emit-llvm -fobjc-arc -g -triple x86_64-apple-darwin10 %s -o - | FileCheck %s
// Ensure that the line info is making sense:
// ARC cleanups should be at the closing '}'.
@protocol NSObject
@end

@interface NSObject <NSObject> {}
@end

@protocol NSCopying
@end

@protocol NSCoding
@end

typedef double CGFloat;
struct CGRect {};
typedef struct CGRect CGRect;
typedef CGRect NSRect;
NSRect NSMakeRect(CGFloat x, CGFloat y, CGFloat w, CGFloat h);
@interface NSBezierPath : NSObject <NSCopying, NSCoding>
+ (NSBezierPath *)bezierPathWithRoundedRect:(NSRect)rect xRadius:(CGFloat)xRadius yRadius:(CGFloat)yRadius;
@end
@implementation AppDelegate : NSObject {}
- (NSBezierPath *)_createBezierPathWithWidth:(CGFloat)width height:(CGFloat)height radius:(CGFloat)radius lineWidth:(CGFloat)lineWidth
{
  NSRect rect = NSMakeRect(0, 0, width, height);
  NSBezierPath *path = [NSBezierPath bezierPathWithRoundedRect:rect xRadius:radius yRadius:radius];
  CGFloat pattern[2];
  // CHECK: define {{.*}}_createBezierPathWithWidth
  // CHECK: load {{.*}} %path, align {{.*}}, !dbg ![[RET:[0-9]+]]
  // CHECK: call void @objc_storeStrong{{.*}} !dbg ![[ARC:[0-9]+]]
  // CHECK: call {{.*}} @objc_autoreleaseReturnValue{{.*}} !dbg ![[ARC]]
  // CHECK: ret {{.*}} !dbg ![[ARC]]
<<<<<<< HEAD
  // CHECK: ![[RET]] = metadata !{i32 [[@LINE+1]], i32 0, metadata !{{.*}}, null}
  return path;
  // CHECK: ![[ARC]] = metadata !{i32 [[@LINE+1]], i32 0, metadata !{{.*}}, null}
=======
  // CHECK: ![[RET]] = !MDLocation(line: [[@LINE+1]], scope: !{{.*}})
  return path;
  // CHECK: ![[ARC]] = !MDLocation(line: [[@LINE+1]], scope: !{{.*}})
>>>>>>> cb0d13fc
}
@end<|MERGE_RESOLUTION|>--- conflicted
+++ resolved
@@ -32,14 +32,8 @@
   // CHECK: call void @objc_storeStrong{{.*}} !dbg ![[ARC:[0-9]+]]
   // CHECK: call {{.*}} @objc_autoreleaseReturnValue{{.*}} !dbg ![[ARC]]
   // CHECK: ret {{.*}} !dbg ![[ARC]]
-<<<<<<< HEAD
-  // CHECK: ![[RET]] = metadata !{i32 [[@LINE+1]], i32 0, metadata !{{.*}}, null}
-  return path;
-  // CHECK: ![[ARC]] = metadata !{i32 [[@LINE+1]], i32 0, metadata !{{.*}}, null}
-=======
   // CHECK: ![[RET]] = !MDLocation(line: [[@LINE+1]], scope: !{{.*}})
   return path;
   // CHECK: ![[ARC]] = !MDLocation(line: [[@LINE+1]], scope: !{{.*}})
->>>>>>> cb0d13fc
 }
 @end