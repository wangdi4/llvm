--- conflicted
+++ resolved
@@ -7,8 +7,8 @@
 // CHECK: define {{.*}}_block_invoke
 // CHECK: %[[BLOCK:.*]] = bitcast i8* %.block_descriptor to <{ i8*, i32, i32, i8*, %struct.__block_descriptor*, %0* }>*, !dbg
 // CHECK-NEXT: store <{ i8*, i32, i32, i8*, %struct.__block_descriptor*, %0* }>* %[[BLOCK]], <{ i8*, i32, i32, i8*, %struct.__block_descriptor*, %0* }>** %[[ALLOCA:.*]], align
-// CHECK-NEXT: call void @llvm.dbg.declare(metadata !{<{ i8*, i32, i32, i8*, %struct.__block_descriptor*, %0* }>** %[[ALLOCA]]}, metadata ![[SELF:[0-9]+]], metadata !{{.*}})
-// CHECK-NEXT: call void @llvm.dbg.declare(metadata !{%1** %d}, metadata ![[D:[0-9]+]], metadata !{{.*}})
+// CHECK-NEXT: call void @llvm.dbg.declare(metadata <{ i8*, i32, i32, i8*, %struct.__block_descriptor*, %0* }>** %[[ALLOCA]], metadata ![[SELF:[0-9]+]], metadata !{{.*}})
+// CHECK-NEXT: call void @llvm.dbg.declare(metadata %1** %d, metadata ![[D:[0-9]+]], metadata !{{.*}})
 
 // rdar://problem/14386148
 // Test that we don't emit bogus line numbers for the helper functions.
@@ -22,17 +22,10 @@
 // CHECK-NOT: ret
 // CHECK: load {{.*}}, !dbg ![[DESTROY_LINE:[0-9]+]]
 
-<<<<<<< HEAD
-// CHECK-DAG: [[DBG_LINE]] = metadata !{i32 0, i32 0, metadata ![[COPY_SP:[0-9]+]], null}
-// CHECK-DAG: [[COPY_LINE]] = metadata !{i32 0, i32 0, metadata ![[COPY_SP:[0-9]+]], null}
-// CHECK-DAG: [[COPY_SP]] = {{.*}}[ DW_TAG_subprogram ]{{.*}}[__copy_helper_block_]
-// CHECK-DAG: [[DESTROY_LINE]] = metadata !{i32 0, i32 0, metadata ![[DESTROY_SP:[0-9]+]], null}
-=======
 // CHECK-DAG: [[DBG_LINE]] = !MDLocation(line: 0, scope: ![[COPY_SP:[0-9]+]])
 // CHECK-DAG: [[COPY_LINE]] = !MDLocation(line: 0, scope: ![[COPY_SP:[0-9]+]])
 // CHECK-DAG: [[COPY_SP]] = {{.*}}[ DW_TAG_subprogram ]{{.*}}[__copy_helper_block_]
 // CHECK-DAG: [[DESTROY_LINE]] = !MDLocation(line: 0, scope: ![[DESTROY_SP:[0-9]+]])
->>>>>>> cb0d13fc
 // CHECK-DAG: [[DESTROY_SP]] = {{.*}}[ DW_TAG_subprogram ]{{.*}}[__destroy_helper_block_]
 typedef unsigned int NSUInteger;
 
