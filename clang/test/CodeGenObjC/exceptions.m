// RUN: %clang_cc1 -triple x86_64-apple-darwin10 -fobjc-runtime=macosx-fragile-10.5 -emit-llvm -fobjc-exceptions -mllvm -simplifycfg-sink-common=false -O2 -o - %s | FileCheck %s
//
// <rdar://problem/7471679> [irgen] [eh] Exception code built with clang (x86_64) crashes

// Just check that we don't emit any dead blocks.
@interface NSArray @end
void f0() {
  @try {
    @try {
      @throw @"a";
    } @catch(NSArray *e) {
    }
  } @catch (id e) {
  }
}

// CHECK-LABEL: define void @f1()
void f1() {
  extern void foo(void);

  while (1) {
    // CHECK:      call void @objc_exception_try_enter
    // CHECK-NEXT: getelementptr
    // CHECK-NEXT: call i32 @_setjmp(
    // CHECK-NEXT: icmp
    // CHECK-NEXT: br i1
    @try {
<<<<<<< HEAD
    // CHECK:      call void asm sideeffect "", "=*m"
=======
    // INTEL  this CHECK line moved down verbatim
>>>>>>> 7b17b59e
    // CHECK:      call void asm sideeffect "", "*m"
    // CHECK-NEXT: call void @foo()
      foo();
    // CHECK:      call void @objc_exception_try_exit
    // CHECK:      call void asm sideeffect "", "=*m"   ;INTEL

    } @finally {
      break;
    }
  }
}

// Test that modifications to local variables are respected under
// optimization.  rdar://problem/8160285

// CHECK-LABEL: define i32 @f2()
int f2() {
  extern void foo(void);

  // CHECK:        [[X:%.*]] = alloca i32
  // CHECK:        store i32 5, i32* [[X]]
  int x = 0;
  x += 5;

  // CHECK:        [[SETJMP:%.*]] = call i32 @_setjmp
  // CHECK-NEXT:   [[CAUGHT:%.*]] = icmp eq i32 [[SETJMP]], 0
  // CHECK-NEXT:   br i1 [[CAUGHT]]
  @try {
<<<<<<< HEAD
=======
    // CHECK: store i32 6, i32* [[X]]                                      ;INTEL
    // CHECK-NEXT: call void asm sideeffect "", "*m,*m"(i32* nonnull [[X]] ;INTEL
    // CHECK-NEXT: call void @foo()                                        ;INTEL
    // CHECK-NEXT: call void @objc_exception_try_exit                      ;INTEL
    // CHECK-NEXT: [[T:%.*]] = load i32, i32* [[X]]                        ;INTEL

>>>>>>> 7b17b59e
    // Landing pad.  Note that we elide the re-enter.
    // CHECK:      call void asm sideeffect "", "=*m,=*m"(i32* nonnull [[X]]
    // CHECK-NEXT: call i8* @objc_exception_extract
    // CHECK-NEXT: [[T1:%.*]] = load i32, i32* [[X]]
    // CHECK-NEXT: [[T2:%.*]] = add nsw i32 [[T1]], -1

    // This store is dead.
    // CHECK-NEXT: store i32 [[T2]], i32* [[X]]

<<<<<<< HEAD
    // CHECK: store i32 6, i32* [[X]]
    x++;
    // CHECK-NEXT: call void asm sideeffect "", "*m,*m"(i32* nonnull [[X]]
    // CHECK-NEXT: call void @foo()
    // CHECK-NEXT: call void @objc_exception_try_exit
    // CHECK-NEXT: [[T:%.*]] = load i32, i32* [[X]]
=======
    // COM: CHECK: store i32 6, i32* [[X]] ;INTEL this line moved up verbatim
    x++;
    // ;INTEL  4 lines from here moved up verbatim
>>>>>>> 7b17b59e
    foo();
  } @catch (id) {
    x--;
  }

  return x;
}

// Test that the cleanup destination is saved when entering a finally
// block.  rdar://problem/8293901
// CHECK-LABEL: define void @f3()
void f3() {
  extern void f3_helper(int, int*);

  // CHECK:      [[X:%.*]] = alloca i32
  // CHECK:      [[XPTR:%.*]] = bitcast i32* [[X]] to i8*
  // CHECK:      call void @llvm.lifetime.start.p0i8(i64 4, i8* nonnull [[XPTR]])
  // CHECK:      store i32 0, i32* [[X]]
  int x = 0;

  // CHECK:      call void @objc_exception_try_enter(
  // CHECK:      call i32 @_setjmp
  // CHECK-NEXT: [[DEST1:%.*]] = icmp eq
  // CHECK-NEXT: br i1 [[DEST1]]

  @try {
    // CHECK:    call void @f3_helper(i32 0, i32* nonnull [[X]])
    // CHECK:    call void @objc_exception_try_exit(
    f3_helper(0, &x);
  } @finally {
    // CHECK:    call void @objc_exception_try_enter
    // CHECK:    call i32 @_setjmp
    // CHECK-NEXT: [[DEST2:%.*]] = icmp eq
    // CHECK-NEXT: br i1 [[DEST2]]
    @try {
      // CHECK:  call void @f3_helper(i32 1, i32* nonnull [[X]])
      // CHECK:  call void @objc_exception_try_exit(
      f3_helper(1, &x);
    } @finally {
      // CHECK:  call void @f3_helper(i32 2, i32* nonnull [[X]])
      f3_helper(2, &x);

      // This loop is large enough to dissuade the optimizer from just
      // duplicating the finally block.
      while (x) f3_helper(3, &x);

      // This is a switch or maybe some chained branches, but relying
      // on a specific result from the optimizer is really unstable.
      // CHECK:  [[DEST2]]
    }

      // This is a switch or maybe some chained branches, but relying
      // on a specific result from the optimizer is really unstable.
    // CHECK:    [[DEST1]]
  }

  // CHECK:      call void @f3_helper(i32 4, i32* nonnull [[X]])
  // CHECK-NEXT: call void @llvm.lifetime.end.p0i8(i64 4, i8* nonnull [[XPTR]])
  // CHECK-NEXT: ret void
  f3_helper(4, &x);
}

// rdar://problem/8440970
void f4() {
  extern void f4_help(int);

  // CHECK-LABEL: define void @f4()
  // CHECK:      [[EXNDATA:%.*]] = alloca [[EXNDATA_T:%.*]], align
  // CHECK:      call void @objc_exception_try_enter([[EXNDATA_T]]* nonnull [[EXNDATA]])
  // CHECK:      call i32 @_setjmp
  @try {
  // CHECK:      call void @f4_help(i32 0)
    f4_help(0);

  // The finally cleanup has two threaded entrypoints after optimization:

  // INTEL_CUSTOMIZATION
  //
  // The Intel-specific early jump threading pass causes the block ordering in
  // the optimized LLVM IR to be different even though the final generated
  // code is the same. There is no simple way to make this test tolerant of the
  // ordering difference, so the test was changed to expect the new ordering.
  // The 5 lines marked with INTEL below were moved verbatim from here.

  // finally.call-exit:  Predecessors are the @try and @catch fallthroughs
  // as well as the no-match case in the catch mechanism.  The i1 is whether
  // to rethrow and should be true only in the last case.
  // CHECK:      phi i8*
  // CHECK-NEXT: phi i1
  // CHECK-NEXT: call void @objc_exception_try_exit([[EXNDATA_T]]* nonnull [[EXNDATA]])
  // CHECK-NEXT: call void @f4_help(i32 2)
  // CHECK-NEXT: br i1
  //   -> ret, rethrow

  // ret:
  // CHECK:      ret void

  // Catch mechanism:
  // CHECK:      call i8* @objc_exception_extract([[EXNDATA_T]]* nonnull [[EXNDATA]])
  // CHECK-NEXT: call void @objc_exception_try_enter([[EXNDATA_T]]* nonnull [[EXNDATA]])
  // CHECK:      call i32 @_setjmp
  //   -> next, finally.no-call-exit
  // CHECK:      call i32 @objc_exception_match
  //   -> finally.call-exit, match
  } @catch (NSArray *a) {
  // match:
  // CHECK:      call void @f4_help(i32 1)
  // CHECK-NEXT: br label
  //   -> finally.call-exit
    f4_help(1);
  // finally.no-call-exit:  Predecessor is when the catch throws. ;INTEL
  // CHECK:      call i8* @objc_exception_extract([[EXNDATA_T]]* nonnull [[EXNDATA]]) ;INTEL
  // CHECK-NEXT: call void @f4_help(i32 2) ;INTEL
  // CHECK-NEXT: br label ;INTEL
  //   -> rethrow ;INTEL
  } @finally {
    f4_help(2);
  }

  // rethrow:
  // CHECK:      phi i8*
  // CHECK-NEXT: call void @objc_exception_throw(i8*
  // CHECK-NEXT: unreachable
}<|MERGE_RESOLUTION|>--- conflicted
+++ resolved
@@ -25,11 +25,7 @@
     // CHECK-NEXT: icmp
     // CHECK-NEXT: br i1
     @try {
-<<<<<<< HEAD
-    // CHECK:      call void asm sideeffect "", "=*m"
-=======
     // INTEL  this CHECK line moved down verbatim
->>>>>>> 7b17b59e
     // CHECK:      call void asm sideeffect "", "*m"
     // CHECK-NEXT: call void @foo()
       foo();
@@ -58,15 +54,12 @@
   // CHECK-NEXT:   [[CAUGHT:%.*]] = icmp eq i32 [[SETJMP]], 0
   // CHECK-NEXT:   br i1 [[CAUGHT]]
   @try {
-<<<<<<< HEAD
-=======
     // CHECK: store i32 6, i32* [[X]]                                      ;INTEL
     // CHECK-NEXT: call void asm sideeffect "", "*m,*m"(i32* nonnull [[X]] ;INTEL
     // CHECK-NEXT: call void @foo()                                        ;INTEL
     // CHECK-NEXT: call void @objc_exception_try_exit                      ;INTEL
     // CHECK-NEXT: [[T:%.*]] = load i32, i32* [[X]]                        ;INTEL
 
->>>>>>> 7b17b59e
     // Landing pad.  Note that we elide the re-enter.
     // CHECK:      call void asm sideeffect "", "=*m,=*m"(i32* nonnull [[X]]
     // CHECK-NEXT: call i8* @objc_exception_extract
@@ -76,18 +69,9 @@
     // This store is dead.
     // CHECK-NEXT: store i32 [[T2]], i32* [[X]]
 
-<<<<<<< HEAD
-    // CHECK: store i32 6, i32* [[X]]
-    x++;
-    // CHECK-NEXT: call void asm sideeffect "", "*m,*m"(i32* nonnull [[X]]
-    // CHECK-NEXT: call void @foo()
-    // CHECK-NEXT: call void @objc_exception_try_exit
-    // CHECK-NEXT: [[T:%.*]] = load i32, i32* [[X]]
-=======
     // COM: CHECK: store i32 6, i32* [[X]] ;INTEL this line moved up verbatim
     x++;
     // ;INTEL  4 lines from here moved up verbatim
->>>>>>> 7b17b59e
     foo();
   } @catch (id) {
     x--;
