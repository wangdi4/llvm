--- conflicted
+++ resolved
@@ -78,13 +78,10 @@
   clang-format
   clang-tblgen
   clang-offload-bundler
-<<<<<<< HEAD
 # INTEL_COLLAB
   clang-offload-wrapper
 # end INTEL_COLLAB
-=======
   clang-offload-deps
->>>>>>> 94d2158a
   clang-import-test
   clang-rename
   clang-refactor
