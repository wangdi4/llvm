// RUN: %clang_cc1 %s -E -dM | FileCheck %s
<<<<<<< HEAD
// RUN: %clang_cc1 %s -fsycl-id-queries-fit-in-int -fsycl-is-host -sycl-std=2017 -E -dM | FileCheck --check-prefix=CHECK-SYCL-STD %s
// RUN: %clang_cc1 %s -fsycl-id-queries-fit-in-int -fsycl-is-device -sycl-std=2017 -E -dM | FileCheck --check-prefix=CHECK-SYCL-STD %s
// RUN: %clang_cc1 %s -fsycl-id-queries-fit-in-int -fsycl-is-device -sycl-std=2020 -E -dM | FileCheck --check-prefix=CHECK-SYCL-STD-2020 %s
// RUN: %clang_cc1 %s -fsycl-id-queries-fit-in-int -fsycl-is-device -sycl-std=1.2.1 -E -dM | FileCheck --check-prefix=CHECK-SYCL-STD-DEVICE %s
// RUNx: %clang_cc1 %s -fsycl-id-queries-fit-in-int -fsycl-is-device -E -dM -fms-compatibility | FileCheck --check-prefix=CHECK-MSVC %s
=======
// RUN: %clang_cc1 %s -fsycl -fsycl-is-device -E -dM | FileCheck --check-prefix=CHECK-SYCL-ID %s
// RUN: %clang_cc1 %s -fsycl -fsycl-id-queries-fit-in-int -fsycl-is-host -sycl-std=2017 -E -dM | FileCheck --check-prefix=CHECK-SYCL-STD %s
// RUN: %clang_cc1 %s -fsycl -fsycl-id-queries-fit-in-int -fsycl-is-device -sycl-std=2017 -E -dM | FileCheck --check-prefix=CHECK-SYCL-STD %s
// RUN: %clang_cc1 %s -fsycl -fsycl-id-queries-fit-in-int -fsycl-is-device -sycl-std=2020 -E -dM | FileCheck --check-prefix=CHECK-SYCL-STD-2020 %s
// RUN: %clang_cc1 %s -fsycl -fsycl-id-queries-fit-in-int -fsycl-is-device -sycl-std=1.2.1 -E -dM | FileCheck --check-prefix=CHECK-SYCL-STD-DEVICE %s
// RUNx: %clang_cc1 %s -fsycl -fsycl-id-queries-fit-in-int -fsycl-is-device -E -dM -fms-compatibility | FileCheck --check-prefix=CHECK-MSVC %s
>>>>>>> 3386c1b6
// RUN: %clang_cc1 -fno-sycl-id-queries-fit-in-int %s -E -dM | FileCheck \
// RUN: --check-prefix=CHECK-NO-SYCL_FIT_IN_INT %s

// CHECK-NOT:#define __SYCL_DEVICE_ONLY__ 1
// CHECK-NOT:#define SYCL_EXTERNAL
// CHECK-NOT:#define CL_SYCL_LANGUAGE_VERSION 121
// CHECK-NOT:#define __SYCL_ID_QUERIES_FIT_IN_INT__ 1

// CHECK-SYCL-STD:#define CL_SYCL_LANGUAGE_VERSION 121
// CHECK-SYCL-STD:#define SYCL_LANGUAGE_VERSION 201707
// CHECK-SYCL-STD:#define __SYCL_ID_QUERIES_FIT_IN_INT__ 1

// CHECK-SYCL-STD-2020:#define SYCL_LANGUAGE_VERSION 202001

// CHECK-SYCL-STD-DEVICE:#define __SYCL_DEVICE_ONLY__ 1
// CHECK-SYCL-STD-DEVICE:#define __SYCL_ID_QUERIES_FIT_IN_INT__ 1

// CHECK-MSVC-NOT: __GNUC__
// CHECK-MSVC-NOT: __STDC__
// CHECK-MSVC: #define __SYCL_ID_QUERIES_FIT_IN_INT__ 1

// CHECK-NO-SYCL_FIT_IN_INT-NOT:#define __SYCL_ID_QUERIES_FIT_IN_INT__ 1
// CHECK-SYCL-ID:#define __SYCL_ID_QUERIES_FIT_IN_INT__ 1<|MERGE_RESOLUTION|>--- conflicted
+++ resolved
@@ -1,18 +1,10 @@
 // RUN: %clang_cc1 %s -E -dM | FileCheck %s
-<<<<<<< HEAD
-// RUN: %clang_cc1 %s -fsycl-id-queries-fit-in-int -fsycl-is-host -sycl-std=2017 -E -dM | FileCheck --check-prefix=CHECK-SYCL-STD %s
-// RUN: %clang_cc1 %s -fsycl-id-queries-fit-in-int -fsycl-is-device -sycl-std=2017 -E -dM | FileCheck --check-prefix=CHECK-SYCL-STD %s
-// RUN: %clang_cc1 %s -fsycl-id-queries-fit-in-int -fsycl-is-device -sycl-std=2020 -E -dM | FileCheck --check-prefix=CHECK-SYCL-STD-2020 %s
-// RUN: %clang_cc1 %s -fsycl-id-queries-fit-in-int -fsycl-is-device -sycl-std=1.2.1 -E -dM | FileCheck --check-prefix=CHECK-SYCL-STD-DEVICE %s
-// RUNx: %clang_cc1 %s -fsycl-id-queries-fit-in-int -fsycl-is-device -E -dM -fms-compatibility | FileCheck --check-prefix=CHECK-MSVC %s
-=======
 // RUN: %clang_cc1 %s -fsycl -fsycl-is-device -E -dM | FileCheck --check-prefix=CHECK-SYCL-ID %s
 // RUN: %clang_cc1 %s -fsycl -fsycl-id-queries-fit-in-int -fsycl-is-host -sycl-std=2017 -E -dM | FileCheck --check-prefix=CHECK-SYCL-STD %s
 // RUN: %clang_cc1 %s -fsycl -fsycl-id-queries-fit-in-int -fsycl-is-device -sycl-std=2017 -E -dM | FileCheck --check-prefix=CHECK-SYCL-STD %s
 // RUN: %clang_cc1 %s -fsycl -fsycl-id-queries-fit-in-int -fsycl-is-device -sycl-std=2020 -E -dM | FileCheck --check-prefix=CHECK-SYCL-STD-2020 %s
 // RUN: %clang_cc1 %s -fsycl -fsycl-id-queries-fit-in-int -fsycl-is-device -sycl-std=1.2.1 -E -dM | FileCheck --check-prefix=CHECK-SYCL-STD-DEVICE %s
 // RUNx: %clang_cc1 %s -fsycl -fsycl-id-queries-fit-in-int -fsycl-is-device -E -dM -fms-compatibility | FileCheck --check-prefix=CHECK-MSVC %s
->>>>>>> 3386c1b6
 // RUN: %clang_cc1 -fno-sycl-id-queries-fit-in-int %s -E -dM | FileCheck \
 // RUN: --check-prefix=CHECK-NO-SYCL_FIT_IN_INT %s
 
