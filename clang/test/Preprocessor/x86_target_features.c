// RUN: %clang -target i386-unknown-unknown -march=core2 -msse4 -x c -E -dM -o - %s | FileCheck -match-full-lines --check-prefix=SSE4 %s

// SSE4: #define __SSE2_MATH__ 1
// SSE4: #define __SSE2__ 1
// SSE4: #define __SSE3__ 1
// SSE4: #define __SSE4_1__ 1
// SSE4: #define __SSE4_2__ 1
// SSE4: #define __SSE_MATH__ 1
// SSE4: #define __SSE__ 1
// SSE4: #define __SSSE3__ 1

// RUN: %clang -target i386-unknown-unknown -march=core2 -msse4.1 -mno-sse4 -x c -E -dM -o - %s | FileCheck -match-full-lines --check-prefix=NOSSE4 %s

// NOSSE4-NOT: #define __SSE4_1__ 1

// RUN: %clang -target i386-unknown-unknown -march=core2 -msse4 -mno-sse2 -x c -E -dM -o - %s | FileCheck -match-full-lines --check-prefix=SSE %s

// SSE-NOT: #define __SSE2_MATH__ 1
// SSE-NOT: #define __SSE2__ 1
// SSE-NOT: #define __SSE3__ 1
// SSE-NOT: #define __SSE4_1__ 1
// SSE-NOT: #define __SSE4_2__ 1
// SSE: #define __SSE_MATH__ 1
// SSE: #define __SSE__ 1
// SSE-NOT: #define __SSSE3__ 1

// RUN: %clang -target i386-unknown-unknown -march=pentium-m -x c -E -dM -o - %s | FileCheck -match-full-lines --check-prefix=SSE2 %s

// SSE2: #define __SSE2_MATH__ 1
// SSE2: #define __SSE2__ 1
// SSE2-NOT: #define __SSE3__ 1
// SSE2-NOT: #define __SSE4_1__ 1
// SSE2-NOT: #define __SSE4_2__ 1
// SSE2: #define __SSE_MATH__ 1
// SSE2: #define __SSE__ 1
// SSE2-NOT: #define __SSSE3__ 1

// RUN: %clang -target i386-unknown-unknown -march=pentium-m -mno-sse -mavx -x c -E -dM -o - %s | FileCheck -match-full-lines --check-prefix=AVX %s

// AVX: #define __AVX__ 1
// AVX: #define __SSE2_MATH__ 1
// AVX: #define __SSE2__ 1
// AVX: #define __SSE3__ 1
// AVX: #define __SSE4_1__ 1
// AVX: #define __SSE4_2__ 1
// AVX: #define __SSE_MATH__ 1
// AVX: #define __SSE__ 1
// AVX: #define __SSSE3__ 1

// RUN: %clang -target i386-unknown-unknown -march=pentium-m -mxop -mno-avx -x c -E -dM -o - %s | FileCheck -match-full-lines --check-prefix=SSE4A %s

// SSE4A: #define __SSE2_MATH__ 1
// SSE4A: #define __SSE2__ 1
// SSE4A: #define __SSE3__ 1
// SSE4A: #define __SSE4A__ 1
// SSE4A: #define __SSE4_1__ 1
// SSE4A: #define __SSE4_2__ 1
// SSE4A: #define __SSE_MATH__ 1
// SSE4A: #define __SSE__ 1
// SSE4A: #define __SSSE3__ 1

// RUN: %clang -target i386-unknown-unknown -march=atom -mavx512f -x c -E -dM -o - %s | FileCheck -match-full-lines --check-prefix=AVX512F %s

// AVX512F: #define __AVX2__ 1
// AVX512F: #define __AVX512F__ 1
// AVX512F: #define __AVX__ 1
// AVX512F: #define __EVEX512__ 1
// AVX512F: #define __SSE2_MATH__ 1
// AVX512F: #define __SSE2__ 1
// AVX512F: #define __SSE3__ 1
// AVX512F: #define __SSE4_1__ 1
// AVX512F: #define __SSE4_2__ 1
// AVX512F: #define __SSE_MATH__ 1
// AVX512F: #define __SSE__ 1
// AVX512F: #define __SSSE3__ 1

// RUN: %clang -target i386-unknown-unknown -march=atom -mavx512cd -x c -E -dM -o - %s | FileCheck -match-full-lines --check-prefix=AVX512CD %s

// AVX512CD: #define __AVX2__ 1
// AVX512CD: #define __AVX512CD__ 1
// AVX512CD: #define __AVX512F__ 1
// AVX512CD: #define __AVX__ 1
// AVX512CD: #define __EVEX512__ 1
// AVX512CD: #define __SSE2_MATH__ 1
// AVX512CD: #define __SSE2__ 1
// AVX512CD: #define __SSE3__ 1
// AVX512CD: #define __SSE4_1__ 1
// AVX512CD: #define __SSE4_2__ 1
// AVX512CD: #define __SSE_MATH__ 1
// AVX512CD: #define __SSE__ 1
// AVX512CD: #define __SSSE3__ 1

// RUN: %clang -target i386-unknown-unknown -march=atom -mavx512er -x c -E -dM -o - %s | FileCheck -match-full-lines --check-prefix=AVX512ER %s

// AVX512ER: #define __AVX2__ 1
// AVX512ER: #define __AVX512ER__ 1
// AVX512ER: #define __AVX512F__ 1
// AVX512ER: #define __AVX__ 1
// AVX512ER: #define __EVEX512__ 1
// AVX512ER: #define __SSE2_MATH__ 1
// AVX512ER: #define __SSE2__ 1
// AVX512ER: #define __SSE3__ 1
// AVX512ER: #define __SSE4_1__ 1
// AVX512ER: #define __SSE4_2__ 1
// AVX512ER: #define __SSE_MATH__ 1
// AVX512ER: #define __SSE__ 1
// AVX512ER: #define __SSSE3__ 1

// RUN: %clang -target i386-unknown-unknown -march=atom -mavx512pf -x c -E -dM -o - %s | FileCheck -match-full-lines --check-prefix=AVX512PF %s

// AVX512PF: #define __AVX2__ 1
// AVX512PF: #define __AVX512F__ 1
// AVX512PF: #define __AVX512PF__ 1
// AVX512PF: #define __AVX__ 1
// AVX512PF: #define __EVEX512__ 1
// AVX512PF: #define __SSE2_MATH__ 1
// AVX512PF: #define __SSE2__ 1
// AVX512PF: #define __SSE3__ 1
// AVX512PF: #define __SSE4_1__ 1
// AVX512PF: #define __SSE4_2__ 1
// AVX512PF: #define __SSE_MATH__ 1
// AVX512PF: #define __SSE__ 1
// AVX512PF: #define __SSSE3__ 1

// RUN: %clang -target i386-unknown-unknown -march=atom -mavx512dq -x c -E -dM -o - %s | FileCheck -match-full-lines --check-prefix=AVX512DQ %s

// AVX512DQ: #define __AVX2__ 1
// AVX512DQ: #define __AVX512DQ__ 1
// AVX512DQ: #define __AVX512F__ 1
// AVX512DQ: #define __AVX__ 1
// AVX512DQ: #define __EVEX512__ 1
// AVX512DQ: #define __SSE2_MATH__ 1
// AVX512DQ: #define __SSE2__ 1
// AVX512DQ: #define __SSE3__ 1
// AVX512DQ: #define __SSE4_1__ 1
// AVX512DQ: #define __SSE4_2__ 1
// AVX512DQ: #define __SSE_MATH__ 1
// AVX512DQ: #define __SSE__ 1
// AVX512DQ: #define __SSSE3__ 1

// RUN: %clang -target i386-unknown-unknown -march=atom -mavx512bw -x c -E -dM -o - %s | FileCheck -match-full-lines --check-prefix=AVX512BW %s

// AVX512BW: #define __AVX2__ 1
// AVX512BW: #define __AVX512BW__ 1
// AVX512BW: #define __AVX512F__ 1
// AVX512BW: #define __AVX__ 1
// AVX512BW: #define __EVEX512__ 1
// AVX512BW: #define __SSE2_MATH__ 1
// AVX512BW: #define __SSE2__ 1
// AVX512BW: #define __SSE3__ 1
// AVX512BW: #define __SSE4_1__ 1
// AVX512BW: #define __SSE4_2__ 1
// AVX512BW: #define __SSE_MATH__ 1
// AVX512BW: #define __SSE__ 1
// AVX512BW: #define __SSSE3__ 1

// RUN: %clang -target i386-unknown-unknown -march=atom -mavx512vl -x c -E -dM -o - %s | FileCheck -match-full-lines --check-prefix=AVX512VL %s

// AVX512VL: #define __AVX2__ 1
// AVX512VL: #define __AVX512F__ 1
// AVX512VL: #define __AVX512VL__ 1
// AVX512VL: #define __AVX__ 1
// AVX512VL: #define __EVEX256__ 1
// AVX512VL: #define __EVEX512__ 1
// AVX512VL: #define __SSE2_MATH__ 1
// AVX512VL: #define __SSE2__ 1
// AVX512VL: #define __SSE3__ 1
// AVX512VL: #define __SSE4_1__ 1
// AVX512VL: #define __SSE4_2__ 1
// AVX512VL: #define __SSE_MATH__ 1
// AVX512VL: #define __SSE__ 1
// AVX512VL: #define __SSSE3__ 1

// RUN: %clang -target i386-unknown-unknown -march=atom -mavx512pf -mno-avx512f -x c -E -dM -o - %s | FileCheck -match-full-lines --check-prefix=AVX512F2 %s

// AVX512F2: #define __AVX2__ 1
// AVX512F2-NOT: #define __AVX512F__ 1
// AVX512F2-NOT: #define __AVX512PF__ 1
// AVX512F2-NOT: #define __EVEX512__ 1
// AVX512F2: #define __AVX__ 1
// AVX512F2: #define __SSE2_MATH__ 1
// AVX512F2: #define __SSE2__ 1
// AVX512F2: #define __SSE3__ 1
// AVX512F2: #define __SSE4_1__ 1
// AVX512F2: #define __SSE4_2__ 1
// AVX512F2: #define __SSE_MATH__ 1
// AVX512F2: #define __SSE__ 1
// AVX512F2: #define __SSSE3__ 1

// RUN: %clang -target i386-unknown-unknown -march=atom -mavx512ifma -x c -E -dM -o - %s | FileCheck -match-full-lines --check-prefix=AVX512IFMA %s

// AVX512IFMA: #define __AVX2__ 1
// AVX512IFMA: #define __AVX512F__ 1
// AVX512IFMA: #define __AVX512IFMA__ 1
// AVX512IFMA: #define __AVX__ 1
// AVX512IFMA: #define __EVEX512__ 1
// AVX512IFMA: #define __SSE2_MATH__ 1
// AVX512IFMA: #define __SSE2__ 1
// AVX512IFMA: #define __SSE3__ 1
// AVX512IFMA: #define __SSE4_1__ 1
// AVX512IFMA: #define __SSE4_2__ 1
// AVX512IFMA: #define __SSE_MATH__ 1
// AVX512IFMA: #define __SSE__ 1
// AVX512IFMA: #define __SSSE3__ 1

// RUN: %clang -target i386-unknown-unknown -march=atom -mavx512vbmi -x c -E -dM -o - %s | FileCheck -match-full-lines --check-prefix=AVX512VBMI %s

// AVX512VBMI: #define __AVX2__ 1
// AVX512VBMI: #define __AVX512BW__ 1
// AVX512VBMI: #define __AVX512F__ 1
// AVX512VBMI: #define __AVX512VBMI__ 1
// AVX512VBMI: #define __AVX__ 1
// AVX512VBMI: #define __EVEX512__ 1
// AVX512VBMI: #define __SSE2_MATH__ 1
// AVX512VBMI: #define __SSE2__ 1
// AVX512VBMI: #define __SSE3__ 1
// AVX512VBMI: #define __SSE4_1__ 1
// AVX512VBMI: #define __SSE4_2__ 1
// AVX512VBMI: #define __SSE_MATH__ 1
// AVX512VBMI: #define __SSE__ 1
// AVX512VBMI: #define __SSSE3__ 1

// RUN: %clang -target i386-unknown-unknown -march=atom -mavx512bitalg -x c -E -dM -o - %s | FileCheck -match-full-lines --check-prefix=AVX512BITALG %s

// AVX512BITALG: #define __AVX2__ 1
// AVX512BITALG: #define __AVX512BITALG__ 1
// AVX512BITALG: #define __AVX512BW__ 1
// AVX512BITALG: #define __AVX512F__ 1
// AVX512BITALG: #define __AVX__ 1
// AVX512BITALG: #define __EVEX512__ 1
// AVX512BITALG: #define __SSE2_MATH__ 1
// AVX512BITALG: #define __SSE2__ 1
// AVX512BITALG: #define __SSE3__ 1
// AVX512BITALG: #define __SSE4_1__ 1
// AVX512BITALG: #define __SSE4_2__ 1
// AVX512BITALG: #define __SSE_MATH__ 1
// AVX512BITALG: #define __SSE__ 1
// AVX512BITALG: #define __SSSE3__ 1


// RUN: %clang -target i386-unknown-unknown -march=atom -mavx512vbmi -mno-avx512bw -x c -E -dM -o - %s | FileCheck -match-full-lines --check-prefix=AVX512VBMINOAVX512BW %s

// AVX512VBMINOAVX512BW-NOT: #define __AVX512BW__ 1
// AVX512VBMINOAVX512BW-NOT: #define __AVX512VBMI__ 1
// AVX512VBMINOAVX512BW: #define __EVEX512__ 1

// RUN: %clang -target i386-unknown-unknown -march=atom -mavx512vbmi2 -x c -E -dM -o - %s | FileCheck -match-full-lines --check-prefix=AVX512VBMI2 %s

// AVX512VBMI2: #define __AVX2__ 1
// AVX512VBMI2: #define __AVX512BW__ 1
// AVX512VBMI2: #define __AVX512F__ 1
// AVX512VBMI2: #define __AVX512VBMI2__ 1
// AVX512VBMI2: #define __AVX__ 1
// AVX512VBMI2: #define __EVEX512__ 1
// AVX512VBMI2: #define __SSE2_MATH__ 1
// AVX512VBMI2: #define __SSE2__ 1
// AVX512VBMI2: #define __SSE3__ 1
// AVX512VBMI2: #define __SSE4_1__ 1
// AVX512VBMI2: #define __SSE4_2__ 1
// AVX512VBMI2: #define __SSE_MATH__ 1
// AVX512VBMI2: #define __SSE__ 1
// AVX512VBMI2: #define __SSSE3__ 1

// RUN: %clang -target i386-unknown-unknown -march=atom -mavx512vbmi2 -mno-avx512bw -x c -E -dM -o - %s | FileCheck -match-full-lines --check-prefix=AVX512VBMI2NOAVX512BW %s

// AVX512VBMI2NOAVX512BW-NOT: #define __AVX512BW__ 1
// AVX512VBMI2NOAVX512BW-NOT: #define __AVX512VBMI2__ 1
// AVX512VBMI2NOAVX512BW: #define __EVEX512__ 1

// RUN: %clang -target i386-unknown-unknown -march=atom -mavx512bitalg -mno-avx512bw -x c -E -dM -o - %s | FileCheck -match-full-lines --check-prefix=AVX512BITALGNOAVX512BW %s

// AVX512BITALGNOAVX512BW-NOT: #define __AVX512BITALG__ 1
// AVX512BITALGNOAVX512BW-NOT: #define __AVX512BW__ 1
// AVX512BITALGNOAVX512BW: #define __EVEX512__ 1

// RUN: %clang -target i386-unknown-unknown -march=atom -msse4.2 -x c -E -dM -o - %s | FileCheck -match-full-lines --check-prefix=SSE42POPCNT %s

// SSE42POPCNT: #define __POPCNT__ 1

// RUN: %clang -target i386-unknown-unknown -march=atom -mno-popcnt -msse4.2 -x c -E -dM -o - %s | FileCheck -match-full-lines --check-prefix=SSE42NOPOPCNT %s

// SSE42NOPOPCNT-NOT: #define __POPCNT__ 1

// RUN: %clang -target i386-unknown-unknown -march=atom -mpopcnt -mno-sse4.2 -x c -E -dM -o - %s | FileCheck -match-full-lines --check-prefix=NOSSE42POPCNT %s

// NOSSE42POPCNT: #define __POPCNT__ 1

// RUN: %clang -target i386-unknown-unknown -march=nehalem -mno-sse4.2 -x c -E -dM -o - %s | FileCheck -match-full-lines --check-prefix=CPUPOPCNT %s
// RUN: %clang -target i386-unknown-unknown -march=silvermont -mno-sse4.2 -x c -E -dM -o - %s | FileCheck -match-full-lines --check-prefix=CPUPOPCNT %s
// INTEL_CUSTOMIZATION
// SKIP: %clang -target i386-unknown-unknown -march=knl -mno-sse4.2 -x c -E -dM -o - %s | FileCheck -match-full-lines --check-prefix=CPUPOPCNT %s
// end INTEL_CUSTOMIZATION

// CPUPOPCNT: #define __POPCNT__ 1

// RUN: %clang -target i386-unknown-unknown -march=pentium -msse -x c -E -dM -o - %s | FileCheck -match-full-lines --check-prefix=SSEMMX %s

// SSEMMX: #define __MMX__ 1

// RUN: %clang -target i386-unknown-unknown -march=pentium -msse -mno-sse -x c -E -dM -o - %s | FileCheck -match-full-lines --check-prefix=SSENOSSEMMX %s

// SSENOSSEMMX-NOT: #define __MMX__ 1

// RUN: %clang -target i386-unknown-unknown -march=pentium -msse -mno-mmx -x c -E -dM -o - %s | FileCheck -match-full-lines --check-prefix=SSENOMMX %s

// SSENOMMX-NOT: #define __MMX__ 1

// RUN: %clang -target i386-unknown-unknown -march=pentium3 -mno-sse -x c -E -dM -o - %s | FileCheck -match-full-lines --check-prefix=MARCHMMXNOSSE %s
// RUN: %clang -target i386-unknown-unknown -march=atom -mno-sse -x c -E -dM -o - %s | FileCheck -match-full-lines --check-prefix=MARCHMMXNOSSE %s
// INTEL_CUSTOMIZATION
// SKIP: %clang -target i386-unknown-unknown -march=knl -mno-sse -x c -E -dM -o - %s | FileCheck -match-full-lines --check-prefix=MARCHMMXNOSSE %s
// end INTEL_CUSTOMIZATION
// RUN: %clang -target i386-unknown-unknown -march=btver1 -mno-sse -x c -E -dM -o - %s | FileCheck -match-full-lines --check-prefix=MARCHMMXNOSSE %s
// RUN: %clang -target i386-unknown-unknown -march=znver1 -mno-sse -x c -E -dM -o - %s | FileCheck -match-full-lines --check-prefix=MARCHMMXNOSSE %s

// MARCHMMXNOSSE: #define __MMX__ 1

// RUN: %clang -target i386-unknown-unknown -march=atom -mf16c -x c -E -dM -o - %s | FileCheck -match-full-lines --check-prefix=F16C %s

// F16C: #define __AVX__ 1
// F16C: #define __F16C__ 1

// RUN: %clang -target i386-unknown-unknown -march=atom -mf16c -mno-avx -x c -E -dM -o - %s | FileCheck -match-full-lines --check-prefix=F16CNOAVX %s

// F16CNOAVX-NOT: #define __AVX__ 1
// F16CNOAVX-NOT: #define __F16C__ 1

// RUN: %clang -target i386-unknown-unknown -march=pentiumpro -mpclmul -x c -E -dM -o - %s | FileCheck -match-full-lines --check-prefix=PCLMUL %s

// PCLMUL: #define __PCLMUL__ 1
// PCLMUL: #define __SSE2__ 1
// PCLMUL-NOT: #define __SSE3__ 1

// RUN: %clang -target i386-unknown-unknown -march=pentiumpro -mpclmul -mno-sse2 -x c -E -dM -o - %s | FileCheck -match-full-lines --check-prefix=PCLMULNOSSE2 %s

// PCLMULNOSSE2-NOT: #define __PCLMUL__ 1
// PCLMULNOSSE2-NOT: #define __SSE2__ 1
// PCLMULNOSSE2-NOT: #define __SSE3__ 1

// RUN: %clang -target i386-unknown-unknown -march=pentiumpro -maes -x c -E -dM -o - %s | FileCheck -match-full-lines --check-prefix=AES %s

// AES: #define __AES__ 1
// AES: #define __SSE2__ 1
// AES-NOT: #define __SSE3__ 1

// RUN: %clang -target i386-unknown-unknown -march=pentiumpro -maes -mno-sse2 -x c -E -dM -o - %s | FileCheck -match-full-lines --check-prefix=AESNOSSE2 %s

// AESNOSSE2-NOT: #define __AES__ 1
// AESNOSSE2-NOT: #define __SSE2__ 1
// AESNOSSE2-NOT: #define __SSE3__ 1

// RUN: %clang -target i386-unknown-unknown -march=pentiumpro -mlwp -x c -E -dM -o - %s | FileCheck -match-full-lines --check-prefix=LWP %s

// LWP: #define __LWP__ 1

// RUN: %clang -target i386-unknown-unknown -march=bdver1 -mno-lwp -x c -E -dM -o - %s | FileCheck -match-full-lines --check-prefix=NOLWP %s

// NOLWP-NOT: #define __LWP__ 1

// RUN: %clang -target i386-unknown-unknown -march=pentiumpro -msha -x c -E -dM -o - %s | FileCheck -match-full-lines --check-prefix=SHA %s

// SHA: #define __SHA__ 1
// SHA: #define __SSE2__ 1
// SHA-NOT: #define __SSE3__ 1

// RUN: %clang -target i386-unknown-unknown -march=pentiumpro -msha -mno-sha -x c -E -dM -o - %s | FileCheck -match-full-lines --check-prefix=SHANOSHA %s

// SHANOSHA-NOT: #define __SHA__ 1
// SHANOSHA-NOT: #define __SSE2__ 1

// RUN: %clang -target i386-unknown-unknown -march=pentiumpro -msha -mno-sse2 -x c -E -dM -o - %s | FileCheck -match-full-lines --check-prefix=SHANOSSE2 %s

// SHANOSSE2-NOT: #define __SHA__ 1
// SHANOSSE2-NOT: #define __SSE2__ 1
// SHANOSSE2-NOT: #define __SSE3__ 1

// RUN: %clang -target i386-unknown-unknown -march=atom -mtbm -x c -E -dM -o - %s | FileCheck -match-full-lines --check-prefix=TBM %s

// TBM: #define __TBM__ 1

// RUN: %clang -target i386-unknown-unknown -march=bdver2 -mno-tbm -x c -E -dM -o - %s | FileCheck -match-full-lines --check-prefix=NOTBM %s

// NOTBM-NOT: #define __TBM__ 1

// RUN: %clang -target i386-unknown-unknown -march=pentiumpro -mcx16 -x c -E -dM -o - %s | FileCheck -match-full-lines --check-prefix=MCX16-32 %s

// MCX16-32-NOT: #define __GCC_HAVE_SYNC_COMPARE_AND_SWAP_16 1

// RUN: %clang -target x86_64-unknown-unknown -march=x86-64 -mcx16 -x c -E -dM -o - %s | FileCheck -match-full-lines --check-prefix=MCX16-64 %s

// MCX16-64: #define __GCC_HAVE_SYNC_COMPARE_AND_SWAP_16 1

// RUN: %clang -target i386-unknown-unknown -march=atom -mprfchw -x c -E -dM -o - %s | FileCheck -match-full-lines --check-prefix=PRFCHW %s

// PRFCHW: #define __PRFCHW__ 1

// RUN: %clang -target i386-unknown-unknown -march=btver2 -mno-prfchw -x c -E -dM -o - %s | FileCheck -match-full-lines --check-prefix=NOPRFCHW %s

// NOPRFCHW-NOT: #define __PRFCHW__ 1

// RUN: %clang -target i386-unknown-unknown -march=atom -m3dnow -x c -E -dM -o - %s | FileCheck -match-full-lines --check-prefix=3DNOWPRFCHW %s

// 3DNOWPRFCHW: #define __3dNOW__ 1
// 3DNOWPRFCHW-NOT: #define __PRFCHW__ 1

// RUN: %clang -target i386-unknown-unknown -march=atom -mno-prfchw -m3dnow -x c -E -dM -o - %s | FileCheck -match-full-lines --check-prefix=3DNOWNOPRFCHW %s

// 3DNOWNOPRFCHW: #define __3dNOW__ 1
// 3DNOWNOPRFCHW-NOT: #define __PRFCHW__ 1

// RUN: %clang -target i386-unknown-unknown -march=atom -mprfchw -mno-3dnow -x c -E -dM -o - %s | FileCheck -match-full-lines --check-prefix=NO3DNOWPRFCHW %s

// NO3DNOWPRFCHW: #define __PRFCHW__ 1

// RUN: %clang -target i386-unknown-unknown -march=atom -madx -x c -E -dM -o - %s | FileCheck -match-full-lines --check-prefix=ADX %s

// ADX: #define __ADX__ 1

// RUN: %clang -target i386-unknown-unknown -mshstk -x c -E -dM -o - %s | FileCheck -match-full-lines --check-prefix=SHSTK %s

// SHSTK: #define __SHSTK__ 1

// RUN: %clang -target i386-unknown-unknown -march=atom -mrdseed -x c -E -dM -o - %s | FileCheck -match-full-lines --check-prefix=RDSEED %s

// RDSEED: #define __RDSEED__ 1

// RUN: %clang -target i386-unknown-unknown -march=atom -mxsave -x c -E -dM -o - %s | FileCheck -match-full-lines --check-prefix=XSAVE %s

// XSAVE: #define __XSAVE__ 1

// RUN: %clang -target i386-unknown-unknown -march=atom -mxsaveopt -x c -E -dM -o - %s | FileCheck -match-full-lines --check-prefix=XSAVEOPT %s

// XSAVEOPT: #define __XSAVEOPT__ 1
// XSAVEOPT: #define __XSAVE__ 1

// RUN: %clang -target i386-unknown-unknown -march=atom -mxsavec -x c -E -dM -o - %s | FileCheck -match-full-lines --check-prefix=XSAVEC %s

// XSAVEC: #define __XSAVEC__ 1
// XSAVEC: #define __XSAVE__ 1

// RUN: %clang -target i386-unknown-unknown -march=atom -mxsaves -x c -E -dM -o - %s | FileCheck -match-full-lines --check-prefix=XSAVES %s

// XSAVES: #define __XSAVES__ 1
// XSAVES: #define __XSAVE__ 1

// RUN: %clang -target i386-unknown-unknown -march=atom -mxsaveopt -mxsavec -mxsaves -mno-xsave -x c -E -dM -o - %s | FileCheck -match-full-lines --check-prefix=NOXSAVE %s

// NOXSAVE-NOT: #define __XSAVEC__ 1
// NOXSAVE-NOT: #define __XSAVEOPT__ 1
// NOXSAVE-NOT: #define __XSAVES__ 1
// NOXSAVE-NOT: #define __XSAVE__ 1

// RUN: %clang -target i386-unknown-unknown -march=atom -mclflushopt -x c -E -dM -o - %s | FileCheck -match-full-lines --check-prefix=CLFLUSHOPT %s

// CLFLUSHOPT: #define __CLFLUSHOPT__ 1

// RUN: %clang -target i386-unknown-unknown -march=atom -mvaes -x c -E -dM -o - %s | FileCheck -match-full-lines --check-prefix=VAES %s

// VAES: #define __AES__ 1
// VAES: #define __VAES__ 1

// RUN: %clang -target i386-unknown-unknown -march=atom -mvaes -mno-aes -x c -E -dM -o - %s | FileCheck -match-full-lines --check-prefix=VAESNOAES %s

// VAESNOAES-NOT: #define __AES__ 1
// VAESNOAES-NOT: #define __VAES__ 1

// RUN: %clang -target i386-unknown-unknown -march=atom -mgfni -x c -E -dM -o - %s | FileCheck -match-full-lines --check-prefix=GFNI %s

// GFNI: #define __GFNI__ 1
// GFNI: #define __SSE2__ 1

// RUN: %clang -target i386-unknown-unknown -march=atom -mvpclmulqdq -x c -E -dM -o - %s | FileCheck -match-full-lines --check-prefix=VPCLMULQDQ %s

// VPCLMULQDQ: #define __PCLMUL__ 1
// VPCLMULQDQ: #define __VPCLMULQDQ__ 1

// RUN: %clang -target i386-unknown-unknown -march=atom -mvpclmulqdq -mno-pclmul -x c -E -dM -o - %s | FileCheck -match-full-lines --check-prefix=VPCLMULQDQNOPCLMUL %s
// VPCLMULQDQNOPCLMUL-NOT: #define __PCLMUL__ 1
// VPCLMULQDQNOPCLMUL-NOT: #define __VPCLMULQDQ__ 1

// RUN: %clang -target i386-unknown-unknown -march=atom -mrdpid -x c -E -dM -o - %s | FileCheck -match-full-lines --check-prefix=RDPID %s

// RDPID: #define __RDPID__ 1

// RUN: %clang -target i386-unknown-unknown -march=atom -mavx512bf16 -x c -E -dM -o - %s | FileCheck -match-full-lines --check-prefix=AVX512BF16 %s

// AVX512BF16: #define __AVX512BF16__ 1
// AVX512BF16: #define __AVX512BW__ 1
// AVX512BF16-NOT: #define __AVX512VL__ 1
// AVX512BF16: #define __EVEX512__ 1

// RUN: %clang -target i386-unknown-unknown -march=atom -mavx512bf16 -mno-avx512bw -x c -E -dM -o - %s | FileCheck -match-full-lines --check-prefix=AVX512BF16_NOAVX512BW %s

// AVX512BF16_NOAVX512BW-NOT: #define __AVX512BF16__ 1
// AVX512BF16_NOAVX512BW: #define __EVEX512__ 1

// RUN: %clang -target i386-unknown-unknown -march=atom -mavx512bf16 -mno-avx512vl -x c -E -dM -o - %s | FileCheck -match-full-lines --check-prefix=AVX512BF16_NOAVX512VL %s

// AVX512BF16_NOAVX512VL: #define __AVX512BF16__ 1
// AVX512BF16_NOAVX512VL-NOT: #define __EVEX256__ 1
// AVX512BF16_NOAVX512VL: #define __EVEX512__ 1

// RUN: %clang -target i386-unknown-linux-gnu -march=i386 -mavx512vp2intersect -x c -E -dM -o - %s | FileCheck  -check-prefix=VP2INTERSECT %s

// VP2INTERSECT: #define __AVX512F__ 1
// VP2INTERSECT: #define __AVX512VP2INTERSECT__ 1
// VP2INTERSECT: #define __EVEX512__ 1

// RUN: %clang -target i386-unknown-linux-gnu -march=i386 -mno-avx512vp2intersect -x c -E -dM -o - %s | FileCheck  -check-prefix=NOVP2INTERSECT %s
// RUN: %clang -target i386-unknown-linux-gnu -march=i386 -mavx512vp2intersect -mno-avx512f -x c -E -dM -o - %s | FileCheck  -check-prefix=NOVP2INTERSECT %s

// NOVP2INTERSECT-NOT: #define __AVX512VP2INTERSECT__ 1
// NOVP2INTERSECT-NOT: #define __EVEX256__ 1
// NOVP2INTERSECT-NOT: #define __EVEX512__ 1


// RUN: %clang -target i386-unknown-linux-gnu -march=i386 -mkl -x c -E -dM -o - %s | FileCheck  -check-prefix=KEYLOCKER %s
// KEYLOCKER: #define __KL__ 1

// RUN: %clang -target i386-unknown-linux-gnu -march=i386 -mno-kl -x c -E -dM -o - %s | FileCheck  -check-prefix=NOKEYLOCKER %s
// NOKEYLOCKER-NOT: #define __KL__ 1

// RUN: %clang -target i386-unknown-linux-gnu -march=i386 -mwidekl -x c -E -dM -o - %s | FileCheck  -check-prefix=KEYLOCKERW %s
// KEYLOCKERW: #define __KL__ 1
// KEYLOCKERW: #define __WIDEKL__ 1

// RUN: %clang -target i386-unknown-linux-gnu -march=i386 -mno-widekl -x c -E -dM -o - %s | FileCheck  -check-prefix=NOKEYLOCKERW %s
// NOKEYLOCKERW-NOT: #define __KL__ 1
// NOKEYLOCKERW-NOT: #define __WIDEKL__ 1

// RUN: %clang -target i386-unknown-linux-gnu -march=i386 -mwidekl -mno-kl -x c -E -dM -o - %s | FileCheck  -check-prefix=NOKEYLOCKERW2 %s
// NOKEYLOCKERW2-NOT: #define __KL__ 1
// NOKEYLOCKERW2-NOT: #define __WIDEKL__ 1

// RUN: %clang -target i386-unknown-unknown -march=atom -menqcmd -x c -E -dM -o - %s | FileCheck -match-full-lines --check-prefix=ENQCMD %s

// ENQCMD: #define __ENQCMD__ 1

// RUN: %clang -target i386-unknown-unknown -march=atom -mno-enqcmd -x c -E -dM -o - %s | FileCheck -match-full-lines --check-prefix=NOENQCMD %s

// NOENQCMD-NOT: #define __ENQCMD__ 1

// RUN: %clang -target i386-unknown-unknown -march=atom -mserialize -x c -E -dM -o - %s | FileCheck -match-full-lines --check-prefix=SERIALIZE %s

// SERIALIZE: #define __SERIALIZE__ 1

// RUN: %clang -target i386-unknown-unknown -march=atom -mno-serialize -x c -E -dM -o - %s | FileCheck -match-full-lines --check-prefix=NOSERIALIZE %s

// NOSERIALIZE-NOT: #define __SERIALIZE__ 1

// RUN: %clang -target i386-unknown-unknown -march=atom -mtsxldtrk -x c -E -dM -o - %s | FileCheck -match-full-lines --check-prefix=TSXLDTRK %s

// TSXLDTRK: #define __TSXLDTRK__ 1

// RUN: %clang -target i386-unknown-unknown -march=atom -mno-tsxldtrk -x c -E -dM -o - %s | FileCheck -match-full-lines --check-prefix=NOTSXLDTRK %s

// NOTSXLDTRK-NOT: #define __TSXLDTRK__ 1

// RUN: %clang -target i386-unknown-unknown -march=atom -mhreset -x c -E -dM -o - %s | FileCheck -match-full-lines --check-prefix=HRESET %s

// HRESET: #define __HRESET__ 1

// RUN: %clang -target i386-unknown-unknown -march=atom -mno-hreset -x c -E -dM -o - %s | FileCheck -match-full-lines --check-prefix=NOHRESET %s

// NOHRESET-NOT: #define __HRESET__ 1

// RUN: %clang -target i386-unknown-linux-gnu -march=i386 -muintr -x c -E -dM -o - %s | FileCheck -check-prefix=UINTR %s

// UINTR: #define __UINTR__ 1

// RUN: %clang -target i386-unknown-linux-gnu -march=i386 -mno-uintr -x c -E -dM -o - %s | FileCheck -check-prefix=NOUINTR %s

// NOUINTR-NOT: #define __UINTR__ 1

// RUN: %clang -target x86_64-unknown-linux-gnu -march=atom -mamx-fp16 -x c \
// RUN: -E -dM -o - %s | FileCheck  -check-prefix=AMX-FP16 %s

// AMX-FP16: #define __AMX_FP16__ 1
// AMX-FP16: #define __AMX_TILE__ 1

// RUN: %clang -target x86_64-unknown-linux-gnu -march=atom -mno-amx-fp16 \
// RUN: -x c -E -dM -o - %s | FileCheck  -check-prefix=NO-AMX-FP16 %s
// RUN: %clang -target x86_64-unknown-linux-gnu -march=atom -mamx-fp16 \
// RUN: -mno-amx-tile -x c -E -dM -o - %s | FileCheck  -check-prefix=NO-AMX-FP16 %s

// NO-AMX-FP16-NOT: #define __AMX_FP16__ 1
// NO-AMX-FP16-NOT: #define __AMX_TILE__ 1

// RUN: %clang -target x86_64-unknown-linux-gnu -march=x86-64 -mamx-complex -x c \
// RUN: -E -dM -o - %s | FileCheck  -check-prefix=AMX-COMPLEX %s

// AMX-COMPLEX: #define __AMX_COMPLEX__ 1

// RUN: %clang -target x86_64-unknown-linux-gnu -march=x86-64 -mno-amx-complex -x c \
// RUN: -E -dM -o - %s | FileCheck  -check-prefix=NO-AMX-COMPLEX %s
// RUN: %clang -target x86_64-unknown-linux-gnu -march=x86-64 -mamx-complex -mno-amx-tile \
// RUN: -x c -E -dM -o - %s | FileCheck  -check-prefix=NO-AMX-COMPLEX %s

// NO-AMX-COMPLEX-NOT: #define __AMX_COMPLEX__ 1

// RUN: %clang -target i386-unknown-unknown -march=atom -mavxvnni -x c -E -dM -o - %s | FileCheck -match-full-lines --check-prefix=AVXVNNI %s

// AVXVNNI: #define __AVX2__ 1
// AVXVNNI: #define __AVXVNNI__ 1

// RUN: %clang -target i386-unknown-unknown -march=atom -mno-avxvnni -x c -E -dM -o - %s | FileCheck -match-full-lines --check-prefix=NOAVXVNNI %s

// NOAVXVNNI-NOT: #define __AVXVNNI__ 1

// RUN: %clang -target i386-unknown-unknown -march=atom -mavxvnni -mno-avx2 -x c -E -dM -o - %s | FileCheck -match-full-lines --check-prefix=AVXVNNINOAVX2 %s

// AVXVNNINOAVX2-NOT: #define __AVX2__ 1
// AVXVNNINOAVX2-NOT: #define __AVXVNNI__ 1

// RUN: %clang -target i386-unknown-unknown -march=atom -mavx512fp16 -x c -E -dM -o - %s | FileCheck -match-full-lines --check-prefix=AVX512FP16 %s

// AVX512FP16: #define __AVX512BW__ 1
// AVX512FP16: #define __AVX512DQ__ 1
// AVX512FP16: #define __AVX512FP16__ 1
// AVX512FP16: #define __AVX512VL__ 1
// AVX512FP16: #define __EVEX256__ 1
// AVX512FP16: #define __EVEX512__ 1

// RUN: %clang -target i386-unknown-unknown -march=atom -mavx512fp16 -mno-avx512vl -x c -E -dM -o - %s | FileCheck -match-full-lines --check-prefix=AVX512FP16NOAVX512VL %s

// AVX512FP16NOAVX512VL-NOT: #define __AVX512FP16__ 1
// AVX512FP16NOAVX512VL-NOT: #define __AVX512VL__ 1
// AVX512FP16NOAVX512VL-NOT: #define __EVEX256__ 1
// AVX512FP16NOAVX512VL: #define __EVEX512__ 1

// RUN: %clang -target i386-unknown-unknown -march=atom -mavx512fp16 -mno-avx512bw -x c -E -dM -o - %s | FileCheck -match-full-lines --check-prefix=AVX512FP16NOAVX512BW %s

// AVX512FP16NOAVX512BW-NOT: #define __AVX512BW__ 1
// AVX512FP16NOAVX512BW-NOT: #define __AVX512FP16__ 1
// AVX512FP16NOAVX512BW: #define __EVEX256__ 1
// AVX512FP16NOAVX512BW: #define __EVEX512__ 1

// RUN: %clang -target i386-unknown-unknown -march=atom -mavx512fp16 -mno-avx512dq -x c -E -dM -o - %s | FileCheck -match-full-lines --check-prefix=AVX512FP16NOAVX512DQ %s

// AVX512FP16NOAVX512DQ-NOT: #define __AVX512DQ__ 1
// AVX512FP16NOAVX512DQ-NOT: #define __AVX512FP16__ 1
// AVX512FP16NOAVX512DQ: #define __EVEX256__ 1
// AVX512FP16NOAVX512DQ: #define __EVEX512__ 1

// RUN: %clang -target i386-unknown-unknown -march=atom -mavx512f -mno-avx512f -x c -E -dM -o - %s | FileCheck -match-full-lines --check-prefix=NOEVEX512 %s
// RUN: %clang -target i386-unknown-unknown -march=atom -mavx512cd -mno-avx512f -x c -E -dM -o - %s | FileCheck -match-full-lines --check-prefix=NOEVEX512 %s
// RUN: %clang -target i386-unknown-unknown -march=atom -mavx512er -mno-avx512f -x c -E -dM -o - %s | FileCheck -match-full-lines --check-prefix=NOEVEX512 %s
// NOEVEX512-NOT: #define __AVX512F__ 1
// NOEVEX512-NOT: #define __EVEX256__ 1
// NOEVEX512-NOT: #define __EVEX512__ 1

// RUN: %clang -target i386-unknown-unknown -march=atom -mavx512f -mno-evex512 -x c -E -dM -o - %s | FileCheck -match-full-lines --check-prefix=AVX512NOEVEX512 %s
// RUN: %clang -target i386-unknown-unknown -march=atom -mavx512cd -mno-evex512 -x c -E -dM -o - %s | FileCheck -match-full-lines --check-prefix=AVX512NOEVEX512 %s
// RUN: %clang -target i386-unknown-unknown -march=atom -mavx512er -mno-evex512 -x c -E -dM -o - %s | FileCheck -match-full-lines --check-prefix=AVX512NOEVEX512 %s
// AVX512NOEVEX512: #define __AVX512F__ 1
// AVX512NOEVEX512-NOT: #define __EVEX256__ 1
// AVX512NOEVEX512-NOT: #define __EVEX512__ 1

// RUN: %clang -target x86_64-unknown-linux-gnu -march=atom -mcmpccxadd -x c -E -dM -o - %s | FileCheck  -check-prefix=CMPCCXADD %s

// CMPCCXADD: #define __CMPCCXADD__ 1

// RUN: %clang -target x86_64-unknown-linux-gnu -march=atom -mno-cmpccxadd -x c -E -dM -o - %s | FileCheck  -check-prefix=NO-CMPCCXADD %s

// NO-CMPCCXADD-NOT: #define __CMPCCXADD__ 1
// RUN: %clang -target i386-unknown-unknown -march=atom -mavxifma -x c -E -dM -o - %s | FileCheck -match-full-lines --check-prefix=AVXIFMA %s

// AVXIFMA: #define __AVX2__ 1
// AVXIFMA: #define __AVXIFMA__ 1

// RUN: %clang -target i386-unknown-unknown -march=atom -mavxifma -mno-avx2 -x c -E -dM -o - %s | FileCheck -match-full-lines --check-prefix=AVXIFMANOAVX2 %s

// AVXIFMANOAVX2-NOT: #define __AVX2__ 1
// AVXIFMANOAVX2-NOT: #define __AVXIFMA__ 1

// RUN: %clang -target i386-unknown-linux-gnu -march=atom -mraoint -x c -E -dM -o - %s | FileCheck  -check-prefix=RAOINT %s

// RAOINT: #define __RAOINT__ 1

// RUN: %clang -target i386-unknown-linux-gnu -march=atom -mno-raoint -x c -E -dM -o - %s | FileCheck  -check-prefix=NO-RAOINT %s

// NO-RAOINT-NOT: #define __RAOINT__ 1

// RUN: %clang -target i386-unknown-unknown -march=atom -mavxvnniint8 -x c -E -dM -o - %s | FileCheck -match-full-lines --check-prefix=AVXVNNIINT8 %s

// AVXVNNIINT8: #define __AVX2__ 1
// AVXVNNIINT8: #define __AVXVNNIINT8__ 1

// RUN: %clang -target i386-unknown-unknown -march=atom -mno-avxvnniint8 -x c -E -dM -o - %s | FileCheck -match-full-lines --check-prefix=NOAVXVNNIINT8 %s

// NOAVXVNNIINT8-NOT: #define __AVXVNNIINT8__ 1

// RUN: %clang -target i386-unknown-unknown -march=atom -mavxvnniint8 -mno-avx2 -x c -E -dM -o - %s | FileCheck -match-full-lines --check-prefix=AVXVNNIINT8NOAVX2 %s

// AVXVNNIINT8NOAVX2-NOT: #define __AVX2__ 1
// AVXVNNIINT8NOAVX2-NOT: #define __AVXVNNIINT8__ 1

// RUN: %clang -target i386-unknown-unknown -march=atom -mavxneconvert -x c -E -dM -o - %s | FileCheck -match-full-lines --check-prefix=AVXNECONVERT %s

// AVXNECONVERT: #define __AVX2__ 1
// AVXNECONVERT: #define __AVXNECONVERT__ 1

// RUN: %clang -target i386-unknown-unknown -march=atom -mno-avxneconvert -x c -E -dM -o - %s | FileCheck -match-full-lines --check-prefix=NOAVXNECONVERT %s

// NOAVXNECONVERT-NOT: #define __AVXNECONVERT__ 1

// RUN: %clang -target i386-unknown-unknown -march=atom -mavxneconvert -mno-avx2 -x c -E -dM -o - %s | FileCheck -match-full-lines --check-prefix=AVXNECONVERTNOAVX2 %s

// AVXNECONVERTNOAVX2-NOT: #define __AVX2__ 1
// AVXNECONVERTNOAVX2-NOT: #define __AVXNECONVERT__ 1

// RUN: %clang -target i386-unknown-linux-gnu -march=atom -msha512 -x c -E -dM -o - %s | FileCheck  -check-prefix=SHA512 %s

// SHA512: #define __AVX__ 1
// SHA512: #define __SHA512__ 1

// RUN: %clang -target i386-unknown-linux-gnu -march=atom -mno-sha512 -x c -E -dM -o - %s | FileCheck  -check-prefix=NOSHA512 %s
// NOSHA512-NOT: #define __SHA512__ 1

// RUN: %clang -target i386-unknown-linux-gnu -march=atom -msha512 -mno-avx -x c -E -dM -o - %s | FileCheck  -check-prefix=SHA512NOAVX %s

// SHA512NOAVX-NOT: #define __AVX__ 1
// SHA512NOAVX-NOT: #define __SHA512__ 1

// RUN: %clang -target i686-unknown-linux-gnu -march=atom -msm3 -x c -E -dM -o - %s | FileCheck  -check-prefix=SM3 %s

// SM3: #define __AVX__ 1
// SM3: #define __SM3__ 1

// RUN: %clang -target i686-unknown-linux-gnu -march=atom -mno-sm3 -x c -E -dM -o - %s | FileCheck  -check-prefix=NOSM3 %s

// NOSM3-NOT: #define __SM3__ 1

// RUN: %clang -target i686-unknown-linux-gnu -march=atom -msm3 -mno-avx -x c -E -dM -o - %s | FileCheck  -check-prefix=SM3NOAVX %s

// SM3NOAVX-NOT: #define __SM3__ 1
// SM3NOAVX-NOT: #define __AVX__ 1

// RUN: %clang -target i686-unknown-linux-gnu -march=atom -msm4 -x c -E -dM -o - %s | FileCheck  -check-prefix=SM4 %s

// SM4: #define __AVX__ 1
// SM4: #define __SM4__ 1

// RUN: %clang -target i686-unknown-linux-gnu -march=atom -mno-sm4 -x c -E -dM -o - %s | FileCheck  -check-prefix=NOSM4 %s
// NOSM4-NOT: #define __SM4__ 1

// RUN: %clang -target i686-unknown-linux-gnu -march=atom -msm4 -mno-avx -x c -E -dM -o - %s | FileCheck  -check-prefix=SM4NOAVX %s

// SM4NOAVX-NOT: #define __AVX__ 1
// SM4NOAVX-NOT: #define __SM4__ 1

// RUN: %clang -target i686-unknown-linux-gnu -march=atom -mavxvnniint16 -x c -E -dM -o - %s | FileCheck  -check-prefix=AVXVNNIINT16 %s

// AVXVNNIINT16: #define __AVX2__ 1
// AVXVNNIINT16: #define __AVXVNNIINT16__ 1

// RUN: %clang -target i686-unknown-linux-gnu -march=atom -mno-avxvnniint16 -x c -E -dM -o - %s | FileCheck  -check-prefix=NOAVXVNNIINT16 %s

// NOAVXVNNIINT16-NOT: #define __AVXVNNIINT16__ 1

// RUN: %clang -target i686-unknown-linux-gnu -march=atom -mavxvnniint16 -mno-avx2 -x c -E -dM -o - %s | FileCheck  -check-prefix=AVXVNNIINT16NOAVX2 %s

// AVXVNNIINT16NOAVX2-NOT: #define __AVX2__ 1
// AVXVNNIINT16NOAVX2-NOT: #define __AVXVNNIINT16__ 1

<<<<<<< HEAD
=======
// RUN: %clang -target i686-unknown-linux-gnu -march=atom -mavx10.1 -x c -E -dM -o - %s | FileCheck  -check-prefix=AVX10_1_256 %s
// RUN: %clang -target i686-unknown-linux-gnu -march=atom -mavx10.1-256 -x c -E -dM -o - %s | FileCheck  -check-prefix=AVX10_1_256 %s
// RUN: %clang -target i686-unknown-linux-gnu -march=atom -mavx10.1-256 -mno-avx512f -x c -E -dM -o - %s | FileCheck  -check-prefix=AVX10_1_256 %s
// AVX10_1_256: #define __AVX10_1__ 1
// AVX10_1_256: #define __AVX512F__ 1
// AVX10_1_256: #define __EVEX256__ 1
// AVX10_1_256-NOT: __EVEX512__

// RUN: %clang -target i686-unknown-linux-gnu -march=atom -mavx10.1-512 -x c -E -dM -o - %s | FileCheck  -check-prefix=AVX10_1_512 %s
// RUN: %clang -target i686-unknown-linux-gnu -march=atom -mavx10.1-512 -mno-avx512f -x c -E -dM -o - %s | FileCheck  -check-prefix=AVX10_1_512 %s
// RUN: %clang -target i686-unknown-linux-gnu -march=atom -mavx10.1-512 -mno-evex512 -x c -E -dM -o - %s | FileCheck  -check-prefix=AVX10_1_512 %s
// AVX10_1_512: #define __AVX10_1__ 1
// AVX10_1_512: #define __AVX512F__ 1
// AVX10_1_512: #define __EVEX256__ 1
// AVX10_1_512: #define __EVEX512__ 1

// RUN: %clang -target i686-unknown-linux-gnu -march=atom -musermsr -x c -E -dM -o - %s | FileCheck  -check-prefix=USERMSR %s
// USERMSR: #define __USERMSR__ 1

// RUN: %clang -target i686-unknown-linux-gnu -march=atom -mno-usermsr -x c -E -dM -o - %s | FileCheck  -check-prefix=NO-USERMSR %s
// NO-USERMSR-NOT: #define __USERMSR__ 1

>>>>>>> 7f4c3c22
// RUN: %clang -target i386-unknown-linux-gnu -march=i386 -mcrc32 -x c -E -dM -o - %s | FileCheck -check-prefix=CRC32 %s

// CRC32: #define __CRC32__ 1

// RUN: %clang -target i386-unknown-linux-gnu -march=i386 -mno-crc32 -x c -E -dM -o - %s | FileCheck -check-prefix=NOCRC32 %s

// NOCRC32-NOT: #define __CRC32__ 1

// RUN: %clang -target i386-unknown-linux-gnu -march=i386 -mrdpru -x c -E -dM -o - %s | FileCheck -check-prefix=RDPRU %s

// RDPRU: #define __RDPRU__ 1

// RUN: %clang -target i386-unknown-linux-gnu -march=i386 -mno-rdpru -x c -E -dM -o - %s | FileCheck -check-prefix=NORDPRU %s

// NORDPRU-NOT: #define __RDPRU__ 1<|MERGE_RESOLUTION|>--- conflicted
+++ resolved
@@ -763,8 +763,6 @@
 // AVXVNNIINT16NOAVX2-NOT: #define __AVX2__ 1
 // AVXVNNIINT16NOAVX2-NOT: #define __AVXVNNIINT16__ 1
 
-<<<<<<< HEAD
-=======
 // RUN: %clang -target i686-unknown-linux-gnu -march=atom -mavx10.1 -x c -E -dM -o - %s | FileCheck  -check-prefix=AVX10_1_256 %s
 // RUN: %clang -target i686-unknown-linux-gnu -march=atom -mavx10.1-256 -x c -E -dM -o - %s | FileCheck  -check-prefix=AVX10_1_256 %s
 // RUN: %clang -target i686-unknown-linux-gnu -march=atom -mavx10.1-256 -mno-avx512f -x c -E -dM -o - %s | FileCheck  -check-prefix=AVX10_1_256 %s
@@ -787,7 +785,6 @@
 // RUN: %clang -target i686-unknown-linux-gnu -march=atom -mno-usermsr -x c -E -dM -o - %s | FileCheck  -check-prefix=NO-USERMSR %s
 // NO-USERMSR-NOT: #define __USERMSR__ 1
 
->>>>>>> 7f4c3c22
 // RUN: %clang -target i386-unknown-linux-gnu -march=i386 -mcrc32 -x c -E -dM -o - %s | FileCheck -check-prefix=CRC32 %s
 
 // CRC32: #define __CRC32__ 1
