--- conflicted
+++ resolved
@@ -44,15 +44,9 @@
   return c;
 }
 
-<<<<<<< HEAD
-// CHECK-LABEL: define dso_local i32 @"?g@@YAHXZ"()
-// CHECK-NOT: call void @__dyn_tls_on_demand_init()
-// CHECK-LD-LABEL: define dso_local i32 @"?g@@YAHXZ"()
-=======
 // CHECK-LABEL: define dso_local noundef i32 @"?g@@YAHXZ"()
 // CHECK-NOT: call void @__dyn_tls_on_demand_init()
 // CHECK-LD-LABEL: define dso_local noundef i32 @"?g@@YAHXZ"()
->>>>>>> 9d65571a
 // CHECK-LD-NOT: call void @__dyn_tls_on_demand_init()
 
 thread_local int e = 2;
