--- conflicted
+++ resolved
@@ -94,34 +94,29 @@
 // CHECK: DW_TAG_class_type ] [bar]
 // CHECK: DW_TAG_union_type ] [baz]
 // CHECK: DW_TAG_class_type ] [B] {{.*}} [def]
-// CHECK: metadata !"0xd\00_vptr$B\00{{.*}}\0064", {{.*}} ; [ DW_TAG_member ]
+// CHECK: !"0xd\00_vptr$B\00{{.*}}\0064", {{.*}} ; [ DW_TAG_member ]
 
-// CHECK: [[C:![0-9]*]] = {{.*}} metadata [[C_MEM:![0-9]*]], metadata !"_ZTS1C", null, metadata !"_ZTS1C"} ; [ DW_TAG_structure_type ] [C] {{.*}} [def]
-// CHECK: [[C_MEM]] = metadata !{metadata [[C_VPTR:![0-9]*]], metadata [[C_S:![0-9]*]], metadata [[C_DTOR:![0-9]*]]}
+// CHECK: [[C:![0-9]*]] = {{.*}} [[C_MEM:![0-9]*]], !"_ZTS1C", null, !"_ZTS1C"} ; [ DW_TAG_structure_type ] [C] {{.*}} [def]
+// CHECK: [[C_MEM]] = !{[[C_VPTR:![0-9]*]], [[C_S:![0-9]*]], [[C_DTOR:![0-9]*]]}
 // CHECK: [[C_VPTR]] = {{.*}} ; [ DW_TAG_member ] [_vptr$C] {{.*}} [artificial]
 // CHECK: [[C_S]] = {{.*}} ; [ DW_TAG_member ] [s] {{.*}} [static] [from int]
 // CHECK: [[C_DTOR]] = {{.*}} ; [ DW_TAG_subprogram ] {{.*}} [~C]
 
-// CHECK: null, null, null, metadata !"_ZTS1D"} ; [ DW_TAG_structure_type ] [D] {{.*}} [decl]
-// CHECK: null, null, null, metadata !"_ZTS1E"} ; [ DW_TAG_structure_type ] [E] {{.*}} [decl]
-// CHECK: [[F:![0-9]*]] = {{.*}} null, null, null, metadata !"_ZTS1F"} ; [ DW_TAG_structure_type ] [F] {{.*}} [decl]
+// CHECK: null, null, null, !"_ZTS1D"} ; [ DW_TAG_structure_type ] [D] {{.*}} [decl]
+// CHECK: null, null, null, !"_ZTS1E"} ; [ DW_TAG_structure_type ] [E] {{.*}} [decl]
+// CHECK: [[F:![0-9]*]] = {{.*}} null, null, null, !"_ZTS1F"} ; [ DW_TAG_structure_type ] [F] {{.*}} [decl]
 
-// CHECK: null, null, null, metadata !"_ZTS1G"} ; [ DW_TAG_structure_type ] [G] {{.*}} [decl]
-// CHECK: metadata [[G_INNER_MEM:![0-9]*]], null, null, metadata !"_ZTSN1G5innerE"} ; [ DW_TAG_structure_type ] [inner] [line 50, {{.*}} [def]
-// CHECK: [[G_INNER_MEM]] = metadata !{metadata [[G_INNER_I:![0-9]*]]}
+// CHECK: null, null, null, !"_ZTS1G"} ; [ DW_TAG_structure_type ] [G] {{.*}} [decl]
+// CHECK: [[G_INNER_MEM:![0-9]*]], null, null, !"_ZTSN1G5innerE"} ; [ DW_TAG_structure_type ] [inner] [line 50, {{.*}} [def]
+// CHECK: [[G_INNER_MEM]] = !{[[G_INNER_I:![0-9]*]]}
 // CHECK: [[G_INNER_I]] = {{.*}} ; [ DW_TAG_member ] [j] {{.*}} [from int]
 
 // CHECK: ; [ DW_TAG_structure_type ] [A]
 // CHECK: HdrSize
 // CHECK: ; [ DW_TAG_structure_type ] [I] {{.*}} [def]
 //
-// CHECK: metadata !"_ZTS1D", {{.*}}, metadata [[D_FUNC_DECL:![0-9]*]], metadata {{![0-9]*}}} ; [ DW_TAG_subprogram ] {{.*}} [def] [func]
-// CHECK: [[D_FUNC_DECL]] = metadata !{metadata !"0x2e\00func\00{{.*}}\000\00{{[0-9]+}}"{{.*}}, metadata !"_ZTS1D", {{.*}}, null} ; [ DW_TAG_subprogram ] {{.*}} [func]
+// CHECK: !"_ZTS1D", {{.*}}, [[D_FUNC_DECL:![0-9]*]], {{![0-9]*}}} ; [ DW_TAG_subprogram ] {{.*}} [def] [func]
+// CHECK: [[D_FUNC_DECL]] = !{!"0x2e\00func\00{{.*}}\000\00{{[0-9]+}}"{{.*}}, !"_ZTS1D", {{.*}}, null} ; [ DW_TAG_subprogram ] {{.*}} [func]
 
-<<<<<<< HEAD
-// CHECK: ![[EXCEPTLOC]] = metadata !{i32 84,
-// CHECK: ![[RETLOC]] = metadata !{i32 83,
-=======
 // CHECK: ![[EXCEPTLOC]] = !MDLocation(line: 84,
-// CHECK: ![[RETLOC]] = !MDLocation(line: 83,
->>>>>>> cb0d13fc
+// CHECK: ![[RETLOC]] = !MDLocation(line: 83,