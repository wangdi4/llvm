// RUN: %clang_cc1 -emit-llvm -g -triple x86_64-apple-macosx10.9.0 -munwind-tables -std=c++11 -fcxx-exceptions -fexceptions %s -o - | FileCheck %s

// Test that emitting a landing pad does not affect the line table
// entries for the code that triggered it.

// CHECK: call void @llvm.dbg.declare
// CHECK: call void @llvm.dbg.declare(metadata !{{{.*}}}, metadata ![[CURRENT_ADDR:.*]], metadata !{{.*}}), !dbg ![[DBG1:.*]]
// CHECK: unwind label %{{.*}}, !dbg ![[DBG1]]
// CHECK: store i64 %{{.*}}, i64* %current_address, align 8, !dbg ![[DBG4:.*]]
// CHECK-NEXT: call void @llvm.dbg.declare(metadata !{{{.*}}}, metadata ![[FOUND_IT:.*]], metadata !{{.*}}), !dbg ![[DBG2:.*]]
// CHECK: = landingpad
// CHECK-NEXT: cleanup, !dbg ![[DBG3:.*]]
// CHECK-DAG: ![[CURRENT_ADDR]] = {{.*}} [current_address]
// CHECK-DAG: ![[FOUND_IT]] = {{.*}} [found_it]
<<<<<<< HEAD
// CHECK-DAG: ![[DBG1]] = metadata !{i32 256,
// CHECK-DAG: ![[DBG2]] = metadata !{i32 257,
// CHECK-DAG: ![[DBG3]] = metadata !{i32 268,
// CHECK-DAG: ![[DBG4]] = metadata !{i32 256,
=======
// CHECK-DAG: ![[DBG1]] = !MDLocation(line: 256,
// CHECK-DAG: ![[DBG2]] = !MDLocation(line: 257,
// CHECK-DAG: ![[DBG3]] = !MDLocation(line: 268,
// CHECK-DAG: ![[DBG4]] = !MDLocation(line: 256,
>>>>>>> cb0d13fc
typedef unsigned long long uint64_t;
template<class _Tp> class shared_ptr {
public:
  typedef _Tp element_type;
  element_type* __ptr_;
  ~shared_ptr();
  element_type* operator->() const noexcept {return __ptr_;}
};
class Context {
public:
    uint64_t GetIt();
};
class Foo
{
    bool bar();
    virtual shared_ptr<Context> GetContext () = 0;
};
# 253 "Foo.cpp" 3
bool
Foo::bar ()
{
  uint64_t current_address = GetContext()->GetIt();
  bool found_it = false;
# 267 "Foo.cpp" 3
  return found_it;
}<|MERGE_RESOLUTION|>--- conflicted
+++ resolved
@@ -4,25 +4,18 @@
 // entries for the code that triggered it.
 
 // CHECK: call void @llvm.dbg.declare
-// CHECK: call void @llvm.dbg.declare(metadata !{{{.*}}}, metadata ![[CURRENT_ADDR:.*]], metadata !{{.*}}), !dbg ![[DBG1:.*]]
+// CHECK: call void @llvm.dbg.declare(metadata {{.*}}, metadata ![[CURRENT_ADDR:.*]], metadata !{{.*}}), !dbg ![[DBG1:.*]]
 // CHECK: unwind label %{{.*}}, !dbg ![[DBG1]]
 // CHECK: store i64 %{{.*}}, i64* %current_address, align 8, !dbg ![[DBG4:.*]]
-// CHECK-NEXT: call void @llvm.dbg.declare(metadata !{{{.*}}}, metadata ![[FOUND_IT:.*]], metadata !{{.*}}), !dbg ![[DBG2:.*]]
+// CHECK-NEXT: call void @llvm.dbg.declare(metadata {{.*}}, metadata ![[FOUND_IT:.*]], metadata !{{.*}}), !dbg ![[DBG2:.*]]
 // CHECK: = landingpad
 // CHECK-NEXT: cleanup, !dbg ![[DBG3:.*]]
 // CHECK-DAG: ![[CURRENT_ADDR]] = {{.*}} [current_address]
 // CHECK-DAG: ![[FOUND_IT]] = {{.*}} [found_it]
-<<<<<<< HEAD
-// CHECK-DAG: ![[DBG1]] = metadata !{i32 256,
-// CHECK-DAG: ![[DBG2]] = metadata !{i32 257,
-// CHECK-DAG: ![[DBG3]] = metadata !{i32 268,
-// CHECK-DAG: ![[DBG4]] = metadata !{i32 256,
-=======
 // CHECK-DAG: ![[DBG1]] = !MDLocation(line: 256,
 // CHECK-DAG: ![[DBG2]] = !MDLocation(line: 257,
 // CHECK-DAG: ![[DBG3]] = !MDLocation(line: 268,
 // CHECK-DAG: ![[DBG4]] = !MDLocation(line: 256,
->>>>>>> cb0d13fc
 typedef unsigned long long uint64_t;
 template<class _Tp> class shared_ptr {
 public:
