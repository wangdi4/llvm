// RUN: %clang_cc1 -std=c++11 -emit-llvm %s -o - -triple=i386-pc-win32 -mconstructor-aliases -fexceptions -fcxx-exceptions -fno-rtti | FileCheck -check-prefix WIN32 -check-prefix WIN32-O0 %s
// RUN: %clang_cc1 -std=c++11 -emit-llvm -O3 -disable-llvm-passes %s -o - -triple=i386-pc-win32 -mconstructor-aliases -fexceptions -fcxx-exceptions -fno-rtti | FileCheck -check-prefix WIN32 -check-prefix WIN32-O3 -check-prefix WIN32-LIFETIME %s

struct A {
  A();
  ~A();
  int a;
};

A getA();

int TakesTwo(A a, A b);
void HasEHCleanup() {
  TakesTwo(getA(), getA());
}

// With exceptions, we need to clean up at least one of these temporaries.
// WIN32-LABEL: define dso_local void @"?HasEHCleanup@@YAXXZ"() {{.*}} {
// WIN32:   %[[base:.*]] = call i8* @llvm.stacksave()
//    If this call throws, we have to restore the stack.
// WIN32:   call void @"?getA@@YA?AUA@@XZ"(%struct.A* sret(%struct.A) align 4 %{{.*}})
//    If this call throws, we have to cleanup the first temporary.
// WIN32:   invoke void @"?getA@@YA?AUA@@XZ"(%struct.A* sret(%struct.A) align 4 %{{.*}})
//    If this call throws, we have to cleanup the stacksave.
// WIN32:   call noundef i32 @"?TakesTwo@@YAHUA@@0@Z"
// WIN32:   call void @llvm.stackrestore
// WIN32:   ret void
//
//    There should be one dtor call for unwinding from the second getA.
// WIN32:   cleanuppad
// WIN32:   call x86_thiscallcc void @"??1A@@QAE@XZ"({{.*}})
// WIN32-NOT: @"??1A@@QAE@XZ"
// WIN32: }

void TakeRef(const A &a);
int HasDeactivatedCleanups() {
  return TakesTwo((TakeRef(A()), A()), (TakeRef(A()), A()));
}

// WIN32-LABEL: define dso_local noundef i32 @"?HasDeactivatedCleanups@@YAHXZ"() {{.*}} {
// WIN32:   %[[isactive:.*]] = alloca i1
// WIN32:   call i8* @llvm.stacksave()
// WIN32:   %[[argmem:.*]] = alloca inalloca [[argmem_ty:<{ %struct.A, %struct.A }>]]
// WIN32:   %[[arg1:.*]] = getelementptr inbounds [[argmem_ty]], [[argmem_ty]]* %[[argmem]], i32 0, i32 1
// WIN32:   call x86_thiscallcc noundef %struct.A* @"??0A@@QAE@XZ"
// WIN32:   invoke void @"?TakeRef@@YAXABUA@@@Z"
//
// WIN32:   invoke x86_thiscallcc noundef %struct.A* @"??0A@@QAE@XZ"(%struct.A* {{[^,]*}} %[[arg1]])
// WIN32:   store i1 true, i1* %[[isactive]]
//
// WIN32:   %[[arg0:.*]] = getelementptr inbounds [[argmem_ty]], [[argmem_ty]]* %[[argmem]], i32 0, i32 0
// WIN32:   invoke x86_thiscallcc noundef %struct.A* @"??0A@@QAE@XZ"
// WIN32:   invoke void @"?TakeRef@@YAXABUA@@@Z"
// WIN32:   invoke x86_thiscallcc noundef %struct.A* @"??0A@@QAE@XZ"
// WIN32:   store i1 false, i1* %[[isactive]]
//
// WIN32:   invoke noundef i32 @"?TakesTwo@@YAHUA@@0@Z"([[argmem_ty]]* inalloca([[argmem_ty]]) %[[argmem]])
//        Destroy the two const ref temporaries.
// WIN32:   call x86_thiscallcc void @"??1A@@QAE@XZ"({{.*}})
// WIN32:   call x86_thiscallcc void @"??1A@@QAE@XZ"({{.*}})
// WIN32:   ret i32
//
//        Conditionally destroy arg1.
// WIN32:   %[[cond:.*]] = load i1, i1* %[[isactive]]
// WIN32:   br i1 %[[cond]]
// WIN32:   call x86_thiscallcc void @"??1A@@QAE@XZ"(%struct.A* {{[^,]*}} %[[arg1]])
// WIN32: }

// Test putting the cleanups inside a conditional.
int CouldThrow();
int HasConditionalCleanup(bool cond) {
  return (cond ? TakesTwo(A(), A()) : CouldThrow());
}

// WIN32-LABEL: define dso_local noundef i32 @"?HasConditionalCleanup@@YAH_N@Z"(i1 noundef zeroext %{{.*}}) {{.*}} {
// WIN32:   store i1 false
// WIN32:   br i1
// WIN32:   call i8* @llvm.stacksave()
// WIN32:   call x86_thiscallcc noundef %struct.A* @"??0A@@QAE@XZ"(%struct.A* {{[^,]*}} %{{.*}})
// WIN32:   store i1 true
// WIN32:   invoke x86_thiscallcc noundef %struct.A* @"??0A@@QAE@XZ"(%struct.A* {{[^,]*}} %{{.*}})
// WIN32:   call noundef i32 @"?TakesTwo@@YAHUA@@0@Z"
//
// WIN32:   call void @llvm.stackrestore
//
// WIN32:   call noundef i32 @"?CouldThrow@@YAHXZ"()
//
//        Only one dtor in the invoke for arg1
// WIN32:   call x86_thiscallcc void @"??1A@@QAE@XZ"({{.*}})
// WIN32-NOT: invoke x86_thiscallcc void @"??1A@@QAE@XZ"
// WIN32: }

// Now test both.
int HasConditionalDeactivatedCleanups(bool cond) {
  return (cond ? TakesTwo((TakeRef(A()), A()), (TakeRef(A()), A())) : CouldThrow());
}

// WIN32-O0-LABEL: define dso_local noundef i32 @"?HasConditionalDeactivatedCleanups@@YAH_N@Z"{{.*}} {
// WIN32-O0:   alloca i1
// WIN32-O0:   %[[arg1_cond:.*]] = alloca i1
//        Start all four cleanups as deactivated.
// WIN32-O0:   store i1 false
// WIN32-O0:   store i1 false
// WIN32-O0:   store i1 false
// WIN32-O0:   store i1 false
// WIN32-O0:   br i1
//        True condition.
// WIN32-O0:   call x86_thiscallcc noundef %struct.A* @"??0A@@QAE@XZ"
// WIN32-O0:   store i1 true
// WIN32-O0:   invoke void @"?TakeRef@@YAXABUA@@@Z"
// WIN32-O0:   invoke x86_thiscallcc noundef %struct.A* @"??0A@@QAE@XZ"
// WIN32-O0:   store i1 true, i1* %[[arg1_cond]]
// WIN32-O0:   invoke x86_thiscallcc noundef %struct.A* @"??0A@@QAE@XZ"
// WIN32-O0:   store i1 true
// WIN32-O0:   invoke void @"?TakeRef@@YAXABUA@@@Z"
// WIN32-O0:   invoke x86_thiscallcc noundef %struct.A* @"??0A@@QAE@XZ"
// WIN32-O0:   store i1 true
// WIN32-O0:   store i1 false, i1* %[[arg1_cond]]
// WIN32-O0:   invoke noundef i32 @"?TakesTwo@@YAHUA@@0@Z"
//        False condition.
// WIN32-O0:   invoke noundef i32 @"?CouldThrow@@YAHXZ"()
//        Two normal cleanups for TakeRef args.
// WIN32-O0:   call x86_thiscallcc void @"??1A@@QAE@XZ"({{.*}})
// WIN32-O0-NOT:   invoke x86_thiscallcc void @"??1A@@QAE@XZ"
// WIN32-O0:   ret i32
//
//        Somewhere in the landing pad soup, we conditionally destroy arg1.
// WIN32-O0:   %[[isactive:.*]] = load i1, i1* %[[arg1_cond]]
// WIN32-O0:   br i1 %[[isactive]]
// WIN32-O0:   call x86_thiscallcc void @"??1A@@QAE@XZ"({{.*}})
// WIN32-O0: }

// WIN32-O3-LABEL: define dso_local noundef i32 @"?HasConditionalDeactivatedCleanups@@YAH_N@Z"{{.*}} {
// WIN32-O3:   alloca i1
// WIN32-O3:   alloca i1
// WIN32-O3:   %[[arg1_cond:.*]] = alloca i1
//        Start all four cleanups as deactivated.
// WIN32-O3:   store i1 false
// WIN32-O3:   store i1 false
// WIN32-O3:   store i1 false
// WIN32-O3:   store i1 false
// WIN32-O3:   store i1 false
// WIN32-O3:   store i1 false
// WIN32-O3:   br i1
//        True condition.
// WIN32-O3:   call x86_thiscallcc noundef %struct.A* @"??0A@@QAE@XZ"
// WIN32-O3:   store i1 true
// WIN32-O3:   invoke void @"?TakeRef@@YAXABUA@@@Z"
// WIN32-O3:   invoke x86_thiscallcc noundef %struct.A* @"??0A@@QAE@XZ"
// WIN32-O3:   store i1 true, i1* %[[arg1_cond]]
// WIN32-O3:   invoke x86_thiscallcc noundef %struct.A* @"??0A@@QAE@XZ"
// WIN32-O3:   store i1 true
// WIN32-O3:   invoke void @"?TakeRef@@YAXABUA@@@Z"
// WIN32-O3:   invoke x86_thiscallcc noundef %struct.A* @"??0A@@QAE@XZ"
// WIN32-O3:   store i1 true
// WIN32-O3:   store i1 false, i1* %[[arg1_cond]]
// WIN32-O3:   invoke noundef i32 @"?TakesTwo@@YAHUA@@0@Z"
//        False condition.
// WIN32-O3:   invoke noundef i32 @"?CouldThrow@@YAHXZ"()
//        Two normal cleanups for TakeRef args.
// WIN32-O3:   call x86_thiscallcc void @"??1A@@QAE@XZ"({{.*}})
// WIN32-O3-NOT:   invoke x86_thiscallcc void @"??1A@@QAE@XZ"
// WIN32-O3:   ret i32
//
//        Somewhere in the landing pad soup, we conditionally destroy arg1.
// WIN32-O3:   %[[isactive:.*]] = load i1, i1* %[[arg1_cond]]
// WIN32-O3:   br i1 %[[isactive]]
// WIN32-O3:   call x86_thiscallcc void @"??1A@@QAE@XZ"({{.*}})
// WIN32-O3: }

namespace crash_on_partial_destroy {
struct A {
  virtual ~A();
};

struct B : virtual A {
  // Has an implicit destructor.
};

struct C : B {
  C();
};

void foo();
// We used to crash when emitting this.
C::C() { foo(); }

// Verify that we don't bother with a vbtable lookup when adjusting the this
// pointer to call a base destructor from a constructor while unwinding.
// WIN32-LABEL: define dso_local {{.*}} @"??0C@crash_on_partial_destroy@@QAE@XZ"{{.*}} {
// WIN32:      cleanuppad
//
//        We shouldn't do any vbptr loads, just constant GEPs.
// WIN32-NOT:  load
// WIN32:      getelementptr i8, i8* %{{.*}}, i32 4
// WIN32-NOT:  load
// WIN32:      bitcast i8* %{{.*}} to %"struct.crash_on_partial_destroy::B"*
// WIN32:      call x86_thiscallcc void @"??1B@crash_on_partial_destroy@@UAE@XZ"
//
// WIN32-NOT:  load
// WIN32:      bitcast %"struct.crash_on_partial_destroy::C"* %{{.*}} to i8*
// WIN32-NOT:  load
// WIN32:      getelementptr inbounds i8, i8* %{{.*}}, i32 4
// WIN32-NOT:  load
// WIN32:      bitcast i8* %{{.*}} to %"struct.crash_on_partial_destroy::A"*
// WIN32:      call x86_thiscallcc void @"??1A@crash_on_partial_destroy@@UAE@XZ"({{.*}})
// WIN32: }
}

namespace dont_call_terminate {
struct C {
  ~C();
};
void g();
void f() {
  C c;
  g();
}

// WIN32-LABEL: define dso_local void @"?f@dont_call_terminate@@YAXXZ"()
// WIN32: invoke void @"?g@dont_call_terminate@@YAXXZ"()
// WIN32-NEXT: to label %[[cont:[^ ]*]] unwind label %[[lpad:[^ ]*]]
//
// WIN32: [[cont]]
// WIN32: call x86_thiscallcc void @"??1C@dont_call_terminate@@QAE@XZ"({{.*}})
//
// WIN32: [[lpad]]
// WIN32-NEXT: cleanuppad
// WIN32: call x86_thiscallcc void @"??1C@dont_call_terminate@@QAE@XZ"({{.*}})
}

namespace noexcept_false_dtor {
struct D {
  ~D() noexcept(false);
};
void f() {
  D d;
  CouldThrow();
}
}

// WIN32-LABEL: define dso_local void @"?f@noexcept_false_dtor@@YAXXZ"()
// WIN32: invoke noundef i32 @"?CouldThrow@@YAHXZ"()
// WIN32: call x86_thiscallcc void @"??1D@noexcept_false_dtor@@QAE@XZ"(%"struct.noexcept_false_dtor::D"* {{[^,]*}} %{{.*}})
// WIN32: cleanuppad
// WIN32: call x86_thiscallcc void @"??1D@noexcept_false_dtor@@QAE@XZ"(%"struct.noexcept_false_dtor::D"* {{[^,]*}} %{{.*}})
// WIN32: cleanupret

namespace lifetime_marker {
struct C {
  ~C();
};
void g();
void f() {
  C c;
  g();
}

// WIN32-LIFETIME-LABEL: define dso_local void @"?f@lifetime_marker@@YAXXZ"()
// WIN32-LIFETIME: %[[c:.*]] = alloca %"struct.lifetime_marker::C"
// WIN32-LIFETIME: %[[bc0:.*]] = bitcast %"struct.lifetime_marker::C"* %c to i8*
// WIN32-LIFETIME: call void @llvm.lifetime.start.p0i8(i64 1, i8* %[[bc0]])
// WIN32-LIFETIME: invoke void @"?g@lifetime_marker@@YAXXZ"()
// WIN32-LIFETIME-NEXT: to label %[[cont:[^ ]*]] unwind label %[[lpad0:[^ ]*]]
//
// WIN32-LIFETIME: [[cont]]
// WIN32-LIFETIME: call x86_thiscallcc void @"??1C@lifetime_marker@@QAE@XZ"({{.*}})
// WIN32-LIFETIME: %[[bc1:.*]] = bitcast %"struct.lifetime_marker::C"* %[[c]] to i8*
// WIN32-LIFETIME: call void @llvm.lifetime.end.p0i8(i64 1, i8* %[[bc1]])
//
// WIN32-LIFETIME: [[lpad0]]
// WIN32-LIFETIME-NEXT: cleanuppad
// WIN32-LIFETIME: call x86_thiscallcc void @"??1C@lifetime_marker@@QAE@XZ"({{.*}})
// WIN32-LIFETIME: cleanupret {{.*}} unwind label %[[lpad1:[^ ]*]]
//
// WIN32-LIFETIME: [[lpad1]]
// WIN32-LIFETIME-NEXT: cleanuppad
// WIN32-LIFETIME: %[[bc2:.*]] = bitcast %"struct.lifetime_marker::C"* %[[c]] to i8*
// WIN32-LIFETIME: call void @llvm.lifetime.end.p0i8(i64 1, i8* %[[bc2]])
}

struct class_2 {
  class_2();
  virtual ~class_2();
};
struct class_1 : virtual class_2 {
  class_1(){throw "Unhandled exception";}
  virtual ~class_1() {}
};
struct class_0 : class_1 {
  class_0() ;
  virtual ~class_0() {}
};

class_0::class_0() {
<<<<<<< HEAD
  // WIN32: define dso_local x86_thiscallcc noundef %struct.class_0* @"??0class_0@@QAE@XZ"(%struct.class_0* {{[^,]*}} returned %this, i32 noundef %is_most_derived)
=======
  // WIN32: define dso_local x86_thiscallcc noundef %struct.class_0* @"??0class_0@@QAE@XZ"(%struct.class_0* {{[^,]*}} returned align 4 dereferenceable(4) %this, i32 noundef %is_most_derived)
>>>>>>> 0a1e6d9c
  // WIN32: store i32 %is_most_derived, i32* %[[IS_MOST_DERIVED_VAR:.*]], align 4
  // WIN32: %[[IS_MOST_DERIVED_VAL:.*]] = load i32, i32* %[[IS_MOST_DERIVED_VAR]]
  // WIN32: %[[SHOULD_CALL_VBASE_CTORS:.*]] = icmp ne i32 %[[IS_MOST_DERIVED_VAL]], 0
  // WIN32: br i1 %[[SHOULD_CALL_VBASE_CTORS]], label %[[INIT_VBASES:.*]], label %[[SKIP_VBASES:.*]]
  // WIN32: [[INIT_VBASES]]
  // WIN32: br label %[[SKIP_VBASES]]
  // WIN32: [[SKIP_VBASES]]
// ehcleanup:
  // WIN32: %[[CLEANUPPAD:.*]] = cleanuppad within none []
  // WIN32-NEXT: bitcast %{{.*}}* %{{.*}} to i8*
  // WIN32-NEXT: getelementptr inbounds i8, i8* %{{.*}}, i{{.*}} {{.}}
  // WIN32-NEXT: bitcast i8* %{{.*}} to %{{.*}}*
  // WIN32-NEXT: %[[SHOULD_CALL_VBASE_DTOR:.*]] = icmp ne i32 %[[IS_MOST_DERIVED_VAL]], 0
  // WIN32-NEXT: br i1 %[[SHOULD_CALL_VBASE_DTOR]], label %[[DTOR_VBASE:.*]], label %[[SKIP_VBASE:.*]]
  // WIN32: [[DTOR_VBASE]]
  // WIN32-NEXT: call x86_thiscallcc void @"??1class_2@@UAE@XZ"
  // WIN32: br label %[[SKIP_VBASE]]
  // WIN32: [[SKIP_VBASE]]
}

namespace PR37146 {
// Check that IRGen doesn't emit calls to synthesized destructors for
// non-trival C structs.

// WIN32: define dso_local void @"?test@PR37146@@YAXXZ"()
// WIN32: call void @llvm.memset.p0i8.i32(
// WIN32: call i32 @"?getS@PR37146@@YA?AUS@1@XZ"(
// WIN32: call void @"?func@PR37146@@YAXUS@1@0@Z"(
// WIN32-NEXT: ret void
// WIN32-NEXT: {{^}$}}

struct S {
  int f;
};

void func(S, S);
S getS();

void test() {
  func(getS(), S());
}

}<|MERGE_RESOLUTION|>--- conflicted
+++ resolved
@@ -293,11 +293,7 @@
 };
 
 class_0::class_0() {
-<<<<<<< HEAD
-  // WIN32: define dso_local x86_thiscallcc noundef %struct.class_0* @"??0class_0@@QAE@XZ"(%struct.class_0* {{[^,]*}} returned %this, i32 noundef %is_most_derived)
-=======
   // WIN32: define dso_local x86_thiscallcc noundef %struct.class_0* @"??0class_0@@QAE@XZ"(%struct.class_0* {{[^,]*}} returned align 4 dereferenceable(4) %this, i32 noundef %is_most_derived)
->>>>>>> 0a1e6d9c
   // WIN32: store i32 %is_most_derived, i32* %[[IS_MOST_DERIVED_VAR:.*]], align 4
   // WIN32: %[[IS_MOST_DERIVED_VAL:.*]] = load i32, i32* %[[IS_MOST_DERIVED_VAR]]
   // WIN32: %[[SHOULD_CALL_VBASE_CTORS:.*]] = icmp ne i32 %[[IS_MOST_DERIVED_VAL]], 0
