--- conflicted
+++ resolved
@@ -7,15 +7,6 @@
 };
 
 foo::foo() {
-<<<<<<< HEAD
-  // CHECK-LABEL: define{{.*}} void @_ZN3fooC2Ev(%struct.foo* inreg noundef %this)
-  // CHECK-LABEL: define{{.*}} void @_ZN3fooC1Ev(%struct.foo* inreg noundef %this)
-}
-
-foo::~foo() {
-  // CHECK-LABEL: define{{.*}} void @_ZN3fooD2Ev(%struct.foo* inreg noundef %this)
-  // CHECK-LABEL: define{{.*}} void @_ZN3fooD1Ev(%struct.foo* inreg noundef %this)
-=======
   // CHECK-LABEL: define{{.*}} void @_ZN3fooC2Ev(%struct.foo* inreg noundef nonnull align 1 dereferenceable(1) %this)
   // CHECK-LABEL: define{{.*}} void @_ZN3fooC1Ev(%struct.foo* inreg noundef nonnull align 1 dereferenceable(1) %this)
 }
@@ -23,7 +14,6 @@
 foo::~foo() {
   // CHECK-LABEL: define{{.*}} void @_ZN3fooD2Ev(%struct.foo* inreg noundef nonnull align 1 dereferenceable(1) %this)
   // CHECK-LABEL: define{{.*}} void @_ZN3fooD1Ev(%struct.foo* inreg noundef nonnull align 1 dereferenceable(1) %this)
->>>>>>> 0a1e6d9c
 }
 
 void dummy() {
@@ -31,11 +21,6 @@
   // older clangs accept:
   // template foo::foo(int x);
   foo x(10);
-<<<<<<< HEAD
-  // CHECK-LABEL: define linkonce_odr void @_ZN3fooC1IiEET_(%struct.foo* inreg noundef %this, i32 inreg noundef %x)
-  // CHECK-LABEL: define linkonce_odr void @_ZN3fooC2IiEET_(%struct.foo* inreg noundef %this, i32 inreg noundef %x)
-=======
   // CHECK-LABEL: define linkonce_odr void @_ZN3fooC1IiEET_(%struct.foo* inreg noundef nonnull align 1 dereferenceable(1) %this, i32 inreg noundef %x)
   // CHECK-LABEL: define linkonce_odr void @_ZN3fooC2IiEET_(%struct.foo* inreg noundef nonnull align 1 dereferenceable(1) %this, i32 inreg noundef %x)
->>>>>>> 0a1e6d9c
 }