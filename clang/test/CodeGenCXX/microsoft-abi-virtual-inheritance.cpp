--- conflicted
+++ resolved
@@ -335,11 +335,7 @@
 void callC() { C x; }
 
 // CHECK-LABEL: define linkonce_odr dso_local x86_thiscallcc noundef %"struct.test2::C"* @"??0C@test2@@QAE@XZ"
-<<<<<<< HEAD
-// CHECK:           (%"struct.test2::C"* {{[^,]*}} returned %this, i32 noundef %is_most_derived)
-=======
 // CHECK:           (%"struct.test2::C"* {{[^,]*}} returned align 4 dereferenceable(8) %this, i32 noundef %is_most_derived)
->>>>>>> 0a1e6d9c
 // CHECK: br i1
 //   Virtual bases
 // CHECK: call x86_thiscallcc noundef %"struct.test2::A"* @"??0A@test2@@QAE@XZ"(%"struct.test2::A"* {{[^,]*}} %{{.*}})
@@ -350,11 +346,7 @@
 // CHECK: ret
 
 // CHECK2-LABEL: define linkonce_odr dso_local x86_thiscallcc noundef %"struct.test2::B"* @"??0B@test2@@QAE@XZ"
-<<<<<<< HEAD
-// CHECK2:           (%"struct.test2::B"* {{[^,]*}} returned %this, i32 noundef %is_most_derived)
-=======
 // CHECK2:           (%"struct.test2::B"* {{[^,]*}} returned align 4 dereferenceable(4) %this, i32 noundef %is_most_derived)
->>>>>>> 0a1e6d9c
 // CHECK2: call x86_thiscallcc noundef %"struct.test2::A"* @"??0A@test2@@QAE@XZ"(%"struct.test2::A"* {{[^,]*}} %{{.*}})
 // CHECK2: ret
 
