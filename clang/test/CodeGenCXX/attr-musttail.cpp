// RUN: %clang_cc1 -fno-elide-constructors -S -emit-llvm %s -triple x86_64-unknown-linux-gnu -o - | FileCheck %s
// RUN: %clang_cc1 -fno-elide-constructors -S -emit-llvm %s -triple x86_64-unknown-linux-gnu -o - | opt -verify
// FIXME: remove the call to "opt" once the tests are running the Clang verifier automatically again.

int Bar(int);
int Baz(int);

int Func1(int x) {
  if (x) {
    // CHECK: %call = musttail call noundef i32 @_Z3Bari(i32 noundef %1)
    // CHECK-NEXT: ret i32 %call
    [[clang::musttail]] return Bar(x);
  } else {
    [[clang::musttail]] return Baz(x); // CHECK: %call1 = musttail call noundef i32 @_Z3Bazi(i32 noundef %3)
  }
}

int Func2(int x) {
  {
    [[clang::musttail]] return Bar(Bar(x));
  }
}

// CHECK: %call1 = musttail call noundef i32 @_Z3Bari(i32 noundef %call)

class Foo {
public:
  static int StaticMethod(int x);
  int MemberFunction(int x);
  int TailFrom(int x);
  int TailFrom2(int x);
  int TailFrom3(int x);
};

int Foo::TailFrom(int x) {
  [[clang::musttail]] return MemberFunction(x);
}

<<<<<<< HEAD
// CHECK: %call = musttail call noundef i32 @_ZN3Foo14MemberFunctionEi(%class.Foo* noundef %this1, i32 noundef %0)
=======
// CHECK: %call = musttail call noundef i32 @_ZN3Foo14MemberFunctionEi(%class.Foo* noundef nonnull align 1 dereferenceable(1) %this1, i32 noundef %0)
>>>>>>> 0a1e6d9c

int Func3(int x) {
  [[clang::musttail]] return Foo::StaticMethod(x);
}

// CHECK: %call = musttail call noundef i32 @_ZN3Foo12StaticMethodEi(i32 noundef %0)

int Func4(int x) {
  Foo foo; // Object with trivial destructor.
  [[clang::musttail]] return foo.StaticMethod(x);
}

// CHECK: %call = musttail call noundef i32 @_ZN3Foo12StaticMethodEi(i32 noundef %0)

int (Foo::*pmf)(int);

int Foo::TailFrom2(int x) {
  [[clang::musttail]] return ((*this).*pmf)(x);
}

<<<<<<< HEAD
// CHECK: %call = musttail call noundef i32 %8(%class.Foo* noundef %this.adjusted, i32 noundef %9)
=======
// CHECK: %call = musttail call noundef i32 %8(%class.Foo* noundef nonnull align 1 dereferenceable(1) %this.adjusted, i32 noundef %9)
>>>>>>> 0a1e6d9c

int Foo::TailFrom3(int x) {
  [[clang::musttail]] return (this->*pmf)(x);
}

<<<<<<< HEAD
// CHECK: %call = musttail call noundef i32 %8(%class.Foo* noundef %this.adjusted, i32 noundef %9)
=======
// CHECK: %call = musttail call noundef i32 %8(%class.Foo* noundef nonnull align 1 dereferenceable(1) %this.adjusted, i32 noundef %9)
>>>>>>> 0a1e6d9c

void ReturnsVoid();

void Func5() {
  [[clang::musttail]] return ReturnsVoid();
}

// CHECK: musttail call void @_Z11ReturnsVoidv()

class HasTrivialDestructor {};

int ReturnsInt(int x);

int Func6(int x) {
  HasTrivialDestructor foo;
  [[clang::musttail]] return ReturnsInt(x);
}

// CHECK: %call = musttail call noundef i32 @_Z10ReturnsInti(i32 noundef %0)

struct Data {
  int (*fptr)(Data *);
};

int Func7(Data *data) {
  [[clang::musttail]] return data->fptr(data);
}

// CHECK: %call = musttail call noundef i32 %1(%struct.Data* noundef %2)

template <class T>
T TemplateFunc(T) {
  return 5;
}

int Func9(int x) {
  [[clang::musttail]] return TemplateFunc<int>(x);
}

// CHECK: %call = musttail call noundef i32 @_Z12TemplateFuncIiET_S0_(i32 noundef %0)

template <class T>
int Func10(int x) {
  T t;
  [[clang::musttail]] return Bar(x);
}

int Func11(int x) {
  return Func10<int>(x);
}

// CHECK: %call = musttail call noundef i32 @_Z3Bari(i32 noundef %0)

template <class T>
T Func12(T x) {
  [[clang::musttail]] return ::Bar(x);
}

int Func13(int x) {
  return Func12<int>(x);
}

// CHECK: %call = musttail call noundef i32 @_Z3Bari(i32 noundef %0)

int Func14(int x) {
  int vla[x];
  [[clang::musttail]] return Bar(x);
}

// CHECK: %call = musttail call noundef i32 @_Z3Bari(i32 noundef %3)

void TrivialDestructorParam(HasTrivialDestructor obj);

void Func14(HasTrivialDestructor obj) {
  [[clang::musttail]] return TrivialDestructorParam(obj);
}

// CHECK: musttail call void @_Z22TrivialDestructorParam20HasTrivialDestructor()

struct Struct3 {
  void ConstMemberFunction(const int *) const;
  void NonConstMemberFunction(int *i);
};
void Struct3::NonConstMemberFunction(int *i) {
  // The parameters are not identical, but they are compatible.
  [[clang::musttail]] return ConstMemberFunction(i);
}

<<<<<<< HEAD
// CHECK: musttail call void @_ZNK7Struct319ConstMemberFunctionEPKi(%struct.Struct3* noundef %this1, i32* noundef %0)
=======
// CHECK: musttail call void @_ZNK7Struct319ConstMemberFunctionEPKi(%struct.Struct3* noundef nonnull align 1 dereferenceable(1) %this1, i32* noundef %0)
>>>>>>> 0a1e6d9c

struct HasNonTrivialCopyConstructor {
  HasNonTrivialCopyConstructor(const HasNonTrivialCopyConstructor &);
};
HasNonTrivialCopyConstructor ReturnsClassByValue();
HasNonTrivialCopyConstructor TestNonElidableCopyConstructor() {
  [[clang::musttail]] return (((ReturnsClassByValue())));
}

// CHECK: musttail call void @_Z19ReturnsClassByValuev(%struct.HasNonTrivialCopyConstructor* sret(%struct.HasNonTrivialCopyConstructor) align 1 %agg.result)

struct HasNonTrivialCopyConstructor2 {
  // Copy constructor works even if it has extra default params.
  HasNonTrivialCopyConstructor2(const HasNonTrivialCopyConstructor &, int DefaultParam = 5);
};
HasNonTrivialCopyConstructor2 ReturnsClassByValue2();
HasNonTrivialCopyConstructor2 TestNonElidableCopyConstructor2() {
  [[clang::musttail]] return (((ReturnsClassByValue2())));
}

// CHECK: musttail call void @_Z20ReturnsClassByValue2v()

void TestFunctionPointer(int x) {
  void (*p)(int) = nullptr;
  [[clang::musttail]] return p(x);
}

// CHECK: musttail call void %0(i32 noundef %1)

struct LargeWithCopyConstructor {
  LargeWithCopyConstructor(const LargeWithCopyConstructor &);
  char data[32];
};
LargeWithCopyConstructor ReturnsLarge();
LargeWithCopyConstructor TestLargeWithCopyConstructor() {
  [[clang::musttail]] return ReturnsLarge();
}

// CHECK: define dso_local void @_Z28TestLargeWithCopyConstructorv(%struct.LargeWithCopyConstructor* noalias sret(%struct.LargeWithCopyConstructor) align 1 %agg.result)
// CHECK: musttail call void @_Z12ReturnsLargev(%struct.LargeWithCopyConstructor* sret(%struct.LargeWithCopyConstructor) align 1 %agg.result)

using IntFunctionType = int();
IntFunctionType *ReturnsIntFunction();
int TestRValueFunctionPointer() {
  [[clang::musttail]] return ReturnsIntFunction()();
}

// CHECK: musttail call noundef i32 %call()

void(FuncWithParens)() {
  [[clang::musttail]] return FuncWithParens();
}

// CHECK: musttail call void @_Z14FuncWithParensv()

int TestNonCapturingLambda() {
  auto lambda = []() { return 12; };
  [[clang::musttail]] return (+lambda)();
}

<<<<<<< HEAD
// CHECK: %call = call noundef i32 ()* @"_ZZ22TestNonCapturingLambdavENK3$_0cvPFivEEv"(%class.anon* noundef %lambda)
=======
// CHECK: %call = call noundef i32 ()* @"_ZZ22TestNonCapturingLambdavENK3$_0cvPFivEEv"(%class.anon* noundef nonnull align 1 dereferenceable(1) %lambda)
>>>>>>> 0a1e6d9c
// CHECK: musttail call noundef i32 %call()

class TestVirtual {
  virtual void TailTo();
  virtual void TailFrom();
};

void TestVirtual::TailFrom() {
  [[clang::musttail]] return TailTo();
}

<<<<<<< HEAD
// CHECK: musttail call void %1(%class.TestVirtual* noundef %this1)
=======
// CHECK: musttail call void %1(%class.TestVirtual* noundef nonnull align 8 dereferenceable(8) %this1)
>>>>>>> 0a1e6d9c
<|MERGE_RESOLUTION|>--- conflicted
+++ resolved
@@ -36,11 +36,7 @@
   [[clang::musttail]] return MemberFunction(x);
 }
 
-<<<<<<< HEAD
-// CHECK: %call = musttail call noundef i32 @_ZN3Foo14MemberFunctionEi(%class.Foo* noundef %this1, i32 noundef %0)
-=======
 // CHECK: %call = musttail call noundef i32 @_ZN3Foo14MemberFunctionEi(%class.Foo* noundef nonnull align 1 dereferenceable(1) %this1, i32 noundef %0)
->>>>>>> 0a1e6d9c
 
 int Func3(int x) {
   [[clang::musttail]] return Foo::StaticMethod(x);
@@ -61,21 +57,13 @@
   [[clang::musttail]] return ((*this).*pmf)(x);
 }
 
-<<<<<<< HEAD
-// CHECK: %call = musttail call noundef i32 %8(%class.Foo* noundef %this.adjusted, i32 noundef %9)
-=======
 // CHECK: %call = musttail call noundef i32 %8(%class.Foo* noundef nonnull align 1 dereferenceable(1) %this.adjusted, i32 noundef %9)
->>>>>>> 0a1e6d9c
 
 int Foo::TailFrom3(int x) {
   [[clang::musttail]] return (this->*pmf)(x);
 }
 
-<<<<<<< HEAD
-// CHECK: %call = musttail call noundef i32 %8(%class.Foo* noundef %this.adjusted, i32 noundef %9)
-=======
 // CHECK: %call = musttail call noundef i32 %8(%class.Foo* noundef nonnull align 1 dereferenceable(1) %this.adjusted, i32 noundef %9)
->>>>>>> 0a1e6d9c
 
 void ReturnsVoid();
 
@@ -164,11 +152,7 @@
   [[clang::musttail]] return ConstMemberFunction(i);
 }
 
-<<<<<<< HEAD
-// CHECK: musttail call void @_ZNK7Struct319ConstMemberFunctionEPKi(%struct.Struct3* noundef %this1, i32* noundef %0)
-=======
 // CHECK: musttail call void @_ZNK7Struct319ConstMemberFunctionEPKi(%struct.Struct3* noundef nonnull align 1 dereferenceable(1) %this1, i32* noundef %0)
->>>>>>> 0a1e6d9c
 
 struct HasNonTrivialCopyConstructor {
   HasNonTrivialCopyConstructor(const HasNonTrivialCopyConstructor &);
@@ -229,11 +213,7 @@
   [[clang::musttail]] return (+lambda)();
 }
 
-<<<<<<< HEAD
-// CHECK: %call = call noundef i32 ()* @"_ZZ22TestNonCapturingLambdavENK3$_0cvPFivEEv"(%class.anon* noundef %lambda)
-=======
 // CHECK: %call = call noundef i32 ()* @"_ZZ22TestNonCapturingLambdavENK3$_0cvPFivEEv"(%class.anon* noundef nonnull align 1 dereferenceable(1) %lambda)
->>>>>>> 0a1e6d9c
 // CHECK: musttail call noundef i32 %call()
 
 class TestVirtual {
@@ -245,8 +225,4 @@
   [[clang::musttail]] return TailTo();
 }
 
-<<<<<<< HEAD
-// CHECK: musttail call void %1(%class.TestVirtual* noundef %this1)
-=======
-// CHECK: musttail call void %1(%class.TestVirtual* noundef nonnull align 8 dereferenceable(8) %this1)
->>>>>>> 0a1e6d9c
+// CHECK: musttail call void %1(%class.TestVirtual* noundef nonnull align 8 dereferenceable(8) %this1)