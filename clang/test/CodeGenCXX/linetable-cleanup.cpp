// RUN: %clang_cc1 -emit-llvm -g -triple x86_64-apple-darwin10 %s -o - | FileCheck %s

// Check the line numbers for cleanup code with EH in combination with
// simple return expressions.

// CHECK: define {{.*}}foo
// CHECK: call void @_ZN1CD1Ev(%class.C* {{.*}}), !dbg ![[CLEANUP:[0-9]+]]
// CHECK: ret i32 0, !dbg ![[RET:[0-9]+]]

// CHECK: define {{.*}}bar
// CHECK: ret void, !dbg ![[RETBAR:[0-9]+]]

// CHECK: define {{.*}}baz
// CHECK: ret void, !dbg ![[RETBAZ:[0-9]+]]

class C {
public:
  ~C() {}
  int i;
};

int foo()
{
  C c;
  c.i = 42;
  // This breakpoint should be at/before the cleanup code.
<<<<<<< HEAD
  // CHECK: ![[CLEANUP]] = metadata !{i32 [[@LINE+1]], i32 0, metadata !{{.*}}, null}
  return 0;
  // CHECK: ![[RET]] = metadata !{i32 [[@LINE+1]], i32 0, metadata !{{.*}}, null}
=======
  // CHECK: ![[CLEANUP]] = !MDLocation(line: [[@LINE+1]], scope: !{{.*}})
  return 0;
  // CHECK: ![[RET]] = !MDLocation(line: [[@LINE+1]], scope: !{{.*}})
>>>>>>> cb0d13fc
}

void bar()
{
  if (!foo())
<<<<<<< HEAD
    // CHECK: {{.*}} = metadata !{i32 [[@LINE+1]], i32 0, metadata !{{.*}}, null}
=======
    // CHECK: {{.*}} = !MDLocation(line: [[@LINE+1]], scope: !{{.*}})
>>>>>>> cb0d13fc
    return;

  if (foo()) {
    C c;
    c.i = foo();
  }
  // Clang creates only a single ret instruction. Make sure it is at a useful line.
<<<<<<< HEAD
  // CHECK: ![[RETBAR]] = metadata !{i32 [[@LINE+1]], i32 0, metadata !{{.*}}, null}
=======
  // CHECK: ![[RETBAR]] = !MDLocation(line: [[@LINE+1]], scope: !{{.*}})
>>>>>>> cb0d13fc
}

void baz()
{
  if (!foo())
<<<<<<< HEAD
    // CHECK: ![[SCOPE1:.*]] = metadata !{metadata !"0xb\00[[@LINE-1]]\00{{.*}}", {{.*}} ; [ DW_TAG_lexical_block ]
    // CHECK: {{.*}} = metadata !{i32 [[@LINE+1]], i32 0, metadata ![[SCOPE1]], null}
=======
    // CHECK: ![[SCOPE1:.*]] = !{!"0xb\00[[@LINE-1]]\00{{.*}}", {{.*}} ; [ DW_TAG_lexical_block ]
    // CHECK: {{.*}} = !MDLocation(line: [[@LINE+1]], scope: ![[SCOPE1]])
>>>>>>> cb0d13fc
    return;

  if (foo()) {
    // no cleanup
<<<<<<< HEAD
    // CHECK: {{.*}} = metadata !{i32 [[@LINE+2]], i32 0, metadata ![[SCOPE2:.*]], null}
    // CHECK: ![[SCOPE2]] = metadata !{metadata !"0xb\00[[@LINE-3]]\00{{.*}}", {{.*}} ; [ DW_TAG_lexical_block ]
    return;
  }
  // CHECK: ![[RETBAZ]] = metadata !{i32 [[@LINE+1]], i32 0, metadata !{{.*}}, null}
=======
    // CHECK: {{.*}} = !MDLocation(line: [[@LINE+2]], scope: ![[SCOPE2:.*]])
    // CHECK: ![[SCOPE2]] = !{!"0xb\00[[@LINE-3]]\00{{.*}}", {{.*}} ; [ DW_TAG_lexical_block ]
    return;
  }
  // CHECK: ![[RETBAZ]] = !MDLocation(line: [[@LINE+1]], scope: !{{.*}})
>>>>>>> cb0d13fc
}<|MERGE_RESOLUTION|>--- conflicted
+++ resolved
@@ -24,25 +24,15 @@
   C c;
   c.i = 42;
   // This breakpoint should be at/before the cleanup code.
-<<<<<<< HEAD
-  // CHECK: ![[CLEANUP]] = metadata !{i32 [[@LINE+1]], i32 0, metadata !{{.*}}, null}
-  return 0;
-  // CHECK: ![[RET]] = metadata !{i32 [[@LINE+1]], i32 0, metadata !{{.*}}, null}
-=======
   // CHECK: ![[CLEANUP]] = !MDLocation(line: [[@LINE+1]], scope: !{{.*}})
   return 0;
   // CHECK: ![[RET]] = !MDLocation(line: [[@LINE+1]], scope: !{{.*}})
->>>>>>> cb0d13fc
 }
 
 void bar()
 {
   if (!foo())
-<<<<<<< HEAD
-    // CHECK: {{.*}} = metadata !{i32 [[@LINE+1]], i32 0, metadata !{{.*}}, null}
-=======
     // CHECK: {{.*}} = !MDLocation(line: [[@LINE+1]], scope: !{{.*}})
->>>>>>> cb0d13fc
     return;
 
   if (foo()) {
@@ -50,38 +40,21 @@
     c.i = foo();
   }
   // Clang creates only a single ret instruction. Make sure it is at a useful line.
-<<<<<<< HEAD
-  // CHECK: ![[RETBAR]] = metadata !{i32 [[@LINE+1]], i32 0, metadata !{{.*}}, null}
-=======
   // CHECK: ![[RETBAR]] = !MDLocation(line: [[@LINE+1]], scope: !{{.*}})
->>>>>>> cb0d13fc
 }
 
 void baz()
 {
   if (!foo())
-<<<<<<< HEAD
-    // CHECK: ![[SCOPE1:.*]] = metadata !{metadata !"0xb\00[[@LINE-1]]\00{{.*}}", {{.*}} ; [ DW_TAG_lexical_block ]
-    // CHECK: {{.*}} = metadata !{i32 [[@LINE+1]], i32 0, metadata ![[SCOPE1]], null}
-=======
     // CHECK: ![[SCOPE1:.*]] = !{!"0xb\00[[@LINE-1]]\00{{.*}}", {{.*}} ; [ DW_TAG_lexical_block ]
     // CHECK: {{.*}} = !MDLocation(line: [[@LINE+1]], scope: ![[SCOPE1]])
->>>>>>> cb0d13fc
     return;
 
   if (foo()) {
     // no cleanup
-<<<<<<< HEAD
-    // CHECK: {{.*}} = metadata !{i32 [[@LINE+2]], i32 0, metadata ![[SCOPE2:.*]], null}
-    // CHECK: ![[SCOPE2]] = metadata !{metadata !"0xb\00[[@LINE-3]]\00{{.*}}", {{.*}} ; [ DW_TAG_lexical_block ]
-    return;
-  }
-  // CHECK: ![[RETBAZ]] = metadata !{i32 [[@LINE+1]], i32 0, metadata !{{.*}}, null}
-=======
     // CHECK: {{.*}} = !MDLocation(line: [[@LINE+2]], scope: ![[SCOPE2:.*]])
     // CHECK: ![[SCOPE2]] = !{!"0xb\00[[@LINE-3]]\00{{.*}}", {{.*}} ; [ DW_TAG_lexical_block ]
     return;
   }
   // CHECK: ![[RETBAZ]] = !MDLocation(line: [[@LINE+1]], scope: !{{.*}})
->>>>>>> cb0d13fc
 }