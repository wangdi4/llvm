// RUN: %clang_cc1 %s -flax-vector-conversions=none -ffreestanding -triple=x86_64-unknown-unknown  -target-feature +avx512f  -target-feature +amx-int8  \
// RUN: -target-feature +amx-bf16 -emit-llvm -o - -Werror -pedantic | FileCheck %s --check-prefixes=CHECK

#include <immintrin.h>

char buf[1024];
#define STRIDE 32

char buf2[1024];

// This is an example code and integration test.
void test_api(int cond, short row, short col) {
  //CHECK-LABEL: @test_api
  //CHECK: call x86_amx @llvm.x86.tileloadd64.internal
  //CHECK: call x86_amx @llvm.x86.tdpbssd.internal
  //CHECK: call void @llvm.x86.tilestored64.internal
  __tile1024i a = {row, 8};
  __tile1024i b = {8, col};
  __tile1024i c = {row, col};

  if (cond) {
    __tile_loadd(&a, buf, STRIDE);
    __tile_loadd(&b, buf, STRIDE);
    __tile_loadd(&c, buf, STRIDE);
  } else {
    __tile_loadd(&a, buf2, STRIDE);
    __tile_loadd(&b, buf2, STRIDE);
    __tile_loadd(&c, buf2, STRIDE);
  }
  __tile_dpbssd(&c, a, b);
  __tile_stored(buf, STRIDE, c);
}

void test_tile_loadd(short row, short col) {
  //CHECK-LABEL: @test_tile_loadd
  //CHECK: call x86_amx @llvm.x86.tileloadd64.internal
  //CHECK-NEXT: {{%.*}} = bitcast x86_amx {{%.*}} to <256 x i32>
  __tile1024i a = {row, col};
  __tile_loadd(&a, buf, STRIDE);
}

void test_tile_dpbssd(__tile1024i a, __tile1024i b, __tile1024i c) {
  //CHECK-LABEL: @test_tile_dpbssd
  //CHECK: call x86_amx @llvm.x86.tdpbssd.internal
  //CHECK-NEXT: {{%.*}} = bitcast x86_amx {{%.*}} to <256 x i32>
  __tile_dpbssd(&c, a, b);
}

void test_tile_dpbsud(__tile1024i a, __tile1024i b, __tile1024i c) {
  //CHECK-LABEL: @test_tile_dpbsud
<<<<<<< HEAD
  //CHECK: call x86_amx @llvm.x86.tdpbssd.internal
=======
  //CHECK: call x86_amx @llvm.x86.tdpbsud.internal
>>>>>>> 37c1c249
  //CHECK-NEXT: {{%.*}} = bitcast x86_amx {{%.*}} to <256 x i32>
  __tile_dpbsud(&c, a, b);
}

void test_tile_dpbusd(__tile1024i a, __tile1024i b, __tile1024i c) {
  //CHECK-LABEL: @test_tile_dpbusd
  //CHECK: call x86_amx @llvm.x86.tdpbusd.internal
  //CHECK-NEXT: {{%.*}} = bitcast x86_amx {{%.*}} to <256 x i32>
  __tile_dpbusd(&c, a, b);
}

void test_tile_dpbuud(__tile1024i a, __tile1024i b, __tile1024i c) {
  //CHECK-LABEL: @test_tile_dpbuud
  //CHECK: call x86_amx @llvm.x86.tdpbuud.internal
  //CHECK-NEXT: {{%.*}} = bitcast x86_amx {{%.*}} to <256 x i32>
  __tile_dpbuud(&c, a, b);
}

void test_tile_stored(__tile1024i c) {
  //CHECK-LABEL: @test_tile_stored
  //CHECK: {{%.*}} = bitcast <256 x i32> {{%.*}} to x86_amx
  //CHECK-NEXT: call void @llvm.x86.tilestored64.internal
  __tile_stored(buf, STRIDE, c);
}

void test_tile_zero(__tile1024i c) {
  //CHECK-LABEL: @test_tile_zero
  //CHECK: call x86_amx @llvm.x86.tilezero.internal
  //CHECK-NEXT bitcast x86_amx {{%.*}} to <256 x i32>
  __tile_zero(&c);
}

void test_tile_dpbf16ps(__tile1024i a, __tile1024i b, __tile1024i c) {
  //CHECK-LABEL: @test_tile_dpbf16ps
  //CHECK: call x86_amx @llvm.x86.tdpbf16ps.internal
  //CHECK-NEXT: {{%.*}} = bitcast x86_amx {{%.*}} to <256 x i32>
  __tile_dpbf16ps(&a, b, c);
}<|MERGE_RESOLUTION|>--- conflicted
+++ resolved
@@ -48,11 +48,7 @@
 
 void test_tile_dpbsud(__tile1024i a, __tile1024i b, __tile1024i c) {
   //CHECK-LABEL: @test_tile_dpbsud
-<<<<<<< HEAD
-  //CHECK: call x86_amx @llvm.x86.tdpbssd.internal
-=======
   //CHECK: call x86_amx @llvm.x86.tdpbsud.internal
->>>>>>> 37c1c249
   //CHECK-NEXT: {{%.*}} = bitcast x86_amx {{%.*}} to <256 x i32>
   __tile_dpbsud(&c, a, b);
 }
