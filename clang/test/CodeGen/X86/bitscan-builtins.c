<<<<<<< HEAD
// RUN: %clang_cc1 -x c -ffreestanding %s -triple=x86_64-unknown-unknown -emit-llvm -o - | FileCheck %s --check-prefixes=CHECK,CHECKC
// RUN: %clang_cc1 -x c++ -std=c++11 -ffreestanding %s -triple=x86_64-unknown-unknown -emit-llvm -o - | FileCheck %s --check-prefixes=CHECK,CHECKCPP
// INTEL_CUSTOMIZATION
// RUN: %clang_cc1 -x c -ffreestanding -triple i686-unknown-unknown -emit-llvm -o - %s | FileCheck %s --check-prefixes=CHECK,CHECKC
// RUN: %clang_cc1 -x c++ -std=c++11 -ffreestanding %s -triple=i686-unknown-unknown -emit-llvm -o - | FileCheck %s --check-prefixes=CHECK,CHECKCPP
// end INTEL_CUSTOMIZATION

=======
// RUN: %clang_cc1 -x c -ffreestanding %s -triple=x86_64-unknown-unknown -emit-llvm -o - | FileCheck %s
// RUN: %clang_cc1 -x c++ -std=c++11 -ffreestanding %s -triple=x86_64-unknown-unknown -emit-llvm -o - | FileCheck %s
>>>>>>> 5cdd4705

// PR33722
// RUN: %clang_cc1 -x c -ffreestanding %s -triple x86_64-unknown-unknown -fms-extensions -fms-compatibility-version=19.00 -emit-llvm -o - | FileCheck %s
// RUN: %clang_cc1 -x c++ -ffreestanding %s -triple x86_64-unknown-unknown -fms-extensions -fms-compatibility-version=19.00 -emit-llvm -o - | FileCheck %s

#include <x86intrin.h>

int test_bit_scan_forward(int a) {
  return _bit_scan_forward(a);
// CHECK-LABEL: test_bit_scan_forward
// CHECK: %[[call:.*]] = call i32 @llvm.cttz.i32(i32 %{{.*}}, i1 true)
// CHECK: ret i32 %[[call]]
}

int test_bit_scan_reverse(int a) {
  return _bit_scan_reverse(a);
// CHECK-LABEL: test_bit_scan_reverse
// CHECK:  %[[call:.*]] = call i32 @llvm.ctlz.i32(i32 %{{.*}}, i1 true)
// CHECK:  %[[sub:.*]] = sub nsw i32 31, %[[call]]
// CHECK: ret i32 %[[sub]]
}

int test__bsfd(int X) {
// CHECK-LABEL: test__bsfd
// CHECK: %[[call:.*]] = call i32 @llvm.cttz.i32(i32 %{{.*}}, i1 true)
  return __bsfd(X);
}

int test__bsfq(long long X) {
// CHECK-LABEL: test__bsfq
// CHECK: %[[call:.*]] = call i64 @llvm.cttz.i64(i64 %{{.*}}, i1 true)
  return __bsfq(X);
}

int test__bsrd(int X) {
// CHECK-LABEL: test__bsrd
// CHECK:  %[[call:.*]] = call i32 @llvm.ctlz.i32(i32 %{{.*}}, i1 true)
// CHECK:  %[[sub:.*]] = sub nsw i32 31, %[[call]]
  return __bsrd(X);
}

int test__bsrq(long long X) {
// CHECK-LABEL: test__bsrq
// CHECK:  %[[call:.*]] = call i64 @llvm.ctlz.i64(i64 %{{.*}}, i1 true)
// CHECK:  %[[cast:.*]] = trunc i64 %[[call]] to i32
// CHECK:  %[[sub:.*]] = sub nsw i32 63, %[[cast]]
  return __bsrq(X);
}

// Test constexpr handling.
#if defined(__cplusplus) && (__cplusplus >= 201103L)

char bsf_0[_bit_scan_forward(0x00000001) ==  0 ? 1 : -1];
char bsf_1[_bit_scan_forward(0x10000000) == 28 ? 1 : -1];

char bsr_0[_bit_scan_reverse(0x00000001) ==  0 ? 1 : -1];
char bsr_1[_bit_scan_reverse(0x01000000) == 24 ? 1 : -1];

char bsfd_0[__bsfd(0x00000008) ==  3 ? 1 : -1];
char bsfd_1[__bsfd(0x00010008) ==  3 ? 1 : -1];

char bsrd_0[__bsrd(0x00000010) ==  4 ? 1 : -1];
char bsrd_1[__bsrd(0x00100100) == 20 ? 1 : -1];

char bsfq_0[__bsfq(0x0000000800000000ULL) == 35 ? 1 : -1];
char bsfq_1[__bsfq(0x0004000000000000ULL) == 50 ? 1 : -1];

char bsrq_0[__bsrq(0x0000100800000000ULL) == 44 ? 1 : -1];
char bsrq_1[__bsrq(0x0004000100000000ULL) == 50 ? 1 : -1];

#endif<|MERGE_RESOLUTION|>--- conflicted
+++ resolved
@@ -1,15 +1,10 @@
-<<<<<<< HEAD
-// RUN: %clang_cc1 -x c -ffreestanding %s -triple=x86_64-unknown-unknown -emit-llvm -o - | FileCheck %s --check-prefixes=CHECK,CHECKC
-// RUN: %clang_cc1 -x c++ -std=c++11 -ffreestanding %s -triple=x86_64-unknown-unknown -emit-llvm -o - | FileCheck %s --check-prefixes=CHECK,CHECKCPP
+// RUN: %clang_cc1 -x c -ffreestanding %s -triple=x86_64-unknown-unknown -emit-llvm -o - | FileCheck %s
+// RUN: %clang_cc1 -x c++ -std=c++11 -ffreestanding %s -triple=x86_64-unknown-unknown -emit-llvm -o - | FileCheck %s
 // INTEL_CUSTOMIZATION
-// RUN: %clang_cc1 -x c -ffreestanding -triple i686-unknown-unknown -emit-llvm -o - %s | FileCheck %s --check-prefixes=CHECK,CHECKC
-// RUN: %clang_cc1 -x c++ -std=c++11 -ffreestanding %s -triple=i686-unknown-unknown -emit-llvm -o - | FileCheck %s --check-prefixes=CHECK,CHECKCPP
+// RUN: %clang_cc1 -x c -ffreestanding -triple i686-unknown-unknown -emit-llvm -o - %s | FileCheck %s
+// RUN: %clang_cc1 -x c++ -std=c++11 -ffreestanding %s -triple=i686-unknown-unknown -emit-llvm -o - | FileCheck %s
 // end INTEL_CUSTOMIZATION
 
-=======
-// RUN: %clang_cc1 -x c -ffreestanding %s -triple=x86_64-unknown-unknown -emit-llvm -o - | FileCheck %s
-// RUN: %clang_cc1 -x c++ -std=c++11 -ffreestanding %s -triple=x86_64-unknown-unknown -emit-llvm -o - | FileCheck %s
->>>>>>> 5cdd4705
 
 // PR33722
 // RUN: %clang_cc1 -x c -ffreestanding %s -triple x86_64-unknown-unknown -fms-extensions -fms-compatibility-version=19.00 -emit-llvm -o - | FileCheck %s
