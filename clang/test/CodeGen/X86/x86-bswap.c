--- conflicted
+++ resolved
@@ -1,14 +1,9 @@
-<<<<<<< HEAD
-// RUN: %clang_cc1 -x c -ffreestanding %s -triple=x86_64-apple-darwin -emit-llvm -o - | FileCheck %s --check-prefixes=CHECK,CHECKC
-// RUN: %clang_cc1 -x c++ -std=c++11 -ffreestanding %s -triple=x86_64-apple-darwin -emit-llvm -o - | FileCheck %s --check-prefixes=CHECK,CHECKCPP
-// INTEL_CUSTOMIZATION
-// RUN: %clang_cc1 -x c -ffreestanding %s -triple=i686-apple-darwin -emit-llvm -o - | FileCheck %s --check-prefixes=CHECK,CHECKC
-// RUN: %clang_cc1 -x c++ -std=c++11 -ffreestanding %s -triple=i686-apple-darwin -emit-llvm -o - | FileCheck %s --check-prefixes=CHECK,CHECKCPP
-// end INTEL_CUSTOMIZATION
-=======
 // RUN: %clang_cc1 -x c -ffreestanding %s -triple=x86_64-apple-darwin -emit-llvm -o - | FileCheck %s
 // RUN: %clang_cc1 -x c++ -std=c++11 -ffreestanding %s -triple=x86_64-apple-darwin -emit-llvm -o - | FileCheck %s
->>>>>>> 0ff9d8c8
+// INTEL_CUSTOMIZATION
+// RUN: %clang_cc1 -x c -ffreestanding %s -triple=i686-apple-darwin -emit-llvm -o - | FileCheck %s
+// RUN: %clang_cc1 -x c++ -std=c++11 -ffreestanding %s -triple=i686-apple-darwin -emit-llvm -o - | FileCheck %s
+// end INTEL_CUSTOMIZATION
 
 #include <x86intrin.h>
 
