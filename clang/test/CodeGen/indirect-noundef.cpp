--- conflicted
+++ resolved
@@ -1,18 +1,9 @@
-<<<<<<< HEAD
-// RUN: %clang -cc1 -x c++ -triple x86_64-unknown-unknown -O0 -emit-llvm -enable-noundef-analysis -o - %s | FileCheck %s
-// RUN: %clang -cc1 -x c++ -triple x86_64-unknown-unknown -O0 -emit-llvm -fsanitize-memory-param-retval -o - %s | FileCheck %s
-
-// no-sanitize-memory-param-retval does NOT conflict with enable-noundef-analysis
-// RUN: %clang -cc1 -x c++ -triple x86_64-unknown-unknown -O0 -emit-llvm -fno-sanitize-memory-param-retval -enable-noundef-analysis -o - %s | FileCheck %s
-// RUN: %clang -cc1 -x c++ -triple x86_64-unknown-unknown -O0 -emit-llvm -enable-noundef-analysis -fno-sanitize-memory-param-retval -o - %s | FileCheck %s
-=======
 // RUN: %clang -cc1 -x c++ -triple x86_64-unknown-unknown -O0 -emit-llvm -o - %s | FileCheck %s
 // RUN: %clang -cc1 -x c++ -triple x86_64-unknown-unknown -O0 -emit-llvm -fsanitize-memory-param-retval -o - %s | FileCheck %s
 
 // no-sanitize-memory-param-retval does NOT conflict with enable-noundef-analysis
 // RUN: %clang -cc1 -x c++ -triple x86_64-unknown-unknown -O0 -emit-llvm -fno-sanitize-memory-param-retval -o - %s | FileCheck %s
 // RUN: %clang -cc1 -x c++ -triple x86_64-unknown-unknown -O0 -emit-llvm -fno-sanitize-memory-param-retval -o - %s | FileCheck %s
->>>>>>> 9d65571a
 
 union u1 {
   int val;
