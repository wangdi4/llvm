// RUN: %clang_cc1 -frounding-math -ffp-exception-behavior=strict -fexperimental-strict-floating-point -emit-llvm -o - %s | FileCheck %s -check-prefix=FPMODELSTRICT
// RUN: %clang_cc1 -ffp-contract=fast -emit-llvm -o - %s | FileCheck %s -check-prefix=PRECISE
// RUN: %clang_cc1 -ffast-math -ffp-contract=fast -emit-llvm -o - %s | FileCheck %s -check-prefix=FAST
// RUN: %clang_cc1 -ffast-math -emit-llvm -o - %s | FileCheck %s -check-prefix=FASTNOCONTRACT
// RUN: %clang_cc1 -ffast-math -ffp-contract=fast -ffp-exception-behavior=ignore -emit-llvm -o - %s | FileCheck %s -check-prefix=FAST
// RUN: %clang_cc1 -ffast-math -ffp-contract=fast -ffp-exception-behavior=strict -fexperimental-strict-floating-point -emit-llvm -o - %s | FileCheck %s -check-prefix=EXCEPT
// RUN: %clang_cc1 -ffast-math -ffp-contract=fast -ffp-exception-behavior=maytrap -fexperimental-strict-floating-point -emit-llvm -o - %s | FileCheck %s -check-prefix=MAYTRAP
<<<<<<< HEAD
// INTEL_CUSTOMIZATION
// RUN: %clang -c --intel -S -emit-llvm -o - %s | FileCheck %s -check-prefix=FAST
// end INTEL_CUSTOMIZATION

=======

>>>>>>> 7ab80309
float f0, f1, f2;

void foo() {
  // CHECK-LABEL: define {{.*}}void @foo()

  // MAYTRAP: llvm.experimental.constrained.fadd.f32(float %{{.*}}, float %{{.*}}, metadata !"round.tonearest", metadata !"fpexcept.maytrap")
  // EXCEPT: llvm.experimental.constrained.fadd.f32(float %{{.*}}, float %{{.*}}, metadata !"round.tonearest", metadata !"fpexcept.strict")
  // FPMODELSTRICT: llvm.experimental.constrained.fadd.f32(float %{{.*}}, float %{{.*}}, metadata !"round.dynamic", metadata !"fpexcept.strict")
  // STRICTEXCEPT: llvm.experimental.constrained.fadd.f32(float %{{.*}}, float %{{.*}}, metadata !"round.dynamic", metadata !"fpexcept.strict")
  // STRICTNOEXCEPT: llvm.experimental.constrained.fadd.f32(float %{{.*}}, float %{{.*}}, metadata !"round.dynamic", metadata !"fpexcept.ignore")
  // PRECISE: fadd contract float %{{.*}}, %{{.*}}
  // FAST: fadd fast
  // FASTNOCONTRACT: fadd reassoc nnan ninf nsz arcp afn float
  f0 = f1 + f2;

  // CHECK: ret
}
<|MERGE_RESOLUTION|>--- conflicted
+++ resolved
@@ -1,32 +1,28 @@
-// RUN: %clang_cc1 -frounding-math -ffp-exception-behavior=strict -fexperimental-strict-floating-point -emit-llvm -o - %s | FileCheck %s -check-prefix=FPMODELSTRICT
-// RUN: %clang_cc1 -ffp-contract=fast -emit-llvm -o - %s | FileCheck %s -check-prefix=PRECISE
-// RUN: %clang_cc1 -ffast-math -ffp-contract=fast -emit-llvm -o - %s | FileCheck %s -check-prefix=FAST
-// RUN: %clang_cc1 -ffast-math -emit-llvm -o - %s | FileCheck %s -check-prefix=FASTNOCONTRACT
-// RUN: %clang_cc1 -ffast-math -ffp-contract=fast -ffp-exception-behavior=ignore -emit-llvm -o - %s | FileCheck %s -check-prefix=FAST
-// RUN: %clang_cc1 -ffast-math -ffp-contract=fast -ffp-exception-behavior=strict -fexperimental-strict-floating-point -emit-llvm -o - %s | FileCheck %s -check-prefix=EXCEPT
-// RUN: %clang_cc1 -ffast-math -ffp-contract=fast -ffp-exception-behavior=maytrap -fexperimental-strict-floating-point -emit-llvm -o - %s | FileCheck %s -check-prefix=MAYTRAP
-<<<<<<< HEAD
+// RUN: %clang_cc1 -frounding-math -ffp-exception-behavior=strict -fexperimental-strict-floating-point -emit-llvm -o - %s | FileCheck %s -check-prefix=FPMODELSTRICT
+// RUN: %clang_cc1 -ffp-contract=fast -emit-llvm -o - %s | FileCheck %s -check-prefix=PRECISE
+// RUN: %clang_cc1 -ffast-math -ffp-contract=fast -emit-llvm -o - %s | FileCheck %s -check-prefix=FAST
+// RUN: %clang_cc1 -ffast-math -emit-llvm -o - %s | FileCheck %s -check-prefix=FASTNOCONTRACT
+// RUN: %clang_cc1 -ffast-math -ffp-contract=fast -ffp-exception-behavior=ignore -emit-llvm -o - %s | FileCheck %s -check-prefix=FAST
+// RUN: %clang_cc1 -ffast-math -ffp-contract=fast -ffp-exception-behavior=strict -fexperimental-strict-floating-point -emit-llvm -o - %s | FileCheck %s -check-prefix=EXCEPT
+// RUN: %clang_cc1 -ffast-math -ffp-contract=fast -ffp-exception-behavior=maytrap -fexperimental-strict-floating-point -emit-llvm -o - %s | FileCheck %s -check-prefix=MAYTRAP
 // INTEL_CUSTOMIZATION
 // RUN: %clang -c --intel -S -emit-llvm -o - %s | FileCheck %s -check-prefix=FAST
 // end INTEL_CUSTOMIZATION
-
-=======
-
->>>>>>> 7ab80309
-float f0, f1, f2;
-
-void foo() {
-  // CHECK-LABEL: define {{.*}}void @foo()
-
-  // MAYTRAP: llvm.experimental.constrained.fadd.f32(float %{{.*}}, float %{{.*}}, metadata !"round.tonearest", metadata !"fpexcept.maytrap")
-  // EXCEPT: llvm.experimental.constrained.fadd.f32(float %{{.*}}, float %{{.*}}, metadata !"round.tonearest", metadata !"fpexcept.strict")
-  // FPMODELSTRICT: llvm.experimental.constrained.fadd.f32(float %{{.*}}, float %{{.*}}, metadata !"round.dynamic", metadata !"fpexcept.strict")
-  // STRICTEXCEPT: llvm.experimental.constrained.fadd.f32(float %{{.*}}, float %{{.*}}, metadata !"round.dynamic", metadata !"fpexcept.strict")
-  // STRICTNOEXCEPT: llvm.experimental.constrained.fadd.f32(float %{{.*}}, float %{{.*}}, metadata !"round.dynamic", metadata !"fpexcept.ignore")
-  // PRECISE: fadd contract float %{{.*}}, %{{.*}}
-  // FAST: fadd fast
-  // FASTNOCONTRACT: fadd reassoc nnan ninf nsz arcp afn float
-  f0 = f1 + f2;
-
-  // CHECK: ret
-}
+
+float f0, f1, f2;
+
+void foo() {
+  // CHECK-LABEL: define {{.*}}void @foo()
+
+  // MAYTRAP: llvm.experimental.constrained.fadd.f32(float %{{.*}}, float %{{.*}}, metadata !"round.tonearest", metadata !"fpexcept.maytrap")
+  // EXCEPT: llvm.experimental.constrained.fadd.f32(float %{{.*}}, float %{{.*}}, metadata !"round.tonearest", metadata !"fpexcept.strict")
+  // FPMODELSTRICT: llvm.experimental.constrained.fadd.f32(float %{{.*}}, float %{{.*}}, metadata !"round.dynamic", metadata !"fpexcept.strict")
+  // STRICTEXCEPT: llvm.experimental.constrained.fadd.f32(float %{{.*}}, float %{{.*}}, metadata !"round.dynamic", metadata !"fpexcept.strict")
+  // STRICTNOEXCEPT: llvm.experimental.constrained.fadd.f32(float %{{.*}}, float %{{.*}}, metadata !"round.dynamic", metadata !"fpexcept.ignore")
+  // PRECISE: fadd contract float %{{.*}}, %{{.*}}
+  // FAST: fadd fast
+  // FASTNOCONTRACT: fadd reassoc nnan ninf nsz arcp afn float
+  f0 = f1 + f2;
+
+  // CHECK: ret
+}