--- conflicted
+++ resolved
@@ -202,10 +202,9 @@
 }
 
 int test_mm512_reduce_max_epi32(__m512i __W){
-<<<<<<< HEAD
   // CHECK: [[T:%.+]] = bitcast <8 x i64> %__W to <16 x i32> ;INTEL
   // CHECK: %shuffle1.i = shufflevector <16 x i32> [[T]], <16 x i32> undef, <16 x i32> <i32 8, i32 9, i32 10, i32 11, i32 12, i32 13, i32 14, i32 15, i32 undef, i32 undef, i32 undef, i32 undef, i32 undef, i32 undef, i32 undef, i32 undef> ;INTEL
-  // CHECK: [[T1:%.+]] = icmp sgt <16 x i32> [[T]], %shuffle1.i ;INTEL
+  // CHECK: [[T1:%.+]] = icmp slt <16 x i32> %shuffle1.i, [[T]] ;INTEL
   // CHECK: [[T2:%.+]] = select <16 x i1> [[T1]], <16 x i32> [[T]], <16 x i32> %shuffle1.i ;INTEL
   // CHECK: %shuffle3.i = shufflevector <16 x i32> [[T2]], <16 x i32> undef, <16 x i32> <i32 4, i32 5, i32 6, i32 7, i32 undef, i32 undef, i32 undef, i32 undef, i32 undef, i32 undef, i32 undef, i32 undef, i32 undef, i32 undef, i32 undef, i32 undef> ;INTEL
   // CHECK: [[T3:%.+]] = icmp sgt <16 x i32> [[T2]], %shuffle3.i ;INTEL
@@ -218,33 +217,15 @@
   // CHECK: [[T8:%.+]] = select <16 x i1> [[T7]], <16 x i32> [[T6]], <16 x i32> %shuffle9.i ;INTEL
   // CHECK: [[T9:%.+]] = bitcast <16 x i32> [[T8]] to <8 x i64> ;INTEL
   // CHECK: %vecext.i = extractelement <8 x i64> [[T9]], i32 0 ;INTEL
-=======
-  // CHECK: %tmp = bitcast <8 x i64> %__W to <16 x i32>
-  // CHECK: %shuffle1.i = shufflevector <16 x i32> %tmp, <16 x i32> undef, <16 x i32> <i32 8, i32 9, i32 10, i32 11, i32 12, i32 13, i32 14, i32 15, i32 undef, i32 undef, i32 undef, i32 undef, i32 undef, i32 undef, i32 undef, i32 undef>
-  // CHECK: %tmp1 = icmp slt <16 x i32> %shuffle1.i, %tmp
-  // CHECK: %tmp2 = select <16 x i1> %tmp1, <16 x i32> %tmp, <16 x i32> %shuffle1.i
-  // CHECK: %shuffle3.i = shufflevector <16 x i32> %tmp2, <16 x i32> undef, <16 x i32> <i32 4, i32 5, i32 6, i32 7, i32 undef, i32 undef, i32 undef, i32 undef, i32 undef, i32 undef, i32 undef, i32 undef, i32 undef, i32 undef, i32 undef, i32 undef>
-  // CHECK: %tmp3 = icmp sgt <16 x i32> %tmp2, %shuffle3.i
-  // CHECK: %tmp4 = select <16 x i1> %tmp3, <16 x i32> %tmp2, <16 x i32> %shuffle3.i
-  // CHECK: %shuffle6.i = shufflevector <16 x i32> %tmp4, <16 x i32> undef, <16 x i32> <i32 2, i32 3, i32 undef, i32 undef, i32 undef, i32 undef, i32 undef, i32 undef, i32 undef, i32 undef, i32 undef, i32 undef, i32 undef, i32 undef, i32 undef, i32 undef>
-  // CHECK: %tmp5 = icmp sgt <16 x i32> %tmp4, %shuffle6.i
-  // CHECK: %tmp6 = select <16 x i1> %tmp5, <16 x i32> %tmp4, <16 x i32> %shuffle6.i
-  // CHECK: %shuffle9.i = shufflevector <16 x i32> %tmp6, <16 x i32> undef, <16 x i32> <i32 1, i32 undef, i32 undef, i32 undef, i32 undef, i32 undef, i32 undef, i32 undef, i32 undef, i32 undef, i32 undef, i32 undef, i32 undef, i32 undef, i32 undef, i32 undef>
-  // CHECK: %tmp7 = icmp sgt <16 x i32> %tmp6, %shuffle9.i
-  // CHECK: %tmp8 = select <16 x i1> %tmp7, <16 x i32> %tmp6, <16 x i32> %shuffle9.i
-  // CHECK: %tmp9 = bitcast <16 x i32> %tmp8 to <8 x i64>
-  // CHECK: %vecext.i = extractelement <8 x i64> %tmp9, i32 0
->>>>>>> 90e043da
   // CHECK: %conv.i = trunc i64 %vecext.i to i32
   // CHECK: ret i32 %conv.i
   return _mm512_reduce_max_epi32(__W);
 }
 
 unsigned int test_mm512_reduce_max_epu32(__m512i __W){
-<<<<<<< HEAD
   // CHECK: [[T:%.+]] = bitcast <8 x i64> %__W to <16 x i32> ;INTEL
   // CHECK: %shuffle1.i = shufflevector <16 x i32> [[T]], <16 x i32> undef, <16 x i32> <i32 8, i32 9, i32 10, i32 11, i32 12, i32 13, i32 14, i32 15, i32 undef, i32 undef, i32 undef, i32 undef, i32 undef, i32 undef, i32 undef, i32 undef> ;INTEL
-  // CHECK: [[T1:%.+]] = icmp ugt <16 x i32> [[T]], %shuffle1.i ;INTEL
+  // CHECK: [[T1:%.+]] = icmp ult <16 x i32> %shuffle1.i, [[T]] ;INTEL
   // CHECK: [[T2:%.+]] = select <16 x i1> [[T1]], <16 x i32> [[T]], <16 x i32> %shuffle1.i ;INTEL
   // CHECK: %shuffle3.i = shufflevector <16 x i32> [[T2]], <16 x i32> undef, <16 x i32> <i32 4, i32 5, i32 6, i32 7, i32 undef, i32 undef, i32 undef, i32 undef, i32 undef, i32 undef, i32 undef, i32 undef, i32 undef, i32 undef, i32 undef, i32 undef> ;INTEL
   // CHECK: [[T3:%.+]] = icmp ugt <16 x i32> [[T2]], %shuffle3.i ;INTEL
@@ -257,23 +238,6 @@
   // CHECK: [[T8:%.+]] = select <16 x i1> [[T7]], <16 x i32> [[T6]], <16 x i32> %shuffle9.i ;INTEL
   // CHECK: [[T9:%.+]] = bitcast <16 x i32> [[T8]] to <8 x i64> ;INTEL
   // CHECK: %vecext.i = extractelement <8 x i64> [[T9]], i32 0 ;INTEL
-=======
-  // CHECK: %tmp = bitcast <8 x i64> %__W to <16 x i32>
-  // CHECK: %shuffle1.i = shufflevector <16 x i32> %tmp, <16 x i32> undef, <16 x i32> <i32 8, i32 9, i32 10, i32 11, i32 12, i32 13, i32 14, i32 15, i32 undef, i32 undef, i32 undef, i32 undef, i32 undef, i32 undef, i32 undef, i32 undef>
-  // CHECK: %tmp1 = icmp ult <16 x i32> %shuffle1.i, %tmp
-  // CHECK: %tmp2 = select <16 x i1> %tmp1, <16 x i32> %tmp, <16 x i32> %shuffle1.i
-  // CHECK: %shuffle3.i = shufflevector <16 x i32> %tmp2, <16 x i32> undef, <16 x i32> <i32 4, i32 5, i32 6, i32 7, i32 undef, i32 undef, i32 undef, i32 undef, i32 undef, i32 undef, i32 undef, i32 undef, i32 undef, i32 undef, i32 undef, i32 undef>
-  // CHECK: %tmp3 = icmp ugt <16 x i32> %tmp2, %shuffle3.i
-  // CHECK: %tmp4 = select <16 x i1> %tmp3, <16 x i32> %tmp2, <16 x i32> %shuffle3.i
-  // CHECK: %shuffle6.i = shufflevector <16 x i32> %tmp4, <16 x i32> undef, <16 x i32> <i32 2, i32 3, i32 undef, i32 undef, i32 undef, i32 undef, i32 undef, i32 undef, i32 undef, i32 undef, i32 undef, i32 undef, i32 undef, i32 undef, i32 undef, i32 undef>
-  // CHECK: %tmp5 = icmp ugt <16 x i32> %tmp4, %shuffle6.i
-  // CHECK: %tmp6 = select <16 x i1> %tmp5, <16 x i32> %tmp4, <16 x i32> %shuffle6.i
-  // CHECK: %shuffle9.i = shufflevector <16 x i32> %tmp6, <16 x i32> undef, <16 x i32> <i32 1, i32 undef, i32 undef, i32 undef, i32 undef, i32 undef, i32 undef, i32 undef, i32 undef, i32 undef, i32 undef, i32 undef, i32 undef, i32 undef, i32 undef, i32 undef>
-  // CHECK: %tmp7 = icmp ugt <16 x i32> %tmp6, %shuffle9.i
-  // CHECK: %tmp8 = select <16 x i1> %tmp7, <16 x i32> %tmp6, <16 x i32> %shuffle9.i
-  // CHECK: %tmp9 = bitcast <16 x i32> %tmp8 to <8 x i64>
-  // CHECK: %vecext.i = extractelement <8 x i64> %tmp9, i32 0
->>>>>>> 90e043da
   // CHECK: %conv.i = trunc i64 %vecext.i to i32
   // CHECK: ret i32 %conv.i
   return _mm512_reduce_max_epu32(__W); 
@@ -294,10 +258,9 @@
 }
 
 int test_mm512_reduce_min_epi32(__m512i __W){
-<<<<<<< HEAD
   // CHECK: [[T:%.+]] = bitcast <8 x i64> %__W to <16 x i32> ;INTEL
   // CHECK: %shuffle1.i = shufflevector <16 x i32> [[T]], <16 x i32> undef, <16 x i32> <i32 8, i32 9, i32 10, i32 11, i32 12, i32 13, i32 14, i32 15, i32 undef, i32 undef, i32 undef, i32 undef, i32 undef, i32 undef, i32 undef, i32 undef> ;INTEL
-  // CHECK: [[T1:%.+]] = icmp slt <16 x i32> [[T]], %shuffle1.i ;INTEL
+  // CHECK: [[T1:%.+]] = icmp sgt <16 x i32> %shuffle1.i, [[T]] ;INTEL
   // CHECK: [[T2:%.+]] = select <16 x i1> [[T1]], <16 x i32> [[T]], <16 x i32> %shuffle1.i ;INTEL
   // CHECK: %shuffle3.i = shufflevector <16 x i32> [[T2]], <16 x i32> undef, <16 x i32> <i32 4, i32 5, i32 6, i32 7, i32 undef, i32 undef, i32 undef, i32 undef, i32 undef, i32 undef, i32 undef, i32 undef, i32 undef, i32 undef, i32 undef, i32 undef> ;INTEL
   // CHECK: [[T3:%.+]] = icmp slt <16 x i32> [[T2]], %shuffle3.i ;INTEL
@@ -310,33 +273,15 @@
   // CHECK: [[T8:%.+]] = select <16 x i1> [[T7]], <16 x i32> [[T6]], <16 x i32> %shuffle9.i ;INTEL
   // CHECK: [[T9:%.+]] = bitcast <16 x i32> [[T8]] to <8 x i64> ;INTEL
   // CHECK: %vecext.i = extractelement <8 x i64> [[T9]], i32 0 ;INTEL
-=======
-  // CHECK: %tmp = bitcast <8 x i64> %__W to <16 x i32>
-  // CHECK: %shuffle1.i = shufflevector <16 x i32> %tmp, <16 x i32> undef, <16 x i32> <i32 8, i32 9, i32 10, i32 11, i32 12, i32 13, i32 14, i32 15, i32 undef, i32 undef, i32 undef, i32 undef, i32 undef, i32 undef, i32 undef, i32 undef>
-  // CHECK: %tmp1 = icmp sgt <16 x i32> %shuffle1.i, %tmp
-  // CHECK: %tmp2 = select <16 x i1> %tmp1, <16 x i32> %tmp, <16 x i32> %shuffle1.i
-  // CHECK: %shuffle3.i = shufflevector <16 x i32> %tmp2, <16 x i32> undef, <16 x i32> <i32 4, i32 5, i32 6, i32 7, i32 undef, i32 undef, i32 undef, i32 undef, i32 undef, i32 undef, i32 undef, i32 undef, i32 undef, i32 undef, i32 undef, i32 undef>
-  // CHECK: %tmp3 = icmp slt <16 x i32> %tmp2, %shuffle3.i
-  // CHECK: %tmp4 = select <16 x i1> %tmp3, <16 x i32> %tmp2, <16 x i32> %shuffle3.i
-  // CHECK: %shuffle6.i = shufflevector <16 x i32> %tmp4, <16 x i32> undef, <16 x i32> <i32 2, i32 3, i32 undef, i32 undef, i32 undef, i32 undef, i32 undef, i32 undef, i32 undef, i32 undef, i32 undef, i32 undef, i32 undef, i32 undef, i32 undef, i32 undef>
-  // CHECK: %tmp5 = icmp slt <16 x i32> %tmp4, %shuffle6.i
-  // CHECK: %tmp6 = select <16 x i1> %tmp5, <16 x i32> %tmp4, <16 x i32> %shuffle6.i
-  // CHECK: %shuffle9.i = shufflevector <16 x i32> %tmp6, <16 x i32> undef, <16 x i32> <i32 1, i32 undef, i32 undef, i32 undef, i32 undef, i32 undef, i32 undef, i32 undef, i32 undef, i32 undef, i32 undef, i32 undef, i32 undef, i32 undef, i32 undef, i32 undef>
-  // CHECK: %tmp7 = icmp slt <16 x i32> %tmp6, %shuffle9.i
-  // CHECK: %tmp8 = select <16 x i1> %tmp7, <16 x i32> %tmp6, <16 x i32> %shuffle9.i
-  // CHECK: %tmp9 = bitcast <16 x i32> %tmp8 to <8 x i64>
-  // CHECK: %vecext.i = extractelement <8 x i64> %tmp9, i32 0
->>>>>>> 90e043da
   // CHECK: %conv.i = trunc i64 %vecext.i to i32
   // CHECK: ret i32 %conv.i
   return _mm512_reduce_min_epi32(__W);
 }
 
 unsigned int test_mm512_reduce_min_epu32(__m512i __W){
-<<<<<<< HEAD
   // CHECK: [[T:%.+]] = bitcast <8 x i64> %__W to <16 x i32> ;INTEL
   // CHECK: %shuffle1.i = shufflevector <16 x i32> [[T]], <16 x i32> undef, <16 x i32> <i32 8, i32 9, i32 10, i32 11, i32 12, i32 13, i32 14, i32 15, i32 undef, i32 undef, i32 undef, i32 undef, i32 undef, i32 undef, i32 undef, i32 undef> ;INTEL
-  // CHECK: [[T1:%.+]] = icmp ult <16 x i32> [[T]], %shuffle1.i ;INTEL
+  // CHECK: [[T1:%.+]] = icmp ugt <16 x i32> %shuffle1.i, [[T]] ;INTEL
   // CHECK: [[T2:%.+]] = select <16 x i1> [[T1]], <16 x i32> [[T]], <16 x i32> %shuffle1.i ;INTEL
   // CHECK: %shuffle3.i = shufflevector <16 x i32> [[T2]], <16 x i32> undef, <16 x i32> <i32 4, i32 5, i32 6, i32 7, i32 undef, i32 undef, i32 undef, i32 undef, i32 undef, i32 undef, i32 undef, i32 undef, i32 undef, i32 undef, i32 undef, i32 undef> ;INTEL
   // CHECK: [[T3:%.+]] = icmp ult <16 x i32> [[T2]], %shuffle3.i ;INTEL
@@ -349,23 +294,6 @@
   // CHECK: [[T8:%.+]] = select <16 x i1> [[T7]], <16 x i32> [[T6]], <16 x i32> %shuffle9.i ;INTEL
   // CHECK: [[T9:%.+]] = bitcast <16 x i32> [[T8]] to <8 x i64> ;INTEL
   // CHECK: %vecext.i = extractelement <8 x i64> [[T9]], i32 0 ;INTEL
-=======
-  // CHECK: %tmp = bitcast <8 x i64> %__W to <16 x i32>
-  // CHECK: %shuffle1.i = shufflevector <16 x i32> %tmp, <16 x i32> undef, <16 x i32> <i32 8, i32 9, i32 10, i32 11, i32 12, i32 13, i32 14, i32 15, i32 undef, i32 undef, i32 undef, i32 undef, i32 undef, i32 undef, i32 undef, i32 undef>
-  // CHECK: %tmp1 = icmp ugt <16 x i32> %shuffle1.i, %tmp
-  // CHECK: %tmp2 = select <16 x i1> %tmp1, <16 x i32> %tmp, <16 x i32> %shuffle1.i
-  // CHECK: %shuffle3.i = shufflevector <16 x i32> %tmp2, <16 x i32> undef, <16 x i32> <i32 4, i32 5, i32 6, i32 7, i32 undef, i32 undef, i32 undef, i32 undef, i32 undef, i32 undef, i32 undef, i32 undef, i32 undef, i32 undef, i32 undef, i32 undef>
-  // CHECK: %tmp3 = icmp ult <16 x i32> %tmp2, %shuffle3.i
-  // CHECK: %tmp4 = select <16 x i1> %tmp3, <16 x i32> %tmp2, <16 x i32> %shuffle3.i
-  // CHECK: %shuffle6.i = shufflevector <16 x i32> %tmp4, <16 x i32> undef, <16 x i32> <i32 2, i32 3, i32 undef, i32 undef, i32 undef, i32 undef, i32 undef, i32 undef, i32 undef, i32 undef, i32 undef, i32 undef, i32 undef, i32 undef, i32 undef, i32 undef>
-  // CHECK: %tmp5 = icmp ult <16 x i32> %tmp4, %shuffle6.i
-  // CHECK: %tmp6 = select <16 x i1> %tmp5, <16 x i32> %tmp4, <16 x i32> %shuffle6.i
-  // CHECK: %shuffle9.i = shufflevector <16 x i32> %tmp6, <16 x i32> undef, <16 x i32> <i32 1, i32 undef, i32 undef, i32 undef, i32 undef, i32 undef, i32 undef, i32 undef, i32 undef, i32 undef, i32 undef, i32 undef, i32 undef, i32 undef, i32 undef, i32 undef>
-  // CHECK: %tmp7 = icmp ult <16 x i32> %tmp6, %shuffle9.i
-  // CHECK: %tmp8 = select <16 x i1> %tmp7, <16 x i32> %tmp6, <16 x i32> %shuffle9.i
-  // CHECK: %tmp9 = bitcast <16 x i32> %tmp8 to <8 x i64>
-  // CHECK: %vecext.i = extractelement <8 x i64> %tmp9, i32 0
->>>>>>> 90e043da
   // CHECK: %conv.i = trunc i64 %vecext.i to i32
   // CHECK: ret i32 %conv.i
   return _mm512_reduce_min_epu32(__W); 
