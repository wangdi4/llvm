// RUN: %clang_cc1 -triple=x86_64-unknown-linux-gnu -O0 -emit-llvm %s -o - \
// RUN:  -debug-info-kind=limited -dwarf-version=4 \
// RUN:  | FileCheck %s

// CHECK: constant {{.*}} c"{{[1-9][0-9]*[\.][0-9]+[\.][0-9]+}}
// CHECK-SAME: (icx {{.*}})

// CHECK-LABEL: foo
int foo()
{
  constexpr int intel_llvm = __INTEL_LLVM_COMPILER;
  constexpr int intel_clang = __INTEL_CLANG_COMPILER;
<<<<<<< HEAD
  static_assert(intel_llvm == 20220201, "INTEL LLVM COMPILER version is incorrect");
  static_assert(intel_clang == 20220201, "INTEL CLANG COMPILER version is incorrect");
=======
  static_assert(intel_llvm == 20230000, "INTEL LLVM COMPILER version is incorrect");
  static_assert(intel_clang == 20230000, "INTEL CLANG COMPILER version is incorrect");
>>>>>>> 7fca6dfc
  const char *c = __clang_version__;
  return c[0];
}

// CHECK: !llvm.ident = !{[[I:![0-9]+]]}
// CHECK: !DICompileUnit{{.*}}producer: "clang based
// CHECK: [[I]] = {{.*}}DPC++<|MERGE_RESOLUTION|>--- conflicted
+++ resolved
@@ -10,13 +10,8 @@
 {
   constexpr int intel_llvm = __INTEL_LLVM_COMPILER;
   constexpr int intel_clang = __INTEL_CLANG_COMPILER;
-<<<<<<< HEAD
-  static_assert(intel_llvm == 20220201, "INTEL LLVM COMPILER version is incorrect");
-  static_assert(intel_clang == 20220201, "INTEL CLANG COMPILER version is incorrect");
-=======
   static_assert(intel_llvm == 20230000, "INTEL LLVM COMPILER version is incorrect");
   static_assert(intel_clang == 20230000, "INTEL CLANG COMPILER version is incorrect");
->>>>>>> 7fca6dfc
   const char *c = __clang_version__;
   return c[0];
 }
