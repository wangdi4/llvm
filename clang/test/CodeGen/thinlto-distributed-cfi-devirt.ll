; REQUIRES: x86-registered-target

; Backend test for distribute ThinLTO with CFI.
; It additionally enables -fwhole-program-vtables to get more information in
; TYPE_IDs of GLOBALVAL_SUMMARY_BLOCK.

; RUN: opt -thinlto-bc -thinlto-split-lto-unit -o %t.o %s

; INTEL_CUSTOMIZATION
; This customization is for turning off the multiversioning
; FIXME: Fix machine verifier issues and remove -verify-machineinstrs=0. PR39436.

; RUN: llvm-lto2 run -thinlto-distributed-indexes -wholeprogramdevirt-multiversion=false %t.o \
; RUN:   -whole-program-visibility \
; RUN:   -verify-machineinstrs=0 \
; RUN:   -o %t2.index \
; RUN:   -r=%t.o,test,px \
; RUN:   -r=%t.o,_ZN1A1nEi,p \
; RUN:   -r=%t.o,_ZN1B1fEi,p \
; RUN:   -r=%t.o,_ZN1C1fEi,p \
; RUN:   -r=%t.o,_ZTV1B, \
; RUN:   -r=%t.o,_ZTV1C, \
; RUN:   -r=%t.o,_ZN1A1nEi, \
; RUN:   -r=%t.o,_ZN1B1fEi, \
; RUN:   -r=%t.o,_ZN1C1fEi, \
; RUN:   -r=%t.o,_ZTV1B,px \
; RUN:   -r=%t.o,_ZTV1C,px
; END INTEL_CUSTOMIZATION

; Ensure that typeids are in the index.
; RUN: llvm-bcanalyzer -dump %t.o.thinlto.bc | FileCheck %s
; CHECK-LABEL: <GLOBALVAL_SUMMARY_BLOCK
; CHECK: <TYPE_ID op0=0 op1=6 op2=4 op3=7 op4=0 op5=0 op6=0 op7=0 op8=0 op9=2 op10=6 op11=0 op12=0 op13=8 op14=1 op15=6 op16=9 op17=0/>
; CHECK-LABEL: </GLOBALVAL_SUMMARY_BLOCK
; CHECK-LABEL: <STRTAB_BLOCK
; CHECK: blob data = '_ZTS1A_ZN1A1nEi'
; CHECK-LABEL: </STRTAB_BLOCK

; RUN: llvm-dis %t.o.thinlto.bc -o - | FileCheck %s --check-prefix=CHECK-DIS
; Round trip it through llvm-as
; RUN: llvm-dis %t.o.thinlto.bc -o - | llvm-as -o - | llvm-dis -o - | FileCheck %s --check-prefix=CHECK-DIS
; CHECK-DIS: ^0 = module: (path: "{{.*}}thinlto-distributed-cfi-devirt.ll.tmp.o", hash: ({{.*}}, {{.*}}, {{.*}}, {{.*}}, {{.*}}))
; CHECK-DIS: ^1 = gv: (guid: 8346051122425466633, summaries: (function: (module: ^0, flags: (linkage: external, notEligibleToImport: 0, live: 1, dsoLocal: 0, canAutoHide: 0), insts: 18, typeIdInfo: (typeTests: (^2), typeCheckedLoadVCalls: (vFuncId: (^2, offset: 8), vFuncId: (^2, offset: 0))))))
; CHECK-DIS: ^2 = typeid: (name: "_ZTS1A", summary: (typeTestRes: (kind: allOnes, sizeM1BitWidth: 7), wpdResolutions: ((offset: 0, wpdRes: (kind: branchFunnel)), (offset: 8, wpdRes: (kind: singleImpl, singleImplName: "_ZN1A1nEi"))))) ; guid = 7004155349499253778

; INTEL_CUSTOMIZATION
; These customizations are for turning off the multiversioning

; RUN: %clang_cc1 -triple x86_64-grtev4-linux-gnu \
<<<<<<< HEAD
; RUN:   -emit-obj -fthinlto-index=%t.o.thinlto.bc -O2 \
; RUN:   -mllvm -wholeprogramdevirt-multiversion=false \
; RUN:   -emit-llvm -o - -x ir %t.o | FileCheck %s --check-prefixes=CHECK-IR
=======
; RUN:   -emit-obj -fthinlto-index=%t.o.thinlto.bc -O2 -Rpass=wholeprogramdevirt \
; RUN:   -emit-llvm -o - -x ir %t.o 2>&1 | FileCheck %s --check-prefixes=CHECK-IR --check-prefixes=REMARKS

; Check that the devirtualization is suppressed via -wholeprogramdevirt-skip
; RUN: %clang_cc1 -triple x86_64-grtev4-linux-gnu -mllvm -wholeprogramdevirt-skip=_ZN1A1nEi \
; RUN:   -emit-obj -fthinlto-index=%t.o.thinlto.bc -O2 -Rpass=wholeprogramdevirt \
; RUN:   -emit-llvm -o - -x ir %t.o 2>&1 | FileCheck %s --check-prefixes=SKIP-IR --check-prefixes=SKIP-REMARKS

; REMARKS: single-impl: devirtualized a call to _ZN1A1nEi
; SKIP-REMARKS-NOT: single-impl
>>>>>>> 6e4c1cf2

; Check that backend does not fail generating native code.
; RUN: %clang_cc1 -triple x86_64-grtev4-linux-gnu \
; RUN:   -mllvm -wholeprogramdevirt-multiversion=false \
; RUN:   -emit-obj -fthinlto-index=%t.o.thinlto.bc -O2 \
; RUN:   -o %t.native.o -x ir %t.o

; END INTEL_CUSTOMIZATION

target datalayout = "e-m:e-p270:32:32-p271:32:32-p272:64:64-i64:64-f80:128-n8:16:32:64-S128"
target triple = "x86_64-grtev4-linux-gnu"

%struct.A = type { i32 (...)** }
%struct.B = type { %struct.A }
%struct.C = type { %struct.A }

@_ZTV1B = constant { [4 x i8*] } { [4 x i8*] [i8* null, i8* undef, i8* bitcast (i32 (%struct.B*, i32)* @_ZN1B1fEi to i8*), i8* bitcast (i32 (%struct.A*, i32)* @_ZN1A1nEi to i8*)] }, !type !0, !type !1
@_ZTV1C = constant { [4 x i8*] } { [4 x i8*] [i8* null, i8* undef, i8* bitcast (i32 (%struct.C*, i32)* @_ZN1C1fEi to i8*), i8* bitcast (i32 (%struct.A*, i32)* @_ZN1A1nEi to i8*)] }, !type !0, !type !2

; CHECK-IR-LABEL: define i32 @test
define i32 @test(%struct.A* %obj, i32 %a) {
entry:
  %0 = bitcast %struct.A* %obj to i8**
  %vtable5 = load i8*, i8** %0

  %1 = tail call { i8*, i1 } @llvm.type.checked.load(i8* %vtable5, i32 8, metadata !"_ZTS1A")
  %2 = extractvalue { i8*, i1 } %1, 1
  br i1 %2, label %cont, label %trap

trap:
  tail call void @llvm.trap()
  unreachable

cont:
  %3 = extractvalue { i8*, i1 } %1, 0
  %4 = bitcast i8* %3 to i32 (%struct.A*, i32)*

  ; Check that the call was devirtualized.
  ; CHECK-IR: %call = tail call i32 @_ZN1A1nEi
  ; SKIP-IR-NOT: %call = tail call i32 @_ZN1A1nEi
  %call = tail call i32 %4(%struct.A* nonnull %obj, i32 %a)
  %vtable16 = load i8*, i8** %0
  %5 = tail call { i8*, i1 } @llvm.type.checked.load(i8* %vtable16, i32 0, metadata !"_ZTS1A")
  %6 = extractvalue { i8*, i1 } %5, 1
  br i1 %6, label %cont2, label %trap

cont2:
  %7 = extractvalue { i8*, i1 } %5, 0
  %8 = bitcast i8* %7 to i32 (%struct.A*, i32)*

  ; Check that traps are conditional. Invalid TYPE_ID can cause
  ; unconditional traps.
  ; CHECK-IR: br i1 {{.*}}, label %trap

  ; We still have to call it as virtual.
; INTEL_CUSTOMIZATION
  ; CHECK-IR: %call3 = tail call i32 %8
; end INTEL_CUSTOMIZATION
  %call3 = tail call i32 %8(%struct.A* nonnull %obj, i32 %call)
  ret i32 %call3
}
; CHECK-IR-LABEL: ret i32
; CHECK-IR-LABEL: }

declare { i8*, i1 } @llvm.type.checked.load(i8*, i32, metadata)
declare void @llvm.trap()

declare i32 @_ZN1B1fEi(%struct.B* %this, i32 %a)
declare i32 @_ZN1A1nEi(%struct.A* %this, i32 %a)
declare i32 @_ZN1C1fEi(%struct.C* %this, i32 %a)

!0 = !{i64 16, !"_ZTS1A"}
!1 = !{i64 16, !"_ZTS1B"}
!2 = !{i64 16, !"_ZTS1C"}<|MERGE_RESOLUTION|>--- conflicted
+++ resolved
@@ -47,22 +47,18 @@
 ; These customizations are for turning off the multiversioning
 
 ; RUN: %clang_cc1 -triple x86_64-grtev4-linux-gnu \
-<<<<<<< HEAD
-; RUN:   -emit-obj -fthinlto-index=%t.o.thinlto.bc -O2 \
+; RUN:   -emit-obj -fthinlto-index=%t.o.thinlto.bc -O2 -Rpass=wholeprogramdevirt \
 ; RUN:   -mllvm -wholeprogramdevirt-multiversion=false \
-; RUN:   -emit-llvm -o - -x ir %t.o | FileCheck %s --check-prefixes=CHECK-IR
-=======
-; RUN:   -emit-obj -fthinlto-index=%t.o.thinlto.bc -O2 -Rpass=wholeprogramdevirt \
 ; RUN:   -emit-llvm -o - -x ir %t.o 2>&1 | FileCheck %s --check-prefixes=CHECK-IR --check-prefixes=REMARKS
 
 ; Check that the devirtualization is suppressed via -wholeprogramdevirt-skip
 ; RUN: %clang_cc1 -triple x86_64-grtev4-linux-gnu -mllvm -wholeprogramdevirt-skip=_ZN1A1nEi \
+; RUN:   -mllvm -wholeprogramdevirt-multiversion=false \
 ; RUN:   -emit-obj -fthinlto-index=%t.o.thinlto.bc -O2 -Rpass=wholeprogramdevirt \
 ; RUN:   -emit-llvm -o - -x ir %t.o 2>&1 | FileCheck %s --check-prefixes=SKIP-IR --check-prefixes=SKIP-REMARKS
 
 ; REMARKS: single-impl: devirtualized a call to _ZN1A1nEi
 ; SKIP-REMARKS-NOT: single-impl
->>>>>>> 6e4c1cf2
 
 ; Check that backend does not fail generating native code.
 ; RUN: %clang_cc1 -triple x86_64-grtev4-linux-gnu \
