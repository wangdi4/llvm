--- conflicted
+++ resolved
@@ -3,14 +3,11 @@
 // RUN: %clang_cc1 -triple %itanium_abi_triple -std=c++20 %s -O3 -S -emit-llvm -o - | FileCheck %s
 // This test is expected to fail on PowerPC.
 // XFAIL: powerpc
-<<<<<<< HEAD
-=======
 // INTEL_CUSTOMIZATION
 // This test fails on xmain when -opaque-pointers is made the default, seemingly
 // becaues it trips on a getelementptr unexpectedly.
 // RUN: %clang_cc1 -no-opaque-pointers -triple %itanium_abi_triple -std=c++20 %s -O3 -S -emit-llvm -o - | FileCheck %s
 // end INTEL_CUSTOMIZATION
->>>>>>> 325e1495
 
 #include "Inputs/coroutine.h"
 
