--- conflicted
+++ resolved
@@ -79,16 +79,8 @@
 // CHECK-LPAD:   %[[I1RESUME:.+]] = call i1 @llvm.coro.end(ptr null, i1 true)
 // CHECK-LPAD:   br i1  %[[I1RESUME]], label %[[EHRESUME:.+]], label
 // CHECK-LPAD: [[EHRESUME]]:
-<<<<<<< HEAD
-// CHECK-LPAD-NEXT:  %[[exn:.+]] = load i8*, i8** %exn.slot, align 8
-// CHECK-LPAD-NEXT:  %[[sel:.+]] = load i32, i32* %ehselector.slot, align 4
-// CHECK-LPAD-NEXT:  %[[val1:.+]] = insertvalue { i8*, i32 } poison, i8* %[[exn]], 0
-// CHECK-LPAD-NEXT:  %[[val2:.+]] = insertvalue { i8*, i32 } %[[val1]], i32 %[[sel]], 1
-// CHECK-LPAD-NEXT:  resume { i8*, i32 } %[[val2]]
-=======
 // CHECK-LPAD-NEXT:  %[[exn:.+]] = load ptr, ptr %exn.slot, align 8
 // CHECK-LPAD-NEXT:  %[[sel:.+]] = load i32, ptr %ehselector.slot, align 4
 // CHECK-LPAD-NEXT:  %[[val1:.+]] = insertvalue { ptr, i32 } poison, ptr %[[exn]], 0
 // CHECK-LPAD-NEXT:  %[[val2:.+]] = insertvalue { ptr, i32 } %[[val1]], i32 %[[sel]], 1
-// CHECK-LPAD-NEXT:  resume { ptr, i32 } %[[val2]]
->>>>>>> 19a9b653
+// CHECK-LPAD-NEXT:  resume { ptr, i32 } %[[val2]]