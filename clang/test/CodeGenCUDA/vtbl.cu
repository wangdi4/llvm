// RUN: %clang_cc1 -fcuda-is-device -triple amdgcn-amd-amdhsa -target-cpu gfx906 \
// RUN:   -emit-llvm -o - %s | FileCheck %s

#include "Inputs/cuda.h"

<<<<<<< HEAD
// CHECK-LABEL: define {{.*}}@_ZN1AC2Ev(%struct.A* noundef %this)
=======
// CHECK-LABEL: define {{.*}}@_ZN1AC2Ev(%struct.A* noundef nonnull align 8 dereferenceable(8) %this)
>>>>>>> 0a1e6d9c
// CHECK: store %struct.A* %this, %struct.A** %this.addr.ascast
// CHECK: %this1 = load %struct.A*, %struct.A** %this.addr.ascast
// CHECK: %[[VTFIELD:.*]] = bitcast %struct.A* %this1 to i32 (...)* addrspace(1)**
// CHECK: store i32 (...)* addrspace(1)* bitcast{{.*}} @_ZTV1A{{.*}}, i32 (...)* addrspace(1)** %[[VTFIELD]]
struct A {
  __device__ virtual void vf() {}
};

__global__ void kern() {
  A a;
}<|MERGE_RESOLUTION|>--- conflicted
+++ resolved
@@ -3,11 +3,7 @@
 
 #include "Inputs/cuda.h"
 
-<<<<<<< HEAD
-// CHECK-LABEL: define {{.*}}@_ZN1AC2Ev(%struct.A* noundef %this)
-=======
 // CHECK-LABEL: define {{.*}}@_ZN1AC2Ev(%struct.A* noundef nonnull align 8 dereferenceable(8) %this)
->>>>>>> 0a1e6d9c
 // CHECK: store %struct.A* %this, %struct.A** %this.addr.ascast
 // CHECK: %this1 = load %struct.A*, %struct.A** %this.addr.ascast
 // CHECK: %[[VTFIELD:.*]] = bitcast %struct.A* %this1 to i32 (...)* addrspace(1)**
