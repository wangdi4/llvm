--- conflicted
+++ resolved
@@ -100,8 +100,6 @@
   // expected-error@-2 {{column argument must be a constant unsigned integer expression}}
   (void)__builtin_matrix_column_major_load(X, 2, 2, 2);
   // expected-error@-1 {{first argument must be a pointer to a valid matrix element type}}
-<<<<<<< HEAD
-=======
 }
 
 template <typename EltTy0, unsigned R0, unsigned C0, typename PtrTy>
@@ -165,5 +163,4 @@
 
   __builtin_matrix_column_major_store(W, Ptr, W);
   // expected-error@-1 {{first argument must be a matrix}}
->>>>>>> 81783134
 }