<<<<<<< HEAD
// RUN: %clang_cc1 -std=c++1z -verify -fsyntax-only -fblocks -emit-llvm-only %s
// RUN: %clang_cc1 -std=c++1z -verify -fsyntax-only -fblocks -fdelayed-template-parsing %s -DDELAYED_TEMPLATE_PARSING
// RUN: %clang_cc1 -std=c++1z -verify -fsyntax-only -fblocks -fms-extensions %s -DMS_EXTENSIONS
// RUN: %clang_cc1 -std=c++1z -verify -fsyntax-only -fblocks -fdelayed-template-parsing -fms-extensions %s -DMS_EXTENSIONS -DDELAYED_TEMPLATE_PARSING


namespace test_star_this {
namespace ns1 {
class A {
  int x = 345;
  auto foo() {
    (void) [*this, this] { };  //expected-error{{'this' can appear only once}}
    (void) [this] { ++x; };
    (void) [*this] { ++x; };  //expected-error{{read-only variable}}
    (void) [*this] () mutable { ++x; };
    (void) [=] { return x; };
    (void) [&, this] { return x; };
    (void) [=, *this] { return x; };
    (void) [&, *this] { return x; };
  }
};
} // end ns1

namespace ns2 {
  class B {
    B(const B&) = delete; //expected-note{{deleted here}}
    int *x = (int *) 456;
    void foo() {
      (void)[this] { return x; };
      (void)[*this] { return x; }; //expected-error{{call to deleted}}
    }
  };
} // end ns2
namespace ns3 {
  class B {
    B(const B&) = delete; //expected-note2{{deleted here}}
    
    int *x = (int *) 456;
    public: 
    template<class T = int>
    void foo() {
      (void)[this] { return x; };
      (void)[*this] { return x; }; //expected-error2{{call to deleted}}
    }
    
    B() = default;
  } b;
  B *c = (b.foo(), nullptr); //expected-note{{in instantiation}}
} // end ns3

namespace ns4 {
template<class U>
class B {
  B(const B&) = delete; //expected-note{{deleted here}}
  double d = 3.14;
  public: 
  template<class T = int>
  auto foo() {
    const auto &L = [*this] (auto a) mutable { //expected-error{{call to deleted}}
      d += a; 
      return [this] (auto b) { return d +=b; }; 
    }; 
  }
  
  B() = default;
};
void main() {
  B<int*> b;
  b.foo(); //expected-note{{in instantiation}}
} // end main  
} // end ns4
} //end ns test_star_this
=======
// RUN: %clang_cc1 -std=c++1z -verify -fsyntax-only -fblocks -emit-llvm-only %s
// RUN: %clang_cc1 -std=c++1z -verify -fsyntax-only -fblocks -fdelayed-template-parsing %s -DDELAYED_TEMPLATE_PARSING
// RUN: %clang_cc1 -std=c++1z -verify -fsyntax-only -fblocks -fms-extensions %s -DMS_EXTENSIONS
// RUN: %clang_cc1 -std=c++1z -verify -fsyntax-only -fblocks -fdelayed-template-parsing -fms-extensions %s -DMS_EXTENSIONS -DDELAYED_TEMPLATE_PARSING

template<class, class> constexpr bool is_same = false;
template<class T> constexpr bool is_same<T, T> = true;

namespace test_star_this {
namespace ns1 {
class A {
  int x = 345;
  auto foo() {
    (void) [*this, this] { };  //expected-error{{'this' can appear only once}}
    (void) [this] { ++x; };
    (void) [*this] { ++x; };  //expected-error{{read-only variable}}
    (void) [*this] () mutable { ++x; };
    (void) [=] { return x; };
    (void) [&, this] { return x; };
    (void) [=, *this] { return x; };
    (void) [&, *this] { return x; };
  }
};
} // end ns1

namespace ns2 {
  class B {
    B(const B&) = delete; //expected-note{{deleted here}}
    int *x = (int *) 456;
    void foo() {
      (void)[this] { return x; };
      (void)[*this] { return x; }; //expected-error{{call to deleted}}
    }
  };
} // end ns2
namespace ns3 {
  class B {
    B(const B&) = delete; //expected-note2{{deleted here}}
    
    int *x = (int *) 456;
    public: 
    template<class T = int>
    void foo() {
      (void)[this] { return x; };
      (void)[*this] { return x; }; //expected-error2{{call to deleted}}
    }
    
    B() = default;
  } b;
  B *c = (b.foo(), nullptr); //expected-note{{in instantiation}}
} // end ns3

namespace ns4 {
template<class U>
class B {
  B(const B&) = delete; //expected-note{{deleted here}}
  double d = 3.14;
  public: 
  template<class T = int>
  auto foo() {
    const auto &L = [*this] (auto a) mutable { //expected-error{{call to deleted}}
      d += a; 
      return [this] (auto b) { return d +=b; }; 
    }; 
  }
  
  B() = default;
};
void main() {
  B<int*> b;
  b.foo(); //expected-note{{in instantiation}}
} // end main  
} // end ns4
namespace ns5 {

struct X {
  double d = 3.14;
  X(const volatile X&);
  void foo() {
      
  }
  
  void foo() const { //expected-note{{const}}
    
    auto L = [*this] () mutable { 
      static_assert(is_same<decltype(this), X*>);
      ++d;
      auto M = [this] { 
        static_assert(is_same<decltype(this), X*>);  
        ++d;
        auto N = [] {
          static_assert(is_same<decltype(this), X*>); 
        };
      };
    };
    
    auto L1 = [*this] { 
      static_assert(is_same<decltype(this), const X*>);
      auto M = [this] () mutable { 
        static_assert(is_same<decltype(this), const X*>);  
        auto N = [] {
          static_assert(is_same<decltype(this), const X*>); 
        };
      };
      auto M2 = [*this] () mutable { 
        static_assert(is_same<decltype(this), X*>);  
        auto N = [] {
          static_assert(is_same<decltype(this), X*>); 
        };
      };
    };
    
    auto GL1 = [*this] (auto a) { 
      static_assert(is_same<decltype(this), const X*>);
      auto M = [this] (auto b) mutable { 
        static_assert(is_same<decltype(this), const X*>);  
        auto N = [] (auto c) {
          static_assert(is_same<decltype(this), const X*>); 
        };
        return N;
      };
      
      auto M2 = [*this] (auto a) mutable { 
        static_assert(is_same<decltype(this), X*>);  
        auto N = [] (auto b) {
          static_assert(is_same<decltype(this), X*>); 
        };
        return N;
      };
      return [=](auto a) mutable { M(a)(a); M2(a)(a); };
    };
    
    GL1("abc")("abc");
    
    
    auto L2 = [this] () mutable {
      static_assert(is_same<decltype(this), const X*>);  
      ++d; //expected-error{{cannot assign}}
    };
    auto GL = [*this] (auto a) mutable {
      static_assert(is_same<decltype(this), X*>);
      ++d;
      auto M = [this] (auto b) { 
        static_assert(is_same<decltype(this), X*>);  
        ++d;
        auto N = [] (auto c) {
          static_assert(is_same<decltype(this), X*>); 
        };
        N(3.14);
      };
      M("abc");
    };
    GL(3.14);
 
  }
  void foo() volatile const {
    auto L = [this] () {
      static_assert(is_same<decltype(this), const volatile X*>);
      auto M = [*this] () mutable { 
        static_assert(is_same<decltype(this), X*>);
        auto N = [this] {
          static_assert(is_same<decltype(this), X*>);
          auto M = [] {
            static_assert(is_same<decltype(this), X*>);
          };
        };
        auto N2 = [*this] {
          static_assert(is_same<decltype(this), const X*>);
        };
      };
      auto M2 = [*this] () {
        static_assert(is_same<decltype(this), const X*>); 
        auto N = [this] {
          static_assert(is_same<decltype(this), const X*>);
        };
      };
    };
  }
  
};

} //end ns5
namespace ns6 {
struct X {
  double d;
  auto foo() const {
    auto L = [*this] () mutable {
      auto M = [=] (auto a) {
        auto N = [this] {
          ++d;
          static_assert(is_same<decltype(this), X*>);
          auto O = [*this] {
            static_assert(is_same<decltype(this), const X*>);
          };
        };
        N();
        static_assert(is_same<decltype(this), X*>);
      };
      return M;
    };
    return L;
  }
}; 

int main() {
  auto L = X{}.foo();
  auto M = L();
  M(3.14);
}
} // end ns6
namespace ns7 {

struct X {
  double d;
  X();
  X(const X&); 
  X(X&) = delete;
  auto foo() const {
    //OK - the object used to initialize our capture is a const object and so prefers the non-deleted ctor.
    const auto &&L = [*this] { };
  }
  
}; 
int main() {
  X x;
  x.foo();
}
} // end ns7

} //end ns test_star_this

>>>>>>> 7108db77
<|MERGE_RESOLUTION|>--- conflicted
+++ resolved
@@ -1,9 +1,10 @@
-<<<<<<< HEAD
 // RUN: %clang_cc1 -std=c++1z -verify -fsyntax-only -fblocks -emit-llvm-only %s
 // RUN: %clang_cc1 -std=c++1z -verify -fsyntax-only -fblocks -fdelayed-template-parsing %s -DDELAYED_TEMPLATE_PARSING
 // RUN: %clang_cc1 -std=c++1z -verify -fsyntax-only -fblocks -fms-extensions %s -DMS_EXTENSIONS
 // RUN: %clang_cc1 -std=c++1z -verify -fsyntax-only -fblocks -fdelayed-template-parsing -fms-extensions %s -DMS_EXTENSIONS -DDELAYED_TEMPLATE_PARSING
 
+template<class, class> constexpr bool is_same = false;
+template<class T> constexpr bool is_same<T, T> = true;
 
 namespace test_star_this {
 namespace ns1 {
@@ -70,81 +71,6 @@
   b.foo(); //expected-note{{in instantiation}}
 } // end main  
 } // end ns4
-} //end ns test_star_this
-=======
-// RUN: %clang_cc1 -std=c++1z -verify -fsyntax-only -fblocks -emit-llvm-only %s
-// RUN: %clang_cc1 -std=c++1z -verify -fsyntax-only -fblocks -fdelayed-template-parsing %s -DDELAYED_TEMPLATE_PARSING
-// RUN: %clang_cc1 -std=c++1z -verify -fsyntax-only -fblocks -fms-extensions %s -DMS_EXTENSIONS
-// RUN: %clang_cc1 -std=c++1z -verify -fsyntax-only -fblocks -fdelayed-template-parsing -fms-extensions %s -DMS_EXTENSIONS -DDELAYED_TEMPLATE_PARSING
-
-template<class, class> constexpr bool is_same = false;
-template<class T> constexpr bool is_same<T, T> = true;
-
-namespace test_star_this {
-namespace ns1 {
-class A {
-  int x = 345;
-  auto foo() {
-    (void) [*this, this] { };  //expected-error{{'this' can appear only once}}
-    (void) [this] { ++x; };
-    (void) [*this] { ++x; };  //expected-error{{read-only variable}}
-    (void) [*this] () mutable { ++x; };
-    (void) [=] { return x; };
-    (void) [&, this] { return x; };
-    (void) [=, *this] { return x; };
-    (void) [&, *this] { return x; };
-  }
-};
-} // end ns1
-
-namespace ns2 {
-  class B {
-    B(const B&) = delete; //expected-note{{deleted here}}
-    int *x = (int *) 456;
-    void foo() {
-      (void)[this] { return x; };
-      (void)[*this] { return x; }; //expected-error{{call to deleted}}
-    }
-  };
-} // end ns2
-namespace ns3 {
-  class B {
-    B(const B&) = delete; //expected-note2{{deleted here}}
-    
-    int *x = (int *) 456;
-    public: 
-    template<class T = int>
-    void foo() {
-      (void)[this] { return x; };
-      (void)[*this] { return x; }; //expected-error2{{call to deleted}}
-    }
-    
-    B() = default;
-  } b;
-  B *c = (b.foo(), nullptr); //expected-note{{in instantiation}}
-} // end ns3
-
-namespace ns4 {
-template<class U>
-class B {
-  B(const B&) = delete; //expected-note{{deleted here}}
-  double d = 3.14;
-  public: 
-  template<class T = int>
-  auto foo() {
-    const auto &L = [*this] (auto a) mutable { //expected-error{{call to deleted}}
-      d += a; 
-      return [this] (auto b) { return d +=b; }; 
-    }; 
-  }
-  
-  B() = default;
-};
-void main() {
-  B<int*> b;
-  b.foo(); //expected-note{{in instantiation}}
-} // end main  
-} // end ns4
 namespace ns5 {
 
 struct X {
@@ -302,5 +228,3 @@
 } // end ns7
 
 } //end ns test_star_this
-
->>>>>>> 7108db77
