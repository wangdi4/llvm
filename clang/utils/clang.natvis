<<<<<<< HEAD
<?xml version="1.0" encoding="utf-8"?>
<!--
Visual Studio 2012 Native Debugging Visualizers for LLVM

Put this file into "%USERPROFILE%\Documents\Visual Studio 2012\Visualizers"
or create a symbolic link so it updates automatically.
-->
<AutoVisualizer xmlns="http://schemas.microsoft.com/vstudio/debugger/natvis/2010">
  <Type Name="clang::IdentifierInfo">
    <DisplayString Condition="Entry != 0">({((llvm::StringMapEntry&lt;clang::IdentifierInfo *&gt;*)Entry)+1,s})</DisplayString>
    <Expand>
      <Item Condition="Entry != 0" Name="[Identifier]">((llvm::StringMapEntry&lt;clang::IdentifierInfo *&gt;*)Entry)+1,s</Item>
      <Item Name="Token Kind">(clang::tok::TokenKind)TokenID</Item>
    </Expand>
  </Type>
  <Type Name="clang::DeclarationName">
    <DisplayString Condition="Ptr == 0">Empty</DisplayString>
    <DisplayString Condition="(Ptr &amp; PtrMask) == StoredIdentifier">{{Identifier ({*(clang::IdentifierInfo *)(Ptr &amp; ~PtrMask)})}}</DisplayString>
    <DisplayString Condition="(Ptr &amp; PtrMask) == StoredObjCZeroArgSelector">{{ObjC Zero Arg Selector (*{(clang::IdentifierInfo *)(Ptr &amp; ~PtrMask)})}}</DisplayString>
    <DisplayString Condition="(Ptr &amp; PtrMask) == StoredObjCOneArgSelector">{{ObjC One Arg Selector (*{(clang::IdentifierInfo *)(Ptr &amp; ~PtrMask)})}}</DisplayString>
    <DisplayString Condition="(Ptr &amp; PtrMask) == StoredDeclarationNameExtra">{{Extra ({(clang::DeclarationNameExtra::ExtraKind)((clang::DeclarationNameExtra *)(Ptr &amp; ~PtrMask))-&gt;ExtraKindOrNumArgs})}}</DisplayString>
    <Expand>
      <Item Condition="(Ptr &amp; PtrMask) == StoredIdentifier" Name="[Identifier]">*(clang::IdentifierInfo *)(Ptr &amp; ~PtrMask)</Item>
      <Item Condition="(Ptr &amp; PtrMask) == StoredObjCZeroArgSelector" Name="[ObjC Zero Arg Selector]">*(clang::IdentifierInfo *)(Ptr &amp; ~PtrMask)</Item>
      <Item Condition="(Ptr &amp; PtrMask) == StoredObjCOneArgSelector" Name="[ObjC One Arg Selector]">*(clang::IdentifierInfo *)(Ptr &amp; ~PtrMask)</Item>
      <Item Condition="(Ptr &amp; PtrMask) == StoredDeclarationNameExtra" Name="[Extra]">(clang::DeclarationNameExtra::ExtraKind)((clang::DeclarationNameExtra *)(Ptr &amp; ~PtrMask))-&gt;ExtraKindOrNumArgs</Item>
    </Expand>
  </Type>
  <Type Name="clang::Token">
    <DisplayString>{(clang::tok::TokenKind)Kind}</DisplayString>
  </Type>
  <Type Name="clang::DeclSpec">
    <DisplayString>[{(clang::DeclSpec::SCS)StorageClassSpec}], [{(clang::TypeSpecifierType)TypeSpecType}]</DisplayString>
  </Type>
  <Type Name="clang::PragmaHandler">
    <DisplayString>{Name,s}</DisplayString>
  </Type>
  <Type Name="clang::FileEntry">
    <DisplayString>{Name,s}</DisplayString>
  </Type>
  <Type Name="clang::DirectoryEntry">
    <DisplayString>{Name,s}</DisplayString>
  </Type>
  <Type Name="clang::VarDecl::VarDeclBitfields">
    <Expand>
      <Item Name="StorageClass">(clang::StorageClass)SClass</Item>
      <Item Name="ThreadStorageClass">(clang::ThreadStorageClassSpecifier)TSCSpec</Item>
      <Item Name="InitStyle">(clang::VarDecl::InitializationStyle)InitStyle</Item>
    </Expand>
  </Type>
  <Type Name="clang::VarDecl">
    <DisplayString>{Name}</DisplayString>
    <Expand>
      <ExpandedItem>*(DeclaratorDecl*)this,nd</ExpandedItem>
      <Item Name="VarDeclBits">VarDeclBits</Item>
      <Item Name="ParmVarDeclBits">ParmVarDeclBits</Item>
    </Expand>
  </Type>
</AutoVisualizer>
=======
<?xml version="1.0" encoding="utf-8"?>
<!--
Visual Studio 2012 Native Debugging Visualizers for LLVM

Put this file into "%USERPROFILE%\Documents\Visual Studio 2012\Visualizers"
or create a symbolic link so it updates automatically.
-->
<AutoVisualizer xmlns="http://schemas.microsoft.com/vstudio/debugger/natvis/2010">
  <Type Name="clang::Type">
    <DisplayString Condition="(clang::Type::TypeClass)TypeBits.TC == clang::Type::Builtin">Builtin Type={(clang::BuiltinType::Kind)BuiltinTypeBits.Kind}</DisplayString>
    <DisplayString Condition="(clang::Type::TypeClass)TypeBits.TC == clang::Type::Attributed">Modified Type={((clang::AttributedType*)this)->ModifiedType} Attribute={(clang::AttributedType::Kind)AttributedTypeBits.AttrKind}</DisplayString>
    <DisplayString>Type Class={(clang::Type::TypeClass)TypeBits.TC}</DisplayString>
  </Type>
  <Type Name="clang::QualType">
    <DisplayString>{((clang::ExtQualsTypeCommonBase *)(((uintptr_t)Value.Value) &amp; ~(uintptr_t)((1 &lt;&lt; clang::TypeAlignmentInBits) - 1)))-&gt;BaseType}</DisplayString>
  </Type>
  <Type Name="clang::IdentifierInfo">
    <DisplayString Condition="Entry != 0">({((llvm::StringMapEntry&lt;clang::IdentifierInfo *&gt;*)Entry)+1,s})</DisplayString>
    <Expand>
      <Item Condition="Entry != 0" Name="[Identifier]">((llvm::StringMapEntry&lt;clang::IdentifierInfo *&gt;*)Entry)+1,s</Item>
      <Item Name="Token Kind">(clang::tok::TokenKind)TokenID</Item>
    </Expand>
  </Type>
  <Type Name="clang::DeclarationName">
    <DisplayString Condition="Ptr == 0">Empty</DisplayString>
    <DisplayString Condition="(Ptr &amp; PtrMask) == StoredIdentifier">{{Identifier ({*(clang::IdentifierInfo *)(Ptr &amp; ~PtrMask)})}}</DisplayString>
    <DisplayString Condition="(Ptr &amp; PtrMask) == StoredObjCZeroArgSelector">{{ObjC Zero Arg Selector (*{(clang::IdentifierInfo *)(Ptr &amp; ~PtrMask)})}}</DisplayString>
    <DisplayString Condition="(Ptr &amp; PtrMask) == StoredObjCOneArgSelector">{{ObjC One Arg Selector (*{(clang::IdentifierInfo *)(Ptr &amp; ~PtrMask)})}}</DisplayString>
    <DisplayString Condition="(Ptr &amp; PtrMask) == StoredDeclarationNameExtra">{{Extra ({(clang::DeclarationNameExtra::ExtraKind)((clang::DeclarationNameExtra *)(Ptr &amp; ~PtrMask))-&gt;ExtraKindOrNumArgs})}}</DisplayString>
    <Expand>
      <Item Condition="(Ptr &amp; PtrMask) == StoredIdentifier" Name="[Identifier]">*(clang::IdentifierInfo *)(Ptr &amp; ~PtrMask)</Item>
      <Item Condition="(Ptr &amp; PtrMask) == StoredObjCZeroArgSelector" Name="[ObjC Zero Arg Selector]">*(clang::IdentifierInfo *)(Ptr &amp; ~PtrMask)</Item>
      <Item Condition="(Ptr &amp; PtrMask) == StoredObjCOneArgSelector" Name="[ObjC One Arg Selector]">*(clang::IdentifierInfo *)(Ptr &amp; ~PtrMask)</Item>
      <Item Condition="(Ptr &amp; PtrMask) == StoredDeclarationNameExtra" Name="[Extra]">(clang::DeclarationNameExtra::ExtraKind)((clang::DeclarationNameExtra *)(Ptr &amp; ~PtrMask))-&gt;ExtraKindOrNumArgs</Item>
    </Expand>
  </Type>
  <Type Name="clang::Token">
    <DisplayString Condition="Kind != clang::tok::identifier">{(clang::tok::TokenKind)Kind}</DisplayString>
    <DisplayString Condition="Kind == clang::tok::identifier">{{Identifier ({*(clang::IdentifierInfo *)(PtrData)})}}</DisplayString>
  </Type>
  <Type Name="clang::DeclSpec">
    <DisplayString>[{(clang::DeclSpec::SCS)StorageClassSpec}], [{(clang::TypeSpecifierType)TypeSpecType}]</DisplayString>
  </Type>
  <Type Name="clang::PragmaHandler">
    <DisplayString>{Name,s}</DisplayString>
  </Type>
  <Type Name="clang::FileEntry">
    <DisplayString>{Name,s}</DisplayString>
  </Type>
  <Type Name="clang::DirectoryEntry">
    <DisplayString>{Name,s}</DisplayString>
  </Type>
  <Type Name="clang::VarDecl::VarDeclBitfields">
    <Expand>
      <Item Name="StorageClass">(clang::StorageClass)SClass</Item>
      <Item Name="ThreadStorageClass">(clang::ThreadStorageClassSpecifier)TSCSpec</Item>
      <Item Name="InitStyle">(clang::VarDecl::InitializationStyle)InitStyle</Item>
    </Expand>
  </Type>
  <Type Name="clang::VarDecl">
    <DisplayString>{Name}</DisplayString>
    <Expand>
      <ExpandedItem>*(DeclaratorDecl*)this,nd</ExpandedItem>
      <Item Name="VarDeclBits">VarDeclBits</Item>
      <Item Name="ParmVarDeclBits">ParmVarDeclBits</Item>
    </Expand>
  </Type>
</AutoVisualizer>
>>>>>>> 49475756
<|MERGE_RESOLUTION|>--- conflicted
+++ resolved
@@ -1,64 +1,3 @@
-<<<<<<< HEAD
-<?xml version="1.0" encoding="utf-8"?>
-<!--
-Visual Studio 2012 Native Debugging Visualizers for LLVM
-
-Put this file into "%USERPROFILE%\Documents\Visual Studio 2012\Visualizers"
-or create a symbolic link so it updates automatically.
--->
-<AutoVisualizer xmlns="http://schemas.microsoft.com/vstudio/debugger/natvis/2010">
-  <Type Name="clang::IdentifierInfo">
-    <DisplayString Condition="Entry != 0">({((llvm::StringMapEntry&lt;clang::IdentifierInfo *&gt;*)Entry)+1,s})</DisplayString>
-    <Expand>
-      <Item Condition="Entry != 0" Name="[Identifier]">((llvm::StringMapEntry&lt;clang::IdentifierInfo *&gt;*)Entry)+1,s</Item>
-      <Item Name="Token Kind">(clang::tok::TokenKind)TokenID</Item>
-    </Expand>
-  </Type>
-  <Type Name="clang::DeclarationName">
-    <DisplayString Condition="Ptr == 0">Empty</DisplayString>
-    <DisplayString Condition="(Ptr &amp; PtrMask) == StoredIdentifier">{{Identifier ({*(clang::IdentifierInfo *)(Ptr &amp; ~PtrMask)})}}</DisplayString>
-    <DisplayString Condition="(Ptr &amp; PtrMask) == StoredObjCZeroArgSelector">{{ObjC Zero Arg Selector (*{(clang::IdentifierInfo *)(Ptr &amp; ~PtrMask)})}}</DisplayString>
-    <DisplayString Condition="(Ptr &amp; PtrMask) == StoredObjCOneArgSelector">{{ObjC One Arg Selector (*{(clang::IdentifierInfo *)(Ptr &amp; ~PtrMask)})}}</DisplayString>
-    <DisplayString Condition="(Ptr &amp; PtrMask) == StoredDeclarationNameExtra">{{Extra ({(clang::DeclarationNameExtra::ExtraKind)((clang::DeclarationNameExtra *)(Ptr &amp; ~PtrMask))-&gt;ExtraKindOrNumArgs})}}</DisplayString>
-    <Expand>
-      <Item Condition="(Ptr &amp; PtrMask) == StoredIdentifier" Name="[Identifier]">*(clang::IdentifierInfo *)(Ptr &amp; ~PtrMask)</Item>
-      <Item Condition="(Ptr &amp; PtrMask) == StoredObjCZeroArgSelector" Name="[ObjC Zero Arg Selector]">*(clang::IdentifierInfo *)(Ptr &amp; ~PtrMask)</Item>
-      <Item Condition="(Ptr &amp; PtrMask) == StoredObjCOneArgSelector" Name="[ObjC One Arg Selector]">*(clang::IdentifierInfo *)(Ptr &amp; ~PtrMask)</Item>
-      <Item Condition="(Ptr &amp; PtrMask) == StoredDeclarationNameExtra" Name="[Extra]">(clang::DeclarationNameExtra::ExtraKind)((clang::DeclarationNameExtra *)(Ptr &amp; ~PtrMask))-&gt;ExtraKindOrNumArgs</Item>
-    </Expand>
-  </Type>
-  <Type Name="clang::Token">
-    <DisplayString>{(clang::tok::TokenKind)Kind}</DisplayString>
-  </Type>
-  <Type Name="clang::DeclSpec">
-    <DisplayString>[{(clang::DeclSpec::SCS)StorageClassSpec}], [{(clang::TypeSpecifierType)TypeSpecType}]</DisplayString>
-  </Type>
-  <Type Name="clang::PragmaHandler">
-    <DisplayString>{Name,s}</DisplayString>
-  </Type>
-  <Type Name="clang::FileEntry">
-    <DisplayString>{Name,s}</DisplayString>
-  </Type>
-  <Type Name="clang::DirectoryEntry">
-    <DisplayString>{Name,s}</DisplayString>
-  </Type>
-  <Type Name="clang::VarDecl::VarDeclBitfields">
-    <Expand>
-      <Item Name="StorageClass">(clang::StorageClass)SClass</Item>
-      <Item Name="ThreadStorageClass">(clang::ThreadStorageClassSpecifier)TSCSpec</Item>
-      <Item Name="InitStyle">(clang::VarDecl::InitializationStyle)InitStyle</Item>
-    </Expand>
-  </Type>
-  <Type Name="clang::VarDecl">
-    <DisplayString>{Name}</DisplayString>
-    <Expand>
-      <ExpandedItem>*(DeclaratorDecl*)this,nd</ExpandedItem>
-      <Item Name="VarDeclBits">VarDeclBits</Item>
-      <Item Name="ParmVarDeclBits">ParmVarDeclBits</Item>
-    </Expand>
-  </Type>
-</AutoVisualizer>
-=======
 <?xml version="1.0" encoding="utf-8"?>
 <!--
 Visual Studio 2012 Native Debugging Visualizers for LLVM
@@ -126,5 +65,4 @@
       <Item Name="ParmVarDeclBits">ParmVarDeclBits</Item>
     </Expand>
   </Type>
-</AutoVisualizer>
->>>>>>> 49475756
+</AutoVisualizer>