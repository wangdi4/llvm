--- conflicted
+++ resolved
@@ -70,14 +70,8 @@
     NameToUTF8.push_back(Match);
   }
 
-<<<<<<< HEAD
-  emitSourceFileHeader("HTML named character reference to UTF-8 "
-                       "translation",
-                       OS);
-=======
   emitSourceFileHeader("HTML named character reference to UTF-8 translation",
                        OS, Records);
->>>>>>> e84d2bde
 
   OS << "StringRef translateHTMLNamedCharacterReferenceToUTF8(\n"
         "                                             StringRef Name) {\n";
