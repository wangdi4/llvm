--- conflicted
+++ resolved
@@ -22,14 +22,8 @@
 
 void clang::EmitClangCommentCommandInfo(RecordKeeper &Records,
                                         raw_ostream &OS) {
-<<<<<<< HEAD
-  emitSourceFileHeader("A list of commands useable in documentation "
-                       "comments",
-                       OS);
-=======
   emitSourceFileHeader("A list of commands useable in documentation comments",
                        OS, Records);
->>>>>>> e84d2bde
 
   OS << "namespace {\n"
         "const CommandInfo Commands[] = {\n";
@@ -121,14 +115,8 @@
 
 void clang::EmitClangCommentCommandList(RecordKeeper &Records,
                                         raw_ostream &OS) {
-<<<<<<< HEAD
-  emitSourceFileHeader("A list of commands useable in documentation "
-                       "comments",
-                       OS);
-=======
   emitSourceFileHeader("A list of commands useable in documentation comments",
                        OS, Records);
->>>>>>> e84d2bde
 
   OS << "#ifndef COMMENT_COMMAND\n"
      << "#  define COMMENT_COMMAND(NAME)\n"
