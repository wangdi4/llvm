--- conflicted
+++ resolved
@@ -4028,19 +4028,9 @@
     return;
 
   OS << "bool acceptsLangOpts(const LangOptions &LangOpts) const override {\n";
-<<<<<<< HEAD
-#if INTEL_CUSTOMIZATION
   OS << "  if (" << GenerateTestExpression(LangOpts, true) << ")\n";
   OS << "    return true;\n\n";
   OS << "  return !" << GenerateTestExpression(LangOpts, false) << ";\n";
-#else
-  OS << "  return " << GenerateTestExpression(LangOpts, true) << ";\n";
-#endif // INTEL_CUSTOMIZATION
-=======
-  OS << "  if (" << GenerateTestExpression(LangOpts, true) << ")\n";
-  OS << "    return true;\n\n";
-  OS << "  return !" << GenerateTestExpression(LangOpts, false) << ";\n";
->>>>>>> 74ef84b6
   OS << "}\n\n";
 }
 
