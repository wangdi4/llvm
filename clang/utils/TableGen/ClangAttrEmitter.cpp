--- conflicted
+++ resolved
@@ -2904,8 +2904,7 @@
         OS << ", ";
         emitFormInitializer(OS, Spellings[0], "0");
       } else {
-        OS << ", [&]() {\n";
-        OS << "    switch (S) {\n";
+        OS << ", (\n";
         std::set<std::string> Uniques;
         unsigned Idx = 0;
         for (auto I = Spellings.begin(), E = Spellings.end(); I != E;
@@ -2913,19 +2912,15 @@
           const FlattenedSpelling &S = *I;
           const auto &Name = SemanticToSyntacticMap[Idx];
           if (Uniques.insert(Name).second) {
-            OS << "    case " << Name << ":\n";
-            OS << "      return AttributeCommonInfo::Form";
+            OS << "    S == " << Name << " ? AttributeCommonInfo::Form";
             emitFormInitializer(OS, S, Name);
-            OS << ";\n";
+            OS << " :\n";
           }
         }
-        OS << "    default:\n";
-        OS << "      llvm_unreachable(\"Unknown attribute spelling!\");\n"
-           << "      return AttributeCommonInfo::Form";
+        OS << "    (llvm_unreachable(\"Unknown attribute spelling!\"), "
+           << " AttributeCommonInfo::Form";
         emitFormInitializer(OS, Spellings[0], "0");
-        OS << ";\n"
-           << "    }\n"
-           << "  }()";
+        OS << "))";
       }
 
       OS << ");\n";
@@ -3690,7 +3685,6 @@
     // a way that is impactful to the end user.
     int Version = 1;
 
-<<<<<<< HEAD
     assert(Spelling.variety() == Variety);
     std::string Name = "";
     if (Spelling.nameSpace().empty() || Scope == Spelling.nameSpace()) {
@@ -3707,28 +3701,6 @@
         PrintError(Spelling.getSpellingRecord().getLoc(),
                    "Standard attributes must have "
                    "valid version information.");
-=======
-    std::vector<FlattenedSpelling> Spellings = GetFlattenedSpellings(*Attr);
-    std::string Name = "";
-    for (const auto &Spelling : Spellings) {
-      if (Spelling.variety() == Variety &&
-          (Spelling.nameSpace().empty() || Scope == Spelling.nameSpace())) {
-        Name = Spelling.name();
-        Version = static_cast<int>(
-            Spelling.getSpellingRecord().getValueAsInt("Version"));
-        // Verify that explicitly specified CXX11 and C23 spellings (i.e.
-        // not inferred from Clang/GCC spellings) have a version that's
-        // different than the default (1).
-        bool RequiresValidVersion =
-            (Variety == "CXX11" || Variety == "C23") &&
-            Spelling.getSpellingRecord().getValueAsString("Variety") == Variety;
-        if (RequiresValidVersion && Scope.empty() && Version == 1)
-          PrintError(Spelling.getSpellingRecord().getLoc(),
-                     "Standard attributes must have "
-                     "valid version information.");
-        break;
-      }
->>>>>>> 2c3d3aad
     }
 
     std::string Test;
