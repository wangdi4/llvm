--- conflicted
+++ resolved
@@ -3455,11 +3455,15 @@
     return "";
   }
 
+  const StringRef CheckCodeValue = Subject.getValueAsString("CheckCode");
+
   OS << "static bool " << FnName << "(const Decl *D) {\n";
-  OS << "  if (const auto *S = dyn_cast<";
-  OS << GetSubjectWithSuffix(Base);
-  OS << ">(D))\n";
-  OS << "    return " << Subject.getValueAsString("CheckCode") << ";\n";
+  if (CheckCodeValue != "false") {
+    OS << "  if (const auto *S = dyn_cast<";
+    OS << GetSubjectWithSuffix(Base);
+    OS << ">(D))\n";
+    OS << "    return " << Subject.getValueAsString("CheckCode") << ";\n";
+  }
   OS << "  return false;\n";
   OS << "}\n\n";
 
@@ -3515,8 +3519,7 @@
     if (I + 1 != E)
       SS << " && ";
   }
-<<<<<<< HEAD
-  SS << ") {\n";
+  SS << ")) {\n";
 #if INTEL_CUSTOMIZATION
   if (IntelWarn) {
     SS << "    if (S.getLangOpts().IntelCompat)\n";
@@ -3527,10 +3530,6 @@
     SS << "    else\n";
   }
 #endif // INTEL_CUSTOMIZATION
-
-=======
-  SS << ")) {\n";
->>>>>>> 000b7156
   SS << "    S.Diag(Attr.getLoc(), diag::";
   SS << (Warn ? "warn_attribute_wrong_decl_type_str" :
                "err_attribute_wrong_decl_type_str");
