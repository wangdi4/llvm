//===- ClangAttrEmitter.cpp - Generate Clang attribute handling =-*- C++ -*--=//
//
// Part of the LLVM Project, under the Apache License v2.0 with LLVM Exceptions.
// See https://llvm.org/LICENSE.txt for license information.
// SPDX-License-Identifier: Apache-2.0 WITH LLVM-exception
//
//===----------------------------------------------------------------------===//
//
// These tablegen backends emit Clang attribute processing code
//
//===----------------------------------------------------------------------===//

#include "TableGenBackends.h"
#include "ASTTableGen.h"

#include "llvm/ADT/ArrayRef.h"
#include "llvm/ADT/DenseMap.h"
#include "llvm/ADT/DenseSet.h"
#include "llvm/ADT/STLExtras.h"
#include "llvm/ADT/SmallString.h"
#include "llvm/ADT/StringExtras.h"
#include "llvm/ADT/StringRef.h"
#include "llvm/ADT/StringSet.h"
#include "llvm/ADT/StringSwitch.h"
#include "llvm/ADT/iterator_range.h"
#include "llvm/Support/ErrorHandling.h"
#include "llvm/Support/raw_ostream.h"
#include "llvm/TableGen/Error.h"
#include "llvm/TableGen/Record.h"
#include "llvm/TableGen/StringMatcher.h"
#include "llvm/TableGen/TableGenBackend.h"
#include <algorithm>
#include <cassert>
#include <cctype>
#include <cstddef>
#include <cstdint>
#include <map>
#include <memory>
#include <set>
#include <sstream>
#include <string>
#include <utility>
#include <vector>

using namespace llvm;

namespace {

class FlattenedSpelling {
  std::string V, N, NS;
  bool K;

public:
  FlattenedSpelling(const std::string &Variety, const std::string &Name,
                    const std::string &Namespace, bool KnownToGCC) :
    V(Variety), N(Name), NS(Namespace), K(KnownToGCC) {}
  explicit FlattenedSpelling(const Record &Spelling)
      : V(std::string(Spelling.getValueAsString("Variety"))),
        N(std::string(Spelling.getValueAsString("Name"))) {
    assert(V != "GCC" && V != "Clang" &&
           "Given a GCC spelling, which means this hasn't been flattened!");
    if (V == "CXX11" || V == "C2x" || V == "Pragma")
      NS = std::string(Spelling.getValueAsString("Namespace"));
    bool Unset;
    K = Spelling.getValueAsBitOrUnset("KnownToGCC", Unset);
  }

  const std::string &variety() const { return V; }
  const std::string &name() const { return N; }
  const std::string &nameSpace() const { return NS; }
  bool knownToGCC() const { return K; }
};

} // end anonymous namespace

#if INTEL_CUSTOMIZATION
enum IntelSpecific { ICUSTOMIZATION = 1 };

static bool DisallowedAttr(const Record *Attr) {
  int ISpecific = ICUSTOMIZATION; // We support INTEL_CUSTOMIZATION by default
  int Requires = ICUSTOMIZATION; // We support INTEL_CUSTOMIZATION by default
  if (Attr->getValue("Requires")) {
    Requires = Attr->getValueAsInt("Requires");
  }
  return !(Requires == (Requires & ISpecific));
}
#endif // INTEL_CUSTOMIZATION

static std::vector<FlattenedSpelling>
GetFlattenedSpellings(const Record &Attr) {
  std::vector<Record *> Spellings = Attr.getValueAsListOfDefs("Spellings");
  std::vector<FlattenedSpelling> Ret;

  for (const auto &Spelling : Spellings) {
    StringRef Variety = Spelling->getValueAsString("Variety");
    StringRef Name = Spelling->getValueAsString("Name");
    if (Variety == "GCC") {
      // Gin up two new spelling objects to add into the list.
      Ret.emplace_back("GNU", std::string(Name), "", true);
      Ret.emplace_back("CXX11", std::string(Name), "gnu", true);
    } else if (Variety == "Clang") {
      Ret.emplace_back("GNU", std::string(Name), "", false);
      Ret.emplace_back("CXX11", std::string(Name), "clang", false);
      if (Spelling->getValueAsBit("AllowInC"))
        Ret.emplace_back("C2x", std::string(Name), "clang", false);
    } else
      Ret.push_back(FlattenedSpelling(*Spelling));
  }

  return Ret;
}

static std::string ReadPCHRecord(StringRef type) {
  return StringSwitch<std::string>(type)
      .EndsWith("Decl *", "Record.GetLocalDeclAs<" +
                              std::string(type.data(), 0, type.size() - 1) +
                              ">(Record.readInt())")
      .Case("TypeSourceInfo *", "Record.readTypeSourceInfo()")
      .Case("Expr *", "Record.readExpr()")
      .Case("IdentifierInfo *", "Record.readIdentifier()")
#if INTEL_CUSTOMIZATION
      .Case("SourceLocation", "Record.readSourceLocation()")
#endif // INTEL_CUSTOMIZATION
      .Case("StringRef", "Record.readString()")
      .Case("ParamIdx", "ParamIdx::deserialize(Record.readInt())")
      .Case("OMPTraitInfo", "Record.readOMPTraitInfo()")
      .Default("Record.readInt()");
}

// Get a type that is suitable for storing an object of the specified type.
static StringRef getStorageType(StringRef type) {
  return StringSwitch<StringRef>(type)
    .Case("StringRef", "std::string")
    .Default(type);
}

// Assumes that the way to get the value is SA->getname()
static std::string WritePCHRecord(StringRef type, StringRef name) {
  return "Record." +
         StringSwitch<std::string>(type)
             .EndsWith("Decl *", "AddDeclRef(" + std::string(name) + ");\n")
             .Case("TypeSourceInfo *",
                   "AddTypeSourceInfo(" + std::string(name) + ");\n")
             .Case("Expr *", "AddStmt(" + std::string(name) + ");\n")
             .Case("IdentifierInfo *",
                   "AddIdentifierRef(" + std::string(name) + ");\n")
#if INTEL_CUSTOMIZATION
             .Case("SourceLocation",
                   "AddSourceLocation(" + std::string(name) + ");\n")
#endif // INTEL_CUSTOMIZATION
             .Case("StringRef", "AddString(" + std::string(name) + ");\n")
             .Case("ParamIdx",
                   "push_back(" + std::string(name) + ".serialize());\n")
             .Case("OMPTraitInfo",
                   "writeOMPTraitInfo(" + std::string(name) + ");\n")
             .Default("push_back(" + std::string(name) + ");\n");
}

// Normalize attribute name by removing leading and trailing
// underscores. For example, __foo, foo__, __foo__ would
// become foo.
static StringRef NormalizeAttrName(StringRef AttrName) {
  AttrName.consume_front("__");
  AttrName.consume_back("__");
  return AttrName;
}

// Normalize the name by removing any and all leading and trailing underscores.
// This is different from NormalizeAttrName in that it also handles names like
// _pascal and __pascal.
static StringRef NormalizeNameForSpellingComparison(StringRef Name) {
  return Name.trim("_");
}

// Normalize the spelling of a GNU attribute (i.e. "x" in "__attribute__((x))"),
// removing "__" if it appears at the beginning and end of the attribute's name.
static StringRef NormalizeGNUAttrSpelling(StringRef AttrSpelling) {
  if (AttrSpelling.startswith("__") && AttrSpelling.endswith("__")) {
    AttrSpelling = AttrSpelling.substr(2, AttrSpelling.size() - 4);
  }

  return AttrSpelling;
}

typedef std::vector<std::pair<std::string, const Record *>> ParsedAttrMap;

static ParsedAttrMap getParsedAttrList(const RecordKeeper &Records,
                                       ParsedAttrMap *Dupes = nullptr) {
  std::vector<Record *> Attrs = Records.getAllDerivedDefinitions("Attr");
  std::set<std::string> Seen;
  ParsedAttrMap R;
  for (const auto *Attr : Attrs) {
#if INTEL_CUSTOMIZATION
    if (DisallowedAttr(Attr))
      continue;
#endif // INTEL_CUSTOMIZATION
    if (Attr->getValueAsBit("SemaHandler")) {
      std::string AN;
      if (Attr->isSubClassOf("TargetSpecificAttr") &&
          !Attr->isValueUnset("ParseKind")) {
        AN = std::string(Attr->getValueAsString("ParseKind"));

        // If this attribute has already been handled, it does not need to be
        // handled again.
        if (Seen.find(AN) != Seen.end()) {
          if (Dupes)
            Dupes->push_back(std::make_pair(AN, Attr));
          continue;
        }
        Seen.insert(AN);
      } else
        AN = NormalizeAttrName(Attr->getName()).str();

      R.push_back(std::make_pair(AN, Attr));
    }
  }
  return R;
}

namespace {

  class Argument {
    std::string lowerName, upperName;
    StringRef attrName;
    bool isOpt;
    bool Fake;

  public:
    Argument(const Record &Arg, StringRef Attr)
        : lowerName(std::string(Arg.getValueAsString("Name"))),
          upperName(lowerName), attrName(Attr), isOpt(false), Fake(false) {
      if (!lowerName.empty()) {
        lowerName[0] = std::tolower(lowerName[0]);
        upperName[0] = std::toupper(upperName[0]);
      }
      // Work around MinGW's macro definition of 'interface' to 'struct'. We
      // have an attribute argument called 'Interface', so only the lower case
      // name conflicts with the macro definition.
      if (lowerName == "interface")
        lowerName = "interface_";
    }
    virtual ~Argument() = default;

    StringRef getLowerName() const { return lowerName; }
    StringRef getUpperName() const { return upperName; }
    StringRef getAttrName() const { return attrName; }

    bool isOptional() const { return isOpt; }
    void setOptional(bool set) { isOpt = set; }

    bool isFake() const { return Fake; }
    void setFake(bool fake) { Fake = fake; }

    // These functions print the argument contents formatted in different ways.
    virtual void writeAccessors(raw_ostream &OS) const = 0;
    virtual void writeAccessorDefinitions(raw_ostream &OS) const {}
    virtual void writeASTVisitorTraversal(raw_ostream &OS) const {}
    virtual void writeCloneArgs(raw_ostream &OS) const = 0;
    virtual void writeTemplateInstantiationArgs(raw_ostream &OS) const = 0;
    virtual void writeTemplateInstantiation(raw_ostream &OS) const {}
    virtual void writeCtorBody(raw_ostream &OS) const {}
    virtual void writeCtorInitializers(raw_ostream &OS) const = 0;
    virtual void writeCtorDefaultInitializers(raw_ostream &OS) const = 0;
    virtual void writeCtorParameters(raw_ostream &OS) const = 0;
    virtual void writeDeclarations(raw_ostream &OS) const = 0;
    virtual void writePCHReadArgs(raw_ostream &OS) const = 0;
    virtual void writePCHReadDecls(raw_ostream &OS) const = 0;
    virtual void writePCHWrite(raw_ostream &OS) const = 0;
    virtual std::string getIsOmitted() const { return "false"; }
    virtual void writeValue(raw_ostream &OS) const = 0;
    virtual void writeDump(raw_ostream &OS) const = 0;
    virtual void writeDumpChildren(raw_ostream &OS) const {}
    virtual void writeHasChildren(raw_ostream &OS) const { OS << "false"; }

    virtual bool isEnumArg() const { return false; }
    virtual bool isVariadicEnumArg() const { return false; }
    virtual bool isVariadic() const { return false; }

    virtual void writeImplicitCtorArgs(raw_ostream &OS) const {
      OS << getUpperName();
    }
  };

  class SimpleArgument : public Argument {
    std::string type;

  public:
    SimpleArgument(const Record &Arg, StringRef Attr, std::string T)
        : Argument(Arg, Attr), type(std::move(T)) {}

    std::string getType() const { return type; }

    void writeAccessors(raw_ostream &OS) const override {
      OS << "  " << type << " get" << getUpperName() << "() const {\n";
      OS << "    return " << getLowerName() << ";\n";
      OS << "  }";
    }

    void writeCloneArgs(raw_ostream &OS) const override {
      OS << getLowerName();
    }

    void writeTemplateInstantiationArgs(raw_ostream &OS) const override {
      OS << "A->get" << getUpperName() << "()";
    }

    void writeCtorInitializers(raw_ostream &OS) const override {
      OS << getLowerName() << "(" << getUpperName() << ")";
    }

    void writeCtorDefaultInitializers(raw_ostream &OS) const override {
      OS << getLowerName() << "()";
    }

    void writeCtorParameters(raw_ostream &OS) const override {
      OS << type << " " << getUpperName();
    }

    void writeDeclarations(raw_ostream &OS) const override {
      OS << type << " " << getLowerName() << ";";
    }

    void writePCHReadDecls(raw_ostream &OS) const override {
      std::string read = ReadPCHRecord(type);
      OS << "    " << type << " " << getLowerName() << " = " << read << ";\n";
    }

    void writePCHReadArgs(raw_ostream &OS) const override {
      OS << getLowerName();
    }

    void writePCHWrite(raw_ostream &OS) const override {
      OS << "    "
         << WritePCHRecord(type,
                           "SA->get" + std::string(getUpperName()) + "()");
    }

    std::string getIsOmitted() const override {
      if (type == "IdentifierInfo *")
        return "!get" + getUpperName().str() + "()";
      if (type == "TypeSourceInfo *")
        return "!get" + getUpperName().str() + "Loc()";
      if (type == "ParamIdx")
        return "!get" + getUpperName().str() + "().isValid()";
      return "false";
    }

    void writeValue(raw_ostream &OS) const override {
      if (type == "FunctionDecl *")
        OS << "\" << get" << getUpperName()
           << "()->getNameInfo().getAsString() << \"";
      else if (type == "IdentifierInfo *")
        // Some non-optional (comma required) identifier arguments can be the
        // empty string but are then recorded as a nullptr.
        OS << "\" << (get" << getUpperName() << "() ? get" << getUpperName()
           << "()->getName() : \"\") << \"";
      else if (type == "TypeSourceInfo *")
        OS << "\" << get" << getUpperName() << "().getAsString() << \"";
#if INTEL_CUSTOMIZATION
      else if (type == "SourceLocation")
        OS << "\" << get" << getUpperName() << "().getRawEncoding() << \"";
#endif  // INTEL_CUSTOMIZATION
      else if (type == "ParamIdx")
        OS << "\" << get" << getUpperName() << "().getSourceIndex() << \"";
      else
        OS << "\" << get" << getUpperName() << "() << \"";
    }

    void writeDump(raw_ostream &OS) const override {
      if (type == "FunctionDecl *" || type == "NamedDecl *") {
        OS << "    OS << \" \";\n";
        OS << "    dumpBareDeclRef(SA->get" << getUpperName() << "());\n";
      } else if (type == "IdentifierInfo *") {
        // Some non-optional (comma required) identifier arguments can be the
        // empty string but are then recorded as a nullptr.
        OS << "    if (SA->get" << getUpperName() << "())\n"
           << "      OS << \" \" << SA->get" << getUpperName()
           << "()->getName();\n";
      } else if (type == "TypeSourceInfo *") {
        if (isOptional())
          OS << "    if (SA->get" << getUpperName() << "Loc())";
        OS << "    OS << \" \" << SA->get" << getUpperName()
           << "().getAsString();\n";
#if INTEL_CUSTOMIZATION
      } else if (type == "SourceLocation") {
        OS << "    OS << \" \";\n";
        OS << "    SA->get" << getUpperName() << "().print(OS, *SM);\n";
#endif  // INTEL_CUSTOMIZATION
      } else if (type == "bool") {
        OS << "    if (SA->get" << getUpperName() << "()) OS << \" "
           << getUpperName() << "\";\n";
      } else if (type == "int" || type == "unsigned") {
        OS << "    OS << \" \" << SA->get" << getUpperName() << "();\n";
      } else if (type == "ParamIdx") {
        if (isOptional())
          OS << "    if (SA->get" << getUpperName() << "().isValid())\n  ";
        OS << "    OS << \" \" << SA->get" << getUpperName()
           << "().getSourceIndex();\n";
      } else if (type == "OMPTraitInfo") {
        OS << "    OS << \" \" << SA->get" << getUpperName() << "();\n";
      } else {
        llvm_unreachable("Unknown SimpleArgument type!");
      }
    }
  };

  class DefaultSimpleArgument : public SimpleArgument {
    int64_t Default;

  public:
    DefaultSimpleArgument(const Record &Arg, StringRef Attr,
                          std::string T, int64_t Default)
      : SimpleArgument(Arg, Attr, T), Default(Default) {}

    void writeAccessors(raw_ostream &OS) const override {
      SimpleArgument::writeAccessors(OS);

      OS << "\n\n  static const " << getType() << " Default" << getUpperName()
         << " = ";
      if (getType() == "bool")
        OS << (Default != 0 ? "true" : "false");
      else
        OS << Default;
      OS << ";";
    }
  };

  class StringArgument : public Argument {
  public:
    StringArgument(const Record &Arg, StringRef Attr)
      : Argument(Arg, Attr)
    {}

    void writeAccessors(raw_ostream &OS) const override {
      OS << "  llvm::StringRef get" << getUpperName() << "() const {\n";
      OS << "    return llvm::StringRef(" << getLowerName() << ", "
         << getLowerName() << "Length);\n";
      OS << "  }\n";
      OS << "  unsigned get" << getUpperName() << "Length() const {\n";
      OS << "    return " << getLowerName() << "Length;\n";
      OS << "  }\n";
      OS << "  void set" << getUpperName()
         << "(ASTContext &C, llvm::StringRef S) {\n";
      OS << "    " << getLowerName() << "Length = S.size();\n";
      OS << "    this->" << getLowerName() << " = new (C, 1) char ["
         << getLowerName() << "Length];\n";
      OS << "    if (!S.empty())\n";
      OS << "      std::memcpy(this->" << getLowerName() << ", S.data(), "
         << getLowerName() << "Length);\n";
      OS << "  }";
    }

    void writeCloneArgs(raw_ostream &OS) const override {
      OS << "get" << getUpperName() << "()";
    }

    void writeTemplateInstantiationArgs(raw_ostream &OS) const override {
      OS << "A->get" << getUpperName() << "()";
    }

    void writeCtorBody(raw_ostream &OS) const override {
      OS << "    if (!" << getUpperName() << ".empty())\n";
      OS << "      std::memcpy(" << getLowerName() << ", " << getUpperName()
         << ".data(), " << getLowerName() << "Length);\n";
    }

    void writeCtorInitializers(raw_ostream &OS) const override {
      OS << getLowerName() << "Length(" << getUpperName() << ".size()),"
         << getLowerName() << "(new (Ctx, 1) char[" << getLowerName()
         << "Length])";
    }

    void writeCtorDefaultInitializers(raw_ostream &OS) const override {
      OS << getLowerName() << "Length(0)," << getLowerName() << "(nullptr)";
    }

    void writeCtorParameters(raw_ostream &OS) const override {
      OS << "llvm::StringRef " << getUpperName();
    }

    void writeDeclarations(raw_ostream &OS) const override {
      OS << "unsigned " << getLowerName() << "Length;\n";
      OS << "char *" << getLowerName() << ";";
    }

    void writePCHReadDecls(raw_ostream &OS) const override {
      OS << "    std::string " << getLowerName()
         << "= Record.readString();\n";
    }

    void writePCHReadArgs(raw_ostream &OS) const override {
      OS << getLowerName();
    }

    void writePCHWrite(raw_ostream &OS) const override {
      OS << "    Record.AddString(SA->get" << getUpperName() << "());\n";
    }

    void writeValue(raw_ostream &OS) const override {
      OS << "\\\"\" << get" << getUpperName() << "() << \"\\\"";
    }

    void writeDump(raw_ostream &OS) const override {
      OS << "    OS << \" \\\"\" << SA->get" << getUpperName()
         << "() << \"\\\"\";\n";
    }
  };

  class AlignedArgument : public Argument {
  public:
    AlignedArgument(const Record &Arg, StringRef Attr)
      : Argument(Arg, Attr)
    {}

    void writeAccessors(raw_ostream &OS) const override {
      OS << "  bool is" << getUpperName() << "Dependent() const;\n";

      OS << "  unsigned get" << getUpperName() << "(ASTContext &Ctx) const;\n";

      OS << "  bool is" << getUpperName() << "Expr() const {\n";
      OS << "    return is" << getLowerName() << "Expr;\n";
      OS << "  }\n";

      OS << "  Expr *get" << getUpperName() << "Expr() const {\n";
      OS << "    assert(is" << getLowerName() << "Expr);\n";
      OS << "    return " << getLowerName() << "Expr;\n";
      OS << "  }\n";

      OS << "  TypeSourceInfo *get" << getUpperName() << "Type() const {\n";
      OS << "    assert(!is" << getLowerName() << "Expr);\n";
      OS << "    return " << getLowerName() << "Type;\n";
      OS << "  }";
    }

    void writeAccessorDefinitions(raw_ostream &OS) const override {
      OS << "bool " << getAttrName() << "Attr::is" << getUpperName()
         << "Dependent() const {\n";
      OS << "  if (is" << getLowerName() << "Expr)\n";
      OS << "    return " << getLowerName() << "Expr && (" << getLowerName()
         << "Expr->isValueDependent() || " << getLowerName()
         << "Expr->isTypeDependent());\n";
      OS << "  else\n";
      OS << "    return " << getLowerName()
         << "Type->getType()->isDependentType();\n";
      OS << "}\n";

      // FIXME: Do not do the calculation here
      // FIXME: Handle types correctly
      // A null pointer means maximum alignment
      OS << "unsigned " << getAttrName() << "Attr::get" << getUpperName()
         << "(ASTContext &Ctx) const {\n";
      OS << "  assert(!is" << getUpperName() << "Dependent());\n";
      OS << "  if (is" << getLowerName() << "Expr)\n";
      OS << "    return " << getLowerName() << "Expr ? " << getLowerName()
         << "Expr->EvaluateKnownConstInt(Ctx).getZExtValue()"
         << " * Ctx.getCharWidth() : "
         << "Ctx.getTargetDefaultAlignForAttributeAligned();\n";
      OS << "  else\n";
      OS << "    return 0; // FIXME\n";
      OS << "}\n";
    }

    void writeASTVisitorTraversal(raw_ostream &OS) const override {
      StringRef Name = getUpperName();
      OS << "  if (A->is" << Name << "Expr()) {\n"
         << "    if (!getDerived().TraverseStmt(A->get" << Name << "Expr()))\n"
         << "      return false;\n"
         << "  } else if (auto *TSI = A->get" << Name << "Type()) {\n"
         << "    if (!getDerived().TraverseTypeLoc(TSI->getTypeLoc()))\n"
         << "      return false;\n"
         << "  }\n";
    }

    void writeCloneArgs(raw_ostream &OS) const override {
      OS << "is" << getLowerName() << "Expr, is" << getLowerName()
         << "Expr ? static_cast<void*>(" << getLowerName()
         << "Expr) : " << getLowerName()
         << "Type";
    }

    void writeTemplateInstantiationArgs(raw_ostream &OS) const override {
      // FIXME: move the definition in Sema::InstantiateAttrs to here.
      // In the meantime, aligned attributes are cloned.
    }

    void writeCtorBody(raw_ostream &OS) const override {
      OS << "    if (is" << getLowerName() << "Expr)\n";
      OS << "       " << getLowerName() << "Expr = reinterpret_cast<Expr *>("
         << getUpperName() << ");\n";
      OS << "    else\n";
      OS << "       " << getLowerName()
         << "Type = reinterpret_cast<TypeSourceInfo *>(" << getUpperName()
         << ");\n";
    }

    void writeCtorInitializers(raw_ostream &OS) const override {
      OS << "is" << getLowerName() << "Expr(Is" << getUpperName() << "Expr)";
    }

    void writeCtorDefaultInitializers(raw_ostream &OS) const override {
      OS << "is" << getLowerName() << "Expr(false)";
    }

    void writeCtorParameters(raw_ostream &OS) const override {
      OS << "bool Is" << getUpperName() << "Expr, void *" << getUpperName();
    }

    void writeImplicitCtorArgs(raw_ostream &OS) const override {
      OS << "Is" << getUpperName() << "Expr, " << getUpperName();
    }

    void writeDeclarations(raw_ostream &OS) const override {
      OS << "bool is" << getLowerName() << "Expr;\n";
      OS << "union {\n";
      OS << "Expr *" << getLowerName() << "Expr;\n";
      OS << "TypeSourceInfo *" << getLowerName() << "Type;\n";
      OS << "};";
    }

    void writePCHReadArgs(raw_ostream &OS) const override {
      OS << "is" << getLowerName() << "Expr, " << getLowerName() << "Ptr";
    }

    void writePCHReadDecls(raw_ostream &OS) const override {
      OS << "    bool is" << getLowerName() << "Expr = Record.readInt();\n";
      OS << "    void *" << getLowerName() << "Ptr;\n";
      OS << "    if (is" << getLowerName() << "Expr)\n";
      OS << "      " << getLowerName() << "Ptr = Record.readExpr();\n";
      OS << "    else\n";
      OS << "      " << getLowerName()
         << "Ptr = Record.readTypeSourceInfo();\n";
    }

    void writePCHWrite(raw_ostream &OS) const override {
      OS << "    Record.push_back(SA->is" << getUpperName() << "Expr());\n";
      OS << "    if (SA->is" << getUpperName() << "Expr())\n";
      OS << "      Record.AddStmt(SA->get" << getUpperName() << "Expr());\n";
      OS << "    else\n";
      OS << "      Record.AddTypeSourceInfo(SA->get" << getUpperName()
         << "Type());\n";
    }

    std::string getIsOmitted() const override {
      return "!is" + getLowerName().str() + "Expr || !" + getLowerName().str()
             + "Expr";
    }

    void writeValue(raw_ostream &OS) const override {
      OS << "\";\n";
      OS << "    " << getLowerName()
         << "Expr->printPretty(OS, nullptr, Policy);\n";
      OS << "    OS << \"";
    }

    void writeDump(raw_ostream &OS) const override {
      OS << "    if (!SA->is" << getUpperName() << "Expr())\n";
      OS << "      dumpType(SA->get" << getUpperName()
         << "Type()->getType());\n";
    }

    void writeDumpChildren(raw_ostream &OS) const override {
      OS << "    if (SA->is" << getUpperName() << "Expr())\n";
      OS << "      Visit(SA->get" << getUpperName() << "Expr());\n";
    }

    void writeHasChildren(raw_ostream &OS) const override {
      OS << "SA->is" << getUpperName() << "Expr()";
    }
  };

  class VariadicArgument : public Argument {
    std::string Type, ArgName, ArgSizeName, RangeName;

  protected:
    // Assumed to receive a parameter: raw_ostream OS.
    virtual void writeValueImpl(raw_ostream &OS) const {
      OS << "    OS << Val;\n";
    }
    // Assumed to receive a parameter: raw_ostream OS.
    virtual void writeDumpImpl(raw_ostream &OS) const {
      OS << "      OS << \" \" << Val;\n";
    }

  public:
    VariadicArgument(const Record &Arg, StringRef Attr, std::string T)
        : Argument(Arg, Attr), Type(std::move(T)),
          ArgName(getLowerName().str() + "_"), ArgSizeName(ArgName + "Size"),
          RangeName(std::string(getLowerName())) {}

    const std::string &getType() const { return Type; }
    const std::string &getArgName() const { return ArgName; }
    const std::string &getArgSizeName() const { return ArgSizeName; }
    bool isVariadic() const override { return true; }

    void writeAccessors(raw_ostream &OS) const override {
      std::string IteratorType = getLowerName().str() + "_iterator";
      std::string BeginFn = getLowerName().str() + "_begin()";
      std::string EndFn = getLowerName().str() + "_end()";

      OS << "  typedef " << Type << "* " << IteratorType << ";\n";
      OS << "  " << IteratorType << " " << BeginFn << " const {"
         << " return " << ArgName << "; }\n";
      OS << "  " << IteratorType << " " << EndFn << " const {"
         << " return " << ArgName << " + " << ArgSizeName << "; }\n";
      OS << "  unsigned " << getLowerName() << "_size() const {"
         << " return " << ArgSizeName << "; }\n";
      OS << "  llvm::iterator_range<" << IteratorType << "> " << RangeName
         << "() const { return llvm::make_range(" << BeginFn << ", " << EndFn
         << "); }\n";
    }

    void writeCloneArgs(raw_ostream &OS) const override {
      OS << ArgName << ", " << ArgSizeName;
    }

    void writeTemplateInstantiationArgs(raw_ostream &OS) const override {
      // This isn't elegant, but we have to go through public methods...
      OS << "A->" << getLowerName() << "_begin(), "
         << "A->" << getLowerName() << "_size()";
    }

    void writeASTVisitorTraversal(raw_ostream &OS) const override {
      // FIXME: Traverse the elements.
    }

    void writeCtorBody(raw_ostream &OS) const override {
      OS << "  std::copy(" << getUpperName() << ", " << getUpperName() << " + "
         << ArgSizeName << ", " << ArgName << ");\n";
    }

    void writeCtorInitializers(raw_ostream &OS) const override {
      OS << ArgSizeName << "(" << getUpperName() << "Size), "
         << ArgName << "(new (Ctx, 16) " << getType() << "["
         << ArgSizeName << "])";
    }

    void writeCtorDefaultInitializers(raw_ostream &OS) const override {
      OS << ArgSizeName << "(0), " << ArgName << "(nullptr)";
    }

    void writeCtorParameters(raw_ostream &OS) const override {
      OS << getType() << " *" << getUpperName() << ", unsigned "
         << getUpperName() << "Size";
    }

    void writeImplicitCtorArgs(raw_ostream &OS) const override {
      OS << getUpperName() << ", " << getUpperName() << "Size";
    }

    void writeDeclarations(raw_ostream &OS) const override {
      OS << "  unsigned " << ArgSizeName << ";\n";
      OS << "  " << getType() << " *" << ArgName << ";";
    }

    void writePCHReadDecls(raw_ostream &OS) const override {
      OS << "    unsigned " << getLowerName() << "Size = Record.readInt();\n";
      OS << "    SmallVector<" << getType() << ", 4> "
         << getLowerName() << ";\n";
      OS << "    " << getLowerName() << ".reserve(" << getLowerName()
         << "Size);\n";

      // If we can't store the values in the current type (if it's something
      // like StringRef), store them in a different type and convert the
      // container afterwards.
      std::string StorageType = std::string(getStorageType(getType()));
      std::string StorageName = std::string(getLowerName());
      if (StorageType != getType()) {
        StorageName += "Storage";
        OS << "    SmallVector<" << StorageType << ", 4> "
           << StorageName << ";\n";
        OS << "    " << StorageName << ".reserve(" << getLowerName()
           << "Size);\n";
      }

      OS << "    for (unsigned i = 0; i != " << getLowerName() << "Size; ++i)\n";
      std::string read = ReadPCHRecord(Type);
      OS << "      " << StorageName << ".push_back(" << read << ");\n";

      if (StorageType != getType()) {
        OS << "    for (unsigned i = 0; i != " << getLowerName() << "Size; ++i)\n";
        OS << "      " << getLowerName() << ".push_back("
           << StorageName << "[i]);\n";
      }
    }

    void writePCHReadArgs(raw_ostream &OS) const override {
      OS << getLowerName() << ".data(), " << getLowerName() << "Size";
    }

    void writePCHWrite(raw_ostream &OS) const override {
      OS << "    Record.push_back(SA->" << getLowerName() << "_size());\n";
      OS << "    for (auto &Val : SA->" << RangeName << "())\n";
      OS << "      " << WritePCHRecord(Type, "Val");
    }

    void writeValue(raw_ostream &OS) const override {
      OS << "\";\n";
      OS << "  bool isFirst = true;\n"
         << "  for (const auto &Val : " << RangeName << "()) {\n"
         << "    if (isFirst) isFirst = false;\n"
         << "    else OS << \", \";\n";
      writeValueImpl(OS);
      OS << "  }\n";
      OS << "  OS << \"";
    }

    void writeDump(raw_ostream &OS) const override {
      OS << "    for (const auto &Val : SA->" << RangeName << "())\n";
      writeDumpImpl(OS);
    }
  };

  class VariadicParamIdxArgument : public VariadicArgument {
  public:
    VariadicParamIdxArgument(const Record &Arg, StringRef Attr)
        : VariadicArgument(Arg, Attr, "ParamIdx") {}

  public:
    void writeValueImpl(raw_ostream &OS) const override {
      OS << "    OS << Val.getSourceIndex();\n";
    }

    void writeDumpImpl(raw_ostream &OS) const override {
      OS << "      OS << \" \" << Val.getSourceIndex();\n";
    }
  };

  struct VariadicParamOrParamIdxArgument : public VariadicArgument {
    VariadicParamOrParamIdxArgument(const Record &Arg, StringRef Attr)
        : VariadicArgument(Arg, Attr, "int") {}
  };

  // Unique the enums, but maintain the original declaration ordering.
  std::vector<StringRef>
  uniqueEnumsInOrder(const std::vector<StringRef> &enums) {
    std::vector<StringRef> uniques;
    SmallDenseSet<StringRef, 8> unique_set;
    for (const auto &i : enums) {
      if (unique_set.insert(i).second)
        uniques.push_back(i);
    }
    return uniques;
  }

  class EnumArgument : public Argument {
    std::string type;
    std::vector<StringRef> values, enums, uniques;

  public:
    EnumArgument(const Record &Arg, StringRef Attr)
        : Argument(Arg, Attr), type(std::string(Arg.getValueAsString("Type"))),
          values(Arg.getValueAsListOfStrings("Values")),
          enums(Arg.getValueAsListOfStrings("Enums")),
          uniques(uniqueEnumsInOrder(enums)) {
      // FIXME: Emit a proper error
      assert(!uniques.empty());
    }

    bool isEnumArg() const override { return true; }

    void writeAccessors(raw_ostream &OS) const override {
      OS << "  " << type << " get" << getUpperName() << "() const {\n";
      OS << "    return " << getLowerName() << ";\n";
      OS << "  }";
    }

    void writeCloneArgs(raw_ostream &OS) const override {
      OS << getLowerName();
    }

    void writeTemplateInstantiationArgs(raw_ostream &OS) const override {
      OS << "A->get" << getUpperName() << "()";
    }
    void writeCtorInitializers(raw_ostream &OS) const override {
      OS << getLowerName() << "(" << getUpperName() << ")";
    }
    void writeCtorDefaultInitializers(raw_ostream &OS) const override {
      OS << getLowerName() << "(" << type << "(0))";
    }
    void writeCtorParameters(raw_ostream &OS) const override {
      OS << type << " " << getUpperName();
    }
    void writeDeclarations(raw_ostream &OS) const override {
      auto i = uniques.cbegin(), e = uniques.cend();
      // The last one needs to not have a comma.
      --e;

      OS << "public:\n";
      OS << "  enum " << type << " {\n";
      for (; i != e; ++i)
        OS << "    " << *i << ",\n";
      OS << "    " << *e << "\n";
      OS << "  };\n";
      OS << "private:\n";
      OS << "  " << type << " " << getLowerName() << ";";
    }

    void writePCHReadDecls(raw_ostream &OS) const override {
      OS << "    " << getAttrName() << "Attr::" << type << " " << getLowerName()
         << "(static_cast<" << getAttrName() << "Attr::" << type
         << ">(Record.readInt()));\n";
    }

    void writePCHReadArgs(raw_ostream &OS) const override {
      OS << getLowerName();
    }

    void writePCHWrite(raw_ostream &OS) const override {
      OS << "Record.push_back(SA->get" << getUpperName() << "());\n";
    }

    void writeValue(raw_ostream &OS) const override {
      // FIXME: this isn't 100% correct -- some enum arguments require printing
      // as a string literal, while others require printing as an identifier.
      // Tablegen currently does not distinguish between the two forms.
      OS << "\\\"\" << " << getAttrName() << "Attr::Convert" << type << "ToStr(get"
         << getUpperName() << "()) << \"\\\"";
    }

    void writeDump(raw_ostream &OS) const override {
      OS << "    switch(SA->get" << getUpperName() << "()) {\n";
      for (const auto &I : uniques) {
        OS << "    case " << getAttrName() << "Attr::" << I << ":\n";
        OS << "      OS << \" " << I << "\";\n";
        OS << "      break;\n";
      }
      OS << "    }\n";
    }

    void writeConversion(raw_ostream &OS, bool Header) const {
      if (Header) {
        OS << "  static bool ConvertStrTo" << type << "(StringRef Val, " << type
           << " &Out);\n";
        OS << "  static const char *Convert" << type << "ToStr(" << type
           << " Val);\n";
        return;
      }

      OS << "bool " << getAttrName() << "Attr::ConvertStrTo" << type
         << "(StringRef Val, " << type << " &Out) {\n";
      OS << "  Optional<" << type << "> R = llvm::StringSwitch<Optional<";
      OS << type << ">>(Val)\n";
      for (size_t I = 0; I < enums.size(); ++I) {
        OS << "    .Case(\"" << values[I] << "\", ";
        OS << getAttrName() << "Attr::" << enums[I] << ")\n";
      }
      OS << "    .Default(Optional<" << type << ">());\n";
      OS << "  if (R) {\n";
      OS << "    Out = *R;\n      return true;\n    }\n";
      OS << "  return false;\n";
      OS << "}\n\n";

      // Mapping from enumeration values back to enumeration strings isn't
      // trivial because some enumeration values have multiple named
      // enumerators, such as type_visibility(internal) and
      // type_visibility(hidden) both mapping to TypeVisibilityAttr::Hidden.
      OS << "const char *" << getAttrName() << "Attr::Convert" << type
         << "ToStr(" << type << " Val) {\n"
         << "  switch(Val) {\n";
      SmallDenseSet<StringRef, 8> Uniques;
      for (size_t I = 0; I < enums.size(); ++I) {
        if (Uniques.insert(enums[I]).second)
          OS << "  case " << getAttrName() << "Attr::" << enums[I]
             << ": return \"" << values[I] << "\";\n";
      }
      OS << "  }\n"
         << "  llvm_unreachable(\"No enumerator with that value\");\n"
         << "}\n";
    }
  };

  class VariadicEnumArgument: public VariadicArgument {
    std::string type, QualifiedTypeName;
    std::vector<StringRef> values, enums, uniques;

  protected:
    void writeValueImpl(raw_ostream &OS) const override {
      // FIXME: this isn't 100% correct -- some enum arguments require printing
      // as a string literal, while others require printing as an identifier.
      // Tablegen currently does not distinguish between the two forms.
      OS << "    OS << \"\\\"\" << " << getAttrName() << "Attr::Convert" << type
         << "ToStr(Val)" << "<< \"\\\"\";\n";
    }

  public:
    VariadicEnumArgument(const Record &Arg, StringRef Attr)
        : VariadicArgument(Arg, Attr,
                           std::string(Arg.getValueAsString("Type"))),
          type(std::string(Arg.getValueAsString("Type"))),
          values(Arg.getValueAsListOfStrings("Values")),
          enums(Arg.getValueAsListOfStrings("Enums")),
          uniques(uniqueEnumsInOrder(enums)) {
      QualifiedTypeName = getAttrName().str() + "Attr::" + type;

      // FIXME: Emit a proper error
      assert(!uniques.empty());
    }

    bool isVariadicEnumArg() const override { return true; }

    void writeDeclarations(raw_ostream &OS) const override {
      auto i = uniques.cbegin(), e = uniques.cend();
      // The last one needs to not have a comma.
      --e;

      OS << "public:\n";
      OS << "  enum " << type << " {\n";
      for (; i != e; ++i)
        OS << "    " << *i << ",\n";
      OS << "    " << *e << "\n";
      OS << "  };\n";
      OS << "private:\n";

      VariadicArgument::writeDeclarations(OS);
    }

    void writeDump(raw_ostream &OS) const override {
      OS << "    for (" << getAttrName() << "Attr::" << getLowerName()
         << "_iterator I = SA->" << getLowerName() << "_begin(), E = SA->"
         << getLowerName() << "_end(); I != E; ++I) {\n";
      OS << "      switch(*I) {\n";
      for (const auto &UI : uniques) {
        OS << "    case " << getAttrName() << "Attr::" << UI << ":\n";
        OS << "      OS << \" " << UI << "\";\n";
        OS << "      break;\n";
      }
      OS << "      }\n";
      OS << "    }\n";
    }

    void writePCHReadDecls(raw_ostream &OS) const override {
      OS << "    unsigned " << getLowerName() << "Size = Record.readInt();\n";
      OS << "    SmallVector<" << QualifiedTypeName << ", 4> " << getLowerName()
         << ";\n";
      OS << "    " << getLowerName() << ".reserve(" << getLowerName()
         << "Size);\n";
      OS << "    for (unsigned i = " << getLowerName() << "Size; i; --i)\n";
      OS << "      " << getLowerName() << ".push_back(" << "static_cast<"
         << QualifiedTypeName << ">(Record.readInt()));\n";
    }

    void writePCHWrite(raw_ostream &OS) const override {
      OS << "    Record.push_back(SA->" << getLowerName() << "_size());\n";
      OS << "    for (" << getAttrName() << "Attr::" << getLowerName()
         << "_iterator i = SA->" << getLowerName() << "_begin(), e = SA->"
         << getLowerName() << "_end(); i != e; ++i)\n";
      OS << "      " << WritePCHRecord(QualifiedTypeName, "(*i)");
    }

    void writeConversion(raw_ostream &OS, bool Header) const {
      if (Header) {
        OS << "  static bool ConvertStrTo" << type << "(StringRef Val, " << type
           << " &Out);\n";
        OS << "  static const char *Convert" << type << "ToStr(" << type
           << " Val);\n";
        return;
      }

      OS << "bool " << getAttrName() << "Attr::ConvertStrTo" << type
         << "(StringRef Val, ";
      OS << type << " &Out) {\n";
      OS << "  Optional<" << type << "> R = llvm::StringSwitch<Optional<";
      OS << type << ">>(Val)\n";
      for (size_t I = 0; I < enums.size(); ++I) {
        OS << "    .Case(\"" << values[I] << "\", ";
        OS << getAttrName() << "Attr::" << enums[I] << ")\n";
      }
      OS << "    .Default(Optional<" << type << ">());\n";
      OS << "  if (R) {\n";
      OS << "    Out = *R;\n      return true;\n    }\n";
      OS << "  return false;\n";
      OS << "}\n\n";

      OS << "const char *" << getAttrName() << "Attr::Convert" << type
         << "ToStr(" << type << " Val) {\n"
         << "  switch(Val) {\n";
      SmallDenseSet<StringRef, 8> Uniques;
      for (size_t I = 0; I < enums.size(); ++I) {
        if (Uniques.insert(enums[I]).second)
          OS << "  case " << getAttrName() << "Attr::" << enums[I]
             << ": return \"" << values[I] << "\";\n";
      }
      OS << "  }\n"
         << "  llvm_unreachable(\"No enumerator with that value\");\n"
         << "}\n";
    }
  };

  class VersionArgument : public Argument {
  public:
    VersionArgument(const Record &Arg, StringRef Attr)
      : Argument(Arg, Attr)
    {}

    void writeAccessors(raw_ostream &OS) const override {
      OS << "  VersionTuple get" << getUpperName() << "() const {\n";
      OS << "    return " << getLowerName() << ";\n";
      OS << "  }\n";
      OS << "  void set" << getUpperName()
         << "(ASTContext &C, VersionTuple V) {\n";
      OS << "    " << getLowerName() << " = V;\n";
      OS << "  }";
    }

    void writeCloneArgs(raw_ostream &OS) const override {
      OS << "get" << getUpperName() << "()";
    }

    void writeTemplateInstantiationArgs(raw_ostream &OS) const override {
      OS << "A->get" << getUpperName() << "()";
    }

    void writeCtorInitializers(raw_ostream &OS) const override {
      OS << getLowerName() << "(" << getUpperName() << ")";
    }

    void writeCtorDefaultInitializers(raw_ostream &OS) const override {
      OS << getLowerName() << "()";
    }

    void writeCtorParameters(raw_ostream &OS) const override {
      OS << "VersionTuple " << getUpperName();
    }

    void writeDeclarations(raw_ostream &OS) const override {
      OS << "VersionTuple " << getLowerName() << ";\n";
    }

    void writePCHReadDecls(raw_ostream &OS) const override {
      OS << "    VersionTuple " << getLowerName()
         << "= Record.readVersionTuple();\n";
    }

    void writePCHReadArgs(raw_ostream &OS) const override {
      OS << getLowerName();
    }

    void writePCHWrite(raw_ostream &OS) const override {
      OS << "    Record.AddVersionTuple(SA->get" << getUpperName() << "());\n";
    }

    void writeValue(raw_ostream &OS) const override {
      OS << getLowerName() << "=\" << get" << getUpperName() << "() << \"";
    }

    void writeDump(raw_ostream &OS) const override {
      OS << "    OS << \" \" << SA->get" << getUpperName() << "();\n";
    }
  };

  class ExprArgument : public SimpleArgument {
  public:
    ExprArgument(const Record &Arg, StringRef Attr)
      : SimpleArgument(Arg, Attr, "Expr *")
    {}

    void writeASTVisitorTraversal(raw_ostream &OS) const override {
      OS << "  if (!"
         << "getDerived().TraverseStmt(A->get" << getUpperName() << "()))\n";
      OS << "    return false;\n";
    }

    void writeTemplateInstantiationArgs(raw_ostream &OS) const override {
      OS << "tempInst" << getUpperName();
    }

    void writeTemplateInstantiation(raw_ostream &OS) const override {
      OS << "      " << getType() << " tempInst" << getUpperName() << ";\n";
      OS << "      {\n";
      OS << "        EnterExpressionEvaluationContext "
         << "Unevaluated(S, Sema::ExpressionEvaluationContext::Unevaluated);\n";
      OS << "        ExprResult " << "Result = S.SubstExpr("
         << "A->get" << getUpperName() << "(), TemplateArgs);\n";
      OS << "        tempInst" << getUpperName() << " = "
         << "Result.getAs<Expr>();\n";
      OS << "      }\n";
    }

    void writeDump(raw_ostream &OS) const override {}

    void writeDumpChildren(raw_ostream &OS) const override {
      OS << "    Visit(SA->get" << getUpperName() << "());\n";
    }

    void writeHasChildren(raw_ostream &OS) const override { OS << "true"; }
  };
#if INTEL_CUSTOMIZATION
  class CheckedExprArgument : public SimpleArgument {
  public:
    CheckedExprArgument(const Record &Arg, StringRef Attr)
      : SimpleArgument(Arg, Attr, "Expr *")
    {}

    void writeTemplateInstantiationArgs(raw_ostream &OS) const override {
      OS << "tempInst" << getUpperName();
    }

    void writeTemplateInstantiation(raw_ostream &OS) const override {
      OS << "      " << getType() << " tempInst" << getUpperName() << ";\n";
      OS << "      {\n";
      OS << "        EnterExpressionEvaluationContext "
         << "Unevaluated(S, Sema::ExpressionEvaluationContext::Unevaluated);\n";
      OS << "        ExprResult " << "Result = S.SubstExpr("
         << "A->get" << getUpperName() << "(), TemplateArgs);\n";
      OS << "        Result = A->CheckArgument(S, Result.get(), &Sema::Check"
         << getAttrName() << "Arg);\n";
      OS << "        tempInst" << getUpperName() << " = "
         << "Result.getAs<Expr>();\n";
      OS << "      }\n";
    }

    void writeDump(raw_ostream &OS) const override{
    }

    void writeDumpChildren(raw_ostream &OS) const override{
      OS << "    dumpStmt(SA->get" << getUpperName() << "());\n";
    }
    void writeHasChildren(raw_ostream &OS) const override{
      OS << "true"; }
  };
#endif  // INTEL_CUSTOMIZATION
  class VariadicExprArgument : public VariadicArgument {
  public:
    VariadicExprArgument(const Record &Arg, StringRef Attr)
      : VariadicArgument(Arg, Attr, "Expr *")
    {}

    void writeASTVisitorTraversal(raw_ostream &OS) const override {
      OS << "  {\n";
      OS << "    " << getType() << " *I = A->" << getLowerName()
         << "_begin();\n";
      OS << "    " << getType() << " *E = A->" << getLowerName()
         << "_end();\n";
      OS << "    for (; I != E; ++I) {\n";
      OS << "      if (!getDerived().TraverseStmt(*I))\n";
      OS << "        return false;\n";
      OS << "    }\n";
      OS << "  }\n";
    }

    void writeTemplateInstantiationArgs(raw_ostream &OS) const override {
      OS << "tempInst" << getUpperName() << ", "
         << "A->" << getLowerName() << "_size()";
    }

    void writeTemplateInstantiation(raw_ostream &OS) const override {
      OS << "      auto *tempInst" << getUpperName()
         << " = new (C, 16) " << getType()
         << "[A->" << getLowerName() << "_size()];\n";
      OS << "      {\n";
      OS << "        EnterExpressionEvaluationContext "
         << "Unevaluated(S, Sema::ExpressionEvaluationContext::Unevaluated);\n";
      OS << "        " << getType() << " *TI = tempInst" << getUpperName()
         << ";\n";
      OS << "        " << getType() << " *I = A->" << getLowerName()
         << "_begin();\n";
      OS << "        " << getType() << " *E = A->" << getLowerName()
         << "_end();\n";
      OS << "        for (; I != E; ++I, ++TI) {\n";
      OS << "          ExprResult Result = S.SubstExpr(*I, TemplateArgs);\n";
      OS << "          *TI = Result.getAs<Expr>();\n";
      OS << "        }\n";
      OS << "      }\n";
    }

    void writeDump(raw_ostream &OS) const override {}

    void writeDumpChildren(raw_ostream &OS) const override {
      OS << "    for (" << getAttrName() << "Attr::" << getLowerName()
         << "_iterator I = SA->" << getLowerName() << "_begin(), E = SA->"
         << getLowerName() << "_end(); I != E; ++I)\n";
      OS << "      Visit(*I);\n";
    }

    void writeHasChildren(raw_ostream &OS) const override {
      OS << "SA->" << getLowerName() << "_begin() != "
         << "SA->" << getLowerName() << "_end()";
    }
  };

  class VariadicIdentifierArgument : public VariadicArgument {
  public:
    VariadicIdentifierArgument(const Record &Arg, StringRef Attr)
      : VariadicArgument(Arg, Attr, "IdentifierInfo *")
    {}
  };

  class VariadicStringArgument : public VariadicArgument {
  public:
    VariadicStringArgument(const Record &Arg, StringRef Attr)
      : VariadicArgument(Arg, Attr, "StringRef")
    {}

    void writeCtorBody(raw_ostream &OS) const override {
      OS << "  for (size_t I = 0, E = " << getArgSizeName() << "; I != E;\n"
            "       ++I) {\n"
            "    StringRef Ref = " << getUpperName() << "[I];\n"
            "    if (!Ref.empty()) {\n"
            "      char *Mem = new (Ctx, 1) char[Ref.size()];\n"
            "      std::memcpy(Mem, Ref.data(), Ref.size());\n"
            "      " << getArgName() << "[I] = StringRef(Mem, Ref.size());\n"
            "    }\n"
            "  }\n";
    }

    void writeValueImpl(raw_ostream &OS) const override {
      OS << "    OS << \"\\\"\" << Val << \"\\\"\";\n";
    }
  };

  class TypeArgument : public SimpleArgument {
  public:
    TypeArgument(const Record &Arg, StringRef Attr)
      : SimpleArgument(Arg, Attr, "TypeSourceInfo *")
    {}

    void writeAccessors(raw_ostream &OS) const override {
      OS << "  QualType get" << getUpperName() << "() const {\n";
      OS << "    return " << getLowerName() << "->getType();\n";
      OS << "  }";
      OS << "  " << getType() << " get" << getUpperName() << "Loc() const {\n";
      OS << "    return " << getLowerName() << ";\n";
      OS << "  }";
    }

    void writeASTVisitorTraversal(raw_ostream &OS) const override {
      OS << "  if (auto *TSI = A->get" << getUpperName() << "Loc())\n";
      OS << "    if (!getDerived().TraverseTypeLoc(TSI->getTypeLoc()))\n";
      OS << "      return false;\n";
    }

    void writeTemplateInstantiationArgs(raw_ostream &OS) const override {
      OS << "A->get" << getUpperName() << "Loc()";
    }

    void writePCHWrite(raw_ostream &OS) const override {
      OS << "    "
         << WritePCHRecord(getType(),
                           "SA->get" + std::string(getUpperName()) + "Loc()");
    }
  };

} // end anonymous namespace

static std::unique_ptr<Argument>
createArgument(const Record &Arg, StringRef Attr,
               const Record *Search = nullptr) {
  if (!Search)
    Search = &Arg;

  std::unique_ptr<Argument> Ptr;
  llvm::StringRef ArgName = Search->getName();

  if (ArgName == "AlignedArgument")
    Ptr = std::make_unique<AlignedArgument>(Arg, Attr);
  else if (ArgName == "EnumArgument")
    Ptr = std::make_unique<EnumArgument>(Arg, Attr);
  else if (ArgName == "ExprArgument")
    Ptr = std::make_unique<ExprArgument>(Arg, Attr);
  else if (ArgName == "FunctionArgument")
    Ptr = std::make_unique<SimpleArgument>(Arg, Attr, "FunctionDecl *");
  else if (ArgName == "NamedArgument")
    Ptr = std::make_unique<SimpleArgument>(Arg, Attr, "NamedDecl *");
  else if (ArgName == "IdentifierArgument")
    Ptr = std::make_unique<SimpleArgument>(Arg, Attr, "IdentifierInfo *");
  else if (ArgName == "DefaultBoolArgument")
    Ptr = std::make_unique<DefaultSimpleArgument>(
        Arg, Attr, "bool", Arg.getValueAsBit("Default"));
  else if (ArgName == "BoolArgument")
    Ptr = std::make_unique<SimpleArgument>(Arg, Attr, "bool");
  else if (ArgName == "DefaultIntArgument")
    Ptr = std::make_unique<DefaultSimpleArgument>(
        Arg, Attr, "int", Arg.getValueAsInt("Default"));
  else if (ArgName == "IntArgument")
    Ptr = std::make_unique<SimpleArgument>(Arg, Attr, "int");
  else if (ArgName == "StringArgument")
    Ptr = std::make_unique<StringArgument>(Arg, Attr);
  else if (ArgName == "TypeArgument")
    Ptr = std::make_unique<TypeArgument>(Arg, Attr);
  else if (ArgName == "UnsignedArgument")
    Ptr = std::make_unique<SimpleArgument>(Arg, Attr, "unsigned");
<<<<<<< HEAD
#if INTEL_CUSTOMIZATION
  else if (ArgName == "SourceLocArgument")
    Ptr = std::make_unique<SimpleArgument>(Arg, Attr, "SourceLocation");
  else if (ArgName == "CheckedExprArgument")
    Ptr = std::make_unique<CheckedExprArgument>(Arg, Attr);
  else if (ArgName == "VariadicIntArgument")
    Ptr = std::make_unique<VariadicArgument>(Arg, Attr, "int");
#endif  // INTEL_CUSTOMIZATION
=======
  else if (ArgName == "DefaultUnsignedArgument")
    Ptr = std::make_unique<DefaultSimpleArgument>(Arg, Attr, "unsigned",
                                                  Arg.getValueAsInt("Default"));
>>>>>>> 886194d2
  else if (ArgName == "VariadicUnsignedArgument")
    Ptr = std::make_unique<VariadicArgument>(Arg, Attr, "unsigned");
  else if (ArgName == "VariadicStringArgument")
    Ptr = std::make_unique<VariadicStringArgument>(Arg, Attr);
  else if (ArgName == "VariadicEnumArgument")
    Ptr = std::make_unique<VariadicEnumArgument>(Arg, Attr);
  else if (ArgName == "VariadicExprArgument")
    Ptr = std::make_unique<VariadicExprArgument>(Arg, Attr);
  else if (ArgName == "VariadicParamIdxArgument")
    Ptr = std::make_unique<VariadicParamIdxArgument>(Arg, Attr);
  else if (ArgName == "VariadicParamOrParamIdxArgument")
    Ptr = std::make_unique<VariadicParamOrParamIdxArgument>(Arg, Attr);
  else if (ArgName == "ParamIdxArgument")
    Ptr = std::make_unique<SimpleArgument>(Arg, Attr, "ParamIdx");
  else if (ArgName == "VariadicIdentifierArgument")
    Ptr = std::make_unique<VariadicIdentifierArgument>(Arg, Attr);
  else if (ArgName == "VersionArgument")
    Ptr = std::make_unique<VersionArgument>(Arg, Attr);
  else if (ArgName == "OMPTraitInfoArgument")
    Ptr = std::make_unique<SimpleArgument>(Arg, Attr, "OMPTraitInfo");

  if (!Ptr) {
    // Search in reverse order so that the most-derived type is handled first.
    ArrayRef<std::pair<Record*, SMRange>> Bases = Search->getSuperClasses();
    for (const auto &Base : llvm::reverse(Bases)) {
      if ((Ptr = createArgument(Arg, Attr, Base.first)))
        break;
    }
  }

  if (Ptr && Arg.getValueAsBit("Optional"))
    Ptr->setOptional(true);

  if (Ptr && Arg.getValueAsBit("Fake"))
    Ptr->setFake(true);

  return Ptr;
}

static void writeAvailabilityValue(raw_ostream &OS) {
  OS << "\" << getPlatform()->getName();\n"
     << "  if (getStrict()) OS << \", strict\";\n"
     << "  if (!getIntroduced().empty()) OS << \", introduced=\" << getIntroduced();\n"
     << "  if (!getDeprecated().empty()) OS << \", deprecated=\" << getDeprecated();\n"
     << "  if (!getObsoleted().empty()) OS << \", obsoleted=\" << getObsoleted();\n"
     << "  if (getUnavailable()) OS << \", unavailable\";\n"
     << "  OS << \"";
}

static void writeDeprecatedAttrValue(raw_ostream &OS, std::string &Variety) {
  OS << "\\\"\" << getMessage() << \"\\\"\";\n";
  // Only GNU deprecated has an optional fixit argument at the second position.
  if (Variety == "GNU")
     OS << "    if (!getReplacement().empty()) OS << \", \\\"\""
           " << getReplacement() << \"\\\"\";\n";
  OS << "    OS << \"";
}

static void writeGetSpellingFunction(const Record &R, raw_ostream &OS) {
  std::vector<FlattenedSpelling> Spellings = GetFlattenedSpellings(R);

  OS << "const char *" << R.getName() << "Attr::getSpelling() const {\n";
  if (Spellings.empty()) {
    OS << "  return \"(No spelling)\";\n}\n\n";
    return;
  }

  OS << "  switch (getAttributeSpellingListIndex()) {\n"
        "  default:\n"
        "    llvm_unreachable(\"Unknown attribute spelling!\");\n"
        "    return \"(No spelling)\";\n";

  for (unsigned I = 0; I < Spellings.size(); ++I)
    OS << "  case " << I << ":\n"
          "    return \"" << Spellings[I].name() << "\";\n";
  // End of the switch statement.
  OS << "  }\n";
  // End of the getSpelling function.
  OS << "}\n\n";
}

static void
writePrettyPrintFunction(const Record &R,
                         const std::vector<std::unique_ptr<Argument>> &Args,
                         raw_ostream &OS) {
  std::vector<FlattenedSpelling> Spellings = GetFlattenedSpellings(R);

  OS << "void " << R.getName() << "Attr::printPretty("
    << "raw_ostream &OS, const PrintingPolicy &Policy) const {\n";

  if (Spellings.empty()) {
    OS << "}\n\n";
    return;
  }

  OS << "  switch (getAttributeSpellingListIndex()) {\n"
        "  default:\n"
        "    llvm_unreachable(\"Unknown attribute spelling!\");\n"
        "    break;\n";

  for (unsigned I = 0; I < Spellings.size(); ++ I) {
    llvm::SmallString<16> Prefix;
    llvm::SmallString<8> Suffix;
    // The actual spelling of the name and namespace (if applicable)
    // of an attribute without considering prefix and suffix.
    llvm::SmallString<64> Spelling;
    std::string Name = Spellings[I].name();
    std::string Variety = Spellings[I].variety();

    if (Variety == "GNU") {
      Prefix = " __attribute__((";
      Suffix = "))";
    } else if (Variety == "CXX11" || Variety == "C2x") {
      Prefix = " [[";
      Suffix = "]]";
      std::string Namespace = Spellings[I].nameSpace();
      if (!Namespace.empty()) {
        Spelling += Namespace;
        Spelling += "::";
      }
    } else if (Variety == "Declspec") {
      Prefix = " __declspec(";
      Suffix = ")";
    } else if (Variety == "Microsoft") {
      Prefix = "[";
      Suffix = "]";
    } else if (Variety == "Keyword") {
      Prefix = " ";
      Suffix = "";
    } else if (Variety == "Pragma") {
      Prefix = "#pragma ";
      Suffix = "\n";
      std::string Namespace = Spellings[I].nameSpace();
      if (!Namespace.empty()) {
        Spelling += Namespace;
        Spelling += " ";
      }
    } else {
      llvm_unreachable("Unknown attribute syntax variety!");
    }

    Spelling += Name;

    OS <<
      "  case " << I << " : {\n"
      "    OS << \"" << Prefix << Spelling;

    if (Variety == "Pragma") {
      OS << "\";\n";
      OS << "    printPrettyPragma(OS, Policy);\n";
      OS << "    OS << \"\\n\";";
      OS << "    break;\n";
      OS << "  }\n";
      continue;
    }

    if (Spelling == "availability") {
      OS << "(";
      writeAvailabilityValue(OS);
      OS << ")";
    } else if (Spelling == "deprecated" || Spelling == "gnu::deprecated") {
      OS << "(";
      writeDeprecatedAttrValue(OS, Variety);
      OS << ")";
    } else {
      // To avoid printing parentheses around an empty argument list or
      // printing spurious commas at the end of an argument list, we need to
      // determine where the last provided non-fake argument is.
      unsigned NonFakeArgs = 0;
      unsigned TrailingOptArgs = 0;
      bool FoundNonOptArg = false;
      for (const auto &arg : llvm::reverse(Args)) {
        if (arg->isFake())
          continue;
        ++NonFakeArgs;
        if (FoundNonOptArg)
          continue;
        // FIXME: arg->getIsOmitted() == "false" means we haven't implemented
        // any way to detect whether the argument was omitted.
        if (!arg->isOptional() || arg->getIsOmitted() == "false") {
          FoundNonOptArg = true;
          continue;
        }
        if (!TrailingOptArgs++)
          OS << "\";\n"
             << "    unsigned TrailingOmittedArgs = 0;\n";
        OS << "    if (" << arg->getIsOmitted() << ")\n"
           << "      ++TrailingOmittedArgs;\n";
      }
      if (TrailingOptArgs)
        OS << "    OS << \"";
      if (TrailingOptArgs < NonFakeArgs)
        OS << "(";
      else if (TrailingOptArgs)
        OS << "\";\n"
           << "    if (TrailingOmittedArgs < " << NonFakeArgs << ")\n"
           << "       OS << \"(\";\n"
           << "    OS << \"";
      unsigned ArgIndex = 0;
      for (const auto &arg : Args) {
        if (arg->isFake())
          continue;
        if (ArgIndex) {
          if (ArgIndex >= NonFakeArgs - TrailingOptArgs)
            OS << "\";\n"
               << "    if (" << ArgIndex << " < " << NonFakeArgs
               << " - TrailingOmittedArgs)\n"
               << "      OS << \", \";\n"
               << "    OS << \"";
          else
            OS << ", ";
        }
        std::string IsOmitted = arg->getIsOmitted();
        if (arg->isOptional() && IsOmitted != "false")
          OS << "\";\n"
             << "    if (!(" << IsOmitted << ")) {\n"
             << "      OS << \"";
        arg->writeValue(OS);
        if (arg->isOptional() && IsOmitted != "false")
          OS << "\";\n"
             << "    }\n"
             << "    OS << \"";
        ++ArgIndex;
      }
      if (TrailingOptArgs < NonFakeArgs)
        OS << ")";
      else if (TrailingOptArgs)
        OS << "\";\n"
           << "    if (TrailingOmittedArgs < " << NonFakeArgs << ")\n"
           << "       OS << \")\";\n"
           << "    OS << \"";
    }

    OS << Suffix + "\";\n";

    OS <<
      "    break;\n"
      "  }\n";
  }

  // End of the switch statement.
  OS << "}\n";
  // End of the print function.
  OS << "}\n\n";
}

/// Return the index of a spelling in a spelling list.
static unsigned
getSpellingListIndex(const std::vector<FlattenedSpelling> &SpellingList,
                     const FlattenedSpelling &Spelling) {
  assert(!SpellingList.empty() && "Spelling list is empty!");

  for (unsigned Index = 0; Index < SpellingList.size(); ++Index) {
    const FlattenedSpelling &S = SpellingList[Index];
    if (S.variety() != Spelling.variety())
      continue;
    if (S.nameSpace() != Spelling.nameSpace())
      continue;
    if (S.name() != Spelling.name())
      continue;

    return Index;
  }

  llvm_unreachable("Unknown spelling!");
}

static void writeAttrAccessorDefinition(const Record &R, raw_ostream &OS) {
  std::vector<Record*> Accessors = R.getValueAsListOfDefs("Accessors");
  if (Accessors.empty())
    return;

  const std::vector<FlattenedSpelling> SpellingList = GetFlattenedSpellings(R);
  assert(!SpellingList.empty() &&
         "Attribute with empty spelling list can't have accessors!");
  for (const auto *Accessor : Accessors) {
    const StringRef Name = Accessor->getValueAsString("Name");
    std::vector<FlattenedSpelling> Spellings = GetFlattenedSpellings(*Accessor);

    OS << "  bool " << Name
       << "() const { return getAttributeSpellingListIndex() == ";
    for (unsigned Index = 0; Index < Spellings.size(); ++Index) {
      OS << getSpellingListIndex(SpellingList, Spellings[Index]);
      if (Index != Spellings.size() - 1)
        OS << " ||\n    getAttributeSpellingListIndex() == ";
      else
        OS << "; }\n";
    }
  }
}

static bool
SpellingNamesAreCommon(const std::vector<FlattenedSpelling>& Spellings) {
  assert(!Spellings.empty() && "An empty list of spellings was provided");
  std::string FirstName =
      std::string(NormalizeNameForSpellingComparison(Spellings.front().name()));
  for (const auto &Spelling :
       llvm::make_range(std::next(Spellings.begin()), Spellings.end())) {
    std::string Name =
        std::string(NormalizeNameForSpellingComparison(Spelling.name()));
    if (Name != FirstName)
      return false;
  }
  return true;
}

typedef std::map<unsigned, std::string> SemanticSpellingMap;
static std::string
CreateSemanticSpellings(const std::vector<FlattenedSpelling> &Spellings,
                        SemanticSpellingMap &Map) {
  // The enumerants are automatically generated based on the variety,
  // namespace (if present) and name for each attribute spelling. However,
  // care is taken to avoid trampling on the reserved namespace due to
  // underscores.
  std::string Ret("  enum Spelling {\n");
  std::set<std::string> Uniques;
  unsigned Idx = 0;

  // If we have a need to have this many spellings we likely need to add an
  // extra bit to the SpellingIndex in AttributeCommonInfo, then increase the
  // value of SpellingNotCalculated there and here.
  assert(Spellings.size() < 31 && // INTEL
         "Too many spellings, would step on SpellingNotCalculated in "
         "AttributeCommonInfo");
  for (auto I = Spellings.begin(), E = Spellings.end(); I != E; ++I, ++Idx) {
    const FlattenedSpelling &S = *I;
    const std::string &Variety = S.variety();
    const std::string &Spelling = S.name();
    const std::string &Namespace = S.nameSpace();
    std::string EnumName;

    EnumName += (Variety + "_");
    if (!Namespace.empty())
      EnumName += (NormalizeNameForSpellingComparison(Namespace).str() +
      "_");
    EnumName += NormalizeNameForSpellingComparison(Spelling);

    // Even if the name is not unique, this spelling index corresponds to a
    // particular enumerant name that we've calculated.
    Map[Idx] = EnumName;

    // Since we have been stripping underscores to avoid trampling on the
    // reserved namespace, we may have inadvertently created duplicate
    // enumerant names. These duplicates are not considered part of the
    // semantic spelling, and can be elided.
    if (Uniques.find(EnumName) != Uniques.end())
      continue;

    Uniques.insert(EnumName);
    if (I != Spellings.begin())
      Ret += ",\n";
    // Duplicate spellings are not considered part of the semantic spelling
    // enumeration, but the spelling index and semantic spelling values are
    // meant to be equivalent, so we must specify a concrete value for each
    // enumerator.
    Ret += "    " + EnumName + " = " + llvm::utostr(Idx);
  }
  Ret += ",\n  SpellingNotCalculated = 15\n";
  Ret += "\n  };\n\n";
  return Ret;
}

void WriteSemanticSpellingSwitch(const std::string &VarName,
                                 const SemanticSpellingMap &Map,
                                 raw_ostream &OS) {
  OS << "  switch (" << VarName << ") {\n    default: "
    << "llvm_unreachable(\"Unknown spelling list index\");\n";
  for (const auto &I : Map)
    OS << "    case " << I.first << ": return " << I.second << ";\n";
  OS << "  }\n";
}

// Emits the LateParsed property for attributes.
static void emitClangAttrLateParsedList(RecordKeeper &Records, raw_ostream &OS) {
  OS << "#if defined(CLANG_ATTR_LATE_PARSED_LIST)\n";
  std::vector<Record*> Attrs = Records.getAllDerivedDefinitions("Attr");

  for (const auto *Attr : Attrs) {
    bool LateParsed = Attr->getValueAsBit("LateParsed");

    if (LateParsed) {
      std::vector<FlattenedSpelling> Spellings = GetFlattenedSpellings(*Attr);

      // FIXME: Handle non-GNU attributes
      for (const auto &I : Spellings) {
        if (I.variety() != "GNU")
          continue;
        OS << ".Case(\"" << I.name() << "\", " << LateParsed << ")\n";
      }
    }
  }
  OS << "#endif // CLANG_ATTR_LATE_PARSED_LIST\n\n";
}

static bool hasGNUorCXX11Spelling(const Record &Attribute) {
  std::vector<FlattenedSpelling> Spellings = GetFlattenedSpellings(Attribute);
  for (const auto &I : Spellings) {
    if (I.variety() == "GNU" || I.variety() == "CXX11")
      return true;
  }
  return false;
}

namespace {

struct AttributeSubjectMatchRule {
  const Record *MetaSubject;
  const Record *Constraint;

  AttributeSubjectMatchRule(const Record *MetaSubject, const Record *Constraint)
      : MetaSubject(MetaSubject), Constraint(Constraint) {
    assert(MetaSubject && "Missing subject");
  }

  bool isSubRule() const { return Constraint != nullptr; }

  std::vector<Record *> getSubjects() const {
    return (Constraint ? Constraint : MetaSubject)
        ->getValueAsListOfDefs("Subjects");
  }

  std::vector<Record *> getLangOpts() const {
    if (Constraint) {
      // Lookup the options in the sub-rule first, in case the sub-rule
      // overrides the rules options.
      std::vector<Record *> Opts = Constraint->getValueAsListOfDefs("LangOpts");
      if (!Opts.empty())
        return Opts;
    }
    return MetaSubject->getValueAsListOfDefs("LangOpts");
  }

  // Abstract rules are used only for sub-rules
  bool isAbstractRule() const { return getSubjects().empty(); }

  StringRef getName() const {
    return (Constraint ? Constraint : MetaSubject)->getValueAsString("Name");
  }

  bool isNegatedSubRule() const {
    assert(isSubRule() && "Not a sub-rule");
    return Constraint->getValueAsBit("Negated");
  }

  std::string getSpelling() const {
    std::string Result = std::string(MetaSubject->getValueAsString("Name"));
    if (isSubRule()) {
      Result += '(';
      if (isNegatedSubRule())
        Result += "unless(";
      Result += getName();
      if (isNegatedSubRule())
        Result += ')';
      Result += ')';
    }
    return Result;
  }

  std::string getEnumValueName() const {
    SmallString<128> Result;
    Result += "SubjectMatchRule_";
    Result += MetaSubject->getValueAsString("Name");
    if (isSubRule()) {
      Result += "_";
      if (isNegatedSubRule())
        Result += "not_";
      Result += Constraint->getValueAsString("Name");
    }
    if (isAbstractRule())
      Result += "_abstract";
    return std::string(Result.str());
  }

  std::string getEnumValue() const { return "attr::" + getEnumValueName(); }

  static const char *EnumName;
};

const char *AttributeSubjectMatchRule::EnumName = "attr::SubjectMatchRule";

struct PragmaClangAttributeSupport {
  std::vector<AttributeSubjectMatchRule> Rules;

  class RuleOrAggregateRuleSet {
    std::vector<AttributeSubjectMatchRule> Rules;
    bool IsRule;
    RuleOrAggregateRuleSet(ArrayRef<AttributeSubjectMatchRule> Rules,
                           bool IsRule)
        : Rules(Rules), IsRule(IsRule) {}

  public:
    bool isRule() const { return IsRule; }

    const AttributeSubjectMatchRule &getRule() const {
      assert(IsRule && "not a rule!");
      return Rules[0];
    }

    ArrayRef<AttributeSubjectMatchRule> getAggregateRuleSet() const {
      return Rules;
    }

    static RuleOrAggregateRuleSet
    getRule(const AttributeSubjectMatchRule &Rule) {
      return RuleOrAggregateRuleSet(Rule, /*IsRule=*/true);
    }
    static RuleOrAggregateRuleSet
    getAggregateRuleSet(ArrayRef<AttributeSubjectMatchRule> Rules) {
      return RuleOrAggregateRuleSet(Rules, /*IsRule=*/false);
    }
  };
  llvm::DenseMap<const Record *, RuleOrAggregateRuleSet> SubjectsToRules;

  PragmaClangAttributeSupport(RecordKeeper &Records);

  bool isAttributedSupported(const Record &Attribute);

  void emitMatchRuleList(raw_ostream &OS);

  void generateStrictConformsTo(const Record &Attr, raw_ostream &OS);

  void generateParsingHelpers(raw_ostream &OS);
};

} // end anonymous namespace

static bool doesDeclDeriveFrom(const Record *D, const Record *Base) {
  const Record *CurrentBase = D->getValueAsOptionalDef(BaseFieldName);
  if (!CurrentBase)
    return false;
  if (CurrentBase == Base)
    return true;
  return doesDeclDeriveFrom(CurrentBase, Base);
}

PragmaClangAttributeSupport::PragmaClangAttributeSupport(
    RecordKeeper &Records) {
  std::vector<Record *> MetaSubjects =
      Records.getAllDerivedDefinitions("AttrSubjectMatcherRule");
  auto MapFromSubjectsToRules = [this](const Record *SubjectContainer,
                                       const Record *MetaSubject,
                                       const Record *Constraint) {
    Rules.emplace_back(MetaSubject, Constraint);
    std::vector<Record *> ApplicableSubjects =
        SubjectContainer->getValueAsListOfDefs("Subjects");
    for (const auto *Subject : ApplicableSubjects) {
      bool Inserted =
          SubjectsToRules
              .try_emplace(Subject, RuleOrAggregateRuleSet::getRule(
                                        AttributeSubjectMatchRule(MetaSubject,
                                                                  Constraint)))
              .second;
      if (!Inserted) {
        PrintFatalError("Attribute subject match rules should not represent"
                        "same attribute subjects.");
      }
    }
  };
  for (const auto *MetaSubject : MetaSubjects) {
    MapFromSubjectsToRules(MetaSubject, MetaSubject, /*Constraints=*/nullptr);
    std::vector<Record *> Constraints =
        MetaSubject->getValueAsListOfDefs("Constraints");
    for (const auto *Constraint : Constraints)
      MapFromSubjectsToRules(Constraint, MetaSubject, Constraint);
  }

  std::vector<Record *> Aggregates =
      Records.getAllDerivedDefinitions("AttrSubjectMatcherAggregateRule");
  std::vector<Record *> DeclNodes =
    Records.getAllDerivedDefinitions(DeclNodeClassName);
  for (const auto *Aggregate : Aggregates) {
    Record *SubjectDecl = Aggregate->getValueAsDef("Subject");

    // Gather sub-classes of the aggregate subject that act as attribute
    // subject rules.
    std::vector<AttributeSubjectMatchRule> Rules;
    for (const auto *D : DeclNodes) {
      if (doesDeclDeriveFrom(D, SubjectDecl)) {
        auto It = SubjectsToRules.find(D);
        if (It == SubjectsToRules.end())
          continue;
        if (!It->second.isRule() || It->second.getRule().isSubRule())
          continue; // Assume that the rule will be included as well.
        Rules.push_back(It->second.getRule());
      }
    }

    bool Inserted =
        SubjectsToRules
            .try_emplace(SubjectDecl,
                         RuleOrAggregateRuleSet::getAggregateRuleSet(Rules))
            .second;
    if (!Inserted) {
      PrintFatalError("Attribute subject match rules should not represent"
                      "same attribute subjects.");
    }
  }
}

static PragmaClangAttributeSupport &
getPragmaAttributeSupport(RecordKeeper &Records) {
  static PragmaClangAttributeSupport Instance(Records);
  return Instance;
}

void PragmaClangAttributeSupport::emitMatchRuleList(raw_ostream &OS) {
  OS << "#ifndef ATTR_MATCH_SUB_RULE\n";
  OS << "#define ATTR_MATCH_SUB_RULE(Value, Spelling, IsAbstract, Parent, "
        "IsNegated) "
     << "ATTR_MATCH_RULE(Value, Spelling, IsAbstract)\n";
  OS << "#endif\n";
  for (const auto &Rule : Rules) {
    OS << (Rule.isSubRule() ? "ATTR_MATCH_SUB_RULE" : "ATTR_MATCH_RULE") << '(';
    OS << Rule.getEnumValueName() << ", \"" << Rule.getSpelling() << "\", "
       << Rule.isAbstractRule();
    if (Rule.isSubRule())
      OS << ", "
         << AttributeSubjectMatchRule(Rule.MetaSubject, nullptr).getEnumValue()
         << ", " << Rule.isNegatedSubRule();
    OS << ")\n";
  }
  OS << "#undef ATTR_MATCH_SUB_RULE\n";
}

bool PragmaClangAttributeSupport::isAttributedSupported(
    const Record &Attribute) {
  // If the attribute explicitly specified whether to support #pragma clang
  // attribute, use that setting.
  bool Unset;
  bool SpecifiedResult =
    Attribute.getValueAsBitOrUnset("PragmaAttributeSupport", Unset);
  if (!Unset)
    return SpecifiedResult;

  // Opt-out rules:
  // An attribute requires delayed parsing (LateParsed is on)
  if (Attribute.getValueAsBit("LateParsed"))
    return false;
  // An attribute has no GNU/CXX11 spelling
  if (!hasGNUorCXX11Spelling(Attribute))
    return false;
  // An attribute subject list has a subject that isn't covered by one of the
  // subject match rules or has no subjects at all.
  if (Attribute.isValueUnset("Subjects"))
    return false;
  const Record *SubjectObj = Attribute.getValueAsDef("Subjects");
  std::vector<Record *> Subjects = SubjectObj->getValueAsListOfDefs("Subjects");
  if (Subjects.empty())
    return false;
  for (const auto *Subject : Subjects) {
    if (SubjectsToRules.find(Subject) == SubjectsToRules.end())
      return false;
  }
  return true;
}

static std::string GenerateTestExpression(ArrayRef<Record *> LangOpts) {
  std::string Test;

  for (auto *E : LangOpts) {
    if (!Test.empty())
      Test += " || ";

    const StringRef Code = E->getValueAsString("CustomCode");
    if (!Code.empty()) {
      Test += "(";
      Test += Code;
      Test += ")";
      if (!E->getValueAsString("Name").empty()) {
        PrintWarning(
            E->getLoc(),
            "non-empty 'Name' field ignored because 'CustomCode' was supplied");
      }
    } else {
      Test += "LangOpts.";
      Test += E->getValueAsString("Name");
    }
  }

  if (Test.empty())
    return "true";

  return Test;
}

void
PragmaClangAttributeSupport::generateStrictConformsTo(const Record &Attr,
                                                      raw_ostream &OS) {
  if (!isAttributedSupported(Attr) || Attr.isValueUnset("Subjects"))
    return;
  // Generate a function that constructs a set of matching rules that describe
  // to which declarations the attribute should apply to.
  OS << "virtual void getPragmaAttributeMatchRules("
     << "llvm::SmallVectorImpl<std::pair<"
     << AttributeSubjectMatchRule::EnumName
     << ", bool>> &MatchRules, const LangOptions &LangOpts) const {\n";
  const Record *SubjectObj = Attr.getValueAsDef("Subjects");
  std::vector<Record *> Subjects = SubjectObj->getValueAsListOfDefs("Subjects");
  for (const auto *Subject : Subjects) {
    auto It = SubjectsToRules.find(Subject);
    assert(It != SubjectsToRules.end() &&
           "This attribute is unsupported by #pragma clang attribute");
    for (const auto &Rule : It->getSecond().getAggregateRuleSet()) {
      // The rule might be language specific, so only subtract it from the given
      // rules if the specific language options are specified.
      std::vector<Record *> LangOpts = Rule.getLangOpts();
      OS << "  MatchRules.push_back(std::make_pair(" << Rule.getEnumValue()
         << ", /*IsSupported=*/" << GenerateTestExpression(LangOpts)
         << "));\n";
    }
  }
  OS << "}\n\n";
}

void PragmaClangAttributeSupport::generateParsingHelpers(raw_ostream &OS) {
  // Generate routines that check the names of sub-rules.
  OS << "Optional<attr::SubjectMatchRule> "
        "defaultIsAttributeSubjectMatchSubRuleFor(StringRef, bool) {\n";
  OS << "  return None;\n";
  OS << "}\n\n";

  std::map<const Record *, std::vector<AttributeSubjectMatchRule>>
      SubMatchRules;
  for (const auto &Rule : Rules) {
    if (!Rule.isSubRule())
      continue;
    SubMatchRules[Rule.MetaSubject].push_back(Rule);
  }

  for (const auto &SubMatchRule : SubMatchRules) {
    OS << "Optional<attr::SubjectMatchRule> isAttributeSubjectMatchSubRuleFor_"
       << SubMatchRule.first->getValueAsString("Name")
       << "(StringRef Name, bool IsUnless) {\n";
    OS << "  if (IsUnless)\n";
    OS << "    return "
          "llvm::StringSwitch<Optional<attr::SubjectMatchRule>>(Name).\n";
    for (const auto &Rule : SubMatchRule.second) {
      if (Rule.isNegatedSubRule())
        OS << "    Case(\"" << Rule.getName() << "\", " << Rule.getEnumValue()
           << ").\n";
    }
    OS << "    Default(None);\n";
    OS << "  return "
          "llvm::StringSwitch<Optional<attr::SubjectMatchRule>>(Name).\n";
    for (const auto &Rule : SubMatchRule.second) {
      if (!Rule.isNegatedSubRule())
        OS << "  Case(\"" << Rule.getName() << "\", " << Rule.getEnumValue()
           << ").\n";
    }
    OS << "  Default(None);\n";
    OS << "}\n\n";
  }

  // Generate the function that checks for the top-level rules.
  OS << "std::pair<Optional<attr::SubjectMatchRule>, "
        "Optional<attr::SubjectMatchRule> (*)(StringRef, "
        "bool)> isAttributeSubjectMatchRule(StringRef Name) {\n";
  OS << "  return "
        "llvm::StringSwitch<std::pair<Optional<attr::SubjectMatchRule>, "
        "Optional<attr::SubjectMatchRule> (*) (StringRef, "
        "bool)>>(Name).\n";
  for (const auto &Rule : Rules) {
    if (Rule.isSubRule())
      continue;
    std::string SubRuleFunction;
    if (SubMatchRules.count(Rule.MetaSubject))
      SubRuleFunction =
          ("isAttributeSubjectMatchSubRuleFor_" + Rule.getName()).str();
    else
      SubRuleFunction = "defaultIsAttributeSubjectMatchSubRuleFor";
    OS << "  Case(\"" << Rule.getName() << "\", std::make_pair("
       << Rule.getEnumValue() << ", " << SubRuleFunction << ")).\n";
  }
  OS << "  Default(std::make_pair(None, "
        "defaultIsAttributeSubjectMatchSubRuleFor));\n";
  OS << "}\n\n";

  // Generate the function that checks for the submatch rules.
  OS << "const char *validAttributeSubjectMatchSubRules("
     << AttributeSubjectMatchRule::EnumName << " Rule) {\n";
  OS << "  switch (Rule) {\n";
  for (const auto &SubMatchRule : SubMatchRules) {
    OS << "  case "
       << AttributeSubjectMatchRule(SubMatchRule.first, nullptr).getEnumValue()
       << ":\n";
    OS << "  return \"'";
    bool IsFirst = true;
    for (const auto &Rule : SubMatchRule.second) {
      if (!IsFirst)
        OS << ", '";
      IsFirst = false;
      if (Rule.isNegatedSubRule())
        OS << "unless(";
      OS << Rule.getName();
      if (Rule.isNegatedSubRule())
        OS << ')';
      OS << "'";
    }
    OS << "\";\n";
  }
  OS << "  default: return nullptr;\n";
  OS << "  }\n";
  OS << "}\n\n";
}

template <typename Fn>
static void forEachUniqueSpelling(const Record &Attr, Fn &&F) {
  std::vector<FlattenedSpelling> Spellings = GetFlattenedSpellings(Attr);
  SmallDenseSet<StringRef, 8> Seen;
  for (const FlattenedSpelling &S : Spellings) {
    if (Seen.insert(S.name()).second)
      F(S);
  }
}

#if INTEL_CUSTOMIZATION
template <typename Fn>
static void forEachSpelling(const Record &Attr, Fn &&F) {
  std::vector<FlattenedSpelling> Spellings = GetFlattenedSpellings(Attr);
  for (const FlattenedSpelling &S : Spellings) {
      F(S);
  }
}
#endif // INTEL_CUSTOMIZATION

/// Emits the first-argument-is-type property for attributes.
static void emitClangAttrTypeArgList(RecordKeeper &Records, raw_ostream &OS) {
  OS << "#if defined(CLANG_ATTR_TYPE_ARG_LIST)\n";
  std::vector<Record *> Attrs = Records.getAllDerivedDefinitions("Attr");

  for (const auto *Attr : Attrs) {
    // Determine whether the first argument is a type.
    std::vector<Record *> Args = Attr->getValueAsListOfDefs("Args");
    if (Args.empty())
      continue;

    if (Args[0]->getSuperClasses().back().first->getName() != "TypeArgument")
      continue;

#if INTEL_CUSTOMIZATION
    // Since we are namespacing everything, we have to allow
    // for multiple spellings in different namespaces. This will sometimes cause
    // duplicate cases, but this is required for attributes that don't
    // explicitly specify CXX11 gnu:: mode AND GNU modes.
    // For example, "__attribute__((availability))" is GNU::availability,
    // but should also be available as [[gnu::availabillity]].
    forEachSpelling(*Attr, [&](const FlattenedSpelling &S) {
      OS << ".Case(\"" << S.variety();
      if (S.nameSpace().length())
        OS << "::" << S.nameSpace();
      OS << "::" << S.name() << "\", true)\n";
      // CXX11 mode allows all the gnu versions, as long as they are prefaced
      // by "gnu::"
      if (S.variety() == "GNU")
        OS << ".Case(\"" << "CXX11::gnu::"<< S.name() <<"\", true)\n";
#endif // INTEL_CUSTOMIZATION
    });
  }
  OS << "#endif // CLANG_ATTR_TYPE_ARG_LIST\n\n";
}

/// Emits the parse-arguments-in-unevaluated-context property for
/// attributes.
static void emitClangAttrArgContextList(RecordKeeper &Records, raw_ostream &OS) {
  OS << "#if defined(CLANG_ATTR_ARG_CONTEXT_LIST)\n";
  ParsedAttrMap Attrs = getParsedAttrList(Records);
  for (const auto &I : Attrs) {
    const Record &Attr = *I.second;

    if (!Attr.getValueAsBit("ParseArgumentsAsUnevaluated"))
      continue;

#if INTEL_CUSTOMIZATION
    // Since we are namespacing everything, we have to allow
    // for multiple spellings in different namespaces. This will sometimes cause
    // duplicate cases, but this is required for attributes that don't
    // explicitly specify CXX11 gnu:: mode AND GNU modes.
    // For example, "__attribute__((availability))" is GNU::availability,
    // but should also be available as [[gnu::availabillity]].
    forEachSpelling(Attr, [&](const FlattenedSpelling &S) {
      OS << ".Case(\"" << S.variety();
      if (S.nameSpace().length())
        OS << "::" << S.nameSpace();
      OS << "::" << S.name() << "\", true)\n";
      // CXX11 mode allows all the gnu versions, as long as they are prefaced
      // by "gnu::"
      if (S.variety() == "GNU")
        OS << ".Case(\"" << "CXX11::gnu::"<< S.name() <<"\", true)\n";
#endif // INTEL_CUSTOMIZATION
    });
  }
  OS << "#endif // CLANG_ATTR_ARG_CONTEXT_LIST\n\n";
}

static bool isIdentifierArgument(Record *Arg) {
  return !Arg->getSuperClasses().empty() &&
    llvm::StringSwitch<bool>(Arg->getSuperClasses().back().first->getName())
    .Case("IdentifierArgument", true)
    .Case("EnumArgument", true)
    .Case("VariadicEnumArgument", true)
    .Default(false);
}

static bool isVariadicIdentifierArgument(Record *Arg) {
  return !Arg->getSuperClasses().empty() &&
         llvm::StringSwitch<bool>(
             Arg->getSuperClasses().back().first->getName())
             .Case("VariadicIdentifierArgument", true)
             .Case("VariadicParamOrParamIdxArgument", true)
             .Default(false);
}

static void emitClangAttrVariadicIdentifierArgList(RecordKeeper &Records,
                                                   raw_ostream &OS) {
  OS << "#if defined(CLANG_ATTR_VARIADIC_IDENTIFIER_ARG_LIST)\n";
  std::vector<Record *> Attrs = Records.getAllDerivedDefinitions("Attr");
  for (const auto *A : Attrs) {
    // Determine whether the first argument is a variadic identifier.
    std::vector<Record *> Args = A->getValueAsListOfDefs("Args");
    if (Args.empty() || !isVariadicIdentifierArgument(Args[0]))
      continue;

    // All these spellings take an identifier argument.
    forEachUniqueSpelling(*A, [&](const FlattenedSpelling &S) {
      OS << ".Case(\"" << S.name() << "\", "
         << "true"
         << ")\n";
    });
  }
  OS << "#endif // CLANG_ATTR_VARIADIC_IDENTIFIER_ARG_LIST\n\n";
}

// Emits the first-argument-is-identifier property for attributes.
static void emitClangAttrIdentifierArgList(RecordKeeper &Records, raw_ostream &OS) {
  OS << "#if defined(CLANG_ATTR_IDENTIFIER_ARG_LIST)\n";
  std::vector<Record*> Attrs = Records.getAllDerivedDefinitions("Attr");

  for (const auto *Attr : Attrs) {
    // Determine whether the first argument is an identifier.
    std::vector<Record *> Args = Attr->getValueAsListOfDefs("Args");
    if (Args.empty() || !isIdentifierArgument(Args[0]))
      continue;

    // All these spellings take an identifier argument.
#if INTEL_CUSTOMIZATION
    // Since we are namespacing everything, we have to allow
    // for multiple spellings in different namespaces. This will sometimes cause
    // duplicate cases, but this is required for attributes that don't
    // explicitly specify CXX11 gnu:: mode AND GNU modes.
    // For example, "__attribute__((availability))" is GNU::availability,
    // but should also be available as [[gnu::availabillity]].
    forEachSpelling(*Attr, [&](const FlattenedSpelling &S) {
      OS << ".Case(\"" << S.variety();
      if (S.nameSpace().length())
        OS << "::" << S.nameSpace();
      OS << "::" << S.name() << "\", true)\n";
      // CXX11 mode allows all the gnu versions, as long as they are prefaced
      // by "gnu::"
      if (S.variety() == "GNU")
        OS << ".Case(\"" << "CXX11::gnu::"<< S.name() <<"\", true)\n";
#endif // INTEL_CUSTOMIZATION
    });
  }
  OS << "#endif // CLANG_ATTR_IDENTIFIER_ARG_LIST\n\n";
}

static bool keywordThisIsaIdentifierInArgument(const Record *Arg) {
  return !Arg->getSuperClasses().empty() &&
         llvm::StringSwitch<bool>(
             Arg->getSuperClasses().back().first->getName())
             .Case("VariadicParamOrParamIdxArgument", true)
             .Default(false);
}

static void emitClangAttrThisIsaIdentifierArgList(RecordKeeper &Records,
                                                  raw_ostream &OS) {
  OS << "#if defined(CLANG_ATTR_THIS_ISA_IDENTIFIER_ARG_LIST)\n";
  std::vector<Record *> Attrs = Records.getAllDerivedDefinitions("Attr");
  for (const auto *A : Attrs) {
    // Determine whether the first argument is a variadic identifier.
    std::vector<Record *> Args = A->getValueAsListOfDefs("Args");
    if (Args.empty() || !keywordThisIsaIdentifierInArgument(Args[0]))
      continue;

    // All these spellings take an identifier argument.
    forEachUniqueSpelling(*A, [&](const FlattenedSpelling &S) {
      OS << ".Case(\"" << S.name() << "\", "
         << "true"
         << ")\n";
    });
  }
  OS << "#endif // CLANG_ATTR_THIS_ISA_IDENTIFIER_ARG_LIST\n\n";
}

static void emitAttributes(RecordKeeper &Records, raw_ostream &OS,
                           bool Header) {
  std::vector<Record*> Attrs = Records.getAllDerivedDefinitions("Attr");
  ParsedAttrMap AttrMap = getParsedAttrList(Records);

  for (const auto *Attr : Attrs) {
    const Record &R = *Attr;

    // FIXME: Currently, documentation is generated as-needed due to the fact
    // that there is no way to allow a generated project "reach into" the docs
    // directory (for instance, it may be an out-of-tree build). However, we want
    // to ensure that every attribute has a Documentation field, and produce an
    // error if it has been neglected. Otherwise, the on-demand generation which
    // happens server-side will fail. This code is ensuring that functionality,
    // even though this Emitter doesn't technically need the documentation.
    // When attribute documentation can be generated as part of the build
    // itself, this code can be removed.
    (void)R.getValueAsListOfDefs("Documentation");

    if (!R.getValueAsBit("ASTNode"))
      continue;

    ArrayRef<std::pair<Record *, SMRange>> Supers = R.getSuperClasses();
    assert(!Supers.empty() && "Forgot to specify a superclass for the attr");
    std::string SuperName;
    bool Inheritable = false;
    for (const auto &Super : llvm::reverse(Supers)) {
      const Record *R = Super.first;
      if (R->getName() != "TargetSpecificAttr" &&
          R->getName() != "DeclOrTypeAttr" && SuperName.empty())
        SuperName = std::string(R->getName());
      if (R->getName() == "InheritableAttr")
        Inheritable = true;
    }

#if INTEL_CUSTOMIZATION
    if (DisallowedAttr(Attr))
      continue;
#endif // INTEL_CUSTOMIZATION

    if (Header)
      OS << "class " << R.getName() << "Attr : public " << SuperName << " {\n";
    else
      OS << "\n// " << R.getName() << "Attr implementation\n\n";

    std::vector<Record*> ArgRecords = R.getValueAsListOfDefs("Args");
    std::vector<std::unique_ptr<Argument>> Args;
    Args.reserve(ArgRecords.size());

    bool HasOptArg = false;
    bool HasFakeArg = false;
    for (const auto *ArgRecord : ArgRecords) {
      Args.emplace_back(createArgument(*ArgRecord, R.getName()));
      if (Header) {
        Args.back()->writeDeclarations(OS);
        OS << "\n\n";
      }

      // For these purposes, fake takes priority over optional.
      if (Args.back()->isFake()) {
        HasFakeArg = true;
      } else if (Args.back()->isOptional()) {
        HasOptArg = true;
      }
    }

    if (Header)
      OS << "public:\n";

    std::vector<FlattenedSpelling> Spellings = GetFlattenedSpellings(R);

    // If there are zero or one spellings, all spelling-related functionality
    // can be elided. If all of the spellings share the same name, the spelling
    // functionality can also be elided.
    bool ElideSpelling = (Spellings.size() <= 1) ||
                         SpellingNamesAreCommon(Spellings);

    // This maps spelling index values to semantic Spelling enumerants.
    SemanticSpellingMap SemanticToSyntacticMap;

    std::string SpellingEnum;
    if (Spellings.size() > 1)
      SpellingEnum = CreateSemanticSpellings(Spellings, SemanticToSyntacticMap);
    if (Header)
      OS << SpellingEnum;

    const auto &ParsedAttrSpellingItr = llvm::find_if(
        AttrMap, [R](const std::pair<std::string, const Record *> &P) {
          return &R == P.second;
        });

    // Emit CreateImplicit factory methods.
    auto emitCreate = [&](bool Implicit, bool emitFake) {
      if (Header)
        OS << "  static ";
      OS << R.getName() << "Attr *";
      if (!Header)
        OS << R.getName() << "Attr::";
      OS << "Create";
      if (Implicit)
        OS << "Implicit";
      OS << "(";
      OS << "ASTContext &Ctx";
      for (auto const &ai : Args) {
        if (ai->isFake() && !emitFake) continue;
        OS << ", ";
        ai->writeCtorParameters(OS);
      }
      OS << ", const AttributeCommonInfo &CommonInfo";
      if (Header)
        OS << " = {SourceRange{}}";
      OS << ")";
      if (Header) {
        OS << ";\n";
        return;
      }

      OS << " {\n";
      OS << "  auto *A = new (Ctx) " << R.getName();
      OS << "Attr(Ctx, CommonInfo";
      for (auto const &ai : Args) {
        if (ai->isFake() && !emitFake) continue;
        OS << ", ";
        ai->writeImplicitCtorArgs(OS);
      }
      OS << ");\n";
      if (Implicit) {
        OS << "  A->setImplicit(true);\n";
      }
      if (Implicit || ElideSpelling) {
        OS << "  if (!A->isAttributeSpellingListCalculated() && "
              "!A->getAttrName())\n";
        OS << "    A->setAttributeSpellingListIndex(0);\n";
      }
      OS << "  return A;\n}\n\n";
    };

    auto emitCreateNoCI = [&](bool Implicit, bool emitFake) {
      if (Header)
        OS << "  static ";
      OS << R.getName() << "Attr *";
      if (!Header)
        OS << R.getName() << "Attr::";
      OS << "Create";
      if (Implicit)
        OS << "Implicit";
      OS << "(";
      OS << "ASTContext &Ctx";
      for (auto const &ai : Args) {
        if (ai->isFake() && !emitFake) continue;
        OS << ", ";
        ai->writeCtorParameters(OS);
      }
      OS << ", SourceRange Range, AttributeCommonInfo::Syntax Syntax";
      if (!ElideSpelling) {
        OS << ", " << R.getName() << "Attr::Spelling S";
        if (Header)
          OS << " = static_cast<Spelling>(SpellingNotCalculated)";
      }
      OS << ")";
      if (Header) {
        OS << ";\n";
        return;
      }

      OS << " {\n";
      OS << "  AttributeCommonInfo I(Range, ";

      if (ParsedAttrSpellingItr != std::end(AttrMap))
        OS << "AT_" << ParsedAttrSpellingItr->first;
      else
        OS << "NoSemaHandlerAttribute";

      OS << ", Syntax";
      if (!ElideSpelling)
        OS << ", S";
      OS << ");\n";
      OS << "  return Create";
      if (Implicit)
        OS << "Implicit";
      OS << "(Ctx";
      for (auto const &ai : Args) {
        if (ai->isFake() && !emitFake) continue;
        OS << ", ";
        ai->writeImplicitCtorArgs(OS);
      }
      OS << ", I);\n";
      OS << "}\n\n";
    };

    auto emitCreates = [&](bool emitFake) {
      emitCreate(true, emitFake);
      emitCreate(false, emitFake);
      emitCreateNoCI(true, emitFake);
      emitCreateNoCI(false, emitFake);
    };

    if (Header)
      OS << "  // Factory methods\n";

    // Emit a CreateImplicit that takes all the arguments.
    emitCreates(true);

    // Emit a CreateImplicit that takes all the non-fake arguments.
    if (HasFakeArg)
      emitCreates(false);

    // Emit constructors.
    auto emitCtor = [&](bool emitOpt, bool emitFake) {
      auto shouldEmitArg = [=](const std::unique_ptr<Argument> &arg) {
        if (arg->isFake()) return emitFake;
        if (arg->isOptional()) return emitOpt;
        return true;
      };
      if (Header)
        OS << "  ";
      else
        OS << R.getName() << "Attr::";
      OS << R.getName()
         << "Attr(ASTContext &Ctx, const AttributeCommonInfo &CommonInfo";
      OS << '\n';
      for (auto const &ai : Args) {
        if (!shouldEmitArg(ai)) continue;
        OS << "              , ";
        ai->writeCtorParameters(OS);
        OS << "\n";
      }

      OS << "             )";
      if (Header) {
        OS << ";\n";
        return;
      }
      OS << "\n  : " << SuperName << "(Ctx, CommonInfo, ";
      OS << "attr::" << R.getName() << ", "
         << (R.getValueAsBit("LateParsed") ? "true" : "false");
      if (Inheritable) {
        OS << ", "
           << (R.getValueAsBit("InheritEvenIfAlreadyPresent") ? "true"
                                                              : "false");
      }
      OS << ")\n";

      for (auto const &ai : Args) {
        OS << "              , ";
        if (!shouldEmitArg(ai)) {
          ai->writeCtorDefaultInitializers(OS);
        } else {
          ai->writeCtorInitializers(OS);
        }
        OS << "\n";
      }

      OS << "  {\n";

      for (auto const &ai : Args) {
        if (!shouldEmitArg(ai)) continue;
        ai->writeCtorBody(OS);
      }
      OS << "}\n\n";
    };

    if (Header)
      OS << "\n  // Constructors\n";

    // Emit a constructor that includes all the arguments.
    // This is necessary for cloning.
    emitCtor(true, true);

    // Emit a constructor that takes all the non-fake arguments.
    if (HasFakeArg)
      emitCtor(true, false);

    // Emit a constructor that takes all the non-fake, non-optional arguments.
    if (HasOptArg)
      emitCtor(false, false);

    if (Header) {
      OS << '\n';
      OS << "  " << R.getName() << "Attr *clone(ASTContext &C) const;\n";
      OS << "  void printPretty(raw_ostream &OS,\n"
         << "                   const PrintingPolicy &Policy) const;\n";
      OS << "  const char *getSpelling() const;\n";
    }

    if (!ElideSpelling) {
      assert(!SemanticToSyntacticMap.empty() && "Empty semantic mapping list");
      if (Header)
        OS << "  Spelling getSemanticSpelling() const;\n";
      else {
        OS << R.getName() << "Attr::Spelling " << R.getName()
           << "Attr::getSemanticSpelling() const {\n";
        WriteSemanticSpellingSwitch("getAttributeSpellingListIndex()",
                                    SemanticToSyntacticMap, OS);
        OS << "}\n";
      }
    }

    if (Header)
      writeAttrAccessorDefinition(R, OS);

    for (auto const &ai : Args) {
      if (Header) {
        ai->writeAccessors(OS);
      } else {
        ai->writeAccessorDefinitions(OS);
      }
      OS << "\n\n";

      // Don't write conversion routines for fake arguments.
      if (ai->isFake()) continue;

      if (ai->isEnumArg())
        static_cast<const EnumArgument *>(ai.get())->writeConversion(OS,
                                                                     Header);
      else if (ai->isVariadicEnumArg())
        static_cast<const VariadicEnumArgument *>(ai.get())->writeConversion(
            OS, Header);
    }

    if (Header) {
      OS << R.getValueAsString("AdditionalMembers");
      OS << "\n\n";

      OS << "  static bool classof(const Attr *A) { return A->getKind() == "
         << "attr::" << R.getName() << "; }\n";

      OS << "};\n\n";
    } else {
      OS << R.getName() << "Attr *" << R.getName()
         << "Attr::clone(ASTContext &C) const {\n";
      OS << "  auto *A = new (C) " << R.getName() << "Attr(C, *this";
      for (auto const &ai : Args) {
        OS << ", ";
        ai->writeCloneArgs(OS);
      }
      OS << ");\n";
      OS << "  A->Inherited = Inherited;\n";
      OS << "  A->IsPackExpansion = IsPackExpansion;\n";
      OS << "  A->setImplicit(Implicit);\n";
      OS << "  return A;\n}\n\n";

      writePrettyPrintFunction(R, Args, OS);
      writeGetSpellingFunction(R, OS);
    }
  }
}
// Emits the class definitions for attributes.
void clang::EmitClangAttrClass(RecordKeeper &Records, raw_ostream &OS) {
  emitSourceFileHeader("Attribute classes' definitions", OS);

  OS << "#ifndef LLVM_CLANG_ATTR_CLASSES_INC\n";
  OS << "#define LLVM_CLANG_ATTR_CLASSES_INC\n\n";

  emitAttributes(Records, OS, true);

  OS << "#endif // LLVM_CLANG_ATTR_CLASSES_INC\n";
}

// Emits the class method definitions for attributes.
void clang::EmitClangAttrImpl(RecordKeeper &Records, raw_ostream &OS) {
  emitSourceFileHeader("Attribute classes' member function definitions", OS);

  emitAttributes(Records, OS, false);

  std::vector<Record *> Attrs = Records.getAllDerivedDefinitions("Attr");

  // Instead of relying on virtual dispatch we just create a huge dispatch
  // switch. This is both smaller and faster than virtual functions.
  auto EmitFunc = [&](const char *Method) {
    OS << "  switch (getKind()) {\n";
    for (const auto *Attr : Attrs) {
      const Record &R = *Attr;
      if (!R.getValueAsBit("ASTNode"))
        continue;
#if INTEL_CUSTOMIZATION
      if (DisallowedAttr(Attr))
        continue;
#endif // INTEL_CUSTOMIZATION

      OS << "  case attr::" << R.getName() << ":\n";
      OS << "    return cast<" << R.getName() << "Attr>(this)->" << Method
         << ";\n";
    }
    OS << "  }\n";
    OS << "  llvm_unreachable(\"Unexpected attribute kind!\");\n";
    OS << "}\n\n";
  };

  OS << "const char *Attr::getSpelling() const {\n";
  EmitFunc("getSpelling()");

  OS << "Attr *Attr::clone(ASTContext &C) const {\n";
  EmitFunc("clone(C)");

  OS << "void Attr::printPretty(raw_ostream &OS, "
        "const PrintingPolicy &Policy) const {\n";
  EmitFunc("printPretty(OS, Policy)");
}

static void emitAttrList(raw_ostream &OS, StringRef Class,
                         const std::vector<Record*> &AttrList) {
  for (auto Cur : AttrList) {
    OS << Class << "(" << Cur->getName() << ")\n";
  }
}

// Determines if an attribute has a Pragma spelling.
static bool AttrHasPragmaSpelling(const Record *R) {
  std::vector<FlattenedSpelling> Spellings = GetFlattenedSpellings(*R);
  return llvm::find_if(Spellings, [](const FlattenedSpelling &S) {
           return S.variety() == "Pragma";
         }) != Spellings.end();
}

namespace {

  struct AttrClassDescriptor {
    const char * const MacroName;
    const char * const TableGenName;
  };

} // end anonymous namespace

static const AttrClassDescriptor AttrClassDescriptors[] = {
  { "ATTR", "Attr" },
  { "TYPE_ATTR", "TypeAttr" },
  { "STMT_ATTR", "StmtAttr" },
  { "INHERITABLE_ATTR", "InheritableAttr" },
  { "DECL_OR_TYPE_ATTR", "DeclOrTypeAttr" },
  { "INHERITABLE_PARAM_ATTR", "InheritableParamAttr" },
  { "PARAMETER_ABI_ATTR", "ParameterABIAttr" }
};

static void emitDefaultDefine(raw_ostream &OS, StringRef name,
                              const char *superName) {
  OS << "#ifndef " << name << "\n";
  OS << "#define " << name << "(NAME) ";
  if (superName) OS << superName << "(NAME)";
  OS << "\n#endif\n\n";
}

namespace {

  /// A class of attributes.
  struct AttrClass {
    const AttrClassDescriptor &Descriptor;
    Record *TheRecord;
    AttrClass *SuperClass = nullptr;
    std::vector<AttrClass*> SubClasses;
    std::vector<Record*> Attrs;

    AttrClass(const AttrClassDescriptor &Descriptor, Record *R)
      : Descriptor(Descriptor), TheRecord(R) {}

    void emitDefaultDefines(raw_ostream &OS) const {
      // Default the macro unless this is a root class (i.e. Attr).
      if (SuperClass) {
        emitDefaultDefine(OS, Descriptor.MacroName,
                          SuperClass->Descriptor.MacroName);
      }
    }

    void emitUndefs(raw_ostream &OS) const {
      OS << "#undef " << Descriptor.MacroName << "\n";
    }

    void emitAttrList(raw_ostream &OS) const {
      for (auto SubClass : SubClasses) {
        SubClass->emitAttrList(OS);
      }

      ::emitAttrList(OS, Descriptor.MacroName, Attrs);
    }

    void classifyAttrOnRoot(Record *Attr) {
      bool result = classifyAttr(Attr);
      assert(result && "failed to classify on root"); (void) result;
    }

    void emitAttrRange(raw_ostream &OS) const {
      OS << "ATTR_RANGE(" << Descriptor.TableGenName
         << ", " << getFirstAttr()->getName()
         << ", " << getLastAttr()->getName() << ")\n";
    }

  private:
    bool classifyAttr(Record *Attr) {
      // Check all the subclasses.
      for (auto SubClass : SubClasses) {
        if (SubClass->classifyAttr(Attr))
          return true;
      }

      // It's not more specific than this class, but it might still belong here.
      if (Attr->isSubClassOf(TheRecord)) {
        Attrs.push_back(Attr);
        return true;
      }

      return false;
    }

    Record *getFirstAttr() const {
      if (!SubClasses.empty())
        return SubClasses.front()->getFirstAttr();
      return Attrs.front();
    }

    Record *getLastAttr() const {
      if (!Attrs.empty())
        return Attrs.back();
      return SubClasses.back()->getLastAttr();
    }
  };

  /// The entire hierarchy of attribute classes.
  class AttrClassHierarchy {
    std::vector<std::unique_ptr<AttrClass>> Classes;

  public:
    AttrClassHierarchy(RecordKeeper &Records) {
      // Find records for all the classes.
      for (auto &Descriptor : AttrClassDescriptors) {
        Record *ClassRecord = Records.getClass(Descriptor.TableGenName);
        AttrClass *Class = new AttrClass(Descriptor, ClassRecord);
        Classes.emplace_back(Class);
      }

      // Link up the hierarchy.
      for (auto &Class : Classes) {
        if (AttrClass *SuperClass = findSuperClass(Class->TheRecord)) {
          Class->SuperClass = SuperClass;
          SuperClass->SubClasses.push_back(Class.get());
        }
      }

#ifndef NDEBUG
      for (auto i = Classes.begin(), e = Classes.end(); i != e; ++i) {
        assert((i == Classes.begin()) == ((*i)->SuperClass == nullptr) &&
               "only the first class should be a root class!");
      }
#endif
    }

    void emitDefaultDefines(raw_ostream &OS) const {
      for (auto &Class : Classes) {
        Class->emitDefaultDefines(OS);
      }
    }

    void emitUndefs(raw_ostream &OS) const {
      for (auto &Class : Classes) {
        Class->emitUndefs(OS);
      }
    }

    void emitAttrLists(raw_ostream &OS) const {
      // Just start from the root class.
      Classes[0]->emitAttrList(OS);
    }

    void emitAttrRanges(raw_ostream &OS) const {
      for (auto &Class : Classes)
        Class->emitAttrRange(OS);
    }

    void classifyAttr(Record *Attr) {
      // Add the attribute to the root class.
      Classes[0]->classifyAttrOnRoot(Attr);
    }

  private:
    AttrClass *findClassByRecord(Record *R) const {
      for (auto &Class : Classes) {
        if (Class->TheRecord == R)
          return Class.get();
      }
      return nullptr;
    }

    AttrClass *findSuperClass(Record *R) const {
      // TableGen flattens the superclass list, so we just need to walk it
      // in reverse.
      auto SuperClasses = R->getSuperClasses();
      for (signed i = 0, e = SuperClasses.size(); i != e; ++i) {
        auto SuperClass = findClassByRecord(SuperClasses[e - i - 1].first);
        if (SuperClass) return SuperClass;
      }
      return nullptr;
    }
  };

} // end anonymous namespace

namespace clang {

// Emits the enumeration list for attributes.
void EmitClangAttrList(RecordKeeper &Records, raw_ostream &OS) {
  emitSourceFileHeader("List of all attributes that Clang recognizes", OS);

  AttrClassHierarchy Hierarchy(Records);

  // Add defaulting macro definitions.
  Hierarchy.emitDefaultDefines(OS);
  emitDefaultDefine(OS, "PRAGMA_SPELLING_ATTR", nullptr);
  emitDefaultDefine(OS, "DEPENDENT_STMT_ATTR", nullptr);

  std::vector<Record *> Attrs = Records.getAllDerivedDefinitions("Attr");
  std::vector<Record *> PragmaAttrs;
  std::vector<Record *> DependentStmtAttrs;
  for (auto *Attr : Attrs) {
    if (!Attr->getValueAsBit("ASTNode"))
      continue;
#if INTEL_CUSTOMIZATION
    if (DisallowedAttr(Attr))
      continue;
#endif // INTEL_CUSTOMIZATION

    // Add the attribute to the ad-hoc groups.
    if (AttrHasPragmaSpelling(Attr))
      PragmaAttrs.push_back(Attr);

    if (Attr->getValueAsBit("HasCustomTypeTransform"))
      DependentStmtAttrs.push_back(Attr);

    // Place it in the hierarchy.
    Hierarchy.classifyAttr(Attr);
  }

  // Emit the main attribute list.
  Hierarchy.emitAttrLists(OS);

  // Emit the ad hoc groups.
  emitAttrList(OS, "PRAGMA_SPELLING_ATTR", PragmaAttrs);
  emitAttrList(OS, "DEPENDENT_STMT_ATTR", DependentStmtAttrs);

  // Emit the attribute ranges.
  OS << "#ifdef ATTR_RANGE\n";
  Hierarchy.emitAttrRanges(OS);
  OS << "#undef ATTR_RANGE\n";
  OS << "#endif\n";

  Hierarchy.emitUndefs(OS);
  OS << "#undef DEPENDENT_STMT_ATTR\n";
  OS << "#undef PRAGMA_SPELLING_ATTR\n";
}

// Emits the enumeration list for attributes.
void EmitClangAttrSubjectMatchRuleList(RecordKeeper &Records, raw_ostream &OS) {
  emitSourceFileHeader(
      "List of all attribute subject matching rules that Clang recognizes", OS);
  PragmaClangAttributeSupport &PragmaAttributeSupport =
      getPragmaAttributeSupport(Records);
  emitDefaultDefine(OS, "ATTR_MATCH_RULE", nullptr);
  PragmaAttributeSupport.emitMatchRuleList(OS);
  OS << "#undef ATTR_MATCH_RULE\n";
}

// Emits the code to read an attribute from a precompiled header.
void EmitClangAttrPCHRead(RecordKeeper &Records, raw_ostream &OS) {
  emitSourceFileHeader("Attribute deserialization code", OS);

  Record *InhClass = Records.getClass("InheritableAttr");
  std::vector<Record*> Attrs = Records.getAllDerivedDefinitions("Attr"),
                       ArgRecords;
  std::vector<std::unique_ptr<Argument>> Args;

  OS << "  switch (Kind) {\n";
  for (const auto *Attr : Attrs) {
    const Record &R = *Attr;
    if (!R.getValueAsBit("ASTNode"))
      continue;
#if INTEL_CUSTOMIZATION
    if (DisallowedAttr(Attr))
      continue;
#endif // INTEL_CUSTOMIZATION
    OS << "  case attr::" << R.getName() << ": {\n";
    if (R.isSubClassOf(InhClass))
      OS << "    bool isInherited = Record.readInt();\n";
    OS << "    bool isImplicit = Record.readInt();\n";
    ArgRecords = R.getValueAsListOfDefs("Args");
    Args.clear();
    for (const auto *Arg : ArgRecords) {
      Args.emplace_back(createArgument(*Arg, R.getName()));
      Args.back()->writePCHReadDecls(OS);
    }
    OS << "    New = new (Context) " << R.getName() << "Attr(Context, Info";
    for (auto const &ri : Args) {
      OS << ", ";
      ri->writePCHReadArgs(OS);
    }
    OS << ");\n";
    if (R.isSubClassOf(InhClass))
      OS << "    cast<InheritableAttr>(New)->setInherited(isInherited);\n";
    OS << "    New->setImplicit(isImplicit);\n";
    OS << "    break;\n";
    OS << "  }\n";
  }
  OS << "  }\n";
}

// Emits the code to write an attribute to a precompiled header.
void EmitClangAttrPCHWrite(RecordKeeper &Records, raw_ostream &OS) {
  emitSourceFileHeader("Attribute serialization code", OS);

  Record *InhClass = Records.getClass("InheritableAttr");
  std::vector<Record*> Attrs = Records.getAllDerivedDefinitions("Attr"), Args;

  OS << "  switch (A->getKind()) {\n";
  for (const auto *Attr : Attrs) {
    const Record &R = *Attr;
    if (!R.getValueAsBit("ASTNode"))
      continue;
#if INTEL_CUSTOMIZATION
    if (DisallowedAttr(Attr))
      continue;
#endif // INTEL_CUSTOMIZATION
    OS << "  case attr::" << R.getName() << ": {\n";
    Args = R.getValueAsListOfDefs("Args");
    if (R.isSubClassOf(InhClass) || !Args.empty())
      OS << "    const auto *SA = cast<" << R.getName()
         << "Attr>(A);\n";
    if (R.isSubClassOf(InhClass))
      OS << "    Record.push_back(SA->isInherited());\n";
    OS << "    Record.push_back(A->isImplicit());\n";

    for (const auto *Arg : Args)
      createArgument(*Arg, R.getName())->writePCHWrite(OS);
    OS << "    break;\n";
    OS << "  }\n";
  }
  OS << "  }\n";
}

// Helper function for GenerateTargetSpecificAttrChecks that alters the 'Test'
// parameter with only a single check type, if applicable.
static bool GenerateTargetSpecificAttrCheck(const Record *R, std::string &Test,
                                            std::string *FnName,
                                            StringRef ListName,
                                            StringRef CheckAgainst,
                                            StringRef Scope) {
  if (!R->isValueUnset(ListName)) {
    Test += " && (";
    std::vector<StringRef> Items = R->getValueAsListOfStrings(ListName);
    for (auto I = Items.begin(), E = Items.end(); I != E; ++I) {
      StringRef Part = *I;
      Test += CheckAgainst;
      Test += " == ";
      Test += Scope;
      Test += Part;
      if (I + 1 != E)
        Test += " || ";
      if (FnName)
        *FnName += Part;
    }
    Test += ")";
    return true;
  }
  return false;
}

// Generate a conditional expression to check if the current target satisfies
// the conditions for a TargetSpecificAttr record, and append the code for
// those checks to the Test string. If the FnName string pointer is non-null,
// append a unique suffix to distinguish this set of target checks from other
// TargetSpecificAttr records.
static bool GenerateTargetSpecificAttrChecks(const Record *R,
                                             std::vector<StringRef> &Arches,
                                             std::string &Test,
                                             std::string *FnName) {
  bool AnyTargetChecks = false;

  // It is assumed that there will be an llvm::Triple object
  // named "T" and a TargetInfo object named "Target" within
  // scope that can be used to determine whether the attribute exists in
  // a given target.
  Test += "true";
  // If one or more architectures is specified, check those.  Arches are handled
  // differently because GenerateTargetRequirements needs to combine the list
  // with ParseKind.
  if (!Arches.empty()) {
    AnyTargetChecks = true;
    Test += " && (";
    for (auto I = Arches.begin(), E = Arches.end(); I != E; ++I) {
      StringRef Part = *I;
      Test += "T.getArch() == llvm::Triple::";
      Test += Part;
      if (I + 1 != E)
        Test += " || ";
      if (FnName)
        *FnName += Part;
    }
    Test += ")";
  }

  // If the attribute is specific to particular OSes, check those.
  AnyTargetChecks |= GenerateTargetSpecificAttrCheck(
      R, Test, FnName, "OSes", "T.getOS()", "llvm::Triple::");

  // If one or more object formats is specified, check those.
  AnyTargetChecks |=
      GenerateTargetSpecificAttrCheck(R, Test, FnName, "ObjectFormats",
                                      "T.getObjectFormat()", "llvm::Triple::");

  // If custom code is specified, emit it.
  StringRef Code = R->getValueAsString("CustomCode");
  if (!Code.empty()) {
    AnyTargetChecks = true;
    Test += " && (";
    Test += Code;
    Test += ")";
  }

  return AnyTargetChecks;
}

static void GenerateHasAttrSpellingStringSwitch(
    const std::vector<Record *> &Attrs, raw_ostream &OS,
    const std::string &Variety = "", const std::string &Scope = "") {
  for (const auto *Attr : Attrs) {
    // C++11-style attributes have specific version information associated with
    // them. If the attribute has no scope, the version information must not
    // have the default value (1), as that's incorrect. Instead, the unscoped
    // attribute version information should be taken from the SD-6 standing
    // document, which can be found at:
    // https://isocpp.org/std/standing-documents/sd-6-sg10-feature-test-recommendations
    int Version = 1;

    if (Variety == "CXX11") {
        std::vector<Record *> Spellings = Attr->getValueAsListOfDefs("Spellings");
        for (const auto &Spelling : Spellings) {
          if (Spelling->getValueAsString("Variety") == "CXX11") {
            Version = static_cast<int>(Spelling->getValueAsInt("Version"));
            if (Scope.empty() && Version == 1)
              PrintError(Spelling->getLoc(), "C++ standard attributes must "
              "have valid version information.");
            break;
          }
      }
    }

    std::string Test;
    if (Attr->isSubClassOf("TargetSpecificAttr")) {
      const Record *R = Attr->getValueAsDef("Target");
      std::vector<StringRef> Arches = R->getValueAsListOfStrings("Arches");
      GenerateTargetSpecificAttrChecks(R, Arches, Test, nullptr);

      // If this is the C++11 variety, also add in the LangOpts test.
      if (Variety == "CXX11")
        Test += " && LangOpts.CPlusPlus11";
      else if (Variety == "C2x")
        Test += " && LangOpts.DoubleSquareBracketAttributes";
    } else if (Variety == "CXX11")
      // C++11 mode should be checked against LangOpts, which is presumed to be
      // present in the caller.
      Test = "LangOpts.CPlusPlus11";
    else if (Variety == "C2x")
      Test = "LangOpts.DoubleSquareBracketAttributes";

    std::string TestStr =
        !Test.empty() ? Test + " ? " + llvm::itostr(Version) + " : 0" : "1";
    std::vector<FlattenedSpelling> Spellings = GetFlattenedSpellings(*Attr);
    for (const auto &S : Spellings)
      if (Variety.empty() || (Variety == S.variety() &&
                              (Scope.empty() || Scope == S.nameSpace())))
        OS << "    .Case(\"" << S.name() << "\", " << TestStr << ")\n";
  }
  OS << "    .Default(0);\n";
}

// Emits the list of spellings for attributes.
void EmitClangAttrHasAttrImpl(RecordKeeper &Records, raw_ostream &OS) {
  emitSourceFileHeader("Code to implement the __has_attribute logic", OS);

  // Separate all of the attributes out into four group: generic, C++11, GNU,
  // and declspecs. Then generate a big switch statement for each of them.
  std::vector<Record *> Attrs = Records.getAllDerivedDefinitions("Attr");
  std::vector<Record *> Declspec, Microsoft, GNU, Pragma;
  std::map<std::string, std::vector<Record *>> CXX, C2x;

  // Walk over the list of all attributes, and split them out based on the
  // spelling variety.
  for (auto *R : Attrs) {
#if INTEL_CUSTOMIZATION
    if (DisallowedAttr(R))
      continue;
#endif // INTEL_CUSTOMIZATION
    std::vector<FlattenedSpelling> Spellings = GetFlattenedSpellings(*R);
    for (const auto &SI : Spellings) {
      const std::string &Variety = SI.variety();
      if (Variety == "GNU")
        GNU.push_back(R);
      else if (Variety == "Declspec")
        Declspec.push_back(R);
      else if (Variety == "Microsoft")
        Microsoft.push_back(R);
      else if (Variety == "CXX11")
        CXX[SI.nameSpace()].push_back(R);
      else if (Variety == "C2x")
        C2x[SI.nameSpace()].push_back(R);
      else if (Variety == "Pragma")
        Pragma.push_back(R);
    }
  }

  OS << "const llvm::Triple &T = Target.getTriple();\n";
  OS << "switch (Syntax) {\n";
  OS << "case AttrSyntax::GNU:\n";
  OS << "  return llvm::StringSwitch<int>(Name)\n";
  GenerateHasAttrSpellingStringSwitch(GNU, OS, "GNU");
  OS << "case AttrSyntax::Declspec:\n";
  OS << "  return llvm::StringSwitch<int>(Name)\n";
  GenerateHasAttrSpellingStringSwitch(Declspec, OS, "Declspec");
  OS << "case AttrSyntax::Microsoft:\n";
  OS << "  return llvm::StringSwitch<int>(Name)\n";
  GenerateHasAttrSpellingStringSwitch(Microsoft, OS, "Microsoft");
  OS << "case AttrSyntax::Pragma:\n";
  OS << "  return llvm::StringSwitch<int>(Name)\n";
  GenerateHasAttrSpellingStringSwitch(Pragma, OS, "Pragma");
  auto fn = [&OS](const char *Spelling, const char *Variety,
                  const std::map<std::string, std::vector<Record *>> &List) {
    OS << "case AttrSyntax::" << Variety << ": {\n";
    // C++11-style attributes are further split out based on the Scope.
    for (auto I = List.cbegin(), E = List.cend(); I != E; ++I) {
      if (I != List.cbegin())
        OS << " else ";
      if (I->first.empty())
        OS << "if (ScopeName == \"\") {\n";
      else
        OS << "if (ScopeName == \"" << I->first << "\") {\n";
      OS << "  return llvm::StringSwitch<int>(Name)\n";
      GenerateHasAttrSpellingStringSwitch(I->second, OS, Spelling, I->first);
      OS << "}";
    }
    OS << "\n} break;\n";
  };
  fn("CXX11", "CXX", CXX);
  fn("C2x", "C", C2x);
  OS << "}\n";
}

void EmitClangAttrSpellingListIndex(RecordKeeper &Records, raw_ostream &OS) {
  emitSourceFileHeader("Code to translate different attribute spellings "
                       "into internal identifiers", OS);

  OS << "  switch (getParsedKind()) {\n";
  OS << "    case IgnoredAttribute:\n";
  OS << "    case UnknownAttribute:\n";
  OS << "    case NoSemaHandlerAttribute:\n";
  OS << "      llvm_unreachable(\"Ignored/unknown shouldn't get here\");\n";

  ParsedAttrMap Attrs = getParsedAttrList(Records);
  for (const auto &I : Attrs) {
    const Record &R = *I.second;
    std::vector<FlattenedSpelling> Spellings = GetFlattenedSpellings(R);
    OS << "  case AT_" << I.first << ": {\n";
    for (unsigned I = 0; I < Spellings.size(); ++ I) {
      OS << "    if (Name == \"" << Spellings[I].name() << "\" && "
         << "getSyntax() == AttributeCommonInfo::AS_" << Spellings[I].variety()
         << " && Scope == \"" << Spellings[I].nameSpace() << "\")\n"
         << "        return " << I << ";\n";
    }

    OS << "    break;\n";
    OS << "  }\n";
  }

  OS << "  }\n";
  OS << "  return 0;\n";
}

// Emits code used by RecursiveASTVisitor to visit attributes
void EmitClangAttrASTVisitor(RecordKeeper &Records, raw_ostream &OS) {
  emitSourceFileHeader("Used by RecursiveASTVisitor to visit attributes.", OS);

  std::vector<Record*> Attrs = Records.getAllDerivedDefinitions("Attr");

  // Write method declarations for Traverse* methods.
  // We emit this here because we only generate methods for attributes that
  // are declared as ASTNodes.
  OS << "#ifdef ATTR_VISITOR_DECLS_ONLY\n\n";
  for (const auto *Attr : Attrs) {
    const Record &R = *Attr;
    if (!R.getValueAsBit("ASTNode"))
      continue;
#if INTEL_CUSTOMIZATION
    if (DisallowedAttr(Attr))
      continue;
#endif // INTEL_CUSTOMIZATION
    OS << "  bool Traverse"
       << R.getName() << "Attr(" << R.getName() << "Attr *A);\n";
    OS << "  bool Visit"
       << R.getName() << "Attr(" << R.getName() << "Attr *A) {\n"
       << "    return true; \n"
       << "  }\n";
  }
  OS << "\n#else // ATTR_VISITOR_DECLS_ONLY\n\n";

  // Write individual Traverse* methods for each attribute class.
  for (const auto *Attr : Attrs) {
    const Record &R = *Attr;
    if (!R.getValueAsBit("ASTNode"))
      continue;

#if INTEL_CUSTOMIZATION
    if (DisallowedAttr(Attr))
      continue;
#endif // INTEL_CUSTOMIZATION
    OS << "template <typename Derived>\n"
       << "bool VISITORCLASS<Derived>::Traverse"
       << R.getName() << "Attr(" << R.getName() << "Attr *A) {\n"
       << "  if (!getDerived().VisitAttr(A))\n"
       << "    return false;\n"
       << "  if (!getDerived().Visit" << R.getName() << "Attr(A))\n"
       << "    return false;\n";

    std::vector<Record*> ArgRecords = R.getValueAsListOfDefs("Args");
    for (const auto *Arg : ArgRecords)
      createArgument(*Arg, R.getName())->writeASTVisitorTraversal(OS);

    OS << "  return true;\n";
    OS << "}\n"; // INTEL
  }

  // Write generic Traverse routine
  OS << "template <typename Derived>\n"
     << "bool VISITORCLASS<Derived>::TraverseAttr(Attr *A) {\n"
     << "  if (!A)\n"
     << "    return true;\n"
     << "\n"
     << "  switch (A->getKind()) {\n";

  for (const auto *Attr : Attrs) {
    const Record &R = *Attr;
    if (!R.getValueAsBit("ASTNode"))
      continue;

#if INTEL_CUSTOMIZATION
    if (DisallowedAttr(Attr))
      continue;
#endif // INTEL_CUSTOMIZATION
    OS << "    case attr::" << R.getName() << ":\n"
       << "      return getDerived().Traverse" << R.getName() << "Attr("
       << "cast<" << R.getName() << "Attr>(A));\n";
  }
  OS << "  }\n";  // end switch
  OS << "  llvm_unreachable(\"bad attribute kind\");\n";
  OS << "}\n";  // end function
  OS << "#endif  // ATTR_VISITOR_DECLS_ONLY\n";
}

void EmitClangAttrTemplateInstantiateHelper(const std::vector<Record *> &Attrs,
                                            raw_ostream &OS,
                                            bool AppliesToDecl) {

  OS << "  switch (At->getKind()) {\n";
  for (const auto *Attr : Attrs) {
    const Record &R = *Attr;
    if (!R.getValueAsBit("ASTNode"))
      continue;
#if INTEL_CUSTOMIZATION
    if (DisallowedAttr(Attr))
      continue;
#endif // INTEL_CUSTOMIZATION
    OS << "    case attr::" << R.getName() << ": {\n";
    bool ShouldClone = R.getValueAsBit("Clone") &&
                       (!AppliesToDecl ||
                        R.getValueAsBit("MeaningfulToClassTemplateDefinition"));

    if (!ShouldClone) {
      OS << "      return nullptr;\n";
      OS << "    }\n";
      continue;
    }

    OS << "      const auto *A = cast<"
       << R.getName() << "Attr>(At);\n";
    bool TDependent = R.getValueAsBit("TemplateDependent");

    if (!TDependent) {
      OS << "      return A->clone(C);\n";
      OS << "    }\n";
      continue;
    }

    std::vector<Record*> ArgRecords = R.getValueAsListOfDefs("Args");
    std::vector<std::unique_ptr<Argument>> Args;
    Args.reserve(ArgRecords.size());

    for (const auto *ArgRecord : ArgRecords)
      Args.emplace_back(createArgument(*ArgRecord, R.getName()));

    for (auto const &ai : Args)
      ai->writeTemplateInstantiation(OS);

    OS << "        return new (C) " << R.getName() << "Attr(C, *A";
    for (auto const &ai : Args) {
      OS << ", ";
      ai->writeTemplateInstantiationArgs(OS);
    }
    OS << ");\n    }\n";
  }
  OS << "  } // end switch\n"
     << "  llvm_unreachable(\"Unknown attribute!\");\n"
     << "  return nullptr;\n";
}

// Emits code to instantiate dependent attributes on templates.
void EmitClangAttrTemplateInstantiate(RecordKeeper &Records, raw_ostream &OS) {
  emitSourceFileHeader("Template instantiation code for attributes", OS);

  std::vector<Record*> Attrs = Records.getAllDerivedDefinitions("Attr");

  OS << "namespace clang {\n"
     << "namespace sema {\n\n"
     << "Attr *instantiateTemplateAttribute(const Attr *At, ASTContext &C, "
     << "Sema &S,\n"
     << "        const MultiLevelTemplateArgumentList &TemplateArgs) {\n";
  EmitClangAttrTemplateInstantiateHelper(Attrs, OS, /*AppliesToDecl*/false);
  OS << "}\n\n"
     << "Attr *instantiateTemplateAttributeForDecl(const Attr *At,\n"
     << " ASTContext &C, Sema &S,\n"
     << "        const MultiLevelTemplateArgumentList &TemplateArgs) {\n";
  EmitClangAttrTemplateInstantiateHelper(Attrs, OS, /*AppliesToDecl*/true);
  OS << "}\n\n"
     << "} // end namespace sema\n"
     << "} // end namespace clang\n";
}

// Emits the list of parsed attributes.
void EmitClangAttrParsedAttrList(RecordKeeper &Records, raw_ostream &OS) {
  emitSourceFileHeader("List of all attributes that Clang recognizes", OS);

  OS << "#ifndef PARSED_ATTR\n";
  OS << "#define PARSED_ATTR(NAME) NAME\n";
  OS << "#endif\n\n";

  ParsedAttrMap Names = getParsedAttrList(Records);
  for (const auto &I : Names) {
    OS << "PARSED_ATTR(" << I.first << ")\n";
  }
}

static bool isArgVariadic(const Record &R, StringRef AttrName) {
  return createArgument(R, AttrName)->isVariadic();
}

static void emitArgInfo(const Record &R, raw_ostream &OS) {
  // This function will count the number of arguments specified for the
  // attribute and emit the number of required arguments followed by the
  // number of optional arguments.
  std::vector<Record *> Args = R.getValueAsListOfDefs("Args");
  unsigned ArgCount = 0, OptCount = 0;
  bool HasVariadic = false;
  for (const auto *Arg : Args) {
    // If the arg is fake, it's the user's job to supply it: general parsing
    // logic shouldn't need to know anything about it.
    if (Arg->getValueAsBit("Fake"))
      continue;
    Arg->getValueAsBit("Optional") ? ++OptCount : ++ArgCount;
    if (!HasVariadic && isArgVariadic(*Arg, R.getName()))
      HasVariadic = true;
  }

  // If there is a variadic argument, we will set the optional argument count
  // to its largest value. Since it's currently a 4-bit number, we set it to 15.
  OS << "    NumArgs = " << ArgCount << ";\n";
  OS << "    OptArgs = " << (HasVariadic ? 15 : OptCount) << ";\n";
}

static std::string GetDiagnosticSpelling(const Record &R) {
  std::string Ret = std::string(R.getValueAsString("DiagSpelling"));
  if (!Ret.empty())
    return Ret;

  // If we couldn't find the DiagSpelling in this object, we can check to see
  // if the object is one that has a base, and if it is, loop up to the Base
  // member recursively.
  if (auto Base = R.getValueAsOptionalDef(BaseFieldName))
    return GetDiagnosticSpelling(*Base);

  return "";
}

static std::string CalculateDiagnostic(const Record &S) {
  // If the SubjectList object has a custom diagnostic associated with it,
  // return that directly.
  const StringRef CustomDiag = S.getValueAsString("CustomDiag");
  if (!CustomDiag.empty())
    return ("\"" + Twine(CustomDiag) + "\"").str();

  std::vector<std::string> DiagList;
  std::vector<Record *> Subjects = S.getValueAsListOfDefs("Subjects");
  for (const auto *Subject : Subjects) {
    const Record &R = *Subject;
    // Get the diagnostic text from the Decl or Stmt node given.
    std::string V = GetDiagnosticSpelling(R);
    if (V.empty()) {
      PrintError(R.getLoc(),
                 "Could not determine diagnostic spelling for the node: " +
                     R.getName() + "; please add one to DeclNodes.td");
    } else {
      // The node may contain a list of elements itself, so split the elements
      // by a comma, and trim any whitespace.
      SmallVector<StringRef, 2> Frags;
      llvm::SplitString(V, Frags, ",");
      for (auto Str : Frags) {
        DiagList.push_back(std::string(Str.trim()));
      }
    }
  }

  if (DiagList.empty()) {
    PrintFatalError(S.getLoc(),
                    "Could not deduce diagnostic argument for Attr subjects");
    return "";
  }

  // FIXME: this is not particularly good for localization purposes and ideally
  // should be part of the diagnostics engine itself with some sort of list
  // specifier.

  // A single member of the list can be returned directly.
  if (DiagList.size() == 1)
    return '"' + DiagList.front() + '"';

  if (DiagList.size() == 2)
    return '"' + DiagList[0] + " and " + DiagList[1] + '"';

  // If there are more than two in the list, we serialize the first N - 1
  // elements with a comma. This leaves the string in the state: foo, bar,
  // baz (but misses quux). We can then add ", and " for the last element
  // manually.
  std::string Diag = llvm::join(DiagList.begin(), DiagList.end() - 1, ", ");
  return '"' + Diag + ", and " + *(DiagList.end() - 1) + '"';
}

static std::string GetSubjectWithSuffix(const Record *R) {
  const std::string &B = std::string(R->getName());
  if (B == "DeclBase")
    return "Decl";
  return B + "Decl";
}

static std::string functionNameForCustomAppertainsTo(const Record &Subject) {
  return "is" + Subject.getName().str();
}

static void GenerateCustomAppertainsTo(const Record &Subject, raw_ostream &OS) {
  std::string FnName = functionNameForCustomAppertainsTo(Subject);

  // If this code has already been generated, we don't need to do anything.
  static std::set<std::string> CustomSubjectSet;
  auto I = CustomSubjectSet.find(FnName);
  if (I != CustomSubjectSet.end())
    return;

  // This only works with non-root Decls.
  Record *Base = Subject.getValueAsDef(BaseFieldName);

  // Not currently support custom subjects within custom subjects.
  if (Base->isSubClassOf("SubsetSubject")) {
    PrintFatalError(Subject.getLoc(),
                    "SubsetSubjects within SubsetSubjects is not supported");
    return;
  }

  const StringRef CheckCodeValue = Subject.getValueAsString("CheckCode");

  OS << "static bool " << FnName << "(const Decl *D) {\n";
  if (CheckCodeValue != "false") {
    OS << "  if (const auto *S = dyn_cast<";
    OS << GetSubjectWithSuffix(Base);
    OS << ">(D))\n";
    OS << "    return " << Subject.getValueAsString("CheckCode") << ";\n";
  }
  OS << "  return false;\n";
  OS << "}\n\n";

  CustomSubjectSet.insert(FnName);
}

static void GenerateAppertainsTo(const Record &Attr, raw_ostream &OS) {
  // If the attribute does not contain a Subjects definition, then use the
  // default appertainsTo logic.
  if (Attr.isValueUnset("Subjects"))
    return;

  const Record *SubjectObj = Attr.getValueAsDef("Subjects");
  std::vector<Record*> Subjects = SubjectObj->getValueAsListOfDefs("Subjects");

  // If the list of subjects is empty, it is assumed that the attribute
  // appertains to everything.
  if (Subjects.empty())
    return;

  bool Warn = SubjectObj->getValueAsDef("Diag")->getValueAsBit("Warn");
#if INTEL_CUSTOMIZATION
  bool IntelWarn =
      SubjectObj->getValueAsDef("Diag")->getValueAsBit("IntelWarn");
#endif // INTEL_CUSTOMIZATION

  // Otherwise, generate an appertainsTo check specific to this attribute which
  // checks all of the given subjects against the Decl passed in.
  //
  // If D is null, that means the attribute was not applied to a declaration
  // at all (for instance because it was applied to a type), or that the caller
  // has determined that the check should fail (perhaps prior to the creation
  // of the declaration).
  OS << "virtual bool diagAppertainsToDecl(Sema &S, ";
  OS << "const ParsedAttr &Attr, const Decl *D) const {\n";
  OS << "  if (";
  for (auto I = Subjects.begin(), E = Subjects.end(); I != E; ++I) {
    // If the subject has custom code associated with it, use the generated
    // function for it. The function cannot be inlined into this check (yet)
    // because it requires the subject to be of a specific type, and were that
    // information inlined here, it would not support an attribute with multiple
    // custom subjects.
    if ((*I)->isSubClassOf("SubsetSubject")) {
      OS << "!" << functionNameForCustomAppertainsTo(**I) << "(D)";
    } else {
      OS << "!isa<" << GetSubjectWithSuffix(*I) << ">(D)";
    }

    if (I + 1 != E)
      OS << " && ";
  }
  OS << ") {\n";
#if INTEL_CUSTOMIZATION
  if (IntelWarn) {
    OS << "    if (S.getLangOpts().IntelCompat)\n";
    OS << "      S.Diag(Attr.getLoc(), "
          "diag::warn_attribute_wrong_decl_type_str)\n";
    OS << "        << Attr << ";
    OS << CalculateDiagnostic(*SubjectObj) << ";\n";
    OS << "    else\n";
  }
#endif // INTEL_CUSTOMIZATION
  OS << "    S.Diag(Attr.getLoc(), diag::";
  OS << (Warn ? "warn_attribute_wrong_decl_type_str" :
               "err_attribute_wrong_decl_type_str");
  OS << ")\n";
  OS << "      << Attr << ";
  OS << CalculateDiagnostic(*SubjectObj) << ";\n";
  OS << "    return false;\n";
  OS << "  }\n";
  OS << "  return true;\n";
  OS << "}\n\n";
}

static void
emitAttributeMatchRules(PragmaClangAttributeSupport &PragmaAttributeSupport,
                        raw_ostream &OS) {
  OS << "static bool checkAttributeMatchRuleAppliesTo(const Decl *D, "
     << AttributeSubjectMatchRule::EnumName << " rule) {\n";
  OS << "  switch (rule) {\n";
  for (const auto &Rule : PragmaAttributeSupport.Rules) {
    if (Rule.isAbstractRule()) {
      OS << "  case " << Rule.getEnumValue() << ":\n";
      OS << "    assert(false && \"Abstract matcher rule isn't allowed\");\n";
      OS << "    return false;\n";
      continue;
    }
    std::vector<Record *> Subjects = Rule.getSubjects();
    assert(!Subjects.empty() && "Missing subjects");
    OS << "  case " << Rule.getEnumValue() << ":\n";
    OS << "    return ";
    for (auto I = Subjects.begin(), E = Subjects.end(); I != E; ++I) {
      // If the subject has custom code associated with it, use the function
      // that was generated for GenerateAppertainsTo to check if the declaration
      // is valid.
      if ((*I)->isSubClassOf("SubsetSubject"))
        OS << functionNameForCustomAppertainsTo(**I) << "(D)";
      else
        OS << "isa<" << GetSubjectWithSuffix(*I) << ">(D)";

      if (I + 1 != E)
        OS << " || ";
    }
    OS << ";\n";
  }
  OS << "  }\n";
  OS << "  llvm_unreachable(\"Invalid match rule\");\nreturn false;\n";
  OS << "}\n\n";
}

static void GenerateLangOptRequirements(const Record &R,
                                        raw_ostream &OS) {
  // If the attribute has an empty or unset list of language requirements,
  // use the default handler.
  std::vector<Record *> LangOpts = R.getValueAsListOfDefs("LangOpts");
  if (LangOpts.empty())
    return;

  OS << "virtual bool diagLangOpts(Sema &S, const ParsedAttr &Attr) ";
  OS << "const {\n";
  OS << "  auto &LangOpts = S.LangOpts;\n";
  OS << "  if (" << GenerateTestExpression(LangOpts) << ")\n";
  OS << "    return true;\n\n";
  OS << "  S.Diag(Attr.getLoc(), diag::warn_attribute_ignored) ";
  OS << "<< Attr;\n";
  OS << "  return false;\n";
  OS << "}\n\n";
}

static void GenerateTargetRequirements(const Record &Attr,
                                       const ParsedAttrMap &Dupes,
                                       raw_ostream &OS) {
  // If the attribute is not a target specific attribute, use the default
  // target handler.
  if (!Attr.isSubClassOf("TargetSpecificAttr"))
    return;

  // Get the list of architectures to be tested for.
  const Record *R = Attr.getValueAsDef("Target");
  std::vector<StringRef> Arches = R->getValueAsListOfStrings("Arches");

  // If there are other attributes which share the same parsed attribute kind,
  // such as target-specific attributes with a shared spelling, collapse the
  // duplicate architectures. This is required because a shared target-specific
  // attribute has only one ParsedAttr::Kind enumeration value, but it
  // applies to multiple target architectures. In order for the attribute to be
  // considered valid, all of its architectures need to be included.
  if (!Attr.isValueUnset("ParseKind")) {
    const StringRef APK = Attr.getValueAsString("ParseKind");
    for (const auto &I : Dupes) {
      if (I.first == APK) {
        std::vector<StringRef> DA =
            I.second->getValueAsDef("Target")->getValueAsListOfStrings(
                "Arches");
        Arches.insert(Arches.end(), DA.begin(), DA.end());
      }
    }
  }

  std::string FnName = "isTarget";
  std::string Test;
  bool UsesT = GenerateTargetSpecificAttrChecks(R, Arches, Test, &FnName);

  OS << "virtual bool existsInTarget(const TargetInfo &Target) const {\n";
  if (UsesT)
    OS << "  const llvm::Triple &T = Target.getTriple(); (void)T;\n";
  OS << "  return " << Test << ";\n";
  OS << "}\n\n";
}

static void GenerateSpellingIndexToSemanticSpelling(const Record &Attr,
                                                    raw_ostream &OS) {
  // If the attribute does not have a semantic form, we can bail out early.
  if (!Attr.getValueAsBit("ASTNode"))
    return;

  std::vector<FlattenedSpelling> Spellings = GetFlattenedSpellings(Attr);

  // If there are zero or one spellings, or all of the spellings share the same
  // name, we can also bail out early.
  if (Spellings.size() <= 1 || SpellingNamesAreCommon(Spellings))
    return;

  // Generate the enumeration we will use for the mapping.
  SemanticSpellingMap SemanticToSyntacticMap;
  std::string Enum = CreateSemanticSpellings(Spellings, SemanticToSyntacticMap);
  std::string Name = Attr.getName().str() + "AttrSpellingMap";

  OS << "virtual unsigned spellingIndexToSemanticSpelling(";
  OS << "const ParsedAttr &Attr) const {\n";
  OS << Enum;
  OS << "  unsigned Idx = Attr.getAttributeSpellingListIndex();\n";
  WriteSemanticSpellingSwitch("Idx", SemanticToSyntacticMap, OS);
  OS << "}\n\n";
}

static bool IsKnownToGCC(const Record &Attr) {
  // Look at the spellings for this subject; if there are any spellings which
  // claim to be known to GCC, the attribute is known to GCC.
  return llvm::any_of(
      GetFlattenedSpellings(Attr),
      [](const FlattenedSpelling &S) { return S.knownToGCC(); });
}

/// Emits the parsed attribute helpers
void EmitClangAttrParsedAttrImpl(RecordKeeper &Records, raw_ostream &OS) {
  emitSourceFileHeader("Parsed attribute helpers", OS);

  PragmaClangAttributeSupport &PragmaAttributeSupport =
      getPragmaAttributeSupport(Records);

  // Get the list of parsed attributes, and accept the optional list of
  // duplicates due to the ParseKind.
  ParsedAttrMap Dupes;
  ParsedAttrMap Attrs = getParsedAttrList(Records, &Dupes);

  // Generate all of the custom appertainsTo functions that the attributes
  // will be using.
  for (auto I : Attrs) {
    const Record &Attr = *I.second;
    if (Attr.isValueUnset("Subjects"))
      continue;
    const Record *SubjectObj = Attr.getValueAsDef("Subjects");
    for (auto Subject : SubjectObj->getValueAsListOfDefs("Subjects"))
      if (Subject->isSubClassOf("SubsetSubject"))
        GenerateCustomAppertainsTo(*Subject, OS);
  }

  // Generate a ParsedAttrInfo struct for each of the attributes.
  for (auto I = Attrs.begin(), E = Attrs.end(); I != E; ++I) {
    // TODO: If the attribute's kind appears in the list of duplicates, that is
    // because it is a target-specific attribute that appears multiple times.
    // It would be beneficial to test whether the duplicates are "similar
    // enough" to each other to not cause problems. For instance, check that
    // the spellings are identical, and custom parsing rules match, etc.

    // We need to generate struct instances based off ParsedAttrInfo from
    // ParsedAttr.cpp.
    const std::string &AttrName = I->first;
    const Record &Attr = *I->second;
    OS << "struct ParsedAttrInfo" << I->first << " : public ParsedAttrInfo {\n";
    OS << "  ParsedAttrInfo" << I->first << "() {\n";
    OS << "    AttrKind = ParsedAttr::AT_" << AttrName << ";\n";
    emitArgInfo(Attr, OS);
    OS << "    HasCustomParsing = ";
    OS << Attr.getValueAsBit("HasCustomParsing") << ";\n";
    OS << "    IsTargetSpecific = ";
    OS << Attr.isSubClassOf("TargetSpecificAttr") << ";\n";
    OS << "    IsType = ";
    OS << (Attr.isSubClassOf("TypeAttr") ||
           Attr.isSubClassOf("DeclOrTypeAttr")) << ";\n";
    OS << "    IsStmt = ";
    OS << Attr.isSubClassOf("StmtAttr") << ";\n";
    OS << "    IsKnownToGCC = ";
    OS << IsKnownToGCC(Attr) << ";\n";
    OS << "    IsSupportedByPragmaAttribute = ";
    OS << PragmaAttributeSupport.isAttributedSupported(*I->second) << ";\n";
    for (const auto &S : GetFlattenedSpellings(Attr)) {
      const std::string &RawSpelling = S.name();
      std::string Spelling;
      if (S.variety() == "CXX11" || S.variety() == "C2x") {
        Spelling += S.nameSpace();
        Spelling += "::";
      }
      if (S.variety() == "GNU")
        Spelling += NormalizeGNUAttrSpelling(RawSpelling);
      else
        Spelling += RawSpelling;
      OS << "    Spellings.push_back({AttributeCommonInfo::AS_" << S.variety();
      OS << ",\"" << Spelling << "\"});\n";
    }
    OS << "  }\n";
    GenerateAppertainsTo(Attr, OS);
    GenerateLangOptRequirements(Attr, OS);
    GenerateTargetRequirements(Attr, Dupes, OS);
    GenerateSpellingIndexToSemanticSpelling(Attr, OS);
    PragmaAttributeSupport.generateStrictConformsTo(*I->second, OS);
    OS << "static const ParsedAttrInfo" << I->first << " Instance;\n";
    OS << "};\n";
    OS << "const ParsedAttrInfo" << I->first << " ParsedAttrInfo" << I->first
       << "::Instance;\n";
  }

  OS << "static const ParsedAttrInfo *AttrInfoMap[] = {\n";
  for (auto I = Attrs.begin(), E = Attrs.end(); I != E; ++I) {
    OS << "&ParsedAttrInfo" << I->first << "::Instance,\n";
  }
  OS << "};\n\n";

  // Generate the attribute match rules.
  emitAttributeMatchRules(PragmaAttributeSupport, OS);
}

// Emits the kind list of parsed attributes
void EmitClangAttrParsedAttrKinds(RecordKeeper &Records, raw_ostream &OS) {
  emitSourceFileHeader("Attribute name matcher", OS);

  std::vector<Record *> Attrs = Records.getAllDerivedDefinitions("Attr");
  std::vector<StringMatcher::StringPair> GNU, Declspec, Microsoft, CXX11,
      Keywords, Pragma, C2x;
  std::set<std::string> Seen;
  for (const auto *A : Attrs) {
    const Record &Attr = *A;

#if INTEL_CUSTOMIZATION
    if (DisallowedAttr(A))
      continue;
#endif // INTEL_CUSTOMIZATION
    bool SemaHandler = Attr.getValueAsBit("SemaHandler");
    bool Ignored = Attr.getValueAsBit("Ignored");
    if (SemaHandler || Ignored) {
      // Attribute spellings can be shared between target-specific attributes,
      // and can be shared between syntaxes for the same attribute. For
      // instance, an attribute can be spelled GNU<"interrupt"> for an ARM-
      // specific attribute, or MSP430-specific attribute. Additionally, an
      // attribute can be spelled GNU<"dllexport"> and Declspec<"dllexport">
      // for the same semantic attribute. Ultimately, we need to map each of
      // these to a single AttributeCommonInfo::Kind value, but the
      // StringMatcher class cannot handle duplicate match strings. So we
      // generate a list of string to match based on the syntax, and emit
      // multiple string matchers depending on the syntax used.
      std::string AttrName;
      if (Attr.isSubClassOf("TargetSpecificAttr") &&
          !Attr.isValueUnset("ParseKind")) {
        AttrName = std::string(Attr.getValueAsString("ParseKind"));
        if (Seen.find(AttrName) != Seen.end())
          continue;
        Seen.insert(AttrName);
      } else
        AttrName = NormalizeAttrName(StringRef(Attr.getName())).str();

      std::vector<FlattenedSpelling> Spellings = GetFlattenedSpellings(Attr);
      for (const auto &S : Spellings) {
        const std::string &RawSpelling = S.name();
        std::vector<StringMatcher::StringPair> *Matches = nullptr;
        std::string Spelling;
        const std::string &Variety = S.variety();
        if (Variety == "CXX11") {
          Matches = &CXX11;
          Spelling += S.nameSpace();
          Spelling += "::";
        } else if (Variety == "C2x") {
          Matches = &C2x;
          Spelling += S.nameSpace();
          Spelling += "::";
        } else if (Variety == "GNU")
          Matches = &GNU;
        else if (Variety == "Declspec")
          Matches = &Declspec;
        else if (Variety == "Microsoft")
          Matches = &Microsoft;
        else if (Variety == "Keyword")
          Matches = &Keywords;
        else if (Variety == "Pragma")
          Matches = &Pragma;

        assert(Matches && "Unsupported spelling variety found");

        if (Variety == "GNU")
          Spelling += NormalizeGNUAttrSpelling(RawSpelling);
        else
          Spelling += RawSpelling;

        if (SemaHandler)
          Matches->push_back(StringMatcher::StringPair(
              Spelling, "return AttributeCommonInfo::AT_" + AttrName + ";"));
        else
          Matches->push_back(StringMatcher::StringPair(
              Spelling, "return AttributeCommonInfo::IgnoredAttribute;"));
      }
    }
  }

  OS << "static AttributeCommonInfo::Kind getAttrKind(StringRef Name, ";
  OS << "AttributeCommonInfo::Syntax Syntax) {\n";
  OS << "  if (AttributeCommonInfo::AS_GNU == Syntax) {\n";
  StringMatcher("Name", GNU, OS).Emit();
  OS << "  } else if (AttributeCommonInfo::AS_Declspec == Syntax) {\n";
  StringMatcher("Name", Declspec, OS).Emit();
  OS << "  } else if (AttributeCommonInfo::AS_Microsoft == Syntax) {\n";
  StringMatcher("Name", Microsoft, OS).Emit();
  OS << "  } else if (AttributeCommonInfo::AS_CXX11 == Syntax) {\n";
  StringMatcher("Name", CXX11, OS).Emit();
  OS << "  } else if (AttributeCommonInfo::AS_C2x == Syntax) {\n";
  StringMatcher("Name", C2x, OS).Emit();
  OS << "  } else if (AttributeCommonInfo::AS_Keyword == Syntax || ";
  OS << "AttributeCommonInfo::AS_ContextSensitiveKeyword == Syntax) {\n";
  StringMatcher("Name", Keywords, OS).Emit();
  OS << "  } else if (AttributeCommonInfo::AS_Pragma == Syntax) {\n";
  StringMatcher("Name", Pragma, OS).Emit();
  OS << "  }\n";
  OS << "  return AttributeCommonInfo::UnknownAttribute;\n"
     << "}\n";
}

// Emits the code to dump an attribute.
void EmitClangAttrTextNodeDump(RecordKeeper &Records, raw_ostream &OS) {
  emitSourceFileHeader("Attribute text node dumper", OS);

  std::vector<Record*> Attrs = Records.getAllDerivedDefinitions("Attr"), Args;
  for (const auto *Attr : Attrs) {
    const Record &R = *Attr;
    if (!R.getValueAsBit("ASTNode"))
      continue;
#if INTEL_CUSTOMIZATION
    if (DisallowedAttr(Attr))
      continue;
#endif // INTEL_CUSTOMIZATION

    // If the attribute has a semantically-meaningful name (which is determined
    // by whether there is a Spelling enumeration for it), then write out the
    // spelling used for the attribute.

    std::string FunctionContent;
    llvm::raw_string_ostream SS(FunctionContent);

    std::vector<FlattenedSpelling> Spellings = GetFlattenedSpellings(R);
    if (Spellings.size() > 1 && !SpellingNamesAreCommon(Spellings))
      SS << "    OS << \" \" << A->getSpelling();\n";

    Args = R.getValueAsListOfDefs("Args");
    for (const auto *Arg : Args)
      createArgument(*Arg, R.getName())->writeDump(SS);

    if (SS.tell()) {
      OS << "  void Visit" << R.getName() << "Attr(const " << R.getName()
         << "Attr *A) {\n";
      if (!Args.empty())
        OS << "    const auto *SA = cast<" << R.getName()
           << "Attr>(A); (void)SA;\n";
      OS << SS.str();
      OS << "  }\n";
    }
  }
}

void EmitClangAttrNodeTraverse(RecordKeeper &Records, raw_ostream &OS) {
  emitSourceFileHeader("Attribute text node traverser", OS);

  std::vector<Record *> Attrs = Records.getAllDerivedDefinitions("Attr"), Args;
  for (const auto *Attr : Attrs) {
    const Record &R = *Attr;
    if (!R.getValueAsBit("ASTNode"))
      continue;

    std::string FunctionContent;
    llvm::raw_string_ostream SS(FunctionContent);

    Args = R.getValueAsListOfDefs("Args");
    for (const auto *Arg : Args)
      createArgument(*Arg, R.getName())->writeDumpChildren(SS);
    if (SS.tell()) {
      OS << "  void Visit" << R.getName() << "Attr(const " << R.getName()
         << "Attr *A) {\n";
      if (!Args.empty())
        OS << "    const auto *SA = cast<" << R.getName()
           << "Attr>(A); (void)SA;\n";
      OS << SS.str();
      OS << "  }\n";
    }
  }
}

void EmitClangAttrParserStringSwitches(RecordKeeper &Records,
                                       raw_ostream &OS) {
  emitSourceFileHeader("Parser-related llvm::StringSwitch cases", OS);
  emitClangAttrArgContextList(Records, OS);
  emitClangAttrIdentifierArgList(Records, OS);
  emitClangAttrVariadicIdentifierArgList(Records, OS);
  emitClangAttrThisIsaIdentifierArgList(Records, OS);
  emitClangAttrTypeArgList(Records, OS);
  emitClangAttrLateParsedList(Records, OS);
}

void EmitClangAttrSubjectMatchRulesParserStringSwitches(RecordKeeper &Records,
                                                        raw_ostream &OS) {
  getPragmaAttributeSupport(Records).generateParsingHelpers(OS);
}

enum class SpellingKind {
  GNU,
  CXX11,
  C2x,
  Declspec,
  Microsoft,
  Keyword,
  Pragma,
};
static const size_t NumSpellingKinds = (size_t)SpellingKind::Pragma + 1;

class SpellingList {
  std::vector<std::string> Spellings[NumSpellingKinds];

public:
  ArrayRef<std::string> operator[](SpellingKind K) const {
    return Spellings[(size_t)K];
  }

  void add(const Record &Attr, FlattenedSpelling Spelling) {
    SpellingKind Kind = StringSwitch<SpellingKind>(Spelling.variety())
                            .Case("GNU", SpellingKind::GNU)
                            .Case("CXX11", SpellingKind::CXX11)
                            .Case("C2x", SpellingKind::C2x)
                            .Case("Declspec", SpellingKind::Declspec)
                            .Case("Microsoft", SpellingKind::Microsoft)
                            .Case("Keyword", SpellingKind::Keyword)
                            .Case("Pragma", SpellingKind::Pragma);
    std::string Name;
    if (!Spelling.nameSpace().empty()) {
      switch (Kind) {
      case SpellingKind::CXX11:
      case SpellingKind::C2x:
        Name = Spelling.nameSpace() + "::";
        break;
      case SpellingKind::Pragma:
        Name = Spelling.nameSpace() + " ";
        break;
      default:
        PrintFatalError(Attr.getLoc(), "Unexpected namespace in spelling");
      }
    }
    Name += Spelling.name();

    Spellings[(size_t)Kind].push_back(Name);
  }
};

class DocumentationData {
public:
  const Record *Documentation;
  const Record *Attribute;
  std::string Heading;
  SpellingList SupportedSpellings;

  DocumentationData(const Record &Documentation, const Record &Attribute,
                    std::pair<std::string, SpellingList> HeadingAndSpellings)
      : Documentation(&Documentation), Attribute(&Attribute),
        Heading(std::move(HeadingAndSpellings.first)),
        SupportedSpellings(std::move(HeadingAndSpellings.second)) {}
};

static void WriteCategoryHeader(const Record *DocCategory,
                                raw_ostream &OS) {
  const StringRef Name = DocCategory->getValueAsString("Name");
  OS << Name << "\n" << std::string(Name.size(), '=') << "\n";

  // If there is content, print that as well.
  const StringRef ContentStr = DocCategory->getValueAsString("Content");
  // Trim leading and trailing newlines and spaces.
  OS << ContentStr.trim();

  OS << "\n\n";
}

static std::pair<std::string, SpellingList>
GetAttributeHeadingAndSpellings(const Record &Documentation,
                                const Record &Attribute) {
  // FIXME: there is no way to have a per-spelling category for the attribute
  // documentation. This may not be a limiting factor since the spellings
  // should generally be consistently applied across the category.

  std::vector<FlattenedSpelling> Spellings = GetFlattenedSpellings(Attribute);
  if (Spellings.empty())
    PrintFatalError(Attribute.getLoc(),
                    "Attribute has no supported spellings; cannot be "
                    "documented");

  // Determine the heading to be used for this attribute.
  std::string Heading = std::string(Documentation.getValueAsString("Heading"));
  if (Heading.empty()) {
    // If there's only one spelling, we can simply use that.
    if (Spellings.size() == 1)
      Heading = Spellings.begin()->name();
    else {
      std::set<std::string> Uniques;
      for (auto I = Spellings.begin(), E = Spellings.end();
           I != E && Uniques.size() <= 1; ++I) {
        std::string Spelling =
            std::string(NormalizeNameForSpellingComparison(I->name()));
        Uniques.insert(Spelling);
      }
      // If the semantic map has only one spelling, that is sufficient for our
      // needs.
      if (Uniques.size() == 1)
        Heading = *Uniques.begin();
    }
  }

  // If the heading is still empty, it is an error.
  if (Heading.empty())
    PrintFatalError(Attribute.getLoc(),
                    "This attribute requires a heading to be specified");

  SpellingList SupportedSpellings;
  for (const auto &I : Spellings)
    SupportedSpellings.add(Attribute, I);

  return std::make_pair(std::move(Heading), std::move(SupportedSpellings));
}

static void WriteDocumentation(RecordKeeper &Records,
                               const DocumentationData &Doc, raw_ostream &OS) {
  OS << Doc.Heading << "\n" << std::string(Doc.Heading.length(), '-') << "\n";

  // List what spelling syntaxes the attribute supports.
  OS << ".. csv-table:: Supported Syntaxes\n";
  OS << "   :header: \"GNU\", \"C++11\", \"C2x\", \"``__declspec``\",";
  OS << " \"Keyword\", \"``#pragma``\", \"``#pragma clang attribute``\"\n\n";
  OS << "   \"";
  for (size_t Kind = 0; Kind != NumSpellingKinds; ++Kind) {
    SpellingKind K = (SpellingKind)Kind;
    // TODO: List Microsoft (IDL-style attribute) spellings once we fully
    // support them.
    if (K == SpellingKind::Microsoft)
      continue;

    bool PrintedAny = false;
    for (StringRef Spelling : Doc.SupportedSpellings[K]) {
      if (PrintedAny)
        OS << " |br| ";
      OS << "``" << Spelling << "``";
      PrintedAny = true;
    }

    OS << "\",\"";
  }

  if (getPragmaAttributeSupport(Records).isAttributedSupported(
          *Doc.Attribute))
    OS << "Yes";
  OS << "\"\n\n";
  // If the attribute is deprecated, print a message about it, and possibly
  // provide a replacement attribute.
  if (!Doc.Documentation->isValueUnset("Deprecated")) {
    OS << "This attribute has been deprecated, and may be removed in a future "
       << "version of Clang.";
    const Record &Deprecated = *Doc.Documentation->getValueAsDef("Deprecated");
    const StringRef Replacement = Deprecated.getValueAsString("Replacement");
    if (!Replacement.empty())
      OS << "  This attribute has been superseded by ``" << Replacement
         << "``.";
    OS << "\n\n";
  }

  const StringRef ContentStr = Doc.Documentation->getValueAsString("Content");
  // Trim leading and trailing newlines and spaces.
  OS << ContentStr.trim();

  OS << "\n\n\n";
}

void EmitClangAttrDocs(RecordKeeper &Records, raw_ostream &OS) {
  // Get the documentation introduction paragraph.
  const Record *Documentation = Records.getDef("GlobalDocumentation");
  if (!Documentation) {
    PrintFatalError("The Documentation top-level definition is missing, "
                    "no documentation will be generated.");
    return;
  }

  OS << Documentation->getValueAsString("Intro") << "\n";

  // Gather the Documentation lists from each of the attributes, based on the
  // category provided.
  std::vector<Record *> Attrs = Records.getAllDerivedDefinitions("Attr");
  std::map<const Record *, std::vector<DocumentationData>> SplitDocs;
  for (const auto *A : Attrs) {
#if INTEL_CUSTOMIZATION
    if (DisallowedAttr(A))
      continue;
#endif // INTEL_CUSTOMIZATION
    const Record &Attr = *A;
    std::vector<Record *> Docs = Attr.getValueAsListOfDefs("Documentation");
    for (const auto *D : Docs) {
      const Record &Doc = *D;
      const Record *Category = Doc.getValueAsDef("Category");
      // If the category is "undocumented", then there cannot be any other
      // documentation categories (otherwise, the attribute would become
      // documented).
      const StringRef Cat = Category->getValueAsString("Name");
      bool Undocumented = Cat == "Undocumented";
      if (Undocumented && Docs.size() > 1)
        PrintFatalError(Doc.getLoc(),
                        "Attribute is \"Undocumented\", but has multiple "
                        "documentation categories");

      if (!Undocumented)
        SplitDocs[Category].push_back(DocumentationData(
            Doc, Attr, GetAttributeHeadingAndSpellings(Doc, Attr)));
    }
  }

  // Having split the attributes out based on what documentation goes where,
  // we can begin to generate sections of documentation.
  for (auto &I : SplitDocs) {
    WriteCategoryHeader(I.first, OS);

    llvm::sort(I.second,
               [](const DocumentationData &D1, const DocumentationData &D2) {
                 return D1.Heading < D2.Heading;
               });

    // Walk over each of the attributes in the category and write out their
    // documentation.
    for (const auto &Doc : I.second)
      WriteDocumentation(Records, Doc, OS);
  }
}

#if INTEL_CUSTOMIZATION
// This routine generates an .rst file with documentation for each item in the
// input .td file.  See IntelCustDocs.td.  Each item is defined with a name
// ending in Docs.  The root of the name is used as a tag in the documentation
// and sources.  The documentation is split by categories and a table of
// data is added for each item.
void EmitClangIntelCustDocs(RecordKeeper &Records, raw_ostream &OS) {
  // Get the documentation introduction paragraph.
  const Record *Documentation = Records.getDef("GlobalDocumentation");
  if (!Documentation) {
    PrintFatalError("The Documentation top-level definition is missing, "
                    "no documentation will be generated.");
    return;
  }

  OS << Documentation->getValueAsString("Intro") << "\n";

  std::vector<Record *> Docs =
      Records.getAllDerivedDefinitions("Documentation");
  std::map<const Record *, std::vector<const Record *>> SplitDocs;
  for (const auto *D : Docs) {
    const Record &Doc = *D;
    const Record *Category = Doc.getValueAsDef("Category");
    SplitDocs[Category].push_back(D);
  }
  for (const auto &I : SplitDocs) {
    WriteCategoryHeader(I.first, OS);
    for (const auto *Doc : I.second) {
      StringRef Name = Doc->getName();
      if (Name.size() <= 4 || Name.substr(Name.size() - 4, 4) != "Docs")
        PrintFatalError(Doc->getLoc(), "Name must be <TagName>Docs");
      Name = Name.drop_back(4);
      OS << Name << "\n" << std::string(Name.size(), '-') << "\n";
      OS << ".. csv-table::\n";
      OS << "   :header: ";
      bool hasOption = Doc->getValueAsString("Option") != "";
      auto skipField = [=](const RecordVal &V, StringRef FieldName) {
        if (FieldName == "NAME")
          return true;
        // If not related to an option, skip Option and Default
        if (!hasOption && (FieldName == "Option" || FieldName == "Default"))
          return true;
        // Skip if not a string or bit.
        if (V.getType()->getRecTyKind() != RecTy::StringRecTyKind &&
            V.getType()->getRecTyKind() != RecTy::BitRecTyKind)
          return true;
        return false;
      };
      for (auto &Val : Doc->getValues()) {
        StringRef FieldName = Val.getName();
        if (skipField(Val, FieldName))
          continue;
        OS << '"' << FieldName << "\",";
      }
      OS << "\n\n   ";
      for (auto &Val : Doc->getValues()) {
        StringRef FieldName = Val.getName();
        if (skipField(Val, FieldName))
          continue;
        switch (Val.getType()->getRecTyKind()) {
        case RecTy::BitRecTyKind:
          OS << '"' << (Doc->getValueAsBit(FieldName) ? "Yes" : "No");
          break;
        case RecTy::StringRecTyKind:
          OS << '"' << Doc->getValueAsString(FieldName);
          break;
        default:
          llvm_unreachable("unexpected type in IntelCustDocs");
        }
        OS << "\",";
      }
      OS << "\n\n";

      const StringRef ContentStr = Doc->getValueAsString("Content");
      // Trim leading and trailing newlines and spaces.
      OS << ContentStr.trim();
      OS << "\n\n";
    }
  }
}

// This routine generates an .inc file from the IntelCustDocs.td documentation
// file.  The include is included into the definition of the LangOptions class.
// It defines members used to access the individual tags for IntelCompat,
// IntelMSCompat, and possibly future options.
void EmitClangIntelCustImpl(RecordKeeper &Records, raw_ostream &OS) {
  std::vector<Record *> Docs =
      Records.getAllDerivedDefinitions("Documentation");
  std::map<const StringRef, std::vector<const Record *>> SplitDocs;
  for (const auto *D : Docs) {
    const Record &Doc = *D;
    const StringRef Option = Doc.getValueAsString("Option");
    if (!Option.empty())
      SplitDocs[Option].push_back(D);
  }
  for (const auto &I : SplitDocs) {
    StringRef OptionName = I.first;
    SmallString<32> EnumName = OptionName;
    EnumName += "Items";
    SmallString<32> StateName = EnumName;
    StateName += "State";
    SmallString<32> DocStateName = OptionName;
    DocStateName += "UserDocs";
    OS << "// Implementation for option " << OptionName;
    OS << "\nenum " << EnumName << " {\n";
    SmallString<2048> SwitchCases;
    SmallString<2048> HelpItems;
    SmallString<2048> DefaultStateInits;
    SmallString<2048> UserDocs;
    int Count = 0;
    for (const auto *Doc : I.second) {
      StringRef ItemName = Doc->getName();
      // UserContent contains any user oriented text, if any, associated
      // with ItemName in the input .td file.
      StringRef UserContent = Doc->getValueAsString("UserContent");

      if (ItemName.size() <= 4 ||
          ItemName.substr(ItemName.size() - 4, 4) != "Docs")
        PrintFatalError(Doc->getLoc(), "Name must be <TagName>Docs");
      ItemName = ItemName.drop_back(4);
      // ItemName = option name, e.g., StringCharStarCatchableDocs
      OS << "  " << ItemName << ",\n";
      SwitchCases += "    .Case(\"";
      SwitchCases += ItemName;
      SwitchCases += "\", ";
      SwitchCases += std::to_string(Count);
      SwitchCases += ")\n";
      HelpItems += "\n    \"  ";
      HelpItems += ItemName;
      HelpItems += "\\n\"";
      DefaultStateInits += "  IntelCompatItemsState[";
      DefaultStateInits += ItemName;
      DefaultStateInits += "] = ";
      DefaultStateInits += std::to_string(Doc->getValueAsBit("Default"));
      DefaultStateInits += ";\n";
      // If we have a user description for an Intel compatibility flag, ensure
      // formatting (with respect to newlines).
      if (!UserContent.empty()) {
        UserDocs += "  IntelCompatUserDocs[";
        UserDocs += ItemName;
        UserDocs += "] = \"";

        // Start with the actual beginning and end of description text without
        // extraneous characters.
        UserContent = UserContent.trim("\n ");
        // If these are present, they should be removed.
        assert(UserContent.find('\t') == StringRef::npos);
        while (!UserContent.empty()) {
          std::pair <StringRef, StringRef> UD = UserContent.split('\n');

          assert(UD.first.size() <= 80);
          UserDocs += UD.first.str();
          UserDocs += "\\n";
          UserContent = UD.second;
	}
        UserDocs += "\\n\"";
        UserDocs += ";\n";
      }
      Count++;
    }
    OS << "};\nstd::array<bool," << Count << "> " << StateName << " = {};\n";
    OS << "std::array<StringRef," << Count << "> " << DocStateName << " = {};\n";
    OS << "llvm::SmallVector<std::string, 0> Emit" << DocStateName << ";\n";
    OS << "bool Show" << OptionName << "Help = false;\n";
    OS << "bool Show" << DocStateName << "Help = false;\n";
    OS << "StringRef help" << OptionName << "() const {\n";
    OS << "  return \"Valid values for " << OptionName << ":\\n\"";
    OS << HelpItems << ";\n}\n";
    OS << "bool is" << OptionName << "(int C) const {\n  return " << StateName
       << "[C];\n}\n";
    OS << "int fromString" << EnumName << "(StringRef S) const {\n";
    OS << "  return llvm::StringSwitch<int>(S)\n";
    OS << SwitchCases << "    .Default(-1);\n";
    OS << "}\n";
    OS << "void setAll" << StateName << "Default() {\n";
    OS << DefaultStateInits;
    OS << "}\n";
    OS << "void setAll" << DocStateName << "Init() {\n";
    OS <<  UserDocs;
    OS << "}\n";
    OS << "bool set" << StateName << "(StringRef S, bool Enable) {\n";
    OS << "  int N = fromString" << EnumName << "(S);\n";
    OS << "  if (N == -1) return false;\n";
    OS << "  " << StateName << "[N] = Enable;\n  return true;\n}\n\n";
    OS << "bool setEmit" << DocStateName << "(StringRef S) {\n";
    OS << "  int N = fromString" << EnumName << "(S);\n";
    OS << "  if (N == -1) return false;\n";
    OS << "  std::string Underline(S.size(),'=');\n";
    OS << "  std::string Msg(S.str()+\"\\n\"+" << "Underline" << "+\"\\n\"+" << DocStateName << "[N].str());\n";
    OS << "  Emit" << DocStateName << ".push_back(Msg);\n";
    OS << "  " << DocStateName << "[N] = \"\";\n";
    OS << "  return true;\n}\n";
  }
}
#endif // INTEL_CUSTOMIZATION

void EmitTestPragmaAttributeSupportedAttributes(RecordKeeper &Records,
                                                raw_ostream &OS) {
  PragmaClangAttributeSupport Support = getPragmaAttributeSupport(Records);
  ParsedAttrMap Attrs = getParsedAttrList(Records);
  OS << "#pragma clang attribute supports the following attributes:\n";
  for (const auto &I : Attrs) {
    if (!Support.isAttributedSupported(*I.second))
      continue;
    OS << I.first;
    if (I.second->isValueUnset("Subjects")) {
      OS << " ()\n";
      continue;
    }
    const Record *SubjectObj = I.second->getValueAsDef("Subjects");
    std::vector<Record *> Subjects =
        SubjectObj->getValueAsListOfDefs("Subjects");
    OS << " (";
    for (const auto &Subject : llvm::enumerate(Subjects)) {
      if (Subject.index())
        OS << ", ";
      PragmaClangAttributeSupport::RuleOrAggregateRuleSet &RuleSet =
          Support.SubjectsToRules.find(Subject.value())->getSecond();
      if (RuleSet.isRule()) {
        OS << RuleSet.getRule().getEnumValueName();
        continue;
      }
      OS << "(";
      for (const auto &Rule : llvm::enumerate(RuleSet.getAggregateRuleSet())) {
        if (Rule.index())
          OS << ", ";
        OS << Rule.value().getEnumValueName();
      }
      OS << ")";
    }
    OS << ")\n";
  }
  OS << "End of supported attributes.\n";
}

} // end namespace clang<|MERGE_RESOLUTION|>--- conflicted
+++ resolved
@@ -1379,7 +1379,6 @@
     Ptr = std::make_unique<TypeArgument>(Arg, Attr);
   else if (ArgName == "UnsignedArgument")
     Ptr = std::make_unique<SimpleArgument>(Arg, Attr, "unsigned");
-<<<<<<< HEAD
 #if INTEL_CUSTOMIZATION
   else if (ArgName == "SourceLocArgument")
     Ptr = std::make_unique<SimpleArgument>(Arg, Attr, "SourceLocation");
@@ -1388,11 +1387,9 @@
   else if (ArgName == "VariadicIntArgument")
     Ptr = std::make_unique<VariadicArgument>(Arg, Attr, "int");
 #endif  // INTEL_CUSTOMIZATION
-=======
   else if (ArgName == "DefaultUnsignedArgument")
     Ptr = std::make_unique<DefaultSimpleArgument>(Arg, Attr, "unsigned",
                                                   Arg.getValueAsInt("Default"));
->>>>>>> 886194d2
   else if (ArgName == "VariadicUnsignedArgument")
     Ptr = std::make_unique<VariadicArgument>(Arg, Attr, "unsigned");
   else if (ArgName == "VariadicStringArgument")
