//===- ClangAttrEmitter.cpp - Generate Clang attribute handling =-*- C++ -*--=//
//
//                     The LLVM Compiler Infrastructure
//
// This file is distributed under the University of Illinois Open Source
// License. See LICENSE.TXT for details.
//
//===----------------------------------------------------------------------===//
//
// These tablegen backends emit Clang attribute processing code
//
//===----------------------------------------------------------------------===//

#include "llvm/ADT/ArrayRef.h"
#include "llvm/ADT/DenseMap.h"
#include "llvm/ADT/DenseSet.h"
#include "llvm/ADT/STLExtras.h"
#include "llvm/ADT/SmallString.h"
#include "llvm/ADT/StringExtras.h"
#include "llvm/ADT/StringRef.h"
#include "llvm/ADT/StringSet.h"
#include "llvm/ADT/StringSwitch.h"
#include "llvm/ADT/iterator_range.h"
#include "llvm/Support/ErrorHandling.h"
#include "llvm/Support/raw_ostream.h"
#include "llvm/TableGen/Error.h"
#include "llvm/TableGen/Record.h"
#include "llvm/TableGen/StringMatcher.h"
#include "llvm/TableGen/TableGenBackend.h"
#include <algorithm>
#include <cassert>
#include <cctype>
#include <cstddef>
#include <cstdint>
#include <map>
#include <memory>
#include <set>
#include <sstream>
#include <string>
#include <utility>
#include <vector>

using namespace llvm;

namespace {

class FlattenedSpelling {
  std::string V, N, NS;
  bool K;

public:
  FlattenedSpelling(const std::string &Variety, const std::string &Name,
                    const std::string &Namespace, bool KnownToGCC) :
    V(Variety), N(Name), NS(Namespace), K(KnownToGCC) {}
  explicit FlattenedSpelling(const Record &Spelling) :
    V(Spelling.getValueAsString("Variety")),
    N(Spelling.getValueAsString("Name")) {

    assert(V != "GCC" && V != "Clang" &&
           "Given a GCC spelling, which means this hasn't been flattened!");
    if (V == "CXX11" || V == "C2x" || V == "Pragma")
      NS = Spelling.getValueAsString("Namespace");
    bool Unset;
    K = Spelling.getValueAsBitOrUnset("KnownToGCC", Unset);
  }

  const std::string &variety() const { return V; }
  const std::string &name() const { return N; }
  const std::string &nameSpace() const { return NS; }
  bool knownToGCC() const { return K; }
};

} // end anonymous namespace

#if INTEL_CUSTOMIZATION
enum IntelSpecific { ICUSTOMIZATION = 1 };

static bool DisallowedAttr(const Record *Attr) {
  int ISpecific = ICUSTOMIZATION; // We support INTEL_CUSTOMIZATION by default
  int Requires = ICUSTOMIZATION; // We support INTEL_CUSTOMIZATION by default
  if (Attr->getValue("Requires")) {
    Requires = Attr->getValueAsInt("Requires");
  }
  return !(Requires == (Requires & ISpecific));
}
#endif // INTEL_CUSTOMIZATION

static std::vector<FlattenedSpelling>
GetFlattenedSpellings(const Record &Attr) {
  std::vector<Record *> Spellings = Attr.getValueAsListOfDefs("Spellings");
  std::vector<FlattenedSpelling> Ret;

  for (const auto &Spelling : Spellings) {
    StringRef Variety = Spelling->getValueAsString("Variety");
    StringRef Name = Spelling->getValueAsString("Name");
    if (Variety == "GCC") {
      // Gin up two new spelling objects to add into the list.
      Ret.emplace_back("GNU", Name, "", true);
      Ret.emplace_back("CXX11", Name, "gnu", true);
    } else if (Variety == "Clang") {
      Ret.emplace_back("GNU", Name, "", false);
      Ret.emplace_back("CXX11", Name, "clang", false);
      if (Spelling->getValueAsBit("AllowInC"))
        Ret.emplace_back("C2x", Name, "clang", false);
    } else
      Ret.push_back(FlattenedSpelling(*Spelling));
  }

  return Ret;
}

static std::string ReadPCHRecord(StringRef type) {
  return StringSwitch<std::string>(type)
    .EndsWith("Decl *", "Record.GetLocalDeclAs<" 
              + std::string(type, 0, type.size()-1) + ">(Record.readInt())")
    .Case("TypeSourceInfo *", "Record.getTypeSourceInfo()")
    .Case("Expr *", "Record.readExpr()")
    .Case("IdentifierInfo *", "Record.getIdentifierInfo()")
#if INTEL_CUSTOMIZATION
    .Case("SourceLocation", "Record.readSourceLocation()")
#endif  // INTEL_CUSTOMIZATION
    .Case("StringRef", "Record.readString()")
    .Case("ParamIdx", "ParamIdx::deserialize(Record.readInt())")
    .Default("Record.readInt()");
}

// Get a type that is suitable for storing an object of the specified type.
static StringRef getStorageType(StringRef type) {
  return StringSwitch<StringRef>(type)
    .Case("StringRef", "std::string")
    .Default(type);
}

// Assumes that the way to get the value is SA->getname()
static std::string WritePCHRecord(StringRef type, StringRef name) {
  return "Record." + StringSwitch<std::string>(type)
    .EndsWith("Decl *", "AddDeclRef(" + std::string(name) + ");\n")
    .Case("TypeSourceInfo *", "AddTypeSourceInfo(" + std::string(name) + ");\n")
    .Case("Expr *", "AddStmt(" + std::string(name) + ");\n")
    .Case("IdentifierInfo *", "AddIdentifierRef(" + std::string(name) + ");\n")
#if INTEL_CUSTOMIZATION
    .Case("SourceLocation", "AddSourceLocation(" + std::string(name) + ");\n")
#endif  // INTEL_CUSTOMIZATION
    .Case("StringRef", "AddString(" + std::string(name) + ");\n")
    .Case("ParamIdx", "push_back(" + std::string(name) + ".serialize());\n")
    .Default("push_back(" + std::string(name) + ");\n");
}

// Normalize attribute name by removing leading and trailing
// underscores. For example, __foo, foo__, __foo__ would
// become foo.
static StringRef NormalizeAttrName(StringRef AttrName) {
  AttrName.consume_front("__");
  AttrName.consume_back("__");
  return AttrName;
}

// Normalize the name by removing any and all leading and trailing underscores.
// This is different from NormalizeAttrName in that it also handles names like
// _pascal and __pascal.
static StringRef NormalizeNameForSpellingComparison(StringRef Name) {
  return Name.trim("_");
}

// Normalize the spelling of a GNU attribute (i.e. "x" in "__attribute__((x))"),
// removing "__" if it appears at the beginning and end of the attribute's name.
static StringRef NormalizeGNUAttrSpelling(StringRef AttrSpelling) {
  if (AttrSpelling.startswith("__") && AttrSpelling.endswith("__")) {
    AttrSpelling = AttrSpelling.substr(2, AttrSpelling.size() - 4);
  }

  return AttrSpelling;
}

typedef std::vector<std::pair<std::string, const Record *>> ParsedAttrMap;

static ParsedAttrMap getParsedAttrList(const RecordKeeper &Records,
                                       ParsedAttrMap *Dupes = nullptr) {
  std::vector<Record *> Attrs = Records.getAllDerivedDefinitions("Attr");
  std::set<std::string> Seen;
  ParsedAttrMap R;
  for (const auto *Attr : Attrs) {
#if INTEL_CUSTOMIZATION
    if (DisallowedAttr(Attr))
      continue;
#endif // INTEL_CUSTOMIZATION
    if (Attr->getValueAsBit("SemaHandler")) {
      std::string AN;
      if (Attr->isSubClassOf("TargetSpecificAttr") &&
          !Attr->isValueUnset("ParseKind")) {
        AN = Attr->getValueAsString("ParseKind");

        // If this attribute has already been handled, it does not need to be
        // handled again.
        if (Seen.find(AN) != Seen.end()) {
          if (Dupes)
            Dupes->push_back(std::make_pair(AN, Attr));
          continue;
        }
        Seen.insert(AN);
      } else
        AN = NormalizeAttrName(Attr->getName()).str();

      R.push_back(std::make_pair(AN, Attr));
    }
  }
  return R;
}

namespace {

  class Argument {
    std::string lowerName, upperName;
    StringRef attrName;
    bool isOpt;
    bool Fake;

  public:
    Argument(const Record &Arg, StringRef Attr)
      : lowerName(Arg.getValueAsString("Name")), upperName(lowerName),
        attrName(Attr), isOpt(false), Fake(false) {
      if (!lowerName.empty()) {
        lowerName[0] = std::tolower(lowerName[0]);
        upperName[0] = std::toupper(upperName[0]);
      }
      // Work around MinGW's macro definition of 'interface' to 'struct'. We
      // have an attribute argument called 'Interface', so only the lower case
      // name conflicts with the macro definition.
      if (lowerName == "interface")
        lowerName = "interface_";
    }
    virtual ~Argument() = default;

    StringRef getLowerName() const { return lowerName; }
    StringRef getUpperName() const { return upperName; }
    StringRef getAttrName() const { return attrName; }

    bool isOptional() const { return isOpt; }
    void setOptional(bool set) { isOpt = set; }

    bool isFake() const { return Fake; }
    void setFake(bool fake) { Fake = fake; }

    // These functions print the argument contents formatted in different ways.
    virtual void writeAccessors(raw_ostream &OS) const = 0;
    virtual void writeAccessorDefinitions(raw_ostream &OS) const {}
    virtual void writeASTVisitorTraversal(raw_ostream &OS) const {}
    virtual void writeCloneArgs(raw_ostream &OS) const = 0;
    virtual void writeTemplateInstantiationArgs(raw_ostream &OS) const = 0;
    virtual void writeTemplateInstantiation(raw_ostream &OS) const {}
    virtual void writeCtorBody(raw_ostream &OS) const {}
    virtual void writeCtorInitializers(raw_ostream &OS) const = 0;
    virtual void writeCtorDefaultInitializers(raw_ostream &OS) const = 0;
    virtual void writeCtorParameters(raw_ostream &OS) const = 0;
    virtual void writeDeclarations(raw_ostream &OS) const = 0;
    virtual void writePCHReadArgs(raw_ostream &OS) const = 0;
    virtual void writePCHReadDecls(raw_ostream &OS) const = 0;
    virtual void writePCHWrite(raw_ostream &OS) const = 0;
    virtual std::string getIsOmitted() const { return "false"; }
    virtual void writeValue(raw_ostream &OS) const = 0;
    virtual void writeDump(raw_ostream &OS) const = 0;
    virtual void writeDumpChildren(raw_ostream &OS) const {}
    virtual void writeHasChildren(raw_ostream &OS) const { OS << "false"; }

    virtual bool isEnumArg() const { return false; }
    virtual bool isVariadicEnumArg() const { return false; }
    virtual bool isVariadic() const { return false; }

    virtual void writeImplicitCtorArgs(raw_ostream &OS) const {
      OS << getUpperName();
    }
  };

  class SimpleArgument : public Argument {
    std::string type;

  public:
    SimpleArgument(const Record &Arg, StringRef Attr, std::string T)
        : Argument(Arg, Attr), type(std::move(T)) {}

    std::string getType() const { return type; }

    void writeAccessors(raw_ostream &OS) const override {
      OS << "  " << type << " get" << getUpperName() << "() const {\n";
      OS << "    return " << getLowerName() << ";\n";
      OS << "  }";
    }

    void writeCloneArgs(raw_ostream &OS) const override {
      OS << getLowerName();
    }

    void writeTemplateInstantiationArgs(raw_ostream &OS) const override {
      OS << "A->get" << getUpperName() << "()";
    }

    void writeCtorInitializers(raw_ostream &OS) const override {
      OS << getLowerName() << "(" << getUpperName() << ")";
    }

    void writeCtorDefaultInitializers(raw_ostream &OS) const override {
      OS << getLowerName() << "()";
    }

    void writeCtorParameters(raw_ostream &OS) const override {
      OS << type << " " << getUpperName();
    }

    void writeDeclarations(raw_ostream &OS) const override {
      OS << type << " " << getLowerName() << ";";
    }

    void writePCHReadDecls(raw_ostream &OS) const override {
      std::string read = ReadPCHRecord(type);
      OS << "    " << type << " " << getLowerName() << " = " << read << ";\n";
    }

    void writePCHReadArgs(raw_ostream &OS) const override {
      OS << getLowerName();
    }

    void writePCHWrite(raw_ostream &OS) const override {
      OS << "    " << WritePCHRecord(type, "SA->get" +
                                           std::string(getUpperName()) + "()");
    }

    std::string getIsOmitted() const override {
      if (type == "IdentifierInfo *")
        return "!get" + getUpperName().str() + "()";
      if (type == "ParamIdx")
        return "!get" + getUpperName().str() + "().isValid()";
      return "false";
    }

    void writeValue(raw_ostream &OS) const override {
      if (type == "FunctionDecl *")
        OS << "\" << get" << getUpperName()
           << "()->getNameInfo().getAsString() << \"";
      else if (type == "IdentifierInfo *")
        // Some non-optional (comma required) identifier arguments can be the
        // empty string but are then recorded as a nullptr.
        OS << "\" << (get" << getUpperName() << "() ? get" << getUpperName()
           << "()->getName() : \"\") << \"";
      else if (type == "TypeSourceInfo *")
        OS << "\" << get" << getUpperName() << "().getAsString() << \"";
<<<<<<< HEAD
#if INTEL_CUSTOMIZATION
      } else if (type == "SourceLocation") {
        OS << "\" << get" << getUpperName() << "().getRawEncoding() << \"";
#endif  // INTEL_CUSTOMIZATION
      } else {
=======
      else if (type == "ParamIdx")
        OS << "\" << get" << getUpperName() << "().getSourceIndex() << \"";
      else
>>>>>>> fe357865
        OS << "\" << get" << getUpperName() << "() << \"";
    }

    void writeDump(raw_ostream &OS) const override {
      if (type == "FunctionDecl *" || type == "NamedDecl *") {
        OS << "    OS << \" \";\n";
        OS << "    dumpBareDeclRef(SA->get" << getUpperName() << "());\n"; 
      } else if (type == "IdentifierInfo *") {
        // Some non-optional (comma required) identifier arguments can be the
        // empty string but are then recorded as a nullptr.
        OS << "    if (SA->get" << getUpperName() << "())\n"
           << "      OS << \" \" << SA->get" << getUpperName()
           << "()->getName();\n";
      } else if (type == "TypeSourceInfo *") {
        OS << "    OS << \" \" << SA->get" << getUpperName()
           << "().getAsString();\n";
#if INTEL_CUSTOMIZATION
      } else if (type == "SourceLocation") {
        OS << "    OS << \" \";\n";
        OS << "    SA->get" << getUpperName() << "().print(OS, *SM);\n";
#endif  // INTEL_CUSTOMIZATION
      } else if (type == "bool") {
        OS << "    if (SA->get" << getUpperName() << "()) OS << \" "
           << getUpperName() << "\";\n";
      } else if (type == "int" || type == "unsigned") {
        OS << "    OS << \" \" << SA->get" << getUpperName() << "();\n";
      } else if (type == "ParamIdx") {
        if (isOptional())
          OS << "    if (SA->get" << getUpperName() << "().isValid())\n  ";
        OS << "    OS << \" \" << SA->get" << getUpperName()
           << "().getSourceIndex();\n";
      } else {
        llvm_unreachable("Unknown SimpleArgument type!");
      }
    }
  };

  class DefaultSimpleArgument : public SimpleArgument {
    int64_t Default;

  public:
    DefaultSimpleArgument(const Record &Arg, StringRef Attr,
                          std::string T, int64_t Default)
      : SimpleArgument(Arg, Attr, T), Default(Default) {}

    void writeAccessors(raw_ostream &OS) const override {
      SimpleArgument::writeAccessors(OS);

      OS << "\n\n  static const " << getType() << " Default" << getUpperName()
         << " = ";
      if (getType() == "bool")
        OS << (Default != 0 ? "true" : "false");
      else
        OS << Default;
      OS << ";";
    }
  };

  class StringArgument : public Argument {
  public:
    StringArgument(const Record &Arg, StringRef Attr)
      : Argument(Arg, Attr)
    {}

    void writeAccessors(raw_ostream &OS) const override {
      OS << "  llvm::StringRef get" << getUpperName() << "() const {\n";
      OS << "    return llvm::StringRef(" << getLowerName() << ", "
         << getLowerName() << "Length);\n";
      OS << "  }\n";
      OS << "  unsigned get" << getUpperName() << "Length() const {\n";
      OS << "    return " << getLowerName() << "Length;\n";
      OS << "  }\n";
      OS << "  void set" << getUpperName()
         << "(ASTContext &C, llvm::StringRef S) {\n";
      OS << "    " << getLowerName() << "Length = S.size();\n";
      OS << "    this->" << getLowerName() << " = new (C, 1) char ["
         << getLowerName() << "Length];\n";
      OS << "    if (!S.empty())\n";
      OS << "      std::memcpy(this->" << getLowerName() << ", S.data(), "
         << getLowerName() << "Length);\n";
      OS << "  }";
    }

    void writeCloneArgs(raw_ostream &OS) const override {
      OS << "get" << getUpperName() << "()";
    }

    void writeTemplateInstantiationArgs(raw_ostream &OS) const override {
      OS << "A->get" << getUpperName() << "()";
    }

    void writeCtorBody(raw_ostream &OS) const override {
      OS << "      if (!" << getUpperName() << ".empty())\n";
      OS << "        std::memcpy(" << getLowerName() << ", " << getUpperName()
         << ".data(), " << getLowerName() << "Length);\n";
    }

    void writeCtorInitializers(raw_ostream &OS) const override {
      OS << getLowerName() << "Length(" << getUpperName() << ".size()),"
         << getLowerName() << "(new (Ctx, 1) char[" << getLowerName()
         << "Length])";
    }

    void writeCtorDefaultInitializers(raw_ostream &OS) const override {
      OS << getLowerName() << "Length(0)," << getLowerName() << "(nullptr)";
    }

    void writeCtorParameters(raw_ostream &OS) const override {
      OS << "llvm::StringRef " << getUpperName();
    }

    void writeDeclarations(raw_ostream &OS) const override {
      OS << "unsigned " << getLowerName() << "Length;\n";
      OS << "char *" << getLowerName() << ";";
    }

    void writePCHReadDecls(raw_ostream &OS) const override {
      OS << "    std::string " << getLowerName()
         << "= Record.readString();\n";
    }

    void writePCHReadArgs(raw_ostream &OS) const override {
      OS << getLowerName();
    }

    void writePCHWrite(raw_ostream &OS) const override {
      OS << "    Record.AddString(SA->get" << getUpperName() << "());\n";
    }

    void writeValue(raw_ostream &OS) const override {
      OS << "\\\"\" << get" << getUpperName() << "() << \"\\\"";
    }

    void writeDump(raw_ostream &OS) const override {
      OS << "    OS << \" \\\"\" << SA->get" << getUpperName()
         << "() << \"\\\"\";\n";
    }
  };

  class AlignedArgument : public Argument {
  public:
    AlignedArgument(const Record &Arg, StringRef Attr)
      : Argument(Arg, Attr)
    {}

    void writeAccessors(raw_ostream &OS) const override {
      OS << "  bool is" << getUpperName() << "Dependent() const;\n";

      OS << "  unsigned get" << getUpperName() << "(ASTContext &Ctx) const;\n";

      OS << "  bool is" << getUpperName() << "Expr() const {\n";
      OS << "    return is" << getLowerName() << "Expr;\n";
      OS << "  }\n";

      OS << "  Expr *get" << getUpperName() << "Expr() const {\n";
      OS << "    assert(is" << getLowerName() << "Expr);\n";
      OS << "    return " << getLowerName() << "Expr;\n";
      OS << "  }\n";

      OS << "  TypeSourceInfo *get" << getUpperName() << "Type() const {\n";
      OS << "    assert(!is" << getLowerName() << "Expr);\n";
      OS << "    return " << getLowerName() << "Type;\n";
      OS << "  }";
    }

    void writeAccessorDefinitions(raw_ostream &OS) const override {
      OS << "bool " << getAttrName() << "Attr::is" << getUpperName()
         << "Dependent() const {\n";
      OS << "  if (is" << getLowerName() << "Expr)\n";
      OS << "    return " << getLowerName() << "Expr && (" << getLowerName()
         << "Expr->isValueDependent() || " << getLowerName()
         << "Expr->isTypeDependent());\n"; 
      OS << "  else\n";
      OS << "    return " << getLowerName()
         << "Type->getType()->isDependentType();\n";
      OS << "}\n";

      // FIXME: Do not do the calculation here
      // FIXME: Handle types correctly
      // A null pointer means maximum alignment
      OS << "unsigned " << getAttrName() << "Attr::get" << getUpperName()
         << "(ASTContext &Ctx) const {\n";
      OS << "  assert(!is" << getUpperName() << "Dependent());\n";
      OS << "  if (is" << getLowerName() << "Expr)\n";
      OS << "    return " << getLowerName() << "Expr ? " << getLowerName()
         << "Expr->EvaluateKnownConstInt(Ctx).getZExtValue()"
         << " * Ctx.getCharWidth() : "
         << "Ctx.getTargetDefaultAlignForAttributeAligned();\n";
      OS << "  else\n";
      OS << "    return 0; // FIXME\n";
      OS << "}\n";
    }

    void writeASTVisitorTraversal(raw_ostream &OS) const override {
      StringRef Name = getUpperName();
      OS << "  if (A->is" << Name << "Expr()) {\n"
         << "    if (!getDerived().TraverseStmt(A->get" << Name << "Expr()))\n" 
         << "      return false;\n" 
         << "  } else if (auto *TSI = A->get" << Name << "Type()) {\n"
         << "    if (!getDerived().TraverseTypeLoc(TSI->getTypeLoc()))\n"
         << "      return false;\n" 
         << "  }\n";
    }

    void writeCloneArgs(raw_ostream &OS) const override {
      OS << "is" << getLowerName() << "Expr, is" << getLowerName()
         << "Expr ? static_cast<void*>(" << getLowerName()
         << "Expr) : " << getLowerName()
         << "Type";
    }

    void writeTemplateInstantiationArgs(raw_ostream &OS) const override {
      // FIXME: move the definition in Sema::InstantiateAttrs to here.
      // In the meantime, aligned attributes are cloned.
    }

    void writeCtorBody(raw_ostream &OS) const override {
      OS << "    if (is" << getLowerName() << "Expr)\n";
      OS << "       " << getLowerName() << "Expr = reinterpret_cast<Expr *>("
         << getUpperName() << ");\n";
      OS << "    else\n";
      OS << "       " << getLowerName()
         << "Type = reinterpret_cast<TypeSourceInfo *>(" << getUpperName()
         << ");\n";
    }

    void writeCtorInitializers(raw_ostream &OS) const override {
      OS << "is" << getLowerName() << "Expr(Is" << getUpperName() << "Expr)";
    }

    void writeCtorDefaultInitializers(raw_ostream &OS) const override {
      OS << "is" << getLowerName() << "Expr(false)";
    }

    void writeCtorParameters(raw_ostream &OS) const override {
      OS << "bool Is" << getUpperName() << "Expr, void *" << getUpperName();
    }

    void writeImplicitCtorArgs(raw_ostream &OS) const override {
      OS << "Is" << getUpperName() << "Expr, " << getUpperName();
    }

    void writeDeclarations(raw_ostream &OS) const override {
      OS << "bool is" << getLowerName() << "Expr;\n";
      OS << "union {\n";
      OS << "Expr *" << getLowerName() << "Expr;\n";
      OS << "TypeSourceInfo *" << getLowerName() << "Type;\n";
      OS << "};";
    }

    void writePCHReadArgs(raw_ostream &OS) const override {
      OS << "is" << getLowerName() << "Expr, " << getLowerName() << "Ptr";
    }

    void writePCHReadDecls(raw_ostream &OS) const override {
      OS << "    bool is" << getLowerName() << "Expr = Record.readInt();\n";
      OS << "    void *" << getLowerName() << "Ptr;\n";
      OS << "    if (is" << getLowerName() << "Expr)\n";
      OS << "      " << getLowerName() << "Ptr = Record.readExpr();\n";
      OS << "    else\n";
      OS << "      " << getLowerName()
         << "Ptr = Record.getTypeSourceInfo();\n";
    }

    void writePCHWrite(raw_ostream &OS) const override {
      OS << "    Record.push_back(SA->is" << getUpperName() << "Expr());\n";
      OS << "    if (SA->is" << getUpperName() << "Expr())\n";
      OS << "      Record.AddStmt(SA->get" << getUpperName() << "Expr());\n";
      OS << "    else\n";
      OS << "      Record.AddTypeSourceInfo(SA->get" << getUpperName()
         << "Type());\n";
    }

    std::string getIsOmitted() const override {
      return "!is" + getLowerName().str() + "Expr || !" + getLowerName().str()
             + "Expr";
    }

    void writeValue(raw_ostream &OS) const override {
      OS << "\";\n";
      OS << "    " << getLowerName()
         << "Expr->printPretty(OS, nullptr, Policy);\n";
      OS << "    OS << \"";
    }

    void writeDump(raw_ostream &OS) const override {}

    void writeDumpChildren(raw_ostream &OS) const override {
      OS << "    if (SA->is" << getUpperName() << "Expr())\n";
      OS << "      dumpStmt(SA->get" << getUpperName() << "Expr());\n";
      OS << "    else\n";
      OS << "      dumpType(SA->get" << getUpperName()
         << "Type()->getType());\n";
    }

    void writeHasChildren(raw_ostream &OS) const override {
      OS << "SA->is" << getUpperName() << "Expr()";
    }
  };

  class VariadicArgument : public Argument {
    std::string Type, ArgName, ArgSizeName, RangeName;

  protected:
    // Assumed to receive a parameter: raw_ostream OS.
    virtual void writeValueImpl(raw_ostream &OS) const {
      OS << "    OS << Val;\n";
    }
    // Assumed to receive a parameter: raw_ostream OS.
    virtual void writeDumpImpl(raw_ostream &OS) const {
      OS << "      OS << \" \" << Val;\n";
    }

  public:
    VariadicArgument(const Record &Arg, StringRef Attr, std::string T)
        : Argument(Arg, Attr), Type(std::move(T)),
          ArgName(getLowerName().str() + "_"), ArgSizeName(ArgName + "Size"),
          RangeName(getLowerName()) {}

    const std::string &getType() const { return Type; }
    const std::string &getArgName() const { return ArgName; }
    const std::string &getArgSizeName() const { return ArgSizeName; }
    bool isVariadic() const override { return true; }

    void writeAccessors(raw_ostream &OS) const override {
      std::string IteratorType = getLowerName().str() + "_iterator";
      std::string BeginFn = getLowerName().str() + "_begin()";
      std::string EndFn = getLowerName().str() + "_end()";
      
      OS << "  typedef " << Type << "* " << IteratorType << ";\n";
      OS << "  " << IteratorType << " " << BeginFn << " const {"
         << " return " << ArgName << "; }\n";
      OS << "  " << IteratorType << " " << EndFn << " const {"
         << " return " << ArgName << " + " << ArgSizeName << "; }\n";
      OS << "  unsigned " << getLowerName() << "_size() const {"
         << " return " << ArgSizeName << "; }\n";
      OS << "  llvm::iterator_range<" << IteratorType << "> " << RangeName
         << "() const { return llvm::make_range(" << BeginFn << ", " << EndFn
         << "); }\n";
    }

    void writeCloneArgs(raw_ostream &OS) const override {
      OS << ArgName << ", " << ArgSizeName;
    }

    void writeTemplateInstantiationArgs(raw_ostream &OS) const override {
      // This isn't elegant, but we have to go through public methods...
      OS << "A->" << getLowerName() << "_begin(), "
         << "A->" << getLowerName() << "_size()";
    }

    void writeASTVisitorTraversal(raw_ostream &OS) const override {
      // FIXME: Traverse the elements.
    }

    void writeCtorBody(raw_ostream &OS) const override {
      OS << "    std::copy(" << getUpperName() << ", " << getUpperName()
         << " + " << ArgSizeName << ", " << ArgName << ");\n";
    }

    void writeCtorInitializers(raw_ostream &OS) const override {
      OS << ArgSizeName << "(" << getUpperName() << "Size), "
         << ArgName << "(new (Ctx, 16) " << getType() << "["
         << ArgSizeName << "])";
    }

    void writeCtorDefaultInitializers(raw_ostream &OS) const override {
      OS << ArgSizeName << "(0), " << ArgName << "(nullptr)";
    }

    void writeCtorParameters(raw_ostream &OS) const override {
      OS << getType() << " *" << getUpperName() << ", unsigned "
         << getUpperName() << "Size";
    }

    void writeImplicitCtorArgs(raw_ostream &OS) const override {
      OS << getUpperName() << ", " << getUpperName() << "Size";
    }

    void writeDeclarations(raw_ostream &OS) const override {
      OS << "  unsigned " << ArgSizeName << ";\n";
      OS << "  " << getType() << " *" << ArgName << ";";
    }

    void writePCHReadDecls(raw_ostream &OS) const override {
      OS << "    unsigned " << getLowerName() << "Size = Record.readInt();\n";
      OS << "    SmallVector<" << getType() << ", 4> "
         << getLowerName() << ";\n";
      OS << "    " << getLowerName() << ".reserve(" << getLowerName()
         << "Size);\n";

      // If we can't store the values in the current type (if it's something
      // like StringRef), store them in a different type and convert the
      // container afterwards.
      std::string StorageType = getStorageType(getType());
      std::string StorageName = getLowerName();
      if (StorageType != getType()) {
        StorageName += "Storage";
        OS << "    SmallVector<" << StorageType << ", 4> "
           << StorageName << ";\n";
        OS << "    " << StorageName << ".reserve(" << getLowerName()
           << "Size);\n";
      }

      OS << "    for (unsigned i = 0; i != " << getLowerName() << "Size; ++i)\n";
      std::string read = ReadPCHRecord(Type);
      OS << "      " << StorageName << ".push_back(" << read << ");\n";

      if (StorageType != getType()) {
        OS << "    for (unsigned i = 0; i != " << getLowerName() << "Size; ++i)\n";
        OS << "      " << getLowerName() << ".push_back("
           << StorageName << "[i]);\n";
      }
    }

    void writePCHReadArgs(raw_ostream &OS) const override {
      OS << getLowerName() << ".data(), " << getLowerName() << "Size";
    }

    void writePCHWrite(raw_ostream &OS) const override {
      OS << "    Record.push_back(SA->" << getLowerName() << "_size());\n";
      OS << "    for (auto &Val : SA->" << RangeName << "())\n";
      OS << "      " << WritePCHRecord(Type, "Val");
    }

    void writeValue(raw_ostream &OS) const override {
      OS << "\";\n";
      OS << "  bool isFirst = true;\n"
         << "  for (const auto &Val : " << RangeName << "()) {\n"
         << "    if (isFirst) isFirst = false;\n"
         << "    else OS << \", \";\n";
      writeValueImpl(OS);
      OS << "  }\n";
      OS << "  OS << \"";
    }

    void writeDump(raw_ostream &OS) const override {
      OS << "    for (const auto &Val : SA->" << RangeName << "())\n";
      writeDumpImpl(OS);
    }
  };

  class VariadicParamIdxArgument : public VariadicArgument {
  public:
    VariadicParamIdxArgument(const Record &Arg, StringRef Attr)
        : VariadicArgument(Arg, Attr, "ParamIdx") {}

  public:
    void writeValueImpl(raw_ostream &OS) const override {
      OS << "    OS << Val.getSourceIndex();\n";
    }

    void writeDumpImpl(raw_ostream &OS) const override {
      OS << "      OS << \" \" << Val.getSourceIndex();\n";
    }
  };

  // Unique the enums, but maintain the original declaration ordering.
  std::vector<StringRef>
  uniqueEnumsInOrder(const std::vector<StringRef> &enums) {
    std::vector<StringRef> uniques;
    SmallDenseSet<StringRef, 8> unique_set;
    for (const auto &i : enums) {
      if (unique_set.insert(i).second)
        uniques.push_back(i);
    }
    return uniques;
  }

  class EnumArgument : public Argument {
    std::string type;
    std::vector<StringRef> values, enums, uniques;

  public:
    EnumArgument(const Record &Arg, StringRef Attr)
      : Argument(Arg, Attr), type(Arg.getValueAsString("Type")),
        values(Arg.getValueAsListOfStrings("Values")),
        enums(Arg.getValueAsListOfStrings("Enums")),
        uniques(uniqueEnumsInOrder(enums))
    {
      // FIXME: Emit a proper error
      assert(!uniques.empty());
    }

    bool isEnumArg() const override { return true; }

    void writeAccessors(raw_ostream &OS) const override {
      OS << "  " << type << " get" << getUpperName() << "() const {\n";
      OS << "    return " << getLowerName() << ";\n";
      OS << "  }";
    }

    void writeCloneArgs(raw_ostream &OS) const override {
      OS << getLowerName();
    }

    void writeTemplateInstantiationArgs(raw_ostream &OS) const override {
      OS << "A->get" << getUpperName() << "()";
    }
    void writeCtorInitializers(raw_ostream &OS) const override {
      OS << getLowerName() << "(" << getUpperName() << ")";
    }
    void writeCtorDefaultInitializers(raw_ostream &OS) const override {
      OS << getLowerName() << "(" << type << "(0))";
    }
    void writeCtorParameters(raw_ostream &OS) const override {
      OS << type << " " << getUpperName();
    }
    void writeDeclarations(raw_ostream &OS) const override {
      auto i = uniques.cbegin(), e = uniques.cend();
      // The last one needs to not have a comma.
      --e;

      OS << "public:\n";
      OS << "  enum " << type << " {\n";
      for (; i != e; ++i)
        OS << "    " << *i << ",\n";
      OS << "    " << *e << "\n";
      OS << "  };\n";
      OS << "private:\n";
      OS << "  " << type << " " << getLowerName() << ";";
    }

    void writePCHReadDecls(raw_ostream &OS) const override {
      OS << "    " << getAttrName() << "Attr::" << type << " " << getLowerName()
         << "(static_cast<" << getAttrName() << "Attr::" << type
         << ">(Record.readInt()));\n";
    }

    void writePCHReadArgs(raw_ostream &OS) const override {
      OS << getLowerName();
    }

    void writePCHWrite(raw_ostream &OS) const override {
      OS << "Record.push_back(SA->get" << getUpperName() << "());\n";
    }

    void writeValue(raw_ostream &OS) const override {
      // FIXME: this isn't 100% correct -- some enum arguments require printing
      // as a string literal, while others require printing as an identifier.
      // Tablegen currently does not distinguish between the two forms.
      OS << "\\\"\" << " << getAttrName() << "Attr::Convert" << type << "ToStr(get"
         << getUpperName() << "()) << \"\\\"";
    }

    void writeDump(raw_ostream &OS) const override {
      OS << "    switch(SA->get" << getUpperName() << "()) {\n";
      for (const auto &I : uniques) {
        OS << "    case " << getAttrName() << "Attr::" << I << ":\n";
        OS << "      OS << \" " << I << "\";\n";
        OS << "      break;\n";
      }
      OS << "    }\n";
    }

    void writeConversion(raw_ostream &OS) const {
      OS << "  static bool ConvertStrTo" << type << "(StringRef Val, ";
      OS << type << " &Out) {\n";
      OS << "    Optional<" << type << "> R = llvm::StringSwitch<Optional<";
      OS << type << ">>(Val)\n";
      for (size_t I = 0; I < enums.size(); ++I) {
        OS << "      .Case(\"" << values[I] << "\", ";
        OS << getAttrName() << "Attr::" << enums[I] << ")\n";
      }
      OS << "      .Default(Optional<" << type << ">());\n";
      OS << "    if (R) {\n";
      OS << "      Out = *R;\n      return true;\n    }\n";
      OS << "    return false;\n";
      OS << "  }\n\n";

      // Mapping from enumeration values back to enumeration strings isn't
      // trivial because some enumeration values have multiple named
      // enumerators, such as type_visibility(internal) and
      // type_visibility(hidden) both mapping to TypeVisibilityAttr::Hidden.
      OS << "  static const char *Convert" << type << "ToStr("
         << type << " Val) {\n"
         << "    switch(Val) {\n";
      SmallDenseSet<StringRef, 8> Uniques;
      for (size_t I = 0; I < enums.size(); ++I) {
        if (Uniques.insert(enums[I]).second)
          OS << "    case " << getAttrName() << "Attr::" << enums[I]
             << ": return \"" << values[I] << "\";\n";       
      }
      OS << "    }\n"
         << "    llvm_unreachable(\"No enumerator with that value\");\n"
         << "  }\n";
    }
  };
  
  class VariadicEnumArgument: public VariadicArgument {
    std::string type, QualifiedTypeName;
    std::vector<StringRef> values, enums, uniques;

  protected:
    void writeValueImpl(raw_ostream &OS) const override {
      // FIXME: this isn't 100% correct -- some enum arguments require printing
      // as a string literal, while others require printing as an identifier.
      // Tablegen currently does not distinguish between the two forms.
      OS << "    OS << \"\\\"\" << " << getAttrName() << "Attr::Convert" << type
         << "ToStr(Val)" << "<< \"\\\"\";\n";
    }

  public:
    VariadicEnumArgument(const Record &Arg, StringRef Attr)
      : VariadicArgument(Arg, Attr, Arg.getValueAsString("Type")),
        type(Arg.getValueAsString("Type")),
        values(Arg.getValueAsListOfStrings("Values")),
        enums(Arg.getValueAsListOfStrings("Enums")),
        uniques(uniqueEnumsInOrder(enums))
    {
      QualifiedTypeName = getAttrName().str() + "Attr::" + type;
      
      // FIXME: Emit a proper error
      assert(!uniques.empty());
    }

    bool isVariadicEnumArg() const override { return true; }
    
    void writeDeclarations(raw_ostream &OS) const override {
      auto i = uniques.cbegin(), e = uniques.cend();
      // The last one needs to not have a comma.
      --e;

      OS << "public:\n";
      OS << "  enum " << type << " {\n";
      for (; i != e; ++i)
        OS << "    " << *i << ",\n";
      OS << "    " << *e << "\n";
      OS << "  };\n";
      OS << "private:\n";
      
      VariadicArgument::writeDeclarations(OS);
    }

    void writeDump(raw_ostream &OS) const override {
      OS << "    for (" << getAttrName() << "Attr::" << getLowerName()
         << "_iterator I = SA->" << getLowerName() << "_begin(), E = SA->"
         << getLowerName() << "_end(); I != E; ++I) {\n";
      OS << "      switch(*I) {\n";
      for (const auto &UI : uniques) {
        OS << "    case " << getAttrName() << "Attr::" << UI << ":\n";
        OS << "      OS << \" " << UI << "\";\n";
        OS << "      break;\n";
      }
      OS << "      }\n";
      OS << "    }\n";
    }

    void writePCHReadDecls(raw_ostream &OS) const override {
      OS << "    unsigned " << getLowerName() << "Size = Record.readInt();\n";
      OS << "    SmallVector<" << QualifiedTypeName << ", 4> " << getLowerName()
         << ";\n";
      OS << "    " << getLowerName() << ".reserve(" << getLowerName()
         << "Size);\n";
      OS << "    for (unsigned i = " << getLowerName() << "Size; i; --i)\n";
      OS << "      " << getLowerName() << ".push_back(" << "static_cast<"
         << QualifiedTypeName << ">(Record.readInt()));\n";
    }

    void writePCHWrite(raw_ostream &OS) const override {
      OS << "    Record.push_back(SA->" << getLowerName() << "_size());\n";
      OS << "    for (" << getAttrName() << "Attr::" << getLowerName()
         << "_iterator i = SA->" << getLowerName() << "_begin(), e = SA->"
         << getLowerName() << "_end(); i != e; ++i)\n";
      OS << "      " << WritePCHRecord(QualifiedTypeName, "(*i)");
    }

    void writeConversion(raw_ostream &OS) const {
      OS << "  static bool ConvertStrTo" << type << "(StringRef Val, ";
      OS << type << " &Out) {\n";
      OS << "    Optional<" << type << "> R = llvm::StringSwitch<Optional<";
      OS << type << ">>(Val)\n";
      for (size_t I = 0; I < enums.size(); ++I) {
        OS << "      .Case(\"" << values[I] << "\", ";
        OS << getAttrName() << "Attr::" << enums[I] << ")\n";
      }
      OS << "      .Default(Optional<" << type << ">());\n";
      OS << "    if (R) {\n";
      OS << "      Out = *R;\n      return true;\n    }\n";
      OS << "    return false;\n";
      OS << "  }\n\n";

      OS << "  static const char *Convert" << type << "ToStr("
        << type << " Val) {\n"
        << "    switch(Val) {\n";
      SmallDenseSet<StringRef, 8> Uniques;
      for (size_t I = 0; I < enums.size(); ++I) {
        if (Uniques.insert(enums[I]).second)
          OS << "    case " << getAttrName() << "Attr::" << enums[I]
          << ": return \"" << values[I] << "\";\n";
      }
      OS << "    }\n"
        << "    llvm_unreachable(\"No enumerator with that value\");\n"
        << "  }\n";
    }
  };

  class VersionArgument : public Argument {
  public:
    VersionArgument(const Record &Arg, StringRef Attr)
      : Argument(Arg, Attr)
    {}

    void writeAccessors(raw_ostream &OS) const override {
      OS << "  VersionTuple get" << getUpperName() << "() const {\n";
      OS << "    return " << getLowerName() << ";\n";
      OS << "  }\n";
      OS << "  void set" << getUpperName() 
         << "(ASTContext &C, VersionTuple V) {\n";
      OS << "    " << getLowerName() << " = V;\n";
      OS << "  }";
    }

    void writeCloneArgs(raw_ostream &OS) const override {
      OS << "get" << getUpperName() << "()";
    }

    void writeTemplateInstantiationArgs(raw_ostream &OS) const override {
      OS << "A->get" << getUpperName() << "()";
    }

    void writeCtorInitializers(raw_ostream &OS) const override {
      OS << getLowerName() << "(" << getUpperName() << ")";
    }

    void writeCtorDefaultInitializers(raw_ostream &OS) const override {
      OS << getLowerName() << "()";
    }

    void writeCtorParameters(raw_ostream &OS) const override {
      OS << "VersionTuple " << getUpperName();
    }

    void writeDeclarations(raw_ostream &OS) const override {
      OS << "VersionTuple " << getLowerName() << ";\n";
    }

    void writePCHReadDecls(raw_ostream &OS) const override {
      OS << "    VersionTuple " << getLowerName()
         << "= Record.readVersionTuple();\n";
    }

    void writePCHReadArgs(raw_ostream &OS) const override {
      OS << getLowerName();
    }

    void writePCHWrite(raw_ostream &OS) const override {
      OS << "    Record.AddVersionTuple(SA->get" << getUpperName() << "());\n";
    }

    void writeValue(raw_ostream &OS) const override {
      OS << getLowerName() << "=\" << get" << getUpperName() << "() << \"";
    }

    void writeDump(raw_ostream &OS) const override {
      OS << "    OS << \" \" << SA->get" << getUpperName() << "();\n";
    }
  };

  class ExprArgument : public SimpleArgument {
  public:
    ExprArgument(const Record &Arg, StringRef Attr)
      : SimpleArgument(Arg, Attr, "Expr *")
    {}

    void writeASTVisitorTraversal(raw_ostream &OS) const override {
      OS << "  if (!"
         << "getDerived().TraverseStmt(A->get" << getUpperName() << "()))\n";
      OS << "    return false;\n";
    }

    void writeTemplateInstantiationArgs(raw_ostream &OS) const override {
      OS << "tempInst" << getUpperName();
    }

    void writeTemplateInstantiation(raw_ostream &OS) const override {
      OS << "      " << getType() << " tempInst" << getUpperName() << ";\n";
      OS << "      {\n";
      OS << "        EnterExpressionEvaluationContext "
         << "Unevaluated(S, Sema::ExpressionEvaluationContext::Unevaluated);\n";
      OS << "        ExprResult " << "Result = S.SubstExpr("
         << "A->get" << getUpperName() << "(), TemplateArgs);\n";
      OS << "        tempInst" << getUpperName() << " = "
         << "Result.getAs<Expr>();\n";
      OS << "      }\n";
    }

    void writeDump(raw_ostream &OS) const override {}

    void writeDumpChildren(raw_ostream &OS) const override {
      OS << "    dumpStmt(SA->get" << getUpperName() << "());\n";
    }

    void writeHasChildren(raw_ostream &OS) const override { OS << "true"; }
  };
#if INTEL_CUSTOMIZATION
  class CheckedExprArgument : public SimpleArgument {
  public:
    CheckedExprArgument(const Record &Arg, StringRef Attr)
      : SimpleArgument(Arg, Attr, "Expr *")
    {}

    void writeTemplateInstantiationArgs(raw_ostream &OS) const override {
      OS << "tempInst" << getUpperName();
    }

    void writeTemplateInstantiation(raw_ostream &OS) const override {
      OS << "      " << getType() << " tempInst" << getUpperName() << ";\n";
      OS << "      {\n";
      OS << "        EnterExpressionEvaluationContext "
         << "Unevaluated(S, Sema::ExpressionEvaluationContext::Unevaluated);\n";
      OS << "        ExprResult " << "Result = S.SubstExpr("
         << "A->get" << getUpperName() << "(), TemplateArgs);\n";
      OS << "        Result = A->CheckArgument(S, Result.get(), &Sema::Check"
         << getAttrName() << "Arg);\n";
      OS << "        tempInst" << getUpperName() << " = "
         << "Result.getAs<Expr>();\n";
      OS << "      }\n";
    }

    void writeDump(raw_ostream &OS) const override{
    }

    void writeDumpChildren(raw_ostream &OS) const override{
      OS << "    dumpStmt(SA->get" << getUpperName() << "());\n";
    }
    void writeHasChildren(raw_ostream &OS) const override{
      OS << "true"; }
  };
#endif  // INTEL_CUSTOMIZATION
  class VariadicExprArgument : public VariadicArgument {
  public:
    VariadicExprArgument(const Record &Arg, StringRef Attr)
      : VariadicArgument(Arg, Attr, "Expr *")
    {}

    void writeASTVisitorTraversal(raw_ostream &OS) const override {
      OS << "  {\n";
      OS << "    " << getType() << " *I = A->" << getLowerName()
         << "_begin();\n";
      OS << "    " << getType() << " *E = A->" << getLowerName()
         << "_end();\n";
      OS << "    for (; I != E; ++I) {\n";
      OS << "      if (!getDerived().TraverseStmt(*I))\n";
      OS << "        return false;\n";
      OS << "    }\n";
      OS << "  }\n";
    }

    void writeTemplateInstantiationArgs(raw_ostream &OS) const override {
      OS << "tempInst" << getUpperName() << ", "
         << "A->" << getLowerName() << "_size()";
    }

    void writeTemplateInstantiation(raw_ostream &OS) const override {
      OS << "      auto *tempInst" << getUpperName()
         << " = new (C, 16) " << getType()
         << "[A->" << getLowerName() << "_size()];\n";
      OS << "      {\n";
      OS << "        EnterExpressionEvaluationContext "
         << "Unevaluated(S, Sema::ExpressionEvaluationContext::Unevaluated);\n";
      OS << "        " << getType() << " *TI = tempInst" << getUpperName()
         << ";\n";
      OS << "        " << getType() << " *I = A->" << getLowerName()
         << "_begin();\n";
      OS << "        " << getType() << " *E = A->" << getLowerName()
         << "_end();\n";
      OS << "        for (; I != E; ++I, ++TI) {\n";
      OS << "          ExprResult Result = S.SubstExpr(*I, TemplateArgs);\n";
      OS << "          *TI = Result.getAs<Expr>();\n";
      OS << "        }\n";
      OS << "      }\n";
    }

    void writeDump(raw_ostream &OS) const override {}

    void writeDumpChildren(raw_ostream &OS) const override {
      OS << "    for (" << getAttrName() << "Attr::" << getLowerName()
         << "_iterator I = SA->" << getLowerName() << "_begin(), E = SA->"
         << getLowerName() << "_end(); I != E; ++I)\n";
      OS << "      dumpStmt(*I);\n";
    }

    void writeHasChildren(raw_ostream &OS) const override {
      OS << "SA->" << getLowerName() << "_begin() != "
         << "SA->" << getLowerName() << "_end()";
    }
  };

  class VariadicStringArgument : public VariadicArgument {
  public:
    VariadicStringArgument(const Record &Arg, StringRef Attr)
      : VariadicArgument(Arg, Attr, "StringRef")
    {}

    void writeCtorBody(raw_ostream &OS) const override {
      OS << "    for (size_t I = 0, E = " << getArgSizeName() << "; I != E;\n"
            "         ++I) {\n"
            "      StringRef Ref = " << getUpperName() << "[I];\n"
            "      if (!Ref.empty()) {\n"
            "        char *Mem = new (Ctx, 1) char[Ref.size()];\n"
            "        std::memcpy(Mem, Ref.data(), Ref.size());\n"
            "        " << getArgName() << "[I] = StringRef(Mem, Ref.size());\n"
            "      }\n"
            "    }\n";
    }

    void writeValueImpl(raw_ostream &OS) const override {
      OS << "    OS << \"\\\"\" << Val << \"\\\"\";\n";
    }
  };

  class TypeArgument : public SimpleArgument {
  public:
    TypeArgument(const Record &Arg, StringRef Attr)
      : SimpleArgument(Arg, Attr, "TypeSourceInfo *")
    {}

    void writeAccessors(raw_ostream &OS) const override {
      OS << "  QualType get" << getUpperName() << "() const {\n";
      OS << "    return " << getLowerName() << "->getType();\n";
      OS << "  }";
      OS << "  " << getType() << " get" << getUpperName() << "Loc() const {\n";
      OS << "    return " << getLowerName() << ";\n";
      OS << "  }";
    }

    void writeASTVisitorTraversal(raw_ostream &OS) const override {
      OS << "  if (auto *TSI = A->get" << getUpperName() << "Loc())\n";
      OS << "    if (!getDerived().TraverseTypeLoc(TSI->getTypeLoc()))\n";
      OS << "      return false;\n";
    }

    void writeTemplateInstantiationArgs(raw_ostream &OS) const override {
      OS << "A->get" << getUpperName() << "Loc()";
    }

    void writePCHWrite(raw_ostream &OS) const override {
      OS << "    " << WritePCHRecord(
          getType(), "SA->get" + std::string(getUpperName()) + "Loc()");
    }
  };

} // end anonymous namespace

static std::unique_ptr<Argument>
createArgument(const Record &Arg, StringRef Attr,
               const Record *Search = nullptr) {
  if (!Search)
    Search = &Arg;

  std::unique_ptr<Argument> Ptr;
  llvm::StringRef ArgName = Search->getName();

  if (ArgName == "AlignedArgument")
    Ptr = llvm::make_unique<AlignedArgument>(Arg, Attr);
  else if (ArgName == "EnumArgument")
    Ptr = llvm::make_unique<EnumArgument>(Arg, Attr);
  else if (ArgName == "ExprArgument")
    Ptr = llvm::make_unique<ExprArgument>(Arg, Attr);
  else if (ArgName == "FunctionArgument")
    Ptr = llvm::make_unique<SimpleArgument>(Arg, Attr, "FunctionDecl *");
  else if (ArgName == "NamedArgument")
    Ptr = llvm::make_unique<SimpleArgument>(Arg, Attr, "NamedDecl *");
  else if (ArgName == "IdentifierArgument")
    Ptr = llvm::make_unique<SimpleArgument>(Arg, Attr, "IdentifierInfo *");
  else if (ArgName == "DefaultBoolArgument")
    Ptr = llvm::make_unique<DefaultSimpleArgument>(
        Arg, Attr, "bool", Arg.getValueAsBit("Default"));
  else if (ArgName == "BoolArgument")
    Ptr = llvm::make_unique<SimpleArgument>(Arg, Attr, "bool");
  else if (ArgName == "DefaultIntArgument")
    Ptr = llvm::make_unique<DefaultSimpleArgument>(
        Arg, Attr, "int", Arg.getValueAsInt("Default"));
  else if (ArgName == "IntArgument")
    Ptr = llvm::make_unique<SimpleArgument>(Arg, Attr, "int");
  else if (ArgName == "StringArgument")
    Ptr = llvm::make_unique<StringArgument>(Arg, Attr);
  else if (ArgName == "TypeArgument")
    Ptr = llvm::make_unique<TypeArgument>(Arg, Attr);
  else if (ArgName == "UnsignedArgument")
    Ptr = llvm::make_unique<SimpleArgument>(Arg, Attr, "unsigned");
#if INTEL_CUSTOMIZATION
  else if (ArgName == "SourceLocArgument")
    Ptr = llvm::make_unique<SimpleArgument>(Arg, Attr, "SourceLocation");
  else if (ArgName == "CheckedExprArgument")
    Ptr = llvm::make_unique<CheckedExprArgument>(Arg, Attr);
#endif  // INTEL_CUSTOMIZATION
  else if (ArgName == "VariadicUnsignedArgument")
    Ptr = llvm::make_unique<VariadicArgument>(Arg, Attr, "unsigned");
  else if (ArgName == "VariadicStringArgument")
    Ptr = llvm::make_unique<VariadicStringArgument>(Arg, Attr);
  else if (ArgName == "VariadicEnumArgument")
    Ptr = llvm::make_unique<VariadicEnumArgument>(Arg, Attr);
  else if (ArgName == "VariadicExprArgument")
    Ptr = llvm::make_unique<VariadicExprArgument>(Arg, Attr);
  else if (ArgName == "VariadicParamIdxArgument")
    Ptr = llvm::make_unique<VariadicParamIdxArgument>(Arg, Attr);
  else if (ArgName == "ParamIdxArgument")
    Ptr = llvm::make_unique<SimpleArgument>(Arg, Attr, "ParamIdx");
  else if (ArgName == "VersionArgument")
    Ptr = llvm::make_unique<VersionArgument>(Arg, Attr);

  if (!Ptr) {
    // Search in reverse order so that the most-derived type is handled first.
    ArrayRef<std::pair<Record*, SMRange>> Bases = Search->getSuperClasses();
    for (const auto &Base : llvm::reverse(Bases)) {
      if ((Ptr = createArgument(Arg, Attr, Base.first)))
        break;
    }
  }

  if (Ptr && Arg.getValueAsBit("Optional"))
    Ptr->setOptional(true);

  if (Ptr && Arg.getValueAsBit("Fake"))
    Ptr->setFake(true);

  return Ptr;
}

static void writeAvailabilityValue(raw_ostream &OS) {
  OS << "\" << getPlatform()->getName();\n"
     << "  if (getStrict()) OS << \", strict\";\n"
     << "  if (!getIntroduced().empty()) OS << \", introduced=\" << getIntroduced();\n"
     << "  if (!getDeprecated().empty()) OS << \", deprecated=\" << getDeprecated();\n"
     << "  if (!getObsoleted().empty()) OS << \", obsoleted=\" << getObsoleted();\n"
     << "  if (getUnavailable()) OS << \", unavailable\";\n"
     << "  OS << \"";
}

static void writeDeprecatedAttrValue(raw_ostream &OS, std::string &Variety) {
  OS << "\\\"\" << getMessage() << \"\\\"\";\n";
  // Only GNU deprecated has an optional fixit argument at the second position.
  if (Variety == "GNU")
     OS << "    if (!getReplacement().empty()) OS << \", \\\"\""
           " << getReplacement() << \"\\\"\";\n";
  OS << "    OS << \"";
}

static void writeGetSpellingFunction(Record &R, raw_ostream &OS) {
  std::vector<FlattenedSpelling> Spellings = GetFlattenedSpellings(R);

  OS << "const char *" << R.getName() << "Attr::getSpelling() const {\n";
  if (Spellings.empty()) {
    OS << "  return \"(No spelling)\";\n}\n\n";
    return;
  }

  OS << "  switch (SpellingListIndex) {\n"
        "  default:\n"
        "    llvm_unreachable(\"Unknown attribute spelling!\");\n"
        "    return \"(No spelling)\";\n";

  for (unsigned I = 0; I < Spellings.size(); ++I)
    OS << "  case " << I << ":\n"
          "    return \"" << Spellings[I].name() << "\";\n";
  // End of the switch statement.
  OS << "  }\n";
  // End of the getSpelling function.
  OS << "}\n\n";
}

static void
writePrettyPrintFunction(Record &R,
                         const std::vector<std::unique_ptr<Argument>> &Args,
                         raw_ostream &OS) {
  std::vector<FlattenedSpelling> Spellings = GetFlattenedSpellings(R);

  OS << "void " << R.getName() << "Attr::printPretty("
    << "raw_ostream &OS, const PrintingPolicy &Policy) const {\n";

  if (Spellings.empty()) {
    OS << "}\n\n";
    return;
  }

  OS <<
    "  switch (SpellingListIndex) {\n"
    "  default:\n"
    "    llvm_unreachable(\"Unknown attribute spelling!\");\n"
    "    break;\n";

  for (unsigned I = 0; I < Spellings.size(); ++ I) {
    llvm::SmallString<16> Prefix;
    llvm::SmallString<8> Suffix;
    // The actual spelling of the name and namespace (if applicable)
    // of an attribute without considering prefix and suffix.
    llvm::SmallString<64> Spelling;
    std::string Name = Spellings[I].name();
    std::string Variety = Spellings[I].variety();

    if (Variety == "GNU") {
      Prefix = " __attribute__((";
      Suffix = "))";
    } else if (Variety == "CXX11" || Variety == "C2x") {
      Prefix = " [[";
      Suffix = "]]";
      std::string Namespace = Spellings[I].nameSpace();
      if (!Namespace.empty()) {
        Spelling += Namespace;
        Spelling += "::";
      }
    } else if (Variety == "Declspec") {
      Prefix = " __declspec(";
      Suffix = ")";
    } else if (Variety == "Microsoft") {
      Prefix = "[";
      Suffix = "]";
    } else if (Variety == "Keyword") {
      Prefix = " ";
      Suffix = "";
    } else if (Variety == "Pragma") {
      Prefix = "#pragma ";
      Suffix = "\n";
      std::string Namespace = Spellings[I].nameSpace();
      if (!Namespace.empty()) {
        Spelling += Namespace;
        Spelling += " ";
      }
    } else {
      llvm_unreachable("Unknown attribute syntax variety!");
    }

    Spelling += Name;

    OS <<
      "  case " << I << " : {\n"
      "    OS << \"" << Prefix << Spelling;

    if (Variety == "Pragma") {
      OS << "\";\n";
      OS << "    printPrettyPragma(OS, Policy);\n";
      OS << "    OS << \"\\n\";";
      OS << "    break;\n";
      OS << "  }\n";
      continue;
    }

    if (Spelling == "availability") {
      OS << "(";
      writeAvailabilityValue(OS);
      OS << ")";
    } else if (Spelling == "deprecated" || Spelling == "gnu::deprecated") {
      OS << "(";
      writeDeprecatedAttrValue(OS, Variety);
      OS << ")";
    } else {
      // To avoid printing parentheses around an empty argument list or
      // printing spurious commas at the end of an argument list, we need to
      // determine where the last provided non-fake argument is.
      unsigned NonFakeArgs = 0;
      unsigned TrailingOptArgs = 0;
      bool FoundNonOptArg = false;
      for (const auto &arg : llvm::reverse(Args)) {
        if (arg->isFake())
          continue;
        ++NonFakeArgs;
        if (FoundNonOptArg)
          continue;
        // FIXME: arg->getIsOmitted() == "false" means we haven't implemented
        // any way to detect whether the argument was omitted.
        if (!arg->isOptional() || arg->getIsOmitted() == "false") {
          FoundNonOptArg = true;
          continue;
        }
        if (!TrailingOptArgs++)
          OS << "\";\n"
             << "    unsigned TrailingOmittedArgs = 0;\n";
        OS << "    if (" << arg->getIsOmitted() << ")\n"
           << "      ++TrailingOmittedArgs;\n";
      }
      if (TrailingOptArgs)
        OS << "    OS << \"";
      if (TrailingOptArgs < NonFakeArgs)
        OS << "(";
      else if (TrailingOptArgs)
        OS << "\";\n"
           << "    if (TrailingOmittedArgs < " << NonFakeArgs << ")\n"
           << "       OS << \"(\";\n"
           << "    OS << \"";
      unsigned ArgIndex = 0;
      for (const auto &arg : Args) {
<<<<<<< HEAD
        if (arg->isFake()) continue;
#if INTEL_CUSTOMIZATION
        // Fix for CQ368132: __declspec (align) in icc can take more than one
        // argument.
        if (index && R.getName() == "Aligned") {
          OS << "\";\n";
          // The offset attribute argument expression is optional.
          OS << "    if (isoffsetExpr && offsetExpr)\n";
          OS << "      OS << \"";
        }
#endif // INTEL_CUSTOMIZATION
        if (index++) OS << ", ";
=======
        if (arg->isFake())
          continue;
        if (ArgIndex) {
          if (ArgIndex >= NonFakeArgs - TrailingOptArgs)
            OS << "\";\n"
               << "    if (" << ArgIndex << " < " << NonFakeArgs
               << " - TrailingOmittedArgs)\n"
               << "      OS << \", \";\n"
               << "    OS << \"";
          else
            OS << ", ";
        }
        std::string IsOmitted = arg->getIsOmitted();
        if (arg->isOptional() && IsOmitted != "false")
          OS << "\";\n"
             << "    if (!(" << IsOmitted << ")) {\n"
             << "      OS << \"";
>>>>>>> fe357865
        arg->writeValue(OS);
        if (arg->isOptional() && IsOmitted != "false")
          OS << "\";\n"
             << "    }\n"
             << "    OS << \"";
        ++ArgIndex;
      }
      if (TrailingOptArgs < NonFakeArgs)
        OS << ")";
      else if (TrailingOptArgs)
        OS << "\";\n"
           << "    if (TrailingOmittedArgs < " << NonFakeArgs << ")\n"
           << "       OS << \")\";\n"
           << "    OS << \"";
    }

    OS << Suffix + "\";\n";

    OS <<
      "    break;\n"
      "  }\n";
  }

  // End of the switch statement.
  OS << "}\n";
  // End of the print function.
  OS << "}\n\n";
}

/// \brief Return the index of a spelling in a spelling list.
static unsigned
getSpellingListIndex(const std::vector<FlattenedSpelling> &SpellingList,
                     const FlattenedSpelling &Spelling) {
  assert(!SpellingList.empty() && "Spelling list is empty!");

  for (unsigned Index = 0; Index < SpellingList.size(); ++Index) {
    const FlattenedSpelling &S = SpellingList[Index];
    if (S.variety() != Spelling.variety())
      continue;
    if (S.nameSpace() != Spelling.nameSpace())
      continue;
    if (S.name() != Spelling.name())
      continue;

    return Index;
  }

  llvm_unreachable("Unknown spelling!");
}

static void writeAttrAccessorDefinition(const Record &R, raw_ostream &OS) {
  std::vector<Record*> Accessors = R.getValueAsListOfDefs("Accessors");
  if (Accessors.empty())
    return;

  const std::vector<FlattenedSpelling> SpellingList = GetFlattenedSpellings(R);
  assert(!SpellingList.empty() &&
         "Attribute with empty spelling list can't have accessors!");
  for (const auto *Accessor : Accessors) {
    const StringRef Name = Accessor->getValueAsString("Name");
    std::vector<FlattenedSpelling> Spellings = GetFlattenedSpellings(*Accessor);

    OS << "  bool " << Name << "() const { return SpellingListIndex == ";
    for (unsigned Index = 0; Index < Spellings.size(); ++Index) {
      OS << getSpellingListIndex(SpellingList, Spellings[Index]);
      if (Index != Spellings.size() - 1)
        OS << " ||\n    SpellingListIndex == ";
      else
        OS << "; }\n";
    }
  }
}

static bool
SpellingNamesAreCommon(const std::vector<FlattenedSpelling>& Spellings) {
  assert(!Spellings.empty() && "An empty list of spellings was provided");
  std::string FirstName = NormalizeNameForSpellingComparison(
    Spellings.front().name());
  for (const auto &Spelling :
       llvm::make_range(std::next(Spellings.begin()), Spellings.end())) {
    std::string Name = NormalizeNameForSpellingComparison(Spelling.name());
    if (Name != FirstName)
      return false;
  }
  return true;
}

typedef std::map<unsigned, std::string> SemanticSpellingMap;
static std::string
CreateSemanticSpellings(const std::vector<FlattenedSpelling> &Spellings,
                        SemanticSpellingMap &Map) {
  // The enumerants are automatically generated based on the variety,
  // namespace (if present) and name for each attribute spelling. However,
  // care is taken to avoid trampling on the reserved namespace due to
  // underscores.
  std::string Ret("  enum Spelling {\n");
  std::set<std::string> Uniques;
  unsigned Idx = 0;
  for (auto I = Spellings.begin(), E = Spellings.end(); I != E; ++I, ++Idx) {
    const FlattenedSpelling &S = *I;
    const std::string &Variety = S.variety();
    const std::string &Spelling = S.name();
    const std::string &Namespace = S.nameSpace();
    std::string EnumName;

    EnumName += (Variety + "_");
    if (!Namespace.empty())
      EnumName += (NormalizeNameForSpellingComparison(Namespace).str() +
      "_");
    EnumName += NormalizeNameForSpellingComparison(Spelling);

    // Even if the name is not unique, this spelling index corresponds to a
    // particular enumerant name that we've calculated.
    Map[Idx] = EnumName;

    // Since we have been stripping underscores to avoid trampling on the
    // reserved namespace, we may have inadvertently created duplicate
    // enumerant names. These duplicates are not considered part of the
    // semantic spelling, and can be elided.
    if (Uniques.find(EnumName) != Uniques.end())
      continue;

    Uniques.insert(EnumName);
    if (I != Spellings.begin())
      Ret += ",\n";
    // Duplicate spellings are not considered part of the semantic spelling
    // enumeration, but the spelling index and semantic spelling values are
    // meant to be equivalent, so we must specify a concrete value for each
    // enumerator.
    Ret += "    " + EnumName + " = " + llvm::utostr(Idx);
  }
  Ret += "\n  };\n\n";
  return Ret;
}

void WriteSemanticSpellingSwitch(const std::string &VarName,
                                 const SemanticSpellingMap &Map,
                                 raw_ostream &OS) {
  OS << "  switch (" << VarName << ") {\n    default: "
    << "llvm_unreachable(\"Unknown spelling list index\");\n";
  for (const auto &I : Map)
    OS << "    case " << I.first << ": return " << I.second << ";\n";
  OS << "  }\n";
}

// Emits the LateParsed property for attributes.
static void emitClangAttrLateParsedList(RecordKeeper &Records, raw_ostream &OS) {
  OS << "#if defined(CLANG_ATTR_LATE_PARSED_LIST)\n";
  std::vector<Record*> Attrs = Records.getAllDerivedDefinitions("Attr");

  for (const auto *Attr : Attrs) {
    bool LateParsed = Attr->getValueAsBit("LateParsed");

    if (LateParsed) {
      std::vector<FlattenedSpelling> Spellings = GetFlattenedSpellings(*Attr);

      // FIXME: Handle non-GNU attributes
      for (const auto &I : Spellings) {
        if (I.variety() != "GNU")
          continue;
        OS << ".Case(\"" << I.name() << "\", " << LateParsed << ")\n";
      }
    }
  }
  OS << "#endif // CLANG_ATTR_LATE_PARSED_LIST\n\n";
}

static bool hasGNUorCXX11Spelling(const Record &Attribute) {
  std::vector<FlattenedSpelling> Spellings = GetFlattenedSpellings(Attribute);
  for (const auto &I : Spellings) {
    if (I.variety() == "GNU" || I.variety() == "CXX11")
      return true;
  }
  return false;
}

namespace {

struct AttributeSubjectMatchRule {
  const Record *MetaSubject;
  const Record *Constraint;

  AttributeSubjectMatchRule(const Record *MetaSubject, const Record *Constraint)
      : MetaSubject(MetaSubject), Constraint(Constraint) {
    assert(MetaSubject && "Missing subject");
  }

  bool isSubRule() const { return Constraint != nullptr; }

  std::vector<Record *> getSubjects() const {
    return (Constraint ? Constraint : MetaSubject)
        ->getValueAsListOfDefs("Subjects");
  }

  std::vector<Record *> getLangOpts() const {
    if (Constraint) {
      // Lookup the options in the sub-rule first, in case the sub-rule
      // overrides the rules options.
      std::vector<Record *> Opts = Constraint->getValueAsListOfDefs("LangOpts");
      if (!Opts.empty())
        return Opts;
    }
    return MetaSubject->getValueAsListOfDefs("LangOpts");
  }

  // Abstract rules are used only for sub-rules
  bool isAbstractRule() const { return getSubjects().empty(); }

  StringRef getName() const {
    return (Constraint ? Constraint : MetaSubject)->getValueAsString("Name");
  }

  bool isNegatedSubRule() const {
    assert(isSubRule() && "Not a sub-rule");
    return Constraint->getValueAsBit("Negated");
  }

  std::string getSpelling() const {
    std::string Result = MetaSubject->getValueAsString("Name");
    if (isSubRule()) {
      Result += '(';
      if (isNegatedSubRule())
        Result += "unless(";
      Result += getName();
      if (isNegatedSubRule())
        Result += ')';
      Result += ')';
    }
    return Result;
  }

  std::string getEnumValueName() const {
    SmallString<128> Result;
    Result += "SubjectMatchRule_";
    Result += MetaSubject->getValueAsString("Name");
    if (isSubRule()) {
      Result += "_";
      if (isNegatedSubRule())
        Result += "not_";
      Result += Constraint->getValueAsString("Name");
    }
    if (isAbstractRule())
      Result += "_abstract";
    return Result.str();
  }

  std::string getEnumValue() const { return "attr::" + getEnumValueName(); }

  static const char *EnumName;
};

const char *AttributeSubjectMatchRule::EnumName = "attr::SubjectMatchRule";

struct PragmaClangAttributeSupport {
  std::vector<AttributeSubjectMatchRule> Rules;

  class RuleOrAggregateRuleSet {
    std::vector<AttributeSubjectMatchRule> Rules;
    bool IsRule;
    RuleOrAggregateRuleSet(ArrayRef<AttributeSubjectMatchRule> Rules,
                           bool IsRule)
        : Rules(Rules), IsRule(IsRule) {}

  public:
    bool isRule() const { return IsRule; }

    const AttributeSubjectMatchRule &getRule() const {
      assert(IsRule && "not a rule!");
      return Rules[0];
    }

    ArrayRef<AttributeSubjectMatchRule> getAggregateRuleSet() const {
      return Rules;
    }

    static RuleOrAggregateRuleSet
    getRule(const AttributeSubjectMatchRule &Rule) {
      return RuleOrAggregateRuleSet(Rule, /*IsRule=*/true);
    }
    static RuleOrAggregateRuleSet
    getAggregateRuleSet(ArrayRef<AttributeSubjectMatchRule> Rules) {
      return RuleOrAggregateRuleSet(Rules, /*IsRule=*/false);
    }
  };
  llvm::DenseMap<const Record *, RuleOrAggregateRuleSet> SubjectsToRules;

  PragmaClangAttributeSupport(RecordKeeper &Records);

  bool isAttributedSupported(const Record &Attribute);

  void emitMatchRuleList(raw_ostream &OS);

  std::string generateStrictConformsTo(const Record &Attr, raw_ostream &OS);

  void generateParsingHelpers(raw_ostream &OS);
};

} // end anonymous namespace

static bool doesDeclDeriveFrom(const Record *D, const Record *Base) {
  const Record *CurrentBase = D->getValueAsDef("Base");
  if (!CurrentBase)
    return false;
  if (CurrentBase == Base)
    return true;
  return doesDeclDeriveFrom(CurrentBase, Base);
}

PragmaClangAttributeSupport::PragmaClangAttributeSupport(
    RecordKeeper &Records) {
  std::vector<Record *> MetaSubjects =
      Records.getAllDerivedDefinitions("AttrSubjectMatcherRule");
  auto MapFromSubjectsToRules = [this](const Record *SubjectContainer,
                                       const Record *MetaSubject,
                                       const Record *Constraint) {
    Rules.emplace_back(MetaSubject, Constraint);
    std::vector<Record *> ApplicableSubjects =
        SubjectContainer->getValueAsListOfDefs("Subjects");
    for (const auto *Subject : ApplicableSubjects) {
      bool Inserted =
          SubjectsToRules
              .try_emplace(Subject, RuleOrAggregateRuleSet::getRule(
                                        AttributeSubjectMatchRule(MetaSubject,
                                                                  Constraint)))
              .second;
      if (!Inserted) {
        PrintFatalError("Attribute subject match rules should not represent"
                        "same attribute subjects.");
      }
    }
  };
  for (const auto *MetaSubject : MetaSubjects) {
    MapFromSubjectsToRules(MetaSubject, MetaSubject, /*Constraints=*/nullptr);
    std::vector<Record *> Constraints =
        MetaSubject->getValueAsListOfDefs("Constraints");
    for (const auto *Constraint : Constraints)
      MapFromSubjectsToRules(Constraint, MetaSubject, Constraint);
  }

  std::vector<Record *> Aggregates =
      Records.getAllDerivedDefinitions("AttrSubjectMatcherAggregateRule");
  std::vector<Record *> DeclNodes = Records.getAllDerivedDefinitions("DDecl");
  for (const auto *Aggregate : Aggregates) {
    Record *SubjectDecl = Aggregate->getValueAsDef("Subject");

    // Gather sub-classes of the aggregate subject that act as attribute
    // subject rules.
    std::vector<AttributeSubjectMatchRule> Rules;
    for (const auto *D : DeclNodes) {
      if (doesDeclDeriveFrom(D, SubjectDecl)) {
        auto It = SubjectsToRules.find(D);
        if (It == SubjectsToRules.end())
          continue;
        if (!It->second.isRule() || It->second.getRule().isSubRule())
          continue; // Assume that the rule will be included as well.
        Rules.push_back(It->second.getRule());
      }
    }

    bool Inserted =
        SubjectsToRules
            .try_emplace(SubjectDecl,
                         RuleOrAggregateRuleSet::getAggregateRuleSet(Rules))
            .second;
    if (!Inserted) {
      PrintFatalError("Attribute subject match rules should not represent"
                      "same attribute subjects.");
    }
  }
}

static PragmaClangAttributeSupport &
getPragmaAttributeSupport(RecordKeeper &Records) {
  static PragmaClangAttributeSupport Instance(Records);
  return Instance;
}

void PragmaClangAttributeSupport::emitMatchRuleList(raw_ostream &OS) {
  OS << "#ifndef ATTR_MATCH_SUB_RULE\n";
  OS << "#define ATTR_MATCH_SUB_RULE(Value, Spelling, IsAbstract, Parent, "
        "IsNegated) "
     << "ATTR_MATCH_RULE(Value, Spelling, IsAbstract)\n";
  OS << "#endif\n";
  for (const auto &Rule : Rules) {
    OS << (Rule.isSubRule() ? "ATTR_MATCH_SUB_RULE" : "ATTR_MATCH_RULE") << '(';
    OS << Rule.getEnumValueName() << ", \"" << Rule.getSpelling() << "\", "
       << Rule.isAbstractRule();
    if (Rule.isSubRule())
      OS << ", "
         << AttributeSubjectMatchRule(Rule.MetaSubject, nullptr).getEnumValue()
         << ", " << Rule.isNegatedSubRule();
    OS << ")\n";
  }
  OS << "#undef ATTR_MATCH_SUB_RULE\n";
}

bool PragmaClangAttributeSupport::isAttributedSupported(
    const Record &Attribute) {
  if (Attribute.getValueAsBit("ForcePragmaAttributeSupport"))
    return true;
  // Opt-out rules:
  // FIXME: The documentation check should be moved before
  // the ForcePragmaAttributeSupport check after annotate is documented.
  // No documentation present.
  if (Attribute.isValueUnset("Documentation"))
    return false;
  std::vector<Record *> Docs = Attribute.getValueAsListOfDefs("Documentation");
  if (Docs.empty())
    return false;
  if (Docs.size() == 1 && Docs[0]->getName() == "Undocumented")
    return false;
  // An attribute requires delayed parsing (LateParsed is on)
  if (Attribute.getValueAsBit("LateParsed"))
    return false;
  // An attribute has no GNU/CXX11 spelling
  if (!hasGNUorCXX11Spelling(Attribute))
    return false;
  // An attribute subject list has a subject that isn't covered by one of the
  // subject match rules or has no subjects at all.
  if (Attribute.isValueUnset("Subjects"))
    return false;
  const Record *SubjectObj = Attribute.getValueAsDef("Subjects");
  std::vector<Record *> Subjects = SubjectObj->getValueAsListOfDefs("Subjects");
  if (Subjects.empty())
    return false;
  for (const auto *Subject : Subjects) {
    if (SubjectsToRules.find(Subject) == SubjectsToRules.end())
      return false;
  }
  return true;
}

std::string
PragmaClangAttributeSupport::generateStrictConformsTo(const Record &Attr,
                                                      raw_ostream &OS) {
  if (!isAttributedSupported(Attr))
    return "nullptr";
  // Generate a function that constructs a set of matching rules that describe
  // to which declarations the attribute should apply to.
  std::string FnName = "matchRulesFor" + Attr.getName().str();
  OS << "static void " << FnName << "(llvm::SmallVectorImpl<std::pair<"
     << AttributeSubjectMatchRule::EnumName
     << ", bool>> &MatchRules, const LangOptions &LangOpts) {\n";
  if (Attr.isValueUnset("Subjects")) {
    OS << "}\n\n";
    return FnName;
  }
  const Record *SubjectObj = Attr.getValueAsDef("Subjects");
  std::vector<Record *> Subjects = SubjectObj->getValueAsListOfDefs("Subjects");
  for (const auto *Subject : Subjects) {
    auto It = SubjectsToRules.find(Subject);
    assert(It != SubjectsToRules.end() &&
           "This attribute is unsupported by #pragma clang attribute");
    for (const auto &Rule : It->getSecond().getAggregateRuleSet()) {
      // The rule might be language specific, so only subtract it from the given
      // rules if the specific language options are specified.
      std::vector<Record *> LangOpts = Rule.getLangOpts();
      OS << "  MatchRules.push_back(std::make_pair(" << Rule.getEnumValue()
         << ", /*IsSupported=*/";
      if (!LangOpts.empty()) {
        for (auto I = LangOpts.begin(), E = LangOpts.end(); I != E; ++I) {
          const StringRef Part = (*I)->getValueAsString("Name");
          if ((*I)->getValueAsBit("Negated"))
            OS << "!";
          OS << "LangOpts." << Part;
          if (I + 1 != E)
            OS << " || ";
        }
      } else
        OS << "true";
      OS << "));\n";
    }
  }
  OS << "}\n\n";
  return FnName;
}

void PragmaClangAttributeSupport::generateParsingHelpers(raw_ostream &OS) {
  // Generate routines that check the names of sub-rules.
  OS << "Optional<attr::SubjectMatchRule> "
        "defaultIsAttributeSubjectMatchSubRuleFor(StringRef, bool) {\n";
  OS << "  return None;\n";
  OS << "}\n\n";

  std::map<const Record *, std::vector<AttributeSubjectMatchRule>>
      SubMatchRules;
  for (const auto &Rule : Rules) {
    if (!Rule.isSubRule())
      continue;
    SubMatchRules[Rule.MetaSubject].push_back(Rule);
  }

  for (const auto &SubMatchRule : SubMatchRules) {
    OS << "Optional<attr::SubjectMatchRule> isAttributeSubjectMatchSubRuleFor_"
       << SubMatchRule.first->getValueAsString("Name")
       << "(StringRef Name, bool IsUnless) {\n";
    OS << "  if (IsUnless)\n";
    OS << "    return "
          "llvm::StringSwitch<Optional<attr::SubjectMatchRule>>(Name).\n";
    for (const auto &Rule : SubMatchRule.second) {
      if (Rule.isNegatedSubRule())
        OS << "    Case(\"" << Rule.getName() << "\", " << Rule.getEnumValue()
           << ").\n";
    }
    OS << "    Default(None);\n";
    OS << "  return "
          "llvm::StringSwitch<Optional<attr::SubjectMatchRule>>(Name).\n";
    for (const auto &Rule : SubMatchRule.second) {
      if (!Rule.isNegatedSubRule())
        OS << "  Case(\"" << Rule.getName() << "\", " << Rule.getEnumValue()
           << ").\n";
    }
    OS << "  Default(None);\n";
    OS << "}\n\n";
  }

  // Generate the function that checks for the top-level rules.
  OS << "std::pair<Optional<attr::SubjectMatchRule>, "
        "Optional<attr::SubjectMatchRule> (*)(StringRef, "
        "bool)> isAttributeSubjectMatchRule(StringRef Name) {\n";
  OS << "  return "
        "llvm::StringSwitch<std::pair<Optional<attr::SubjectMatchRule>, "
        "Optional<attr::SubjectMatchRule> (*) (StringRef, "
        "bool)>>(Name).\n";
  for (const auto &Rule : Rules) {
    if (Rule.isSubRule())
      continue;
    std::string SubRuleFunction;
    if (SubMatchRules.count(Rule.MetaSubject))
      SubRuleFunction =
          ("isAttributeSubjectMatchSubRuleFor_" + Rule.getName()).str();
    else
      SubRuleFunction = "defaultIsAttributeSubjectMatchSubRuleFor";
    OS << "  Case(\"" << Rule.getName() << "\", std::make_pair("
       << Rule.getEnumValue() << ", " << SubRuleFunction << ")).\n";
  }
  OS << "  Default(std::make_pair(None, "
        "defaultIsAttributeSubjectMatchSubRuleFor));\n";
  OS << "}\n\n";

  // Generate the function that checks for the submatch rules.
  OS << "const char *validAttributeSubjectMatchSubRules("
     << AttributeSubjectMatchRule::EnumName << " Rule) {\n";
  OS << "  switch (Rule) {\n";
  for (const auto &SubMatchRule : SubMatchRules) {
    OS << "  case "
       << AttributeSubjectMatchRule(SubMatchRule.first, nullptr).getEnumValue()
       << ":\n";
    OS << "  return \"'";
    bool IsFirst = true;
    for (const auto &Rule : SubMatchRule.second) {
      if (!IsFirst)
        OS << ", '";
      IsFirst = false;
      if (Rule.isNegatedSubRule())
        OS << "unless(";
      OS << Rule.getName();
      if (Rule.isNegatedSubRule())
        OS << ')';
      OS << "'";
    }
    OS << "\";\n";
  }
  OS << "  default: return nullptr;\n";
  OS << "  }\n";
  OS << "}\n\n";
}

template <typename Fn>
static void forEachUniqueSpelling(const Record &Attr, Fn &&F) {
  std::vector<FlattenedSpelling> Spellings = GetFlattenedSpellings(Attr);
  SmallDenseSet<StringRef, 8> Seen;
  for (const FlattenedSpelling &S : Spellings) {
    if (Seen.insert(S.name()).second)
      F(S);
  }
}

#if INTEL_CUSTOMIZATION
template <typename Fn>
static void forEachSpelling(const Record &Attr, Fn &&F) {
  std::vector<FlattenedSpelling> Spellings = GetFlattenedSpellings(Attr);
  for (const FlattenedSpelling &S : Spellings) {
      F(S);
  }
}
#endif // INTEL_CUSTOMIZATION

/// \brief Emits the first-argument-is-type property for attributes.
static void emitClangAttrTypeArgList(RecordKeeper &Records, raw_ostream &OS) {
  OS << "#if defined(CLANG_ATTR_TYPE_ARG_LIST)\n";
  std::vector<Record *> Attrs = Records.getAllDerivedDefinitions("Attr");

  for (const auto *Attr : Attrs) {
    // Determine whether the first argument is a type.
    std::vector<Record *> Args = Attr->getValueAsListOfDefs("Args");
    if (Args.empty())
      continue;

    if (Args[0]->getSuperClasses().back().first->getName() != "TypeArgument")
      continue;

#if INTEL_CUSTOMIZATION
    // Since we are namespacing everything, we have to allow
    // for multiple spellings in different namespaces. This will sometimes cause
    // duplicate cases, but this is required for attributes that don't 
    // explicitly specify CXX11 gnu:: mode AND GNU modes.
    // For example, "__attribute__((availability))" is GNU::availability,
    // but should also be available as [[gnu::availabillity]].
    forEachSpelling(*Attr, [&](const FlattenedSpelling &S) {
      OS << ".Case(\"" << S.variety();
      if (S.nameSpace().length())
        OS << "::" << S.nameSpace();
      OS << "::" << S.name() << "\", true)\n";
      // CXX11 mode allows all the gnu versions, as long as they are prefaced
      // by "gnu::"
      if (S.variety() == "GNU")
        OS << ".Case(\"" << "CXX11::gnu::"<< S.name() <<"\", true)\n";
#else
    // All these spellings take a single type argument.
    forEachUniqueSpelling(*Attr, [&](const FlattenedSpelling &S) {
      OS << ".Case(\"" << S.name() << "\", " << "true" << ")\n";
#endif // INTEL_CUSTOMIZATION
    });
  }
  OS << "#endif // CLANG_ATTR_TYPE_ARG_LIST\n\n";
}

/// \brief Emits the parse-arguments-in-unevaluated-context property for
/// attributes.
static void emitClangAttrArgContextList(RecordKeeper &Records, raw_ostream &OS) {
  OS << "#if defined(CLANG_ATTR_ARG_CONTEXT_LIST)\n";
  ParsedAttrMap Attrs = getParsedAttrList(Records);
  for (const auto &I : Attrs) {
    const Record &Attr = *I.second;

    if (!Attr.getValueAsBit("ParseArgumentsAsUnevaluated"))
      continue;

#if INTEL_CUSTOMIZATION
    // Since we are namespacing everything, we have to allow
    // for multiple spellings in different namespaces. This will sometimes cause
    // duplicate cases, but this is required for attributes that don't 
    // explicitly specify CXX11 gnu:: mode AND GNU modes.
    // For example, "__attribute__((availability))" is GNU::availability,
    // but should also be available as [[gnu::availabillity]].
    forEachSpelling(Attr, [&](const FlattenedSpelling &S) {
      OS << ".Case(\"" << S.variety();
      if (S.nameSpace().length())
        OS << "::" << S.nameSpace();
      OS << "::" << S.name() << "\", true)\n";
      // CXX11 mode allows all the gnu versions, as long as they are prefaced
      // by "gnu::"
      if (S.variety() == "GNU")
        OS << ".Case(\"" << "CXX11::gnu::"<< S.name() <<"\", true)\n";
#else
    // All these spellings take are parsed unevaluated.
    forEachUniqueSpelling(Attr, [&](const FlattenedSpelling &S) {
      OS << ".Case(\"" << S.name() << "\", " << "true" << ")\n";
#endif // INTEL_CUSTOMIZATION
    });
  }
  OS << "#endif // CLANG_ATTR_ARG_CONTEXT_LIST\n\n";
}

static bool isIdentifierArgument(Record *Arg) {
  return !Arg->getSuperClasses().empty() &&
    llvm::StringSwitch<bool>(Arg->getSuperClasses().back().first->getName())
    .Case("IdentifierArgument", true)
    .Case("EnumArgument", true)
    .Case("VariadicEnumArgument", true)
    .Default(false);
}

// Emits the first-argument-is-identifier property for attributes.
static void emitClangAttrIdentifierArgList(RecordKeeper &Records, raw_ostream &OS) {
  OS << "#if defined(CLANG_ATTR_IDENTIFIER_ARG_LIST)\n";
  std::vector<Record*> Attrs = Records.getAllDerivedDefinitions("Attr");

  for (const auto *Attr : Attrs) {
    // Determine whether the first argument is an identifier.
    std::vector<Record *> Args = Attr->getValueAsListOfDefs("Args");
    if (Args.empty() || !isIdentifierArgument(Args[0]))
      continue;

    // All these spellings take an identifier argument.
#if INTEL_CUSTOMIZATION
    // Since we are namespacing everything, we have to allow
    // for multiple spellings in different namespaces. This will sometimes cause
    // duplicate cases, but this is required for attributes that don't 
    // explicitly specify CXX11 gnu:: mode AND GNU modes.
    // For example, "__attribute__((availability))" is GNU::availability,
    // but should also be available as [[gnu::availabillity]].
    forEachSpelling(*Attr, [&](const FlattenedSpelling &S) {
      OS << ".Case(\"" << S.variety();
      if (S.nameSpace().length())
        OS << "::" << S.nameSpace();
      OS << "::" << S.name() << "\", true)\n";
      // CXX11 mode allows all the gnu versions, as long as they are prefaced
      // by "gnu::"
      if (S.variety() == "GNU")
        OS << ".Case(\"" << "CXX11::gnu::"<< S.name() <<"\", true)\n";
#else
    forEachUniqueSpelling(*Attr, [&](const FlattenedSpelling &S) {
      OS << ".Case(\"" << S.name() << "\", " << "true" << ")\n";
#endif // INTEL_CUSTOMIZATION
    });
  }
  OS << "#endif // CLANG_ATTR_IDENTIFIER_ARG_LIST\n\n";
}

namespace clang {

// Emits the class definitions for attributes.
void EmitClangAttrClass(RecordKeeper &Records, raw_ostream &OS) {
  emitSourceFileHeader("Attribute classes' definitions", OS);

  OS << "#ifndef LLVM_CLANG_ATTR_CLASSES_INC\n";
  OS << "#define LLVM_CLANG_ATTR_CLASSES_INC\n\n";

  std::vector<Record*> Attrs = Records.getAllDerivedDefinitions("Attr");

  for (const auto *Attr : Attrs) {
    const Record &R = *Attr;

    // FIXME: Currently, documentation is generated as-needed due to the fact
    // that there is no way to allow a generated project "reach into" the docs
    // directory (for instance, it may be an out-of-tree build). However, we want
    // to ensure that every attribute has a Documentation field, and produce an
    // error if it has been neglected. Otherwise, the on-demand generation which
    // happens server-side will fail. This code is ensuring that functionality,
    // even though this Emitter doesn't technically need the documentation.
    // When attribute documentation can be generated as part of the build
    // itself, this code can be removed.
    (void)R.getValueAsListOfDefs("Documentation");
    
    if (!R.getValueAsBit("ASTNode"))
      continue;
    
    ArrayRef<std::pair<Record *, SMRange>> Supers = R.getSuperClasses();
    assert(!Supers.empty() && "Forgot to specify a superclass for the attr");
    std::string SuperName;
    bool Inheritable = false;
    for (const auto &Super : llvm::reverse(Supers)) {
      const Record *R = Super.first;
      if (R->getName() != "TargetSpecificAttr" && SuperName.empty())
        SuperName = R->getName();
      if (R->getName() == "InheritableAttr")
        Inheritable = true;
    }

#if INTEL_CUSTOMIZATION
    if (DisallowedAttr(Attr))
      continue;
#endif // INTEL_CUSTOMIZATION

    OS << "class " << R.getName() << "Attr : public " << SuperName << " {\n";

    std::vector<Record*> ArgRecords = R.getValueAsListOfDefs("Args");
    std::vector<std::unique_ptr<Argument>> Args;
    Args.reserve(ArgRecords.size());

    bool HasOptArg = false;
    bool HasFakeArg = false;
    for (const auto *ArgRecord : ArgRecords) {
      Args.emplace_back(createArgument(*ArgRecord, R.getName()));
      Args.back()->writeDeclarations(OS);
      OS << "\n\n";

      // For these purposes, fake takes priority over optional.
      if (Args.back()->isFake()) {
        HasFakeArg = true;
      } else if (Args.back()->isOptional()) {
        HasOptArg = true;
      }
    }

    OS << "public:\n";

    std::vector<FlattenedSpelling> Spellings = GetFlattenedSpellings(R);

    // If there are zero or one spellings, all spelling-related functionality
    // can be elided. If all of the spellings share the same name, the spelling
    // functionality can also be elided.
    bool ElideSpelling = (Spellings.size() <= 1) ||
                         SpellingNamesAreCommon(Spellings);

    // This maps spelling index values to semantic Spelling enumerants.
    SemanticSpellingMap SemanticToSyntacticMap;

    if (!ElideSpelling)
      OS << CreateSemanticSpellings(Spellings, SemanticToSyntacticMap);

    // Emit CreateImplicit factory methods.
    auto emitCreateImplicit = [&](bool emitFake) {
      OS << "  static " << R.getName() << "Attr *CreateImplicit(";
      OS << "ASTContext &Ctx";
      if (!ElideSpelling)
        OS << ", Spelling S";
      for (auto const &ai : Args) {
        if (ai->isFake() && !emitFake) continue;
        OS << ", ";
        ai->writeCtorParameters(OS);
      }
      OS << ", SourceRange Loc = SourceRange()";
      OS << ") {\n";
      OS << "    auto *A = new (Ctx) " << R.getName();
      OS << "Attr(Loc, Ctx, ";
      for (auto const &ai : Args) {
        if (ai->isFake() && !emitFake) continue;
        ai->writeImplicitCtorArgs(OS);
        OS << ", ";
      }
      OS << (ElideSpelling ? "0" : "S") << ");\n";
      OS << "    A->setImplicit(true);\n";
      OS << "    return A;\n  }\n\n";
    };

    // Emit a CreateImplicit that takes all the arguments.
    emitCreateImplicit(true);

    // Emit a CreateImplicit that takes all the non-fake arguments.
    if (HasFakeArg) {
      emitCreateImplicit(false);
    }

    // Emit constructors.
    auto emitCtor = [&](bool emitOpt, bool emitFake) {
      auto shouldEmitArg = [=](const std::unique_ptr<Argument> &arg) {
        if (arg->isFake()) return emitFake;
        if (arg->isOptional()) return emitOpt;
        return true;
      };

      OS << "  " << R.getName() << "Attr(SourceRange R, ASTContext &Ctx\n";
      for (auto const &ai : Args) {
        if (!shouldEmitArg(ai)) continue;
        OS << "              , ";
        ai->writeCtorParameters(OS);
        OS << "\n";
      }

      OS << "              , ";
      OS << "unsigned SI\n";

      OS << "             )\n";
      OS << "    : " << SuperName << "(attr::" << R.getName() << ", R, SI, "
         << ( R.getValueAsBit("LateParsed") ? "true" : "false" );
      if (Inheritable) {
        OS << ", "
           << (R.getValueAsBit("InheritEvenIfAlreadyPresent") ? "true"
                                                              : "false");
      }
      OS << ")\n";

      for (auto const &ai : Args) {
        OS << "              , ";
        if (!shouldEmitArg(ai)) {
          ai->writeCtorDefaultInitializers(OS);
        } else {
          ai->writeCtorInitializers(OS);
        }
        OS << "\n";
      }

      OS << "  {\n";
  
      for (auto const &ai : Args) {
        if (!shouldEmitArg(ai)) continue;
        ai->writeCtorBody(OS);
      }
      OS << "  }\n\n";
    };

    // Emit a constructor that includes all the arguments.
    // This is necessary for cloning.
    emitCtor(true, true);

    // Emit a constructor that takes all the non-fake arguments.
    if (HasFakeArg) {
      emitCtor(true, false);
    }
 
    // Emit a constructor that takes all the non-fake, non-optional arguments.
    if (HasOptArg) {
      emitCtor(false, false);
    }

    OS << "  " << R.getName() << "Attr *clone(ASTContext &C) const;\n";
    OS << "  void printPretty(raw_ostream &OS,\n"
       << "                   const PrintingPolicy &Policy) const;\n";
    OS << "  const char *getSpelling() const;\n";
    
    if (!ElideSpelling) {
      assert(!SemanticToSyntacticMap.empty() && "Empty semantic mapping list");
      OS << "  Spelling getSemanticSpelling() const {\n";
      WriteSemanticSpellingSwitch("SpellingListIndex", SemanticToSyntacticMap,
                                  OS);
      OS << "  }\n";
    }

    writeAttrAccessorDefinition(R, OS);

    for (auto const &ai : Args) {
      ai->writeAccessors(OS);
      OS << "\n\n";

      // Don't write conversion routines for fake arguments.
      if (ai->isFake()) continue;

      if (ai->isEnumArg())
        static_cast<const EnumArgument *>(ai.get())->writeConversion(OS);
      else if (ai->isVariadicEnumArg())
        static_cast<const VariadicEnumArgument *>(ai.get())
            ->writeConversion(OS);
    }

    OS << R.getValueAsString("AdditionalMembers");
    OS << "\n\n";

    OS << "  static bool classof(const Attr *A) { return A->getKind() == "
       << "attr::" << R.getName() << "; }\n";

    OS << "};\n"; // INTEL
  }

  OS << "#endif // LLVM_CLANG_ATTR_CLASSES_INC\n";
}

// Emits the class method definitions for attributes.
void EmitClangAttrImpl(RecordKeeper &Records, raw_ostream &OS) {
  emitSourceFileHeader("Attribute classes' member function definitions", OS);

  std::vector<Record*> Attrs = Records.getAllDerivedDefinitions("Attr");

  for (auto *Attr : Attrs) {
    Record &R = *Attr;
    
    if (!R.getValueAsBit("ASTNode"))
      continue;

#if INTEL_CUSTOMIZATION
    if (DisallowedAttr(Attr))
      continue;
#endif // INTEL_CUSTOMIZATION

    std::vector<Record*> ArgRecords = R.getValueAsListOfDefs("Args");
    std::vector<std::unique_ptr<Argument>> Args;
    for (const auto *Arg : ArgRecords)
      Args.emplace_back(createArgument(*Arg, R.getName()));

    for (auto const &ai : Args)
      ai->writeAccessorDefinitions(OS);

    OS << R.getName() << "Attr *" << R.getName()
       << "Attr::clone(ASTContext &C) const {\n";
    OS << "  auto *A = new (C) " << R.getName() << "Attr(getLocation(), C";
    for (auto const &ai : Args) {
      OS << ", ";
      ai->writeCloneArgs(OS);
    }
    OS << ", getSpellingListIndex());\n";
    OS << "  A->Inherited = Inherited;\n";
    OS << "  A->IsPackExpansion = IsPackExpansion;\n";
    OS << "  A->Implicit = Implicit;\n";
    OS << "  return A;\n}\n\n";

    writePrettyPrintFunction(R, Args, OS);
    writeGetSpellingFunction(R, OS);
  }

  // Instead of relying on virtual dispatch we just create a huge dispatch
  // switch. This is both smaller and faster than virtual functions.
  auto EmitFunc = [&](const char *Method) {
    OS << "  switch (getKind()) {\n";
    for (const auto *Attr : Attrs) {
      const Record &R = *Attr;
      if (!R.getValueAsBit("ASTNode"))
        continue;
#if INTEL_CUSTOMIZATION
      if (DisallowedAttr(Attr))
        continue;
#endif // INTEL_CUSTOMIZATION

      OS << "  case attr::" << R.getName() << ":\n";
      OS << "    return cast<" << R.getName() << "Attr>(this)->" << Method
         << ";\n";
    }
    OS << "  }\n";
    OS << "  llvm_unreachable(\"Unexpected attribute kind!\");\n";
    OS << "}\n\n";
  };

  OS << "const char *Attr::getSpelling() const {\n";
  EmitFunc("getSpelling()");

  OS << "Attr *Attr::clone(ASTContext &C) const {\n";
  EmitFunc("clone(C)");

  OS << "void Attr::printPretty(raw_ostream &OS, "
        "const PrintingPolicy &Policy) const {\n";
  EmitFunc("printPretty(OS, Policy)");
}

} // end namespace clang

static void emitAttrList(raw_ostream &OS, StringRef Class,
                         const std::vector<Record*> &AttrList) {
  for (auto Cur : AttrList) {
    OS << Class << "(" << Cur->getName() << ")\n";
  }
}

// Determines if an attribute has a Pragma spelling.
static bool AttrHasPragmaSpelling(const Record *R) {
  std::vector<FlattenedSpelling> Spellings = GetFlattenedSpellings(*R);
  return llvm::find_if(Spellings, [](const FlattenedSpelling &S) {
           return S.variety() == "Pragma";
         }) != Spellings.end();
}

namespace {

  struct AttrClassDescriptor {
    const char * const MacroName;
    const char * const TableGenName;
  };

} // end anonymous namespace

static const AttrClassDescriptor AttrClassDescriptors[] = {
  { "ATTR", "Attr" },
  { "STMT_ATTR", "StmtAttr" },
  { "INHERITABLE_ATTR", "InheritableAttr" },
  { "INHERITABLE_PARAM_ATTR", "InheritableParamAttr" },
  { "PARAMETER_ABI_ATTR", "ParameterABIAttr" }
};

static void emitDefaultDefine(raw_ostream &OS, StringRef name,
                              const char *superName) {
  OS << "#ifndef " << name << "\n";
  OS << "#define " << name << "(NAME) ";
  if (superName) OS << superName << "(NAME)";
  OS << "\n#endif\n\n";
}

namespace {

  /// A class of attributes.
  struct AttrClass {
    const AttrClassDescriptor &Descriptor;
    Record *TheRecord;
    AttrClass *SuperClass = nullptr;
    std::vector<AttrClass*> SubClasses;
    std::vector<Record*> Attrs;

    AttrClass(const AttrClassDescriptor &Descriptor, Record *R)
      : Descriptor(Descriptor), TheRecord(R) {}

    void emitDefaultDefines(raw_ostream &OS) const {
      // Default the macro unless this is a root class (i.e. Attr).
      if (SuperClass) {
        emitDefaultDefine(OS, Descriptor.MacroName,
                          SuperClass->Descriptor.MacroName);
      }
    }

    void emitUndefs(raw_ostream &OS) const {
      OS << "#undef " << Descriptor.MacroName << "\n";
    }

    void emitAttrList(raw_ostream &OS) const {
      for (auto SubClass : SubClasses) {
        SubClass->emitAttrList(OS);
      }

      ::emitAttrList(OS, Descriptor.MacroName, Attrs);
    }

    void classifyAttrOnRoot(Record *Attr) {
      bool result = classifyAttr(Attr);
      assert(result && "failed to classify on root"); (void) result;
    }

    void emitAttrRange(raw_ostream &OS) const {
      OS << "ATTR_RANGE(" << Descriptor.TableGenName
         << ", " << getFirstAttr()->getName()
         << ", " << getLastAttr()->getName() << ")\n";
    }

  private:
    bool classifyAttr(Record *Attr) {
      // Check all the subclasses.
      for (auto SubClass : SubClasses) {
        if (SubClass->classifyAttr(Attr))
          return true;
      }

      // It's not more specific than this class, but it might still belong here.
      if (Attr->isSubClassOf(TheRecord)) {
        Attrs.push_back(Attr);
        return true;
      }

      return false;
    }

    Record *getFirstAttr() const {
      if (!SubClasses.empty())
        return SubClasses.front()->getFirstAttr();
      return Attrs.front();
    }

    Record *getLastAttr() const {
      if (!Attrs.empty())
        return Attrs.back();
      return SubClasses.back()->getLastAttr();
    }
  };

  /// The entire hierarchy of attribute classes.
  class AttrClassHierarchy {
    std::vector<std::unique_ptr<AttrClass>> Classes;

  public:
    AttrClassHierarchy(RecordKeeper &Records) {
      // Find records for all the classes.
      for (auto &Descriptor : AttrClassDescriptors) {
        Record *ClassRecord = Records.getClass(Descriptor.TableGenName);
        AttrClass *Class = new AttrClass(Descriptor, ClassRecord);
        Classes.emplace_back(Class);
      }

      // Link up the hierarchy.
      for (auto &Class : Classes) {
        if (AttrClass *SuperClass = findSuperClass(Class->TheRecord)) {
          Class->SuperClass = SuperClass;
          SuperClass->SubClasses.push_back(Class.get());
        }
      }

#ifndef NDEBUG
      for (auto i = Classes.begin(), e = Classes.end(); i != e; ++i) {
        assert((i == Classes.begin()) == ((*i)->SuperClass == nullptr) &&
               "only the first class should be a root class!");
      }
#endif
    }

    void emitDefaultDefines(raw_ostream &OS) const {
      for (auto &Class : Classes) {
        Class->emitDefaultDefines(OS);
      }
    }

    void emitUndefs(raw_ostream &OS) const {
      for (auto &Class : Classes) {
        Class->emitUndefs(OS);
      }
    }

    void emitAttrLists(raw_ostream &OS) const {
      // Just start from the root class.
      Classes[0]->emitAttrList(OS);
    }

    void emitAttrRanges(raw_ostream &OS) const {
      for (auto &Class : Classes)
        Class->emitAttrRange(OS);
    }

    void classifyAttr(Record *Attr) {
      // Add the attribute to the root class.
      Classes[0]->classifyAttrOnRoot(Attr);
    }

  private:
    AttrClass *findClassByRecord(Record *R) const {
      for (auto &Class : Classes) {
        if (Class->TheRecord == R)
          return Class.get();
      }
      return nullptr;
    }

    AttrClass *findSuperClass(Record *R) const {
      // TableGen flattens the superclass list, so we just need to walk it
      // in reverse.
      auto SuperClasses = R->getSuperClasses();
      for (signed i = 0, e = SuperClasses.size(); i != e; ++i) {
        auto SuperClass = findClassByRecord(SuperClasses[e - i - 1].first);
        if (SuperClass) return SuperClass;
      }
      return nullptr;
    }
  };

} // end anonymous namespace

namespace clang {

// Emits the enumeration list for attributes.
void EmitClangAttrList(RecordKeeper &Records, raw_ostream &OS) {
  emitSourceFileHeader("List of all attributes that Clang recognizes", OS);

  AttrClassHierarchy Hierarchy(Records);

  // Add defaulting macro definitions.
  Hierarchy.emitDefaultDefines(OS);
  emitDefaultDefine(OS, "PRAGMA_SPELLING_ATTR", nullptr);

  std::vector<Record *> Attrs = Records.getAllDerivedDefinitions("Attr");
  std::vector<Record *> PragmaAttrs;
  for (auto *Attr : Attrs) {
    if (!Attr->getValueAsBit("ASTNode"))
      continue;
#if INTEL_CUSTOMIZATION
    if (DisallowedAttr(Attr))
      continue;
#endif // INTEL_CUSTOMIZATION

    // Add the attribute to the ad-hoc groups.
    if (AttrHasPragmaSpelling(Attr))
      PragmaAttrs.push_back(Attr);

    // Place it in the hierarchy.
    Hierarchy.classifyAttr(Attr);
  }

  // Emit the main attribute list.
  Hierarchy.emitAttrLists(OS);

  // Emit the ad hoc groups.
  emitAttrList(OS, "PRAGMA_SPELLING_ATTR", PragmaAttrs);

  // Emit the attribute ranges.
  OS << "#ifdef ATTR_RANGE\n";
  Hierarchy.emitAttrRanges(OS);
  OS << "#undef ATTR_RANGE\n";
  OS << "#endif\n";

  Hierarchy.emitUndefs(OS);
  OS << "#undef PRAGMA_SPELLING_ATTR\n";
}

// Emits the enumeration list for attributes.
void EmitClangAttrSubjectMatchRuleList(RecordKeeper &Records, raw_ostream &OS) {
  emitSourceFileHeader(
      "List of all attribute subject matching rules that Clang recognizes", OS);
  PragmaClangAttributeSupport &PragmaAttributeSupport =
      getPragmaAttributeSupport(Records);
  emitDefaultDefine(OS, "ATTR_MATCH_RULE", nullptr);
  PragmaAttributeSupport.emitMatchRuleList(OS);
  OS << "#undef ATTR_MATCH_RULE\n";
}

// Emits the code to read an attribute from a precompiled header.
void EmitClangAttrPCHRead(RecordKeeper &Records, raw_ostream &OS) {
  emitSourceFileHeader("Attribute deserialization code", OS);

  Record *InhClass = Records.getClass("InheritableAttr");
  std::vector<Record*> Attrs = Records.getAllDerivedDefinitions("Attr"),
                       ArgRecords;
  std::vector<std::unique_ptr<Argument>> Args;

  OS << "  switch (Kind) {\n";
  for (const auto *Attr : Attrs) {
    const Record &R = *Attr;
    if (!R.getValueAsBit("ASTNode"))
      continue;
#if INTEL_CUSTOMIZATION
    if (DisallowedAttr(Attr))
      continue;
#endif // INTEL_CUSTOMIZATION
    OS << "  case attr::" << R.getName() << ": {\n";
    if (R.isSubClassOf(InhClass))
      OS << "    bool isInherited = Record.readInt();\n";
    OS << "    bool isImplicit = Record.readInt();\n";
    OS << "    unsigned Spelling = Record.readInt();\n";
    ArgRecords = R.getValueAsListOfDefs("Args");
    Args.clear();
    for (const auto *Arg : ArgRecords) {
      Args.emplace_back(createArgument(*Arg, R.getName()));
      Args.back()->writePCHReadDecls(OS);
    }
    OS << "    New = new (Context) " << R.getName() << "Attr(Range, Context";
    for (auto const &ri : Args) {
      OS << ", ";
      ri->writePCHReadArgs(OS);
    }
    OS << ", Spelling);\n";
    if (R.isSubClassOf(InhClass))
      OS << "    cast<InheritableAttr>(New)->setInherited(isInherited);\n";
    OS << "    New->setImplicit(isImplicit);\n";
    OS << "    break;\n";
    OS << "  }\n";
  }
  OS << "  }\n";
}

// Emits the code to write an attribute to a precompiled header.
void EmitClangAttrPCHWrite(RecordKeeper &Records, raw_ostream &OS) {
  emitSourceFileHeader("Attribute serialization code", OS);

  Record *InhClass = Records.getClass("InheritableAttr");
  std::vector<Record*> Attrs = Records.getAllDerivedDefinitions("Attr"), Args;

  OS << "  switch (A->getKind()) {\n";
  for (const auto *Attr : Attrs) {
    const Record &R = *Attr;
    if (!R.getValueAsBit("ASTNode"))
      continue;
#if INTEL_CUSTOMIZATION
    if (DisallowedAttr(Attr))
      continue;
#endif // INTEL_CUSTOMIZATION
    OS << "  case attr::" << R.getName() << ": {\n";
    Args = R.getValueAsListOfDefs("Args");
    if (R.isSubClassOf(InhClass) || !Args.empty())
      OS << "    const auto *SA = cast<" << R.getName()
         << "Attr>(A);\n";
    if (R.isSubClassOf(InhClass))
      OS << "    Record.push_back(SA->isInherited());\n";
    OS << "    Record.push_back(A->isImplicit());\n";
    OS << "    Record.push_back(A->getSpellingListIndex());\n";

    for (const auto *Arg : Args)
      createArgument(*Arg, R.getName())->writePCHWrite(OS);
    OS << "    break;\n";
    OS << "  }\n";
  }
  OS << "  }\n";
}

// Helper function for GenerateTargetSpecificAttrChecks that alters the 'Test'
// parameter with only a single check type, if applicable.
static void GenerateTargetSpecificAttrCheck(const Record *R, std::string &Test,
                                            std::string *FnName,
                                            StringRef ListName,
                                            StringRef CheckAgainst,
                                            StringRef Scope) {
  if (!R->isValueUnset(ListName)) {
    Test += " && (";
    std::vector<StringRef> Items = R->getValueAsListOfStrings(ListName);
    for (auto I = Items.begin(), E = Items.end(); I != E; ++I) {
      StringRef Part = *I;
      Test += CheckAgainst;
      Test += " == ";
      Test += Scope;
      Test += Part;
      if (I + 1 != E)
        Test += " || ";
      if (FnName)
        *FnName += Part;
    }
    Test += ")";
  }
}

// Generate a conditional expression to check if the current target satisfies
// the conditions for a TargetSpecificAttr record, and append the code for
// those checks to the Test string. If the FnName string pointer is non-null,
// append a unique suffix to distinguish this set of target checks from other
// TargetSpecificAttr records.
static void GenerateTargetSpecificAttrChecks(const Record *R,
                                             std::vector<StringRef> &Arches,
                                             std::string &Test,
                                             std::string *FnName) {
  // It is assumed that there will be an llvm::Triple object
  // named "T" and a TargetInfo object named "Target" within
  // scope that can be used to determine whether the attribute exists in
  // a given target.
  Test += "true";
  // If one or more architectures is specified, check those.  Arches are handled
  // differently because GenerateTargetRequirements needs to combine the list
  // with ParseKind.
  if (!Arches.empty()) {
    Test += " && (";
    for (auto I = Arches.begin(), E = Arches.end(); I != E; ++I) {
      StringRef Part = *I;
      Test += "T.getArch() == llvm::Triple::";
      Test += Part;
      if (I + 1 != E)
        Test += " || ";
      if (FnName)
        *FnName += Part;
    }
    Test += ")";
  }

  // If the attribute is specific to particular OSes, check those.
  GenerateTargetSpecificAttrCheck(R, Test, FnName, "OSes", "T.getOS()",
                                  "llvm::Triple::");

  // If one or more CXX ABIs are specified, check those as well.
  GenerateTargetSpecificAttrCheck(R, Test, FnName, "CXXABIs",
                                  "Target.getCXXABI().getKind()",
                                  "TargetCXXABI::");
  // If one or more object formats is specified, check those.
  GenerateTargetSpecificAttrCheck(R, Test, FnName, "ObjectFormats",
                                  "T.getObjectFormat()", "llvm::Triple::");
}

static void GenerateHasAttrSpellingStringSwitch(
    const std::vector<Record *> &Attrs, raw_ostream &OS,
    const std::string &Variety = "", const std::string &Scope = "") {
  for (const auto *Attr : Attrs) {
    // C++11-style attributes have specific version information associated with
    // them. If the attribute has no scope, the version information must not
    // have the default value (1), as that's incorrect. Instead, the unscoped
    // attribute version information should be taken from the SD-6 standing
    // document, which can be found at: 
    // https://isocpp.org/std/standing-documents/sd-6-sg10-feature-test-recommendations
    int Version = 1;

    if (Variety == "CXX11") {
        std::vector<Record *> Spellings = Attr->getValueAsListOfDefs("Spellings");
        for (const auto &Spelling : Spellings) {
          if (Spelling->getValueAsString("Variety") == "CXX11") {
            Version = static_cast<int>(Spelling->getValueAsInt("Version"));
            if (Scope.empty() && Version == 1)
              PrintError(Spelling->getLoc(), "C++ standard attributes must "
              "have valid version information.");
            break;
          }
      }
    }

    std::string Test;
    if (Attr->isSubClassOf("TargetSpecificAttr")) {
      const Record *R = Attr->getValueAsDef("Target");
      std::vector<StringRef> Arches = R->getValueAsListOfStrings("Arches");
      GenerateTargetSpecificAttrChecks(R, Arches, Test, nullptr);

      // If this is the C++11 variety, also add in the LangOpts test.
      if (Variety == "CXX11")
        Test += " && LangOpts.CPlusPlus11";
      else if (Variety == "C2x")
        Test += " && LangOpts.DoubleSquareBracketAttributes";
    } else if (Variety == "CXX11")
      // C++11 mode should be checked against LangOpts, which is presumed to be
      // present in the caller.
      Test = "LangOpts.CPlusPlus11";
    else if (Variety == "C2x")
      Test = "LangOpts.DoubleSquareBracketAttributes";

    std::string TestStr =
        !Test.empty() ? Test + " ? " + llvm::itostr(Version) + " : 0" : "1";
    std::vector<FlattenedSpelling> Spellings = GetFlattenedSpellings(*Attr);
    for (const auto &S : Spellings)
      if (Variety.empty() || (Variety == S.variety() &&
                              (Scope.empty() || Scope == S.nameSpace())))
        OS << "    .Case(\"" << S.name() << "\", " << TestStr << ")\n";
  }
  OS << "    .Default(0);\n";
}

// Emits the list of spellings for attributes.
void EmitClangAttrHasAttrImpl(RecordKeeper &Records, raw_ostream &OS) {
  emitSourceFileHeader("Code to implement the __has_attribute logic", OS);

  // Separate all of the attributes out into four group: generic, C++11, GNU,
  // and declspecs. Then generate a big switch statement for each of them.
  std::vector<Record *> Attrs = Records.getAllDerivedDefinitions("Attr");
  std::vector<Record *> Declspec, Microsoft, GNU, Pragma;
  std::map<std::string, std::vector<Record *>> CXX, C2x;

  // Walk over the list of all attributes, and split them out based on the
  // spelling variety.
  for (auto *R : Attrs) {
#if INTEL_CUSTOMIZATION
    if (DisallowedAttr(R))
      continue;
#endif // INTEL_CUSTOMIZATION
    std::vector<FlattenedSpelling> Spellings = GetFlattenedSpellings(*R);
    for (const auto &SI : Spellings) {
      const std::string &Variety = SI.variety();
      if (Variety == "GNU")
        GNU.push_back(R);
      else if (Variety == "Declspec")
        Declspec.push_back(R);
      else if (Variety == "Microsoft")
        Microsoft.push_back(R);
      else if (Variety == "CXX11")
        CXX[SI.nameSpace()].push_back(R);
      else if (Variety == "C2x")
        C2x[SI.nameSpace()].push_back(R);
      else if (Variety == "Pragma")
        Pragma.push_back(R);
    }
  }

  OS << "const llvm::Triple &T = Target.getTriple();\n";
  OS << "switch (Syntax) {\n";
  OS << "case AttrSyntax::GNU:\n";
  OS << "  return llvm::StringSwitch<int>(Name)\n";
  GenerateHasAttrSpellingStringSwitch(GNU, OS, "GNU");
  OS << "case AttrSyntax::Declspec:\n";
  OS << "  return llvm::StringSwitch<int>(Name)\n";
  GenerateHasAttrSpellingStringSwitch(Declspec, OS, "Declspec");
  OS << "case AttrSyntax::Microsoft:\n";
  OS << "  return llvm::StringSwitch<int>(Name)\n";
  GenerateHasAttrSpellingStringSwitch(Microsoft, OS, "Microsoft");
  OS << "case AttrSyntax::Pragma:\n";
  OS << "  return llvm::StringSwitch<int>(Name)\n";
  GenerateHasAttrSpellingStringSwitch(Pragma, OS, "Pragma");
  auto fn = [&OS](const char *Spelling, const char *Variety,
                  const std::map<std::string, std::vector<Record *>> &List) {
    OS << "case AttrSyntax::" << Variety << ": {\n";
    // C++11-style attributes are further split out based on the Scope.
    for (auto I = List.cbegin(), E = List.cend(); I != E; ++I) {
      if (I != List.cbegin())
        OS << " else ";
      if (I->first.empty())
        OS << "if (!Scope || Scope->getName() == \"\") {\n";
      else
        OS << "if (Scope->getName() == \"" << I->first << "\") {\n";
      OS << "  return llvm::StringSwitch<int>(Name)\n";
      GenerateHasAttrSpellingStringSwitch(I->second, OS, Spelling, I->first);
      OS << "}";
    }
    OS << "\n} break;\n";
  };
  fn("CXX11", "CXX", CXX);
  fn("C2x", "C", C2x);
  OS << "}\n";
}

void EmitClangAttrSpellingListIndex(RecordKeeper &Records, raw_ostream &OS) {
  emitSourceFileHeader("Code to translate different attribute spellings "
                       "into internal identifiers", OS);

  OS << "  switch (AttrKind) {\n";

  ParsedAttrMap Attrs = getParsedAttrList(Records);
  for (const auto &I : Attrs) {
    const Record &R = *I.second;
    std::vector<FlattenedSpelling> Spellings = GetFlattenedSpellings(R);
    OS << "  case AT_" << I.first << ": {\n";
    for (unsigned I = 0; I < Spellings.size(); ++ I) {
      OS << "    if (Name == \"" << Spellings[I].name() << "\" && "
         << "SyntaxUsed == "
         << StringSwitch<unsigned>(Spellings[I].variety())
                .Case("GNU", 0)
                .Case("CXX11", 1)
                .Case("C2x", 2)
                .Case("Declspec", 3)
                .Case("Microsoft", 4)
                .Case("Keyword", 5)
                .Case("Pragma", 6)
                .Default(0)
         << " && Scope == \"" << Spellings[I].nameSpace() << "\")\n"
         << "        return " << I << ";\n";
    }

    OS << "    break;\n";
    OS << "  }\n";
  }

  OS << "  }\n";
  OS << "  return 0;\n";
}

// Emits code used by RecursiveASTVisitor to visit attributes
void EmitClangAttrASTVisitor(RecordKeeper &Records, raw_ostream &OS) {
  emitSourceFileHeader("Used by RecursiveASTVisitor to visit attributes.", OS);

  std::vector<Record*> Attrs = Records.getAllDerivedDefinitions("Attr");

  // Write method declarations for Traverse* methods.
  // We emit this here because we only generate methods for attributes that
  // are declared as ASTNodes.
  OS << "#ifdef ATTR_VISITOR_DECLS_ONLY\n\n";
  for (const auto *Attr : Attrs) {
    const Record &R = *Attr;
    if (!R.getValueAsBit("ASTNode"))
      continue;
#if INTEL_CUSTOMIZATION
    if (DisallowedAttr(Attr))
      continue;
#endif // INTEL_CUSTOMIZATION
    OS << "  bool Traverse"
       << R.getName() << "Attr(" << R.getName() << "Attr *A);\n";
    OS << "  bool Visit"
       << R.getName() << "Attr(" << R.getName() << "Attr *A) {\n"
       << "    return true; \n"
       << "  }\n";
  }
  OS << "\n#else // ATTR_VISITOR_DECLS_ONLY\n\n";

  // Write individual Traverse* methods for each attribute class.
  for (const auto *Attr : Attrs) {
    const Record &R = *Attr;
    if (!R.getValueAsBit("ASTNode"))
      continue;

#if INTEL_CUSTOMIZATION
    if (DisallowedAttr(Attr))
      continue;
#endif // INTEL_CUSTOMIZATION
    OS << "template <typename Derived>\n"
       << "bool VISITORCLASS<Derived>::Traverse"
       << R.getName() << "Attr(" << R.getName() << "Attr *A) {\n"
       << "  if (!getDerived().VisitAttr(A))\n"
       << "    return false;\n"
       << "  if (!getDerived().Visit" << R.getName() << "Attr(A))\n"
       << "    return false;\n";

    std::vector<Record*> ArgRecords = R.getValueAsListOfDefs("Args");
    for (const auto *Arg : ArgRecords)
      createArgument(*Arg, R.getName())->writeASTVisitorTraversal(OS);

    OS << "  return true;\n";
    OS << "}\n"; // INTEL
  }

  // Write generic Traverse routine
  OS << "template <typename Derived>\n"
     << "bool VISITORCLASS<Derived>::TraverseAttr(Attr *A) {\n"
     << "  if (!A)\n"
     << "    return true;\n"
     << "\n"
     << "  switch (A->getKind()) {\n";

  for (const auto *Attr : Attrs) {
    const Record &R = *Attr;
    if (!R.getValueAsBit("ASTNode"))
      continue;

#if INTEL_CUSTOMIZATION
    if (DisallowedAttr(Attr))
      continue;
#endif // INTEL_CUSTOMIZATION
    OS << "    case attr::" << R.getName() << ":\n"
       << "      return getDerived().Traverse" << R.getName() << "Attr("
       << "cast<" << R.getName() << "Attr>(A));\n";
  }
  OS << "  }\n";  // end switch
  OS << "  llvm_unreachable(\"bad attribute kind\");\n";
  OS << "}\n";  // end function
  OS << "#endif  // ATTR_VISITOR_DECLS_ONLY\n";
}

void EmitClangAttrTemplateInstantiateHelper(const std::vector<Record *> &Attrs,
                                            raw_ostream &OS,
                                            bool AppliesToDecl) {

  OS << "  switch (At->getKind()) {\n";
  for (const auto *Attr : Attrs) {
    const Record &R = *Attr;
    if (!R.getValueAsBit("ASTNode"))
      continue;
#if INTEL_CUSTOMIZATION
    if (DisallowedAttr(Attr))
      continue;
#endif // INTEL_CUSTOMIZATION
    OS << "    case attr::" << R.getName() << ": {\n";
    bool ShouldClone = R.getValueAsBit("Clone") &&
                       (!AppliesToDecl ||
                        R.getValueAsBit("MeaningfulToClassTemplateDefinition"));

    if (!ShouldClone) {
      OS << "      return nullptr;\n";
      OS << "    }\n";
      continue;
    }

    OS << "      const auto *A = cast<"
       << R.getName() << "Attr>(At);\n";
    bool TDependent = R.getValueAsBit("TemplateDependent");

    if (!TDependent) {
      OS << "      return A->clone(C);\n";
      OS << "    }\n";
      continue;
    }

    std::vector<Record*> ArgRecords = R.getValueAsListOfDefs("Args");
    std::vector<std::unique_ptr<Argument>> Args;
    Args.reserve(ArgRecords.size());

    for (const auto *ArgRecord : ArgRecords)
      Args.emplace_back(createArgument(*ArgRecord, R.getName()));

    for (auto const &ai : Args)
      ai->writeTemplateInstantiation(OS);

    OS << "      return new (C) " << R.getName() << "Attr(A->getLocation(), C";
    for (auto const &ai : Args) {
      OS << ", ";
      ai->writeTemplateInstantiationArgs(OS);
    }
    OS << ", A->getSpellingListIndex());\n    }\n";
  }
  OS << "  } // end switch\n"
     << "  llvm_unreachable(\"Unknown attribute!\");\n"
     << "  return nullptr;\n";
}

// Emits code to instantiate dependent attributes on templates.
void EmitClangAttrTemplateInstantiate(RecordKeeper &Records, raw_ostream &OS) {
  emitSourceFileHeader("Template instantiation code for attributes", OS);

  std::vector<Record*> Attrs = Records.getAllDerivedDefinitions("Attr");

  OS << "namespace clang {\n"
     << "namespace sema {\n\n"
     << "Attr *instantiateTemplateAttribute(const Attr *At, ASTContext &C, "
     << "Sema &S,\n"
     << "        const MultiLevelTemplateArgumentList &TemplateArgs) {\n";
  EmitClangAttrTemplateInstantiateHelper(Attrs, OS, /*AppliesToDecl*/false);
  OS << "}\n\n"
     << "Attr *instantiateTemplateAttributeForDecl(const Attr *At,\n"
     << " ASTContext &C, Sema &S,\n"
     << "        const MultiLevelTemplateArgumentList &TemplateArgs) {\n";
  EmitClangAttrTemplateInstantiateHelper(Attrs, OS, /*AppliesToDecl*/true);
  OS << "}\n\n"
     << "} // end namespace sema\n"
     << "} // end namespace clang\n";
}

// Emits the list of parsed attributes.
void EmitClangAttrParsedAttrList(RecordKeeper &Records, raw_ostream &OS) {
  emitSourceFileHeader("List of all attributes that Clang recognizes", OS);

  OS << "#ifndef PARSED_ATTR\n";
  OS << "#define PARSED_ATTR(NAME) NAME\n";
  OS << "#endif\n\n";
  
  ParsedAttrMap Names = getParsedAttrList(Records);
  for (const auto &I : Names) {
    OS << "PARSED_ATTR(" << I.first << ")\n";
  }
}

static bool isArgVariadic(const Record &R, StringRef AttrName) {
  return createArgument(R, AttrName)->isVariadic();
}

static void emitArgInfo(const Record &R, raw_ostream &OS) {
  // This function will count the number of arguments specified for the
  // attribute and emit the number of required arguments followed by the
  // number of optional arguments.
  std::vector<Record *> Args = R.getValueAsListOfDefs("Args");
  unsigned ArgCount = 0, OptCount = 0;
  bool HasVariadic = false;
  for (const auto *Arg : Args) {
    // If the arg is fake, it's the user's job to supply it: general parsing
    // logic shouldn't need to know anything about it.
    if (Arg->getValueAsBit("Fake"))
      continue;
    Arg->getValueAsBit("Optional") ? ++OptCount : ++ArgCount;
    if (!HasVariadic && isArgVariadic(*Arg, R.getName()))
      HasVariadic = true;
  }

  // If there is a variadic argument, we will set the optional argument count
  // to its largest value. Since it's currently a 4-bit number, we set it to 15.
  OS << ArgCount << ", " << (HasVariadic ? 15 : OptCount);
}

static void GenerateDefaultAppertainsTo(raw_ostream &OS) {
  OS << "static bool defaultAppertainsTo(Sema &, const AttributeList &,";
  OS << "const Decl *) {\n";
  OS << "  return true;\n";
  OS << "}\n\n";
}

static std::string GetDiagnosticSpelling(const Record &R) {
  std::string Ret = R.getValueAsString("DiagSpelling");
  if (!Ret.empty())
    return Ret;

  // If we couldn't find the DiagSpelling in this object, we can check to see
  // if the object is one that has a base, and if it is, loop up to the Base
  // member recursively.
  std::string Super = R.getSuperClasses().back().first->getName();
  if (Super == "DDecl" || Super == "DStmt")
    return GetDiagnosticSpelling(*R.getValueAsDef("Base"));

  return "";
}

static std::string CalculateDiagnostic(const Record &S) {
  // If the SubjectList object has a custom diagnostic associated with it,
  // return that directly.
  const StringRef CustomDiag = S.getValueAsString("CustomDiag");
  if (!CustomDiag.empty())
    return ("\"" + Twine(CustomDiag) + "\"").str();

  std::vector<std::string> DiagList;
  std::vector<Record *> Subjects = S.getValueAsListOfDefs("Subjects");
  for (const auto *Subject : Subjects) {
    const Record &R = *Subject;
    // Get the diagnostic text from the Decl or Stmt node given.
    std::string V = GetDiagnosticSpelling(R);
    if (V.empty()) {
      PrintError(R.getLoc(),
                 "Could not determine diagnostic spelling for the node: " +
                     R.getName() + "; please add one to DeclNodes.td");
    } else {
      // The node may contain a list of elements itself, so split the elements
      // by a comma, and trim any whitespace.
      SmallVector<StringRef, 2> Frags;
      llvm::SplitString(V, Frags, ",");
      for (auto Str : Frags) {
        DiagList.push_back(Str.trim());
      }
    }
  }

  if (DiagList.empty()) {
    PrintFatalError(S.getLoc(),
                    "Could not deduce diagnostic argument for Attr subjects");
    return "";
  }

  // FIXME: this is not particularly good for localization purposes and ideally
  // should be part of the diagnostics engine itself with some sort of list
  // specifier.

  // A single member of the list can be returned directly.
  if (DiagList.size() == 1)
    return '"' + DiagList.front() + '"';

  if (DiagList.size() == 2)
    return '"' + DiagList[0] + " and " + DiagList[1] + '"';

  // If there are more than two in the list, we serialize the first N - 1
  // elements with a comma. This leaves the string in the state: foo, bar,
  // baz (but misses quux). We can then add ", and " for the last element
  // manually.
  std::string Diag = llvm::join(DiagList.begin(), DiagList.end() - 1, ", ");
  return '"' + Diag + ", and " + *(DiagList.end() - 1) + '"';
}

static std::string GetSubjectWithSuffix(const Record *R) {
  const std::string &B = R->getName();
  if (B == "DeclBase")
    return "Decl";
  return B + "Decl";
}

static std::string functionNameForCustomAppertainsTo(const Record &Subject) {
  return "is" + Subject.getName().str();
}

static std::string GenerateCustomAppertainsTo(const Record &Subject,
                                              raw_ostream &OS) {
  std::string FnName = functionNameForCustomAppertainsTo(Subject);

  // If this code has already been generated, simply return the previous
  // instance of it.
  static std::set<std::string> CustomSubjectSet;
  auto I = CustomSubjectSet.find(FnName);
  if (I != CustomSubjectSet.end())
    return *I;

  Record *Base = Subject.getValueAsDef("Base");

  // Not currently support custom subjects within custom subjects.
  if (Base->isSubClassOf("SubsetSubject")) {
    PrintFatalError(Subject.getLoc(),
                    "SubsetSubjects within SubsetSubjects is not supported");
    return "";
  }

  OS << "static bool " << FnName << "(const Decl *D) {\n";
  OS << "  if (const auto *S = dyn_cast<";
  OS << GetSubjectWithSuffix(Base);
  OS << ">(D))\n";
  OS << "    return " << Subject.getValueAsString("CheckCode") << ";\n";
  OS << "  return false;\n";
  OS << "}\n\n";

  CustomSubjectSet.insert(FnName);
  return FnName;
}

static std::string GenerateAppertainsTo(const Record &Attr, raw_ostream &OS) {
  // If the attribute does not contain a Subjects definition, then use the
  // default appertainsTo logic.
  if (Attr.isValueUnset("Subjects"))
    return "defaultAppertainsTo";

  const Record *SubjectObj = Attr.getValueAsDef("Subjects");
  std::vector<Record*> Subjects = SubjectObj->getValueAsListOfDefs("Subjects");

  // If the list of subjects is empty, it is assumed that the attribute
  // appertains to everything.
  if (Subjects.empty())
    return "defaultAppertainsTo";

  bool Warn = SubjectObj->getValueAsDef("Diag")->getValueAsBit("Warn");
#if INTEL_CUSTOMIZATION
  bool IntelWarn =
      SubjectObj->getValueAsDef("Diag")->getValueAsBit("IntelWarn");
#endif // INTEL_CUSTOMIZATION

  // Otherwise, generate an appertainsTo check specific to this attribute which
  // checks all of the given subjects against the Decl passed in. Return the
  // name of that check to the caller.
  std::string FnName = "check" + Attr.getName().str() + "AppertainsTo";
  std::stringstream SS;
  SS << "static bool " << FnName << "(Sema &S, const AttributeList &Attr, ";
  SS << "const Decl *D) {\n";
  SS << "  if (";
  for (auto I = Subjects.begin(), E = Subjects.end(); I != E; ++I) {
    // If the subject has custom code associated with it, generate a function
    // for it. The function cannot be inlined into this check (yet) because it
    // requires the subject to be of a specific type, and were that information
    // inlined here, it would not support an attribute with multiple custom
    // subjects.
    if ((*I)->isSubClassOf("SubsetSubject")) {
      SS << "!" << GenerateCustomAppertainsTo(**I, OS) << "(D)";
    } else {
      SS << "!isa<" << GetSubjectWithSuffix(*I) << ">(D)";
    }

    if (I + 1 != E)
      SS << " && ";
  }
  SS << ") {\n";
#if INTEL_CUSTOMIZATION
  if (IntelWarn) {
    SS << "    if (S.getLangOpts().IntelCompat)\n";
    SS << "      S.Diag(Attr.getLoc(), "
          "diag::warn_attribute_wrong_decl_type_str)\n";
    SS << "        << Attr.getName() << ";
    SS << CalculateDiagnostic(*SubjectObj) << ";\n";
    SS << "    else\n";
  }
#endif // INTEL_CUSTOMIZATION

  SS << "    S.Diag(Attr.getLoc(), diag::";
  SS << (Warn ? "warn_attribute_wrong_decl_type_str" :
               "err_attribute_wrong_decl_type_str");
  SS << ")\n";
  SS << "      << Attr.getName() << ";
  SS << CalculateDiagnostic(*SubjectObj) << ";\n";
  SS << "    return false;\n";
  SS << "  }\n";
  SS << "  return true;\n";
  SS << "}\n\n";

  OS << SS.str();
  return FnName;
}

static void
emitAttributeMatchRules(PragmaClangAttributeSupport &PragmaAttributeSupport,
                        raw_ostream &OS) {
  OS << "static bool checkAttributeMatchRuleAppliesTo(const Decl *D, "
     << AttributeSubjectMatchRule::EnumName << " rule) {\n";
  OS << "  switch (rule) {\n";
  for (const auto &Rule : PragmaAttributeSupport.Rules) {
    if (Rule.isAbstractRule()) {
      OS << "  case " << Rule.getEnumValue() << ":\n";
      OS << "    assert(false && \"Abstract matcher rule isn't allowed\");\n";
      OS << "    return false;\n";
      continue;
    }
    std::vector<Record *> Subjects = Rule.getSubjects();
    assert(!Subjects.empty() && "Missing subjects");
    OS << "  case " << Rule.getEnumValue() << ":\n";
    OS << "    return ";
    for (auto I = Subjects.begin(), E = Subjects.end(); I != E; ++I) {
      // If the subject has custom code associated with it, use the function
      // that was generated for GenerateAppertainsTo to check if the declaration
      // is valid.
      if ((*I)->isSubClassOf("SubsetSubject"))
        OS << functionNameForCustomAppertainsTo(**I) << "(D)";
      else
        OS << "isa<" << GetSubjectWithSuffix(*I) << ">(D)";

      if (I + 1 != E)
        OS << " || ";
    }
    OS << ";\n";
  }
  OS << "  }\n";
  OS << "  llvm_unreachable(\"Invalid match rule\");\nreturn false;\n";
  OS << "}\n\n";
}

static void GenerateDefaultLangOptRequirements(raw_ostream &OS) {
  OS << "static bool defaultDiagnoseLangOpts(Sema &, ";
  OS << "const AttributeList &) {\n";
  OS << "  return true;\n";
  OS << "}\n\n";
}

static std::string GenerateLangOptRequirements(const Record &R,
                                               raw_ostream &OS) {
  // If the attribute has an empty or unset list of language requirements,
  // return the default handler.
  std::vector<Record *> LangOpts = R.getValueAsListOfDefs("LangOpts");
  if (LangOpts.empty())
    return "defaultDiagnoseLangOpts";

  // Generate the test condition, as well as a unique function name for the
  // diagnostic test. The list of options should usually be short (one or two
  // options), and the uniqueness isn't strictly necessary (it is just for
  // codegen efficiency).
  std::string FnName = "check", Test;
  for (auto I = LangOpts.begin(), E = LangOpts.end(); I != E; ++I) {
    const StringRef Part = (*I)->getValueAsString("Name");
    if ((*I)->getValueAsBit("Negated")) {
      FnName += "Not";
      Test += "!";
    }
    Test += "S.LangOpts.";
    Test +=  Part;
    if (I + 1 != E)
      Test += " || ";
    FnName += Part;
  }
  FnName += "LangOpts";

  // If this code has already been generated, simply return the previous
  // instance of it.
  static std::set<std::string> CustomLangOptsSet;
  auto I = CustomLangOptsSet.find(FnName);
  if (I != CustomLangOptsSet.end())
    return *I;

  OS << "static bool " << FnName << "(Sema &S, const AttributeList &Attr) {\n";
  OS << "  if (" << Test << ")\n";
  OS << "    return true;\n\n";
  OS << "  S.Diag(Attr.getLoc(), diag::warn_attribute_ignored) ";
  OS << "<< Attr.getName();\n";
  OS << "  return false;\n";
  OS << "}\n\n";

  CustomLangOptsSet.insert(FnName);
  return FnName;
}

static void GenerateDefaultTargetRequirements(raw_ostream &OS) {
  OS << "static bool defaultTargetRequirements(const TargetInfo &) {\n";
  OS << "  return true;\n";
  OS << "}\n\n";
}

static std::string GenerateTargetRequirements(const Record &Attr,
                                              const ParsedAttrMap &Dupes,
                                              raw_ostream &OS) {
  // If the attribute is not a target specific attribute, return the default
  // target handler.
  if (!Attr.isSubClassOf("TargetSpecificAttr"))
    return "defaultTargetRequirements";

  // Get the list of architectures to be tested for.
  const Record *R = Attr.getValueAsDef("Target");
  std::vector<StringRef> Arches = R->getValueAsListOfStrings("Arches");

  // If there are other attributes which share the same parsed attribute kind,
  // such as target-specific attributes with a shared spelling, collapse the
  // duplicate architectures. This is required because a shared target-specific
  // attribute has only one AttributeList::Kind enumeration value, but it
  // applies to multiple target architectures. In order for the attribute to be
  // considered valid, all of its architectures need to be included.
  if (!Attr.isValueUnset("ParseKind")) {
    const StringRef APK = Attr.getValueAsString("ParseKind");
    for (const auto &I : Dupes) {
      if (I.first == APK) {
        std::vector<StringRef> DA =
            I.second->getValueAsDef("Target")->getValueAsListOfStrings(
                "Arches");
        Arches.insert(Arches.end(), DA.begin(), DA.end());
      }
    }
  }

  std::string FnName = "isTarget";
  std::string Test;
  GenerateTargetSpecificAttrChecks(R, Arches, Test, &FnName);

  // If this code has already been generated, simply return the previous
  // instance of it.
  static std::set<std::string> CustomTargetSet;
  auto I = CustomTargetSet.find(FnName);
  if (I != CustomTargetSet.end())
    return *I;

  OS << "static bool " << FnName << "(const TargetInfo &Target) {\n";
  OS << "  const llvm::Triple &T = Target.getTriple();\n";
  OS << "  return " << Test << ";\n";
  OS << "}\n\n";

  CustomTargetSet.insert(FnName);
  return FnName;
}

static void GenerateDefaultSpellingIndexToSemanticSpelling(raw_ostream &OS) {
  OS << "static unsigned defaultSpellingIndexToSemanticSpelling("
     << "const AttributeList &Attr) {\n";
  OS << "  return UINT_MAX;\n";
  OS << "}\n\n";
}

static std::string GenerateSpellingIndexToSemanticSpelling(const Record &Attr,
                                                           raw_ostream &OS) {
  // If the attribute does not have a semantic form, we can bail out early.
  if (!Attr.getValueAsBit("ASTNode"))
    return "defaultSpellingIndexToSemanticSpelling";

  std::vector<FlattenedSpelling> Spellings = GetFlattenedSpellings(Attr);

  // If there are zero or one spellings, or all of the spellings share the same
  // name, we can also bail out early.
  if (Spellings.size() <= 1 || SpellingNamesAreCommon(Spellings))
    return "defaultSpellingIndexToSemanticSpelling";

  // Generate the enumeration we will use for the mapping.
  SemanticSpellingMap SemanticToSyntacticMap;
  std::string Enum = CreateSemanticSpellings(Spellings, SemanticToSyntacticMap);
  std::string Name = Attr.getName().str() + "AttrSpellingMap";

  OS << "static unsigned " << Name << "(const AttributeList &Attr) {\n";
  OS << Enum;
  OS << "  unsigned Idx = Attr.getAttributeSpellingListIndex();\n";
  WriteSemanticSpellingSwitch("Idx", SemanticToSyntacticMap, OS);
  OS << "}\n\n";

  return Name;
}

static bool IsKnownToGCC(const Record &Attr) {
  // Look at the spellings for this subject; if there are any spellings which
  // claim to be known to GCC, the attribute is known to GCC.
  return llvm::any_of(
      GetFlattenedSpellings(Attr),
      [](const FlattenedSpelling &S) { return S.knownToGCC(); });
}

/// Emits the parsed attribute helpers
void EmitClangAttrParsedAttrImpl(RecordKeeper &Records, raw_ostream &OS) {
  emitSourceFileHeader("Parsed attribute helpers", OS);

  PragmaClangAttributeSupport &PragmaAttributeSupport =
      getPragmaAttributeSupport(Records);

  // Get the list of parsed attributes, and accept the optional list of
  // duplicates due to the ParseKind.
  ParsedAttrMap Dupes;
  ParsedAttrMap Attrs = getParsedAttrList(Records, &Dupes);

  // Generate the default appertainsTo, target and language option diagnostic,
  // and spelling list index mapping methods.
  GenerateDefaultAppertainsTo(OS);
  GenerateDefaultLangOptRequirements(OS);
  GenerateDefaultTargetRequirements(OS);
  GenerateDefaultSpellingIndexToSemanticSpelling(OS);

  // Generate the appertainsTo diagnostic methods and write their names into
  // another mapping. At the same time, generate the AttrInfoMap object
  // contents. Due to the reliance on generated code, use separate streams so
  // that code will not be interleaved.
  std::string Buffer;
  raw_string_ostream SS {Buffer};
  for (auto I = Attrs.begin(), E = Attrs.end(); I != E; ++I) {
    // TODO: If the attribute's kind appears in the list of duplicates, that is
    // because it is a target-specific attribute that appears multiple times.
    // It would be beneficial to test whether the duplicates are "similar
    // enough" to each other to not cause problems. For instance, check that
    // the spellings are identical, and custom parsing rules match, etc.

    // We need to generate struct instances based off ParsedAttrInfo from
    // AttributeList.cpp.
    SS << "  { ";
    emitArgInfo(*I->second, SS);
    SS << ", " << I->second->getValueAsBit("HasCustomParsing");
    SS << ", " << I->second->isSubClassOf("TargetSpecificAttr");
    SS << ", " << I->second->isSubClassOf("TypeAttr");
    SS << ", " << I->second->isSubClassOf("StmtAttr");
    SS << ", " << IsKnownToGCC(*I->second);
    SS << ", " << PragmaAttributeSupport.isAttributedSupported(*I->second);
    SS << ", " << GenerateAppertainsTo(*I->second, OS);
    SS << ", " << GenerateLangOptRequirements(*I->second, OS);
    SS << ", " << GenerateTargetRequirements(*I->second, Dupes, OS);
    SS << ", " << GenerateSpellingIndexToSemanticSpelling(*I->second, OS);
    SS << ", "
       << PragmaAttributeSupport.generateStrictConformsTo(*I->second, OS);
    SS << " }";

    if (I + 1 != E)
      SS << ",";

    SS << "  // AT_" << I->first << "\n";
  }

  OS << "static const ParsedAttrInfo AttrInfoMap[AttributeList::UnknownAttribute + 1] = {\n";
  OS << SS.str();
  OS << "};\n\n";

  // Generate the attribute match rules.
  emitAttributeMatchRules(PragmaAttributeSupport, OS);
}

// Emits the kind list of parsed attributes
void EmitClangAttrParsedAttrKinds(RecordKeeper &Records, raw_ostream &OS) {
  emitSourceFileHeader("Attribute name matcher", OS);

  std::vector<Record *> Attrs = Records.getAllDerivedDefinitions("Attr");
  std::vector<StringMatcher::StringPair> GNU, Declspec, Microsoft, CXX11,
      Keywords, Pragma, C2x;
  std::set<std::string> Seen;
  for (const auto *A : Attrs) {
    const Record &Attr = *A;

#if INTEL_CUSTOMIZATION
    if (DisallowedAttr(A))
      continue;
#endif // INTEL_CUSTOMIZATION
    bool SemaHandler = Attr.getValueAsBit("SemaHandler");
    bool Ignored = Attr.getValueAsBit("Ignored");
    if (SemaHandler || Ignored) {
      // Attribute spellings can be shared between target-specific attributes,
      // and can be shared between syntaxes for the same attribute. For
      // instance, an attribute can be spelled GNU<"interrupt"> for an ARM-
      // specific attribute, or MSP430-specific attribute. Additionally, an
      // attribute can be spelled GNU<"dllexport"> and Declspec<"dllexport">
      // for the same semantic attribute. Ultimately, we need to map each of
      // these to a single AttributeList::Kind value, but the StringMatcher
      // class cannot handle duplicate match strings. So we generate a list of
      // string to match based on the syntax, and emit multiple string matchers
      // depending on the syntax used.
      std::string AttrName;
      if (Attr.isSubClassOf("TargetSpecificAttr") &&
          !Attr.isValueUnset("ParseKind")) {
        AttrName = Attr.getValueAsString("ParseKind");
        if (Seen.find(AttrName) != Seen.end())
          continue;
        Seen.insert(AttrName);
      } else
        AttrName = NormalizeAttrName(StringRef(Attr.getName())).str();

      std::vector<FlattenedSpelling> Spellings = GetFlattenedSpellings(Attr);
      for (const auto &S : Spellings) {
        const std::string &RawSpelling = S.name();
        std::vector<StringMatcher::StringPair> *Matches = nullptr;
        std::string Spelling;
        const std::string &Variety = S.variety();
        if (Variety == "CXX11") {
          Matches = &CXX11;
          Spelling += S.nameSpace();
          Spelling += "::";
        } else if (Variety == "C2x") {
          Matches = &C2x;
          Spelling += S.nameSpace();
          Spelling += "::";
        } else if (Variety == "GNU")
          Matches = &GNU;
        else if (Variety == "Declspec")
          Matches = &Declspec;
        else if (Variety == "Microsoft")
          Matches = &Microsoft;
        else if (Variety == "Keyword")
          Matches = &Keywords;
        else if (Variety == "Pragma")
          Matches = &Pragma;

        assert(Matches && "Unsupported spelling variety found");

        if (Variety == "GNU")
          Spelling += NormalizeGNUAttrSpelling(RawSpelling);
        else
          Spelling += RawSpelling;

        if (SemaHandler)
          Matches->push_back(StringMatcher::StringPair(Spelling,
                              "return AttributeList::AT_" + AttrName + ";"));
        else
          Matches->push_back(StringMatcher::StringPair(Spelling,
                              "return AttributeList::IgnoredAttribute;"));
      }
    }
  }
  
  OS << "static AttributeList::Kind getAttrKind(StringRef Name, ";
  OS << "AttributeList::Syntax Syntax) {\n";
  OS << "  if (AttributeList::AS_GNU == Syntax) {\n";
  StringMatcher("Name", GNU, OS).Emit();
  OS << "  } else if (AttributeList::AS_Declspec == Syntax) {\n";
  StringMatcher("Name", Declspec, OS).Emit();
  OS << "  } else if (AttributeList::AS_Microsoft == Syntax) {\n";
  StringMatcher("Name", Microsoft, OS).Emit();
  OS << "  } else if (AttributeList::AS_CXX11 == Syntax) {\n";
  StringMatcher("Name", CXX11, OS).Emit();
  OS << "  } else if (AttributeList::AS_C2x == Syntax) {\n";
  StringMatcher("Name", C2x, OS).Emit();
  OS << "  } else if (AttributeList::AS_Keyword == Syntax || ";
  OS << "AttributeList::AS_ContextSensitiveKeyword == Syntax) {\n";
  StringMatcher("Name", Keywords, OS).Emit();
  OS << "  } else if (AttributeList::AS_Pragma == Syntax) {\n";
  StringMatcher("Name", Pragma, OS).Emit();
  OS << "  }\n";
  OS << "  return AttributeList::UnknownAttribute;\n"
     << "}\n";
}

// Emits the code to dump an attribute.
void EmitClangAttrDump(RecordKeeper &Records, raw_ostream &OS) {
  emitSourceFileHeader("Attribute dumper", OS);

  OS << "  switch (A->getKind()) {\n";
  std::vector<Record*> Attrs = Records.getAllDerivedDefinitions("Attr"), Args;
  for (const auto *Attr : Attrs) {
    const Record &R = *Attr;
    if (!R.getValueAsBit("ASTNode"))
      continue;
#if INTEL_CUSTOMIZATION
    if (DisallowedAttr(Attr))
      continue;
#endif // INTEL_CUSTOMIZATION
    OS << "  case attr::" << R.getName() << ": {\n";

    // If the attribute has a semantically-meaningful name (which is determined
    // by whether there is a Spelling enumeration for it), then write out the
    // spelling used for the attribute.
    std::vector<FlattenedSpelling> Spellings = GetFlattenedSpellings(R);
    if (Spellings.size() > 1 && !SpellingNamesAreCommon(Spellings))
      OS << "    OS << \" \" << A->getSpelling();\n";

    Args = R.getValueAsListOfDefs("Args");
    if (!Args.empty()) {
      OS << "    const auto *SA = cast<" << R.getName()
         << "Attr>(A);\n";
      for (const auto *Arg : Args)
        createArgument(*Arg, R.getName())->writeDump(OS);

      for (const auto *AI : Args)
        createArgument(*AI, R.getName())->writeDumpChildren(OS);
    }
    OS <<
      "    break;\n"
      "  }\n";
  }
  OS << "  }\n";
}

void EmitClangAttrParserStringSwitches(RecordKeeper &Records,
                                       raw_ostream &OS) {
  emitSourceFileHeader("Parser-related llvm::StringSwitch cases", OS);
  emitClangAttrArgContextList(Records, OS);
  emitClangAttrIdentifierArgList(Records, OS);
  emitClangAttrTypeArgList(Records, OS);
  emitClangAttrLateParsedList(Records, OS);
}

void EmitClangAttrSubjectMatchRulesParserStringSwitches(RecordKeeper &Records,
                                                        raw_ostream &OS) {
  getPragmaAttributeSupport(Records).generateParsingHelpers(OS);
}

class DocumentationData {
public:
  const Record *Documentation;
  const Record *Attribute;
  std::string Heading;
  unsigned SupportedSpellings;

  DocumentationData(const Record &Documentation, const Record &Attribute,
                    const std::pair<std::string, unsigned> HeadingAndKinds)
      : Documentation(&Documentation), Attribute(&Attribute),
        Heading(std::move(HeadingAndKinds.first)),
        SupportedSpellings(HeadingAndKinds.second) {}
};

static void WriteCategoryHeader(const Record *DocCategory,
                                raw_ostream &OS) {
  const StringRef Name = DocCategory->getValueAsString("Name");
  OS << Name << "\n" << std::string(Name.size(), '=') << "\n";

  // If there is content, print that as well.
  const StringRef ContentStr = DocCategory->getValueAsString("Content");
  // Trim leading and trailing newlines and spaces.
  OS << ContentStr.trim();

  OS << "\n\n";
}

enum SpellingKind {
  GNU = 1 << 0,
  CXX11 = 1 << 1,
  C2x = 1 << 2,
  Declspec = 1 << 3,
  Microsoft = 1 << 4,
  Keyword = 1 << 5,
  Pragma = 1 << 6
};

static std::pair<std::string, unsigned>
GetAttributeHeadingAndSpellingKinds(const Record &Documentation,
                                    const Record &Attribute) {
  // FIXME: there is no way to have a per-spelling category for the attribute
  // documentation. This may not be a limiting factor since the spellings
  // should generally be consistently applied across the category.

  std::vector<FlattenedSpelling> Spellings = GetFlattenedSpellings(Attribute);

  // Determine the heading to be used for this attribute.
  std::string Heading = Documentation.getValueAsString("Heading");
  bool CustomHeading = !Heading.empty();
  if (Heading.empty()) {
    // If there's only one spelling, we can simply use that.
    if (Spellings.size() == 1)
      Heading = Spellings.begin()->name();
    else {
      std::set<std::string> Uniques;
      for (auto I = Spellings.begin(), E = Spellings.end();
           I != E && Uniques.size() <= 1; ++I) {
        std::string Spelling = NormalizeNameForSpellingComparison(I->name());
        Uniques.insert(Spelling);
      }
      // If the semantic map has only one spelling, that is sufficient for our
      // needs.
      if (Uniques.size() == 1)
        Heading = *Uniques.begin();
    }
  }

  // If the heading is still empty, it is an error.
  if (Heading.empty())
    PrintFatalError(Attribute.getLoc(),
                    "This attribute requires a heading to be specified");

  // Gather a list of unique spellings; this is not the same as the semantic
  // spelling for the attribute. Variations in underscores and other non-
  // semantic characters are still acceptable.
  std::vector<std::string> Names;

  unsigned SupportedSpellings = 0;
  for (const auto &I : Spellings) {
    SpellingKind Kind = StringSwitch<SpellingKind>(I.variety())
                            .Case("GNU", GNU)
                            .Case("CXX11", CXX11)
                            .Case("C2x", C2x)
                            .Case("Declspec", Declspec)
                            .Case("Microsoft", Microsoft)
                            .Case("Keyword", Keyword)
                            .Case("Pragma", Pragma);

    // Mask in the supported spelling.
    SupportedSpellings |= Kind;

    std::string Name;
    if ((Kind == CXX11 || Kind == C2x) && !I.nameSpace().empty())
      Name = I.nameSpace() + "::";
    Name += I.name();

    // If this name is the same as the heading, do not add it.
    if (Name != Heading)
      Names.push_back(Name);
  }

  // Print out the heading for the attribute. If there are alternate spellings,
  // then display those after the heading.
  if (!CustomHeading && !Names.empty()) {
    Heading += " (";
    for (auto I = Names.begin(), E = Names.end(); I != E; ++I) {
      if (I != Names.begin())
        Heading += ", ";
      Heading += *I;
    }
    Heading += ")";
  }
  if (!SupportedSpellings)
    PrintFatalError(Attribute.getLoc(),
                    "Attribute has no supported spellings; cannot be "
                    "documented");
  return std::make_pair(std::move(Heading), SupportedSpellings);
}

static void WriteDocumentation(RecordKeeper &Records,
                               const DocumentationData &Doc, raw_ostream &OS) {
  OS << Doc.Heading << "\n" << std::string(Doc.Heading.length(), '-') << "\n";

  // List what spelling syntaxes the attribute supports.
  OS << ".. csv-table:: Supported Syntaxes\n";
  OS << "   :header: \"GNU\", \"C++11\", \"C2x\", \"__declspec\", \"Keyword\",";
  OS << " \"Pragma\", \"Pragma clang attribute\"\n\n";
  OS << "   \"";
  if (Doc.SupportedSpellings & GNU) OS << "X";
  OS << "\",\"";
  if (Doc.SupportedSpellings & CXX11) OS << "X";
  OS << "\",\"";
  if (Doc.SupportedSpellings & C2x) OS << "X";
  OS << "\",\"";
  if (Doc.SupportedSpellings & Declspec) OS << "X";
  OS << "\",\"";
  if (Doc.SupportedSpellings & Keyword) OS << "X";
  OS << "\", \"";
  if (Doc.SupportedSpellings & Pragma) OS << "X";
  OS << "\", \"";
  if (getPragmaAttributeSupport(Records).isAttributedSupported(*Doc.Attribute))
    OS << "X";
  OS << "\"\n\n";
  // If the attribute is deprecated, print a message about it, and possibly
  // provide a replacement attribute.
  if (!Doc.Documentation->isValueUnset("Deprecated")) {
    OS << "This attribute has been deprecated, and may be removed in a future "
       << "version of Clang.";
    const Record &Deprecated = *Doc.Documentation->getValueAsDef("Deprecated");
    const StringRef Replacement = Deprecated.getValueAsString("Replacement");
    if (!Replacement.empty())
      OS << "  This attribute has been superseded by ``" << Replacement
         << "``.";
    OS << "\n\n";
  }

  const StringRef ContentStr = Doc.Documentation->getValueAsString("Content");
  // Trim leading and trailing newlines and spaces.
  OS << ContentStr.trim();

  OS << "\n\n\n";
}

void EmitClangAttrDocs(RecordKeeper &Records, raw_ostream &OS) {
  // Get the documentation introduction paragraph.
  const Record *Documentation = Records.getDef("GlobalDocumentation");
  if (!Documentation) {
    PrintFatalError("The Documentation top-level definition is missing, "
                    "no documentation will be generated.");
    return;
  }

  OS << Documentation->getValueAsString("Intro") << "\n";

  // Gather the Documentation lists from each of the attributes, based on the
  // category provided.
  std::vector<Record *> Attrs = Records.getAllDerivedDefinitions("Attr");
  std::map<const Record *, std::vector<DocumentationData>> SplitDocs;
  for (const auto *A : Attrs) {
#if INTEL_CUSTOMIZATION
    if (DisallowedAttr(A))
      continue;
#endif // INTEL_CUSTOMIZATION
    const Record &Attr = *A;
    std::vector<Record *> Docs = Attr.getValueAsListOfDefs("Documentation");
    for (const auto *D : Docs) {
      const Record &Doc = *D;
      const Record *Category = Doc.getValueAsDef("Category");
      // If the category is "undocumented", then there cannot be any other
      // documentation categories (otherwise, the attribute would become
      // documented).
      const StringRef Cat = Category->getValueAsString("Name");
      bool Undocumented = Cat == "Undocumented";
      if (Undocumented && Docs.size() > 1)
        PrintFatalError(Doc.getLoc(),
                        "Attribute is \"Undocumented\", but has multiple "
                        "documentation categories");

      if (!Undocumented)
        SplitDocs[Category].push_back(DocumentationData(
            Doc, Attr, GetAttributeHeadingAndSpellingKinds(Doc, Attr)));
    }
  }

  // Having split the attributes out based on what documentation goes where,
  // we can begin to generate sections of documentation.
  for (auto &I : SplitDocs) {
    WriteCategoryHeader(I.first, OS);

    std::sort(I.second.begin(), I.second.end(),
              [](const DocumentationData &D1, const DocumentationData &D2) {
                return D1.Heading < D2.Heading;
              });

    // Walk over each of the attributes in the category and write out their
    // documentation.
    for (const auto &Doc : I.second)
      WriteDocumentation(Records, Doc, OS);
  }
}

void EmitTestPragmaAttributeSupportedAttributes(RecordKeeper &Records,
                                                raw_ostream &OS) {
  PragmaClangAttributeSupport Support = getPragmaAttributeSupport(Records);
  ParsedAttrMap Attrs = getParsedAttrList(Records);
  unsigned NumAttrs = 0;
  for (const auto &I : Attrs) {
    if (Support.isAttributedSupported(*I.second))
      ++NumAttrs;
  }
  OS << "#pragma clang attribute supports " << NumAttrs << " attributes:\n";
  for (const auto &I : Attrs) {
    if (!Support.isAttributedSupported(*I.second))
      continue;
    OS << I.first;
    if (I.second->isValueUnset("Subjects")) {
      OS << " ()\n";
      continue;
    }
    const Record *SubjectObj = I.second->getValueAsDef("Subjects");
    std::vector<Record *> Subjects =
        SubjectObj->getValueAsListOfDefs("Subjects");
    OS << " (";
    for (const auto &Subject : llvm::enumerate(Subjects)) {
      if (Subject.index())
        OS << ", ";
      PragmaClangAttributeSupport::RuleOrAggregateRuleSet &RuleSet =
          Support.SubjectsToRules.find(Subject.value())->getSecond();
      if (RuleSet.isRule()) {
        OS << RuleSet.getRule().getEnumValueName();
        continue;
      }
      OS << "(";
      for (const auto &Rule : llvm::enumerate(RuleSet.getAggregateRuleSet())) {
        if (Rule.index())
          OS << ", ";
        OS << Rule.value().getEnumValueName();
      }
      OS << ")";
    }
    OS << ")\n";
  }
}

} // end namespace clang<|MERGE_RESOLUTION|>--- conflicted
+++ resolved
@@ -343,17 +343,13 @@
            << "()->getName() : \"\") << \"";
       else if (type == "TypeSourceInfo *")
         OS << "\" << get" << getUpperName() << "().getAsString() << \"";
-<<<<<<< HEAD
 #if INTEL_CUSTOMIZATION
-      } else if (type == "SourceLocation") {
+      else if (type == "SourceLocation")
         OS << "\" << get" << getUpperName() << "().getRawEncoding() << \"";
 #endif  // INTEL_CUSTOMIZATION
-      } else {
-=======
       else if (type == "ParamIdx")
         OS << "\" << get" << getUpperName() << "().getSourceIndex() << \"";
       else
->>>>>>> fe357865
         OS << "\" << get" << getUpperName() << "() << \"";
     }
 
@@ -1537,20 +1533,6 @@
            << "    OS << \"";
       unsigned ArgIndex = 0;
       for (const auto &arg : Args) {
-<<<<<<< HEAD
-        if (arg->isFake()) continue;
-#if INTEL_CUSTOMIZATION
-        // Fix for CQ368132: __declspec (align) in icc can take more than one
-        // argument.
-        if (index && R.getName() == "Aligned") {
-          OS << "\";\n";
-          // The offset attribute argument expression is optional.
-          OS << "    if (isoffsetExpr && offsetExpr)\n";
-          OS << "      OS << \"";
-        }
-#endif // INTEL_CUSTOMIZATION
-        if (index++) OS << ", ";
-=======
         if (arg->isFake())
           continue;
         if (ArgIndex) {
@@ -1568,7 +1550,6 @@
           OS << "\";\n"
              << "    if (!(" << IsOmitted << ")) {\n"
              << "      OS << \"";
->>>>>>> fe357865
         arg->writeValue(OS);
         if (arg->isOptional() && IsOmitted != "false")
           OS << "\";\n"
