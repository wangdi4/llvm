--- conflicted
+++ resolved
@@ -1397,18 +1397,14 @@
     } else if (Variety == "Declspec") {
       Prefix = " __declspec(";
       Suffix = ")";
-<<<<<<< HEAD
-    } else if (Variety == "Keyword"
-#if INTEL_SPECIFIC_CILKPLUS
-               || Variety == "CilkKeyword"
-#endif  // INTEL_SPECIFIC_CILKPLUS
-              ) {
-=======
     } else if (Variety == "Microsoft") {
       Prefix = "[";
       Suffix = "]";
-    } else if (Variety == "Keyword") {
->>>>>>> 62ae8f67
+#if INTEL_SPECIFIC_CILKPLUS
+    } else if (Variety == "Keyword"
+               || Variety == "CilkKeyword"
+              ) {
+#endif  // INTEL_SPECIFIC_CILKPLUS
       Prefix = " ";
       Suffix = "";
     } else if (Variety == "Pragma") {
@@ -2510,17 +2506,12 @@
                 .Case("GNU", 0)
                 .Case("CXX11", 1)
                 .Case("Declspec", 2)
-<<<<<<< HEAD
-                .Case("Keyword", 3)
-                .Case("Pragma", 4)
+                .Case("Microsoft", 3)
+                .Case("Keyword", 4)
+                .Case("Pragma", 5)
 #if INTEL_SPECIFIC_CILKPLUS
                 .Case("CilkKeyword", 5)
 #endif // INTEL_SPECIFIC_CILKPLUS
-=======
-                .Case("Microsoft", 3)
-                .Case("Keyword", 4)
-                .Case("Pragma", 5)
->>>>>>> 62ae8f67
                 .Default(0)
          << " && Scope == \"" << Spellings[I].nameSpace() << "\")\n"
          << "        return " << I << ";\n";
@@ -3158,17 +3149,13 @@
   emitSourceFileHeader("Attribute name matcher", OS);
 
   std::vector<Record *> Attrs = Records.getAllDerivedDefinitions("Attr");
-<<<<<<< HEAD
-  std::vector<StringMatcher::StringPair> GNU, Declspec, CXX11, Keywords, Pragma
+  std::vector<StringMatcher::StringPair> GNU, Declspec, Microsoft, CXX11,
+      Keywords, Pragma// INTEL
 #if INTEL_SPECIFIC_CILKPLUS
       ,
       CilkKeywords
 #endif // INTEL_SPECIFIC_CILKPLUS
-    ;
-=======
-  std::vector<StringMatcher::StringPair> GNU, Declspec, Microsoft, CXX11,
-      Keywords, Pragma;
->>>>>>> 62ae8f67
+        ;
   std::set<std::string> Seen;
   for (const auto *A : Attrs) {
     const Record &Attr = *A;
@@ -3337,18 +3324,13 @@
   GNU = 1 << 0,
   CXX11 = 1 << 1,
   Declspec = 1 << 2,
-<<<<<<< HEAD
-  Keyword = 1 << 3,
-  Pragma = 1 << 4
+  Microsoft = 1 << 3,
+  Keyword = 1 << 4,
+  Pragma = 1 << 5
 #if INTEL_SPECIFIC_CILKPLUS
   ,
   CilkKeyword = 1 << 5
 #endif // INTEL_SPECIFIC_CILKPLUS
-=======
-  Microsoft = 1 << 3,
-  Keyword = 1 << 4,
-  Pragma = 1 << 5
->>>>>>> 62ae8f67
 };
 
 static void WriteDocumentation(const DocumentationData &Doc,
