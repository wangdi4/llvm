//===- ClangSyntaxEmitter.cpp - Generate clang Syntax Tree nodes ----------===//
//
//                     The LLVM Compiler Infrastructure
//
// Part of the LLVM Project, under the Apache License v2.0 with LLVM Exceptions.
// See https://llvm.org/LICENSE.txt for license information.
// SPDX-License-Identifier: Apache-2.0 WITH LLVM-exception
//
//===----------------------------------------------------------------------===//
//
// These backends consume the definitions of Syntax Tree nodes.
// See clang/include/clang/Tooling/Syntax/{Syntax,Nodes}.td
//
// The -gen-clang-syntax-node-list backend produces a .inc with macro calls
//   NODE(Kind, BaseKind)
//   ABSTRACT_NODE(Type, Base, FirstKind, LastKind)
// similar to those for AST nodes such as AST/DeclNodes.inc.
//
// The -gen-clang-syntax-node-classes backend produces definitions for the
// syntax::Node subclasses (except those marked as External).
//
// In future, another backend will encode the structure of the various node
// types in tables so their invariants can be checked and enforced.
//
//===----------------------------------------------------------------------===//
#include "TableGenBackends.h"

#include <deque>

#include "llvm/ADT/StringExtras.h"
#include "llvm/Support/FormatVariadic.h"
#include "llvm/Support/raw_ostream.h"
#include "llvm/TableGen/Record.h"
#include "llvm/TableGen/TableGenBackend.h"

namespace {
using llvm::formatv;

// The class hierarchy of Node types.
// We assemble this in order to be able to define the NodeKind enum in a
// stable and useful way, where abstract Node subclasses correspond to ranges.
class Hierarchy {
public:
  Hierarchy(const llvm::RecordKeeper &Records) {
    for (llvm::Record *T : Records.getAllDerivedDefinitions("NodeType"))
      add(T);
    for (llvm::Record *Derived : Records.getAllDerivedDefinitions("NodeType"))
      if (llvm::Record *Base = Derived->getValueAsOptionalDef("base"))
        link(Derived, Base);
    for (NodeType &N : AllTypes) {
      llvm::sort(N.Derived, [](const NodeType *L, const NodeType *R) {
        return L->Record->getName() < R->Record->getName();
      });
      // Alternatives nodes must have subclasses, External nodes may do.
      assert(N.Record->isSubClassOf("Alternatives") ||
             N.Record->isSubClassOf("External") || N.Derived.empty());
      assert(!N.Record->isSubClassOf("Alternatives") || !N.Derived.empty());
    }
  }

  struct NodeType {
    const llvm::Record *Record = nullptr;
    const NodeType *Base = nullptr;
    std::vector<const NodeType *> Derived;
    llvm::StringRef name() const { return Record->getName(); }
  };

  NodeType &get(llvm::StringRef Name = "Node") {
    auto NI = ByName.find(Name);
    assert(NI != ByName.end() && "no such node");
    return *NI->second;
  }

  // Traverse the hierarchy in pre-order (base classes before derived).
  void visit(llvm::function_ref<void(const NodeType &)> CB,
             const NodeType *Start = nullptr) {
    if (Start == nullptr)
      Start = &get();
    CB(*Start);
    for (const NodeType *D : Start->Derived)
      visit(CB, D);
  }

private:
  void add(const llvm::Record *R) {
    AllTypes.emplace_back();
    AllTypes.back().Record = R;
    bool Inserted = ByName.try_emplace(R->getName(), &AllTypes.back()).second;
    assert(Inserted && "Duplicate node name");
    (void)Inserted;
  }

  void link(const llvm::Record *Derived, const llvm::Record *Base) {
    auto &CN = get(Derived->getName()), &PN = get(Base->getName());
    assert(CN.Base == nullptr && "setting base twice");
    PN.Derived.push_back(&CN);
    CN.Base = &PN;
  }

  std::deque<NodeType> AllTypes;
  llvm::DenseMap<llvm::StringRef, NodeType *> ByName;
};

const Hierarchy::NodeType &firstConcrete(const Hierarchy::NodeType &N) {
  return N.Derived.empty() ? N : firstConcrete(*N.Derived.front());
}
const Hierarchy::NodeType &lastConcrete(const Hierarchy::NodeType &N) {
  return N.Derived.empty() ? N : lastConcrete(*N.Derived.back());
}

<<<<<<< HEAD
=======
struct SyntaxConstraint {
  SyntaxConstraint(const llvm::Record &R) {
    if (R.isSubClassOf("Optional")) {
      *this = SyntaxConstraint(*R.getValueAsDef("inner"));
    } else if (R.isSubClassOf("AnyToken")) {
      NodeType = "Leaf";
    } else if (R.isSubClassOf("NodeType")) {
      NodeType = R.getName().str();
    } else {
      assert(false && "Unhandled Syntax kind");
    }
  }

  std::string NodeType;
  // optional and leaf types also go here, once we want to use them.
};

>>>>>>> 5cdec669
} // namespace

void clang::EmitClangSyntaxNodeList(llvm::RecordKeeper &Records,
                                    llvm::raw_ostream &OS) {
  llvm::emitSourceFileHeader("Syntax tree node list", OS);
  Hierarchy H(Records);
  OS << R"cpp(
#ifndef NODE
#define NODE(Kind, Base)
#endif

#ifndef CONCRETE_NODE
#define CONCRETE_NODE(Kind, Base) NODE(Kind, Base)
#endif

#ifndef ABSTRACT_NODE
#define ABSTRACT_NODE(Kind, Base, First, Last) NODE(Kind, Base)
#endif

)cpp";
  H.visit([&](const Hierarchy::NodeType &N) {
    // Don't emit ABSTRACT_NODE for node itself, which has no parent.
    if (N.Base == nullptr)
      return;
    if (N.Derived.empty())
      OS << formatv("CONCRETE_NODE({0},{1})\n", N.name(), N.Base->name());
    else
      OS << formatv("ABSTRACT_NODE({0},{1},{2},{3})\n", N.name(),
                    N.Base->name(), firstConcrete(N).name(),
                    lastConcrete(N).name());
  });
  OS << R"cpp(
#undef NODE
#undef CONCRETE_NODE
#undef ABSTRACT_NODE
)cpp";
}

// Format a documentation string as a C++ comment.
// Trims leading whitespace handling since comments come from a TableGen file:
//    documentation = [{
//      This is a widget. Example:
//        widget.explode()
//    }];
// and should be formatted as:
//    /// This is a widget. Example:
//    ///   widget.explode()
// Leading and trailing whitespace lines are stripped.
// The indentation of the first line is stripped from all lines.
static void printDoc(llvm::StringRef Doc, llvm::raw_ostream &OS) {
  Doc = Doc.rtrim();
  llvm::StringRef Line;
  while (Line.trim().empty() && !Doc.empty())
    std::tie(Line, Doc) = Doc.split('\n');
  llvm::StringRef Indent = Line.take_while(llvm::isSpace);
  for (; !Line.empty() || !Doc.empty(); std::tie(Line, Doc) = Doc.split('\n')) {
    Line.consume_front(Indent);
    OS << "/// " << Line << "\n";
  }
}

void clang::EmitClangSyntaxNodeClasses(llvm::RecordKeeper &Records,
                                       llvm::raw_ostream &OS) {
  llvm::emitSourceFileHeader("Syntax tree node list", OS);
  Hierarchy H(Records);

  OS << "\n// Forward-declare node types so we don't have to carefully "
        "sequence definitions.\n";
  H.visit([&](const Hierarchy::NodeType &N) {
    OS << "class " << N.name() << ";\n";
  });

  OS << "\n// Node definitions\n\n";
  H.visit([&](const Hierarchy::NodeType &N) {
    if (N.Record->isSubClassOf("External"))
      return;
    printDoc(N.Record->getValueAsString("documentation"), OS);
    OS << formatv("class {0}{1} : public {2} {{\n", N.name(),
                  N.Derived.empty() ? " final" : "", N.Base->name());

    // Constructor.
    if (N.Derived.empty())
      OS << formatv("public:\n  {0}() : {1}(NodeKind::{0}) {{}\n", N.name(),
                    N.Base->name());
    else
      OS << formatv("protected:\n  {0}(NodeKind K) : {1}(K) {{}\npublic:\n",
                    N.name(), N.Base->name());

<<<<<<< HEAD
=======
    if (N.Record->isSubClassOf("Sequence")) {
      // Getters for sequence elements.
      for (const auto &C : N.Record->getValueAsListOfDefs("children")) {
        assert(C->isSubClassOf("Role"));
        llvm::StringRef Role = C->getValueAsString("role");
        SyntaxConstraint Constraint(*C->getValueAsDef("syntax"));
        for (const char *Const : {"", "const "})
          OS << formatv(
              "  {2}{1} *get{0}() {2} {{\n"
              "    return llvm::cast_or_null<{1}>(findChild(NodeRole::{0}));\n"
              "  }\n",
              Role, Constraint.NodeType, Const);
      }
    }

>>>>>>> 5cdec669
    // classof. FIXME: move definition inline once ~all nodes are generated.
    OS << "  static bool classof(const Node *N);\n";

    OS << "};\n\n";
  });
}<|MERGE_RESOLUTION|>--- conflicted
+++ resolved
@@ -108,8 +108,6 @@
   return N.Derived.empty() ? N : lastConcrete(*N.Derived.back());
 }
 
-<<<<<<< HEAD
-=======
 struct SyntaxConstraint {
   SyntaxConstraint(const llvm::Record &R) {
     if (R.isSubClassOf("Optional")) {
@@ -127,7 +125,6 @@
   // optional and leaf types also go here, once we want to use them.
 };
 
->>>>>>> 5cdec669
 } // namespace
 
 void clang::EmitClangSyntaxNodeList(llvm::RecordKeeper &Records,
@@ -216,8 +213,6 @@
       OS << formatv("protected:\n  {0}(NodeKind K) : {1}(K) {{}\npublic:\n",
                     N.name(), N.Base->name());
 
-<<<<<<< HEAD
-=======
     if (N.Record->isSubClassOf("Sequence")) {
       // Getters for sequence elements.
       for (const auto &C : N.Record->getValueAsListOfDefs("children")) {
@@ -233,7 +228,6 @@
       }
     }
 
->>>>>>> 5cdec669
     // classof. FIXME: move definition inline once ~all nodes are generated.
     OS << "  static bool classof(const Node *N);\n";
 
