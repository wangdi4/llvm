--- conflicted
+++ resolved
@@ -93,10 +93,6 @@
 
   initLLVM();
   LinkerDriver().link(args);
-
-#if INTEL_CUSTOMIZATION
-  // The following code is commented out because is from the community and
-  // it will be replaced.
 
 #if INTEL_CUSTOMIZATION
   // The following code is commented out because is from the community and
@@ -362,37 +358,15 @@
   config->thinLTOCachePolicy = CHECK(
       parseCachePruningPolicy(args.getLastArgValue(OPT_thinlto_cache_policy)),
       "--thinlto-cache-policy: invalid cache policy");
-<<<<<<< HEAD
-  Config->ThinLTOJobs = args::getInteger(Args, OPT_thinlto_jobs, -1u);
-  errorHandler().Verbose = Args.hasArg(OPT_verbose);
-  LLVM_DEBUG(errorHandler().Verbose = true);
-=======
   config->thinLTOJobs = args::getInteger(args, OPT_thinlto_jobs, -1u);
   errorHandler().verbose = args.hasArg(OPT_verbose);
   LLVM_DEBUG(errorHandler().verbose = true);
->>>>>>> a04ae881
 #if INTEL_CUSTOMIZATION
   // CMPLRLLVM-8800: Prevent running LLD in parallel during the testing
   // process in Windows unless the user specifies it. This is to avoid
   // exhausting the memory and flaky failures.
 #if defined(_WIN32)
   if (StringRef(getenv("INTEL_LLD_IN_TEST")) == "1")
-<<<<<<< HEAD
-    ThreadsEnabled = Args.hasFlag(OPT_threads, OPT_no_threads, false);
-  else
-#endif // _WIN32
-    ThreadsEnabled = Args.hasFlag(OPT_threads, OPT_no_threads, true);
-#endif // INTEL_CUSTOMIZATION
-
-  Config->InitialMemory = args::getInteger(Args, OPT_initial_memory, 0);
-  Config->GlobalBase = args::getInteger(Args, OPT_global_base, 1024);
-  Config->MaxMemory = args::getInteger(Args, OPT_max_memory, 0);
-  Config->ZStackSize =
-      args::getZOptionValue(Args, OPT_z, "stack-size", WasmPageSize);
-
-  if (auto *Arg = Args.getLastArg(OPT_features)) {
-    Config->Features =
-=======
     threadsEnabled = args.hasFlag(OPT_threads, OPT_no_threads, false);
   else
 #endif // _WIN32
@@ -407,7 +381,6 @@
 
   if (auto *arg = args.getLastArg(OPT_features)) {
     config->features =
->>>>>>> a04ae881
         llvm::Optional<std::vector<std::string>>(std::vector<std::string>());
     for (StringRef s : arg->getValues())
       config->features->push_back(s);
