//===- Driver.cpp ---------------------------------------------------------===//
//
// Part of the LLVM Project, under the Apache License v2.0 with LLVM Exceptions.
// See https://llvm.org/LICENSE.txt for license information.
// SPDX-License-Identifier: Apache-2.0 WITH LLVM-exception
//
//===----------------------------------------------------------------------===//

#include "lld/Common/Driver.h"
#include "Config.h"
#include "InputChunks.h"
#include "InputGlobal.h"
#include "MarkLive.h"
#include "SymbolTable.h"
#include "Writer.h"
#include "lld/Common/Args.h"
#include "lld/Common/ErrorHandler.h"
#include "lld/Common/Memory.h"
#include "lld/Common/Reproduce.h"
#include "lld/Common/Strings.h"
#include "lld/Common/Threads.h"
#include "lld/Common/Version.h"
#include "llvm/ADT/Twine.h"
#include "llvm/Object/Wasm.h"
#include "llvm/Option/Arg.h"
#include "llvm/Option/ArgList.h"
#include "llvm/Support/CommandLine.h"
#include "llvm/Support/Path.h"
#include "llvm/Support/Process.h"
#include "llvm/Support/TarWriter.h"
#include "llvm/Support/TargetSelect.h"

#define DEBUG_TYPE "lld"

using namespace llvm;
using namespace llvm::object;
using namespace llvm::sys;
using namespace llvm::wasm;

using namespace lld;
using namespace lld::wasm;

Configuration *lld::wasm::config;

namespace {

// Create enum with OPT_xxx values for each option in Options.td
enum {
  OPT_INVALID = 0,
#define OPTION(_1, _2, ID, _4, _5, _6, _7, _8, _9, _10, _11, _12) OPT_##ID,
#include "Options.inc"
#undef OPTION
};

// This function is called on startup. We need this for LTO since
// LTO calls LLVM functions to compile bitcode files to native code.
// Technically this can be delayed until we read bitcode files, but
// we don't bother to do lazily because the initialization is fast.
static void initLLVM() {
  InitializeAllTargets();
  InitializeAllTargetMCs();
  InitializeAllAsmPrinters();
  InitializeAllAsmParsers();
}

class LinkerDriver {
public:
  void link(ArrayRef<const char *> argsArr);

private:
  void createFiles(opt::InputArgList &args);
  void addFile(StringRef path);
  void addLibrary(StringRef name);

  // True if we are in --whole-archive and --no-whole-archive.
  bool inWholeArchive = false;

  std::vector<InputFile *> files;
};
} // anonymous namespace

bool lld::wasm::link(ArrayRef<const char *> args, bool canExitEarly,
                     raw_ostream &error) {
  errorHandler().logName = args::getFilenameWithoutExe(args[0]);
  errorHandler().errorOS = &error;
  errorHandler().colorDiagnostics = error.has_colors();
  errorHandler().errorLimitExceededMsg =
      "too many errors emitted, stopping now (use "
      "-error-limit=0 to see all errors)";

  config = make<Configuration>();
  symtab = make<SymbolTable>();

  initLLVM();
  LinkerDriver().link(args);

#if INTEL_CUSTOMIZATION
  // The following code is commented out because is from the community and
  // it will be replaced.

  // Exit immediately if we don't need to return to the caller.
  // This saves time because the overhead of calling destructors
  // for all globally-allocated objects is not negligible.
<<<<<<< HEAD
  // if (CanExitEarly)
  //  exitLld(errorCount() ? 1 : 0);

  // CMPLRLLVM-8800: We are going to replace exitLld with cleanIntelLld.
  // This is because we want to prevent calling the early exit and use
  // the destructors.
  cleanIntelLld();
#endif // INTEL_CUSTOMIZATION
=======
  if (canExitEarly)
    exitLld(errorCount() ? 1 : 0);
>>>>>>> 78239025

  freeArena();
  return !errorCount();
}

// Create prefix string literals used in Options.td
#define PREFIX(NAME, VALUE) const char *const NAME[] = VALUE;
#include "Options.inc"
#undef PREFIX

// Create table mapping all options defined in Options.td
static const opt::OptTable::Info optInfo[] = {
#define OPTION(X1, X2, ID, KIND, GROUP, ALIAS, X7, X8, X9, X10, X11, X12)      \
  {X1, X2, X10,         X11,         OPT_##ID, opt::Option::KIND##Class,       \
   X9, X8, OPT_##GROUP, OPT_##ALIAS, X7,       X12},
#include "Options.inc"
#undef OPTION
};

namespace {
class WasmOptTable : public llvm::opt::OptTable {
public:
  WasmOptTable() : OptTable(optInfo) {}
  opt::InputArgList parse(ArrayRef<const char *> argv);
};
} // namespace

// Set color diagnostics according to -color-diagnostics={auto,always,never}
// or -no-color-diagnostics flags.
static void handleColorDiagnostics(opt::InputArgList &args) {
  auto *arg = args.getLastArg(OPT_color_diagnostics, OPT_color_diagnostics_eq,
                              OPT_no_color_diagnostics);
  if (!arg)
    return;
  if (arg->getOption().getID() == OPT_color_diagnostics) {
    errorHandler().colorDiagnostics = true;
  } else if (arg->getOption().getID() == OPT_no_color_diagnostics) {
    errorHandler().colorDiagnostics = false;
  } else {
    StringRef s = arg->getValue();
    if (s == "always")
      errorHandler().colorDiagnostics = true;
    else if (s == "never")
      errorHandler().colorDiagnostics = false;
    else if (s != "auto")
      error("unknown option: --color-diagnostics=" + s);
  }
}

// Find a file by concatenating given paths.
static Optional<std::string> findFile(StringRef path1, const Twine &path2) {
  SmallString<128> s;
  path::append(s, path1, path2);
  if (fs::exists(s))
    return s.str().str();
  return None;
}

opt::InputArgList WasmOptTable::parse(ArrayRef<const char *> argv) {
  SmallVector<const char *, 256> vec(argv.data(), argv.data() + argv.size());

  unsigned missingIndex;
  unsigned missingCount;

  // Expand response files (arguments in the form of @<filename>)
  cl::ExpandResponseFiles(saver, cl::TokenizeGNUCommandLine, vec);

  opt::InputArgList args = this->ParseArgs(vec, missingIndex, missingCount);

  handleColorDiagnostics(args);
  for (auto *arg : args.filtered(OPT_UNKNOWN))
    error("unknown argument: " + arg->getAsString(args));
  return args;
}

// Currently we allow a ".imports" to live alongside a library. This can
// be used to specify a list of symbols which can be undefined at link
// time (imported from the environment.  For example libc.a include an
// import file that lists the syscall functions it relies on at runtime.
// In the long run this information would be better stored as a symbol
// attribute/flag in the object file itself.
// See: https://github.com/WebAssembly/tool-conventions/issues/35
static void readImportFile(StringRef filename) {
  if (Optional<MemoryBufferRef> buf = readFile(filename))
    for (StringRef sym : args::getLines(*buf))
      config->allowUndefinedSymbols.insert(sym);
}

// Returns slices of MB by parsing MB as an archive file.
// Each slice consists of a member file in the archive.
std::vector<MemoryBufferRef> static getArchiveMembers(MemoryBufferRef mb) {
  std::unique_ptr<Archive> file =
      CHECK(Archive::create(mb),
            mb.getBufferIdentifier() + ": failed to parse archive");

  std::vector<MemoryBufferRef> v;
  Error err = Error::success();
  for (const ErrorOr<Archive::Child> &cOrErr : file->children(err)) {
    Archive::Child c =
        CHECK(cOrErr, mb.getBufferIdentifier() +
                          ": could not get the child of the archive");
    MemoryBufferRef mbref =
        CHECK(c.getMemoryBufferRef(),
              mb.getBufferIdentifier() +
                  ": could not get the buffer for a child of the archive");
    v.push_back(mbref);
  }
  if (err)
    fatal(mb.getBufferIdentifier() +
          ": Archive::children failed: " + toString(std::move(err)));

  // Take ownership of memory buffers created for members of thin archives.
  for (std::unique_ptr<MemoryBuffer> &mb : file->takeThinBuffers())
    make<std::unique_ptr<MemoryBuffer>>(std::move(mb));

  return v;
}

void LinkerDriver::addFile(StringRef path) {
  Optional<MemoryBufferRef> buffer = readFile(path);
  if (!buffer.hasValue())
    return;
  MemoryBufferRef mbref = *buffer;

  switch (identify_magic(mbref.getBuffer())) {
  case file_magic::archive: {
    SmallString<128> importFile = path;
    path::replace_extension(importFile, ".imports");
    if (fs::exists(importFile))
      readImportFile(importFile.str());

    // Handle -whole-archive.
    if (inWholeArchive) {
      for (MemoryBufferRef &m : getArchiveMembers(mbref))
        files.push_back(createObjectFile(m, path));
      return;
    }

    std::unique_ptr<Archive> file =
        CHECK(Archive::create(mbref), path + ": failed to parse archive");

    if (!file->isEmpty() && !file->hasSymbolTable()) {
      error(mbref.getBufferIdentifier() +
            ": archive has no index; run ranlib to add one");
    }

    files.push_back(make<ArchiveFile>(mbref));
    return;
  }
  case file_magic::bitcode:
  case file_magic::wasm_object:
    files.push_back(createObjectFile(mbref));
    break;
  default:
    error("unknown file type: " + mbref.getBufferIdentifier());
  }
}

// Add a given library by searching it from input search paths.
void LinkerDriver::addLibrary(StringRef name) {
  for (StringRef dir : config->searchPaths) {
    if (Optional<std::string> s = findFile(dir, "lib" + name + ".a")) {
      addFile(*s);
      return;
    }
  }

  error("unable to find library -l" + name);
}

void LinkerDriver::createFiles(opt::InputArgList &args) {
  for (auto *arg : args) {
    switch (arg->getOption().getID()) {
    case OPT_l:
      addLibrary(arg->getValue());
      break;
    case OPT_INPUT:
      addFile(arg->getValue());
      break;
    case OPT_whole_archive:
      inWholeArchive = true;
      break;
    case OPT_no_whole_archive:
      inWholeArchive = false;
      break;
    }
  }
}

static StringRef getEntry(opt::InputArgList &args) {
  auto *arg = args.getLastArg(OPT_entry, OPT_no_entry);
  if (!arg) {
    if (args.hasArg(OPT_relocatable))
      return "";
    if (args.hasArg(OPT_shared))
      return "__wasm_call_ctors";
    return "_start";
  }
  if (arg->getOption().getID() == OPT_no_entry)
    return "";
  return arg->getValue();
}

// Initializes Config members by the command line options.
static void readConfigs(opt::InputArgList &args) {
  config->allowUndefined = args.hasArg(OPT_allow_undefined);
  config->checkFeatures =
      args.hasFlag(OPT_check_features, OPT_no_check_features, true);
  config->compressRelocations = args.hasArg(OPT_compress_relocations);
  config->demangle = args.hasFlag(OPT_demangle, OPT_no_demangle, true);
  config->disableVerify = args.hasArg(OPT_disable_verify);
  config->emitRelocs = args.hasArg(OPT_emit_relocs);
  config->entry = getEntry(args);
  config->exportAll = args.hasArg(OPT_export_all);
  config->exportDynamic = args.hasFlag(OPT_export_dynamic,
      OPT_no_export_dynamic, false);
  config->exportTable = args.hasArg(OPT_export_table);
  errorHandler().fatalWarnings =
      args.hasFlag(OPT_fatal_warnings, OPT_no_fatal_warnings, false);
  config->importMemory = args.hasArg(OPT_import_memory);
  config->sharedMemory = args.hasArg(OPT_shared_memory);
  // TODO: Make passive segments the default with shared memory
  config->passiveSegments =
      args.hasFlag(OPT_passive_segments, OPT_active_segments, false);
  config->importTable = args.hasArg(OPT_import_table);
  config->ltoo = args::getInteger(args, OPT_lto_O, 2);
  config->ltoPartitions = args::getInteger(args, OPT_lto_partitions, 1);
  config->optimize = args::getInteger(args, OPT_O, 0);
  config->outputFile = args.getLastArgValue(OPT_o);
  config->relocatable = args.hasArg(OPT_relocatable);
  config->gcSections =
      args.hasFlag(OPT_gc_sections, OPT_no_gc_sections, !config->relocatable);
  config->mergeDataSegments =
      args.hasFlag(OPT_merge_data_segments, OPT_no_merge_data_segments,
                   !config->relocatable);
  config->pie = args.hasFlag(OPT_pie, OPT_no_pie, false);
  config->printGcSections =
      args.hasFlag(OPT_print_gc_sections, OPT_no_print_gc_sections, false);
  config->saveTemps = args.hasArg(OPT_save_temps);
  config->searchPaths = args::getStrings(args, OPT_L);
  config->shared = args.hasArg(OPT_shared);
  config->stripAll = args.hasArg(OPT_strip_all);
  config->stripDebug = args.hasArg(OPT_strip_debug);
  config->stackFirst = args.hasArg(OPT_stack_first);
  config->trace = args.hasArg(OPT_trace);
  config->thinLTOCacheDir = args.getLastArgValue(OPT_thinlto_cache_dir);
  config->thinLTOCachePolicy = CHECK(
      parseCachePruningPolicy(args.getLastArgValue(OPT_thinlto_cache_policy)),
      "--thinlto-cache-policy: invalid cache policy");
<<<<<<< HEAD
  Config->ThinLTOJobs = args::getInteger(Args, OPT_thinlto_jobs, -1u);
  errorHandler().Verbose = Args.hasArg(OPT_verbose);
  LLVM_DEBUG(errorHandler().Verbose = true);
#if INTEL_CUSTOMIZATION
  // CMPLRLLVM-8800: Prevent running LLD in parallel during the testing
  // process in Windows unless the user specifies it. This is to avoid
  // exhausting the memory and flaky failures.
#if defined(_WIN32)
  if (StringRef(getenv("INTEL_LLD_IN_TEST")) == "1")
    ThreadsEnabled = Args.hasFlag(OPT_threads, OPT_no_threads, false);
  else
#endif // _WIN32
    ThreadsEnabled = Args.hasFlag(OPT_threads, OPT_no_threads, true);
#endif // INTEL_CUSTOMIZATION

  Config->InitialMemory = args::getInteger(Args, OPT_initial_memory, 0);
  Config->GlobalBase = args::getInteger(Args, OPT_global_base, 1024);
  Config->MaxMemory = args::getInteger(Args, OPT_max_memory, 0);
  Config->ZStackSize =
      args::getZOptionValue(Args, OPT_z, "stack-size", WasmPageSize);

  if (auto *Arg = Args.getLastArg(OPT_features)) {
    Config->Features =
=======
  config->thinLTOJobs = args::getInteger(args, OPT_thinlto_jobs, -1u);
  errorHandler().verbose = args.hasArg(OPT_verbose);
  LLVM_DEBUG(errorHandler().verbose = true);
  threadsEnabled = args.hasFlag(OPT_threads, OPT_no_threads, true);

  config->initialMemory = args::getInteger(args, OPT_initial_memory, 0);
  config->globalBase = args::getInteger(args, OPT_global_base, 1024);
  config->maxMemory = args::getInteger(args, OPT_max_memory, 0);
  config->zStackSize =
      args::getZOptionValue(args, OPT_z, "stack-size", WasmPageSize);

  if (auto *arg = args.getLastArg(OPT_features)) {
    config->features =
>>>>>>> 78239025
        llvm::Optional<std::vector<std::string>>(std::vector<std::string>());
    for (StringRef s : arg->getValues())
      config->features->push_back(s);
  }
}

// Some Config members do not directly correspond to any particular
// command line options, but computed based on other Config values.
// This function initialize such members. See Config.h for the details
// of these values.
static void setConfigs() {
  config->isPic = config->pie || config->shared;

  if (config->isPic) {
    if (config->exportTable)
      error("-shared/-pie is incompatible with --export-table");
    config->importTable = true;
  }

  if (config->shared) {
    config->importMemory = true;
    config->exportDynamic = true;
    config->allowUndefined = true;
  }
}

// Some command line options or some combinations of them are not allowed.
// This function checks for such errors.
static void checkOptions(opt::InputArgList &args) {
  if (!config->stripDebug && !config->stripAll && config->compressRelocations)
    error("--compress-relocations is incompatible with output debug"
          " information. Please pass --strip-debug or --strip-all");

  if (config->ltoo > 3)
    error("invalid optimization level for LTO: " + Twine(config->ltoo));
  if (config->ltoPartitions == 0)
    error("--lto-partitions: number of threads must be > 0");
  if (config->thinLTOJobs == 0)
    error("--thinlto-jobs: number of threads must be > 0");

  if (config->pie && config->shared)
    error("-shared and -pie may not be used together");

  if (config->outputFile.empty())
    error("no output file specified");

  if (config->importTable && config->exportTable)
    error("--import-table and --export-table may not be used together");

  if (config->relocatable) {
    if (!config->entry.empty())
      error("entry point specified for relocatable output file");
    if (config->gcSections)
      error("-r and --gc-sections may not be used together");
    if (config->compressRelocations)
      error("-r -and --compress-relocations may not be used together");
    if (args.hasArg(OPT_undefined))
      error("-r -and --undefined may not be used together");
    if (config->pie)
      error("-r and -pie may not be used together");
  }
}

// Force Sym to be entered in the output. Used for -u or equivalent.
static Symbol *handleUndefined(StringRef name) {
  Symbol *sym = symtab->find(name);
  if (!sym)
    return nullptr;

  // Since symbol S may not be used inside the program, LTO may
  // eliminate it. Mark the symbol as "used" to prevent it.
  sym->isUsedInRegularObj = true;

  if (auto *lazySym = dyn_cast<LazySymbol>(sym))
    lazySym->fetch();

  return sym;
}

static UndefinedGlobal *
createUndefinedGlobal(StringRef name, llvm::wasm::WasmGlobalType *type) {
  auto *sym =
      cast<UndefinedGlobal>(symtab->addUndefinedGlobal(name, name,
                                                       defaultModule, 0,
                                                       nullptr, type));
  config->allowUndefinedSymbols.insert(sym->getName());
  sym->isUsedInRegularObj = true;
  return sym;
}

// Create ABI-defined synthetic symbols
static void createSyntheticSymbols() {
  static WasmSignature nullSignature = {{}, {}};
  static WasmSignature i32ArgSignature = {{}, {ValType::I32}};
  static llvm::wasm::WasmGlobalType globalTypeI32 = {WASM_TYPE_I32, false};
  static llvm::wasm::WasmGlobalType mutableGlobalTypeI32 = {WASM_TYPE_I32,
                                                            true};

  if (!config->relocatable) {
    WasmSym::callCtors = symtab->addSyntheticFunction(
        "__wasm_call_ctors", WASM_SYMBOL_VISIBILITY_HIDDEN,
        make<SyntheticFunction>(nullSignature, "__wasm_call_ctors"));

    if (config->passiveSegments) {
      // Passive segments are used to avoid memory being reinitialized on each
      // thread's instantiation. These passive segments are initialized and
      // dropped in __wasm_init_memory, which is the first function called from
      // __wasm_call_ctors.
      WasmSym::initMemory = symtab->addSyntheticFunction(
          "__wasm_init_memory", WASM_SYMBOL_VISIBILITY_HIDDEN,
          make<SyntheticFunction>(nullSignature, "__wasm_init_memory"));
    }

    if (config->isPic) {
      // For PIC code we create a synthetic function __wasm_apply_relocs which
      // is called from __wasm_call_ctors before the user-level constructors.
      WasmSym::applyRelocs = symtab->addSyntheticFunction(
          "__wasm_apply_relocs", WASM_SYMBOL_VISIBILITY_HIDDEN,
          make<SyntheticFunction>(nullSignature, "__wasm_apply_relocs"));
    }
  }

  if (!config->shared)
    WasmSym::dataEnd = symtab->addOptionalDataSymbol("__data_end");

  if (config->isPic) {
    WasmSym::stackPointer =
        createUndefinedGlobal("__stack_pointer", &mutableGlobalTypeI32);
    // For PIC code, we import two global variables (__memory_base and
    // __table_base) from the environment and use these as the offset at
    // which to load our static data and function table.
    // See:
    // https://github.com/WebAssembly/tool-conventions/blob/master/DynamicLinking.md
    WasmSym::memoryBase =
        createUndefinedGlobal("__memory_base", &globalTypeI32);
    WasmSym::tableBase = createUndefinedGlobal("__table_base", &globalTypeI32);
    WasmSym::memoryBase->markLive();
    WasmSym::tableBase->markLive();
  } else {
    llvm::wasm::WasmGlobal global;
    global.Type = {WASM_TYPE_I32, true};
    global.InitExpr.Value.Int32 = 0;
    global.InitExpr.Opcode = WASM_OPCODE_I32_CONST;
    global.SymbolName = "__stack_pointer";
    auto *stackPointer = make<InputGlobal>(global, nullptr);
    stackPointer->live = true;
    // For non-PIC code
    // TODO(sbc): Remove WASM_SYMBOL_VISIBILITY_HIDDEN when the mutable global
    // spec proposal is implemented in all major browsers.
    // See: https://github.com/WebAssembly/mutable-global
    WasmSym::stackPointer = symtab->addSyntheticGlobal(
        "__stack_pointer", WASM_SYMBOL_VISIBILITY_HIDDEN, stackPointer);
    WasmSym::globalBase = symtab->addOptionalDataSymbol("__global_base");
    WasmSym::heapBase = symtab->addOptionalDataSymbol("__heap_base");
  }

  if (config->sharedMemory && !config->shared) {
    llvm::wasm::WasmGlobal tlsBaseGlobal;
    tlsBaseGlobal.Type = {WASM_TYPE_I32, true};
    tlsBaseGlobal.InitExpr.Value.Int32 = 0;
    tlsBaseGlobal.InitExpr.Opcode = WASM_OPCODE_I32_CONST;
    tlsBaseGlobal.SymbolName = "__tls_base";
    WasmSym::tlsBase =
        symtab->addSyntheticGlobal("__tls_base", WASM_SYMBOL_VISIBILITY_HIDDEN,
                                   make<InputGlobal>(tlsBaseGlobal, nullptr));

    llvm::wasm::WasmGlobal tlsSizeGlobal;
    tlsSizeGlobal.Type = {WASM_TYPE_I32, false};
    tlsSizeGlobal.InitExpr.Value.Int32 = 0;
    tlsSizeGlobal.InitExpr.Opcode = WASM_OPCODE_I32_CONST;
    tlsSizeGlobal.SymbolName = "__tls_size";
    WasmSym::tlsSize =
        symtab->addSyntheticGlobal("__tls_size", WASM_SYMBOL_VISIBILITY_HIDDEN,
                                   make<InputGlobal>(tlsSizeGlobal, nullptr));

    WasmSym::initTLS = symtab->addSyntheticFunction(
        "__wasm_init_tls", WASM_SYMBOL_VISIBILITY_HIDDEN,
        make<SyntheticFunction>(i32ArgSignature, "__wasm_init_tls"));
  }

  WasmSym::dsoHandle = symtab->addSyntheticDataSymbol(
      "__dso_handle", WASM_SYMBOL_VISIBILITY_HIDDEN);
}

// Reconstructs command line arguments so that so that you can re-run
// the same command with the same inputs. This is for --reproduce.
static std::string createResponseFile(const opt::InputArgList &args) {
  SmallString<0> data;
  raw_svector_ostream os(data);

  // Copy the command line to the output while rewriting paths.
  for (auto *arg : args) {
    switch (arg->getOption().getID()) {
    case OPT_reproduce:
      break;
    case OPT_INPUT:
      os << quote(relativeToRoot(arg->getValue())) << "\n";
      break;
    case OPT_o:
      // If -o path contains directories, "lld @response.txt" will likely
      // fail because the archive we are creating doesn't contain empty
      // directories for the output path (-o doesn't create directories).
      // Strip directories to prevent the issue.
      os << "-o " << quote(sys::path::filename(arg->getValue())) << "\n";
      break;
    default:
      os << toString(*arg) << "\n";
    }
  }
  return data.str();
}

// The --wrap option is a feature to rename symbols so that you can write
// wrappers for existing functions. If you pass `-wrap=foo`, all
// occurrences of symbol `foo` are resolved to `wrap_foo` (so, you are
// expected to write `wrap_foo` function as a wrapper). The original
// symbol becomes accessible as `real_foo`, so you can call that from your
// wrapper.
//
// This data structure is instantiated for each -wrap option.
struct WrappedSymbol {
  Symbol *sym;
  Symbol *real;
  Symbol *wrap;
};

static Symbol *addUndefined(StringRef name) {
  return symtab->addUndefinedFunction(name, "", "", 0, nullptr, nullptr, false);
}

// Handles -wrap option.
//
// This function instantiates wrapper symbols. At this point, they seem
// like they are not being used at all, so we explicitly set some flags so
// that LTO won't eliminate them.
static std::vector<WrappedSymbol> addWrappedSymbols(opt::InputArgList &args) {
  std::vector<WrappedSymbol> v;
  DenseSet<StringRef> seen;

  for (auto *arg : args.filtered(OPT_wrap)) {
    StringRef name = arg->getValue();
    if (!seen.insert(name).second)
      continue;

    Symbol *sym = symtab->find(name);
    if (!sym)
      continue;

    Symbol *real = addUndefined(saver.save("__real_" + name));
    Symbol *wrap = addUndefined(saver.save("__wrap_" + name));
    v.push_back({sym, real, wrap});

    // We want to tell LTO not to inline symbols to be overwritten
    // because LTO doesn't know the final symbol contents after renaming.
    real->canInline = false;
    sym->canInline = false;

    // Tell LTO not to eliminate these symbols.
    sym->isUsedInRegularObj = true;
    wrap->isUsedInRegularObj = true;
    real->isUsedInRegularObj = false;
  }
  return v;
}

// Do renaming for -wrap by updating pointers to symbols.
//
// When this function is executed, only InputFiles and symbol table
// contain pointers to symbol objects. We visit them to replace pointers,
// so that wrapped symbols are swapped as instructed by the command line.
static void wrapSymbols(ArrayRef<WrappedSymbol> wrapped) {
  DenseMap<Symbol *, Symbol *> map;
  for (const WrappedSymbol &w : wrapped) {
    map[w.sym] = w.wrap;
    map[w.real] = w.sym;
  }

  // Update pointers in input files.
  parallelForEach(symtab->objectFiles, [&](InputFile *file) {
    MutableArrayRef<Symbol *> syms = file->getMutableSymbols();
    for (size_t i = 0, e = syms.size(); i != e; ++i)
      if (Symbol *s = map.lookup(syms[i]))
        syms[i] = s;
  });

  // Update pointers in the symbol table.
  for (const WrappedSymbol &w : wrapped)
    symtab->wrap(w.sym, w.real, w.wrap);
}

void LinkerDriver::link(ArrayRef<const char *> argsArr) {
  WasmOptTable parser;
  opt::InputArgList args = parser.parse(argsArr.slice(1));

  // Handle --help
  if (args.hasArg(OPT_help)) {
    parser.PrintHelp(outs(),
                     (std::string(argsArr[0]) + " [options] file...").c_str(),
                     "LLVM Linker", false);
    return;
  }

  // Handle --version
  if (args.hasArg(OPT_version) || args.hasArg(OPT_v)) {
    outs() << getLLDVersion() << "\n";
    return;
  }

  // Handle --reproduce
  if (auto *arg = args.getLastArg(OPT_reproduce)) {
    StringRef path = arg->getValue();
    Expected<std::unique_ptr<TarWriter>> errOrWriter =
        TarWriter::create(path, path::stem(path));
    if (errOrWriter) {
      tar = std::move(*errOrWriter);
      tar->append("response.txt", createResponseFile(args));
      tar->append("version.txt", getLLDVersion() + "\n");
    } else {
      error("--reproduce: " + toString(errOrWriter.takeError()));
    }
  }

  // Parse and evaluate -mllvm options.
  std::vector<const char *> v;
  v.push_back("wasm-ld (LLVM option parsing)");
  for (auto *arg : args.filtered(OPT_mllvm))
    v.push_back(arg->getValue());
  cl::ParseCommandLineOptions(v.size(), v.data());

  errorHandler().errorLimit = args::getInteger(args, OPT_error_limit, 20);

  readConfigs(args);
  setConfigs();
  checkOptions(args);

  if (auto *arg = args.getLastArg(OPT_allow_undefined_file))
    readImportFile(arg->getValue());

  if (!args.hasArg(OPT_INPUT)) {
    error("no input files");
    return;
  }

  // Handle --trace-symbol.
  for (auto *arg : args.filtered(OPT_trace_symbol))
    symtab->trace(arg->getValue());

  for (auto *arg : args.filtered(OPT_export))
    config->exportedSymbols.insert(arg->getValue());

  if (!config->relocatable)
    createSyntheticSymbols();

  createFiles(args);
  if (errorCount())
    return;

  // Add all files to the symbol table. This will add almost all
  // symbols that we need to the symbol table.
  for (InputFile *f : files)
    symtab->addFile(f);
  if (errorCount())
    return;

  // Handle the `--undefined <sym>` options.
  for (auto *arg : args.filtered(OPT_undefined))
    handleUndefined(arg->getValue());

  // Handle the `--export <sym>` options
  // This works like --undefined but also exports the symbol if its found
  for (auto *arg : args.filtered(OPT_export))
    handleUndefined(arg->getValue());

  Symbol *entrySym = nullptr;
  if (!config->relocatable && !config->entry.empty()) {
    entrySym = handleUndefined(config->entry);
    if (entrySym && entrySym->isDefined())
      entrySym->forceExport = true;
    else
      error("entry symbol not defined (pass --no-entry to supress): " +
            config->entry);
  }

  if (errorCount())
    return;

  // Create wrapped symbols for -wrap option.
  std::vector<WrappedSymbol> wrapped = addWrappedSymbols(args);

  // Do link-time optimization if given files are LLVM bitcode files.
  // This compiles bitcode files into real object files.
  symtab->addCombinedLTOObject();
  if (errorCount())
    return;

  // Resolve any variant symbols that were created due to signature
  // mismatchs.
  symtab->handleSymbolVariants();
  if (errorCount())
    return;

  // Apply symbol renames for -wrap.
  if (!wrapped.empty())
    wrapSymbols(wrapped);

  for (auto *arg : args.filtered(OPT_export)) {
    Symbol *sym = symtab->find(arg->getValue());
    if (sym && sym->isDefined())
      sym->forceExport = true;
    else if (!config->allowUndefined)
      error(Twine("symbol exported via --export not found: ") +
            arg->getValue());
  }

  if (!config->relocatable) {
    // Add synthetic dummies for weak undefined functions.  Must happen
    // after LTO otherwise functions may not yet have signatures.
    symtab->handleWeakUndefines();
  }

  if (entrySym)
    entrySym->setHidden(false);

  if (errorCount())
    return;

  // Do size optimizations: garbage collection
  markLive();

  // Write the result to the file.
  writeResult();
}<|MERGE_RESOLUTION|>--- conflicted
+++ resolved
@@ -101,7 +101,6 @@
   // Exit immediately if we don't need to return to the caller.
   // This saves time because the overhead of calling destructors
   // for all globally-allocated objects is not negligible.
-<<<<<<< HEAD
   // if (CanExitEarly)
   //  exitLld(errorCount() ? 1 : 0);
 
@@ -110,10 +109,6 @@
   // the destructors.
   cleanIntelLld();
 #endif // INTEL_CUSTOMIZATION
-=======
-  if (canExitEarly)
-    exitLld(errorCount() ? 1 : 0);
->>>>>>> 78239025
 
   freeArena();
   return !errorCount();
@@ -363,35 +358,20 @@
   config->thinLTOCachePolicy = CHECK(
       parseCachePruningPolicy(args.getLastArgValue(OPT_thinlto_cache_policy)),
       "--thinlto-cache-policy: invalid cache policy");
-<<<<<<< HEAD
-  Config->ThinLTOJobs = args::getInteger(Args, OPT_thinlto_jobs, -1u);
-  errorHandler().Verbose = Args.hasArg(OPT_verbose);
-  LLVM_DEBUG(errorHandler().Verbose = true);
+  config->thinLTOJobs = args::getInteger(args, OPT_thinlto_jobs, -1u);
+  errorHandler().verbose = args.hasArg(OPT_verbose);
+  LLVM_DEBUG(errorHandler().verbose = true);
 #if INTEL_CUSTOMIZATION
   // CMPLRLLVM-8800: Prevent running LLD in parallel during the testing
   // process in Windows unless the user specifies it. This is to avoid
   // exhausting the memory and flaky failures.
 #if defined(_WIN32)
   if (StringRef(getenv("INTEL_LLD_IN_TEST")) == "1")
-    ThreadsEnabled = Args.hasFlag(OPT_threads, OPT_no_threads, false);
+    threadsEnabled = args.hasFlag(OPT_threads, OPT_no_threads, false);
   else
 #endif // _WIN32
-    ThreadsEnabled = Args.hasFlag(OPT_threads, OPT_no_threads, true);
+    threadsEnabled = args.hasFlag(OPT_threads, OPT_no_threads, true);
 #endif // INTEL_CUSTOMIZATION
-
-  Config->InitialMemory = args::getInteger(Args, OPT_initial_memory, 0);
-  Config->GlobalBase = args::getInteger(Args, OPT_global_base, 1024);
-  Config->MaxMemory = args::getInteger(Args, OPT_max_memory, 0);
-  Config->ZStackSize =
-      args::getZOptionValue(Args, OPT_z, "stack-size", WasmPageSize);
-
-  if (auto *Arg = Args.getLastArg(OPT_features)) {
-    Config->Features =
-=======
-  config->thinLTOJobs = args::getInteger(args, OPT_thinlto_jobs, -1u);
-  errorHandler().verbose = args.hasArg(OPT_verbose);
-  LLVM_DEBUG(errorHandler().verbose = true);
-  threadsEnabled = args.hasFlag(OPT_threads, OPT_no_threads, true);
 
   config->initialMemory = args::getInteger(args, OPT_initial_memory, 0);
   config->globalBase = args::getInteger(args, OPT_global_base, 1024);
@@ -401,7 +381,6 @@
 
   if (auto *arg = args.getLastArg(OPT_features)) {
     config->features =
->>>>>>> 78239025
         llvm::Optional<std::vector<std::string>>(std::vector<std::string>());
     for (StringRef s : arg->getValues())
       config->features->push_back(s);
