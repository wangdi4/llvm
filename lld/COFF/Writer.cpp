//===- Writer.cpp ---------------------------------------------------------===//
//
// Part of the LLVM Project, under the Apache License v2.0 with LLVM Exceptions.
// See https://llvm.org/LICENSE.txt for license information.
// SPDX-License-Identifier: Apache-2.0 WITH LLVM-exception
//
//===----------------------------------------------------------------------===//

#include "Writer.h"
#include "Config.h"
#include "DLL.h"
#include "InputFiles.h"
#include "MapFile.h"
#include "PDB.h"
#include "SymbolTable.h"
#include "Symbols.h"
#include "lld/Common/ErrorHandler.h"
#include "lld/Common/Memory.h"
#include "lld/Common/Threads.h"
#include "lld/Common/Timer.h"
#include "llvm/ADT/DenseMap.h"
#include "llvm/ADT/STLExtras.h"
#include "llvm/ADT/StringSet.h"
#include "llvm/ADT/StringSwitch.h"
#include "llvm/Support/BinaryStreamReader.h"
#include "llvm/Support/Debug.h"
#include "llvm/Support/Endian.h"
#include "llvm/Support/FileOutputBuffer.h"
#include "llvm/Support/Parallel.h"
#include "llvm/Support/Path.h"
#include "llvm/Support/RandomNumberGenerator.h"
#include "llvm/Support/xxhash.h"
#include <algorithm>
#include <cstdio>
#include <map>
#include <memory>
#include <utility>

using namespace llvm;
using namespace llvm::COFF;
using namespace llvm::object;
using namespace llvm::support;
using namespace llvm::support::endian;
using namespace lld;
using namespace lld::coff;

/* To re-generate DOSProgram:
$ cat > /tmp/DOSProgram.asm
org 0
        ; Copy cs to ds.
        push cs
        pop ds
        ; Point ds:dx at the $-terminated string.
        mov dx, str
        ; Int 21/AH=09h: Write string to standard output.
        mov ah, 0x9
        int 0x21
        ; Int 21/AH=4Ch: Exit with return code (in AL).
        mov ax, 0x4C01
        int 0x21
str:
        db 'This program cannot be run in DOS mode.$'
align 8, db 0
$ nasm -fbin /tmp/DOSProgram.asm -o /tmp/DOSProgram.bin
$ xxd -i /tmp/DOSProgram.bin
*/
static unsigned char dosProgram[] = {
  0x0e, 0x1f, 0xba, 0x0e, 0x00, 0xb4, 0x09, 0xcd, 0x21, 0xb8, 0x01, 0x4c,
  0xcd, 0x21, 0x54, 0x68, 0x69, 0x73, 0x20, 0x70, 0x72, 0x6f, 0x67, 0x72,
  0x61, 0x6d, 0x20, 0x63, 0x61, 0x6e, 0x6e, 0x6f, 0x74, 0x20, 0x62, 0x65,
  0x20, 0x72, 0x75, 0x6e, 0x20, 0x69, 0x6e, 0x20, 0x44, 0x4f, 0x53, 0x20,
  0x6d, 0x6f, 0x64, 0x65, 0x2e, 0x24, 0x00, 0x00
};
static_assert(sizeof(dosProgram) % 8 == 0,
              "DOSProgram size must be multiple of 8");

static const int dosStubSize = sizeof(dos_header) + sizeof(dosProgram);
static_assert(dosStubSize % 8 == 0, "DOSStub size must be multiple of 8");

static const int numberOfDataDirectory = 16;

// Global vector of all output sections. After output sections are finalized,
// this can be indexed by Chunk::getOutputSection.
static std::vector<OutputSection *> outputSections;

OutputSection *Chunk::getOutputSection() const {
  return osidx == 0 ? nullptr : outputSections[osidx - 1];
}

namespace {

class DebugDirectoryChunk : public NonSectionChunk {
public:
  DebugDirectoryChunk(const std::vector<std::pair<COFF::DebugType, Chunk *>> &r,
                      bool writeRepro)
      : records(r), writeRepro(writeRepro) {}

  size_t getSize() const override {
    return (records.size() + int(writeRepro)) * sizeof(debug_directory);
  }

  void writeTo(uint8_t *b) const override {
    auto *d = reinterpret_cast<debug_directory *>(b);

<<<<<<< HEAD
    for (const std::pair<COFF::DebugType, Chunk *> record : records) {
=======
    for (const std::pair<COFF::DebugType, Chunk *>& record : records) {
>>>>>>> dc8257bd
      Chunk *c = record.second;
      OutputSection *os = c->getOutputSection();
      uint64_t offs = os->getFileOff() + (c->getRVA() - os->getRVA());
      fillEntry(d, record.first, c->getSize(), c->getRVA(), offs);
      ++d;
    }

    if (writeRepro) {
      // FIXME: The COFF spec allows either a 0-sized entry to just say
      // "the timestamp field is really a hash", or a 4-byte size field
      // followed by that many bytes containing a longer hash (with the
      // lowest 4 bytes usually being the timestamp in little-endian order).
      // Consider storing the full 8 bytes computed by xxHash64 here.
      fillEntry(d, COFF::IMAGE_DEBUG_TYPE_REPRO, 0, 0, 0);
    }
  }

  void setTimeDateStamp(uint32_t timeDateStamp) {
    for (support::ulittle32_t *tds : timeDateStamps)
      *tds = timeDateStamp;
  }

private:
  void fillEntry(debug_directory *d, COFF::DebugType debugType, size_t size,
                 uint64_t rva, uint64_t offs) const {
    d->Characteristics = 0;
    d->TimeDateStamp = 0;
    d->MajorVersion = 0;
    d->MinorVersion = 0;
    d->Type = debugType;
    d->SizeOfData = size;
    d->AddressOfRawData = rva;
    d->PointerToRawData = offs;

    timeDateStamps.push_back(&d->TimeDateStamp);
  }

  mutable std::vector<support::ulittle32_t *> timeDateStamps;
  const std::vector<std::pair<COFF::DebugType, Chunk *>> &records;
  bool writeRepro;
};

class CVDebugRecordChunk : public NonSectionChunk {
public:
  size_t getSize() const override {
    return sizeof(codeview::DebugInfo) + config->pdbAltPath.size() + 1;
  }

  void writeTo(uint8_t *b) const override {
    // Save off the DebugInfo entry to backfill the file signature (build id)
    // in Writer::writeBuildId
    buildId = reinterpret_cast<codeview::DebugInfo *>(b);

    // variable sized field (PDB Path)
    char *p = reinterpret_cast<char *>(b + sizeof(*buildId));
    if (!config->pdbAltPath.empty())
      memcpy(p, config->pdbAltPath.data(), config->pdbAltPath.size());
    p[config->pdbAltPath.size()] = '\0';
  }

  mutable codeview::DebugInfo *buildId = nullptr;
};

class ExtendedDllCharacteristicsChunk : public NonSectionChunk {
public:
  ExtendedDllCharacteristicsChunk(uint32_t c) : characteristics(c) {}

  size_t getSize() const override { return 4; }

  void writeTo(uint8_t *buf) const override { write32le(buf, characteristics); }

  uint32_t characteristics = 0;
};

// PartialSection represents a group of chunks that contribute to an
// OutputSection. Collating a collection of PartialSections of same name and
// characteristics constitutes the OutputSection.
class PartialSectionKey {
public:
  StringRef name;
  unsigned characteristics;

  bool operator<(const PartialSectionKey &other) const {
    int c = name.compare(other.name);
    if (c == 1)
      return false;
    if (c == 0)
      return characteristics < other.characteristics;
    return true;
  }
};

// The writer writes a SymbolTable result to a file.
class Writer {
public:
  Writer() : buffer(errorHandler().outputBuffer) {}
  void run();

private:
  void createSections();
  void createMiscChunks();
  void createImportTables();
  void appendImportThunks();
  void locateImportTables();
  void createExportTable();
  void mergeSections();
  void removeUnusedSections();
  void assignAddresses();
  void finalizeAddresses();
  void removeEmptySections();
  void assignOutputSectionIndices();
  void createSymbolAndStringTable();
  void openFile(StringRef outputPath);
  template <typename PEHeaderTy> void writeHeader();
  void createSEHTable();
  void createRuntimePseudoRelocs();
  void insertCtorDtorSymbols();
  void createGuardCFTables();
  void markSymbolsForRVATable(ObjFile *file,
                              ArrayRef<SectionChunk *> symIdxChunks,
                              SymbolRVASet &tableSymbols);
  void maybeAddRVATable(SymbolRVASet tableSymbols, StringRef tableSym,
                        StringRef countSym);
  void setSectionPermissions();
  void writeSections();
  void writeBuildId();
  void sortExceptionTable();
  void sortCRTSectionChunks(std::vector<Chunk *> &chunks);
  void addSyntheticIdata();
  void fixPartialSectionChars(StringRef name, uint32_t chars);
  bool fixGnuImportChunks();
  PartialSection *createPartialSection(StringRef name, uint32_t outChars);
  PartialSection *findPartialSection(StringRef name, uint32_t outChars);

  llvm::Optional<coff_symbol16> createSymbol(Defined *d);
  size_t addEntryToStringTable(StringRef str);

  OutputSection *findSection(StringRef name);
  void addBaserels();
  void addBaserelBlocks(std::vector<Baserel> &v);

  uint32_t getSizeOfInitializedData();

  std::unique_ptr<FileOutputBuffer> &buffer;
  std::map<PartialSectionKey, PartialSection *> partialSections;
  std::vector<char> strtab;
  std::vector<llvm::object::coff_symbol16> outputSymtab;
  IdataContents idata;
  Chunk *importTableStart = nullptr;
  uint64_t importTableSize = 0;
  Chunk *edataStart = nullptr;
  Chunk *edataEnd = nullptr;
  Chunk *iatStart = nullptr;
  uint64_t iatSize = 0;
  DelayLoadContents delayIdata;
  EdataContents edata;
  bool setNoSEHCharacteristic = false;

  DebugDirectoryChunk *debugDirectory = nullptr;
  std::vector<std::pair<COFF::DebugType, Chunk *>> debugRecords;
  CVDebugRecordChunk *buildId = nullptr;
  ArrayRef<uint8_t> sectionTable;

  uint64_t fileSize;
  uint32_t pointerToSymbolTable = 0;
  uint64_t sizeOfImage;
  uint64_t sizeOfHeaders;

  OutputSection *textSec;
  OutputSection *rdataSec;
  OutputSection *buildidSec;
  OutputSection *dataSec;
  OutputSection *pdataSec;
  OutputSection *idataSec;
  OutputSection *edataSec;
  OutputSection *didatSec;
  OutputSection *rsrcSec;
  OutputSection *relocSec;
  OutputSection *ctorsSec;
  OutputSection *dtorsSec;

  // The first and last .pdata sections in the output file.
  //
  // We need to keep track of the location of .pdata in whichever section it
  // gets merged into so that we can sort its contents and emit a correct data
  // directory entry for the exception table. This is also the case for some
  // other sections (such as .edata) but because the contents of those sections
  // are entirely linker-generated we can keep track of their locations using
  // the chunks that the linker creates. All .pdata chunks come from input
  // files, so we need to keep track of them separately.
  Chunk *firstPdata = nullptr;
  Chunk *lastPdata;
};
} // anonymous namespace

static Timer codeLayoutTimer("Code Layout", Timer::root());
static Timer diskCommitTimer("Commit Output File", Timer::root());

void lld::coff::writeResult() { Writer().run(); }

void OutputSection::addChunk(Chunk *c) {
  chunks.push_back(c);
}

void OutputSection::insertChunkAtStart(Chunk *c) {
  chunks.insert(chunks.begin(), c);
}

void OutputSection::setPermissions(uint32_t c) {
  header.Characteristics &= ~permMask;
  header.Characteristics |= c;
}

void OutputSection::merge(OutputSection *other) {
  chunks.insert(chunks.end(), other->chunks.begin(), other->chunks.end());
  other->chunks.clear();
  contribSections.insert(contribSections.end(), other->contribSections.begin(),
                         other->contribSections.end());
  other->contribSections.clear();
}

// Write the section header to a given buffer.
void OutputSection::writeHeaderTo(uint8_t *buf) {
  auto *hdr = reinterpret_cast<coff_section *>(buf);
  *hdr = header;
  if (stringTableOff) {
    // If name is too long, write offset into the string table as a name.
    sprintf(hdr->Name, "/%d", stringTableOff);
  } else {
    assert(!config->debug || name.size() <= COFF::NameSize ||
           (hdr->Characteristics & IMAGE_SCN_MEM_DISCARDABLE) == 0);
    strncpy(hdr->Name, name.data(),
            std::min(name.size(), (size_t)COFF::NameSize));
  }
}

void OutputSection::addContributingPartialSection(PartialSection *sec) {
  contribSections.push_back(sec);
}

// Check whether the target address S is in range from a relocation
// of type relType at address P.
static bool isInRange(uint16_t relType, uint64_t s, uint64_t p, int margin) {
  if (config->machine == ARMNT) {
    int64_t diff = AbsoluteDifference(s, p + 4) + margin;
    switch (relType) {
    case IMAGE_REL_ARM_BRANCH20T:
      return isInt<21>(diff);
    case IMAGE_REL_ARM_BRANCH24T:
    case IMAGE_REL_ARM_BLX23T:
      return isInt<25>(diff);
    default:
      return true;
    }
  } else if (config->machine == ARM64) {
    int64_t diff = AbsoluteDifference(s, p) + margin;
    switch (relType) {
    case IMAGE_REL_ARM64_BRANCH26:
      return isInt<28>(diff);
    case IMAGE_REL_ARM64_BRANCH19:
      return isInt<21>(diff);
    case IMAGE_REL_ARM64_BRANCH14:
      return isInt<16>(diff);
    default:
      return true;
    }
  } else {
    llvm_unreachable("Unexpected architecture");
  }
}

// Return the last thunk for the given target if it is in range,
// or create a new one.
static std::pair<Defined *, bool>
getThunk(DenseMap<uint64_t, Defined *> &lastThunks, Defined *target, uint64_t p,
         uint16_t type, int margin) {
  Defined *&lastThunk = lastThunks[target->getRVA()];
  if (lastThunk && isInRange(type, lastThunk->getRVA(), p, margin))
    return {lastThunk, false};
  Chunk *c;
  switch (config->machine) {
  case ARMNT:
    c = make<RangeExtensionThunkARM>(target);
    break;
  case ARM64:
    c = make<RangeExtensionThunkARM64>(target);
    break;
  default:
    llvm_unreachable("Unexpected architecture");
  }
  Defined *d = make<DefinedSynthetic>("", c);
  lastThunk = d;
  return {d, true};
}

// This checks all relocations, and for any relocation which isn't in range
// it adds a thunk after the section chunk that contains the relocation.
// If the latest thunk for the specific target is in range, that is used
// instead of creating a new thunk. All range checks are done with the
// specified margin, to make sure that relocations that originally are in
// range, but only barely, also get thunks - in case other added thunks makes
// the target go out of range.
//
// After adding thunks, we verify that all relocations are in range (with
// no extra margin requirements). If this failed, we restart (throwing away
// the previously created thunks) and retry with a wider margin.
static bool createThunks(OutputSection *os, int margin) {
  bool addressesChanged = false;
  DenseMap<uint64_t, Defined *> lastThunks;
  DenseMap<std::pair<ObjFile *, Defined *>, uint32_t> thunkSymtabIndices;
  size_t thunksSize = 0;
  // Recheck Chunks.size() each iteration, since we can insert more
  // elements into it.
  for (size_t i = 0; i != os->chunks.size(); ++i) {
    SectionChunk *sc = dyn_cast_or_null<SectionChunk>(os->chunks[i]);
    if (!sc)
      continue;
    size_t thunkInsertionSpot = i + 1;

    // Try to get a good enough estimate of where new thunks will be placed.
    // Offset this by the size of the new thunks added so far, to make the
    // estimate slightly better.
    size_t thunkInsertionRVA = sc->getRVA() + sc->getSize() + thunksSize;
    ObjFile *file = sc->file;
    std::vector<std::pair<uint32_t, uint32_t>> relocReplacements;
    ArrayRef<coff_relocation> originalRelocs =
        file->getCOFFObj()->getRelocations(sc->header);
    for (size_t j = 0, e = originalRelocs.size(); j < e; ++j) {
      const coff_relocation &rel = originalRelocs[j];
      Symbol *relocTarget = file->getSymbol(rel.SymbolTableIndex);

      // The estimate of the source address P should be pretty accurate,
      // but we don't know whether the target Symbol address should be
      // offset by thunksSize or not (or by some of thunksSize but not all of
      // it), giving us some uncertainty once we have added one thunk.
      uint64_t p = sc->getRVA() + rel.VirtualAddress + thunksSize;

      Defined *sym = dyn_cast_or_null<Defined>(relocTarget);
      if (!sym)
        continue;

      uint64_t s = sym->getRVA();

      if (isInRange(rel.Type, s, p, margin))
        continue;

      // If the target isn't in range, hook it up to an existing or new
      // thunk.
      Defined *thunk;
      bool wasNew;
      std::tie(thunk, wasNew) = getThunk(lastThunks, sym, p, rel.Type, margin);
      if (wasNew) {
        Chunk *thunkChunk = thunk->getChunk();
        thunkChunk->setRVA(
            thunkInsertionRVA); // Estimate of where it will be located.
        os->chunks.insert(os->chunks.begin() + thunkInsertionSpot, thunkChunk);
        thunkInsertionSpot++;
        thunksSize += thunkChunk->getSize();
        thunkInsertionRVA += thunkChunk->getSize();
        addressesChanged = true;
      }

      // To redirect the relocation, add a symbol to the parent object file's
      // symbol table, and replace the relocation symbol table index with the
      // new index.
      auto insertion = thunkSymtabIndices.insert({{file, thunk}, ~0U});
      uint32_t &thunkSymbolIndex = insertion.first->second;
      if (insertion.second)
        thunkSymbolIndex = file->addRangeThunkSymbol(thunk);
      relocReplacements.push_back({j, thunkSymbolIndex});
    }

    // Get a writable copy of this section's relocations so they can be
    // modified. If the relocations point into the object file, allocate new
    // memory. Otherwise, this must be previously allocated memory that can be
    // modified in place.
    ArrayRef<coff_relocation> curRelocs = sc->getRelocs();
    MutableArrayRef<coff_relocation> newRelocs;
    if (originalRelocs.data() == curRelocs.data()) {
      newRelocs = makeMutableArrayRef(
          bAlloc.Allocate<coff_relocation>(originalRelocs.size()),
          originalRelocs.size());
    } else {
      newRelocs = makeMutableArrayRef(
          const_cast<coff_relocation *>(curRelocs.data()), curRelocs.size());
    }

    // Copy each relocation, but replace the symbol table indices which need
    // thunks.
    auto nextReplacement = relocReplacements.begin();
    auto endReplacement = relocReplacements.end();
    for (size_t i = 0, e = originalRelocs.size(); i != e; ++i) {
      newRelocs[i] = originalRelocs[i];
      if (nextReplacement != endReplacement && nextReplacement->first == i) {
        newRelocs[i].SymbolTableIndex = nextReplacement->second;
        ++nextReplacement;
      }
    }

    sc->setRelocs(newRelocs);
  }
  return addressesChanged;
}

// Verify that all relocations are in range, with no extra margin requirements.
static bool verifyRanges(const std::vector<Chunk *> chunks) {
  for (Chunk *c : chunks) {
    SectionChunk *sc = dyn_cast_or_null<SectionChunk>(c);
    if (!sc)
      continue;

    ArrayRef<coff_relocation> relocs = sc->getRelocs();
    for (size_t j = 0, e = relocs.size(); j < e; ++j) {
      const coff_relocation &rel = relocs[j];
      Symbol *relocTarget = sc->file->getSymbol(rel.SymbolTableIndex);

      Defined *sym = dyn_cast_or_null<Defined>(relocTarget);
      if (!sym)
        continue;

      uint64_t p = sc->getRVA() + rel.VirtualAddress;
      uint64_t s = sym->getRVA();

      if (!isInRange(rel.Type, s, p, 0))
        return false;
    }
  }
  return true;
}

// Assign addresses and add thunks if necessary.
void Writer::finalizeAddresses() {
  assignAddresses();
  if (config->machine != ARMNT && config->machine != ARM64)
    return;

  size_t origNumChunks = 0;
  for (OutputSection *sec : outputSections) {
    sec->origChunks = sec->chunks;
    origNumChunks += sec->chunks.size();
  }

  int pass = 0;
  int margin = 1024 * 100;
  while (true) {
    // First check whether we need thunks at all, or if the previous pass of
    // adding them turned out ok.
    bool rangesOk = true;
    size_t numChunks = 0;
    for (OutputSection *sec : outputSections) {
      if (!verifyRanges(sec->chunks)) {
        rangesOk = false;
        break;
      }
      numChunks += sec->chunks.size();
    }
    if (rangesOk) {
      if (pass > 0)
        log("Added " + Twine(numChunks - origNumChunks) + " thunks with " +
            "margin " + Twine(margin) + " in " + Twine(pass) + " passes");
      return;
    }

    if (pass >= 10)
      fatal("adding thunks hasn't converged after " + Twine(pass) + " passes");

    if (pass > 0) {
      // If the previous pass didn't work out, reset everything back to the
      // original conditions before retrying with a wider margin. This should
      // ideally never happen under real circumstances.
      for (OutputSection *sec : outputSections)
        sec->chunks = sec->origChunks;
      margin *= 2;
    }

    // Try adding thunks everywhere where it is needed, with a margin
    // to avoid things going out of range due to the added thunks.
    bool addressesChanged = false;
    for (OutputSection *sec : outputSections)
      addressesChanged |= createThunks(sec, margin);
    // If the verification above thought we needed thunks, we should have
    // added some.
    assert(addressesChanged);

    // Recalculate the layout for the whole image (and verify the ranges at
    // the start of the next round).
    assignAddresses();

    pass++;
  }
}

// The main function of the writer.
void Writer::run() {
  ScopedTimer t1(codeLayoutTimer);

  createImportTables();
  createSections();
  createMiscChunks();
  appendImportThunks();
  createExportTable();
  mergeSections();
  removeUnusedSections();
  finalizeAddresses();
  removeEmptySections();
  assignOutputSectionIndices();
  setSectionPermissions();
  createSymbolAndStringTable();

  if (fileSize > UINT32_MAX)
    fatal("image size (" + Twine(fileSize) + ") " +
        "exceeds maximum allowable size (" + Twine(UINT32_MAX) + ")");

  openFile(config->outputFile);
  if (config->is64()) {
    writeHeader<pe32plus_header>();
  } else {
    writeHeader<pe32_header>();
  }
  writeSections();
  sortExceptionTable();

  t1.stop();

  if (!config->pdbPath.empty() && config->debug) {
    assert(buildId);
    createPDB(symtab, outputSections, sectionTable, buildId->buildId);
  }
  writeBuildId();

  writeMapFile(outputSections);

  if (errorCount())
    return;

  ScopedTimer t2(diskCommitTimer);
  if (auto e = buffer->commit())
    fatal("failed to write the output file: " + toString(std::move(e)));
}

static StringRef getOutputSectionName(StringRef name) {
  StringRef s = name.split('$').first;

  // Treat a later period as a separator for MinGW, for sections like
  // ".ctors.01234".
  return s.substr(0, s.find('.', 1));
}

// For /order.
static void sortBySectionOrder(std::vector<Chunk *> &chunks) {
  auto getPriority = [](const Chunk *c) {
    if (auto *sec = dyn_cast<SectionChunk>(c))
      if (sec->sym)
        return config->order.lookup(sec->sym->getName());
    return 0;
  };

  llvm::stable_sort(chunks, [=](const Chunk *a, const Chunk *b) {
    return getPriority(a) < getPriority(b);
  });
}

// Change the characteristics of existing PartialSections that belong to the
// section Name to Chars.
void Writer::fixPartialSectionChars(StringRef name, uint32_t chars) {
  for (auto it : partialSections) {
    PartialSection *pSec = it.second;
    StringRef curName = pSec->name;
    if (!curName.consume_front(name) ||
        (!curName.empty() && !curName.startswith("$")))
      continue;
    if (pSec->characteristics == chars)
      continue;
    PartialSection *destSec = createPartialSection(pSec->name, chars);
    destSec->chunks.insert(destSec->chunks.end(), pSec->chunks.begin(),
                           pSec->chunks.end());
    pSec->chunks.clear();
  }
}

// Sort concrete section chunks from GNU import libraries.
//
// GNU binutils doesn't use short import files, but instead produces import
// libraries that consist of object files, with section chunks for the .idata$*
// sections. These are linked just as regular static libraries. Each import
// library consists of one header object, one object file for every imported
// symbol, and one trailer object. In order for the .idata tables/lists to
// be formed correctly, the section chunks within each .idata$* section need
// to be grouped by library, and sorted alphabetically within each library
// (which makes sure the header comes first and the trailer last).
bool Writer::fixGnuImportChunks() {
  uint32_t rdata = IMAGE_SCN_CNT_INITIALIZED_DATA | IMAGE_SCN_MEM_READ;

  // Make sure all .idata$* section chunks are mapped as RDATA in order to
  // be sorted into the same sections as our own synthesized .idata chunks.
  fixPartialSectionChars(".idata", rdata);

  bool hasIdata = false;
  // Sort all .idata$* chunks, grouping chunks from the same library,
  // with alphabetical ordering of the object fils within a library.
  for (auto it : partialSections) {
    PartialSection *pSec = it.second;
    if (!pSec->name.startswith(".idata"))
      continue;

    if (!pSec->chunks.empty())
      hasIdata = true;
    llvm::stable_sort(pSec->chunks, [&](Chunk *s, Chunk *t) {
      SectionChunk *sc1 = dyn_cast_or_null<SectionChunk>(s);
      SectionChunk *sc2 = dyn_cast_or_null<SectionChunk>(t);
      if (!sc1 || !sc2) {
        // if SC1, order them ascending. If SC2 or both null,
        // S is not less than T.
        return sc1 != nullptr;
      }
      // Make a string with "libraryname/objectfile" for sorting, achieving
      // both grouping by library and sorting of objects within a library,
      // at once.
      std::string key1 =
          (sc1->file->parentName + "/" + sc1->file->getName()).str();
      std::string key2 =
          (sc2->file->parentName + "/" + sc2->file->getName()).str();
      return key1 < key2;
    });
  }
  return hasIdata;
}

// Add generated idata chunks, for imported symbols and DLLs, and a
// terminator in .idata$2.
void Writer::addSyntheticIdata() {
  uint32_t rdata = IMAGE_SCN_CNT_INITIALIZED_DATA | IMAGE_SCN_MEM_READ;
  idata.create();

  // Add the .idata content in the right section groups, to allow
  // chunks from other linked in object files to be grouped together.
  // See Microsoft PE/COFF spec 5.4 for details.
  auto add = [&](StringRef n, std::vector<Chunk *> &v) {
    PartialSection *pSec = createPartialSection(n, rdata);
    pSec->chunks.insert(pSec->chunks.end(), v.begin(), v.end());
  };

  // The loader assumes a specific order of data.
  // Add each type in the correct order.
  add(".idata$2", idata.dirs);
  add(".idata$4", idata.lookups);
  add(".idata$5", idata.addresses);
  if (!idata.hints.empty())
    add(".idata$6", idata.hints);
  add(".idata$7", idata.dllNames);
}

// Locate the first Chunk and size of the import directory list and the
// IAT.
void Writer::locateImportTables() {
  uint32_t rdata = IMAGE_SCN_CNT_INITIALIZED_DATA | IMAGE_SCN_MEM_READ;

  if (PartialSection *importDirs = findPartialSection(".idata$2", rdata)) {
    if (!importDirs->chunks.empty())
      importTableStart = importDirs->chunks.front();
    for (Chunk *c : importDirs->chunks)
      importTableSize += c->getSize();
  }

  if (PartialSection *importAddresses = findPartialSection(".idata$5", rdata)) {
    if (!importAddresses->chunks.empty())
      iatStart = importAddresses->chunks.front();
    for (Chunk *c : importAddresses->chunks)
      iatSize += c->getSize();
  }
}

// Return whether a SectionChunk's suffix (the dollar and any trailing
// suffix) should be removed and sorted into the main suffixless
// PartialSection.
static bool shouldStripSectionSuffix(SectionChunk *sc, StringRef name) {
  // On MinGW, comdat groups are formed by putting the comdat group name
  // after the '$' in the section name. For .eh_frame$<symbol>, that must
  // still be sorted before the .eh_frame trailer from crtend.o, thus just
  // strip the section name trailer. For other sections, such as
  // .tls$$<symbol> (where non-comdat .tls symbols are otherwise stored in
  // ".tls$"), they must be strictly sorted after .tls. And for the
  // hypothetical case of comdat .CRT$XCU, we definitely need to keep the
  // suffix for sorting. Thus, to play it safe, only strip the suffix for
  // the standard sections.
  if (!config->mingw)
    return false;
  if (!sc || !sc->isCOMDAT())
    return false;
  return name.startswith(".text$") || name.startswith(".data$") ||
         name.startswith(".rdata$") || name.startswith(".pdata$") ||
         name.startswith(".xdata$") || name.startswith(".eh_frame$");
}

// Create output section objects and add them to OutputSections.
void Writer::createSections() {
  // First, create the builtin sections.
  const uint32_t data = IMAGE_SCN_CNT_INITIALIZED_DATA;
  const uint32_t bss = IMAGE_SCN_CNT_UNINITIALIZED_DATA;
  const uint32_t code = IMAGE_SCN_CNT_CODE;
  const uint32_t discardable = IMAGE_SCN_MEM_DISCARDABLE;
  const uint32_t r = IMAGE_SCN_MEM_READ;
  const uint32_t w = IMAGE_SCN_MEM_WRITE;
  const uint32_t x = IMAGE_SCN_MEM_EXECUTE;

  SmallDenseMap<std::pair<StringRef, uint32_t>, OutputSection *> sections;
  auto createSection = [&](StringRef name, uint32_t outChars) {
    OutputSection *&sec = sections[{name, outChars}];
    if (!sec) {
      sec = make<OutputSection>(name, outChars);
      outputSections.push_back(sec);
    }
    return sec;
  };

  // Try to match the section order used by link.exe.
  textSec = createSection(".text", code | r | x);
  createSection(".bss", bss | r | w);
  rdataSec = createSection(".rdata", data | r);
  buildidSec = createSection(".buildid", data | r);
  dataSec = createSection(".data", data | r | w);
  pdataSec = createSection(".pdata", data | r);
  idataSec = createSection(".idata", data | r);
  edataSec = createSection(".edata", data | r);
  didatSec = createSection(".didat", data | r);
  rsrcSec = createSection(".rsrc", data | r);
  relocSec = createSection(".reloc", data | discardable | r);
  ctorsSec = createSection(".ctors", data | r | w);
  dtorsSec = createSection(".dtors", data | r | w);

  // Then bin chunks by name and output characteristics.
  for (Chunk *c : symtab->getChunks()) {
    auto *sc = dyn_cast<SectionChunk>(c);
    if (sc && !sc->live) {
      if (config->verbose)
        sc->printDiscardedMessage();
      continue;
    }
    StringRef name = c->getSectionName();
    if (shouldStripSectionSuffix(sc, name))
      name = name.split('$').first;
    PartialSection *pSec = createPartialSection(name,
                                                c->getOutputCharacteristics());
    pSec->chunks.push_back(c);
  }

  fixPartialSectionChars(".rsrc", data | r);
  fixPartialSectionChars(".edata", data | r);
  // Even in non MinGW cases, we might need to link against GNU import
  // libraries.
  bool hasIdata = fixGnuImportChunks();
  if (!idata.empty())
    hasIdata = true;

  if (hasIdata)
    addSyntheticIdata();

  // Process an /order option.
  if (!config->order.empty())
    for (auto it : partialSections)
      sortBySectionOrder(it.second->chunks);

  if (hasIdata)
    locateImportTables();

  // Then create an OutputSection for each section.
  // '$' and all following characters in input section names are
  // discarded when determining output section. So, .text$foo
  // contributes to .text, for example. See PE/COFF spec 3.2.
  for (auto it : partialSections) {
    PartialSection *pSec = it.second;
    StringRef name = getOutputSectionName(pSec->name);
    uint32_t outChars = pSec->characteristics;

    if (name == ".CRT") {
      // In link.exe, there is a special case for the I386 target where .CRT
      // sections are treated as if they have output characteristics DATA | R if
      // their characteristics are DATA | R | W. This implements the same
      // special case for all architectures.
      outChars = data | r;

      log("Processing section " + pSec->name + " -> " + name);

      sortCRTSectionChunks(pSec->chunks);
    }

    OutputSection *sec = createSection(name, outChars);
    for (Chunk *c : pSec->chunks)
      sec->addChunk(c);

    sec->addContributingPartialSection(pSec);
  }

  // Finally, move some output sections to the end.
  auto sectionOrder = [&](const OutputSection *s) {
    // Move DISCARDABLE (or non-memory-mapped) sections to the end of file
    // because the loader cannot handle holes. Stripping can remove other
    // discardable ones than .reloc, which is first of them (created early).
    if (s->header.Characteristics & IMAGE_SCN_MEM_DISCARDABLE)
      return 2;
    // .rsrc should come at the end of the non-discardable sections because its
    // size may change by the Win32 UpdateResources() function, causing
    // subsequent sections to move (see https://crbug.com/827082).
    if (s == rsrcSec)
      return 1;
    return 0;
  };
  llvm::stable_sort(outputSections,
                    [&](const OutputSection *s, const OutputSection *t) {
                      return sectionOrder(s) < sectionOrder(t);
                    });
}

void Writer::createMiscChunks() {
  for (MergeChunk *p : MergeChunk::instances) {
    if (p) {
      p->finalizeContents();
      rdataSec->addChunk(p);
    }
  }

  // Create thunks for locally-dllimported symbols.
  if (!symtab->localImportChunks.empty()) {
    for (Chunk *c : symtab->localImportChunks)
      rdataSec->addChunk(c);
  }

  // Create Debug Information Chunks
  OutputSection *debugInfoSec = config->mingw ? buildidSec : rdataSec;
  if (config->debug || config->repro || config->cetCompat) {
    debugDirectory = make<DebugDirectoryChunk>(debugRecords, config->repro);
    debugDirectory->setAlignment(4);
    debugInfoSec->addChunk(debugDirectory);
  }

  if (config->debug) {
    // Make a CVDebugRecordChunk even when /DEBUG:CV is not specified.  We
    // output a PDB no matter what, and this chunk provides the only means of
    // allowing a debugger to match a PDB and an executable.  So we need it even
    // if we're ultimately not going to write CodeView data to the PDB.
    buildId = make<CVDebugRecordChunk>();
    debugRecords.push_back({COFF::IMAGE_DEBUG_TYPE_CODEVIEW, buildId});
  }

  if (config->cetCompat) {
    ExtendedDllCharacteristicsChunk *extendedDllChars =
        make<ExtendedDllCharacteristicsChunk>(
            IMAGE_DLL_CHARACTERISTICS_EX_CET_COMPAT);
    debugRecords.push_back(
        {COFF::IMAGE_DEBUG_TYPE_EX_DLLCHARACTERISTICS, extendedDllChars});
  }

  if (debugRecords.size() > 0) {
    for (std::pair<COFF::DebugType, Chunk *> r : debugRecords)
      debugInfoSec->addChunk(r.second);
  }

  // Create SEH table. x86-only.
  if (config->safeSEH)
    createSEHTable();

  // Create /guard:cf tables if requested.
  if (config->guardCF != GuardCFLevel::Off)
    createGuardCFTables();

  if (config->mingw) {
    createRuntimePseudoRelocs();

    insertCtorDtorSymbols();
  }
}

// Create .idata section for the DLL-imported symbol table.
// The format of this section is inherently Windows-specific.
// IdataContents class abstracted away the details for us,
// so we just let it create chunks and add them to the section.
void Writer::createImportTables() {
  // Initialize DLLOrder so that import entries are ordered in
  // the same order as in the command line. (That affects DLL
  // initialization order, and this ordering is MSVC-compatible.)
  for (ImportFile *file : ImportFile::instances) {
    if (!file->live)
      continue;

    std::string dll = StringRef(file->dllName).lower();
    if (config->dllOrder.count(dll) == 0)
      config->dllOrder[dll] = config->dllOrder.size();

    if (file->impSym && !isa<DefinedImportData>(file->impSym))
      fatal(toString(*file->impSym) + " was replaced");
    DefinedImportData *impSym = cast_or_null<DefinedImportData>(file->impSym);
    if (config->delayLoads.count(StringRef(file->dllName).lower())) {
      if (!file->thunkSym)
        fatal("cannot delay-load " + toString(file) +
              " due to import of data: " + toString(*impSym));
      delayIdata.add(impSym);
    } else {
      idata.add(impSym);
    }
  }
}

void Writer::appendImportThunks() {
  if (ImportFile::instances.empty())
    return;

  for (ImportFile *file : ImportFile::instances) {
    if (!file->live)
      continue;

    if (!file->thunkSym)
      continue;

    if (!isa<DefinedImportThunk>(file->thunkSym))
      fatal(toString(*file->thunkSym) + " was replaced");
    DefinedImportThunk *thunk = cast<DefinedImportThunk>(file->thunkSym);
    if (file->thunkLive)
      textSec->addChunk(thunk->getChunk());
  }

  if (!delayIdata.empty()) {
    Defined *helper = cast<Defined>(config->delayLoadHelper);
    delayIdata.create(helper);
    for (Chunk *c : delayIdata.getChunks())
      didatSec->addChunk(c);
    for (Chunk *c : delayIdata.getDataChunks())
      dataSec->addChunk(c);
    for (Chunk *c : delayIdata.getCodeChunks())
      textSec->addChunk(c);
  }
}

void Writer::createExportTable() {
  if (!edataSec->chunks.empty()) {
    // Allow using a custom built export table from input object files, instead
    // of having the linker synthesize the tables.
    if (config->hadExplicitExports)
      warn("literal .edata sections override exports");
  } else if (!config->exports.empty()) {
    for (Chunk *c : edata.chunks)
      edataSec->addChunk(c);
  }
  if (!edataSec->chunks.empty()) {
    edataStart = edataSec->chunks.front();
    edataEnd = edataSec->chunks.back();
  }
}

void Writer::removeUnusedSections() {
  // Remove sections that we can be sure won't get content, to avoid
  // allocating space for their section headers.
  auto isUnused = [this](OutputSection *s) {
    if (s == relocSec)
      return false; // This section is populated later.
    // MergeChunks have zero size at this point, as their size is finalized
    // later. Only remove sections that have no Chunks at all.
    return s->chunks.empty();
  };
  outputSections.erase(
      std::remove_if(outputSections.begin(), outputSections.end(), isUnused),
      outputSections.end());
}

// The Windows loader doesn't seem to like empty sections,
// so we remove them if any.
void Writer::removeEmptySections() {
  auto isEmpty = [](OutputSection *s) { return s->getVirtualSize() == 0; };
  outputSections.erase(
      std::remove_if(outputSections.begin(), outputSections.end(), isEmpty),
      outputSections.end());
}

void Writer::assignOutputSectionIndices() {
  // Assign final output section indices, and assign each chunk to its output
  // section.
  uint32_t idx = 1;
  for (OutputSection *os : outputSections) {
    os->sectionIndex = idx;
    for (Chunk *c : os->chunks)
      c->setOutputSectionIdx(idx);
    ++idx;
  }

  // Merge chunks are containers of chunks, so assign those an output section
  // too.
  for (MergeChunk *mc : MergeChunk::instances)
    if (mc)
      for (SectionChunk *sc : mc->sections)
        if (sc && sc->live)
          sc->setOutputSectionIdx(mc->getOutputSectionIdx());
}

size_t Writer::addEntryToStringTable(StringRef str) {
  assert(str.size() > COFF::NameSize);
  size_t offsetOfEntry = strtab.size() + 4; // +4 for the size field
  strtab.insert(strtab.end(), str.begin(), str.end());
  strtab.push_back('\0');
  return offsetOfEntry;
}

Optional<coff_symbol16> Writer::createSymbol(Defined *def) {
  coff_symbol16 sym;
  switch (def->kind()) {
  case Symbol::DefinedAbsoluteKind:
    sym.Value = def->getRVA();
    sym.SectionNumber = IMAGE_SYM_ABSOLUTE;
    break;
  case Symbol::DefinedSyntheticKind:
    // Relative symbols are unrepresentable in a COFF symbol table.
    return None;
  default: {
    // Don't write symbols that won't be written to the output to the symbol
    // table.
    Chunk *c = def->getChunk();
    if (!c)
      return None;
    OutputSection *os = c->getOutputSection();
    if (!os)
      return None;

    sym.Value = def->getRVA() - os->getRVA();
    sym.SectionNumber = os->sectionIndex;
    break;
  }
  }

  // Symbols that are runtime pseudo relocations don't point to the actual
  // symbol data itself (as they are imported), but points to the IAT entry
  // instead. Avoid emitting them to the symbol table, as they can confuse
  // debuggers.
  if (def->isRuntimePseudoReloc)
    return None;

  StringRef name = def->getName();
  if (name.size() > COFF::NameSize) {
    sym.Name.Offset.Zeroes = 0;
    sym.Name.Offset.Offset = addEntryToStringTable(name);
  } else {
    memset(sym.Name.ShortName, 0, COFF::NameSize);
    memcpy(sym.Name.ShortName, name.data(), name.size());
  }

  if (auto *d = dyn_cast<DefinedCOFF>(def)) {
    COFFSymbolRef ref = d->getCOFFSymbol();
    sym.Type = ref.getType();
    sym.StorageClass = ref.getStorageClass();
  } else {
    sym.Type = IMAGE_SYM_TYPE_NULL;
    sym.StorageClass = IMAGE_SYM_CLASS_EXTERNAL;
  }
  sym.NumberOfAuxSymbols = 0;
  return sym;
}

void Writer::createSymbolAndStringTable() {
  // PE/COFF images are limited to 8 byte section names. Longer names can be
  // supported by writing a non-standard string table, but this string table is
  // not mapped at runtime and the long names will therefore be inaccessible.
  // link.exe always truncates section names to 8 bytes, whereas binutils always
  // preserves long section names via the string table. LLD adopts a hybrid
  // solution where discardable sections have long names preserved and
  // non-discardable sections have their names truncated, to ensure that any
  // section which is mapped at runtime also has its name mapped at runtime.
  for (OutputSection *sec : outputSections) {
    if (sec->name.size() <= COFF::NameSize)
      continue;
    if ((sec->header.Characteristics & IMAGE_SCN_MEM_DISCARDABLE) == 0)
      continue;
    if (config->warnLongSectionNames) {
      warn("section name " + sec->name +
           " is longer than 8 characters and will use a non-standard string "
           "table");
    }
    sec->setStringTableOff(addEntryToStringTable(sec->name));
  }

  if (config->debugDwarf || config->debugSymtab) {
    for (ObjFile *file : ObjFile::instances) {
      for (Symbol *b : file->getSymbols()) {
        auto *d = dyn_cast_or_null<Defined>(b);
        if (!d || d->writtenToSymtab)
          continue;
        d->writtenToSymtab = true;

        if (Optional<coff_symbol16> sym = createSymbol(d))
          outputSymtab.push_back(*sym);
      }
    }
  }

  if (outputSymtab.empty() && strtab.empty())
    return;

  // We position the symbol table to be adjacent to the end of the last section.
  uint64_t fileOff = fileSize;
  pointerToSymbolTable = fileOff;
  fileOff += outputSymtab.size() * sizeof(coff_symbol16);
  fileOff += 4 + strtab.size();
  fileSize = alignTo(fileOff, config->fileAlign);
}

void Writer::mergeSections() {
  if (!pdataSec->chunks.empty()) {
    firstPdata = pdataSec->chunks.front();
    lastPdata = pdataSec->chunks.back();
  }

  for (auto &p : config->merge) {
    StringRef toName = p.second;
    if (p.first == toName)
      continue;
    StringSet<> names;
    while (1) {
      if (!names.insert(toName).second)
        fatal("/merge: cycle found for section '" + p.first + "'");
      auto i = config->merge.find(toName);
      if (i == config->merge.end())
        break;
      toName = i->second;
    }
    OutputSection *from = findSection(p.first);
    OutputSection *to = findSection(toName);
    if (!from)
      continue;
    if (!to) {
      from->name = toName;
      continue;
    }
    to->merge(from);
  }
}

// Visits all sections to assign incremental, non-overlapping RVAs and
// file offsets.
void Writer::assignAddresses() {
  sizeOfHeaders = dosStubSize + sizeof(PEMagic) + sizeof(coff_file_header) +
                  sizeof(data_directory) * numberOfDataDirectory +
                  sizeof(coff_section) * outputSections.size();
  sizeOfHeaders +=
      config->is64() ? sizeof(pe32plus_header) : sizeof(pe32_header);
  sizeOfHeaders = alignTo(sizeOfHeaders, config->fileAlign);
  fileSize = sizeOfHeaders;

  // The first page is kept unmapped.
  uint64_t rva = alignTo(sizeOfHeaders, config->align);

  for (OutputSection *sec : outputSections) {
    if (sec == relocSec)
      addBaserels();
    uint64_t rawSize = 0, virtualSize = 0;
    sec->header.VirtualAddress = rva;

    // If /FUNCTIONPADMIN is used, functions are padded in order to create a
    // hotpatchable image.
    const bool isCodeSection =
        (sec->header.Characteristics & IMAGE_SCN_CNT_CODE) &&
        (sec->header.Characteristics & IMAGE_SCN_MEM_READ) &&
        (sec->header.Characteristics & IMAGE_SCN_MEM_EXECUTE);
    uint32_t padding = isCodeSection ? config->functionPadMin : 0;

    for (Chunk *c : sec->chunks) {
      if (padding && c->isHotPatchable())
        virtualSize += padding;
      virtualSize = alignTo(virtualSize, c->getAlignment());
      c->setRVA(rva + virtualSize);
      virtualSize += c->getSize();
      if (c->hasData)
        rawSize = alignTo(virtualSize, config->fileAlign);
    }
    if (virtualSize > UINT32_MAX)
      error("section larger than 4 GiB: " + sec->name);
    sec->header.VirtualSize = virtualSize;
    sec->header.SizeOfRawData = rawSize;
    if (rawSize != 0)
      sec->header.PointerToRawData = fileSize;
    rva += alignTo(virtualSize, config->align);
    fileSize += alignTo(rawSize, config->fileAlign);
  }
  sizeOfImage = alignTo(rva, config->align);

  // Assign addresses to sections in MergeChunks.
  for (MergeChunk *mc : MergeChunk::instances)
    if (mc)
      mc->assignSubsectionRVAs();
}

template <typename PEHeaderTy> void Writer::writeHeader() {
  // Write DOS header. For backwards compatibility, the first part of a PE/COFF
  // executable consists of an MS-DOS MZ executable. If the executable is run
  // under DOS, that program gets run (usually to just print an error message).
  // When run under Windows, the loader looks at AddressOfNewExeHeader and uses
  // the PE header instead.
  uint8_t *buf = buffer->getBufferStart();
  auto *dos = reinterpret_cast<dos_header *>(buf);
  buf += sizeof(dos_header);
  dos->Magic[0] = 'M';
  dos->Magic[1] = 'Z';
  dos->UsedBytesInTheLastPage = dosStubSize % 512;
  dos->FileSizeInPages = divideCeil(dosStubSize, 512);
  dos->HeaderSizeInParagraphs = sizeof(dos_header) / 16;

  dos->AddressOfRelocationTable = sizeof(dos_header);
  dos->AddressOfNewExeHeader = dosStubSize;

  // Write DOS program.
  memcpy(buf, dosProgram, sizeof(dosProgram));
  buf += sizeof(dosProgram);

  // Write PE magic
  memcpy(buf, PEMagic, sizeof(PEMagic));
  buf += sizeof(PEMagic);

  // Write COFF header
  auto *coff = reinterpret_cast<coff_file_header *>(buf);
  buf += sizeof(*coff);
  coff->Machine = config->machine;
  coff->NumberOfSections = outputSections.size();
  coff->Characteristics = IMAGE_FILE_EXECUTABLE_IMAGE;
  if (config->largeAddressAware)
    coff->Characteristics |= IMAGE_FILE_LARGE_ADDRESS_AWARE;
  if (!config->is64())
    coff->Characteristics |= IMAGE_FILE_32BIT_MACHINE;
  if (config->dll)
    coff->Characteristics |= IMAGE_FILE_DLL;
  if (config->driverUponly)
    coff->Characteristics |= IMAGE_FILE_UP_SYSTEM_ONLY;
  if (!config->relocatable)
    coff->Characteristics |= IMAGE_FILE_RELOCS_STRIPPED;
  if (config->swaprunCD)
    coff->Characteristics |= IMAGE_FILE_REMOVABLE_RUN_FROM_SWAP;
  if (config->swaprunNet)
    coff->Characteristics |= IMAGE_FILE_NET_RUN_FROM_SWAP;
  coff->SizeOfOptionalHeader =
      sizeof(PEHeaderTy) + sizeof(data_directory) * numberOfDataDirectory;

  // Write PE header
  auto *pe = reinterpret_cast<PEHeaderTy *>(buf);
  buf += sizeof(*pe);
  pe->Magic = config->is64() ? PE32Header::PE32_PLUS : PE32Header::PE32;

  // If {Major,Minor}LinkerVersion is left at 0.0, then for some
  // reason signing the resulting PE file with Authenticode produces a
  // signature that fails to validate on Windows 7 (but is OK on 10).
  // Set it to 14.0, which is what VS2015 outputs, and which avoids
  // that problem.
  pe->MajorLinkerVersion = 14;
  pe->MinorLinkerVersion = 0;

  pe->ImageBase = config->imageBase;
  pe->SectionAlignment = config->align;
  pe->FileAlignment = config->fileAlign;
  pe->MajorImageVersion = config->majorImageVersion;
  pe->MinorImageVersion = config->minorImageVersion;
  pe->MajorOperatingSystemVersion = config->majorOSVersion;
  pe->MinorOperatingSystemVersion = config->minorOSVersion;
  pe->MajorSubsystemVersion = config->majorOSVersion;
  pe->MinorSubsystemVersion = config->minorOSVersion;
  pe->Subsystem = config->subsystem;
  pe->SizeOfImage = sizeOfImage;
  pe->SizeOfHeaders = sizeOfHeaders;
  if (!config->noEntry) {
    Defined *entry = cast<Defined>(config->entry);
    pe->AddressOfEntryPoint = entry->getRVA();
    // Pointer to thumb code must have the LSB set, so adjust it.
    if (config->machine == ARMNT)
      pe->AddressOfEntryPoint |= 1;
  }
  pe->SizeOfStackReserve = config->stackReserve;
  pe->SizeOfStackCommit = config->stackCommit;
  pe->SizeOfHeapReserve = config->heapReserve;
  pe->SizeOfHeapCommit = config->heapCommit;
  if (config->appContainer)
    pe->DLLCharacteristics |= IMAGE_DLL_CHARACTERISTICS_APPCONTAINER;
  if (config->driverWdm)
    pe->DLLCharacteristics |= IMAGE_DLL_CHARACTERISTICS_WDM_DRIVER;
  if (config->dynamicBase)
    pe->DLLCharacteristics |= IMAGE_DLL_CHARACTERISTICS_DYNAMIC_BASE;
  if (config->highEntropyVA)
    pe->DLLCharacteristics |= IMAGE_DLL_CHARACTERISTICS_HIGH_ENTROPY_VA;
  if (!config->allowBind)
    pe->DLLCharacteristics |= IMAGE_DLL_CHARACTERISTICS_NO_BIND;
  if (config->nxCompat)
    pe->DLLCharacteristics |= IMAGE_DLL_CHARACTERISTICS_NX_COMPAT;
  if (!config->allowIsolation)
    pe->DLLCharacteristics |= IMAGE_DLL_CHARACTERISTICS_NO_ISOLATION;
  if (config->guardCF != GuardCFLevel::Off)
    pe->DLLCharacteristics |= IMAGE_DLL_CHARACTERISTICS_GUARD_CF;
  if (config->integrityCheck)
    pe->DLLCharacteristics |= IMAGE_DLL_CHARACTERISTICS_FORCE_INTEGRITY;
  if (setNoSEHCharacteristic)
    pe->DLLCharacteristics |= IMAGE_DLL_CHARACTERISTICS_NO_SEH;
  if (config->terminalServerAware)
    pe->DLLCharacteristics |= IMAGE_DLL_CHARACTERISTICS_TERMINAL_SERVER_AWARE;
  pe->NumberOfRvaAndSize = numberOfDataDirectory;
  if (textSec->getVirtualSize()) {
    pe->BaseOfCode = textSec->getRVA();
    pe->SizeOfCode = textSec->getRawSize();
  }
  pe->SizeOfInitializedData = getSizeOfInitializedData();

  // Write data directory
  auto *dir = reinterpret_cast<data_directory *>(buf);
  buf += sizeof(*dir) * numberOfDataDirectory;
  if (edataStart) {
    dir[EXPORT_TABLE].RelativeVirtualAddress = edataStart->getRVA();
    dir[EXPORT_TABLE].Size =
        edataEnd->getRVA() + edataEnd->getSize() - edataStart->getRVA();
  }
  if (importTableStart) {
    dir[IMPORT_TABLE].RelativeVirtualAddress = importTableStart->getRVA();
    dir[IMPORT_TABLE].Size = importTableSize;
  }
  if (iatStart) {
    dir[IAT].RelativeVirtualAddress = iatStart->getRVA();
    dir[IAT].Size = iatSize;
  }
  if (rsrcSec->getVirtualSize()) {
    dir[RESOURCE_TABLE].RelativeVirtualAddress = rsrcSec->getRVA();
    dir[RESOURCE_TABLE].Size = rsrcSec->getVirtualSize();
  }
  if (firstPdata) {
    dir[EXCEPTION_TABLE].RelativeVirtualAddress = firstPdata->getRVA();
    dir[EXCEPTION_TABLE].Size =
        lastPdata->getRVA() + lastPdata->getSize() - firstPdata->getRVA();
  }
  if (relocSec->getVirtualSize()) {
    dir[BASE_RELOCATION_TABLE].RelativeVirtualAddress = relocSec->getRVA();
    dir[BASE_RELOCATION_TABLE].Size = relocSec->getVirtualSize();
  }
  if (Symbol *sym = symtab->findUnderscore("_tls_used")) {
    if (Defined *b = dyn_cast<Defined>(sym)) {
      dir[TLS_TABLE].RelativeVirtualAddress = b->getRVA();
      dir[TLS_TABLE].Size = config->is64()
                                ? sizeof(object::coff_tls_directory64)
                                : sizeof(object::coff_tls_directory32);
    }
  }
  if (debugDirectory) {
    dir[DEBUG_DIRECTORY].RelativeVirtualAddress = debugDirectory->getRVA();
    dir[DEBUG_DIRECTORY].Size = debugDirectory->getSize();
  }
  if (Symbol *sym = symtab->findUnderscore("_load_config_used")) {
    if (auto *b = dyn_cast<DefinedRegular>(sym)) {
      SectionChunk *sc = b->getChunk();
      assert(b->getRVA() >= sc->getRVA());
      uint64_t offsetInChunk = b->getRVA() - sc->getRVA();
      if (!sc->hasData || offsetInChunk + 4 > sc->getSize())
        fatal("_load_config_used is malformed");

      ArrayRef<uint8_t> secContents = sc->getContents();
      uint32_t loadConfigSize =
          *reinterpret_cast<const ulittle32_t *>(&secContents[offsetInChunk]);
      if (offsetInChunk + loadConfigSize > sc->getSize())
        fatal("_load_config_used is too large");
      dir[LOAD_CONFIG_TABLE].RelativeVirtualAddress = b->getRVA();
      dir[LOAD_CONFIG_TABLE].Size = loadConfigSize;
    }
  }
  if (!delayIdata.empty()) {
    dir[DELAY_IMPORT_DESCRIPTOR].RelativeVirtualAddress =
        delayIdata.getDirRVA();
    dir[DELAY_IMPORT_DESCRIPTOR].Size = delayIdata.getDirSize();
  }

  // Write section table
  for (OutputSection *sec : outputSections) {
    sec->writeHeaderTo(buf);
    buf += sizeof(coff_section);
  }
  sectionTable = ArrayRef<uint8_t>(
      buf - outputSections.size() * sizeof(coff_section), buf);

  if (outputSymtab.empty() && strtab.empty())
    return;

  coff->PointerToSymbolTable = pointerToSymbolTable;
  uint32_t numberOfSymbols = outputSymtab.size();
  coff->NumberOfSymbols = numberOfSymbols;
  auto *symbolTable = reinterpret_cast<coff_symbol16 *>(
      buffer->getBufferStart() + coff->PointerToSymbolTable);
  for (size_t i = 0; i != numberOfSymbols; ++i)
    symbolTable[i] = outputSymtab[i];
  // Create the string table, it follows immediately after the symbol table.
  // The first 4 bytes is length including itself.
  buf = reinterpret_cast<uint8_t *>(&symbolTable[numberOfSymbols]);
  write32le(buf, strtab.size() + 4);
  if (!strtab.empty())
    memcpy(buf + 4, strtab.data(), strtab.size());
}

void Writer::openFile(StringRef path) {
  buffer = CHECK(
      FileOutputBuffer::create(path, fileSize, FileOutputBuffer::F_executable),
      "failed to open " + path);
}

void Writer::createSEHTable() {
  SymbolRVASet handlers;
  for (ObjFile *file : ObjFile::instances) {
    if (!file->hasSafeSEH())
      error("/safeseh: " + file->getName() + " is not compatible with SEH");
    markSymbolsForRVATable(file, file->getSXDataChunks(), handlers);
  }

  // Set the "no SEH" characteristic if there really were no handlers, or if
  // there is no load config object to point to the table of handlers.
  setNoSEHCharacteristic =
      handlers.empty() || !symtab->findUnderscore("_load_config_used");

  maybeAddRVATable(std::move(handlers), "__safe_se_handler_table",
                   "__safe_se_handler_count");
}

// Add a symbol to an RVA set. Two symbols may have the same RVA, but an RVA set
// cannot contain duplicates. Therefore, the set is uniqued by Chunk and the
// symbol's offset into that Chunk.
static void addSymbolToRVASet(SymbolRVASet &rvaSet, Defined *s) {
  Chunk *c = s->getChunk();
  if (auto *sc = dyn_cast<SectionChunk>(c))
    c = sc->repl; // Look through ICF replacement.
  uint32_t off = s->getRVA() - (c ? c->getRVA() : 0);
  rvaSet.insert({c, off});
}

// Given a symbol, add it to the GFIDs table if it is a live, defined, function
// symbol in an executable section.
static void maybeAddAddressTakenFunction(SymbolRVASet &addressTakenSyms,
                                         Symbol *s) {
  if (!s)
    return;

  switch (s->kind()) {
  case Symbol::DefinedLocalImportKind:
  case Symbol::DefinedImportDataKind:
    // Defines an __imp_ pointer, so it is data, so it is ignored.
    break;
  case Symbol::DefinedCommonKind:
    // Common is always data, so it is ignored.
    break;
  case Symbol::DefinedAbsoluteKind:
  case Symbol::DefinedSyntheticKind:
    // Absolute is never code, synthetic generally isn't and usually isn't
    // determinable.
    break;
  case Symbol::LazyArchiveKind:
  case Symbol::LazyObjectKind:
  case Symbol::UndefinedKind:
    // Undefined symbols resolve to zero, so they don't have an RVA. Lazy
    // symbols shouldn't have relocations.
    break;

  case Symbol::DefinedImportThunkKind:
    // Thunks are always code, include them.
    addSymbolToRVASet(addressTakenSyms, cast<Defined>(s));
    break;

  case Symbol::DefinedRegularKind: {
    // This is a regular, defined, symbol from a COFF file. Mark the symbol as
    // address taken if the symbol type is function and it's in an executable
    // section.
    auto *d = cast<DefinedRegular>(s);
    if (d->getCOFFSymbol().getComplexType() == COFF::IMAGE_SYM_DTYPE_FUNCTION) {
      SectionChunk *sc = dyn_cast<SectionChunk>(d->getChunk());
      if (sc && sc->live &&
          sc->getOutputCharacteristics() & IMAGE_SCN_MEM_EXECUTE)
        addSymbolToRVASet(addressTakenSyms, d);
    }
    break;
  }
  }
}

// Visit all relocations from all section contributions of this object file and
// mark the relocation target as address-taken.
static void markSymbolsWithRelocations(ObjFile *file,
                                       SymbolRVASet &usedSymbols) {
  for (Chunk *c : file->getChunks()) {
    // We only care about live section chunks. Common chunks and other chunks
    // don't generally contain relocations.
    SectionChunk *sc = dyn_cast<SectionChunk>(c);
    if (!sc || !sc->live)
      continue;

    for (const coff_relocation &reloc : sc->getRelocs()) {
      if (config->machine == I386 && reloc.Type == COFF::IMAGE_REL_I386_REL32)
        // Ignore relative relocations on x86. On x86_64 they can't be ignored
        // since they're also used to compute absolute addresses.
        continue;

      Symbol *ref = sc->file->getSymbol(reloc.SymbolTableIndex);
      maybeAddAddressTakenFunction(usedSymbols, ref);
    }
  }
}

// Create the guard function id table. This is a table of RVAs of all
// address-taken functions. It is sorted and uniqued, just like the safe SEH
// table.
void Writer::createGuardCFTables() {
  SymbolRVASet addressTakenSyms;
  SymbolRVASet longJmpTargets;
  for (ObjFile *file : ObjFile::instances) {
    // If the object was compiled with /guard:cf, the address taken symbols
    // are in .gfids$y sections, and the longjmp targets are in .gljmp$y
    // sections. If the object was not compiled with /guard:cf, we assume there
    // were no setjmp targets, and that all code symbols with relocations are
    // possibly address-taken.
    if (file->hasGuardCF()) {
      markSymbolsForRVATable(file, file->getGuardFidChunks(), addressTakenSyms);
      markSymbolsForRVATable(file, file->getGuardLJmpChunks(), longJmpTargets);
    } else {
      markSymbolsWithRelocations(file, addressTakenSyms);
    }
  }

  // Mark the image entry as address-taken.
  if (config->entry)
    maybeAddAddressTakenFunction(addressTakenSyms, config->entry);

  // Mark exported symbols in executable sections as address-taken.
  for (Export &e : config->exports)
    maybeAddAddressTakenFunction(addressTakenSyms, e.sym);

  // Ensure sections referenced in the gfid table are 16-byte aligned.
  for (const ChunkAndOffset &c : addressTakenSyms)
    if (c.inputChunk->getAlignment() < 16)
      c.inputChunk->setAlignment(16);

  maybeAddRVATable(std::move(addressTakenSyms), "__guard_fids_table",
                   "__guard_fids_count");

  // Add the longjmp target table unless the user told us not to.
  if (config->guardCF == GuardCFLevel::Full)
    maybeAddRVATable(std::move(longJmpTargets), "__guard_longjmp_table",
                     "__guard_longjmp_count");

  // Set __guard_flags, which will be used in the load config to indicate that
  // /guard:cf was enabled.
  uint32_t guardFlags = uint32_t(coff_guard_flags::CFInstrumented) |
                        uint32_t(coff_guard_flags::HasFidTable);
  if (config->guardCF == GuardCFLevel::Full)
    guardFlags |= uint32_t(coff_guard_flags::HasLongJmpTable);
  Symbol *flagSym = symtab->findUnderscore("__guard_flags");
  cast<DefinedAbsolute>(flagSym)->setVA(guardFlags);
}

// Take a list of input sections containing symbol table indices and add those
// symbols to an RVA table. The challenge is that symbol RVAs are not known and
// depend on the table size, so we can't directly build a set of integers.
void Writer::markSymbolsForRVATable(ObjFile *file,
                                    ArrayRef<SectionChunk *> symIdxChunks,
                                    SymbolRVASet &tableSymbols) {
  for (SectionChunk *c : symIdxChunks) {
    // Skip sections discarded by linker GC. This comes up when a .gfids section
    // is associated with something like a vtable and the vtable is discarded.
    // In this case, the associated gfids section is discarded, and we don't
    // mark the virtual member functions as address-taken by the vtable.
    if (!c->live)
      continue;

    // Validate that the contents look like symbol table indices.
    ArrayRef<uint8_t> data = c->getContents();
    if (data.size() % 4 != 0) {
      warn("ignoring " + c->getSectionName() +
           " symbol table index section in object " + toString(file));
      continue;
    }

    // Read each symbol table index and check if that symbol was included in the
    // final link. If so, add it to the table symbol set.
    ArrayRef<ulittle32_t> symIndices(
        reinterpret_cast<const ulittle32_t *>(data.data()), data.size() / 4);
    ArrayRef<Symbol *> objSymbols = file->getSymbols();
    for (uint32_t symIndex : symIndices) {
      if (symIndex >= objSymbols.size()) {
        warn("ignoring invalid symbol table index in section " +
             c->getSectionName() + " in object " + toString(file));
        continue;
      }
      if (Symbol *s = objSymbols[symIndex]) {
        if (s->isLive())
          addSymbolToRVASet(tableSymbols, cast<Defined>(s));
      }
    }
  }
}

// Replace the absolute table symbol with a synthetic symbol pointing to
// tableChunk so that we can emit base relocations for it and resolve section
// relative relocations.
void Writer::maybeAddRVATable(SymbolRVASet tableSymbols, StringRef tableSym,
                              StringRef countSym) {
  if (tableSymbols.empty())
    return;

  RVATableChunk *tableChunk = make<RVATableChunk>(std::move(tableSymbols));
  rdataSec->addChunk(tableChunk);

  Symbol *t = symtab->findUnderscore(tableSym);
  Symbol *c = symtab->findUnderscore(countSym);
  replaceSymbol<DefinedSynthetic>(t, t->getName(), tableChunk);
  cast<DefinedAbsolute>(c)->setVA(tableChunk->getSize() / 4);
}

// MinGW specific. Gather all relocations that are imported from a DLL even
// though the code didn't expect it to, produce the table that the runtime
// uses for fixing them up, and provide the synthetic symbols that the
// runtime uses for finding the table.
void Writer::createRuntimePseudoRelocs() {
  std::vector<RuntimePseudoReloc> rels;

  for (Chunk *c : symtab->getChunks()) {
    auto *sc = dyn_cast<SectionChunk>(c);
    if (!sc || !sc->live)
      continue;
    sc->getRuntimePseudoRelocs(rels);
  }

  if (!rels.empty())
    log("Writing " + Twine(rels.size()) + " runtime pseudo relocations");
  PseudoRelocTableChunk *table = make<PseudoRelocTableChunk>(rels);
  rdataSec->addChunk(table);
  EmptyChunk *endOfList = make<EmptyChunk>();
  rdataSec->addChunk(endOfList);

  Symbol *headSym = symtab->findUnderscore("__RUNTIME_PSEUDO_RELOC_LIST__");
  Symbol *endSym = symtab->findUnderscore("__RUNTIME_PSEUDO_RELOC_LIST_END__");
  replaceSymbol<DefinedSynthetic>(headSym, headSym->getName(), table);
  replaceSymbol<DefinedSynthetic>(endSym, endSym->getName(), endOfList);
}

// MinGW specific.
// The MinGW .ctors and .dtors lists have sentinels at each end;
// a (uintptr_t)-1 at the start and a (uintptr_t)0 at the end.
// There's a symbol pointing to the start sentinel pointer, __CTOR_LIST__
// and __DTOR_LIST__ respectively.
void Writer::insertCtorDtorSymbols() {
  AbsolutePointerChunk *ctorListHead = make<AbsolutePointerChunk>(-1);
  AbsolutePointerChunk *ctorListEnd = make<AbsolutePointerChunk>(0);
  AbsolutePointerChunk *dtorListHead = make<AbsolutePointerChunk>(-1);
  AbsolutePointerChunk *dtorListEnd = make<AbsolutePointerChunk>(0);
  ctorsSec->insertChunkAtStart(ctorListHead);
  ctorsSec->addChunk(ctorListEnd);
  dtorsSec->insertChunkAtStart(dtorListHead);
  dtorsSec->addChunk(dtorListEnd);

  Symbol *ctorListSym = symtab->findUnderscore("__CTOR_LIST__");
  Symbol *dtorListSym = symtab->findUnderscore("__DTOR_LIST__");
  replaceSymbol<DefinedSynthetic>(ctorListSym, ctorListSym->getName(),
                                  ctorListHead);
  replaceSymbol<DefinedSynthetic>(dtorListSym, dtorListSym->getName(),
                                  dtorListHead);
}

// Handles /section options to allow users to overwrite
// section attributes.
void Writer::setSectionPermissions() {
  for (auto &p : config->section) {
    StringRef name = p.first;
    uint32_t perm = p.second;
    for (OutputSection *sec : outputSections)
      if (sec->name == name)
        sec->setPermissions(perm);
  }
}

// Write section contents to a mmap'ed file.
void Writer::writeSections() {
  // Record the number of sections to apply section index relocations
  // against absolute symbols. See applySecIdx in Chunks.cpp..
  DefinedAbsolute::numOutputSections = outputSections.size();

  uint8_t *buf = buffer->getBufferStart();
  for (OutputSection *sec : outputSections) {
    uint8_t *secBuf = buf + sec->getFileOff();
    // Fill gaps between functions in .text with INT3 instructions
    // instead of leaving as NUL bytes (which can be interpreted as
    // ADD instructions).
    if (sec->header.Characteristics & IMAGE_SCN_CNT_CODE)
      memset(secBuf, 0xCC, sec->getRawSize());
    parallelForEach(sec->chunks, [&](Chunk *c) {
      c->writeTo(secBuf + c->getRVA() - sec->getRVA());
    });
  }
}

void Writer::writeBuildId() {
  // There are two important parts to the build ID.
  // 1) If building with debug info, the COFF debug directory contains a
  //    timestamp as well as a Guid and Age of the PDB.
  // 2) In all cases, the PE COFF file header also contains a timestamp.
  // For reproducibility, instead of a timestamp we want to use a hash of the
  // PE contents.
  if (config->debug) {
    assert(buildId && "BuildId is not set!");
    // BuildId->BuildId was filled in when the PDB was written.
  }

  // At this point the only fields in the COFF file which remain unset are the
  // "timestamp" in the COFF file header, and the ones in the coff debug
  // directory.  Now we can hash the file and write that hash to the various
  // timestamp fields in the file.
  StringRef outputFileData(
      reinterpret_cast<const char *>(buffer->getBufferStart()),
      buffer->getBufferSize());

  uint32_t timestamp = config->timestamp;
  uint64_t hash = 0;
  bool generateSyntheticBuildId =
      config->mingw && config->debug && config->pdbPath.empty();

  if (config->repro || generateSyntheticBuildId)
    hash = xxHash64(outputFileData);

  if (config->repro)
    timestamp = static_cast<uint32_t>(hash);

  if (generateSyntheticBuildId) {
    // For MinGW builds without a PDB file, we still generate a build id
    // to allow associating a crash dump to the executable.
    buildId->buildId->PDB70.CVSignature = OMF::Signature::PDB70;
    buildId->buildId->PDB70.Age = 1;
    memcpy(buildId->buildId->PDB70.Signature, &hash, 8);
    // xxhash only gives us 8 bytes, so put some fixed data in the other half.
    memcpy(&buildId->buildId->PDB70.Signature[8], "LLD PDB.", 8);
  }

  if (debugDirectory)
    debugDirectory->setTimeDateStamp(timestamp);

  uint8_t *buf = buffer->getBufferStart();
  buf += dosStubSize + sizeof(PEMagic);
  object::coff_file_header *coffHeader =
      reinterpret_cast<coff_file_header *>(buf);
  coffHeader->TimeDateStamp = timestamp;
}

// Sort .pdata section contents according to PE/COFF spec 5.5.
void Writer::sortExceptionTable() {
  if (!firstPdata)
    return;
  // We assume .pdata contains function table entries only.
  auto bufAddr = [&](Chunk *c) {
    OutputSection *os = c->getOutputSection();
    return buffer->getBufferStart() + os->getFileOff() + c->getRVA() -
           os->getRVA();
  };
  uint8_t *begin = bufAddr(firstPdata);
  uint8_t *end = bufAddr(lastPdata) + lastPdata->getSize();
  if (config->machine == AMD64) {
    struct Entry { ulittle32_t begin, end, unwind; };
    parallelSort(
        MutableArrayRef<Entry>((Entry *)begin, (Entry *)end),
        [](const Entry &a, const Entry &b) { return a.begin < b.begin; });
    return;
  }
  if (config->machine == ARMNT || config->machine == ARM64) {
    struct Entry { ulittle32_t begin, unwind; };
    parallelSort(
        MutableArrayRef<Entry>((Entry *)begin, (Entry *)end),
        [](const Entry &a, const Entry &b) { return a.begin < b.begin; });
    return;
  }
  lld::errs() << "warning: don't know how to handle .pdata.\n";
}

// The CRT section contains, among other things, the array of function
// pointers that initialize every global variable that is not trivially
// constructed. The CRT calls them one after the other prior to invoking
// main().
//
// As per C++ spec, 3.6.2/2.3,
// "Variables with ordered initialization defined within a single
// translation unit shall be initialized in the order of their definitions
// in the translation unit"
//
// It is therefore critical to sort the chunks containing the function
// pointers in the order that they are listed in the object file (top to
// bottom), otherwise global objects might not be initialized in the
// correct order.
void Writer::sortCRTSectionChunks(std::vector<Chunk *> &chunks) {
  auto sectionChunkOrder = [](const Chunk *a, const Chunk *b) {
    auto sa = dyn_cast<SectionChunk>(a);
    auto sb = dyn_cast<SectionChunk>(b);
    assert(sa && sb && "Non-section chunks in CRT section!");

    StringRef sAObj = sa->file->mb.getBufferIdentifier();
    StringRef sBObj = sb->file->mb.getBufferIdentifier();

    return sAObj == sBObj && sa->getSectionNumber() < sb->getSectionNumber();
  };
  llvm::stable_sort(chunks, sectionChunkOrder);

  if (config->verbose) {
    for (auto &c : chunks) {
      auto sc = dyn_cast<SectionChunk>(c);
      log("  " + sc->file->mb.getBufferIdentifier().str() +
          ", SectionID: " + Twine(sc->getSectionNumber()));
    }
  }
}

OutputSection *Writer::findSection(StringRef name) {
  for (OutputSection *sec : outputSections)
    if (sec->name == name)
      return sec;
  return nullptr;
}

uint32_t Writer::getSizeOfInitializedData() {
  uint32_t res = 0;
  for (OutputSection *s : outputSections)
    if (s->header.Characteristics & IMAGE_SCN_CNT_INITIALIZED_DATA)
      res += s->getRawSize();
  return res;
}

// Add base relocations to .reloc section.
void Writer::addBaserels() {
  if (!config->relocatable)
    return;
  relocSec->chunks.clear();
  std::vector<Baserel> v;
  for (OutputSection *sec : outputSections) {
    if (sec->header.Characteristics & IMAGE_SCN_MEM_DISCARDABLE)
      continue;
    // Collect all locations for base relocations.
    for (Chunk *c : sec->chunks)
      c->getBaserels(&v);
    // Add the addresses to .reloc section.
    if (!v.empty())
      addBaserelBlocks(v);
    v.clear();
  }
}

// Add addresses to .reloc section. Note that addresses are grouped by page.
void Writer::addBaserelBlocks(std::vector<Baserel> &v) {
  const uint32_t mask = ~uint32_t(pageSize - 1);
  uint32_t page = v[0].rva & mask;
  size_t i = 0, j = 1;
  for (size_t e = v.size(); j < e; ++j) {
    uint32_t p = v[j].rva & mask;
    if (p == page)
      continue;
    relocSec->addChunk(make<BaserelChunk>(page, &v[i], &v[0] + j));
    i = j;
    page = p;
  }
  if (i == j)
    return;
  relocSec->addChunk(make<BaserelChunk>(page, &v[i], &v[0] + j));
}

PartialSection *Writer::createPartialSection(StringRef name,
                                             uint32_t outChars) {
  PartialSection *&pSec = partialSections[{name, outChars}];
  if (pSec)
    return pSec;
  pSec = make<PartialSection>(name, outChars);
  return pSec;
}

PartialSection *Writer::findPartialSection(StringRef name, uint32_t outChars) {
  auto it = partialSections.find({name, outChars});
  if (it != partialSections.end())
    return it->second;
  return nullptr;
}<|MERGE_RESOLUTION|>--- conflicted
+++ resolved
@@ -102,11 +102,7 @@
   void writeTo(uint8_t *b) const override {
     auto *d = reinterpret_cast<debug_directory *>(b);
 
-<<<<<<< HEAD
-    for (const std::pair<COFF::DebugType, Chunk *> record : records) {
-=======
     for (const std::pair<COFF::DebugType, Chunk *>& record : records) {
->>>>>>> dc8257bd
       Chunk *c = record.second;
       OutputSection *os = c->getOutputSection();
       uint64_t offs = os->getFileOff() + (c->getRVA() - os->getRVA());
