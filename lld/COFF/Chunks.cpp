//===- Chunks.cpp ---------------------------------------------------------===//
//
// Part of the LLVM Project, under the Apache License v2.0 with LLVM Exceptions.
// See https://llvm.org/LICENSE.txt for license information.
// SPDX-License-Identifier: Apache-2.0 WITH LLVM-exception
//
//===----------------------------------------------------------------------===//

#include "Chunks.h"
#include "InputFiles.h"
#include "Symbols.h"
#include "Writer.h"
#include "SymbolTable.h"
#include "lld/Common/ErrorHandler.h"
#include "llvm/ADT/Twine.h"
#include "llvm/BinaryFormat/COFF.h"
#include "llvm/Object/COFF.h"
#include "llvm/Support/Debug.h"
#include "llvm/Support/Endian.h"
#include "llvm/Support/raw_ostream.h"
#include <algorithm>

using namespace llvm;
using namespace llvm::object;
using namespace llvm::support::endian;
using namespace llvm::COFF;
using llvm::support::ulittle32_t;

namespace lld {
namespace coff {

SectionChunk::SectionChunk(ObjFile *f, const coff_section *h)
    : Chunk(SectionKind), file(f), header(h), repl(this) {
  // Initialize relocs.
  if (file)
    setRelocs(file->getCOFFObj()->getRelocations(header));

  // Initialize sectionName.
  StringRef sectionName;
  if (file) {
    if (Expected<StringRef> e = file->getCOFFObj()->getSectionName(header))
      sectionName = *e;
  }
  sectionNameData = sectionName.data();
  sectionNameSize = sectionName.size();

  setAlignment(header->getAlignment());

  hasData = !(header->Characteristics & IMAGE_SCN_CNT_UNINITIALIZED_DATA);

  // If linker GC is disabled, every chunk starts out alive.  If linker GC is
  // enabled, treat non-comdat sections as roots. Generally optimized object
  // files will be built with -ffunction-sections or /Gy, so most things worth
  // stripping will be in a comdat.
  if (config)
    live = !config->doGC || !isCOMDAT();
  else
    live = true;
}

// SectionChunk is one of the most frequently allocated classes, so it is
// important to keep it as compact as possible. As of this writing, the number
// below is the size of this class on x64 platforms.
static_assert(sizeof(SectionChunk) <= 88, "SectionChunk grew unexpectedly");

static void add16(uint8_t *p, int16_t v) { write16le(p, read16le(p) + v); }
static void add32(uint8_t *p, int32_t v) { write32le(p, read32le(p) + v); }
static void add64(uint8_t *p, int64_t v) { write64le(p, read64le(p) + v); }
static void or16(uint8_t *p, uint16_t v) { write16le(p, read16le(p) | v); }
static void or32(uint8_t *p, uint32_t v) { write32le(p, read32le(p) | v); }

// Verify that given sections are appropriate targets for SECREL
// relocations. This check is relaxed because unfortunately debug
// sections have section-relative relocations against absolute symbols.
static bool checkSecRel(const SectionChunk *sec, OutputSection *os) {
  if (os)
    return true;
  if (sec->isCodeView())
    return false;
  error("SECREL relocation cannot be applied to absolute symbols");
  return false;
}

static void applySecRel(const SectionChunk *sec, uint8_t *off,
                        OutputSection *os, uint64_t s) {
  if (!checkSecRel(sec, os))
    return;
  uint64_t secRel = s - os->getRVA();
  if (secRel > UINT32_MAX) {
    error("overflow in SECREL relocation in section: " + sec->getSectionName());
    return;
  }
  add32(off, secRel);
}

static void applySecIdx(uint8_t *off, OutputSection *os) {
  // Absolute symbol doesn't have section index, but section index relocation
  // against absolute symbol should be resolved to one plus the last output
  // section index. This is required for compatibility with MSVC.
  if (os)
    add16(off, os->sectionIndex);
  else
    add16(off, DefinedAbsolute::numOutputSections + 1);
}

void SectionChunk::applyRelX64(uint8_t *off, uint16_t type, OutputSection *os,
                               uint64_t s, uint64_t p) const {
  switch (type) {
  case IMAGE_REL_AMD64_ADDR32:   add32(off, s + config->imageBase); break;
  case IMAGE_REL_AMD64_ADDR64:   add64(off, s + config->imageBase); break;
  case IMAGE_REL_AMD64_ADDR32NB: add32(off, s); break;
  case IMAGE_REL_AMD64_REL32:    add32(off, s - p - 4); break;
  case IMAGE_REL_AMD64_REL32_1:  add32(off, s - p - 5); break;
  case IMAGE_REL_AMD64_REL32_2:  add32(off, s - p - 6); break;
  case IMAGE_REL_AMD64_REL32_3:  add32(off, s - p - 7); break;
  case IMAGE_REL_AMD64_REL32_4:  add32(off, s - p - 8); break;
  case IMAGE_REL_AMD64_REL32_5:  add32(off, s - p - 9); break;
  case IMAGE_REL_AMD64_SECTION:  applySecIdx(off, os); break;
  case IMAGE_REL_AMD64_SECREL:   applySecRel(this, off, os, s); break;
  default:
    error("unsupported relocation type 0x" + Twine::utohexstr(type) + " in " +
          toString(file));
  }
}

void SectionChunk::applyRelX86(uint8_t *off, uint16_t type, OutputSection *os,
                               uint64_t s, uint64_t p) const {
  switch (type) {
  case IMAGE_REL_I386_ABSOLUTE: break;
  case IMAGE_REL_I386_DIR32:    add32(off, s + config->imageBase); break;
  case IMAGE_REL_I386_DIR32NB:  add32(off, s); break;
  case IMAGE_REL_I386_REL32:    add32(off, s - p - 4); break;
  case IMAGE_REL_I386_SECTION:  applySecIdx(off, os); break;
  case IMAGE_REL_I386_SECREL:   applySecRel(this, off, os, s); break;
  default:
    error("unsupported relocation type 0x" + Twine::utohexstr(type) + " in " +
          toString(file));
  }
}

static void applyMOV(uint8_t *off, uint16_t v) {
  write16le(off, (read16le(off) & 0xfbf0) | ((v & 0x800) >> 1) | ((v >> 12) & 0xf));
  write16le(off + 2, (read16le(off + 2) & 0x8f00) | ((v & 0x700) << 4) | (v & 0xff));
}

static uint16_t readMOV(uint8_t *off, bool movt) {
  uint16_t op1 = read16le(off);
  if ((op1 & 0xfbf0) != (movt ? 0xf2c0 : 0xf240))
    error("unexpected instruction in " + Twine(movt ? "MOVT" : "MOVW") +
          " instruction in MOV32T relocation");
  uint16_t op2 = read16le(off + 2);
  if ((op2 & 0x8000) != 0)
    error("unexpected instruction in " + Twine(movt ? "MOVT" : "MOVW") +
          " instruction in MOV32T relocation");
  return (op2 & 0x00ff) | ((op2 >> 4) & 0x0700) | ((op1 << 1) & 0x0800) |
         ((op1 & 0x000f) << 12);
}

void applyMOV32T(uint8_t *off, uint32_t v) {
  uint16_t immW = readMOV(off, false);    // read MOVW operand
  uint16_t immT = readMOV(off + 4, true); // read MOVT operand
  uint32_t imm = immW | (immT << 16);
  v += imm;                         // add the immediate offset
  applyMOV(off, v);           // set MOVW operand
  applyMOV(off + 4, v >> 16); // set MOVT operand
}

static void applyBranch20T(uint8_t *off, int32_t v) {
  if (!isInt<21>(v))
    error("relocation out of range");
  uint32_t s = v < 0 ? 1 : 0;
  uint32_t j1 = (v >> 19) & 1;
  uint32_t j2 = (v >> 18) & 1;
  or16(off, (s << 10) | ((v >> 12) & 0x3f));
  or16(off + 2, (j1 << 13) | (j2 << 11) | ((v >> 1) & 0x7ff));
}

void applyBranch24T(uint8_t *off, int32_t v) {
  if (!isInt<25>(v))
    error("relocation out of range");
  uint32_t s = v < 0 ? 1 : 0;
  uint32_t j1 = ((~v >> 23) & 1) ^ s;
  uint32_t j2 = ((~v >> 22) & 1) ^ s;
  or16(off, (s << 10) | ((v >> 12) & 0x3ff));
  // Clear out the J1 and J2 bits which may be set.
  write16le(off + 2, (read16le(off + 2) & 0xd000) | (j1 << 13) | (j2 << 11) | ((v >> 1) & 0x7ff));
}

void SectionChunk::applyRelARM(uint8_t *off, uint16_t type, OutputSection *os,
                               uint64_t s, uint64_t p) const {
  // Pointer to thumb code must have the LSB set.
  uint64_t sx = s;
  if (os && (os->header.Characteristics & IMAGE_SCN_MEM_EXECUTE))
    sx |= 1;
  switch (type) {
  case IMAGE_REL_ARM_ADDR32:    add32(off, sx + config->imageBase); break;
  case IMAGE_REL_ARM_ADDR32NB:  add32(off, sx); break;
  case IMAGE_REL_ARM_MOV32T:    applyMOV32T(off, sx + config->imageBase); break;
  case IMAGE_REL_ARM_BRANCH20T: applyBranch20T(off, sx - p - 4); break;
  case IMAGE_REL_ARM_BRANCH24T: applyBranch24T(off, sx - p - 4); break;
  case IMAGE_REL_ARM_BLX23T:    applyBranch24T(off, sx - p - 4); break;
  case IMAGE_REL_ARM_SECTION:   applySecIdx(off, os); break;
  case IMAGE_REL_ARM_SECREL:    applySecRel(this, off, os, s); break;
  case IMAGE_REL_ARM_REL32:     add32(off, sx - p - 4); break;
  default:
    error("unsupported relocation type 0x" + Twine::utohexstr(type) + " in " +
          toString(file));
  }
}

// Interpret the existing immediate value as a byte offset to the
// target symbol, then update the instruction with the immediate as
// the page offset from the current instruction to the target.
void applyArm64Addr(uint8_t *off, uint64_t s, uint64_t p, int shift) {
  uint32_t orig = read32le(off);
  uint64_t imm = ((orig >> 29) & 0x3) | ((orig >> 3) & 0x1FFFFC);
  s += imm;
  imm = (s >> shift) - (p >> shift);
  uint32_t immLo = (imm & 0x3) << 29;
  uint32_t immHi = (imm & 0x1FFFFC) << 3;
  uint64_t mask = (0x3 << 29) | (0x1FFFFC << 3);
  write32le(off, (orig & ~mask) | immLo | immHi);
}

// Update the immediate field in a AARCH64 ldr, str, and add instruction.
// Optionally limit the range of the written immediate by one or more bits
// (rangeLimit).
void applyArm64Imm(uint8_t *off, uint64_t imm, uint32_t rangeLimit) {
  uint32_t orig = read32le(off);
  imm += (orig >> 10) & 0xFFF;
  orig &= ~(0xFFF << 10);
  write32le(off, orig | ((imm & (0xFFF >> rangeLimit)) << 10));
}

// Add the 12 bit page offset to the existing immediate.
// Ldr/str instructions store the opcode immediate scaled
// by the load/store size (giving a larger range for larger
// loads/stores). The immediate is always (both before and after
// fixing up the relocation) stored scaled similarly.
// Even if larger loads/stores have a larger range, limit the
// effective offset to 12 bit, since it is intended to be a
// page offset.
static void applyArm64Ldr(uint8_t *off, uint64_t imm) {
  uint32_t orig = read32le(off);
  uint32_t size = orig >> 30;
  // 0x04000000 indicates SIMD/FP registers
  // 0x00800000 indicates 128 bit
  if ((orig & 0x4800000) == 0x4800000)
    size += 4;
  if ((imm & ((1 << size) - 1)) != 0)
    error("misaligned ldr/str offset");
  applyArm64Imm(off, imm >> size, size);
}

static void applySecRelLow12A(const SectionChunk *sec, uint8_t *off,
                              OutputSection *os, uint64_t s) {
  if (checkSecRel(sec, os))
    applyArm64Imm(off, (s - os->getRVA()) & 0xfff, 0);
}

static void applySecRelHigh12A(const SectionChunk *sec, uint8_t *off,
                               OutputSection *os, uint64_t s) {
  if (!checkSecRel(sec, os))
    return;
  uint64_t secRel = (s - os->getRVA()) >> 12;
  if (0xfff < secRel) {
    error("overflow in SECREL_HIGH12A relocation in section: " +
          sec->getSectionName());
    return;
  }
  applyArm64Imm(off, secRel & 0xfff, 0);
}

static void applySecRelLdr(const SectionChunk *sec, uint8_t *off,
                           OutputSection *os, uint64_t s) {
  if (checkSecRel(sec, os))
    applyArm64Ldr(off, (s - os->getRVA()) & 0xfff);
}

void applyArm64Branch26(uint8_t *off, int64_t v) {
  if (!isInt<28>(v))
    error("relocation out of range");
  or32(off, (v & 0x0FFFFFFC) >> 2);
}

static void applyArm64Branch19(uint8_t *off, int64_t v) {
  if (!isInt<21>(v))
    error("relocation out of range");
  or32(off, (v & 0x001FFFFC) << 3);
}

static void applyArm64Branch14(uint8_t *off, int64_t v) {
  if (!isInt<16>(v))
    error("relocation out of range");
  or32(off, (v & 0x0000FFFC) << 3);
}

void SectionChunk::applyRelARM64(uint8_t *off, uint16_t type, OutputSection *os,
                                 uint64_t s, uint64_t p) const {
  switch (type) {
  case IMAGE_REL_ARM64_PAGEBASE_REL21: applyArm64Addr(off, s, p, 12); break;
  case IMAGE_REL_ARM64_REL21:          applyArm64Addr(off, s, p, 0); break;
  case IMAGE_REL_ARM64_PAGEOFFSET_12A: applyArm64Imm(off, s & 0xfff, 0); break;
  case IMAGE_REL_ARM64_PAGEOFFSET_12L: applyArm64Ldr(off, s & 0xfff); break;
  case IMAGE_REL_ARM64_BRANCH26:       applyArm64Branch26(off, s - p); break;
  case IMAGE_REL_ARM64_BRANCH19:       applyArm64Branch19(off, s - p); break;
  case IMAGE_REL_ARM64_BRANCH14:       applyArm64Branch14(off, s - p); break;
  case IMAGE_REL_ARM64_ADDR32:         add32(off, s + config->imageBase); break;
  case IMAGE_REL_ARM64_ADDR32NB:       add32(off, s); break;
  case IMAGE_REL_ARM64_ADDR64:         add64(off, s + config->imageBase); break;
  case IMAGE_REL_ARM64_SECREL:         applySecRel(this, off, os, s); break;
  case IMAGE_REL_ARM64_SECREL_LOW12A:  applySecRelLow12A(this, off, os, s); break;
  case IMAGE_REL_ARM64_SECREL_HIGH12A: applySecRelHigh12A(this, off, os, s); break;
  case IMAGE_REL_ARM64_SECREL_LOW12L:  applySecRelLdr(this, off, os, s); break;
  case IMAGE_REL_ARM64_SECTION:        applySecIdx(off, os); break;
  case IMAGE_REL_ARM64_REL32:          add32(off, s - p - 4); break;
  default:
    error("unsupported relocation type 0x" + Twine::utohexstr(type) + " in " +
          toString(file));
  }
}

static void maybeReportRelocationToDiscarded(const SectionChunk *fromChunk,
                                             Defined *sym,
                                             const coff_relocation &rel) {
  // Don't report these errors when the relocation comes from a debug info
  // section or in mingw mode. MinGW mode object files (built by GCC) can
  // have leftover sections with relocations against discarded comdat
  // sections. Such sections are left as is, with relocations untouched.
  if (fromChunk->isCodeView() || fromChunk->isDWARF() || config->mingw)
    return;

  // Get the name of the symbol. If it's null, it was discarded early, so we
  // have to go back to the object file.
  ObjFile *file = fromChunk->file;
  StringRef name;
  if (sym) {
    name = sym->getName();
  } else {
    COFFSymbolRef coffSym =
        check(file->getCOFFObj()->getSymbol(rel.SymbolTableIndex));
    name = check(file->getCOFFObj()->getSymbolName(coffSym));
  }

  std::vector<std::string> symbolLocations =
      getSymbolLocations(file, rel.SymbolTableIndex);

  std::string out;
  llvm::raw_string_ostream os(out);
  os << "relocation against symbol in discarded section: " + name;
  for (const std::string &s : symbolLocations)
    os << s;
  error(os.str());
}

void SectionChunk::writeTo(uint8_t *buf) const {
  if (!hasData)
    return;
  // Copy section contents from source object file to output file.
  ArrayRef<uint8_t> a = getContents();
  if (!a.empty())
    memcpy(buf, a.data(), a.size());

  // Apply relocations.
  size_t inputSize = getSize();
  for (const coff_relocation &rel : getRelocs()) {
    // Check for an invalid relocation offset. This check isn't perfect, because
    // we don't have the relocation size, which is only known after checking the
    // machine and relocation type. As a result, a relocation may overwrite the
    // beginning of the following input section.
    if (rel.VirtualAddress >= inputSize) {
      error("relocation points beyond the end of its parent section");
      continue;
    }

    applyRelocation(buf + rel.VirtualAddress, rel);
  }
}

void SectionChunk::applyRelocation(uint8_t *off,
                                   const coff_relocation &rel) const {
  auto *sym = dyn_cast_or_null<Defined>(file->getSymbol(rel.SymbolTableIndex));

  // Get the output section of the symbol for this relocation.  The output
  // section is needed to compute SECREL and SECTION relocations used in debug
  // info.
  Chunk *c = sym ? sym->getChunk() : nullptr;
  OutputSection *os = c ? c->getOutputSection() : nullptr;

  // Skip the relocation if it refers to a discarded section, and diagnose it
  // as an error if appropriate. If a symbol was discarded early, it may be
  // null. If it was discarded late, the output section will be null, unless
  // it was an absolute or synthetic symbol.
  if (!sym ||
      (!os && !isa<DefinedAbsolute>(sym) && !isa<DefinedSynthetic>(sym))) {
    maybeReportRelocationToDiscarded(this, sym, rel);
    return;
  }

  uint64_t s = sym->getRVA();

  // Compute the RVA of the relocation for relative relocations.
  uint64_t p = rva + rel.VirtualAddress;
  switch (config->machine) {
  case AMD64:
    applyRelX64(off, rel.Type, os, s, p);
    break;
  case I386:
    applyRelX86(off, rel.Type, os, s, p);
    break;
  case ARMNT:
    applyRelARM(off, rel.Type, os, s, p);
    break;
  case ARM64:
    applyRelARM64(off, rel.Type, os, s, p);
    break;
  default:
    llvm_unreachable("unknown machine type");
  }
}

// Defend against unsorted relocations. This may be overly conservative.
void SectionChunk::sortRelocations() {
  auto cmpByVa = [](const coff_relocation &l, const coff_relocation &r) {
    return l.VirtualAddress < r.VirtualAddress;
  };
  if (llvm::is_sorted(getRelocs(), cmpByVa))
    return;
  warn("some relocations in " + file->getName() + " are not sorted");
  MutableArrayRef<coff_relocation> newRelocs(
      bAlloc.Allocate<coff_relocation>(relocsSize), relocsSize);
  memcpy(newRelocs.data(), relocsData, relocsSize * sizeof(coff_relocation));
  llvm::sort(newRelocs, cmpByVa);
  setRelocs(newRelocs);
}

// Similar to writeTo, but suitable for relocating a subsection of the overall
// section.
void SectionChunk::writeAndRelocateSubsection(ArrayRef<uint8_t> sec,
                                              ArrayRef<uint8_t> subsec,
                                              uint32_t &nextRelocIndex,
                                              uint8_t *buf) const {
  assert(!subsec.empty() && !sec.empty());
  assert(sec.begin() <= subsec.begin() && subsec.end() <= sec.end() &&
         "subsection is not part of this section");
  size_t vaBegin = std::distance(sec.begin(), subsec.begin());
  size_t vaEnd = std::distance(sec.begin(), subsec.end());
  memcpy(buf, subsec.data(), subsec.size());
  for (; nextRelocIndex < relocsSize; ++nextRelocIndex) {
    const coff_relocation &rel = relocsData[nextRelocIndex];
    // Only apply relocations that apply to this subsection. These checks
    // assume that all subsections completely contain their relocations.
    // Relocations must not straddle the beginning or end of a subsection.
    if (rel.VirtualAddress < vaBegin)
      continue;
    if (rel.VirtualAddress + 1 >= vaEnd)
      break;
    applyRelocation(&buf[rel.VirtualAddress - vaBegin], rel);
  }
}

void SectionChunk::addAssociative(SectionChunk *child) {
  // Insert the child section into the list of associated children. Keep the
  // list ordered by section name so that ICF does not depend on section order.
  assert(child->assocChildren == nullptr &&
         "associated sections cannot have their own associated children");
  SectionChunk *prev = this;
  SectionChunk *next = assocChildren;
  for (; next != nullptr; prev = next, next = next->assocChildren) {
    if (next->getSectionName() <= child->getSectionName())
      break;
  }

  // Insert child between prev and next.
  assert(prev->assocChildren == next);
  prev->assocChildren = child;
  child->assocChildren = next;
}

static uint8_t getBaserelType(const coff_relocation &rel) {
  switch (config->machine) {
  case AMD64:
    if (rel.Type == IMAGE_REL_AMD64_ADDR64)
      return IMAGE_REL_BASED_DIR64;
<<<<<<< HEAD
#if INTEL_CUSTOMIZATION
    // If the address relocation is AMD64_ADDR32, then the
    // relocation needs to include the full delta for
    // the value offset (HIGHLOW). This change set is in
    // discussion with the lld community:
    //
    //   https://bugs.llvm.org/show_bug.cgi?id=49068
    //
    // If the community accepts the changes then another
    // patch will be submitted to remove the INTEL_CUSTOMIZATION
    // tags.
    if (rel.Type == IMAGE_REL_AMD64_ADDR32)
      return IMAGE_REL_BASED_HIGHLOW;
#endif // INTEL_CUSTOMIZATION
=======
    if (rel.Type == IMAGE_REL_AMD64_ADDR32)
      return IMAGE_REL_BASED_HIGHLOW;
>>>>>>> 4fb131b4
    return IMAGE_REL_BASED_ABSOLUTE;
  case I386:
    if (rel.Type == IMAGE_REL_I386_DIR32)
      return IMAGE_REL_BASED_HIGHLOW;
    return IMAGE_REL_BASED_ABSOLUTE;
  case ARMNT:
    if (rel.Type == IMAGE_REL_ARM_ADDR32)
      return IMAGE_REL_BASED_HIGHLOW;
    if (rel.Type == IMAGE_REL_ARM_MOV32T)
      return IMAGE_REL_BASED_ARM_MOV32T;
    return IMAGE_REL_BASED_ABSOLUTE;
  case ARM64:
    if (rel.Type == IMAGE_REL_ARM64_ADDR64)
      return IMAGE_REL_BASED_DIR64;
    return IMAGE_REL_BASED_ABSOLUTE;
  default:
    llvm_unreachable("unknown machine type");
  }
}

// Windows-specific.
// Collect all locations that contain absolute addresses, which need to be
// fixed by the loader if load-time relocation is needed.
// Only called when base relocation is enabled.
void SectionChunk::getBaserels(std::vector<Baserel> *res) {
  for (const coff_relocation &rel : getRelocs()) {
    uint8_t ty = getBaserelType(rel);
    if (ty == IMAGE_REL_BASED_ABSOLUTE)
      continue;
    Symbol *target = file->getSymbol(rel.SymbolTableIndex);
    if (!target || isa<DefinedAbsolute>(target))
      continue;
    res->emplace_back(rva + rel.VirtualAddress, ty);
  }
}

// MinGW specific.
// Check whether a static relocation of type Type can be deferred and
// handled at runtime as a pseudo relocation (for references to a module
// local variable, which turned out to actually need to be imported from
// another DLL) This returns the size the relocation is supposed to update,
// in bits, or 0 if the relocation cannot be handled as a runtime pseudo
// relocation.
static int getRuntimePseudoRelocSize(uint16_t type) {
  // Relocations that either contain an absolute address, or a plain
  // relative offset, since the runtime pseudo reloc implementation
  // adds 8/16/32/64 bit values to a memory address.
  //
  // Given a pseudo relocation entry,
  //
  // typedef struct {
  //   DWORD sym;
  //   DWORD target;
  //   DWORD flags;
  // } runtime_pseudo_reloc_item_v2;
  //
  // the runtime relocation performs this adjustment:
  //     *(base + .target) += *(base + .sym) - (base + .sym)
  //
  // This works for both absolute addresses (IMAGE_REL_*_ADDR32/64,
  // IMAGE_REL_I386_DIR32, where the memory location initially contains
  // the address of the IAT slot, and for relative addresses (IMAGE_REL*_REL32),
  // where the memory location originally contains the relative offset to the
  // IAT slot.
  //
  // This requires the target address to be writable, either directly out of
  // the image, or temporarily changed at runtime with VirtualProtect.
  // Since this only operates on direct address values, it doesn't work for
  // ARM/ARM64 relocations, other than the plain ADDR32/ADDR64 relocations.
  switch (config->machine) {
  case AMD64:
    switch (type) {
    case IMAGE_REL_AMD64_ADDR64:
      return 64;
    case IMAGE_REL_AMD64_ADDR32:
    case IMAGE_REL_AMD64_REL32:
    case IMAGE_REL_AMD64_REL32_1:
    case IMAGE_REL_AMD64_REL32_2:
    case IMAGE_REL_AMD64_REL32_3:
    case IMAGE_REL_AMD64_REL32_4:
    case IMAGE_REL_AMD64_REL32_5:
      return 32;
    default:
      return 0;
    }
  case I386:
    switch (type) {
    case IMAGE_REL_I386_DIR32:
    case IMAGE_REL_I386_REL32:
      return 32;
    default:
      return 0;
    }
  case ARMNT:
    switch (type) {
    case IMAGE_REL_ARM_ADDR32:
      return 32;
    default:
      return 0;
    }
  case ARM64:
    switch (type) {
    case IMAGE_REL_ARM64_ADDR64:
      return 64;
    case IMAGE_REL_ARM64_ADDR32:
      return 32;
    default:
      return 0;
    }
  default:
    llvm_unreachable("unknown machine type");
  }
}

// MinGW specific.
// Append information to the provided vector about all relocations that
// need to be handled at runtime as runtime pseudo relocations (references
// to a module local variable, which turned out to actually need to be
// imported from another DLL).
void SectionChunk::getRuntimePseudoRelocs(
    std::vector<RuntimePseudoReloc> &res) {
  for (const coff_relocation &rel : getRelocs()) {
    auto *target =
        dyn_cast_or_null<Defined>(file->getSymbol(rel.SymbolTableIndex));
    if (!target || !target->isRuntimePseudoReloc)
      continue;
    int sizeInBits = getRuntimePseudoRelocSize(rel.Type);
    if (sizeInBits == 0) {
      error("unable to automatically import from " + target->getName() +
            " with relocation type " +
            file->getCOFFObj()->getRelocationTypeName(rel.Type) + " in " +
            toString(file));
      continue;
    }
    // sizeInBits is used to initialize the Flags field; currently no
    // other flags are defined.
    res.emplace_back(
        RuntimePseudoReloc(target, this, rel.VirtualAddress, sizeInBits));
  }
}

bool SectionChunk::isCOMDAT() const {
  return header->Characteristics & IMAGE_SCN_LNK_COMDAT;
}

void SectionChunk::printDiscardedMessage() const {
  // Removed by dead-stripping. If it's removed by ICF, ICF already
  // printed out the name, so don't repeat that here.
  if (sym && this == repl)
    message("Discarded " + sym->getName());
}

StringRef SectionChunk::getDebugName() const {
  if (sym)
    return sym->getName();
  return "";
}

ArrayRef<uint8_t> SectionChunk::getContents() const {
  ArrayRef<uint8_t> a;
  cantFail(file->getCOFFObj()->getSectionContents(header, a));
  return a;
}

ArrayRef<uint8_t> SectionChunk::consumeDebugMagic() {
  assert(isCodeView());
  return consumeDebugMagic(getContents(), getSectionName());
}

ArrayRef<uint8_t> SectionChunk::consumeDebugMagic(ArrayRef<uint8_t> data,
                                                  StringRef sectionName) {
  if (data.empty())
    return {};

  // First 4 bytes are section magic.
  if (data.size() < 4)
    fatal("the section is too short: " + sectionName);

  if (!sectionName.startswith(".debug$"))
    fatal("invalid section: " + sectionName);

  uint32_t magic = support::endian::read32le(data.data());
  uint32_t expectedMagic = sectionName == ".debug$H"
                               ? DEBUG_HASHES_SECTION_MAGIC
                               : DEBUG_SECTION_MAGIC;
  if (magic != expectedMagic) {
    warn("ignoring section " + sectionName + " with unrecognized magic 0x" +
         utohexstr(magic));
    return {};
  }
  return data.slice(4);
}

SectionChunk *SectionChunk::findByName(ArrayRef<SectionChunk *> sections,
                                       StringRef name) {
  for (SectionChunk *c : sections)
    if (c->getSectionName() == name)
      return c;
  return nullptr;
}

void SectionChunk::replace(SectionChunk *other) {
  p2Align = std::max(p2Align, other->p2Align);
  other->repl = repl;
  other->live = false;
}

uint32_t SectionChunk::getSectionNumber() const {
  DataRefImpl r;
  r.p = reinterpret_cast<uintptr_t>(header);
  SectionRef s(r, file->getCOFFObj());
  return s.getIndex() + 1;
}

CommonChunk::CommonChunk(const COFFSymbolRef s) : sym(s) {
  // The value of a common symbol is its size. Align all common symbols smaller
  // than 32 bytes naturally, i.e. round the size up to the next power of two.
  // This is what MSVC link.exe does.
  setAlignment(std::min(32U, uint32_t(PowerOf2Ceil(sym.getValue()))));
  hasData = false;
}

uint32_t CommonChunk::getOutputCharacteristics() const {
  return IMAGE_SCN_CNT_UNINITIALIZED_DATA | IMAGE_SCN_MEM_READ |
         IMAGE_SCN_MEM_WRITE;
}

void StringChunk::writeTo(uint8_t *buf) const {
  memcpy(buf, str.data(), str.size());
  buf[str.size()] = '\0';
}

ImportThunkChunkX64::ImportThunkChunkX64(Defined *s) : ImportThunkChunk(s) {
  // Intel Optimization Manual says that all branch targets
  // should be 16-byte aligned. MSVC linker does this too.
  setAlignment(16);
}

void ImportThunkChunkX64::writeTo(uint8_t *buf) const {
  memcpy(buf, importThunkX86, sizeof(importThunkX86));
  // The first two bytes is a JMP instruction. Fill its operand.
  write32le(buf + 2, impSymbol->getRVA() - rva - getSize());
}

void ImportThunkChunkX86::getBaserels(std::vector<Baserel> *res) {
  res->emplace_back(getRVA() + 2);
}

void ImportThunkChunkX86::writeTo(uint8_t *buf) const {
  memcpy(buf, importThunkX86, sizeof(importThunkX86));
  // The first two bytes is a JMP instruction. Fill its operand.
  write32le(buf + 2,
            impSymbol->getRVA() + config->imageBase);
}

void ImportThunkChunkARM::getBaserels(std::vector<Baserel> *res) {
  res->emplace_back(getRVA(), IMAGE_REL_BASED_ARM_MOV32T);
}

void ImportThunkChunkARM::writeTo(uint8_t *buf) const {
  memcpy(buf, importThunkARM, sizeof(importThunkARM));
  // Fix mov.w and mov.t operands.
  applyMOV32T(buf, impSymbol->getRVA() + config->imageBase);
}

void ImportThunkChunkARM64::writeTo(uint8_t *buf) const {
  int64_t off = impSymbol->getRVA() & 0xfff;
  memcpy(buf, importThunkARM64, sizeof(importThunkARM64));
  applyArm64Addr(buf, impSymbol->getRVA(), rva, 12);
  applyArm64Ldr(buf + 4, off);
}

// A Thumb2, PIC, non-interworking range extension thunk.
const uint8_t armThunk[] = {
    0x40, 0xf2, 0x00, 0x0c, // P:  movw ip,:lower16:S - (P + (L1-P) + 4)
    0xc0, 0xf2, 0x00, 0x0c, //     movt ip,:upper16:S - (P + (L1-P) + 4)
    0xe7, 0x44,             // L1: add  pc, ip
};

size_t RangeExtensionThunkARM::getSize() const {
  assert(config->machine == ARMNT);
  return sizeof(armThunk);
}

void RangeExtensionThunkARM::writeTo(uint8_t *buf) const {
  assert(config->machine == ARMNT);
  uint64_t offset = target->getRVA() - rva - 12;
  memcpy(buf, armThunk, sizeof(armThunk));
  applyMOV32T(buf, uint32_t(offset));
}

// A position independent ARM64 adrp+add thunk, with a maximum range of
// +/- 4 GB, which is enough for any PE-COFF.
const uint8_t arm64Thunk[] = {
    0x10, 0x00, 0x00, 0x90, // adrp x16, Dest
    0x10, 0x02, 0x00, 0x91, // add  x16, x16, :lo12:Dest
    0x00, 0x02, 0x1f, 0xd6, // br   x16
};

size_t RangeExtensionThunkARM64::getSize() const {
  assert(config->machine == ARM64);
  return sizeof(arm64Thunk);
}

void RangeExtensionThunkARM64::writeTo(uint8_t *buf) const {
  assert(config->machine == ARM64);
  memcpy(buf, arm64Thunk, sizeof(arm64Thunk));
  applyArm64Addr(buf + 0, target->getRVA(), rva, 12);
  applyArm64Imm(buf + 4, target->getRVA() & 0xfff, 0);
}

void LocalImportChunk::getBaserels(std::vector<Baserel> *res) {
  res->emplace_back(getRVA());
}

size_t LocalImportChunk::getSize() const { return config->wordsize; }

void LocalImportChunk::writeTo(uint8_t *buf) const {
  if (config->is64()) {
    write64le(buf, sym->getRVA() + config->imageBase);
  } else {
    write32le(buf, sym->getRVA() + config->imageBase);
  }
}

void RVATableChunk::writeTo(uint8_t *buf) const {
  ulittle32_t *begin = reinterpret_cast<ulittle32_t *>(buf);
  size_t cnt = 0;
  for (const ChunkAndOffset &co : syms)
    begin[cnt++] = co.inputChunk->getRVA() + co.offset;
  std::sort(begin, begin + cnt);
  assert(std::unique(begin, begin + cnt) == begin + cnt &&
         "RVA tables should be de-duplicated");
}

void RVAFlagTableChunk::writeTo(uint8_t *buf) const {
  struct RVAFlag {
    ulittle32_t rva;
    uint8_t flag;
  };
  RVAFlag *begin = reinterpret_cast<RVAFlag *>(buf);
  size_t cnt = 0;
  for (const ChunkAndOffset &co : syms) {
    begin[cnt].rva = co.inputChunk->getRVA() + co.offset;
    begin[cnt].flag = 0;
    ++cnt;
  }
  auto lt = [](RVAFlag &a, RVAFlag &b) { return a.rva < b.rva; };
  auto eq = [](RVAFlag &a, RVAFlag &b) { return a.rva == b.rva; };
  (void)eq;
  std::sort(begin, begin + cnt, lt);
  assert(std::unique(begin, begin + cnt, eq) == begin + cnt &&
         "RVA tables should be de-duplicated");
}

// MinGW specific, for the "automatic import of variables from DLLs" feature.
size_t PseudoRelocTableChunk::getSize() const {
  if (relocs.empty())
    return 0;
  return 12 + 12 * relocs.size();
}

// MinGW specific.
void PseudoRelocTableChunk::writeTo(uint8_t *buf) const {
  if (relocs.empty())
    return;

  ulittle32_t *table = reinterpret_cast<ulittle32_t *>(buf);
  // This is the list header, to signal the runtime pseudo relocation v2
  // format.
  table[0] = 0;
  table[1] = 0;
  table[2] = 1;

  size_t idx = 3;
  for (const RuntimePseudoReloc &rpr : relocs) {
    table[idx + 0] = rpr.sym->getRVA();
    table[idx + 1] = rpr.target->getRVA() + rpr.targetOffset;
    table[idx + 2] = rpr.flags;
    idx += 3;
  }
}

// Windows-specific. This class represents a block in .reloc section.
// The format is described here.
//
// On Windows, each DLL is linked against a fixed base address and
// usually loaded to that address. However, if there's already another
// DLL that overlaps, the loader has to relocate it. To do that, DLLs
// contain .reloc sections which contain offsets that need to be fixed
// up at runtime. If the loader finds that a DLL cannot be loaded to its
// desired base address, it loads it to somewhere else, and add <actual
// base address> - <desired base address> to each offset that is
// specified by the .reloc section. In ELF terms, .reloc sections
// contain relative relocations in REL format (as opposed to RELA.)
//
// This already significantly reduces the size of relocations compared
// to ELF .rel.dyn, but Windows does more to reduce it (probably because
// it was invented for PCs in the late '80s or early '90s.)  Offsets in
// .reloc are grouped by page where the page size is 12 bits, and
// offsets sharing the same page address are stored consecutively to
// represent them with less space. This is very similar to the page
// table which is grouped by (multiple stages of) pages.
//
// For example, let's say we have 0x00030, 0x00500, 0x00700, 0x00A00,
// 0x20004, and 0x20008 in a .reloc section for x64. The uppermost 4
// bits have a type IMAGE_REL_BASED_DIR64 or 0xA. In the section, they
// are represented like this:
//
//   0x00000  -- page address (4 bytes)
//   16       -- size of this block (4 bytes)
//     0xA030 -- entries (2 bytes each)
//     0xA500
//     0xA700
//     0xAA00
//   0x20000  -- page address (4 bytes)
//   12       -- size of this block (4 bytes)
//     0xA004 -- entries (2 bytes each)
//     0xA008
//
// Usually we have a lot of relocations for each page, so the number of
// bytes for one .reloc entry is close to 2 bytes on average.
BaserelChunk::BaserelChunk(uint32_t page, Baserel *begin, Baserel *end) {
  // Block header consists of 4 byte page RVA and 4 byte block size.
  // Each entry is 2 byte. Last entry may be padding.
  data.resize(alignTo((end - begin) * 2 + 8, 4));
  uint8_t *p = data.data();
  write32le(p, page);
  write32le(p + 4, data.size());
  p += 8;
  for (Baserel *i = begin; i != end; ++i) {
    write16le(p, (i->type << 12) | (i->rva - page));
    p += 2;
  }
}

void BaserelChunk::writeTo(uint8_t *buf) const {
  memcpy(buf, data.data(), data.size());
}

uint8_t Baserel::getDefaultType() {
  switch (config->machine) {
  case AMD64:
  case ARM64:
    return IMAGE_REL_BASED_DIR64;
  case I386:
  case ARMNT:
    return IMAGE_REL_BASED_HIGHLOW;
  default:
    llvm_unreachable("unknown machine type");
  }
}

MergeChunk *MergeChunk::instances[Log2MaxSectionAlignment + 1] = {};

MergeChunk::MergeChunk(uint32_t alignment)
    : builder(StringTableBuilder::RAW, alignment) {
  setAlignment(alignment);
}

void MergeChunk::addSection(SectionChunk *c) {
  assert(isPowerOf2_32(c->getAlignment()));
  uint8_t p2Align = llvm::Log2_32(c->getAlignment());
  assert(p2Align < array_lengthof(instances));
  auto *&mc = instances[p2Align];
  if (!mc)
    mc = make<MergeChunk>(c->getAlignment());
  mc->sections.push_back(c);
}

void MergeChunk::finalizeContents() {
  assert(!finalized && "should only finalize once");
  for (SectionChunk *c : sections)
    if (c->live)
      builder.add(toStringRef(c->getContents()));
  builder.finalize();
  finalized = true;
}

void MergeChunk::assignSubsectionRVAs() {
  for (SectionChunk *c : sections) {
    if (!c->live)
      continue;
    size_t off = builder.getOffset(toStringRef(c->getContents()));
    c->setRVA(rva + off);
  }
}

uint32_t MergeChunk::getOutputCharacteristics() const {
  return IMAGE_SCN_MEM_READ | IMAGE_SCN_CNT_INITIALIZED_DATA;
}

size_t MergeChunk::getSize() const {
  return builder.getSize();
}

void MergeChunk::writeTo(uint8_t *buf) const {
  builder.write(buf);
}

// MinGW specific.
size_t AbsolutePointerChunk::getSize() const { return config->wordsize; }

void AbsolutePointerChunk::writeTo(uint8_t *buf) const {
  if (config->is64()) {
    write64le(buf, value);
  } else {
    write32le(buf, value);
  }
}

} // namespace coff
} // namespace lld<|MERGE_RESOLUTION|>--- conflicted
+++ resolved
@@ -482,25 +482,8 @@
   case AMD64:
     if (rel.Type == IMAGE_REL_AMD64_ADDR64)
       return IMAGE_REL_BASED_DIR64;
-<<<<<<< HEAD
-#if INTEL_CUSTOMIZATION
-    // If the address relocation is AMD64_ADDR32, then the
-    // relocation needs to include the full delta for
-    // the value offset (HIGHLOW). This change set is in
-    // discussion with the lld community:
-    //
-    //   https://bugs.llvm.org/show_bug.cgi?id=49068
-    //
-    // If the community accepts the changes then another
-    // patch will be submitted to remove the INTEL_CUSTOMIZATION
-    // tags.
     if (rel.Type == IMAGE_REL_AMD64_ADDR32)
       return IMAGE_REL_BASED_HIGHLOW;
-#endif // INTEL_CUSTOMIZATION
-=======
-    if (rel.Type == IMAGE_REL_AMD64_ADDR32)
-      return IMAGE_REL_BASED_HIGHLOW;
->>>>>>> 4fb131b4
     return IMAGE_REL_BASED_ABSOLUTE;
   case I386:
     if (rel.Type == IMAGE_REL_I386_DIR32)
