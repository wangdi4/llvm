--- conflicted
+++ resolved
@@ -61,11 +61,7 @@
 // A chunk for the import descriptor table.
 class LookupChunk : public Chunk {
 public:
-<<<<<<< HEAD
-  explicit LookupChunk(Chunk *C) : HintName(C) { Align = ptrSize(); }
-=======
   explicit LookupChunk(Chunk *C) : HintName(C) { Alignment = ptrSize(); }
->>>>>>> 2582fbcf
   size_t getSize() const override { return ptrSize(); }
 
   void writeTo(uint8_t *Buf) const override {
@@ -80,11 +76,7 @@
 // See Microsoft PE/COFF spec 7.1. Import Header for details.
 class OrdinalOnlyChunk : public Chunk {
 public:
-<<<<<<< HEAD
-  explicit OrdinalOnlyChunk(uint16_t V) : Ordinal(V) { Align = ptrSize(); }
-=======
   explicit OrdinalOnlyChunk(uint16_t V) : Ordinal(V) { Alignment = ptrSize(); }
->>>>>>> 2582fbcf
   size_t getSize() const override { return ptrSize(); }
 
   void writeTo(uint8_t *Buf) const override {
@@ -309,11 +301,7 @@
 // A chunk for the import descriptor table.
 class DelayAddressChunk : public Chunk {
 public:
-<<<<<<< HEAD
-  explicit DelayAddressChunk(Chunk *C) : Thunk(C) { Align = ptrSize(); }
-=======
   explicit DelayAddressChunk(Chunk *C) : Thunk(C) { Alignment = ptrSize(); }
->>>>>>> 2582fbcf
   size_t getSize() const override { return ptrSize(); }
 
   void writeTo(uint8_t *Buf) const override {
