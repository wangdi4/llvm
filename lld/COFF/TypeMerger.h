--- conflicted
+++ resolved
@@ -45,13 +45,10 @@
   /// indices in each TpiSource.
   void mergeTypesWithGHash();
 
-<<<<<<< HEAD
-=======
   /// Map from PDB function id type indexes to PDB function type indexes.
   /// Populated after mergeTypesWithGHash.
   llvm::DenseMap<TypeIndex, TypeIndex> funcIdToType;
 
->>>>>>> cdabc426
   /// Type records that will go into the PDB TPI stream.
   llvm::codeview::MergingTypeTableBuilder typeTable;
 
