include "llvm/Option/OptParser.td"

// link.exe accepts options starting with either a dash or a slash.

// Flag that takes no arguments.
class F<string name> : Flag<["/", "-", "/?", "-?"], name>;

// Flag that takes one argument after ":".
class P<string name, string help> :
      Joined<["/", "-", "/?", "-?"], name#":">, HelpText<help>;

// Same as P<> above, but without help texts, for private undocumented
// options.
class P_priv<string name> :
      Joined<["/", "-", "/?", "-?"], name#":">;

// Boolean flag which can be suffixed by ":no". Using it unsuffixed turns the
// flag on and using it suffixed by ":no" turns it off.
multiclass B<string name, string help_on, string help_off> {
  def "" : F<name>, HelpText<help_on>;
  def _no : F<name#":no">, HelpText<help_off>;
}

// Same as B<> above, but without help texts, for private undocumented
// options.
multiclass B_priv<string name> {
  def "" : F<name>;
  def _no : F<name#":no">;
}

def align   : P<"align", "Section alignment">;
def aligncomm : P<"aligncomm", "Set common symbol alignment">;
def alternatename : P<"alternatename", "Define weak alias">;
def base    : P<"base", "Base address of the program">;
def color_diagnostics: Flag<["--"], "color-diagnostics">,
    HelpText<"Alias for --color-diagnostics=always">;
def no_color_diagnostics: Flag<["--"], "no-color-diagnostics">,
    HelpText<"Alias for --color-diagnostics=never">;
def color_diagnostics_eq: Joined<["--"], "color-diagnostics=">,
    HelpText<"Use colors in diagnostics (default: auto)">,
    MetaVarName<"[auto,always,never]">;
def defaultlib : P<"defaultlib", "Add the library to the list of input files">;
def delayload : P<"delayload", "Delay loaded DLL name">;
def entry   : P<"entry", "Name of entry point symbol">;
def errorlimit : P<"errorlimit",
    "Maximum number of errors to emit before stopping (0 = no limit)">;
def export  : P<"export", "Export a function">;
// No help text because /failifmismatch is not intended to be used by the user.
def failifmismatch : P<"failifmismatch", "">;
def filealign : P<"filealign", "Section alignment in the output file">;
def functionpadmin : F<"functionpadmin">;
def functionpadmin_opt : P<"functionpadmin",
    "Prepares an image for hotpatching">;
def guard   : P<"guard", "Control flow guard">;
def heap    : P<"heap", "Size of the heap">;
def ignore : P<"ignore", "Specify warning codes to ignore">;
def implib  : P<"implib", "Import library name">;
def lib : F<"lib">,
    HelpText<"Act like lib.exe; must be first argument if present">;
def libpath : P<"libpath", "Additional library search path">;
def linkrepro : Joined<["/", "-", "/?", "-?"], "linkrepro:">,
    MetaVarName<"directory">,
    HelpText<"Write repro.tar containing inputs and command to reproduce link">;
def lldignoreenv : F<"lldignoreenv">,
    HelpText<"Ignore environment variables like %LIB%">;
def lldltocache : P<"lldltocache",
    "Path to ThinLTO cached object file directory">;
def lldltocachepolicy : P<"lldltocachepolicy",
    "Pruning policy for the ThinLTO cache">;
def lldsavetemps : F<"lldsavetemps">,
    HelpText<"Save intermediate LTO compilation results">;
def machine : P<"machine", "Specify target platform">;
def merge   : P<"merge", "Combine sections">;
def mllvm   : P<"mllvm", "Options to pass to LLVM">;
def nodefaultlib : P<"nodefaultlib", "Remove a default library">;
def opt     : P<"opt", "Control optimizations">;
def order   : P<"order", "Put functions in order">;
def out     : P<"out", "Path to file to write output">;
def natvis : P<"natvis", "Path to natvis file to embed in the PDB">;
def pdb : P<"pdb", "PDB file path">;
def pdbstripped : P<"pdbstripped", "Stripped PDB file path">;
def pdbaltpath : P<"pdbaltpath", "PDB file path to embed in the image">;
def pdbstream : Joined<["/", "-", "/?", "-?"], "pdbstream:">,
    MetaVarName<"<name>=<file>">,
    HelpText<"Embed the contents of <file> in the PDB as named stream <name>">;
def section : P<"section", "Specify section attributes">;
def stack   : P<"stack", "Size of the stack">;
def stub    : P<"stub", "Specify DOS stub file">;
def subsystem : P<"subsystem", "Specify subsystem">;
def timestamp : P<"timestamp", "Specify the PE header timestamp">;
def version : P<"version", "Specify a version number in the PE header">;
def wholearchive_file : P<"wholearchive",
    "Include all object files from this library">;

def disallowlib : Joined<["/", "-", "/?", "-?"], "disallowlib:">,
    Alias<nodefaultlib>;

def manifest : F<"manifest">, HelpText<"Create .manifest file">;
def manifest_colon : P<
    "manifest",
    "NO disables manifest output; EMBED[,ID=#] embeds manifest as resource in the image">;
def manifestuac : P<"manifestuac", "User access control">;
def manifestfile : P<"manifestfile", "Manifest output path, with /manifest">;
def manifestdependency : P<
    "manifestdependency",
    "Attributes for <dependency> element in manifest file; implies /manifest">;
def manifestinput : P<
    "manifestinput",
    "Additional manifest inputs; only valid with /manifest:embed">;

// We cannot use multiclass P because class name "incl" is different
// from its command line option name. We do this because "include" is
// a reserved keyword in tablegen.
def incl : Joined<["/", "-", "/?", "-?"], "include:">,
    HelpText<"Force symbol to be added to symbol table as undefined one">;

// "def" is also a keyword.
def deffile : Joined<["/", "-", "/?", "-?"], "def:">,
    HelpText<"Use module-definition file">;

def debug : F<"debug">, HelpText<"Embed a symbol table in the image">;
def debug_opt : P<"debug", "Embed a symbol table in the image with option">;
def debugtype : P<"debugtype", "Debug Info Options">;
def dll : F<"dll">, HelpText<"Create a DLL">;
def driver : F<"driver">, HelpText<"Generate a Windows NT Kernel Mode Driver">;
def driver_wdm : F<"driver:wdm">,
    HelpText<"Set IMAGE_FILE_UP_SYSTEM_ONLY bit in PE header">;
def driver_uponly : F<"driver:uponly">,
    HelpText<"Set IMAGE_DLL_CHARACTERISTICS_WDM_DRIVER bit in PE header">;
def driver_wdm_uponly : F<"driver:wdm,uponly">;
def driver_uponly_wdm : F<"driver:uponly,wdm">;
def nodefaultlib_all : F<"nodefaultlib">,
    HelpText<"Remove all default libraries">;
def noentry : F<"noentry">,
    HelpText<"Don't add reference to DllMainCRTStartup; only valid with /dll">;
def profile : F<"profile">;
def repro : F<"Brepro">,
    HelpText<"Use a hash of the executable as the PE header timestamp">;
def reproduce : Joined<["/", "-", "/?", "-?"], "reproduce:">,
    MetaVarName<"filename">,
    HelpText<"Write tar file containing inputs and command to reproduce link">;
def swaprun : P<"swaprun",
  "Comma-separated list of 'cd' or 'net'">;
def swaprun_cd : F<"swaprun:cd">, Alias<swaprun>, AliasArgs<["cd"]>,
  HelpText<"Make loader run output binary from swap instead of from CD">;
def swaprun_net : F<"swaprun:net">, Alias<swaprun>, AliasArgs<["net"]>,
  HelpText<"Make loader run output binary from swap instead of from network">;
def verbose : F<"verbose">;
def wholearchive_flag : F<"wholearchive">,
    HelpText<"Include all object files from all libraries">;

def force : F<"force">,
    HelpText<"Allow undefined and multiply defined symbols">;
def force_unresolved : F<"force:unresolved">,
    HelpText<"Allow undefined symbols when creating executables">;
def force_multiple : F<"force:multiple">,
    HelpText<"Allow multiply defined symbols when creating executables">;
def force_multipleres : F<"force:multipleres">,
    HelpText<"Allow multiply defined resources when creating executables">;
defm WX : B<"WX", "Treat warnings as errors", "Don't treat warnings as errors">;

defm allowbind : B<"allowbind", "Enable DLL binding (default)",
                   "Disable DLL binding">;
defm allowisolation : B<"allowisolation", "Enable DLL isolation (default)",
                        "Disable DLL isolation">;
defm appcontainer : B<"appcontainer",
                      "Image can only be run in an app container",
                      "Image can run outside an app container (default)">;
defm cetcompat : B<"cetcompat", "Mark executable image as compatible with Control-flow Enforcement Technology (CET) Shadow Stack",
                   "Don't mark executable image as compatible with Control-flow Enforcement Technology (CET) Shadow Stack (default)">;
defm dynamicbase : B<"dynamicbase", "Enable ASLR (default unless /fixed)",
                     "Disable ASLR (default when /fixed)">;
defm fixed : B<"fixed", "Disable base relocations",
               "Enable base relocations (default)">;
defm highentropyva : B<"highentropyva",
                       "Enable 64-bit ASLR (default on 64-bit)",
                       "Disable 64-bit ASLR">;
defm incremental : B<"incremental",
                     "Keep original import library if contents are unchanged",
                     "Overwrite import library even if contents are unchanged">;
defm integritycheck : B<"integritycheck",
                        "Set FORCE_INTEGRITY bit in PE header",
                        "No effect (default)">;
defm largeaddressaware : B<"largeaddressaware",
                           "Enable large addresses (default on 64-bit)",
                           "Disable large addresses (default on 32-bit)">;
defm nxcompat : B<"nxcompat", "Enable data execution prevention (default)",
                  "Disable data execution provention">;
defm safeseh : B<"safeseh",
                 "Produce an image with Safe Exception Handler (only for x86)",
                 "Don't produce an image with Safe Exception Handler">;
defm tsaware  : B<"tsaware",
                  "Create Terminal Server aware executable (default)",
                  "Create non-Terminal Server aware executable">;

def help : F<"help">;

// /?? and -?? must be before /? and -? to not confuse lib/Options.
def help_q : Flag<["/??", "-??", "/?", "-?"], "">, Alias<help>;

// LLD extensions
defm auto_import : B_priv<"auto-import">;
defm runtime_pseudo_reloc : B_priv<"runtime-pseudo-reloc">;
def end_lib : F<"end-lib">,
  HelpText<"End group of objects treated as if they were in a library">;
def exclude_all_symbols : F<"exclude-all-symbols">;
def export_all_symbols : F<"export-all-symbols">;
defm demangle : B<"demangle",
    "Demangle symbols in output (default)",
    "Do not demangle symbols in output">;
def include_optional : Joined<["/", "-", "/?", "-?"], "includeoptional:">,
    HelpText<"Add symbol as undefined, but allow it to remain undefined">;
def kill_at : F<"kill-at">;
def lldmingw : F<"lldmingw">;
def noseh : F<"noseh">;
def osversion : P_priv<"osversion">;
def output_def : Joined<["/", "-", "/?", "-?"], "output-def:">;
def pdb_source_path : P<"pdbsourcepath",
    "Base path used to make relative source file path absolute in PDB">;
def rsp_quoting : Joined<["--"], "rsp-quoting=">,
  HelpText<"Quoting style for response files, 'windows' (default) or 'posix'">;
def start_lib : F<"start-lib">,
  HelpText<"Start group of objects treated as if they were in a library">;
defm stdcall_fixup : B_priv<"stdcall-fixup">;
def thinlto_emit_imports_files :
    F<"thinlto-emit-imports-files">,
    HelpText<"Emit .imports files with -thinlto-index-only">;
def thinlto_index_only :
    F<"thinlto-index-only">,
    HelpText<"Instead of linking, emit ThinLTO index files">;
def thinlto_index_only_arg : P<
    "thinlto-index-only",
    "-thinlto-index-only and also write native module names to file">;
def thinlto_object_suffix_replace : P<
    "thinlto-object-suffix-replace",
    "'old;new' replace old suffix with new suffix in ThinLTO index">;
def thinlto_prefix_replace: P<
    "thinlto-prefix-replace",
    "'old;new' replace old prefix with new prefix in ThinLTO outputs">;
def lto_obj_path : P<
    "lto-obj-path",
    "output native object for merged LTO unit to this path">;
def lto_cs_profile_generate: F<"lto-cs-profile-generate">,
    HelpText<"Perform context sensitive PGO instrumentation">;
def lto_cs_profile_file : P<"lto-cs-profile-file",
    "Context sensitive profile file path">;
defm lto_pgo_warn_mismatch: B<
     "lto-pgo-warn-mismatch",
     "turn on warnings about profile cfg mismatch (default)>",
     "turn off warnings about profile cfg mismatch">;
def dash_dash_version : Flag<["--"], "version">,
  HelpText<"Display the version number and exit">;
def threads
    : P<"threads", "Number of threads. '1' disables multi-threading. By "
                   "default all available hardware threads are used">;
def call_graph_ordering_file: P<
    "call-graph-ordering-file", 
    "Layout sections to optimize the given callgraph">;
defm call_graph_profile_sort: B<
    "call-graph-profile-sort",
    "Reorder sections with call graph profile (default)",
    "Do not reorder sections with call graph profile">;
def print_symbol_order: P<
    "print-symbol-order",
    "Print a symbol order specified by /call-graph-ordering-file and "
    "/call-graph-profile-sort into the specified file">;
def wrap : P_priv<"wrap">;

// Flags for debugging
def lldmap : F<"lldmap">;
def lldmap_file : P_priv<"lldmap">;
def map : F<"map">;
def map_file : P_priv<"map">;
def show_timing : F<"time">;
def summary : F<"summary">;

#if INTEL_CUSTOMIZATION
// Option for debugging the memory freeing process when
// shutting down LLD
def intel_debug_mem : F<"intel-debug=mem">;

// Option for keeping the information related to LLVM in
// case LLD is embedded in the compiler
def intel_embedded_linker : F<"intel-embedded-linker">;
#endif // INTEL_CUSTOMIZATION

//==============================================================================
// The flags below do nothing. They are defined only for link.exe compatibility.
//==============================================================================

def ignoreidl : F<"ignoreidl">;
def ltcg : F<"ltcg">;
def nologo : F<"nologo">;
def throwingnew : F<"throwingnew">;
def editandcontinue : F<"editandcontinue">;
def fastfail : F<"fastfail">;
def ltcg : F<"ltcg">;  // INTEL

def delay : P_priv<"delay">;
def errorreport : P_priv<"errorreport">;
def idlout : P_priv<"idlout">;
<<<<<<< HEAD
def ltcg_opt : P_priv<"ltcg">;  // INTEL
=======
def ilk : P_priv<"ilk">;
def ltcg_opt : P_priv<"ltcg">;
def ltcgout : P_priv<"ltcgout">;
>>>>>>> 34ac7a7a
def maxilksize : P_priv<"maxilksize">;
def tlbid : P_priv<"tlbid">;
def tlbout : P_priv<"tlbout">;
def verbose_all : P_priv<"verbose">;
def guardsym : P_priv<"guardsym">;

#if INTEL_CUSTOMIZATION
//=============================================================================
// Using the flags below will cause a warning to be printed saying that they
// will be ignored. This is for compatibility with MS LINK.
//
//   If the flag doesn't need an extra arguments
//     def NAME_OF_OPTION : IntelLLDWarnMessage<"NAME_OF_OPTION">
//
//   If the flag does need an extra argument
//     def NAME_OF_OPTION :  IntelLLDWarnMessageArgs<"NAME_OF_OPTION">
//
// If the flag has both options (with and without extra arguments) then both
// forms need to be added.
//
// NOTE: These changes are proposed to the community in
// https://reviews.llvm.org/D94610 . A new patch that removes the Intel marks
// will be uploaded once the changes land in the community.
//=============================================================================

// Define the intelLLDWarnMessageGroup group. This group is used to identify
// all the flags that we want to print the warning message.
def intelLLDWarnMessageGroup : OptionGroup<"intelLLDWarnMessageGroup">;

// Class for options that won't require extra arguments
class IntelLLDWarnMessage<string name> : F<name> {
  OptionGroup Group = intelLLDWarnMessageGroup;
}

// Class for options that require an extra argument
class IntelLLDWarnMessageArgs<string name> : P_priv<name> {
  OptionGroup Group = intelLLDWarnMessageGroup;
}

def assemblydebug : IntelLLDWarnMessage<"assemblydebug">;
def assemblydebug_args : IntelLLDWarnMessageArgs<"assemblydebug">;
def assemblymodule : IntelLLDWarnMessageArgs<"assemblymodule">;
def assemblyresource : IntelLLDWarnMessageArgs<"assemblyresource">;
def clrimagetype : IntelLLDWarnMessageArgs<"clrimagetype">;
def clrsupportlasterror : IntelLLDWarnMessage<"clrsupportlasterror">;
def clrsupportlasterror_args : IntelLLDWarnMessageArgs<"clrsupportlasterror">;
def clrthreadattribute : IntelLLDWarnMessageArgs<"clrthreadattribute">;
def clrunmanagedcodecheck : IntelLLDWarnMessage<"clrunmanagedcodecheck">;
def delaysign : IntelLLDWarnMessage<"delaysign">;
def delaysign_args : IntelLLDWarnMessageArgs<"delaysign">;
def keycontainer : IntelLLDWarnMessageArgs<"keycontainer">;
def keyfile : IntelLLDWarnMessageArgs<"keyfile">;
def mapinfo : IntelLLDWarnMessageArgs<"mapinfo">;
def midl : IntelLLDWarnMessageArgs<"midl">;
def noassembly : IntelLLDWarnMessage<"noassembly">;
def release : IntelLLDWarnMessage<"release">;
def winmddelaysign: IntelLLDWarnMessage<"winmddelaysign">;
def winmddelaysign_args : IntelLLDWarnMessageArgs<"winmddelaysign">;
def winmdfile : IntelLLDWarnMessageArgs<"winmdfile">;
def winmdkeycontainer : IntelLLDWarnMessageArgs<"winmdkeycontainer">;
def winmdkeyfile : IntelLLDWarnMessageArgs<"winmdkeyfile">;
#endif // INTEL_CUSTOMIZATION<|MERGE_RESOLUTION|>--- conflicted
+++ resolved
@@ -294,18 +294,13 @@
 def throwingnew : F<"throwingnew">;
 def editandcontinue : F<"editandcontinue">;
 def fastfail : F<"fastfail">;
-def ltcg : F<"ltcg">;  // INTEL
 
 def delay : P_priv<"delay">;
 def errorreport : P_priv<"errorreport">;
 def idlout : P_priv<"idlout">;
-<<<<<<< HEAD
-def ltcg_opt : P_priv<"ltcg">;  // INTEL
-=======
 def ilk : P_priv<"ilk">;
 def ltcg_opt : P_priv<"ltcg">;
 def ltcgout : P_priv<"ltcgout">;
->>>>>>> 34ac7a7a
 def maxilksize : P_priv<"maxilksize">;
 def tlbid : P_priv<"tlbid">;
 def tlbout : P_priv<"tlbout">;
