//===- Driver.h -------------------------------------------------*- C++ -*-===//
//
// Part of the LLVM Project, under the Apache License v2.0 with LLVM Exceptions.
// See https://llvm.org/LICENSE.txt for license information.
// SPDX-License-Identifier: Apache-2.0 WITH LLVM-exception
//
//===----------------------------------------------------------------------===//

#ifndef LLD_COFF_DRIVER_H
#define LLD_COFF_DRIVER_H

#include "Config.h"
#include "SymbolTable.h"
#include "lld/Common/LLVM.h"
#include "lld/Common/Reproduce.h"
#include "llvm/ADT/Optional.h"
#include "llvm/ADT/StringRef.h"
#include "llvm/ADT/StringSet.h"
#include "llvm/Object/Archive.h"
#include "llvm/Object/COFF.h"
#include "llvm/Option/Arg.h"
#include "llvm/Option/ArgList.h"
#include "llvm/Support/FileSystem.h"
#include "llvm/Support/TarWriter.h"
#include <memory>
#include <set>
#include <vector>

namespace lld {
namespace coff {

class LinkerDriver;
extern LinkerDriver *driver;

using llvm::COFF::MachineTypes;
using llvm::COFF::WindowsSubsystem;
using llvm::Optional;

class COFFOptTable : public llvm::opt::OptTable {
public:
  COFFOptTable();
};

class ArgParser {
public:
  // Concatenate LINK environment variable and given arguments and parse them.
  llvm::opt::InputArgList parseLINK(std::vector<const char *> args);

  // Tokenizes a given string and then parses as command line options.
  llvm::opt::InputArgList parse(StringRef s) { return parse(tokenize(s)); }

  // Tokenizes a given string and then parses as command line options in
  // .drectve section. /EXPORT options are returned in second element
  // to be processed in fastpath.
  std::pair<llvm::opt::InputArgList, std::vector<StringRef>>
  parseDirectives(StringRef s);

private:
  // Parses command line options.
  llvm::opt::InputArgList parse(llvm::ArrayRef<const char *> args);

  std::vector<const char *> tokenize(StringRef s);

  COFFOptTable table;
};

class LinkerDriver {
public:
  void link(llvm::ArrayRef<const char *> args);

  // Used by the resolver to parse .drectve section contents.
  void parseDirectives(InputFile *file);

  // Used by ArchiveFile to enqueue members.
  void enqueueArchiveMember(const Archive::Child &c, StringRef symName,
                            StringRef parentName);

  MemoryBufferRef takeBuffer(std::unique_ptr<MemoryBuffer> mb);

  void enqueuePath(StringRef path, bool wholeArchive);

private:
  std::unique_ptr<llvm::TarWriter> tar; // for /linkrepro

  // Opens a file. Path has to be resolved already.
  MemoryBufferRef openFile(StringRef path);

  // Searches a file from search paths.
  Optional<StringRef> findFile(StringRef filename);
  Optional<StringRef> findLib(StringRef filename);
  StringRef doFindFile(StringRef filename);
  StringRef doFindLib(StringRef filename);
  StringRef doFindLibMinGW(StringRef filename);

  // Parses LIB environment which contains a list of search paths.
  void addLibSearchPaths();

  // Library search path. The first element is always "" (current directory).
  std::vector<StringRef> searchPaths;

  void maybeExportMinGWSymbols(const llvm::opt::InputArgList &args);

  // We don't want to add the same file more than once.
  // Files are uniquified by their filesystem and file number.
  std::set<llvm::sys::fs::UniqueID> visitedFiles;

  std::set<std::string> visitedLibs;

  Symbol *addUndefined(StringRef sym);

  StringRef mangleMaybe(Symbol *s);

  // Windows specific -- "main" is not the only main function in Windows.
  // You can choose one from these four -- {w,}{WinMain,main}.
  // There are four different entry point functions for them,
  // {w,}{WinMain,main}CRTStartup, respectively. The linker needs to
  // choose the right one depending on which "main" function is defined.
  // This function looks up the symbol table and resolve corresponding
  // entry point name.
  StringRef findDefaultEntry();
  WindowsSubsystem inferSubsystem();

  void addBuffer(std::unique_ptr<MemoryBuffer> mb, bool wholeArchive);
  void addArchiveBuffer(MemoryBufferRef mbref, StringRef symName,
                        StringRef parentName, uint64_t offsetInArchive);

  void enqueueTask(std::function<void()> task);
  bool run();

#if INTEL_CUSTOMIZATION
  // Call MS-Link to finalize linking
  // NOTE: This code was removed from the community in D50139.
<<<<<<< HEAD
  void invokeMSVC(llvm::opt::InputArgList &Args);

  // True if at least one input file was compiled with MSVC /GL (MS LTO)
  bool MSGLFilesFound = false;
#endif // INTEL_CUSTOMIZATION

  std::list<std::function<void()>> TaskQueue;
  std::vector<StringRef> FilePaths;
  std::vector<MemoryBufferRef> Resources;

  llvm::StringSet<> DirectivesExports;
#if INTEL_CUSTOMIZATION
  // Return true if Argv contains an response file (@) and the file
  // contains /lib, else return false.
  bool processLibInResponseFile(llvm::ArrayRef<const char *> Argv);
=======
  void invokeMSVC(llvm::opt::InputArgList &args);

  // True if at least one input file was compiled with MSVC /GL (MS LTO)
  bool msGLFilesFound = false;
#endif // INTEL_CUSTOMIZATION

  std::list<std::function<void()>> taskQueue;
  std::vector<StringRef> filePaths;
  std::vector<MemoryBufferRef> resources;

  llvm::StringSet<> directivesExports;
#if INTEL_CUSTOMIZATION
  // Return true if argv contains an response file (@) and the file
  // contains /lib, else return false.
  bool processLibInResponseFile(llvm::ArrayRef<const char *> argv);
>>>>>>> a04ae881
#endif // INTEL_CUSTOMIZATION
};

// Functions below this line are defined in DriverUtils.cpp.

void printHelp(const char *argv0);

// Parses a string in the form of "<integer>[,<integer>]".
void parseNumbers(StringRef arg, uint64_t *addr, uint64_t *size = nullptr);

void parseGuard(StringRef arg);

// Parses a string in the form of "<integer>[.<integer>]".
// Minor's default value is 0.
void parseVersion(StringRef arg, uint32_t *major, uint32_t *minor);

// Parses a string in the form of "<subsystem>[,<integer>[.<integer>]]".
void parseSubsystem(StringRef arg, WindowsSubsystem *sys, uint32_t *major,
                    uint32_t *minor);

void parseAlternateName(StringRef);
void parseMerge(StringRef);
void parseSection(StringRef);
void parseAligncomm(StringRef);

// Parses a string in the form of "[:<integer>]"
void parseFunctionPadMin(llvm::opt::Arg *a, llvm::COFF::MachineTypes machine);

// Parses a string in the form of "EMBED[,=<integer>]|NO".
void parseManifest(StringRef arg);

// Parses a string in the form of "level=<string>|uiAccess=<string>"
void parseManifestUAC(StringRef arg);

// Parses a string in the form of "cd|net[,(cd|net)]*"
void parseSwaprun(StringRef arg);

// Create a resource file containing a manifest XML.
std::unique_ptr<MemoryBuffer> createManifestRes();
void createSideBySideManifest();

// Used for dllexported symbols.
Export parseExport(StringRef arg);
void fixupExports();
void assignExportOrdinals();

// Parses a string in the form of "key=value" and check
// if value matches previous values for the key.
// This feature used in the directive section to reject
// incompatible objects.
void checkFailIfMismatch(StringRef arg, InputFile *source);

// Convert Windows resource files (.res files) to a .obj file.
MemoryBufferRef convertResToCOFF(ArrayRef<MemoryBufferRef> mbs);

void runMSVCLinker(std::string rsp, ArrayRef<StringRef> objects);

#if INTEL_CUSTOMIZATION
// Return true if the quoting style is Windows style, else false
// (GNU style).
bool collectQuotingStyle(ArrayRef<const char *> argv);
#endif // INTEL_CUSTOMIZATION

#if INTEL_CUSTOMIZATION
// Return true if the quoting style is Windows style, else false
// (GNU style).
bool collectQuotingStyle(ArrayRef<const char *> Argv);
#endif // INTEL_CUSTOMIZATION

// Create enum with OPT_xxx values for each option in Options.td
enum {
  OPT_INVALID = 0,
#define OPTION(_1, _2, ID, _4, _5, _6, _7, _8, _9, _10, _11, _12) OPT_##ID,
#include "Options.inc"
#undef OPTION
};

} // namespace coff
} // namespace lld

#endif<|MERGE_RESOLUTION|>--- conflicted
+++ resolved
@@ -130,23 +130,6 @@
 #if INTEL_CUSTOMIZATION
   // Call MS-Link to finalize linking
   // NOTE: This code was removed from the community in D50139.
-<<<<<<< HEAD
-  void invokeMSVC(llvm::opt::InputArgList &Args);
-
-  // True if at least one input file was compiled with MSVC /GL (MS LTO)
-  bool MSGLFilesFound = false;
-#endif // INTEL_CUSTOMIZATION
-
-  std::list<std::function<void()>> TaskQueue;
-  std::vector<StringRef> FilePaths;
-  std::vector<MemoryBufferRef> Resources;
-
-  llvm::StringSet<> DirectivesExports;
-#if INTEL_CUSTOMIZATION
-  // Return true if Argv contains an response file (@) and the file
-  // contains /lib, else return false.
-  bool processLibInResponseFile(llvm::ArrayRef<const char *> Argv);
-=======
   void invokeMSVC(llvm::opt::InputArgList &args);
 
   // True if at least one input file was compiled with MSVC /GL (MS LTO)
@@ -162,7 +145,6 @@
   // Return true if argv contains an response file (@) and the file
   // contains /lib, else return false.
   bool processLibInResponseFile(llvm::ArrayRef<const char *> argv);
->>>>>>> a04ae881
 #endif // INTEL_CUSTOMIZATION
 };
 
@@ -224,12 +206,6 @@
 // Return true if the quoting style is Windows style, else false
 // (GNU style).
 bool collectQuotingStyle(ArrayRef<const char *> argv);
-#endif // INTEL_CUSTOMIZATION
-
-#if INTEL_CUSTOMIZATION
-// Return true if the quoting style is Windows style, else false
-// (GNU style).
-bool collectQuotingStyle(ArrayRef<const char *> Argv);
 #endif // INTEL_CUSTOMIZATION
 
 // Create enum with OPT_xxx values for each option in Options.td
