--- conflicted
+++ resolved
@@ -217,17 +217,14 @@
 MemoryBufferRef convertResToCOFF(ArrayRef<MemoryBufferRef> mbs,
                                  ArrayRef<ObjFile *> objs);
 
-<<<<<<< HEAD
+#if INTEL_CUSTOMIZATION
 void runMSVCLinker(std::string rsp, ArrayRef<StringRef> objects);
 
-#if INTEL_CUSTOMIZATION
 // Return true if the quoting style is Windows style, else false
 // (GNU style).
 bool collectQuotingStyle(ArrayRef<const char *> argv);
 #endif // INTEL_CUSTOMIZATION
 
-=======
->>>>>>> 4701cb41
 // Create enum with OPT_xxx values for each option in Options.td
 enum {
   OPT_INVALID = 0,
