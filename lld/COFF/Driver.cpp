--- conflicted
+++ resolved
@@ -79,7 +79,6 @@
   // it will be replaced.
 
   // Call exit() if we can to avoid calling destructors.
-<<<<<<< HEAD
   // if (CanExitEarly)
   //  exitLld(errorCount() ? 1 : 0);
 
@@ -88,10 +87,6 @@
   // the destructors.
   cleanIntelLld();
 #endif // INTEL_CUSTOMIZATION
-=======
-  if (canExitEarly)
-    exitLld(errorCount() ? 1 : 0);
->>>>>>> 78239025
 
   freeArena();
   ObjFile::instances.clear();
@@ -217,18 +212,14 @@
     loadTypeServerSource(mbref);
     break;
   case file_magic::coff_cl_gl_object:
-<<<<<<< HEAD
 #if INTEL_CUSTOMIZATION
     // If a MS GL file was found then ignore it but the linking
     // process will be finished by MS-LINK
-    MSGLFilesFound = true;
-    FilePaths.pop_back();
+    msGLFilesFound = true;
+    filePaths.pop_back();
 
     //error(Filename + ": is not a native COFF file. Recompile without /GL");
 #endif // INTEL_CUSTOMIZATION
-=======
-    error(filename + ": is not a native COFF file. Recompile without /GL");
->>>>>>> 78239025
     break;
   case file_magic::pecoff_executable:
     if (filename.endswith_lower(".dll")) {
@@ -278,24 +269,16 @@
     return;
   }
 
-<<<<<<< HEAD
-  InputFile *Obj;
-  if (Magic == file_magic::coff_object) {
-    Obj = make<ObjFile>(MB);
-  } else if (Magic == file_magic::bitcode) {
-    Obj = make<BitcodeFile>(MB, ParentName, OffsetInArchive);
-  #if INTEL_CUSTOMIZATION
-  } else if (Magic == file_magic::coff_cl_gl_object) {
-    MSGLFilesFound = true;
-    return;
-  #endif // INTEL_CUSTOMIZATION
-=======
   InputFile *obj;
   if (magic == file_magic::coff_object) {
     obj = make<ObjFile>(mb);
   } else if (magic == file_magic::bitcode) {
     obj = make<BitcodeFile>(mb, parentName, offsetInArchive);
->>>>>>> 78239025
+  #if INTEL_CUSTOMIZATION
+  } else if (magic == file_magic::coff_cl_gl_object) {
+    msGLFilesFound = true;
+    return;
+  #endif // INTEL_CUSTOMIZATION
   } else {
     error("unknown file type: " + mb.getBufferIdentifier());
     return;
@@ -879,23 +862,22 @@
   }
 }
 
-<<<<<<< HEAD
 #if INTEL_CUSTOMIZATION
 // This code was removed from the community in D51039. We will use
 // it to call MSVC in special cases.
 
 // A helper function for filterBitcodeFiles.
-static bool needsRebuilding(MemoryBufferRef MB) {
+static bool needsRebuilding(MemoryBufferRef mb) {
   // The MSVC linker doesn't support thin archives, so if it's a thin
   // archive, we always need to rebuild it.
-  std::unique_ptr<Archive> File =
-      CHECK(Archive::create(MB), "Failed to read " + MB.getBufferIdentifier());
-  if (File->isThin())
+  std::unique_ptr<Archive> file =
+      CHECK(Archive::create(mb), "Failed to read " + mb.getBufferIdentifier());
+  if (file->isThin())
     return true;
 
   // Returns true if the archive contains at least one bitcode file.
-  for (MemoryBufferRef Member : getArchiveMembers(File.get()))
-    if (identify_magic(Member.getBuffer()) == file_magic::bitcode)
+  for (MemoryBufferRef member : getArchiveMembers(file.get()))
+    if (identify_magic(member.getBuffer()) == file_magic::bitcode)
       return true;
   return false;
 }
@@ -909,122 +891,118 @@
 // is returned as-is. Otherwise, a new temporary file is created and
 // its path is returned.
 static Optional<std::string>
-filterBitcodeFiles(StringRef Path, std::vector<std::string> &TemporaryFiles) {
-  std::unique_ptr<MemoryBuffer> MB = CHECK(
-      MemoryBuffer::getFile(Path, -1, false, true), "could not open " + Path);
-  MemoryBufferRef MBRef = MB->getMemBufferRef();
-  file_magic Magic = identify_magic(MBRef.getBuffer());
-
-  if (Magic == file_magic::bitcode)
+filterBitcodeFiles(StringRef path, std::vector<std::string> &temporaryFiles) {
+  std::unique_ptr<MemoryBuffer> mb = CHECK(
+      MemoryBuffer::getFile(path, -1, false, true), "could not open " + path);
+  MemoryBufferRef mbref = mb->getMemBufferRef();
+  file_magic magic = identify_magic(mbref.getBuffer());
+
+  if (magic == file_magic::bitcode)
     return None;
-  if (Magic != file_magic::archive)
-    return Path.str();
-  if (!needsRebuilding(MBRef))
-    return Path.str();
-
-  std::unique_ptr<Archive> File =
-      CHECK(Archive::create(MBRef),
-            MBRef.getBufferIdentifier() + ": failed to parse archive");
+  if (magic != file_magic::archive)
+    return path.str();
+  if (!needsRebuilding(mbref))
+    return path.str();
+
+  std::unique_ptr<Archive> file =
+      CHECK(Archive::create(mbref),
+            mbref.getBufferIdentifier() + ": failed to parse archive");
 
   std::vector<NewArchiveMember> New;
-  for (MemoryBufferRef Member : getArchiveMembers(File.get()))
-    if (identify_magic(Member.getBuffer()) != file_magic::bitcode)
-      New.emplace_back(Member);
+  for (MemoryBufferRef member : getArchiveMembers(file.get()))
+    if (identify_magic(member.getBuffer()) != file_magic::bitcode)
+      New.emplace_back(member);
 
   if (New.empty())
     return None;
 
-  log("Creating a temporary archive for " + Path + " to remove bitcode files");
-
-  SmallString<128> S;
-  if (std::error_code EC = sys::fs::createTemporaryFile(
-          "lld-" + sys::path::stem(Path), ".lib", S))
-    fatal("cannot create a temporary file: " + EC.message());
-  std::string Temp = S.str();
-  TemporaryFiles.push_back(Temp);
-
-  Error E =
-      llvm::writeArchive(Temp, New, /*WriteSymtab=*/true, Archive::Kind::K_GNU,
+  log("Creating a temporary archive for " + path + " to remove bitcode files");
+
+  SmallString<128> s;
+  if (std::error_code ec = sys::fs::createTemporaryFile(
+          "lld-" + sys::path::stem(path), ".lib", s))
+    fatal("cannot create a temporary file: " + ec.message());
+  std::string temp = s.str();
+  temporaryFiles.push_back(temp);
+
+  Error e =
+      llvm::writeArchive(temp, New, /*WriteSymtab=*/true, Archive::Kind::K_GNU,
                          /*Deterministics=*/true,
                          /*Thin=*/false);
-  handleAllErrors(std::move(E), [&](const ErrorInfoBase &EI) {
-    error("failed to create a new archive " + S.str() + ": " + EI.message());
+  handleAllErrors(std::move(e), [&](const ErrorInfoBase &ei) {
+    error("failed to create a new archive " + s.str() + ": " + ei.message());
   });
-  return Temp;
+  return temp;
 }
 
 // Create response file contents and invoke the MSVC linker.
-void LinkerDriver::invokeMSVC(opt::InputArgList &Args) {
-  std::string Rsp = "/nologo";
-
-  if (MSGLFilesFound) {
+void LinkerDriver::invokeMSVC(opt::InputArgList &args) {
+  std::string rsp = "/nologo";
+
+  if (msGLFilesFound) {
     warn("MS /GL object found in the command line.");
-    Rsp += " /LTCG";
+    rsp += " /LTCG";
   }
 
   warn("Finalizing linking process with MS-LINK");
 
-  Rsp += "\n";
-  std::vector<std::string> Temps;
+  rsp += "\n";
+  std::vector<std::string> temps;
 
   // Write out archive members that we used in symbol resolution and pass these
   // to MSVC before any archives, so that MSVC uses the same objects to satisfy
   // references.
-  for (ObjFile *Obj : ObjFile::Instances) {
-    if (Obj->ParentName.empty())
+  for (ObjFile *obj : ObjFile::instances) {
+    if (obj->parentName.empty())
       continue;
-    SmallString<128> S;
-    int Fd;
-    if (auto EC = sys::fs::createTemporaryFile(
-            "lld-" + sys::path::filename(Obj->ParentName), ".obj", Fd, S))
-      fatal("cannot create a temporary file: " + EC.message());
-    raw_fd_ostream OS(Fd, /*shouldClose*/ true);
-    OS << Obj->MB.getBuffer();
-    Temps.push_back(S.str());
-    Rsp += quote(S) + "\n";
-  }
-
-  for (auto *Arg : Args) {
-    switch (Arg->getOption().getID()) {
+    SmallString<128> s;
+    int fd;
+    if (auto ec = sys::fs::createTemporaryFile(
+            "lld-" + sys::path::filename(obj->parentName), ".obj", fd, s))
+      fatal("cannot create a temporary file: " + ec.message());
+    raw_fd_ostream os(fd, /*shouldClose*/ true);
+    os << obj->mb.getBuffer();
+    temps.push_back(s.str());
+    rsp += quote(s) + "\n";
+  }
+
+  for (auto *arg : args) {
+    switch (arg->getOption().getID()) {
     case OPT_linkrepro:
     case OPT_lldmap:
     case OPT_lldmap_file:
     case OPT_lldsavetemps:
     case OPT_opt:
-      if (!StringRef(Arg->getValue()).startswith("lld"))
-        Rsp += toString(*Arg) + " ";
+      if (!StringRef(arg->getValue()).startswith("lld"))
+        rsp += toString(*arg) + " ";
       break;
     case OPT_INPUT: {
-      if (Optional<StringRef> Path = doFindFile(Arg->getValue())) {
-        if (Optional<std::string> S = filterBitcodeFiles(*Path, Temps))
-          Rsp += quote(*S) + "\n";
+      if (Optional<StringRef> path = doFindFile(arg->getValue())) {
+        if (Optional<std::string> s = filterBitcodeFiles(*path, temps))
+          rsp += quote(*s) + "\n";
         continue;
       }
-      Rsp += quote(Arg->getValue()) + "\n";
+      rsp += quote(arg->getValue()) + "\n";
       break;
     }
     default:
-      Rsp += toString(*Arg) + "\n";
-    }
-  }
-
-  std::vector<StringRef> ObjFiles;
-  if (!BitcodeFile::Instances.empty())
-    ObjFiles = Symtab->compileBitcodeFiles();
-
-  runMSVCLinker(Rsp, ObjFiles);
-
-  for (StringRef Path : Temps)
-    sys::fs::remove(Path);
+      rsp += toString(*arg) + "\n";
+    }
+  }
+
+  std::vector<StringRef> objFiles;
+  if (!BitcodeFile::instances.empty())
+    objFiles = symtab->compileBitcodeFiles();
+
+  runMSVCLinker(rsp, objFiles);
+
+  for (StringRef path : temps)
+    sys::fs::remove(path);
 }
 #endif // INTEL_CUSTOMIZATION
 
-void LinkerDriver::enqueueTask(std::function<void()> Task) {
-  TaskQueue.push_back(std::move(Task));
-=======
 void LinkerDriver::enqueueTask(std::function<void()> task) {
   taskQueue.push_back(std::move(task));
->>>>>>> 78239025
 }
 
 bool LinkerDriver::run() {
@@ -1234,32 +1212,31 @@
   });
 }
 
-<<<<<<< HEAD
 #if INTEL_CUSTOMIZATION
-// Return true if Argv contains a response file (@) and the file calls "/lib".
+// Return true if argv contains a response file (@) and the file calls "/lib".
 // This function basically wraps the process of extracting a response file (@)
 // file that is done by the parser in order to read the stored command. If
 // "/lib" is found then process the lld version of LIB. If the first argument
 // of the command is not a response file or "/lib" is not found in the stored
 // command then return false.
-bool LinkerDriver::processLibInResponseFile(ArrayRef<const char *> Argv) {
+bool LinkerDriver::processLibInResponseFile(ArrayRef<const char *> argv) {
 
   // Check that the first argument is "@"
-  if (Argv.size() > 1 && StringRef(Argv[1]).startswith("@")) {
-
-    SmallVector<const char *, 256> ExpandedArgv(Argv.data(),
-                                                Argv.data() + Argv.size());
-
-    cl::TokenizerCallback QuotingStyle = collectQuotingStyle(Argv) ?
+  if (argv.size() > 1 && StringRef(argv[1]).startswith("@")) {
+
+    SmallVector<const char *, 256> expandedArgv(argv.data(),
+                                                argv.data() + argv.size());
+
+    cl::TokenizerCallback quotingStyle = collectQuotingStyle(argv) ?
           cl::TokenizeWindowsCommandLine : cl::TokenizeGNUCommandLine;
 
     // Expand the command stored in the file
-    cl::ExpandResponseFiles(Saver, QuotingStyle, ExpandedArgv);
+    cl::ExpandResponseFiles(saver, quotingStyle, expandedArgv);
 
     // Check that "/lib" is the first argument in the expanded command
-    if (ExpandedArgv.size() > 1 &&
-        StringRef(ExpandedArgv[1]).equals_lower("/lib")) {
-      if (llvm::libDriverMain(makeArrayRef(ExpandedArgv).slice(1)) != 0)
+    if (expandedArgv.size() > 1 &&
+        StringRef(expandedArgv[1]).equals_lower("/lib")) {
+      if (llvm::libDriverMain(makeArrayRef(expandedArgv).slice(1)) != 0)
         fatal("lib failed");
       return true;
     }
@@ -1269,10 +1246,7 @@
 }
 #endif // INTEL_CUSTOMIZATION
 
-void LinkerDriver::link(ArrayRef<const char *> ArgsArr) {
-=======
 void LinkerDriver::link(ArrayRef<const char *> argsArr) {
->>>>>>> 78239025
   // Needed for LTO.
   InitializeAllTargetInfos();
   InitializeAllTargets();
@@ -1282,7 +1256,7 @@
 
 #if INTEL_CUSTOMIZATION
   // Check if the the first argument is a response file (@) with "/lib"
-  if (processLibInResponseFile(ArgsArr))
+  if (processLibInResponseFile(argsArr))
     return;
 #endif // INTEL_CUSTOMIZATION
 
@@ -1982,8 +1956,8 @@
     return;
 
 #if INTEL_CUSTOMIZATION
-  if (MSGLFilesFound) {
-    invokeMSVC(Args);
+  if (msGLFilesFound) {
+    invokeMSVC(args);
     return;
   }
 #endif // INTEL_CUSTOMIZATION
