--- conflicted
+++ resolved
@@ -231,12 +231,9 @@
 
   for (auto *Arg : Args) {
     switch (Arg->getOption().getUnaliasedOption().getID()) {
-<<<<<<< HEAD
-=======
     case OPT_aligncomm:
       parseAligncomm(Arg->getValue());
       break;
->>>>>>> 2582fbcf
     case OPT_alternatename:
       parseAlternateName(Arg->getValue());
       break;
