//===- COFFLinkerContext.h --------------------------------------*- C++ -*-===//
//
// Part of the LLVM Project, under the Apache License v2.0 with LLVM Exceptions.
// See https://llvm.org/LICENSE.txt for license information.
// SPDX-License-Identifier: Apache-2.0 WITH LLVM-exception
//
//===----------------------------------------------------------------------===//

#ifndef LLD_COFF_COFFLINKERCONTEXT_H
#define LLD_COFF_COFFLINKERCONTEXT_H

#include "Chunks.h"
#include "Config.h"
#include "DebugTypes.h"
#include "Driver.h"
#include "InputFiles.h"
#include "SymbolTable.h"
#include "Writer.h"
#include "lld/Common/CommonLinkerContext.h"
#include "lld/Common/Timer.h"

namespace lld::coff {

class COFFLinkerContext : public CommonLinkerContext {
public:
  COFFLinkerContext();
  COFFLinkerContext(const COFFLinkerContext &) = delete;
  COFFLinkerContext &operator=(const COFFLinkerContext &) = delete;
  ~COFFLinkerContext() = default;

  LinkerDriver driver;
  SymbolTable symtab;
  COFFOptTable optTable;

  std::vector<ObjFile *> objFileInstances;
  std::map<std::string, PDBInputFile *> pdbInputFileInstances;
  std::vector<ImportFile *> importFileInstances;
  std::vector<BitcodeFile *> bitcodeFileInstances;

  MergeChunk *mergeChunkInstances[Log2MaxSectionAlignment + 1] = {};

  /// All sources of type information in the program.
  std::vector<TpiSource *> tpiSourceList;

  void addTpiSource(TpiSource *tpi) { tpiSourceList.push_back(tpi); }

  std::map<llvm::codeview::GUID, TpiSource *> typeServerSourceMappings;
  std::map<uint32_t, TpiSource *> precompSourceMappings;

  /// List of all output sections. After output sections are finalized, this
  /// can be indexed by getOutputSection.
  std::vector<OutputSection *> outputSections;

  OutputSection *getOutputSection(const Chunk *c) const {
    return c->osidx == 0 ? nullptr : outputSections[c->osidx - 1];
  }

  // Fake sections for parsing bitcode files.
<<<<<<< HEAD
=======
  FakeSection ltoTextSection;
  FakeSection ltoDataSection;
>>>>>>> 7b674c3b
  FakeSectionChunk ltoTextSectionChunk;
  FakeSectionChunk ltoDataSectionChunk;

  // All timers used in the COFF linker.
  Timer rootTimer;
  Timer inputFileTimer;
  Timer ltoTimer;
  Timer gcTimer;
  Timer icfTimer;

  // Writer timers.
  Timer codeLayoutTimer;
  Timer outputCommitTimer;
  Timer totalMapTimer;
  Timer symbolGatherTimer;
  Timer symbolStringsTimer;
  Timer writeTimer;

  // PDB timers.
  Timer totalPdbLinkTimer;
  Timer addObjectsTimer;
  Timer typeMergingTimer;
  Timer loadGHashTimer;
  Timer mergeGHashTimer;
  Timer symbolMergingTimer;
  Timer publicsLayoutTimer;
  Timer tpiStreamLayoutTimer;
  Timer diskCommitTimer;

  Configuration config;
};

} // namespace lld::coff

#endif<|MERGE_RESOLUTION|>--- conflicted
+++ resolved
@@ -56,11 +56,8 @@
   }
 
   // Fake sections for parsing bitcode files.
-<<<<<<< HEAD
-=======
   FakeSection ltoTextSection;
   FakeSection ltoDataSection;
->>>>>>> 7b674c3b
   FakeSectionChunk ltoTextSectionChunk;
   FakeSectionChunk ltoDataSectionChunk;
 
