//===- Chunks.h -------------------------------------------------*- C++ -*-===//
//
// Part of the LLVM Project, under the Apache License v2.0 with LLVM Exceptions.
// See https://llvm.org/LICENSE.txt for license information.
// SPDX-License-Identifier: Apache-2.0 WITH LLVM-exception
//
//===----------------------------------------------------------------------===//

#ifndef LLD_COFF_CHUNKS_H
#define LLD_COFF_CHUNKS_H

#include "Config.h"
#include "InputFiles.h"
#include "lld/Common/LLVM.h"
#include "llvm/ADT/ArrayRef.h"
#include "llvm/ADT/PointerIntPair.h"
#include "llvm/ADT/iterator.h"
#include "llvm/ADT/iterator_range.h"
#include "llvm/MC/StringTableBuilder.h"
#include "llvm/Object/COFF.h"
#include <utility>
#include <vector>

namespace lld::coff {

using llvm::COFF::ImportDirectoryTableEntry;
using llvm::object::COFFSymbolRef;
using llvm::object::SectionRef;
using llvm::object::coff_relocation;
using llvm::object::coff_section;

class Baserel;
class Defined;
class DefinedImportData;
class DefinedRegular;
class ObjFile;
class OutputSection;
class RuntimePseudoReloc;
class Symbol;

// Mask for permissions (discardable, writable, readable, executable, etc).
const uint32_t permMask = 0xFE000000;

// Mask for section types (code, data, bss).
const uint32_t typeMask = 0x000000E0;

// The log base 2 of the largest section alignment, which is log2(8192), or 13.
enum : unsigned { Log2MaxSectionAlignment = 13 };

// A Chunk represents a chunk of data that will occupy space in the
// output (if the resolver chose that). It may or may not be backed by
// a section of an input file. It could be linker-created data, or
// doesn't even have actual data (if common or bss).
class Chunk {
public:
  enum Kind : uint8_t { SectionKind, OtherKind, ImportThunkKind };
  Kind kind() const { return chunkKind; }

  // Returns the size of this chunk (even if this is a common or BSS.)
  size_t getSize() const;

  // Returns chunk alignment in power of two form. Value values are powers of
  // two from 1 to 8192.
  uint32_t getAlignment() const { return 1U << p2Align; }

  // Update the chunk section alignment measured in bytes. Internally alignment
  // is stored in log2.
  void setAlignment(uint32_t align) {
    // Treat zero byte alignment as 1 byte alignment.
    align = align ? align : 1;
    assert(llvm::isPowerOf2_32(align) && "alignment is not a power of 2");
    p2Align = llvm::Log2_32(align);
    assert(p2Align <= Log2MaxSectionAlignment &&
           "impossible requested alignment");
  }

  // Write this chunk to a mmap'ed file, assuming Buf is pointing to
  // beginning of the file. Because this function may use RVA values
  // of other chunks for relocations, you need to set them properly
  // before calling this function.
  void writeTo(uint8_t *buf) const;

  // The writer sets and uses the addresses. In practice, PE images cannot be
  // larger than 2GB. Chunks are always laid as part of the image, so Chunk RVAs
  // can be stored with 32 bits.
  uint32_t getRVA() const { return rva; }
  void setRVA(uint64_t v) {
    // This may truncate. The writer checks for overflow later.
    rva = (uint32_t)v;
  }

  // Returns readable/writable/executable bits.
  uint32_t getOutputCharacteristics() const;

  // Returns the section name if this is a section chunk.
  // It is illegal to call this function on non-section chunks.
  StringRef getSectionName() const;

  // An output section has pointers to chunks in the section, and each
  // chunk has a back pointer to an output section.
  void setOutputSectionIdx(uint16_t o) { osidx = o; }
  uint16_t getOutputSectionIdx() const { return osidx; }

  // Windows-specific.
  // Collect all locations that contain absolute addresses for base relocations.
  void getBaserels(std::vector<Baserel> *res);

  // Returns a human-readable name of this chunk. Chunks are unnamed chunks of
  // bytes, so this is used only for logging or debugging.
  StringRef getDebugName() const;

  // Return true if this file has the hotpatch flag set to true in the
  // S_COMPILE3 record in codeview debug info. Also returns true for some thunks
  // synthesized by the linker.
  bool isHotPatchable() const;

protected:
  Chunk(Kind k = OtherKind) : chunkKind(k), hasData(true), p2Align(0) {}

  const Kind chunkKind;

public:
  // Returns true if this has non-zero data. BSS chunks return
  // false. If false is returned, the space occupied by this chunk
  // will be filled with zeros. Corresponds to the
  // IMAGE_SCN_CNT_UNINITIALIZED_DATA section characteristic bit.
  uint8_t hasData : 1;

public:
  // The alignment of this chunk, stored in log2 form. The writer uses the
  // value.
  uint8_t p2Align : 7;

  // The output section index for this chunk. The first valid section number is
  // one.
  uint16_t osidx = 0;

  // The RVA of this chunk in the output. The writer sets a value.
  uint32_t rva = 0;
};

class NonSectionChunk : public Chunk {
public:
  virtual ~NonSectionChunk() = default;

  // Returns the size of this chunk (even if this is a common or BSS.)
  virtual size_t getSize() const = 0;

  virtual uint32_t getOutputCharacteristics() const { return 0; }

  // Write this chunk to a mmap'ed file, assuming Buf is pointing to
  // beginning of the file. Because this function may use RVA values
  // of other chunks for relocations, you need to set them properly
  // before calling this function.
  virtual void writeTo(uint8_t *buf) const {}

  // Returns the section name if this is a section chunk.
  // It is illegal to call this function on non-section chunks.
  virtual StringRef getSectionName() const {
    llvm_unreachable("unimplemented getSectionName");
  }

  // Windows-specific.
  // Collect all locations that contain absolute addresses for base relocations.
  virtual void getBaserels(std::vector<Baserel> *res) {}

  // Returns a human-readable name of this chunk. Chunks are unnamed chunks of
  // bytes, so this is used only for logging or debugging.
  virtual StringRef getDebugName() const { return ""; }

  static bool classof(const Chunk *c) { return c->kind() != SectionKind; }

protected:
  NonSectionChunk(Kind k = OtherKind) : Chunk(k) {}
};

// MinGW specific; information about one individual location in the image
// that needs to be fixed up at runtime after loading. This represents
// one individual element in the PseudoRelocTableChunk table.
class RuntimePseudoReloc {
public:
  RuntimePseudoReloc(Defined *sym, SectionChunk *target, uint32_t targetOffset,
                     int flags)
      : sym(sym), target(target), targetOffset(targetOffset), flags(flags) {}

  Defined *sym;
  SectionChunk *target;
  uint32_t targetOffset;
  // The Flags field contains the size of the relocation, in bits. No other
  // flags are currently defined.
  int flags;
};

// A chunk corresponding a section of an input file.
class SectionChunk final : public Chunk {
  // Identical COMDAT Folding feature accesses section internal data.
  friend class ICF;

public:
  class symbol_iterator : public llvm::iterator_adaptor_base<
                              symbol_iterator, const coff_relocation *,
                              std::random_access_iterator_tag, Symbol *> {
    friend SectionChunk;

    ObjFile *file;

    symbol_iterator(ObjFile *file, const coff_relocation *i)
        : symbol_iterator::iterator_adaptor_base(i), file(file) {}

  public:
    symbol_iterator() = default;

    Symbol *operator*() const { return file->getSymbol(I->SymbolTableIndex); }
  };

  SectionChunk(ObjFile *file, const coff_section *header);
  static bool classof(const Chunk *c) { return c->kind() == SectionKind; }
  size_t getSize() const { return header->SizeOfRawData; }
  ArrayRef<uint8_t> getContents() const;
  void writeTo(uint8_t *buf) const;

  // Defend against unsorted relocations. This may be overly conservative.
  void sortRelocations();

  // Write and relocate a portion of the section. This is intended to be called
  // in a loop. Relocations must be sorted first.
  void writeAndRelocateSubsection(ArrayRef<uint8_t> sec,
                                  ArrayRef<uint8_t> subsec,
                                  uint32_t &nextRelocIndex, uint8_t *buf) const;

  uint32_t getOutputCharacteristics() const {
    return header->Characteristics & (permMask | typeMask);
  }
  StringRef getSectionName() const {
    return StringRef(sectionNameData, sectionNameSize);
  }
  void getBaserels(std::vector<Baserel> *res);
  bool isCOMDAT() const;
  void applyRelocation(uint8_t *off, const coff_relocation &rel) const;
  void applyRelX64(uint8_t *off, uint16_t type, OutputSection *os, uint64_t s,
                   uint64_t p, uint64_t imageBase) const;
  void applyRelX86(uint8_t *off, uint16_t type, OutputSection *os, uint64_t s,
                   uint64_t p, uint64_t imageBase) const;
  void applyRelARM(uint8_t *off, uint16_t type, OutputSection *os, uint64_t s,
                   uint64_t p, uint64_t imageBase) const;
  void applyRelARM64(uint8_t *off, uint16_t type, OutputSection *os, uint64_t s,
                     uint64_t p, uint64_t imageBase) const;

  void getRuntimePseudoRelocs(std::vector<RuntimePseudoReloc> &res);

  // Called if the garbage collector decides to not include this chunk
  // in a final output. It's supposed to print out a log message to stdout.
  void printDiscardedMessage() const;

  // Adds COMDAT associative sections to this COMDAT section. A chunk
  // and its children are treated as a group by the garbage collector.
  void addAssociative(SectionChunk *child);

  StringRef getDebugName() const;

  // True if this is a codeview debug info chunk. These will not be laid out in
  // the image. Instead they will end up in the PDB, if one is requested.
  bool isCodeView() const {
    return getSectionName() == ".debug" || getSectionName().startswith(".debug$");
  }

  // True if this is a DWARF debug info or exception handling chunk.
  bool isDWARF() const {
    return getSectionName().startswith(".debug_") || getSectionName() == ".eh_frame";
  }

  // Allow iteration over the bodies of this chunk's relocated symbols.
  llvm::iterator_range<symbol_iterator> symbols() const {
    return llvm::make_range(symbol_iterator(file, relocsData),
                            symbol_iterator(file, relocsData + relocsSize));
  }

  ArrayRef<coff_relocation> getRelocs() const {
    return llvm::ArrayRef(relocsData, relocsSize);
  }

  // Reloc setter used by ARM range extension thunk insertion.
  void setRelocs(ArrayRef<coff_relocation> newRelocs) {
    relocsData = newRelocs.data();
    relocsSize = newRelocs.size();
    assert(relocsSize == newRelocs.size() && "reloc size truncation");
  }

  // Single linked list iterator for associated comdat children.
  class AssociatedIterator
      : public llvm::iterator_facade_base<
            AssociatedIterator, std::forward_iterator_tag, SectionChunk> {
  public:
    AssociatedIterator() = default;
    AssociatedIterator(SectionChunk *head) : cur(head) {}
    bool operator==(const AssociatedIterator &r) const { return cur == r.cur; }
    // FIXME: Wrong const-ness, but it makes filter ranges work.
    SectionChunk &operator*() const { return *cur; }
    SectionChunk &operator*() { return *cur; }
    AssociatedIterator &operator++() {
      cur = cur->assocChildren;
      return *this;
    }

  private:
    SectionChunk *cur = nullptr;
  };

  // Allow iteration over the associated child chunks for this section.
  llvm::iterator_range<AssociatedIterator> children() const {
    // Associated sections do not have children. The assocChildren field is
    // part of the parent's list of children.
    bool isAssoc = selection == llvm::COFF::IMAGE_COMDAT_SELECT_ASSOCIATIVE;
    return llvm::make_range(
        AssociatedIterator(isAssoc ? nullptr : assocChildren),
        AssociatedIterator(nullptr));
  }

  // The section ID this chunk belongs to in its Obj.
  uint32_t getSectionNumber() const;

  ArrayRef<uint8_t> consumeDebugMagic();

  static ArrayRef<uint8_t> consumeDebugMagic(ArrayRef<uint8_t> data,
                                             StringRef sectionName);

  static SectionChunk *findByName(ArrayRef<SectionChunk *> sections,
                                  StringRef name);

  // The file that this chunk was created from.
  ObjFile *file;

  // Pointer to the COFF section header in the input file.
  const coff_section *header;

  // The COMDAT leader symbol if this is a COMDAT chunk.
  DefinedRegular *sym = nullptr;

  // The CRC of the contents as described in the COFF spec 4.5.5.
  // Auxiliary Format 5: Section Definitions. Used for ICF.
  uint32_t checksum = 0;

  // Used by the garbage collector.
  bool live;

  // Whether this section needs to be kept distinct from other sections during
  // ICF. This is set by the driver using address-significance tables.
  bool keepUnique = false;

  // The COMDAT selection if this is a COMDAT chunk.
  llvm::COFF::COMDATType selection = (llvm::COFF::COMDATType)0;

  // A pointer pointing to a replacement for this chunk.
  // Initially it points to "this" object. If this chunk is merged
  // with other chunk by ICF, it points to another chunk,
  // and this chunk is considered as dead.
  SectionChunk *repl;

private:
  SectionChunk *assocChildren = nullptr;

  // Used for ICF (Identical COMDAT Folding)
  void replace(SectionChunk *other);
  uint32_t eqClass[2] = {0, 0};

  // Relocations for this section. Size is stored below.
  const coff_relocation *relocsData;

  // Section name string. Size is stored below.
  const char *sectionNameData;

  uint32_t relocsSize = 0;
  uint32_t sectionNameSize = 0;
};

// Inline methods to implement faux-virtual dispatch for SectionChunk.

inline size_t Chunk::getSize() const {
  if (isa<SectionChunk>(this))
    return static_cast<const SectionChunk *>(this)->getSize();
  else
    return static_cast<const NonSectionChunk *>(this)->getSize();
}

inline uint32_t Chunk::getOutputCharacteristics() const {
  if (isa<SectionChunk>(this))
    return static_cast<const SectionChunk *>(this)->getOutputCharacteristics();
  else
    return static_cast<const NonSectionChunk *>(this)
        ->getOutputCharacteristics();
}

inline void Chunk::writeTo(uint8_t *buf) const {
  if (isa<SectionChunk>(this))
    static_cast<const SectionChunk *>(this)->writeTo(buf);
  else
    static_cast<const NonSectionChunk *>(this)->writeTo(buf);
}

inline StringRef Chunk::getSectionName() const {
  if (isa<SectionChunk>(this))
    return static_cast<const SectionChunk *>(this)->getSectionName();
  else
    return static_cast<const NonSectionChunk *>(this)->getSectionName();
}

inline void Chunk::getBaserels(std::vector<Baserel> *res) {
  if (isa<SectionChunk>(this))
    static_cast<SectionChunk *>(this)->getBaserels(res);
  else
    static_cast<NonSectionChunk *>(this)->getBaserels(res);
}

inline StringRef Chunk::getDebugName() const {
  if (isa<SectionChunk>(this))
    return static_cast<const SectionChunk *>(this)->getDebugName();
  else
    return static_cast<const NonSectionChunk *>(this)->getDebugName();
}

// This class is used to implement an lld-specific feature (not implemented in
// MSVC) that minimizes the output size by finding string literals sharing tail
// parts and merging them.
//
// If string tail merging is enabled and a section is identified as containing a
// string literal, it is added to a MergeChunk with an appropriate alignment.
// The MergeChunk then tail merges the strings using the StringTableBuilder
// class and assigns RVAs and section offsets to each of the member chunks based
// on the offsets assigned by the StringTableBuilder.
class MergeChunk : public NonSectionChunk {
public:
  MergeChunk(uint32_t alignment);
  static void addSection(COFFLinkerContext &ctx, SectionChunk *c);
  void finalizeContents();
  void assignSubsectionRVAs();

  uint32_t getOutputCharacteristics() const override;
  StringRef getSectionName() const override { return ".rdata"; }
  size_t getSize() const override;
  void writeTo(uint8_t *buf) const override;

  std::vector<SectionChunk *> sections;

private:
  llvm::StringTableBuilder builder;
  bool finalized = false;
};

// A chunk for common symbols. Common chunks don't have actual data.
class CommonChunk : public NonSectionChunk {
public:
  CommonChunk(const COFFSymbolRef sym);
  size_t getSize() const override { return sym.getValue(); }
  uint32_t getOutputCharacteristics() const override;
  StringRef getSectionName() const override { return ".bss"; }

private:
  const COFFSymbolRef sym;
};

// A chunk for linker-created strings.
class StringChunk : public NonSectionChunk {
public:
  explicit StringChunk(StringRef s) : str(s) {}
  size_t getSize() const override { return str.size() + 1; }
  void writeTo(uint8_t *buf) const override;

private:
  StringRef str;
};

static const uint8_t importThunkX86[] = {
    0xff, 0x25, 0x00, 0x00, 0x00, 0x00, // JMP *0x0
};

static const uint8_t importThunkARM[] = {
    0x40, 0xf2, 0x00, 0x0c, // mov.w ip, #0
    0xc0, 0xf2, 0x00, 0x0c, // mov.t ip, #0
    0xdc, 0xf8, 0x00, 0xf0, // ldr.w pc, [ip]
};

static const uint8_t importThunkARM64[] = {
    0x10, 0x00, 0x00, 0x90, // adrp x16, #0
    0x10, 0x02, 0x40, 0xf9, // ldr  x16, [x16]
    0x00, 0x02, 0x1f, 0xd6, // br   x16
};

// Windows-specific.
// A chunk for DLL import jump table entry. In a final output, its
// contents will be a JMP instruction to some __imp_ symbol.
class ImportThunkChunk : public NonSectionChunk {
public:
  ImportThunkChunk(COFFLinkerContext &ctx, Defined *s)
      : NonSectionChunk(ImportThunkKind), impSymbol(s), ctx(ctx) {}
  static bool classof(const Chunk *c) { return c->kind() == ImportThunkKind; }

protected:
  Defined *impSymbol;
  COFFLinkerContext &ctx;
};

class ImportThunkChunkX64 : public ImportThunkChunk {
public:
  explicit ImportThunkChunkX64(COFFLinkerContext &ctx, Defined *s);
  size_t getSize() const override { return sizeof(importThunkX86); }
  void writeTo(uint8_t *buf) const override;
};

class ImportThunkChunkX86 : public ImportThunkChunk {
public:
  explicit ImportThunkChunkX86(COFFLinkerContext &ctx, Defined *s)
      : ImportThunkChunk(ctx, s) {}
  size_t getSize() const override { return sizeof(importThunkX86); }
  void getBaserels(std::vector<Baserel> *res) override;
  void writeTo(uint8_t *buf) const override;
};

class ImportThunkChunkARM : public ImportThunkChunk {
public:
  explicit ImportThunkChunkARM(COFFLinkerContext &ctx, Defined *s)
      : ImportThunkChunk(ctx, s) {
    setAlignment(2);
  }
  size_t getSize() const override { return sizeof(importThunkARM); }
  void getBaserels(std::vector<Baserel> *res) override;
  void writeTo(uint8_t *buf) const override;
};

class ImportThunkChunkARM64 : public ImportThunkChunk {
public:
  explicit ImportThunkChunkARM64(COFFLinkerContext &ctx, Defined *s)
      : ImportThunkChunk(ctx, s) {
    setAlignment(4);
  }
  size_t getSize() const override { return sizeof(importThunkARM64); }
  void writeTo(uint8_t *buf) const override;
};

class RangeExtensionThunkARM : public NonSectionChunk {
public:
  explicit RangeExtensionThunkARM(COFFLinkerContext &ctx, Defined *t)
      : target(t), ctx(ctx) {
    setAlignment(2);
  }
  size_t getSize() const override;
  void writeTo(uint8_t *buf) const override;

  Defined *target;

private:
  COFFLinkerContext &ctx;
};

class RangeExtensionThunkARM64 : public NonSectionChunk {
public:
  explicit RangeExtensionThunkARM64(COFFLinkerContext &ctx, Defined *t)
      : target(t), ctx(ctx) {
    setAlignment(4);
  }
  size_t getSize() const override;
  void writeTo(uint8_t *buf) const override;

  Defined *target;

private:
  COFFLinkerContext &ctx;
};

// Windows-specific.
// See comments for DefinedLocalImport class.
class LocalImportChunk : public NonSectionChunk {
public:
  explicit LocalImportChunk(COFFLinkerContext &ctx, Defined *s);
  size_t getSize() const override;
  void getBaserels(std::vector<Baserel> *res) override;
  void writeTo(uint8_t *buf) const override;

private:
  Defined *sym;
  COFFLinkerContext &ctx;
};

// Duplicate RVAs are not allowed in RVA tables, so unique symbols by chunk and
// offset into the chunk. Order does not matter as the RVA table will be sorted
// later.
struct ChunkAndOffset {
  Chunk *inputChunk;
  uint32_t offset;

  struct DenseMapInfo {
    static ChunkAndOffset getEmptyKey() {
      return {llvm::DenseMapInfo<Chunk *>::getEmptyKey(), 0};
    }
    static ChunkAndOffset getTombstoneKey() {
      return {llvm::DenseMapInfo<Chunk *>::getTombstoneKey(), 0};
    }
    static unsigned getHashValue(const ChunkAndOffset &co) {
      return llvm::DenseMapInfo<std::pair<Chunk *, uint32_t>>::getHashValue(
          {co.inputChunk, co.offset});
    }
    static bool isEqual(const ChunkAndOffset &lhs, const ChunkAndOffset &rhs) {
      return lhs.inputChunk == rhs.inputChunk && lhs.offset == rhs.offset;
    }
  };
};

using SymbolRVASet = llvm::DenseSet<ChunkAndOffset>;

// Table which contains symbol RVAs. Used for /safeseh and /guard:cf.
class RVATableChunk : public NonSectionChunk {
public:
  explicit RVATableChunk(SymbolRVASet s) : syms(std::move(s)) {}
  size_t getSize() const override { return syms.size() * 4; }
  void writeTo(uint8_t *buf) const override;

private:
  SymbolRVASet syms;
};

// Table which contains symbol RVAs with flags. Used for /guard:ehcont.
class RVAFlagTableChunk : public NonSectionChunk {
public:
  explicit RVAFlagTableChunk(SymbolRVASet s) : syms(std::move(s)) {}
  size_t getSize() const override { return syms.size() * 5; }
  void writeTo(uint8_t *buf) const override;

private:
  SymbolRVASet syms;
};

// Windows-specific.
// This class represents a block in .reloc section.
// See the PE/COFF spec 5.6 for details.
class BaserelChunk : public NonSectionChunk {
public:
  BaserelChunk(uint32_t page, Baserel *begin, Baserel *end);
  size_t getSize() const override { return data.size(); }
  void writeTo(uint8_t *buf) const override;

private:
  std::vector<uint8_t> data;
};

class Baserel {
public:
  Baserel(uint32_t v, uint8_t ty) : rva(v), type(ty) {}
  explicit Baserel(uint32_t v, llvm::COFF::MachineTypes machine)
      : Baserel(v, getDefaultType(machine)) {}
  uint8_t getDefaultType(llvm::COFF::MachineTypes machine);

  uint32_t rva;
  uint8_t type;
};

// This is a placeholder Chunk, to allow attaching a DefinedSynthetic to a
// specific place in a section, without any data. This is used for the MinGW
// specific symbol __RUNTIME_PSEUDO_RELOC_LIST_END__, even though the concept
// of an empty chunk isn't MinGW specific.
class EmptyChunk : public NonSectionChunk {
public:
  EmptyChunk() {}
  size_t getSize() const override { return 0; }
  void writeTo(uint8_t *buf) const override {}
};

// MinGW specific, for the "automatic import of variables from DLLs" feature.
// This provides the table of runtime pseudo relocations, for variable
// references that turned out to need to be imported from a DLL even though
// the reference didn't use the dllimport attribute. The MinGW runtime will
// process this table after loading, before handling control over to user
// code.
class PseudoRelocTableChunk : public NonSectionChunk {
public:
  PseudoRelocTableChunk(std::vector<RuntimePseudoReloc> &relocs)
      : relocs(std::move(relocs)) {
    setAlignment(4);
  }
  size_t getSize() const override;
  void writeTo(uint8_t *buf) const override;

private:
  std::vector<RuntimePseudoReloc> relocs;
};

// MinGW specific. A Chunk that contains one pointer-sized absolute value.
class AbsolutePointerChunk : public NonSectionChunk {
public:
  AbsolutePointerChunk(COFFLinkerContext &ctx, uint64_t value)
      : value(value), ctx(ctx) {
    setAlignment(getSize());
  }
  size_t getSize() const override;
  void writeTo(uint8_t *buf) const override;

private:
  uint64_t value;
  COFFLinkerContext &ctx;
};

// Return true if this file has the hotpatch flag set to true in the S_COMPILE3
// record in codeview debug info. Also returns true for some thunks synthesized
// by the linker.
inline bool Chunk::isHotPatchable() const {
  if (auto *sc = dyn_cast<SectionChunk>(this))
    return sc->file->hotPatchable;
  else if (isa<ImportThunkChunk>(this))
    return true;
  return false;
}

void applyMOV32T(uint8_t *off, uint32_t v);
void applyBranch24T(uint8_t *off, int32_t v);

void applyArm64Addr(uint8_t *off, uint64_t s, uint64_t p, int shift);
void applyArm64Imm(uint8_t *off, uint64_t imm, uint32_t rangeLimit);
void applyArm64Branch26(uint8_t *off, int64_t v);

<<<<<<< HEAD
// Convenience class for initializing a SectionChunk with specific flags.
class FakeSectionChunk {
public:
  FakeSectionChunk(int c) : chunk(nullptr, &section) {
    section.Characteristics = c;
=======
// Convenience class for initializing a coff_section with specific flags.
class FakeSection {
public:
  FakeSection(int c) { section.Characteristics = c; }

  coff_section section;
};

// Convenience class for initializing a SectionChunk with specific flags.
class FakeSectionChunk {
public:
  FakeSectionChunk(const coff_section *section) : chunk(nullptr, section) {
>>>>>>> 7b674c3b
    // Comdats from LTO files can't be fully treated as regular comdats
    // at this point; we don't know what size or contents they are going to
    // have, so we can't do proper checking of such aspects of them.
    chunk.selection = llvm::COFF::IMAGE_COMDAT_SELECT_ANY;
  }

<<<<<<< HEAD
  coff_section section;
=======
>>>>>>> 7b674c3b
  SectionChunk chunk;
};

} // namespace lld::coff

namespace llvm {
template <>
struct DenseMapInfo<lld::coff::ChunkAndOffset>
    : lld::coff::ChunkAndOffset::DenseMapInfo {};
}

#endif<|MERGE_RESOLUTION|>--- conflicted
+++ resolved
@@ -715,36 +715,24 @@
 void applyArm64Imm(uint8_t *off, uint64_t imm, uint32_t rangeLimit);
 void applyArm64Branch26(uint8_t *off, int64_t v);
 
-<<<<<<< HEAD
+// Convenience class for initializing a coff_section with specific flags.
+class FakeSection {
+public:
+  FakeSection(int c) { section.Characteristics = c; }
+
+  coff_section section;
+};
+
 // Convenience class for initializing a SectionChunk with specific flags.
 class FakeSectionChunk {
 public:
-  FakeSectionChunk(int c) : chunk(nullptr, &section) {
-    section.Characteristics = c;
-=======
-// Convenience class for initializing a coff_section with specific flags.
-class FakeSection {
-public:
-  FakeSection(int c) { section.Characteristics = c; }
-
-  coff_section section;
-};
-
-// Convenience class for initializing a SectionChunk with specific flags.
-class FakeSectionChunk {
-public:
   FakeSectionChunk(const coff_section *section) : chunk(nullptr, section) {
->>>>>>> 7b674c3b
     // Comdats from LTO files can't be fully treated as regular comdats
     // at this point; we don't know what size or contents they are going to
     // have, so we can't do proper checking of such aspects of them.
     chunk.selection = llvm::COFF::IMAGE_COMDAT_SELECT_ANY;
   }
 
-<<<<<<< HEAD
-  coff_section section;
-=======
->>>>>>> 7b674c3b
   SectionChunk chunk;
 };
 
