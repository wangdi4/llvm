//===- DebugTypes.cpp -----------------------------------------------------===//
//
// Part of the LLVM Project, under the Apache License v2.0 with LLVM Exceptions.
// See https://llvm.org/LICENSE.txt for license information.
// SPDX-License-Identifier: Apache-2.0 WITH LLVM-exception
//
//===----------------------------------------------------------------------===//

#include "DebugTypes.h"
#include "Chunks.h"
#include "Driver.h"
#include "InputFiles.h"
#include "PDB.h"
#include "TypeMerger.h"
#include "lld/Common/ErrorHandler.h"
#include "lld/Common/Memory.h"
#include "lld/Common/Timer.h"
#include "llvm/DebugInfo/CodeView/TypeIndexDiscovery.h"
#include "llvm/DebugInfo/CodeView/TypeRecord.h"
#include "llvm/DebugInfo/CodeView/TypeRecordHelpers.h"
#include "llvm/DebugInfo/CodeView/TypeStreamMerger.h"
#include "llvm/DebugInfo/PDB/GenericError.h"
#include "llvm/DebugInfo/PDB/Native/InfoStream.h"
#include "llvm/DebugInfo/PDB/Native/NativeSession.h"
#include "llvm/DebugInfo/PDB/Native/PDBFile.h"
#include "llvm/DebugInfo/PDB/Native/TpiHashing.h"
#include "llvm/DebugInfo/PDB/Native/TpiStream.h"
#include "llvm/Support/FormatVariadic.h"
#include "llvm/Support/Parallel.h"
#include "llvm/Support/Path.h"

using namespace llvm;
using namespace llvm::codeview;
using namespace lld;
using namespace lld::coff;

namespace {
class TypeServerIpiSource;

// The TypeServerSource class represents a PDB type server, a file referenced by
// OBJ files compiled with MSVC /Zi. A single PDB can be shared by several OBJ
// files, therefore there must be only once instance per OBJ lot. The file path
// is discovered from the dependent OBJ's debug type stream. The
// TypeServerSource object is then queued and loaded by the COFF Driver. The
// debug type stream for such PDB files will be merged first in the final PDB,
// before any dependent OBJ.
class TypeServerSource : public TpiSource {
public:
  explicit TypeServerSource(PDBInputFile *f)
      : TpiSource(PDB, nullptr), pdbInputFile(f) {
    if (f->loadErr && *f->loadErr)
      return;
    pdb::PDBFile &file = f->session->getPDBFile();
    auto expectedInfo = file.getPDBInfoStream();
    if (!expectedInfo)
      return;
    auto it = mappings.emplace(expectedInfo->getGuid(), this);
    assert(it.second);
    (void)it;
  }

  Error mergeDebugT(TypeMerger *m) override;

  void loadGHashes() override;
  void remapTpiWithGHashes(GHashState *g) override;

  bool isDependency() const override { return true; }

  PDBInputFile *pdbInputFile = nullptr;

  // TpiSource for IPI stream.
  TypeServerIpiSource *ipiSrc = nullptr;

  static std::map<codeview::GUID, TypeServerSource *> mappings;
};

// Companion to TypeServerSource. Stores the index map for the IPI stream in the
// PDB. Modeling PDBs with two sources for TPI and IPI helps establish the
// invariant of one type index space per source.
class TypeServerIpiSource : public TpiSource {
public:
  explicit TypeServerIpiSource() : TpiSource(PDBIpi, nullptr) {}

  friend class TypeServerSource;

  // All of the TpiSource methods are no-ops. The parent TypeServerSource
  // handles both TPI and IPI.
  Error mergeDebugT(TypeMerger *m) override { return Error::success(); }
  void loadGHashes() override {}
  void remapTpiWithGHashes(GHashState *g) override {}
  bool isDependency() const override { return true; }
};

// This class represents the debug type stream of an OBJ file that depends on a
// PDB type server (see TypeServerSource).
class UseTypeServerSource : public TpiSource {
  Expected<TypeServerSource *> getTypeServerSource();

public:
  UseTypeServerSource(ObjFile *f, TypeServer2Record ts)
      : TpiSource(UsingPDB, f), typeServerDependency(ts) {}

  Error mergeDebugT(TypeMerger *m) override;

  // No need to load ghashes from /Zi objects.
  void loadGHashes() override {}
  void remapTpiWithGHashes(GHashState *g) override;

  // Information about the PDB type server dependency, that needs to be loaded
  // in before merging this OBJ.
  TypeServer2Record typeServerDependency;
};

// This class represents the debug type stream of a Microsoft precompiled
// headers OBJ (PCH OBJ). This OBJ kind needs to be merged first in the output
// PDB, before any other OBJs that depend on this. Note that only MSVC generate
// such files, clang does not.
class PrecompSource : public TpiSource {
public:
  PrecompSource(ObjFile *f) : TpiSource(PCH, f) {
    if (!f->pchSignature || !*f->pchSignature)
      fatal(toString(f) +
            " claims to be a PCH object, but does not have a valid signature");
    auto it = mappings.emplace(*f->pchSignature, this);
    if (!it.second)
      fatal("a PCH object with the same signature has already been provided (" +
            toString(it.first->second->file) + " and " + toString(file) + ")");
  }

  void loadGHashes() override;

  bool isDependency() const override { return true; }

  static std::map<uint32_t, PrecompSource *> mappings;
};

// This class represents the debug type stream of an OBJ file that depends on a
// Microsoft precompiled headers OBJ (see PrecompSource).
class UsePrecompSource : public TpiSource {
public:
  UsePrecompSource(ObjFile *f, PrecompRecord precomp)
      : TpiSource(UsingPCH, f), precompDependency(precomp) {}

  Error mergeDebugT(TypeMerger *m) override;

  void loadGHashes() override;
  void remapTpiWithGHashes(GHashState *g) override;

private:
  Error mergeInPrecompHeaderObj();

public:
  // Information about the Precomp OBJ dependency, that needs to be loaded in
  // before merging this OBJ.
  PrecompRecord precompDependency;
};
} // namespace

std::vector<TpiSource *> TpiSource::instances;
ArrayRef<TpiSource *> TpiSource::dependencySources;
ArrayRef<TpiSource *> TpiSource::objectSources;

TpiSource::TpiSource(TpiKind k, ObjFile *f)
    : kind(k), tpiSrcIdx(instances.size()), file(f) {
  instances.push_back(this);
}

// Vtable key method.
TpiSource::~TpiSource() {
  // Silence any assertions about unchecked errors.
  consumeError(std::move(typeMergingError));
}

void TpiSource::sortDependencies() {
  // Order dependencies first, but preserve the existing order.
  std::vector<TpiSource *> deps;
  std::vector<TpiSource *> objs;
  for (TpiSource *s : instances)
    (s->isDependency() ? deps : objs).push_back(s);
  uint32_t numDeps = deps.size();
  uint32_t numObjs = objs.size();
  instances = std::move(deps);
  instances.insert(instances.end(), objs.begin(), objs.end());
  for (uint32_t i = 0, e = instances.size(); i < e; ++i)
    instances[i]->tpiSrcIdx = i;
  dependencySources = makeArrayRef(instances.data(), numDeps);
  objectSources = makeArrayRef(instances.data() + numDeps, numObjs);
}

TpiSource *lld::coff::makeTpiSource(ObjFile *file) {
  return make<TpiSource>(TpiSource::Regular, file);
}

TpiSource *lld::coff::makeTypeServerSource(PDBInputFile *pdbInputFile) {
  // Type server sources come in pairs: the TPI stream, and the IPI stream.
  auto *tpiSource = make<TypeServerSource>(pdbInputFile);
  if (pdbInputFile->session->getPDBFile().hasPDBIpiStream())
    tpiSource->ipiSrc = make<TypeServerIpiSource>();
  return tpiSource;
}

TpiSource *lld::coff::makeUseTypeServerSource(ObjFile *file,
                                              TypeServer2Record ts) {
  return make<UseTypeServerSource>(file, ts);
}

TpiSource *lld::coff::makePrecompSource(ObjFile *file) {
  return make<PrecompSource>(file);
}

TpiSource *lld::coff::makeUsePrecompSource(ObjFile *file,
                                           PrecompRecord precomp) {
  return make<UsePrecompSource>(file, precomp);
}

std::map<codeview::GUID, TypeServerSource *> TypeServerSource::mappings;

std::map<uint32_t, PrecompSource *> PrecompSource::mappings;

bool TpiSource::remapTypeIndex(TypeIndex &ti, TiRefKind refKind) const {
  if (ti.isSimple())
    return true;

  // This can be an item index or a type index. Choose the appropriate map.
  ArrayRef<TypeIndex> tpiOrIpiMap =
      (refKind == TiRefKind::IndexRef) ? ipiMap : tpiMap;
  if (ti.toArrayIndex() >= tpiOrIpiMap.size())
    return false;
  ti = tpiOrIpiMap[ti.toArrayIndex()];
  return true;
}

void TpiSource::remapRecord(MutableArrayRef<uint8_t> rec,
                            ArrayRef<TiReference> typeRefs) {
  MutableArrayRef<uint8_t> contents = rec.drop_front(sizeof(RecordPrefix));
  for (const TiReference &ref : typeRefs) {
    unsigned byteSize = ref.Count * sizeof(TypeIndex);
    if (contents.size() < ref.Offset + byteSize)
      fatal("symbol record too short");

    MutableArrayRef<TypeIndex> indices(
        reinterpret_cast<TypeIndex *>(contents.data() + ref.Offset), ref.Count);
    for (TypeIndex &ti : indices) {
      if (!remapTypeIndex(ti, ref.Kind)) {
        if (config->verbose) {
          uint16_t kind =
              reinterpret_cast<const RecordPrefix *>(rec.data())->RecordKind;
          StringRef fname = file ? file->getName() : "<unknown PDB>";
          log("failed to remap type index in record of kind 0x" +
              utohexstr(kind) + " in " + fname + " with bad " +
              (ref.Kind == TiRefKind::IndexRef ? "item" : "type") +
              " index 0x" + utohexstr(ti.getIndex()));
        }
        ti = TypeIndex(SimpleTypeKind::NotTranslated);
        continue;
      }
    }
  }
}

void TpiSource::remapTypesInTypeRecord(MutableArrayRef<uint8_t> rec) {
  // TODO: Handle errors similar to symbols.
  SmallVector<TiReference, 32> typeRefs;
  discoverTypeIndices(CVType(rec), typeRefs);
  remapRecord(rec, typeRefs);
}

bool TpiSource::remapTypesInSymbolRecord(MutableArrayRef<uint8_t> rec) {
  // Discover type index references in the record. Skip it if we don't
  // know where they are.
  SmallVector<TiReference, 32> typeRefs;
  if (!discoverTypeIndicesInSymbol(rec, typeRefs))
    return false;
  remapRecord(rec, typeRefs);
  return true;
}

// A COFF .debug$H section is currently a clang extension.  This function checks
// if a .debug$H section is in a format that we expect / understand, so that we
// can ignore any sections which are coincidentally also named .debug$H but do
// not contain a format we recognize.
static bool canUseDebugH(ArrayRef<uint8_t> debugH) {
  if (debugH.size() < sizeof(object::debug_h_header))
    return false;
  auto *header =
      reinterpret_cast<const object::debug_h_header *>(debugH.data());
  debugH = debugH.drop_front(sizeof(object::debug_h_header));
  return header->Magic == COFF::DEBUG_HASHES_SECTION_MAGIC &&
         header->Version == 0 &&
         header->HashAlgorithm == uint16_t(GlobalTypeHashAlg::SHA1_8) &&
         (debugH.size() % 8 == 0);
}

static Optional<ArrayRef<uint8_t>> getDebugH(ObjFile *file) {
  SectionChunk *sec =
      SectionChunk::findByName(file->getDebugChunks(), ".debug$H");
  if (!sec)
    return llvm::None;
  ArrayRef<uint8_t> contents = sec->getContents();
  if (!canUseDebugH(contents))
    return None;
  return contents;
}

static ArrayRef<GloballyHashedType>
getHashesFromDebugH(ArrayRef<uint8_t> debugH) {
  assert(canUseDebugH(debugH));
  debugH = debugH.drop_front(sizeof(object::debug_h_header));
  uint32_t count = debugH.size() / sizeof(GloballyHashedType);
  return {reinterpret_cast<const GloballyHashedType *>(debugH.data()), count};
}

// Merge .debug$T for a generic object file.
Error TpiSource::mergeDebugT(TypeMerger *m) {
  assert(!config->debugGHashes &&
         "use remapTpiWithGHashes when ghash is enabled");

  CVTypeArray types;
  BinaryStreamReader reader(file->debugTypes, support::little);
  cantFail(reader.readArray(types, reader.getLength()));

  if (auto err = mergeTypeAndIdRecords(
          m->idTable, m->typeTable, indexMapStorage, types, file->pchSignature))
    fatal("codeview::mergeTypeAndIdRecords failed: " +
          toString(std::move(err)));

  // In an object, there is only one mapping for both types and items.
  tpiMap = indexMapStorage;
  ipiMap = indexMapStorage;

  if (config->showSummary) {
    // Count how many times we saw each type record in our input. This
    // calculation requires a second pass over the type records to classify each
    // record as a type or index. This is slow, but this code executes when
    // collecting statistics.
    m->tpiCounts.resize(m->getTypeTable().size());
    m->ipiCounts.resize(m->getIDTable().size());
    uint32_t srcIdx = 0;
    for (CVType &ty : types) {
      TypeIndex dstIdx = tpiMap[srcIdx++];
      // Type merging may fail, so a complex source type may become the simple
      // NotTranslated type, which cannot be used as an array index.
      if (dstIdx.isSimple())
        continue;
      SmallVectorImpl<uint32_t> &counts =
          isIdRecord(ty.kind()) ? m->ipiCounts : m->tpiCounts;
      ++counts[dstIdx.toArrayIndex()];
    }
  }

  return Error::success();
}

// Merge types from a type server PDB.
Error TypeServerSource::mergeDebugT(TypeMerger *m) {
  assert(!config->debugGHashes &&
         "use remapTpiWithGHashes when ghash is enabled");

  pdb::PDBFile &pdbFile = pdbInputFile->session->getPDBFile();
  Expected<pdb::TpiStream &> expectedTpi = pdbFile.getPDBTpiStream();
  if (auto e = expectedTpi.takeError())
    fatal("Type server does not have TPI stream: " + toString(std::move(e)));
  pdb::TpiStream *maybeIpi = nullptr;
  if (pdbFile.hasPDBIpiStream()) {
    Expected<pdb::TpiStream &> expectedIpi = pdbFile.getPDBIpiStream();
    if (auto e = expectedIpi.takeError())
      fatal("Error getting type server IPI stream: " + toString(std::move(e)));
    maybeIpi = &*expectedIpi;
  }

  // Merge TPI first, because the IPI stream will reference type indices.
  if (auto err = mergeTypeRecords(m->typeTable, indexMapStorage,
                                  expectedTpi->typeArray()))
    fatal("codeview::mergeTypeRecords failed: " + toString(std::move(err)));
  tpiMap = indexMapStorage;

  // Merge IPI.
  if (maybeIpi) {
    if (auto err = mergeIdRecords(m->idTable, tpiMap, ipiSrc->indexMapStorage,
                                  maybeIpi->typeArray()))
      fatal("codeview::mergeIdRecords failed: " + toString(std::move(err)));
    ipiMap = ipiSrc->indexMapStorage;
  }

  if (config->showSummary) {
    // Count how many times we saw each type record in our input. If a
    // destination type index is present in the source to destination type index
    // map, that means we saw it once in the input. Add it to our histogram.
    m->tpiCounts.resize(m->getTypeTable().size());
    m->ipiCounts.resize(m->getIDTable().size());
    for (TypeIndex ti : tpiMap)
      if (!ti.isSimple())
        ++m->tpiCounts[ti.toArrayIndex()];
    for (TypeIndex ti : ipiMap)
      if (!ti.isSimple())
        ++m->ipiCounts[ti.toArrayIndex()];
  }

  return Error::success();
}

Expected<TypeServerSource *> UseTypeServerSource::getTypeServerSource() {
  const codeview::GUID &tsId = typeServerDependency.getGuid();
  StringRef tsPath = typeServerDependency.getName();

  TypeServerSource *tsSrc;
  auto it = TypeServerSource::mappings.find(tsId);
  if (it != TypeServerSource::mappings.end()) {
    tsSrc = it->second;
  } else {
    // The file failed to load, lookup by name
    PDBInputFile *pdb = PDBInputFile::findFromRecordPath(tsPath, file);
    if (!pdb)
      return createFileError(tsPath, errorCodeToError(std::error_code(
                                         ENOENT, std::generic_category())));
    // If an error occurred during loading, throw it now
    if (pdb->loadErr && *pdb->loadErr)
      return createFileError(tsPath, std::move(*pdb->loadErr));

    tsSrc = (TypeServerSource *)pdb->debugTypesObj;
  }
  return tsSrc;
}

Error UseTypeServerSource::mergeDebugT(TypeMerger *m) {
  Expected<TypeServerSource *> tsSrc = getTypeServerSource();
  if (!tsSrc)
    return tsSrc.takeError();

  pdb::PDBFile &pdbSession = (*tsSrc)->pdbInputFile->session->getPDBFile();
  auto expectedInfo = pdbSession.getPDBInfoStream();
  if (!expectedInfo)
    return expectedInfo.takeError();

  // Just because a file with a matching name was found and it was an actual
  // PDB file doesn't mean it matches.  For it to match the InfoStream's GUID
  // must match the GUID specified in the TypeServer2 record.
  if (expectedInfo->getGuid() != typeServerDependency.getGuid())
    return createFileError(
        typeServerDependency.getName(),
        make_error<pdb::PDBError>(pdb::pdb_error_code::signature_out_of_date));

  // Reuse the type index map of the type server.
  tpiMap = (*tsSrc)->tpiMap;
  ipiMap = (*tsSrc)->ipiMap;
  return Error::success();
}

static bool equalsPath(StringRef path1, StringRef path2) {
#if defined(_WIN32)
  return path1.equals_lower(path2);
#else
  return path1.equals(path2);
#endif
}

// Find by name an OBJ provided on the command line
static PrecompSource *findObjByName(StringRef fileNameOnly) {
  SmallString<128> currentPath;
  for (auto kv : PrecompSource::mappings) {
    StringRef currentFileName = sys::path::filename(kv.second->file->getName(),
                                                    sys::path::Style::windows);

    // Compare based solely on the file name (link.exe behavior)
    if (equalsPath(currentFileName, fileNameOnly))
      return kv.second;
  }
  return nullptr;
}

static PrecompSource *findPrecompSource(ObjFile *file, PrecompRecord &pr) {
  // Cross-compile warning: given that Clang doesn't generate LF_PRECOMP
  // records, we assume the OBJ comes from a Windows build of cl.exe. Thusly,
  // the paths embedded in the OBJs are in the Windows format.
  SmallString<128> prFileName =
      sys::path::filename(pr.getPrecompFilePath(), sys::path::Style::windows);

  auto it = PrecompSource::mappings.find(pr.getSignature());
  if (it != PrecompSource::mappings.end()) {
    return it->second;
  }
  // Lookup by name
  return findObjByName(prFileName);
}

static Expected<PrecompSource *> findPrecompMap(ObjFile *file,
                                                PrecompRecord &pr) {
  PrecompSource *precomp = findPrecompSource(file, pr);

  if (!precomp)
    return createFileError(
        pr.getPrecompFilePath(),
        make_error<pdb::PDBError>(pdb::pdb_error_code::no_matching_pch));

  if (pr.getSignature() != file->pchSignature)
    return createFileError(
        toString(file),
        make_error<pdb::PDBError>(pdb::pdb_error_code::no_matching_pch));

  if (pr.getSignature() != *precomp->file->pchSignature)
    return createFileError(
        toString(precomp->file),
        make_error<pdb::PDBError>(pdb::pdb_error_code::no_matching_pch));

  return precomp;
}

/// Merges a precompiled headers TPI map into the current TPI map. The
/// precompiled headers object will also be loaded and remapped in the
/// process.
Error UsePrecompSource::mergeInPrecompHeaderObj() {
  auto e = findPrecompMap(file, precompDependency);
  if (!e)
    return e.takeError();

  PrecompSource *precompSrc = *e;
  if (precompSrc->tpiMap.empty())
    return Error::success();

  assert(precompDependency.getStartTypeIndex() ==
         TypeIndex::FirstNonSimpleIndex);
  assert(precompDependency.getTypesCount() <= precompSrc->tpiMap.size());
  // Use the previously remapped index map from the precompiled headers.
  indexMapStorage.append(precompSrc->tpiMap.begin(),
                         precompSrc->tpiMap.begin() +
                             precompDependency.getTypesCount());

<<<<<<< HEAD
  if (config->debugGHashes)
    funcIdToType = precompSrc->funcIdToType; // FIXME: Save copy

=======
>>>>>>> cdabc426
  return Error::success();
}

Error UsePrecompSource::mergeDebugT(TypeMerger *m) {
  // This object was compiled with /Yu, so process the corresponding
  // precompiled headers object (/Yc) first. Some type indices in the current
  // object are referencing data in the precompiled headers object, so we need
  // both to be loaded.
  if (Error e = mergeInPrecompHeaderObj())
    return e;

  return TpiSource::mergeDebugT(m);
}

uint32_t TpiSource::countTypeServerPDBs() {
  return TypeServerSource::mappings.size();
}

uint32_t TpiSource::countPrecompObjs() {
  return PrecompSource::mappings.size();
}

void TpiSource::clear() {
  // Clean up any owned ghash allocations.
  clearGHashes();
  TpiSource::instances.clear();
  TypeServerSource::mappings.clear();
  PrecompSource::mappings.clear();
}

//===----------------------------------------------------------------------===//
// Parellel GHash type merging implementation.
//===----------------------------------------------------------------------===//

void TpiSource::loadGHashes() {
  if (Optional<ArrayRef<uint8_t>> debugH = getDebugH(file)) {
    ghashes = getHashesFromDebugH(*debugH);
    ownedGHashes = false;
  } else {
    CVTypeArray types;
    BinaryStreamReader reader(file->debugTypes, support::little);
    cantFail(reader.readArray(types, reader.getLength()));
    assignGHashesFromVector(GloballyHashedType::hashTypes(types));
  }

  fillIsItemIndexFromDebugT();
}

// Copies ghashes from a vector into an array. These are long lived, so it's
// worth the time to copy these into an appropriately sized vector to reduce
// memory usage.
void TpiSource::assignGHashesFromVector(
    std::vector<GloballyHashedType> &&hashVec) {
  GloballyHashedType *hashes = new GloballyHashedType[hashVec.size()];
  memcpy(hashes, hashVec.data(), hashVec.size() * sizeof(GloballyHashedType));
  ghashes = makeArrayRef(hashes, hashVec.size());
  ownedGHashes = true;
}

// Faster way to iterate type records. forEachTypeChecked is faster than
// iterating CVTypeArray. It avoids virtual readBytes calls in inner loops.
static void forEachTypeChecked(ArrayRef<uint8_t> types,
                               function_ref<void(const CVType &)> fn) {
  checkError(
      forEachCodeViewRecord<CVType>(types, [fn](const CVType &ty) -> Error {
        fn(ty);
        return Error::success();
      }));
}

// Walk over file->debugTypes and fill in the isItemIndex bit vector.
// TODO: Store this information in .debug$H so that we don't have to recompute
// it. This is the main bottleneck slowing down parallel ghashing with one
// thread over single-threaded ghashing.
void TpiSource::fillIsItemIndexFromDebugT() {
  uint32_t index = 0;
  isItemIndex.resize(ghashes.size());
  forEachTypeChecked(file->debugTypes, [&](const CVType &ty) {
    if (isIdRecord(ty.kind()))
      isItemIndex.set(index);
    ++index;
  });
}

<<<<<<< HEAD
void TpiSource::mergeTypeRecord(CVType ty) {
=======
void TpiSource::mergeTypeRecord(TypeIndex curIndex, CVType ty) {
>>>>>>> cdabc426
  // Decide if the merged type goes into TPI or IPI.
  bool isItem = isIdRecord(ty.kind());
  MergedInfo &merged = isItem ? mergedIpi : mergedTpi;

  // Copy the type into our mutable buffer.
  assert(ty.length() <= codeview::MaxRecordLength);
  size_t offset = merged.recs.size();
  size_t newSize = alignTo(ty.length(), 4);
  merged.recs.resize(offset + newSize);
  auto newRec = makeMutableArrayRef(&merged.recs[offset], newSize);
  memcpy(newRec.data(), ty.data().data(), newSize);

  // Fix up the record prefix and padding bytes if it required resizing.
  if (newSize != ty.length()) {
    reinterpret_cast<RecordPrefix *>(newRec.data())->RecordLen = newSize - 2;
    for (size_t i = ty.length(); i < newSize; ++i)
      newRec[i] = LF_PAD0 + (newSize - i);
  }

  // Remap the type indices in the new record.
  remapTypesInTypeRecord(newRec);
  uint32_t pdbHash = check(pdb::hashTypeRecord(CVType(newRec)));
  merged.recSizes.push_back(static_cast<uint16_t>(newSize));
  merged.recHashes.push_back(pdbHash);
<<<<<<< HEAD
=======

  // Retain a mapping from PDB function id to PDB function type. This mapping is
  // used during symbol procesing to rewrite S_GPROC32_ID symbols to S_GPROC32
  // symbols.
  if (ty.kind() == LF_FUNC_ID || ty.kind() == LF_MFUNC_ID) {
    bool success = ty.length() >= 12;
    TypeIndex funcId = curIndex;
    if (success)
      success &= remapTypeIndex(funcId, TiRefKind::IndexRef);
    TypeIndex funcType =
        *reinterpret_cast<const TypeIndex *>(&newRec.data()[8]);
    if (success) {
      funcIdToType.push_back({funcId, funcType});
    } else {
      StringRef fname = file ? file->getName() : "<unknown PDB>";
      warn("corrupt LF_[M]FUNC_ID record 0x" + utohexstr(curIndex.getIndex()) +
           " in " + fname);
    }
  }
>>>>>>> cdabc426
}

void TpiSource::mergeUniqueTypeRecords(ArrayRef<uint8_t> typeRecords,
                                       TypeIndex beginIndex) {
  // Re-sort the list of unique types by index.
  if (kind == PDB)
    assert(std::is_sorted(uniqueTypes.begin(), uniqueTypes.end()));
  else
    llvm::sort(uniqueTypes);

  // Accumulate all the unique types into one buffer in mergedTypes.
  uint32_t ghashIndex = 0;
  auto nextUniqueIndex = uniqueTypes.begin();
  assert(mergedTpi.recs.empty());
  assert(mergedIpi.recs.empty());
  forEachTypeChecked(typeRecords, [&](const CVType &ty) {
    if (nextUniqueIndex != uniqueTypes.end() &&
        *nextUniqueIndex == ghashIndex) {
<<<<<<< HEAD
      mergeTypeRecord(ty);
      ++nextUniqueIndex;
    }
    if (ty.kind() == LF_FUNC_ID || ty.kind() == LF_MFUNC_ID) {
      bool success = ty.length() >= 12;
      TypeIndex srcFuncIdIndex = beginIndex + ghashIndex;
      TypeIndex funcId = srcFuncIdIndex;
      TypeIndex funcType;
      if (success) {
        funcType = *reinterpret_cast<const TypeIndex *>(&ty.data()[8]);
        success &= remapTypeIndex(funcId, TiRefKind::IndexRef);
        success &= remapTypeIndex(funcType, TiRefKind::TypeRef);
      }
      if (success) {
        funcIdToType.insert({funcId, funcType});
      } else {
        StringRef fname = file ? file->getName() : "<unknown PDB>";
        warn("corrupt LF_[M]FUNC_ID record 0x" +
             utohexstr(srcFuncIdIndex.getIndex()) + " in " + fname);
      }
    }
=======
      mergeTypeRecord(beginIndex + ghashIndex, ty);
      ++nextUniqueIndex;
    }
>>>>>>> cdabc426
    ++ghashIndex;
  });
  assert(nextUniqueIndex == uniqueTypes.end() &&
         "failed to merge all desired records");
  assert(uniqueTypes.size() ==
             mergedTpi.recSizes.size() + mergedIpi.recSizes.size() &&
         "missing desired record");
}

void TpiSource::remapTpiWithGHashes(GHashState *g) {
  assert(config->debugGHashes && "ghashes must be enabled");
  fillMapFromGHashes(g, indexMapStorage);
  tpiMap = indexMapStorage;
  ipiMap = indexMapStorage;
  mergeUniqueTypeRecords(file->debugTypes);
  // TODO: Free all unneeded ghash resources now that we have a full index map.
}

// PDBs do not actually store global hashes, so when merging a type server
// PDB we have to synthesize global hashes.  To do this, we first synthesize
// global hashes for the TPI stream, since it is independent, then we
// synthesize hashes for the IPI stream, using the hashes for the TPI stream
// as inputs.
void TypeServerSource::loadGHashes() {
  // Don't hash twice.
  if (!ghashes.empty())
    return;
  pdb::PDBFile &pdbFile = pdbInputFile->session->getPDBFile();

  // Hash TPI stream.
  Expected<pdb::TpiStream &> expectedTpi = pdbFile.getPDBTpiStream();
  if (auto e = expectedTpi.takeError())
    fatal("Type server does not have TPI stream: " + toString(std::move(e)));
  assignGHashesFromVector(
      GloballyHashedType::hashTypes(expectedTpi->typeArray()));
  isItemIndex.resize(ghashes.size());

  // Hash IPI stream, which depends on TPI ghashes.
  if (!pdbFile.hasPDBIpiStream())
    return;
  Expected<pdb::TpiStream &> expectedIpi = pdbFile.getPDBIpiStream();
  if (auto e = expectedIpi.takeError())
    fatal("error retreiving IPI stream: " + toString(std::move(e)));
  ipiSrc->assignGHashesFromVector(
      GloballyHashedType::hashIds(expectedIpi->typeArray(), ghashes));

  // The IPI stream isItemIndex bitvector should be all ones.
  ipiSrc->isItemIndex.resize(ipiSrc->ghashes.size());
  ipiSrc->isItemIndex.set(0, ipiSrc->ghashes.size());
}

// Flatten discontiguous PDB type arrays to bytes so that we can use
// forEachTypeChecked instead of CVTypeArray iteration. Copying all types from
// type servers is faster than iterating all object files compiled with /Z7 with
// CVTypeArray, which has high overheads due to the virtual interface of
// BinaryStream::readBytes.
static ArrayRef<uint8_t> typeArrayToBytes(const CVTypeArray &types) {
  BinaryStreamRef stream = types.getUnderlyingStream();
  ArrayRef<uint8_t> debugTypes;
  checkError(stream.readBytes(0, stream.getLength(), debugTypes));
  return debugTypes;
}

// Merge types from a type server PDB.
void TypeServerSource::remapTpiWithGHashes(GHashState *g) {
  assert(config->debugGHashes && "ghashes must be enabled");

  // IPI merging depends on TPI, so do TPI first, then do IPI.  No need to
  // propagate errors, those should've been handled during ghash loading.
  pdb::PDBFile &pdbFile = pdbInputFile->session->getPDBFile();
  pdb::TpiStream &tpi = check(pdbFile.getPDBTpiStream());
  fillMapFromGHashes(g, indexMapStorage);
  tpiMap = indexMapStorage;
  mergeUniqueTypeRecords(typeArrayToBytes(tpi.typeArray()));
  if (pdbFile.hasPDBIpiStream()) {
    pdb::TpiStream &ipi = check(pdbFile.getPDBIpiStream());
    ipiSrc->indexMapStorage.resize(ipiSrc->ghashes.size());
    ipiSrc->fillMapFromGHashes(g, ipiSrc->indexMapStorage);
    ipiMap = ipiSrc->indexMapStorage;
    ipiSrc->tpiMap = tpiMap;
    ipiSrc->ipiMap = ipiMap;
    ipiSrc->mergeUniqueTypeRecords(typeArrayToBytes(ipi.typeArray()));
<<<<<<< HEAD
    funcIdToType = ipiSrc->funcIdToType; // FIXME: Save copy
=======
>>>>>>> cdabc426
  }
}

void UseTypeServerSource::remapTpiWithGHashes(GHashState *g) {
  // No remapping to do with /Zi objects. Simply use the index map from the type
  // server. Errors should have been reported earlier. Symbols from this object
  // will be ignored.
  Expected<TypeServerSource *> maybeTsSrc = getTypeServerSource();
  if (!maybeTsSrc) {
    typeMergingError =
        joinErrors(std::move(typeMergingError), maybeTsSrc.takeError());
    return;
  }
  TypeServerSource *tsSrc = *maybeTsSrc;
  tpiMap = tsSrc->tpiMap;
  ipiMap = tsSrc->ipiMap;
<<<<<<< HEAD
  funcIdToType = tsSrc->funcIdToType; // FIXME: Save copy
=======
>>>>>>> cdabc426
}

void PrecompSource::loadGHashes() {
  if (getDebugH(file)) {
    warn("ignoring .debug$H section; pch with ghash is not implemented");
  }

  uint32_t ghashIdx = 0;
  std::vector<GloballyHashedType> hashVec;
  forEachTypeChecked(file->debugTypes, [&](const CVType &ty) {
    // Remember the index of the LF_ENDPRECOMP record so it can be excluded from
    // the PDB. There must be an entry in the list of ghashes so that the type
    // indexes of the following records in the /Yc PCH object line up.
    if (ty.kind() == LF_ENDPRECOMP)
      endPrecompGHashIdx = ghashIdx;

    hashVec.push_back(GloballyHashedType::hashType(ty, hashVec, hashVec));
    isItemIndex.push_back(isIdRecord(ty.kind()));
    ++ghashIdx;
  });
  assignGHashesFromVector(std::move(hashVec));
}

void UsePrecompSource::loadGHashes() {
  PrecompSource *pchSrc = findPrecompSource(file, precompDependency);
  if (!pchSrc)
    return;

  // To compute ghashes of a /Yu object file, we need to build on the the
  // ghashes of the /Yc PCH object. After we are done hashing, discard the
  // ghashes from the PCH source so we don't unnecessarily try to deduplicate
  // them.
  std::vector<GloballyHashedType> hashVec =
      pchSrc->ghashes.take_front(precompDependency.getTypesCount());
  forEachTypeChecked(file->debugTypes, [&](const CVType &ty) {
    hashVec.push_back(GloballyHashedType::hashType(ty, hashVec, hashVec));
    isItemIndex.push_back(isIdRecord(ty.kind()));
  });
  hashVec.erase(hashVec.begin(),
                hashVec.begin() + precompDependency.getTypesCount());
  assignGHashesFromVector(std::move(hashVec));
}

void UsePrecompSource::remapTpiWithGHashes(GHashState *g) {
  // This object was compiled with /Yu, so process the corresponding
  // precompiled headers object (/Yc) first. Some type indices in the current
  // object are referencing data in the precompiled headers object, so we need
  // both to be loaded.
  if (Error e = mergeInPrecompHeaderObj()) {
    typeMergingError = joinErrors(std::move(typeMergingError), std::move(e));
    return;
  }

  fillMapFromGHashes(g, indexMapStorage);
  tpiMap = indexMapStorage;
  ipiMap = indexMapStorage;
  mergeUniqueTypeRecords(file->debugTypes,
                         TypeIndex(precompDependency.getStartTypeIndex() +
                                   precompDependency.getTypesCount()));
}

namespace {
/// A concurrent hash table for global type hashing. It is based on this paper:
/// Concurrent Hash Tables: Fast and General(?)!
/// https://dl.acm.org/doi/10.1145/3309206
///
/// This hash table is meant to be used in two phases:
/// 1. concurrent insertions
/// 2. concurrent reads
/// It does not support lookup, deletion, or rehashing. It uses linear probing.
///
/// The paper describes storing a key-value pair in two machine words.
/// Generally, the values stored in this map are type indices, and we can use
/// those values to recover the ghash key from a side table. This allows us to
/// shrink the table entries further at the cost of some loads, and sidesteps
/// the need for a 128 bit atomic compare-and-swap operation.
///
/// During insertion, a priority function is used to decide which insertion
/// should be preferred. This ensures that the output is deterministic. For
/// ghashing, lower tpiSrcIdx values (earlier inputs) are preferred.
///
class GHashCell;
struct GHashTable {
  GHashCell *table = nullptr;
  uint32_t tableSize = 0;

  GHashTable() = default;
  ~GHashTable();

  /// Initialize the table with the given size. Because the table cannot be
  /// resized, the initial size of the table must be large enough to contain all
  /// inputs, or insertion may not be able to find an empty cell.
  void init(uint32_t newTableSize);

  /// Insert the cell with the given ghash into the table. Return the insertion
  /// position in the table. It is safe for the caller to store the insertion
  /// position because the table cannot be resized.
  uint32_t insert(GloballyHashedType ghash, GHashCell newCell);
};

/// A ghash table cell for deduplicating types from TpiSources.
class GHashCell {
  uint64_t data = 0;

public:
  GHashCell() = default;

  // Construct data most to least significant so that sorting works well:
  // - isItem
  // - tpiSrcIdx
  // - ghashIdx
  // Add one to the tpiSrcIdx so that the 0th record from the 0th source has a
  // non-zero representation.
  GHashCell(bool isItem, uint32_t tpiSrcIdx, uint32_t ghashIdx)
      : data((uint64_t(isItem) << 63U) | (uint64_t(tpiSrcIdx + 1) << 32ULL) |
             ghashIdx) {
    assert(tpiSrcIdx == getTpiSrcIdx() && "round trip failure");
    assert(ghashIdx == getGHashIdx() && "round trip failure");
  }

  explicit GHashCell(uint64_t data) : data(data) {}

  // The empty cell is all zeros.
  bool isEmpty() const { return data == 0ULL; }

  /// Extract the tpiSrcIdx.
  uint32_t getTpiSrcIdx() const {
    return ((uint32_t)(data >> 32U) & 0x7FFFFFFF) - 1;
  }

  /// Extract the index into the ghash array of the TpiSource.
  uint32_t getGHashIdx() const { return (uint32_t)data; }

  bool isItem() const { return data & (1ULL << 63U); }

  /// Get the ghash key for this cell.
  GloballyHashedType getGHash() const {
    return TpiSource::instances[getTpiSrcIdx()]->ghashes[getGHashIdx()];
  }

  /// The priority function for the cell. The data is stored such that lower
  /// tpiSrcIdx and ghashIdx values are preferred, which means that type record
  /// from earlier sources are more likely to prevail.
  friend inline bool operator<(const GHashCell &l, const GHashCell &r) {
    return l.data < r.data;
  }
};
} // namespace

namespace lld {
namespace coff {
/// This type is just a wrapper around GHashTable with external linkage so it
/// can be used from a header.
struct GHashState {
  GHashTable table;
};
} // namespace coff
} // namespace lld

GHashTable::~GHashTable() { delete[] table; }

void GHashTable::init(uint32_t newTableSize) {
  table = new GHashCell[newTableSize];
  memset(table, 0, newTableSize * sizeof(GHashCell));
  tableSize = newTableSize;
}

uint32_t GHashTable::insert(GloballyHashedType ghash, GHashCell newCell) {
  assert(!newCell.isEmpty() && "cannot insert empty cell value");

  // FIXME: The low bytes of SHA1 have low entropy for short records, which
  // type records are. Swap the byte order for better entropy. A better ghash
  // won't need this.
  uint32_t startIdx =
      ByteSwap_64(*reinterpret_cast<uint64_t *>(&ghash)) % tableSize;

  // Do a linear probe starting at startIdx.
  uint32_t idx = startIdx;
  while (true) {
    // Run a compare and swap loop. There are four cases:
    // - cell is empty: CAS into place and return
    // - cell has matching key, earlier priority: do nothing, return
    // - cell has matching key, later priority: CAS into place and return
    // - cell has non-matching key: hash collision, probe next cell
    auto *cellPtr = reinterpret_cast<std::atomic<GHashCell> *>(&table[idx]);
    GHashCell oldCell(cellPtr->load());
    while (oldCell.isEmpty() || oldCell.getGHash() == ghash) {
      // Check if there is an existing ghash entry with a higher priority
      // (earlier ordering). If so, this is a duplicate, we are done.
      if (!oldCell.isEmpty() && oldCell < newCell)
        return idx;
      // Either the cell is empty, or our value is higher priority. Try to
      // compare and swap. If it succeeds, we are done.
      if (cellPtr->compare_exchange_weak(oldCell, newCell))
        return idx;
      // If the CAS failed, check this cell again.
    }

    // Advance the probe. Wrap around to the beginning if we run off the end.
    ++idx;
    idx = idx == tableSize ? 0 : idx;
    if (idx == startIdx) {
      // If this becomes an issue, we could mark failure and rehash from the
      // beginning with a bigger table. There is no difference between rehashing
      // internally and starting over.
      report_fatal_error("ghash table is full");
    }
  }
  llvm_unreachable("left infloop");
}

TypeMerger::TypeMerger(llvm::BumpPtrAllocator &alloc)
    : typeTable(alloc), idTable(alloc) {}

TypeMerger::~TypeMerger() = default;

void TypeMerger::mergeTypesWithGHash() {
  // Load ghashes. Do type servers and PCH objects first.
  {
    ScopedTimer t1(loadGHashTimer);
    parallelForEach(TpiSource::dependencySources,
                    [&](TpiSource *source) { source->loadGHashes(); });
    parallelForEach(TpiSource::objectSources,
                    [&](TpiSource *source) { source->loadGHashes(); });
  }

  ScopedTimer t2(mergeGHashTimer);
  GHashState ghashState;

  // Estimate the size of hash table needed to deduplicate ghashes. This *must*
  // be larger than the number of unique types, or hash table insertion may not
  // be able to find a vacant slot. Summing the input types guarantees this, but
  // it is a gross overestimate. The table size could be reduced to save memory,
  // but it would require implementing rehashing, and this table is generally
  // small compared to total memory usage, at eight bytes per input type record,
  // and most input type records are larger than eight bytes.
  size_t tableSize = 0;
  for (TpiSource *source : TpiSource::instances)
    tableSize += source->ghashes.size();

  // Cap the table size so that we can use 32-bit cell indices. Type indices are
  // also 32-bit, so this is an inherent PDB file format limit anyway.
  tableSize = std::min(size_t(INT32_MAX), tableSize);
  ghashState.table.init(static_cast<uint32_t>(tableSize));

  // Insert ghashes in parallel. During concurrent insertion, we cannot observe
  // the contents of the hash table cell, but we can remember the insertion
  // position. Because the table does not rehash, the position will not change
  // under insertion. After insertion is done, the value of the cell can be read
  // to retreive the final PDB type index.
  parallelForEachN(0, TpiSource::instances.size(), [&](size_t tpiSrcIdx) {
    TpiSource *source = TpiSource::instances[tpiSrcIdx];
    source->indexMapStorage.resize(source->ghashes.size());
    for (uint32_t i = 0, e = source->ghashes.size(); i < e; i++) {
      if (source->shouldOmitFromPdb(i)) {
        source->indexMapStorage[i] = TypeIndex(SimpleTypeKind::NotTranslated);
        continue;
      }
      GloballyHashedType ghash = source->ghashes[i];
      bool isItem = source->isItemIndex.test(i);
      uint32_t cellIdx =
          ghashState.table.insert(ghash, GHashCell(isItem, tpiSrcIdx, i));

      // Store the ghash cell index as a type index in indexMapStorage. Later
      // we will replace it with the PDB type index.
      source->indexMapStorage[i] = TypeIndex::fromArrayIndex(cellIdx);
    }
  });

  // Collect all non-empty cells and sort them. This will implicitly assign
  // destination type indices, and partition the entries into type records and
  // item records. It arranges types in this order:
  // - type records
  //   - source 0, type 0...
  //   - source 1, type 1...
  // - item records
  //   - source 0, type 1...
  //   - source 1, type 0...
  std::vector<GHashCell> entries;
  for (const GHashCell &cell :
       makeArrayRef(ghashState.table.table, tableSize)) {
    if (!cell.isEmpty())
      entries.push_back(cell);
  }
  parallelSort(entries, std::less<GHashCell>());
  log(formatv("ghash table load factor: {0:p} (size {1} / capacity {2})\n",
              double(entries.size()) / tableSize, entries.size(), tableSize));

  // Find out how many type and item indices there are.
  auto mid =
      std::lower_bound(entries.begin(), entries.end(), GHashCell(true, 0, 0));
  assert((mid == entries.end() || mid->isItem()) &&
         (mid == entries.begin() || !std::prev(mid)->isItem()) &&
         "midpoint is not midpoint");
  uint32_t numTypes = std::distance(entries.begin(), mid);
  uint32_t numItems = std::distance(mid, entries.end());
  log("Tpi record count: " + Twine(numTypes));
  log("Ipi record count: " + Twine(numItems));

  // Make a list of the "unique" type records to merge for each tpi source. Type
  // merging will skip indices not on this list. Store the destination PDB type
  // index for these unique types in the tpiMap for each source. The entries for
  // non-unique types will be filled in prior to type merging.
  for (uint32_t i = 0, e = entries.size(); i < e; ++i) {
    auto &cell = entries[i];
    uint32_t tpiSrcIdx = cell.getTpiSrcIdx();
    TpiSource *source = TpiSource::instances[tpiSrcIdx];
    source->uniqueTypes.push_back(cell.getGHashIdx());

    // Update the ghash table to store the destination PDB type index in the
    // table.
    uint32_t pdbTypeIndex = i < numTypes ? i : i - numTypes;
    uint32_t ghashCellIndex =
        source->indexMapStorage[cell.getGHashIdx()].toArrayIndex();
    ghashState.table.table[ghashCellIndex] =
        GHashCell(cell.isItem(), cell.getTpiSrcIdx(), pdbTypeIndex);
  }

  // In parallel, remap all types.
  for_each(TpiSource::dependencySources, [&](TpiSource *source) {
    source->remapTpiWithGHashes(&ghashState);
  });
  parallelForEach(TpiSource::objectSources, [&](TpiSource *source) {
    source->remapTpiWithGHashes(&ghashState);
  });

<<<<<<< HEAD
=======
  // Build a global map of from function ID to function type.
  for (TpiSource *source : TpiSource::instances) {
    for (auto idToType : source->funcIdToType)
      funcIdToType.insert(idToType);
    source->funcIdToType.clear();
  }

>>>>>>> cdabc426
  TpiSource::clearGHashes();
}

/// Given the index into the ghash table for a particular type, return the type
/// index for that type in the output PDB.
static TypeIndex loadPdbTypeIndexFromCell(GHashState *g,
                                          uint32_t ghashCellIdx) {
  GHashCell cell = g->table.table[ghashCellIdx];
  return TypeIndex::fromArrayIndex(cell.getGHashIdx());
}

// Fill in a TPI or IPI index map using ghashes. For each source type, use its
// ghash to lookup its final type index in the PDB, and store that in the map.
void TpiSource::fillMapFromGHashes(GHashState *g,
                                   SmallVectorImpl<TypeIndex> &mapToFill) {
  for (size_t i = 0, e = ghashes.size(); i < e; ++i) {
    TypeIndex fakeCellIndex = indexMapStorage[i];
    if (fakeCellIndex.isSimple())
      mapToFill[i] = fakeCellIndex;
    else
      mapToFill[i] = loadPdbTypeIndexFromCell(g, fakeCellIndex.toArrayIndex());
  }
}

void TpiSource::clearGHashes() {
  for (TpiSource *src : TpiSource::instances) {
    if (src->ownedGHashes)
      delete[] src->ghashes.data();
    src->ghashes = {};
    src->isItemIndex.clear();
    src->uniqueTypes.clear();
  }
}<|MERGE_RESOLUTION|>--- conflicted
+++ resolved
@@ -525,12 +525,6 @@
                          precompSrc->tpiMap.begin() +
                              precompDependency.getTypesCount());
 
-<<<<<<< HEAD
-  if (config->debugGHashes)
-    funcIdToType = precompSrc->funcIdToType; // FIXME: Save copy
-
-=======
->>>>>>> cdabc426
   return Error::success();
 }
 
@@ -615,11 +609,7 @@
   });
 }
 
-<<<<<<< HEAD
-void TpiSource::mergeTypeRecord(CVType ty) {
-=======
 void TpiSource::mergeTypeRecord(TypeIndex curIndex, CVType ty) {
->>>>>>> cdabc426
   // Decide if the merged type goes into TPI or IPI.
   bool isItem = isIdRecord(ty.kind());
   MergedInfo &merged = isItem ? mergedIpi : mergedTpi;
@@ -644,8 +634,6 @@
   uint32_t pdbHash = check(pdb::hashTypeRecord(CVType(newRec)));
   merged.recSizes.push_back(static_cast<uint16_t>(newSize));
   merged.recHashes.push_back(pdbHash);
-<<<<<<< HEAD
-=======
 
   // Retain a mapping from PDB function id to PDB function type. This mapping is
   // used during symbol procesing to rewrite S_GPROC32_ID symbols to S_GPROC32
@@ -665,7 +653,6 @@
            " in " + fname);
     }
   }
->>>>>>> cdabc426
 }
 
 void TpiSource::mergeUniqueTypeRecords(ArrayRef<uint8_t> typeRecords,
@@ -684,33 +671,9 @@
   forEachTypeChecked(typeRecords, [&](const CVType &ty) {
     if (nextUniqueIndex != uniqueTypes.end() &&
         *nextUniqueIndex == ghashIndex) {
-<<<<<<< HEAD
-      mergeTypeRecord(ty);
-      ++nextUniqueIndex;
-    }
-    if (ty.kind() == LF_FUNC_ID || ty.kind() == LF_MFUNC_ID) {
-      bool success = ty.length() >= 12;
-      TypeIndex srcFuncIdIndex = beginIndex + ghashIndex;
-      TypeIndex funcId = srcFuncIdIndex;
-      TypeIndex funcType;
-      if (success) {
-        funcType = *reinterpret_cast<const TypeIndex *>(&ty.data()[8]);
-        success &= remapTypeIndex(funcId, TiRefKind::IndexRef);
-        success &= remapTypeIndex(funcType, TiRefKind::TypeRef);
-      }
-      if (success) {
-        funcIdToType.insert({funcId, funcType});
-      } else {
-        StringRef fname = file ? file->getName() : "<unknown PDB>";
-        warn("corrupt LF_[M]FUNC_ID record 0x" +
-             utohexstr(srcFuncIdIndex.getIndex()) + " in " + fname);
-      }
-    }
-=======
       mergeTypeRecord(beginIndex + ghashIndex, ty);
       ++nextUniqueIndex;
     }
->>>>>>> cdabc426
     ++ghashIndex;
   });
   assert(nextUniqueIndex == uniqueTypes.end() &&
@@ -793,10 +756,6 @@
     ipiSrc->tpiMap = tpiMap;
     ipiSrc->ipiMap = ipiMap;
     ipiSrc->mergeUniqueTypeRecords(typeArrayToBytes(ipi.typeArray()));
-<<<<<<< HEAD
-    funcIdToType = ipiSrc->funcIdToType; // FIXME: Save copy
-=======
->>>>>>> cdabc426
   }
 }
 
@@ -813,10 +772,6 @@
   TypeServerSource *tsSrc = *maybeTsSrc;
   tpiMap = tsSrc->tpiMap;
   ipiMap = tsSrc->ipiMap;
-<<<<<<< HEAD
-  funcIdToType = tsSrc->funcIdToType; // FIXME: Save copy
-=======
->>>>>>> cdabc426
 }
 
 void PrecompSource::loadGHashes() {
@@ -1143,8 +1098,6 @@
     source->remapTpiWithGHashes(&ghashState);
   });
 
-<<<<<<< HEAD
-=======
   // Build a global map of from function ID to function type.
   for (TpiSource *source : TpiSource::instances) {
     for (auto idToType : source->funcIdToType)
@@ -1152,7 +1105,6 @@
     source->funcIdToType.clear();
   }
 
->>>>>>> cdabc426
   TpiSource::clearGHashes();
 }
 
