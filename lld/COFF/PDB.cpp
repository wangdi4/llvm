--- conflicted
+++ resolved
@@ -334,13 +334,8 @@
     // in both cases we just need the second type index.
     if (!ti->isSimple() && !ti->isNoneType()) {
       if (config->debugGHashes) {
-<<<<<<< HEAD
-        auto idToType = source->funcIdToType.find(*ti);
-        if (idToType == source->funcIdToType.end()) {
-=======
         auto idToType = tMerger.funcIdToType.find(*ti);
         if (idToType == tMerger.funcIdToType.end()) {
->>>>>>> cdabc426
           warn(formatv("S_[GL]PROC32_ID record in {0} refers to PDB item "
                        "index {1:X} which is not a LF_[M]FUNC_ID record",
                        source->file->getName(), ti->getIndex()));
