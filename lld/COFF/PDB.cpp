--- conflicted
+++ resolved
@@ -1422,11 +1422,7 @@
   ons.Name = "* Linker *";
   ons.Signature = 0;
 
-<<<<<<< HEAD
-  ArrayRef<StringRef> args = makeArrayRef(ctx.config.argv).drop_front();
-=======
   ArrayRef<StringRef> args = ArrayRef(ctx.config.argv).drop_front();
->>>>>>> 7b674c3b
   std::string argStr = quote(args);
   ebs.Fields.push_back("cwd");
   SmallString<64> cwd;
