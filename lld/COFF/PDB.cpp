--- conflicted
+++ resolved
@@ -166,22 +166,11 @@
   TpiBuilder.setVersionHeader(pdb::PdbTpiV80);
 
   // Flatten the in memory type table and hash each type.
-<<<<<<< HEAD
-  TypeTable.ForEachRecord([&](TypeIndex TI, ArrayRef<uint8_t> Rec) {
-    assert(Rec.size() >= sizeof(RecordPrefix));
-    const RecordPrefix *P = reinterpret_cast<const RecordPrefix *>(Rec.data());
-    CVType Type(static_cast<TypeLeafKind>(unsigned(P->RecordKind)), Rec);
-    auto Hash = pdb::hashTypeRecord(Type);
-    if (auto E = Hash.takeError())
-      fatal("type hashing error");
-    TpiBuilder.addTypeRecord(Rec, *Hash);
-=======
   TypeTable.ForEachRecord([&](TypeIndex TI, const CVType &Type) {
     auto Hash = pdb::hashTypeRecord(Type);
     if (auto E = Hash.takeError())
       fatal("type hashing error");
     TpiBuilder.addTypeRecord(Type.RecordData, *Hash);
->>>>>>> 2582fbcf
   });
 }
 
