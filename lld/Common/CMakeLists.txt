find_first_existing_vc_file("${LLVM_MAIN_SRC_DIR}" llvm_vc)
find_first_existing_vc_file("${LLD_SOURCE_DIR}" lld_vc)

set(version_inc "${CMAKE_CURRENT_BINARY_DIR}/VCSVersion.inc")
set(generate_vcs_version_script "${LLVM_CMAKE_PATH}/GenerateVersionFromVCS.cmake")

if(lld_vc AND LLVM_APPEND_VC_REV)
  set(lld_source_dir ${LLD_SOURCE_DIR})
endif()

add_custom_command(OUTPUT "${version_inc}"
  DEPENDS "${lld_vc}" "${generate_vcs_version_script}"
  COMMAND ${CMAKE_COMMAND} "-DNAMES=LLD"
  "-DLLD_SOURCE_DIR=${lld_source_dir}"
  "-DHEADER_FILE=${version_inc}"
  -P "${generate_vcs_version_script}")

# Mark the generated header as being generated.
set_source_files_properties("${version_inc}"
  PROPERTIES GENERATED TRUE
  HEADER_FILE_ONLY TRUE)

set_property(SOURCE Version.cpp APPEND PROPERTY
  COMPILE_DEFINITIONS "HAVE_VCS_VERSION_INC")

add_lld_library(lldCommon
  Args.cpp
  DWARF.cpp
  ErrorHandler.cpp
  Filesystem.cpp
  Memory.cpp
  Reproduce.cpp
  Strings.cpp
  TargetOptionsCommandFlags.cpp
  Timer.cpp
  VCSVersion.inc
  Version.cpp

  ADDITIONAL_HEADER_DIRS
  ${LLD_INCLUDE_DIR}/lld/Common

  LINK_COMPONENTS
  Codegen
  Core
  DebugInfoDWARF
  Demangle
  MC
  Option
  Support
  Target

  LINK_LIBS
  ${LLVM_PTHREAD_LIB}

  DEPENDS
<<<<<<< HEAD
  ${tablegen_deps}
  )

# INTEL_CUSTOMIZATION
# Export LLD header files for OpenCL CPU RT in-tree Windows build.
target_include_directories(lldCommon INTERFACE
  $<BUILD_INTERFACE:${LLD_SOURCE_DIR}/include>
  $<BUILD_INTERFACE:${LLD_BINARY_DIR}/include>
  )
# end INTEL_CUSTOMIZATION
=======
  intrinsics_gen
  )
>>>>>>> 78f60bf4
<|MERGE_RESOLUTION|>--- conflicted
+++ resolved
@@ -53,8 +53,7 @@
   ${LLVM_PTHREAD_LIB}
 
   DEPENDS
-<<<<<<< HEAD
-  ${tablegen_deps}
+  intrinsics_gen
   )
 
 # INTEL_CUSTOMIZATION
@@ -63,8 +62,4 @@
   $<BUILD_INTERFACE:${LLD_SOURCE_DIR}/include>
   $<BUILD_INTERFACE:${LLD_BINARY_DIR}/include>
   )
-# end INTEL_CUSTOMIZATION
-=======
-  intrinsics_gen
-  )
->>>>>>> 78f60bf4
+# end INTEL_CUSTOMIZATION