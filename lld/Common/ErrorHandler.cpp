--- conflicted
+++ resolved
@@ -71,13 +71,8 @@
   // the flushes and the proper destructors.
 
   // Delete temporary files.
-<<<<<<< HEAD
-  if (errorHandler().OutputBuffer)
-    errorHandler().OutputBuffer->discard();
-=======
   if (errorHandler().outputBuffer)
     errorHandler().outputBuffer->discard();
->>>>>>> a04ae881
 
   // Clean up the memory from the LTO process
   llvm_shutdown();
@@ -87,21 +82,12 @@
 }
 #endif // INTEL_CUSTOMIZATION
 
-<<<<<<< HEAD
-void lld::diagnosticHandler(const DiagnosticInfo &DI) {
-  SmallString<128> S;
-  raw_svector_ostream OS(S);
-  DiagnosticPrinterRawOStream DP(OS);
-  DI.print(DP);
-  switch (DI.getSeverity()) {
-=======
 void lld::diagnosticHandler(const DiagnosticInfo &di) {
   SmallString<128> s;
   raw_svector_ostream os(s);
   DiagnosticPrinterRawOStream dp(os);
   di.print(dp);
   switch (di.getSeverity()) {
->>>>>>> a04ae881
   case DS_Error:
     error(s);
     break;
