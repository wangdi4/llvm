//===- SymbolTable.cpp ----------------------------------------------------===//
//
//                             The LLVM Linker
//
// This file is distributed under the University of Illinois Open Source
// License. See LICENSE.TXT for details.
//
//===----------------------------------------------------------------------===//
//
// Symbol table is a bag of all known symbols. We put all symbols of
// all input files to the symbol table. The symbol table is basically
// a hash table with the logic to resolve symbol name conflicts using
// the symbol types.
//
//===----------------------------------------------------------------------===//

#include "SymbolTable.h"
#include "Config.h"
#include "LinkerScript.h"
#include "Symbols.h"
#include "SyntheticSections.h"
#include "lld/Common/ErrorHandler.h"
#include "lld/Common/Memory.h"
#include "lld/Common/Strings.h"
#include "llvm/ADT/STLExtras.h"

using namespace llvm;
using namespace llvm::object;
using namespace llvm::ELF;

using namespace lld;
using namespace lld::elf;

SymbolTable *elf::Symtab;

static InputFile *getFirstElf() {
  if (!ObjectFiles.empty())
    return ObjectFiles[0];
  if (!SharedFiles.empty())
    return SharedFiles[0];
  return nullptr;
}

// All input object files must be for the same architecture
// (e.g. it does not make sense to link x86 object files with
// MIPS object files.) This function checks for that error.
template <class ELFT> static bool isCompatible(InputFile *F) {
  if (!isa<ELFFileBase<ELFT>>(F) && !isa<BitcodeFile>(F))
    return true;

  if (F->EKind == Config->EKind && F->EMachine == Config->EMachine) {
    if (Config->EMachine != EM_MIPS)
      return true;
    if (isMipsN32Abi(F) == Config->MipsN32Abi)
      return true;
  }

  if (!Config->Emulation.empty())
    error(toString(F) + " is incompatible with " + Config->Emulation);
  else
    error(toString(F) + " is incompatible with " + toString(getFirstElf()));
  return false;
}

// Add symbols in File to the symbol table.
template <class ELFT> void SymbolTable::addFile(InputFile *File) {
  if (!isCompatible<ELFT>(File))
    return;

  // Binary file
  if (auto *F = dyn_cast<BinaryFile>(File)) {
    BinaryFiles.push_back(F);
    F->parse<ELFT>();
    return;
  }

  // .a file
  if (auto *F = dyn_cast<ArchiveFile>(File)) {
    F->parse<ELFT>();
    return;
  }

  // Lazy object file
  if (auto *F = dyn_cast<LazyObjFile>(File)) {
    F->parse<ELFT>();
    return;
  }

  if (Config->Trace)
    message(toString(File));

  // .so file
  if (auto *F = dyn_cast<SharedFile<ELFT>>(File)) {
    // DSOs are uniquified not by filename but by soname.
    F->parseSoName();
    if (errorCount() || !SoNames.insert(F->SoName).second)
      return;
    SharedFiles.push_back(F);
    F->parseRest();
    return;
  }

  // LLVM bitcode file
  if (auto *F = dyn_cast<BitcodeFile>(File)) {
    BitcodeFiles.push_back(F);
    F->parse<ELFT>(ComdatGroups);
    return;
  }

  // Regular object file
  ObjectFiles.push_back(File);
  cast<ObjFile<ELFT>>(File)->parse(ComdatGroups);
}

// This function is where all the optimizations of link-time
// optimization happens. When LTO is in use, some input files are
// not in native object file format but in the LLVM bitcode format.
// This function compiles bitcode files into a few big native files
// using LLVM functions and replaces bitcode symbols with the results.
// Because all bitcode files that consist of a program are passed
// to the compiler at once, it can do whole-program optimization.
template <class ELFT> void SymbolTable::addCombinedLTOObject() {
  if (BitcodeFiles.empty())
    return;

  // Compile bitcode files and replace bitcode symbols.
  LTO.reset(new BitcodeCompiler);
  for (BitcodeFile *F : BitcodeFiles)
    LTO->add(*F);

  for (InputFile *File : LTO->compile()) {
    DenseSet<CachedHashStringRef> DummyGroups;
    cast<ObjFile<ELFT>>(File)->parse(DummyGroups);
    ObjectFiles.push_back(File);
  }
}

template <class ELFT>
Defined *SymbolTable::addAbsolute(StringRef Name, uint8_t Visibility,
                                  uint8_t Binding) {
  Symbol *Sym = addRegular<ELFT>(Name, Visibility, STT_NOTYPE, 0, 0, Binding,
                                 nullptr, nullptr);
  return cast<Defined>(Sym);
}

// Set a flag for --trace-symbol so that we can print out a log message
// if a new symbol with the same name is inserted into the symbol table.
void SymbolTable::trace(StringRef Name) {
  SymMap.insert({CachedHashStringRef(Name), -1});
}

// Rename SYM as __wrap_SYM. The original symbol is preserved as __real_SYM.
// Used to implement --wrap.
template <class ELFT> void SymbolTable::addSymbolWrap(StringRef Name) {
  Symbol *Sym = find(Name);
  if (!Sym)
    return;
  Symbol *Real = addUndefined<ELFT>(Saver.save("__real_" + Name));
  Symbol *Wrap = addUndefined<ELFT>(Saver.save("__wrap_" + Name));
  WrappedSymbols.push_back({Sym, Real, Wrap});

  // We want to tell LTO not to inline symbols to be overwritten
  // because LTO doesn't know the final symbol contents after renaming.
  Real->CanInline = false;
  Sym->CanInline = false;

  // Tell LTO not to eliminate these symbols.
  Sym->IsUsedInRegularObj = true;
  Wrap->IsUsedInRegularObj = true;
}

// Apply symbol renames created by -wrap. The renames are created
// before LTO in addSymbolWrap() to have a chance to inform LTO (if
// LTO is running) not to include these symbols in IPO. Now that the
// symbols are finalized, we can perform the replacement.
void SymbolTable::applySymbolWrap() {
  // This function rotates 3 symbols:
  //
  // __real_sym becomes sym
  // sym        becomes __wrap_sym
  // __wrap_sym becomes __real_sym
  //
  // The last part is special in that we don't want to change what references to
  // __wrap_sym point to, we just want have __real_sym in the symbol table.

  for (WrappedSymbol &W : WrappedSymbols) {
    // First, make a copy of __real_sym.
    Symbol *Real = nullptr;
    if (W.Real->isDefined()) {
      Real = (Symbol *)make<SymbolUnion>();
      memcpy(Real, W.Real, sizeof(SymbolUnion));
    }

    // Replace __real_sym with sym and sym with __wrap_sym.
    memcpy(W.Real, W.Sym, sizeof(SymbolUnion));
    memcpy(W.Sym, W.Wrap, sizeof(SymbolUnion));

    // We now have two copies of __wrap_sym. Drop one.
    W.Wrap->IsUsedInRegularObj = false;

    if (Real)
      SymVector.push_back(Real);
  }
}

static uint8_t getMinVisibility(uint8_t VA, uint8_t VB) {
  if (VA == STV_DEFAULT)
    return VB;
  if (VB == STV_DEFAULT)
    return VA;
  return std::min(VA, VB);
}

// Find an existing symbol or create and insert a new one.
<<<<<<< HEAD
template <class ELFT>
std::pair<Symbol *, bool> SymbolTable<ELFT>::insert(StringRef Name) {
  // <name>@@<version> means the symbol is the default version. In that
  // case <name>@@<version> will be used to resolve references to <name>.
  size_t Pos = Name.find("@@");
  if (Pos != StringRef::npos)
    Name = Name.take_front(Pos);

  auto P = Symtab.insert(
      {CachedHashStringRef(Name), SymIndex((int)SymVector.size(), false)});
  SymIndex &V = P.first->second;
=======
std::pair<Symbol *, bool> SymbolTable::insert(StringRef Name) {
  // <name>@@<version> means the symbol is the default version. In that
  // case <name>@@<version> will be used to resolve references to <name>.
  //
  // Since this is a hot path, the following string search code is
  // optimized for speed. StringRef::find(char) is much faster than
  // StringRef::find(StringRef).
  size_t Pos = Name.find('@');
  if (Pos != StringRef::npos && Pos + 1 < Name.size() && Name[Pos + 1] == '@')
    Name = Name.take_front(Pos);

  auto P = SymMap.insert({CachedHashStringRef(Name), (int)SymVector.size()});
  int &SymIndex = P.first->second;
>>>>>>> 0e95ba0d
  bool IsNew = P.second;
  bool Traced = false;

  if (SymIndex == -1) {
    SymIndex = SymVector.size();
    IsNew = Traced = true;
  }

  Symbol *Sym;
  if (IsNew) {
    Sym = (Symbol *)make<SymbolUnion>();
    Sym->InVersionScript = false;
    Sym->Visibility = STV_DEFAULT;
    Sym->IsUsedInRegularObj = false;
    Sym->ExportDynamic = false;
    Sym->CanInline = true;
    Sym->Traced = Traced;
    Sym->VersionId = Config->DefaultSymbolVersion;
    SymVector.push_back(Sym);
  } else {
    Sym = SymVector[SymIndex];
  }
  return {Sym, IsNew};
}

// Find an existing symbol or create and insert a new one, then apply the given
// attributes.
std::pair<Symbol *, bool> SymbolTable::insert(StringRef Name, uint8_t Type,
                                              uint8_t Visibility,
                                              bool CanOmitFromDynSym,
                                              InputFile *File) {
  Symbol *S;
  bool WasInserted;
  std::tie(S, WasInserted) = insert(Name);

  // Merge in the new symbol's visibility.
  S->Visibility = getMinVisibility(S->Visibility, Visibility);

  if (!CanOmitFromDynSym && (Config->Shared || Config->ExportDynamic))
    S->ExportDynamic = true;

  if (!File || File->kind() == InputFile::ObjKind)
    S->IsUsedInRegularObj = true;

  if (!WasInserted && S->Type != Symbol::UnknownType &&
      ((Type == STT_TLS) != S->isTls())) {
    error("TLS attribute mismatch: " + toString(*S) + "\n>>> defined in " +
          toString(S->File) + "\n>>> defined in " + toString(File));
  }

  return {S, WasInserted};
}

template <class ELFT> Symbol *SymbolTable::addUndefined(StringRef Name) {
  return addUndefined<ELFT>(Name, STB_GLOBAL, STV_DEFAULT,
                            /*Type*/ 0,
                            /*CanOmitFromDynSym*/ false, /*File*/ nullptr);
}

static uint8_t getVisibility(uint8_t StOther) { return StOther & 3; }

template <class ELFT>
Symbol *SymbolTable::addUndefined(StringRef Name, uint8_t Binding,
                                  uint8_t StOther, uint8_t Type,
                                  bool CanOmitFromDynSym, InputFile *File) {
  Symbol *S;
  bool WasInserted;
  uint8_t Visibility = getVisibility(StOther);
  std::tie(S, WasInserted) =
      insert(Name, Type, Visibility, CanOmitFromDynSym, File);
  // An undefined symbol with non default visibility must be satisfied
  // in the same DSO.
  if (WasInserted || (isa<SharedSymbol>(S) && Visibility != STV_DEFAULT)) {
    replaceSymbol<Undefined>(S, File, Name, Binding, StOther, Type);
    return S;
  }
  if (S->isShared() || S->isLazy() || (S->isUndefined() && Binding != STB_WEAK))
    S->Binding = Binding;
  if (Binding != STB_WEAK) {
    if (auto *SS = dyn_cast<SharedSymbol>(S))
      if (!Config->GcSections)
        SS->getFile<ELFT>()->IsNeeded = true;
  }
  if (auto *L = dyn_cast<Lazy>(S)) {
    // An undefined weak will not fetch archive members. See comment on Lazy in
    // Symbols.h for the details.
    if (Binding == STB_WEAK)
      L->Type = Type;
    else if (InputFile *F = L->fetch())
      addFile<ELFT>(F);
  }
  return S;
}

// Using .symver foo,foo@@VER unfortunately creates two symbols: foo and
// foo@@VER. We want to effectively ignore foo, so give precedence to
// foo@@VER.
// FIXME: If users can transition to using
// .symver foo,foo@@@VER
// we can delete this hack.
static int compareVersion(Symbol *S, StringRef Name) {
  bool A = Name.contains("@@");
<<<<<<< HEAD
  bool B = S->body()->getName().contains("@@");
=======
  bool B = S->getName().contains("@@");
>>>>>>> 0e95ba0d
  if (A && !B)
    return 1;
  if (!A && B)
    return -1;
  return 0;
}

// We have a new defined symbol with the specified binding. Return 1 if the new
// symbol should win, -1 if the new symbol should lose, or 0 if both symbols are
// strong defined symbols.
static int compareDefined(Symbol *S, bool WasInserted, uint8_t Binding,
                          StringRef Name) {
  if (WasInserted)
    return 1;
  if (!S->isDefined())
    return 1;
<<<<<<< HEAD

  if (int R = compareVersion(S, Name))
    return R;

=======
  if (int R = compareVersion(S, Name))
    return R;
>>>>>>> 0e95ba0d
  if (Binding == STB_WEAK)
    return -1;
  if (S->isWeak())
    return 1;
  return 0;
}

// We have a new non-common defined symbol with the specified binding. Return 1
// if the new symbol should win, -1 if the new symbol should lose, or 0 if there
// is a conflict. If the new symbol wins, also update the binding.
static int compareDefinedNonCommon(Symbol *S, bool WasInserted, uint8_t Binding,
<<<<<<< HEAD
                                   bool IsAbsolute, typename ELFT::uint Value,
                                   StringRef Name) {
  if (int Cmp = compareDefined(S, WasInserted, Binding, Name)) {
    if (Cmp > 0)
      S->Binding = Binding;
=======
                                   bool IsAbsolute, uint64_t Value,
                                   StringRef Name) {
  if (int Cmp = compareDefined(S, WasInserted, Binding, Name))
>>>>>>> 0e95ba0d
    return Cmp;
  if (auto *R = dyn_cast<Defined>(S)) {
    if (R->Section && isa<BssSection>(R->Section)) {
      // Non-common symbols take precedence over common symbols.
      if (Config->WarnCommon)
        warn("common " + S->getName() + " is overridden");
      return 1;
    }
    if (R->Section == nullptr && Binding == STB_GLOBAL && IsAbsolute &&
        R->Value == Value)
      return -1;
  }
  return 0;
}

Symbol *SymbolTable::addCommon(StringRef N, uint64_t Size, uint32_t Alignment,
                               uint8_t Binding, uint8_t StOther, uint8_t Type,
                               InputFile *File) {
  Symbol *S;
  bool WasInserted;
  std::tie(S, WasInserted) = insert(N, Type, getVisibility(StOther),
                                    /*CanOmitFromDynSym*/ false, File);
  int Cmp = compareDefined(S, WasInserted, Binding, N);
  if (Cmp > 0) {
    auto *Bss = make<BssSection>("COMMON", Size, Alignment);
    Bss->File = File;
    Bss->Live = !Config->GcSections;
    InputSections.push_back(Bss);

    replaceSymbol<Defined>(S, File, N, Binding, StOther, Type, 0, Size, Bss);
  } else if (Cmp == 0) {
    auto *D = cast<Defined>(S);
    auto *Bss = dyn_cast_or_null<BssSection>(D->Section);
    if (!Bss) {
      // Non-common symbols take precedence over common symbols.
      if (Config->WarnCommon)
        warn("common " + S->getName() + " is overridden");
      return S;
    }

    if (Config->WarnCommon)
      warn("multiple common of " + D->getName());

    Bss->Alignment = std::max(Bss->Alignment, Alignment);
    if (Size > Bss->Size) {
      D->File = Bss->File = File;
      D->Size = Bss->Size = Size;
    }
  }
  return S;
}

static void warnOrError(const Twine &Msg) {
  if (Config->AllowMultipleDefinition)
    warn(Msg);
  else
    error(Msg);
}

static void reportDuplicate(Symbol *Sym, InputFile *NewFile) {
  warnOrError("duplicate symbol: " + toString(*Sym) + "\n>>> defined in " +
              toString(Sym->File) + "\n>>> defined in " + toString(NewFile));
}

template <class ELFT>
static void reportDuplicate(Symbol *Sym, InputSectionBase *ErrSec,
                            typename ELFT::uint ErrOffset) {
  Defined *D = cast<Defined>(Sym);
  if (!D->Section || !ErrSec) {
    reportDuplicate(Sym, ErrSec ? ErrSec->File : nullptr);
    return;
  }

  // Construct and print an error message in the form of:
  //
  //   ld.lld: error: duplicate symbol: foo
  //   >>> defined at bar.c:30
  //   >>>            bar.o (/home/alice/src/bar.o)
  //   >>> defined at baz.c:563
  //   >>>            baz.o in archive libbaz.a
  auto *Sec1 = cast<InputSectionBase>(D->Section);
  std::string Src1 = Sec1->getSrcMsg<ELFT>(*Sym, D->Value);
  std::string Obj1 = Sec1->getObjMsg(D->Value);
  std::string Src2 = ErrSec->getSrcMsg<ELFT>(*Sym, ErrOffset);
  std::string Obj2 = ErrSec->getObjMsg(ErrOffset);

  std::string Msg = "duplicate symbol: " + toString(*Sym) + "\n>>> defined at ";
  if (!Src1.empty())
    Msg += Src1 + "\n>>>            ";
  Msg += Obj1 + "\n>>> defined at ";
  if (!Src2.empty())
    Msg += Src2 + "\n>>>            ";
  Msg += Obj2;
  warnOrError(Msg);
}

template <typename ELFT>
Symbol *SymbolTable::addRegular(StringRef Name, uint8_t StOther, uint8_t Type,
                                uint64_t Value, uint64_t Size, uint8_t Binding,
                                SectionBase *Section, InputFile *File) {
  Symbol *S;
  bool WasInserted;
  std::tie(S, WasInserted) = insert(Name, Type, getVisibility(StOther),
                                    /*CanOmitFromDynSym*/ false, File);
<<<<<<< HEAD
  int Cmp = compareDefinedNonCommon<ELFT>(S, WasInserted, Binding,
                                          Section == nullptr, Value, Name);
=======
  int Cmp = compareDefinedNonCommon(S, WasInserted, Binding, Section == nullptr,
                                    Value, Name);
>>>>>>> 0e95ba0d
  if (Cmp > 0)
    replaceSymbol<Defined>(S, File, Name, Binding, StOther, Type, Value, Size,
                           Section);
  else if (Cmp == 0)
    reportDuplicate<ELFT>(S, dyn_cast_or_null<InputSectionBase>(Section),
                          Value);
  return S;
}

template <typename ELFT>
void SymbolTable::addShared(StringRef Name, SharedFile<ELFT> *File,
                            const typename ELFT::Sym &Sym, uint32_t Alignment,
                            const typename ELFT::Verdef *Verdef) {
  // DSO symbols do not affect visibility in the output, so we pass STV_DEFAULT
  // as the visibility, which will leave the visibility in the symbol table
  // unchanged.
  Symbol *S;
  bool WasInserted;
  std::tie(S, WasInserted) = insert(Name, Sym.getType(), STV_DEFAULT,
                                    /*CanOmitFromDynSym*/ true, File);
  // Make sure we preempt DSO symbols with default visibility.
  if (Sym.getVisibility() == STV_DEFAULT)
    S->ExportDynamic = true;

  // An undefined symbol with non default visibility must be satisfied
  // in the same DSO.
  if (WasInserted || ((S->isUndefined() || S->isLazy()) &&
                      S->getVisibility() == STV_DEFAULT)) {
    uint8_t Binding = S->Binding;
    replaceSymbol<SharedSymbol>(S, File, Name, Sym.getBinding(), Sym.st_other,
                                Sym.getType(), Sym.st_value, Sym.st_size,
                                Alignment, Verdef);
    if (!WasInserted) {
      S->Binding = Binding;
      if (!S->isWeak() && !Config->GcSections)
        File->IsNeeded = true;
    }
  }
}

Symbol *SymbolTable::addBitcode(StringRef Name, uint8_t Binding,
                                uint8_t StOther, uint8_t Type,
                                bool CanOmitFromDynSym, BitcodeFile *F) {
  Symbol *S;
  bool WasInserted;
  std::tie(S, WasInserted) =
      insert(Name, Type, getVisibility(StOther), CanOmitFromDynSym, F);
<<<<<<< HEAD
  int Cmp = compareDefinedNonCommon<ELFT>(S, WasInserted, Binding,
                                          /*IsAbs*/ false, /*Value*/ 0, Name);
=======
  int Cmp = compareDefinedNonCommon(S, WasInserted, Binding,
                                    /*IsAbs*/ false, /*Value*/ 0, Name);
>>>>>>> 0e95ba0d
  if (Cmp > 0)
    replaceSymbol<Defined>(S, F, Name, Binding, StOther, Type, 0, 0, nullptr);
  else if (Cmp == 0)
    reportDuplicate(S, F);
  return S;
}

Symbol *SymbolTable::find(StringRef Name) {
  auto It = SymMap.find(CachedHashStringRef(Name));
  if (It == SymMap.end())
    return nullptr;
  if (It->second == -1)
    return nullptr;
  return SymVector[It->second];
}

template <class ELFT>
Symbol *SymbolTable::addLazyArchive(StringRef Name, ArchiveFile *F,
                                    const object::Archive::Symbol Sym) {
  Symbol *S;
  bool WasInserted;
  std::tie(S, WasInserted) = insert(Name);
  if (WasInserted) {
    replaceSymbol<LazyArchive>(S, F, Sym, Symbol::UnknownType);
    return S;
  }
  if (!S->isUndefined())
    return S;

  // An undefined weak will not fetch archive members. See comment on Lazy in
  // Symbols.h for the details.
  if (S->isWeak()) {
    replaceSymbol<LazyArchive>(S, F, Sym, S->Type);
    S->Binding = STB_WEAK;
    return S;
  }
  std::pair<MemoryBufferRef, uint64_t> MBInfo = F->getMember(&Sym);
  if (!MBInfo.first.getBuffer().empty())
    addFile<ELFT>(createObjectFile(MBInfo.first, F->getName(), MBInfo.second));
  return S;
}

template <class ELFT>
void SymbolTable::addLazyObject(StringRef Name, LazyObjFile &Obj) {
  Symbol *S;
  bool WasInserted;
  std::tie(S, WasInserted) = insert(Name);
  if (WasInserted) {
    replaceSymbol<LazyObject>(S, &Obj, Name, Symbol::UnknownType);
    return;
  }
  if (!S->isUndefined())
    return;

  // See comment for addLazyArchive above.
  if (S->isWeak())
    replaceSymbol<LazyObject>(S, &Obj, Name, S->Type);
  else if (InputFile *F = Obj.fetch())
    addFile<ELFT>(F);
}

// If we already saw this symbol, force loading its file.
template <class ELFT> void SymbolTable::fetchIfLazy(StringRef Name) {
  if (Symbol *B = find(Name)) {
    // Mark the symbol not to be eliminated by LTO
    // even if it is a bitcode symbol.
    B->IsUsedInRegularObj = true;
    if (auto *L = dyn_cast_or_null<Lazy>(B))
      if (InputFile *File = L->fetch())
        addFile<ELFT>(File);
  }
}

// This function takes care of the case in which shared libraries depend on
// the user program (not the other way, which is usual). Shared libraries
// may have undefined symbols, expecting that the user program provides
// the definitions for them. An example is BSD's __progname symbol.
// We need to put such symbols to the main program's .dynsym so that
// shared libraries can find them.
// Except this, we ignore undefined symbols in DSOs.
template <class ELFT> void SymbolTable::scanShlibUndefined() {
  for (InputFile *F : SharedFiles) {
    for (StringRef U : cast<SharedFile<ELFT>>(F)->getUndefinedSymbols()) {
      Symbol *Sym = find(U);
      if (!Sym || !Sym->isDefined())
        continue;
      Sym->ExportDynamic = true;

      // If -dynamic-list is given, the default version is set to
      // VER_NDX_LOCAL, which prevents a symbol to be exported via .dynsym.
      // Set to VER_NDX_GLOBAL so the symbol will be handled as if it were
      // specified by -dynamic-list.
      Sym->VersionId = VER_NDX_GLOBAL;
    }
  }
}

// Initialize DemangledSyms with a map from demangled symbols to symbol
// objects. Used to handle "extern C++" directive in version scripts.
//
// The map will contain all demangled symbols. That can be very large,
// and in LLD we generally want to avoid do anything for each symbol.
// Then, why are we doing this? Here's why.
//
// Users can use "extern C++ {}" directive to match against demangled
// C++ symbols. For example, you can write a pattern such as
// "llvm::*::foo(int, ?)". Obviously, there's no way to handle this
// other than trying to match a pattern against all demangled symbols.
// So, if "extern C++" feature is used, we need to demangle all known
// symbols.
StringMap<std::vector<Symbol *>> &SymbolTable::getDemangledSyms() {
  if (!DemangledSyms) {
    DemangledSyms.emplace();
    for (Symbol *Sym : SymVector) {
      if (!Sym->isDefined())
        continue;
      if (Optional<std::string> S = demangleItanium(Sym->getName()))
        (*DemangledSyms)[*S].push_back(Sym);
      else
        (*DemangledSyms)[Sym->getName()].push_back(Sym);
    }
  }
  return *DemangledSyms;
}

std::vector<Symbol *> SymbolTable::findByVersion(SymbolVersion Ver) {
  if (Ver.IsExternCpp)
    return getDemangledSyms().lookup(Ver.Name);
  if (Symbol *B = find(Ver.Name))
    if (B->isDefined())
      return {B};
  return {};
}

std::vector<Symbol *> SymbolTable::findAllByVersion(SymbolVersion Ver) {
  std::vector<Symbol *> Res;
  StringMatcher M(Ver.Name);

  if (Ver.IsExternCpp) {
    for (auto &P : getDemangledSyms())
      if (M.match(P.first()))
        Res.insert(Res.end(), P.second.begin(), P.second.end());
    return Res;
  }

  for (Symbol *Sym : SymVector)
    if (Sym->isDefined() && M.match(Sym->getName()))
      Res.push_back(Sym);
  return Res;
}

// If there's only one anonymous version definition in a version
// script file, the script does not actually define any symbol version,
// but just specifies symbols visibilities.
void SymbolTable::handleAnonymousVersion() {
  for (SymbolVersion &Ver : Config->VersionScriptGlobals)
    assignExactVersion(Ver, VER_NDX_GLOBAL, "global");
  for (SymbolVersion &Ver : Config->VersionScriptGlobals)
    assignWildcardVersion(Ver, VER_NDX_GLOBAL);
  for (SymbolVersion &Ver : Config->VersionScriptLocals)
    assignExactVersion(Ver, VER_NDX_LOCAL, "local");
  for (SymbolVersion &Ver : Config->VersionScriptLocals)
    assignWildcardVersion(Ver, VER_NDX_LOCAL);
}

// Handles -dynamic-list.
void SymbolTable::handleDynamicList() {
  for (SymbolVersion &Ver : Config->DynamicList) {
    std::vector<Symbol *> Syms;
    if (Ver.HasWildcard)
      Syms = findByVersion(Ver);
    else
      Syms = findAllByVersion(Ver);

    for (Symbol *B : Syms) {
      if (!Config->Shared)
        B->ExportDynamic = true;
      else if (B->includeInDynsym())
        B->IsPreemptible = true;
    }
  }
}

// Set symbol versions to symbols. This function handles patterns
// containing no wildcard characters.
void SymbolTable::assignExactVersion(SymbolVersion Ver, uint16_t VersionId,
                                     StringRef VersionName) {
  if (Ver.HasWildcard)
    return;

  // Get a list of symbols which we need to assign the version to.
  std::vector<Symbol *> Syms = findByVersion(Ver);
  if (Syms.empty()) {
    if (Config->NoUndefinedVersion)
      error("version script assignment of '" + VersionName + "' to symbol '" +
            Ver.Name + "' failed: symbol not defined");
    return;
  }

  // Assign the version.
  for (Symbol *Sym : Syms) {
    // Skip symbols containing version info because symbol versions
    // specified by symbol names take precedence over version scripts.
    // See parseSymbolVersion().
<<<<<<< HEAD
    if (B->getName().contains('@'))
=======
    if (Sym->getName().contains('@'))
>>>>>>> 0e95ba0d
      continue;

    if (Sym->InVersionScript)
      warn("duplicate symbol '" + Ver.Name + "' in version script");
    Sym->VersionId = VersionId;
    Sym->InVersionScript = true;
  }
}

void SymbolTable::assignWildcardVersion(SymbolVersion Ver, uint16_t VersionId) {
  if (!Ver.HasWildcard)
    return;

  // Exact matching takes precendence over fuzzy matching,
  // so we set a version to a symbol only if no version has been assigned
  // to the symbol. This behavior is compatible with GNU.
<<<<<<< HEAD
  for (SymbolBody *B : findAllByVersion(Ver))
    if (B->symbol()->VersionId == Config->DefaultSymbolVersion)
      B->symbol()->VersionId = VersionId;
=======
  for (Symbol *B : findAllByVersion(Ver))
    if (B->VersionId == Config->DefaultSymbolVersion)
      B->VersionId = VersionId;
>>>>>>> 0e95ba0d
}

// This function processes version scripts by updating VersionId
// member of symbols.
<<<<<<< HEAD
template <class ELFT> void SymbolTable<ELFT>::scanVersionScript() {
=======
void SymbolTable::scanVersionScript() {
>>>>>>> 0e95ba0d
  // Handle edge cases first.
  handleAnonymousVersion();
  handleDynamicList();

  // Now we have version definitions, so we need to set version ids to symbols.
  // Each version definition has a glob pattern, and all symbols that match
  // with the pattern get that version.

  // First, we assign versions to exact matching symbols,
  // i.e. version definitions not containing any glob meta-characters.
  for (VersionDefinition &V : Config->VersionDefinitions)
    for (SymbolVersion &Ver : V.Globals)
      assignExactVersion(Ver, V.Id, V.Name);

  // Next, we assign versions to fuzzy matching symbols,
  // i.e. version definitions containing glob meta-characters.
  // Note that because the last match takes precedence over previous matches,
  // we iterate over the definitions in the reverse order.
  for (VersionDefinition &V : llvm::reverse(Config->VersionDefinitions))
    for (SymbolVersion &Ver : V.Globals)
      assignWildcardVersion(Ver, V.Id);

  // Symbol themselves might know their versions because symbols
  // can contain versions in the form of <name>@<version>.
  // Let them parse and update their names to exclude version suffix.
  for (Symbol *Sym : SymVector)
    Sym->parseSymbolVersion();
}

template void SymbolTable::addSymbolWrap<ELF32LE>(StringRef);
template void SymbolTable::addSymbolWrap<ELF32BE>(StringRef);
template void SymbolTable::addSymbolWrap<ELF64LE>(StringRef);
template void SymbolTable::addSymbolWrap<ELF64BE>(StringRef);

template Symbol *SymbolTable::addUndefined<ELF32LE>(StringRef);
template Symbol *SymbolTable::addUndefined<ELF32BE>(StringRef);
template Symbol *SymbolTable::addUndefined<ELF64LE>(StringRef);
template Symbol *SymbolTable::addUndefined<ELF64BE>(StringRef);

template Symbol *SymbolTable::addUndefined<ELF32LE>(StringRef, uint8_t, uint8_t,
                                                    uint8_t, bool, InputFile *);
template Symbol *SymbolTable::addUndefined<ELF32BE>(StringRef, uint8_t, uint8_t,
                                                    uint8_t, bool, InputFile *);
template Symbol *SymbolTable::addUndefined<ELF64LE>(StringRef, uint8_t, uint8_t,
                                                    uint8_t, bool, InputFile *);
template Symbol *SymbolTable::addUndefined<ELF64BE>(StringRef, uint8_t, uint8_t,
                                                    uint8_t, bool, InputFile *);

template void SymbolTable::addCombinedLTOObject<ELF32LE>();
template void SymbolTable::addCombinedLTOObject<ELF32BE>();
template void SymbolTable::addCombinedLTOObject<ELF64LE>();
template void SymbolTable::addCombinedLTOObject<ELF64BE>();

template Symbol *SymbolTable::addRegular<ELF32LE>(StringRef, uint8_t, uint8_t,
                                                  uint64_t, uint64_t, uint8_t,
                                                  SectionBase *, InputFile *);
template Symbol *SymbolTable::addRegular<ELF32BE>(StringRef, uint8_t, uint8_t,
                                                  uint64_t, uint64_t, uint8_t,
                                                  SectionBase *, InputFile *);
template Symbol *SymbolTable::addRegular<ELF64LE>(StringRef, uint8_t, uint8_t,
                                                  uint64_t, uint64_t, uint8_t,
                                                  SectionBase *, InputFile *);
template Symbol *SymbolTable::addRegular<ELF64BE>(StringRef, uint8_t, uint8_t,
                                                  uint64_t, uint64_t, uint8_t,
                                                  SectionBase *, InputFile *);

template Defined *SymbolTable::addAbsolute<ELF32LE>(StringRef, uint8_t,
                                                    uint8_t);
template Defined *SymbolTable::addAbsolute<ELF32BE>(StringRef, uint8_t,
                                                    uint8_t);
template Defined *SymbolTable::addAbsolute<ELF64LE>(StringRef, uint8_t,
                                                    uint8_t);
template Defined *SymbolTable::addAbsolute<ELF64BE>(StringRef, uint8_t,
                                                    uint8_t);

template Symbol *
SymbolTable::addLazyArchive<ELF32LE>(StringRef, ArchiveFile *,
                                     const object::Archive::Symbol);
template Symbol *
SymbolTable::addLazyArchive<ELF32BE>(StringRef, ArchiveFile *,
                                     const object::Archive::Symbol);
template Symbol *
SymbolTable::addLazyArchive<ELF64LE>(StringRef, ArchiveFile *,
                                     const object::Archive::Symbol);
template Symbol *
SymbolTable::addLazyArchive<ELF64BE>(StringRef, ArchiveFile *,
                                     const object::Archive::Symbol);

template void SymbolTable::addLazyObject<ELF32LE>(StringRef, LazyObjFile &);
template void SymbolTable::addLazyObject<ELF32BE>(StringRef, LazyObjFile &);
template void SymbolTable::addLazyObject<ELF64LE>(StringRef, LazyObjFile &);
template void SymbolTable::addLazyObject<ELF64BE>(StringRef, LazyObjFile &);

template void SymbolTable::addShared<ELF32LE>(StringRef, SharedFile<ELF32LE> *,
                                              const typename ELF32LE::Sym &,
                                              uint32_t Alignment,
                                              const typename ELF32LE::Verdef *);
template void SymbolTable::addShared<ELF32BE>(StringRef, SharedFile<ELF32BE> *,
                                              const typename ELF32BE::Sym &,
                                              uint32_t Alignment,
                                              const typename ELF32BE::Verdef *);
template void SymbolTable::addShared<ELF64LE>(StringRef, SharedFile<ELF64LE> *,
                                              const typename ELF64LE::Sym &,
                                              uint32_t Alignment,
                                              const typename ELF64LE::Verdef *);
template void SymbolTable::addShared<ELF64BE>(StringRef, SharedFile<ELF64BE> *,
                                              const typename ELF64BE::Sym &,
                                              uint32_t Alignment,
                                              const typename ELF64BE::Verdef *);

template void SymbolTable::fetchIfLazy<ELF32LE>(StringRef);
template void SymbolTable::fetchIfLazy<ELF32BE>(StringRef);
template void SymbolTable::fetchIfLazy<ELF64LE>(StringRef);
template void SymbolTable::fetchIfLazy<ELF64BE>(StringRef);

template void SymbolTable::scanShlibUndefined<ELF32LE>();
template void SymbolTable::scanShlibUndefined<ELF32BE>();
template void SymbolTable::scanShlibUndefined<ELF64LE>();
template void SymbolTable::scanShlibUndefined<ELF64BE>();<|MERGE_RESOLUTION|>--- conflicted
+++ resolved
@@ -212,19 +212,6 @@
 }
 
 // Find an existing symbol or create and insert a new one.
-<<<<<<< HEAD
-template <class ELFT>
-std::pair<Symbol *, bool> SymbolTable<ELFT>::insert(StringRef Name) {
-  // <name>@@<version> means the symbol is the default version. In that
-  // case <name>@@<version> will be used to resolve references to <name>.
-  size_t Pos = Name.find("@@");
-  if (Pos != StringRef::npos)
-    Name = Name.take_front(Pos);
-
-  auto P = Symtab.insert(
-      {CachedHashStringRef(Name), SymIndex((int)SymVector.size(), false)});
-  SymIndex &V = P.first->second;
-=======
 std::pair<Symbol *, bool> SymbolTable::insert(StringRef Name) {
   // <name>@@<version> means the symbol is the default version. In that
   // case <name>@@<version> will be used to resolve references to <name>.
@@ -238,7 +225,6 @@
 
   auto P = SymMap.insert({CachedHashStringRef(Name), (int)SymVector.size()});
   int &SymIndex = P.first->second;
->>>>>>> 0e95ba0d
   bool IsNew = P.second;
   bool Traced = false;
 
@@ -341,11 +327,7 @@
 // we can delete this hack.
 static int compareVersion(Symbol *S, StringRef Name) {
   bool A = Name.contains("@@");
-<<<<<<< HEAD
-  bool B = S->body()->getName().contains("@@");
-=======
   bool B = S->getName().contains("@@");
->>>>>>> 0e95ba0d
   if (A && !B)
     return 1;
   if (!A && B)
@@ -362,15 +344,8 @@
     return 1;
   if (!S->isDefined())
     return 1;
-<<<<<<< HEAD
-
   if (int R = compareVersion(S, Name))
     return R;
-
-=======
-  if (int R = compareVersion(S, Name))
-    return R;
->>>>>>> 0e95ba0d
   if (Binding == STB_WEAK)
     return -1;
   if (S->isWeak())
@@ -382,17 +357,9 @@
 // if the new symbol should win, -1 if the new symbol should lose, or 0 if there
 // is a conflict. If the new symbol wins, also update the binding.
 static int compareDefinedNonCommon(Symbol *S, bool WasInserted, uint8_t Binding,
-<<<<<<< HEAD
-                                   bool IsAbsolute, typename ELFT::uint Value,
-                                   StringRef Name) {
-  if (int Cmp = compareDefined(S, WasInserted, Binding, Name)) {
-    if (Cmp > 0)
-      S->Binding = Binding;
-=======
                                    bool IsAbsolute, uint64_t Value,
                                    StringRef Name) {
   if (int Cmp = compareDefined(S, WasInserted, Binding, Name))
->>>>>>> 0e95ba0d
     return Cmp;
   if (auto *R = dyn_cast<Defined>(S)) {
     if (R->Section && isa<BssSection>(R->Section)) {
@@ -497,13 +464,8 @@
   bool WasInserted;
   std::tie(S, WasInserted) = insert(Name, Type, getVisibility(StOther),
                                     /*CanOmitFromDynSym*/ false, File);
-<<<<<<< HEAD
-  int Cmp = compareDefinedNonCommon<ELFT>(S, WasInserted, Binding,
-                                          Section == nullptr, Value, Name);
-=======
   int Cmp = compareDefinedNonCommon(S, WasInserted, Binding, Section == nullptr,
                                     Value, Name);
->>>>>>> 0e95ba0d
   if (Cmp > 0)
     replaceSymbol<Defined>(S, File, Name, Binding, StOther, Type, Value, Size,
                            Section);
@@ -551,13 +513,8 @@
   bool WasInserted;
   std::tie(S, WasInserted) =
       insert(Name, Type, getVisibility(StOther), CanOmitFromDynSym, F);
-<<<<<<< HEAD
-  int Cmp = compareDefinedNonCommon<ELFT>(S, WasInserted, Binding,
-                                          /*IsAbs*/ false, /*Value*/ 0, Name);
-=======
   int Cmp = compareDefinedNonCommon(S, WasInserted, Binding,
                                     /*IsAbs*/ false, /*Value*/ 0, Name);
->>>>>>> 0e95ba0d
   if (Cmp > 0)
     replaceSymbol<Defined>(S, F, Name, Binding, StOther, Type, 0, 0, nullptr);
   else if (Cmp == 0)
@@ -762,11 +719,7 @@
     // Skip symbols containing version info because symbol versions
     // specified by symbol names take precedence over version scripts.
     // See parseSymbolVersion().
-<<<<<<< HEAD
-    if (B->getName().contains('@'))
-=======
     if (Sym->getName().contains('@'))
->>>>>>> 0e95ba0d
       continue;
 
     if (Sym->InVersionScript)
@@ -783,24 +736,14 @@
   // Exact matching takes precendence over fuzzy matching,
   // so we set a version to a symbol only if no version has been assigned
   // to the symbol. This behavior is compatible with GNU.
-<<<<<<< HEAD
-  for (SymbolBody *B : findAllByVersion(Ver))
-    if (B->symbol()->VersionId == Config->DefaultSymbolVersion)
-      B->symbol()->VersionId = VersionId;
-=======
   for (Symbol *B : findAllByVersion(Ver))
     if (B->VersionId == Config->DefaultSymbolVersion)
       B->VersionId = VersionId;
->>>>>>> 0e95ba0d
 }
 
 // This function processes version scripts by updating VersionId
 // member of symbols.
-<<<<<<< HEAD
-template <class ELFT> void SymbolTable<ELFT>::scanVersionScript() {
-=======
 void SymbolTable::scanVersionScript() {
->>>>>>> 0e95ba0d
   // Handle edge cases first.
   handleAnonymousVersion();
   handleDynamicList();
