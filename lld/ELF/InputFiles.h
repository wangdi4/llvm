//===- InputFiles.h ---------------------------------------------*- C++ -*-===//
//
// Part of the LLVM Project, under the Apache License v2.0 with LLVM Exceptions.
// See https://llvm.org/LICENSE.txt for license information.
// SPDX-License-Identifier: Apache-2.0 WITH LLVM-exception
//
//===----------------------------------------------------------------------===//

#ifndef LLD_ELF_INPUT_FILES_H
#define LLD_ELF_INPUT_FILES_H

#include "Config.h"
#include "lld/Common/ErrorHandler.h"
#include "lld/Common/LLVM.h"
#include "lld/Common/Reproduce.h"
#include "llvm/ADT/CachedHashString.h"
#include "llvm/ADT/DenseSet.h"
#include "llvm/ADT/STLExtras.h"
#include "llvm/DebugInfo/DWARF/DWARFDebugLine.h"
#include "llvm/IR/Comdat.h"
#include "llvm/Object/Archive.h"
#include "llvm/Object/ELF.h"
#include "llvm/Object/IRObjectFile.h"
#include "llvm/Support/Threading.h"
#include <map>

namespace llvm {
class TarWriter;
struct DILineInfo;
namespace lto {
class InputFile;
}
} // namespace llvm

namespace lld {
namespace elf {
class InputFile;
class InputSectionBase;
}

// Returns "<internal>", "foo.a(bar.o)" or "baz.o".
std::string toString(const elf::InputFile *f);

namespace elf {

using llvm::object::Archive;

class Symbol;

// If -reproduce option is given, all input files are written
// to this tar archive.
extern std::unique_ptr<llvm::TarWriter> tar;

// Opens a given file.
llvm::Optional<MemoryBufferRef> readFile(StringRef path);

// Add symbols in File to the symbol table.
void parseFile(InputFile *file);

// The root class of input files.
class InputFile {
public:
  enum Kind {
    ObjKind,
    SharedKind,
    LazyObjKind,
    ArchiveKind,
    BitcodeKind,
    BinaryKind,
  };

  Kind kind() const { return fileKind; }

  bool isElf() const {
    Kind k = kind();
    return k == ObjKind || k == SharedKind;
  }

  StringRef getName() const { return mb.getBufferIdentifier(); }
  MemoryBufferRef mb;

  // Returns sections. It is a runtime error to call this function
  // on files that don't have the notion of sections.
  ArrayRef<InputSectionBase *> getSections() const {
    assert(fileKind == ObjKind || fileKind == BinaryKind);
    return sections;
  }

  // Returns object file symbols. It is a runtime error to call this
  // function on files of other types.
  ArrayRef<Symbol *> getSymbols() { return getMutableSymbols(); }

  MutableArrayRef<Symbol *> getMutableSymbols() {
    assert(fileKind == BinaryKind || fileKind == ObjKind ||
           fileKind == BitcodeKind);
    return symbols;
  }

  // Filename of .a which contained this file. If this file was
  // not in an archive file, it is the empty string. We use this
  // string for creating error messages.
  std::string archiveName;

  // If this is an architecture-specific file, the following members
  // have ELF type (i.e. ELF{32,64}{LE,BE}) and target machine type.
  ELFKind ekind = ELFNoneKind;
  uint16_t emachine = llvm::ELF::EM_NONE;
  uint8_t osabi = 0;
  uint8_t abiVersion = 0;

  // Cache for toString(). Only toString() should use this member.
  mutable std::string toStringCache;

  std::string getSrcMsg(const Symbol &sym, InputSectionBase &sec,
                        uint64_t offset);

  // True if this is an argument for --just-symbols. Usually false.
  bool justSymbols = false;

  // outSecOff of .got2 in the current file. This is used by PPC32 -fPIC/-fPIE
  // to compute offsets in PLT call stubs.
  uint32_t ppc32Got2OutSecOff = 0;

  // On PPC64 we need to keep track of which files contain small code model
  // relocations that access the .toc section. To minimize the chance of a
  // relocation overflow, files that do contain said relocations should have
  // their .toc sections sorted closer to the .got section than files that do
  // not contain any small code model relocations. Thats because the toc-pointer
  // is defined to point at .got + 0x8000 and the instructions used with small
  // code model relocations support immediates in the range [-0x8000, 0x7FFC],
  // making the addressable range relative to the toc pointer
  // [.got, .got + 0xFFFC].
  bool ppc64SmallCodeModelTocRelocs = false;

  // groupId is used for --warn-backrefs which is an optional error
  // checking feature. All files within the same --{start,end}-group or
  // --{start,end}-lib get the same group ID. Otherwise, each file gets a new
  // group ID. For more info, see checkDependency() in SymbolTable.cpp.
  uint32_t groupId;
  static bool isInGroup;
  static uint32_t nextGroupId;

  // Index of MIPS GOT built for this file.
  llvm::Optional<size_t> mipsGotIndex;

  std::vector<Symbol *> symbols;

#if INTEL_CUSTOMIZATION
  // True if the file contains the GNU LTO section
<<<<<<< HEAD
  bool IsGNULTOFile = false;
=======
  bool isGNULTOFile = false;
>>>>>>> a04ae881
#endif // INTEL_CUSTOMIZATION
protected:
  InputFile(Kind k, MemoryBufferRef m);
  std::vector<InputSectionBase *> sections;

private:
  const Kind fileKind;
};

class ELFFileBase : public InputFile {
public:
  ELFFileBase(Kind k, MemoryBufferRef m);
  static bool classof(const InputFile *f) { return f->isElf(); }

  template <typename ELFT> llvm::object::ELFFile<ELFT> getObj() const {
    return check(llvm::object::ELFFile<ELFT>::create(mb.getBuffer()));
  }

  StringRef getStringTable() const { return stringTable; }

  template <typename ELFT> typename ELFT::SymRange getELFSyms() const {
    return typename ELFT::SymRange(
        reinterpret_cast<const typename ELFT::Sym *>(elfSyms), numELFSyms);
  }
  template <typename ELFT> typename ELFT::SymRange getGlobalELFSyms() const {
    return getELFSyms<ELFT>().slice(firstGlobal);
  }

protected:
  // Initializes this class's member variables.
  template <typename ELFT> void init();

  const void *elfSyms = nullptr;
  size_t numELFSyms = 0;
  uint32_t firstGlobal = 0;
  StringRef stringTable;
};

// .o file.
template <class ELFT> class ObjFile : public ELFFileBase {
  using Elf_Rel = typename ELFT::Rel;
  using Elf_Rela = typename ELFT::Rela;
  using Elf_Sym = typename ELFT::Sym;
  using Elf_Shdr = typename ELFT::Shdr;
  using Elf_Word = typename ELFT::Word;
  using Elf_CGProfile = typename ELFT::CGProfile;

public:
  static bool classof(const InputFile *f) { return f->kind() == ObjKind; }

  llvm::object::ELFFile<ELFT> getObj() const {
    return this->ELFFileBase::getObj<ELFT>();
  }

  ArrayRef<Symbol *> getLocalSymbols();
  ArrayRef<Symbol *> getGlobalSymbols();

  ObjFile(MemoryBufferRef m, StringRef archiveName) : ELFFileBase(ObjKind, m) {
    this->archiveName = archiveName;
  }

  void parse(bool ignoreComdats = false);

  StringRef getShtGroupSignature(ArrayRef<Elf_Shdr> sections,
                                 const Elf_Shdr &sec);

  Symbol &getSymbol(uint32_t symbolIndex) const {
    if (symbolIndex >= this->symbols.size())
      fatal(toString(this) + ": invalid symbol index");
    return *this->symbols[symbolIndex];
  }

  uint32_t getSectionIndex(const Elf_Sym &sym) const;

  template <typename RelT> Symbol &getRelocTargetSym(const RelT &rel) const {
    uint32_t symIndex = rel.getSymbol(config->isMips64EL);
    return getSymbol(symIndex);
  }

  llvm::Optional<llvm::DILineInfo> getDILineInfo(InputSectionBase *, uint64_t);
  llvm::Optional<std::pair<std::string, unsigned>> getVariableLoc(StringRef name);

  // MIPS GP0 value defined by this file. This value represents the gp value
  // used to create the relocatable object and required to support
  // R_MIPS_GPREL16 / R_MIPS_GPREL32 relocations.
  uint32_t mipsGp0 = 0;

  uint32_t andFeatures = 0;

  // Name of source file obtained from STT_FILE symbol value,
  // or empty string if there is no such symbol in object file
  // symbol table.
  StringRef sourceFile;

  // True if the file defines functions compiled with
  // -fsplit-stack. Usually false.
  bool splitStack = false;

  // True if the file defines functions compiled with -fsplit-stack,
  // but had one or more functions with the no_split_stack attribute.
  bool someNoSplitStack = false;

  // Pointer to this input file's .llvm_addrsig section, if it has one.
  const Elf_Shdr *addrsigSec = nullptr;

  // SHT_LLVM_CALL_GRAPH_PROFILE table
  ArrayRef<Elf_CGProfile> cgProfile;

private:
  void initializeSections(bool ignoreComdats);
  void initializeSymbols();
  void initializeJustSymbols();
  void initializeDwarf();
  InputSectionBase *getRelocTarget(const Elf_Shdr &sec);
  InputSectionBase *createInputSection(const Elf_Shdr &sec);
  StringRef getSectionName(const Elf_Shdr &sec);

  bool shouldMerge(const Elf_Shdr &sec);

  // Each ELF symbol contains a section index which the symbol belongs to.
  // However, because the number of bits dedicated for that is limited, a
  // symbol can directly point to a section only when the section index is
  // equal to or smaller than 65280.
  //
  // If an object file contains more than 65280 sections, the file must
  // contain .symtab_shndx section. The section contains an array of
  // 32-bit integers whose size is the same as the number of symbols.
  // Nth symbol's section index is in the Nth entry of .symtab_shndx.
  //
  // The following variable contains the contents of .symtab_shndx.
  // If the section does not exist (which is common), the array is empty.
  ArrayRef<Elf_Word> shndxTable;

  // .shstrtab contents.
  StringRef sectionStringTable;

  // Debugging information to retrieve source file and line for error
  // reporting. Linker may find reasonable number of errors in a
  // single object file, so we cache debugging information in order to
  // parse it only once for each object file we link.
  std::unique_ptr<llvm::DWARFContext> dwarf;
  std::vector<const llvm::DWARFDebugLine::LineTable *> lineTables;
  struct VarLoc {
    const llvm::DWARFDebugLine::LineTable *lt;
    unsigned file;
    unsigned line;
  };
  llvm::DenseMap<StringRef, VarLoc> variableLoc;
  llvm::once_flag initDwarfLine;
};

// LazyObjFile is analogous to ArchiveFile in the sense that
// the file contains lazy symbols. The difference is that
// LazyObjFile wraps a single file instead of multiple files.
//
// This class is used for --start-lib and --end-lib options which
// instruct the linker to link object files between them with the
// archive file semantics.
class LazyObjFile : public InputFile {
public:
  LazyObjFile(MemoryBufferRef m, StringRef archiveName,
              uint64_t offsetInArchive)
      : InputFile(LazyObjKind, m), offsetInArchive(offsetInArchive) {
    this->archiveName = archiveName;
  }

  static bool classof(const InputFile *f) { return f->kind() == LazyObjKind; }

  template <class ELFT> void parse();
  void fetch();

private:
  uint64_t offsetInArchive;
};

// An ArchiveFile object represents a .a file.
class ArchiveFile : public InputFile {
public:
  explicit ArchiveFile(std::unique_ptr<Archive> &&file);
  static bool classof(const InputFile *f) { return f->kind() == ArchiveKind; }
  void parse();

  // Pulls out an object file that contains a definition for Sym and
  // returns it. If the same file was instantiated before, this
  // function does nothing (so we don't instantiate the same file
  // more than once.)
  void fetch(const Archive::Symbol &sym);

private:
  std::unique_ptr<Archive> file;
  llvm::DenseSet<uint64_t> seen;
};

class BitcodeFile : public InputFile {
public:
  BitcodeFile(MemoryBufferRef m, StringRef archiveName,
              uint64_t offsetInArchive);
  static bool classof(const InputFile *f) { return f->kind() == BitcodeKind; }
  template <class ELFT> void parse();
  std::unique_ptr<llvm::lto::InputFile> obj;
};

// .so file.
class SharedFile : public ELFFileBase {
public:
  SharedFile(MemoryBufferRef m, StringRef defaultSoName)
      : ELFFileBase(SharedKind, m), soName(defaultSoName),
        isNeeded(!config->asNeeded) {}

  // This is actually a vector of Elf_Verdef pointers.
  std::vector<const void *> verdefs;

  // If the output file needs Elf_Verneed data structures for this file, this is
  // a vector of Elf_Vernaux version identifiers that map onto the entries in
  // Verdefs, otherwise it is empty.
  std::vector<unsigned> vernauxs;

  static unsigned vernauxNum;

  std::vector<StringRef> dtNeeded;
  std::string soName;

  static bool classof(const InputFile *f) { return f->kind() == SharedKind; }

  template <typename ELFT> void parse();

  // Used for --no-allow-shlib-undefined.
  bool allNeededIsKnown;

  // Used for --as-needed
  bool isNeeded;
};

class BinaryFile : public InputFile {
public:
  explicit BinaryFile(MemoryBufferRef m) : InputFile(BinaryKind, m) {}
  static bool classof(const InputFile *f) { return f->kind() == BinaryKind; }
  void parse();
};

InputFile *createObjectFile(MemoryBufferRef mb, StringRef archiveName = "",
                            uint64_t offsetInArchive = 0);

inline bool isBitcode(MemoryBufferRef mb) {
  return identify_magic(mb.getBuffer()) == llvm::file_magic::bitcode;
}

std::string replaceThinLTOSuffix(StringRef path);

<<<<<<< HEAD
extern std::vector<BinaryFile *> BinaryFiles;
extern std::vector<BitcodeFile *> BitcodeFiles;
extern std::vector<LazyObjFile *> LazyObjFiles;
extern std::vector<InputFile *> ObjectFiles;
extern std::vector<SharedFile *> SharedFiles;
extern std::vector<InputFile *> GNULTOFiles;  // INTEL
=======
extern std::vector<BinaryFile *> binaryFiles;
extern std::vector<BitcodeFile *> bitcodeFiles;
extern std::vector<LazyObjFile *> lazyObjFiles;
extern std::vector<InputFile *> objectFiles;
extern std::vector<SharedFile *> sharedFiles;
extern std::vector<InputFile *> gNULTOFiles;  // INTEL
>>>>>>> a04ae881

} // namespace elf
} // namespace lld

#endif<|MERGE_RESOLUTION|>--- conflicted
+++ resolved
@@ -147,11 +147,7 @@
 
 #if INTEL_CUSTOMIZATION
   // True if the file contains the GNU LTO section
-<<<<<<< HEAD
-  bool IsGNULTOFile = false;
-=======
   bool isGNULTOFile = false;
->>>>>>> a04ae881
 #endif // INTEL_CUSTOMIZATION
 protected:
   InputFile(Kind k, MemoryBufferRef m);
@@ -401,21 +397,12 @@
 
 std::string replaceThinLTOSuffix(StringRef path);
 
-<<<<<<< HEAD
-extern std::vector<BinaryFile *> BinaryFiles;
-extern std::vector<BitcodeFile *> BitcodeFiles;
-extern std::vector<LazyObjFile *> LazyObjFiles;
-extern std::vector<InputFile *> ObjectFiles;
-extern std::vector<SharedFile *> SharedFiles;
-extern std::vector<InputFile *> GNULTOFiles;  // INTEL
-=======
 extern std::vector<BinaryFile *> binaryFiles;
 extern std::vector<BitcodeFile *> bitcodeFiles;
 extern std::vector<LazyObjFile *> lazyObjFiles;
 extern std::vector<InputFile *> objectFiles;
 extern std::vector<SharedFile *> sharedFiles;
 extern std::vector<InputFile *> gNULTOFiles;  // INTEL
->>>>>>> a04ae881
 
 } // namespace elf
 } // namespace lld
