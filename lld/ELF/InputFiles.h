--- conflicted
+++ resolved
@@ -135,13 +135,8 @@
 
   uint32_t getSectionIndex(const Elf_Sym &Sym) const;
 
-<<<<<<< HEAD
-  Elf_Sym_Range getGlobalSymbols();
-  Elf_Sym_Range getELFSymbols() const { return Symbols; }
-=======
   Elf_Sym_Range getGlobalELFSyms();
   Elf_Sym_Range getELFSyms() const { return ELFSyms; }
->>>>>>> 0e95ba0d
 
 protected:
   ArrayRef<Elf_Sym> ELFSyms;
