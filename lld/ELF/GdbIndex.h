//===- GdbIndex.h --------------------------------------------*- C++ -*-===//
//
//                             The LLVM Linker
//
// This file is distributed under the University of Illinois Open Source
// License. See LICENSE.TXT for details.
//
//===-------------------------------------------------------------------===//

#ifndef LLD_ELF_GDB_INDEX_H
#define LLD_ELF_GDB_INDEX_H

#include "InputFiles.h"
#include "llvm/DebugInfo/DWARF/DWARFContext.h"
#include "llvm/Object/ELF.h"

namespace lld {
namespace elf {

class InputSection;

struct LLDDWARFSection final : public llvm::DWARFSection {
  InputSectionBase *Sec = nullptr;
<<<<<<< HEAD
};

template <class ELFT> class LLDDwarfObj final : public llvm::DWARFObject {
  elf::ObjectFile<ELFT> *Obj;
  LLDDWARFSection InfoSection;
  LLDDWARFSection RangeSection;
  LLDDWARFSection LineSection;
  StringRef AbbrevSection;
  StringRef GnuPubNamesSection;
  StringRef GnuPubTypesSection;

  template <class RelTy>
  llvm::Optional<llvm::RelocAddrEntry> findAux(const InputSectionBase &Sec,
                                               uint64_t Pos,
                                               ArrayRef<RelTy> Rels) const;

public:
  explicit LLDDwarfObj(elf::ObjectFile<ELFT> *Obj);
  const llvm::DWARFSection &getInfoSection() const override {
    return InfoSection;
  }
  const llvm::DWARFSection &getRangeSection() const override {
    return RangeSection;
  }
  const llvm::DWARFSection &getLineSection() const override {
    return LineSection;
  }
  StringRef getCUIndexSection() const override { return ""; }
  StringRef getAbbrevSection() const override { return AbbrevSection; }
  StringRef getStringSection() const override { return ""; }
  StringRef getGnuPubNamesSection() const override {
    return GnuPubNamesSection;
  }
  StringRef getGnuPubTypesSection() const override {
    return GnuPubTypesSection;
  }
  bool isLittleEndian() const override {
    return ELFT::TargetEndianness == llvm::support::little;
  }
  llvm::Optional<llvm::RelocAddrEntry> find(const llvm::DWARFSection &Sec,
                                            uint64_t Pos) const override;
};

// Struct represents single entry of address area of gdb index.
struct AddressEntry {
  InputSection *Section;
  uint64_t LowAddress;
  uint64_t HighAddress;
  uint32_t CuIndex;
=======
>>>>>>> 2582fbcf
};

template <class ELFT> class LLDDwarfObj final : public llvm::DWARFObject {
  LLDDWARFSection InfoSection;
  LLDDWARFSection RangeSection;
  LLDDWARFSection LineSection;
  StringRef AbbrevSection;
  StringRef GnuPubNamesSection;
  StringRef GnuPubTypesSection;
  StringRef StrSection;

  template <class RelTy>
  llvm::Optional<llvm::RelocAddrEntry> findAux(const InputSectionBase &Sec,
                                               uint64_t Pos,
                                               ArrayRef<RelTy> Rels) const;

public:
  explicit LLDDwarfObj(ObjFile<ELFT> *Obj);
  const llvm::DWARFSection &getInfoSection() const override {
    return InfoSection;
  }
  const llvm::DWARFSection &getRangeSection() const override {
    return RangeSection;
  }
  const llvm::DWARFSection &getLineSection() const override {
    return LineSection;
  }
  StringRef getFileName() const override { return ""; }
  StringRef getCUIndexSection() const override { return ""; }
  StringRef getAbbrevSection() const override { return AbbrevSection; }
  StringRef getStringSection() const override { return StrSection; }
  StringRef getGnuPubNamesSection() const override {
    return GnuPubNamesSection;
  }
  StringRef getGnuPubTypesSection() const override {
    return GnuPubTypesSection;
  }
  bool isLittleEndian() const override {
    return ELFT::TargetEndianness == llvm::support::little;
  }
  llvm::Optional<llvm::RelocAddrEntry> find(const llvm::DWARFSection &Sec,
                                            uint64_t Pos) const override;
};

} // namespace elf
} // namespace lld

#endif<|MERGE_RESOLUTION|>--- conflicted
+++ resolved
@@ -21,58 +21,6 @@
 
 struct LLDDWARFSection final : public llvm::DWARFSection {
   InputSectionBase *Sec = nullptr;
-<<<<<<< HEAD
-};
-
-template <class ELFT> class LLDDwarfObj final : public llvm::DWARFObject {
-  elf::ObjectFile<ELFT> *Obj;
-  LLDDWARFSection InfoSection;
-  LLDDWARFSection RangeSection;
-  LLDDWARFSection LineSection;
-  StringRef AbbrevSection;
-  StringRef GnuPubNamesSection;
-  StringRef GnuPubTypesSection;
-
-  template <class RelTy>
-  llvm::Optional<llvm::RelocAddrEntry> findAux(const InputSectionBase &Sec,
-                                               uint64_t Pos,
-                                               ArrayRef<RelTy> Rels) const;
-
-public:
-  explicit LLDDwarfObj(elf::ObjectFile<ELFT> *Obj);
-  const llvm::DWARFSection &getInfoSection() const override {
-    return InfoSection;
-  }
-  const llvm::DWARFSection &getRangeSection() const override {
-    return RangeSection;
-  }
-  const llvm::DWARFSection &getLineSection() const override {
-    return LineSection;
-  }
-  StringRef getCUIndexSection() const override { return ""; }
-  StringRef getAbbrevSection() const override { return AbbrevSection; }
-  StringRef getStringSection() const override { return ""; }
-  StringRef getGnuPubNamesSection() const override {
-    return GnuPubNamesSection;
-  }
-  StringRef getGnuPubTypesSection() const override {
-    return GnuPubTypesSection;
-  }
-  bool isLittleEndian() const override {
-    return ELFT::TargetEndianness == llvm::support::little;
-  }
-  llvm::Optional<llvm::RelocAddrEntry> find(const llvm::DWARFSection &Sec,
-                                            uint64_t Pos) const override;
-};
-
-// Struct represents single entry of address area of gdb index.
-struct AddressEntry {
-  InputSection *Section;
-  uint64_t LowAddress;
-  uint64_t HighAddress;
-  uint32_t CuIndex;
-=======
->>>>>>> 2582fbcf
 };
 
 template <class ELFT> class LLDDwarfObj final : public llvm::DWARFObject {
