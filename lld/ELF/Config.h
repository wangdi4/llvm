//===- Config.h -------------------------------------------------*- C++ -*-===//
// INTEL_CUSTOMIZATION
//
// INTEL CONFIDENTIAL
//
// Modifications, Copyright (C) 2021 Intel Corporation
//
// This software and the related documents are Intel copyrighted materials, and
// your use of them is governed by the express license under which they were
// provided to you ("License"). Unless the License provides otherwise, you may not
// use, modify, copy, publish, distribute, disclose or transmit this software or
// the related documents without Intel's prior written permission.
//
// This software and the related documents are provided as is, with no express
// or implied warranties, other than those that are expressly stated in the
// License.
//
// end INTEL_CUSTOMIZATION
//
// Part of the LLVM Project, under the Apache License v2.0 with LLVM Exceptions.
// See https://llvm.org/LICENSE.txt for license information.
// SPDX-License-Identifier: Apache-2.0 WITH LLVM-exception
//
//===----------------------------------------------------------------------===//

#ifndef LLD_ELF_CONFIG_H
#define LLD_ELF_CONFIG_H

#include "lld/Common/ErrorHandler.h"
#include "llvm/ADT/CachedHashString.h"
#include "llvm/ADT/DenseSet.h"
#include "llvm/ADT/MapVector.h"
#include "llvm/ADT/SetVector.h"
#include "llvm/ADT/StringRef.h"
#include "llvm/ADT/StringSet.h"
#include "llvm/BinaryFormat/ELF.h"
#include "llvm/Option/ArgList.h"
#include "llvm/Support/CachePruning.h"
#include "llvm/Support/CodeGen.h"
#include "llvm/Support/Compiler.h"
#include "llvm/Support/Compression.h"
#include "llvm/Support/Endian.h"
#include "llvm/Support/GlobPattern.h"
#include "llvm/Support/PrettyStackTrace.h"
#include <atomic>
#include <memory>
#include <vector>

namespace lld::elf {

class InputFile;
class BinaryFile;
class BitcodeFile;
class ELFFileBase;
class SharedFile;
class InputSectionBase;
class EhInputSection;
class Symbol;
class BitcodeCompiler;

enum ELFKind : uint8_t {
  ELFNoneKind,
  ELF32LEKind,
  ELF32BEKind,
  ELF64LEKind,
  ELF64BEKind
};

// For -Bno-symbolic, -Bsymbolic-non-weak-functions, -Bsymbolic-functions,
// -Bsymbolic.
enum class BsymbolicKind { None, NonWeakFunctions, Functions, All };

// For --build-id.
enum class BuildIdKind { None, Fast, Md5, Sha1, Hexstring, Uuid };

// For --discard-{all,locals,none}.
enum class DiscardPolicy { Default, All, Locals, None };

// For --icf={none,safe,all}.
enum class ICFLevel { None, Safe, All };

// For --strip-{all,debug}.
enum class StripPolicy { None, All, Debug };

// For --unresolved-symbols.
enum class UnresolvedPolicy { ReportError, Warn, Ignore };

// For --orphan-handling.
enum class OrphanHandlingPolicy { Place, Warn, Error };

// For --sort-section and linkerscript sorting rules.
enum class SortSectionPolicy { Default, None, Alignment, Name, Priority };

// For --target2
enum class Target2Policy { Abs, Rel, GotRel };

// For tracking ARM Float Argument PCS
enum class ARMVFPArgKind { Default, Base, VFP, ToolChain };

// For -z noseparate-code, -z separate-code and -z separate-loadable-segments.
enum class SeparateSegmentKind { None, Code, Loadable };

// For -z *stack
enum class GnuStackKind { None, Exec, NoExec };

struct SymbolVersion {
  llvm::StringRef name;
  bool isExternCpp;
  bool hasWildcard;
};

// This struct contains symbols version definition that
// can be found in version script if it is used for link.
struct VersionDefinition {
  llvm::StringRef name;
  uint16_t id;
  SmallVector<SymbolVersion, 0> nonLocalPatterns;
  SmallVector<SymbolVersion, 0> localPatterns;
};

class LinkerDriver {
public:
  void linkerMain(ArrayRef<const char *> args);
  void addFile(StringRef path, bool withLOption);
  void addLibrary(StringRef name);

private:
  void createFiles(llvm::opt::InputArgList &args);
  void inferMachineType();
  void link(llvm::opt::InputArgList &args);
  template <class ELFT> void compileBitcodeFiles(bool skipLinkedOutput);

  // True if we are in --whole-archive and --no-whole-archive.
  bool inWholeArchive = false;

  // True if we are in --start-lib and --end-lib.
  bool inLib = false;

  std::unique_ptr<BitcodeCompiler> lto;
  std::vector<InputFile *> files;

#if INTEL_CUSTOMIZATION
  // Helper function for finding the ELF target used for GNU LTO files and
  // invoke doGNULTOLinking.
  void finalizeGNULTO(llvm::SmallVectorImpl<InputFile *> &InputGNULTOFiles,
                      bool isLazyFile);

  // Pass to g++ the input vector of GNU LTO files in order to do LTO and
  // build a temporary object. Then collect the ELF object generated and
  // add it to the linking process either as a regular object file or
  // lazy object (archive members).
  template <class ELFT> void
  doGNULTOLinking(llvm::SmallVectorImpl<InputFile *> &InputGNULTOFiles,
                  bool isLazyFile);
#endif // INTEL_CUSTOMIZATION

public:
  SmallVector<std::pair<StringRef, unsigned>, 0> archiveFiles;
};

// This struct contains the global configuration for the linker.
// Most fields are direct mapping from the command line options
// and such fields have the same name as the corresponding options.
// Most fields are initialized by the ctx.driver.
struct Config {
  uint8_t osabi = 0;
  uint32_t andFeatures = 0;
  llvm::CachePruningPolicy thinLTOCachePolicy;
  llvm::SetVector<llvm::CachedHashString> dependencyFiles; // for --dependency-file
  llvm::StringMap<uint64_t> sectionStartMap;
  llvm::StringRef bfdname;
  llvm::StringRef chroot;
  llvm::StringRef dependencyFile;
  llvm::StringRef dwoDir;
  llvm::StringRef dynamicLinker;
  llvm::StringRef entry;
  llvm::StringRef emulation;
  llvm::StringRef fini;
  llvm::StringRef init;
  llvm::StringRef ltoAAPipeline;
  llvm::StringRef ltoCSProfileFile;
  llvm::StringRef ltoNewPmPasses;
  llvm::StringRef ltoObjPath;
  llvm::StringRef ltoSampleProfile;
  llvm::StringRef mapFile;
  llvm::StringRef outputFile;
  llvm::StringRef optRemarksFilename;
  llvm::Optional<uint64_t> optRemarksHotnessThreshold = 0;
  llvm::StringRef optRemarksPasses;
  llvm::StringRef optRemarksFormat;
  llvm::StringRef optStatsFilename;
  llvm::StringRef progName;
  llvm::StringRef printArchiveStats;
  llvm::StringRef printSymbolOrder;
  llvm::StringRef soName;
  llvm::StringRef sysroot;
  llvm::StringRef thinLTOCacheDir;
  llvm::StringRef thinLTOIndexOnlyArg;
  llvm::StringRef whyExtract;
  StringRef zBtiReport = "none";
  StringRef zCetReport = "none";
  llvm::StringRef ltoBasicBlockSections;
  std::pair<llvm::StringRef, llvm::StringRef> thinLTOObjectSuffixReplace;
  std::pair<llvm::StringRef, llvm::StringRef> thinLTOPrefixReplace;
  std::string rpath;
  llvm::SmallVector<VersionDefinition, 0> versionDefinitions;
  llvm::SmallVector<llvm::StringRef, 0> auxiliaryList;
  llvm::SmallVector<llvm::StringRef, 0> filterList;
  llvm::SmallVector<llvm::StringRef, 0> passPlugins;
  llvm::SmallVector<llvm::StringRef, 0> searchPaths;
  llvm::SmallVector<llvm::StringRef, 0> symbolOrderingFile;
  llvm::SmallVector<llvm::StringRef, 0> thinLTOModulesToCompile;
  llvm::SmallVector<llvm::StringRef, 0> undefined;
  llvm::SmallVector<SymbolVersion, 0> dynamicList;
  llvm::SmallVector<uint8_t, 0> buildIdVector;
  llvm::SmallVector<llvm::StringRef, 0> mllvmOpts;
  llvm::MapVector<std::pair<const InputSectionBase *, const InputSectionBase *>,
                  uint64_t>
      callGraphProfile;
  bool allowMultipleDefinition;
  bool androidPackDynRelocs = false;
  bool armHasBlx = false;
  bool armHasMovtMovw = false;
  bool armJ1J2BranchEncoding = false;
  bool asNeeded = false;
  BsymbolicKind bsymbolic = BsymbolicKind::None;
  bool callGraphProfileSort;
  bool checkSections;
  bool checkDynamicRelocs;
  llvm::DebugCompressionType compressDebugSections;
  bool cref;
  llvm::SmallVector<std::pair<llvm::GlobPattern, uint64_t>, 0>
      deadRelocInNonAlloc;
  bool demangle = true;
  bool dependentLibraries;
  bool disableVerify;
  bool ehFrameHdr;
  bool emitLLVM;
  bool emitRelocs;
  bool enableNewDtags;
  bool executeOnly;
  bool exportDynamic;
  bool fixCortexA53Errata843419;
  bool fixCortexA8;
  bool formatBinary = false;
  bool fortranCommon;
  bool gcSections;
  bool gdbIndex;
  bool gnuHash = false;
  bool gnuUnique;
  bool hasDynSymTab;
  bool ignoreDataAddressEquality;
  bool ignoreFunctionAddressEquality;
# if INTEL_CUSTOMIZATION
  bool intelAdvancedOptim = false;
  bool intelLibIRCAllowed = false;
#endif // INTEL_CUSTOMIZATION
  bool ltoCSProfileGenerate;
  bool ltoPGOWarnMismatch;
  bool ltoDebugPassManager;
  bool ltoEmitAsm;
  bool ltoNewPassManager; // INTEL
  bool ltoUniqueBasicBlockSectionNames;
  bool ltoWholeProgramVisibility;
  bool mergeArmExidx;
  bool mipsN32Abi = false;
  bool mmapOutputFile;
  bool nmagic;
  bool noDynamicLinker = false;
  bool noinhibitExec;
  bool nostdlib;
  bool oFormatBinary;
  bool omagic;
  bool opaquePointers;
  bool optEB = false;
  bool optEL = false;
  bool optimizeBBJumps;
  bool optRemarksWithHotness;
  bool picThunk;
  bool pie;
  bool printGcSections;
  bool printIcfSections;
  bool relax;
  bool relocatable;
  bool relrGlibc = false;
  bool relrPackDynRelocs = false;
  llvm::DenseSet<llvm::StringRef> saveTempsArgs;
  llvm::SmallVector<std::pair<llvm::GlobPattern, uint32_t>, 0> shuffleSections;
  bool singleRoRx;
  bool shared;
  bool symbolic;
  bool isStatic = false;
  bool sysvHash = false;
  bool target1Rel;
  bool trace;
  bool thinLTOEmitImportsFiles;
  bool thinLTOEmitIndexFiles;
  bool thinLTOIndexOnly;
  bool timeTraceEnabled;
  bool tocOptimize;
  bool pcRelOptimize;
  bool undefinedVersion;
  bool unique;
  bool useAndroidRelrTags = false;
  bool warnBackrefs;
  llvm::SmallVector<llvm::GlobPattern, 0> warnBackrefsExclude;
  bool warnCommon;
  bool warnMissingEntry;
  bool warnSymbolOrdering;
  bool writeAddends;
  bool zCombreloc;
  bool zCopyreloc;
  bool zForceBti;
  bool zForceIbt;
  bool zGlobal;
  bool zHazardplt;
  bool zIfuncNoplt;
  bool zInitfirst;
  bool zInterpose;
  bool zKeepTextSectionPrefix;
  bool zNodefaultlib;
  bool zNodelete;
  bool zNodlopen;
  bool zNow;
  bool zOrigin;
  bool zPacPlt;
  bool zRelro;
  bool zRodynamic;
  bool zShstk;
  bool zStartStopGC;
  uint8_t zStartStopVisibility;
  bool zText;
  bool zRetpolineplt;
  bool zWxneeded;
  DiscardPolicy discard;
  GnuStackKind zGnustack;
  ICFLevel icf;
  OrphanHandlingPolicy orphanHandling;
  SortSectionPolicy sortSection;
  StripPolicy strip;
  UnresolvedPolicy unresolvedSymbols;
  UnresolvedPolicy unresolvedSymbolsInShlib;
  Target2Policy target2;
  bool power10Stubs;
  ARMVFPArgKind armVFPArgs = ARMVFPArgKind::Default;
  BuildIdKind buildId = BuildIdKind::None;
  SeparateSegmentKind zSeparate;
  ELFKind ekind = ELFNoneKind;
  uint16_t emachine = llvm::ELF::EM_NONE;
  llvm::Optional<uint64_t> imageBase;
  uint64_t commonPageSize;
  uint64_t maxPageSize;
  uint64_t mipsGotSize;
  uint64_t zStackSize;
  unsigned ltoPartitions;
  unsigned ltoo;
  unsigned optimize;
  StringRef thinLTOJobs;
  unsigned timeTraceGranularity;
  int32_t splitStackAdjustSize;
  StringRef packageMetadata;

  // The following config options do not directly correspond to any
  // particular command line options.

  // True if we need to pass through relocations in input files to the
  // output file. Usually false because we consume relocations.
  bool copyRelocs;

  // True if the target is ELF64. False if ELF32.
  bool is64;

  // True if the target is little-endian. False if big-endian.
  bool isLE;

  // endianness::little if isLE is true. endianness::big otherwise.
  llvm::support::endianness endianness;

  // True if the target is the little-endian MIPS64.
  //
  // The reason why we have this variable only for the MIPS is because
  // we use this often.  Some ELF headers for MIPS64EL are in a
  // mixed-endian (which is horrible and I'd say that's a serious spec
  // bug), and we need to know whether we are reading MIPS ELF files or
  // not in various places.
  //
  // (Note that MIPS64EL is not a typo for MIPS64LE. This is the official
  // name whatever that means. A fun hypothesis is that "EL" is short for
  // little-endian written in the little-endian order, but I don't know
  // if that's true.)
  bool isMips64EL;

  // True if we need to set the DF_STATIC_TLS flag to an output file, which
  // works as a hint to the dynamic loader that the shared object contains code
  // compiled with the initial-exec TLS model.
  bool hasTlsIe = false;

  // Holds set of ELF header flags for the target.
  uint32_t eflags = 0;

  // The ELF spec defines two types of relocation table entries, RELA and
  // REL. RELA is a triplet of (offset, info, addend) while REL is a
  // tuple of (offset, info). Addends for REL are implicit and read from
  // the location where the relocations are applied. So, REL is more
  // compact than RELA but requires a bit of more work to process.
  //
  // (From the linker writer's view, this distinction is not necessary.
  // If the ELF had chosen whichever and sticked with it, it would have
  // been easier to write code to process relocations, but it's too late
  // to change the spec.)
  //
  // Each ABI defines its relocation type. IsRela is true if target
  // uses RELA. As far as we know, all 64-bit ABIs are using RELA. A
  // few 32-bit ABIs are using RELA too.
  bool isRela;

  // True if we are creating position-independent code.
  bool isPic;

  // 4 for ELF32, 8 for ELF64.
  int wordsize;

  // Mode of MTE to write to the ELF note. Should be one of NT_MEMTAG_ASYNC (for
  // async), NT_MEMTAG_SYNC (for sync), or NT_MEMTAG_LEVEL_NONE (for none). If
  // async or sync is enabled, write the ELF note specifying the default MTE
  // mode.
  int androidMemtagMode;
  // Signal to the dynamic loader to enable heap MTE.
  bool androidMemtagHeap;
  // Signal to the dynamic loader that this binary expects stack MTE. Generally,
  // this means to map the primary and thread stacks as PROT_MTE. Note: This is
  // not supported on Android 11 & 12.
  bool androidMemtagStack;

  unsigned threadCount;
};
struct ConfigWrapper {
  Config c;
  Config *operator->() { return &c; }
};

LLVM_LIBRARY_VISIBILITY extern ConfigWrapper config;

struct DuplicateSymbol {
  const Symbol *sym;
  const InputFile *file;
  InputSectionBase *section;
  uint64_t value;
};

struct Ctx {
  LinkerDriver driver;
  SmallVector<std::unique_ptr<MemoryBuffer>> memoryBuffers;
  SmallVector<ELFFileBase *, 0> objectFiles;
  SmallVector<SharedFile *, 0> sharedFiles;
  SmallVector<BinaryFile *, 0> binaryFiles;
  SmallVector<BitcodeFile *, 0> bitcodeFiles;
  SmallVector<BitcodeFile *, 0> lazyBitcodeFiles;
<<<<<<< HEAD
  SmallVector<InputFile *, 0> gnuLTOFiles;  // INTEL
  SmallVector<InputFile *, 0> lazyGNULTOFiles;  // INTEL
=======
>>>>>>> d2d52558
  SmallVector<InputSectionBase *, 0> inputSections;
  SmallVector<EhInputSection *, 0> ehInputSections;
  // Duplicate symbol candidates.
  SmallVector<DuplicateSymbol, 0> duplicates;
  // Symbols in a non-prevailing COMDAT group which should be changed to an
  // Undefined.
  SmallVector<std::pair<Symbol *, unsigned>, 0> nonPrevailingSyms;
  // A tuple of (reference, extractedFile, sym). Used by --why-extract=.
  SmallVector<std::tuple<std::string, const InputFile *, const Symbol &>, 0>
      whyExtractRecords;
  // A mapping from a symbol to an InputFile referencing it backward. Used by
  // --warn-backrefs.
  llvm::DenseMap<const Symbol *,
                 std::pair<const InputFile *, const InputFile *>>
      backwardReferences;
  // True if SHT_LLVM_SYMPART is used.
  std::atomic<bool> hasSympart{false};
  // True if there are TLS IE relocations. Set DF_STATIC_TLS if -shared.
  std::atomic<bool> hasTlsIe{false};
  // True if we need to reserve two .got entries for local-dynamic TLS model.
  std::atomic<bool> needsTlsLd{false};

  void reset();
};

LLVM_LIBRARY_VISIBILITY extern Ctx ctx;

// The first two elements of versionDefinitions represent VER_NDX_LOCAL and
// VER_NDX_GLOBAL. This helper returns other elements.
static inline ArrayRef<VersionDefinition> namedVersionDefs() {
  return llvm::makeArrayRef(config->versionDefinitions).slice(2);
}

void errorOrWarn(const Twine &msg);

static inline void internalLinkerError(StringRef loc, const Twine &msg) {
  errorOrWarn(loc + "internal linker error: " + msg + "\n" +
              llvm::getBugReportMsg());
}

} // namespace lld::elf

#endif<|MERGE_RESOLUTION|>--- conflicted
+++ resolved
@@ -456,11 +456,8 @@
   SmallVector<BinaryFile *, 0> binaryFiles;
   SmallVector<BitcodeFile *, 0> bitcodeFiles;
   SmallVector<BitcodeFile *, 0> lazyBitcodeFiles;
-<<<<<<< HEAD
   SmallVector<InputFile *, 0> gnuLTOFiles;  // INTEL
   SmallVector<InputFile *, 0> lazyGNULTOFiles;  // INTEL
-=======
->>>>>>> d2d52558
   SmallVector<InputSectionBase *, 0> inputSections;
   SmallVector<EhInputSection *, 0> ehInputSections;
   // Duplicate symbol candidates.
