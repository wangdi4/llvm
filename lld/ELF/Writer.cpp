//===- Writer.cpp ---------------------------------------------------------===//
//
// Part of the LLVM Project, under the Apache License v2.0 with LLVM Exceptions.
// See https://llvm.org/LICENSE.txt for license information.
// SPDX-License-Identifier: Apache-2.0 WITH LLVM-exception
//
//===----------------------------------------------------------------------===//

#include "Writer.h"
#include "AArch64ErrataFix.h"
#include "CallGraphSort.h"
#include "Config.h"
#include "LinkerScript.h"
#include "MapFile.h"
#include "OutputSections.h"
#include "Relocations.h"
#include "SymbolTable.h"
#include "Symbols.h"
#include "SyntheticSections.h"
#include "Target.h"
#include "lld/Common/Filesystem.h"
#include "lld/Common/Memory.h"
#include "lld/Common/Strings.h"
#include "lld/Common/Threads.h"
#include "llvm/ADT/StringMap.h"
#include "llvm/ADT/StringSwitch.h"
#include "llvm/Support/RandomNumberGenerator.h"
#include "llvm/Support/SHA1.h"
#include "llvm/Support/xxhash.h"
#include <climits>

using namespace llvm;
using namespace llvm::ELF;
using namespace llvm::object;
using namespace llvm::support;
using namespace llvm::support::endian;

using namespace lld;
using namespace lld::elf;

namespace {
// The writer writes a SymbolTable result to a file.
template <class ELFT> class Writer {
public:
  Writer() : buffer(errorHandler().outputBuffer) {}
  using Elf_Shdr = typename ELFT::Shdr;
  using Elf_Ehdr = typename ELFT::Ehdr;
  using Elf_Phdr = typename ELFT::Phdr;

  void run();

private:
  void copyLocalSymbols();
  void addSectionSymbols();
  void forEachRelSec(llvm::function_ref<void(InputSectionBase &)> fn);
  void sortSections();
  void resolveShfLinkOrder();
  void finalizeAddressDependentContent();
  void sortInputSections();
  void finalizeSections();
  void checkExecuteOnly();
  void setReservedSymbolSections();

  std::vector<PhdrEntry *> createPhdrs(Partition &part);
  void removeEmptyPTLoad(std::vector<PhdrEntry *> &phdrEntry);
  void addPhdrForSection(Partition &part, unsigned shType, unsigned pType,
                         unsigned pFlags);
  void assignFileOffsets();
  void assignFileOffsetsBinary();
  void setPhdrs(Partition &part);
  void checkSections();
  void fixSectionAlignments();
  void openFile();
  void writeTrapInstr();
  void writeHeader();
  void writeSections();
  void writeSectionsBinary();
  void writeBuildId();

  std::unique_ptr<FileOutputBuffer> &buffer;

  void addRelIpltSymbols();
  void addStartEndSymbols();
  void addStartStopSymbols(OutputSection *sec);

  uint64_t fileSize;
  uint64_t sectionHeaderOff;
};
} // anonymous namespace

static bool isSectionPrefix(StringRef prefix, StringRef name) {
  return name.startswith(prefix) || name == prefix.drop_back();
}

StringRef elf::getOutputSectionName(const InputSectionBase *s) {
  if (config->relocatable)
    return s->name;

  // This is for --emit-relocs. If .text.foo is emitted as .text.bar, we want
  // to emit .rela.text.foo as .rela.text.bar for consistency (this is not
  // technically required, but not doing it is odd). This code guarantees that.
  if (auto *isec = dyn_cast<InputSection>(s)) {
    if (InputSectionBase *rel = isec->getRelocatedSection()) {
      OutputSection *out = rel->getOutputSection();
      if (s->type == SHT_RELA)
        return saver.save(".rela" + out->name);
      return saver.save(".rel" + out->name);
    }
  }

  // This check is for -z keep-text-section-prefix.  This option separates text
  // sections with prefix ".text.hot", ".text.unlikely", ".text.startup" or
  // ".text.exit".
  // When enabled, this allows identifying the hot code region (.text.hot) in
  // the final binary which can be selectively mapped to huge pages or mlocked,
  // for instance.
  if (config->zKeepTextSectionPrefix)
    for (StringRef v :
         {".text.hot.", ".text.unlikely.", ".text.startup.", ".text.exit."})
      if (isSectionPrefix(v, s->name))
        return v.drop_back();

  for (StringRef v :
       {".text.", ".rodata.", ".data.rel.ro.", ".data.", ".bss.rel.ro.",
        ".bss.", ".init_array.", ".fini_array.", ".ctors.", ".dtors.", ".tbss.",
        ".gcc_except_table.", ".tdata.", ".ARM.exidx.", ".ARM.extab."})
    if (isSectionPrefix(v, s->name))
      return v.drop_back();

  // CommonSection is identified as "COMMON" in linker scripts.
  // By default, it should go to .bss section.
  if (s->name == "COMMON")
    return ".bss";

  return s->name;
}

static bool needsInterpSection() {
  return !sharedFiles.empty() && !config->dynamicLinker.empty() &&
         script->needsInterpSection();
}

template <class ELFT> void elf::writeResult() { Writer<ELFT>().run(); }

template <class ELFT>
void Writer<ELFT>::removeEmptyPTLoad(std::vector<PhdrEntry *> &phdrs) {
  llvm::erase_if(phdrs, [&](const PhdrEntry *p) {
    if (p->p_type != PT_LOAD)
      return false;
    if (!p->firstSec)
      return true;
    uint64_t size = p->lastSec->addr + p->lastSec->size - p->firstSec->addr;
    return size == 0;
  });
}

template <class ELFT> static void copySectionsIntoPartitions() {
  std::vector<InputSectionBase *> newSections;
  for (unsigned part = 2; part != partitions.size() + 1; ++part) {
    for (InputSectionBase *s : inputSections) {
      if (!(s->flags & SHF_ALLOC) || !s->isLive())
        continue;
      InputSectionBase *copy;
      if (s->type == SHT_NOTE)
        copy = make<InputSection>(cast<InputSection>(*s));
      else if (auto *es = dyn_cast<EhInputSection>(s))
        copy = make<EhInputSection>(*es);
      else
        continue;
      copy->partition = part;
      newSections.push_back(copy);
    }
  }

  inputSections.insert(inputSections.end(), newSections.begin(),
                       newSections.end());
}

template <class ELFT> static void combineEhSections() {
  for (InputSectionBase *&s : inputSections) {
    // Ignore dead sections and the partition end marker (.part.end),
    // whose partition number is out of bounds.
    if (!s->isLive() || s->partition == 255)
      continue;

    Partition &part = s->getPartition();
    if (auto *es = dyn_cast<EhInputSection>(s)) {
      part.ehFrame->addSection<ELFT>(es);
      s = nullptr;
    } else if (s->kind() == SectionBase::Regular && part.armExidx &&
               part.armExidx->addSection(cast<InputSection>(s))) {
      s = nullptr;
    }
  }

  std::vector<InputSectionBase *> &v = inputSections;
  v.erase(std::remove(v.begin(), v.end(), nullptr), v.end());
}

static Defined *addOptionalRegular(StringRef name, SectionBase *sec,
                                   uint64_t val, uint8_t stOther = STV_HIDDEN,
                                   uint8_t binding = STB_GLOBAL) {
  Symbol *s = symtab->find(name);
  if (!s || s->isDefined())
    return nullptr;

  s->resolve(Defined{/*file=*/nullptr, name, binding, stOther, STT_NOTYPE, val,
                     /*size=*/0, sec});
  return cast<Defined>(s);
}

static Defined *addAbsolute(StringRef name) {
  Symbol *sym = symtab->addSymbol(Defined{nullptr, name, STB_GLOBAL, STV_HIDDEN,
                                          STT_NOTYPE, 0, 0, nullptr});
  return cast<Defined>(sym);
}

// The linker is expected to define some symbols depending on
// the linking result. This function defines such symbols.
void elf::addReservedSymbols() {
  if (config->emachine == EM_MIPS) {
    // Define _gp for MIPS. st_value of _gp symbol will be updated by Writer
    // so that it points to an absolute address which by default is relative
    // to GOT. Default offset is 0x7ff0.
    // See "Global Data Symbols" in Chapter 6 in the following document:
    // ftp://www.linux-mips.org/pub/linux/mips/doc/ABI/mipsabi.pdf
    ElfSym::mipsGp = addAbsolute("_gp");

    // On MIPS O32 ABI, _gp_disp is a magic symbol designates offset between
    // start of function and 'gp' pointer into GOT.
    if (symtab->find("_gp_disp"))
      ElfSym::mipsGpDisp = addAbsolute("_gp_disp");

    // The __gnu_local_gp is a magic symbol equal to the current value of 'gp'
    // pointer. This symbol is used in the code generated by .cpload pseudo-op
    // in case of using -mno-shared option.
    // https://sourceware.org/ml/binutils/2004-12/msg00094.html
    if (symtab->find("__gnu_local_gp"))
      ElfSym::mipsLocalGp = addAbsolute("__gnu_local_gp");
  } else if (config->emachine == EM_PPC) {
    // glibc *crt1.o has a undefined reference to _SDA_BASE_. Since we don't
    // support Small Data Area, define it arbitrarily as 0.
    addOptionalRegular("_SDA_BASE_", nullptr, 0, STV_HIDDEN);
  }

  // The Power Architecture 64-bit v2 ABI defines a TableOfContents (TOC) which
  // combines the typical ELF GOT with the small data sections. It commonly
  // includes .got .toc .sdata .sbss. The .TOC. symbol replaces both
  // _GLOBAL_OFFSET_TABLE_ and _SDA_BASE_ from the 32-bit ABI. It is used to
  // represent the TOC base which is offset by 0x8000 bytes from the start of
  // the .got section.
  // We do not allow _GLOBAL_OFFSET_TABLE_ to be defined by input objects as the
  // correctness of some relocations depends on its value.
  StringRef gotSymName =
      (config->emachine == EM_PPC64) ? ".TOC." : "_GLOBAL_OFFSET_TABLE_";

  if (Symbol *s = symtab->find(gotSymName)) {
    if (s->isDefined()) {
      error(toString(s->file) + " cannot redefine linker defined symbol '" +
            gotSymName + "'");
      return;
    }

    uint64_t gotOff = 0;
    if (config->emachine == EM_PPC64)
      gotOff = 0x8000;

    s->resolve(Defined{/*file=*/nullptr, gotSymName, STB_GLOBAL, STV_HIDDEN,
                       STT_NOTYPE, gotOff, /*size=*/0, Out::elfHeader});
    ElfSym::globalOffsetTable = cast<Defined>(s);
  }

  // __ehdr_start is the location of ELF file headers. Note that we define
  // this symbol unconditionally even when using a linker script, which
  // differs from the behavior implemented by GNU linker which only define
  // this symbol if ELF headers are in the memory mapped segment.
  addOptionalRegular("__ehdr_start", Out::elfHeader, 0, STV_HIDDEN);

  // __executable_start is not documented, but the expectation of at
  // least the Android libc is that it points to the ELF header.
  addOptionalRegular("__executable_start", Out::elfHeader, 0, STV_HIDDEN);

  // __dso_handle symbol is passed to cxa_finalize as a marker to identify
  // each DSO. The address of the symbol doesn't matter as long as they are
  // different in different DSOs, so we chose the start address of the DSO.
  addOptionalRegular("__dso_handle", Out::elfHeader, 0, STV_HIDDEN);

  // If linker script do layout we do not need to create any standart symbols.
  if (script->hasSectionsCommand)
    return;

  auto add = [](StringRef s, int64_t pos) {
    return addOptionalRegular(s, Out::elfHeader, pos, STV_DEFAULT);
  };

  ElfSym::bss = add("__bss_start", 0);
  ElfSym::end1 = add("end", -1);
  ElfSym::end2 = add("_end", -1);
  ElfSym::etext1 = add("etext", -1);
  ElfSym::etext2 = add("_etext", -1);
  ElfSym::edata1 = add("edata", -1);
  ElfSym::edata2 = add("_edata", -1);
}

static OutputSection *findSection(StringRef name, unsigned partition = 1) {
  for (BaseCommand *base : script->sectionCommands)
    if (auto *sec = dyn_cast<OutputSection>(base))
      if (sec->name == name && sec->partition == partition)
        return sec;
  return nullptr;
}

// Initialize Out members.
template <class ELFT> static void createSyntheticSections() {
  // Initialize all pointers with NULL. This is needed because
  // you can call lld::elf::main more than once as a library.
  memset(&Out::first, 0, sizeof(Out));

  auto add = [](InputSectionBase *sec) { inputSections.push_back(sec); };

  in.shStrTab = make<StringTableSection>(".shstrtab", false);

  Out::programHeaders = make<OutputSection>("", 0, SHF_ALLOC);
  Out::programHeaders->alignment = config->wordsize;

  if (config->strip != StripPolicy::All) {
    in.strTab = make<StringTableSection>(".strtab", false);
    in.symTab = make<SymbolTableSection<ELFT>>(*in.strTab);
    in.symTabShndx = make<SymtabShndxSection>();
  }

  in.bss = make<BssSection>(".bss", 0, 1);
  add(in.bss);

  // If there is a SECTIONS command and a .data.rel.ro section name use name
  // .data.rel.ro.bss so that we match in the .data.rel.ro output section.
  // This makes sure our relro is contiguous.
  bool hasDataRelRo =
      script->hasSectionsCommand && findSection(".data.rel.ro", 0);
  in.bssRelRo =
      make<BssSection>(hasDataRelRo ? ".data.rel.ro.bss" : ".bss.rel.ro", 0, 1);
  add(in.bssRelRo);

  // Add MIPS-specific sections.
  if (config->emachine == EM_MIPS) {
    if (!config->shared && config->hasDynSymTab) {
      in.mipsRldMap = make<MipsRldMapSection>();
      add(in.mipsRldMap);
    }
    if (auto *sec = MipsAbiFlagsSection<ELFT>::create())
      add(sec);
    if (auto *sec = MipsOptionsSection<ELFT>::create())
      add(sec);
    if (auto *sec = MipsReginfoSection<ELFT>::create())
      add(sec);
  }

  for (Partition &part : partitions) {
    auto add = [&](InputSectionBase *sec) {
      sec->partition = part.getNumber();
      inputSections.push_back(sec);
    };

    if (!part.name.empty()) {
      part.elfHeader = make<PartitionElfHeaderSection<ELFT>>();
      part.elfHeader->name = part.name;
      add(part.elfHeader);

      part.programHeaders = make<PartitionProgramHeadersSection<ELFT>>();
      add(part.programHeaders);
    }

    if (config->buildId != BuildIdKind::None) {
      part.buildId = make<BuildIdSection>();
      add(part.buildId);
    }

    part.dynStrTab = make<StringTableSection>(".dynstr", true);
    part.dynSymTab = make<SymbolTableSection<ELFT>>(*part.dynStrTab);
    part.dynamic = make<DynamicSection<ELFT>>();
    if (config->androidPackDynRelocs) {
      part.relaDyn = make<AndroidPackedRelocationSection<ELFT>>(
          config->isRela ? ".rela.dyn" : ".rel.dyn");
    } else {
      part.relaDyn = make<RelocationSection<ELFT>>(
          config->isRela ? ".rela.dyn" : ".rel.dyn", config->zCombreloc);
    }

    if (needsInterpSection())
      add(createInterpSection());

    if (config->hasDynSymTab) {
      part.dynSymTab = make<SymbolTableSection<ELFT>>(*part.dynStrTab);
      add(part.dynSymTab);

      part.verSym = make<VersionTableSection>();
      add(part.verSym);

      if (!config->versionDefinitions.empty()) {
        part.verDef = make<VersionDefinitionSection>();
        add(part.verDef);
      }

      part.verNeed = make<VersionNeedSection<ELFT>>();
      add(part.verNeed);

      if (config->gnuHash) {
        part.gnuHashTab = make<GnuHashTableSection>();
        add(part.gnuHashTab);
      }

      if (config->sysvHash) {
        part.hashTab = make<HashTableSection>();
        add(part.hashTab);
      }

      add(part.dynamic);
      add(part.dynStrTab);
      add(part.relaDyn);
    }

    if (config->relrPackDynRelocs) {
      part.relrDyn = make<RelrSection<ELFT>>();
      add(part.relrDyn);
    }

    if (!config->relocatable) {
      if (config->ehFrameHdr) {
        part.ehFrameHdr = make<EhFrameHeader>();
        add(part.ehFrameHdr);
      }
      part.ehFrame = make<EhFrameSection>();
      add(part.ehFrame);
    }

    if (config->emachine == EM_ARM && !config->relocatable) {
      // The ARMExidxsyntheticsection replaces all the individual .ARM.exidx
      // InputSections.
      part.armExidx = make<ARMExidxSyntheticSection>();
      add(part.armExidx);
    }
  }

  if (partitions.size() != 1) {
    // Create the partition end marker. This needs to be in partition number 255
    // so that it is sorted after all other partitions. It also has other
    // special handling (see createPhdrs() and combineEhSections()).
    in.partEnd = make<BssSection>(".part.end", config->maxPageSize, 1);
    in.partEnd->partition = 255;
    add(in.partEnd);

    in.partIndex = make<PartitionIndexSection>();
    addOptionalRegular("__part_index_begin", in.partIndex, 0);
    addOptionalRegular("__part_index_end", in.partIndex,
                       in.partIndex->getSize());
    add(in.partIndex);
  }

  // Add .got. MIPS' .got is so different from the other archs,
  // it has its own class.
  if (config->emachine == EM_MIPS) {
    in.mipsGot = make<MipsGotSection>();
    add(in.mipsGot);
  } else {
    in.got = make<GotSection>();
    add(in.got);
  }

  if (config->emachine == EM_PPC) {
    in.ppc32Got2 = make<PPC32Got2Section>();
    add(in.ppc32Got2);
  }

  if (config->emachine == EM_PPC64) {
    in.ppc64LongBranchTarget = make<PPC64LongBranchTargetSection>();
    add(in.ppc64LongBranchTarget);
  }

  if (config->emachine == EM_RISCV) {
    in.riscvSdata = make<RISCVSdataSection>();
    add(in.riscvSdata);
  }

  in.gotPlt = make<GotPltSection>();
  add(in.gotPlt);
  in.igotPlt = make<IgotPltSection>();
  add(in.igotPlt);

  // _GLOBAL_OFFSET_TABLE_ is defined relative to either .got.plt or .got. Treat
  // it as a relocation and ensure the referenced section is created.
  if (ElfSym::globalOffsetTable && config->emachine != EM_MIPS) {
    if (target->gotBaseSymInGotPlt)
      in.gotPlt->hasGotPltOffRel = true;
    else
      in.got->hasGotOffRel = true;
  }

  if (config->gdbIndex)
    add(GdbIndexSection::create<ELFT>());

  // We always need to add rel[a].plt to output if it has entries.
  // Even for static linking it can contain R_[*]_IRELATIVE relocations.
  in.relaPlt = make<RelocationSection<ELFT>>(
      config->isRela ? ".rela.plt" : ".rel.plt", /*sort=*/false);
  add(in.relaPlt);

  // The relaIplt immediately follows .rel.plt (.rel.dyn for ARM) to ensure
  // that the IRelative relocations are processed last by the dynamic loader.
  // We cannot place the iplt section in .rel.dyn when Android relocation
  // packing is enabled because that would cause a section type mismatch.
  // However, because the Android dynamic loader reads .rel.plt after .rel.dyn,
  // we can get the desired behaviour by placing the iplt section in .rel.plt.
  in.relaIplt = make<RelocationSection<ELFT>>(
      (config->emachine == EM_ARM && !config->androidPackDynRelocs)
          ? ".rel.dyn"
          : in.relaPlt->name,
      /*sort=*/false);
  add(in.relaIplt);

#if INTEL_CUSTOMIZATION
<<<<<<< HEAD
  if (Config->AndFeatures & GNU_PROPERTY_X86_FEATURE_1_IBT) {
    In.IBTPlt = make<IBTPltSection>();
    Add(In.IBTPlt);
  }
#endif // INTEL_CUSTOMIZATION

  In.Plt = make<PltSection>(false);
  Add(In.Plt);
  In.Iplt = make<PltSection>(true);
  Add(In.Iplt);

#if INTEL_CUSTOMIZATION
  if (Config->AndFeatures)
    Add(make<GnuPropertySection>());
#endif // INTEL_CUSTOMIZATION

  if (Config->AndFeatures)
    Add(make<GnuPropertySection>());
=======
  if (config->andFeatures & GNU_PROPERTY_X86_FEATURE_1_IBT) {
    in.ibtPlt = make<IBTPltSection>();
    add(in.ibtPlt);
  }
#endif // INTEL_CUSTOMIZATION

  in.plt = make<PltSection>(false);
  add(in.plt);
  in.iplt = make<PltSection>(true);
  add(in.iplt);

  if (config->andFeatures)
    add(make<GnuPropertySection>());
>>>>>>> a04ae881

  // .note.GNU-stack is always added when we are creating a re-linkable
  // object file. Other linkers are using the presence of this marker
  // section to control the executable-ness of the stack area, but that
  // is irrelevant these days. Stack area should always be non-executable
  // by default. So we emit this section unconditionally.
  if (config->relocatable)
    add(make<GnuStackSection>());

  if (in.symTab)
    add(in.symTab);
  if (in.symTabShndx)
    add(in.symTabShndx);
  add(in.shStrTab);
  if (in.strTab)
    add(in.strTab);
}

// The main function of the writer.
template <class ELFT> void Writer<ELFT>::run() {
  // Make copies of any input sections that need to be copied into each
  // partition.
  copySectionsIntoPartitions<ELFT>();

  // Create linker-synthesized sections such as .got or .plt.
  // Such sections are of type input section.
  createSyntheticSections<ELFT>();

  // Some input sections that are used for exception handling need to be moved
  // into synthetic sections. Do that now so that they aren't assigned to
  // output sections in the usual way.
  if (!config->relocatable)
    combineEhSections<ELFT>();

  // We want to process linker script commands. When SECTIONS command
  // is given we let it create sections.
  script->processSectionCommands();

  // Linker scripts controls how input sections are assigned to output sections.
  // Input sections that were not handled by scripts are called "orphans", and
  // they are assigned to output sections by the default rule. Process that.
  script->addOrphanSections();

  if (config->discard != DiscardPolicy::All)
    copyLocalSymbols();

  if (config->copyRelocs)
    addSectionSymbols();

  // Now that we have a complete set of output sections. This function
  // completes section contents. For example, we need to add strings
  // to the string table, and add entries to .got and .plt.
  // finalizeSections does that.
  finalizeSections();
  checkExecuteOnly();
  if (errorCount())
    return;

  script->assignAddresses();

  // If -compressed-debug-sections is specified, we need to compress
  // .debug_* sections. Do it right now because it changes the size of
  // output sections.
  for (OutputSection *sec : outputSections)
    sec->maybeCompress<ELFT>();

  script->allocateHeaders(mainPart->phdrs);

  // Remove empty PT_LOAD to avoid causing the dynamic linker to try to mmap a
  // 0 sized region. This has to be done late since only after assignAddresses
  // we know the size of the sections.
  for (Partition &part : partitions)
    removeEmptyPTLoad(part.phdrs);

  if (!config->oFormatBinary)
    assignFileOffsets();
  else
    assignFileOffsetsBinary();

  for (Partition &part : partitions)
    setPhdrs(part);

  if (config->relocatable)
    for (OutputSection *sec : outputSections)
      sec->addr = 0;

  if (config->checkSections)
    checkSections();

  // It does not make sense try to open the file if we have error already.
  if (errorCount())
    return;
  // Write the result down to a file.
  openFile();
  if (errorCount())
    return;

  if (!config->oFormatBinary) {
    writeTrapInstr();
    writeHeader();
    writeSections();
  } else {
    writeSectionsBinary();
  }

  // Backfill .note.gnu.build-id section content. This is done at last
  // because the content is usually a hash value of the entire output file.
  writeBuildId();
  if (errorCount())
    return;

  // Handle -Map and -cref options.
  writeMapFile();
  writeCrossReferenceTable();
  if (errorCount())
    return;

  if (auto e = buffer->commit())
    error("failed to write to the output file: " + toString(std::move(e)));
}

static bool shouldKeepInSymtab(const Defined &sym) {
  if (sym.isSection())
    return false;

  if (config->discard == DiscardPolicy::None)
    return true;

  // If -emit-reloc is given, all symbols including local ones need to be
  // copied because they may be referenced by relocations.
  if (config->emitRelocs)
    return true;

  // In ELF assembly .L symbols are normally discarded by the assembler.
  // If the assembler fails to do so, the linker discards them if
  // * --discard-locals is used.
  // * The symbol is in a SHF_MERGE section, which is normally the reason for
  //   the assembler keeping the .L symbol.
  StringRef name = sym.getName();
  bool isLocal = name.startswith(".L") || name.empty();
  if (!isLocal)
    return true;

  if (config->discard == DiscardPolicy::Locals)
    return false;

  SectionBase *sec = sym.section;
  return !sec || !(sec->flags & SHF_MERGE);
}

static bool includeInSymtab(const Symbol &b) {
  if (!b.isLocal() && !b.isUsedInRegularObj)
    return false;

  if (auto *d = dyn_cast<Defined>(&b)) {
    // Always include absolute symbols.
    SectionBase *sec = d->section;
    if (!sec)
      return true;
    sec = sec->repl;

    // Exclude symbols pointing to garbage-collected sections.
    if (isa<InputSectionBase>(sec) && !sec->isLive())
      return false;

    if (auto *s = dyn_cast<MergeInputSection>(sec))
      if (!s->getSectionPiece(d->value)->live)
        return false;
    return true;
  }
  return b.used;
}

// Local symbols are not in the linker's symbol table. This function scans
// each object file's symbol table to copy local symbols to the output.
template <class ELFT> void Writer<ELFT>::copyLocalSymbols() {
  if (!in.symTab)
    return;
  for (InputFile *file : objectFiles) {
    ObjFile<ELFT> *f = cast<ObjFile<ELFT>>(file);
    for (Symbol *b : f->getLocalSymbols()) {
      if (!b->isLocal())
        fatal(toString(f) +
              ": broken object: getLocalSymbols returns a non-local symbol");
      auto *dr = dyn_cast<Defined>(b);

      // No reason to keep local undefined symbol in symtab.
      if (!dr)
        continue;
      if (!includeInSymtab(*b))
        continue;
      if (!shouldKeepInSymtab(*dr))
        continue;
      in.symTab->addSymbol(b);
    }
  }
}

// Create a section symbol for each output section so that we can represent
// relocations that point to the section. If we know that no relocation is
// referring to a section (that happens if the section is a synthetic one), we
// don't create a section symbol for that section.
template <class ELFT> void Writer<ELFT>::addSectionSymbols() {
  for (BaseCommand *base : script->sectionCommands) {
    auto *sec = dyn_cast<OutputSection>(base);
    if (!sec)
      continue;
    auto i = llvm::find_if(sec->sectionCommands, [](BaseCommand *base) {
      if (auto *isd = dyn_cast<InputSectionDescription>(base))
        return !isd->sections.empty();
      return false;
    });
    if (i == sec->sectionCommands.end())
      continue;
    InputSection *isec = cast<InputSectionDescription>(*i)->sections[0];

    // Relocations are not using REL[A] section symbols.
    if (isec->type == SHT_REL || isec->type == SHT_RELA)
      continue;

    // Unlike other synthetic sections, mergeable output sections contain data
    // copied from input sections, and there may be a relocation pointing to its
    // contents if -r or -emit-reloc are given.
    if (isa<SyntheticSection>(isec) && !(isec->flags & SHF_MERGE))
      continue;

    auto *sym =
        make<Defined>(isec->file, "", STB_LOCAL, /*stOther=*/0, STT_SECTION,
                      /*value=*/0, /*size=*/0, isec);
    in.symTab->addSymbol(sym);
  }
}

// Today's loaders have a feature to make segments read-only after
// processing dynamic relocations to enhance security. PT_GNU_RELRO
// is defined for that.
//
// This function returns true if a section needs to be put into a
// PT_GNU_RELRO segment.
static bool isRelroSection(const OutputSection *sec) {
  if (!config->zRelro)
    return false;

  uint64_t flags = sec->flags;

  // Non-allocatable or non-writable sections don't need RELRO because
  // they are not writable or not even mapped to memory in the first place.
  // RELRO is for sections that are essentially read-only but need to
  // be writable only at process startup to allow dynamic linker to
  // apply relocations.
  if (!(flags & SHF_ALLOC) || !(flags & SHF_WRITE))
    return false;

  // Once initialized, TLS data segments are used as data templates
  // for a thread-local storage. For each new thread, runtime
  // allocates memory for a TLS and copy templates there. No thread
  // are supposed to use templates directly. Thus, it can be in RELRO.
  if (flags & SHF_TLS)
    return true;

  // .init_array, .preinit_array and .fini_array contain pointers to
  // functions that are executed on process startup or exit. These
  // pointers are set by the static linker, and they are not expected
  // to change at runtime. But if you are an attacker, you could do
  // interesting things by manipulating pointers in .fini_array, for
  // example. So they are put into RELRO.
  uint32_t type = sec->type;
  if (type == SHT_INIT_ARRAY || type == SHT_FINI_ARRAY ||
      type == SHT_PREINIT_ARRAY)
    return true;

  // .got contains pointers to external symbols. They are resolved by
  // the dynamic linker when a module is loaded into memory, and after
  // that they are not expected to change. So, it can be in RELRO.
  if (in.got && sec == in.got->getParent())
    return true;

  // .toc is a GOT-ish section for PowerPC64. Their contents are accessed
  // through r2 register, which is reserved for that purpose. Since r2 is used
  // for accessing .got as well, .got and .toc need to be close enough in the
  // virtual address space. Usually, .toc comes just after .got. Since we place
  // .got into RELRO, .toc needs to be placed into RELRO too.
  if (sec->name.equals(".toc"))
    return true;

  // .got.plt contains pointers to external function symbols. They are
  // by default resolved lazily, so we usually cannot put it into RELRO.
  // However, if "-z now" is given, the lazy symbol resolution is
  // disabled, which enables us to put it into RELRO.
  if (sec == in.gotPlt->getParent())
    return config->zNow;

  // .dynamic section contains data for the dynamic linker, and
  // there's no need to write to it at runtime, so it's better to put
  // it into RELRO.
  if (sec->name == ".dynamic")
    return true;

  // Sections with some special names are put into RELRO. This is a
  // bit unfortunate because section names shouldn't be significant in
  // ELF in spirit. But in reality many linker features depend on
  // magic section names.
  StringRef s = sec->name;
  return s == ".data.rel.ro" || s == ".bss.rel.ro" || s == ".ctors" ||
         s == ".dtors" || s == ".jcr" || s == ".eh_frame" ||
         s == ".openbsd.randomdata";
}

// We compute a rank for each section. The rank indicates where the
// section should be placed in the file.  Instead of using simple
// numbers (0,1,2...), we use a series of flags. One for each decision
// point when placing the section.
// Using flags has two key properties:
// * It is easy to check if a give branch was taken.
// * It is easy two see how similar two ranks are (see getRankProximity).
enum RankFlags {
  RF_NOT_ADDR_SET = 1 << 27,
  RF_NOT_ALLOC = 1 << 26,
  RF_PARTITION = 1 << 18, // Partition number (8 bits)
  RF_NOT_PART_EHDR = 1 << 17,
  RF_NOT_PART_PHDR = 1 << 16,
  RF_NOT_INTERP = 1 << 15,
  RF_NOT_NOTE = 1 << 14,
  RF_WRITE = 1 << 13,
  RF_EXEC_WRITE = 1 << 12,
  RF_EXEC = 1 << 11,
  RF_RODATA = 1 << 10,
  RF_NOT_RELRO = 1 << 9,
  RF_NOT_TLS = 1 << 8,
  RF_BSS = 1 << 7,
  RF_PPC_NOT_TOCBSS = 1 << 6,
  RF_PPC_TOCL = 1 << 5,
  RF_PPC_TOC = 1 << 4,
  RF_PPC_GOT = 1 << 3,
  RF_PPC_BRANCH_LT = 1 << 2,
  RF_MIPS_GPREL = 1 << 1,
  RF_MIPS_NOT_GOT = 1 << 0
};

static unsigned getSectionRank(const OutputSection *sec) {
  unsigned rank = sec->partition * RF_PARTITION;

  // We want to put section specified by -T option first, so we
  // can start assigning VA starting from them later.
  if (config->sectionStartMap.count(sec->name))
    return rank;
  rank |= RF_NOT_ADDR_SET;

  // Allocatable sections go first to reduce the total PT_LOAD size and
  // so debug info doesn't change addresses in actual code.
  if (!(sec->flags & SHF_ALLOC))
    return rank | RF_NOT_ALLOC;

  if (sec->type == SHT_LLVM_PART_EHDR)
    return rank;
  rank |= RF_NOT_PART_EHDR;

  if (sec->type == SHT_LLVM_PART_PHDR)
    return rank;
  rank |= RF_NOT_PART_PHDR;

  // Put .interp first because some loaders want to see that section
  // on the first page of the executable file when loaded into memory.
  if (sec->name == ".interp")
    return rank;
  rank |= RF_NOT_INTERP;

  // Put .note sections (which make up one PT_NOTE) at the beginning so that
  // they are likely to be included in a core file even if core file size is
  // limited. In particular, we want a .note.gnu.build-id and a .note.tag to be
  // included in a core to match core files with executables.
  if (sec->type == SHT_NOTE)
    return rank;
  rank |= RF_NOT_NOTE;

  // Sort sections based on their access permission in the following
  // order: R, RX, RWX, RW.  This order is based on the following
  // considerations:
  // * Read-only sections come first such that they go in the
  //   PT_LOAD covering the program headers at the start of the file.
  // * Read-only, executable sections come next.
  // * Writable, executable sections follow such that .plt on
  //   architectures where it needs to be writable will be placed
  //   between .text and .data.
  // * Writable sections come last, such that .bss lands at the very
  //   end of the last PT_LOAD.
  bool isExec = sec->flags & SHF_EXECINSTR;
  bool isWrite = sec->flags & SHF_WRITE;

  if (isExec) {
    if (isWrite)
      rank |= RF_EXEC_WRITE;
    else
      rank |= RF_EXEC;
  } else if (isWrite) {
    rank |= RF_WRITE;
  } else if (sec->type == SHT_PROGBITS) {
    // Make non-executable and non-writable PROGBITS sections (e.g .rodata
    // .eh_frame) closer to .text. They likely contain PC or GOT relative
    // relocations and there could be relocation overflow if other huge sections
    // (.dynstr .dynsym) were placed in between.
    rank |= RF_RODATA;
  }

  // Place RelRo sections first. After considering SHT_NOBITS below, the
  // ordering is PT_LOAD(PT_GNU_RELRO(.data.rel.ro .bss.rel.ro) | .data .bss),
  // where | marks where page alignment happens. An alternative ordering is
  // PT_LOAD(.data | PT_GNU_RELRO( .data.rel.ro .bss.rel.ro) | .bss), but it may
  // waste more bytes due to 2 alignment places.
  if (!isRelroSection(sec))
    rank |= RF_NOT_RELRO;

  // If we got here we know that both A and B are in the same PT_LOAD.

  // The TLS initialization block needs to be a single contiguous block in a R/W
  // PT_LOAD, so stick TLS sections directly before the other RelRo R/W
  // sections. Since p_filesz can be less than p_memsz, place NOBITS sections
  // after PROGBITS.
  if (!(sec->flags & SHF_TLS))
    rank |= RF_NOT_TLS;

  // Within TLS sections, or within other RelRo sections, or within non-RelRo
  // sections, place non-NOBITS sections first.
  if (sec->type == SHT_NOBITS)
    rank |= RF_BSS;

  // Some architectures have additional ordering restrictions for sections
  // within the same PT_LOAD.
  if (config->emachine == EM_PPC64) {
    // PPC64 has a number of special SHT_PROGBITS+SHF_ALLOC+SHF_WRITE sections
    // that we would like to make sure appear is a specific order to maximize
    // their coverage by a single signed 16-bit offset from the TOC base
    // pointer. Conversely, the special .tocbss section should be first among
    // all SHT_NOBITS sections. This will put it next to the loaded special
    // PPC64 sections (and, thus, within reach of the TOC base pointer).
    StringRef name = sec->name;
    if (name != ".tocbss")
      rank |= RF_PPC_NOT_TOCBSS;

    if (name == ".toc1")
      rank |= RF_PPC_TOCL;

    if (name == ".toc")
      rank |= RF_PPC_TOC;

    if (name == ".got")
      rank |= RF_PPC_GOT;

    if (name == ".branch_lt")
      rank |= RF_PPC_BRANCH_LT;
  }

  if (config->emachine == EM_MIPS) {
    // All sections with SHF_MIPS_GPREL flag should be grouped together
    // because data in these sections is addressable with a gp relative address.
    if (sec->flags & SHF_MIPS_GPREL)
      rank |= RF_MIPS_GPREL;

    if (sec->name != ".got")
      rank |= RF_MIPS_NOT_GOT;
  }

  return rank;
}

static bool compareSections(const BaseCommand *aCmd, const BaseCommand *bCmd) {
  const OutputSection *a = cast<OutputSection>(aCmd);
  const OutputSection *b = cast<OutputSection>(bCmd);

  if (a->sortRank != b->sortRank)
    return a->sortRank < b->sortRank;

  if (!(a->sortRank & RF_NOT_ADDR_SET))
    return config->sectionStartMap.lookup(a->name) <
           config->sectionStartMap.lookup(b->name);
  return false;
}

void PhdrEntry::add(OutputSection *sec) {
  lastSec = sec;
  if (!firstSec)
    firstSec = sec;
  p_align = std::max(p_align, sec->alignment);
  if (p_type == PT_LOAD)
    sec->ptLoad = this;
}

// The beginning and the ending of .rel[a].plt section are marked
// with __rel[a]_iplt_{start,end} symbols if it is a statically linked
// executable. The runtime needs these symbols in order to resolve
// all IRELATIVE relocs on startup. For dynamic executables, we don't
// need these symbols, since IRELATIVE relocs are resolved through GOT
// and PLT. For details, see http://www.airs.com/blog/archives/403.
template <class ELFT> void Writer<ELFT>::addRelIpltSymbols() {
  if (config->relocatable || needsInterpSection())
    return;

  // By default, __rela_iplt_{start,end} belong to a dummy section 0
  // because .rela.plt might be empty and thus removed from output.
  // We'll override Out::elfHeader with In.relaIplt later when we are
  // sure that .rela.plt exists in output.
  ElfSym::relaIpltStart = addOptionalRegular(
      config->isRela ? "__rela_iplt_start" : "__rel_iplt_start",
      Out::elfHeader, 0, STV_HIDDEN, STB_WEAK);

  ElfSym::relaIpltEnd = addOptionalRegular(
      config->isRela ? "__rela_iplt_end" : "__rel_iplt_end",
      Out::elfHeader, 0, STV_HIDDEN, STB_WEAK);
}

template <class ELFT>
void Writer<ELFT>::forEachRelSec(
    llvm::function_ref<void(InputSectionBase &)> fn) {
  // Scan all relocations. Each relocation goes through a series
  // of tests to determine if it needs special treatment, such as
  // creating GOT, PLT, copy relocations, etc.
  // Note that relocations for non-alloc sections are directly
  // processed by InputSection::relocateNonAlloc.
  for (InputSectionBase *isec : inputSections)
    if (isec->isLive() && isa<InputSection>(isec) && (isec->flags & SHF_ALLOC))
      fn(*isec);
  for (Partition &part : partitions) {
    for (EhInputSection *es : part.ehFrame->sections)
      fn(*es);
    if (part.armExidx && part.armExidx->isLive())
      for (InputSection *ex : part.armExidx->exidxSections)
        fn(*ex);
  }
}

// This function generates assignments for predefined symbols (e.g. _end or
// _etext) and inserts them into the commands sequence to be processed at the
// appropriate time. This ensures that the value is going to be correct by the
// time any references to these symbols are processed and is equivalent to
// defining these symbols explicitly in the linker script.
template <class ELFT> void Writer<ELFT>::setReservedSymbolSections() {
  if (ElfSym::globalOffsetTable) {
    // The _GLOBAL_OFFSET_TABLE_ symbol is defined by target convention usually
    // to the start of the .got or .got.plt section.
    InputSection *gotSection = in.gotPlt;
    if (!target->gotBaseSymInGotPlt)
      gotSection = in.mipsGot ? cast<InputSection>(in.mipsGot)
                              : cast<InputSection>(in.got);
    ElfSym::globalOffsetTable->section = gotSection;
  }

  // .rela_iplt_{start,end} mark the start and the end of .rela.plt section.
  if (ElfSym::relaIpltStart && in.relaIplt->isNeeded()) {
    ElfSym::relaIpltStart->section = in.relaIplt;
    ElfSym::relaIpltEnd->section = in.relaIplt;
    ElfSym::relaIpltEnd->value = in.relaIplt->getSize();
  }

  PhdrEntry *last = nullptr;
  PhdrEntry *lastRO = nullptr;

  for (Partition &part : partitions) {
    for (PhdrEntry *p : part.phdrs) {
      if (p->p_type != PT_LOAD)
        continue;
      last = p;
      if (!(p->p_flags & PF_W))
        lastRO = p;
    }
  }

  if (lastRO) {
    // _etext is the first location after the last read-only loadable segment.
    if (ElfSym::etext1)
      ElfSym::etext1->section = lastRO->lastSec;
    if (ElfSym::etext2)
      ElfSym::etext2->section = lastRO->lastSec;
  }

  if (last) {
    // _edata points to the end of the last mapped initialized section.
    OutputSection *edata = nullptr;
    for (OutputSection *os : outputSections) {
      if (os->type != SHT_NOBITS)
        edata = os;
      if (os == last->lastSec)
        break;
    }

    if (ElfSym::edata1)
      ElfSym::edata1->section = edata;
    if (ElfSym::edata2)
      ElfSym::edata2->section = edata;

    // _end is the first location after the uninitialized data region.
    if (ElfSym::end1)
      ElfSym::end1->section = last->lastSec;
    if (ElfSym::end2)
      ElfSym::end2->section = last->lastSec;
  }

  if (ElfSym::bss)
    ElfSym::bss->section = findSection(".bss");

  // Setup MIPS _gp_disp/__gnu_local_gp symbols which should
  // be equal to the _gp symbol's value.
  if (ElfSym::mipsGp) {
    // Find GP-relative section with the lowest address
    // and use this address to calculate default _gp value.
    for (OutputSection *os : outputSections) {
      if (os->flags & SHF_MIPS_GPREL) {
        ElfSym::mipsGp->section = os;
        ElfSym::mipsGp->value = 0x7ff0;
        break;
      }
    }
  }
}

// We want to find how similar two ranks are.
// The more branches in getSectionRank that match, the more similar they are.
// Since each branch corresponds to a bit flag, we can just use
// countLeadingZeros.
static int getRankProximityAux(OutputSection *a, OutputSection *b) {
  return countLeadingZeros(a->sortRank ^ b->sortRank);
}

static int getRankProximity(OutputSection *a, BaseCommand *b) {
  auto *sec = dyn_cast<OutputSection>(b);
  return (sec && sec->hasInputSections) ? getRankProximityAux(a, sec) : -1;
}

// When placing orphan sections, we want to place them after symbol assignments
// so that an orphan after
//   begin_foo = .;
//   foo : { *(foo) }
//   end_foo = .;
// doesn't break the intended meaning of the begin/end symbols.
// We don't want to go over sections since findOrphanPos is the
// one in charge of deciding the order of the sections.
// We don't want to go over changes to '.', since doing so in
//  rx_sec : { *(rx_sec) }
//  . = ALIGN(0x1000);
//  /* The RW PT_LOAD starts here*/
//  rw_sec : { *(rw_sec) }
// would mean that the RW PT_LOAD would become unaligned.
static bool shouldSkip(BaseCommand *cmd) {
  if (auto *assign = dyn_cast<SymbolAssignment>(cmd))
    return assign->name != ".";
  return false;
}

// We want to place orphan sections so that they share as much
// characteristics with their neighbors as possible. For example, if
// both are rw, or both are tls.
static std::vector<BaseCommand *>::iterator
findOrphanPos(std::vector<BaseCommand *>::iterator b,
              std::vector<BaseCommand *>::iterator e) {
  OutputSection *sec = cast<OutputSection>(*e);

  // Find the first element that has as close a rank as possible.
  auto i = std::max_element(b, e, [=](BaseCommand *a, BaseCommand *b) {
    return getRankProximity(sec, a) < getRankProximity(sec, b);
  });
  if (i == e)
    return e;

  // Consider all existing sections with the same proximity.
  int proximity = getRankProximity(sec, *i);
  for (; i != e; ++i) {
    auto *curSec = dyn_cast<OutputSection>(*i);
    if (!curSec || !curSec->hasInputSections)
      continue;
    if (getRankProximity(sec, curSec) != proximity ||
        sec->sortRank < curSec->sortRank)
      break;
  }

  auto isOutputSecWithInputSections = [](BaseCommand *cmd) {
    auto *os = dyn_cast<OutputSection>(cmd);
    return os && os->hasInputSections;
  };
  auto j = std::find_if(llvm::make_reverse_iterator(i),
                        llvm::make_reverse_iterator(b),
                        isOutputSecWithInputSections);
  i = j.base();

  // As a special case, if the orphan section is the last section, put
  // it at the very end, past any other commands.
  // This matches bfd's behavior and is convenient when the linker script fully
  // specifies the start of the file, but doesn't care about the end (the non
  // alloc sections for example).
  auto nextSec = std::find_if(i, e, isOutputSecWithInputSections);
  if (nextSec == e)
    return e;

  while (i != e && shouldSkip(*i))
    ++i;
  return i;
}

// Builds section order for handling --symbol-ordering-file.
static DenseMap<const InputSectionBase *, int> buildSectionOrder() {
  DenseMap<const InputSectionBase *, int> sectionOrder;
  // Use the rarely used option -call-graph-ordering-file to sort sections.
  if (!config->callGraphProfile.empty())
    return computeCallGraphProfileOrder();

  if (config->symbolOrderingFile.empty())
    return sectionOrder;

  struct SymbolOrderEntry {
    int priority;
    bool present;
  };

  // Build a map from symbols to their priorities. Symbols that didn't
  // appear in the symbol ordering file have the lowest priority 0.
  // All explicitly mentioned symbols have negative (higher) priorities.
  DenseMap<StringRef, SymbolOrderEntry> symbolOrder;
  int priority = -config->symbolOrderingFile.size();
  for (StringRef s : config->symbolOrderingFile)
    symbolOrder.insert({s, {priority++, false}});

  // Build a map from sections to their priorities.
  auto addSym = [&](Symbol &sym) {
    auto it = symbolOrder.find(sym.getName());
    if (it == symbolOrder.end())
      return;
    SymbolOrderEntry &ent = it->second;
    ent.present = true;

    maybeWarnUnorderableSymbol(&sym);

    if (auto *d = dyn_cast<Defined>(&sym)) {
      if (auto *sec = dyn_cast_or_null<InputSectionBase>(d->section)) {
        int &priority = sectionOrder[cast<InputSectionBase>(sec->repl)];
        priority = std::min(priority, ent.priority);
      }
    }
  };

  // We want both global and local symbols. We get the global ones from the
  // symbol table and iterate the object files for the local ones.
  symtab->forEachSymbol([&](Symbol *sym) {
    if (!sym->isLazy())
      addSym(*sym);
  });

  for (InputFile *file : objectFiles)
    for (Symbol *sym : file->getSymbols())
      if (sym->isLocal())
        addSym(*sym);

  if (config->warnSymbolOrdering)
    for (auto orderEntry : symbolOrder)
      if (!orderEntry.second.present)
        warn("symbol ordering file: no such symbol: " + orderEntry.first);

  return sectionOrder;
}

// Sorts the sections in ISD according to the provided section order.
static void
sortISDBySectionOrder(InputSectionDescription *isd,
                      const DenseMap<const InputSectionBase *, int> &order) {
  std::vector<InputSection *> unorderedSections;
  std::vector<std::pair<InputSection *, int>> orderedSections;
  uint64_t unorderedSize = 0;

  for (InputSection *isec : isd->sections) {
    auto i = order.find(isec);
    if (i == order.end()) {
      unorderedSections.push_back(isec);
      unorderedSize += isec->getSize();
      continue;
    }
    orderedSections.push_back({isec, i->second});
  }
  llvm::sort(orderedSections, [&](std::pair<InputSection *, int> a,
                                  std::pair<InputSection *, int> b) {
    return a.second < b.second;
  });

  // Find an insertion point for the ordered section list in the unordered
  // section list. On targets with limited-range branches, this is the mid-point
  // of the unordered section list. This decreases the likelihood that a range
  // extension thunk will be needed to enter or exit the ordered region. If the
  // ordered section list is a list of hot functions, we can generally expect
  // the ordered functions to be called more often than the unordered functions,
  // making it more likely that any particular call will be within range, and
  // therefore reducing the number of thunks required.
  //
  // For example, imagine that you have 8MB of hot code and 32MB of cold code.
  // If the layout is:
  //
  // 8MB hot
  // 32MB cold
  //
  // only the first 8-16MB of the cold code (depending on which hot function it
  // is actually calling) can call the hot code without a range extension thunk.
  // However, if we use this layout:
  //
  // 16MB cold
  // 8MB hot
  // 16MB cold
  //
  // both the last 8-16MB of the first block of cold code and the first 8-16MB
  // of the second block of cold code can call the hot code without a thunk. So
  // we effectively double the amount of code that could potentially call into
  // the hot code without a thunk.
  size_t insPt = 0;
  if (target->getThunkSectionSpacing() && !orderedSections.empty()) {
    uint64_t unorderedPos = 0;
    for (; insPt != unorderedSections.size(); ++insPt) {
      unorderedPos += unorderedSections[insPt]->getSize();
      if (unorderedPos > unorderedSize / 2)
        break;
    }
  }

  isd->sections.clear();
  for (InputSection *isec : makeArrayRef(unorderedSections).slice(0, insPt))
    isd->sections.push_back(isec);
  for (std::pair<InputSection *, int> p : orderedSections)
    isd->sections.push_back(p.first);
  for (InputSection *isec : makeArrayRef(unorderedSections).slice(insPt))
    isd->sections.push_back(isec);
}

static void sortSection(OutputSection *sec,
                        const DenseMap<const InputSectionBase *, int> &order) {
  StringRef name = sec->name;

  // Sort input sections by section name suffixes for
  // __attribute__((init_priority(N))).
  if (name == ".init_array" || name == ".fini_array") {
    if (!script->hasSectionsCommand)
      sec->sortInitFini();
    return;
  }

  // Sort input sections by the special rule for .ctors and .dtors.
  if (name == ".ctors" || name == ".dtors") {
    if (!script->hasSectionsCommand)
      sec->sortCtorsDtors();
    return;
  }

  // Never sort these.
  if (name == ".init" || name == ".fini")
    return;

  // .toc is allocated just after .got and is accessed using GOT-relative
  // relocations. Object files compiled with small code model have an
  // addressable range of [.got, .got + 0xFFFC] for GOT-relative relocations.
  // To reduce the risk of relocation overflow, .toc contents are sorted so that
  // sections having smaller relocation offsets are at beginning of .toc
  if (config->emachine == EM_PPC64 && name == ".toc") {
    if (script->hasSectionsCommand)
      return;
    assert(sec->sectionCommands.size() == 1);
    auto *isd = cast<InputSectionDescription>(sec->sectionCommands[0]);
    llvm::stable_sort(isd->sections,
                      [](const InputSection *a, const InputSection *b) -> bool {
                        return a->file->ppc64SmallCodeModelTocRelocs &&
                               !b->file->ppc64SmallCodeModelTocRelocs;
                      });
    return;
  }

  // Sort input sections by priority using the list provided
  // by --symbol-ordering-file.
  if (!order.empty())
    for (BaseCommand *b : sec->sectionCommands)
      if (auto *isd = dyn_cast<InputSectionDescription>(b))
        sortISDBySectionOrder(isd, order);
}

// If no layout was provided by linker script, we want to apply default
// sorting for special input sections. This also handles --symbol-ordering-file.
template <class ELFT> void Writer<ELFT>::sortInputSections() {
  // Build the order once since it is expensive.
  DenseMap<const InputSectionBase *, int> order = buildSectionOrder();
  for (BaseCommand *base : script->sectionCommands)
    if (auto *sec = dyn_cast<OutputSection>(base))
      sortSection(sec, order);
}

template <class ELFT> void Writer<ELFT>::sortSections() {
  script->adjustSectionsBeforeSorting();

  // Don't sort if using -r. It is not necessary and we want to preserve the
  // relative order for SHF_LINK_ORDER sections.
  if (config->relocatable)
    return;

  sortInputSections();

  for (BaseCommand *base : script->sectionCommands) {
    auto *os = dyn_cast<OutputSection>(base);
    if (!os)
      continue;
    os->sortRank = getSectionRank(os);

    // We want to assign rude approximation values to outSecOff fields
    // to know the relative order of the input sections. We use it for
    // sorting SHF_LINK_ORDER sections. See resolveShfLinkOrder().
    uint64_t i = 0;
    for (InputSection *sec : getInputSections(os))
      sec->outSecOff = i++;
  }

  if (!script->hasSectionsCommand) {
    // We know that all the OutputSections are contiguous in this case.
    auto isSection = [](BaseCommand *base) { return isa<OutputSection>(base); };
    std::stable_sort(
        llvm::find_if(script->sectionCommands, isSection),
        llvm::find_if(llvm::reverse(script->sectionCommands), isSection).base(),
        compareSections);
    return;
  }

  // Orphan sections are sections present in the input files which are
  // not explicitly placed into the output file by the linker script.
  //
  // The sections in the linker script are already in the correct
  // order. We have to figuere out where to insert the orphan
  // sections.
  //
  // The order of the sections in the script is arbitrary and may not agree with
  // compareSections. This means that we cannot easily define a strict weak
  // ordering. To see why, consider a comparison of a section in the script and
  // one not in the script. We have a two simple options:
  // * Make them equivalent (a is not less than b, and b is not less than a).
  //   The problem is then that equivalence has to be transitive and we can
  //   have sections a, b and c with only b in a script and a less than c
  //   which breaks this property.
  // * Use compareSectionsNonScript. Given that the script order doesn't have
  //   to match, we can end up with sections a, b, c, d where b and c are in the
  //   script and c is compareSectionsNonScript less than b. In which case d
  //   can be equivalent to c, a to b and d < a. As a concrete example:
  //   .a (rx) # not in script
  //   .b (rx) # in script
  //   .c (ro) # in script
  //   .d (ro) # not in script
  //
  // The way we define an order then is:
  // *  Sort only the orphan sections. They are in the end right now.
  // *  Move each orphan section to its preferred position. We try
  //    to put each section in the last position where it can share
  //    a PT_LOAD.
  //
  // There is some ambiguity as to where exactly a new entry should be
  // inserted, because Commands contains not only output section
  // commands but also other types of commands such as symbol assignment
  // expressions. There's no correct answer here due to the lack of the
  // formal specification of the linker script. We use heuristics to
  // determine whether a new output command should be added before or
  // after another commands. For the details, look at shouldSkip
  // function.

  auto i = script->sectionCommands.begin();
  auto e = script->sectionCommands.end();
  auto nonScriptI = std::find_if(i, e, [](BaseCommand *base) {
    if (auto *sec = dyn_cast<OutputSection>(base))
      return sec->sectionIndex == UINT32_MAX;
    return false;
  });

  // Sort the orphan sections.
  std::stable_sort(nonScriptI, e, compareSections);

  // As a horrible special case, skip the first . assignment if it is before any
  // section. We do this because it is common to set a load address by starting
  // the script with ". = 0xabcd" and the expectation is that every section is
  // after that.
  auto firstSectionOrDotAssignment =
      std::find_if(i, e, [](BaseCommand *cmd) { return !shouldSkip(cmd); });
  if (firstSectionOrDotAssignment != e &&
      isa<SymbolAssignment>(**firstSectionOrDotAssignment))
    ++firstSectionOrDotAssignment;
  i = firstSectionOrDotAssignment;

  while (nonScriptI != e) {
    auto pos = findOrphanPos(i, nonScriptI);
    OutputSection *orphan = cast<OutputSection>(*nonScriptI);

    // As an optimization, find all sections with the same sort rank
    // and insert them with one rotate.
    unsigned rank = orphan->sortRank;
    auto end = std::find_if(nonScriptI + 1, e, [=](BaseCommand *cmd) {
      return cast<OutputSection>(cmd)->sortRank != rank;
    });
    std::rotate(pos, nonScriptI, end);
    nonScriptI = end;
  }

  script->adjustSectionsAfterSorting();
}

static bool compareByFilePosition(InputSection *a, InputSection *b) {
  InputSection *la = a->getLinkOrderDep();
  InputSection *lb = b->getLinkOrderDep();
  OutputSection *aOut = la->getParent();
  OutputSection *bOut = lb->getParent();

  if (aOut != bOut)
    return aOut->sectionIndex < bOut->sectionIndex;
  return la->outSecOff < lb->outSecOff;
}

template <class ELFT> void Writer<ELFT>::resolveShfLinkOrder() {
  for (OutputSection *sec : outputSections) {
    if (!(sec->flags & SHF_LINK_ORDER))
      continue;

    // Link order may be distributed across several InputSectionDescriptions
    // but sort must consider them all at once.
    std::vector<InputSection **> scriptSections;
    std::vector<InputSection *> sections;
    for (BaseCommand *base : sec->sectionCommands) {
      if (auto *isd = dyn_cast<InputSectionDescription>(base)) {
        for (InputSection *&isec : isd->sections) {
          scriptSections.push_back(&isec);
          sections.push_back(isec);
        }
      }
    }

    // The ARM.exidx section use SHF_LINK_ORDER, but we have consolidated
    // this processing inside the ARMExidxsyntheticsection::finalizeContents().
    if (!config->relocatable && config->emachine == EM_ARM &&
        sec->type == SHT_ARM_EXIDX)
      continue;

    llvm::stable_sort(sections, compareByFilePosition);

    for (int i = 0, n = sections.size(); i < n; ++i)
      *scriptSections[i] = sections[i];
  }
}

// We need to generate and finalize the content that depends on the address of
// InputSections. As the generation of the content may also alter InputSection
// addresses we must converge to a fixed point. We do that here. See the comment
// in Writer<ELFT>::finalizeSections().
template <class ELFT> void Writer<ELFT>::finalizeAddressDependentContent() {
  ThunkCreator tc;
  AArch64Err843419Patcher a64p;

  // For some targets, like x86, this loop iterates only once.
  for (;;) {
    bool changed = false;

    script->assignAddresses();

    if (target->needsThunks)
      changed |= tc.createThunks(outputSections);

    if (config->fixCortexA53Errata843419) {
      if (changed)
        script->assignAddresses();
      changed |= a64p.createFixes();
    }

    if (in.mipsGot)
      in.mipsGot->updateAllocSize();

    for (Partition &part : partitions) {
      changed |= part.relaDyn->updateAllocSize();
      if (part.relrDyn)
        changed |= part.relrDyn->updateAllocSize();
    }

    if (!changed)
      return;
  }
}

static void finalizeSynthetic(SyntheticSection *sec) {
  if (sec && sec->isNeeded() && sec->getParent())
    sec->finalizeContents();
}

// In order to allow users to manipulate linker-synthesized sections,
// we had to add synthetic sections to the input section list early,
// even before we make decisions whether they are needed. This allows
// users to write scripts like this: ".mygot : { .got }".
//
// Doing it has an unintended side effects. If it turns out that we
// don't need a .got (for example) at all because there's no
// relocation that needs a .got, we don't want to emit .got.
//
// To deal with the above problem, this function is called after
// scanRelocations is called to remove synthetic sections that turn
// out to be empty.
static void removeUnusedSyntheticSections() {
  // All input synthetic sections that can be empty are placed after
  // all regular ones. We iterate over them all and exit at first
  // non-synthetic.
  for (InputSectionBase *s : llvm::reverse(inputSections)) {
    SyntheticSection *ss = dyn_cast<SyntheticSection>(s);
    if (!ss)
      return;
    OutputSection *os = ss->getParent();
    if (!os || ss->isNeeded())
      continue;

    // If we reach here, then SS is an unused synthetic section and we want to
    // remove it from corresponding input section description of output section.
    for (BaseCommand *b : os->sectionCommands)
      if (auto *isd = dyn_cast<InputSectionDescription>(b))
        llvm::erase_if(isd->sections,
                       [=](InputSection *isec) { return isec == ss; });
  }
}

// Returns true if a symbol can be replaced at load-time by a symbol
// with the same name defined in other ELF executable or DSO.
static bool computeIsPreemptible(const Symbol &b) {
  assert(!b.isLocal());

  // Only symbols that appear in dynsym can be preempted.
  if (!b.includeInDynsym())
    return false;

  // Only default visibility symbols can be preempted.
  if (b.visibility != STV_DEFAULT)
    return false;

  // At this point copy relocations have not been created yet, so any
  // symbol that is not defined locally is preemptible.
  if (!b.isDefined())
    return true;

  // If we have a dynamic list it specifies which local symbols are preemptible.
  if (config->hasDynamicList)
    return false;

  if (!config->shared)
    return false;

  // -Bsymbolic means that definitions are not preempted.
  if (config->bsymbolic || (config->bsymbolicFunctions && b.isFunc()))
    return false;
  return true;
}

// Create output section objects and add them to OutputSections.
template <class ELFT> void Writer<ELFT>::finalizeSections() {
  Out::preinitArray = findSection(".preinit_array");
  Out::initArray = findSection(".init_array");
  Out::finiArray = findSection(".fini_array");

  // The linker needs to define SECNAME_start, SECNAME_end and SECNAME_stop
  // symbols for sections, so that the runtime can get the start and end
  // addresses of each section by section name. Add such symbols.
  if (!config->relocatable) {
    addStartEndSymbols();
    for (BaseCommand *base : script->sectionCommands)
      if (auto *sec = dyn_cast<OutputSection>(base))
        addStartStopSymbols(sec);
  }

  // Add _DYNAMIC symbol. Unlike GNU gold, our _DYNAMIC symbol has no type.
  // It should be okay as no one seems to care about the type.
  // Even the author of gold doesn't remember why gold behaves that way.
  // https://sourceware.org/ml/binutils/2002-03/msg00360.html
  if (mainPart->dynamic->parent)
    symtab->addSymbol(Defined{/*file=*/nullptr, "_DYNAMIC", STB_WEAK,
                              STV_HIDDEN, STT_NOTYPE,
                              /*value=*/0, /*size=*/0, mainPart->dynamic});

  // Define __rel[a]_iplt_{start,end} symbols if needed.
  addRelIpltSymbols();

  // RISC-V's gp can address +/- 2 KiB, set it to .sdata + 0x800 if not defined.
  // This symbol should only be defined in an executable.
  if (config->emachine == EM_RISCV && !config->shared)
    ElfSym::riscvGlobalPointer =
        addOptionalRegular("__global_pointer$", findSection(".sdata"), 0x800,
                           STV_DEFAULT, STB_GLOBAL);

  if (config->emachine == EM_X86_64) {
    // On targets that support TLSDESC, _TLS_MODULE_BASE_ is defined in such a
    // way that:
    //
    // 1) Without relaxation: it produces a dynamic TLSDESC relocation that
    // computes 0.
    // 2) With LD->LE relaxation: _TLS_MODULE_BASE_@tpoff = 0 (lowest address in
    // the TLS block).
    //
    // 2) is special cased in @tpoff computation. To satisfy 1), we define it as
    // an absolute symbol of zero. This is different from GNU linkers which
    // define _TLS_MODULE_BASE_ relative to the first TLS section.
    Symbol *s = symtab->find("_TLS_MODULE_BASE_");
    if (s && s->isUndefined()) {
      s->resolve(Defined{/*file=*/nullptr, s->getName(), STB_GLOBAL, STV_HIDDEN,
                         STT_TLS, /*value=*/0, 0,
                         /*section=*/nullptr});
      ElfSym::tlsModuleBase = cast<Defined>(s);
    }
  }

  // This responsible for splitting up .eh_frame section into
  // pieces. The relocation scan uses those pieces, so this has to be
  // earlier.
  for (Partition &part : partitions)
    finalizeSynthetic(part.ehFrame);

  symtab->forEachSymbol([](Symbol *s) {
    if (!s->isPreemptible)
      s->isPreemptible = computeIsPreemptible(*s);
  });

  // Scan relocations. This must be done after every symbol is declared so that
  // we can correctly decide if a dynamic relocation is needed.
  if (!config->relocatable) {
    forEachRelSec(scanRelocations<ELFT>);
    reportUndefinedSymbols<ELFT>();
  }

  addIRelativeRelocs();

  if (in.plt && in.plt->isNeeded())
    in.plt->addSymbols();
  if (in.iplt && in.iplt->isNeeded())
    in.iplt->addSymbols();

  if (!config->allowShlibUndefined) {
    // Error on undefined symbols in a shared object, if all of its DT_NEEDED
    // entires are seen. These cases would otherwise lead to runtime errors
    // reported by the dynamic linker.
    //
    // ld.bfd traces all DT_NEEDED to emulate the logic of the dynamic linker to
    // catch more cases. That is too much for us. Our approach resembles the one
    // used in ld.gold, achieves a good balance to be useful but not too smart.
    for (SharedFile *file : sharedFiles)
      file->allNeededIsKnown =
          llvm::all_of(file->dtNeeded, [&](StringRef needed) {
            return symtab->soNames.count(needed);
          });

    symtab->forEachSymbol([](Symbol *sym) {
      if (sym->isUndefined() && !sym->isWeak())
        if (auto *f = dyn_cast_or_null<SharedFile>(sym->file))
          if (f->allNeededIsKnown)
            error(toString(f) + ": undefined reference to " + toString(*sym));
    });
  }

  // Now that we have defined all possible global symbols including linker-
  // synthesized ones. Visit all symbols to give the finishing touches.
  symtab->forEachSymbol([](Symbol *sym) {
    if (!includeInSymtab(*sym))
      return;
    if (in.symTab)
      in.symTab->addSymbol(sym);

    if (sym->includeInDynsym()) {
      partitions[sym->partition - 1].dynSymTab->addSymbol(sym);
      if (auto *file = dyn_cast_or_null<SharedFile>(sym->file))
        if (file->isNeeded && !sym->isUndefined())
          addVerneed(sym);
    }
  });

  // We also need to scan the dynamic relocation tables of the other partitions
  // and add any referenced symbols to the partition's dynsym.
  for (Partition &part : MutableArrayRef<Partition>(partitions).slice(1)) {
    DenseSet<Symbol *> syms;
    for (const SymbolTableEntry &e : part.dynSymTab->getSymbols())
      syms.insert(e.sym);
    for (DynamicReloc &reloc : part.relaDyn->relocs)
      if (reloc.sym && !reloc.useSymVA && syms.insert(reloc.sym).second)
        part.dynSymTab->addSymbol(reloc.sym);
  }

  // Do not proceed if there was an undefined symbol.
  if (errorCount())
    return;

  if (in.mipsGot)
    in.mipsGot->build();

  removeUnusedSyntheticSections();

  sortSections();

  // Now that we have the final list, create a list of all the
  // OutputSections for convenience.
  for (BaseCommand *base : script->sectionCommands)
    if (auto *sec = dyn_cast<OutputSection>(base))
      outputSections.push_back(sec);

  // Prefer command line supplied address over other constraints.
  for (OutputSection *sec : outputSections) {
    auto i = config->sectionStartMap.find(sec->name);
    if (i != config->sectionStartMap.end())
      sec->addrExpr = [=] { return i->second; };
  }

  // This is a bit of a hack. A value of 0 means undef, so we set it
  // to 1 to make __ehdr_start defined. The section number is not
  // particularly relevant.
  Out::elfHeader->sectionIndex = 1;

  for (size_t i = 0, e = outputSections.size(); i != e; ++i) {
    OutputSection *sec = outputSections[i];
    sec->sectionIndex = i + 1;
    sec->shName = in.shStrTab->addString(sec->name);
  }

  // Binary and relocatable output does not have PHDRS.
  // The headers have to be created before finalize as that can influence the
  // image base and the dynamic section on mips includes the image base.
  if (!config->relocatable && !config->oFormatBinary) {
    for (Partition &part : partitions) {
      part.phdrs = script->hasPhdrsCommands() ? script->createPhdrs()
                                              : createPhdrs(part);
      if (config->emachine == EM_ARM) {
        // PT_ARM_EXIDX is the ARM EHABI equivalent of PT_GNU_EH_FRAME
        addPhdrForSection(part, SHT_ARM_EXIDX, PT_ARM_EXIDX, PF_R);
      }
      if (config->emachine == EM_MIPS) {
        // Add separate segments for MIPS-specific sections.
        addPhdrForSection(part, SHT_MIPS_REGINFO, PT_MIPS_REGINFO, PF_R);
        addPhdrForSection(part, SHT_MIPS_OPTIONS, PT_MIPS_OPTIONS, PF_R);
        addPhdrForSection(part, SHT_MIPS_ABIFLAGS, PT_MIPS_ABIFLAGS, PF_R);
      }
    }
    Out::programHeaders->size = sizeof(Elf_Phdr) * mainPart->phdrs.size();

    // Find the TLS segment. This happens before the section layout loop so that
    // Android relocation packing can look up TLS symbol addresses. We only need
    // to care about the main partition here because all TLS symbols were moved
    // to the main partition (see MarkLive.cpp).
    for (PhdrEntry *p : mainPart->phdrs)
      if (p->p_type == PT_TLS)
        Out::tlsPhdr = p;
  }

  // Some symbols are defined in term of program headers. Now that we
  // have the headers, we can find out which sections they point to.
  setReservedSymbolSections();

  finalizeSynthetic(in.bss);
  finalizeSynthetic(in.bssRelRo);
  finalizeSynthetic(in.symTabShndx);
  finalizeSynthetic(in.shStrTab);
  finalizeSynthetic(in.strTab);
  finalizeSynthetic(in.got);
  finalizeSynthetic(in.mipsGot);
  finalizeSynthetic(in.igotPlt);
  finalizeSynthetic(in.gotPlt);
  finalizeSynthetic(in.relaIplt);
  finalizeSynthetic(in.relaPlt);
  finalizeSynthetic(in.plt);
  finalizeSynthetic(in.iplt);
  finalizeSynthetic(in.ppc32Got2);
  finalizeSynthetic(in.riscvSdata);
  finalizeSynthetic(in.partIndex);

  // Dynamic section must be the last one in this list and dynamic
  // symbol table section (dynSymTab) must be the first one.
  for (Partition &part : partitions) {
    finalizeSynthetic(part.armExidx);
    finalizeSynthetic(part.dynSymTab);
    finalizeSynthetic(part.gnuHashTab);
    finalizeSynthetic(part.hashTab);
    finalizeSynthetic(part.verDef);
    finalizeSynthetic(part.relaDyn);
    finalizeSynthetic(part.relrDyn);
    finalizeSynthetic(part.ehFrameHdr);
    finalizeSynthetic(part.verSym);
    finalizeSynthetic(part.verNeed);
    finalizeSynthetic(part.dynamic);
  }

  if (!script->hasSectionsCommand && !config->relocatable)
    fixSectionAlignments();

  // SHFLinkOrder processing must be processed after relative section placements are
  // known but before addresses are allocated.
  resolveShfLinkOrder();

  // This is used to:
  // 1) Create "thunks":
  //    Jump instructions in many ISAs have small displacements, and therefore
  //    they cannot jump to arbitrary addresses in memory. For example, RISC-V
  //    JAL instruction can target only +-1 MiB from PC. It is a linker's
  //    responsibility to create and insert small pieces of code between
  //    sections to extend the ranges if jump targets are out of range. Such
  //    code pieces are called "thunks".
  //
  //    We add thunks at this stage. We couldn't do this before this point
  //    because this is the earliest point where we know sizes of sections and
  //    their layouts (that are needed to determine if jump targets are in
  //    range).
  //
  // 2) Update the sections. We need to generate content that depends on the
  //    address of InputSections. For example, MIPS GOT section content or
  //    android packed relocations sections content.
  //
  // 3) Assign the final values for the linker script symbols. Linker scripts
  //    sometimes using forward symbol declarations. We want to set the correct
  //    values. They also might change after adding the thunks.
  finalizeAddressDependentContent();

  // finalizeAddressDependentContent may have added local symbols to the static symbol table.
  finalizeSynthetic(in.symTab);
  finalizeSynthetic(in.ppc64LongBranchTarget);

  // Fill other section headers. The dynamic table is finalized
  // at the end because some tags like RELSZ depend on result
  // of finalizing other sections.
  for (OutputSection *sec : outputSections)
    sec->finalize();
}

// Ensure data sections are not mixed with executable sections when
// -execute-only is used. -execute-only is a feature to make pages executable
// but not readable, and the feature is currently supported only on AArch64.
template <class ELFT> void Writer<ELFT>::checkExecuteOnly() {
  if (!config->executeOnly)
    return;

  for (OutputSection *os : outputSections)
    if (os->flags & SHF_EXECINSTR)
      for (InputSection *isec : getInputSections(os))
        if (!(isec->flags & SHF_EXECINSTR))
          error("cannot place " + toString(isec) + " into " + toString(os->name) +
                ": -execute-only does not support intermingling data and code");
}

// The linker is expected to define SECNAME_start and SECNAME_end
// symbols for a few sections. This function defines them.
template <class ELFT> void Writer<ELFT>::addStartEndSymbols() {
  // If a section does not exist, there's ambiguity as to how we
  // define _start and _end symbols for an init/fini section. Since
  // the loader assume that the symbols are always defined, we need to
  // always define them. But what value? The loader iterates over all
  // pointers between _start and _end to run global ctors/dtors, so if
  // the section is empty, their symbol values don't actually matter
  // as long as _start and _end point to the same location.
  //
  // That said, we don't want to set the symbols to 0 (which is
  // probably the simplest value) because that could cause some
  // program to fail to link due to relocation overflow, if their
  // program text is above 2 GiB. We use the address of the .text
  // section instead to prevent that failure.
  //
  // In a rare sitaution, .text section may not exist. If that's the
  // case, use the image base address as a last resort.
  OutputSection *Default = findSection(".text");
  if (!Default)
    Default = Out::elfHeader;

  auto define = [=](StringRef start, StringRef end, OutputSection *os) {
    if (os) {
      addOptionalRegular(start, os, 0);
      addOptionalRegular(end, os, -1);
    } else {
      addOptionalRegular(start, Default, 0);
      addOptionalRegular(end, Default, 0);
    }
  };

  define("__preinit_array_start", "__preinit_array_end", Out::preinitArray);
  define("__init_array_start", "__init_array_end", Out::initArray);
  define("__fini_array_start", "__fini_array_end", Out::finiArray);

  if (OutputSection *sec = findSection(".ARM.exidx"))
    define("__exidx_start", "__exidx_end", sec);
}

// If a section name is valid as a C identifier (which is rare because of
// the leading '.'), linkers are expected to define __start_<secname> and
// __stop_<secname> symbols. They are at beginning and end of the section,
// respectively. This is not requested by the ELF standard, but GNU ld and
// gold provide the feature, and used by many programs.
template <class ELFT>
void Writer<ELFT>::addStartStopSymbols(OutputSection *sec) {
  StringRef s = sec->name;
  if (!isValidCIdentifier(s))
    return;
  addOptionalRegular(saver.save("__start_" + s), sec, 0, STV_PROTECTED);
  addOptionalRegular(saver.save("__stop_" + s), sec, -1, STV_PROTECTED);
}

static bool needsPtLoad(OutputSection *sec) {
  if (!(sec->flags & SHF_ALLOC) || sec->noload)
    return false;

  // Don't allocate VA space for TLS NOBITS sections. The PT_TLS PHDR is
  // responsible for allocating space for them, not the PT_LOAD that
  // contains the TLS initialization image.
  if ((sec->flags & SHF_TLS) && sec->type == SHT_NOBITS)
    return false;
  return true;
}

// Linker scripts are responsible for aligning addresses. Unfortunately, most
// linker scripts are designed for creating two PT_LOADs only, one RX and one
// RW. This means that there is no alignment in the RO to RX transition and we
// cannot create a PT_LOAD there.
static uint64_t computeFlags(uint64_t flags) {
  if (config->omagic)
    return PF_R | PF_W | PF_X;
  if (config->executeOnly && (flags & PF_X))
    return flags & ~PF_R;
  if (config->singleRoRx && !(flags & PF_W))
    return flags | PF_X;
  return flags;
}

// Decide which program headers to create and which sections to include in each
// one.
template <class ELFT>
std::vector<PhdrEntry *> Writer<ELFT>::createPhdrs(Partition &part) {
  std::vector<PhdrEntry *> ret;
  auto addHdr = [&](unsigned type, unsigned flags) -> PhdrEntry * {
    ret.push_back(make<PhdrEntry>(type, flags));
    return ret.back();
  };

  unsigned partNo = part.getNumber();
  bool isMain = partNo == 1;

  // The first phdr entry is PT_PHDR which describes the program header itself.
  if (isMain)
    addHdr(PT_PHDR, PF_R)->add(Out::programHeaders);
  else
    addHdr(PT_PHDR, PF_R)->add(part.programHeaders->getParent());

  // PT_INTERP must be the second entry if exists.
  if (OutputSection *cmd = findSection(".interp", partNo))
    addHdr(PT_INTERP, cmd->getPhdrFlags())->add(cmd);

  // Add the first PT_LOAD segment for regular output sections.
  uint64_t flags = computeFlags(PF_R);
  PhdrEntry *load = nullptr;

  // Add the headers. We will remove them if they don't fit.
  // In the other partitions the headers are ordinary sections, so they don't
  // need to be added here.
  if (isMain) {
    load = addHdr(PT_LOAD, flags);
    load->add(Out::elfHeader);
    load->add(Out::programHeaders);
  }

  // PT_GNU_RELRO includes all sections that should be marked as
  // read-only by dynamic linker after proccessing relocations.
  // Current dynamic loaders only support one PT_GNU_RELRO PHDR, give
  // an error message if more than one PT_GNU_RELRO PHDR is required.
  PhdrEntry *relRo = make<PhdrEntry>(PT_GNU_RELRO, PF_R);
  bool inRelroPhdr = false;
  OutputSection *relroEnd = nullptr;
  for (OutputSection *sec : outputSections) {
    if (sec->partition != partNo || !needsPtLoad(sec))
      continue;
    if (isRelroSection(sec)) {
      inRelroPhdr = true;
      if (!relroEnd)
        relRo->add(sec);
      else
        error("section: " + sec->name + " is not contiguous with other relro" +
              " sections");
    } else if (inRelroPhdr) {
      inRelroPhdr = false;
      relroEnd = sec;
    }
  }

  for (OutputSection *sec : outputSections) {
    if (!(sec->flags & SHF_ALLOC))
      break;
    if (!needsPtLoad(sec))
      continue;

    // Normally, sections in partitions other than the current partition are
    // ignored. But partition number 255 is a special case: it contains the
    // partition end marker (.part.end). It needs to be added to the main
    // partition so that a segment is created for it in the main partition,
    // which will cause the dynamic loader to reserve space for the other
    // partitions.
    if (sec->partition != partNo) {
      if (isMain && sec->partition == 255)
        addHdr(PT_LOAD, computeFlags(sec->getPhdrFlags()))->add(sec);
      continue;
    }

    // Segments are contiguous memory regions that has the same attributes
    // (e.g. executable or writable). There is one phdr for each segment.
    // Therefore, we need to create a new phdr when the next section has
    // different flags or is loaded at a discontiguous address or memory
    // region using AT or AT> linker script command, respectively. At the same
    // time, we don't want to create a separate load segment for the headers,
    // even if the first output section has an AT or AT> attribute.
    uint64_t newFlags = computeFlags(sec->getPhdrFlags());
    if (!load ||
        ((sec->lmaExpr ||
          (sec->lmaRegion && (sec->lmaRegion != load->firstSec->lmaRegion))) &&
         load->lastSec != Out::programHeaders) ||
        sec->memRegion != load->firstSec->memRegion || flags != newFlags ||
        sec == relroEnd) {
      load = addHdr(PT_LOAD, newFlags);
      flags = newFlags;
    }

    load->add(sec);
  }

  // Add a TLS segment if any.
  PhdrEntry *tlsHdr = make<PhdrEntry>(PT_TLS, PF_R);
  for (OutputSection *sec : outputSections)
    if (sec->partition == partNo && sec->flags & SHF_TLS)
      tlsHdr->add(sec);
  if (tlsHdr->firstSec)
    ret.push_back(tlsHdr);

  // Add an entry for .dynamic.
  if (OutputSection *sec = part.dynamic->getParent())
    addHdr(PT_DYNAMIC, sec->getPhdrFlags())->add(sec);

  if (relRo->firstSec)
    ret.push_back(relRo);

  // PT_GNU_EH_FRAME is a special section pointing on .eh_frame_hdr.
  if (part.ehFrame->isNeeded() && part.ehFrameHdr &&
      part.ehFrame->getParent() && part.ehFrameHdr->getParent())
    addHdr(PT_GNU_EH_FRAME, part.ehFrameHdr->getParent()->getPhdrFlags())
        ->add(part.ehFrameHdr->getParent());

  // PT_OPENBSD_RANDOMIZE is an OpenBSD-specific feature. That makes
  // the dynamic linker fill the segment with random data.
  if (OutputSection *cmd = findSection(".openbsd.randomdata", partNo))
    addHdr(PT_OPENBSD_RANDOMIZE, cmd->getPhdrFlags())->add(cmd);

  // PT_GNU_STACK is a special section to tell the loader to make the
  // pages for the stack non-executable. If you really want an executable
  // stack, you can pass -z execstack, but that's not recommended for
  // security reasons.
  unsigned perm = PF_R | PF_W;
  if (config->zExecstack)
    perm |= PF_X;
  addHdr(PT_GNU_STACK, perm)->p_memsz = config->zStackSize;

  // PT_OPENBSD_WXNEEDED is a OpenBSD-specific header to mark the executable
  // is expected to perform W^X violations, such as calling mprotect(2) or
  // mmap(2) with PROT_WRITE | PROT_EXEC, which is prohibited by default on
  // OpenBSD.
  if (config->zWxneeded)
    addHdr(PT_OPENBSD_WXNEEDED, PF_X);

  // Create one PT_NOTE per a group of contiguous SHT_NOTE sections with the
  // same alignment.
  PhdrEntry *note = nullptr;
  for (OutputSection *sec : outputSections) {
    if (sec->partition != partNo)
      continue;
    if (sec->type == SHT_NOTE && (sec->flags & SHF_ALLOC)) {
      if (!note || sec->lmaExpr || note->lastSec->alignment != sec->alignment)
        note = addHdr(PT_NOTE, PF_R);
      note->add(sec);
    } else {
      note = nullptr;
    }
  }
  return ret;
}

template <class ELFT>
void Writer<ELFT>::addPhdrForSection(Partition &part, unsigned shType,
                                     unsigned pType, unsigned pFlags) {
  unsigned partNo = part.getNumber();
  auto i = llvm::find_if(outputSections, [=](OutputSection *cmd) {
    return cmd->partition == partNo && cmd->type == shType;
  });
  if (i == outputSections.end())
    return;

  PhdrEntry *entry = make<PhdrEntry>(pType, pFlags);
  entry->add(*i);
  part.phdrs.push_back(entry);
}

// The first section of each PT_LOAD, the first section in PT_GNU_RELRO and the
// first section after PT_GNU_RELRO have to be page aligned so that the dynamic
// linker can set the permissions.
template <class ELFT> void Writer<ELFT>::fixSectionAlignments() {
  auto pageAlign = [](OutputSection *cmd) {
    if (cmd && !cmd->addrExpr)
      cmd->addrExpr = [=] {
        return alignTo(script->getDot(), config->maxPageSize);
      };
  };

  for (Partition &part : partitions) {
    for (const PhdrEntry *p : part.phdrs)
      if (p->p_type == PT_LOAD && p->firstSec)
        pageAlign(p->firstSec);
  }
}

// Compute an in-file position for a given section. The file offset must be the
// same with its virtual address modulo the page size, so that the loader can
// load executables without any address adjustment.
static uint64_t computeFileOffset(OutputSection *os, uint64_t off) {
  // File offsets are not significant for .bss sections. By convention, we keep
  // section offsets monotonically increasing rather than setting to zero.
  if (os->type == SHT_NOBITS)
    return off;

  // If the section is not in a PT_LOAD, we just have to align it.
  if (!os->ptLoad)
    return alignTo(off, os->alignment);

  // The first section in a PT_LOAD has to have congruent offset and address
  // module the page size.
  OutputSection *first = os->ptLoad->firstSec;
  if (os == first) {
    uint64_t alignment = std::max<uint64_t>(os->alignment, config->maxPageSize);
    return alignTo(off, alignment, os->addr);
  }

  // If two sections share the same PT_LOAD the file offset is calculated
  // using this formula: Off2 = Off1 + (VA2 - VA1).
  return first->offset + os->addr - first->addr;
}

// Set an in-file position to a given section and returns the end position of
// the section.
static uint64_t setFileOffset(OutputSection *os, uint64_t off) {
  off = computeFileOffset(os, off);
  os->offset = off;

  if (os->type == SHT_NOBITS)
    return off;
  return off + os->size;
}

template <class ELFT> void Writer<ELFT>::assignFileOffsetsBinary() {
  uint64_t off = 0;
  for (OutputSection *sec : outputSections)
    if (sec->flags & SHF_ALLOC)
      off = setFileOffset(sec, off);
  fileSize = alignTo(off, config->wordsize);
}

static std::string rangeToString(uint64_t addr, uint64_t len) {
  return "[0x" + utohexstr(addr) + ", 0x" + utohexstr(addr + len - 1) + "]";
}

// Assign file offsets to output sections.
template <class ELFT> void Writer<ELFT>::assignFileOffsets() {
  uint64_t off = 0;
  off = setFileOffset(Out::elfHeader, off);
  off = setFileOffset(Out::programHeaders, off);

  PhdrEntry *lastRX = nullptr;
  for (Partition &part : partitions)
    for (PhdrEntry *p : part.phdrs)
      if (p->p_type == PT_LOAD && (p->p_flags & PF_X))
        lastRX = p;

  for (OutputSection *sec : outputSections) {
    off = setFileOffset(sec, off);
    if (script->hasSectionsCommand)
      continue;

    // If this is a last section of the last executable segment and that
    // segment is the last loadable segment, align the offset of the
    // following section to avoid loading non-segments parts of the file.
    if (lastRX && lastRX->lastSec == sec)
      off = alignTo(off, config->commonPageSize);
  }

  sectionHeaderOff = alignTo(off, config->wordsize);
  fileSize = sectionHeaderOff + (outputSections.size() + 1) * sizeof(Elf_Shdr);

  // Our logic assumes that sections have rising VA within the same segment.
  // With use of linker scripts it is possible to violate this rule and get file
  // offset overlaps or overflows. That should never happen with a valid script
  // which does not move the location counter backwards and usually scripts do
  // not do that. Unfortunately, there are apps in the wild, for example, Linux
  // kernel, which control segment distribution explicitly and move the counter
  // backwards, so we have to allow doing that to support linking them. We
  // perform non-critical checks for overlaps in checkSectionOverlap(), but here
  // we want to prevent file size overflows because it would crash the linker.
  for (OutputSection *sec : outputSections) {
    if (sec->type == SHT_NOBITS)
      continue;
    if ((sec->offset > fileSize) || (sec->offset + sec->size > fileSize))
      error("unable to place section " + sec->name + " at file offset " +
            rangeToString(sec->offset, sec->size) +
            "; check your linker script for overflows");
  }
}

// Finalize the program headers. We call this function after we assign
// file offsets and VAs to all sections.
template <class ELFT> void Writer<ELFT>::setPhdrs(Partition &part) {
  for (PhdrEntry *p : part.phdrs) {
    OutputSection *first = p->firstSec;
    OutputSection *last = p->lastSec;

    if (first) {
      p->p_filesz = last->offset - first->offset;
      if (last->type != SHT_NOBITS)
        p->p_filesz += last->size;

      p->p_memsz = last->addr + last->size - first->addr;
      p->p_offset = first->offset;
      p->p_vaddr = first->addr;

      // File offsets in partitions other than the main partition are relative
      // to the offset of the ELF headers. Perform that adjustment now.
      if (part.elfHeader)
        p->p_offset -= part.elfHeader->getParent()->offset;

      if (!p->hasLMA)
        p->p_paddr = first->getLMA();
    }

    if (p->p_type == PT_LOAD) {
      p->p_align = std::max<uint64_t>(p->p_align, config->maxPageSize);
    } else if (p->p_type == PT_GNU_RELRO) {
      p->p_align = 1;
      // The glibc dynamic loader rounds the size down, so we need to round up
      // to protect the last page. This is a no-op on FreeBSD which always
      // rounds up.
      p->p_memsz = alignTo(p->p_memsz, config->commonPageSize);
    }
  }
}

// A helper struct for checkSectionOverlap.
namespace {
struct SectionOffset {
  OutputSection *sec;
  uint64_t offset;
};
} // namespace

// Check whether sections overlap for a specific address range (file offsets,
// load and virtual adresses).
static void checkOverlap(StringRef name, std::vector<SectionOffset> &sections,
                         bool isVirtualAddr) {
  llvm::sort(sections, [=](const SectionOffset &a, const SectionOffset &b) {
    return a.offset < b.offset;
  });

  // Finding overlap is easy given a vector is sorted by start position.
  // If an element starts before the end of the previous element, they overlap.
  for (size_t i = 1, end = sections.size(); i < end; ++i) {
    SectionOffset a = sections[i - 1];
    SectionOffset b = sections[i];
    if (b.offset >= a.offset + a.sec->size)
      continue;

    // If both sections are in OVERLAY we allow the overlapping of virtual
    // addresses, because it is what OVERLAY was designed for.
    if (isVirtualAddr && a.sec->inOverlay && b.sec->inOverlay)
      continue;

    errorOrWarn("section " + a.sec->name + " " + name +
                " range overlaps with " + b.sec->name + "\n>>> " + a.sec->name +
                " range is " + rangeToString(a.offset, a.sec->size) + "\n>>> " +
                b.sec->name + " range is " +
                rangeToString(b.offset, b.sec->size));
  }
}

// Check for overlapping sections and address overflows.
//
// In this function we check that none of the output sections have overlapping
// file offsets. For SHF_ALLOC sections we also check that the load address
// ranges and the virtual address ranges don't overlap
template <class ELFT> void Writer<ELFT>::checkSections() {
  // First, check that section's VAs fit in available address space for target.
  for (OutputSection *os : outputSections)
    if ((os->addr + os->size < os->addr) ||
        (!ELFT::Is64Bits && os->addr + os->size > UINT32_MAX))
      errorOrWarn("section " + os->name + " at 0x" + utohexstr(os->addr) +
                  " of size 0x" + utohexstr(os->size) +
                  " exceeds available address space");

  // Check for overlapping file offsets. In this case we need to skip any
  // section marked as SHT_NOBITS. These sections don't actually occupy space in
  // the file so Sec->Offset + Sec->Size can overlap with others. If --oformat
  // binary is specified only add SHF_ALLOC sections are added to the output
  // file so we skip any non-allocated sections in that case.
  std::vector<SectionOffset> fileOffs;
  for (OutputSection *sec : outputSections)
    if (sec->size > 0 && sec->type != SHT_NOBITS &&
        (!config->oFormatBinary || (sec->flags & SHF_ALLOC)))
      fileOffs.push_back({sec, sec->offset});
  checkOverlap("file", fileOffs, false);

  // When linking with -r there is no need to check for overlapping virtual/load
  // addresses since those addresses will only be assigned when the final
  // executable/shared object is created.
  if (config->relocatable)
    return;

  // Checking for overlapping virtual and load addresses only needs to take
  // into account SHF_ALLOC sections since others will not be loaded.
  // Furthermore, we also need to skip SHF_TLS sections since these will be
  // mapped to other addresses at runtime and can therefore have overlapping
  // ranges in the file.
  std::vector<SectionOffset> vmas;
  for (OutputSection *sec : outputSections)
    if (sec->size > 0 && (sec->flags & SHF_ALLOC) && !(sec->flags & SHF_TLS))
      vmas.push_back({sec, sec->addr});
  checkOverlap("virtual address", vmas, true);

  // Finally, check that the load addresses don't overlap. This will usually be
  // the same as the virtual addresses but can be different when using a linker
  // script with AT().
  std::vector<SectionOffset> lmas;
  for (OutputSection *sec : outputSections)
    if (sec->size > 0 && (sec->flags & SHF_ALLOC) && !(sec->flags & SHF_TLS))
      lmas.push_back({sec, sec->getLMA()});
  checkOverlap("load address", lmas, false);
}

// The entry point address is chosen in the following ways.
//
// 1. the '-e' entry command-line option;
// 2. the ENTRY(symbol) command in a linker control script;
// 3. the value of the symbol _start, if present;
// 4. the number represented by the entry symbol, if it is a number;
// 5. the address of the first byte of the .text section, if present;
// 6. the address 0.
static uint64_t getEntryAddr() {
  // Case 1, 2 or 3
  if (Symbol *b = symtab->find(config->entry))
    return b->getVA();

  // Case 4
  uint64_t addr;
  if (to_integer(config->entry, addr))
    return addr;

  // Case 5
  if (OutputSection *sec = findSection(".text")) {
    if (config->warnMissingEntry)
      warn("cannot find entry symbol " + config->entry + "; defaulting to 0x" +
           utohexstr(sec->addr));
    return sec->addr;
  }

  // Case 6
  if (config->warnMissingEntry)
    warn("cannot find entry symbol " + config->entry +
         "; not setting start address");
  return 0;
}

static uint16_t getELFType() {
  if (config->isPic)
    return ET_DYN;
  if (config->relocatable)
    return ET_REL;
  return ET_EXEC;
}

template <class ELFT> void Writer<ELFT>::writeHeader() {
  writeEhdr<ELFT>(Out::bufferStart, *mainPart);
  writePhdrs<ELFT>(Out::bufferStart + sizeof(Elf_Ehdr), *mainPart);

  auto *eHdr = reinterpret_cast<Elf_Ehdr *>(Out::bufferStart);
  eHdr->e_type = getELFType();
  eHdr->e_entry = getEntryAddr();
  eHdr->e_shoff = sectionHeaderOff;

  // Write the section header table.
  //
  // The ELF header can only store numbers up to SHN_LORESERVE in the e_shnum
  // and e_shstrndx fields. When the value of one of these fields exceeds
  // SHN_LORESERVE ELF requires us to put sentinel values in the ELF header and
  // use fields in the section header at index 0 to store
  // the value. The sentinel values and fields are:
  // e_shnum = 0, SHdrs[0].sh_size = number of sections.
  // e_shstrndx = SHN_XINDEX, SHdrs[0].sh_link = .shstrtab section index.
  auto *sHdrs = reinterpret_cast<Elf_Shdr *>(Out::bufferStart + eHdr->e_shoff);
  size_t num = outputSections.size() + 1;
  if (num >= SHN_LORESERVE)
    sHdrs->sh_size = num;
  else
    eHdr->e_shnum = num;

  uint32_t strTabIndex = in.shStrTab->getParent()->sectionIndex;
  if (strTabIndex >= SHN_LORESERVE) {
    sHdrs->sh_link = strTabIndex;
    eHdr->e_shstrndx = SHN_XINDEX;
  } else {
    eHdr->e_shstrndx = strTabIndex;
  }

  for (OutputSection *sec : outputSections)
    sec->writeHeaderTo<ELFT>(++sHdrs);
}

// Open a result file.
template <class ELFT> void Writer<ELFT>::openFile() {
  uint64_t maxSize = config->is64 ? INT64_MAX : UINT32_MAX;
  if (fileSize != size_t(fileSize) || maxSize < fileSize) {
    error("output file too large: " + Twine(fileSize) + " bytes");
    return;
  }

  unlinkAsync(config->outputFile);
  unsigned flags = 0;
  if (!config->relocatable)
    flags = FileOutputBuffer::F_executable;
  Expected<std::unique_ptr<FileOutputBuffer>> bufferOrErr =
      FileOutputBuffer::create(config->outputFile, fileSize, flags);

  if (!bufferOrErr) {
    error("failed to open " + config->outputFile + ": " +
          llvm::toString(bufferOrErr.takeError()));
    return;
  }
  buffer = std::move(*bufferOrErr);
  Out::bufferStart = buffer->getBufferStart();
}

template <class ELFT> void Writer<ELFT>::writeSectionsBinary() {
  for (OutputSection *sec : outputSections)
    if (sec->flags & SHF_ALLOC)
      sec->writeTo<ELFT>(Out::bufferStart + sec->offset);
}

static void fillTrap(uint8_t *i, uint8_t *end) {
  for (; i + 4 <= end; i += 4)
    memcpy(i, &target->trapInstr, 4);
}

// Fill the last page of executable segments with trap instructions
// instead of leaving them as zero. Even though it is not required by any
// standard, it is in general a good thing to do for security reasons.
//
// We'll leave other pages in segments as-is because the rest will be
// overwritten by output sections.
template <class ELFT> void Writer<ELFT>::writeTrapInstr() {
  if (script->hasSectionsCommand)
    return;

  for (Partition &part : partitions) {
    // Fill the last page.
    for (PhdrEntry *p : part.phdrs)
      if (p->p_type == PT_LOAD && (p->p_flags & PF_X))
        fillTrap(Out::bufferStart + alignDown(p->firstSec->offset + p->p_filesz,
                                              config->commonPageSize),
                 Out::bufferStart + alignTo(p->firstSec->offset + p->p_filesz,
                                            config->commonPageSize));

    // Round up the file size of the last segment to the page boundary iff it is
    // an executable segment to ensure that other tools don't accidentally
    // trim the instruction padding (e.g. when stripping the file).
    PhdrEntry *last = nullptr;
    for (PhdrEntry *p : part.phdrs)
      if (p->p_type == PT_LOAD)
        last = p;

    if (last && (last->p_flags & PF_X))
      last->p_memsz = last->p_filesz =
          alignTo(last->p_filesz, config->commonPageSize);
  }
}

// Write section contents to a mmap'ed file.
template <class ELFT> void Writer<ELFT>::writeSections() {
  // In -r or -emit-relocs mode, write the relocation sections first as in
  // ELf_Rel targets we might find out that we need to modify the relocated
  // section while doing it.
  for (OutputSection *sec : outputSections)
    if (sec->type == SHT_REL || sec->type == SHT_RELA)
      sec->writeTo<ELFT>(Out::bufferStart + sec->offset);

  for (OutputSection *sec : outputSections)
    if (sec->type != SHT_REL && sec->type != SHT_RELA)
      sec->writeTo<ELFT>(Out::bufferStart + sec->offset);
}

// Split one uint8 array into small pieces of uint8 arrays.
static std::vector<ArrayRef<uint8_t>> split(ArrayRef<uint8_t> arr,
                                            size_t chunkSize) {
  std::vector<ArrayRef<uint8_t>> ret;
  while (arr.size() > chunkSize) {
    ret.push_back(arr.take_front(chunkSize));
    arr = arr.drop_front(chunkSize);
  }
  if (!arr.empty())
    ret.push_back(arr);
  return ret;
}

// Computes a hash value of Data using a given hash function.
// In order to utilize multiple cores, we first split data into 1MB
// chunks, compute a hash for each chunk, and then compute a hash value
// of the hash values.
static void
computeHash(llvm::MutableArrayRef<uint8_t> hashBuf,
            llvm::ArrayRef<uint8_t> data,
            std::function<void(uint8_t *dest, ArrayRef<uint8_t> arr)> hashFn) {
  std::vector<ArrayRef<uint8_t>> chunks = split(data, 1024 * 1024);
  std::vector<uint8_t> hashes(chunks.size() * hashBuf.size());

  // Compute hash values.
  parallelForEachN(0, chunks.size(), [&](size_t i) {
    hashFn(hashes.data() + i * hashBuf.size(), chunks[i]);
  });

  // Write to the final output buffer.
  hashFn(hashBuf.data(), hashes);
}

template <class ELFT> void Writer<ELFT>::writeBuildId() {
  if (!mainPart->buildId || !mainPart->buildId->getParent())
    return;

  if (config->buildId == BuildIdKind::Hexstring) {
    for (Partition &part : partitions)
      part.buildId->writeBuildId(config->buildIdVector);
    return;
  }

  // Compute a hash of all sections of the output file.
  size_t hashSize = mainPart->buildId->hashSize;
  std::vector<uint8_t> buildId(hashSize);
  llvm::ArrayRef<uint8_t> buf{Out::bufferStart, size_t(fileSize)};

  switch (config->buildId) {
  case BuildIdKind::Fast:
    computeHash(buildId, buf, [](uint8_t *dest, ArrayRef<uint8_t> arr) {
      write64le(dest, xxHash64(arr));
    });
    break;
  case BuildIdKind::Md5:
    computeHash(buildId, buf, [&](uint8_t *dest, ArrayRef<uint8_t> arr) {
      memcpy(dest, MD5::hash(arr).data(), hashSize);
    });
    break;
  case BuildIdKind::Sha1:
    computeHash(buildId, buf, [&](uint8_t *dest, ArrayRef<uint8_t> arr) {
      memcpy(dest, SHA1::hash(arr).data(), hashSize);
    });
    break;
  case BuildIdKind::Uuid:
    if (auto ec = llvm::getRandomBytes(buildId.data(), hashSize))
      error("entropy source failure: " + ec.message());
    break;
  default:
    llvm_unreachable("unknown BuildIdKind");
  }
  for (Partition &part : partitions)
    part.buildId->writeBuildId(buildId);
}

template void elf::writeResult<ELF32LE>();
template void elf::writeResult<ELF32BE>();
template void elf::writeResult<ELF64LE>();
template void elf::writeResult<ELF64BE>();<|MERGE_RESOLUTION|>--- conflicted
+++ resolved
@@ -518,26 +518,6 @@
   add(in.relaIplt);
 
 #if INTEL_CUSTOMIZATION
-<<<<<<< HEAD
-  if (Config->AndFeatures & GNU_PROPERTY_X86_FEATURE_1_IBT) {
-    In.IBTPlt = make<IBTPltSection>();
-    Add(In.IBTPlt);
-  }
-#endif // INTEL_CUSTOMIZATION
-
-  In.Plt = make<PltSection>(false);
-  Add(In.Plt);
-  In.Iplt = make<PltSection>(true);
-  Add(In.Iplt);
-
-#if INTEL_CUSTOMIZATION
-  if (Config->AndFeatures)
-    Add(make<GnuPropertySection>());
-#endif // INTEL_CUSTOMIZATION
-
-  if (Config->AndFeatures)
-    Add(make<GnuPropertySection>());
-=======
   if (config->andFeatures & GNU_PROPERTY_X86_FEATURE_1_IBT) {
     in.ibtPlt = make<IBTPltSection>();
     add(in.ibtPlt);
@@ -551,7 +531,6 @@
 
   if (config->andFeatures)
     add(make<GnuPropertySection>());
->>>>>>> a04ae881
 
   // .note.GNU-stack is always added when we are creating a re-linkable
   // object file. Other linkers are using the presence of this marker
