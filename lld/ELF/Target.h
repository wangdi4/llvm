//===- Target.h -------------------------------------------------*- C++ -*-===//
//
// Part of the LLVM Project, under the Apache License v2.0 with LLVM Exceptions.
// See https://llvm.org/LICENSE.txt for license information.
// SPDX-License-Identifier: Apache-2.0 WITH LLVM-exception
//
//===----------------------------------------------------------------------===//

#ifndef LLD_ELF_TARGET_H
#define LLD_ELF_TARGET_H

#include "InputSection.h"
#include "lld/Common/ErrorHandler.h"
#include "llvm/Object/ELF.h"
#include "llvm/Support/MathExtras.h"
#include <array>

namespace lld {
std::string toString(elf::RelType type);

namespace elf {
class Defined;
class InputFile;
class Symbol;

class TargetInfo {
public:
  virtual uint32_t calcEFlags() const { return 0; }
  virtual RelExpr getRelExpr(RelType type, const Symbol &s,
                             const uint8_t *loc) const = 0;
  virtual RelType getDynRel(RelType type) const { return 0; }
  virtual void writeGotPltHeader(uint8_t *buf) const {}
  virtual void writeGotHeader(uint8_t *buf) const {}
  virtual void writeGotPlt(uint8_t *buf, const Symbol &s) const {};
  virtual void writeIgotPlt(uint8_t *buf, const Symbol &s) const;
  virtual int64_t getImplicitAddend(const uint8_t *buf, RelType type) const;
  virtual int getTlsGdRelaxSkip(RelType type) const { return 1; }

  // If lazy binding is supported, the first entry of the PLT has code
  // to call the dynamic linker to resolve PLT entries the first time
  // they are called. This function writes that code.
  virtual void writePltHeader(uint8_t *buf) const {}

<<<<<<< HEAD
  virtual void writePlt(uint8_t *Buf, uint64_t GotEntryAddr,
                        uint64_t PltEntryAddr, int32_t Index,
                        unsigned RelOff) const {}
#if INTEL_CUSTOMIZATION
  virtual void writeIBTPlt(uint8_t *Buf, size_t NumEntries) const {}
#endif // INTEL_CUSTOMIZATION
  virtual void addPltHeaderSymbols(InputSection &IS) const {}
  virtual void addPltSymbols(InputSection &IS, uint64_t Off) const {}
=======
  virtual void writePlt(uint8_t *buf, uint64_t gotEntryAddr,
                        uint64_t pltEntryAddr, int32_t index,
                        unsigned relOff) const {}
  virtual void addPltHeaderSymbols(InputSection &isec) const {}
  virtual void addPltSymbols(InputSection &isec, uint64_t off) const {}
>>>>>>> 78239025

  // Returns true if a relocation only uses the low bits of a value such that
  // all those bits are in the same page. For example, if the relocation
  // only uses the low 12 bits in a system with 4k pages. If this is true, the
  // bits will always have the same value at runtime and we don't have to emit
  // a dynamic relocation.
  virtual bool usesOnlyLowPageBits(RelType type) const;

  // Decide whether a Thunk is needed for the relocation from File
  // targeting S.
  virtual bool needsThunk(RelExpr expr, RelType relocType,
                          const InputFile *file, uint64_t branchAddr,
                          const Symbol &s) const;

  // On systems with range extensions we place collections of Thunks at
  // regular spacings that enable the majority of branches reach the Thunks.
  // a value of 0 means range extension thunks are not supported.
  virtual uint32_t getThunkSectionSpacing() const { return 0; }

  // The function with a prologue starting at Loc was compiled with
  // -fsplit-stack and it calls a function compiled without. Adjust the prologue
  // to do the right thing. See https://gcc.gnu.org/wiki/SplitStacks.
  // The symbols st_other flags are needed on PowerPC64 for determining the
  // offset to the split-stack prologue.
  virtual bool adjustPrologueForCrossSplitStack(uint8_t *loc, uint8_t *end,
                                                uint8_t stOther) const;

  // Return true if we can reach dst from src with RelType type.
  virtual bool inBranchRange(RelType type, uint64_t src,
                             uint64_t dst) const;

  virtual void relocateOne(uint8_t *loc, RelType type, uint64_t val) const = 0;

  virtual ~TargetInfo();

  unsigned defaultCommonPageSize = 4096;
  unsigned defaultMaxPageSize = 4096;

  uint64_t getImageBase() const;

  // True if _GLOBAL_OFFSET_TABLE_ is relative to .got.plt, false if .got.
  bool gotBaseSymInGotPlt = true;

  RelType copyRel;
  RelType gotRel;
  RelType noneRel;
  RelType pltRel;
  RelType relativeRel;
  RelType iRelativeRel;
  RelType symbolicRel;
  RelType tlsDescRel;
  RelType tlsGotRel;
  RelType tlsModuleIndexRel;
  RelType tlsOffsetRel;
  unsigned pltEntrySize;
  unsigned pltHeaderSize;

  // At least on x86_64 positions 1 and 2 are used by the first plt entry
  // to support lazy loading.
  unsigned gotPltHeaderEntriesNum = 3;

  // On PPC ELF V2 abi, the first entry in the .got is the .TOC.
  unsigned gotHeaderEntriesNum = 0;

  bool needsThunks = false;

  // A 4-byte field corresponding to one or more trap instructions, used to pad
  // executable OutputSections.
  std::array<uint8_t, 4> trapInstr;

  // If a target needs to rewrite calls to __morestack to instead call
  // __morestack_non_split when a split-stack enabled caller calls a
  // non-split-stack callee this will return true. Otherwise returns false.
  bool needsMoreStackNonSplit = true;

  virtual RelExpr adjustRelaxExpr(RelType type, const uint8_t *data,
                                  RelExpr expr) const;
  virtual void relaxGot(uint8_t *loc, RelType type, uint64_t val) const;
  virtual void relaxTlsGdToIe(uint8_t *loc, RelType type, uint64_t val) const;
  virtual void relaxTlsGdToLe(uint8_t *loc, RelType type, uint64_t val) const;
  virtual void relaxTlsIeToLe(uint8_t *loc, RelType type, uint64_t val) const;
  virtual void relaxTlsLdToLe(uint8_t *loc, RelType type, uint64_t val) const;

protected:
  // On FreeBSD x86_64 the first page cannot be mmaped.
  // On Linux that is controled by vm.mmap_min_addr. At least on some x86_64
  // installs that is 65536, so the first 15 pages cannot be used.
  // Given that, the smallest value that can be used in here is 0x10000.
  uint64_t defaultImageBase = 0x10000;
};

TargetInfo *getAArch64TargetInfo();
TargetInfo *getAMDGPUTargetInfo();
TargetInfo *getARMTargetInfo();
TargetInfo *getAVRTargetInfo();
TargetInfo *getHexagonTargetInfo();
TargetInfo *getMSP430TargetInfo();
TargetInfo *getPPC64TargetInfo();
TargetInfo *getPPCTargetInfo();
TargetInfo *getRISCVTargetInfo();
TargetInfo *getSPARCV9TargetInfo();
TargetInfo *getX86TargetInfo();
TargetInfo *getX86_64TargetInfo();
template <class ELFT> TargetInfo *getMipsTargetInfo();

struct ErrorPlace {
  InputSectionBase *isec;
  std::string loc;
};

// Returns input section and corresponding source string for the given location.
ErrorPlace getErrorPlace(const uint8_t *loc);

static inline std::string getErrorLocation(const uint8_t *loc) {
  return getErrorPlace(loc).loc;
}

void writePPC32GlinkSection(uint8_t *buf, size_t numEntries);

bool tryRelaxPPC64TocIndirection(RelType type, const Relocation &rel,
                                 uint8_t *bufLoc);
unsigned getPPCDFormOp(unsigned secondaryOp);

// In the PowerPC64 Elf V2 abi a function can have 2 entry points.  The first
// is a global entry point (GEP) which typically is used to initialize the TOC
// pointer in general purpose register 2.  The second is a local entry
// point (LEP) which bypasses the TOC pointer initialization code. The
// offset between GEP and LEP is encoded in a function's st_other flags.
// This function will return the offset (in bytes) from the global entry-point
// to the local entry-point.
unsigned getPPC64GlobalEntryToLocalEntryOffset(uint8_t stOther);

// Returns true if a relocation is a small code model relocation that accesses
// the .toc section.
bool isPPC64SmallCodeModelTocReloc(RelType type);

uint64_t getPPC64TocBase();
uint64_t getAArch64Page(uint64_t expr);

extern const TargetInfo *target;
TargetInfo *getTarget();

template <class ELFT> bool isMipsPIC(const Defined *sym);

static inline void reportRangeError(uint8_t *loc, RelType type, const Twine &v,
                                    int64_t min, uint64_t max) {
  ErrorPlace errPlace = getErrorPlace(loc);
  StringRef hint;
  if (errPlace.isec && errPlace.isec->name.startswith(".debug"))
    hint = "; consider recompiling with -fdebug-types-section to reduce size "
           "of debug sections";

  errorOrWarn(errPlace.loc + "relocation " + lld::toString(type) +
              " out of range: " + v.str() + " is not in [" + Twine(min).str() +
              ", " + Twine(max).str() + "]" + hint);
}

// Make sure that V can be represented as an N bit signed integer.
inline void checkInt(uint8_t *loc, int64_t v, int n, RelType type) {
  if (v != llvm::SignExtend64(v, n))
    reportRangeError(loc, type, Twine(v), llvm::minIntN(n), llvm::maxIntN(n));
}

// Make sure that V can be represented as an N bit unsigned integer.
inline void checkUInt(uint8_t *loc, uint64_t v, int n, RelType type) {
  if ((v >> n) != 0)
    reportRangeError(loc, type, Twine(v), 0, llvm::maxUIntN(n));
}

// Make sure that V can be represented as an N bit signed or unsigned integer.
inline void checkIntUInt(uint8_t *loc, uint64_t v, int n, RelType type) {
  // For the error message we should cast V to a signed integer so that error
  // messages show a small negative value rather than an extremely large one
  if (v != (uint64_t)llvm::SignExtend64(v, n) && (v >> n) != 0)
    reportRangeError(loc, type, Twine((int64_t)v), llvm::minIntN(n),
                     llvm::maxUIntN(n));
}

inline void checkAlignment(uint8_t *loc, uint64_t v, int n, RelType type) {
  if ((v & (n - 1)) != 0)
    error(getErrorLocation(loc) + "improper alignment for relocation " +
          lld::toString(type) + ": 0x" + llvm::utohexstr(v) +
          " is not aligned to " + Twine(n) + " bytes");
}

// Endianness-aware read/write.
inline uint16_t read16(const void *p) {
  return llvm::support::endian::read16(p, config->endianness);
}

inline uint32_t read32(const void *p) {
  return llvm::support::endian::read32(p, config->endianness);
}

inline uint64_t read64(const void *p) {
  return llvm::support::endian::read64(p, config->endianness);
}

inline void write16(void *p, uint16_t v) {
  llvm::support::endian::write16(p, v, config->endianness);
}

inline void write32(void *p, uint32_t v) {
  llvm::support::endian::write32(p, v, config->endianness);
}

inline void write64(void *p, uint64_t v) {
  llvm::support::endian::write64(p, v, config->endianness);
}
} // namespace elf
} // namespace lld

#endif<|MERGE_RESOLUTION|>--- conflicted
+++ resolved
@@ -41,22 +41,14 @@
   // they are called. This function writes that code.
   virtual void writePltHeader(uint8_t *buf) const {}
 
-<<<<<<< HEAD
-  virtual void writePlt(uint8_t *Buf, uint64_t GotEntryAddr,
-                        uint64_t PltEntryAddr, int32_t Index,
-                        unsigned RelOff) const {}
-#if INTEL_CUSTOMIZATION
-  virtual void writeIBTPlt(uint8_t *Buf, size_t NumEntries) const {}
-#endif // INTEL_CUSTOMIZATION
-  virtual void addPltHeaderSymbols(InputSection &IS) const {}
-  virtual void addPltSymbols(InputSection &IS, uint64_t Off) const {}
-=======
   virtual void writePlt(uint8_t *buf, uint64_t gotEntryAddr,
                         uint64_t pltEntryAddr, int32_t index,
                         unsigned relOff) const {}
+#if INTEL_CUSTOMIZATION
+  virtual void writeIBTPlt(uint8_t *buf, size_t numEntries) const {}
+#endif // INTEL_CUSTOMIZATION
   virtual void addPltHeaderSymbols(InputSection &isec) const {}
   virtual void addPltSymbols(InputSection &isec, uint64_t off) const {}
->>>>>>> 78239025
 
   // Returns true if a relocation only uses the low bits of a value such that
   // all those bits are in the same page. For example, if the relocation
