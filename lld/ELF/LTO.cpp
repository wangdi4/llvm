--- conflicted
+++ resolved
@@ -117,11 +117,7 @@
 
   c.HasWholeProgramVisibility = config->ltoWholeProgramVisibility;
 
-<<<<<<< HEAD
-  c.CSIRProfile = config->ltoCSProfileFile;
-=======
   c.CSIRProfile = std::string(config->ltoCSProfileFile);
->>>>>>> 586bea3e
   c.RunCSIRInstr = config->ltoCSProfileGenerate;
 
   if (config->emitLLVM) {
