--- conflicted
+++ resolved
@@ -74,18 +74,6 @@
   c.Options.EmitAddrsig = true;
 
   // Always emit a section per function/datum with LTO.
-<<<<<<< HEAD
-  C.Options.FunctionSections = true;
-  C.Options.DataSections = true;
-#if INTEL_CUSTOMIZATION
-  C.Options.IntelAdvancedOptim = Config->IntelAdvancedOptim;
-#endif // INTEL_CUSTOMIZATION
-
-  if (Config->Relocatable)
-    C.RelocModel = None;
-  else if (Config->Pic)
-    C.RelocModel = Reloc::PIC_;
-=======
   c.Options.FunctionSections = true;
   c.Options.DataSections = true;
 #if INTEL_CUSTOMIZATION
@@ -96,7 +84,6 @@
     c.RelocModel = None;
   else if (config->isPic)
     c.RelocModel = Reloc::PIC_;
->>>>>>> a04ae881
   else
     c.RelocModel = Reloc::Static;
 
@@ -211,21 +198,6 @@
         // Symbol section is always null for bitcode symbols, hence the check
         // for isElf(). Skip linker script defined symbols as well: they have
         // no File defined.
-<<<<<<< HEAD
-        !(DR->Section == nullptr && (!Sym->File || Sym->File->isElf()));
-
-#if INTEL_CUSTOMIZATION
-    // Mark that the symbol was resolved by the Linker if:
-    //   * Sym->isDefined = defined in the whole linking process of bitcode
-    //                      files and normal object files
-    //   * Sym->isLazy = defined in an archive but not used
-    //   * Sym->isShared = defined in a shared library and used
-    R.ResolvedByLinker = Sym->isDefined() || Sym->isLazy() || Sym->isShared();
-#endif // INTEL_CUSTOMIZATION
-    if (R.Prevailing)
-      Sym->replace(Undefined{nullptr, Sym->getName(), STB_GLOBAL, STV_DEFAULT,
-                             Sym->Type});
-=======
         !(dr->section == nullptr && (!sym->file || sym->file->isElf()));
 
 #if INTEL_CUSTOMIZATION
@@ -239,16 +211,11 @@
     if (r.Prevailing)
       sym->replace(Undefined{nullptr, sym->getName(), STB_GLOBAL, STV_DEFAULT,
                              sym->type});
->>>>>>> a04ae881
 
     // We tell LTO to not apply interprocedural optimization for wrapped
     // (with --wrap) symbols because otherwise LTO would inline them while
     // their values are still not final.
-<<<<<<< HEAD
-    R.LinkerRedefined = !Sym->CanInline;
-=======
     r.LinkerRedefined = !sym->canInline;
->>>>>>> a04ae881
 
   }
   checkError(ltoObj->add(std::move(f.obj), resols));
@@ -294,15 +261,6 @@
 
 #if INTEL_CUSTOMIZATION
   // Linking for an executable
-<<<<<<< HEAD
-  if (!Config->Relocatable)
-    WPUtils.setLinkingExecutable(true);
-#endif // INTEL_CUSTOMIZATION
-
-  if (!BitcodeFiles.empty())
-    checkError(LTOObj->run(
-        [&](size_t Task) {
-=======
   if (!config->relocatable)
     WPUtils.setLinkingExecutable(true);
 #endif // INTEL_CUSTOMIZATION
@@ -310,7 +268,6 @@
   if (!bitcodeFiles.empty())
     checkError(ltoObj->run(
         [&](size_t task) {
->>>>>>> a04ae881
           return llvm::make_unique<lto::NativeObjectStream>(
               llvm::make_unique<raw_svector_ostream>(buf[task]));
         },
