--- conflicted
+++ resolved
@@ -45,8 +45,7 @@
   // For LTO.
   std::unique_ptr<BitcodeCompiler> lto;
 
-<<<<<<< HEAD
-  std::vector<InputFile *> Files;
+  std::vector<InputFile *> files;
 #if INTEL_CUSTOMIZATION
   // If there is at least one GNU LTO file in the linking command
   // then pass it to G++ in order to do LTO and build a temporary
@@ -54,9 +53,6 @@
   // the linking process.
   template <class ELFT> void doGnuLTOLinking();
 #endif // INTEL_CUSTOMIZATION
-=======
-  std::vector<InputFile *> files;
->>>>>>> 78239025
 };
 
 // Parses command line options.
