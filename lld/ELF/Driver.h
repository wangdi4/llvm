--- conflicted
+++ resolved
@@ -43,15 +43,9 @@
   bool inLib = false;
 
   // For LTO.
-<<<<<<< HEAD
-  std::unique_ptr<BitcodeCompiler> LTO;
-
-  std::vector<InputFile *> Files;
-=======
   std::unique_ptr<BitcodeCompiler> lto;
 
   std::vector<InputFile *> files;
->>>>>>> a04ae881
 #if INTEL_CUSTOMIZATION
   // If there is at least one GNU LTO file in the linking command
   // then pass it to G++ in order to do LTO and build a temporary
