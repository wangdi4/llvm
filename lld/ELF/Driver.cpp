--- conflicted
+++ resolved
@@ -1083,10 +1083,6 @@
 #if defined(_WIN32)
   else if (StringRef(getenv("INTEL_LLD_IN_TEST")) == "1")
     parallel::strategy = hardware_concurrency(1);
-<<<<<<< HEAD
-  else
-=======
->>>>>>> 0ca11363
 #endif // _WIN32
 #endif // INTEL_CUSTOMIZATION
   if (auto *arg = args.getLastArg(OPT_thinlto_jobs))
