//===- Driver.cpp ---------------------------------------------------------===//
//
// Part of the LLVM Project, under the Apache License v2.0 with LLVM Exceptions.
// See https://llvm.org/LICENSE.txt for license information.
// SPDX-License-Identifier: Apache-2.0 WITH LLVM-exception
//
//===----------------------------------------------------------------------===//
//
// The driver drives the entire linking process. It is responsible for
// parsing command line options and doing whatever it is instructed to do.
//
// One notable thing in the LLD's driver when compared to other linkers is
// that the LLD's driver is agnostic on the host operating system.
// Other linkers usually have implicit default values (such as a dynamic
// linker path or library paths) for each host OS.
//
// I don't think implicit default values are useful because they are
// usually explicitly specified by the compiler driver. They can even
// be harmful when you are doing cross-linking. Therefore, in LLD, we
// simply trust the compiler driver to pass all required options and
// don't try to make effort on our side.
//
//===----------------------------------------------------------------------===//

#include "Driver.h"
#include "Config.h"
#include "ICF.h"
#include "InputFiles.h"
#include "InputSection.h"
#include "LinkerScript.h"
#include "MarkLive.h"
#include "OutputSections.h"
#include "ScriptParser.h"
#include "SymbolTable.h"
#include "Symbols.h"
#include "SyntheticSections.h"
#include "Target.h"
#include "Writer.h"
#include "lld/Common/Args.h"
#include "lld/Common/Driver.h"
#include "lld/Common/ErrorHandler.h"
#include "lld/Common/Filesystem.h"
#include "lld/Common/Memory.h"
#include "lld/Common/Strings.h"
#include "lld/Common/TargetOptionsCommandFlags.h"
#include "lld/Common/Threads.h"
#include "lld/Common/Version.h"
#include "llvm/ADT/SetVector.h"
#include "llvm/ADT/StringExtras.h"
#include "llvm/ADT/StringSwitch.h"
#include "llvm/Support/CommandLine.h"
#include "llvm/Support/Compression.h"
#include "llvm/Support/GlobPattern.h"
#include "llvm/Support/LEB128.h"
#include "llvm/Support/Path.h"
#include "llvm/Support/Program.h"  // INTEL
#include "llvm/Support/TarWriter.h"
#include "llvm/Support/TargetSelect.h"
#include "llvm/Support/raw_ostream.h"
#include <cstdlib>
#include <utility>

using namespace llvm;
using namespace llvm::ELF;
using namespace llvm::object;
using namespace llvm::sys;
using namespace llvm::support;

using namespace lld;
using namespace lld::elf;

Configuration *elf::config;
LinkerDriver *elf::driver;

static void setConfigs(opt::InputArgList &args);
static void readConfigs(opt::InputArgList &args);

bool elf::link(ArrayRef<const char *> args, bool canExitEarly,
               raw_ostream &error) {
  errorHandler().logName = args::getFilenameWithoutExe(args[0]);
  errorHandler().errorLimitExceededMsg =
      "too many errors emitted, stopping now (use "
      "-error-limit=0 to see all errors)";
  errorHandler().errorOS = &error;
  errorHandler().exitEarly = canExitEarly;
  errorHandler().colorDiagnostics = error.has_colors();

<<<<<<< HEAD
  InputSections.clear();
  OutputSections.clear();
  BinaryFiles.clear();
  BitcodeFiles.clear();
  ObjectFiles.clear();
  SharedFiles.clear();
  GNULTOFiles.clear();  // INTEL
=======
  inputSections.clear();
  outputSections.clear();
  binaryFiles.clear();
  bitcodeFiles.clear();
  objectFiles.clear();
  sharedFiles.clear();
>>>>>>> 78239025

  config = make<Configuration>();
  driver = make<LinkerDriver>();
  script = make<LinkerScript>();
  symtab = make<SymbolTable>();

  tar = nullptr;
  memset(&in, 0, sizeof(in));

  partitions = {Partition()};

  SharedFile::vernauxNum = 0;

  config->progName = args[0];

  driver->main(args);

#if INTEL_CUSTOMIZATION
  // The following code is commented out because is from the community and
  // it will be replaced.

  // Exit immediately if we don't need to return to the caller.
  // This saves time because the overhead of calling destructors
  // for all globally-allocated objects is not negligible.
<<<<<<< HEAD
  // if (CanExitEarly)
  //  exitLld(errorCount() ? 1 : 0);

  // CMPLRLLVM-8800: We are going to replace exitLld with cleanIntelLld.
  // This is because we want to prevent calling the early exit and use
  // destructors.
  cleanIntelLld();
#endif // INTEL_CUSTOMIZATION
=======
  if (canExitEarly)
    exitLld(errorCount() ? 1 : 0);
>>>>>>> 78239025

  freeArena();
  return !errorCount();
}

// Parses a linker -m option.
static std::tuple<ELFKind, uint16_t, uint8_t> parseEmulation(StringRef emul) {
  uint8_t osabi = 0;
  StringRef s = emul;
  if (s.endswith("_fbsd")) {
    s = s.drop_back(5);
    osabi = ELFOSABI_FREEBSD;
  }

  std::pair<ELFKind, uint16_t> ret =
      StringSwitch<std::pair<ELFKind, uint16_t>>(s)
          .Cases("aarch64elf", "aarch64linux", "aarch64_elf64_le_vec",
                 {ELF64LEKind, EM_AARCH64})
          .Cases("armelf", "armelf_linux_eabi", {ELF32LEKind, EM_ARM})
          .Case("elf32_x86_64", {ELF32LEKind, EM_X86_64})
          .Cases("elf32btsmip", "elf32btsmipn32", {ELF32BEKind, EM_MIPS})
          .Cases("elf32ltsmip", "elf32ltsmipn32", {ELF32LEKind, EM_MIPS})
          .Case("elf32lriscv", {ELF32LEKind, EM_RISCV})
          .Cases("elf32ppc", "elf32ppclinux", {ELF32BEKind, EM_PPC})
          .Case("elf64btsmip", {ELF64BEKind, EM_MIPS})
          .Case("elf64ltsmip", {ELF64LEKind, EM_MIPS})
          .Case("elf64lriscv", {ELF64LEKind, EM_RISCV})
          .Case("elf64ppc", {ELF64BEKind, EM_PPC64})
          .Case("elf64lppc", {ELF64LEKind, EM_PPC64})
          .Cases("elf_amd64", "elf_x86_64", {ELF64LEKind, EM_X86_64})
          .Case("elf_i386", {ELF32LEKind, EM_386})
          .Case("elf_iamcu", {ELF32LEKind, EM_IAMCU})
          .Default({ELFNoneKind, EM_NONE});

  if (ret.first == ELFNoneKind)
    error("unknown emulation: " + emul);
  return std::make_tuple(ret.first, ret.second, osabi);
}

// Returns slices of MB by parsing MB as an archive file.
// Each slice consists of a member file in the archive.
std::vector<std::pair<MemoryBufferRef, uint64_t>> static getArchiveMembers(
    MemoryBufferRef mb) {
  std::unique_ptr<Archive> file =
      CHECK(Archive::create(mb),
            mb.getBufferIdentifier() + ": failed to parse archive");

  std::vector<std::pair<MemoryBufferRef, uint64_t>> v;
  Error err = Error::success();
  bool addToTar = file->isThin() && tar;
  for (const ErrorOr<Archive::Child> &cOrErr : file->children(err)) {
    Archive::Child c =
        CHECK(cOrErr, mb.getBufferIdentifier() +
                          ": could not get the child of the archive");
    MemoryBufferRef mbref =
        CHECK(c.getMemoryBufferRef(),
              mb.getBufferIdentifier() +
                  ": could not get the buffer for a child of the archive");
    if (addToTar)
      tar->append(relativeToRoot(check(c.getFullName())), mbref.getBuffer());
    v.push_back(std::make_pair(mbref, c.getChildOffset()));
  }
  if (err)
    fatal(mb.getBufferIdentifier() + ": Archive::children failed: " +
          toString(std::move(err)));

  // Take ownership of memory buffers created for members of thin archives.
  for (std::unique_ptr<MemoryBuffer> &mb : file->takeThinBuffers())
    make<std::unique_ptr<MemoryBuffer>>(std::move(mb));

  return v;
}

// Opens a file and create a file object. Path has to be resolved already.
void LinkerDriver::addFile(StringRef path, bool withLOption) {
  using namespace sys::fs;

  Optional<MemoryBufferRef> buffer = readFile(path);
  if (!buffer.hasValue())
    return;
  MemoryBufferRef mbref = *buffer;

  if (config->formatBinary) {
    files.push_back(make<BinaryFile>(mbref));
    return;
  }

  switch (identify_magic(mbref.getBuffer())) {
  case file_magic::unknown:
    readLinkerScript(mbref);
    return;
  case file_magic::archive: {
    // Handle -whole-archive.
    if (inWholeArchive) {
      for (const auto &p : getArchiveMembers(mbref))
        files.push_back(createObjectFile(p.first, path, p.second));
      return;
    }

    std::unique_ptr<Archive> file =
        CHECK(Archive::create(mbref), path + ": failed to parse archive");

    // If an archive file has no symbol table, it is likely that a user
    // is attempting LTO and using a default ar command that doesn't
    // understand the LLVM bitcode file. It is a pretty common error, so
    // we'll handle it as if it had a symbol table.
    if (!file->isEmpty() && !file->hasSymbolTable()) {
      // Check if all members are bitcode files. If not, ignore, which is the
      // default action without the LTO hack described above.
      for (const std::pair<MemoryBufferRef, uint64_t> &p :
           getArchiveMembers(mbref))
        if (identify_magic(p.first.getBuffer()) != file_magic::bitcode) {
          error(path + ": archive has no index; run ranlib to add one");
          return;
        }

      for (const std::pair<MemoryBufferRef, uint64_t> &p :
           getArchiveMembers(mbref))
        files.push_back(make<LazyObjFile>(p.first, path, p.second));
      return;
    }

    // Handle the regular case.
    files.push_back(make<ArchiveFile>(std::move(file)));
    return;
  }
  case file_magic::elf_shared_object:
    if (config->isStatic || config->relocatable) {
      error("attempted static link of dynamic object " + path);
      return;
    }

    // DSOs usually have DT_SONAME tags in their ELF headers, and the
    // sonames are used to identify DSOs. But if they are missing,
    // they are identified by filenames. We don't know whether the new
    // file has a DT_SONAME or not because we haven't parsed it yet.
    // Here, we set the default soname for the file because we might
    // need it later.
    //
    // If a file was specified by -lfoo, the directory part is not
    // significant, as a user did not specify it. This behavior is
    // compatible with GNU.
    files.push_back(
        make<SharedFile>(mbref, withLOption ? path::filename(path) : path));
    return;
  case file_magic::bitcode:
  case file_magic::elf_relocatable:
    if (inLib)
      files.push_back(make<LazyObjFile>(mbref, "", 0));
    else
      files.push_back(createObjectFile(mbref));
    break;
  default:
    error(path + ": unknown file type");
  }
}

// Add a given library by searching it from input search paths.
void LinkerDriver::addLibrary(StringRef name) {
  if (Optional<std::string> path = searchLibrary(name))
    addFile(*path, /*withLOption=*/true);
  else
    error("unable to find library -l" + name);
}

// This function is called on startup. We need this for LTO since
// LTO calls LLVM functions to compile bitcode files to native code.
// Technically this can be delayed until we read bitcode files, but
// we don't bother to do lazily because the initialization is fast.
static void initLLVM() {
  InitializeAllTargets();
  InitializeAllTargetMCs();
  InitializeAllAsmPrinters();
  InitializeAllAsmParsers();
}

// Some command line options or some combinations of them are not allowed.
// This function checks for such errors.
static void checkOptions() {
  // The MIPS ABI as of 2016 does not support the GNU-style symbol lookup
  // table which is a relatively new feature.
  if (config->emachine == EM_MIPS && config->gnuHash)
    error("the .gnu.hash section is not compatible with the MIPS target");

  if (config->fixCortexA53Errata843419 && config->emachine != EM_AARCH64)
    error("--fix-cortex-a53-843419 is only supported on AArch64 targets");

  if (config->tocOptimize && config->emachine != EM_PPC64)
    error("--toc-optimize is only supported on the PowerPC64 target");

  if (config->pie && config->shared)
    error("-shared and -pie may not be used together");

  if (!config->shared && !config->filterList.empty())
    error("-F may not be used without -shared");

  if (!config->shared && !config->auxiliaryList.empty())
    error("-f may not be used without -shared");

  if (!config->relocatable && !config->defineCommon)
    error("-no-define-common not supported in non relocatable output");

  if (config->zText && config->zIfuncNoplt)
    error("-z text and -z ifunc-noplt may not be used together");

  if (config->relocatable) {
    if (config->shared)
      error("-r and -shared may not be used together");
    if (config->gcSections)
      error("-r and --gc-sections may not be used together");
    if (config->gdbIndex)
      error("-r and --gdb-index may not be used together");
    if (config->icf != ICFLevel::None)
      error("-r and --icf may not be used together");
    if (config->pie)
      error("-r and -pie may not be used together");
  }

  if (config->executeOnly) {
    if (config->emachine != EM_AARCH64)
      error("-execute-only is only supported on AArch64 targets");

    if (config->singleRoRx && !script->hasSectionsCommand)
      error("-execute-only and -no-rosegment cannot be used together");
  }

  if (config->zRetpolineplt && config->requireCET)
    error("--require-cet may not be used with -z retpolineplt");

  if (config->emachine != EM_AARCH64) {
    if (config->pacPlt)
      error("--pac-plt only supported on AArch64");
    if (config->forceBTI)
      error("--force-bti only supported on AArch64");
  }
}

static const char *getReproduceOption(opt::InputArgList &args) {
  if (auto *arg = args.getLastArg(OPT_reproduce))
    return arg->getValue();
  return getenv("LLD_REPRODUCE");
}

static bool hasZOption(opt::InputArgList &args, StringRef key) {
  for (auto *arg : args.filtered(OPT_z))
    if (key == arg->getValue())
      return true;
  return false;
}

static bool getZFlag(opt::InputArgList &args, StringRef k1, StringRef k2,
                     bool Default) {
  for (auto *arg : args.filtered_reverse(OPT_z)) {
    if (k1 == arg->getValue())
      return true;
    if (k2 == arg->getValue())
      return false;
  }
  return Default;
}

static bool isKnownZFlag(StringRef s) {
  return s == "combreloc" || s == "copyreloc" || s == "defs" ||
         s == "execstack" || s == "global" || s == "hazardplt" ||
         s == "ifunc-noplt" || s == "initfirst" || s == "interpose" ||
         s == "keep-text-section-prefix" || s == "lazy" || s == "muldefs" ||
         s == "nocombreloc" || s == "nocopyreloc" || s == "nodefaultlib" ||
         s == "nodelete" || s == "nodlopen" || s == "noexecstack" ||
         s == "nokeep-text-section-prefix" || s == "norelro" || s == "notext" ||
         s == "now" || s == "origin" || s == "relro" || s == "retpolineplt" ||
         s == "rodynamic" || s == "text" || s == "wxneeded" ||
         s.startswith("common-page-size") || s.startswith("max-page-size=") ||
         s.startswith("stack-size=");
}

// Report an error for an unknown -z option.
static void checkZOptions(opt::InputArgList &args) {
  for (auto *arg : args.filtered(OPT_z))
    if (!isKnownZFlag(arg->getValue()))
      error("unknown -z value: " + StringRef(arg->getValue()));
}

void LinkerDriver::main(ArrayRef<const char *> argsArr) {
  ELFOptTable parser;
  opt::InputArgList args = parser.parse(argsArr.slice(1));

  // Interpret this flag early because error() depends on them.
  errorHandler().errorLimit = args::getInteger(args, OPT_error_limit, 20);
  checkZOptions(args);

  // Handle -help
  if (args.hasArg(OPT_help)) {
    printHelp();
    return;
  }

  // Handle -v or -version.
  //
  // A note about "compatible with GNU linkers" message: this is a hack for
  // scripts generated by GNU Libtool 2.4.6 (released in February 2014 and
  // still the newest version in March 2017) or earlier to recognize LLD as
  // a GNU compatible linker. As long as an output for the -v option
  // contains "GNU" or "with BFD", they recognize us as GNU-compatible.
  //
  // This is somewhat ugly hack, but in reality, we had no choice other
  // than doing this. Considering the very long release cycle of Libtool,
  // it is not easy to improve it to recognize LLD as a GNU compatible
  // linker in a timely manner. Even if we can make it, there are still a
  // lot of "configure" scripts out there that are generated by old version
  // of Libtool. We cannot convince every software developer to migrate to
  // the latest version and re-generate scripts. So we have this hack.
  if (args.hasArg(OPT_v) || args.hasArg(OPT_version))
    message(getLLDVersion() + " (compatible with GNU linkers)");

  if (const char *path = getReproduceOption(args)) {
    // Note that --reproduce is a debug option so you can ignore it
    // if you are trying to understand the whole picture of the code.
    Expected<std::unique_ptr<TarWriter>> errOrWriter =
        TarWriter::create(path, path::stem(path));
    if (errOrWriter) {
      tar = std::move(*errOrWriter);
      tar->append("response.txt", createResponseFile(args));
      tar->append("version.txt", getLLDVersion() + "\n");
    } else {
      error("--reproduce: " + toString(errOrWriter.takeError()));
    }
  }

  readConfigs(args);

  // The behavior of -v or --version is a bit strange, but this is
  // needed for compatibility with GNU linkers.
  if (args.hasArg(OPT_v) && !args.hasArg(OPT_INPUT))
    return;
  if (args.hasArg(OPT_version))
    return;

  initLLVM();
  createFiles(args);
  if (errorCount())
    return;

  inferMachineType();
  setConfigs(args);
  checkOptions();
  if (errorCount())
    return;

  // The Target instance handles target-specific stuff, such as applying
  // relocations or writing a PLT section. It also contains target-dependent
  // values such as a default image base address.
  target = getTarget();

  switch (config->ekind) {
  case ELF32LEKind:
    link<ELF32LE>(args);
    return;
  case ELF32BEKind:
    link<ELF32BE>(args);
    return;
  case ELF64LEKind:
    link<ELF64LE>(args);
    return;
  case ELF64BEKind:
    link<ELF64BE>(args);
    return;
  default:
    llvm_unreachable("unknown Config->EKind");
  }
}

static std::string getRpath(opt::InputArgList &args) {
  std::vector<StringRef> v = args::getStrings(args, OPT_rpath);
  return llvm::join(v.begin(), v.end(), ":");
}

// Determines what we should do if there are remaining unresolved
// symbols after the name resolution.
static UnresolvedPolicy getUnresolvedSymbolPolicy(opt::InputArgList &args) {
  UnresolvedPolicy errorOrWarn = args.hasFlag(OPT_error_unresolved_symbols,
                                              OPT_warn_unresolved_symbols, true)
                                     ? UnresolvedPolicy::ReportError
                                     : UnresolvedPolicy::Warn;

  // Process the last of -unresolved-symbols, -no-undefined or -z defs.
  for (auto *arg : llvm::reverse(args)) {
    switch (arg->getOption().getID()) {
    case OPT_unresolved_symbols: {
      StringRef s = arg->getValue();
      if (s == "ignore-all" || s == "ignore-in-object-files")
        return UnresolvedPolicy::Ignore;
      if (s == "ignore-in-shared-libs" || s == "report-all")
        return errorOrWarn;
      error("unknown --unresolved-symbols value: " + s);
      continue;
    }
    case OPT_no_undefined:
      return errorOrWarn;
    case OPT_z:
      if (StringRef(arg->getValue()) == "defs")
        return errorOrWarn;
      continue;
    }
  }

  // -shared implies -unresolved-symbols=ignore-all because missing
  // symbols are likely to be resolved at runtime using other DSOs.
  if (config->shared)
    return UnresolvedPolicy::Ignore;
  return errorOrWarn;
}

static Target2Policy getTarget2(opt::InputArgList &args) {
  StringRef s = args.getLastArgValue(OPT_target2, "got-rel");
  if (s == "rel")
    return Target2Policy::Rel;
  if (s == "abs")
    return Target2Policy::Abs;
  if (s == "got-rel")
    return Target2Policy::GotRel;
  error("unknown --target2 option: " + s);
  return Target2Policy::GotRel;
}

static bool isOutputFormatBinary(opt::InputArgList &args) {
  StringRef s = args.getLastArgValue(OPT_oformat, "elf");
  if (s == "binary")
    return true;
  if (!s.startswith("elf"))
    error("unknown --oformat value: " + s);
  return false;
}

static DiscardPolicy getDiscard(opt::InputArgList &args) {
  if (args.hasArg(OPT_relocatable))
    return DiscardPolicy::None;

  auto *arg =
      args.getLastArg(OPT_discard_all, OPT_discard_locals, OPT_discard_none);
  if (!arg)
    return DiscardPolicy::Default;
  if (arg->getOption().getID() == OPT_discard_all)
    return DiscardPolicy::All;
  if (arg->getOption().getID() == OPT_discard_locals)
    return DiscardPolicy::Locals;
  return DiscardPolicy::None;
}

static StringRef getDynamicLinker(opt::InputArgList &args) {
  auto *arg = args.getLastArg(OPT_dynamic_linker, OPT_no_dynamic_linker);
  if (!arg || arg->getOption().getID() == OPT_no_dynamic_linker)
    return "";
  return arg->getValue();
}

static ICFLevel getICF(opt::InputArgList &args) {
  auto *arg = args.getLastArg(OPT_icf_none, OPT_icf_safe, OPT_icf_all);
  if (!arg || arg->getOption().getID() == OPT_icf_none)
    return ICFLevel::None;
  if (arg->getOption().getID() == OPT_icf_safe)
    return ICFLevel::Safe;
  return ICFLevel::All;
}

static StripPolicy getStrip(opt::InputArgList &args) {
  if (args.hasArg(OPT_relocatable))
    return StripPolicy::None;

  auto *arg = args.getLastArg(OPT_strip_all, OPT_strip_debug);
  if (!arg)
    return StripPolicy::None;
  if (arg->getOption().getID() == OPT_strip_all)
    return StripPolicy::All;
  return StripPolicy::Debug;
}

static uint64_t parseSectionAddress(StringRef s, opt::InputArgList &args,
                                    const opt::Arg &arg) {
  uint64_t va = 0;
  if (s.startswith("0x"))
    s = s.drop_front(2);
  if (!to_integer(s, va, 16))
    error("invalid argument: " + arg.getAsString(args));
  return va;
}

static StringMap<uint64_t> getSectionStartMap(opt::InputArgList &args) {
  StringMap<uint64_t> ret;
  for (auto *arg : args.filtered(OPT_section_start)) {
    StringRef name;
    StringRef addr;
    std::tie(name, addr) = StringRef(arg->getValue()).split('=');
    ret[name] = parseSectionAddress(addr, args, *arg);
  }

  if (auto *arg = args.getLastArg(OPT_Ttext))
    ret[".text"] = parseSectionAddress(arg->getValue(), args, *arg);
  if (auto *arg = args.getLastArg(OPT_Tdata))
    ret[".data"] = parseSectionAddress(arg->getValue(), args, *arg);
  if (auto *arg = args.getLastArg(OPT_Tbss))
    ret[".bss"] = parseSectionAddress(arg->getValue(), args, *arg);
  return ret;
}

static SortSectionPolicy getSortSection(opt::InputArgList &args) {
  StringRef s = args.getLastArgValue(OPT_sort_section);
  if (s == "alignment")
    return SortSectionPolicy::Alignment;
  if (s == "name")
    return SortSectionPolicy::Name;
  if (!s.empty())
    error("unknown --sort-section rule: " + s);
  return SortSectionPolicy::Default;
}

static OrphanHandlingPolicy getOrphanHandling(opt::InputArgList &args) {
  StringRef s = args.getLastArgValue(OPT_orphan_handling, "place");
  if (s == "warn")
    return OrphanHandlingPolicy::Warn;
  if (s == "error")
    return OrphanHandlingPolicy::Error;
  if (s != "place")
    error("unknown --orphan-handling mode: " + s);
  return OrphanHandlingPolicy::Place;
}

// Parse --build-id or --build-id=<style>. We handle "tree" as a
// synonym for "sha1" because all our hash functions including
// -build-id=sha1 are actually tree hashes for performance reasons.
static std::pair<BuildIdKind, std::vector<uint8_t>>
getBuildId(opt::InputArgList &args) {
  auto *arg = args.getLastArg(OPT_build_id, OPT_build_id_eq);
  if (!arg)
    return {BuildIdKind::None, {}};

  if (arg->getOption().getID() == OPT_build_id)
    return {BuildIdKind::Fast, {}};

  StringRef s = arg->getValue();
  if (s == "fast")
    return {BuildIdKind::Fast, {}};
  if (s == "md5")
    return {BuildIdKind::Md5, {}};
  if (s == "sha1" || s == "tree")
    return {BuildIdKind::Sha1, {}};
  if (s == "uuid")
    return {BuildIdKind::Uuid, {}};
  if (s.startswith("0x"))
    return {BuildIdKind::Hexstring, parseHex(s.substr(2))};

  if (s != "none")
    error("unknown --build-id style: " + s);
  return {BuildIdKind::None, {}};
}

static std::pair<bool, bool> getPackDynRelocs(opt::InputArgList &args) {
  StringRef s = args.getLastArgValue(OPT_pack_dyn_relocs, "none");
  if (s == "android")
    return {true, false};
  if (s == "relr")
    return {false, true};
  if (s == "android+relr")
    return {true, true};

  if (s != "none")
    error("unknown -pack-dyn-relocs format: " + s);
  return {false, false};
}

static void readCallGraph(MemoryBufferRef mb) {
  // Build a map from symbol name to section
  DenseMap<StringRef, Symbol *> map;
  for (InputFile *file : objectFiles)
    for (Symbol *sym : file->getSymbols())
      map[sym->getName()] = sym;

  auto findSection = [&](StringRef name) -> InputSectionBase * {
    Symbol *sym = map.lookup(name);
    if (!sym) {
      if (config->warnSymbolOrdering)
        warn(mb.getBufferIdentifier() + ": no such symbol: " + name);
      return nullptr;
    }
    maybeWarnUnorderableSymbol(sym);

    if (Defined *dr = dyn_cast_or_null<Defined>(sym))
      return dyn_cast_or_null<InputSectionBase>(dr->section);
    return nullptr;
  };

  for (StringRef line : args::getLines(mb)) {
    SmallVector<StringRef, 3> fields;
    line.split(fields, ' ');
    uint64_t count;

    if (fields.size() != 3 || !to_integer(fields[2], count)) {
      error(mb.getBufferIdentifier() + ": parse error");
      return;
    }

    if (InputSectionBase *from = findSection(fields[0]))
      if (InputSectionBase *to = findSection(fields[1]))
        config->callGraphProfile[std::make_pair(from, to)] += count;
  }
}

template <class ELFT> static void readCallGraphsFromObjectFiles() {
  for (auto file : objectFiles) {
    auto *obj = cast<ObjFile<ELFT>>(file);

    for (const Elf_CGProfile_Impl<ELFT> &cgpe : obj->cgProfile) {
      auto *fromSym = dyn_cast<Defined>(&obj->getSymbol(cgpe.cgp_from));
      auto *toSym = dyn_cast<Defined>(&obj->getSymbol(cgpe.cgp_to));
      if (!fromSym || !toSym)
        continue;

      auto *from = dyn_cast_or_null<InputSectionBase>(fromSym->section);
      auto *to = dyn_cast_or_null<InputSectionBase>(toSym->section);
      if (from && to)
        config->callGraphProfile[{from, to}] += cgpe.cgp_weight;
    }
  }
}

static bool getCompressDebugSections(opt::InputArgList &args) {
  StringRef s = args.getLastArgValue(OPT_compress_debug_sections, "none");
  if (s == "none")
    return false;
  if (s != "zlib")
    error("unknown --compress-debug-sections value: " + s);
  if (!zlib::isAvailable())
    error("--compress-debug-sections: zlib is not available");
  return true;
}

static std::pair<StringRef, StringRef> getOldNewOptions(opt::InputArgList &args,
                                                        unsigned id) {
  auto *arg = args.getLastArg(id);
  if (!arg)
    return {"", ""};

  StringRef s = arg->getValue();
  std::pair<StringRef, StringRef> ret = s.split(';');
  if (ret.second.empty())
    error(arg->getSpelling() + " expects 'old;new' format, but got " + s);
  return ret;
}

// Parse the symbol ordering file and warn for any duplicate entries.
static std::vector<StringRef> getSymbolOrderingFile(MemoryBufferRef mb) {
  SetVector<StringRef> names;
  for (StringRef s : args::getLines(mb))
    if (!names.insert(s) && config->warnSymbolOrdering)
      warn(mb.getBufferIdentifier() + ": duplicate ordered symbol: " + s);

  return names.takeVector();
}

static void parseClangOption(StringRef opt, const Twine &msg) {
  std::string err;
  raw_string_ostream os(err);

  const char *argv[] = {config->progName.data(), opt.data()};
  if (cl::ParseCommandLineOptions(2, argv, "", &os))
    return;
  os.flush();
  error(msg + ": " + StringRef(err).trim());
}

// Initializes Config members by the command line options.
<<<<<<< HEAD
static void readConfigs(opt::InputArgList &Args) {
  errorHandler().Verbose = Args.hasArg(OPT_verbose);
  errorHandler().FatalWarnings =
      Args.hasFlag(OPT_fatal_warnings, OPT_no_fatal_warnings, false);
#if INTEL_CUSTOMIZATION
  // CMPLRLLVM-8800: Prevent running LLD in parallel during the testing
  // process in Windows unless the user specifies it. This is to avoid
  // exhausting the memory and flaky failures.
#if defined(_WIN32)
  if (StringRef(getenv("INTEL_LLD_IN_TEST")) == "1")
    ThreadsEnabled = Args.hasFlag(OPT_threads, OPT_no_threads, false);
  else
#endif // _WIN32
    ThreadsEnabled = Args.hasFlag(OPT_threads, OPT_no_threads, true);
#endif // INTEL_CUSTOMIZATION

  Config->AllowMultipleDefinition =
      Args.hasFlag(OPT_allow_multiple_definition,
=======
static void readConfigs(opt::InputArgList &args) {
  errorHandler().verbose = args.hasArg(OPT_verbose);
  errorHandler().fatalWarnings =
      args.hasFlag(OPT_fatal_warnings, OPT_no_fatal_warnings, false);
  errorHandler().vsDiagnostics =
      args.hasArg(OPT_visual_studio_diagnostics_format, false);
  threadsEnabled = args.hasFlag(OPT_threads, OPT_no_threads, true);

  config->allowMultipleDefinition =
      args.hasFlag(OPT_allow_multiple_definition,
>>>>>>> 78239025
                   OPT_no_allow_multiple_definition, false) ||
      hasZOption(args, "muldefs");
  config->allowShlibUndefined =
      args.hasFlag(OPT_allow_shlib_undefined, OPT_no_allow_shlib_undefined,
                   args.hasArg(OPT_shared));
  config->auxiliaryList = args::getStrings(args, OPT_auxiliary);
  config->bsymbolic = args.hasArg(OPT_Bsymbolic);
  config->bsymbolicFunctions = args.hasArg(OPT_Bsymbolic_functions);
  config->checkSections =
      args.hasFlag(OPT_check_sections, OPT_no_check_sections, true);
  config->chroot = args.getLastArgValue(OPT_chroot);
  config->compressDebugSections = getCompressDebugSections(args);
  config->cref = args.hasFlag(OPT_cref, OPT_no_cref, false);
  config->defineCommon = args.hasFlag(OPT_define_common, OPT_no_define_common,
                                      !args.hasArg(OPT_relocatable));
  config->demangle = args.hasFlag(OPT_demangle, OPT_no_demangle, true);
  config->dependentLibraries = args.hasFlag(OPT_dependent_libraries, OPT_no_dependent_libraries, true);
  config->disableVerify = args.hasArg(OPT_disable_verify);
  config->discard = getDiscard(args);
  config->dwoDir = args.getLastArgValue(OPT_plugin_opt_dwo_dir_eq);
  config->dynamicLinker = getDynamicLinker(args);
  config->ehFrameHdr =
      args.hasFlag(OPT_eh_frame_hdr, OPT_no_eh_frame_hdr, false);
  config->emitLLVM = args.hasArg(OPT_plugin_opt_emit_llvm, false);
  config->emitRelocs = args.hasArg(OPT_emit_relocs);
  config->callGraphProfileSort = args.hasFlag(
      OPT_call_graph_profile_sort, OPT_no_call_graph_profile_sort, true);
  config->enableNewDtags =
      args.hasFlag(OPT_enable_new_dtags, OPT_disable_new_dtags, true);
  config->entry = args.getLastArgValue(OPT_entry);
  config->executeOnly =
      args.hasFlag(OPT_execute_only, OPT_no_execute_only, false);
  config->exportDynamic =
      args.hasFlag(OPT_export_dynamic, OPT_no_export_dynamic, false);
  config->filterList = args::getStrings(args, OPT_filter);
  config->fini = args.getLastArgValue(OPT_fini, "_fini");
  config->fixCortexA53Errata843419 = args.hasArg(OPT_fix_cortex_a53_843419);
  config->forceBTI = args.hasArg(OPT_force_bti);
  config->requireCET = args.hasArg(OPT_require_cet);
  config->gcSections = args.hasFlag(OPT_gc_sections, OPT_no_gc_sections, false);
  config->gnuUnique = args.hasFlag(OPT_gnu_unique, OPT_no_gnu_unique, true);
  config->gdbIndex = args.hasFlag(OPT_gdb_index, OPT_no_gdb_index, false);
  config->icf = getICF(args);
  config->ignoreDataAddressEquality =
      args.hasArg(OPT_ignore_data_address_equality);
  config->ignoreFunctionAddressEquality =
      args.hasArg(OPT_ignore_function_address_equality);
  config->init = args.getLastArgValue(OPT_init, "_init");
  config->ltoAAPipeline = args.getLastArgValue(OPT_lto_aa_pipeline);
  config->ltoCSProfileGenerate = args.hasArg(OPT_lto_cs_profile_generate);
  config->ltoCSProfileFile = args.getLastArgValue(OPT_lto_cs_profile_file);
  config->ltoDebugPassManager = args.hasArg(OPT_lto_debug_pass_manager);
  config->ltoNewPassManager = args.hasArg(OPT_lto_new_pass_manager);
  config->ltoNewPmPasses = args.getLastArgValue(OPT_lto_newpm_passes);
  config->ltoo = args::getInteger(args, OPT_lto_O, 2);
  config->ltoObjPath = args.getLastArgValue(OPT_plugin_opt_obj_path_eq);
  config->ltoPartitions = args::getInteger(args, OPT_lto_partitions, 1);
  config->ltoSampleProfile = args.getLastArgValue(OPT_lto_sample_profile);
  config->mapFile = args.getLastArgValue(OPT_Map);
  config->mipsGotSize = args::getInteger(args, OPT_mips_got_size, 0xfff0);
  config->mergeArmExidx =
      args.hasFlag(OPT_merge_exidx_entries, OPT_no_merge_exidx_entries, true);
  config->nmagic = args.hasFlag(OPT_nmagic, OPT_no_nmagic, false);
  config->noinhibitExec = args.hasArg(OPT_noinhibit_exec);
  config->nostdlib = args.hasArg(OPT_nostdlib);
  config->oFormatBinary = isOutputFormatBinary(args);
  config->omagic = args.hasFlag(OPT_omagic, OPT_no_omagic, false);
  config->optRemarksFilename = args.getLastArgValue(OPT_opt_remarks_filename);
  config->optRemarksPasses = args.getLastArgValue(OPT_opt_remarks_passes);
  config->optRemarksWithHotness = args.hasArg(OPT_opt_remarks_with_hotness);
  config->optRemarksFormat = args.getLastArgValue(OPT_opt_remarks_format);
  config->optimize = args::getInteger(args, OPT_O, 1);
  config->orphanHandling = getOrphanHandling(args);
  config->outputFile = args.getLastArgValue(OPT_o);
  config->pacPlt = args.hasArg(OPT_pac_plt);
  config->pie = args.hasFlag(OPT_pie, OPT_no_pie, false);
  config->printIcfSections =
      args.hasFlag(OPT_print_icf_sections, OPT_no_print_icf_sections, false);
  config->printGcSections =
      args.hasFlag(OPT_print_gc_sections, OPT_no_print_gc_sections, false);
  config->printSymbolOrder =
      args.getLastArgValue(OPT_print_symbol_order);
  config->rpath = getRpath(args);
  config->relocatable = args.hasArg(OPT_relocatable);
  config->saveTemps = args.hasArg(OPT_save_temps);
  config->searchPaths = args::getStrings(args, OPT_library_path);
  config->sectionStartMap = getSectionStartMap(args);
  config->shared = args.hasArg(OPT_shared);
  config->singleRoRx = args.hasArg(OPT_no_rosegment);
  config->soName = args.getLastArgValue(OPT_soname);
  config->sortSection = getSortSection(args);
  config->splitStackAdjustSize = args::getInteger(args, OPT_split_stack_adjust_size, 16384);
  config->strip = getStrip(args);
  config->sysroot = args.getLastArgValue(OPT_sysroot);
  config->target1Rel = args.hasFlag(OPT_target1_rel, OPT_target1_abs, false);
  config->target2 = getTarget2(args);
  config->thinLTOCacheDir = args.getLastArgValue(OPT_thinlto_cache_dir);
  config->thinLTOCachePolicy = CHECK(
      parseCachePruningPolicy(args.getLastArgValue(OPT_thinlto_cache_policy)),
      "--thinlto-cache-policy: invalid cache policy");
  config->thinLTOEmitImportsFiles =
      args.hasArg(OPT_plugin_opt_thinlto_emit_imports_files);
  config->thinLTOIndexOnly = args.hasArg(OPT_plugin_opt_thinlto_index_only) ||
                             args.hasArg(OPT_plugin_opt_thinlto_index_only_eq);
  config->thinLTOIndexOnlyArg =
      args.getLastArgValue(OPT_plugin_opt_thinlto_index_only_eq);
  config->thinLTOJobs = args::getInteger(args, OPT_thinlto_jobs, -1u);
  config->thinLTOObjectSuffixReplace =
      getOldNewOptions(args, OPT_plugin_opt_thinlto_object_suffix_replace_eq);
  config->thinLTOPrefixReplace =
      getOldNewOptions(args, OPT_plugin_opt_thinlto_prefix_replace_eq);
  config->trace = args.hasArg(OPT_trace);
  config->undefined = args::getStrings(args, OPT_undefined);
  config->undefinedVersion =
      args.hasFlag(OPT_undefined_version, OPT_no_undefined_version, true);
  config->useAndroidRelrTags = args.hasFlag(
      OPT_use_android_relr_tags, OPT_no_use_android_relr_tags, false);
  config->unresolvedSymbols = getUnresolvedSymbolPolicy(args);
  config->warnBackrefs =
      args.hasFlag(OPT_warn_backrefs, OPT_no_warn_backrefs, false);
  config->warnCommon = args.hasFlag(OPT_warn_common, OPT_no_warn_common, false);
  config->warnIfuncTextrel =
      args.hasFlag(OPT_warn_ifunc_textrel, OPT_no_warn_ifunc_textrel, false);
  config->warnSymbolOrdering =
      args.hasFlag(OPT_warn_symbol_ordering, OPT_no_warn_symbol_ordering, true);
  config->zCombreloc = getZFlag(args, "combreloc", "nocombreloc", true);
  config->zCopyreloc = getZFlag(args, "copyreloc", "nocopyreloc", true);
  config->zExecstack = getZFlag(args, "execstack", "noexecstack", false);
  config->zGlobal = hasZOption(args, "global");
  config->zHazardplt = hasZOption(args, "hazardplt");
  config->zIfuncNoplt = hasZOption(args, "ifunc-noplt");
  config->zInitfirst = hasZOption(args, "initfirst");
  config->zInterpose = hasZOption(args, "interpose");
  config->zKeepTextSectionPrefix = getZFlag(
      args, "keep-text-section-prefix", "nokeep-text-section-prefix", false);
  config->zNodefaultlib = hasZOption(args, "nodefaultlib");
  config->zNodelete = hasZOption(args, "nodelete");
  config->zNodlopen = hasZOption(args, "nodlopen");
  config->zNow = getZFlag(args, "now", "lazy", false);
  config->zOrigin = hasZOption(args, "origin");
  config->zRelro = getZFlag(args, "relro", "norelro", true);
  config->zRetpolineplt = hasZOption(args, "retpolineplt");
  config->zRodynamic = hasZOption(args, "rodynamic");
  config->zStackSize = args::getZOptionValue(args, OPT_z, "stack-size", 0);
  config->zText = getZFlag(args, "text", "notext", true);
  config->zWxneeded = hasZOption(args, "wxneeded");

#if INTEL_CUSTOMIZATION
  // Handle -plugin-opt=fintel-advanced-optim
  if (Args.hasArg(OPT_plugin_opt_intel_advanced_optim))
    Config->IntelAdvancedOptim = true;
#endif // INTEL_CUSTOMIZATION

  // Parse LTO options.
  if (auto *arg = args.getLastArg(OPT_plugin_opt_mcpu_eq))
    parseClangOption(saver.save("-mcpu=" + StringRef(arg->getValue())),
                     arg->getSpelling());

  for (auto *arg : args.filtered(OPT_plugin_opt))
    parseClangOption(arg->getValue(), arg->getSpelling());

  // Parse -mllvm options.
  for (auto *arg : args.filtered(OPT_mllvm))
    parseClangOption(arg->getValue(), arg->getSpelling());

  if (config->ltoo > 3)
    error("invalid optimization level for LTO: " + Twine(config->ltoo));
  if (config->ltoPartitions == 0)
    error("--lto-partitions: number of threads must be > 0");
  if (config->thinLTOJobs == 0)
    error("--thinlto-jobs: number of threads must be > 0");

  if (config->splitStackAdjustSize < 0)
    error("--split-stack-adjust-size: size must be >= 0");

  // Parse ELF{32,64}{LE,BE} and CPU type.
  if (auto *arg = args.getLastArg(OPT_m)) {
    StringRef s = arg->getValue();
    std::tie(config->ekind, config->emachine, config->osabi) =
        parseEmulation(s);
    config->mipsN32Abi = (s == "elf32btsmipn32" || s == "elf32ltsmipn32");
    config->emulation = s;
  }

  // Parse -hash-style={sysv,gnu,both}.
  if (auto *arg = args.getLastArg(OPT_hash_style)) {
    StringRef s = arg->getValue();
    if (s == "sysv")
      config->sysvHash = true;
    else if (s == "gnu")
      config->gnuHash = true;
    else if (s == "both")
      config->sysvHash = config->gnuHash = true;
    else
      error("unknown -hash-style: " + s);
  }

  if (args.hasArg(OPT_print_map))
    config->mapFile = "-";

  // Page alignment can be disabled by the -n (--nmagic) and -N (--omagic).
  // As PT_GNU_RELRO relies on Paging, do not create it when we have disabled
  // it.
  if (config->nmagic || config->omagic)
    config->zRelro = false;

  std::tie(config->buildId, config->buildIdVector) = getBuildId(args);

  std::tie(config->androidPackDynRelocs, config->relrPackDynRelocs) =
      getPackDynRelocs(args);

  if (auto *arg = args.getLastArg(OPT_symbol_ordering_file)){
    if (args.hasArg(OPT_call_graph_ordering_file))
      error("--symbol-ordering-file and --call-graph-order-file "
            "may not be used together");
    if (Optional<MemoryBufferRef> buffer = readFile(arg->getValue())){
      config->symbolOrderingFile = getSymbolOrderingFile(*buffer);
      // Also need to disable CallGraphProfileSort to prevent
      // LLD order symbols with CGProfile
      config->callGraphProfileSort = false;
    }
  }

  // If --retain-symbol-file is used, we'll keep only the symbols listed in
  // the file and discard all others.
  if (auto *arg = args.getLastArg(OPT_retain_symbols_file)) {
    config->defaultSymbolVersion = VER_NDX_LOCAL;
    if (Optional<MemoryBufferRef> buffer = readFile(arg->getValue()))
      for (StringRef s : args::getLines(*buffer))
        config->versionScriptGlobals.push_back(
            {s, /*IsExternCpp*/ false, /*HasWildcard*/ false});
  }

  bool hasExportDynamic =
      args.hasFlag(OPT_export_dynamic, OPT_no_export_dynamic, false);

  // Parses -dynamic-list and -export-dynamic-symbol. They make some
  // symbols private. Note that -export-dynamic takes precedence over them
  // as it says all symbols should be exported.
  if (!hasExportDynamic) {
    for (auto *arg : args.filtered(OPT_dynamic_list))
      if (Optional<MemoryBufferRef> buffer = readFile(arg->getValue()))
        readDynamicList(*buffer);

    for (auto *arg : args.filtered(OPT_export_dynamic_symbol))
      config->dynamicList.push_back(
          {arg->getValue(), /*IsExternCpp*/ false, /*HasWildcard*/ false});
  }

  // If --export-dynamic-symbol=foo is given and symbol foo is defined in
  // an object file in an archive file, that object file should be pulled
  // out and linked. (It doesn't have to behave like that from technical
  // point of view, but this is needed for compatibility with GNU.)
  for (auto *arg : args.filtered(OPT_export_dynamic_symbol))
    config->undefined.push_back(arg->getValue());

  for (auto *arg : args.filtered(OPT_version_script))
    if (Optional<std::string> path = searchScript(arg->getValue())) {
      if (Optional<MemoryBufferRef> buffer = readFile(*path))
        readVersionScript(*buffer);
    } else {
      error(Twine("cannot find version script ") + arg->getValue());
    }
}

// Some Config members do not directly correspond to any particular
// command line options, but computed based on other Config values.
// This function initialize such members. See Config.h for the details
// of these values.
static void setConfigs(opt::InputArgList &args) {
  ELFKind k = config->ekind;
  uint16_t m = config->emachine;

  config->copyRelocs = (config->relocatable || config->emitRelocs);
  config->is64 = (k == ELF64LEKind || k == ELF64BEKind);
  config->isLE = (k == ELF32LEKind || k == ELF64LEKind);
  config->endianness = config->isLE ? endianness::little : endianness::big;
  config->isMips64EL = (k == ELF64LEKind && m == EM_MIPS);
  config->isPic = config->pie || config->shared;
  config->picThunk = args.hasArg(OPT_pic_veneer, config->isPic);
  config->wordsize = config->is64 ? 8 : 4;

  // ELF defines two different ways to store relocation addends as shown below:
  //
  //  Rel:  Addends are stored to the location where relocations are applied.
  //  Rela: Addends are stored as part of relocation entry.
  //
  // In other words, Rela makes it easy to read addends at the price of extra
  // 4 or 8 byte for each relocation entry. We don't know why ELF defined two
  // different mechanisms in the first place, but this is how the spec is
  // defined.
  //
  // You cannot choose which one, Rel or Rela, you want to use. Instead each
  // ABI defines which one you need to use. The following expression expresses
  // that.
  config->isRela = m == EM_AARCH64 || m == EM_AMDGPU || m == EM_HEXAGON ||
                   m == EM_PPC || m == EM_PPC64 || m == EM_RISCV ||
                   m == EM_X86_64;

  // If the output uses REL relocations we must store the dynamic relocation
  // addends to the output sections. We also store addends for RELA relocations
  // if --apply-dynamic-relocs is used.
  // We default to not writing the addends when using RELA relocations since
  // any standard conforming tool can find it in r_addend.
  config->writeAddends = args.hasFlag(OPT_apply_dynamic_relocs,
                                      OPT_no_apply_dynamic_relocs, false) ||
                         !config->isRela;

  config->tocOptimize =
      args.hasFlag(OPT_toc_optimize, OPT_no_toc_optimize, m == EM_PPC64);
}

// Returns a value of "-format" option.
static bool isFormatBinary(StringRef s) {
  if (s == "binary")
    return true;
  if (s == "elf" || s == "default")
    return false;
  error("unknown -format value: " + s +
        " (supported formats: elf, default, binary)");
  return false;
}

void LinkerDriver::createFiles(opt::InputArgList &args) {
  // For --{push,pop}-state.
  std::vector<std::tuple<bool, bool, bool>> stack;

  // Iterate over argv to process input files and positional arguments.
  for (auto *arg : args) {
    switch (arg->getOption().getID()) {
    case OPT_library:
      addLibrary(arg->getValue());
      break;
    case OPT_INPUT:
      addFile(arg->getValue(), /*withLOption=*/false);
      break;
    case OPT_defsym: {
      StringRef from;
      StringRef to;
      std::tie(from, to) = StringRef(arg->getValue()).split('=');
      if (from.empty() || to.empty())
        error("-defsym: syntax error: " + StringRef(arg->getValue()));
      else
        readDefsym(from, MemoryBufferRef(to, "-defsym"));
      break;
    }
    case OPT_script:
      if (Optional<std::string> path = searchScript(arg->getValue())) {
        if (Optional<MemoryBufferRef> mb = readFile(*path))
          readLinkerScript(*mb);
        break;
      }
      error(Twine("cannot find linker script ") + arg->getValue());
      break;
    case OPT_as_needed:
      config->asNeeded = true;
      break;
    case OPT_format:
      config->formatBinary = isFormatBinary(arg->getValue());
      break;
    case OPT_no_as_needed:
      config->asNeeded = false;
      break;
    case OPT_Bstatic:
    case OPT_omagic:
    case OPT_nmagic:
      config->isStatic = true;
      break;
    case OPT_Bdynamic:
      config->isStatic = false;
      break;
    case OPT_whole_archive:
      inWholeArchive = true;
      break;
    case OPT_no_whole_archive:
      inWholeArchive = false;
      break;
    case OPT_just_symbols:
      if (Optional<MemoryBufferRef> mb = readFile(arg->getValue())) {
        files.push_back(createObjectFile(*mb));
        files.back()->justSymbols = true;
      }
      break;
    case OPT_start_group:
      if (InputFile::isInGroup)
        error("nested --start-group");
      InputFile::isInGroup = true;
      break;
    case OPT_end_group:
      if (!InputFile::isInGroup)
        error("stray --end-group");
      InputFile::isInGroup = false;
      ++InputFile::nextGroupId;
      break;
    case OPT_start_lib:
      if (inLib)
        error("nested --start-lib");
      if (InputFile::isInGroup)
        error("may not nest --start-lib in --start-group");
      inLib = true;
      InputFile::isInGroup = true;
      break;
    case OPT_end_lib:
      if (!inLib)
        error("stray --end-lib");
      inLib = false;
      InputFile::isInGroup = false;
      ++InputFile::nextGroupId;
      break;
    case OPT_push_state:
      stack.emplace_back(config->asNeeded, config->isStatic, inWholeArchive);
      break;
    case OPT_pop_state:
      if (stack.empty()) {
        error("unbalanced --push-state/--pop-state");
        break;
      }
      std::tie(config->asNeeded, config->isStatic, inWholeArchive) = stack.back();
      stack.pop_back();
      break;
    }
  }

  if (files.empty() && errorCount() == 0)
    error("no input files");
}

// If -m <machine_type> was not given, infer it from object files.
void LinkerDriver::inferMachineType() {
  if (config->ekind != ELFNoneKind)
    return;

  for (InputFile *f : files) {
    if (f->ekind == ELFNoneKind)
      continue;
    config->ekind = f->ekind;
    config->emachine = f->emachine;
    config->osabi = f->osabi;
    config->mipsN32Abi = config->emachine == EM_MIPS && isMipsN32Abi(f);
    return;
  }
  error("target emulation unknown: -m or at least one .o file required");
}

#if INTEL_CUSTOMIZATION
// If there is at least one GNU LTO file in the linking command
// then pass it to G++ in order to do LTO and build a temporary
// object. Then collect the ELF object generated and add it to
// the linking process.
template <class ELFT>
void LinkerDriver::doGnuLTOLinking() {

  // Given an ObjFile and a SmallString, write the file in the temporary
  // directory
  auto WriteTempObjFile = [](ObjFile<ELFT> *GNUObj, SmallString<128> &S) {
    int Fd;

    // Generate a temporary unique name
    if (auto EC = sys::fs::createTemporaryFile("lld-temp-" +
        sys::path::filename(GNUObj->getName()), ".o", Fd, S))
      fatal("cannot create a temporary file: " + EC.message());

    raw_fd_ostream OS(Fd, true);
    OS << GNUObj->MB.getBuffer();

    if (auto EC = OS.error())
      fatal("issue writing temporary file: " + EC.message());

    OS.close();
  };

  warn("GNU LTO files found in the command line.");

  // Find G++
  ErrorOr<std::string> ExeOrErr = sys::findProgramByName("g++");
  if (auto EC = ExeOrErr.getError())
    fatal("unable to find g++ in PATH: " + EC.message());

  std::string GNULTOFilesCmd = "";
  std::vector<StringRef> TempsVector;

  // Traverse through the GNU LTO objects and write them
  for (auto File : GNULTOFiles) {
    SmallString<128> S;
    WriteTempObjFile(cast<ObjFile<ELFT>>(File), S);
    std::string TempFile = S.str().str();
    TempsVector.push_back(S.str());

    GNULTOFilesCmd += TempFile;
    GNULTOFilesCmd += " ";
  }

  if (GNULTOFilesCmd.empty())
    fatal("unable to generate the temporary files for GNU LTO");

  StringRef Exec = Saver.save(*ExeOrErr);
  std::string NewCMD = Exec.str() + " ";

  // Build the command g++ -r GNU-LTO-FILES -nostdlib
  //                    -nostartfiles -o /tmp/gnulto.o
  NewCMD += "-r ";

  NewCMD += GNULTOFilesCmd;

  NewCMD += "-nostdlib ";
  NewCMD += "-nostartfiles ";
  NewCMD += "-o ";

  // Create an unique temporary file to write the output
  SmallString<128> GNUOutputObj;
  int Fd;
  if (auto EC = sys::fs::createTemporaryFile("lld-gnu-lto-temp",
                                             ".o", Fd, GNUOutputObj))
      fatal("cannot create a temporary file: " + EC.message());

  TempsVector.push_back(GNUOutputObj.str());

  NewCMD += GNUOutputObj.str().str();

  SmallVector<StringRef, 0> NewArgs;
  StringRef(NewCMD).split(NewArgs," ");

  // Execute the G++ command
  if (sys::ExecuteAndWait(NewArgs[0], NewArgs) != 0)
    fatal("ExecuteAndWait failed: " + NewCMD);

  // Load the generated object
  Optional<MemoryBufferRef> Buffer = readFile(GNUOutputObj.str().str());
  if (!Buffer.hasValue())
    fatal("Output from GNU LTO not created: " + GNUOutputObj.str());
  MemoryBufferRef MBRef = *Buffer;

  if (MBRef.getBufferSize() == 0)
    fatal("Output from GNU LTO created incorrectly: " + GNUOutputObj.str());

  // Create the object related to InputFile
  InputFile *GNULTOFile = make<ObjFile<ELFT>>(MBRef, GNUOutputObj.str());
  Files.push_back(GNULTOFile);

  // Update the symbol table.
  parseFile(GNULTOFile);

  // Remove temporary files
  for (auto TempFile : TempsVector)
    sys::fs::remove(TempFile);
}
#endif // INTEL_CUSTOMIZATION

// Parse -z max-page-size=<value>. The default value is defined by
// each target.
static uint64_t getMaxPageSize(opt::InputArgList &args) {
  uint64_t val = args::getZOptionValue(args, OPT_z, "max-page-size",
                                       target->defaultMaxPageSize);
  if (!isPowerOf2_64(val))
    error("max-page-size: value isn't a power of 2");
  if (config->nmagic || config->omagic) {
    if (val != target->defaultMaxPageSize)
      warn("-z max-page-size set, but paging disabled by omagic or nmagic");
    return 1;
  }
  return val;
}

// Parse -z common-page-size=<value>. The default value is defined by
// each target.
static uint64_t getCommonPageSize(opt::InputArgList &args) {
  uint64_t val = args::getZOptionValue(args, OPT_z, "common-page-size",
                                       target->defaultCommonPageSize);
  if (!isPowerOf2_64(val))
    error("common-page-size: value isn't a power of 2");
  if (config->nmagic || config->omagic) {
    if (val != target->defaultCommonPageSize)
      warn("-z common-page-size set, but paging disabled by omagic or nmagic");
    return 1;
  }
  // commonPageSize can't be larger than maxPageSize.
  if (val > config->maxPageSize)
    val = config->maxPageSize;
  return val;
}

// Parses -image-base option.
static Optional<uint64_t> getImageBase(opt::InputArgList &args) {
  // Because we are using "Config->maxPageSize" here, this function has to be
  // called after the variable is initialized.
  auto *arg = args.getLastArg(OPT_image_base);
  if (!arg)
    return None;

  StringRef s = arg->getValue();
  uint64_t v;
  if (!to_integer(s, v)) {
    error("-image-base: number expected, but got " + s);
    return 0;
  }
  if ((v % config->maxPageSize) != 0)
    warn("-image-base: address isn't multiple of page size: " + s);
  return v;
}

// Parses `--exclude-libs=lib,lib,...`.
// The library names may be delimited by commas or colons.
static DenseSet<StringRef> getExcludeLibs(opt::InputArgList &args) {
  DenseSet<StringRef> ret;
  for (auto *arg : args.filtered(OPT_exclude_libs)) {
    StringRef s = arg->getValue();
    for (;;) {
      size_t pos = s.find_first_of(",:");
      if (pos == StringRef::npos)
        break;
      ret.insert(s.substr(0, pos));
      s = s.substr(pos + 1);
    }
    ret.insert(s);
  }
  return ret;
}

// Handles the -exclude-libs option. If a static library file is specified
// by the -exclude-libs option, all public symbols from the archive become
// private unless otherwise specified by version scripts or something.
// A special library name "ALL" means all archive files.
//
// This is not a popular option, but some programs such as bionic libc use it.
static void excludeLibs(opt::InputArgList &args) {
  DenseSet<StringRef> libs = getExcludeLibs(args);
  bool all = libs.count("ALL");

  auto visit = [&](InputFile *file) {
    if (!file->archiveName.empty())
      if (all || libs.count(path::filename(file->archiveName)))
        for (Symbol *sym : file->getSymbols())
          if (!sym->isLocal() && sym->file == file)
            sym->versionId = VER_NDX_LOCAL;
  };

  for (InputFile *file : objectFiles)
    visit(file);

  for (BitcodeFile *file : bitcodeFiles)
    visit(file);
}

// Force Sym to be entered in the output. Used for -u or equivalent.
static void handleUndefined(Symbol *sym) {
  // Since a symbol may not be used inside the program, LTO may
  // eliminate it. Mark the symbol as "used" to prevent it.
  sym->isUsedInRegularObj = true;

  if (sym->isLazy())
    sym->fetch();
}

// As an extention to GNU linkers, lld supports a variant of `-u`
// which accepts wildcard patterns. All symbols that match a given
// pattern are handled as if they were given by `-u`.
static void handleUndefinedGlob(StringRef arg) {
  Expected<GlobPattern> pat = GlobPattern::create(arg);
  if (!pat) {
    error("--undefined-glob: " + toString(pat.takeError()));
    return;
  }

  std::vector<Symbol *> syms;
  symtab->forEachSymbol([&](Symbol *sym) {
    // Calling Sym->fetch() from here is not safe because it may
    // add new symbols to the symbol table, invalidating the
    // current iterator. So we just keep a note.
    if (pat->match(sym->getName()))
      syms.push_back(sym);
  });

  for (Symbol *sym : syms)
    handleUndefined(sym);
}

static void handleLibcall(StringRef name) {
  Symbol *sym = symtab->find(name);
  if (!sym || !sym->isLazy())
    return;

  MemoryBufferRef mb;
  if (auto *lo = dyn_cast<LazyObject>(sym))
    mb = lo->file->mb;
  else
    mb = cast<LazyArchive>(sym)->getMemberBuffer();

  if (isBitcode(mb))
    sym->fetch();
}

// Replaces common symbols with defined symbols reside in .bss sections.
// This function is called after all symbol names are resolved. As a
// result, the passes after the symbol resolution won't see any
// symbols of type CommonSymbol.
static void replaceCommonSymbols() {
  symtab->forEachSymbol([](Symbol *sym) {
    auto *s = dyn_cast<CommonSymbol>(sym);
    if (!s)
      return;

    auto *bss = make<BssSection>("COMMON", s->size, s->alignment);
    bss->file = s->file;
    bss->markDead();
    inputSections.push_back(bss);
    s->replace(Defined{s->file, s->getName(), s->binding, s->stOther, s->type,
                       /*value=*/0, s->size, bss});
  });
}

// If all references to a DSO happen to be weak, the DSO is not added
// to DT_NEEDED. If that happens, we need to eliminate shared symbols
// created from the DSO. Otherwise, they become dangling references
// that point to a non-existent DSO.
static void demoteSharedSymbols() {
  symtab->forEachSymbol([](Symbol *sym) {
    auto *s = dyn_cast<SharedSymbol>(sym);
    if (!s || s->getFile().isNeeded)
      return;

    bool used = s->used;
    s->replace(Undefined{nullptr, s->getName(), STB_WEAK, s->stOther, s->type});
    s->used = used;
  });
}

// The section referred to by `s` is considered address-significant. Set the
// keepUnique flag on the section if appropriate.
static void markAddrsig(Symbol *s) {
  if (auto *d = dyn_cast_or_null<Defined>(s))
    if (d->section)
      // We don't need to keep text sections unique under --icf=all even if they
      // are address-significant.
      if (config->icf == ICFLevel::Safe || !(d->section->flags & SHF_EXECINSTR))
        d->section->keepUnique = true;
}

// Record sections that define symbols mentioned in --keep-unique <symbol>
// and symbols referred to by address-significance tables. These sections are
// ineligible for ICF.
template <class ELFT>
static void findKeepUniqueSections(opt::InputArgList &args) {
  for (auto *arg : args.filtered(OPT_keep_unique)) {
    StringRef name = arg->getValue();
    auto *d = dyn_cast_or_null<Defined>(symtab->find(name));
    if (!d || !d->section) {
      warn("could not find symbol " + name + " to keep unique");
      continue;
    }
    d->section->keepUnique = true;
  }

  // --icf=all --ignore-data-address-equality means that we can ignore
  // the dynsym and address-significance tables entirely.
  if (config->icf == ICFLevel::All && config->ignoreDataAddressEquality)
    return;

  // Symbols in the dynsym could be address-significant in other executables
  // or DSOs, so we conservatively mark them as address-significant.
  symtab->forEachSymbol([&](Symbol *sym) {
    if (sym->includeInDynsym())
      markAddrsig(sym);
  });

  // Visit the address-significance table in each object file and mark each
  // referenced symbol as address-significant.
  for (InputFile *f : objectFiles) {
    auto *obj = cast<ObjFile<ELFT>>(f);
    ArrayRef<Symbol *> syms = obj->getSymbols();
    if (obj->addrsigSec) {
      ArrayRef<uint8_t> contents =
          check(obj->getObj().getSectionContents(obj->addrsigSec));
      const uint8_t *cur = contents.begin();
      while (cur != contents.end()) {
        unsigned size;
        const char *err;
        uint64_t symIndex = decodeULEB128(cur, &size, contents.end(), &err);
        if (err)
          fatal(toString(f) + ": could not decode addrsig section: " + err);
        markAddrsig(syms[symIndex]);
        cur += size;
      }
    } else {
      // If an object file does not have an address-significance table,
      // conservatively mark all of its symbols as address-significant.
      for (Symbol *s : syms)
        markAddrsig(s);
    }
  }
}

// This function reads a symbol partition specification section. These sections
// are used to control which partition a symbol is allocated to. See
// https://lld.llvm.org/Partitions.html for more details on partitions.
template <typename ELFT>
static void readSymbolPartitionSection(InputSectionBase *s) {
  // Read the relocation that refers to the partition's entry point symbol.
  Symbol *sym;
  if (s->areRelocsRela)
    sym = &s->getFile<ELFT>()->getRelocTargetSym(s->template relas<ELFT>()[0]);
  else
    sym = &s->getFile<ELFT>()->getRelocTargetSym(s->template rels<ELFT>()[0]);
  if (!isa<Defined>(sym) || !sym->includeInDynsym())
    return;

  StringRef partName = reinterpret_cast<const char *>(s->data().data());
  for (Partition &part : partitions) {
    if (part.name == partName) {
      sym->partition = part.getNumber();
      return;
    }
  }

  // Forbid partitions from being used on incompatible targets, and forbid them
  // from being used together with various linker features that assume a single
  // set of output sections.
  if (script->hasSectionsCommand)
    error(toString(s->file) +
          ": partitions cannot be used with the SECTIONS command");
  if (script->hasPhdrsCommands())
    error(toString(s->file) +
          ": partitions cannot be used with the PHDRS command");
  if (!config->sectionStartMap.empty())
    error(toString(s->file) + ": partitions cannot be used with "
                              "--section-start, -Ttext, -Tdata or -Tbss");
  if (config->emachine == EM_MIPS)
    error(toString(s->file) + ": partitions cannot be used on this target");

  // Impose a limit of no more than 254 partitions. This limit comes from the
  // sizes of the Partition fields in InputSectionBase and Symbol, as well as
  // the amount of space devoted to the partition number in RankFlags.
  if (partitions.size() == 254)
    fatal("may not have more than 254 partitions");

  partitions.emplace_back();
  Partition &newPart = partitions.back();
  newPart.name = partName;
  sym->partition = newPart.getNumber();
}

static Symbol *addUndefined(StringRef name) {
  return symtab->addSymbol(
      Undefined{nullptr, name, STB_GLOBAL, STV_DEFAULT, 0});
}

// This function is where all the optimizations of link-time
// optimization takes place. When LTO is in use, some input files are
// not in native object file format but in the LLVM bitcode format.
// This function compiles bitcode files into a few big native files
// using LLVM functions and replaces bitcode symbols with the results.
// Because all bitcode files that the program consists of are passed to
// the compiler at once, it can do a whole-program optimization.
template <class ELFT> void LinkerDriver::compileBitcodeFiles() {
  // Compile bitcode files and replace bitcode symbols.
  lto.reset(new BitcodeCompiler);
  for (BitcodeFile *file : bitcodeFiles)
    lto->add(*file);

  for (InputFile *file : lto->compile()) {
    auto *obj = cast<ObjFile<ELFT>>(file);
    obj->parse(/*ignoreComdats=*/true);
    for (Symbol *sym : obj->getGlobalSymbols())
      sym->parseSymbolVersion();
    objectFiles.push_back(file);
  }
}

// The --wrap option is a feature to rename symbols so that you can write
// wrappers for existing functions. If you pass `-wrap=foo`, all
// occurrences of symbol `foo` are resolved to `wrap_foo` (so, you are
// expected to write `wrap_foo` function as a wrapper). The original
// symbol becomes accessible as `real_foo`, so you can call that from your
// wrapper.
//
// This data structure is instantiated for each -wrap option.
struct WrappedSymbol {
  Symbol *sym;
  Symbol *real;
  Symbol *wrap;
};

// Handles -wrap option.
//
// This function instantiates wrapper symbols. At this point, they seem
// like they are not being used at all, so we explicitly set some flags so
// that LTO won't eliminate them.
static std::vector<WrappedSymbol> addWrappedSymbols(opt::InputArgList &args) {
  std::vector<WrappedSymbol> v;
  DenseSet<StringRef> seen;

  for (auto *arg : args.filtered(OPT_wrap)) {
    StringRef name = arg->getValue();
    if (!seen.insert(name).second)
      continue;

    Symbol *sym = symtab->find(name);
    if (!sym)
      continue;

    Symbol *real = addUndefined(saver.save("__real_" + name));
    Symbol *wrap = addUndefined(saver.save("__wrap_" + name));
    v.push_back({sym, real, wrap});

    // We want to tell LTO not to inline symbols to be overwritten
    // because LTO doesn't know the final symbol contents after renaming.
    real->canInline = false;
    sym->canInline = false;

    // Tell LTO not to eliminate these symbols.
    sym->isUsedInRegularObj = true;
    wrap->isUsedInRegularObj = true;
  }
  return v;
}

// Do renaming for -wrap by updating pointers to symbols.
//
// When this function is executed, only InputFiles and symbol table
// contain pointers to symbol objects. We visit them to replace pointers,
// so that wrapped symbols are swapped as instructed by the command line.
static void wrapSymbols(ArrayRef<WrappedSymbol> wrapped) {
  DenseMap<Symbol *, Symbol *> map;
  for (const WrappedSymbol &w : wrapped) {
    map[w.sym] = w.wrap;
    map[w.real] = w.sym;
  }

  // Update pointers in input files.
  parallelForEach(objectFiles, [&](InputFile *file) {
    MutableArrayRef<Symbol *> syms = file->getMutableSymbols();
    for (size_t i = 0, e = syms.size(); i != e; ++i)
      if (Symbol *s = map.lookup(syms[i]))
        syms[i] = s;
  });

  // Update pointers in the symbol table.
  for (const WrappedSymbol &w : wrapped)
    symtab->wrap(w.sym, w.real, w.wrap);
}

// To enable CET (x86's hardware-assited control flow enforcement), each
// source file must be compiled with -fcf-protection. Object files compiled
// with the flag contain feature flags indicating that they are compatible
// with CET. We enable the feature only when all object files are compatible
// with CET.
//
// This function returns the merged feature flags. If 0, we cannot enable CET.
// This is also the case with AARCH64's BTI and PAC which use the similar
// GNU_PROPERTY_AARCH64_FEATURE_1_AND mechanism.
//
// Note that the CET-aware PLT is not implemented yet. We do error
// check only.
template <class ELFT> static uint32_t getAndFeatures() {
  if (config->emachine != EM_386 && config->emachine != EM_X86_64 &&
      config->emachine != EM_AARCH64)
    return 0;

  uint32_t ret = -1;
  for (InputFile *f : objectFiles) {
    uint32_t features = cast<ObjFile<ELFT>>(f)->andFeatures;
    if (config->forceBTI && !(features & GNU_PROPERTY_AARCH64_FEATURE_1_BTI)) {
      warn(toString(f) + ": --force-bti: file does not have BTI property");
      features |= GNU_PROPERTY_AARCH64_FEATURE_1_BTI;
    } else if (!features && config->requireCET)
      error(toString(f) + ": --require-cet: file is not compatible with CET");
    ret &= features;
  }

  // Force enable pointer authentication Plt, we don't warn in this case as
  // this does not require support in the object for correctness.
  if (config->pacPlt)
    ret |= GNU_PROPERTY_AARCH64_FEATURE_1_PAC;

  return ret;
}

static const char *libcallRoutineNames[] = {
#define HANDLE_LIBCALL(code, name) name,
#include "llvm/IR/RuntimeLibcalls.def"
#undef HANDLE_LIBCALL
};

// Do actual linking. Note that when this function is called,
// all linker scripts have already been parsed.
template <class ELFT> void LinkerDriver::link(opt::InputArgList &args) {
  // If a -hash-style option was not given, set to a default value,
  // which varies depending on the target.
  if (!args.hasArg(OPT_hash_style)) {
    if (config->emachine == EM_MIPS)
      config->sysvHash = true;
    else
      config->sysvHash = config->gnuHash = true;
  }

  // Default output filename is "a.out" by the Unix tradition.
  if (config->outputFile.empty())
    config->outputFile = "a.out";

  // Fail early if the output file or map file is not writable. If a user has a
  // long link, e.g. due to a large LTO link, they do not wish to run it and
  // find that it failed because there was a mistake in their command-line.
  if (auto e = tryCreateFile(config->outputFile))
    error("cannot open output file " + config->outputFile + ": " + e.message());
  if (auto e = tryCreateFile(config->mapFile))
    error("cannot open map file " + config->mapFile + ": " + e.message());
  if (errorCount())
    return;

  // Use default entry point name if no name was given via the command
  // line nor linker scripts. For some reason, MIPS entry point name is
  // different from others.
  config->warnMissingEntry =
      (!config->entry.empty() || (!config->shared && !config->relocatable));
  if (config->entry.empty() && !config->relocatable)
    config->entry = (config->emachine == EM_MIPS) ? "__start" : "_start";

  // Handle --trace-symbol.
  for (auto *arg : args.filtered(OPT_trace_symbol))
    symtab->insert(arg->getValue())->traced = true;

  // Add all files to the symbol table. This will add almost all
  // symbols that we need to the symbol table. This process might
  // add files to the link, via autolinking, these files are always
  // appended to the Files vector.
<<<<<<< HEAD
  for (size_t I = 0; I < Files.size(); ++I)
    parseFile(Files[I]);
#if INTEL_CUSTOMIZATION
  // Process the GNU LTO files
  if (!GNULTOFiles.empty())
    doGnuLTOLinking<ELFT>();
#endif // INTEL_CUSTOMIZATION
=======
  for (size_t i = 0; i < files.size(); ++i)
    parseFile(files[i]);
>>>>>>> 78239025

  // Now that we have every file, we can decide if we will need a
  // dynamic symbol table.
  // We need one if we were asked to export dynamic symbols or if we are
  // producing a shared library.
  // We also need one if any shared libraries are used and for pie executables
  // (probably because the dynamic linker needs it).
  config->hasDynSymTab =
      !sharedFiles.empty() || config->isPic || config->exportDynamic;

  // Some symbols (such as __ehdr_start) are defined lazily only when there
  // are undefined symbols for them, so we add these to trigger that logic.
  for (StringRef name : script->referencedSymbols)
    addUndefined(name);

  // Handle the `--undefined <sym>` options.
  for (StringRef arg : config->undefined)
    if (Symbol *sym = symtab->find(arg))
      handleUndefined(sym);

  // If an entry symbol is in a static archive, pull out that file now.
  if (Symbol *sym = symtab->find(config->entry))
    handleUndefined(sym);

  // Handle the `--undefined-glob <pattern>` options.
  for (StringRef pat : args::getStrings(args, OPT_undefined_glob))
    handleUndefinedGlob(pat);

  // If any of our inputs are bitcode files, the LTO code generator may create
  // references to certain library functions that might not be explicit in the
  // bitcode file's symbol table. If any of those library functions are defined
  // in a bitcode file in an archive member, we need to arrange to use LTO to
  // compile those archive members by adding them to the link beforehand.
  //
  // However, adding all libcall symbols to the link can have undesired
  // consequences. For example, the libgcc implementation of
  // __sync_val_compare_and_swap_8 on 32-bit ARM pulls in an .init_array entry
  // that aborts the program if the Linux kernel does not support 64-bit
  // atomics, which would prevent the program from running even if it does not
  // use 64-bit atomics.
  //
  // Therefore, we only add libcall symbols to the link before LTO if we have
  // to, i.e. if the symbol's definition is in bitcode. Any other required
  // libcall symbols will be added to the link after LTO when we add the LTO
  // object file to the link.
  if (!bitcodeFiles.empty())
    for (const char *s : libcallRoutineNames)
      handleLibcall(s);

  // Return if there were name resolution errors.
  if (errorCount())
    return;

  // Now when we read all script files, we want to finalize order of linker
  // script commands, which can be not yet final because of INSERT commands.
  script->processInsertCommands();

  // We want to declare linker script's symbols early,
  // so that we can version them.
  // They also might be exported if referenced by DSOs.
  script->declareSymbols();

  // Handle the -exclude-libs option.
  if (args.hasArg(OPT_exclude_libs))
    excludeLibs(args);

  // Create elfHeader early. We need a dummy section in
  // addReservedSymbols to mark the created symbols as not absolute.
  Out::elfHeader = make<OutputSection>("", 0, SHF_ALLOC);
  Out::elfHeader->size = sizeof(typename ELFT::Ehdr);

  // Create wrapped symbols for -wrap option.
  std::vector<WrappedSymbol> wrapped = addWrappedSymbols(args);

  // We need to create some reserved symbols such as _end. Create them.
  if (!config->relocatable)
    addReservedSymbols();

  // Apply version scripts.
  //
  // For a relocatable output, version scripts don't make sense, and
  // parsing a symbol version string (e.g. dropping "@ver1" from a symbol
  // name "foo@ver1") rather do harm, so we don't call this if -r is given.
  if (!config->relocatable)
    symtab->scanVersionScript();

  // Do link-time optimization if given files are LLVM bitcode files.
  // This compiles bitcode files into real object files.
  //
  // With this the symbol table should be complete. After this, no new names
  // except a few linker-synthesized ones will be added to the symbol table.
  compileBitcodeFiles<ELFT>();
  if (errorCount())
    return;

  // If -thinlto-index-only is given, we should create only "index
  // files" and not object files. Index file creation is already done
  // in addCombinedLTOObject, so we are done if that's the case.
  if (config->thinLTOIndexOnly)
    return;

  // Likewise, --plugin-opt=emit-llvm is an option to make LTO create
  // an output file in bitcode and exit, so that you can just get a
  // combined bitcode file.
  if (config->emitLLVM)
    return;

  // Apply symbol renames for -wrap.
  if (!wrapped.empty())
    wrapSymbols(wrapped);

  // Now that we have a complete list of input files.
  // Beyond this point, no new files are added.
  // Aggregate all input sections into one place.
  for (InputFile *f : objectFiles)
    for (InputSectionBase *s : f->getSections())
      if (s && s != &InputSection::discarded)
        inputSections.push_back(s);
  for (BinaryFile *f : binaryFiles)
    for (InputSectionBase *s : f->getSections())
      inputSections.push_back(cast<InputSection>(s));

  llvm::erase_if(inputSections, [](InputSectionBase *s) {
    if (s->type == SHT_LLVM_SYMPART) {
      readSymbolPartitionSection<ELFT>(s);
      return true;
    }

    // We do not want to emit debug sections if --strip-all
    // or -strip-debug are given.
    return config->strip != StripPolicy::None &&
           (s->name.startswith(".debug") || s->name.startswith(".zdebug"));
  });

  // Now that the number of partitions is fixed, save a pointer to the main
  // partition.
  mainPart = &partitions[0];

  // Read .note.gnu.property sections from input object files which
  // contain a hint to tweak linker's and loader's behaviors.
  config->andFeatures = getAndFeatures<ELFT>();

  // The Target instance handles target-specific stuff, such as applying
  // relocations or writing a PLT section. It also contains target-dependent
  // values such as a default image base address.
  target = getTarget();

  config->eflags = target->calcEFlags();
  // maxPageSize (sometimes called abi page size) is the maximum page size that
  // the output can be run on. For example if the OS can use 4k or 64k page
  // sizes then maxPageSize must be 64k for the output to be useable on both.
  // All important alignment decisions must use this value.
  config->maxPageSize = getMaxPageSize(args);
  // commonPageSize is the most common page size that the output will be run on.
  // For example if an OS can use 4k or 64k page sizes and 4k is more common
  // than 64k then commonPageSize is set to 4k. commonPageSize can be used for
  // optimizations such as DATA_SEGMENT_ALIGN in linker scripts. LLD's use of it
  // is limited to writing trap instructions on the last executable segment.
  config->commonPageSize = getCommonPageSize(args);

  config->imageBase = getImageBase(args);

  if (config->emachine == EM_ARM) {
    // FIXME: These warnings can be removed when lld only uses these features
    // when the input objects have been compiled with an architecture that
    // supports them.
    if (config->armHasBlx == false)
      warn("lld uses blx instruction, no object with architecture supporting "
           "feature detected");
  }

  // This adds a .comment section containing a version string. We have to add it
  // before mergeSections because the .comment section is a mergeable section.
  if (!config->relocatable)
    inputSections.push_back(createCommentSection());

  // Replace common symbols with regular symbols.
  replaceCommonSymbols();

  // Do size optimizations: garbage collection, merging of SHF_MERGE sections
  // and identical code folding.
  splitSections<ELFT>();
  markLive<ELFT>();
  demoteSharedSymbols();
  mergeSections();
  if (config->icf != ICFLevel::None) {
    findKeepUniqueSections<ELFT>(args);
    doIcf<ELFT>();
  }

  // Read the callgraph now that we know what was gced or icfed
  if (config->callGraphProfileSort) {
    if (auto *arg = args.getLastArg(OPT_call_graph_ordering_file))
      if (Optional<MemoryBufferRef> buffer = readFile(arg->getValue()))
        readCallGraph(*buffer);
    readCallGraphsFromObjectFiles<ELFT>();
  }

  // Write the result to the file.
  writeResult<ELFT>();
}<|MERGE_RESOLUTION|>--- conflicted
+++ resolved
@@ -85,22 +85,13 @@
   errorHandler().exitEarly = canExitEarly;
   errorHandler().colorDiagnostics = error.has_colors();
 
-<<<<<<< HEAD
-  InputSections.clear();
-  OutputSections.clear();
-  BinaryFiles.clear();
-  BitcodeFiles.clear();
-  ObjectFiles.clear();
-  SharedFiles.clear();
-  GNULTOFiles.clear();  // INTEL
-=======
   inputSections.clear();
   outputSections.clear();
   binaryFiles.clear();
   bitcodeFiles.clear();
   objectFiles.clear();
   sharedFiles.clear();
->>>>>>> 78239025
+  gNULTOFiles.clear();  // INTEL
 
   config = make<Configuration>();
   driver = make<LinkerDriver>();
@@ -125,8 +116,7 @@
   // Exit immediately if we don't need to return to the caller.
   // This saves time because the overhead of calling destructors
   // for all globally-allocated objects is not negligible.
-<<<<<<< HEAD
-  // if (CanExitEarly)
+  // if (canExitEarly)
   //  exitLld(errorCount() ? 1 : 0);
 
   // CMPLRLLVM-8800: We are going to replace exitLld with cleanIntelLld.
@@ -134,10 +124,6 @@
   // destructors.
   cleanIntelLld();
 #endif // INTEL_CUSTOMIZATION
-=======
-  if (canExitEarly)
-    exitLld(errorCount() ? 1 : 0);
->>>>>>> 78239025
 
   freeArena();
   return !errorCount();
@@ -808,37 +794,26 @@
 }
 
 // Initializes Config members by the command line options.
-<<<<<<< HEAD
-static void readConfigs(opt::InputArgList &Args) {
-  errorHandler().Verbose = Args.hasArg(OPT_verbose);
-  errorHandler().FatalWarnings =
-      Args.hasFlag(OPT_fatal_warnings, OPT_no_fatal_warnings, false);
+static void readConfigs(opt::InputArgList &args) {
+  errorHandler().verbose = args.hasArg(OPT_verbose);
+  errorHandler().fatalWarnings =
+      args.hasFlag(OPT_fatal_warnings, OPT_no_fatal_warnings, false);
+  errorHandler().vsDiagnostics =
+      args.hasArg(OPT_visual_studio_diagnostics_format, false);
 #if INTEL_CUSTOMIZATION
   // CMPLRLLVM-8800: Prevent running LLD in parallel during the testing
   // process in Windows unless the user specifies it. This is to avoid
   // exhausting the memory and flaky failures.
 #if defined(_WIN32)
   if (StringRef(getenv("INTEL_LLD_IN_TEST")) == "1")
-    ThreadsEnabled = Args.hasFlag(OPT_threads, OPT_no_threads, false);
+    threadsEnabled = args.hasFlag(OPT_threads, OPT_no_threads, false);
   else
 #endif // _WIN32
-    ThreadsEnabled = Args.hasFlag(OPT_threads, OPT_no_threads, true);
+    threadsEnabled = args.hasFlag(OPT_threads, OPT_no_threads, true);
 #endif // INTEL_CUSTOMIZATION
-
-  Config->AllowMultipleDefinition =
-      Args.hasFlag(OPT_allow_multiple_definition,
-=======
-static void readConfigs(opt::InputArgList &args) {
-  errorHandler().verbose = args.hasArg(OPT_verbose);
-  errorHandler().fatalWarnings =
-      args.hasFlag(OPT_fatal_warnings, OPT_no_fatal_warnings, false);
-  errorHandler().vsDiagnostics =
-      args.hasArg(OPT_visual_studio_diagnostics_format, false);
-  threadsEnabled = args.hasFlag(OPT_threads, OPT_no_threads, true);
 
   config->allowMultipleDefinition =
       args.hasFlag(OPT_allow_multiple_definition,
->>>>>>> 78239025
                    OPT_no_allow_multiple_definition, false) ||
       hasZOption(args, "muldefs");
   config->allowShlibUndefined =
@@ -988,8 +963,8 @@
 
 #if INTEL_CUSTOMIZATION
   // Handle -plugin-opt=fintel-advanced-optim
-  if (Args.hasArg(OPT_plugin_opt_intel_advanced_optim))
-    Config->IntelAdvancedOptim = true;
+  if (args.hasArg(OPT_plugin_opt_intel_advanced_optim))
+    config->intelAdvancedOptim = true;
 #endif // INTEL_CUSTOMIZATION
 
   // Parse LTO options.
@@ -1293,97 +1268,97 @@
 
   // Given an ObjFile and a SmallString, write the file in the temporary
   // directory
-  auto WriteTempObjFile = [](ObjFile<ELFT> *GNUObj, SmallString<128> &S) {
-    int Fd;
+  auto writeTempObjFile = [](ObjFile<ELFT> *gNUObj, SmallString<128> &s) {
+    int fd;
 
     // Generate a temporary unique name
-    if (auto EC = sys::fs::createTemporaryFile("lld-temp-" +
-        sys::path::filename(GNUObj->getName()), ".o", Fd, S))
-      fatal("cannot create a temporary file: " + EC.message());
-
-    raw_fd_ostream OS(Fd, true);
-    OS << GNUObj->MB.getBuffer();
-
-    if (auto EC = OS.error())
-      fatal("issue writing temporary file: " + EC.message());
-
-    OS.close();
+    if (auto ec = sys::fs::createTemporaryFile("lld-temp-" +
+        sys::path::filename(gNUObj->getName()), ".o", fd, s))
+      fatal("cannot create a temporary file: " + ec.message());
+
+    raw_fd_ostream os(fd, true);
+    os << gNUObj->mb.getBuffer();
+
+    if (auto ec = os.error())
+      fatal("issue writing temporary file: " + ec.message());
+
+    os.close();
   };
 
   warn("GNU LTO files found in the command line.");
 
   // Find G++
-  ErrorOr<std::string> ExeOrErr = sys::findProgramByName("g++");
-  if (auto EC = ExeOrErr.getError())
-    fatal("unable to find g++ in PATH: " + EC.message());
-
-  std::string GNULTOFilesCmd = "";
-  std::vector<StringRef> TempsVector;
+  ErrorOr<std::string> exeOrErr = sys::findProgramByName("g++");
+  if (auto ec = exeOrErr.getError())
+    fatal("unable to find g++ in PATH: " + ec.message());
+
+  std::string gNULTOFilesCmd = "";
+  std::vector<StringRef> tempsVector;
 
   // Traverse through the GNU LTO objects and write them
-  for (auto File : GNULTOFiles) {
-    SmallString<128> S;
-    WriteTempObjFile(cast<ObjFile<ELFT>>(File), S);
-    std::string TempFile = S.str().str();
-    TempsVector.push_back(S.str());
-
-    GNULTOFilesCmd += TempFile;
-    GNULTOFilesCmd += " ";
-  }
-
-  if (GNULTOFilesCmd.empty())
+  for (auto file : gNULTOFiles) {
+    SmallString<128> s;
+    writeTempObjFile(cast<ObjFile<ELFT>>(file), s);
+    std::string tempFile = s.str().str();
+    tempsVector.push_back(s.str());
+
+    gNULTOFilesCmd += tempFile;
+    gNULTOFilesCmd += " ";
+  }
+
+  if (gNULTOFilesCmd.empty())
     fatal("unable to generate the temporary files for GNU LTO");
 
-  StringRef Exec = Saver.save(*ExeOrErr);
-  std::string NewCMD = Exec.str() + " ";
+  StringRef exec = saver.save(*exeOrErr);
+  std::string newCMD = exec.str() + " ";
 
   // Build the command g++ -r GNU-LTO-FILES -nostdlib
   //                    -nostartfiles -o /tmp/gnulto.o
-  NewCMD += "-r ";
-
-  NewCMD += GNULTOFilesCmd;
-
-  NewCMD += "-nostdlib ";
-  NewCMD += "-nostartfiles ";
-  NewCMD += "-o ";
+  newCMD += "-r ";
+
+  newCMD += gNULTOFilesCmd;
+
+  newCMD += "-nostdlib ";
+  newCMD += "-nostartfiles ";
+  newCMD += "-o ";
 
   // Create an unique temporary file to write the output
-  SmallString<128> GNUOutputObj;
-  int Fd;
-  if (auto EC = sys::fs::createTemporaryFile("lld-gnu-lto-temp",
-                                             ".o", Fd, GNUOutputObj))
-      fatal("cannot create a temporary file: " + EC.message());
-
-  TempsVector.push_back(GNUOutputObj.str());
-
-  NewCMD += GNUOutputObj.str().str();
-
-  SmallVector<StringRef, 0> NewArgs;
-  StringRef(NewCMD).split(NewArgs," ");
+  SmallString<128> gNUOutputObj;
+  int fd;
+  if (auto ec = sys::fs::createTemporaryFile("lld-gnu-lto-temp",
+                                             ".o", fd, gNUOutputObj))
+      fatal("cannot create a temporary file: " + ec.message());
+
+  tempsVector.push_back(gNUOutputObj.str());
+
+  newCMD += gNUOutputObj.str().str();
+
+  SmallVector<StringRef, 0> newArgs;
+  StringRef(newCMD).split(newArgs," ");
 
   // Execute the G++ command
-  if (sys::ExecuteAndWait(NewArgs[0], NewArgs) != 0)
-    fatal("ExecuteAndWait failed: " + NewCMD);
+  if (sys::ExecuteAndWait(newArgs[0], newArgs) != 0)
+    fatal("ExecuteAndWait failed: " + newCMD);
 
   // Load the generated object
-  Optional<MemoryBufferRef> Buffer = readFile(GNUOutputObj.str().str());
-  if (!Buffer.hasValue())
-    fatal("Output from GNU LTO not created: " + GNUOutputObj.str());
-  MemoryBufferRef MBRef = *Buffer;
-
-  if (MBRef.getBufferSize() == 0)
-    fatal("Output from GNU LTO created incorrectly: " + GNUOutputObj.str());
+  Optional<MemoryBufferRef> buffer = readFile(gNUOutputObj.str().str());
+  if (!buffer.hasValue())
+    fatal("Output from GNU LTO not created: " + gNUOutputObj.str());
+  MemoryBufferRef mbref = *buffer;
+
+  if (mbref.getBufferSize() == 0)
+    fatal("Output from GNU LTO created incorrectly: " + gNUOutputObj.str());
 
   // Create the object related to InputFile
-  InputFile *GNULTOFile = make<ObjFile<ELFT>>(MBRef, GNUOutputObj.str());
-  Files.push_back(GNULTOFile);
+  InputFile *gNULTOFile = make<ObjFile<ELFT>>(mbref, gNUOutputObj.str());
+  files.push_back(gNULTOFile);
 
   // Update the symbol table.
-  parseFile(GNULTOFile);
+  parseFile(gNULTOFile);
 
   // Remove temporary files
-  for (auto TempFile : TempsVector)
-    sys::fs::remove(TempFile);
+  for (auto tempFile : tempsVector)
+    sys::fs::remove(tempFile);
 }
 #endif // INTEL_CUSTOMIZATION
 
@@ -1863,18 +1838,13 @@
   // symbols that we need to the symbol table. This process might
   // add files to the link, via autolinking, these files are always
   // appended to the Files vector.
-<<<<<<< HEAD
-  for (size_t I = 0; I < Files.size(); ++I)
-    parseFile(Files[I]);
+  for (size_t i = 0; i < files.size(); ++i)
+    parseFile(files[i]);
 #if INTEL_CUSTOMIZATION
   // Process the GNU LTO files
-  if (!GNULTOFiles.empty())
+  if (!gNULTOFiles.empty())
     doGnuLTOLinking<ELFT>();
 #endif // INTEL_CUSTOMIZATION
-=======
-  for (size_t i = 0; i < files.size(); ++i)
-    parseFile(files[i]);
->>>>>>> 78239025
 
   // Now that we have every file, we can decide if we will need a
   // dynamic symbol table.
