--- conflicted
+++ resolved
@@ -636,7 +636,6 @@
       continue;
     const Elf_Shdr &sec = objSections[i];
 
-<<<<<<< HEAD
 #if INTEL_CUSTOMIZATION
     // If the section name starts with .gnu.lto then a GNU
     // LTO file was found.
@@ -645,12 +644,7 @@
       this->isGNULTOFile = true;
 #endif
 
-    if (sec.sh_type == ELF::SHT_LLVM_CALL_GRAPH_PROFILE) {
-      cgProfile =
-          check(obj.template getSectionContentsAsArray<Elf_CGProfile>(sec));
-=======
     if (sec.sh_type == ELF::SHT_LLVM_CALL_GRAPH_PROFILE)
->>>>>>> 24129fbc
       cgProfileSectionIndex = i;
 
     // SHF_EXCLUDE'ed sections are discarded by the linker. However,
