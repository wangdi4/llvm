--- conflicted
+++ resolved
@@ -638,7 +638,6 @@
       continue;
     const Elf_Shdr &sec = objSections[i];
 
-<<<<<<< HEAD
 #if INTEL_CUSTOMIZATION
     // If the section name starts with .gnu.lto then a GNU
     // LTO file was found.
@@ -647,10 +646,7 @@
       this->isGNULTOFile = true;
 #endif
 
-    if (sec.sh_type == ELF::SHT_LLVM_CALL_GRAPH_PROFILE)
-=======
     if (sec.sh_type == ELF::SHT_LLVM_CALL_GRAPH_PROFILE) {
->>>>>>> a224c519
       cgProfile =
           check(obj.template getSectionContentsAsArray<Elf_CGProfile>(sec));
       cgProfileSectionIndex = i;
