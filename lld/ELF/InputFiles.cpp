--- conflicted
+++ resolved
@@ -69,11 +69,7 @@
   return MBRef;
 }
 
-<<<<<<< HEAD
-template <class ELFT> void elf::ObjectFile<ELFT>::initializeDwarfLine() {
-=======
 template <class ELFT> void ObjFile<ELFT>::initializeDwarf() {
->>>>>>> 0e95ba0d
   DWARFContext Dwarf(make_unique<LLDDwarfObj<ELFT>>(this));
   const DWARFObject &Obj = Dwarf.getDWARFObj();
   DwarfLine.reset(new DWARFDebugLine);
@@ -578,26 +574,6 @@
     return &InputSection::Discarded;
   }
 
-<<<<<<< HEAD
-  if (Config->Strip != StripPolicy::None && Name.startswith(".debug"))
-    return &InputSection::Discarded;
-
-  // If -gdb-index is given, LLD creates .gdb_index section, and that
-  // section serves the same purpose as .debug_gnu_pub{names,types} sections.
-  // If that's the case, we want to eliminate .debug_gnu_pub{names,types}
-  // because they are redundant and can waste large amount of disk space
-  // (for example, they are about 400 MiB in total for a clang debug build.)
-  // We still create the section and mark it dead so that the gdb index code
-  // can use the InputSection to access the data.
-  if (Config->GdbIndex &&
-      (Name == ".debug_gnu_pubnames" || Name == ".debug_gnu_pubtypes")) {
-    auto *Ret = make<InputSection>(this, &Sec, Name);
-    Script->discard({Ret});
-    return Ret;
-  }
-
-=======
->>>>>>> 0e95ba0d
   // The linkonce feature is a sort of proto-comdat. Some glibc i386 object
   // files contain definitions of symbol "__x86.get_pc_thunk.bx" in linkonce
   // sections. Drop those sections to avoid duplicate symbol errors.
