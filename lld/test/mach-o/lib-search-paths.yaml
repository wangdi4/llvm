--- conflicted
+++ resolved
@@ -1,9 +1,5 @@
-<<<<<<< HEAD
 # INTEL UNSUPPORTED: i686-pc-windows
-# RUN: ld64.lld -arch x86_64 %s -syslibroot %p/Inputs/lib-search-paths -lmyshared -lmystatic -lfile.o -r -print_atoms 2>&1  | FileCheck %s
-=======
 # RUN: ld64.lld.darwinold -arch x86_64 %s -syslibroot %p/Inputs/lib-search-paths -lmyshared -lmystatic -lfile.o -r -print_atoms 2>&1  | FileCheck %s
->>>>>>> 415c0cd6
 
 --- !native
 undefined-atoms:
