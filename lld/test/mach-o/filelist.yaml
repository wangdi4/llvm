<<<<<<< HEAD
# INTEL_CUSTOMIZATION
# XFAIL: windows-gnu,windows-msvc
# end INTEL_CUSTOMIZATION
# RUN: ld64.lld -test_file_usage  \
=======
# RUN: ld64.lld.darwinold -test_file_usage  \
>>>>>>> 415c0cd6
# RUN:    -filelist %p/Inputs/full.filelist \
# RUN:        -path_exists /foo/bar/a.o \
# RUN:        -path_exists /foo/bar/b.o \
# RUN:        -path_exists /foo/x.a \
# RUN: 2>&1 | FileCheck %s
#
# RUN: ld64.lld.darwinold -test_file_usage -t \
# RUN:    -filelist %p/Inputs/partial.filelist,/foo \
# RUN:        -path_exists /foo/bar/a.o \
# RUN:        -path_exists /foo/bar/b.o \
# RUN:        -path_exists /foo/x.a \
# RUN: 2>&1 | FileCheck %s


# CHECK: Found filelist entry /foo/bar/a.o
# CHECK: Found filelist entry /foo/bar/b.o
# CHECK: Found filelist entry /foo/x.a<|MERGE_RESOLUTION|>--- conflicted
+++ resolved
@@ -1,11 +1,7 @@
-<<<<<<< HEAD
 # INTEL_CUSTOMIZATION
 # XFAIL: windows-gnu,windows-msvc
 # end INTEL_CUSTOMIZATION
-# RUN: ld64.lld -test_file_usage  \
-=======
 # RUN: ld64.lld.darwinold -test_file_usage  \
->>>>>>> 415c0cd6
 # RUN:    -filelist %p/Inputs/full.filelist \
 # RUN:        -path_exists /foo/bar/a.o \
 # RUN:        -path_exists /foo/bar/b.o \
