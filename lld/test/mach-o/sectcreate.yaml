<<<<<<< HEAD
# INTEL_CUSTOMIZATION
# XFAIL: windows-gnu,windows-msvc
# end INTEL_CUSTOMIZATION
# RUN: ld64.lld -r -arch x86_64 -o %t -sectcreate __DATA __data \
=======
# RUN: ld64.lld.darwinold -r -arch x86_64 -o %t -sectcreate __DATA __data \
>>>>>>> 415c0cd6
# RUN:   %p/Inputs/hw.raw_bytes -print_atoms | FileCheck %s

# CHECK: --- !native
# CHECK: path:            '<linker-internal>'
# CHECK: defined-atoms:
# CHECK:   - scope:           global
# CHECK:     type:            sectcreate
# CHECK:     content:         [ 68, 65, 6C, 6C, 6F, 0A ]
# CHECK:     section-choice:  custom-required
# CHECK:     section-name:    '__DATA/__data'
# CHECK:     dead-strip:      never<|MERGE_RESOLUTION|>--- conflicted
+++ resolved
@@ -1,11 +1,7 @@
-<<<<<<< HEAD
 # INTEL_CUSTOMIZATION
 # XFAIL: windows-gnu,windows-msvc
 # end INTEL_CUSTOMIZATION
-# RUN: ld64.lld -r -arch x86_64 -o %t -sectcreate __DATA __data \
-=======
 # RUN: ld64.lld.darwinold -r -arch x86_64 -o %t -sectcreate __DATA __data \
->>>>>>> 415c0cd6
 # RUN:   %p/Inputs/hw.raw_bytes -print_atoms | FileCheck %s
 
 # CHECK: --- !native
