--- conflicted
+++ resolved
@@ -1,9 +1,5 @@
-<<<<<<< HEAD
 # INTEL UNSUPPORTED: i686-pc-windows
-# RUN: ld64.lld -arch i386 %s %p/Inputs/hello-world-x86.yaml -o %t
-=======
 # RUN: ld64.lld.darwinold -arch i386 %s %p/Inputs/hello-world-x86.yaml -o %t
->>>>>>> 415c0cd6
 # RUN: llvm-objdump --macho --exports-trie %t | FileCheck %s
 #
 # Test that the export trie is emitted in order.
