--- conflicted
+++ resolved
@@ -1,9 +1,5 @@
-<<<<<<< HEAD
 # INTEL UNSUPPORTED: i686-pc-windows
-# RUN: ld64.lld -arch x86_64 -macosx_version_min 10.8 \
-=======
 # RUN: ld64.lld.darwinold -arch x86_64 -macosx_version_min 10.8 \
->>>>>>> 415c0cd6
 # RUN:      %s %p/Inputs/x86_64/libSystem.yaml -o %t  && \
 # RUN: llvm-objdump --macho --exports-trie %t | FileCheck %s
 #
