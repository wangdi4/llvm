--- conflicted
+++ resolved
@@ -60,36 +60,22 @@
 # CHECK-NEXT:   }
 # CHECK-NEXT:   Symbol {
 # CHECK-NEXT:     Name: dyld_stub_binder (15)
-<<<<<<< HEAD
 # CHECK-NEXT:     Extern
 # CHECK-NEXT:     Type: Undef (0x0)
 # CHECK-NEXT:     Section:  (0x0)
 # CHECK-NEXT:     RefType: UndefinedNonLazy (0x0)
 # CHECK-NEXT:     Flags [ (0x100)
-=======
-# CHECK-NEXT:     Type: Undef (0x0)
-# CHECK-NEXT:     Section:  (0x0)
-# CHECK-NEXT:     RefType: UndefinedNonLazy (0x0)
-# CHECK-NEXT:     Flags [ (0x0)
->>>>>>> 7c970b1a
 # CHECK-NEXT:     ]
 # CHECK-NEXT:     Value: 0x0
 # CHECK-NEXT:   }
 # CHECK-NEXT:   Symbol {
 # CHECK-NEXT:     Name: _dynamic (80)
-<<<<<<< HEAD
 # CHECK-NEXT:     Extern
 # CHECK-NEXT:     Type: Undef (0x0)
 # CHECK-NEXT:     Section:  (0x0)
 # CHECK-NEXT:     RefType: UndefinedNonLazy (0x0)
 # CHECK-NEXT:     Flags [ (0x200)
 # CHECK-NEXT:       AltEntry (0x200)
-=======
-# CHECK-NEXT:     Type: Undef (0x0)
-# CHECK-NEXT:     Section:  (0x0)
-# CHECK-NEXT:     RefType: UndefinedNonLazy (0x0)
-# CHECK-NEXT:     Flags [ (0x0)
->>>>>>> 7c970b1a
 # CHECK-NEXT:     ]
 # CHECK-NEXT:     Value: 0x0
 # CHECK-NEXT:   }
