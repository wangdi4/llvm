<<<<<<< HEAD
; Temporarily disable the test (CMPLRLLVM-21197)
; UNSUPPORTED: linux, windows

=======
; UNSUPPORTED: intel_opencl
>>>>>>> 9622b7ef
; REQUIRES: x86, system-windows

; RUN: llvm-as -o %t.bc %s
; RUN: lld-link /out:%t.exe /entry:main %t.bc /subsystem:console > %t_out 2>&1
; RUN: cat %t_out | FileCheck -allow-empty %s
; RUN: rm %t_out

; This test case checks that lld-link links correctly the svml libraries. It
; has declared several svml functions and the linker should ignore them before
; LTO. The LTO process should be able to call CodeGen, emit the definitions and
; select the preferred sqrt version. Later, the linker will do a second symbols
; resolution after LTO and will be able to find the definition for the svml
; function. This is the same test case as link_svml_01.ll but for 32bits
; compiler.

; This test case handles the 32 bit version of lld-link. The linker will add
; an extra leading underscore in front of the symbols name since it uses the
; same naming rules as MS when handling 32 bit objects. This test case looks
; for the symbol ___svml_ with 3 leading underscores.

; Check that there is no undefined svml symbols
; CHECK-NOT: lld-link: error: undefined symbol: ___svml_

target datalayout = "e-m:x-p:32:32-p270:32:32-p271:32:32-p272:64:64-i64:64-f80:32-n8:16:32-a:0:32-S32"
target triple = "i386-pc-windows-msvc"

@llvm.compiler.used = appending global [6 x i8*] [i8* bitcast (<2 x double> (<2 x double>)* @__svml_sqrt2 to i8*), i8*
 bitcast (<4 x double> (<4 x double>)* @__svml_sqrt4 to i8*), i8* bitcast (<8 x double> (<8 x double>)* @__svml_sqrt8
to i8*), i8* bitcast (<16 x double> (<16 x double>)* @__svml_sqrt16 to i8*), i8* bitcast (<32 x double> (<32 x double>
)* @__svml_sqrt32 to i8*), i8* bitcast (<64 x double> (<64 x double>)* @__svml_sqrt64 to i8*)], section "llvm.metadata"

@_fltused = dllexport local_unnamed_addr global i32 0, align 4

define i32 @main(double %x) {
entry:
  %tmp = call double @sqrt(double %x)
  %tmp2 = fptosi double %tmp to i32
  ret i32 %tmp2
}

define double @sqrt(double %x) {
  %call = call double @llvm.sqrt(double %x)
  ret double %call
}

declare double @llvm.sqrt(double)

declare dso_local <2 x double> @__svml_sqrt2(<2 x double>) local_unnamed_addr #0
declare dso_local <4 x double> @__svml_sqrt4(<4 x double>) local_unnamed_addr #0
declare dso_local <8 x double> @__svml_sqrt8(<8 x double>) local_unnamed_addr #0
declare dso_local <16 x double> @__svml_sqrt16(<16 x double>) local_unnamed_addr #0
declare dso_local <32 x double> @__svml_sqrt32(<32 x double>) local_unnamed_addr #0
declare dso_local <64 x double> @__svml_sqrt64(<64 x double>) local_unnamed_addr #0

attributes #0 = { nofree nounwind "correctly-rounded-divide-sqrt-fp-math"="false" "disable-tail-calls"="false" "frame-
pointer"="none" "imf-arch-consistency"="truewq" "less-precise-fpmad"="false" "no-infs-fp-math"="false" "no-nans-fp-mat
h"="false" "no-signed-zeros-fp-math"="false" "no-trapping-math"="false" "stack-protector-buffer-size"="8" "target-cpu"
="x86-64" "target-features"="+cx8,+fxsr,+mmx,+sse,+sse2,+x87" "unsafe-fp-math"="false" "use-soft-float"="false" }
attributes #2 = { nounwind "imf-arch-consistency"="truewq" "vector-function-abi-variant"="_ZGV_LLVM_N2v_sqrt(__svml_sq
rt2),_ZGV_LLVM_N4v_sqrt(__svml_sqrt4),_ZGV_LLVM_N8v_sqrt(__svml_sqrt8),_ZGV_LLVM_N16v_sqrt(__svml_sqrt16),_ZGV_LLVM_N3
2v_sqrt(__svml_sqrt32),_ZGV_LLVM_N64v_sqrt(__svml_sqrt64)" }<|MERGE_RESOLUTION|>--- conflicted
+++ resolved
@@ -1,10 +1,4 @@
-<<<<<<< HEAD
-; Temporarily disable the test (CMPLRLLVM-21197)
-; UNSUPPORTED: linux, windows
-
-=======
 ; UNSUPPORTED: intel_opencl
->>>>>>> 9622b7ef
 ; REQUIRES: x86, system-windows
 
 ; RUN: llvm-as -o %t.bc %s
