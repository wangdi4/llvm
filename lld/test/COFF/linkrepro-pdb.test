--- conflicted
+++ resolved
@@ -4,19 +4,12 @@
 RUN: yaml2obj %S/Inputs/pdb-type-server-simple-a.yaml -o a.obj
 RUN: yaml2obj %S/Inputs/pdb-type-server-simple-b.yaml -o b.obj
 RUN: llvm-pdbutil yaml2pdb %S/Inputs/pdb-type-server-simple-ts.yaml -pdb ts.pdb
-<<<<<<< HEAD
-RUN: lld-link a.obj b.obj -entry:main -debug -out:%t.exe -pdb:%t.pdb -nodefaultlib -linkrepro:.
-RUN: tar xOf repro.tar repro/%:t/ts.pdb > repro-ts.pdb
-RUN: diff --strip-trailing-cr ts.pdb repro-ts.pdb ;INTEL
-
-=======
 RUN: cp %p/Inputs/natvis-1.natvis %t.natvis
 RUN: cp %p/Inputs/stream.txt %t.txt
 RUN: lld-link a.obj b.obj -entry:main -debug -out:%t.exe -pdb:%t.pdb \
 RUN:     -nodefaultlib -linkrepro:. -natvis:%t.natvis \
 RUN:     -pdbstream:srcsrv=%t.txt
 RUN: tar tf repro.tar | FileCheck --check-prefix=LIST %s
->>>>>>> e6d1f261
 RUN: tar xf repro.tar
 RUN: diff ts.pdb repro/%:t/ts.pdb
 RUN: diff %t.natvis repro/%:t.natvis
