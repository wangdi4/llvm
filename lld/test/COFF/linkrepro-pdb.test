--- conflicted
+++ resolved
@@ -17,19 +17,11 @@
 RUN: diff %t.natvis repro/%:t.natvis
 RUN: diff %t.txt repro/%:t.txt
 RUN: cat repro/response.txt | FileCheck -check-prefix=RSP %s
-<<<<<<< HEAD
 
 LIST: .obj
 LIST: response.txt
 LIST: .natvis
 
-=======
-
-LIST: .obj
-LIST: response.txt
-LIST: .natvis
-
->>>>>>> c9012655
 RSP: -out:linkrepro-pdb.test.tmp.exe
 RSP-NEXT: -pdb:linkrepro-pdb.test.tmp.pdb
 RSP-NEXT: -nodefaultlib
