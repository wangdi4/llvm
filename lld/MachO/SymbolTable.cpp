--- conflicted
+++ resolved
@@ -134,11 +134,7 @@
     // FIXME: Make every symbol (including absolute symbols) contain a
     // reference to their originating file, then add that file name to this
     // error message.
-<<<<<<< HEAD
-    if (dyn_cast<Defined>(s))
-=======
     if (isa<Defined>(s))
->>>>>>> 2d1f471e
       error("found defined symbol with illegal name " + DSOHandle::name);
   }
   replaceSymbol<DSOHandle>(s, header);
