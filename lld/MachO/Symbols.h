//===- Symbols.h ------------------------------------------------*- C++ -*-===//
//
// Part of the LLVM Project, under the Apache License v2.0 with LLVM Exceptions.
// See https://llvm.org/LICENSE.txt for license information.
// SPDX-License-Identifier: Apache-2.0 WITH LLVM-exception
//
//===----------------------------------------------------------------------===//

#ifndef LLD_MACHO_SYMBOLS_H
#define LLD_MACHO_SYMBOLS_H

#include "InputFiles.h"
#include "InputSection.h"
#include "Target.h"
#include "lld/Common/ErrorHandler.h"
#include "lld/Common/Strings.h"
#include "llvm/Object/Archive.h"
#include "llvm/Support/MathExtras.h"

namespace lld {
namespace macho {

class InputSection;
class MachHeaderSection;

struct StringRefZ {
  StringRefZ(const char *s) : data(s), size(-1) {}
  StringRefZ(StringRef s) : data(s.data()), size(s.size()) {}

  const char *data;
  const uint32_t size;
};

class Symbol {
public:
  enum Kind {
    DefinedKind,
    UndefinedKind,
    CommonKind,
    DylibKind,
    LazyKind,
  };

  virtual ~Symbol() {}

  Kind kind() const { return symbolKind; }

  StringRef getName() const {
    if (nameSize == (uint32_t)-1)
      nameSize = strlen(nameData);
    return {nameData, nameSize};
  }

  virtual uint64_t getVA() const { return 0; }

  virtual uint64_t getFileOffset() const {
    llvm_unreachable("attempt to get an offset from a non-defined symbol");
  }

  virtual bool isWeakDef() const { llvm_unreachable("cannot be weak def"); }

  // Only undefined or dylib symbols can be weak references. A weak reference
  // need not be satisfied at runtime, e.g. due to the symbol not being
  // available on a given target platform.
  virtual bool isWeakRef() const { llvm_unreachable("cannot be a weak ref"); }

  virtual bool isTlv() const { llvm_unreachable("cannot be TLV"); }

  // Whether this symbol is in the GOT or TLVPointer sections.
  bool isInGot() const { return gotIndex != UINT32_MAX; }

  // Whether this symbol is in the StubsSection.
  bool isInStubs() const { return stubsIndex != UINT32_MAX; }

  uint64_t getStubVA() const;
  uint64_t getGotVA() const;
  uint64_t getTlvVA() const;
  uint64_t resolveBranchVA() const {
    assert(isa<Defined>(this) || isa<DylibSymbol>(this));
    return isInStubs() ? getStubVA() : getVA();
  }
  uint64_t resolveGotVA() const { return isInGot() ? getGotVA() : getVA(); }
  uint64_t resolveTlvVA() const { return isInGot() ? getTlvVA() : getVA(); }

  // The index of this symbol in the GOT or the TLVPointer section, depending
  // on whether it is a thread-local. A given symbol cannot be referenced by
  // both these sections at once.
  uint32_t gotIndex = UINT32_MAX;

  uint32_t stubsIndex = UINT32_MAX;

  uint32_t symtabIndex = UINT32_MAX;

  InputFile *getFile() const { return file; }

protected:
  Symbol(Kind k, StringRefZ name, InputFile *file)
      : symbolKind(k), nameData(name.data), nameSize(name.size), file(file),
        isUsedInRegularObj(!file || isa<ObjFile>(file)) {}

  Kind symbolKind;
  const char *nameData;
  mutable uint32_t nameSize;
  InputFile *file;

public:
  // True if this symbol was referenced by a regular (non-bitcode) object.
  bool isUsedInRegularObj;
};

class Defined : public Symbol {
public:
  Defined(StringRefZ name, InputFile *file, InputSection *isec, uint64_t value,
          uint64_t size, bool isWeakDef, bool isExternal, bool isPrivateExtern,
          bool isThumb, bool isReferencedDynamically)
      : Symbol(DefinedKind, name, file), isec(isec), value(value), size(size),
        overridesWeakDef(false), privateExtern(isPrivateExtern),
        includeInSymtab(true), thumb(isThumb),
        referencedDynamically(isReferencedDynamically), weakDef(isWeakDef),
        external(isExternal) {
    if (isec)
      isec->numRefs++;
  }

  bool isWeakDef() const override { return weakDef; }
  bool isExternalWeakDef() const {
    return isWeakDef() && isExternal() && !privateExtern;
  }
  bool isTlv() const override {
    return !isAbsolute() && isThreadLocalVariables(isec->flags);
  }

  bool isExternal() const { return external; }
  bool isAbsolute() const { return isec == nullptr; }

  uint64_t getVA() const override;
  uint64_t getFileOffset() const override;

  static bool classof(const Symbol *s) { return s->kind() == DefinedKind; }

  InputSection *isec;
  // Contains the offset from the containing subsection. Note that this is
  // different from nlist::n_value, which is the absolute address of the symbol.
  uint64_t value;
  // size is only calculated for regular (non-bitcode) symbols.
  uint64_t size;

  bool overridesWeakDef : 1;
  // Whether this symbol should appear in the output binary's export trie.
  bool privateExtern : 1;
  // Whether this symbol should appear in the output symbol table.
  bool includeInSymtab : 1;
  // Only relevant when compiling for Thumb-supporting arm32 archs.
  bool thumb : 1;
  // Symbols marked referencedDynamically won't be removed from the output's
  // symbol table by tools like strip. In theory, this could be set on arbitrary
  // symbols in input object files. In practice, it's used solely for the
  // synthetic __mh_execute_header symbol.
  bool referencedDynamically : 1;

private:
  const bool weakDef : 1;
  const bool external : 1;
};

// This enum does double-duty: as a symbol property, it indicates whether & how
// a dylib symbol is referenced. As a DylibFile property, it indicates the kind
// of referenced symbols contained within the file. If there are both weak
// and strong references to the same file, we will count the file as
// strongly-referenced.
enum class RefState : uint8_t { Unreferenced = 0, Weak = 1, Strong = 2 };

class Undefined : public Symbol {
public:
  Undefined(StringRefZ name, InputFile *file, RefState refState)
      : Symbol(UndefinedKind, name, file), refState(refState) {
    assert(refState != RefState::Unreferenced);
  }

  bool isWeakRef() const override { return refState == RefState::Weak; }

  static bool classof(const Symbol *s) { return s->kind() == UndefinedKind; }

  RefState refState; // INTEL
};

// On Unix, it is traditionally allowed to write variable definitions without
// initialization expressions (such as "int foo;") to header files. These are
// called tentative definitions.
//
// Using tentative definitions is usually considered a bad practice; you should
// write only declarations (such as "extern int foo;") to header files.
// Nevertheless, the linker and the compiler have to do something to support
// bad code by allowing duplicate definitions for this particular case.
//
// The compiler creates common symbols when it sees tentative definitions.
// (You can suppress this behavior and let the compiler create a regular
// defined symbol by passing -fno-common. -fno-common is the default in clang
// as of LLVM 11.0.) When linking the final binary, if there are remaining
// common symbols after name resolution is complete, the linker converts them
// to regular defined symbols in a __common section.
class CommonSymbol : public Symbol {
public:
  CommonSymbol(StringRefZ name, InputFile *file, uint64_t size, uint32_t align,
               bool isPrivateExtern)
      : Symbol(CommonKind, name, file), size(size),
        align(align != 1 ? align : llvm::PowerOf2Ceil(size)),
        privateExtern(isPrivateExtern) {
    // TODO: cap maximum alignment
  }

  static bool classof(const Symbol *s) { return s->kind() == CommonKind; }

  const uint64_t size;
  const uint32_t align;
  const bool privateExtern;
};

class DylibSymbol : public Symbol {
public:
  DylibSymbol(DylibFile *file, StringRefZ name, bool isWeakDef,
              RefState refState, bool isTlv)
      : Symbol(DylibKind, name, file), refState(refState), weakDef(isWeakDef),
        tlv(isTlv) {
    if (file && refState > RefState::Unreferenced)
      file->numReferencedSymbols++;
  }

  uint64_t getVA() const override;
  bool isWeakDef() const override { return weakDef; }
  bool isWeakRef() const override { return refState == RefState::Weak; }
  bool isReferenced() const { return refState != RefState::Unreferenced; }
  bool isTlv() const override { return tlv; }
  bool isDynamicLookup() const { return file == nullptr; }
  bool hasStubsHelper() const { return stubsHelperIndex != UINT32_MAX; }

  DylibFile *getFile() const {
    assert(!isDynamicLookup());
    return cast<DylibFile>(file);
  }

  static bool classof(const Symbol *s) { return s->kind() == DylibKind; }

  uint32_t stubsHelperIndex = UINT32_MAX;
  uint32_t lazyBindOffset = UINT32_MAX;

<<<<<<< HEAD
  RefState refState; // INTEL
=======
  RefState getRefState() const { return refState; }

  void reference(RefState newState) {
    assert(newState > RefState::Unreferenced);
    if (refState == RefState::Unreferenced && file)
      getFile()->numReferencedSymbols++;
    refState = std::max(refState, newState);
  }

  void unreference() {
    // dynamic_lookup symbols have no file.
    if (refState > RefState::Unreferenced && file) {
      assert(getFile()->numReferencedSymbols > 0);
      getFile()->numReferencedSymbols--;
    }
  }
>>>>>>> 2c190341

private:
  RefState refState : 2;
  const bool weakDef : 1;
  const bool tlv : 1;
};

class LazySymbol : public Symbol {
public:
  LazySymbol(ArchiveFile *file, const llvm::object::Archive::Symbol &sym)
      : Symbol(LazyKind, sym.getName(), file), sym(sym) {}

  ArchiveFile *getFile() const { return cast<ArchiveFile>(file); }
  void fetchArchiveMember();

  static bool classof(const Symbol *s) { return s->kind() == LazyKind; }

private:
  const llvm::object::Archive::Symbol sym;
};

union SymbolUnion {
  alignas(Defined) char a[sizeof(Defined)];
  alignas(Undefined) char b[sizeof(Undefined)];
  alignas(CommonSymbol) char c[sizeof(CommonSymbol)];
  alignas(DylibSymbol) char d[sizeof(DylibSymbol)];
  alignas(LazySymbol) char e[sizeof(LazySymbol)];
};

template <typename T, typename... ArgT>
T *replaceSymbol(Symbol *s, ArgT &&...arg) {
  static_assert(sizeof(T) <= sizeof(SymbolUnion), "SymbolUnion too small");
  static_assert(alignof(T) <= alignof(SymbolUnion),
                "SymbolUnion not aligned enough");
  assert(static_cast<Symbol *>(static_cast<T *>(nullptr)) == nullptr &&
         "Not a Symbol");

  bool isUsedInRegularObj = s->isUsedInRegularObj;
  T *sym = new (s) T(std::forward<ArgT>(arg)...);
  sym->isUsedInRegularObj |= isUsedInRegularObj;
  return sym;
}

} // namespace macho

std::string toString(const macho::Symbol &);
std::string toMachOString(const llvm::object::Archive::Symbol &);

} // namespace lld

#endif<|MERGE_RESOLUTION|>--- conflicted
+++ resolved
@@ -244,9 +244,6 @@
   uint32_t stubsHelperIndex = UINT32_MAX;
   uint32_t lazyBindOffset = UINT32_MAX;
 
-<<<<<<< HEAD
-  RefState refState; // INTEL
-=======
   RefState getRefState() const { return refState; }
 
   void reference(RefState newState) {
@@ -263,10 +260,9 @@
       getFile()->numReferencedSymbols--;
     }
   }
->>>>>>> 2c190341
 
 private:
-  RefState refState : 2;
+  RefState refState; // INTEL
   const bool weakDef : 1;
   const bool tlv : 1;
 };
