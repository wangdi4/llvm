//===- Writer.cpp ---------------------------------------------------------===//
//
// Part of the LLVM Project, under the Apache License v2.0 with LLVM Exceptions.
// See https://llvm.org/LICENSE.txt for license information.
// SPDX-License-Identifier: Apache-2.0 WITH LLVM-exception
//
//===----------------------------------------------------------------------===//

#include "Writer.h"
#include "ConcatOutputSection.h"
#include "Config.h"
#include "InputFiles.h"
#include "InputSection.h"
#include "MapFile.h"
#include "OutputSection.h"
#include "OutputSegment.h"
#include "SymbolTable.h"
#include "Symbols.h"
#include "SyntheticSections.h"
#include "Target.h"
#include "UnwindInfoSection.h"

#include "lld/Common/Arrays.h"
#include "lld/Common/ErrorHandler.h"
#include "lld/Common/Memory.h"
#include "llvm/BinaryFormat/MachO.h"
#include "llvm/Config/llvm-config.h"
#include "llvm/Support/LEB128.h"
#include "llvm/Support/MathExtras.h"
#include "llvm/Support/Parallel.h"
#include "llvm/Support/Path.h"
#include "llvm/Support/TimeProfiler.h"
#include "llvm/Support/xxhash.h"

#include <algorithm>

using namespace llvm;
using namespace llvm::MachO;
using namespace llvm::sys;
using namespace lld;
using namespace lld::macho;

namespace {
class LCUuid;

class Writer {
public:
  Writer() : buffer(errorHandler().outputBuffer) {}

  void scanRelocations();
  void scanSymbols();
  template <class LP> void createOutputSections();
  template <class LP> void createLoadCommands();
  void finalizeAddresses();
  void finalizeLinkEditSegment();
  void assignAddresses(OutputSegment *);

  void openFile();
  void writeSections();
  void writeUuid();
  void writeCodeSignature();
  void writeOutputFile();

  template <class LP> void run();

  std::unique_ptr<FileOutputBuffer> &buffer;
  uint64_t addr = 0;
  uint64_t fileOff = 0;
  MachHeaderSection *header = nullptr;
  StringTableSection *stringTableSection = nullptr;
  SymtabSection *symtabSection = nullptr;
  IndirectSymtabSection *indirectSymtabSection = nullptr;
  CodeSignatureSection *codeSignatureSection = nullptr;
  FunctionStartsSection *functionStartsSection = nullptr;

  LCUuid *uuidCommand = nullptr;
  OutputSegment *linkEditSegment = nullptr;
};

// LC_DYLD_INFO_ONLY stores the offsets of symbol import/export information.
class LCDyldInfo : public LoadCommand {
public:
  LCDyldInfo(RebaseSection *rebaseSection, BindingSection *bindingSection,
             WeakBindingSection *weakBindingSection,
             LazyBindingSection *lazyBindingSection,
             ExportSection *exportSection)
      : rebaseSection(rebaseSection), bindingSection(bindingSection),
        weakBindingSection(weakBindingSection),
        lazyBindingSection(lazyBindingSection), exportSection(exportSection) {}

  uint32_t getSize() const override { return sizeof(dyld_info_command); }

  void writeTo(uint8_t *buf) const override {
    auto *c = reinterpret_cast<dyld_info_command *>(buf);
    c->cmd = LC_DYLD_INFO_ONLY;
    c->cmdsize = getSize();
    if (rebaseSection->isNeeded()) {
      c->rebase_off = rebaseSection->fileOff;
      c->rebase_size = rebaseSection->getFileSize();
    }
    if (bindingSection->isNeeded()) {
      c->bind_off = bindingSection->fileOff;
      c->bind_size = bindingSection->getFileSize();
    }
    if (weakBindingSection->isNeeded()) {
      c->weak_bind_off = weakBindingSection->fileOff;
      c->weak_bind_size = weakBindingSection->getFileSize();
    }
    if (lazyBindingSection->isNeeded()) {
      c->lazy_bind_off = lazyBindingSection->fileOff;
      c->lazy_bind_size = lazyBindingSection->getFileSize();
    }
    if (exportSection->isNeeded()) {
      c->export_off = exportSection->fileOff;
      c->export_size = exportSection->getFileSize();
    }
  }

  RebaseSection *rebaseSection;
  BindingSection *bindingSection;
  WeakBindingSection *weakBindingSection;
  LazyBindingSection *lazyBindingSection;
  ExportSection *exportSection;
};

class LCFunctionStarts : public LoadCommand {
public:
  explicit LCFunctionStarts(FunctionStartsSection *functionStartsSection)
      : functionStartsSection(functionStartsSection) {}

  uint32_t getSize() const override { return sizeof(linkedit_data_command); }

  void writeTo(uint8_t *buf) const override {
    auto *c = reinterpret_cast<linkedit_data_command *>(buf);
    c->cmd = LC_FUNCTION_STARTS;
    c->cmdsize = getSize();
    c->dataoff = functionStartsSection->fileOff;
    c->datasize = functionStartsSection->getFileSize();
  }

private:
  FunctionStartsSection *functionStartsSection;
};

class LCDysymtab : public LoadCommand {
public:
  LCDysymtab(SymtabSection *symtabSection,
             IndirectSymtabSection *indirectSymtabSection)
      : symtabSection(symtabSection),
        indirectSymtabSection(indirectSymtabSection) {}

  uint32_t getSize() const override { return sizeof(dysymtab_command); }

  void writeTo(uint8_t *buf) const override {
    auto *c = reinterpret_cast<dysymtab_command *>(buf);
    c->cmd = LC_DYSYMTAB;
    c->cmdsize = getSize();

    c->ilocalsym = 0;
    c->iextdefsym = c->nlocalsym = symtabSection->getNumLocalSymbols();
    c->nextdefsym = symtabSection->getNumExternalSymbols();
    c->iundefsym = c->iextdefsym + c->nextdefsym;
    c->nundefsym = symtabSection->getNumUndefinedSymbols();

    c->indirectsymoff = indirectSymtabSection->fileOff;
    c->nindirectsyms = indirectSymtabSection->getNumSymbols();
  }

  SymtabSection *symtabSection;
  IndirectSymtabSection *indirectSymtabSection;
};

template <class LP> class LCSegment : public LoadCommand {
public:
  LCSegment(StringRef name, OutputSegment *seg) : name(name), seg(seg) {}

  uint32_t getSize() const override {
    return sizeof(typename LP::segment_command) +
           seg->numNonHiddenSections() * sizeof(typename LP::section);
  }

  void writeTo(uint8_t *buf) const override {
    using SegmentCommand = typename LP::segment_command;
    using Section = typename LP::section;

    auto *c = reinterpret_cast<SegmentCommand *>(buf);
    buf += sizeof(SegmentCommand);

    c->cmd = LP::segmentLCType;
    c->cmdsize = getSize();
    memcpy(c->segname, name.data(), name.size());
    c->fileoff = seg->fileOff;
    c->maxprot = seg->maxProt;
    c->initprot = seg->initProt;

    if (seg->getSections().empty())
      return;

    c->vmaddr = seg->firstSection()->addr;
    c->vmsize = seg->vmSize;
    c->filesize = seg->fileSize;
    c->nsects = seg->numNonHiddenSections();

    for (const OutputSection *osec : seg->getSections()) {
      if (osec->isHidden())
        continue;

      auto *sectHdr = reinterpret_cast<Section *>(buf);
      buf += sizeof(Section);

      memcpy(sectHdr->sectname, osec->name.data(), osec->name.size());
      memcpy(sectHdr->segname, name.data(), name.size());

      sectHdr->addr = osec->addr;
      sectHdr->offset = osec->fileOff;
      sectHdr->align = Log2_32(osec->align);
      sectHdr->flags = osec->flags;
      sectHdr->size = osec->getSize();
      sectHdr->reserved1 = osec->reserved1;
      sectHdr->reserved2 = osec->reserved2;
    }
  }

private:
  StringRef name;
  OutputSegment *seg;
};

class LCMain : public LoadCommand {
  uint32_t getSize() const override {
    return sizeof(structs::entry_point_command);
  }

  void writeTo(uint8_t *buf) const override {
    auto *c = reinterpret_cast<structs::entry_point_command *>(buf);
    c->cmd = LC_MAIN;
    c->cmdsize = getSize();

    if (config->entry->isInStubs())
      c->entryoff =
          in.stubs->fileOff + config->entry->stubsIndex * target->stubSize;
    else
      c->entryoff = config->entry->getFileOffset();

    c->stacksize = 0;
  }
};

class LCSymtab : public LoadCommand {
public:
  LCSymtab(SymtabSection *symtabSection, StringTableSection *stringTableSection)
      : symtabSection(symtabSection), stringTableSection(stringTableSection) {}

  uint32_t getSize() const override { return sizeof(symtab_command); }

  void writeTo(uint8_t *buf) const override {
    auto *c = reinterpret_cast<symtab_command *>(buf);
    c->cmd = LC_SYMTAB;
    c->cmdsize = getSize();
    c->symoff = symtabSection->fileOff;
    c->nsyms = symtabSection->getNumSymbols();
    c->stroff = stringTableSection->fileOff;
    c->strsize = stringTableSection->getFileSize();
  }

  SymtabSection *symtabSection = nullptr;
  StringTableSection *stringTableSection = nullptr;
};

// There are several dylib load commands that share the same structure:
//   * LC_LOAD_DYLIB
//   * LC_ID_DYLIB
//   * LC_REEXPORT_DYLIB
class LCDylib : public LoadCommand {
public:
  LCDylib(LoadCommandType type, StringRef path,
          uint32_t compatibilityVersion = 0, uint32_t currentVersion = 0)
      : type(type), path(path), compatibilityVersion(compatibilityVersion),
        currentVersion(currentVersion) {
    instanceCount++;
  }

  uint32_t getSize() const override {
    return alignTo(sizeof(dylib_command) + path.size() + 1, 8);
  }

  void writeTo(uint8_t *buf) const override {
    auto *c = reinterpret_cast<dylib_command *>(buf);
    buf += sizeof(dylib_command);

    c->cmd = type;
    c->cmdsize = getSize();
    c->dylib.name = sizeof(dylib_command);
    c->dylib.timestamp = 0;
    c->dylib.compatibility_version = compatibilityVersion;
    c->dylib.current_version = currentVersion;

    memcpy(buf, path.data(), path.size());
    buf[path.size()] = '\0';
  }

  static uint32_t getInstanceCount() { return instanceCount; }

private:
  LoadCommandType type;
  StringRef path;
  uint32_t compatibilityVersion;
  uint32_t currentVersion;
  static uint32_t instanceCount;
};

uint32_t LCDylib::instanceCount = 0;

class LCLoadDylinker : public LoadCommand {
public:
  uint32_t getSize() const override {
    return alignTo(sizeof(dylinker_command) + path.size() + 1, 8);
  }

  void writeTo(uint8_t *buf) const override {
    auto *c = reinterpret_cast<dylinker_command *>(buf);
    buf += sizeof(dylinker_command);

    c->cmd = LC_LOAD_DYLINKER;
    c->cmdsize = getSize();
    c->name = sizeof(dylinker_command);

    memcpy(buf, path.data(), path.size());
    buf[path.size()] = '\0';
  }

private:
  // Recent versions of Darwin won't run any binary that has dyld at a
  // different location.
  const StringRef path = "/usr/lib/dyld";
};

class LCRPath : public LoadCommand {
public:
  explicit LCRPath(StringRef path) : path(path) {}

  uint32_t getSize() const override {
    return alignTo(sizeof(rpath_command) + path.size() + 1, target->wordSize);
  }

  void writeTo(uint8_t *buf) const override {
    auto *c = reinterpret_cast<rpath_command *>(buf);
    buf += sizeof(rpath_command);

    c->cmd = LC_RPATH;
    c->cmdsize = getSize();
    c->path = sizeof(rpath_command);

    memcpy(buf, path.data(), path.size());
    buf[path.size()] = '\0';
  }

private:
  StringRef path;
};

static uint32_t encodeVersion(const VersionTuple &version) {
  return ((version.getMajor() << 020) |
          (version.getMinor().getValueOr(0) << 010) |
          version.getSubminor().getValueOr(0));
}

class LCMinVersion : public LoadCommand {
public:
  explicit LCMinVersion(const PlatformInfo &platformInfo)
      : platformInfo(platformInfo) {}

  uint32_t getSize() const override { return sizeof(version_min_command); }

  void writeTo(uint8_t *buf) const override {
    auto *c = reinterpret_cast<version_min_command *>(buf);
    switch (platformInfo.target.Platform) {
    case PlatformKind::macOS:
      c->cmd = LC_VERSION_MIN_MACOSX;
      break;
    case PlatformKind::iOS:
    case PlatformKind::iOSSimulator:
      c->cmd = LC_VERSION_MIN_IPHONEOS;
      break;
    case PlatformKind::tvOS:
    case PlatformKind::tvOSSimulator:
      c->cmd = LC_VERSION_MIN_TVOS;
      break;
    case PlatformKind::watchOS:
    case PlatformKind::watchOSSimulator:
      c->cmd = LC_VERSION_MIN_WATCHOS;
      break;
    default:
      llvm_unreachable("invalid platform");
      break;
    }
    c->cmdsize = getSize();
    c->version = encodeVersion(platformInfo.minimum);
    c->sdk = encodeVersion(platformInfo.sdk);
  }

private:
  const PlatformInfo &platformInfo;
};

class LCBuildVersion : public LoadCommand {
public:
  explicit LCBuildVersion(const PlatformInfo &platformInfo)
      : platformInfo(platformInfo) {}

  const int ntools = 1;

  uint32_t getSize() const override {
    return sizeof(build_version_command) + ntools * sizeof(build_tool_version);
  }

  void writeTo(uint8_t *buf) const override {
    auto *c = reinterpret_cast<build_version_command *>(buf);
    c->cmd = LC_BUILD_VERSION;
    c->cmdsize = getSize();
    c->platform = static_cast<uint32_t>(platformInfo.target.Platform);
    c->minos = encodeVersion(platformInfo.minimum);
    c->sdk = encodeVersion(platformInfo.sdk);
    c->ntools = ntools;
    auto *t = reinterpret_cast<build_tool_version *>(&c[1]);
    t->tool = TOOL_LD;
    t->version = encodeVersion(llvm::VersionTuple(
        LLVM_VERSION_MAJOR, LLVM_VERSION_MINOR, LLVM_VERSION_PATCH));
  }

private:
  const PlatformInfo &platformInfo;
};

// Stores a unique identifier for the output file based on an MD5 hash of its
// contents. In order to hash the contents, we must first write them, but
// LC_UUID itself must be part of the written contents in order for all the
// offsets to be calculated correctly. We resolve this circular paradox by
// first writing an LC_UUID with an all-zero UUID, then updating the UUID with
// its real value later.
class LCUuid : public LoadCommand {
public:
  uint32_t getSize() const override { return sizeof(uuid_command); }

  void writeTo(uint8_t *buf) const override {
    auto *c = reinterpret_cast<uuid_command *>(buf);
    c->cmd = LC_UUID;
    c->cmdsize = getSize();
    uuidBuf = c->uuid;
  }

  void writeUuid(uint64_t digest) const {
    // xxhash only gives us 8 bytes, so put some fixed data in the other half.
    static_assert(sizeof(uuid_command::uuid) == 16, "unexpected uuid size");
    memcpy(uuidBuf, "LLD\xa1UU1D", 8);
    memcpy(uuidBuf + 8, &digest, 8);

    // RFC 4122 conformance. We need to fix 4 bits in byte 6 and 2 bits in
    // byte 8. Byte 6 is already fine due to the fixed data we put in. We don't
    // want to lose bits of the digest in byte 8, so swap that with a byte of
    // fixed data that happens to have the right bits set.
    std::swap(uuidBuf[3], uuidBuf[8]);

    // Claim that this is an MD5-based hash. It isn't, but this signals that
    // this is not a time-based and not a random hash. MD5 seems like the least
    // bad lie we can put here.
    assert((uuidBuf[6] & 0xf0) == 0x30 && "See RFC 4122 Sections 4.2.2, 4.1.3");
    assert((uuidBuf[8] & 0xc0) == 0x80 && "See RFC 4122 Section 4.2.2");
  }

  mutable uint8_t *uuidBuf;
};

template <class LP> class LCEncryptionInfo : public LoadCommand {
public:
  uint32_t getSize() const override {
    return sizeof(typename LP::encryption_info_command);
  }

  void writeTo(uint8_t *buf) const override {
    using EncryptionInfo = typename LP::encryption_info_command;
    auto *c = reinterpret_cast<EncryptionInfo *>(buf);
    buf += sizeof(EncryptionInfo);
    c->cmd = LP::encryptionInfoLCType;
    c->cmdsize = getSize();
    c->cryptoff = in.header->getSize();
    auto it = find_if(outputSegments, [](const OutputSegment *seg) {
      return seg->name == segment_names::text;
    });
    assert(it != outputSegments.end());
    c->cryptsize = (*it)->fileSize - c->cryptoff;
  }
};

class LCCodeSignature : public LoadCommand {
public:
  LCCodeSignature(CodeSignatureSection *section) : section(section) {}

  uint32_t getSize() const override { return sizeof(linkedit_data_command); }

  void writeTo(uint8_t *buf) const override {
    auto *c = reinterpret_cast<linkedit_data_command *>(buf);
    c->cmd = LC_CODE_SIGNATURE;
    c->cmdsize = getSize();
    c->dataoff = static_cast<uint32_t>(section->fileOff);
    c->datasize = section->getSize();
  }

  CodeSignatureSection *section;
};

} // namespace

// Add stubs and bindings where necessary (e.g. if the symbol is a
// DylibSymbol.)
static void prepareBranchTarget(Symbol *sym) {
  if (auto *dysym = dyn_cast<DylibSymbol>(sym)) {
    if (in.stubs->addEntry(dysym)) {
      if (sym->isWeakDef()) {
        in.binding->addEntry(dysym, in.lazyPointers->isec,
                             sym->stubsIndex * target->wordSize);
        in.weakBinding->addEntry(sym, in.lazyPointers->isec,
                                 sym->stubsIndex * target->wordSize);
      } else {
        in.lazyBinding->addEntry(dysym);
      }
    }
  } else if (auto *defined = dyn_cast<Defined>(sym)) {
    if (defined->isExternalWeakDef()) {
      if (in.stubs->addEntry(sym)) {
        in.rebase->addEntry(in.lazyPointers->isec,
                            sym->stubsIndex * target->wordSize);
        in.weakBinding->addEntry(sym, in.lazyPointers->isec,
                                 sym->stubsIndex * target->wordSize);
      }
    }
  } else {
    llvm_unreachable("invalid branch target symbol type");
  }
}

// Can a symbol's address can only be resolved at runtime?
static bool needsBinding(const Symbol *sym) {
  if (isa<DylibSymbol>(sym))
    return true;
  if (const auto *defined = dyn_cast<Defined>(sym))
    return defined->isExternalWeakDef();
  return false;
}

static void prepareSymbolRelocation(Symbol *sym, const InputSection *isec,
                                    const Reloc &r) {
  const RelocAttrs &relocAttrs = target->getRelocAttrs(r.type);

  if (relocAttrs.hasAttr(RelocAttrBits::BRANCH)) {
    prepareBranchTarget(sym);
  } else if (relocAttrs.hasAttr(RelocAttrBits::GOT)) {
    if (relocAttrs.hasAttr(RelocAttrBits::POINTER) || needsBinding(sym))
      in.got->addEntry(sym);
  } else if (relocAttrs.hasAttr(RelocAttrBits::TLV)) {
    if (needsBinding(sym))
      in.tlvPointers->addEntry(sym);
  } else if (relocAttrs.hasAttr(RelocAttrBits::UNSIGNED)) {
    // References from thread-local variable sections are treated as offsets
    // relative to the start of the referent section, and therefore have no
    // need of rebase opcodes.
    if (!(isThreadLocalVariables(isec->flags) && isa<Defined>(sym)))
      addNonLazyBindingEntries(sym, isec, r.offset, r.addend);
  }
}

void Writer::scanRelocations() {
  TimeTraceScope timeScope("Scan relocations");
  for (InputSection *isec : inputSections) {
    if (isec->shouldOmitFromOutput())
      continue;

    if (isec->segname == segment_names::ld) {
      in.unwindInfo->prepareRelocations(isec);
      continue;
    }

    for (auto it = isec->relocs.begin(); it != isec->relocs.end(); ++it) {
      Reloc &r = *it;
      if (target->hasAttr(r.type, RelocAttrBits::SUBTRAHEND)) {
        // Skip over the following UNSIGNED relocation -- it's just there as the
        // minuend, and doesn't have the usual UNSIGNED semantics. We don't want
        // to emit rebase opcodes for it.
        it++;
        continue;
      }
      if (auto *sym = r.referent.dyn_cast<Symbol *>()) {
        if (auto *undefined = dyn_cast<Undefined>(sym))
          treatUndefinedSymbol(*undefined);
        // treatUndefinedSymbol() can replace sym with a DylibSymbol; re-check.
        if (!isa<Undefined>(sym) && validateSymbolRelocation(sym, isec, r))
          prepareSymbolRelocation(sym, isec, r);
      } else {
        assert(r.referent.is<InputSection *>());
        assert(!r.referent.get<InputSection *>()->shouldOmitFromOutput());
        if (!r.pcrel)
          in.rebase->addEntry(isec, r.offset);
      }
    }
  }
}

void Writer::scanSymbols() {
  TimeTraceScope timeScope("Scan symbols");
  for (const Symbol *sym : symtab->getSymbols()) {
    if (const auto *defined = dyn_cast<Defined>(sym)) {
      if (defined->overridesWeakDef)
        in.weakBinding->addNonWeakDefinition(defined);
    } else if (const auto *dysym = dyn_cast<DylibSymbol>(sym)) {
      if (dysym->isDynamicLookup())
        continue;
      dysym->getFile()->refState =
          std::max(dysym->getFile()->refState, dysym->getRefState());
    }
  }
}

// TODO: ld64 enforces the old load commands in a few other cases.
static bool useLCBuildVersion(const PlatformInfo &platformInfo) {
  static const std::map<PlatformKind, llvm::VersionTuple> minVersion = {
      {PlatformKind::macOS, llvm::VersionTuple(10, 14)},
      {PlatformKind::iOS, llvm::VersionTuple(12, 0)},
      {PlatformKind::iOSSimulator, llvm::VersionTuple(13, 0)},
      {PlatformKind::tvOS, llvm::VersionTuple(12, 0)},
      {PlatformKind::tvOSSimulator, llvm::VersionTuple(13, 0)},
      {PlatformKind::watchOS, llvm::VersionTuple(5, 0)},
      {PlatformKind::watchOSSimulator, llvm::VersionTuple(6, 0)}};
  auto it = minVersion.find(platformInfo.target.Platform);
  return it == minVersion.end() ? true : platformInfo.minimum >= it->second;
}

template <class LP> void Writer::createLoadCommands() {
  uint8_t segIndex = 0;
  for (OutputSegment *seg : outputSegments) {
    in.header->addLoadCommand(make<LCSegment<LP>>(seg->name, seg));
    seg->index = segIndex++;
  }

  in.header->addLoadCommand(make<LCDyldInfo>(
      in.rebase, in.binding, in.weakBinding, in.lazyBinding, in.exports));
  in.header->addLoadCommand(make<LCSymtab>(symtabSection, stringTableSection));
  in.header->addLoadCommand(
      make<LCDysymtab>(symtabSection, indirectSymtabSection));
  if (functionStartsSection)
    in.header->addLoadCommand(make<LCFunctionStarts>(functionStartsSection));
  if (config->emitEncryptionInfo)
    in.header->addLoadCommand(make<LCEncryptionInfo<LP>>());
  for (StringRef path : config->runtimePaths)
    in.header->addLoadCommand(make<LCRPath>(path));

  switch (config->outputType) {
  case MH_EXECUTE:
    in.header->addLoadCommand(make<LCLoadDylinker>());
    in.header->addLoadCommand(make<LCMain>());
    break;
  case MH_DYLIB:
    in.header->addLoadCommand(make<LCDylib>(LC_ID_DYLIB, config->installName,
                                            config->dylibCompatibilityVersion,
                                            config->dylibCurrentVersion));
    break;
  case MH_BUNDLE:
    break;
  default:
    llvm_unreachable("unhandled output file type");
  }

  uuidCommand = make<LCUuid>();
  in.header->addLoadCommand(uuidCommand);

  if (useLCBuildVersion(config->platformInfo))
    in.header->addLoadCommand(make<LCBuildVersion>(config->platformInfo));
  else
    in.header->addLoadCommand(make<LCMinVersion>(config->platformInfo));

  int64_t dylibOrdinal = 1;
  DenseMap<StringRef, int64_t> ordinalForInstallName;
  for (InputFile *file : inputFiles) {
    if (auto *dylibFile = dyn_cast<DylibFile>(file)) {
      if (dylibFile->isBundleLoader) {
        dylibFile->ordinal = BIND_SPECIAL_DYLIB_MAIN_EXECUTABLE;
        // Shortcut since bundle-loader does not re-export the symbols.

        dylibFile->reexport = false;
        continue;
      }

      // Don't emit load commands for a dylib that is not referenced if:
      // - it was added implicitly (via a reexport, an LC_LOAD_DYLINKER --
      //   if it's on the linker command line, it's explicit)
      // - or it's marked MH_DEAD_STRIPPABLE_DYLIB
      // - or the flag -dead_strip_dylibs is used
      // FIXME: `isReferenced()` is currently computed before dead code
      // stripping, so references from dead code keep a dylib alive. This
      // matches ld64, but it's something we should do better.
      if (!dylibFile->isReferenced() &&
          (!dylibFile->explicitlyLinked || dylibFile->deadStrippable ||
           config->deadStripDylibs))
        continue;

<<<<<<< HEAD
      dylibFile->ordinal = dylibOrdinal++;
=======
      // Several DylibFiles can have the same installName. Only emit a single
      // load command for that installName and give all these DylibFiles the
      // same ordinal.
      // This can happen if:
      // - a new framework could change its installName to an older
      //   framework name via an $ld$ symbol depending on platform_version
      // - symlink (eg libpthread.tbd is a symlink to libSystem.tbd)
      // - a framework can be linked both explicitly on the linker
      //   command line and implicitly as a reexport from a different
      //   framework. The re-export will usually point to the tbd file
      //   in Foo.framework/Versions/A/Foo.tbd, while the explicit link will
      //   usually find Foo.framwork/Foo.tbd. These are usually two identical
      //   but distinct files (concrete example: CFNetwork.framework, reexported
      //   from CoreServices.framework).
      // In the first case, *semantically distinct* DylibFiles will have the
      // same installName.
      int64_t &ordinal = ordinalForInstallName[dylibFile->dylibName];
      if (ordinal) {
        dylibFile->ordinal = ordinal;
        continue;
      }

      ordinal = dylibFile->ordinal = dylibOrdinal++;
>>>>>>> ff9f54e7
      LoadCommandType lcType =
          dylibFile->forceWeakImport || dylibFile->refState == RefState::Weak
              ? LC_LOAD_WEAK_DYLIB
              : LC_LOAD_DYLIB;
      in.header->addLoadCommand(make<LCDylib>(lcType, dylibFile->dylibName,
                                              dylibFile->compatibilityVersion,
                                              dylibFile->currentVersion));

      if (dylibFile->reexport)
        in.header->addLoadCommand(
            make<LCDylib>(LC_REEXPORT_DYLIB, dylibFile->dylibName));
    }
  }

  if (codeSignatureSection)
    in.header->addLoadCommand(make<LCCodeSignature>(codeSignatureSection));

  const uint32_t MACOS_MAXPATHLEN = 1024;
  config->headerPad = std::max(
      config->headerPad, (config->headerPadMaxInstallNames
                              ? LCDylib::getInstanceCount() * MACOS_MAXPATHLEN
                              : 0));
}

static size_t getSymbolPriority(const SymbolPriorityEntry &entry,
                                const InputFile *f) {
  // We don't use toString(InputFile *) here because it returns the full path
  // for object files, and we only want the basename.
  StringRef filename;
  if (f->archiveName.empty())
    filename = path::filename(f->getName());
  else
    filename = saver.save(path::filename(f->archiveName) + "(" +
                          path::filename(f->getName()) + ")");
  return std::max(entry.objectFiles.lookup(filename), entry.anyObjectFile);
}

// Each section gets assigned the priority of the highest-priority symbol it
// contains.
static DenseMap<const InputSection *, size_t> buildInputSectionPriorities() {
  DenseMap<const InputSection *, size_t> sectionPriorities;

  if (config->priorities.empty())
    return sectionPriorities;

  auto addSym = [&](Defined &sym) {
    auto it = config->priorities.find(sym.getName());
    if (it == config->priorities.end())
      return;

    SymbolPriorityEntry &entry = it->second;
    size_t &priority = sectionPriorities[sym.isec];
    priority = std::max(priority, getSymbolPriority(entry, sym.isec->file));
  };

  // TODO: Make sure this handles weak symbols correctly.
  for (const InputFile *file : inputFiles) {
    if (isa<ObjFile>(file))
      for (Symbol *sym : file->symbols)
        if (auto *d = dyn_cast_or_null<Defined>(sym))
          addSym(*d);
  }

  return sectionPriorities;
}

// Sorting only can happen once all outputs have been collected. Here we sort
// segments, output sections within each segment, and input sections within each
// output segment.
static void sortSegmentsAndSections() {
  TimeTraceScope timeScope("Sort segments and sections");
  sortOutputSegments();

  DenseMap<const InputSection *, size_t> isecPriorities =
      buildInputSectionPriorities();

  uint32_t sectionIndex = 0;
  for (OutputSegment *seg : outputSegments) {
    seg->sortOutputSections();
    for (OutputSection *osec : seg->getSections()) {
      // Now that the output sections are sorted, assign the final
      // output section indices.
      if (!osec->isHidden())
        osec->index = ++sectionIndex;
      if (!firstTLVDataSection && isThreadLocalData(osec->flags))
        firstTLVDataSection = osec;

      if (!isecPriorities.empty()) {
        if (auto *merged = dyn_cast<ConcatOutputSection>(osec)) {
          llvm::stable_sort(merged->inputs,
                            [&](InputSection *a, InputSection *b) {
                              return isecPriorities[a] > isecPriorities[b];
                            });
        }
      }
    }
  }
}

static NamePair maybeRenameSection(NamePair key) {
  auto newNames = config->sectionRenameMap.find(key);
  if (newNames != config->sectionRenameMap.end())
    return newNames->second;
  auto newName = config->segmentRenameMap.find(key.first);
  if (newName != config->segmentRenameMap.end())
    return std::make_pair(newName->second, key.second);
  return key;
}

template <class LP> void Writer::createOutputSections() {
  TimeTraceScope timeScope("Create output sections");
  // First, create hidden sections
  stringTableSection = make<StringTableSection>();
  symtabSection = makeSymtabSection<LP>(*stringTableSection);
  indirectSymtabSection = make<IndirectSymtabSection>();
  if (config->adhocCodesign)
    codeSignatureSection = make<CodeSignatureSection>();
  if (config->emitFunctionStarts)
    functionStartsSection = make<FunctionStartsSection>();
  if (config->emitBitcodeBundle)
    make<BitcodeBundleSection>();

  switch (config->outputType) {
  case MH_EXECUTE:
    make<PageZeroSection>();
    break;
  case MH_DYLIB:
  case MH_BUNDLE:
    break;
  default:
    llvm_unreachable("unhandled output file type");
  }

  // Then add input sections to output sections.
  DenseMap<NamePair, ConcatOutputSection *> concatOutputSections;
  for (const auto &p : enumerate(inputSections)) {
    InputSection *isec = p.value();
    if (isec->shouldOmitFromOutput())
      continue;
    NamePair names = maybeRenameSection({isec->segname, isec->name});
    ConcatOutputSection *&osec = concatOutputSections[names];
    if (osec == nullptr) {
      osec = make<ConcatOutputSection>(names.second);
      osec->inputOrder = p.index();
    }
    osec->addInput(isec);
  }

  for (const auto &it : concatOutputSections) {
    StringRef segname = it.first.first;
    ConcatOutputSection *osec = it.second;
    if (segname == segment_names::ld) {
      assert(osec->name == section_names::compactUnwind);
      in.unwindInfo->setCompactUnwindSection(osec);
    } else {
      getOrCreateOutputSegment(segname)->addOutputSection(osec);
    }
  }

  for (SyntheticSection *ssec : syntheticSections) {
    auto it = concatOutputSections.find({ssec->segname, ssec->name});
    if (it == concatOutputSections.end()) {
      if (ssec->isNeeded())
        getOrCreateOutputSegment(ssec->segname)->addOutputSection(ssec);
    } else {
      error("section from " + toString(it->second->firstSection()->file) +
            " conflicts with synthetic section " + ssec->segname + "," +
            ssec->name);
    }
  }

  // dyld requires __LINKEDIT segment to always exist (even if empty).
  linkEditSegment = getOrCreateOutputSegment(segment_names::linkEdit);
}

void Writer::finalizeAddresses() {
  TimeTraceScope timeScope("Finalize addresses");
  uint64_t pageSize = target->getPageSize();
  // Ensure that segments (and the sections they contain) are allocated
  // addresses in ascending order, which dyld requires.
  //
  // Note that at this point, __LINKEDIT sections are empty, but we need to
  // determine addresses of other segments/sections before generating its
  // contents.
  for (OutputSegment *seg : outputSegments) {
    if (seg == linkEditSegment)
      continue;
    assignAddresses(seg);
    // codesign / libstuff checks for segment ordering by verifying that
    // `fileOff + fileSize == next segment fileOff`. So we call alignTo() before
    // (instead of after) computing fileSize to ensure that the segments are
    // contiguous. We handle addr / vmSize similarly for the same reason.
    fileOff = alignTo(fileOff, pageSize);
    addr = alignTo(addr, pageSize);
    seg->vmSize = addr - seg->firstSection()->addr;
    seg->fileSize = fileOff - seg->fileOff;
  }
}

void Writer::finalizeLinkEditSegment() {
  TimeTraceScope timeScope("Finalize __LINKEDIT segment");
  // Fill __LINKEDIT contents.
  std::vector<LinkEditSection *> linkEditSections{
      in.rebase,  in.binding,    in.weakBinding,        in.lazyBinding,
      in.exports, symtabSection, indirectSymtabSection, functionStartsSection,
  };
  parallelForEach(linkEditSections, [](LinkEditSection *osec) {
    if (osec)
      osec->finalizeContents();
  });

  // Now that __LINKEDIT is filled out, do a proper calculation of its
  // addresses and offsets.
  assignAddresses(linkEditSegment);
  // No need to page-align fileOff / addr here since this is the last segment.
  linkEditSegment->vmSize = addr - linkEditSegment->firstSection()->addr;
  linkEditSegment->fileSize = fileOff - linkEditSegment->fileOff;
}

void Writer::assignAddresses(OutputSegment *seg) {
  seg->fileOff = fileOff;

  for (OutputSection *osec : seg->getSections()) {
    if (!osec->isNeeded())
      continue;
    addr = alignTo(addr, osec->align);
    fileOff = alignTo(fileOff, osec->align);
    osec->addr = addr;
    osec->fileOff = isZeroFill(osec->flags) ? 0 : fileOff;
    osec->finalize();

    addr += osec->getSize();
    fileOff += osec->getFileSize();
  }
}

void Writer::openFile() {
  Expected<std::unique_ptr<FileOutputBuffer>> bufferOrErr =
      FileOutputBuffer::create(config->outputFile, fileOff,
                               FileOutputBuffer::F_executable);

  if (!bufferOrErr)
    error("failed to open " + config->outputFile + ": " +
          llvm::toString(bufferOrErr.takeError()));
  else
    buffer = std::move(*bufferOrErr);
}

void Writer::writeSections() {
  uint8_t *buf = buffer->getBufferStart();
  for (const OutputSegment *seg : outputSegments)
    for (const OutputSection *osec : seg->getSections())
      osec->writeTo(buf + osec->fileOff);
}

// In order to utilize multiple cores, we first split the buffer into chunks,
// compute a hash for each chunk, and then compute a hash value of the hash
// values.
void Writer::writeUuid() {
  TimeTraceScope timeScope("Computing UUID");
  ArrayRef<uint8_t> data{buffer->getBufferStart(), buffer->getBufferEnd()};
  unsigned chunkCount = parallel::strategy.compute_thread_count() * 10;
  // Round-up integer division
  size_t chunkSize = (data.size() + chunkCount - 1) / chunkCount;
  std::vector<ArrayRef<uint8_t>> chunks = split(data, chunkSize);
  std::vector<uint64_t> hashes(chunks.size());
  parallelForEachN(0, chunks.size(),
                   [&](size_t i) { hashes[i] = xxHash64(chunks[i]); });
  uint64_t digest = xxHash64({reinterpret_cast<uint8_t *>(hashes.data()),
                              hashes.size() * sizeof(uint64_t)});
  uuidCommand->writeUuid(digest);
}

void Writer::writeCodeSignature() {
  if (codeSignatureSection)
    codeSignatureSection->writeHashes(buffer->getBufferStart());
}

void Writer::writeOutputFile() {
  TimeTraceScope timeScope("Write output file");
  openFile();
  if (errorCount())
    return;
  writeSections();
  writeUuid();
  writeCodeSignature();

  if (auto e = buffer->commit())
    error("failed to write to the output file: " + toString(std::move(e)));
}

template <class LP> void Writer::run() {
  if (config->entry && !isa<Undefined>(config->entry))
    prepareBranchTarget(config->entry);
  scanRelocations();
  if (in.stubHelper->isNeeded())
    in.stubHelper->setup();
  scanSymbols();
  createOutputSections<LP>();
  // After this point, we create no new segments; HOWEVER, we might
  // yet create branch-range extension thunks for architectures whose
  // hardware call instructions have limited range, e.g., ARM(64).
  // The thunks are created as InputSections interspersed among
  // the ordinary __TEXT,_text InputSections.
  sortSegmentsAndSections();
  createLoadCommands<LP>();
  finalizeAddresses();
  finalizeLinkEditSegment();
  writeMapFile();
  writeOutputFile();
}

template <class LP> void macho::writeResult() { Writer().run<LP>(); }

void macho::createSyntheticSections() {
  in.header = make<MachHeaderSection>();
  in.rebase = make<RebaseSection>();
  in.binding = make<BindingSection>();
  in.weakBinding = make<WeakBindingSection>();
  in.lazyBinding = make<LazyBindingSection>();
  in.exports = make<ExportSection>();
  in.got = make<GotSection>();
  in.tlvPointers = make<TlvPointerSection>();
  in.lazyPointers = make<LazyPointerSection>();
  in.stubs = make<StubsSection>();
  in.stubHelper = make<StubHelperSection>();
  in.imageLoaderCache = make<ImageLoaderCacheSection>();
  in.unwindInfo = makeUnwindInfoSection();
}

OutputSection *macho::firstTLVDataSection = nullptr;

template void macho::writeResult<LP64>();
template void macho::writeResult<ILP32>();<|MERGE_RESOLUTION|>--- conflicted
+++ resolved
@@ -702,9 +702,6 @@
            config->deadStripDylibs))
         continue;
 
-<<<<<<< HEAD
-      dylibFile->ordinal = dylibOrdinal++;
-=======
       // Several DylibFiles can have the same installName. Only emit a single
       // load command for that installName and give all these DylibFiles the
       // same ordinal.
@@ -728,7 +725,6 @@
       }
 
       ordinal = dylibFile->ordinal = dylibOrdinal++;
->>>>>>> ff9f54e7
       LoadCommandType lcType =
           dylibFile->forceWeakImport || dylibFile->refState == RefState::Weak
               ? LC_LOAD_WEAK_DYLIB
