//===- SymbolTable.h --------------------------------------------*- C++ -*-===//
//
// Part of the LLVM Project, under the Apache License v2.0 with LLVM Exceptions.
// See https://llvm.org/LICENSE.txt for license information.
// SPDX-License-Identifier: Apache-2.0 WITH LLVM-exception
//
//===----------------------------------------------------------------------===//

#ifndef LLD_MACHO_SYMBOL_TABLE_H
#define LLD_MACHO_SYMBOL_TABLE_H

#include "Symbols.h"

#include "lld/Common/LLVM.h"
#include "llvm/ADT/CachedHashString.h"
#include "llvm/ADT/DenseMap.h"
#include "llvm/Object/Archive.h"

namespace lld {
namespace macho {

class ArchiveFile;
class DylibFile;
class InputFile;
class ObjFile;
class InputSection;
class MachHeaderSection;
class Symbol;
class Defined;
class Undefined;

/*
 * Note that the SymbolTable handles name collisions by calling
 * replaceSymbol(), which does an in-place update of the Symbol via `placement
 * new`. Therefore, there is no need to update any relocations that hold
 * pointers the "old" Symbol -- they will automatically point to the new one.
 */
class SymbolTable {
public:
  Defined *addDefined(StringRef name, InputFile *, InputSection *,
                      uint64_t value, uint64_t size, bool isWeakDef,
                      bool isPrivateExtern, bool isThumb,
                      bool isReferencedDynamically, bool noDeadStrip,
                      bool isWeakDefCanBeHidden);

  Symbol *addUndefined(StringRef name, InputFile *, bool isWeakRef);

  Symbol *addCommon(StringRef name, InputFile *, uint64_t size, uint32_t align,
                    bool isPrivateExtern);

  Symbol *addDylib(StringRef name, DylibFile *file, bool isWeakDef, bool isTlv);
  Symbol *addDynamicLookup(StringRef name);

  Symbol *addLazyArchive(StringRef name, ArchiveFile *file,
                         const llvm::object::Archive::Symbol &sym);
  Symbol *addLazyObject(StringRef name, InputFile &file);

  Defined *addSynthetic(StringRef name, InputSection *, uint64_t value,
                        bool isPrivateExtern, bool includeInSymtab,
                        bool referencedDynamically);

  ArrayRef<Symbol *> getSymbols() const { return symVector; }
  Symbol *find(llvm::CachedHashStringRef name);
  Symbol *find(StringRef name) { return find(llvm::CachedHashStringRef(name)); }

private:
  std::pair<Symbol *, bool> insert(StringRef name, const InputFile *);
  llvm::DenseMap<llvm::CachedHashStringRef, int> symMap;
  std::vector<Symbol *> symVector;
};

<<<<<<< HEAD
=======
void reportPendingUndefinedSymbols();

// Call reportPendingUndefinedSymbols() to emit diagnostics.
>>>>>>> 1bfa08f5
void treatUndefinedSymbol(const Undefined &, StringRef source);
void treatUndefinedSymbol(const Undefined &, const InputSection *,
                          uint64_t offset);

extern std::unique_ptr<SymbolTable> symtab;

} // namespace macho
} // namespace lld

#endif<|MERGE_RESOLUTION|>--- conflicted
+++ resolved
@@ -69,12 +69,9 @@
   std::vector<Symbol *> symVector;
 };
 
-<<<<<<< HEAD
-=======
 void reportPendingUndefinedSymbols();
 
 // Call reportPendingUndefinedSymbols() to emit diagnostics.
->>>>>>> 1bfa08f5
 void treatUndefinedSymbol(const Undefined &, StringRef source);
 void treatUndefinedSymbol(const Undefined &, const InputSection *,
                           uint64_t offset);
