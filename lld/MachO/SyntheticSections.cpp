//===- SyntheticSections.cpp ---------------------------------------------===//
//
// Part of the LLVM Project, under the Apache License v2.0 with LLVM Exceptions.
// See https://llvm.org/LICENSE.txt for license information.
// SPDX-License-Identifier: Apache-2.0 WITH LLVM-exception
//
//===----------------------------------------------------------------------===//

#include "SyntheticSections.h"
#include "Config.h"
#include "ExportTrie.h"
#include "InputFiles.h"
#include "MachOStructs.h"
#include "MergedOutputSection.h"
#include "OutputSegment.h"
#include "SymbolTable.h"
#include "Symbols.h"
#include "Writer.h"

#include "lld/Common/ErrorHandler.h"
#include "lld/Common/Memory.h"
#include "llvm/ADT/STLExtras.h"
#include "llvm/Support/EndianStream.h"
#include "llvm/Support/FileSystem.h"
#include "llvm/Support/LEB128.h"
#include "llvm/Support/Path.h"
#include "llvm/Support/SHA256.h"

#if defined(__APPLE__)
#include <sys/mman.h>
#endif

using namespace llvm;
using namespace llvm::MachO;
using namespace llvm::support;
using namespace llvm::support::endian;
using namespace lld;
using namespace lld::macho;

InStruct macho::in;
std::vector<SyntheticSection *> macho::syntheticSections;

SyntheticSection::SyntheticSection(const char *segname, const char *name)
    : OutputSection(SyntheticKind, name), segname(segname) {
  isec = make<InputSection>();
  isec->segname = segname;
  isec->name = name;
  isec->parent = this;
  isec->outSecOff = 0;
  syntheticSections.push_back(this);
}

// dyld3's MachOLoaded::getSlide() assumes that the __TEXT segment starts
// from the beginning of the file (i.e. the header).
MachHeaderSection::MachHeaderSection()
    : SyntheticSection(segment_names::text, section_names::header) {
  // XXX: This is a hack. (See D97007)
  // Setting the index to 1 to pretend that this section is the text
  // section.
  index = 1;
}

void MachHeaderSection::addLoadCommand(LoadCommand *lc) {
  loadCommands.push_back(lc);
  sizeOfCmds += lc->getSize();
}

uint64_t MachHeaderSection::getSize() const {
  return sizeof(mach_header_64) + sizeOfCmds + config->headerPad;
}

static uint32_t cpuSubtype() {
  uint32_t subtype = target->cpuSubtype;

  if (config->outputType == MH_EXECUTE && !config->staticLink &&
      target->cpuSubtype == CPU_SUBTYPE_X86_64_ALL &&
      config->target.Platform == PlatformKind::macOS &&
      config->platformInfo.minimum >= VersionTuple(10, 5))
    subtype |= CPU_SUBTYPE_LIB64;

  return subtype;
}

void MachHeaderSection::writeTo(uint8_t *buf) const {
  auto *hdr = reinterpret_cast<mach_header_64 *>(buf);
  hdr->magic = MH_MAGIC_64;
  hdr->cputype = target->cpuType;
  hdr->cpusubtype = cpuSubtype();
  hdr->filetype = config->outputType;
  hdr->ncmds = loadCommands.size();
  hdr->sizeofcmds = sizeOfCmds;
  hdr->flags = MH_DYLDLINK;

  if (config->namespaceKind == NamespaceKind::twolevel)
    hdr->flags |= MH_NOUNDEFS | MH_TWOLEVEL;

  if (config->outputType == MH_DYLIB && !config->hasReexports)
    hdr->flags |= MH_NO_REEXPORTED_DYLIBS;

  if (config->markDeadStrippableDylib)
    hdr->flags |= MH_DEAD_STRIPPABLE_DYLIB;

  if (config->outputType == MH_EXECUTE && config->isPic)
    hdr->flags |= MH_PIE;

  if (in.exports->hasWeakSymbol || in.weakBinding->hasNonWeakDefinition())
    hdr->flags |= MH_WEAK_DEFINES;

  if (in.exports->hasWeakSymbol || in.weakBinding->hasEntry())
    hdr->flags |= MH_BINDS_TO_WEAK;

  for (const OutputSegment *seg : outputSegments) {
    for (const OutputSection *osec : seg->getSections()) {
      if (isThreadLocalVariables(osec->flags)) {
        hdr->flags |= MH_HAS_TLV_DESCRIPTORS;
        break;
      }
    }
  }

  uint8_t *p = reinterpret_cast<uint8_t *>(hdr + 1);
  for (const LoadCommand *lc : loadCommands) {
    lc->writeTo(p);
    p += lc->getSize();
  }
}

PageZeroSection::PageZeroSection()
    : SyntheticSection(segment_names::pageZero, section_names::pageZero) {}

RebaseSection::RebaseSection()
    : LinkEditSection(segment_names::linkEdit, section_names::rebase) {}

namespace {
struct Rebase {
  OutputSegment *segment = nullptr;
  uint64_t offset = 0;
  uint64_t consecutiveCount = 0;
};
} // namespace

// Rebase opcodes allow us to describe a contiguous sequence of rebase location
// using a single DO_REBASE opcode. To take advantage of it, we delay emitting
// `DO_REBASE` until we have reached the end of a contiguous sequence.
static void encodeDoRebase(Rebase &rebase, raw_svector_ostream &os) {
  assert(rebase.consecutiveCount != 0);
  if (rebase.consecutiveCount <= REBASE_IMMEDIATE_MASK) {
    os << static_cast<uint8_t>(REBASE_OPCODE_DO_REBASE_IMM_TIMES |
                               rebase.consecutiveCount);
  } else {
    os << static_cast<uint8_t>(REBASE_OPCODE_DO_REBASE_ULEB_TIMES);
    encodeULEB128(rebase.consecutiveCount, os);
  }
  rebase.consecutiveCount = 0;
}

static void encodeRebase(const OutputSection *osec, uint64_t outSecOff,
                         Rebase &lastRebase, raw_svector_ostream &os) {
  OutputSegment *seg = osec->parent;
  uint64_t offset = osec->getSegmentOffset() + outSecOff;
  if (lastRebase.segment != seg || lastRebase.offset != offset) {
    if (lastRebase.consecutiveCount != 0)
      encodeDoRebase(lastRebase, os);

    if (lastRebase.segment != seg) {
      os << static_cast<uint8_t>(REBASE_OPCODE_SET_SEGMENT_AND_OFFSET_ULEB |
                                 seg->index);
      encodeULEB128(offset, os);
      lastRebase.segment = seg;
      lastRebase.offset = offset;
    } else {
      assert(lastRebase.offset != offset);
      os << static_cast<uint8_t>(REBASE_OPCODE_ADD_ADDR_ULEB);
      encodeULEB128(offset - lastRebase.offset, os);
      lastRebase.offset = offset;
    }
  }
  ++lastRebase.consecutiveCount;
  // DO_REBASE causes dyld to both perform the binding and increment the offset
  lastRebase.offset += WordSize;
}

void RebaseSection::finalizeContents() {
  if (locations.empty())
    return;

  raw_svector_ostream os{contents};
  Rebase lastRebase;

  os << static_cast<uint8_t>(REBASE_OPCODE_SET_TYPE_IMM | REBASE_TYPE_POINTER);

  llvm::sort(locations, [](const Location &a, const Location &b) {
    return a.isec->getVA() < b.isec->getVA();
  });
  for (const Location &loc : locations)
    encodeRebase(loc.isec->parent, loc.isec->outSecOff + loc.offset, lastRebase,
                 os);
  if (lastRebase.consecutiveCount != 0)
    encodeDoRebase(lastRebase, os);

  os << static_cast<uint8_t>(REBASE_OPCODE_DONE);
}

void RebaseSection::writeTo(uint8_t *buf) const {
  memcpy(buf, contents.data(), contents.size());
}

NonLazyPointerSectionBase::NonLazyPointerSectionBase(const char *segname,
                                                     const char *name)
    : SyntheticSection(segname, name) {
  align = WordSize;
  flags = S_NON_LAZY_SYMBOL_POINTERS;
}

void macho::addNonLazyBindingEntries(const Symbol *sym,
                                     const InputSection *isec, uint64_t offset,
                                     int64_t addend) {
  if (const auto *dysym = dyn_cast<DylibSymbol>(sym)) {
    in.binding->addEntry(dysym, isec, offset, addend);
    if (dysym->isWeakDef())
      in.weakBinding->addEntry(sym, isec, offset, addend);
  } else if (const auto *defined = dyn_cast<Defined>(sym)) {
    in.rebase->addEntry(isec, offset);
    if (defined->isExternalWeakDef())
      in.weakBinding->addEntry(sym, isec, offset, addend);
  } else {
    // Undefined symbols are filtered out in scanRelocations(); we should never
    // get here
    llvm_unreachable("cannot bind to an undefined symbol");
  }
}

void NonLazyPointerSectionBase::addEntry(Symbol *sym) {
  if (entries.insert(sym)) {
    assert(!sym->isInGot());
    sym->gotIndex = entries.size() - 1;

    addNonLazyBindingEntries(sym, isec, sym->gotIndex * WordSize);
  }
}

void NonLazyPointerSectionBase::writeTo(uint8_t *buf) const {
  for (size_t i = 0, n = entries.size(); i < n; ++i)
    if (auto *defined = dyn_cast<Defined>(entries[i]))
      write64le(&buf[i * WordSize], defined->getVA());
}

BindingSection::BindingSection()
    : LinkEditSection(segment_names::linkEdit, section_names::binding) {}

namespace {
struct Binding {
  OutputSegment *segment = nullptr;
  uint64_t offset = 0;
  int64_t addend = 0;
  int16_t ordinal = 0;
};
} // namespace

// Encode a sequence of opcodes that tell dyld to write the address of symbol +
// addend at osec->addr + outSecOff.
//
// The bind opcode "interpreter" remembers the values of each binding field, so
// we only need to encode the differences between bindings. Hence the use of
// lastBinding.
static void encodeBinding(const Symbol *sym, const OutputSection *osec,
                          uint64_t outSecOff, int64_t addend,
                          bool isWeakBinding, Binding &lastBinding,
                          raw_svector_ostream &os) {
  OutputSegment *seg = osec->parent;
  uint64_t offset = osec->getSegmentOffset() + outSecOff;
  if (lastBinding.segment != seg) {
    os << static_cast<uint8_t>(BIND_OPCODE_SET_SEGMENT_AND_OFFSET_ULEB |
                               seg->index);
    encodeULEB128(offset, os);
    lastBinding.segment = seg;
    lastBinding.offset = offset;
  } else if (lastBinding.offset != offset) {
    os << static_cast<uint8_t>(BIND_OPCODE_ADD_ADDR_ULEB);
    encodeULEB128(offset - lastBinding.offset, os);
    lastBinding.offset = offset;
  }

  if (lastBinding.addend != addend) {
    os << static_cast<uint8_t>(BIND_OPCODE_SET_ADDEND_SLEB);
    encodeSLEB128(addend, os);
    lastBinding.addend = addend;
  }

  uint8_t flags = BIND_OPCODE_SET_SYMBOL_TRAILING_FLAGS_IMM;
  if (!isWeakBinding && sym->isWeakRef())
    flags |= BIND_SYMBOL_FLAGS_WEAK_IMPORT;

  os << flags << sym->getName() << '\0'
     << static_cast<uint8_t>(BIND_OPCODE_SET_TYPE_IMM | BIND_TYPE_POINTER)
     << static_cast<uint8_t>(BIND_OPCODE_DO_BIND);
  // DO_BIND causes dyld to both perform the binding and increment the offset
  lastBinding.offset += WordSize;
}

// Non-weak bindings need to have their dylib ordinal encoded as well.
static int16_t ordinalForDylibSymbol(const DylibSymbol &dysym) {
  return config->namespaceKind == NamespaceKind::flat || dysym.isDynamicLookup()
             ? static_cast<int16_t>(BIND_SPECIAL_DYLIB_FLAT_LOOKUP)
             : dysym.getFile()->ordinal;
}

static void encodeDylibOrdinal(int16_t ordinal, raw_svector_ostream &os) {
  if (ordinal <= 0) {
    os << static_cast<uint8_t>(BIND_OPCODE_SET_DYLIB_SPECIAL_IMM |
                               (ordinal & BIND_IMMEDIATE_MASK));
  } else if (ordinal <= BIND_IMMEDIATE_MASK) {
    os << static_cast<uint8_t>(BIND_OPCODE_SET_DYLIB_ORDINAL_IMM | ordinal);
  } else {
    os << static_cast<uint8_t>(BIND_OPCODE_SET_DYLIB_ORDINAL_ULEB);
    encodeULEB128(ordinal, os);
  }
}

static void encodeWeakOverride(const Defined *defined,
                               raw_svector_ostream &os) {
  os << static_cast<uint8_t>(BIND_OPCODE_SET_SYMBOL_TRAILING_FLAGS_IMM |
                             BIND_SYMBOL_FLAGS_NON_WEAK_DEFINITION)
     << defined->getName() << '\0';
}

// Emit bind opcodes, which are a stream of byte-sized opcodes that dyld
// interprets to update a record with the following fields:
//  * segment index (of the segment to write the symbol addresses to, typically
//    the __DATA_CONST segment which contains the GOT)
//  * offset within the segment, indicating the next location to write a binding
//  * symbol type
//  * symbol library ordinal (the index of its library's LC_LOAD_DYLIB command)
//  * symbol name
//  * addend
// When dyld sees BIND_OPCODE_DO_BIND, it uses the current record state to bind
// a symbol in the GOT, and increments the segment offset to point to the next
// entry. It does *not* clear the record state after doing the bind, so
// subsequent opcodes only need to encode the differences between bindings.
void BindingSection::finalizeContents() {
  raw_svector_ostream os{contents};
  Binding lastBinding;

  // Since bindings are delta-encoded, sorting them allows for a more compact
  // result. Note that sorting by address alone ensures that bindings for the
  // same segment / section are located together.
  llvm::sort(bindings, [](const BindingEntry &a, const BindingEntry &b) {
    return a.target.getVA() < b.target.getVA();
  });
  for (const BindingEntry &b : bindings) {
    int16_t ordinal = ordinalForDylibSymbol(*b.dysym);
    if (ordinal != lastBinding.ordinal) {
      encodeDylibOrdinal(ordinal, os);
      lastBinding.ordinal = ordinal;
    }
    encodeBinding(b.dysym, b.target.isec->parent,
                  b.target.isec->outSecOff + b.target.offset, b.addend,
                  /*isWeakBinding=*/false, lastBinding, os);
  }
  if (!bindings.empty())
    os << static_cast<uint8_t>(BIND_OPCODE_DONE);
}

void BindingSection::writeTo(uint8_t *buf) const {
  memcpy(buf, contents.data(), contents.size());
}

WeakBindingSection::WeakBindingSection()
    : LinkEditSection(segment_names::linkEdit, section_names::weakBinding) {}

void WeakBindingSection::finalizeContents() {
  raw_svector_ostream os{contents};
  Binding lastBinding;

  for (const Defined *defined : definitions)
    encodeWeakOverride(defined, os);

  // Since bindings are delta-encoded, sorting them allows for a more compact
  // result.
  llvm::sort(bindings,
             [](const WeakBindingEntry &a, const WeakBindingEntry &b) {
               return a.target.getVA() < b.target.getVA();
             });
  for (const WeakBindingEntry &b : bindings)
    encodeBinding(b.symbol, b.target.isec->parent,
                  b.target.isec->outSecOff + b.target.offset, b.addend,
                  /*isWeakBinding=*/true, lastBinding, os);
  if (!bindings.empty() || !definitions.empty())
    os << static_cast<uint8_t>(BIND_OPCODE_DONE);
}

void WeakBindingSection::writeTo(uint8_t *buf) const {
  memcpy(buf, contents.data(), contents.size());
}

StubsSection::StubsSection()
    : SyntheticSection(segment_names::text, "__stubs") {
  flags = S_SYMBOL_STUBS | S_ATTR_SOME_INSTRUCTIONS | S_ATTR_PURE_INSTRUCTIONS;
  // The stubs section comprises machine instructions, which are aligned to
  // 4 bytes on the archs we care about.
  align = 4;
  reserved2 = target->stubSize;
}

uint64_t StubsSection::getSize() const {
  return entries.size() * target->stubSize;
}

void StubsSection::writeTo(uint8_t *buf) const {
  size_t off = 0;
  for (const Symbol *sym : entries) {
    target->writeStub(buf + off, *sym);
    off += target->stubSize;
  }
}

bool StubsSection::addEntry(Symbol *sym) {
  bool inserted = entries.insert(sym);
  if (inserted)
    sym->stubsIndex = entries.size() - 1;
  return inserted;
}

StubHelperSection::StubHelperSection()
    : SyntheticSection(segment_names::text, "__stub_helper") {
  flags = S_ATTR_SOME_INSTRUCTIONS | S_ATTR_PURE_INSTRUCTIONS;
  align = 4; // This section comprises machine instructions
}

uint64_t StubHelperSection::getSize() const {
  return target->stubHelperHeaderSize +
         in.lazyBinding->getEntries().size() * target->stubHelperEntrySize;
}

bool StubHelperSection::isNeeded() const { return in.lazyBinding->isNeeded(); }

void StubHelperSection::writeTo(uint8_t *buf) const {
  target->writeStubHelperHeader(buf);
  size_t off = target->stubHelperHeaderSize;
  for (const DylibSymbol *sym : in.lazyBinding->getEntries()) {
    target->writeStubHelperEntry(buf + off, *sym, addr + off);
    off += target->stubHelperEntrySize;
  }
}

void StubHelperSection::setup() {
  stubBinder = dyn_cast_or_null<DylibSymbol>(symtab->find("dyld_stub_binder"));
  if (stubBinder == nullptr) {
    error("symbol dyld_stub_binder not found (normally in libSystem.dylib). "
          "Needed to perform lazy binding.");
    return;
  }
  stubBinder->refState = RefState::Strong;
  in.got->addEntry(stubBinder);

  inputSections.push_back(in.imageLoaderCache);
  dyldPrivate = make<Defined>("__dyld_private", nullptr, in.imageLoaderCache, 0,
                              /*isWeakDef=*/false,
                              /*isExternal=*/false, /*isPrivateExtern=*/false);
}

ImageLoaderCacheSection::ImageLoaderCacheSection() {
  segname = segment_names::data;
  name = "__data";
  uint8_t *arr = bAlloc.Allocate<uint8_t>(WordSize);
  memset(arr, 0, WordSize);
  data = {arr, WordSize};
  align = WordSize;
}

LazyPointerSection::LazyPointerSection()
    : SyntheticSection(segment_names::data, "__la_symbol_ptr") {
  align = WordSize;
  flags = S_LAZY_SYMBOL_POINTERS;
}

uint64_t LazyPointerSection::getSize() const {
  return in.stubs->getEntries().size() * WordSize;
}

bool LazyPointerSection::isNeeded() const {
  return !in.stubs->getEntries().empty();
}

void LazyPointerSection::writeTo(uint8_t *buf) const {
  size_t off = 0;
  for (const Symbol *sym : in.stubs->getEntries()) {
    if (const auto *dysym = dyn_cast<DylibSymbol>(sym)) {
      if (dysym->hasStubsHelper()) {
        uint64_t stubHelperOffset =
            target->stubHelperHeaderSize +
            dysym->stubsHelperIndex * target->stubHelperEntrySize;
        write64le(buf + off, in.stubHelper->addr + stubHelperOffset);
      }
    } else {
      write64le(buf + off, sym->getVA());
    }
    off += WordSize;
  }
}

LazyBindingSection::LazyBindingSection()
    : LinkEditSection(segment_names::linkEdit, section_names::lazyBinding) {}

void LazyBindingSection::finalizeContents() {
  // TODO: Just precompute output size here instead of writing to a temporary
  // buffer
  for (DylibSymbol *sym : entries)
    sym->lazyBindOffset = encode(*sym);
}

void LazyBindingSection::writeTo(uint8_t *buf) const {
  memcpy(buf, contents.data(), contents.size());
}

void LazyBindingSection::addEntry(DylibSymbol *dysym) {
  if (entries.insert(dysym)) {
    dysym->stubsHelperIndex = entries.size() - 1;
    in.rebase->addEntry(in.lazyPointers->isec, dysym->stubsIndex * WordSize);
  }
}

// Unlike the non-lazy binding section, the bind opcodes in this section aren't
// interpreted all at once. Rather, dyld will start interpreting opcodes at a
// given offset, typically only binding a single symbol before it finds a
// BIND_OPCODE_DONE terminator. As such, unlike in the non-lazy-binding case,
// we cannot encode just the differences between symbols; we have to emit the
// complete bind information for each symbol.
uint32_t LazyBindingSection::encode(const DylibSymbol &sym) {
  uint32_t opstreamOffset = contents.size();
  OutputSegment *dataSeg = in.lazyPointers->parent;
  os << static_cast<uint8_t>(BIND_OPCODE_SET_SEGMENT_AND_OFFSET_ULEB |
                             dataSeg->index);
  uint64_t offset = in.lazyPointers->addr - dataSeg->firstSection()->addr +
                    sym.stubsIndex * WordSize;
  encodeULEB128(offset, os);
  encodeDylibOrdinal(ordinalForDylibSymbol(sym), os);

  uint8_t flags = BIND_OPCODE_SET_SYMBOL_TRAILING_FLAGS_IMM;
  if (sym.isWeakRef())
    flags |= BIND_SYMBOL_FLAGS_WEAK_IMPORT;

  os << flags << sym.getName() << '\0'
     << static_cast<uint8_t>(BIND_OPCODE_DO_BIND)
     << static_cast<uint8_t>(BIND_OPCODE_DONE);
  return opstreamOffset;
}

ExportSection::ExportSection()
    : LinkEditSection(segment_names::linkEdit, section_names::export_) {}

static void validateExportSymbol(const Defined *defined) {
  StringRef symbolName = defined->getName();
  if (defined->privateExtern && config->exportedSymbols.match(symbolName))
    error("cannot export hidden symbol " + symbolName + "\n>>> defined in " +
          toString(defined->getFile()));
}

static bool shouldExportSymbol(const Defined *defined) {
  if (defined->privateExtern)
    return false;
  // TODO: Is this a performance bottleneck? If a build has mostly
  // global symbols in the input but uses -exported_symbols to filter
  // out most of them, then it would be better to set the value of
  // privateExtern at parse time instead of calling
  // exportedSymbols.match() more than once.
  //
  // Measurements show that symbol ordering (which again looks up
  // every symbol in a hashmap) is the biggest bottleneck when linking
  // chromium_framework, so this will likely be worth optimizing.
  return config->exportedSymbols.empty()
             ? !config->unexportedSymbols.match(defined->getName())
             : config->exportedSymbols.match(defined->getName());
}

void ExportSection::finalizeContents() {
  trieBuilder.setImageBase(in.header->addr);
  for (const Symbol *sym : symtab->getSymbols()) {
    if (const auto *defined = dyn_cast<Defined>(sym)) {
      validateExportSymbol(defined);
      if (!shouldExportSymbol(defined))
        continue;
      trieBuilder.addSymbol(*defined);
      hasWeakSymbol = hasWeakSymbol || sym->isWeakDef();
    }
  }
  size = trieBuilder.build();
}

void ExportSection::writeTo(uint8_t *buf) const { trieBuilder.writeTo(buf); }

FunctionStartsSection::FunctionStartsSection()
    : LinkEditSection(segment_names::linkEdit, section_names::functionStarts) {}

void FunctionStartsSection::finalizeContents() {
  raw_svector_ostream os{contents};
  uint64_t addr = in.header->addr;
  for (const Symbol *sym : symtab->getSymbols()) {
    if (const auto *defined = dyn_cast<Defined>(sym)) {
      if (!defined->isec || !isCodeSection(defined->isec))
        continue;
      // TODO: Add support for thumbs, in that case
      // the lowest bit of nextAddr needs to be set to 1.
      uint64_t nextAddr = defined->getVA();
      uint64_t delta = nextAddr - addr;
      if (delta == 0)
        continue;
      encodeULEB128(delta, os);
      addr = nextAddr;
    }
  }
  os << '\0';
}

void FunctionStartsSection::writeTo(uint8_t *buf) const {
  memcpy(buf, contents.data(), contents.size());
}

SymtabSection::SymtabSection(StringTableSection &stringTableSection)
    : LinkEditSection(segment_names::linkEdit, section_names::symbolTable),
      stringTableSection(stringTableSection) {}

uint64_t SymtabSection::getRawSize() const {
  return getNumSymbols() * sizeof(structs::nlist_64);
}

void SymtabSection::emitBeginSourceStab(DWARFUnit *compileUnit) {
  StabsEntry stab(N_SO);
  SmallString<261> dir(compileUnit->getCompilationDir());
  StringRef sep = sys::path::get_separator();
  // We don't use `path::append` here because we want an empty `dir` to result
  // in an absolute path. `append` would give us a relative path for that case.
  if (!dir.endswith(sep))
    dir += sep;
  stab.strx = stringTableSection.addString(
      saver.save(dir + compileUnit->getUnitDIE().getShortName()));
  stabs.emplace_back(std::move(stab));
}

void SymtabSection::emitEndSourceStab() {
  StabsEntry stab(N_SO);
  stab.sect = 1;
  stabs.emplace_back(std::move(stab));
}

void SymtabSection::emitObjectFileStab(ObjFile *file) {
  StabsEntry stab(N_OSO);
  stab.sect = target->cpuSubtype;
  SmallString<261> path(!file->archiveName.empty() ? file->archiveName
                                                   : file->getName());
  std::error_code ec = sys::fs::make_absolute(path);
  if (ec)
    fatal("failed to get absolute path for " + path);

  if (!file->archiveName.empty())
    path.append({"(", file->getName(), ")"});

  stab.strx = stringTableSection.addString(saver.save(path.str()));
  stab.desc = 1;
  stab.value = file->modTime;
  stabs.emplace_back(std::move(stab));
}

void SymtabSection::emitEndFunStab(Defined *defined) {
  StabsEntry stab(N_FUN);
  // FIXME this should be the size of the symbol. Using the section size in
  // lieu is only correct if .subsections_via_symbols is set.
  stab.value = defined->isec->getSize();
  stabs.emplace_back(std::move(stab));
}

void SymtabSection::emitStabs() {
  std::vector<Defined *> symbolsNeedingStabs;
  for (const SymtabEntry &entry :
       concat<SymtabEntry>(localSymbols, externalSymbols)) {
    Symbol *sym = entry.sym;
    if (auto *defined = dyn_cast<Defined>(sym)) {
      if (defined->isAbsolute())
        continue;
      InputSection *isec = defined->isec;
      ObjFile *file = dyn_cast_or_null<ObjFile>(isec->file);
      if (!file || !file->compileUnit)
        continue;
      symbolsNeedingStabs.push_back(defined);
    }
  }

  llvm::stable_sort(symbolsNeedingStabs, [&](Defined *a, Defined *b) {
    return a->isec->file->id < b->isec->file->id;
  });

  // Emit STABS symbols so that dsymutil and/or the debugger can map address
  // regions in the final binary to the source and object files from which they
  // originated.
  InputFile *lastFile = nullptr;
  for (Defined *defined : symbolsNeedingStabs) {
    InputSection *isec = defined->isec;
    ObjFile *file = dyn_cast<ObjFile>(isec->file);
    assert(file);

    if (lastFile == nullptr || lastFile != file) {
      if (lastFile != nullptr)
        emitEndSourceStab();
      lastFile = file;

      emitBeginSourceStab(file->compileUnit);
      emitObjectFileStab(file);
    }

    StabsEntry symStab;
    symStab.sect = defined->isec->parent->index;
    symStab.strx = stringTableSection.addString(defined->getName());
    symStab.value = defined->getVA();

    if (isCodeSection(isec)) {
      symStab.type = N_FUN;
      stabs.emplace_back(std::move(symStab));
      emitEndFunStab(defined);
    } else {
      symStab.type = defined->isExternal() ? N_GSYM : N_STSYM;
      stabs.emplace_back(std::move(symStab));
    }
  }

  if (!stabs.empty())
    emitEndSourceStab();
}

void SymtabSection::finalizeContents() {
  auto addSymbol = [&](std::vector<SymtabEntry> &symbols, Symbol *sym) {
    uint32_t strx = stringTableSection.addString(sym->getName());
    symbols.push_back({sym, strx});
  };

  // Local symbols aren't in the SymbolTable, so we walk the list of object
  // files to gather them.
  for (const InputFile *file : inputFiles) {
    if (auto *objFile = dyn_cast<ObjFile>(file)) {
      for (Symbol *sym : objFile->symbols) {
        if (sym == nullptr)
          continue;
        // TODO: when we implement -dead_strip, we should filter out symbols
        // that belong to dead sections.
        if (auto *defined = dyn_cast<Defined>(sym)) {
          if (!defined->isExternal()) {
            StringRef name = defined->getName();
            if (!name.startswith("l") && !name.startswith("L"))
              addSymbol(localSymbols, sym);
          }
        }
      }
    }
  }

  // __dyld_private is a local symbol too. It's linker-created and doesn't
  // exist in any object file.
  if (Defined* dyldPrivate = in.stubHelper->dyldPrivate)
    addSymbol(localSymbols, dyldPrivate);

  for (Symbol *sym : symtab->getSymbols()) {
    if (auto *defined = dyn_cast<Defined>(sym)) {
      if (!defined->includeInSymtab)
        continue;
      assert(defined->isExternal());
      addSymbol(externalSymbols, defined);
    } else if (auto *dysym = dyn_cast<DylibSymbol>(sym)) {
      if (dysym->isReferenced())
        addSymbol(undefinedSymbols, sym);
    }
  }

  emitStabs();
  uint32_t symtabIndex = stabs.size();
  for (const SymtabEntry &entry :
       concat<SymtabEntry>(localSymbols, externalSymbols, undefinedSymbols)) {
    entry.sym->symtabIndex = symtabIndex++;
  }
}

uint32_t SymtabSection::getNumSymbols() const {
  return stabs.size() + localSymbols.size() + externalSymbols.size() +
         undefinedSymbols.size();
}

void SymtabSection::writeTo(uint8_t *buf) const {
  auto *nList = reinterpret_cast<structs::nlist_64 *>(buf);
  // Emit the stabs entries before the "real" symbols. We cannot emit them
  // after as that would render Symbol::symtabIndex inaccurate.
  for (const StabsEntry &entry : stabs) {
    nList->n_strx = entry.strx;
    nList->n_type = entry.type;
    nList->n_sect = entry.sect;
    nList->n_desc = entry.desc;
    nList->n_value = entry.value;
    ++nList;
  }

  for (const SymtabEntry &entry : concat<const SymtabEntry>(
           localSymbols, externalSymbols, undefinedSymbols)) {
    nList->n_strx = entry.strx;
    // TODO populate n_desc with more flags
    if (auto *defined = dyn_cast<Defined>(entry.sym)) {
      uint8_t scope = 0;
      if (!shouldExportSymbol(defined)) {
        // Private external -- dylib scoped symbol.
        // Promote to non-external at link time.
        assert(defined->isExternal() && "invalid input file");
        scope = N_PEXT;
      } else if (defined->isExternal()) {
        // Normal global symbol.
        scope = N_EXT;
      } else {
        // TU-local symbol from localSymbols.
        scope = 0;
      }

      if (defined->isAbsolute()) {
        nList->n_type = scope | N_ABS;
        nList->n_sect = NO_SECT;
        nList->n_value = defined->value;
      } else {
        nList->n_type = scope | N_SECT;
        nList->n_sect = defined->isec->parent->index;
        // For the N_SECT symbol type, n_value is the address of the symbol
        nList->n_value = defined->getVA();
      }
      nList->n_desc |= defined->isExternalWeakDef() ? N_WEAK_DEF : 0;
    } else if (auto *dysym = dyn_cast<DylibSymbol>(entry.sym)) {
      uint16_t n_desc = nList->n_desc;
      int16_t ordinal = ordinalForDylibSymbol(*dysym);
      if (ordinal == BIND_SPECIAL_DYLIB_FLAT_LOOKUP)
        SET_LIBRARY_ORDINAL(n_desc, DYNAMIC_LOOKUP_ORDINAL);
      else if (ordinal == BIND_SPECIAL_DYLIB_MAIN_EXECUTABLE)
        SET_LIBRARY_ORDINAL(n_desc, EXECUTABLE_ORDINAL);
      else {
        assert(ordinal > 0);
        SET_LIBRARY_ORDINAL(n_desc, static_cast<uint8_t>(ordinal));
      }

      nList->n_type = N_EXT;
      n_desc |= dysym->isWeakDef() ? N_WEAK_DEF : 0;
      n_desc |= dysym->isWeakRef() ? N_WEAK_REF : 0;
      nList->n_desc = n_desc;
    }
    ++nList;
  }
}

IndirectSymtabSection::IndirectSymtabSection()
    : LinkEditSection(segment_names::linkEdit,
                      section_names::indirectSymbolTable) {}

uint32_t IndirectSymtabSection::getNumSymbols() const {
  return in.got->getEntries().size() + in.tlvPointers->getEntries().size() +
         in.stubs->getEntries().size();
}

bool IndirectSymtabSection::isNeeded() const {
  return in.got->isNeeded() || in.tlvPointers->isNeeded() ||
         in.stubs->isNeeded();
}

void IndirectSymtabSection::finalizeContents() {
  uint32_t off = 0;
  in.got->reserved1 = off;
  off += in.got->getEntries().size();
  in.tlvPointers->reserved1 = off;
  off += in.tlvPointers->getEntries().size();
  // There is a 1:1 correspondence between stubs and LazyPointerSection
  // entries, so they can share the same sub-array in the table.
  in.stubs->reserved1 = in.lazyPointers->reserved1 = off;
}

static uint32_t indirectValue(const Symbol *sym) {
  return sym->symtabIndex != UINT32_MAX ? sym->symtabIndex
                                        : INDIRECT_SYMBOL_LOCAL;
}

void IndirectSymtabSection::writeTo(uint8_t *buf) const {
  uint32_t off = 0;
  for (const Symbol *sym : in.got->getEntries()) {
    write32le(buf + off * sizeof(uint32_t), indirectValue(sym));
    ++off;
  }
  for (const Symbol *sym : in.tlvPointers->getEntries()) {
    write32le(buf + off * sizeof(uint32_t), indirectValue(sym));
    ++off;
  }
  for (const Symbol *sym : in.stubs->getEntries()) {
    write32le(buf + off * sizeof(uint32_t), indirectValue(sym));
    ++off;
  }
}

StringTableSection::StringTableSection()
    : LinkEditSection(segment_names::linkEdit, section_names::stringTable) {}

uint32_t StringTableSection::addString(StringRef str) {
  uint32_t strx = size;
  strings.push_back(str); // TODO: consider deduplicating strings
  size += str.size() + 1; // account for null terminator
  return strx;
}

void StringTableSection::writeTo(uint8_t *buf) const {
  uint32_t off = 0;
  for (StringRef str : strings) {
    memcpy(buf + off, str.data(), str.size());
    off += str.size() + 1; // account for null terminator
  }
}

CodeSignatureSection::CodeSignatureSection()
    : LinkEditSection(segment_names::linkEdit, section_names::codeSignature) {
  align = 16; // required by libstuff
  fileName = config->outputFile;
  size_t slashIndex = fileName.rfind("/");
  if (slashIndex != std::string::npos)
    fileName = fileName.drop_front(slashIndex + 1);
  allHeadersSize = alignTo<16>(fixedHeadersSize + fileName.size() + 1);
  fileNamePad = allHeadersSize - fixedHeadersSize - fileName.size();
}

uint32_t CodeSignatureSection::getBlockCount() const {
  return (fileOff + blockSize - 1) / blockSize;
}

uint64_t CodeSignatureSection::getRawSize() const {
  return allHeadersSize + getBlockCount() * hashSize;
}

void CodeSignatureSection::writeHashes(uint8_t *buf) const {
  uint8_t *code = buf;
  uint8_t *codeEnd = buf + fileOff;
  uint8_t *hashes = codeEnd + allHeadersSize;
  while (code < codeEnd) {
    StringRef block(reinterpret_cast<char *>(code),
                    std::min(codeEnd - code, static_cast<ssize_t>(blockSize)));
    SHA256 hasher;
    hasher.update(block);
    StringRef hash = hasher.final();
    assert(hash.size() == hashSize);
    memcpy(hashes, hash.data(), hashSize);
    code += blockSize;
    hashes += hashSize;
  }
#if defined(__APPLE__)
  // This is macOS-specific work-around and makes no sense for any
  // other host OS. See https://openradar.appspot.com/FB8914231
  //
  // The macOS kernel maintains a signature-verification cache to
  // quickly validate applications at time of execve(2).  The trouble
  // is that for the kernel creates the cache entry at the time of the
  // mmap(2) call, before we have a chance to write either the code to
  // sign or the signature header+hashes.  The fix is to invalidate
  // all cached data associated with the output file, thus discarding
  // the bogus prematurely-cached signature.
  msync(buf, fileOff + getSize(), MS_INVALIDATE);
#endif
}

void CodeSignatureSection::writeTo(uint8_t *buf) const {
  uint32_t signatureSize = static_cast<uint32_t>(getSize());
  auto *superBlob = reinterpret_cast<CS_SuperBlob *>(buf);
  write32be(&superBlob->magic, CSMAGIC_EMBEDDED_SIGNATURE);
  write32be(&superBlob->length, signatureSize);
  write32be(&superBlob->count, 1);
  auto *blobIndex = reinterpret_cast<CS_BlobIndex *>(&superBlob[1]);
  write32be(&blobIndex->type, CSSLOT_CODEDIRECTORY);
  write32be(&blobIndex->offset, blobHeadersSize);
  auto *codeDirectory =
      reinterpret_cast<CS_CodeDirectory *>(buf + blobHeadersSize);
  write32be(&codeDirectory->magic, CSMAGIC_CODEDIRECTORY);
  write32be(&codeDirectory->length, signatureSize - blobHeadersSize);
  write32be(&codeDirectory->version, CS_SUPPORTSEXECSEG);
  write32be(&codeDirectory->flags, CS_ADHOC | CS_LINKER_SIGNED);
  write32be(&codeDirectory->hashOffset,
            sizeof(CS_CodeDirectory) + fileName.size() + fileNamePad);
  write32be(&codeDirectory->identOffset, sizeof(CS_CodeDirectory));
  codeDirectory->nSpecialSlots = 0;
  write32be(&codeDirectory->nCodeSlots, getBlockCount());
  write32be(&codeDirectory->codeLimit, fileOff);
  codeDirectory->hashSize = static_cast<uint8_t>(hashSize);
  codeDirectory->hashType = kSecCodeSignatureHashSHA256;
  codeDirectory->platform = 0;
  codeDirectory->pageSize = blockSizeShift;
  codeDirectory->spare2 = 0;
  codeDirectory->scatterOffset = 0;
  codeDirectory->teamOffset = 0;
  codeDirectory->spare3 = 0;
  codeDirectory->codeLimit64 = 0;
  OutputSegment *textSeg = getOrCreateOutputSegment(segment_names::text);
  write64be(&codeDirectory->execSegBase, textSeg->fileOff);
  write64be(&codeDirectory->execSegLimit, textSeg->fileSize);
  write64be(&codeDirectory->execSegFlags,
            config->outputType == MH_EXECUTE ? CS_EXECSEG_MAIN_BINARY : 0);
  auto *id = reinterpret_cast<char *>(&codeDirectory[1]);
  memcpy(id, fileName.begin(), fileName.size());
  memset(id + fileName.size(), 0, fileNamePad);
}

void macho::createSyntheticSymbols() {
  auto addHeaderSymbol = [](const char *name) {
    symtab->addSynthetic(name, in.header->isec, 0,
                         /*privateExtern=*/true,
                         /*includeInSymtab*/ false);
  };

  switch (config->outputType) {
<<<<<<< HEAD
    // FIXME: Assign the right addresse value for these symbols
=======
    // FIXME: Assign the right address value for these symbols
>>>>>>> 427af79b
    // (rather than 0). But we need to do that after assignAddresses().
  case MH_EXECUTE:
    // If linking PIE, __mh_execute_header is a defined symbol in
    //  __TEXT, __text)
    // Otherwise, it's an absolute symbol.
    if (config->isPic)
      symtab->addSynthetic("__mh_execute_header", in.header->isec, 0,
                           /*privateExtern*/ false,
                           /*includeInSymbtab*/ true);
    else
      symtab->addSynthetic("__mh_execute_header",
                           /*isec*/ nullptr, 0,
                           /*privateExtern*/ false,
                           /*includeInSymbtab*/ true);
    break;

    // The following symbols are  N_SECT symbols, even though the header is not
    // part of any section and that they are private to the bundle/dylib/object
    // they are part of.
  case MH_BUNDLE:
    addHeaderSymbol("__mh_bundle_header");
    break;
  case MH_DYLIB:
    addHeaderSymbol("__mh_dylib_header");
    break;
  case MH_DYLINKER:
    addHeaderSymbol("__mh_dylinker_header");
    break;
  case MH_OBJECT:
    addHeaderSymbol("__mh_object_header");
    break;
  default:
    llvm_unreachable("unexpected outputType");
    break;
  }

  // The Itanium C++ ABI requires dylibs to pass a pointer to __cxa_atexit
  // which does e.g. cleanup of static global variables. The ABI document
  // says that the pointer can point to any address in one of the dylib's
  // segments, but in practice ld64 seems to set it to point to the header,
  // so that's what's implemented here.
  addHeaderSymbol("___dso_handle");
}<|MERGE_RESOLUTION|>--- conflicted
+++ resolved
@@ -1007,11 +1007,7 @@
   };
 
   switch (config->outputType) {
-<<<<<<< HEAD
-    // FIXME: Assign the right addresse value for these symbols
-=======
     // FIXME: Assign the right address value for these symbols
->>>>>>> 427af79b
     // (rather than 0). But we need to do that after assignAddresses().
   case MH_EXECUTE:
     // If linking PIE, __mh_execute_header is a defined symbol in
