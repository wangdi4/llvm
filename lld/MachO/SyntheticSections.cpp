//===- SyntheticSections.cpp ---------------------------------------------===//
//
// Part of the LLVM Project, under the Apache License v2.0 with LLVM Exceptions.
// See https://llvm.org/LICENSE.txt for license information.
// SPDX-License-Identifier: Apache-2.0 WITH LLVM-exception
//
//===----------------------------------------------------------------------===//

#include "SyntheticSections.h"
#include "Config.h"
#include "ExportTrie.h"
#include "InputFiles.h"
#include "MachOStructs.h"
#include "MergedOutputSection.h"
#include "OutputSegment.h"
#include "SymbolTable.h"
#include "Symbols.h"
#include "Writer.h"

#include "lld/Common/ErrorHandler.h"
#include "lld/Common/Memory.h"
#include "llvm/ADT/STLExtras.h"
#include "llvm/Support/EndianStream.h"
#include "llvm/Support/FileSystem.h"
#include "llvm/Support/LEB128.h"
#include "llvm/Support/Path.h"
#include "llvm/Support/SHA256.h"

#if defined(__APPLE__)
#include <sys/mman.h>
#endif

using namespace llvm;
using namespace llvm::MachO;
using namespace llvm::support;
using namespace llvm::support::endian;
using namespace lld;
using namespace lld::macho;

InStruct macho::in;
std::vector<SyntheticSection *> macho::syntheticSections;

SyntheticSection::SyntheticSection(const char *segname, const char *name)
    : OutputSection(SyntheticKind, name), segname(segname) {
  isec = make<InputSection>();
  isec->segname = segname;
  isec->name = name;
  isec->parent = this;
  isec->outSecOff = 0;
  syntheticSections.push_back(this);
}

// dyld3's MachOLoaded::getSlide() assumes that the __TEXT segment starts
// from the beginning of the file (i.e. the header).
MachHeaderSection::MachHeaderSection()
    : SyntheticSection(segment_names::text, section_names::header) {}

void MachHeaderSection::addLoadCommand(LoadCommand *lc) {
  loadCommands.push_back(lc);
  sizeOfCmds += lc->getSize();
}

uint64_t MachHeaderSection::getSize() const {
  return sizeof(mach_header_64) + sizeOfCmds + config->headerPad;
}

static uint32_t cpuSubtype() {
  uint32_t subtype = target->cpuSubtype;

  if (config->outputType == MH_EXECUTE && !config->staticLink &&
      target->cpuSubtype == CPU_SUBTYPE_X86_64_ALL &&
      config->target.Platform == PlatformKind::macOS &&
      config->platformInfo.minimum >= VersionTuple(10, 5))
    subtype |= CPU_SUBTYPE_LIB64;

  return subtype;
}

void MachHeaderSection::writeTo(uint8_t *buf) const {
  auto *hdr = reinterpret_cast<mach_header_64 *>(buf);
  hdr->magic = MH_MAGIC_64;
  hdr->cputype = target->cpuType;
  hdr->cpusubtype = cpuSubtype();
  hdr->filetype = config->outputType;
  hdr->ncmds = loadCommands.size();
  hdr->sizeofcmds = sizeOfCmds;
  hdr->flags = MH_DYLDLINK;

  if (config->namespaceKind == NamespaceKind::twolevel)
    hdr->flags |= MH_NOUNDEFS | MH_TWOLEVEL;

  if (config->outputType == MH_DYLIB && !config->hasReexports)
    hdr->flags |= MH_NO_REEXPORTED_DYLIBS;

  if (config->markDeadStrippableDylib)
    hdr->flags |= MH_DEAD_STRIPPABLE_DYLIB;

  if (config->outputType == MH_EXECUTE && config->isPic)
    hdr->flags |= MH_PIE;

  if (in.exports->hasWeakSymbol || in.weakBinding->hasNonWeakDefinition())
    hdr->flags |= MH_WEAK_DEFINES;

  if (in.exports->hasWeakSymbol || in.weakBinding->hasEntry())
    hdr->flags |= MH_BINDS_TO_WEAK;

  for (const OutputSegment *seg : outputSegments) {
    for (const OutputSection *osec : seg->getSections()) {
      if (isThreadLocalVariables(osec->flags)) {
        hdr->flags |= MH_HAS_TLV_DESCRIPTORS;
        break;
      }
    }
  }

  uint8_t *p = reinterpret_cast<uint8_t *>(hdr + 1);
  for (const LoadCommand *lc : loadCommands) {
    lc->writeTo(p);
    p += lc->getSize();
  }
}

PageZeroSection::PageZeroSection()
    : SyntheticSection(segment_names::pageZero, section_names::pageZero) {}

RebaseSection::RebaseSection()
    : LinkEditSection(segment_names::linkEdit, section_names::rebase) {}

namespace {
struct Rebase {
  OutputSegment *segment = nullptr;
  uint64_t offset = 0;
  uint64_t consecutiveCount = 0;
};
} // namespace

// Rebase opcodes allow us to describe a contiguous sequence of rebase location
// using a single DO_REBASE opcode. To take advantage of it, we delay emitting
// `DO_REBASE` until we have reached the end of a contiguous sequence.
static void encodeDoRebase(Rebase &rebase, raw_svector_ostream &os) {
  assert(rebase.consecutiveCount != 0);
  if (rebase.consecutiveCount <= REBASE_IMMEDIATE_MASK) {
    os << static_cast<uint8_t>(REBASE_OPCODE_DO_REBASE_IMM_TIMES |
                               rebase.consecutiveCount);
  } else {
    os << static_cast<uint8_t>(REBASE_OPCODE_DO_REBASE_ULEB_TIMES);
    encodeULEB128(rebase.consecutiveCount, os);
  }
  rebase.consecutiveCount = 0;
}

static void encodeRebase(const OutputSection *osec, uint64_t outSecOff,
                         Rebase &lastRebase, raw_svector_ostream &os) {
  OutputSegment *seg = osec->parent;
  uint64_t offset = osec->getSegmentOffset() + outSecOff;
  if (lastRebase.segment != seg || lastRebase.offset != offset) {
    if (lastRebase.consecutiveCount != 0)
      encodeDoRebase(lastRebase, os);

    if (lastRebase.segment != seg) {
      os << static_cast<uint8_t>(REBASE_OPCODE_SET_SEGMENT_AND_OFFSET_ULEB |
                                 seg->index);
      encodeULEB128(offset, os);
      lastRebase.segment = seg;
      lastRebase.offset = offset;
    } else {
      assert(lastRebase.offset != offset);
      os << static_cast<uint8_t>(REBASE_OPCODE_ADD_ADDR_ULEB);
      encodeULEB128(offset - lastRebase.offset, os);
      lastRebase.offset = offset;
    }
  }
  ++lastRebase.consecutiveCount;
  // DO_REBASE causes dyld to both perform the binding and increment the offset
  lastRebase.offset += WordSize;
}

void RebaseSection::finalizeContents() {
  if (locations.empty())
    return;

  raw_svector_ostream os{contents};
  Rebase lastRebase;

  os << static_cast<uint8_t>(REBASE_OPCODE_SET_TYPE_IMM | REBASE_TYPE_POINTER);

  llvm::sort(locations, [](const Location &a, const Location &b) {
    return a.isec->getVA() < b.isec->getVA();
  });
  for (const Location &loc : locations)
    encodeRebase(loc.isec->parent, loc.isec->outSecOff + loc.offset, lastRebase,
                 os);
  if (lastRebase.consecutiveCount != 0)
    encodeDoRebase(lastRebase, os);

  os << static_cast<uint8_t>(REBASE_OPCODE_DONE);
}

void RebaseSection::writeTo(uint8_t *buf) const {
  memcpy(buf, contents.data(), contents.size());
}

NonLazyPointerSectionBase::NonLazyPointerSectionBase(const char *segname,
                                                     const char *name)
    : SyntheticSection(segname, name) {
  align = WordSize;
  flags = S_NON_LAZY_SYMBOL_POINTERS;
}

void NonLazyPointerSectionBase::addEntry(Symbol *sym) {
  if (entries.insert(sym)) {
    assert(!sym->isInGot());
    sym->gotIndex = entries.size() - 1;

    addNonLazyBindingEntries(sym, isec, sym->gotIndex * WordSize);
  }
}

void NonLazyPointerSectionBase::writeTo(uint8_t *buf) const {
  for (size_t i = 0, n = entries.size(); i < n; ++i)
    if (auto *defined = dyn_cast<Defined>(entries[i]))
      write64le(&buf[i * WordSize], defined->getVA());
}

BindingSection::BindingSection()
    : LinkEditSection(segment_names::linkEdit, section_names::binding) {}

namespace {
struct Binding {
  OutputSegment *segment = nullptr;
  uint64_t offset = 0;
  int64_t addend = 0;
  int16_t ordinal = 0;
};
} // namespace

// Encode a sequence of opcodes that tell dyld to write the address of symbol +
// addend at osec->addr + outSecOff.
//
// The bind opcode "interpreter" remembers the values of each binding field, so
// we only need to encode the differences between bindings. Hence the use of
// lastBinding.
static void encodeBinding(const Symbol *sym, const OutputSection *osec,
                          uint64_t outSecOff, int64_t addend,
                          bool isWeakBinding, Binding &lastBinding,
                          raw_svector_ostream &os) {
  OutputSegment *seg = osec->parent;
  uint64_t offset = osec->getSegmentOffset() + outSecOff;
  if (lastBinding.segment != seg) {
    os << static_cast<uint8_t>(BIND_OPCODE_SET_SEGMENT_AND_OFFSET_ULEB |
                               seg->index);
    encodeULEB128(offset, os);
    lastBinding.segment = seg;
    lastBinding.offset = offset;
  } else if (lastBinding.offset != offset) {
    os << static_cast<uint8_t>(BIND_OPCODE_ADD_ADDR_ULEB);
    encodeULEB128(offset - lastBinding.offset, os);
    lastBinding.offset = offset;
  }

  if (lastBinding.addend != addend) {
    os << static_cast<uint8_t>(BIND_OPCODE_SET_ADDEND_SLEB);
    encodeSLEB128(addend, os);
    lastBinding.addend = addend;
  }

  uint8_t flags = BIND_OPCODE_SET_SYMBOL_TRAILING_FLAGS_IMM;
  if (!isWeakBinding && sym->isWeakRef())
    flags |= BIND_SYMBOL_FLAGS_WEAK_IMPORT;

  os << flags << sym->getName() << '\0'
     << static_cast<uint8_t>(BIND_OPCODE_SET_TYPE_IMM | BIND_TYPE_POINTER)
     << static_cast<uint8_t>(BIND_OPCODE_DO_BIND);
  // DO_BIND causes dyld to both perform the binding and increment the offset
  lastBinding.offset += WordSize;
}

// Non-weak bindings need to have their dylib ordinal encoded as well.
static int16_t ordinalForDylibSymbol(const DylibSymbol &dysym) {
  return config->namespaceKind == NamespaceKind::flat || dysym.isDynamicLookup()
             ? static_cast<int16_t>(BIND_SPECIAL_DYLIB_FLAT_LOOKUP)
             : dysym.getFile()->ordinal;
}

static void encodeDylibOrdinal(int16_t ordinal, raw_svector_ostream &os) {
  if (ordinal <= 0) {
    os << static_cast<uint8_t>(BIND_OPCODE_SET_DYLIB_SPECIAL_IMM |
                               (ordinal & BIND_IMMEDIATE_MASK));
  } else if (ordinal <= BIND_IMMEDIATE_MASK) {
    os << static_cast<uint8_t>(BIND_OPCODE_SET_DYLIB_ORDINAL_IMM | ordinal);
  } else {
    os << static_cast<uint8_t>(BIND_OPCODE_SET_DYLIB_ORDINAL_ULEB);
    encodeULEB128(ordinal, os);
  }
}

static void encodeWeakOverride(const Defined *defined,
                               raw_svector_ostream &os) {
  os << static_cast<uint8_t>(BIND_OPCODE_SET_SYMBOL_TRAILING_FLAGS_IMM |
                             BIND_SYMBOL_FLAGS_NON_WEAK_DEFINITION)
     << defined->getName() << '\0';
}

// Emit bind opcodes, which are a stream of byte-sized opcodes that dyld
// interprets to update a record with the following fields:
//  * segment index (of the segment to write the symbol addresses to, typically
//    the __DATA_CONST segment which contains the GOT)
//  * offset within the segment, indicating the next location to write a binding
//  * symbol type
//  * symbol library ordinal (the index of its library's LC_LOAD_DYLIB command)
//  * symbol name
//  * addend
// When dyld sees BIND_OPCODE_DO_BIND, it uses the current record state to bind
// a symbol in the GOT, and increments the segment offset to point to the next
// entry. It does *not* clear the record state after doing the bind, so
// subsequent opcodes only need to encode the differences between bindings.
void BindingSection::finalizeContents() {
  raw_svector_ostream os{contents};
  Binding lastBinding;

  // Since bindings are delta-encoded, sorting them allows for a more compact
  // result. Note that sorting by address alone ensures that bindings for the
  // same segment / section are located together.
  llvm::sort(bindings, [](const BindingEntry &a, const BindingEntry &b) {
    return a.target.getVA() < b.target.getVA();
  });
  for (const BindingEntry &b : bindings) {
    int16_t ordinal = ordinalForDylibSymbol(*b.dysym);
    if (ordinal != lastBinding.ordinal) {
      encodeDylibOrdinal(ordinal, os);
      lastBinding.ordinal = ordinal;
    }
    encodeBinding(b.dysym, b.target.isec->parent,
                  b.target.isec->outSecOff + b.target.offset, b.addend,
                  /*isWeakBinding=*/false, lastBinding, os);
  }
  if (!bindings.empty())
    os << static_cast<uint8_t>(BIND_OPCODE_DONE);
}

void BindingSection::writeTo(uint8_t *buf) const {
  memcpy(buf, contents.data(), contents.size());
}

WeakBindingSection::WeakBindingSection()
    : LinkEditSection(segment_names::linkEdit, section_names::weakBinding) {}

void WeakBindingSection::finalizeContents() {
  raw_svector_ostream os{contents};
  Binding lastBinding;

  for (const Defined *defined : definitions)
    encodeWeakOverride(defined, os);

  // Since bindings are delta-encoded, sorting them allows for a more compact
  // result.
  llvm::sort(bindings,
             [](const WeakBindingEntry &a, const WeakBindingEntry &b) {
               return a.target.getVA() < b.target.getVA();
             });
  for (const WeakBindingEntry &b : bindings)
    encodeBinding(b.symbol, b.target.isec->parent,
                  b.target.isec->outSecOff + b.target.offset, b.addend,
                  /*isWeakBinding=*/true, lastBinding, os);
  if (!bindings.empty() || !definitions.empty())
    os << static_cast<uint8_t>(BIND_OPCODE_DONE);
}

void WeakBindingSection::writeTo(uint8_t *buf) const {
  memcpy(buf, contents.data(), contents.size());
}

bool macho::needsBinding(const Symbol *sym) {
  if (isa<DylibSymbol>(sym))
    return true;
  if (const auto *defined = dyn_cast<Defined>(sym))
    return defined->isExternalWeakDef();
  return false;
}

void macho::addNonLazyBindingEntries(const Symbol *sym,
                                     const InputSection *isec, uint64_t offset,
                                     int64_t addend) {
  if (auto *dysym = dyn_cast<DylibSymbol>(sym)) {
    in.binding->addEntry(dysym, isec, offset, addend);
    if (dysym->isWeakDef())
      in.weakBinding->addEntry(sym, isec, offset, addend);
  } else if (auto *defined = dyn_cast<Defined>(sym)) {
    in.rebase->addEntry(isec, offset);
    if (defined->isExternalWeakDef())
      in.weakBinding->addEntry(sym, isec, offset, addend);
  } else {
    // Undefined symbols are filtered out in scanRelocations(); we should never
    // get here
    llvm_unreachable("cannot bind to an undefined symbol");
  }
}

StubsSection::StubsSection()
    : SyntheticSection(segment_names::text, "__stubs") {
  flags = S_SYMBOL_STUBS | S_ATTR_SOME_INSTRUCTIONS | S_ATTR_PURE_INSTRUCTIONS;
  // The stubs section comprises machine instructions, which are aligned to
  // 4 bytes on the archs we care about.
  align = 4;
  reserved2 = target->stubSize;
}

uint64_t StubsSection::getSize() const {
  return entries.size() * target->stubSize;
}

void StubsSection::writeTo(uint8_t *buf) const {
  size_t off = 0;
  for (const Symbol *sym : entries) {
    target->writeStub(buf + off, *sym);
    off += target->stubSize;
  }
}

bool StubsSection::addEntry(Symbol *sym) {
  bool inserted = entries.insert(sym);
  if (inserted)
    sym->stubsIndex = entries.size() - 1;
  return inserted;
}

StubHelperSection::StubHelperSection()
    : SyntheticSection(segment_names::text, "__stub_helper") {
  flags = S_ATTR_SOME_INSTRUCTIONS | S_ATTR_PURE_INSTRUCTIONS;
  align = 4; // This section comprises machine instructions
}

uint64_t StubHelperSection::getSize() const {
  return target->stubHelperHeaderSize +
         in.lazyBinding->getEntries().size() * target->stubHelperEntrySize;
}

bool StubHelperSection::isNeeded() const { return in.lazyBinding->isNeeded(); }

void StubHelperSection::writeTo(uint8_t *buf) const {
  target->writeStubHelperHeader(buf);
  size_t off = target->stubHelperHeaderSize;
  for (const DylibSymbol *sym : in.lazyBinding->getEntries()) {
    target->writeStubHelperEntry(buf + off, *sym, addr + off);
    off += target->stubHelperEntrySize;
  }
}

void StubHelperSection::setup() {
  stubBinder = dyn_cast_or_null<DylibSymbol>(symtab->find("dyld_stub_binder"));
  if (stubBinder == nullptr) {
    error("symbol dyld_stub_binder not found (normally in libSystem.dylib). "
          "Needed to perform lazy binding.");
    return;
  }
  stubBinder->refState = RefState::Strong;
  in.got->addEntry(stubBinder);

  inputSections.push_back(in.imageLoaderCache);
  dyldPrivate = make<Defined>("__dyld_private", nullptr, in.imageLoaderCache, 0,
                              /*isWeakDef=*/false,
                              /*isExternal=*/false, /*isPrivateExtern=*/false);
}

ImageLoaderCacheSection::ImageLoaderCacheSection() {
  segname = segment_names::data;
  name = "__data";
  uint8_t *arr = bAlloc.Allocate<uint8_t>(WordSize);
  memset(arr, 0, WordSize);
  data = {arr, WordSize};
  align = WordSize;
}

LazyPointerSection::LazyPointerSection()
    : SyntheticSection(segment_names::data, "__la_symbol_ptr") {
  align = WordSize;
  flags = S_LAZY_SYMBOL_POINTERS;
}

uint64_t LazyPointerSection::getSize() const {
  return in.stubs->getEntries().size() * WordSize;
}

bool LazyPointerSection::isNeeded() const {
  return !in.stubs->getEntries().empty();
}

void LazyPointerSection::writeTo(uint8_t *buf) const {
  size_t off = 0;
  for (const Symbol *sym : in.stubs->getEntries()) {
    if (const auto *dysym = dyn_cast<DylibSymbol>(sym)) {
      if (dysym->hasStubsHelper()) {
        uint64_t stubHelperOffset =
            target->stubHelperHeaderSize +
            dysym->stubsHelperIndex * target->stubHelperEntrySize;
        write64le(buf + off, in.stubHelper->addr + stubHelperOffset);
      }
    } else {
      write64le(buf + off, sym->getVA());
    }
    off += WordSize;
  }
}

LazyBindingSection::LazyBindingSection()
    : LinkEditSection(segment_names::linkEdit, section_names::lazyBinding) {}

void LazyBindingSection::finalizeContents() {
  // TODO: Just precompute output size here instead of writing to a temporary
  // buffer
  for (DylibSymbol *sym : entries)
    sym->lazyBindOffset = encode(*sym);
}

void LazyBindingSection::writeTo(uint8_t *buf) const {
  memcpy(buf, contents.data(), contents.size());
}

void LazyBindingSection::addEntry(DylibSymbol *dysym) {
  if (entries.insert(dysym)) {
    dysym->stubsHelperIndex = entries.size() - 1;
    in.rebase->addEntry(in.lazyPointers->isec, dysym->stubsIndex * WordSize);
  }
}

// Unlike the non-lazy binding section, the bind opcodes in this section aren't
// interpreted all at once. Rather, dyld will start interpreting opcodes at a
// given offset, typically only binding a single symbol before it finds a
// BIND_OPCODE_DONE terminator. As such, unlike in the non-lazy-binding case,
// we cannot encode just the differences between symbols; we have to emit the
// complete bind information for each symbol.
uint32_t LazyBindingSection::encode(const DylibSymbol &sym) {
  uint32_t opstreamOffset = contents.size();
  OutputSegment *dataSeg = in.lazyPointers->parent;
  os << static_cast<uint8_t>(BIND_OPCODE_SET_SEGMENT_AND_OFFSET_ULEB |
                             dataSeg->index);
  uint64_t offset = in.lazyPointers->addr - dataSeg->firstSection()->addr +
                    sym.stubsIndex * WordSize;
  encodeULEB128(offset, os);
  encodeDylibOrdinal(ordinalForDylibSymbol(sym), os);

  uint8_t flags = BIND_OPCODE_SET_SYMBOL_TRAILING_FLAGS_IMM;
  if (sym.isWeakRef())
    flags |= BIND_SYMBOL_FLAGS_WEAK_IMPORT;

  os << flags << sym.getName() << '\0'
     << static_cast<uint8_t>(BIND_OPCODE_DO_BIND)
     << static_cast<uint8_t>(BIND_OPCODE_DONE);
  return opstreamOffset;
}

void macho::prepareBranchTarget(Symbol *sym) {
  if (auto *dysym = dyn_cast<DylibSymbol>(sym)) {
    if (in.stubs->addEntry(dysym)) {
      if (sym->isWeakDef()) {
        in.binding->addEntry(dysym, in.lazyPointers->isec,
                             sym->stubsIndex * WordSize);
        in.weakBinding->addEntry(sym, in.lazyPointers->isec,
                                 sym->stubsIndex * WordSize);
      } else {
        in.lazyBinding->addEntry(dysym);
      }
    }
  } else if (auto *defined = dyn_cast<Defined>(sym)) {
    if (defined->isExternalWeakDef()) {
      if (in.stubs->addEntry(sym)) {
        in.rebase->addEntry(in.lazyPointers->isec, sym->stubsIndex * WordSize);
        in.weakBinding->addEntry(sym, in.lazyPointers->isec,
                                 sym->stubsIndex * WordSize);
      }
    }
  }
}

ExportSection::ExportSection()
    : LinkEditSection(segment_names::linkEdit, section_names::export_) {}

void ExportSection::finalizeContents() {
  trieBuilder.setImageBase(in.header->addr);
  for (const Symbol *sym : symtab->getSymbols()) {
    if (const auto *defined = dyn_cast<Defined>(sym)) {
      if (config->exportedSymbols.empty()) {
        if (defined->privateExtern ||
            config->unexportedSymbols.match(defined->getName()))
          continue;
      } else {
        if (!config->exportedSymbols.match(defined->getName()))
          continue;
      }
      trieBuilder.addSymbol(*defined);
      hasWeakSymbol = hasWeakSymbol || sym->isWeakDef();
    }
  }
  size = trieBuilder.build();
}

void ExportSection::writeTo(uint8_t *buf) const { trieBuilder.writeTo(buf); }

FunctionStartsSection::FunctionStartsSection()
    : LinkEditSection(segment_names::linkEdit, section_names::functionStarts_) {
}

void FunctionStartsSection::finalizeContents() {
  raw_svector_ostream os{contents};
  uint64_t addr = in.header->addr;
  for (const Symbol *sym : symtab->getSymbols()) {
    if (const auto *defined = dyn_cast<Defined>(sym)) {
      if (!defined->isec || !isCodeSection(defined->isec))
        continue;
      // TODO: Add support for thumbs, in that case
      // the lowest bit of nextAddr needs to be set to 1.
      uint64_t nextAddr = defined->getVA();
      uint64_t delta = nextAddr - addr;
      if (delta == 0)
        continue;
      encodeULEB128(delta, os);
      addr = nextAddr;
    }
  }
  os << '\0';
}

void FunctionStartsSection::writeTo(uint8_t *buf) const {
  memcpy(buf, contents.data(), contents.size());
}

SymtabSection::SymtabSection(StringTableSection &stringTableSection)
    : LinkEditSection(segment_names::linkEdit, section_names::symbolTable),
      stringTableSection(stringTableSection) {}

uint64_t SymtabSection::getRawSize() const {
  return getNumSymbols() * sizeof(structs::nlist_64);
}

void SymtabSection::emitBeginSourceStab(DWARFUnit *compileUnit) {
  StabsEntry stab(N_SO);
  SmallString<261> dir(compileUnit->getCompilationDir());
  StringRef sep = sys::path::get_separator();
  // We don't use `path::append` here because we want an empty `dir` to result
  // in an absolute path. `append` would give us a relative path for that case.
  if (!dir.endswith(sep))
    dir += sep;
  stab.strx = stringTableSection.addString(
      saver.save(dir + compileUnit->getUnitDIE().getShortName()));
  stabs.emplace_back(std::move(stab));
}

void SymtabSection::emitEndSourceStab() {
  StabsEntry stab(N_SO);
  stab.sect = 1;
  stabs.emplace_back(std::move(stab));
}

void SymtabSection::emitObjectFileStab(ObjFile *file) {
  StabsEntry stab(N_OSO);
  stab.sect = target->cpuSubtype;
  SmallString<261> path(!file->archiveName.empty() ? file->archiveName
                                                   : file->getName());
  std::error_code ec = sys::fs::make_absolute(path);
  if (ec)
    fatal("failed to get absolute path for " + path);

  if (!file->archiveName.empty())
    path.append({"(", file->getName(), ")"});

  stab.strx = stringTableSection.addString(saver.save(path.str()));
  stab.desc = 1;
  stab.value = file->modTime;
  stabs.emplace_back(std::move(stab));
}

void SymtabSection::emitEndFunStab(Defined *defined) {
  StabsEntry stab(N_FUN);
  // FIXME this should be the size of the symbol. Using the section size in
  // lieu is only correct if .subsections_via_symbols is set.
  stab.value = defined->isec->getSize();
  stabs.emplace_back(std::move(stab));
}

void SymtabSection::emitStabs() {
  std::vector<Defined *> symbolsNeedingStabs;
  for (const SymtabEntry &entry :
       concat<SymtabEntry>(localSymbols, externalSymbols)) {
    Symbol *sym = entry.sym;
    if (auto *defined = dyn_cast<Defined>(sym)) {
      if (defined->isAbsolute())
        continue;
      InputSection *isec = defined->isec;
      ObjFile *file = dyn_cast_or_null<ObjFile>(isec->file);
      if (!file || !file->compileUnit)
        continue;
      symbolsNeedingStabs.push_back(defined);
    }
  }

  llvm::stable_sort(symbolsNeedingStabs, [&](Defined *a, Defined *b) {
    return a->isec->file->id < b->isec->file->id;
  });

  // Emit STABS symbols so that dsymutil and/or the debugger can map address
  // regions in the final binary to the source and object files from which they
  // originated.
  InputFile *lastFile = nullptr;
  for (Defined *defined : symbolsNeedingStabs) {
    InputSection *isec = defined->isec;
    ObjFile *file = dyn_cast<ObjFile>(isec->file);
    assert(file);

    if (lastFile == nullptr || lastFile != file) {
      if (lastFile != nullptr)
        emitEndSourceStab();
      lastFile = file;

      emitBeginSourceStab(file->compileUnit);
      emitObjectFileStab(file);
    }

    StabsEntry symStab;
    symStab.sect = defined->isec->parent->index;
    symStab.strx = stringTableSection.addString(defined->getName());
    symStab.value = defined->getVA();

    if (isCodeSection(isec)) {
      symStab.type = N_FUN;
      stabs.emplace_back(std::move(symStab));
      emitEndFunStab(defined);
    } else {
      symStab.type = defined->isExternal() ? N_GSYM : N_STSYM;
      stabs.emplace_back(std::move(symStab));
    }
  }

  if (!stabs.empty())
    emitEndSourceStab();
}

void SymtabSection::finalizeContents() {
  auto addSymbol = [&](std::vector<SymtabEntry> &symbols, Symbol *sym) {
    uint32_t strx = stringTableSection.addString(sym->getName());
    symbols.push_back({sym, strx});
  };

  // Local symbols aren't in the SymbolTable, so we walk the list of object
  // files to gather them.
  for (const InputFile *file : inputFiles) {
    if (auto *objFile = dyn_cast<ObjFile>(file)) {
      for (Symbol *sym : objFile->symbols) {
        if (sym == nullptr)
          continue;
        // TODO: when we implement -dead_strip, we should filter out symbols
        // that belong to dead sections.
        if (auto *defined = dyn_cast<Defined>(sym)) {
          if (!defined->isExternal()) {
            StringRef name = defined->getName();
            if (!name.startswith("l") && !name.startswith("L"))
              addSymbol(localSymbols, sym);
          }
        }
      }
    }
  }

  // __dyld_private is a local symbol too. It's linker-created and doesn't
  // exist in any object file.
  if (Defined* dyldPrivate = in.stubHelper->dyldPrivate)
    addSymbol(localSymbols, dyldPrivate);

  for (Symbol *sym : symtab->getSymbols()) {
    if (auto *defined = dyn_cast<Defined>(sym)) {
<<<<<<< HEAD
      (void)defined; // INTEL
=======
      if (defined->linkerInternal)
        continue;
>>>>>>> d8283d9d
      assert(defined->isExternal());
      addSymbol(externalSymbols, defined);
    } else if (auto *dysym = dyn_cast<DylibSymbol>(sym)) {
      if (dysym->isReferenced())
        addSymbol(undefinedSymbols, sym);
    }
  }

  emitStabs();
  uint32_t symtabIndex = stabs.size();
  for (const SymtabEntry &entry :
       concat<SymtabEntry>(localSymbols, externalSymbols, undefinedSymbols)) {
    entry.sym->symtabIndex = symtabIndex++;
  }
}

uint32_t SymtabSection::getNumSymbols() const {
  return stabs.size() + localSymbols.size() + externalSymbols.size() +
         undefinedSymbols.size();
}

void SymtabSection::writeTo(uint8_t *buf) const {
  auto *nList = reinterpret_cast<structs::nlist_64 *>(buf);
  // Emit the stabs entries before the "real" symbols. We cannot emit them
  // after as that would render Symbol::symtabIndex inaccurate.
  for (const StabsEntry &entry : stabs) {
    nList->n_strx = entry.strx;
    nList->n_type = entry.type;
    nList->n_sect = entry.sect;
    nList->n_desc = entry.desc;
    nList->n_value = entry.value;
    ++nList;
  }

  for (const SymtabEntry &entry : concat<const SymtabEntry>(
           localSymbols, externalSymbols, undefinedSymbols)) {
    nList->n_strx = entry.strx;
    // TODO populate n_desc with more flags
    if (auto *defined = dyn_cast<Defined>(entry.sym)) {
      uint8_t scope = 0;
      if (defined->privateExtern) {
        // Private external -- dylib scoped symbol.
        // Promote to non-external at link time.
        assert(defined->isExternal() && "invalid input file");
        scope = N_PEXT;
      } else if (defined->isExternal()) {
        // Normal global symbol.
        scope = N_EXT;
      } else {
        // TU-local symbol from localSymbols.
        scope = 0;
      }

      if (defined->isAbsolute()) {
        nList->n_type = scope | N_ABS;
        nList->n_sect = NO_SECT;
        nList->n_value = defined->value;
      } else {
        nList->n_type = scope | N_SECT;
        nList->n_sect = defined->isec->parent->index;
        // For the N_SECT symbol type, n_value is the address of the symbol
        nList->n_value = defined->getVA();
      }
      nList->n_desc |= defined->isExternalWeakDef() ? N_WEAK_DEF : 0;
    } else if (auto *dysym = dyn_cast<DylibSymbol>(entry.sym)) {
      uint16_t n_desc = nList->n_desc;
      int16_t ordinal = ordinalForDylibSymbol(*dysym);
      if (ordinal == BIND_SPECIAL_DYLIB_FLAT_LOOKUP)
        SET_LIBRARY_ORDINAL(n_desc, DYNAMIC_LOOKUP_ORDINAL);
      else if (ordinal == BIND_SPECIAL_DYLIB_MAIN_EXECUTABLE)
        SET_LIBRARY_ORDINAL(n_desc, EXECUTABLE_ORDINAL);
      else {
        assert(ordinal > 0);
        SET_LIBRARY_ORDINAL(n_desc, static_cast<uint8_t>(ordinal));
      }

      nList->n_type = N_EXT;
      n_desc |= dysym->isWeakDef() ? N_WEAK_DEF : 0;
      n_desc |= dysym->isWeakRef() ? N_WEAK_REF : 0;
      nList->n_desc = n_desc;
    }
    ++nList;
  }
}

IndirectSymtabSection::IndirectSymtabSection()
    : LinkEditSection(segment_names::linkEdit,
                      section_names::indirectSymbolTable) {}

uint32_t IndirectSymtabSection::getNumSymbols() const {
  return in.got->getEntries().size() + in.tlvPointers->getEntries().size() +
         in.stubs->getEntries().size();
}

bool IndirectSymtabSection::isNeeded() const {
  return in.got->isNeeded() || in.tlvPointers->isNeeded() ||
         in.stubs->isNeeded();
}

void IndirectSymtabSection::finalizeContents() {
  uint32_t off = 0;
  in.got->reserved1 = off;
  off += in.got->getEntries().size();
  in.tlvPointers->reserved1 = off;
  off += in.tlvPointers->getEntries().size();
  // There is a 1:1 correspondence between stubs and LazyPointerSection
  // entries, so they can share the same sub-array in the table.
  in.stubs->reserved1 = in.lazyPointers->reserved1 = off;
}

static uint32_t indirectValue(const Symbol *sym) {
  return sym->symtabIndex != UINT32_MAX ? sym->symtabIndex
                                        : INDIRECT_SYMBOL_LOCAL;
}

void IndirectSymtabSection::writeTo(uint8_t *buf) const {
  uint32_t off = 0;
  for (const Symbol *sym : in.got->getEntries()) {
    write32le(buf + off * sizeof(uint32_t), indirectValue(sym));
    ++off;
  }
  for (const Symbol *sym : in.tlvPointers->getEntries()) {
    write32le(buf + off * sizeof(uint32_t), indirectValue(sym));
    ++off;
  }
  for (const Symbol *sym : in.stubs->getEntries()) {
    write32le(buf + off * sizeof(uint32_t), indirectValue(sym));
    ++off;
  }
}

StringTableSection::StringTableSection()
    : LinkEditSection(segment_names::linkEdit, section_names::stringTable) {}

uint32_t StringTableSection::addString(StringRef str) {
  uint32_t strx = size;
  strings.push_back(str); // TODO: consider deduplicating strings
  size += str.size() + 1; // account for null terminator
  return strx;
}

void StringTableSection::writeTo(uint8_t *buf) const {
  uint32_t off = 0;
  for (StringRef str : strings) {
    memcpy(buf + off, str.data(), str.size());
    off += str.size() + 1; // account for null terminator
  }
}

CodeSignatureSection::CodeSignatureSection()
    : LinkEditSection(segment_names::linkEdit, section_names::codeSignature) {
  align = 16; // required by libstuff
  fileName = config->outputFile;
  size_t slashIndex = fileName.rfind("/");
  if (slashIndex != std::string::npos)
    fileName = fileName.drop_front(slashIndex + 1);
  allHeadersSize = alignTo<16>(fixedHeadersSize + fileName.size() + 1);
  fileNamePad = allHeadersSize - fixedHeadersSize - fileName.size();
}

uint32_t CodeSignatureSection::getBlockCount() const {
  return (fileOff + blockSize - 1) / blockSize;
}

uint64_t CodeSignatureSection::getRawSize() const {
  return allHeadersSize + getBlockCount() * hashSize;
}

void CodeSignatureSection::writeHashes(uint8_t *buf) const {
  uint8_t *code = buf;
  uint8_t *codeEnd = buf + fileOff;
  uint8_t *hashes = codeEnd + allHeadersSize;
  while (code < codeEnd) {
    StringRef block(reinterpret_cast<char *>(code),
                    std::min(codeEnd - code, static_cast<ssize_t>(blockSize)));
    SHA256 hasher;
    hasher.update(block);
    StringRef hash = hasher.final();
    assert(hash.size() == hashSize);
    memcpy(hashes, hash.data(), hashSize);
    code += blockSize;
    hashes += hashSize;
  }
#if defined(__APPLE__)
  // This is macOS-specific work-around and makes no sense for any
  // other host OS. See https://openradar.appspot.com/FB8914231
  //
  // The macOS kernel maintains a signature-verification cache to
  // quickly validate applications at time of execve(2).  The trouble
  // is that for the kernel creates the cache entry at the time of the
  // mmap(2) call, before we have a chance to write either the code to
  // sign or the signature header+hashes.  The fix is to invalidate
  // all cached data associated with the output file, thus discarding
  // the bogus prematurely-cached signature.
  msync(buf, fileOff + getSize(), MS_INVALIDATE);
#endif
}

void CodeSignatureSection::writeTo(uint8_t *buf) const {
  uint32_t signatureSize = static_cast<uint32_t>(getSize());
  auto *superBlob = reinterpret_cast<CS_SuperBlob *>(buf);
  write32be(&superBlob->magic, CSMAGIC_EMBEDDED_SIGNATURE);
  write32be(&superBlob->length, signatureSize);
  write32be(&superBlob->count, 1);
  auto *blobIndex = reinterpret_cast<CS_BlobIndex *>(&superBlob[1]);
  write32be(&blobIndex->type, CSSLOT_CODEDIRECTORY);
  write32be(&blobIndex->offset, blobHeadersSize);
  auto *codeDirectory =
      reinterpret_cast<CS_CodeDirectory *>(buf + blobHeadersSize);
  write32be(&codeDirectory->magic, CSMAGIC_CODEDIRECTORY);
  write32be(&codeDirectory->length, signatureSize - blobHeadersSize);
  write32be(&codeDirectory->version, CS_SUPPORTSEXECSEG);
  write32be(&codeDirectory->flags, CS_ADHOC | CS_LINKER_SIGNED);
  write32be(&codeDirectory->hashOffset,
            sizeof(CS_CodeDirectory) + fileName.size() + fileNamePad);
  write32be(&codeDirectory->identOffset, sizeof(CS_CodeDirectory));
  codeDirectory->nSpecialSlots = 0;
  write32be(&codeDirectory->nCodeSlots, getBlockCount());
  write32be(&codeDirectory->codeLimit, fileOff);
  codeDirectory->hashSize = static_cast<uint8_t>(hashSize);
  codeDirectory->hashType = kSecCodeSignatureHashSHA256;
  codeDirectory->platform = 0;
  codeDirectory->pageSize = blockSizeShift;
  codeDirectory->spare2 = 0;
  codeDirectory->scatterOffset = 0;
  codeDirectory->teamOffset = 0;
  codeDirectory->spare3 = 0;
  codeDirectory->codeLimit64 = 0;
  OutputSegment *textSeg = getOrCreateOutputSegment(segment_names::text);
  write64be(&codeDirectory->execSegBase, textSeg->fileOff);
  write64be(&codeDirectory->execSegLimit, textSeg->fileSize);
  write64be(&codeDirectory->execSegFlags,
            config->outputType == MH_EXECUTE ? CS_EXECSEG_MAIN_BINARY : 0);
  auto *id = reinterpret_cast<char *>(&codeDirectory[1]);
  memcpy(id, fileName.begin(), fileName.size());
  memset(id + fileName.size(), 0, fileNamePad);
}<|MERGE_RESOLUTION|>--- conflicted
+++ resolved
@@ -767,12 +767,8 @@
 
   for (Symbol *sym : symtab->getSymbols()) {
     if (auto *defined = dyn_cast<Defined>(sym)) {
-<<<<<<< HEAD
-      (void)defined; // INTEL
-=======
       if (defined->linkerInternal)
         continue;
->>>>>>> d8283d9d
       assert(defined->isExternal());
       addSymbol(externalSymbols, defined);
     } else if (auto *dysym = dyn_cast<DylibSymbol>(sym)) {
