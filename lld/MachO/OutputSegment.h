--- conflicted
+++ resolved
@@ -31,16 +31,6 @@
 
 class OutputSegment {
 public:
-<<<<<<< HEAD
-  InputSection *firstSection() const { return sections.front().second.at(0); }
-
-  InputSection *lastSection() const { return sections.back().second.back(); }
-
-  StringRef name;
-  uint32_t perms;
-  uint8_t index;
-  llvm::MapVector<StringRef, std::vector<InputSection *>> sections;
-=======
   using SectionMap = typename llvm::MapVector<StringRef, OutputSection *>;
   using SectionMapEntry = typename std::pair<StringRef, OutputSection *>;
 
@@ -95,7 +85,6 @@
   const StringRef defaultPosition = StringRef();
   llvm::DenseMap<StringRef, OutputSectionComparator> orderMap;
   OutputSectionComparator *defaultPositionComparator;
->>>>>>> 918d599f
 };
 
 extern std::vector<OutputSegment *> outputSegments;
