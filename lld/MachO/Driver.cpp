--- conflicted
+++ resolved
@@ -293,15 +293,9 @@
   case file_magic::macho_dynamically_linked_shared_lib:
   case file_magic::macho_dynamically_linked_shared_lib_stub:
   case file_magic::tapi_file:
-<<<<<<< HEAD
-    if (Optional<DylibFile *> dylibFile = loadDylib(mbref)) {
-      (*dylibFile)->explicitlyLinked = true;
-      newFile = *dylibFile;
-=======
     if (DylibFile * dylibFile = loadDylib(mbref)) {
       dylibFile->explicitlyLinked = true;
       newFile = dylibFile;
->>>>>>> ff9f54e7
     }
     break;
   case file_magic::bitcode:
