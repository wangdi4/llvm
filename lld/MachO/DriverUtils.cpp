--- conflicted
+++ resolved
@@ -221,12 +221,8 @@
     // reference might become invalid after parseReexports() -- so copy the
     // pointer it refers to before going on.
     newFile = file;
-<<<<<<< HEAD
-    newFile->parseReexports(**result);
-=======
     if (newFile->exportingFile)
       newFile->parseReexports(**result);
->>>>>>> ff9f54e7
   } else {
     assert(magic == file_magic::macho_dynamically_linked_shared_lib ||
            magic == file_magic::macho_dynamically_linked_shared_lib_stub ||
@@ -237,12 +233,8 @@
     // parseLoadCommands() can also recursively call loadDylib(). See comment
     // in previous block for why this means we must copy `file` here.
     newFile = file;
-<<<<<<< HEAD
-    newFile->parseLoadCommands(mbref, umbrella);
-=======
     if (newFile->exportingFile)
       newFile->parseLoadCommands(mbref, umbrella);
->>>>>>> ff9f54e7
   }
   return newFile;
 }
