--- conflicted
+++ resolved
@@ -1561,13 +1561,7 @@
 uint32_t Util::fileFlags() {
   // FIXME: these need to determined at runtime.
   if (_ctx.outputMachOType() == MH_OBJECT) {
-<<<<<<< HEAD
-#if INTEL_CUSTOMIZATION
-    return _subsectionsViaSymbols ? uint32_t{MH_SUBSECTIONS_VIA_SYMBOLS} : 0;
-#endif // INTEL_CUSTOMIZATION
-=======
     return _subsectionsViaSymbols ? (uint32_t)MH_SUBSECTIONS_VIA_SYMBOLS : 0;
->>>>>>> 496fb70b
   } else {
     uint32_t flags = MH_DYLDLINK;
     if (!_ctx.useFlatNamespace())
