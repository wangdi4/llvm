// RUN: %clangxx_asan -fexceptions -O %s -o %t && %env_asan_opts=detect_stack_use_after_return=0 %run %t
//
// Test __sanitizer_annotate_contiguous_container.

#include <algorithm>
#include <assert.h>
#include <sanitizer/asan_interface.h>
#include <stdio.h>
#include <stdlib.h>
#include <string.h>

static constexpr size_t kGranularity = 8;

template <class T> static constexpr T RoundDown(T x) {
  return reinterpret_cast<T>(reinterpret_cast<uintptr_t>(x) &
                             ~(kGranularity - 1));
}

<<<<<<< HEAD
void TestContainer(size_t capacity, size_t off_begin, size_t off_end,
                   bool poison_buffer) {
  char *buffer = new char[capacity + off_begin + off_end];
  char *buffer_end = buffer + capacity + off_begin + off_end;
  if (poison_buffer)
    __asan_poison_memory_region(buffer, buffer_end - buffer);
  else
    __asan_unpoison_memory_region(buffer, buffer_end - buffer);
  char *beg = buffer + off_begin;
  char *end = beg + capacity;
  char *mid = poison_buffer ? beg : beg + capacity;
  char *old_mid = 0;
  // If after the container, there is another object, last granule
  // cannot be poisoned.
  char *cannot_poison = (off_end == 0) ? end : RoundDown(end);
=======
void TestContainer(size_t capacity, size_t off_begin, bool poison_buffer) {
  size_t buffer_size = capacity + off_begin + kGranularity * 2;
  char *buffer = new char[buffer_size];
  if (poison_buffer)
    __asan_poison_memory_region(buffer, buffer_size);
  char *beg = buffer + off_begin;
  char *end = beg + capacity;
  char *mid = poison_buffer ? beg : beg + capacity;
  char *old_mid;
>>>>>>> e8266fee

  for (int i = 0; i < 1000; i++) {
    size_t size = rand() % (capacity + 1);
    assert(size <= capacity);
    old_mid = mid;
    mid = beg + size;
    __sanitizer_annotate_contiguous_container(beg, end, old_mid, mid);

<<<<<<< HEAD
    // If off buffer before the container was poisoned and we had to
    // unpoison it, we won't poison it again as we don't have information,
    // if it was poisoned.
    if (!poison_buffer)
      for (size_t idx = 0; idx < off_begin; idx++)
        assert(!__asan_address_is_poisoned(buffer + idx));
    for (size_t idx = 0; idx < size; idx++)
      assert(!__asan_address_is_poisoned(beg + idx));
    for (size_t idx = size; beg + idx < cannot_poison; idx++)
      assert(__asan_address_is_poisoned(beg + idx));
    for (size_t idx = 0; idx < off_end; idx++)
      assert(__asan_address_is_poisoned(end + idx) == poison_buffer);
=======
    char *cur = buffer;
    for (; cur < buffer + RoundDown(off_begin); ++cur)
      assert(__asan_address_is_poisoned(cur) == poison_buffer);
    // The prefix of the first incomplete granule can switch from poisoned to
    // unpoisoned but not otherwise.
    for (; cur < buffer + off_begin; ++cur)
      assert(poison_buffer || !__asan_address_is_poisoned(cur));
    for (; cur < mid; ++cur)
      assert(!__asan_address_is_poisoned(cur));
    for (; cur < RoundDown(end); ++cur)
      assert(__asan_address_is_poisoned(cur));
    // The suffix of the last incomplete granule must be poisoned the same as
    // bytes after the end.
    for (; cur != end + kGranularity; ++cur)
      assert(__asan_address_is_poisoned(cur) == poison_buffer);
  }
>>>>>>> e8266fee

  for (int i = 0; i <= capacity; i++) {
    old_mid = mid;
    mid = beg + i;
    __sanitizer_annotate_contiguous_container(beg, end, old_mid, mid);

    for (char *cur = std::max(beg, mid - 2 * kGranularity);
         cur <= std::min(end, mid + 2 * kGranularity); ++cur) {
      if (cur == mid ||
          // Any mid in the last unaligned granule is OK, if bytes after the
          // storage are not poisoned.
          (!poison_buffer && RoundDown(end) <= std::min(cur, mid))) {
        assert(__sanitizer_verify_contiguous_container(beg, cur, end));
        assert(NULL == __sanitizer_contiguous_container_find_bad_address(
                           beg, cur, end));
      } else if (cur < mid) {
        assert(!__sanitizer_verify_contiguous_container(beg, cur, end));
        assert(cur == __sanitizer_contiguous_container_find_bad_address(
                          beg, cur, end));
      } else {
        assert(!__sanitizer_verify_contiguous_container(beg, cur, end));
        assert(mid == __sanitizer_contiguous_container_find_bad_address(
                          beg, cur, end));
      }
    }
  }

<<<<<<< HEAD
  __asan_unpoison_memory_region(buffer, buffer_end - buffer);
=======
  __asan_unpoison_memory_region(buffer, buffer_size);
>>>>>>> e8266fee
  delete[] buffer;
}

__attribute__((noinline)) void Throw() { throw 1; }

__attribute__((noinline)) void ThrowAndCatch() {
  try {
    Throw();
  } catch (...) {
  }
}

void TestThrow() {
  char x[32];
  __sanitizer_annotate_contiguous_container(x, x + 32, x + 32, x + 14);
  assert(!__asan_address_is_poisoned(x + 13));
  assert(__asan_address_is_poisoned(x + 14));
  ThrowAndCatch();
  assert(!__asan_address_is_poisoned(x + 13));
  assert(!__asan_address_is_poisoned(x + 14));
  __sanitizer_annotate_contiguous_container(x, x + 32, x + 14, x + 32);
  assert(!__asan_address_is_poisoned(x + 13));
  assert(!__asan_address_is_poisoned(x + 14));
}

int main(int argc, char **argv) {
  int n = argc == 1 ? 64 : atoi(argv[1]);
  for (int i = 0; i <= n; i++)
<<<<<<< HEAD
    for (int j = 0; j < 8; j++)
      for (int k = 0; k < 8; k++)
        for (int poison = 0; poison < 2; ++poison)
          TestContainer(i, j, k, poison);
=======
    for (int j = 0; j < kGranularity * 2; j++)
      for (int poison = 0; poison < 2; ++poison)
        TestContainer(i, j, poison);
>>>>>>> e8266fee
  TestThrow();
}<|MERGE_RESOLUTION|>--- conflicted
+++ resolved
@@ -16,23 +16,6 @@
                              ~(kGranularity - 1));
 }
 
-<<<<<<< HEAD
-void TestContainer(size_t capacity, size_t off_begin, size_t off_end,
-                   bool poison_buffer) {
-  char *buffer = new char[capacity + off_begin + off_end];
-  char *buffer_end = buffer + capacity + off_begin + off_end;
-  if (poison_buffer)
-    __asan_poison_memory_region(buffer, buffer_end - buffer);
-  else
-    __asan_unpoison_memory_region(buffer, buffer_end - buffer);
-  char *beg = buffer + off_begin;
-  char *end = beg + capacity;
-  char *mid = poison_buffer ? beg : beg + capacity;
-  char *old_mid = 0;
-  // If after the container, there is another object, last granule
-  // cannot be poisoned.
-  char *cannot_poison = (off_end == 0) ? end : RoundDown(end);
-=======
 void TestContainer(size_t capacity, size_t off_begin, bool poison_buffer) {
   size_t buffer_size = capacity + off_begin + kGranularity * 2;
   char *buffer = new char[buffer_size];
@@ -42,7 +25,6 @@
   char *end = beg + capacity;
   char *mid = poison_buffer ? beg : beg + capacity;
   char *old_mid;
->>>>>>> e8266fee
 
   for (int i = 0; i < 1000; i++) {
     size_t size = rand() % (capacity + 1);
@@ -51,20 +33,6 @@
     mid = beg + size;
     __sanitizer_annotate_contiguous_container(beg, end, old_mid, mid);
 
-<<<<<<< HEAD
-    // If off buffer before the container was poisoned and we had to
-    // unpoison it, we won't poison it again as we don't have information,
-    // if it was poisoned.
-    if (!poison_buffer)
-      for (size_t idx = 0; idx < off_begin; idx++)
-        assert(!__asan_address_is_poisoned(buffer + idx));
-    for (size_t idx = 0; idx < size; idx++)
-      assert(!__asan_address_is_poisoned(beg + idx));
-    for (size_t idx = size; beg + idx < cannot_poison; idx++)
-      assert(__asan_address_is_poisoned(beg + idx));
-    for (size_t idx = 0; idx < off_end; idx++)
-      assert(__asan_address_is_poisoned(end + idx) == poison_buffer);
-=======
     char *cur = buffer;
     for (; cur < buffer + RoundDown(off_begin); ++cur)
       assert(__asan_address_is_poisoned(cur) == poison_buffer);
@@ -81,7 +49,6 @@
     for (; cur != end + kGranularity; ++cur)
       assert(__asan_address_is_poisoned(cur) == poison_buffer);
   }
->>>>>>> e8266fee
 
   for (int i = 0; i <= capacity; i++) {
     old_mid = mid;
@@ -109,11 +76,7 @@
     }
   }
 
-<<<<<<< HEAD
-  __asan_unpoison_memory_region(buffer, buffer_end - buffer);
-=======
   __asan_unpoison_memory_region(buffer, buffer_size);
->>>>>>> e8266fee
   delete[] buffer;
 }
 
@@ -142,15 +105,8 @@
 int main(int argc, char **argv) {
   int n = argc == 1 ? 64 : atoi(argv[1]);
   for (int i = 0; i <= n; i++)
-<<<<<<< HEAD
-    for (int j = 0; j < 8; j++)
-      for (int k = 0; k < 8; k++)
-        for (int poison = 0; poison < 2; ++poison)
-          TestContainer(i, j, k, poison);
-=======
     for (int j = 0; j < kGranularity * 2; j++)
       for (int poison = 0; poison < 2; ++poison)
         TestContainer(i, j, poison);
->>>>>>> e8266fee
   TestThrow();
 }