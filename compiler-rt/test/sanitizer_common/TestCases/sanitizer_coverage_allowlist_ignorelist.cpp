--- conflicted
+++ resolved
@@ -38,51 +38,6 @@
 
 // Check pc-table
 // RUN: echo 'section "__sancov_pcs"'                                                                               >> patterns.txt
-<<<<<<< HEAD
-
-// RUN: %clangxx -O0 %s -S -o - -emit-llvm -fsanitize-coverage=inline-8bit-counters,indirect-calls,trace-cmp,pc-table                                                                                      2>&1 |     grep -f patterns.txt | count 14
-// RUN: %clangxx -O0 %s -S -o - -emit-llvm -fsanitize-coverage=inline-8bit-counters,indirect-calls,trace-cmp,pc-table -fsanitize-coverage-allowlist=al_all.txt                                             2>&1 |     grep -f patterns.txt | count 14
-// RUN: %clangxx -O0 %s -S -o - -emit-llvm -fsanitize-coverage=inline-8bit-counters,indirect-calls,trace-cmp,pc-table -fsanitize-coverage-allowlist=al_none.txt                                            2>&1 | not grep -f patterns.txt
-// RUN: %clangxx -O0 %s -S -o - -emit-llvm -fsanitize-coverage=inline-8bit-counters,indirect-calls,trace-cmp,pc-table -fsanitize-coverage-allowlist=al_file.txt                                            2>&1 |     grep -f patterns.txt | count 14
-// RUN: %clangxx -O0 %s -S -o - -emit-llvm -fsanitize-coverage=inline-8bit-counters,indirect-calls,trace-cmp,pc-table -fsanitize-coverage-allowlist=al_foo.txt                                             2>&1 |     grep -f patterns.txt | count 9
-// RUN: %clangxx -O0 %s -S -o - -emit-llvm -fsanitize-coverage=inline-8bit-counters,indirect-calls,trace-cmp,pc-table -fsanitize-coverage-allowlist=al_bar.txt                                             2>&1 |     grep -f patterns.txt | count 5
-
-// RUN: %clangxx -O0 %s -S -o - -emit-llvm -fsanitize-coverage=inline-8bit-counters,indirect-calls,trace-cmp,pc-table                                           -fsanitize-coverage-ignorelist=bl_all.txt   2>&1 | not grep -f patterns.txt
-// RUN: %clangxx -O0 %s -S -o - -emit-llvm -fsanitize-coverage=inline-8bit-counters,indirect-calls,trace-cmp,pc-table -fsanitize-coverage-allowlist=al_all.txt  -fsanitize-coverage-ignorelist=bl_all.txt   2>&1 | not grep -f patterns.txt
-// RUN: %clangxx -O0 %s -S -o - -emit-llvm -fsanitize-coverage=inline-8bit-counters,indirect-calls,trace-cmp,pc-table -fsanitize-coverage-allowlist=al_none.txt -fsanitize-coverage-ignorelist=bl_all.txt   2>&1 | not grep -f patterns.txt
-// RUN: %clangxx -O0 %s -S -o - -emit-llvm -fsanitize-coverage=inline-8bit-counters,indirect-calls,trace-cmp,pc-table -fsanitize-coverage-allowlist=al_file.txt -fsanitize-coverage-ignorelist=bl_all.txt   2>&1 | not grep -f patterns.txt
-// RUN: %clangxx -O0 %s -S -o - -emit-llvm -fsanitize-coverage=inline-8bit-counters,indirect-calls,trace-cmp,pc-table -fsanitize-coverage-allowlist=al_foo.txt  -fsanitize-coverage-ignorelist=bl_all.txt   2>&1 | not grep -f patterns.txt
-// RUN: %clangxx -O0 %s -S -o - -emit-llvm -fsanitize-coverage=inline-8bit-counters,indirect-calls,trace-cmp,pc-table -fsanitize-coverage-allowlist=al_bar.txt  -fsanitize-coverage-ignorelist=bl_all.txt   2>&1 | not grep -f patterns.txt
-
-// RUN: %clangxx -O0 %s -S -o - -emit-llvm -fsanitize-coverage=inline-8bit-counters,indirect-calls,trace-cmp,pc-table                                           -fsanitize-coverage-ignorelist=bl_none.txt  2>&1 |     grep -f patterns.txt | count 14
-// RUN: %clangxx -O0 %s -S -o - -emit-llvm -fsanitize-coverage=inline-8bit-counters,indirect-calls,trace-cmp,pc-table -fsanitize-coverage-allowlist=al_all.txt  -fsanitize-coverage-ignorelist=bl_none.txt  2>&1 |     grep -f patterns.txt | count 14
-// RUN: %clangxx -O0 %s -S -o - -emit-llvm -fsanitize-coverage=inline-8bit-counters,indirect-calls,trace-cmp,pc-table -fsanitize-coverage-allowlist=al_none.txt -fsanitize-coverage-ignorelist=bl_none.txt  2>&1 | not grep -f patterns.txt
-// RUN: %clangxx -O0 %s -S -o - -emit-llvm -fsanitize-coverage=inline-8bit-counters,indirect-calls,trace-cmp,pc-table -fsanitize-coverage-allowlist=al_file.txt -fsanitize-coverage-ignorelist=bl_none.txt  2>&1 |     grep -f patterns.txt | count 14
-// RUN: %clangxx -O0 %s -S -o - -emit-llvm -fsanitize-coverage=inline-8bit-counters,indirect-calls,trace-cmp,pc-table -fsanitize-coverage-allowlist=al_foo.txt  -fsanitize-coverage-ignorelist=bl_none.txt  2>&1 |     grep -f patterns.txt | count 9
-// RUN: %clangxx -O0 %s -S -o - -emit-llvm -fsanitize-coverage=inline-8bit-counters,indirect-calls,trace-cmp,pc-table -fsanitize-coverage-allowlist=al_bar.txt  -fsanitize-coverage-ignorelist=bl_none.txt  2>&1 |     grep -f patterns.txt | count 5
-
-// RUN: %clangxx -O0 %s -S -o - -emit-llvm -fsanitize-coverage=inline-8bit-counters,indirect-calls,trace-cmp,pc-table                                           -fsanitize-coverage-ignorelist=bl_file.txt  2>&1 | not grep -f patterns.txt
-// RUN: %clangxx -O0 %s -S -o - -emit-llvm -fsanitize-coverage=inline-8bit-counters,indirect-calls,trace-cmp,pc-table -fsanitize-coverage-allowlist=al_all.txt  -fsanitize-coverage-ignorelist=bl_file.txt  2>&1 | not grep -f patterns.txt
-// RUN: %clangxx -O0 %s -S -o - -emit-llvm -fsanitize-coverage=inline-8bit-counters,indirect-calls,trace-cmp,pc-table -fsanitize-coverage-allowlist=al_none.txt -fsanitize-coverage-ignorelist=bl_file.txt  2>&1 | not grep -f patterns.txt
-// RUN: %clangxx -O0 %s -S -o - -emit-llvm -fsanitize-coverage=inline-8bit-counters,indirect-calls,trace-cmp,pc-table -fsanitize-coverage-allowlist=al_file.txt -fsanitize-coverage-ignorelist=bl_file.txt  2>&1 | not grep -f patterns.txt
-// RUN: %clangxx -O0 %s -S -o - -emit-llvm -fsanitize-coverage=inline-8bit-counters,indirect-calls,trace-cmp,pc-table -fsanitize-coverage-allowlist=al_foo.txt  -fsanitize-coverage-ignorelist=bl_file.txt  2>&1 | not grep -f patterns.txt
-// RUN: %clangxx -O0 %s -S -o - -emit-llvm -fsanitize-coverage=inline-8bit-counters,indirect-calls,trace-cmp,pc-table -fsanitize-coverage-allowlist=al_bar.txt  -fsanitize-coverage-ignorelist=bl_file.txt  2>&1 | not grep -f patterns.txt
-
-// RUN: %clangxx -O0 %s -S -o - -emit-llvm -fsanitize-coverage=inline-8bit-counters,indirect-calls,trace-cmp,pc-table                                           -fsanitize-coverage-ignorelist=bl_foo.txt   2>&1 |     grep -f patterns.txt | count 5
-// RUN: %clangxx -O0 %s -S -o - -emit-llvm -fsanitize-coverage=inline-8bit-counters,indirect-calls,trace-cmp,pc-table -fsanitize-coverage-allowlist=al_all.txt  -fsanitize-coverage-ignorelist=bl_foo.txt   2>&1 |     grep -f patterns.txt | count 5
-// RUN: %clangxx -O0 %s -S -o - -emit-llvm -fsanitize-coverage=inline-8bit-counters,indirect-calls,trace-cmp,pc-table -fsanitize-coverage-allowlist=al_none.txt -fsanitize-coverage-ignorelist=bl_foo.txt   2>&1 | not grep -f patterns.txt
-// RUN: %clangxx -O0 %s -S -o - -emit-llvm -fsanitize-coverage=inline-8bit-counters,indirect-calls,trace-cmp,pc-table -fsanitize-coverage-allowlist=al_file.txt -fsanitize-coverage-ignorelist=bl_foo.txt   2>&1 |     grep -f patterns.txt | count 5
-// RUN: %clangxx -O0 %s -S -o - -emit-llvm -fsanitize-coverage=inline-8bit-counters,indirect-calls,trace-cmp,pc-table -fsanitize-coverage-allowlist=al_foo.txt  -fsanitize-coverage-ignorelist=bl_foo.txt   2>&1 | not grep -f patterns.txt
-// RUN: %clangxx -O0 %s -S -o - -emit-llvm -fsanitize-coverage=inline-8bit-counters,indirect-calls,trace-cmp,pc-table -fsanitize-coverage-allowlist=al_bar.txt  -fsanitize-coverage-ignorelist=bl_foo.txt   2>&1 |     grep -f patterns.txt | count 5
-
-// RUN: %clangxx -O0 %s -S -o - -emit-llvm -fsanitize-coverage=inline-8bit-counters,indirect-calls,trace-cmp,pc-table                                           -fsanitize-coverage-ignorelist=bl_bar.txt   2>&1 |     grep -f patterns.txt | count 9
-// RUN: %clangxx -O0 %s -S -o - -emit-llvm -fsanitize-coverage=inline-8bit-counters,indirect-calls,trace-cmp,pc-table -fsanitize-coverage-allowlist=al_all.txt  -fsanitize-coverage-ignorelist=bl_bar.txt   2>&1 |     grep -f patterns.txt | count 9
-// RUN: %clangxx -O0 %s -S -o - -emit-llvm -fsanitize-coverage=inline-8bit-counters,indirect-calls,trace-cmp,pc-table -fsanitize-coverage-allowlist=al_none.txt -fsanitize-coverage-ignorelist=bl_bar.txt   2>&1 | not grep -f patterns.txt
-// RUN: %clangxx -O0 %s -S -o - -emit-llvm -fsanitize-coverage=inline-8bit-counters,indirect-calls,trace-cmp,pc-table -fsanitize-coverage-allowlist=al_file.txt -fsanitize-coverage-ignorelist=bl_bar.txt   2>&1 |     grep -f patterns.txt | count 9
-// RUN: %clangxx -O0 %s -S -o - -emit-llvm -fsanitize-coverage=inline-8bit-counters,indirect-calls,trace-cmp,pc-table -fsanitize-coverage-allowlist=al_foo.txt  -fsanitize-coverage-ignorelist=bl_bar.txt   2>&1 |     grep -f patterns.txt | count 9
-// RUN: %clangxx -O0 %s -S -o - -emit-llvm -fsanitize-coverage=inline-8bit-counters,indirect-calls,trace-cmp,pc-table -fsanitize-coverage-allowlist=al_bar.txt  -fsanitize-coverage-ignorelist=bl_bar.txt   2>&1 | not grep -f patterns.txt
-
-=======
 // INTEL_CUSTOMIZATION
 // RUN: %clangxx -Xclang -opaque-pointers -O0 %s -S -o - -emit-llvm -fsanitize-coverage=inline-8bit-counters,indirect-calls,trace-cmp,pc-table                                                                                      2>&1 |     grep -f patterns.txt | count 14
 // RUN: %clangxx -Xclang -opaque-pointers -O0 %s -S -o - -emit-llvm -fsanitize-coverage=inline-8bit-counters,indirect-calls,trace-cmp,pc-table -fsanitize-coverage-allowlist=al_all.txt                                             2>&1 |     grep -f patterns.txt | count 14
@@ -126,7 +81,6 @@
 // RUN: %clangxx -Xclang -opaque-pointers -O0 %s -S -o - -emit-llvm -fsanitize-coverage=inline-8bit-counters,indirect-calls,trace-cmp,pc-table -fsanitize-coverage-allowlist=al_foo.txt  -fsanitize-coverage-ignorelist=bl_bar.txt   2>&1 |     grep -f patterns.txt | count 9
 // RUN: %clangxx -Xclang -opaque-pointers -O0 %s -S -o - -emit-llvm -fsanitize-coverage=inline-8bit-counters,indirect-calls,trace-cmp,pc-table -fsanitize-coverage-allowlist=al_bar.txt  -fsanitize-coverage-ignorelist=bl_bar.txt   2>&1 | not grep -f patterns.txt
 // end INTEL_CUSTOMIZATION
->>>>>>> f370248a
 // RUN: cd -
 // RUN: rm -rf $DIR
 
