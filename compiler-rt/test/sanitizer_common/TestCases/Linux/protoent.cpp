// RUN: %clangxx -std=c++11 -O0 -g %s -o %t
// RUN: %clangxx -fno-sanitize=all -std=c++11 -O0 -g %s -o %t.nosan
// RUN: diff <(%run %t 2>&1) <(%run %t.nosan 2>&1)
// REQUIRES: !android

#include <assert.h>
#include <errno.h>
#include <netdb.h>
#include <stdio.h>
#include <string>

std::string any_name;
int total_count;

void print_protoent(protoent *curr_entry) {
  fprintf(stderr, "%s (%d)\n", curr_entry->p_name, curr_entry->p_proto);

  char **aliases = curr_entry->p_aliases;
  while (char *alias = *aliases++) {
    fprintf(stderr, "  alias %s\n", alias);
  }
}

void print_all_protoent() {
  protoent entry;
  char buf[1024];
  protoent *curr_entry;

  while (getprotoent_r(&entry, buf, sizeof(buf), &curr_entry) != ENOENT && curr_entry) {
    ++total_count;
    any_name = curr_entry->p_name;
    print_protoent(curr_entry);
  }
}

void print_protoent_by_name(const char *name) {
  protoent entry;
  char buf[1024];
  protoent *curr_entry;

  int res = getprotobyname_r(name, &entry, buf, sizeof(buf), &curr_entry);
  assert(!res && curr_entry);
  print_protoent(curr_entry);
}

void print_protoent_by_num(int num) {
  protoent entry;
  char buf[1024];
  protoent *curr_entry;

  int res = getprotobynumber_r(num, &entry, buf, sizeof(buf), &curr_entry);
  assert(!res && curr_entry);
  print_protoent(curr_entry);
}

int main() {
  fprintf(stderr, "All protoent\n");
  print_all_protoent();

<<<<<<< HEAD
=======
  if (!total_count)
    return 0;

>>>>>>> 78f60bf4
  fprintf(stderr, "Protoent by name\n");
  print_protoent_by_name(any_name.c_str());

  fprintf(stderr, "Protoent by num\n");
  print_protoent_by_num(total_count / 2);
  return 0;
}<|MERGE_RESOLUTION|>--- conflicted
+++ resolved
@@ -57,12 +57,9 @@
   fprintf(stderr, "All protoent\n");
   print_all_protoent();
 
-<<<<<<< HEAD
-=======
   if (!total_count)
     return 0;
 
->>>>>>> 78f60bf4
   fprintf(stderr, "Protoent by name\n");
   print_protoent_by_name(any_name.c_str());
 
