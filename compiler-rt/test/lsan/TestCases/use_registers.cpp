// Test that registers of running threads are included in the root set.
// RUN: LSAN_BASE="report_objects=1:use_stacks=0"
// RUN: %clangxx_lsan -pthread %s -o %t
// RUN: %env_lsan_opts=$LSAN_BASE:"use_registers=0" not %run %t 2>&1 | FileCheck %s
// RUN: %env_lsan_opts=$LSAN_BASE:"use_registers=1" %run %t 2>&1
// RUN: %env_lsan_opts="" %run %t 2>&1

#include "sanitizer_common/print_address.h"
#include <assert.h>
#include <pthread.h>
#include <sched.h>
#include <stdio.h>
#include <stdlib.h>

extern "C" void *registers_thread_func(void *arg) {
  int *sync = reinterpret_cast<int *>(arg);
  void *p = malloc(1337);
  print_address("Test alloc: ", 1, p);
  fflush(stderr);

  // To store the pointer, choose a register which is unlikely to be reused by
  // a function call.
<<<<<<< HEAD
#if defined(__i386__)
  asm("mov %0, %%esi"
=======
#if defined(__i386__) || defined(__i686__)
  asm("mov %0, %%edi"
>>>>>>> a4eefe45
      :
      : "r"(p));
#elif defined(__x86_64__)
  asm("mov %0, %%r15"
      :
      : "r"(p));
#elif defined(__mips__)
  asm("move $16, %0"
      :
      : "r"(p));
#elif defined(__arm__)
  asm("mov r5, %0"
      :
      : "r"(p));
<<<<<<< HEAD
=======
#elif defined(__aarch64__)
  // x9-10are used. x11-12 are probably used.
  // So we pick x13 to be safe.
  asm("mov x13, %0"
      :
      : "r"(p));
>>>>>>> a4eefe45
#elif defined(__powerpc__)
  asm("mr 30, %0"
      :
      : "r"(p));
#elif defined(__s390x__)
  asm("lgr %%r10, %0"
      :
      : "r"(p));
#else
#error "Test is not supported on this architecture."
#endif
  __sync_fetch_and_xor(sync, 1);
  while (true)
    sched_yield();
}

int main() {
  int sync = 0;
  pthread_t thread_id;
  int res = pthread_create(&thread_id, 0, registers_thread_func, &sync);
  assert(res == 0);
  while (!__sync_fetch_and_xor(&sync, 0))
    sched_yield();
  return 0;
}
// CHECK: Test alloc: [[ADDR:0x[0-9,a-f]+]]
// CHECK: LeakSanitizer: detected memory leaks
// CHECK: [[ADDR]] (1337 bytes)
// CHECK: SUMMARY: {{(Leak|Address)}}Sanitizer:<|MERGE_RESOLUTION|>--- conflicted
+++ resolved
@@ -20,13 +20,8 @@
 
   // To store the pointer, choose a register which is unlikely to be reused by
   // a function call.
-<<<<<<< HEAD
-#if defined(__i386__)
-  asm("mov %0, %%esi"
-=======
 #if defined(__i386__) || defined(__i686__)
   asm("mov %0, %%edi"
->>>>>>> a4eefe45
       :
       : "r"(p));
 #elif defined(__x86_64__)
@@ -41,15 +36,12 @@
   asm("mov r5, %0"
       :
       : "r"(p));
-<<<<<<< HEAD
-=======
 #elif defined(__aarch64__)
   // x9-10are used. x11-12 are probably used.
   // So we pick x13 to be safe.
   asm("mov x13, %0"
       :
       : "r"(p));
->>>>>>> a4eefe45
 #elif defined(__powerpc__)
   asm("mr 30, %0"
       :
