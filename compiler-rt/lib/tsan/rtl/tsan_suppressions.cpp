// INTEL_CUSTOMIZATION
//
// INTEL CONFIDENTIAL
//
// Modifications, Copyright (C) 2023 Intel Corporation
//
// This software and the related documents are Intel copyrighted materials, and
// your use of them is governed by the express license under which they were
// provided to you ("License"). Unless the License provides otherwise, you may
// not use, modify, copy, publish, distribute, disclose or transmit this
// software or the related documents without Intel's prior written permission.
//
// This software and the related documents are provided as is, with no express
// or implied warranties, other than those that are expressly stated in the
// License.
//
// end INTEL_CUSTOMIZATION
//
//===-- tsan_suppressions.cpp ---------------------------------------------===//
//
// Part of the LLVM Project, under the Apache License v2.0 with LLVM Exceptions.
// See https://llvm.org/LICENSE.txt for license information.
// SPDX-License-Identifier: Apache-2.0 WITH LLVM-exception
//
//===----------------------------------------------------------------------===//
//
// This file is a part of ThreadSanitizer (TSan), a race detector.
//
//===----------------------------------------------------------------------===//

#include "tsan_suppressions.h"

#include "sanitizer_common/sanitizer_common.h"
#include "sanitizer_common/sanitizer_libc.h"
#include "sanitizer_common/sanitizer_placement_new.h"
#include "sanitizer_common/sanitizer_suppressions.h"
#include "tsan_flags.h"
#include "tsan_mman.h"
#include "tsan_platform.h"
#include "tsan_rtl.h"

#if !SANITIZER_GO
// Suppressions for true/false positives in standard libraries.
static const char *const std_suppressions =
// Libstdc++ 4.4 has data races in std::string.
// See http://crbug.com/181502 for an example.
"race:^_M_rep$\n"
"race:^_M_is_leaked$\n"
// False positive when using std <thread>.
// Happens because we miss atomic synchronization in libstdc++.
// See http://llvm.org/bugs/show_bug.cgi?id=17066 for details.
"race:std::_Sp_counted_ptr_inplace<std::thread::_Impl\n";

#if INTEL_CUSTOMIZATION
// Suppressions for enabling sanitizers for SYCL host code
<<<<<<< HEAD
static const char *const sycl_host_suppressions =
    // Libraries that will cause error reports
    "called_from_lib:*libintelocl_emu.so\n"
    "called_from_lib:libintelocl.so\n"
    "called_from_lib:libsycl.so\n"
    "called_from_lib:libtbb.so\n"
    "mutex:libintelocl_emu.so\n"
    "mutex:libintelocl.so\n"
    "mutex:libsycl.so\n"
    "mutex:libtbb.so\n"
    "mutex:^sycl::_v1::\n"
    "mutex:^_ZN4sycl3_V1\n"
    "race:libintelocl_emu.so\n"
    "race:libintelocl.so\n"
    "race:libsycl.so\n"
    "race:libtbb.so\n"
    "race:^sycl::_v1::\n"
    "race:^_ZN4sycl3_V1\n"
    "signal:libintelocl_emu.so\n"
    "signal:libintelocl.so\n"
    "signal:libsycl.so\n"
    "signal:libtbb.so\n"
    "signal:^sycl::_v1::\n"
    "signal:^_ZN4sycl3_V1\n"
    "thread:libintelocl_emu.so\n"
    "thread:libintelocl.so\n"
    "thread:libsycl.so\n"
    "thread:libtbb.so\n"
    "thread:^sycl::_v1::\n"
    "thread:^_ZN4sycl3_V1\n";
=======
static const char *sycl_host_suppression_types[] = {
  "called_from_lib",
  "mutex",
  "race",
  "signal",
  "thread"
};

static const char *sycl_host_suppression_templates[] = {
  "libintelocl_emu.so",
  "libintelocl.so",
  "libsycl.so",
  "libtbb.so",
  "libze_intel_gpu.so",
  "libigdrcl.so",
  "libigc.so",
  "libigdgmm.so",
  "libpi_level_zero.so",
  "^sycl::_v1::",
  "^_ZN4sycl3_V1"
};
>>>>>>> 7f4c3c22
#endif  // INTEL_CUSTOMIZATION

// Can be overriden in frontend.
SANITIZER_WEAK_DEFAULT_IMPL
const char *__tsan_default_suppressions() {
  return 0;
}
#endif

namespace __tsan {

ALIGNED(64) static char suppression_placeholder[sizeof(SuppressionContext)];
static SuppressionContext *suppression_ctx = nullptr;
static const char *kSuppressionTypes[] = {
    kSuppressionRace,   kSuppressionRaceTop, kSuppressionMutex,
    kSuppressionThread, kSuppressionSignal, kSuppressionLib,
    kSuppressionDeadlock};

void InitializeSuppressions() {
  CHECK_EQ(nullptr, suppression_ctx);
  suppression_ctx = new (suppression_placeholder)
      SuppressionContext(kSuppressionTypes, ARRAY_SIZE(kSuppressionTypes));
  suppression_ctx->ParseFromFile(flags()->suppressions);
#if !SANITIZER_GO
  suppression_ctx->Parse(__tsan_default_suppressions());
  suppression_ctx->Parse(std_suppressions);
#if INTEL_CUSTOMIZATION
  if (IsInSyclContext()) {
<<<<<<< HEAD
    VReport(1, "Applying suppressions for SYCL Host Sanitizers.");
    suppression_ctx->Parse(sycl_host_suppressions);
=======
    VReport(1, "Applying suppressions for SYCL Host Sanitizers.\n");

    auto type_len = sizeof(sycl_host_suppression_types) /
                    sizeof(sycl_host_suppression_types[0]);
    auto template_len = sizeof(sycl_host_suppression_templates) /
                        sizeof(sycl_host_suppression_templates[0]);
    for (decltype(type_len) i = 0; i < type_len; ++i)
      for (decltype(template_len) j = 0; j < template_len; ++j)
        suppression_ctx->Add(sycl_host_suppression_types[i],
                             sycl_host_suppression_templates[j]);
>>>>>>> 7f4c3c22
  }
#endif  // INTEL_CUSTOMIZATION
#endif
}

SuppressionContext *Suppressions() {
  CHECK(suppression_ctx);
  return suppression_ctx;
}

static const char *conv(ReportType typ) {
  switch (typ) {
    case ReportTypeRace:
    case ReportTypeVptrRace:
    case ReportTypeUseAfterFree:
    case ReportTypeVptrUseAfterFree:
    case ReportTypeExternalRace:
      return kSuppressionRace;
    case ReportTypeThreadLeak:
      return kSuppressionThread;
    case ReportTypeMutexDestroyLocked:
    case ReportTypeMutexDoubleLock:
    case ReportTypeMutexInvalidAccess:
    case ReportTypeMutexBadUnlock:
    case ReportTypeMutexBadReadLock:
    case ReportTypeMutexBadReadUnlock:
    case ReportTypeMutexHeldWrongContext:
      return kSuppressionMutex;
    case ReportTypeSignalUnsafe:
    case ReportTypeErrnoInSignal:
      return kSuppressionSignal;
    case ReportTypeDeadlock:
      return kSuppressionDeadlock;
    // No default case so compiler warns us if we miss one
  }
  UNREACHABLE("missing case");
}

static uptr IsSuppressed(const char *stype, const AddressInfo &info,
    Suppression **sp) {
  if (suppression_ctx->Match(info.function, stype, sp) ||
      suppression_ctx->Match(info.file, stype, sp) ||
      suppression_ctx->Match(info.module, stype, sp)) {
    VPrintf(2, "ThreadSanitizer: matched suppression '%s'\n", (*sp)->templ);
    atomic_fetch_add(&(*sp)->hit_count, 1, memory_order_relaxed);
    return info.address;
  }
  return 0;
}

uptr IsSuppressed(ReportType typ, const ReportStack *stack, Suppression **sp) {
  CHECK(suppression_ctx);
  if (!suppression_ctx->SuppressionCount() || stack == 0 ||
      !stack->suppressable)
    return 0;
  const char *stype = conv(typ);
  if (0 == internal_strcmp(stype, kSuppressionNone))
    return 0;
  for (const SymbolizedStack *frame = stack->frames; frame;
      frame = frame->next) {
    uptr pc = IsSuppressed(stype, frame->info, sp);
    if (pc != 0)
      return pc;
  }
  if (0 == internal_strcmp(stype, kSuppressionRace) && stack->frames != nullptr)
    return IsSuppressed(kSuppressionRaceTop, stack->frames->info, sp);
  return 0;
}

uptr IsSuppressed(ReportType typ, const ReportLocation *loc, Suppression **sp) {
  CHECK(suppression_ctx);
  if (!suppression_ctx->SuppressionCount() || loc == 0 ||
      loc->type != ReportLocationGlobal || !loc->suppressable)
    return 0;
  const char *stype = conv(typ);
  if (0 == internal_strcmp(stype, kSuppressionNone))
    return 0;
  Suppression *s;
  const DataInfo &global = loc->global;
  if (suppression_ctx->Match(global.name, stype, &s) ||
      suppression_ctx->Match(global.module, stype, &s)) {
      VPrintf(2, "ThreadSanitizer: matched suppression '%s'\n", s->templ);
      atomic_fetch_add(&s->hit_count, 1, memory_order_relaxed);
      *sp = s;
      return global.start;
  }
  return 0;
}

void PrintMatchedSuppressions() {
  InternalMmapVector<Suppression *> matched;
  CHECK(suppression_ctx);
  suppression_ctx->GetMatched(&matched);
  if (!matched.size())
    return;
  int hit_count = 0;
  for (uptr i = 0; i < matched.size(); i++)
    hit_count += atomic_load_relaxed(&matched[i]->hit_count);
  Printf("ThreadSanitizer: Matched %d suppressions (pid=%d):\n", hit_count,
         (int)internal_getpid());
  for (uptr i = 0; i < matched.size(); i++) {
    Printf("%d %s:%s\n", atomic_load_relaxed(&matched[i]->hit_count),
           matched[i]->type, matched[i]->templ);
  }
}
}  // namespace __tsan<|MERGE_RESOLUTION|>--- conflicted
+++ resolved
@@ -53,38 +53,6 @@
 
 #if INTEL_CUSTOMIZATION
 // Suppressions for enabling sanitizers for SYCL host code
-<<<<<<< HEAD
-static const char *const sycl_host_suppressions =
-    // Libraries that will cause error reports
-    "called_from_lib:*libintelocl_emu.so\n"
-    "called_from_lib:libintelocl.so\n"
-    "called_from_lib:libsycl.so\n"
-    "called_from_lib:libtbb.so\n"
-    "mutex:libintelocl_emu.so\n"
-    "mutex:libintelocl.so\n"
-    "mutex:libsycl.so\n"
-    "mutex:libtbb.so\n"
-    "mutex:^sycl::_v1::\n"
-    "mutex:^_ZN4sycl3_V1\n"
-    "race:libintelocl_emu.so\n"
-    "race:libintelocl.so\n"
-    "race:libsycl.so\n"
-    "race:libtbb.so\n"
-    "race:^sycl::_v1::\n"
-    "race:^_ZN4sycl3_V1\n"
-    "signal:libintelocl_emu.so\n"
-    "signal:libintelocl.so\n"
-    "signal:libsycl.so\n"
-    "signal:libtbb.so\n"
-    "signal:^sycl::_v1::\n"
-    "signal:^_ZN4sycl3_V1\n"
-    "thread:libintelocl_emu.so\n"
-    "thread:libintelocl.so\n"
-    "thread:libsycl.so\n"
-    "thread:libtbb.so\n"
-    "thread:^sycl::_v1::\n"
-    "thread:^_ZN4sycl3_V1\n";
-=======
 static const char *sycl_host_suppression_types[] = {
   "called_from_lib",
   "mutex",
@@ -106,7 +74,6 @@
   "^sycl::_v1::",
   "^_ZN4sycl3_V1"
 };
->>>>>>> 7f4c3c22
 #endif  // INTEL_CUSTOMIZATION
 
 // Can be overriden in frontend.
@@ -135,10 +102,6 @@
   suppression_ctx->Parse(std_suppressions);
 #if INTEL_CUSTOMIZATION
   if (IsInSyclContext()) {
-<<<<<<< HEAD
-    VReport(1, "Applying suppressions for SYCL Host Sanitizers.");
-    suppression_ctx->Parse(sycl_host_suppressions);
-=======
     VReport(1, "Applying suppressions for SYCL Host Sanitizers.\n");
 
     auto type_len = sizeof(sycl_host_suppression_types) /
@@ -149,7 +112,6 @@
       for (decltype(template_len) j = 0; j < template_len; ++j)
         suppression_ctx->Add(sycl_host_suppression_types[i],
                              sycl_host_suppression_templates[j]);
->>>>>>> 7f4c3c22
   }
 #endif  // INTEL_CUSTOMIZATION
 #endif
