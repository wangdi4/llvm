//===-- tsan_interceptors.cc ----------------------------------------------===//
//
//                     The LLVM Compiler Infrastructure
//
// This file is distributed under the University of Illinois Open Source
// License. See LICENSE.TXT for details.
//
//===----------------------------------------------------------------------===//
//
// This file is a part of ThreadSanitizer (TSan), a race detector.
//
// FIXME: move as many interceptors as possible into
// sanitizer_common/sanitizer_common_interceptors.inc
//===----------------------------------------------------------------------===//

#include "sanitizer_common/sanitizer_atomic.h"
#include "sanitizer_common/sanitizer_libc.h"
#include "sanitizer_common/sanitizer_linux.h"
#include "sanitizer_common/sanitizer_platform_limits_posix.h"
#include "sanitizer_common/sanitizer_placement_new.h"
#include "sanitizer_common/sanitizer_stacktrace.h"
#include "interception/interception.h"
#include "tsan_interface.h"
#include "tsan_platform.h"
#include "tsan_suppressions.h"
#include "tsan_rtl.h"
#include "tsan_mman.h"
#include "tsan_fd.h"

using namespace __tsan;  // NOLINT

#if SANITIZER_FREEBSD
#define __errno_location __error
#define __libc_malloc __malloc
#define __libc_realloc __realloc
#define __libc_calloc __calloc
#define __libc_free __free
#define stdout __stdoutp
#define stderr __stderrp
#endif

const int kSigCount = 65;

struct my_siginfo_t {
  // The size is determined by looking at sizeof of real siginfo_t on linux.
  u64 opaque[128 / sizeof(u64)];
};

struct ucontext_t {
  // The size is determined by looking at sizeof of real ucontext_t on linux.
  u64 opaque[936 / sizeof(u64) + 1];
};

extern "C" int pthread_attr_init(void *attr);
extern "C" int pthread_attr_destroy(void *attr);
DECLARE_REAL(int, pthread_attr_getdetachstate, void *, void *)
extern "C" int pthread_attr_setstacksize(void *attr, uptr stacksize);
extern "C" int pthread_key_create(unsigned *key, void (*destructor)(void* v));
extern "C" int pthread_setspecific(unsigned key, const void *v);
DECLARE_REAL(int, pthread_mutexattr_gettype, void *, void *)
extern "C" int pthread_yield();
extern "C" int pthread_sigmask(int how, const __sanitizer_sigset_t *set,
                               __sanitizer_sigset_t *oldset);
// REAL(sigfillset) defined in common interceptors.
DECLARE_REAL(int, sigfillset, __sanitizer_sigset_t *set)
DECLARE_REAL(int, fflush, __sanitizer_FILE *fp)
extern "C" void *pthread_self();
extern "C" void _exit(int status);
extern "C" int *__errno_location();
extern "C" int fileno_unlocked(void *stream);
extern "C" void *__libc_malloc(uptr size);
extern "C" void *__libc_calloc(uptr size, uptr n);
extern "C" void *__libc_realloc(void *ptr, uptr size);
extern "C" void __libc_free(void *ptr);
#if !SANITIZER_FREEBSD
extern "C" int mallopt(int param, int value);
#endif
extern __sanitizer_FILE *stdout, *stderr;
const int PTHREAD_MUTEX_RECURSIVE = 1;
const int PTHREAD_MUTEX_RECURSIVE_NP = 1;
const int EINVAL = 22;
const int EBUSY = 16;
const int EOWNERDEAD = 130;
const int EPOLL_CTL_ADD = 1;
const int SIGILL = 4;
const int SIGABRT = 6;
const int SIGFPE = 8;
const int SIGSEGV = 11;
const int SIGPIPE = 13;
const int SIGTERM = 15;
const int SIGBUS = 7;
const int SIGSYS = 31;
void *const MAP_FAILED = (void*)-1;
const int PTHREAD_BARRIER_SERIAL_THREAD = -1;
const int MAP_FIXED = 0x10;
typedef long long_t;  // NOLINT

// From /usr/include/unistd.h
# define F_ULOCK 0      /* Unlock a previously locked region.  */
# define F_LOCK  1      /* Lock a region for exclusive use.  */
# define F_TLOCK 2      /* Test and lock a region for exclusive use.  */
# define F_TEST  3      /* Test a region for other processes locks.  */

typedef void (*sighandler_t)(int sig);

#define errno (*__errno_location())

struct sigaction_t {
  union {
    sighandler_t sa_handler;
    void (*sa_sigaction)(int sig, my_siginfo_t *siginfo, void *uctx);
  };
#if SANITIZER_FREEBSD
  int sa_flags;
  __sanitizer_sigset_t sa_mask;
#else
  __sanitizer_sigset_t sa_mask;
  int sa_flags;
  void (*sa_restorer)();
#endif
};

const sighandler_t SIG_DFL = (sighandler_t)0;
const sighandler_t SIG_IGN = (sighandler_t)1;
const sighandler_t SIG_ERR = (sighandler_t)-1;
const int SA_SIGINFO = 4;
const int SIG_SETMASK = 2;

namespace std {
struct nothrow_t {};
}  // namespace std

static sigaction_t sigactions[kSigCount];

namespace __tsan {
struct SignalDesc {
  bool armed;
  bool sigaction;
  my_siginfo_t siginfo;
  ucontext_t ctx;
};

struct SignalContext {
  int int_signal_send;
  atomic_uintptr_t in_blocking_func;
  atomic_uintptr_t have_pending_signals;
  SignalDesc pending_signals[kSigCount];
};

// The object is 64-byte aligned, because we want hot data to be located in
// a single cache line if possible (it's accessed in every interceptor).
static ALIGNED(64) char libignore_placeholder[sizeof(LibIgnore)];
static LibIgnore *libignore() {
  return reinterpret_cast<LibIgnore*>(&libignore_placeholder[0]);
}

void InitializeLibIgnore() {
  libignore()->Init(*SuppressionContext::Get());
  libignore()->OnLibraryLoaded(0);
}

}  // namespace __tsan

static SignalContext *SigCtx(ThreadState *thr) {
  SignalContext *ctx = (SignalContext*)thr->signal_ctx;
  if (ctx == 0 && !thr->is_dead) {
    ctx = (SignalContext*)MmapOrDie(sizeof(*ctx), "SignalContext");
    MemoryResetRange(thr, (uptr)&SigCtx, (uptr)ctx, sizeof(*ctx));
    thr->signal_ctx = ctx;
  }
  return ctx;
}

static unsigned g_thread_finalize_key;

class ScopedInterceptor {
 public:
  ScopedInterceptor(ThreadState *thr, const char *fname, uptr pc);
  ~ScopedInterceptor();
 private:
  ThreadState *const thr_;
  const uptr pc_;
  bool in_ignored_lib_;
};

ScopedInterceptor::ScopedInterceptor(ThreadState *thr, const char *fname,
                                     uptr pc)
    : thr_(thr)
    , pc_(pc)
    , in_ignored_lib_(false) {
  if (!thr_->ignore_interceptors) {
    Initialize(thr);
    FuncEntry(thr, pc);
  }
  DPrintf("#%d: intercept %s()\n", thr_->tid, fname);
  if (!thr_->in_ignored_lib && libignore()->IsIgnored(pc)) {
    in_ignored_lib_ = true;
    thr_->in_ignored_lib = true;
    ThreadIgnoreBegin(thr_, pc_);
  }
}

ScopedInterceptor::~ScopedInterceptor() {
  if (in_ignored_lib_) {
    thr_->in_ignored_lib = false;
    ThreadIgnoreEnd(thr_, pc_);
  }
  if (!thr_->ignore_interceptors) {
    ProcessPendingSignals(thr_);
    FuncExit(thr_);
    CheckNoLocks(thr_);
  }
}

#define SCOPED_INTERCEPTOR_RAW(func, ...) \
    ThreadState *thr = cur_thread(); \
    const uptr caller_pc = GET_CALLER_PC(); \
    ScopedInterceptor si(thr, #func, caller_pc); \
    const uptr pc = StackTrace::GetCurrentPc(); \
    (void)pc; \
/**/

#define SCOPED_TSAN_INTERCEPTOR(func, ...) \
    SCOPED_INTERCEPTOR_RAW(func, __VA_ARGS__); \
    if (REAL(func) == 0) { \
      Report("FATAL: ThreadSanitizer: failed to intercept %s\n", #func); \
      Die(); \
    }                                                    \
    if (thr->ignore_interceptors || thr->in_ignored_lib) \
      return REAL(func)(__VA_ARGS__); \
/**/

#define TSAN_INTERCEPTOR(ret, func, ...) INTERCEPTOR(ret, func, __VA_ARGS__)
#define TSAN_INTERCEPT(func) INTERCEPT_FUNCTION(func)
#if SANITIZER_FREEBSD
# define TSAN_INTERCEPT_VER(func, ver) INTERCEPT_FUNCTION(func)
#else
# define TSAN_INTERCEPT_VER(func, ver) INTERCEPT_FUNCTION_VER(func, ver)
#endif

#define BLOCK_REAL(name) (BlockingCall(thr), REAL(name))

struct BlockingCall {
  explicit BlockingCall(ThreadState *thr)
      : thr(thr)
      , ctx(SigCtx(thr)) {
    for (;;) {
      atomic_store(&ctx->in_blocking_func, 1, memory_order_relaxed);
      if (atomic_load(&ctx->have_pending_signals, memory_order_relaxed) == 0)
        break;
      atomic_store(&ctx->in_blocking_func, 0, memory_order_relaxed);
      ProcessPendingSignals(thr);
    }
    // When we are in a "blocking call", we process signals asynchronously
    // (right when they arrive). In this context we do not expect to be
    // executing any user/runtime code. The known interceptor sequence when
    // this is not true is: pthread_join -> munmap(stack). It's fine
    // to ignore munmap in this case -- we handle stack shadow separately.
    thr->ignore_interceptors++;
  }

  ~BlockingCall() {
    thr->ignore_interceptors--;
    atomic_store(&ctx->in_blocking_func, 0, memory_order_relaxed);
  }

  ThreadState *thr;
  SignalContext *ctx;
};

TSAN_INTERCEPTOR(unsigned, sleep, unsigned sec) {
  SCOPED_TSAN_INTERCEPTOR(sleep, sec);
  unsigned res = BLOCK_REAL(sleep)(sec);
  AfterSleep(thr, pc);
  return res;
}

TSAN_INTERCEPTOR(int, usleep, long_t usec) {
  SCOPED_TSAN_INTERCEPTOR(usleep, usec);
  int res = BLOCK_REAL(usleep)(usec);
  AfterSleep(thr, pc);
  return res;
}

TSAN_INTERCEPTOR(int, nanosleep, void *req, void *rem) {
  SCOPED_TSAN_INTERCEPTOR(nanosleep, req, rem);
  int res = BLOCK_REAL(nanosleep)(req, rem);
  AfterSleep(thr, pc);
  return res;
}

// The sole reason tsan wraps atexit callbacks is to establish synchronization
// between callback setup and callback execution.
struct AtExitCtx {
  void (*f)();
  void *arg;
};

static void at_exit_wrapper(void *arg) {
  ThreadState *thr = cur_thread();
  uptr pc = 0;
  Acquire(thr, pc, (uptr)arg);
  AtExitCtx *ctx = (AtExitCtx*)arg;
  ((void(*)(void *arg))ctx->f)(ctx->arg);
  __libc_free(ctx);
}

static int setup_at_exit_wrapper(ThreadState *thr, uptr pc, void(*f)(),
      void *arg, void *dso);

TSAN_INTERCEPTOR(int, atexit, void (*f)()) {
  if (cur_thread()->in_symbolizer)
    return 0;
  // We want to setup the atexit callback even if we are in ignored lib
  // or after fork.
  SCOPED_INTERCEPTOR_RAW(atexit, f);
  return setup_at_exit_wrapper(thr, pc, (void(*)())f, 0, 0);
}

TSAN_INTERCEPTOR(int, __cxa_atexit, void (*f)(void *a), void *arg, void *dso) {
  if (cur_thread()->in_symbolizer)
    return 0;
  SCOPED_TSAN_INTERCEPTOR(__cxa_atexit, f, arg, dso);
  return setup_at_exit_wrapper(thr, pc, (void(*)())f, arg, dso);
}

static int setup_at_exit_wrapper(ThreadState *thr, uptr pc, void(*f)(),
      void *arg, void *dso) {
  AtExitCtx *ctx = (AtExitCtx*)__libc_malloc(sizeof(AtExitCtx));
  ctx->f = f;
  ctx->arg = arg;
  Release(thr, pc, (uptr)ctx);
  // Memory allocation in __cxa_atexit will race with free during exit,
  // because we do not see synchronization around atexit callback list.
  ThreadIgnoreBegin(thr, pc);
  int res = REAL(__cxa_atexit)(at_exit_wrapper, ctx, dso);
  ThreadIgnoreEnd(thr, pc);
  return res;
}

static void on_exit_wrapper(int status, void *arg) {
  ThreadState *thr = cur_thread();
  uptr pc = 0;
  Acquire(thr, pc, (uptr)arg);
  AtExitCtx *ctx = (AtExitCtx*)arg;
  ((void(*)(int status, void *arg))ctx->f)(status, ctx->arg);
  __libc_free(ctx);
}

TSAN_INTERCEPTOR(int, on_exit, void(*f)(int, void*), void *arg) {
  if (cur_thread()->in_symbolizer)
    return 0;
  SCOPED_TSAN_INTERCEPTOR(on_exit, f, arg);
  AtExitCtx *ctx = (AtExitCtx*)__libc_malloc(sizeof(AtExitCtx));
  ctx->f = (void(*)())f;
  ctx->arg = arg;
  Release(thr, pc, (uptr)ctx);
  // Memory allocation in __cxa_atexit will race with free during exit,
  // because we do not see synchronization around atexit callback list.
  ThreadIgnoreBegin(thr, pc);
  int res = REAL(on_exit)(on_exit_wrapper, ctx);
  ThreadIgnoreEnd(thr, pc);
  return res;
}

// Cleanup old bufs.
static void JmpBufGarbageCollect(ThreadState *thr, uptr sp) {
  for (uptr i = 0; i < thr->jmp_bufs.Size(); i++) {
    JmpBuf *buf = &thr->jmp_bufs[i];
    if (buf->sp <= sp) {
      uptr sz = thr->jmp_bufs.Size();
      thr->jmp_bufs[i] = thr->jmp_bufs[sz - 1];
      thr->jmp_bufs.PopBack();
      i--;
    }
  }
}

static void SetJmp(ThreadState *thr, uptr sp, uptr mangled_sp) {
  if (thr->shadow_stack_pos == 0)  // called from libc guts during bootstrap
    return;
  // Cleanup old bufs.
  JmpBufGarbageCollect(thr, sp);
  // Remember the buf.
  JmpBuf *buf = thr->jmp_bufs.PushBack();
  buf->sp = sp;
  buf->mangled_sp = mangled_sp;
  buf->shadow_stack_pos = thr->shadow_stack_pos;
  SignalContext *sctx = SigCtx(thr);
  buf->int_signal_send = sctx ? sctx->int_signal_send : 0;
  buf->in_blocking_func = sctx ?
      atomic_load(&sctx->in_blocking_func, memory_order_relaxed) :
      false;
  buf->in_signal_handler = atomic_load(&thr->in_signal_handler,
      memory_order_relaxed);
}

static void LongJmp(ThreadState *thr, uptr *env) {
#if SANITIZER_FREEBSD
  uptr mangled_sp = env[2];
#else
  uptr mangled_sp = env[6];
#endif  // SANITIZER_FREEBSD
  // Find the saved buf by mangled_sp.
  for (uptr i = 0; i < thr->jmp_bufs.Size(); i++) {
    JmpBuf *buf = &thr->jmp_bufs[i];
    if (buf->mangled_sp == mangled_sp) {
      CHECK_GE(thr->shadow_stack_pos, buf->shadow_stack_pos);
      // Unwind the stack.
      while (thr->shadow_stack_pos > buf->shadow_stack_pos)
        FuncExit(thr);
      SignalContext *sctx = SigCtx(thr);
      if (sctx) {
        sctx->int_signal_send = buf->int_signal_send;
        atomic_store(&sctx->in_blocking_func, buf->in_blocking_func,
            memory_order_relaxed);
      }
      atomic_store(&thr->in_signal_handler, buf->in_signal_handler,
          memory_order_relaxed);
      JmpBufGarbageCollect(thr, buf->sp - 1);  // do not collect buf->sp
      return;
    }
  }
  Printf("ThreadSanitizer: can't find longjmp buf\n");
  CHECK(0);
}

// FIXME: put everything below into a common extern "C" block?
extern "C" void __tsan_setjmp(uptr sp, uptr mangled_sp) {
  SetJmp(cur_thread(), sp, mangled_sp);
}

// Not called.  Merely to satisfy TSAN_INTERCEPT().
extern "C" SANITIZER_INTERFACE_ATTRIBUTE
int __interceptor_setjmp(void *env);
extern "C" int __interceptor_setjmp(void *env) {
  CHECK(0);
  return 0;
}

// FIXME: any reason to have a separate declaration?
extern "C" SANITIZER_INTERFACE_ATTRIBUTE
int __interceptor__setjmp(void *env);
extern "C" int __interceptor__setjmp(void *env) {
  CHECK(0);
  return 0;
}

extern "C" SANITIZER_INTERFACE_ATTRIBUTE
int __interceptor_sigsetjmp(void *env);
extern "C" int __interceptor_sigsetjmp(void *env) {
  CHECK(0);
  return 0;
}

extern "C" SANITIZER_INTERFACE_ATTRIBUTE
int __interceptor___sigsetjmp(void *env);
extern "C" int __interceptor___sigsetjmp(void *env) {
  CHECK(0);
  return 0;
}

extern "C" int setjmp(void *env);
extern "C" int _setjmp(void *env);
extern "C" int sigsetjmp(void *env);
extern "C" int __sigsetjmp(void *env);
DEFINE_REAL(int, setjmp, void *env)
DEFINE_REAL(int, _setjmp, void *env)
DEFINE_REAL(int, sigsetjmp, void *env)
DEFINE_REAL(int, __sigsetjmp, void *env)

TSAN_INTERCEPTOR(void, longjmp, uptr *env, int val) {
  {
    SCOPED_TSAN_INTERCEPTOR(longjmp, env, val);
  }
  LongJmp(cur_thread(), env);
  REAL(longjmp)(env, val);
}

TSAN_INTERCEPTOR(void, siglongjmp, uptr *env, int val) {
  {
    SCOPED_TSAN_INTERCEPTOR(siglongjmp, env, val);
  }
  LongJmp(cur_thread(), env);
  REAL(siglongjmp)(env, val);
}

TSAN_INTERCEPTOR(void*, malloc, uptr size) {
  if (cur_thread()->in_symbolizer)
    return __libc_malloc(size);
  void *p = 0;
  {
    SCOPED_INTERCEPTOR_RAW(malloc, size);
    p = user_alloc(thr, pc, size);
  }
  invoke_malloc_hook(p, size);
  return p;
}

TSAN_INTERCEPTOR(void*, __libc_memalign, uptr align, uptr sz) {
  SCOPED_TSAN_INTERCEPTOR(__libc_memalign, align, sz);
  return user_alloc(thr, pc, sz, align);
}

TSAN_INTERCEPTOR(void*, calloc, uptr size, uptr n) {
  if (cur_thread()->in_symbolizer)
    return __libc_calloc(size, n);
  if (__sanitizer::CallocShouldReturnNullDueToOverflow(size, n))
    return AllocatorReturnNull();
  void *p = 0;
  {
    SCOPED_INTERCEPTOR_RAW(calloc, size, n);
    p = user_alloc(thr, pc, n * size);
    if (p)
      internal_memset(p, 0, n * size);
  }
  invoke_malloc_hook(p, n * size);
  return p;
}

TSAN_INTERCEPTOR(void*, realloc, void *p, uptr size) {
  if (cur_thread()->in_symbolizer)
    return __libc_realloc(p, size);
  if (p)
    invoke_free_hook(p);
  {
    SCOPED_INTERCEPTOR_RAW(realloc, p, size);
    p = user_realloc(thr, pc, p, size);
  }
  invoke_malloc_hook(p, size);
  return p;
}

TSAN_INTERCEPTOR(void, free, void *p) {
  if (p == 0)
    return;
  if (cur_thread()->in_symbolizer)
    return __libc_free(p);
  invoke_free_hook(p);
  SCOPED_INTERCEPTOR_RAW(free, p);
  user_free(thr, pc, p);
}

TSAN_INTERCEPTOR(void, cfree, void *p) {
  if (p == 0)
    return;
  if (cur_thread()->in_symbolizer)
    return __libc_free(p);
  invoke_free_hook(p);
  SCOPED_INTERCEPTOR_RAW(cfree, p);
  user_free(thr, pc, p);
}

TSAN_INTERCEPTOR(uptr, malloc_usable_size, void *p) {
  SCOPED_INTERCEPTOR_RAW(malloc_usable_size, p);
  return user_alloc_usable_size(p);
}

#define OPERATOR_NEW_BODY(mangled_name) \
  if (cur_thread()->in_symbolizer) \
    return __libc_malloc(size); \
  void *p = 0; \
  {  \
    SCOPED_INTERCEPTOR_RAW(mangled_name, size); \
    p = user_alloc(thr, pc, size); \
  }  \
  invoke_malloc_hook(p, size);  \
  return p;

SANITIZER_INTERFACE_ATTRIBUTE
void *operator new(__sanitizer::uptr size);
void *operator new(__sanitizer::uptr size) {
  OPERATOR_NEW_BODY(_Znwm);
}

SANITIZER_INTERFACE_ATTRIBUTE
void *operator new[](__sanitizer::uptr size);
void *operator new[](__sanitizer::uptr size) {
  OPERATOR_NEW_BODY(_Znam);
}

SANITIZER_INTERFACE_ATTRIBUTE
void *operator new(__sanitizer::uptr size, std::nothrow_t const&);
void *operator new(__sanitizer::uptr size, std::nothrow_t const&) {
  OPERATOR_NEW_BODY(_ZnwmRKSt9nothrow_t);
}

SANITIZER_INTERFACE_ATTRIBUTE
void *operator new[](__sanitizer::uptr size, std::nothrow_t const&);
void *operator new[](__sanitizer::uptr size, std::nothrow_t const&) {
  OPERATOR_NEW_BODY(_ZnamRKSt9nothrow_t);
}

#define OPERATOR_DELETE_BODY(mangled_name) \
  if (ptr == 0) return;  \
  if (cur_thread()->in_symbolizer) \
    return __libc_free(ptr); \
  invoke_free_hook(ptr);  \
  SCOPED_INTERCEPTOR_RAW(mangled_name, ptr);  \
  user_free(thr, pc, ptr);

SANITIZER_INTERFACE_ATTRIBUTE
void operator delete(void *ptr) throw();
void operator delete(void *ptr) throw() {
  OPERATOR_DELETE_BODY(_ZdlPv);
}

SANITIZER_INTERFACE_ATTRIBUTE
void operator delete[](void *ptr) throw();
void operator delete[](void *ptr) throw() {
  OPERATOR_DELETE_BODY(_ZdaPv);
}

SANITIZER_INTERFACE_ATTRIBUTE
void operator delete(void *ptr, std::nothrow_t const&);
void operator delete(void *ptr, std::nothrow_t const&) {
  OPERATOR_DELETE_BODY(_ZdlPvRKSt9nothrow_t);
}

SANITIZER_INTERFACE_ATTRIBUTE
void operator delete[](void *ptr, std::nothrow_t const&);
void operator delete[](void *ptr, std::nothrow_t const&) {
  OPERATOR_DELETE_BODY(_ZdaPvRKSt9nothrow_t);
}

TSAN_INTERCEPTOR(uptr, strlen, const char *s) {
  SCOPED_TSAN_INTERCEPTOR(strlen, s);
  uptr len = internal_strlen(s);
  MemoryAccessRange(thr, pc, (uptr)s, len + 1, false);
  return len;
}

TSAN_INTERCEPTOR(void*, memset, void *dst, int v, uptr size) {
  SCOPED_TSAN_INTERCEPTOR(memset, dst, v, size);
  MemoryAccessRange(thr, pc, (uptr)dst, size, true);
  return internal_memset(dst, v, size);
}

TSAN_INTERCEPTOR(void*, memcpy, void *dst, const void *src, uptr size) {
  SCOPED_TSAN_INTERCEPTOR(memcpy, dst, src, size);
  MemoryAccessRange(thr, pc, (uptr)dst, size, true);
  MemoryAccessRange(thr, pc, (uptr)src, size, false);
  return internal_memcpy(dst, src, size);
}

TSAN_INTERCEPTOR(int, memcmp, const void *s1, const void *s2, uptr n) {
  SCOPED_TSAN_INTERCEPTOR(memcmp, s1, s2, n);
  int res = 0;
  uptr len = 0;
  for (; len < n; len++) {
    if ((res = ((const unsigned char *)s1)[len] -
               ((const unsigned char *)s2)[len]))
      break;
  }
  MemoryAccessRange(thr, pc, (uptr)s1, len < n ? len + 1 : n, false);
  MemoryAccessRange(thr, pc, (uptr)s2, len < n ? len + 1 : n, false);
  return res;
}

TSAN_INTERCEPTOR(void*, memmove, void *dst, void *src, uptr n) {
  SCOPED_TSAN_INTERCEPTOR(memmove, dst, src, n);
  MemoryAccessRange(thr, pc, (uptr)dst, n, true);
  MemoryAccessRange(thr, pc, (uptr)src, n, false);
  return REAL(memmove)(dst, src, n);
}

TSAN_INTERCEPTOR(char*, strchr, char *s, int c) {
  SCOPED_TSAN_INTERCEPTOR(strchr, s, c);
  char *res = REAL(strchr)(s, c);
  uptr len = res ? (char*)res - (char*)s + 1 : internal_strlen(s) + 1;
  MemoryAccessRange(thr, pc, (uptr)s, len, false);
  return res;
}

TSAN_INTERCEPTOR(char*, strchrnul, char *s, int c) {
  SCOPED_TSAN_INTERCEPTOR(strchrnul, s, c);
  char *res = REAL(strchrnul)(s, c);
  uptr len = (char*)res - (char*)s + 1;
  MemoryAccessRange(thr, pc, (uptr)s, len, false);
  return res;
}

TSAN_INTERCEPTOR(char*, strrchr, char *s, int c) {
  SCOPED_TSAN_INTERCEPTOR(strrchr, s, c);
  MemoryAccessRange(thr, pc, (uptr)s, internal_strlen(s) + 1, false);
  return REAL(strrchr)(s, c);
}

TSAN_INTERCEPTOR(char*, strcpy, char *dst, const char *src) {  // NOLINT
  SCOPED_TSAN_INTERCEPTOR(strcpy, dst, src);  // NOLINT
  uptr srclen = internal_strlen(src);
  MemoryAccessRange(thr, pc, (uptr)dst, srclen + 1, true);
  MemoryAccessRange(thr, pc, (uptr)src, srclen + 1, false);
  return REAL(strcpy)(dst, src);  // NOLINT
}

TSAN_INTERCEPTOR(char*, strncpy, char *dst, char *src, uptr n) {
  SCOPED_TSAN_INTERCEPTOR(strncpy, dst, src, n);
  uptr srclen = internal_strnlen(src, n);
  MemoryAccessRange(thr, pc, (uptr)dst, n, true);
  MemoryAccessRange(thr, pc, (uptr)src, min(srclen + 1, n), false);
  return REAL(strncpy)(dst, src, n);
}

TSAN_INTERCEPTOR(const char*, strstr, const char *s1, const char *s2) {
  SCOPED_TSAN_INTERCEPTOR(strstr, s1, s2);
  const char *res = REAL(strstr)(s1, s2);
  uptr len1 = internal_strlen(s1);
  uptr len2 = internal_strlen(s2);
  MemoryAccessRange(thr, pc, (uptr)s1, len1 + 1, false);
  MemoryAccessRange(thr, pc, (uptr)s2, len2 + 1, false);
  return res;
}

TSAN_INTERCEPTOR(char*, strdup, const char *str) {
  SCOPED_TSAN_INTERCEPTOR(strdup, str);
  // strdup will call malloc, so no instrumentation is required here.
  return REAL(strdup)(str);
}

static bool fix_mmap_addr(void **addr, long_t sz, int flags) {
  if (*addr) {
    if (!IsAppMem((uptr)*addr) || !IsAppMem((uptr)*addr + sz - 1)) {
      if (flags & MAP_FIXED) {
        errno = EINVAL;
        return false;
      } else {
        *addr = 0;
      }
    }
  }
  return true;
}

TSAN_INTERCEPTOR(void*, mmap, void *addr, long_t sz, int prot,
                         int flags, int fd, unsigned off) {
  SCOPED_TSAN_INTERCEPTOR(mmap, addr, sz, prot, flags, fd, off);
  if (!fix_mmap_addr(&addr, sz, flags))
    return MAP_FAILED;
  void *res = REAL(mmap)(addr, sz, prot, flags, fd, off);
  if (res != MAP_FAILED) {
    if (fd > 0)
      FdAccess(thr, pc, fd);
    MemoryRangeImitateWrite(thr, pc, (uptr)res, sz);
  }
  return res;
}

#if !SANITIZER_FREEBSD
TSAN_INTERCEPTOR(void*, mmap64, void *addr, long_t sz, int prot,
                           int flags, int fd, u64 off) {
  SCOPED_TSAN_INTERCEPTOR(mmap64, addr, sz, prot, flags, fd, off);
  if (!fix_mmap_addr(&addr, sz, flags))
    return MAP_FAILED;
  void *res = REAL(mmap64)(addr, sz, prot, flags, fd, off);
  if (res != MAP_FAILED) {
    if (fd > 0)
      FdAccess(thr, pc, fd);
    MemoryRangeImitateWrite(thr, pc, (uptr)res, sz);
  }
  return res;
}
#define TSAN_MAYBE_INTERCEPT_MMAP64 TSAN_INTERCEPT(mmap64)
#else
#define TSAN_MAYBE_INTERCEPT_MMAP64
#endif

TSAN_INTERCEPTOR(int, munmap, void *addr, long_t sz) {
  SCOPED_TSAN_INTERCEPTOR(munmap, addr, sz);
  DontNeedShadowFor((uptr)addr, sz);
  int res = REAL(munmap)(addr, sz);
  return res;
}

#if !SANITIZER_FREEBSD
TSAN_INTERCEPTOR(void*, memalign, uptr align, uptr sz) {
  SCOPED_INTERCEPTOR_RAW(memalign, align, sz);
  return user_alloc(thr, pc, sz, align);
}
#define TSAN_MAYBE_INTERCEPT_MEMALIGN TSAN_INTERCEPT(memalign)
#else
#define TSAN_MAYBE_INTERCEPT_MEMALIGN
#endif

TSAN_INTERCEPTOR(void*, aligned_alloc, uptr align, uptr sz) {
  SCOPED_INTERCEPTOR_RAW(memalign, align, sz);
  return user_alloc(thr, pc, sz, align);
}

TSAN_INTERCEPTOR(void*, valloc, uptr sz) {
  SCOPED_INTERCEPTOR_RAW(valloc, sz);
  return user_alloc(thr, pc, sz, GetPageSizeCached());
}

#if !SANITIZER_FREEBSD
TSAN_INTERCEPTOR(void*, pvalloc, uptr sz) {
  SCOPED_INTERCEPTOR_RAW(pvalloc, sz);
  sz = RoundUp(sz, GetPageSizeCached());
  return user_alloc(thr, pc, sz, GetPageSizeCached());
}
#define TSAN_MAYBE_INTERCEPT_PVALLOC TSAN_INTERCEPT(pvalloc)
#else
#define TSAN_MAYBE_INTERCEPT_PVALLOC
#endif

TSAN_INTERCEPTOR(int, posix_memalign, void **memptr, uptr align, uptr sz) {
  SCOPED_INTERCEPTOR_RAW(posix_memalign, memptr, align, sz);
  *memptr = user_alloc(thr, pc, sz, align);
  return 0;
}

// Used in thread-safe function static initialization.
extern "C" int INTERFACE_ATTRIBUTE __cxa_guard_acquire(atomic_uint32_t *g) {
  SCOPED_INTERCEPTOR_RAW(__cxa_guard_acquire, g);
  for (;;) {
    u32 cmp = atomic_load(g, memory_order_acquire);
    if (cmp == 0) {
      if (atomic_compare_exchange_strong(g, &cmp, 1<<16, memory_order_relaxed))
        return 1;
    } else if (cmp == 1) {
      Acquire(thr, pc, (uptr)g);
      return 0;
    } else {
      internal_sched_yield();
    }
  }
}

extern "C" void INTERFACE_ATTRIBUTE __cxa_guard_release(atomic_uint32_t *g) {
  SCOPED_INTERCEPTOR_RAW(__cxa_guard_release, g);
  Release(thr, pc, (uptr)g);
  atomic_store(g, 1, memory_order_release);
}

extern "C" void INTERFACE_ATTRIBUTE __cxa_guard_abort(atomic_uint32_t *g) {
  SCOPED_INTERCEPTOR_RAW(__cxa_guard_abort, g);
  atomic_store(g, 0, memory_order_relaxed);
}

static void thread_finalize(void *v) {
  uptr iter = (uptr)v;
  if (iter > 1) {
    if (pthread_setspecific(g_thread_finalize_key, (void*)(iter - 1))) {
      Printf("ThreadSanitizer: failed to set thread key\n");
      Die();
    }
    return;
  }
  {
    ThreadState *thr = cur_thread();
    ThreadFinish(thr);
    SignalContext *sctx = thr->signal_ctx;
    if (sctx) {
      thr->signal_ctx = 0;
      UnmapOrDie(sctx, sizeof(*sctx));
    }
  }
}


struct ThreadParam {
  void* (*callback)(void *arg);
  void *param;
  atomic_uintptr_t tid;
};

extern "C" void *__tsan_thread_start_func(void *arg) {
  ThreadParam *p = (ThreadParam*)arg;
  void* (*callback)(void *arg) = p->callback;
  void *param = p->param;
  int tid = 0;
  {
    ThreadState *thr = cur_thread();
    // Thread-local state is not initialized yet.
    ScopedIgnoreInterceptors ignore;
    ThreadIgnoreBegin(thr, 0);
    if (pthread_setspecific(g_thread_finalize_key,
                            (void *)kPthreadDestructorIterations)) {
      Printf("ThreadSanitizer: failed to set thread key\n");
      Die();
    }
    ThreadIgnoreEnd(thr, 0);
    while ((tid = atomic_load(&p->tid, memory_order_acquire)) == 0)
      pthread_yield();
    atomic_store(&p->tid, 0, memory_order_release);
    ThreadStart(thr, tid, GetTid());
  }
  void *res = callback(param);
  // Prevent the callback from being tail called,
  // it mixes up stack traces.
  volatile int foo = 42;
  foo++;
  return res;
}

TSAN_INTERCEPTOR(int, pthread_create,
    void *th, void *attr, void *(*callback)(void*), void * param) {
  SCOPED_INTERCEPTOR_RAW(pthread_create, th, attr, callback, param);
  if (ctx->after_multithreaded_fork) {
    if (flags()->die_after_fork) {
      Report("ThreadSanitizer: starting new threads after multi-threaded "
          "fork is not supported. Dying (set die_after_fork=0 to override)\n");
      Die();
    } else {
      VPrintf(1, "ThreadSanitizer: starting new threads after multi-threaded "
          "fork is not supported (pid %d). Continuing because of "
          "die_after_fork=0, but you are on your own\n", internal_getpid());
    }
  }
  __sanitizer_pthread_attr_t myattr;
  if (attr == 0) {
    pthread_attr_init(&myattr);
    attr = &myattr;
  }
  int detached = 0;
  REAL(pthread_attr_getdetachstate)(attr, &detached);
  AdjustStackSize(attr);

  ThreadParam p;
  p.callback = callback;
  p.param = param;
  atomic_store(&p.tid, 0, memory_order_relaxed);
  int res = -1;
  {
    // Otherwise we see false positives in pthread stack manipulation.
    ScopedIgnoreInterceptors ignore;
    ThreadIgnoreBegin(thr, pc);
    res = REAL(pthread_create)(th, attr, __tsan_thread_start_func, &p);
    ThreadIgnoreEnd(thr, pc);
  }
  if (res == 0) {
    int tid = ThreadCreate(thr, pc, *(uptr*)th, detached);
    CHECK_NE(tid, 0);
    atomic_store(&p.tid, tid, memory_order_release);
    while (atomic_load(&p.tid, memory_order_acquire) != 0)
      pthread_yield();
  }
  if (attr == &myattr)
    pthread_attr_destroy(&myattr);
  return res;
}

TSAN_INTERCEPTOR(int, pthread_join, void *th, void **ret) {
  SCOPED_INTERCEPTOR_RAW(pthread_join, th, ret);
  int tid = ThreadTid(thr, pc, (uptr)th);
  ThreadIgnoreBegin(thr, pc);
  int res = BLOCK_REAL(pthread_join)(th, ret);
  ThreadIgnoreEnd(thr, pc);
  if (res == 0) {
    ThreadJoin(thr, pc, tid);
  }
  return res;
}

<<<<<<< HEAD
=======
DEFINE_REAL_PTHREAD_FUNCTIONS

>>>>>>> 66fd5c91
TSAN_INTERCEPTOR(int, pthread_detach, void *th) {
  SCOPED_TSAN_INTERCEPTOR(pthread_detach, th);
  int tid = ThreadTid(thr, pc, (uptr)th);
  int res = REAL(pthread_detach)(th);
  if (res == 0) {
    ThreadDetach(thr, pc, tid);
  }
  return res;
}

// Problem:
// NPTL implementation of pthread_cond has 2 versions (2.2.5 and 2.3.2).
// pthread_cond_t has different size in the different versions.
// If call new REAL functions for old pthread_cond_t, they will corrupt memory
// after pthread_cond_t (old cond is smaller).
// If we call old REAL functions for new pthread_cond_t, we will lose  some
// functionality (e.g. old functions do not support waiting against
// CLOCK_REALTIME).
// Proper handling would require to have 2 versions of interceptors as well.
// But this is messy, in particular requires linker scripts when sanitizer
// runtime is linked into a shared library.
// Instead we assume we don't have dynamic libraries built against old
// pthread (2.2.5 is dated by 2002). And provide legacy_pthread_cond flag
// that allows to work with old libraries (but this mode does not support
// some features, e.g. pthread_condattr_getpshared).
static void *init_cond(void *c, bool force = false) {
  // sizeof(pthread_cond_t) >= sizeof(uptr) in both versions.
  // So we allocate additional memory on the side large enough to hold
  // any pthread_cond_t object. Always call new REAL functions, but pass
  // the aux object to them.
  // Note: the code assumes that PTHREAD_COND_INITIALIZER initializes
  // first word of pthread_cond_t to zero.
  // It's all relevant only for linux.
  if (!common_flags()->legacy_pthread_cond)
    return c;
  atomic_uintptr_t *p = (atomic_uintptr_t*)c;
  uptr cond = atomic_load(p, memory_order_acquire);
  if (!force && cond != 0)
    return (void*)cond;
  void *newcond = WRAP(malloc)(pthread_cond_t_sz);
  internal_memset(newcond, 0, pthread_cond_t_sz);
  if (atomic_compare_exchange_strong(p, &cond, (uptr)newcond,
      memory_order_acq_rel))
    return newcond;
  WRAP(free)(newcond);
  return (void*)cond;
}

struct CondMutexUnlockCtx {
  ThreadState *thr;
  uptr pc;
  void *m;
};

static void cond_mutex_unlock(CondMutexUnlockCtx *arg) {
  MutexLock(arg->thr, arg->pc, (uptr)arg->m);
}

INTERCEPTOR(int, pthread_cond_init, void *c, void *a) {
  void *cond = init_cond(c, true);
  SCOPED_TSAN_INTERCEPTOR(pthread_cond_init, cond, a);
  MemoryAccessRange(thr, pc, (uptr)c, sizeof(uptr), true);
  return REAL(pthread_cond_init)(cond, a);
}

INTERCEPTOR(int, pthread_cond_wait, void *c, void *m) {
  void *cond = init_cond(c);
  SCOPED_TSAN_INTERCEPTOR(pthread_cond_wait, cond, m);
  MutexUnlock(thr, pc, (uptr)m);
  MemoryAccessRange(thr, pc, (uptr)c, sizeof(uptr), false);
  CondMutexUnlockCtx arg = {thr, pc, m};
  // This ensures that we handle mutex lock even in case of pthread_cancel.
  // See test/tsan/cond_cancel.cc.
  int res = call_pthread_cancel_with_cleanup(
      (int(*)(void *c, void *m, void *abstime))REAL(pthread_cond_wait),
      cond, m, 0, (void(*)(void *arg))cond_mutex_unlock, &arg);
  if (res == errno_EOWNERDEAD)
    MutexRepair(thr, pc, (uptr)m);
  MutexLock(thr, pc, (uptr)m);
  return res;
}

INTERCEPTOR(int, pthread_cond_timedwait, void *c, void *m, void *abstime) {
  void *cond = init_cond(c);
  SCOPED_TSAN_INTERCEPTOR(pthread_cond_timedwait, cond, m, abstime);
  MutexUnlock(thr, pc, (uptr)m);
  MemoryAccessRange(thr, pc, (uptr)c, sizeof(uptr), false);
  CondMutexUnlockCtx arg = {thr, pc, m};
  // This ensures that we handle mutex lock even in case of pthread_cancel.
  // See test/tsan/cond_cancel.cc.
  int res = call_pthread_cancel_with_cleanup(
      REAL(pthread_cond_timedwait), cond, m, abstime,
      (void(*)(void *arg))cond_mutex_unlock, &arg);
  if (res == errno_EOWNERDEAD)
    MutexRepair(thr, pc, (uptr)m);
  MutexLock(thr, pc, (uptr)m);
  return res;
}

INTERCEPTOR(int, pthread_cond_signal, void *c) {
  void *cond = init_cond(c);
  SCOPED_TSAN_INTERCEPTOR(pthread_cond_signal, cond);
  MemoryAccessRange(thr, pc, (uptr)c, sizeof(uptr), false);
  return REAL(pthread_cond_signal)(cond);
}

INTERCEPTOR(int, pthread_cond_broadcast, void *c) {
  void *cond = init_cond(c);
  SCOPED_TSAN_INTERCEPTOR(pthread_cond_broadcast, cond);
  MemoryAccessRange(thr, pc, (uptr)c, sizeof(uptr), false);
  return REAL(pthread_cond_broadcast)(cond);
}

INTERCEPTOR(int, pthread_cond_destroy, void *c) {
  void *cond = init_cond(c);
  SCOPED_TSAN_INTERCEPTOR(pthread_cond_destroy, cond);
  MemoryAccessRange(thr, pc, (uptr)c, sizeof(uptr), true);
  int res = REAL(pthread_cond_destroy)(cond);
  if (common_flags()->legacy_pthread_cond) {
    // Free our aux cond and zero the pointer to not leave dangling pointers.
    WRAP(free)(cond);
    atomic_store((atomic_uintptr_t*)c, 0, memory_order_relaxed);
  }
  return res;
}

TSAN_INTERCEPTOR(int, pthread_mutex_init, void *m, void *a) {
  SCOPED_TSAN_INTERCEPTOR(pthread_mutex_init, m, a);
  int res = REAL(pthread_mutex_init)(m, a);
  if (res == 0) {
    bool recursive = false;
    if (a) {
      int type = 0;
      if (REAL(pthread_mutexattr_gettype)(a, &type) == 0)
        recursive = (type == PTHREAD_MUTEX_RECURSIVE
            || type == PTHREAD_MUTEX_RECURSIVE_NP);
    }
    MutexCreate(thr, pc, (uptr)m, false, recursive, false);
  }
  return res;
}

TSAN_INTERCEPTOR(int, pthread_mutex_destroy, void *m) {
  SCOPED_TSAN_INTERCEPTOR(pthread_mutex_destroy, m);
  int res = REAL(pthread_mutex_destroy)(m);
  if (res == 0 || res == EBUSY) {
    MutexDestroy(thr, pc, (uptr)m);
  }
  return res;
}

TSAN_INTERCEPTOR(int, pthread_mutex_trylock, void *m) {
  SCOPED_TSAN_INTERCEPTOR(pthread_mutex_trylock, m);
  int res = REAL(pthread_mutex_trylock)(m);
  if (res == EOWNERDEAD)
    MutexRepair(thr, pc, (uptr)m);
  if (res == 0 || res == EOWNERDEAD)
    MutexLock(thr, pc, (uptr)m, /*rec=*/1, /*try_lock=*/true);
  return res;
}

TSAN_INTERCEPTOR(int, pthread_mutex_timedlock, void *m, void *abstime) {
  SCOPED_TSAN_INTERCEPTOR(pthread_mutex_timedlock, m, abstime);
  int res = REAL(pthread_mutex_timedlock)(m, abstime);
  if (res == 0) {
    MutexLock(thr, pc, (uptr)m);
  }
  return res;
}

TSAN_INTERCEPTOR(int, pthread_spin_init, void *m, int pshared) {
  SCOPED_TSAN_INTERCEPTOR(pthread_spin_init, m, pshared);
  int res = REAL(pthread_spin_init)(m, pshared);
  if (res == 0) {
    MutexCreate(thr, pc, (uptr)m, false, false, false);
  }
  return res;
}

TSAN_INTERCEPTOR(int, pthread_spin_destroy, void *m) {
  SCOPED_TSAN_INTERCEPTOR(pthread_spin_destroy, m);
  int res = REAL(pthread_spin_destroy)(m);
  if (res == 0) {
    MutexDestroy(thr, pc, (uptr)m);
  }
  return res;
}

TSAN_INTERCEPTOR(int, pthread_spin_lock, void *m) {
  SCOPED_TSAN_INTERCEPTOR(pthread_spin_lock, m);
  int res = REAL(pthread_spin_lock)(m);
  if (res == 0) {
    MutexLock(thr, pc, (uptr)m);
  }
  return res;
}

TSAN_INTERCEPTOR(int, pthread_spin_trylock, void *m) {
  SCOPED_TSAN_INTERCEPTOR(pthread_spin_trylock, m);
  int res = REAL(pthread_spin_trylock)(m);
  if (res == 0) {
    MutexLock(thr, pc, (uptr)m, /*rec=*/1, /*try_lock=*/true);
  }
  return res;
}

TSAN_INTERCEPTOR(int, pthread_spin_unlock, void *m) {
  SCOPED_TSAN_INTERCEPTOR(pthread_spin_unlock, m);
  MutexUnlock(thr, pc, (uptr)m);
  int res = REAL(pthread_spin_unlock)(m);
  return res;
}

TSAN_INTERCEPTOR(int, pthread_rwlock_init, void *m, void *a) {
  SCOPED_TSAN_INTERCEPTOR(pthread_rwlock_init, m, a);
  int res = REAL(pthread_rwlock_init)(m, a);
  if (res == 0) {
    MutexCreate(thr, pc, (uptr)m, true, false, false);
  }
  return res;
}

TSAN_INTERCEPTOR(int, pthread_rwlock_destroy, void *m) {
  SCOPED_TSAN_INTERCEPTOR(pthread_rwlock_destroy, m);
  int res = REAL(pthread_rwlock_destroy)(m);
  if (res == 0) {
    MutexDestroy(thr, pc, (uptr)m);
  }
  return res;
}

TSAN_INTERCEPTOR(int, pthread_rwlock_rdlock, void *m) {
  SCOPED_TSAN_INTERCEPTOR(pthread_rwlock_rdlock, m);
  int res = REAL(pthread_rwlock_rdlock)(m);
  if (res == 0) {
    MutexReadLock(thr, pc, (uptr)m);
  }
  return res;
}

TSAN_INTERCEPTOR(int, pthread_rwlock_tryrdlock, void *m) {
  SCOPED_TSAN_INTERCEPTOR(pthread_rwlock_tryrdlock, m);
  int res = REAL(pthread_rwlock_tryrdlock)(m);
  if (res == 0) {
    MutexReadLock(thr, pc, (uptr)m, /*try_lock=*/true);
  }
  return res;
}

TSAN_INTERCEPTOR(int, pthread_rwlock_timedrdlock, void *m, void *abstime) {
  SCOPED_TSAN_INTERCEPTOR(pthread_rwlock_timedrdlock, m, abstime);
  int res = REAL(pthread_rwlock_timedrdlock)(m, abstime);
  if (res == 0) {
    MutexReadLock(thr, pc, (uptr)m);
  }
  return res;
}

TSAN_INTERCEPTOR(int, pthread_rwlock_wrlock, void *m) {
  SCOPED_TSAN_INTERCEPTOR(pthread_rwlock_wrlock, m);
  int res = REAL(pthread_rwlock_wrlock)(m);
  if (res == 0) {
    MutexLock(thr, pc, (uptr)m);
  }
  return res;
}

TSAN_INTERCEPTOR(int, pthread_rwlock_trywrlock, void *m) {
  SCOPED_TSAN_INTERCEPTOR(pthread_rwlock_trywrlock, m);
  int res = REAL(pthread_rwlock_trywrlock)(m);
  if (res == 0) {
    MutexLock(thr, pc, (uptr)m, /*rec=*/1, /*try_lock=*/true);
  }
  return res;
}

TSAN_INTERCEPTOR(int, pthread_rwlock_timedwrlock, void *m, void *abstime) {
  SCOPED_TSAN_INTERCEPTOR(pthread_rwlock_timedwrlock, m, abstime);
  int res = REAL(pthread_rwlock_timedwrlock)(m, abstime);
  if (res == 0) {
    MutexLock(thr, pc, (uptr)m);
  }
  return res;
}

TSAN_INTERCEPTOR(int, pthread_rwlock_unlock, void *m) {
  SCOPED_TSAN_INTERCEPTOR(pthread_rwlock_unlock, m);
  MutexReadOrWriteUnlock(thr, pc, (uptr)m);
  int res = REAL(pthread_rwlock_unlock)(m);
  return res;
}

TSAN_INTERCEPTOR(int, pthread_barrier_init, void *b, void *a, unsigned count) {
  SCOPED_TSAN_INTERCEPTOR(pthread_barrier_init, b, a, count);
  MemoryWrite(thr, pc, (uptr)b, kSizeLog1);
  int res = REAL(pthread_barrier_init)(b, a, count);
  return res;
}

TSAN_INTERCEPTOR(int, pthread_barrier_destroy, void *b) {
  SCOPED_TSAN_INTERCEPTOR(pthread_barrier_destroy, b);
  MemoryWrite(thr, pc, (uptr)b, kSizeLog1);
  int res = REAL(pthread_barrier_destroy)(b);
  return res;
}

TSAN_INTERCEPTOR(int, pthread_barrier_wait, void *b) {
  SCOPED_TSAN_INTERCEPTOR(pthread_barrier_wait, b);
  Release(thr, pc, (uptr)b);
  MemoryRead(thr, pc, (uptr)b, kSizeLog1);
  int res = REAL(pthread_barrier_wait)(b);
  MemoryRead(thr, pc, (uptr)b, kSizeLog1);
  if (res == 0 || res == PTHREAD_BARRIER_SERIAL_THREAD) {
    Acquire(thr, pc, (uptr)b);
  }
  return res;
}

TSAN_INTERCEPTOR(int, pthread_once, void *o, void (*f)()) {
  SCOPED_INTERCEPTOR_RAW(pthread_once, o, f);
  if (o == 0 || f == 0)
    return EINVAL;
  atomic_uint32_t *a = static_cast<atomic_uint32_t*>(o);
  u32 v = atomic_load(a, memory_order_acquire);
  if (v == 0 && atomic_compare_exchange_strong(a, &v, 1,
                                               memory_order_relaxed)) {
    (*f)();
    if (!thr->in_ignored_lib)
      Release(thr, pc, (uptr)o);
    atomic_store(a, 2, memory_order_release);
  } else {
    while (v != 2) {
      pthread_yield();
      v = atomic_load(a, memory_order_acquire);
    }
    if (!thr->in_ignored_lib)
      Acquire(thr, pc, (uptr)o);
  }
  return 0;
}

TSAN_INTERCEPTOR(int, sem_init, void *s, int pshared, unsigned value) {
  SCOPED_TSAN_INTERCEPTOR(sem_init, s, pshared, value);
  int res = REAL(sem_init)(s, pshared, value);
  return res;
}

TSAN_INTERCEPTOR(int, sem_destroy, void *s) {
  SCOPED_TSAN_INTERCEPTOR(sem_destroy, s);
  int res = REAL(sem_destroy)(s);
  return res;
}

TSAN_INTERCEPTOR(int, sem_wait, void *s) {
  SCOPED_TSAN_INTERCEPTOR(sem_wait, s);
  int res = BLOCK_REAL(sem_wait)(s);
  if (res == 0) {
    Acquire(thr, pc, (uptr)s);
  }
  return res;
}

TSAN_INTERCEPTOR(int, sem_trywait, void *s) {
  SCOPED_TSAN_INTERCEPTOR(sem_trywait, s);
  int res = BLOCK_REAL(sem_trywait)(s);
  if (res == 0) {
    Acquire(thr, pc, (uptr)s);
  }
  return res;
}

TSAN_INTERCEPTOR(int, sem_timedwait, void *s, void *abstime) {
  SCOPED_TSAN_INTERCEPTOR(sem_timedwait, s, abstime);
  int res = BLOCK_REAL(sem_timedwait)(s, abstime);
  if (res == 0) {
    Acquire(thr, pc, (uptr)s);
  }
  return res;
}

TSAN_INTERCEPTOR(int, sem_post, void *s) {
  SCOPED_TSAN_INTERCEPTOR(sem_post, s);
  Release(thr, pc, (uptr)s);
  int res = REAL(sem_post)(s);
  return res;
}

TSAN_INTERCEPTOR(int, sem_getvalue, void *s, int *sval) {
  SCOPED_TSAN_INTERCEPTOR(sem_getvalue, s, sval);
  int res = REAL(sem_getvalue)(s, sval);
  if (res == 0) {
    Acquire(thr, pc, (uptr)s);
  }
  return res;
}

#if !SANITIZER_FREEBSD
TSAN_INTERCEPTOR(int, __xstat, int version, const char *path, void *buf) {
  SCOPED_TSAN_INTERCEPTOR(__xstat, version, path, buf);
  return REAL(__xstat)(version, path, buf);
}
#define TSAN_MAYBE_INTERCEPT___XSTAT TSAN_INTERCEPT(__xstat)
#else
#define TSAN_MAYBE_INTERCEPT___XSTAT
#endif

TSAN_INTERCEPTOR(int, stat, const char *path, void *buf) {
#if SANITIZER_FREEBSD
  SCOPED_TSAN_INTERCEPTOR(stat, path, buf);
  return REAL(stat)(path, buf);
#else
  SCOPED_TSAN_INTERCEPTOR(__xstat, 0, path, buf);
  return REAL(__xstat)(0, path, buf);
#endif
}

#if !SANITIZER_FREEBSD
TSAN_INTERCEPTOR(int, __xstat64, int version, const char *path, void *buf) {
  SCOPED_TSAN_INTERCEPTOR(__xstat64, version, path, buf);
  return REAL(__xstat64)(version, path, buf);
}
#define TSAN_MAYBE_INTERCEPT___XSTAT64 TSAN_INTERCEPT(__xstat64)
#else
#define TSAN_MAYBE_INTERCEPT___XSTAT64
#endif

#if !SANITIZER_FREEBSD
TSAN_INTERCEPTOR(int, stat64, const char *path, void *buf) {
  SCOPED_TSAN_INTERCEPTOR(__xstat64, 0, path, buf);
  return REAL(__xstat64)(0, path, buf);
}
#define TSAN_MAYBE_INTERCEPT_STAT64 TSAN_INTERCEPT(stat64)
#else
#define TSAN_MAYBE_INTERCEPT_STAT64
#endif

#if !SANITIZER_FREEBSD
TSAN_INTERCEPTOR(int, __lxstat, int version, const char *path, void *buf) {
  SCOPED_TSAN_INTERCEPTOR(__lxstat, version, path, buf);
  return REAL(__lxstat)(version, path, buf);
}
#define TSAN_MAYBE_INTERCEPT___LXSTAT TSAN_INTERCEPT(__lxstat)
#else
#define TSAN_MAYBE_INTERCEPT___LXSTAT
#endif

TSAN_INTERCEPTOR(int, lstat, const char *path, void *buf) {
#if SANITIZER_FREEBSD
  SCOPED_TSAN_INTERCEPTOR(lstat, path, buf);
  return REAL(lstat)(path, buf);
#else
  SCOPED_TSAN_INTERCEPTOR(__lxstat, 0, path, buf);
  return REAL(__lxstat)(0, path, buf);
#endif
}

#if !SANITIZER_FREEBSD
TSAN_INTERCEPTOR(int, __lxstat64, int version, const char *path, void *buf) {
  SCOPED_TSAN_INTERCEPTOR(__lxstat64, version, path, buf);
  return REAL(__lxstat64)(version, path, buf);
}
#define TSAN_MAYBE_INTERCEPT___LXSTAT64 TSAN_INTERCEPT(__lxstat64)
#else
#define TSAN_MAYBE_INTERCEPT___LXSTAT64
#endif

#if !SANITIZER_FREEBSD
TSAN_INTERCEPTOR(int, lstat64, const char *path, void *buf) {
  SCOPED_TSAN_INTERCEPTOR(__lxstat64, 0, path, buf);
  return REAL(__lxstat64)(0, path, buf);
}
#define TSAN_MAYBE_INTERCEPT_LSTAT64 TSAN_INTERCEPT(lstat64)
#else
#define TSAN_MAYBE_INTERCEPT_LSTAT64
#endif

#if !SANITIZER_FREEBSD
TSAN_INTERCEPTOR(int, __fxstat, int version, int fd, void *buf) {
  SCOPED_TSAN_INTERCEPTOR(__fxstat, version, fd, buf);
  if (fd > 0)
    FdAccess(thr, pc, fd);
  return REAL(__fxstat)(version, fd, buf);
}
#define TSAN_MAYBE_INTERCEPT___FXSTAT TSAN_INTERCEPT(__fxstat)
#else
#define TSAN_MAYBE_INTERCEPT___FXSTAT
#endif

TSAN_INTERCEPTOR(int, fstat, int fd, void *buf) {
#if SANITIZER_FREEBSD
  SCOPED_TSAN_INTERCEPTOR(fstat, fd, buf);
  if (fd > 0)
    FdAccess(thr, pc, fd);
  return REAL(fstat)(fd, buf);
#else
  SCOPED_TSAN_INTERCEPTOR(__fxstat, 0, fd, buf);
  if (fd > 0)
    FdAccess(thr, pc, fd);
  return REAL(__fxstat)(0, fd, buf);
#endif
}

#if !SANITIZER_FREEBSD
TSAN_INTERCEPTOR(int, __fxstat64, int version, int fd, void *buf) {
  SCOPED_TSAN_INTERCEPTOR(__fxstat64, version, fd, buf);
  if (fd > 0)
    FdAccess(thr, pc, fd);
  return REAL(__fxstat64)(version, fd, buf);
}
#define TSAN_MAYBE_INTERCEPT___FXSTAT64 TSAN_INTERCEPT(__fxstat64)
#else
#define TSAN_MAYBE_INTERCEPT___FXSTAT64
#endif

#if !SANITIZER_FREEBSD
TSAN_INTERCEPTOR(int, fstat64, int fd, void *buf) {
  SCOPED_TSAN_INTERCEPTOR(__fxstat64, 0, fd, buf);
  if (fd > 0)
    FdAccess(thr, pc, fd);
  return REAL(__fxstat64)(0, fd, buf);
}
#define TSAN_MAYBE_INTERCEPT_FSTAT64 TSAN_INTERCEPT(fstat64)
#else
#define TSAN_MAYBE_INTERCEPT_FSTAT64
#endif

TSAN_INTERCEPTOR(int, open, const char *name, int flags, int mode) {
  SCOPED_TSAN_INTERCEPTOR(open, name, flags, mode);
  int fd = REAL(open)(name, flags, mode);
  if (fd >= 0)
    FdFileCreate(thr, pc, fd);
  return fd;
}

#if !SANITIZER_FREEBSD
TSAN_INTERCEPTOR(int, open64, const char *name, int flags, int mode) {
  SCOPED_TSAN_INTERCEPTOR(open64, name, flags, mode);
  int fd = REAL(open64)(name, flags, mode);
  if (fd >= 0)
    FdFileCreate(thr, pc, fd);
  return fd;
}
#define TSAN_MAYBE_INTERCEPT_OPEN64 TSAN_INTERCEPT(open64)
#else
#define TSAN_MAYBE_INTERCEPT_OPEN64
#endif

TSAN_INTERCEPTOR(int, creat, const char *name, int mode) {
  SCOPED_TSAN_INTERCEPTOR(creat, name, mode);
  int fd = REAL(creat)(name, mode);
  if (fd >= 0)
    FdFileCreate(thr, pc, fd);
  return fd;
}

#if !SANITIZER_FREEBSD
TSAN_INTERCEPTOR(int, creat64, const char *name, int mode) {
  SCOPED_TSAN_INTERCEPTOR(creat64, name, mode);
  int fd = REAL(creat64)(name, mode);
  if (fd >= 0)
    FdFileCreate(thr, pc, fd);
  return fd;
}
#define TSAN_MAYBE_INTERCEPT_CREAT64 TSAN_INTERCEPT(creat64)
#else
#define TSAN_MAYBE_INTERCEPT_CREAT64
#endif

TSAN_INTERCEPTOR(int, dup, int oldfd) {
  SCOPED_TSAN_INTERCEPTOR(dup, oldfd);
  int newfd = REAL(dup)(oldfd);
  if (oldfd >= 0 && newfd >= 0 && newfd != oldfd)
    FdDup(thr, pc, oldfd, newfd);
  return newfd;
}

TSAN_INTERCEPTOR(int, dup2, int oldfd, int newfd) {
  SCOPED_TSAN_INTERCEPTOR(dup2, oldfd, newfd);
  int newfd2 = REAL(dup2)(oldfd, newfd);
  if (oldfd >= 0 && newfd2 >= 0 && newfd2 != oldfd)
    FdDup(thr, pc, oldfd, newfd2);
  return newfd2;
}

TSAN_INTERCEPTOR(int, dup3, int oldfd, int newfd, int flags) {
  SCOPED_TSAN_INTERCEPTOR(dup3, oldfd, newfd, flags);
  int newfd2 = REAL(dup3)(oldfd, newfd, flags);
  if (oldfd >= 0 && newfd2 >= 0 && newfd2 != oldfd)
    FdDup(thr, pc, oldfd, newfd2);
  return newfd2;
}

#if !SANITIZER_FREEBSD
TSAN_INTERCEPTOR(int, eventfd, unsigned initval, int flags) {
  SCOPED_TSAN_INTERCEPTOR(eventfd, initval, flags);
  int fd = REAL(eventfd)(initval, flags);
  if (fd >= 0)
    FdEventCreate(thr, pc, fd);
  return fd;
}
#define TSAN_MAYBE_INTERCEPT_EVENTFD TSAN_INTERCEPT(eventfd)
#else
#define TSAN_MAYBE_INTERCEPT_EVENTFD
#endif

#if !SANITIZER_FREEBSD
TSAN_INTERCEPTOR(int, signalfd, int fd, void *mask, int flags) {
  SCOPED_TSAN_INTERCEPTOR(signalfd, fd, mask, flags);
  if (fd >= 0)
    FdClose(thr, pc, fd);
  fd = REAL(signalfd)(fd, mask, flags);
  if (fd >= 0)
    FdSignalCreate(thr, pc, fd);
  return fd;
}
#define TSAN_MAYBE_INTERCEPT_SIGNALFD TSAN_INTERCEPT(signalfd)
#else
#define TSAN_MAYBE_INTERCEPT_SIGNALFD
#endif

#if !SANITIZER_FREEBSD
TSAN_INTERCEPTOR(int, inotify_init, int fake) {
  SCOPED_TSAN_INTERCEPTOR(inotify_init, fake);
  int fd = REAL(inotify_init)(fake);
  if (fd >= 0)
    FdInotifyCreate(thr, pc, fd);
  return fd;
}
#define TSAN_MAYBE_INTERCEPT_INOTIFY_INIT TSAN_INTERCEPT(inotify_init)
#else
#define TSAN_MAYBE_INTERCEPT_INOTIFY_INIT
#endif

#if !SANITIZER_FREEBSD
TSAN_INTERCEPTOR(int, inotify_init1, int flags) {
  SCOPED_TSAN_INTERCEPTOR(inotify_init1, flags);
  int fd = REAL(inotify_init1)(flags);
  if (fd >= 0)
    FdInotifyCreate(thr, pc, fd);
  return fd;
}
#define TSAN_MAYBE_INTERCEPT_INOTIFY_INIT1 TSAN_INTERCEPT(inotify_init1)
#else
#define TSAN_MAYBE_INTERCEPT_INOTIFY_INIT1
#endif

TSAN_INTERCEPTOR(int, socket, int domain, int type, int protocol) {
  SCOPED_TSAN_INTERCEPTOR(socket, domain, type, protocol);
  int fd = REAL(socket)(domain, type, protocol);
  if (fd >= 0)
    FdSocketCreate(thr, pc, fd);
  return fd;
}

TSAN_INTERCEPTOR(int, socketpair, int domain, int type, int protocol, int *fd) {
  SCOPED_TSAN_INTERCEPTOR(socketpair, domain, type, protocol, fd);
  int res = REAL(socketpair)(domain, type, protocol, fd);
  if (res == 0 && fd[0] >= 0 && fd[1] >= 0)
    FdPipeCreate(thr, pc, fd[0], fd[1]);
  return res;
}

TSAN_INTERCEPTOR(int, connect, int fd, void *addr, unsigned addrlen) {
  SCOPED_TSAN_INTERCEPTOR(connect, fd, addr, addrlen);
  FdSocketConnecting(thr, pc, fd);
  int res = REAL(connect)(fd, addr, addrlen);
  if (res == 0 && fd >= 0)
    FdSocketConnect(thr, pc, fd);
  return res;
}

TSAN_INTERCEPTOR(int, bind, int fd, void *addr, unsigned addrlen) {
  SCOPED_TSAN_INTERCEPTOR(bind, fd, addr, addrlen);
  int res = REAL(bind)(fd, addr, addrlen);
  if (fd > 0 && res == 0)
    FdAccess(thr, pc, fd);
  return res;
}

TSAN_INTERCEPTOR(int, listen, int fd, int backlog) {
  SCOPED_TSAN_INTERCEPTOR(listen, fd, backlog);
  int res = REAL(listen)(fd, backlog);
  if (fd > 0 && res == 0)
    FdAccess(thr, pc, fd);
  return res;
}

#if !SANITIZER_FREEBSD
TSAN_INTERCEPTOR(int, epoll_create, int size) {
  SCOPED_TSAN_INTERCEPTOR(epoll_create, size);
  int fd = REAL(epoll_create)(size);
  if (fd >= 0)
    FdPollCreate(thr, pc, fd);
  return fd;
}
#define TSAN_MAYBE_INTERCEPT_EPOLL_CREATE TSAN_INTERCEPT(epoll_create)
#else
#define TSAN_MAYBE_INTERCEPT_EPOLL_CREATE
#endif

#if !SANITIZER_FREEBSD
TSAN_INTERCEPTOR(int, epoll_create1, int flags) {
  SCOPED_TSAN_INTERCEPTOR(epoll_create1, flags);
  int fd = REAL(epoll_create1)(flags);
  if (fd >= 0)
    FdPollCreate(thr, pc, fd);
  return fd;
}
#define TSAN_MAYBE_INTERCEPT_EPOLL_CREATE1 TSAN_INTERCEPT(epoll_create1)
#else
#define TSAN_MAYBE_INTERCEPT_EPOLL_CREATE1
#endif

TSAN_INTERCEPTOR(int, close, int fd) {
  SCOPED_TSAN_INTERCEPTOR(close, fd);
  if (fd >= 0)
    FdClose(thr, pc, fd);
  return REAL(close)(fd);
}

#if !SANITIZER_FREEBSD
TSAN_INTERCEPTOR(int, __close, int fd) {
  SCOPED_TSAN_INTERCEPTOR(__close, fd);
  if (fd >= 0)
    FdClose(thr, pc, fd);
  return REAL(__close)(fd);
}
#define TSAN_MAYBE_INTERCEPT___CLOSE TSAN_INTERCEPT(__close)
#else
#define TSAN_MAYBE_INTERCEPT___CLOSE
#endif

// glibc guts
#if !SANITIZER_FREEBSD
TSAN_INTERCEPTOR(void, __res_iclose, void *state, bool free_addr) {
  SCOPED_TSAN_INTERCEPTOR(__res_iclose, state, free_addr);
  int fds[64];
  int cnt = ExtractResolvFDs(state, fds, ARRAY_SIZE(fds));
  for (int i = 0; i < cnt; i++) {
    if (fds[i] > 0)
      FdClose(thr, pc, fds[i]);
  }
  REAL(__res_iclose)(state, free_addr);
}
#define TSAN_MAYBE_INTERCEPT___RES_ICLOSE TSAN_INTERCEPT(__res_iclose)
#else
#define TSAN_MAYBE_INTERCEPT___RES_ICLOSE
#endif

TSAN_INTERCEPTOR(int, pipe, int *pipefd) {
  SCOPED_TSAN_INTERCEPTOR(pipe, pipefd);
  int res = REAL(pipe)(pipefd);
  if (res == 0 && pipefd[0] >= 0 && pipefd[1] >= 0)
    FdPipeCreate(thr, pc, pipefd[0], pipefd[1]);
  return res;
}

TSAN_INTERCEPTOR(int, pipe2, int *pipefd, int flags) {
  SCOPED_TSAN_INTERCEPTOR(pipe2, pipefd, flags);
  int res = REAL(pipe2)(pipefd, flags);
  if (res == 0 && pipefd[0] >= 0 && pipefd[1] >= 0)
    FdPipeCreate(thr, pc, pipefd[0], pipefd[1]);
  return res;
}

TSAN_INTERCEPTOR(long_t, send, int fd, void *buf, long_t len, int flags) {
  SCOPED_TSAN_INTERCEPTOR(send, fd, buf, len, flags);
  if (fd >= 0) {
    FdAccess(thr, pc, fd);
    FdRelease(thr, pc, fd);
  }
  int res = REAL(send)(fd, buf, len, flags);
  return res;
}

TSAN_INTERCEPTOR(long_t, sendmsg, int fd, void *msg, int flags) {
  SCOPED_TSAN_INTERCEPTOR(sendmsg, fd, msg, flags);
  if (fd >= 0) {
    FdAccess(thr, pc, fd);
    FdRelease(thr, pc, fd);
  }
  int res = REAL(sendmsg)(fd, msg, flags);
  return res;
}

TSAN_INTERCEPTOR(long_t, recv, int fd, void *buf, long_t len, int flags) {
  SCOPED_TSAN_INTERCEPTOR(recv, fd, buf, len, flags);
  if (fd >= 0)
    FdAccess(thr, pc, fd);
  int res = REAL(recv)(fd, buf, len, flags);
  if (res >= 0 && fd >= 0) {
    FdAcquire(thr, pc, fd);
  }
  return res;
}

TSAN_INTERCEPTOR(int, unlink, char *path) {
  SCOPED_TSAN_INTERCEPTOR(unlink, path);
  Release(thr, pc, File2addr(path));
  int res = REAL(unlink)(path);
  return res;
}

TSAN_INTERCEPTOR(void*, tmpfile, int fake) {
  SCOPED_TSAN_INTERCEPTOR(tmpfile, fake);
  void *res = REAL(tmpfile)(fake);
  if (res) {
    int fd = fileno_unlocked(res);
    if (fd >= 0)
      FdFileCreate(thr, pc, fd);
  }
  return res;
}

#if !SANITIZER_FREEBSD
TSAN_INTERCEPTOR(void*, tmpfile64, int fake) {
  SCOPED_TSAN_INTERCEPTOR(tmpfile64, fake);
  void *res = REAL(tmpfile64)(fake);
  if (res) {
    int fd = fileno_unlocked(res);
    if (fd >= 0)
      FdFileCreate(thr, pc, fd);
  }
  return res;
}
#define TSAN_MAYBE_INTERCEPT_TMPFILE64 TSAN_INTERCEPT(tmpfile64)
#else
#define TSAN_MAYBE_INTERCEPT_TMPFILE64
#endif

TSAN_INTERCEPTOR(uptr, fread, void *ptr, uptr size, uptr nmemb, void *f) {
  // libc file streams can call user-supplied functions, see fopencookie.
  {
    SCOPED_TSAN_INTERCEPTOR(fread, ptr, size, nmemb, f);
    MemoryAccessRange(thr, pc, (uptr)ptr, size * nmemb, true);
  }
  return REAL(fread)(ptr, size, nmemb, f);
}

TSAN_INTERCEPTOR(uptr, fwrite, const void *p, uptr size, uptr nmemb, void *f) {
  // libc file streams can call user-supplied functions, see fopencookie.
  {
    SCOPED_TSAN_INTERCEPTOR(fwrite, p, size, nmemb, f);
    MemoryAccessRange(thr, pc, (uptr)p, size * nmemb, false);
  }
  return REAL(fwrite)(p, size, nmemb, f);
}

static void FlushStreams() {
  // Flushing all the streams here may freeze the process if a child thread is
  // performing file stream operations at the same time.
  REAL(fflush)(stdout);
  REAL(fflush)(stderr);
}

TSAN_INTERCEPTOR(void, abort, int fake) {
  SCOPED_TSAN_INTERCEPTOR(abort, fake);
  FlushStreams();
  REAL(abort)(fake);
}

TSAN_INTERCEPTOR(int, puts, const char *s) {
  SCOPED_TSAN_INTERCEPTOR(puts, s);
  MemoryAccessRange(thr, pc, (uptr)s, internal_strlen(s), false);
  return REAL(puts)(s);
}

TSAN_INTERCEPTOR(int, rmdir, char *path) {
  SCOPED_TSAN_INTERCEPTOR(rmdir, path);
  Release(thr, pc, Dir2addr(path));
  int res = REAL(rmdir)(path);
  return res;
}

TSAN_INTERCEPTOR(void*, opendir, char *path) {
  SCOPED_TSAN_INTERCEPTOR(opendir, path);
  void *res = REAL(opendir)(path);
  if (res != 0)
    Acquire(thr, pc, Dir2addr(path));
  return res;
}

#if !SANITIZER_FREEBSD
TSAN_INTERCEPTOR(int, epoll_ctl, int epfd, int op, int fd, void *ev) {
  SCOPED_TSAN_INTERCEPTOR(epoll_ctl, epfd, op, fd, ev);
  if (epfd >= 0)
    FdAccess(thr, pc, epfd);
  if (epfd >= 0 && fd >= 0)
    FdAccess(thr, pc, fd);
  if (op == EPOLL_CTL_ADD && epfd >= 0)
    FdRelease(thr, pc, epfd);
  int res = REAL(epoll_ctl)(epfd, op, fd, ev);
  return res;
}
#define TSAN_MAYBE_INTERCEPT_EPOLL_CTL TSAN_INTERCEPT(epoll_ctl)
#else
#define TSAN_MAYBE_INTERCEPT_EPOLL_CTL
#endif

#if !SANITIZER_FREEBSD
TSAN_INTERCEPTOR(int, epoll_wait, int epfd, void *ev, int cnt, int timeout) {
  SCOPED_TSAN_INTERCEPTOR(epoll_wait, epfd, ev, cnt, timeout);
  if (epfd >= 0)
    FdAccess(thr, pc, epfd);
  int res = BLOCK_REAL(epoll_wait)(epfd, ev, cnt, timeout);
  if (res > 0 && epfd >= 0)
    FdAcquire(thr, pc, epfd);
  return res;
}
#define TSAN_MAYBE_INTERCEPT_EPOLL_WAIT TSAN_INTERCEPT(epoll_wait)
#else
#define TSAN_MAYBE_INTERCEPT_EPOLL_WAIT
#endif

namespace __tsan {

static void CallUserSignalHandler(ThreadState *thr, bool sync, bool acquire,
    bool sigact, int sig, my_siginfo_t *info, void *uctx) {
  if (acquire)
    Acquire(thr, 0, (uptr)&sigactions[sig]);
  // Ensure that the handler does not spoil errno.
  const int saved_errno = errno;
  errno = 99;
  // Need to remember pc before the call, because the handler can reset it.
  uptr pc = sigact ?
     (uptr)sigactions[sig].sa_sigaction :
     (uptr)sigactions[sig].sa_handler;
  pc += 1;  // return address is expected, OutputReport() will undo this
  if (sigact)
    sigactions[sig].sa_sigaction(sig, info, uctx);
  else
    sigactions[sig].sa_handler(sig);
  // We do not detect errno spoiling for SIGTERM,
  // because some SIGTERM handlers do spoil errno but reraise SIGTERM,
  // tsan reports false positive in such case.
  // It's difficult to properly detect this situation (reraise),
  // because in async signal processing case (when handler is called directly
  // from rtl_generic_sighandler) we have not yet received the reraised
  // signal; and it looks too fragile to intercept all ways to reraise a signal.
  if (flags()->report_bugs && !sync && sig != SIGTERM && errno != 99) {
    VarSizeStackTrace stack;
    ObtainCurrentStack(thr, pc, &stack);
    ThreadRegistryLock l(ctx->thread_registry);
    ScopedReport rep(ReportTypeErrnoInSignal);
    if (!IsFiredSuppression(ctx, rep, stack)) {
      rep.AddStack(stack, true);
      OutputReport(thr, rep);
    }
  }
  errno = saved_errno;
}

void ProcessPendingSignals(ThreadState *thr) {
  SignalContext *sctx = SigCtx(thr);
  if (sctx == 0 ||
      atomic_load(&sctx->have_pending_signals, memory_order_relaxed) == 0)
    return;
  atomic_store(&sctx->have_pending_signals, 0, memory_order_relaxed);
  atomic_fetch_add(&thr->in_signal_handler, 1, memory_order_relaxed);
  // These are too big for stack.
  static THREADLOCAL __sanitizer_sigset_t emptyset, oldset;
  REAL(sigfillset)(&emptyset);
  pthread_sigmask(SIG_SETMASK, &emptyset, &oldset);
  for (int sig = 0; sig < kSigCount; sig++) {
    SignalDesc *signal = &sctx->pending_signals[sig];
    if (signal->armed) {
      signal->armed = false;
      if (sigactions[sig].sa_handler != SIG_DFL
          && sigactions[sig].sa_handler != SIG_IGN) {
        CallUserSignalHandler(thr, false, true, signal->sigaction,
            sig, &signal->siginfo, &signal->ctx);
      }
    }
  }
  pthread_sigmask(SIG_SETMASK, &oldset, 0);
  atomic_fetch_add(&thr->in_signal_handler, -1, memory_order_relaxed);
}

}  // namespace __tsan

static bool is_sync_signal(SignalContext *sctx, int sig) {
  return sig == SIGSEGV || sig == SIGBUS || sig == SIGILL ||
      sig == SIGABRT || sig == SIGFPE || sig == SIGPIPE || sig == SIGSYS ||
      // If we are sending signal to ourselves, we must process it now.
      (sctx && sig == sctx->int_signal_send);
}

void ALWAYS_INLINE rtl_generic_sighandler(bool sigact, int sig,
    my_siginfo_t *info, void *ctx) {
  ThreadState *thr = cur_thread();
  SignalContext *sctx = SigCtx(thr);
  if (sig < 0 || sig >= kSigCount) {
    VPrintf(1, "ThreadSanitizer: ignoring signal %d\n", sig);
    return;
  }
  // Don't mess with synchronous signals.
  const bool sync = is_sync_signal(sctx, sig);
  if (sync ||
      // If we are in blocking function, we can safely process it now
      // (but check if we are in a recursive interceptor,
      // i.e. pthread_join()->munmap()).
      (sctx && atomic_load(&sctx->in_blocking_func, memory_order_relaxed))) {
    atomic_fetch_add(&thr->in_signal_handler, 1, memory_order_relaxed);
    if (sctx && atomic_load(&sctx->in_blocking_func, memory_order_relaxed)) {
      // We ignore interceptors in blocking functions,
      // temporary enbled them again while we are calling user function.
      int const i = thr->ignore_interceptors;
      thr->ignore_interceptors = 0;
      atomic_store(&sctx->in_blocking_func, 0, memory_order_relaxed);
      CallUserSignalHandler(thr, sync, true, sigact, sig, info, ctx);
      thr->ignore_interceptors = i;
      atomic_store(&sctx->in_blocking_func, 1, memory_order_relaxed);
    } else {
      // Be very conservative with when we do acquire in this case.
      // It's unsafe to do acquire in async handlers, because ThreadState
      // can be in inconsistent state.
      // SIGSYS looks relatively safe -- it's synchronous and can actually
      // need some global state.
      bool acq = (sig == SIGSYS);
      CallUserSignalHandler(thr, sync, acq, sigact, sig, info, ctx);
    }
    atomic_fetch_add(&thr->in_signal_handler, -1, memory_order_relaxed);
    return;
  }

  if (sctx == 0)
    return;
  SignalDesc *signal = &sctx->pending_signals[sig];
  if (signal->armed == false) {
    signal->armed = true;
    signal->sigaction = sigact;
    if (info)
      internal_memcpy(&signal->siginfo, info, sizeof(*info));
    if (ctx)
      internal_memcpy(&signal->ctx, ctx, sizeof(signal->ctx));
    atomic_store(&sctx->have_pending_signals, 1, memory_order_relaxed);
  }
}

static void rtl_sighandler(int sig) {
  rtl_generic_sighandler(false, sig, 0, 0);
}

static void rtl_sigaction(int sig, my_siginfo_t *info, void *ctx) {
  rtl_generic_sighandler(true, sig, info, ctx);
}

TSAN_INTERCEPTOR(int, sigaction, int sig, sigaction_t *act, sigaction_t *old) {
  SCOPED_TSAN_INTERCEPTOR(sigaction, sig, act, old);
  if (old)
    internal_memcpy(old, &sigactions[sig], sizeof(*old));
  if (act == 0)
    return 0;
  internal_memcpy(&sigactions[sig], act, sizeof(*act));
  sigaction_t newact;
  internal_memcpy(&newact, act, sizeof(newact));
  REAL(sigfillset)(&newact.sa_mask);
  if (act->sa_handler != SIG_IGN && act->sa_handler != SIG_DFL) {
    if (newact.sa_flags & SA_SIGINFO)
      newact.sa_sigaction = rtl_sigaction;
    else
      newact.sa_handler = rtl_sighandler;
  }
  ReleaseStore(thr, pc, (uptr)&sigactions[sig]);
  int res = REAL(sigaction)(sig, &newact, 0);
  return res;
}

TSAN_INTERCEPTOR(sighandler_t, signal, int sig, sighandler_t h) {
  sigaction_t act;
  act.sa_handler = h;
  REAL(memset)(&act.sa_mask, -1, sizeof(act.sa_mask));
  act.sa_flags = 0;
  sigaction_t old;
  int res = sigaction(sig, &act, &old);
  if (res)
    return SIG_ERR;
  return old.sa_handler;
}

TSAN_INTERCEPTOR(int, sigsuspend, const __sanitizer_sigset_t *mask) {
  SCOPED_TSAN_INTERCEPTOR(sigsuspend, mask);
  return REAL(sigsuspend)(mask);
}

TSAN_INTERCEPTOR(int, raise, int sig) {
  SCOPED_TSAN_INTERCEPTOR(raise, sig);
  SignalContext *sctx = SigCtx(thr);
  CHECK_NE(sctx, 0);
  int prev = sctx->int_signal_send;
  sctx->int_signal_send = sig;
  int res = REAL(raise)(sig);
  CHECK_EQ(sctx->int_signal_send, sig);
  sctx->int_signal_send = prev;
  return res;
}

TSAN_INTERCEPTOR(int, kill, int pid, int sig) {
  SCOPED_TSAN_INTERCEPTOR(kill, pid, sig);
  SignalContext *sctx = SigCtx(thr);
  CHECK_NE(sctx, 0);
  int prev = sctx->int_signal_send;
  if (pid == (int)internal_getpid()) {
    sctx->int_signal_send = sig;
  }
  int res = REAL(kill)(pid, sig);
  if (pid == (int)internal_getpid()) {
    CHECK_EQ(sctx->int_signal_send, sig);
    sctx->int_signal_send = prev;
  }
  return res;
}

TSAN_INTERCEPTOR(int, pthread_kill, void *tid, int sig) {
  SCOPED_TSAN_INTERCEPTOR(pthread_kill, tid, sig);
  SignalContext *sctx = SigCtx(thr);
  CHECK_NE(sctx, 0);
  int prev = sctx->int_signal_send;
  if (tid == pthread_self()) {
    sctx->int_signal_send = sig;
  }
  int res = REAL(pthread_kill)(tid, sig);
  if (tid == pthread_self()) {
    CHECK_EQ(sctx->int_signal_send, sig);
    sctx->int_signal_send = prev;
  }
  return res;
}

TSAN_INTERCEPTOR(int, gettimeofday, void *tv, void *tz) {
  SCOPED_TSAN_INTERCEPTOR(gettimeofday, tv, tz);
  // It's intercepted merely to process pending signals.
  return REAL(gettimeofday)(tv, tz);
}

TSAN_INTERCEPTOR(int, getaddrinfo, void *node, void *service,
    void *hints, void *rv) {
  SCOPED_TSAN_INTERCEPTOR(getaddrinfo, node, service, hints, rv);
  // We miss atomic synchronization in getaddrinfo,
  // and can report false race between malloc and free
  // inside of getaddrinfo. So ignore memory accesses.
  ThreadIgnoreBegin(thr, pc);
  int res = REAL(getaddrinfo)(node, service, hints, rv);
  ThreadIgnoreEnd(thr, pc);
  return res;
}

TSAN_INTERCEPTOR(int, fork, int fake) {
  if (cur_thread()->in_symbolizer)
    return REAL(fork)(fake);
  SCOPED_INTERCEPTOR_RAW(fork, fake);
  ForkBefore(thr, pc);
  int pid = REAL(fork)(fake);
  if (pid == 0) {
    // child
    ForkChildAfter(thr, pc);
    FdOnFork(thr, pc);
  } else if (pid > 0) {
    // parent
    ForkParentAfter(thr, pc);
  } else {
    // error
    ForkParentAfter(thr, pc);
  }
  return pid;
}

TSAN_INTERCEPTOR(int, vfork, int fake) {
  // Some programs (e.g. openjdk) call close for all file descriptors
  // in the child process. Under tsan it leads to false positives, because
  // address space is shared, so the parent process also thinks that
  // the descriptors are closed (while they are actually not).
  // This leads to false positives due to missed synchronization.
  // Strictly saying this is undefined behavior, because vfork child is not
  // allowed to call any functions other than exec/exit. But this is what
  // openjdk does, so we want to handle it.
  // We could disable interceptors in the child process. But it's not possible
  // to simply intercept and wrap vfork, because vfork child is not allowed
  // to return from the function that calls vfork, and that's exactly what
  // we would do. So this would require some assembly trickery as well.
  // Instead we simply turn vfork into fork.
  return WRAP(fork)(fake);
}

static int OnExit(ThreadState *thr) {
  int status = Finalize(thr);
  FlushStreams();
  return status;
}

struct TsanInterceptorContext {
  ThreadState *thr;
  const uptr caller_pc;
  const uptr pc;
};

static void HandleRecvmsg(ThreadState *thr, uptr pc,
    __sanitizer_msghdr *msg) {
  int fds[64];
  int cnt = ExtractRecvmsgFDs(msg, fds, ARRAY_SIZE(fds));
  for (int i = 0; i < cnt; i++)
    FdEventCreate(thr, pc, fds[i]);
}

#include "sanitizer_common/sanitizer_platform_interceptors.h"
// Causes interceptor recursion (getaddrinfo() and fopen())
#undef SANITIZER_INTERCEPT_GETADDRINFO
// There interceptors do not seem to be strictly necessary for tsan.
// But we see cases where the interceptors consume 70% of execution time.
// Memory blocks passed to fgetgrent_r are "written to" by tsan several times.
// First, there is some recursion (getgrnam_r calls fgetgrent_r), and each
// function "writes to" the buffer. Then, the same memory is "written to"
// twice, first as buf and then as pwbufp (both of them refer to the same
// addresses).
#undef SANITIZER_INTERCEPT_GETPWENT
#undef SANITIZER_INTERCEPT_GETPWENT_R
#undef SANITIZER_INTERCEPT_FGETPWENT
#undef SANITIZER_INTERCEPT_GETPWNAM_AND_FRIENDS
#undef SANITIZER_INTERCEPT_GETPWNAM_R_AND_FRIENDS

#define COMMON_INTERCEPT_FUNCTION(name) INTERCEPT_FUNCTION(name)

#define COMMON_INTERCEPTOR_WRITE_RANGE(ctx, ptr, size)                    \
  MemoryAccessRange(((TsanInterceptorContext *)ctx)->thr,                 \
                    ((TsanInterceptorContext *)ctx)->pc, (uptr)ptr, size, \
                    true)

#define COMMON_INTERCEPTOR_READ_RANGE(ctx, ptr, size)                       \
  MemoryAccessRange(((TsanInterceptorContext *) ctx)->thr,                  \
                    ((TsanInterceptorContext *) ctx)->pc, (uptr) ptr, size, \
                    false)

#define COMMON_INTERCEPTOR_ENTER(ctx, func, ...)      \
  SCOPED_TSAN_INTERCEPTOR(func, __VA_ARGS__);         \
  TsanInterceptorContext _ctx = {thr, caller_pc, pc}; \
  ctx = (void *)&_ctx;                                \
  (void) ctx;

#define COMMON_INTERCEPTOR_ENTER_NOIGNORE(ctx, func, ...) \
  SCOPED_INTERCEPTOR_RAW(func, __VA_ARGS__);              \
  TsanInterceptorContext _ctx = {thr, caller_pc, pc};     \
  ctx = (void *)&_ctx;                                    \
  (void) ctx;

#define COMMON_INTERCEPTOR_FILE_OPEN(ctx, file, path) \
  Acquire(thr, pc, File2addr(path));                  \
  if (file) {                                         \
    int fd = fileno_unlocked(file);                   \
    if (fd >= 0) FdFileCreate(thr, pc, fd);           \
  }

#define COMMON_INTERCEPTOR_FILE_CLOSE(ctx, file) \
  if (file) {                                    \
    int fd = fileno_unlocked(file);              \
    if (fd >= 0) FdClose(thr, pc, fd);           \
  }

#define COMMON_INTERCEPTOR_LIBRARY_LOADED(filename, res)  \
  libignore()->OnLibraryLoaded(filename)

#define COMMON_INTERCEPTOR_LIBRARY_UNLOADED() \
  libignore()->OnLibraryUnloaded()

#define COMMON_INTERCEPTOR_FD_ACQUIRE(ctx, fd) \
  FdAcquire(((TsanInterceptorContext *) ctx)->thr, pc, fd)

#define COMMON_INTERCEPTOR_FD_RELEASE(ctx, fd) \
  FdRelease(((TsanInterceptorContext *) ctx)->thr, pc, fd)

#define COMMON_INTERCEPTOR_FD_ACCESS(ctx, fd) \
  FdAccess(((TsanInterceptorContext *) ctx)->thr, pc, fd)

#define COMMON_INTERCEPTOR_FD_SOCKET_ACCEPT(ctx, fd, newfd) \
  FdSocketAccept(((TsanInterceptorContext *) ctx)->thr, pc, fd, newfd)

#define COMMON_INTERCEPTOR_SET_THREAD_NAME(ctx, name) \
  ThreadSetName(((TsanInterceptorContext *) ctx)->thr, name)

#define COMMON_INTERCEPTOR_SET_PTHREAD_NAME(ctx, thread, name) \
  __tsan::ctx->thread_registry->SetThreadNameByUserId(thread, name)

#define COMMON_INTERCEPTOR_BLOCK_REAL(name) BLOCK_REAL(name)

#define COMMON_INTERCEPTOR_ON_EXIT(ctx) \
  OnExit(((TsanInterceptorContext *) ctx)->thr)

#define COMMON_INTERCEPTOR_MUTEX_LOCK(ctx, m) \
  MutexLock(((TsanInterceptorContext *)ctx)->thr, \
            ((TsanInterceptorContext *)ctx)->pc, (uptr)m)

#define COMMON_INTERCEPTOR_MUTEX_UNLOCK(ctx, m) \
  MutexUnlock(((TsanInterceptorContext *)ctx)->thr, \
            ((TsanInterceptorContext *)ctx)->pc, (uptr)m)

#define COMMON_INTERCEPTOR_MUTEX_REPAIR(ctx, m) \
  MutexRepair(((TsanInterceptorContext *)ctx)->thr, \
            ((TsanInterceptorContext *)ctx)->pc, (uptr)m)

#define COMMON_INTERCEPTOR_HANDLE_RECVMSG(ctx, msg) \
  HandleRecvmsg(((TsanInterceptorContext *)ctx)->thr, \
      ((TsanInterceptorContext *)ctx)->pc, msg)

#include "sanitizer_common/sanitizer_common_interceptors.inc"

#define TSAN_SYSCALL() \
  ThreadState *thr = cur_thread(); \
  if (thr->ignore_interceptors) \
    return; \
  ScopedSyscall scoped_syscall(thr) \
/**/

struct ScopedSyscall {
  ThreadState *thr;

  explicit ScopedSyscall(ThreadState *thr)
      : thr(thr) {
    Initialize(thr);
  }

  ~ScopedSyscall() {
    ProcessPendingSignals(thr);
  }
};

static void syscall_access_range(uptr pc, uptr p, uptr s, bool write) {
  TSAN_SYSCALL();
  MemoryAccessRange(thr, pc, p, s, write);
}

static void syscall_acquire(uptr pc, uptr addr) {
  TSAN_SYSCALL();
  Acquire(thr, pc, addr);
  DPrintf("syscall_acquire(%p)\n", addr);
}

static void syscall_release(uptr pc, uptr addr) {
  TSAN_SYSCALL();
  DPrintf("syscall_release(%p)\n", addr);
  Release(thr, pc, addr);
}

static void syscall_fd_close(uptr pc, int fd) {
  TSAN_SYSCALL();
  FdClose(thr, pc, fd);
}

static USED void syscall_fd_acquire(uptr pc, int fd) {
  TSAN_SYSCALL();
  FdAcquire(thr, pc, fd);
  DPrintf("syscall_fd_acquire(%p)\n", fd);
}

static USED void syscall_fd_release(uptr pc, int fd) {
  TSAN_SYSCALL();
  DPrintf("syscall_fd_release(%p)\n", fd);
  FdRelease(thr, pc, fd);
}

static void syscall_pre_fork(uptr pc) {
  TSAN_SYSCALL();
  ForkBefore(thr, pc);
}

static void syscall_post_fork(uptr pc, int pid) {
  TSAN_SYSCALL();
  if (pid == 0) {
    // child
    ForkChildAfter(thr, pc);
    FdOnFork(thr, pc);
  } else if (pid > 0) {
    // parent
    ForkParentAfter(thr, pc);
  } else {
    // error
    ForkParentAfter(thr, pc);
  }
}

#define COMMON_SYSCALL_PRE_READ_RANGE(p, s) \
  syscall_access_range(GET_CALLER_PC(), (uptr)(p), (uptr)(s), false)

#define COMMON_SYSCALL_PRE_WRITE_RANGE(p, s) \
  syscall_access_range(GET_CALLER_PC(), (uptr)(p), (uptr)(s), true)

#define COMMON_SYSCALL_POST_READ_RANGE(p, s) \
  do {                                       \
    (void)(p);                               \
    (void)(s);                               \
  } while (false)

#define COMMON_SYSCALL_POST_WRITE_RANGE(p, s) \
  do {                                        \
    (void)(p);                                \
    (void)(s);                                \
  } while (false)

#define COMMON_SYSCALL_ACQUIRE(addr) \
    syscall_acquire(GET_CALLER_PC(), (uptr)(addr))

#define COMMON_SYSCALL_RELEASE(addr) \
    syscall_release(GET_CALLER_PC(), (uptr)(addr))

#define COMMON_SYSCALL_FD_CLOSE(fd) syscall_fd_close(GET_CALLER_PC(), fd)

#define COMMON_SYSCALL_FD_ACQUIRE(fd) syscall_fd_acquire(GET_CALLER_PC(), fd)

#define COMMON_SYSCALL_FD_RELEASE(fd) syscall_fd_release(GET_CALLER_PC(), fd)

#define COMMON_SYSCALL_PRE_FORK() \
  syscall_pre_fork(GET_CALLER_PC())

#define COMMON_SYSCALL_POST_FORK(res) \
  syscall_post_fork(GET_CALLER_PC(), res)

#include "sanitizer_common/sanitizer_common_syscalls.inc"

namespace __tsan {

static void finalize(void *arg) {
  ThreadState *thr = cur_thread();
  int status = Finalize(thr);
  // Make sure the output is not lost.
  FlushStreams();
  if (status)
    REAL(_exit)(status);
}

static void unreachable() {
  Report("FATAL: ThreadSanitizer: unreachable called\n");
  Die();
}

void InitializeInterceptors() {
  // We need to setup it early, because functions like dlsym() can call it.
  REAL(memset) = internal_memset;
  REAL(memcpy) = internal_memcpy;
  REAL(memcmp) = internal_memcmp;

  // Instruct libc malloc to consume less memory.
#if !SANITIZER_FREEBSD
  mallopt(1, 0);  // M_MXFAST
  mallopt(-3, 32*1024);  // M_MMAP_THRESHOLD
#endif

  InitializeCommonInterceptors();

  // We can not use TSAN_INTERCEPT to get setjmp addr,
  // because it does &setjmp and setjmp is not present in some versions of libc.
  using __interception::GetRealFunctionAddress;
  GetRealFunctionAddress("setjmp", (uptr*)&REAL(setjmp), 0, 0);
  GetRealFunctionAddress("_setjmp", (uptr*)&REAL(_setjmp), 0, 0);
  GetRealFunctionAddress("sigsetjmp", (uptr*)&REAL(sigsetjmp), 0, 0);
  GetRealFunctionAddress("__sigsetjmp", (uptr*)&REAL(__sigsetjmp), 0, 0);

  TSAN_INTERCEPT(longjmp);
  TSAN_INTERCEPT(siglongjmp);

  TSAN_INTERCEPT(malloc);
  TSAN_INTERCEPT(__libc_memalign);
  TSAN_INTERCEPT(calloc);
  TSAN_INTERCEPT(realloc);
  TSAN_INTERCEPT(free);
  TSAN_INTERCEPT(cfree);
  TSAN_INTERCEPT(mmap);
  TSAN_MAYBE_INTERCEPT_MMAP64;
  TSAN_INTERCEPT(munmap);
  TSAN_MAYBE_INTERCEPT_MEMALIGN;
  TSAN_INTERCEPT(valloc);
  TSAN_MAYBE_INTERCEPT_PVALLOC;
  TSAN_INTERCEPT(posix_memalign);

  TSAN_INTERCEPT(strlen);
  TSAN_INTERCEPT(memset);
  TSAN_INTERCEPT(memcpy);
  TSAN_INTERCEPT(memmove);
  TSAN_INTERCEPT(memcmp);
  TSAN_INTERCEPT(strchr);
  TSAN_INTERCEPT(strchrnul);
  TSAN_INTERCEPT(strrchr);
  TSAN_INTERCEPT(strcpy);  // NOLINT
  TSAN_INTERCEPT(strncpy);
  TSAN_INTERCEPT(strstr);
  TSAN_INTERCEPT(strdup);

  TSAN_INTERCEPT(pthread_create);
  TSAN_INTERCEPT(pthread_join);
  TSAN_INTERCEPT(pthread_detach);

  TSAN_INTERCEPT_VER(pthread_cond_init, "GLIBC_2.3.2");
  TSAN_INTERCEPT_VER(pthread_cond_signal, "GLIBC_2.3.2");
  TSAN_INTERCEPT_VER(pthread_cond_broadcast, "GLIBC_2.3.2");
  TSAN_INTERCEPT_VER(pthread_cond_wait, "GLIBC_2.3.2");
  TSAN_INTERCEPT_VER(pthread_cond_timedwait, "GLIBC_2.3.2");
  TSAN_INTERCEPT_VER(pthread_cond_destroy, "GLIBC_2.3.2");

  TSAN_INTERCEPT(pthread_mutex_init);
  TSAN_INTERCEPT(pthread_mutex_destroy);
  TSAN_INTERCEPT(pthread_mutex_trylock);
  TSAN_INTERCEPT(pthread_mutex_timedlock);

  TSAN_INTERCEPT(pthread_spin_init);
  TSAN_INTERCEPT(pthread_spin_destroy);
  TSAN_INTERCEPT(pthread_spin_lock);
  TSAN_INTERCEPT(pthread_spin_trylock);
  TSAN_INTERCEPT(pthread_spin_unlock);

  TSAN_INTERCEPT(pthread_rwlock_init);
  TSAN_INTERCEPT(pthread_rwlock_destroy);
  TSAN_INTERCEPT(pthread_rwlock_rdlock);
  TSAN_INTERCEPT(pthread_rwlock_tryrdlock);
  TSAN_INTERCEPT(pthread_rwlock_timedrdlock);
  TSAN_INTERCEPT(pthread_rwlock_wrlock);
  TSAN_INTERCEPT(pthread_rwlock_trywrlock);
  TSAN_INTERCEPT(pthread_rwlock_timedwrlock);
  TSAN_INTERCEPT(pthread_rwlock_unlock);

  TSAN_INTERCEPT(pthread_barrier_init);
  TSAN_INTERCEPT(pthread_barrier_destroy);
  TSAN_INTERCEPT(pthread_barrier_wait);

  TSAN_INTERCEPT(pthread_once);

  TSAN_INTERCEPT(sem_init);
  TSAN_INTERCEPT(sem_destroy);
  TSAN_INTERCEPT(sem_wait);
  TSAN_INTERCEPT(sem_trywait);
  TSAN_INTERCEPT(sem_timedwait);
  TSAN_INTERCEPT(sem_post);
  TSAN_INTERCEPT(sem_getvalue);

  TSAN_INTERCEPT(stat);
  TSAN_MAYBE_INTERCEPT___XSTAT;
  TSAN_MAYBE_INTERCEPT_STAT64;
  TSAN_MAYBE_INTERCEPT___XSTAT64;
  TSAN_INTERCEPT(lstat);
  TSAN_MAYBE_INTERCEPT___LXSTAT;
  TSAN_MAYBE_INTERCEPT_LSTAT64;
  TSAN_MAYBE_INTERCEPT___LXSTAT64;
  TSAN_INTERCEPT(fstat);
  TSAN_MAYBE_INTERCEPT___FXSTAT;
  TSAN_MAYBE_INTERCEPT_FSTAT64;
  TSAN_MAYBE_INTERCEPT___FXSTAT64;
  TSAN_INTERCEPT(open);
  TSAN_MAYBE_INTERCEPT_OPEN64;
  TSAN_INTERCEPT(creat);
  TSAN_MAYBE_INTERCEPT_CREAT64;
  TSAN_INTERCEPT(dup);
  TSAN_INTERCEPT(dup2);
  TSAN_INTERCEPT(dup3);
  TSAN_MAYBE_INTERCEPT_EVENTFD;
  TSAN_MAYBE_INTERCEPT_SIGNALFD;
  TSAN_MAYBE_INTERCEPT_INOTIFY_INIT;
  TSAN_MAYBE_INTERCEPT_INOTIFY_INIT1;
  TSAN_INTERCEPT(socket);
  TSAN_INTERCEPT(socketpair);
  TSAN_INTERCEPT(connect);
  TSAN_INTERCEPT(bind);
  TSAN_INTERCEPT(listen);
  TSAN_MAYBE_INTERCEPT_EPOLL_CREATE;
  TSAN_MAYBE_INTERCEPT_EPOLL_CREATE1;
  TSAN_INTERCEPT(close);
  TSAN_MAYBE_INTERCEPT___CLOSE;
  TSAN_MAYBE_INTERCEPT___RES_ICLOSE;
  TSAN_INTERCEPT(pipe);
  TSAN_INTERCEPT(pipe2);

  TSAN_INTERCEPT(send);
  TSAN_INTERCEPT(sendmsg);
  TSAN_INTERCEPT(recv);

  TSAN_INTERCEPT(unlink);
  TSAN_INTERCEPT(tmpfile);
  TSAN_MAYBE_INTERCEPT_TMPFILE64;
  TSAN_INTERCEPT(fread);
  TSAN_INTERCEPT(fwrite);
  TSAN_INTERCEPT(abort);
  TSAN_INTERCEPT(puts);
  TSAN_INTERCEPT(rmdir);
  TSAN_INTERCEPT(opendir);

  TSAN_MAYBE_INTERCEPT_EPOLL_CTL;
  TSAN_MAYBE_INTERCEPT_EPOLL_WAIT;

  TSAN_INTERCEPT(sigaction);
  TSAN_INTERCEPT(signal);
  TSAN_INTERCEPT(sigsuspend);
  TSAN_INTERCEPT(raise);
  TSAN_INTERCEPT(kill);
  TSAN_INTERCEPT(pthread_kill);
  TSAN_INTERCEPT(sleep);
  TSAN_INTERCEPT(usleep);
  TSAN_INTERCEPT(nanosleep);
  TSAN_INTERCEPT(gettimeofday);
  TSAN_INTERCEPT(getaddrinfo);

  TSAN_INTERCEPT(fork);
  TSAN_INTERCEPT(vfork);
  TSAN_INTERCEPT(on_exit);
  TSAN_INTERCEPT(__cxa_atexit);
  TSAN_INTERCEPT(_exit);

  // Need to setup it, because interceptors check that the function is resolved.
  // But atexit is emitted directly into the module, so can't be resolved.
  REAL(atexit) = (int(*)(void(*)()))unreachable;
  if (REAL(__cxa_atexit)(&finalize, 0, 0)) {
    Printf("ThreadSanitizer: failed to setup atexit callback\n");
    Die();
  }

  if (pthread_key_create(&g_thread_finalize_key, &thread_finalize)) {
    Printf("ThreadSanitizer: failed to create thread key\n");
    Die();
  }

  FdInit();
}

void *internal_start_thread(void(*func)(void *arg), void *arg) {
  // Start the thread with signals blocked, otherwise it can steal user signals.
  __sanitizer_sigset_t set, old;
  internal_sigfillset(&set);
  internal_sigprocmask(SIG_SETMASK, &set, &old);
  void *th;
  REAL(pthread_create)(&th, 0, (void*(*)(void *arg))func, arg);
  internal_sigprocmask(SIG_SETMASK, &old, 0);
  return th;
}

void internal_join_thread(void *th) {
  REAL(pthread_join)(th, 0);
}

}  // namespace __tsan<|MERGE_RESOLUTION|>--- conflicted
+++ resolved
@@ -72,6 +72,7 @@
 extern "C" void *__libc_calloc(uptr size, uptr n);
 extern "C" void *__libc_realloc(void *ptr, uptr size);
 extern "C" void __libc_free(void *ptr);
+extern "C" int dirfd(void *dirp);
 #if !SANITIZER_FREEBSD
 extern "C" int mallopt(int param, int value);
 #endif
@@ -101,14 +102,15 @@
 # define F_TLOCK 2      /* Test and lock a region for exclusive use.  */
 # define F_TEST  3      /* Test a region for other processes locks.  */
 
+#define errno (*__errno_location())
+
 typedef void (*sighandler_t)(int sig);
-
-#define errno (*__errno_location())
+typedef void (*sigactionhandler_t)(int sig, my_siginfo_t *siginfo, void *uctx);
 
 struct sigaction_t {
   union {
     sighandler_t sa_handler;
-    void (*sa_sigaction)(int sig, my_siginfo_t *siginfo, void *uctx);
+    sigactionhandler_t sa_sigaction;
   };
 #if SANITIZER_FREEBSD
   int sa_flags;
@@ -505,14 +507,10 @@
 TSAN_INTERCEPTOR(void*, calloc, uptr size, uptr n) {
   if (cur_thread()->in_symbolizer)
     return __libc_calloc(size, n);
-  if (__sanitizer::CallocShouldReturnNullDueToOverflow(size, n))
-    return AllocatorReturnNull();
   void *p = 0;
   {
     SCOPED_INTERCEPTOR_RAW(calloc, size, n);
-    p = user_alloc(thr, pc, n * size);
-    if (p)
-      internal_memset(p, 0, n * size);
+    p = user_calloc(thr, pc, size, n);
   }
   invoke_malloc_hook(p, n * size);
   return p;
@@ -952,11 +950,8 @@
   return res;
 }
 
-<<<<<<< HEAD
-=======
 DEFINE_REAL_PTHREAD_FUNCTIONS
 
->>>>>>> 66fd5c91
 TSAN_INTERCEPTOR(int, pthread_detach, void *th) {
   SCOPED_TSAN_INTERCEPTOR(pthread_detach, th);
   int tid = ThreadTid(thr, pc, (uptr)th);
@@ -1839,6 +1834,13 @@
   return res;
 }
 
+TSAN_INTERCEPTOR(int, closedir, void *dirp) {
+  SCOPED_TSAN_INTERCEPTOR(closedir, dirp);
+  int fd = dirfd(dirp);
+  FdClose(thr, pc, fd);
+  return REAL(closedir)(dirp);
+}
+
 #if !SANITIZER_FREEBSD
 TSAN_INTERCEPTOR(int, epoll_ctl, int epfd, int op, int fd, void *ev) {
   SCOPED_TSAN_INTERCEPTOR(epoll_ctl, epfd, op, fd, ev);
@@ -1880,15 +1882,18 @@
   // Ensure that the handler does not spoil errno.
   const int saved_errno = errno;
   errno = 99;
-  // Need to remember pc before the call, because the handler can reset it.
-  uptr pc = sigact ?
+  // This code races with sigaction. Be careful to not read sa_sigaction twice.
+  // Also need to remember pc for reporting before the call,
+  // because the handler can reset it.
+  volatile uptr pc = sigact ?
      (uptr)sigactions[sig].sa_sigaction :
      (uptr)sigactions[sig].sa_handler;
-  pc += 1;  // return address is expected, OutputReport() will undo this
-  if (sigact)
-    sigactions[sig].sa_sigaction(sig, info, uctx);
-  else
-    sigactions[sig].sa_handler(sig);
+  if (pc != (uptr)SIG_DFL && pc != (uptr)SIG_IGN) {
+    if (sigact)
+      ((sigactionhandler_t)pc)(sig, info, uctx);
+    else
+      ((sighandler_t)pc)(sig);
+  }
   // We do not detect errno spoiling for SIGTERM,
   // because some SIGTERM handlers do spoil errno but reraise SIGTERM,
   // tsan reports false positive in such case.
@@ -1898,7 +1903,9 @@
   // signal; and it looks too fragile to intercept all ways to reraise a signal.
   if (flags()->report_bugs && !sync && sig != SIGTERM && errno != 99) {
     VarSizeStackTrace stack;
-    ObtainCurrentStack(thr, pc, &stack);
+    // Add 1 to pc because return address is expected,
+    // OutputReport() will undo this.
+    ObtainCurrentStack(thr, pc + 1, &stack);
     ThreadRegistryLock l(ctx->thread_registry);
     ScopedReport rep(ReportTypeErrnoInSignal);
     if (!IsFiredSuppression(ctx, rep, stack)) {
@@ -1924,11 +1931,8 @@
     SignalDesc *signal = &sctx->pending_signals[sig];
     if (signal->armed) {
       signal->armed = false;
-      if (sigactions[sig].sa_handler != SIG_DFL
-          && sigactions[sig].sa_handler != SIG_IGN) {
-        CallUserSignalHandler(thr, false, true, signal->sigaction,
-            sig, &signal->siginfo, &signal->ctx);
-      }
+      CallUserSignalHandler(thr, false, true, signal->sigaction, sig,
+          &signal->siginfo, &signal->ctx);
     }
   }
   pthread_sigmask(SIG_SETMASK, &oldset, 0);
@@ -2010,7 +2014,19 @@
     internal_memcpy(old, &sigactions[sig], sizeof(*old));
   if (act == 0)
     return 0;
-  internal_memcpy(&sigactions[sig], act, sizeof(*act));
+  // Copy act into sigactions[sig].
+  // Can't use struct copy, because compiler can emit call to memcpy.
+  // Can't use internal_memcpy, because it copies byte-by-byte,
+  // and signal handler reads the sa_handler concurrently. It it can read
+  // some bytes from old value and some bytes from new value.
+  // Use volatile to prevent insertion of memcpy.
+  sigactions[sig].sa_handler = *(volatile sighandler_t*)&act->sa_handler;
+  sigactions[sig].sa_flags = *(volatile int*)&act->sa_flags;
+  internal_memcpy(&sigactions[sig].sa_mask, &act->sa_mask,
+      sizeof(sigactions[sig].sa_mask));
+#if !SANITIZER_FREEBSD
+  sigactions[sig].sa_restorer = act->sa_restorer;
+#endif
   sigaction_t newact;
   internal_memcpy(&newact, act, sizeof(newact));
   REAL(sigfillset)(&newact.sa_mask);
@@ -2176,6 +2192,16 @@
 #undef SANITIZER_INTERCEPT_FGETPWENT
 #undef SANITIZER_INTERCEPT_GETPWNAM_AND_FRIENDS
 #undef SANITIZER_INTERCEPT_GETPWNAM_R_AND_FRIENDS
+// __tls_get_addr can be called with mis-aligned stack due to:
+// https://gcc.gnu.org/bugzilla/show_bug.cgi?id=58066
+// There are two potential issues:
+// 1. Sanitizer code contains a MOVDQA spill (it does not seem to be the case
+// right now). or 2. ProcessPendingSignal calls user handler which contains
+// MOVDQA spill (this happens right now).
+// Since the interceptor only initializes memory for msan, the simplest solution
+// is to disable the interceptor in tsan (other sanitizers do not call
+// signal handlers from COMMON_INTERCEPTOR_ENTER).
+#undef SANITIZER_INTERCEPT_TLS_GET_ADDR
 
 #define COMMON_INTERCEPT_FUNCTION(name) INTERCEPT_FUNCTION(name)
 
@@ -2536,6 +2562,7 @@
   TSAN_INTERCEPT(puts);
   TSAN_INTERCEPT(rmdir);
   TSAN_INTERCEPT(opendir);
+  TSAN_INTERCEPT(closedir);
 
   TSAN_MAYBE_INTERCEPT_EPOLL_CTL;
   TSAN_MAYBE_INTERCEPT_EPOLL_WAIT;
@@ -2574,19 +2601,4 @@
   FdInit();
 }
 
-void *internal_start_thread(void(*func)(void *arg), void *arg) {
-  // Start the thread with signals blocked, otherwise it can steal user signals.
-  __sanitizer_sigset_t set, old;
-  internal_sigfillset(&set);
-  internal_sigprocmask(SIG_SETMASK, &set, &old);
-  void *th;
-  REAL(pthread_create)(&th, 0, (void*(*)(void *arg))func, arg);
-  internal_sigprocmask(SIG_SETMASK, &old, 0);
-  return th;
-}
-
-void internal_join_thread(void *th) {
-  REAL(pthread_join)(th, 0);
-}
-
 }  // namespace __tsan