//===- FuzzerFork.cpp - run fuzzing in separate subprocesses --------------===//
//
// Part of the LLVM Project, under the Apache License v2.0 with LLVM Exceptions.
// See https://llvm.org/LICENSE.txt for license information.
// SPDX-License-Identifier: Apache-2.0 WITH LLVM-exception
//
//===----------------------------------------------------------------------===//
// Spawn and orchestrate separate fuzzing processes.
//===----------------------------------------------------------------------===//

#include "FuzzerCommand.h"
#include "FuzzerFork.h"
#include "FuzzerIO.h"
#include "FuzzerInternal.h"
#include "FuzzerMerge.h"
#include "FuzzerSHA1.h"
#include "FuzzerTracePC.h"
#include "FuzzerUtil.h"

#include <atomic>
#include <chrono>
#include <condition_variable>
#include <fstream>
#include <memory>
#include <mutex>
#include <queue>
#include <sstream>
#include <thread>

namespace fuzzer {

struct Stats {
  size_t number_of_executed_units = 0;
  size_t peak_rss_mb = 0;
  size_t average_exec_per_sec = 0;
};

static Stats ParseFinalStatsFromLog(const std::string &LogPath) {
  std::ifstream In(LogPath);
  std::string Line;
  Stats Res;
  struct {
    const char *Name;
    size_t *Var;
  } NameVarPairs[] = {
      {"stat::number_of_executed_units:", &Res.number_of_executed_units},
      {"stat::peak_rss_mb:", &Res.peak_rss_mb},
      {"stat::average_exec_per_sec:", &Res.average_exec_per_sec},
      {nullptr, nullptr},
  };
  while (std::getline(In, Line, '\n')) {
    if (Line.find("stat::") != 0) continue;
    std::istringstream ISS(Line);
    std::string Name;
    size_t Val;
    ISS >> Name >> Val;
    for (size_t i = 0; NameVarPairs[i].Name; i++)
      if (Name == NameVarPairs[i].Name)
        *NameVarPairs[i].Var = Val;
  }
  return Res;
}

struct FuzzJob {
  // Inputs.
  Command Cmd;
  std::string CorpusDir;
  std::string FeaturesDir;
  std::string LogPath;
  std::string SeedListPath;
  std::string CFPath;
  size_t      JobId;

  int         DftTimeInSeconds = 0;

  // Fuzzing Outputs.
  int ExitCode;

  ~FuzzJob() {
    RemoveFile(CFPath);
    RemoveFile(LogPath);
    RemoveFile(SeedListPath);
    RmDirRecursive(CorpusDir);
    RmDirRecursive(FeaturesDir);
  }
};

struct GlobalEnv {
  std::vector<std::string> Args;
  std::vector<std::string> CorpusDirs;
  std::string MainCorpusDir;
  std::string TempDir;
  std::string DFTDir;
  std::string DataFlowBinary;
  std::set<uint32_t> Features, Cov;
  std::set<std::string> FilesWithDFT;
  std::vector<std::string> Files;
  std::vector<std::size_t> FilesSizes;
  Random *Rand;
  std::chrono::system_clock::time_point ProcessStartTime;
  int Verbosity = 0;
  int Group = 0;
  int NumCorpuses = 8;

  size_t NumTimeouts = 0;
  size_t NumOOMs = 0;
  size_t NumCrashes = 0;


  size_t NumRuns = 0;

  std::string StopFile() { return DirPlusFile(TempDir, "STOP"); }

  size_t secondsSinceProcessStartUp() const {
    return std::chrono::duration_cast<std::chrono::seconds>(
               std::chrono::system_clock::now() - ProcessStartTime)
        .count();
  }

  FuzzJob *CreateNewJob(size_t JobId) {
    Command Cmd(Args);
    Cmd.removeFlag("fork");
    Cmd.removeFlag("runs");
    Cmd.removeFlag("collect_data_flow");
    for (auto &C : CorpusDirs) // Remove all corpora from the args.
      Cmd.removeArgument(C);
    Cmd.addFlag("reload", "0");  // working in an isolated dir, no reload.
    Cmd.addFlag("print_final_stats", "1");
    Cmd.addFlag("print_funcs", "0");  // no need to spend time symbolizing.
    Cmd.addFlag("max_total_time", std::to_string(std::min((size_t)300, JobId)));
    Cmd.addFlag("stop_file", StopFile());
    if (!DataFlowBinary.empty()) {
      Cmd.addFlag("data_flow_trace", DFTDir);
      if (!Cmd.hasFlag("focus_function"))
        Cmd.addFlag("focus_function", "auto");
    }
    auto Job = new FuzzJob;
    std::string Seeds;
    if (size_t CorpusSubsetSize =
            std::min(Files.size(), (size_t)sqrt(Files.size() + 2))) {
      auto Time1 = std::chrono::system_clock::now();
      if (Group) { // whether to group the corpus.
        size_t AverageCorpusSize = Files.size() / NumCorpuses + 1;
        size_t StartIndex = ((JobId - 1) % NumCorpuses) * AverageCorpusSize;
        for (size_t i = 0; i < CorpusSubsetSize; i++) {
          size_t RandNum = (*Rand)(AverageCorpusSize);
          size_t Index = RandNum + StartIndex;
          Index = Index < Files.size() ? Index
                                       : Rand->SkewTowardsLast(Files.size());
          auto &SF = Files[Index];
          Seeds += (Seeds.empty() ? "" : ",") + SF;
          CollectDFT(SF);
        }
      } else {
        for (size_t i = 0; i < CorpusSubsetSize; i++) {
          auto &SF = Files[Rand->SkewTowardsLast(Files.size())];
          Seeds += (Seeds.empty() ? "" : ",") + SF;
          CollectDFT(SF);
        }
      }
      auto Time2 = std::chrono::system_clock::now();
      auto DftTimeInSeconds = duration_cast<seconds>(Time2 - Time1).count();
      assert(DftTimeInSeconds < std::numeric_limits<int>::max());
      Job->DftTimeInSeconds = static_cast<int>(DftTimeInSeconds);
    }
    if (!Seeds.empty()) {
      Job->SeedListPath =
          DirPlusFile(TempDir, std::to_string(JobId) + ".seeds");
      WriteToFile(Seeds, Job->SeedListPath);
      Cmd.addFlag("seed_inputs", "@" + Job->SeedListPath);
    }
    Job->LogPath = DirPlusFile(TempDir, std::to_string(JobId) + ".log");
    Job->CorpusDir = DirPlusFile(TempDir, "C" + std::to_string(JobId));
    Job->FeaturesDir = DirPlusFile(TempDir, "F" + std::to_string(JobId));
    Job->CFPath = DirPlusFile(TempDir, std::to_string(JobId) + ".merge");
    Job->JobId = JobId;


    Cmd.addArgument(Job->CorpusDir);
    Cmd.addFlag("features_dir", Job->FeaturesDir);

    for (auto &D : {Job->CorpusDir, Job->FeaturesDir}) {
      RmDirRecursive(D);
      MkDir(D);
    }

    Cmd.setOutputFile(Job->LogPath);
    Cmd.combineOutAndErr();

    Job->Cmd = Cmd;

    if (Verbosity >= 2)
      Printf("Job %zd/%p Created: %s\n", JobId, Job,
             Job->Cmd.toString().c_str());
    // Start from very short runs and gradually increase them.
    return Job;
  }

  void RunOneMergeJob(FuzzJob *Job) {
    auto Stats = ParseFinalStatsFromLog(Job->LogPath);
    NumRuns += Stats.number_of_executed_units;

    std::vector<SizedFile> TempFiles, MergeCandidates;
    // Read all newly created inputs and their feature sets.
    // Choose only those inputs that have new features.
    GetSizedFilesFromDir(Job->CorpusDir, &TempFiles);
    std::sort(TempFiles.begin(), TempFiles.end());
    for (auto &F : TempFiles) {
      auto FeatureFile = F.File;
      FeatureFile.replace(0, Job->CorpusDir.size(), Job->FeaturesDir);
      auto FeatureBytes = FileToVector(FeatureFile, 0, false);
      assert((FeatureBytes.size() % sizeof(uint32_t)) == 0);
      std::vector<uint32_t> NewFeatures(FeatureBytes.size() / sizeof(uint32_t));
      memcpy(NewFeatures.data(), FeatureBytes.data(), FeatureBytes.size());
      for (auto Ft : NewFeatures) {
        if (!Features.count(Ft)) {
          MergeCandidates.push_back(F);
          break;
        }
      }
    }
    // if (!FilesToAdd.empty() || Job->ExitCode != 0)
    Printf("#%zd: cov: %zd ft: %zd corp: %zd exec/s %zd "
           "oom/timeout/crash: %zd/%zd/%zd time: %zds job: %zd dft_time: %d\n",
           NumRuns, Cov.size(), Features.size(), Files.size(),
           Stats.average_exec_per_sec, NumOOMs, NumTimeouts, NumCrashes,
           secondsSinceProcessStartUp(), Job->JobId, Job->DftTimeInSeconds);

    if (MergeCandidates.empty()) return;

    std::vector<std::string> FilesToAdd;
    std::set<uint32_t> NewFeatures, NewCov;
    bool IsSetCoverMerge =
        !Job->Cmd.getFlagValue("set_cover_merge").compare("1");
    CrashResistantMerge(Args, {}, MergeCandidates, &FilesToAdd, Features,
                        &NewFeatures, Cov, &NewCov, Job->CFPath, false,
                        IsSetCoverMerge);
    for (auto &Path : FilesToAdd) {
      auto U = FileToVector(Path);
      auto NewPath = DirPlusFile(MainCorpusDir, Hash(U));
      WriteToFile(U, NewPath);
      if (Group) { // Insert the queue according to the size of the seed.
        size_t UnitSize = U.size();
        auto Idx =
            std::upper_bound(FilesSizes.begin(), FilesSizes.end(), UnitSize) -
            FilesSizes.begin();
        FilesSizes.insert(FilesSizes.begin() + Idx, UnitSize);
        Files.insert(Files.begin() + Idx, NewPath);
      } else {
        Files.push_back(NewPath);
      }
    }
    Features.insert(NewFeatures.begin(), NewFeatures.end());
    Cov.insert(NewCov.begin(), NewCov.end());
    for (auto Idx : NewCov)
      if (auto *TE = TPC.PCTableEntryByIdx(Idx))
        if (TPC.PcIsFuncEntry(TE))
          PrintPC("  NEW_FUNC: %p %F %L\n", "",
                  TPC.GetNextInstructionPc(TE->PC));
  }

  void CollectDFT(const std::string &InputPath) {
    if (DataFlowBinary.empty()) return;
    if (!FilesWithDFT.insert(InputPath).second) return;
    Command Cmd(Args);
    Cmd.removeFlag("fork");
    Cmd.removeFlag("runs");
    Cmd.addFlag("data_flow_trace", DFTDir);
    Cmd.addArgument(InputPath);
    for (auto &C : CorpusDirs) // Remove all corpora from the args.
      Cmd.removeArgument(C);
    Cmd.setOutputFile(DirPlusFile(TempDir, "dft.log"));
    Cmd.combineOutAndErr();
    // Printf("CollectDFT: %s\n", Cmd.toString().c_str());
    ExecuteCommand(Cmd);
  }

};

struct JobQueue {
  std::queue<FuzzJob *> Qu;
  std::mutex Mu;
  std::condition_variable Cv;

  void Push(FuzzJob *Job) {
    {
      std::lock_guard<std::mutex> Lock(Mu);
      Qu.push(Job);
    }
    Cv.notify_one();
  }
  FuzzJob *Pop() {
    std::unique_lock<std::mutex> Lk(Mu);
    // std::lock_guard<std::mutex> Lock(Mu);
    Cv.wait(Lk, [&]{return !Qu.empty();});
    assert(!Qu.empty());
    auto Job = Qu.front();
    Qu.pop();
    return Job;
  }
};

void WorkerThread(JobQueue *FuzzQ, JobQueue *MergeQ) {
  while (auto Job = FuzzQ->Pop()) {
    // Printf("WorkerThread: job %p\n", Job);
    Job->ExitCode = ExecuteCommand(Job->Cmd);
    MergeQ->Push(Job);
  }
}

// This is just a skeleton of an experimental -fork=1 feature.
void FuzzWithFork(Random &Rand, const FuzzingOptions &Options,
                  const std::vector<std::string> &Args,
                  const std::vector<std::string> &CorpusDirs, int NumJobs) {
  Printf("INFO: -fork=%d: fuzzing in separate process(s)\n", NumJobs);

  GlobalEnv Env;
  Env.Args = Args;
  Env.CorpusDirs = CorpusDirs;
  Env.Rand = &Rand;
  Env.Verbosity = Options.Verbosity;
  Env.ProcessStartTime = std::chrono::system_clock::now();
  Env.DataFlowBinary = Options.CollectDataFlow;
  Env.Group = Options.ForkCorpusGroups;

  std::vector<SizedFile> SeedFiles;
  for (auto &Dir : CorpusDirs)
    GetSizedFilesFromDir(Dir, &SeedFiles);
  std::sort(SeedFiles.begin(), SeedFiles.end());
  Env.TempDir = TempPath("FuzzWithFork", ".dir");
  Env.DFTDir = DirPlusFile(Env.TempDir, "DFT");
  RmDirRecursive(Env.TempDir);  // in case there is a leftover from old runs.
  MkDir(Env.TempDir);
  MkDir(Env.DFTDir);


  if (CorpusDirs.empty())
    MkDir(Env.MainCorpusDir = DirPlusFile(Env.TempDir, "C"));
  else
    Env.MainCorpusDir = CorpusDirs[0];

  if (Options.KeepSeed) {
    for (auto &File : SeedFiles)
      Env.Files.push_back(File.File);
  } else {
    auto CFPath = DirPlusFile(Env.TempDir, "merge.txt");
    std::set<uint32_t> NewFeatures, NewCov;
    CrashResistantMerge(Env.Args, {}, SeedFiles, &Env.Files, Env.Features,
                        &NewFeatures, Env.Cov, &NewCov, CFPath,
                        /*Verbose=*/false, /*IsSetCoverMerge=*/false);
    Env.Features.insert(NewFeatures.begin(), NewFeatures.end());
    Env.Cov.insert(NewFeatures.begin(), NewFeatures.end());
    RemoveFile(CFPath);
  }

  if (Env.Group) {
    for (auto &path : Env.Files)
      Env.FilesSizes.push_back(FileSize(path));
  }

  Printf("INFO: -fork=%d: %zd seed inputs, starting to fuzz in %s\n", NumJobs,
         Env.Files.size(), Env.TempDir.c_str());

  int ExitCode = 0;

  JobQueue FuzzQ, MergeQ;

  auto StopJobs = [&]() {
    for (int i = 0; i < NumJobs; i++)
      FuzzQ.Push(nullptr);
    MergeQ.Push(nullptr);
    WriteToFile(Unit({1}), Env.StopFile());
  };

  size_t MergeCycle = 20;
  size_t JobExecuted = 0;
  size_t JobId = 1;
  std::vector<std::thread> Threads;
  for (int t = 0; t < NumJobs; t++) {
    Threads.push_back(std::thread(WorkerThread, &FuzzQ, &MergeQ));
    FuzzQ.Push(Env.CreateNewJob(JobId++));
  }

  while (true) {
    std::unique_ptr<FuzzJob> Job(MergeQ.Pop());
    if (!Job)
      break;
    ExitCode = Job->ExitCode;
    if (ExitCode == Options.InterruptExitCode) {
      Printf("==%lu== libFuzzer: a child was interrupted; exiting\n", GetPid());
      StopJobs();
      break;
    }
    Fuzzer::MaybeExitGracefully();

    Env.RunOneMergeJob(Job.get());

<<<<<<< HEAD
=======
    // merge the corpus .
    JobExecuted++;
    if (Env.Group && JobExecuted >= MergeCycle) {
      std::vector<SizedFile> CurrentSeedFiles;
      for (auto &Dir : CorpusDirs)
        GetSizedFilesFromDir(Dir, &CurrentSeedFiles);
      std::sort(CurrentSeedFiles.begin(), CurrentSeedFiles.end());

      auto CFPath = DirPlusFile(Env.TempDir, "merge.txt");
      std::set<uint32_t> TmpNewFeatures, TmpNewCov;
      std::set<uint32_t> TmpFeatures, TmpCov;
      Env.Files.clear();
      Env.FilesSizes.clear();
      CrashResistantMerge(Env.Args, {}, CurrentSeedFiles, &Env.Files,
                          TmpFeatures, &TmpNewFeatures, TmpCov, &TmpNewCov,
                          CFPath, false);
      for (auto &path : Env.Files)
        Env.FilesSizes.push_back(FileSize(path));
      RemoveFile(CFPath);
      JobExecuted = 0;
      MergeCycle += 5;
    }

    // Since the number of corpus seeds will gradually increase, in order to
    // control the number in each group to be about three times the number of
    // seeds selected each time, the number of groups is dynamically adjusted.
    if (Env.Files.size() < 2000)
      Env.NumCorpuses = 12;
    else if (Env.Files.size() < 6000)
      Env.NumCorpuses = 20;
    else if (Env.Files.size() < 12000)
      Env.NumCorpuses = 32;
    else if (Env.Files.size() < 16000)
      Env.NumCorpuses = 40;
    else if (Env.Files.size() < 24000)
      Env.NumCorpuses = 60;
    else
      Env.NumCorpuses = 80;

>>>>>>> e2f1f6e0
    // Continue if our crash is one of the ignored ones.
    if (Options.IgnoreTimeouts && ExitCode == Options.TimeoutExitCode)
      Env.NumTimeouts++;
    else if (Options.IgnoreOOMs && ExitCode == Options.OOMExitCode)
      Env.NumOOMs++;
    else if (ExitCode != 0) {
      Env.NumCrashes++;
      if (Options.IgnoreCrashes) {
        std::ifstream In(Job->LogPath);
        std::string Line;
        while (std::getline(In, Line, '\n'))
          if (Line.find("ERROR:") != Line.npos ||
              Line.find("runtime error:") != Line.npos)
            Printf("%s\n", Line.c_str());
      } else {
        // And exit if we don't ignore this crash.
        Printf("INFO: log from the inner process:\n%s",
               FileToString(Job->LogPath).c_str());
        StopJobs();
        break;
      }
    }

    // Stop if we are over the time budget.
    // This is not precise, since other threads are still running
    // and we will wait while joining them.
    // We also don't stop instantly: other jobs need to finish.
    if (Options.MaxTotalTimeSec > 0 &&
        Env.secondsSinceProcessStartUp() >= (size_t)Options.MaxTotalTimeSec) {
      Printf("INFO: fuzzed for %zd seconds, wrapping up soon\n",
             Env.secondsSinceProcessStartUp());
      StopJobs();
      break;
    }
    if (Env.NumRuns >= Options.MaxNumberOfRuns) {
      Printf("INFO: fuzzed for %zd iterations, wrapping up soon\n",
             Env.NumRuns);
      StopJobs();
      break;
    }

    FuzzQ.Push(Env.CreateNewJob(JobId++));
  }

  for (auto &T : Threads)
    T.join();

  // The workers have terminated. Don't try to remove the directory before they
  // terminate to avoid a race condition preventing cleanup on Windows.
  RmDirRecursive(Env.TempDir);

  // Use the exit code from the last child process.
  Printf("INFO: exiting: %d time: %zds\n", ExitCode,
         Env.secondsSinceProcessStartUp());
  exit(ExitCode);
}

} // namespace fuzzer<|MERGE_RESOLUTION|>--- conflicted
+++ resolved
@@ -395,8 +395,6 @@
 
     Env.RunOneMergeJob(Job.get());
 
-<<<<<<< HEAD
-=======
     // merge the corpus .
     JobExecuted++;
     if (Env.Group && JobExecuted >= MergeCycle) {
@@ -436,7 +434,6 @@
     else
       Env.NumCorpuses = 80;
 
->>>>>>> e2f1f6e0
     // Continue if our crash is one of the ignored ones.
     if (Options.IgnoreTimeouts && ExitCode == Options.TimeoutExitCode)
       Env.NumTimeouts++;
