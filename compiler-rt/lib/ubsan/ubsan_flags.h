//===-- ubsan_flags.h -------------------------------------------*- C++ -*-===//
//
//                     The LLVM Compiler Infrastructure
//
// This file is distributed under the University of Illinois Open Source
// License. See LICENSE.TXT for details.
//
//===----------------------------------------------------------------------===//
//
// Runtime flags for UndefinedBehaviorSanitizer.
//
//===----------------------------------------------------------------------===//
#ifndef UBSAN_FLAGS_H
#define UBSAN_FLAGS_H

#include "sanitizer_common/sanitizer_internal_defs.h"

namespace __ubsan {

struct Flags {
<<<<<<< HEAD
  bool halt_on_error;
  bool print_stacktrace;
=======
#define UBSAN_FLAG(Type, Name, DefaultValue, Description) Type Name;
#include "ubsan_flags.inc"
#undef UBSAN_FLAG

  void SetDefaults();
>>>>>>> 66fd5c91
};

extern Flags ubsan_flags;
inline Flags *flags() { return &ubsan_flags; }

void InitializeFlags(bool standalone);

}  // namespace __ubsan

extern "C" {
// Users may provide their own implementation of __ubsan_default_options to
// override the default flag values.
SANITIZER_INTERFACE_ATTRIBUTE SANITIZER_WEAK_ATTRIBUTE
const char *__ubsan_default_options();
}  // extern "C"

#endif  // UBSAN_FLAGS_H<|MERGE_RESOLUTION|>--- conflicted
+++ resolved
@@ -18,16 +18,11 @@
 namespace __ubsan {
 
 struct Flags {
-<<<<<<< HEAD
-  bool halt_on_error;
-  bool print_stacktrace;
-=======
 #define UBSAN_FLAG(Type, Name, DefaultValue, Description) Type Name;
 #include "ubsan_flags.inc"
 #undef UBSAN_FLAG
 
   void SetDefaults();
->>>>>>> 66fd5c91
 };
 
 extern Flags ubsan_flags;
