--- conflicted
+++ resolved
@@ -276,24 +276,12 @@
   using TSDRegistryT = TSDRegistrySharedT<A, 1U, 1U>; // Shared, max 1 TSD.
 
   struct Primary {
-<<<<<<< HEAD
-    static const bool MaySupportMemoryTagging = false;
-    using SizeClassMap = TrustySizeClassMap;
-    // Some apps have 1 page of heap total so small regions are necessary.
-    static const uptr RegionSizeLog = 10U;
-    static const uptr GroupSizeLog = 10U;
-    typedef u32 CompactPtrT;
-    static const bool EnableRandomOffset = false;
-    // Trusty is extremely memory-constrained so minimally round up map calls.
-    static const uptr MapSizeIncrement = 1UL << 4;
-=======
     using SizeClassMap = TrustySizeClassMap;
     static const uptr RegionSizeLog = 28U;
     static const uptr GroupSizeLog = 20U;
     typedef u32 CompactPtrT;
     static const bool EnableRandomOffset = false;
     static const uptr MapSizeIncrement = 1UL << 12;
->>>>>>> 977407c7
     static const uptr CompactPtrScale = SCUDO_MIN_ALIGNMENT_LOG;
     static const s32 MinReleaseToOsIntervalMs = INT32_MIN;
     static const s32 MaxReleaseToOsIntervalMs = INT32_MAX;
