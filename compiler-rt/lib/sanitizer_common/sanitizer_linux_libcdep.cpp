//===-- sanitizer_linux_libcdep.cpp ---------------------------------------===//
//
// Part of the LLVM Project, under the Apache License v2.0 with LLVM Exceptions.
// See https://llvm.org/LICENSE.txt for license information.
// SPDX-License-Identifier: Apache-2.0 WITH LLVM-exception
//
//===----------------------------------------------------------------------===//
//
// This file is shared between AddressSanitizer and ThreadSanitizer
// run-time libraries and implements linux-specific functions from
// sanitizer_libc.h.
//===----------------------------------------------------------------------===//

#include "sanitizer_platform.h"

#if SANITIZER_FREEBSD || SANITIZER_LINUX || SANITIZER_NETBSD || \
    SANITIZER_SOLARIS

#include "sanitizer_allocator_internal.h"
#include "sanitizer_atomic.h"
#include "sanitizer_common.h"
#include "sanitizer_file.h"
#include "sanitizer_flags.h"
#include "sanitizer_freebsd.h"
#include "sanitizer_getauxval.h"
#include "sanitizer_glibc_version.h"
#include "sanitizer_linux.h"
#include "sanitizer_placement_new.h"
#include "sanitizer_procmaps.h"

#if SANITIZER_NETBSD
#define _RTLD_SOURCE  // for __lwp_gettcb_fast() / __lwp_getprivate_fast()
#endif

#include <dlfcn.h>  // for dlsym()
#include <link.h>
#include <pthread.h>
#include <signal.h>
#include <sys/mman.h>
#include <sys/resource.h>
#include <syslog.h>

#if !defined(ElfW)
#define ElfW(type) Elf_##type
#endif

#if SANITIZER_FREEBSD
#include <pthread_np.h>
#include <osreldate.h>
#include <sys/sysctl.h>
#define pthread_getattr_np pthread_attr_get_np
// The MAP_NORESERVE define has been removed in FreeBSD 11.x, and even before
// that, it was never implemented. So just define it to zero.
#undef MAP_NORESERVE
#define MAP_NORESERVE 0
#endif

#if SANITIZER_NETBSD
#include <sys/sysctl.h>
#include <sys/tls.h>
#include <lwp.h>
#endif

#if SANITIZER_SOLARIS
#include <stdlib.h>
#include <thread.h>
#endif

#if SANITIZER_ANDROID
#include <android/api-level.h>
#if !defined(CPU_COUNT) && !defined(__aarch64__)
#include <dirent.h>
#include <fcntl.h>
struct __sanitizer::linux_dirent {
  long           d_ino;
  off_t          d_off;
  unsigned short d_reclen;
  char           d_name[];
};
#endif
#endif

#if !SANITIZER_ANDROID
#include <elf.h>
#include <unistd.h>
#endif

namespace __sanitizer {

SANITIZER_WEAK_ATTRIBUTE int
real_sigaction(int signum, const void *act, void *oldact);

int internal_sigaction(int signum, const void *act, void *oldact) {
#if !SANITIZER_GO
  if (&real_sigaction)
    return real_sigaction(signum, act, oldact);
#endif
  return sigaction(signum, (const struct sigaction *)act,
                   (struct sigaction *)oldact);
}

void GetThreadStackTopAndBottom(bool at_initialization, uptr *stack_top,
                                uptr *stack_bottom) {
  CHECK(stack_top);
  CHECK(stack_bottom);
  if (at_initialization) {
    // This is the main thread. Libpthread may not be initialized yet.
    struct rlimit rl;
    CHECK_EQ(getrlimit(RLIMIT_STACK, &rl), 0);

    // Find the mapping that contains a stack variable.
    MemoryMappingLayout proc_maps(/*cache_enabled*/true);
    if (proc_maps.Error()) {
      *stack_top = *stack_bottom = 0;
      return;
    }
    MemoryMappedSegment segment;
    uptr prev_end = 0;
    while (proc_maps.Next(&segment)) {
      if ((uptr)&rl < segment.end) break;
      prev_end = segment.end;
    }
    CHECK((uptr)&rl >= segment.start && (uptr)&rl < segment.end);

    // Get stacksize from rlimit, but clip it so that it does not overlap
    // with other mappings.
    uptr stacksize = rl.rlim_cur;
    if (stacksize > segment.end - prev_end) stacksize = segment.end - prev_end;
    // When running with unlimited stack size, we still want to set some limit.
    // The unlimited stack size is caused by 'ulimit -s unlimited'.
    // Also, for some reason, GNU make spawns subprocesses with unlimited stack.
    if (stacksize > kMaxThreadStackSize)
      stacksize = kMaxThreadStackSize;
    *stack_top = segment.end;
    *stack_bottom = segment.end - stacksize;
    return;
  }
  uptr stacksize = 0;
  void *stackaddr = nullptr;
#if SANITIZER_SOLARIS
  stack_t ss;
  CHECK_EQ(thr_stksegment(&ss), 0);
  stacksize = ss.ss_size;
  stackaddr = (char *)ss.ss_sp - stacksize;
#else  // !SANITIZER_SOLARIS
  pthread_attr_t attr;
  pthread_attr_init(&attr);
  CHECK_EQ(pthread_getattr_np(pthread_self(), &attr), 0);
  my_pthread_attr_getstack(&attr, &stackaddr, &stacksize);
  pthread_attr_destroy(&attr);
#endif  // SANITIZER_SOLARIS

  *stack_top = (uptr)stackaddr + stacksize;
  *stack_bottom = (uptr)stackaddr;
}

#if !SANITIZER_GO
bool SetEnv(const char *name, const char *value) {
  void *f = dlsym(RTLD_NEXT, "setenv");
  if (!f)
    return false;
  typedef int(*setenv_ft)(const char *name, const char *value, int overwrite);
  setenv_ft setenv_f;
  CHECK_EQ(sizeof(setenv_f), sizeof(f));
  internal_memcpy(&setenv_f, &f, sizeof(f));
  return setenv_f(name, value, 1) == 0;
}
#endif

__attribute__((unused)) static bool GetLibcVersion(int *major, int *minor,
                                                   int *patch) {
#ifdef _CS_GNU_LIBC_VERSION
  char buf[64];
  uptr len = confstr(_CS_GNU_LIBC_VERSION, buf, sizeof(buf));
  if (len >= sizeof(buf))
    return false;
  buf[len] = 0;
  static const char kGLibC[] = "glibc ";
  if (internal_strncmp(buf, kGLibC, sizeof(kGLibC) - 1) != 0)
    return false;
  const char *p = buf + sizeof(kGLibC) - 1;
  *major = internal_simple_strtoll(p, &p, 10);
  *minor = (*p == '.') ? internal_simple_strtoll(p + 1, &p, 10) : 0;
  *patch = (*p == '.') ? internal_simple_strtoll(p + 1, &p, 10) : 0;
  return true;
#else
  return false;
#endif
}

// True if we can use dlpi_tls_data. glibc before 2.25 may leave NULL (BZ
// #19826) so dlpi_tls_data cannot be used.
//
// musl before 1.2.3 and FreeBSD as of 12.2 incorrectly set dlpi_tls_data to
// the TLS initialization image
// https://bugs.freebsd.org/bugzilla/show_bug.cgi?id=254774
<<<<<<< HEAD
#if !SANITIZER_GO
static int g_use_dlpi_tls_data;
#endif

#if SANITIZER_GLIBC && !SANITIZER_GO
__attribute__((unused)) static uptr g_tls_size;
void InitTlsSize() {
  int major, minor, patch;
  g_use_dlpi_tls_data =
      GetLibcVersion(&major, &minor, &patch) && major == 2 && minor >= 25;

#ifdef __x86_64__
  void *get_tls_static_info = dlsym(RTLD_NEXT, "_dl_get_tls_static_info");
  size_t tls_align;
  ((void (*)(size_t *, size_t *))get_tls_static_info)(&g_tls_size, &tls_align);
#endif
=======
__attribute__((unused)) static int g_use_dlpi_tls_data;

#if SANITIZER_GLIBC && !SANITIZER_GO
__attribute__((unused)) static uptr g_tls_size;
void InitTlsSize() {
  int major, minor, patch;
  g_use_dlpi_tls_data =
      GetLibcVersion(&major, &minor, &patch) && major == 2 && minor >= 25;

#ifdef __x86_64__
  void *get_tls_static_info = dlsym(RTLD_NEXT, "_dl_get_tls_static_info");
  size_t tls_align;
  ((void (*)(size_t *, size_t *))get_tls_static_info)(&g_tls_size, &tls_align);
#endif
>>>>>>> 6ae70da6
}
#else
void InitTlsSize() { }
#endif  // SANITIZER_GLIBC && !SANITIZER_GO

// On glibc x86_64, ThreadDescriptorSize() needs to be precise due to the usage
// of g_tls_size. On other targets, ThreadDescriptorSize() is only used by lsan
// to get the pointer to thread-specific data keys in the thread control block.
#if (defined(__x86_64__) || defined(__i386__) || defined(__mips__) ||       \
     defined(__aarch64__) || defined(__powerpc64__) || defined(__s390__) || \
     defined(__arm__) || SANITIZER_RISCV64) &&                              \
    (SANITIZER_FREEBSD || SANITIZER_LINUX) && !SANITIZER_ANDROID
// sizeof(struct pthread) from glibc.
static atomic_uintptr_t thread_descriptor_size;

uptr ThreadDescriptorSize() {
  uptr val = atomic_load_relaxed(&thread_descriptor_size);
  if (val)
    return val;
#if defined(__x86_64__) || defined(__i386__) || defined(__arm__)
  int major;
  int minor;
  int patch;
  if (GetLibcVersion(&major, &minor, &patch) && major == 2) {
    /* sizeof(struct pthread) values from various glibc versions.  */
    if (SANITIZER_X32)
      val = 1728; // Assume only one particular version for x32.
    // For ARM sizeof(struct pthread) changed in Glibc 2.23.
    else if (SANITIZER_ARM)
      val = minor <= 22 ? 1120 : 1216;
    else if (minor <= 3)
      val = FIRST_32_SECOND_64(1104, 1696);
    else if (minor == 4)
      val = FIRST_32_SECOND_64(1120, 1728);
    else if (minor == 5)
      val = FIRST_32_SECOND_64(1136, 1728);
    else if (minor <= 9)
      val = FIRST_32_SECOND_64(1136, 1712);
    else if (minor == 10)
      val = FIRST_32_SECOND_64(1168, 1776);
    else if (minor == 11 || (minor == 12 && patch == 1))
      val = FIRST_32_SECOND_64(1168, 2288);
    else if (minor <= 14)
      val = FIRST_32_SECOND_64(1168, 2304);
    else if (minor < 32)  // Unknown version
      val = FIRST_32_SECOND_64(1216, 2304);
    else  // minor == 32
      val = FIRST_32_SECOND_64(1344, 2496);
  }
#elif defined(__mips__)
  // TODO(sagarthakur): add more values as per different glibc versions.
  val = FIRST_32_SECOND_64(1152, 1776);
#elif SANITIZER_RISCV64
  int major;
  int minor;
  int patch;
  if (GetLibcVersion(&major, &minor, &patch) && major == 2) {
    // TODO: consider adding an optional runtime check for an unknown (untested)
    // glibc version
    if (minor <= 28)  // WARNING: the highest tested version is 2.29
      val = 1772;     // no guarantees for this one
    else if (minor <= 31)
      val = 1772;  // tested against glibc 2.29, 2.31
    else
      val = 1936;  // tested against glibc 2.32
  }

#elif defined(__aarch64__)
  // The sizeof (struct pthread) is the same from GLIBC 2.17 to 2.22.
  val = 1776;
#elif defined(__powerpc64__)
  val = 1776; // from glibc.ppc64le 2.20-8.fc21
#elif defined(__s390__)
  val = FIRST_32_SECOND_64(1152, 1776); // valid for glibc 2.22
#endif
  if (val)
    atomic_store_relaxed(&thread_descriptor_size, val);
  return val;
}

#if defined(__mips__) || defined(__powerpc64__) || SANITIZER_RISCV64
// TlsPreTcbSize includes size of struct pthread_descr and size of tcb
// head structure. It lies before the static tls blocks.
static uptr TlsPreTcbSize() {
#if defined(__mips__)
  const uptr kTcbHead = 16; // sizeof (tcbhead_t)
#elif defined(__powerpc64__)
  const uptr kTcbHead = 88; // sizeof (tcbhead_t)
#elif SANITIZER_RISCV64
  const uptr kTcbHead = 16;  // sizeof (tcbhead_t)
#endif
  const uptr kTlsAlign = 16;
  const uptr kTlsPreTcbSize =
      RoundUpTo(ThreadDescriptorSize() + kTcbHead, kTlsAlign);
  return kTlsPreTcbSize;
}
#endif

#if !SANITIZER_GO
namespace {
struct TlsBlock {
  uptr begin, end, align;
  size_t tls_modid;
  bool operator<(const TlsBlock &rhs) const { return begin < rhs.begin; }
};
}  // namespace

extern "C" void *__tls_get_addr(size_t *);

static int CollectStaticTlsBlocks(struct dl_phdr_info *info, size_t size,
                                  void *data) {
  if (!info->dlpi_tls_modid)
    return 0;
  uptr begin = (uptr)info->dlpi_tls_data;
  if (!g_use_dlpi_tls_data) {
    // Call __tls_get_addr as a fallback. This forces TLS allocation on glibc
    // and FreeBSD.
    size_t mod_and_off[2] = {info->dlpi_tls_modid, 0};
    begin = (uptr)__tls_get_addr(mod_and_off);
  }
  for (unsigned i = 0; i != info->dlpi_phnum; ++i)
    if (info->dlpi_phdr[i].p_type == PT_TLS) {
      static_cast<InternalMmapVector<TlsBlock> *>(data)->push_back(
          TlsBlock{begin, begin + info->dlpi_phdr[i].p_memsz,
                   info->dlpi_phdr[i].p_align, info->dlpi_tls_modid});
      break;
    }
  return 0;
}

__attribute__((unused)) static void GetStaticTlsBoundary(uptr *addr, uptr *size,
                                                         uptr *align) {
  InternalMmapVector<TlsBlock> ranges;
  dl_iterate_phdr(CollectStaticTlsBlocks, &ranges);
  uptr len = ranges.size();
  Sort(ranges.begin(), len);
  // Find the range with tls_modid=1. For glibc, because libc.so uses PT_TLS,
  // this module is guaranteed to exist and is one of the initially loaded
  // modules.
  uptr one = 0;
  while (one != len && ranges[one].tls_modid != 1) ++one;
  if (one == len) {
    // This may happen with musl if no module uses PT_TLS.
    *addr = 0;
    *size = 0;
    *align = 1;
    return;
  }
  // Find the maximum consecutive ranges. We consider two modules consecutive if
  // the gap is smaller than the alignment. The dynamic loader places static TLS
  // blocks this way not to waste space.
  uptr l = one;
  *align = ranges[l].align;
  while (l != 0 && ranges[l].begin < ranges[l - 1].end + ranges[l - 1].align)
    *align = Max(*align, ranges[--l].align);
  uptr r = one + 1;
  while (r != len && ranges[r].begin < ranges[r - 1].end + ranges[r - 1].align)
    *align = Max(*align, ranges[r++].align);
  *addr = ranges[l].begin;
  *size = ranges[r - 1].end - ranges[l].begin;
}
#endif  // !SANITIZER_GO
#endif  // (x86_64 || i386 || mips || ...) && (SANITIZER_FREEBSD ||
        // SANITIZER_LINUX) && !SANITIZER_ANDROID

#if SANITIZER_NETBSD
static struct tls_tcb * ThreadSelfTlsTcb() {
  struct tls_tcb *tcb = nullptr;
#ifdef __HAVE___LWP_GETTCB_FAST
  tcb = (struct tls_tcb *)__lwp_gettcb_fast();
#elif defined(__HAVE___LWP_GETPRIVATE_FAST)
  tcb = (struct tls_tcb *)__lwp_getprivate_fast();
#endif
  return tcb;
}

uptr ThreadSelf() {
  return (uptr)ThreadSelfTlsTcb()->tcb_pthread;
}

int GetSizeFromHdr(struct dl_phdr_info *info, size_t size, void *data) {
  const Elf_Phdr *hdr = info->dlpi_phdr;
  const Elf_Phdr *last_hdr = hdr + info->dlpi_phnum;

  for (; hdr != last_hdr; ++hdr) {
    if (hdr->p_type == PT_TLS && info->dlpi_tls_modid == 1) {
      *(uptr*)data = hdr->p_memsz;
      break;
    }
  }
  return 0;
}
#endif  // SANITIZER_NETBSD

#if SANITIZER_ANDROID
// Bionic provides this API since S.
extern "C" SANITIZER_WEAK_ATTRIBUTE void __libc_get_static_tls_bounds(void **,
                                                                      void **);
#endif

#if !SANITIZER_GO
static void GetTls(uptr *addr, uptr *size) {
#if SANITIZER_ANDROID
  if (&__libc_get_static_tls_bounds) {
    void *start_addr;
    void *end_addr;
    __libc_get_static_tls_bounds(&start_addr, &end_addr);
    *addr = reinterpret_cast<uptr>(start_addr);
    *size =
        reinterpret_cast<uptr>(end_addr) - reinterpret_cast<uptr>(start_addr);
  } else {
    *addr = 0;
    *size = 0;
  }
#elif SANITIZER_GLIBC && defined(__x86_64__)
  // For x86-64, use an O(1) approach which requires precise
  // ThreadDescriptorSize. g_tls_size was initialized in InitTlsSize.
  asm("mov %%fs:16,%0" : "=r"(*addr));
  *size = g_tls_size;
  *addr -= *size;
  *addr += ThreadDescriptorSize();
#elif SANITIZER_FREEBSD || SANITIZER_LINUX
  uptr align;
  GetStaticTlsBoundary(addr, size, &align);
#if defined(__x86_64__) || defined(__i386__) || defined(__s390__)
  if (SANITIZER_GLIBC) {
#if defined(__s390__)
    align = Max<uptr>(align, 16);
#else
    align = Max<uptr>(align, 64);
#endif
  }
  const uptr tp = RoundUpTo(*addr + *size, align);

  // lsan requires the range to additionally cover the static TLS surplus
  // (elf/dl-tls.c defines 1664). Otherwise there may be false positives for
  // allocations only referenced by tls in dynamically loaded modules.
  if (SANITIZER_GLIBC)
    *size += 1644;
  else if (SANITIZER_FREEBSD)
    *size += 128;  // RTLD_STATIC_TLS_EXTRA

  // Extend the range to include the thread control block. On glibc, lsan needs
  // the range to include pthread::{specific_1stblock,specific} so that
  // allocations only referenced by pthread_setspecific can be scanned. This may
  // underestimate by at most TLS_TCB_ALIGN-1 bytes but it should be fine
  // because the number of bytes after pthread::specific is larger.
  *addr = tp - RoundUpTo(*size, align);
  *size = tp - *addr + ThreadDescriptorSize();
#else
  if (SANITIZER_GLIBC)
    *size += 1664;
  else if (SANITIZER_FREEBSD)
    *size += 128;  // RTLD_STATIC_TLS_EXTRA
#if defined(__mips__) || defined(__powerpc64__) || SANITIZER_RISCV64
  const uptr pre_tcb_size = TlsPreTcbSize();
  *addr -= pre_tcb_size;
  *size += pre_tcb_size;
#else
  // arm and aarch64 reserve two words at TP, so this underestimates the range.
  // However, this is sufficient for the purpose of finding the pointers to
  // thread-specific data keys.
  const uptr tcb_size = ThreadDescriptorSize();
  *addr -= tcb_size;
  *size += tcb_size;
#endif
#endif
#elif SANITIZER_NETBSD
  struct tls_tcb * const tcb = ThreadSelfTlsTcb();
  *addr = 0;
  *size = 0;
  if (tcb != 0) {
    // Find size (p_memsz) of dlpi_tls_modid 1 (TLS block of the main program).
    // ld.elf_so hardcodes the index 1.
    dl_iterate_phdr(GetSizeFromHdr, size);

    if (*size != 0) {
      // The block has been found and tcb_dtv[1] contains the base address
      *addr = (uptr)tcb->tcb_dtv[1];
    }
  }
#elif SANITIZER_SOLARIS
  // FIXME
  *addr = 0;
  *size = 0;
#else
#error "Unknown OS"
#endif
}
#endif

#if !SANITIZER_GO
uptr GetTlsSize() {
#if SANITIZER_FREEBSD || SANITIZER_LINUX || SANITIZER_NETBSD || \
    SANITIZER_SOLARIS
  uptr addr, size;
  GetTls(&addr, &size);
  return size;
#else
  return 0;
#endif
}
#endif

void GetThreadStackAndTls(bool main, uptr *stk_addr, uptr *stk_size,
                          uptr *tls_addr, uptr *tls_size) {
#if SANITIZER_GO
  // Stub implementation for Go.
  *stk_addr = *stk_size = *tls_addr = *tls_size = 0;
#else
  GetTls(tls_addr, tls_size);

  uptr stack_top, stack_bottom;
  GetThreadStackTopAndBottom(main, &stack_top, &stack_bottom);
  *stk_addr = stack_bottom;
  *stk_size = stack_top - stack_bottom;

  if (!main) {
    // If stack and tls intersect, make them non-intersecting.
    if (*tls_addr > *stk_addr && *tls_addr < *stk_addr + *stk_size) {
      if (*stk_addr + *stk_size < *tls_addr + *tls_size)
        *tls_size = *stk_addr + *stk_size - *tls_addr;
      *stk_size = *tls_addr - *stk_addr;
    }
  }
#endif
}

#if !SANITIZER_FREEBSD
typedef ElfW(Phdr) Elf_Phdr;
#elif SANITIZER_WORDSIZE == 32 && __FreeBSD_version <= 902001  // v9.2
#define Elf_Phdr XElf32_Phdr
#define dl_phdr_info xdl_phdr_info
#define dl_iterate_phdr(c, b) xdl_iterate_phdr((c), (b))
#endif  // !SANITIZER_FREEBSD

struct DlIteratePhdrData {
  InternalMmapVectorNoCtor<LoadedModule> *modules;
  bool first;
};

static int AddModuleSegments(const char *module_name, dl_phdr_info *info,
                             InternalMmapVectorNoCtor<LoadedModule> *modules) {
  if (module_name[0] == '\0')
    return 0;
  LoadedModule cur_module;
  cur_module.set(module_name, info->dlpi_addr);
  for (int i = 0; i < (int)info->dlpi_phnum; i++) {
    const Elf_Phdr *phdr = &info->dlpi_phdr[i];
    if (phdr->p_type == PT_LOAD) {
      uptr cur_beg = info->dlpi_addr + phdr->p_vaddr;
      uptr cur_end = cur_beg + phdr->p_memsz;
      bool executable = phdr->p_flags & PF_X;
      bool writable = phdr->p_flags & PF_W;
      cur_module.addAddressRange(cur_beg, cur_end, executable,
                                 writable);
    }
  }
  modules->push_back(cur_module);
  return 0;
}

static int dl_iterate_phdr_cb(dl_phdr_info *info, size_t size, void *arg) {
  DlIteratePhdrData *data = (DlIteratePhdrData *)arg;
  if (data->first) {
    InternalMmapVector<char> module_name(kMaxPathLength);
    data->first = false;
    // First module is the binary itself.
    ReadBinaryNameCached(module_name.data(), module_name.size());
    return AddModuleSegments(module_name.data(), info, data->modules);
  }

  if (info->dlpi_name) {
    InternalScopedString module_name;
    module_name.append("%s", info->dlpi_name);
    return AddModuleSegments(module_name.data(), info, data->modules);
  }

  return 0;
}

#if SANITIZER_ANDROID && __ANDROID_API__ < 21
extern "C" __attribute__((weak)) int dl_iterate_phdr(
    int (*)(struct dl_phdr_info *, size_t, void *), void *);
#endif

static bool requiresProcmaps() {
#if SANITIZER_ANDROID && __ANDROID_API__ <= 22
  // Fall back to /proc/maps if dl_iterate_phdr is unavailable or broken.
  // The runtime check allows the same library to work with
  // both K and L (and future) Android releases.
  return AndroidGetApiLevel() <= ANDROID_LOLLIPOP_MR1;
#else
  return false;
#endif
}

static void procmapsInit(InternalMmapVectorNoCtor<LoadedModule> *modules) {
  MemoryMappingLayout memory_mapping(/*cache_enabled*/true);
  memory_mapping.DumpListOfModules(modules);
}

void ListOfModules::init() {
  clearOrInit();
  if (requiresProcmaps()) {
    procmapsInit(&modules_);
  } else {
    DlIteratePhdrData data = {&modules_, true};
    dl_iterate_phdr(dl_iterate_phdr_cb, &data);
  }
}

// When a custom loader is used, dl_iterate_phdr may not contain the full
// list of modules. Allow callers to fall back to using procmaps.
void ListOfModules::fallbackInit() {
  if (!requiresProcmaps()) {
    clearOrInit();
    procmapsInit(&modules_);
  } else {
    clear();
  }
}

// getrusage does not give us the current RSS, only the max RSS.
// Still, this is better than nothing if /proc/self/statm is not available
// for some reason, e.g. due to a sandbox.
static uptr GetRSSFromGetrusage() {
  struct rusage usage;
  if (getrusage(RUSAGE_SELF, &usage))  // Failed, probably due to a sandbox.
    return 0;
  return usage.ru_maxrss << 10;  // ru_maxrss is in Kb.
}

uptr GetRSS() {
  if (!common_flags()->can_use_proc_maps_statm)
    return GetRSSFromGetrusage();
  fd_t fd = OpenFile("/proc/self/statm", RdOnly);
  if (fd == kInvalidFd)
    return GetRSSFromGetrusage();
  char buf[64];
  uptr len = internal_read(fd, buf, sizeof(buf) - 1);
  internal_close(fd);
  if ((sptr)len <= 0)
    return 0;
  buf[len] = 0;
  // The format of the file is:
  // 1084 89 69 11 0 79 0
  // We need the second number which is RSS in pages.
  char *pos = buf;
  // Skip the first number.
  while (*pos >= '0' && *pos <= '9')
    pos++;
  // Skip whitespaces.
  while (!(*pos >= '0' && *pos <= '9') && *pos != 0)
    pos++;
  // Read the number.
  uptr rss = 0;
  while (*pos >= '0' && *pos <= '9')
    rss = rss * 10 + *pos++ - '0';
  return rss * GetPageSizeCached();
}

// sysconf(_SC_NPROCESSORS_{CONF,ONLN}) cannot be used on most platforms as
// they allocate memory.
u32 GetNumberOfCPUs() {
#if SANITIZER_FREEBSD || SANITIZER_NETBSD
  u32 ncpu;
  int req[2];
  uptr len = sizeof(ncpu);
  req[0] = CTL_HW;
  req[1] = HW_NCPU;
  CHECK_EQ(internal_sysctl(req, 2, &ncpu, &len, NULL, 0), 0);
  return ncpu;
#elif SANITIZER_ANDROID && !defined(CPU_COUNT) && !defined(__aarch64__)
  // Fall back to /sys/devices/system/cpu on Android when cpu_set_t doesn't
  // exist in sched.h. That is the case for toolchains generated with older
  // NDKs.
  // This code doesn't work on AArch64 because internal_getdents makes use of
  // the 64bit getdents syscall, but cpu_set_t seems to always exist on AArch64.
  uptr fd = internal_open("/sys/devices/system/cpu", O_RDONLY | O_DIRECTORY);
  if (internal_iserror(fd))
    return 0;
  InternalMmapVector<u8> buffer(4096);
  uptr bytes_read = buffer.size();
  uptr n_cpus = 0;
  u8 *d_type;
  struct linux_dirent *entry = (struct linux_dirent *)&buffer[bytes_read];
  while (true) {
    if ((u8 *)entry >= &buffer[bytes_read]) {
      bytes_read = internal_getdents(fd, (struct linux_dirent *)buffer.data(),
                                     buffer.size());
      if (internal_iserror(bytes_read) || !bytes_read)
        break;
      entry = (struct linux_dirent *)buffer.data();
    }
    d_type = (u8 *)entry + entry->d_reclen - 1;
    if (d_type >= &buffer[bytes_read] ||
        (u8 *)&entry->d_name[3] >= &buffer[bytes_read])
      break;
    if (entry->d_ino != 0 && *d_type == DT_DIR) {
      if (entry->d_name[0] == 'c' && entry->d_name[1] == 'p' &&
          entry->d_name[2] == 'u' &&
          entry->d_name[3] >= '0' && entry->d_name[3] <= '9')
        n_cpus++;
    }
    entry = (struct linux_dirent *)(((u8 *)entry) + entry->d_reclen);
  }
  internal_close(fd);
  return n_cpus;
#elif SANITIZER_SOLARIS
  return sysconf(_SC_NPROCESSORS_ONLN);
#else
  cpu_set_t CPUs;
  CHECK_EQ(sched_getaffinity(0, sizeof(cpu_set_t), &CPUs), 0);
  return CPU_COUNT(&CPUs);
#endif
}

#if SANITIZER_LINUX

#if SANITIZER_ANDROID
static atomic_uint8_t android_log_initialized;

void AndroidLogInit() {
  openlog(GetProcessName(), 0, LOG_USER);
  atomic_store(&android_log_initialized, 1, memory_order_release);
}

static bool ShouldLogAfterPrintf() {
  return atomic_load(&android_log_initialized, memory_order_acquire);
}

extern "C" SANITIZER_WEAK_ATTRIBUTE
int async_safe_write_log(int pri, const char* tag, const char* msg);
extern "C" SANITIZER_WEAK_ATTRIBUTE
int __android_log_write(int prio, const char* tag, const char* msg);

// ANDROID_LOG_INFO is 4, but can't be resolved at runtime.
#define SANITIZER_ANDROID_LOG_INFO 4

// async_safe_write_log is a new public version of __libc_write_log that is
// used behind syslog. It is preferable to syslog as it will not do any dynamic
// memory allocation or formatting.
// If the function is not available, syslog is preferred for L+ (it was broken
// pre-L) as __android_log_write triggers a racey behavior with the strncpy
// interceptor. Fallback to __android_log_write pre-L.
void WriteOneLineToSyslog(const char *s) {
  if (&async_safe_write_log) {
    async_safe_write_log(SANITIZER_ANDROID_LOG_INFO, GetProcessName(), s);
  } else if (AndroidGetApiLevel() > ANDROID_KITKAT) {
    syslog(LOG_INFO, "%s", s);
  } else {
    CHECK(&__android_log_write);
    __android_log_write(SANITIZER_ANDROID_LOG_INFO, nullptr, s);
  }
}

extern "C" SANITIZER_WEAK_ATTRIBUTE
void android_set_abort_message(const char *);

void SetAbortMessage(const char *str) {
  if (&android_set_abort_message)
    android_set_abort_message(str);
}
#else
void AndroidLogInit() {}

static bool ShouldLogAfterPrintf() { return true; }

void WriteOneLineToSyslog(const char *s) { syslog(LOG_INFO, "%s", s); }

void SetAbortMessage(const char *str) {}
#endif  // SANITIZER_ANDROID

void LogMessageOnPrintf(const char *str) {
  if (common_flags()->log_to_syslog && ShouldLogAfterPrintf())
    WriteToSyslog(str);
}

#endif  // SANITIZER_LINUX

#if SANITIZER_GLIBC && !SANITIZER_GO
// glibc crashes when using clock_gettime from a preinit_array function as the
// vDSO function pointers haven't been initialized yet. __progname is
// initialized after the vDSO function pointers, so if it exists, is not null
// and is not empty, we can use clock_gettime.
extern "C" SANITIZER_WEAK_ATTRIBUTE char *__progname;
inline bool CanUseVDSO() { return &__progname && __progname && *__progname; }

// MonotonicNanoTime is a timing function that can leverage the vDSO by calling
// clock_gettime. real_clock_gettime only exists if clock_gettime is
// intercepted, so define it weakly and use it if available.
extern "C" SANITIZER_WEAK_ATTRIBUTE
int real_clock_gettime(u32 clk_id, void *tp);
u64 MonotonicNanoTime() {
  timespec ts;
  if (CanUseVDSO()) {
    if (&real_clock_gettime)
      real_clock_gettime(CLOCK_MONOTONIC, &ts);
    else
      clock_gettime(CLOCK_MONOTONIC, &ts);
  } else {
    internal_clock_gettime(CLOCK_MONOTONIC, &ts);
  }
  return (u64)ts.tv_sec * (1000ULL * 1000 * 1000) + ts.tv_nsec;
}
#else
// Non-glibc & Go always use the regular function.
u64 MonotonicNanoTime() {
  timespec ts;
  clock_gettime(CLOCK_MONOTONIC, &ts);
  return (u64)ts.tv_sec * (1000ULL * 1000 * 1000) + ts.tv_nsec;
}
#endif  // SANITIZER_GLIBC && !SANITIZER_GO

void ReExec() {
  const char *pathname = "/proc/self/exe";

#if SANITIZER_NETBSD
  static const int name[] = {
      CTL_KERN,
      KERN_PROC_ARGS,
      -1,
      KERN_PROC_PATHNAME,
  };
  char path[400];
  uptr len;

  len = sizeof(path);
  if (internal_sysctl(name, ARRAY_SIZE(name), path, &len, NULL, 0) != -1)
    pathname = path;
#elif SANITIZER_SOLARIS
  pathname = getexecname();
  CHECK_NE(pathname, NULL);
#elif SANITIZER_USE_GETAUXVAL
  // Calling execve with /proc/self/exe sets that as $EXEC_ORIGIN. Binaries that
  // rely on that will fail to load shared libraries. Query AT_EXECFN instead.
  pathname = reinterpret_cast<const char *>(getauxval(AT_EXECFN));
#endif

  uptr rv = internal_execve(pathname, GetArgv(), GetEnviron());
  int rverrno;
  CHECK_EQ(internal_iserror(rv, &rverrno), true);
  Printf("execve failed, errno %d\n", rverrno);
  Die();
}

void UnmapFromTo(uptr from, uptr to) {
  if (to == from)
    return;
  CHECK(to >= from);
  uptr res = internal_munmap(reinterpret_cast<void *>(from), to - from);
  if (UNLIKELY(internal_iserror(res))) {
    Report("ERROR: %s failed to unmap 0x%zx (%zd) bytes at address %p\n",
           SanitizerToolName, to - from, to - from, (void *)from);
    CHECK("unable to unmap" && 0);
  }
}

uptr MapDynamicShadow(uptr shadow_size_bytes, uptr shadow_scale,
                      uptr min_shadow_base_alignment,
                      UNUSED uptr &high_mem_end) {
  const uptr granularity = GetMmapGranularity();
  const uptr alignment =
      Max<uptr>(granularity << shadow_scale, 1ULL << min_shadow_base_alignment);
  const uptr left_padding =
      Max<uptr>(granularity, 1ULL << min_shadow_base_alignment);

  const uptr shadow_size = RoundUpTo(shadow_size_bytes, granularity);
  const uptr map_size = shadow_size + left_padding + alignment;

  const uptr map_start = (uptr)MmapNoAccess(map_size);
  CHECK_NE(map_start, ~(uptr)0);

  const uptr shadow_start = RoundUpTo(map_start + left_padding, alignment);

  UnmapFromTo(map_start, shadow_start - left_padding);
  UnmapFromTo(shadow_start + shadow_size, map_start + map_size);

  return shadow_start;
}

static uptr MmapSharedNoReserve(uptr addr, uptr size) {
  return internal_mmap(
      reinterpret_cast<void *>(addr), size, PROT_READ | PROT_WRITE,
      MAP_FIXED | MAP_SHARED | MAP_ANONYMOUS | MAP_NORESERVE, -1, 0);
}

static uptr MremapCreateAlias(uptr base_addr, uptr alias_addr,
                              uptr alias_size) {
#if SANITIZER_LINUX
  return internal_mremap(reinterpret_cast<void *>(base_addr), 0, alias_size,
                         MREMAP_MAYMOVE | MREMAP_FIXED,
                         reinterpret_cast<void *>(alias_addr));
#else
  CHECK(false && "mremap is not supported outside of Linux");
  return 0;
#endif
}

static void CreateAliases(uptr start_addr, uptr alias_size, uptr num_aliases) {
  uptr total_size = alias_size * num_aliases;
  uptr mapped = MmapSharedNoReserve(start_addr, total_size);
  CHECK_EQ(mapped, start_addr);

  for (uptr i = 1; i < num_aliases; ++i) {
    uptr alias_addr = start_addr + i * alias_size;
    CHECK_EQ(MremapCreateAlias(start_addr, alias_addr, alias_size), alias_addr);
  }
}

uptr MapDynamicShadowAndAliases(uptr shadow_size, uptr alias_size,
                                uptr num_aliases, uptr ring_buffer_size) {
  CHECK_EQ(alias_size & (alias_size - 1), 0);
  CHECK_EQ(num_aliases & (num_aliases - 1), 0);
  CHECK_EQ(ring_buffer_size & (ring_buffer_size - 1), 0);

  const uptr granularity = GetMmapGranularity();
  shadow_size = RoundUpTo(shadow_size, granularity);
  CHECK_EQ(shadow_size & (shadow_size - 1), 0);

  const uptr alias_region_size = alias_size * num_aliases;
  const uptr alignment =
      2 * Max(Max(shadow_size, alias_region_size), ring_buffer_size);
  const uptr left_padding = ring_buffer_size;

  const uptr right_size = alignment;
  const uptr map_size = left_padding + 2 * alignment;

  const uptr map_start = reinterpret_cast<uptr>(MmapNoAccess(map_size));
  CHECK_NE(map_start, static_cast<uptr>(-1));
  const uptr right_start = RoundUpTo(map_start + left_padding, alignment);

  UnmapFromTo(map_start, right_start - left_padding);
  UnmapFromTo(right_start + right_size, map_start + map_size);

  CreateAliases(right_start + right_size / 2, alias_size, num_aliases);

  return right_start;
}

void InitializePlatformCommonFlags(CommonFlags *cf) {
#if SANITIZER_ANDROID
  if (&__libc_get_static_tls_bounds == nullptr)
    cf->detect_leaks = false;
#endif
}

} // namespace __sanitizer

#endif<|MERGE_RESOLUTION|>--- conflicted
+++ resolved
@@ -194,10 +194,7 @@
 // musl before 1.2.3 and FreeBSD as of 12.2 incorrectly set dlpi_tls_data to
 // the TLS initialization image
 // https://bugs.freebsd.org/bugzilla/show_bug.cgi?id=254774
-<<<<<<< HEAD
-#if !SANITIZER_GO
-static int g_use_dlpi_tls_data;
-#endif
+__attribute__((unused)) static int g_use_dlpi_tls_data;
 
 #if SANITIZER_GLIBC && !SANITIZER_GO
 __attribute__((unused)) static uptr g_tls_size;
@@ -211,22 +208,6 @@
   size_t tls_align;
   ((void (*)(size_t *, size_t *))get_tls_static_info)(&g_tls_size, &tls_align);
 #endif
-=======
-__attribute__((unused)) static int g_use_dlpi_tls_data;
-
-#if SANITIZER_GLIBC && !SANITIZER_GO
-__attribute__((unused)) static uptr g_tls_size;
-void InitTlsSize() {
-  int major, minor, patch;
-  g_use_dlpi_tls_data =
-      GetLibcVersion(&major, &minor, &patch) && major == 2 && minor >= 25;
-
-#ifdef __x86_64__
-  void *get_tls_static_info = dlsym(RTLD_NEXT, "_dl_get_tls_static_info");
-  size_t tls_align;
-  ((void (*)(size_t *, size_t *))get_tls_static_info)(&g_tls_size, &tls_align);
-#endif
->>>>>>> 6ae70da6
 }
 #else
 void InitTlsSize() { }
