--- conflicted
+++ resolved
@@ -35,147 +35,14 @@
 # define SANITIZER_NEEDS_SEGV 1
 #endif
 
-void SetCommonFlagsDefaults(CommonFlags *f) {
-  f->symbolize = true;
-  f->external_symbolizer_path = 0;
-  f->allow_addr2line = false;
-  f->strip_path_prefix = "";
-  f->fast_unwind_on_check = false;
-  f->fast_unwind_on_fatal = false;
-  f->fast_unwind_on_malloc = true;
-  f->handle_ioctl = false;
-  f->malloc_context_size = 1;
-  f->log_path = "stderr";
-  f->verbosity = 0;
-  f->detect_leaks = true;
-  f->leak_check_at_exit = true;
-  f->allocator_may_return_null = false;
-  f->print_summary = true;
-  f->check_printf = true;
-  // TODO(glider): tools may want to set different defaults for handle_segv.
-  f->handle_segv = SANITIZER_NEEDS_SEGV;
-  f->allow_user_segv_handler = false;
-  f->use_sigaltstack = true;
-  f->detect_deadlocks = false;
-  f->clear_shadow_mmap_threshold = 64 * 1024;
-  f->color = "auto";
-  f->legacy_pthread_cond = false;
-  f->intercept_tls_get_addr = false;
-  f->coverage = false;
-  f->coverage_direct = SANITIZER_ANDROID;
-  f->coverage_dir = ".";
-  f->full_address_space = false;
-  f->suppressions = "";
-  f->print_suppressions = true;
-  f->disable_coredump = (SANITIZER_WORDSIZE == 64);
-  f->symbolize_inline_frames = true;
-  f->stack_trace_format = "DEFAULT";
+void CommonFlags::SetDefaults() {
+#define COMMON_FLAG(Type, Name, DefaultValue, Description) Name = DefaultValue;
+#include "sanitizer_flags.inc"
+#undef COMMON_FLAG
 }
 
-<<<<<<< HEAD
-void ParseCommonFlagsFromString(CommonFlags *f, const char *str) {
-  ParseFlag(str, &f->symbolize, "symbolize",
-      "If set, use the online symbolizer from common sanitizer runtime to turn "
-      "virtual addresses to file/line locations.");
-  ParseFlag(str, &f->external_symbolizer_path, "external_symbolizer_path",
-      "Path to external symbolizer. If empty, the tool will search $PATH for "
-      "the symbolizer.");
-  ParseFlag(str, &f->allow_addr2line, "allow_addr2line",
-      "If set, allows online symbolizer to run addr2line binary to symbolize "
-      "stack traces (addr2line will only be used if llvm-symbolizer binary is "
-      "unavailable.");
-  ParseFlag(str, &f->strip_path_prefix, "strip_path_prefix",
-      "Strips this prefix from file paths in error reports.");
-  ParseFlag(str, &f->fast_unwind_on_check, "fast_unwind_on_check",
-      "If available, use the fast frame-pointer-based unwinder on "
-      "internal CHECK failures.");
-  ParseFlag(str, &f->fast_unwind_on_fatal, "fast_unwind_on_fatal",
-      "If available, use the fast frame-pointer-based unwinder on fatal "
-      "errors.");
-  ParseFlag(str, &f->fast_unwind_on_malloc, "fast_unwind_on_malloc",
-      "If available, use the fast frame-pointer-based unwinder on "
-      "malloc/free.");
-  ParseFlag(str, &f->handle_ioctl, "handle_ioctl",
-      "Intercept and handle ioctl requests.");
-  ParseFlag(str, &f->malloc_context_size, "malloc_context_size",
-      "Max number of stack frames kept for each allocation/deallocation.");
-  ParseFlag(str, &f->log_path, "log_path",
-      "Write logs to \"log_path.pid\". The special values are \"stdout\" and "
-      "\"stderr\". The default is \"stderr\".");
-  ParseFlag(str, &f->verbosity, "verbosity",
-      "Verbosity level (0 - silent, 1 - a bit of output, 2+ - more output).");
-  ParseFlag(str, &f->detect_leaks, "detect_leaks",
-      "Enable memory leak detection.");
-  ParseFlag(str, &f->leak_check_at_exit, "leak_check_at_exit",
-      "Invoke leak checking in an atexit handler. Has no effect if "
-      "detect_leaks=false, or if __lsan_do_leak_check() is called before the "
-      "handler has a chance to run.");
-  ParseFlag(str, &f->allocator_may_return_null, "allocator_may_return_null",
-      "If false, the allocator will crash instead of returning 0 on "
-      "out-of-memory.");
-  ParseFlag(str, &f->print_summary, "print_summary",
-      "If false, disable printing error summaries in addition to error "
-      "reports.");
-  ParseFlag(str, &f->check_printf, "check_printf",
-      "Check printf arguments.");
-  ParseFlag(str, &f->handle_segv, "handle_segv",
-      "If set, registers the tool's custom SEGV handler (both SIGBUS and "
-      "SIGSEGV on OSX).");
-  ParseFlag(str, &f->allow_user_segv_handler, "allow_user_segv_handler",
-      "If set, allows user to register a SEGV handler even if the tool "
-      "registers one.");
-  ParseFlag(str, &f->use_sigaltstack, "use_sigaltstack",
-      "If set, uses alternate stack for signal handling.");
-  ParseFlag(str, &f->detect_deadlocks, "detect_deadlocks",
-      "If set, deadlock detection is enabled.");
-  ParseFlag(str, &f->clear_shadow_mmap_threshold,
-            "clear_shadow_mmap_threshold",
-      "Large shadow regions are zero-filled using mmap(NORESERVE) instead of "
-      "memset(). This is the threshold size in bytes.");
-  ParseFlag(str, &f->color, "color",
-      "Colorize reports: (always|never|auto).");
-  ParseFlag(str, &f->legacy_pthread_cond, "legacy_pthread_cond",
-      "Enables support for dynamic libraries linked with libpthread 2.2.5.");
-  ParseFlag(str, &f->intercept_tls_get_addr, "intercept_tls_get_addr",
-            "Intercept __tls_get_addr.");
-  ParseFlag(str, &f->help, "help", "Print the flag descriptions.");
-  ParseFlag(str, &f->mmap_limit_mb, "mmap_limit_mb",
-            "Limit the amount of mmap-ed memory (excluding shadow) in Mb; "
-            "not a user-facing flag, used mosly for testing the tools");
-  ParseFlag(str, &f->coverage, "coverage",
-      "If set, coverage information will be dumped at program shutdown (if the "
-      "coverage instrumentation was enabled at compile time).");
-  ParseFlag(str, &f->coverage_direct, "coverage_direct",
-            "If set, coverage information will be dumped directly to a memory "
-            "mapped file. This way data is not lost even if the process is "
-            "suddenly killed.");
-  ParseFlag(str, &f->coverage_dir, "coverage_dir",
-            "Target directory for coverage dumps. Defaults to the current "
-            "directory.");
-  ParseFlag(str, &f->full_address_space, "full_address_space",
-            "Sanitize complete address space; "
-            "by default kernel area on 32-bit platforms will not be sanitized");
-  ParseFlag(str, &f->suppressions, "suppressions", "Suppressions file name.");
-  ParseFlag(str, &f->print_suppressions, "print_suppressions",
-            "Print matched suppressions at exit.");
-  ParseFlag(str, &f->disable_coredump, "disable_coredump",
-      "Disable core dumping. By default, disable_core=1 on 64-bit to avoid "
-      "dumping a 16T+ core file. Ignored on OSes that don't dump core by"
-      "default and for sanitizers that don't reserve lots of virtual memory.");
-  ParseFlag(str, &f->symbolize_inline_frames, "symbolize_inline_frames",
-            "Print inlined frames in stacktraces. Defaults to true.");
-  ParseFlag(str, &f->stack_trace_format, "stack_trace_format",
-            "Format string used to render stack frames. "
-            "See sanitizer_stacktrace_printer.h for the format description. "
-            "Use DEFAULT to get default format.");
-
-  // Do a sanity check for certain flags.
-  if (f->malloc_context_size < 1)
-    f->malloc_context_size = 1;
-=======
 void CommonFlags::CopyFrom(const CommonFlags &other) {
   internal_memcpy(this, &other, sizeof(*this));
->>>>>>> 66fd5c91
 }
 
 class FlagHandlerInclude : public FlagHandlerBase {
@@ -194,72 +61,9 @@
       Printf("Failed to read options from '%s': error %d\n", value, err);
       return false;
     }
-<<<<<<< HEAD
-    pos = name_end;
-    break;
-  }
-  const char *end;
-  if (pos[0] != '=') {
-    end = pos;
-  } else {
-    pos += 1;
-    if (pos[0] == '"') {
-      pos += 1;
-      end = internal_strchr(pos, '"');
-    } else if (pos[0] == '\'') {
-      pos += 1;
-      end = internal_strchr(pos, '\'');
-    } else {
-      // Read until the next space or colon.
-      end = pos + internal_strcspn(pos, " :");
-    }
-    if (end == 0)
-      end = pos + internal_strlen(pos);
-  }
-  *value = pos;
-  *value_length = end - pos;
-  return true;
-}
-
-static bool StartsWith(const char *flag, int flag_length, const char *value) {
-  if (!flag || !value)
-    return false;
-  int value_length = internal_strlen(value);
-  return (flag_length >= value_length) &&
-         (0 == internal_strncmp(flag, value, value_length));
-}
-
-static LowLevelAllocator allocator_for_flags;
-
-// The linear scan is suboptimal, but the number of flags is relatively small.
-bool FlagInDescriptionList(const char *name) {
-  IntrusiveList<FlagDescription>::Iterator it(&flag_descriptions);
-  while (it.hasNext()) {
-    if (!internal_strcmp(it.next()->name, name)) return true;
-  }
-  return false;
-}
-
-void AddFlagDescription(const char *name, const char *description) {
-  if (FlagInDescriptionList(name)) return;
-  FlagDescription *new_description = new(allocator_for_flags) FlagDescription;
-  new_description->name = name;
-  new_description->description = description;
-  flag_descriptions.push_back(new_description);
-}
-
-// TODO(glider): put the descriptions inside CommonFlags.
-void PrintFlagDescriptions() {
-  IntrusiveList<FlagDescription>::Iterator it(&flag_descriptions);
-  Printf("Available flags for %s:\n", SanitizerToolName);
-  while (it.hasNext()) {
-    FlagDescription *descr = it.next();
-    Printf("\t%s\n\t\t- %s\n", descr->name, descr->description);
-=======
     parser_->ParseString(data);
     UnmapOrDie(data, data_mapped_size);
     return true;
->>>>>>> 66fd5c91
   }
 };
 
