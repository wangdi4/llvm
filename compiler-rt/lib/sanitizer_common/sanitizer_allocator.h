//===-- sanitizer_allocator.h -----------------------------------*- C++ -*-===//
//
//                     The LLVM Compiler Infrastructure
//
// This file is distributed under the University of Illinois Open Source
// License. See LICENSE.TXT for details.
//
//===----------------------------------------------------------------------===//
//
// Specialized memory allocator for ThreadSanitizer, MemorySanitizer, etc.
//
//===----------------------------------------------------------------------===//

#ifndef SANITIZER_ALLOCATOR_H
#define SANITIZER_ALLOCATOR_H

#include "sanitizer_internal_defs.h"
#include "sanitizer_common.h"
#include "sanitizer_libc.h"
#include "sanitizer_list.h"
#include "sanitizer_mutex.h"
#include "sanitizer_lfstack.h"

namespace __sanitizer {

// Depending on allocator_may_return_null either return 0 or crash.
void *AllocatorReturnNull();

// SizeClassMap maps allocation sizes into size classes and back.
// Class 0 corresponds to size 0.
// Classes 1 - 16 correspond to sizes 16 to 256 (size = class_id * 16).
// Next 4 classes: 256 + i * 64  (i = 1 to 4).
// Next 4 classes: 512 + i * 128 (i = 1 to 4).
// ...
// Next 4 classes: 2^k + i * 2^(k-2) (i = 1 to 4).
// Last class corresponds to kMaxSize = 1 << kMaxSizeLog.
//
// This structure of the size class map gives us:
//   - Efficient table-free class-to-size and size-to-class functions.
//   - Difference between two consequent size classes is betweed 14% and 25%
//
// This class also gives a hint to a thread-caching allocator about the amount
// of chunks that need to be cached per-thread:
//  - kMaxNumCached is the maximal number of chunks per size class.
//  - (1 << kMaxBytesCachedLog) is the maximal number of bytes per size class.
//
// Part of output of SizeClassMap::Print():
// c00 => s: 0 diff: +0 00% l 0 cached: 0 0; id 0
// c01 => s: 16 diff: +16 00% l 4 cached: 256 4096; id 1
// c02 => s: 32 diff: +16 100% l 5 cached: 256 8192; id 2
// c03 => s: 48 diff: +16 50% l 5 cached: 256 12288; id 3
// c04 => s: 64 diff: +16 33% l 6 cached: 256 16384; id 4
// c05 => s: 80 diff: +16 25% l 6 cached: 256 20480; id 5
// c06 => s: 96 diff: +16 20% l 6 cached: 256 24576; id 6
// c07 => s: 112 diff: +16 16% l 6 cached: 256 28672; id 7
//
// c08 => s: 128 diff: +16 14% l 7 cached: 256 32768; id 8
// c09 => s: 144 diff: +16 12% l 7 cached: 256 36864; id 9
// c10 => s: 160 diff: +16 11% l 7 cached: 256 40960; id 10
// c11 => s: 176 diff: +16 10% l 7 cached: 256 45056; id 11
// c12 => s: 192 diff: +16 09% l 7 cached: 256 49152; id 12
// c13 => s: 208 diff: +16 08% l 7 cached: 256 53248; id 13
// c14 => s: 224 diff: +16 07% l 7 cached: 256 57344; id 14
// c15 => s: 240 diff: +16 07% l 7 cached: 256 61440; id 15
//
// c16 => s: 256 diff: +16 06% l 8 cached: 256 65536; id 16
// c17 => s: 320 diff: +64 25% l 8 cached: 204 65280; id 17
// c18 => s: 384 diff: +64 20% l 8 cached: 170 65280; id 18
// c19 => s: 448 diff: +64 16% l 8 cached: 146 65408; id 19
//
// c20 => s: 512 diff: +64 14% l 9 cached: 128 65536; id 20
// c21 => s: 640 diff: +128 25% l 9 cached: 102 65280; id 21
// c22 => s: 768 diff: +128 20% l 9 cached: 85 65280; id 22
// c23 => s: 896 diff: +128 16% l 9 cached: 73 65408; id 23
//
// c24 => s: 1024 diff: +128 14% l 10 cached: 64 65536; id 24
// c25 => s: 1280 diff: +256 25% l 10 cached: 51 65280; id 25
// c26 => s: 1536 diff: +256 20% l 10 cached: 42 64512; id 26
// c27 => s: 1792 diff: +256 16% l 10 cached: 36 64512; id 27
//
// ...
//
// c48 => s: 65536 diff: +8192 14% l 16 cached: 1 65536; id 48
// c49 => s: 81920 diff: +16384 25% l 16 cached: 1 81920; id 49
// c50 => s: 98304 diff: +16384 20% l 16 cached: 1 98304; id 50
// c51 => s: 114688 diff: +16384 16% l 16 cached: 1 114688; id 51
//
// c52 => s: 131072 diff: +16384 14% l 17 cached: 1 131072; id 52

template <uptr kMaxSizeLog, uptr kMaxNumCachedT, uptr kMaxBytesCachedLog>
class SizeClassMap {
  static const uptr kMinSizeLog = 4;
  static const uptr kMidSizeLog = kMinSizeLog + 4;
  static const uptr kMinSize = 1 << kMinSizeLog;
  static const uptr kMidSize = 1 << kMidSizeLog;
  static const uptr kMidClass = kMidSize / kMinSize;
  static const uptr S = 2;
  static const uptr M = (1 << S) - 1;

 public:
  static const uptr kMaxNumCached = kMaxNumCachedT;
  // We transfer chunks between central and thread-local free lists in batches.
  // For small size classes we allocate batches separately.
  // For large size classes we use one of the chunks to store the batch.
  struct TransferBatch {
    TransferBatch *next;
    uptr count;
    void *batch[kMaxNumCached];
  };

  static const uptr kMaxSize = 1UL << kMaxSizeLog;
  static const uptr kNumClasses =
      kMidClass + ((kMaxSizeLog - kMidSizeLog) << S) + 1;
  COMPILER_CHECK(kNumClasses >= 32 && kNumClasses <= 256);
  static const uptr kNumClassesRounded =
      kNumClasses == 32  ? 32 :
      kNumClasses <= 64  ? 64 :
      kNumClasses <= 128 ? 128 : 256;

  static uptr Size(uptr class_id) {
    if (class_id <= kMidClass)
      return kMinSize * class_id;
    class_id -= kMidClass;
    uptr t = kMidSize << (class_id >> S);
    return t + (t >> S) * (class_id & M);
  }

  static uptr ClassID(uptr size) {
    if (size <= kMidSize)
      return (size + kMinSize - 1) >> kMinSizeLog;
    if (size > kMaxSize) return 0;
    uptr l = MostSignificantSetBitIndex(size);
    uptr hbits = (size >> (l - S)) & M;
    uptr lbits = size & ((1 << (l - S)) - 1);
    uptr l1 = l - kMidSizeLog;
    return kMidClass + (l1 << S) + hbits + (lbits > 0);
  }

  static uptr MaxCached(uptr class_id) {
    if (class_id == 0) return 0;
    uptr n = (1UL << kMaxBytesCachedLog) / Size(class_id);
    return Max<uptr>(1, Min(kMaxNumCached, n));
  }

  static void Print() {
    uptr prev_s = 0;
    uptr total_cached = 0;
    for (uptr i = 0; i < kNumClasses; i++) {
      uptr s = Size(i);
      if (s >= kMidSize / 2 && (s & (s - 1)) == 0)
        Printf("\n");
      uptr d = s - prev_s;
      uptr p = prev_s ? (d * 100 / prev_s) : 0;
      uptr l = s ? MostSignificantSetBitIndex(s) : 0;
      uptr cached = MaxCached(i) * s;
      Printf("c%02zd => s: %zd diff: +%zd %02zd%% l %zd "
             "cached: %zd %zd; id %zd\n",
             i, Size(i), d, p, l, MaxCached(i), cached, ClassID(s));
      total_cached += cached;
      prev_s = s;
    }
    Printf("Total cached: %zd\n", total_cached);
  }

  static bool SizeClassRequiresSeparateTransferBatch(uptr class_id) {
    return Size(class_id) < sizeof(TransferBatch) -
        sizeof(uptr) * (kMaxNumCached - MaxCached(class_id));
  }

  static void Validate() {
    for (uptr c = 1; c < kNumClasses; c++) {
      // Printf("Validate: c%zd\n", c);
      uptr s = Size(c);
      CHECK_NE(s, 0U);
      CHECK_EQ(ClassID(s), c);
      if (c != kNumClasses - 1)
        CHECK_EQ(ClassID(s + 1), c + 1);
      CHECK_EQ(ClassID(s - 1), c);
      if (c)
        CHECK_GT(Size(c), Size(c-1));
    }
    CHECK_EQ(ClassID(kMaxSize + 1), 0);

    for (uptr s = 1; s <= kMaxSize; s++) {
      uptr c = ClassID(s);
      // Printf("s%zd => c%zd\n", s, c);
      CHECK_LT(c, kNumClasses);
      CHECK_GE(Size(c), s);
      if (c > 0)
        CHECK_LT(Size(c-1), s);
    }
  }
};

typedef SizeClassMap<17, 128, 16> DefaultSizeClassMap;
typedef SizeClassMap<17, 64,  14> CompactSizeClassMap;
template<class SizeClassAllocator> struct SizeClassAllocatorLocalCache;

// Memory allocator statistics
enum AllocatorStat {
  AllocatorStatAllocated,
  AllocatorStatMapped,
  AllocatorStatCount
};

typedef uptr AllocatorStatCounters[AllocatorStatCount];

// Per-thread stats, live in per-thread cache.
class AllocatorStats {
 public:
  void Init() {
    internal_memset(this, 0, sizeof(*this));
  }

  void Add(AllocatorStat i, uptr v) {
    v += atomic_load(&stats_[i], memory_order_relaxed);
    atomic_store(&stats_[i], v, memory_order_relaxed);
  }

  void Sub(AllocatorStat i, uptr v) {
    v = atomic_load(&stats_[i], memory_order_relaxed) - v;
    atomic_store(&stats_[i], v, memory_order_relaxed);
  }

  void Set(AllocatorStat i, uptr v) {
    atomic_store(&stats_[i], v, memory_order_relaxed);
  }

  uptr Get(AllocatorStat i) const {
    return atomic_load(&stats_[i], memory_order_relaxed);
  }

 private:
  friend class AllocatorGlobalStats;
  AllocatorStats *next_;
  AllocatorStats *prev_;
  atomic_uintptr_t stats_[AllocatorStatCount];
};

// Global stats, used for aggregation and querying.
class AllocatorGlobalStats : public AllocatorStats {
 public:
  void Init() {
    internal_memset(this, 0, sizeof(*this));
    next_ = this;
    prev_ = this;
  }

  void Register(AllocatorStats *s) {
    SpinMutexLock l(&mu_);
    s->next_ = next_;
    s->prev_ = this;
    next_->prev_ = s;
    next_ = s;
  }

  void Unregister(AllocatorStats *s) {
    SpinMutexLock l(&mu_);
    s->prev_->next_ = s->next_;
    s->next_->prev_ = s->prev_;
    for (int i = 0; i < AllocatorStatCount; i++)
      Add(AllocatorStat(i), s->Get(AllocatorStat(i)));
  }

  void Get(AllocatorStatCounters s) const {
    internal_memset(s, 0, AllocatorStatCount * sizeof(uptr));
    SpinMutexLock l(&mu_);
    const AllocatorStats *stats = this;
    for (;;) {
      for (int i = 0; i < AllocatorStatCount; i++)
        s[i] += stats->Get(AllocatorStat(i));
      stats = stats->next_;
      if (stats == this)
        break;
    }
    // All stats must be non-negative.
    for (int i = 0; i < AllocatorStatCount; i++)
      s[i] = ((sptr)s[i]) >= 0 ? s[i] : 0;
  }

 private:
  mutable SpinMutex mu_;
};

// Allocators call these callbacks on mmap/munmap.
struct NoOpMapUnmapCallback {
  void OnMap(uptr p, uptr size) const { }
  void OnUnmap(uptr p, uptr size) const { }
};

// Callback type for iterating over chunks.
typedef void (*ForEachChunkCallback)(uptr chunk, void *arg);

// SizeClassAllocator64 -- allocator for 64-bit address space.
//
// Space: a portion of address space of kSpaceSize bytes starting at
// a fixed address (kSpaceBeg). Both constants are powers of two and
// kSpaceBeg is kSpaceSize-aligned.
// At the beginning the entire space is mprotect-ed, then small parts of it
// are mapped on demand.
//
// Region: a part of Space dedicated to a single size class.
// There are kNumClasses Regions of equal size.
//
// UserChunk: a piece of memory returned to user.
// MetaChunk: kMetadataSize bytes of metadata associated with a UserChunk.
//
// A Region looks like this:
// UserChunk1 ... UserChunkN <gap> MetaChunkN ... MetaChunk1
template <const uptr kSpaceBeg, const uptr kSpaceSize,
          const uptr kMetadataSize, class SizeClassMap,
          class MapUnmapCallback = NoOpMapUnmapCallback>
class SizeClassAllocator64 {
 public:
  typedef typename SizeClassMap::TransferBatch Batch;
  typedef SizeClassAllocator64<kSpaceBeg, kSpaceSize, kMetadataSize,
      SizeClassMap, MapUnmapCallback> ThisT;
  typedef SizeClassAllocatorLocalCache<ThisT> AllocatorCache;

  void Init() {
    CHECK_EQ(kSpaceBeg,
             reinterpret_cast<uptr>(Mprotect(kSpaceBeg, kSpaceSize)));
    MapWithCallback(kSpaceEnd, AdditionalSize());
  }

  void MapWithCallback(uptr beg, uptr size) {
    CHECK_EQ(beg, reinterpret_cast<uptr>(MmapFixedOrDie(beg, size)));
    MapUnmapCallback().OnMap(beg, size);
  }

  void UnmapWithCallback(uptr beg, uptr size) {
    MapUnmapCallback().OnUnmap(beg, size);
    UnmapOrDie(reinterpret_cast<void *>(beg), size);
  }

  static bool CanAllocate(uptr size, uptr alignment) {
    return size <= SizeClassMap::kMaxSize &&
      alignment <= SizeClassMap::kMaxSize;
  }

  NOINLINE Batch* AllocateBatch(AllocatorStats *stat, AllocatorCache *c,
                                uptr class_id) {
    CHECK_LT(class_id, kNumClasses);
    RegionInfo *region = GetRegionInfo(class_id);
    Batch *b = region->free_list.Pop();
    if (b == 0)
      b = PopulateFreeList(stat, c, class_id, region);
    region->n_allocated += b->count;
    return b;
  }

  NOINLINE void DeallocateBatch(AllocatorStats *stat, uptr class_id, Batch *b) {
    RegionInfo *region = GetRegionInfo(class_id);
    CHECK_GT(b->count, 0);
    region->free_list.Push(b);
    region->n_freed += b->count;
  }

  static bool PointerIsMine(const void *p) {
    return reinterpret_cast<uptr>(p) / kSpaceSize == kSpaceBeg / kSpaceSize;
  }

  static uptr GetSizeClass(const void *p) {
    return (reinterpret_cast<uptr>(p) / kRegionSize) % kNumClassesRounded;
  }

  void *GetBlockBegin(const void *p) {
    uptr class_id = GetSizeClass(p);
    uptr size = SizeClassMap::Size(class_id);
    if (!size) return 0;
    uptr chunk_idx = GetChunkIdx((uptr)p, size);
    uptr reg_beg = (uptr)p & ~(kRegionSize - 1);
    uptr beg = chunk_idx * size;
    uptr next_beg = beg + size;
    if (class_id >= kNumClasses) return 0;
    RegionInfo *region = GetRegionInfo(class_id);
    if (region->mapped_user >= next_beg)
      return reinterpret_cast<void*>(reg_beg + beg);
    return 0;
  }

  static uptr GetActuallyAllocatedSize(void *p) {
    CHECK(PointerIsMine(p));
    return SizeClassMap::Size(GetSizeClass(p));
  }

  uptr ClassID(uptr size) { return SizeClassMap::ClassID(size); }

  void *GetMetaData(const void *p) {
    uptr class_id = GetSizeClass(p);
    uptr size = SizeClassMap::Size(class_id);
    uptr chunk_idx = GetChunkIdx(reinterpret_cast<uptr>(p), size);
    return reinterpret_cast<void*>(kSpaceBeg + (kRegionSize * (class_id + 1)) -
                                   (1 + chunk_idx) * kMetadataSize);
  }

  uptr TotalMemoryUsed() {
    uptr res = 0;
    for (uptr i = 0; i < kNumClasses; i++)
      res += GetRegionInfo(i)->allocated_user;
    return res;
  }

  // Test-only.
  void TestOnlyUnmap() {
    UnmapWithCallback(kSpaceBeg, kSpaceSize + AdditionalSize());
  }

  void PrintStats() {
    uptr total_mapped = 0;
    uptr n_allocated = 0;
    uptr n_freed = 0;
    for (uptr class_id = 1; class_id < kNumClasses; class_id++) {
      RegionInfo *region = GetRegionInfo(class_id);
      total_mapped += region->mapped_user;
      n_allocated += region->n_allocated;
      n_freed += region->n_freed;
    }
    Printf("Stats: SizeClassAllocator64: %zdM mapped in %zd allocations; "
           "remains %zd\n",
           total_mapped >> 20, n_allocated, n_allocated - n_freed);
    for (uptr class_id = 1; class_id < kNumClasses; class_id++) {
      RegionInfo *region = GetRegionInfo(class_id);
      if (region->mapped_user == 0) continue;
      Printf("  %02zd (%zd): total: %zd K allocs: %zd remains: %zd\n",
             class_id,
             SizeClassMap::Size(class_id),
             region->mapped_user >> 10,
             region->n_allocated,
             region->n_allocated - region->n_freed);
    }
  }

  // ForceLock() and ForceUnlock() are needed to implement Darwin malloc zone
  // introspection API.
  void ForceLock() {
    for (uptr i = 0; i < kNumClasses; i++) {
      GetRegionInfo(i)->mutex.Lock();
    }
  }

  void ForceUnlock() {
    for (int i = (int)kNumClasses - 1; i >= 0; i--) {
      GetRegionInfo(i)->mutex.Unlock();
    }
  }

  // Iterate over all existing chunks.
  // The allocator must be locked when calling this function.
  void ForEachChunk(ForEachChunkCallback callback, void *arg) {
    for (uptr class_id = 1; class_id < kNumClasses; class_id++) {
      RegionInfo *region = GetRegionInfo(class_id);
      uptr chunk_size = SizeClassMap::Size(class_id);
      uptr region_beg = kSpaceBeg + class_id * kRegionSize;
      for (uptr chunk = region_beg;
           chunk < region_beg + region->allocated_user;
           chunk += chunk_size) {
        // Too slow: CHECK_EQ((void *)chunk, GetBlockBegin((void *)chunk));
        callback(chunk, arg);
      }
    }
  }

  static uptr AdditionalSize() {
    return RoundUpTo(sizeof(RegionInfo) * kNumClassesRounded,
                     GetPageSizeCached());
  }

  typedef SizeClassMap SizeClassMapT;
  static const uptr kNumClasses = SizeClassMap::kNumClasses;
  static const uptr kNumClassesRounded = SizeClassMap::kNumClassesRounded;

 private:
  static const uptr kRegionSize = kSpaceSize / kNumClassesRounded;
  static const uptr kSpaceEnd = kSpaceBeg + kSpaceSize;
  COMPILER_CHECK(kSpaceBeg % kSpaceSize == 0);
  // kRegionSize must be >= 2^32.
  COMPILER_CHECK((kRegionSize) >= (1ULL << (SANITIZER_WORDSIZE / 2)));
  // Populate the free list with at most this number of bytes at once
  // or with one element if its size is greater.
  static const uptr kPopulateSize = 1 << 14;
  // Call mmap for user memory with at least this size.
  static const uptr kUserMapSize = 1 << 16;
  // Call mmap for metadata memory with at least this size.
  static const uptr kMetaMapSize = 1 << 16;

  struct RegionInfo {
    BlockingMutex mutex;
    LFStack<Batch> free_list;
    uptr allocated_user;  // Bytes allocated for user memory.
    uptr allocated_meta;  // Bytes allocated for metadata.
    uptr mapped_user;  // Bytes mapped for user memory.
    uptr mapped_meta;  // Bytes mapped for metadata.
    uptr n_allocated, n_freed;  // Just stats.
  };
  COMPILER_CHECK(sizeof(RegionInfo) >= kCacheLineSize);

  RegionInfo *GetRegionInfo(uptr class_id) {
    CHECK_LT(class_id, kNumClasses);
    RegionInfo *regions = reinterpret_cast<RegionInfo*>(kSpaceBeg + kSpaceSize);
    return &regions[class_id];
  }

  static uptr GetChunkIdx(uptr chunk, uptr size) {
    uptr offset = chunk % kRegionSize;
    // Here we divide by a non-constant. This is costly.
    // size always fits into 32-bits. If the offset fits too, use 32-bit div.
    if (offset >> (SANITIZER_WORDSIZE / 2))
      return offset / size;
    return (u32)offset / (u32)size;
  }

  NOINLINE Batch* PopulateFreeList(AllocatorStats *stat, AllocatorCache *c,
                                   uptr class_id, RegionInfo *region) {
    BlockingMutexLock l(&region->mutex);
    Batch *b = region->free_list.Pop();
    if (b)
      return b;
    uptr size = SizeClassMap::Size(class_id);
    uptr count = size < kPopulateSize ? SizeClassMap::MaxCached(class_id) : 1;
    uptr beg_idx = region->allocated_user;
    uptr end_idx = beg_idx + count * size;
    uptr region_beg = kSpaceBeg + kRegionSize * class_id;
    if (end_idx + size > region->mapped_user) {
      // Do the mmap for the user memory.
      uptr map_size = kUserMapSize;
      while (end_idx + size > region->mapped_user + map_size)
        map_size += kUserMapSize;
      CHECK_GE(region->mapped_user + map_size, end_idx);
      MapWithCallback(region_beg + region->mapped_user, map_size);
      stat->Add(AllocatorStatMapped, map_size);
      region->mapped_user += map_size;
    }
    uptr total_count = (region->mapped_user - beg_idx - size)
        / size / count * count;
    region->allocated_meta += total_count * kMetadataSize;
    if (region->allocated_meta > region->mapped_meta) {
      uptr map_size = kMetaMapSize;
      while (region->allocated_meta > region->mapped_meta + map_size)
        map_size += kMetaMapSize;
      // Do the mmap for the metadata.
      CHECK_GE(region->mapped_meta + map_size, region->allocated_meta);
      MapWithCallback(region_beg + kRegionSize -
                      region->mapped_meta - map_size, map_size);
      region->mapped_meta += map_size;
    }
    CHECK_LE(region->allocated_meta, region->mapped_meta);
    if (region->mapped_user + region->mapped_meta > kRegionSize) {
      Printf("%s: Out of memory. Dying. ", SanitizerToolName);
      Printf("The process has exhausted %zuMB for size class %zu.\n",
          kRegionSize / 1024 / 1024, size);
      Die();
    }
    for (;;) {
      if (SizeClassMap::SizeClassRequiresSeparateTransferBatch(class_id))
        b = (Batch*)c->Allocate(this, SizeClassMap::ClassID(sizeof(Batch)));
      else
        b = (Batch*)(region_beg + beg_idx);
      b->count = count;
      for (uptr i = 0; i < count; i++)
        b->batch[i] = (void*)(region_beg + beg_idx + i * size);
      region->allocated_user += count * size;
      CHECK_LE(region->allocated_user, region->mapped_user);
      beg_idx += count * size;
      if (beg_idx + count * size + size > region->mapped_user)
        break;
      CHECK_GT(b->count, 0);
      region->free_list.Push(b);
    }
    return b;
  }
};

// Maps integers in rage [0, kSize) to u8 values.
template<u64 kSize>
class FlatByteMap {
 public:
  void TestOnlyInit() {
    internal_memset(map_, 0, sizeof(map_));
  }

  void set(uptr idx, u8 val) {
    CHECK_LT(idx, kSize);
    CHECK_EQ(0U, map_[idx]);
    map_[idx] = val;
  }
  u8 operator[] (uptr idx) {
    CHECK_LT(idx, kSize);
    // FIXME: CHECK may be too expensive here.
    return map_[idx];
  }
 private:
  u8 map_[kSize];
};

// TwoLevelByteMap maps integers in range [0, kSize1*kSize2) to u8 values.
// It is implemented as a two-dimensional array: array of kSize1 pointers
// to kSize2-byte arrays. The secondary arrays are mmaped on demand.
// Each value is initially zero and can be set to something else only once.
// Setting and getting values from multiple threads is safe w/o extra locking.
template <u64 kSize1, u64 kSize2, class MapUnmapCallback = NoOpMapUnmapCallback>
class TwoLevelByteMap {
 public:
  void TestOnlyInit() {
    internal_memset(map1_, 0, sizeof(map1_));
    mu_.Init();
  }
  void TestOnlyUnmap() {
    for (uptr i = 0; i < kSize1; i++) {
      u8 *p = Get(i);
      if (!p) continue;
      MapUnmapCallback().OnUnmap(reinterpret_cast<uptr>(p), kSize2);
      UnmapOrDie(p, kSize2);
    }
  }

  uptr size() const { return kSize1 * kSize2; }
  uptr size1() const { return kSize1; }
  uptr size2() const { return kSize2; }

  void set(uptr idx, u8 val) {
    CHECK_LT(idx, kSize1 * kSize2);
    u8 *map2 = GetOrCreate(idx / kSize2);
    CHECK_EQ(0U, map2[idx % kSize2]);
    map2[idx % kSize2] = val;
  }

  u8 operator[] (uptr idx) const {
    CHECK_LT(idx, kSize1 * kSize2);
    u8 *map2 = Get(idx / kSize2);
    if (!map2) return 0;
    return map2[idx % kSize2];
  }

 private:
  u8 *Get(uptr idx) const {
    CHECK_LT(idx, kSize1);
    return reinterpret_cast<u8 *>(
        atomic_load(&map1_[idx], memory_order_acquire));
  }

  u8 *GetOrCreate(uptr idx) {
    u8 *res = Get(idx);
    if (!res) {
      SpinMutexLock l(&mu_);
      if (!(res = Get(idx))) {
        res = (u8*)MmapOrDie(kSize2, "TwoLevelByteMap");
        MapUnmapCallback().OnMap(reinterpret_cast<uptr>(res), kSize2);
        atomic_store(&map1_[idx], reinterpret_cast<uptr>(res),
                     memory_order_release);
      }
    }
    return res;
  }

  atomic_uintptr_t map1_[kSize1];
  StaticSpinMutex mu_;
};

// SizeClassAllocator32 -- allocator for 32-bit address space.
// This allocator can theoretically be used on 64-bit arch, but there it is less
// efficient than SizeClassAllocator64.
//
// [kSpaceBeg, kSpaceBeg + kSpaceSize) is the range of addresses which can
// be returned by MmapOrDie().
//
// Region:
//   a result of a single call to MmapAlignedOrDie(kRegionSize, kRegionSize).
// Since the regions are aligned by kRegionSize, there are exactly
// kNumPossibleRegions possible regions in the address space and so we keep
// a ByteMap possible_regions to store the size classes of each Region.
// 0 size class means the region is not used by the allocator.
//
// One Region is used to allocate chunks of a single size class.
// A Region looks like this:
// UserChunk1 .. UserChunkN <gap> MetaChunkN .. MetaChunk1
//
// In order to avoid false sharing the objects of this class should be
// chache-line aligned.
template <const uptr kSpaceBeg, const u64 kSpaceSize,
          const uptr kMetadataSize, class SizeClassMap,
          const uptr kRegionSizeLog,
          class ByteMap,
          class MapUnmapCallback = NoOpMapUnmapCallback>
class SizeClassAllocator32 {
 public:
  typedef typename SizeClassMap::TransferBatch Batch;
  typedef SizeClassAllocator32<kSpaceBeg, kSpaceSize, kMetadataSize,
      SizeClassMap, kRegionSizeLog, ByteMap, MapUnmapCallback> ThisT;
  typedef SizeClassAllocatorLocalCache<ThisT> AllocatorCache;

  void Init() {
    possible_regions.TestOnlyInit();
    internal_memset(size_class_info_array, 0, sizeof(size_class_info_array));
  }

  void *MapWithCallback(uptr size) {
    size = RoundUpTo(size, GetPageSizeCached());
    void *res = MmapOrDie(size, "SizeClassAllocator32");
    MapUnmapCallback().OnMap((uptr)res, size);
    return res;
  }

  void UnmapWithCallback(uptr beg, uptr size) {
    MapUnmapCallback().OnUnmap(beg, size);
    UnmapOrDie(reinterpret_cast<void *>(beg), size);
  }

  static bool CanAllocate(uptr size, uptr alignment) {
    return size <= SizeClassMap::kMaxSize &&
      alignment <= SizeClassMap::kMaxSize;
  }

  void *GetMetaData(const void *p) {
    CHECK(PointerIsMine(p));
    uptr mem = reinterpret_cast<uptr>(p);
    uptr beg = ComputeRegionBeg(mem);
    uptr size = SizeClassMap::Size(GetSizeClass(p));
    u32 offset = mem - beg;
    uptr n = offset / (u32)size;  // 32-bit division
    uptr meta = (beg + kRegionSize) - (n + 1) * kMetadataSize;
    return reinterpret_cast<void*>(meta);
  }

  NOINLINE Batch* AllocateBatch(AllocatorStats *stat, AllocatorCache *c,
                                uptr class_id) {
    CHECK_LT(class_id, kNumClasses);
    SizeClassInfo *sci = GetSizeClassInfo(class_id);
    SpinMutexLock l(&sci->mutex);
    if (sci->free_list.empty())
      PopulateFreeList(stat, c, sci, class_id);
    CHECK(!sci->free_list.empty());
    Batch *b = sci->free_list.front();
    sci->free_list.pop_front();
    return b;
  }

  NOINLINE void DeallocateBatch(AllocatorStats *stat, uptr class_id, Batch *b) {
    CHECK_LT(class_id, kNumClasses);
    SizeClassInfo *sci = GetSizeClassInfo(class_id);
    SpinMutexLock l(&sci->mutex);
    CHECK_GT(b->count, 0);
    sci->free_list.push_front(b);
  }

  bool PointerIsMine(const void *p) {
    return GetSizeClass(p) != 0;
  }

  uptr GetSizeClass(const void *p) {
    return possible_regions[ComputeRegionId(reinterpret_cast<uptr>(p))];
  }

  void *GetBlockBegin(const void *p) {
    CHECK(PointerIsMine(p));
    uptr mem = reinterpret_cast<uptr>(p);
    uptr beg = ComputeRegionBeg(mem);
    uptr size = SizeClassMap::Size(GetSizeClass(p));
    u32 offset = mem - beg;
    u32 n = offset / (u32)size;  // 32-bit division
    uptr res = beg + (n * (u32)size);
    return reinterpret_cast<void*>(res);
  }

  uptr GetActuallyAllocatedSize(void *p) {
    CHECK(PointerIsMine(p));
    return SizeClassMap::Size(GetSizeClass(p));
  }

  uptr ClassID(uptr size) { return SizeClassMap::ClassID(size); }

  uptr TotalMemoryUsed() {
    // No need to lock here.
    uptr res = 0;
    for (uptr i = 0; i < kNumPossibleRegions; i++)
      if (possible_regions[i])
        res += kRegionSize;
    return res;
  }

  void TestOnlyUnmap() {
    for (uptr i = 0; i < kNumPossibleRegions; i++)
      if (possible_regions[i])
        UnmapWithCallback((i * kRegionSize), kRegionSize);
  }

  // ForceLock() and ForceUnlock() are needed to implement Darwin malloc zone
  // introspection API.
  void ForceLock() {
    for (uptr i = 0; i < kNumClasses; i++) {
      GetSizeClassInfo(i)->mutex.Lock();
    }
  }

  void ForceUnlock() {
    for (int i = kNumClasses - 1; i >= 0; i--) {
      GetSizeClassInfo(i)->mutex.Unlock();
    }
  }

  // Iterate over all existing chunks.
  // The allocator must be locked when calling this function.
  void ForEachChunk(ForEachChunkCallback callback, void *arg) {
    for (uptr region = 0; region < kNumPossibleRegions; region++)
      if (possible_regions[region]) {
        uptr chunk_size = SizeClassMap::Size(possible_regions[region]);
        uptr max_chunks_in_region = kRegionSize / (chunk_size + kMetadataSize);
        uptr region_beg = region * kRegionSize;
        for (uptr chunk = region_beg;
             chunk < region_beg + max_chunks_in_region * chunk_size;
             chunk += chunk_size) {
          // Too slow: CHECK_EQ((void *)chunk, GetBlockBegin((void *)chunk));
          callback(chunk, arg);
        }
      }
  }

  void PrintStats() {
  }

  typedef SizeClassMap SizeClassMapT;
  static const uptr kNumClasses = SizeClassMap::kNumClasses;

 private:
  static const uptr kRegionSize = 1 << kRegionSizeLog;
  static const uptr kNumPossibleRegions = kSpaceSize / kRegionSize;

  struct SizeClassInfo {
    SpinMutex mutex;
    IntrusiveList<Batch> free_list;
    char padding[kCacheLineSize - sizeof(uptr) - sizeof(IntrusiveList<Batch>)];
  };
  COMPILER_CHECK(sizeof(SizeClassInfo) == kCacheLineSize);

  uptr ComputeRegionId(uptr mem) {
    uptr res = mem >> kRegionSizeLog;
    CHECK_LT(res, kNumPossibleRegions);
    return res;
  }

  uptr ComputeRegionBeg(uptr mem) {
    return mem & ~(kRegionSize - 1);
  }

  uptr AllocateRegion(AllocatorStats *stat, uptr class_id) {
    CHECK_LT(class_id, kNumClasses);
    uptr res = reinterpret_cast<uptr>(MmapAlignedOrDie(kRegionSize, kRegionSize,
                                      "SizeClassAllocator32"));
    MapUnmapCallback().OnMap(res, kRegionSize);
    stat->Add(AllocatorStatMapped, kRegionSize);
    CHECK_EQ(0U, (res & (kRegionSize - 1)));
    possible_regions.set(ComputeRegionId(res), static_cast<u8>(class_id));
    return res;
  }

  SizeClassInfo *GetSizeClassInfo(uptr class_id) {
    CHECK_LT(class_id, kNumClasses);
    return &size_class_info_array[class_id];
  }

  void PopulateFreeList(AllocatorStats *stat, AllocatorCache *c,
                        SizeClassInfo *sci, uptr class_id) {
    uptr size = SizeClassMap::Size(class_id);
    uptr reg = AllocateRegion(stat, class_id);
    uptr n_chunks = kRegionSize / (size + kMetadataSize);
    uptr max_count = SizeClassMap::MaxCached(class_id);
    Batch *b = 0;
    for (uptr i = reg; i < reg + n_chunks * size; i += size) {
      if (b == 0) {
        if (SizeClassMap::SizeClassRequiresSeparateTransferBatch(class_id))
          b = (Batch*)c->Allocate(this, SizeClassMap::ClassID(sizeof(Batch)));
        else
          b = (Batch*)i;
        b->count = 0;
      }
      b->batch[b->count++] = (void*)i;
      if (b->count == max_count) {
        CHECK_GT(b->count, 0);
        sci->free_list.push_back(b);
        b = 0;
      }
    }
    if (b) {
      CHECK_GT(b->count, 0);
      sci->free_list.push_back(b);
    }
  }

  ByteMap possible_regions;
  SizeClassInfo size_class_info_array[kNumClasses];
};

// Objects of this type should be used as local caches for SizeClassAllocator64
// or SizeClassAllocator32. Since the typical use of this class is to have one
// object per thread in TLS, is has to be POD.
template<class SizeClassAllocator>
struct SizeClassAllocatorLocalCache {
  typedef SizeClassAllocator Allocator;
  static const uptr kNumClasses = SizeClassAllocator::kNumClasses;

  void Init(AllocatorGlobalStats *s) {
    stats_.Init();
    if (s)
      s->Register(&stats_);
  }

  void Destroy(SizeClassAllocator *allocator, AllocatorGlobalStats *s) {
    Drain(allocator);
    if (s)
      s->Unregister(&stats_);
  }

  void *Allocate(SizeClassAllocator *allocator, uptr class_id) {
    CHECK_NE(class_id, 0UL);
    CHECK_LT(class_id, kNumClasses);
    stats_.Add(AllocatorStatAllocated, SizeClassMap::Size(class_id));
    PerClass *c = &per_class_[class_id];
    if (UNLIKELY(c->count == 0))
      Refill(allocator, class_id);
    void *res = c->batch[--c->count];
    PREFETCH(c->batch[c->count - 1]);
    return res;
  }

  void Deallocate(SizeClassAllocator *allocator, uptr class_id, void *p) {
    CHECK_NE(class_id, 0UL);
    CHECK_LT(class_id, kNumClasses);
    // If the first allocator call on a new thread is a deallocation, then
    // max_count will be zero, leading to check failure.
    InitCache();
    stats_.Sub(AllocatorStatAllocated, SizeClassMap::Size(class_id));
    PerClass *c = &per_class_[class_id];
    CHECK_NE(c->max_count, 0UL);
    if (UNLIKELY(c->count == c->max_count))
      Drain(allocator, class_id);
    c->batch[c->count++] = p;
  }

  void Drain(SizeClassAllocator *allocator) {
    for (uptr class_id = 0; class_id < kNumClasses; class_id++) {
      PerClass *c = &per_class_[class_id];
      while (c->count > 0)
        Drain(allocator, class_id);
    }
  }

  // private:
  typedef typename SizeClassAllocator::SizeClassMapT SizeClassMap;
  typedef typename SizeClassMap::TransferBatch Batch;
  struct PerClass {
    uptr count;
    uptr max_count;
    void *batch[2 * SizeClassMap::kMaxNumCached];
  };
  PerClass per_class_[kNumClasses];
  AllocatorStats stats_;

  void InitCache() {
    if (per_class_[1].max_count)
      return;
    for (uptr i = 0; i < kNumClasses; i++) {
      PerClass *c = &per_class_[i];
      c->max_count = 2 * SizeClassMap::MaxCached(i);
    }
  }

  NOINLINE void Refill(SizeClassAllocator *allocator, uptr class_id) {
    InitCache();
    PerClass *c = &per_class_[class_id];
    Batch *b = allocator->AllocateBatch(&stats_, this, class_id);
    CHECK_GT(b->count, 0);
    for (uptr i = 0; i < b->count; i++)
      c->batch[i] = b->batch[i];
    c->count = b->count;
    if (SizeClassMap::SizeClassRequiresSeparateTransferBatch(class_id))
      Deallocate(allocator, SizeClassMap::ClassID(sizeof(Batch)), b);
  }

  NOINLINE void Drain(SizeClassAllocator *allocator, uptr class_id) {
    InitCache();
    PerClass *c = &per_class_[class_id];
    Batch *b;
    if (SizeClassMap::SizeClassRequiresSeparateTransferBatch(class_id))
      b = (Batch*)Allocate(allocator, SizeClassMap::ClassID(sizeof(Batch)));
    else
      b = (Batch*)c->batch[0];
    uptr cnt = Min(c->max_count / 2, c->count);
    for (uptr i = 0; i < cnt; i++) {
      b->batch[i] = c->batch[i];
      c->batch[i] = c->batch[i + c->max_count / 2];
    }
    b->count = cnt;
    c->count -= cnt;
    CHECK_GT(b->count, 0);
    allocator->DeallocateBatch(&stats_, class_id, b);
  }
};

// This class can (de)allocate only large chunks of memory using mmap/unmap.
// The main purpose of this allocator is to cover large and rare allocation
// sizes not covered by more efficient allocators (e.g. SizeClassAllocator64).
template <class MapUnmapCallback = NoOpMapUnmapCallback>
class LargeMmapAllocator {
 public:
  void Init() {
    internal_memset(this, 0, sizeof(*this));
    page_size_ = GetPageSizeCached();
  }

  void *Allocate(AllocatorStats *stat, uptr size, uptr alignment) {
    CHECK(IsPowerOfTwo(alignment));
    uptr map_size = RoundUpMapSize(size);
    if (alignment > page_size_)
      map_size += alignment;
    if (map_size < size) return AllocatorReturnNull();  // Overflow.
    uptr map_beg = reinterpret_cast<uptr>(
        MmapOrDie(map_size, "LargeMmapAllocator"));
    CHECK(IsAligned(map_beg, page_size_));
    MapUnmapCallback().OnMap(map_beg, map_size);
    uptr map_end = map_beg + map_size;
    uptr res = map_beg + page_size_;
    if (res & (alignment - 1))  // Align.
      res += alignment - (res & (alignment - 1));
    CHECK(IsAligned(res, alignment));
    CHECK(IsAligned(res, page_size_));
    CHECK_GE(res + size, map_beg);
    CHECK_LE(res + size, map_end);
    Header *h = GetHeader(res);
    h->size = size;
    h->map_beg = map_beg;
    h->map_size = map_size;
    uptr size_log = MostSignificantSetBitIndex(map_size);
    CHECK_LT(size_log, ARRAY_SIZE(stats.by_size_log));
    {
      SpinMutexLock l(&mutex_);
      uptr idx = n_chunks_++;
      chunks_sorted_ = false;
      CHECK_LT(idx, kMaxNumChunks);
      h->chunk_idx = idx;
      chunks_[idx] = h;
      stats.n_allocs++;
      stats.currently_allocated += map_size;
      stats.max_allocated = Max(stats.max_allocated, stats.currently_allocated);
      stats.by_size_log[size_log]++;
      stat->Add(AllocatorStatAllocated, map_size);
      stat->Add(AllocatorStatMapped, map_size);
    }
    return reinterpret_cast<void*>(res);
  }

  void Deallocate(AllocatorStats *stat, void *p) {
    Header *h = GetHeader(p);
    {
      SpinMutexLock l(&mutex_);
      uptr idx = h->chunk_idx;
      CHECK_EQ(chunks_[idx], h);
      CHECK_LT(idx, n_chunks_);
      chunks_[idx] = chunks_[n_chunks_ - 1];
      chunks_[idx]->chunk_idx = idx;
      n_chunks_--;
      chunks_sorted_ = false;
      stats.n_frees++;
      stats.currently_allocated -= h->map_size;
      stat->Sub(AllocatorStatAllocated, h->map_size);
      stat->Sub(AllocatorStatMapped, h->map_size);
    }
    MapUnmapCallback().OnUnmap(h->map_beg, h->map_size);
    UnmapOrDie(reinterpret_cast<void*>(h->map_beg), h->map_size);
  }

  uptr TotalMemoryUsed() {
    SpinMutexLock l(&mutex_);
    uptr res = 0;
    for (uptr i = 0; i < n_chunks_; i++) {
      Header *h = chunks_[i];
      CHECK_EQ(h->chunk_idx, i);
      res += RoundUpMapSize(h->size);
    }
    return res;
  }

  bool PointerIsMine(const void *p) {
    return GetBlockBegin(p) != 0;
  }

  uptr GetActuallyAllocatedSize(void *p) {
    return RoundUpTo(GetHeader(p)->size, page_size_);
  }

  // At least page_size_/2 metadata bytes is available.
  void *GetMetaData(const void *p) {
    // Too slow: CHECK_EQ(p, GetBlockBegin(p));
    if (!IsAligned(reinterpret_cast<uptr>(p), page_size_)) {
      Printf("%s: bad pointer %p\n", SanitizerToolName, p);
      CHECK(IsAligned(reinterpret_cast<uptr>(p), page_size_));
    }
    return GetHeader(p) + 1;
  }

  void *GetBlockBegin(const void *ptr) {
    uptr p = reinterpret_cast<uptr>(ptr);
    SpinMutexLock l(&mutex_);
    uptr nearest_chunk = 0;
    // Cache-friendly linear search.
    for (uptr i = 0; i < n_chunks_; i++) {
      uptr ch = reinterpret_cast<uptr>(chunks_[i]);
      if (p < ch) continue;  // p is at left to this chunk, skip it.
      if (p - ch < p - nearest_chunk)
        nearest_chunk = ch;
    }
    if (!nearest_chunk)
      return 0;
    Header *h = reinterpret_cast<Header *>(nearest_chunk);
    CHECK_GE(nearest_chunk, h->map_beg);
    CHECK_LT(nearest_chunk, h->map_beg + h->map_size);
    CHECK_LE(nearest_chunk, p);
    if (h->map_beg + h->map_size <= p)
      return 0;
    return GetUser(h);
  }

  // This function does the same as GetBlockBegin, but is much faster.
  // Must be called with the allocator locked.
  void *GetBlockBeginFastLocked(void *ptr) {
    mutex_.CheckLocked();
    uptr p = reinterpret_cast<uptr>(ptr);
    uptr n = n_chunks_;
    if (!n) return 0;
    if (!chunks_sorted_) {
      // Do one-time sort. chunks_sorted_ is reset in Allocate/Deallocate.
      SortArray(reinterpret_cast<uptr*>(chunks_), n);
      for (uptr i = 0; i < n; i++)
        chunks_[i]->chunk_idx = i;
      chunks_sorted_ = true;
      min_mmap_ = reinterpret_cast<uptr>(chunks_[0]);
      max_mmap_ = reinterpret_cast<uptr>(chunks_[n - 1]) +
          chunks_[n - 1]->map_size;
    }
    if (p < min_mmap_ || p >= max_mmap_)
      return 0;
    uptr beg = 0, end = n - 1;
    // This loop is a log(n) lower_bound. It does not check for the exact match
    // to avoid expensive cache-thrashing loads.
    while (end - beg >= 2) {
      uptr mid = (beg + end) / 2;  // Invariant: mid >= beg + 1
      if (p < reinterpret_cast<uptr>(chunks_[mid]))
        end = mid - 1;  // We are not interested in chunks_[mid].
      else
        beg = mid;  // chunks_[mid] may still be what we want.
    }

    if (beg < end) {
      CHECK_EQ(beg + 1, end);
      // There are 2 chunks left, choose one.
      if (p >= reinterpret_cast<uptr>(chunks_[end]))
        beg = end;
    }

    Header *h = chunks_[beg];
    if (h->map_beg + h->map_size <= p || p < h->map_beg)
      return 0;
    return GetUser(h);
  }

  void PrintStats() {
    Printf("Stats: LargeMmapAllocator: allocated %zd times, "
           "remains %zd (%zd K) max %zd M; by size logs: ",
           stats.n_allocs, stats.n_allocs - stats.n_frees,
           stats.currently_allocated >> 10, stats.max_allocated >> 20);
    for (uptr i = 0; i < ARRAY_SIZE(stats.by_size_log); i++) {
      uptr c = stats.by_size_log[i];
      if (!c) continue;
      Printf("%zd:%zd; ", i, c);
    }
    Printf("\n");
  }

  // ForceLock() and ForceUnlock() are needed to implement Darwin malloc zone
  // introspection API.
  void ForceLock() {
    mutex_.Lock();
  }

  void ForceUnlock() {
    mutex_.Unlock();
  }

  // Iterate over all existing chunks.
  // The allocator must be locked when calling this function.
  void ForEachChunk(ForEachChunkCallback callback, void *arg) {
    for (uptr i = 0; i < n_chunks_; i++)
      callback(reinterpret_cast<uptr>(GetUser(chunks_[i])), arg);
  }

 private:
  static const int kMaxNumChunks = 1 << FIRST_32_SECOND_64(15, 18);
  struct Header {
    uptr map_beg;
    uptr map_size;
    uptr size;
    uptr chunk_idx;
  };

  Header *GetHeader(uptr p) {
    CHECK(IsAligned(p, page_size_));
    return reinterpret_cast<Header*>(p - page_size_);
  }
  Header *GetHeader(const void *p) {
    return GetHeader(reinterpret_cast<uptr>(p));
  }

  void *GetUser(Header *h) {
    CHECK(IsAligned((uptr)h, page_size_));
    return reinterpret_cast<void*>(reinterpret_cast<uptr>(h) + page_size_);
  }

  uptr RoundUpMapSize(uptr size) {
    return RoundUpTo(size, page_size_) + page_size_;
  }

  uptr page_size_;
  Header *chunks_[kMaxNumChunks];
  uptr n_chunks_;
  uptr min_mmap_, max_mmap_;
  bool chunks_sorted_;
  struct Stats {
    uptr n_allocs, n_frees, currently_allocated, max_allocated, by_size_log[64];
  } stats;
  SpinMutex mutex_;
};

// This class implements a complete memory allocator by using two
// internal allocators:
// PrimaryAllocator is efficient, but may not allocate some sizes (alignments).
//  When allocating 2^x bytes it should return 2^x aligned chunk.
// PrimaryAllocator is used via a local AllocatorCache.
// SecondaryAllocator can allocate anything, but is not efficient.
template <class PrimaryAllocator, class AllocatorCache,
          class SecondaryAllocator>  // NOLINT
class CombinedAllocator {
 public:
  void Init() {
    primary_.Init();
    secondary_.Init();
    stats_.Init();
  }

  void *Allocate(AllocatorCache *cache, uptr size, uptr alignment,
                 bool cleared = false) {
    // Returning 0 on malloc(0) may break a lot of code.
    if (size == 0)
      size = 1;
    if (size + alignment < size)
      return AllocatorReturnNull();
    if (alignment > 8)
      size = RoundUpTo(size, alignment);
    void *res;
    bool from_primary = primary_.CanAllocate(size, alignment);
    if (from_primary)
      res = cache->Allocate(&primary_, primary_.ClassID(size));
    else
      res = secondary_.Allocate(&stats_, size, alignment);
    if (alignment > 8)
      CHECK_EQ(reinterpret_cast<uptr>(res) & (alignment - 1), 0);
    if (cleared && res && from_primary)
      internal_bzero_aligned16(res, RoundUpTo(size, 16));
    return res;
  }

<<<<<<< HEAD
=======
  bool MayReturnNull() const {
    return atomic_load(&may_return_null_, memory_order_acquire);
  }

  void *ReturnNullOrDie() {
    if (MayReturnNull())
      return 0;
    ReportAllocatorCannotReturnNull();
  }

  void SetMayReturnNull(bool may_return_null) {
    secondary_.SetMayReturnNull(may_return_null);
    atomic_store(&may_return_null_, may_return_null, memory_order_release);
  }

  bool RssLimitIsExceeded() {
    return atomic_load(&rss_limit_is_exceeded_, memory_order_acquire);
  }

  void SetRssLimitIsExceeded(bool rss_limit_is_exceeded) {
    atomic_store(&rss_limit_is_exceeded_, rss_limit_is_exceeded,
                 memory_order_release);
  }

>>>>>>> 66fd5c91
  void Deallocate(AllocatorCache *cache, void *p) {
    if (!p) return;
    if (primary_.PointerIsMine(p))
      cache->Deallocate(&primary_, primary_.GetSizeClass(p), p);
    else
      secondary_.Deallocate(&stats_, p);
  }

  void *Reallocate(AllocatorCache *cache, void *p, uptr new_size,
                   uptr alignment) {
    if (!p)
      return Allocate(cache, new_size, alignment);
    if (!new_size) {
      Deallocate(cache, p);
      return 0;
    }
    CHECK(PointerIsMine(p));
    uptr old_size = GetActuallyAllocatedSize(p);
    uptr memcpy_size = Min(new_size, old_size);
    void *new_p = Allocate(cache, new_size, alignment);
    if (new_p)
      internal_memcpy(new_p, p, memcpy_size);
    Deallocate(cache, p);
    return new_p;
  }

  bool PointerIsMine(void *p) {
    if (primary_.PointerIsMine(p))
      return true;
    return secondary_.PointerIsMine(p);
  }

  bool FromPrimary(void *p) {
    return primary_.PointerIsMine(p);
  }

  void *GetMetaData(const void *p) {
    if (primary_.PointerIsMine(p))
      return primary_.GetMetaData(p);
    return secondary_.GetMetaData(p);
  }

  void *GetBlockBegin(const void *p) {
    if (primary_.PointerIsMine(p))
      return primary_.GetBlockBegin(p);
    return secondary_.GetBlockBegin(p);
  }

  // This function does the same as GetBlockBegin, but is much faster.
  // Must be called with the allocator locked.
  void *GetBlockBeginFastLocked(void *p) {
    if (primary_.PointerIsMine(p))
      return primary_.GetBlockBegin(p);
    return secondary_.GetBlockBeginFastLocked(p);
  }

  uptr GetActuallyAllocatedSize(void *p) {
    if (primary_.PointerIsMine(p))
      return primary_.GetActuallyAllocatedSize(p);
    return secondary_.GetActuallyAllocatedSize(p);
  }

  uptr TotalMemoryUsed() {
    return primary_.TotalMemoryUsed() + secondary_.TotalMemoryUsed();
  }

  void TestOnlyUnmap() { primary_.TestOnlyUnmap(); }

  void InitCache(AllocatorCache *cache) {
    cache->Init(&stats_);
  }

  void DestroyCache(AllocatorCache *cache) {
    cache->Destroy(&primary_, &stats_);
  }

  void SwallowCache(AllocatorCache *cache) {
    cache->Drain(&primary_);
  }

  void GetStats(AllocatorStatCounters s) const {
    stats_.Get(s);
  }

  void PrintStats() {
    primary_.PrintStats();
    secondary_.PrintStats();
  }

  // ForceLock() and ForceUnlock() are needed to implement Darwin malloc zone
  // introspection API.
  void ForceLock() {
    primary_.ForceLock();
    secondary_.ForceLock();
  }

  void ForceUnlock() {
    secondary_.ForceUnlock();
    primary_.ForceUnlock();
  }

  // Iterate over all existing chunks.
  // The allocator must be locked when calling this function.
  void ForEachChunk(ForEachChunkCallback callback, void *arg) {
    primary_.ForEachChunk(callback, arg);
    secondary_.ForEachChunk(callback, arg);
  }

 private:
  PrimaryAllocator primary_;
  SecondaryAllocator secondary_;
  AllocatorGlobalStats stats_;
};

// Returns true if calloc(size, n) should return 0 due to overflow in size*n.
bool CallocShouldReturnNullDueToOverflow(uptr size, uptr n);

}  // namespace __sanitizer

#endif  // SANITIZER_ALLOCATOR_H
<|MERGE_RESOLUTION|>--- conflicted
+++ resolved
@@ -23,8 +23,8 @@
 
 namespace __sanitizer {
 
-// Depending on allocator_may_return_null either return 0 or crash.
-void *AllocatorReturnNull();
+// Prints error message and kills the program.
+void NORETURN ReportAllocatorCannotReturnNull();
 
 // SizeClassMap maps allocation sizes into size classes and back.
 // Class 0 corresponds to size 0.
@@ -211,6 +211,7 @@
   void Init() {
     internal_memset(this, 0, sizeof(*this));
   }
+  void InitLinkerInitialized() {}
 
   void Add(AllocatorStat i, uptr v) {
     v += atomic_load(&stats_[i], memory_order_relaxed);
@@ -240,10 +241,13 @@
 // Global stats, used for aggregation and querying.
 class AllocatorGlobalStats : public AllocatorStats {
  public:
+  void InitLinkerInitialized() {
+    next_ = this;
+    prev_ = this;
+  }
   void Init() {
     internal_memset(this, 0, sizeof(*this));
-    next_ = this;
-    prev_ = this;
+    InitLinkerInitialized();
   }
 
   void Register(AllocatorStats *s) {
@@ -1002,9 +1006,14 @@
 template <class MapUnmapCallback = NoOpMapUnmapCallback>
 class LargeMmapAllocator {
  public:
-  void Init() {
+  void InitLinkerInitialized(bool may_return_null) {
+    page_size_ = GetPageSizeCached();
+    atomic_store(&may_return_null_, may_return_null, memory_order_relaxed);
+  }
+
+  void Init(bool may_return_null) {
     internal_memset(this, 0, sizeof(*this));
-    page_size_ = GetPageSizeCached();
+    InitLinkerInitialized(may_return_null);
   }
 
   void *Allocate(AllocatorStats *stat, uptr size, uptr alignment) {
@@ -1012,7 +1021,9 @@
     uptr map_size = RoundUpMapSize(size);
     if (alignment > page_size_)
       map_size += alignment;
-    if (map_size < size) return AllocatorReturnNull();  // Overflow.
+    // Overflow.
+    if (map_size < size)
+      return ReturnNullOrDie();
     uptr map_beg = reinterpret_cast<uptr>(
         MmapOrDie(map_size, "LargeMmapAllocator"));
     CHECK(IsAligned(map_beg, page_size_));
@@ -1048,6 +1059,16 @@
     return reinterpret_cast<void*>(res);
   }
 
+  void *ReturnNullOrDie() {
+    if (atomic_load(&may_return_null_, memory_order_acquire))
+      return 0;
+    ReportAllocatorCannotReturnNull();
+  }
+
+  void SetMayReturnNull(bool may_return_null) {
+    atomic_store(&may_return_null_, may_return_null, memory_order_release);
+  }
+
   void Deallocate(AllocatorStats *stat, void *p) {
     Header *h = GetHeader(p);
     {
@@ -1226,6 +1247,7 @@
   struct Stats {
     uptr n_allocs, n_frees, currently_allocated, max_allocated, by_size_log[64];
   } stats;
+  atomic_uint8_t may_return_null_;
   SpinMutex mutex_;
 };
 
@@ -1239,19 +1261,32 @@
           class SecondaryAllocator>  // NOLINT
 class CombinedAllocator {
  public:
-  void Init() {
+  void InitCommon(bool may_return_null) {
     primary_.Init();
-    secondary_.Init();
+    atomic_store(&may_return_null_, may_return_null, memory_order_relaxed);
+  }
+
+  void InitLinkerInitialized(bool may_return_null) {
+    secondary_.InitLinkerInitialized(may_return_null);
+    stats_.InitLinkerInitialized();
+    InitCommon(may_return_null);
+  }
+
+  void Init(bool may_return_null) {
+    secondary_.Init(may_return_null);
     stats_.Init();
+    InitCommon(may_return_null);
   }
 
   void *Allocate(AllocatorCache *cache, uptr size, uptr alignment,
-                 bool cleared = false) {
+                 bool cleared = false, bool check_rss_limit = false) {
     // Returning 0 on malloc(0) may break a lot of code.
     if (size == 0)
       size = 1;
     if (size + alignment < size)
-      return AllocatorReturnNull();
+      return ReturnNullOrDie();
+    if (check_rss_limit && RssLimitIsExceeded())
+      return ReturnNullOrDie();
     if (alignment > 8)
       size = RoundUpTo(size, alignment);
     void *res;
@@ -1267,8 +1302,6 @@
     return res;
   }
 
-<<<<<<< HEAD
-=======
   bool MayReturnNull() const {
     return atomic_load(&may_return_null_, memory_order_acquire);
   }
@@ -1293,7 +1326,6 @@
                  memory_order_release);
   }
 
->>>>>>> 66fd5c91
   void Deallocate(AllocatorCache *cache, void *p) {
     if (!p) return;
     if (primary_.PointerIsMine(p))
@@ -1406,6 +1438,8 @@
   PrimaryAllocator primary_;
   SecondaryAllocator secondary_;
   AllocatorGlobalStats stats_;
+  atomic_uint8_t may_return_null_;
+  atomic_uint8_t rss_limit_is_exceeded_;
 };
 
 // Returns true if calloc(size, n) should return 0 due to overflow in size*n.
