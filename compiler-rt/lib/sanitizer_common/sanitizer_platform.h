//===-- sanitizer_platform.h ------------------------------------*- C++ -*-===//
//
//                     The LLVM Compiler Infrastructure
//
// This file is distributed under the University of Illinois Open Source
// License. See LICENSE.TXT for details.
//
//===----------------------------------------------------------------------===//
//
// Common platform macros.
//===----------------------------------------------------------------------===//

#ifndef SANITIZER_PLATFORM_H
#define SANITIZER_PLATFORM_H

#if !defined(__linux__) && !defined(__FreeBSD__) && \
  !defined(__APPLE__) && !defined(_WIN32)
# error "This operating system is not supported"
#endif

#if defined(__linux__)
# define SANITIZER_LINUX   1
#else
# define SANITIZER_LINUX   0
#endif

#if defined(__FreeBSD__)
# define SANITIZER_FREEBSD 1
#else
# define SANITIZER_FREEBSD 0
#endif

#if defined(__APPLE__)
# define SANITIZER_MAC     1
# include <TargetConditionals.h>
# if TARGET_OS_IPHONE
#  define SANITIZER_IOS    1
# else
#  define SANITIZER_IOS    0
# endif
# if TARGET_IPHONE_SIMULATOR
#  define SANITIZER_IOSSIM 1
# else
#  define SANITIZER_IOSSIM 0
# endif
#else
# define SANITIZER_MAC     0
# define SANITIZER_IOS     0
# define SANITIZER_IOSSIM  0
#endif

#if defined(__APPLE__) && TARGET_OS_IPHONE && TARGET_OS_WATCH
# define SANITIZER_WATCHOS 1
#else
# define SANITIZER_WATCHOS 0
#endif

#if defined(__APPLE__) && TARGET_OS_IPHONE && TARGET_OS_TV
# define SANITIZER_TVOS 1
#else
# define SANITIZER_TVOS 0
#endif

#if defined(_WIN32)
# define SANITIZER_WINDOWS 1
#else
# define SANITIZER_WINDOWS 0
#endif

#if defined(__ANDROID__)
# define SANITIZER_ANDROID 1
#else
# define SANITIZER_ANDROID 0
#endif

#define SANITIZER_POSIX (SANITIZER_FREEBSD || SANITIZER_LINUX || SANITIZER_MAC)

#if __LP64__ || defined(_WIN64)
#  define SANITIZER_WORDSIZE 64
#else
#  define SANITIZER_WORDSIZE 32
#endif

#if SANITIZER_WORDSIZE == 64
# define FIRST_32_SECOND_64(a, b) (b)
#else
# define FIRST_32_SECOND_64(a, b) (a)
#endif

#if defined(__x86_64__) && !defined(_LP64)
# define SANITIZER_X32 1
#else
# define SANITIZER_X32 0
#endif

#if defined(__mips__)
# define SANITIZER_MIPS 1
# if defined(__mips64)
#  define SANITIZER_MIPS32 0
#  define SANITIZER_MIPS64 1
# else
#  define SANITIZER_MIPS32 1
#  define SANITIZER_MIPS64 0
# endif
#else
# define SANITIZER_MIPS 0
# define SANITIZER_MIPS32 0
# define SANITIZER_MIPS64 0
#endif

#if defined(__s390__)
# define SANITIZER_S390 1
# if defined(__s390x__)
#  define SANITIZER_S390_31 0
#  define SANITIZER_S390_64 1
# else
#  define SANITIZER_S390_31 1
#  define SANITIZER_S390_64 0
# endif
#else
# define SANITIZER_S390 0
# define SANITIZER_S390_31 0
# define SANITIZER_S390_64 0
#endif

<<<<<<< HEAD
=======
#if defined(__powerpc__)
# define SANITIZER_PPC 1
# if defined(__powerpc64__)
#  define SANITIZER_PPC32 0
#  define SANITIZER_PPC64 1
// 64-bit PPC has two ABIs (v1 and v2).  The old powerpc64 target is
// big-endian, and uses v1 ABI (known for its function descriptors),
// while the new powerpc64le target is little-endian and uses v2.
// In theory, you could convince gcc to compile for their evil twins
// (eg. big-endian v2), but you won't find such combinations in the wild
// (it'd require bootstrapping a whole system, which would be quite painful
// - there's no target triple for that).  LLVM doesn't support them either.
#  if _CALL_ELF == 2
#   define SANITIZER_PPC64V1 0
#   define SANITIZER_PPC64V2 1
#  else
#   define SANITIZER_PPC64V1 1
#   define SANITIZER_PPC64V2 0
#  endif
# else
#  define SANITIZER_PPC32 1
#  define SANITIZER_PPC64 0
#  define SANITIZER_PPC64V1 0
#  define SANITIZER_PPC64V2 0
# endif
#else
# define SANITIZER_PPC 0
# define SANITIZER_PPC32 0
# define SANITIZER_PPC64 0
# define SANITIZER_PPC64V1 0
# define SANITIZER_PPC64V2 0
#endif

>>>>>>> ee587cba
// By default we allow to use SizeClassAllocator64 on 64-bit platform.
// But in some cases (e.g. AArch64's 39-bit address space) SizeClassAllocator64
// does not work well and we need to fallback to SizeClassAllocator32.
// For such platforms build this code with -DSANITIZER_CAN_USE_ALLOCATOR64=0 or
// change the definition of SANITIZER_CAN_USE_ALLOCATOR64 here.
#ifndef SANITIZER_CAN_USE_ALLOCATOR64
# if defined(__mips64) || defined(__aarch64__)
#  define SANITIZER_CAN_USE_ALLOCATOR64 0
# else
#  define SANITIZER_CAN_USE_ALLOCATOR64 (SANITIZER_WORDSIZE == 64)
# endif
#endif

// The range of addresses which can be returned my mmap.
// FIXME: this value should be different on different platforms.  Larger values
// will still work but will consume more memory for TwoLevelByteMap.
#if defined(__mips__)
# define SANITIZER_MMAP_RANGE_SIZE FIRST_32_SECOND_64(1ULL << 32, 1ULL << 40)
#else
# define SANITIZER_MMAP_RANGE_SIZE FIRST_32_SECOND_64(1ULL << 32, 1ULL << 47)
#endif

// The AArch64 linux port uses the canonical syscall set as mandated by
// the upstream linux community for all new ports. Other ports may still
// use legacy syscalls.
#ifndef SANITIZER_USES_CANONICAL_LINUX_SYSCALLS
# if defined(__aarch64__) && SANITIZER_LINUX
# define SANITIZER_USES_CANONICAL_LINUX_SYSCALLS 1
# else
# define SANITIZER_USES_CANONICAL_LINUX_SYSCALLS 0
# endif
#endif

// udi16 syscalls can only be used when the following conditions are
// met:
// * target is one of arm32, x86-32, sparc32, sh or m68k
// * libc version is libc5, glibc-2.0, glibc-2.1 or glibc-2.2 to 2.15
//   built against > linux-2.2 kernel headers
// Since we don't want to include libc headers here, we check the
// target only.
#if defined(__arm__) || SANITIZER_X32 || defined(__sparc__)
#define SANITIZER_USES_UID16_SYSCALLS 1
#else
#define SANITIZER_USES_UID16_SYSCALLS 0
#endif

#if defined(__mips__)
# define SANITIZER_POINTER_FORMAT_LENGTH FIRST_32_SECOND_64(8, 10)
#else
# define SANITIZER_POINTER_FORMAT_LENGTH FIRST_32_SECOND_64(8, 12)
#endif

// Assume obsolete RPC headers are available by default
#if !defined(HAVE_RPC_XDR_H) && !defined(HAVE_TIRPC_RPC_XDR_H)
# define HAVE_RPC_XDR_H (SANITIZER_LINUX && !SANITIZER_ANDROID)
# define HAVE_TIRPC_RPC_XDR_H 0
#endif

/// \macro MSC_PREREQ
/// \brief Is the compiler MSVC of at least the specified version?
/// The common \param version values to check for are:
///  * 1800: Microsoft Visual Studio 2013 / 12.0
///  * 1900: Microsoft Visual Studio 2015 / 14.0
#ifdef _MSC_VER
# define MSC_PREREQ(version) (_MSC_VER >= (version))
#else
# define MSC_PREREQ(version) 0
#endif

#if defined(__arm64__) && SANITIZER_IOS
# define SANITIZER_NON_UNIQUE_TYPEINFO 1
#else
# define SANITIZER_NON_UNIQUE_TYPEINFO 0
#endif

// On linux, some architectures had an ABI transition from 64-bit long double
// (ie. same as double) to 128-bit long double.  On those, glibc symbols
// involving long doubles come in two versions, and we need to pass the
// correct one to dlvsym when intercepting them.
#if SANITIZER_LINUX && (SANITIZER_S390 || SANITIZER_PPC32 || SANITIZER_PPC64V1)
#define SANITIZER_NLDBL_VERSION "GLIBC_2.4"
#endif

#endif // SANITIZER_PLATFORM_H<|MERGE_RESOLUTION|>--- conflicted
+++ resolved
@@ -123,8 +123,6 @@
 # define SANITIZER_S390_64 0
 #endif
 
-<<<<<<< HEAD
-=======
 #if defined(__powerpc__)
 # define SANITIZER_PPC 1
 # if defined(__powerpc64__)
@@ -158,7 +156,6 @@
 # define SANITIZER_PPC64V2 0
 #endif
 
->>>>>>> ee587cba
 // By default we allow to use SizeClassAllocator64 on 64-bit platform.
 // But in some cases (e.g. AArch64's 39-bit address space) SizeClassAllocator64
 // does not work well and we need to fallback to SizeClassAllocator32.
