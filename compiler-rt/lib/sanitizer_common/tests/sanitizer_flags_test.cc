--- conflicted
+++ resolved
@@ -99,8 +99,6 @@
   TestTwoFlags("flag2='qxx' flag1=0", false, "qxx");
   TestTwoFlags("flag1=false:flag2='zzz'", false, "zzz");
   TestTwoFlags("flag2=qxx:flag1=yes", true, "qxx");
-<<<<<<< HEAD
-=======
   TestTwoFlags("flag2=qxx\nflag1=yes", true, "qxx");
   TestTwoFlags("flag2=qxx\r\nflag1=yes", true, "qxx");
   TestTwoFlags("flag2=qxx\tflag1=yes", true, "qxx");
@@ -134,7 +132,6 @@
   EXPECT_TRUE(cf.coverage);
   EXPECT_FALSE(cf.coverage_direct);
   EXPECT_STREQ("path/two", cf.log_path);
->>>>>>> 66fd5c91
 }
 
 }  // namespace __sanitizer