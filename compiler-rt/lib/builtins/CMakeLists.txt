--- conflicted
+++ resolved
@@ -48,7 +48,6 @@
 
 include(builtin-config-ix)
 
-<<<<<<< HEAD
 if(INTEL_CUSTOMIZATION)
   # Need to override the -Werror setting when building this library with the GNU
   # compiler because this is building components that have the same name as
@@ -58,10 +57,10 @@
   if ("${CMAKE_C_COMPILER_ID}" STREQUAL "GNU")
     append_if(LLVM_ENABLE_WERROR -Wno-error CMAKE_C_FLAGS)
   endif()
-=======
+endif()
+
 if(${CMAKE_SYSTEM_NAME} MATCHES "AIX")
   include(CompilerRTAIXUtils)
->>>>>>> d56729b4
 endif()
 
 option(COMPILER_RT_BUILTINS_HIDE_SYMBOLS
