--- conflicted
+++ resolved
@@ -422,10 +422,6 @@
       *Subtype = INTEL_COREI7_ICELAKE_CLIENT;
       break;
 
-<<<<<<< HEAD
-#if INTEL_CUSTOMIZATION
-=======
->>>>>>> d2d0a52b
     // Tigerlake:
     case 0x8c:
     case 0x8d:
@@ -441,10 +437,6 @@
       *Type = INTEL_COREI7;
       *Subtype = INTEL_COREI7_ALDERLAKE;
       break;
-<<<<<<< HEAD
-#endif // INTEL_CUSTOMIZATION
-=======
->>>>>>> d2d0a52b
 
     // Icelake Xeon:
     case 0x6a:
