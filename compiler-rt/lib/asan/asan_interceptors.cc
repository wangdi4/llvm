//===-- asan_interceptors.cc ----------------------------------------------===//
//
//                     The LLVM Compiler Infrastructure
//
// This file is distributed under the University of Illinois Open Source
// License. See LICENSE.TXT for details.
//
//===----------------------------------------------------------------------===//
//
// This file is a part of AddressSanitizer, an address sanity checker.
//
// Intercept various libc functions.
//===----------------------------------------------------------------------===//
#include "asan_interceptors.h"

#include "asan_allocator.h"
#include "asan_internal.h"
#include "asan_mapping.h"
#include "asan_poisoning.h"
#include "asan_report.h"
#include "asan_stack.h"
#include "asan_stats.h"
#include "sanitizer_common/sanitizer_libc.h"

namespace __asan {

// Return true if we can quickly decide that the region is unpoisoned.
static inline bool QuickCheckForUnpoisonedRegion(uptr beg, uptr size) {
  if (size == 0) return true;
  if (size <= 32)
    return !AddressIsPoisoned(beg) &&
           !AddressIsPoisoned(beg + size - 1) &&
           !AddressIsPoisoned(beg + size / 2);
  return false;
}

// We implement ACCESS_MEMORY_RANGE, ASAN_READ_RANGE,
// and ASAN_WRITE_RANGE as macro instead of function so
// that no extra frames are created, and stack trace contains
// relevant information only.
// We check all shadow bytes.
#define ACCESS_MEMORY_RANGE(offset, size, isWrite) do {                 \
    uptr __offset = (uptr)(offset);                                     \
    uptr __size = (uptr)(size);                                         \
    uptr __bad = 0;                                                     \
    if (__offset > __offset + __size) {                                 \
      GET_STACK_TRACE_FATAL_HERE;                                       \
      ReportStringFunctionSizeOverflow(__offset, __size, &stack);       \
    }                                                                   \
    if (!QuickCheckForUnpoisonedRegion(__offset, __size) &&             \
        (__bad = __asan_region_is_poisoned(__offset, __size))) {        \
      GET_CURRENT_PC_BP_SP;                                             \
      __asan_report_error(pc, bp, sp, __bad, isWrite, __size);          \
    }                                                                   \
  } while (0)

#define ASAN_READ_RANGE(offset, size) ACCESS_MEMORY_RANGE(offset, size, false)
#define ASAN_WRITE_RANGE(offset, size) ACCESS_MEMORY_RANGE(offset, size, true)

// Behavior of functions like "memcpy" or "strcpy" is undefined
// if memory intervals overlap. We report error in this case.
// Macro is used to avoid creation of new frames.
static inline bool RangesOverlap(const char *offset1, uptr length1,
                                 const char *offset2, uptr length2) {
  return !((offset1 + length1 <= offset2) || (offset2 + length2 <= offset1));
}
#define CHECK_RANGES_OVERLAP(name, _offset1, length1, _offset2, length2) do { \
  const char *offset1 = (const char*)_offset1; \
  const char *offset2 = (const char*)_offset2; \
  if (RangesOverlap(offset1, length1, offset2, length2)) { \
    GET_STACK_TRACE_FATAL_HERE; \
    ReportStringFunctionMemoryRangesOverlap(name, offset1, length1, \
                                            offset2, length2, &stack); \
  } \
} while (0)

static inline uptr MaybeRealStrnlen(const char *s, uptr maxlen) {
#if ASAN_INTERCEPT_STRNLEN
  if (REAL(strnlen) != 0) {
    return REAL(strnlen)(s, maxlen);
  }
#endif
  return internal_strnlen(s, maxlen);
}

void SetThreadName(const char *name) {
  AsanThread *t = GetCurrentThread();
  if (t)
    asanThreadRegistry().SetThreadName(t->tid(), name);
}

int OnExit() {
  // FIXME: ask frontend whether we need to return failure.
  return 0;
}

}  // namespace __asan

// ---------------------- Wrappers ---------------- {{{1
using namespace __asan;  // NOLINT

DECLARE_REAL_AND_INTERCEPTOR(void *, malloc, uptr)
DECLARE_REAL_AND_INTERCEPTOR(void, free, void *)

#if !SANITIZER_MAC
#define ASAN_INTERCEPT_FUNC(name)                                        \
  do {                                                                   \
    if ((!INTERCEPT_FUNCTION(name) || !REAL(name)))                      \
      VReport(1, "AddressSanitizer: failed to intercept '" #name "'\n"); \
  } while (0)
#else
// OS X interceptors don't need to be initialized with INTERCEPT_FUNCTION.
#define ASAN_INTERCEPT_FUNC(name)
#endif  // SANITIZER_MAC

#define COMMON_INTERCEPT_FUNCTION(name) ASAN_INTERCEPT_FUNC(name)
#define COMMON_INTERCEPTOR_WRITE_RANGE(ctx, ptr, size) \
  ASAN_WRITE_RANGE(ptr, size)
#define COMMON_INTERCEPTOR_READ_RANGE(ctx, ptr, size) ASAN_READ_RANGE(ptr, size)
#define COMMON_INTERCEPTOR_ENTER(ctx, func, ...)                               \
  do {                                                                         \
    if (asan_init_is_running)                                                  \
      return REAL(func)(__VA_ARGS__);                                          \
    ctx = 0;                                                                   \
    (void) ctx;                                                                \
    if (SANITIZER_MAC && UNLIKELY(!asan_inited))                               \
      return REAL(func)(__VA_ARGS__);                                          \
    ENSURE_ASAN_INITED();                                                      \
  } while (false)
#define COMMON_INTERCEPTOR_FD_ACQUIRE(ctx, fd) \
  do {                                         \
  } while (false)
#define COMMON_INTERCEPTOR_FD_RELEASE(ctx, fd) \
  do {                                         \
  } while (false)
#define COMMON_INTERCEPTOR_FD_SOCKET_ACCEPT(ctx, fd, newfd) \
  do {                                                      \
  } while (false)
#define COMMON_INTERCEPTOR_SET_THREAD_NAME(ctx, name) SetThreadName(name)
// Should be asanThreadRegistry().SetThreadNameByUserId(thread, name)
// But asan does not remember UserId's for threads (pthread_t);
// and remembers all ever existed threads, so the linear search by UserId
// can be slow.
#define COMMON_INTERCEPTOR_SET_PTHREAD_NAME(ctx, thread, name) \
  do {                                                         \
  } while (false)
#define COMMON_INTERCEPTOR_BLOCK_REAL(name) REAL(name)
#define COMMON_INTERCEPTOR_ON_EXIT(ctx) OnExit()
#define COMMON_INTERCEPTOR_LIBRARY_LOADED(filename, res) CovUpdateMapping()
#define COMMON_INTERCEPTOR_LIBRARY_UNLOADED() CovUpdateMapping()
#define COMMON_INTERCEPTOR_NOTHING_IS_INITIALIZED (!asan_inited)
#include "sanitizer_common/sanitizer_common_interceptors.inc"

#define COMMON_SYSCALL_PRE_READ_RANGE(p, s) ASAN_READ_RANGE(p, s)
#define COMMON_SYSCALL_PRE_WRITE_RANGE(p, s) ASAN_WRITE_RANGE(p, s)
#define COMMON_SYSCALL_POST_READ_RANGE(p, s) \
  do {                                       \
    (void)(p);                               \
    (void)(s);                               \
  } while (false)
#define COMMON_SYSCALL_POST_WRITE_RANGE(p, s) \
  do {                                        \
    (void)(p);                                \
    (void)(s);                                \
  } while (false)
#include "sanitizer_common/sanitizer_common_syscalls.inc"

static thread_return_t THREAD_CALLING_CONV asan_thread_start(void *arg) {
  AsanThread *t = (AsanThread*)arg;
  SetCurrentThread(t);
  return t->ThreadStart(GetTid());
}

#if ASAN_INTERCEPT_PTHREAD_CREATE
INTERCEPTOR(int, pthread_create, void *thread,
    void *attr, void *(*start_routine)(void*), void *arg) {
  EnsureMainThreadIDIsCorrect();
  // Strict init-order checking in thread-hostile.
  if (flags()->strict_init_order)
    StopInitOrderChecking();
  GET_STACK_TRACE_THREAD;
  int detached = 0;
  if (attr != 0)
    REAL(pthread_attr_getdetachstate)(attr, &detached);

  u32 current_tid = GetCurrentTidOrInvalid();
  AsanThread *t = AsanThread::Create(start_routine, arg);
  CreateThreadContextArgs args = { t, &stack };
  asanThreadRegistry().CreateThread(*(uptr*)t, detached, current_tid, &args);
  return REAL(pthread_create)(thread, attr, asan_thread_start, t);
}
<<<<<<< HEAD
=======

DEFINE_REAL_PTHREAD_FUNCTIONS
>>>>>>> 66fd5c91
#endif  // ASAN_INTERCEPT_PTHREAD_CREATE

#if ASAN_INTERCEPT_SIGNAL_AND_SIGACTION

#if SANITIZER_ANDROID
INTERCEPTOR(void*, bsd_signal, int signum, void *handler) {
  if (!IsDeadlySignal(signum) || common_flags()->allow_user_segv_handler) {
    return REAL(bsd_signal)(signum, handler);
  }
  return 0;
}
#else
INTERCEPTOR(void*, signal, int signum, void *handler) {
  if (!IsDeadlySignal(signum) || common_flags()->allow_user_segv_handler) {
    return REAL(signal)(signum, handler);
  }
  return 0;
}
#endif

INTERCEPTOR(int, sigaction, int signum, const struct sigaction *act,
                            struct sigaction *oldact) {
  if (!IsDeadlySignal(signum) || common_flags()->allow_user_segv_handler) {
    return REAL(sigaction)(signum, act, oldact);
  }
  return 0;
}

namespace __sanitizer {
int real_sigaction(int signum, const void *act, void *oldact) {
  return REAL(sigaction)(signum, (const struct sigaction *)act,
                         (struct sigaction *)oldact);
}
}  // namespace __sanitizer

#elif SANITIZER_POSIX
// We need to have defined REAL(sigaction) on posix systems.
DEFINE_REAL(int, sigaction, int signum, const struct sigaction *act,
    struct sigaction *oldact)
#endif  // ASAN_INTERCEPT_SIGNAL_AND_SIGACTION

#if ASAN_INTERCEPT_SWAPCONTEXT
static void ClearShadowMemoryForContextStack(uptr stack, uptr ssize) {
  // Align to page size.
  uptr PageSize = GetPageSizeCached();
  uptr bottom = stack & ~(PageSize - 1);
  ssize += stack - bottom;
  ssize = RoundUpTo(ssize, PageSize);
  static const uptr kMaxSaneContextStackSize = 1 << 22;  // 4 Mb
  if (ssize && ssize <= kMaxSaneContextStackSize) {
    PoisonShadow(bottom, ssize, 0);
  }
}

INTERCEPTOR(int, swapcontext, struct ucontext_t *oucp,
            struct ucontext_t *ucp) {
  static bool reported_warning = false;
  if (!reported_warning) {
    Report("WARNING: ASan doesn't fully support makecontext/swapcontext "
           "functions and may produce false positives in some cases!\n");
    reported_warning = true;
  }
  // Clear shadow memory for new context (it may share stack
  // with current context).
  uptr stack, ssize;
  ReadContextStack(ucp, &stack, &ssize);
  ClearShadowMemoryForContextStack(stack, ssize);
  int res = REAL(swapcontext)(oucp, ucp);
  // swapcontext technically does not return, but program may swap context to
  // "oucp" later, that would look as if swapcontext() returned 0.
  // We need to clear shadow for ucp once again, as it may be in arbitrary
  // state.
  ClearShadowMemoryForContextStack(stack, ssize);
  return res;
}
#endif  // ASAN_INTERCEPT_SWAPCONTEXT

INTERCEPTOR(void, longjmp, void *env, int val) {
  __asan_handle_no_return();
  REAL(longjmp)(env, val);
}

#if ASAN_INTERCEPT__LONGJMP
INTERCEPTOR(void, _longjmp, void *env, int val) {
  __asan_handle_no_return();
  REAL(_longjmp)(env, val);
}
#endif

#if ASAN_INTERCEPT_SIGLONGJMP
INTERCEPTOR(void, siglongjmp, void *env, int val) {
  __asan_handle_no_return();
  REAL(siglongjmp)(env, val);
}
#endif

#if ASAN_INTERCEPT___CXA_THROW
INTERCEPTOR(void, __cxa_throw, void *a, void *b, void *c) {
  CHECK(REAL(__cxa_throw));
  __asan_handle_no_return();
  REAL(__cxa_throw)(a, b, c);
}
#endif

#if SANITIZER_WINDOWS
INTERCEPTOR_WINAPI(void, RaiseException, void *a, void *b, void *c, void *d) {
  CHECK(REAL(RaiseException));
  __asan_handle_no_return();
  REAL(RaiseException)(a, b, c, d);
}

INTERCEPTOR(int, _except_handler3, void *a, void *b, void *c, void *d) {
  CHECK(REAL(_except_handler3));
  __asan_handle_no_return();
  return REAL(_except_handler3)(a, b, c, d);
}

#if ASAN_DYNAMIC
// This handler is named differently in -MT and -MD CRTs.
#define _except_handler4 _except_handler4_common
#endif
INTERCEPTOR(int, _except_handler4, void *a, void *b, void *c, void *d) {
  CHECK(REAL(_except_handler4));
  __asan_handle_no_return();
  return REAL(_except_handler4)(a, b, c, d);
}
#endif

static inline int CharCmp(unsigned char c1, unsigned char c2) {
  return (c1 == c2) ? 0 : (c1 < c2) ? -1 : 1;
}

INTERCEPTOR(int, memcmp, const void *a1, const void *a2, uptr size) {
  if (UNLIKELY(!asan_inited)) return internal_memcmp(a1, a2, size);
  ENSURE_ASAN_INITED();
  if (flags()->replace_intrin) {
    if (flags()->strict_memcmp) {
      // Check the entire regions even if the first bytes of the buffers are
      // different.
      ASAN_READ_RANGE(a1, size);
      ASAN_READ_RANGE(a2, size);
      // Fallthrough to REAL(memcmp) below.
    } else {
      unsigned char c1 = 0, c2 = 0;
      const unsigned char *s1 = (const unsigned char*)a1;
      const unsigned char *s2 = (const unsigned char*)a2;
      uptr i;
      for (i = 0; i < size; i++) {
        c1 = s1[i];
        c2 = s2[i];
        if (c1 != c2) break;
      }
      ASAN_READ_RANGE(s1, Min(i + 1, size));
      ASAN_READ_RANGE(s2, Min(i + 1, size));
      return CharCmp(c1, c2);
    }
  }
  return REAL(memcmp(a1, a2, size));
}

void *__asan_memcpy(void *to, const void *from, uptr size) {
  if (UNLIKELY(!asan_inited)) return internal_memcpy(to, from, size);
  // memcpy is called during __asan_init() from the internals
  // of printf(...).
  if (asan_init_is_running) {
    return REAL(memcpy)(to, from, size);
  }
  ENSURE_ASAN_INITED();
  if (flags()->replace_intrin) {
    if (to != from) {
      // We do not treat memcpy with to==from as a bug.
      // See http://llvm.org/bugs/show_bug.cgi?id=11763.
      CHECK_RANGES_OVERLAP("memcpy", to, size, from, size);
    }
    ASAN_READ_RANGE(from, size);
    ASAN_WRITE_RANGE(to, size);
  }
  return REAL(memcpy)(to, from, size);
}

void *__asan_memset(void *block, int c, uptr size) {
  if (UNLIKELY(!asan_inited)) return internal_memset(block, c, size);
  // memset is called inside Printf.
  if (asan_init_is_running) {
    return REAL(memset)(block, c, size);
  }
  ENSURE_ASAN_INITED();
  if (flags()->replace_intrin) {
    ASAN_WRITE_RANGE(block, size);
  }
  return REAL(memset)(block, c, size);
}

void *__asan_memmove(void *to, const void *from, uptr size) {
  if (UNLIKELY(!asan_inited))
    return internal_memmove(to, from, size);
  ENSURE_ASAN_INITED();
  if (flags()->replace_intrin) {
    ASAN_READ_RANGE(from, size);
    ASAN_WRITE_RANGE(to, size);
  }
  return internal_memmove(to, from, size);
}

INTERCEPTOR(void*, memmove, void *to, const void *from, uptr size) {
  return __asan_memmove(to, from, size);
}

INTERCEPTOR(void*, memcpy, void *to, const void *from, uptr size) {
#if !SANITIZER_MAC
  return __asan_memcpy(to, from, size);
#else
  // At least on 10.7 and 10.8 both memcpy() and memmove() are being replaced
  // with WRAP(memcpy). As a result, false positives are reported for memmove()
  // calls. If we just disable error reporting with
  // ASAN_OPTIONS=replace_intrin=0, memmove() is still replaced with
  // internal_memcpy(), which may lead to crashes, see
  // http://llvm.org/bugs/show_bug.cgi?id=16362.
  return __asan_memmove(to, from, size);
#endif  // !SANITIZER_MAC
}

INTERCEPTOR(void*, memset, void *block, int c, uptr size) {
  return __asan_memset(block, c, size);
}

INTERCEPTOR(char*, strchr, const char *str, int c) {
  if (UNLIKELY(!asan_inited)) return internal_strchr(str, c);
  // strchr is called inside create_purgeable_zone() when MallocGuardEdges=1 is
  // used.
  if (asan_init_is_running) {
    return REAL(strchr)(str, c);
  }
  ENSURE_ASAN_INITED();
  char *result = REAL(strchr)(str, c);
  if (flags()->replace_str) {
    uptr bytes_read = (result ? result - str : REAL(strlen)(str)) + 1;
    ASAN_READ_RANGE(str, bytes_read);
  }
  return result;
}

#if ASAN_INTERCEPT_INDEX
# if ASAN_USE_ALIAS_ATTRIBUTE_FOR_INDEX
INTERCEPTOR(char*, index, const char *string, int c)
  ALIAS(WRAPPER_NAME(strchr));
# else
#  if SANITIZER_MAC
DECLARE_REAL(char*, index, const char *string, int c)
OVERRIDE_FUNCTION(index, strchr);
#  else
DEFINE_REAL(char*, index, const char *string, int c)
#  endif
# endif
#endif  // ASAN_INTERCEPT_INDEX

// For both strcat() and strncat() we need to check the validity of |to|
// argument irrespective of the |from| length.
INTERCEPTOR(char*, strcat, char *to, const char *from) {  // NOLINT
  ENSURE_ASAN_INITED();
  if (flags()->replace_str) {
    uptr from_length = REAL(strlen)(from);
    ASAN_READ_RANGE(from, from_length + 1);
    uptr to_length = REAL(strlen)(to);
    ASAN_READ_RANGE(to, to_length);
    ASAN_WRITE_RANGE(to + to_length, from_length + 1);
    // If the copying actually happens, the |from| string should not overlap
    // with the resulting string starting at |to|, which has a length of
    // to_length + from_length + 1.
    if (from_length > 0) {
      CHECK_RANGES_OVERLAP("strcat", to, from_length + to_length + 1,
                           from, from_length + 1);
    }
  }
  return REAL(strcat)(to, from);  // NOLINT
}

INTERCEPTOR(char*, strncat, char *to, const char *from, uptr size) {
  ENSURE_ASAN_INITED();
  if (flags()->replace_str) {
    uptr from_length = MaybeRealStrnlen(from, size);
    uptr copy_length = Min(size, from_length + 1);
    ASAN_READ_RANGE(from, copy_length);
    uptr to_length = REAL(strlen)(to);
    ASAN_READ_RANGE(to, to_length);
    ASAN_WRITE_RANGE(to + to_length, from_length + 1);
    if (from_length > 0) {
      CHECK_RANGES_OVERLAP("strncat", to, to_length + copy_length + 1,
                           from, copy_length);
    }
  }
  return REAL(strncat)(to, from, size);
}

INTERCEPTOR(char*, strcpy, char *to, const char *from) {  // NOLINT
#if SANITIZER_MAC
  if (UNLIKELY(!asan_inited)) return REAL(strcpy)(to, from);  // NOLINT
#endif
  // strcpy is called from malloc_default_purgeable_zone()
  // in __asan::ReplaceSystemAlloc() on Mac.
  if (asan_init_is_running) {
    return REAL(strcpy)(to, from);  // NOLINT
  }
  ENSURE_ASAN_INITED();
  if (flags()->replace_str) {
    uptr from_size = REAL(strlen)(from) + 1;
    CHECK_RANGES_OVERLAP("strcpy", to, from_size, from, from_size);
    ASAN_READ_RANGE(from, from_size);
    ASAN_WRITE_RANGE(to, from_size);
  }
  return REAL(strcpy)(to, from);  // NOLINT
}

#if ASAN_INTERCEPT_STRDUP
INTERCEPTOR(char*, strdup, const char *s) {
  if (UNLIKELY(!asan_inited)) return internal_strdup(s);
  ENSURE_ASAN_INITED();
  uptr length = REAL(strlen)(s);
  if (flags()->replace_str) {
    ASAN_READ_RANGE(s, length + 1);
  }
  GET_STACK_TRACE_MALLOC;
  void *new_mem = asan_malloc(length + 1, &stack);
  REAL(memcpy)(new_mem, s, length + 1);
  return reinterpret_cast<char*>(new_mem);
}
#endif

INTERCEPTOR(SIZE_T, strlen, const char *s) {
  if (UNLIKELY(!asan_inited)) return internal_strlen(s);
  // strlen is called from malloc_default_purgeable_zone()
  // in __asan::ReplaceSystemAlloc() on Mac.
  if (asan_init_is_running) {
    return REAL(strlen)(s);
  }
  ENSURE_ASAN_INITED();
  SIZE_T length = REAL(strlen)(s);
  if (flags()->replace_str) {
    ASAN_READ_RANGE(s, length + 1);
  }
  return length;
}

INTERCEPTOR(SIZE_T, wcslen, const wchar_t *s) {
  SIZE_T length = REAL(wcslen)(s);
  if (!asan_init_is_running) {
    ENSURE_ASAN_INITED();
    ASAN_READ_RANGE(s, (length + 1) * sizeof(wchar_t));
  }
  return length;
}

INTERCEPTOR(char*, strncpy, char *to, const char *from, uptr size) {
  ENSURE_ASAN_INITED();
  if (flags()->replace_str) {
    uptr from_size = Min(size, MaybeRealStrnlen(from, size) + 1);
    CHECK_RANGES_OVERLAP("strncpy", to, from_size, from, from_size);
    ASAN_READ_RANGE(from, from_size);
    ASAN_WRITE_RANGE(to, size);
  }
  return REAL(strncpy)(to, from, size);
}

#if ASAN_INTERCEPT_STRNLEN
INTERCEPTOR(uptr, strnlen, const char *s, uptr maxlen) {
  ENSURE_ASAN_INITED();
  uptr length = REAL(strnlen)(s, maxlen);
  if (flags()->replace_str) {
    ASAN_READ_RANGE(s, Min(length + 1, maxlen));
  }
  return length;
}
#endif  // ASAN_INTERCEPT_STRNLEN

static inline bool IsValidStrtolBase(int base) {
  return (base == 0) || (2 <= base && base <= 36);
}

static inline void FixRealStrtolEndptr(const char *nptr, char **endptr) {
  CHECK(endptr);
  if (nptr == *endptr) {
    // No digits were found at strtol call, we need to find out the last
    // symbol accessed by strtoll on our own.
    // We get this symbol by skipping leading blanks and optional +/- sign.
    while (IsSpace(*nptr)) nptr++;
    if (*nptr == '+' || *nptr == '-') nptr++;
    *endptr = const_cast<char *>(nptr);
  }
  CHECK(*endptr >= nptr);
}

INTERCEPTOR(long, strtol, const char *nptr,  // NOLINT
            char **endptr, int base) {
  ENSURE_ASAN_INITED();
  if (!flags()->replace_str) {
    return REAL(strtol)(nptr, endptr, base);
  }
  char *real_endptr;
  long result = REAL(strtol)(nptr, &real_endptr, base);  // NOLINT
  if (endptr != 0) {
    *endptr = real_endptr;
  }
  if (IsValidStrtolBase(base)) {
    FixRealStrtolEndptr(nptr, &real_endptr);
    ASAN_READ_RANGE(nptr, (real_endptr - nptr) + 1);
  }
  return result;
}

INTERCEPTOR(int, atoi, const char *nptr) {
#if SANITIZER_MAC
  if (UNLIKELY(!asan_inited)) return REAL(atoi)(nptr);
#endif
  ENSURE_ASAN_INITED();
  if (!flags()->replace_str) {
    return REAL(atoi)(nptr);
  }
  char *real_endptr;
  // "man atoi" tells that behavior of atoi(nptr) is the same as
  // strtol(nptr, 0, 10), i.e. it sets errno to ERANGE if the
  // parsed integer can't be stored in *long* type (even if it's
  // different from int). So, we just imitate this behavior.
  int result = REAL(strtol)(nptr, &real_endptr, 10);
  FixRealStrtolEndptr(nptr, &real_endptr);
  ASAN_READ_RANGE(nptr, (real_endptr - nptr) + 1);
  return result;
}

INTERCEPTOR(long, atol, const char *nptr) {  // NOLINT
#if SANITIZER_MAC
  if (UNLIKELY(!asan_inited)) return REAL(atol)(nptr);
#endif
  ENSURE_ASAN_INITED();
  if (!flags()->replace_str) {
    return REAL(atol)(nptr);
  }
  char *real_endptr;
  long result = REAL(strtol)(nptr, &real_endptr, 10);  // NOLINT
  FixRealStrtolEndptr(nptr, &real_endptr);
  ASAN_READ_RANGE(nptr, (real_endptr - nptr) + 1);
  return result;
}

#if ASAN_INTERCEPT_ATOLL_AND_STRTOLL
INTERCEPTOR(long long, strtoll, const char *nptr,  // NOLINT
            char **endptr, int base) {
  ENSURE_ASAN_INITED();
  if (!flags()->replace_str) {
    return REAL(strtoll)(nptr, endptr, base);
  }
  char *real_endptr;
  long long result = REAL(strtoll)(nptr, &real_endptr, base);  // NOLINT
  if (endptr != 0) {
    *endptr = real_endptr;
  }
  // If base has unsupported value, strtoll can exit with EINVAL
  // without reading any characters. So do additional checks only
  // if base is valid.
  if (IsValidStrtolBase(base)) {
    FixRealStrtolEndptr(nptr, &real_endptr);
    ASAN_READ_RANGE(nptr, (real_endptr - nptr) + 1);
  }
  return result;
}

INTERCEPTOR(long long, atoll, const char *nptr) {  // NOLINT
  ENSURE_ASAN_INITED();
  if (!flags()->replace_str) {
    return REAL(atoll)(nptr);
  }
  char *real_endptr;
  long long result = REAL(strtoll)(nptr, &real_endptr, 10);  // NOLINT
  FixRealStrtolEndptr(nptr, &real_endptr);
  ASAN_READ_RANGE(nptr, (real_endptr - nptr) + 1);
  return result;
}
#endif  // ASAN_INTERCEPT_ATOLL_AND_STRTOLL

static void AtCxaAtexit(void *unused) {
  (void)unused;
  StopInitOrderChecking();
}

#if ASAN_INTERCEPT___CXA_ATEXIT
INTERCEPTOR(int, __cxa_atexit, void (*func)(void *), void *arg,
            void *dso_handle) {
#if SANITIZER_MAC
  if (UNLIKELY(!asan_inited)) return REAL(__cxa_atexit)(func, arg, dso_handle);
#endif
  ENSURE_ASAN_INITED();
  int res = REAL(__cxa_atexit)(func, arg, dso_handle);
  REAL(__cxa_atexit)(AtCxaAtexit, 0, 0);
  return res;
}
#endif  // ASAN_INTERCEPT___CXA_ATEXIT

#if ASAN_INTERCEPT_FORK
INTERCEPTOR(int, fork, void) {
  ENSURE_ASAN_INITED();
  if (common_flags()->coverage) CovBeforeFork();
  int pid = REAL(fork)();
  if (common_flags()->coverage) CovAfterFork(pid);
  return pid;
}
#endif  // ASAN_INTERCEPT_FORK

#if SANITIZER_WINDOWS
INTERCEPTOR_WINAPI(DWORD, CreateThread,
                   void* security, uptr stack_size,
                   DWORD (__stdcall *start_routine)(void*), void* arg,
                   DWORD thr_flags, void* tid) {
  // Strict init-order checking in thread-hostile.
  if (flags()->strict_init_order)
    StopInitOrderChecking();
  GET_STACK_TRACE_THREAD;
  u32 current_tid = GetCurrentTidOrInvalid();
  AsanThread *t = AsanThread::Create(start_routine, arg);
  CreateThreadContextArgs args = { t, &stack };
  bool detached = false;  // FIXME: how can we determine it on Windows?
  asanThreadRegistry().CreateThread(*(uptr*)t, detached, current_tid, &args);
  return REAL(CreateThread)(security, stack_size,
                            asan_thread_start, t, thr_flags, tid);
}

namespace __asan {
void InitializeWindowsInterceptors() {
  ASAN_INTERCEPT_FUNC(CreateThread);
  ASAN_INTERCEPT_FUNC(RaiseException);
  ASAN_INTERCEPT_FUNC(_except_handler3);
  ASAN_INTERCEPT_FUNC(_except_handler4);
}

}  // namespace __asan
#endif

// ---------------------- InitializeAsanInterceptors ---------------- {{{1
namespace __asan {
void InitializeAsanInterceptors() {
  static bool was_called_once;
  CHECK(was_called_once == false);
  was_called_once = true;
  InitializeCommonInterceptors();

  // Intercept mem* functions.
  ASAN_INTERCEPT_FUNC(memcmp);
  ASAN_INTERCEPT_FUNC(memmove);
  ASAN_INTERCEPT_FUNC(memset);
  if (PLATFORM_HAS_DIFFERENT_MEMCPY_AND_MEMMOVE) {
    ASAN_INTERCEPT_FUNC(memcpy);
  }

  // Intercept str* functions.
  ASAN_INTERCEPT_FUNC(strcat);  // NOLINT
  ASAN_INTERCEPT_FUNC(strchr);
  ASAN_INTERCEPT_FUNC(strcpy);  // NOLINT
  ASAN_INTERCEPT_FUNC(strlen);
  ASAN_INTERCEPT_FUNC(wcslen);
  ASAN_INTERCEPT_FUNC(strncat);
  ASAN_INTERCEPT_FUNC(strncpy);
#if ASAN_INTERCEPT_STRDUP
  ASAN_INTERCEPT_FUNC(strdup);
#endif
#if ASAN_INTERCEPT_STRNLEN
  ASAN_INTERCEPT_FUNC(strnlen);
#endif
#if ASAN_INTERCEPT_INDEX && ASAN_USE_ALIAS_ATTRIBUTE_FOR_INDEX
  ASAN_INTERCEPT_FUNC(index);
#endif

  ASAN_INTERCEPT_FUNC(atoi);
  ASAN_INTERCEPT_FUNC(atol);
  ASAN_INTERCEPT_FUNC(strtol);
#if ASAN_INTERCEPT_ATOLL_AND_STRTOLL
  ASAN_INTERCEPT_FUNC(atoll);
  ASAN_INTERCEPT_FUNC(strtoll);
#endif

  // Intecept signal- and jump-related functions.
  ASAN_INTERCEPT_FUNC(longjmp);
#if ASAN_INTERCEPT_SIGNAL_AND_SIGACTION
  ASAN_INTERCEPT_FUNC(sigaction);
#if SANITIZER_ANDROID
  ASAN_INTERCEPT_FUNC(bsd_signal);
#else
  ASAN_INTERCEPT_FUNC(signal);
#endif
#endif
#if ASAN_INTERCEPT_SWAPCONTEXT
  ASAN_INTERCEPT_FUNC(swapcontext);
#endif
#if ASAN_INTERCEPT__LONGJMP
  ASAN_INTERCEPT_FUNC(_longjmp);
#endif
#if ASAN_INTERCEPT_SIGLONGJMP
  ASAN_INTERCEPT_FUNC(siglongjmp);
#endif

  // Intercept exception handling functions.
#if ASAN_INTERCEPT___CXA_THROW
  ASAN_INTERCEPT_FUNC(__cxa_throw);
#endif

  // Intercept threading-related functions
#if ASAN_INTERCEPT_PTHREAD_CREATE
  ASAN_INTERCEPT_FUNC(pthread_create);
#endif

  // Intercept atexit function.
#if ASAN_INTERCEPT___CXA_ATEXIT
  ASAN_INTERCEPT_FUNC(__cxa_atexit);
#endif

#if ASAN_INTERCEPT_FORK
  ASAN_INTERCEPT_FUNC(fork);
#endif

  // Some Windows-specific interceptors.
#if SANITIZER_WINDOWS
  InitializeWindowsInterceptors();
#endif

  VReport(1, "AddressSanitizer: libc interceptors initialized\n");
}

}  // namespace __asan<|MERGE_RESOLUTION|>--- conflicted
+++ resolved
@@ -20,6 +20,7 @@
 #include "asan_report.h"
 #include "asan_stack.h"
 #include "asan_stats.h"
+#include "asan_suppressions.h"
 #include "sanitizer_common/sanitizer_libc.h"
 
 namespace __asan {
@@ -34,12 +35,16 @@
   return false;
 }
 
+struct AsanInterceptorContext {
+  const char *interceptor_name;
+};
+
 // We implement ACCESS_MEMORY_RANGE, ASAN_READ_RANGE,
 // and ASAN_WRITE_RANGE as macro instead of function so
 // that no extra frames are created, and stack trace contains
 // relevant information only.
 // We check all shadow bytes.
-#define ACCESS_MEMORY_RANGE(offset, size, isWrite) do {                 \
+#define ACCESS_MEMORY_RANGE(ctx, offset, size, isWrite) do {            \
     uptr __offset = (uptr)(offset);                                     \
     uptr __size = (uptr)(size);                                         \
     uptr __bad = 0;                                                     \
@@ -49,13 +54,26 @@
     }                                                                   \
     if (!QuickCheckForUnpoisonedRegion(__offset, __size) &&             \
         (__bad = __asan_region_is_poisoned(__offset, __size))) {        \
-      GET_CURRENT_PC_BP_SP;                                             \
-      __asan_report_error(pc, bp, sp, __bad, isWrite, __size);          \
+      AsanInterceptorContext *_ctx = (AsanInterceptorContext *)ctx;     \
+      bool suppressed = false;                                          \
+      if (_ctx) {                                                       \
+        suppressed = IsInterceptorSuppressed(_ctx->interceptor_name);   \
+        if (!suppressed && HaveStackTraceBasedSuppressions()) {         \
+          GET_STACK_TRACE_FATAL_HERE;                                   \
+          suppressed = IsStackTraceSuppressed(&stack);                  \
+        }                                                               \
+      }                                                                 \
+      if (!suppressed) {                                                \
+        GET_CURRENT_PC_BP_SP;                                           \
+        __asan_report_error(pc, bp, sp, __bad, isWrite, __size);        \
+      }                                                                 \
     }                                                                   \
   } while (0)
 
-#define ASAN_READ_RANGE(offset, size) ACCESS_MEMORY_RANGE(offset, size, false)
-#define ASAN_WRITE_RANGE(offset, size) ACCESS_MEMORY_RANGE(offset, size, true)
+#define ASAN_READ_RANGE(ctx, offset, size) \
+  ACCESS_MEMORY_RANGE(ctx, offset, size, false)
+#define ASAN_WRITE_RANGE(ctx, offset, size) \
+  ACCESS_MEMORY_RANGE(ctx, offset, size, true)
 
 // Behavior of functions like "memcpy" or "strcpy" is undefined
 // if memory intervals overlap. We report error in this case.
@@ -113,16 +131,21 @@
 #define ASAN_INTERCEPT_FUNC(name)
 #endif  // SANITIZER_MAC
 
+#define ASAN_INTERCEPTOR_ENTER(ctx, func)                                      \
+  AsanInterceptorContext _ctx = {#func};                                       \
+  ctx = (void *)&_ctx;                                                         \
+  (void) ctx;                                                                  \
+
 #define COMMON_INTERCEPT_FUNCTION(name) ASAN_INTERCEPT_FUNC(name)
 #define COMMON_INTERCEPTOR_WRITE_RANGE(ctx, ptr, size) \
-  ASAN_WRITE_RANGE(ptr, size)
-#define COMMON_INTERCEPTOR_READ_RANGE(ctx, ptr, size) ASAN_READ_RANGE(ptr, size)
+  ASAN_WRITE_RANGE(ctx, ptr, size)
+#define COMMON_INTERCEPTOR_READ_RANGE(ctx, ptr, size) \
+  ASAN_READ_RANGE(ctx, ptr, size)
 #define COMMON_INTERCEPTOR_ENTER(ctx, func, ...)                               \
   do {                                                                         \
     if (asan_init_is_running)                                                  \
       return REAL(func)(__VA_ARGS__);                                          \
-    ctx = 0;                                                                   \
-    (void) ctx;                                                                \
+    ASAN_INTERCEPTOR_ENTER(ctx, func);                                         \
     if (SANITIZER_MAC && UNLIKELY(!asan_inited))                               \
       return REAL(func)(__VA_ARGS__);                                          \
     ENSURE_ASAN_INITED();                                                      \
@@ -146,13 +169,15 @@
   } while (false)
 #define COMMON_INTERCEPTOR_BLOCK_REAL(name) REAL(name)
 #define COMMON_INTERCEPTOR_ON_EXIT(ctx) OnExit()
-#define COMMON_INTERCEPTOR_LIBRARY_LOADED(filename, res) CovUpdateMapping()
-#define COMMON_INTERCEPTOR_LIBRARY_UNLOADED() CovUpdateMapping()
+#define COMMON_INTERCEPTOR_LIBRARY_LOADED(filename, res) CoverageUpdateMapping()
+#define COMMON_INTERCEPTOR_LIBRARY_UNLOADED() CoverageUpdateMapping()
 #define COMMON_INTERCEPTOR_NOTHING_IS_INITIALIZED (!asan_inited)
 #include "sanitizer_common/sanitizer_common_interceptors.inc"
 
-#define COMMON_SYSCALL_PRE_READ_RANGE(p, s) ASAN_READ_RANGE(p, s)
-#define COMMON_SYSCALL_PRE_WRITE_RANGE(p, s) ASAN_WRITE_RANGE(p, s)
+// Syscall interceptors don't have contexts, we don't support suppressions
+// for them.
+#define COMMON_SYSCALL_PRE_READ_RANGE(p, s) ASAN_READ_RANGE(nullptr, p, s)
+#define COMMON_SYSCALL_PRE_WRITE_RANGE(p, s) ASAN_WRITE_RANGE(nullptr, p, s)
 #define COMMON_SYSCALL_POST_READ_RANGE(p, s) \
   do {                                       \
     (void)(p);                               \
@@ -165,35 +190,65 @@
   } while (false)
 #include "sanitizer_common/sanitizer_common_syscalls.inc"
 
+struct ThreadStartParam {
+  atomic_uintptr_t t;
+  atomic_uintptr_t is_registered;
+};
+
 static thread_return_t THREAD_CALLING_CONV asan_thread_start(void *arg) {
+#if SANITIZER_WINDOWS
+  // FIXME: this is a bandaid fix for PR22025.
   AsanThread *t = (AsanThread*)arg;
   SetCurrentThread(t);
-  return t->ThreadStart(GetTid());
+  return t->ThreadStart(GetTid(), /* signal_thread_is_registered */ nullptr);
+#else
+  ThreadStartParam *param = reinterpret_cast<ThreadStartParam *>(arg);
+  AsanThread *t = nullptr;
+  while ((t = reinterpret_cast<AsanThread *>(
+              atomic_load(&param->t, memory_order_acquire))) == 0)
+    internal_sched_yield();
+  SetCurrentThread(t);
+  return t->ThreadStart(GetTid(), &param->is_registered);
+#endif
 }
 
 #if ASAN_INTERCEPT_PTHREAD_CREATE
 INTERCEPTOR(int, pthread_create, void *thread,
     void *attr, void *(*start_routine)(void*), void *arg) {
   EnsureMainThreadIDIsCorrect();
-  // Strict init-order checking in thread-hostile.
+  // Strict init-order checking is thread-hostile.
   if (flags()->strict_init_order)
     StopInitOrderChecking();
   GET_STACK_TRACE_THREAD;
   int detached = 0;
   if (attr != 0)
     REAL(pthread_attr_getdetachstate)(attr, &detached);
-
-  u32 current_tid = GetCurrentTidOrInvalid();
-  AsanThread *t = AsanThread::Create(start_routine, arg);
-  CreateThreadContextArgs args = { t, &stack };
-  asanThreadRegistry().CreateThread(*(uptr*)t, detached, current_tid, &args);
-  return REAL(pthread_create)(thread, attr, asan_thread_start, t);
-}
-<<<<<<< HEAD
-=======
+  ThreadStartParam param;
+  atomic_store(&param.t, 0, memory_order_relaxed);
+  atomic_store(&param.is_registered, 0, memory_order_relaxed);
+  int result = REAL(pthread_create)(thread, attr, asan_thread_start, &param);
+  if (result == 0) {
+    u32 current_tid = GetCurrentTidOrInvalid();
+    AsanThread *t =
+        AsanThread::Create(start_routine, arg, current_tid, &stack, detached);
+    atomic_store(&param.t, reinterpret_cast<uptr>(t), memory_order_release);
+    // Wait until the AsanThread object is initialized and the ThreadRegistry
+    // entry is in "started" state. One reason for this is that after this
+    // interceptor exits, the child thread's stack may be the only thing holding
+    // the |arg| pointer. This may cause LSan to report a leak if leak checking
+    // happens at a point when the interceptor has already exited, but the stack
+    // range for the child thread is not yet known.
+    while (atomic_load(&param.is_registered, memory_order_acquire) == 0)
+      internal_sched_yield();
+  }
+  return result;
+}
+
+INTERCEPTOR(int, pthread_join, void *t, void **arg) {
+  return real_pthread_join(t, arg);
+}
 
 DEFINE_REAL_PTHREAD_FUNCTIONS
->>>>>>> 66fd5c91
 #endif  // ASAN_INTERCEPT_PTHREAD_CREATE
 
 #if ASAN_INTERCEPT_SIGNAL_AND_SIGACTION
@@ -327,14 +382,16 @@
 }
 
 INTERCEPTOR(int, memcmp, const void *a1, const void *a2, uptr size) {
+  void *ctx;
+  ASAN_INTERCEPTOR_ENTER(ctx, memcmp);
   if (UNLIKELY(!asan_inited)) return internal_memcmp(a1, a2, size);
   ENSURE_ASAN_INITED();
   if (flags()->replace_intrin) {
     if (flags()->strict_memcmp) {
       // Check the entire regions even if the first bytes of the buffers are
       // different.
-      ASAN_READ_RANGE(a1, size);
-      ASAN_READ_RANGE(a2, size);
+      ASAN_READ_RANGE(ctx, a1, size);
+      ASAN_READ_RANGE(ctx, a2, size);
       // Fallthrough to REAL(memcmp) below.
     } else {
       unsigned char c1 = 0, c2 = 0;
@@ -346,65 +403,81 @@
         c2 = s2[i];
         if (c1 != c2) break;
       }
-      ASAN_READ_RANGE(s1, Min(i + 1, size));
-      ASAN_READ_RANGE(s2, Min(i + 1, size));
+      ASAN_READ_RANGE(ctx, s1, Min(i + 1, size));
+      ASAN_READ_RANGE(ctx, s2, Min(i + 1, size));
       return CharCmp(c1, c2);
     }
   }
   return REAL(memcmp(a1, a2, size));
 }
 
+// memcpy is called during __asan_init() from the internals of printf(...).
+// We do not treat memcpy with to==from as a bug.
+// See http://llvm.org/bugs/show_bug.cgi?id=11763.
+#define ASAN_MEMCPY_IMPL(ctx, to, from, size) do {                             \
+    if (UNLIKELY(!asan_inited)) return internal_memcpy(to, from, size);        \
+    if (asan_init_is_running) {                                                \
+      return REAL(memcpy)(to, from, size);                                     \
+    }                                                                          \
+    ENSURE_ASAN_INITED();                                                      \
+    if (flags()->replace_intrin) {                                             \
+      if (to != from) {                                                        \
+        CHECK_RANGES_OVERLAP("memcpy", to, size, from, size);                  \
+      }                                                                        \
+      ASAN_READ_RANGE(ctx, from, size);                                        \
+      ASAN_WRITE_RANGE(ctx, to, size);                                         \
+    }                                                                          \
+    return REAL(memcpy)(to, from, size);                                       \
+  } while (0)
+
+
 void *__asan_memcpy(void *to, const void *from, uptr size) {
-  if (UNLIKELY(!asan_inited)) return internal_memcpy(to, from, size);
-  // memcpy is called during __asan_init() from the internals
-  // of printf(...).
-  if (asan_init_is_running) {
-    return REAL(memcpy)(to, from, size);
-  }
-  ENSURE_ASAN_INITED();
-  if (flags()->replace_intrin) {
-    if (to != from) {
-      // We do not treat memcpy with to==from as a bug.
-      // See http://llvm.org/bugs/show_bug.cgi?id=11763.
-      CHECK_RANGES_OVERLAP("memcpy", to, size, from, size);
-    }
-    ASAN_READ_RANGE(from, size);
-    ASAN_WRITE_RANGE(to, size);
-  }
-  return REAL(memcpy)(to, from, size);
-}
+  ASAN_MEMCPY_IMPL(nullptr, to, from, size);
+}
+
+// memset is called inside Printf.
+#define ASAN_MEMSET_IMPL(ctx, block, c, size) do {                             \
+    if (UNLIKELY(!asan_inited)) return internal_memset(block, c, size);        \
+    if (asan_init_is_running) {                                                \
+      return REAL(memset)(block, c, size);                                     \
+    }                                                                          \
+    ENSURE_ASAN_INITED();                                                      \
+    if (flags()->replace_intrin) {                                             \
+      ASAN_WRITE_RANGE(ctx, block, size);                                      \
+    }                                                                          \
+    return REAL(memset)(block, c, size);                                       \
+  } while (0)
 
 void *__asan_memset(void *block, int c, uptr size) {
-  if (UNLIKELY(!asan_inited)) return internal_memset(block, c, size);
-  // memset is called inside Printf.
-  if (asan_init_is_running) {
-    return REAL(memset)(block, c, size);
-  }
-  ENSURE_ASAN_INITED();
-  if (flags()->replace_intrin) {
-    ASAN_WRITE_RANGE(block, size);
-  }
-  return REAL(memset)(block, c, size);
-}
+  ASAN_MEMSET_IMPL(nullptr, block, c, size);
+}
+
+#define ASAN_MEMMOVE_IMPL(ctx, to, from, size) do {                            \
+    if (UNLIKELY(!asan_inited))                                                \
+      return internal_memmove(to, from, size);                                 \
+    ENSURE_ASAN_INITED();                                                      \
+    if (flags()->replace_intrin) {                                             \
+      ASAN_READ_RANGE(ctx, from, size);                                        \
+      ASAN_WRITE_RANGE(ctx, to, size);                                         \
+    }                                                                          \
+    return internal_memmove(to, from, size);                                   \
+  } while (0)
 
 void *__asan_memmove(void *to, const void *from, uptr size) {
-  if (UNLIKELY(!asan_inited))
-    return internal_memmove(to, from, size);
-  ENSURE_ASAN_INITED();
-  if (flags()->replace_intrin) {
-    ASAN_READ_RANGE(from, size);
-    ASAN_WRITE_RANGE(to, size);
-  }
-  return internal_memmove(to, from, size);
+  ASAN_MEMMOVE_IMPL(nullptr, to, from, size);
 }
 
 INTERCEPTOR(void*, memmove, void *to, const void *from, uptr size) {
-  return __asan_memmove(to, from, size);
+  void *ctx;
+  ASAN_INTERCEPTOR_ENTER(ctx, memmove);
+  ASAN_MEMMOVE_IMPL(ctx, to, from, size);
 }
 
 INTERCEPTOR(void*, memcpy, void *to, const void *from, uptr size) {
+  void *ctx;
+  ASAN_INTERCEPTOR_ENTER(ctx, memcpy);
 #if !SANITIZER_MAC
-  return __asan_memcpy(to, from, size);
+  ASAN_MEMCPY_IMPL(ctx, to, from, size);
 #else
   // At least on 10.7 and 10.8 both memcpy() and memmove() are being replaced
   // with WRAP(memcpy). As a result, false positives are reported for memmove()
@@ -412,15 +485,19 @@
   // ASAN_OPTIONS=replace_intrin=0, memmove() is still replaced with
   // internal_memcpy(), which may lead to crashes, see
   // http://llvm.org/bugs/show_bug.cgi?id=16362.
-  return __asan_memmove(to, from, size);
+  ASAN_MEMMOVE_IMPL(ctx, to, from, size);
 #endif  // !SANITIZER_MAC
 }
 
 INTERCEPTOR(void*, memset, void *block, int c, uptr size) {
-  return __asan_memset(block, c, size);
+  void *ctx;
+  ASAN_INTERCEPTOR_ENTER(ctx, memset);
+  ASAN_MEMSET_IMPL(ctx, block, c, size);
 }
 
 INTERCEPTOR(char*, strchr, const char *str, int c) {
+  void *ctx;
+  ASAN_INTERCEPTOR_ENTER(ctx, strchr);
   if (UNLIKELY(!asan_inited)) return internal_strchr(str, c);
   // strchr is called inside create_purgeable_zone() when MallocGuardEdges=1 is
   // used.
@@ -431,7 +508,7 @@
   char *result = REAL(strchr)(str, c);
   if (flags()->replace_str) {
     uptr bytes_read = (result ? result - str : REAL(strlen)(str)) + 1;
-    ASAN_READ_RANGE(str, bytes_read);
+    ASAN_READ_RANGE(ctx, str, bytes_read);
   }
   return result;
 }
@@ -453,13 +530,15 @@
 // For both strcat() and strncat() we need to check the validity of |to|
 // argument irrespective of the |from| length.
 INTERCEPTOR(char*, strcat, char *to, const char *from) {  // NOLINT
+  void *ctx;
+  ASAN_INTERCEPTOR_ENTER(ctx, strcat);  // NOLINT
   ENSURE_ASAN_INITED();
   if (flags()->replace_str) {
     uptr from_length = REAL(strlen)(from);
-    ASAN_READ_RANGE(from, from_length + 1);
+    ASAN_READ_RANGE(ctx, from, from_length + 1);
     uptr to_length = REAL(strlen)(to);
-    ASAN_READ_RANGE(to, to_length);
-    ASAN_WRITE_RANGE(to + to_length, from_length + 1);
+    ASAN_READ_RANGE(ctx, to, to_length);
+    ASAN_WRITE_RANGE(ctx, to + to_length, from_length + 1);
     // If the copying actually happens, the |from| string should not overlap
     // with the resulting string starting at |to|, which has a length of
     // to_length + from_length + 1.
@@ -472,14 +551,16 @@
 }
 
 INTERCEPTOR(char*, strncat, char *to, const char *from, uptr size) {
+  void *ctx;
+  ASAN_INTERCEPTOR_ENTER(ctx, strncat);
   ENSURE_ASAN_INITED();
   if (flags()->replace_str) {
     uptr from_length = MaybeRealStrnlen(from, size);
     uptr copy_length = Min(size, from_length + 1);
-    ASAN_READ_RANGE(from, copy_length);
+    ASAN_READ_RANGE(ctx, from, copy_length);
     uptr to_length = REAL(strlen)(to);
-    ASAN_READ_RANGE(to, to_length);
-    ASAN_WRITE_RANGE(to + to_length, from_length + 1);
+    ASAN_READ_RANGE(ctx, to, to_length);
+    ASAN_WRITE_RANGE(ctx, to + to_length, from_length + 1);
     if (from_length > 0) {
       CHECK_RANGES_OVERLAP("strncat", to, to_length + copy_length + 1,
                            from, copy_length);
@@ -489,6 +570,8 @@
 }
 
 INTERCEPTOR(char*, strcpy, char *to, const char *from) {  // NOLINT
+  void *ctx;
+  ASAN_INTERCEPTOR_ENTER(ctx, strcpy);  // NOLINT
 #if SANITIZER_MAC
   if (UNLIKELY(!asan_inited)) return REAL(strcpy)(to, from);  // NOLINT
 #endif
@@ -501,19 +584,21 @@
   if (flags()->replace_str) {
     uptr from_size = REAL(strlen)(from) + 1;
     CHECK_RANGES_OVERLAP("strcpy", to, from_size, from, from_size);
-    ASAN_READ_RANGE(from, from_size);
-    ASAN_WRITE_RANGE(to, from_size);
+    ASAN_READ_RANGE(ctx, from, from_size);
+    ASAN_WRITE_RANGE(ctx, to, from_size);
   }
   return REAL(strcpy)(to, from);  // NOLINT
 }
 
 #if ASAN_INTERCEPT_STRDUP
 INTERCEPTOR(char*, strdup, const char *s) {
+  void *ctx;
+  ASAN_INTERCEPTOR_ENTER(ctx, strdup);
   if (UNLIKELY(!asan_inited)) return internal_strdup(s);
   ENSURE_ASAN_INITED();
   uptr length = REAL(strlen)(s);
   if (flags()->replace_str) {
-    ASAN_READ_RANGE(s, length + 1);
+    ASAN_READ_RANGE(ctx, s, length + 1);
   }
   GET_STACK_TRACE_MALLOC;
   void *new_mem = asan_malloc(length + 1, &stack);
@@ -523,6 +608,8 @@
 #endif
 
 INTERCEPTOR(SIZE_T, strlen, const char *s) {
+  void *ctx;
+  ASAN_INTERCEPTOR_ENTER(ctx, strlen);
   if (UNLIKELY(!asan_inited)) return internal_strlen(s);
   // strlen is called from malloc_default_purgeable_zone()
   // in __asan::ReplaceSystemAlloc() on Mac.
@@ -532,37 +619,43 @@
   ENSURE_ASAN_INITED();
   SIZE_T length = REAL(strlen)(s);
   if (flags()->replace_str) {
-    ASAN_READ_RANGE(s, length + 1);
+    ASAN_READ_RANGE(ctx, s, length + 1);
   }
   return length;
 }
 
 INTERCEPTOR(SIZE_T, wcslen, const wchar_t *s) {
+  void *ctx;
+  ASAN_INTERCEPTOR_ENTER(ctx, wcslen);
   SIZE_T length = REAL(wcslen)(s);
   if (!asan_init_is_running) {
     ENSURE_ASAN_INITED();
-    ASAN_READ_RANGE(s, (length + 1) * sizeof(wchar_t));
+    ASAN_READ_RANGE(ctx, s, (length + 1) * sizeof(wchar_t));
   }
   return length;
 }
 
 INTERCEPTOR(char*, strncpy, char *to, const char *from, uptr size) {
+  void *ctx;
+  ASAN_INTERCEPTOR_ENTER(ctx, strncpy);
   ENSURE_ASAN_INITED();
   if (flags()->replace_str) {
     uptr from_size = Min(size, MaybeRealStrnlen(from, size) + 1);
     CHECK_RANGES_OVERLAP("strncpy", to, from_size, from, from_size);
-    ASAN_READ_RANGE(from, from_size);
-    ASAN_WRITE_RANGE(to, size);
+    ASAN_READ_RANGE(ctx, from, from_size);
+    ASAN_WRITE_RANGE(ctx, to, size);
   }
   return REAL(strncpy)(to, from, size);
 }
 
 #if ASAN_INTERCEPT_STRNLEN
 INTERCEPTOR(uptr, strnlen, const char *s, uptr maxlen) {
+  void *ctx;
+  ASAN_INTERCEPTOR_ENTER(ctx, strnlen);
   ENSURE_ASAN_INITED();
   uptr length = REAL(strnlen)(s, maxlen);
   if (flags()->replace_str) {
-    ASAN_READ_RANGE(s, Min(length + 1, maxlen));
+    ASAN_READ_RANGE(ctx, s, Min(length + 1, maxlen));
   }
   return length;
 }
@@ -587,6 +680,8 @@
 
 INTERCEPTOR(long, strtol, const char *nptr,  // NOLINT
             char **endptr, int base) {
+  void *ctx;
+  ASAN_INTERCEPTOR_ENTER(ctx, strtol);
   ENSURE_ASAN_INITED();
   if (!flags()->replace_str) {
     return REAL(strtol)(nptr, endptr, base);
@@ -598,12 +693,14 @@
   }
   if (IsValidStrtolBase(base)) {
     FixRealStrtolEndptr(nptr, &real_endptr);
-    ASAN_READ_RANGE(nptr, (real_endptr - nptr) + 1);
+    ASAN_READ_RANGE(ctx, nptr, (real_endptr - nptr) + 1);
   }
   return result;
 }
 
 INTERCEPTOR(int, atoi, const char *nptr) {
+  void *ctx;
+  ASAN_INTERCEPTOR_ENTER(ctx, atoi);
 #if SANITIZER_MAC
   if (UNLIKELY(!asan_inited)) return REAL(atoi)(nptr);
 #endif
@@ -618,11 +715,13 @@
   // different from int). So, we just imitate this behavior.
   int result = REAL(strtol)(nptr, &real_endptr, 10);
   FixRealStrtolEndptr(nptr, &real_endptr);
-  ASAN_READ_RANGE(nptr, (real_endptr - nptr) + 1);
+  ASAN_READ_RANGE(ctx, nptr, (real_endptr - nptr) + 1);
   return result;
 }
 
 INTERCEPTOR(long, atol, const char *nptr) {  // NOLINT
+  void *ctx;
+  ASAN_INTERCEPTOR_ENTER(ctx, atol);
 #if SANITIZER_MAC
   if (UNLIKELY(!asan_inited)) return REAL(atol)(nptr);
 #endif
@@ -633,13 +732,15 @@
   char *real_endptr;
   long result = REAL(strtol)(nptr, &real_endptr, 10);  // NOLINT
   FixRealStrtolEndptr(nptr, &real_endptr);
-  ASAN_READ_RANGE(nptr, (real_endptr - nptr) + 1);
+  ASAN_READ_RANGE(ctx, nptr, (real_endptr - nptr) + 1);
   return result;
 }
 
 #if ASAN_INTERCEPT_ATOLL_AND_STRTOLL
 INTERCEPTOR(long long, strtoll, const char *nptr,  // NOLINT
             char **endptr, int base) {
+  void *ctx;
+  ASAN_INTERCEPTOR_ENTER(ctx, strtoll);
   ENSURE_ASAN_INITED();
   if (!flags()->replace_str) {
     return REAL(strtoll)(nptr, endptr, base);
@@ -654,12 +755,14 @@
   // if base is valid.
   if (IsValidStrtolBase(base)) {
     FixRealStrtolEndptr(nptr, &real_endptr);
-    ASAN_READ_RANGE(nptr, (real_endptr - nptr) + 1);
+    ASAN_READ_RANGE(ctx, nptr, (real_endptr - nptr) + 1);
   }
   return result;
 }
 
 INTERCEPTOR(long long, atoll, const char *nptr) {  // NOLINT
+  void *ctx;
+  ASAN_INTERCEPTOR_ENTER(ctx, atoll);
   ENSURE_ASAN_INITED();
   if (!flags()->replace_str) {
     return REAL(atoll)(nptr);
@@ -667,7 +770,7 @@
   char *real_endptr;
   long long result = REAL(strtoll)(nptr, &real_endptr, 10);  // NOLINT
   FixRealStrtolEndptr(nptr, &real_endptr);
-  ASAN_READ_RANGE(nptr, (real_endptr - nptr) + 1);
+  ASAN_READ_RANGE(ctx, nptr, (real_endptr - nptr) + 1);
   return result;
 }
 #endif  // ASAN_INTERCEPT_ATOLL_AND_STRTOLL
@@ -705,15 +808,16 @@
                    void* security, uptr stack_size,
                    DWORD (__stdcall *start_routine)(void*), void* arg,
                    DWORD thr_flags, void* tid) {
-  // Strict init-order checking in thread-hostile.
+  // Strict init-order checking is thread-hostile.
   if (flags()->strict_init_order)
     StopInitOrderChecking();
   GET_STACK_TRACE_THREAD;
+  // FIXME: The CreateThread interceptor is not the same as a pthread_create
+  // one.  This is a bandaid fix for PR22025.
+  bool detached = false;  // FIXME: how can we determine it on Windows?
   u32 current_tid = GetCurrentTidOrInvalid();
-  AsanThread *t = AsanThread::Create(start_routine, arg);
-  CreateThreadContextArgs args = { t, &stack };
-  bool detached = false;  // FIXME: how can we determine it on Windows?
-  asanThreadRegistry().CreateThread(*(uptr*)t, detached, current_tid, &args);
+  AsanThread *t =
+        AsanThread::Create(start_routine, arg, current_tid, &stack, detached);
   return REAL(CreateThread)(security, stack_size,
                             asan_thread_start, t, thr_flags, tid);
 }
@@ -799,6 +903,7 @@
   // Intercept threading-related functions
 #if ASAN_INTERCEPT_PTHREAD_CREATE
   ASAN_INTERCEPT_FUNC(pthread_create);
+  ASAN_INTERCEPT_FUNC(pthread_join);
 #endif
 
   // Intercept atexit function.
