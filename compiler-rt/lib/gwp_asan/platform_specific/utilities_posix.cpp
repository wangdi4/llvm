--- conflicted
+++ resolved
@@ -24,51 +24,9 @@
   if (&android_set_abort_message != nullptr)
     android_set_abort_message(Message);
   abort();
-<<<<<<< HEAD
-}
-#else // __BIONIC__
-void Check(bool Condition, const char *Message) {
-  if (Condition)
-    return;
-  fprintf(stderr, "%s", Message);
-  __builtin_trap();
-}
-#endif // __BIONIC__
-
-// See `bionic/tests/malloc_test.cpp` in the Android source for documentation
-// regarding their alignment guarantees. We always round up to the closest
-// 8-byte window. As GWP-ASan's malloc(X) can always get exactly an X-sized
-// allocation, an allocation that rounds up to 16-bytes will always be given a
-// 16-byte aligned allocation.
-static size_t alignBionic(size_t RealAllocationSize) {
-  if (RealAllocationSize % 8 == 0)
-    return RealAllocationSize;
-  return RealAllocationSize + 8 - (RealAllocationSize % 8);
-}
-
-static size_t alignPowerOfTwo(size_t RealAllocationSize) {
-  if (RealAllocationSize <= 2)
-    return RealAllocationSize;
-  if (RealAllocationSize <= 4)
-    return 4;
-  if (RealAllocationSize <= 8)
-    return 8;
-  if (RealAllocationSize % 16 == 0)
-    return RealAllocationSize;
-  return RealAllocationSize + 16 - (RealAllocationSize % 16);
-}
-
-#ifdef __BIONIC__
-static constexpr AlignmentStrategy PlatformDefaultAlignment =
-    AlignmentStrategy::BIONIC;
-#else // __BIONIC__
-static constexpr AlignmentStrategy PlatformDefaultAlignment =
-    AlignmentStrategy::POWER_OF_TWO;
-=======
 #else // __BIONIC__
   fprintf(stderr, "%s", Message);
   __builtin_trap();
->>>>>>> 5a64d6bb
 #endif // __BIONIC__
 }
 } // namespace gwp_asan