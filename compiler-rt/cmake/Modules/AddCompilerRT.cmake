include(ExternalProject)
include(CompilerRTUtils)
include(HandleCompilerRT)

function(set_target_output_directories target output_dir)
  # For RUNTIME_OUTPUT_DIRECTORY variable, Multi-configuration generators
  # append a per-configuration subdirectory to the specified directory.
  # To avoid the appended folder, the configuration specific variable must be
  # set 'RUNTIME_OUTPUT_DIRECTORY_${CONF}':
  # RUNTIME_OUTPUT_DIRECTORY_DEBUG, RUNTIME_OUTPUT_DIRECTORY_RELEASE, ...
  if(CMAKE_CONFIGURATION_TYPES)
    foreach(build_mode ${CMAKE_CONFIGURATION_TYPES})
      string(TOUPPER "${build_mode}" CONFIG_SUFFIX)
      set_target_properties("${target}" PROPERTIES
          "ARCHIVE_OUTPUT_DIRECTORY_${CONFIG_SUFFIX}" ${output_dir}
          "LIBRARY_OUTPUT_DIRECTORY_${CONFIG_SUFFIX}" ${output_dir}
          "RUNTIME_OUTPUT_DIRECTORY_${CONFIG_SUFFIX}" ${output_dir})
    endforeach()
  else()
    set_target_properties("${target}" PROPERTIES
        ARCHIVE_OUTPUT_DIRECTORY ${output_dir}
        LIBRARY_OUTPUT_DIRECTORY ${output_dir}
        RUNTIME_OUTPUT_DIRECTORY ${output_dir})
  endif()
endfunction()

# Tries to add an "object library" target for a given list of OSs and/or
# architectures with name "<name>.<arch>" for non-Darwin platforms if
# architecture can be targeted, and "<name>.<os>" for Darwin platforms.
# add_compiler_rt_object_libraries(<name>
#                                  OS <os names>
#                                  ARCHS <architectures>
#                                  SOURCES <source files>
#                                  CFLAGS <compile flags>
#                                  DEFS <compile definitions>
#                                  DEPS <dependencies>
#                                  ADDITIONAL_HEADERS <header files>)
function(add_compiler_rt_object_libraries name)
  cmake_parse_arguments(LIB "" "" "OS;ARCHS;SOURCES;CFLAGS;DEFS;DEPS;ADDITIONAL_HEADERS"
    ${ARGN})
  set(libnames)
  if(APPLE)
    foreach(os ${LIB_OS})
      set(libname "${name}.${os}")
      set(libnames ${libnames} ${libname})
      set(extra_cflags_${libname} ${DARWIN_${os}_CFLAGS})
      list_intersect(LIB_ARCHS_${libname} DARWIN_${os}_ARCHS LIB_ARCHS)
    endforeach()
  else()
    foreach(arch ${LIB_ARCHS})
      set(libname "${name}.${arch}")
      set(libnames ${libnames} ${libname})
      set(extra_cflags_${libname} ${TARGET_${arch}_CFLAGS})
      if(NOT CAN_TARGET_${arch})
        message(FATAL_ERROR "Architecture ${arch} can't be targeted")
        return()
      endif()
    endforeach()
  endif()

  # Add headers to LIB_SOURCES for IDEs
  compiler_rt_process_sources(LIB_SOURCES
    ${LIB_SOURCES}
    ADDITIONAL_HEADERS
      ${LIB_ADDITIONAL_HEADERS}
  )

  foreach(libname ${libnames})
    add_library(${libname} OBJECT ${LIB_SOURCES})
    if(LIB_DEPS)
      add_dependencies(${libname} ${LIB_DEPS})
    endif()

    # Strip out -msse3 if this isn't macOS.
    set(target_flags ${LIB_CFLAGS})
    if(APPLE AND NOT "${libname}" MATCHES ".*\.osx.*")
      list(REMOVE_ITEM target_flags "-msse3")
    endif()

    set_target_compile_flags(${libname}
      ${extra_cflags_${libname}} ${target_flags})
    set_property(TARGET ${libname} APPEND PROPERTY
      COMPILE_DEFINITIONS ${LIB_DEFS})
    set_target_properties(${libname} PROPERTIES FOLDER "Compiler-RT Libraries")
    if(APPLE)
      set_target_properties(${libname} PROPERTIES
        OSX_ARCHITECTURES "${LIB_ARCHS_${libname}}")
    endif()
  endforeach()
endfunction()

# Takes a list of object library targets, and a suffix and appends the proper
# TARGET_OBJECTS string to the output variable.
# format_object_libs(<output> <suffix> ...)
macro(format_object_libs output suffix)
  foreach(lib ${ARGN})
    list(APPEND ${output} $<TARGET_OBJECTS:${lib}.${suffix}>)
  endforeach()
endmacro()

function(add_compiler_rt_component name)
  add_custom_target(${name})
  set_target_properties(${name} PROPERTIES FOLDER "Compiler-RT Misc")
  if(COMMAND runtime_register_component)
    runtime_register_component(${name})
  endif()
  add_dependencies(compiler-rt ${name})
endfunction()

function(add_asm_sources output)
  set(${output} ${ARGN} PARENT_SCOPE)
  # CMake doesn't pass the correct architecture for Apple prior to CMake 3.19. https://gitlab.kitware.com/cmake/cmake/-/issues/20771
  # MinGW didn't work correctly with assembly prior to CMake 3.17. https://gitlab.kitware.com/cmake/cmake/-/merge_requests/4287 and https://reviews.llvm.org/rGb780df052dd2b246a760d00e00f7de9ebdab9d09
  # Workaround these two issues by compiling as C.
  # Same workaround used in libunwind. Also update there if changed here.
  if((APPLE AND CMAKE_VERSION VERSION_LESS 3.19) OR (MINGW AND CMAKE_VERSION VERSION_LESS 3.17))
    set_source_files_properties(${ARGN} PROPERTIES LANGUAGE C)
  endif()
endfunction()

macro(set_output_name output name arch)
  if(LLVM_ENABLE_PER_TARGET_RUNTIME_DIR)
    set(${output} ${name})
  else()
    if(ANDROID AND ${arch} STREQUAL "i386")
      set(${output} "${name}-i686${COMPILER_RT_OS_SUFFIX}")
    else()
      set(${output} "${name}-${arch}${COMPILER_RT_OS_SUFFIX}")
    endif()
  endif()
endmacro()

# Adds static or shared runtime for a list of architectures and operating
# systems and puts it in the proper directory in the build and install trees.
# add_compiler_rt_runtime(<name>
#                         {OBJECT|STATIC|SHARED}
#                         ARCHS <architectures>
#                         OS <os list>
#                         SOURCES <source files>
#                         CFLAGS <compile flags>
#                         LINK_FLAGS <linker flags>
#                         DEFS <compile definitions>
#                         DEPS <dependencies>
#                         LINK_LIBS <linked libraries> (only for shared library)
#                         OBJECT_LIBS <object libraries to use as sources>
#                         PARENT_TARGET <convenience parent target>
#                         ADDITIONAL_HEADERS <header files>)
function(add_compiler_rt_runtime name type)
  if(NOT type MATCHES "^(OBJECT|STATIC|SHARED)$")
    message(FATAL_ERROR "type argument must be OBJECT, STATIC or SHARED")
    return()
  endif()
  cmake_parse_arguments(LIB
    ""
    "PARENT_TARGET"
    "OS;ARCHS;SOURCES;CFLAGS;LINK_FLAGS;DEFS;DEPS;LINK_LIBS;OBJECT_LIBS;ADDITIONAL_HEADERS"
    ${ARGN})
  set(libnames)
  # Until we support this some other way, build compiler-rt runtime without LTO
  # to allow non-LTO projects to link with it.
  if(COMPILER_RT_HAS_FNO_LTO_FLAG)
    set(NO_LTO_FLAGS "-fno-lto")
  else()
    set(NO_LTO_FLAGS "")
  endif()

  # By default do not instrument or use profdata for compiler-rt.
  set(NO_PGO_FLAGS "")
  if(NOT COMPILER_RT_ENABLE_PGO)
    if(LLVM_PROFDATA_FILE AND COMPILER_RT_HAS_FNO_PROFILE_INSTR_USE_FLAG)
      list(APPEND NO_PGO_FLAGS "-fno-profile-instr-use")
    endif()
    if(LLVM_BUILD_INSTRUMENTED MATCHES IR AND COMPILER_RT_HAS_FNO_PROFILE_GENERATE_FLAG)
      list(APPEND NO_PGO_FLAGS "-fno-profile-generate")
    elseif(LLVM_BUILD_INSTRUMENTED AND COMPILER_RT_HAS_FNO_PROFILE_INSTR_GENERATE_FLAG)
      list(APPEND NO_PGO_FLAGS "-fno-profile-instr-generate")
    endif()
  endif()

  list(LENGTH LIB_SOURCES LIB_SOURCES_LENGTH)
  if (${LIB_SOURCES_LENGTH} GREATER 0)
    # Add headers to LIB_SOURCES for IDEs. It doesn't make sense to
    # do this for a runtime library that only consists of OBJECT
    # libraries, so only add the headers when source files are present.
    compiler_rt_process_sources(LIB_SOURCES
      ${LIB_SOURCES}
      ADDITIONAL_HEADERS
        ${LIB_ADDITIONAL_HEADERS}
    )
  endif()

  if(APPLE)
    foreach(os ${LIB_OS})
      # Strip out -msse3 if this isn't macOS.
      list(LENGTH LIB_CFLAGS HAS_EXTRA_CFLAGS)
      if(HAS_EXTRA_CFLAGS AND NOT "${os}" MATCHES "^(osx)$")
        list(REMOVE_ITEM LIB_CFLAGS "-msse3")
      endif()
      if(type STREQUAL "STATIC")
        set(libname "${name}_${os}")
      else()
        set(libname "${name}_${os}_dynamic")
        set(extra_link_flags_${libname} ${DARWIN_${os}_LINK_FLAGS} ${LIB_LINK_FLAGS})
      endif()
      list_intersect(LIB_ARCHS_${libname} DARWIN_${os}_ARCHS LIB_ARCHS)
      if(LIB_ARCHS_${libname})
        list(APPEND libnames ${libname})
        set(extra_cflags_${libname} ${DARWIN_${os}_CFLAGS} ${NO_LTO_FLAGS} ${NO_PGO_FLAGS} ${LIB_CFLAGS})
        set(output_name_${libname} ${libname}${COMPILER_RT_OS_SUFFIX})
        set(sources_${libname} ${LIB_SOURCES})
        format_object_libs(sources_${libname} ${os} ${LIB_OBJECT_LIBS})
        get_compiler_rt_output_dir(${COMPILER_RT_DEFAULT_TARGET_ARCH} output_dir_${libname})
        get_compiler_rt_install_dir(${COMPILER_RT_DEFAULT_TARGET_ARCH} install_dir_${libname})
      endif()
    endforeach()
  else()
    foreach(arch ${LIB_ARCHS})
      if(NOT CAN_TARGET_${arch})
        message(FATAL_ERROR "Architecture ${arch} can't be targeted")
        return()
      endif()
      if(type STREQUAL "OBJECT")
        set(libname "${name}-${arch}")
        set_output_name(output_name_${libname} ${name}${COMPILER_RT_OS_SUFFIX} ${arch})
      elseif(type STREQUAL "STATIC")
        set(libname "${name}-${arch}")
        set_output_name(output_name_${libname} ${name} ${arch})
      else()
        set(libname "${name}-dynamic-${arch}")
        set(extra_cflags_${libname} ${TARGET_${arch}_CFLAGS} ${LIB_CFLAGS})
        set(extra_link_flags_${libname} ${TARGET_${arch}_LINK_FLAGS} ${LIB_LINK_FLAGS})
        if(WIN32)
          set_output_name(output_name_${libname} ${name}_dynamic ${arch})
        else()
          set_output_name(output_name_${libname} ${name} ${arch})
        endif()
      endif()
      if(COMPILER_RT_USE_BUILTINS_LIBRARY AND NOT type STREQUAL "OBJECT" AND
         NOT name STREQUAL "clang_rt.builtins")
        get_compiler_rt_target(${arch} target)
        find_compiler_rt_library(builtins ${target} builtins_${libname})
        if(builtins_${libname} STREQUAL "NOTFOUND")
          message(FATAL_ERROR "Cannot find builtins library for the target architecture")
        endif()
      endif()
      set(sources_${libname} ${LIB_SOURCES})
      format_object_libs(sources_${libname} ${arch} ${LIB_OBJECT_LIBS})
      set(libnames ${libnames} ${libname})
      set(extra_cflags_${libname} ${TARGET_${arch}_CFLAGS} ${NO_LTO_FLAGS} ${NO_PGO_FLAGS} ${LIB_CFLAGS})
      get_compiler_rt_output_dir(${arch} output_dir_${libname})
      get_compiler_rt_install_dir(${arch} install_dir_${libname})
    endforeach()
  endif()

  if(NOT libnames)
    return()
  endif()

  if(LIB_PARENT_TARGET)
    # If the parent targets aren't created we should create them
    if(NOT TARGET ${LIB_PARENT_TARGET})
      add_custom_target(${LIB_PARENT_TARGET})
      set_target_properties(${LIB_PARENT_TARGET} PROPERTIES
                            FOLDER "Compiler-RT Misc")
    endif()
  endif()

  foreach(libname ${libnames})
    # If you are using a multi-configuration generator we don't generate
    # per-library install rules, so we fall back to the parent target COMPONENT
    if(CMAKE_CONFIGURATION_TYPES AND LIB_PARENT_TARGET)
      set(COMPONENT_OPTION COMPONENT ${LIB_PARENT_TARGET})
    else()
      set(COMPONENT_OPTION COMPONENT ${libname})
    endif()

    if(type STREQUAL "OBJECT")
      if(CMAKE_C_COMPILER_ID MATCHES Clang AND CMAKE_C_COMPILER_TARGET)
        list(APPEND extra_cflags_${libname} "--target=${CMAKE_C_COMPILER_TARGET}")
      endif()
      if(CMAKE_SYSROOT)
        list(APPEND extra_cflags_${libname} "--sysroot=${CMAKE_SYSROOT}")
      endif()
      string(REPLACE ";" " " extra_cflags_${libname} "${extra_cflags_${libname}}")
      string(REGEX MATCHALL "<[A-Za-z0-9_]*>" substitutions
             ${CMAKE_C_COMPILE_OBJECT})
      set(compile_command_${libname} "${CMAKE_C_COMPILE_OBJECT}")

      set(output_file_${libname} ${output_name_${libname}}${CMAKE_C_OUTPUT_EXTENSION})
      foreach(substitution ${substitutions})
        if(substitution STREQUAL "<CMAKE_C_COMPILER>")
          string(REPLACE "<CMAKE_C_COMPILER>" "${CMAKE_C_COMPILER} ${CMAKE_C_COMPILER_ARG1}"
                 compile_command_${libname} ${compile_command_${libname}})
        elseif(substitution STREQUAL "<OBJECT>")
          string(REPLACE "<OBJECT>" "${output_dir_${libname}}/${output_file_${libname}}"
                 compile_command_${libname} ${compile_command_${libname}})
        elseif(substitution STREQUAL "<SOURCE>")
          string(REPLACE "<SOURCE>" "${sources_${libname}}"
                 compile_command_${libname} ${compile_command_${libname}})
        elseif(substitution STREQUAL "<FLAGS>")
          string(REPLACE "<FLAGS>" "${CMAKE_C_FLAGS} ${extra_cflags_${libname}}"
                 compile_command_${libname} ${compile_command_${libname}})
        else()
          string(REPLACE "${substitution}" "" compile_command_${libname}
                 ${compile_command_${libname}})
        endif()
      endforeach()
      separate_arguments(compile_command_${libname})
      add_custom_command(
          OUTPUT ${output_dir_${libname}}/${output_file_${libname}}
          COMMAND ${compile_command_${libname}}
          DEPENDS ${sources_${libname}}
          COMMENT "Building C object ${output_file_${libname}}")
      add_custom_target(${libname} DEPENDS ${output_dir_${libname}}/${output_file_${libname}})
      install(FILES ${output_dir_${libname}}/${output_file_${libname}}
        DESTINATION ${install_dir_${libname}}
        ${COMPONENT_OPTION})
    else()
      add_library(${libname} ${type} ${sources_${libname}})
      set_target_compile_flags(${libname} ${extra_cflags_${libname}})
      set_target_link_flags(${libname} ${extra_link_flags_${libname}})
      set_property(TARGET ${libname} APPEND PROPERTY
                   COMPILE_DEFINITIONS ${LIB_DEFS})
      set_target_output_directories(${libname} ${output_dir_${libname}})
      install(TARGETS ${libname}
        ARCHIVE DESTINATION ${install_dir_${libname}}
                ${COMPONENT_OPTION}
        LIBRARY DESTINATION ${install_dir_${libname}}
                ${COMPONENT_OPTION}
        RUNTIME DESTINATION ${install_dir_${libname}}
                ${COMPONENT_OPTION})
    endif()
    if(LIB_DEPS)
      add_dependencies(${libname} ${LIB_DEPS})
    endif()
    set_target_properties(${libname} PROPERTIES
        OUTPUT_NAME ${output_name_${libname}})
    set_target_properties(${libname} PROPERTIES FOLDER "Compiler-RT Runtime")
    if(LIB_LINK_LIBS)
      target_link_libraries(${libname} PRIVATE ${LIB_LINK_LIBS})
    endif()
    if(builtins_${libname})
      target_link_libraries(${libname} PRIVATE ${builtins_${libname}})
    endif()
    if(${type} STREQUAL "SHARED")
      if(COMMAND llvm_setup_rpath)
        llvm_setup_rpath(${libname})
      endif()
      if(WIN32 AND NOT CYGWIN AND NOT MINGW)
        set_target_properties(${libname} PROPERTIES IMPORT_PREFIX "")
        set_target_properties(${libname} PROPERTIES IMPORT_SUFFIX ".lib")
      endif()
      if(APPLE)
        # Ad-hoc sign the dylibs
        add_custom_command(TARGET ${libname}
          POST_BUILD  
          COMMAND codesign --sign - $<TARGET_FILE:${libname}>
          WORKING_DIRECTORY ${COMPILER_RT_LIBRARY_OUTPUT_DIR}
        )
      endif()
    endif()

    set(parent_target_arg)
    if(LIB_PARENT_TARGET)
      set(parent_target_arg PARENT_TARGET ${LIB_PARENT_TARGET})
    endif()
    add_compiler_rt_install_targets(${libname} ${parent_target_arg})

    if(APPLE)
      set_target_properties(${libname} PROPERTIES
      OSX_ARCHITECTURES "${LIB_ARCHS_${libname}}")
    endif()

    if(type STREQUAL "SHARED")
      rt_externalize_debuginfo(${libname})
    endif()
  endforeach()
  if(LIB_PARENT_TARGET)
    add_dependencies(${LIB_PARENT_TARGET} ${libnames})
  endif()
endfunction()

<<<<<<< HEAD
# when cross compiling, COMPILER_RT_TEST_COMPILER_CFLAGS help
# in compilation and linking of unittests.
string(REPLACE " " ";" COMPILER_RT_UNITTEST_CFLAGS "${COMPILER_RT_TEST_COMPILER_CFLAGS}")
set(COMPILER_RT_UNITTEST_LINK_FLAGS ${COMPILER_RT_UNITTEST_CFLAGS})

# Unittests support.
set(COMPILER_RT_GTEST_PATH ${LLVM_MAIN_SRC_DIR}/utils/unittest/googletest)
set(COMPILER_RT_GTEST_SOURCE ${COMPILER_RT_GTEST_PATH}/src/gtest-all.cc)
set(COMPILER_RT_GTEST_CFLAGS
  -DGTEST_NO_LLVM_SUPPORT=1
  -DGTEST_HAS_RTTI=0
  -I${COMPILER_RT_GTEST_PATH}/include
  -I${COMPILER_RT_GTEST_PATH}
)

# Mocking support.
# gmock-all.cc uses some new c++ features and can not be compiled by gcc-4.8.5
# libraries. Disable it temporarily.
if(NOT INTEL_CUSTOMIZATION)
  set(COMPILER_RT_GMOCK_PATH ${LLVM_MAIN_SRC_DIR}/utils/unittest/googlemock)
  set(COMPILER_RT_GMOCK_SOURCE ${COMPILER_RT_GMOCK_PATH}/src/gmock-all.cc)
  set(COMPILER_RT_GMOCK_CFLAGS
    -DGTEST_NO_LLVM_SUPPORT=1
    -DGTEST_HAS_RTTI=0
    -I${COMPILER_RT_GMOCK_PATH}/include
    -I${COMPILER_RT_GMOCK_PATH}
  )
endif()

append_list_if(COMPILER_RT_DEBUG -DSANITIZER_DEBUG=1 COMPILER_RT_UNITTEST_CFLAGS)
append_list_if(COMPILER_RT_HAS_WCOVERED_SWITCH_DEFAULT_FLAG -Wno-covered-switch-default COMPILER_RT_UNITTEST_CFLAGS)
append_list_if(COMPILER_RT_HAS_WSUGGEST_OVERRIDE_FLAG -Wno-suggest-override COMPILER_RT_UNITTEST_CFLAGS)

if(MSVC)
  # gtest use a lot of stuff marked as deprecated on Windows.
  list(APPEND COMPILER_RT_GTEST_CFLAGS -Wno-deprecated-declarations)
endif()

=======
>>>>>>> d11710da
# Compile and register compiler-rt tests.
# generate_compiler_rt_tests(<output object files> <test_suite> <test_name>
#                           <test architecture>
#                           KIND <custom prefix>
#                           SUBDIR <subdirectory for testing binary>
#                           SOURCES <sources to compile>
#                           RUNTIME <tests runtime to link in>
#                           CFLAGS <compile-time flags>
#                           COMPILE_DEPS <compile-time dependencies>
#                           DEPS <dependencies>
#                           LINK_FLAGS <flags to use during linking>
# )
function(generate_compiler_rt_tests test_objects test_suite testname arch)
  cmake_parse_arguments(TEST "" "KIND;RUNTIME;SUBDIR"
    "SOURCES;COMPILE_DEPS;DEPS;CFLAGS;LINK_FLAGS" ${ARGN})

  foreach(source ${TEST_SOURCES})
    sanitizer_test_compile(
      "${test_objects}" "${source}" "${arch}"
      KIND ${TEST_KIND}
      COMPILE_DEPS ${TEST_COMPILE_DEPS}
      DEPS ${TEST_DEPS}
      CFLAGS ${TEST_CFLAGS}
      )
  endforeach()

  set(TEST_DEPS ${${test_objects}})

  if(NOT "${TEST_RUNTIME}" STREQUAL "")
    list(APPEND TEST_DEPS ${TEST_RUNTIME})
    list(APPEND "${test_objects}" $<TARGET_FILE:${TEST_RUNTIME}>)
  endif()

  add_compiler_rt_test(${test_suite} "${testname}" "${arch}"
    SUBDIR ${TEST_SUBDIR}
    OBJECTS ${${test_objects}}
    DEPS ${TEST_DEPS}
    LINK_FLAGS ${TEST_LINK_FLAGS}
    )
  set("${test_objects}" "${${test_objects}}" PARENT_SCOPE)
endfunction()

# Link objects into a single executable with COMPILER_RT_TEST_COMPILER,
# using specified link flags. Make executable a part of provided
# test_suite.
# add_compiler_rt_test(<test_suite> <test_name> <arch>
#                      SUBDIR <subdirectory for binary>
#                      OBJECTS <object files>
#                      DEPS <deps (e.g. runtime libs)>
#                      LINK_FLAGS <link flags>)
function(add_compiler_rt_test test_suite test_name arch)
  cmake_parse_arguments(TEST "" "SUBDIR" "OBJECTS;DEPS;LINK_FLAGS" "" ${ARGN})
  set(output_dir ${CMAKE_CURRENT_BINARY_DIR})
  if(TEST_SUBDIR)
    set(output_dir "${output_dir}/${TEST_SUBDIR}")
  endif()
  set(output_dir "${output_dir}/${CMAKE_CFG_INTDIR}")
  file(MAKE_DIRECTORY "${output_dir}")
  set(output_bin "${output_dir}/${test_name}")
  if(MSVC)
    set(output_bin "${output_bin}.exe")
  endif()

  # Use host compiler in a standalone build, and just-built Clang otherwise.
  if(NOT COMPILER_RT_STANDALONE_BUILD)
    list(APPEND TEST_DEPS clang)
  endif()

  get_target_flags_for_arch(${arch} TARGET_LINK_FLAGS)
  list(APPEND TEST_LINK_FLAGS ${TARGET_LINK_FLAGS})

  # If we're not on MSVC, include the linker flags from CMAKE but override them
  # with the provided link flags. This ensures that flags which are required to
  # link programs at all are included, but the changes needed for the test
  # trump. With MSVC we can't do that because CMake is set up to run link.exe
  # when linking, not the compiler. Here, we hack it to use the compiler
  # because we want to use -fsanitize flags.

  # Only add CMAKE_EXE_LINKER_FLAGS when in a standalone bulid.
  # Or else CMAKE_EXE_LINKER_FLAGS contains flags for build compiler of Clang/llvm.
  # This might not be the same as what the COMPILER_RT_TEST_COMPILER supports.
  # eg: the build compiler use lld linker and we build clang with default ld linker
  # then to be tested clang will complain about lld options like --color-diagnostics.
  if(NOT MSVC AND COMPILER_RT_STANDALONE_BUILD)
    set(TEST_LINK_FLAGS "${CMAKE_EXE_LINKER_FLAGS} ${TEST_LINK_FLAGS}")
    separate_arguments(TEST_LINK_FLAGS)
  endif()
  if(NOT COMPILER_RT_STANDALONE_BUILD AND COMPILER_RT_HAS_LLD AND "lld" IN_LIST LLVM_ENABLE_PROJECTS)
    # CMAKE_EXE_LINKER_FLAGS may contain -fuse=lld
    # FIXME: -DLLVM_ENABLE_LLD=ON and -DLLVM_ENABLE_PROJECTS without lld case.
    list(APPEND TEST_DEPS lld)
  endif()
  add_custom_command(
    OUTPUT "${output_bin}"
    COMMAND ${COMPILER_RT_TEST_COMPILER} ${TEST_OBJECTS} -o "${output_bin}"
            ${TEST_LINK_FLAGS}
    DEPENDS ${TEST_DEPS}
    )
  add_custom_target(T${test_name} DEPENDS "${output_bin}")
  set_target_properties(T${test_name} PROPERTIES FOLDER "Compiler-RT Tests")

  # Make the test suite depend on the binary.
  add_dependencies(${test_suite} T${test_name})
endfunction()

macro(add_compiler_rt_resource_file target_name file_name component)
  set(src_file "${CMAKE_CURRENT_SOURCE_DIR}/${file_name}")
  set(dst_file "${COMPILER_RT_OUTPUT_DIR}/share/${file_name}")
  add_custom_command(OUTPUT ${dst_file}
    DEPENDS ${src_file}
    COMMAND ${CMAKE_COMMAND} -E copy_if_different ${src_file} ${dst_file}
    COMMENT "Copying ${file_name}...")
  add_custom_target(${target_name} DEPENDS ${dst_file})
  # Install in Clang resource directory.
  install(FILES ${file_name}
    DESTINATION ${COMPILER_RT_INSTALL_PATH}/share
    COMPONENT ${component})
  add_dependencies(${component} ${target_name})

  set_target_properties(${target_name} PROPERTIES FOLDER "Compiler-RT Misc")
endmacro()

macro(add_compiler_rt_script name)
  set(dst ${COMPILER_RT_EXEC_OUTPUT_DIR}/${name})
  set(src ${CMAKE_CURRENT_SOURCE_DIR}/${name})
  add_custom_command(OUTPUT ${dst}
    DEPENDS ${src}
    COMMAND ${CMAKE_COMMAND} -E copy_if_different ${src} ${dst}
    COMMENT "Copying ${name}...")
  add_custom_target(${name} DEPENDS ${dst})
  install(FILES ${dst}
    PERMISSIONS OWNER_READ OWNER_WRITE OWNER_EXECUTE GROUP_READ GROUP_EXECUTE WORLD_READ WORLD_EXECUTE
    DESTINATION ${COMPILER_RT_INSTALL_PATH}/bin)
endmacro(add_compiler_rt_script src name)

# Builds custom version of libc++ and installs it in <prefix>.
# Can be used to build sanitized versions of libc++ for running unit tests.
# add_custom_libcxx(<name> <prefix>
#                   DEPS <list of build deps>
#                   CFLAGS <list of compile flags>
#                   USE_TOOLCHAIN)
macro(add_custom_libcxx name prefix)
  if(NOT COMPILER_RT_LIBCXX_PATH)
    message(FATAL_ERROR "libcxx not found!")
  endif()
  if(NOT COMPILER_RT_LIBCXXABI_PATH)
    message(FATAL_ERROR "libcxxabi not found!")
  endif()

  cmake_parse_arguments(LIBCXX "USE_TOOLCHAIN" "" "DEPS;CFLAGS;CMAKE_ARGS" ${ARGN})

  if(LIBCXX_USE_TOOLCHAIN)
    set(compiler_args -DCMAKE_C_COMPILER=${COMPILER_RT_TEST_COMPILER}
                      -DCMAKE_CXX_COMPILER=${COMPILER_RT_TEST_CXX_COMPILER})
    if(NOT COMPILER_RT_STANDALONE_BUILD AND NOT RUNTIMES_BUILD)
      set(toolchain_deps $<TARGET_FILE:clang>)
      set(force_deps DEPENDS $<TARGET_FILE:clang>)
    endif()
  else()
    set(compiler_args -DCMAKE_C_COMPILER=${CMAKE_C_COMPILER}
                      -DCMAKE_CXX_COMPILER=${CMAKE_CXX_COMPILER})
  endif()

  set(STAMP_DIR ${prefix}-stamps/)
  set(BINARY_DIR ${prefix}-bins/)

  add_custom_target(${name}-clear
    COMMAND ${CMAKE_COMMAND} -E remove_directory ${BINARY_DIR}
    COMMAND ${CMAKE_COMMAND} -E remove_directory ${STAMP_DIR}
    COMMENT "Clobbering ${name} build and stamp directories"
    USES_TERMINAL
    )
  set_target_properties(${name}-clear PROPERTIES FOLDER "Compiler-RT Misc")

  add_custom_command(
    OUTPUT ${CMAKE_CURRENT_BINARY_DIR}/${name}-clobber-stamp
    DEPENDS ${LIBCXX_DEPS} ${toolchain_deps}
    COMMAND ${CMAKE_COMMAND} -E touch ${BINARY_DIR}/CMakeCache.txt
    COMMAND ${CMAKE_COMMAND} -E touch ${STAMP_DIR}/${name}-mkdir
    COMMAND ${CMAKE_COMMAND} -E touch ${CMAKE_CURRENT_BINARY_DIR}/${name}-clobber-stamp
    COMMENT "Clobbering bootstrap build and stamp directories"
    )

  add_custom_target(${name}-clobber
    DEPENDS ${CMAKE_CURRENT_BINARY_DIR}/${name}-clobber-stamp)
  set_target_properties(${name}-clobber PROPERTIES FOLDER "Compiler-RT Misc")

  set(PASSTHROUGH_VARIABLES
    CMAKE_C_COMPILER_TARGET
    CMAKE_CXX_COMPILER_TARGET
    CMAKE_SHARED_LINKER_FLAGS
    CMAKE_MODULE_LINKER_FLAGS
    CMAKE_EXE_LINKER_FLAGS
    CMAKE_INSTALL_PREFIX
    CMAKE_MAKE_PROGRAM
    CMAKE_LINKER
    CMAKE_AR
    CMAKE_RANLIB
    CMAKE_NM
    CMAKE_OBJCOPY
    CMAKE_OBJDUMP
    CMAKE_STRIP
    CMAKE_SYSROOT
    CMAKE_SYSTEM_NAME)
  foreach(variable ${PASSTHROUGH_VARIABLES})
    get_property(is_value_set CACHE ${variable} PROPERTY VALUE SET)
    if(${is_value_set})
      get_property(value CACHE ${variable} PROPERTY VALUE)
      list(APPEND CMAKE_PASSTHROUGH_VARIABLES -D${variable}=${value})
    endif()
  endforeach()

  string(REPLACE ";" " " LIBCXX_C_FLAGS "${LIBCXX_CFLAGS}")
  get_property(C_FLAGS CACHE CMAKE_C_FLAGS PROPERTY VALUE)
  set(LIBCXX_C_FLAGS "${LIBCXX_C_FLAGS} ${C_FLAGS}")

  string(REPLACE ";" " " LIBCXX_CXX_FLAGS "${LIBCXX_CFLAGS}")
  get_property(CXX_FLAGS CACHE CMAKE_CXX_FLAGS PROPERTY VALUE)
  set(LIBCXX_CXX_FLAGS "${LIBCXX_CXX_FLAGS} ${CXX_FLAGS}")

  ExternalProject_Add(${name}
    DEPENDS ${name}-clobber ${LIBCXX_DEPS}
    PREFIX ${prefix}
    SOURCE_DIR ${COMPILER_RT_SOURCE_DIR}/cmake/Modules/CustomLibcxx
    STAMP_DIR ${STAMP_DIR}
    BINARY_DIR ${BINARY_DIR}
    CMAKE_ARGS ${CMAKE_PASSTHROUGH_VARIABLES}
               ${compiler_args}
               -DCMAKE_C_FLAGS=${LIBCXX_C_FLAGS}
               -DCMAKE_CXX_FLAGS=${LIBCXX_CXX_FLAGS}
               -DCMAKE_BUILD_TYPE=Release
               -DCMAKE_TRY_COMPILE_TARGET_TYPE=STATIC_LIBRARY
               -DLLVM_PATH=${LLVM_MAIN_SRC_DIR}
               -DLLVM_BINARY_DIR=${prefix}
               -DLLVM_LIBRARY_OUTPUT_INTDIR=${prefix}/lib
               -DCOMPILER_RT_LIBCXX_PATH=${COMPILER_RT_LIBCXX_PATH}
               -DCOMPILER_RT_LIBCXXABI_PATH=${COMPILER_RT_LIBCXXABI_PATH}
               ${LIBCXX_CMAKE_ARGS}
    INSTALL_COMMAND ""
    STEP_TARGETS configure build
    BUILD_ALWAYS 1
    USES_TERMINAL_CONFIGURE 1
    USES_TERMINAL_BUILD 1
    USES_TERMINAL_INSTALL 1
    EXCLUDE_FROM_ALL TRUE
    BUILD_BYPRODUCTS "${prefix}/lib/libc++.a" "${prefix}/lib/libc++abi.a"
    )

  if (CMAKE_GENERATOR MATCHES "Make")
    set(run_clean "$(MAKE)" "-C" "${BINARY_DIR}" "clean")
  else()
    set(run_clean ${CMAKE_COMMAND} --build ${BINARY_DIR} --target clean
                                   --config "$<CONFIG>")
  endif()

  ExternalProject_Add_Step(${name} clean
    COMMAND ${run_clean}
    COMMENT "Cleaning ${name}..."
    DEPENDEES configure
    ${force_deps}
    WORKING_DIRECTORY ${BINARY_DIR}
    EXCLUDE_FROM_MAIN 1
    USES_TERMINAL 1
    )
  ExternalProject_Add_StepTargets(${name} clean)

  if(LIBCXX_USE_TOOLCHAIN)
    add_dependencies(${name}-clean ${name}-clobber)
    set_target_properties(${name}-clean PROPERTIES
      SOURCES ${CMAKE_CURRENT_BINARY_DIR}/${name}-clobber-stamp)
  endif()
endmacro()

function(rt_externalize_debuginfo name)
  if(NOT COMPILER_RT_EXTERNALIZE_DEBUGINFO)
    return()
  endif()

  if(NOT COMPILER_RT_EXTERNALIZE_DEBUGINFO_SKIP_STRIP)
    set(strip_command COMMAND xcrun strip -Sl $<TARGET_FILE:${name}>)
  endif()

  if(APPLE)
    if(CMAKE_CXX_FLAGS MATCHES "-flto"
      OR CMAKE_CXX_FLAGS_${uppercase_CMAKE_BUILD_TYPE} MATCHES "-flto")

      set(lto_object ${CMAKE_CURRENT_BINARY_DIR}/${CMAKE_CFG_INTDIR}/${name}-lto.o)
      set_property(TARGET ${name} APPEND_STRING PROPERTY
        LINK_FLAGS " -Wl,-object_path_lto -Wl,${lto_object}")
    endif()
    add_custom_command(TARGET ${name} POST_BUILD
      COMMAND xcrun dsymutil $<TARGET_FILE:${name}>
      ${strip_command})
  else()
    message(FATAL_ERROR "COMPILER_RT_EXTERNALIZE_DEBUGINFO isn't implemented for non-darwin platforms!")
  endif()
endfunction()


# Configure lit configuration files, including compiler-rt specific variables.
function(configure_compiler_rt_lit_site_cfg input output)
  set_llvm_build_mode()

  get_compiler_rt_output_dir(${COMPILER_RT_DEFAULT_TARGET_ARCH} output_dir)

  string(REPLACE ${CMAKE_CFG_INTDIR} ${LLVM_BUILD_MODE} COMPILER_RT_RESOLVED_TEST_COMPILER ${COMPILER_RT_TEST_COMPILER})
  string(REPLACE ${CMAKE_CFG_INTDIR} ${LLVM_BUILD_MODE} COMPILER_RT_RESOLVED_LIBRARY_OUTPUT_DIR ${output_dir})

  configure_lit_site_cfg(${input} ${output})
endfunction()<|MERGE_RESOLUTION|>--- conflicted
+++ resolved
@@ -380,47 +380,6 @@
   endif()
 endfunction()
 
-<<<<<<< HEAD
-# when cross compiling, COMPILER_RT_TEST_COMPILER_CFLAGS help
-# in compilation and linking of unittests.
-string(REPLACE " " ";" COMPILER_RT_UNITTEST_CFLAGS "${COMPILER_RT_TEST_COMPILER_CFLAGS}")
-set(COMPILER_RT_UNITTEST_LINK_FLAGS ${COMPILER_RT_UNITTEST_CFLAGS})
-
-# Unittests support.
-set(COMPILER_RT_GTEST_PATH ${LLVM_MAIN_SRC_DIR}/utils/unittest/googletest)
-set(COMPILER_RT_GTEST_SOURCE ${COMPILER_RT_GTEST_PATH}/src/gtest-all.cc)
-set(COMPILER_RT_GTEST_CFLAGS
-  -DGTEST_NO_LLVM_SUPPORT=1
-  -DGTEST_HAS_RTTI=0
-  -I${COMPILER_RT_GTEST_PATH}/include
-  -I${COMPILER_RT_GTEST_PATH}
-)
-
-# Mocking support.
-# gmock-all.cc uses some new c++ features and can not be compiled by gcc-4.8.5
-# libraries. Disable it temporarily.
-if(NOT INTEL_CUSTOMIZATION)
-  set(COMPILER_RT_GMOCK_PATH ${LLVM_MAIN_SRC_DIR}/utils/unittest/googlemock)
-  set(COMPILER_RT_GMOCK_SOURCE ${COMPILER_RT_GMOCK_PATH}/src/gmock-all.cc)
-  set(COMPILER_RT_GMOCK_CFLAGS
-    -DGTEST_NO_LLVM_SUPPORT=1
-    -DGTEST_HAS_RTTI=0
-    -I${COMPILER_RT_GMOCK_PATH}/include
-    -I${COMPILER_RT_GMOCK_PATH}
-  )
-endif()
-
-append_list_if(COMPILER_RT_DEBUG -DSANITIZER_DEBUG=1 COMPILER_RT_UNITTEST_CFLAGS)
-append_list_if(COMPILER_RT_HAS_WCOVERED_SWITCH_DEFAULT_FLAG -Wno-covered-switch-default COMPILER_RT_UNITTEST_CFLAGS)
-append_list_if(COMPILER_RT_HAS_WSUGGEST_OVERRIDE_FLAG -Wno-suggest-override COMPILER_RT_UNITTEST_CFLAGS)
-
-if(MSVC)
-  # gtest use a lot of stuff marked as deprecated on Windows.
-  list(APPEND COMPILER_RT_GTEST_CFLAGS -Wno-deprecated-declarations)
-endif()
-
-=======
->>>>>>> d11710da
 # Compile and register compiler-rt tests.
 # generate_compiler_rt_tests(<output object files> <test_suite> <test_name>
 #                           <test architecture>
