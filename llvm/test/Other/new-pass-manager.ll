; This test is essentially doing very basic things with the opt tool and the
; new pass manager pipeline. It will be used to flesh out the feature
; completeness of the opt tool when the new pass manager is engaged. The tests
; may not be useful once it becomes the default or may get spread out into other
; files, but for now this is just going to step the new process through its
; paces.

; RUN: opt -disable-output -disable-verify -verify-cfg-preserved=1 -debug-pass-manager \
; RUN:     -passes=no-op-module %s 2>&1 \
; RUN:     | FileCheck %s --check-prefix=CHECK-MODULE-PASS
; CHECK-MODULE-PASS: Running pass: NoOpModulePass

; RUN: opt -disable-output -disable-verify -verify-cfg-preserved=1 -debug-pass-manager \
; RUN:     -passes=no-op-cgscc %s 2>&1 \
; RUN:     | FileCheck %s --check-prefix=CHECK-CGSCC-PASS
; RUN: opt -disable-output -disable-verify -verify-cfg-preserved=1 -debug-pass-manager \
; RUN:     -passes='cgscc(no-op-cgscc)' %s 2>&1 \
; RUN:     | FileCheck %s --check-prefix=CHECK-CGSCC-PASS
; CHECK-CGSCC-PASS: Running analysis: InnerAnalysisManagerProxy<{{.*(CGSCCAnalysisManager|AnalysisManager<.*LazyCallGraph::SCC.*>).*}},{{.*}}Module>
; CHECK-CGSCC-PASS-NEXT: Running analysis: InnerAnalysisManagerProxy<{{.*(FunctionAnalysisManager|AnalysisManager<.*Function.*>).*}},{{.*}}Module>
; CHECK-CGSCC-PASS-NEXT: Running analysis: LazyCallGraphAnalysis
; CHECK-CGSCC-PASS-NEXT: Running analysis: TargetLibraryAnalysis
; CHECK-CGSCC-PASS-NEXT: Running analysis: FunctionAnalysisManagerCGSCCProxy
; CHECK-CGSCC-PASS-NEXT: Running analysis: OuterAnalysisManagerProxy<{{.*}}LazyCallGraph::SCC{{.*}}>
; CHECK-CGSCC-PASS-NEXT: Running pass: NoOpCGSCCPass

; RUN: opt -disable-output -disable-verify -verify-cfg-preserved=1 -debug-pass-manager \
; RUN:     -passes=no-op-function %s 2>&1 \
; RUN:     | FileCheck %s --check-prefix=CHECK-FUNCTION-PASS
; RUN: opt -disable-output -disable-verify -verify-cfg-preserved=1 -debug-pass-manager \
; RUN:     -passes='function(no-op-function)' %s 2>&1 \
; RUN:     | FileCheck %s --check-prefix=CHECK-FUNCTION-PASS
; CHECK-FUNCTION-PASS: Running analysis: InnerAnalysisManagerProxy<{{.*}}>
; CHECK-FUNCTION-PASS-NEXT: Running analysis: PreservedCFGCheckerAnalysis on foo
; CHECK-FUNCTION-PASS-NEXT: Running pass: NoOpFunctionPass

; RUN: opt -disable-output -debug-pass-manager -passes=print %s 2>&1 \
; RUN:     | FileCheck %s --check-prefix=CHECK-MODULE-PRINT
; CHECK-MODULE-PRINT: Running pass: VerifierPass
; CHECK-MODULE-PRINT: Running pass: PrintModulePass
; CHECK-MODULE-PRINT: ModuleID
; CHECK-MODULE-PRINT: define void @foo(i1 %x, i8* %p1, i8* %p2)
; CHECK-MODULE-PRINT: Running pass: VerifierPass

; RUN: opt -disable-output -debug-pass-manager -disable-verify -verify-cfg-preserved=1 -passes='print,verify' %s 2>&1 \
; RUN:     | FileCheck %s --check-prefix=CHECK-MODULE-VERIFY
; CHECK-MODULE-VERIFY: Running pass: PrintModulePass
; CHECK-MODULE-VERIFY: ModuleID
; CHECK-MODULE-VERIFY: define void @foo(i1 %x, i8* %p1, i8* %p2)
; CHECK-MODULE-VERIFY: Running pass: VerifierPass

; RUN: opt -disable-output -debug-pass-manager -passes='function(print)' %s 2>&1 \
; RUN:     | FileCheck %s --check-prefix=CHECK-FUNCTION-PRINT
; CHECK-FUNCTION-PRINT: Running pass: VerifierPass
; CHECK-FUNCTION-PRINT: Running analysis: InnerAnalysisManagerProxy<{{.*}}>
; CHECK-FUNCTION-PRINT: Running pass: PrintFunctionPass
; CHECK-FUNCTION-PRINT-NOT: ModuleID
; CHECK-FUNCTION-PRINT: define void @foo(i1 %x, i8* %p1, i8* %p2)
; CHECK-FUNCTION-PRINT: Running pass: VerifierPass

; RUN: opt -disable-output -debug-pass-manager -disable-verify -verify-cfg-preserved=1 -passes='function(print,verify)' %s 2>&1 \
; RUN:     | FileCheck %s --check-prefix=CHECK-FUNCTION-VERIFY
; CHECK-FUNCTION-VERIFY: Running pass: PrintFunctionPass
; CHECK-FUNCTION-VERIFY-NOT: ModuleID
; CHECK-FUNCTION-VERIFY: define void @foo(i1 %x, i8* %p1, i8* %p2)
; CHECK-FUNCTION-VERIFY: Running pass: VerifierPass

; RUN: opt -S -o - -passes='no-op-module,no-op-module' %s \
; RUN:     | FileCheck %s --check-prefix=CHECK-NOOP
; CHECK-NOOP: define void @foo(i1 %x, i8* %p1, i8* %p2) {
; CHECK-NOOP: entry:
; CHECK-NOOP:   store i8 42, i8* %p1
; CHECK-NOOP:   br i1 %x, label %loop, label %exit
; CHECK-NOOP: loop:
; CHECK-NOOP:   %tmp1 = load i8, i8* %p2
; CHECK-NOOP:   br label %loop
; CHECK-NOOP: exit:
; CHECK-NOOP:   ret void
; CHECK-NOOP: }

; Round trip through bitcode.
; RUN: opt -f -o - -passes='no-op-module,no-op-module' %s \
; RUN:     | llvm-dis \
; RUN:     | FileCheck %s --check-prefix=CHECK-NOOP

; RUN: opt -disable-output -debug-pass-manager -disable-verify -verify-cfg-preserved=1 -passes='no-op-module,function(no-op-function)' %s 2>&1 \
; RUN:     | FileCheck %s --check-prefix=CHECK-NO-VERIFY
; CHECK-NO-VERIFY-NOT: VerifierPass
; CHECK-NO-VERIFY: Running pass: NoOpModulePass
; CHECK-NO-VERIFY-NOT: VerifierPass
; CHECK-NO-VERIFY: Running pass: NoOpFunctionPass
; CHECK-NO-VERIFY-NOT: VerifierPass
; CHECK-NO-VERIFY-NOT: VerifierPass

; RUN: opt -disable-output -debug-pass-manager \
; RUN:     -passes='require<no-op-module>,cgscc(require<no-op-cgscc>,function(require<no-op-function>))' %s 2>&1 \
; RUN:     | FileCheck %s --check-prefix=CHECK-ANALYSES
; CHECK-ANALYSES: Running pass: RequireAnalysisPass
; CHECK-ANALYSES: Running analysis: NoOpModuleAnalysis
; CHECK-ANALYSES: Running pass: RequireAnalysisPass
; CHECK-ANALYSES: Running analysis: NoOpCGSCCAnalysis
; CHECK-ANALYSES: Running pass: RequireAnalysisPass
; CHECK-ANALYSES: Running analysis: NoOpFunctionAnalysis

; Make sure no-op passes that preserve all analyses don't even try to do any
; analysis invalidation.
; RUN: opt -disable-output -debug-pass-manager \
; RUN:     -passes='require<no-op-module>,cgscc(require<no-op-cgscc>,function(require<no-op-function>))' %s 2>&1 \
; RUN:     | FileCheck %s --check-prefix=CHECK-NO-OP-INVALIDATION
; CHECK-NO-OP-INVALIDATION-NOT: Invalidat

; RUN: opt -disable-output -debug-pass-manager \
; RUN:     -passes='require<no-op-module>,require<no-op-module>,require<no-op-module>' %s 2>&1 \
; RUN:     | FileCheck %s --check-prefix=CHECK-DO-CACHE-MODULE-ANALYSIS-RESULTS
; CHECK-DO-CACHE-MODULE-ANALYSIS-RESULTS: Running pass: RequireAnalysisPass
; CHECK-DO-CACHE-MODULE-ANALYSIS-RESULTS: Running analysis: NoOpModuleAnalysis
; CHECK-DO-CACHE-MODULE-ANALYSIS-RESULTS-NOT: Running analysis: NoOpModuleAnalysis

; RUN: opt -disable-output -debug-pass-manager \
; RUN:     -passes='require<no-op-module>,invalidate<no-op-module>,require<no-op-module>' %s 2>&1 \
; RUN:     | FileCheck %s --check-prefix=CHECK-DO-INVALIDATE-MODULE-ANALYSIS-RESULTS
; CHECK-DO-INVALIDATE-MODULE-ANALYSIS-RESULTS: Running pass: RequireAnalysisPass
; CHECK-DO-INVALIDATE-MODULE-ANALYSIS-RESULTS: Running analysis: NoOpModuleAnalysis
; CHECK-DO-INVALIDATE-MODULE-ANALYSIS-RESULTS: Invalidating analysis: NoOpModuleAnalysis
; CHECK-DO-INVALIDATE-MODULE-ANALYSIS-RESULTS: Running analysis: NoOpModuleAnalysis

; RUN: opt -disable-output -debug-pass-manager \
; RUN:     -passes='cgscc(require<no-op-cgscc>,require<no-op-cgscc>,require<no-op-cgscc>)' %s 2>&1 \
; RUN:     | FileCheck %s --check-prefix=CHECK-DO-CACHE-CGSCC-ANALYSIS-RESULTS
; CHECK-DO-CACHE-CGSCC-ANALYSIS-RESULTS: Running pass: RequireAnalysisPass
; CHECK-DO-CACHE-CGSCC-ANALYSIS-RESULTS: Running analysis: NoOpCGSCCAnalysis
; CHECK-DO-CACHE-CGSCC-ANALYSIS-RESULTS-NOT: Running analysis: NoOpCGSCCAnalysis

; RUN: opt -disable-output -debug-pass-manager \
; RUN:     -passes='cgscc(require<no-op-cgscc>,invalidate<no-op-cgscc>,require<no-op-cgscc>)' %s 2>&1 \
; RUN:     | FileCheck %s --check-prefix=CHECK-DO-INVALIDATE-CGSCC-ANALYSIS-RESULTS
; CHECK-DO-INVALIDATE-CGSCC-ANALYSIS-RESULTS: Running pass: RequireAnalysisPass
; CHECK-DO-INVALIDATE-CGSCC-ANALYSIS-RESULTS: Running analysis: NoOpCGSCCAnalysis
; CHECK-DO-INVALIDATE-CGSCC-ANALYSIS-RESULTS: Invalidating analysis: NoOpCGSCCAnalysis
; CHECK-DO-INVALIDATE-CGSCC-ANALYSIS-RESULTS: Running analysis: NoOpCGSCCAnalysis

; RUN: opt -disable-output -debug-pass-manager \
; RUN:     -passes='function(require<no-op-function>,require<no-op-function>,require<no-op-function>)' %s 2>&1 \
; RUN:     | FileCheck %s --check-prefix=CHECK-DO-CACHE-FUNCTION-ANALYSIS-RESULTS
; CHECK-DO-CACHE-FUNCTION-ANALYSIS-RESULTS: Running pass: RequireAnalysisPass
; CHECK-DO-CACHE-FUNCTION-ANALYSIS-RESULTS: Running analysis: NoOpFunctionAnalysis
; CHECK-DO-CACHE-FUNCTION-ANALYSIS-RESULTS-NOT: Running analysis: NoOpFunctionAnalysis

; RUN: opt -disable-output -debug-pass-manager \
; RUN:     -passes='function(require<no-op-function>,invalidate<no-op-function>,require<no-op-function>)' %s 2>&1 \
; RUN:     | FileCheck %s --check-prefix=CHECK-DO-INVALIDATE-FUNCTION-ANALYSIS-RESULTS
; CHECK-DO-INVALIDATE-FUNCTION-ANALYSIS-RESULTS: Running pass: RequireAnalysisPass
; CHECK-DO-INVALIDATE-FUNCTION-ANALYSIS-RESULTS: Running analysis: NoOpFunctionAnalysis
; CHECK-DO-INVALIDATE-FUNCTION-ANALYSIS-RESULTS: Invalidating analysis: NoOpFunctionAnalysis
; CHECK-DO-INVALIDATE-FUNCTION-ANALYSIS-RESULTS: Running analysis: NoOpFunctionAnalysis

; RUN: opt -disable-output -disable-verify -verify-cfg-preserved=1 -debug-pass-manager \
; RUN:     -passes='require<no-op-module>,module(require<no-op-module>,function(require<no-op-function>,invalidate<all>,require<no-op-function>),require<no-op-module>),require<no-op-module>' %s 2>&1 \
; RUN:     | FileCheck %s --check-prefix=CHECK-INVALIDATE-ALL
; CHECK-INVALIDATE-ALL: Running pass: RequireAnalysisPass
; CHECK-INVALIDATE-ALL: Running analysis: NoOpModuleAnalysis
; CHECK-INVALIDATE-ALL: Running pass: RequireAnalysisPass
; CHECK-INVALIDATE-ALL-NOT: Running analysis: NoOpModuleAnalysis
; CHECK-INVALIDATE-ALL: Running pass: RequireAnalysisPass
; CHECK-INVALIDATE-ALL: Running analysis: NoOpFunctionAnalysis
; CHECK-INVALIDATE-ALL: Running pass: InvalidateAllAnalysesPass
; CHECK-INVALIDATE-ALL: Invalidating analysis: NoOpFunctionAnalysis
; CHECK-INVALIDATE-ALL: Running pass: RequireAnalysisPass
; CHECK-INVALIDATE-ALL: Running analysis: NoOpFunctionAnalysis
; CHECK-INVALIDATE-ALL: Invalidating analysis: NoOpModuleAnalysis
; CHECK-INVALIDATE-ALL: Running pass: RequireAnalysisPass
; CHECK-INVALIDATE-ALL: Running analysis: NoOpModuleAnalysis
; CHECK-INVALIDATE-ALL-NOT: Invalidating analysis: NoOpModuleAnalysis
; CHECK-INVALIDATE-ALL: Running pass: RequireAnalysisPass
; CHECK-INVALIDATE-ALL-NOT: Running analysis: NoOpModuleAnalysis

; RUN: opt -disable-output -disable-verify -verify-cfg-preserved=1 -debug-pass-manager \
; RUN:     -passes='require<no-op-module>,module(require<no-op-module>,cgscc(require<no-op-cgscc>,function(require<no-op-function>,invalidate<all>,require<no-op-function>),require<no-op-cgscc>),require<no-op-module>),require<no-op-module>' %s 2>&1 \
; RUN:     | FileCheck %s --check-prefix=CHECK-INVALIDATE-ALL-CG
; CHECK-INVALIDATE-ALL-CG: Running pass: RequireAnalysisPass
; CHECK-INVALIDATE-ALL-CG: Running analysis: NoOpModuleAnalysis
; CHECK-INVALIDATE-ALL-CG: Running pass: RequireAnalysisPass
; CHECK-INVALIDATE-ALL-CG-NOT: Running analysis: NoOpModuleAnalysis
; CHECK-INVALIDATE-ALL-CG: Running pass: RequireAnalysisPass
; CHECK-INVALIDATE-ALL-CG: Running analysis: NoOpCGSCCAnalysis
; CHECK-INVALIDATE-ALL-CG: Running pass: RequireAnalysisPass
; CHECK-INVALIDATE-ALL-CG: Running analysis: NoOpFunctionAnalysis
; CHECK-INVALIDATE-ALL-CG: Running pass: InvalidateAllAnalysesPass
; CHECK-INVALIDATE-ALL-CG: Invalidating analysis: NoOpFunctionAnalysis
; CHECK-INVALIDATE-ALL-CG: Running pass: RequireAnalysisPass
; CHECK-INVALIDATE-ALL-CG: Running analysis: NoOpFunctionAnalysis
; CHECK-INVALIDATE-ALL-CG-NOT: Running analysis: NoOpFunctionAnalysis
; CHECK-INVALIDATE-ALL-CG: Invalidating analysis: NoOpCGSCCAnalysis
; CHECK-INVALIDATE-ALL-CG: Running pass: RequireAnalysisPass
; CHECK-INVALIDATE-ALL-CG: Running analysis: NoOpCGSCCAnalysis
; CHECK-INVALIDATE-ALL-CG-NOT: Invalidating analysis: NoOpCGSCCAnalysis
; CHECK-INVALIDATE-ALL-CG: Invalidating analysis: NoOpModuleAnalysis
; CHECK-INVALIDATE-ALL-CG: Running pass: RequireAnalysisPass
; CHECK-INVALIDATE-ALL-CG: Running analysis: NoOpModuleAnalysis
; CHECK-INVALIDATE-ALL-CG-NOT: Invalidating analysis: NoOpModuleAnalysis
; CHECK-INVALIDATE-ALL-CG: Running pass: RequireAnalysisPass
; CHECK-INVALIDATE-ALL-CG-NOT: Running analysis: NoOpModuleAnalysis

; RUN: opt -disable-output -disable-verify -verify-cfg-preserved=1 -debug-pass-manager %s 2>&1 \
; RUN:     -passes='require<targetlibinfo>,invalidate<all>,require<targetlibinfo>' \
; RUN:     | FileCheck %s --check-prefix=CHECK-TLI
; CHECK-TLI: Running pass: RequireAnalysisPass
; CHECK-TLI: Running analysis: TargetLibraryAnalysis
; CHECK-TLI: Running pass: InvalidateAllAnalysesPass
; CHECK-TLI-NOT: Invalidating analysis: TargetLibraryAnalysis
; CHECK-TLI: Running pass: RequireAnalysisPass
; CHECK-TLI-NOT: Running analysis: TargetLibraryAnalysis

; RUN: opt -disable-output -disable-verify -verify-cfg-preserved=1 -debug-pass-manager %s 2>&1 \
; RUN:     -passes='require<targetir>,invalidate<all>,require<targetir>' \
; RUN:     | FileCheck %s --check-prefix=CHECK-TIRA
; CHECK-TIRA: Running pass: RequireAnalysisPass
; CHECK-TIRA: Running analysis: TargetIRAnalysis
; CHECK-TIRA: Running pass: InvalidateAllAnalysesPass
; CHECK-TIRA-NOT: Invalidating analysis: TargetIRAnalysis
; CHECK-TIRA: Running pass: RequireAnalysisPass
; CHECK-TIRA-NOT: Running analysis: TargetIRAnalysis

; RUN: opt -disable-output -disable-verify -verify-cfg-preserved=1 -debug-pass-manager %s 2>&1 \
; RUN:     -passes='require<domtree>' \
; RUN:     | FileCheck %s --check-prefix=CHECK-DT
; CHECK-DT: Running pass: RequireAnalysisPass
; CHECK-DT: Running analysis: DominatorTreeAnalysis

; RUN: opt -disable-output -disable-verify -verify-cfg-preserved=1 -debug-pass-manager %s 2>&1 \
; RUN:     -passes='require<basic-aa>' \
; RUN:     | FileCheck %s --check-prefix=CHECK-BASIC-AA
; CHECK-BASIC-AA: Running pass: RequireAnalysisPass
; CHECK-BASIC-AA: Running analysis: BasicAA

; RUN: opt -disable-output -disable-verify -verify-cfg-preserved=1 -debug-pass-manager %s 2>&1 \
; RUN:     -passes='require<aa>' -aa-pipeline='basic-aa' \
; RUN:     | FileCheck %s --check-prefix=CHECK-AA
; CHECK-AA: Running pass: RequireAnalysisPass
; CHECK-AA: Running analysis: AAManager
; CHECK-AA: Running analysis: BasicAA

; RUN: opt -disable-output -disable-verify -verify-cfg-preserved=1 -debug-pass-manager %s 2>&1 \
; RUN:     -passes='require<aa>' -aa-pipeline='default' \
; RUN:     | FileCheck %s --check-prefix=CHECK-AA-DEFAULT
; CHECK-AA-DEFAULT: Running pass: RequireAnalysisPass
; CHECK-AA-DEFAULT: Running analysis: AAManager
; CHECK-AA-DEFAULT: Running analysis: BasicAA
; CHECK-AA-DEFAULT: Running analysis: ScopedNoAliasAA
; CHECK-AA-DEFAULT: Running analysis: TypeBasedAA
<<<<<<< HEAD
; CHECK-AA-DEFAULT: Running analysis: StdContainerAA  ;INTEL
; CHECK-AA-DEFAULT: Finished llvm::Module pass manager run
=======
>>>>>>> 34a8a437

; RUN: opt -disable-output -disable-verify -verify-cfg-preserved=1 -debug-pass-manager %s 2>&1 \
; RUN:     -passes='require<aa>,invalidate<domtree>,aa-eval' -aa-pipeline='basic-aa' \
; RUN:     | FileCheck %s --check-prefix=CHECK-AA-FUNCTION-INVALIDATE
; CHECK-AA-FUNCTION-INVALIDATE: Running pass: RequireAnalysisPass
; CHECK-AA-FUNCTION-INVALIDATE: Running analysis: AAManager
; CHECK-AA-FUNCTION-INVALIDATE: Running analysis: BasicAA
; CHECK-AA-FUNCTION-INVALIDATE: Running pass: InvalidateAnalysisPass
; CHECK-AA-FUNCTION-INVALIDATE: Invalidating analysis: DominatorTreeAnalysis
; CHECK-AA-FUNCTION-INVALIDATE: Invalidating analysis: BasicAA
; CHECK-AA-FUNCTION-INVALIDATE: Invalidating analysis: AAManager
; CHECK-AA-FUNCTION-INVALIDATE: Running pass: AAEvaluator
; CHECK-AA-FUNCTION-INVALIDATE: Running analysis: AAManager
; CHECK-AA-FUNCTION-INVALIDATE: Running analysis: BasicAA

; RUN: opt -disable-output -disable-verify -verify-cfg-preserved=1 -debug-pass-manager %s 2>&1 \
; RUN:     -passes='require<globals-aa>,function(require<aa>),invalidate<globals-aa>,require<globals-aa>,function(aa-eval)' -aa-pipeline='globals-aa' \
; RUN:     | FileCheck %s --check-prefix=CHECK-AA-MODULE-INVALIDATE
; CHECK-AA-MODULE-INVALIDATE: Running pass: RequireAnalysisPass
; CHECK-AA-MODULE-INVALIDATE: Running analysis: GlobalsAA
; CHECK-AA-MODULE-INVALIDATE: Running pass: RequireAnalysisPass
; CHECK-AA-MODULE-INVALIDATE: Running analysis: AAManager
; CHECK-AA-MODULE-INVALIDATE: Running pass: InvalidateAnalysisPass
; CHECK-AA-MODULE-INVALIDATE: Invalidating analysis: GlobalsAA
; CHECK-AA-MODULE-INVALIDATE: Running pass: RequireAnalysisPass
; CHECK-AA-MODULE-INVALIDATE: Running analysis: GlobalsAA
; CHECK-AA-MODULE-INVALIDATE: Running pass: AAEvaluator

; RUN: opt -disable-output -disable-verify -verify-cfg-preserved=1 -debug-pass-manager %s 2>&1 \
; RUN:     -passes='require<memdep>' \
; RUN:     | FileCheck %s --check-prefix=CHECK-MEMDEP
; CHECK-MEMDEP: Running pass: RequireAnalysisPass
; CHECK-MEMDEP: Running analysis: MemoryDependenceAnalysis

; RUN: opt -disable-output -disable-verify -verify-cfg-preserved=1 -debug-pass-manager %s 2>&1 \
; RUN:     -passes='require<callgraph>' \
; RUN:     | FileCheck %s --check-prefix=CHECK-CALLGRAPH
; CHECK-CALLGRAPH: Running pass: RequireAnalysisPass
; CHECK-CALLGRAPH: Running analysis: CallGraphAnalysis

; RUN: opt -disable-output -disable-verify -verify-cfg-preserved=1 -debug-pass-manager \
; RUN:     -passes='default<O0>' %s 2>&1 \
; RUN:     | FileCheck %s --check-prefix=CHECK-O0 --check-prefix=%llvmcheckext
<<<<<<< HEAD
; CHECK-O0: Starting llvm::Module pass manager run
; CHECK-O0-NEXT: Running pass: InlineListsPass ;INTEL
; CHECK-O0-NEXT: Running pass: AlwaysInlinerPass
=======
; CHECK-O0: Running pass: AlwaysInlinerPass
>>>>>>> 34a8a437
; CHECK-O0-NEXT: Running analysis: InnerAnalysisManagerProxy<{{.*}}>
; CHECK-O0-NEXT: Running analysis: ProfileSummaryAnalysis
; CHECK-EXT-NEXT: Running pass: {{.*}}Bye
; We don't have checks for CHECK-NOEXT here, but this simplifies the test, while
; avoiding FileCheck complaining about the unused prefix.
; CHECK-NOEXT: {{.*}}

; RUN: opt -disable-output -disable-verify -verify-cfg-preserved=1 -debug-pass-manager \
; RUN:     -passes='repeat<3>(no-op-module)' %s 2>&1 \
; RUN:     | FileCheck %s --check-prefix=CHECK-REPEAT-MODULE-PASS
; CHECK-REPEAT-MODULE-PASS: Running pass: RepeatedPass
; CHECK-REPEAT-MODULE-PASS-NEXT: Running pass: NoOpModulePass
; CHECK-REPEAT-MODULE-PASS-NEXT: Running pass: NoOpModulePass
; CHECK-REPEAT-MODULE-PASS-NEXT: Running pass: NoOpModulePass

; RUN: opt -disable-output -disable-verify -verify-cfg-preserved=1 -debug-pass-manager \
; RUN:     -passes='cgscc(repeat<3>(no-op-cgscc))' %s 2>&1 \
; RUN:     | FileCheck %s --check-prefix=CHECK-REPEAT-CGSCC-PASS
; CHECK-REPEAT-CGSCC-PASS: Running analysis: InnerAnalysisManagerProxy<{{.*(CGSCCAnalysisManager|AnalysisManager<.*LazyCallGraph::SCC.*>).*}},{{.*}}Module>
; CHECK-REPEAT-CGSCC-PASS-NEXT: Running analysis: InnerAnalysisManagerProxy<{{.*(FunctionAnalysisManager|AnalysisManager<.*Function.*>).*}},{{.*}}Module>
; CHECK-REPEAT-CGSCC-PASS-NEXT: Running analysis: LazyCallGraphAnalysis
; CHECK-REPEAT-CGSCC-PASS-NEXT: Running analysis: TargetLibraryAnalysis
; CHECK-REPEAT-CGSCC-PASS-NEXT: Running analysis: FunctionAnalysisManagerCGSCCProxy
; CHECK-REPEAT-CGSCC-PASS-NEXT: Running analysis: OuterAnalysisManagerProxy<{{.*}}LazyCallGraph::SCC{{.*}}>
; CHECK-REPEAT-CGSCC-PASS-NEXT: Running pass: RepeatedPass
; CHECK-REPEAT-CGSCC-PASS-NEXT: Running pass: NoOpCGSCCPass
; CHECK-REPEAT-CGSCC-PASS-NEXT: Running pass: NoOpCGSCCPass
; CHECK-REPEAT-CGSCC-PASS-NEXT: Running pass: NoOpCGSCCPass

; RUN: opt -disable-output -disable-verify -verify-cfg-preserved=1 -debug-pass-manager \
; RUN:     -passes='function(repeat<3>(no-op-function))' %s 2>&1 \
; RUN:     | FileCheck %s --check-prefix=CHECK-REPEAT-FUNCTION-PASS
; CHECK-REPEAT-FUNCTION-PASS: Running analysis: InnerAnalysisManagerProxy<{{.*}}>
; CHECK-REPEAT-FUNCTION-PASS-NEXT: Running analysis: PreservedCFGCheckerAnalysis on foo
; CHECK-REPEAT-FUNCTION-PASS-NEXT: Running pass: RepeatedPass
; CHECK-REPEAT-FUNCTION-PASS-NEXT: Running pass: NoOpFunctionPass
; CHECK-REPEAT-FUNCTION-PASS-NEXT: Running pass: NoOpFunctionPass
; CHECK-REPEAT-FUNCTION-PASS-NEXT: Running pass: NoOpFunctionPass

; RUN: opt -disable-output -disable-verify -verify-cfg-preserved=1 -debug-pass-manager \
; RUN:     -passes='loop(repeat<3>(no-op-loop))' %s 2>&1 \
; RUN:     | FileCheck %s --check-prefix=CHECK-REPEAT-LOOP-PASS
; CHECK-REPEAT-LOOP-PASS: Running analysis: InnerAnalysisManagerProxy<{{.*}}>
; CHECK-REPEAT-LOOP-PASS-NEXT: Running analysis: PreservedCFGCheckerAnalysis on foo
; CHECK-REPEAT-LOOP-PASS-NEXT: Running pass: LoopSimplify
; CHECK-REPEAT-LOOP-PASS-NEXT: Running analysis: LoopAnalysis
; CHECK-REPEAT-LOOP-PASS-NEXT: Running analysis: DominatorTreeAnalysis
; CHECK-REPEAT-LOOP-PASS-NEXT: Running analysis: AssumptionAnalysis
; CHECK-REPEAT-LOOP-PASS-NEXT: Invalidating analysis: PreservedCFGCheckerAnalysis on foo
; CHECK-REPEAT-LOOP-PASS-NEXT: Running pass: LCSSAPass
; CHECK-REPEAT-LOOP-PASS-NEXT: Running analysis: PreservedCFGCheckerAnalysis on foo
; CHECK-REPEAT-LOOP-PASS-NEXT: Running analysis: AAManager
; CHECK-REPEAT-LOOP-PASS-NEXT: Running analysis: TargetLibraryAnalysis
; CHECK-REPEAT-LOOP-PASS-NEXT: Running analysis: BasicAA
; CHECK-REPEAT-LOOP-PASS-NEXT: Running analysis: XmainOptLevelAnalysis ;INTEL
; CHECK-REPEAT-LOOP-PASS-NEXT: Running analysis: ScopedNoAliasAA
; CHECK-REPEAT-LOOP-PASS-NEXT: Running analysis: TypeBasedAA ;INTEL
; CHECK-REPEAT-LOOP-PASS-NEXT: Running analysis: StdContainerAA
; CHECK-REPEAT-LOOP-PASS-NEXT: Running analysis: OuterAnalysisManagerProxy
; CHECK-REPEAT-LOOP-PASS-NEXT: Running analysis: ScalarEvolutionAnalysis
; CHECK-REPEAT-LOOP-PASS-NEXT: Running analysis: TargetIRAnalysis
; CHECK-REPEAT-LOOP-PASS-NEXT: Running analysis: InnerAnalysisManagerProxy<{{.*}}>
; CHECK-REPEAT-LOOP-PASS-NEXT: Running pass: RepeatedPass
; CHECK-REPEAT-LOOP-PASS-NEXT: Running pass: NoOpLoopPass
; CHECK-REPEAT-LOOP-PASS-NEXT: Running pass: NoOpLoopPass
; CHECK-REPEAT-LOOP-PASS-NEXT: Running pass: NoOpLoopPass

define void @foo(i1 %x, i8* %p1, i8* %p2) {
entry:
  store i8 42, i8* %p1
  br i1 %x, label %loop, label %exit

loop:
  %tmp1 = load i8, i8* %p2
  br label %loop

exit:
  ret void
}

declare void @bar()<|MERGE_RESOLUTION|>--- conflicted
+++ resolved
@@ -248,11 +248,7 @@
 ; CHECK-AA-DEFAULT: Running analysis: BasicAA
 ; CHECK-AA-DEFAULT: Running analysis: ScopedNoAliasAA
 ; CHECK-AA-DEFAULT: Running analysis: TypeBasedAA
-<<<<<<< HEAD
 ; CHECK-AA-DEFAULT: Running analysis: StdContainerAA  ;INTEL
-; CHECK-AA-DEFAULT: Finished llvm::Module pass manager run
-=======
->>>>>>> 34a8a437
 
 ; RUN: opt -disable-output -disable-verify -verify-cfg-preserved=1 -debug-pass-manager %s 2>&1 \
 ; RUN:     -passes='require<aa>,invalidate<domtree>,aa-eval' -aa-pipeline='basic-aa' \
@@ -296,13 +292,8 @@
 ; RUN: opt -disable-output -disable-verify -verify-cfg-preserved=1 -debug-pass-manager \
 ; RUN:     -passes='default<O0>' %s 2>&1 \
 ; RUN:     | FileCheck %s --check-prefix=CHECK-O0 --check-prefix=%llvmcheckext
-<<<<<<< HEAD
-; CHECK-O0: Starting llvm::Module pass manager run
-; CHECK-O0-NEXT: Running pass: InlineListsPass ;INTEL
+; CHECK-O0: Running pass: InlineListsPass ;INTEL
 ; CHECK-O0-NEXT: Running pass: AlwaysInlinerPass
-=======
-; CHECK-O0: Running pass: AlwaysInlinerPass
->>>>>>> 34a8a437
 ; CHECK-O0-NEXT: Running analysis: InnerAnalysisManagerProxy<{{.*}}>
 ; CHECK-O0-NEXT: Running analysis: ProfileSummaryAnalysis
 ; CHECK-EXT-NEXT: Running pass: {{.*}}Bye
