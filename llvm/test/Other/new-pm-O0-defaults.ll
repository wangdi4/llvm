; The IR below was crafted so as:
; 1) To have a loop, so we create a loop pass manager
; 2) To be "immutable" in the sense that no pass in the standard
;    pipeline will modify it.
; Since no transformations take place, we don't expect any analyses
; to be invalidated.
; Any invalidation that shows up here is a bug, unless we started modifying
; the IR, in which case we need to make it immutable harder.

; RUN: opt -disable-verify -verify-cfg-preserved=0 -debug-pass-manager \
; RUN:     -passes='default<O0>' -S %s 2>&1 \
; RUN:     | FileCheck %s --check-prefixes=CHECK,CHECK-DEFAULT
; RUN: opt -disable-verify -verify-cfg-preserved=0 -debug-pass-manager -enable-matrix \
; RUN:     -passes='default<O0>' -S %s 2>&1 \
; RUN:     | FileCheck %s --check-prefixes=CHECK,CHECK-DEFAULT,CHECK-MATRIX
; RUN: opt -disable-verify -verify-cfg-preserved=0 -debug-pass-manager \
; RUN:     -passes='thinlto-pre-link<O0>' -S %s 2>&1 \
; RUN:     | FileCheck %s --check-prefixes=CHECK,CHECK-DEFAULT,CHECK-PRE-LINK
; RUN: opt -disable-verify -verify-cfg-preserved=0 -debug-pass-manager \
; RUN:     -passes='lto-pre-link<O0>' -S %s 2>&1 \
; RUN:     | FileCheck %s --check-prefixes=CHECK,CHECK-DEFAULT,CHECK-PRE-LINK
; RUN: opt -disable-verify -verify-cfg-preserved=0 -debug-pass-manager \
; RUN:     -passes='thinlto<O0>' -S %s 2>&1 \
; RUN:     | FileCheck %s --check-prefixes=CHECK,CHECK-THINLTO
; RUN: opt -disable-verify -verify-cfg-preserved=0 -debug-pass-manager \
; RUN:     -passes='lto<O0>' -S %s 2>&1 \
; RUN:     | FileCheck %s --check-prefixes=CHECK,CHECK-LTO

<<<<<<< HEAD
; CHECK: Starting llvm::Module pass manager run.
; CHECK-DEFAULT-NEXT: Running pass: InlineListsPass ;INTEL
; CHECK-DEFAULT-NEXT: Running pass: AlwaysInlinerPass
=======
; CHECK-DEFAULT: Running pass: AlwaysInlinerPass
>>>>>>> 34a8a437
; CHECK-DEFAULT-NEXT: Running analysis: InnerAnalysisManagerProxy
; CHECK-DEFAULT-NEXT: Running analysis: ProfileSummaryAnalysis
; CHECK-MATRIX: Running pass: LowerMatrixIntrinsicsPass
; CHECK-MATRIX-NEXT: Running analysis: TargetIRAnalysis
; CHECK-PRE-LINK: Running pass: CanonicalizeAliasesPass
; CHECK-PRE-LINK-NEXT: Running pass: NameAnonGlobalPass
; CHECK-THINLTO: Running pass: Annotation2MetadataPass
; CHECK-THINLTO-NEXT: Running pass: LowerTypeTestsPass
; CHECK-THINLTO-NEXT: Running pass: EliminateAvailableExternallyPass
; CHECK-THINLTO-NEXT: Running pass: GlobalDCEPass
<<<<<<< HEAD
; CHECK-LTO-NEXT: Running pass: Annotation2MetadataPass
; INTEL_CUSTOMIZATION
; CHECK-LTO-NEXT: Running pass: XmainOptLevelAnalysisInit
; CHECK-LTO-NEXT: Running analysis: XmainOptLevelAnalysis
; CHECK-LTO-NEXT: Running pass: RequireAnalysisPass
; CHECK-LTO-NEXT: Running analysis: WholeProgramAnalysis
=======
; CHECK-LTO: Running pass: Annotation2MetadataPass
; CHECK-LTO-NEXT: Running pass: WholeProgramDevirtPass
>>>>>>> 34a8a437
; CHECK-LTO-NEXT: Running analysis: InnerAnalysisManagerProxy
; CHECK-LTO-NEXT: Running analysis: TargetIRAnalysis
; CHECK-LTO-NEXT: Running pass: IntelFoldWPIntrinsicPass
; CHECK-LTO-NEXT: Running pass: WholeProgramDevirtPass
; end INTEL_CUSTOMIZATION
; CHECK-LTO-NEXT: Running pass: LowerTypeTestsPass
; CHECK-LTO-NEXT: Running pass: LowerTypeTestsPass
; CHECK-LTO-NEXT: Running pass: AnnotationRemarksPass
; CHECK-LTO-NEXT: Running analysis: TargetLibraryAnalysis
; CHECK-NEXT: Running pass: PrintModulePass

; Make sure we get the IR back out without changes when we print the module.
; CHECK-LABEL: define void @foo(i32 %n) local_unnamed_addr {
; CHECK-NEXT: entry:
; CHECK-NEXT:   br label %loop
; CHECK:      loop:
; CHECK-NEXT:   %iv = phi i32 [ 0, %entry ], [ %iv.next, %loop ]
; CHECK-NEXT:   %iv.next = add i32 %iv, 1
; CHECK-NEXT:   tail call void @bar()
; CHECK-NEXT:   %cmp = icmp eq i32 %iv, %n
; CHECK-NEXT:   br i1 %cmp, label %exit, label %loop
; CHECK:      exit:
; CHECK-NEXT:   ret void
; CHECK-NEXT: }
;

declare void @bar() local_unnamed_addr

define void @foo(i32 %n) local_unnamed_addr {
entry:
  br label %loop
loop:
  %iv = phi i32 [ 0, %entry ], [ %iv.next, %loop ]
  %iv.next = add i32 %iv, 1
  tail call void @bar()
  %cmp = icmp eq i32 %iv, %n
  br i1 %cmp, label %exit, label %loop
exit:
  ret void
}<|MERGE_RESOLUTION|>--- conflicted
+++ resolved
@@ -26,13 +26,8 @@
 ; RUN:     -passes='lto<O0>' -S %s 2>&1 \
 ; RUN:     | FileCheck %s --check-prefixes=CHECK,CHECK-LTO
 
-<<<<<<< HEAD
-; CHECK: Starting llvm::Module pass manager run.
-; CHECK-DEFAULT-NEXT: Running pass: InlineListsPass ;INTEL
-; CHECK-DEFAULT-NEXT: Running pass: AlwaysInlinerPass
-=======
-; CHECK-DEFAULT: Running pass: AlwaysInlinerPass
->>>>>>> 34a8a437
+; CHECK-DEFAULT: Running pass: InlineListsPass ;INTEL
+; CHECK-DEFAULT-NEXT: Running pass: AlwaysInlinerPass ;INTEL
 ; CHECK-DEFAULT-NEXT: Running analysis: InnerAnalysisManagerProxy
 ; CHECK-DEFAULT-NEXT: Running analysis: ProfileSummaryAnalysis
 ; CHECK-MATRIX: Running pass: LowerMatrixIntrinsicsPass
@@ -43,17 +38,12 @@
 ; CHECK-THINLTO-NEXT: Running pass: LowerTypeTestsPass
 ; CHECK-THINLTO-NEXT: Running pass: EliminateAvailableExternallyPass
 ; CHECK-THINLTO-NEXT: Running pass: GlobalDCEPass
-<<<<<<< HEAD
-; CHECK-LTO-NEXT: Running pass: Annotation2MetadataPass
+; CHECK-LTO: Running pass: Annotation2MetadataPass
 ; INTEL_CUSTOMIZATION
 ; CHECK-LTO-NEXT: Running pass: XmainOptLevelAnalysisInit
 ; CHECK-LTO-NEXT: Running analysis: XmainOptLevelAnalysis
 ; CHECK-LTO-NEXT: Running pass: RequireAnalysisPass
 ; CHECK-LTO-NEXT: Running analysis: WholeProgramAnalysis
-=======
-; CHECK-LTO: Running pass: Annotation2MetadataPass
-; CHECK-LTO-NEXT: Running pass: WholeProgramDevirtPass
->>>>>>> 34a8a437
 ; CHECK-LTO-NEXT: Running analysis: InnerAnalysisManagerProxy
 ; CHECK-LTO-NEXT: Running analysis: TargetIRAnalysis
 ; CHECK-LTO-NEXT: Running pass: IntelFoldWPIntrinsicPass
