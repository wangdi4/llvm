--- conflicted
+++ resolved
@@ -270,10 +270,7 @@
 ; CHECK-O3-NEXT: Running pass: SLPVectorizerPass
 ; CHECK-Os-NEXT: Running pass: SLPVectorizerPass
 ; CHECK-O-NEXT: Running pass: VectorCombinePass
-<<<<<<< HEAD
-=======
 ; CHECK-O-NEXT: Running pass: EarlyCSEPass ;INTEL
->>>>>>> c6e5577a
 ; CHECK-O-NEXT: Running pass: InstCombinePass
 ; CHECK-O-NEXT: Running pass: LoopUnrollPass
 ; CHECK-O-NEXT: Running pass: WarnMissedTransformationsPass
