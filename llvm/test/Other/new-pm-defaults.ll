--- conflicted
+++ resolved
@@ -269,12 +269,9 @@
 ; CHECK-O-NEXT: Running pass: CGProfilePass
 ; CHECK-O-NEXT: Running pass: GlobalDCEPass
 ; CHECK-O-NEXT: Running pass: ConstantMergePass
-<<<<<<< HEAD
 ; CHECK-O-NEXT: Running pass: InlineReportEmitterPass ;INTEL
-=======
 ; CHECK-O-NEXT: Running pass: RelLookupTableConverterPass
 ; CHECK-O-NEXT: Running analysis: TargetIRAnalysis
->>>>>>> 5178ffc7
 ; CHECK-O-NEXT: Running pass: AnnotationRemarksPass on foo
 ; CHECK-LTO-NEXT: Running pass: CanonicalizeAliasesPass
 ; CHECK-LTO-NEXT: Running pass: NameAnonGlobalPass
