--- conflicted
+++ resolved
@@ -87,10 +87,6 @@
 ; CHECK-O-NEXT: Running pass: EarlyCSEPass
 ; CHECK-O-NEXT: Running analysis: TargetLibraryAnalysis
 ; CHECK-O3-NEXT: Running pass: CallSiteSplittingPass
-<<<<<<< HEAD
-; CHECK-O-NEXT: Running pass: UnpredictableProfileLoaderPass ;INTEL
-=======
->>>>>>> ec3077b5
 ; CHECK-O-NEXT: Running pass: AggressiveSpeculationPass on foo ;INTEL
 ; CHECK-O-NEXT: Running pass: OpenMPOptPass
 ; CHECK-O3-NEXT: Running pass: RecursiveFunctionMemoizePass ;INTEL
