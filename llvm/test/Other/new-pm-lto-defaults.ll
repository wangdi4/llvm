; Basic test for the new LTO pipeline.
; For now the only difference is between -O1 and everything else, so
; -O2, -O3, -Os, -Oz are the same.

; RUN: opt -disable-verify -verify-cfg-preserved=0 -debug-pass-manager \
; RUN:     -passes='lto<O1>' -S %s 2>&1 \
; RUN:     | FileCheck %s --check-prefix=CHECK-O --check-prefix=CHECK-O1
; RUN: opt -disable-verify -verify-cfg-preserved=0 -debug-pass-manager \
; RUN:     -passes='lto<O2>' -S  %s 2>&1 \
; RUN:     | FileCheck %s --check-prefix=CHECK-O --check-prefix=CHECK-O23SZ \
; RUN:     --check-prefix=CHECK-O2
; RUN: opt -disable-verify -verify-cfg-preserved=0 -debug-pass-manager \
; RUN:     -passes='lto<O3>' -S  %s 2>&1 \
; RUN:     | FileCheck %s --check-prefix=CHECK-O --check-prefix=CHECK-O23SZ \
; RUN:     --check-prefix=CHECK-O3
; RUN: opt -disable-verify -verify-cfg-preserved=0 -debug-pass-manager \
; RUN:     -passes='lto<Os>' -S %s 2>&1 \
; RUN:     | FileCheck %s --check-prefix=CHECK-O --check-prefix=CHECK-O23SZ \
; RUN:     --check-prefix=CHECK-OS
; RUN: opt -disable-verify -verify-cfg-preserved=0 -debug-pass-manager \
; RUN:     -passes='lto<Oz>' -S %s 2>&1 \
; RUN:     | FileCheck %s --check-prefix=CHECK-O --check-prefix=CHECK-O23SZ
; RUN: opt -disable-verify -verify-cfg-preserved=0 -debug-pass-manager \
; RUN:     -passes='lto<O3>' -S  %s -passes-ep-peephole='no-op-function' 2>&1 \
; RUN:     | FileCheck %s --check-prefix=CHECK-O --check-prefix=CHECK-O23SZ \
; RUN:     --check-prefix=CHECK-O3 --check-prefix=CHECK-EP-Peephole

; CHECK-O: Running pass: Annotation2Metadata
; CHECK-O-NEXT: Running pass: InlineReportSetupPass ;INTEL
; CHECK-O-NEXT: Running pass: XmainOptLevelAnalysisInit ;INTEL
; CHECK-O-NEXT: Running analysis: XmainOptLevelAnalysis ;INTEL
; INTEL_CUSTOMIZATION
; CHECK-O-NEXT: Running pass: RequireAnalysisPass<{{.*}}WholeProgramAnalysis
; CHECK-O-NEXT: Running analysis: WholeProgramAnalysis
; CHECK-O-NEXT: Running analysis: InnerAnalysisManagerProxy<{{.*}}Function
; CHECK-O-NEXT: Running analysis: TargetIRAnalysis
; end INTEL_CUSTOMIZATION
; CHECK-O-NEXT: Running pass: GlobalDCEPass
; INTEL_CUSTOMIZATION
; CHECK-O-NEXT: Running pass: IntelFoldWPIntrinsicPass
; CHECK-O-NEXT: Running pass: IPCloningPass
; end INTEL_CUSTOMIZATION
; CHECK-O-NEXT: Running pass: ForceFunctionAttrsPass
; CHECK-O-NEXT: Running pass: InferFunctionAttrsPass
; INTEL_CUSTOMIZATION
; CHECK-O-NEXT: Running analysis: TargetLibraryAnalysis
; The TargetLibraryAnalysis is required by the Intel WholeProgramAnalysis.
; It will run during O1. The following CHECK won't be executed.
; CHECK-O-NEXT-: Running analysis: InnerAnalysisManagerProxy<{{.*}}Module
; CHECK-O-NEXT-: Running analysis: TargetLibraryAnalysis
; The InnerAnalysisManagerProxy and the PassInstrumentationAnalysis is needed
; for the Intel WholeProgramAnalysis. It will run with O1. The following CHECK
; won't be executed. The following two CHECKs won't be executed.
; CHECK-O23SZ-NEXT-: Running analysis: PassInstrumentationAnalysis
; end INTEL_CUSTOMIZATION
; CHECK-O23SZ-NEXT: Running pass: CallSiteSplittingPass on foo
; CHECK-O23SZ-NEXT: Running analysis: TargetLibraryAnalysis on foo
; INTEL_CUSTOMIZATION
; The TargetIRAnalysis isn't needed for the Intel WholeProgramAnalysis.
; It will run with O1. The following CHECKs won't be executed.
; CHECK-O23SZ-NEXT-: Running analysis: TargetIRAnalysis on foo
; end INTEL_CUSTOMIZATION
; CHECK-O23SZ-NEXT: Running analysis: DominatorTreeAnalysis on foo
; INTEL_CUSTOMIZATION
; CHECK-O23SZ-NEXT: Running pass: IntelLoopAttrsPass on foo
; CHECK-O23SZ-NEXT: Running analysis: LoopAnalysis on foo
; CHECK-O23SZ-NEXT: Running analysis: ScalarEvolutionAnalysis on foo
; CHECK-O23SZ-NEXT: Running analysis: AssumptionAnalysis on foo
; END INTEL_CUSTOMIZATION
; CHECK-O23SZ-NEXT: PGOIndirectCallPromotion
; CHECK-O23SZ-NEXT: Running analysis: ProfileSummaryAnalysis
; CHECK-O23SZ-NEXT: Running analysis: OptimizationRemarkEmitterAnalysis
; CHECK-O23SZ-NEXT: Running pass: IPSCCPPass
; INTEL_CUSTOMIZATION
; The AssumptionAnalysis pass runs with the IntelLoopAttrs pass.
; CHECK-O23SZ-NEXT-: Running analysis: AssumptionAnalysis on foo
; END INTEL_CUSTOMIZATION
; CHECK-O23SZ-NEXT: Running pass: CalledValuePropagationPass
; CHECK-O-NEXT: Running analysis: InnerAnalysisManagerProxy<{{.*}}SCC
; CHECK-O-NEXT: Running analysis: LazyCallGraphAnalysis
; CHECK-O1-NEXT: Running analysis: TargetLibraryAnalysis
; INTEL_CUSTOMIZATION
; The PassInstrumentationAnalysis isn't needed for the Intel
; WholeProgramAnalysis. It should run at O1. The following CHECKs
; won't be executed.
; CHECK-O1-NEXT-: Running analysis: PassInstrumentationAnalysis
; end INTEL_CUSTOMIZATION
; CHECK-O-NEXT: Running analysis: FunctionAnalysisManagerCGSCCProxy
; CHECK-O-NEXT: Running analysis: OuterAnalysisManagerProxy<{{.*}}LazyCallGraph{{.*}}>
; CHECK-O-NEXT: Running pass: PostOrderFunctionAttrsPass
; CHECK-O-NEXT: Running analysis: AAManager
; CHECK-O-NEXT: Running analysis: BasicAA
; CHECK-O-NEXT: Running analysis: XmainOptLevelAnalysis ;INTEL
; CHECK-O1-NEXT: Running analysis: AssumptionAnalysis on foo
; CHECK-O1-NEXT: Running analysis: DominatorTreeAnalysis
; CHECK-O-NEXT: Running analysis: ScopedNoAliasAA ;INTEL
; CHECK-O-NEXT: Running analysis: TypeBasedAA
; CHECK-O-NEXT: Running analysis: StdContainerAA
; CHECK-O-NEXT: Running analysis: OuterAnalysisManagerProxy
; CHECK-O-NEXT: Running pass: ReversePostOrderFunctionAttrsPass
; CHECK-O-NEXT: Running analysis: CallGraphAnalysis
; CHECK-O-NEXT: Running pass: DopeVectorConstPropPass ;INTEL
; CHECK-O-NEXT: Running pass: OptimizeDynamicCastsPass ;INTEL
; CHECK-O-NEXT: Running pass: GlobalSplitPass
; CHECK-O-NEXT: Running pass: WholeProgramDevirtPass
; CHECK-O1-NEXT: Running pass: LowerTypeTestsPass
; CHECK-O23SZ-NEXT: Running pass: GlobalOptPass
; CHECK-O23SZ-NEXT: Running pass: PromotePass
; CHECK-O23SZ-NEXT: Running pass: ConstantMergePass
; CHECK-O23SZ-NEXT: Running pass: DeadArgumentEliminationPass
; CHECK-O3-NEXT: Running pass: AggressiveInstCombinePass
; CHECK-O23SZ-NEXT: Running pass: InstCombinePass
; CHECK-EP-Peephole-NEXT: Running pass: NoOpFunctionPass
; CHECK-O23SZ-NEXT: Running pass: InlineListsPass ;INTEL
; CHECK-O23SZ-NEXT: Running pass: RequireAnalysisPass<{{.*}}AndersensAA ;INTEL
; CHECK-O23SZ-NEXT: Running analysis: AndersensAA ;INTEL
; CHECK-O23SZ-NEXT: Running pass: IndirectCallConvPass ;INTEL
; CHECK-O23SZ-NEXT: Running pass: AggInlinerPass ;INTEL
; CHECK-O23SZ-NEXT: Running pass: ModuleInlinerWrapperPass
; CHECK-O23SZ-NEXT: Running analysis: InlineAdvisorAnalysis
; CHECK-O23SZ-NEXT: Running pass: InlinerPass
; CHECK-O23SZ-NEXT: Running pass: InlinerPass
; INTEL_CUSTOMIZATION
; CHECK-O23SZ-NEXT: Running pass: GlobalOptPass
; CHECK-O23SZ-NEXT: Running pass: IntelIPOPrefetchPass
; CHECK-O23SZ-NEXT: Running pass: PartialInlinerPass
; END INTEL_CUSTOMIZATION
; CHECK-O23SZ-NEXT: Running pass: IPCloningPass ;INTEL
; CHECK-O23SZ-NEXT: Running pass: GlobalDCEPass
; CHECK-O23SZ-NEXT: Running pass: IPArrayTransposePass ;INTEL
; CHECK-O23SZ-NEXT: Running pass: DeadArrayOpsEliminationPass ;INTEL
; CHECK-O23SZ-NEXT: Running pass: InstCombinePass
; CHECK-EP-Peephole-NEXT: Running pass: NoOpFunctionPass
; CHECK-O23SZ-NEXT: Running pass: JumpThreadingPass
; CHECK-O23SZ-NEXT: Running analysis: LazyValueAnalysis
; CHECK-O23SZ-NEXT: Running analysis: PostDominatorTreeAnalysis on foo ;INTEL
; CHECK-O23SZ-NEXT: Running pass: SROA on foo
; CHECK-O23SZ-NEXT: Running pass: TailCallElimPass on foo
; INTEL_CUSTOMIZATION
; CHECK-O23SZ-NEXT: Running pass: IntelLoopAttrsPass on foo
; END INTEL_CUSTOMIZATION
; CHECK-O23SZ-NEXT: Running pass: PostOrderFunctionAttrsPass on (foo)
; CHECK-O23SZ-NEXT: Running pass: LoopSimplifyPass on foo
; INTEL_CUSTOMIZATION
; LoopAnalysis will earlier with the IntelLoopAttrsPass
; CHECK-O23SZ-NEXT-: Running analysis: LoopAnalysis on foo
; END INTEL_CUSTOMIZATION
; CHECK-O23SZ-NEXT: Running pass: LCSSAPass on foo
<<<<<<< HEAD
; INTEL_CUSTOMIZATION
; ScalarEvolution will run with the IntelLoopAttrs pass
; CHECK-O23SZ-NEXT-: Running analysis: ScalarEvolutionAnalysis on foo
; END INTEL_CUSTOMIZATION
=======
; CHECK-O23SZ-NEXT: Running analysis: MemorySSAAnalysis on foo
; CHECK-O23SZ-NEXT: Running analysis: ScalarEvolutionAnalysis on foo
>>>>>>> 3eaf2358
; CHECK-O23SZ-NEXT: Running analysis: InnerAnalysisManagerProxy
; Running analysis: PostDominatorTreeAnalysis on foo ;INTEL PostDom has moved, cannot make check work
; CHECK-O23SZ-NEXT: Running pass: LICMPass on Loop
; CHECK-O23SZ-NEXT: Running pass: GVN on foo
; CHECK-O23SZ-NEXT: Running analysis: MemoryDependenceAnalysis on foo
; CHECK-O23SZ-NEXT: Running analysis: PhiValuesAnalysis on foo
; CHECK-O23SZ-NEXT: Running pass: DopeVectorHoistPass on foo ;INTEL
; CHECK-O23SZ-NEXT: Running pass: MemCpyOptPass on foo
; CHECK-O23SZ-NEXT: Running pass: DSEPass on foo
; Running analysis: PostDominatorTreeAnalysis on foo   ; INTEL not needed
; CHECK-O23SZ-NEXT: Running pass: MergedLoadStoreMotionPass on foo
; CHECK-O23SZ-NEXT: Running pass: LoopSimplifyPass on foo
; CHECK-O23SZ-NEXT: Running pass: LCSSAPass on foo
; CHECK-O23SZ-NEXT: Running pass: IndVarSimplifyPass on Loop
; CHECK-O23SZ-NEXT: Running pass: LoopDeletionPass on Loop
; CHECK-O23SZ-NEXT: Running pass: LoopFullUnrollPass on Loop
; CHECK-O23SZ-NEXT: Running analysis:  OuterAnalysisManagerProxy{{.*}}on Loop at depth 1 containing: %loop<header><latch><exiting> ;INTEL
; CHECK-O23SZ-NEXT: Running pass: LoopDistributePass on foo
; CHECK-O23SZ-NEXT: Running pass: LoopVectorizePass on foo
; CHECK-O23SZ-NEXT: Running analysis: BlockFrequencyAnalysis on foo
; CHECK-O23SZ-NEXT: Running analysis: BranchProbabilityAnalysis on foo
; CHECK-O23SZ-NEXT: Running analysis: DemandedBitsAnalysis on foo
; CHECK-O23SZ-NEXT: Running pass: LoopUnrollPass on foo
; CHECK-O23SZ-NEXT: OptReportOptionsAnalysis on foo ;INTEL
; CHECK-O23SZ-NEXT: WarnMissedTransformationsPass on foo
; CHECK-O23SZ-NEXT: Running pass: InstCombinePass on foo
; CHECK-O23SZ-NEXT: Running pass: SimplifyCFGPass on foo
; CHECK-O23SZ-NEXT: Running pass: SCCPPass on foo
; CHECK-O23SZ-NEXT: Running pass: InstCombinePass on foo
; CHECK-O23SZ-NEXT: Running pass: BDCEPass on foo
; CHECK-O2-NEXT: Running pass: SLPVectorizerPass on foo
; CHECK-O3-NEXT: Running pass: SLPVectorizerPass on foo
; CHECK-OS-NEXT: Running pass: SLPVectorizerPass on foo
; CHECK-O23SZ-NEXT: Running pass: VectorCombinePass on foo
; CHECK-O23SZ-NEXT: Running pass: AlignmentFromAssumptionsPass on foo
; CHECK-O23SZ-NEXT: Running pass: InstCombinePass on foo
; CHECK-EP-Peephole-NEXT: Running pass: NoOpFunctionPass on foo
; CHECK-O23SZ-NEXT: Running pass: JumpThreadingPass on foo
; CHECK-O23SZ-NEXT: Running pass: CrossDSOCFIPass
; CHECK-O23SZ-NEXT: Running pass: LowerTypeTestsPass
; CHECK-O-NEXT: Running pass: LowerTypeTestsPass
; CHECK-O23SZ-NEXT: Running pass: SimplifyCFGPass
; CHECK-O23SZ-NEXT: Running pass: EliminateAvailableExternallyPass
; CHECK-O23SZ-NEXT: Running pass: GlobalDCEPass
; CHECK-O-NEXT: Running pass: AnnotationRemarksPass on foo
; CHECK-O23SZ-NEXT: Running pass: InlineReportEmitterPass ;INTEL
; CHECK-O-NEXT: Running pass: PrintModulePass

; Make sure we get the IR back out without changes when we print the module.
; CHECK-O-LABEL: define void @foo(i32 %n) local_unnamed_addr {
; CHECK-O-NEXT: entry:
; CHECK-O-NEXT:   br label %loop
; CHECK-O:      loop:
; CHECK-O-NEXT:   %iv = phi i32 [ 0, %entry ], [ %iv.next, %loop ]
; CHECK-O-NEXT:   %iv.next = add i32 %iv, 1
; CHECK-O-NEXT:   tail call void @bar()
; CHECK-O-NEXT:   %cmp = icmp eq i32 %iv, %n
; CHECK-O-NEXT:   br i1 %cmp, label %exit, label %loop
; CHECK-O:      exit:
; CHECK-O-NEXT:   ret void
; CHECK-O-NEXT: }
;

declare void @bar() local_unnamed_addr

define void @foo(i32 %n) local_unnamed_addr {
entry:
  br label %loop
loop:
  %iv = phi i32 [ 0, %entry ], [ %iv.next, %loop ]
  %iv.next = add i32 %iv, 1
  tail call void @bar()
  %cmp = icmp eq i32 %iv, %n
  br i1 %cmp, label %exit, label %loop
exit:
  ret void
}<|MERGE_RESOLUTION|>--- conflicted
+++ resolved
@@ -146,15 +146,11 @@
 ; CHECK-O23SZ-NEXT-: Running analysis: LoopAnalysis on foo
 ; END INTEL_CUSTOMIZATION
 ; CHECK-O23SZ-NEXT: Running pass: LCSSAPass on foo
-<<<<<<< HEAD
+; CHECK-O23SZ-NEXT: Running analysis: MemorySSAAnalysis on foo
 ; INTEL_CUSTOMIZATION
 ; ScalarEvolution will run with the IntelLoopAttrs pass
 ; CHECK-O23SZ-NEXT-: Running analysis: ScalarEvolutionAnalysis on foo
 ; END INTEL_CUSTOMIZATION
-=======
-; CHECK-O23SZ-NEXT: Running analysis: MemorySSAAnalysis on foo
-; CHECK-O23SZ-NEXT: Running analysis: ScalarEvolutionAnalysis on foo
->>>>>>> 3eaf2358
 ; CHECK-O23SZ-NEXT: Running analysis: InnerAnalysisManagerProxy
 ; Running analysis: PostDominatorTreeAnalysis on foo ;INTEL PostDom has moved, cannot make check work
 ; CHECK-O23SZ-NEXT: Running pass: LICMPass on Loop
