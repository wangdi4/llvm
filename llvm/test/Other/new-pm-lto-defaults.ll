--- conflicted
+++ resolved
@@ -61,16 +61,12 @@
 ; CHECK-O23SZ-NEXT-: Running analysis: TargetIRAnalysis on foo
 ; end INTEL_CUSTOMIZATION
 ; CHECK-O23SZ-NEXT: Running analysis: DominatorTreeAnalysis on foo
-<<<<<<< HEAD
-=======
 ; INTEL_CUSTOMIZATION
 ; CHECK-O23SZ-NEXT: Running pass: IntelLoopAttrsPass on foo
 ; CHECK-O23SZ-NEXT: Running analysis: LoopAnalysis on foo
 ; CHECK-O23SZ-NEXT: Running analysis: ScalarEvolutionAnalysis on foo
 ; CHECK-O23SZ-NEXT: Running analysis: AssumptionAnalysis on foo
 ; END INTEL_CUSTOMIZATION
-; CHECK-O23SZ-NEXT: Finished llvm::Function pass manager run.
->>>>>>> 7a5b74ef
 ; CHECK-O23SZ-NEXT: PGOIndirectCallPromotion
 ; CHECK-O23SZ-NEXT: Running analysis: ProfileSummaryAnalysis
 ; CHECK-O23SZ-NEXT: Running analysis: OptimizationRemarkEmitterAnalysis
@@ -140,13 +136,9 @@
 ; CHECK-O23SZ-NEXT: Running analysis: PostDominatorTreeAnalysis on foo ;INTEL
 ; CHECK-O23SZ-NEXT: Running pass: SROA on foo
 ; CHECK-O23SZ-NEXT: Running pass: TailCallElimPass on foo
-<<<<<<< HEAD
-=======
 ; INTEL_CUSTOMIZATION
 ; CHECK-O23SZ-NEXT: Running pass: IntelLoopAttrsPass on foo
 ; END INTEL_CUSTOMIZATION
-; CHECK-O23SZ-NEXT: Finished llvm::Function pass manager run.
->>>>>>> 7a5b74ef
 ; CHECK-O23SZ-NEXT: Running pass: PostOrderFunctionAttrsPass on (foo)
 ; CHECK-O23SZ-NEXT: Running pass: LoopSimplifyPass on foo
 ; INTEL_CUSTOMIZATION
