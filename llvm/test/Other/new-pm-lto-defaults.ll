--- conflicted
+++ resolved
@@ -24,13 +24,10 @@
 ; RUN:     --check-prefix=CHECK-O3 --check-prefix=CHECK-EP-Peephole
 
 ; CHECK-O: Starting llvm::Module pass manager run.
-<<<<<<< HEAD
+; CHECK-O-NEXT: Running pass: Annotation2Metadata
 ; CHECK-O-NEXT: Running pass: InlineReportSetupPass   ;INTEL
 ; CHECK-O-NEXT: Running pass: XmainOptLevelAnalysisInit  ;INTEL
 ; CHECK-O-NEXT: Running analysis: XmainOptLevelAnalysis  ;INTEL
-=======
-; CHECK-O-NEXT: Running pass: Annotation2Metadata
->>>>>>> 8dbe44cb
 ; CHECK-O-NEXT: Running pass: GlobalDCEPass
 ; INTEL_CUSTOMIZATION
 ; CHECK-O-NEXT: Running pass: RequireAnalysisPass<{{.*}}WholeProgramAnalysis
