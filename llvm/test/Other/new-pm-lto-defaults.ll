; Basic test for the new LTO pipeline.
; For now the only difference is between -O1 and everything else, so
; -O2, -O3, -Os, -Oz are the same.

; RUN: opt -disable-verify -verify-cfg-preserved=0 -debug-pass-manager \
; RUN:     -passes='lto<O1>' -S %s 2>&1 \
; RUN:     | FileCheck %s --check-prefix=CHECK-O --check-prefix=CHECK-O1
; RUN: opt -disable-verify -verify-cfg-preserved=0 -debug-pass-manager \
; RUN:     -passes='lto<O2>' -S  %s 2>&1 \
; RUN:     | FileCheck %s --check-prefix=CHECK-O --check-prefix=CHECK-O23SZ \
; RUN:     --check-prefix=CHECK-O2
; RUN: opt -disable-verify -verify-cfg-preserved=0 -debug-pass-manager \
; RUN:     -passes='lto<O3>' -S  %s 2>&1 \
; RUN:     | FileCheck %s --check-prefix=CHECK-O --check-prefix=CHECK-O23SZ \
; RUN:     --check-prefix=CHECK-O3
; RUN: opt -disable-verify -verify-cfg-preserved=0 -debug-pass-manager \
; RUN:     -passes='lto<Os>' -S %s 2>&1 \
; RUN:     | FileCheck %s --check-prefix=CHECK-O --check-prefix=CHECK-O23SZ \
; RUN:     --check-prefix=CHECK-OS
; RUN: opt -disable-verify -verify-cfg-preserved=0 -debug-pass-manager \
; RUN:     -passes='lto<Oz>' -S %s 2>&1 \
; RUN:     | FileCheck %s --check-prefix=CHECK-O --check-prefix=CHECK-O23SZ
; RUN: opt -disable-verify -verify-cfg-preserved=0 -debug-pass-manager \
; RUN:     -passes='lto<O3>' -S  %s -passes-ep-peephole='no-op-function' 2>&1 \
; RUN:     | FileCheck %s --check-prefix=CHECK-O --check-prefix=CHECK-O23SZ \
; RUN:     --check-prefix=CHECK-O3 --check-prefix=CHECK-EP-Peephole

<<<<<<< HEAD
; CHECK-O: Starting llvm::Module pass manager run.
; CHECK-O-NEXT: Running pass: Annotation2Metadata
; CHECK-O-NEXT: Running pass: InlineReportSetupPass ;INTEL
; CHECK-O-NEXT: Running pass: XmainOptLevelAnalysisInit ;INTEL
; CHECK-O-NEXT: Running analysis: XmainOptLevelAnalysis ;INTEL
; INTEL_CUSTOMIZATION
; CHECK-O-NEXT: Running pass: RequireAnalysisPass<{{.*}}WholeProgramAnalysis
; CHECK-O-NEXT: Running analysis: WholeProgramAnalysis
; CHECK-O-NEXT: Running analysis: InnerAnalysisManagerProxy<{{.*}}Function
; CHECK-O-NEXT: Running analysis: TargetIRAnalysis
; end INTEL_CUSTOMIZATION
=======
; CHECK-O: Running pass: Annotation2Metadata
>>>>>>> 34a8a437
; CHECK-O-NEXT: Running pass: GlobalDCEPass
; INTEL_CUSTOMIZATION
; CHECK-O-NEXT: Running pass: IntelFoldWPIntrinsicPass
; CHECK-O-NEXT: Running pass: IPCloningPass
; end INTEL_CUSTOMIZATION
; CHECK-O-NEXT: Running pass: ForceFunctionAttrsPass
; CHECK-O-NEXT: Running pass: InferFunctionAttrsPass
; INTEL_CUSTOMIZATION
; CHECK-O-NEXT: Running analysis: TargetLibraryAnalysis
<<<<<<< HEAD
; The TargetLibraryAnalysis is required by the Intel WholeProgramAnalysis.
; It will run during O1. The following CHECK won't be executed.
; CHECK-O-NEXT-: Running analysis: InnerAnalysisManagerProxy<{{.*}}Module
; CHECK-O-NEXT-: Running analysis: TargetLibraryAnalysis
; The InnerAnalysisManagerProxy and the PassInstrumentationAnalysis is needed
; for the Intel WholeProgramAnalysis. It will run with O1. The following CHECK
; won't be executed. The following two CHECKs won't be executed.
; CHECK-O23SZ-NEXT-: Running analysis: PassInstrumentationAnalysis
; end INTEL_CUSTOMIZATION
; CHECK-O23SZ-NEXT: Starting llvm::Function pass manager run.
=======
>>>>>>> 34a8a437
; CHECK-O23SZ-NEXT: Running pass: CallSiteSplittingPass on foo
; CHECK-O23SZ-NEXT: Running analysis: TargetLibraryAnalysis on foo
; INTEL_CUSTOMIZATION
; The TargetIRAnalysis isn't needed for the Intel WholeProgramAnalysis.
; It will run with O1. The following CHECKs won't be executed.
; CHECK-O23SZ-NEXT-: Running analysis: TargetIRAnalysis on foo
; end INTEL_CUSTOMIZATION
; CHECK-O23SZ-NEXT: Running analysis: DominatorTreeAnalysis on foo
; CHECK-O23SZ-NEXT: PGOIndirectCallPromotion
; CHECK-O23SZ-NEXT: Running analysis: ProfileSummaryAnalysis
; CHECK-O23SZ-NEXT: Running analysis: OptimizationRemarkEmitterAnalysis
; CHECK-O23SZ-NEXT: Running pass: IPSCCPPass
; CHECK-O23SZ-NEXT: Running analysis: AssumptionAnalysis on foo
; CHECK-O23SZ-NEXT: Running pass: CalledValuePropagationPass
; CHECK-O-NEXT: Running analysis: InnerAnalysisManagerProxy<{{.*}}SCC
; CHECK-O-NEXT: Running analysis: LazyCallGraphAnalysis
; CHECK-O1-NEXT: Running analysis: TargetLibraryAnalysis
; INTEL_CUSTOMIZATION
; The PassInstrumentationAnalysis isn't needed for the Intel
; WholeProgramAnalysis. It should run at O1. The following CHECKs
; won't be executed.
; CHECK-O1-NEXT-: Running analysis: PassInstrumentationAnalysis
; end INTEL_CUSTOMIZATION
; CHECK-O-NEXT: Running analysis: FunctionAnalysisManagerCGSCCProxy
; CHECK-O-NEXT: Running analysis: OuterAnalysisManagerProxy<{{.*}}LazyCallGraph{{.*}}>
; CHECK-O-NEXT: Running pass: PostOrderFunctionAttrsPass
; CHECK-O-NEXT: Running analysis: AAManager
; CHECK-O-NEXT: Running analysis: BasicAA
; CHECK-O-NEXT: Running analysis: XmainOptLevelAnalysis ;INTEL
; CHECK-O1-NEXT: Running analysis: AssumptionAnalysis on foo
; CHECK-O1-NEXT: Running analysis: DominatorTreeAnalysis
; CHECK-O-NEXT: Running analysis: ScopedNoAliasAA ;INTEL
; CHECK-O-NEXT: Running analysis: TypeBasedAA
; CHECK-O-NEXT: Running analysis: StdContainerAA
; CHECK-O-NEXT: Running analysis: OuterAnalysisManagerProxy
; CHECK-O-NEXT: Running pass: ReversePostOrderFunctionAttrsPass
; CHECK-O-NEXT: Running analysis: CallGraphAnalysis
; CHECK-O-NEXT: Running pass: DopeVectorConstPropPass ;INTEL
; CHECK-O-NEXT: Running pass: OptimizeDynamicCastsPass ;INTEL
; CHECK-O-NEXT: Running pass: GlobalSplitPass
; CHECK-O-NEXT: Running pass: WholeProgramDevirtPass
; CHECK-O1-NEXT: Running pass: LowerTypeTestsPass
; CHECK-O23SZ-NEXT: Running pass: GlobalOptPass
; CHECK-O23SZ-NEXT: Running pass: PromotePass
; CHECK-O23SZ-NEXT: Running pass: ConstantMergePass
; CHECK-O23SZ-NEXT: Running pass: DeadArgumentEliminationPass
; CHECK-O3-NEXT: Running pass: AggressiveInstCombinePass
; CHECK-O23SZ-NEXT: Running pass: InstCombinePass
; CHECK-EP-Peephole-NEXT: Running pass: NoOpFunctionPass
<<<<<<< HEAD
; CHECK-O23SZ-NEXT: Finished llvm::Function pass manager run.
; CHECK-O23SZ-NEXT: Running pass: InlineListsPass ;INTEL
; CHECK-O23SZ-NEXT: Running pass: RequireAnalysisPass<{{.*}}AndersensAA ;INTEL
; CHECK-O23SZ-NEXT: Running analysis: AndersensAA ;INTEL
; CHECK-O23SZ-NEXT: Running pass: IndirectCallConvPass ;INTEL
; CHECK-O23SZ-NEXT: Running pass: AggInlinerPass ;INTEL
=======
>>>>>>> 34a8a437
; CHECK-O23SZ-NEXT: Running pass: ModuleInlinerWrapperPass
; CHECK-O23SZ-NEXT: Running analysis: InlineAdvisorAnalysis
; CHECK-O23SZ-NEXT: Running pass: InlinerPass
; CHECK-O23SZ-NEXT: Running pass: InlinerPass
<<<<<<< HEAD
; CHECK-O23SZ-NEXT: Finished CGSCC pass manager run.
; CHECK-O23SZ-NEXT: Finished llvm::Module pass manager run.
; INTEL_CUSTOMIZATION
=======
>>>>>>> 34a8a437
; CHECK-O23SZ-NEXT: Running pass: GlobalOptPass
; CHECK-O23SZ-NEXT: Running pass: IntelIPOPrefetchPass
; CHECK-O23SZ-NEXT: Running pass: PartialInlinerPass
; END INTEL_CUSTOMIZATION
; CHECK-O23SZ-NEXT: Running pass: IPCloningPass ;INTEL
; CHECK-O23SZ-NEXT: Running pass: GlobalDCEPass
<<<<<<< HEAD
; CHECK-O23SZ-NEXT: Running pass: IPArrayTransposePass ;INTEL
; CHECK-O23SZ-NEXT: Running pass: DeadArrayOpsEliminationPass ;INTEL
; CHECK-O23SZ-NEXT: Starting llvm::Function pass manager run.
=======
>>>>>>> 34a8a437
; CHECK-O23SZ-NEXT: Running pass: InstCombinePass
; CHECK-EP-Peephole-NEXT: Running pass: NoOpFunctionPass
; CHECK-O23SZ-NEXT: Running pass: JumpThreadingPass
; CHECK-O23SZ-NEXT: Running analysis: LazyValueAnalysis
; CHECK-O23SZ-NEXT: Running analysis: PostDominatorTreeAnalysis on foo ;INTEL
; CHECK-O23SZ-NEXT: Running pass: SROA on foo
; CHECK-O23SZ-NEXT: Running pass: TailCallElimPass on foo
; CHECK-O23SZ-NEXT: Running pass: PostOrderFunctionAttrsPass on (foo)
; CHECK-O23SZ-NEXT: Running pass: LoopSimplifyPass on foo
; CHECK-O23SZ-NEXT: Running analysis: LoopAnalysis on foo
; CHECK-O23SZ-NEXT: Running pass: LCSSAPass on foo
; CHECK-O23SZ-NEXT: Running analysis: ScalarEvolutionAnalysis on foo
; CHECK-O23SZ-NEXT: Running analysis: InnerAnalysisManagerProxy
; Running analysis: PostDominatorTreeAnalysis on foo ;INTEL PostDom has moved, cannot make check work
; CHECK-O23SZ-NEXT: Running pass: LICMPass on Loop
; CHECK-O23SZ-NEXT: Running pass: GVN on foo
; CHECK-O23SZ-NEXT: Running analysis: MemoryDependenceAnalysis on foo
; CHECK-O23SZ-NEXT: Running analysis: PhiValuesAnalysis on foo
; CHECK-O23SZ-NEXT: Running pass: DopeVectorHoistPass on foo ;INTEL
; CHECK-O23SZ-NEXT: Running pass: MemCpyOptPass on foo
; CHECK-O23SZ-NEXT: Running analysis: MemorySSAAnalysis on foo
; CHECK-O23SZ-NEXT: Running pass: DSEPass on foo
; Running analysis: PostDominatorTreeAnalysis on foo   ; INTEL not needed
; CHECK-O23SZ-NEXT: Running pass: MergedLoadStoreMotionPass on foo
; CHECK-O23SZ-NEXT: Running pass: LoopSimplifyPass on foo
; CHECK-O23SZ-NEXT: Running pass: LCSSAPass on foo
; CHECK-O23SZ-NEXT: Running pass: IndVarSimplifyPass on Loop
; CHECK-O23SZ-NEXT: Running pass: LoopDeletionPass on Loop
; CHECK-O23SZ-NEXT: Running pass: LoopFullUnrollPass on Loop
<<<<<<< HEAD
; CHECK-O23SZ-NEXT: Running analysis:  OuterAnalysisManagerProxy{{.*}}on Loop at depth 1 containing: %loop<header><latch><exiting> ;INTEL
; CHECK-O23SZ-NEXT: Finished Loop pass manager run.
=======
>>>>>>> 34a8a437
; CHECK-O23SZ-NEXT: Running pass: LoopDistributePass on foo
; CHECK-O23SZ-NEXT: Running pass: LoopVectorizePass on foo
; CHECK-O23SZ-NEXT: Running analysis: BlockFrequencyAnalysis on foo
; CHECK-O23SZ-NEXT: Running analysis: BranchProbabilityAnalysis on foo
; CHECK-O23SZ-NEXT: Running analysis: DemandedBitsAnalysis on foo
; CHECK-O23SZ-NEXT: Running pass: LoopUnrollPass on foo
; CHECK-O23SZ-NEXT: OptReportOptionsAnalysis on foo ;INTEL
; CHECK-O23SZ-NEXT: WarnMissedTransformationsPass on foo
; CHECK-O23SZ-NEXT: Running pass: InstCombinePass on foo
; CHECK-O23SZ-NEXT: Running pass: SimplifyCFGPass on foo
; CHECK-O23SZ-NEXT: Running pass: SCCPPass on foo
; CHECK-O23SZ-NEXT: Running pass: InstCombinePass on foo
; CHECK-O23SZ-NEXT: Running pass: BDCEPass on foo
; CHECK-O2-NEXT: Running pass: SLPVectorizerPass on foo
; CHECK-O3-NEXT: Running pass: SLPVectorizerPass on foo
; CHECK-OS-NEXT: Running pass: SLPVectorizerPass on foo
; CHECK-O23SZ-NEXT: Running pass: VectorCombinePass on foo
; CHECK-O23SZ-NEXT: Running pass: AlignmentFromAssumptionsPass on foo
; CHECK-O23SZ-NEXT: Running pass: InstCombinePass on foo
; CHECK-EP-Peephole-NEXT: Running pass: NoOpFunctionPass on foo
; CHECK-O23SZ-NEXT: Running pass: JumpThreadingPass on foo
; CHECK-O23SZ-NEXT: Running pass: CrossDSOCFIPass
; CHECK-O23SZ-NEXT: Running pass: LowerTypeTestsPass
; CHECK-O-NEXT: Running pass: LowerTypeTestsPass
; CHECK-O23SZ-NEXT: Running pass: SimplifyCFGPass
; CHECK-O23SZ-NEXT: Running pass: EliminateAvailableExternallyPass
; CHECK-O23SZ-NEXT: Running pass: GlobalDCEPass
; CHECK-O-NEXT: Running pass: AnnotationRemarksPass on foo
; CHECK-O23SZ-NEXT: Running pass: InlineReportEmitterPass ;INTEL
; CHECK-O-NEXT: Running pass: PrintModulePass

; Make sure we get the IR back out without changes when we print the module.
; CHECK-O-LABEL: define void @foo(i32 %n) local_unnamed_addr {
; CHECK-O-NEXT: entry:
; CHECK-O-NEXT:   br label %loop
; CHECK-O:      loop:
; CHECK-O-NEXT:   %iv = phi i32 [ 0, %entry ], [ %iv.next, %loop ]
; CHECK-O-NEXT:   %iv.next = add i32 %iv, 1
; CHECK-O-NEXT:   tail call void @bar()
; CHECK-O-NEXT:   %cmp = icmp eq i32 %iv, %n
; CHECK-O-NEXT:   br i1 %cmp, label %exit, label %loop
; CHECK-O:      exit:
; CHECK-O-NEXT:   ret void
; CHECK-O-NEXT: }
;

declare void @bar() local_unnamed_addr

define void @foo(i32 %n) local_unnamed_addr {
entry:
  br label %loop
loop:
  %iv = phi i32 [ 0, %entry ], [ %iv.next, %loop ]
  %iv.next = add i32 %iv, 1
  tail call void @bar()
  %cmp = icmp eq i32 %iv, %n
  br i1 %cmp, label %exit, label %loop
exit:
  ret void
}<|MERGE_RESOLUTION|>--- conflicted
+++ resolved
@@ -25,9 +25,7 @@
 ; RUN:     | FileCheck %s --check-prefix=CHECK-O --check-prefix=CHECK-O23SZ \
 ; RUN:     --check-prefix=CHECK-O3 --check-prefix=CHECK-EP-Peephole
 
-<<<<<<< HEAD
-; CHECK-O: Starting llvm::Module pass manager run.
-; CHECK-O-NEXT: Running pass: Annotation2Metadata
+; CHECK-O: Running pass: Annotation2Metadata
 ; CHECK-O-NEXT: Running pass: InlineReportSetupPass ;INTEL
 ; CHECK-O-NEXT: Running pass: XmainOptLevelAnalysisInit ;INTEL
 ; CHECK-O-NEXT: Running analysis: XmainOptLevelAnalysis ;INTEL
@@ -37,9 +35,6 @@
 ; CHECK-O-NEXT: Running analysis: InnerAnalysisManagerProxy<{{.*}}Function
 ; CHECK-O-NEXT: Running analysis: TargetIRAnalysis
 ; end INTEL_CUSTOMIZATION
-=======
-; CHECK-O: Running pass: Annotation2Metadata
->>>>>>> 34a8a437
 ; CHECK-O-NEXT: Running pass: GlobalDCEPass
 ; INTEL_CUSTOMIZATION
 ; CHECK-O-NEXT: Running pass: IntelFoldWPIntrinsicPass
@@ -49,7 +44,6 @@
 ; CHECK-O-NEXT: Running pass: InferFunctionAttrsPass
 ; INTEL_CUSTOMIZATION
 ; CHECK-O-NEXT: Running analysis: TargetLibraryAnalysis
-<<<<<<< HEAD
 ; The TargetLibraryAnalysis is required by the Intel WholeProgramAnalysis.
 ; It will run during O1. The following CHECK won't be executed.
 ; CHECK-O-NEXT-: Running analysis: InnerAnalysisManagerProxy<{{.*}}Module
@@ -59,9 +53,6 @@
 ; won't be executed. The following two CHECKs won't be executed.
 ; CHECK-O23SZ-NEXT-: Running analysis: PassInstrumentationAnalysis
 ; end INTEL_CUSTOMIZATION
-; CHECK-O23SZ-NEXT: Starting llvm::Function pass manager run.
-=======
->>>>>>> 34a8a437
 ; CHECK-O23SZ-NEXT: Running pass: CallSiteSplittingPass on foo
 ; CHECK-O23SZ-NEXT: Running analysis: TargetLibraryAnalysis on foo
 ; INTEL_CUSTOMIZATION
@@ -111,37 +102,24 @@
 ; CHECK-O3-NEXT: Running pass: AggressiveInstCombinePass
 ; CHECK-O23SZ-NEXT: Running pass: InstCombinePass
 ; CHECK-EP-Peephole-NEXT: Running pass: NoOpFunctionPass
-<<<<<<< HEAD
-; CHECK-O23SZ-NEXT: Finished llvm::Function pass manager run.
 ; CHECK-O23SZ-NEXT: Running pass: InlineListsPass ;INTEL
 ; CHECK-O23SZ-NEXT: Running pass: RequireAnalysisPass<{{.*}}AndersensAA ;INTEL
 ; CHECK-O23SZ-NEXT: Running analysis: AndersensAA ;INTEL
 ; CHECK-O23SZ-NEXT: Running pass: IndirectCallConvPass ;INTEL
 ; CHECK-O23SZ-NEXT: Running pass: AggInlinerPass ;INTEL
-=======
->>>>>>> 34a8a437
 ; CHECK-O23SZ-NEXT: Running pass: ModuleInlinerWrapperPass
 ; CHECK-O23SZ-NEXT: Running analysis: InlineAdvisorAnalysis
 ; CHECK-O23SZ-NEXT: Running pass: InlinerPass
 ; CHECK-O23SZ-NEXT: Running pass: InlinerPass
-<<<<<<< HEAD
-; CHECK-O23SZ-NEXT: Finished CGSCC pass manager run.
-; CHECK-O23SZ-NEXT: Finished llvm::Module pass manager run.
-; INTEL_CUSTOMIZATION
-=======
->>>>>>> 34a8a437
+; INTEL_CUSTOMIZATION
 ; CHECK-O23SZ-NEXT: Running pass: GlobalOptPass
 ; CHECK-O23SZ-NEXT: Running pass: IntelIPOPrefetchPass
 ; CHECK-O23SZ-NEXT: Running pass: PartialInlinerPass
 ; END INTEL_CUSTOMIZATION
 ; CHECK-O23SZ-NEXT: Running pass: IPCloningPass ;INTEL
 ; CHECK-O23SZ-NEXT: Running pass: GlobalDCEPass
-<<<<<<< HEAD
 ; CHECK-O23SZ-NEXT: Running pass: IPArrayTransposePass ;INTEL
 ; CHECK-O23SZ-NEXT: Running pass: DeadArrayOpsEliminationPass ;INTEL
-; CHECK-O23SZ-NEXT: Starting llvm::Function pass manager run.
-=======
->>>>>>> 34a8a437
 ; CHECK-O23SZ-NEXT: Running pass: InstCombinePass
 ; CHECK-EP-Peephole-NEXT: Running pass: NoOpFunctionPass
 ; CHECK-O23SZ-NEXT: Running pass: JumpThreadingPass
@@ -171,11 +149,7 @@
 ; CHECK-O23SZ-NEXT: Running pass: IndVarSimplifyPass on Loop
 ; CHECK-O23SZ-NEXT: Running pass: LoopDeletionPass on Loop
 ; CHECK-O23SZ-NEXT: Running pass: LoopFullUnrollPass on Loop
-<<<<<<< HEAD
 ; CHECK-O23SZ-NEXT: Running analysis:  OuterAnalysisManagerProxy{{.*}}on Loop at depth 1 containing: %loop<header><latch><exiting> ;INTEL
-; CHECK-O23SZ-NEXT: Finished Loop pass manager run.
-=======
->>>>>>> 34a8a437
 ; CHECK-O23SZ-NEXT: Running pass: LoopDistributePass on foo
 ; CHECK-O23SZ-NEXT: Running pass: LoopVectorizePass on foo
 ; CHECK-O23SZ-NEXT: Running analysis: BlockFrequencyAnalysis on foo
