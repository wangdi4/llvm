--- conflicted
+++ resolved
@@ -26,7 +26,7 @@
 ; RUN:     --check-prefix=CHECK-O3 --check-prefix=CHECK-EP-Peephole
 
 ; CHECK-O: Running pass: Annotation2Metadata
-<<<<<<< HEAD
+; CHECK-O-NEXT: Running pass: CrossDSOCFIPass
 ; CHECK-O-NEXT: Running pass: InlineReportSetupPass ;INTEL
 ; CHECK-O-NEXT: Running pass: XmainOptLevelAnalysisInit ;INTEL
 ; CHECK-O-NEXT: Running analysis: XmainOptLevelAnalysis ;INTEL
@@ -36,9 +36,6 @@
 ; CHECK-O-NEXT: Running analysis: InnerAnalysisManagerProxy<{{.*}}Function
 ; CHECK-O-NEXT: Running analysis: TargetIRAnalysis
 ; end INTEL_CUSTOMIZATION
-=======
-; CHECK-O-NEXT: Running pass: CrossDSOCFIPass
->>>>>>> c45e17f1
 ; CHECK-O-NEXT: Running pass: GlobalDCEPass
 ; INTEL_CUSTOMIZATION
 ; CHECK-O-NEXT: Running pass: IntelFoldWPIntrinsicPass
