; RUN: opt -enable-new-pm=0 -mtriple=x86_64-- -std-link-opts -debug-pass=Structure < %s -o /dev/null 2>&1 | FileCheck --check-prefix=CHECK %s

; REQUIRES: asserts

; INTEL_CUSTOMIZATION
; CHECK-LABEL: Pass Arguments:
; CHECK-NEXT: Target Library Information
; CHECK-NEXT: Target Transform Information
;           : Target Pass Configuration
; CHECK:      Type-Based Alias Analysis
; CHECK-NEXT: Scoped NoAlias Alias Analysis
; CHECK-NEXT: Std Container Alias Analysis
; CHECK-NEXT: Assumption Cache Tracker
; CHECK-NEXT: Profile summary info
; CHECK-NEXT: Optimization report options pass
; CHECK-NEXT:   ModulePass Manager
; CHECK-NEXT:     FunctionPass Manager
; CHECK-NEXT:       Module Verifier
; CHECK-NEXT:     Whole program analysis
; CHECK-NEXT:     Dead Global Elimination
<<<<<<< HEAD
; CHECK-NEXT:     Intel IPO Prefetch
; CHECK-NEXT:       FunctionPass Manager
; CHECK-NEXT:         Dominator Tree Construction
; CHECK-NEXT:         Post-Dominator Tree Construction
; CHECK-NEXT:     Intel fold WP intrinsic
; CHECK-NEXT:     IP Cloning
; CHECK-NEXT:     Dynamic Casts Optimization Pass
=======
; CHECK:          Intel fold WP intrinsic
; CHECK:          Dynamic Casts Optimization Pass
>>>>>>> 130e135d
; CHECK-NEXT:     Force set function attributes
; CHECK-NEXT:     Infer set function attributes
; CHECK-NEXT:     FunctionPass Manager
; CHECK-NEXT:       Dominator Tree Construction
; CHECK-NEXT:       Call-site splitting
; CHECK-NEXT:       Natural Loop Information
; CHECK-NEXT:       Scalar Evolution Analysis
; CHECK-NEXT:       Intel Loop Attrs
; CHECK-NEXT:     PGOIndirectCallPromotion
; CHECK-NEXT:     Interprocedural Sparse Conditional Constant Propagation
; CHECK-NEXT:       FunctionPass Manager
; CHECK-NEXT:         Dominator Tree Construction
; CHECK-NEXT:     Called Value Propagation
; CHECK-NEXT:     CallGraph Construction
; CHECK-NEXT:     Call Graph SCC Pass Manager
; CHECK-NEXT:       Deduce function attributes
; CHECK-NEXT:     Deduce function attributes in RPO
; CHECK-NEXT:     FunctionPass Manager
; CHECK-NEXT:       Dominator Tree Construction
; CHECK-NEXT:       Natural Loop Information
; CHECK-NEXT:       Lazy Branch Probability Analysis
; CHECK-NEXT:       Lazy Block Frequency Analysis
; CHECK-NEXT:       Optimization Remark Emitter
; CHECK-NEXT:       Remove redundant instructions
; CHECK-NEXT:       Simplify the CFG
; CHECK-NEXT:     Global splitter
; CHECK-NEXT:     Whole program devirtualization
; CHECK-NEXT:       FunctionPass Manager
; CHECK-NEXT:         Dominator Tree Construction
; CHECK-NEXT:     DopeVectorConstProp
; CHECK-NEXT:     CallGraph Construction
; CHECK-NEXT:     Call Graph SCC Pass Manager
; CHECK-NEXT:       Promote 'by reference' arguments to scalars
; CHECK-NEXT:     Global Variable Optimizer
; CHECK-NEXT:       FunctionPass Manager
; CHECK-NEXT:         Dominator Tree Construction
; CHECK-NEXT:         Natural Loop Information
; CHECK-NEXT:         Post-Dominator Tree Construction
; CHECK-NEXT:         Branch Probability Analysis
; CHECK-NEXT:         Block Frequency Analysis
; CHECK-NEXT:     FunctionPass Manager
; CHECK-NEXT:       Dominator Tree Construction
; CHECK-NEXT:       Promote Memory to Register
; CHECK-NEXT:     Merge Duplicate Global Constants
; CHECK-NEXT:     Dead Argument Elimination
; CHECK-NEXT:     FunctionPass Manager
; CHECK-NEXT:       Dominator Tree Construction
; CHECK-NEXT:       Basic Alias Analysis (stateless AA impl)
; CHECK-NEXT:       Function Alias Analysis Results
; CHECK-NEXT:       Natural Loop Information
; CHECK-NEXT:       Lazy Branch Probability Analysis
; CHECK-NEXT:       Lazy Block Frequency Analysis
; CHECK-NEXT:       Optimization Remark Emitter
; CHECK-NEXT:       Combine redundant instructions
; CHECK-NEXT:     Setup inlining report
; CHECK-NEXT:     Set attributes for callsites in [no]inline list
; CHECK-NEXT:     CallGraph Construction
; CHECK-NEXT:     Andersen Interprocedural AA
; CHECK-NEXT:     FunctionPass Manager
; CHECK-NEXT:       Indirect Call Conv
; CHECK-NEXT:     AggInliner
; CHECK-NEXT:     CallGraph Construction
; CHECK-NEXT:     Call Graph SCC Pass Manager
; CHECK-NEXT:       Function Integration/Inlining
; CHECK-NEXT:       Remove unused exception handling info
; CHECK-NEXT:       OpenMP specific optimizations
; CHECK-NEXT:     Global Variable Optimizer
; CHECK-NEXT:       FunctionPass Manager
; CHECK-NEXT:         Dominator Tree Construction
; CHECK-NEXT:         Natural Loop Information
; CHECK-NEXT:         Post-Dominator Tree Construction
; CHECK-NEXT:         Branch Probability Analysis
; CHECK-NEXT:         Block Frequency Analysis
; CHECK-NEXT:     Partial Inliner
; CHECK:          Call-Tree Cloning (with MultiVersioning)
; CHECK-NEXT:       FunctionPass Manager
; CHECK-NEXT:         Dominator Tree Construction
; CHECK-NEXT:         Natural Loop Information
; CHECK-NEXT:     Interprocedural Sparse Conditional Constant Propagation
; CHECK-NEXT:       FunctionPass Manager
; CHECK-NEXT:         Dominator Tree Construction
; CHECK-NEXT:     Dead Global Elimination
; CHECK-NEXT:     CallGraph Construction
; CHECK-NEXT:     Call Graph SCC Pass Manager
; CHECK-NEXT:       Promote 'by reference' arguments to scalars
; CHECK-NEXT:       FunctionPass Manager
; CHECK-NEXT:         Dominator Tree Construction
; CHECK-NEXT:         Basic Alias Analysis (stateless AA impl)
; CHECK-NEXT:         Function Alias Analysis Results
; CHECK-NEXT:         Natural Loop Information
; CHECK-NEXT:         Lazy Branch Probability Analysis
; CHECK-NEXT:         Lazy Block Frequency Analysis
; CHECK-NEXT:         Optimization Remark Emitter
; CHECK-NEXT:         Combine redundant instructions
; CHECK-NEXT:         Lazy Value Information Analysis
; CHECK-NEXT:         Post-Dominator Tree Construction
; CHECK-NEXT:         Jump Threading
; CHECK-NEXT:         SROA
; CHECK-NEXT:     LTO Array Transpose
; CHECK-NEXT:       FunctionPass Manager
; CHECK-NEXT:         Dominator Tree Construction
; CHECK-NEXT:         Natural Loop Information
; CHECK-NEXT:         Scalar Evolution Analysis
; CHECK:          FunctionPass Manager
; CHECK-NEXT:       Dominator Tree Construction
; CHECK:            Lazy Value Information Analysis
; CHECK-NEXT:       Value Propagation
; CHECK-NEXT:       Basic Alias Analysis (stateless AA impl)
; CHECK-NEXT:       Function Alias Analysis Results
; CHECK-NEXT:       Natural Loop Information
; CHECK-NEXT:       Lazy Branch Probability Analysis
; CHECK-NEXT:       Lazy Block Frequency Analysis
; CHECK-NEXT:       Optimization Remark Emitter
; CHECK-NEXT:       Tail Call Elimination
; CHECK-NEXT:      Natural Loop Information
; CHECK-NEXT:      Scalar Evolution Analysis
; CHECK-NEXT:      Intel Loop Attrs
; CHECK-NEXT:     CallGraph Construction
; CHECK-NEXT:     Call Graph SCC Pass Manager
; CHECK-NEXT:       Deduce function attributes
; CHECK-NEXT:     Globals Alias Analysis
; CHECK-NEXT:     Andersen Interprocedural AA
; CHECK-NEXT:     Intel IPO Dead Argument Elimination
; CHECK-NEXT:     FunctionPass Manager
; CHECK-NEXT:       Dominator Tree Construction
; CHECK-NEXT:       Basic Alias Analysis (stateless AA impl)
; CHECK-NEXT:       Function Alias Analysis Results
; CHECK-NEXT:       Memory SSA
; CHECK-NEXT:       Natural Loop Information
; CHECK-NEXT:       Canonicalize natural loops
; CHECK-NEXT:       LCSSA Verifier
; CHECK-NEXT:       Loop-Closed SSA Form Pass
; CHECK-NEXT:       Scalar Evolution Analysis
; CHECK-NEXT:       Lazy Branch Probability Analysis
; CHECK-NEXT:       Lazy Block Frequency Analysis
; CHECK-NEXT:       Loop Pass Manager
; CHECK-NEXT:         Loop Invariant Code Motion
; CHECK-NEXT:       Phi Values Analysis
; CHECK-NEXT:       Memory Dependence Analysis
; CHECK-NEXT:       Optimization Remark Emitter
; CHECK-NEXT:       Global Value Numbering
; CHECK-NEXT:       DopeVector Hoist
; CHECK-NEXT:       Basic Alias Analysis (stateless AA impl)
; CHECK-NEXT:       Function Alias Analysis Results
; CHECK-NEXT:       MemCpy Optimization
; CHECK-NEXT:       Post-Dominator Tree Construction
; CHECK-NEXT:       Dead Store Elimination
; CHECK-NEXT:       Function Alias Analysis Results
; CHECK-NEXT:       MergedLoadStoreMotion
; CHECK-NEXT:       Canonicalize natural loops
; CHECK-NEXT:       LCSSA Verifier
; CHECK-NEXT:       Loop-Closed SSA Form Pass
; CHECK-NEXT:       Function Alias Analysis Results
; CHECK-NEXT:       Scalar Evolution Analysis
; CHECK-NEXT:       Loop Pass Manager
; CHECK-NEXT:         Induction Variable Simplification
; CHECK-NEXT:         Delete dead loops
; CHECK-NEXT:         Unroll loops
; CHECK-NEXT:     VecClone
; CHECK-NEXT:     FunctionPass Manager
; CHECK-NEXT:       Dominator Tree Construction
; CHECK-NEXT:       Early CSE
; CHECK-NEXT:       Natural Loop Information
; CHECK-NEXT:       Canonicalize natural loops
; CHECK-NEXT:       Lazy Value Information Analysis
; CHECK-NEXT:       Lower SwitchInst's to branches
; CHECK-NEXT:       Dominator Tree Construction
; CHECK-NEXT:       Natural Loop Information
; CHECK-NEXT:       LCSSA Verifier
; CHECK-NEXT:       Loop-Closed SSA Form Pass
; CHECK-NEXT:       VPO CFGRestructuring
; CHECK-NEXT:     Function Outlining of Ordered Regions
; CHECK-NEXT:       FunctionPass Manager
; CHECK-NEXT:         Dominator Tree Construction
; CHECK-NEXT:         Natural Loop Information
; CHECK-NEXT:         Scalar Evolution Analysis
; CHECK-NEXT:         Basic Alias Analysis (stateless AA impl)
; CHECK-NEXT:         Function Alias Analysis Results
; CHECK-NEXT:         VPO Work-Region Collection
; CHECK-NEXT:         Lazy Branch Probability Analysis
; CHECK-NEXT:         Lazy Block Frequency Analysis
; CHECK-NEXT:         Optimization Remark Emitter
; CHECK-NEXT:         VPO Work-Region Information
; CHECK-NEXT:     FunctionPass Manager
; CHECK-NEXT:       Dominator Tree Construction
; CHECK-NEXT:       Natural Loop Information
; CHECK-NEXT:       VPO CFGRestructuring
; CHECK-NEXT:       Replace known math operations with optimized library functions
; CHECK-NEXT:       LCSSA Verifier
; CHECK-NEXT:       Loop-Closed SSA Form Pass
; CHECK-NEXT:       Scalar Evolution Analysis
; CHECK-NEXT:       Basic Alias Analysis (stateless AA impl)
; CHECK-NEXT:       Function Alias Analysis Results
; CHECK-NEXT:       VPO Work-Region Collection
; CHECK-NEXT:       Lazy Branch Probability Analysis
; CHECK-NEXT:       Lazy Block Frequency Analysis
; CHECK-NEXT:       Optimization Remark Emitter
; CHECK-NEXT:       VPO Work-Region Information
; CHECK-NEXT:       Demanded bits analysis
; CHECK-NEXT:       Loop Access Analysis
; CHECK-NEXT:       VPlan Vectorizer
; CHECK-NEXT:       Dominator Tree Construction
; CHECK-NEXT:       Replace known math operations with optimized library functions
; CHECK-NEXT:     CallGraph Construction
; CHECK-NEXT:     Call Graph SCC Pass Manager
; CHECK-NEXT:       Inliner for always_inline functions
; CHECK-NEXT:     A No-Op Barrier Pass
; CHECK-NEXT:     FunctionPass Manager
; CHECK-NEXT:       VPO Directive Cleanup
; CHECK-NEXT:       Dominator Tree Construction
; CHECK-NEXT:       Natural Loop Information
; CHECK-NEXT:       Scalar Evolution Analysis
; CHECK-NEXT:       Basic Alias Analysis (stateless AA impl)
; CHECK-NEXT:       Function Alias Analysis Results
; CHECK-NEXT:       Loop Access Analysis
; CHECK-NEXT:       Lazy Branch Probability Analysis
; CHECK-NEXT:       Lazy Block Frequency Analysis
; CHECK-NEXT:       Optimization Remark Emitter
; CHECK-NEXT:       Loop Distribution
; CHECK-NEXT:       Canonicalize natural loops
; CHECK-NEXT:       LCSSA Verifier
; CHECK-NEXT:       Loop-Closed SSA Form Pass
; CHECK-NEXT:       Basic Alias Analysis (stateless AA impl)
; CHECK-NEXT:       Function Alias Analysis Results
; CHECK-NEXT:       Scalar Evolution Analysis
; CHECK-NEXT:       Loop Pass Manager
; CHECK-NEXT:         Unroll loops
; CHECK-NEXT:       Lazy Branch Probability Analysis
; CHECK-NEXT:       Lazy Block Frequency Analysis
; CHECK-NEXT:       Optimization Remark Emitter
; CHECK-NEXT:       Warn about non-applied transformations
; CHECK-NEXT:       Combine redundant instructions
; CHECK-NEXT:       Simplify the CFG
; CHECK-NEXT:       Sparse Conditional Constant Propagation
; CHECK-NEXT:       Dominator Tree Construction
; CHECK-NEXT:       Basic Alias Analysis (stateless AA impl)
; CHECK-NEXT:       Function Alias Analysis Results
; CHECK-NEXT:       Natural Loop Information
; CHECK-NEXT:       Lazy Branch Probability Analysis
; CHECK-NEXT:       Lazy Block Frequency Analysis
; CHECK-NEXT:       Optimization Remark Emitter
; CHECK-NEXT:       Combine redundant instructions
; CHECK-NEXT:       Demanded bits analysis
; CHECK-NEXT:       Bit-Tracking Dead Code Elimination
; CHECK-NEXT:       Function Alias Analysis Results
; CHECK-NEXT:       Optimize scalar/vector ops
; CHECK-NEXT:       Scalar Evolution Analysis
; CHECK-NEXT:       Alignment from assumptions
; CHECK:            Optimization Remark Emitter
; CHECK-NEXT:       Combine redundant instructions
; CHECK-NEXT:       Lazy Value Information Analysis
; CHECK-NEXT:       Post-Dominator Tree Construction
; CHECK-NEXT:       Jump Threading
; CHECK-NEXT:       Forced CMOV generation
; CHECK-NEXT:     Emit inlining report
; CHECK-NEXT:     Cross-DSO CFI
; CHECK-NEXT:     Lower type metadata
; CHECK-NEXT:     Lower type metadata
; CHECK-NEXT:     FunctionPass Manager
; CHECK-NEXT:       Simplify the CFG
; CHECK-NEXT:     Eliminate Available Externally Globals
; CHECK-NEXT:     Dead Global Elimination
; CHECK-NEXT:     FunctionPass Manager
; CHECK-NEXT:       Annotation Remarks
; CHECK-NEXT:       Module Verifier
; CHECK-NEXT:     Bitcode Writer
; CHECK: Pass Arguments:  -domtree
; CHECK-NEXT:   FunctionPass Manager
; CHECK-NEXT:     Dominator Tree Construction
; CHECK: Pass Arguments:  -domtree
; CHECK-NEXT:   FunctionPass Manager
; CHECK-NEXT:     Dominator Tree Construction
; CHECK: Pass Arguments:  -targetlibinfo -tti -domtree -loops -postdomtree -branch-prob -block-freq
; CHECK-NEXT: Target Library Information
; CHECK-NEXT: Target Transform Information
; CHECK-NEXT:   FunctionPass Manager
; CHECK-NEXT:     Dominator Tree Construction
; CHECK-NEXT:     Natural Loop Information
; CHECK-NEXT:     Post-Dominator Tree Construction
; CHECK-NEXT:     Branch Probability Analysis
; CHECK-NEXT:     Block Frequency Analysis
; END INTEL_CUSTOMIZATION

define void @f() {
  ret void
}<|MERGE_RESOLUTION|>--- conflicted
+++ resolved
@@ -18,18 +18,8 @@
 ; CHECK-NEXT:       Module Verifier
 ; CHECK-NEXT:     Whole program analysis
 ; CHECK-NEXT:     Dead Global Elimination
-<<<<<<< HEAD
-; CHECK-NEXT:     Intel IPO Prefetch
-; CHECK-NEXT:       FunctionPass Manager
-; CHECK-NEXT:         Dominator Tree Construction
-; CHECK-NEXT:         Post-Dominator Tree Construction
-; CHECK-NEXT:     Intel fold WP intrinsic
-; CHECK-NEXT:     IP Cloning
-; CHECK-NEXT:     Dynamic Casts Optimization Pass
-=======
 ; CHECK:          Intel fold WP intrinsic
 ; CHECK:          Dynamic Casts Optimization Pass
->>>>>>> 130e135d
 ; CHECK-NEXT:     Force set function attributes
 ; CHECK-NEXT:     Infer set function attributes
 ; CHECK-NEXT:     FunctionPass Manager
