--- conflicted
+++ resolved
@@ -270,15 +270,11 @@
 ; CHECK-NEXT:       Optimize scalar/vector ops
 ; CHECK-NEXT:       Scalar Evolution Analysis
 ; CHECK-NEXT:       Alignment from assumptions
-<<<<<<< HEAD
-; CHECK-NEXT:       Function Alias Analysis Results
 ; CHECK-NEXT:       Unaligned Nontemporal Store Conversion
 ; CHECK-NEXT:       Basic Alias Analysis (stateless AA impl)
 ; CHECK-NEXT:       Function Alias Analysis Results
 ; CHECK-NEXT:       Lazy Branch Probability Analysis
 ; CHECK-NEXT:       Lazy Block Frequency Analysis
-=======
->>>>>>> 2db4979c
 ; CHECK-NEXT:       Optimization Remark Emitter
 ; CHECK-NEXT:       Combine redundant instructions
 ; CHECK-NEXT:       Lazy Value Information Analysis
