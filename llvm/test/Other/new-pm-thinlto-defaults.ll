; The IR below was crafted so as:
; 1) To have a loop, so we create a loop pass manager
; 2) To be "immutable" in the sense that no pass in the standard
;    pipeline will modify it.
; Since no transformations take place, we don't expect any analyses
; to be invalidated.
; Any invalidation that shows up here is a bug, unless we started modifying
; the IR, in which case we need to make it immutable harder.
;
; Prelink pipelines:
; RUN: opt -disable-verify -debug-pass-manager \
; RUN:     -passes='thinlto-pre-link<O1>' -S %s 2>&1 \
; RUN:     | FileCheck %s --check-prefixes=CHECK-O,CHECK-O1,CHECK-PRELINK-O,CHECK-PRELINK-O-NODIS
; RUN: opt -disable-verify -debug-pass-manager \
; RUN:     -passes='thinlto-pre-link<O2>' -S  %s 2>&1 \
; RUN:     | FileCheck %s --check-prefixes=CHECK-O,CHECK-O2,CHECK-O23SZ,CHECK-PRELINK-O,CHECK-PRELINK-O-NODIS
; RUN: opt -disable-verify -debug-pass-manager \
; RUN:     -passes='thinlto-pre-link<O3>' -S -passes-ep-pipeline-start='no-op-module' %s 2>&1 \
; RUN:     | FileCheck %s --check-prefixes=CHECK-O,CHECK-O3,CHECK-O23SZ,CHECK-PRELINK-O,CHECK-PRELINK-O-NODIS,CHECK-EP-PIPELINE-START
; RUN: opt -disable-verify -debug-pass-manager \
; RUN:     -passes='thinlto-pre-link<Os>' -S %s 2>&1 \
; RUN:     | FileCheck %s --check-prefixes=CHECK-O,CHECK-Os,CHECK-O23SZ,CHECK-PRELINK-O,CHECK-PRELINK-O-NODIS
; RUN: opt -disable-verify -debug-pass-manager \
; RUN:     -passes='thinlto-pre-link<Oz>' -S %s 2>&1 \
; RUN:     | FileCheck %s --check-prefixes=CHECK-O,CHECK-Oz,CHECK-O23SZ,CHECK-PRELINK-O,CHECK-PRELINK-O-NODIS
; RUN: opt -disable-verify -debug-pass-manager -new-pm-debug-info-for-profiling \
; RUN:     -passes='thinlto-pre-link<O2>' -S  %s 2>&1 \
; RUN:     | FileCheck %s --check-prefixes=CHECK-DIS,CHECK-O,CHECK-O2,CHECK-O23SZ,CHECK-PRELINK-O
;
; Postlink pipelines:
; RUN: opt -disable-verify -debug-pass-manager \
; RUN:     -passes='thinlto<O1>' -S %s 2>&1 \
; RUN:     | FileCheck %s --check-prefixes=CHECK-O,CHECK-O1,CHECK-POSTLINK-O,%llvmcheckext
; RUN: opt -disable-verify -debug-pass-manager \
; RUN:     -passes='thinlto<O2>' -S  %s 2>&1 \
; RUN:     | FileCheck %s --check-prefixes=CHECK-O,CHECK-O2,CHECK-O23SZ,CHECK-POSTLINK-O,%llvmcheckext,CHECK-POSTLINK-O2
; RUN: opt -disable-verify -debug-pass-manager -passes-ep-pipeline-start='no-op-module' \
; RUN:     -passes='thinlto<O3>' -S  %s 2>&1 \
; RUN:     | FileCheck %s --check-prefixes=CHECK-O,CHECK-O3,CHECK-O23SZ,CHECK-POSTLINK-O,%llvmcheckext,CHECK-POSTLINK-O3
; RUN: opt -disable-verify -debug-pass-manager \
; RUN:     -passes='thinlto<Os>' -S %s 2>&1 \
; RUN:     | FileCheck %s --check-prefixes=CHECK-O,CHECK-Os,CHECK-O23SZ,CHECK-POSTLINK-O,%llvmcheckext,CHECK-POSTLINK-Os
; RUN: opt -disable-verify -debug-pass-manager \
; RUN:     -passes='thinlto<Oz>' -S %s 2>&1 \
; RUN:     | FileCheck %s --check-prefixes=CHECK-O,CHECK-Oz,CHECK-O23SZ,CHECK-POSTLINK-O,%llvmcheckext
; RUN: opt -disable-verify -debug-pass-manager -new-pm-debug-info-for-profiling \
; RUN:     -passes='thinlto<O2>' -S  %s 2>&1 \
; RUN:     | FileCheck %s --check-prefixes=CHECK-O,CHECK-O2,CHECK-O23SZ,CHECK-POSTLINK-O,%llvmcheckext,CHECK-POSTLINK-O2

; Suppress FileCheck --allow-unused-prefixes=false diagnostics.
; CHECK-NOEXT: {{^}}

; CHECK-O: Starting llvm::Module pass manager run.
; CHECK-O-NEXT: Running pass: Annotation2Metadata
; CHECK-O-NEXT: Running pass: ForceFunctionAttrsPass
; CHECK-EP-PIPELINE-START-NEXT: Running pass: NoOpModulePass
; CHECK-DIS-NEXT: Running analysis: InnerAnalysisManagerProxy
; CHECK-DIS-NEXT: Running pass: AddDiscriminatorsPass
; CHECK-O-NEXT: Running pass: InlineReportSetupPass          ;INTEL
; CHECK-POSTLINK-O-NEXT: Running pass: PGOIndirectCallPromotion
; CHECK-POSTLINK-O-NEXT: Running analysis: ProfileSummaryAnalysis
; CHECK-POSTLINK-O-NEXT: Running analysis: InnerAnalysisManagerProxy
; CHECK-POSTLINK-O-NEXT: Running analysis: OptimizationRemarkEmitterAnalysis
; CHECK-O-NEXT: Running pass: InferFunctionAttrsPass
; CHECK-PRELINK-O-NODIS-NEXT: Running analysis: InnerAnalysisManagerProxy
; CHECK-O-NEXT: Running analysis: TargetLibraryAnalysis
; CHECK-O-NEXT: Starting llvm::Function pass manager run.
; CHECK-O-NEXT: Running pass: SimplifyCFGPass
; CHECK-O-NEXT: Running analysis: TargetIRAnalysis
; CHECK-O-NEXT: Running analysis: AssumptionAnalysis
; CHECK-O-NEXT: Running pass: SROA
; CHECK-O-NEXT: Running analysis: DominatorTreeAnalysis
; CHECK-O-NEXT: Running pass: EarlyCSEPass
; CHECK-O-NEXT: Running analysis: TargetLibraryAnalysis
; CHECK-O-NEXT: Running pass: LowerExpectIntrinsicPass
; CHECK-O3-NEXT: Running pass: CallSiteSplittingPass
; CHECK-O-NEXT: Finished llvm::Function pass manager run.
; CHECK-POSTLINK-O-NEXT: Running pass: LowerTypeTestsPass
; CHECK-O-NEXT: Running pass: IPSCCPPass
; CHECK-O-NEXT: Running pass: CalledValuePropagationPass
; CHECK-O-NEXT: Running pass: GlobalOptPass
; CHECK-O-NEXT: Running pass: PromotePass
; CHECK-O-NEXT: Running pass: DeadArgumentEliminationPass
; CHECK-O-NEXT: Starting llvm::Function pass manager run.
; CHECK-O-NEXT: Running pass: InstCombinePass
; CHECK-PRELINK-O-NEXT: Running analysis: OptimizationRemarkEmitterAnalysis
; CHECK-O-NEXT: Running analysis: AAManager
; CHECK-O-NEXT: Running analysis: BasicAA
; CHECK-O-NEXT: Running analysis: XmainOptLevelAnalysis ;INTEL
; CHECK-O-NEXT: Running analysis: ScopedNoAliasAA
; CHECK-O-NEXT: Running analysis: TypeBasedAA
; CHECK-O-NEXT: Running analysis: StdContainerAA ;INTEL
; CHECK-O-NEXT: Running analysis: OuterAnalysisManagerProxy
; CHECK-O-NEXT: Running pass: SimplifyCFGPass
; CHECK-O-NEXT: Finished llvm::Function pass manager run.
; CHECK-O-NEXT: Running pass: InlineListsPass                ;INTEL
; CHECK-O-NEXT: Running pass: ModuleInlinerWrapperPass
; CHECK-O-NEXT: Running analysis: InlineAdvisorAnalysis
; CHECK-O-NEXT: Starting llvm::Module pass manager run.
; CHECK-O-NEXT: Running pass: RequireAnalysisPass<{{.*}}GlobalsAA
; CHECK-O-NEXT: Running analysis: GlobalsAA
; CHECK-O-NEXT: Running analysis: CallGraphAnalysis
; CHECK-O-NEXT: Running pass: RequireAnalysisPass<{{.*}}ProfileSummaryAnalysis
; CHECK-PRELINK-O-NEXT: Running analysis: ProfileSummaryAnalysis
; CHECK-O-NEXT: Running analysis: InnerAnalysisManagerProxy	
; CHECK-O-NEXT: Running analysis: LazyCallGraphAnalysis	
; CHECK-O-NEXT: Running analysis: FunctionAnalysisManagerCGSCCProxy	
; CHECK-O-NEXT: Running analysis: OuterAnalysisManagerProxy
; CHECK-O-NEXT: Running pass: DevirtSCCRepeatedPass
; CHECK-O-NEXT: Starting CGSCC pass manager run.
; CHECK-O-NEXT: Running pass: InlinerPass
; CHECK-O-NEXT: Running pass: InlinerPass
; CHECK-O-NEXT: Running pass: PostOrderFunctionAttrsPass
; CHECK-O3-NEXT: Running pass: ArgumentPromotionPass
; CHECK-O2-NEXT: Running pass: OpenMPOptPass on (foo)
; CHECK-O3-NEXT: Running pass: OpenMPOptPass on (foo)
; CHECK-O-NEXT: Starting llvm::Function pass manager run.
; CHECK-O-NEXT: Running pass: TbaaMDPropagationPass  ;INTEL
; CHECK-O-NEXT: Running pass: RequireAnalysisPass<{{.*}}OptReportOptionsAnalysis ;INTEL
; CHECK-O-NEXT: Running analysis: OptReportOptionsAnalysis ;INTEL
; CHECK-O-NEXT: Running pass: SROA
; CHECK-O-NEXT: Running pass: EarlyCSEPass
; CHECK-O-NEXT: Running analysis: MemorySSAAnalysis
; CHECK-O23SZ-NEXT: Running pass: SpeculativeExecutionPass
; CHECK-O23SZ-NEXT: Running pass: JumpThreadingPass
; CHECK-O23SZ-NEXT: Running analysis: LazyValueAnalysis
; CHECK-O23SZ-NEXT: Running analysis: PostDominatorTreeAnalysis ;INTEL
; CHECK-O23SZ-NEXT: Running pass: CorrelatedValuePropagationPass
; CHECK-O23SZ-NEXT: Invalidating analysis: LazyValueAnalysis
; CHECK-O-NEXT: Running pass: SimplifyCFGPass
; CHECK-O3-NEXT: Running pass: AggressiveInstCombinePass
; CHECK-O-NEXT: Running pass: InstCombinePass
; CHECK-O1-NEXT: Running pass: LibCallsShrinkWrapPass
; CHECK-O2-NEXT: Running pass: LibCallsShrinkWrapPass
; CHECK-O3-NEXT: Running pass: LibCallsShrinkWrapPass
; CHECK-O23SZ-NEXT: Running pass: TailCallElimPass
; CHECK-O-NEXT: Running pass: SimplifyCFGPass
; CHECK-O-NEXT: Running pass: ReassociatePass
; CHECK-O-NEXT: Running pass: RequireAnalysisPass<{{.*}}OptimizationRemarkEmitterAnalysis
; CHECK-O-NEXT: Starting llvm::Function pass manager run
; CHECK-O-NEXT: Running pass: LoopSimplifyPass
; CHECK-O-NEXT: Running analysis: LoopAnalysis
; CHECK-O-NEXT: Running pass: LCSSAPass
; CHECK-O-NEXT: Finished llvm::Function pass manager run
; CHECK-O-NEXT: Running analysis: ScalarEvolutionAnalysis
; CHECK-O-NEXT: Running analysis: InnerAnalysisManagerProxy
; CHECK-O-NEXT: Starting Loop pass manager run.
; CHECK-O-NEXT: Running pass: LoopInstSimplifyPass
; CHECK-O-NEXT: Running pass: LoopSimplifyCFGPass
; CHECK-O-NEXT: Running pass: LoopRotatePass
; CHECK-O-NEXT: Running pass: LICM
; CHECK-O-NEXT: Running pass: SimpleLoopUnswitchPass
; CHECK-O-NEXT: Finished Loop pass manager run.
; CHECK-O-NEXT: Running pass: SimplifyCFGPass
; CHECK-O-NEXT: Running pass: InstCombinePass
; CHECK-O-NEXT: Starting llvm::Function pass manager run
; CHECK-O-NEXT: Running pass: LoopSimplifyPass
; CHECK-O-NEXT: Running pass: LCSSAPass
; CHECK-O-NEXT: Finished llvm::Function pass manager run
; CHECK-O-NEXT: Starting Loop pass manager run.
; CHECK-O-NEXT: Running pass: LoopIdiomRecognizePass
; CHECK-O-NEXT: Running pass: IndVarSimplifyPass
; CHECK-O-NEXT: Running pass: LoopDeletionPass
; CHECK-O-NEXT: Running pass: LoopFullUnrollPass
; CHECK-O-NEXT: Running analysis: OuterAnalysisManagerProxy ;INTEL
; CHECK-O-NEXT: Finished Loop pass manager run.
; CHECK-O-NEXT: Running pass: SROA on foo
; CHECK-Os-NEXT: Running pass: MergedLoadStoreMotionPass
; CHECK-Os-NEXT: Running pass: GVN
; CHECK-Os-NEXT: Running analysis: MemoryDependenceAnalysis
; CHECK-Os-NEXT: Running analysis: PhiValuesAnalysis
; CHECK-Oz-NEXT: Running pass: MergedLoadStoreMotionPass
; CHECK-Oz-NEXT: Running pass: GVN
; CHECK-Oz-NEXT: Running analysis: MemoryDependenceAnalysis
; CHECK-Oz-NEXT: Running analysis: PhiValuesAnalysis
; CHECK-O2-NEXT: Running pass: MergedLoadStoreMotionPass
; CHECK-O2-NEXT: Running pass: GVN
; CHECK-O2-NEXT: Running analysis: MemoryDependenceAnalysis
; CHECK-O2-NEXT: Running analysis: PhiValuesAnalysis
; CHECK-O3-NEXT: Running pass: MergedLoadStoreMotionPass
; CHECK-O3-NEXT: Running pass: GVN
; CHECK-O3-NEXT: Running analysis: MemoryDependenceAnalysis
; CHECK-O3-NEXT: Running analysis: PhiValuesAnalysis
; CHECK-O1-NEXT: Running pass: MemCpyOptPass
; CHECK-O-NEXT: Running pass: SCCPPass
; CHECK-O-NEXT: Running pass: BDCEPass
; CHECK-O-NEXT: Running analysis: DemandedBitsAnalysis
; CHECK-O-NEXT: Running pass: InstCombinePass
; CHECK-O23SZ-NEXT: Running pass: JumpThreadingPass
; CHECK-O23SZ-NEXT: Running analysis: LazyValueAnalysis
; CHECK-O23SZ-NEXT: Running pass: CorrelatedValuePropagationPass
; CHECK-O23SZ-NEXT: Invalidating analysis: LazyValueAnalysis
; CHECK-O-NEXT: Running pass: ADCEPass
; CHECK-O1-NEXT: Running analysis: PostDominatorTreeAnalysis ;INTEL
; CHECK-O23SZ-NEXT: Running pass: MemCpyOptPass
; CHECK-O23SZ-NEXT: Running pass: DSEPass
; CHECK-O23SZ-NEXT: Starting llvm::Function pass manager run
; CHECK-O23SZ-NEXT: Running pass: LoopSimplifyPass
; CHECK-O23SZ-NEXT: Running pass: LCSSAPass
; CHECK-O23SZ-NEXT: Finished llvm::Function pass manager run
; CHECK-O23SZ-NEXT: Running pass: LICMPass on Loop at depth 1 containing: %loop
; CHECK-O-NEXT: Running pass: SimplifyCFGPass
; CHECK-O-NEXT: Running pass: InstCombinePass
; CHECK-O-NEXT: Finished llvm::Function pass manager run.
; CHECK-O-NEXT: Finished CGSCC pass manager run.
; CHECK-O-NEXT: Finished llvm::Module pass manager run.
; CHECK-PRELINK-O-NEXT: Running pass: GlobalOptPass
; CHECK-POSTLINK-O-NEXT: Running pass: GlobalOptPass
; CHECK-POSTLINK-O-NEXT: Running pass: GlobalDCEPass
; CHECK-POSTLINK-O-NEXT: Running pass: CleanupFakeLoadsPass{{.*}} ;INTEL
; CHECK-POSTLINK-O-NEXT: Running pass: EliminateAvailableExternallyPass
; CHECK-POSTLINK-O-NEXT: Running pass: ReversePostOrderFunctionAttrsPass
; CHECK-POSTLINK-O-NEXT: Running pass: RequireAnalysisPass<{{.*}}AndersensAA ;INTEL
; CHECK-POSTLINK-O-NEXT: Running analysis: AndersensAA ;INTEL
; CHECK-POSTLINK-O-NEXT: Running pass: RequireAnalysisPass<{{.*}}GlobalsAA
; CHECK-POSTLINK-O-NEXT: Starting llvm::Function pass manager run.
; CHECK-POSTLINK-O-NEXT: Running pass: Float2IntPass
; CHECK-POSTLINK-O-NEXT: Running pass: LowerConstantIntrinsicsPass
; CHECK-EXT: Running pass: {{.*}}::Bye
; CHECK-POSTLINK-O-NEXT: Starting llvm::Function pass manager run
; CHECK-POSTLINK-O-NEXT: Running pass: LoopSimplifyPass
; CHECK-POSTLINK-O-NEXT: Running pass: LCSSAPass
; CHECK-POSTLINK-O-NEXT: Finished llvm::Function pass manager run
; CHECK-POSTLINK-O-NEXT: Running pass: LoopRotatePass
; CHECK-POSTLINK-O-NEXT: Running pass: LoopDistributePass
; CHECK-POSTLINK-O-NEXT: Running pass: InjectTLIMappings
; CHECK-POSTLINK-O-NEXT: Running pass: LoopVectorizePass
; CHECK-POSTLINK-O-NEXT: Running analysis: BlockFrequencyAnalysis
; CHECK-POSTLINK-O-NEXT: Running analysis: BranchProbabilityAnalysis
; CHECK-POSTLINK-O-NEXT: Running pass: LoopLoadEliminationPass
; CHECK-POSTLINK-O-NEXT: Running analysis: LoopAccessAnalysis
; CHECK-POSTLINK-O-NEXT: Running pass: InstCombinePass
; CHECK-POSTLINK-O-NEXT: Running pass: SimplifyCFGPass
; CHECK-POSTLINK-O2-NEXT: Running pass: SLPVectorizerPass
; CHECK-POSTLINK-O3-NEXT: Running pass: SLPVectorizerPass
; CHECK-POSTLINK-Os-NEXT: Running pass: SLPVectorizerPass
; CHECK-POSTLINK-O-NEXT: Running pass: VectorCombinePass
; CHECK-POSTLINK-O-NEXT: Running pass: EarlyCSEPass ;INTEL
; CHECK-POSTLINK-O-NEXT: Running pass: InstCombinePass
; CHECK-POSTLINK-O-NEXT: Running pass: LoopUnrollPass
; CHECK-POSTLINK-O-NEXT: Running pass: WarnMissedTransformationsPass
; CHECK-POSTLINK-O-NEXT: Running pass: InstCombinePass
; CHECK-POSTLINK-O-NEXT: Running pass: RequireAnalysisPass<{{.*}}OptimizationRemarkEmitterAnalysis
; CHECK-POSTLINK-O-NEXT: Starting llvm::Function pass manager run
; CHECK-POSTLINK-O-NEXT: Running pass: LoopSimplifyPass
; CHECK-POSTLINK-O-NEXT: Running pass: LCSSAPass
; CHECK-POSTLINK-O-NEXT: Finished llvm::Function pass manager run
; CHECK-POSTLINK-O-NEXT: Running pass: LICMPass
; CHECK-POSTLINK-O-NEXT: Running pass: AlignmentFromAssumptionsPass
; CHECK-POSTLINK-O-NEXT: Running pass: LoopSinkPass
; CHECK-POSTLINK-O-NEXT: Running pass: InstSimplifyPass
; CHECK-POSTLINK-O-NEXT: Running pass: DivRemPairsPass
; CHECK-POSTLINK-O-NEXT: Running pass: SimplifyCFGPass
; CHECK-POSTLINK-O-NEXT: Running pass: SpeculateAroundPHIsPass
; CHECK-POSTLINK-O-NEXT: Finished llvm::Function pass manager run.
; CHECK-POSTLINK-O-NEXT: Running pass: CGProfilePass
; CHECK-POSTLINK-O-NEXT: Running pass: GlobalDCEPass
; CHECK-POSTLINK-O-NEXT: Running pass: ConstantMergePass
<<<<<<< HEAD
; CHECK-POSTLINK-O-NEXT: Running pass: InlineReportEmitterPass ;INTEL
; CHECK-POSTLINK-O-NEXT: Running pass: RelLookupTableConverterPass
; CHECK-POSTLINK-O-NEXT: Running analysis: TargetIRAnalysis
=======
>>>>>>> c51e91e0
; CHECK-O-NEXT:          Running pass: AnnotationRemarksPass on foo
; CHECK-PRELINK-O-NEXT: Running pass: CanonicalizeAliasesPass
; CHECK-PRELINK-O-NEXT: Running pass: NameAnonGlobalPass
; CHECK-O-NEXT: Running pass: PrintModulePass

; Make sure we get the IR back out without changes when we print the module.
; CHECK-O-LABEL: define void @foo(i32 %n) local_unnamed_addr {
; CHECK-O-NEXT: entry:
; CHECK-O-NEXT:   br label %loop
; CHECK-O:      loop:
; CHECK-O-NEXT:   %iv = phi i32 [ 0, %entry ], [ %iv.next, %loop ]
; CHECK-O-NEXT:   %iv.next = add i32 %iv, 1
; CHECK-O-NEXT:   tail call void @bar()
; CHECK-O-NEXT:   %cmp = icmp eq i32 %iv, %n
; CHECK-O-NEXT:   br i1 %cmp, label %exit, label %loop
; CHECK-O:      exit:
; CHECK-O-NEXT:   ret void
; CHECK-O-NEXT: }
;
; CHECK-O-NEXT: Finished llvm::Module pass manager run.

declare void @bar() local_unnamed_addr

define void @foo(i32 %n) local_unnamed_addr {
entry:
  br label %loop
loop:
  %iv = phi i32 [ 0, %entry ], [ %iv.next, %loop ]
  %iv.next = add i32 %iv, 1
  tail call void @bar()
  %cmp = icmp eq i32 %iv, %n
  br i1 %cmp, label %exit, label %loop
exit:
  ret void
}<|MERGE_RESOLUTION|>--- conflicted
+++ resolved
@@ -256,12 +256,7 @@
 ; CHECK-POSTLINK-O-NEXT: Running pass: CGProfilePass
 ; CHECK-POSTLINK-O-NEXT: Running pass: GlobalDCEPass
 ; CHECK-POSTLINK-O-NEXT: Running pass: ConstantMergePass
-<<<<<<< HEAD
 ; CHECK-POSTLINK-O-NEXT: Running pass: InlineReportEmitterPass ;INTEL
-; CHECK-POSTLINK-O-NEXT: Running pass: RelLookupTableConverterPass
-; CHECK-POSTLINK-O-NEXT: Running analysis: TargetIRAnalysis
-=======
->>>>>>> c51e91e0
 ; CHECK-O-NEXT:          Running pass: AnnotationRemarksPass on foo
 ; CHECK-PRELINK-O-NEXT: Running pass: CanonicalizeAliasesPass
 ; CHECK-PRELINK-O-NEXT: Running pass: NameAnonGlobalPass
