--- conflicted
+++ resolved
@@ -257,12 +257,9 @@
 ; CHECK-POSTLINK-O-NEXT: Running pass: CGProfilePass
 ; CHECK-POSTLINK-O-NEXT: Running pass: GlobalDCEPass
 ; CHECK-POSTLINK-O-NEXT: Running pass: ConstantMergePass
-<<<<<<< HEAD
-; CHECK-POSTLINK-O-NEXT: Running pass: InlineReportEmitterPass ;INTEL
-=======
 ; CHECK-POSTLINK-O-NEXT: Running pass: RelLookupTableConverterPass
 ; CHECK-POSTLINK-O-NEXT: Running analysis: TargetIRAnalysis
->>>>>>> e96df3e5
+; CHECK-POSTLINK-O-NEXT: Running pass: InlineReportEmitterPass ;INTEL
 ; CHECK-O-NEXT:          Running pass: AnnotationRemarksPass on foo
 ; CHECK-PRELINK-O-NEXT: Running pass: CanonicalizeAliasesPass
 ; CHECK-PRELINK-O-NEXT: Running pass: NameAnonGlobalPass
