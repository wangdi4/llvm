; The IR below was crafted so as:
; 1) To have a loop, so we create a loop pass manager
; 2) To be "immutable" in the sense that no pass in the standard
;    pipeline will modify it.
; Since no transformations take place, we don't expect any analyses
; to be invalidated.
; Any invalidation that shows up here is a bug, unless we started modifying
; the IR, in which case we need to make it immutable harder.
;
; Prelink pipelines:
; RUN: opt -disable-verify -debug-pass-manager \
; RUN:     -passes='thinlto-pre-link<O1>,name-anon-globals' -S %s 2>&1 \
; RUN:     | FileCheck %s --check-prefixes=CHECK-O,CHECK-O1,CHECK-PRELINK-O,CHECK-PRELINK-O-NODIS
; RUN: opt -disable-verify -debug-pass-manager \
; RUN:     -passes='thinlto-pre-link<O2>,name-anon-globals' -S  %s 2>&1 \
; RUN:     | FileCheck %s --check-prefixes=CHECK-O,CHECK-O2,CHECK-O23SZ,CHECK-PRELINK-O,CHECK-PRELINK-O-NODIS
; RUN: opt -disable-verify -debug-pass-manager \
; RUN:     -passes='thinlto-pre-link<O3>,name-anon-globals' -S -passes-ep-pipeline-start='no-op-module' %s 2>&1 \
; RUN:     | FileCheck %s --check-prefixes=CHECK-O,CHECK-O3,CHECK-O23SZ,CHECK-PRELINK-O,CHECK-PRELINK-O-NODIS,CHECK-EP-PIPELINE-START
; RUN: opt -disable-verify -debug-pass-manager \
; RUN:     -passes='thinlto-pre-link<Os>,name-anon-globals' -S %s 2>&1 \
; RUN:     | FileCheck %s --check-prefixes=CHECK-O,CHECK-Os,CHECK-O23SZ,CHECK-PRELINK-O,CHECK-PRELINK-O-NODIS
; RUN: opt -disable-verify -debug-pass-manager \
; RUN:     -passes='thinlto-pre-link<Oz>,name-anon-globals' -S %s 2>&1 \
; RUN:     | FileCheck %s --check-prefixes=CHECK-O,CHECK-Oz,CHECK-O23SZ,CHECK-PRELINK-O,CHECK-PRELINK-O-NODIS
; RUN: opt -disable-verify -debug-pass-manager -new-pm-debug-info-for-profiling \
; RUN:     -passes='thinlto-pre-link<O2>,name-anon-globals' -S  %s 2>&1 \
; RUN:     | FileCheck %s --check-prefixes=CHECK-DIS,CHECK-O,CHECK-O2,CHECK-O23SZ,CHECK-PRELINK-O
;
; Postlink pipelines:
; RUN: opt -disable-verify -debug-pass-manager \
; RUN:     -passes='thinlto<O1>' -S %s 2>&1 \
; RUN:     | FileCheck %s --check-prefixes=CHECK-O,CHECK-O1,CHECK-POSTLINK-O,%llvmcheckext
; RUN: opt -disable-verify -debug-pass-manager \
; RUN:     -passes='thinlto<O2>' -S  %s 2>&1 \
; RUN:     | FileCheck %s --check-prefixes=CHECK-O,CHECK-O2,CHECK-O23SZ,CHECK-POSTLINK-O,%llvmcheckext,CHECK-POSTLINK-O2
; RUN: opt -disable-verify -debug-pass-manager -passes-ep-pipeline-start='no-op-module' \
; RUN:     -passes='thinlto<O3>' -S  %s 2>&1 \
; RUN:     | FileCheck %s --check-prefixes=CHECK-O,CHECK-O3,CHECK-O23SZ,CHECK-POSTLINK-O,%llvmcheckext,CHECK-POSTLINK-O3
; RUN: opt -disable-verify -debug-pass-manager \
; RUN:     -passes='thinlto<Os>' -S %s 2>&1 \
; RUN:     | FileCheck %s --check-prefixes=CHECK-O,CHECK-Os,CHECK-O23SZ,CHECK-POSTLINK-O,%llvmcheckext,CHECK-POSTLINK-Os
; RUN: opt -disable-verify -debug-pass-manager \
; RUN:     -passes='thinlto<Oz>' -S %s 2>&1 \
; RUN:     | FileCheck %s --check-prefixes=CHECK-O,CHECK-Oz,CHECK-O23SZ,CHECK-POSTLINK-O,%llvmcheckext
; RUN: opt -disable-verify -debug-pass-manager -new-pm-debug-info-for-profiling \
; RUN:     -passes='thinlto<O2>' -S  %s 2>&1 \
; RUN:     | FileCheck %s --check-prefixes=CHECK-O,CHECK-O2,CHECK-O23SZ,CHECK-POSTLINK-O,%llvmcheckext,CHECK-POSTLINK-O2

; Suppress FileCheck --allow-unused-prefixes=false diagnostics.
; CHECK-NOEXT: {{^}}

; CHECK-O: Starting llvm::Module pass manager run.
; CHECK-O-NEXT: Running pass: ForceFunctionAttrsPass
; CHECK-EP-PIPELINE-START-NEXT: Running pass: NoOpModulePass
; CHECK-DIS-NEXT: Running analysis: InnerAnalysisManagerProxy
; CHECK-DIS-NEXT: Running pass: AddDiscriminatorsPass
; CHECK-O-NEXT: Running pass: InlineReportSetupPass          ;INTEL
; CHECK-POSTLINK-O-NEXT: Running pass: PGOIndirectCallPromotion
; CHECK-POSTLINK-O-NEXT: Running analysis: ProfileSummaryAnalysis
; CHECK-POSTLINK-O-NEXT: Running analysis: InnerAnalysisManagerProxy
; CHECK-POSTLINK-O-NEXT: Running analysis: OptimizationRemarkEmitterAnalysis
; CHECK-O-NEXT: Running pass: InferFunctionAttrsPass
; CHECK-PRELINK-O-NODIS-NEXT: Running analysis: InnerAnalysisManagerProxy
; CHECK-O-NEXT: Running analysis: TargetLibraryAnalysis
; CHECK-O-NEXT: Starting llvm::Function pass manager run.
; CHECK-O-NEXT: Running pass: SimplifyCFGPass
; CHECK-O-NEXT: Running analysis: TargetIRAnalysis
; CHECK-O-NEXT: Running analysis: AssumptionAnalysis
; CHECK-O-NEXT: Running pass: SROA
; CHECK-O-NEXT: Running analysis: DominatorTreeAnalysis
; CHECK-O-NEXT: Running pass: EarlyCSEPass
; CHECK-O-NEXT: Running analysis: TargetLibraryAnalysis
; CHECK-O-NEXT: Running pass: LowerExpectIntrinsicPass
; CHECK-O3-NEXT: Running pass: CallSiteSplittingPass
; CHECK-O-NEXT: Finished llvm::Function pass manager run.
; CHECK-POSTLINK-O-NEXT: Running pass: LowerTypeTestsPass
; CHECK-O-NEXT: Running pass: IPSCCPPass
; CHECK-O-NEXT: Running pass: CalledValuePropagationPass
; CHECK-O-NEXT: Running pass: GlobalOptPass
; CHECK-O-NEXT: Running pass: PromotePass
; CHECK-O-NEXT: Running pass: DeadArgumentEliminationPass
; CHECK-O-NEXT: Starting llvm::Function pass manager run.
; CHECK-O-NEXT: Running pass: InstCombinePass
; CHECK-PRELINK-O-NEXT: Running analysis: OptimizationRemarkEmitterAnalysis
; CHECK-O-NEXT: Running analysis: AAManager
; CHECK-O-NEXT: Running analysis: OuterAnalysisManagerProxy
; CHECK-O-NEXT: Running pass: SimplifyCFGPass
; CHECK-O-NEXT: Finished llvm::Function pass manager run.
; CHECK-O-NEXT: Running pass: InlineListsPass                ;INTEL
; CHECK-O-NEXT: Running pass: ModuleInlinerWrapperPass
; CHECK-O-NEXT: Running analysis: InlineAdvisorAnalysis
; CHECK-O-NEXT: Starting llvm::Module pass manager run.
; CHECK-O-NEXT: Running pass: RequireAnalysisPass<{{.*}}GlobalsAA
; CHECK-O-NEXT: Running analysis: GlobalsAA
; CHECK-O-NEXT: Running analysis: CallGraphAnalysis
; CHECK-O-NEXT: Running pass: RequireAnalysisPass<{{.*}}ProfileSummaryAnalysis
; CHECK-PRELINK-O-NEXT: Running analysis: ProfileSummaryAnalysis
; CHECK-O-NEXT: Running pass: AlwaysInlinerPass
; CHECK-O-NEXT: Running analysis: InnerAnalysisManagerProxy
; CHECK-O-NEXT: Running analysis: LazyCallGraphAnalysis
; CHECK-O-NEXT: Running analysis: FunctionAnalysisManagerCGSCCProxy
; CHECK-O-NEXT: Running analysis: OuterAnalysisManagerProxy
; CHECK-O-NEXT: Running pass: DevirtSCCRepeatedPass
; CHECK-O-NEXT: Starting CGSCC pass manager run.
; CHECK-O-NEXT: Running pass: InlinerPass
; CHECK-O-NEXT: Running pass: PostOrderFunctionAttrsPass
; CHECK-O3-NEXT: Running pass: ArgumentPromotionPass
; CHECK-O2-NEXT: Running pass: OpenMPOptPass on (foo)
; CHECK-O3-NEXT: Running pass: OpenMPOptPass on (foo)
; CHECK-O-NEXT: Starting llvm::Function pass manager run.
; CHECK-O-NEXT: Running pass: TbaaMDPropagationPass  ;INTEL
; CHECK-O-NEXT: Running pass: RequireAnalysisPass<{{.*}}OptReportOptionsAnalysis       ;INTEL
; CHECK-O-NEXT: Running analysis: OptReportOptionsAnalysis                             ;INTEL
; CHECK-O-NEXT: Running pass: SROA
; CHECK-O-NEXT: Running pass: EarlyCSEPass
; CHECK-O-NEXT: Running analysis: MemorySSAAnalysis
; CHECK-O23SZ-NEXT: Running pass: SpeculativeExecutionPass
; CHECK-O23SZ-NEXT: Running pass: JumpThreadingPass
; CHECK-O23SZ-NEXT: Running analysis: LazyValueAnalysis
; CHECK-O23SZ-NEXT: Running analysis: PostDominatorTreeAnalysis                        ;INTEL
; CHECK-O23SZ-NEXT: Running pass: CorrelatedValuePropagationPass
; CHECK-O23SZ-NEXT: Invalidating analysis: LazyValueAnalysis
; CHECK-O-NEXT: Running pass: SimplifyCFGPass
; CHECK-O3-NEXT: Running pass: AggressiveInstCombinePass
; CHECK-O-NEXT: Running pass: InstCombinePass
; CHECK-O1-NEXT: Running pass: LibCallsShrinkWrapPass
; CHECK-O2-NEXT: Running pass: LibCallsShrinkWrapPass
; CHECK-O3-NEXT: Running pass: LibCallsShrinkWrapPass
; CHECK-O23SZ-NEXT: Running pass: TailCallElimPass
; CHECK-O-NEXT: Running pass: SimplifyCFGPass
; CHECK-O-NEXT: Running pass: ReassociatePass
; CHECK-O-NEXT: Running pass: RequireAnalysisPass<{{.*}}OptimizationRemarkEmitterAnalysis
; CHECK-O-NEXT: Starting llvm::Function pass manager run
; CHECK-O-NEXT: Running pass: LoopSimplifyPass
; CHECK-O-NEXT: Running analysis: LoopAnalysis
; CHECK-O-NEXT: Running pass: LCSSAPass
; CHECK-O-NEXT: Finished llvm::Function pass manager run
; CHECK-O-NEXT: Running analysis: ScalarEvolutionAnalysis
; CHECK-O-NEXT: Running analysis: InnerAnalysisManagerProxy
; CHECK-O-NEXT: Starting Loop pass manager run.
; CHECK-O-NEXT: Running pass: LoopInstSimplifyPass
; CHECK-O-NEXT: Running pass: LoopSimplifyCFGPass
; CHECK-O-NEXT: Running pass: LoopRotatePass
; CHECK-O-NEXT: Running pass: LICM
; CHECK-O-NEXT: Running pass: SimpleLoopUnswitchPass
; CHECK-O-NEXT: Finished Loop pass manager run.
; CHECK-O-NEXT: Running pass: SimplifyCFGPass
; CHECK-O-NEXT: Running pass: InstCombinePass
; CHECK-O-NEXT: Starting llvm::Function pass manager run
; CHECK-O-NEXT: Running pass: LoopSimplifyPass
; CHECK-O-NEXT: Running pass: LCSSAPass
; CHECK-O-NEXT: Finished llvm::Function pass manager run
; CHECK-O-NEXT: Starting Loop pass manager run.
; CHECK-O-NEXT: Running pass: IndVarSimplifyPass
; CHECK-O-NEXT: Running pass: LoopIdiomRecognizePass
; CHECK-O-NEXT: Running pass: LoopDeletionPass
; CHECK-O-NEXT: Running pass: LoopFullUnrollPass
; CHECK-O-NEXT: Running analysis: OuterAnalysisManagerProxy  ;INTEL
; CHECK-O-NEXT: Finished Loop pass manager run.
; CHECK-O-NEXT: Running pass: SROA on foo
; CHECK-Os-NEXT: Running pass: MergedLoadStoreMotionPass
; CHECK-Os-NEXT: Running pass: GVN
; CHECK-Os-NEXT: Running analysis: MemoryDependenceAnalysis
; CHECK-Os-NEXT: Running analysis: PhiValuesAnalysis
; CHECK-Oz-NEXT: Running pass: MergedLoadStoreMotionPass
; CHECK-Oz-NEXT: Running pass: GVN
; CHECK-Oz-NEXT: Running analysis: MemoryDependenceAnalysis
; CHECK-Oz-NEXT: Running analysis: PhiValuesAnalysis
; CHECK-O2-NEXT: Running pass: MergedLoadStoreMotionPass
; CHECK-O2-NEXT: Running pass: GVN
; CHECK-O2-NEXT: Running analysis: MemoryDependenceAnalysis
; CHECK-O2-NEXT: Running analysis: PhiValuesAnalysis
; CHECK-O3-NEXT: Running pass: MergedLoadStoreMotionPass
; CHECK-O3-NEXT: Running pass: GVN
; CHECK-O3-NEXT: Running analysis: MemoryDependenceAnalysis
; CHECK-O3-NEXT: Running analysis: PhiValuesAnalysis
; CHECK-O-NEXT: Running pass: MemCpyOptPass
; CHECK-O1-NEXT: Running analysis: MemoryDependenceAnalysis
; CHECK-O1-NEXT: Running analysis: PhiValuesAnalysis
; CHECK-O-NEXT: Running pass: SCCPPass
; CHECK-O-NEXT: Running pass: BDCEPass
; CHECK-O-NEXT: Running analysis: DemandedBitsAnalysis
; CHECK-O-NEXT: Running pass: InstCombinePass
; CHECK-O23SZ-NEXT: Running pass: JumpThreadingPass
; CHECK-O23SZ-NEXT: Running analysis: LazyValueAnalysis
; CHECK-O23SZ-NEXT: Running pass: CorrelatedValuePropagationPass
; CHECK-O23SZ-NEXT: Invalidating analysis: LazyValueAnalysis
; CHECK-O-NEXT: Running pass: ADCEPass
; INTEL_CUSTOMIZATION
; s/CHECK-O-NEXT/CHECK-O1-NEXT/ on the next line.
; CHECK-O1-NEXT: Running analysis: PostDominatorTreeAnalysis
; END_INTEL_CUSTOMIZATION
; CHECK-O23SZ-NEXT: Running pass: DSEPass
; CHECK-O23SZ-NEXT: Starting llvm::Function pass manager run
; CHECK-O23SZ-NEXT: Running pass: LoopSimplifyPass
; CHECK-O23SZ-NEXT: Running pass: LCSSAPass
; CHECK-O23SZ-NEXT: Finished llvm::Function pass manager run
; CHECK-O23SZ-NEXT: Running pass: LICMPass on Loop at depth 1 containing: %loop
; CHECK-O-NEXT: Running pass: SimplifyCFGPass
; CHECK-O-NEXT: Running pass: InstCombinePass
; CHECK-O-NEXT: Finished llvm::Function pass manager run.
; CHECK-O-NEXT: Finished CGSCC pass manager run.
; CHECK-O-NEXT: Finished llvm::Module pass manager run.
; CHECK-PRELINK-O-NEXT: Running pass: GlobalOptPass
; CHECK-POSTLINK-O-NEXT: Running pass: GlobalOptPass
; CHECK-POSTLINK-O-NEXT: Running pass: GlobalDCEPass
; CHECK-POSTLINK-O-NEXT: Running pass: CleanupFakeLoadsPass{{.*}}                               ;INTEL
; CHECK-POSTLINK-O-NEXT: Running pass: EliminateAvailableExternallyPass
; CHECK-POSTLINK-O-NEXT: Running pass: ReversePostOrderFunctionAttrsPass
; CHECK-POSTLINK-O-NEXT: Running pass: RequireAnalysisPass<{{.*}}AndersensAA                    ;INTEL
; CHECK-POSTLINK-O-NEXT: Running analysis: AndersensAA                                          ;INTEL
; CHECK-POSTLINK-O-NEXT: Running pass: RequireAnalysisPass<{{.*}}GlobalsAA
; CHECK-POSTLINK-O-NEXT: Starting llvm::Function pass manager run.
; CHECK-POSTLINK-O-NEXT: Running pass: Float2IntPass
; CHECK-POSTLINK-O-NEXT: Running pass: LowerConstantIntrinsicsPass
; CHECK-EXT: Running pass: {{.*}}::Bye
; CHECK-POSTLINK-O-NEXT: Starting llvm::Function pass manager run
; CHECK-POSTLINK-O-NEXT: Running pass: LoopSimplifyPass
; CHECK-POSTLINK-O-NEXT: Running pass: LCSSAPass
; CHECK-POSTLINK-O-NEXT: Finished llvm::Function pass manager run
; CHECK-POSTLINK-O-NEXT: Running pass: LoopRotatePass
; CHECK-POSTLINK-O-NEXT: Running pass: LoopDistributePass
; CHECK-POSTLINK-O-NEXT: Running pass: InjectTLIMappings
; CHECK-POSTLINK-O-NEXT: Running pass: LoopVectorizePass
; CHECK-POSTLINK-O-NEXT: Running analysis: BlockFrequencyAnalysis
; CHECK-POSTLINK-O-NEXT: Running analysis: BranchProbabilityAnalysis
; CHECK-POSTLINK-O-NEXT: Running pass: LoopLoadEliminationPass
; CHECK-POSTLINK-O-NEXT: Running analysis: LoopAccessAnalysis
; CHECK-POSTLINK-O-NEXT: Running pass: InstCombinePass
; CHECK-POSTLINK-O-NEXT: Running pass: SimplifyCFGPass
; CHECK-POSTLINK-O2-NEXT: Running pass: SLPVectorizerPass
; CHECK-POSTLINK-O3-NEXT: Running pass: SLPVectorizerPass
; CHECK-POSTLINK-Os-NEXT: Running pass: SLPVectorizerPass
; CHECK-POSTLINK-O-NEXT: Running pass: VectorCombinePass
; CHECK-POSTLINK-O-NEXT: Running pass: EarlyCSEPass ;INTEL
; CHECK-POSTLINK-O-NEXT: Running pass: InstCombinePass
; CHECK-POSTLINK-O-NEXT: Running pass: LoopUnrollPass
; CHECK-POSTLINK-O-NEXT: Running pass: WarnMissedTransformationsPass
; CHECK-POSTLINK-O-NEXT: Running pass: InstCombinePass
; CHECK-POSTLINK-O-NEXT: Running pass: RequireAnalysisPass<{{.*}}OptimizationRemarkEmitterAnalysis
; CHECK-POSTLINK-O-NEXT: Starting llvm::Function pass manager run
; CHECK-POSTLINK-O-NEXT: Running pass: LoopSimplifyPass
; CHECK-POSTLINK-O-NEXT: Running pass: LCSSAPass
; CHECK-POSTLINK-O-NEXT: Finished llvm::Function pass manager run
; CHECK-POSTLINK-O-NEXT: Running pass: LICMPass
; CHECK-POSTLINK-O-NEXT: Running pass: AlignmentFromAssumptionsPass
; CHECK-POSTLINK-O-NEXT: Running pass: LoopSinkPass
; CHECK-POSTLINK-O-NEXT: Running pass: InstSimplifyPass
; CHECK-POSTLINK-O-NEXT: Running pass: DivRemPairsPass
; CHECK-POSTLINK-O-NEXT: Running pass: SimplifyCFGPass
; CHECK-POSTLINK-O-NEXT: Running pass: SpeculateAroundPHIsPass
; CHECK-POSTLINK-O-NEXT: Finished llvm::Function pass manager run.
; CHECK-POSTLINK-O-NEXT: Running pass: CGProfilePass
; CHECK-POSTLINK-O-NEXT: Running pass: GlobalDCEPass
; CHECK-POSTLINK-O-NEXT: Running pass: ConstantMergePass
<<<<<<< HEAD
; CHECK-POSTLINK-O-NEXT: Running pass: InlineReportEmitterPass                             ;INTEL
=======
; CHECK-O-NEXT:          Running pass: AnnotationRemarksPass on foo
>>>>>>> 8bb63479
; CHECK-PRELINK-O-NEXT: Running pass: NameAnonGlobalPass
; CHECK-O-NEXT: Running pass: PrintModulePass

; Make sure we get the IR back out without changes when we print the module.
; CHECK-O-LABEL: define void @foo(i32 %n) local_unnamed_addr {
; CHECK-O-NEXT: entry:
; CHECK-O-NEXT:   br label %loop
; CHECK-O:      loop:
; CHECK-O-NEXT:   %iv = phi i32 [ 0, %entry ], [ %iv.next, %loop ]
; CHECK-O-NEXT:   %iv.next = add i32 %iv, 1
; CHECK-O-NEXT:   tail call void @bar()
; CHECK-O-NEXT:   %cmp = icmp eq i32 %iv, %n
; CHECK-O-NEXT:   br i1 %cmp, label %exit, label %loop
; CHECK-O:      exit:
; CHECK-O-NEXT:   ret void
; CHECK-O-NEXT: }
;
; CHECK-O-NEXT: Finished llvm::Module pass manager run.

declare void @bar() local_unnamed_addr

define void @foo(i32 %n) local_unnamed_addr {
entry:
  br label %loop
loop:
  %iv = phi i32 [ 0, %entry ], [ %iv.next, %loop ]
  %iv.next = add i32 %iv, 1
  tail call void @bar()
  %cmp = icmp eq i32 %iv, %n
  br i1 %cmp, label %exit, label %loop
exit:
  ret void
}<|MERGE_RESOLUTION|>--- conflicted
+++ resolved
@@ -254,11 +254,8 @@
 ; CHECK-POSTLINK-O-NEXT: Running pass: CGProfilePass
 ; CHECK-POSTLINK-O-NEXT: Running pass: GlobalDCEPass
 ; CHECK-POSTLINK-O-NEXT: Running pass: ConstantMergePass
-<<<<<<< HEAD
 ; CHECK-POSTLINK-O-NEXT: Running pass: InlineReportEmitterPass                             ;INTEL
-=======
 ; CHECK-O-NEXT:          Running pass: AnnotationRemarksPass on foo
->>>>>>> 8bb63479
 ; CHECK-PRELINK-O-NEXT: Running pass: NameAnonGlobalPass
 ; CHECK-O-NEXT: Running pass: PrintModulePass
 
