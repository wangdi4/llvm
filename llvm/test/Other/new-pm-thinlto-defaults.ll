--- conflicted
+++ resolved
@@ -256,12 +256,9 @@
 ; CHECK-POSTLINK-O-NEXT: Running pass: CGProfilePass
 ; CHECK-POSTLINK-O-NEXT: Running pass: GlobalDCEPass
 ; CHECK-POSTLINK-O-NEXT: Running pass: ConstantMergePass
-<<<<<<< HEAD
-; CHECK-POSTLINK-O-NEXT: Running pass: InlineReportEmitterPass ;INTEL
-=======
 ; CHECK-POSTLINK-O-NEXT: Running pass: RelLookupTableConverterPass
 ; CHECK-POSTLINK-O-NEXT: Running analysis: TargetIRAnalysis
->>>>>>> 78a65cd9
+; CHECK-POSTLINK-O-NEXT: Running pass: InlineReportEmitterPass ;INTEL
 ; CHECK-O-NEXT:          Running pass: AnnotationRemarksPass on foo
 ; CHECK-PRELINK-O-NEXT: Running pass: CanonicalizeAliasesPass
 ; CHECK-PRELINK-O-NEXT: Running pass: NameAnonGlobalPass
