; The IR below was crafted so as:
; 1) To have a loop, so we create a loop pass manager
; 2) To be "immutable" in the sense that no pass in the standard
;    pipeline will modify it.
; Since no transformations take place, we don't expect any analyses
; to be invalidated.
; Any invalidation that shows up here is a bug, unless we started modifying
; the IR, in which case we need to make it immutable harder.
;
; Prelink pipelines:
; RUN: opt -disable-verify -verify-cfg-preserved=0 -debug-pass-manager \
; RUN:     -passes='thinlto-pre-link<O1>' -S %s 2>&1 \
; RUN:     | FileCheck %s --check-prefixes=CHECK-O,CHECK-O1,CHECK-PRELINK-O,CHECK-PRELINK-O-NODIS
; RUN: opt -disable-verify -verify-cfg-preserved=0 -debug-pass-manager \
; RUN:     -passes='thinlto-pre-link<O2>' -S  %s 2>&1 \
; RUN:     | FileCheck %s --check-prefixes=CHECK-O,CHECK-O2,CHECK-O23SZ,CHECK-PRELINK-O,CHECK-PRELINK-O-NODIS
; RUN: opt -disable-verify -verify-cfg-preserved=0 -debug-pass-manager \
; RUN:     -passes='thinlto-pre-link<O3>' -S -passes-ep-pipeline-start='no-op-module' %s 2>&1 \
; RUN:     | FileCheck %s --check-prefixes=CHECK-O,CHECK-O3,CHECK-O23SZ,CHECK-PRELINK-O,CHECK-PRELINK-O-NODIS,CHECK-EP-PIPELINE-START
; RUN: opt -disable-verify -verify-cfg-preserved=0 -debug-pass-manager \
; RUN:     -passes='thinlto-pre-link<Os>' -S %s 2>&1 \
; RUN:     | FileCheck %s --check-prefixes=CHECK-O,CHECK-Os,CHECK-O23SZ,CHECK-PRELINK-O,CHECK-PRELINK-O-NODIS
; RUN: opt -disable-verify -verify-cfg-preserved=0 -debug-pass-manager \
; RUN:     -passes='thinlto-pre-link<Oz>' -S %s 2>&1 \
; RUN:     | FileCheck %s --check-prefixes=CHECK-O,CHECK-Oz,CHECK-O23SZ,CHECK-PRELINK-O,CHECK-PRELINK-O-NODIS
; RUN: opt -disable-verify -verify-cfg-preserved=0 -debug-pass-manager -new-pm-debug-info-for-profiling \
; RUN:     -passes='thinlto-pre-link<O2>' -S  %s 2>&1 \
; RUN:     | FileCheck %s --check-prefixes=CHECK-DIS,CHECK-O,CHECK-O2,CHECK-O23SZ,CHECK-PRELINK-O
;
; Postlink pipelines:
; RUN: opt -disable-verify -verify-cfg-preserved=0 -debug-pass-manager \
; RUN:     -passes='thinlto<O1>' -S %s 2>&1 \
; RUN:     | FileCheck %s --check-prefixes=CHECK-O,CHECK-O1,CHECK-POSTLINK-O,%llvmcheckext
; RUN: opt -disable-verify -verify-cfg-preserved=0 -debug-pass-manager \
; RUN:     -passes='thinlto<O2>' -S  %s 2>&1 \
; RUN:     | FileCheck %s --check-prefixes=CHECK-O,CHECK-O2,CHECK-O23SZ,CHECK-POSTLINK-O,%llvmcheckext,CHECK-POSTLINK-O2
; RUN: opt -disable-verify -verify-cfg-preserved=0 -debug-pass-manager -passes-ep-pipeline-start='no-op-module' \
; RUN:     -passes='thinlto<O3>' -S  %s 2>&1 \
; RUN:     | FileCheck %s --check-prefixes=CHECK-O,CHECK-O3,CHECK-O23SZ,CHECK-POSTLINK-O,%llvmcheckext,CHECK-POSTLINK-O3
; RUN: opt -disable-verify -verify-cfg-preserved=0 -debug-pass-manager \
; RUN:     -passes='thinlto<Os>' -S %s 2>&1 \
; RUN:     | FileCheck %s --check-prefixes=CHECK-O,CHECK-Os,CHECK-O23SZ,CHECK-POSTLINK-O,%llvmcheckext,CHECK-POSTLINK-Os
; RUN: opt -disable-verify -verify-cfg-preserved=0 -debug-pass-manager \
; RUN:     -passes='thinlto<Oz>' -S %s 2>&1 \
; RUN:     | FileCheck %s --check-prefixes=CHECK-O,CHECK-Oz,CHECK-O23SZ,CHECK-POSTLINK-O,%llvmcheckext
; RUN: opt -disable-verify -verify-cfg-preserved=0 -debug-pass-manager -new-pm-debug-info-for-profiling \
; RUN:     -passes='thinlto<O2>' -S  %s 2>&1 \
; RUN:     | FileCheck %s --check-prefixes=CHECK-O,CHECK-O2,CHECK-O23SZ,CHECK-POSTLINK-O,%llvmcheckext,CHECK-POSTLINK-O2

; Suppress FileCheck --allow-unused-prefixes=false diagnostics.
; CHECK-NOEXT: {{^}}

; CHECK-O: Running pass: Annotation2Metadata
; CHECK-O-NEXT: Running pass: ForceFunctionAttrsPass
; CHECK-EP-PIPELINE-START-NEXT: Running pass: NoOpModulePass
; CHECK-DIS-NEXT: Running analysis: InnerAnalysisManagerProxy
; CHECK-DIS-NEXT: Running pass: AddDiscriminatorsPass
; CHECK-O-NEXT: Running pass: InlineReportSetupPass          ;INTEL
; CHECK-POSTLINK-O-NEXT: Running pass: PGOIndirectCallPromotion
; CHECK-POSTLINK-O-NEXT: Running analysis: ProfileSummaryAnalysis
; CHECK-POSTLINK-O-NEXT: Running analysis: InnerAnalysisManagerProxy
; CHECK-POSTLINK-O-NEXT: Running analysis: OptimizationRemarkEmitterAnalysis
; CHECK-O-NEXT: Running pass: InferFunctionAttrsPass
; CHECK-PRELINK-O-NODIS-NEXT: Running analysis: InnerAnalysisManagerProxy
; CHECK-O-NEXT: Running analysis: TargetLibraryAnalysis
; CHECK-O-NEXT: Running pass: LowerExpectIntrinsicPass
; CHECK-O-NEXT: Running pass: SimplifyCFGPass
; CHECK-O-NEXT: Running analysis: TargetIRAnalysis
; CHECK-O-NEXT: Running analysis: AssumptionAnalysis
; CHECK-O-NEXT: Running pass: SROA
; CHECK-O-NEXT: Running analysis: DominatorTreeAnalysis
; CHECK-O-NEXT: Running pass: EarlyCSEPass
; CHECK-O-NEXT: Running analysis: TargetLibraryAnalysis
; CHECK-O3-NEXT: Running pass: CallSiteSplittingPass
; CHECK-O2-NEXT: Running pass: OpenMPOptPass
; CHECK-O3-NEXT: Running pass: OpenMPOptPass
; CHECK-POSTLINK-O-NEXT: Running pass: LowerTypeTestsPass
; CHECK-O-NEXT: Running pass: IPSCCPPass
; CHECK-O-NEXT: Running pass: CalledValuePropagationPass
; CHECK-O-NEXT: Running pass: GlobalOptPass
; CHECK-O-NEXT: Running pass: PromotePass
; CHECK-O-NEXT: Running pass: DeadArgumentEliminationPass
; CHECK-O-NEXT: Running pass: InstCombinePass
; CHECK-PRELINK-O-NEXT: Running analysis: OptimizationRemarkEmitterAnalysis
; CHECK-O-NEXT: Running analysis: AAManager
; CHECK-O-NEXT: Running analysis: BasicAA
; CHECK-O-NEXT: Running analysis: XmainOptLevelAnalysis ;INTEL
; CHECK-O-NEXT: Running analysis: ScopedNoAliasAA
; CHECK-O-NEXT: Running analysis: TypeBasedAA
; CHECK-O-NEXT: Running analysis: StdContainerAA ;INTEL
; CHECK-O-NEXT: Running analysis: OuterAnalysisManagerProxy
; CHECK-O-NEXT: Running pass: SimplifyCFGPass
<<<<<<< HEAD
; CHECK-O-NEXT: Finished llvm::Function pass manager run.
; CHECK-O-NEXT: Running pass: InlineListsPass                ;INTEL
=======
>>>>>>> 34a8a437
; CHECK-O-NEXT: Running pass: ModuleInlinerWrapperPass
; CHECK-O-NEXT: Running analysis: InlineAdvisorAnalysis
; CHECK-O-NEXT: Running pass: RequireAnalysisPass<{{.*}}GlobalsAA
; CHECK-O-NEXT: Running analysis: GlobalsAA
; CHECK-O-NEXT: Running analysis: CallGraphAnalysis
; CHECK-O-NEXT: Running pass: InvalidateAnalysisPass<{{.*}}AAManager
; CHECK-O-NEXT: Invalidating analysis: AAManager
; CHECK-O-NEXT: Running pass: RequireAnalysisPass<{{.*}}ProfileSummaryAnalysis
; CHECK-PRELINK-O-NEXT: Running analysis: ProfileSummaryAnalysis
; CHECK-O-NEXT: Running analysis: InnerAnalysisManagerProxy
; CHECK-O-NEXT: Running analysis: LazyCallGraphAnalysis
; CHECK-O-NEXT: Running analysis: FunctionAnalysisManagerCGSCCProxy
; CHECK-O-NEXT: Running analysis: OuterAnalysisManagerProxy
; CHECK-O-NEXT: Running pass: DevirtSCCRepeatedPass
; CHECK-O-NEXT: Running pass: InlinerPass
; CHECK-O-NEXT: Running pass: InlinerPass
; CHECK-O-NEXT: Running pass: PostOrderFunctionAttrsPass
; CHECK-O-NEXT: Running analysis: AAManager
; CHECK-O3-NEXT: Running pass: ArgumentPromotionPass
; CHECK-O2-NEXT: Running pass: OpenMPOptCGSCCPass on (foo)
; CHECK-O3-NEXT: Running pass: OpenMPOptCGSCCPass on (foo)
<<<<<<< HEAD
; CHECK-O-NEXT: Starting llvm::Function pass manager run.
; CHECK-O-NEXT: Running pass: TbaaMDPropagationPass  ;INTEL
; CHECK-O-NEXT: Running pass: RequireAnalysisPass<{{.*}}OptReportOptionsAnalysis ;INTEL
; CHECK-O-NEXT: Running analysis: OptReportOptionsAnalysis ;INTEL
=======
>>>>>>> 34a8a437
; CHECK-O-NEXT: Running pass: SROA
; CHECK-O-NEXT: Running pass: EarlyCSEPass
; CHECK-O-NEXT: Running analysis: MemorySSAAnalysis
; CHECK-O23SZ-NEXT: Running pass: SpeculativeExecutionPass
; CHECK-O23SZ-NEXT: Running pass: JumpThreadingPass
; CHECK-O23SZ-NEXT: Running analysis: LazyValueAnalysis
; CHECK-O23SZ-NEXT: Running analysis: PostDominatorTreeAnalysis ;INTEL
; CHECK-O23SZ-NEXT: Running pass: CorrelatedValuePropagationPass
; CHECK-O23SZ-NEXT: Invalidating analysis: LazyValueAnalysis
; CHECK-O-NEXT: Running pass: SimplifyCFGPass
; CHECK-O3-NEXT: Running pass: AggressiveInstCombinePass
; CHECK-O-NEXT: Running pass: InstCombinePass
; CHECK-O1-NEXT: Running pass: LibCallsShrinkWrapPass
; CHECK-O2-NEXT: Running pass: LibCallsShrinkWrapPass
; CHECK-O3-NEXT: Running pass: LibCallsShrinkWrapPass
; CHECK-O23SZ-NEXT: Running pass: TailCallElimPass
; CHECK-O-NEXT: Running pass: SimplifyCFGPass
; CHECK-O-NEXT: Running pass: ReassociatePass
; CHECK-O-NEXT: Running pass: RequireAnalysisPass<{{.*}}OptimizationRemarkEmitterAnalysis
; CHECK-O-NEXT: Running pass: LoopSimplifyPass
; CHECK-O-NEXT: Running analysis: LoopAnalysis
; CHECK-O-NEXT: Running pass: LCSSAPass
; CHECK-O-NEXT: Running analysis: ScalarEvolutionAnalysis
; CHECK-O-NEXT: Running analysis: InnerAnalysisManagerProxy
; CHECK-O-NEXT: Running pass: LoopInstSimplifyPass
; CHECK-O-NEXT: Running pass: LoopSimplifyCFGPass
; CHECK-O-NEXT: Running pass: LICM
; CHECK-O-NEXT: Running pass: LoopRotatePass
; CHECK-O-NEXT: Running pass: LICM
; CHECK-O-NEXT: Running pass: SimpleLoopUnswitchPass
; CHECK-O-NEXT: Running pass: SimplifyCFGPass
; CHECK-O-NEXT: Running pass: InstCombinePass
; CHECK-O-NEXT: Running pass: LoopSimplifyPass
; CHECK-O-NEXT: Running pass: LCSSAPass
; CHECK-O-NEXT: Running pass: LoopIdiomRecognizePass
; CHECK-O-NEXT: Running pass: IndVarSimplifyPass
; CHECK-O-NEXT: Running pass: LoopDeletionPass
; CHECK-O-NEXT: Running pass: LoopFullUnrollPass
<<<<<<< HEAD
; CHECK-O-NEXT: Running analysis: OuterAnalysisManagerProxy ;INTEL
; CHECK-O-NEXT: Finished Loop pass manager run.
=======
>>>>>>> 34a8a437
; CHECK-O-NEXT: Running pass: SROA on foo
; CHECK-Os-NEXT: Running pass: MergedLoadStoreMotionPass
; CHECK-Os-NEXT: Running pass: GVN
; CHECK-Os-NEXT: Running analysis: MemoryDependenceAnalysis
; CHECK-Os-NEXT: Running analysis: PhiValuesAnalysis
; CHECK-Oz-NEXT: Running pass: MergedLoadStoreMotionPass
; CHECK-Oz-NEXT: Running pass: GVN
; CHECK-Oz-NEXT: Running analysis: MemoryDependenceAnalysis
; CHECK-Oz-NEXT: Running analysis: PhiValuesAnalysis
; CHECK-O2-NEXT: Running pass: MergedLoadStoreMotionPass
; CHECK-O2-NEXT: Running pass: GVN
; CHECK-O2-NEXT: Running analysis: MemoryDependenceAnalysis
; CHECK-O2-NEXT: Running analysis: PhiValuesAnalysis
; CHECK-O3-NEXT: Running pass: MergedLoadStoreMotionPass
; CHECK-O3-NEXT: Running pass: GVN
; CHECK-O3-NEXT: Running analysis: MemoryDependenceAnalysis
; CHECK-O3-NEXT: Running analysis: PhiValuesAnalysis
; CHECK-O1-NEXT: Running pass: MemCpyOptPass
; CHECK-O-NEXT: Running pass: SCCPPass
; CHECK-O-NEXT: Running pass: BDCEPass
; CHECK-O-NEXT: Running analysis: DemandedBitsAnalysis
; CHECK-O-NEXT: Running pass: InstCombinePass
; CHECK-O23SZ-NEXT: Running pass: JumpThreadingPass
; CHECK-O23SZ-NEXT: Running analysis: LazyValueAnalysis
; CHECK-O23SZ-NEXT: Running pass: CorrelatedValuePropagationPass
; CHECK-O23SZ-NEXT: Invalidating analysis: LazyValueAnalysis
; CHECK-O-NEXT: Running pass: ADCEPass
; CHECK-O1-NEXT: Running analysis: PostDominatorTreeAnalysis ;INTEL
; CHECK-O23SZ-NEXT: Running pass: MemCpyOptPass
; CHECK-O23SZ-NEXT: Running pass: DSEPass
; CHECK-O23SZ-NEXT: Running pass: LoopSimplifyPass
; CHECK-O23SZ-NEXT: Running pass: LCSSAPass
; CHECK-O23SZ-NEXT: Running pass: LICMPass on Loop at depth 1 containing: %loop
; CHECK-O-NEXT: Running pass: SimplifyCFGPass
; CHECK-O-NEXT: Running pass: InstCombinePass
; CHECK-PRELINK-O-NEXT: Running pass: GlobalOptPass
; CHECK-POSTLINK-O-NEXT: Running pass: GlobalOptPass
; CHECK-POSTLINK-O-NEXT: Running pass: GlobalDCEPass
; CHECK-POSTLINK-O-NEXT: Running pass: CleanupFakeLoadsPass{{.*}} ;INTEL
; CHECK-POSTLINK-O-NEXT: Running pass: EliminateAvailableExternallyPass
; CHECK-POSTLINK-O-NEXT: Running pass: ReversePostOrderFunctionAttrsPass
; CHECK-POSTLINK-O-NEXT: Running pass: RequireAnalysisPass<{{.*}}AndersensAA ;INTEL
; CHECK-POSTLINK-O-NEXT: Running analysis: AndersensAA ;INTEL
; CHECK-POSTLINK-O-NEXT: Running pass: RequireAnalysisPass<{{.*}}GlobalsAA
; CHECK-POSTLINK-O-NEXT: Running pass: Float2IntPass
; CHECK-POSTLINK-O-NEXT: Running pass: LowerConstantIntrinsicsPass
; CHECK-EXT: Running pass: {{.*}}::Bye
; CHECK-POSTLINK-O-NEXT: Running pass: LoopSimplifyPass
; CHECK-POSTLINK-O-NEXT: Running pass: LCSSAPass
; CHECK-POSTLINK-O-NEXT: Running pass: LoopRotatePass
; CHECK-POSTLINK-O-NEXT: Running pass: LoopDistributePass
; CHECK-POSTLINK-O-NEXT: Running pass: InjectTLIMappings
; CHECK-POSTLINK-O-NEXT: Running pass: LoopVectorizePass
; CHECK-POSTLINK-O-NEXT: Running analysis: BlockFrequencyAnalysis
; CHECK-POSTLINK-O-NEXT: Running analysis: BranchProbabilityAnalysis
; CHECK-POSTLINK-O-NEXT: Running pass: LoopLoadEliminationPass
; CHECK-POSTLINK-O-NEXT: Running analysis: LoopAccessAnalysis
; CHECK-POSTLINK-O-NEXT: Running pass: InstCombinePass
; CHECK-POSTLINK-O-NEXT: Running pass: SimplifyCFGPass
; CHECK-POSTLINK-O2-NEXT: Running pass: SLPVectorizerPass
; CHECK-POSTLINK-O3-NEXT: Running pass: SLPVectorizerPass
; CHECK-POSTLINK-Os-NEXT: Running pass: SLPVectorizerPass
; CHECK-POSTLINK-O-NEXT: Running pass: VectorCombinePass
; CHECK-POSTLINK-O-NEXT: Running pass: EarlyCSEPass ;INTEL
; CHECK-POSTLINK-O-NEXT: Running pass: InstCombinePass
; CHECK-POSTLINK-O-NEXT: Running pass: LoopUnrollPass
; CHECK-POSTLINK-O-NEXT: Running pass: WarnMissedTransformationsPass
; CHECK-POSTLINK-O-NEXT: Running pass: InstCombinePass
; CHECK-POSTLINK-O-NEXT: Running pass: RequireAnalysisPass<{{.*}}OptimizationRemarkEmitterAnalysis
; CHECK-POSTLINK-O-NEXT: Running pass: LoopSimplifyPass
; CHECK-POSTLINK-O-NEXT: Running pass: LCSSAPass
; CHECK-POSTLINK-O-NEXT: Running pass: LICMPass
; CHECK-POSTLINK-O-NEXT: Running pass: AlignmentFromAssumptionsPass
; CHECK-POSTLINK-O-NEXT: Running pass: LoopSinkPass
; CHECK-POSTLINK-O-NEXT: Running pass: InstSimplifyPass
; CHECK-POSTLINK-O-NEXT: Running pass: DivRemPairsPass
; CHECK-POSTLINK-O-NEXT: Running pass: SimplifyCFGPass
; CHECK-POSTLINK-O-NEXT: Running pass: SpeculateAroundPHIsPass
; CHECK-POSTLINK-O-NEXT: Running pass: CGProfilePass
; CHECK-POSTLINK-O-NEXT: Running pass: GlobalDCEPass
; CHECK-POSTLINK-O-NEXT: Running pass: ConstantMergePass
; CHECK-POSTLINK-O-NEXT: Running pass: RelLookupTableConverterPass
; CHECK-POSTLINK-O-NEXT: Running analysis: TargetIRAnalysis
; CHECK-POSTLINK-O-NEXT: Running pass: InlineReportEmitterPass ;INTEL
; CHECK-O-NEXT:          Running pass: AnnotationRemarksPass on foo
; CHECK-PRELINK-O-NEXT: Running pass: CanonicalizeAliasesPass
; CHECK-PRELINK-O-NEXT: Running pass: NameAnonGlobalPass
; CHECK-O-NEXT: Running pass: PrintModulePass

; Make sure we get the IR back out without changes when we print the module.
; CHECK-O-LABEL: define void @foo(i32 %n) local_unnamed_addr {
; CHECK-O-NEXT: entry:
; CHECK-O-NEXT:   br label %loop
; CHECK-O:      loop:
; CHECK-O-NEXT:   %iv = phi i32 [ 0, %entry ], [ %iv.next, %loop ]
; CHECK-O-NEXT:   %iv.next = add i32 %iv, 1
; CHECK-O-NEXT:   tail call void @bar()
; CHECK-O-NEXT:   %cmp = icmp eq i32 %iv, %n
; CHECK-O-NEXT:   br i1 %cmp, label %exit, label %loop
; CHECK-O:      exit:
; CHECK-O-NEXT:   ret void
; CHECK-O-NEXT: }
;

declare void @bar() local_unnamed_addr

define void @foo(i32 %n) local_unnamed_addr {
entry:
  br label %loop
loop:
  %iv = phi i32 [ 0, %entry ], [ %iv.next, %loop ]
  %iv.next = add i32 %iv, 1
  tail call void @bar()
  %cmp = icmp eq i32 %iv, %n
  br i1 %cmp, label %exit, label %loop
exit:
  ret void
}<|MERGE_RESOLUTION|>--- conflicted
+++ resolved
@@ -90,11 +90,7 @@
 ; CHECK-O-NEXT: Running analysis: StdContainerAA ;INTEL
 ; CHECK-O-NEXT: Running analysis: OuterAnalysisManagerProxy
 ; CHECK-O-NEXT: Running pass: SimplifyCFGPass
-<<<<<<< HEAD
-; CHECK-O-NEXT: Finished llvm::Function pass manager run.
 ; CHECK-O-NEXT: Running pass: InlineListsPass                ;INTEL
-=======
->>>>>>> 34a8a437
 ; CHECK-O-NEXT: Running pass: ModuleInlinerWrapperPass
 ; CHECK-O-NEXT: Running analysis: InlineAdvisorAnalysis
 ; CHECK-O-NEXT: Running pass: RequireAnalysisPass<{{.*}}GlobalsAA
@@ -116,13 +112,9 @@
 ; CHECK-O3-NEXT: Running pass: ArgumentPromotionPass
 ; CHECK-O2-NEXT: Running pass: OpenMPOptCGSCCPass on (foo)
 ; CHECK-O3-NEXT: Running pass: OpenMPOptCGSCCPass on (foo)
-<<<<<<< HEAD
-; CHECK-O-NEXT: Starting llvm::Function pass manager run.
 ; CHECK-O-NEXT: Running pass: TbaaMDPropagationPass  ;INTEL
 ; CHECK-O-NEXT: Running pass: RequireAnalysisPass<{{.*}}OptReportOptionsAnalysis ;INTEL
 ; CHECK-O-NEXT: Running analysis: OptReportOptionsAnalysis ;INTEL
-=======
->>>>>>> 34a8a437
 ; CHECK-O-NEXT: Running pass: SROA
 ; CHECK-O-NEXT: Running pass: EarlyCSEPass
 ; CHECK-O-NEXT: Running analysis: MemorySSAAnalysis
@@ -161,11 +153,7 @@
 ; CHECK-O-NEXT: Running pass: IndVarSimplifyPass
 ; CHECK-O-NEXT: Running pass: LoopDeletionPass
 ; CHECK-O-NEXT: Running pass: LoopFullUnrollPass
-<<<<<<< HEAD
 ; CHECK-O-NEXT: Running analysis: OuterAnalysisManagerProxy ;INTEL
-; CHECK-O-NEXT: Finished Loop pass manager run.
-=======
->>>>>>> 34a8a437
 ; CHECK-O-NEXT: Running pass: SROA on foo
 ; CHECK-Os-NEXT: Running pass: MergedLoadStoreMotionPass
 ; CHECK-Os-NEXT: Running pass: GVN
