--- conflicted
+++ resolved
@@ -1,12 +1,9 @@
 ; RUN: opt -enable-new-pm=0 -O3 -enable-matrix -debug-pass=Structure %s -disable-output 2>&1 | FileCheck --check-prefix=LEGACY %s
 ; RUN: opt -passes='default<O3>' -enable-matrix -debug-pass-manager -disable-output %s 2>&1 | FileCheck --check-prefix=NEWPM %s
-<<<<<<< HEAD
 ; INTEL
 ; CMPLRLLVM-21570
 ; XFAIL: *
 ; end INTEL
-=======
->>>>>>> 68517959
 
 ; REQUIRES: asserts
 
@@ -385,11 +382,7 @@
 ; NEWPM-NEXT: Running analysis: BasicAA on f
 ; NEWPM-NEXT: Running analysis: ScopedNoAliasAA on f
 ; NEWPM-NEXT: Running analysis: TypeBasedAA on f
-<<<<<<< HEAD
-; NEWPM-NEXT: Running analysis: OuterAnalysisManagerProxy<llvm::ModuleAnalysisManager, llvm::Function> on f
-=======
 ; NEWPM-NEXT: Running analysis: OuterAnalysisManagerProxy<
->>>>>>> 68517959
 ; NEWPM-NEXT: Running pass: SimplifyCFGPass on f
 ; NEWPM-NEXT: Running pass: ModuleInlinerWrapperPass on
 ; NEWPM-NEXT: Running analysis: InlineAdvisorAnalysis on
@@ -403,11 +396,7 @@
 ; NEWPM-NEXT: Running analysis: InnerAnalysisManagerProxy<
 ; NEWPM-NEXT: Running analysis: LazyCallGraphAnalysis on
 ; NEWPM-NEXT: Running analysis: FunctionAnalysisManagerCGSCCProxy on (f)
-<<<<<<< HEAD
-; NEWPM-NEXT: Running analysis: OuterAnalysisManagerProxy<llvm::ModuleAnalysisManager, LazyCallGraph::SCC, llvm::LazyCallGraph &> on (f)
-=======
 ; NEWPM-NEXT: Running analysis: OuterAnalysisManagerProxy<
->>>>>>> 68517959
 ; NEWPM-NEXT: Running pass: DevirtSCCRepeatedPass on (f)
 ; NEWPM-NEXT: Running pass: InlinerPass on (f)
 ; NEWPM-NEXT: Running pass: InlinerPass on (f)
