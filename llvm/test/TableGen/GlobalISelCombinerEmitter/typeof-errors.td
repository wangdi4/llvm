--- conflicted
+++ resolved
@@ -8,11 +8,7 @@
 def MyTargetISA : InstrInfo;
 def MyTarget : Target { let InstructionSet = MyTargetISA; }
 
-<<<<<<< HEAD
-// CHECK: :[[@LINE+2]]:{{[0-9]+}}: error: cannot parse immediate '(anonymous_7029 0)': invalid operand name format 'unknown' in GITypeOf: expected '$' followed by an operand name
-=======
 // CHECK: :[[@LINE+2]]:{{[0-9]+}}: error: cannot parse immediate '(anonymous_{{[0-9]+}} 0)': invalid operand name format 'unknown' in GITypeOf: expected '$' followed by an operand name
->>>>>>> f2eaa6ec
 // CHECK: :[[@LINE+1]]:{{[0-9]+}}: error: Failed to parse pattern: '(G_ANYEXT ?:$dst, (anonymous_
 def NoDollarSign : GICombineRule<
   (defs root:$dst),
