; Do setup work for all below tests: generate bitcode and combined index
; RUN: opt -module-summary %s -o %t.bc -bitcode-mdindex-threshold=0
; RUN: opt -module-summary %p/Inputs/lazyload_metadata.ll -o %t2.bc -bitcode-mdindex-threshold=0
; RUN: llvm-lto -thinlto-action=thinlink -o %t3.bc %t.bc %t2.bc
; REQUIRES: asserts

; Check that importing @globalfunc1 does not trigger loading all the global
; metadata for @globalfunc2 and @globalfunc3

; RUN: llvm-lto -thinlto-action=import %t2.bc -thinlto-index=%t3.bc \
; RUN:          -o /dev/null -stats \
; RUN:  2>&1 | FileCheck %s -check-prefix=LAZY
; INTEL -- xmain produces different Metadata record sizes.
<<<<<<< HEAD
; LAZY: 67 bitcode-reader  - Number of Metadata records loaded
=======
; LAZY: 69 bitcode-reader  - Number of Metadata records loaded
>>>>>>> a04ae881
; LAZY: 2 bitcode-reader  - Number of MDStrings loaded

; RUN: llvm-lto -thinlto-action=import %t2.bc -thinlto-index=%t3.bc \
; RUN:          -o /dev/null -disable-ondemand-mds-loading -stats \
; RUN:  2>&1 | FileCheck %s -check-prefix=NOTLAZY
; INTEL -- xmain produces different Metadata record sizes.
<<<<<<< HEAD
; NOTLAZY: 76 bitcode-reader  - Number of Metadata records loaded
=======
; NOTLAZY: 78 bitcode-reader  - Number of Metadata records loaded
>>>>>>> a04ae881
; NOTLAZY: 7 bitcode-reader  - Number of MDStrings loaded


target datalayout = "e-m:o-i64:64-f80:128-n8:16:32:64-S128"
target triple = "x86_64-apple-macosx10.11.0"

define void @globalfunc1(i32 %arg) {
  %x = call i1 @llvm.type.test(i8* undef, metadata !"typeid1")
  %tmp = add i32 %arg, 0, !metadata !2
  ret void
}

; We need two functions here that will both reference the same metadata.
; This is to force the metadata to be emitted in the global metadata block and
; not in the function specific metadata.
; These function are not imported and so we don't want to load their metadata.

define void @globalfunc2(i32 %arg) {
  %x = call i1 @llvm.type.test(i8* undef, metadata !"typeid1")
  %tmp = add i32 %arg, 0, !metadata !1
  ret void
}

define void @globalfunc3(i32 %arg) {
  %tmp = add i32 %arg, 0, !metadata !1
  ret void
}

declare i1 @llvm.type.test(i8* %ptr, metadata %bitset) nounwind readnone

!1 = !{!2, !3, !4, !5, !6, !7, !8, !9}
!2 = !{!"Hello World"}
!3 = !{!"3"}
!4 = !{!"4"}
!5 = !{!"5"}
!6 = !{!9}
!7 = !{!"7"}
!8 = !{!"8"}
!9 = !{!6}<|MERGE_RESOLUTION|>--- conflicted
+++ resolved
@@ -11,22 +11,14 @@
 ; RUN:          -o /dev/null -stats \
 ; RUN:  2>&1 | FileCheck %s -check-prefix=LAZY
 ; INTEL -- xmain produces different Metadata record sizes.
-<<<<<<< HEAD
-; LAZY: 67 bitcode-reader  - Number of Metadata records loaded
-=======
 ; LAZY: 69 bitcode-reader  - Number of Metadata records loaded
->>>>>>> a04ae881
 ; LAZY: 2 bitcode-reader  - Number of MDStrings loaded
 
 ; RUN: llvm-lto -thinlto-action=import %t2.bc -thinlto-index=%t3.bc \
 ; RUN:          -o /dev/null -disable-ondemand-mds-loading -stats \
 ; RUN:  2>&1 | FileCheck %s -check-prefix=NOTLAZY
 ; INTEL -- xmain produces different Metadata record sizes.
-<<<<<<< HEAD
-; NOTLAZY: 76 bitcode-reader  - Number of Metadata records loaded
-=======
 ; NOTLAZY: 78 bitcode-reader  - Number of Metadata records loaded
->>>>>>> a04ae881
 ; NOTLAZY: 7 bitcode-reader  - Number of MDStrings loaded
 
 
