; REQUIRES: x86-registered-target

; Test devirtualization requiring promotion of local targets.

; Generate split module with summary for hybrid Thin/Regular LTO WPD.
; RUN: opt -thinlto-bc -thinlto-split-lto-unit -o %t1.o %s
; RUN: opt -thinlto-bc -thinlto-split-lto-unit -o %t2.o %p/Inputs/devirt2.ll

; Check that we have module flag showing splitting enabled, and that we don't
; generate summary information needed for index-based WPD.
; RUN: llvm-modextract -b -n=0 %t2.o -o %t2.o.0
; RUN: llvm-dis -o - %t2.o.0 | FileCheck %s --check-prefix=ENABLESPLITFLAG --implicit-check-not=vTableFuncs --implicit-check-not=typeidCompatibleVTable
; RUN: llvm-modextract -b -n=1 %t2.o -o %t2.o.1
; RUN: llvm-dis -o - %t2.o.1 | FileCheck %s --check-prefix=ENABLESPLITFLAG --implicit-check-not=vTableFuncs --implicit-check-not=typeidCompatibleVTable
; ENABLESPLITFLAG: !{i32 1, !"EnableSplitLTOUnit", i32 1}

; Generate unsplit module with summary for ThinLTO index-based WPD.
; Force generation of the bitcode index so that we also test lazy metadata
; loader handling of the type metadata.
; RUN: opt -bitcode-mdindex-threshold=0 -thinlto-bc -o %t3.o %s
; RUN: opt -bitcode-mdindex-threshold=0 -thinlto-bc -o %t4.o %p/Inputs/devirt2.ll

; Check that we don't have module flag when splitting not enabled for ThinLTO,
; and that we generate summary information needed for index-based WPD.
; RUN: llvm-dis -o - %t4.o | FileCheck %s --check-prefix=NOENABLESPLITFLAG
; NOENABLESPLITFLAG-DAG: !{i32 1, !"EnableSplitLTOUnit", i32 0}
; NOENABLESPLITFLAG-DAG: [[An:\^[0-9]+]] = gv: (name: "_ZN1A1nEi"
; NOENABLESPLITFLAG-DAG: [[Bf:\^[0-9]+]] = gv: (name: "_ZN1B1fEi"
; NOENABLESPLITFLAG-DAG: [[Cf:\^[0-9]+]] = gv: (name: "_ZN1C1fEi"
; NOENABLESPLITFLAG-DAG: [[Dm:\^[0-9]+]] = gv: (name: "_ZN1D1mEi"
; NOENABLESPLITFLAG-DAG: [[B:\^[0-9]+]] = gv: (name: "_ZTV1B", {{.*}} vTableFuncs: ((virtFunc: [[Bf]], offset: 16), (virtFunc: [[An]], offset: 24)), refs: ([[Bf]], [[An]])
; NOENABLESPLITFLAG-DAG: [[C:\^[0-9]+]] = gv: (name: "_ZTV1C", {{.*}} vTableFuncs: ((virtFunc: [[Cf]], offset: 16), (virtFunc: [[An]], offset: 24)), refs: ([[An]], [[Cf]])
; NOENABLESPLITFLAG-DAG: [[D:\^[0-9]+]] = gv: (name: "_ZTV1D", {{.*}} vTableFuncs: ((virtFunc: [[Dm]], offset: 16)), refs: ([[Dm]])
; NOENABLESPLITFLAG-DAG: typeidCompatibleVTable: (name: "_ZTS1A", summary: ((offset: 16, [[B]]), (offset: 16, [[C]])))
; NOENABLESPLITFLAG-DAG: typeidCompatibleVTable: (name: "_ZTS1B", summary: ((offset: 16, [[B]])))
; NOENABLESPLITFLAG-DAG: typeidCompatibleVTable: (name: "_ZTS1C", summary: ((offset: 16, [[C]])))
; NOENABLESPLITFLAG-DAG: typeidCompatibleVTable: (name: "_ZTS1D", summary: ((offset: 16, [[D]])))

; INTEL_CUSTOMIZATION
; These customizations are for turning off the multiversioning during
; whole program devirtualization

; Legacy PM, Index based WPD
; RUN: llvm-lto2 run %t3.o %t4.o -save-temps -pass-remarks=. \
; RUN:   -whole-program-visibility \
; RUN:   -wholeprogramdevirt-print-index-based \
; RUN:   -wholeprogramdevirt-multiversion=false \
; RUN:   -o %t5 \
; RUN:   -r=%t3.o,test,px \
; RUN:   -r=%t3.o,_ZTV1B, \
; RUN:   -r=%t3.o,_ZTV1C, \
; RUN:   -r=%t3.o,_ZTV1D, \
; RUN:   -r=%t3.o,_ZN1D1mEi, \
; RUN:   -r=%t3.o,test2, \
; RUN:   -r=%t4.o,_ZN1B1fEi,p \
; RUN:   -r=%t4.o,_ZN1C1fEi,p \
; RUN:   -r=%t4.o,_ZN1D1mEi,p \
; RUN:   -r=%t4.o,test2,px \
; RUN:   -r=%t4.o,_ZTV1B,px \
; RUN:   -r=%t4.o,_ZTV1C,px \
; RUN:   -r=%t4.o,_ZTV1D,px \
; RUN:   -r=%t4.o,_ZTV1E,px 2>&1 | FileCheck %s --check-prefix=REMARK --check-prefix=PRINT
; RUN: llvm-dis %t5.1.4.opt.bc -o - | FileCheck %s --check-prefix=CHECK-IR1
; RUN: llvm-dis %t5.2.4.opt.bc -o - | FileCheck %s --check-prefix=CHECK-IR2
; RUN: llvm-nm %t5.1 | FileCheck %s --check-prefix=NM-INDEX1
; RUN: llvm-nm %t5.2 | FileCheck %s --check-prefix=NM-INDEX2

; New PM, Index based WPD
; RUN: llvm-lto2 run %t3.o %t4.o -save-temps -use-new-pm -pass-remarks=. \
; RUN:   -whole-program-visibility \
; RUN:   -wholeprogramdevirt-print-index-based \
; RUN:   -wholeprogramdevirt-multiversion=false \
; RUN:   -o %t5 \
; RUN:   -r=%t3.o,test,px \
; RUN:   -r=%t3.o,_ZTV1B, \
; RUN:   -r=%t3.o,_ZTV1C, \
; RUN:   -r=%t3.o,_ZTV1D, \
; RUN:   -r=%t3.o,_ZN1D1mEi, \
; RUN:   -r=%t3.o,test2, \
; RUN:   -r=%t4.o,_ZN1B1fEi,p \
; RUN:   -r=%t4.o,_ZN1C1fEi,p \
; RUN:   -r=%t4.o,_ZN1D1mEi,p \
; RUN:   -r=%t4.o,test2,px \
; RUN:   -r=%t4.o,_ZTV1B,px \
; RUN:   -r=%t4.o,_ZTV1C,px \
; RUN:   -r=%t4.o,_ZTV1D,px \
; RUN:   -r=%t4.o,_ZTV1E,px 2>&1 | FileCheck %s --check-prefix=REMARK --check-prefix=PRINT
; RUN: llvm-dis %t5.1.4.opt.bc -o - | FileCheck %s --check-prefix=CHECK-IR1
; RUN: llvm-dis %t5.2.4.opt.bc -o - | FileCheck %s --check-prefix=CHECK-IR2
; RUN: llvm-nm %t5.1 | FileCheck %s --check-prefix=NM-INDEX1
; RUN: llvm-nm %t5.2 | FileCheck %s --check-prefix=NM-INDEX2

; NM-INDEX1-DAG: U _ZN1A1nEi.llvm.
; NM-INDEX1-DAG: U _ZN1E1mEi.llvm.
; NM-INDEX1-DAG: U _ZN1D1mEi

; NM-INDEX2-DAG: T _ZN1A1nEi.llvm.
; NM-INDEX2-DAG: T _ZN1E1mEi.llvm.
; NM-INDEX2-DAG: W _ZN1D1mEi
; NM-INDEX2-DAG: t _ZN1B1fEi
; NM-INDEX2-DAG: t _ZN1C1fEi

; Index based WPD, distributed backends
; RUN: llvm-lto2 run %t3.o %t4.o -save-temps -use-new-pm \
; RUN:   -whole-program-visibility \
; RUN:   -thinlto-distributed-indexes -wholeprogramdevirt-print-index-based \
; RUN:   -wholeprogramdevirt-multiversion=false \
; RUN:   -o %t5 \
; RUN:   -r=%t3.o,test,px \
; RUN:   -r=%t3.o,_ZTV1B, \
; RUN:   -r=%t3.o,_ZTV1C, \
; RUN:   -r=%t3.o,_ZTV1D, \
; RUN:   -r=%t3.o,_ZN1D1mEi, \
; RUN:   -r=%t3.o,test2, \
; RUN:   -r=%t4.o,_ZN1B1fEi,p \
; RUN:   -r=%t4.o,_ZN1C1fEi,p \
; RUN:   -r=%t4.o,_ZN1D1mEi,p \
; RUN:   -r=%t4.o,test2,px \
; RUN:   -r=%t4.o,_ZTV1B,px \
; RUN:   -r=%t4.o,_ZTV1C,px \
; RUN:   -r=%t4.o,_ZTV1D,px \
; RUN:   -r=%t4.o,_ZTV1E,px 2>&1 | FileCheck %s --check-prefix=PRINT

; PRINT-DAG: Devirtualized call to {{.*}} (_ZN1A1nEi)
; PRINT-DAG: Devirtualized call to {{.*}} (_ZN1E1mEi)
; PRINT-DAG: Devirtualized call to {{.*}} (_ZN1D1mEi)

; Legacy PM
; RUN: llvm-lto2 run %t1.o %t2.o -save-temps -pass-remarks=. \
; RUN:   -whole-program-visibility \
; RUN:   -wholeprogramdevirt-multiversion=false \
; RUN:   -o %t5 \
; RUN:   -r=%t1.o,test,px \
; RUN:   -r=%t1.o,_ZTV1B, \
; RUN:   -r=%t1.o,_ZTV1C, \
; RUN:   -r=%t1.o,_ZTV1D, \
; RUN:   -r=%t1.o,_ZTV1D, \
; RUN:   -r=%t1.o,_ZN1D1mEi, \
; RUN:   -r=%t1.o,_ZN1D1mEi, \
; RUN:   -r=%t1.o,test2, \
; RUN:   -r=%t2.o,_ZN1A1nEi,p \
; RUN:   -r=%t2.o,_ZN1B1fEi,p \
; RUN:   -r=%t2.o,_ZN1C1fEi,p \
; RUN:   -r=%t2.o,_ZN1D1mEi,p \
; RUN:   -r=%t2.o,_ZN1E1mEi,p \
; RUN:   -r=%t2.o,_ZTV1B, \
; RUN:   -r=%t2.o,_ZTV1C, \
; RUN:   -r=%t2.o,_ZTV1D, \
; RUN:   -r=%t2.o,_ZTV1E, \
; RUN:   -r=%t2.o,test2,px \
; RUN:   -r=%t2.o,_ZN1A1nEi, \
; RUN:   -r=%t2.o,_ZN1B1fEi, \
; RUN:   -r=%t2.o,_ZN1C1fEi, \
; RUN:   -r=%t2.o,_ZN1D1mEi, \
; RUN:   -r=%t2.o,_ZN1E1mEi, \
; RUN:   -r=%t2.o,_ZTV1B,px \
; RUN:   -r=%t2.o,_ZTV1C,px \
; RUN:   -r=%t2.o,_ZTV1D,px \
; RUN:   -r=%t2.o,_ZTV1E,px 2>&1 | FileCheck %s --check-prefix=REMARK
; RUN: llvm-dis %t5.1.4.opt.bc -o - | FileCheck %s --check-prefix=CHECK-IR1
; RUN: llvm-dis %t5.2.4.opt.bc -o - | FileCheck %s --check-prefix=CHECK-IR2
; RUN: llvm-nm %t5.1 | FileCheck %s --check-prefix=NM-HYBRID1
; RUN: llvm-nm %t5.2 | FileCheck %s --check-prefix=NM-HYBRID2

; New PM
; RUN: llvm-lto2 run %t1.o %t2.o -save-temps -use-new-pm -pass-remarks=. \
; RUN:   -whole-program-visibility \
; RUN:   -wholeprogramdevirt-multiversion=false \
; RUN:   -o %t5 \
; RUN:   -r=%t1.o,test,px \
; RUN:   -r=%t1.o,_ZTV1B, \
; RUN:   -r=%t1.o,_ZTV1C, \
; RUN:   -r=%t1.o,_ZTV1D, \
; RUN:   -r=%t1.o,_ZTV1D, \
; RUN:   -r=%t1.o,_ZN1D1mEi, \
; RUN:   -r=%t1.o,_ZN1D1mEi, \
; RUN:   -r=%t1.o,test2, \
; RUN:   -r=%t2.o,_ZN1A1nEi,p \
; RUN:   -r=%t2.o,_ZN1B1fEi,p \
; RUN:   -r=%t2.o,_ZN1C1fEi,p \
; RUN:   -r=%t2.o,_ZN1D1mEi,p \
; RUN:   -r=%t2.o,_ZN1E1mEi,p \
; RUN:   -r=%t2.o,_ZTV1B, \
; RUN:   -r=%t2.o,_ZTV1C, \
; RUN:   -r=%t2.o,_ZTV1D, \
; RUN:   -r=%t2.o,_ZTV1E, \
; RUN:   -r=%t2.o,test2,px \
; RUN:   -r=%t2.o,_ZN1A1nEi, \
; RUN:   -r=%t2.o,_ZN1B1fEi, \
; RUN:   -r=%t2.o,_ZN1C1fEi, \
; RUN:   -r=%t2.o,_ZN1D1mEi, \
; RUN:   -r=%t2.o,_ZN1E1mEi, \
; RUN:   -r=%t2.o,_ZTV1B,px \
; RUN:   -r=%t2.o,_ZTV1C,px \
; RUN:   -r=%t2.o,_ZTV1D,px \
; RUN:   -r=%t2.o,_ZTV1E,px 2>&1 | FileCheck %s --check-prefix=REMARK
; RUN: llvm-dis %t5.1.4.opt.bc -o - | FileCheck %s --check-prefix=CHECK-IR1
; RUN: llvm-dis %t5.2.4.opt.bc -o - | FileCheck %s --check-prefix=CHECK-IR2
; RUN: llvm-nm %t5.1 | FileCheck %s --check-prefix=NM-HYBRID1
; RUN: llvm-nm %t5.2 | FileCheck %s --check-prefix=NM-HYBRID2

<<<<<<< HEAD
; END INTEL_CUSTOMIZATION

; NM-HYBRID1-DAG: U _ZN1A1nEi$
; NM-HYBRID1-DAG: U _ZN1E1mEi$
=======
; NM-HYBRID1-DAG: U _ZN1A1nEi.{{[0-9a-f]*}}
; NM-HYBRID1-DAG: U _ZN1E1mEi.{{[0-9a-f]*}}
>>>>>>> c6e5c465
; NM-HYBRID1-DAG: U _ZN1D1mEi

; NM-HYBRID2-DAG: T _ZN1A1nEi.{{[0-9a-f]*}}
; NM-HYBRID2-DAG: T _ZN1E1mEi.{{[0-9a-f]*}}
; NM-HYBRID2-DAG: W _ZN1D1mEi
; NM-HYBRID2-DAG: T _ZN1B1fEi
; NM-HYBRID2-DAG: T _ZN1C1fEi

; REMARK-DAG: single-impl: devirtualized a call to _ZN1A1nEi
; REMARK-DAG: single-impl: devirtualized a call to _ZN1D1mEi
; We should devirt call to _ZN1E1mEi once in importing module and once
; in original (exporting) module.
; REMARK-DAG: single-impl: devirtualized a call to _ZN1E1mEi
; REMARK-DAG: single-impl: devirtualized a call to _ZN1E1mEi

target datalayout = "e-m:e-p270:32:32-p271:32:32-p272:64:64-i64:64-f80:128-n8:16:32:64-S128"
target triple = "x86_64-grtev4-linux-gnu"

%struct.A = type { i32 (...)** }
%struct.B = type { %struct.A }
%struct.C = type { %struct.A }
%struct.D = type { i32 (...)** }
%struct.E = type { i32 (...)** }

@_ZTV1B = external constant [4 x i8*]
@_ZTV1C = external constant [4 x i8*]
;@_ZTV1D = external constant [3 x i8*]
@_ZTV1D = linkonce_odr constant { [3 x i8*] } { [3 x i8*] [i8* null, i8* undef, i8* bitcast (i32 (%struct.D*, i32)* @_ZN1D1mEi to i8*)] }, !type !3

define linkonce_odr i32 @_ZN1D1mEi(%struct.D* %this, i32 %a) #0 {
   ret i32 0
}

; CHECK-IR1-LABEL: define i32 @test
define i32 @test(%struct.A* %obj, %struct.D* %obj2, %struct.E* %obj3, i32 %a) {
entry:
  %0 = bitcast %struct.A* %obj to i8***
  %vtable = load i8**, i8*** %0
  %1 = bitcast i8** %vtable to i8*
  %p = call i1 @llvm.type.test(i8* %1, metadata !"_ZTS1A")
  call void @llvm.assume(i1 %p)
  %fptrptr = getelementptr i8*, i8** %vtable, i32 1
  %2 = bitcast i8** %fptrptr to i32 (%struct.A*, i32)**
  %fptr1 = load i32 (%struct.A*, i32)*, i32 (%struct.A*, i32)** %2, align 8

  ; Check that the call was devirtualized. Ignore extra character before
  ; symbol name which would happen if it was promoted during module
  ; splitting for hybrid WPD.
  ; CHECK-IR1: %call = tail call i32 bitcast (void ()* @{{.*}}_ZN1A1nEi
  %call = tail call i32 %fptr1(%struct.A* nonnull %obj, i32 %a)

  %3 = bitcast i8** %vtable to i32 (%struct.A*, i32)**
  %fptr22 = load i32 (%struct.A*, i32)*, i32 (%struct.A*, i32)** %3, align 8

  ; We still have to call it as virtual.
  ; CHECK-IR1: %call3 = tail call i32 %fptr22
  %call3 = tail call i32 %fptr22(%struct.A* nonnull %obj, i32 %call)

  %4 = bitcast %struct.D* %obj2 to i8***
  %vtable2 = load i8**, i8*** %4
  %5 = bitcast i8** %vtable2 to i8*
  %p2 = call i1 @llvm.type.test(i8* %5, metadata !"_ZTS1D")
  call void @llvm.assume(i1 %p2)

  %6 = bitcast i8** %vtable2 to i32 (%struct.D*, i32)**
  %fptr33 = load i32 (%struct.D*, i32)*, i32 (%struct.D*, i32)** %6, align 8

  ; Check that the call was devirtualized.
  ; CHECK-IR1: %call4 = tail call i32 @_ZN1D1mEi
  %call4 = tail call i32 %fptr33(%struct.D* nonnull %obj2, i32 %call3)

  %call5 = tail call i32 @test2(%struct.E* nonnull %obj3, i32 %call4)
  ret i32 %call5
}
; CHECK-IR1-LABEL: ret i32
; CHECK-IR1-LABEL: }

; CHECK-IR2: define i32 @test2
; CHECK-IR2-NEXT: entry:
; Check that the call was devirtualized. Ignore extra character before
; symbol name which would happen if it was promoted during module
; splitting for hybrid WPD.
; CHECK-IR2-NEXT:   %call4 = tail call i32 @{{.*}}_ZN1E1mEi

declare i1 @llvm.type.test(i8*, metadata)
declare void @llvm.assume(i1)
declare i32 @test2(%struct.E* %obj, i32 %a)

attributes #0 = { noinline optnone }

!3 = !{i64 16, !"_ZTS1D"}<|MERGE_RESOLUTION|>--- conflicted
+++ resolved
@@ -199,15 +199,10 @@
 ; RUN: llvm-nm %t5.1 | FileCheck %s --check-prefix=NM-HYBRID1
 ; RUN: llvm-nm %t5.2 | FileCheck %s --check-prefix=NM-HYBRID2
 
-<<<<<<< HEAD
 ; END INTEL_CUSTOMIZATION
 
-; NM-HYBRID1-DAG: U _ZN1A1nEi$
-; NM-HYBRID1-DAG: U _ZN1E1mEi$
-=======
 ; NM-HYBRID1-DAG: U _ZN1A1nEi.{{[0-9a-f]*}}
 ; NM-HYBRID1-DAG: U _ZN1E1mEi.{{[0-9a-f]*}}
->>>>>>> c6e5c465
 ; NM-HYBRID1-DAG: U _ZN1D1mEi
 
 ; NM-HYBRID2-DAG: T _ZN1A1nEi.{{[0-9a-f]*}}
