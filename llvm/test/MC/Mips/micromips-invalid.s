--- conflicted
+++ resolved
@@ -61,12 +61,8 @@
   lw16  $17, 8($10) # CHECK: :[[@LINE]]:{{[0-9]+}}: error: invalid operand for instruction
   sb16  $7, 4($9)   # CHECK: :[[@LINE]]:{{[0-9]+}}: error: invalid operand for instruction
   sh16  $7, 8($9)   # CHECK: :[[@LINE]]:{{[0-9]+}}: error: invalid operand for instruction
-<<<<<<< HEAD
-  sw16  $7, 4($10)  # CHECK: :[[@LINE]]:{{[0-9]+}}: error: invalid operand for instruction
-=======
   sw16  $7, 4($10)  # CHECK: :[[@LINE]]:{{[0-9]+}}: error: invalid operand for instruction
   cache 256, 8($5)  # CHECK: :[[@LINE]]:{{[0-9]+}}: error: immediate operand value out of range
   pref 256, 8($5)   # CHECK: :[[@LINE]]:{{[0-9]+}}: error: immediate operand value out of range
   beqz16 $9, 20 # CHECK: :[[@LINE]]:{{[0-9]+}}: error: invalid operand for instruction
-  bnez16 $9, 20 # CHECK: :[[@LINE]]:{{[0-9]+}}: error: invalid operand for instruction
->>>>>>> 7618b2b2
+  bnez16 $9, 20 # CHECK: :[[@LINE]]:{{[0-9]+}}: error: invalid operand for instruction