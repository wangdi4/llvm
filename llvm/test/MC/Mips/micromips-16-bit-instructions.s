--- conflicted
+++ resolved
@@ -9,8 +9,6 @@
 #------------------------------------------------------------------------------
 # Little endian
 #------------------------------------------------------------------------------
-<<<<<<< HEAD
-=======
 # CHECK-EL: addu16  $6, $17, $4     # encoding: [0x42,0x07]
 # CHECK-EL: subu16  $5, $16, $3     # encoding: [0xb1,0x06]
 # CHECK-EL: andi16  $16, $2, 31     # encoding: [0x29,0x2c]
@@ -41,18 +39,16 @@
 # CHECK-EL: addiusp 1024            # encoding: [0x01,0x4c]
 # CHECK-EL: addiusp 1028            # encoding: [0x03,0x4c]
 # CHECK-EL: addiusp -16             # encoding: [0xf9,0x4f]
->>>>>>> 41cb3da2
 # CHECK-EL: mfhi    $9              # encoding: [0x09,0x46]
 # CHECK-EL: mflo    $9              # encoding: [0x49,0x46]
 # CHECK-EL: move    $25, $1         # encoding: [0x21,0x0f]
-# CHECK-EL: jalr    $9              # encoding: [0xc9,0x45]
+# CHECK-EL: jrc     $9              # encoding: [0xa9,0x45]
+# CHECK-NEXT: jalr    $9            # encoding: [0xc9,0x45]
 # CHECK-EL: jraddiusp 20            # encoding: [0x05,0x47]
+# CHECK-NEXT: jalrs16 $9            # encoding: [0xe9,0x45]
+# CHECK-EL: nop                     # encoding: [0x00,0x0c]
+# CHECK-EL: jr16    $9              # encoding: [0x89,0x45]
 # CHECK-EL: nop                     # encoding: [0x00,0x00,0x00,0x00]
-<<<<<<< HEAD
-#------------------------------------------------------------------------------
-# Big endian
-#------------------------------------------------------------------------------
-=======
 # CHECK-EL: beqz16 $6, 20           # encoding: [0x0a,0x8f]
 # CHECK-EL: nop                     # encoding: [0x00,0x00,0x00,0x00]
 # CHECK-EL: bnez16 $6, 20           # encoding: [0x0a,0xaf]
@@ -92,16 +88,16 @@
 # CHECK-EB: addiusp 1024            # encoding: [0x4c,0x01]
 # CHECK-EB: addiusp 1028            # encoding: [0x4c,0x03]
 # CHECK-EB: addiusp -16             # encoding: [0x4f,0xf9]
->>>>>>> 41cb3da2
 # CHECK-EB: mfhi    $9              # encoding: [0x46,0x09]
 # CHECK-EB: mflo    $9              # encoding: [0x46,0x49]
 # CHECK-EB: move    $25, $1         # encoding: [0x0f,0x21]
-# CHECK-EB: jalr    $9              # encoding: [0x45,0xc9]
+# CHECK-EB: jrc     $9              # encoding: [0x45,0xa9]
+# CHECK-NEXT: jalr    $9            # encoding: [0x45,0xc9]
 # CHECK-EB: jraddiusp 20            # encoding: [0x47,0x05]
+# CHECK-NEXT: jalrs16 $9            # encoding: [0x45,0xe9]
+# CHECK-EB: nop                     # encoding: [0x0c,0x00]
+# CHECK-EB: jr16    $9              # encoding: [0x45,0x89]
 # CHECK-EB: nop                     # encoding: [0x00,0x00,0x00,0x00]
-<<<<<<< HEAD
-
-=======
 # CHECK-EB: beqz16 $6, 20           # encoding: [0x8f,0x0a]
 # CHECK-EB: nop                     # encoding: [0x00,0x00,0x00,0x00]
 # CHECK-EB: bnez16 $6, 20           # encoding: [0xaf,0x0a]
@@ -139,19 +135,15 @@
     addiusp 1024
     addiusp 1028
     addiusp -16
->>>>>>> 41cb3da2
     mfhi    $9
     mflo    $9
     move    $25, $1
+    jrc     $9
     jalr    $9
-<<<<<<< HEAD
-    jraddiusp 20
-=======
     jraddiusp 20
     jalrs16 $9
     jr16    $9
     beqz16 $6, 20
     bnez16 $6, 20
     break16 8
-    sdbbp16 14
->>>>>>> 41cb3da2
+    sdbbp16 14