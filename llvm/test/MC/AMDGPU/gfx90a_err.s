--- conflicted
+++ resolved
@@ -229,9 +229,6 @@
 // GFX90A: error: instruction must not use scc
 
 global_atomic_max_f64 v[0:1], v[2:3], off scc
-<<<<<<< HEAD
-// GFX90A: error: instruction must not use scc
-=======
 // GFX90A: error: instruction must not use scc
 
 v_mov_b32_sdwa v1, src_lds_direct dst_sel:DWORD
@@ -244,5 +241,4 @@
 // GFX90A: error: lds_direct is not supported on this GPU
 
 v_add_f32 v5, v1, lds_direct
-// GFX90A: error: lds_direct is not supported on this GPU
->>>>>>> 588d5258
+// GFX90A: error: lds_direct is not supported on this GPU