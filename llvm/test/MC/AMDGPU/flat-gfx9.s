// RUN: not llvm-mc -arch=amdgcn -mcpu=gfx900 -show-encoding %s | FileCheck -check-prefix=GFX9 -check-prefix=GCN %s
// RUN: not llvm-mc -arch=amdgcn -mcpu=tonga -show-encoding %s | FileCheck -check-prefix=VI -check-prefix=GCN %s

// RUN: not llvm-mc -arch=amdgcn -mcpu=gfx900 -show-encoding 2>&1 %s | FileCheck -check-prefix=GFX9-ERR -check-prefix=GCNERR %s
// RUN: not llvm-mc -arch=amdgcn -mcpu=tonga -show-encoding 2>&1 %s | FileCheck -check-prefix=VI-ERR -check-prefix=GCNERR %s


flat_load_dword v1, v[3:4] offset:0
// GCN: flat_load_dword v1, v[3:4]      ; encoding: [0x00,0x00,0x50,0xdc,0x03,0x00,0x00,0x01]

flat_load_dword v1, v[3:4] offset:-1
// GCN-ERR: :35: error: failed parsing operand.

// FIXME: Error on VI in wrong column
flat_load_dword v1, v[3:4] offset:4095
// GFX9: flat_load_dword v1, v[3:4] offset:4095 ; encoding: [0xff,0x0f,0x50,0xdc,0x03,0x00,0x00,0x01]
// VIERR: :1: error: invalid operand for instruction

flat_load_dword v1, v[3:4] offset:4096
// GCNERR: :28: error: invalid operand for instruction

flat_load_dword v1, v[3:4] offset:4 glc
// GFX9: flat_load_dword v1, v[3:4] offset:4 glc ; encoding: [0x04,0x00,0x51,0xdc,0x03,0x00,0x00,0x01]
// VIERR: :1: error: invalid operand for instruction

flat_load_dword v1, v[3:4] offset:4 glc slc
// GFX9: flat_load_dword v1, v[3:4] offset:4 glc slc ; encoding: [0x04,0x00,0x53,0xdc,0x03,0x00,0x00,0x01]
// VIERR: :1: error: invalid operand for instruction

flat_atomic_add v[3:4], v5 offset:8 slc
// GFX9: flat_atomic_add v[3:4], v5 offset:8 slc ; encoding: [0x08,0x00,0x0a,0xdd,0x03,0x05,0x00,0x00]
// VIERR: :1: error: invalid operand for instruction

flat_atomic_add v[3:4], v5 inst_offset:8 slc
// GFX9: flat_atomic_add v[3:4], v5 offset:8 slc ; encoding: [0x08,0x00,0x0a,0xdd,0x03,0x05,0x00,0x00]
// VIERR: :1: error: invalid operand for instruction

flat_atomic_swap v[3:4], v5 offset:16
// GFX9: flat_atomic_swap v[3:4], v5 offset:16 ; encoding: [0x10,0x00,0x00,0xdd,0x03,0x05,0x00,0x00]
// VIERR: :1: error: invalid operand for instruction

flat_store_dword v[3:4], v1 offset:16
// GFX9: flat_store_dword v[3:4], v1 offset:16 ; encoding: [0x10,0x00,0x70,0xdc,0x03,0x01,0x00,0x00]
// VIERR: :1: error: invalid operand for instruction

flat_store_dword v[3:4], v1, off
// GCNERR: :30: error: invalid operand for instruction

flat_store_dword v[3:4], v1, s[0:1]
// GCNERR: :30: error: invalid operand for instruction

flat_store_dword v[3:4], v1, s0
// GCNERR: :30: error: invalid operand for instruction

flat_load_dword v1, v[3:4], off
// GCNERR: :29: error: invalid operand for instruction

flat_load_dword v1, v[3:4], s[0:1]
// GCNERR: :29: error: invalid operand for instruction

flat_load_dword v1, v[3:4], s0
// GCNERR: :29: error: invalid operand for instruction

flat_load_dword v1, v[3:4], exec_hi
// GCNERR: :29: error: invalid operand for instruction

flat_store_dword v[3:4], v1, exec_hi
<<<<<<< HEAD
// GCNERR: :30: error: invalid operand for instruction
=======
// GCNERR: :30: error: invalid operand for instruction

flat_load_ubyte_d16 v1, v[3:4]
// GFX9: flat_load_ubyte_d16 v1, v[3:4]  ; encoding: [0x00,0x00,0x80,0xdc,0x03,0x00,0x00,0x01]
// VI-ERR: error: instruction not supported on this GPU

flat_load_ubyte_d16_hi v1, v[3:4]
// GFX9: flat_load_ubyte_d16_hi v1, v[3:4] ; encoding: [0x00,0x00,0x84,0xdc,0x03,0x00,0x00,0x01]
// VI-ERR: error: instruction not supported on this GPU

flat_load_sbyte_d16 v1, v[3:4]
// GFX9: flat_load_sbyte_d16 v1, v[3:4]  ; encoding: [0x00,0x00,0x88,0xdc,0x03,0x00,0x00,0x01]
// VI-ERR: error: instruction not supported on this GPU

flat_load_sbyte_d16_hi v1, v[3:4]
// GFX9: flat_load_sbyte_d16_hi v1, v[3:4] ; encoding: [0x00,0x00,0x8c,0xdc,0x03,0x00,0x00,0x01]
// VI-ERR: error: instruction not supported on this GPU

flat_load_short_d16 v1, v[3:4]
// GFX9: flat_load_short_d16 v1, v[3:4]  ; encoding: [0x00,0x00,0x90,0xdc,0x03,0x00,0x00,0x01]
// VI-ERR: error: instruction not supported on this GPU

flat_load_short_d16_hi v1, v[3:4]
// GFX9: flat_load_short_d16_hi v1, v[3:4] ; encoding: [0x00,0x00,0x94,0xdc,0x03,0x00,0x00,0x01]
// VI-ERR: error: instruction not supported on this GPU

flat_store_byte_d16_hi v[3:4], v1
// GFX9: flat_store_byte_d16_hi v[3:4], v1 ; encoding: [0x00,0x00,0x64,0xdc,0x03,0x01,0x00,0x00]
// VI-ERR: error: instruction not supported on this GPU

flat_store_short_d16_hi v[3:4], v1
// GFX9: flat_store_short_d16_hi v[3:4], v1 ; encoding: [0x00,0x00,0x6c,0xdc,0x03,0x01,0x00,0x00
// VI-ERR: error: instruction not supported on this GPU
>>>>>>> 0e95ba0d
<|MERGE_RESOLUTION|>--- conflicted
+++ resolved
@@ -65,9 +65,6 @@
 // GCNERR: :29: error: invalid operand for instruction
 
 flat_store_dword v[3:4], v1, exec_hi
-<<<<<<< HEAD
-// GCNERR: :30: error: invalid operand for instruction
-=======
 // GCNERR: :30: error: invalid operand for instruction
 
 flat_load_ubyte_d16 v1, v[3:4]
@@ -100,5 +97,4 @@
 
 flat_store_short_d16_hi v[3:4], v1
 // GFX9: flat_store_short_d16_hi v[3:4], v1 ; encoding: [0x00,0x00,0x6c,0xdc,0x03,0x01,0x00,0x00
-// VI-ERR: error: instruction not supported on this GPU
->>>>>>> 0e95ba0d
+// VI-ERR: error: instruction not supported on this GPU