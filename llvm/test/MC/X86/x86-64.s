// RUN: llvm-mc -triple x86_64-unknown-unknown -show-encoding %s > %t 2> %t.err
// RUN: FileCheck < %t %s
// RUN: FileCheck --check-prefix=CHECK-STDERR < %t.err %s

	monitor
// CHECK: monitor
// CHECK: encoding: [0x0f,0x01,0xc8]
	monitor %rax, %rcx, %rdx
// CHECK: monitor
// CHECK: encoding: [0x0f,0x01,0xc8]
	mwait
// CHECK: mwait
// CHECK: encoding: [0x0f,0x01,0xc9]
	mwait %rax, %rcx
// CHECK: mwait
// CHECK: encoding: [0x0f,0x01,0xc9]

// Suffix inference:

// CHECK: addl $0, %eax
        add $0, %eax
// CHECK: addb $255, %al
        add $0xFF, %al
// CHECK: orq %rax, %rdx
        or %rax, %rdx
// CHECK: shlq $3, %rax
        shl $3, %rax


// CHECK: subb %al, %al
        subb %al, %al

// CHECK: addl $24, %eax
        addl $24, %eax

// CHECK: movl %eax, 10(%ebp)
        movl %eax, 10(%ebp)
// CHECK: movl %eax, 10(%ebp,%ebx)
        movl %eax, 10(%ebp, %ebx)
// CHECK: movl %eax, 10(%ebp,%ebx,4)
        movl %eax, 10(%ebp, %ebx, 4)
// CHECK: movl %eax, 10(,%ebx,4)
        movl %eax, 10(, %ebx, 4)

// CHECK: movl 0, %eax        
        movl 0, %eax
// CHECK: movl $0, %eax        
        movl $0, %eax
        
// CHECK: ret
        ret
        
// CHECK: retw
        retw
        
// FIXME: Check that this matches SUB32ri8
// CHECK: subl $1, %eax
        subl $1, %eax
        
// FIXME: Check that this matches SUB32ri8
// CHECK: subl $-1, %eax
        subl $-1, %eax
        
// FIXME: Check that this matches SUB32ri
// CHECK: subl $256, %eax
        subl $256, %eax

// FIXME: Check that this matches XOR64ri8
// CHECK: xorq $1, %rax
        xorq $1, %rax
        
// FIXME: Check that this matches XOR64ri32
// CHECK: xorq $256, %rax
        xorq $256, %rax

// FIXME: Check that this matches SUB8rr
// CHECK: subb %al, %bl
        subb %al, %bl

// FIXME: Check that this matches SUB16rr
// CHECK: subw %ax, %bx
        subw %ax, %bx
        
// FIXME: Check that this matches SUB32rr
// CHECK: subl %eax, %ebx
        subl %eax, %ebx
        
// FIXME: Check that this matches the correct instruction.
// CHECK: callq *%rax
        call *%rax

// FIXME: Check that this matches the correct instruction.
// CHECK: shldl %cl, %eax, %ebx
        shldl %cl, %eax, %ebx

// CHECK: shll $2, %eax
        shll $2, %eax

// CHECK: shll $2, %eax
        sall $2, %eax

// CHECK: rep
// CHECK-NEXT: movsb
rep     # comment
movsb

// CHECK: rep
// CHECK: insb
        rep;insb

// CHECK: rep
// CHECK: outsb
        rep;outsb

// CHECK: rep
// CHECK: movsb
        rep;movsb


// rdar://8470918
smovb // CHECK: movsb
smovw // CHECK: movsw
smovl // CHECK: movsl
smovq // CHECK: movsq

// rdar://8456361
// CHECK: rep
// CHECK: movsl
        rep movsd

// CHECK: rep
// CHECK: lodsb
        rep;lodsb

// CHECK: rep
// CHECK: stosb
        rep;stosb

// NOTE: repz and repe have the same opcode as rep
// CHECK: rep
// CHECK: cmpsb
        repz;cmpsb

// NOTE: repnz has the same opcode as repne
// CHECK: repne
// CHECK: cmpsb
        repnz;cmpsb

// NOTE: repe and repz have the same opcode as rep
// CHECK: rep
// CHECK: scasb
        repe;scasb

// CHECK: repne
// CHECK: scasb
        repne;scasb

// CHECK: lock
// CHECK: cmpxchgb %al, (%ebx)
        lock;cmpxchgb %al, 0(%ebx)

// CHECK: cs
// CHECK: movb (%eax), %al
        cs;movb 0(%eax), %al

// CHECK: ss
// CHECK: movb (%eax), %al
        ss;movb 0(%eax), %al

// CHECK: ds
// CHECK: movb (%eax), %al
        ds;movb 0(%eax), %al

// CHECK: es
// CHECK: movb (%eax), %al
        es;movb 0(%eax), %al

// CHECK: fs
// CHECK: movb (%eax), %al
        fs;movb 0(%eax), %al

// CHECK: gs
// CHECK: movb (%eax), %al
        gs;movb 0(%eax), %al

// CHECK: fadd %st(0)
// CHECK: fadd %st(1)
// CHECK: fadd %st(7)

fadd %st(0)
fadd %st(1)
fadd %st(7)

// CHECK: leal 0, %eax
        leal 0, %eax

// rdar://7986634 - Insensitivity on opcodes.
// CHECK: int3
INT3

// rdar://8735979 - int $3 -> int3
// CHECK: int3
int	$3


// Allow scale factor without index register.
// CHECK: movaps	%xmm3, (%esi)
// CHECK-STDERR: warning: scale factor without index register is ignored
movaps %xmm3, (%esi, 2)

// CHECK: imull $12, %eax
imul $12, %eax

// CHECK: imull %ecx, %eax
imull %ecx, %eax


// rdar://8208481
// CHECK: outb	%al, $161
outb	%al, $161
// CHECK: outw	%ax, $128
outw	%ax, $128
// CHECK: inb	$161, %al
inb	$161, %al

// rdar://8017621
// CHECK: pushq	$1
push $1

// rdar://9716860
pushq $1
// CHECK: encoding: [0x6a,0x01]
pushq $1111111
// CHECK: encoding: [0x68,0x47,0xf4,0x10,0x00]

// rdar://8017530
// CHECK: sldtw	4
sldt	4

// rdar://8208499
// CHECK: cmovnew	%bx, %ax
cmovnz %bx, %ax
// CHECK: cmovneq	%rbx, %rax
cmovnzq %rbx, %rax


// rdar://8407928
// CHECK: inb	$127, %al
// CHECK: inw	%dx, %ax
// CHECK: outb	%al, $127
// CHECK: outw	%ax, %dx
// CHECK: inl	%dx, %eax
inb	$0x7f
inw	%dx
outb	$0x7f
outw	%dx
inl	%dx


// PR8114
// CHECK: outb	%al, %dx
// CHECK: outb	%al, %dx
// CHECK: outw	%ax, %dx
// CHECK: outw	%ax, %dx
// CHECK: outl	%eax, %dx
// CHECK: outl	%eax, %dx

out	%al, (%dx)
outb	%al, (%dx)
out	%ax, (%dx)
outw	%ax, (%dx)
out	%eax, (%dx)
outl	%eax, (%dx)

// CHECK: inb	%dx, %al
// CHECK: inb	%dx, %al
// CHECK: inw	%dx, %ax
// CHECK: inw	%dx, %ax
// CHECK: inl	%dx, %eax
// CHECK: inl	%dx, %eax

in	(%dx), %al
inb	(%dx), %al
in	(%dx), %ax
inw	(%dx), %ax
in	(%dx), %eax
inl	(%dx), %eax

//PR15455

outsb	(%rsi), (%dx)
// CHECK: outsb	(%rsi), %dx
outsw	(%rsi), (%dx)
// CHECK: outsw	(%rsi), %dx
outsl	(%rsi), (%dx)
// CHECK: outsl	(%rsi), %dx

insb	(%dx), %es:(%rdi)
// CHECK: insb	%dx, %es:(%rdi)
insw	(%dx), %es:(%rdi)
// CHECK: insw	%dx, %es:(%rdi)
insl	(%dx), %es:(%rdi)
// CHECK: insl	%dx, %es:(%rdi)	

// rdar://8431422

// CHECK: fxch %st(1)
// CHECK: fucom %st(1)
// CHECK: fucomp %st(1)
// CHECK: faddp %st, %st(1)
// CHECK: faddp %st, %st(0)
// CHECK: fsubp %st, %st(1)
// CHECK: fsubrp %st, %st(1)
// CHECK: fmulp %st, %st(1)
// CHECK: fdivp %st, %st(1)
// CHECK: fdivrp %st, %st(1)

fxch
fucom
fucomp
faddp
faddp %st
fsubp
fsubrp
fmulp
fdivp
fdivrp

// CHECK: fcomi %st(1)
// CHECK: fcomi	%st(2)
// CHECK: fucomi %st(1)
// CHECK: fucomi %st(2)
// CHECK: fucomi %st(2)

fcomi
fcomi	%st(2)
fucomi
fucomi	%st(2)
fucomi	%st(2), %st

// CHECK: fnstsw %ax
// CHECK: fnstsw %ax

fnstsw
fnstsw %ax

// rdar://8431880
// CHECK: rclb	%bl
// CHECK: rcll	3735928559(%ebx,%ecx,8)
// CHECK: rcrl	%ecx
// CHECK: rcrl	305419896
rcl	%bl
rcll	0xdeadbeef(%ebx,%ecx,8)
rcr	%ecx
rcrl	0x12345678

rclb	%bl       // CHECK: rclb %bl     # encoding: [0xd0,0xd3]
rclb	$1, %bl   // CHECK: rclb %bl     # encoding: [0xd0,0xd3]
rclb	$2, %bl   // CHECK: rclb $2, %bl # encoding: [0xc0,0xd3,0x02]

// rdar://8418316
// PR12173
// CHECK: shldw	%cl, %bx, %dx
// CHECK: shldw	%cl, %bx, %dx
// CHECK: shldw	$1, %bx, %dx
// CHECK: shldw	%cl, %bx, (%rax)
// CHECK: shldw	%cl, %bx, (%rax)
// CHECK: shrdw	%cl, %bx, %dx
// CHECK: shrdw	%cl, %bx, %dx
// CHECK: shrdw	$1, %bx, %dx
// CHECK: shrdw	%cl, %bx, (%rax)
// CHECK: shrdw	%cl, %bx, (%rax)

shld  %bx, %dx
shld  %cl, %bx, %dx
shld  $1, %bx, %dx
shld  %bx, (%rax)
shld  %cl, %bx, (%rax)
shrd  %bx, %dx
shrd  %cl, %bx, %dx
shrd  $1, %bx, %dx
shrd  %bx, (%rax)
shrd  %cl, %bx, (%rax)

// CHECK: sldtl	%ecx
// CHECK: encoding: [0x0f,0x00,0xc1]
// CHECK: sldtw	%cx
// CHECK: encoding: [0x66,0x0f,0x00,0xc1]

sldt	%ecx
sldt	%cx

// CHECK: lcalll *3135175374 
// CHECK: ljmpl  *3135175374
// CHECK: lcalll *(%rax)
// CHECK: ljmpl *(%rax)
lcall  *0xbadeface
ljmp *0xbadeface
lcall *(%rax)
ljmpl *(%rax)

// CHECK: ljmpl *%cs:305419896
// CHECK:  encoding: [0x2e,0xff,0x2c,0x25,0x78,0x56,0x34,0x12]
ljmp %cs:*0x12345678

// rdar://8444631
// CHECK: enter	$31438, $0
// CHECK: encoding: [0xc8,0xce,0x7a,0x00]
// CHECK: enter	$31438, $1
// CHECK: encoding: [0xc8,0xce,0x7a,0x01]
// CHECK: enter	$31438, $127
// CHECK: encoding: [0xc8,0xce,0x7a,0x7f]
enter $0x7ace,$0
enter $0x7ace,$1
enter $0x7ace,$0x7f


// rdar://8456364
// CHECK: movw	%cs, %ax
mov %cs, %ax

// rdar://8456391
fcmovb %st(1), %st   // CHECK: fcmovb	%st(1), %st
fcmove %st(1), %st   // CHECK: fcmove	%st(1), %st
fcmovbe %st(1), %st  // CHECK: fcmovbe	%st(1), %st
fcmovu %st(1), %st   // CHECK: fcmovu	 %st(1), %st

fcmovnb %st(1), %st  // CHECK: fcmovnb	%st(1), %st
fcmovne %st(1), %st  // CHECK: fcmovne	%st(1), %st
fcmovnbe %st(1), %st // CHECK: fcmovnbe	%st(1), %st
fcmovnu %st(1), %st  // CHECK: fcmovnu	%st(1), %st

fcmovnae %st(1), %st // CHECK: fcmovb	%st(1), %st
fcmovna %st(1), %st  // CHECK: fcmovbe	%st(1), %st

fcmovae %st(1), %st  // CHECK: fcmovnb	%st(1), %st
fcmova %st(1), %st   // CHECK: fcmovnbe	%st(1), %st

// rdar://8456417
.byte (88 + 1) & 15  // CHECK: .byte	9

// rdar://8456412
mov %rdx, %cr0
// CHECK: movq	%rdx, %cr0
// CHECK: encoding: [0x0f,0x22,0xc2]
mov %rdx, %cr4
// CHECK: movq	%rdx, %cr4
// CHECK: encoding: [0x0f,0x22,0xe2]
mov %rdx, %cr8
// CHECK: movq	%rdx, %cr8
// CHECK: encoding: [0x44,0x0f,0x22,0xc2]
mov %rdx, %cr15
// CHECK: movq	%rdx, %cr15
// CHECK: encoding: [0x44,0x0f,0x22,0xfa]
mov %rdx, %dr15
// CHECK: movq	%rdx, %dr15
// CHECK: encoding: [0x44,0x0f,0x23,0xfa]
mov %rdx, %db15
// CHECK: movq	%rdx, %dr15
// CHECK: encoding: [0x44,0x0f,0x23,0xfa]

// rdar://8456371 - Handle commutable instructions written backward.
// CHECK: 	faddp	%st, %st(1)
// CHECK:	fmulp	%st, %st(2)
faddp %st, %st(1)
fmulp %st, %st(2)

// rdar://8468087 - Encode these accurately, they are not synonyms.
// CHECK: fmul	%st, %st(1)
// CHECK: encoding: [0xdc,0xc9]
// CHECK: fmul	%st(1)
// CHECK: encoding: [0xd8,0xc9]
fmul %st, %st(1)
fmul %st(1), %st

// CHECK: fadd	%st, %st(1)
// CHECK: encoding: [0xdc,0xc1]
// CHECK: fadd	%st(1)
// CHECK: encoding: [0xd8,0xc1]
fadd %st, %st(1)
fadd %st(1), %st


// rdar://8416805
// CHECK: xorb	%al, %al
// CHECK: encoding: [0x30,0xc0]
// CHECK: xorw	%di, %di
// CHECK: encoding: [0x66,0x31,0xff]
// CHECK: xorl	%esi, %esi
// CHECK: encoding: [0x31,0xf6]
// CHECK: xorq	%rsi, %rsi
// CHECK: encoding: [0x48,0x31,0xf6]
clrb    %al
clr    %di
clr    %esi
clr    %rsi

// rdar://8456378
cltq  // CHECK: cltq
cdqe  // CHECK: cltq
cwde  // CHECK: cwtl
cwtl  // CHECK: cwtl

// rdar://8416805
cbw   // CHECK: cbtw
cwd   // CHECK: cwtd
cdq   // CHECK: cltd
cqo   // CHECK: cqto

// rdar://8456378 and PR7557 - fstsw
fstsw %ax
// CHECK: wait
// CHECK: fnstsw
fstsw (%rax)
// CHECK: wait
// CHECK: fnstsw (%rax)

// PR8259
fstcw (%rsp)
// CHECK: wait
// CHECK: fnstcw (%rsp)

// PR8259
fstcw (%rsp)
// CHECK: wait
// CHECK: fnstcw (%rsp)

// PR8258
finit
// CHECK: wait
// CHECK: fninit

fsave	32493
// CHECK: wait
// CHECK: fnsave 32493


// rdar://8456382 - cvtsd2si support.
cvtsd2si	%xmm1, %rax
// CHECK: cvtsd2si	%xmm1, %rax
// CHECK: encoding: [0xf2,0x48,0x0f,0x2d,0xc1]
cvtsd2si	%xmm1, %eax
// CHECK: cvtsd2si	%xmm1, %eax
// CHECK: encoding: [0xf2,0x0f,0x2d,0xc1]

cvtsd2siq %xmm0, %rax // CHECK: cvtsd2si	%xmm0, %rax
cvtsd2sil %xmm0, %eax // CHECK: cvtsd2si	%xmm0, %eax
cvtsd2si %xmm0, %rax  // CHECK: cvtsd2si	%xmm0, %rax


cvttpd2dq %xmm1, %xmm0  // CHECK: cvttpd2dq %xmm1, %xmm0
cvttpd2dq (%rax), %xmm0 // CHECK: cvttpd2dq (%rax), %xmm0

cvttps2dq %xmm1, %xmm0  // CHECK: cvttps2dq %xmm1, %xmm0
cvttps2dq (%rax), %xmm0 // CHECK: cvttps2dq (%rax), %xmm0

// rdar://8456376 - llvm-mc rejects 'roundss'
roundss $0xE, %xmm0, %xmm0 // CHECK: encoding: [0x66,0x0f,0x3a,0x0a,0xc0,0x0e]
roundps $0xE, %xmm0, %xmm0 // CHECK: encoding: [0x66,0x0f,0x3a,0x08,0xc0,0x0e]
roundsd $0xE, %xmm0, %xmm0 // CHECK: encoding: [0x66,0x0f,0x3a,0x0b,0xc0,0x0e]
roundpd $0xE, %xmm0, %xmm0 // CHECK: encoding: [0x66,0x0f,0x3a,0x09,0xc0,0x0e]


// rdar://8482675 - 32-bit mem operand support in 64-bit mode (0x67 prefix)
leal	8(%eax), %esi
// CHECK: leal	8(%eax), %esi
// CHECK: encoding: [0x67,0x8d,0x70,0x08]
leaq	8(%eax), %rsi
// CHECK: leaq	8(%eax), %rsi
// CHECK: encoding: [0x67,0x48,0x8d,0x70,0x08]
leaq	8(%rax), %rsi
// CHECK: leaq	8(%rax), %rsi
// CHECK: encoding: [0x48,0x8d,0x70,0x08]


cvttpd2dq	0xdeadbeef(%ebx,%ecx,8),%xmm5
// CHECK: cvttpd2dq	3735928559(%ebx,%ecx,8), %xmm5
// CHECK: encoding: [0x67,0x66,0x0f,0xe6,0xac,0xcb,0xef,0xbe,0xad,0xde]

// rdar://8490728 - llvm-mc rejects 'movmskpd'
movmskpd	%xmm6, %rax
// CHECK: movmskpd	%xmm6, %eax
// CHECK: encoding: [0x66,0x0f,0x50,0xc6]
movmskpd	%xmm6, %eax
// CHECK: movmskpd	%xmm6, %eax
// CHECK: encoding: [0x66,0x0f,0x50,0xc6]

// rdar://8491845 - Gas supports commuted forms of non-commutable instructions.
fdivrp %st, %st(1) // CHECK: encoding: [0xde,0xf9]
fdivrp %st(1), %st // CHECK: encoding: [0xde,0xf9]

fsubrp %st, %st(1) // CHECK: encoding: [0xde,0xe9]
fsubrp %st(1), %st // CHECK: encoding: [0xde,0xe9]

// also PR8861
fdivp %st, %st(1) // CHECK: encoding: [0xde,0xf1]
fdivp %st(1), %st // CHECK: encoding: [0xde,0xf1]


movl	foo(%rip), %eax
// CHECK: movl	foo(%rip), %eax
// CHECK: encoding: [0x8b,0x05,A,A,A,A]
// CHECK: fixup A - offset: 2, value: foo-4, kind: reloc_riprel_4byte

movb	$12, foo(%rip)
// CHECK: movb	$12, foo(%rip)
// CHECK: encoding: [0xc6,0x05,A,A,A,A,0x0c]
// CHECK:    fixup A - offset: 2, value: foo-5, kind: reloc_riprel_4byte

movw	$12, foo(%rip)
// CHECK: movw	$12, foo(%rip)
// CHECK: encoding: [0x66,0xc7,0x05,A,A,A,A,0x0c,0x00]
// CHECK:    fixup A - offset: 3, value: foo-6, kind: reloc_riprel_4byte

movl	$12, foo(%rip)
// CHECK: movl	$12, foo(%rip)
// CHECK: encoding: [0xc7,0x05,A,A,A,A,0x0c,0x00,0x00,0x00]
// CHECK:    fixup A - offset: 2, value: foo-8, kind: reloc_riprel_4byte

// rdar://37247000
movl	$12, 1024(%rip)
// CHECK: movl	$12, 1024(%rip)
// CHECK: encoding: [0xc7,0x05,0x00,0x04,0x00,0x00,0x0c,0x00,0x00,0x00]

movq	$12, foo(%rip)
// CHECK:  movq	$12, foo(%rip)
// CHECK: encoding: [0x48,0xc7,0x05,A,A,A,A,0x0c,0x00,0x00,0x00]
// CHECK:    fixup A - offset: 3, value: foo-8, kind: reloc_riprel_4byte

movl	foo(%eip), %eax
// CHECK: movl	foo(%eip), %eax
// CHECK: encoding: [0x67,0x8b,0x05,A,A,A,A]
// CHECK: fixup A - offset: 3, value: foo-4, kind: reloc_riprel_4byte

movb	$12, foo(%eip)
// CHECK: movb	$12, foo(%eip)
// CHECK: encoding: [0x67,0xc6,0x05,A,A,A,A,0x0c]
// CHECK:    fixup A - offset: 3, value: foo-5, kind: reloc_riprel_4byte

movw	$12, foo(%eip)
// CHECK: movw	$12, foo(%eip)
// CHECK: encoding: [0x67,0x66,0xc7,0x05,A,A,A,A,0x0c,0x00]
// CHECK:    fixup A - offset: 4, value: foo-6, kind: reloc_riprel_4byte

movl	$12, foo(%eip)
// CHECK: movl	$12, foo(%eip)
// CHECK: encoding: [0x67,0xc7,0x05,A,A,A,A,0x0c,0x00,0x00,0x00]
// CHECK:    fixup A - offset: 3, value: foo-8, kind: reloc_riprel_4byte

movq	$12, foo(%eip)
// CHECK:  movq	$12, foo(%eip)
// CHECK: encoding: [0x67,0x48,0xc7,0x05,A,A,A,A,0x0c,0x00,0x00,0x00]
// CHECK:    fixup A - offset: 4, value: foo-8, kind: reloc_riprel_4byte

// CHECK: addq	$-424, %rax
// CHECK: encoding: [0x48,0x05,0x58,0xfe,0xff,0xff]
addq $-424, %rax


// CHECK: movq	_foo@GOTPCREL(%rip), %rax
// CHECK:  encoding: [0x48,0x8b,0x05,A,A,A,A]
// CHECK:  fixup A - offset: 3, value: _foo@GOTPCREL-4, kind: reloc_riprel_4byte_movq_load
movq _foo@GOTPCREL(%rip), %rax

// CHECK: movq	_foo@GOTPCREL(%rip), %r14
// CHECK:  encoding: [0x4c,0x8b,0x35,A,A,A,A]
// CHECK:  fixup A - offset: 3, value: _foo@GOTPCREL-4, kind: reloc_riprel_4byte_movq_load
movq _foo@GOTPCREL(%rip), %r14

// CHECK: movq	_foo@GOTPCREL(%eip), %rax
// CHECK:  encoding: [0x67,0x48,0x8b,0x05,A,A,A,A]
// CHECK:  fixup A - offset: 4, value: _foo@GOTPCREL-4, kind: reloc_riprel_4byte_movq_load
movq _foo@GOTPCREL(%eip), %rax

// CHECK: movq	_foo@GOTPCREL(%eip), %r14
// CHECK:  encoding: [0x67,0x4c,0x8b,0x35,A,A,A,A]
// CHECK:  fixup A - offset: 4, value: _foo@GOTPCREL-4, kind: reloc_riprel_4byte_movq_load
movq _foo@GOTPCREL(%eip), %r14

// CHECK: movq	(%r13,%rax,8), %r13
// CHECK:  encoding: [0x4d,0x8b,0x6c,0xc5,0x00]
movq 0x00(%r13,%rax,8),%r13

// CHECK: testq	%rax, %rbx
// CHECK:  encoding: [0x48,0x85,0xc3]
testq %rax, %rbx

// CHECK: cmpq	%rbx, %r14
// CHECK:   encoding: [0x49,0x39,0xde]
        cmpq %rbx, %r14

// rdar://7947167

movsq
// CHECK: movsq
// CHECK:   encoding: [0x48,0xa5]

movsl
// CHECK: movsl
// CHECK:   encoding: [0xa5]

stosq
// CHECK: stosq
// CHECK:   encoding: [0x48,0xab]
stosl
// CHECK: stosl
// CHECK:   encoding: [0xab]


// Not moffset forms of moves, they are x86-32 only! rdar://7947184
movb	0, %al    // CHECK: movb 0, %al # encoding: [0x8a,0x04,0x25,0x00,0x00,0x00,0x00]
movw	0, %ax    // CHECK: movw 0, %ax # encoding: [0x66,0x8b,0x04,0x25,0x00,0x00,0x00,0x00]
movl	0, %eax   // CHECK: movl 0, %eax # encoding: [0x8b,0x04,0x25,0x00,0x00,0x00,0x00]

// CHECK: pushfq	# encoding: [0x9c]
        pushf
// CHECK: pushfq	# encoding: [0x9c]
        pushfq
// CHECK: popfq	        # encoding: [0x9d]
        popf
// CHECK: popfq	        # encoding: [0x9d]
        popfq

// CHECK: movabsq $-281474976710654, %rax
// CHECK: encoding: [0x48,0xb8,0x02,0x00,0x00,0x00,0x00,0x00,0xff,0xff]
        movabsq $0xFFFF000000000002, %rax

// CHECK: movabsq $-281474976710654, %rax
// CHECK: encoding: [0x48,0xb8,0x02,0x00,0x00,0x00,0x00,0x00,0xff,0xff]
        movq $0xFFFF000000000002, %rax

// CHECK: movabsq 81985529216486895, %rax
// CHECK: encoding: [0x48,0xa1,0xef,0xcd,0xab,0x89,0x67,0x45,0x23,0x01]
        movabsq 0x123456789abcdef, %rax

// CHECK: movq $-65536, %rax
// CHECK: encoding: [0x48,0xc7,0xc0,0x00,0x00,0xff,0xff]
        movq $0xFFFFFFFFFFFF0000, %rax

// CHECK: movq $-256, %rax
// CHECK: encoding: [0x48,0xc7,0xc0,0x00,0xff,0xff,0xff]
        movq $0xFFFFFFFFFFFFFF00, %rax

// CHECK: movq $10, %rax
// CHECK: encoding: [0x48,0xc7,0xc0,0x0a,0x00,0x00,0x00]
        movq $10, %rax

// CHECK: movq 81985529216486895, %rax
// CHECK: encoding: [0x48,0x8b,0x04,0x25,0xef,0xcd,0xab,0x89]
        movq 0x123456789abcdef, %rax

// CHECK: movabsb -6066930261531658096, %al
// CHECK: encoding: [0xa0,0x90,0x78,0x56,0x34,0x12,0xef,0xcd,0xab]
        movabsb 0xabcdef1234567890,%al

// CHECK: movabsw -6066930261531658096, %ax
// CHECK: encoding: [0x66,0xa1,0x90,0x78,0x56,0x34,0x12,0xef,0xcd,0xab]
        movabsw 0xabcdef1234567890,%ax

// CHECK: movabsl -6066930261531658096, %eax
// CHECK: encoding: [0xa1,0x90,0x78,0x56,0x34,0x12,0xef,0xcd,0xab]
        movabsl 0xabcdef1234567890,%eax

// CHECK: movabsq -6066930261531658096, %rax
// CHECK: encoding: [0x48,0xa1,0x90,0x78,0x56,0x34,0x12,0xef,0xcd,0xab]
        movabsq 0xabcdef1234567890, %rax

// CHECK: movabsb %al, -6066930261531658096
// CHECK: encoding: [0xa2,0x90,0x78,0x56,0x34,0x12,0xef,0xcd,0xab]
        movabsb %al,0xabcdef1234567890

// CHECK: movabsw %ax, -6066930261531658096
// CHECK: encoding: [0x66,0xa3,0x90,0x78,0x56,0x34,0x12,0xef,0xcd,0xab]
        movabsw %ax,0xabcdef1234567890

// CHECK: movabsl %eax, -6066930261531658096
// CHECK: encoding: [0xa3,0x90,0x78,0x56,0x34,0x12,0xef,0xcd,0xab]
        movabsl %eax,0xabcdef1234567890

// CHECK: movabsq %rax, -6066930261531658096
// CHECK: encoding: [0x48,0xa3,0x90,0x78,0x56,0x34,0x12,0xef,0xcd,0xab]
        movabsq %rax,0xabcdef1234567890

// rdar://8014869
//
// CHECK: ret
// CHECK:  encoding: [0xc3]
        retq

// CHECK: sete %al
// CHECK: encoding: [0x0f,0x94,0xc0]
        setz %al

// CHECK: setne %al
// CHECK: encoding: [0x0f,0x95,0xc0]
        setnz %al

// CHECK: je 0
// CHECK: encoding: [0x74,A]
        jz 0

// CHECK: jne
// CHECK: encoding: [0x75,A]
        jnz 0

// PR9264
btl	$1, 0 // CHECK: btl $1, 0 # encoding: [0x0f,0xba,0x24,0x25,0x00,0x00,0x00,0x00,0x01]
bt	$1, 0 // CHECK: btl $1, 0 # encoding: [0x0f,0xba,0x24,0x25,0x00,0x00,0x00,0x00,0x01]

// rdar://8017515
btq $0x01,%rdx
// CHECK: btq	$1, %rdx
// CHECK:  encoding: [0x48,0x0f,0xba,0xe2,0x01]

//rdar://8017633
// CHECK: movzbl	%al, %esi
// CHECK:  encoding: [0x0f,0xb6,0xf0]
        movzx %al, %esi

// CHECK: movzbq	%al, %rsi
// CHECK:  encoding: [0x48,0x0f,0xb6,0xf0]
        movzx %al, %rsi

// CHECK: movsbw	%al, %ax
// CHECK: encoding: [0x66,0x0f,0xbe,0xc0]
movsx %al, %ax

// CHECK: movsbl	%al, %eax
// CHECK: encoding: [0x0f,0xbe,0xc0]
movsx %al, %eax

// CHECK: movswl	%ax, %eax
// CHECK: encoding: [0x0f,0xbf,0xc0]
movsx %ax, %eax

// CHECK: movsbq	%bl, %rax
// CHECK: encoding: [0x48,0x0f,0xbe,0xc3]
movsx %bl, %rax

// CHECK: movswq %cx, %rax
// CHECK: encoding: [0x48,0x0f,0xbf,0xc1]
movsx %cx, %rax

// CHECK: movslq	%edi, %rax
// CHECK: encoding: [0x48,0x63,0xc7]
movsx %edi, %rax

// CHECK: movzbw	%al, %ax
// CHECK: encoding: [0x66,0x0f,0xb6,0xc0]
movzx %al, %ax

// CHECK: movzbl	%al, %eax
// CHECK: encoding: [0x0f,0xb6,0xc0]
movzx %al, %eax

// CHECK: movzwl	%ax, %eax
// CHECK: encoding: [0x0f,0xb7,0xc0]
movzx %ax, %eax

// CHECK: movzbq	%bl, %rax
// CHECK: encoding: [0x48,0x0f,0xb6,0xc3]
movzx %bl, %rax

// CHECK: movzwq	%cx, %rax
// CHECK: encoding: [0x48,0x0f,0xb7,0xc1]
movzx %cx, %rax

// CHECK: movsbw	(%rax), %ax
// CHECK: encoding: [0x66,0x0f,0xbe,0x00]
movsx (%rax), %ax

// CHECK: movzbw	(%rax), %ax
// CHECK: encoding: [0x66,0x0f,0xb6,0x00]
movzx (%rax), %ax

// CHECK: movzbq	1280(%rbx,%r11), %r12
// CHECK: encoding: [0x4e,0x0f,0xb6,0xa4,0x1b,0x00,0x05,0x00,0x00]
movzb 1280(%rbx, %r11), %r12

// rdar://7873482
// CHECK: [0x65,0x8b,0x04,0x25,0x7c,0x00,0x00,0x00]
        movl	%gs:124, %eax

// CHECK: jmpq *8(%rax)
// CHECK:   encoding: [0xff,0x60,0x08]
	jmp	*8(%rax)

// CHECK: btq $61, -216(%rbp)
// CHECK:   encoding: [0x48,0x0f,0xba,0xa5,0x28,0xff,0xff,0xff,0x3d]
	btq	$61, -216(%rbp)


// rdar://8061602
L1:
  jecxz L1
// CHECK: jecxz L1
// CHECK:   encoding: [0x67,0xe3,A]
  jrcxz L1
// CHECK: jrcxz L1
// CHECK:   encoding: [0xe3,A]

// PR8061
xchgl   368(%rax),%ecx
// CHECK: xchgl	%ecx, 368(%rax)
xchgl   %ecx, 368(%rax)
// CHECK: xchgl	%ecx, 368(%rax)

// rdar://8407548
xchg	0xdeadbeef(%rbx,%rcx,8),%bl
// CHECK: xchgb	%bl, 3735928559(%rbx,%rcx,8)



// PR7254
lock  incl 1(%rsp)
// CHECK: lock
// CHECK: incl 1(%rsp)

// rdar://8741045
lock/incl 1(%rsp)
// CHECK: lock
// CHECK: incl 1(%rsp)


lock addq %rsi, (%rdi)
// CHECK: lock
// CHECK: addq %rsi, (%rdi)
// CHECK: encoding: [0xf0,0x48,0x01,0x37]

lock subq %rsi, (%rdi)
// CHECK: lock
// CHECK: subq %rsi, (%rdi)
// CHECK: encoding: [0xf0,0x48,0x29,0x37]

lock andq %rsi, (%rdi)
// CHECK: lock
// CHECK: andq %rsi, (%rdi)
// CHECK: encoding: [0xf0,0x48,0x21,0x37]

lock orq %rsi, (%rdi)
// CHECK: lock
// CHECK: orq %rsi, (%rdi)
// CHECK: encoding: [0xf0,0x48,0x09,0x37]

lock xorq %rsi, (%rdi)
// CHECK: lock
// CHECK: xorq %rsi, (%rdi)
// CHECK: encoding: [0xf0,0x48,0x31,0x37]

xacquire lock addq %rax, (%rax)
// CHECK: xacquire
// CHECK: encoding: [0xf2]
// CHECK: lock
// CHECK: addq %rax, (%rax)
// CHECK: encoding: [0xf0,0x48,0x01,0x00]

xrelease lock addq %rax, (%rax)
// CHECK: xrelease
// CHECK: encoding: [0xf3]
// CHECK: lock
// CHECK: addq %rax, (%rax)
// CHECK: encoding: [0xf0,0x48,0x01,0x00]

// rdar://8033482
rep movsl
// CHECK: rep
// CHECK: movsl
// CHECK: encoding: [0xf3,0xa5]


// rdar://8403974
iret
// CHECK: iretl
// CHECK: encoding: [0xcf]
iretw
// CHECK: iretw
// CHECK: encoding: [0x66,0xcf]
iretl
// CHECK: iretl
// CHECK: encoding: [0xcf]
iretq
// CHECK: iretq
// CHECK: encoding: [0x48,0xcf]

// rdar://8416805
// CHECK: retw	$31438
// CHECK:  encoding: [0x66,0xc2,0xce,0x7a]
        	retw	$0x7ace

// CHECK: lretw	$31438
// CHECK:  encoding: [0x66,0xca,0xce,0x7a]
        	lretw	$0x7ace

// PR8592
lretq  // CHECK: lretq # encoding: [0x48,0xcb]
lretl  // CHECK: lretl # encoding: [0xcb]
lret   // CHECK: lretl # encoding: [0xcb]
lretw  // CHECK: lretw # encoding: [0x66,0xcb]

// rdar://8403907
sysret
// CHECK: sysretl
// CHECK: encoding: [0x0f,0x07]
sysretl
// CHECK: sysretl
// CHECK: encoding: [0x0f,0x07]
sysretq
// CHECK: sysretq
// CHECK: encoding: [0x48,0x0f,0x07]

// rdar://8407242
push %fs
// CHECK: pushq	%fs
// CHECK: encoding: [0x0f,0xa0]
push %gs
// CHECK: pushq	%gs
// CHECK: encoding: [0x0f,0xa8]

pushw %fs
// CHECK: pushw	%fs
// CHECK: encoding: [0x66,0x0f,0xa0]
pushw %gs
// CHECK: pushw	%gs
// CHECK: encoding: [0x66,0x0f,0xa8]


pop %fs
// CHECK: popq	%fs
// CHECK: encoding: [0x0f,0xa1]
pop %gs
// CHECK: popq	%gs
// CHECK: encoding: [0x0f,0xa9]

popw %fs
// CHECK: popw	%fs
// CHECK: encoding: [0x66,0x0f,0xa1]
popw %gs
// CHECK: popw	%gs
// CHECK: encoding: [0x66,0x0f,0xa9]

// rdar://8438816
fildq -8(%rsp)
fildll -8(%rsp)
// CHECK: fildll	-8(%rsp)
// CHECK: encoding: [0xdf,0x6c,0x24,0xf8]
// CHECK: fildll	-8(%rsp)
// CHECK: encoding: [0xdf,0x6c,0x24,0xf8]

// CHECK: callq a
        callq a

// CHECK: leaq	-40(%rbp), %r15
	leaq	-40(%rbp), %r15



// rdar://8013734 - Alias dr6=db6
mov %dr6, %rax
mov %db6, %rax
// CHECK: movq	%dr6, %rax
// CHECK: movq	%dr6, %rax


// INC/DEC encodings.
incb %al  // CHECK:	incb	%al # encoding: [0xfe,0xc0]
incw %ax  // CHECK:	incw	%ax # encoding: [0x66,0xff,0xc0]
incl %eax // CHECK:	incl	%eax # encoding: [0xff,0xc0]
decb %al  // CHECK:	decb	%al # encoding: [0xfe,0xc8]
decw %ax  // CHECK:	decw	%ax # encoding: [0x66,0xff,0xc8]
decl %eax // CHECK:	decl	%eax # encoding: [0xff,0xc8]

// rdar://8416805
// CHECK: lgdtq	4(%rax)
// CHECK:  encoding: [0x0f,0x01,0x50,0x04]
        	lgdt	4(%rax)

// CHECK: lgdtq	4(%rax)
// CHECK:  encoding: [0x0f,0x01,0x50,0x04]
        	lgdtq	4(%rax)

// CHECK: lidtq	4(%rax)
// CHECK:  encoding: [0x0f,0x01,0x58,0x04]
        	lidt	4(%rax)

// CHECK: lidtq	4(%rax)
// CHECK:  encoding: [0x0f,0x01,0x58,0x04]
        	lidtq	4(%rax)

// CHECK: sgdtq	4(%rax)
// CHECK:  encoding: [0x0f,0x01,0x40,0x04]
        	sgdt	4(%rax)

// CHECK: sgdtq	4(%rax)
// CHECK:  encoding: [0x0f,0x01,0x40,0x04]
        	sgdtq	4(%rax)

// CHECK: sidtq	4(%rax)
// CHECK:  encoding: [0x0f,0x01,0x48,0x04]
        	sidt	4(%rax)

// CHECK: sidtq	4(%rax)
// CHECK:  encoding: [0x0f,0x01,0x48,0x04]
        	sidtq	4(%rax)


// rdar://8208615
mov (%rsi), %gs  // CHECK: movw	(%rsi), %gs # encoding: [0x8e,0x2e]
mov %gs, (%rsi)  // CHECK: movw	%gs, (%rsi) # encoding: [0x8c,0x2e]


// rdar://8431864
//CHECK: divb	%bl
//CHECK: divw	%bx
//CHECK: divl	%ecx
//CHECK: divl	3735928559(%ebx,%ecx,8)
//CHECK: divl	69
//CHECK: divl	32493
//CHECK: divl	3133065982
//CHECK: divl	305419896
//CHECK: idivb	%bl
//CHECK: idivw	%bx
//CHECK: idivl	%ecx
//CHECK: idivl	3735928559(%ebx,%ecx,8)
//CHECK: idivl	69
//CHECK: idivl	32493
//CHECK: idivl	3133065982
//CHECK: idivl	305419896
	div	%bl,%al
	div	%bx,%ax
	div	%ecx,%eax
	div	0xdeadbeef(%ebx,%ecx,8),%eax
	div	0x45,%eax
	div	0x7eed,%eax
	div	0xbabecafe,%eax
	div	0x12345678,%eax
	idiv	%bl,%al
	idiv	%bx,%ax
	idiv	%ecx,%eax
	idiv	0xdeadbeef(%ebx,%ecx,8),%eax
	idiv	0x45,%eax
	idiv	0x7eed,%eax
	idiv	0xbabecafe,%eax
	idiv	0x12345678,%eax

// PR8524
movd	%rax, %mm5 // CHECK: movq %rax, %mm5 # encoding: [0x48,0x0f,0x6e,0xe8]
movd	%mm5, %rbx // CHECK: movq %mm5, %rbx # encoding: [0x48,0x0f,0x7e,0xeb]
movq	%rax, %mm5 // CHECK: movq %rax, %mm5 # encoding: [0x48,0x0f,0x6e,0xe8]
movq	%mm5, %rbx // CHECK: movq %mm5, %rbx # encoding: [0x48,0x0f,0x7e,0xeb]

rex64 // CHECK: rex64 # encoding: [0x48]
data16 // CHECK: data16 # encoding: [0x66]

// CHECK: data16
// CHECK: encoding: [0x66]
// CHECK: lgdtq 4(%rax)
// CHECK:  encoding: [0x0f,0x01,0x50,0x04]
data16 lgdt 4(%rax)

// PR8855
movq 18446744073709551615,%rbx   // CHECK: movq	-1, %rbx

// PR8946
movdqu	%xmm0, %xmm1 // CHECK: movdqu	%xmm0, %xmm1 # encoding: [0xf3,0x0f,0x6f,0xc8]

// PR8935
xgetbv // CHECK: xgetbv # encoding: [0x0f,0x01,0xd0]
xsetbv // CHECK: xsetbv # encoding: [0x0f,0x01,0xd1]

// CHECK: loope 0
// CHECK: encoding: [0xe1,A]
	loopz 0

// CHECK: loopne 0
// CHECK: encoding: [0xe0,A]
	loopnz 0

// CHECK: outsb (%rsi), %dx # encoding: [0x6e]
// CHECK: outsb
// CHECK: outsb
	outsb
	outsb	%ds:(%rsi), %dx
	outsb	(%rsi), %dx

// CHECK: outsw (%rsi), %dx # encoding: [0x66,0x6f]
// CHECK: outsw
// CHECK: outsw
	outsw
	outsw	%ds:(%rsi), %dx
	outsw	(%rsi), %dx

// CHECK: outsl (%rsi), %dx # encoding: [0x6f]
// CHECK: outsl
	outsl
	outsl	%ds:(%rsi), %dx
	outsl	(%rsi), %dx

// CHECK: insb  %dx, %es:(%rdi) # encoding: [0x6c]
// CHECK: insb
	insb
	insb	%dx, %es:(%rdi)

// CHECK: insw  %dx, %es:(%rdi) # encoding: [0x66,0x6d]
// CHECK: insw
	insw
	insw	%dx, %es:(%rdi)

// CHECK: insl %dx, %es:(%rdi) # encoding: [0x6d]
// CHECK: insl
	insl
	insl	%dx, %es:(%rdi)

// CHECK: movsb (%rsi), %es:(%rdi) # encoding: [0xa4]
// CHECK: movsb
// CHECK: movsb
	movsb
	movsb	%ds:(%rsi), %es:(%rdi)
	movsb	(%rsi), %es:(%rdi)

// CHECK: movsw (%rsi), %es:(%rdi) # encoding: [0x66,0xa5]
// CHECK: movsw
// CHECK: movsw
	movsw
	movsw	%ds:(%rsi), %es:(%rdi)
	movsw	(%rsi), %es:(%rdi)

// CHECK: movsl (%rsi), %es:(%rdi) # encoding: [0xa5]
// CHECK: movsl
// CHECK: movsl
	movsl
	movsl	%ds:(%rsi), %es:(%rdi)
	movsl	(%rsi), %es:(%rdi)
// rdar://10883092
// CHECK: movsl
	movsl	(%rsi), (%rdi)

// CHECK: movsq (%rsi), %es:(%rdi) # encoding: [0x48,0xa5]
// CHECK: movsq
// CHECK: movsq
	movsq
	movsq	%ds:(%rsi), %es:(%rdi)
	movsq	(%rsi), %es:(%rdi)

// CHECK: lodsb (%rsi), %al # encoding: [0xac]
// CHECK: lodsb
// CHECK: lodsb
// CHECK: lodsb
// CHECK: lodsb
	lodsb
	lodsb	%ds:(%rsi), %al
	lodsb	(%rsi), %al
	lods	%ds:(%rsi), %al
	lods	(%rsi), %al

// CHECK: lodsw (%rsi), %ax # encoding: [0x66,0xad]
// CHECK: lodsw
// CHECK: lodsw
// CHECK: lodsw
// CHECK: lodsw
	lodsw
	lodsw	%ds:(%rsi), %ax
	lodsw	(%rsi), %ax
	lods	%ds:(%rsi), %ax
	lods	(%rsi), %ax

// CHECK: lodsl (%rsi), %eax # encoding: [0xad]
// CHECK: lodsl
// CHECK: lodsl
// CHECK: lodsl
// CHECK: lodsl
	lodsl
	lodsl	%ds:(%rsi), %eax
	lodsl	(%rsi), %eax
	lods	%ds:(%rsi), %eax
	lods	(%rsi), %eax

// CHECK: lodsq (%rsi), %rax # encoding: [0x48,0xad]
// CHECK: lodsq
// CHECK: lodsq
// CHECK: lodsq
// CHECK: lodsq
	lodsq
	lodsq	%ds:(%rsi), %rax
	lodsq	(%rsi), %rax
	lods	%ds:(%rsi), %rax
	lods	(%rsi), %rax

// CHECK: stosb %al, %es:(%rdi) # encoding: [0xaa]
// CHECK: stosb
// CHECK: stosb
	stosb
	stosb	%al, %es:(%rdi)
	stos	%al, %es:(%rdi)

// CHECK: stosw %ax, %es:(%rdi) # encoding: [0x66,0xab]
// CHECK: stosw
// CHECK: stosw
	stosw
	stosw	%ax, %es:(%rdi)
	stos	%ax, %es:(%rdi)

// CHECK: stosl %eax, %es:(%rdi) # encoding: [0xab]
// CHECK: stosl
// CHECK: stosl
	stosl
	stosl	%eax, %es:(%rdi)
	stos	%eax, %es:(%rdi)

// CHECK: stosq %rax, %es:(%rdi) # encoding: [0x48,0xab]
// CHECK: stosq
// CHECK: stosq
	stosq
	stosq	%rax, %es:(%rdi)
	stos	%rax, %es:(%rdi)

// CHECK: strw
// CHECK: encoding: [0x66,0x0f,0x00,0xc8]
	str %ax

// CHECK: strl
// CHECK: encoding: [0x0f,0x00,0xc8]
	str %eax

// CHECK: strw
// CHECK: encoding: [0x66,0x0f,0x00,0xc8]
	str %ax

// CHECK: strq
// CHECK: encoding: [0x48,0x0f,0x00,0xc8]
	str %rax

// CHECK: movq %rdi, %xmm0
// CHECK: encoding: [0x66,0x48,0x0f,0x6e,0xc7]
	movq %rdi,%xmm0

// CHECK: movq  %xmm0, %rax
// CHECK: encoding: [0x66,0x48,0x0f,0x7e,0xc0]
    movq  %xmm0, %rax

// CHECK: movntil %eax, (%rdi)
// CHECK: encoding: [0x0f,0xc3,0x07]
// CHECK: movntil
movntil %eax, (%rdi)
movnti %eax, (%rdi)

// CHECK: movntiq %rax, (%rdi)
// CHECK: encoding: [0x48,0x0f,0xc3,0x07]
// CHECK: movntiq
movntiq %rax, (%rdi)
movnti %rax, (%rdi)

// CHECK: pclmulqdq	$17, %xmm0, %xmm1
// CHECK: encoding: [0x66,0x0f,0x3a,0x44,0xc8,0x11]
pclmulhqhqdq %xmm0, %xmm1

// CHECK: pclmulqdq	$1, %xmm0, %xmm1
// CHECK: encoding: [0x66,0x0f,0x3a,0x44,0xc8,0x01]
pclmulqdq $1, %xmm0, %xmm1

// CHECK: pclmulqdq	$16, (%rdi), %xmm1
// CHECK: encoding: [0x66,0x0f,0x3a,0x44,0x0f,0x10]
pclmullqhqdq (%rdi), %xmm1

// CHECK: pclmulqdq	$0, (%rdi), %xmm1
// CHECK: encoding: [0x66,0x0f,0x3a,0x44,0x0f,0x00]
pclmulqdq $0, (%rdi), %xmm1

// PR10345
// CHECK: nop
// CHECK: encoding: [0x90]
xchgq %rax, %rax

// CHECK: xchgl %eax, %eax
// CHECK: encoding: [0x87,0xc0]
xchgl %eax, %eax

// CHECK: xchgw %ax, %ax
// CHECK: encoding: [0x66,0x90]
xchgw %ax, %ax

// CHECK: xchgl %ecx, %eax
// CHECK: encoding: [0x91]
xchgl %ecx, %eax

// CHECK: xchgl %ecx, %eax
// CHECK: encoding: [0x91]
xchgl %eax, %ecx

// CHECK: sysexit
// CHECK: encoding: [0x0f,0x35]
sysexit

// CHECK: sysexitl
// CHECK: encoding: [0x0f,0x35]
sysexitl

// CHECK: sysexitq
// CHECK: encoding: [0x48,0x0f,0x35]
sysexitq

// CHECK: clac
// CHECK: encoding: [0x0f,0x01,0xca]
clac

// CHECK: stac
// CHECK: encoding: [0x0f,0x01,0xcb]
stac

// CHECK: faddp %st, %st(1)
// CHECK: fmulp %st, %st(1)
// CHECK: fsubp %st, %st(1)
// CHECK: fsubrp %st, %st(1)
// CHECK: fdivp %st, %st(1)
// CHECK: fdivrp %st, %st(1)
faddp %st, %st(1)
fmulp %st, %st(1)
fsubp %st, %st(1)
fsubrp %st, %st(1)
fdivp %st, %st(1)
fdivrp %st, %st(1)

// CHECK: faddp %st, %st(1)
// CHECK: fmulp %st, %st(1)
// CHECK: fsubp %st, %st(1)
// CHECK: fsubrp %st, %st(1)
// CHECK: fdivp %st, %st(1)
// CHECK: fdivrp %st, %st(1)
faddp %st(1), %st
fmulp %st(1), %st
fsubp %st(1), %st
fsubrp %st(1), %st
fdivp %st(1), %st
fdivrp %st(1), %st

// CHECK: faddp %st, %st(1)
// CHECK: fmulp %st, %st(1)
// CHECK: fsubp %st, %st(1)
// CHECK: fsubrp %st, %st(1)
// CHECK: fdivp %st, %st(1)
// CHECK: fdivrp %st, %st(1)
faddp %st(1)
fmulp %st(1)
fsubp %st(1)
fsubrp %st(1)
fdivp %st(1)
fdivrp %st(1)

// CHECK: faddp %st, %st(1)
// CHECK: fmulp %st, %st(1)
// CHECK: fsubp %st, %st(1)
// CHECK: fsubrp %st, %st(1)
// CHECK: fdivp %st, %st(1)
// CHECK: fdivrp %st, %st(1)
faddp
fmulp
fsubp
fsubrp
fdivp
fdivrp

// CHECK: fadd %st(1)
// CHECK: fmul %st(1)
// CHECK: fsub %st(1)
// CHECK: fsubr %st(1)
// CHECK: fdiv %st(1)
// CHECK: fdivr %st(1)
fadd %st(1), %st
fmul %st(1), %st
fsub %st(1), %st
fsubr %st(1), %st
fdiv %st(1), %st
fdivr %st(1), %st

// CHECK: fadd %st, %st(1)
// CHECK: fmul %st, %st(1)
// CHECK: fsub %st, %st(1)
// CHECK: fsubr %st, %st(1)
// CHECK: fdiv %st, %st(1)
// CHECK: fdivr %st, %st(1)
fadd %st, %st(1)
fmul %st, %st(1)
fsub %st, %st(1)
fsubr %st, %st(1)
fdiv %st, %st(1)
fdivr %st, %st(1)

// CHECK: fadd %st(1)
// CHECK: fmul %st(1)
// CHECK: fsub %st(1)
// CHECK: fsubr %st(1)
// CHECK: fdiv %st(1)
// CHECK: fdivr %st(1)
fadd %st(1)
fmul %st(1)
fsub %st(1)
fsubr %st(1)
fdiv %st(1)
fdivr %st(1)

// CHECK: movd %xmm0, %eax
// CHECK: movq %xmm0, %rax
// CHECK: movq %xmm0, %rax
// CHECK: vmovd %xmm0, %eax
// CHECK: vmovq %xmm0, %rax
// CHECK: vmovq %xmm0, %rax
movd %xmm0, %eax
movq %xmm0, %rax
movq %xmm0, %rax
vmovd %xmm0, %eax
vmovd %xmm0, %rax
vmovq %xmm0, %rax

// CHECK: seto 3735928559(%r10,%r9,8)
// CHECK:  encoding: [0x43,0x0f,0x90,0x84,0xca,0xef,0xbe,0xad,0xde]
	seto 0xdeadbeef(%r10,%r9,8)

// CHECK: 	monitorx
// CHECK:  encoding: [0x0f,0x01,0xfa]
        	monitorx

// CHECK: 	monitorx
// CHECK:  encoding: [0x0f,0x01,0xfa]
        	monitorx %rax, %rcx, %rdx

// CHECK: 	mwaitx
// CHECK:  encoding: [0x0f,0x01,0xfb]
        	mwaitx

// CHECK: 	mwaitx
// CHECK:  encoding: [0x0f,0x01,0xfb]
        	mwaitx %rax, %rcx, %rbx

// CHECK:       clzero
// CHECK:  encoding: [0x0f,0x01,0xfc]
                clzero

// CHECK:       clzero
// CHECK:  encoding: [0x0f,0x01,0xfc]
                clzero %rax

// CHECK: 	movl %r15d, (%r15,%r15)
// CHECK:  encoding: [0x47,0x89,0x3c,0x3f]
movl %r15d, (%r15,%r15)

// CHECK: nopq	3735928559(%rbx,%rcx,8)
// CHECK:  encoding: [0x48,0x0f,0x1f,0x84,0xcb,0xef,0xbe,0xad,0xde]
nopq	0xdeadbeef(%rbx,%rcx,8)

// CHECK: nopq	%rax
// CHECK:  encoding: [0x48,0x0f,0x1f,0xc0]
nopq	%rax

// CHECK: rdpid %rax
// CHECK: encoding: [0xf3,0x0f,0xc7,0xf8]
rdpid %rax

// CHECK: ptwritel 3735928559(%rbx,%rcx,8)
// CHECK:  encoding: [0xf3,0x0f,0xae,0xa4,0xcb,0xef,0xbe,0xad,0xde]
ptwritel 0xdeadbeef(%rbx,%rcx,8)

// CHECK: ptwritel %eax
// CHECK:  encoding: [0xf3,0x0f,0xae,0xe0]
ptwritel %eax

// CHECK: ptwriteq 3735928559(%rbx,%rcx,8)
// CHECK:  encoding: [0xf3,0x48,0x0f,0xae,0xa4,0xcb,0xef,0xbe,0xad,0xde]
ptwriteq 0xdeadbeef(%rbx,%rcx,8)

// CHECK: ptwriteq %rax
// CHECK:  encoding: [0xf3,0x48,0x0f,0xae,0xe0]
ptwriteq %rax

// CHECK: wbnoinvd
// CHECK:  encoding: [0xf3,0x0f,0x09]
wbnoinvd

// CHECK: cldemote 4(%rax)
// CHECK:  encoding: [0x0f,0x1c,0x40,0x04]
cldemote 4(%rax)

// CHECK: cldemote 3735928559(%rbx,%rcx,8)
// CHECK:  encoding: [0x0f,0x1c,0x84,0xcb,0xef,0xbe,0xad,0xde]
cldemote 0xdeadbeef(%rbx,%rcx,8)

// CHECK: umonitor %r13
// CHECK:  encoding: [0xf3,0x41,0x0f,0xae,0xf5]
umonitor %r13

// CHECK: umonitor %rax
// CHECK:  encoding: [0xf3,0x0f,0xae,0xf0]
umonitor %rax

// CHECK: umonitor %eax
// CHECK:  encoding: [0x67,0xf3,0x0f,0xae,0xf0]
umonitor %eax

// CHECK: umwait %r15
// CHECK:  encoding: [0xf2,0x41,0x0f,0xae,0xf7]
umwait %r15

// CHECK: umwait %ebx
// CHECK:  encoding: [0xf2,0x0f,0xae,0xf3]
umwait %ebx

// CHECK: tpause %r15
// CHECK:  encoding: [0x66,0x41,0x0f,0xae,0xf7]
tpause %r15

// CHECK: tpause %ebx
// CHECK:  encoding: [0x66,0x0f,0xae,0xf3]
tpause %ebx

// CHECK: movdiri %r15, 485498096
// CHECK: # encoding: [0x4c,0x0f,0x38,0xf9,0x3c,0x25,0xf0,0x1c,0xf0,0x1c]
movdiri %r15, 485498096

// CHECK: movdiri %r15, (%rdx)
// CHECK: # encoding: [0x4c,0x0f,0x38,0xf9,0x3a]
movdiri %r15, (%rdx)

// CHECK: movdiri %r15, 64(%rdx)
// CHECK: # encoding: [0x4c,0x0f,0x38,0xf9,0x7a,0x40]
movdiri %r15, 64(%rdx)

// CHECK: movdir64b 485498096, %rax
// CHECK: # encoding: [0x66,0x0f,0x38,0xf8,0x04,0x25,0xf0,0x1c,0xf0,0x1c]
movdir64b 485498096, %rax

// CHECK: movdir64b 485498096, %eax
// CHECK: # encoding: [0x67,0x66,0x0f,0x38,0xf8,0x04,0x25,0xf0,0x1c,0xf0,0x1c]
movdir64b 485498096, %eax

// CHECK: movdir64b (%rdx), %r15
// CHECK: # encoding: [0x66,0x44,0x0f,0x38,0xf8,0x3a]
movdir64b (%rdx), %r15

// CHECK: pconfig
// CHECK: # encoding: [0x0f,0x01,0xc5]
pconfig

// CHECK: encls
// CHECK: encoding: [0x0f,0x01,0xcf]
encls

// CHECK: enclu
// CHECK: encoding: [0x0f,0x01,0xd7]
enclu

// CHECK: enclv
// CHECK: encoding: [0x0f,0x01,0xc0]
enclv

// CHECK: movq %rax, %rbx
// CHECK: encoding: [0x48,0x8b,0xd8]
movq.s %rax, %rbx

// CHECK: movq %rax, %rbx
// CHECK: encoding: [0x48,0x8b,0xd8]
mov.s %rax, %rbx

// CHECK: movl %eax, %ebx
// CHECK: encoding: [0x8b,0xd8]
movl.s %eax, %ebx

// CHECK: movl %eax, %ebx
// CHECK: encoding: [0x8b,0xd8]
mov.s %eax, %ebx

// CHECK: movw %ax, %bx
// CHECK: encoding: [0x66,0x8b,0xd8]
movw.s %ax, %bx

// CHECK: movw %ax, %bx
// CHECK: encoding: [0x66,0x8b,0xd8]
mov.s %ax, %bx

// CHECK: movb %al, %bl
// CHECK: encoding: [0x8a,0xd8]
movb.s %al, %bl

// CHECK: movb %al, %bl
// CHECK: encoding: [0x8a,0xd8]
mov.s %al, %bl

// CHECK: movq %mm0, %mm1
// CHECK: encoding: [0x0f,0x7f,0xc1]
movq.s %mm0, %mm1

// CHECK: movq %xmm0, %xmm1
// CHECK: encoding: [0x66,0x0f,0xd6,0xc1]
movq.s %xmm0, %xmm1

// CHECK: movdqa %xmm0, %xmm1
// CHECK: encoding: [0x66,0x0f,0x7f,0xc1]
movdqa.s %xmm0, %xmm1

// CHECK: movdqu %xmm0, %xmm1
// CHECK: encoding: [0xf3,0x0f,0x7f,0xc1]
movdqu.s %xmm0, %xmm1

// CHECK: movaps %xmm0, %xmm1
// CHECK: encoding: [0x0f,0x29,0xc1]
movaps.s %xmm0, %xmm1

// CHECK: movups %xmm0, %xmm1
// CHECK: encoding: [0x0f,0x11,0xc1]
movups.s %xmm0, %xmm1

// CHECK: movapd %xmm0, %xmm1
// CHECK: encoding: [0x66,0x0f,0x29,0xc1]
movapd.s %xmm0, %xmm1

// CHECK: movupd %xmm0, %xmm1
// CHECK: encoding: [0x66,0x0f,0x11,0xc1]
movupd.s %xmm0, %xmm1

// CHECK: vmovq %xmm0, %xmm8
// CHECK: encoding: [0xc4,0xc1,0x79,0xd6,0xc0]
vmovq.s %xmm0, %xmm8

// CHECK: vmovq %xmm8, %xmm0
// CHECK: encoding: [0xc5,0x79,0xd6,0xc0]
vmovq.s %xmm8, %xmm0

// CHECK: vmovdqa %xmm0, %xmm8
// CHECK: encoding: [0xc4,0xc1,0x79,0x7f,0xc0]
vmovdqa.s %xmm0, %xmm8

// CHECK: vmovdqa %xmm8, %xmm0
// CHECK: encoding: [0xc5,0x79,0x7f,0xc0]
vmovdqa.s %xmm8, %xmm0

// CHECK: vmovdqu %xmm0, %xmm8
// CHECK: encoding: [0xc4,0xc1,0x7a,0x7f,0xc0]
vmovdqu.s %xmm0, %xmm8

// CHECK: vmovdqu %xmm8, %xmm0
// CHECK: encoding: [0xc5,0x7a,0x7f,0xc0]
vmovdqu.s %xmm8, %xmm0

// CHECK: vmovaps %xmm0, %xmm8
// CHECK: encoding: [0xc4,0xc1,0x78,0x29,0xc0]
vmovaps.s %xmm0, %xmm8

// CHECK: vmovaps %xmm8, %xmm0
// CHECK: encoding: [0xc5,0x78,0x29,0xc0]
vmovaps.s %xmm8, %xmm0

// CHECK: vmovups %xmm0, %xmm8
// CHECK: encoding: [0xc4,0xc1,0x78,0x11,0xc0]
vmovups.s %xmm0, %xmm8

// CHECK: vmovups %xmm8, %xmm0
// CHECK: encoding: [0xc5,0x78,0x11,0xc0]
vmovups.s %xmm8, %xmm0

// CHECK: vmovapd %xmm0, %xmm8
// CHECK: encoding: [0xc4,0xc1,0x79,0x29,0xc0]
vmovapd.s %xmm0, %xmm8

// CHECK: vmovapd %xmm8, %xmm0
// CHECK: encoding: [0xc5,0x79,0x29,0xc0]
vmovapd.s %xmm8, %xmm0

// CHECK: vmovupd %xmm0, %xmm8
// CHECK: encoding: [0xc4,0xc1,0x79,0x11,0xc0]
vmovupd.s %xmm0, %xmm8

// CHECK: vmovupd %xmm8, %xmm0
// CHECK: encoding: [0xc5,0x79,0x11,0xc0]
vmovupd.s %xmm8, %xmm0

//  __asm __volatile(
//    "pushf        \n\t"
//    "popf       \n\t"
//    "rep        \n\t"
//    ".byte  0x0f, 0xa7, 0xd0"
//  );
// CHECK: pushfq
// CHECK-NEXT: popfq
// CHECK-NEXT: rep
// CHECK-NEXT: .byte 15
// CHECK-NEXT: .byte 167
// CHECK-NEXT: .byte 208
pushfq
popfq
rep
.byte 15
.byte 167
.byte 208

// CHECK: lock
// CHECK: cmpxchgl
        cmp $0, %edx
        je 1f
        lock
1:      cmpxchgl %ecx,(%rdi)

// CHECK: rep
// CHECK-NEXT: byte
rep
.byte 0xa4      # movsb

// CHECK: lock
// This line has to be the last one in the file
lock

// CHECK: enqcmd 268435456(%ebp,%r14d,8), %esi
// CHECK: encoding: [0x67,0xf2,0x42,0x0f,0x38,0xf8,0xb4,0xf5,0x00,0x00,0x00,0x10]
enqcmd  0x10000000(%ebp, %r14d, 8), %esi

// CHECK: enqcmd (%r9d), %edi
// CHECK: encoding: [0x67,0xf2,0x41,0x0f,0x38,0xf8,0x39]
enqcmd  (%r9d), %edi

// CHECK: enqcmd 8128(%ecx), %eax
// CHECK: encoding: [0x67,0xf2,0x0f,0x38,0xf8,0x81,0xc0,0x1f,0x00,0x00]
enqcmd  8128(%ecx), %eax

// CHECK: enqcmd -8192(%edx), %ebx
// CHECK: encoding: [0x67,0xf2,0x0f,0x38,0xf8,0x9a,0x00,0xe0,0xff,0xff]
enqcmd  -8192(%edx), %ebx

// CHECK: enqcmd 485498096, %eax
// CHECK: encoding: [0x67,0xf2,0x0f,0x38,0xf8,0x04,0x25,0xf0,0x1c,0xf0,0x1c]
enqcmd 485498096, %eax

// CHECK: enqcmds 268435456(%ebp,%r14d,8), %esi
// CHECK: encoding: [0x67,0xf3,0x42,0x0f,0x38,0xf8,0xb4,0xf5,0x00,0x00,0x00,0x10]
enqcmds 0x10000000(%ebp, %r14d, 8), %esi

// CHECK: enqcmds (%r9d), %edi
// CHECK: encoding: [0x67,0xf3,0x41,0x0f,0x38,0xf8,0x39]
enqcmds (%r9d), %edi

// CHECK: enqcmds 8128(%ecx), %eax
// CHECK: encoding: [0x67,0xf3,0x0f,0x38,0xf8,0x81,0xc0,0x1f,0x00,0x00]
enqcmds 8128(%ecx), %eax

// CHECK: enqcmds -8192(%edx), %ebx
// CHECK: encoding: [0x67,0xf3,0x0f,0x38,0xf8,0x9a,0x00,0xe0,0xff,0xff]
enqcmds -8192(%edx), %ebx

// CHECK: enqcmds 485498096, %eax
// CHECK: encoding: [0x67,0xf3,0x0f,0x38,0xf8,0x04,0x25,0xf0,0x1c,0xf0,0x1c]
enqcmds 485498096, %eax

// CHECK: enqcmd 268435456(%rbp,%r14,8), %rsi
// CHECK: encoding: [0xf2,0x42,0x0f,0x38,0xf8,0xb4,0xf5,0x00,0x00,0x00,0x10]
enqcmd  0x10000000(%rbp, %r14, 8), %rsi

// CHECK: enqcmd (%r9), %rdi
// CHECK: encoding: [0xf2,0x41,0x0f,0x38,0xf8,0x39]
enqcmd  (%r9), %rdi

// CHECK: enqcmd 8128(%rcx), %rax
// CHECK: encoding: [0xf2,0x0f,0x38,0xf8,0x81,0xc0,0x1f,0x00,0x00]
enqcmd  8128(%rcx), %rax

// CHECK: enqcmd -8192(%rdx), %rbx
// CHECK: encoding: [0xf2,0x0f,0x38,0xf8,0x9a,0x00,0xe0,0xff,0xff]
enqcmd  -8192(%rdx), %rbx

// CHECK: enqcmd 485498096, %rax
// CHECK: encoding: [0xf2,0x0f,0x38,0xf8,0x04,0x25,0xf0,0x1c,0xf0,0x1c]
enqcmd 485498096, %rax

// CHECK: enqcmds 268435456(%rbp,%r14,8), %rsi
// CHECK: encoding: [0xf3,0x42,0x0f,0x38,0xf8,0xb4,0xf5,0x00,0x00,0x00,0x10]
enqcmds 0x10000000(%rbp, %r14, 8), %rsi

// CHECK: enqcmds (%r9), %rdi
// CHECK: encoding: [0xf3,0x41,0x0f,0x38,0xf8,0x39]
enqcmds (%r9), %rdi

// CHECK: enqcmds 8128(%rcx), %rax
// CHECK: encoding: [0xf3,0x0f,0x38,0xf8,0x81,0xc0,0x1f,0x00,0x00]
enqcmds 8128(%rcx), %rax

// CHECK: enqcmds -8192(%rdx), %rbx
// CHECK: encoding: [0xf3,0x0f,0x38,0xf8,0x9a,0x00,0xe0,0xff,0xff]
enqcmds -8192(%rdx), %rbx

// CHECK: enqcmds 485498096, %rax
// CHECK: encoding: [0xf3,0x0f,0x38,0xf8,0x04,0x25,0xf0,0x1c,0xf0,0x1c]
enqcmds 485498096, %rax

// CHECK: serialize
// CHECK: encoding: [0x0f,0x01,0xe8]
serialize

// CHECK: xsusldtrk
// CHECK: encoding: [0xf2,0x0f,0x01,0xe8]
xsusldtrk

// CHECK: xresldtrk
// CHECK: encoding: [0xf2,0x0f,0x01,0xe9]
xresldtrk

// CHECK: ud1q %rdx, %rdi
// CHECK:  encoding: [0x48,0x0f,0xb9,0xfa]
ud1 %rdx, %rdi

// CHECK: ud1q (%rbx), %rcx
// CHECK:  encoding: [0x48,0x0f,0xb9,0x0b]
ud2b (%rbx), %rcx

// Requires no displacement by default
// CHECK: movl $1, (%rax)
// CHECK: encoding: [0xc7,0x00,0x01,0x00,0x00,0x00]
// CHECK: movl $1, (%rax)
// CHECK: encoding: [0xc7,0x40,0x00,0x01,0x00,0x00,0x00]
// CHECK: movl $1, (%rax)
// CHECK: encoding: [0xc7,0x80,0x00,0x00,0x00,0x00,0x01,0x00,0x00,0x00]
// CHECK: movl $1, (%rax)
// CHECK: encoding: [0xc7,0x40,0x00,0x01,0x00,0x00,0x00]
// CHECK: movl $1, (%rax)
// CHECK: encoding: [0xc7,0x80,0x00,0x00,0x00,0x00,0x01,0x00,0x00,0x00]
movl $1, (%rax)
{disp8} movl $1, (%rax)
{disp32} movl $1, (%rax)
movl.d8 $1, (%rax)
movl.d32 $1, (%rax)

// Requires disp8 by default
// CHECK: movl $1, (%rbp)
// CHECK: encoding: [0xc7,0x45,0x00,0x01,0x00,0x00,0x00]
// CHECK: movl $1, (%rbp)
// CHECK: encoding: [0xc7,0x45,0x00,0x01,0x00,0x00,0x00]
// CHECK: movl $1, (%rbp)
// CHECK: encoding: [0xc7,0x85,0x00,0x00,0x00,0x00,0x01,0x00,0x00,0x00]
movl $1, (%rbp)
{disp8} movl $1, (%rbp)
{disp32} movl $1, (%rbp)

// Requires disp8 by default
// CHECK: movl $1, (%r13)
// CHECK: encoding: [0x41,0xc7,0x45,0x00,0x01,0x00,0x00,0x00]
// CHECK: movl $1, (%r13)
// CHECK: encoding: [0x41,0xc7,0x45,0x00,0x01,0x00,0x00,0x00]
// CHECK: movl $1, (%r13)
// CHECK: encoding: [0x41,0xc7,0x85,0x00,0x00,0x00,0x00,0x01,0x00,0x00,0x00]
movl $1, (%r13)
{disp8} movl $1, (%r13)
{disp32} movl $1, (%r13)

// Requires disp8 by default
// CHECK: movl $1, 8(%rax)
// CHECK: encoding: [0xc7,0x40,0x08,0x01,0x00,0x00,0x00]
// CHECK: movl $1, 8(%rax)
// CHECK: encoding: [0xc7,0x40,0x08,0x01,0x00,0x00,0x00]
// CHECK: movl $1, 8(%rax)
// CHECK: encoding: [0xc7,0x80,0x08,0x00,0x00,0x00,0x01,0x00,0x00,0x00]
movl $1, 8(%rax)
{disp8} movl $1, 8(%rax)
{disp32} movl $1, 8(%rax)

// Requires no displacement by default
// CHECK: movl $1, (%rax,%rbx,4)
// CHECK: encoding: [0xc7,0x04,0x98,0x01,0x00,0x00,0x00]
// CHECK: movl $1, (%rax,%rbx,4)
// CHECK: encoding: [0xc7,0x44,0x98,0x00,0x01,0x00,0x00,0x00]
// CHECK: movl $1, (%rax,%rbx,4)
// CHECK: encoding: [0xc7,0x84,0x98,0x00,0x00,0x00,0x00,0x01,0x00,0x00,0x00]
movl $1, (%rax,%rbx,4)
{disp8} movl $1, (%rax,%rbx,4)
{disp32} movl $1, (%rax,%rbx,4)

// Requires disp8 by default.
// CHECK: movl $1, 8(%rax,%rbx,4)
// CHECK: encoding: [0xc7,0x44,0x98,0x08,0x01,0x00,0x00,0x00]
// CHECK: movl $1, 8(%rax,%rbx,4)
// CHECK: encoding: [0xc7,0x44,0x98,0x08,0x01,0x00,0x00,0x00]
// CHECK: movl $1, 8(%rax,%rbx,4)
// CHECK: encoding: [0xc7,0x84,0x98,0x08,0x00,0x00,0x00,0x01,0x00,0x00,0x00]
movl $1, 8(%rax,%rbx,4)
{disp8} movl $1, 8(%rax,%rbx,4)
{disp32} movl $1, 8(%rax,%rbx,4)

// Requires disp8 by default.
// CHECK: movl $1, (%rbp,%rbx,4)
// CHECK: encoding: [0xc7,0x44,0x9d,0x00,0x01,0x00,0x00,0x00]
// CHECK: movl $1, (%rbp,%rbx,4)
// CHECK: encoding: [0xc7,0x44,0x9d,0x00,0x01,0x00,0x00,0x00]
// CHECK: movl $1, (%rbp,%rbx,4)
// CHECK: encoding: [0xc7,0x84,0x9d,0x00,0x00,0x00,0x00,0x01,0x00,0x00,0x00]
movl $1, (%rbp,%rbx,4)
{disp8} movl $1, (%rbp,%rbx,4)
{disp32} movl $1, (%rbp,%rbx,4)

// Requires disp8 by default.
// CHECK: movl $1, (%r13,%rbx,4)
// CHECK: encoding: [0x41,0xc7,0x44,0x9d,0x00,0x01,0x00,0x00,0x00]
// CHECK: movl $1, (%r13,%rbx,4)
// CHECK: encoding: [0x41,0xc7,0x44,0x9d,0x00,0x01,0x00,0x00,0x00]
// CHECK: movl $1, (%r13,%rbx,4)
// CHECK: encoding: [0x41,0xc7,0x84,0x9d,0x00,0x00,0x00,0x00,0x01,0x00,0x00,0x00]
movl $1, (%r13,%rbx,4)
{disp8} movl $1, (%r13,%rbx,4)
{disp32} movl $1, (%r13,%rbx,4)

// CHECK: seamcall
// CHECK: encoding: [0x66,0x0f,0x01,0xcf]
seamcall

// CHECK: seamret
// CHECK: encoding: [0x66,0x0f,0x01,0xcd]
seamret

// CHECK: seamops
// CHECK: encoding: [0x66,0x0f,0x01,0xce]
seamops

// CHECK: tdcall
// CHECK: encoding: [0x66,0x0f,0x01,0xcc]
tdcall

// CHECK: hreset
// CHECK: encoding: [0xf3,0x0f,0x3a,0xf0,0xc0,0x01]
<<<<<<< HEAD
hreset $1
=======
hreset $1

// CHECK: uiret
// CHECK: encoding: [0xf3,0x0f,0x01,0xec]
uiret

// CHECK: clui
// CHECK: encoding: [0xf3,0x0f,0x01,0xee]
clui

// CHECK: stui
// CHECK: encoding: [0xf3,0x0f,0x01,0xef]
stui

// CHECK: testui
// CHECK: encoding: [0xf3,0x0f,0x01,0xed]
testui

// CHECK: senduipi %rax
// CHECK: encoding: [0xf3,0x0f,0xc7,0xf0]
senduipi %rax

// CHECK: senduipi %rdx
// CHECK: encoding: [0xf3,0x0f,0xc7,0xf2]
senduipi %rdx

// CHECK: senduipi %r8
// CHECK: encoding: [0xf3,0x41,0x0f,0xc7,0xf0]
senduipi %r8

// CHECK: senduipi %r13
// CHECK: encoding: [0xf3,0x41,0x0f,0xc7,0xf5]
senduipi %r13
>>>>>>> a4eefe45
<|MERGE_RESOLUTION|>--- conflicted
+++ resolved
@@ -2017,9 +2017,6 @@
 
 // CHECK: hreset
 // CHECK: encoding: [0xf3,0x0f,0x3a,0xf0,0xc0,0x01]
-<<<<<<< HEAD
-hreset $1
-=======
 hreset $1
 
 // CHECK: uiret
@@ -2052,5 +2049,4 @@
 
 // CHECK: senduipi %r13
 // CHECK: encoding: [0xf3,0x41,0x0f,0xc7,0xf5]
-senduipi %r13
->>>>>>> a4eefe45
+senduipi %r13