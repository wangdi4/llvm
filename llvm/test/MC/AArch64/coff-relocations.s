--- conflicted
+++ resolved
@@ -38,8 +38,6 @@
 ; IMAGE_REL_ARM64_SECTION
 .secidx func
 
-<<<<<<< HEAD
-=======
 .align 2
 adrp x0, baz + 0x12345
 baz:
@@ -47,7 +45,6 @@
 ldrb w0, [x0, :lo12:foo + 0x12345]
 ldr x0, [x0, :lo12:foo + 0x12348]
 
->>>>>>> 0e95ba0d
 ; CHECK: Format: COFF-ARM64
 ; CHECK: Arch: aarch64
 ; CHECK: AddressSize: 64bit
@@ -63,13 +60,10 @@
 ; CHECK: 0x24 IMAGE_REL_ARM64_PAGEBASE_REL21 bar
 ; CHECK: 0x28 IMAGE_REL_ARM64_SECREL .text
 ; CHECK: 0x2C IMAGE_REL_ARM64_SECTION func
-<<<<<<< HEAD
-=======
 ; CHECK: 0x30 IMAGE_REL_ARM64_PAGEBASE_REL21 baz
 ; CHECK: 0x34 IMAGE_REL_ARM64_PAGEOFFSET_12A foo
 ; CHECK: 0x38 IMAGE_REL_ARM64_PAGEOFFSET_12L foo
 ; CHECK: 0x3C IMAGE_REL_ARM64_PAGEOFFSET_12L foo
->>>>>>> 0e95ba0d
 ; CHECK:   }
 ; CHECK: ]
 
