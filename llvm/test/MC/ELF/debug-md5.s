--- conflicted
+++ resolved
@@ -1,11 +1,7 @@
-<<<<<<< HEAD
 // INTEL_CUSTOMIZATION BEGIN
 // Added -dwarf-line-version=5 as workaround for ld.gold internal error until CMPLRS-48167 is fixed.
-// RUN: llvm-mc -triple x86_64-unknown-unknown -dwarf-version 5 -dwarf-line-version=5 -filetype=obj %s -o - | llvm-dwarfdump --debug-line --debug-line-str -v - | FileCheck %s
+// RUN: llvm-mc -triple x86_64-unknown-unknown -dwarf-version 5 -fdebug-compilation-dir=/tmp  -dwarf-line-version=5 -filetype=obj %s -o - | llvm-dwarfdump --debug-line --debug-line-str -v - | FileCheck %s
 // INTEL_CUSTOMIZATION END
-=======
-// RUN: llvm-mc -triple x86_64-unknown-unknown -dwarf-version 5 -fdebug-compilation-dir=/tmp -filetype=obj %s -o - | llvm-dwarfdump --debug-line --debug-line-str -v - | FileCheck %s
->>>>>>> d928201a
 
         .file 1 "dir1/foo"   md5 "00112233445566778899aabbccddeeff"
         .file 2 "dir2" "bar" md5 "ffeeddccbbaa99887766554433221100"
