--- conflicted
+++ resolved
@@ -665,14 +665,10 @@
 # CHECK-ERROR: invalid operand for instruction
 
 vmsgeu.vx v2, v4, a0, v0.t, v0
-<<<<<<< HEAD
-# CHECK-ERROR: invalid operand for instruction
-=======
 # CHECK-ERROR: invalid operand for instruction
 
 vmsge.vx v2, v4, a0, v0.t, v2
 # CHECK-ERROR: The temporary vector register cannot be the same as the destination register.
 
 vmsgeu.vx v2, v4, a0, v0.t, v2
-# CHECK-ERROR: The temporary vector register cannot be the same as the destination register.
->>>>>>> 11299179
+# CHECK-ERROR: The temporary vector register cannot be the same as the destination register.