--- conflicted
+++ resolved
@@ -12,12 +12,7 @@
 ; RUN: opt < %s -hir-ssa-deconstruction | opt -hir-dd-analysis -hir-dd-analysis-verify=Region -hir-dd-test-assume-no-loop-carried-dep=1 -analyze | FileCheck %s
 ; RUN: opt -aa-pipeline=basic-aa -passes="hir-ssa-deconstruction,print<hir-dd-analysis>" -hir-dd-analysis-verify=Region -hir-dd-test-assume-no-loop-carried-dep=1 -disable-output 2>&1 < %s | FileCheck %s
 ;
-<<<<<<< HEAD
-
 ; CHECK-DAG: (%M)[i1] --> (%A)[i1] ANTI (=) (0)
-=======
-; CHECK-DAG: (%A)[i1] --> (%A)[i1] ANTI (=) (0)
->>>>>>> a0bb5506
 ; CHECK-DAG: (%B)[%0] --> (%A)[i1] ANTI (=) (0)
 ;
 
