; REQUIRES: asserts
<<<<<<< HEAD
; RUN: opt -loop-vectorize -S -mcpu=skx -mattr=-prefer-256-bit --debug-only=loop-vectorize < %s 2>&1 | FileCheck %s ;INTEL
=======
; RUN: opt -loop-vectorize -S -mattr=avx512f --debug-only=loop-vectorize < %s 2>&1 | FileCheck %s 
>>>>>>> e3093808

target datalayout = "e-m:e-i64:64-f80:128-n8:16:32:64-S128"
target triple = "x86_64-unknown-linux-gnu"

@A = global [10240 x i32] zeroinitializer, align 16
@B = global [10240 x i32] zeroinitializer, align 16

; Function Attrs: nounwind uwtable
define void @load_i32_interleave4() {
;CHECK-LABEL: load_i32_interleave4
;CHECK: Found an estimated cost of 1 for VF 1 For instruction:   %0 = load
;CHECK: Found an estimated cost of 5 for VF 2 For instruction:   %0 = load
;CHECK: Found an estimated cost of 5 for VF 4 For instruction:   %0 = load
;CHECK: Found an estimated cost of 8 for VF 8 For instruction:   %0 = load
;CHECK: Found an estimated cost of 22 for VF 16 For instruction:   %0 = load
entry:
  br label %for.body

for.cond.cleanup:                                 ; preds = %for.body
  ret void

for.body:                                         ; preds = %entry, %for.body
  %indvars.iv = phi i64 [ 0, %entry ], [ %indvars.iv.next, %for.body ]
  %arrayidx = getelementptr inbounds [10240 x i32], [10240 x i32]* @A, i64 0, i64 %indvars.iv
  %0 = load i32, i32* %arrayidx, align 16
  %1 = or i64 %indvars.iv, 1
  %arrayidx2 = getelementptr inbounds [10240 x i32], [10240 x i32]* @A, i64 0, i64 %1
  %2 = load i32, i32* %arrayidx2, align 4
  %add3 = add nsw i32 %2, %0
  %3 = or i64 %indvars.iv, 2
  %arrayidx6 = getelementptr inbounds [10240 x i32], [10240 x i32]* @A, i64 0, i64 %3
  %4 = load i32, i32* %arrayidx6, align 8
  %add7 = add nsw i32 %add3, %4
  %5 = or i64 %indvars.iv, 3
  %arrayidx10 = getelementptr inbounds [10240 x i32], [10240 x i32]* @A, i64 0, i64 %5
  %6 = load i32, i32* %arrayidx10, align 4
  %add11 = add nsw i32 %add7, %6
  %arrayidx13 = getelementptr inbounds [10240 x i32], [10240 x i32]* @B, i64 0, i64 %indvars.iv
  store i32 %add11, i32* %arrayidx13, align 16
  %indvars.iv.next = add nuw nsw i64 %indvars.iv, 4
  %cmp = icmp slt i64 %indvars.iv.next, 1024
  br i1 %cmp, label %for.body, label %for.cond.cleanup
}

define void @load_i32_interleave5() {
;CHECK-LABEL: load_i32_interleave5
;CHECK: Found an estimated cost of 1 for VF 1 For instruction:   %0 = load
;CHECK: Found an estimated cost of 6 for VF 2 For instruction:   %0 = load
;CHECK: Found an estimated cost of 9 for VF 4 For instruction:   %0 = load
;CHECK: Found an estimated cost of 18 for VF 8 For instruction:   %0 = load
;CHECK: Found an estimated cost of 35 for VF 16 For instruction:   %0 = load
entry:
  br label %for.body

for.cond.cleanup:                                 ; preds = %for.body
  ret void

for.body:                                         ; preds = %entry, %for.body
  %indvars.iv = phi i64 [ 0, %entry ], [ %indvars.iv.next, %for.body ]
  %arrayidx = getelementptr inbounds [10240 x i32], [10240 x i32]* @A, i64 0, i64 %indvars.iv
  %0 = load i32, i32* %arrayidx, align 4
  %1 = add nuw nsw i64 %indvars.iv, 1
  %arrayidx2 = getelementptr inbounds [10240 x i32], [10240 x i32]* @A, i64 0, i64 %1
  %2 = load i32, i32* %arrayidx2, align 4
  %add3 = add nsw i32 %2, %0
  %3 = add nuw nsw i64 %indvars.iv, 2
  %arrayidx6 = getelementptr inbounds [10240 x i32], [10240 x i32]* @A, i64 0, i64 %3
  %4 = load i32, i32* %arrayidx6, align 4
  %add7 = add nsw i32 %add3, %4
  %5 = add nuw nsw i64 %indvars.iv, 3
  %arrayidx10 = getelementptr inbounds [10240 x i32], [10240 x i32]* @A, i64 0, i64 %5
  %6 = load i32, i32* %arrayidx10, align 4
  %add11 = add nsw i32 %add7, %6
  %7 = add nuw nsw i64 %indvars.iv, 4
  %arrayidx14 = getelementptr inbounds [10240 x i32], [10240 x i32]* @A, i64 0, i64 %7
  %8 = load i32, i32* %arrayidx14, align 4
  %add15 = add nsw i32 %add11, %8
  %arrayidx17 = getelementptr inbounds [10240 x i32], [10240 x i32]* @B, i64 0, i64 %indvars.iv
  store i32 %add15, i32* %arrayidx17, align 4
  %indvars.iv.next = add nuw nsw i64 %indvars.iv, 5
  %cmp = icmp slt i64 %indvars.iv.next, 1024
  br i1 %cmp, label %for.body, label %for.cond.cleanup
}<|MERGE_RESOLUTION|>--- conflicted
+++ resolved
@@ -1,9 +1,5 @@
 ; REQUIRES: asserts
-<<<<<<< HEAD
-; RUN: opt -loop-vectorize -S -mcpu=skx -mattr=-prefer-256-bit --debug-only=loop-vectorize < %s 2>&1 | FileCheck %s ;INTEL
-=======
 ; RUN: opt -loop-vectorize -S -mattr=avx512f --debug-only=loop-vectorize < %s 2>&1 | FileCheck %s 
->>>>>>> e3093808
 
 target datalayout = "e-m:e-i64:64-f80:128-n8:16:32:64-S128"
 target triple = "x86_64-unknown-linux-gnu"
