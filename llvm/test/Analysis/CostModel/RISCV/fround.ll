--- conflicted
+++ resolved
@@ -262,25 +262,6 @@
 define void @roundeven() {
 ; CHECK-LABEL: 'roundeven'
 ; CHECK-NEXT:  Cost Model: Found an estimated cost of 10 for instruction: %1 = call float @llvm.roundeven.f32(float undef)
-<<<<<<< HEAD
-; CHECK-NEXT:  Cost Model: Found an estimated cost of 23 for instruction: %2 = call <2 x float> @llvm.roundeven.v2f32(<2 x float> undef)
-; CHECK-NEXT:  Cost Model: Found an estimated cost of 47 for instruction: %3 = call <4 x float> @llvm.roundeven.v4f32(<4 x float> undef)
-; CHECK-NEXT:  Cost Model: Found an estimated cost of 95 for instruction: %4 = call <8 x float> @llvm.roundeven.v8f32(<8 x float> undef)
-; CHECK-NEXT:  Cost Model: Found an estimated cost of 191 for instruction: %5 = call <16 x float> @llvm.roundeven.v16f32(<16 x float> undef)
-; CHECK-NEXT:  Cost Model: Invalid cost for instruction: %6 = call <vscale x 2 x float> @llvm.roundeven.nxv2f32(<vscale x 2 x float> undef)
-; CHECK-NEXT:  Cost Model: Invalid cost for instruction: %7 = call <vscale x 4 x float> @llvm.roundeven.nxv4f32(<vscale x 4 x float> undef)
-; CHECK-NEXT:  Cost Model: Invalid cost for instruction: %8 = call <vscale x 8 x float> @llvm.roundeven.nxv8f32(<vscale x 8 x float> undef)
-; CHECK-NEXT:  Cost Model: Invalid cost for instruction: %9 = call <vscale x 16 x float> @llvm.roundeven.nxv16f32(<vscale x 16 x float> undef)
-; CHECK-NEXT:  Cost Model: Found an estimated cost of 10 for instruction: %10 = call double @llvm.roundeven.f64(double undef)
-; CHECK-NEXT:  Cost Model: Found an estimated cost of 23 for instruction: %11 = call <2 x double> @llvm.roundeven.v2f64(<2 x double> undef)
-; CHECK-NEXT:  Cost Model: Found an estimated cost of 47 for instruction: %12 = call <4 x double> @llvm.roundeven.v4f64(<4 x double> undef)
-; CHECK-NEXT:  Cost Model: Found an estimated cost of 95 for instruction: %13 = call <8 x double> @llvm.roundeven.v8f64(<8 x double> undef)
-; CHECK-NEXT:  Cost Model: Found an estimated cost of 191 for instruction: %14 = call <16 x double> @llvm.roundeven.v16f64(<16 x double> undef)
-; CHECK-NEXT:  Cost Model: Invalid cost for instruction: %15 = call <vscale x 1 x double> @llvm.roundeven.nxv1f64(<vscale x 1 x double> undef)
-; CHECK-NEXT:  Cost Model: Invalid cost for instruction: %16 = call <vscale x 2 x double> @llvm.roundeven.nxv2f64(<vscale x 2 x double> undef)
-; CHECK-NEXT:  Cost Model: Invalid cost for instruction: %17 = call <vscale x 4 x double> @llvm.roundeven.nxv4f64(<vscale x 4 x double> undef)
-; CHECK-NEXT:  Cost Model: Invalid cost for instruction: %18 = call <vscale x 8 x double> @llvm.roundeven.nxv8f64(<vscale x 8 x double> undef)
-=======
 ; CHECK-NEXT:  Cost Model: Found an estimated cost of 9 for instruction: %2 = call <2 x float> @llvm.roundeven.v2f32(<2 x float> undef)
 ; CHECK-NEXT:  Cost Model: Found an estimated cost of 9 for instruction: %3 = call <4 x float> @llvm.roundeven.v4f32(<4 x float> undef)
 ; CHECK-NEXT:  Cost Model: Found an estimated cost of 9 for instruction: %4 = call <8 x float> @llvm.roundeven.v8f32(<8 x float> undef)
@@ -298,7 +279,6 @@
 ; CHECK-NEXT:  Cost Model: Found an estimated cost of 9 for instruction: %16 = call <vscale x 2 x double> @llvm.roundeven.nxv2f64(<vscale x 2 x double> undef)
 ; CHECK-NEXT:  Cost Model: Found an estimated cost of 9 for instruction: %17 = call <vscale x 4 x double> @llvm.roundeven.nxv4f64(<vscale x 4 x double> undef)
 ; CHECK-NEXT:  Cost Model: Found an estimated cost of 9 for instruction: %18 = call <vscale x 8 x double> @llvm.roundeven.nxv8f64(<vscale x 8 x double> undef)
->>>>>>> f788a4d7
 ; CHECK-NEXT:  Cost Model: Found an estimated cost of 1 for instruction: ret void
 ;
   call float @llvm.roundeven.f32(float undef)
