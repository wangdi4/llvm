--- conflicted
+++ resolved
@@ -518,7 +518,6 @@
 exit:
   ret void
 }
-<<<<<<< HEAD
 ; INTEL_CUSTOMIZATION
 define void @test_likely_loopbranch(i32 %a, i32 %max, i32* %addr.x, i32 %while.i)
 {
@@ -554,9 +553,6 @@
 }
 ; end INTEL_CUSTOMIZATION
 declare i32 @InvokeCall()
-=======
-
-declare i32 @InvokeCall()
 declare void @cold() cold
 
 ; If loop has single exit and it leads to 'cold' block then edge leading to loop enter
@@ -760,4 +756,3 @@
 }
 
 
->>>>>>> 9fb074e7
