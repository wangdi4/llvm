--- conflicted
+++ resolved
@@ -153,15 +153,8 @@
 body:
   %cond2 = icmp eq i32 %b, 42
   br i1 %cond2, label %header, label %exit
-<<<<<<< HEAD
-; INTEL_CUSTOMIZATION
-; CHECK: edge body -> header probability is 0x7c000000 / 0x80000000 = 96.88%
-; end INTEL_CUSTOMIZATION
-
-=======
 ; CHECK: edge body -> header probability is 0x7fbe1203 / 0x80000000 = 99.80% [HOT edge]
 ; CHECK: edge body -> exit probability is 0x0041edfd / 0x80000000 = 0.20%
->>>>>>> 9fb074e7
 exit:
   call void @coldfunc()
   ret i32 %b
