; Test that LICM uses basicaa to do alias analysis, which is capable of
; disambiguating some obvious cases.  If LICM is able to disambiguate the
; two pointers, then the load should be hoisted, and the store sunk.

<<<<<<< HEAD
; RUN: opt < %s -basic-aa -licm -enable-new-pm=0 -S | FileCheck %s -check-prefixes=CHECK,MSSA
; RUN: opt < %s -aa-pipeline=basic-aa -passes='loop(licm)' -S | FileCheck %s -check-prefixes=CHECK,AST
; RUN: opt < %s -aa-pipeline=basic-aa -passes='loop-mssa(licm)' -S | FileCheck %s -check-prefixes=CHECK,MSSA
; INTEL_CUSTOMIZATION
; RUN: opt -convert-to-subscript -S < %s | opt -aa-pipeline=basic-aa -passes='loop(licm)' -S | FileCheck %s -check-prefixes=CHECK,AST
; RUN: opt -convert-to-subscript -S < %s | opt -aa-pipeline=basic-aa -passes='loop-mssa(licm)' -S | FileCheck %s -check-prefixes=CHECK,MSSA
; end INTEL_CUSTOMIZATION
=======
; RUN: opt < %s -basic-aa -licm -enable-new-pm=0 -S | FileCheck %s
; RUN: opt < %s -aa-pipeline=basic-aa -passes='loop-mssa(licm)' -S | FileCheck %s
>>>>>>> 3dd8c917
target datalayout = "E-p:64:64:64-a0:0:8-f32:32:32-f64:64:64-i1:8:8-i8:8:8-i16:16:16-i32:32:32-i64:32:64-v64:64:64-v128:128:128"

@A = global i32 7               ; <i32*> [#uses=3]
@B = global i32 8               ; <i32*> [#uses=2]
@C = global [2 x i32] [ i32 4, i32 8 ]          ; <[2 x i32]*> [#uses=2]

define i32 @test1(i1 %c) {
        %Atmp = load i32, i32* @A            ; <i32> [#uses=2]
        br label %Loop

Loop:           ; preds = %Loop, %0
        %ToRemove = load i32, i32* @A                ; <i32> [#uses=1]
        store i32 %Atmp, i32* @B
        br i1 %c, label %Out, label %Loop

Out:            ; preds = %Loop
        %X = sub i32 %ToRemove, %Atmp           ; <i32> [#uses=1]
        ret i32 %X

; The Loop block should be empty after the load/store are promoted.
; CHECK:     @test1
; CHECK:        load i32, i32* @A
; CHECK:         load i32, i32* @A
; CHECK:         store i32 %Atmp, i32* @B
; CHECK:      Loop:
; CHECK-NEXT:   br i1 %c, label %Out, label %Loop
; CHECK:      Out:
}

define i32 @test2(i1 %c) {
        br label %Loop

Loop:           ; preds = %Loop, %0
        %AVal = load i32, i32* @A            ; <i32> [#uses=2]
        %C0 = getelementptr [2 x i32], [2 x i32]* @C, i64 0, i64 0         ; <i32*> [#uses=1]
        store i32 %AVal, i32* %C0
        %BVal = load i32, i32* @B            ; <i32> [#uses=2]
        %C1 = getelementptr [2 x i32], [2 x i32]* @C, i64 0, i64 1         ; <i32*> [#uses=1]
        store i32 %BVal, i32* %C1
        br i1 %c, label %Out, label %Loop

Out:            ; preds = %Loop
        %X = sub i32 %AVal, %BVal               ; <i32> [#uses=1]
        ret i32 %X
; The Loop block should be empty after the load/store are promoted.
; CHECK:     @test2
; CHECK:      Loop:
; CHECK-NEXT:   br i1 %c, label %Out, label %Loop
}
<|MERGE_RESOLUTION|>--- conflicted
+++ resolved
@@ -2,18 +2,11 @@
 ; disambiguating some obvious cases.  If LICM is able to disambiguate the
 ; two pointers, then the load should be hoisted, and the store sunk.
 
-<<<<<<< HEAD
-; RUN: opt < %s -basic-aa -licm -enable-new-pm=0 -S | FileCheck %s -check-prefixes=CHECK,MSSA
-; RUN: opt < %s -aa-pipeline=basic-aa -passes='loop(licm)' -S | FileCheck %s -check-prefixes=CHECK,AST
-; RUN: opt < %s -aa-pipeline=basic-aa -passes='loop-mssa(licm)' -S | FileCheck %s -check-prefixes=CHECK,MSSA
-; INTEL_CUSTOMIZATION
-; RUN: opt -convert-to-subscript -S < %s | opt -aa-pipeline=basic-aa -passes='loop(licm)' -S | FileCheck %s -check-prefixes=CHECK,AST
-; RUN: opt -convert-to-subscript -S < %s | opt -aa-pipeline=basic-aa -passes='loop-mssa(licm)' -S | FileCheck %s -check-prefixes=CHECK,MSSA
-; end INTEL_CUSTOMIZATION
-=======
 ; RUN: opt < %s -basic-aa -licm -enable-new-pm=0 -S | FileCheck %s
 ; RUN: opt < %s -aa-pipeline=basic-aa -passes='loop-mssa(licm)' -S | FileCheck %s
->>>>>>> 3dd8c917
+; INTEL_CUSTOMIZATION
+; RUN: opt -convert-to-subscript -S < %s | opt -aa-pipeline=basic-aa -passes='loop-mssa(licm)' -S | FileCheck %s
+; end INTEL_CUSTOMIZATION
 target datalayout = "E-p:64:64:64-a0:0:8-f32:32:32-f64:64:64-i1:8:8-i8:8:8-i16:16:16-i32:32:32-i64:32:64-v64:64:64-v128:128:128"
 
 @A = global i32 7               ; <i32*> [#uses=3]
