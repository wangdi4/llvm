; RUN: opt < %s -basic-aa -aa-eval -print-all-alias-modref-info -S 2>&1 | FileCheck %s
; INTEL_CUSTOMIZATION
; RUN: opt -convert-to-subscript -S < %s | opt -basic-aa -aa-eval -print-all-alias-modref-info -S 2>&1 | FileCheck %s --check-prefixes=CHECK,CHKSS
; end INTEL_CUSTOMIZATION
target datalayout = "e-p:32:32:32-i1:8:32-i8:8:32-i16:16:32-i32:32:32-i64:32:32-f32:32:32-f64:32:32-v64:32:64-v128:32:128-a0:0:32-n32"
target triple = "arm-apple-ios"

declare void @llvm.memset.p0i8.i64(i8* nocapture writeonly, i8, i64, i1) #0
declare void @llvm.memcpy.p0i8.p0i8.i64(i8* nocapture writeonly, i8* nocapture readonly, i64, i1) #0
declare void @llvm.memcpy.element.unordered.atomic.p0i8.p0i8.i64(i8* nocapture writeonly, i8* nocapture readonly, i64, i32) #0

declare void @a_readonly_func(i8*) #1
declare void @a_writeonly_func(i8*) #2

define void @test2(i8* %P, i8* %Q) #3 {
  tail call void @llvm.memcpy.p0i8.p0i8.i64(i8* %P, i8* %Q, i64 12, i1 false)
  tail call void @llvm.memcpy.p0i8.p0i8.i64(i8* %P, i8* %Q, i64 12, i1 false)
  ret void

; CHECK-LABEL: Function: test2:

; CHECK:   MayAlias:     i8* %P, i8* %Q
; CHECK:   Both ModRef:  Ptr: i8* %P     <->  tail call void @llvm.memcpy.p0i8.p0i8.i64(i8* %P, i8* %Q, i64 12, i1 false)
; CHECK:   Both ModRef:  Ptr: i8* %Q     <->  tail call void @llvm.memcpy.p0i8.p0i8.i64(i8* %P, i8* %Q, i64 12, i1 false)
; CHECK:   Both ModRef:  Ptr: i8* %P     <->  tail call void @llvm.memcpy.p0i8.p0i8.i64(i8* %P, i8* %Q, i64 12, i1 false)
; CHECK:   Both ModRef:  Ptr: i8* %Q     <->  tail call void @llvm.memcpy.p0i8.p0i8.i64(i8* %P, i8* %Q, i64 12, i1 false)
; CHECK:   Both ModRef:   tail call void @llvm.memcpy.p0i8.p0i8.i64(i8* %P, i8* %Q, i64 12, i1 false) <->   tail call void @llvm.memcpy.p0i8.p0i8.i64(i8* %P, i8* %Q, i64 12, i1 false)
; CHECK:   Both ModRef:   tail call void @llvm.memcpy.p0i8.p0i8.i64(i8* %P, i8* %Q, i64 12, i1 false) <->   tail call void @llvm.memcpy.p0i8.p0i8.i64(i8* %P, i8* %Q, i64 12, i1 false)
}

define void @test2_atomic(i8* %P, i8* %Q) #3 {
  tail call void @llvm.memcpy.element.unordered.atomic.p0i8.p0i8.i64(i8* align 1 %P, i8* align 1 %Q, i64 12, i32 1)
  tail call void @llvm.memcpy.element.unordered.atomic.p0i8.p0i8.i64(i8* align 1 %P, i8* align 1 %Q, i64 12, i32 1)
  ret void

; CHECK-LABEL: Function: test2_atomic:

; CHECK:   MayAlias:     i8* %P, i8* %Q
; CHECK:   Both ModRef:  Ptr: i8* %P     <->  tail call void @llvm.memcpy.element.unordered.atomic.p0i8.p0i8.i64(i8* align 1 %P, i8* align 1 %Q, i64 12, i32 1)
; CHECK:   Both ModRef:  Ptr: i8* %Q     <->  tail call void @llvm.memcpy.element.unordered.atomic.p0i8.p0i8.i64(i8* align 1 %P, i8* align 1 %Q, i64 12, i32 1)
; CHECK:   Both ModRef:  Ptr: i8* %P     <->  tail call void @llvm.memcpy.element.unordered.atomic.p0i8.p0i8.i64(i8* align 1 %P, i8* align 1 %Q, i64 12, i32 1)
; CHECK:   Both ModRef:  Ptr: i8* %Q     <->  tail call void @llvm.memcpy.element.unordered.atomic.p0i8.p0i8.i64(i8* align 1 %P, i8* align 1 %Q, i64 12, i32 1)
; CHECK:   Both ModRef:   tail call void @llvm.memcpy.element.unordered.atomic.p0i8.p0i8.i64(i8* align 1 %P, i8* align 1 %Q, i64 12, i32 1) <->   tail call void @llvm.memcpy.element.unordered.atomic.p0i8.p0i8.i64(i8* align 1 %P, i8* align 1 %Q, i64 12, i32 1)
; CHECK:   Both ModRef:   tail call void @llvm.memcpy.element.unordered.atomic.p0i8.p0i8.i64(i8* align 1 %P, i8* align 1 %Q, i64 12, i32 1) <->   tail call void @llvm.memcpy.element.unordered.atomic.p0i8.p0i8.i64(i8* align 1 %P, i8* align 1 %Q, i64 12, i32 1)
}

define void @test2a(i8* noalias %P, i8* noalias %Q) #3 {
  tail call void @llvm.memcpy.p0i8.p0i8.i64(i8* %P, i8* %Q, i64 12, i1 false)
  tail call void @llvm.memcpy.p0i8.p0i8.i64(i8* %P, i8* %Q, i64 12, i1 false)
  ret void

; CHECK-LABEL: Function: test2a:

; CHECK: NoAlias:      i8* %P, i8* %Q
; CHECK: Just Mod:  Ptr: i8* %P        <->  tail call void @llvm.memcpy.p0i8.p0i8.i64(i8* %P, i8* %Q, i64 12, i1 false)
; CHECK: Just Ref:  Ptr: i8* %Q        <->  tail call void @llvm.memcpy.p0i8.p0i8.i64(i8* %P, i8* %Q, i64 12, i1 false)
; CHECK: Just Mod:  Ptr: i8* %P        <->  tail call void @llvm.memcpy.p0i8.p0i8.i64(i8* %P, i8* %Q, i64 12, i1 false)
; CHECK: Just Ref:  Ptr: i8* %Q        <->  tail call void @llvm.memcpy.p0i8.p0i8.i64(i8* %P, i8* %Q, i64 12, i1 false)
; CHECK: Just Mod:   tail call void @llvm.memcpy.p0i8.p0i8.i64(i8* %P, i8* %Q, i64 12, i1 false) <->   tail call void @llvm.memcpy.p0i8.p0i8.i64(i8* %P, i8* %Q, i64 12, i1 false)
; CHECK: Just Mod:   tail call void @llvm.memcpy.p0i8.p0i8.i64(i8* %P, i8* %Q, i64 12, i1 false) <->   tail call void @llvm.memcpy.p0i8.p0i8.i64(i8* %P, i8* %Q, i64 12, i1 false)
}

define void @test2b(i8* noalias %P, i8* noalias %Q) #3 {
  tail call void @llvm.memcpy.p0i8.p0i8.i64(i8* %P, i8* %Q, i64 12, i1 false)
  %R = getelementptr i8, i8* %P, i64 12
  tail call void @llvm.memcpy.p0i8.p0i8.i64(i8* %R, i8* %Q, i64 12, i1 false)
  ret void

; CHECK-LABEL: Function: test2b:

; CHECK: NoAlias:      i8* %P, i8* %Q
; CHECK: NoAlias:      i8* %P, i8* %R
; CHECK: NoAlias:      i8* %Q, i8* %R
; CHECK: Just Mod:  Ptr: i8* %P        <->  tail call void @llvm.memcpy.p0i8.p0i8.i64(i8* %P, i8* %Q, i64 12, i1 false)
; CHECK: Just Ref:  Ptr: i8* %Q        <->  tail call void @llvm.memcpy.p0i8.p0i8.i64(i8* %P, i8* %Q, i64 12, i1 false)
; CHECK: NoModRef:  Ptr: i8* %R        <->  tail call void @llvm.memcpy.p0i8.p0i8.i64(i8* %P, i8* %Q, i64 12, i1 false)
; CHECK: NoModRef:  Ptr: i8* %P        <->  tail call void @llvm.memcpy.p0i8.p0i8.i64(i8* %R, i8* %Q, i64 12, i1 false)
; CHECK: Just Ref:  Ptr: i8* %Q        <->  tail call void @llvm.memcpy.p0i8.p0i8.i64(i8* %R, i8* %Q, i64 12, i1 false)
; CHECK: Just Mod:  Ptr: i8* %R        <->  tail call void @llvm.memcpy.p0i8.p0i8.i64(i8* %R, i8* %Q, i64 12, i1 false)
; CHECK: NoModRef:   tail call void @llvm.memcpy.p0i8.p0i8.i64(i8* %P, i8* %Q, i64 12, i1 false) <->   tail call void @llvm.memcpy.p0i8.p0i8.i64(i8* %R, i8* %Q, i64 12, i1 false)
; CHECK: NoModRef:   tail call void @llvm.memcpy.p0i8.p0i8.i64(i8* %R, i8* %Q, i64 12, i1 false) <->   tail call void @llvm.memcpy.p0i8.p0i8.i64(i8* %P, i8* %Q, i64 12, i1 false)
}

define void @test2c(i8* noalias %P, i8* noalias %Q) #3 {
  tail call void @llvm.memcpy.p0i8.p0i8.i64(i8* %P, i8* %Q, i64 12, i1 false)
  %R = getelementptr i8, i8* %P, i64 11
  tail call void @llvm.memcpy.p0i8.p0i8.i64(i8* %R, i8* %Q, i64 12, i1 false)
  ret void

; CHECK-LABEL: Function: test2c:

; CHECK: NoAlias:      i8* %P, i8* %Q
; CHECK: NoAlias:      i8* %P, i8* %R
; CHECK: NoAlias:      i8* %Q, i8* %R
; CHECK: Just Mod:  Ptr: i8* %P        <->  tail call void @llvm.memcpy.p0i8.p0i8.i64(i8* %P, i8* %Q, i64 12, i1 false)
; CHECK: Just Ref:  Ptr: i8* %Q        <->  tail call void @llvm.memcpy.p0i8.p0i8.i64(i8* %P, i8* %Q, i64 12, i1 false)
; CHECK: Just Mod:  Ptr: i8* %R        <->  tail call void @llvm.memcpy.p0i8.p0i8.i64(i8* %P, i8* %Q, i64 12, i1 false)
; CHECK: NoModRef:  Ptr: i8* %P        <->  tail call void @llvm.memcpy.p0i8.p0i8.i64(i8* %R, i8* %Q, i64 12, i1 false)
; CHECK: Just Ref:  Ptr: i8* %Q        <->  tail call void @llvm.memcpy.p0i8.p0i8.i64(i8* %R, i8* %Q, i64 12, i1 false)
; CHECK: Just Mod:  Ptr: i8* %R        <->  tail call void @llvm.memcpy.p0i8.p0i8.i64(i8* %R, i8* %Q, i64 12, i1 false)
; CHECK: Just Mod:   tail call void @llvm.memcpy.p0i8.p0i8.i64(i8* %P, i8* %Q, i64 12, i1 false) <->   tail call void @llvm.memcpy.p0i8.p0i8.i64(i8* %R, i8* %Q, i64 12, i1 false)
; CHECK: Just Mod:   tail call void @llvm.memcpy.p0i8.p0i8.i64(i8* %R, i8* %Q, i64 12, i1 false) <->   tail call void @llvm.memcpy.p0i8.p0i8.i64(i8* %P, i8* %Q, i64 12, i1 false)
}

define void @test2d(i8* noalias %P, i8* noalias %Q) #3 {
  tail call void @llvm.memcpy.p0i8.p0i8.i64(i8* %P, i8* %Q, i64 12, i1 false)
  %R = getelementptr i8, i8* %P, i64 -12
  tail call void @llvm.memcpy.p0i8.p0i8.i64(i8* %R, i8* %Q, i64 12, i1 false)
  ret void

; CHECK-LABEL: Function: test2d:

; CHECK: NoAlias:      i8* %P, i8* %Q
; CHECK: NoAlias:      i8* %P, i8* %R
; CHECK: NoAlias:      i8* %Q, i8* %R
; CHECK: Just Mod:  Ptr: i8* %P        <->  tail call void @llvm.memcpy.p0i8.p0i8.i64(i8* %P, i8* %Q, i64 12, i1 false)
; CHECK: Just Ref:  Ptr: i8* %Q        <->  tail call void @llvm.memcpy.p0i8.p0i8.i64(i8* %P, i8* %Q, i64 12, i1 false)
; CHECK: NoModRef:  Ptr: i8* %R        <->  tail call void @llvm.memcpy.p0i8.p0i8.i64(i8* %P, i8* %Q, i64 12, i1 false)
; CHECK: NoModRef:  Ptr: i8* %P        <->  tail call void @llvm.memcpy.p0i8.p0i8.i64(i8* %R, i8* %Q, i64 12, i1 false)
; CHECK: Just Ref:  Ptr: i8* %Q        <->  tail call void @llvm.memcpy.p0i8.p0i8.i64(i8* %R, i8* %Q, i64 12, i1 false)
; CHECK: Just Mod:  Ptr: i8* %R        <->  tail call void @llvm.memcpy.p0i8.p0i8.i64(i8* %R, i8* %Q, i64 12, i1 false)
; CHECK: NoModRef:   tail call void @llvm.memcpy.p0i8.p0i8.i64(i8* %P, i8* %Q, i64 12, i1 false) <->   tail call void @llvm.memcpy.p0i8.p0i8.i64(i8* %R, i8* %Q, i64 12, i1 false)
; CHECK: NoModRef:   tail call void @llvm.memcpy.p0i8.p0i8.i64(i8* %R, i8* %Q, i64 12, i1 false) <->   tail call void @llvm.memcpy.p0i8.p0i8.i64(i8* %P, i8* %Q, i64 12, i1 false)
}

define void @test2e(i8* noalias %P, i8* noalias %Q) #3 {
  tail call void @llvm.memcpy.p0i8.p0i8.i64(i8* %P, i8* %Q, i64 12, i1 false)
  %R = getelementptr i8, i8* %P, i64 -11
  tail call void @llvm.memcpy.p0i8.p0i8.i64(i8* %R, i8* %Q, i64 12, i1 false)
  ret void

; CHECK-LABEL: Function: test2e:

; CHECK: NoAlias:      i8* %P, i8* %Q
; CHECK: NoAlias:      i8* %P, i8* %R
; CHECK: NoAlias:      i8* %Q, i8* %R
; CHECK: Just Mod:  Ptr: i8* %P        <->  tail call void @llvm.memcpy.p0i8.p0i8.i64(i8* %P, i8* %Q, i64 12, i1 false)
; CHECK: Just Ref:  Ptr: i8* %Q        <->  tail call void @llvm.memcpy.p0i8.p0i8.i64(i8* %P, i8* %Q, i64 12, i1 false)
; CHECK: NoModRef:  Ptr: i8* %R        <->  tail call void @llvm.memcpy.p0i8.p0i8.i64(i8* %P, i8* %Q, i64 12, i1 false)
; CHECK: Just Mod:  Ptr: i8* %P        <->  tail call void @llvm.memcpy.p0i8.p0i8.i64(i8* %R, i8* %Q, i64 12, i1 false)
; CHECK: Just Ref:  Ptr: i8* %Q        <->  tail call void @llvm.memcpy.p0i8.p0i8.i64(i8* %R, i8* %Q, i64 12, i1 false)
; CHECK: Just Mod:  Ptr: i8* %R        <->  tail call void @llvm.memcpy.p0i8.p0i8.i64(i8* %R, i8* %Q, i64 12, i1 false)
; CHECK: Just Mod:   tail call void @llvm.memcpy.p0i8.p0i8.i64(i8* %P, i8* %Q, i64 12, i1 false) <->   tail call void @llvm.memcpy.p0i8.p0i8.i64(i8* %R, i8* %Q, i64 12, i1 false)
; CHECK: Just Mod:   tail call void @llvm.memcpy.p0i8.p0i8.i64(i8* %R, i8* %Q, i64 12, i1 false) <->   tail call void @llvm.memcpy.p0i8.p0i8.i64(i8* %P, i8* %Q, i64 12, i1 false)
}

define void @test3(i8* %P, i8* %Q) #3 {
  tail call void @llvm.memcpy.p0i8.p0i8.i64(i8* %P, i8* %Q, i64 8, i1 false)
  tail call void @llvm.memcpy.p0i8.p0i8.i64(i8* %P, i8* %Q, i64 12, i1 false)
  ret void

; CHECK-LABEL: Function: test3:

; CHECK: MayAlias:     i8* %P, i8* %Q
; CHECK: Both ModRef:  Ptr: i8* %P     <->  tail call void @llvm.memcpy.p0i8.p0i8.i64(i8* %P, i8* %Q, i64 8, i1 false)
; CHECK: Both ModRef:  Ptr: i8* %Q     <->  tail call void @llvm.memcpy.p0i8.p0i8.i64(i8* %P, i8* %Q, i64 8, i1 false)
; CHECK: Both ModRef:  Ptr: i8* %P     <->  tail call void @llvm.memcpy.p0i8.p0i8.i64(i8* %P, i8* %Q, i64 12, i1 false)
; CHECK: Both ModRef:  Ptr: i8* %Q     <->  tail call void @llvm.memcpy.p0i8.p0i8.i64(i8* %P, i8* %Q, i64 12, i1 false)
; CHECK: Both ModRef:   tail call void @llvm.memcpy.p0i8.p0i8.i64(i8* %P, i8* %Q, i64 8, i1 false) <->   tail call void @llvm.memcpy.p0i8.p0i8.i64(i8* %P, i8* %Q, i64 12, i1 false)
; CHECK: Both ModRef:   tail call void @llvm.memcpy.p0i8.p0i8.i64(i8* %P, i8* %Q, i64 12, i1 false) <->   tail call void @llvm.memcpy.p0i8.p0i8.i64(i8* %P, i8* %Q, i64 8, i1 false)
}

define void @test3a(i8* noalias %P, i8* noalias %Q) #3 {
  tail call void @llvm.memcpy.p0i8.p0i8.i64(i8* %P, i8* %Q, i64 8, i1 false)
  tail call void @llvm.memcpy.p0i8.p0i8.i64(i8* %P, i8* %Q, i64 12, i1 false)
  ret void

; CHECK-LABEL: Function: test3a:

; CHECK: NoAlias:      i8* %P, i8* %Q
; CHECK: Just Mod:  Ptr: i8* %P        <->  tail call void @llvm.memcpy.p0i8.p0i8.i64(i8* %P, i8* %Q, i64 8, i1 false)
; CHECK: Just Ref:  Ptr: i8* %Q        <->  tail call void @llvm.memcpy.p0i8.p0i8.i64(i8* %P, i8* %Q, i64 8, i1 false)
; CHECK: Just Mod:  Ptr: i8* %P        <->  tail call void @llvm.memcpy.p0i8.p0i8.i64(i8* %P, i8* %Q, i64 12, i1 false)
; CHECK: Just Ref:  Ptr: i8* %Q        <->  tail call void @llvm.memcpy.p0i8.p0i8.i64(i8* %P, i8* %Q, i64 12, i1 false)
; CHECK: Just Mod:   tail call void @llvm.memcpy.p0i8.p0i8.i64(i8* %P, i8* %Q, i64 8, i1 false) <->   tail call void @llvm.memcpy.p0i8.p0i8.i64(i8* %P, i8* %Q, i64 12, i1 false)
; CHECK: Just Mod:   tail call void @llvm.memcpy.p0i8.p0i8.i64(i8* %P, i8* %Q, i64 12, i1 false) <->   tail call void @llvm.memcpy.p0i8.p0i8.i64(i8* %P, i8* %Q, i64 8, i1 false)
}

define void @test4(i8* %P, i8* noalias %Q) #3 {
  tail call void @llvm.memset.p0i8.i64(i8* %P, i8 42, i64 8, i1 false)
  tail call void @llvm.memcpy.p0i8.p0i8.i64(i8* %P, i8* %Q, i64 12, i1 false)
  ret void

; CHECK-LABEL: Function: test4:

; CHECK: NoAlias:      i8* %P, i8* %Q
; CHECK: Just Mod (MustAlias):  Ptr: i8* %P        <->  tail call void @llvm.memset.p0i8.i64(i8* %P, i8 42, i64 8, i1 false)
; CHECK: NoModRef:  Ptr: i8* %Q        <->  tail call void @llvm.memset.p0i8.i64(i8* %P, i8 42, i64 8, i1 false)
; CHECK: Just Mod:  Ptr: i8* %P        <->  tail call void @llvm.memcpy.p0i8.p0i8.i64(i8* %P, i8* %Q, i64 12, i1 false)
; CHECK: Just Ref:  Ptr: i8* %Q        <->  tail call void @llvm.memcpy.p0i8.p0i8.i64(i8* %P, i8* %Q, i64 12, i1 false)
; CHECK: Just Mod:   tail call void @llvm.memset.p0i8.i64(i8* %P, i8 42, i64 8, i1 false) <->   tail call void @llvm.memcpy.p0i8.p0i8.i64(i8* %P, i8* %Q, i64 12, i1 false)
; CHECK: Just Mod:   tail call void @llvm.memcpy.p0i8.p0i8.i64(i8* %P, i8* %Q, i64 12, i1 false) <->   tail call void @llvm.memset.p0i8.i64(i8* %P, i8 42, i64 8, i1 false)
}

define void @test5(i8* %P, i8* %Q, i8* %R) #3 {
  tail call void @llvm.memcpy.p0i8.p0i8.i64(i8* %P, i8* %Q, i64 12, i1 false)
  tail call void @llvm.memcpy.p0i8.p0i8.i64(i8* %P, i8* %R, i64 12, i1 false)
  ret void

; CHECK-LABEL: Function: test5:

; CHECK: MayAlias:     i8* %P, i8* %Q
; CHECK: MayAlias:     i8* %P, i8* %R
; CHECK: MayAlias:     i8* %Q, i8* %R
; CHECK: Both ModRef:  Ptr: i8* %P     <->  tail call void @llvm.memcpy.p0i8.p0i8.i64(i8* %P, i8* %Q, i64 12, i1 false)
; CHECK: Both ModRef:  Ptr: i8* %Q     <->  tail call void @llvm.memcpy.p0i8.p0i8.i64(i8* %P, i8* %Q, i64 12, i1 false)
; CHECK: Both ModRef:  Ptr: i8* %R     <->  tail call void @llvm.memcpy.p0i8.p0i8.i64(i8* %P, i8* %Q, i64 12, i1 false)
; CHECK: Both ModRef:  Ptr: i8* %P     <->  tail call void @llvm.memcpy.p0i8.p0i8.i64(i8* %P, i8* %R, i64 12, i1 false)
; CHECK: Both ModRef:  Ptr: i8* %Q     <->  tail call void @llvm.memcpy.p0i8.p0i8.i64(i8* %P, i8* %R, i64 12, i1 false)
; CHECK: Both ModRef:  Ptr: i8* %R     <->  tail call void @llvm.memcpy.p0i8.p0i8.i64(i8* %P, i8* %R, i64 12, i1 false)
; CHECK: Both ModRef:   tail call void @llvm.memcpy.p0i8.p0i8.i64(i8* %P, i8* %Q, i64 12, i1 false) <->   tail call void @llvm.memcpy.p0i8.p0i8.i64(i8* %P, i8* %R, i64 12, i1 false)
; CHECK: Both ModRef:   tail call void @llvm.memcpy.p0i8.p0i8.i64(i8* %P, i8* %R, i64 12, i1 false) <->   tail call void @llvm.memcpy.p0i8.p0i8.i64(i8* %P, i8* %Q, i64 12, i1 false)
}

define void @test5a(i8* noalias %P, i8* noalias %Q, i8* noalias %R) nounwind ssp {
  tail call void @llvm.memcpy.p0i8.p0i8.i64(i8* %P, i8* %Q, i64 12, i1 false)
  tail call void @llvm.memcpy.p0i8.p0i8.i64(i8* %P, i8* %R, i64 12, i1 false)
  ret void

; CHECK-LABEL: Function: test5a:

; CHECK: NoAlias:     i8* %P, i8* %Q
; CHECK: NoAlias:     i8* %P, i8* %R
; CHECK: NoAlias:     i8* %Q, i8* %R
; CHECK: Just Mod:  Ptr: i8* %P     <->  tail call void @llvm.memcpy.p0i8.p0i8.i64(i8* %P, i8* %Q, i64 12, i1 false)
; CHECK: Just Ref:  Ptr: i8* %Q     <->  tail call void @llvm.memcpy.p0i8.p0i8.i64(i8* %P, i8* %Q, i64 12, i1 false)
; CHECK: NoModRef:  Ptr: i8* %R     <->  tail call void @llvm.memcpy.p0i8.p0i8.i64(i8* %P, i8* %Q, i64 12, i1 false)
; CHECK: Just Mod:  Ptr: i8* %P     <->  tail call void @llvm.memcpy.p0i8.p0i8.i64(i8* %P, i8* %R, i64 12, i1 false)
; CHECK: NoModRef:  Ptr: i8* %Q     <->  tail call void @llvm.memcpy.p0i8.p0i8.i64(i8* %P, i8* %R, i64 12, i1 false)
; CHECK: Just Ref:  Ptr: i8* %R     <->  tail call void @llvm.memcpy.p0i8.p0i8.i64(i8* %P, i8* %R, i64 12, i1 false)
; CHECK: Just Mod:   tail call void @llvm.memcpy.p0i8.p0i8.i64(i8* %P, i8* %Q, i64 12, i1 false) <->   tail call void @llvm.memcpy.p0i8.p0i8.i64(i8* %P, i8* %R, i64 12, i1 false)
; CHECK: Just Mod:   tail call void @llvm.memcpy.p0i8.p0i8.i64(i8* %P, i8* %R, i64 12, i1 false) <->   tail call void @llvm.memcpy.p0i8.p0i8.i64(i8* %P, i8* %Q, i64 12, i1 false)
}

define void @test6(i8* %P) #3 {
  call void @llvm.memset.p0i8.i64(i8* align 8 %P, i8 -51, i64 32, i1 false)
  call void @a_readonly_func(i8* %P)
  ret void

; CHECK-LABEL: Function: test6:

; CHECK: Just Mod (MustAlias):  Ptr: i8* %P        <->  call void @llvm.memset.p0i8.i64(i8* align 8 %P, i8 -51, i64 32, i1 false)
; CHECK: Just Ref:  Ptr: i8* %P        <->  call void @a_readonly_func(i8* %P)
; CHECK: Just Mod:   call void @llvm.memset.p0i8.i64(i8* align 8 %P, i8 -51, i64 32, i1 false) <->   call void @a_readonly_func(i8* %P)
; CHECK: Just Ref:   call void @a_readonly_func(i8* %P) <->   call void @llvm.memset.p0i8.i64(i8* align 8 %P, i8 -51, i64 32, i1 false)
}

define void @test7(i8* %P) #3 {
  call void @a_writeonly_func(i8* %P)
  call void @a_readonly_func(i8* %P)
  ret void

; CHECK-LABEL: Function: test7:

; CHECK: Just Mod:  Ptr: i8* %P        <->  call void @a_writeonly_func(i8* %P)
; CHECK: Just Ref:  Ptr: i8* %P        <->  call void @a_readonly_func(i8* %P)
; CHECK: Just Mod:   call void @a_writeonly_func(i8* %P) <->   call void @a_readonly_func(i8* %P)
; CHECK: Just Ref:   call void @a_readonly_func(i8* %P) <->   call void @a_writeonly_func(i8* %P)
}

declare void @an_inaccessiblememonly_func() #4
declare void @an_inaccessibleorargmemonly_func(i8*) #5
declare void @an_argmemonly_func(i8*) #0

define void @test8(i8* %p) {
entry:
  %q = getelementptr i8, i8* %p, i64 16
  call void @a_readonly_func(i8* %p)
  call void @an_inaccessiblememonly_func()
  call void @a_writeonly_func(i8* %q)
  call void @an_inaccessiblememonly_func()
  call void @an_inaccessibleorargmemonly_func(i8* %q)
  call void @an_argmemonly_func(i8* %q)
  ret void

; CHECK-LABEL: Function: test8
; CHECK: NoModRef:  Ptr: i8* %p <->  call void @an_inaccessiblememonly_func()
; CHECK: NoModRef:  Ptr: i8* %q <->  call void @an_inaccessiblememonly_func()
; CHECK: NoModRef:  Ptr: i8* %p <->  call void @an_inaccessibleorargmemonly_func(i8* %q)
; CHECK: Both ModRef (MustAlias):  Ptr: i8* %q <->  call void @an_inaccessibleorargmemonly_func(i8* %q)
; CHECK: NoModRef:  Ptr: i8* %p <->  call void @an_argmemonly_func(i8* %q)
; CHECK: Both ModRef (MustAlias):  Ptr: i8* %q <->  call void @an_argmemonly_func(i8* %q)
; CHECK: Just Ref: call void @a_readonly_func(i8* %p) <-> call void @an_inaccessiblememonly_func()
; CHECK: Just Ref: call void @a_readonly_func(i8* %p) <-> call void @an_inaccessibleorargmemonly_func(i8* %q)
; CHECK: Just Ref: call void @a_readonly_func(i8* %p) <-> call void @an_argmemonly_func(i8* %q)
; CHECK: Both ModRef: call void @an_inaccessiblememonly_func() <-> call void @a_readonly_func(i8* %p)
; CHECK: Both ModRef: call void @an_inaccessiblememonly_func() <-> call void @a_writeonly_func(i8* %q)
; CHECK: Both ModRef: call void @an_inaccessiblememonly_func() <-> call void @an_inaccessiblememonly_func()
; CHECK: Both ModRef: call void @an_inaccessiblememonly_func() <-> call void @an_inaccessibleorargmemonly_func(i8* %q)
; CHECK: NoModRef: call void @an_inaccessiblememonly_func() <-> call void @an_argmemonly_func(i8* %q)
; CHECK: Just Mod: call void @a_writeonly_func(i8* %q) <-> call void @an_inaccessiblememonly_func()
; CHECK: Just Mod: call void @a_writeonly_func(i8* %q) <-> call void @an_inaccessibleorargmemonly_func(i8* %q)
; CHECK: Just Mod: call void @a_writeonly_func(i8* %q) <-> call void @an_argmemonly_func(i8* %q)
; CHECK: Both ModRef: call void @an_inaccessibleorargmemonly_func(i8* %q) <-> call void @a_readonly_func(i8* %p)
; CHECK: Both ModRef: call void @an_inaccessibleorargmemonly_func(i8* %q) <-> call void @a_writeonly_func(i8* %q)
; CHECK: Both ModRef: call void @an_inaccessibleorargmemonly_func(i8* %q) <-> call void @an_inaccessiblememonly_func()
; CHECK: Both ModRef (MustAlias): call void @an_inaccessibleorargmemonly_func(i8* %q) <-> call void @an_argmemonly_func(i8* %q)
; CHECK: Both ModRef: call void @an_argmemonly_func(i8* %q) <-> call void @a_readonly_func(i8* %p)
; CHECK: Both ModRef: call void @an_argmemonly_func(i8* %q) <-> call void @a_writeonly_func(i8* %q)
; CHECK: NoModRef: call void @an_argmemonly_func(i8* %q) <-> call void @an_inaccessiblememonly_func()
; CHECK: Both ModRef (MustAlias): call void @an_argmemonly_func(i8* %q) <-> call void @an_inaccessibleorargmemonly_func(i8* %q)
}

;; test that MustAlias is set for calls when no MayAlias is found.
declare void @another_argmemonly_func(i8*, i8*) #0
define void @test8a(i8* noalias %p, i8* noalias %q) {
entry:
  call void @another_argmemonly_func(i8* %p, i8* %q)
  ret void

; CHECK-LABEL: Function: test8a
; CHECK: Both ModRef:  Ptr: i8* %p <->  call void @another_argmemonly_func(i8* %p, i8* %q)
; CHECK: Both ModRef:  Ptr: i8* %q <->  call void @another_argmemonly_func(i8* %p, i8* %q)
}
define void @test8b(i8* %p, i8* %q) {
entry:
  call void @another_argmemonly_func(i8* %p, i8* %q)
  ret void

; CHECK-LABEL: Function: test8b
; CHECK: Both ModRef:  Ptr: i8* %p <->  call void @another_argmemonly_func(i8* %p, i8* %q)
; CHECK: Both ModRef:  Ptr: i8* %q <->  call void @another_argmemonly_func(i8* %p, i8* %q)
}


;; test that unknown operand bundle has unknown effect to the heap
define void @test9(i8* %p) {
; CHECK-LABEL: Function: test9
entry:
  %q = getelementptr i8, i8* %p, i64 16
  call void @a_readonly_func(i8* %p) [ "unknown"() ]
  call void @an_inaccessiblememonly_func() [ "unknown"() ]
  call void @an_inaccessibleorargmemonly_func(i8* %q) [ "unknown"() ]
  call void @an_argmemonly_func(i8* %q) [ "unknown"() ]
  ret void

; CHECK: Both ModRef:  Ptr: i8* %p     <->  call void @a_readonly_func(i8* %p) [ "unknown"() ]
; CHECK: Both ModRef:  Ptr: i8* %q     <->  call void @a_readonly_func(i8* %p) [ "unknown"() ]
; CHECK: Both ModRef:  Ptr: i8* %p     <->  call void @an_inaccessiblememonly_func() [ "unknown"() ]
; CHECK: Both ModRef:  Ptr: i8* %q     <->  call void @an_inaccessiblememonly_func() [ "unknown"() ]
; CHECK: Both ModRef:  Ptr: i8* %p     <->  call void @an_inaccessibleorargmemonly_func(i8* %q) [ "unknown"() ]
; CHECK: Both ModRef:  Ptr: i8* %q     <->  call void @an_inaccessibleorargmemonly_func(i8* %q) [ "unknown"() ]
; CHECK: Both ModRef:  Ptr: i8* %p     <->  call void @an_argmemonly_func(i8* %q) [ "unknown"() ]
; CHECK: Both ModRef:  Ptr: i8* %q     <->  call void @an_argmemonly_func(i8* %q) [ "unknown"() ]
; CHECK: Both ModRef:   call void @a_readonly_func(i8* %p) [ "unknown"() ] <->   call void @an_inaccessiblememonly_func() [ "unknown"() ]
; CHECK: Both ModRef:   call void @a_readonly_func(i8* %p) [ "unknown"() ] <->   call void @an_inaccessibleorargmemonly_func(i8* %q) [ "unknown"() ]
; CHECK: Both ModRef:   call void @a_readonly_func(i8* %p) [ "unknown"() ] <->   call void @an_argmemonly_func(i8* %q) [ "unknown"() ]
; CHECK: Both ModRef:   call void @an_inaccessiblememonly_func() [ "unknown"() ] <->   call void @a_readonly_func(i8* %p) [ "unknown"() ]
; CHECK: Both ModRef:   call void @an_inaccessiblememonly_func() [ "unknown"() ] <->   call void @an_inaccessibleorargmemonly_func(i8* %q) [ "unknown"() ]
; CHECK: Both ModRef:   call void @an_inaccessiblememonly_func() [ "unknown"() ] <->   call void @an_argmemonly_func(i8* %q) [ "unknown"() ]
; CHECK: Both ModRef:   call void @an_inaccessibleorargmemonly_func(i8* %q) [ "unknown"() ] <->   call void @a_readonly_func(i8* %p) [ "unknown"() ]
; CHECK: Both ModRef:   call void @an_inaccessibleorargmemonly_func(i8* %q) [ "unknown"() ] <->   call void @an_inaccessiblememonly_func() [ "unknown"() ]
; CHECK: Both ModRef:   call void @an_inaccessibleorargmemonly_func(i8* %q) [ "unknown"() ] <->   call void @an_argmemonly_func(i8* %q) [ "unknown"() ]
; CHECK: Both ModRef:   call void @an_argmemonly_func(i8* %q) [ "unknown"() ] <->   call void @a_readonly_func(i8* %p) [ "unknown"() ]
; CHECK: Both ModRef:   call void @an_argmemonly_func(i8* %q) [ "unknown"() ] <->   call void @an_inaccessiblememonly_func() [ "unknown"() ]
; CHECK: Both ModRef:   call void @an_argmemonly_func(i8* %q) [ "unknown"() ] <->   call void @an_inaccessibleorargmemonly_func(i8* %q) [ "unknown"() ]
}

;; test callsite overwrite of unknown operand bundle
define void @test10(i8* %p) {
; CHECK-LABEL: Function: test10
entry:
  %q = getelementptr i8, i8* %p, i64 16
  call void @a_readonly_func(i8* %p) #6 [ "unknown"() ]
  call void @an_inaccessiblememonly_func() #7 [ "unknown"() ]
  call void @an_inaccessibleorargmemonly_func(i8* %q) #8 [ "unknown"() ]
  call void @an_argmemonly_func(i8* %q) #9 [ "unknown"() ]
  ret void

<<<<<<< HEAD
; INTEL_CUSTOMIZATION
; More generic reg-exps
; CHECK: Just Ref:  Ptr: i8* %p        <->  call void @a_readonly_func(i8* %p) #{{.*}} [ "unknown"() ]
; CHECK: Just Ref:  Ptr: i8* %q        <->  call void @a_readonly_func(i8* %p) #{{.*}} [ "unknown"() ]
; CHECK: NoModRef:  Ptr: i8* %p        <->  call void @an_inaccessiblememonly_func() #{{.*}} [ "unknown"() ]
; CHECK: NoModRef:  Ptr: i8* %q        <->  call void @an_inaccessiblememonly_func() #{{.*}} [ "unknown"() ]
; CHECK: NoModRef:  Ptr: i8* %p        <->  call void @an_inaccessibleorargmemonly_func(i8* %q) #{{.*}} [ "unknown"() ]
; CHECK: Both ModRef (MustAlias):  Ptr: i8* %q     <->  call void @an_inaccessibleorargmemonly_func(i8* %q) #{{.*}} [ "unknown"() ]
; CHECK: NoModRef:  Ptr: i8* %p        <->  call void @an_argmemonly_func(i8* %q) #{{.*}} [ "unknown"() ]
; CHECK: Both ModRef (MustAlias):  Ptr: i8* %q     <->  call void @an_argmemonly_func(i8* %q) #{{.*}} [ "unknown"() ]
; CHECK: Just Ref:   call void @a_readonly_func(i8* %p) #{{.*}} [ "unknown"() ] <->   call void @an_inaccessiblememonly_func() #{{.*}} [ "unknown"() ]
; CHECK: Just Ref:   call void @a_readonly_func(i8* %p) #{{.*}} [ "unknown"() ] <->   call void @an_inaccessibleorargmemonly_func(i8* %q) #{{.*}} [ "unknown"() ]
; CHECK: Just Ref:   call void @a_readonly_func(i8* %p) #{{.*}} [ "unknown"() ] <->   call void @an_argmemonly_func(i8* %q) #{{.*}} [ "unknown"() ]
; CHECK: Both ModRef:   call void @an_inaccessiblememonly_func() #{{.*}} [ "unknown"() ] <->   call void @a_readonly_func(i8* %p) #{{.*}} [ "unknown"() ]
; CHECK: Both ModRef:   call void @an_inaccessiblememonly_func() #{{.*}} [ "unknown"() ] <->   call void @an_inaccessibleorargmemonly_func(i8* %q) #{{.*}} [ "unknown"() ]
; CHECK: NoModRef:   call void @an_inaccessiblememonly_func() #{{.*}} [ "unknown"() ] <->   call void @an_argmemonly_func(i8* %q) #{{.*}} [ "unknown"() ]
; CHECK: Both ModRef:   call void @an_inaccessibleorargmemonly_func(i8* %q) #{{.*}} [ "unknown"() ] <->   call void @a_readonly_func(i8* %p) #{{.*}} [ "unknown"() ]
; CHECK: Both ModRef:   call void @an_inaccessibleorargmemonly_func(i8* %q) #{{.*}} [ "unknown"() ] <->   call void @an_inaccessiblememonly_func() #{{.*}} [ "unknown"() ]
; CHECK: Both ModRef (MustAlias):   call void @an_inaccessibleorargmemonly_func(i8* %q) #{{.*}} [ "unknown"() ] <->   call void @an_argmemonly_func(i8* %q) #{{.*}} [ "unknown"() ]
; CHECK: Both ModRef:   call void @an_argmemonly_func(i8* %q) #{{.*}} [ "unknown"() ] <->   call void @a_readonly_func(i8* %p) #{{.*}} [ "unknown"() ]
; CHECK: NoModRef:   call void @an_argmemonly_func(i8* %q) #{{.*}} [ "unknown"() ] <->   call void @an_inaccessiblememonly_func() #{{.*}} [ "unknown"() ]
; CHECK: Both ModRef (MustAlias):   call void @an_argmemonly_func(i8* %q) #{{.*}} [ "unknown"() ] <->   call void @an_inaccessibleorargmemonly_func(i8* %q) #{{.*}} [ "unknown"() ]
}


; CHECK:      attributes #{{.*}} = { argmemonly nounwind willreturn writeonly }
; CHECK-NEXT: attributes #{{.*}} = { argmemonly nounwind willreturn }
; CHECK-NEXT: attributes #{{.*}} = { noinline nounwind readonly }
; CHECK-NEXT: attributes #{{.*}} = { noinline nounwind writeonly }
; CHECK-NEXT: attributes #{{.*}} = { nounwind ssp }
; CHECK-NEXT: attributes #{{.*}} = { inaccessiblememonly nounwind }
; CHECK-NEXT: attributes #{{.*}} = { inaccessiblemem_or_argmemonly nounwind }
; CHECK-NEXT: attributes #{{.*}} = { argmemonly nounwind }
; CHKSS-NEXT: attributes #{{.*}} = { nounwind readnone speculatable }
; CHECK-NEXT: attributes #{{.*}} = { readonly }
; CHECK-NEXT: attributes #{{.*}} = { inaccessiblememonly }
; CHECK-NEXT: attributes #{{.*}} = { inaccessiblemem_or_argmemonly }
; CHECK-NEXT: attributes #{{.*}} = { argmemonly }
; end INTEL_CUSTOMIZATION
=======
; CHECK: Just Ref:  Ptr: i8* %p        <->  call void @a_readonly_func(i8* %p) #9 [ "unknown"() ]
; CHECK: Just Ref:  Ptr: i8* %q        <->  call void @a_readonly_func(i8* %p) #9 [ "unknown"() ]
; CHECK: NoModRef:  Ptr: i8* %p        <->  call void @an_inaccessiblememonly_func() #10 [ "unknown"() ]
; CHECK: NoModRef:  Ptr: i8* %q        <->  call void @an_inaccessiblememonly_func() #10 [ "unknown"() ]
; CHECK: NoModRef:  Ptr: i8* %p        <->  call void @an_inaccessibleorargmemonly_func(i8* %q) #11 [ "unknown"() ]
; CHECK: Both ModRef (MustAlias):  Ptr: i8* %q     <->  call void @an_inaccessibleorargmemonly_func(i8* %q) #11 [ "unknown"() ]
; CHECK: NoModRef:  Ptr: i8* %p        <->  call void @an_argmemonly_func(i8* %q) #12 [ "unknown"() ]
; CHECK: Both ModRef (MustAlias):  Ptr: i8* %q     <->  call void @an_argmemonly_func(i8* %q) #12 [ "unknown"() ]
; CHECK: Just Ref:   call void @a_readonly_func(i8* %p) #9 [ "unknown"() ] <->   call void @an_inaccessiblememonly_func() #10 [ "unknown"() ]
; CHECK: Just Ref:   call void @a_readonly_func(i8* %p) #9 [ "unknown"() ] <->   call void @an_inaccessibleorargmemonly_func(i8* %q) #11 [ "unknown"() ]
; CHECK: Just Ref:   call void @a_readonly_func(i8* %p) #9 [ "unknown"() ] <->   call void @an_argmemonly_func(i8* %q) #12 [ "unknown"() ]
; CHECK: Both ModRef:   call void @an_inaccessiblememonly_func() #10 [ "unknown"() ] <->   call void @a_readonly_func(i8* %p) #9 [ "unknown"() ]
; CHECK: Both ModRef:   call void @an_inaccessiblememonly_func() #10 [ "unknown"() ] <->   call void @an_inaccessibleorargmemonly_func(i8* %q) #11 [ "unknown"() ]
; CHECK: NoModRef:   call void @an_inaccessiblememonly_func() #10 [ "unknown"() ] <->   call void @an_argmemonly_func(i8* %q) #12 [ "unknown"() ]
; CHECK: Both ModRef:   call void @an_inaccessibleorargmemonly_func(i8* %q) #11 [ "unknown"() ] <->   call void @a_readonly_func(i8* %p) #9 [ "unknown"() ]
; CHECK: Both ModRef:   call void @an_inaccessibleorargmemonly_func(i8* %q) #11 [ "unknown"() ] <->   call void @an_inaccessiblememonly_func() #10 [ "unknown"() ]
; CHECK: Both ModRef (MustAlias):   call void @an_inaccessibleorargmemonly_func(i8* %q) #11 [ "unknown"() ] <->   call void @an_argmemonly_func(i8* %q) #12 [ "unknown"() ]
; CHECK: Both ModRef:   call void @an_argmemonly_func(i8* %q) #12 [ "unknown"() ] <->   call void @a_readonly_func(i8* %p) #9 [ "unknown"() ]
; CHECK: NoModRef:   call void @an_argmemonly_func(i8* %q) #12 [ "unknown"() ] <->   call void @an_inaccessiblememonly_func() #10 [ "unknown"() ]
; CHECK: Both ModRef (MustAlias):   call void @an_argmemonly_func(i8* %q) #12 [ "unknown"() ] <->   call void @an_inaccessibleorargmemonly_func(i8* %q) #11 [ "unknown"() ]
}


; CHECK:      attributes #0 = { argmemonly nofree nosync nounwind willreturn writeonly }
; CHECK-NEXT: attributes #1 = { argmemonly nofree nosync nounwind willreturn }
; CHECK-NEXT: attributes #2 = { argmemonly nounwind willreturn }
; CHECK-NEXT: attributes #3 = { noinline nounwind readonly }
; CHECK-NEXT: attributes #4 = { noinline nounwind writeonly }
; CHECK-NEXT: attributes #5 = { nounwind ssp }
; CHECK-NEXT: attributes #6 = { inaccessiblememonly nounwind }
; CHECK-NEXT: attributes #7 = { inaccessiblemem_or_argmemonly nounwind }
; CHECK-NEXT: attributes #8 = { argmemonly nounwind }
; CHECK-NEXT: attributes #9 = { readonly }
; CHECK-NEXT: attributes #10 = { inaccessiblememonly }
; CHECK-NEXT: attributes #11 = { inaccessiblemem_or_argmemonly }
; CHECK-NEXT: attributes #12 = { argmemonly }
>>>>>>> fbfb1c79

attributes #0 = { argmemonly nounwind }
attributes #1 = { noinline nounwind readonly }
attributes #2 = { noinline nounwind writeonly }
attributes #3 = { nounwind ssp }
attributes #4 = { inaccessiblememonly nounwind }
attributes #5 = { inaccessiblemem_or_argmemonly nounwind }
attributes #6 = { readonly }
attributes #7 = { inaccessiblememonly }
attributes #8 = { inaccessiblemem_or_argmemonly }
attributes #9 = { argmemonly }<|MERGE_RESOLUTION|>--- conflicted
+++ resolved
@@ -367,9 +367,7 @@
   call void @an_argmemonly_func(i8* %q) #9 [ "unknown"() ]
   ret void
 
-<<<<<<< HEAD
 ; INTEL_CUSTOMIZATION
-; More generic reg-exps
 ; CHECK: Just Ref:  Ptr: i8* %p        <->  call void @a_readonly_func(i8* %p) #{{.*}} [ "unknown"() ]
 ; CHECK: Just Ref:  Ptr: i8* %q        <->  call void @a_readonly_func(i8* %p) #{{.*}} [ "unknown"() ]
 ; CHECK: NoModRef:  Ptr: i8* %p        <->  call void @an_inaccessiblememonly_func() #{{.*}} [ "unknown"() ]
@@ -393,7 +391,8 @@
 }
 
 
-; CHECK:      attributes #{{.*}} = { argmemonly nounwind willreturn writeonly }
+; CHECK:      attributes #{{.*}} = { argmemonly nofree nosync nounwind willreturn writeonly }
+; CHECK-NEXT: attributes #{{.*}} = { argmemonly nofree nosync nounwind willreturn }
 ; CHECK-NEXT: attributes #{{.*}} = { argmemonly nounwind willreturn }
 ; CHECK-NEXT: attributes #{{.*}} = { noinline nounwind readonly }
 ; CHECK-NEXT: attributes #{{.*}} = { noinline nounwind writeonly }
@@ -401,50 +400,11 @@
 ; CHECK-NEXT: attributes #{{.*}} = { inaccessiblememonly nounwind }
 ; CHECK-NEXT: attributes #{{.*}} = { inaccessiblemem_or_argmemonly nounwind }
 ; CHECK-NEXT: attributes #{{.*}} = { argmemonly nounwind }
-; CHKSS-NEXT: attributes #{{.*}} = { nounwind readnone speculatable }
-; CHECK-NEXT: attributes #{{.*}} = { readonly }
+; CHECK:      attributes #{{.*}} = { readonly }
 ; CHECK-NEXT: attributes #{{.*}} = { inaccessiblememonly }
 ; CHECK-NEXT: attributes #{{.*}} = { inaccessiblemem_or_argmemonly }
 ; CHECK-NEXT: attributes #{{.*}} = { argmemonly }
 ; end INTEL_CUSTOMIZATION
-=======
-; CHECK: Just Ref:  Ptr: i8* %p        <->  call void @a_readonly_func(i8* %p) #9 [ "unknown"() ]
-; CHECK: Just Ref:  Ptr: i8* %q        <->  call void @a_readonly_func(i8* %p) #9 [ "unknown"() ]
-; CHECK: NoModRef:  Ptr: i8* %p        <->  call void @an_inaccessiblememonly_func() #10 [ "unknown"() ]
-; CHECK: NoModRef:  Ptr: i8* %q        <->  call void @an_inaccessiblememonly_func() #10 [ "unknown"() ]
-; CHECK: NoModRef:  Ptr: i8* %p        <->  call void @an_inaccessibleorargmemonly_func(i8* %q) #11 [ "unknown"() ]
-; CHECK: Both ModRef (MustAlias):  Ptr: i8* %q     <->  call void @an_inaccessibleorargmemonly_func(i8* %q) #11 [ "unknown"() ]
-; CHECK: NoModRef:  Ptr: i8* %p        <->  call void @an_argmemonly_func(i8* %q) #12 [ "unknown"() ]
-; CHECK: Both ModRef (MustAlias):  Ptr: i8* %q     <->  call void @an_argmemonly_func(i8* %q) #12 [ "unknown"() ]
-; CHECK: Just Ref:   call void @a_readonly_func(i8* %p) #9 [ "unknown"() ] <->   call void @an_inaccessiblememonly_func() #10 [ "unknown"() ]
-; CHECK: Just Ref:   call void @a_readonly_func(i8* %p) #9 [ "unknown"() ] <->   call void @an_inaccessibleorargmemonly_func(i8* %q) #11 [ "unknown"() ]
-; CHECK: Just Ref:   call void @a_readonly_func(i8* %p) #9 [ "unknown"() ] <->   call void @an_argmemonly_func(i8* %q) #12 [ "unknown"() ]
-; CHECK: Both ModRef:   call void @an_inaccessiblememonly_func() #10 [ "unknown"() ] <->   call void @a_readonly_func(i8* %p) #9 [ "unknown"() ]
-; CHECK: Both ModRef:   call void @an_inaccessiblememonly_func() #10 [ "unknown"() ] <->   call void @an_inaccessibleorargmemonly_func(i8* %q) #11 [ "unknown"() ]
-; CHECK: NoModRef:   call void @an_inaccessiblememonly_func() #10 [ "unknown"() ] <->   call void @an_argmemonly_func(i8* %q) #12 [ "unknown"() ]
-; CHECK: Both ModRef:   call void @an_inaccessibleorargmemonly_func(i8* %q) #11 [ "unknown"() ] <->   call void @a_readonly_func(i8* %p) #9 [ "unknown"() ]
-; CHECK: Both ModRef:   call void @an_inaccessibleorargmemonly_func(i8* %q) #11 [ "unknown"() ] <->   call void @an_inaccessiblememonly_func() #10 [ "unknown"() ]
-; CHECK: Both ModRef (MustAlias):   call void @an_inaccessibleorargmemonly_func(i8* %q) #11 [ "unknown"() ] <->   call void @an_argmemonly_func(i8* %q) #12 [ "unknown"() ]
-; CHECK: Both ModRef:   call void @an_argmemonly_func(i8* %q) #12 [ "unknown"() ] <->   call void @a_readonly_func(i8* %p) #9 [ "unknown"() ]
-; CHECK: NoModRef:   call void @an_argmemonly_func(i8* %q) #12 [ "unknown"() ] <->   call void @an_inaccessiblememonly_func() #10 [ "unknown"() ]
-; CHECK: Both ModRef (MustAlias):   call void @an_argmemonly_func(i8* %q) #12 [ "unknown"() ] <->   call void @an_inaccessibleorargmemonly_func(i8* %q) #11 [ "unknown"() ]
-}
-
-
-; CHECK:      attributes #0 = { argmemonly nofree nosync nounwind willreturn writeonly }
-; CHECK-NEXT: attributes #1 = { argmemonly nofree nosync nounwind willreturn }
-; CHECK-NEXT: attributes #2 = { argmemonly nounwind willreturn }
-; CHECK-NEXT: attributes #3 = { noinline nounwind readonly }
-; CHECK-NEXT: attributes #4 = { noinline nounwind writeonly }
-; CHECK-NEXT: attributes #5 = { nounwind ssp }
-; CHECK-NEXT: attributes #6 = { inaccessiblememonly nounwind }
-; CHECK-NEXT: attributes #7 = { inaccessiblemem_or_argmemonly nounwind }
-; CHECK-NEXT: attributes #8 = { argmemonly nounwind }
-; CHECK-NEXT: attributes #9 = { readonly }
-; CHECK-NEXT: attributes #10 = { inaccessiblememonly }
-; CHECK-NEXT: attributes #11 = { inaccessiblemem_or_argmemonly }
-; CHECK-NEXT: attributes #12 = { argmemonly }
->>>>>>> fbfb1c79
 
 attributes #0 = { argmemonly nounwind }
 attributes #1 = { noinline nounwind readonly }
