; RUN: opt < %s -basic-aa -aa-eval -print-all-alias-modref-info -S 2>&1 | FileCheck %s
; INTEL_CUSTOMIZATION
; RUN: opt -convert-to-subscript -S < %s | opt -basic-aa -aa-eval -print-all-alias-modref-info -S 2>&1 | FileCheck %s
; end INTEL_CUSTOMIZATION
target datalayout = "e-p:32:32:32-i1:8:32-i8:8:32-i16:16:32-i32:32:32-i64:32:32-f32:32:32-f64:32:32-v64:32:64-v128:32:128-a0:0:32-n32"
target triple = "arm-apple-ios"

declare void @llvm.memset.p0i8.i64(i8* nocapture writeonly, i8, i64, i1) #0
declare void @llvm.memcpy.p0i8.p0i8.i64(i8* nocapture writeonly, i8* nocapture readonly, i64, i1) #0
declare void @llvm.memcpy.element.unordered.atomic.p0i8.p0i8.i64(i8* nocapture writeonly, i8* nocapture readonly, i64, i32) #0

declare void @a_readonly_func(i8*) #1
declare void @a_writeonly_func(i8*) #2

define void @test2(i8* %P, i8* %Q) #3 {
  tail call void @llvm.memcpy.p0i8.p0i8.i64(i8* %P, i8* %Q, i64 12, i1 false)
  tail call void @llvm.memcpy.p0i8.p0i8.i64(i8* %P, i8* %Q, i64 12, i1 false)
  ret void

; CHECK-LABEL: Function: test2:

; CHECK:   MayAlias:     i8* %P, i8* %Q
; CHECK:   Both ModRef:  Ptr: i8* %P     <->  tail call void @llvm.memcpy.p0i8.p0i8.i64(i8* %P, i8* %Q, i64 12, i1 false)
; CHECK:   Both ModRef:  Ptr: i8* %Q     <->  tail call void @llvm.memcpy.p0i8.p0i8.i64(i8* %P, i8* %Q, i64 12, i1 false)
; CHECK:   Both ModRef:  Ptr: i8* %P     <->  tail call void @llvm.memcpy.p0i8.p0i8.i64(i8* %P, i8* %Q, i64 12, i1 false)
; CHECK:   Both ModRef:  Ptr: i8* %Q     <->  tail call void @llvm.memcpy.p0i8.p0i8.i64(i8* %P, i8* %Q, i64 12, i1 false)
; CHECK:   Both ModRef:   tail call void @llvm.memcpy.p0i8.p0i8.i64(i8* %P, i8* %Q, i64 12, i1 false) <->   tail call void @llvm.memcpy.p0i8.p0i8.i64(i8* %P, i8* %Q, i64 12, i1 false)
; CHECK:   Both ModRef:   tail call void @llvm.memcpy.p0i8.p0i8.i64(i8* %P, i8* %Q, i64 12, i1 false) <->   tail call void @llvm.memcpy.p0i8.p0i8.i64(i8* %P, i8* %Q, i64 12, i1 false)
}

define void @test2_atomic(i8* %P, i8* %Q) #3 {
  tail call void @llvm.memcpy.element.unordered.atomic.p0i8.p0i8.i64(i8* align 1 %P, i8* align 1 %Q, i64 12, i32 1)
  tail call void @llvm.memcpy.element.unordered.atomic.p0i8.p0i8.i64(i8* align 1 %P, i8* align 1 %Q, i64 12, i32 1)
  ret void

; CHECK-LABEL: Function: test2_atomic:

; CHECK:   MayAlias:     i8* %P, i8* %Q
; CHECK:   Both ModRef:  Ptr: i8* %P     <->  tail call void @llvm.memcpy.element.unordered.atomic.p0i8.p0i8.i64(i8* align 1 %P, i8* align 1 %Q, i64 12, i32 1)
; CHECK:   Both ModRef:  Ptr: i8* %Q     <->  tail call void @llvm.memcpy.element.unordered.atomic.p0i8.p0i8.i64(i8* align 1 %P, i8* align 1 %Q, i64 12, i32 1)
; CHECK:   Both ModRef:  Ptr: i8* %P     <->  tail call void @llvm.memcpy.element.unordered.atomic.p0i8.p0i8.i64(i8* align 1 %P, i8* align 1 %Q, i64 12, i32 1)
; CHECK:   Both ModRef:  Ptr: i8* %Q     <->  tail call void @llvm.memcpy.element.unordered.atomic.p0i8.p0i8.i64(i8* align 1 %P, i8* align 1 %Q, i64 12, i32 1)
; CHECK:   Both ModRef:   tail call void @llvm.memcpy.element.unordered.atomic.p0i8.p0i8.i64(i8* align 1 %P, i8* align 1 %Q, i64 12, i32 1) <->   tail call void @llvm.memcpy.element.unordered.atomic.p0i8.p0i8.i64(i8* align 1 %P, i8* align 1 %Q, i64 12, i32 1)
; CHECK:   Both ModRef:   tail call void @llvm.memcpy.element.unordered.atomic.p0i8.p0i8.i64(i8* align 1 %P, i8* align 1 %Q, i64 12, i32 1) <->   tail call void @llvm.memcpy.element.unordered.atomic.p0i8.p0i8.i64(i8* align 1 %P, i8* align 1 %Q, i64 12, i32 1)
}

define void @test2a(i8* noalias %P, i8* noalias %Q) #3 {
  tail call void @llvm.memcpy.p0i8.p0i8.i64(i8* %P, i8* %Q, i64 12, i1 false)
  tail call void @llvm.memcpy.p0i8.p0i8.i64(i8* %P, i8* %Q, i64 12, i1 false)
  ret void

; CHECK-LABEL: Function: test2a:

; CHECK: NoAlias:      i8* %P, i8* %Q
; CHECK: Just Mod:  Ptr: i8* %P        <->  tail call void @llvm.memcpy.p0i8.p0i8.i64(i8* %P, i8* %Q, i64 12, i1 false)
; CHECK: Just Ref:  Ptr: i8* %Q        <->  tail call void @llvm.memcpy.p0i8.p0i8.i64(i8* %P, i8* %Q, i64 12, i1 false)
; CHECK: Just Mod:  Ptr: i8* %P        <->  tail call void @llvm.memcpy.p0i8.p0i8.i64(i8* %P, i8* %Q, i64 12, i1 false)
; CHECK: Just Ref:  Ptr: i8* %Q        <->  tail call void @llvm.memcpy.p0i8.p0i8.i64(i8* %P, i8* %Q, i64 12, i1 false)
; CHECK: Just Mod:   tail call void @llvm.memcpy.p0i8.p0i8.i64(i8* %P, i8* %Q, i64 12, i1 false) <->   tail call void @llvm.memcpy.p0i8.p0i8.i64(i8* %P, i8* %Q, i64 12, i1 false)
; CHECK: Just Mod:   tail call void @llvm.memcpy.p0i8.p0i8.i64(i8* %P, i8* %Q, i64 12, i1 false) <->   tail call void @llvm.memcpy.p0i8.p0i8.i64(i8* %P, i8* %Q, i64 12, i1 false)
}

define void @test2b(i8* noalias %P, i8* noalias %Q) #3 {
  tail call void @llvm.memcpy.p0i8.p0i8.i64(i8* %P, i8* %Q, i64 12, i1 false)
  %R = getelementptr i8, i8* %P, i64 12
  tail call void @llvm.memcpy.p0i8.p0i8.i64(i8* %R, i8* %Q, i64 12, i1 false)
  ret void

; CHECK-LABEL: Function: test2b:

; CHECK: NoAlias:      i8* %P, i8* %Q
; CHECK: NoAlias:      i8* %P, i8* %R
; CHECK: NoAlias:      i8* %Q, i8* %R
; CHECK: Just Mod:  Ptr: i8* %P        <->  tail call void @llvm.memcpy.p0i8.p0i8.i64(i8* %P, i8* %Q, i64 12, i1 false)
; CHECK: Just Ref:  Ptr: i8* %Q        <->  tail call void @llvm.memcpy.p0i8.p0i8.i64(i8* %P, i8* %Q, i64 12, i1 false)
; CHECK: NoModRef:  Ptr: i8* %R        <->  tail call void @llvm.memcpy.p0i8.p0i8.i64(i8* %P, i8* %Q, i64 12, i1 false)
; CHECK: NoModRef:  Ptr: i8* %P        <->  tail call void @llvm.memcpy.p0i8.p0i8.i64(i8* %R, i8* %Q, i64 12, i1 false)
; CHECK: Just Ref:  Ptr: i8* %Q        <->  tail call void @llvm.memcpy.p0i8.p0i8.i64(i8* %R, i8* %Q, i64 12, i1 false)
; CHECK: Just Mod:  Ptr: i8* %R        <->  tail call void @llvm.memcpy.p0i8.p0i8.i64(i8* %R, i8* %Q, i64 12, i1 false)
; CHECK: NoModRef:   tail call void @llvm.memcpy.p0i8.p0i8.i64(i8* %P, i8* %Q, i64 12, i1 false) <->   tail call void @llvm.memcpy.p0i8.p0i8.i64(i8* %R, i8* %Q, i64 12, i1 false)
; CHECK: NoModRef:   tail call void @llvm.memcpy.p0i8.p0i8.i64(i8* %R, i8* %Q, i64 12, i1 false) <->   tail call void @llvm.memcpy.p0i8.p0i8.i64(i8* %P, i8* %Q, i64 12, i1 false)
}

define void @test2c(i8* noalias %P, i8* noalias %Q) #3 {
  tail call void @llvm.memcpy.p0i8.p0i8.i64(i8* %P, i8* %Q, i64 12, i1 false)
  %R = getelementptr i8, i8* %P, i64 11
  tail call void @llvm.memcpy.p0i8.p0i8.i64(i8* %R, i8* %Q, i64 12, i1 false)
  ret void

; CHECK-LABEL: Function: test2c:

; CHECK: NoAlias:      i8* %P, i8* %Q
; CHECK: NoAlias:      i8* %P, i8* %R
; CHECK: NoAlias:      i8* %Q, i8* %R
; CHECK: Just Mod:  Ptr: i8* %P        <->  tail call void @llvm.memcpy.p0i8.p0i8.i64(i8* %P, i8* %Q, i64 12, i1 false)
; CHECK: Just Ref:  Ptr: i8* %Q        <->  tail call void @llvm.memcpy.p0i8.p0i8.i64(i8* %P, i8* %Q, i64 12, i1 false)
; CHECK: Just Mod:  Ptr: i8* %R        <->  tail call void @llvm.memcpy.p0i8.p0i8.i64(i8* %P, i8* %Q, i64 12, i1 false)
; CHECK: NoModRef:  Ptr: i8* %P        <->  tail call void @llvm.memcpy.p0i8.p0i8.i64(i8* %R, i8* %Q, i64 12, i1 false)
; CHECK: Just Ref:  Ptr: i8* %Q        <->  tail call void @llvm.memcpy.p0i8.p0i8.i64(i8* %R, i8* %Q, i64 12, i1 false)
; CHECK: Just Mod:  Ptr: i8* %R        <->  tail call void @llvm.memcpy.p0i8.p0i8.i64(i8* %R, i8* %Q, i64 12, i1 false)
; CHECK: Just Mod:   tail call void @llvm.memcpy.p0i8.p0i8.i64(i8* %P, i8* %Q, i64 12, i1 false) <->   tail call void @llvm.memcpy.p0i8.p0i8.i64(i8* %R, i8* %Q, i64 12, i1 false)
; CHECK: Just Mod:   tail call void @llvm.memcpy.p0i8.p0i8.i64(i8* %R, i8* %Q, i64 12, i1 false) <->   tail call void @llvm.memcpy.p0i8.p0i8.i64(i8* %P, i8* %Q, i64 12, i1 false)
}

define void @test2d(i8* noalias %P, i8* noalias %Q) #3 {
  tail call void @llvm.memcpy.p0i8.p0i8.i64(i8* %P, i8* %Q, i64 12, i1 false)
  %R = getelementptr i8, i8* %P, i64 -12
  tail call void @llvm.memcpy.p0i8.p0i8.i64(i8* %R, i8* %Q, i64 12, i1 false)
  ret void

; CHECK-LABEL: Function: test2d:

; CHECK: NoAlias:      i8* %P, i8* %Q
; CHECK: NoAlias:      i8* %P, i8* %R
; CHECK: NoAlias:      i8* %Q, i8* %R
; CHECK: Just Mod:  Ptr: i8* %P        <->  tail call void @llvm.memcpy.p0i8.p0i8.i64(i8* %P, i8* %Q, i64 12, i1 false)
; CHECK: Just Ref:  Ptr: i8* %Q        <->  tail call void @llvm.memcpy.p0i8.p0i8.i64(i8* %P, i8* %Q, i64 12, i1 false)
; CHECK: NoModRef:  Ptr: i8* %R        <->  tail call void @llvm.memcpy.p0i8.p0i8.i64(i8* %P, i8* %Q, i64 12, i1 false)
; CHECK: NoModRef:  Ptr: i8* %P        <->  tail call void @llvm.memcpy.p0i8.p0i8.i64(i8* %R, i8* %Q, i64 12, i1 false)
; CHECK: Just Ref:  Ptr: i8* %Q        <->  tail call void @llvm.memcpy.p0i8.p0i8.i64(i8* %R, i8* %Q, i64 12, i1 false)
; CHECK: Just Mod:  Ptr: i8* %R        <->  tail call void @llvm.memcpy.p0i8.p0i8.i64(i8* %R, i8* %Q, i64 12, i1 false)
; CHECK: NoModRef:   tail call void @llvm.memcpy.p0i8.p0i8.i64(i8* %P, i8* %Q, i64 12, i1 false) <->   tail call void @llvm.memcpy.p0i8.p0i8.i64(i8* %R, i8* %Q, i64 12, i1 false)
; CHECK: NoModRef:   tail call void @llvm.memcpy.p0i8.p0i8.i64(i8* %R, i8* %Q, i64 12, i1 false) <->   tail call void @llvm.memcpy.p0i8.p0i8.i64(i8* %P, i8* %Q, i64 12, i1 false)
}

define void @test2e(i8* noalias %P, i8* noalias %Q) #3 {
  tail call void @llvm.memcpy.p0i8.p0i8.i64(i8* %P, i8* %Q, i64 12, i1 false)
  %R = getelementptr i8, i8* %P, i64 -11
  tail call void @llvm.memcpy.p0i8.p0i8.i64(i8* %R, i8* %Q, i64 12, i1 false)
  ret void

; CHECK-LABEL: Function: test2e:

; CHECK: NoAlias:      i8* %P, i8* %Q
; CHECK: NoAlias:      i8* %P, i8* %R
; CHECK: NoAlias:      i8* %Q, i8* %R
; CHECK: Just Mod:  Ptr: i8* %P        <->  tail call void @llvm.memcpy.p0i8.p0i8.i64(i8* %P, i8* %Q, i64 12, i1 false)
; CHECK: Just Ref:  Ptr: i8* %Q        <->  tail call void @llvm.memcpy.p0i8.p0i8.i64(i8* %P, i8* %Q, i64 12, i1 false)
; CHECK: NoModRef:  Ptr: i8* %R        <->  tail call void @llvm.memcpy.p0i8.p0i8.i64(i8* %P, i8* %Q, i64 12, i1 false)
; CHECK: Just Mod:  Ptr: i8* %P        <->  tail call void @llvm.memcpy.p0i8.p0i8.i64(i8* %R, i8* %Q, i64 12, i1 false)
; CHECK: Just Ref:  Ptr: i8* %Q        <->  tail call void @llvm.memcpy.p0i8.p0i8.i64(i8* %R, i8* %Q, i64 12, i1 false)
; CHECK: Just Mod:  Ptr: i8* %R        <->  tail call void @llvm.memcpy.p0i8.p0i8.i64(i8* %R, i8* %Q, i64 12, i1 false)
; CHECK: Just Mod:   tail call void @llvm.memcpy.p0i8.p0i8.i64(i8* %P, i8* %Q, i64 12, i1 false) <->   tail call void @llvm.memcpy.p0i8.p0i8.i64(i8* %R, i8* %Q, i64 12, i1 false)
; CHECK: Just Mod:   tail call void @llvm.memcpy.p0i8.p0i8.i64(i8* %R, i8* %Q, i64 12, i1 false) <->   tail call void @llvm.memcpy.p0i8.p0i8.i64(i8* %P, i8* %Q, i64 12, i1 false)
}

define void @test3(i8* %P, i8* %Q) #3 {
  tail call void @llvm.memcpy.p0i8.p0i8.i64(i8* %P, i8* %Q, i64 8, i1 false)
  tail call void @llvm.memcpy.p0i8.p0i8.i64(i8* %P, i8* %Q, i64 12, i1 false)
  ret void

; CHECK-LABEL: Function: test3:

; CHECK: MayAlias:     i8* %P, i8* %Q
; CHECK: Both ModRef:  Ptr: i8* %P     <->  tail call void @llvm.memcpy.p0i8.p0i8.i64(i8* %P, i8* %Q, i64 8, i1 false)
; CHECK: Both ModRef:  Ptr: i8* %Q     <->  tail call void @llvm.memcpy.p0i8.p0i8.i64(i8* %P, i8* %Q, i64 8, i1 false)
; CHECK: Both ModRef:  Ptr: i8* %P     <->  tail call void @llvm.memcpy.p0i8.p0i8.i64(i8* %P, i8* %Q, i64 12, i1 false)
; CHECK: Both ModRef:  Ptr: i8* %Q     <->  tail call void @llvm.memcpy.p0i8.p0i8.i64(i8* %P, i8* %Q, i64 12, i1 false)
; CHECK: Both ModRef:   tail call void @llvm.memcpy.p0i8.p0i8.i64(i8* %P, i8* %Q, i64 8, i1 false) <->   tail call void @llvm.memcpy.p0i8.p0i8.i64(i8* %P, i8* %Q, i64 12, i1 false)
; CHECK: Both ModRef:   tail call void @llvm.memcpy.p0i8.p0i8.i64(i8* %P, i8* %Q, i64 12, i1 false) <->   tail call void @llvm.memcpy.p0i8.p0i8.i64(i8* %P, i8* %Q, i64 8, i1 false)
}

define void @test3a(i8* noalias %P, i8* noalias %Q) #3 {
  tail call void @llvm.memcpy.p0i8.p0i8.i64(i8* %P, i8* %Q, i64 8, i1 false)
  tail call void @llvm.memcpy.p0i8.p0i8.i64(i8* %P, i8* %Q, i64 12, i1 false)
  ret void

; CHECK-LABEL: Function: test3a:

; CHECK: NoAlias:      i8* %P, i8* %Q
; CHECK: Just Mod:  Ptr: i8* %P        <->  tail call void @llvm.memcpy.p0i8.p0i8.i64(i8* %P, i8* %Q, i64 8, i1 false)
; CHECK: Just Ref:  Ptr: i8* %Q        <->  tail call void @llvm.memcpy.p0i8.p0i8.i64(i8* %P, i8* %Q, i64 8, i1 false)
; CHECK: Just Mod:  Ptr: i8* %P        <->  tail call void @llvm.memcpy.p0i8.p0i8.i64(i8* %P, i8* %Q, i64 12, i1 false)
; CHECK: Just Ref:  Ptr: i8* %Q        <->  tail call void @llvm.memcpy.p0i8.p0i8.i64(i8* %P, i8* %Q, i64 12, i1 false)
; CHECK: Just Mod:   tail call void @llvm.memcpy.p0i8.p0i8.i64(i8* %P, i8* %Q, i64 8, i1 false) <->   tail call void @llvm.memcpy.p0i8.p0i8.i64(i8* %P, i8* %Q, i64 12, i1 false)
; CHECK: Just Mod:   tail call void @llvm.memcpy.p0i8.p0i8.i64(i8* %P, i8* %Q, i64 12, i1 false) <->   tail call void @llvm.memcpy.p0i8.p0i8.i64(i8* %P, i8* %Q, i64 8, i1 false)
}

define void @test4(i8* %P, i8* noalias %Q) #3 {
  tail call void @llvm.memset.p0i8.i64(i8* %P, i8 42, i64 8, i1 false)
  tail call void @llvm.memcpy.p0i8.p0i8.i64(i8* %P, i8* %Q, i64 12, i1 false)
  ret void

; CHECK-LABEL: Function: test4:

; CHECK: NoAlias:      i8* %P, i8* %Q
; CHECK: Just Mod (MustAlias):  Ptr: i8* %P        <->  tail call void @llvm.memset.p0i8.i64(i8* %P, i8 42, i64 8, i1 false)
; CHECK: NoModRef:  Ptr: i8* %Q        <->  tail call void @llvm.memset.p0i8.i64(i8* %P, i8 42, i64 8, i1 false)
; CHECK: Just Mod:  Ptr: i8* %P        <->  tail call void @llvm.memcpy.p0i8.p0i8.i64(i8* %P, i8* %Q, i64 12, i1 false)
; CHECK: Just Ref:  Ptr: i8* %Q        <->  tail call void @llvm.memcpy.p0i8.p0i8.i64(i8* %P, i8* %Q, i64 12, i1 false)
; CHECK: Just Mod:   tail call void @llvm.memset.p0i8.i64(i8* %P, i8 42, i64 8, i1 false) <->   tail call void @llvm.memcpy.p0i8.p0i8.i64(i8* %P, i8* %Q, i64 12, i1 false)
; CHECK: Just Mod:   tail call void @llvm.memcpy.p0i8.p0i8.i64(i8* %P, i8* %Q, i64 12, i1 false) <->   tail call void @llvm.memset.p0i8.i64(i8* %P, i8 42, i64 8, i1 false)
}

define void @test5(i8* %P, i8* %Q, i8* %R) #3 {
  tail call void @llvm.memcpy.p0i8.p0i8.i64(i8* %P, i8* %Q, i64 12, i1 false)
  tail call void @llvm.memcpy.p0i8.p0i8.i64(i8* %P, i8* %R, i64 12, i1 false)
  ret void

; CHECK-LABEL: Function: test5:

; CHECK: MayAlias:     i8* %P, i8* %Q
; CHECK: MayAlias:     i8* %P, i8* %R
; CHECK: MayAlias:     i8* %Q, i8* %R
; CHECK: Both ModRef:  Ptr: i8* %P     <->  tail call void @llvm.memcpy.p0i8.p0i8.i64(i8* %P, i8* %Q, i64 12, i1 false)
; CHECK: Both ModRef:  Ptr: i8* %Q     <->  tail call void @llvm.memcpy.p0i8.p0i8.i64(i8* %P, i8* %Q, i64 12, i1 false)
; CHECK: Both ModRef:  Ptr: i8* %R     <->  tail call void @llvm.memcpy.p0i8.p0i8.i64(i8* %P, i8* %Q, i64 12, i1 false)
; CHECK: Both ModRef:  Ptr: i8* %P     <->  tail call void @llvm.memcpy.p0i8.p0i8.i64(i8* %P, i8* %R, i64 12, i1 false)
; CHECK: Both ModRef:  Ptr: i8* %Q     <->  tail call void @llvm.memcpy.p0i8.p0i8.i64(i8* %P, i8* %R, i64 12, i1 false)
; CHECK: Both ModRef:  Ptr: i8* %R     <->  tail call void @llvm.memcpy.p0i8.p0i8.i64(i8* %P, i8* %R, i64 12, i1 false)
; CHECK: Both ModRef:   tail call void @llvm.memcpy.p0i8.p0i8.i64(i8* %P, i8* %Q, i64 12, i1 false) <->   tail call void @llvm.memcpy.p0i8.p0i8.i64(i8* %P, i8* %R, i64 12, i1 false)
; CHECK: Both ModRef:   tail call void @llvm.memcpy.p0i8.p0i8.i64(i8* %P, i8* %R, i64 12, i1 false) <->   tail call void @llvm.memcpy.p0i8.p0i8.i64(i8* %P, i8* %Q, i64 12, i1 false)
}

define void @test5a(i8* noalias %P, i8* noalias %Q, i8* noalias %R) nounwind ssp {
  tail call void @llvm.memcpy.p0i8.p0i8.i64(i8* %P, i8* %Q, i64 12, i1 false)
  tail call void @llvm.memcpy.p0i8.p0i8.i64(i8* %P, i8* %R, i64 12, i1 false)
  ret void

; CHECK-LABEL: Function: test5a:

; CHECK: NoAlias:     i8* %P, i8* %Q
; CHECK: NoAlias:     i8* %P, i8* %R
; CHECK: NoAlias:     i8* %Q, i8* %R
; CHECK: Just Mod:  Ptr: i8* %P     <->  tail call void @llvm.memcpy.p0i8.p0i8.i64(i8* %P, i8* %Q, i64 12, i1 false)
; CHECK: Just Ref:  Ptr: i8* %Q     <->  tail call void @llvm.memcpy.p0i8.p0i8.i64(i8* %P, i8* %Q, i64 12, i1 false)
; CHECK: NoModRef:  Ptr: i8* %R     <->  tail call void @llvm.memcpy.p0i8.p0i8.i64(i8* %P, i8* %Q, i64 12, i1 false)
; CHECK: Just Mod:  Ptr: i8* %P     <->  tail call void @llvm.memcpy.p0i8.p0i8.i64(i8* %P, i8* %R, i64 12, i1 false)
; CHECK: NoModRef:  Ptr: i8* %Q     <->  tail call void @llvm.memcpy.p0i8.p0i8.i64(i8* %P, i8* %R, i64 12, i1 false)
; CHECK: Just Ref:  Ptr: i8* %R     <->  tail call void @llvm.memcpy.p0i8.p0i8.i64(i8* %P, i8* %R, i64 12, i1 false)
; CHECK: Just Mod:   tail call void @llvm.memcpy.p0i8.p0i8.i64(i8* %P, i8* %Q, i64 12, i1 false) <->   tail call void @llvm.memcpy.p0i8.p0i8.i64(i8* %P, i8* %R, i64 12, i1 false)
; CHECK: Just Mod:   tail call void @llvm.memcpy.p0i8.p0i8.i64(i8* %P, i8* %R, i64 12, i1 false) <->   tail call void @llvm.memcpy.p0i8.p0i8.i64(i8* %P, i8* %Q, i64 12, i1 false)
}

define void @test6(i8* %P) #3 {
  call void @llvm.memset.p0i8.i64(i8* align 8 %P, i8 -51, i64 32, i1 false)
  call void @a_readonly_func(i8* %P)
  ret void

; CHECK-LABEL: Function: test6:

; CHECK: Just Mod (MustAlias):  Ptr: i8* %P        <->  call void @llvm.memset.p0i8.i64(i8* align 8 %P, i8 -51, i64 32, i1 false)
; CHECK: Just Ref:  Ptr: i8* %P        <->  call void @a_readonly_func(i8* %P)
; CHECK: Just Mod:   call void @llvm.memset.p0i8.i64(i8* align 8 %P, i8 -51, i64 32, i1 false) <->   call void @a_readonly_func(i8* %P)
; CHECK: Just Ref:   call void @a_readonly_func(i8* %P) <->   call void @llvm.memset.p0i8.i64(i8* align 8 %P, i8 -51, i64 32, i1 false)
}

define void @test7(i8* %P) #3 {
  call void @a_writeonly_func(i8* %P)
  call void @a_readonly_func(i8* %P)
  ret void

; CHECK-LABEL: Function: test7:

; CHECK: Just Mod:  Ptr: i8* %P        <->  call void @a_writeonly_func(i8* %P)
; CHECK: Just Ref:  Ptr: i8* %P        <->  call void @a_readonly_func(i8* %P)
; CHECK: Just Mod:   call void @a_writeonly_func(i8* %P) <->   call void @a_readonly_func(i8* %P)
; CHECK: Just Ref:   call void @a_readonly_func(i8* %P) <->   call void @a_writeonly_func(i8* %P)
}

declare void @an_inaccessiblememonly_func() #4
declare void @an_inaccessibleorargmemonly_func(i8*) #5
declare void @an_argmemonly_func(i8*) #0

define void @test8(i8* %p) {
entry:
  %q = getelementptr i8, i8* %p, i64 16
  call void @a_readonly_func(i8* %p)
  call void @an_inaccessiblememonly_func()
  call void @a_writeonly_func(i8* %q)
  call void @an_inaccessiblememonly_func()
  call void @an_inaccessibleorargmemonly_func(i8* %q)
  call void @an_argmemonly_func(i8* %q)
  ret void

; CHECK-LABEL: Function: test8
; CHECK: NoModRef:  Ptr: i8* %p <->  call void @an_inaccessiblememonly_func()
; CHECK: NoModRef:  Ptr: i8* %q <->  call void @an_inaccessiblememonly_func()
; CHECK: Both ModRef:  Ptr: i8* %p <->  call void @an_inaccessibleorargmemonly_func(i8* %q)
; CHECK: Both ModRef (MustAlias):  Ptr: i8* %q <->  call void @an_inaccessibleorargmemonly_func(i8* %q)
; CHECK: Both ModRef:  Ptr: i8* %p <->  call void @an_argmemonly_func(i8* %q)
; CHECK: Both ModRef (MustAlias):  Ptr: i8* %q <->  call void @an_argmemonly_func(i8* %q)
; CHECK: Just Ref: call void @a_readonly_func(i8* %p) <-> call void @an_inaccessiblememonly_func()
; CHECK: Just Ref: call void @a_readonly_func(i8* %p) <-> call void @an_inaccessibleorargmemonly_func(i8* %q)
; CHECK: Just Ref: call void @a_readonly_func(i8* %p) <-> call void @an_argmemonly_func(i8* %q)
; CHECK: Both ModRef: call void @an_inaccessiblememonly_func() <-> call void @a_readonly_func(i8* %p)
; CHECK: Both ModRef: call void @an_inaccessiblememonly_func() <-> call void @a_writeonly_func(i8* %q)
; CHECK: Both ModRef: call void @an_inaccessiblememonly_func() <-> call void @an_inaccessiblememonly_func()
; CHECK: Both ModRef: call void @an_inaccessiblememonly_func() <-> call void @an_inaccessibleorargmemonly_func(i8* %q)
; CHECK: NoModRef: call void @an_inaccessiblememonly_func() <-> call void @an_argmemonly_func(i8* %q)
; CHECK: Just Mod: call void @a_writeonly_func(i8* %q) <-> call void @an_inaccessiblememonly_func()
; CHECK: Just Mod: call void @a_writeonly_func(i8* %q) <-> call void @an_inaccessibleorargmemonly_func(i8* %q)
; CHECK: Just Mod: call void @a_writeonly_func(i8* %q) <-> call void @an_argmemonly_func(i8* %q)
; CHECK: Both ModRef: call void @an_inaccessibleorargmemonly_func(i8* %q) <-> call void @a_readonly_func(i8* %p)
; CHECK: Both ModRef: call void @an_inaccessibleorargmemonly_func(i8* %q) <-> call void @a_writeonly_func(i8* %q)
; CHECK: Both ModRef: call void @an_inaccessibleorargmemonly_func(i8* %q) <-> call void @an_inaccessiblememonly_func()
; CHECK: Both ModRef (MustAlias): call void @an_inaccessibleorargmemonly_func(i8* %q) <-> call void @an_argmemonly_func(i8* %q)
; CHECK: Both ModRef: call void @an_argmemonly_func(i8* %q) <-> call void @a_readonly_func(i8* %p)
; CHECK: Both ModRef: call void @an_argmemonly_func(i8* %q) <-> call void @a_writeonly_func(i8* %q)
; CHECK: NoModRef: call void @an_argmemonly_func(i8* %q) <-> call void @an_inaccessiblememonly_func()
; CHECK: Both ModRef (MustAlias): call void @an_argmemonly_func(i8* %q) <-> call void @an_inaccessibleorargmemonly_func(i8* %q)
}

;; test that MustAlias is set for calls when no MayAlias is found.
declare void @another_argmemonly_func(i8*, i8*) #0
define void @test8a(i8* noalias %p, i8* noalias %q) {
entry:
  call void @another_argmemonly_func(i8* %p, i8* %q)
  ret void

; CHECK-LABEL: Function: test8a
; CHECK: Both ModRef:  Ptr: i8* %p <->  call void @another_argmemonly_func(i8* %p, i8* %q)
; CHECK: Both ModRef:  Ptr: i8* %q <->  call void @another_argmemonly_func(i8* %p, i8* %q)
}
define void @test8b(i8* %p, i8* %q) {
entry:
  call void @another_argmemonly_func(i8* %p, i8* %q)
  ret void

; CHECK-LABEL: Function: test8b
; CHECK: Both ModRef:  Ptr: i8* %p <->  call void @another_argmemonly_func(i8* %p, i8* %q)
; CHECK: Both ModRef:  Ptr: i8* %q <->  call void @another_argmemonly_func(i8* %p, i8* %q)
}


;; test that unknown operand bundle has unknown effect to the heap
define void @test9(i8* %p) {
; CHECK-LABEL: Function: test9
entry:
  %q = getelementptr i8, i8* %p, i64 16
  call void @a_readonly_func(i8* %p) [ "unknown"() ]
  call void @an_inaccessiblememonly_func() [ "unknown"() ]
  call void @an_inaccessibleorargmemonly_func(i8* %q) [ "unknown"() ]
  call void @an_argmemonly_func(i8* %q) [ "unknown"() ]
  ret void

; CHECK: Both ModRef:  Ptr: i8* %p     <->  call void @a_readonly_func(i8* %p) [ "unknown"() ]
; CHECK: Both ModRef:  Ptr: i8* %q     <->  call void @a_readonly_func(i8* %p) [ "unknown"() ]
; CHECK: Both ModRef:  Ptr: i8* %p     <->  call void @an_inaccessiblememonly_func() [ "unknown"() ]
; CHECK: Both ModRef:  Ptr: i8* %q     <->  call void @an_inaccessiblememonly_func() [ "unknown"() ]
; CHECK: Both ModRef:  Ptr: i8* %p     <->  call void @an_inaccessibleorargmemonly_func(i8* %q) [ "unknown"() ]
; CHECK: Both ModRef:  Ptr: i8* %q     <->  call void @an_inaccessibleorargmemonly_func(i8* %q) [ "unknown"() ]
; CHECK: Both ModRef:  Ptr: i8* %p     <->  call void @an_argmemonly_func(i8* %q) [ "unknown"() ]
; CHECK: Both ModRef:  Ptr: i8* %q     <->  call void @an_argmemonly_func(i8* %q) [ "unknown"() ]
; CHECK: Both ModRef:   call void @a_readonly_func(i8* %p) [ "unknown"() ] <->   call void @an_inaccessiblememonly_func() [ "unknown"() ]
; CHECK: Both ModRef:   call void @a_readonly_func(i8* %p) [ "unknown"() ] <->   call void @an_inaccessibleorargmemonly_func(i8* %q) [ "unknown"() ]
; CHECK: Both ModRef:   call void @a_readonly_func(i8* %p) [ "unknown"() ] <->   call void @an_argmemonly_func(i8* %q) [ "unknown"() ]
; CHECK: Both ModRef:   call void @an_inaccessiblememonly_func() [ "unknown"() ] <->   call void @a_readonly_func(i8* %p) [ "unknown"() ]
; CHECK: Both ModRef:   call void @an_inaccessiblememonly_func() [ "unknown"() ] <->   call void @an_inaccessibleorargmemonly_func(i8* %q) [ "unknown"() ]
; CHECK: Both ModRef:   call void @an_inaccessiblememonly_func() [ "unknown"() ] <->   call void @an_argmemonly_func(i8* %q) [ "unknown"() ]
; CHECK: Both ModRef:   call void @an_inaccessibleorargmemonly_func(i8* %q) [ "unknown"() ] <->   call void @a_readonly_func(i8* %p) [ "unknown"() ]
; CHECK: Both ModRef:   call void @an_inaccessibleorargmemonly_func(i8* %q) [ "unknown"() ] <->   call void @an_inaccessiblememonly_func() [ "unknown"() ]
; CHECK: Both ModRef:   call void @an_inaccessibleorargmemonly_func(i8* %q) [ "unknown"() ] <->   call void @an_argmemonly_func(i8* %q) [ "unknown"() ]
; CHECK: Both ModRef:   call void @an_argmemonly_func(i8* %q) [ "unknown"() ] <->   call void @a_readonly_func(i8* %p) [ "unknown"() ]
; CHECK: Both ModRef:   call void @an_argmemonly_func(i8* %q) [ "unknown"() ] <->   call void @an_inaccessiblememonly_func() [ "unknown"() ]
; CHECK: Both ModRef:   call void @an_argmemonly_func(i8* %q) [ "unknown"() ] <->   call void @an_inaccessibleorargmemonly_func(i8* %q) [ "unknown"() ]
}

;; test callsite overwrite of unknown operand bundle
define void @test10(i8* %p) {
; CHECK-LABEL: Function: test10
entry:
  %q = getelementptr i8, i8* %p, i64 16
  call void @a_readonly_func(i8* %p) #6 [ "unknown"() ]
  call void @an_inaccessiblememonly_func() #7 [ "unknown"() ]
  call void @an_inaccessibleorargmemonly_func(i8* %q) #8 [ "unknown"() ]
  call void @an_argmemonly_func(i8* %q) #9 [ "unknown"() ]
  ret void

; INTEL_CUSTOMIZATION
; CHECK: Just Ref:  Ptr: i8* %p        <->  call void @a_readonly_func(i8* %p) #{{.*}} [ "unknown"() ]
; CHECK: Just Ref:  Ptr: i8* %q        <->  call void @a_readonly_func(i8* %p) #{{.*}} [ "unknown"() ]
; CHECK: NoModRef:  Ptr: i8* %p        <->  call void @an_inaccessiblememonly_func() #{{.*}} [ "unknown"() ]
; CHECK: NoModRef:  Ptr: i8* %q        <->  call void @an_inaccessiblememonly_func() #{{.*}} [ "unknown"() ]
; CHECK: Both ModRef:  Ptr: i8* %p        <->  call void @an_inaccessibleorargmemonly_func(i8* %q) #{{.*}} [ "unknown"() ]
; CHECK: Both ModRef (MustAlias):  Ptr: i8* %q     <->  call void @an_inaccessibleorargmemonly_func(i8* %q) #{{.*}} [ "unknown"() ]
; CHECK: Both ModRef:  Ptr: i8* %p        <->  call void @an_argmemonly_func(i8* %q) #{{.*}} [ "unknown"() ]
; CHECK: Both ModRef (MustAlias):  Ptr: i8* %q     <->  call void @an_argmemonly_func(i8* %q) #{{.*}} [ "unknown"() ]
; CHECK: Just Ref:   call void @a_readonly_func(i8* %p) #{{.*}} [ "unknown"() ] <->   call void @an_inaccessiblememonly_func() #{{.*}} [ "unknown"() ]
; CHECK: Just Ref:   call void @a_readonly_func(i8* %p) #{{.*}} [ "unknown"() ] <->   call void @an_inaccessibleorargmemonly_func(i8* %q) #{{.*}} [ "unknown"() ]
; CHECK: Just Ref:   call void @a_readonly_func(i8* %p) #{{.*}} [ "unknown"() ] <->   call void @an_argmemonly_func(i8* %q) #{{.*}} [ "unknown"() ]
; CHECK: Both ModRef:   call void @an_inaccessiblememonly_func() #{{.*}} [ "unknown"() ] <->   call void @a_readonly_func(i8* %p) #{{.*}} [ "unknown"() ]
; CHECK: Both ModRef:   call void @an_inaccessiblememonly_func() #{{.*}} [ "unknown"() ] <->   call void @an_inaccessibleorargmemonly_func(i8* %q) #{{.*}} [ "unknown"() ]
; CHECK: NoModRef:   call void @an_inaccessiblememonly_func() #{{.*}} [ "unknown"() ] <->   call void @an_argmemonly_func(i8* %q) #{{.*}} [ "unknown"() ]
; CHECK: Both ModRef:   call void @an_inaccessibleorargmemonly_func(i8* %q) #{{.*}} [ "unknown"() ] <->   call void @a_readonly_func(i8* %p) #{{.*}} [ "unknown"() ]
; CHECK: Both ModRef:   call void @an_inaccessibleorargmemonly_func(i8* %q) #{{.*}} [ "unknown"() ] <->   call void @an_inaccessiblememonly_func() #{{.*}} [ "unknown"() ]
; CHECK: Both ModRef (MustAlias):   call void @an_inaccessibleorargmemonly_func(i8* %q) #{{.*}} [ "unknown"() ] <->   call void @an_argmemonly_func(i8* %q) #{{.*}} [ "unknown"() ]
; CHECK: Both ModRef:   call void @an_argmemonly_func(i8* %q) #{{.*}} [ "unknown"() ] <->   call void @a_readonly_func(i8* %p) #{{.*}} [ "unknown"() ]
; CHECK: NoModRef:   call void @an_argmemonly_func(i8* %q) #{{.*}} [ "unknown"() ] <->   call void @an_inaccessiblememonly_func() #{{.*}} [ "unknown"() ]
; CHECK: Both ModRef (MustAlias):   call void @an_argmemonly_func(i8* %q) #{{.*}} [ "unknown"() ] <->   call void @an_inaccessibleorargmemonly_func(i8* %q) #{{.*}} [ "unknown"() ]
}


<<<<<<< HEAD
; CHECK:      attributes #{{.*}} = { argmemonly nofree nosync nounwind willreturn writeonly }
; CHECK-NEXT: attributes #{{.*}} = { argmemonly nofree nosync nounwind willreturn }
; CHECK-NEXT: attributes #{{.*}} = { argmemonly nounwind willreturn }
; CHECK-NEXT: attributes #{{.*}} = { noinline nounwind readonly }
; CHECK-NEXT: attributes #{{.*}} = { noinline nounwind writeonly }
; CHECK-NEXT: attributes #{{.*}} = { nounwind ssp }
; CHECK-NEXT: attributes #{{.*}} = { inaccessiblememonly nounwind }
; CHECK-NEXT: attributes #{{.*}} = { inaccessiblemem_or_argmemonly nounwind }
; CHECK-NEXT: attributes #{{.*}} = { argmemonly nounwind }
; CHECK:      attributes #{{.*}} = { readonly }
; CHECK-NEXT: attributes #{{.*}} = { inaccessiblememonly }
; CHECK-NEXT: attributes #{{.*}} = { inaccessiblemem_or_argmemonly }
; CHECK-NEXT: attributes #{{.*}} = { argmemonly }
; end INTEL_CUSTOMIZATION
=======
; CHECK:      attributes #0 = { argmemonly nofree nosync nounwind willreturn writeonly }
; CHECK-NEXT: attributes #1 = { argmemonly nofree nosync nounwind willreturn }
; CHECK-NEXT: attributes #2 = { argmemonly nosync nounwind willreturn }
; CHECK-NEXT: attributes #3 = { noinline nounwind readonly }
; CHECK-NEXT: attributes #4 = { noinline nounwind writeonly }
; CHECK-NEXT: attributes #5 = { nounwind ssp }
; CHECK-NEXT: attributes #6 = { inaccessiblememonly nounwind }
; CHECK-NEXT: attributes #7 = { inaccessiblemem_or_argmemonly nounwind }
; CHECK-NEXT: attributes #8 = { argmemonly nounwind }
; CHECK-NEXT: attributes #9 = { readonly }
; CHECK-NEXT: attributes #10 = { inaccessiblememonly }
; CHECK-NEXT: attributes #11 = { inaccessiblemem_or_argmemonly }
; CHECK-NEXT: attributes #12 = { argmemonly }
>>>>>>> 6b05d753

attributes #0 = { argmemonly nounwind }
attributes #1 = { noinline nounwind readonly }
attributes #2 = { noinline nounwind writeonly }
attributes #3 = { nounwind ssp }
attributes #4 = { inaccessiblememonly nounwind }
attributes #5 = { inaccessiblemem_or_argmemonly nounwind }
attributes #6 = { readonly }
attributes #7 = { inaccessiblememonly }
attributes #8 = { inaccessiblemem_or_argmemonly }
attributes #9 = { argmemonly }<|MERGE_RESOLUTION|>--- conflicted
+++ resolved
@@ -390,11 +390,9 @@
 ; CHECK: Both ModRef (MustAlias):   call void @an_argmemonly_func(i8* %q) #{{.*}} [ "unknown"() ] <->   call void @an_inaccessibleorargmemonly_func(i8* %q) #{{.*}} [ "unknown"() ]
 }
 
-
-<<<<<<< HEAD
 ; CHECK:      attributes #{{.*}} = { argmemonly nofree nosync nounwind willreturn writeonly }
 ; CHECK-NEXT: attributes #{{.*}} = { argmemonly nofree nosync nounwind willreturn }
-; CHECK-NEXT: attributes #{{.*}} = { argmemonly nounwind willreturn }
+; CHECK-NEXT: attributes #{{.*}} = { argmemonly nosync nounwind willreturn }
 ; CHECK-NEXT: attributes #{{.*}} = { noinline nounwind readonly }
 ; CHECK-NEXT: attributes #{{.*}} = { noinline nounwind writeonly }
 ; CHECK-NEXT: attributes #{{.*}} = { nounwind ssp }
@@ -406,21 +404,6 @@
 ; CHECK-NEXT: attributes #{{.*}} = { inaccessiblemem_or_argmemonly }
 ; CHECK-NEXT: attributes #{{.*}} = { argmemonly }
 ; end INTEL_CUSTOMIZATION
-=======
-; CHECK:      attributes #0 = { argmemonly nofree nosync nounwind willreturn writeonly }
-; CHECK-NEXT: attributes #1 = { argmemonly nofree nosync nounwind willreturn }
-; CHECK-NEXT: attributes #2 = { argmemonly nosync nounwind willreturn }
-; CHECK-NEXT: attributes #3 = { noinline nounwind readonly }
-; CHECK-NEXT: attributes #4 = { noinline nounwind writeonly }
-; CHECK-NEXT: attributes #5 = { nounwind ssp }
-; CHECK-NEXT: attributes #6 = { inaccessiblememonly nounwind }
-; CHECK-NEXT: attributes #7 = { inaccessiblemem_or_argmemonly nounwind }
-; CHECK-NEXT: attributes #8 = { argmemonly nounwind }
-; CHECK-NEXT: attributes #9 = { readonly }
-; CHECK-NEXT: attributes #10 = { inaccessiblememonly }
-; CHECK-NEXT: attributes #11 = { inaccessiblemem_or_argmemonly }
-; CHECK-NEXT: attributes #12 = { argmemonly }
->>>>>>> 6b05d753
 
 attributes #0 = { argmemonly nounwind }
 attributes #1 = { noinline nounwind readonly }
