--- conflicted
+++ resolved
@@ -121,24 +121,12 @@
 ; CHECK-DAG: NoAlias: i32* %y, i32* %y2
 ; CHECK-DAG: NoAlias: i32* %z, i32* %z2
 
-<<<<<<< HEAD
-; INTEL
-; CHECK-DAG: NoAlias: i32* %x, i32* %y2
-; CHECK-DAG: NoAlias: i32* %x, i32* %z2
-
-; INTEL
-; CHECK-DAG: NoAlias: i32* %x2, i32* %y
-; CHECK-DAG: NoAlias: i32* %y, i32* %z2
-
-; INTEL
-=======
 ; CHECK-DAG: NoAlias: i32* %x, i32* %y2
 ; CHECK-DAG: NoAlias: i32* %x, i32* %z2
 
 ; CHECK-DAG: NoAlias: i32* %x2, i32* %y
 ; CHECK-DAG: NoAlias: i32* %y, i32* %z2
 
->>>>>>> cd3c22c4
 ; CHECK-DAG: NoAlias: i32* %x2, i32* %z
 ; CHECK-DAG: NoAlias: i32* %y2, i32* %z
 
@@ -159,24 +147,12 @@
 ; CHECK-DAG: MayAlias: i32* %y, i32* %y2
 ; CHECK-DAG: MayAlias: i32* %z, i32* %z2
 
-<<<<<<< HEAD
-; INTEL
-; CHECK-DAG: NoAlias: i32* %x, i32* %y2
-; CHECK-DAG: NoAlias: i32* %x, i32* %z2
-
-; INTEL
-; CHECK-DAG: NoAlias: i32* %x2, i32* %y
-; CHECK-DAG: NoAlias: i32* %y, i32* %z2
-
-; INTEL
-=======
 ; CHECK-DAG: NoAlias: i32* %x, i32* %y2
 ; CHECK-DAG: NoAlias: i32* %x, i32* %z2
 
 ; CHECK-DAG: NoAlias: i32* %x2, i32* %y
 ; CHECK-DAG: NoAlias: i32* %y, i32* %z2
 
->>>>>>> cd3c22c4
 ; CHECK-DAG: NoAlias: i32* %x2, i32* %z
 ; CHECK-DAG: NoAlias: i32* %y2, i32* %z
 
