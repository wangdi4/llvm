--- conflicted
+++ resolved
@@ -1,9 +1,4 @@
-<<<<<<< HEAD
 ; INTEL
-; RUN: opt -S -convert-to-subscript < %s | opt -S -print-memderefs -analyze  | FileCheck %s
-; RUN: opt -print-memderefs -analyze -S < %s -enable-new-pm=0 -use-dereferenceable-at-point-semantics=0 | FileCheck %s --check-prefixes=CHECK,GLOBAL
-=======
->>>>>>> 50153213
 ; RUN: opt -passes=print-memderefs -S < %s -disable-output  -use-dereferenceable-at-point-semantics=0 2>&1 | FileCheck %s --check-prefixes=CHECK,GLOBAL
 ; RUN: opt -passes=print-memderefs -S < %s -disable-output  -use-dereferenceable-at-point-semantics=1 2>&1 | FileCheck %s --check-prefixes=CHECK,POINT
 
