--- conflicted
+++ resolved
@@ -1,10 +1,7 @@
 ; RUN: opt -print-memderefs -analyze -S < %s -enable-new-pm=0 | FileCheck %s
-<<<<<<< HEAD
+; RUN: opt -passes=print-memderefs -S < %s -disable-output 2>&1 | FileCheck %s
 ; INTEL
 ; RUN: opt -S -convert-to-subscript < %s | opt -S -print-memderefs -analyze  | FileCheck %s
-=======
-; RUN: opt -passes=print-memderefs -S < %s -disable-output 2>&1 | FileCheck %s
->>>>>>> 7167e520
 
 ; Uses the print-deref (+ analyze to print) pass to run
 ; isDereferenceablePointer() on many load instruction operands
