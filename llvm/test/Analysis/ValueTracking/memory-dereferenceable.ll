--- conflicted
+++ resolved
@@ -1,10 +1,6 @@
-<<<<<<< HEAD
-; RUN: opt -print-memderefs -analyze -S <%s | FileCheck %s
+; RUN: opt -print-memderefs -analyze -S < %s -enable-new-pm=0 | FileCheck %s
 ; INTEL
 ; RUN: opt -S -convert-to-subscript < %s | opt -S -print-memderefs -analyze  | FileCheck %s
-=======
-; RUN: opt -print-memderefs -analyze -S < %s -enable-new-pm=0 | FileCheck %s
->>>>>>> 8eec3959
 
 ; Uses the print-deref (+ analyze to print) pass to run
 ; isDereferenceablePointer() on many load instruction operands
