--- conflicted
+++ resolved
@@ -1,15 +1,9 @@
-<<<<<<< HEAD
 ; INTEL_CUSTOMIZATION
 ; Current llorg code base does not expect cleanuppad instruction edges to be split.
 ; Intel custom changes enable breaking the edge : delete.notnull->lpad.
 ; This enables loop unswitching on this loop.
-; RUN: opt -S -loop-unswitch -enable-new-pm=0 < %s -verify
-; RUN: opt -S -loop-unswitch -enable-new-pm=0 -enable-mssa-loop-dependency=true -verify-memoryssa < %s -verify
+; RUN: opt -S -loop-unswitch -enable-new-pm=0 -verify-memoryssa < %s -verify
 ; END INTEL_CUSTOMIZATION
-
-=======
-; RUN: opt -S -loop-unswitch -enable-new-pm=0 -verify-memoryssa < %s | FileCheck %s
->>>>>>> e11354c0
 target triple = "x86_64-pc-win32"
 
 define void @f(i32 %doit, i1 %x, i1 %y) personality i32 (...)* @__CxxFrameHandler3 {
