; Checks that the CallTree Cloning transformation will pass the preliminary test stage even with a large number of
<<<<<<< HEAD
; (5727+) user-defined calls.
=======
; (2450+) user-defined calls.
>>>>>>> 37c1c249
;
; This models a recent performance regression that is caused by an excessive number of user-defined calls
; on the module level.
;
; Instead of crafting a testcase with a large number of user calls, an internal flag is introduced to allow
; passing the value on cmdline.
;

<<<<<<< HEAD
; RUN: opt < %s -debug-only=call-tree-clone -call-tree-clone -ctcmv-model-user-calls=1 -ctcmv-num-user-calls-modeled=5801 -enable-intel-advanced-opts=1 -mtriple=i686-- -mattr=+avx2 -call-tree-clone-mv-bypass-coll-for-littest=0 -S -disable-output 2>&1 | FileCheck %s
; RUN: opt < %s -debug-only=call-tree-clone -passes='module(call-tree-clone)' -ctcmv-model-user-calls=1 -ctcmv-num-user-calls-modeled=5801 -enable-intel-advanced-opts=1 -mtriple=i686-- -mattr=+avx2 -call-tree-clone-mv-bypass-coll-for-littest=0 -S -disable-output 2>&1 | FileCheck %s
=======
; RUN: opt < %s -debug-only=call-tree-clone -call-tree-clone -ctcmv-model-user-calls=1 -ctcmv-num-user-calls-modeled=2450 -enable-intel-advanced-opts=1 -mtriple=i686-- -mattr=+avx2 -call-tree-clone-mv-bypass-coll-for-littest=0 -S -disable-output 2>&1 | FileCheck %s
; RUN: opt < %s -debug-only=call-tree-clone -passes='module(call-tree-clone)' -ctcmv-model-user-calls=1 -ctcmv-num-user-calls-modeled=2450 -enable-intel-advanced-opts=1 -mtriple=i686-- -mattr=+avx2 -call-tree-clone-mv-bypass-coll-for-littest=0 -S -disable-output 2>&1 | FileCheck %s
>>>>>>> 37c1c249

;
; CHECK:        Call-Tree Cloning preliminary analysis:  good
; CHECK-NEXT:   Call-Tree Cloning collection: NOT good


target datalayout = "e-m:e-p270:32:32-p271:32:32-p272:64:64-i64:64-f80:128-n8:16:32:64-S128"
target triple = "x86_64-unknown-linux-gnu"

@str = private unnamed_addr constant [13 x i8] c"inside hello\00", align 1

; Function Attrs: nofree noinline nounwind uwtable
define dso_local void @hello() local_unnamed_addr #0 {
entry:
  %puts = tail call i32 @puts(i8* nonnull dereferenceable(1) getelementptr inbounds ([13 x i8], [13 x i8]* @str, i64 0, i64 0))
  ret void
}

; Function Attrs: nofree noinline nounwind uwtable
define dso_local void @foo() local_unnamed_addr #0 {
entry:
  tail call void @hello()
  ret void
}

; Function Attrs: nofree nounwind
declare i32 @puts(i8* nocapture readonly) local_unnamed_addr #1

attributes #0 = { nofree noinline nounwind uwtable "correctly-rounded-divide-sqrt-fp-math"="false" "disable-tail-calls"="false" "frame-pointer"="none" "less-precise-fpmad"="false" "min-legal-vector-width"="0" "no-infs-fp-math"="false" "no-jump-tables"="false" "no-nans-fp-math"="false" "no-signed-zeros-fp-math"="false" "no-trapping-math"="false" "stack-protector-buffer-size"="8" "target-cpu"="x86-64" "target-features"="+cx8,+fxsr,+mmx,+sse,+sse2,+x87" "unsafe-fp-math"="false" "use-soft-float"="false" }
attributes #1 = { nofree nounwind }

!llvm.module.flags = !{!0}
!llvm.ident = !{!1}

!0 = !{i32 1, !"wchar_size", i32 4}
!1 = !{!"Intel(R) oneAPI DPC++ Compiler 2021.1 (YYYY.x.0.MMDD)"}<|MERGE_RESOLUTION|>--- conflicted
+++ resolved
@@ -1,9 +1,5 @@
 ; Checks that the CallTree Cloning transformation will pass the preliminary test stage even with a large number of
-<<<<<<< HEAD
-; (5727+) user-defined calls.
-=======
 ; (2450+) user-defined calls.
->>>>>>> 37c1c249
 ;
 ; This models a recent performance regression that is caused by an excessive number of user-defined calls
 ; on the module level.
@@ -12,13 +8,8 @@
 ; passing the value on cmdline.
 ;
 
-<<<<<<< HEAD
-; RUN: opt < %s -debug-only=call-tree-clone -call-tree-clone -ctcmv-model-user-calls=1 -ctcmv-num-user-calls-modeled=5801 -enable-intel-advanced-opts=1 -mtriple=i686-- -mattr=+avx2 -call-tree-clone-mv-bypass-coll-for-littest=0 -S -disable-output 2>&1 | FileCheck %s
-; RUN: opt < %s -debug-only=call-tree-clone -passes='module(call-tree-clone)' -ctcmv-model-user-calls=1 -ctcmv-num-user-calls-modeled=5801 -enable-intel-advanced-opts=1 -mtriple=i686-- -mattr=+avx2 -call-tree-clone-mv-bypass-coll-for-littest=0 -S -disable-output 2>&1 | FileCheck %s
-=======
 ; RUN: opt < %s -debug-only=call-tree-clone -call-tree-clone -ctcmv-model-user-calls=1 -ctcmv-num-user-calls-modeled=2450 -enable-intel-advanced-opts=1 -mtriple=i686-- -mattr=+avx2 -call-tree-clone-mv-bypass-coll-for-littest=0 -S -disable-output 2>&1 | FileCheck %s
 ; RUN: opt < %s -debug-only=call-tree-clone -passes='module(call-tree-clone)' -ctcmv-model-user-calls=1 -ctcmv-num-user-calls-modeled=2450 -enable-intel-advanced-opts=1 -mtriple=i686-- -mattr=+avx2 -call-tree-clone-mv-bypass-coll-for-littest=0 -S -disable-output 2>&1 | FileCheck %s
->>>>>>> 37c1c249
 
 ;
 ; CHECK:        Call-Tree Cloning preliminary analysis:  good
