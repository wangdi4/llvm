; NOTE: Assertions have been autogenerated by utils/update_test_checks.py
; RUN: opt < %s -instsimplify -S | FileCheck %s

define i32 @zero_dividend(i32 %A) {
; CHECK-LABEL: @zero_dividend(
; CHECK-NEXT:    ret i32 0
;
  %B = sdiv i32 0, %A
  ret i32 %B
}

define <2 x i32> @zero_dividend_vector(<2 x i32> %A) {
; CHECK-LABEL: @zero_dividend_vector(
; CHECK-NEXT:    ret <2 x i32> zeroinitializer
;
  %B = udiv <2 x i32> zeroinitializer, %A
  ret <2 x i32> %B
}

define <2 x i32> @zero_dividend_vector_undef_elt(<2 x i32> %A) {
; CHECK-LABEL: @zero_dividend_vector_undef_elt(
; CHECK-NEXT:    ret <2 x i32> zeroinitializer
;
  %B = sdiv <2 x i32> <i32 0, i32 undef>, %A
  ret <2 x i32> %B
}

; Division-by-zero is poison. UB in any vector lane means the whole op is poison.

define <2 x i8> @sdiv_zero_elt_vec_constfold(<2 x i8> %x) {
; CHECK-LABEL: @sdiv_zero_elt_vec_constfold(
; CHECK-NEXT:    ret <2 x i8> poison
;
  %div = sdiv <2 x i8> <i8 1, i8 2>, <i8 0, i8 -42>
  ret <2 x i8> %div
}

define <2 x i8> @udiv_zero_elt_vec_constfold(<2 x i8> %x) {
; CHECK-LABEL: @udiv_zero_elt_vec_constfold(
; CHECK-NEXT:    ret <2 x i8> poison
;
  %div = udiv <2 x i8> <i8 1, i8 2>, <i8 42, i8 0>
  ret <2 x i8> %div
}

define <2 x i8> @sdiv_zero_elt_vec(<2 x i8> %x) {
; CHECK-LABEL: @sdiv_zero_elt_vec(
; CHECK-NEXT:    ret <2 x i8> poison
;
  %div = sdiv <2 x i8> %x, <i8 -42, i8 0>
  ret <2 x i8> %div
}

define <2 x i8> @udiv_zero_elt_vec(<2 x i8> %x) {
; CHECK-LABEL: @udiv_zero_elt_vec(
; CHECK-NEXT:    ret <2 x i8> poison
;
  %div = udiv <2 x i8> %x, <i8 0, i8 42>
  ret <2 x i8> %div
}

define <2 x i8> @sdiv_undef_elt_vec(<2 x i8> %x) {
; CHECK-LABEL: @sdiv_undef_elt_vec(
; CHECK-NEXT:    ret <2 x i8> poison
;
  %div = sdiv <2 x i8> %x, <i8 -42, i8 undef>
  ret <2 x i8> %div
}

define <2 x i8> @udiv_undef_elt_vec(<2 x i8> %x) {
; CHECK-LABEL: @udiv_undef_elt_vec(
; CHECK-NEXT:    ret <2 x i8> poison
;
  %div = udiv <2 x i8> %x, <i8 undef, i8 42>
  ret <2 x i8> %div
}

; Division-by-zero is undef. UB in any vector lane means the whole op is undef.
; Thus, we can simplify this: if any element of 'y' is 0, we can do anything.
; Therefore, assume that all elements of 'y' must be 1.

define <2 x i1> @sdiv_bool_vec(<2 x i1> %x, <2 x i1> %y) {
; CHECK-LABEL: @sdiv_bool_vec(
; CHECK-NEXT:    ret <2 x i1> [[X:%.*]]
;
  %div = sdiv <2 x i1> %x, %y
  ret <2 x i1> %div
}

define <2 x i1> @udiv_bool_vec(<2 x i1> %x, <2 x i1> %y) {
; CHECK-LABEL: @udiv_bool_vec(
; CHECK-NEXT:    ret <2 x i1> [[X:%.*]]
;
  %div = udiv <2 x i1> %x, %y
  ret <2 x i1> %div
}

define i32 @zext_bool_udiv_divisor(i1 %x, i32 %y) {
; CHECK-LABEL: @zext_bool_udiv_divisor(
; CHECK-NEXT:    ret i32 [[Y:%.*]]
;
  %ext = zext i1 %x to i32
  %r = udiv i32 %y, %ext
  ret i32 %r
}

define <2 x i32> @zext_bool_sdiv_divisor_vec(<2 x i1> %x, <2 x i32> %y) {
; CHECK-LABEL: @zext_bool_sdiv_divisor_vec(
; CHECK-NEXT:    ret <2 x i32> [[Y:%.*]]
;
  %ext = zext <2 x i1> %x to <2 x i32>
  %r = sdiv <2 x i32> %y, %ext
  ret <2 x i32> %r
}

define i32 @udiv_dividend_known_smaller_than_constant_divisor(i32 %x) {
; CHECK-LABEL: @udiv_dividend_known_smaller_than_constant_divisor(
; CHECK-NEXT:    ret i32 0
;
  %and = and i32 %x, 250
  %div = udiv i32 %and, 251
  ret i32 %div
}

define i32 @not_udiv_dividend_known_smaller_than_constant_divisor(i32 %x) {
; CHECK-LABEL: @not_udiv_dividend_known_smaller_than_constant_divisor(
; CHECK-NEXT:    [[AND:%.*]] = and i32 [[X:%.*]], 251
; CHECK-NEXT:    [[DIV:%.*]] = udiv i32 [[AND]], 251
; CHECK-NEXT:    ret i32 [[DIV]]
;
  %and = and i32 %x, 251
  %div = udiv i32 %and, 251
  ret i32 %div
}

define i32 @udiv_constant_dividend_known_smaller_than_divisor(i32 %x) {
; CHECK-LABEL: @udiv_constant_dividend_known_smaller_than_divisor(
; CHECK-NEXT:    ret i32 0
;
  %or = or i32 %x, 251
  %div = udiv i32 250, %or
  ret i32 %div
}

define i32 @not_udiv_constant_dividend_known_smaller_than_divisor(i32 %x) {
; CHECK-LABEL: @not_udiv_constant_dividend_known_smaller_than_divisor(
; CHECK-NEXT:    [[OR:%.*]] = or i32 [[X:%.*]], 251
; CHECK-NEXT:    [[DIV:%.*]] = udiv i32 251, [[OR]]
; CHECK-NEXT:    ret i32 [[DIV]]
;
  %or = or i32 %x, 251
  %div = udiv i32 251, %or
  ret i32 %div
}

define i8 @udiv_dividend_known_smaller_than_constant_divisor2(i1 %b) {
; CHECK-LABEL: @udiv_dividend_known_smaller_than_constant_divisor2(
<<<<<<< HEAD
; CHECK-NEXT:    [[T0:%.*]] = zext i1 [[B:%.*]] to i8
; CHECK-NEXT:    [[XOR:%.*]] = xor i8 [[T0]], 12
; CHECK-NEXT:    [[R:%.*]] = udiv i8 [[XOR]], 14
; CHECK-NEXT:    ret i8 [[R]]
=======
; CHECK-NEXT:    ret i8 0
>>>>>>> 1e8336c5
;
  %t0 = zext i1 %b to i8
  %xor = xor i8 %t0, 12
  %r = udiv i8 %xor, 14
  ret i8 %r
}

<<<<<<< HEAD
=======
; negative test - dividend can equal 13

>>>>>>> 1e8336c5
define i8 @not_udiv_dividend_known_smaller_than_constant_divisor2(i1 %b) {
; CHECK-LABEL: @not_udiv_dividend_known_smaller_than_constant_divisor2(
; CHECK-NEXT:    [[T0:%.*]] = zext i1 [[B:%.*]] to i8
; CHECK-NEXT:    [[XOR:%.*]] = xor i8 [[T0]], 12
; CHECK-NEXT:    [[R:%.*]] = udiv i8 [[XOR]], 13
; CHECK-NEXT:    ret i8 [[R]]
;
  %t0 = zext i1 %b to i8
  %xor = xor i8 %t0, 12
  %r = udiv i8 %xor, 13
  ret i8 %r
}

; This would require computing known bits on both x and y. Is it worth doing?

define i32 @udiv_dividend_known_smaller_than_divisor(i32 %x, i32 %y) {
; CHECK-LABEL: @udiv_dividend_known_smaller_than_divisor(
; CHECK-NEXT:    [[AND:%.*]] = and i32 [[X:%.*]], 250
; CHECK-NEXT:    [[OR:%.*]] = or i32 [[Y:%.*]], 251
; CHECK-NEXT:    [[DIV:%.*]] = udiv i32 [[AND]], [[OR]]
; CHECK-NEXT:    ret i32 [[DIV]]
;
  %and = and i32 %x, 250
  %or = or i32 %y, 251
  %div = udiv i32 %and, %or
  ret i32 %div
}

define i32 @not_udiv_dividend_known_smaller_than_divisor(i32 %x, i32 %y) {
; CHECK-LABEL: @not_udiv_dividend_known_smaller_than_divisor(
; CHECK-NEXT:    [[AND:%.*]] = and i32 [[X:%.*]], 251
; CHECK-NEXT:    [[OR:%.*]] = or i32 [[Y:%.*]], 251
; CHECK-NEXT:    [[DIV:%.*]] = udiv i32 [[AND]], [[OR]]
; CHECK-NEXT:    ret i32 [[DIV]]
;
  %and = and i32 %x, 251
  %or = or i32 %y, 251
  %div = udiv i32 %and, %or
  ret i32 %div
}

declare i32 @external()

define i32 @div1() {
; CHECK-LABEL: @div1(
; CHECK-NEXT:    [[CALL:%.*]] = call i32 @external(), !range [[RNG0:![0-9]+]]
; CHECK-NEXT:    ret i32 0
;
  %call = call i32 @external(), !range !0
  %urem = udiv i32 %call, 3
  ret i32 %urem
}

define i8 @sdiv_minusone_divisor() {
; CHECK-LABEL: @sdiv_minusone_divisor(
; CHECK-NEXT:    ret i8 poison
;
  %v = sdiv i8 -128, -1
  ret i8 %v
}

!0 = !{i32 0, i32 3}<|MERGE_RESOLUTION|>--- conflicted
+++ resolved
@@ -155,14 +155,7 @@
 
 define i8 @udiv_dividend_known_smaller_than_constant_divisor2(i1 %b) {
 ; CHECK-LABEL: @udiv_dividend_known_smaller_than_constant_divisor2(
-<<<<<<< HEAD
-; CHECK-NEXT:    [[T0:%.*]] = zext i1 [[B:%.*]] to i8
-; CHECK-NEXT:    [[XOR:%.*]] = xor i8 [[T0]], 12
-; CHECK-NEXT:    [[R:%.*]] = udiv i8 [[XOR]], 14
-; CHECK-NEXT:    ret i8 [[R]]
-=======
 ; CHECK-NEXT:    ret i8 0
->>>>>>> 1e8336c5
 ;
   %t0 = zext i1 %b to i8
   %xor = xor i8 %t0, 12
@@ -170,11 +163,8 @@
   ret i8 %r
 }
 
-<<<<<<< HEAD
-=======
 ; negative test - dividend can equal 13
 
->>>>>>> 1e8336c5
 define i8 @not_udiv_dividend_known_smaller_than_constant_divisor2(i1 %b) {
 ; CHECK-LABEL: @not_udiv_dividend_known_smaller_than_constant_divisor2(
 ; CHECK-NEXT:    [[T0:%.*]] = zext i1 [[B:%.*]] to i8
