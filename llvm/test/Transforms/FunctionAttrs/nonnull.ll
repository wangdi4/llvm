--- conflicted
+++ resolved
@@ -1,10 +1,3 @@
-<<<<<<< HEAD
-; RUN: opt -S -functionattrs -enable-nonnull-arg-prop %s | FileCheck %s
-; RUN: opt -S -passes=function-attrs -enable-nonnull-arg-prop %s | FileCheck %s
-; INTEL
-; RUN: opt -S -convert-to-subscript %s | opt -S -functionattrs -enable-nonnull-arg-prop | FileCheck %s
-; RUN: opt -S -passes=convert-to-subscript %s | opt -S -passes=function-attrs -enable-nonnull-arg-prop | FileCheck %s
-=======
 ; RUN: opt -S -functionattrs -enable-nonnull-arg-prop %s | FileCheck %s --check-prefixes=BOTH,FNATTR
 ; RUN: opt -S -passes=function-attrs -enable-nonnull-arg-prop %s | FileCheck %s --check-prefixes=BOTH,FNATTR
 ; RUN: opt -attributor --attributor-disable=false -S < %s | FileCheck %s --check-prefixes=BOTH,ATTRIBUTOR
@@ -13,7 +6,6 @@
 ; RUN: opt -S -passes=convert-to-subscript %s | opt -S -passes=function-attrs -enable-nonnull-arg-prop | FileCheck %s --check-prefixes=BOTH,FNATTR
 
 target datalayout = "e-m:e-i64:64-f80:128-n8:16:32:64-S128"
->>>>>>> a04ae881
 
 declare nonnull i8* @ret_nonnull()
 
