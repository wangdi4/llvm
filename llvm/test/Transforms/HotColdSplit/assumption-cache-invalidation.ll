--- conflicted
+++ resolved
@@ -1,9 +1,5 @@
 ; REQUIRES: asserts
-<<<<<<< HEAD
-; RUN: opt -S -instsimplify -hotcoldsplit -debug -intel-codeextractor-debug=false < %s 2>&1 | FileCheck %s ;INTEL
-=======
-; RUN: opt -S -instsimplify -hotcoldsplit -hotcoldsplit-threshold=-1 -debug < %s 2>&1 | FileCheck %s
->>>>>>> 1ab4db0f
+; RUN: opt -S -instsimplify -hotcoldsplit -hotcoldsplit-threshold=-1 -debug -intel-codeextractor-debug=false < %s 2>&1 | FileCheck %s ;INTEL
 ; RUN: opt -instcombine -hotcoldsplit -instsimplify %s -o /dev/null
 
 target datalayout = "e-m:e-i8:8:32-i16:16:32-i64:64-i128:128-n32:64-S128"
