; NOTE: Assertions have been autogenerated by utils/update_test_checks.py
; RUN: opt -passes=constraint-elimination -S %s | FileCheck %s

declare void @use(i1)
<<<<<<< HEAD
=======
declare void @llvm.assume(i1)
>>>>>>> d2d52558

define void @test.not.uge.ult(i8 %start, i8 %high) {
; CHECK-LABEL: @test.not.uge.ult(
; CHECK-NEXT:  entry:
; CHECK-NEXT:    [[ADD_PTR_I:%.*]] = add nsw i8 [[START:%.*]], 3
; CHECK-NEXT:    [[C_1:%.*]] = icmp uge i8 [[ADD_PTR_I]], [[HIGH:%.*]]
; CHECK-NEXT:    br i1 [[C_1]], label [[IF_THEN:%.*]], label [[IF_END:%.*]]
; CHECK:       if.then:
; CHECK-NEXT:    ret void
; CHECK:       if.end:
; CHECK-NEXT:    [[T_0:%.*]] = icmp ult i8 [[START]], [[HIGH]]
; CHECK-NEXT:    call void @use(i1 [[T_0]])
; CHECK-NEXT:    [[START_1:%.*]] = add nsw i8 [[START]], 1
; CHECK-NEXT:    [[T_1:%.*]] = icmp ult i8 [[START_1]], [[HIGH]]
; CHECK-NEXT:    call void @use(i1 [[T_1]])
; CHECK-NEXT:    [[START_2:%.*]] = add nsw i8 [[START]], 2
; CHECK-NEXT:    [[T_2:%.*]] = icmp ult i8 [[START_2]], [[HIGH]]
; CHECK-NEXT:    call void @use(i1 [[T_2]])
; CHECK-NEXT:    [[START_3:%.*]] = add nsw i8 [[START]], 3
; CHECK-NEXT:    [[T_3:%.*]] = icmp ult i8 [[START_3]], [[HIGH]]
; CHECK-NEXT:    call void @use(i1 [[T_3]])
; CHECK-NEXT:    [[START_4:%.*]] = add nsw i8 [[START]], 4
; CHECK-NEXT:    [[C_4:%.*]] = icmp ult i8 [[START_4]], [[HIGH]]
; CHECK-NEXT:    call void @use(i1 [[C_4]])
; CHECK-NEXT:    ret void
;
entry:
  %add.ptr.i = add nsw i8 %start, 3
  %c.1 = icmp uge i8 %add.ptr.i, %high
  br i1 %c.1, label %if.then, label %if.end

if.then:                                          ; preds = %entry
  ret void

if.end:                                           ; preds = %entry
  %t.0 = icmp ult i8 %start, %high
  call void @use(i1 %t.0)
  %start.1 = add nsw i8 %start, 1
  %t.1 = icmp ult i8 %start.1, %high
  call void @use(i1 %t.1)
  %start.2 = add nsw i8 %start, 2
  %t.2 = icmp ult i8 %start.2, %high
  call void @use(i1 %t.2)
  %start.3 = add nsw i8 %start, 3
  %t.3 = icmp ult i8 %start.3, %high
  call void @use(i1 %t.3)
  %start.4 = add nsw i8 %start, 4
  %c.4 = icmp ult i8 %start.4, %high
  call void @use(i1 %c.4)
  ret void
}

define void @test.not.sge.slt(i8 %start, i8 %high) {
; CHECK-LABEL: @test.not.sge.slt(
; CHECK-NEXT:  entry:
; CHECK-NEXT:    [[ADD_PTR_I:%.*]] = add nsw i8 [[START:%.*]], 3
; CHECK-NEXT:    [[C_1:%.*]] = icmp sge i8 [[ADD_PTR_I]], [[HIGH:%.*]]
; CHECK-NEXT:    br i1 [[C_1]], label [[IF_THEN:%.*]], label [[IF_END:%.*]]
; CHECK:       if.then:
; CHECK-NEXT:    ret void
; CHECK:       if.end:
; CHECK-NEXT:    [[T_0:%.*]] = icmp slt i8 [[START]], [[HIGH]]
; CHECK-NEXT:    call void @use(i1 true)
; CHECK-NEXT:    [[START_1:%.*]] = add nsw i8 [[START]], 1
; CHECK-NEXT:    [[T_1:%.*]] = icmp slt i8 [[START_1]], [[HIGH]]
; CHECK-NEXT:    call void @use(i1 true)
; CHECK-NEXT:    [[START_2:%.*]] = add nsw i8 [[START]], 2
; CHECK-NEXT:    [[T_2:%.*]] = icmp slt i8 [[START_2]], [[HIGH]]
; CHECK-NEXT:    call void @use(i1 true)
; CHECK-NEXT:    [[START_3:%.*]] = add nsw i8 [[START]], 3
; CHECK-NEXT:    [[T_3:%.*]] = icmp slt i8 [[START_3]], [[HIGH]]
; CHECK-NEXT:    call void @use(i1 true)
; CHECK-NEXT:    [[START_4:%.*]] = add nsw i8 [[START]], 4
; CHECK-NEXT:    [[C_4:%.*]] = icmp slt i8 [[START_4]], [[HIGH]]
; CHECK-NEXT:    call void @use(i1 [[C_4]])
; CHECK-NEXT:    ret void
;
entry:
  %add.ptr.i = add nsw i8 %start, 3
  %c.1 = icmp sge i8 %add.ptr.i, %high
  br i1 %c.1, label %if.then, label %if.end

if.then:                                          ; preds = %entry
  ret void

if.end:                                           ; preds = %entry
  %t.0 = icmp slt i8 %start, %high
  call void @use(i1 %t.0)
  %start.1 = add nsw i8 %start, 1
  %t.1 = icmp slt i8 %start.1, %high
  call void @use(i1 %t.1)
  %start.2 = add nsw i8 %start, 2
  %t.2 = icmp slt i8 %start.2, %high
  call void @use(i1 %t.2)
  %start.3 = add nsw i8 %start, 3
  %t.3 = icmp slt i8 %start.3, %high
  call void @use(i1 %t.3)
  %start.4 = add nsw i8 %start, 4
  %c.4 = icmp slt i8 %start.4, %high
  call void @use(i1 %c.4)
  ret void
}

define void @test.decompose.nonconst(i8 %a, i8 %b, i8 %c, i8 %d) {
; CHECK-LABEL: @test.decompose.nonconst(
; CHECK-NEXT:  entry:
; CHECK-NEXT:    [[C_0:%.*]] = icmp sge i8 [[A:%.*]], [[C:%.*]]
; CHECK-NEXT:    [[C_1:%.*]] = icmp sge i8 [[B:%.*]], [[C]]
; CHECK-NEXT:    [[AND_0:%.*]] = and i1 [[C_0]], [[C_1]]
; CHECK-NEXT:    br i1 [[AND_0]], label [[IF_THEN:%.*]], label [[IF_END:%.*]]
; CHECK:       if.then:
; CHECK-NEXT:    [[C_2:%.*]] = icmp sge i8 [[A]], 0
; CHECK-NEXT:    [[C_3:%.*]] = icmp sge i8 [[B]], 0
; CHECK-NEXT:    [[AND_1:%.*]] = and i1 [[C_2]], [[C_3]]
; CHECK-NEXT:    br i1 [[AND_1]], label [[IF_THEN_2:%.*]], label [[IF_END]]
; CHECK:       if.then.2:
; CHECK-NEXT:    [[ADD_0:%.*]] = add nsw i8 [[A]], [[B]]
; CHECK-NEXT:    [[T_0:%.*]] = icmp sge i8 [[ADD_0]], [[C]]
; CHECK-NEXT:    call void @use(i1 true)
; CHECK-NEXT:    [[ADD_1:%.*]] = add nsw i8 [[A]], [[A]]
; CHECK-NEXT:    [[T_1:%.*]] = icmp sge i8 [[ADD_0]], [[C]]
; CHECK-NEXT:    call void @use(i1 true)
; CHECK-NEXT:    [[ADD_2:%.*]] = add nsw i8 [[A]], [[D:%.*]]
; CHECK-NEXT:    [[C_4:%.*]] = icmp sge i8 [[ADD_2]], [[C]]
; CHECK-NEXT:    call void @use(i1 [[C_4]])
; CHECK-NEXT:    ret void
; CHECK:       if.end:
; CHECK-NEXT:    ret void
;
entry:
  %c.0 = icmp sge i8 %a, %c
  %c.1 = icmp sge i8 %b, %c
  %and.0 = and i1 %c.0, %c.1
  br i1 %and.0, label %if.then, label %if.end

if.then:                                          ; preds = %entry
  %c.2 = icmp sge i8 %a, 0
  %c.3 = icmp sge i8 %b, 0
  %and.1 = and i1 %c.2, %c.3
  br i1 %and.1, label %if.then.2, label %if.end

if.then.2:
  %add.0 = add nsw i8 %a, %b
  %t.0 = icmp sge i8 %add.0, %c
  call void @use(i1 %t.0)
  %add.1 = add nsw i8 %a, %a
  %t.1 = icmp sge i8 %add.0, %c
  call void @use(i1 %t.1)
  %add.2 = add nsw i8 %a, %d
  %c.4 = icmp sge i8 %add.2, %c
  call void @use(i1 %c.4)
  ret void

if.end:                                           ; preds = %entry
  ret void
}

define void @test.decompose.nonconst.no.null.check(i8 %a, i8 %b, i8 %c, i8 %d) {
; CHECK-LABEL: @test.decompose.nonconst.no.null.check(
; CHECK-NEXT:  entry:
; CHECK-NEXT:    [[C_0:%.*]] = icmp sge i8 [[A:%.*]], [[C:%.*]]
; CHECK-NEXT:    [[C_1:%.*]] = icmp sge i8 [[B:%.*]], [[C]]
; CHECK-NEXT:    [[AND_0:%.*]] = and i1 [[C_0]], [[C_1]]
; CHECK-NEXT:    br i1 [[AND_0]], label [[IF_THEN:%.*]], label [[IF_END:%.*]]
; CHECK:       if.then:
; CHECK-NEXT:    [[ADD_0:%.*]] = add nsw i8 [[A]], [[B]]
; CHECK-NEXT:    [[T_0:%.*]] = icmp sge i8 [[ADD_0]], [[C]]
; CHECK-NEXT:    call void @use(i1 [[T_0]])
; CHECK-NEXT:    [[ADD_1:%.*]] = add nsw i8 [[A]], [[A]]
; CHECK-NEXT:    [[T_1:%.*]] = icmp sge i8 [[ADD_0]], [[C]]
; CHECK-NEXT:    call void @use(i1 [[T_1]])
; CHECK-NEXT:    [[ADD_2:%.*]] = add nsw i8 [[A]], [[D:%.*]]
; CHECK-NEXT:    [[C_4:%.*]] = icmp sge i8 [[ADD_2]], [[C]]
; CHECK-NEXT:    call void @use(i1 [[C_4]])
; CHECK-NEXT:    ret void
; CHECK:       if.end:
; CHECK-NEXT:    ret void
;
entry:
  %c.0 = icmp sge i8 %a, %c
  %c.1 = icmp sge i8 %b, %c
  %and.0 = and i1 %c.0, %c.1
  br i1 %and.0, label %if.then, label %if.end

if.then:                                          ; preds = %entry
  %add.0 = add nsw i8 %a, %b
  %t.0 = icmp sge i8 %add.0, %c
  call void @use(i1 %t.0)
  %add.1 = add nsw i8 %a, %a
  %t.1 = icmp sge i8 %add.0, %c
  call void @use(i1 %t.1)
  %add.2 = add nsw i8 %a, %d
  %c.4 = icmp sge i8 %add.2, %c
  call void @use(i1 %c.4)
  ret void

if.end:                                           ; preds = %entry
  ret void
}

define void @test.sge.slt.add.neg(i8 %start, i8 %high) {
; CHECK-LABEL: @test.sge.slt.add.neg(
; CHECK-NEXT:  entry:
; CHECK-NEXT:    [[ADD_PTR_I:%.*]] = add nsw i8 [[START:%.*]], -3
; CHECK-NEXT:    [[C_1:%.*]] = icmp slt i8 [[ADD_PTR_I]], [[HIGH:%.*]]
; CHECK-NEXT:    call void @llvm.assume(i1 [[C_1]])
; CHECK-NEXT:    [[C_2:%.*]] = icmp slt i8 [[START]], [[HIGH]]
; CHECK-NEXT:    call void @use(i1 [[C_2]])
; CHECK-NEXT:    [[START_1:%.*]] = add nsw i8 [[START]], 1
; CHECK-NEXT:    [[C_3:%.*]] = icmp slt i8 [[START_1]], [[HIGH]]
; CHECK-NEXT:    call void @use(i1 [[C_3]])
; CHECK-NEXT:    [[START_2:%.*]] = add nsw i8 [[START]], -2
; CHECK-NEXT:    [[C_4:%.*]] = icmp slt i8 [[START_2]], [[HIGH]]
; CHECK-NEXT:    call void @use(i1 [[C_4]])
; CHECK-NEXT:    [[START_3:%.*]] = add nsw i8 [[START]], -3
; CHECK-NEXT:    [[T_1:%.*]] = icmp slt i8 [[START_3]], [[HIGH]]
; CHECK-NEXT:    call void @use(i1 true)
; CHECK-NEXT:    [[START_4:%.*]] = add nsw i8 [[START]], -4
; CHECK-NEXT:    [[T_2:%.*]] = icmp slt i8 [[START_4]], [[HIGH]]
; CHECK-NEXT:    call void @use(i1 true)
; CHECK-NEXT:    ret void
;
entry:
  %add.ptr.i = add nsw i8 %start, -3
  %c.1 = icmp slt i8 %add.ptr.i, %high
  call void @llvm.assume(i1 %c.1)
  %c.2 = icmp slt i8 %start, %high
  call void @use(i1 %c.2)
  %start.1 = add nsw i8 %start,  1
  %c.3 = icmp slt i8 %start.1, %high
  call void @use(i1 %c.3)
  %start.2 = add nsw i8 %start, -2
  %c.4 = icmp slt i8 %start.2, %high
  call void @use(i1 %c.4)
  %start.3 = add nsw i8 %start, -3
  %t.1 = icmp slt i8 %start.3, %high
  call void @use(i1 %t.1)
  %start.4 = add nsw i8 %start, -4
  %t.2 = icmp slt i8 %start.4, %high
  call void @use(i1 %t.2)
  ret void
}

<<<<<<< HEAD
declare void @llvm.assume(i1)
=======
define i1 @test_ult_add_nsw_pos_1(i8 %start, i8 %high) {
; CHECK-LABEL: @test_ult_add_nsw_pos_1(
; CHECK-NEXT:  entry:
; CHECK-NEXT:    [[HIGH_EXT:%.*]] = zext i8 [[HIGH:%.*]] to i16
; CHECK-NEXT:    [[START_EXT:%.*]] = zext i8 [[START:%.*]] to i16
; CHECK-NEXT:    [[ADD_EXT:%.*]] = add nsw i16 [[START_EXT]], 3
; CHECK-NEXT:    [[C_1:%.*]] = icmp ult i16 [[ADD_EXT]], [[HIGH_EXT]]
; CHECK-NEXT:    call void @llvm.assume(i1 [[C_1]])
; CHECK-NEXT:    [[T:%.*]] = icmp ult i16 [[START_EXT]], [[HIGH_EXT]]
; CHECK-NEXT:    ret i1 true
;
entry:
  %high.ext = zext i8 %high to i16
  %start.ext = zext i8 %start to i16
  %add.ext = add nsw i16 %start.ext, 3
  %c.1 = icmp ult i16 %add.ext, %high.ext
  call void @llvm.assume(i1 %c.1)

  %t = icmp ult i16 %start.ext, %high.ext
  ret i1 %t
}

define i1 @test_ult_add_nsw_pos_1_assume_pos(i8 %start, i8 %high) {
; CHECK-LABEL: @test_ult_add_nsw_pos_1_assume_pos(
; CHECK-NEXT:  entry:
; CHECK-NEXT:    [[START_POS:%.*]] = icmp sge i8 [[START:%.*]], 0
; CHECK-NEXT:    call void @llvm.assume(i1 [[START_POS]])
; CHECK-NEXT:    [[ADD:%.*]] = add nsw i8 [[START]], 3
; CHECK-NEXT:    [[C_1:%.*]] = icmp ult i8 [[ADD]], [[HIGH:%.*]]
; CHECK-NEXT:    call void @llvm.assume(i1 [[C_1]])
; CHECK-NEXT:    [[T:%.*]] = icmp ult i8 [[START]], [[HIGH]]
; CHECK-NEXT:    ret i1 true
;
entry:
  %start.pos = icmp sge i8 %start, 0
  call void @llvm.assume(i1 %start.pos)
  %add = add nsw i8 %start, 3
  %c.1 = icmp ult i8 %add, %high
  call void @llvm.assume(i1 %c.1)

  %t = icmp ult i8 %start, %high
  ret i1 %t
}

define i1 @test_ult_add_nsw_pos_1_no_assume_pos(i8 %start, i8 %high) {
; CHECK-LABEL: @test_ult_add_nsw_pos_1_no_assume_pos(
; CHECK-NEXT:  entry:
; CHECK-NEXT:    [[ADD:%.*]] = add nsw i8 [[START:%.*]], 3
; CHECK-NEXT:    [[C_1:%.*]] = icmp ult i8 [[ADD]], [[HIGH:%.*]]
; CHECK-NEXT:    call void @llvm.assume(i1 [[C_1]])
; CHECK-NEXT:    [[T:%.*]] = icmp ult i8 [[START]], [[HIGH]]
; CHECK-NEXT:    ret i1 [[T]]
;
entry:
  %add = add nsw i8 %start, 3
  %c.1 = icmp ult i8 %add, %high
  call void @llvm.assume(i1 %c.1)

  %t = icmp ult i8 %start, %high
  ret i1 %t
}

define i1 @test_ult_add_nsw_pos_1_cmp_no_ext(i8 %start, i8 %high) {
; CHECK-LABEL: @test_ult_add_nsw_pos_1_cmp_no_ext(
; CHECK-NEXT:  entry:
; CHECK-NEXT:    [[HIGH_EXT:%.*]] = zext i8 [[HIGH:%.*]] to i16
; CHECK-NEXT:    [[START_EXT:%.*]] = zext i8 [[START:%.*]] to i16
; CHECK-NEXT:    [[ADD_EXT:%.*]] = add nsw i16 [[START_EXT]], 3
; CHECK-NEXT:    [[C_1:%.*]] = icmp ult i16 [[ADD_EXT]], [[HIGH_EXT]]
; CHECK-NEXT:    call void @llvm.assume(i1 [[C_1]])
; CHECK-NEXT:    [[T:%.*]] = icmp ult i8 [[START]], [[HIGH]]
; CHECK-NEXT:    ret i1 true
;
entry:
  %high.ext = zext i8 %high to i16
  %start.ext = zext i8 %start to i16
  %add.ext = add nsw i16 %start.ext, 3
  %c.1 = icmp ult i16 %add.ext, %high.ext
  call void @llvm.assume(i1 %c.1)

  %t = icmp ult i8 %start, %high
  ret i1 %t
}

define i1 @test_ult_add_nsw_pos_2(i8 %start, i8 %high) {
; CHECK-LABEL: @test_ult_add_nsw_pos_2(
; CHECK-NEXT:  entry:
; CHECK-NEXT:    [[HIGH_EXT:%.*]] = zext i8 [[HIGH:%.*]] to i16
; CHECK-NEXT:    [[START_EXT:%.*]] = zext i8 [[START:%.*]] to i16
; CHECK-NEXT:    [[ADD_EXT:%.*]] = add nsw i16 [[START_EXT]], 3
; CHECK-NEXT:    [[C_1:%.*]] = icmp ult i16 [[ADD_EXT]], [[HIGH_EXT]]
; CHECK-NEXT:    call void @llvm.assume(i1 [[C_1]])
; CHECK-NEXT:    [[F:%.*]] = icmp uge i16 [[START_EXT]], [[HIGH_EXT]]
; CHECK-NEXT:    ret i1 false
;
entry:
  %high.ext = zext i8 %high to i16
  %start.ext = zext i8 %start to i16
  %add.ext = add nsw i16 %start.ext, 3
  %c.1 = icmp ult i16 %add.ext, %high.ext
  call void @llvm.assume(i1 %c.1)

  %f = icmp uge i16 %start.ext, %high.ext
  ret i1 %f
}

define i1 @test_ult_add_nsw_pos_2_assume_pos(i8 %start, i8 %high) {
; CHECK-LABEL: @test_ult_add_nsw_pos_2_assume_pos(
; CHECK-NEXT:  entry:
; CHECK-NEXT:    [[START_POS:%.*]] = icmp sge i8 [[START:%.*]], 0
; CHECK-NEXT:    call void @llvm.assume(i1 [[START_POS]])
; CHECK-NEXT:    [[ADD:%.*]] = add nsw i8 [[START]], 3
; CHECK-NEXT:    [[C_1:%.*]] = icmp ult i8 [[ADD]], [[HIGH:%.*]]
; CHECK-NEXT:    call void @llvm.assume(i1 [[C_1]])
; CHECK-NEXT:    [[F:%.*]] = icmp uge i8 [[START]], [[HIGH]]
; CHECK-NEXT:    ret i1 false
;
entry:
  %start.pos = icmp sge i8 %start, 0
  call void @llvm.assume(i1 %start.pos)
  %add = add nsw i8 %start, 3
  %c.1 = icmp ult i8 %add, %high
  call void @llvm.assume(i1 %c.1)

  %f = icmp uge i8 %start, %high
  ret i1 %f
}

define i1 @test_ult_add_nsw_pos_2_cmp_no_ext(i8 %start, i8 %high) {
; CHECK-LABEL: @test_ult_add_nsw_pos_2_cmp_no_ext(
; CHECK-NEXT:  entry:
; CHECK-NEXT:    [[HIGH_EXT:%.*]] = zext i8 [[HIGH:%.*]] to i16
; CHECK-NEXT:    [[START_EXT:%.*]] = zext i8 [[START:%.*]] to i16
; CHECK-NEXT:    [[ADD_EXT:%.*]] = add nsw i16 [[START_EXT]], 3
; CHECK-NEXT:    [[C_1:%.*]] = icmp ult i16 [[ADD_EXT]], [[HIGH_EXT]]
; CHECK-NEXT:    call void @llvm.assume(i1 [[C_1]])
; CHECK-NEXT:    [[C:%.*]] = icmp uge i8 [[START]], [[HIGH]]
; CHECK-NEXT:    ret i1 false
;
entry:
  %high.ext = zext i8 %high to i16
  %start.ext = zext i8 %start to i16
  %add.ext = add nsw i16 %start.ext, 3
  %c.1 = icmp ult i16 %add.ext, %high.ext
  call void @llvm.assume(i1 %c.1)

  %c = icmp uge i8 %start, %high
  ret i1 %c
}

define i1 @test_ult_add_nsw_pos_3(i8 %start, i8 %high) {
; CHECK-LABEL: @test_ult_add_nsw_pos_3(
; CHECK-NEXT:  entry:
; CHECK-NEXT:    [[HIGH_EXT:%.*]] = zext i8 [[HIGH:%.*]] to i16
; CHECK-NEXT:    [[START_EXT:%.*]] = zext i8 [[START:%.*]] to i16
; CHECK-NEXT:    [[ADD_EXT:%.*]] = add nsw i16 [[START_EXT]], 3
; CHECK-NEXT:    [[C_1:%.*]] = icmp ult i16 [[ADD_EXT]], [[HIGH_EXT]]
; CHECK-NEXT:    call void @llvm.assume(i1 [[C_1]])
; CHECK-NEXT:    [[ADD_4:%.*]] = add nsw i16 [[START_EXT]], 4
; CHECK-NEXT:    [[C:%.*]] = icmp ult i16 [[ADD_4]], [[HIGH_EXT]]
; CHECK-NEXT:    ret i1 [[C]]
;
entry:
  %high.ext = zext i8 %high to i16
  %start.ext = zext i8 %start to i16
  %add.ext = add nsw i16 %start.ext, 3
  %c.1 = icmp ult i16 %add.ext, %high.ext
  call void @llvm.assume(i1 %c.1)

  %add.4 = add nsw i16 %start.ext, 4
  %c = icmp ult i16 %add.4, %high.ext
  ret i1 %c
}

define i1 @test_ult_add_nsw_pos_3_assume_pos(i8 %start, i8 %high) {
; CHECK-LABEL: @test_ult_add_nsw_pos_3_assume_pos(
; CHECK-NEXT:  entry:
; CHECK-NEXT:    [[START_POS:%.*]] = icmp sge i8 [[START:%.*]], 0
; CHECK-NEXT:    call void @llvm.assume(i1 [[START_POS]])
; CHECK-NEXT:    [[ADD:%.*]] = add nsw i8 [[START]], 3
; CHECK-NEXT:    [[C_1:%.*]] = icmp ult i8 [[ADD]], [[HIGH:%.*]]
; CHECK-NEXT:    call void @llvm.assume(i1 [[C_1]])
; CHECK-NEXT:    [[ADD_4:%.*]] = add nsw i8 [[START]], 4
; CHECK-NEXT:    [[C:%.*]] = icmp ult i8 [[ADD_4]], [[HIGH]]
; CHECK-NEXT:    ret i1 [[C]]
;
entry:
  %start.pos = icmp sge i8 %start, 0
  call void @llvm.assume(i1 %start.pos)
  %add = add nsw i8 %start, 3
  %c.1 = icmp ult i8 %add, %high
  call void @llvm.assume(i1 %c.1)

  %add.4 = add nsw i8 %start, 4
  %c = icmp ult i8 %add.4, %high
  ret i1 %c
}

define i1 @test_ult_add_nsw_pos_4(i8 %start, i8 %high) {
; CHECK-LABEL: @test_ult_add_nsw_pos_4(
; CHECK-NEXT:  entry:
; CHECK-NEXT:    [[HIGH_EXT:%.*]] = zext i8 [[HIGH:%.*]] to i16
; CHECK-NEXT:    [[START_EXT:%.*]] = zext i8 [[START:%.*]] to i16
; CHECK-NEXT:    [[ADD_EXT:%.*]] = add nsw i16 [[START_EXT]], 3
; CHECK-NEXT:    [[C_1:%.*]] = icmp ult i16 [[ADD_EXT]], [[HIGH_EXT]]
; CHECK-NEXT:    call void @llvm.assume(i1 [[C_1]])
; CHECK-NEXT:    [[ADD_2:%.*]] = add nsw i16 [[START_EXT]], 2
; CHECK-NEXT:    [[C:%.*]] = icmp ult i16 [[ADD_2]], [[HIGH_EXT]]
; CHECK-NEXT:    ret i1 true
;
entry:
  %high.ext = zext i8 %high to i16
  %start.ext = zext i8 %start to i16
  %add.ext = add nsw i16 %start.ext, 3
  %c.1 = icmp ult i16 %add.ext, %high.ext
  call void @llvm.assume(i1 %c.1)

  %add.2 = add nsw i16 %start.ext, 2
  %c = icmp ult i16 %add.2, %high.ext
  ret i1 %c
}

define i1 @test_ult_add_nsw_pos_4_assume_pos(i8 %start, i8 %high) {
; CHECK-LABEL: @test_ult_add_nsw_pos_4_assume_pos(
; CHECK-NEXT:  entry:
; CHECK-NEXT:    [[START_POS:%.*]] = icmp sge i8 [[START:%.*]], 0
; CHECK-NEXT:    call void @llvm.assume(i1 [[START_POS]])
; CHECK-NEXT:    [[ADD:%.*]] = add nsw i8 [[START]], 3
; CHECK-NEXT:    [[C_1:%.*]] = icmp ult i8 [[ADD]], [[HIGH:%.*]]
; CHECK-NEXT:    call void @llvm.assume(i1 [[C_1]])
; CHECK-NEXT:    [[ADD_2:%.*]] = add nsw i8 [[START]], 2
; CHECK-NEXT:    [[C:%.*]] = icmp ult i8 [[ADD_2]], [[HIGH]]
; CHECK-NEXT:    ret i1 true
;
entry:
  %start.pos = icmp sge i8 %start, 0
  call void @llvm.assume(i1 %start.pos)
  %add = add nsw i8 %start, 3
  %c.1 = icmp ult i8 %add, %high
  call void @llvm.assume(i1 %c.1)

  %add.2 = add nsw i8 %start, 2
  %c = icmp ult i8 %add.2, %high
  ret i1 %c
}

define i1 @test_ult_add_nsw_neg_5(i8 %start, i8 %high) {
; CHECK-LABEL: @test_ult_add_nsw_neg_5(
; CHECK-NEXT:  entry:
; CHECK-NEXT:    [[HIGH_EXT:%.*]] = zext i8 [[HIGH:%.*]] to i16
; CHECK-NEXT:    [[START_EXT:%.*]] = zext i8 [[START:%.*]] to i16
; CHECK-NEXT:    [[ADD_EXT:%.*]] = add nsw i16 [[START_EXT]], 3
; CHECK-NEXT:    [[C_1:%.*]] = icmp ult i16 [[ADD_EXT]], [[HIGH_EXT]]
; CHECK-NEXT:    call void @llvm.assume(i1 [[C_1]])
; CHECK-NEXT:    [[SUB_2:%.*]] = add nsw i16 [[START_EXT]], -2
; CHECK-NEXT:    [[C:%.*]] = icmp ult i16 [[SUB_2]], [[HIGH_EXT]]
; CHECK-NEXT:    ret i1 [[C]]
;
entry:
  %high.ext = zext i8 %high to i16
  %start.ext = zext i8 %start to i16
  %add.ext = add nsw i16 %start.ext, 3
  %c.1 = icmp ult i16 %add.ext, %high.ext
  call void @llvm.assume(i1 %c.1)

  %sub.2 = add nsw i16 %start.ext, -2
  %c = icmp ult i16 %sub.2, %high.ext
  ret i1 %c
}

define i1 @test_ult_add_nsw_neg_5_assume_pos(i8 %start, i8 %high) {
; CHECK-LABEL: @test_ult_add_nsw_neg_5_assume_pos(
; CHECK-NEXT:  entry:
; CHECK-NEXT:    [[START_POS:%.*]] = icmp sge i8 [[START:%.*]], 0
; CHECK-NEXT:    call void @llvm.assume(i1 [[START_POS]])
; CHECK-NEXT:    [[ADD:%.*]] = add nsw i8 [[START]], 3
; CHECK-NEXT:    [[C_1:%.*]] = icmp ult i8 [[ADD]], [[HIGH:%.*]]
; CHECK-NEXT:    call void @llvm.assume(i1 [[C_1]])
; CHECK-NEXT:    [[SUB_2:%.*]] = add nsw i8 [[START]], -2
; CHECK-NEXT:    [[C:%.*]] = icmp ult i8 [[SUB_2]], [[HIGH]]
; CHECK-NEXT:    ret i1 [[C]]
;
entry:
  %start.pos = icmp sge i8 %start, 0
  call void @llvm.assume(i1 %start.pos)
  %add = add nsw i8 %start, 3
  %c.1 = icmp ult i8 %add, %high
  call void @llvm.assume(i1 %c.1)

  %sub.2 = add nsw i8 %start, -2
  %c = icmp ult i8 %sub.2, %high
  ret i1 %c
}

define i1 @test_ult_add_no_nsw_pos_6(i8 %start, i8 %high) {
; CHECK-LABEL: @test_ult_add_no_nsw_pos_6(
; CHECK-NEXT:  entry:
; CHECK-NEXT:    [[HIGH_EXT:%.*]] = zext i8 [[HIGH:%.*]] to i16
; CHECK-NEXT:    [[START_EXT:%.*]] = zext i8 [[START:%.*]] to i16
; CHECK-NEXT:    [[ADD_EXT:%.*]] = add i16 [[START_EXT]], 3
; CHECK-NEXT:    [[C_1:%.*]] = icmp ult i16 [[ADD_EXT]], [[HIGH_EXT]]
; CHECK-NEXT:    call void @llvm.assume(i1 [[C_1]])
; CHECK-NEXT:    [[ADD_2:%.*]] = add i16 [[START_EXT]], 2
; CHECK-NEXT:    [[C:%.*]] = icmp ult i16 [[ADD_2]], [[HIGH_EXT]]
; CHECK-NEXT:    ret i1 [[C]]
;
entry:
  %high.ext = zext i8 %high to i16
  %start.ext = zext i8 %start to i16
  %add.ext = add i16 %start.ext, 3
  %c.1 = icmp ult i16 %add.ext, %high.ext
  call void @llvm.assume(i1 %c.1)

  %add.2 = add i16 %start.ext, 2
  %c = icmp ult i16 %add.2, %high.ext
  ret i1 %c
}

define i1 @test_ult_add_no_nsw_pos_6_assume_pos(i8 %start, i8 %high) {
; CHECK-LABEL: @test_ult_add_no_nsw_pos_6_assume_pos(
; CHECK-NEXT:  entry:
; CHECK-NEXT:    [[START_POS:%.*]] = icmp sge i8 [[START:%.*]], 0
; CHECK-NEXT:    call void @llvm.assume(i1 [[START_POS]])
; CHECK-NEXT:    [[ADD:%.*]] = add i8 [[START]], 3
; CHECK-NEXT:    [[C_1:%.*]] = icmp ult i8 [[ADD]], [[HIGH:%.*]]
; CHECK-NEXT:    call void @llvm.assume(i1 [[C_1]])
; CHECK-NEXT:    [[ADD_2:%.*]] = add i8 [[START]], 2
; CHECK-NEXT:    [[C:%.*]] = icmp ult i8 [[ADD_2]], [[HIGH]]
; CHECK-NEXT:    ret i1 [[C]]
;
entry:
  %start.pos = icmp sge i8 %start, 0
  call void @llvm.assume(i1 %start.pos)
  %add = add i8 %start, 3
  %c.1 = icmp ult i8 %add, %high
  call void @llvm.assume(i1 %c.1)

  %add.2 = add i8 %start, 2
  %c = icmp ult i8 %add.2, %high
  ret i1 %c
}

define i1 @test_ult_add_nsw_var_7(i8 %start, i8 %off, i8 %high) {
; CHECK-LABEL: @test_ult_add_nsw_var_7(
; CHECK-NEXT:  entry:
; CHECK-NEXT:    [[ADD:%.*]] = add nsw i8 [[START:%.*]], [[OFF:%.*]]
; CHECK-NEXT:    [[C_1:%.*]] = icmp ult i8 [[ADD]], [[HIGH:%.*]]
; CHECK-NEXT:    call void @llvm.assume(i1 [[C_1]])
; CHECK-NEXT:    [[OFF_POS:%.*]] = icmp sge i8 [[OFF]], 0
; CHECK-NEXT:    call void @llvm.assume(i1 [[OFF_POS]])
; CHECK-NEXT:    [[C:%.*]] = icmp ult i8 [[START]], [[HIGH]]
; CHECK-NEXT:    ret i1 [[C]]
;
entry:
  %add = add nsw i8 %start, %off
  %c.1 = icmp ult i8 %add, %high
  call void @llvm.assume(i1 %c.1)
  %off.pos = icmp sge i8 %off, 0
  call void @llvm.assume(i1 %off.pos)

  %c = icmp ult i8 %start, %high
  ret i1 %c
}

define i1 @test_ult_add_no_nsw_var_7(i8 %start, i8 %off, i8 %high) {
; CHECK-LABEL: @test_ult_add_no_nsw_var_7(
; CHECK-NEXT:  entry:
; CHECK-NEXT:    [[ADD:%.*]] = add i8 [[START:%.*]], [[OFF:%.*]]
; CHECK-NEXT:    [[C_1:%.*]] = icmp ult i8 [[ADD]], [[HIGH:%.*]]
; CHECK-NEXT:    call void @llvm.assume(i1 [[C_1]])
; CHECK-NEXT:    [[OFF_POS:%.*]] = icmp sge i8 [[OFF]], 0
; CHECK-NEXT:    call void @llvm.assume(i1 [[OFF_POS]])
; CHECK-NEXT:    [[C:%.*]] = icmp ult i8 [[START]], [[HIGH]]
; CHECK-NEXT:    ret i1 [[C]]
;
entry:
  %add = add i8 %start, %off
  %c.1 = icmp ult i8 %add, %high
  call void @llvm.assume(i1 %c.1)
  %off.pos = icmp sge i8 %off, 0
  call void @llvm.assume(i1 %off.pos)

  %c = icmp ult i8 %start, %high
  ret i1 %c
}

define i1 @test_ult_add_nsw_var_8(i8 %start, i8 %off.1, i8 %off.2, i8 %high) {
; CHECK-LABEL: @test_ult_add_nsw_var_8(
; CHECK-NEXT:  entry:
; CHECK-NEXT:    [[ADD:%.*]] = add nsw i8 [[START:%.*]], [[OFF_2:%.*]]
; CHECK-NEXT:    [[C_1:%.*]] = icmp ult i8 [[ADD]], [[HIGH:%.*]]
; CHECK-NEXT:    call void @llvm.assume(i1 [[C_1]])
; CHECK-NEXT:    [[OFF_1_POS:%.*]] = icmp sge i8 [[OFF_1:%.*]], 0
; CHECK-NEXT:    call void @llvm.assume(i1 [[OFF_1_POS]])
; CHECK-NEXT:    [[OFF_2_POS:%.*]] = icmp sge i8 [[OFF_2]], 0
; CHECK-NEXT:    call void @llvm.assume(i1 [[OFF_2_POS]])
; CHECK-NEXT:    [[OFF_1_ULT:%.*]] = icmp ult i8 [[OFF_1]], [[OFF_2]]
; CHECK-NEXT:    call void @llvm.assume(i1 [[OFF_1_ULT]])
; CHECK-NEXT:    [[ADD_OFF_2:%.*]] = add nsw i8 [[START]], [[OFF_1]]
; CHECK-NEXT:    [[C:%.*]] = icmp ult i8 [[ADD_OFF_2]], [[HIGH]]
; CHECK-NEXT:    ret i1 [[C]]
;
entry:
  %add = add nsw i8 %start, %off.2
  %c.1 = icmp ult i8 %add, %high
  call void @llvm.assume(i1 %c.1)
  %off.1.pos = icmp sge i8 %off.1, 0
  call void @llvm.assume(i1 %off.1.pos)
  %off.2.pos = icmp sge i8 %off.2, 0
  call void @llvm.assume(i1 %off.2.pos)
  %off.1.ult = icmp ult i8 %off.1, %off.2
  call void @llvm.assume(i1 %off.1.ult)

  %add.off.2 = add nsw i8 %start, %off.1
  %c = icmp ult i8 %add.off.2, %high
  ret i1 %c
}

define i1 @test_ult_add_nsw_var_8_all_pos(i8 %start, i8 %off.1, i8 %off.2, i8 %high) {
; CHECK-LABEL: @test_ult_add_nsw_var_8_all_pos(
; CHECK-NEXT:  entry:
; CHECK-NEXT:    [[START_POS:%.*]] = icmp sge i8 [[START:%.*]], 0
; CHECK-NEXT:    call void @llvm.assume(i1 [[START_POS]])
; CHECK-NEXT:    [[ADD:%.*]] = add nsw i8 [[START]], [[OFF_2:%.*]]
; CHECK-NEXT:    [[C_1:%.*]] = icmp ult i8 [[ADD]], [[HIGH:%.*]]
; CHECK-NEXT:    call void @llvm.assume(i1 [[C_1]])
; CHECK-NEXT:    [[OFF_1_POS:%.*]] = icmp sge i8 [[OFF_1:%.*]], 0
; CHECK-NEXT:    call void @llvm.assume(i1 [[OFF_1_POS]])
; CHECK-NEXT:    [[OFF_2_POS:%.*]] = icmp sge i8 [[OFF_2]], 0
; CHECK-NEXT:    call void @llvm.assume(i1 [[OFF_2_POS]])
; CHECK-NEXT:    [[OFF_1_ULT:%.*]] = icmp ult i8 [[OFF_1]], [[OFF_2]]
; CHECK-NEXT:    call void @llvm.assume(i1 [[OFF_1_ULT]])
; CHECK-NEXT:    [[ADD_OFF_2:%.*]] = add nsw i8 [[START]], [[OFF_1]]
; CHECK-NEXT:    [[C:%.*]] = icmp ult i8 [[ADD_OFF_2]], [[HIGH]]
; CHECK-NEXT:    ret i1 true
;
entry:
  %start.pos = icmp sge i8 %start, 0
  call void @llvm.assume(i1 %start.pos)
  %add = add nsw i8 %start, %off.2
  %c.1 = icmp ult i8 %add, %high
  call void @llvm.assume(i1 %c.1)
  %off.1.pos = icmp sge i8 %off.1, 0
  call void @llvm.assume(i1 %off.1.pos)
  %off.2.pos = icmp sge i8 %off.2, 0
  call void @llvm.assume(i1 %off.2.pos)
  %off.1.ult = icmp ult i8 %off.1, %off.2
  call void @llvm.assume(i1 %off.1.ult)

  %add.off.2 = add nsw i8 %start, %off.1
  %c = icmp ult i8 %add.off.2, %high
  ret i1 %c
}

define i1 @test_ult_add_no_nsw_var_8_all_pos(i8 %start, i8 %off.1, i8 %off.2, i8 %high) {
; CHECK-LABEL: @test_ult_add_no_nsw_var_8_all_pos(
; CHECK-NEXT:  entry:
; CHECK-NEXT:    [[START_POS:%.*]] = icmp sge i8 [[START:%.*]], 0
; CHECK-NEXT:    call void @llvm.assume(i1 [[START_POS]])
; CHECK-NEXT:    [[ADD:%.*]] = add i8 [[START]], [[OFF_2:%.*]]
; CHECK-NEXT:    [[C_1:%.*]] = icmp ult i8 [[ADD]], [[HIGH:%.*]]
; CHECK-NEXT:    call void @llvm.assume(i1 [[C_1]])
; CHECK-NEXT:    [[OFF_1_POS:%.*]] = icmp sge i8 [[OFF_1:%.*]], 0
; CHECK-NEXT:    call void @llvm.assume(i1 [[OFF_1_POS]])
; CHECK-NEXT:    [[OFF_2_POS:%.*]] = icmp sge i8 [[OFF_2]], 0
; CHECK-NEXT:    call void @llvm.assume(i1 [[OFF_2_POS]])
; CHECK-NEXT:    [[OFF_1_ULT:%.*]] = icmp ult i8 [[OFF_1]], [[OFF_2]]
; CHECK-NEXT:    call void @llvm.assume(i1 [[OFF_1_ULT]])
; CHECK-NEXT:    [[ADD_OFF_2:%.*]] = add nsw i8 [[START]], [[OFF_1]]
; CHECK-NEXT:    [[C:%.*]] = icmp ult i8 [[ADD_OFF_2]], [[HIGH]]
; CHECK-NEXT:    ret i1 [[C]]
;
entry:
  %start.pos = icmp sge i8 %start, 0
  call void @llvm.assume(i1 %start.pos)
  %add = add i8 %start, %off.2
  %c.1 = icmp ult i8 %add, %high
  call void @llvm.assume(i1 %c.1)
  %off.1.pos = icmp sge i8 %off.1, 0
  call void @llvm.assume(i1 %off.1.pos)
  %off.2.pos = icmp sge i8 %off.2, 0
  call void @llvm.assume(i1 %off.2.pos)
  %off.1.ult = icmp ult i8 %off.1, %off.2
  call void @llvm.assume(i1 %off.1.ult)

  %add.off.2 = add nsw i8 %start, %off.1
  %c = icmp ult i8 %add.off.2, %high
  ret i1 %c
}

define i1 @test_ult_add_nsw_var_9_all_pos(i8 %start, i8 %off.1, i8 %off.2, i8 %high) {
; CHECK-LABEL: @test_ult_add_nsw_var_9_all_pos(
; CHECK-NEXT:  entry:
; CHECK-NEXT:    [[START_POS:%.*]] = icmp sge i8 [[START:%.*]], 0
; CHECK-NEXT:    call void @llvm.assume(i1 [[START_POS]])
; CHECK-NEXT:    [[ADD:%.*]] = add nsw i8 [[START]], [[OFF_2:%.*]]
; CHECK-NEXT:    [[C_1:%.*]] = icmp ult i8 [[ADD]], [[HIGH:%.*]]
; CHECK-NEXT:    call void @llvm.assume(i1 [[C_1]])
; CHECK-NEXT:    [[OFF_1_POS:%.*]] = icmp sge i8 [[OFF_1:%.*]], 0
; CHECK-NEXT:    call void @llvm.assume(i1 [[OFF_1_POS]])
; CHECK-NEXT:    [[OFF_2_POS:%.*]] = icmp sge i8 [[OFF_2]], 0
; CHECK-NEXT:    call void @llvm.assume(i1 [[OFF_2_POS]])
; CHECK-NEXT:    [[ADD_OFF_2:%.*]] = add nsw i8 [[START]], [[OFF_1]]
; CHECK-NEXT:    [[C:%.*]] = icmp ult i8 [[ADD_OFF_2]], [[HIGH]]
; CHECK-NEXT:    ret i1 [[C]]
;
entry:
  %start.pos = icmp sge i8 %start, 0
  call void @llvm.assume(i1 %start.pos)
  %add = add nsw i8 %start, %off.2
  %c.1 = icmp ult i8 %add, %high
  call void @llvm.assume(i1 %c.1)
  %off.1.pos = icmp sge i8 %off.1, 0
  call void @llvm.assume(i1 %off.1.pos)
  %off.2.pos = icmp sge i8 %off.2, 0
  call void @llvm.assume(i1 %off.2.pos)

  %add.off.2 = add nsw i8 %start, %off.1
  %c = icmp ult i8 %add.off.2, %high
  ret i1 %c
}
>>>>>>> d2d52558
<|MERGE_RESOLUTION|>--- conflicted
+++ resolved
@@ -2,10 +2,7 @@
 ; RUN: opt -passes=constraint-elimination -S %s | FileCheck %s
 
 declare void @use(i1)
-<<<<<<< HEAD
-=======
 declare void @llvm.assume(i1)
->>>>>>> d2d52558
 
 define void @test.not.uge.ult(i8 %start, i8 %high) {
 ; CHECK-LABEL: @test.not.uge.ult(
@@ -249,9 +246,6 @@
   ret void
 }
 
-<<<<<<< HEAD
-declare void @llvm.assume(i1)
-=======
 define i1 @test_ult_add_nsw_pos_1(i8 %start, i8 %high) {
 ; CHECK-LABEL: @test_ult_add_nsw_pos_1(
 ; CHECK-NEXT:  entry:
@@ -772,5 +766,4 @@
   %add.off.2 = add nsw i8 %start, %off.1
   %c = icmp ult i8 %add.off.2, %high
   ret i1 %c
-}
->>>>>>> d2d52558
+}