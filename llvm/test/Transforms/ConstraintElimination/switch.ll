; NOTE: Assertions have been autogenerated by utils/update_test_checks.py
; RUN: opt -passes=constraint-elimination -S %s | FileCheck %s

declare void @may_unwind()

define i1 @test_switch_in_block_with_assume(i8 %x) {
; CHECK-LABEL: @test_switch_in_block_with_assume(
; CHECK-NEXT:  entry:
; CHECK-NEXT:    call void @may_unwind()
; CHECK-NEXT:    [[C_1:%.*]] = icmp ult i8 [[X:%.*]], 10
; CHECK-NEXT:    call void @llvm.assume(i1 [[C_1]])
; CHECK-NEXT:    switch i8 0, label [[EXIT_1:%.*]] [
; CHECK-NEXT:    i8 1, label [[EXIT_2:%.*]]
; CHECK-NEXT:    ]
; CHECK:       exit.1:
; CHECK-NEXT:    [[C_2:%.*]] = icmp ult i8 [[X]], 9
; CHECK-NEXT:    [[RES_1:%.*]] = xor i1 true, [[C_2]]
; CHECK-NEXT:    ret i1 [[RES_1]]
; CHECK:       exit.2:
; CHECK-NEXT:    [[C_3:%.*]] = icmp ult i8 [[X]], 9
; CHECK-NEXT:    [[RES_2:%.*]] = xor i1 true, [[C_3]]
; CHECK-NEXT:    ret i1 [[RES_2]]
;
entry:
  call void @may_unwind()
  %c.1 = icmp ult i8 %x, 10
  call void @llvm.assume(i1 %c.1)
  switch i8 0, label %exit.1 [
  i8 1, label %exit.2
  ]

exit.1:
  %t.1 = icmp ult i8 %x, 10
  %c.2 = icmp ult i8 %x, 9
  %res.1 = xor i1 %t.1, %c.2
  ret i1 %res.1

exit.2:
  %t.2 = icmp ult i8 %x, 10
  %c.3 = icmp ult i8 %x, 9
  %res.2 = xor i1 %t.2, %c.3
  ret i1 %res.2
}

declare void @llvm.assume(i1)

<<<<<<< HEAD
define i1 @simplify_based_on_switch(i32 %x) {
; CHECK-LABEL: @simplify_based_on_switch(
; CHECK-NEXT:  entry:
; CHECK-NEXT:    switch i32 [[X:%.*]], label [[EXIT_1:%.*]] [
; CHECK-NEXT:    i32 6, label [[EXIT_2:%.*]]
; CHECK-NEXT:    i32 10, label [[EXIT_3:%.*]]
; CHECK-NEXT:    ]
; CHECK:       exit.1:
; CHECK-NEXT:    [[C_1:%.*]] = icmp ult i32 [[X]], 7
; CHECK-NEXT:    [[C_2:%.*]] = icmp ult i32 [[X]], 6
; CHECK-NEXT:    [[RES_1:%.*]] = xor i1 [[C_1]], [[C_2]]
; CHECK-NEXT:    ret i1 [[RES_1]]
; CHECK:       exit.2:
; CHECK-NEXT:    [[T_1:%.*]] = icmp ult i32 [[X]], 7
; CHECK-NEXT:    [[F_1:%.*]] = icmp ult i32 [[X]], 6
; CHECK-NEXT:    [[RES_2:%.*]] = xor i1 [[T_1]], [[F_1]]
; CHECK-NEXT:    ret i1 [[RES_2]]
; CHECK:       exit.3:
; CHECK-NEXT:    [[T_2:%.*]] = icmp ult i32 [[X]], 11
; CHECK-NEXT:    [[F_2:%.*]] = icmp ult i32 [[X]], 10
; CHECK-NEXT:    [[RES_3:%.*]] = xor i1 [[T_2]], [[F_2]]
; CHECK-NEXT:    ret i1 [[RES_3]]
;
entry:
  switch i32 %x, label %exit.1 [
  i32 6, label %exit.2
  i32 10, label %exit.3
  ]

exit.1:
  %c.1 = icmp ult i32 %x, 7
  %c.2 = icmp ult i32 %x, 6
=======
define i1 @simplify_based_on_switch(i8 %x) {
; CHECK-LABEL: @simplify_based_on_switch(
; CHECK-NEXT:  entry:
; CHECK-NEXT:    switch i8 [[X:%.*]], label [[EXIT_1:%.*]] [
; CHECK-NEXT:    i8 6, label [[EXIT_2:%.*]]
; CHECK-NEXT:    i8 10, label [[EXIT_3:%.*]]
; CHECK-NEXT:    ]
; CHECK:       exit.1:
; CHECK-NEXT:    [[C_1:%.*]] = icmp ult i8 [[X]], 7
; CHECK-NEXT:    [[C_2:%.*]] = icmp ult i8 [[X]], 6
; CHECK-NEXT:    [[RES_1:%.*]] = xor i1 [[C_1]], [[C_2]]
; CHECK-NEXT:    ret i1 [[RES_1]]
; CHECK:       exit.2:
; CHECK-NEXT:    [[RES_2:%.*]] = xor i1 true, false
; CHECK-NEXT:    ret i1 [[RES_2]]
; CHECK:       exit.3:
; CHECK-NEXT:    [[RES_3:%.*]] = xor i1 true, false
; CHECK-NEXT:    ret i1 [[RES_3]]
;
entry:
  switch i8 %x, label %exit.1 [
  i8 6, label %exit.2
  i8 10, label %exit.3
  ]

exit.1:
  %c.1 = icmp ult i8 %x, 7
  %c.2 = icmp ult i8 %x, 6
>>>>>>> 9baee6a9
  %res.1 = xor i1 %c.1, %c.2
  ret i1 %res.1

exit.2:
<<<<<<< HEAD
  %t.1 = icmp ult i32 %x, 7
  %f.1 = icmp ult i32 %x, 6
=======
  %t.1 = icmp ult i8 %x, 7
  %f.1 = icmp ult i8 %x, 6
>>>>>>> 9baee6a9
  %res.2 = xor i1 %t.1, %f.1
  ret i1 %res.2

exit.3:
<<<<<<< HEAD
  %t.2 = icmp ult i32 %x, 11
  %f.2 = icmp ult i32 %x, 10
=======
  %t.2 = icmp ult i8 %x, 11
  %f.2 = icmp ult i8 %x, 10
>>>>>>> 9baee6a9
  %res.3 = xor i1 %t.2, %f.2
  ret i1 %res.3
}

<<<<<<< HEAD
define i1 @simplify_based_on_switch_successor_branches(i32 %x) {
; CHECK-LABEL: @simplify_based_on_switch_successor_branches(
; CHECK-NEXT:  entry:
; CHECK-NEXT:    switch i32 [[X:%.*]], label [[EXIT_1:%.*]] [
; CHECK-NEXT:    i32 6, label [[EXIT_2:%.*]]
; CHECK-NEXT:    i32 10, label [[EXIT_3:%.*]]
; CHECK-NEXT:    ]
; CHECK:       exit.1:
; CHECK-NEXT:    [[C_1:%.*]] = icmp ult i32 [[X]], 7
; CHECK-NEXT:    [[C_2:%.*]] = icmp ult i32 [[X]], 6
; CHECK-NEXT:    [[RES_1:%.*]] = xor i1 [[C_1]], [[C_2]]
; CHECK-NEXT:    ret i1 [[RES_1]]
; CHECK:       exit.2:
; CHECK-NEXT:    [[T_1:%.*]] = icmp ult i32 [[X]], 7
; CHECK-NEXT:    [[F_1:%.*]] = icmp ult i32 [[X]], 6
; CHECK-NEXT:    [[RES_2:%.*]] = xor i1 [[T_1]], [[F_1]]
; CHECK-NEXT:    call void @use(i1 [[RES_2]])
; CHECK-NEXT:    br label [[EXIT_3]]
; CHECK:       exit.3:
; CHECK-NEXT:    [[C_3:%.*]] = icmp ult i32 [[X]], 11
; CHECK-NEXT:    [[C_4:%.*]] = icmp ult i32 [[X]], 10
=======
define i1 @simplify_based_on_switch_successor_branches(i8 %x) {
; CHECK-LABEL: @simplify_based_on_switch_successor_branches(
; CHECK-NEXT:  entry:
; CHECK-NEXT:    switch i8 [[X:%.*]], label [[EXIT_1:%.*]] [
; CHECK-NEXT:    i8 6, label [[EXIT_2:%.*]]
; CHECK-NEXT:    i8 10, label [[EXIT_3:%.*]]
; CHECK-NEXT:    ]
; CHECK:       exit.1:
; CHECK-NEXT:    [[C_1:%.*]] = icmp ult i8 [[X]], 7
; CHECK-NEXT:    [[C_2:%.*]] = icmp ult i8 [[X]], 6
; CHECK-NEXT:    [[RES_1:%.*]] = xor i1 [[C_1]], [[C_2]]
; CHECK-NEXT:    ret i1 [[RES_1]]
; CHECK:       exit.2:
; CHECK-NEXT:    [[RES_2:%.*]] = xor i1 true, false
; CHECK-NEXT:    call void @use(i1 [[RES_2]])
; CHECK-NEXT:    br label [[EXIT_3]]
; CHECK:       exit.3:
; CHECK-NEXT:    [[C_3:%.*]] = icmp ult i8 [[X]], 11
; CHECK-NEXT:    [[C_4:%.*]] = icmp ult i8 [[X]], 10
>>>>>>> 9baee6a9
; CHECK-NEXT:    [[RES_3:%.*]] = xor i1 [[C_3]], [[C_4]]
; CHECK-NEXT:    ret i1 [[RES_3]]
;
entry:
<<<<<<< HEAD
  switch i32 %x, label %exit.1 [
  i32 6, label %exit.2
  i32 10, label %exit.3
  ]

exit.1:
  %c.1 = icmp ult i32 %x, 7
  %c.2 = icmp ult i32 %x, 6
=======
  switch i8 %x, label %exit.1 [
  i8 6, label %exit.2
  i8 10, label %exit.3
  ]

exit.1:
  %c.1 = icmp ult i8 %x, 7
  %c.2 = icmp ult i8 %x, 6
>>>>>>> 9baee6a9
  %res.1 = xor i1 %c.1, %c.2
  ret i1 %res.1

exit.2:
<<<<<<< HEAD
  %t.1 = icmp ult i32 %x, 7
  %f.1 = icmp ult i32 %x, 6
=======
  %t.1 = icmp ult i8 %x, 7
  %f.1 = icmp ult i8 %x, 6
>>>>>>> 9baee6a9
  %res.2 = xor i1 %t.1, %f.1
  call void @use(i1 %res.2)
  br label %exit.3

exit.3:
<<<<<<< HEAD
  %c.3 = icmp ult i32 %x, 11
  %c.4 = icmp ult i32 %x, 10
=======
  %c.3 = icmp ult i8 %x, 11
  %c.4 = icmp ult i8 %x, 10
>>>>>>> 9baee6a9
  %res.3 = xor i1 %c.3, %c.4
  ret i1 %res.3
}

<<<<<<< HEAD
=======
define i1 @switch_same_destination_for_different_cases(i8 %x) {
; CHECK-LABEL: @switch_same_destination_for_different_cases(
; CHECK-NEXT:  entry:
; CHECK-NEXT:    switch i8 [[X:%.*]], label [[EXIT_1:%.*]] [
; CHECK-NEXT:    i8 6, label [[EXIT_2:%.*]]
; CHECK-NEXT:    i8 10, label [[EXIT_2]]
; CHECK-NEXT:    ]
; CHECK:       exit.1:
; CHECK-NEXT:    [[C_1:%.*]] = icmp ult i8 [[X]], 7
; CHECK-NEXT:    [[C_2:%.*]] = icmp ult i8 [[X]], 6
; CHECK-NEXT:    [[RES_1:%.*]] = xor i1 [[C_1]], [[C_2]]
; CHECK-NEXT:    ret i1 [[RES_1]]
; CHECK:       exit.2:
; CHECK-NEXT:    [[C_3:%.*]] = icmp ult i8 [[X]], 7
; CHECK-NEXT:    call void @use(i1 [[C_3]])
; CHECK-NEXT:    [[C_4:%.*]] = icmp ult i8 [[X]], 6
; CHECK-NEXT:    call void @use(i1 [[C_4]])
; CHECK-NEXT:    [[C_5:%.*]] = icmp ult i8 [[X]], 11
; CHECK-NEXT:    call void @use(i1 [[C_5]])
; CHECK-NEXT:    [[C_6:%.*]] = icmp ult i8 [[X]], 10
; CHECK-NEXT:    ret i1 [[C_6]]
;
entry:
  switch i8 %x, label %exit.1 [
  i8 6, label %exit.2
  i8 10, label %exit.2
  ]

exit.1:
  %c.1 = icmp ult i8 %x, 7
  %c.2 = icmp ult i8 %x, 6
  %res.1 = xor i1 %c.1, %c.2
  ret i1 %res.1

exit.2:
  %c.3 = icmp ult i8 %x, 7
  call void @use(i1 %c.3)
  %c.4 = icmp ult i8 %x, 6
  call void @use(i1 %c.4)
  %c.5 = icmp ult i8 %x, 11
  call void @use(i1 %c.5)
  %c.6 = icmp ult i8 %x, 10
  ret i1 %c.6
}

>>>>>>> 9baee6a9
declare void @use(i1)<|MERGE_RESOLUTION|>--- conflicted
+++ resolved
@@ -44,40 +44,6 @@
 
 declare void @llvm.assume(i1)
 
-<<<<<<< HEAD
-define i1 @simplify_based_on_switch(i32 %x) {
-; CHECK-LABEL: @simplify_based_on_switch(
-; CHECK-NEXT:  entry:
-; CHECK-NEXT:    switch i32 [[X:%.*]], label [[EXIT_1:%.*]] [
-; CHECK-NEXT:    i32 6, label [[EXIT_2:%.*]]
-; CHECK-NEXT:    i32 10, label [[EXIT_3:%.*]]
-; CHECK-NEXT:    ]
-; CHECK:       exit.1:
-; CHECK-NEXT:    [[C_1:%.*]] = icmp ult i32 [[X]], 7
-; CHECK-NEXT:    [[C_2:%.*]] = icmp ult i32 [[X]], 6
-; CHECK-NEXT:    [[RES_1:%.*]] = xor i1 [[C_1]], [[C_2]]
-; CHECK-NEXT:    ret i1 [[RES_1]]
-; CHECK:       exit.2:
-; CHECK-NEXT:    [[T_1:%.*]] = icmp ult i32 [[X]], 7
-; CHECK-NEXT:    [[F_1:%.*]] = icmp ult i32 [[X]], 6
-; CHECK-NEXT:    [[RES_2:%.*]] = xor i1 [[T_1]], [[F_1]]
-; CHECK-NEXT:    ret i1 [[RES_2]]
-; CHECK:       exit.3:
-; CHECK-NEXT:    [[T_2:%.*]] = icmp ult i32 [[X]], 11
-; CHECK-NEXT:    [[F_2:%.*]] = icmp ult i32 [[X]], 10
-; CHECK-NEXT:    [[RES_3:%.*]] = xor i1 [[T_2]], [[F_2]]
-; CHECK-NEXT:    ret i1 [[RES_3]]
-;
-entry:
-  switch i32 %x, label %exit.1 [
-  i32 6, label %exit.2
-  i32 10, label %exit.3
-  ]
-
-exit.1:
-  %c.1 = icmp ult i32 %x, 7
-  %c.2 = icmp ult i32 %x, 6
-=======
 define i1 @simplify_based_on_switch(i8 %x) {
 ; CHECK-LABEL: @simplify_based_on_switch(
 ; CHECK-NEXT:  entry:
@@ -106,56 +72,22 @@
 exit.1:
   %c.1 = icmp ult i8 %x, 7
   %c.2 = icmp ult i8 %x, 6
->>>>>>> 9baee6a9
   %res.1 = xor i1 %c.1, %c.2
   ret i1 %res.1
 
 exit.2:
-<<<<<<< HEAD
-  %t.1 = icmp ult i32 %x, 7
-  %f.1 = icmp ult i32 %x, 6
-=======
   %t.1 = icmp ult i8 %x, 7
   %f.1 = icmp ult i8 %x, 6
->>>>>>> 9baee6a9
   %res.2 = xor i1 %t.1, %f.1
   ret i1 %res.2
 
 exit.3:
-<<<<<<< HEAD
-  %t.2 = icmp ult i32 %x, 11
-  %f.2 = icmp ult i32 %x, 10
-=======
   %t.2 = icmp ult i8 %x, 11
   %f.2 = icmp ult i8 %x, 10
->>>>>>> 9baee6a9
   %res.3 = xor i1 %t.2, %f.2
   ret i1 %res.3
 }
 
-<<<<<<< HEAD
-define i1 @simplify_based_on_switch_successor_branches(i32 %x) {
-; CHECK-LABEL: @simplify_based_on_switch_successor_branches(
-; CHECK-NEXT:  entry:
-; CHECK-NEXT:    switch i32 [[X:%.*]], label [[EXIT_1:%.*]] [
-; CHECK-NEXT:    i32 6, label [[EXIT_2:%.*]]
-; CHECK-NEXT:    i32 10, label [[EXIT_3:%.*]]
-; CHECK-NEXT:    ]
-; CHECK:       exit.1:
-; CHECK-NEXT:    [[C_1:%.*]] = icmp ult i32 [[X]], 7
-; CHECK-NEXT:    [[C_2:%.*]] = icmp ult i32 [[X]], 6
-; CHECK-NEXT:    [[RES_1:%.*]] = xor i1 [[C_1]], [[C_2]]
-; CHECK-NEXT:    ret i1 [[RES_1]]
-; CHECK:       exit.2:
-; CHECK-NEXT:    [[T_1:%.*]] = icmp ult i32 [[X]], 7
-; CHECK-NEXT:    [[F_1:%.*]] = icmp ult i32 [[X]], 6
-; CHECK-NEXT:    [[RES_2:%.*]] = xor i1 [[T_1]], [[F_1]]
-; CHECK-NEXT:    call void @use(i1 [[RES_2]])
-; CHECK-NEXT:    br label [[EXIT_3]]
-; CHECK:       exit.3:
-; CHECK-NEXT:    [[C_3:%.*]] = icmp ult i32 [[X]], 11
-; CHECK-NEXT:    [[C_4:%.*]] = icmp ult i32 [[X]], 10
-=======
 define i1 @simplify_based_on_switch_successor_branches(i8 %x) {
 ; CHECK-LABEL: @simplify_based_on_switch_successor_branches(
 ; CHECK-NEXT:  entry:
@@ -175,21 +107,10 @@
 ; CHECK:       exit.3:
 ; CHECK-NEXT:    [[C_3:%.*]] = icmp ult i8 [[X]], 11
 ; CHECK-NEXT:    [[C_4:%.*]] = icmp ult i8 [[X]], 10
->>>>>>> 9baee6a9
 ; CHECK-NEXT:    [[RES_3:%.*]] = xor i1 [[C_3]], [[C_4]]
 ; CHECK-NEXT:    ret i1 [[RES_3]]
 ;
 entry:
-<<<<<<< HEAD
-  switch i32 %x, label %exit.1 [
-  i32 6, label %exit.2
-  i32 10, label %exit.3
-  ]
-
-exit.1:
-  %c.1 = icmp ult i32 %x, 7
-  %c.2 = icmp ult i32 %x, 6
-=======
   switch i8 %x, label %exit.1 [
   i8 6, label %exit.2
   i8 10, label %exit.3
@@ -198,36 +119,23 @@
 exit.1:
   %c.1 = icmp ult i8 %x, 7
   %c.2 = icmp ult i8 %x, 6
->>>>>>> 9baee6a9
   %res.1 = xor i1 %c.1, %c.2
   ret i1 %res.1
 
 exit.2:
-<<<<<<< HEAD
-  %t.1 = icmp ult i32 %x, 7
-  %f.1 = icmp ult i32 %x, 6
-=======
   %t.1 = icmp ult i8 %x, 7
   %f.1 = icmp ult i8 %x, 6
->>>>>>> 9baee6a9
   %res.2 = xor i1 %t.1, %f.1
   call void @use(i1 %res.2)
   br label %exit.3
 
 exit.3:
-<<<<<<< HEAD
-  %c.3 = icmp ult i32 %x, 11
-  %c.4 = icmp ult i32 %x, 10
-=======
   %c.3 = icmp ult i8 %x, 11
   %c.4 = icmp ult i8 %x, 10
->>>>>>> 9baee6a9
   %res.3 = xor i1 %c.3, %c.4
   ret i1 %res.3
 }
 
-<<<<<<< HEAD
-=======
 define i1 @switch_same_destination_for_different_cases(i8 %x) {
 ; CHECK-LABEL: @switch_same_destination_for_different_cases(
 ; CHECK-NEXT:  entry:
@@ -273,5 +181,4 @@
   ret i1 %c.6
 }
 
->>>>>>> 9baee6a9
 declare void @use(i1)