--- conflicted
+++ resolved
@@ -43,19 +43,11 @@
   %7 = load i64, i64 addrspace(4)* %6, align 8
   %add.ptr.i = getelementptr inbounds i32, i32 addrspace(1)* %_arg_1, i64 %7
   %conv.i.i = trunc i64 %4 to i32
-<<<<<<< HEAD
-; INTEL_CUSTOMIZATION
-=======
->>>>>>> f6569d1d
 ; CHECK: [[ARG_ASCAST:%[0-9a-zA-Z._]+]] = addrspacecast i32 addrspace(1)* %[[ATOMIC_ARG_1:[0-9a-zA-Z._]+]] to i8 addrspace(4)*
 ; CHECK-NEXT: call void @__itt_offload_atomic_op_start(i8 addrspace(4)* [[ARG_ASCAST]], i32 1, i32 0
 ; CHECK-NEXT: {{.*}}__spirv_AtomicStore{{.*}}(i32 addrspace(1)* %[[ATOMIC_ARG_1]],{{.*}}, i32 896
 ; CHECK-NEXT: [[ARG_ASCAST:%[0-9a-zA-Z._]+]] = addrspacecast i32 addrspace(1)* %[[ATOMIC_ARG_1]] to i8 addrspace(4)*
 ; CHECK-NEXT: call void @__itt_offload_atomic_op_finish(i8 addrspace(4)* [[ARG_ASCAST]], i32 1, i32 0
-<<<<<<< HEAD
-; end INTEL_CUSTOMIZATION
-=======
->>>>>>> f6569d1d
   tail call spir_func void @_Z19__spirv_AtomicStorePU3AS1iN5__spv5Scope4FlagENS1_19MemorySemanticsMask4FlagEi(i32 addrspace(1)* %add.ptr.i, i32 1, i32 896, i32 %conv.i.i) #2
   tail call spir_func void @__synthetic_spir_fun_call(i32 addrspace(1)* %add.ptr.i)
   br label %_ZZN2cl4sycl7handler24parallel_for_lambda_implI12store_kernelIiEZZ10store_testIiEvNS0_5queueEmENKUlRS1_E_clES7_EUlNS0_4itemILi1ELb1EEEE_Li1EEEvNS0_5rangeIXT1_EEET0_ENKUlSA_E_clESA_.exit
@@ -69,19 +61,11 @@
 define weak_odr dso_local spir_func void @__synthetic_spir_fun_call(i32 addrspace(1)* %ptr) {
 entry:
 ; CHECK-LABEL: spir_func void @__synthetic_spir_fun_call(i32 addrspace(1)* %{{.*}}) {
-<<<<<<< HEAD
-; INTEL_CUSTOMIZATION
-=======
->>>>>>> f6569d1d
 ; CHECK: [[ARG_ASCAST:%[0-9a-zA-Z._]+]] = addrspacecast i32 addrspace(1)* %[[ATOMIC_ARG_S:[0-9a-zA-Z._]+]] to i8 addrspace(4)*
 ; CHECK-NEXT: call void @__itt_offload_atomic_op_start(i8 addrspace(4)* [[ARG_ASCAST]], i32 1, i32 0)
 ; CHECK-NEXT: {{.*}}__spirv_AtomicStore{{.*}}(i32 addrspace(1)* %[[ATOMIC_ARG_S]],{{.*}}, i32 896
 ; CHECK-NEXT: [[ARG_ASCAST:%[0-9a-zA-Z._]+]] = addrspacecast i32 addrspace(1)* %[[ATOMIC_ARG_S]] to i8 addrspace(4)*
 ; CHECK-NEXT: call void @__itt_offload_atomic_op_finish(i8 addrspace(4)* [[ARG_ASCAST]], i32 1, i32 0)
-<<<<<<< HEAD
-; end INTEL_CUSTOMIZATION
-=======
->>>>>>> f6569d1d
   %0 = load <3 x i64>, <3 x i64> addrspace(4)* addrspacecast (<3 x i64> addrspace(1)* @__spirv_BuiltInGlobalInvocationId to <3 x i64> addrspace(4)*), align 32, !noalias !15
   %1 = extractelement <3 x i64> %0, i64 0
   %conv = trunc i64 %1 to i32
@@ -106,19 +90,11 @@
   %3 = load <3 x i64>, <3 x i64> addrspace(4)* addrspacecast (<3 x i64> addrspace(1)* @__spirv_BuiltInGlobalInvocationId to <3 x i64> addrspace(4)*), align 32, !noalias !15
   %4 = extractelement <3 x i64> %3, i64 0
   %conv.i = trunc i64 %4 to i32
-<<<<<<< HEAD
-; INTEL_CUSTOMIZATION
-=======
->>>>>>> f6569d1d
 ; CHECK: [[ARG_ASCAST:%[0-9a-zA-Z._]+]] = addrspacecast i32 addrspace(1)* %[[ATOMIC_ARG_2:[0-9a-zA-Z._]+]] to i8 addrspace(4)*
 ; CHECK-NEXT: call void @__itt_offload_atomic_op_start(i8 addrspace(4)* [[ARG_ASCAST]], i32 1, i32 0)
 ; CHECK-NEXT: {{.*}}__spirv_AtomicStore{{.*}}(i32 addrspace(1)* %[[ATOMIC_ARG_2]],{{.*}}, i32 896
 ; CHECK-NEXT: [[ARG_ASCAST:%[0-9a-zA-Z._]+]] = addrspacecast i32 addrspace(1)* %[[ATOMIC_ARG_2]] to i8 addrspace(4)*
 ; CHECK-NEXT: call void @__itt_offload_atomic_op_finish(i8 addrspace(4)* [[ARG_ASCAST]], i32 1, i32 0)
-<<<<<<< HEAD
-; end INTEL_CUSTOMIZATION
-=======
->>>>>>> f6569d1d
   tail call spir_func void @_Z19__spirv_AtomicStorePU3AS1iN5__spv5Scope4FlagENS1_19MemorySemanticsMask4FlagEi(i32 addrspace(1)* %add.ptr.i, i32 1, i32 896, i32 %conv.i) #2
 ; CHECK: call void @__itt_offload_wi_finish_wrapper()
 ; CHECK-NEXT: ret void
@@ -126,15 +102,8 @@
 }
 
 ; CHECK: declare void @__itt_offload_wi_start_wrapper()
-<<<<<<< HEAD
-; INTEL_CUSTOMIZATION
 ; CHECK: declare void @__itt_offload_atomic_op_start(i8 addrspace(4)*, i32, i32)
 ; CHECK: declare void @__itt_offload_atomic_op_finish(i8 addrspace(4)*, i32, i32)
-; end INTEL_CUSTOMIZATION
-=======
-; CHECK: declare void @__itt_offload_atomic_op_start(i8 addrspace(4)*, i32, i32)
-; CHECK: declare void @__itt_offload_atomic_op_finish(i8 addrspace(4)*, i32, i32)
->>>>>>> f6569d1d
 ; CHECK: declare void @__itt_offload_wi_finish_wrapper()
 
 attributes #0 = { convergent norecurse "disable-tail-calls"="false" "frame-pointer"="all" "less-precise-fpmad"="false" "min-legal-vector-width"="0" "no-infs-fp-math"="false" "no-jump-tables"="false" "no-nans-fp-math"="false" "no-signed-zeros-fp-math"="false" "no-trapping-math"="true" "stack-protector-buffer-size"="8" "sycl-module-id"="llvm-test-suite/SYCL/AtomicRef/store.cpp" "uniform-work-group-size"="true" "unsafe-fp-math"="false" "use-soft-float"="false" }
