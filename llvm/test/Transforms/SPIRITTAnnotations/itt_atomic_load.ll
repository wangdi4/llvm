;; The test serves a purpose to check if Atomic load instruction is being
;; annotated by SPIRITTAnnotations pass
;;
;; Compiled from https://github.com/intel/llvm-test-suite/blob/intel/SYCL/AtomicRef/load.cpp
;; with following commands:
;; clang++ -fsycl -fsycl-device-only load.cpp -o load.bc

; RUN: opt < %s --SPIRITTAnnotations -S | FileCheck %s
; RUN: opt < %s --SPIRITTAnnotations -enable-new-pm=1 -S | FileCheck %s

; ModuleID = 'load.bc'
source_filename = "llvm-test-suite/SYCL/AtomicRef/load.cpp"
target datalayout = "e-i64:64-v16:16-v24:32-v32:32-v48:64-v96:128-v192:256-v256:256-v512:512-v1024:1024-n8:16:32:64"
target triple = "spir64-unknown-unknown-sycldevice"

%"class._ZTSN2cl4sycl5rangeILi1EEE.cl::sycl::range" = type { %"class._ZTSN2cl4sycl6detail5arrayILi1EEE.cl::sycl::detail::array" }
%"class._ZTSN2cl4sycl6detail5arrayILi1EEE.cl::sycl::detail::array" = type { [1 x i64] }
%"class._ZTSN2cl4sycl2idILi1EEE.cl::sycl::id" = type { %"class._ZTSN2cl4sycl6detail5arrayILi1EEE.cl::sycl::detail::array" }

$_ZTSN2cl4sycl6detail19__pf_kernel_wrapperI11load_kernelIiEEE = comdat any

$_ZTS11load_kernelIiE = comdat any

@__spirv_BuiltInGlobalInvocationId = external dso_local local_unnamed_addr addrspace(1) constant <3 x i64>, align 32

; Function Attrs: convergent norecurse
define weak_odr dso_local spir_kernel void @_ZTSN2cl4sycl6detail19__pf_kernel_wrapperI11load_kernelIiEEE(%"class._ZTSN2cl4sycl5rangeILi1EEE.cl::sycl::range"* byval(%"class._ZTSN2cl4sycl5rangeILi1EEE.cl::sycl::range") align 8 %_arg_, i32 addrspace(1)* %_arg_1, %"class._ZTSN2cl4sycl5rangeILi1EEE.cl::sycl::range"* byval(%"class._ZTSN2cl4sycl5rangeILi1EEE.cl::sycl::range") align 8 %_arg_2, %"class._ZTSN2cl4sycl5rangeILi1EEE.cl::sycl::range"* byval(%"class._ZTSN2cl4sycl5rangeILi1EEE.cl::sycl::range") align 8 %_arg_3, %"class._ZTSN2cl4sycl2idILi1EEE.cl::sycl::id"* byval(%"class._ZTSN2cl4sycl2idILi1EEE.cl::sycl::id") align 8 %_arg_4, i32 addrspace(1)* %_arg_5, %"class._ZTSN2cl4sycl5rangeILi1EEE.cl::sycl::range"* byval(%"class._ZTSN2cl4sycl5rangeILi1EEE.cl::sycl::range") align 8 %_arg_7, %"class._ZTSN2cl4sycl5rangeILi1EEE.cl::sycl::range"* byval(%"class._ZTSN2cl4sycl5rangeILi1EEE.cl::sycl::range") align 8 %_arg_8, %"class._ZTSN2cl4sycl2idILi1EEE.cl::sycl::id"* byval(%"class._ZTSN2cl4sycl2idILi1EEE.cl::sycl::id") align 8 %_arg_9) local_unnamed_addr #0 comdat !kernel_arg_buffer_location !4 {
entry:
; CHECK-LABEL: _ZTSN2cl4sycl6detail19__pf_kernel_wrapperI11load_kernelIiEEE(
; CHECK-NEXT: entry:
; CHECK-NEXT: call void @__itt_offload_wi_start_wrapper()
  %0 = getelementptr inbounds %"class._ZTSN2cl4sycl5rangeILi1EEE.cl::sycl::range", %"class._ZTSN2cl4sycl5rangeILi1EEE.cl::sycl::range"* %_arg_, i64 0, i32 0, i32 0, i64 0
  %1 = addrspacecast i64* %0 to i64 addrspace(4)*
  %2 = load i64, i64 addrspace(4)* %1, align 8
  %3 = load <3 x i64>, <3 x i64> addrspace(4)* addrspacecast (<3 x i64> addrspace(1)* @__spirv_BuiltInGlobalInvocationId to <3 x i64> addrspace(4)*), align 32, !noalias !5
  %4 = extractelement <3 x i64> %3, i64 0
  %cmp.not.i = icmp ult i64 %4, %2
  br i1 %cmp.not.i, label %if.end.i, label %_ZZN2cl4sycl7handler24parallel_for_lambda_implI11load_kernelIiEZZ9load_testIiEvNS0_5queueEmENKUlRS1_E_clES7_EUlNS0_4itemILi1ELb1EEEE_Li1EEEvNS0_5rangeIXT1_EEET0_ENKUlSA_E_clESA_.exit

if.end.i:                                         ; preds = %entry
  %5 = getelementptr inbounds %"class._ZTSN2cl4sycl2idILi1EEE.cl::sycl::id", %"class._ZTSN2cl4sycl2idILi1EEE.cl::sycl::id"* %_arg_9, i64 0, i32 0, i32 0, i64 0
  %6 = addrspacecast i64* %5 to i64 addrspace(4)*
  %7 = load i64, i64 addrspace(4)* %6, align 8
  %add.ptr.i = getelementptr inbounds i32, i32 addrspace(1)* %_arg_5, i64 %7
  %8 = getelementptr inbounds %"class._ZTSN2cl4sycl2idILi1EEE.cl::sycl::id", %"class._ZTSN2cl4sycl2idILi1EEE.cl::sycl::id"* %_arg_4, i64 0, i32 0, i32 0, i64 0
  %9 = addrspacecast i64* %8 to i64 addrspace(4)*
  %10 = load i64, i64 addrspace(4)* %9, align 8
  %add.ptr.i34 = getelementptr inbounds i32, i32 addrspace(1)* %_arg_1, i64 %10
<<<<<<< HEAD
; INTEL_CUSTOMIZATION
=======
>>>>>>> f6569d1d
; CHECK: [[ARG_ASCAST:%[0-9a-zA-Z._]+]] = addrspacecast i32 addrspace(1)* %[[ATOMIC_ARG_1:[0-9a-zA-Z._]+]] to i8 addrspace(4)*
; CHECK-NEXT: call void @__itt_offload_atomic_op_start(i8 addrspace(4)* [[ARG_ASCAST]], i32 0, i32 0)
; CHECK-NEXT: {{.*}}__spirv_AtomicLoad{{.*}}(i32 addrspace(1)* %[[ATOMIC_ARG_1]],{{.*}}, i32 896
; CHECK-NEXT: [[ARG_ASCAST:%[0-9a-zA-Z._]+]] = addrspacecast i32 addrspace(1)* %[[ATOMIC_ARG_1]] to i8 addrspace(4)*
; CHECK-NEXT: call void @__itt_offload_atomic_op_finish(i8 addrspace(4)* [[ARG_ASCAST]], i32 0, i32 0)
<<<<<<< HEAD
; end INTEL_CUSTOMIZATION
=======
>>>>>>> f6569d1d
  %call3.i.i.i.i = tail call spir_func i32 @_Z18__spirv_AtomicLoadPU3AS1KiN5__spv5Scope4FlagENS1_19MemorySemanticsMask4FlagE(i32 addrspace(1)* %add.ptr.i34, i32 1, i32 896) #2
  call spir_func void @__synthetic_spir_fun_call(i32 addrspace(1)* %add.ptr.i34)
  %ptridx.i.i.i = getelementptr inbounds i32, i32 addrspace(1)* %add.ptr.i, i64 %4
  %ptridx.ascast.i.i.i = addrspacecast i32 addrspace(1)* %ptridx.i.i.i to i32 addrspace(4)*
  store i32 %call3.i.i.i.i, i32 addrspace(4)* %ptridx.ascast.i.i.i, align 4, !tbaa !14
  br label %_ZZN2cl4sycl7handler24parallel_for_lambda_implI11load_kernelIiEZZ9load_testIiEvNS0_5queueEmENKUlRS1_E_clES7_EUlNS0_4itemILi1ELb1EEEE_Li1EEEvNS0_5rangeIXT1_EEET0_ENKUlSA_E_clESA_.exit

_ZZN2cl4sycl7handler24parallel_for_lambda_implI11load_kernelIiEZZ9load_testIiEvNS0_5queueEmENKUlRS1_E_clES7_EUlNS0_4itemILi1ELb1EEEE_Li1EEEvNS0_5rangeIXT1_EEET0_ENKUlSA_E_clESA_.exit: ; preds = %entry, %if.end.i
; CHECK: call void @__itt_offload_wi_finish_wrapper()
; CHECK-NEXT: ret void
  ret void
}

define weak_odr dso_local spir_func void @__synthetic_spir_fun_call(i32 addrspace(1)* %ptr) {
entry:
; CHECK-LABEL: spir_func void @__synthetic_spir_fun_call(i32 addrspace(1)* %{{.*}}) {
; CHECK-NEXT: entry:
<<<<<<< HEAD
; INTEL_CUSTOMIZATION
=======
>>>>>>> f6569d1d
; CHECK-NEXT: [[ARG_ASCAST:%[0-9a-zA-Z._]+]] = addrspacecast i32 addrspace(1)* %[[ATOMIC_ARG_S:[0-9a-zA-Z._]+]] to i8 addrspace(4)*
; CHECK-NEXT: call void @__itt_offload_atomic_op_start(i8 addrspace(4)* [[ARG_ASCAST]], i32 0, i32 0)
; CHECK-NEXT: {{.*}}__spirv_AtomicLoad{{.*}}(i32 addrspace(1)* %[[ATOMIC_ARG_S]],{{.*}}, i32 896
; CHECK-NEXT: [[ARG_ASCAST:%[0-9a-zA-Z._]+]] = addrspacecast i32 addrspace(1)* %[[ATOMIC_ARG_S]] to i8 addrspace(4)*
; CHECK-NEXT: call void @__itt_offload_atomic_op_finish(i8 addrspace(4)* [[ARG_ASCAST]], i32 0, i32 0)
<<<<<<< HEAD
; end INTEL_CUSTOMIZATION
=======
>>>>>>> f6569d1d
  call spir_func i32 @_Z18__spirv_AtomicLoadPU3AS1KiN5__spv5Scope4FlagENS1_19MemorySemanticsMask4FlagE(i32 addrspace(1)* %ptr, i32 1, i32 896) #2
; CHECK-NOT: call void @__itt_offload_wi_finish_wrapper()
  ret void
}

; Function Attrs: convergent
declare dso_local spir_func i32 @_Z18__spirv_AtomicLoadPU3AS1KiN5__spv5Scope4FlagENS1_19MemorySemanticsMask4FlagE(i32 addrspace(1)*, i32, i32) local_unnamed_addr #1

; Function Attrs: convergent norecurse
define weak_odr dso_local spir_kernel void @_ZTS11load_kernelIiE(i32 addrspace(1)* %_arg_, %"class._ZTSN2cl4sycl5rangeILi1EEE.cl::sycl::range"* byval(%"class._ZTSN2cl4sycl5rangeILi1EEE.cl::sycl::range") align 8 %_arg_1, %"class._ZTSN2cl4sycl5rangeILi1EEE.cl::sycl::range"* byval(%"class._ZTSN2cl4sycl5rangeILi1EEE.cl::sycl::range") align 8 %_arg_2, %"class._ZTSN2cl4sycl2idILi1EEE.cl::sycl::id"* byval(%"class._ZTSN2cl4sycl2idILi1EEE.cl::sycl::id") align 8 %_arg_3, i32 addrspace(1)* %_arg_4, %"class._ZTSN2cl4sycl5rangeILi1EEE.cl::sycl::range"* byval(%"class._ZTSN2cl4sycl5rangeILi1EEE.cl::sycl::range") align 8 %_arg_6, %"class._ZTSN2cl4sycl5rangeILi1EEE.cl::sycl::range"* byval(%"class._ZTSN2cl4sycl5rangeILi1EEE.cl::sycl::range") align 8 %_arg_7, %"class._ZTSN2cl4sycl2idILi1EEE.cl::sycl::id"* byval(%"class._ZTSN2cl4sycl2idILi1EEE.cl::sycl::id") align 8 %_arg_8) local_unnamed_addr #0 comdat !kernel_arg_buffer_location !18 {
entry:
; CHECK-LABEL: _ZTS11load_kernelIiE(
; CHECK-NEXT: entry:
; CHECK-NEXT: call void @__itt_offload_wi_start_wrapper()
  %0 = getelementptr inbounds %"class._ZTSN2cl4sycl2idILi1EEE.cl::sycl::id", %"class._ZTSN2cl4sycl2idILi1EEE.cl::sycl::id"* %_arg_3, i64 0, i32 0, i32 0, i64 0
  %1 = addrspacecast i64* %0 to i64 addrspace(4)*
  %2 = load i64, i64 addrspace(4)* %1, align 8
  %add.ptr.i32 = getelementptr inbounds i32, i32 addrspace(1)* %_arg_, i64 %2
  %3 = getelementptr inbounds %"class._ZTSN2cl4sycl2idILi1EEE.cl::sycl::id", %"class._ZTSN2cl4sycl2idILi1EEE.cl::sycl::id"* %_arg_8, i64 0, i32 0, i32 0, i64 0
  %4 = addrspacecast i64* %3 to i64 addrspace(4)*
  %5 = load i64, i64 addrspace(4)* %4, align 8
  %add.ptr.i = getelementptr inbounds i32, i32 addrspace(1)* %_arg_4, i64 %5
  %6 = load <3 x i64>, <3 x i64> addrspace(4)* addrspacecast (<3 x i64> addrspace(1)* @__spirv_BuiltInGlobalInvocationId to <3 x i64> addrspace(4)*), align 32, !noalias !19
  %7 = extractelement <3 x i64> %6, i64 0
<<<<<<< HEAD
; INTEL_CUSTOMIZATION
=======
>>>>>>> f6569d1d
; CHECK: [[ARG_ASCAST:%[0-9a-zA-Z._]+]] = addrspacecast i32 addrspace(1)* %[[ATOMIC_ARG_2:[0-9a-zA-Z._]+]] to i8 addrspace(4)*
; CHECK-NEXT: call void @__itt_offload_atomic_op_start(i8 addrspace(4)* [[ARG_ASCAST]], i32 0, i32 0)
; CHECK-NEXT: {{.*}}__spirv_AtomicLoad{{.*}}(i32 addrspace(1)* %[[ATOMIC_ARG_2]],{{.*}}, i32 896)
; CHECK-NEXT: [[ARG_ASCAST:%[0-9a-zA-Z._]+]] = addrspacecast i32 addrspace(1)* %[[ATOMIC_ARG_2]] to i8 addrspace(4)*
; CHECK-NEXT: call void @__itt_offload_atomic_op_finish(i8 addrspace(4)* [[ARG_ASCAST]], i32 0, i32 0)
<<<<<<< HEAD
; end INTEL_CUSTOMIZATION
=======
>>>>>>> f6569d1d
  %call3.i.i.i = tail call spir_func i32 @_Z18__spirv_AtomicLoadPU3AS1KiN5__spv5Scope4FlagENS1_19MemorySemanticsMask4FlagE(i32 addrspace(1)* %add.ptr.i32, i32 1, i32 896) #2
  %ptridx.i.i = getelementptr inbounds i32, i32 addrspace(1)* %add.ptr.i, i64 %7
  %ptridx.ascast.i.i = addrspacecast i32 addrspace(1)* %ptridx.i.i to i32 addrspace(4)*
  store i32 %call3.i.i.i, i32 addrspace(4)* %ptridx.ascast.i.i, align 4, !tbaa !14
; CHECK: call void @__itt_offload_wi_finish_wrapper()
; CHECK-NEXT: ret void
  ret void
}

; CHECK: declare void @__itt_offload_wi_start_wrapper()
<<<<<<< HEAD
; INTEL_CUSTOMIZATION
; CHECK: declare void @__itt_offload_atomic_op_start(i8 addrspace(4)*, i32, i32)
; CHECK: declare void @__itt_offload_atomic_op_finish(i8 addrspace(4)*, i32, i32)
; end INTEL_CUSTOMIZATION
=======
; CHECK: declare void @__itt_offload_atomic_op_start(i8 addrspace(4)*, i32, i32)
; CHECK: declare void @__itt_offload_atomic_op_finish(i8 addrspace(4)*, i32, i32)
>>>>>>> f6569d1d
; CHECK: declare void @__itt_offload_wi_finish_wrapper()

attributes #0 = { convergent norecurse "disable-tail-calls"="false" "frame-pointer"="all" "less-precise-fpmad"="false" "min-legal-vector-width"="0" "no-infs-fp-math"="false" "no-jump-tables"="false" "no-nans-fp-math"="false" "no-signed-zeros-fp-math"="false" "no-trapping-math"="true" "stack-protector-buffer-size"="8" "sycl-module-id"="llvm-test-suite/SYCL/AtomicRef/load.cpp" "uniform-work-group-size"="true" "unsafe-fp-math"="false" "use-soft-float"="false" }
attributes #1 = { convergent "disable-tail-calls"="false" "frame-pointer"="all" "less-precise-fpmad"="false" "no-infs-fp-math"="false" "no-nans-fp-math"="false" "no-signed-zeros-fp-math"="false" "no-trapping-math"="true" "stack-protector-buffer-size"="8" "unsafe-fp-math"="false" "use-soft-float"="false" }
attributes #2 = { convergent nounwind }

!llvm.module.flags = !{!0}
!opencl.spir.version = !{!1}
!spirv.Source = !{!2}
!llvm.ident = !{!3}

!0 = !{i32 1, !"wchar_size", i32 4}
!1 = !{i32 1, i32 2}
!2 = !{i32 4, i32 100000}
!3 = !{!"clang version 13.0.0 (https://github.com/intel/llvm.git 51f22c4b69cf01465bdd7b586343f6e19e9ab045)"}
!4 = !{i32 -1, i32 -1, i32 -1, i32 -1, i32 -1, i32 -1, i32 -1, i32 -1, i32 -1}
!5 = !{!6, !8, !10, !12}
!6 = distinct !{!6, !7, !"_ZN7__spirv29InitSizesSTGlobalInvocationIdILi1EN2cl4sycl2idILi1EEEE8initSizeEv: %agg.result"}
!7 = distinct !{!7, !"_ZN7__spirv29InitSizesSTGlobalInvocationIdILi1EN2cl4sycl2idILi1EEEE8initSizeEv"}
!8 = distinct !{!8, !9, !"_ZN7__spirvL22initGlobalInvocationIdILi1EN2cl4sycl2idILi1EEEEET0_v: %agg.result"}
!9 = distinct !{!9, !"_ZN7__spirvL22initGlobalInvocationIdILi1EN2cl4sycl2idILi1EEEEET0_v"}
!10 = distinct !{!10, !11, !"_ZN2cl4sycl6detail7Builder7getItemILi1ELb1EEENSt9enable_ifIXT0_EKNS0_4itemIXT_EXT0_EEEE4typeEv: %agg.result"}
!11 = distinct !{!11, !"_ZN2cl4sycl6detail7Builder7getItemILi1ELb1EEENSt9enable_ifIXT0_EKNS0_4itemIXT_EXT0_EEEE4typeEv"}
!12 = distinct !{!12, !13, !"_ZN2cl4sycl6detail7Builder10getElementILi1ELb1EEEDTcl7getItemIXT_EXT0_EEEEPNS0_4itemIXT_EXT0_EEE: %agg.result"}
!13 = distinct !{!13, !"_ZN2cl4sycl6detail7Builder10getElementILi1ELb1EEEDTcl7getItemIXT_EXT0_EEEEPNS0_4itemIXT_EXT0_EEE"}
!14 = !{!15, !15, i64 0}
!15 = !{!"int", !16, i64 0}
!16 = !{!"omnipotent char", !17, i64 0}
!17 = !{!"Simple C++ TBAA"}
!18 = !{i32 -1, i32 -1, i32 -1, i32 -1, i32 -1, i32 -1, i32 -1, i32 -1}
!19 = !{!20, !22, !24, !26}
!20 = distinct !{!20, !21, !"_ZN7__spirv29InitSizesSTGlobalInvocationIdILi1EN2cl4sycl2idILi1EEEE8initSizeEv: %agg.result"}
!21 = distinct !{!21, !"_ZN7__spirv29InitSizesSTGlobalInvocationIdILi1EN2cl4sycl2idILi1EEEE8initSizeEv"}
!22 = distinct !{!22, !23, !"_ZN7__spirvL22initGlobalInvocationIdILi1EN2cl4sycl2idILi1EEEEET0_v: %agg.result"}
!23 = distinct !{!23, !"_ZN7__spirvL22initGlobalInvocationIdILi1EN2cl4sycl2idILi1EEEEET0_v"}
!24 = distinct !{!24, !25, !"_ZN2cl4sycl6detail7Builder7getItemILi1ELb1EEENSt9enable_ifIXT0_EKNS0_4itemIXT_EXT0_EEEE4typeEv: %agg.result"}
!25 = distinct !{!25, !"_ZN2cl4sycl6detail7Builder7getItemILi1ELb1EEENSt9enable_ifIXT0_EKNS0_4itemIXT_EXT0_EEEE4typeEv"}
!26 = distinct !{!26, !27, !"_ZN2cl4sycl6detail7Builder10getElementILi1ELb1EEEDTcl7getItemIXT_EXT0_EEEEPNS0_4itemIXT_EXT0_EEE: %agg.result"}
!27 = distinct !{!27, !"_ZN2cl4sycl6detail7Builder10getElementILi1ELb1EEEDTcl7getItemIXT_EXT0_EEEEPNS0_4itemIXT_EXT0_EEE"}<|MERGE_RESOLUTION|>--- conflicted
+++ resolved
@@ -46,19 +46,11 @@
   %9 = addrspacecast i64* %8 to i64 addrspace(4)*
   %10 = load i64, i64 addrspace(4)* %9, align 8
   %add.ptr.i34 = getelementptr inbounds i32, i32 addrspace(1)* %_arg_1, i64 %10
-<<<<<<< HEAD
-; INTEL_CUSTOMIZATION
-=======
->>>>>>> f6569d1d
 ; CHECK: [[ARG_ASCAST:%[0-9a-zA-Z._]+]] = addrspacecast i32 addrspace(1)* %[[ATOMIC_ARG_1:[0-9a-zA-Z._]+]] to i8 addrspace(4)*
 ; CHECK-NEXT: call void @__itt_offload_atomic_op_start(i8 addrspace(4)* [[ARG_ASCAST]], i32 0, i32 0)
 ; CHECK-NEXT: {{.*}}__spirv_AtomicLoad{{.*}}(i32 addrspace(1)* %[[ATOMIC_ARG_1]],{{.*}}, i32 896
 ; CHECK-NEXT: [[ARG_ASCAST:%[0-9a-zA-Z._]+]] = addrspacecast i32 addrspace(1)* %[[ATOMIC_ARG_1]] to i8 addrspace(4)*
 ; CHECK-NEXT: call void @__itt_offload_atomic_op_finish(i8 addrspace(4)* [[ARG_ASCAST]], i32 0, i32 0)
-<<<<<<< HEAD
-; end INTEL_CUSTOMIZATION
-=======
->>>>>>> f6569d1d
   %call3.i.i.i.i = tail call spir_func i32 @_Z18__spirv_AtomicLoadPU3AS1KiN5__spv5Scope4FlagENS1_19MemorySemanticsMask4FlagE(i32 addrspace(1)* %add.ptr.i34, i32 1, i32 896) #2
   call spir_func void @__synthetic_spir_fun_call(i32 addrspace(1)* %add.ptr.i34)
   %ptridx.i.i.i = getelementptr inbounds i32, i32 addrspace(1)* %add.ptr.i, i64 %4
@@ -76,19 +68,11 @@
 entry:
 ; CHECK-LABEL: spir_func void @__synthetic_spir_fun_call(i32 addrspace(1)* %{{.*}}) {
 ; CHECK-NEXT: entry:
-<<<<<<< HEAD
-; INTEL_CUSTOMIZATION
-=======
->>>>>>> f6569d1d
 ; CHECK-NEXT: [[ARG_ASCAST:%[0-9a-zA-Z._]+]] = addrspacecast i32 addrspace(1)* %[[ATOMIC_ARG_S:[0-9a-zA-Z._]+]] to i8 addrspace(4)*
 ; CHECK-NEXT: call void @__itt_offload_atomic_op_start(i8 addrspace(4)* [[ARG_ASCAST]], i32 0, i32 0)
 ; CHECK-NEXT: {{.*}}__spirv_AtomicLoad{{.*}}(i32 addrspace(1)* %[[ATOMIC_ARG_S]],{{.*}}, i32 896
 ; CHECK-NEXT: [[ARG_ASCAST:%[0-9a-zA-Z._]+]] = addrspacecast i32 addrspace(1)* %[[ATOMIC_ARG_S]] to i8 addrspace(4)*
 ; CHECK-NEXT: call void @__itt_offload_atomic_op_finish(i8 addrspace(4)* [[ARG_ASCAST]], i32 0, i32 0)
-<<<<<<< HEAD
-; end INTEL_CUSTOMIZATION
-=======
->>>>>>> f6569d1d
   call spir_func i32 @_Z18__spirv_AtomicLoadPU3AS1KiN5__spv5Scope4FlagENS1_19MemorySemanticsMask4FlagE(i32 addrspace(1)* %ptr, i32 1, i32 896) #2
 ; CHECK-NOT: call void @__itt_offload_wi_finish_wrapper()
   ret void
@@ -113,19 +97,11 @@
   %add.ptr.i = getelementptr inbounds i32, i32 addrspace(1)* %_arg_4, i64 %5
   %6 = load <3 x i64>, <3 x i64> addrspace(4)* addrspacecast (<3 x i64> addrspace(1)* @__spirv_BuiltInGlobalInvocationId to <3 x i64> addrspace(4)*), align 32, !noalias !19
   %7 = extractelement <3 x i64> %6, i64 0
-<<<<<<< HEAD
-; INTEL_CUSTOMIZATION
-=======
->>>>>>> f6569d1d
 ; CHECK: [[ARG_ASCAST:%[0-9a-zA-Z._]+]] = addrspacecast i32 addrspace(1)* %[[ATOMIC_ARG_2:[0-9a-zA-Z._]+]] to i8 addrspace(4)*
 ; CHECK-NEXT: call void @__itt_offload_atomic_op_start(i8 addrspace(4)* [[ARG_ASCAST]], i32 0, i32 0)
 ; CHECK-NEXT: {{.*}}__spirv_AtomicLoad{{.*}}(i32 addrspace(1)* %[[ATOMIC_ARG_2]],{{.*}}, i32 896)
 ; CHECK-NEXT: [[ARG_ASCAST:%[0-9a-zA-Z._]+]] = addrspacecast i32 addrspace(1)* %[[ATOMIC_ARG_2]] to i8 addrspace(4)*
 ; CHECK-NEXT: call void @__itt_offload_atomic_op_finish(i8 addrspace(4)* [[ARG_ASCAST]], i32 0, i32 0)
-<<<<<<< HEAD
-; end INTEL_CUSTOMIZATION
-=======
->>>>>>> f6569d1d
   %call3.i.i.i = tail call spir_func i32 @_Z18__spirv_AtomicLoadPU3AS1KiN5__spv5Scope4FlagENS1_19MemorySemanticsMask4FlagE(i32 addrspace(1)* %add.ptr.i32, i32 1, i32 896) #2
   %ptridx.i.i = getelementptr inbounds i32, i32 addrspace(1)* %add.ptr.i, i64 %7
   %ptridx.ascast.i.i = addrspacecast i32 addrspace(1)* %ptridx.i.i to i32 addrspace(4)*
@@ -136,15 +112,8 @@
 }
 
 ; CHECK: declare void @__itt_offload_wi_start_wrapper()
-<<<<<<< HEAD
-; INTEL_CUSTOMIZATION
 ; CHECK: declare void @__itt_offload_atomic_op_start(i8 addrspace(4)*, i32, i32)
 ; CHECK: declare void @__itt_offload_atomic_op_finish(i8 addrspace(4)*, i32, i32)
-; end INTEL_CUSTOMIZATION
-=======
-; CHECK: declare void @__itt_offload_atomic_op_start(i8 addrspace(4)*, i32, i32)
-; CHECK: declare void @__itt_offload_atomic_op_finish(i8 addrspace(4)*, i32, i32)
->>>>>>> f6569d1d
 ; CHECK: declare void @__itt_offload_wi_finish_wrapper()
 
 attributes #0 = { convergent norecurse "disable-tail-calls"="false" "frame-pointer"="all" "less-precise-fpmad"="false" "min-legal-vector-width"="0" "no-infs-fp-math"="false" "no-jump-tables"="false" "no-nans-fp-math"="false" "no-signed-zeros-fp-math"="false" "no-trapping-math"="true" "stack-protector-buffer-size"="8" "sycl-module-id"="llvm-test-suite/SYCL/AtomicRef/load.cpp" "uniform-work-group-size"="true" "unsafe-fp-math"="false" "use-soft-float"="false" }
