; NOTE: Assertions have been autogenerated by utils/update_test_checks.py UTC_ARGS: --function-signature --check-attributes --check-globals
; RUN: opt -attributor -enable-new-pm=0 -attributor-manifest-internal  -attributor-max-iterations-verify -attributor-annotate-decl-cs -attributor-max-iterations=3 -S < %s | FileCheck %s --check-prefixes=CHECK,NOT_CGSCC_NPM,NOT_CGSCC_OPM,NOT_TUNIT_NPM,IS__TUNIT____,IS________OPM,IS__TUNIT_OPM
; RUN: opt -aa-pipeline=basic-aa -passes=attributor -attributor-manifest-internal  -attributor-max-iterations-verify -attributor-annotate-decl-cs -attributor-max-iterations=3 -S < %s | FileCheck %s --check-prefixes=CHECK,NOT_CGSCC_OPM,NOT_CGSCC_NPM,NOT_TUNIT_OPM,IS__TUNIT____,IS________NPM,IS__TUNIT_NPM
; RUN: opt -attributor-cgscc -enable-new-pm=0 -attributor-manifest-internal  -attributor-annotate-decl-cs -S < %s | FileCheck %s --check-prefixes=CHECK,NOT_TUNIT_NPM,NOT_TUNIT_OPM,NOT_CGSCC_NPM,IS__CGSCC____,IS________OPM,IS__CGSCC_OPM
; RUN: opt -aa-pipeline=basic-aa -passes=attributor-cgscc -attributor-manifest-internal  -attributor-annotate-decl-cs -S < %s | FileCheck %s --check-prefixes=CHECK,NOT_TUNIT_NPM,NOT_TUNIT_OPM,NOT_CGSCC_OPM,IS__CGSCC____,IS________NPM,IS__CGSCC_NPM

%struct.ss = type { i32, i64 }

define internal void @f(%struct.ss* byval(%struct.ss)  %b, i32* byval(i32) %X) nounwind  {
; IS__TUNIT_OPM: Function Attrs: argmemonly nofree nosync nounwind willreturn
; IS__TUNIT_OPM-LABEL: define {{[^@]+}}@f
; IS__TUNIT_OPM-SAME: (%struct.ss* noalias nocapture nofree noundef nonnull byval([[STRUCT_SS:%.*]]) align 8 dereferenceable(12) [[B:%.*]], i32* noalias nocapture nofree noundef nonnull writeonly byval(i32) align 4 dereferenceable(4) [[X:%.*]]) #[[ATTR0:[0-9]+]] {
; IS__TUNIT_OPM-NEXT:  entry:
; IS__TUNIT_OPM-NEXT:    [[TMP:%.*]] = getelementptr [[STRUCT_SS]], %struct.ss* [[B]], i32 0, i32 0
; IS__TUNIT_OPM-NEXT:    [[TMP1:%.*]] = load i32, i32* [[TMP]], align 8
; IS__TUNIT_OPM-NEXT:    [[TMP2:%.*]] = add i32 [[TMP1]], 1
; IS__TUNIT_OPM-NEXT:    store i32 [[TMP2]], i32* [[TMP]], align 8
; IS__TUNIT_OPM-NEXT:    store i32 0, i32* [[X]], align 4
; IS__TUNIT_OPM-NEXT:    ret void
;
; IS__TUNIT_NPM: Function Attrs: argmemonly nofree nosync nounwind willreturn
; IS__TUNIT_NPM-LABEL: define {{[^@]+}}@f
; IS__TUNIT_NPM-SAME: (i32 [[TMP0:%.*]], i64 [[TMP1:%.*]], i32 [[TMP2:%.*]]) #[[ATTR0:[0-9]+]] {
; IS__TUNIT_NPM-NEXT:  entry:
; IS__TUNIT_NPM-NEXT:    [[X_PRIV:%.*]] = alloca i32, align 4
; IS__TUNIT_NPM-NEXT:    store i32 [[TMP2]], i32* [[X_PRIV]], align 4
; IS__TUNIT_NPM-NEXT:    [[B_PRIV:%.*]] = alloca [[STRUCT_SS:%.*]], align 8
; IS__TUNIT_NPM-NEXT:    [[B_PRIV_CAST:%.*]] = bitcast %struct.ss* [[B_PRIV]] to i32*
; IS__TUNIT_NPM-NEXT:    store i32 [[TMP0]], i32* [[B_PRIV_CAST]], align 4
; IS__TUNIT_NPM-NEXT:    [[B_PRIV_0_1:%.*]] = getelementptr [[STRUCT_SS]], %struct.ss* [[B_PRIV]], i32 0, i32 1
; IS__TUNIT_NPM-NEXT:    store i64 [[TMP1]], i64* [[B_PRIV_0_1]], align 4
; IS__TUNIT_NPM-NEXT:    [[TMP:%.*]] = getelementptr [[STRUCT_SS]], %struct.ss* [[B_PRIV]], i32 0, i32 0
; IS__TUNIT_NPM-NEXT:    [[TMP1:%.*]] = load i32, i32* [[TMP]], align 8
; IS__TUNIT_NPM-NEXT:    [[TMP2:%.*]] = add i32 [[TMP1]], 1
; IS__TUNIT_NPM-NEXT:    store i32 [[TMP2]], i32* [[TMP]], align 8
; IS__TUNIT_NPM-NEXT:    store i32 0, i32* [[X_PRIV]], align 4
; IS__TUNIT_NPM-NEXT:    ret void
;
; IS__CGSCC_OPM: Function Attrs: argmemonly nofree norecurse nosync nounwind willreturn
; IS__CGSCC_OPM-LABEL: define {{[^@]+}}@f
; IS__CGSCC_OPM-SAME: (%struct.ss* noalias nocapture nofree noundef nonnull byval([[STRUCT_SS:%.*]]) align 8 dereferenceable(12) [[B:%.*]], i32* noalias nocapture nofree noundef nonnull writeonly byval(i32) align 4 dereferenceable(4) [[X:%.*]]) #[[ATTR0:[0-9]+]] {
; IS__CGSCC_OPM-NEXT:  entry:
; IS__CGSCC_OPM-NEXT:    [[TMP:%.*]] = getelementptr [[STRUCT_SS]], %struct.ss* [[B]], i32 0, i32 0
; IS__CGSCC_OPM-NEXT:    [[TMP1:%.*]] = load i32, i32* [[TMP]], align 8
; IS__CGSCC_OPM-NEXT:    [[TMP2:%.*]] = add i32 [[TMP1]], 1
; IS__CGSCC_OPM-NEXT:    store i32 [[TMP2]], i32* [[TMP]], align 8
; IS__CGSCC_OPM-NEXT:    store i32 0, i32* [[X]], align 4
; IS__CGSCC_OPM-NEXT:    ret void
;
; IS__CGSCC_NPM: Function Attrs: nofree norecurse nosync nounwind readnone willreturn
; IS__CGSCC_NPM-LABEL: define {{[^@]+}}@f
; IS__CGSCC_NPM-SAME: (i32 [[TMP0:%.*]], i64 [[TMP1:%.*]], i32 [[TMP2:%.*]]) #[[ATTR0:[0-9]+]] {
; IS__CGSCC_NPM-NEXT:  entry:
; IS__CGSCC_NPM-NEXT:    [[X_PRIV:%.*]] = alloca i32, align 4
; IS__CGSCC_NPM-NEXT:    [[B_PRIV:%.*]] = alloca [[STRUCT_SS:%.*]], align 8
; IS__CGSCC_NPM-NEXT:    [[B_PRIV_CAST:%.*]] = bitcast %struct.ss* [[B_PRIV]] to i32*
; IS__CGSCC_NPM-NEXT:    store i32 1, i32* [[B_PRIV_CAST]], align 8
; IS__CGSCC_NPM-NEXT:    [[B_PRIV_0_1:%.*]] = getelementptr [[STRUCT_SS]], %struct.ss* [[B_PRIV]], i32 0, i32 1
; IS__CGSCC_NPM-NEXT:    [[TMP:%.*]] = getelementptr [[STRUCT_SS]], %struct.ss* [[B_PRIV]], i32 0, i32 0
; IS__CGSCC_NPM-NEXT:    [[TMP1:%.*]] = load i32, i32* [[TMP]], align 8
; IS__CGSCC_NPM-NEXT:    [[TMP2:%.*]] = add i32 [[TMP1]], 1
; IS__CGSCC_NPM-NEXT:    store i32 [[TMP2]], i32* [[TMP]], align 8
; IS__CGSCC_NPM-NEXT:    ret void
;
entry:
  %tmp = getelementptr %struct.ss, %struct.ss* %b, i32 0, i32 0
  %tmp1 = load i32, i32* %tmp, align 4
  %tmp2 = add i32 %tmp1, 1
  store i32 %tmp2, i32* %tmp, align 4

  store i32 0, i32* %X
  ret void
}

define i32 @test(i32* %X) {
;
; IS__TUNIT_OPM: Function Attrs: argmemonly nofree nosync nounwind willreturn
; IS__TUNIT_OPM-LABEL: define {{[^@]+}}@test
; IS__TUNIT_OPM-SAME: (i32* nocapture nofree readonly align 4 [[X:%.*]]) #[[ATTR0]] {
; IS__TUNIT_OPM-NEXT:  entry:
; IS__TUNIT_OPM-NEXT:    [[S:%.*]] = alloca [[STRUCT_SS:%.*]], align 8
; IS__TUNIT_OPM-NEXT:    [[TMP1:%.*]] = getelementptr [[STRUCT_SS]], %struct.ss* [[S]], i32 0, i32 0
; IS__TUNIT_OPM-NEXT:    store i32 1, i32* [[TMP1]], align 8
; IS__TUNIT_OPM-NEXT:    [[TMP4:%.*]] = getelementptr [[STRUCT_SS]], %struct.ss* [[S]], i32 0, i32 1
<<<<<<< HEAD
; IS__TUNIT_OPM-NEXT:    store i64 2, i64* [[TMP4]], align 4
; IS__TUNIT_OPM-NEXT:    call void @f(%struct.ss* noalias nocapture nofree noundef nonnull readonly byval([[STRUCT_SS]]) align 8 dereferenceable(12) [[S]], i32* nocapture nofree readonly byval(i32) align 4 [[X]]) #[[ATTR1:[0-9]+]]
; IS__TUNIT_OPM-NEXT:    ret i32 0
;
; IS__TUNIT_NPM: Function Attrs: argmemonly nofree nosync nounwind willreturn
; IS__TUNIT_NPM-LABEL: define {{[^@]+}}@test
; IS__TUNIT_NPM-SAME: (i32* nocapture nofree readonly align 4 [[X:%.*]]) #[[ATTR0]] {
; IS__TUNIT_NPM-NEXT:  entry:
; IS__TUNIT_NPM-NEXT:    [[S:%.*]] = alloca [[STRUCT_SS:%.*]], align 8
; IS__TUNIT_NPM-NEXT:    [[TMP1:%.*]] = getelementptr [[STRUCT_SS]], %struct.ss* [[S]], i32 0, i32 0
; IS__TUNIT_NPM-NEXT:    store i32 1, i32* [[TMP1]], align 8
; IS__TUNIT_NPM-NEXT:    [[TMP4:%.*]] = getelementptr [[STRUCT_SS]], %struct.ss* [[S]], i32 0, i32 1
; IS__TUNIT_NPM-NEXT:    store i64 2, i64* [[TMP4]], align 4
; IS__TUNIT_NPM-NEXT:    [[S_CAST:%.*]] = bitcast %struct.ss* [[S]] to i32*
; IS__TUNIT_NPM-NEXT:    [[TMP0:%.*]] = load i32, i32* [[S_CAST]], align 8
; IS__TUNIT_NPM-NEXT:    [[S_0_1:%.*]] = getelementptr [[STRUCT_SS]], %struct.ss* [[S]], i32 0, i32 1
; IS__TUNIT_NPM-NEXT:    [[TMP1:%.*]] = load i64, i64* [[S_0_1]], align 8
; IS__TUNIT_NPM-NEXT:    [[TMP2:%.*]] = load i32, i32* [[X]], align 4
; IS__TUNIT_NPM-NEXT:    call void @f(i32 [[TMP0]], i64 [[TMP1]], i32 [[TMP2]]) #[[ATTR1:[0-9]+]]
; IS__TUNIT_NPM-NEXT:    ret i32 0
;
=======
; IS__TUNIT_OPM-NEXT:    call void @f(%struct.ss* noalias nocapture nofree noundef nonnull readonly byval([[STRUCT_SS]]) align 8 dereferenceable(12) [[S]], i32* nocapture nofree readonly byval(i32) align 4 [[X]]) #[[ATTR1:[0-9]+]]
; IS__TUNIT_OPM-NEXT:    ret i32 0
;
; IS__TUNIT_NPM: Function Attrs: argmemonly nofree nosync nounwind willreturn
; IS__TUNIT_NPM-LABEL: define {{[^@]+}}@test
; IS__TUNIT_NPM-SAME: (i32* nocapture nofree readonly align 4 [[X:%.*]]) #[[ATTR0]] {
; IS__TUNIT_NPM-NEXT:  entry:
; IS__TUNIT_NPM-NEXT:    [[S:%.*]] = alloca [[STRUCT_SS:%.*]], align 8
; IS__TUNIT_NPM-NEXT:    [[TMP1:%.*]] = getelementptr [[STRUCT_SS]], %struct.ss* [[S]], i32 0, i32 0
; IS__TUNIT_NPM-NEXT:    store i32 1, i32* [[TMP1]], align 8
; IS__TUNIT_NPM-NEXT:    [[TMP4:%.*]] = getelementptr [[STRUCT_SS]], %struct.ss* [[S]], i32 0, i32 1
; IS__TUNIT_NPM-NEXT:    [[S_CAST:%.*]] = bitcast %struct.ss* [[S]] to i32*
; IS__TUNIT_NPM-NEXT:    [[TMP0:%.*]] = load i32, i32* [[S_CAST]], align 8
; IS__TUNIT_NPM-NEXT:    [[S_0_1:%.*]] = getelementptr [[STRUCT_SS]], %struct.ss* [[S]], i32 0, i32 1
; IS__TUNIT_NPM-NEXT:    [[TMP1:%.*]] = load i64, i64* [[S_0_1]], align 8
; IS__TUNIT_NPM-NEXT:    [[TMP2:%.*]] = load i32, i32* [[X]], align 4
; IS__TUNIT_NPM-NEXT:    call void @f(i32 [[TMP0]], i64 [[TMP1]], i32 [[TMP2]]) #[[ATTR1:[0-9]+]]
; IS__TUNIT_NPM-NEXT:    ret i32 0
;
>>>>>>> d2d0a52b
; IS__CGSCC_OPM: Function Attrs: argmemonly nofree norecurse nosync nounwind willreturn
; IS__CGSCC_OPM-LABEL: define {{[^@]+}}@test
; IS__CGSCC_OPM-SAME: (i32* nocapture nofree noundef nonnull readonly align 4 dereferenceable(4) [[X:%.*]]) #[[ATTR0]] {
; IS__CGSCC_OPM-NEXT:  entry:
; IS__CGSCC_OPM-NEXT:    [[S:%.*]] = alloca [[STRUCT_SS:%.*]], align 8
; IS__CGSCC_OPM-NEXT:    [[TMP1:%.*]] = getelementptr [[STRUCT_SS]], %struct.ss* [[S]], i32 0, i32 0
; IS__CGSCC_OPM-NEXT:    store i32 1, i32* [[TMP1]], align 8
; IS__CGSCC_OPM-NEXT:    [[TMP4:%.*]] = getelementptr [[STRUCT_SS]], %struct.ss* [[S]], i32 0, i32 1
<<<<<<< HEAD
; IS__CGSCC_OPM-NEXT:    store i64 2, i64* [[TMP4]], align 4
=======
>>>>>>> d2d0a52b
; IS__CGSCC_OPM-NEXT:    call void @f(%struct.ss* noalias nocapture nofree noundef nonnull readonly byval([[STRUCT_SS]]) align 8 dereferenceable(12) [[S]], i32* noalias nocapture nofree noundef nonnull readonly byval(i32) align 4 dereferenceable(4) [[X]]) #[[ATTR1:[0-9]+]]
; IS__CGSCC_OPM-NEXT:    ret i32 0
;
; IS__CGSCC_NPM: Function Attrs: nofree norecurse nosync nounwind readnone willreturn
; IS__CGSCC_NPM-LABEL: define {{[^@]+}}@test
; IS__CGSCC_NPM-SAME: (i32* nocapture nofree nonnull readnone align 4 dereferenceable(4) [[X:%.*]]) #[[ATTR0]] {
; IS__CGSCC_NPM-NEXT:  entry:
; IS__CGSCC_NPM-NEXT:    [[S:%.*]] = alloca [[STRUCT_SS:%.*]], align 8
; IS__CGSCC_NPM-NEXT:    [[TMP1:%.*]] = getelementptr [[STRUCT_SS]], %struct.ss* [[S]], i32 0, i32 0
; IS__CGSCC_NPM-NEXT:    [[TMP4:%.*]] = getelementptr [[STRUCT_SS]], %struct.ss* [[S]], i32 0, i32 1
; IS__CGSCC_NPM-NEXT:    ret i32 0
;
entry:
  %S = alloca %struct.ss
  %tmp1 = getelementptr %struct.ss, %struct.ss* %S, i32 0, i32 0
  store i32 1, i32* %tmp1, align 8
  %tmp4 = getelementptr %struct.ss, %struct.ss* %S, i32 0, i32 1
  store i64 2, i64* %tmp4, align 4
  call void @f(%struct.ss* byval(%struct.ss) %S, i32* byval(i32) %X)
  ret i32 0
}
;.
; IS__TUNIT____: attributes #[[ATTR0:[0-9]+]] = { argmemonly nofree nosync nounwind willreturn }
; IS__TUNIT____: attributes #[[ATTR1:[0-9]+]] = { nofree nosync nounwind willreturn }
;.
; IS__CGSCC_OPM: attributes #[[ATTR0]] = { argmemonly nofree norecurse nosync nounwind willreturn }
; IS__CGSCC_OPM: attributes #[[ATTR1]] = { nounwind willreturn }
;.
; IS__CGSCC_NPM: attributes #[[ATTR0]] = { nofree norecurse nosync nounwind readnone willreturn }
;.<|MERGE_RESOLUTION|>--- conflicted
+++ resolved
@@ -82,29 +82,6 @@
 ; IS__TUNIT_OPM-NEXT:    [[TMP1:%.*]] = getelementptr [[STRUCT_SS]], %struct.ss* [[S]], i32 0, i32 0
 ; IS__TUNIT_OPM-NEXT:    store i32 1, i32* [[TMP1]], align 8
 ; IS__TUNIT_OPM-NEXT:    [[TMP4:%.*]] = getelementptr [[STRUCT_SS]], %struct.ss* [[S]], i32 0, i32 1
-<<<<<<< HEAD
-; IS__TUNIT_OPM-NEXT:    store i64 2, i64* [[TMP4]], align 4
-; IS__TUNIT_OPM-NEXT:    call void @f(%struct.ss* noalias nocapture nofree noundef nonnull readonly byval([[STRUCT_SS]]) align 8 dereferenceable(12) [[S]], i32* nocapture nofree readonly byval(i32) align 4 [[X]]) #[[ATTR1:[0-9]+]]
-; IS__TUNIT_OPM-NEXT:    ret i32 0
-;
-; IS__TUNIT_NPM: Function Attrs: argmemonly nofree nosync nounwind willreturn
-; IS__TUNIT_NPM-LABEL: define {{[^@]+}}@test
-; IS__TUNIT_NPM-SAME: (i32* nocapture nofree readonly align 4 [[X:%.*]]) #[[ATTR0]] {
-; IS__TUNIT_NPM-NEXT:  entry:
-; IS__TUNIT_NPM-NEXT:    [[S:%.*]] = alloca [[STRUCT_SS:%.*]], align 8
-; IS__TUNIT_NPM-NEXT:    [[TMP1:%.*]] = getelementptr [[STRUCT_SS]], %struct.ss* [[S]], i32 0, i32 0
-; IS__TUNIT_NPM-NEXT:    store i32 1, i32* [[TMP1]], align 8
-; IS__TUNIT_NPM-NEXT:    [[TMP4:%.*]] = getelementptr [[STRUCT_SS]], %struct.ss* [[S]], i32 0, i32 1
-; IS__TUNIT_NPM-NEXT:    store i64 2, i64* [[TMP4]], align 4
-; IS__TUNIT_NPM-NEXT:    [[S_CAST:%.*]] = bitcast %struct.ss* [[S]] to i32*
-; IS__TUNIT_NPM-NEXT:    [[TMP0:%.*]] = load i32, i32* [[S_CAST]], align 8
-; IS__TUNIT_NPM-NEXT:    [[S_0_1:%.*]] = getelementptr [[STRUCT_SS]], %struct.ss* [[S]], i32 0, i32 1
-; IS__TUNIT_NPM-NEXT:    [[TMP1:%.*]] = load i64, i64* [[S_0_1]], align 8
-; IS__TUNIT_NPM-NEXT:    [[TMP2:%.*]] = load i32, i32* [[X]], align 4
-; IS__TUNIT_NPM-NEXT:    call void @f(i32 [[TMP0]], i64 [[TMP1]], i32 [[TMP2]]) #[[ATTR1:[0-9]+]]
-; IS__TUNIT_NPM-NEXT:    ret i32 0
-;
-=======
 ; IS__TUNIT_OPM-NEXT:    call void @f(%struct.ss* noalias nocapture nofree noundef nonnull readonly byval([[STRUCT_SS]]) align 8 dereferenceable(12) [[S]], i32* nocapture nofree readonly byval(i32) align 4 [[X]]) #[[ATTR1:[0-9]+]]
 ; IS__TUNIT_OPM-NEXT:    ret i32 0
 ;
@@ -124,7 +101,6 @@
 ; IS__TUNIT_NPM-NEXT:    call void @f(i32 [[TMP0]], i64 [[TMP1]], i32 [[TMP2]]) #[[ATTR1:[0-9]+]]
 ; IS__TUNIT_NPM-NEXT:    ret i32 0
 ;
->>>>>>> d2d0a52b
 ; IS__CGSCC_OPM: Function Attrs: argmemonly nofree norecurse nosync nounwind willreturn
 ; IS__CGSCC_OPM-LABEL: define {{[^@]+}}@test
 ; IS__CGSCC_OPM-SAME: (i32* nocapture nofree noundef nonnull readonly align 4 dereferenceable(4) [[X:%.*]]) #[[ATTR0]] {
@@ -133,10 +109,6 @@
 ; IS__CGSCC_OPM-NEXT:    [[TMP1:%.*]] = getelementptr [[STRUCT_SS]], %struct.ss* [[S]], i32 0, i32 0
 ; IS__CGSCC_OPM-NEXT:    store i32 1, i32* [[TMP1]], align 8
 ; IS__CGSCC_OPM-NEXT:    [[TMP4:%.*]] = getelementptr [[STRUCT_SS]], %struct.ss* [[S]], i32 0, i32 1
-<<<<<<< HEAD
-; IS__CGSCC_OPM-NEXT:    store i64 2, i64* [[TMP4]], align 4
-=======
->>>>>>> d2d0a52b
 ; IS__CGSCC_OPM-NEXT:    call void @f(%struct.ss* noalias nocapture nofree noundef nonnull readonly byval([[STRUCT_SS]]) align 8 dereferenceable(12) [[S]], i32* noalias nocapture nofree noundef nonnull readonly byval(i32) align 4 dereferenceable(4) [[X]]) #[[ATTR1:[0-9]+]]
 ; IS__CGSCC_OPM-NEXT:    ret i32 0
 ;
