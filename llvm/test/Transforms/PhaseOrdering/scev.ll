--- conflicted
+++ resolved
@@ -1,11 +1,6 @@
-<<<<<<< HEAD
 ; INTEL_CUSTOMIZATION
-; RUN: opt -loopopt=0 -O3 -S -analyze -scalar-evolution < %s -enable-new-pm=0 | FileCheck %s
 ; RUN: opt -loopopt=0 -passes='default<O3>,print<scalar-evolution>' -S < %s 2>&1 | FileCheck %s
 ; END INTEL_CUSTOMIZATION
-=======
-; RUN: opt -passes='default<O3>,print<scalar-evolution>' -S < %s 2>&1 | FileCheck %s
->>>>>>> 37e6a27d
 ;
 ; This file contains phase ordering tests for scalar evolution.
 ; Test that the standard passes don't obfuscate the IR so scalar evolution can't
