; INTEL_FEATURE_SW_ADVANCED
; REQUIRES: intel_feature_sw_advanced
; Inline report
<<<<<<< HEAD
; RUN: opt -opaque-pointers -inline -inline-report=0xe807 -dtrans-inline-heuristics -intel-libirc-allowed < %s -S 2>&1 | FileCheck --check-prefix=CHECK-NEW %s
; RUN: opt -opaque-pointers -passes='cgscc(inline)' -inline-report=0xe807 -dtrans-inline-heuristics -intel-libirc-allowed < %s -S 2>&1 | FileCheck  --check-prefix=CHECK-NEW %s
; Inline report via metadata
; RUN: opt -opaque-pointers -inlinereportsetup -inline-report=0xe886 < %s -S | opt -inline -inline-report=0xe886 -dtrans-inline-heuristics -intel-libirc-allowed -S | opt -inlinereportemitter -inline-report=0xe886 -S 2>&1 | FileCheck %s --check-prefix=CHECK-OLD
; RUN: opt -opaque-pointers -passes='inlinereportsetup' -inline-report=0xe886 < %s -S | opt -passes='cgscc(inline)' -inline-report=0xe886 -dtrans-inline-heuristics -intel-libirc-allowed -S | opt -passes='inlinereportemitter' -inline-report=0xe886 -S 2>&1 | FileCheck %s --check-prefix=CHECK-OLD

target triple = "x86_64-unknown-linux-gnu"
=======
; RUN: opt -opaque-pointers -passes='cgscc(inline)' -inline-report=0xe807 -dtrans-inline-heuristics -intel-libirc-allowed < %s -S 2>&1 | FileCheck  --check-prefix=CHECK-NEW %s
; Inline report via metadata
; RUN: opt -opaque-pointers -passes='inlinereportsetup,cgscc(inline),inlinereportemitter' -inline-report=0xe886 -dtrans-inline-heuristics -intel-libirc-allowed -S < %s 2>&1 | FileCheck %s --check-prefix=CHECK-OLD
>>>>>>> bfff8914

; Check that inlining is inhibited for @mysavestackgrow, because it does
; special key stack computations. Here, @myalloc explicitly calls @realloc.

target triple = "x86_64-unknown-linux-gnu"

%union.any = type { ptr }

@mysavestack = external dso_local global ptr, align 8
@mysavestack_max = external dso_local global i32, align 4

;declare noalias ptr @realloc(ptr, i64) #0
declare noalias ptr @realloc(ptr allocptr, i64) #0

define internal noalias ptr @myalloc(ptr, i64) {
  %t0 = tail call ptr @realloc(ptr nonnull %0, i64 %1)
  ret ptr %t0

}

define dso_local void @mysavestackgrow() {
entry:
  %0 = load i32, ptr @mysavestack_max, align 4
  %mul = mul nsw i32 %0, 3
  %div = sdiv i32 %mul, 2
  %add = add nsw i32 %div, 4
  store i32 %add, ptr @mysavestack_max, align 4
  %1 = load ptr, ptr @mysavestack, align 8
  %conv = sext i32 %add to i64
  %mul1 = shl nsw i64 %conv, 3
  %call = call ptr @myalloc(ptr %1, i64 %mul1)
  store ptr %call, ptr @mysavestack, align 8
  ret void
}

define dso_local i32 @main() {
  tail call void @mysavestackgrow()
  ret i32 0
}

attributes #0 = { inaccessiblemem_or_argmemonly mustprogress nounwind willreturn allockind("realloc") allocsize(1) "alloc-family"="malloc" "approx-func-fp-math"="true" "denormal-fp-math"="preserve-sign,preserve-sign" "frame-pointer"="none" "loopopt-pipeline"="light" "no-infs-fp-math"="true" "no-nans-fp-math"="true" "no-signed-zeros-fp-math"="true" "no-trapping-math"="true" "stack-protector-buffer-size"="8" "target-cpu"="x86-64" "target-features"="+cx8,+fxsr,+mmx,+sse,+sse2,+x87" "tune-cpu"="generic" "unsafe-fp-math"="true" }

; CHECK-OLD: COMPILE FUNC: mysavestackgrow
; CHECK-OLD: COMPILE FUNC: main
; CHECK-OLD: mysavestackgrow{{.*}}Callsite has key stack computations
; CHECK-OLD: {{.*}}call void @mysavestackgrow

; CHECK-NEW: {{.*}}call void @mysavestackgrow
; CHECK-NEW: COMPILE FUNC: mysavestackgrow
; CHECK-NEW: COMPILE FUNC: main
; CHECK-NEW: mysavestackgrow{{.*}}Callsite has key stack computations
; end INTEL_FEATURE_SW_ADVANCED<|MERGE_RESOLUTION|>--- conflicted
+++ resolved
@@ -1,19 +1,9 @@
 ; INTEL_FEATURE_SW_ADVANCED
 ; REQUIRES: intel_feature_sw_advanced
 ; Inline report
-<<<<<<< HEAD
-; RUN: opt -opaque-pointers -inline -inline-report=0xe807 -dtrans-inline-heuristics -intel-libirc-allowed < %s -S 2>&1 | FileCheck --check-prefix=CHECK-NEW %s
-; RUN: opt -opaque-pointers -passes='cgscc(inline)' -inline-report=0xe807 -dtrans-inline-heuristics -intel-libirc-allowed < %s -S 2>&1 | FileCheck  --check-prefix=CHECK-NEW %s
-; Inline report via metadata
-; RUN: opt -opaque-pointers -inlinereportsetup -inline-report=0xe886 < %s -S | opt -inline -inline-report=0xe886 -dtrans-inline-heuristics -intel-libirc-allowed -S | opt -inlinereportemitter -inline-report=0xe886 -S 2>&1 | FileCheck %s --check-prefix=CHECK-OLD
-; RUN: opt -opaque-pointers -passes='inlinereportsetup' -inline-report=0xe886 < %s -S | opt -passes='cgscc(inline)' -inline-report=0xe886 -dtrans-inline-heuristics -intel-libirc-allowed -S | opt -passes='inlinereportemitter' -inline-report=0xe886 -S 2>&1 | FileCheck %s --check-prefix=CHECK-OLD
-
-target triple = "x86_64-unknown-linux-gnu"
-=======
 ; RUN: opt -opaque-pointers -passes='cgscc(inline)' -inline-report=0xe807 -dtrans-inline-heuristics -intel-libirc-allowed < %s -S 2>&1 | FileCheck  --check-prefix=CHECK-NEW %s
 ; Inline report via metadata
 ; RUN: opt -opaque-pointers -passes='inlinereportsetup,cgscc(inline),inlinereportemitter' -inline-report=0xe886 -dtrans-inline-heuristics -intel-libirc-allowed -S < %s 2>&1 | FileCheck %s --check-prefix=CHECK-OLD
->>>>>>> bfff8914
 
 ; Check that inlining is inhibited for @mysavestackgrow, because it does
 ; special key stack computations. Here, @myalloc explicitly calls @realloc.
