; INTEL_FEATURE_SW_ADVANCED
; REQUIRES: intel_feature_sw_advanced
; Inline report
<<<<<<< HEAD
; RUN: opt < %s -inline -dtrans-inline-heuristics -intel-libirc-allowed -inline-report=0xe807 -S 2>&1 | FileCheck --check-prefixes=CHECK,CHECK-NEW %s
; RUN: opt < %s -passes='cgscc(inline)' -dtrans-inline-heuristics -intel-libirc-allowed -inline-report=0xe807 -S 2>&1 | FileCheck --check-prefixes=CHECK,CHECK-NEW %s
; Inline report via metadata
; RUN: opt -inlinereportsetup -inline-report=0xe886 < %s -S | opt -inline -inline-report=0xe886 -dtrans-inline-heuristics -intel-libirc-allowed -S | opt -inlinereportemitter -inline-report=0xe886 -S 2>&1 | FileCheck %s --check-prefixes=CHECK,CHECK-OLD
; RUN: opt -passes='inlinereportsetup' -inline-report=0xe886 < %s -S | opt -passes='cgscc(inline)' -inline-report=0xe886 -dtrans-inline-heuristics -intel-libirc-allowed -S | opt -passes='inlinereportemitter' -inline-report=0xe886 -S 2>&1 | FileCheck %s --check-prefixes=CHECK,CHECK-OLD

target triple = "x86_64-unknown-linux-gnu"
=======
; RUN: opt < %s -passes='cgscc(inline)' -dtrans-inline-heuristics -intel-libirc-allowed -inline-report=0xe807 -S 2>&1 | FileCheck --check-prefixes=CHECK,CHECK-NEW %s
; Inline report via metadata
; RUN: opt -passes='inlinereportsetup,cgscc(inline),inlinereportemitter' -inline-report=0xe886 -dtrans-inline-heuristics -intel-libirc-allowed -S < %s 2>&1 | FileCheck %s --check-prefixes=CHECK,CHECK-OLD
>>>>>>> bfff8914

; Check that foo is inlined into bar once, in accord with the "dummy
; args" heuristic.

; CHECK-OLD: COMPILE FUNC: foo
; CHECK-OLD: COMPILE FUNC: bar
; CHECK-OLD: INLINE: foo{{.*}}<<Callee has callsites with dummy args>>
; CHECK: define{{.*}}@foo
; CHECK: define{{.*}}@bar
; CHECK-NEW: COMPILE FUNC: foo
; CHECK-NEW: COMPILE FUNC: bar
; CHECK-NEW: INLINE: foo{{.*}}<<Callee has callsites with dummy args>>

target triple = "x86_64-unknown-linux-gnu"

define dso_local i32 @foo(i32 %arg1, i32 %arg2, i32* %arg3, i32* %arg4, i32* %arg5, i32* %arg6, i32* %arg7, i32 %arg8) #0 {
entry:
  %sub = sub nsw i32 %arg1, %arg2
  %idx.ext = sext i32 %sub to i64
  %add.ptr = getelementptr inbounds i32, i32* %arg3, i64 %idx.ext
  %cmp = icmp ugt i32* %add.ptr, inttoptr (i64 1 to i32*)
  br i1 %cmp, label %if.then, label %if.end

if.then:                                          ; preds = %entry
  store i32 15, i32* %arg3, align 4
  store i32 20, i32* %arg4, align 4
  store i32 25, i32* %arg5, align 4
  store i32 30, i32* %arg6, align 4
  store i32 35, i32* %arg7, align 4
  br label %if.end

if.end:                                           ; preds = %if.then, %entry
  %add = add nsw i32 %arg1, %arg2
  %add1 = add nsw i32 %add, %arg8
  ret i32 %add1
}

define dso_local i32 @bar() local_unnamed_addr #1 {
entry:
  %dummy = alloca i32, align 4
  %temp = alloca i32, align 4
  %forreal = alloca i32, align 4
  %forfake = alloca i32, align 4
  %0 = bitcast i32* %dummy to i8*
  store i32 0, i32* %dummy, align 4
  %1 = bitcast i32* %temp to i8*
  store i32 0, i32* %temp, align 4
  %2 = bitcast i32* %forreal to i8*
  store i32 1, i32* %forreal, align 4
  %3 = bitcast i32* %forfake to i8*
  store i32 2, i32* %forfake, align 4
  %call = call i32 @foo(i32 2, i32 3, i32* nonnull %forreal, i32* nonnull %dummy, i32* nonnull %dummy, i32* nonnull %dummy, i32* nonnull %dummy, i32 4)
  %call1 = call i32 @foo(i32 2, i32 4, i32* nonnull %forfake, i32* nonnull %dummy, i32* nonnull %dummy, i32* nonnull %dummy, i32* nonnull %dummy, i32 5)
  %add = add nsw i32 %call, %call1
  %call2 = call i32 @foo(i32 2, i32 4, i32* nonnull %forreal, i32* nonnull %temp, i32* nonnull %temp, i32* nonnull %temp, i32* nonnull %temp, i32 5)
  %add3 = add nsw i32 %add, %call2
  %call4 = call i32 @foo(i32 2, i32 4, i32* nonnull %forfake, i32* nonnull %dummy, i32* nonnull %dummy, i32* nonnull %dummy, i32* nonnull %dummy, i32 5)
  %add5 = add nsw i32 %add3, %call4
  %call6 = call i32 @foo(i32 2, i32 4, i32* nonnull %forfake, i32* nonnull %forreal, i32* nonnull %forreal, i32* nonnull %forfake, i32* nonnull %dummy, i32 5)
  %add7 = add nsw i32 %add5, %call6
  switch i32 %call1, label %bad [
    i32 0, label %good
  ]
bad:
  ret i32 %add5
good:
  ret i32 %add7
}
; end INTEL_FEATURE_SW_ADVANCED<|MERGE_RESOLUTION|>--- conflicted
+++ resolved
@@ -1,19 +1,9 @@
 ; INTEL_FEATURE_SW_ADVANCED
 ; REQUIRES: intel_feature_sw_advanced
 ; Inline report
-<<<<<<< HEAD
-; RUN: opt < %s -inline -dtrans-inline-heuristics -intel-libirc-allowed -inline-report=0xe807 -S 2>&1 | FileCheck --check-prefixes=CHECK,CHECK-NEW %s
-; RUN: opt < %s -passes='cgscc(inline)' -dtrans-inline-heuristics -intel-libirc-allowed -inline-report=0xe807 -S 2>&1 | FileCheck --check-prefixes=CHECK,CHECK-NEW %s
-; Inline report via metadata
-; RUN: opt -inlinereportsetup -inline-report=0xe886 < %s -S | opt -inline -inline-report=0xe886 -dtrans-inline-heuristics -intel-libirc-allowed -S | opt -inlinereportemitter -inline-report=0xe886 -S 2>&1 | FileCheck %s --check-prefixes=CHECK,CHECK-OLD
-; RUN: opt -passes='inlinereportsetup' -inline-report=0xe886 < %s -S | opt -passes='cgscc(inline)' -inline-report=0xe886 -dtrans-inline-heuristics -intel-libirc-allowed -S | opt -passes='inlinereportemitter' -inline-report=0xe886 -S 2>&1 | FileCheck %s --check-prefixes=CHECK,CHECK-OLD
-
-target triple = "x86_64-unknown-linux-gnu"
-=======
 ; RUN: opt < %s -passes='cgscc(inline)' -dtrans-inline-heuristics -intel-libirc-allowed -inline-report=0xe807 -S 2>&1 | FileCheck --check-prefixes=CHECK,CHECK-NEW %s
 ; Inline report via metadata
 ; RUN: opt -passes='inlinereportsetup,cgscc(inline),inlinereportemitter' -inline-report=0xe886 -dtrans-inline-heuristics -intel-libirc-allowed -S < %s 2>&1 | FileCheck %s --check-prefixes=CHECK,CHECK-OLD
->>>>>>> bfff8914
 
 ; Check that foo is inlined into bar once, in accord with the "dummy
 ; args" heuristic.
