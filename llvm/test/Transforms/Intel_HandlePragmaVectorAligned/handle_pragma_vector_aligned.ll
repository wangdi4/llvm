--- conflicted
+++ resolved
@@ -11,20 +11,8 @@
 
 ; CHECK-LABEL: for.body.preheader:
 ;
-<<<<<<< HEAD
-; CHECK-NEXT:    [[PTRINT:%.*]] = ptrtoint float* %P1 to i64
-; CHECK-NEXT:    [[MASKEDPTR:%.*]] = and i64 [[PTRINT]], 15
-; CHECK-NEXT:    [[MASKCOND:%.*]] = icmp eq i64 [[MASKEDPTR]], 0
-; CHECK-NEXT:    call void @llvm.assume(i1 [[MASKCOND]])
-;
-; CHECK-NEXT:    [[PTRINT1:%.*]] = ptrtoint float* %P2 to i64
-; CHECK-NEXT:    [[MASKEDPTR2:%.*]] = and i64 [[PTRINT1]], 15
-; CHECK-NEXT:    [[MASKCOND3:%.*]] = icmp eq i64 [[MASKEDPTR2]], 0
-; CHECK-NEXT:    call void @llvm.assume(i1 [[MASKCOND3]])
-=======
 ; CHECK-NEXT:    call void @llvm.assume(i1 true) [ "align"(float* %P1, i64 16) ]
 ; CHECK-NEXT:    call void @llvm.assume(i1 true) [ "align"(float* %P2, i64 16) ]
->>>>>>> 37c1c249
 ;
 ; CHECK-NEXT:    br label %for.body
 for.body.preheader:
