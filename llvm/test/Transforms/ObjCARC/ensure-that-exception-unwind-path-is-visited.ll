--- conflicted
+++ resolved
@@ -41,17 +41,10 @@
   %tmp2 = bitcast %struct._class_t* %tmp to i8*, !dbg !37
 ; CHECK: call i8* bitcast (i8* (i8*, i8*, ...)* @objc_msgSend to i8* (i8*, i8*)*)(i8* %tmp2, i8* %tmp1)
   %call = call i8* bitcast (i8* (i8*, i8*, ...)* @objc_msgSend to i8* (i8*, i8*)*)(i8* %tmp2, i8* %tmp1), !dbg !37, !clang.arc.no_objc_arc_exceptions !38
-<<<<<<< HEAD
-  call void @llvm.dbg.value(metadata !{i8* %call}, i64 0, metadata !12), !dbg !37
-; CHECK: call i8* @objc_retain(i8* %call) [[NUW:#[0-9]+]]
-  %tmp3 = call i8* @objc_retain(i8* %call) nounwind, !dbg !39
-  call void @llvm.dbg.value(metadata !{i8* %call}, i64 0, metadata !25), !dbg !39
-=======
   call void @llvm.dbg.value(metadata i8* %call, i64 0, metadata i32 02, metadata !{}), !dbg !37
 ; CHECK: call i8* @objc_retain(i8* %call) [[NUW:#[0-9]+]]
   %tmp3 = call i8* @objc_retain(i8* %call) nounwind, !dbg !39
   call void @llvm.dbg.value(metadata i8* %call, i64 0, metadata !25, metadata !{}), !dbg !39
->>>>>>> 41cb3da2
   invoke fastcc void @ThrowFunc(i8* %call)
           to label %eh.cont unwind label %lpad, !dbg !40, !clang.arc.no_objc_arc_exceptions !38
 
@@ -65,11 +58,7 @@
           catch i8* null, !dbg !40
   %tmp5 = extractvalue { i8*, i32 } %tmp4, 0, !dbg !40
   %exn.adjusted = call i8* @objc_begin_catch(i8* %tmp5) nounwind, !dbg !44
-<<<<<<< HEAD
-  call void @llvm.dbg.value(metadata !45, i64 0, metadata !21), !dbg !46
-=======
   call void @llvm.dbg.value(metadata i8 0, i64 0, metadata !21, metadata !{}), !dbg !46
->>>>>>> 41cb3da2
   call void @objc_end_catch(), !dbg !49, !clang.arc.no_objc_arc_exceptions !38
 ; CHECK: call void @objc_release(i8* %call)
   call void @objc_release(i8* %call) nounwind, !dbg !42, !clang.imprecise_release !38
@@ -83,7 +72,7 @@
   ret i32 0, !dbg !54
 }
 
-declare void @llvm.dbg.declare(metadata, metadata) nounwind readnone
+declare void @llvm.dbg.declare(metadata, metadata, metadata) nounwind readnone
 
 declare i8* @objc_msgSend(i8*, i8*, ...) nonlazybind
 
@@ -98,11 +87,7 @@
 define internal fastcc void @ThrowFunc(i8* %obj) uwtable noinline ssp {
 entry:
   %tmp = call i8* @objc_retain(i8* %obj) nounwind
-<<<<<<< HEAD
-  call void @llvm.dbg.value(metadata !{i8* %obj}, i64 0, metadata !32), !dbg !55
-=======
   call void @llvm.dbg.value(metadata i8* %obj, i64 0, metadata !32, metadata !{}), !dbg !55
->>>>>>> 41cb3da2
   %tmp1 = load %struct._class_t** @"\01L_OBJC_CLASSLIST_REFERENCES_$_1", align 8, !dbg !56
   %tmp2 = load i8** @"\01L_OBJC_SELECTOR_REFERENCES_5", align 8, !dbg !56, !invariant.load !38
   %tmp3 = bitcast %struct._class_t* %tmp1 to i8*, !dbg !56
@@ -117,7 +102,7 @@
 
 declare void @NSLog(i8*, ...)
 
-declare void @llvm.dbg.value(metadata, i64, metadata) nounwind readnone
+declare void @llvm.dbg.value(metadata, i64, metadata, metadata) nounwind readnone
 
 ; CHECK: attributes #0 = { ssp uwtable }
 ; CHECK: attributes #1 = { nounwind readnone }
@@ -128,67 +113,6 @@
 !llvm.dbg.cu = !{!0}
 !llvm.module.flags = !{!33, !34, !35, !36, !61}
 
-<<<<<<< HEAD
-!0 = metadata !{i32 786449, metadata !60, i32 16, metadata !"clang version 3.3 ", i1 true, metadata !"", i32 2, metadata !1, metadata !1, metadata !3, metadata !1, null, metadata !""} ; [ DW_TAG_compile_unit ] [/Volumes/Files/gottesmmcab/Radar/12906997/test.m] [DW_LANG_ObjC]
-!1 = metadata !{i32 0}
-!3 = metadata !{metadata !5, metadata !27}
-!5 = metadata !{i32 786478, metadata !60, metadata !6, metadata !"main", metadata !"main", metadata !"", i32 9, metadata !7, i1 false, i1 true, i32 0, i32 0, null, i32 0, i1 true, i32 ()* @main, null, null, metadata !10, i32 10} ; [ DW_TAG_subprogram ] [line 9] [def] [scope 10] [main]
-!6 = metadata !{i32 786473, metadata !60} ; [ DW_TAG_file_type ]
-!7 = metadata !{i32 786453, i32 0, null, i32 0, i32 0, i64 0, i64 0, i64 0, i32 0, null, metadata !8, i32 0, null, null, null} ; [ DW_TAG_subroutine_type ] [line 0, size 0, align 0, offset 0] [from ]
-!8 = metadata !{metadata !9}
-!9 = metadata !{i32 786468, null, null, metadata !"int", i32 0, i64 32, i64 32, i64 0, i32 0, i32 5} ; [ DW_TAG_base_type ] [int] [line 0, size 32, align 32, offset 0, enc DW_ATE_signed]
-!10 = metadata !{metadata !11}
-!11 = metadata !{metadata !12, metadata !21, metadata !25}
-!12 = metadata !{i32 786688, metadata !13, metadata !"obj", metadata !6, i32 11, metadata !14, i32 0, i32 0} ; [ DW_TAG_auto_variable ] [obj] [line 11]
-!13 = metadata !{i32 786443, metadata !60, metadata !5, i32 10, i32 0, i32 0} ; [ DW_TAG_lexical_block ] [/Volumes/Files/gottesmmcab/Radar/12906997/test.m]
-!14 = metadata !{i32 786454, metadata !60, null, metadata !"id", i32 11, i64 0, i64 0, i64 0, i32 0, metadata !15} ; [ DW_TAG_typedef ] [id] [line 11, size 0, align 0, offset 0] [from ]
-!15 = metadata !{i32 786447, metadata !60, null, metadata !"", i32 0, i64 64, i64 64, i64 0, i32 0, metadata !16} ; [ DW_TAG_pointer_type ] [line 0, size 64, align 64, offset 0] [from objc_object]
-!16 = metadata !{i32 786451, metadata !60, null, metadata !"objc_object", i32 0, i64 0, i64 0, i32 0, i32 0, null, metadata !17, i32 0, null, i32 0, null} ; [ DW_TAG_structure_type ] [objc_object] [line 0, size 0, align 0, offset 0] [def] [from ]
-!17 = metadata !{metadata !18}
-!18 = metadata !{i32 786445, metadata !60, metadata !16, metadata !"isa", i32 0, i64 64, i64 0, i64 0, i32 0, metadata !19} ; [ DW_TAG_member ] [isa] [line 0, size 64, align 0, offset 0] [from ]
-!19 = metadata !{i32 786447, null, null, metadata !"", i32 0, i64 64, i64 0, i64 0, i32 0, metadata !20} ; [ DW_TAG_pointer_type ] [line 0, size 64, align 0, offset 0] [from objc_class]
-!20 = metadata !{i32 786451, metadata !60, null, metadata !"objc_class", i32 0, i64 0, i64 0, i32 0, i32 4, null, null, i32 0, null, null, null} ; [ DW_TAG_structure_type ] [objc_class] [line 0, size 0, align 0, offset 0] [decl] [from ]
-!21 = metadata !{i32 786688, metadata !22, metadata !"ok", metadata !6, i32 13, metadata !23, i32 0, i32 0} ; [ DW_TAG_auto_variable ] [ok] [line 13]
-!22 = metadata !{i32 786443, metadata !60, metadata !13, i32 12, i32 0, i32 1} ; [ DW_TAG_lexical_block ] [/Volumes/Files/gottesmmcab/Radar/12906997/test.m]
-!23 = metadata !{i32 786454, metadata !60, null, metadata !"BOOL", i32 62, i64 0, i64 0, i64 0, i32 0, metadata !24} ; [ DW_TAG_typedef ] [BOOL] [line 62, size 0, align 0, offset 0] [from signed char]
-!24 = metadata !{i32 786468, null, null, metadata !"signed char", i32 0, i64 8, i64 8, i64 0, i32 0, i32 6} ; [ DW_TAG_base_type ] [signed char] [line 0, size 8, align 8, offset 0, enc DW_ATE_signed_char]
-!25 = metadata !{i32 786688, metadata !26, metadata !"obj2", metadata !6, i32 15, metadata !14, i32 0, i32 0} ; [ DW_TAG_auto_variable ] [obj2] [line 15]
-!26 = metadata !{i32 786443, metadata !60, metadata !22, i32 14, i32 0, i32 2} ; [ DW_TAG_lexical_block ] [/Volumes/Files/gottesmmcab/Radar/12906997/test.m]
-!27 = metadata !{i32 786478, metadata !60, metadata !6, metadata !"ThrowFunc", metadata !"ThrowFunc", metadata !"", i32 4, metadata !28, i1 true, i1 true, i32 0, i32 0, null, i32 256, i1 true, void (i8*)* @ThrowFunc, null, null, metadata !30, i32 5} ; [ DW_TAG_subprogram ] [line 4] [local] [def] [scope 5] [ThrowFunc]
-!28 = metadata !{i32 786453, i32 0, null, i32 0, i32 0, i64 0, i64 0, i64 0, i32 0, null, metadata !29, i32 0, null, null, null} ; [ DW_TAG_subroutine_type ] [line 0, size 0, align 0, offset 0] [from ]
-!29 = metadata !{null, metadata !14}
-!30 = metadata !{metadata !31}
-!31 = metadata !{metadata !32}
-!32 = metadata !{i32 786689, metadata !27, metadata !"obj", metadata !6, i32 16777220, metadata !14, i32 0, i32 0} ; [ DW_TAG_arg_variable ] [obj] [line 4]
-!33 = metadata !{i32 1, metadata !"Objective-C Version", i32 2}
-!34 = metadata !{i32 1, metadata !"Objective-C Image Info Version", i32 0}
-!35 = metadata !{i32 1, metadata !"Objective-C Image Info Section", metadata !"__DATA, __objc_imageinfo, regular, no_dead_strip"}
-!36 = metadata !{i32 4, metadata !"Objective-C Garbage Collection", i32 0}
-!37 = metadata !{i32 11, i32 0, metadata !13, null}
-!38 = metadata !{}
-!39 = metadata !{i32 15, i32 0, metadata !26, null}
-!40 = metadata !{i32 17, i32 0, metadata !41, null}
-!41 = metadata !{i32 786443, metadata !60, metadata !26, i32 16, i32 0, i32 3} ; [ DW_TAG_lexical_block ] [/Volumes/Files/gottesmmcab/Radar/12906997/test.m]
-!42 = metadata !{i32 22, i32 0, metadata !26, null}
-!43 = metadata !{i32 23, i32 0, metadata !22, null}
-!44 = metadata !{i32 19, i32 0, metadata !41, null}
-!45 = metadata !{i8 0}
-!46 = metadata !{i32 20, i32 0, metadata !47, null}
-!47 = metadata !{i32 786443, metadata !60, metadata !48, i32 19, i32 0, i32 5} ; [ DW_TAG_lexical_block ] [/Volumes/Files/gottesmmcab/Radar/12906997/test.m]
-!48 = metadata !{i32 786443, metadata !60, metadata !26, i32 19, i32 0, i32 4} ; [ DW_TAG_lexical_block ] [/Volumes/Files/gottesmmcab/Radar/12906997/test.m]
-!49 = metadata !{i32 21, i32 0, metadata !47, null}
-!50 = metadata !{i32 24, i32 0, metadata !51, null}
-!51 = metadata !{i32 786443, metadata !60, metadata !22, i32 23, i32 0, i32 6} ; [ DW_TAG_lexical_block ] [/Volumes/Files/gottesmmcab/Radar/12906997/test.m]
-!52 = metadata !{i32 25, i32 0, metadata !51, null}
-!53 = metadata !{i32 27, i32 0, metadata !13, null}
-!54 = metadata !{i32 28, i32 0, metadata !13, null}
-!55 = metadata !{i32 4, i32 0, metadata !27, null}
-!56 = metadata !{i32 6, i32 0, metadata !57, null}
-!57 = metadata !{i32 786443, metadata !60, metadata !27, i32 5, i32 0, i32 7} ; [ DW_TAG_lexical_block ] [/Volumes/Files/gottesmmcab/Radar/12906997/test.m]
-!58 = metadata !{i32 7, i32 0, metadata !57, null}
-!60 = metadata !{metadata !"test.m", metadata !"/Volumes/Files/gottesmmcab/Radar/12906997"}
-!61 = metadata !{i32 1, metadata !"Debug Info Version", i32 1}
-=======
 !0 = !{!"0x11\0016\00clang version 3.3 \001\00\002\00\000", !60, !1, !1, !3, !1, null} ; [ DW_TAG_compile_unit ] [/Volumes/Files/gottesmmcab/Radar/12906997/test.m] [DW_LANG_ObjC]
 !1 = !{i32 0}
 !3 = !{!5, !27}
@@ -247,5 +171,4 @@
 !57 = !{!"0xb\005\000\007", !60, !27} ; [ DW_TAG_lexical_block ] [/Volumes/Files/gottesmmcab/Radar/12906997/test.m]
 !58 = !MDLocation(line: 7, scope: !57)
 !60 = !{!"test.m", !"/Volumes/Files/gottesmmcab/Radar/12906997"}
-!61 = !{i32 1, !"Debug Info Version", i32 2}
->>>>>>> 41cb3da2
+!61 = !{i32 1, !"Debug Info Version", i32 2}