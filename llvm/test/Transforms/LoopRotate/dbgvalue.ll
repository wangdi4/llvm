; RUN: opt -S -loop-rotate < %s | FileCheck %s

declare void @llvm.dbg.declare(metadata, metadata) nounwind readnone
declare void @llvm.dbg.value(metadata, i64, metadata) nounwind readnone

define i32 @tak(i32 %x, i32 %y, i32 %z) nounwind ssp {
; CHECK-LABEL: define i32 @tak(
; CHECK: entry
; CHECK-NEXT: call void @llvm.dbg.value(metadata i32 %x

entry:
  br label %tailrecurse

tailrecurse:                                      ; preds = %if.then, %entry
  %x.tr = phi i32 [ %x, %entry ], [ %call, %if.then ]
  %y.tr = phi i32 [ %y, %entry ], [ %call9, %if.then ]
  %z.tr = phi i32 [ %z, %entry ], [ %call14, %if.then ]
<<<<<<< HEAD
  tail call void @llvm.dbg.value(metadata !{i32 %x.tr}, i64 0, metadata !6), !dbg !7
  tail call void @llvm.dbg.value(metadata !{i32 %y.tr}, i64 0, metadata !8), !dbg !9
  tail call void @llvm.dbg.value(metadata !{i32 %z.tr}, i64 0, metadata !10), !dbg !11
=======
  tail call void @llvm.dbg.value(metadata i32 %x.tr, i64 0, metadata !6, metadata !{}), !dbg !7
  tail call void @llvm.dbg.value(metadata i32 %y.tr, i64 0, metadata !8, metadata !{}), !dbg !9
  tail call void @llvm.dbg.value(metadata i32 %z.tr, i64 0, metadata !10, metadata !{}), !dbg !11
>>>>>>> 41cb3da2
  %cmp = icmp slt i32 %y.tr, %x.tr, !dbg !12
  br i1 %cmp, label %if.then, label %if.end, !dbg !12

if.then:                                          ; preds = %tailrecurse
  %sub = sub nsw i32 %x.tr, 1, !dbg !14
  %call = tail call i32 @tak(i32 %sub, i32 %y.tr, i32 %z.tr), !dbg !14
  %sub6 = sub nsw i32 %y.tr, 1, !dbg !14
  %call9 = tail call i32 @tak(i32 %sub6, i32 %z.tr, i32 %x.tr), !dbg !14
  %sub11 = sub nsw i32 %z.tr, 1, !dbg !14
  %call14 = tail call i32 @tak(i32 %sub11, i32 %x.tr, i32 %y.tr), !dbg !14
  br label %tailrecurse

if.end:                                           ; preds = %tailrecurse
  br label %return, !dbg !16

return:                                           ; preds = %if.end
  ret i32 %z.tr, !dbg !17
}

@channelColumns = external global i64
@horzPlane = external global i8*, align 8

define void @FindFreeHorzSeg(i64 %startCol, i64 %row, i64* %rowStart) {
; Ensure that the loop increment basic block is rotated into the tail of the
; body, even though it contains a debug intrinsic call.
; CHECK-LABEL: define void @FindFreeHorzSeg(
; CHECK: %dec = add
; CHECK-NEXT: tail call void @llvm.dbg.value
; CHECK-NEXT: br i1 %tobool, label %for.cond, label %[[LOOP_EXIT:[^,]*]]
; CHECK: [[LOOP_EXIT]]:
; CHECK-NEXT: phi i64 [ %{{[^,]*}}, %{{[^,]*}} ]
; CHECK-NEXT: br label %for.end


entry:
  br label %for.cond

for.cond:
  %i.0 = phi i64 [ %startCol, %entry ], [ %dec, %for.inc ]
  %cmp = icmp eq i64 %i.0, 0
  br i1 %cmp, label %for.end, label %for.body

for.body:
  %0 = load i64* @channelColumns, align 8
  %mul = mul i64 %0, %row
  %add = add i64 %mul, %i.0
  %1 = load i8** @horzPlane, align 8
  %arrayidx = getelementptr inbounds i8* %1, i64 %add
  %2 = load i8* %arrayidx, align 1
  %tobool = icmp eq i8 %2, 0
  br i1 %tobool, label %for.inc, label %for.end

for.inc:
  %dec = add i64 %i.0, -1
<<<<<<< HEAD
  tail call void @llvm.dbg.value(metadata !{i64 %dec}, i64 0, metadata !{metadata !"undef"})
=======
  tail call void @llvm.dbg.value(metadata i64 %dec, i64 0, metadata !{!"undef"}, metadata !{})
>>>>>>> 41cb3da2
  br label %for.cond

for.end:
  %add1 = add i64 %i.0, 1
  store i64 %add1, i64* %rowStart, align 8
  ret void
}

!llvm.module.flags = !{!20}
!llvm.dbg.sp = !{!0}

<<<<<<< HEAD
!0 = metadata !{i32 589870, metadata !18, metadata !1, metadata !"tak", metadata !"tak", metadata !"", i32 32, metadata !3, i1 false, i1 true, i32 0, i32 0, null, i32 256, i1 false, i32 (i32, i32, i32)* @tak, null, null, null, i32 0} ; [ DW_TAG_subprogram ] [line 32] [def] [scope 0] [tak]
!1 = metadata !{i32 589865, metadata !18} ; [ DW_TAG_file_type ]
!2 = metadata !{i32 589841, metadata !18, i32 12, metadata !"clang version 2.9 (trunk 125492)", i1 true, metadata !"", i32 0, metadata !19, metadata !19, null, null, null, metadata !""} ; [ DW_TAG_compile_unit ]
!3 = metadata !{i32 589845, metadata !18, metadata !1, metadata !"", i32 0, i64 0, i64 0, i32 0, i32 0, null, metadata !4, i32 0, null, null, null} ; [ DW_TAG_subroutine_type ] [line 0, size 0, align 0, offset 0] [from ]
!4 = metadata !{metadata !5}
!5 = metadata !{i32 589860, null, metadata !2, metadata !"int", i32 0, i64 32, i64 32, i64 0, i32 0, i32 5} ; [ DW_TAG_base_type ]
!6 = metadata !{i32 590081, metadata !0, metadata !"x", metadata !1, i32 32, metadata !5, i32 0} ; [ DW_TAG_arg_variable ]
!7 = metadata !{i32 32, i32 13, metadata !0, null}
!8 = metadata !{i32 590081, metadata !0, metadata !"y", metadata !1, i32 32, metadata !5, i32 0} ; [ DW_TAG_arg_variable ]
!9 = metadata !{i32 32, i32 20, metadata !0, null}
!10 = metadata !{i32 590081, metadata !0, metadata !"z", metadata !1, i32 32, metadata !5, i32 0} ; [ DW_TAG_arg_variable ]
!11 = metadata !{i32 32, i32 27, metadata !0, null}
!12 = metadata !{i32 33, i32 3, metadata !13, null}
!13 = metadata !{i32 589835, metadata !18, metadata !0, i32 32, i32 30, i32 6} ; [ DW_TAG_lexical_block ]
!14 = metadata !{i32 34, i32 5, metadata !15, null}
!15 = metadata !{i32 589835, metadata !18, metadata !13, i32 33, i32 14, i32 7} ; [ DW_TAG_lexical_block ]
!16 = metadata !{i32 36, i32 3, metadata !13, null}
!17 = metadata !{i32 37, i32 1, metadata !13, null}
!18 = metadata !{metadata !"/Volumes/Lalgate/cj/llvm/projects/llvm-test/SingleSource/Benchmarks/BenchmarkGame/recursive.c", metadata !"/Volumes/Lalgate/cj/D/projects/llvm-test/SingleSource/Benchmarks/BenchmarkGame"}
!19 = metadata !{i32 0}
!20 = metadata !{i32 1, metadata !"Debug Info Version", i32 1}
=======
!0 = !{!"0x2e\00tak\00tak\00\0032\000\001\000\006\00256\000\000", !18, !1, !3, null, i32 (i32, i32, i32)* @tak, null, null, null} ; [ DW_TAG_subprogram ] [line 32] [def] [scope 0] [tak]
!1 = !{!"0x29", !18} ; [ DW_TAG_file_type ]
!2 = !{!"0x11\0012\00clang version 2.9 (trunk 125492)\001\00\000\00\000", !18, !19, !19, null, null, null} ; [ DW_TAG_compile_unit ]
!3 = !{!"0x15\00\000\000\000\000\000\000", !18, !1, null, !4, null, null, null} ; [ DW_TAG_subroutine_type ] [line 0, size 0, align 0, offset 0] [from ]
!4 = !{!5}
!5 = !{!"0x24\00int\000\0032\0032\000\000\005", null, !2} ; [ DW_TAG_base_type ]
!6 = !{!"0x101\00x\0032\000", !0, !1, !5} ; [ DW_TAG_arg_variable ]
!7 = !MDLocation(line: 32, column: 13, scope: !0)
!8 = !{!"0x101\00y\0032\000", !0, !1, !5} ; [ DW_TAG_arg_variable ]
!9 = !MDLocation(line: 32, column: 20, scope: !0)
!10 = !{!"0x101\00z\0032\000", !0, !1, !5} ; [ DW_TAG_arg_variable ]
!11 = !MDLocation(line: 32, column: 27, scope: !0)
!12 = !MDLocation(line: 33, column: 3, scope: !13)
!13 = !{!"0xb\0032\0030\006", !18, !0} ; [ DW_TAG_lexical_block ]
!14 = !MDLocation(line: 34, column: 5, scope: !15)
!15 = !{!"0xb\0033\0014\007", !18, !13} ; [ DW_TAG_lexical_block ]
!16 = !MDLocation(line: 36, column: 3, scope: !13)
!17 = !MDLocation(line: 37, column: 1, scope: !13)
!18 = !{!"/Volumes/Lalgate/cj/llvm/projects/llvm-test/SingleSource/Benchmarks/BenchmarkGame/recursive.c", !"/Volumes/Lalgate/cj/D/projects/llvm-test/SingleSource/Benchmarks/BenchmarkGame"}
!19 = !{i32 0}
!20 = !{i32 1, !"Debug Info Version", i32 2}
>>>>>>> 41cb3da2
<|MERGE_RESOLUTION|>--- conflicted
+++ resolved
@@ -1,7 +1,7 @@
 ; RUN: opt -S -loop-rotate < %s | FileCheck %s
 
-declare void @llvm.dbg.declare(metadata, metadata) nounwind readnone
-declare void @llvm.dbg.value(metadata, i64, metadata) nounwind readnone
+declare void @llvm.dbg.declare(metadata, metadata, metadata) nounwind readnone
+declare void @llvm.dbg.value(metadata, i64, metadata, metadata) nounwind readnone
 
 define i32 @tak(i32 %x, i32 %y, i32 %z) nounwind ssp {
 ; CHECK-LABEL: define i32 @tak(
@@ -15,15 +15,9 @@
   %x.tr = phi i32 [ %x, %entry ], [ %call, %if.then ]
   %y.tr = phi i32 [ %y, %entry ], [ %call9, %if.then ]
   %z.tr = phi i32 [ %z, %entry ], [ %call14, %if.then ]
-<<<<<<< HEAD
-  tail call void @llvm.dbg.value(metadata !{i32 %x.tr}, i64 0, metadata !6), !dbg !7
-  tail call void @llvm.dbg.value(metadata !{i32 %y.tr}, i64 0, metadata !8), !dbg !9
-  tail call void @llvm.dbg.value(metadata !{i32 %z.tr}, i64 0, metadata !10), !dbg !11
-=======
   tail call void @llvm.dbg.value(metadata i32 %x.tr, i64 0, metadata !6, metadata !{}), !dbg !7
   tail call void @llvm.dbg.value(metadata i32 %y.tr, i64 0, metadata !8, metadata !{}), !dbg !9
   tail call void @llvm.dbg.value(metadata i32 %z.tr, i64 0, metadata !10, metadata !{}), !dbg !11
->>>>>>> 41cb3da2
   %cmp = icmp slt i32 %y.tr, %x.tr, !dbg !12
   br i1 %cmp, label %if.then, label %if.end, !dbg !12
 
@@ -52,9 +46,9 @@
 ; CHECK-LABEL: define void @FindFreeHorzSeg(
 ; CHECK: %dec = add
 ; CHECK-NEXT: tail call void @llvm.dbg.value
-; CHECK-NEXT: br i1 %tobool, label %for.cond, label %[[LOOP_EXIT:[^,]*]]
-; CHECK: [[LOOP_EXIT]]:
-; CHECK-NEXT: phi i64 [ %{{[^,]*}}, %{{[^,]*}} ]
+; CHECK: %cmp = icmp
+; CHECK: br i1 %cmp
+; CHECK: phi i64 [ %{{[^,]*}}, %{{[^,]*}} ]
 ; CHECK-NEXT: br label %for.end
 
 
@@ -78,11 +72,7 @@
 
 for.inc:
   %dec = add i64 %i.0, -1
-<<<<<<< HEAD
-  tail call void @llvm.dbg.value(metadata !{i64 %dec}, i64 0, metadata !{metadata !"undef"})
-=======
   tail call void @llvm.dbg.value(metadata i64 %dec, i64 0, metadata !{!"undef"}, metadata !{})
->>>>>>> 41cb3da2
   br label %for.cond
 
 for.end:
@@ -94,29 +84,6 @@
 !llvm.module.flags = !{!20}
 !llvm.dbg.sp = !{!0}
 
-<<<<<<< HEAD
-!0 = metadata !{i32 589870, metadata !18, metadata !1, metadata !"tak", metadata !"tak", metadata !"", i32 32, metadata !3, i1 false, i1 true, i32 0, i32 0, null, i32 256, i1 false, i32 (i32, i32, i32)* @tak, null, null, null, i32 0} ; [ DW_TAG_subprogram ] [line 32] [def] [scope 0] [tak]
-!1 = metadata !{i32 589865, metadata !18} ; [ DW_TAG_file_type ]
-!2 = metadata !{i32 589841, metadata !18, i32 12, metadata !"clang version 2.9 (trunk 125492)", i1 true, metadata !"", i32 0, metadata !19, metadata !19, null, null, null, metadata !""} ; [ DW_TAG_compile_unit ]
-!3 = metadata !{i32 589845, metadata !18, metadata !1, metadata !"", i32 0, i64 0, i64 0, i32 0, i32 0, null, metadata !4, i32 0, null, null, null} ; [ DW_TAG_subroutine_type ] [line 0, size 0, align 0, offset 0] [from ]
-!4 = metadata !{metadata !5}
-!5 = metadata !{i32 589860, null, metadata !2, metadata !"int", i32 0, i64 32, i64 32, i64 0, i32 0, i32 5} ; [ DW_TAG_base_type ]
-!6 = metadata !{i32 590081, metadata !0, metadata !"x", metadata !1, i32 32, metadata !5, i32 0} ; [ DW_TAG_arg_variable ]
-!7 = metadata !{i32 32, i32 13, metadata !0, null}
-!8 = metadata !{i32 590081, metadata !0, metadata !"y", metadata !1, i32 32, metadata !5, i32 0} ; [ DW_TAG_arg_variable ]
-!9 = metadata !{i32 32, i32 20, metadata !0, null}
-!10 = metadata !{i32 590081, metadata !0, metadata !"z", metadata !1, i32 32, metadata !5, i32 0} ; [ DW_TAG_arg_variable ]
-!11 = metadata !{i32 32, i32 27, metadata !0, null}
-!12 = metadata !{i32 33, i32 3, metadata !13, null}
-!13 = metadata !{i32 589835, metadata !18, metadata !0, i32 32, i32 30, i32 6} ; [ DW_TAG_lexical_block ]
-!14 = metadata !{i32 34, i32 5, metadata !15, null}
-!15 = metadata !{i32 589835, metadata !18, metadata !13, i32 33, i32 14, i32 7} ; [ DW_TAG_lexical_block ]
-!16 = metadata !{i32 36, i32 3, metadata !13, null}
-!17 = metadata !{i32 37, i32 1, metadata !13, null}
-!18 = metadata !{metadata !"/Volumes/Lalgate/cj/llvm/projects/llvm-test/SingleSource/Benchmarks/BenchmarkGame/recursive.c", metadata !"/Volumes/Lalgate/cj/D/projects/llvm-test/SingleSource/Benchmarks/BenchmarkGame"}
-!19 = metadata !{i32 0}
-!20 = metadata !{i32 1, metadata !"Debug Info Version", i32 1}
-=======
 !0 = !{!"0x2e\00tak\00tak\00\0032\000\001\000\006\00256\000\000", !18, !1, !3, null, i32 (i32, i32, i32)* @tak, null, null, null} ; [ DW_TAG_subprogram ] [line 32] [def] [scope 0] [tak]
 !1 = !{!"0x29", !18} ; [ DW_TAG_file_type ]
 !2 = !{!"0x11\0012\00clang version 2.9 (trunk 125492)\001\00\000\00\000", !18, !19, !19, null, null, null} ; [ DW_TAG_compile_unit ]
@@ -137,5 +104,4 @@
 !17 = !MDLocation(line: 37, column: 1, scope: !13)
 !18 = !{!"/Volumes/Lalgate/cj/llvm/projects/llvm-test/SingleSource/Benchmarks/BenchmarkGame/recursive.c", !"/Volumes/Lalgate/cj/D/projects/llvm-test/SingleSource/Benchmarks/BenchmarkGame"}
 !19 = !{i32 0}
-!20 = !{i32 1, !"Debug Info Version", i32 2}
->>>>>>> 41cb3da2
+!20 = !{i32 1, !"Debug Info Version", i32 2}