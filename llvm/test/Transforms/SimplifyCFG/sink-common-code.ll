--- conflicted
+++ resolved
@@ -1,12 +1,7 @@
-<<<<<<< HEAD
 ; INTEL: The Intel customization to set -phi-node-folding-threshold to 1 causes
 ;        this test to fail, so explicitly set it to the community default of 2.
-; RUN: opt < %s -simplifycfg -sink-common-insts -phi-node-folding-threshold=2 -S | FileCheck -enable-var-scope %s ;INTEL
+; RUN: opt < %s -simplifycfg -simplifycfg-require-and-preserve-domtree=1 -sink-common-insts -phi-node-folding-threshold=2 -S | FileCheck -enable-var-scope %s ;INTEL
 ; RUN: opt < %s -passes='simplify-cfg<sink-common-insts>' -phi-node-folding-threshold=2 -S | FileCheck -enable-var-scope %s ;INTEL
-=======
-; RUN: opt < %s -simplifycfg -simplifycfg-require-and-preserve-domtree=1 -sink-common-insts -S | FileCheck -enable-var-scope %s
-; RUN: opt < %s -passes='simplify-cfg<sink-common-insts>' -S | FileCheck -enable-var-scope %s
->>>>>>> b8121b2e
 
 define zeroext i1 @test1(i1 zeroext %flag, i32 %blksA, i32 %blksB, i32 %nblks) {
 entry:
