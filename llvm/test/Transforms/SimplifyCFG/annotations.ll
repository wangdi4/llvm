; RUN: opt -simplifycfg -simplifycfg-require-and-preserve-domtree=1 -S %s | FileCheck --match-full-lines %s

; The branch in %cont has !annotation metadata. Make sure generated AND
; has !annotation metadata.
define i32 @test_preserve_and(i8* %a, i8* %b, i8* %c, i8* %d) {
; CHECK-LABEL: define {{.*}} @test_preserve_and({{.*}}
; CHECK-NEXT:  entry:
; CHECK-NEXT:    [[C_1:%.*]] = icmp ult i8* [[A:%.*]], [[B:%.*]], !annotation !0
; CHECK-NEXT:    [[C_2:%.*]] = icmp uge i8* [[C:%.*]], [[D:%.*]], !annotation !0
; CHECK-NEXT:    [[OR_COND:%.*]] = select i1 [[C_1]], i1 [[C_2]], i1 false, !annotation !0
; CHECK-NEXT:    br i1 [[OR_COND]], label [[CONT1:%.*]], label [[TRAP:%.*]], !annotation !0
; CHECK:       trap: ; preds = %entry
; CHECK-NEXT:    call void @fn1()
; CHECK-NEXT:    unreachable
; CHECK:       cont1: ; preds = %entry
; CHECK-NEXT:    call void @fn2()
; CHECK-NEXT:    ret i32 0
;
entry:
  %c.1 = icmp ult i8* %a, %b, !annotation !0
  br i1 %c.1, label %cont, label %trap, !annotation !0

cont:                                             ; preds = %entry
  %c.2 = icmp uge i8* %c, %d, !annotation !0
  br i1 %c.2, label %cont1, label %trap, !annotation !0

trap:                                             ; preds = %cont, %entry
  call void @fn1()
  unreachable

cont1:                                            ; preds = %cont
  call void @fn2()
  ret i32 0
}

; The branch in %cont has !annotation metadata. Make sure generated OR
; has !annotation metadata.
define i32 @test_preserve_or(i8* %a, i8* %b, i8* %c, i8* %d) {
; CHECK-LABEL: define {{.*}} @test_preserve_or({{.*}}
; CHECK-NEXT:  entry:
; INTEL_CUSTOMIZATION
; CHECK-NEXT:    [[C_1:%.*]] = icmp ult i8* [[A:%.*]], [[B:%.*]], !annotation !0
; CHECK-NEXT:    [[C_1_NOT:%.*]] = xor i1 [[C_1]], true, !annotation !0
; CHECK-NEXT:    [[C_2:%.*]] = icmp uge i8* [[C:%.*]], [[D:%.*]], !annotation !0
<<<<<<< HEAD
; CHECK-NEXT:    [[OR_COND:%.*]] = select i1 [[C_1]], i1 true, i1 [[C_2]], !annotation !0
=======
; CHECK-NEXT:    [[OR_COND:%.*]] = or i1 [[C_1_NOT]], [[C_2]], !annotation !0
; end INTEL_CUSTOMIZATION
>>>>>>> 251f925d
; CHECK-NEXT:    br i1 [[OR_COND]], label [[TRAP:%.*]], label [[CONT1:%.*]], !annotation !0
; CHECK:       trap: ; preds = %entry
; CHECK-NEXT:    call void @fn1()
; CHECK-NEXT:    unreachable
; CHECK:       cont1:  ; preds = %entry
; CHECK-NEXT:    call void @fn2()
; CHECK-NEXT:    ret i32 0
;
entry:
  %c.1 = icmp ult i8* %a, %b, !annotation !0
  br i1 %c.1, label %cont, label %trap, !annotation !0

cont:                                             ; preds = %entry
  %c.2 = icmp uge i8* %c, %d, !annotation !0
  br i1 %c.2, label %trap, label %cont1, !annotation !0

trap:                                             ; preds = %cont, %entry
  call void @fn1()
  unreachable

cont1:                                            ; preds = %cont
  call void @fn2()
  ret i32 0
}

; The branch in %cont has !annotation metadata. Make sure generated negation
; and OR have !annotation metadata.
define i32 @test_preserve_or_not(i8* %a, i8* %b, i8* %c, i8* %d) {
; CHECK-LABEL: define {{.*}} @test_preserve_or_not({{.*}}
; CHECK-NEXT:  entry:
; CHECK-NEXT:    [[C_1:%.*]] = icmp ult i8* [[A:%.*]], [[B:%.*]], !annotation !0
; CHECK-NEXT:    [[C_2:%.*]] = xor i1 [[C_1]], true
; CHECK-NEXT:    [[C_2_NOT:%.*]] = xor i1 [[C_2]], true, !annotation !0
; CHECK-NEXT:    [[C_3:%.*]] = icmp uge i8* [[C:%.*]], [[D:%.*]], !annotation !0
; CHECK-NEXT:    [[OR_COND:%.*]] = select i1 [[C_2_NOT]], i1 true, i1 [[C_3]], !annotation !0
; CHECK-NEXT:    br i1 [[OR_COND]], label [[TRAP:%.*]], label [[CONT1:%.*]], !annotation !0
; CHECK:       trap: ; preds = %entry
; CHECK-NEXT:    call void @fn1()
; CHECK-NEXT:    unreachable
; CHECK:       cont1:  ; preds = %entry
; CHECK-NEXT:    call void @fn2()
; CHECK-NEXT:    ret i32 0
;
entry:
  %c.1 = icmp ult i8* %a, %b, !annotation !0
  %c.2 = xor i1 %c.1, true
  br i1 %c.2, label %cont, label %trap, !annotation !0

cont:                                             ; preds = %entry
  %c.3 = icmp uge i8* %c, %d, !annotation !0
  br i1 %c.3, label %trap, label %cont1, !annotation !0

trap:                                             ; preds = %cont, %entry
  call void @fn1()
  unreachable

cont1:                                            ; preds = %cont
  call void @fn2()
  ret i32 0
}


; The branch in %cont has no !annotation metadata. Make sure generated negation
; and OR do not have !annotation metadata.
define i32 @test_or_not_no_annotation(i8* %a, i8* %b, i8* %c, i8* %d) {
; CHECK-LABEL: define {{.*}} @test_or_not_no_annotation({{.*}}
; CHECK-NEXT:  entry:
; CHECK-NEXT:    [[C_1:%.*]] = icmp ult i8* [[A:%.*]], [[B:%.*]], !annotation !0
; CHECK-NEXT:    [[C_2:%.*]] = xor i1 [[C_1]], true
; CHECK-NEXT:    [[C_2_NOT:%.*]] = xor i1 [[C_2]], true
; CHECK-NEXT:    [[C_3:%.*]] = icmp uge i8* [[C:%.*]], [[D:%.*]], !annotation !0
; CHECK-NEXT:    [[OR_COND:%.*]] = select i1 [[C_2_NOT]], i1 true, i1 [[C_3]]
; CHECK-NEXT:    br i1 [[OR_COND]], label [[TRAP:%.*]], label [[CONT1:%.*]], !annotation !0
; CHECK:       trap: ; preds = %entry
; CHECK-NEXT:    call void @fn1()
; CHECK-NEXT:    unreachable
; CHECK:       cont1:  ; preds = %entry
; CHECK-NEXT:    call void @fn2()
; CHECK-NEXT:    ret i32 0
;
entry:
  %c.1 = icmp ult i8* %a, %b, !annotation !0
  %c.2 = xor i1 %c.1, true
  br i1 %c.2, label %cont, label %trap, !annotation !0

cont:                                             ; preds = %entry
  %c.3 = icmp uge i8* %c, %d, !annotation !0
  br i1 %c.3, label %trap, label %cont1

trap:                                             ; preds = %cont, %entry
  call void @fn1()
  unreachable

cont1:                                            ; preds = %cont
  call void @fn2()
  ret i32 0
}

declare void @fn1()
declare void @fn2()

!0 = !{!"foo"}<|MERGE_RESOLUTION|>--- conflicted
+++ resolved
@@ -42,12 +42,8 @@
 ; CHECK-NEXT:    [[C_1:%.*]] = icmp ult i8* [[A:%.*]], [[B:%.*]], !annotation !0
 ; CHECK-NEXT:    [[C_1_NOT:%.*]] = xor i1 [[C_1]], true, !annotation !0
 ; CHECK-NEXT:    [[C_2:%.*]] = icmp uge i8* [[C:%.*]], [[D:%.*]], !annotation !0
-<<<<<<< HEAD
-; CHECK-NEXT:    [[OR_COND:%.*]] = select i1 [[C_1]], i1 true, i1 [[C_2]], !annotation !0
-=======
-; CHECK-NEXT:    [[OR_COND:%.*]] = or i1 [[C_1_NOT]], [[C_2]], !annotation !0
+; CHECK-NEXT:    [[OR_COND:%.*]] = select i1 [[C_1_NOT]], i1 true, i1 [[C_2]], !annotation !0
 ; end INTEL_CUSTOMIZATION
->>>>>>> 251f925d
 ; CHECK-NEXT:    br i1 [[OR_COND]], label [[TRAP:%.*]], label [[CONT1:%.*]], !annotation !0
 ; CHECK:       trap: ; preds = %entry
 ; CHECK-NEXT:    call void @fn1()
