<<<<<<< HEAD
; RUN: opt < %s -simplifycfg -S | FileCheck %s
; INTEL
; RUN: opt < %s -S -convert-to-subscript | opt -simplifycfg -S | FileCheck %s
=======
; RUN: opt < %s -simplifycfg -simplifycfg-require-and-preserve-domtree=1 -S | FileCheck %s
>>>>>>> aa2009fe
;
; rdar:13349374
;
; SimplifyCFG should not eliminate blocks with volatile stores.
; Essentially, volatile needs to be backdoor that tells the optimizer
; it can no longer use language standard as an excuse. The compiler
; needs to expose the volatile access to the platform.
;
; CHECK-LABEL: @test(
; CHECK: entry:
; CHECK: @Trace
; CHECK: while.body:
; CHECK: store volatile
; CHECK: end:
target datalayout = "e-p:64:64:64-i1:8:8-i8:8:8-i16:16:16-i32:32:32-i64:64:64-f32:32:32-f64:64:64-v64:64:64-v128:128:128-a0:0:64-s0:64:64-f80:128:128-n8:16:32:64-S128"

define void @test(i8** nocapture %PeiServices) #0 {
entry:
  %call = tail call i32 (...) @Trace() #2
  %tobool = icmp eq i32 %call, 0
  br i1 %tobool, label %while.body, label %if.then

if.then:                                          ; preds = %entry
  %call1 = tail call i32 (...) @Trace() #2
  br label %while.body

while.body:                                       ; preds = %entry, %if.then, %while.body
  %Addr.017 = phi i8* [ %incdec.ptr, %while.body ], [ null, %if.then ], [ null, %entry ]
  %x.016 = phi i8 [ %inc, %while.body ], [ 0, %if.then ], [ 0, %entry ]
  %inc = add i8 %x.016, 1
  %incdec.ptr = getelementptr inbounds i8, i8* %Addr.017, i64 1
  store volatile i8 %x.016, i8* %Addr.017, align 1
  %0 = ptrtoint i8* %incdec.ptr to i64
  %1 = trunc i64 %0 to i32
  %cmp = icmp ult i32 %1, 4096
  br i1 %cmp, label %while.body, label %end

end:
  ret void
}
declare i32 @Trace(...) #1

attributes #0 = { nounwind ssp uwtable "fp-contract-model"="standard" "frame-pointer"="non-leaf" "relocation-model"="pic" "ssp-buffers-size"="8" }
attributes #1 = { "fp-contract-model"="standard" "frame-pointer"="non-leaf" "relocation-model"="pic" "ssp-buffers-size"="8" }
attributes #2 = { nounwind }

!0 = !{i32 1039}<|MERGE_RESOLUTION|>--- conflicted
+++ resolved
@@ -1,10 +1,6 @@
-<<<<<<< HEAD
-; RUN: opt < %s -simplifycfg -S | FileCheck %s
+; RUN: opt < %s -simplifycfg -simplifycfg-require-and-preserve-domtree=1 -S | FileCheck %s
 ; INTEL
 ; RUN: opt < %s -S -convert-to-subscript | opt -simplifycfg -S | FileCheck %s
-=======
-; RUN: opt < %s -simplifycfg -simplifycfg-require-and-preserve-domtree=1 -S | FileCheck %s
->>>>>>> aa2009fe
 ;
 ; rdar:13349374
 ;
