--- conflicted
+++ resolved
@@ -1,10 +1,6 @@
-<<<<<<< HEAD
-; RUN: opt < %s -gvn -simplifycfg -disable-output
+; RUN: opt < %s -gvn -simplifycfg -simplifycfg-require-and-preserve-domtree=1 -disable-output
 ; INTEL
-; RUN: opt < %s -S -convert-to-subscript | opt -gvn -simplifycfg -disable-output
-=======
-; RUN: opt < %s -gvn -simplifycfg -simplifycfg-require-and-preserve-domtree=1 -disable-output
->>>>>>> c1b825d4
+; RUN: opt < %s -S -convert-to-subscript | opt -gvn -simplifycfg -simplifycfg-require-and-preserve-domtree=1 -disable-output
 ; PR867
 
 target datalayout = "E-p:32:32"
