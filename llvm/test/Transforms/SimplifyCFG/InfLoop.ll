--- conflicted
+++ resolved
@@ -1,10 +1,5 @@
-<<<<<<< HEAD
-; RUN: opt < %s -simplifycfg -disable-output
 ; INTEL
-; RUN: opt < %s -S -convert-to-subscript | opt -simplifycfg -disable-output
-=======
-; RUN: opt < %s -simplifycfg -simplifycfg-require-and-preserve-domtree=1 -disable-output
->>>>>>> fe9bdd96
+; RUN: opt < %s -S -convert-to-subscript | opt -simplifycfg -simplifycfg-require-and-preserve-domtree=1 -disable-output
 ; END.
 
 target datalayout = "e-m:o-p:32:32-f64:32:64-v64:32:64-v128:32:128-a:0:32-n32-S32"
