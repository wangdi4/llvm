--- conflicted
+++ resolved
@@ -1,10 +1,6 @@
-<<<<<<< HEAD
-; RUN: opt -simplifycfg -S < %s | FileCheck %s
+; RUN: opt -simplifycfg -simplifycfg-require-and-preserve-domtree=1 -S < %s | FileCheck %s
 ; INTEL
-; RUN: opt < %s -S -convert-to-subscript | opt -simplifycfg -S | FileCheck %s
-=======
-; RUN: opt -simplifycfg -simplifycfg-require-and-preserve-domtree=1 -S < %s | FileCheck %s
->>>>>>> 49dac4ac
+; RUN: opt < %s -S -convert-to-subscript | opt -simplifycfg -simplifycfg-require-and-preserve-domtree=1 -S | FileCheck %s
 
 declare void @bar() nounwind
 
