--- conflicted
+++ resolved
@@ -1,10 +1,6 @@
-<<<<<<< HEAD
-; RUN: opt -simplifycfg -S < %s | FileCheck %s
+; RUN: opt -simplifycfg -simplifycfg-require-and-preserve-domtree=1 -S < %s | FileCheck %s
 ; INTEL
 ; RUN: opt < %s -S -convert-to-subscript | opt -simplifycfg -S | FileCheck %s
-=======
-; RUN: opt -simplifycfg -simplifycfg-require-and-preserve-domtree=1 -S < %s | FileCheck %s
->>>>>>> aa2009fe
 target datalayout = "e-m:e-i64:64-f80:128-n8:16:32:64-S128"
 target triple = "x86_64-unknown-linux-gnu"
 
