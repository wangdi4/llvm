<<<<<<< HEAD
; RUN: opt -S -simplifycfg < %s | FileCheck %s
; INTEL
; RUN: opt < %s -S -convert-to-subscript | opt -S -simplifycfg | FileCheck %s
=======
; RUN: opt -S -simplifycfg -simplifycfg-require-and-preserve-domtree=1 < %s | FileCheck %s
>>>>>>> 2ee72486

; SimplifyCFG should eliminate redundant indirectbr edges.

; CHECK: indbrtest0
; CHECK: indirectbr i8* %t, [label %BB0, label %BB1, label %BB2]
; CHECK: %x = phi i32 [ 0, %BB0 ], [ 1, %entry ]

declare void @foo()
declare void @A()
declare void @B(i32)
declare void @C()

define void @indbrtest0(i8** %P, i8** %Q) {
entry:
  store i8* blockaddress(@indbrtest0, %BB0), i8** %P
  store i8* blockaddress(@indbrtest0, %BB1), i8** %P
  store i8* blockaddress(@indbrtest0, %BB2), i8** %P
  call void @foo()
  %t = load i8*, i8** %Q
  indirectbr i8* %t, [label %BB0, label %BB1, label %BB2, label %BB0, label %BB1, label %BB2]
BB0:
  call void @A()
  br label %BB1
BB1:
  %x = phi i32 [ 0, %BB0 ], [ 1, %entry ], [ 1, %entry ]
  call void @B(i32 %x)
  ret void
BB2:
  call void @C()
  ret void
}

; SimplifyCFG should convert the indirectbr into a directbr. It would be even
; better if it removed the branch altogether, but simplifycfdg currently misses
; that because the predecessor is the entry block.

; CHECK: indbrtest1
; CHECK: br label %BB0

define void @indbrtest1(i8** %P, i8** %Q) {
entry:
  store i8* blockaddress(@indbrtest1, %BB0), i8** %P
  call void @foo()
  %t = load i8*, i8** %Q
  indirectbr i8* %t, [label %BB0, label %BB0]
BB0:
  call void @A()
  ret void
}

; SimplifyCFG should notice that BB0 does not have its address taken and
; remove it from entry's successor list.

; CHECK: indbrtest2
; CHECK: entry:
; CHECK-NEXT: unreachable

define void @indbrtest2(i8* %t) {
entry:
  indirectbr i8* %t, [label %BB0, label %BB0]
BB0:
  ret void
}


; Make sure the blocks in the next few tests aren't trivially removable as
; successors by taking their addresses.

@anchor = constant [13 x i8*] [
  i8* blockaddress(@indbrtest3, %L1), i8* blockaddress(@indbrtest3, %L2), i8* blockaddress(@indbrtest3, %L3),
  i8* blockaddress(@indbrtest4, %L1), i8* blockaddress(@indbrtest4, %L2), i8* blockaddress(@indbrtest4, %L3),
  i8* blockaddress(@indbrtest5, %L1), i8* blockaddress(@indbrtest5, %L2), i8* blockaddress(@indbrtest5, %L3), i8* blockaddress(@indbrtest5, %L4),
  i8* blockaddress(@indbrtest6, %L1), i8* blockaddress(@indbrtest6, %L2), i8* blockaddress(@indbrtest6, %L3)
]

; SimplifyCFG should turn the indirectbr into a conditional branch on the
; condition of the select.

; CHECK-LABEL: @indbrtest3(
; CHECK-NEXT: entry:
; CHECK-NEXT: br i1 %cond, label %L1, label %L2
; CHECK-NOT: indirectbr
; CHECK-NOT: br
; CHECK-NOT: L3:
define void @indbrtest3(i1 %cond, i8* %address) nounwind {
entry:
  %indirect.goto.dest = select i1 %cond, i8* blockaddress(@indbrtest3, %L1), i8* blockaddress(@indbrtest3, %L2)
  indirectbr i8* %indirect.goto.dest, [label %L1, label %L2, label %L3]

L1:
  call void @A()
  ret void
L2:
  call void @C()
  ret void
L3:
  call void @foo()
  ret void
}

; SimplifyCFG should turn the indirectbr into an unconditional branch to the
; only possible destination.
; As in @indbrtest1, it should really remove the branch entirely, but it doesn't
; because it's in the entry block.

; CHECK-LABEL: @indbrtest4(
; CHECK-NEXT: entry:
; CHECK-NEXT: br label %L1
define void @indbrtest4(i1 %cond) nounwind {
entry:
  %indirect.goto.dest = select i1 %cond, i8* blockaddress(@indbrtest4, %L1), i8* blockaddress(@indbrtest4, %L1)
  indirectbr i8* %indirect.goto.dest, [label %L1, label %L2, label %L3]

L1:
  call void @A()
  ret void
L2:
  call void @C()
  ret void
L3:
  call void @foo()
  ret void
}

; SimplifyCFG should turn the indirectbr into an unreachable because neither
; destination is listed as a successor.

; CHECK-LABEL: @indbrtest5(
; CHECK-NEXT: entry:
; CHECK-NEXT: unreachable
; CHECK-NEXT: }
define void @indbrtest5(i1 %cond, i8* %anchor) nounwind {
entry:
  %indirect.goto.dest = select i1 %cond, i8* blockaddress(@indbrtest5, %L1), i8* blockaddress(@indbrtest5, %L2)
; This needs to have more than one successor for this test, otherwise it gets
; replaced with an unconditional branch to the single successor.
  indirectbr i8* %indirect.goto.dest, [label %L3, label %L4]

L1:
  call void @A()
  ret void
L2:
  call void @C()
  ret void
L3:
  call void @foo()
  ret void
L4:
  call void @foo()

; This keeps blockaddresses not otherwise listed as successors from being zapped
; before SimplifyCFG even looks at the indirectbr.
  indirectbr i8* %anchor, [label %L1, label %L2]
}

; The same as above, except the selected addresses are equal.

; CHECK-LABEL: @indbrtest6(
; CHECK-NEXT: entry:
; CHECK-NEXT: unreachable
; CHECK-NEXT: }
define void @indbrtest6(i1 %cond, i8* %anchor) nounwind {
entry:
  %indirect.goto.dest = select i1 %cond, i8* blockaddress(@indbrtest6, %L1), i8* blockaddress(@indbrtest6, %L1)
; This needs to have more than one successor for this test, otherwise it gets
; replaced with an unconditional branch to the single successor.
  indirectbr i8* %indirect.goto.dest, [label %L2, label %L3]

L1:
  call void @A()
  ret void
L2:
  call void @C()
  ret void
L3:
  call void @foo()

; This keeps blockaddresses not otherwise listed as successors from being zapped
; before SimplifyCFG even looks at the indirectbr.
  indirectbr i8* %anchor, [label %L1, label %L2]
}

; PR10072

@xblkx.bbs = internal unnamed_addr constant [9 x i8*] [i8* blockaddress(@indbrtest7, %xblkx.begin), i8* blockaddress(@indbrtest7, %xblkx.begin3), i8* blockaddress(@indbrtest7, %xblkx.begin4), i8* blockaddress(@indbrtest7, %xblkx.begin5), i8* blockaddress(@indbrtest7, %xblkx.begin6), i8* blockaddress(@indbrtest7, %xblkx.begin7), i8* blockaddress(@indbrtest7, %xblkx.begin8), i8* blockaddress(@indbrtest7, %xblkx.begin9), i8* blockaddress(@indbrtest7, %xblkx.end)]

define void @indbrtest7() {
escape-string.top:
  %xval202x = call i32 @xfunc5x()
  br label %xlab5x

xlab8x:                                           ; preds = %xlab5x
  %xvaluex = call i32 @xselectorx()
  %xblkx.x = getelementptr [9 x i8*], [9 x i8*]* @xblkx.bbs, i32 0, i32 %xvaluex
  %xblkx.load = load i8*, i8** %xblkx.x
  indirectbr i8* %xblkx.load, [label %xblkx.begin, label %xblkx.begin3, label %xblkx.begin4, label %xblkx.begin5, label %xblkx.begin6, label %xblkx.begin7, label %xblkx.begin8, label %xblkx.begin9, label %xblkx.end]

xblkx.begin:
  br label %xblkx.end

xblkx.begin3:
  br label %xblkx.end

xblkx.begin4:
  br label %xblkx.end

xblkx.begin5:
  br label %xblkx.end

xblkx.begin6:
  br label %xblkx.end

xblkx.begin7:
  br label %xblkx.end

xblkx.begin8:
  br label %xblkx.end

xblkx.begin9:
  br label %xblkx.end

xblkx.end:
  %yes.0 = phi i1 [ false, %xblkx.begin ], [ true, %xlab8x ], [ false, %xblkx.begin9 ], [ false, %xblkx.begin8 ], [ false, %xblkx.begin7 ], [ false, %xblkx.begin6 ], [ false, %xblkx.begin5 ], [ true, %xblkx.begin4 ], [ false, %xblkx.begin3 ]
  br i1 %yes.0, label %v2j, label %xlab17x

v2j:
; CHECK: %xunusedx = call i32 @xactionx()
  %xunusedx = call i32 @xactionx()
  br label %xlab4x

xlab17x:
  br label %xlab4x

xlab4x:
  %incr19 = add i32 %xval704x.0, 1
  br label %xlab5x

xlab5x:
  %xval704x.0 = phi i32 [ 0, %escape-string.top ], [ %incr19, %xlab4x ]
  %xval10x = icmp ult i32 %xval704x.0, %xval202x
  br i1 %xval10x, label %xlab8x, label %xlab9x

xlab9x:
  ret void
}

declare i32 @xfunc5x()
declare i8 @xfunc7x()
declare i32 @xselectorx()
declare i32 @xactionx()<|MERGE_RESOLUTION|>--- conflicted
+++ resolved
@@ -1,10 +1,6 @@
-<<<<<<< HEAD
-; RUN: opt -S -simplifycfg < %s | FileCheck %s
+; RUN: opt -S -simplifycfg -simplifycfg-require-and-preserve-domtree=1 < %s | FileCheck %s
 ; INTEL
 ; RUN: opt < %s -S -convert-to-subscript | opt -S -simplifycfg | FileCheck %s
-=======
-; RUN: opt -S -simplifycfg -simplifycfg-require-and-preserve-domtree=1 < %s | FileCheck %s
->>>>>>> 2ee72486
 
 ; SimplifyCFG should eliminate redundant indirectbr edges.
 
