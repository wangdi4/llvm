--- conflicted
+++ resolved
@@ -48,15 +48,11 @@
 ; CHECK-NEXT:    br label [[END:%.*]]
 ; CHECK:       cond.false:
 ; CHECK-NEXT:    [[V1:%.*]] = sub i32 [[C]], [[D]]
-<<<<<<< HEAD
-; CHECK-NEXT:    [[TMP0:%.*]] = select i1 [[CMP]], i32 [[V0]], i32 [[V1]], !prof [[PROF0:![0-9]+]]
-=======
 ; CHECK-NEXT:    br label [[END]]
 ; CHECK:       end:
 ; CHECK-NEXT:    [[RES:%.*]] = phi i32 [ [[V0]], [[COND_TRUE]] ], [ [[V1]], [[COND_FALSE]] ]
->>>>>>> 59a5964e
-; CHECK-NEXT:    call void @sideeffect1()
-; CHECK-NEXT:    ret i32 [[TMP0]]
+; CHECK-NEXT:    call void @sideeffect1()
+; CHECK-NEXT:    ret i32 [[RES]]
 ;
 entry:
   call void @sideeffect0()
@@ -112,11 +108,6 @@
 ; CHECK-NEXT:  entry:
 ; CHECK-NEXT:    call void @sideeffect0()
 ; CHECK-NEXT:    [[CMP:%.*]] = icmp eq i32 [[A:%.*]], [[B:%.*]]
-<<<<<<< HEAD
-; CHECK-NEXT:    [[V1:%.*]] = sub i32 [[C:%.*]], [[D:%.*]]
-; CHECK-NEXT:    [[V0:%.*]] = add i32 [[C]], [[D]]
-; CHECK-NEXT:    [[TMP0:%.*]] = select i1 [[CMP]], i32 [[V1]], i32 [[V0]], !prof [[PROF0]]
-=======
 ; CHECK-NEXT:    br i1 [[CMP]], label [[COND_FALSE:%.*]], label [[COND_TRUE:%.*]], !prof [[PROF0]]
 ; CHECK:       cond.true:
 ; CHECK-NEXT:    [[V0:%.*]] = add i32 [[C:%.*]], [[D:%.*]]
@@ -126,9 +117,8 @@
 ; CHECK-NEXT:    br label [[END]]
 ; CHECK:       end:
 ; CHECK-NEXT:    [[RES:%.*]] = phi i32 [ [[V0]], [[COND_TRUE]] ], [ [[V1]], [[COND_FALSE]] ]
->>>>>>> 59a5964e
-; CHECK-NEXT:    call void @sideeffect1()
-; CHECK-NEXT:    ret i32 [[TMP0]]
+; CHECK-NEXT:    call void @sideeffect1()
+; CHECK-NEXT:    ret i32 [[RES]]
 ;
 entry:
   call void @sideeffect0()
