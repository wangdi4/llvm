--- conflicted
+++ resolved
@@ -76,10 +76,6 @@
 
 declare i32 @__gxx_personality_v0(...)
 
-<<<<<<< HEAD
 ; INTEL_CUSTOMIZATION
-; CHECK: ![[PROF]] = !{!"branch_weights", i64 369}
-;end INTEL_CUSTOMIZATION
-=======
-; CHECK: ![[PROF]] = !{!"branch_weights", i32 371}
->>>>>>> 5c31b8b9
+; CHECK: ![[PROF]] = !{!"branch_weights", i32 369}
+;end INTEL_CUSTOMIZATION