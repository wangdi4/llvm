--- conflicted
+++ resolved
@@ -1,14 +1,3 @@
-<<<<<<< HEAD
-; This test makes sure a static var is not selected as a callee target
-; (which will crash compilation).
-; RUN: opt -opaque-pointers -module-summary %s -o %t.bc
-; RUN: opt -opaque-pointers -module-summary %p/Inputs/funcimport_var2.ll -o %t2.bc
-; RUN: llvm-lto -opaque-pointers -thinlto -thinlto-action=thinlink -o %t3 %t.bc %t2.bc
-; RUN: llvm-lto -opaque-pointers -thinlto -thinlto-action=import -thinlto-index=%t3 %t.bc %t2.bc
-; RUN: llvm-lto -opaque-pointers -thinlto -thinlto-action=run %t.bc %t2.bc -exported-symbol=_Z4LinkPKcS0_
-; RUN: llvm-nm %t.bc.thinlto.o | FileCheck %s
-; RUN: llvm-lto2 run -opaque-pointers %t.bc %t2.bc -o %t.out \
-=======
 ;; This test makes sure a static var is not selected as a callee target (it will
 ;; have a different GUID). Similarly, ensure that a callee GUID annotated from a
 ;; sample pgo profile that matches a global variable GUID (either due to code
@@ -21,7 +10,6 @@
 ; RUN: llvm-lto -thinlto -thinlto-action=run %t.bc %t2.bc -exported-symbol=_Z4LinkPKcS0_
 ; RUN: llvm-nm %t.bc.thinlto.o | FileCheck %s --implicit-check-not=globalvar
 ; RUN: llvm-lto2 run %t.bc %t2.bc -o %t.out \
->>>>>>> 4638eb26
 ; RUN:   -r %t.bc,_Z4LinkPKcS0_,plx \
 ; RUN:   -r %t.bc,link,l \
 ; RUN:   -r %t2.bc,globalvar,plx \
