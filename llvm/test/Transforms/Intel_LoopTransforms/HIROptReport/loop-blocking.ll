; Check that proper optreport format are emitted for blocked loop.

<<<<<<< HEAD
; RUN: opt -intel-libirc-allowed -hir-ssa-deconstruction -hir-temp-cleanup -hir-sinking-for-perfect-loopnest -hir-loop-blocking -hir-cg -intel-opt-report=low -intel-ir-optreport-emitter -simplifycfg 2>&1 < %s -S | FileCheck %s -check-prefix=OPTREPORT
=======
; RUN: opt -intel-libirc-allowed -passes="hir-ssa-deconstruction,hir-temp-cleanup,hir-sinking-for-perfect-loopnest,hir-loop-blocking,hir-cg,intel-ir-optreport-emitter,simplifycfg" -intel-opt-report=low 2>&1 < %s -S | FileCheck %s -check-prefix=OPTREPORT
>>>>>>> bfff8914

; OPTREPORT:      LOOP BEGIN at m.c (8, 3)

; OPTREPORT:         LOOP BEGIN at m.c (9, 5)

; OPTREPORT:            LOOP BEGIN at m.c (10, 7)

; OPTREPORT:                 LOOP BEGIN at m.c (8, 3)
; OPTREPORT:                 remark #25566: blocked by {{[1-9][0-9]*}}

; OPTREPORT:                    LOOP BEGIN at m.c (9, 5)
; OPTREPORT:                 remark #25566: blocked by {{[1-9][0-9]*}}

; OPTREPORT:                        LOOP BEGIN at m.c (10, 7)
; OPTREPORT:                 remark #25566: blocked by {{[1-9][0-9]*}}

; OPTREPORT:                   LOOP END
; OPTREPORT:               LOOP END
; OPTREPORT:            LOOP END
; OPTREPORT:        LOOP END
; OPTREPORT:    LOOP END
; OPTREPORT: LOOP END

<<<<<<< HEAD
; RUN : opt -intel-libirc-allowed -hir-ssa-deconstruction -hir-temp-cleanup -hir-sinking-for-perfect-loopnest -hir-loop-blocking -hir-cg -intel-opt-report=low -simplifycfg < %s -S | FileCheck %s
=======
; RUN : opt -intel-libirc-allowed -passes="hir-ssa-deconstruction,hir-temp-cleanup,hir-sinking-for-perfect-loopnest,hir-loop-blocking,hir-cg,simplifycfg" -intel-opt-report=low < %s -S | FileCheck %s
>>>>>>> bfff8914

;CHECK:  {{![0-9]+}} = distinct !{!"intel.optreport.rootnode", [[M3:!.*]]}
;CHECK:  [[M3]] = distinct !{!"intel.optreport", [[M4:!.*]]
;CHECK:  {{![0-9]+}} = !{!"intel.optreport.remarks", [[M8:!.*]]}
;CHECK:  [[M8]] = !{!"intel.optreport.remark", !"blocked by %d", {{[1-9][0-9]*}}}

;Module Before HIR
; ModuleID = 'm.c'
source_filename = "m.c"
target datalayout = "e-m:e-p270:32:32-p271:32:32-p272:64:64-i64:64-f80:128-n8:16:32:64-S128"
target triple = "x86_64-unknown-linux-gnu"

@a = common dso_local local_unnamed_addr global [1024 x [1024 x double]] zeroinitializer, align 16, !dbg !0
@b = common dso_local local_unnamed_addr global [1024 x [1024 x double]] zeroinitializer, align 16, !dbg !12
@c = common dso_local local_unnamed_addr global [1024 x [1024 x double]] zeroinitializer, align 16, !dbg !6

; Function Attrs: nofree norecurse nounwind uwtable
define dso_local void @matmul() local_unnamed_addr #0 !dbg !18 {
entry:
  call void @llvm.dbg.value(metadata i32 0, metadata !24, metadata !DIExpression()), !dbg !26
  br label %for.cond1.preheader, !dbg !27

for.cond1.preheader:                              ; preds = %for.inc20, %entry
  %indvars.iv40 = phi i64 [ 0, %entry ], [ %indvars.iv.next41, %for.inc20 ]
  call void @llvm.dbg.value(metadata i64 %indvars.iv40, metadata !24, metadata !DIExpression()), !dbg !26
  call void @llvm.dbg.value(metadata i32 0, metadata !22, metadata !DIExpression()), !dbg !26
  br label %for.cond4.preheader, !dbg !29

for.cond4.preheader:                              ; preds = %for.inc17, %for.cond1.preheader
  %indvars.iv37 = phi i64 [ 0, %for.cond1.preheader ], [ %indvars.iv.next38, %for.inc17 ]
  call void @llvm.dbg.value(metadata i64 %indvars.iv37, metadata !22, metadata !DIExpression()), !dbg !26
  call void @llvm.dbg.value(metadata i32 0, metadata !25, metadata !DIExpression()), !dbg !26
  %arrayidx16 = getelementptr inbounds [1024 x [1024 x double]], [1024 x [1024 x double]]* @c, i64 0, i64 %indvars.iv37, i64 %indvars.iv40, !dbg !33, !intel-tbaa !39
  %arrayidx16.promoted = load double, double* %arrayidx16, align 8, !dbg !45, !tbaa !39
  br label %for.body6, !dbg !46

for.body6:                                        ; preds = %for.body6, %for.cond4.preheader
  %indvars.iv = phi i64 [ 0, %for.cond4.preheader ], [ %indvars.iv.next, %for.body6 ], !dbg !26
  %0 = phi double [ %arrayidx16.promoted, %for.cond4.preheader ], [ %add, %for.body6 ], !dbg !26
  call void @llvm.dbg.value(metadata i64 %indvars.iv, metadata !25, metadata !DIExpression()), !dbg !26
  %arrayidx8 = getelementptr inbounds [1024 x [1024 x double]], [1024 x [1024 x double]]* @a, i64 0, i64 %indvars.iv37, i64 %indvars.iv, !dbg !47, !intel-tbaa !39
  %1 = load double, double* %arrayidx8, align 8, !dbg !47, !tbaa !39
  %arrayidx12 = getelementptr inbounds [1024 x [1024 x double]], [1024 x [1024 x double]]* @b, i64 0, i64 %indvars.iv, i64 %indvars.iv40, !dbg !48, !intel-tbaa !39
  %2 = load double, double* %arrayidx12, align 8, !dbg !48, !tbaa !39
  %mul = fmul double %1, %2, !dbg !49
  %add = fadd double %0, %mul, !dbg !45
  %indvars.iv.next = add nuw nsw i64 %indvars.iv, 1, !dbg !50
  call void @llvm.dbg.value(metadata i32 undef, metadata !25, metadata !DIExpression(DW_OP_plus_uconst, 1, DW_OP_stack_value)), !dbg !26
  %exitcond = icmp eq i64 %indvars.iv.next, 1024, !dbg !51
  br i1 %exitcond, label %for.inc17, label %for.body6, !dbg !46, !llvm.loop !52

for.inc17:                                        ; preds = %for.body6
  %add.lcssa = phi double [ %add, %for.body6 ], !dbg !45
  store double %add.lcssa, double* %arrayidx16, align 8, !dbg !45, !tbaa !39
  %indvars.iv.next38 = add nuw nsw i64 %indvars.iv37, 1, !dbg !54
  call void @llvm.dbg.value(metadata i32 undef, metadata !22, metadata !DIExpression(DW_OP_plus_uconst, 1, DW_OP_stack_value)), !dbg !26
  %exitcond39 = icmp eq i64 %indvars.iv.next38, 1024, !dbg !55
  br i1 %exitcond39, label %for.inc20, label %for.cond4.preheader, !dbg !29, !llvm.loop !56

for.inc20:                                        ; preds = %for.inc17
  %indvars.iv.next41 = add nuw nsw i64 %indvars.iv40, 1, !dbg !58
  call void @llvm.dbg.value(metadata i32 undef, metadata !24, metadata !DIExpression(DW_OP_plus_uconst, 1, DW_OP_stack_value)), !dbg !26
  %exitcond42 = icmp eq i64 %indvars.iv.next41, 1024, !dbg !59
  br i1 %exitcond42, label %for.end22, label %for.cond1.preheader, !dbg !27, !llvm.loop !60

for.end22:                                        ; preds = %for.inc20
  ret void, !dbg !62
}

; Function Attrs: nounwind readnone speculatable willreturn
declare void @llvm.dbg.value(metadata, metadata, metadata) #1

attributes #0 = { nofree norecurse nounwind uwtable "correctly-rounded-divide-sqrt-fp-math"="false" "disable-tail-calls"="false" "frame-pointer"="none" "less-precise-fpmad"="false" "min-legal-vector-width"="0" "no-infs-fp-math"="false" "no-jump-tables"="false" "no-nans-fp-math"="false" "no-signed-zeros-fp-math"="false" "no-trapping-math"="false" "pre_loopopt" "stack-protector-buffer-size"="8" "target-cpu"="skylake-avx512" "target-features"="+adx,+aes,+avx,+avx2,+avx512bw,+avx512cd,+avx512dq,+avx512f,+avx512vl,+bmi,+bmi2,+clflushopt,+clwb,+cx16,+cx8,+f16c,+fma,+fsgsbase,+fxsr,+invpcid,+lzcnt,+mmx,+movbe,+pclmul,+pku,+popcnt,+prfchw,+rdrnd,+rdseed,+sahf,+sse,+sse2,+sse3,+sse4.1,+sse4.2,+ssse3,+x87,+xsave,+xsavec,+xsaveopt,+xsaves" "unsafe-fp-math"="false" "use-soft-float"="false" }
attributes #1 = { nounwind readnone speculatable willreturn }

!llvm.dbg.cu = !{!2}
!llvm.module.flags = !{!14, !15, !16}
!llvm.ident = !{!17}

!0 = !DIGlobalVariableExpression(var: !1, expr: !DIExpression())
!1 = distinct !DIGlobalVariable(name: "a", scope: !2, file: !3, line: 2, type: !8, isLocal: false, isDefinition: true)
!2 = distinct !DICompileUnit(language: DW_LANG_C99, file: !3, producer: "clang based oneAPI DPC++ Compiler 2021.1 (YYYY.x.0.MMDD)", isOptimized: true, runtimeVersion: 0, emissionKind: FullDebug, enums: !4, globals: !5, nameTableKind: None)
!3 = !DIFile(filename: "m.c", directory: "/nfs/site/home/yoonseoc/temp/blocking-optreport")
!4 = !{}
!5 = !{!6, !0, !12}
!6 = !DIGlobalVariableExpression(var: !7, expr: !DIExpression())
!7 = distinct !DIGlobalVariable(name: "c", scope: !2, file: !3, line: 1, type: !8, isLocal: false, isDefinition: true)
!8 = !DICompositeType(tag: DW_TAG_array_type, baseType: !9, size: 67108864, elements: !10)
!9 = !DIBasicType(name: "double", size: 64, encoding: DW_ATE_float)
!10 = !{!11, !11}
!11 = !DISubrange(count: 1024)
!12 = !DIGlobalVariableExpression(var: !13, expr: !DIExpression())
!13 = distinct !DIGlobalVariable(name: "b", scope: !2, file: !3, line: 3, type: !8, isLocal: false, isDefinition: true)
!14 = !{i32 2, !"Dwarf Version", i32 4}
!15 = !{i32 2, !"Debug Info Version", i32 3}
!16 = !{i32 1, !"wchar_size", i32 4}
!17 = !{!"oneAPI DPC++ Compiler 2021.1 (YYYY.x.0.MMDD)"}
!18 = distinct !DISubprogram(name: "matmul", scope: !3, file: !3, line: 5, type: !19, scopeLine: 5, spFlags: DISPFlagDefinition | DISPFlagOptimized, unit: !2, retainedNodes: !21)
!19 = !DISubroutineType(types: !20)
!20 = !{null}
!21 = !{!22, !24, !25}
!22 = !DILocalVariable(name: "i", scope: !18, file: !3, line: 6, type: !23)
!23 = !DIBasicType(name: "int", size: 32, encoding: DW_ATE_signed)
!24 = !DILocalVariable(name: "j", scope: !18, file: !3, line: 6, type: !23)
!25 = !DILocalVariable(name: "k", scope: !18, file: !3, line: 6, type: !23)
!26 = !DILocation(line: 0, scope: !18)
!27 = !DILocation(line: 8, column: 3, scope: !28)
!28 = distinct !DILexicalBlock(scope: !18, file: !3, line: 8, column: 3)
!29 = !DILocation(line: 9, column: 5, scope: !30)
!30 = distinct !DILexicalBlock(scope: !31, file: !3, line: 9, column: 5)
!31 = distinct !DILexicalBlock(scope: !32, file: !3, line: 8, column: 25)
!32 = distinct !DILexicalBlock(scope: !28, file: !3, line: 8, column: 3)
!33 = !DILocation(line: 11, column: 3, scope: !34)
!34 = distinct !DILexicalBlock(scope: !35, file: !3, line: 10, column: 29)
!35 = distinct !DILexicalBlock(scope: !36, file: !3, line: 10, column: 7)
!36 = distinct !DILexicalBlock(scope: !37, file: !3, line: 10, column: 7)
!37 = distinct !DILexicalBlock(scope: !38, file: !3, line: 9, column: 27)
!38 = distinct !DILexicalBlock(scope: !30, file: !3, line: 9, column: 5)
!39 = !{!40, !42, i64 0}
!40 = !{!"array@_ZTSA1024_A1024_d", !41, i64 0}
!41 = !{!"array@_ZTSA1024_d", !42, i64 0}
!42 = !{!"double", !43, i64 0}
!43 = !{!"omnipotent char", !44, i64 0}
!44 = !{!"Simple C/C++ TBAA"}
!45 = !DILocation(line: 11, column: 11, scope: !34)
!46 = !DILocation(line: 10, column: 7, scope: !36)
!47 = !DILocation(line: 11, column: 14, scope: !34)
!48 = !DILocation(line: 11, column: 24, scope: !34)
!49 = !DILocation(line: 11, column: 22, scope: !34)
!50 = !DILocation(line: 10, column: 25, scope: !35)
!51 = !DILocation(line: 10, column: 17, scope: !35)
!52 = distinct !{!52, !46, !53}
!53 = !DILocation(line: 12, column: 7, scope: !36)
!54 = !DILocation(line: 9, column: 23, scope: !38)
!55 = !DILocation(line: 9, column: 15, scope: !38)
!56 = distinct !{!56, !29, !57}
!57 = !DILocation(line: 13, column: 5, scope: !30)
!58 = !DILocation(line: 8, column: 21, scope: !32)
!59 = !DILocation(line: 8, column: 13, scope: !32)
!60 = distinct !{!60, !27, !61}
!61 = !DILocation(line: 14, column: 3, scope: !28)
!62 = !DILocation(line: 16, column: 1, scope: !18)<|MERGE_RESOLUTION|>--- conflicted
+++ resolved
@@ -1,10 +1,6 @@
 ; Check that proper optreport format are emitted for blocked loop.
 
-<<<<<<< HEAD
-; RUN: opt -intel-libirc-allowed -hir-ssa-deconstruction -hir-temp-cleanup -hir-sinking-for-perfect-loopnest -hir-loop-blocking -hir-cg -intel-opt-report=low -intel-ir-optreport-emitter -simplifycfg 2>&1 < %s -S | FileCheck %s -check-prefix=OPTREPORT
-=======
 ; RUN: opt -intel-libirc-allowed -passes="hir-ssa-deconstruction,hir-temp-cleanup,hir-sinking-for-perfect-loopnest,hir-loop-blocking,hir-cg,intel-ir-optreport-emitter,simplifycfg" -intel-opt-report=low 2>&1 < %s -S | FileCheck %s -check-prefix=OPTREPORT
->>>>>>> bfff8914
 
 ; OPTREPORT:      LOOP BEGIN at m.c (8, 3)
 
@@ -28,11 +24,7 @@
 ; OPTREPORT:    LOOP END
 ; OPTREPORT: LOOP END
 
-<<<<<<< HEAD
-; RUN : opt -intel-libirc-allowed -hir-ssa-deconstruction -hir-temp-cleanup -hir-sinking-for-perfect-loopnest -hir-loop-blocking -hir-cg -intel-opt-report=low -simplifycfg < %s -S | FileCheck %s
-=======
 ; RUN : opt -intel-libirc-allowed -passes="hir-ssa-deconstruction,hir-temp-cleanup,hir-sinking-for-perfect-loopnest,hir-loop-blocking,hir-cg,simplifycfg" -intel-opt-report=low < %s -S | FileCheck %s
->>>>>>> bfff8914
 
 ;CHECK:  {{![0-9]+}} = distinct !{!"intel.optreport.rootnode", [[M3:!.*]]}
 ;CHECK:  [[M3]] = distinct !{!"intel.optreport", [[M4:!.*]]
