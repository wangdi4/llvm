; RUN: opt -S -dpcpp-kernel-add-implicit-args -debugify -dpcpp-kernel-local-buffers -check-debugify %s -disable-output 2>&1 | FileCheck -check-prefix=DEBUGIFY %s
; RUN: opt -S -passes='dpcpp-kernel-add-implicit-args,debugify,dpcpp-kernel-local-buffers,check-debugify' %s -disable-output 2>&1 | FileCheck -check-prefix=DEBUGIFY %s
; RUN: opt -S -dpcpp-kernel-add-implicit-args -dpcpp-kernel-local-buffers %s | FileCheck %s
; RUN: opt -S -passes='dpcpp-kernel-add-implicit-args,dpcpp-kernel-local-buffers' %s | FileCheck %s

@var = internal addrspace(3) global i8 42

define void @test() {
; CHECK-LABEL: define void @test
; CHECK-NEXT: %1 = getelementptr i8, i8 addrspace(3)* %pLocalMemBase, i32 0
; CHECK-NEXT: %2 = addrspacecast i8 addrspace(3)* %1 to i8 addrspace(3)**
; CHECK-NEXT: %3 = load i8 addrspace(3)*, i8 addrspace(3)** %2
; CHECK-NEXT: %4 = addrspacecast i8 addrspace(3)* %3 to i8*
; CHECK-NEXT: %[[INSERT:.*]] = insertvalue { i8*, i8 } undef, i8* %4, 0
; CHECK-NEXT: %[[INSERT1:.*]] = insertvalue { i8*, i8 } %[[INSERT]], i8 0, 1
; CHECK-NEXT: %5 = extractvalue { i8*, i8 } %[[INSERT1]], 0
; CHECK-NEXT: ret void
  %1 = extractvalue { i8*, i8 } { i8* addrspacecast (i8 addrspace(3)* @var to i8*), i8 0 }, 0
  ret void
}

; DEBUGIFY-NOT: WARNING
<<<<<<< HEAD
; DEBUGIFY: WARNING: Instruction with empty DebugLoc in function test -- {{.*}} getelementptr
; DEBUGIFY: WARNING: Instruction with empty DebugLoc in function test -- {{.*}} bitcast
; DEBUGIFY-NOT: WARNING
=======
; DEBUGIFY: CheckModuleDebugify: PASS
>>>>>>> 8cd97e86
<|MERGE_RESOLUTION|>--- conflicted
+++ resolved
@@ -20,10 +20,4 @@
 }
 
 ; DEBUGIFY-NOT: WARNING
-<<<<<<< HEAD
-; DEBUGIFY: WARNING: Instruction with empty DebugLoc in function test -- {{.*}} getelementptr
-; DEBUGIFY: WARNING: Instruction with empty DebugLoc in function test -- {{.*}} bitcast
-; DEBUGIFY-NOT: WARNING
-=======
-; DEBUGIFY: CheckModuleDebugify: PASS
->>>>>>> 8cd97e86
+; DEBUGIFY: CheckModuleDebugify: PASS