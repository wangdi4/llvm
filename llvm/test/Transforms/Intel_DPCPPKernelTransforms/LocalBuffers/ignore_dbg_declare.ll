--- conflicted
+++ resolved
@@ -115,10 +115,4 @@
 !35 = !{i32 7, i32 0, !34, null}
 
 ; DEBUGIFY-NOT: WARNING
-<<<<<<< HEAD
-; DEBUGIFY: WARNING: Instruction with empty DebugLoc in function mykernel -- {{.*}} getelementptr
-; DEBUGIFY: WARNING: Instruction with empty DebugLoc in function mykernel -- {{.*}} bitcast
-; DEBUGIFY-NOT: WARNING
-=======
-; DEBUGIFY: CheckModuleDebugify: PASS
->>>>>>> 8cd97e86
+; DEBUGIFY: CheckModuleDebugify: PASS