; Test to check that users of local buffers in scatter intrinsics are llvm::Constant and not llvm::ConstantExpr.

; RUN: opt -dpcpp-kernel-add-implicit-args -debugify -dpcpp-kernel-local-buffers -check-debugify -S < %s -disable-output 2>&1 | FileCheck -check-prefix=DEBUGIFY %s
; RUN: opt -passes='dpcpp-kernel-add-implicit-args,debugify,dpcpp-kernel-local-buffers,check-debugify' -S < %s -disable-output 2>&1 | FileCheck -check-prefix=DEBUGIFY %s
; RUN: opt -dpcpp-kernel-add-implicit-args -dpcpp-kernel-local-buffers -S < %s | FileCheck %s
; RUN: opt -passes='dpcpp-kernel-add-implicit-args,dpcpp-kernel-local-buffers' -S < %s | FileCheck %s

; CHECK-LABEL: void @foo
; CHECK: [[GEP:%.*]] = getelementptr i8, i8 addrspace(3)* %pLocalMemBase, i32 0
<<<<<<< HEAD
; CHECK-NEXT: [[GEP_BC:%.*]] = bitcast i8 addrspace(3)* [[GEP]] to i32 addrspace(4)* addrspace(3)*
; CHECK: [[INSERT_0:%.*]] = insertelement <2 x i32 addrspace(4)* addrspace(3)*> undef, i32 addrspace(4)* addrspace(3)* [[GEP_BC]], i64 0
; CHECK-NEXT: [[INSERT_1:%.*]] = insertelement <2 x i32 addrspace(4)* addrspace(3)*> [[INSERT_0]], i32 addrspace(4)* addrspace(3)* %1, i64 1
=======
; CHECK: [[GEP_ASC:%.*]] = addrspacecast i8 addrspace(3)* [[GEP]] to i32 addrspace(4)* addrspace(3)*
; CHECK: [[A_LOCAL_PTR:%.*]] = load i32 addrspace(4)* addrspace(3)*, i32 addrspace(4)* addrspace(3)** [[GEP_ASC]], align 8
; CHECK: [[INSERT_0:%.*]] = insertelement <2 x i32 addrspace(4)* addrspace(3)*> undef, i32 addrspace(4)* addrspace(3)* [[A_LOCAL_PTR]], i64 0
; CHECK-NEXT: [[INSERT_1:%.*]] = insertelement <2 x i32 addrspace(4)* addrspace(3)*> [[INSERT_0]], i32 addrspace(4)* addrspace(3)* [[A_LOCAL_PTR]], i64 1
>>>>>>> 8cd97e86
; CHECK-NEXT: call void @llvm.masked.scatter.v2p4i32.v2p3p4i32(<2 x i32 addrspace(4)*> {{%.*}}, <2 x i32 addrspace(4)* addrspace(3)*> [[INSERT_1]], i32 8, <2 x i1> <i1 true, i1 true>)


target datalayout = "e-m:e-i64:64-f80:128-n8:16:32:64-S128"

@GlobalPtr = internal unnamed_addr addrspace(3) global i32 addrspace(4)* undef, align 8

define void @foo() {
entry:
  %.vec = alloca [2 x i32], align 8
  %privaddr = bitcast [2 x i32]* %.vec to i32*
  %0 = getelementptr i32, i32* %privaddr, <2 x i32> <i32 0, i32 1>
  %1 = addrspacecast <2 x i32*> %0 to <2 x i32 addrspace(4)*>
  call void @llvm.masked.scatter.v2p4i32.v2p3p4i32(<2 x i32 addrspace(4)*> %1, <2 x i32 addrspace(4)* addrspace(3)*> <i32 addrspace(4)* addrspace(3)* @GlobalPtr, i32 addrspace(4)* addrspace(3)* @GlobalPtr>, i32 8, <2 x i1> <i1 true, i1 true>)
  ret void
}

; Function Attrs: nounwind
declare void @llvm.masked.scatter.v2p4i32.v2p3p4i32(<2 x i32 addrspace(4)*>, <2 x i32 addrspace(4)* addrspace(3)*>, i32 immarg, <2 x i1>)

; DEBUGIFY-NOT: WARNING
; DEBUGIFY: CheckModuleDebugify: PASS<|MERGE_RESOLUTION|>--- conflicted
+++ resolved
@@ -7,16 +7,10 @@
 
 ; CHECK-LABEL: void @foo
 ; CHECK: [[GEP:%.*]] = getelementptr i8, i8 addrspace(3)* %pLocalMemBase, i32 0
-<<<<<<< HEAD
-; CHECK-NEXT: [[GEP_BC:%.*]] = bitcast i8 addrspace(3)* [[GEP]] to i32 addrspace(4)* addrspace(3)*
-; CHECK: [[INSERT_0:%.*]] = insertelement <2 x i32 addrspace(4)* addrspace(3)*> undef, i32 addrspace(4)* addrspace(3)* [[GEP_BC]], i64 0
-; CHECK-NEXT: [[INSERT_1:%.*]] = insertelement <2 x i32 addrspace(4)* addrspace(3)*> [[INSERT_0]], i32 addrspace(4)* addrspace(3)* %1, i64 1
-=======
 ; CHECK: [[GEP_ASC:%.*]] = addrspacecast i8 addrspace(3)* [[GEP]] to i32 addrspace(4)* addrspace(3)*
 ; CHECK: [[A_LOCAL_PTR:%.*]] = load i32 addrspace(4)* addrspace(3)*, i32 addrspace(4)* addrspace(3)** [[GEP_ASC]], align 8
 ; CHECK: [[INSERT_0:%.*]] = insertelement <2 x i32 addrspace(4)* addrspace(3)*> undef, i32 addrspace(4)* addrspace(3)* [[A_LOCAL_PTR]], i64 0
 ; CHECK-NEXT: [[INSERT_1:%.*]] = insertelement <2 x i32 addrspace(4)* addrspace(3)*> [[INSERT_0]], i32 addrspace(4)* addrspace(3)* [[A_LOCAL_PTR]], i64 1
->>>>>>> 8cd97e86
 ; CHECK-NEXT: call void @llvm.masked.scatter.v2p4i32.v2p3p4i32(<2 x i32 addrspace(4)*> {{%.*}}, <2 x i32 addrspace(4)* addrspace(3)*> [[INSERT_1]], i32 8, <2 x i1> <i1 true, i1 true>)
 
 
