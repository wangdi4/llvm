--- conflicted
+++ resolved
@@ -21,11 +21,7 @@
 ; CHECK-NEXT: [[GEP2:%[0-9]+]] = getelementptr inbounds [12 x i8], [12 x i8]* %temp_arg_buf, i32 0, i32 8
 ; CHECK-NEXT: %arg_val = bitcast i8* [[GEP2]] to i32*
 ; CHECK-NEXT: store i32 %iNumElements, i32* %arg_val, align 1
-<<<<<<< HEAD
-; CHECK-NEXT: %translated_opencl_printf_call = call i32 @opencl_printf(i8 addrspace(2)* addrspacecast (i8* getelementptr inbounds ([4 x i8], [4 x i8]* @.str, i32 0, i32 0) to i8 addrspace(2)*), i8* [[GEP0]]
-=======
 ; CHECK-NEXT: %translated_opencl_printf_call = call i32 @__opencl_printf(i8 addrspace(2)* addrspacecast (i8* getelementptr inbounds ([4 x i8], [4 x i8]* @.str, i32 0, i32 0) to i8 addrspace(2)*), i8* [[GEP0]]
->>>>>>> f7db7f67
   %call1 = tail call i32 (i8 addrspace(2)*, ...) @printf(i8 addrspace(2)* addrspacecast (i8* getelementptr inbounds ([4 x i8], [4 x i8]* @.str, i32 0, i32 0) to i8 addrspace(2)*), i32 %iNumElements)
   ret void
 }
