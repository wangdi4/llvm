--- conflicted
+++ resolved
@@ -1,12 +1,7 @@
-<<<<<<< HEAD
-if not 'X86' in config.root.targets:
+if not "X86" in config.root.targets:
     config.unsupported = True
 
 import lit.llvm.util #INTEL
 
 slpoptions = ["-slp-compatibility-mode", "-max-split-load=0"] #INTEL
-lit.llvm.util.add_default_options_to_tool(config, 'opt', slpoptions) #INTEL
-=======
-if not "X86" in config.root.targets:
-    config.unsupported = True
->>>>>>> f84bac32
+lit.llvm.util.add_default_options_to_tool(config, 'opt', slpoptions) #INTEL