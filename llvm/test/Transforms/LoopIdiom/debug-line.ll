; RUN: opt -loop-idiom < %s -S | FileCheck %s
target datalayout = "e-p:64:64:64-i1:8:8-i8:8:8-i16:16:16-i32:32:32-i64:64:64-f32:32:32-f64:64:64-v64:64:64-v128:128:128-a0:0:64-s0:64:64-f80:128:128-n8:16:32:64"
target triple = "x86_64-apple-darwin10.0.0"


define void @foo(double* nocapture %a) nounwind ssp {
entry:
<<<<<<< HEAD
  tail call void @llvm.dbg.value(metadata !{double* %a}, i64 0, metadata !5), !dbg !8
  tail call void @llvm.dbg.value(metadata !9, i64 0, metadata !10), !dbg !14
=======
  tail call void @llvm.dbg.value(metadata double* %a, i64 0, metadata !5, metadata !{}), !dbg !8
  tail call void @llvm.dbg.value(metadata i32 0, i64 0, metadata !10, metadata !{}), !dbg !14
>>>>>>> 41cb3da2
  br label %for.body

for.body:                                         ; preds = %entry, %for.body
  %indvar = phi i64 [ 0, %entry ], [ %indvar.next, %for.body ]
  %arrayidx = getelementptr double* %a, i64 %indvar
; CHECK: call void @llvm.memset{{.+}} !dbg 
  store double 0.000000e+00, double* %arrayidx, align 8, !dbg !15
  %indvar.next = add i64 %indvar, 1
  %exitcond = icmp ne i64 %indvar.next, 1000
  br i1 %exitcond, label %for.body, label %for.end, !dbg !14

for.end:                                          ; preds = %for.body
  tail call void @llvm.dbg.value(metadata !{null}, i64 0, metadata !10), !dbg !16
  ret void, !dbg !17
}

declare void @llvm.dbg.declare(metadata, metadata) nounwind readnone

declare void @llvm.dbg.value(metadata, i64, metadata) nounwind readnone

!llvm.module.flags = !{!19}
!llvm.dbg.sp = !{!0}

<<<<<<< HEAD
!0 = metadata !{i32 589870, metadata !18, metadata !1, metadata !"foo", metadata !"foo", metadata !"", i32 2, metadata !3, i1 false, i1 true, i32 0, i32 0, null, i32 256, i1 false, void (double*)* @foo, null, null, null, i32 0} ; [ DW_TAG_subprogram ] [line 2] [def] [scope 0] [foo]
!1 = metadata !{i32 589865, metadata !18} ; [ DW_TAG_file_type ]
!2 = metadata !{i32 589841, metadata !18, i32 12, metadata !"clang version 2.9 (trunk 127165:127174)", i1 true, metadata !"", i32 0, metadata !9, metadata !9, null, null, null, metadata !""} ; [ DW_TAG_compile_unit ]
!3 = metadata !{i32 589845, metadata !18, metadata !1, metadata !"", i32 0, i64 0, i64 0, i32 0, i32 0, null, metadata !4, i32 0, null, null, null} ; [ DW_TAG_subroutine_type ] [line 0, size 0, align 0, offset 0] [from ]
!4 = metadata !{null}
!5 = metadata !{i32 590081, metadata !0, metadata !"a", metadata !1, i32 16777218, metadata !6, i32 0} ; [ DW_TAG_arg_variable ]
!6 = metadata !{i32 589839, null, metadata !2, metadata !"", i32 0, i64 64, i64 64, i64 0, i32 0, metadata !7} ; [ DW_TAG_pointer_type ]
!7 = metadata !{i32 589860, null, metadata !2, metadata !"double", i32 0, i64 64, i64 64, i64 0, i32 0, i32 4} ; [ DW_TAG_base_type ]
!8 = metadata !{i32 2, i32 18, metadata !0, null}
!9 = metadata !{i32 0}
!10 = metadata !{i32 590080, metadata !11, metadata !"i", metadata !1, i32 3, metadata !13, i32 0} ; [ DW_TAG_auto_variable ]
!11 = metadata !{i32 589835, metadata !18, metadata !12, i32 3, i32 3, i32 1} ; [ DW_TAG_lexical_block ]
!12 = metadata !{i32 589835, metadata !18, metadata !0, i32 2, i32 21, i32 0} ; [ DW_TAG_lexical_block ]
!13 = metadata !{i32 589860, null, metadata !2, metadata !"int", i32 0, i64 32, i64 32, i64 0, i32 0, i32 5} ; [ DW_TAG_base_type ]
!14 = metadata !{i32 3, i32 3, metadata !12, null}
!15 = metadata !{i32 4, i32 5, metadata !11, null}
!16 = metadata !{i32 3, i32 29, metadata !11, null}
!17 = metadata !{i32 5, i32 1, metadata !12, null}
!18 = metadata !{metadata !"li.c", metadata !"/private/tmp"}
!19 = metadata !{i32 1, metadata !"Debug Info Version", i32 1}
=======
!0 = !{!"0x2e\00foo\00foo\00\002\000\001\000\006\00256\000\000", !18, !1, !3, null, void (double*)* @foo, null, null, null} ; [ DW_TAG_subprogram ] [line 2] [def] [scope 0] [foo]
!1 = !{!"0x29", !18} ; [ DW_TAG_file_type ]
!2 = !{!"0x11\0012\00clang version 2.9 (trunk 127165:127174)\001\00\000\00\000", !18, !9, !9, null, null, null} ; [ DW_TAG_compile_unit ]
!3 = !{!"0x15\00\000\000\000\000\000\000", !18, !1, null, !4, null, null, null} ; [ DW_TAG_subroutine_type ] [line 0, size 0, align 0, offset 0] [from ]
!4 = !{null}
!5 = !{!"0x101\00a\0016777218\000", !0, !1, !6} ; [ DW_TAG_arg_variable ]
!6 = !{!"0xf\00\000\0064\0064\000\000", null, !2, !7} ; [ DW_TAG_pointer_type ]
!7 = !{!"0x24\00double\000\0064\0064\000\000\004", null, !2} ; [ DW_TAG_base_type ]
!8 = !MDLocation(line: 2, column: 18, scope: !0)
!9 = !{i32 0}
!10 = !{!"0x100\00i\003\000", !11, !1, !13} ; [ DW_TAG_auto_variable ]
!11 = !{!"0xb\003\003\001", !18, !12} ; [ DW_TAG_lexical_block ]
!12 = !{!"0xb\002\0021\000", !18, !0} ; [ DW_TAG_lexical_block ]
!13 = !{!"0x24\00int\000\0032\0032\000\000\005", null, !2} ; [ DW_TAG_base_type ]
!14 = !MDLocation(line: 3, column: 3, scope: !12)
!15 = !MDLocation(line: 4, column: 5, scope: !11)
!16 = !MDLocation(line: 3, column: 29, scope: !11)
!17 = !MDLocation(line: 5, column: 1, scope: !12)
!18 = !{!"li.c", !"/private/tmp"}
!19 = !{i32 1, !"Debug Info Version", i32 2}
>>>>>>> 41cb3da2
<|MERGE_RESOLUTION|>--- conflicted
+++ resolved
@@ -5,13 +5,8 @@
 
 define void @foo(double* nocapture %a) nounwind ssp {
 entry:
-<<<<<<< HEAD
-  tail call void @llvm.dbg.value(metadata !{double* %a}, i64 0, metadata !5), !dbg !8
-  tail call void @llvm.dbg.value(metadata !9, i64 0, metadata !10), !dbg !14
-=======
   tail call void @llvm.dbg.value(metadata double* %a, i64 0, metadata !5, metadata !{}), !dbg !8
   tail call void @llvm.dbg.value(metadata i32 0, i64 0, metadata !10, metadata !{}), !dbg !14
->>>>>>> 41cb3da2
   br label %for.body
 
 for.body:                                         ; preds = %entry, %for.body
@@ -24,39 +19,17 @@
   br i1 %exitcond, label %for.body, label %for.end, !dbg !14
 
 for.end:                                          ; preds = %for.body
-  tail call void @llvm.dbg.value(metadata !{null}, i64 0, metadata !10), !dbg !16
+  tail call void @llvm.dbg.value(metadata !{null}, i64 0, metadata !10, metadata !{}), !dbg !16
   ret void, !dbg !17
 }
 
-declare void @llvm.dbg.declare(metadata, metadata) nounwind readnone
+declare void @llvm.dbg.declare(metadata, metadata, metadata) nounwind readnone
 
-declare void @llvm.dbg.value(metadata, i64, metadata) nounwind readnone
+declare void @llvm.dbg.value(metadata, i64, metadata, metadata) nounwind readnone
 
 !llvm.module.flags = !{!19}
 !llvm.dbg.sp = !{!0}
 
-<<<<<<< HEAD
-!0 = metadata !{i32 589870, metadata !18, metadata !1, metadata !"foo", metadata !"foo", metadata !"", i32 2, metadata !3, i1 false, i1 true, i32 0, i32 0, null, i32 256, i1 false, void (double*)* @foo, null, null, null, i32 0} ; [ DW_TAG_subprogram ] [line 2] [def] [scope 0] [foo]
-!1 = metadata !{i32 589865, metadata !18} ; [ DW_TAG_file_type ]
-!2 = metadata !{i32 589841, metadata !18, i32 12, metadata !"clang version 2.9 (trunk 127165:127174)", i1 true, metadata !"", i32 0, metadata !9, metadata !9, null, null, null, metadata !""} ; [ DW_TAG_compile_unit ]
-!3 = metadata !{i32 589845, metadata !18, metadata !1, metadata !"", i32 0, i64 0, i64 0, i32 0, i32 0, null, metadata !4, i32 0, null, null, null} ; [ DW_TAG_subroutine_type ] [line 0, size 0, align 0, offset 0] [from ]
-!4 = metadata !{null}
-!5 = metadata !{i32 590081, metadata !0, metadata !"a", metadata !1, i32 16777218, metadata !6, i32 0} ; [ DW_TAG_arg_variable ]
-!6 = metadata !{i32 589839, null, metadata !2, metadata !"", i32 0, i64 64, i64 64, i64 0, i32 0, metadata !7} ; [ DW_TAG_pointer_type ]
-!7 = metadata !{i32 589860, null, metadata !2, metadata !"double", i32 0, i64 64, i64 64, i64 0, i32 0, i32 4} ; [ DW_TAG_base_type ]
-!8 = metadata !{i32 2, i32 18, metadata !0, null}
-!9 = metadata !{i32 0}
-!10 = metadata !{i32 590080, metadata !11, metadata !"i", metadata !1, i32 3, metadata !13, i32 0} ; [ DW_TAG_auto_variable ]
-!11 = metadata !{i32 589835, metadata !18, metadata !12, i32 3, i32 3, i32 1} ; [ DW_TAG_lexical_block ]
-!12 = metadata !{i32 589835, metadata !18, metadata !0, i32 2, i32 21, i32 0} ; [ DW_TAG_lexical_block ]
-!13 = metadata !{i32 589860, null, metadata !2, metadata !"int", i32 0, i64 32, i64 32, i64 0, i32 0, i32 5} ; [ DW_TAG_base_type ]
-!14 = metadata !{i32 3, i32 3, metadata !12, null}
-!15 = metadata !{i32 4, i32 5, metadata !11, null}
-!16 = metadata !{i32 3, i32 29, metadata !11, null}
-!17 = metadata !{i32 5, i32 1, metadata !12, null}
-!18 = metadata !{metadata !"li.c", metadata !"/private/tmp"}
-!19 = metadata !{i32 1, metadata !"Debug Info Version", i32 1}
-=======
 !0 = !{!"0x2e\00foo\00foo\00\002\000\001\000\006\00256\000\000", !18, !1, !3, null, void (double*)* @foo, null, null, null} ; [ DW_TAG_subprogram ] [line 2] [def] [scope 0] [foo]
 !1 = !{!"0x29", !18} ; [ DW_TAG_file_type ]
 !2 = !{!"0x11\0012\00clang version 2.9 (trunk 127165:127174)\001\00\000\00\000", !18, !9, !9, null, null, null} ; [ DW_TAG_compile_unit ]
@@ -76,5 +49,4 @@
 !16 = !MDLocation(line: 3, column: 29, scope: !11)
 !17 = !MDLocation(line: 5, column: 1, scope: !12)
 !18 = !{!"li.c", !"/private/tmp"}
-!19 = !{i32 1, !"Debug Info Version", i32 2}
->>>>>>> 41cb3da2
+!19 = !{i32 1, !"Debug Info Version", i32 2}