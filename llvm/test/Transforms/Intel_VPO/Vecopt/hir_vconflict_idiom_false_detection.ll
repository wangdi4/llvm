; Check if vconflict idiom recognition bails-out at the right places.

target datalayout = "e-m:e-p270:32:32-p271:32:32-p272:64:64-i64:64-f80:128-n8:16:32:64-S128"
target triple = "x86_64-unknown-linux-gnu"

; REQUIRES: asserts
; RUN: opt -enable-new-pm=0 -S -mattr=+avx512vl,+avx512cd -hir-ssa-deconstruction -analyze -hir-parvec-analysis -debug-only=parvec-analysis < %s 2>&1 | FileCheck %s --check-prefix=CHECK-VCONFLICT
; RUN: opt -enable-new-pm=0 -S -mattr=+avx2 -hir-ssa-deconstruction -analyze -hir-parvec-analysis -debug-only=parvec-analysis < %s 2>&1 | FileCheck %s --check-prefix=CHECK-NO-VCONFLICT

; RUN: opt  -S -mattr=+avx512vl,+avx512cd -passes='hir-ssa-deconstruction,print<hir-parvec-analysis>'  -debug-only=parvec-analysis < %s 2>&1 | FileCheck %s --check-prefix=CHECK-VCONFLICT
; RUN: opt  -S -mattr=+avx2 -passes='hir-ssa-deconstruction,print<hir-parvec-analysis>' -debug-only=parvec-analysis < %s 2>&1 | FileCheck %s --check-prefix=CHECK-NO-VCONFLICT

; CHECK-VCONFLICT: Idiom List
; CHECK-VCONFLICT: No idioms detected.

; CHECK-NO-VCONFLICT: No idioms detected.

; Function Attrs: nofree norecurse nounwind uwtable mustprogress
define dso_local void @_Z3foo1PfPi(float* nocapture %A, i32* nocapture readonly %B) local_unnamed_addr #0 {
entry:
  br label %for.body

for.cond.cleanup:                                 ; preds = %for.body
  ret void

for.body:                                         ; preds = %entry, %for.body
  %indvars.iv = phi i64 [ 0, %entry ], [ %indvars.iv.next, %for.body ]
  %ptridx = getelementptr inbounds i32, i32* %B, i64 %indvars.iv
  %0 = load i32, i32* %ptridx, align 4
  %idxprom1 = sext i32 %0 to i64
  %ptridx2 = getelementptr inbounds float, float* %A, i64 %idxprom1
  %1 = load float, float* %ptridx2, align 4
  %add = fadd fast float %1, 1.000000e+00
  %indvars.iv.next = add nuw nsw i64 %indvars.iv, 1
  %exitcond = icmp eq i64 %indvars.iv.next, 1024
  br i1 %exitcond, label %for.cond.cleanup, label %for.body
}

; <19>               + DO i1 = 0, 1023, 1   <DO_LOOP>
; <3>                |   %0 = (%B)[i1];
; <6>                |   %1 = (%A)[%0];
; <8>                |   (%A)[%0] = %1 + 2;
; <10>               |   %2 = (%C)[%0];
; <12>               |   (%C)[%0] = %2 + 3;
; <19>               + END LOOP

; CHECK-VCONFLICT: [VConflict Idiom] Looking at store candidate:<[[NUM1:[0-9]+]]>          (%A)[%0] = %1 + 2;
; CHECK-VCONFLICT: [VConflict Idiom] Depends(WAR) on:<[[NUM2:[0-9]+]]>          %0 = (%B)[i1];
; CHECK-VCONFLICT: [VConflict Idiom] Skipped: Wrong memory dependency.

; CHECK-VCONFLICT: [VConflict Idiom] Looking at store candidate:<[[NUM3:[0-9]+]]>         (%C)[%0] = %2 + 3;
; CHECK-VCONFLICT: [VConflict Idiom] Depends(WAR) on:<[[NUM4:[0-9]+]]>          %0 = (%B)[i1];
; CHECK-VCONFLICT: [VConflict Idiom] Skipped: Wrong memory dependency.

; CHECK-NO-VCONFLICT: No idioms detected.

; Function Attrs: nofree norecurse nounwind uwtable mustprogress
define dso_local void @_Z4foo2PiS_S_(i32* nocapture %A, i32* nocapture readonly %B, i32* nocapture %C) local_unnamed_addr #0 {
entry:
  br label %for.body

for.cond.cleanup:                                 ; preds = %for.body
  ret void

for.body:                                         ; preds = %entry, %for.body
  %indvars.iv = phi i64 [ 0, %entry ], [ %indvars.iv.next, %for.body ]
  %ptridx = getelementptr inbounds i32, i32* %B, i64 %indvars.iv
  %0 = load i32, i32* %ptridx, align 4
  %idxprom1 = sext i32 %0 to i64
  %ptridx2 = getelementptr inbounds i32, i32* %A, i64 %idxprom1
  %1 = load i32, i32* %ptridx2, align 4
  %add = add nsw i32 %1, 2
  store i32 %add, i32* %ptridx2, align 4
  %ptridx6 = getelementptr inbounds i32, i32* %C, i64 %idxprom1
  %2 = load i32, i32* %ptridx6, align 4
  %add7 = add nsw i32 %2, 3
  store i32 %add7, i32* %ptridx6, align 4
  %indvars.iv.next = add nuw nsw i64 %indvars.iv, 1
  %exitcond.not = icmp eq i64 %indvars.iv.next, 1024
  br i1 %exitcond.not, label %for.cond.cleanup, label %for.body
}

; <16>               + DO i1 = 0, 1023, 1   <DO_LOOP>
; <3>                |   %0 = (%B)[i1];
; <7>                |   %1 = (%A)[%0 + 2];
; <8>                |   %add3 = %1  +  2.000000e+00;
; <9>                |   (%A)[%0 + 2] = %add3;
; <16>               + END LOOP

; CHECK-VCONFLICT: [VConflict Idiom] Looking at store candidate:<[[NUM5:[0-9]+]]>          (%A)[sext.i32.i64(%0) + 2] = %add3;
; CHECK-VCONFLICT: [VConflict Idiom] Depends(WAR) on:<[[NUM6:[0-9]+]]>          %0 = (%B)[i1];
; CHECK-VCONFLICT: [VConflict Idiom] Skipped: Wrong memory dependency.

; CHECK-NO-VCONFLICT: No idioms detected.

; Function Attrs: nofree norecurse nounwind uwtable mustprogress
define dso_local void @_Z4foo3PfPi(float* nocapture %A, i32* nocapture readonly %B) local_unnamed_addr #0 {
entry:
  br label %for.body

for.cond.cleanup:                                 ; preds = %for.body
  ret void

for.body:                                         ; preds = %entry, %for.body
  %indvars.iv = phi i64 [ 0, %entry ], [ %indvars.iv.next, %for.body ]
  %ptridx = getelementptr inbounds i32, i32* %B, i64 %indvars.iv
  %0 = load i32, i32* %ptridx, align 4
  %add = add nsw i32 %0, 2
  %idxprom1 = sext i32 %add to i64
  %ptridx2 = getelementptr inbounds float, float* %A, i64 %idxprom1
  %1 = load float, float* %ptridx2, align 4
  %add3 = fadd fast float %1, 2.000000e+00
  store float %add3, float* %ptridx2, align 4
  %indvars.iv.next = add nuw nsw i64 %indvars.iv, 1
  %exitcond.not = icmp eq i64 %indvars.iv.next, 1024
  br i1 %exitcond.not, label %for.cond.cleanup, label %for.body
}

; <26>               + DO i1 = 0, 1023, 1   <DO_LOOP>
; <3>                |   %0 = (%B)[i1];
; <27>               |
; <27>               |   + DO i2 = 0, 1023, 1   <DO_LOOP>
; <10>               |   |   %1 = (%A)[i2];
; <11>               |   |   %add = %1  +  2.000000e+00;
; <12>               |   |   (%A)[%0] = %add;
; <27>               |   + END LOOP
; <26>               + END LOOP

; CHECK-VCONFLICT: [VConflict Idiom] Looking at store candidate:<[[NUM7:[0-9]+]]>         (%A)[%0] = %add;
; CHECK-VCONFLICT: [VConflict Idiom] Skipped: Invariant index is not supported.

; CHECK-NO-VCONFLICT: No idioms detected.

; Function Attrs: nofree norecurse nounwind uwtable mustprogress
define dso_local void @_Z4foo4PfPi(float* noalias nocapture %A, i32* noalias nocapture readonly %B) local_unnamed_addr #0 {
entry:
  br label %for.body

for.cond.cleanup:                                 ; preds = %for.cond.cleanup3
  ret void

for.body:                                         ; preds = %entry, %for.cond.cleanup3
  %indvars.iv22 = phi i64 [ 0, %entry ], [ %indvars.iv.next23, %for.cond.cleanup3 ]
  %ptridx = getelementptr inbounds i32, i32* %B, i64 %indvars.iv22
  %0 = load i32, i32* %ptridx, align 4
  %idxprom7 = sext i32 %0 to i64
  %ptridx8 = getelementptr inbounds float, float* %A, i64 %idxprom7
  br label %for.body4

for.cond.cleanup3:                                ; preds = %for.body4
  %indvars.iv.next23 = add nuw nsw i64 %indvars.iv22, 1
  %exitcond24.not = icmp eq i64 %indvars.iv.next23, 1024
  br i1 %exitcond24.not, label %for.cond.cleanup, label %for.body

for.body4:                                        ; preds = %for.body, %for.body4
  %indvars.iv = phi i64 [ 0, %for.body ], [ %indvars.iv.next, %for.body4 ]
  %ptridx6 = getelementptr inbounds float, float* %A, i64 %indvars.iv
  %1 = load float, float* %ptridx6, align 4
  %add = fadd fast float %1, 2.000000e+00
  store float %add, float* %ptridx8, align 4
  %indvars.iv.next = add nuw nsw i64 %indvars.iv, 1
  %exitcond.not = icmp eq i64 %indvars.iv.next, 1024
  br i1 %exitcond.not, label %for.cond.cleanup3, label %for.body4
}

; <19>               + DO i1 = 0, 1023, 1   <DO_LOOP>
; <3>                |   %0 = (%B)[i1];
; <6>                |   %1 = (%A)[%0];
; <7>                |   %add = %1  +  2.000000e+00;
; <8>                |   (%A)[%0] = %add;
; <10>               |   %2 = (%A)[i1];
; <11>               |   %add7 = %2  +  3.000000e+00;
; <12>               |   (%A)[i1] = %add7;
; <19>               + END LOOP

; CHECK-VCONFLICT: [VConflict Idiom] Looking at store candidate:<[[NUM9:[0-9]+]]>          (%A)[%0] = %add;
; CHECK-VCONFLICT: [VConflict Idiom] Depends(WAR) on:<[[NUM10:[0-9]+]]>          %1 = (%A)[%0];
; CHECK-VCONFLICT: [VConflict Idiom] Depends(WAR) on:<[[NUM11:[0-9]+]]>         %2 = (%A)[i1];
; CHECK-VCONFLICT: [VConflict Idiom] Skipped: Too many dependencies.

; CHECK-VCONFLICT: [VConflict Idiom] Looking at store candidate:<[[NUM12:[0-9]+]]>         (%A)[i1] = %add7;
; CHECK-VCONFLICT: [VConflict Idiom] Skipped: Store memory ref is linear

; CHECK-NO-VCONFLICT: No idioms detected.

; Function Attrs: nofree norecurse nounwind uwtable mustprogress
define dso_local void @_Z4foo5PfPi(float* noalias nocapture %A, i32* noalias nocapture readonly %B) local_unnamed_addr #0 {
entry:
  br label %for.body

for.cond.cleanup:                                 ; preds = %for.body
  ret void

for.body:                                         ; preds = %entry, %for.body
  %indvars.iv = phi i64 [ 0, %entry ], [ %indvars.iv.next, %for.body ]
  %ptridx = getelementptr inbounds i32, i32* %B, i64 %indvars.iv
  %0 = load i32, i32* %ptridx, align 4
  %idxprom1 = sext i32 %0 to i64
  %ptridx2 = getelementptr inbounds float, float* %A, i64 %idxprom1
  %1 = load float, float* %ptridx2, align 4
  %add = fadd fast float %1, 2.000000e+00
  store float %add, float* %ptridx2, align 4
  %ptridx6 = getelementptr inbounds float, float* %A, i64 %indvars.iv
  %2 = load float, float* %ptridx6, align 4
  %add7 = fadd fast float %2, 3.000000e+00
  store float %add7, float* %ptridx6, align 4
  %indvars.iv.next = add nuw nsw i64 %indvars.iv, 1
  %exitcond.not = icmp eq i64 %indvars.iv.next, 1024
  br i1 %exitcond.not, label %for.cond.cleanup, label %for.body
}

; <15>               + DO i1 = 0, 1023, 1   <DO_LOOP>
; <3>                |   %0 = (@L)[0][i1];
; <6>                |   %1 = (@K)[0][%0];
; <7>                |   %add = %1  +  2.000000e+00;
; <8>                |   (@K)[0][%0] = %add;
; <15>               + END LOOP

; CHECK-VCONFLICT: [VConflict Idiom] Looking at store candidate:<[[NUM14:[0-9]+]]>          (@K)[0][%0] = %add;
; CHECK-VCONFLICT: [VConflict Idiom] Skipped: Multidimensional arrays are not supported.

; CHECK-NO-VCONFLICT: No idioms detected.

@K = dso_local local_unnamed_addr global [1024 x float] zeroinitializer, align 16
@L = dso_local local_unnamed_addr global [1024 x i32] zeroinitializer, align 16

; Function Attrs: nofree norecurse nounwind uwtable mustprogress
define dso_local void @_Z4foo6v() local_unnamed_addr #0 {
entry:
  br label %for.body

for.cond.cleanup:                                 ; preds = %for.body
  ret void

for.body:                                         ; preds = %entry, %for.body
  %indvars.iv = phi i64 [ 0, %entry ], [ %indvars.iv.next, %for.body ]
  %arrayidx = getelementptr inbounds [1024 x i32], [1024 x i32]* @L, i64 0, i64 %indvars.iv
  %0 = load i32, i32* %arrayidx, align 4
  %idxprom1 = sext i32 %0 to i64
  %arrayidx2 = getelementptr inbounds [1024 x float], [1024 x float]* @K, i64 0, i64 %idxprom1
  %1 = load float, float* %arrayidx2, align 4
  %add = fadd fast float %1, 2.000000e+00
  store float %add, float* %arrayidx2, align 4
  %indvars.iv.next = add nuw nsw i64 %indvars.iv, 1
  %exitcond.not = icmp eq i64 %indvars.iv.next, 1024
  br i1 %exitcond.not, label %for.cond.cleanup, label %for.body
}

; <22>               + DO i1 = 0, 1023, 1   <DO_LOOP>
; <3>                |   %0 = (%B)[i1];
; <6>                |   %1 = (%A)[%0];
; <7>                |   %add = %1  +  2.000000e+00;
; <8>                |   (%A)[%0] = %add;
; <10>               |   %2 = (%C)[i1];
; <13>               |   %3 = (%A)[%2];
; <14>               |   %add9 = %3  +  3.000000e+00;
; <15>               |   (%A)[%2] = %add9;
; <22>               + END LOOP

; CHECK-VCONFLICT: [VConflict Idiom] Looking at store candidate:<[[NUM16:[0-9]+]]>          (%A)[%0] = %add;
; CHECK-VCONFLICT: [VConflict Idiom] Depends(WAR) on:<[[NUM17:[0-9]+]]>          %1 = (%A)[%0];
; CHECK-VCONFLICT: [VConflict Idiom] Depends(WAR) on:<[[NUM18:[0-9]+]]>         %3 = (%A)[%2];
; CHECK-VCONFLICT: [VConflict Idiom] Skipped: Too many dependencies.

; CHECK-VCONFLICT: [VConflict Idiom] Looking at store candidate:<[[NUM19:[0-9]+]]>         (%A)[%2] = %add9;
; CHECK-VCONFLICT: [VConflict Idiom] Depends(WAR) on:<[[NUM20:[0-9]+]]>          %1 = (%A)[%0];
; CHECK-VCONFLICT: [VConflict Idiom] Skipped:  Wrong memory dependency.

; CHECK-NO-VCONFLICT: No idioms detected.

; Function Attrs: nofree norecurse nounwind uwtable mustprogress
define dso_local void @_Z4foo7PfPiS0_(float* noalias nocapture %A, i32* noalias nocapture readonly %B, i32* noalias nocapture readonly %C) local_unnamed_addr #0 {
entry:
  br label %for.body

for.cond.cleanup:                                 ; preds = %for.body
  ret void

for.body:                                         ; preds = %entry, %for.body
  %indvars.iv = phi i64 [ 0, %entry ], [ %indvars.iv.next, %for.body ]
  %ptridx = getelementptr inbounds i32, i32* %B, i64 %indvars.iv
  %0 = load i32, i32* %ptridx, align 4
  %idxprom1 = sext i32 %0 to i64
  %ptridx2 = getelementptr inbounds float, float* %A, i64 %idxprom1
  %1 = load float, float* %ptridx2, align 4
  %add = fadd fast float %1, 2.000000e+00
  store float %add, float* %ptridx2, align 4
  %ptridx6 = getelementptr inbounds i32, i32* %C, i64 %indvars.iv
  %2 = load i32, i32* %ptridx6, align 4
  %idxprom7 = sext i32 %2 to i64
  %ptridx8 = getelementptr inbounds float, float* %A, i64 %idxprom7
  %3 = load float, float* %ptridx8, align 4
  %add9 = fadd fast float %3, 3.000000e+00
  store float %add9, float* %ptridx8, align 4
  %indvars.iv.next = add nuw nsw i64 %indvars.iv, 1
  %exitcond.not = icmp eq i64 %indvars.iv.next, 1024
  br i1 %exitcond.not, label %for.cond.cleanup, label %for.body
}

; <23>               + DO i1 = 0, 1023, 1   <DO_LOOP>
; <3>                |   %0 = (%B)[i1];
; <6>                |   %1 = (%A)[%0];
; <7>                |   %conv = fptosi.float.i32(%1);
; <9>                |   %2 = (%A)[i1];
; <10>               |   %conv5 = fptosi.float.i32(%2);
; <12>               |   %conv6 = sitofp.i32.float(%conv + 2);
; <13>               |   (%A)[%0] = %conv6;
; <15>               |   %conv10 = sitofp.i32.float(%conv5 + 3);
; <16>               |   (%A)[i1] = %conv10;
; <23>               + END LOOP

; CHECK-VCONFLICT: [VConflict Idiom] Looking at store candidate:<[[NUM21:[0-9]+]]>         (%A)[%0] = %conv6;
; CHECK-VCONFLICT: [VConflict Idiom] Depends(WAR) on:<[[NUM22:[0-9]+]]>          %1 = (%A)[%0];
<<<<<<< HEAD
; CHECK-VCONFLICT: [VConflict Idiom] Depends(WAR) on:<[[NUM23:[0-9]+]]>          %2 = (%A)[i1];
; CHECK-VCONFLICT: [VConflict Idiom] Skipped: Too many dependencies.
=======
; Flow Edge Sink:            <9>          %2 = (%A)[i1];
; VConflict Load Candidate:  <6>          %1 = (%A)[%0];
; VConflict Store Candidate: <13>         (%A)[%0] = %conv6;
; The candidate vconflict idiom is <6> (load) and <13> (store). The load at <9> makes
; the idiom illegal because contents of %A are read/written out of order
; CHECK-VCONFLICT: [VConflict Idiom] Skipped: Illegal flow edge between vconflict load and store
>>>>>>> 7fca6dfc

; CHECK-VCONFLICT: [VConflict Idiom] Looking at store candidate:<[[NUM24:[0-9]+]]>         (%A)[i1] = %conv10;
; CHECK-VCONFLICT: [VConflict Idiom] Skipped: Store memory ref is linear

; CHECK-NO-VCONFLICT: No idioms detected.

; Function Attrs: nofree norecurse nounwind uwtable mustprogress
define dso_local void @_Z4foo8PfPi(float* noalias nocapture %A, i32* noalias nocapture readonly %B) local_unnamed_addr #0 {
entry:
  br label %for.body

for.cond.cleanup:                                 ; preds = %for.body
  ret void

for.body:                                         ; preds = %entry, %for.body
  %indvars.iv = phi i64 [ 0, %entry ], [ %indvars.iv.next, %for.body ]
  %ptridx = getelementptr inbounds i32, i32* %B, i64 %indvars.iv
  %0 = load i32, i32* %ptridx, align 4
  %idxprom1 = sext i32 %0 to i64
  %ptridx2 = getelementptr inbounds float, float* %A, i64 %idxprom1
  %1 = load float, float* %ptridx2, align 4
  %conv = fptosi float %1 to i32
  %ptridx4 = getelementptr inbounds float, float* %A, i64 %indvars.iv
  %2 = load float, float* %ptridx4, align 4
  %conv5 = fptosi float %2 to i32
  %add = add nsw i32 %conv, 2
  %conv6 = sitofp i32 %add to float
  store float %conv6, float* %ptridx2, align 4
  %add9 = add nsw i32 %conv5, 3
  %conv10 = sitofp i32 %add9 to float
  store float %conv10, float* %ptridx4, align 4
  %indvars.iv.next = add nuw nsw i64 %indvars.iv, 1
  %exitcond.not = icmp eq i64 %indvars.iv.next, 1024
  br i1 %exitcond.not, label %for.cond.cleanup, label %for.body
}

; <18>               + DO i1 = 0, 1023, 1   <DO_LOOP>
; <3>                |   %0 = (%B)[i1];
; <6>                |   %1 = (%A)[%0];
; <7>                |   %add = %1  +  2.000000e+00;
; <8>                |   (%A)[%0] = %add;
; <9>                |   %add7 = %1  +  5.000000e+00;
; <11>               |   (%A)[i1] = %add7;
; <18>               + END LOOP

; CHECK-VCONFLICT: [VConflict Idiom] Looking at store candidate:<[[NUM26:[0-9]+]]>          (%A)[%0] = %add;
; CHECK-VCONFLICT: [VConflict Idiom] Depends(WAR) on:<[[NUM27:[0-9]+]]>          %1 = (%A)[%0];
; CHECK-VCONFLICT: [VConflict Idiom] Skipped: The output dependency is expected to be self-dependency.

; CHECK-VCONFLICT: [VConflict Idiom] Looking at store candidate:<[[NUM28:[0-9]+]]>         (%A)[i1] = %add7;
; CHECK-VCONFLICT: [VConflict Idiom] Skipped: Store memory ref is linear

; CHECK-NO-VCONFLICT: No idioms detected.

; Function Attrs: nofree norecurse nounwind uwtable mustprogress
define dso_local void @_Z4foo9PfPi(float* noalias nocapture %A, i32* noalias nocapture readonly %B) local_unnamed_addr #0 {
entry:
  br label %for.body

for.cond.cleanup:                                 ; preds = %for.body
  ret void

for.body:                                         ; preds = %entry, %for.body
  %indvars.iv = phi i64 [ 0, %entry ], [ %indvars.iv.next, %for.body ]
  %ptridx = getelementptr inbounds i32, i32* %B, i64 %indvars.iv
  %0 = load i32, i32* %ptridx, align 4
  %idxprom1 = sext i32 %0 to i64
  %ptridx2 = getelementptr inbounds float, float* %A, i64 %idxprom1
  %1 = load float, float* %ptridx2, align 4
  %add = fadd fast float %1, 2.000000e+00
  store float %add, float* %ptridx2, align 4
  %add7 = fadd fast float %1, 5.000000e+00
  %ptridx9 = getelementptr inbounds float, float* %A, i64 %indvars.iv
  store float %add7, float* %ptridx9, align 4
  %indvars.iv.next = add nuw nsw i64 %indvars.iv, 1
  %exitcond.not = icmp eq i64 %indvars.iv.next, 1024
  br i1 %exitcond.not, label %for.cond.cleanup, label %for.body
}

; <15>               + DO i1 = 0, 1023, 1   <DO_LOOP>
; <3>                |   %0 = (%A)[i1];
; <6>                |   %1 = (%A)[%0];
; <8>                |   (%A)[%0] = %1 + 2;
; <15>               + END LOOP

; CHECK-VCONFLICT: [VConflict Idiom] Looking at store candidate:<[[NUM30:[0-9]+]]>          (%A)[%0] = %1 + 2;
; CHECK-VCONFLICT: [VConflict Idiom] Depends(WAR) on:<[[NUM31:[0-9]+]]>          %0 = (%A)[i1];
; CHECK-VCONFLICT: [VConflict Idiom] Skipped: Wrong memory dependency.

; CHECK-NO-VCONFLICT: No idioms detected.

; Function Attrs: nofree norecurse nounwind uwtable mustprogress
define dso_local void @_Z5foo10Pi(i32* nocapture %A) local_unnamed_addr #0 {
entry:
  br label %for.body

for.cond.cleanup:                                 ; preds = %for.body
  ret void

for.body:                                         ; preds = %entry, %for.body
  %indvars.iv = phi i64 [ 0, %entry ], [ %indvars.iv.next, %for.body ]
  %ptridx = getelementptr inbounds i32, i32* %A, i64 %indvars.iv
  %0 = load i32, i32* %ptridx, align 4
  %idxprom1 = sext i32 %0 to i64
  %ptridx2 = getelementptr inbounds i32, i32* %A, i64 %idxprom1
  %1 = load i32, i32* %ptridx2, align 4
  %add = add nsw i32 %1, 2
  store i32 %add, i32* %ptridx2, align 4
  %indvars.iv.next = add nuw nsw i64 %indvars.iv, 1
  %exitcond.not = icmp eq i64 %indvars.iv.next, 1024
  br i1 %exitcond.not, label %for.cond.cleanup, label %for.body
}

; <27>               + DO i1 = 0, %N + -1, 1   <DO_LOOP>  <MAX_TC_EST = 4294967295> <nounroll>
; <2>                |   %index.0.lcssa = 0;
; <3>                |   %temp2.0.lcssa = 0;
; <4>                |   if (%L > 0)
; <4>                |   {
; <8>                |      %1 = (%B)[%L + -1];
; <11>               |      %2 = (%A)[%1];
; <14>               |      %index.0.lcssa = %1;
; <15>               |      %temp2.0.lcssa = %1 + %2 + 2;
; <4>                |   }
; <20>               |   (%A)[%index.0.lcssa] = %temp2.0.lcssa;
; <27>               + END LOOP

; Note: %index.0.lcssa is not currently supported as vconflict index for one of two
; reasons:
;   1) num incoming edges to the store <20> > 1
;   2) definition is coming from two different parents
; Either is ok at the moment for preventing the idiom from working.
; There really shouldn't be a reason we can't support this case in the future.
; CHECK-VCONFLICT: [VConflict Idiom] Looking at store candidate:<[[NUM32:[0-9]+]]>         (%A)[%index.0.lcssa] = %temp2.0.lcssa;
; CHECK-VCONFLICT: [VConflict Idiom] Skipped: Conflict index not supported

; CHECK-NO-VCONFLICT: No idioms detected.

; Function Attrs: nofree norecurse nounwind uwtable mustprogress
define dso_local void @_Z5foo11PiS_ii(i32* noalias nocapture %A, i32* noalias nocapture readonly %B, i32 %N, i32 %L) local_unnamed_addr #0 {
entry:
  %cmp30 = icmp sgt i32 %N, 0
  br i1 %cmp30, label %for.cond1.preheader.lr.ph, label %for.cond.cleanup

for.cond1.preheader.lr.ph:                        ; preds = %entry
  %cmp227 = icmp sgt i32 %L, 0
  %0 = add i32 %L, -1
  %idxprom.le = zext i32 %0 to i64
  %ptridx.le = getelementptr inbounds i32, i32* %B, i64 %idxprom.le
  br label %for.cond1.preheader

for.cond1.preheader:                              ; preds = %for.cond1.preheader.lr.ph, %for.cond.cleanup3
  %j.031 = phi i32 [ 0, %for.cond1.preheader.lr.ph ], [ %inc13, %for.cond.cleanup3 ]
  br i1 %cmp227, label %for.body4.preheader, label %for.cond.cleanup3

for.body4.preheader:                              ; preds = %for.cond1.preheader
  %1 = load i32, i32* %ptridx.le, align 4
  %idxprom5.le = sext i32 %1 to i64
  %ptridx6.le = getelementptr inbounds i32, i32* %A, i64 %idxprom5.le
  %2 = load i32, i32* %ptridx6.le, align 4
  %add.le = add i32 %1, 2
  %add9.le = add i32 %add.le, %2
  br label %for.cond.cleanup3

for.cond.cleanup.loopexit:                        ; preds = %for.cond.cleanup3
  br label %for.cond.cleanup

for.cond.cleanup:                                 ; preds = %for.cond.cleanup.loopexit, %entry
  ret void

for.cond.cleanup3:                                ; preds = %for.cond1.preheader, %for.body4.preheader
  %index.0.lcssa = phi i32 [ %1, %for.body4.preheader ], [ 0, %for.cond1.preheader ]
  %temp2.0.lcssa = phi i32 [ %add9.le, %for.body4.preheader ], [ 0, %for.cond1.preheader ]
  %idxprom10 = sext i32 %index.0.lcssa to i64
  %ptridx11 = getelementptr inbounds i32, i32* %A, i64 %idxprom10
  store i32 %temp2.0.lcssa, i32* %ptridx11, align 4
  %inc13 = add nuw nsw i32 %j.031, 1
  %exitcond.not = icmp eq i32 %inc13, %N
  br i1 %exitcond.not, label %for.cond.cleanup.loopexit, label %for.cond1.preheader
}

attributes #0 = { nofree norecurse nounwind uwtable mustprogress "denormal-fp-math"="preserve-sign,preserve-sign" "denormal-fp-math-f32"="ieee,ieee" "disable-tail-calls"="false" "frame-pointer"="none" "less-precise-fpmad"="false" "min-legal-vector-width"="0" "no-infs-fp-math"="true" "no-jump-tables"="false" "no-nans-fp-math"="true" "no-signed-zeros-fp-math"="true" "no-trapping-math"="true" "pre_loopopt" "stack-protector-buffer-size"="8" "target-cpu"="core-avx2" "target-features"="+avx,+avx2,+bmi,+bmi2,+cx16,+cx8,+f16c,+fma,+fsgsbase,+fxsr,+invpcid,+lzcnt,+mmx,+movbe,+pclmul,+popcnt,+rdrnd,+sahf,+sse,+sse2,+sse3,+sse4.1,+sse4.2,+ssse3,+x87,+xsave,+xsaveopt" "unsafe-fp-math"="true" "use-soft-float"="false" }

;<0>          BEGIN REGION { }
;<29>               + DO i1 = 0, 1023, 1   <DO_LOOP>
;<3>                |   %0 = (%B)[i1];
;<4>                |   %conv = sitofp.i32.float(%0);
;<6>                |   %1 = (%C)[i1];
;<8>                |   if (%1 < %conv)
;<8>                |   {
;<14>               |      %2 = (%A)[%0];
;<15>               |      (%C)[i1] = %2;
;<8>                |   }
;<8>                |   else
;<8>                |   {
;<20>               |      (%A)[%0] = %1;
;<8>                |   }
;<29>               + END LOOP
;<0>          END REGION

; CHECK-VCONFLICT:  [VConflict Idiom] Looking at store candidate:<[[NUM34:[0-9]+]]>         (%C)[i1] = %2;
; CHECK-VCONFLICT: [VConflict Idiom] Skipped: Store memory ref is linear
; CHECK-VCONFLICT:  [VConflict Idiom] Looking at store candidate:<[[NUM35:[0-9]+]]>         (%A)[%0] = %1;
; CHECK-VCONFLICT:  [VConflict Idiom] Depends(WAR) on:<[[NUM36:[0-9]+]]>         %2 = (%A)[%0];
; CHECK-VCONFLICT:  [VConflict Idiom] Skipped: Sink node is in a different IF-branch.

; CHECK-NO-VCONFLICT: No idioms detected.

; Function Attrs: nofree norecurse nosync nounwind uwtable mustprogress
define dso_local void @_Z3foo12PfPiS_(float* noalias nocapture %A, i32* nocapture readonly %B, float* noalias nocapture %C) local_unnamed_addr #0 {
;
entry:
  br label %for.body

for.cond.cleanup:                                 ; preds = %if.end
  ret void

for.body:                                         ; preds = %entry, %if.end
  %indvars.iv = phi i64 [ 0, %entry ], [ %indvars.iv.next, %if.end ]
  %arrayidx = getelementptr inbounds i32, i32* %B, i64 %indvars.iv
  %0 = load i32, i32* %arrayidx, align 4
  %conv = sitofp i32 %0 to float
  %arrayidx2 = getelementptr inbounds float, float* %C, i64 %indvars.iv
  %1 = load float, float* %arrayidx2, align 4
  %cmp3 = fcmp fast olt float %1, %conv
  br i1 %cmp3, label %if.then, label %if.else

if.then:                                          ; preds = %for.body
  %idxprom4 = sext i32 %0 to i64
  %arrayidx5 = getelementptr inbounds float, float* %A, i64 %idxprom4
  %2 = load float, float* %arrayidx5, align 4
  store float %2, float* %arrayidx2, align 4
  br label %if.end

if.else:                                          ; preds = %for.body
  %idxprom10 = sext i32 %0 to i64
  %arrayidx11 = getelementptr inbounds float, float* %A, i64 %idxprom10
  store float %1, float* %arrayidx11, align 4
  br label %if.end

if.end:                                           ; preds = %if.else, %if.then
  %indvars.iv.next = add nuw nsw i64 %indvars.iv, 1
  %exitcond.not = icmp eq i64 %indvars.iv.next, 1024
  br i1 %exitcond.not, label %for.cond.cleanup, label %for.body
}

attributes #0 = { nofree norecurse nosync nounwind uwtable mustprogress "denormal-fp-math"="preserve-sign,preserve-sign" "denormal-fp-math-f32"="ieee,ieee" "frame-pointer"="none" "min-legal-vector-width"="0" "no-infs-fp-math"="true" "no-nans-fp-math"="true" "no-signed-zeros-fp-math"="true" "no-trapping-math"="true" "pre_loopopt" "stack-protector-buffer-size"="8" "target-cpu"="skylake-avx512" "target-features"="+adx,+aes,+avx,+avx2,+avx512bw,+avx512cd,+avx512dq,+avx512f,+avx512vl,+bmi,+bmi2,+clflushopt,+clwb,+cx16,+cx8,+f16c,+fma,+fsgsbase,+fxsr,+invpcid,+lzcnt,+mmx,+movbe,+pclmul,+pku,+popcnt,+prfchw,+rdrnd,+rdseed,+sahf,+sse,+sse2,+sse3,+sse4.1,+sse4.2,+ssse3,+x87,+xsave,+xsavec,+xsaveopt,+xsaves" "unsafe-fp-math"="true" }

;<0>          BEGIN REGION { }
;<29>               + DO i1 = 0, 1023, 1   <DO_LOOP>
;<3>                |   %0 = (%B)[i1];
;<4>                |   %conv = sitofp.i32.float(%0);
;<6>                |   %1 = (%C)[i1];
;<8>                |   if (%1 < %conv)
;<8>                |   {
;<14>               |      (%A)[%0] = %1;
;<8>                |   }
;<8>                |   else
;<8>                |   {
;<19>               |      %2 = (%A)[%0];
;<20>               |      (%C)[i1] = %2;
;<8>                |   }
;<29>               + END LOOP
;<0>          END REGION


; CHECK-VCONFLICT:  [VConflict Idiom] Looking at store candidate:<[[NUM37:[0-9]+]]>         (%A)[%0] = %1;
; CHECK-VCONFLICT:  [VConflict Idiom] Depends(WAR) on:<[[NUM38:[0-9]+]]>         %2 = (%A)[%0];
; CHECK-VCONFLICT:  [VConflict Idiom] Skipped: Sink node is in a different IF-branch.
; CHECK-VCONFLICT:  [VConflict Idiom] Looking at store candidate:<[[NUM39:[0-9]+]]>         (%C)[i1] = %2;
; CHECK-VCONFLICT: [VConflict Idiom] Skipped: Store memory ref is linear

; CHECK-NO-VCONFLICT: No idioms detected.

; Function Attrs: nofree norecurse nosync nounwind uwtable mustprogress
define dso_local void @_Z3foo13PfPiS_(float* noalias nocapture %A, i32* nocapture readonly %B, float* noalias nocapture %C) local_unnamed_addr #0 {
;
entry:
  br label %for.body

for.cond.cleanup:                                 ; preds = %if.end
  ret void

for.body:                                         ; preds = %entry, %if.end
  %indvars.iv = phi i64 [ 0, %entry ], [ %indvars.iv.next, %if.end ]
  %arrayidx = getelementptr inbounds i32, i32* %B, i64 %indvars.iv
  %0 = load i32, i32* %arrayidx, align 4
  %conv = sitofp i32 %0 to float
  %arrayidx2 = getelementptr inbounds float, float* %C, i64 %indvars.iv
  %1 = load float, float* %arrayidx2, align 4
  %cmp3 = fcmp fast olt float %1, %conv
  br i1 %cmp3, label %if.then, label %if.else

if.then:                                          ; preds = %for.body
  %idxprom6 = sext i32 %0 to i64
  %arrayidx7 = getelementptr inbounds float, float* %A, i64 %idxprom6
  store float %1, float* %arrayidx7, align 4
  br label %if.end

if.else:                                          ; preds = %for.body
  %idxprom8 = sext i32 %0 to i64
  %arrayidx9 = getelementptr inbounds float, float* %A, i64 %idxprom8
  %2 = load float, float* %arrayidx9, align 4
  store float %2, float* %arrayidx2, align 4
  br label %if.end

if.end:                                           ; preds = %if.else, %if.then
  %indvars.iv.next = add nuw nsw i64 %indvars.iv, 1
  %exitcond.not = icmp eq i64 %indvars.iv.next, 1024
  br i1 %exitcond.not, label %for.cond.cleanup, label %for.body
}

;<0>          BEGIN REGION { }
;<18>               + DO i1 = 0, 1023, 1   <DO_LOOP>
;<3>                |   %0 = (%B)[i1];
;<6>                |   %conv = sitofp.i32.float(%0);
;<7>                |   %add = %conv  +  2.000000e+00;
;<8>                |   (%A)[%0] = %add;
;<9>                |   %1 = (%A)[%0];
;<10>               |   %add2 = %1  +  2.000000e+00;
;<11>               |   (%A)[%0] = %add2;
;<18>               + END LOOP
;<0>          END REGION
;
; CHECK-VCONFLICT:  [VConflict Idiom] Looking at store candidate:<[[NUM38:[0-9]+]]>          (%A)[%0] = %add;
; CHECK-VCONFLICT:  [VConflict Idiom] Depends(WAR) on:<[[NUM39:[0-9]+]]>          %1 = (%A)[%0];
; CHECK-VCONFLICT:  [VConflict Idiom] Skipped: Nodes are not in the right order.
; CHECK-VCONFLICT:  [VConflict Idiom] Looking at store candidate:<[[NUM40:[0-9]+]]>         (%A)[%0] = %add2;
; CHECK-VCONFLICT:  [VConflict Idiom] Skipped: The output dependency is expected to be self-dependency.

; CHECK-NO-VCONFLICT: No idioms detected.

; Function Attrs: nofree norecurse nounwind uwtable mustprogress
define dso_local void @_Z4foo14PiS_S_(float* noalias nocapture %A, i32* noalias nocapture readonly %B, i32* nocapture %C) local_unnamed_addr #0 {
entry:
  br label %for.body

for.cond.cleanup:                                 ; preds = %for.body
  ret void

for.body:                                         ; preds = %entry, %for.body
  %indvars.iv = phi i64 [ 0, %entry ], [ %indvars.iv.next, %for.body ]
  %ptridx = getelementptr inbounds i32, i32* %B, i64 %indvars.iv
  %0 = load i32, i32* %ptridx, align 4
  %idxprom1 = sext i32 %0 to i64
  %ptridx2 = getelementptr inbounds float, float* %A, i64 %idxprom1
  %conv = sitofp i32 %0 to float
  %add = fadd float %conv, 2.
  store float %add, float* %ptridx2, align 4
  %1 = load float, float* %ptridx2, align 4
  %add2 = fadd float %1, 2.
  store float %add2, float* %ptridx2, align 4
  %indvars.iv.next = add nuw nsw i64 %indvars.iv, 1
  %exitcond.not = icmp eq i64 %indvars.iv.next, 1024
  br i1 %exitcond.not, label %for.cond.cleanup, label %for.body
}

attributes #0 = { nofree norecurse nosync nounwind uwtable mustprogress "denormal-fp-math"="preserve-sign,preserve-sign" "denormal-fp-math-f32"="ieee,ieee" "frame-pointer"="none" "min-legal-vector-width"="0" "no-infs-fp-math"="true" "no-nans-fp-math"="true" "no-signed-zeros-fp-math"="true" "no-trapping-math"="true" "pre_loopopt" "stack-protector-buffer-size"="8" "target-cpu"="skylake-avx512" "target-features"="+adx,+aes,+avx,+avx2,+avx512bw,+avx512cd,+avx512dq,+avx512f,+avx512vl,+bmi,+bmi2,+clflushopt,+clwb,+cx16,+cx8,+f16c,+fma,+fsgsbase,+fxsr,+invpcid,+lzcnt,+mmx,+movbe,+pclmul,+pku,+popcnt,+prfchw,+rdrnd,+rdseed,+sahf,+sse,+sse2,+sse3,+sse4.1,+sse4.2,+ssse3,+x87,+xsave,+xsavec,+xsaveopt,+xsaves" "unsafe-fp-math"="true" }
<|MERGE_RESOLUTION|>--- conflicted
+++ resolved
@@ -175,13 +175,11 @@
 
 ; CHECK-VCONFLICT: [VConflict Idiom] Looking at store candidate:<[[NUM9:[0-9]+]]>          (%A)[%0] = %add;
 ; CHECK-VCONFLICT: [VConflict Idiom] Depends(WAR) on:<[[NUM10:[0-9]+]]>          %1 = (%A)[%0];
-; CHECK-VCONFLICT: [VConflict Idiom] Depends(WAR) on:<[[NUM11:[0-9]+]]>         %2 = (%A)[i1];
-; CHECK-VCONFLICT: [VConflict Idiom] Skipped: Too many dependencies.
+; CHECK-VCONFLICT: [VConflict Idiom] Detected, legality pending further dependence checking!
 
 ; CHECK-VCONFLICT: [VConflict Idiom] Looking at store candidate:<[[NUM12:[0-9]+]]>         (%A)[i1] = %add7;
 ; CHECK-VCONFLICT: [VConflict Idiom] Skipped: Store memory ref is linear
-
-; CHECK-NO-VCONFLICT: No idioms detected.
+; CHECK-VCONFLICT: unsafe to vectorize
 
 ; Function Attrs: nofree norecurse nounwind uwtable mustprogress
 define dso_local void @_Z4foo5PfPi(float* noalias nocapture %A, i32* noalias nocapture readonly %B) local_unnamed_addr #0 {
@@ -241,57 +239,6 @@
   %1 = load float, float* %arrayidx2, align 4
   %add = fadd fast float %1, 2.000000e+00
   store float %add, float* %arrayidx2, align 4
-  %indvars.iv.next = add nuw nsw i64 %indvars.iv, 1
-  %exitcond.not = icmp eq i64 %indvars.iv.next, 1024
-  br i1 %exitcond.not, label %for.cond.cleanup, label %for.body
-}
-
-; <22>               + DO i1 = 0, 1023, 1   <DO_LOOP>
-; <3>                |   %0 = (%B)[i1];
-; <6>                |   %1 = (%A)[%0];
-; <7>                |   %add = %1  +  2.000000e+00;
-; <8>                |   (%A)[%0] = %add;
-; <10>               |   %2 = (%C)[i1];
-; <13>               |   %3 = (%A)[%2];
-; <14>               |   %add9 = %3  +  3.000000e+00;
-; <15>               |   (%A)[%2] = %add9;
-; <22>               + END LOOP
-
-; CHECK-VCONFLICT: [VConflict Idiom] Looking at store candidate:<[[NUM16:[0-9]+]]>          (%A)[%0] = %add;
-; CHECK-VCONFLICT: [VConflict Idiom] Depends(WAR) on:<[[NUM17:[0-9]+]]>          %1 = (%A)[%0];
-; CHECK-VCONFLICT: [VConflict Idiom] Depends(WAR) on:<[[NUM18:[0-9]+]]>         %3 = (%A)[%2];
-; CHECK-VCONFLICT: [VConflict Idiom] Skipped: Too many dependencies.
-
-; CHECK-VCONFLICT: [VConflict Idiom] Looking at store candidate:<[[NUM19:[0-9]+]]>         (%A)[%2] = %add9;
-; CHECK-VCONFLICT: [VConflict Idiom] Depends(WAR) on:<[[NUM20:[0-9]+]]>          %1 = (%A)[%0];
-; CHECK-VCONFLICT: [VConflict Idiom] Skipped:  Wrong memory dependency.
-
-; CHECK-NO-VCONFLICT: No idioms detected.
-
-; Function Attrs: nofree norecurse nounwind uwtable mustprogress
-define dso_local void @_Z4foo7PfPiS0_(float* noalias nocapture %A, i32* noalias nocapture readonly %B, i32* noalias nocapture readonly %C) local_unnamed_addr #0 {
-entry:
-  br label %for.body
-
-for.cond.cleanup:                                 ; preds = %for.body
-  ret void
-
-for.body:                                         ; preds = %entry, %for.body
-  %indvars.iv = phi i64 [ 0, %entry ], [ %indvars.iv.next, %for.body ]
-  %ptridx = getelementptr inbounds i32, i32* %B, i64 %indvars.iv
-  %0 = load i32, i32* %ptridx, align 4
-  %idxprom1 = sext i32 %0 to i64
-  %ptridx2 = getelementptr inbounds float, float* %A, i64 %idxprom1
-  %1 = load float, float* %ptridx2, align 4
-  %add = fadd fast float %1, 2.000000e+00
-  store float %add, float* %ptridx2, align 4
-  %ptridx6 = getelementptr inbounds i32, i32* %C, i64 %indvars.iv
-  %2 = load i32, i32* %ptridx6, align 4
-  %idxprom7 = sext i32 %2 to i64
-  %ptridx8 = getelementptr inbounds float, float* %A, i64 %idxprom7
-  %3 = load float, float* %ptridx8, align 4
-  %add9 = fadd fast float %3, 3.000000e+00
-  store float %add9, float* %ptridx8, align 4
   %indvars.iv.next = add nuw nsw i64 %indvars.iv, 1
   %exitcond.not = icmp eq i64 %indvars.iv.next, 1024
   br i1 %exitcond.not, label %for.cond.cleanup, label %for.body
@@ -311,22 +258,16 @@
 
 ; CHECK-VCONFLICT: [VConflict Idiom] Looking at store candidate:<[[NUM21:[0-9]+]]>         (%A)[%0] = %conv6;
 ; CHECK-VCONFLICT: [VConflict Idiom] Depends(WAR) on:<[[NUM22:[0-9]+]]>          %1 = (%A)[%0];
-<<<<<<< HEAD
-; CHECK-VCONFLICT: [VConflict Idiom] Depends(WAR) on:<[[NUM23:[0-9]+]]>          %2 = (%A)[i1];
-; CHECK-VCONFLICT: [VConflict Idiom] Skipped: Too many dependencies.
-=======
 ; Flow Edge Sink:            <9>          %2 = (%A)[i1];
 ; VConflict Load Candidate:  <6>          %1 = (%A)[%0];
 ; VConflict Store Candidate: <13>         (%A)[%0] = %conv6;
 ; The candidate vconflict idiom is <6> (load) and <13> (store). The load at <9> makes
 ; the idiom illegal because contents of %A are read/written out of order
 ; CHECK-VCONFLICT: [VConflict Idiom] Skipped: Illegal flow edge between vconflict load and store
->>>>>>> 7fca6dfc
 
 ; CHECK-VCONFLICT: [VConflict Idiom] Looking at store candidate:<[[NUM24:[0-9]+]]>         (%A)[i1] = %conv10;
 ; CHECK-VCONFLICT: [VConflict Idiom] Skipped: Store memory ref is linear
-
-; CHECK-NO-VCONFLICT: No idioms detected.
+; CHECK-VCONFLICT: unsafe to vectorize
 
 ; Function Attrs: nofree norecurse nounwind uwtable mustprogress
 define dso_local void @_Z4foo8PfPi(float* noalias nocapture %A, i32* noalias nocapture readonly %B) local_unnamed_addr #0 {
@@ -369,12 +310,11 @@
 
 ; CHECK-VCONFLICT: [VConflict Idiom] Looking at store candidate:<[[NUM26:[0-9]+]]>          (%A)[%0] = %add;
 ; CHECK-VCONFLICT: [VConflict Idiom] Depends(WAR) on:<[[NUM27:[0-9]+]]>          %1 = (%A)[%0];
-; CHECK-VCONFLICT: [VConflict Idiom] Skipped: The output dependency is expected to be self-dependency.
+; CHECK-VCONFLICT: [VConflict Idiom] Detected, legality pending further dependence checking!
 
 ; CHECK-VCONFLICT: [VConflict Idiom] Looking at store candidate:<[[NUM28:[0-9]+]]>         (%A)[i1] = %add7;
 ; CHECK-VCONFLICT: [VConflict Idiom] Skipped: Store memory ref is linear
-
-; CHECK-NO-VCONFLICT: No idioms detected.
+; CHECK-VCONFLICT: unsafe to vectorize
 
 ; Function Attrs: nofree norecurse nounwind uwtable mustprogress
 define dso_local void @_Z4foo9PfPi(float* noalias nocapture %A, i32* noalias nocapture readonly %B) local_unnamed_addr #0 {
@@ -649,9 +589,9 @@
 ; CHECK-VCONFLICT:  [VConflict Idiom] Depends(WAR) on:<[[NUM39:[0-9]+]]>          %1 = (%A)[%0];
 ; CHECK-VCONFLICT:  [VConflict Idiom] Skipped: Nodes are not in the right order.
 ; CHECK-VCONFLICT:  [VConflict Idiom] Looking at store candidate:<[[NUM40:[0-9]+]]>         (%A)[%0] = %add2;
-; CHECK-VCONFLICT:  [VConflict Idiom] Skipped: The output dependency is expected to be self-dependency.
-
-; CHECK-NO-VCONFLICT: No idioms detected.
+; CHECK-VCONFLICT:  [VConflict Idiom] Depends(WAR) on:<[[NUM41:[0-9]+]]>          %1 = (%A)[%0];
+; CHECK-VCONFLICT:  [VConflict Idiom] Detected, legality pending further dependence checking!
+; CHECK-VCONFLICT: unsafe to vectorize
 
 ; Function Attrs: nofree norecurse nounwind uwtable mustprogress
 define dso_local void @_Z4foo14PiS_S_(float* noalias nocapture %A, i32* noalias nocapture readonly %B, i32* nocapture %C) local_unnamed_addr #0 {
