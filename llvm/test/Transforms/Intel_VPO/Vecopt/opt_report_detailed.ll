; Test to check the functionality of vectorization opt-report for LLVM-IR based vectorizer.

; RUN: opt -vplan-vec -vector-library=SVML -vplan-force-vf=4 -vplan-enable-all-zero-bypass-non-loops=false -intel-loop-optreport=high -intel-ir-optreport-emitter -enable-intel-advanced-opts -vplan-vls-level=always < %s -disable-output 2>&1 | FileCheck %s --strict-whitespace -check-prefixes=LLVM

; RUN: opt -hir-ssa-deconstruction -hir-framework -hir-vplan-vec -vector-library=SVML -vplan-force-vf=4 -vplan-enable-all-zero-bypass-non-loops=false -intel-loop-optreport=high -hir-optreport-emitter -enable-intel-advanced-opts -vplan-vls-level=always < %s -disable-output -print-after=hir-vplan-vec 2>&1 | FileCheck %s --strict-whitespace -check-prefixes=HIR

target datalayout = "e-m:e-i64:64-f80:128-n8:16:32:64-S128"
target triple = "x86_64-unknown-linux-gnu"

declare void @serial_call() nounwind

define void @test_serialized(i32* nocapture %arr) local_unnamed_addr {
; LLVM-LABEL:  Global loop optimization report for : test_serialized
; LLVM-EMPTY:
; LLVM-NEXT:  LOOP BEGIN
; LLVM-NEXT:      remark #15300: LOOP WAS VECTORIZED
; LLVM-NEXT:      remark #15305: vectorization support: vector length 4
; LLVM-NEXT:      remark #15475: --- begin vector loop cost summary ---
; LLVM-NEXT:      remark #15482: vectorized math library calls: 0
; LLVM-NEXT:      remark #15484: vector function calls: 0
; LLVM-NEXT:      remark #15485: serialized function calls: 2
; LLVM-NEXT:      remark #15488: --- end vector loop cost summary ---
; LLVM:       LOOP END
; LLVM-NEXT:  =================================================================

; FIXME: Call serialization isn't supported for HIR yet.
; HIR-LABEL: Report from: HIR Loop optimizations framework for : test_serialized
; HIR-EMPTY:
; HIR-NEXT:  LOOP BEGIN
; HIR-NEXT:      remark #15436: loop was not vectorized:
; HIR-NEXT:  LOOP END
; HIR-NEXT:  =================================================================

entry:
  %tok = call token @llvm.directive.region.entry() [ "DIR.OMP.SIMD"() ]
  br label %header

header:
  %iv = phi i64 [ 0, %entry ], [ %iv.next, %header ]
  call void @serial_call()
  %iv.next = add nuw nsw i64 %iv, 1
  call void @serial_call()
  %exitcond = icmp eq i64 %iv.next, 300
  br i1 %exitcond, label %loop.exit, label %header

loop.exit:
  call void @llvm.directive.region.exit(token %tok) [ "DIR.OMP.END.SIMD"() ]
  ret void
}

declare void @vec_func(i64) #0
declare void @_ZGVBN4v_vec_func(i64)

define void @test_vector_variant(i32* nocapture %arr) local_unnamed_addr {
; LLVM-LABEL:  Global loop optimization report for : test_vector_variant
; LLVM-EMPTY:
; LLVM-NEXT:  LOOP BEGIN
; LLVM-NEXT:      remark #15300: LOOP WAS VECTORIZED
; LLVM-NEXT:      remark #15305: vectorization support: vector length 4
; LLVM-NEXT:      remark #15475: --- begin vector loop cost summary ---
; LLVM-NEXT:      remark #15482: vectorized math library calls: 0
; LLVM-NEXT:      remark #15484: vector function calls: 1
; LLVM-NEXT:      remark #15485: serialized function calls: 0
; LLVM-NEXT:      remark #15488: --- end vector loop cost summary ---
; LLVM:       LOOP END
; LLVM-NEXT:  =================================================================

; FIXME: Vector-variant isn't supported for HIR yet.
; HIR-LABEL: Report from: HIR Loop optimizations framework for : test_vector_variant
; HIR-EMPTY:
; HIR-NEXT:  LOOP BEGIN
; HIR-NEXT:      remark #15436: loop was not vectorized:
; HIR-NEXT:  LOOP END
; HIR-NEXT:  =================================================================
entry:
  %tok = call token @llvm.directive.region.entry() [ "DIR.OMP.SIMD"() ]
  br label %header

header:
  %iv = phi i64 [ 0, %entry ], [ %iv.next, %header ]
  call void @vec_func(i64 %iv)
  %iv.next = add nuw nsw i64 %iv, 1
  %exitcond = icmp eq i64 %iv.next, 300
  br i1 %exitcond, label %loop.exit, label %header

loop.exit:
  call void @llvm.directive.region.exit(token %tok) [ "DIR.OMP.END.SIMD"() ]
  ret void
}

declare double @llvm.sqrt.f64(double %val) #1
declare double @_Z4sqrtd(double %val) #1
declare double @sqrt(double %val) #1
define void @test_sqrt(i32* nocapture %arr) local_unnamed_addr #1 {
; LLVM-LABEL:  Global loop optimization report for : test_sqrt
; LLVM-EMPTY:
; LLVM-NEXT:  LOOP BEGIN
; LLVM-NEXT:      remark #15300: LOOP WAS VECTORIZED
; LLVM-NEXT:      remark #15305: vectorization support: vector length 4
; LLVM-NEXT:      remark #15475: --- begin vector loop cost summary ---
; LLVM-NEXT:      remark #15482: vectorized math library calls: 3
; LLVM-NEXT:      remark #15484: vector function calls: 0
; LLVM-NEXT:      remark #15485: serialized function calls: 0
; LLVM:           remark #15488: --- end vector loop cost summary ---
; LLVM:       LOOP END
; LLVM-NEXT:  =================================================================

; HIR-LABEL: Function: test_sqrt
; HIR-EMPTY:
; HIR-NEXT:  BEGIN REGION { modified }
; HIR-NEXT:        + DO i1 = 0, 299, 4   <DO_LOOP> <simd-vectorized> <novectorize>
; HIR-NEXT:        |   %.vec = sitofp.<4 x i64>.<4 x double>(i1 + <i64 0, i64 1, i64 2, i64 3>);
; HIR-NEXT:        |   %llvm.sqrt.v4f64 = @llvm.sqrt.v4f64(%.vec);
; HIR-NEXT:        |   %_Z4sqrtDv4_d = @_Z4sqrtDv4_d(%.vec);
; HIR-NEXT:        |   %__svml_sqrt4 = @__svml_sqrt4(%.vec);
; HIR-NEXT:        + END LOOP
; HIR:             ret ;
; HIR-NEXT:  END REGION

; HIR-LABEL: Report from: HIR Loop optimizations framework for : test_sqrt
; HIR-EMPTY:
; HIR-NEXT:  LOOP BEGIN
; HIR-NEXT:      remark #15300: LOOP WAS VECTORIZED
; HIR-NEXT:      remark #15305: vectorization support: vector length 4
; HIR-NEXT:      remark #15475: --- begin vector loop cost summary ---
; HIR-NEXT:      remark #15482: vectorized math library calls: 3
; HIR-NEXT:      remark #15484: vector function calls: 0
; HIR-NEXT:      remark #15485: serialized function calls: 0
; HIR-NEXT:      remark #15488: --- end vector loop cost summary ---
; HIR:       LOOP END
; HIR-NEXT:  =================================================================
entry:
  %tok = call token @llvm.directive.region.entry() [ "DIR.OMP.SIMD"() ]
  br label %header

header:
  %iv = phi i64 [ 0, %entry ], [ %iv.next, %header ]
  %d = sitofp i64 %iv to double
  ; Intrinsic
  %sqrt = call double @llvm.sqrt.f64(double %d)
  ; Vectorizable, but vector function isn't prefixed with __svml
  %sqrt2 = call double @_Z4sqrtd(double %d)
  ; Vector function is prefixed with __svml
  %sqrt3 = call double @sqrt(double %d)
  %iv.next = add nuw nsw i64 %iv, 1
  %exitcond = icmp eq i64 %iv.next, 300
  br i1 %exitcond, label %loop.exit, label %header

loop.exit:
  call void @llvm.directive.region.exit(token %tok) [ "DIR.OMP.END.SIMD"() ]
  ret void
}

define void @test_nonvls_mem(i64* %ptr, i64 *%ptr2) #1 {
; LLVM-LABEL:  Global loop optimization report for : test_nonvls_mem
; LLVM-EMPTY:
; LLVM-NEXT:  LOOP BEGIN
; LLVM-NEXT:      remark #15300: LOOP WAS VECTORIZED
; LLVM-NEXT:      remark #15305: vectorization support: vector length 4
; LLVM:           remark #15447: --- begin vector loop memory reference summary ---
; LLVM-NEXT:      remark #15450: unmasked unaligned unit stride loads: 1
; LLVM-NEXT:      remark #15451: unmasked unaligned unit stride stores: 1
; LLVM-NEXT:      remark #15456: masked unaligned unit stride loads: 1
; LLVM-NEXT:      remark #15457: masked unaligned unit stride stores: 1
; LLVM-NEXT:      remark #15458: masked indexed (or gather) loads: 1
; LLVM-NEXT:      remark #15459: masked indexed (or scatter) stores: 1
; LLVM-NEXT:      remark #15462: unmasked indexed (or gather) loads: 1
; LLVM-NEXT:      remark #15463: unmasked indexed (or scatter) stores: 1
; LLVM:           remark #15474: --- end vector loop memory reference summary ---
; LLVM-NEXT:  LOOP END
; LLVM-NEXT:  =================================================================

; HIR-LABEL: Function: test_nonvls_mem
; HIR-EMPTY:
; HIR-NEXT:  BEGIN REGION { modified }
; HIR-NEXT:        + DO i1 = 0, 299, 4   <DO_LOOP> <simd-vectorized> <novectorize>
; HIR-NEXT:        |   %.vec9 = undef;
; HIR-NEXT:        |   %.vec5 = undef;
; HIR-NEXT:        |   %.vec = i1 + <i64 0, i64 1, i64 2, i64 3>  *  i1 + <i64 0, i64 1, i64 2, i64 3>;
; HIR-NEXT:        |   %.vec2 = (<4 x i64>*)(%ptr)[i1];
; HIR-NEXT:        |   (<4 x i64>*)(%ptr)[i1] = 42;
; HIR-NEXT:        |   %.vec3 = (<4 x i64>*)(%ptr2)[%.vec];
; HIR-NEXT:        |   (<4 x i64>*)(%ptr2)[%.vec] = 42;
; HIR-NEXT:        |   %.vec4 = %.vec2 == 76;
; HIR-NEXT:        |   %reverse = shufflevector %.vec4,  undef,  <i32 3, i32 2, i32 1, i32 0>;
; HIR-NEXT:        |   %.vec5 = (<4 x i64>*)(%ptr)[-1 * i1 + -3]; Mask = @{%reverse}
; HIR-NEXT:        |   %reverse6 = shufflevector %.vec5,  undef,  <i32 3, i32 2, i32 1, i32 0>;
; HIR-NEXT:        |   %reverse7 = shufflevector %.vec4,  undef,  <i32 3, i32 2, i32 1, i32 0>;
; HIR-NEXT:        |   %reverse8 = shufflevector 42,  undef,  <i32 3, i32 2, i32 1, i32 0>;
; HIR-NEXT:        |   (<4 x i64>*)(%ptr)[-1 * i1 + -3] = %reverse8; Mask = @{%reverse7}
; HIR-NEXT:        |   %.vec9 = (<4 x i64>*)(%ptr2)[%.vec]; Mask = @{%.vec4}
; HIR-NEXT:        |   (<4 x i64>*)(%ptr2)[%.vec] = 77; Mask = @{%.vec4}
; HIR-NEXT:        + END LOOP
; HIR:             ret ;
; HIR-NEXT:  END REGION

; HIR-LABEL: Report from: HIR Loop optimizations framework for : test_nonvls_mem
; HIR-EMPTY:
; HIR-NEXT:  LOOP BEGIN
; HIR-NEXT:      remark #15300: LOOP WAS VECTORIZED
; HIR-NEXT:      remark #15305: vectorization support: vector length 4
; HIR:           remark #15447: --- begin vector loop memory reference summary ---
; HIR-NEXT:      remark #15450: unmasked unaligned unit stride loads: 1
; HIR-NEXT:      remark #15451: unmasked unaligned unit stride stores: 1
; HIR-NEXT:      remark #15456: masked unaligned unit stride loads: 1
; HIR-NEXT:      remark #15457: masked unaligned unit stride stores: 1
; HIR-NEXT:      remark #15458: masked indexed (or gather) loads: 1
; HIR-NEXT:      remark #15459: masked indexed (or scatter) stores: 1
; HIR-NEXT:      remark #15462: unmasked indexed (or gather) loads: 1
; HIR-NEXT:      remark #15463: unmasked indexed (or scatter) stores: 1
; HIR:           remark #15474: --- end vector loop memory reference summary ---
; HIR-NEXT:  LOOP END
; HIR-NEXT:  =================================================================
entry:
  %tok = call token @llvm.directive.region.entry() [ "DIR.OMP.SIMD"() ]
  br label %header

header:
  %iv = phi i64 [ 0, %entry ], [ %iv.next, %latch ]
  %non.linear = mul nsw nuw i64 %iv, %iv
  %neg = sub nsw nuw i64 0, %iv
  %linear.gep = getelementptr i64, i64 *%ptr, i64 %iv
  %reverse.linear.gep = getelementptr i64, i64 *%ptr, i64 %neg
  %nonlinear.gep = getelementptr i64, i64 *%ptr2, i64 %non.linear

  %unmasked.unit.load = load i64, i64 *%linear.gep
  store i64 42, i64 *%linear.gep ; unmasked.unit.store
  %cond = icmp eq i64 %unmasked.unit.load, 76

  %unmasked.gather = load i64, i64 *%nonlinear.gep
  store i64 42, i64 *%nonlinear.gep ; unmasked.scatter

  br i1 %cond, label %if, label %latch

if:
  %masked.reverse.unit.load = load i64, i64 *%reverse.linear.gep
  store i64 42, i64 *%reverse.linear.gep ; masked.reverse.unit.store

  %masked.gather = load i64, i64 *%nonlinear.gep
  store i64 77, i64 *%nonlinear.gep ; masked.scatter
  br label %latch

latch:
  %iv.next = add nuw nsw i64 %iv, 1
  %exitcond = icmp eq i64 %iv.next, 300
  br i1 %exitcond, label %loop.exit, label %header

loop.exit:
  call void @llvm.directive.region.exit(token %tok) [ "DIR.OMP.END.SIMD"() ]
  ret void
}

define void @test_vls_mem(i64 *%ptr, i64 *%ptr2, i64 *%ptr3, i64 *%ptr4) #1 {
; LLVM-LABEL:  Global loop optimization report for : test_vls_mem
; LLVM-EMPTY:
; LLVM-NEXT:  LOOP BEGIN
; LLVM-NEXT:      remark #15300: LOOP WAS VECTORIZED
; LLVM-NEXT:      remark #15305: vectorization support: vector length 4
; LLVM:           remark #15447: --- begin vector loop memory reference summary ---
; LLVM-NEXT:      remark #15450: unmasked unaligned unit stride loads: 0
; LLVM-NEXT:      remark #15451: unmasked unaligned unit stride stores: 0
; LLVM-NEXT:      remark #15456: masked unaligned unit stride loads: 0
; LLVM-NEXT:      remark #15457: masked unaligned unit stride stores: 0
; LLVM-NEXT:      remark #15458: masked indexed (or gather) loads: 0
; LLVM-NEXT:      remark #15459: masked indexed (or scatter) stores: 0
; Gaps aren't supported by VLS yet.
; LLVM-NEXT:      remark #15462: unmasked indexed (or gather) loads: 2
; LLVM-NEXT:      remark #15463: unmasked indexed (or scatter) stores: 2
; LLVM-NEXT:      remark #15554: Unmasked VLS-optimized loads (each part of the group counted separately): 2
; LLVM-NEXT:      remark #15555: Masked VLS-optimized loads (each part of the group counted separately): 2
; LLVM-NEXT:      remark #15556: Unmasked VLS-optimized stores (each part of the group counted separately): 2
; LLVM-NEXT:      remark #15557: Masked VLS-optimized stores (each part of the group counted separately): 2
; LLVM-NEXT:      remark #15474: --- end vector loop memory reference summary ---
; LLVM-NEXT:  LOOP END
; LLVM-NEXT:  =================================================================

; HIR-LABEL: Function: test_vls_mem
; HIR-EMPTY:
<<<<<<< HEAD
; HIR-NEXT:  BEGIN REGION { modified }
; HIR-NEXT:        + DO i1 = 0, 299, 4   <DO_LOOP> <simd-vectorized> <novectorize>
; HIR-NEXT:        |   %.vec6 = undef;
; HIR-NEXT:        |   %.vec5 = undef;
; HIR-NEXT:        |   %.vec = (<4 x i64>*)(%ptr)[3 * i1 + 3 * <i64 0, i64 1, i64 2, i64 3>];
; HIR-NEXT:        |   %.vec2 = (<4 x i64>*)(%ptr)[3 * i1 + 3 * <i64 0, i64 1, i64 2, i64 3> + 1];
; HIR-NEXT:        |   (<4 x i64>*)(%ptr)[3 * i1 + 3 * <i64 0, i64 1, i64 2, i64 3>] = 41;
; HIR-NEXT:        |   (<4 x i64>*)(%ptr)[3 * i1 + 3 * <i64 0, i64 1, i64 2, i64 3> + 1] = %.vec;
; HIR-NEXT:        |   %.vls.load = (<8 x i64>*)(%ptr2)[2 * i1];
; HIR-NEXT:        |   %vls.shuf = shufflevector %.vls.load,  undef,  <i32 0, i32 2, i32 4, i32 6>;
; HIR-NEXT:        |   %vls.shuf3 = shufflevector %.vls.load,  undef,  <i32 1, i32 3, i32 5, i32 7>;
; HIR-NEXT:        |   %comb.shuf = shufflevector 41,  %vls.shuf,  <i32 0, i32 1, i32 2, i32 3, i32 4, i32 5, i32 6, i32 7>;
; HIR-NEXT:        |   %vls.interleave = shufflevector %comb.shuf,  undef,  <i32 0, i32 4, i32 1, i32 5, i32 2, i32 6, i32 3, i32 7>;
; HIR-NEXT:        |   (<8 x i64>*)(%ptr2)[2 * i1] = %vls.interleave;
; HIR-NEXT:        |   %.vec4 = %vls.shuf == 67;
; HIR-NEXT:        |   %.vec5 = (<4 x i64>*)(%ptr3)[2 * i1 + 2 * <i64 0, i64 1, i64 2, i64 3>]; Mask = @{%.vec4}
; HIR-NEXT:        |   %.vec6 = (<4 x i64>*)(%ptr3)[2 * i1 + 2 * <i64 0, i64 1, i64 2, i64 3> + 1]; Mask = @{%.vec4}
; HIR-NEXT:        |   (<4 x i64>*)(%ptr4)[2 * i1 + 2 * <i64 0, i64 1, i64 2, i64 3>] = 41; Mask = @{%.vec4}
; HIR-NEXT:        |   (<4 x i64>*)(%ptr4)[2 * i1 + 2 * <i64 0, i64 1, i64 2, i64 3> + 1] = 42; Mask = @{%.vec4}
; HIR-NEXT:        + END LOOP
; HIR:             ret ;
; HIR-NEXT:  END REGION
=======
; HIR-NEXT: BEGIN REGION { modified }
; HIR-NEXT:       + DO i1 = 0, 299, 4   <DO_LOOP> <simd-vectorized> <novectorize>
; HIR-NEXT:       |   %.vls.load7 = undef;
; HIR-NEXT:       |   %.vec = (<4 x i64>*)(%ptr)[3 * i1 + 3 * <i64 0, i64 1, i64 2, i64 3>];
; HIR-NEXT:       |   %.vec2 = (<4 x i64>*)(%ptr)[3 * i1 + 3 * <i64 0, i64 1, i64 2, i64 3> + 1];
; HIR-NEXT:       |   (<4 x i64>*)(%ptr)[3 * i1 + 3 * <i64 0, i64 1, i64 2, i64 3>] = 41;
; HIR-NEXT:       |   (<4 x i64>*)(%ptr)[3 * i1 + 3 * <i64 0, i64 1, i64 2, i64 3> + 1] = %.vec;
; HIR-NEXT:       |   %.vls.load = (<8 x i64>*)(%ptr2)[2 * i1];
; HIR-NEXT:       |   %vls.extract = shufflevector %.vls.load,  %.vls.load,  <i32 0, i32 2, i32 4, i32 6>;
; HIR-NEXT:       |   %vls.extract3 = shufflevector %.vls.load,  %.vls.load,  <i32 1, i32 3, i32 5, i32 7>;
; HIR-NEXT:       |   %.extended = shufflevector 41,  undef,  <i32 0, i32 1, i32 2, i32 3, i32 undef, i32 undef, i32 undef, i32 undef>;
; HIR-NEXT:       |   %shuffle = shufflevector undef,  %.extended,  <i32 8, i32 1, i32 9, i32 3, i32 10, i32 5, i32 11, i32 7>;
; HIR-NEXT:       |   %.extended4 = shufflevector %vls.extract,  undef,  <i32 0, i32 1, i32 2, i32 3, i32 undef, i32 undef, i32 undef, i32 undef>;
; HIR-NEXT:       |   %shuffle5 = shufflevector %shuffle,  %.extended4,  <i32 0, i32 8, i32 2, i32 9, i32 4, i32 10, i32 6, i32 11>;
; HIR-NEXT:       |   (<8 x i64>*)(%ptr2)[2 * i1] = %shuffle5;
; HIR-NEXT:       |   %.vec6 = %vls.extract == 67;
; HIR-NEXT:       |   %vls.mask = shufflevector %.vec6,  zeroinitializer,  <i32 0, i32 0, i32 1, i32 1, i32 2, i32 2, i32 3, i32 3>;
; HIR-NEXT:       |   %.vls.load7 = (<8 x i64>*)(%ptr3)[2 * i1]; Mask = @{%vls.mask}
; HIR-NEXT:       |   %vls.extract8 = shufflevector %.vls.load7,  %.vls.load7,  <i32 0, i32 2, i32 4, i32 6>;
; HIR-NEXT:       |   %vls.extract9 = shufflevector %.vls.load7,  %.vls.load7,  <i32 1, i32 3, i32 5, i32 7>;
; HIR-NEXT:       |   %.extended10 = shufflevector 41,  undef,  <i32 0, i32 1, i32 2, i32 3, i32 undef, i32 undef, i32 undef, i32 undef>;
; HIR-NEXT:       |   %shuffle11 = shufflevector undef,  %.extended10,  <i32 8, i32 1, i32 9, i32 3, i32 10, i32 5, i32 11, i32 7>;
; HIR-NEXT:       |   %.extended12 = shufflevector 42,  undef,  <i32 0, i32 1, i32 2, i32 3, i32 undef, i32 undef, i32 undef, i32 undef>;
; HIR-NEXT:       |   %shuffle13 = shufflevector %shuffle11,  %.extended12,  <i32 0, i32 8, i32 2, i32 9, i32 4, i32 10, i32 6, i32 11>;
; HIR-NEXT:       |   %vls.mask14 = shufflevector %.vec6,  zeroinitializer,  <i32 0, i32 0, i32 1, i32 1, i32 2, i32 2, i32 3, i32 3>;
; HIR-NEXT:       |   (<8 x i64>*)(%ptr4)[2 * i1] = %shuffle13; Mask = @{%vls.mask14}
; HIR-NEXT:       + END LOOP
; HIR:            ret ;
; HIR-NEXT: END REGION
>>>>>>> 130e135d

; HIR-LABEL: Report from: HIR Loop optimizations framework for : test_vls_mem
; HIR-EMPTY:
; HIR-NEXT:  LOOP BEGIN
; HIR-NEXT:      remark #15300: LOOP WAS VECTORIZED
; HIR-NEXT:      remark #15305: vectorization support: vector length 4
; HIR:           remark #15447: --- begin vector loop memory reference summary ---
; HIR-NEXT:      remark #15450: unmasked unaligned unit stride loads: 0
; HIR-NEXT:      remark #15451: unmasked unaligned unit stride stores: 0
; HIR-NEXT:      remark #15456: masked unaligned unit stride loads: 0
; HIR-NEXT:      remark #15457: masked unaligned unit stride stores: 0
; HIR-NEXT:      remark #15458: masked indexed (or gather) loads: 2
; HIR-NEXT:      remark #15459: masked indexed (or scatter) stores: 2
; HIR-NEXT:      remark #15462: unmasked indexed (or gather) loads: 2
; HIR-NEXT:      remark #15463: unmasked indexed (or scatter) stores: 2
; HIR-NEXT:      remark #15554: Unmasked VLS-optimized loads (each part of the group counted separately): 2
; HIR-NEXT:      remark #15555: Masked VLS-optimized loads (each part of the group counted separately): 0
; HIR-NEXT:      remark #15556: Unmasked VLS-optimized stores (each part of the group counted separately): 2
; HIR-NEXT:      remark #15557: Masked VLS-optimized stores (each part of the group counted separately): 0
; HIR-NEXT:      remark #15474: --- end vector loop memory reference summary ---
; HIR-NEXT:  LOOP END
; HIR-NEXT:  =================================================================
entry:
  %tok = call token @llvm.directive.region.entry() [ "DIR.OMP.SIMD"() ]
  br label %header

header:
  %iv = phi i64 [ 0, %entry ], [ %iv.next, %latch ]
  %iv.x3 = mul nsw nuw i64 %iv, 3
  %iv.x2 = mul nsw nuw i64 %iv, 2

  ; Group with gaps but no predicate
  %gep.x3.1 = getelementptr i64, i64 *%ptr, i64 %iv.x3
  %gep.x3.2 = getelementptr i64, i64 *%gep.x3.1, i64 1
  %ld.x3.1 = load i64, i64 *%gep.x3.1
  %ld.x3.2 = load i64, i64 *%gep.x3.2
  store i64 41, i64 *%gep.x3.1
  store i64 %ld.x3.1, i64 *%gep.x3.2

  ; Group without gaps and without predicate
  %gep.x2.1 = getelementptr i64, i64 *%ptr2, i64 %iv.x2
  %gep.x2.2 = getelementptr i64, i64 *%gep.x2.1, i64 1
  %ld.x2.1 = load i64, i64 *%gep.x2.1
  %ld.x2.2 = load i64, i64 *%gep.x2.2
  store i64 41, i64 *%gep.x2.1
  store i64 %ld.x2.1, i64 *%gep.x2.2

  ; Group without gaps but under a predicate
  %cond = icmp eq i64 %ld.x2.1, 67
  %gep.x2.mask.1 = getelementptr i64, i64 *%ptr3, i64 %iv.x2
  %gep.x2.mask.2 = getelementptr i64, i64 *%gep.x2.mask.1, i64 1
  %gep.st.x2.mask.1 = getelementptr i64, i64 *%ptr4, i64 %iv.x2
  %gep.st.x2.mask.2 = getelementptr i64, i64 *%gep.st.x2.mask.1, i64 1
  br i1 %cond, label %if, label %latch

; Current VLS (at least LLVM IR) works in single BB only. If that will ever be
; generalized to multiple BBs one load/store should be hoisted/sinked into
; unpredicated block.
if:
  %ld.x2.mask.1 = load i64, i64 *%gep.x2.mask.1
  %ld.x2.mask.2 = load i64, i64 *%gep.x2.mask.2
  store i64 41, i64 *%gep.st.x2.mask.1
  store i64 42, i64 *%gep.st.x2.mask.2
  br label %latch

latch:
  %iv.next = add nuw nsw i64 %iv, 1
  %exitcond = icmp eq i64 %iv.next, 300
  br i1 %exitcond, label %loop.exit, label %header

loop.exit:
  call void @llvm.directive.region.exit(token %tok) [ "DIR.OMP.END.SIMD"() ]
  ret void
}

declare token @llvm.directive.region.entry()
declare void @llvm.directive.region.exit(token)

attributes #0 = { nounwind "vector-variants"="_ZGVbN4l_vec_func" "target-features"="+fxsr,+mmx,+sse,+sse2,+x87,+avx,+avx2" }
attributes #1 = { nounwind readnone "target-features"="+fxsr,+mmx,+sse,+sse2,+x87,+avx,+avx2" }<|MERGE_RESOLUTION|>--- conflicted
+++ resolved
@@ -276,30 +276,6 @@
 
 ; HIR-LABEL: Function: test_vls_mem
 ; HIR-EMPTY:
-<<<<<<< HEAD
-; HIR-NEXT:  BEGIN REGION { modified }
-; HIR-NEXT:        + DO i1 = 0, 299, 4   <DO_LOOP> <simd-vectorized> <novectorize>
-; HIR-NEXT:        |   %.vec6 = undef;
-; HIR-NEXT:        |   %.vec5 = undef;
-; HIR-NEXT:        |   %.vec = (<4 x i64>*)(%ptr)[3 * i1 + 3 * <i64 0, i64 1, i64 2, i64 3>];
-; HIR-NEXT:        |   %.vec2 = (<4 x i64>*)(%ptr)[3 * i1 + 3 * <i64 0, i64 1, i64 2, i64 3> + 1];
-; HIR-NEXT:        |   (<4 x i64>*)(%ptr)[3 * i1 + 3 * <i64 0, i64 1, i64 2, i64 3>] = 41;
-; HIR-NEXT:        |   (<4 x i64>*)(%ptr)[3 * i1 + 3 * <i64 0, i64 1, i64 2, i64 3> + 1] = %.vec;
-; HIR-NEXT:        |   %.vls.load = (<8 x i64>*)(%ptr2)[2 * i1];
-; HIR-NEXT:        |   %vls.shuf = shufflevector %.vls.load,  undef,  <i32 0, i32 2, i32 4, i32 6>;
-; HIR-NEXT:        |   %vls.shuf3 = shufflevector %.vls.load,  undef,  <i32 1, i32 3, i32 5, i32 7>;
-; HIR-NEXT:        |   %comb.shuf = shufflevector 41,  %vls.shuf,  <i32 0, i32 1, i32 2, i32 3, i32 4, i32 5, i32 6, i32 7>;
-; HIR-NEXT:        |   %vls.interleave = shufflevector %comb.shuf,  undef,  <i32 0, i32 4, i32 1, i32 5, i32 2, i32 6, i32 3, i32 7>;
-; HIR-NEXT:        |   (<8 x i64>*)(%ptr2)[2 * i1] = %vls.interleave;
-; HIR-NEXT:        |   %.vec4 = %vls.shuf == 67;
-; HIR-NEXT:        |   %.vec5 = (<4 x i64>*)(%ptr3)[2 * i1 + 2 * <i64 0, i64 1, i64 2, i64 3>]; Mask = @{%.vec4}
-; HIR-NEXT:        |   %.vec6 = (<4 x i64>*)(%ptr3)[2 * i1 + 2 * <i64 0, i64 1, i64 2, i64 3> + 1]; Mask = @{%.vec4}
-; HIR-NEXT:        |   (<4 x i64>*)(%ptr4)[2 * i1 + 2 * <i64 0, i64 1, i64 2, i64 3>] = 41; Mask = @{%.vec4}
-; HIR-NEXT:        |   (<4 x i64>*)(%ptr4)[2 * i1 + 2 * <i64 0, i64 1, i64 2, i64 3> + 1] = 42; Mask = @{%.vec4}
-; HIR-NEXT:        + END LOOP
-; HIR:             ret ;
-; HIR-NEXT:  END REGION
-=======
 ; HIR-NEXT: BEGIN REGION { modified }
 ; HIR-NEXT:       + DO i1 = 0, 299, 4   <DO_LOOP> <simd-vectorized> <novectorize>
 ; HIR-NEXT:       |   %.vls.load7 = undef;
@@ -329,7 +305,6 @@
 ; HIR-NEXT:       + END LOOP
 ; HIR:            ret ;
 ; HIR-NEXT: END REGION
->>>>>>> 130e135d
 
 ; HIR-LABEL: Report from: HIR Loop optimizations framework for : test_vls_mem
 ; HIR-EMPTY:
@@ -341,14 +316,14 @@
 ; HIR-NEXT:      remark #15451: unmasked unaligned unit stride stores: 0
 ; HIR-NEXT:      remark #15456: masked unaligned unit stride loads: 0
 ; HIR-NEXT:      remark #15457: masked unaligned unit stride stores: 0
-; HIR-NEXT:      remark #15458: masked indexed (or gather) loads: 2
-; HIR-NEXT:      remark #15459: masked indexed (or scatter) stores: 2
+; HIR-NEXT:      remark #15458: masked indexed (or gather) loads: 0
+; HIR-NEXT:      remark #15459: masked indexed (or scatter) stores: 0
 ; HIR-NEXT:      remark #15462: unmasked indexed (or gather) loads: 2
 ; HIR-NEXT:      remark #15463: unmasked indexed (or scatter) stores: 2
 ; HIR-NEXT:      remark #15554: Unmasked VLS-optimized loads (each part of the group counted separately): 2
-; HIR-NEXT:      remark #15555: Masked VLS-optimized loads (each part of the group counted separately): 0
+; HIR-NEXT:      remark #15555: Masked VLS-optimized loads (each part of the group counted separately): 2
 ; HIR-NEXT:      remark #15556: Unmasked VLS-optimized stores (each part of the group counted separately): 2
-; HIR-NEXT:      remark #15557: Masked VLS-optimized stores (each part of the group counted separately): 0
+; HIR-NEXT:      remark #15557: Masked VLS-optimized stores (each part of the group counted separately): 2
 ; HIR-NEXT:      remark #15474: --- end vector loop memory reference summary ---
 ; HIR-NEXT:  LOOP END
 ; HIR-NEXT:  =================================================================
