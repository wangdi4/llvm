; Test to check the functionality of vectorization opt-report for LLVM-IR based vectorizer.

; RUN: opt -VPlanDriver -vector-library=SVML -vplan-force-vf=4 -vplan-enable-all-zero-bypass-non-loops=false -intel-loop-optreport=high -intel-ir-optreport-emitter -enable-intel-advanced-opts -vplan-vls-level=always < %s -disable-output 2>&1 | FileCheck %s --strict-whitespace -check-prefixes=LLVM

; RUN: opt -hir-ssa-deconstruction -hir-framework -VPlanDriverHIR -vector-library=SVML -vplan-force-vf=4 -vplan-enable-all-zero-bypass-non-loops=false -intel-loop-optreport=high -hir-optreport-emitter -enable-intel-advanced-opts -vplan-vls-level=always < %s -disable-output -print-after=VPlanDriverHIR 2>&1 | FileCheck %s --strict-whitespace -check-prefixes=HIR

target datalayout = "e-m:e-i64:64-f80:128-n8:16:32:64-S128"
target triple = "x86_64-unknown-linux-gnu"

declare void @serial_call() nounwind

define void @test_serialized(i32* nocapture %arr) local_unnamed_addr {
; LLVM-LABEL: Global loop optimization report for : test_serialized
; LLVM-EMPTY:
; LLVM-NEXT:  LOOP BEGIN
; LLVM-NEXT:      Remark: LOOP WAS VECTORIZED
; LLVM-NEXT:      Remark: vectorization support: vector length 4
; LLVM:           Remark: --- begin vector loop cost summary ---
; LLVM-NEXT:      Remark: vectorized math library calls: 0
; LLVM-NEXT:      Remark: vector function calls: 0
; LLVM-NEXT:      Remark: serialized function calls: 2
; LLVM-NEXT:      Remark: --- end vector loop cost summary ---
; LLVM:       LOOP END
; LLVM-EMPTY:
; LLVM-NEXT:  LOOP BEGIN
; LLVM-NEXT:  LOOP END
; LLVM-NEXT:  =================================================================

; FIXME: Call serialization isn't supported for HIR yet.
; HIR-LABEL: Report from: HIR Loop optimizations framework for : test_serialized
; HIR-EMPTY:
; HIR-NEXT:  LOOP BEGIN
; HIR-NEXT:      Remark: loop was not vectorized:
; HIR-NEXT:  LOOP END
; HIR-NEXT:  =================================================================

entry:
  %tok = call token @llvm.directive.region.entry() [ "DIR.OMP.SIMD"() ]
  br label %header

header:
  %iv = phi i64 [ 0, %entry ], [ %iv.next, %header ]
  call void @serial_call()
  %iv.next = add nuw nsw i64 %iv, 1
  call void @serial_call()
  %exitcond = icmp eq i64 %iv.next, 300
  br i1 %exitcond, label %loop.exit, label %header

loop.exit:
  call void @llvm.directive.region.exit(token %tok) [ "DIR.OMP.END.SIMD"() ]
  ret void
}

declare void @vec_func(i64) #0
declare void @_ZGVBN4v_vec_func(i64)

define void @test_vector_variant(i32* nocapture %arr) local_unnamed_addr {
; LLVM-LABEL: Global loop optimization report for : test_vector_variant
; LLVM-EMPTY:
; LLVM-NEXT:  LOOP BEGIN
; LLVM-NEXT:      Remark: LOOP WAS VECTORIZED
; LLVM-NEXT:      Remark: vectorization support: vector length 4
; LLVM:           Remark: --- begin vector loop cost summary ---
; LLVM-NEXT:      Remark: vectorized math library calls: 0
; LLVM-NEXT:      Remark: vector function calls: 1
; LLVM-NEXT:      Remark: serialized function calls: 0
; LLVM-NEXT:      Remark: --- end vector loop cost summary ---
; LLVM:       LOOP END
; LLVM-EMPTY:
; LLVM-NEXT:  LOOP BEGIN
; LLVM-NEXT:  LOOP END
; LLVM-NEXT:  =================================================================

; FIXME: Vector-variant isn't supported for HIR yet.
; HIR-LABEL: Report from: HIR Loop optimizations framework for : test_vector_variant
; HIR-EMPTY:
; HIR-NEXT:  LOOP BEGIN
; HIR-NEXT:      Remark: loop was not vectorized:
; HIR-NEXT:  LOOP END
; HIR-NEXT:  =================================================================
entry:
  %tok = call token @llvm.directive.region.entry() [ "DIR.OMP.SIMD"() ]
  br label %header

header:
  %iv = phi i64 [ 0, %entry ], [ %iv.next, %header ]
  call void @vec_func(i64 %iv)
  %iv.next = add nuw nsw i64 %iv, 1
  %exitcond = icmp eq i64 %iv.next, 300
  br i1 %exitcond, label %loop.exit, label %header

loop.exit:
  call void @llvm.directive.region.exit(token %tok) [ "DIR.OMP.END.SIMD"() ]
  ret void
}

declare double @llvm.sqrt.f64(double %val) #1
declare double @_Z4sqrtd(double %val) #1
declare double @sqrt(double %val) #1
define void @test_sqrt(i32* nocapture %arr) local_unnamed_addr #1 {
; LLVM-LABEL: Global loop optimization report for : test_sqrt
; LLVM-EMPTY:
; LLVM-NEXT:  LOOP BEGIN
; LLVM-NEXT:      Remark: LOOP WAS VECTORIZED
; LLVM-NEXT:      Remark: vectorization support: vector length 4
; LLVM-NEXT:      Remark: --- begin vector loop cost summary ---
; LLVM-NEXT:      Remark: vectorized math library calls: 3
; LLVM-NEXT:      Remark: vector function calls: 0
; LLVM-NEXT:      Remark: serialized function calls: 0
; LLVM-NEXT:      Remark: --- end vector loop cost summary ---
; LLVM:       LOOP END
; LLVM-EMPTY:
; LLVM-NEXT:  LOOP BEGIN
; LLVM-NEXT:  LOOP END
; LLVM-NEXT:  =================================================================

; HIR-LABEL: Function: test_sqrt
; HIR-EMPTY:
; HIR-NEXT:  BEGIN REGION { modified }
; HIR-NEXT:        + DO i1 = 0, 299, 4   <DO_LOOP> <simd-vectorized> <novectorize>
; HIR-NEXT:        |   %.vec = sitofp.<4 x i64>.<4 x double>(i1 + <i64 0, i64 1, i64 2, i64 3>);
; HIR-NEXT:        |   %llvm.sqrt.v4f64 = @llvm.sqrt.v4f64(%.vec);
; HIR-NEXT:        |   %_Z4sqrtDv4_d = @_Z4sqrtDv4_d(%.vec);
; HIR-NEXT:        |   %__svml_sqrt4 = @__svml_sqrt4(%.vec);
; HIR-NEXT:        + END LOOP
; HIR:             ret ;
; HIR-NEXT:  END REGION

; HIR-LABEL: Report from: HIR Loop optimizations framework for : test_sqrt
; HIR-EMPTY:
; HIR-NEXT:  LOOP BEGIN
; HIR-NEXT:      Remark: LOOP WAS VECTORIZED
; HIR-NEXT:      Remark: vectorization support: vector length 4
; HIR:           Remark: --- begin vector loop cost summary ---
; HIR-NEXT:      Remark: vectorized math library calls: 3
; HIR-NEXT:      Remark: vector function calls: 0
; HIR-NEXT:      Remark: serialized function calls: 0
; HIR-NEXT:      Remark: --- end vector loop cost summary ---
; HIR:       LOOP END
; HIR-NEXT:  =================================================================
entry:
  %tok = call token @llvm.directive.region.entry() [ "DIR.OMP.SIMD"() ]
  br label %header

header:
  %iv = phi i64 [ 0, %entry ], [ %iv.next, %header ]
  %d = sitofp i64 %iv to double
  ; Intrinsic
  %sqrt = call double @llvm.sqrt.f64(double %d)
  ; Vectorizable, but vector function isn't prefixed with __svml
  %sqrt2 = call double @_Z4sqrtd(double %d)
  ; Vector function is prefixed with __svml
  %sqrt3 = call double @sqrt(double %d)
  %iv.next = add nuw nsw i64 %iv, 1
  %exitcond = icmp eq i64 %iv.next, 300
  br i1 %exitcond, label %loop.exit, label %header

loop.exit:
  call void @llvm.directive.region.exit(token %tok) [ "DIR.OMP.END.SIMD"() ]
  ret void
}

define void @test_nonvls_mem(i64* %ptr, i64 *%ptr2) #1 {
; LLVM-LABEL: Global loop optimization report for : test_nonvls_mem
; LLVM-EMPTY:
; LLVM-NEXT:  LOOP BEGIN
; LLVM-NEXT:      Remark: LOOP WAS VECTORIZED
; LLVM-NEXT:      Remark: vectorization support: vector length 4
; LLVM:           Remark: --- begin vector loop memory reference summary ---
; LLVM-NEXT:      Remark: unmasked unaligned unit stride loads: 1
; LLVM-NEXT:      Remark: unmasked unaligned unit stride stores: 1
; LLVM-NEXT:      Remark: masked unaligned unit stride loads: 1
; LLVM-NEXT:      Remark: masked unaligned unit stride stores: 1
; LLVM-NEXT:      Remark: masked indexed (or gather) loads: 1
; LLVM-NEXT:      Remark: masked indexed (or scatter) stores: 1
; LLVM-NEXT:      Remark: unmasked indexed (or gather) loads: 1
; LLVM-NEXT:      Remark: unmasked indexed (or scatter) stores: 1
; LLVM:           Remark: --- end vector loop memory reference summary ---
; LLVM:       LOOP END
; LLVM-EMPTY:
; LLVM-NEXT:  LOOP BEGIN
; LLVM-NEXT:  LOOP END
; LLVM-NEXT:  =================================================================

; HIR-LABEL: Function: test_nonvls_mem
; HIR-EMPTY:
; HIR-NEXT:  BEGIN REGION { modified }
; HIR-NEXT:        + DO i1 = 0, 299, 4   <DO_LOOP> <simd-vectorized> <novectorize>
; HIR-NEXT:        |   %.vec9 = undef;
; HIR-NEXT:        |   %.vec5 = undef;
; HIR-NEXT:        |   %.vec = i1 + <i64 0, i64 1, i64 2, i64 3>  *  i1 + <i64 0, i64 1, i64 2, i64 3>;
; HIR-NEXT:        |   %.vec2 = (<4 x i64>*)(%ptr)[i1];
; HIR-NEXT:        |   (<4 x i64>*)(%ptr)[i1] = 42;
; HIR-NEXT:        |   %.vec3 = (<4 x i64>*)(%ptr2)[%.vec];
; HIR-NEXT:        |   (<4 x i64>*)(%ptr2)[%.vec] = 42;
; HIR-NEXT:        |   %.vec4 = %.vec2 == 76;
; HIR-NEXT:        |   %reverse = shufflevector %.vec4,  undef,  <i32 3, i32 2, i32 1, i32 0>;
; HIR-NEXT:        |   %.vec5 = (<4 x i64>*)(%ptr)[-1 * i1 + -3]; Mask = @{%reverse}
; HIR-NEXT:        |   %reverse6 = shufflevector %.vec5,  undef,  <i32 3, i32 2, i32 1, i32 0>;
; HIR-NEXT:        |   %reverse7 = shufflevector %.vec4,  undef,  <i32 3, i32 2, i32 1, i32 0>;
; HIR-NEXT:        |   %reverse8 = shufflevector 42,  undef,  <i32 3, i32 2, i32 1, i32 0>;
; HIR-NEXT:        |   (<4 x i64>*)(%ptr)[-1 * i1 + -3] = %reverse8; Mask = @{%reverse7}
; HIR-NEXT:        |   %.vec9 = (<4 x i64>*)(%ptr2)[%.vec]; Mask = @{%.vec4}
; HIR-NEXT:        |   (<4 x i64>*)(%ptr2)[%.vec] = 77; Mask = @{%.vec4}
; HIR-NEXT:        + END LOOP
; HIR:             ret ;
; HIR-NEXT:  END REGION

; HIR-LABEL: Report from: HIR Loop optimizations framework for : test_nonvls_mem
; HIR-EMPTY:
; HIR-NEXT:  LOOP BEGIN
; HIR-NEXT:      Remark: LOOP WAS VECTORIZED
; HIR-NEXT:      Remark: vectorization support: vector length 4
; HIR:           Remark: --- begin vector loop memory reference summary ---
; HIR-NEXT:      Remark: unmasked unaligned unit stride loads: 1
; HIR-NEXT:      Remark: unmasked unaligned unit stride stores: 1
; HIR-NEXT:      Remark: masked unaligned unit stride loads: 1
; HIR-NEXT:      Remark: masked unaligned unit stride stores: 1
; HIR-NEXT:      Remark: masked indexed (or gather) loads: 1
; HIR-NEXT:      Remark: masked indexed (or scatter) stores: 1
; HIR-NEXT:      Remark: unmasked indexed (or gather) loads: 1
; HIR-NEXT:      Remark: unmasked indexed (or scatter) stores: 1
; HIR:           Remark: --- end vector loop memory reference summary ---
; HIR:       LOOP END
; HIR-NEXT:  =================================================================
entry:
  %tok = call token @llvm.directive.region.entry() [ "DIR.OMP.SIMD"() ]
  br label %header

header:
  %iv = phi i64 [ 0, %entry ], [ %iv.next, %latch ]
  %non.linear = mul nsw nuw i64 %iv, %iv
  %neg = sub nsw nuw i64 0, %iv
  %linear.gep = getelementptr i64, i64 *%ptr, i64 %iv
  %reverse.linear.gep = getelementptr i64, i64 *%ptr, i64 %neg
  %nonlinear.gep = getelementptr i64, i64 *%ptr2, i64 %non.linear

  %unmasked.unit.load = load i64, i64 *%linear.gep
  store i64 42, i64 *%linear.gep ; unmasked.unit.store
  %cond = icmp eq i64 %unmasked.unit.load, 76

  %unmasked.gather = load i64, i64 *%nonlinear.gep
  store i64 42, i64 *%nonlinear.gep ; unmasked.scatter

  br i1 %cond, label %if, label %latch

if:
  %masked.reverse.unit.load = load i64, i64 *%reverse.linear.gep
  store i64 42, i64 *%reverse.linear.gep ; masked.reverse.unit.store

  %masked.gather = load i64, i64 *%nonlinear.gep
  store i64 77, i64 *%nonlinear.gep ; masked.scatter
  br label %latch

latch:
  %iv.next = add nuw nsw i64 %iv, 1
  %exitcond = icmp eq i64 %iv.next, 300
  br i1 %exitcond, label %loop.exit, label %header

loop.exit:
  call void @llvm.directive.region.exit(token %tok) [ "DIR.OMP.END.SIMD"() ]
  ret void
}

define void @test_vls_mem(i64 *%ptr, i64 *%ptr2, i64 *%ptr3, i64 *%ptr4) #1 {
; LLVM-LABEL: Global loop optimization report for : test_vls_mem
; LLVM-EMPTY:
; LLVM-NEXT:  LOOP BEGIN
; LLVM-NEXT:      Remark: LOOP WAS VECTORIZED
; LLVM-NEXT:      Remark: vectorization support: vector length 4
; LLVM:           Remark: --- begin vector loop memory reference summary ---
; LLVM-NEXT:      Remark: unmasked unaligned unit stride loads: 0
; LLVM-NEXT:      Remark: unmasked unaligned unit stride stores: 0
; LLVM-NEXT:      Remark: masked unaligned unit stride loads: 0
; LLVM-NEXT:      Remark: masked unaligned unit stride stores: 0
; LLVM-NEXT:      Remark: masked indexed (or gather) loads: 0
; LLVM-NEXT:      Remark: masked indexed (or scatter) stores: 0
; Gaps aren't supported by VLS yet.
; LLVM-NEXT:      Remark: unmasked indexed (or gather) loads: 2
; LLVM-NEXT:      Remark: unmasked indexed (or scatter) stores: 2
; LLVM-NEXT:      Remark: Unmasked VLS-optimized loads (each part of the group counted separately): 2
; LLVM-NEXT:      Remark: Masked VLS-optimized loads (each part of the group counted separately): 2
; LLVM-NEXT:      Remark: Unmasked VLS-optimized stores (each part of the group counted separately): 2
; LLVM-NEXT:      Remark: Masked VLS-optimized stores (each part of the group counted separately): 2
; LLVM-NEXT:      Remark: --- end vector loop memory reference summary ---
; LLVM:       LOOP END
; LLVM-EMPTY:
; LLVM-NEXT:  LOOP BEGIN
; LLVM-NEXT:  LOOP END
; LLVM-NEXT:  =================================================================

; HIR-LABEL: Function: test_vls_mem
; HIR-EMPTY:
; HIR-NEXT:  BEGIN REGION { modified }
<<<<<<< HEAD
; HIR-NEXT:        + DO i1 = 0, 299, 4   <DO_LOOP> <novectorize>
=======
; HIR-NEXT:        + DO i1 = 0, 299, 4   <DO_LOOP> <simd-vectorized> <novectorize>
>>>>>>> 6c8b510a
; HIR-NEXT:        |   %.vec6 = undef;
; HIR-NEXT:        |   %.vec5 = undef;
; HIR-NEXT:        |   %.vec = (<4 x i64>*)(%ptr)[3 * i1 + 3 * <i64 0, i64 1, i64 2, i64 3>];
; HIR-NEXT:        |   %.vec2 = (<4 x i64>*)(%ptr)[3 * i1 + 3 * <i64 0, i64 1, i64 2, i64 3> + 1];
; HIR-NEXT:        |   (<4 x i64>*)(%ptr)[3 * i1 + 3 * <i64 0, i64 1, i64 2, i64 3>] = 41;
; HIR-NEXT:        |   (<4 x i64>*)(%ptr)[3 * i1 + 3 * <i64 0, i64 1, i64 2, i64 3> + 1] = %.vec;
; HIR-NEXT:        |   %.vls.load = (<8 x i64>*)(%ptr2)[2 * i1];
; HIR-NEXT:        |   %vls.shuf = shufflevector %.vls.load,  undef,  <i32 0, i32 2, i32 4, i32 6>;
; HIR-NEXT:        |   %vls.shuf3 = shufflevector %.vls.load,  undef,  <i32 1, i32 3, i32 5, i32 7>;
; HIR-NEXT:        |   %comb.shuf = shufflevector 41,  %vls.shuf,  <i32 0, i32 1, i32 2, i32 3, i32 4, i32 5, i32 6, i32 7>;
; HIR-NEXT:        |   %vls.interleave = shufflevector %comb.shuf,  undef,  <i32 0, i32 4, i32 1, i32 5, i32 2, i32 6, i32 3, i32 7>;
; HIR-NEXT:        |   (<8 x i64>*)(%ptr2)[2 * i1] = %vls.interleave;
; HIR-NEXT:        |   %.vec4 = %vls.shuf == 67;
; HIR-NEXT:        |   %.vec5 = (<4 x i64>*)(%ptr3)[2 * i1 + 2 * <i64 0, i64 1, i64 2, i64 3>]; Mask = @{%.vec4}
; HIR-NEXT:        |   %.vec6 = (<4 x i64>*)(%ptr3)[2 * i1 + 2 * <i64 0, i64 1, i64 2, i64 3> + 1]; Mask = @{%.vec4}
; HIR-NEXT:        |   (<4 x i64>*)(%ptr4)[2 * i1 + 2 * <i64 0, i64 1, i64 2, i64 3>] = 41; Mask = @{%.vec4}
; HIR-NEXT:        |   (<4 x i64>*)(%ptr4)[2 * i1 + 2 * <i64 0, i64 1, i64 2, i64 3> + 1] = 42; Mask = @{%.vec4}
; HIR-NEXT:        + END LOOP
; HIR:             ret ;
; HIR-NEXT:  END REGION

; HIR-LABEL: Report from: HIR Loop optimizations framework for : test_vls_mem
; HIR-EMPTY:
; HIR-NEXT:  LOOP BEGIN
; HIR-NEXT:      Remark: LOOP WAS VECTORIZED
; HIR-NEXT:      Remark: vectorization support: vector length 4
; HIR:           Remark: --- begin vector loop memory reference summary ---
; HIR-NEXT:      Remark: unmasked unaligned unit stride loads: 0
; HIR-NEXT:      Remark: unmasked unaligned unit stride stores: 0
; HIR-NEXT:      Remark: masked unaligned unit stride loads: 0
; HIR-NEXT:      Remark: masked unaligned unit stride stores: 0
; HIR-NEXT:      Remark: masked indexed (or gather) loads: 2
; HIR-NEXT:      Remark: masked indexed (or scatter) stores: 2
; HIR-NEXT:      Remark: unmasked indexed (or gather) loads: 2
; HIR-NEXT:      Remark: unmasked indexed (or scatter) stores: 2
; HIR-NEXT:      Remark: Unmasked VLS-optimized loads (each part of the group counted separately): 2
; HIR-NEXT:      Remark: Masked VLS-optimized loads (each part of the group counted separately): 0
; HIR-NEXT:      Remark: Unmasked VLS-optimized stores (each part of the group counted separately): 2
; HIR-NEXT:      Remark: Masked VLS-optimized stores (each part of the group counted separately): 0
; HIR-NEXT:      Remark: --- end vector loop memory reference summary ---
; HIR:       LOOP END
; HIR-NEXT:  =================================================================
entry:
  %tok = call token @llvm.directive.region.entry() [ "DIR.OMP.SIMD"() ]
  br label %header

header:
  %iv = phi i64 [ 0, %entry ], [ %iv.next, %latch ]
  %iv.x3 = mul nsw nuw i64 %iv, 3
  %iv.x2 = mul nsw nuw i64 %iv, 2

  ; Group with gaps but no predicate
  %gep.x3.1 = getelementptr i64, i64 *%ptr, i64 %iv.x3
  %gep.x3.2 = getelementptr i64, i64 *%gep.x3.1, i64 1
  %ld.x3.1 = load i64, i64 *%gep.x3.1
  %ld.x3.2 = load i64, i64 *%gep.x3.2
  store i64 41, i64 *%gep.x3.1
  store i64 %ld.x3.1, i64 *%gep.x3.2

  ; Group without gaps and without predicate
  %gep.x2.1 = getelementptr i64, i64 *%ptr2, i64 %iv.x2
  %gep.x2.2 = getelementptr i64, i64 *%gep.x2.1, i64 1
  %ld.x2.1 = load i64, i64 *%gep.x2.1
  %ld.x2.2 = load i64, i64 *%gep.x2.2
  store i64 41, i64 *%gep.x2.1
  store i64 %ld.x2.1, i64 *%gep.x2.2

  ; Group without gaps but under a predicate
  %cond = icmp eq i64 %ld.x2.1, 67
  %gep.x2.mask.1 = getelementptr i64, i64 *%ptr3, i64 %iv.x2
  %gep.x2.mask.2 = getelementptr i64, i64 *%gep.x2.mask.1, i64 1
  %gep.st.x2.mask.1 = getelementptr i64, i64 *%ptr4, i64 %iv.x2
  %gep.st.x2.mask.2 = getelementptr i64, i64 *%gep.st.x2.mask.1, i64 1
  br i1 %cond, label %if, label %latch

; Current VLS (at least LLVM IR) works in single BB only. If that will ever be
; generalized to multiple BBs one load/store should be hoisted/sinked into
; unpredicated block.
if:
  %ld.x2.mask.1 = load i64, i64 *%gep.x2.mask.1
  %ld.x2.mask.2 = load i64, i64 *%gep.x2.mask.2
  store i64 41, i64 *%gep.st.x2.mask.1
  store i64 42, i64 *%gep.st.x2.mask.2
  br label %latch

latch:
  %iv.next = add nuw nsw i64 %iv, 1
  %exitcond = icmp eq i64 %iv.next, 300
  br i1 %exitcond, label %loop.exit, label %header

loop.exit:
  call void @llvm.directive.region.exit(token %tok) [ "DIR.OMP.END.SIMD"() ]
  ret void
}

declare token @llvm.directive.region.entry()
declare void @llvm.directive.region.exit(token)

attributes #0 = { nounwind "vector-variants"="_ZGVbN4l_vec_func" "target-features"="+fxsr,+mmx,+sse,+sse2,+x87,+avx,+avx2" }
attributes #1 = { nounwind readnone "target-features"="+fxsr,+mmx,+sse,+sse2,+x87,+avx,+avx2" }<|MERGE_RESOLUTION|>--- conflicted
+++ resolved
@@ -292,11 +292,7 @@
 ; HIR-LABEL: Function: test_vls_mem
 ; HIR-EMPTY:
 ; HIR-NEXT:  BEGIN REGION { modified }
-<<<<<<< HEAD
-; HIR-NEXT:        + DO i1 = 0, 299, 4   <DO_LOOP> <novectorize>
-=======
 ; HIR-NEXT:        + DO i1 = 0, 299, 4   <DO_LOOP> <simd-vectorized> <novectorize>
->>>>>>> 6c8b510a
 ; HIR-NEXT:        |   %.vec6 = undef;
 ; HIR-NEXT:        |   %.vec5 = undef;
 ; HIR-NEXT:        |   %.vec = (<4 x i64>*)(%ptr)[3 * i1 + 3 * <i64 0, i64 1, i64 2, i64 3>];
