; Test that we can vectorize float, float version of mandelbrot kernel.
<<<<<<< HEAD
; RUN: opt -S %s -VPlanDriver -vector-library=SVML 2>&1 | FileCheck %s
; RUN: opt -S %s -passes="vplan-driver" -vector-library=SVML 2>&1 | FileCheck %s
;
; The run lines below used to crash before CMPLRLLVM-22366 was fixed.
; RUN: opt -S %s -VPlanDriver -vector-library=SVML -vplan-enable-all-zero-bypass-loops=0 -disable-output
; RUN: opt -S %s -passes="vplan-driver" -vector-library=SVML -vplan-enable-all-zero-bypass-loops=0 -disable-output
=======
; RUN: opt -vplan-enable-soa=false -S %s -VPlanDriver -vector-library=SVML 2>&1 | FileCheck %s
; RUN: opt -vplan-enable-soa=false -S %s -passes="vplan-driver" -vector-library=SVML 2>&1 | FileCheck %s
;
; The run lines below used to crash before CMPLRLLVM-22366 was fixed.
; RUN: opt -vplan-enable-soa=false -S %s -VPlanDriver -vector-library=SVML -vplan-enable-all-zero-bypass-loops=0 -disable-output
; RUN: opt -vplan-enable-soa=false -S %s -passes="vplan-driver" -vector-library=SVML -vplan-enable-all-zero-bypass-loops=0 -disable-output
>>>>>>> 6c8b510a
;
; CHECK: call svml_cc <16 x float> @__svml_sqrtf16(

; ModuleID = 'mod.cpp'
source_filename = "mod.cpp"
target datalayout = "e-m:e-i64:64-f80:128-n8:16:32:64-S128"
target triple = "x86_64-unknown-linux-gnu"

@count = dso_local local_unnamed_addr global [3000 x [3000 x i32]] zeroinitializer, align 16

; Function Attrs: norecurse uwtable
define dso_local i32 @main() local_unnamed_addr #0 personality i8* bitcast (i32 (...)* @__gxx_personality_v0 to i8*) {
entry:
  br label %omp.inner.for.body.lr.ph

for.cond.cleanup:                                 ; preds = %DIR.OMP.END.SIMD.3
  call void @_Z3foov()
  ret i32 0

omp.inner.for.body.lr.ph:                         ; preds = %DIR.OMP.END.SIMD.3, %entry
  %indvars.iv39 = phi i64 [ 0, %entry ], [ %indvars.iv.next40, %DIR.OMP.END.SIMD.3 ]
  %0 = trunc i64 %indvars.iv39 to i32
  %conv = sitofp i32 %0 to float
  %mul = fmul float %conv, 0x3F5063B3E0000000
  %sub = fsub float 0x3FFCCCCCC0000000, %mul
  %in_vals_tmp_imagine.priv = alloca float, align 4
  %in_vals_tmp_real.priv = alloca float, align 4
  br label %DIR.OMP.SIMD.1

DIR.OMP.SIMD.1:                                   ; preds = %omp.inner.for.body.lr.ph
  %in_vals_tmp_imagine.priv.priv = alloca float
  %in_vals_tmp_real.priv.priv = alloca float
  br label %DIR.OMP.SIMD.142

DIR.OMP.SIMD.142:                                 ; preds = %DIR.OMP.SIMD.1
  %1 = call token @llvm.directive.region.entry() [ "DIR.OMP.SIMD"(), "QUAL.OMP.SIMDLEN"(i32 16), "QUAL.OMP.NORMALIZED.IV"(i8* null), "QUAL.OMP.NORMALIZED.UB"(i8* null), "QUAL.OMP.PRIVATE"(float* %in_vals_tmp_real.priv.priv), "QUAL.OMP.PRIVATE"(float* %in_vals_tmp_imagine.priv.priv) ]
  br label %DIR.OMP.SIMD.2

DIR.OMP.SIMD.2:                                   ; preds = %DIR.OMP.SIMD.142
  %2 = bitcast float* %in_vals_tmp_real.priv.priv to i8*
  %3 = bitcast float* %in_vals_tmp_imagine.priv.priv to i8*
  %mul1.i = fmul float %sub, %sub
  br label %omp.inner.for.body

omp.inner.for.body:                               ; preds = %_ZL6mandelffj.exit, %DIR.OMP.SIMD.2
  %indvars.iv = phi i64 [ %indvars.iv.next, %_ZL6mandelffj.exit ], [ 0, %DIR.OMP.SIMD.2 ]
  call void @llvm.lifetime.start.p0i8(i64 4, i8* nonnull %2) #2
  %4 = trunc i64 %indvars.iv to i32
  %conv3 = sitofp i32 %4 to float
  %mul4 = fmul float %conv3, 0x3F5063B3E0000000
  %add5 = fadd float %mul4, -2.000000e+00
  store float %add5, float* %in_vals_tmp_real.priv.priv, align 4, !tbaa !2
  call void @llvm.lifetime.start.p0i8(i64 4, i8* nonnull %3) #2
  store float %sub, float* %in_vals_tmp_imagine.priv.priv, align 4, !tbaa !2
  %mul.i = fmul float %add5, %add5
  %add.i = fadd float %mul1.i, %mul.i
  %call.i = call float @sqrtf(float %add.i) #2
  %cmp.i33 = fcmp olt float %call.i, 2.000000e+00
  br i1 %cmp.i33, label %while.body.i.preheader, label %_ZL6mandelffj.exit

while.body.i.preheader:                           ; preds = %omp.inner.for.body
  br label %while.body.i

while.body.i:                                     ; preds = %while.body.i.preheader, %while.body.i
  %z_imagine.0.i37 = phi float [ %add8.i, %while.body.i ], [ %sub, %while.body.i.preheader ]
  %z_real.0.i36 = phi float [ %add5.i, %while.body.i ], [ %add5, %while.body.i.preheader ]
  %count.0.i35 = phi i32 [ %inc.i, %while.body.i ], [ 1, %while.body.i.preheader ]
  %mul3.i = fmul float %z_real.0.i36, %z_real.0.i36
  %mul4.i = fmul float %z_imagine.0.i37, %z_imagine.0.i37
  %sub.i = fsub float %mul3.i, %mul4.i
  %add5.i = fadd float %add5, %sub.i
  %mul6.i = fmul float %add5.i, 2.000000e+00
  %mul7.i = fmul float %z_imagine.0.i37, %mul6.i
  %add8.i = fadd float %sub, %mul7.i
  %mul9.i = fmul float %add5.i, %add5.i
  %mul10.i = fmul float %add8.i, %add8.i
  %add11.i = fadd float %mul9.i, %mul10.i
  %call12.i = call float @sqrtf(float %add11.i) #2
  %inc.i = add nuw nsw i32 %count.0.i35, 1
  %cmp.i = fcmp olt float %call12.i, 2.000000e+00
  %cmp2.i = icmp ult i32 %inc.i, 3000
  %or.cond.i = and i1 %cmp2.i, %cmp.i
  br i1 %or.cond.i, label %while.body.i, label %_ZL6mandelffj.exit.loopexit

_ZL6mandelffj.exit.loopexit:                      ; preds = %while.body.i
  %inc.i.lcssa = phi i32 [ %inc.i, %while.body.i ]
  br label %_ZL6mandelffj.exit

_ZL6mandelffj.exit:                               ; preds = %_ZL6mandelffj.exit.loopexit, %omp.inner.for.body
  %count.0.i.lcssa = phi i32 [ 1, %omp.inner.for.body ], [ %inc.i.lcssa, %_ZL6mandelffj.exit.loopexit ]
  %arrayidx8 = getelementptr inbounds [3000 x [3000 x i32]], [3000 x [3000 x i32]]* @count, i64 0, i64 %indvars.iv39, i64 %indvars.iv, !intel-tbaa !6
  store i32 %count.0.i.lcssa, i32* %arrayidx8, align 4, !tbaa !6
  call void @llvm.lifetime.end.p0i8(i64 4, i8* nonnull %3) #2
  call void @llvm.lifetime.end.p0i8(i64 4, i8* nonnull %2) #2
  %indvars.iv.next = add nuw nsw i64 %indvars.iv, 1
  %exitcond = icmp eq i64 %indvars.iv.next, 3000
  br i1 %exitcond, label %DIR.OMP.END.SIMD.2, label %omp.inner.for.body

DIR.OMP.END.SIMD.2:                               ; preds = %_ZL6mandelffj.exit
  call void @llvm.directive.region.exit(token %1) [ "DIR.OMP.END.SIMD"() ]
  br label %DIR.OMP.END.SIMD.3

DIR.OMP.END.SIMD.3:                               ; preds = %DIR.OMP.END.SIMD.2
  %indvars.iv.next40 = add nuw nsw i64 %indvars.iv39, 1
  %exitcond41 = icmp eq i64 %indvars.iv.next40, 3000
  br i1 %exitcond41, label %for.cond.cleanup, label %omp.inner.for.body.lr.ph
}

; Function Attrs: argmemonly nounwind
declare void @llvm.lifetime.start.p0i8(i64, i8* nocapture) #1

; Function Attrs: nounwind
declare token @llvm.directive.region.entry() #2

; Function Attrs: nounwind
declare void @llvm.directive.region.exit(token) #2

declare dso_local i32 @__gxx_personality_v0(...)

; Function Attrs: argmemonly nounwind
declare void @llvm.lifetime.end.p0i8(i64, i8* nocapture) #1

declare dso_local void @_Z3foov() local_unnamed_addr #3

; Function Attrs: nounwind
declare dso_local float @sqrtf(float) local_unnamed_addr #4

attributes #0 = { norecurse uwtable "correctly-rounded-divide-sqrt-fp-math"="false" "disable-tail-calls"="false" "less-precise-fpmad"="false" "may-have-openmp-directive"="true" "min-legal-vector-width"="0" "no-frame-pointer-elim"="false" "no-infs-fp-math"="false" "no-jump-tables"="false" "no-nans-fp-math"="false" "no-signed-zeros-fp-math"="false" "no-trapping-math"="false" "stack-protector-buffer-size"="8" "target-cpu"="core-avx2" "target-features"="+avx,+avx2,+bmi,+bmi2,+cx16,+f16c,+fma,+fsgsbase,+fxsr,+invpcid,+lzcnt,+mmx,+movbe,+pclmul,+popcnt,+rdrnd,+sahf,+sse,+sse2,+sse3,+sse4.1,+sse4.2,+ssse3,+x87,+xsave,+xsaveopt" "unsafe-fp-math"="false" "use-soft-float"="false" }
attributes #1 = { argmemonly nounwind }
attributes #2 = { nounwind readnone }
attributes #3 = { "correctly-rounded-divide-sqrt-fp-math"="false" "disable-tail-calls"="false" "less-precise-fpmad"="false" "no-frame-pointer-elim"="false" "no-infs-fp-math"="false" "no-nans-fp-math"="false" "no-signed-zeros-fp-math"="false" "no-trapping-math"="false" "stack-protector-buffer-size"="8" "target-cpu"="core-avx2" "target-features"="+avx,+avx2,+bmi,+bmi2,+cx16,+f16c,+fma,+fsgsbase,+fxsr,+invpcid,+lzcnt,+mmx,+movbe,+pclmul,+popcnt,+rdrnd,+sahf,+sse,+sse2,+sse3,+sse4.1,+sse4.2,+ssse3,+x87,+xsave,+xsaveopt" "unsafe-fp-math"="false" "use-soft-float"="false" }
attributes #4 = { nounwind "correctly-rounded-divide-sqrt-fp-math"="false" "disable-tail-calls"="false" "less-precise-fpmad"="false" "no-frame-pointer-elim"="false" "no-infs-fp-math"="false" "no-nans-fp-math"="false" "no-signed-zeros-fp-math"="false" "no-trapping-math"="false" "stack-protector-buffer-size"="8" "target-cpu"="core-avx2" "target-features"="+avx,+avx2,+bmi,+bmi2,+cx16,+f16c,+fma,+fsgsbase,+fxsr,+invpcid,+lzcnt,+mmx,+movbe,+pclmul,+popcnt,+rdrnd,+sahf,+sse,+sse2,+sse3,+sse4.1,+sse4.2,+ssse3,+x87,+xsave,+xsaveopt" "unsafe-fp-math"="false" "use-soft-float"="false" }

!llvm.module.flags = !{!0}
!llvm.ident = !{!1}

!0 = !{i32 1, !"wchar_size", i32 4}
!1 = !{!"clang version 9.0.0 (ssh://git-amr-2.devtools.intel.com:29418/dpd_icl-clang 073c4ff27c752ef4458b2ccda1ade381622937e4) (ssh://git-amr-2.devtools.intel.com:29418/dpd_icl-llvm 1bb4bf87d07135f8ca12532427c838c9dcac65da)"}
!2 = !{!3, !3, i64 0}
!3 = !{!"float", !4, i64 0}
!4 = !{!"omnipotent char", !5, i64 0}
!5 = !{!"Simple C++ TBAA"}
!6 = !{!7, !9, i64 0}
!7 = !{!"array@_ZTSA3000_A3000_j", !8, i64 0}
!8 = !{!"array@_ZTSA3000_j", !9, i64 0}
!9 = !{!"int", !4, i64 0}<|MERGE_RESOLUTION|>--- conflicted
+++ resolved
@@ -1,19 +1,10 @@
 ; Test that we can vectorize float, float version of mandelbrot kernel.
-<<<<<<< HEAD
-; RUN: opt -S %s -VPlanDriver -vector-library=SVML 2>&1 | FileCheck %s
-; RUN: opt -S %s -passes="vplan-driver" -vector-library=SVML 2>&1 | FileCheck %s
-;
-; The run lines below used to crash before CMPLRLLVM-22366 was fixed.
-; RUN: opt -S %s -VPlanDriver -vector-library=SVML -vplan-enable-all-zero-bypass-loops=0 -disable-output
-; RUN: opt -S %s -passes="vplan-driver" -vector-library=SVML -vplan-enable-all-zero-bypass-loops=0 -disable-output
-=======
 ; RUN: opt -vplan-enable-soa=false -S %s -VPlanDriver -vector-library=SVML 2>&1 | FileCheck %s
 ; RUN: opt -vplan-enable-soa=false -S %s -passes="vplan-driver" -vector-library=SVML 2>&1 | FileCheck %s
 ;
 ; The run lines below used to crash before CMPLRLLVM-22366 was fixed.
 ; RUN: opt -vplan-enable-soa=false -S %s -VPlanDriver -vector-library=SVML -vplan-enable-all-zero-bypass-loops=0 -disable-output
 ; RUN: opt -vplan-enable-soa=false -S %s -passes="vplan-driver" -vector-library=SVML -vplan-enable-all-zero-bypass-loops=0 -disable-output
->>>>>>> 6c8b510a
 ;
 ; CHECK: call svml_cc <16 x float> @__svml_sqrtf16(
 
