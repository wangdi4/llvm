; RUN: opt -hir-ssa-deconstruction -hir-framework -VPlanDriverHIR -vplan-force-vf=4 -enable-vp-value-codegen-hir -print-after=VPlanDriverHIR -disable-output < %s 2>&1 | FileCheck %s
; RUN: opt -passes="hir-ssa-deconstruction,vplan-driver-hir" -vplan-force-vf=4 -enable-vp-value-codegen-hir -print-after=vplan-driver-hir -disable-output < %s 2>&1 | FileCheck %s

;
; Test to check that safe operations such as multiply remain unmasked in VPValue
; code generation. This is important for stability as well as performance of
; VPValue CG. In mixed CG mode, we can have multiple HLInsts that write to the
; same temp under different mask. Temps in HIR correspond to memory locations
; and an HLInst such as 't1 = val @Mask = m1' is lowered as:
;
;   ldval = load from t1 memory location
;   blendval = select m1, val, ldval
;   store blendval, t1 memory location
;
; This sequence is unnecessary in VPValue CG and can actually cause stability
; issues. Consider the following scalar HIR:
;
;    DO i1 = 0, 99, 1   <DO_LOOP> <simd>
;      %1 = (%unif)[0];
;      %2 = (@larr)[0][i1];
;      if (%2 != 0)
;      {
;          (@larr2)[0][(%n2 * %1)][i1] = i1;
;      }
;    END LOOP
;
; The value %n2 * %1 is uniform and the store to larr2 is unit strided. When
; trying to form the unit strided ref, we use scalar value for lane 0 for this
; uniform value. If the multiply remains masked, the value in this lane may
; be garbage if the mask for lane 0 is false. For operations other than calls,
; loads/stores, we need to generate unmasked operations for VPValue CG. This
; is essentially the same as what we do for LLVM IR path.
;
@larr = global [100 x i64] zeroinitializer, align 16
@larr2 = global [100 x [100 x i64]] zeroinitializer, align 16

define void @foo(i64* nocapture readonly %unif, i64 %n2) local_unnamed_addr #0 {
<<<<<<< HEAD
; CHECK-LABEL:  *** IR Dump After VPlan Vectorization Driver HIR (VPlanDriverHIR) ***
=======
; CHECK-LABEL:  *** IR Dump After{{.+}}VPlan{{.*}}Driver{{.*}}HIR{{.*}} ***
>>>>>>> a59519ad
; CHECK:       DO i1 = 0, 99, 4   <DO_LOOP> <simd-vectorized> <novectorize>
; CHECK-NEXT:    %.unifload = (%unif)[0];
; CHECK-NEXT:    %.vec = (<4 x i64>*)(@larr)[0][i1];
; CHECK-NEXT:    %.vec2 = %.vec != 0;
; CHECK-NEXT:    %.vec3 = %.unifload  *  %n2;
; CHECK-NEXT:    %extract.0. = extractelement %.vec3,  0;
; CHECK-NEXT:    (<4 x i64>*)(@larr2)[0][%extract.0.][i1] = i1 + <i64 0, i64 1, i64 2, i64 3>; Mask = @{%.vec2}
; CHECK-NEXT:  END LOOP
;
omp.inner.for.body.lr.ph:
  %0 = call token @llvm.directive.region.entry() [ "DIR.OMP.SIMD"() ]
  br label %omp.inner.for.body

omp.inner.for.body:                               ; preds = %if.end, %omp.inner.for.body.lr.ph
  %.omp.iv.local.010 = phi i64 [ 0, %omp.inner.for.body.lr.ph ], [ %add4, %if.end ]
  %1 = load i64, i64* %unif, align 8
  %arrayidx = getelementptr inbounds [100 x i64], [100 x i64]* @larr, i64 0, i64 %.omp.iv.local.010
  %2 = load i64, i64* %arrayidx, align 8
  %tobool = icmp eq i64 %2, 0
  br i1 %tobool, label %if.end, label %if.then

if.then:                                          ; preds = %omp.inner.for.body
  %mul1 = mul nsw i64 %1, %n2
  %arrayidx3 = getelementptr inbounds [100 x [100 x i64]], [100 x [100 x i64]]* @larr2, i64 0, i64 %mul1, i64 %.omp.iv.local.010
  store i64 %.omp.iv.local.010, i64* %arrayidx3, align 8
  br label %if.end

if.end:                                           ; preds = %omp.inner.for.body, %if.then
  %add4 = add nuw nsw i64 %.omp.iv.local.010, 1
  %exitcond = icmp eq i64 %add4, 100
  br i1 %exitcond, label %DIR.OMP.END.SIMD.4, label %omp.inner.for.body

DIR.OMP.END.SIMD.4:                               ; preds = %if.end
  call void @llvm.directive.region.exit(token %0) [ "DIR.OMP.END.SIMD"() ]
  br label %return

return:
  ret void
}

declare token @llvm.directive.region.entry()
declare void @llvm.directive.region.exit(token)<|MERGE_RESOLUTION|>--- conflicted
+++ resolved
@@ -35,11 +35,7 @@
 @larr2 = global [100 x [100 x i64]] zeroinitializer, align 16
 
 define void @foo(i64* nocapture readonly %unif, i64 %n2) local_unnamed_addr #0 {
-<<<<<<< HEAD
-; CHECK-LABEL:  *** IR Dump After VPlan Vectorization Driver HIR (VPlanDriverHIR) ***
-=======
 ; CHECK-LABEL:  *** IR Dump After{{.+}}VPlan{{.*}}Driver{{.*}}HIR{{.*}} ***
->>>>>>> a59519ad
 ; CHECK:       DO i1 = 0, 99, 4   <DO_LOOP> <simd-vectorized> <novectorize>
 ; CHECK-NEXT:    %.unifload = (%unif)[0];
 ; CHECK-NEXT:    %.vec = (<4 x i64>*)(@larr)[0][i1];
