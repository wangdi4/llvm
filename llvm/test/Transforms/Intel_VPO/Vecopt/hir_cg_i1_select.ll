; NOTE: Assertions have been autogenerated by utils/intel_update_vplan_checks.py
; RUN: opt < %s -hir-ssa-deconstruction -hir-framework -VPlanDriverHIR  -vplan-force-vf=2 -print-after=VPlanDriverHIR -disable-output 2>&1 | FileCheck %s
; RUN: opt -passes="hir-ssa-deconstruction,vplan-driver-hir" < %s -vplan-force-vf=2 -print-after=vplan-driver-hir -disable-output 2>&1 | FileCheck %s



define void @foo(i1 %cond, i1 %a, i64 *%p) {
<<<<<<< HEAD
; CHECK-LABEL:  *** IR Dump After VPlan Vectorization Driver HIR (VPlanDriverHIR) ***
=======
; CHECK-LABEL:  *** IR Dump After{{.+}}VPlan{{.*}}Driver{{.*}}HIR{{.*}} ***
>>>>>>> a59519ad
; CHECK-NEXT:  Function: foo
; CHECK-EMPTY:
; CHECK-NEXT:       BEGIN REGION { modified }
; CHECK-NEXT:             + DO i1 = 0, 41, 2   <DO_LOOP> <simd-vectorized> <novectorize>
; CHECK-NEXT:             |   [[DOTVEC0:%.*]] = (<2 x i64>*)([[P0:%.*]])[i1]
; CHECK-NEXT:             |   [[DOTVEC20:%.*]] = [[DOTVEC0]] == 42
; CHECK-NEXT:             |   [[DOTVEC30:%.*]] = [[DOTVEC0]] == 47
; CHECK-NEXT:             |   [[DOTVEC40:%.*]] = ([[COND0:%.*]] != 0) ? [[DOTVEC20]] : [[DOTVEC30]]
; CHECK-NEXT:             |   [[DOTVEC50:%.*]] = ([[DOTVEC0]] == 42) ? [[DOTVEC20]] : [[COND0]]
; CHECK-NEXT:             |   [[DOTVEC60:%.*]] = [[DOTVEC40]]  ^  [[DOTVEC50]]
; CHECK-NEXT:             |   [[LAST:%.*]] = extractelement [[DOTVEC60]],  1;
; CHECK-NEXT:             |   ([[P0]])[0] = [[LAST]]
; CHECK-NEXT:             + END LOOP
; CHECK:                  ret
; CHECK-NEXT:       END REGION
;
entry:
  %tok = call token @llvm.directive.region.entry() [ "DIR.OMP.SIMD"() ]
  br label %header

header:
  %iv = phi i64 [ 0, %entry ], [ %iv.next, %header ]
  %iv.next = add nsw i64 %iv, 1
  %gep = getelementptr i64, i64 *%p, i64 %iv
  %ld = load i64, i64 *%gep
  %cmp = icmp eq i64 %ld, 42
  %cmp2 = icmp eq i64 %ld, 47
  ; This used to crash because %cmp/%cmp2 were tried to be processed similar to
  ; %cond (HIR specifics) which is incorrect.
  %sel = select i1 %cond, i1 %cmp, i1 %cmp2
  ; Check that the check is for single use and not a single user
  %sel2 = select i1 %cmp, i1 %cmp, i1 %cond
  %xor = xor i1 %sel, %sel2
  %sext = sext i1 %xor to i64
  store i64 %sext, i64 *%p
  %exitcond = icmp eq i64 %iv.next, 42
  br i1 %exitcond, label %exit, label %header

exit:
  call void @llvm.directive.region.exit(token %tok) [ "DIR.OMP.END.SIMD"() ]
  ret void
}

declare token @llvm.directive.region.entry()
declare void @llvm.directive.region.exit(token %0)<|MERGE_RESOLUTION|>--- conflicted
+++ resolved
@@ -5,11 +5,7 @@
 
 
 define void @foo(i1 %cond, i1 %a, i64 *%p) {
-<<<<<<< HEAD
-; CHECK-LABEL:  *** IR Dump After VPlan Vectorization Driver HIR (VPlanDriverHIR) ***
-=======
 ; CHECK-LABEL:  *** IR Dump After{{.+}}VPlan{{.*}}Driver{{.*}}HIR{{.*}} ***
->>>>>>> a59519ad
 ; CHECK-NEXT:  Function: foo
 ; CHECK-EMPTY:
 ; CHECK-NEXT:       BEGIN REGION { modified }
