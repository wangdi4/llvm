; Test to check that we generate wide load and appropriate shuffles for the
; two loads. The first value loaded is not from the lowest memory address
; and the memory reference for the load has a trailing struct offset. Test
; checks that we generate proper HIR for this case.
;
; HIR before vectorization:
;         + DO i1 = 0, 99, 1   <DO_LOOP>
;         |   %0 = (%sarr)[i1].1;
;         |   %1 = (%sarr)[i1].0;
;         |   (%arr)[i1] = %0 + %1;
;         + END LOOP
;
<<<<<<< HEAD
; RUN: opt -hir-ssa-deconstruction -hir-vec-dir-insert -VPlanDriverHIR -vplan-force-vf=4 -disable-output -print-after=VPlanDriverHIR  < %s 2>&1  | FileCheck %s
; RUN: opt -passes="hir-ssa-deconstruction,hir-vec-dir-insert,vplan-driver-hir" -vplan-force-vf=4 -disable-output -print-after=vplan-driver-hir < %s 2>&1 | FileCheck %s

; CHECK-LABEL:   IR Dump After{{.+}}VPlan{{.*}}Driver{{.*}}HIR{{.*}}
; CHECK:             + DO i1 = 0, 99, 4   <DO_LOOP> <auto-vectorized> <novectorize>
; CHECK-NEXT:        |   %.addrcopy = &((i64*)(%sarr)[i1].1);
; CHECK-NEXT:        |   %.vls.load = (<8 x i64>*)(%.addrcopy)[-1];
; CHECK-NEXT:        |   %vls.shuf = shufflevector %.vls.load,  undef,  <i32 1, i32 3, i32 5, i32 7>;
; CHECK-NEXT:        |   %vls.shuf1 = shufflevector %.vls.load,  undef,  <i32 0, i32 2, i32 4, i32 6>;
; CHECK-NEXT:        |   (<4 x i32>*)(%arr)[i1] = %vls.shuf + %vls.shuf1;
; CHECK-NEXT:        + END LOOP

=======
; RUN: opt -hir-ssa-deconstruction -hir-vec-dir-insert -hir-vplan-vec -vplan-force-vf=4 -disable-output -print-after=hir-vplan-vec  < %s 2>&1  | FileCheck %s -check-prefixes=PM1
; RUN: opt -passes="hir-ssa-deconstruction,hir-vec-dir-insert,hir-vplan-vec" -vplan-force-vf=4 -disable-output -print-after=hir-vplan-vec < %s 2>&1 | FileCheck %s -check-prefixes=PM2
; PM1:         IR Dump After VPlan HIR Vectorizer
; PM2:         IR Dump After{{.+}}VPlan{{.*}}Driver{{.*}}HIR{{.*}}
; CHECK:        + DO i1 = 0, 99, 4   <DO_LOOP> <auto-vectorized> <novectorize>
; CHECK-NEXT:   |   %gep.base = &((i64*)(%sarr)[i1].1);
; CHECK-NEXT:   |   %.vls.load = (<8 x i64>*)(%gep.base)[-1];
; CHECK-NEXT:   |   %vls.extract = shufflevector %.vls.load,  %.vls.load,  <i32 0, i32 2, i32 4, i32 6>;
; CHECK-NEXT:   |   %vls.extract1 = shufflevector %.vls.load,  %.vls.load,  <i32 1, i32 3, i32 5, i32 7>;
; CHECK-NEXT:   |   (<4 x i32>*)(%arr)[i1] = %vls.extract + %vls.extract1;
; CHECK-NEXT:   + END LOOP
>>>>>>> 130e135d
target triple = "x86_64-unknown-linux-gnu"
%struct.S1 = type { i64, i64 }

define dso_local void @foo(i32* noalias nocapture %arr, %struct.S1* noalias nocapture readonly %sarr) {
entry:
  br label %for.body

for.body:                                         ; preds = %entry, %for.body
  %l1.09 = phi i64 [ 0, %entry ], [ %inc, %for.body ]
  %b = getelementptr inbounds %struct.S1, %struct.S1* %sarr, i64 %l1.09, i32 1
  %0 = load i64, i64* %b, align 8
  %a = getelementptr inbounds %struct.S1, %struct.S1* %sarr, i64 %l1.09, i32 0
  %1 = load i64, i64* %a, align 8
  %add = add nsw i64 %1, %0
  %conv = trunc i64 %add to i32
  %ptridx2 = getelementptr inbounds i32, i32* %arr, i64 %l1.09
  store i32 %conv, i32* %ptridx2, align 4
  %inc = add nuw nsw i64 %l1.09, 1
  %exitcond = icmp eq i64 %inc, 100
  br i1 %exitcond, label %for.end, label %for.body

for.end:                                          ; preds = %for.body
  ret void
}<|MERGE_RESOLUTION|>--- conflicted
+++ resolved
@@ -10,20 +10,6 @@
 ;         |   (%arr)[i1] = %0 + %1;
 ;         + END LOOP
 ;
-<<<<<<< HEAD
-; RUN: opt -hir-ssa-deconstruction -hir-vec-dir-insert -VPlanDriverHIR -vplan-force-vf=4 -disable-output -print-after=VPlanDriverHIR  < %s 2>&1  | FileCheck %s
-; RUN: opt -passes="hir-ssa-deconstruction,hir-vec-dir-insert,vplan-driver-hir" -vplan-force-vf=4 -disable-output -print-after=vplan-driver-hir < %s 2>&1 | FileCheck %s
-
-; CHECK-LABEL:   IR Dump After{{.+}}VPlan{{.*}}Driver{{.*}}HIR{{.*}}
-; CHECK:             + DO i1 = 0, 99, 4   <DO_LOOP> <auto-vectorized> <novectorize>
-; CHECK-NEXT:        |   %.addrcopy = &((i64*)(%sarr)[i1].1);
-; CHECK-NEXT:        |   %.vls.load = (<8 x i64>*)(%.addrcopy)[-1];
-; CHECK-NEXT:        |   %vls.shuf = shufflevector %.vls.load,  undef,  <i32 1, i32 3, i32 5, i32 7>;
-; CHECK-NEXT:        |   %vls.shuf1 = shufflevector %.vls.load,  undef,  <i32 0, i32 2, i32 4, i32 6>;
-; CHECK-NEXT:        |   (<4 x i32>*)(%arr)[i1] = %vls.shuf + %vls.shuf1;
-; CHECK-NEXT:        + END LOOP
-
-=======
 ; RUN: opt -hir-ssa-deconstruction -hir-vec-dir-insert -hir-vplan-vec -vplan-force-vf=4 -disable-output -print-after=hir-vplan-vec  < %s 2>&1  | FileCheck %s -check-prefixes=PM1
 ; RUN: opt -passes="hir-ssa-deconstruction,hir-vec-dir-insert,hir-vplan-vec" -vplan-force-vf=4 -disable-output -print-after=hir-vplan-vec < %s 2>&1 | FileCheck %s -check-prefixes=PM2
 ; PM1:         IR Dump After VPlan HIR Vectorizer
@@ -35,7 +21,6 @@
 ; CHECK-NEXT:   |   %vls.extract1 = shufflevector %.vls.load,  %.vls.load,  <i32 1, i32 3, i32 5, i32 7>;
 ; CHECK-NEXT:   |   (<4 x i32>*)(%arr)[i1] = %vls.extract + %vls.extract1;
 ; CHECK-NEXT:   + END LOOP
->>>>>>> 130e135d
 target triple = "x86_64-unknown-linux-gnu"
 %struct.S1 = type { i64, i64 }
 
