; Test for basic functionality of HIR vectorizer CG for merged CFG.
; Vec Scenario:
;    - No peel
;    - Main vector loop with VF=4
;    - Vectorized remainder loop with VF=2
;    - Scalar remainder

; Input HIR
; BEGIN REGION { }
;       %tok = @llvm.directive.region.entry(); [ DIR.OMP.SIMD() ]
;       %sum.07 = %init;
;
;       + DO i1 = 0, %N + -1, 1   <DO_LOOP> <simd>
;       |   %A.i = (%A)[i1];
;       |   %sum.07 = %A.i  +  %sum.07;
;       + END LOOP
;
;       @llvm.directive.region.exit(%tok); [ DIR.OMP.END.SIMD() ]
; END REGION

; RUN: opt -passes='hir-ssa-deconstruction,hir-vplan-vec,print<hir>' -vplan-vec-scenario="n0;v4;v2s1" -disable-output < %s 2>&1 | FileCheck %s

; CHECK-LABEL: Function: foo
; CHECK:          BEGIN REGION { modified }
; CHECK-NEXT:        [[SUM_070:%.*]] = [[INIT0:%.*]]
; CHECK-NEXT:        [[TGU0:%.*]] = [[N0:%.*]]  /u  2
; CHECK-NEXT:        [[VEC_TC0:%.*]] = [[TGU0]]  *  2
; CHECK-NEXT:        [[DOTVEC0:%.*]] = 0 == [[VEC_TC0]]
; CHECK-NEXT:        [[PHI_TEMP0:%.*]] = [[SUM_070]]
; CHECK-NEXT:        [[PHI_TEMP20:%.*]] = 0
; CHECK-NEXT:        [[EXTRACT_0_0:%.*]] = extractelement [[DOTVEC0]],  0
; CHECK-NEXT:        if ([[EXTRACT_0_0]] == 1)
; CHECK-NEXT:        {
; CHECK-NEXT:           goto [[MERGE_BEFORE_SCAL_REM:.*]];
; CHECK-NEXT:        }
; CHECK-NEXT:        [[TGU40:%.*]] = [[N0]]  /u  4
; CHECK-NEXT:        [[VEC_TC50:%.*]] = [[TGU40]]  *  4
; CHECK-NEXT:        [[DOTVEC60:%.*]] = 0 == [[VEC_TC50]]
; CHECK-NEXT:        [[PHI_TEMP70:%.*]] = [[SUM_070]]
; CHECK-NEXT:        [[PHI_TEMP90:%.*]] = 0
; CHECK-NEXT:        [[EXTRACT_0_110:%.*]] = extractelement [[DOTVEC60]],  0
; CHECK-NEXT:        if ([[EXTRACT_0_110]] == 1)
; CHECK-NEXT:        {
; CHECK-NEXT:           goto [[MERGE_AFTER_MAIN:.*]];
; CHECK-NEXT:        }
; CHECK-NEXT:        [[TGU120:%.*]] = [[N0]]  /u  4
; CHECK-NEXT:        [[VEC_TC130:%.*]] = [[TGU120]]  *  4
; CHECK-NEXT:        [[RED_INIT0:%.*]] = 0
; CHECK-NEXT:        [[RED_INIT_INSERT0:%.*]] = insertelement [[RED_INIT0]],  [[SUM_070]],  0
; CHECK-NEXT:        [[PHI_TEMP140:%.*]] = [[RED_INIT_INSERT0]]
; CHECK-NEXT:        [[LOOP_UB0:%.*]] = [[VEC_TC130]]  -  1

; CHECK:             + DO i1 = 0, [[LOOP_UB0]], 4   <DO_LOOP> <simd-vectorized> <nounroll> <novectorize>
; CHECK-NEXT:        |   [[DOTVEC160:%.*]] = (<4 x i32>*)([[A0:%.*]])[i1]
; CHECK-NEXT:        |   [[DOTVEC170:%.*]] = [[DOTVEC160]]  +  [[PHI_TEMP140]]
; CHECK-NEXT:        |   [[PHI_TEMP140]] = [[DOTVEC170]]
; CHECK-NEXT:        + END LOOP

; CHECK:             [[SUM_070]] = @llvm.vector.reduce.add.v4i32([[DOTVEC170]])
; CHECK:             [[IND_FINAL0:%.*]] = 0 + [[VEC_TC130]]
; CHECK-NEXT:        [[TGU190:%.*]] = [[N0]]  /u  2
; CHECK-NEXT:        [[VEC_TC200:%.*]] = [[TGU190]]  *  2
; CHECK-NEXT:        [[DOTVEC210:%.*]] = [[VEC_TC200]] == [[VEC_TC130]]
; CHECK-NEXT:        [[PHI_TEMP70]] = [[SUM_070]]
; CHECK-NEXT:        [[PHI_TEMP90]] = [[IND_FINAL0]]
; CHECK-NEXT:        [[PHI_TEMP240:%.*]] = [[SUM_070]]
; CHECK-NEXT:        [[PHI_TEMP260:%.*]] = [[IND_FINAL0]]
; CHECK-NEXT:        [[EXTRACT_0_280:%.*]] = extractelement [[DOTVEC210]],  0
; CHECK-NEXT:        if ([[EXTRACT_0_280]] == 1)
; CHECK-NEXT:        {
; CHECK-NEXT:           goto [[MERGE_AFTER_VEC_REM:.*]];
; CHECK-NEXT:        }
; CHECK-NEXT:        [[MERGE_AFTER_MAIN]]:
; CHECK-NEXT:        [[DOTVEC290:%.*]] = [[N0]] + -1  +  1
; CHECK-NEXT:        [[DOTSCAL0:%.*]] = [[N0]] + -1  +  1
; CHECK-NEXT:        [[TGU300:%.*]] = [[N0]]  /u  2
; CHECK-NEXT:        [[VEC_TC310:%.*]] = [[TGU300]]  *  2
; CHECK-NEXT:        [[RED_INIT320:%.*]] = 0
; CHECK-NEXT:        [[RED_INIT_INSERT330:%.*]] = insertelement [[RED_INIT320]],  [[PHI_TEMP70]],  0
; CHECK-NEXT:        [[TMP0:%.*]] = [[PHI_TEMP90]]  +  <i64 0, i64 1>
; CHECK-NEXT:        [[PHI_TEMP340:%.*]] = [[RED_INIT_INSERT330]]
; CHECK-NEXT:        [[LOOP_UB360:%.*]] = [[VEC_TC310]]  -  1
<<<<<<< HEAD

; CHECK:             + DO i1 = [[PHI_TEMP90]], [[LOOP_UB360]], 2   <DO_LOOP>  <MAX_TC_EST = 2>  <LEGAL_MAX_TC = 2> <vector-remainder> <nounroll> <novectorize> <max_trip_count = 2>
; CHECK-NEXT:        |   [[DOTVEC370:%.*]] = (<2 x i32>*)([[A0]])[i1]
; CHECK-NEXT:        |   [[DOTVEC380:%.*]] = [[DOTVEC370]]  +  [[PHI_TEMP340]]
; CHECK-NEXT:        |   [[PHI_TEMP340]] = [[DOTVEC380]]
; CHECK-NEXT:        + END LOOP

; CHECK:             [[SUM_070]] = @llvm.vector.reduce.add.v2i32([[DOTVEC380]])
=======
; CHECK-NEXT:        [[DOTVEC370:%.*]] = (<2 x i32>*)([[A0]])[[[PHI_TEMP90]]]
; CHECK-NEXT:        [[DOTVEC380:%.*]] = [[DOTVEC370]]  +  [[PHI_TEMP340]]
; CHECK-NEXT:        [[PHI_TEMP340]] = [[DOTVEC380]]
; CHECK-NEXT:        [[SUM_070]] = @llvm.vector.reduce.add.v2i32([[DOTVEC380]])
>>>>>>> bfff8914
; CHECK-NEXT:        [[IND_FINAL410:%.*]] = 0  +  [[VEC_TC310]]
; CHECK-NEXT:        [[PHI_TEMP240]] = [[SUM_070]]
; CHECK-NEXT:        [[PHI_TEMP260]] = [[IND_FINAL410]]
; CHECK-NEXT:        [[MERGE_AFTER_VEC_REM]]:
; CHECK-NEXT:        [[TGU440:%.*]] = [[N0]]  /u  2
; CHECK-NEXT:        [[VEC_TC450:%.*]] = [[TGU440]]  *  2
; CHECK-NEXT:        [[DOTVEC460:%.*]] = [[N0]] == [[VEC_TC450]]
; CHECK-NEXT:        [[PHI_TEMP0]] = [[PHI_TEMP240]]
; CHECK-NEXT:        [[PHI_TEMP20]] = [[PHI_TEMP260]]
; CHECK-NEXT:        [[PHI_TEMP490:%.*]] = [[PHI_TEMP240]]
; CHECK-NEXT:        [[PHI_TEMP510:%.*]] = [[PHI_TEMP260]]
; CHECK-NEXT:        [[EXTRACT_0_530:%.*]] = extractelement [[DOTVEC460]],  0
; CHECK-NEXT:        if ([[EXTRACT_0_530]] == 1)
; CHECK-NEXT:        {
; CHECK-NEXT:           goto [[FINAL_MERGE:.*]];
; CHECK-NEXT:        }
; CHECK-NEXT:        [[MERGE_BEFORE_SCAL_REM]]:
; CHECK-NEXT:        [[LB_TMP0:%.*]] = [[PHI_TEMP20]]
; CHECK-NEXT:        [[SUM_070]] = [[PHI_TEMP0]]

; CHECK:             + DO i1 = [[LB_TMP0]], [[N0]] + -1, 1   <DO_LOOP>  <MAX_TC_EST = 3>  <LEGAL_MAX_TC = 3> <vector-remainder> <nounroll> <novectorize> <max_trip_count = 3>
; CHECK-NEXT:        |   [[A_I0:%.*]] = ([[A0]])[i1]
; CHECK-NEXT:        |   [[SUM_070]] = [[A_I0]]  +  [[SUM_070]]
; CHECK-NEXT:        + END LOOP
; CHECK:             [[PHI_TEMP490]] = [[SUM_070]]
; CHECK-NEXT:        [[PHI_TEMP510]] = [[N0]] + -1
; CHECK-NEXT:        [[FINAL_MERGE]]:
; CHECK-NEXT:  END REGION

target datalayout = "e-m:e-i64:64-f80:128-n8:16:32:64-S128"
target triple = "x86_64-unknown-linux-gnu"
define i32 @foo(i32* nocapture readonly %A, i64 %N, i32 %init) {
entry:
  %tok = call token @llvm.directive.region.entry() [ "DIR.OMP.SIMD"() ]
  br label %for.body

for.body:                                           ; preds = %for.body.preheader, %for.body
  %indvars.iv = phi i64 [ %indvars.iv.next, %for.body ], [ 0, %entry ]
  %sum.07 = phi i32 [ %add, %for.body ], [ %init, %entry ]
  %arrayidx = getelementptr inbounds i32, i32* %A, i64 %indvars.iv
  %A.i = load i32, i32* %arrayidx, align 4
  %add = add nsw i32 %A.i, %sum.07
  %indvars.iv.next = add nuw nsw i64 %indvars.iv, 1
  %exitcond = icmp eq i64 %indvars.iv.next, %N
  br i1 %exitcond, label %for.cond.cleanup.loopexit, label %for.body

for.cond.cleanup.loopexit:                             ; preds = %for.body
  %add.lcssa = phi i32 [ %add, %for.body ]
  br label %end.simd

end.simd:
  call void @llvm.directive.region.exit(token %tok) [ "DIR.OMP.END.SIMD"() ]
  br label %DIR.QUAL.LIST.END.3

DIR.QUAL.LIST.END.3:
  ret i32 %add.lcssa

}
declare token @llvm.directive.region.entry()
declare void @llvm.directive.region.exit(token)<|MERGE_RESOLUTION|>--- conflicted
+++ resolved
@@ -80,21 +80,10 @@
 ; CHECK-NEXT:        [[TMP0:%.*]] = [[PHI_TEMP90]]  +  <i64 0, i64 1>
 ; CHECK-NEXT:        [[PHI_TEMP340:%.*]] = [[RED_INIT_INSERT330]]
 ; CHECK-NEXT:        [[LOOP_UB360:%.*]] = [[VEC_TC310]]  -  1
-<<<<<<< HEAD
-
-; CHECK:             + DO i1 = [[PHI_TEMP90]], [[LOOP_UB360]], 2   <DO_LOOP>  <MAX_TC_EST = 2>  <LEGAL_MAX_TC = 2> <vector-remainder> <nounroll> <novectorize> <max_trip_count = 2>
-; CHECK-NEXT:        |   [[DOTVEC370:%.*]] = (<2 x i32>*)([[A0]])[i1]
-; CHECK-NEXT:        |   [[DOTVEC380:%.*]] = [[DOTVEC370]]  +  [[PHI_TEMP340]]
-; CHECK-NEXT:        |   [[PHI_TEMP340]] = [[DOTVEC380]]
-; CHECK-NEXT:        + END LOOP
-
-; CHECK:             [[SUM_070]] = @llvm.vector.reduce.add.v2i32([[DOTVEC380]])
-=======
 ; CHECK-NEXT:        [[DOTVEC370:%.*]] = (<2 x i32>*)([[A0]])[[[PHI_TEMP90]]]
 ; CHECK-NEXT:        [[DOTVEC380:%.*]] = [[DOTVEC370]]  +  [[PHI_TEMP340]]
 ; CHECK-NEXT:        [[PHI_TEMP340]] = [[DOTVEC380]]
 ; CHECK-NEXT:        [[SUM_070]] = @llvm.vector.reduce.add.v2i32([[DOTVEC380]])
->>>>>>> bfff8914
 ; CHECK-NEXT:        [[IND_FINAL410:%.*]] = 0  +  [[VEC_TC310]]
 ; CHECK-NEXT:        [[PHI_TEMP240]] = [[SUM_070]]
 ; CHECK-NEXT:        [[PHI_TEMP260]] = [[IND_FINAL410]]
