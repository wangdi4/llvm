--- conflicted
+++ resolved
@@ -24,11 +24,7 @@
 ; (with bitcast folded in), and use the LVAL of the copy instruction to generate the
 ; new addressof ref.
 ;
-<<<<<<< HEAD
-; CHECK-LABEL:  *** IR Dump After VPlan Vectorization Driver HIR (VPlanDriverHIR) ***
-=======
 ; CHECK-LABEL:  *** IR Dump After{{.+}}VPlan{{.*}}Driver{{.*}}HIR{{.*}} ***
->>>>>>> a59519ad
 ; CHECK:                     DO i1 = 0, 99, 4   <DO_LOOP> <auto-vectorized> <novectorize>
 ; CHECK-NEXT:                  %.vec = (<4 x i64>*)(%neighbor)[i1];
 ; CHECK-NEXT:                  %nsbgepcopy = &((<4 x i8*>)(%lattice)[%.vec]);
