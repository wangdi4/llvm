; NOTE: Assertions have been autogenerated by utils/intel_update_vplan_checks.py
; RUN: opt -hir-ssa-deconstruction -hir-vec-dir-insert -VPlanDriverHIR -disable-output -vplan-print-after-plain-cfg -print-after=VPlanDriverHIR -vplan-force-vf=4 -enable-vp-value-codegen-hir < %s 2>&1 | FileCheck %s
; RUN: opt -passes="hir-ssa-deconstruction,hir-vec-dir-insert,vplan-driver-hir" -disable-output -vplan-print-after-plain-cfg -print-after=vplan-driver-hir -vplan-force-vf=4 -enable-vp-value-codegen-hir < %s 2>&1 | FileCheck %s

; LIT test to check VPValue based code generation for invariant canon expression
; and blob external defs. Loop being vectorized is the following:
;   for (i2 = 0; i2 < 100; i2++) {
;      arr[i1][n1 * n2 +  i2] = n1 * n2 + i1;
;   }
;
; Test checks that canon expression (n1 * n2 + i1) and blob (n1 * n2) are treated
; as external defs and that the generated code from VPValue based code generation
; for the same is correct.
; Auto generated checks that were not necessary were removed.

@arr = dso_local local_unnamed_addr global [100 x [100 x i64]] zeroinitializer, align 16

define dso_local void @foo(i64 %n1, i64 %n2) local_unnamed_addr #0 {
; CHECK-LABEL:  VPlan after importing plain CFG
; CHECK-NEXT:  VPlan IR for: foo:HIR
; CHECK-NEXT:  External Defs Start:
; CHECK-DAG:     [[VP0:%.*]] = {(%n1 * %n2)}
; CHECK-DAG:     [[VP1:%.*]] = {%i1}
; CHECK-DAG:     [[VP2:%.*]] = {@arr}
; CHECK-DAG:     [[VP3:%.*]] = {i1 + (%n1 * %n2)}
; CHECK-NEXT:  External Defs End:
; CHECK:          i64 [[VP4:%.*]] = phi  [ i64 0, {{.*}} ],  [ i64 [[VP5:%.*]], {{.*}} ]
; CHECK-NEXT:     i64 [[VP6:%.*]] = add i64 [[VP0]] i64 [[VP4]]
; CHECK-NEXT:     i64* [[VP7:%.*]] = subscript inbounds [100 x [100 x i64]]* @arr i64 0 i64 [[I10:%.*]] i64 [[VP6]]
; CHECK-NEXT:     store i64 [[VP3]] i64* [[VP7]]
;
<<<<<<< HEAD
; CHECK:       *** IR Dump After VPlan Vectorization Driver HIR (VPlanDriverHIR) ***
=======
; CHECK:       *** IR Dump After{{.+}}VPlan{{.*}}Driver{{.*}}HIR{{.*}} ***
>>>>>>> a59519ad
; CHECK:        DO i2 = 0, 99, 4   <DO_LOOP> <auto-vectorized> <novectorize>
; CHECK-NEXT:     (<4 x i64>*)(@arr)[0][i1][i2 + (%n1 * %n2)] = i1 + (%n1 * %n2);
; CHECK-NEXT:   END LOOP
;
entry:
  %mul = mul nsw i64 %n2, %n1
  br label %for.cond1.preheader

for.cond1.preheader:                              ; preds = %for.inc7, %entry
  %i1.020 = phi i64 [ 0, %entry ], [ %inc8, %for.inc7 ]
  %add = add nsw i64 %i1.020, %mul
  br label %for.body3

for.body3:                                        ; preds = %for.body3, %for.cond1.preheader
  %i2.019 = phi i64 [ 0, %for.cond1.preheader ], [ %inc, %for.body3 ]
  %add5 = add nsw i64 %i2.019, %mul
  %arrayidx6 = getelementptr inbounds [100 x [100 x i64]], [100 x [100 x i64]]* @arr, i64 0, i64 %i1.020, i64 %add5
  store i64 %add, i64* %arrayidx6, align 8
  %inc = add nuw nsw i64 %i2.019, 1
  %exitcond = icmp eq i64 %inc, 100
  br i1 %exitcond, label %for.inc7, label %for.body3

for.inc7:                                         ; preds = %for.body3
  %inc8 = add nuw nsw i64 %i1.020, 1
  %exitcond21 = icmp eq i64 %inc8, 100
  br i1 %exitcond21, label %for.end9, label %for.cond1.preheader

for.end9:                                         ; preds = %for.inc7
  ret void
}<|MERGE_RESOLUTION|>--- conflicted
+++ resolved
@@ -29,11 +29,7 @@
 ; CHECK-NEXT:     i64* [[VP7:%.*]] = subscript inbounds [100 x [100 x i64]]* @arr i64 0 i64 [[I10:%.*]] i64 [[VP6]]
 ; CHECK-NEXT:     store i64 [[VP3]] i64* [[VP7]]
 ;
-<<<<<<< HEAD
-; CHECK:       *** IR Dump After VPlan Vectorization Driver HIR (VPlanDriverHIR) ***
-=======
 ; CHECK:       *** IR Dump After{{.+}}VPlan{{.*}}Driver{{.*}}HIR{{.*}} ***
->>>>>>> a59519ad
 ; CHECK:        DO i2 = 0, 99, 4   <DO_LOOP> <auto-vectorized> <novectorize>
 ; CHECK-NEXT:     (<4 x i64>*)(@arr)[0][i1][i2 + (%n1 * %n2)] = i1 + (%n1 * %n2);
 ; CHECK-NEXT:   END LOOP
