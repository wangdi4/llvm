; RUN: opt -disable-output -hir-ssa-deconstruction -hir-vec-dir-insert -VPlanDriverHIR -vplan-force-vf=4 -print-after=hir-vec-dir-insert -print-after=VPlanDriverHIR < %s 2>&1 | FileCheck %s
; RUN: opt -passes="hir-ssa-deconstruction,hir-vec-dir-insert,vplan-driver-hir" -disable-output -vplan-force-vf=4 -print-after=hir-vec-dir-insert -print-after=vplan-driver-hir < %s 2>&1 | FileCheck %s

;
; The test checks that HIRParVecAnalysis doesn't look into loop preheader or
; postexit blocks when checking legality of vectorization. The test code has
; non-vectorizable memset calls in preheader and postexit blocks.
;
target datalayout = "e-m:e-i64:64-f80:128-n8:16:32:64-S128"
target triple = "x86_64-unknown-linux-gnu"

define void @foo(i64* nocapture %ary, i64 %size.inner) {
; for (i = 0; i < 128; ++i) {
;   if (size_inner != 0) {
;     memset(ary, 0, 8);
;     for (j = 0; j != size_inner; ++j)
;       ary[j] = j;
;     memset(ary, 0, 8);
;   }
; }
;
<<<<<<< HEAD
; CHECK:   *** IR Dump After HIR Vec Directive Insertion Pass (hir-vec-dir-insert) ***
=======
; CHECK:   *** IR Dump After{{.+}}Vec{{.*}}Dir{{.*}}Insert{{.*}}Pass{{.*}} ***
>>>>>>> a59519ad
; CHECK:       BEGIN REGION { }
; CHECK-NEXT:        + DO i1 = 0, 127, 1   <DO_LOOP>
; CHECK-NEXT:        |   %entry.region = @llvm.directive.region.entry(); [ DIR.VPO.AUTO.VEC() ]
; CHECK-NEXT:        |
; CHECK-NEXT:        |      @llvm.memset.p0i64.i64(&((%ary)[0]),  0,  8,  0);
; CHECK-NEXT:        |   + DO i2 = 0, %size.inner + -1, 1   <DO_LOOP>
; CHECK-NEXT:        |   |   (%ary)[i2] = i2;
; CHECK-NEXT:        |   + END LOOP
; CHECK-NEXT:        |      @llvm.memset.p0i64.i64(&((%ary)[0]),  0,  8,  0);
; CHECK-NEXT:        |
; CHECK-NEXT:        |   @llvm.directive.region.exit(%entry.region); [ DIR.VPO.END.AUTO.VEC() ]
; CHECK-NEXT:        + END LOOP
; CHECK-NEXT:  END REGION
;
<<<<<<< HEAD
; CHECK:   *** IR Dump After VPlan Vectorization Driver HIR (VPlanDriverHIR) ***
=======
; CHECK:   *** IR Dump After{{.+}}VPlan{{.*}}Driver{{.*}}HIR{{.*}} ***
>>>>>>> a59519ad
; CHECK:       BEGIN REGION { modified }
; CHECK-NEXT:        + DO i1 = 0, 127, 1   <DO_LOOP>
; CHECK-NEXT:        |   if (%size.inner != 0)
; CHECK-NEXT:        |   {
; CHECK-NEXT:        |      @llvm.memset.p0i64.i64(&((%ary)[0]),  0,  8,  0);
; CHECK-NEXT:        |      %tgu = (%size.inner)/u4;
; CHECK-NEXT:        |      if (0 <u 4 * %tgu)
; CHECK-NEXT:        |      {
; CHECK-NEXT:        |         + DO i2 = 0, 4 * %tgu + -1, 4   <DO_LOOP> <auto-vectorized> <nounroll> <novectorize>
; CHECK-NEXT:        |         |   (<4 x i64>*)(%ary)[i2] = i2 + <i64 0, i64 1, i64 2, i64 3>;
; CHECK-NEXT:        |         + END LOOP
; CHECK-NEXT:        |      }
; CHECK-NEXT:        |
; CHECK-NEXT:        |      + DO i2 = 4 * %tgu, %size.inner + -1, 1   <DO_LOOP>  <MAX_TC_EST = 3> <nounroll> <novectorize> <max_trip_count = 3>
; CHECK-NEXT:        |      |   (%ary)[i2] = i2;
; CHECK-NEXT:        |      + END LOOP
; CHECK-NEXT:        |
; CHECK-NEXT:        |      @llvm.memset.p0i64.i64(&((%ary)[0]),  0,  8,  0);
; CHECK-NEXT:        |   }
; CHECK-NEXT:        + END LOOP
; CHECK-NEXT:  END REGION
;
entry:
  br label %loop.outer

loop.outer:
  %i = phi i64 [ 0, %entry ], [ %i.next, %loop.outer.latch ]
  %ztt = icmp eq i64 %size.inner, 0
  br i1 %ztt, label %loop.outer.latch, label %preheader

preheader:
  call void @llvm.memset.p0i64.i64(i64* %ary, i8 0, i64 8, i1 false)
  br label %for.body

for.body:
  %j = phi i64 [ 0, %preheader ], [ %j.next, %for.body ]
  %ptr = getelementptr inbounds i64, i64* %ary, i64 %j
  store i64 %j, i64* %ptr, align 8
  %j.next = add nsw i64 %j, 1
  %cmp.j = icmp ne i64 %j.next, %size.inner
  br i1 %cmp.j, label %for.body, label %postexit

postexit:
  call void @llvm.memset.p0i64.i64(i64* %ary, i8 0, i64 8, i1 false)
  br label %loop.outer.latch

loop.outer.latch:
  %i.next = add nsw i64 %i, 1
  %cmp.i = icmp slt i64 %i.next, 128
  br i1 %cmp.i, label %loop.outer, label %exit

exit:
  ret void
}

declare void @llvm.memset.p0i64.i64(i64*, i8, i64, i1)<|MERGE_RESOLUTION|>--- conflicted
+++ resolved
@@ -19,11 +19,7 @@
 ;   }
 ; }
 ;
-<<<<<<< HEAD
-; CHECK:   *** IR Dump After HIR Vec Directive Insertion Pass (hir-vec-dir-insert) ***
-=======
 ; CHECK:   *** IR Dump After{{.+}}Vec{{.*}}Dir{{.*}}Insert{{.*}}Pass{{.*}} ***
->>>>>>> a59519ad
 ; CHECK:       BEGIN REGION { }
 ; CHECK-NEXT:        + DO i1 = 0, 127, 1   <DO_LOOP>
 ; CHECK-NEXT:        |   %entry.region = @llvm.directive.region.entry(); [ DIR.VPO.AUTO.VEC() ]
@@ -38,11 +34,7 @@
 ; CHECK-NEXT:        + END LOOP
 ; CHECK-NEXT:  END REGION
 ;
-<<<<<<< HEAD
-; CHECK:   *** IR Dump After VPlan Vectorization Driver HIR (VPlanDriverHIR) ***
-=======
 ; CHECK:   *** IR Dump After{{.+}}VPlan{{.*}}Driver{{.*}}HIR{{.*}} ***
->>>>>>> a59519ad
 ; CHECK:       BEGIN REGION { modified }
 ; CHECK-NEXT:        + DO i1 = 0, 127, 1   <DO_LOOP>
 ; CHECK-NEXT:        |   if (%size.inner != 0)
