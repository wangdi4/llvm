--- conflicted
+++ resolved
@@ -53,15 +53,11 @@
 
 ; CHECK: VPlan after predicator
 ; CHECK:  [DA: Div] [1024 x i32]* [[PRIV1:%.*]] = allocate-priv [1024 x i32]*
-<<<<<<< HEAD
-; CHECK-NEXT:  [DA: Div] i32* [[PRIV2:%.*]] = allocate-priv i32*
-=======
 ; CHECK-NEXT:  [DA: Div] i8* [[PRIV1_BCAST:%.*]] = bitcast [1024 x i32]* [[PRIV1]]
 ; CHECK-NEXT:  [DA: Div] call i64 4096 i8* [[PRIV1_BCAST]] void (i64, i8*)* @llvm.lifetime.start.p0i8 
 ; CHECK-NEXT:  [DA: Div] i32* [[PRIV2:%.*]] = allocate-priv i32*
 ; CHECK-NEXT:  [DA: Div] i8* [[PRIV2_BCAST:%.*]] = bitcast i32* [[PRIV2]]
 ; CHECK-NEXT:  [DA: Div] call i64 4 i8* [[PRIV2_BCAST]] void (i64, i8*)* @llvm.lifetime.start.p0i8 
->>>>>>> f7db7f67
 ; CHECK-NEXT:  [DA: Div] i32* [[GEP1:%.*]]  = getelementptr inbounds [1024 x i32]* [[PRIV1]] i64 0 i64 0
 ; CHECK-NEXT:  [DA: Div] i8* [[BC1:%.*]] = bitcast i32* [[GEP1]]
 ; CHECK-NEXT:  [DA: Div] i82* [[BC2:%.*]] = bitcast i8* [[BC1]]
