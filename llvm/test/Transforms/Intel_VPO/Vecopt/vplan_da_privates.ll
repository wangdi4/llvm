; This test makes sure that the divergence/uniformity property of privates is
; correctly identified and the replacement of the memory created via
; createPrivateMemory() and corresponding aliases happens in the loop as well
; as in the preheader.

target datalayout = "e-m:e-p270:32:32-p271:32:32-p272:64:64-i64:64-f80:128-n8:16:32:64-S128"
target triple = "x86_64-unknown-linux-gnu"

;const int N=1024;
;int arr1[N];
;int arr2[N];
;int i = 0, j = 0;

;extern int helper(int);
;extern int helperPtr(int*);
;int getElement(int RetIdx) {
;#pragma omp simd private(arr1)
;  for (i = 0; i < N; ++i)
;    for (j = 0; j < N; ++j) {
;      arr1[j] = helper(arr1[j] + arr1[i] + arr2[i] + arr2[j]);
;    }
;  return arr1[RetIdx];
;}

<<<<<<< HEAD
; RUN: opt -VPlanDriver -disable-output -vplan-dump-da -vplan-print-after-linearization -vplan-enable-all-liveouts %s 2>&1 | FileCheck %s
=======
; RUN: opt -vplan-enable-soa=false -VPlanDriver -disable-output -vplan-dump-da -vplan-print-after-linearization -vplan-enable-all-liveouts %s 2>&1 | FileCheck %s
>>>>>>> 6c8b510a

; REQUIRES:asserts

@N = dso_local local_unnamed_addr constant i32 1024, align 4
@i = dso_local local_unnamed_addr global i32 0, align 4
@j = dso_local local_unnamed_addr global i32 0, align 4
@arr1 = common dso_local local_unnamed_addr global [1024 x i32] zeroinitializer, align 16
@arr2 = common dso_local local_unnamed_addr global [1024 x i32] zeroinitializer, align 16

; Function Attrs: nounwind uwtable
define dso_local i32 @getElement(i32 %RetIdx) local_unnamed_addr {
; CHECK: Divergent: [Shape: Unit Stride, Stride: i32 1] i32 [[PHI2:%.*]] = phi  [ i32 {{.*}}, {{.*}} ],  [ i32 {{.*}}, {{.*}} ]
; CHECK: Uniform: [Shape: Uniform] i32 [[PHI1:%.*]] = phi  [ i32 0, {{.*}} ],  [ i32 {{.*}}, {{.*}} ]
; CHECK-NEXT: Uniform: [Shape: Uniform] i64 [[SEXT1:%.*]] = sext i32 [[PHI1]] to i64
; CHECK-NEXT: Divergent: [Shape: Strided, Stride: i64 4096] i32* [[PRIV_GEP1:%.*]] = getelementptr inbounds [1024 x i32]* [[ARR_PRIV:%.*]] i64 0 i64 [[SEXT1]]
; CHECK: Divergent: [Shape: Strided, Stride: i64 4096] i8* [[IV_IDX:%.*]] = bitcast i32* [[INV_ARRIDX:%.*]]
; CHECK-NEXT: Divergent: [Shape: Random] i8 [[BC1:%.*]] = load i8* [[BC1:%.*]]
; CHECK-NEXT: Divergent: [Shape: Random] i82 [[BC2:%.*]] = load i82* [[BC2:%.*]]
; CHECK: Divergent: [Shape: Random] i32 [[L1:%.*]] = load i32* [[PRIV_GEP1]]
; CHECK: Divergent: [Shape: Random] i32* [[PRIV_GEP2:%.*]] = getelementptr inbounds [1024 x i32]* [[ARR_PRIV]] i64 0 i64 [[SEXT2:%.*]]
; CHECK: Divergent: [Shape: Random] i32 [[VAL_TO_STORE:%.*]] = call i32 {{.*}} i32 (i32)* @helper
; CHECK: Divergent: [Shape: Random] i64 [[L_BC3:%.*]] = load i64* [[BC3:%.*]]
; CHECK-NEXT: Divergent: [Shape: Random] i64 [[L_BC4:%.*]] = load i64* [[BC_GEP:%.*]]
; CHECK-NEXT: Uniform: [Shape: Uniform] i32 [[JVAL:%.*]] = load i32* @j
; CHECK-NEXT: Uniform: [Shape: Uniform] i64 [[SEXT3:%.*]] = sext i32 [[JVAL]] to i64
; CHECK-NEXT: Divergent: [Shape: Strided, Stride: i64 4096] i32* [[PRIV_GEP3:%.*]] = getelementptr inbounds [1024 x i32]* [[ARR_PRIV]] i64 0 i64 [[SEXT3]]
; CHECK-NEXT: Divergent: [Shape: Random] store i32 [[VAL_TO_STORE]] i32* [[PRIV_GEP3]]

; CHECK: VPlan after predication and linearization
; CHECK:  [DA: Div] [1024 x i32]* [[PRIV1:%.*]] = allocate-priv [1024 x i32]*
; CHECK-NEXT:  [DA: Div] i32* [[GEP1:%.*]]  = getelementptr inbounds [1024 x i32]* [[PRIV1]] i64 0 i64 0
; CHECK-NEXT:  [DA: Div] i8* [[BC1:%.*]] = bitcast i32* [[GEP1]]
; CHECK-NEXT:  [DA: Div] i82* [[BC2:%.*]] = bitcast i8* [[BC1]]
; CHECK-NEXT:  [DA: Div] i64* [[BC3:%.*]] = bitcast i82* [[BC2]]
; CHECK-NEXT:  [DA: Div] i64* [[GEP2:%.*]] = getelementptr inbounds i64* [[BC3]] i64 6
; CHECK-NEXT:  [DA: Div] i32* [[PRIV2:%.*]] = allocate-priv i32*
; CHECK-NEXT:  [DA: Div] i32 [[IND1:%.*]] = induction-init{add} i32 live-in0 i32 1
; CHECK-NEXT:  [DA: Uni] i32 [[IND2:%.*]] = induction-init-step{add} i32 1
; CHECK:       [DA: Uni] i64 [[IDX1:%.*]] = sext i32 {{.*}} to i64
; CHECK-NEXT:  [DA: Div] i32* [[GEP3:%.*]] = getelementptr inbounds [1024 x i32]* [[PRIV1]] i64 0 i64 [[IDX1]]
; CHECK-NEXT:  [DA: Div] i32* [[BC4:%.*]] = bitcast [1024 x i32]* [[PRIV1]]
; CHECK-NEXT:  [DA: Div] i8*  [[BC5:%.*]] = bitcast i32* [[GEP1]]
; CHECK-NEXT:  [DA: Div] i8  [[L1:%.*]] = load i8* [[BC1]]
; CHECK-NEXT:  [DA: Div] i82 [[L2:%.*]] = load i82* [[BC2]]
; CHECK-NEXT:  [DA: Div] i32 [[L3:%.*]] = load i32* [[GEP3]]
; CHECK:       [DA: Div] i32* [[GEP4:%.*]] = getelementptr inbounds [1024 x i32]* [[PRIV1]] i64 0 i64 {{.*}}
; CHECK-NEXT:  [DA: Div] i32 [[L4:%.*]] = load i32* [[GEP4]]
; CHECK:       [DA: Div] i32 [[R1:%.*]] = call i32 {{.*}} i32 (i32)* @helper
; CHECK-NEXT:  [DA: Div] i64 [[L5:%.*]] = load i64* [[BC3]]
; CHECK-NEXT:  [DA: Div] i64 [[L6:%.*]] = load i64* [[GEP2]]
; CHECK:  [DA: Div] i32* [[GEP5:%.*]] = getelementptr inbounds [1024 x i32]* [[PRIV1]] i64 0 i64 {{.*}}
; CHECK-NEXT:  [DA: Div] store i32 {{.*}} i32* [[GEP5]]
omp.inner.for.body.lr.ph:
  %arr1.priv = alloca [1024 x i32], align 4
  %inv.arrayidx = getelementptr inbounds [1024 x i32], [1024 x i32]* %arr1.priv, i64 0, i64 0
  %bc.1 = bitcast i32* %inv.arrayidx to i8*
  %bc.2 = bitcast i8* %bc.1 to i82*
  %bc.3 = bitcast i82* %bc.2 to i64*
  %bc.gep = getelementptr inbounds i64, i64* %bc.3, i64 6
  %inv.arrayidx1 = getelementptr inbounds [1024 x i32], [1024 x i32]* %arr1.priv, i64 0, i64 6
  %i.lpriv = alloca i32, align 4
  br label %DIR.OMP.SIMD.1

DIR.OMP.SIMD.1:                                   ; preds = %omp.inner.for.body.lr.ph
  %0 = call token @llvm.directive.region.entry() [ "DIR.OMP.SIMD"(), "QUAL.OMP.PRIVATE"([1024 x i32]* %arr1.priv), "QUAL.OMP.NORMALIZED.IV"(i8* null), "QUAL.OMP.NORMALIZED.UB"(i8* null), "QUAL.OMP.LASTPRIVATE"(i32* %i.lpriv) ]
  br label %omp.inner.for.body

omp.inner.for.body:                               ; preds = %omp.inner.for.inc, %DIR.OMP.SIMD.1
  %.omp.iv.local.0 = phi i32 [ 0, %DIR.OMP.SIMD.1 ], [ %add13, %omp.inner.for.inc ]
  store i32 %.omp.iv.local.0, i32* %i.lpriv, align 4
  store i32 0, i32* @j, align 4
  br label %for.body

for.body:                                         ; preds = %for.body.for.body_crit_edge, %omp.inner.for.body
  %1 = phi i32 [ %.omp.iv.local.0, %omp.inner.for.body ], [ %.pre, %for.body.for.body_crit_edge ]
  %storemerge22 = phi i32 [ 0, %omp.inner.for.body ], [ %inc, %for.body.for.body_crit_edge ]
  %idxprom = sext i32 %storemerge22 to i64
  %arrayidx = getelementptr inbounds [1024 x i32], [1024 x i32]* %arr1.priv, i64 0, i64 %idxprom
  %bc = bitcast [1024 x i32]* %arr1.priv to i32*
  %bc.inv = bitcast i32* %inv.arrayidx to i8*
  %bc1.load = load i8, i8* %bc.1
  %bc2.load = load i82, i82* %bc.2
  %2 = load i32, i32* %arrayidx, align 4
  %idxprom2 = sext i32 %1 to i64
  %arrayidx3 = getelementptr inbounds [1024 x i32], [1024 x i32]* %arr1.priv, i64 0, i64 %idxprom2
  %3 = load i32, i32* %arrayidx3, align 4
  %add4 = add nsw i32 %3, %2
  %arrayidx6 = getelementptr inbounds [1024 x i32], [1024 x i32]* @arr2, i64 0, i64 %idxprom2
  %4 = load i32, i32* %arrayidx6, align 4
  %add7 = add nsw i32 %add4, %4
  %arrayidx9 = getelementptr inbounds [1024 x i32], [1024 x i32]* @arr2, i64 0, i64 %idxprom
  %5 = load i32, i32* %arrayidx9, align 4
  %add10 = add nsw i32 %add7, %5
  %call = call i32 @helper(i32 %add10)
  %bc3.load = load i64, i64* %bc.3
  %bc4.load = load i64, i64* %bc.gep
  %6 = load i32, i32* @j, align 4
  %idxprom11 = sext i32 %6 to i64
  %arrayidx12 = getelementptr inbounds [1024 x i32], [1024 x i32]* %arr1.priv, i64 0, i64 %idxprom11
  store i32 %call, i32* %arrayidx12, align 4
  %inc = add nsw i32 %6, 1
  store i32 %inc, i32* @j, align 4
  %cmp1 = icmp slt i32 %inc, 1024
  br i1 %cmp1, label %for.body.for.body_crit_edge, label %omp.inner.for.inc

for.body.for.body_crit_edge:                      ; preds = %for.body
  %.pre = load i32, i32* %i.lpriv, align 4
  br label %for.body

omp.inner.for.inc:                                ; preds = %for.body
  %add13 = add nuw nsw i32 %.omp.iv.local.0, 1
  %exitcond = icmp eq i32 %add13, 1024
  br i1 %exitcond, label %DIR.OMP.END.SIMD.4, label %omp.inner.for.body

DIR.OMP.END.SIMD.4:                               ; preds = %omp.inner.for.inc
  %7 = load i32, i32* %i.lpriv, align 4
  store i32 %7, i32* @i, align 4
  br label %DIR.OMP.END.SIMD.2

DIR.OMP.END.SIMD.2:                               ; preds = %DIR.OMP.END.SIMD.4
  call void @llvm.directive.region.exit(token %0) [ "DIR.OMP.END.SIMD"() ]
  br label %DIR.OMP.END.SIMD.3

DIR.OMP.END.SIMD.3:                               ; preds = %DIR.OMP.END.SIMD.2
  %idxprom14 = sext i32 %RetIdx to i64
  %arrayidx15 = getelementptr inbounds [1024 x i32], [1024 x i32]* @arr1, i64 0, i64 %idxprom14
  %8 = load i32, i32* %arrayidx15, align 4
  ret i32 %8
}



; This test makes sure that a scalar-private, which is passes onto a helper function is marked as Divergent.
;int scalPrivate(int RetIdx) {
;#pragma omp simd private(j)
;  for (i = 0; i < N; ++i) {
;    j += i;
;    arr1[i] += helper(j) + helperPtr(&j);
;  }
;  return arr1[RetIdx];
;}

; Function Attrs: nounwind uwtable
define dso_local i32 @scalPrivate(i32 %RetIdx) local_unnamed_addr #0 {
; CHECK: Divergent: [Shape: Unit Stride, Stride: i32 1] i32 [[PHI1:%.*]] = phi  [ i32 [[IND_INIT:%.*]], {{.*}} ],  [ i32 {{.*}}, {{.*}} ]
; CHECK: Divergent: [Shape: Random] store i32 [[PHI1]] i32* [[L_PRIV:%.*]]
; CHECK: Divergent: [Shape: Random] i32 [[J1:%.*]] = load i32* [[J:%.*]]
; CHECK: Divergent: [Shape: Random] i32 [[ADD4:%.*]] = add i32 [[J1]] i32 [[PHI1]]
; CHECK: Divergent: [Shape: Random] store i32 [[ADD4]] i32* [[J]]
; CHECK: Divergent: [Shape: Random] i32 [[H1:%.*]] = call i32 [[ADD4]] i32 (i32)* @helper
; CHECK: Divergent: [Shape: Random] i32 [[H2:%.*]] = call i32* [[J]] i32 (i32*)* @helperPtr
; CHECK: Divergent: [Shape: Random] i32 [[ADD2:%.*]] = add i32 [[H2]] i32 [[H1]]

; CHECK: VPlan after predication and linearization
; CHECK:      [DA: Div] i32* [[PRIV2:%.*]] = allocate-priv i32*
; CHECK-NEXT: [DA: Div] i32* [[L_PRIV:%.*]] = allocate-priv i32*

; CHECK:      [DA: Div] i32 [[PHI5:%.*]] = phi  [ i32 {{.*}}, {{.*}} ],  [ i32 [[ADD1:%.*]], {{.*}}]
; CHECK:      [DA: Div] store i32 [[PHI5]] i32* [[L_PRIV]]
; CHECK:      [DA: Div] store i32 {{.*}} i32* [[PRIV2]]
; CHECK-NEXT: [DA: Div] i32 {{.*}} = call i32 {{.*}} i32 (i32)* @helper
; CHECK-NEXT: [DA: Div] i32 {{.*}} = call i32* [[PRIV2]] i32 (i32*)* @helperPtr
; CHECK:      [DA: Div] i32 [[ADD1]] = add i32 [[PHI5]] i32 {{.*}}
omp.inner.for.body.lr.ph:
  %j.priv = alloca i32, align 4
  %i.lpriv = alloca i32, align 4
  br label %DIR.OMP.SIMD.1

DIR.OMP.SIMD.1:                                   ; preds = %omp.inner.for.body.lr.ph
  %0 = call token @llvm.directive.region.entry() [ "DIR.OMP.SIMD"(), "QUAL.OMP.PRIVATE"(i32* %j.priv), "QUAL.OMP.NORMALIZED.IV"(i8* null), "QUAL.OMP.NORMALIZED.UB"(i8* null), "QUAL.OMP.LASTPRIVATE"(i32* %i.lpriv) ]
  br label %omp.inner.for.body

omp.inner.for.body:                               ; preds = %omp.inner.for.body, %DIR.OMP.SIMD.1
  %.omp.iv.local.0 = phi i32 [ 0, %DIR.OMP.SIMD.1 ], [ %add5, %omp.inner.for.body ]
  store i32 %.omp.iv.local.0, i32* %i.lpriv, align 4
  %1 = load i32, i32* %j.priv, align 4
  %add1 = add nsw i32 %1, %.omp.iv.local.0
  store i32 %add1, i32* %j.priv, align 4
  %call = call i32 @helper(i32 %add1)
  %call2 = call i32 @helperPtr(i32* nonnull %j.priv)
  %add3 = add nsw i32 %call2, %call
  %2 = load i32, i32* %i.lpriv, align 4
  %idxprom = sext i32 %2 to i64
  %arrayidx = getelementptr inbounds [1024 x i32], [1024 x i32]* @arr1, i64 0, i64 %idxprom
  %3 = load i32, i32* %arrayidx, align 4
  %add4 = add nsw i32 %add3, %3
  store i32 %add4, i32* %arrayidx, align 4
  %add5 = add nuw nsw i32 %.omp.iv.local.0, 1
  %exitcond = icmp eq i32 %add5, 1024
  br i1 %exitcond, label %DIR.OMP.END.SIMD.4, label %omp.inner.for.body

DIR.OMP.END.SIMD.4:                               ; preds = %omp.inner.for.body
  %.lcssa = phi i32 [ %2, %omp.inner.for.body ]
  store i32 %.lcssa, i32* @i, align 4
  br label %DIR.OMP.END.SIMD.2

DIR.OMP.END.SIMD.2:                               ; preds = %DIR.OMP.END.SIMD.4
  call void @llvm.directive.region.exit(token %0) [ "DIR.OMP.END.SIMD"() ]
  br label %DIR.OMP.END.SIMD.3

DIR.OMP.END.SIMD.3:                               ; preds = %DIR.OMP.END.SIMD.2
  %idxprom6 = sext i32 %RetIdx to i64
  %arrayidx7 = getelementptr inbounds [1024 x i32], [1024 x i32]* @arr1, i64 0, i64 %idxprom6
  %4 = load i32, i32* %arrayidx7, align 4
  ret i32 %4
}


; Function Attrs: nounwind
declare token @llvm.directive.region.entry()
; Function Attrs: nounwind
declare void @llvm.directive.region.exit(token %0)

declare dso_local i32 @helper(i32 %0) local_unnamed_addr
declare dso_local i32 @helperPtr(i32* %0) local_unnamed_addr #2<|MERGE_RESOLUTION|>--- conflicted
+++ resolved
@@ -22,11 +22,7 @@
 ;  return arr1[RetIdx];
 ;}
 
-<<<<<<< HEAD
-; RUN: opt -VPlanDriver -disable-output -vplan-dump-da -vplan-print-after-linearization -vplan-enable-all-liveouts %s 2>&1 | FileCheck %s
-=======
 ; RUN: opt -vplan-enable-soa=false -VPlanDriver -disable-output -vplan-dump-da -vplan-print-after-linearization -vplan-enable-all-liveouts %s 2>&1 | FileCheck %s
->>>>>>> 6c8b510a
 
 ; REQUIRES:asserts
 
