--- conflicted
+++ resolved
@@ -6,11 +6,7 @@
 ; the last private phi are not processed correctly.
 ;
 define i64 @foo(i64* nocapture %larr) {
-<<<<<<< HEAD
-; CHECK-LABEL:  *** IR Dump After VPlan Vectorization Driver HIR (VPlanDriverHIR) ***
-=======
 ; CHECK-LABEL:  *** IR Dump After{{.+}}VPlan{{.*}}Driver{{.*}}HIR{{.*}} ***
->>>>>>> a59519ad
 ; CHECK-NOT:                      + DO i1 = 0, 99, 4
 ;
 entry:
