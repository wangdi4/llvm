;
<<<<<<< HEAD
; RUN: opt -disable-output -hir-allow-large-integers -hir-ssa-deconstruction -hir-vec-dir-insert -hir-vplan-vec -print-after=hir-vplan-vec < %s 2>&1 | FileCheck %s
=======
; RUN: opt -disable-output -hir-allow-large-integers -passes='hir-ssa-deconstruction,hir-vec-dir-insert,hir-vplan-vec,print<hir>' < %s 2>&1 | FileCheck %s
>>>>>>> bfff8914
;
; LIT test to check that we do not crash in HIR vectorizer when dealing with
; integer type larger than 64 bits.
;
; CHECK:        BEGIN REGION { modified }
; CHECK-NEXT:         %red.init = 0;
; CHECK-NEXT:         %red.init.insert = insertelement %red.init,  %x.07,  0;
; CHECK-NEXT:         %phi.temp = %red.init.insert;
;
; CHECK:              + DO i1 = 0, 1023, 4   <DO_LOOP> <auto-vectorized> <novectorize>
; CHECK-NEXT:         |   %.vec = (<4 x i128>*)(%a)[i1];
; CHECK-NEXT:         |   %.vec1 = %.vec  >>  1;
; CHECK-NEXT:         |   %.vec2 = %.vec1  +  %phi.temp;
; CHECK-NEXT:         |   %phi.temp = %.vec2;
; CHECK-NEXT:         + END LOOP
;
; CHECK:              %x.07 = @llvm.vector.reduce.add.v4i128(%.vec2);
; CHECK-NEXT:   END REGION
;
define { i64, i64 } @foo(i128*  %a) {
entry:
  br label %for.body

for.body:
  %x.07 = phi i128 [ 0, %entry ], [ %add, %for.body ]
  %i.06 = phi i64 [ 0, %entry ], [ %inc, %for.body ]
  %arrayidx = getelementptr inbounds i128, i128* %a, i64 %i.06
  %0 = load i128, i128* %arrayidx, align 16
  %shr = ashr i128 %0, 1
  %add = add nsw i128 %shr, %x.07
  %inc = add nuw nsw i64 %i.06, 1
  %exitcond.not = icmp eq i64 %inc, 1024
  br i1 %exitcond.not, label %for.end, label %for.body

for.end:
  %retval.sroa.0.0.extract.trunc = trunc i128 %add to i64
  %retval.sroa.2.0.extract.shift = lshr i128 %add, 64
  %retval.sroa.2.0.extract.trunc = trunc i128 %retval.sroa.2.0.extract.shift to i64
  %.fca.0.insert = insertvalue { i64, i64 } poison, i64 %retval.sroa.0.0.extract.trunc, 0
  %.fca.1.insert = insertvalue { i64, i64 } %.fca.0.insert, i64 %retval.sroa.2.0.extract.trunc, 1
  ret { i64, i64 } %.fca.1.insert
}<|MERGE_RESOLUTION|>--- conflicted
+++ resolved
@@ -1,9 +1,5 @@
 ;
-<<<<<<< HEAD
-; RUN: opt -disable-output -hir-allow-large-integers -hir-ssa-deconstruction -hir-vec-dir-insert -hir-vplan-vec -print-after=hir-vplan-vec < %s 2>&1 | FileCheck %s
-=======
 ; RUN: opt -disable-output -hir-allow-large-integers -passes='hir-ssa-deconstruction,hir-vec-dir-insert,hir-vplan-vec,print<hir>' < %s 2>&1 | FileCheck %s
->>>>>>> bfff8914
 ;
 ; LIT test to check that we do not crash in HIR vectorizer when dealing with
 ; integer type larger than 64 bits.
