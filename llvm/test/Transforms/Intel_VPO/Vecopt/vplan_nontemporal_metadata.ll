--- conflicted
+++ resolved
@@ -1,8 +1,4 @@
-<<<<<<< HEAD
-; RUN: opt -S -VPlanDriver -vplan-enable-improved-alignment=true < %s | FileCheck %s --match-full-lines
-=======
 ; RUN: opt -S -VPlanDriver < %s | FileCheck %s --match-full-lines
->>>>>>> 6fd025f3
 
 target triple = "x86_64-unknown-linux-gnu"
 
