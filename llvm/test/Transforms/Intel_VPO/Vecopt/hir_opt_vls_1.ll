--- conflicted
+++ resolved
@@ -21,17 +21,10 @@
 ; RUN: opt -passes="hir-ssa-deconstruction,hir-vec-dir-insert,hir-vplan-vec,print<hir>,hir-cg" -vplan-force-vf=4 -enable-vplan-vls-cg -enable-vp-value-codegen-hir=1 -disable-output < %s 2>&1 | FileCheck %s
 
 ; CHECK: DO i1 = 0, 99, 4
-<<<<<<< HEAD
-; CHECK: [[WLd:%.*]] = (<12 x i32>*)(@arr1)[0][3 * i1]
-; CHECK: [[V1:%.*]] = shufflevector [[WLd]],  undef,  <i32 1, i32 4, i32 7, i32 10>;
-; CHECK: [[V2:%.*]] = shufflevector [[WLd]],  undef,  <i32 2, i32 5, i32 8, i32 11>;
-; CHECK: [[V3:%.*]] = shufflevector [[WLd]],  undef,  <i32 0, i32 3, i32 6, i32 9>;
-=======
 ; CHECK: [[WLd:%.*]] = (<16 x i32>*)(@arr1)[0][3 * i1]; Mask = @{<i1 true, i1 true, i1 true, i1 true, i1 true, i1 true, i1 true, i1 true, i1 true, i1 true, i1 true, i1 true, i1 false, i1 false, i1 false, i1 false>}
 ; CHECK: [[V1:%.*]] = shufflevector [[WLd]],  [[WLd]],  <i32 0, i32 3, i32 6, i32 9>;
 ; CHECK: [[V2:%.*]] = shufflevector [[WLd]],  [[WLd]],  <i32 1, i32 4, i32 7, i32 10>;
 ; CHECK: [[V3:%.*]] = shufflevector [[WLd]],  [[WLd]],  <i32 2, i32 5, i32 8, i32 11>;
->>>>>>> 130e135d
 ; CHECK: (<4 x i32>*)(@arr2)[0][i1] = [[V1]] + [[V2]] + [[V3]];
 ; CHECK: END LOOP
 
