; RUN: opt -hir-ssa-deconstruction -hir-vec-dir-insert -VPlanDriverHIR -vplan-force-vf=4 -disable-output -print-after=VPlanDriverHIR  < %s 2>&1  | FileCheck %s
; RUN: opt -passes="hir-ssa-deconstruction,hir-vec-dir-insert,vplan-driver-hir" -vplan-force-vf=4 -disable-output -print-after=vplan-driver-hir < %s 2>&1 | FileCheck %s

;
; Test to check that VLS optimized code generation is suppressed in HIR
; mixed vector code generation mode. Currently we default to mixed CG mode
; when we have a liveout private while work is in progress to make its
; representation explicit. VLS support in mixed CG mode is being disabled
; to allow VLS analysis enhancements which are only expected to work with
; VPValue based code generation. The test uses two functions(f_noliveout and
; f_liveout) with essentially the following loop:
;
;            + DO i1 = 0, 99, 1   <DO_LOOP>
;            |   %0 = (@arr)[0][2 * i1];
;            |   (@arr2)[0][2 * i1] = %0;
;            |   %1 = (@arr)[0][2 * i1 + 1];
;            |   (@arr2)[0][2 * i1 + 1] = %1;
;            + END LOOP
;
; %1 is only liveout in the loop in function f_liveout. As a result, we expect
; VLS optimized CG for the loop in the function f_noliveout and gathers/scatters
; for the loop in the function f_liveout. The test will need to be updated
; once liveout privates are represented explicitly and when we stop defaulting
; to mixed CG mode.
;
; CHECK-LABEL: IR Dump After{{.+}}VPlan{{.*}}Driver{{.*}}HIR{{.*}}
; CHECK:       Function: f_noliveout
; CHECK:         BEGIN REGION { modified }
; CHECK-NEXT:    + DO i1 = 0, 99, 4   <DO_LOOP> <auto-vectorized> <novectorize>
; CHECK-NEXT:    |   %.vls.load = (<8 x i64>*)(@arr)[0][2 * i1];
; CHECK-NEXT:    |   %vls.shuf = shufflevector %.vls.load,  undef,  <i32 0, i32 2, i32 4, i32 6>;
; CHECK-NEXT:    |   %vls.shuf1 = shufflevector %.vls.load,  undef,  <i32 1, i32 3, i32 5, i32 7>;
; CHECK-NEXT:    |   %comb.shuf = shufflevector %vls.shuf,  %vls.shuf1,  <i32 0, i32 1, i32 2, i32 3, i32 4, i32 5, i32 6, i32 7>;
; CHECK-NEXT:    |   %vls.interleave = shufflevector %comb.shuf,  undef,  <i32 0, i32 4, i32 1, i32 5, i32 2, i32 6, i32 3, i32 7>;
; CHECK-NEXT:    |   (<8 x i64>*)(@arr2)[0][2 * i1] = %vls.interleave;
; CHECK-NEXT:    + END LOOP
; CHECK-NEXT:    END REGION
;
<<<<<<< HEAD
; CHECK-LABEL: IR Dump After VPlan Vectorization Driver HIR (VPlanDriverHIR) ***
=======
; CHECK-LABEL: IR Dump After{{.+}}VPlan{{.*}}Driver{{.*}}HIR{{.*}} ***
>>>>>>> a59519ad
; CHECK:       Function: f_liveout
; CHECK:         BEGIN REGION { modified }
; CHECK-NEXT:    + DO i1 = 0, 99, 4   <DO_LOOP> <auto-vectorized> <novectorize>
; CHECK-NEXT:    |   %.vec = (<4 x i64>*)(@arr)[0][2 * i1 + <i64 0, i64 2, i64 4, i64 6>];
; CHECK-NEXT:    |   (<4 x i64>*)(@arr2)[0][2 * i1 + <i64 0, i64 2, i64 4, i64 6>] = %.vec;
; CHECK-NEXT:    |   %.vec1 = (<4 x i64>*)(@arr)[0][2 * i1 + <i64 0, i64 2, i64 4, i64 6> + 1];
; CHECK-NEXT:    |   (<4 x i64>*)(@arr2)[0][2 * i1 + <i64 0, i64 2, i64 4, i64 6> + 1] = %.vec1;
; CHECK-NEXT:    + END LOOP
; CHECK:         %1 = extractelement %.vec1,  3;
; CHECK-NEXT:    END REGION

target datalayout = "e-m:e-p270:32:32-p271:32:32-p272:64:64-i64:64-f80:128-n8:16:32:64-S128"
target triple = "x86_64-unknown-linux-gnu"

@arr = dso_local local_unnamed_addr global [200 x i64] zeroinitializer, align 16
@arr2 = dso_local local_unnamed_addr global [200 x i64] zeroinitializer, align 16

; Function Attrs: nofree norecurse nounwind uwtable
define dso_local i64 @f_noliveout(i64* nocapture readnone %larr) local_unnamed_addr #0 {
entry:
  br label %for.body

for.cond.cleanup:                                 ; preds = %for.body
  ret i64 0

for.body:                                         ; preds = %entry, %for.body
  %l11.017 = phi i64 [ 0, %entry ], [ %inc, %for.body ]
  %mul = shl nuw nsw i64 %l11.017, 1
  %arrayidx = getelementptr inbounds [200 x i64], [200 x i64]* @arr, i64 0, i64 %mul
  %0 = load i64, i64* %arrayidx, align 16
  %arrayidx3 = getelementptr inbounds [200 x i64], [200 x i64]* @arr2, i64 0, i64 %mul
  store i64 %0, i64* %arrayidx3, align 16
  %add = or i64 %mul, 1
  %arrayidx5 = getelementptr inbounds [200 x i64], [200 x i64]* @arr, i64 0, i64 %add
  %1 = load i64, i64* %arrayidx5, align 8
  %arrayidx8 = getelementptr inbounds [200 x i64], [200 x i64]* @arr2, i64 0, i64 %add
  store i64 %1, i64* %arrayidx8, align 8
  %inc = add nuw nsw i64 %l11.017, 1
  %exitcond.not = icmp eq i64 %inc, 100
  br i1 %exitcond.not, label %for.cond.cleanup, label %for.body
}

; Function Attrs: nofree norecurse nounwind uwtable
define dso_local i64 @f_liveout(i64* nocapture readnone %larr) local_unnamed_addr #0 {
entry:
  br label %for.body

for.cond.cleanup:                                 ; preds = %for.body
  %.lcssa = phi i64 [ %1, %for.body ]
  ret i64 %.lcssa

for.body:                                         ; preds = %entry, %for.body
  %l11.018 = phi i64 [ 0, %entry ], [ %inc, %for.body ]
  %mul = shl nuw nsw i64 %l11.018, 1
  %arrayidx = getelementptr inbounds [200 x i64], [200 x i64]* @arr, i64 0, i64 %mul
  %0 = load i64, i64* %arrayidx, align 16
  %arrayidx3 = getelementptr inbounds [200 x i64], [200 x i64]* @arr2, i64 0, i64 %mul
  store i64 %0, i64* %arrayidx3, align 16
  %add = or i64 %mul, 1
  %arrayidx5 = getelementptr inbounds [200 x i64], [200 x i64]* @arr, i64 0, i64 %add
  %1 = load i64, i64* %arrayidx5, align 8
  %arrayidx8 = getelementptr inbounds [200 x i64], [200 x i64]* @arr2, i64 0, i64 %add
  store i64 %1, i64* %arrayidx8, align 8
  %inc = add nuw nsw i64 %l11.018, 1
  %exitcond.not = icmp eq i64 %inc, 100
  br i1 %exitcond.not, label %for.cond.cleanup, label %for.body
}<|MERGE_RESOLUTION|>--- conflicted
+++ resolved
@@ -36,11 +36,7 @@
 ; CHECK-NEXT:    + END LOOP
 ; CHECK-NEXT:    END REGION
 ;
-<<<<<<< HEAD
-; CHECK-LABEL: IR Dump After VPlan Vectorization Driver HIR (VPlanDriverHIR) ***
-=======
 ; CHECK-LABEL: IR Dump After{{.+}}VPlan{{.*}}Driver{{.*}}HIR{{.*}} ***
->>>>>>> a59519ad
 ; CHECK:       Function: f_liveout
 ; CHECK:         BEGIN REGION { modified }
 ; CHECK-NEXT:    + DO i1 = 0, 99, 4   <DO_LOOP> <auto-vectorized> <novectorize>
