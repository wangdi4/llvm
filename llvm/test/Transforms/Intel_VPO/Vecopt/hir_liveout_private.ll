; RUN: opt -hir-ssa-deconstruction -hir-vec-dir-insert -VPlanDriverHIR -vplan-force-vf=4 -enable-vp-value-codegen-hir=0 -disable-output -print-after=VPlanDriverHIR < %s 2>&1 | FileCheck %s
; RUN: opt -passes="hir-ssa-deconstruction,hir-vec-dir-insert,vplan-driver-hir" -vplan-force-vf=4 -enable-vp-value-codegen-hir=0 -disable-output -print-after=vplan-driver-hir < %s 2>&1 | FileCheck %s

; RUN: opt -hir-ssa-deconstruction -hir-vec-dir-insert -VPlanDriverHIR -vplan-force-vf=4 -enable-vp-value-codegen-hir=1 -disable-output -print-after=VPlanDriverHIR < %s 2>&1 | FileCheck %s
; RUN: opt -passes="hir-ssa-deconstruction,hir-vec-dir-insert,vplan-driver-hir" -vplan-force-vf=4 -enable-vp-value-codegen-hir=1 -disable-output -print-after=vplan-driver-hir < %s 2>&1 | FileCheck %s

;
; LIT test to check code generated for liveout private.
; VPValue based code generation is not implemented for the same currently as
; liveout private support needs to be made explicit in VPlan. Until then we
; force mixed code generation for such cases. The test is checking that the
; vector loop generated is same as in mixed CG for this case.
;
define i64 @foo(i64* nocapture %larr) {
<<<<<<< HEAD
; CHECK-LABEL:  *** IR Dump After VPlan Vectorization Driver HIR (VPlanDriverHIR) ***
=======
; CHECK-LABEL:  *** IR Dump After{{.+}}VPlan{{.*}}Driver{{.*}}HIR{{.*}} ***
>>>>>>> a59519ad
; CHECK:                    BEGIN REGION { modified }
; CHECK-NEXT:                     + DO i1 = 0, 99, 4   <DO_LOOP> <auto-vectorized> <novectorize>
; CHECK-NEXT:                     |   [[DOTVEC0:%.*]] = (<4 x i64>*)([[LARR0:%.*]])[i1]
; CHECK-NEXT:                     |   (<4 x i64>*)([[LARR0]])[i1] = i1 + <i64 0, i64 1, i64 2, i64 3> + [[DOTVEC0]]
; CHECK-NEXT:                     + END LOOP
; CHECK:                          [[TMP0:%.*]] = extractelement [[DOTVEC0]],  3
; CHECK-NEXT:               END REGION
;
entry:
  br label %for.body

for.body:                                         ; preds = %for.body, %entry
  %l1.010 = phi i64 [ 0, %entry ], [ %inc, %for.body ]
  %arrayidx = getelementptr inbounds i64, i64* %larr, i64 %l1.010
  %0 = load i64, i64* %arrayidx, align 8
  %add = add nsw i64 %0, %l1.010
  store i64 %add, i64* %arrayidx, align 8
  %inc = add nuw nsw i64 %l1.010, 1
  %exitcond = icmp eq i64 %inc, 100
  br i1 %exitcond, label %for.end, label %for.body

for.end:                                          ; preds = %for.body
  ret i64 %0
}<|MERGE_RESOLUTION|>--- conflicted
+++ resolved
@@ -12,11 +12,7 @@
 ; vector loop generated is same as in mixed CG for this case.
 ;
 define i64 @foo(i64* nocapture %larr) {
-<<<<<<< HEAD
-; CHECK-LABEL:  *** IR Dump After VPlan Vectorization Driver HIR (VPlanDriverHIR) ***
-=======
 ; CHECK-LABEL:  *** IR Dump After{{.+}}VPlan{{.*}}Driver{{.*}}HIR{{.*}} ***
->>>>>>> a59519ad
 ; CHECK:                    BEGIN REGION { modified }
 ; CHECK-NEXT:                     + DO i1 = 0, 99, 4   <DO_LOOP> <auto-vectorized> <novectorize>
 ; CHECK-NEXT:                     |   [[DOTVEC0:%.*]] = (<4 x i64>*)([[LARR0:%.*]])[i1]
