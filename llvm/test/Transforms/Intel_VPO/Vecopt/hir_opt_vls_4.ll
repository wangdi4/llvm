; LLVM IR generated from testcase below using icx -O1 -S -emit-llvm
; int arr[1024][2], arr2[1024];
;
; void foo()
; {
;   int i1, t1;
;
;   for (i1 = 0; i1 < 100; i1++) {
;     t1 = arr[i1][0];
;     t1 += arr[i1][1];
;     arr2[i1] = t1;
;   }
; }
;
; Test to check that we generate wide load and appropriate shuffles for the
; two loads with stride 2. Test loads from multi dimensional array.
;

<<<<<<< HEAD
; RUN: opt -hir-ssa-deconstruction -hir-vec-dir-insert -VPlanDriverHIR -vplan-force-vf=4 -enable-vplan-vls-cg -hir-cg -enable-vp-value-codegen-hir=1 -disable-output -print-after=VPlanDriverHIR  < %s 2>&1  | FileCheck %s
; RUN: opt -passes="hir-ssa-deconstruction,hir-vec-dir-insert,vplan-driver-hir,print<hir>,hir-cg" -vplan-force-vf=4 -enable-vplan-vls-cg -enable-vp-value-codegen-hir=1 -disable-output < %s 2>&1 | FileCheck %s

; CHECK: DO i1 = 0, 99, 4
; CHECK:  [[WLd:%.*]] = (<8 x i32>*)(@arr)[0][i1][0];
; CHECK:  [[V1:%.*]] = shufflevector [[WLd]],  undef,  <i32 0, i32 2, i32 4, i32 6>;
; CHECK:  [[V2:%.*]] = shufflevector [[WLd]],  undef,  <i32 1, i32 3, i32 5, i32 7>;
; CHECK:  (<4 x i32>*)(@arr2)[0][i1] = [[V1]] + [[V2]];
; CHECK: END LOOP
=======
; RUN: opt -hir-ssa-deconstruction -hir-vec-dir-insert -hir-vplan-vec -vplan-force-vf=4 -enable-vplan-vls-cg -hir-cg -enable-vp-value-codegen-hir=1 -disable-output -print-after=hir-vplan-vec  < %s 2>&1  | FileCheck %s
; RUN: opt -passes="hir-ssa-deconstruction,hir-vec-dir-insert,hir-vplan-vec,print<hir>,hir-cg" -vplan-force-vf=4 -enable-vplan-vls-cg -enable-vp-value-codegen-hir=1 -disable-output < %s 2>&1 | FileCheck %s
; CHECK:      DO i1 = 0, 99, 4   <DO_LOOP> <auto-vectorized> <novectorize>
; CHECK-NEXT:   %.vls.load = (<8 x i32>*)(@arr)[0][i1][0];
; CHECK-NEXT:   %vls.extract = shufflevector %.vls.load,  %.vls.load,  <i32 0, i32 2, i32 4, i32 6>;
; CHECK-NEXT:   %vls.extract1 = shufflevector %.vls.load,  %.vls.load,  <i32 1, i32 3, i32 5, i32 7>;
; CHECK-NEXT:   (<4 x i32>*)(@arr2)[0][i1] = %vls.extract + %vls.extract1;
; CHECK-NEXT: END LOOP
>>>>>>> 130e135d
; ModuleID = 't10.c'

source_filename = "t10.c"
target datalayout = "e-m:e-i64:64-f80:128-n8:16:32:64-S128"
target triple = "x86_64-unknown-linux-gnu"

@arr = common dso_local local_unnamed_addr global [1024 x [2 x i32]] zeroinitializer, align 16
@arr2 = common dso_local local_unnamed_addr global [1024 x i32] zeroinitializer, align 16

; Function Attrs: noinline norecurse nounwind uwtable
define dso_local void @foo() local_unnamed_addr #0 {
entry:
  br label %for.body

for.body:                                         ; preds = %for.body, %entry
  %indvars.iv = phi i64 [ 0, %entry ], [ %indvars.iv.next, %for.body ]
  %arrayidx1 = getelementptr inbounds [1024 x [2 x i32]], [1024 x [2 x i32]]* @arr, i64 0, i64 %indvars.iv, i64 0
  %0 = load i32, i32* %arrayidx1, align 8, !tbaa !2
  %arrayidx4 = getelementptr inbounds [1024 x [2 x i32]], [1024 x [2 x i32]]* @arr, i64 0, i64 %indvars.iv, i64 1
  %1 = load i32, i32* %arrayidx4, align 4, !tbaa !2
  %add = add nsw i32 %1, %0
  %arrayidx6 = getelementptr inbounds [1024 x i32], [1024 x i32]* @arr2, i64 0, i64 %indvars.iv
  store i32 %add, i32* %arrayidx6, align 4, !tbaa !8
  %indvars.iv.next = add nuw nsw i64 %indvars.iv, 1
  %exitcond = icmp eq i64 %indvars.iv.next, 100
  br i1 %exitcond, label %for.end, label %for.body

for.end:                                          ; preds = %for.body
  ret void
}

attributes #0 = { noinline norecurse nounwind uwtable "correctly-rounded-divide-sqrt-fp-math"="false" "disable-tail-calls"="false" "less-precise-fpmad"="false" "no-frame-pointer-elim"="false" "no-infs-fp-math"="false" "no-jump-tables"="false" "no-nans-fp-math"="false" "no-signed-zeros-fp-math"="false" "no-trapping-math"="false" "stack-protector-buffer-size"="8" "target-cpu"="x86-64" "target-features"="+fxsr,+mmx,+sse,+sse2,+x87" "unsafe-fp-math"="false" "use-soft-float"="false" }

!llvm.module.flags = !{!0}
!llvm.ident = !{!1}

!0 = !{i32 1, !"wchar_size", i32 4}
!1 = !{!"clang version 7.0.0 (ssh://git-amr-2.devtools.intel.com:29418/dpd_icl-clang 65e8f9d46b54671e271ba934ab45010c98c98cce) (ssh://git-amr-2.devtools.intel.com:29418/dpd_icl-llvm b16eab8e883485af9dff2600d4185d17b47f5d3b)"}
!2 = !{!3, !5, i64 0}
!3 = !{!"array@_ZTSA1024_A2_i", !4, i64 0}
!4 = !{!"array@_ZTSA2_i", !5, i64 0}
!5 = !{!"int", !6, i64 0}
!6 = !{!"omnipotent char", !7, i64 0}
!7 = !{!"Simple C/C++ TBAA"}
!8 = !{!9, !5, i64 0}
!9 = !{!"array@_ZTSA1024_i", !5, i64 0}<|MERGE_RESOLUTION|>--- conflicted
+++ resolved
@@ -16,17 +16,6 @@
 ; two loads with stride 2. Test loads from multi dimensional array.
 ;
 
-<<<<<<< HEAD
-; RUN: opt -hir-ssa-deconstruction -hir-vec-dir-insert -VPlanDriverHIR -vplan-force-vf=4 -enable-vplan-vls-cg -hir-cg -enable-vp-value-codegen-hir=1 -disable-output -print-after=VPlanDriverHIR  < %s 2>&1  | FileCheck %s
-; RUN: opt -passes="hir-ssa-deconstruction,hir-vec-dir-insert,vplan-driver-hir,print<hir>,hir-cg" -vplan-force-vf=4 -enable-vplan-vls-cg -enable-vp-value-codegen-hir=1 -disable-output < %s 2>&1 | FileCheck %s
-
-; CHECK: DO i1 = 0, 99, 4
-; CHECK:  [[WLd:%.*]] = (<8 x i32>*)(@arr)[0][i1][0];
-; CHECK:  [[V1:%.*]] = shufflevector [[WLd]],  undef,  <i32 0, i32 2, i32 4, i32 6>;
-; CHECK:  [[V2:%.*]] = shufflevector [[WLd]],  undef,  <i32 1, i32 3, i32 5, i32 7>;
-; CHECK:  (<4 x i32>*)(@arr2)[0][i1] = [[V1]] + [[V2]];
-; CHECK: END LOOP
-=======
 ; RUN: opt -hir-ssa-deconstruction -hir-vec-dir-insert -hir-vplan-vec -vplan-force-vf=4 -enable-vplan-vls-cg -hir-cg -enable-vp-value-codegen-hir=1 -disable-output -print-after=hir-vplan-vec  < %s 2>&1  | FileCheck %s
 ; RUN: opt -passes="hir-ssa-deconstruction,hir-vec-dir-insert,hir-vplan-vec,print<hir>,hir-cg" -vplan-force-vf=4 -enable-vplan-vls-cg -enable-vp-value-codegen-hir=1 -disable-output < %s 2>&1 | FileCheck %s
 ; CHECK:      DO i1 = 0, 99, 4   <DO_LOOP> <auto-vectorized> <novectorize>
@@ -35,7 +24,6 @@
 ; CHECK-NEXT:   %vls.extract1 = shufflevector %.vls.load,  %.vls.load,  <i32 1, i32 3, i32 5, i32 7>;
 ; CHECK-NEXT:   (<4 x i32>*)(@arr2)[0][i1] = %vls.extract + %vls.extract1;
 ; CHECK-NEXT: END LOOP
->>>>>>> 130e135d
 ; ModuleID = 't10.c'
 
 source_filename = "t10.c"
