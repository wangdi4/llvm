--- conflicted
+++ resolved
@@ -20,11 +20,7 @@
 ;}
 
 ; By default both arguments must be passed by value:
-<<<<<<< HEAD
-; DEF: @__omp_offloading_805_be228f__Z3foo_l10_kernel_info = weak target_declare addrspace(1) constant %0 { i32 3, i32 2, [2 x %1] [%1 { i32 1, i32 1 }, %1 { i32 1, i32 8 }], i64 0, i64 0 }
-=======
 ; DEF: @__omp_offloading_805_be228f__Z3foo_l10_kernel_info = weak target_declare addrspace(1) constant %0 { i32 4, i32 2, [2 x %1] [%1 { i32 1, i32 1 }, %1 { i32 1, i32 8 }], i64 0, i64 0, i64 0 }
->>>>>>> 8cd97e86
 ; DEF: define weak dso_local spir_kernel void @__omp_offloading_805_be228f__Z3foo_l10(
 ; DEF-SAME: <{ [1 x i8] }>* byval(<{ [1 x i8] }>){{[% A-Za-z_.0-9]*}},
 ; DEF-SAME: <{ [1 x i64] }>* byval(<{ [1 x i64] }>){{[% A-Za-z_.0-9]*}})
@@ -32,22 +28,14 @@
 ; By value passing is disabled:
 ; DIS: %struct.s1 = type { i8 }
 ; DIS: %struct.s2 = type { double }
-<<<<<<< HEAD
-; DIS: @__omp_offloading_805_be228f__Z3foo_l10_kernel_info = weak target_declare addrspace(1) constant %0 { i32 3, i32 2, [2 x %1] [%1 { i32 0, i32 8 }, %1 { i32 0, i32 8 }], i64 0, i64 0 }
-=======
 ; DIS: @__omp_offloading_805_be228f__Z3foo_l10_kernel_info = weak target_declare addrspace(1) constant %0 { i32 4, i32 2, [2 x %1] [%1 { i32 0, i32 8 }, %1 { i32 0, i32 8 }], i64 0, i64 0, i64 0 }
->>>>>>> 8cd97e86
 ; DIS: define weak dso_local spir_kernel void @__omp_offloading_805_be228f__Z3foo_l10(
 ; DIS-SAME: %struct.s1 addrspace(1)*{{[% A-Za-z_.0-9]*}},
 ; DIS-SAME: %struct.s2 addrspace(1)*{{[% A-Za-z_.0-9]*}})
 
 ; Only the first argument must be passed by value:
 ; PART: %struct.s2 = type { double }
-<<<<<<< HEAD
-; PART: @__omp_offloading_805_be228f__Z3foo_l10_kernel_info = weak target_declare addrspace(1) constant %0 { i32 3, i32 2, [2 x %1] [%1 { i32 1, i32 1 }, %1 { i32 0, i32 8 }], i64 0, i64 0 }
-=======
 ; PART: @__omp_offloading_805_be228f__Z3foo_l10_kernel_info = weak target_declare addrspace(1) constant %0 { i32 4, i32 2, [2 x %1] [%1 { i32 1, i32 1 }, %1 { i32 0, i32 8 }], i64 0, i64 0, i64 0 }
->>>>>>> 8cd97e86
 ; PART: define weak dso_local spir_kernel void @__omp_offloading_805_be228f__Z3foo_l10(
 ; PART-SAME: <{ [1 x i8] }>* byval(<{ [1 x i8] }>){{[% A-Za-z_.0-9]*}},
 ; PART-SAME: %struct.s2 addrspace(1)*{{[% A-Za-z_.0-9]*}})
