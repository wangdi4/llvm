; REQUIRES: asserts
; RUN: opt -vpo-cfg-restructuring -vpo-paropt-prepare -vpo-restore-operands -vpo-cfg-restructuring -vpo-paropt -debug-only=WRegionUtils,vpo-paropt-transform -vpo-paropt-opt-scalar-fp=false -S %s 2>&1 | FileCheck %s
; RUN: opt -aa-pipeline=basic-aa -passes='function(vpo-cfg-restructuring,vpo-paropt-prepare,vpo-restore-operands,vpo-cfg-restructuring),vpo-paropt' -debug-only=WRegionUtils,vpo-paropt-transform -vpo-paropt-opt-scalar-fp=false -S %s 2>&1 | FileCheck %s

; Test src:

; #include <omp.h>
; #include <stdio.h>
; int main()
; {
;   int n_dims = 2;
;   int tmp[n_dims];
;   tmp[0] = 10;
;
; #pragma omp target map(tmp)
;   {
; #pragma omp parallel private(tmp)
;     {
;       printf("%d\n", tmp[0]);
;     }
;   }
;   printf("%d\n", tmp[1]);
; }

; This test is similar to target_par_priv_vla_tgt.ll, but instead of being
; marked FIRSTPRIVATE, the VLA is on the MAP clause on the outer target construct.

; Check that we capture the VLA size expression at both parallel and target constructs.
; CHECK: VPOParopt Transform: PARALLEL construct
; CHECK: collectNonPointerValuesToBeUsedInOutlinedRegion: Non-pointer values to be passed into the outlined region: 'i64 %fp.len '
; CHECK: captureAndAddCollectedNonPointerValuesToSharedClause: Added implicit shared/map(to)/firstprivate clause for: 'ptr [[SIZE_ADDR1:%[^ ]+]]'
; CHECK: VPOParopt Transform: TARGET construct
; CHECK: collectNonPointerValuesToBeUsedInOutlinedRegion: Non-pointer values to be passed into the outlined region: 'i64 %i1 '
<<<<<<< HEAD
; CHECK: captureAndAddCollectedNonPointerValuesToSharedClause: Added implicit shared/map(to) clause for: 'ptr [[I1_ADDR:%i1.addr]]'
=======
; CHECK: captureAndAddCollectedNonPointerValuesToSharedClause: Added implicit shared/map(to)/firstprivate clause for: 'ptr [[I1_ADDR:%i1.addr]]'
>>>>>>> 7fca6dfc

; Ensure that the map-type for I1_ADDR (3rd) is 161 (PARAM|TO|PRIVATE)
; CHECK: @.offload_maptypes = private unnamed_addr constant [3 x i64] [i64 35, i64 161, i64 161]

; Check that the captured VLA size is passed in to the outlined function for the target region.
; CHECK: define dso_local i32 @main()
<<<<<<< HEAD
; CHECK: call void @__omp_offloading{{.*}}main{{.*}}(ptr %vla, ptr [[I1_ADDR]], ptr %omp.vla.tmp)
=======
; CHECK: call void @__omp_offloading{{.*}}main{{.*}}(ptr %vla, ptr %omp.vla.tmp, ptr [[I1_ADDR]])
>>>>>>> 7fca6dfc

; Check that the captured VLA size is used in the parallel region for allocation of the private VLA.
; CHECK: define internal void @main.DIR.OMP.PARALLEL{{.*}}(ptr %{{.*}}, ptr %{{.*}}, ptr [[SIZE_ADDR1]], ptr %{{.*}})
; CHECK: [[SIZE_VAL1:%[^ ]+]] = load i64, ptr [[SIZE_ADDR1]], align 8
; CHECK: %{{.*}} = alloca i32, i64 [[SIZE_VAL1]], align 16

; Check that the address of %fp.len is passed into the outlined function for the parallel region.
<<<<<<< HEAD
; CHECK: define internal void @__omp_offloading{{.*}}main{{.*}}(ptr noalias %vla, ptr noalias [[I1_ADDR]], ptr %omp.vla.tmp)
; Check that the captured VLA size is passed in to the outlined function for the parallel region.
=======
; CHECK: define internal void @__omp_offloading{{.*}}main{{.*}}(ptr noalias %vla, ptr %omp.vla.tmp, ptr noalias [[I1_ADDR]])
; Check for the firstprivatet initialization of I1_ADDR
; CHECK: [[I1_ADDR]].fpriv = alloca i64, align 8
; CHECK: [[I1_VAL:%.+]] = load i64, ptr [[I1_ADDR]], align 8
; CHECK: store i64 [[I1_VAL]], ptr [[I1_ADDR]].fpriv, align 8
; Check that the captured VLA size %fp.len is passed in to the outlined function for the parallel region.
>>>>>>> 7fca6dfc
; CHECK: store i64 %fp.len, ptr [[SIZE_ADDR1]], align 8
; CHECK: call void (ptr, i32, ptr, ...) @__kmpc_fork_call(ptr @.kmpc_loc{{.*}}, i32 2, ptr @main.DIR.OMP.PARALLEL.{{.*}}, ptr [[SIZE_ADDR1]], ptr %{{.*}})

target datalayout = "e-m:e-p270:32:32-p271:32:32-p272:64:64-i64:64-f80:128-n8:16:32:64-S128"
target triple = "x86_64-unknown-linux-gnu"
target device_triples = "spir64"

@.str = private unnamed_addr constant [4 x i8] c"%d\0A\00", align 1

define dso_local i32 @main() #0 {
entry:
  %n_dims = alloca i32, align 4
  %saved_stack = alloca ptr, align 8
  %__vla_expr0 = alloca i64, align 8
  %omp.vla.tmp = alloca i64, align 8
  %omp.vla.tmp2 = alloca i64, align 8
  store i32 2, ptr %n_dims, align 4
  %i = load i32, ptr %n_dims, align 4
  %i1 = zext i32 %i to i64
  %i2 = call ptr @llvm.stacksave()
  store ptr %i2, ptr %saved_stack, align 8
  %vla = alloca i32, i64 %i1, align 16
  store i64 %i1, ptr %__vla_expr0, align 8
  %arrayidx = getelementptr inbounds i32, ptr %vla, i64 0
  store i32 10, ptr %arrayidx, align 16
  store i64 %i1, ptr %omp.vla.tmp, align 8

  %map.len = mul nuw i64 %i1, 4
  %arrayidx1 = getelementptr inbounds i32, ptr %vla, i64 0
  %i4 = call token @llvm.directive.region.entry() [ "DIR.OMP.TARGET"(),
    "QUAL.OMP.OFFLOAD.ENTRY.IDX"(i32 0),
    "QUAL.OMP.MAP.TOFROM"(ptr %vla, ptr %arrayidx1, i64 %map.len, i64 3, ptr null, ptr null),
    "QUAL.OMP.FIRSTPRIVATE:TYPED"(ptr %omp.vla.tmp, i64 0, i32 1),
    "QUAL.OMP.PRIVATE:TYPED"(ptr %omp.vla.tmp2, i64 0, i32 1) ]

  %fp.len = load i64, ptr %omp.vla.tmp, align 8
  store i64 %fp.len, ptr %omp.vla.tmp2, align 8

  %i6 = call token @llvm.directive.region.entry() [ "DIR.OMP.PARALLEL"(),
    "QUAL.OMP.PRIVATE:TYPED"(ptr %vla, i32 0, i64 %fp.len),
    "QUAL.OMP.SHARED:TYPED"(ptr %omp.vla.tmp2, i64 0, i32 1) ]

  %i7 = load i64, ptr %omp.vla.tmp2, align 8
  %arrayidx3 = getelementptr inbounds i32, ptr %vla, i64 0
  %i8 = load i32, ptr %arrayidx3, align 16
  %call = call i32 (ptr, ...) @printf(ptr noundef @.str, i32 noundef %i8)

  call void @llvm.directive.region.exit(token %i6) [ "DIR.OMP.END.PARALLEL"() ]
  call void @llvm.directive.region.exit(token %i4) [ "DIR.OMP.END.TARGET"() ]

  %arrayidx4 = getelementptr inbounds i32, ptr %vla, i64 1
  %i9 = load i32, ptr %arrayidx4, align 4
  %call5 = call i32 (ptr, ...) @printf(ptr noundef @.str, i32 noundef %i9)
  %i10 = load ptr, ptr %saved_stack, align 8
  call void @llvm.stackrestore(ptr %i10)
  ret i32 0
}

declare ptr @llvm.stacksave()
declare void @llvm.stackrestore(i8*)
declare token @llvm.directive.region.entry()
declare void @llvm.directive.region.exit(token)
declare dso_local i32 @printf(ptr noundef, ...)

!omp_offload.info = !{!0}
!0 = !{i32 0, i32 66313, i32 186596698, !"_Z4main", i32 9, i32 0, i32 0}<|MERGE_RESOLUTION|>--- conflicted
+++ resolved
@@ -31,22 +31,14 @@
 ; CHECK: captureAndAddCollectedNonPointerValuesToSharedClause: Added implicit shared/map(to)/firstprivate clause for: 'ptr [[SIZE_ADDR1:%[^ ]+]]'
 ; CHECK: VPOParopt Transform: TARGET construct
 ; CHECK: collectNonPointerValuesToBeUsedInOutlinedRegion: Non-pointer values to be passed into the outlined region: 'i64 %i1 '
-<<<<<<< HEAD
-; CHECK: captureAndAddCollectedNonPointerValuesToSharedClause: Added implicit shared/map(to) clause for: 'ptr [[I1_ADDR:%i1.addr]]'
-=======
 ; CHECK: captureAndAddCollectedNonPointerValuesToSharedClause: Added implicit shared/map(to)/firstprivate clause for: 'ptr [[I1_ADDR:%i1.addr]]'
->>>>>>> 7fca6dfc
 
 ; Ensure that the map-type for I1_ADDR (3rd) is 161 (PARAM|TO|PRIVATE)
 ; CHECK: @.offload_maptypes = private unnamed_addr constant [3 x i64] [i64 35, i64 161, i64 161]
 
 ; Check that the captured VLA size is passed in to the outlined function for the target region.
 ; CHECK: define dso_local i32 @main()
-<<<<<<< HEAD
-; CHECK: call void @__omp_offloading{{.*}}main{{.*}}(ptr %vla, ptr [[I1_ADDR]], ptr %omp.vla.tmp)
-=======
 ; CHECK: call void @__omp_offloading{{.*}}main{{.*}}(ptr %vla, ptr %omp.vla.tmp, ptr [[I1_ADDR]])
->>>>>>> 7fca6dfc
 
 ; Check that the captured VLA size is used in the parallel region for allocation of the private VLA.
 ; CHECK: define internal void @main.DIR.OMP.PARALLEL{{.*}}(ptr %{{.*}}, ptr %{{.*}}, ptr [[SIZE_ADDR1]], ptr %{{.*}})
@@ -54,17 +46,12 @@
 ; CHECK: %{{.*}} = alloca i32, i64 [[SIZE_VAL1]], align 16
 
 ; Check that the address of %fp.len is passed into the outlined function for the parallel region.
-<<<<<<< HEAD
-; CHECK: define internal void @__omp_offloading{{.*}}main{{.*}}(ptr noalias %vla, ptr noalias [[I1_ADDR]], ptr %omp.vla.tmp)
-; Check that the captured VLA size is passed in to the outlined function for the parallel region.
-=======
 ; CHECK: define internal void @__omp_offloading{{.*}}main{{.*}}(ptr noalias %vla, ptr %omp.vla.tmp, ptr noalias [[I1_ADDR]])
 ; Check for the firstprivatet initialization of I1_ADDR
 ; CHECK: [[I1_ADDR]].fpriv = alloca i64, align 8
 ; CHECK: [[I1_VAL:%.+]] = load i64, ptr [[I1_ADDR]], align 8
 ; CHECK: store i64 [[I1_VAL]], ptr [[I1_ADDR]].fpriv, align 8
 ; Check that the captured VLA size %fp.len is passed in to the outlined function for the parallel region.
->>>>>>> 7fca6dfc
 ; CHECK: store i64 %fp.len, ptr [[SIZE_ADDR1]], align 8
 ; CHECK: call void (ptr, i32, ptr, ...) @__kmpc_fork_call(ptr @.kmpc_loc{{.*}}, i32 2, ptr @main.DIR.OMP.PARALLEL.{{.*}}, ptr [[SIZE_ADDR1]], ptr %{{.*}})
 
