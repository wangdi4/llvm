--- conflicted
+++ resolved
@@ -24,11 +24,7 @@
 ;  return 0;
 ;}
 
-<<<<<<< HEAD
-; CHECK: call void @_Z18work_group_barrierj(i32 1)
-=======
 ; CHECK: call void @_Z18work_group_barrierj(i32 3)
->>>>>>> 2cf62a07
 ; CHECK: %{{.*}} = call i64 @_Z12get_local_idj(i32 0)
 
 target datalayout = "e-i64:64-v16:16-v24:32-v32:32-v48:64-v96:128-v192:256-v256:256-v512:512-v1024:1024"
