; RUN: opt < %s -switch-to-offload -vpo-cfg-restructuring -vpo-paropt-prepare -vpo-restore-operands -vpo-cfg-restructuring -vpo-paropt -vpo-paropt-atomic-free-reduction=false -S | FileCheck %s
; RUN: opt < %s -passes='function(vpo-cfg-restructuring,vpo-paropt-prepare,vpo-restore-operands,vpo-cfg-restructuring),vpo-paropt' -switch-to-offload -vpo-paropt-atomic-free-reduction=false -S | FileCheck %s

; Original code:
;void foo() {
;  int s = 0;
;#pragma omp target teams reduction(+: s)
;  ++s;
;}

; Check that the HasTeamsReduction (0x1) attribute is set:
<<<<<<< HEAD
; CHECK: @__omp_offloading_805_b43487__Z3foo_l3_kernel_info = weak target_declare addrspace(1) constant %0 { i32 3, i32 1, [1 x %1] [%1 { i32 0, i32 8 }], i64 1, i64 0 }
=======
; CHECK: @__omp_offloading_805_b43487__Z3foo_l3_kernel_info = weak target_declare addrspace(1) constant %0 { i32 4, i32 1, [1 x %1] [%1 { i32 0, i32 8 }], i64 1, i64 0, i64 0 }
>>>>>>> 8cd97e86

target datalayout = "e-i64:64-v16:16-v24:32-v32:32-v48:64-v96:128-v192:256-v256:256-v512:512-v1024:1024-n8:16:32:64"
target triple = "spir64"
target device_triples = "spir64"

; Function Attrs: convergent noinline nounwind
define hidden spir_func void @foo() #0 {
entry:
  %s = alloca i32, align 4
  %s.ascast = addrspacecast i32* %s to i32 addrspace(4)*
  store i32 0, i32 addrspace(4)* %s.ascast, align 4, !tbaa !8
  %0 = call token @llvm.directive.region.entry() [ "DIR.OMP.TARGET"(), "QUAL.OMP.OFFLOAD.ENTRY.IDX"(i32 0), "QUAL.OMP.MAP.TOFROM"(i32 addrspace(4)* %s.ascast, i32 addrspace(4)* %s.ascast, i64 4, i64 547, i8* null, i8* null) ]
  %1 = call token @llvm.directive.region.entry() [ "DIR.OMP.TEAMS"(), "QUAL.OMP.REDUCTION.ADD"(i32 addrspace(4)* %s.ascast) ]
  %2 = load i32, i32 addrspace(4)* %s.ascast, align 4, !tbaa !8
  %inc = add nsw i32 %2, 1
  store i32 %inc, i32 addrspace(4)* %s.ascast, align 4, !tbaa !8
  call void @llvm.directive.region.exit(token %1) [ "DIR.OMP.END.TEAMS"() ]
  call void @llvm.directive.region.exit(token %0) [ "DIR.OMP.END.TARGET"() ]
  ret void
}

; Function Attrs: nounwind
declare token @llvm.directive.region.entry() #1

; Function Attrs: nounwind
declare void @llvm.directive.region.exit(token) #1

attributes #0 = { convergent noinline nounwind "contains-openmp-target"="true" "denormal-fp-math"="preserve-sign,preserve-sign" "denormal-fp-math-f32"="ieee,ieee" "frame-pointer"="all" "may-have-openmp-directive"="true" "min-legal-vector-width"="0" "no-infs-fp-math"="true" "no-nans-fp-math"="true" "no-signed-zeros-fp-math"="true" "no-trapping-math"="true" "stack-protector-buffer-size"="8" "unsafe-fp-math"="true" }
attributes #1 = { nounwind }

!omp_offload.info = !{!0}
!llvm.module.flags = !{!1, !2, !3, !4, !5}
!opencl.used.extensions = !{!6}
!opencl.used.optional.core.features = !{!6}
!opencl.compiler.options = !{!6}
!llvm.ident = !{!7}

!0 = !{i32 0, i32 2053, i32 11809927, !"_Z3foo", i32 3, i32 0, i32 0}
!1 = !{i32 1, !"wchar_size", i32 4}
!2 = !{i32 7, !"openmp", i32 50}
!3 = !{i32 7, !"openmp-device", i32 50}
!4 = !{i32 7, !"PIC Level", i32 2}
!5 = !{i32 7, !"frame-pointer", i32 2}
!6 = !{}
!7 = !{!"clang version 13.0.0"}
!8 = !{!9, !9, i64 0}
!9 = !{!"int", !10, i64 0}
!10 = !{!"omnipotent char", !11, i64 0}
!11 = !{!"Simple C/C++ TBAA"}<|MERGE_RESOLUTION|>--- conflicted
+++ resolved
@@ -9,11 +9,7 @@
 ;}
 
 ; Check that the HasTeamsReduction (0x1) attribute is set:
-<<<<<<< HEAD
-; CHECK: @__omp_offloading_805_b43487__Z3foo_l3_kernel_info = weak target_declare addrspace(1) constant %0 { i32 3, i32 1, [1 x %1] [%1 { i32 0, i32 8 }], i64 1, i64 0 }
-=======
 ; CHECK: @__omp_offloading_805_b43487__Z3foo_l3_kernel_info = weak target_declare addrspace(1) constant %0 { i32 4, i32 1, [1 x %1] [%1 { i32 0, i32 8 }], i64 1, i64 0, i64 0 }
->>>>>>> 8cd97e86
 
 target datalayout = "e-i64:64-v16:16-v24:32-v32:32-v48:64-v96:128-v192:256-v256:256-v512:512-v1024:1024-n8:16:32:64"
 target triple = "spir64"
