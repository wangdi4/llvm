; RUN: opt < %s -switch-to-offload=true -vpo-cfg-restructuring -vpo-paropt-prepare -vpo-restore-operands -vpo-cfg-restructuring -vpo-paropt  -S | FileCheck %s
; RUN: opt < %s -passes='function(vpo-cfg-restructuring,vpo-paropt-prepare,vpo-restore-operands,vpo-cfg-restructuring),vpo-paropt' -switch-to-offload  -S | FileCheck %s

; The test case checks whether the omp teams distribute parlalel loop
; is partitioned as expected.
; on top of OCL.
;
; void bar() {
;   #pragma omp target
;   #pragma omp teams
;   #pragma omp distribute parallel for
;   for (int j=0; j<100; j++) foo();
; }

; CHECK: %{{.*}} = call i64 @_Z14get_num_groupsj(i32 0)
; CHECK: %{{.*}} = call i64 @_Z12get_group_idj(i32 0)

target datalayout = "e-i64:64-v16:16-v24:32-v32:32-v48:64-v96:128-v192:256-v256:256-v512:512-v1024:1024"
target triple = "spir64"
target device_triples = "spir64"

; Function Attrs: noinline nounwind optnone uwtable
define dso_local spir_func void @bar() #0 {
entry:
  %.omp.iv = alloca i32, align 4
  %0 = addrspacecast i32* %.omp.iv to i32 addrspace(4)*
  %tmp = alloca i32, align 4
  %1 = addrspacecast i32* %tmp to i32 addrspace(4)*
  %.omp.lb = alloca i32, align 4
  %2 = addrspacecast i32* %.omp.lb to i32 addrspace(4)*
  %.omp.ub = alloca i32, align 4
  %3 = addrspacecast i32* %.omp.ub to i32 addrspace(4)*
  %j = alloca i32, align 4
<<<<<<< HEAD
  br label %DIR.OMP.TARGET.1

DIR.OMP.TARGET.1:                                 ; preds = %entry
  %0 = call token @llvm.directive.region.entry() [ "DIR.OMP.TARGET"(), "QUAL.OMP.FIRSTPRIVATE"(i32* %.omp.ub), "QUAL.OMP.PRIVATE"(i32* %.omp.lb), "QUAL.OMP.PRIVATE"(i32* %.omp.stride), "QUAL.OMP.PRIVATE"(i32* %.omp.is_last), "QUAL.OMP.PRIVATE"(i32* %j), "QUAL.OMP.OFFLOAD.ENTRY.IDX"(i32 0) ]
  br label %DIR.OMP.TARGET.2

DIR.OMP.TARGET.2:                                 ; preds = %DIR.OMP.TARGET.1
  %1 = call token @llvm.directive.region.entry() [ "DIR.OMP.TEAMS"() ]
  store i32 0, i32* %.omp.lb, align 4
  store volatile i32 99, i32* %.omp.ub, align 4
  store i32 1, i32* %.omp.stride, align 4
  store i32 0, i32* %.omp.is_last, align 4
  br label %DIR.OMP.DISTRIBUTE.PARLOOP.4

DIR.OMP.DISTRIBUTE.PARLOOP.4:                     ; preds = %DIR.OMP.TARGET.2
  %2 = call token @llvm.directive.region.entry() [ "DIR.OMP.DISTRIBUTE.PARLOOP"(), "QUAL.OMP.FIRSTPRIVATE"(i32* %.omp.lb), "QUAL.OMP.NORMALIZED.IV"(i32* %.omp.iv), "QUAL.OMP.NORMALIZED.UB"(i32* %.omp.ub), "QUAL.OMP.PRIVATE"(i32* %j) ]
  %3 = load i32, i32* %.omp.lb, align 4
  store volatile i32 %3, i32* %.omp.iv, align 4
=======
  %4 = addrspacecast i32* %j to i32 addrspace(4)*
  %5 = call token @llvm.directive.region.entry() [ "DIR.OMP.TARGET"(), "QUAL.OMP.OFFLOAD.ENTRY.IDX"(i32 0), "QUAL.OMP.PRIVATE"(i32 addrspace(4)* %4), "QUAL.OMP.PRIVATE"(i32 addrspace(4)* %2), "QUAL.OMP.PRIVATE"(i32 addrspace(4)* %3), "QUAL.OMP.PRIVATE"(i32 addrspace(4)* %0), "QUAL.OMP.PRIVATE"(i32 addrspace(4)* %1) ]
  %6 = call token @llvm.directive.region.entry() [ "DIR.OMP.TEAMS"(), "QUAL.OMP.PRIVATE"(i32 addrspace(4)* %2), "QUAL.OMP.PRIVATE"(i32 addrspace(4)* %3), "QUAL.OMP.PRIVATE"(i32 addrspace(4)* %4), "QUAL.OMP.PRIVATE"(i32 addrspace(4)* %0), "QUAL.OMP.PRIVATE"(i32 addrspace(4)* %1) ]
  store i32 0, i32 addrspace(4)* %2, align 4
  store i32 99, i32 addrspace(4)* %3, align 4
  %7 = call token @llvm.directive.region.entry() [ "DIR.OMP.DISTRIBUTE.PARLOOP"(), "QUAL.OMP.FIRSTPRIVATE"(i32 addrspace(4)* %2), "QUAL.OMP.NORMALIZED.IV"(i32 addrspace(4)* %0), "QUAL.OMP.NORMALIZED.UB"(i32 addrspace(4)* %3), "QUAL.OMP.PRIVATE"(i32 addrspace(4)* %4) ]
  %8 = load i32, i32 addrspace(4)* %2, align 4
  store i32 %8, i32 addrspace(4)* %0, align 4
>>>>>>> 92ccd6bc
  br label %omp.inner.for.cond

omp.inner.for.cond:                               ; preds = %omp.inner.for.inc, %entry
  %9 = load i32, i32 addrspace(4)* %0, align 4
  %10 = load i32, i32 addrspace(4)* %3, align 4
  %cmp = icmp sle i32 %9, %10
  br i1 %cmp, label %omp.inner.for.body, label %omp.inner.for.end

omp.inner.for.body:                               ; preds = %omp.inner.for.cond
  %11 = load i32, i32 addrspace(4)* %0, align 4
  %mul = mul nsw i32 %11, 1
  %add = add nsw i32 0, %mul
  store i32 %add, i32 addrspace(4)* %4, align 4
  %call = call spir_func i32 bitcast (i32 (...)* @foo to i32 ()*)()
  br label %omp.body.continue

omp.body.continue:                                ; preds = %omp.inner.for.body
  br label %omp.inner.for.inc

omp.inner.for.inc:                                ; preds = %omp.body.continue
  %12 = load i32, i32 addrspace(4)* %0, align 4
  %add1 = add nsw i32 %12, 1
  store i32 %add1, i32 addrspace(4)* %0, align 4
  br label %omp.inner.for.cond

omp.inner.for.end:                                ; preds = %omp.inner.for.cond
  br label %omp.loop.exit

omp.loop.exit:                                    ; preds = %omp.inner.for.end
  call void @llvm.directive.region.exit(token %7) [ "DIR.OMP.END.DISTRIBUTE.PARLOOP"() ]
  call void @llvm.directive.region.exit(token %6) [ "DIR.OMP.END.TEAMS"() ]
  call void @llvm.directive.region.exit(token %5) [ "DIR.OMP.END.TARGET"() ]
  ret void
}

; Function Attrs: nounwind
declare token @llvm.directive.region.entry() #1

; Function Attrs: nounwind
declare void @llvm.directive.region.exit(token) #1

declare dso_local spir_func i32 @foo(...) #2

attributes #0 = { noinline nounwind optnone uwtable "contains-openmp-target"="true" "correctly-rounded-divide-sqrt-fp-math"="false" "disable-tail-calls"="false" "less-precise-fpmad"="false" "may-have-openmp-directive"="true" "min-legal-vector-width"="0" "no-frame-pointer-elim"="true" "no-frame-pointer-elim-non-leaf" "no-infs-fp-math"="false" "no-jump-tables"="false" "no-nans-fp-math"="false" "no-signed-zeros-fp-math"="false" "no-trapping-math"="false" "stack-protector-buffer-size"="8" "unsafe-fp-math"="false" "use-soft-float"="false" }
attributes #1 = { nounwind }
attributes #2 = { "correctly-rounded-divide-sqrt-fp-math"="false" "disable-tail-calls"="false" "less-precise-fpmad"="false" "no-frame-pointer-elim"="true" "no-frame-pointer-elim-non-leaf" "no-infs-fp-math"="false" "no-nans-fp-math"="false" "no-signed-zeros-fp-math"="false" "no-trapping-math"="false" "openmp-target-declare"="true" "stack-protector-buffer-size"="8" "unsafe-fp-math"="false" "use-soft-float"="false" }

!omp_offload.info = !{!0}
!llvm.module.flags = !{!1}
!opencl.used.extensions = !{!2}
!opencl.used.optional.core.features = !{!2}
!opencl.compiler.options = !{!2}
!llvm.ident = !{!3}

!0 = !{i32 0, i32 2052, i32 85985690, !"bar", i32 2, i32 0, i32 0}
!1 = !{i32 1, !"wchar_size", i32 4}
!2 = !{}
!3 = !{!"clang version 9.0.0"}<|MERGE_RESOLUTION|>--- conflicted
+++ resolved
@@ -31,26 +31,6 @@
   %.omp.ub = alloca i32, align 4
   %3 = addrspacecast i32* %.omp.ub to i32 addrspace(4)*
   %j = alloca i32, align 4
-<<<<<<< HEAD
-  br label %DIR.OMP.TARGET.1
-
-DIR.OMP.TARGET.1:                                 ; preds = %entry
-  %0 = call token @llvm.directive.region.entry() [ "DIR.OMP.TARGET"(), "QUAL.OMP.FIRSTPRIVATE"(i32* %.omp.ub), "QUAL.OMP.PRIVATE"(i32* %.omp.lb), "QUAL.OMP.PRIVATE"(i32* %.omp.stride), "QUAL.OMP.PRIVATE"(i32* %.omp.is_last), "QUAL.OMP.PRIVATE"(i32* %j), "QUAL.OMP.OFFLOAD.ENTRY.IDX"(i32 0) ]
-  br label %DIR.OMP.TARGET.2
-
-DIR.OMP.TARGET.2:                                 ; preds = %DIR.OMP.TARGET.1
-  %1 = call token @llvm.directive.region.entry() [ "DIR.OMP.TEAMS"() ]
-  store i32 0, i32* %.omp.lb, align 4
-  store volatile i32 99, i32* %.omp.ub, align 4
-  store i32 1, i32* %.omp.stride, align 4
-  store i32 0, i32* %.omp.is_last, align 4
-  br label %DIR.OMP.DISTRIBUTE.PARLOOP.4
-
-DIR.OMP.DISTRIBUTE.PARLOOP.4:                     ; preds = %DIR.OMP.TARGET.2
-  %2 = call token @llvm.directive.region.entry() [ "DIR.OMP.DISTRIBUTE.PARLOOP"(), "QUAL.OMP.FIRSTPRIVATE"(i32* %.omp.lb), "QUAL.OMP.NORMALIZED.IV"(i32* %.omp.iv), "QUAL.OMP.NORMALIZED.UB"(i32* %.omp.ub), "QUAL.OMP.PRIVATE"(i32* %j) ]
-  %3 = load i32, i32* %.omp.lb, align 4
-  store volatile i32 %3, i32* %.omp.iv, align 4
-=======
   %4 = addrspacecast i32* %j to i32 addrspace(4)*
   %5 = call token @llvm.directive.region.entry() [ "DIR.OMP.TARGET"(), "QUAL.OMP.OFFLOAD.ENTRY.IDX"(i32 0), "QUAL.OMP.PRIVATE"(i32 addrspace(4)* %4), "QUAL.OMP.PRIVATE"(i32 addrspace(4)* %2), "QUAL.OMP.PRIVATE"(i32 addrspace(4)* %3), "QUAL.OMP.PRIVATE"(i32 addrspace(4)* %0), "QUAL.OMP.PRIVATE"(i32 addrspace(4)* %1) ]
   %6 = call token @llvm.directive.region.entry() [ "DIR.OMP.TEAMS"(), "QUAL.OMP.PRIVATE"(i32 addrspace(4)* %2), "QUAL.OMP.PRIVATE"(i32 addrspace(4)* %3), "QUAL.OMP.PRIVATE"(i32 addrspace(4)* %4), "QUAL.OMP.PRIVATE"(i32 addrspace(4)* %0), "QUAL.OMP.PRIVATE"(i32 addrspace(4)* %1) ]
@@ -59,7 +39,6 @@
   %7 = call token @llvm.directive.region.entry() [ "DIR.OMP.DISTRIBUTE.PARLOOP"(), "QUAL.OMP.FIRSTPRIVATE"(i32 addrspace(4)* %2), "QUAL.OMP.NORMALIZED.IV"(i32 addrspace(4)* %0), "QUAL.OMP.NORMALIZED.UB"(i32 addrspace(4)* %3), "QUAL.OMP.PRIVATE"(i32 addrspace(4)* %4) ]
   %8 = load i32, i32 addrspace(4)* %2, align 4
   store i32 %8, i32 addrspace(4)* %0, align 4
->>>>>>> 92ccd6bc
   br label %omp.inner.for.cond
 
 omp.inner.for.cond:                               ; preds = %omp.inner.for.inc, %entry
