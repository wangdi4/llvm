; RUN: opt < %s -loop-rotate -vpo-cfg-restructuring -vpo-paropt-prepare -sroa -vpo-restore-operands -vpo-cfg-restructuring -vpo-paropt -vpo-paropt-use-mapper-api=false -S | FileCheck %s

; This test checks that after paropt pass, the runtime calls for "target data
; begin" and "target data end", outlined function and use of offload_ptrs,
; offload_sizes and offload_baseptrs are in consecutive lines
;
; #define SIZE 1024
; #define SIZE_THRESHOLD 512
;
; void test_target_data_if(int map_size){
;   int a[SIZE];
;   int i = 0;
;
;   for (i = 0; i < SIZE; i++) {
;     a[i] = SIZE - i;
;   }
;
; #pragma omp target data if(map_size > SIZE_THRESHOLD) map(to: map_size)  \
;   map(to: a[0:map_size])
;   {
; #pragma omp target if (map_size > SIZE_THRESHOLD)
;     {
;       int j = 0;
;       for (j = 0; j < map_size; j++) {
;         a[j] = -1;
;       }
;     } // end target
;
;   }//end-target data
;
; }
;


source_filename = "target_data_if.c"
target datalayout = "e-m:e-p270:32:32-p271:32:32-p272:64:64-i64:64-f80:128-n8:16:32:64-S128"
target triple = "x86_64-unknown-linux-gnu"
target device_triples = "spir64"

@llvm.global_ctors = appending global [1 x { i32, void ()*, i8* }] [{ i32, void ()*, i8* } { i32 0, void ()* @.omp_offloading.requires_reg, i8* null }]

; Function Attrs: noinline nounwind uwtable
define dso_local void @test_target_data_if(i32 %map_size) #0 {
entry:
  %map_size.addr = alloca i32, align 4
  %a = alloca [1024 x i32], align 16
  %i = alloca i32, align 4
  %j = alloca i32, align 4
  store i32 %map_size, i32* %map_size.addr, align 4
  store i32 0, i32* %i, align 4
  store i32 0, i32* %i, align 4
  br label %for.cond

for.cond:                                         ; preds = %for.inc, %entry
  %0 = load i32, i32* %i, align 4
  %cmp = icmp slt i32 %0, 1024
  br i1 %cmp, label %for.body, label %for.end

for.body:                                         ; preds = %for.cond
  %1 = load i32, i32* %i, align 4
  %sub = sub nsw i32 1024, %1
  %2 = load i32, i32* %i, align 4
  %idxprom = sext i32 %2 to i64
  %arrayidx = getelementptr inbounds [1024 x i32], [1024 x i32]* %a, i64 0, i64 %idxprom
  store i32 %sub, i32* %arrayidx, align 4
  br label %for.inc

for.inc:                                          ; preds = %for.body
  %3 = load i32, i32* %i, align 4
  %inc = add nsw i32 %3, 1
  store i32 %inc, i32* %i, align 4
  br label %for.cond

for.end:                                          ; preds = %for.cond
  %4 = load i32, i32* %map_size.addr, align 4
  %cmp1 = icmp sgt i32 %4, 512
  %conv = zext i1 %cmp1 to i32
  %arrayidx2 = getelementptr inbounds [1024 x i32], [1024 x i32]* %a, i64 0, i64 0
  %5 = load i32, i32* %map_size.addr, align 4
  %6 = zext i32 %5 to i64
  %7 = mul nuw i64 %6, 4
  %8 = call token @llvm.directive.region.entry() [ "DIR.OMP.TARGET.DATA"(), "QUAL.OMP.IF"(i32 %conv), "QUAL.OMP.MAP.TO"(i32* %map_size.addr), "QUAL.OMP.MAP.TO:AGGRHEAD"([1024 x i32]* %a, i32* %arrayidx2, i64 %7) ]

<<<<<<< HEAD
; CHECK: call void @__tgt_target_data_begin(i64 -1, i32 2, i8** %{{.*}}, i8** %{{.*}}, i64* %{{.*}}, i64* getelementptr inbounds ([2 x i64], [2 x i64]* @.offload_maptypes{{.*}}, i32 0, i32 0))
=======
; CHECK: call void @__tgt_target_data_begin(i64 %{{.*}}, i32 2, i8** %{{.*}}, i8** %{{.*}}, i64* %{{.*}}, i64* getelementptr inbounds ([2 x i64], [2 x i64]* @.offload_maptypes{{.*}}, i32 0, i32 0))
>>>>>>> 6c8b510a
; CHECK-NEXT: call void @test_target_data_if.DIR.OMP.TARGET.DATA.{{.*}}(i32* %map_size.addr, [1024 x i32]* %a)
; CHECK-NEXT: %{{.*}} = getelementptr inbounds [2 x i8*], [2 x i8*]* %.offload_baseptrs, i32 0, i32 0
; CHECK-NEXT: %{{.*}} = getelementptr inbounds [2 x i8*], [2 x i8*]* %.offload_ptrs, i32 0, i32 0
; CHECK-NEXT: %{{.*}} = getelementptr inbounds [2 x i64], [2 x i64]* %.offload_sizes, i32 0, i32 0
<<<<<<< HEAD
; CHECK-NEXT: call void @__tgt_push_code_location({{.*}})
; CHECK-NEXT: call void @__tgt_target_data_end(i64 -1, i32 2, i8** %{{.*}}, i8** %{{.*}}, i64* %{{.*}}, i64* getelementptr inbounds ([2 x i64], [2 x i64]* @.offload_maptypes{{.*}}, i32 0, i32 0))
=======
; CHECK: call void @__tgt_push_code_location({{.*}})
; CHECK-NEXT: call void @__tgt_target_data_end(i64 %{{.*}}, i32 2, i8** %{{.*}}, i8** %{{.*}}, i64* %{{.*}}, i64* getelementptr inbounds ([2 x i64], [2 x i64]* @.offload_maptypes{{.*}}, i32 0, i32 0))
>>>>>>> 6c8b510a
; CHECK-NEXT:  br label %if.end
; CHECK-EMPTY:
; CHECK-NEXT: if.else:
; CHECK-NEXT: store i32 -1, i32* %.run_host_version
; CHECK-NEXT: call void @test_target_data_if.DIR.OMP.TARGET.DATA.{{.*}}(i32* %map_size.addr, [1024 x i32]* %a)

; The host fallback code has to call __kmpc_push_num_teams(LOC, 0, 0, 1) to set thread limit to 1
; CHECK-LABEL: omp_offload.failed:
; CHECK-NEXT: call void @__kmpc_push_num_teams(%struct.ident_t* @.kmpc_loc{{.*}}, i32 0, i32 0, i32 1)

  %9 = load i32, i32* %map_size.addr, align 4
  %cmp3 = icmp sgt i32 %9, 512
  %conv4 = zext i1 %cmp3 to i32
  %10 = call token @llvm.directive.region.entry() [ "DIR.OMP.TARGET"(), "QUAL.OMP.OFFLOAD.ENTRY.IDX"(i32 0), "QUAL.OMP.IF"(i32 %conv4), "QUAL.OMP.MAP.TOFROM"([1024 x i32]* %a), "QUAL.OMP.PRIVATE"(i32* %j), "QUAL.OMP.FIRSTPRIVATE"(i32* %map_size.addr) ]
  store i32 0, i32* %j, align 4
  store i32 0, i32* %j, align 4
  br label %for.cond5

for.cond5:                                        ; preds = %for.inc11, %for.end
  %11 = load i32, i32* %j, align 4
  %12 = load i32, i32* %map_size.addr, align 4
  %cmp6 = icmp slt i32 %11, %12
  br i1 %cmp6, label %for.body8, label %for.end13

for.body8:                                        ; preds = %for.cond5
  %13 = load i32, i32* %j, align 4
  %idxprom9 = sext i32 %13 to i64
  %arrayidx10 = getelementptr inbounds [1024 x i32], [1024 x i32]* %a, i64 0, i64 %idxprom9
  store i32 -1, i32* %arrayidx10, align 4
  br label %for.inc11

for.inc11:                                        ; preds = %for.body8
  %14 = load i32, i32* %j, align 4
  %inc12 = add nsw i32 %14, 1
  store i32 %inc12, i32* %j, align 4
  br label %for.cond5

for.end13:                                        ; preds = %for.cond5
  call void @llvm.directive.region.exit(token %10) [ "DIR.OMP.END.TARGET"() ]
  call void @llvm.directive.region.exit(token %8) [ "DIR.OMP.END.TARGET.DATA"() ]
  ret void
}

; Function Attrs: nounwind
declare token @llvm.directive.region.entry() #1

; Function Attrs: nounwind
declare void @llvm.directive.region.exit(token) #1

; Function Attrs: noinline nounwind uwtable
define internal void @.omp_offloading.requires_reg() #2 section ".text.startup" {
entry:
  call void @__tgt_register_requires(i64 1)
  ret void
}

declare dso_local void @__tgt_register_requires(i64)

attributes #0 = { noinline nounwind uwtable "correctly-rounded-divide-sqrt-fp-math"="false" "disable-tail-calls"="false" "frame-pointer"="all" "less-precise-fpmad"="false" "may-have-openmp-directive"="true" "min-legal-vector-width"="0" "no-infs-fp-math"="false" "no-jump-tables"="false" "no-nans-fp-math"="false" "no-signed-zeros-fp-math"="false" "no-trapping-math"="false" "stack-protector-buffer-size"="8" "target-cpu"="x86-64" "target-features"="+cx8,+fxsr,+mmx,+sse,+sse2,+x87" "unsafe-fp-math"="false" "use-soft-float"="false" }
attributes #1 = { nounwind }
attributes #2 = { noinline nounwind uwtable "correctly-rounded-divide-sqrt-fp-math"="false" "disable-tail-calls"="false" "frame-pointer"="all" "less-precise-fpmad"="false" "min-legal-vector-width"="0" "no-infs-fp-math"="false" "no-jump-tables"="false" "no-nans-fp-math"="false" "no-signed-zeros-fp-math"="false" "no-trapping-math"="false" "stack-protector-buffer-size"="8" "target-cpu"="x86-64" "target-features"="+cx8,+fxsr,+mmx,+sse,+sse2,+x87" "unsafe-fp-math"="false" "use-soft-float"="false" }

!omp_offload.info = !{!0}
!llvm.module.flags = !{!1}
!llvm.ident = !{!2}

!0 = !{i32 0, i32 2053, i32 8914597, !"test_target_data_if", i32 16, i32 0, i32 0}
!1 = !{i32 1, !"wchar_size", i32 4}
!2 = !{!"clang version 9.0.0"}<|MERGE_RESOLUTION|>--- conflicted
+++ resolved
@@ -81,22 +81,13 @@
   %7 = mul nuw i64 %6, 4
   %8 = call token @llvm.directive.region.entry() [ "DIR.OMP.TARGET.DATA"(), "QUAL.OMP.IF"(i32 %conv), "QUAL.OMP.MAP.TO"(i32* %map_size.addr), "QUAL.OMP.MAP.TO:AGGRHEAD"([1024 x i32]* %a, i32* %arrayidx2, i64 %7) ]
 
-<<<<<<< HEAD
-; CHECK: call void @__tgt_target_data_begin(i64 -1, i32 2, i8** %{{.*}}, i8** %{{.*}}, i64* %{{.*}}, i64* getelementptr inbounds ([2 x i64], [2 x i64]* @.offload_maptypes{{.*}}, i32 0, i32 0))
-=======
 ; CHECK: call void @__tgt_target_data_begin(i64 %{{.*}}, i32 2, i8** %{{.*}}, i8** %{{.*}}, i64* %{{.*}}, i64* getelementptr inbounds ([2 x i64], [2 x i64]* @.offload_maptypes{{.*}}, i32 0, i32 0))
->>>>>>> 6c8b510a
 ; CHECK-NEXT: call void @test_target_data_if.DIR.OMP.TARGET.DATA.{{.*}}(i32* %map_size.addr, [1024 x i32]* %a)
 ; CHECK-NEXT: %{{.*}} = getelementptr inbounds [2 x i8*], [2 x i8*]* %.offload_baseptrs, i32 0, i32 0
 ; CHECK-NEXT: %{{.*}} = getelementptr inbounds [2 x i8*], [2 x i8*]* %.offload_ptrs, i32 0, i32 0
 ; CHECK-NEXT: %{{.*}} = getelementptr inbounds [2 x i64], [2 x i64]* %.offload_sizes, i32 0, i32 0
-<<<<<<< HEAD
-; CHECK-NEXT: call void @__tgt_push_code_location({{.*}})
-; CHECK-NEXT: call void @__tgt_target_data_end(i64 -1, i32 2, i8** %{{.*}}, i8** %{{.*}}, i64* %{{.*}}, i64* getelementptr inbounds ([2 x i64], [2 x i64]* @.offload_maptypes{{.*}}, i32 0, i32 0))
-=======
 ; CHECK: call void @__tgt_push_code_location({{.*}})
 ; CHECK-NEXT: call void @__tgt_target_data_end(i64 %{{.*}}, i32 2, i8** %{{.*}}, i8** %{{.*}}, i64* %{{.*}}, i64* getelementptr inbounds ([2 x i64], [2 x i64]* @.offload_maptypes{{.*}}, i32 0, i32 0))
->>>>>>> 6c8b510a
 ; CHECK-NEXT:  br label %if.end
 ; CHECK-EMPTY:
 ; CHECK-NEXT: if.else:
