; REQUIRES: asserts
; RUN: opt -debugify -vpo-cfg-restructuring -S < %s | FileCheck %s --check-prefix=CFGRES --check-prefix=CFGRES-PREP --check-prefix=ALL
; RUN: opt -passes='module(debugify),function(vpo-cfg-restructuring)' -S < %s | FileCheck %s --check-prefix=CFGRES --check-prefix=CFGRES-PREP --check-prefix=ALL
; RUN: opt -debugify -vpo-cfg-restructuring -vpo-paropt-prepare -S < %s | FileCheck %s --check-prefix=PREP --check-prefix=CFGRES-PREP --check-prefix=ALL
; RUN: opt -passes='module(debugify),function(vpo-cfg-restructuring)',vpo-paropt-prepare -S < %s | FileCheck %s --check-prefix=PREP --check-prefix=CFGRES-PREP --check-prefix=ALL
; RUN: opt -debugify -vpo-cfg-restructuring -vpo-paropt-prepare -vpo-restore-operands -vpo-cfg-restructuring -vpo-paropt -S < %s | FileCheck %s --check-prefix=PAROPT --check-prefix=ALL
; RUN: opt -passes='module(debugify),function(vpo-cfg-restructuring,vpo-paropt-prepare,vpo-restore-operands,vpo-cfg-restructuring),vpo-paropt' -S < %s | FileCheck %s  --check-prefix=PAROPT --check-prefix=ALL
;
; Test src:
; int test_add()
; {
;   int r0 = 0;
; #pragma omp parallel for reduction(+: r0)
;   for (int i = 0; i < 128; i++);
;   return r0;
; }
;
<<<<<<< HEAD
;
; -----------------------------------------------------------------------------
; The warnings below are introduced by vpo-paropt. They should eventually be
; fixed. For now, just make sure more don't get added.
;
; PAROPT: WARNING: Instruction with empty DebugLoc in function test_add --  br label %DIR.OMP.END.PARALLEL.LOOP.4
; PAROPT: WARNING: Instruction with empty DebugLoc in function test_add_tree_reduce_2 --  %dst.cast = bitcast i8* %dst to %struct.fast_red_t*
; PAROPT: WARNING: Instruction with empty DebugLoc in function test_add_tree_reduce_2 --  %src.cast = bitcast i8* %src to %struct.fast_red_t*
; PAROPT: WARNING: Instruction with empty DebugLoc in function test_add_tree_reduce_2 --  %dst.r0 = getelementptr inbounds %struct.fast_red_t, %struct.fast_red_t* %dst.cast, i32 0, i32 0
; PAROPT: WARNING: Instruction with empty DebugLoc in function test_add_tree_reduce_2 --  %src.r0 = getelementptr inbounds %struct.fast_red_t, %struct.fast_red_t* %src.cast, i32 0, i32 0
; PAROPT: WARNING: Instruction with empty DebugLoc in function test_add_tree_reduce_2 --  %0 = load i32, i32* %src.r0, align 4
; PAROPT: WARNING: Instruction with empty DebugLoc in function test_add_tree_reduce_2 --  %1 = load i32, i32* %dst.r0, align 4
; PAROPT: WARNING: Instruction with empty DebugLoc in function test_add_tree_reduce_2 --  %2 = add i32 %1, %0
; PAROPT: WARNING: Instruction with empty DebugLoc in function test_add_tree_reduce_2 --  store i32 %2, i32* %dst.r0, align 4
; PAROPT: WARNING: Instruction with empty DebugLoc in function test_add_tree_reduce_2 --  ret void
; PAROPT: WARNING: Instruction with empty DebugLoc in function test_add.DIR.OMP.PARALLEL.LOOP.25.split10 --  %.omp.lb.val.zext.addr = alloca i64, align 8
; PAROPT: WARNING: Instruction with empty DebugLoc in function test_add.DIR.OMP.PARALLEL.LOOP.25.split10 --  store i64 %.omp.lb.val.zext, i64* %.omp.lb.val.zext.addr, align 8
; PAROPT: WARNING: Instruction with empty DebugLoc in function test_add.DIR.OMP.PARALLEL.LOOP.25.split10 --  %.omp.lb.val.zext.value = load i64, i64* %.omp.lb.val.zext.addr, align 8
; PAROPT: WARNING: Instruction with empty DebugLoc in function test_add.DIR.OMP.PARALLEL.LOOP.25.split10 --  %.omp.ub.addr = alloca i32*, align 8
; PAROPT: WARNING: Instruction with empty DebugLoc in function test_add.DIR.OMP.PARALLEL.LOOP.25.split10 --  store i32* %.omp.ub, i32** %.omp.ub.addr, align 8
; PAROPT: WARNING: Instruction with empty DebugLoc in function test_add.DIR.OMP.PARALLEL.LOOP.25.split10 --  %.omp.ub.value = load i32*, i32** %.omp.ub.addr, align 8
; PAROPT: WARNING: Instruction with empty DebugLoc in function test_add.DIR.OMP.PARALLEL.LOOP.25.split10 --  %r0.addr = alloca i32*, align 8
; PAROPT: WARNING: Instruction with empty DebugLoc in function test_add.DIR.OMP.PARALLEL.LOOP.25.split10 --  store i32* %r0, i32** %r0.addr, align 8
; PAROPT: WARNING: Instruction with empty DebugLoc in function test_add.DIR.OMP.PARALLEL.LOOP.25.split10 --  %r0.value = load i32*, i32** %r0.addr, align 8
; PAROPT: WARNING: Instruction with empty DebugLoc in function test_add.DIR.OMP.PARALLEL.LOOP.25.split10 --  %my.tid15 = load i32, i32* %tid, align 4
; PAROPT: WARNING: Instruction with empty DebugLoc in function test_add.DIR.OMP.PARALLEL.LOOP.25.split10 --  %my.tid16 = load i32, i32* %tid, align 4
; PAROPT: WARNING: Instruction with empty DebugLoc in function test_add.DIR.OMP.PARALLEL.LOOP.25.split10 --  call void @__kmpc_end_reduce(%struct.ident_t* @.kmpc_loc.10.29.8, i32 %my.tid16, [8 x i32]* @.gomp_critical_user_.fast_reduction.AS0.var)
; PAROPT: WARNING: Instruction with empty DebugLoc in function test_add.DIR.OMP.PARALLEL.LOOP.25.split10 --  %my.tid14 = load i32, i32* %tid, align 4
; PAROPT: WARNING: Instruction with empty DebugLoc in function test_add.DIR.OMP.PARALLEL.LOOP.25.split10 --  %my.tid19 = load i32, i32* %tid, align 4
; PAROPT: WARNING: Instruction with empty DebugLoc in function test_add.DIR.OMP.PARALLEL.LOOP.25.split10 --  call void @__kmpc_end_reduce(%struct.ident_t* @.kmpc_loc.10.29.10, i32 %my.tid19, [8 x i32]* @.gomp_critical_user_.fast_reduction.AS0.var)
; PAROPT: WARNING: Instruction with empty DebugLoc in function test_add.DIR.OMP.PARALLEL.LOOP.25.split10 --  ret void
; PAROPT: WARNING: Missing line 12
; PAROPT: WARNING: Missing line 13
; PAROPT: WARNING: Missing line 14
; PAROPT: WARNING: Missing line 15
; PAROPT: WARNING: Missing line 18
; PAROPT: WARNING: Missing line 24
; PAROPT: WARNING: Missing line 26
; PAROPT: WARNING: Missing line 27
; -----------------------------------------------------------------------------
;
; CHECK-NOT: WARNING
; CHECK: CheckModuleDebugify: PASS
;
=======
>>>>>>> 0a0ce7af
target datalayout = "e-m:e-p270:32:32-p271:32:32-p272:64:64-i64:64-f80:128-n8:16:32:64-S128"
target triple = "x86_64-unknown-linux-gnu"

; Function Attrs: noinline nounwind optnone uwtable
define dso_local i32 @test_add() #0 {
entry:
  %r0 = alloca i32, align 4
; Check that alloca instructions result in call to @llvm.dbg.value, example:
; call void @llvm.dbg.value(metadata i32* %r0, metadata !11, metadata !DIExpression()), !dbg !32
; ALL:  [[R0:%[a-zA-Z._0-9]+]] = alloca i32, align 4, !dbg [[R0DBG:![0-9]+]]
; ALL:  call void @llvm.dbg.value(metadata i32* [[R0]], metadata !{{.*}}, metadata !DIExpression()), !dbg [[R0DBG]]
  %tmp = alloca i32, align 4
; ALL:  [[TMP:%[a-zA-Z._0-9]+]] = alloca i32, align 4, !dbg [[TMPDBG:![0-9]+]]
; ALL:  call void @llvm.dbg.value(metadata i32* [[TMP]], metadata !{{.*}}, metadata !DIExpression()), !dbg [[TMPDBG]]
  %.omp.iv = alloca i32, align 4
; ALL:  [[IV:%[a-zA-Z._0-9]+]] = alloca i32, align 4, !dbg [[IVDBG:![0-9]+]]
; ALL:  call void @llvm.dbg.value(metadata i32* [[IV]], metadata !{{.*}}, metadata !DIExpression()), !dbg [[IVDBG]]
  %.omp.lb = alloca i32, align 4
; ALL:  [[LB:%[a-zA-Z._0-9]+]] = alloca i32, align 4, !dbg [[LBDBG:![0-9]+]]
; ALL:  call void @llvm.dbg.value(metadata i32* [[LB]], metadata !{{.*}}, metadata !DIExpression()), !dbg [[LBDBG]]
  %.omp.ub = alloca i32, align 4
; ALL:  [[UB:%[a-zA-Z._0-9]+]] = alloca i32, align 4, !dbg [[UBDBG:![0-9]+]]
; ALL:  call void @llvm.dbg.value(metadata i32* [[UB]], metadata !{{.*}}, metadata !DIExpression()), !dbg [[UBDBG]]
  %i = alloca i32, align 4
; ALL:  [[I:%[a-zA-Z._0-9]+]] = alloca i32, align 4, !dbg [[IDBG:![0-9]+]]
; ALL:  call void @llvm.dbg.value(metadata i32* [[I]], metadata !{{.*}}, metadata !DIExpression()), !dbg [[IDBG]]
  store i32 0, i32* %r0, align 4
  store i32 0, i32* %.omp.lb, align 4
  store i32 127, i32* %.omp.ub, align 4
  %0 = call token @llvm.directive.region.entry() [ "DIR.OMP.PARALLEL.LOOP"(), "QUAL.OMP.REDUCTION.ADD"(i32* %r0), "QUAL.OMP.NORMALIZED.IV"(i32* %.omp.iv), "QUAL.OMP.FIRSTPRIVATE"(i32* %.omp.lb), "QUAL.OMP.NORMALIZED.UB"(i32* %.omp.ub), "QUAL.OMP.PRIVATE"(i32* %i) ]
; PAROPT: [[RESULT:%[a-zA-Z._0-9]+]] = load i32, i32* %r0, align 4, !dbg [[RESULTDBG:![0-9]+]]
; PAROPT: call void @llvm.dbg.value(metadata i32 [[RESULT]], metadata !31, metadata !DIExpression()), !dbg [[RESULTDBG]]
; PAROPT:  declare void @llvm.dbg.value(metadata, metadata, metadata) #2
; PAROPT:  call void @llvm.dbg.value(metadata i32* [[R0]], metadata !{{.*}}, metadata !DIExpression(DW_OP_deref)), !dbg !{{.*}}
; PAROPT:  call void @llvm.dbg.value(metadata i32* [[UB]], metadata !{{.*}}, metadata !DIExpression(DW_OP_deref)), !dbg !{{.*}}
; PAROPT: call void @llvm.dbg.value(metadata token undef, metadata !{{.*}}, metadata !DIExpression()), !dbg !{{.*}}
; PREP:   [[ENTRY:%[a-zA-Z._0-9]+]] = call token @llvm.directive.region.entry() [ "DIR.OMP.PARALLEL.LOOP"(), "QUAL.OMP.REDUCTION.ADD"(i32* %r0), "QUAL.OMP.NORMALIZED.IV"(i32* %.omp.iv), "QUAL.OMP.FIRSTPRIVATE"(i32* %.omp.lb), "QUAL.OMP.NORMALIZED.UB"(i32* %.omp.ub), "QUAL.OMP.PRIVATE"(i32* %i), "QUAL.OMP.OPERAND.ADDR"(i32* %i, i32** %i.addr), "QUAL.OMP.OPERAND.ADDR"(i32* %.omp.lb, i32** %.omp.lb.addr), "QUAL.OMP.OPERAND.ADDR"(i32* %r0, i32** %r0.addr), "QUAL.OMP.JUMP.TO.END.IF"(i1* %end.dir.temp) ], !dbg [[ENTRYDBG:![0-9]+]]
; CFGRES: [[ENTRY:%[a-zA-Z._0-9]+]] = call token @llvm.directive.region.entry() [ "DIR.OMP.PARALLEL.LOOP"(), "QUAL.OMP.REDUCTION.ADD"(i32* %r0), "QUAL.OMP.NORMALIZED.IV"(i32* %.omp.iv), "QUAL.OMP.FIRSTPRIVATE"(i32* %.omp.lb), "QUAL.OMP.NORMALIZED.UB"(i32* %.omp.ub), "QUAL.OMP.PRIVATE"(i32* %i) ], !dbg [[ENTRYDBG:![0-9]+]]
; CFGRES-PREP: call void @llvm.dbg.value(metadata token [[ENTRY]], metadata !{{.*}}, metadata !DIExpression()), !dbg [[ENTRYDBG]]
; CFGRES-PREP: [[LBLOAD:%[a-zA-Z._0-9]+]] = load i32, i32* %.omp.lb{{.*}}, align 4, !dbg [[LBLOADDBG:![0-9]+]]
; PAROPT: [[LBLOAD:%[a-zA-Z._0-9]+]] = load i32, i32* %.omp.lb{{.*}}, align 4, !dbg [[LBLOADDBG:![0-9]+]], !{{.*}}
; ALL-NEXT:call void @llvm.dbg.value(metadata i32 [[LBLOAD]], metadata !{{.*}}, metadata !DIExpression()), !dbg [[LBLOADDBG]]
; PAROPT:call void @llvm.dbg.value(metadata i32 [[LBLOAD]], metadata !{{.*}}, metadata !DIExpression()), !dbg !{{.*}}
; PAROPT: call void @llvm.dbg.value(metadata i32 %{{.*}}, metadata !{{.*}}, metadata !DIExpression()), !dbg !{{.*}}
  %1 = load i32, i32* %.omp.lb, align 4
  store i32 %1, i32* %.omp.iv, align 4
  br label %omp.inner.for.cond

omp.inner.for.cond:                               ; preds = %omp.inner.for.inc, %entry
; checking the loaded value in %2
; CFGRES: [[IVLOAD:%[a-zA-Z._0-9]+]] = load i32, i32* %.omp.iv, align 4, !dbg [[IVLOADDBG:![0-9]+]]
; PREP: [[IVLOAD:%[a-zA-Z._0-9]+]] = load volatile i32, i32* %.omp.iv, align 4, !dbg [[IVLOADDBG:![0-9]+]]
; CFGRES-PREP-NEXT:  call void @llvm.dbg.value(metadata i32 [[IVLOAD]], metadata !{{.*}}, metadata !DIExpression()), !dbg [[IVLOADDBG]]
  %2 = load i32, i32* %.omp.iv, align 4
; CFGRES: [[UBLOAD:%[a-zA-Z._0-9]+]] = load i32, i32* %.omp.ub, align 4, !dbg [[UBLOADDBG:![0-9]+]]
; PREP:  [[UBLOAD:%[a-zA-Z._0-9]+]] = load volatile i32, i32* %.omp.ub, align 4, !dbg [[UBLOADDBG:![0-9]+]]
; CFGRES-PREP-NEXT:  call void @llvm.dbg.value(metadata i32 [[UBLOAD]], metadata !{{.*}}, metadata !DIExpression()), !dbg [[UBLOADDBG]]
  %3 = load i32, i32* %.omp.ub, align 4
  %cmp = icmp sle i32 %2, %3
; ALL:  [[CMP:%[a-zA-Z._0-9]+]] = icmp sle i32 {{.*}}, {{.*}}, !dbg [[CMPDBG:![0-9]+]]
; ALL:  call void @llvm.dbg.value(metadata i1 [[CMP]], metadata !{{.*}}, metadata !DIExpression()), !dbg [[CMPDBG]]
  br i1 %cmp, label %omp.inner.for.body, label %omp.inner.for.end

omp.inner.for.body:                               ; preds = %omp.inner.for.cond
; checking the loaded value in %4
; PAROPT:  [[LOCALIV:%[a-zA-Z._0-9]+]] = phi i32 [ %add1, %omp.inner.for.inc ], [ %lb.new, %omp.inner.for.body.lr.ph ]
; PAROPT:  call void @llvm.dbg.value(metadata i32 [[LOCALIV]], metadata !{{.*}}, metadata !DIExpression()), !dbg !{{.*}}
; PAROPT-NEXT:  call void @llvm.dbg.value(metadata i32 [[LOCALIV]], metadata !{{.*}}, metadata !DIExpression()), !dbg !{{.*}}
; CFGRES: [[IVLOAD2:%[a-zA-Z._0-9]+]] = load i32, i32* %.omp.iv, align 4, !dbg [[IVLOAD2DBG:![0-9]+]]
; PREP: [[IVLOAD2:%[a-zA-Z._0-9]+]] = load volatile i32, i32* %.omp.iv, align 4, !dbg [[IVLOAD2DBG:![0-9]+]]
; CFGRES-PREP-NEXT:  call void @llvm.dbg.value(metadata i32 [[IVLOAD2]], metadata !{{.*}}, metadata !DIExpression()), !dbg [[IVLOAD2DBG]]
  %4 = load i32, i32* %.omp.iv, align 4
; checking the result of multiply in %mul
  %mul = mul nsw i32 %4, 1
; ALL:  [[MUL:%[a-zA-Z._0-9]+]] = mul nsw i32 {{.*}}, 1, !dbg [[MULDBG:![0-9]+]]
; ALL:  call void @llvm.dbg.value(metadata i32 [[MUL]], metadata !{{.*}}, metadata !DIExpression()), !dbg [[MULDBG]]

; checking the result of add in %add
  %add = add nsw i32 0, %mul
; ALL:  [[ADD:%[a-zA-Z._0-9]+]] = add nsw i32 0, %mul, !dbg [[ADDDBG:![0-9]+]]
; ALL:  call void @llvm.dbg.value(metadata i32 [[ADD]], metadata !{{.*}}, metadata !DIExpression()), !dbg [[ADDDBG]]
  store i32 %add, i32* %i, align 4
  br label %omp.body.continue

omp.body.continue:                                ; preds = %omp.inner.for.body
  br label %omp.inner.for.inc

omp.inner.for.inc:                                ; preds = %omp.body.continue
; CFGRES: [[IVLOAD3:%[a-zA-Z._0-9]+]] = load i32, i32* %.omp.iv, align 4, !dbg [[IVLOAD3DBG:![0-9]+]]
; PREP: [[IVLOAD3:%[a-zA-Z._0-9]+]] = load volatile i32, i32* %.omp.iv, align 4, !dbg [[IVLOAD3DBG:![0-9]+]]
; PAROPT:  call void @llvm.dbg.value(metadata i32 [[LOCALIV]], metadata !{{.*}}, metadata !DIExpression()), !dbg !{{.*}}
; CFGRES-PREP-NEXT:  call void @llvm.dbg.value(metadata i32 [[IVLOAD3]], metadata !{{.*}}, metadata !DIExpression()), !dbg [[IVLOAD3DBG]]
  %5 = load i32, i32* %.omp.iv, align 4
; checking the result of add in %add1
  %add1 = add nsw i32 %5, 1
; ALL:  [[ADD1:%[a-zA-Z._0-9]+]] = add nsw i32 {{.*}}, 1, !dbg [[ADD1DBG:![0-9]+]]
; ALL:  call void @llvm.dbg.value(metadata i32 [[ADD1]], metadata !{{.*}}, metadata !DIExpression()), !dbg [[ADD1DBG]]
; PAROPT:  call void @llvm.dbg.value(metadata i32 [[ADD1]], metadata !{{.*}}, metadata !DIExpression()), !dbg !{{.*}}
; PAROPT:  call void @llvm.dbg.value(metadata i32 %{{.*}}, metadata !{{.*}}, metadata !DIExpression()), !dbg !{{.*}}
; PAROPT:  call void @llvm.dbg.value(metadata i1 %{{.*}}, metadata !{{.*}}, metadata !DIExpression()), !dbg !{{.*}}
  store i32 %add1, i32* %.omp.iv, align 4
  br label %omp.inner.for.cond

omp.inner.for.end:                                ; preds = %omp.inner.for.cond
  br label %omp.loop.exit

omp.loop.exit:                                    ; preds = %omp.inner.for.end
  call void @llvm.directive.region.exit(token %0) [ "DIR.OMP.END.PARALLEL.LOOP"() ]
; checking the loaded value in %6
; CFGRES-PREP:  [[RESULT:%[a-zA-Z._0-9]+]] = load i32, i32* %r0, align 4, !dbg [[RESULTDBG:![0-9]+]]
; CFGRES-PREP-NEXT:  call void @llvm.dbg.value(metadata i32 [[RESULT]], metadata !{{.*}}, metadata !DIExpression()), !dbg [[RESULTDBG]]
  %6 = load i32, i32* %r0, align 4
  ret i32 %6
}

; CFGRES-PREP:  declare void @llvm.dbg.value(metadata, metadata, metadata) #2

; Function Attrs: nounwind
declare token @llvm.directive.region.entry() #1

; Function Attrs: nounwind
declare void @llvm.directive.region.exit(token) #1

attributes #0 = { noinline nounwind optnone uwtable "correctly-rounded-divide-sqrt-fp-math"="false" "disable-tail-calls"="false" "frame-pointer"="all" "less-precise-fpmad"="false" "may-have-openmp-directive"="true" "min-legal-vector-width"="0" "no-infs-fp-math"="false" "no-jump-tables"="false" "no-nans-fp-math"="false" "no-signed-zeros-fp-math"="false" "no-trapping-math"="true" "stack-protector-buffer-size"="8" "target-cpu"="x86-64" "target-features"="+cx8,+fxsr,+mmx,+sse,+sse2,+x87" "unsafe-fp-math"="false" "use-soft-float"="false" }
attributes #1 = { nounwind }

!llvm.module.flags = !{!0}
!llvm.ident = !{!1}

!0 = !{i32 1, !"wchar_size", i32 4}
!1 = !{!"clang version 9.0.0"}<|MERGE_RESOLUTION|>--- conflicted
+++ resolved
@@ -15,53 +15,6 @@
 ;   return r0;
 ; }
 ;
-<<<<<<< HEAD
-;
-; -----------------------------------------------------------------------------
-; The warnings below are introduced by vpo-paropt. They should eventually be
-; fixed. For now, just make sure more don't get added.
-;
-; PAROPT: WARNING: Instruction with empty DebugLoc in function test_add --  br label %DIR.OMP.END.PARALLEL.LOOP.4
-; PAROPT: WARNING: Instruction with empty DebugLoc in function test_add_tree_reduce_2 --  %dst.cast = bitcast i8* %dst to %struct.fast_red_t*
-; PAROPT: WARNING: Instruction with empty DebugLoc in function test_add_tree_reduce_2 --  %src.cast = bitcast i8* %src to %struct.fast_red_t*
-; PAROPT: WARNING: Instruction with empty DebugLoc in function test_add_tree_reduce_2 --  %dst.r0 = getelementptr inbounds %struct.fast_red_t, %struct.fast_red_t* %dst.cast, i32 0, i32 0
-; PAROPT: WARNING: Instruction with empty DebugLoc in function test_add_tree_reduce_2 --  %src.r0 = getelementptr inbounds %struct.fast_red_t, %struct.fast_red_t* %src.cast, i32 0, i32 0
-; PAROPT: WARNING: Instruction with empty DebugLoc in function test_add_tree_reduce_2 --  %0 = load i32, i32* %src.r0, align 4
-; PAROPT: WARNING: Instruction with empty DebugLoc in function test_add_tree_reduce_2 --  %1 = load i32, i32* %dst.r0, align 4
-; PAROPT: WARNING: Instruction with empty DebugLoc in function test_add_tree_reduce_2 --  %2 = add i32 %1, %0
-; PAROPT: WARNING: Instruction with empty DebugLoc in function test_add_tree_reduce_2 --  store i32 %2, i32* %dst.r0, align 4
-; PAROPT: WARNING: Instruction with empty DebugLoc in function test_add_tree_reduce_2 --  ret void
-; PAROPT: WARNING: Instruction with empty DebugLoc in function test_add.DIR.OMP.PARALLEL.LOOP.25.split10 --  %.omp.lb.val.zext.addr = alloca i64, align 8
-; PAROPT: WARNING: Instruction with empty DebugLoc in function test_add.DIR.OMP.PARALLEL.LOOP.25.split10 --  store i64 %.omp.lb.val.zext, i64* %.omp.lb.val.zext.addr, align 8
-; PAROPT: WARNING: Instruction with empty DebugLoc in function test_add.DIR.OMP.PARALLEL.LOOP.25.split10 --  %.omp.lb.val.zext.value = load i64, i64* %.omp.lb.val.zext.addr, align 8
-; PAROPT: WARNING: Instruction with empty DebugLoc in function test_add.DIR.OMP.PARALLEL.LOOP.25.split10 --  %.omp.ub.addr = alloca i32*, align 8
-; PAROPT: WARNING: Instruction with empty DebugLoc in function test_add.DIR.OMP.PARALLEL.LOOP.25.split10 --  store i32* %.omp.ub, i32** %.omp.ub.addr, align 8
-; PAROPT: WARNING: Instruction with empty DebugLoc in function test_add.DIR.OMP.PARALLEL.LOOP.25.split10 --  %.omp.ub.value = load i32*, i32** %.omp.ub.addr, align 8
-; PAROPT: WARNING: Instruction with empty DebugLoc in function test_add.DIR.OMP.PARALLEL.LOOP.25.split10 --  %r0.addr = alloca i32*, align 8
-; PAROPT: WARNING: Instruction with empty DebugLoc in function test_add.DIR.OMP.PARALLEL.LOOP.25.split10 --  store i32* %r0, i32** %r0.addr, align 8
-; PAROPT: WARNING: Instruction with empty DebugLoc in function test_add.DIR.OMP.PARALLEL.LOOP.25.split10 --  %r0.value = load i32*, i32** %r0.addr, align 8
-; PAROPT: WARNING: Instruction with empty DebugLoc in function test_add.DIR.OMP.PARALLEL.LOOP.25.split10 --  %my.tid15 = load i32, i32* %tid, align 4
-; PAROPT: WARNING: Instruction with empty DebugLoc in function test_add.DIR.OMP.PARALLEL.LOOP.25.split10 --  %my.tid16 = load i32, i32* %tid, align 4
-; PAROPT: WARNING: Instruction with empty DebugLoc in function test_add.DIR.OMP.PARALLEL.LOOP.25.split10 --  call void @__kmpc_end_reduce(%struct.ident_t* @.kmpc_loc.10.29.8, i32 %my.tid16, [8 x i32]* @.gomp_critical_user_.fast_reduction.AS0.var)
-; PAROPT: WARNING: Instruction with empty DebugLoc in function test_add.DIR.OMP.PARALLEL.LOOP.25.split10 --  %my.tid14 = load i32, i32* %tid, align 4
-; PAROPT: WARNING: Instruction with empty DebugLoc in function test_add.DIR.OMP.PARALLEL.LOOP.25.split10 --  %my.tid19 = load i32, i32* %tid, align 4
-; PAROPT: WARNING: Instruction with empty DebugLoc in function test_add.DIR.OMP.PARALLEL.LOOP.25.split10 --  call void @__kmpc_end_reduce(%struct.ident_t* @.kmpc_loc.10.29.10, i32 %my.tid19, [8 x i32]* @.gomp_critical_user_.fast_reduction.AS0.var)
-; PAROPT: WARNING: Instruction with empty DebugLoc in function test_add.DIR.OMP.PARALLEL.LOOP.25.split10 --  ret void
-; PAROPT: WARNING: Missing line 12
-; PAROPT: WARNING: Missing line 13
-; PAROPT: WARNING: Missing line 14
-; PAROPT: WARNING: Missing line 15
-; PAROPT: WARNING: Missing line 18
-; PAROPT: WARNING: Missing line 24
-; PAROPT: WARNING: Missing line 26
-; PAROPT: WARNING: Missing line 27
-; -----------------------------------------------------------------------------
-;
-; CHECK-NOT: WARNING
-; CHECK: CheckModuleDebugify: PASS
-;
-=======
->>>>>>> 0a0ce7af
 target datalayout = "e-m:e-p270:32:32-p271:32:32-p272:64:64-i64:64-f80:128-n8:16:32:64-S128"
 target triple = "x86_64-unknown-linux-gnu"
 
