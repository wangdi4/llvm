--- conflicted
+++ resolved
@@ -19,10 +19,7 @@
 ; CHECK-NEXT:   %6 = call float @bar(float* %1, i64 %2, i64 %3)
 ; CHECK-NEXT:   %7 = fadd float %5, %6
 ; CHECK-NEXT:   ret float %7
-<<<<<<< HEAD
-=======
 
->>>>>>> 8cd97e86
 
 target datalayout = "e-m:e-p270:32:32-p271:32:32-p272:64:64-i64:64-f80:128-n8:16:32:64-S128"
 target triple = "x86_64-unknown-linux-gnu"
