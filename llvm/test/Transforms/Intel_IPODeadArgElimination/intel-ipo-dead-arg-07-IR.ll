<<<<<<< HEAD
; RUN: opt -intel-ipo-dead-arg-elimination %s -S 2>&1 | FileCheck %s
; RUN: opt -passes=intel-ipo-dead-arg-elimination %s -S 2>&1 | FileCheck %s
=======
; RUN: opt -intel-ipo-dead-arg-elimination  %s -S 2>&1 | FileCheck %s
; RUN: opt -passes=intel-ipo-dead-arg-elimination  %s -S 2>&1 | FileCheck %s
>>>>>>> 8cd97e86

; This test case checks that IPO simplified dead argument elimination won't
; be performed since function @foo has vararg. This is the same
; test case as intel-ipo-dead-arg-07.ll but it checks the IR.

; CHECK: define internal float @foo(float* %0, float* %1, i64 %2, i64 %3, ...)
; CHECK-NEXT:   %5 = tail call float* @llvm.intel.subscript.p0f32.i64.i64.p0f32.i64(i8 1, i64 %2, i64 %3, float* nonnull elementtype(float) %0, i64 %2)
; CHECK-NEXT:   %6 = tail call float* @llvm.intel.subscript.p0f32.i64.i64.p0f32.i64(i8 0, i64 %2, i64 4, float* nonnull elementtype(float) %5, i64 %2)
; CHECK-NEXT:   %7 = tail call float* @llvm.intel.subscript.p0f32.i64.i64.p0f32.i64(i8 2, i64 %2, i64 %3, float* nonnull elementtype(float) %6, i64 %2)
; CHECK-NEXT:   %8 = tail call float* @llvm.intel.subscript.p0f32.i64.i64.p0f32.i64(i8 1, i64 %2, i64 %3, float* nonnull elementtype(float) %7, i64 %2)
; CHECK-NEXT:   %9 = tail call float* @llvm.intel.subscript.p0f32.i64.i64.p0f32.i64(i8 0, i64 %2, i64 4, float* nonnull elementtype(float) %8, i64 %2)
; CHECK-NEXT:   %10 = tail call float* @llvm.intel.subscript.p0f32.i64.i64.p0f32.i64(i8 2, i64 %2, i64 %3, float* nonnull elementtype(float) %9, i64 %2)
; CHECK-NEXT:   store float 0.000000e+00, float* %10, align 4
; CHECK-NEXT:   %11 = load float, float* %1, align 4
; CHECK-NEXT:   ret float %11

; CHECK: define float @bas(float* %0, float %1, i64 %2, i64 %3)
; CHECK-NEXT:   %5 = alloca float, i64 %3, align 4
; CHECK-NEXT:   %6 = call float (float*, float*, i64, i64, ...) @foo(float* %5, float* %0, i64 %2, i64 %3)
; CHECK-NEXT:   %7 = fadd float %1, %6
; CHECK-NEXT:   ret float %7

target datalayout = "e-m:e-p270:32:32-p271:32:32-p272:64:64-i64:64-f80:128-n8:16:32:64-S128"
target triple = "x86_64-unknown-linux-gnu"

declare float* @llvm.intel.subscript.p0f32.i64.i64.p0f32.i64(i8 %0, i64 %1, i64 %2, float* elementtype(float) %3, i64 %4)

define internal float @foo(float *%0, float *%1, i64 %2, i64 %3, ...) {
   %5 = tail call float* @llvm.intel.subscript.p0f32.i64.i64.p0f32.i64(i8 1, i64 %2, i64 %3, float* elementtype(float) nonnull %0, i64 %2)
   %6 = tail call float* @llvm.intel.subscript.p0f32.i64.i64.p0f32.i64(i8 0, i64 %2, i64 4, float* elementtype(float) nonnull %5, i64 %2)
   %7 = tail call float* @llvm.intel.subscript.p0f32.i64.i64.p0f32.i64(i8 2, i64 %2, i64 %3, float* elementtype(float) nonnull %6, i64 %2)
   %8 = tail call float* @llvm.intel.subscript.p0f32.i64.i64.p0f32.i64(i8 1, i64 %2, i64 %3, float* elementtype(float) nonnull %7, i64 %2)
   %9 = tail call float* @llvm.intel.subscript.p0f32.i64.i64.p0f32.i64(i8 0, i64 %2, i64 4, float* elementtype(float) nonnull %8, i64 %2)
   %10 = tail call float* @llvm.intel.subscript.p0f32.i64.i64.p0f32.i64(i8 2, i64 %2, i64 %3, float* elementtype(float) nonnull %9, i64 %2)
   store float 0.000000e+00, float* %10
   %11 = load float, float* %1
   ret float %11
}

define float @bas(float *%0, float %1, i64 %2, i64 %3) {
  %5 = alloca float, i64 %3
  %6 = call float (float *, float *, i64, i64, ... ) @foo(float *%5, float *%0, i64 %2, i64 %3)
  %7 = fadd float %1, %6
  ret float %7
}<|MERGE_RESOLUTION|>--- conflicted
+++ resolved
@@ -1,10 +1,5 @@
-<<<<<<< HEAD
-; RUN: opt -intel-ipo-dead-arg-elimination %s -S 2>&1 | FileCheck %s
-; RUN: opt -passes=intel-ipo-dead-arg-elimination %s -S 2>&1 | FileCheck %s
-=======
 ; RUN: opt -intel-ipo-dead-arg-elimination  %s -S 2>&1 | FileCheck %s
 ; RUN: opt -passes=intel-ipo-dead-arg-elimination  %s -S 2>&1 | FileCheck %s
->>>>>>> 8cd97e86
 
 ; This test case checks that IPO simplified dead argument elimination won't
 ; be performed since function @foo has vararg. This is the same
