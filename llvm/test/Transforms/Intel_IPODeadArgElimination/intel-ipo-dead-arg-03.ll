--- conflicted
+++ resolved
@@ -1,11 +1,6 @@
 ; REQUIRES: asserts
-<<<<<<< HEAD
-; RUN: opt -intel-ipo-dead-arg-elimination -debug-only=intel-ipo-dead-arg-elimination %s -disable-output 2>&1 | FileCheck %s
-; RUN: opt -passes=intel-ipo-dead-arg-elimination -debug-only=intel-ipo-dead-arg-elimination %s -disable-output 2>&1 | FileCheck %s
-=======
 ; RUN: opt -intel-ipo-dead-arg-elimination -debug-only=intel-ipo-dead-arg-elimination  %s -disable-output 2>&1 | FileCheck %s
 ; RUN: opt -passes=intel-ipo-dead-arg-elimination -debug-only=intel-ipo-dead-arg-elimination  %s -disable-output 2>&1 | FileCheck %s
->>>>>>> 8cd97e86
 
 ; This test case checks that IPO simplified dead argument elimination won't
 ; remove argument %0 in function @foo since the actual parameter is passed
