<<<<<<< HEAD
; RUN: opt -opaque-pointers -auto-cpu-clone < %s -S | FileCheck %s
=======
>>>>>>> bfff8914
; RUN: opt -opaque-pointers -passes=auto-cpu-clone < %s -S | FileCheck %s

; This lit test checks that the resolvers of ifuncs in user code
; are never multi-versioned.
;
; Source for this LLVM IR:
; int f1 () { return 0; }
; typeof(f1) *resolver () { return f1; }
; int foo () __attribute__ ((ifunc ("resolver")));


; CHECK-NOT: @resolver = dso_local ifunc ptr (), ptr @resolver.resolver


target datalayout = "e-m:e-p270:32:32-p271:32:32-p272:64:64-i64:64-f80:128-n8:16:32:64-S128"
target triple = "x86_64-unknown-linux-gnu"

@foo = dso_local ifunc i32 (...), ptr @resolver

; Function Attrs: nounwind uwtable
define dso_local i32 @f1() #0 !llvm.auto.cpu.dispatch !3 {
entry:
  ret i32 0
}

; Function Attrs: nounwind uwtable
define dso_local ptr @resolver() #0 !llvm.auto.cpu.dispatch !3 {
entry:
  ret ptr @f1
}

attributes #0 = { nounwind uwtable "approx-func-fp-math"="true" "denormal-fp-math"="preserve-sign,preserve-sign" "denormal-fp-math-f32"="ieee,ieee" "frame-pointer"="none" "loopopt-pipeline"="light" "min-legal-vector-width"="0" "no-infs-fp-math"="true" "no-nans-fp-math"="true" "no-signed-zeros-fp-math"="true" "no-trapping-math"="true" "stack-protector-buffer-size"="8" "target-cpu"="x86-64" "target-features"="+cx8,+fxsr,+mmx,+sse,+sse2,+x87" "tune-cpu"="generic" "unsafe-fp-math"="true" }

!llvm.module.flags = !{!0, !1}
!llvm.ident = !{!2}

!0 = !{i32 1, !"wchar_size", i32 4}
!1 = !{i32 7, !"uwtable", i32 2}
!2 = !{!"Intel(R) oneAPI DPC++/C++ Compiler 2022.1.0 (2022.x.0.YYYYMMDD)"}
!3 = !{!4}
!4 = !{!"auto-cpu-dispatch-target", !"skylake-avx512"}<|MERGE_RESOLUTION|>--- conflicted
+++ resolved
@@ -1,7 +1,3 @@
-<<<<<<< HEAD
-; RUN: opt -opaque-pointers -auto-cpu-clone < %s -S | FileCheck %s
-=======
->>>>>>> bfff8914
 ; RUN: opt -opaque-pointers -passes=auto-cpu-clone < %s -S | FileCheck %s
 
 ; This lit test checks that the resolvers of ifuncs in user code
