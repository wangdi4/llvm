--- conflicted
+++ resolved
@@ -1,13 +1,8 @@
 ; RUN: opt -passes=auto-cpu-clone -enable-selective-mv=0 < %s -S | FileCheck %s
 
 
-<<<<<<< HEAD
-; CHECK:      @baz.ptr = internal global ptr null
-; CHECK-NEXT: @llvm.global_ctors = appending global [1 x { i32, ptr, ptr }] [{ i32, ptr, ptr } { i32 0, ptr @__intel_cpu_features_init, ptr null }]
-=======
 ; CHECK:      @baz.ptr = internal global ptr @baz.A, !llvm.acd.dispatcher !0
 ; CHECK-NEXT: @llvm.global_ctors = appending global [2 x { i32, ptr, ptr }] [{ i32, ptr, ptr } { i32 500, ptr @__intel.acd.resolver, ptr null }, { i32, ptr, ptr } { i32 0, ptr @__intel_cpu_features_init, ptr null }]
->>>>>>> 5a805999
 ; CHECK-NEXT: @__intel_cpu_feature_indicator = external global [2 x i64]
 ; CHECK-NEXT: @foo.ptr = internal global ptr @foo.A, !llvm.acd.dispatcher !0
 ; CHECK-EMPTY:
@@ -32,22 +27,8 @@
 ; CHECK-NEXT:   ret i32 %add
 ; CHECK-NEXT: }
 ; CHECK-EMPTY:
-<<<<<<< HEAD
-; CHECK-NEXT: define i32 @baz(i32 %a) #0 {
-; CHECK-NEXT: resolver_entry:
-; CHECK-NEXT:   %0 = load ptr, ptr @baz.ptr, align 8
-; CHECK-NEXT:   %ptr_compare = icmp ne ptr %0, null
-; CHECK-NEXT:   br i1 %ptr_compare, label %resolver_then, label %resolver_else
-; CHECK-EMPTY:
-; CHECK-NEXT: resolver_then:                                    ; preds = %resolver_entry
-; CHECK-NEXT:   %1 = tail call i32 %0(i32 %a)
-; CHECK-NEXT:   ret i32 %1
-; CHECK-EMPTY:
-; CHECK-NEXT: resolver_else:                                    ; preds = %resolver_entry
-=======
 ; CHECK-NEXT: define internal void @__intel.acd.resolver() #0 {
 ; CHECK-NEXT: resolver_entry:
->>>>>>> 5a805999
 ; CHECK-NEXT:   %cpu_feature_indicator = load i64, ptr @__intel_cpu_feature_indicator, align 8
 ; CHECK-NEXT:   %cpu_feature_join = and i64 %cpu_feature_indicator, 10330090
 ; CHECK-NEXT:   %cpu_feature_check = icmp eq i64 %cpu_feature_join, 10330090
@@ -55,22 +36,10 @@
 ; CHECK-EMPTY:
 ; CHECK-NEXT: resolver_return:                                  ; preds = %resolver_entry
 ; CHECK-NEXT:   store ptr @baz.V, ptr @baz.ptr, align 8
-<<<<<<< HEAD
-; CHECK-NEXT:   %2 = tail call i32 @baz.V(i32 %a)
-; CHECK-NEXT:   ret i32 %2
-=======
 ; CHECK-NEXT:   br label %resolver_exit
->>>>>>> 5a805999
 ; CHECK-EMPTY:
 ; CHECK-NEXT: resolver_else:                                    ; preds = %resolver_entry
 ; CHECK-NEXT:   store ptr @baz.A, ptr @baz.ptr, align 8
-<<<<<<< HEAD
-; CHECK-NEXT:   %3 = tail call i32 @baz.A(i32 %a)
-; CHECK-NEXT:   ret i32 %3
-; CHECK-NEXT: }
-; CHECK-EMPTY:
-; CHECK-NEXT: declare intel_features_init_cc void @__intel_cpu_features_init()
-=======
 ; CHECK-NEXT:   br label %resolver_exit
 ; CHECK-EMPTY:
 ; CHECK-NEXT: resolver_exit:                                    ; preds = %resolver_else, %resolver_return
@@ -98,7 +67,6 @@
 ; CHECK-NEXT:   %2 = call i32 %1(i32 %a)
 ; CHECK-NEXT:   ret i32 %2
 ; CHECK-NEXT: }
->>>>>>> 5a805999
 ; CHECK-EMPTY:
 ; CHECK-NEXT: define i32 @foo.V(i32 %a) #1 !llvm.acd.clone !0 {
 ; CHECK-NEXT:   %ret = call i32 @baz.V(i32 33)
@@ -106,38 +74,10 @@
 ; CHECK-NEXT:   ret i32 %add
 ; CHECK-NEXT: }
 ; CHECK-EMPTY:
-<<<<<<< HEAD
-; CHECK-NEXT: define i32 @foo(i32 %a) #0 {
-; CHECK-NEXT: resolver_entry:
-; CHECK-NEXT:   %0 = load ptr, ptr @foo.ptr, align 8
-; CHECK-NEXT:   %ptr_compare = icmp ne ptr %0, null
-; CHECK-NEXT:   br i1 %ptr_compare, label %resolver_then, label %resolver_else
-; CHECK-EMPTY:
-; CHECK-NEXT: resolver_then:                                    ; preds = %resolver_entry
-; CHECK-NEXT:   %1 = tail call i32 %0(i32 %a)
-; CHECK-NEXT:   ret i32 %1
-; CHECK-EMPTY:
-; CHECK-NEXT: resolver_else:                                    ; preds = %resolver_entry
-; CHECK-NEXT:   %cpu_feature_indicator = load i64, ptr @__intel_cpu_feature_indicator, align 8
-; CHECK-NEXT:   %cpu_feature_join = and i64 %cpu_feature_indicator, 10330092
-; CHECK-NEXT:   %cpu_feature_check = icmp eq i64 %cpu_feature_join, 10330092
-; CHECK-NEXT:   br i1 %cpu_feature_check, label %resolver_return, label %resolver_else
-; CHECK-EMPTY:
-; CHECK-NEXT: resolver_return:                                  ; preds = %resolver_else
-; CHECK-NEXT:   store ptr @foo.V, ptr @foo.ptr, align 8
-; CHECK-NEXT:   %2 = tail call i32 @foo.V(i32 %a)
-; CHECK-NEXT:   ret i32 %2
-; CHECK-EMPTY:
-; CHECK-NEXT: resolver_else1:                                   ; preds = %resolver_else
-; CHECK-NEXT:   store ptr @foo.A, ptr @foo.ptr, align 8
-; CHECK-NEXT:   %3 = tail call i32 @foo.A(i32 %a)
-; CHECK-NEXT:   ret i32 %3
-=======
 ; CHECK-NEXT: define i32 @foo(i32 %a) #0 !llvm.acd.dispatcher !0 {
 ; CHECK-NEXT:   %1 = load ptr, ptr @foo.ptr, align 8
 ; CHECK-NEXT:   %2 = call i32 %1(i32 %a)
 ; CHECK-NEXT:   ret i32 %2
->>>>>>> 5a805999
 ; CHECK-NEXT: }
 ; CHECK-EMPTY:
 ; CHECK-NEXT: attributes #0 = { "advanced-optim"="false" }
