; RUN: opt -auto-cpu-clone < %s -S | FileCheck %s
; RUN: opt -passes=auto-cpu-clone < %s -S | FileCheck %s

target datalayout = "e-m:e-p270:32:32-p271:32:32-p272:64:64-i64:64-f80:128-n8:16:32:64-S128"
target triple = "x86_64-unknown-linux-gnu"

; CHECK:      @__intel_cpu_feature_indicator_x = external global [2 x i64]
; CHECK-NEXT: @llvm.compiler.used = appending global [2 x i8*] [i8* bitcast (i32 (i32)* @baz to i8*), i8* bitcast (i32 (i32)* @foo to i8*)], section "llvm.metadata"
; CHECK-EMPTY:
; CHECK-NEXT: @baz = ifunc i32 (i32), i32 (i32)* ()* @baz.resolver
; CHECK-NEXT: @foo = ifunc i32 (i32), i32 (i32)* ()* @foo.resolver
; CHECK-EMPTY:
<<<<<<< HEAD
; CHECK-NEXT: define i32 @baz.A(i32 %a) {
=======
; CHECK-NEXT: define i32 @baz.A(i32 %a) #0 !llvm.acd.clone !0 {
>>>>>>> 7fca6dfc
; CHECK-NEXT:   %add = add i32 %a, 42
; CHECK-NEXT:   ret i32 %add
; CHECK-NEXT: }
; CHECK-EMPTY:
<<<<<<< HEAD
; CHECK-NEXT: define i32 @foo.A(i32 %a) {
=======
; CHECK-NEXT: define i32 @foo.A(i32 %a) #0 !llvm.acd.clone !0 {
>>>>>>> 7fca6dfc
; CHECK-NEXT:   %ret = call i32 @baz.A(i32 33)
; CHECK-NEXT:   %add = add i32 %a, %ret
; CHECK-NEXT:   ret i32 %add
; CHECK-NEXT: }
; CHECK-EMPTY:
; CHECK-NEXT: define i32 @bar(i32 %a) #0 {
; CHECK-NEXT:   %ret = call i32 @foo(i32 42)
; CHECK-NEXT:   ret i32 %ret
; CHECK-NEXT: }
; CHECK-EMPTY:
<<<<<<< HEAD
; CHECK-NEXT: define i32 @baz.V(i32 %a) #0 {
=======
; CHECK-NEXT: define i32 @baz.V(i32 %a) #1 !llvm.acd.clone !0 {
>>>>>>> 7fca6dfc
; CHECK-NEXT:   %add = add i32 %a, 42
; CHECK-NEXT:   ret i32 %add
; CHECK-NEXT: }
; CHECK-EMPTY:
; CHECK-NEXT: define i32 (i32)* @baz.resolver() #0 {
; CHECK-NEXT: resolver_entry:
; CHECK-NEXT:   call void @__intel_cpu_features_init_x()
; CHECK-NEXT:   %cpu_feature_indicator = load i64, i64* getelementptr inbounds ([2 x i64], [2 x i64]* @__intel_cpu_feature_indicator_x, i64 0, i64 0), align 8
; CHECK-NEXT:   %cpu_feature_join = and i64 %cpu_feature_indicator, 10330092
; CHECK-NEXT:   %cpu_feature_check = icmp eq i64 %cpu_feature_join, 10330092
; CHECK-NEXT:   br i1 %cpu_feature_check, label %resolver_return, label %resolver_else
; CHECK-EMPTY:
; CHECK-NEXT: resolver_return:                                  ; preds = %resolver_entry
; CHECK-NEXT:   ret i32 (i32)* @baz.V
; CHECK-EMPTY:
; CHECK-NEXT: resolver_else:                                    ; preds = %resolver_entry
; CHECK-NEXT:   ret i32 (i32)* @baz.A
; CHECK-NEXT: }
; CHECK-EMPTY:
; CHECK-NEXT: declare dso_local void @__intel_cpu_features_init_x()
; CHECK-EMPTY:
<<<<<<< HEAD
; CHECK-NEXT: define i32 @foo.V(i32 %a) #0 {
=======
; CHECK-NEXT: define i32 @foo.V(i32 %a) #1 !llvm.acd.clone !0 {
>>>>>>> 7fca6dfc
; CHECK-NEXT:   %ret = call i32 @baz.V(i32 33)
; CHECK-NEXT:   %add = add i32 %a, %ret
; CHECK-NEXT:   ret i32 %add
; CHECK-NEXT: }
; CHECK-EMPTY:
; CHECK-NEXT: define i32 (i32)* @foo.resolver() #0 {
; CHECK-NEXT: resolver_entry:
; CHECK-NEXT:   call void @__intel_cpu_features_init_x()
; CHECK-NEXT:   %cpu_feature_indicator = load i64, i64* getelementptr inbounds ([2 x i64], [2 x i64]* @__intel_cpu_feature_indicator_x, i64 0, i64 0), align 8
; CHECK-NEXT:   %cpu_feature_join = and i64 %cpu_feature_indicator, 10330092
; CHECK-NEXT:   %cpu_feature_check = icmp eq i64 %cpu_feature_join, 10330092
; CHECK-NEXT:   br i1 %cpu_feature_check, label %resolver_return, label %resolver_else
; CHECK-EMPTY:
; CHECK-NEXT: resolver_return:
; CHECK-NEXT:   ret i32 (i32)* @foo.V
; CHECK-EMPTY:
; CHECK-NEXT: resolver_else:
; CHECK-NEXT:   ret i32 (i32)* @foo.A
; CHECK-NEXT: }
; CHECK-EMPTY:
; CHECK-NEXT: attributes #0 = { "advanced-optim"="false" }
; CHECK-NEXT: attributes #1 = { "advanced-optim"="true" "loopopt-pipeline"="full" "target-cpu"="haswell" "target-features"="+cmov,+mmx,+sse,+sse2,+sse3,+ssse3,+sse4.1,+sse4.2,+movbe,+popcnt,+f16c,+avx,+fma,+bmi,+lzcnt,+avx2" "tune-cpu"="haswell" }


define i32 @baz(i32 %a) !llvm.auto.cpu.dispatch !1 {
  %add = add i32 %a, 42
  ret i32 %add
}

define i32 @foo(i32 %a) !llvm.auto.cpu.dispatch !1 {
  %ret = call i32 @baz(i32 33)
  %add = add i32 %a, %ret
  ret i32 %add
}

define i32 @bar(i32 %a) {
  %ret = call i32 @foo(i32 42)
  ret i32 %ret
}


attributes #0 = { "target-features"="+sse4.2" }

!0 = !{!"auto-cpu-dispatch-target", !"haswell"}

!1 = !{!0}<|MERGE_RESOLUTION|>--- conflicted
+++ resolved
@@ -10,20 +10,12 @@
 ; CHECK-NEXT: @baz = ifunc i32 (i32), i32 (i32)* ()* @baz.resolver
 ; CHECK-NEXT: @foo = ifunc i32 (i32), i32 (i32)* ()* @foo.resolver
 ; CHECK-EMPTY:
-<<<<<<< HEAD
-; CHECK-NEXT: define i32 @baz.A(i32 %a) {
-=======
 ; CHECK-NEXT: define i32 @baz.A(i32 %a) #0 !llvm.acd.clone !0 {
->>>>>>> 7fca6dfc
 ; CHECK-NEXT:   %add = add i32 %a, 42
 ; CHECK-NEXT:   ret i32 %add
 ; CHECK-NEXT: }
 ; CHECK-EMPTY:
-<<<<<<< HEAD
-; CHECK-NEXT: define i32 @foo.A(i32 %a) {
-=======
 ; CHECK-NEXT: define i32 @foo.A(i32 %a) #0 !llvm.acd.clone !0 {
->>>>>>> 7fca6dfc
 ; CHECK-NEXT:   %ret = call i32 @baz.A(i32 33)
 ; CHECK-NEXT:   %add = add i32 %a, %ret
 ; CHECK-NEXT:   ret i32 %add
@@ -34,11 +26,7 @@
 ; CHECK-NEXT:   ret i32 %ret
 ; CHECK-NEXT: }
 ; CHECK-EMPTY:
-<<<<<<< HEAD
-; CHECK-NEXT: define i32 @baz.V(i32 %a) #0 {
-=======
 ; CHECK-NEXT: define i32 @baz.V(i32 %a) #1 !llvm.acd.clone !0 {
->>>>>>> 7fca6dfc
 ; CHECK-NEXT:   %add = add i32 %a, 42
 ; CHECK-NEXT:   ret i32 %add
 ; CHECK-NEXT: }
@@ -60,11 +48,7 @@
 ; CHECK-EMPTY:
 ; CHECK-NEXT: declare dso_local void @__intel_cpu_features_init_x()
 ; CHECK-EMPTY:
-<<<<<<< HEAD
-; CHECK-NEXT: define i32 @foo.V(i32 %a) #0 {
-=======
 ; CHECK-NEXT: define i32 @foo.V(i32 %a) #1 !llvm.acd.clone !0 {
->>>>>>> 7fca6dfc
 ; CHECK-NEXT:   %ret = call i32 @baz.V(i32 33)
 ; CHECK-NEXT:   %add = add i32 %a, %ret
 ; CHECK-NEXT:   ret i32 %add
