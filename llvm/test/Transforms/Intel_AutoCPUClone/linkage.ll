<<<<<<< HEAD
; RUN: opt -opaque-pointers -auto-cpu-clone < %s -S | FileCheck %s
; RUN: opt -opaque-pointers -passes=auto-cpu-clone < %s -S | FileCheck %s
=======
; RUN: opt -opaque-pointers -passes=auto-cpu-clone -enable-selective-mv=0 < %s -S | FileCheck %s
>>>>>>> bfff8914

; If we multiversion internal function, all the auto-generated symbols must have
; the same linkage so that multiversioned symbols from different TUs don't
; clash.


; CHECK-DAG: @foo = internal ifunc i32 (i32), ptr @foo.resolver
; CHECK-DAG: define internal ptr @foo.resolver()
; CHECK-DAG: define internal i32 @foo.A(i32 %a)
; CHECK-DAG: define internal i32 @foo.P(i32 %a)


target datalayout = "e-m:e-p270:32:32-p271:32:32-p272:64:64-i64:64-f80:128-n8:16:32:64-S128"
target triple = "x86_64-unknown-linux-gnu"

define internal i32 @foo(i32 %a) !llvm.auto.cpu.dispatch !0 {
  %add = add i32 %a, 42
  ret i32 %add
}

define i32 @bar(i32 %a) !llvm.auto.cpu.dispatch !0 {
  %ret = call i32 @foo(i32 42)
  ret i32 %ret
}

!0 = !{!1}
!1 = !{!"auto-cpu-dispatch-target", !"core_i7_sse4_2"}<|MERGE_RESOLUTION|>--- conflicted
+++ resolved
@@ -1,9 +1,4 @@
-<<<<<<< HEAD
-; RUN: opt -opaque-pointers -auto-cpu-clone < %s -S | FileCheck %s
-; RUN: opt -opaque-pointers -passes=auto-cpu-clone < %s -S | FileCheck %s
-=======
 ; RUN: opt -opaque-pointers -passes=auto-cpu-clone -enable-selective-mv=0 < %s -S | FileCheck %s
->>>>>>> bfff8914
 
 ; If we multiversion internal function, all the auto-generated symbols must have
 ; the same linkage so that multiversioned symbols from different TUs don't
