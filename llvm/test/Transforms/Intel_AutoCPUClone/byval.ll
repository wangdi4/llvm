; RUN: opt -auto-cpu-clone < %s -S | FileCheck %s
; RUN: opt -passes=auto-cpu-clone < %s -S | FileCheck %s

target datalayout = "e-m:e-p270:32:32-p271:32:32-p272:64:64-i64:64-f80:128-n8:16:32:64-S128"
target triple = "x86_64-unknown-linux-gnu"

; Trying to add byval to the ifunc would result in
;
;   error: argument attributes invalid in function type
;
; So that *seems* to be fine.

; CHECK-DAG: @foo = ifunc i32 (%struct*), i32 (%struct*)* ()* @foo.resolver
<<<<<<< HEAD
; CHECK-DAG: define i32 @foo.A(%struct* byval(%struct) %s) {
; CHECK-DAG: define i32 @foo.b(%struct* byval(%struct) %s) #{{[0-9]*}} {
; CHECK-DAG: define i32 (%struct*)* @foo.resolver() {
=======
; CHECK-DAG: define i32 @foo.A(%struct* byval(%struct) %s) #{{[0-9]*}} !llvm.acd.clone !0 {
; CHECK-DAG: define i32 @foo.b(%struct* byval(%struct) %s) #{{[0-9]*}} !llvm.acd.clone !0 {
; CHECK-DAG: define i32 (%struct*)* @foo.resolver()
>>>>>>> 7fca6dfc
; CHECK-DAG: ret i32 (%struct*)* @foo.b
; CHECK-DAG: ret i32 (%struct*)* @foo.A

%struct = type { i32 }

define i32 @foo(%struct* byval(%struct) %s) !llvm.auto.cpu.dispatch !1 {
  %gep = getelementptr %struct, %struct *%s, i32 0, i32 0
  %f = load i32, i32 *%gep
  %add = add i32 %f, 42
  ret i32 %add
}

define i32 @bar(i32 %a) {
  %s = alloca %struct
  %gep = getelementptr %struct, %struct *%s, i32 0, i32 0
  store i32 %a, i32 *%gep
  %ret = call i32 @foo(%struct* byval(%struct) %s)
  ret i32 %ret
}


attributes #0 = { "target-features"="+sse4.2" }

!0 = !{!"auto-cpu-dispatch-target", !"skylake"}

!1 = !{!0}<|MERGE_RESOLUTION|>--- conflicted
+++ resolved
@@ -11,15 +11,9 @@
 ; So that *seems* to be fine.
 
 ; CHECK-DAG: @foo = ifunc i32 (%struct*), i32 (%struct*)* ()* @foo.resolver
-<<<<<<< HEAD
-; CHECK-DAG: define i32 @foo.A(%struct* byval(%struct) %s) {
-; CHECK-DAG: define i32 @foo.b(%struct* byval(%struct) %s) #{{[0-9]*}} {
-; CHECK-DAG: define i32 (%struct*)* @foo.resolver() {
-=======
 ; CHECK-DAG: define i32 @foo.A(%struct* byval(%struct) %s) #{{[0-9]*}} !llvm.acd.clone !0 {
 ; CHECK-DAG: define i32 @foo.b(%struct* byval(%struct) %s) #{{[0-9]*}} !llvm.acd.clone !0 {
 ; CHECK-DAG: define i32 (%struct*)* @foo.resolver()
->>>>>>> 7fca6dfc
 ; CHECK-DAG: ret i32 (%struct*)* @foo.b
 ; CHECK-DAG: ret i32 (%struct*)* @foo.A
 
