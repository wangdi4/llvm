--- conflicted
+++ resolved
@@ -1,9 +1,4 @@
-<<<<<<< HEAD
-; RUN: opt -opaque-pointers -auto-cpu-clone -inline -globaldce < %s -S | FileCheck %s
-; RUN: opt -opaque-pointers -passes=auto-cpu-clone,inline,globaldce < %s -S | FileCheck %s
-=======
 ; RUN: opt -opaque-pointers -passes=auto-cpu-clone,inline,globaldce -enable-selective-mv=0 < %s -S | FileCheck %s
->>>>>>> bfff8914
 
 
 ; CHECK:      @__intel_cpu_feature_indicator = external global [2 x i64]
