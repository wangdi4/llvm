--- conflicted
+++ resolved
@@ -53,10 +53,6 @@
 ; CHECK:   %1 = sub i32 %0, %m
 ; CHECK:   %2 = lshr i32 %1, 2
 ; CHECK:   %3 = shl nuw i32 %2, 2
-<<<<<<< HEAD
-; INTEL - SCEV improvements prove stronger NoWrap flags
-=======
->>>>>>> 0dda6333
 ; CHECK:   %4 = add nuw nsw i32 %3, 3
 ; CHECK:   br label %for.body
 
@@ -136,10 +132,6 @@
 ; CHECK:   %1 = sub i32 %0, %rem
 ; CHECK:   %2 = lshr i32 %1, 2
 ; CHECK:   %3 = shl nuw i32 %2, 2
-<<<<<<< HEAD
-; INTEL - SCEV improvements prove stronger NoWrap flags
-=======
->>>>>>> 0dda6333
 ; CHECK:   %4 = add nuw nsw i32 %3, 3
 ; CHECK:   br label %for.body
 
