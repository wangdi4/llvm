; NOTE: Assertions have been autogenerated by utils/update_test_checks.py
; RUN: opt < %s -loop-reroll -S | FileCheck %s
target datalayout = "e-p:32:32:32-i1:8:32-i8:8:32-i16:16:32-i32:32:32-i64:32:64-f32:32:32-f64:32:64-v64:32:64-v128:32:128-a0:0:32-n32-S32"
target triple = "thumbv7-none-linux"

;void foo(int *A, int *B, int m, int n) {
;  for (int i = m; i < n; i+=4) {
;    A[i+0] = B[i+0] * 4;
;    A[i+1] = B[i+1] * 4;
;    A[i+2] = B[i+2] * 4;
;    A[i+3] = B[i+3] * 4;
;  }
;}
define void @foo(i32* nocapture %A, i32* nocapture readonly %B, i32 %m, i32 %n) {
; CHECK-LABEL: @foo(
; CHECK-NEXT:  entry:
; CHECK-NEXT:    [[CMP34:%.*]] = icmp slt i32 [[M:%.*]], [[N:%.*]]
; CHECK-NEXT:    br i1 [[CMP34]], label [[FOR_BODY_PREHEADER:%.*]], label [[FOR_END:%.*]]
; CHECK:       for.body.preheader:
; CHECK-NEXT:    [[TMP0:%.*]] = add i32 [[N]], -1
; CHECK-NEXT:    [[TMP1:%.*]] = sub i32 [[TMP0]], [[M]]
; CHECK-NEXT:    [[TMP2:%.*]] = lshr i32 [[TMP1]], 2
; CHECK-NEXT:    [[TMP3:%.*]] = shl nuw i32 [[TMP2]], 2
; CHECK-NEXT:    [[TMP4:%.*]] = add nuw nsw i32 [[TMP3]], 3
; CHECK-NEXT:    br label [[FOR_BODY:%.*]]
; CHECK:       for.body:
; CHECK-NEXT:    [[INDVAR:%.*]] = phi i32 [ 0, [[FOR_BODY_PREHEADER]] ], [ [[INDVAR_NEXT:%.*]], [[FOR_BODY]] ]
; CHECK-NEXT:    [[TMP5:%.*]] = add i32 [[M]], [[INDVAR]]
; CHECK-NEXT:    [[ARRAYIDX:%.*]] = getelementptr inbounds i32, i32* [[B:%.*]], i32 [[TMP5]]
; CHECK-NEXT:    [[TMP6:%.*]] = load i32, i32* [[ARRAYIDX]], align 4
; CHECK-NEXT:    [[MUL:%.*]] = shl nsw i32 [[TMP6]], 2
; CHECK-NEXT:    [[ARRAYIDX2:%.*]] = getelementptr inbounds i32, i32* [[A:%.*]], i32 [[TMP5]]
; CHECK-NEXT:    store i32 [[MUL]], i32* [[ARRAYIDX2]], align 4
; CHECK-NEXT:    [[INDVAR_NEXT]] = add i32 [[INDVAR]], 1
; CHECK-NEXT:    [[EXITCOND:%.*]] = icmp eq i32 [[INDVAR]], [[TMP4]]
; CHECK-NEXT:    br i1 [[EXITCOND]], label [[FOR_END_LOOPEXIT:%.*]], label [[FOR_BODY]]
; CHECK:       for.end.loopexit:
; CHECK-NEXT:    br label [[FOR_END]]
; CHECK:       for.end:
; CHECK-NEXT:    ret void
;
entry:
  %cmp34 = icmp slt i32 %m, %n
  br i1 %cmp34, label %for.body, label %for.end

for.body:                                         ; preds = %entry, %for.body
  %i.035 = phi i32 [ %add18, %for.body ], [ %m, %entry ]
  %arrayidx = getelementptr inbounds i32, i32* %B, i32 %i.035
  %0 = load i32, i32* %arrayidx, align 4
  %mul = shl nsw i32 %0, 2
  %arrayidx2 = getelementptr inbounds i32, i32* %A, i32 %i.035
  store i32 %mul, i32* %arrayidx2, align 4
  %add3 = add nsw i32 %i.035, 1
  %arrayidx4 = getelementptr inbounds i32, i32* %B, i32 %add3
  %1 = load i32, i32* %arrayidx4, align 4
  %mul5 = shl nsw i32 %1, 2
  %arrayidx7 = getelementptr inbounds i32, i32* %A, i32 %add3
  store i32 %mul5, i32* %arrayidx7, align 4
  %add8 = add nsw i32 %i.035, 2
  %arrayidx9 = getelementptr inbounds i32, i32* %B, i32 %add8
  %2 = load i32, i32* %arrayidx9, align 4
  %mul10 = shl nsw i32 %2, 2
  %arrayidx12 = getelementptr inbounds i32, i32* %A, i32 %add8
  store i32 %mul10, i32* %arrayidx12, align 4
  %add13 = add nsw i32 %i.035, 3
  %arrayidx14 = getelementptr inbounds i32, i32* %B, i32 %add13
  %3 = load i32, i32* %arrayidx14, align 4
  %mul15 = shl nsw i32 %3, 2
  %arrayidx17 = getelementptr inbounds i32, i32* %A, i32 %add13
  store i32 %mul15, i32* %arrayidx17, align 4
  %add18 = add nsw i32 %i.035, 4
  %cmp = icmp slt i32 %add18, %n
  br i1 %cmp, label %for.body, label %for.end

for.end:                                          ; preds = %for.body, %entry
  ret void
}

;void daxpy_ur(int n,float da,float *dx,float *dy)
;    {
;    int m = n % 4;
;    for (int i = m; i < n; i = i + 4)
;        {
;        dy[i]   = dy[i]   + da*dx[i];
;        dy[i+1] = dy[i+1] + da*dx[i+1];
;        dy[i+2] = dy[i+2] + da*dx[i+2];
;        dy[i+3] = dy[i+3] + da*dx[i+3];
;        }
;    }
define void @daxpy_ur(i32 %n, float %da, float* nocapture readonly %dx, float* nocapture %dy) {
; CHECK-LABEL: @daxpy_ur(
; CHECK-NEXT:  entry:
; CHECK-NEXT:    [[REM:%.*]] = srem i32 [[N:%.*]], 4
; CHECK-NEXT:    [[CMP55:%.*]] = icmp slt i32 [[REM]], [[N]]
; CHECK-NEXT:    br i1 [[CMP55]], label [[FOR_BODY_PREHEADER:%.*]], label [[FOR_END:%.*]]
; CHECK:       for.body.preheader:
; CHECK-NEXT:    [[TMP0:%.*]] = add i32 [[N]], -1
; CHECK-NEXT:    [[TMP1:%.*]] = sub i32 [[TMP0]], [[REM]]
; CHECK-NEXT:    [[TMP2:%.*]] = lshr i32 [[TMP1]], 2
; CHECK-NEXT:    [[TMP3:%.*]] = shl nuw i32 [[TMP2]], 2
; CHECK-NEXT:    [[TMP4:%.*]] = add nuw nsw i32 [[TMP3]], 3
; CHECK-NEXT:    br label [[FOR_BODY:%.*]]
; CHECK:       for.body:
; CHECK-NEXT:    [[INDVAR:%.*]] = phi i32 [ 0, [[FOR_BODY_PREHEADER]] ], [ [[INDVAR_NEXT:%.*]], [[FOR_BODY]] ]
; CHECK-NEXT:    [[TMP5:%.*]] = add i32 [[REM]], [[INDVAR]]
; CHECK-NEXT:    [[ARRAYIDX:%.*]] = getelementptr inbounds float, float* [[DY:%.*]], i32 [[TMP5]]
; CHECK-NEXT:    [[TMP6:%.*]] = load float, float* [[ARRAYIDX]], align 4
; CHECK-NEXT:    [[ARRAYIDX1:%.*]] = getelementptr inbounds float, float* [[DX:%.*]], i32 [[TMP5]]
; CHECK-NEXT:    [[TMP7:%.*]] = load float, float* [[ARRAYIDX1]], align 4
; CHECK-NEXT:    [[MUL:%.*]] = fmul float [[TMP7]], [[DA:%.*]]
; CHECK-NEXT:    [[ADD:%.*]] = fadd float [[TMP6]], [[MUL]]
; CHECK-NEXT:    store float [[ADD]], float* [[ARRAYIDX]], align 4
; CHECK-NEXT:    [[INDVAR_NEXT]] = add i32 [[INDVAR]], 1
; CHECK-NEXT:    [[EXITCOND:%.*]] = icmp eq i32 [[INDVAR]], [[TMP4]]
; CHECK-NEXT:    br i1 [[EXITCOND]], label [[FOR_END_LOOPEXIT:%.*]], label [[FOR_BODY]]
; CHECK:       for.end.loopexit:
; CHECK-NEXT:    br label [[FOR_END]]
; CHECK:       for.end:
; CHECK-NEXT:    ret void
;
entry:
  %rem = srem i32 %n, 4
  %cmp55 = icmp slt i32 %rem, %n
  br i1 %cmp55, label %for.body, label %for.end

for.body:                                         ; preds = %entry, %for.body
  %i.056 = phi i32 [ %add27, %for.body ], [ %rem, %entry ]
  %arrayidx = getelementptr inbounds float, float* %dy, i32 %i.056
  %0 = load float, float* %arrayidx, align 4
  %arrayidx1 = getelementptr inbounds float, float* %dx, i32 %i.056
  %1 = load float, float* %arrayidx1, align 4
  %mul = fmul float %1, %da
  %add = fadd float %0, %mul
  store float %add, float* %arrayidx, align 4
  %add3 = add nsw i32 %i.056, 1
  %arrayidx4 = getelementptr inbounds float, float* %dy, i32 %add3
  %2 = load float, float* %arrayidx4, align 4
  %arrayidx6 = getelementptr inbounds float, float* %dx, i32 %add3
  %3 = load float, float* %arrayidx6, align 4
  %mul7 = fmul float %3, %da
  %add8 = fadd float %2, %mul7
  store float %add8, float* %arrayidx4, align 4
  %add11 = add nsw i32 %i.056, 2
  %arrayidx12 = getelementptr inbounds float, float* %dy, i32 %add11
  %4 = load float, float* %arrayidx12, align 4
  %arrayidx14 = getelementptr inbounds float, float* %dx, i32 %add11
  %5 = load float, float* %arrayidx14, align 4
  %mul15 = fmul float %5, %da
  %add16 = fadd float %4, %mul15
  store float %add16, float* %arrayidx12, align 4
  %add19 = add nsw i32 %i.056, 3
  %arrayidx20 = getelementptr inbounds float, float* %dy, i32 %add19
  %6 = load float, float* %arrayidx20, align 4
  %arrayidx22 = getelementptr inbounds float, float* %dx, i32 %add19
  %7 = load float, float* %arrayidx22, align 4
  %mul23 = fmul float %7, %da
  %add24 = fadd float %6, %mul23
  store float %add24, float* %arrayidx20, align 4
  %add27 = add nsw i32 %i.056, 4
  %cmp = icmp slt i32 %add27, %n
  br i1 %cmp, label %for.body, label %for.end

for.end:                                          ; preds = %for.body, %entry
  ret void
}
<<<<<<< HEAD

; CHECK-LABEL: @daxpy_ur
; CHECK: for.body.preheader:
; CHECK:   %0 = add i32 %n, -1
; CHECK:   %1 = sub i32 %0, %rem
; CHECK:   %2 = lshr i32 %1, 2
; CHECK:   %3 = shl nuw i32 %2, 2
; CHECK:   %4 = add nuw nsw i32 %3, 3
; CHECK:   br label %for.body

; CHECK: for.body:
; CHECK:   %indvar = phi i32 [ 0, %for.body.preheader ], [ %indvar.next, %for.body ]
; INTEL - SCEV improvements prove stronger NoWrap flags
; CHECK:   %5 = add nsw i32 %rem, %indvar
; CHECK:   %arrayidx = getelementptr inbounds float, float* %dy, i32 %5
; CHECK:   %6 = load float, float* %arrayidx, align 4
; CHECK:   %arrayidx1 = getelementptr inbounds float, float* %dx, i32 %5
; CHECK:   %7 = load float, float* %arrayidx1, align 4
; CHECK:   %mul = fmul float %7, %da
; CHECK:   %add = fadd float %6, %mul
; CHECK:   store float %add, float* %arrayidx, align 4
; CHECK:   %indvar.next = add i32 %indvar, 1
; CHECK:   %exitcond = icmp eq i32 %indvar, %4
; CHECK:   br i1 %exitcond, label %for.end.loopexit, label %for.body
=======
>>>>>>> f0693bc0
<|MERGE_RESOLUTION|>--- conflicted
+++ resolved
@@ -102,7 +102,8 @@
 ; CHECK-NEXT:    br label [[FOR_BODY:%.*]]
 ; CHECK:       for.body:
 ; CHECK-NEXT:    [[INDVAR:%.*]] = phi i32 [ 0, [[FOR_BODY_PREHEADER]] ], [ [[INDVAR_NEXT:%.*]], [[FOR_BODY]] ]
-; CHECK-NEXT:    [[TMP5:%.*]] = add i32 [[REM]], [[INDVAR]]
+; INTEL - SCEV improvements prove stronger NoWrap flags
+; CHECK-NEXT:    [[TMP5:%.*]] = add nsw i32 [[REM]], [[INDVAR]] ;INTEL
 ; CHECK-NEXT:    [[ARRAYIDX:%.*]] = getelementptr inbounds float, float* [[DY:%.*]], i32 [[TMP5]]
 ; CHECK-NEXT:    [[TMP6:%.*]] = load float, float* [[ARRAYIDX]], align 4
 ; CHECK-NEXT:    [[ARRAYIDX1:%.*]] = getelementptr inbounds float, float* [[DX:%.*]], i32 [[TMP5]]
@@ -163,30 +164,3 @@
 for.end:                                          ; preds = %for.body, %entry
   ret void
 }
-<<<<<<< HEAD
-
-; CHECK-LABEL: @daxpy_ur
-; CHECK: for.body.preheader:
-; CHECK:   %0 = add i32 %n, -1
-; CHECK:   %1 = sub i32 %0, %rem
-; CHECK:   %2 = lshr i32 %1, 2
-; CHECK:   %3 = shl nuw i32 %2, 2
-; CHECK:   %4 = add nuw nsw i32 %3, 3
-; CHECK:   br label %for.body
-
-; CHECK: for.body:
-; CHECK:   %indvar = phi i32 [ 0, %for.body.preheader ], [ %indvar.next, %for.body ]
-; INTEL - SCEV improvements prove stronger NoWrap flags
-; CHECK:   %5 = add nsw i32 %rem, %indvar
-; CHECK:   %arrayidx = getelementptr inbounds float, float* %dy, i32 %5
-; CHECK:   %6 = load float, float* %arrayidx, align 4
-; CHECK:   %arrayidx1 = getelementptr inbounds float, float* %dx, i32 %5
-; CHECK:   %7 = load float, float* %arrayidx1, align 4
-; CHECK:   %mul = fmul float %7, %da
-; CHECK:   %add = fadd float %6, %mul
-; CHECK:   store float %add, float* %arrayidx, align 4
-; CHECK:   %indvar.next = add i32 %indvar, 1
-; CHECK:   %exitcond = icmp eq i32 %indvar, %4
-; CHECK:   br i1 %exitcond, label %for.end.loopexit, label %for.body
-=======
->>>>>>> f0693bc0
