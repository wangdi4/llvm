; This test makes sure that mul instructions are properly eliminated.
; RUN: opt < %s -instcombine -S | FileCheck %s

define i32 @test1(i32 %A) {
; CHECK-LABEL: @test1(
        %B = mul i32 %A, 1              ; <i32> [#uses=1]
        ret i32 %B
; CHECK: ret i32 %A
}

define i32 @test2(i32 %A) {
; CHECK-LABEL: @test2(
        ; Should convert to an add instruction
        %B = mul i32 %A, 2              ; <i32> [#uses=1]
        ret i32 %B
; CHECK: shl i32 %A, 1
}

define i32 @test3(i32 %A) {
; CHECK-LABEL: @test3(
        ; This should disappear entirely
        %B = mul i32 %A, 0              ; <i32> [#uses=1]
        ret i32 %B
; CHECK: ret i32 0
}

define double @test4(double %A) {
; CHECK-LABEL: @test4(
        ; This is safe for FP
        %B = fmul double 1.000000e+00, %A                ; <double> [#uses=1]
        ret double %B
; CHECK: ret double %A
}

define i32 @test5(i32 %A) {
; CHECK-LABEL: @test5(
        %B = mul i32 %A, 8              ; <i32> [#uses=1]
        ret i32 %B
; CHECK: shl i32 %A, 3
}

define i8 @test6(i8 %A) {
; CHECK-LABEL: @test6(
        %B = mul i8 %A, 8               ; <i8> [#uses=1]
        %C = mul i8 %B, 8               ; <i8> [#uses=1]
        ret i8 %C
; CHECK: shl i8 %A, 6
}

define i32 @test7(i32 %i) {
; CHECK-LABEL: @test7(
        %tmp = mul i32 %i, -1           ; <i32> [#uses=1]
        ret i32 %tmp
; CHECK: sub i32 0, %i
}

define i64 @test8(i64 %i) {
; CHECK-LABEL: @test8(
        %j = mul i64 %i, -1             ; <i64> [#uses=1]
        ret i64 %j
; CHECK: sub i64 0, %i
}

define i32 @test9(i32 %i) {
; CHECK-LABEL: @test9(
        %j = mul i32 %i, -1             ; <i32> [#uses=1]
        ret i32 %j
; CHECK: sub i32 0, %i
}

define i32 @test10(i32 %a, i32 %b) {
; CHECK-LABEL: @test10(
        %c = icmp slt i32 %a, 0         ; <i1> [#uses=1]
        %d = zext i1 %c to i32          ; <i32> [#uses=1]
       ; e = b & (a >> 31)
        %e = mul i32 %d, %b             ; <i32> [#uses=1]
        ret i32 %e
; CHECK: [[TEST10:%.*]] = ashr i32 %a, 31
; CHECK-NEXT: %e = and i32 [[TEST10]], %b
; CHECK-NEXT: ret i32 %e
}

define i32 @test11(i32 %a, i32 %b) {
; CHECK-LABEL: @test11(
        %c = icmp sle i32 %a, -1                ; <i1> [#uses=1]
        %d = zext i1 %c to i32          ; <i32> [#uses=1]
        ; e = b & (a >> 31)
        %e = mul i32 %d, %b             ; <i32> [#uses=1]
        ret i32 %e
; CHECK: [[TEST11:%.*]] = ashr i32 %a, 31
; CHECK-NEXT: %e = and i32 [[TEST11]], %b
; CHECK-NEXT: ret i32 %e
}

define i32 @test12(i32 %a, i32 %b) {
; CHECK-LABEL: @test12(
        %c = icmp ugt i32 %a, 2147483647                ; <i1> [#uses=1]
        %d = zext i1 %c to i32          ; <i32> [#uses=1]
        %e = mul i32 %d, %b             ; <i32> [#uses=1]
        ret i32 %e
; CHECK: [[TEST12:%.*]] = ashr i32 %a, 31
; CHECK-NEXT: %e = and i32 [[TEST12]], %b
; CHECK-NEXT: ret i32 %e

}

; PR2642
define internal void @test13(<4 x float>*) {
; CHECK-LABEL: @test13(
	load <4 x float>* %0, align 1
	fmul <4 x float> %2, < float 1.000000e+00, float 1.000000e+00, float 1.000000e+00, float 1.000000e+00 >
	store <4 x float> %3, <4 x float>* %0, align 1
	ret void
; CHECK-NEXT: ret void
}

define <16 x i8> @test14(<16 x i8> %a) {
; CHECK-LABEL: @test14(
        %b = mul <16 x i8> %a, zeroinitializer
        ret <16 x i8> %b
; CHECK-NEXT: ret <16 x i8> zeroinitializer
}

; rdar://7293527
define i32 @test15(i32 %A, i32 %B) {
; CHECK-LABEL: @test15(
entry:
  %shl = shl i32 1, %B
  %m = mul i32 %shl, %A
  ret i32 %m
; CHECK: shl i32 %A, %B
}

; X * Y (when Y is 0 or 1) --> x & (0-Y)
define i32 @test16(i32 %b, i1 %c) {
; CHECK-LABEL: @test16(
        %d = zext i1 %c to i32          ; <i32> [#uses=1]
        ; e = b & (a >> 31)
        %e = mul i32 %d, %b             ; <i32> [#uses=1]
        ret i32 %e
; CHECK: [[TEST16:%.*]] = select i1 %c, i32 %b, i32 0
; CHECK-NEXT: ret i32 [[TEST16]]
}

; X * Y (when Y is 0 or 1) --> x & (0-Y)
define i32 @test17(i32 %a, i32 %b) {
; CHECK-LABEL: @test17(
  %a.lobit = lshr i32 %a, 31
  %e = mul i32 %a.lobit, %b
  ret i32 %e
; CHECK: [[TEST17:%.*]] = ashr i32 %a, 31
; CHECK-NEXT: %e = and i32 [[TEST17]], %b
; CHECK-NEXT: ret i32 %e
}

define i32 @test18(i32 %A, i32 %B) {
; CHECK-LABEL: @test18(
  %C = and i32 %A, 1
  %D = and i32 %B, 1

  %E = mul i32 %C, %D
  %F = and i32 %E, 16
  ret i32 %F
; CHECK-NEXT: ret i32 0
}

declare {i32, i1} @llvm.smul.with.overflow.i32(i32, i32)
declare void @use(i1)

define i32 @test19(i32 %A, i32 %B) {
; CHECK-LABEL: @test19(
  %C = and i32 %A, 1
  %D = and i32 %B, 1

; It would be nice if we also started proving that this doesn't overflow.
  %E = call {i32, i1} @llvm.smul.with.overflow.i32(i32 %C, i32 %D)
  %F = extractvalue {i32, i1} %E, 0
  %G = extractvalue {i32, i1} %E, 1
  call void @use(i1 %G)
  %H = and i32 %F, 16
  ret i32 %H
; CHECK: ret i32 0
}

define <2 x i64> @test20(<2 x i64> %A) {
; CHECK-LABEL: @test20(
        %B = add <2 x i64> %A, <i64 12, i64 14>
        %C = mul <2 x i64> %B, <i64 3, i64 2>
        ret <2 x i64> %C
; CHECK: mul <2 x i64> %A, <i64 3, i64 2>
; CHECK: add <2 x i64> %{{.}}, <i64 36, i64 28>
}

define <2 x i1> @test21(<2 x i1> %A, <2 x i1> %B) {
; CHECK-LABEL: @test21(
        %C = mul <2 x i1> %A, %B
        ret <2 x i1> %C
; CHECK: %C = and <2 x i1> %A, %B
<<<<<<< HEAD
=======
}

define i32 @test22(i32 %A) {
; CHECK-LABEL: @test22(
        %B = mul nsw i32 %A, -1
        ret i32 %B
; CHECK: sub nsw i32 0, %A
}

define i32 @test23(i32 %A) {
; CHECK-LABEL: @test23(
        %B = shl nuw i32 %A, 1
        %C = mul nuw i32 %B, 3
        ret i32 %C
; CHECK: mul nuw i32 %A, 6
}

define i32 @test24(i32 %A) {
; CHECK-LABEL: @test24(
        %B = shl nsw i32 %A, 1
        %C = mul nsw i32 %B, 3
        ret i32 %C
; CHECK: mul nsw i32 %A, 6
}

define i32 @test25(i32 %A, i32 %B) {
; CHECK-LABEL: @test25(
        %C = sub nsw i32 0, %A
        %D = sub nsw i32 0, %B
        %E = mul nsw i32 %C, %D
        ret i32 %E
; CHECK: mul nsw i32 %A, %B
}

define i32 @test26(i32 %A, i32 %B) {
; CHECK-LABEL: @test26(
        %C = shl nsw i32 1, %B
        %D = mul nsw i32 %A, %C
        ret i32 %D
; CHECK: shl nsw i32 %A, %B
}

define i32 @test27(i32 %A, i32 %B) {
; CHECK-LABEL: @test27(
        %C = shl i32 1, %B
        %D = mul nuw i32 %A, %C
        ret i32 %D
; CHECK: shl nuw i32 %A, %B
}

define i32 @test28(i32 %A) {
; CHECK-LABEL: @test28(
        %B = shl i32 1, %A
        %C = mul nsw i32 %B, %B
        ret i32 %C
; CHECK:      %[[shl1:.*]] = shl i32 1, %A
; CHECK-NEXT: %[[shl2:.*]] = shl i32 %[[shl1]], %A
; CHECK-NEXT: ret i32 %[[shl2]]
}

define i64 @test29(i31 %A, i31 %B) {
; CHECK-LABEL: @test29(
        %C = sext i31 %A to i64
        %D = sext i31 %B to i64
        %E = mul i64 %C, %D
        ret i64 %E
; CHECK:      %[[sext1:.*]] = sext i31 %A to i64
; CHECK-NEXT: %[[sext2:.*]] = sext i31 %B to i64
; CHECK-NEXT: %[[mul:.*]] = mul nsw i64 %[[sext1]], %[[sext2]]
; CHECK-NEXT: ret i64 %[[mul]]
}

define i64 @test30(i32 %A, i32 %B) {
; CHECK-LABEL: @test30(
        %C = zext i32 %A to i64
        %D = zext i32 %B to i64
        %E = mul i64 %C, %D
        ret i64 %E
; CHECK:      %[[zext1:.*]] = zext i32 %A to i64
; CHECK-NEXT: %[[zext2:.*]] = zext i32 %B to i64
; CHECK-NEXT: %[[mul:.*]] = mul nuw i64 %[[zext1]], %[[zext2]]
; CHECK-NEXT: ret i64 %[[mul]]
}

@PR22087 = external global i32
define i32 @test31(i32 %V) {
; CHECK-LABEL: @test31
  %mul = mul i32 %V, shl (i32 1, i32 zext (i1 icmp ne (i32* inttoptr (i64 1 to i32*), i32* @PR22087) to i32))
  ret i32 %mul
; CHECK:      %[[mul:.*]] = shl i32 %V, zext (i1 icmp ne (i32* inttoptr (i64 1 to i32*), i32* @PR22087) to i32)
; CHECK-NEXT: ret i32 %[[mul]]
>>>>>>> 41cb3da2
}<|MERGE_RESOLUTION|>--- conflicted
+++ resolved
@@ -196,8 +196,6 @@
         %C = mul <2 x i1> %A, %B
         ret <2 x i1> %C
 ; CHECK: %C = and <2 x i1> %A, %B
-<<<<<<< HEAD
-=======
 }
 
 define i32 @test22(i32 %A) {
@@ -289,5 +287,4 @@
   ret i32 %mul
 ; CHECK:      %[[mul:.*]] = shl i32 %V, zext (i1 icmp ne (i32* inttoptr (i64 1 to i32*), i32* @PR22087) to i32)
 ; CHECK-NEXT: ret i32 %[[mul]]
->>>>>>> 41cb3da2
 }