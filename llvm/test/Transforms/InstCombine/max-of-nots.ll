--- conflicted
+++ resolved
@@ -238,20 +238,11 @@
 ; CHECK-LABEL: @compute_min_pessimization(
 ; CHECK-NEXT:    [[NOT_VALUE:%.*]] = sub i32 3, [[X:%.*]]
 ; CHECK-NEXT:    call void @fake_use(i32 [[NOT_VALUE]])
-<<<<<<< HEAD
-; INTEL_CUSTOMIZATION
-; This patch is already open sourced. Committed directly to xmain also
-; by the request from vectoizer team in scope of work on LCPT-956 perf
-; opportunity implementation for x264.
-; Please REMOVE this comment after pulldown.
-=======
->>>>>>> d928201a
 ; CHECK-NEXT:    [[TMP1:%.*]] = add i32 [[X]], -4
 ; CHECK-NEXT:    [[TMP2:%.*]] = icmp sgt i32 [[TMP1]], [[Y:%.*]]
 ; CHECK-NEXT:    [[MIN:%.*]] = select i1 [[TMP2]], i32 [[Y]], i32 [[TMP1]]
 ; CHECK-NEXT:    ret i32 [[MIN]]
 ;
-; END INTEL_CUSTOMIZATION
   %not_value = sub i32 3, %x
   call void @fake_use(i32 %not_value)
   %not_y = sub i32 -1, %y
