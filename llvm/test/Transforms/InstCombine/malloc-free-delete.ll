--- conflicted
+++ resolved
@@ -143,8 +143,6 @@
   ; CHECK-NOT: call {{.*}}@_ZdlPvRKSt9nothrow_t(
   call void @_ZdlPvRKSt9nothrow_t(i8* %call.i, i8* %nt) builtin nounwind
   resume { i8*, i32 } %0
-<<<<<<< HEAD
-=======
 }
 
 declare i8* @_Znwm(i64) nobuiltin
@@ -187,5 +185,4 @@
   %naj = call i8* @_Znaj(i32 32) builtin
   call void @_ZdaPvj(i8* %naj, i32 32) builtin
   ret void
->>>>>>> 41cb3da2
 }