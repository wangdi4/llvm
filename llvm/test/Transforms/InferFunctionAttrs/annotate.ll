; RUN: opt < %s -mtriple=x86_64-- -inferattrs -S | FileCheck --check-prefixes=CHECK,CHECK-NOLINUX,CHECK-UNKNOWN %s
; RUN: opt < %s -mtriple=x86_64-- -passes=inferattrs -S | FileCheck --check-prefixes=CHECK,CHECK-NOLINUX,CHECK-UNKNOWN %s
; RUN: opt < %s -mtriple=x86_64-apple-macosx10.8.0 -inferattrs -S | FileCheck --check-prefixes=CHECK,CHECK-KNOWN,CHECK-NOLINUX,CHECK-DARWIN %s
; RUN: opt < %s -mtriple=x86_64-unknown-linux-gnu -inferattrs -S | FileCheck --check-prefixes=CHECK,CHECK-KNOWN,CHECK-LINUX %s
; RUN: opt < %s -mtriple=nvptx -inferattrs -S | FileCheck --check-prefixes=CHECK-NOLINUX,CHECK-NVPTX %s

declare i32 @__nvvm_reflect(i8*)
; CHECK-NVPTX: declare noundef i32 @__nvvm_reflect(i8* noundef) [[NOFREE_NOUNWIND_READNONE:#[0-9]+]]


; Check all the libc functions (thereby also exercising the prototype check).
; Note that it's OK to modify these as attributes might be missing. These checks
; reflect the currently inferred attributes.

; Use an opaque pointer type for all the (possibly opaque) structs.
%opaque = type opaque

; CHECK: declare double @__acos_finite(double)
declare double @__acos_finite(double)

; CHECK: declare float @__acosf_finite(float)
declare float @__acosf_finite(float)

; CHECK: declare double @__acosh_finite(double)
declare double @__acosh_finite(double)

; CHECK: declare float @__acoshf_finite(float)
declare float @__acoshf_finite(float)

; CHECK: declare x86_fp80 @__acoshl_finite(x86_fp80)
declare x86_fp80 @__acoshl_finite(x86_fp80)

; CHECK: declare x86_fp80 @__acosl_finite(x86_fp80)
declare x86_fp80 @__acosl_finite(x86_fp80)

; CHECK: declare double @__asin_finite(double)
declare double @__asin_finite(double)

; CHECK: declare float @__asinf_finite(float)
declare float @__asinf_finite(float)

; CHECK: declare x86_fp80 @__asinl_finite(x86_fp80)
declare x86_fp80 @__asinl_finite(x86_fp80)

; CHECK: declare double @__atan2_finite(double, double)
declare double @__atan2_finite(double, double)

; CHECK: declare float @__atan2f_finite(float, float)
declare float @__atan2f_finite(float, float)

; CHECK: declare x86_fp80 @__atan2l_finite(x86_fp80, x86_fp80)
declare x86_fp80 @__atan2l_finite(x86_fp80, x86_fp80)

; CHECK: declare double @__atanh_finite(double)
declare double @__atanh_finite(double)

; CHECK: declare float @__atanhf_finite(float)
declare float @__atanhf_finite(float)

; CHECK: declare x86_fp80 @__atanhl_finite(x86_fp80)
declare x86_fp80 @__atanhl_finite(x86_fp80)

; CHECK: declare double @__cosh_finite(double)
declare double @__cosh_finite(double)

; CHECK: declare float @__coshf_finite(float)
declare float @__coshf_finite(float)

; CHECK: declare x86_fp80 @__coshl_finite(x86_fp80)
declare x86_fp80 @__coshl_finite(x86_fp80)

; CHECK: declare double @__cospi(double)
declare double @__cospi(double)

; CHECK: declare float @__cospif(float)
declare float @__cospif(float)

; CHECK: declare double @__exp10_finite(double)
declare double @__exp10_finite(double)

; CHECK: declare float @__exp10f_finite(float)
declare float @__exp10f_finite(float)

; CHECK: declare x86_fp80 @__exp10l_finite(x86_fp80)
declare x86_fp80 @__exp10l_finite(x86_fp80)

; CHECK: declare double @__exp2_finite(double)
declare double @__exp2_finite(double)

; CHECK: declare float @__exp2f_finite(float)
declare float @__exp2f_finite(float)

; CHECK: declare x86_fp80 @__exp2l_finite(x86_fp80)
declare x86_fp80 @__exp2l_finite(x86_fp80)

; CHECK: declare double @__exp_finite(double)
declare double @__exp_finite(double)

; CHECK: declare float @__expf_finite(float)
declare float @__expf_finite(float)

; CHECK: declare x86_fp80 @__expl_finite(x86_fp80)
declare x86_fp80 @__expl_finite(x86_fp80)

; CHECK: declare double @__log10_finite(double)
declare double @__log10_finite(double)

; CHECK: declare float @__log10f_finite(float)
declare float @__log10f_finite(float)

; CHECK: declare x86_fp80 @__log10l_finite(x86_fp80)
declare x86_fp80 @__log10l_finite(x86_fp80)

; CHECK: declare double @__log2_finite(double)
declare double @__log2_finite(double)

; CHECK: declare float @__log2f_finite(float)
declare float @__log2f_finite(float)

; CHECK: declare x86_fp80 @__log2l_finite(x86_fp80)
declare x86_fp80 @__log2l_finite(x86_fp80)

; CHECK: declare double @__log_finite(double)
declare double @__log_finite(double)

; CHECK: declare float @__logf_finite(float)
declare float @__logf_finite(float)

; CHECK: declare x86_fp80 @__logl_finite(x86_fp80)
declare x86_fp80 @__logl_finite(x86_fp80)

; CHECK: declare double @__pow_finite(double, double)
declare double @__pow_finite(double, double)

; CHECK: declare float @__powf_finite(float, float)
declare float @__powf_finite(float, float)

; CHECK: declare x86_fp80 @__powl_finite(x86_fp80, x86_fp80)
declare x86_fp80 @__powl_finite(x86_fp80, x86_fp80)

; CHECK: declare double @__sinh_finite(double)
declare double @__sinh_finite(double)

; CHECK: declare float @__sinhf_finite(float)
declare float @__sinhf_finite(float)

; CHECK: declare x86_fp80 @__sinhl_finite(x86_fp80)
declare x86_fp80 @__sinhl_finite(x86_fp80)

; CHECK: declare double @__sinpi(double)
declare double @__sinpi(double)

; CHECK: declare float @__sinpif(float)
declare float @__sinpif(float)

; CHECK: declare i32 @abs(i32) [[NOFREE_NOUNWIND_READONLY_WILLRETURN:#[0-9]+]] ;INTEL
declare i32 @abs(i32)

; CHECK: declare noundef i32 @access(i8* nocapture noundef readonly, i32 noundef) [[NOFREE_NOUNWIND:#[0-9]+]]
declare i32 @access(i8*, i32)

; CHECK: declare double @acos(double) [[NOFREE_NOUNWIND_READONLY_WILLRETURN]] ;INTEL
declare double @acos(double)

; CHECK: declare float @acosf(float) [[NOFREE_NOUNWIND_READONLY_WILLRETURN]] ;INTEL
declare float @acosf(float)

; CHECK: declare double @acosh(double) [[NOFREE_NOUNWIND_READONLY_WILLRETURN]] ;INTEL
declare double @acosh(double)

; CHECK: declare float @acoshf(float) [[NOFREE_NOUNWIND_READONLY_WILLRETURN]] ;INTEL
declare float @acoshf(float)

; CHECK: declare x86_fp80 @acoshl(x86_fp80) [[NOFREE_NOUNWIND_READONLY_WILLRETURN]] ;INTEL
declare x86_fp80 @acoshl(x86_fp80)

; CHECK: declare x86_fp80 @acosl(x86_fp80) [[NOFREE_NOUNWIND_READONLY_WILLRETURN]] ;INTEL
declare x86_fp80 @acosl(x86_fp80)

; CHECK: declare noalias noundef i8* @aligned_alloc(i64 noundef, i64 noundef) [[INACCESSIBLEMEMONLY_NOFREE_NOUNWIND:#[0-9]+]]
declare i8* @aligned_alloc(i64, i64)

; CHECK: declare double @asin(double) [[NOFREE_NOUNWIND_READONLY_WILLRETURN]] ;INTEL
declare double @asin(double)

; CHECK: declare float @asinf(float) [[NOFREE_NOUNWIND_READONLY_WILLRETURN]] ;INTEL
declare float @asinf(float)

; CHECK: declare double @asinh(double) [[NOFREE_NOUNWIND_READONLY_WILLRETURN]] ;INTEL
declare double @asinh(double)

; CHECK: declare float @asinhf(float) [[NOFREE_NOUNWIND_READONLY_WILLRETURN]] ;INTEL
declare float @asinhf(float)

; CHECK: declare x86_fp80 @asinhl(x86_fp80) [[NOFREE_NOUNWIND_READONLY_WILLRETURN]] ;INTEL
declare x86_fp80 @asinhl(x86_fp80)

; CHECK: declare x86_fp80 @asinl(x86_fp80) [[NOFREE_NOUNWIND_READONLY_WILLRETURN]] ;INTEL
declare x86_fp80 @asinl(x86_fp80)

; CHECK: declare double @atan(double) [[NOFREE_NOUNWIND_READONLY_WILLRETURN]] ;INTEL
declare double @atan(double)

; CHECK: declare double @atan2(double, double) [[NOFREE_NOUNWIND_READONLY_WILLRETURN]] ;INTEL
declare double @atan2(double, double)

; CHECK: declare float @atan2f(float, float) [[NOFREE_NOUNWIND_READONLY_WILLRETURN]] ;INTEL
declare float @atan2f(float, float)

; CHECK: declare x86_fp80 @atan2l(x86_fp80, x86_fp80) [[NOFREE_NOUNWIND_READONLY_WILLRETURN]] ;INTEL
declare x86_fp80 @atan2l(x86_fp80, x86_fp80)

; CHECK: declare float @atanf(float) [[NOFREE_NOUNWIND_READONLY_WILLRETURN]] ;INTEL
declare float @atanf(float)

; CHECK: declare double @atanh(double) [[NOFREE_NOUNWIND_READONLY_WILLRETURN]] ;INTEL
declare double @atanh(double)

; CHECK: declare float @atanhf(float) [[NOFREE_NOUNWIND_READONLY_WILLRETURN]] ;INTEL
declare float @atanhf(float)

; CHECK: declare x86_fp80 @atanhl(x86_fp80) [[NOFREE_NOUNWIND_READONLY_WILLRETURN]] ;INTEL
declare x86_fp80 @atanhl(x86_fp80)

; CHECK: declare x86_fp80 @atanl(x86_fp80) [[NOFREE_NOUNWIND_READONLY_WILLRETURN]] ;INTEL
declare x86_fp80 @atanl(x86_fp80)

; CHECK: declare double @atof(i8* nocapture) [[NOFREE_NOUNWIND_READONLY_WILLRETURN]] ;INTEL
declare double @atof(i8*)

; CHECK: declare i32 @atoi(i8* nocapture) [[NOFREE_NOUNWIND_READONLY_WILLRETURN]]
declare i32 @atoi(i8*)

; CHECK: declare i64 @atol(i8* nocapture) [[NOFREE_NOUNWIND_READONLY_WILLRETURN]]
declare i64 @atol(i8*)

; CHECK: declare i64 @atoll(i8* nocapture) [[NOFREE_NOUNWIND_READONLY_WILLRETURN]]
declare i64 @atoll(i8*)

; CHECK-LINUX: declare i32 @bcmp(i8* nocapture, i8* nocapture, i64) [[ARGMEMONLY_NOFREE_NOUNWIND_READONLY:#[0-9]+]]
; CHECK-NOLINUX: declare i32 @bcmp(i8*, i8*, i64){{$}}
declare i32 @bcmp(i8*, i8*, i64)

; CHECK: declare void @bcopy(i8* nocapture readonly, i8* nocapture writeonly, i64)  [[ARGMEMONLY_NOFREE_NOUNWIND_WILLRETURN:#[0-9]+]]
declare void @bcopy(i8*, i8*, i64)

; CHECK: declare void @bzero(i8* nocapture writeonly, i64)  [[ARGMEMONLY_NOFREE_NOUNWIND_WILLRETURN]]
declare void @bzero(i8*, i64)

; CHECK: declare noalias noundef i8* @calloc(i64 noundef, i64 noundef) [[NOFREE_NOUNWIND_WILLRETURN:#[0-9]+]] ;INTEL
declare i8* @calloc(i64, i64)

; CHECK: declare double @cbrt(double) [[NOFREE_NOUNWIND_READONLY_WILLRETURN]] ;INTEL
declare double @cbrt(double)

; CHECK: declare float @cbrtf(float) [[NOFREE_NOUNWIND_READONLY_WILLRETURN]] ;INTEL
declare float @cbrtf(float)

; CHECK: declare x86_fp80 @cbrtl(x86_fp80) [[NOFREE_NOUNWIND_READONLY_WILLRETURN]] ;INTEL
declare x86_fp80 @cbrtl(x86_fp80)

; CHECK: declare double @ceil(double) [[NOFREE_NOUNWIND_READONLY_WILLRETURN]] ;INTEL
declare double @ceil(double)

; CHECK: declare float @ceilf(float) [[NOFREE_NOUNWIND_READONLY_WILLRETURN]] ;INTEL
declare float @ceilf(float)

; CHECK: declare x86_fp80 @ceill(x86_fp80) [[NOFREE_NOUNWIND_READONLY_WILLRETURN]] ;INTEL
declare x86_fp80 @ceill(x86_fp80)

; CHECK: declare noundef i32 @chmod(i8* nocapture noundef readonly, i16 noundef zeroext) [[NOFREE_NOUNWIND]]
declare i32 @chmod(i8*, i16 zeroext)

; CHECK: declare noundef i32 @chown(i8* nocapture noundef readonly, i32 noundef, i32 noundef) [[NOFREE_NOUNWIND]]
declare i32 @chown(i8*, i32, i32)

; CHECK: declare void @clearerr(%opaque* nocapture noundef) [[NOFREE_NOUNWIND]]
declare void @clearerr(%opaque*)

; CHECK: declare noundef i32 @closedir(%opaque* nocapture noundef) [[NOFREE_NOUNWIND]]
declare i32 @closedir(%opaque*)

; CHECK: declare double @copysign(double, double) [[NOFREE_NOUNWIND_READONLY_WILLRETURN]] ;INTEL
declare double @copysign(double, double)

; CHECK: declare float @copysignf(float, float) [[NOFREE_NOUNWIND_READONLY_WILLRETURN]] ;INTEL
declare float @copysignf(float, float)

; CHECK: declare x86_fp80 @copysignl(x86_fp80, x86_fp80) [[NOFREE_NOUNWIND_READONLY_WILLRETURN]] ;INTEL
declare x86_fp80 @copysignl(x86_fp80, x86_fp80)

; CHECK: declare double @cos(double) [[NOFREE_NOUNWIND_READONLY_WILLRETURN]] ;INTEL
declare double @cos(double)

; CHECK: declare float @cosf(float) [[NOFREE_NOUNWIND_READONLY_WILLRETURN]] ;INTEL
declare float @cosf(float)

; CHECK: declare double @cosh(double) [[NOFREE_NOUNWIND_READONLY_WILLRETURN]] ;INTEL
declare double @cosh(double)

; CHECK: declare float @coshf(float) [[NOFREE_NOUNWIND_READONLY_WILLRETURN]] ;INTEL
declare float @coshf(float)

; CHECK: declare x86_fp80 @coshl(x86_fp80) [[NOFREE_NOUNWIND_READONLY_WILLRETURN]] ;INTEL
declare x86_fp80 @coshl(x86_fp80)

; CHECK: declare x86_fp80 @cosl(x86_fp80) [[NOFREE_NOUNWIND_READONLY_WILLRETURN]] ;INTEL
declare x86_fp80 @cosl(x86_fp80)

; CHECK: declare noundef i8* @ctermid(i8* nocapture noundef) [[NOFREE_NOUNWIND]]
declare i8* @ctermid(i8*)

; CHECK: declare double @exp(double) [[NOFREE_NOUNWIND_READONLY_WILLRETURN]] ;INTEL
declare double @exp(double)

; CHECK: declare double @exp2(double) [[NOFREE_NOUNWIND_READONLY_WILLRETURN]] ;INTEL
declare double @exp2(double)

; CHECK: declare float @exp2f(float) [[NOFREE_NOUNWIND_READONLY_WILLRETURN]] ;INTEL
declare float @exp2f(float)

; CHECK: declare x86_fp80 @exp2l(x86_fp80) [[NOFREE_NOUNWIND_READONLY_WILLRETURN]] ;INTEL
declare x86_fp80 @exp2l(x86_fp80)

; CHECK: declare float @expf(float) [[NOFREE_NOUNWIND_READONLY_WILLRETURN]] ;INTEL
declare float @expf(float)

; CHECK: declare x86_fp80 @expl(x86_fp80) [[NOFREE_NOUNWIND_READONLY_WILLRETURN]] ;INTEL
declare x86_fp80 @expl(x86_fp80)

; CHECK: declare double @expm1(double) [[NOFREE_NOUNWIND_READONLY_WILLRETURN]] ;INTEL
declare double @expm1(double)

; CHECK: declare float @expm1f(float) [[NOFREE_NOUNWIND_READONLY_WILLRETURN]] ;INTEL
declare float @expm1f(float)

; CHECK: declare x86_fp80 @expm1l(x86_fp80) [[NOFREE_NOUNWIND_READONLY_WILLRETURN]] ;INTEL
declare x86_fp80 @expm1l(x86_fp80)

; CHECK: declare double @fabs(double) [[NOFREE_NOUNWIND_READONLY_WILLRETURN]] ;INTEL
declare double @fabs(double)

; CHECK: declare float @fabsf(float) [[NOFREE_NOUNWIND_READONLY_WILLRETURN]] ;INTEL
declare float @fabsf(float)

; CHECK: declare x86_fp80 @fabsl(x86_fp80) [[NOFREE_NOUNWIND_READONLY_WILLRETURN]] ;INTEL
declare x86_fp80 @fabsl(x86_fp80)

; CHECK: declare noundef i32 @fclose(%opaque* nocapture noundef) [[NOFREE_NOUNWIND]]
declare i32 @fclose(%opaque*)

; CHECK: declare noalias noundef %opaque* @fdopen(i32 noundef, i8* nocapture noundef readonly) [[NOFREE_NOUNWIND]]
declare %opaque* @fdopen(i32, i8*)

; CHECK: declare noundef i32 @feof(%opaque* nocapture noundef) [[NOFREE_NOUNWIND]]
declare i32 @feof(%opaque*)

; CHECK: declare noundef i32 @ferror(%opaque* nocapture noundef) [[NOFREE_NOUNWIND_READONLY:#[0-9]+]]
declare i32 @ferror(%opaque*)

; CHECK: declare noundef i32 @fflush(%opaque* nocapture noundef) [[NOFREE_NOUNWIND]]
declare i32 @fflush(%opaque*)

; CHECK: declare i32 @ffs(i32) [[NOFREE_NOUNWIND_READONLY_WILLRETURN]] ;INTEL
declare i32 @ffs(i32)

<<<<<<< HEAD
; CHECK-KNOWN: declare i32 @ffsl(i64) [[NOFREE_NOUNWIND_WILLRETURN]]
; CHECK-UNKNOWN: declare i32 @ffsl(i64){{$}}
declare i32 @ffsl(i64)

; CHECK-KNOWN: declare i32 @ffsll(i64) [[NOFREE_NOUNWIND_WILLRETURN]]
; CHECK-UNKNOWN: declare i32 @ffsll(i64){{$}}
=======
; CHECK: declare i32 @ffsl(i64)
; CHECK-KNOWN-SAME: [[NOFREE_NOUNWIND_READONLY_WILLRETURN]] ;INTEL
; CHECK-UNKNOWN-NOT: #{{.*}}
declare i32 @ffsl(i64)

; CHECK: declare i32 @ffsll(i64)
; CHECK-KNOWN-SAME: [[NOFREE_NOUNWIND_READONLY_WILLRETURN]] ;INTEL
; CHECK-UNKNOWN-NOT: #{{.*}}
>>>>>>> b0e19eb0
declare i32 @ffsll(i64)

; CHECK: declare noundef i32 @fgetc(%opaque* nocapture noundef) [[NOFREE_NOUNWIND]]
declare i32 @fgetc(%opaque*)

; CHECK: declare noundef i32 @fgetpos(%opaque* nocapture noundef, i64* nocapture noundef) [[NOFREE_NOUNWIND]]
declare i32 @fgetpos(%opaque*, i64*)

; CHECK: declare noundef i8* @fgets(i8* noundef, i32 noundef, %opaque* nocapture noundef) [[NOFREE_NOUNWIND]]
declare i8* @fgets(i8*, i32, %opaque*)

; CHECK: declare noundef i32 @fileno(%opaque* nocapture noundef) [[NOFREE_NOUNWIND]]
declare i32 @fileno(%opaque*)

; CHECK: declare void @flockfile(%opaque* nocapture noundef) [[NOFREE_NOUNWIND]]
declare void @flockfile(%opaque*)

; CHECK: declare double @floor(double) [[NOFREE_NOUNWIND_READONLY_WILLRETURN]] ;INTEL
declare double @floor(double)

; CHECK: declare float @floorf(float) [[NOFREE_NOUNWIND_READONLY_WILLRETURN]] ;INTEL
declare float @floorf(float)

; CHECK: declare x86_fp80 @floorl(x86_fp80) [[NOFREE_NOUNWIND_READONLY_WILLRETURN]] ;INTEL
declare x86_fp80 @floorl(x86_fp80)

; CHECK: declare i32 @fls(i32)
declare i32 @fls(i32)

; CHECK: declare i32 @flsl(i64)
declare i32 @flsl(i64)

; CHECK: declare i32 @flsll(i64)
declare i32 @flsll(i64)

; CHECK: declare double @fmax(double, double) [[NOFREE_NOUNWIND_READONLY_WILLRETURN]] ;INTEL
declare double @fmax(double, double)

; CHECK: declare float @fmaxf(float, float) [[NOFREE_NOUNWIND_READONLY_WILLRETURN]] ;INTEL
declare float @fmaxf(float, float)

; CHECK: declare x86_fp80 @fmaxl(x86_fp80, x86_fp80) [[NOFREE_NOUNWIND_READONLY_WILLRETURN]] ;INTEL
declare x86_fp80 @fmaxl(x86_fp80, x86_fp80)

; CHECK: declare double @fmin(double, double) [[NOFREE_NOUNWIND_READONLY_WILLRETURN]] ;INTEL
declare double @fmin(double, double)

; CHECK: declare float @fminf(float, float) [[NOFREE_NOUNWIND_READONLY_WILLRETURN]] ;INTEL
declare float @fminf(float, float)

; CHECK: declare x86_fp80 @fminl(x86_fp80, x86_fp80) [[NOFREE_NOUNWIND_READONLY_WILLRETURN]] ;INTEL
declare x86_fp80 @fminl(x86_fp80, x86_fp80)

; CHECK: declare double @fmod(double, double) [[NOFREE_NOUNWIND_READONLY_WILLRETURN]] ;INTEL
declare double @fmod(double, double)

; CHECK: declare float @fmodf(float, float) [[NOFREE_NOUNWIND_READONLY_WILLRETURN]] ;INTEL
declare float @fmodf(float, float)

; CHECK: declare x86_fp80 @fmodl(x86_fp80, x86_fp80) [[NOFREE_NOUNWIND_READONLY_WILLRETURN]] ;INTEL
declare x86_fp80 @fmodl(x86_fp80, x86_fp80)

; CHECK: declare noalias noundef %opaque* @fopen(i8* nocapture noundef readonly, i8* nocapture noundef readonly) [[NOFREE_NOUNWIND]]
declare %opaque* @fopen(i8*, i8*)

; CHECK: declare noundef i32 @fprintf(%opaque* nocapture noundef, i8* nocapture noundef readonly, ...) [[NOFREE_NOUNWIND]]
declare i32 @fprintf(%opaque*, i8*, ...)

; CHECK: declare noundef i32 @fputc(i32 noundef, %opaque* nocapture noundef) [[NOFREE_NOUNWIND]]
declare i32 @fputc(i32, %opaque*)

; CHECK: declare noundef i32 @fputs(i8* nocapture noundef readonly, %opaque* nocapture noundef) [[NOFREE_NOUNWIND]]
declare i32 @fputs(i8*, %opaque*)

; CHECK: declare noundef i64 @fread(i8* nocapture noundef, i64 noundef, i64 noundef, %opaque* nocapture noundef) [[NOFREE_NOUNWIND]]
declare i64 @fread(i8*, i64, i64, %opaque*)

; CHECK: declare void @free(i8* nocapture noundef) [[INACCESSIBLEMEMORARGMEMONLY_NOUNWIND_WILLRETURN:#[0-9]+]]
declare void @free(i8*)

; CHECK: declare double @frexp(double, i32* nocapture) [[NOFREE_NOUNWIND_WILLRETURN]]
declare double @frexp(double, i32*)

; CHECK: declare float @frexpf(float, i32* nocapture) [[NOFREE_NOUNWIND_WILLRETURN]]
declare float @frexpf(float, i32*)

; CHECK: declare x86_fp80 @frexpl(x86_fp80, i32* nocapture) [[NOFREE_NOUNWIND_WILLRETURN]]
declare x86_fp80 @frexpl(x86_fp80, i32*)

; CHECK: declare noundef i32 @fscanf(%opaque* nocapture noundef, i8* nocapture noundef readonly, ...) [[NOFREE_NOUNWIND]]
declare i32 @fscanf(%opaque*, i8*, ...)

; CHECK: declare noundef i32 @fseek(%opaque* nocapture noundef, i64 noundef, i32 noundef) [[NOFREE_NOUNWIND]]
declare i32 @fseek(%opaque*, i64, i32)

; CHECK: declare noundef i32 @fseeko(%opaque* nocapture noundef, i64 noundef, i32 noundef) [[NOFREE_NOUNWIND]]
declare i32 @fseeko(%opaque*, i64, i32)

; CHECK-LINUX: declare noundef i32 @fseeko64(%opaque* nocapture noundef, i64 noundef, i32 noundef) [[NOFREE_NOUNWIND]]
declare i32 @fseeko64(%opaque*, i64, i32)

; CHECK: declare noundef i32 @fsetpos(%opaque* nocapture noundef, i64* noundef) [[NOFREE_NOUNWIND]]
declare i32 @fsetpos(%opaque*, i64*)

; CHECK: declare noundef i32 @fstat(i32 noundef, %opaque* nocapture noundef) [[NOFREE_NOUNWIND]]
declare i32 @fstat(i32, %opaque*)

; CHECK-LINUX: declare noundef i32 @fstat64(i32 noundef, %opaque* nocapture noundef) [[NOFREE_NOUNWIND]]
declare i32 @fstat64(i32, %opaque*)

; CHECK: declare noundef i32 @fstatvfs(i32 noundef, %opaque* nocapture noundef) [[NOFREE_NOUNWIND]]
declare i32 @fstatvfs(i32, %opaque*)

; CHECK-LINUX: declare noundef i32 @fstatvfs64(i32 noundef, %opaque* nocapture noundef) [[NOFREE_NOUNWIND]]
declare i32 @fstatvfs64(i32, %opaque*)

; CHECK: declare noundef i64 @ftell(%opaque* nocapture noundef) [[NOFREE_NOUNWIND]]
declare i64 @ftell(%opaque*)

; CHECK: declare noundef i64 @ftello(%opaque* nocapture noundef) [[NOFREE_NOUNWIND]]
declare i64 @ftello(%opaque*)

; CHECK-LINUX: declare noundef i64 @ftello64(%opaque* nocapture noundef) [[NOFREE_NOUNWIND]]
declare i64 @ftello64(%opaque*)

; CHECK: declare noundef i32 @ftrylockfile(%opaque* nocapture noundef) [[NOFREE_NOUNWIND]]
declare i32 @ftrylockfile(%opaque*)

; CHECK: declare void @funlockfile(%opaque* nocapture noundef) [[NOFREE_NOUNWIND]]
declare void @funlockfile(%opaque*)

; CHECK: declare noundef i64 @fwrite(i8* nocapture noundef, i64 noundef, i64 noundef, %opaque* nocapture noundef) [[NOFREE_NOUNWIND]]
declare i64 @fwrite(i8*, i64, i64, %opaque*)

; CHECK: declare noundef i32 @getc(%opaque* nocapture noundef) [[NOFREE_NOUNWIND]]
declare i32 @getc(%opaque*)

; CHECK-KNOWN: declare noundef i32 @getc_unlocked(%opaque* nocapture noundef) [[NOFREE_NOUNWIND]]
; CHECK-UNKNOWN: declare i32 @getc_unlocked(%opaque*){{$}}
declare i32 @getc_unlocked(%opaque*)

; CHECK: declare noundef i32 @getchar() [[NOFREE_NOUNWIND]]
declare i32 @getchar()

; CHECK-KNOWN: declare noundef i32 @getchar_unlocked() [[NOFREE_NOUNWIND]]
; CHECK-UNKNOWN: declare i32 @getchar_unlocked(){{$}}
declare i32 @getchar_unlocked()

; CHECK: declare noundef i8* @getenv(i8* nocapture noundef) [[NOFREE_NOUNWIND_READONLY]]
declare i8* @getenv(i8*)

; CHECK: declare noundef i32 @getitimer(i32 noundef, %opaque* nocapture noundef) [[NOFREE_NOUNWIND]]
declare i32 @getitimer(i32, %opaque*)

; CHECK: declare noundef i32 @getlogin_r(i8* nocapture noundef, i64 noundef) [[NOFREE_NOUNWIND]]
declare i32 @getlogin_r(i8*, i64)

; CHECK: declare noundef %opaque* @getpwnam(i8* nocapture noundef readonly) [[NOFREE_NOUNWIND]]
declare %opaque* @getpwnam(i8*)

; CHECK: declare noundef i8* @gets(i8* noundef) [[NOFREE_NOUNWIND]]
declare i8* @gets(i8*)

; CHECK: declare noundef i32 @gettimeofday(%opaque* nocapture noundef, i8* nocapture noundef) [[NOFREE_NOUNWIND]]
declare i32 @gettimeofday(%opaque*, i8*)

; CHECK: declare i32 @isascii(i32) [[NOFREE_NOUNWIND_READONLY_WILLRETURN]] ;INTEL
declare i32 @isascii(i32)

; CHECK: declare i32 @isdigit(i32) [[NOFREE_NOUNWIND_READONLY_WILLRETURN]] ;INTEL
declare i32 @isdigit(i32)

; CHECK: declare i64 @labs(i64) [[NOFREE_NOUNWIND_READONLY_WILLRETURN]] ;INTEL
declare i64 @labs(i64)

; CHECK: declare noundef i32 @lchown(i8* nocapture noundef readonly, i32 noundef, i32 noundef) [[NOFREE_NOUNWIND]]
declare i32 @lchown(i8*, i32, i32)

; CHECK: declare double @ldexp(double, i32 signext) [[NOFREE_WILLRETURN_READNONE:#[0-9]+]] ;INTEL
declare double @ldexp(double, i32)

; CHECK: declare float @ldexpf(float, i32 signext) [[NOFREE_WILLRETURN_READNONE]] ;INTEL
declare float @ldexpf(float, i32)

; CHECK: declare x86_fp80 @ldexpl(x86_fp80, i32 signext) [[NOFREE_WILLRETURN_READNONE]] ;INTEL
declare x86_fp80 @ldexpl(x86_fp80, i32)

; CHECK: declare i64 @llabs(i64) [[NOFREE_NOUNWIND_READONLY_WILLRETURN]] ;INTEL
declare i64 @llabs(i64)

; CHECK: declare double @log(double) [[NOFREE_NOUNWIND_READONLY_WILLRETURN]] ;INTEL
declare double @log(double)

; CHECK: declare double @log10(double) [[NOFREE_NOUNWIND_READONLY_WILLRETURN]] ;INTEL
declare double @log10(double)

; CHECK: declare float @log10f(float) [[NOFREE_NOUNWIND_READONLY_WILLRETURN]] ;INTEL
declare float @log10f(float)

; CHECK: declare x86_fp80 @log10l(x86_fp80) [[NOFREE_NOUNWIND_READONLY_WILLRETURN]] ;INTEL
declare x86_fp80 @log10l(x86_fp80)

; CHECK: declare double @log1p(double) [[NOFREE_NOUNWIND_READONLY_WILLRETURN]] ;INTEL
declare double @log1p(double)

; CHECK: declare float @log1pf(float) [[NOFREE_NOUNWIND_READONLY_WILLRETURN]] ;INTEL
declare float @log1pf(float)

; CHECK: declare x86_fp80 @log1pl(x86_fp80) [[NOFREE_NOUNWIND_READONLY_WILLRETURN]] ;INTEL
declare x86_fp80 @log1pl(x86_fp80)

; CHECK: declare double @log2(double) [[NOFREE_NOUNWIND_READONLY_WILLRETURN]] ;INTEL
declare double @log2(double)

; CHECK: declare float @log2f(float) [[NOFREE_NOUNWIND_READONLY_WILLRETURN]] ;INTEL
declare float @log2f(float)

; CHECK: declare x86_fp80 @log2l(x86_fp80) [[NOFREE_NOUNWIND_READONLY_WILLRETURN]] ;INTEL
declare x86_fp80 @log2l(x86_fp80)

; CHECK: declare double @logb(double) [[NOFREE_NOUNWIND_READONLY_WILLRETURN]] ;INTEL
declare double @logb(double)

; CHECK: declare float @logbf(float) [[NOFREE_NOUNWIND_READONLY_WILLRETURN]] ;INTEL
declare float @logbf(float)

; CHECK: declare x86_fp80 @logbl(x86_fp80) [[NOFREE_NOUNWIND_READONLY_WILLRETURN]] ;INTEL
declare x86_fp80 @logbl(x86_fp80)

; CHECK: declare float @logf(float) [[NOFREE_NOUNWIND_READONLY_WILLRETURN]] ;INTEL
declare float @logf(float)

; CHECK: declare x86_fp80 @logl(x86_fp80) [[NOFREE_NOUNWIND_READONLY_WILLRETURN]] ;INTEL
declare x86_fp80 @logl(x86_fp80)

; CHECK: declare noundef i32 @lstat(i8* nocapture noundef readonly, %opaque* nocapture noundef) [[NOFREE_NOUNWIND]]
declare i32 @lstat(i8*, %opaque*)

; CHECK-LINUX: declare noundef i32 @lstat64(i8* nocapture noundef readonly, %opaque* nocapture noundef) [[NOFREE_NOUNWIND]]
declare i32 @lstat64(i8*, %opaque*)

; CHECK: declare noalias noundef i8* @malloc(i64 noundef) [[INACCESSIBLEMEMONLY_NOFREE_NOUNWIND_WILLRETURN:#[0-9]+]]
declare i8* @malloc(i64)

; CHECK-LINUX: declare noalias noundef i8* @memalign(i64, i64) [[INACCESSIBLEMEMONLY_NOFREE_NOUNWIND_WILLRETURN]]
declare i8* @memalign(i64, i64)

; CHECK: declare i8* @memccpy(i8* noalias writeonly, i8* noalias nocapture readonly, i32, i64) [[ARGMEMONLY_NOFREE_NOUNWIND_WILLRETURN]]
declare i8* @memccpy(i8*, i8*, i32, i64)

; CHECK-LINUX:   declare i8* @memchr(i8*, i32, i64) [[ARGMEMONLY_NOFREE_NOUNWIND_READONLY]]
; CHECK-DARWIN:  declare i8* @memchr(i8*, i32, i64) [[ARGMEMONLY_NOFREE_NOUNWIND_READONLY:#[0-9]+]]
; CHECK-UNKNOWN: declare i8* @memchr(i8*, i32, i64) [[ARGMEMONLY_NOFREE_NOUNWIND_READONLY:#[0-9]+]]
declare i8* @memchr(i8*, i32, i64)

; CHECK: declare i32 @memcmp(i8* nocapture, i8* nocapture, i64) [[ARGMEMONLY_NOFREE_NOUNWIND_READONLY]]
declare i32 @memcmp(i8*, i8*, i64)

; CHECK: declare i8* @memcpy(i8* noalias returned writeonly, i8* noalias nocapture readonly, i64) [[ARGMEMONLY_NOFREE_NOUNWIND_WILLRETURN]]
declare i8* @memcpy(i8*, i8*, i64)

; CHECK: declare i8* @__memcpy_chk(i8*, i8*, i64, i64) [[NOFREE_NOUNWIND]]
declare i8* @__memcpy_chk(i8*, i8*, i64, i64)

; CHECK: declare i8* @mempcpy(i8* noalias writeonly, i8* noalias nocapture readonly, i64) [[ARGMEMONLY_NOFREE_NOUNWIND_WILLRETURN]]
declare i8* @mempcpy(i8*, i8*, i64)

; CHECK: declare i8* @memmove(i8* returned writeonly, i8* nocapture readonly, i64) [[ARGMEMONLY_NOFREE_NOUNWIND_WILLRETURN]]
declare i8* @memmove(i8*, i8*, i64)

; CHECK: declare i8* @memset(i8* writeonly, i32, i64) [[ARGMEMONLY_NOFREE_NOUNWIND_WILLRETURN:#[0-9]+]]
declare i8* @memset(i8*, i32, i64)

; CHECK: declare noundef i32 @mkdir(i8* nocapture noundef readonly, i16 noundef zeroext) [[NOFREE_NOUNWIND]]
declare i32 @mkdir(i8*, i16 zeroext)

; CHECK: declare noundef i64 @mktime(%opaque* nocapture noundef) [[NOFREE_NOUNWIND_WILLRETURN]]
declare i64 @mktime(%opaque*)

; CHECK: declare double @modf(double, double* nocapture) [[NOFREE_NOUNWIND_WILLRETURN]]
declare double @modf(double, double*)

; CHECK: declare float @modff(float, float* nocapture) [[NOFREE_NOUNWIND_WILLRETURN]]
declare float @modff(float, float*)

; CHECK: declare x86_fp80 @modfl(x86_fp80, x86_fp80* nocapture) [[NOFREE_NOUNWIND_WILLRETURN]]
declare x86_fp80 @modfl(x86_fp80, x86_fp80*)

; CHECK: declare double @nearbyint(double) [[NOFREE_NOUNWIND_READONLY_WILLRETURN]] ;INTEL
declare double @nearbyint(double)

; CHECK: declare float @nearbyintf(float) [[NOFREE_NOUNWIND_READONLY_WILLRETURN]] ;INTEL
declare float @nearbyintf(float)

; CHECK: declare x86_fp80 @nearbyintl(x86_fp80) [[NOFREE_NOUNWIND_READONLY_WILLRETURN]] ;INTEL
declare x86_fp80 @nearbyintl(x86_fp80)

; CHECK: declare noundef i32 @open(i8* nocapture noundef readonly, i32 noundef, ...) [[NOFREE:#[0-9]+]]
declare i32 @open(i8*, i32, ...)

; CHECK-LINUX: declare noundef i32 @open64(i8* nocapture noundef readonly, i32 noundef, ...) [[NOFREE]]
declare i32 @open64(i8*, i32, ...)

; CHECK: declare noalias noundef %opaque* @opendir(i8* nocapture noundef readonly) [[NOFREE_NOUNWIND]]
declare %opaque* @opendir(i8*)

; CHECK: declare noundef i32 @pclose(%opaque* nocapture noundef) [[NOFREE_NOUNWIND]]
declare i32 @pclose(%opaque*)

; CHECK: declare void @perror(i8* nocapture noundef readonly) [[NOFREE_NOUNWIND]]
declare void @perror(i8*)

; CHECK: declare noalias noundef %opaque* @popen(i8* nocapture noundef readonly, i8* nocapture noundef readonly) [[NOFREE_NOUNWIND]]
declare %opaque* @popen(i8*, i8*)

; CHECK: declare i32 @posix_memalign(i8**, i64, i64) [[NOFREE]]
declare i32 @posix_memalign(i8**, i64, i64)

; CHECK: declare double @pow(double, double) [[NOFREE_NOUNWIND_READONLY_WILLRETURN]] ;INTEL
declare double @pow(double, double)

; CHECK: declare float @powf(float, float) [[NOFREE_NOUNWIND_READONLY_WILLRETURN]] ;INTEL
declare float @powf(float, float)

; CHECK: declare x86_fp80 @powl(x86_fp80, x86_fp80) [[NOFREE_NOUNWIND_READONLY_WILLRETURN]] ;INTEL
declare x86_fp80 @powl(x86_fp80, x86_fp80)

; CHECK: declare noundef i64 @pread(i32 noundef, i8* nocapture noundef, i64 noundef, i64 noundef) [[NOFREE]]
declare i64 @pread(i32, i8*, i64, i64)

; CHECK: declare noundef i32 @printf(i8* nocapture noundef readonly, ...) [[NOFREE_NOUNWIND]]
declare i32 @printf(i8*, ...)

; CHECK: declare noundef i32 @putc(i32 noundef, %opaque* nocapture noundef) [[NOFREE_NOUNWIND]]
declare i32 @putc(i32, %opaque*)

; CHECK: declare noundef i32 @putchar(i32 noundef) [[NOFREE_NOUNWIND]]
declare i32 @putchar(i32)

; CHECK-KNOWN: declare noundef i32 @putchar_unlocked(i32 noundef) [[NOFREE_NOUNWIND]]
; CHECK-UNKNOWN: declare i32 @putchar_unlocked(i32){{$}}
declare i32 @putchar_unlocked(i32)

; CHECK: declare noundef i32 @puts(i8* nocapture noundef readonly) [[NOFREE_NOUNWIND]]
declare i32 @puts(i8*)

; CHECK: declare noundef i64 @pwrite(i32 noundef, i8* nocapture noundef readonly, i64 noundef, i64 noundef) [[NOFREE]]
declare i64 @pwrite(i32, i8*, i64, i64)

; CHECK: declare void @qsort(i8* noundef, i64 noundef, i64 noundef, i32 (i8*, i8*)* nocapture noundef) [[NOFREE]]
declare void @qsort(i8*, i64, i64, i32 (i8*, i8*)*)

; CHECK: declare noundef i64 @read(i32 noundef, i8* nocapture noundef, i64 noundef) [[NOFREE]]
declare i64 @read(i32, i8*, i64)

; CHECK: declare noundef i64 @readlink(i8* nocapture noundef readonly, i8* nocapture noundef, i64 noundef) [[NOFREE_NOUNWIND]]
declare i64 @readlink(i8*, i8*, i64)

; CHECK: declare noalias noundef i8* @realloc(i8* nocapture, i64 noundef) [[INACCESSIBLEMEMORARGMEMONLY_NOUNWIND_WILLRETURN]]
declare i8* @realloc(i8*, i64)

; CHECK: declare noundef i8* @reallocf(i8*, i64 noundef) [[WILLRETURN:#[0-9]+]]
declare i8* @reallocf(i8*, i64)

; CHECK: declare noundef i8* @realpath(i8* nocapture noundef readonly, i8* noundef) [[NOFREE_NOUNWIND]]
declare i8* @realpath(i8*, i8*)

; CHECK: declare noundef i32 @remove(i8* nocapture noundef readonly) [[NOFREE_NOUNWIND]]
declare i32 @remove(i8*)

; CHECK: declare noundef i32 @rename(i8* nocapture noundef readonly, i8* nocapture noundef readonly) [[NOFREE_NOUNWIND]]
declare i32 @rename(i8*, i8*)

; CHECK: declare void @rewind(%opaque* nocapture noundef) [[NOFREE_NOUNWIND]]
declare void @rewind(%opaque*)

; CHECK: declare double @rint(double) [[NOFREE_NOUNWIND_READONLY_WILLRETURN]] ;INTEL
declare double @rint(double)

; CHECK: declare float @rintf(float) [[NOFREE_NOUNWIND_READONLY_WILLRETURN]] ;INTEL
declare float @rintf(float)

; CHECK: declare x86_fp80 @rintl(x86_fp80) [[NOFREE_NOUNWIND_READONLY_WILLRETURN]] ;INTEL
declare x86_fp80 @rintl(x86_fp80)

; CHECK: declare noundef i32 @rmdir(i8* nocapture noundef readonly) [[NOFREE_NOUNWIND]]
declare i32 @rmdir(i8*)

; CHECK: declare double @round(double) [[NOFREE_NOUNWIND_READONLY_WILLRETURN]] ;INTEL
declare double @round(double)

; CHECK: declare float @roundf(float) [[NOFREE_NOUNWIND_READONLY_WILLRETURN]] ;INTEL
declare float @roundf(float)

; CHECK: declare x86_fp80 @roundl(x86_fp80) [[NOFREE_NOUNWIND_READONLY_WILLRETURN]] ;INTEL
declare x86_fp80 @roundl(x86_fp80)

; CHECK: declare noundef i32 @scanf(i8* nocapture noundef readonly, ...) [[NOFREE_NOUNWIND]]
declare i32 @scanf(i8*, ...)

; CHECK: declare void @setbuf(%opaque* nocapture noundef, i8* noundef) [[NOFREE_NOUNWIND]]
declare void @setbuf(%opaque*, i8*)

; CHECK: declare noundef i32 @setitimer(i32 noundef, %opaque* nocapture noundef readonly, %opaque* nocapture noundef) [[NOFREE_NOUNWIND_WILLRETURN]]
declare i32 @setitimer(i32, %opaque*, %opaque*)

; CHECK: declare noundef i32 @setvbuf(%opaque* nocapture noundef, i8* noundef, i32 noundef, i64 noundef) [[NOFREE_NOUNWIND]]
declare i32 @setvbuf(%opaque*, i8*, i32, i64)

; CHECK: declare double @sin(double) [[NOFREE_NOUNWIND_READONLY_WILLRETURN]] ;INTEL
declare double @sin(double)

; CHECK: declare float @sinf(float) [[NOFREE_NOUNWIND_READONLY_WILLRETURN]] ;INTEL
declare float @sinf(float)

; CHECK: declare double @sinh(double) [[NOFREE_NOUNWIND_READONLY_WILLRETURN]] ;INTEL
declare double @sinh(double)

; CHECK: declare float @sinhf(float) [[NOFREE_NOUNWIND_READONLY_WILLRETURN]] ;INTEL
declare float @sinhf(float)

; CHECK: declare x86_fp80 @sinhl(x86_fp80) [[NOFREE_NOUNWIND_READONLY_WILLRETURN]] ;INTEL
declare x86_fp80 @sinhl(x86_fp80)

; CHECK: declare x86_fp80 @sinl(x86_fp80) [[NOFREE_NOUNWIND_READONLY_WILLRETURN]] ;INTEL
declare x86_fp80 @sinl(x86_fp80)

; CHECK: declare noundef i32 @snprintf(i8* noalias nocapture noundef writeonly, i64 noundef, i8* nocapture noundef readonly, ...) [[NOFREE_NOUNWIND]]
declare i32 @snprintf(i8*, i64, i8*, ...)

; CHECK: declare noundef i32 @sprintf(i8* noalias nocapture noundef writeonly, i8* nocapture noundef readonly, ...) [[NOFREE_NOUNWIND]]
declare i32 @sprintf(i8*, i8*, ...)

; CHECK: declare double @sqrt(double) [[NOFREE_NOUNWIND_READONLY_WILLRETURN]] ;INTEL
declare double @sqrt(double)

; CHECK: declare float @sqrtf(float) [[NOFREE_NOUNWIND_READONLY_WILLRETURN]] ;INTEL
declare float @sqrtf(float)

; CHECK: declare x86_fp80 @sqrtl(x86_fp80) [[NOFREE_NOUNWIND_READONLY_WILLRETURN]] ;INTEL
declare x86_fp80 @sqrtl(x86_fp80)

; CHECK: declare noundef i32 @sscanf(i8* nocapture noundef readonly, i8* nocapture noundef readonly, ...) [[NOFREE_NOUNWIND]]
declare i32 @sscanf(i8*, i8*, ...)

; CHECK: declare noundef i32 @stat(i8* nocapture noundef readonly, %opaque* nocapture noundef) [[NOFREE_NOUNWIND]]
declare i32 @stat(i8*, %opaque*)

; CHECK-LINUX: declare noundef i32 @stat64(i8* nocapture noundef readonly, %opaque* nocapture noundef) [[NOFREE_NOUNWIND]]
declare i32 @stat64(i8*, %opaque*)

; CHECK: declare noundef i32 @statvfs(i8* nocapture noundef readonly, %opaque* nocapture noundef) [[NOFREE_NOUNWIND]]
declare i32 @statvfs(i8*, %opaque*)

; CHECK-LINUX: declare noundef i32 @statvfs64(i8* nocapture noundef readonly, %opaque* nocapture noundef) [[NOFREE_NOUNWIND]]
declare i32 @statvfs64(i8*, %opaque*)

; CHECK: declare i8* @stpcpy(i8* noalias writeonly, i8* noalias nocapture readonly) [[ARGMEMONLY_NOFREE_NOUNWIND_WILLRETURN]]
declare i8* @stpcpy(i8*, i8*)

; CHECK: declare i8* @stpncpy(i8* noalias writeonly, i8* noalias nocapture readonly, i64) [[ARGMEMONLY_NOFREE_NOUNWIND_WILLRETURN]]
declare i8* @stpncpy(i8*, i8*, i64)

; CHECK: declare i32 @strcasecmp(i8* nocapture, i8* nocapture) [[NOFREE_NOUNWIND_READONLY_WILLRETURN:#[0-9]+]]
declare i32 @strcasecmp(i8*, i8*)

; CHECK: declare i8* @strcat(i8* noalias returned, i8* noalias nocapture readonly) [[ARGMEMONLY_NOFREE_NOUNWIND_WILLRETURN]]
declare i8* @strcat(i8*, i8*)

; CHECK: declare i8* @strchr(i8*, i32) [[ARGMEMONLY_NOFREE_NOUNWIND_READONLY]]
declare i8* @strchr(i8*, i32)

; CHECK: declare i32 @strcmp(i8* nocapture, i8* nocapture) [[ARGMEMONLY_NOFREE_NOUNWIND_READONLY]]
declare i32 @strcmp(i8*, i8*)

; CHECK: declare i32 @strcoll(i8* nocapture, i8* nocapture) [[NOFREE_NOUNWIND_READONLY_WILLRETURN]]
declare i32 @strcoll(i8*, i8*)

; CHECK: declare i8* @strcpy(i8* noalias returned writeonly, i8* noalias nocapture readonly) [[ARGMEMONLY_NOFREE_NOUNWIND_WILLRETURN]]
declare i8* @strcpy(i8*, i8*)

; CHECK: declare i64 @strcspn(i8* nocapture, i8* nocapture) [[ARGMEMONLY_NOFREE_NOUNWIND_READONLY]]
declare i64 @strcspn(i8*, i8*)

; CHECK: declare noalias i8* @strdup(i8* nocapture readonly) [[INACCESSIBLEMEMORARGONLY_NOFREE_NOUNWIND_WILLRETURN:#[0-9]+]]
declare i8* @strdup(i8*)

; CHECK: declare i64 @strlen(i8* nocapture) [[ARGMEMONLY_NOFREE_NOUNWIND_READONLY]]
declare i64 @strlen(i8*)

; CHECK: declare i32 @strncasecmp(i8* nocapture, i8* nocapture, i64) [[NOFREE_NOUNWIND_READONLY_WILLRETURN]]
declare i32 @strncasecmp(i8*, i8*, i64)

; CHECK: declare i8* @strncat(i8* noalias returned, i8* noalias nocapture readonly, i64) [[ARGMEMONLY_NOFREE_NOUNWIND_WILLRETURN]]
declare i8* @strncat(i8*, i8*, i64)

; CHECK: declare i32 @strncmp(i8* nocapture, i8* nocapture, i64) [[ARGMEMONLY_NOFREE_NOUNWIND_READONLY]]
declare i32 @strncmp(i8*, i8*, i64)

; CHECK: declare i8* @strncpy(i8* noalias returned writeonly, i8* noalias nocapture readonly, i64) [[ARGMEMONLY_NOFREE_NOUNWIND_WILLRETURN]]
declare i8* @strncpy(i8*, i8*, i64)

; CHECK: declare noalias i8* @strndup(i8* nocapture readonly, i64 noundef) [[INACCESSIBLEMEMORARGONLY_NOFREE_NOUNWIND_WILLRETURN]]
declare i8* @strndup(i8*, i64)

; CHECK: declare i64 @strnlen(i8*, i64) [[NOFREE_NOUNWIND_READONLY_WILLRETURN:#[0-9]+]] ;INTEL
declare i64 @strnlen(i8*, i64)

; CHECK: declare i8* @strpbrk(i8*, i8* nocapture) [[ARGMEMONLY_NOFREE_NOUNWIND_READONLY_WILLRETURN:#[0-9]+]]
declare i8* @strpbrk(i8*, i8*)

; CHECK: declare i8* @strrchr(i8*, i32) [[ARGMEMONLY_NOFREE_NOUNWIND_READONLY]]
declare i8* @strrchr(i8*, i32)

; CHECK: declare i64 @strspn(i8* nocapture, i8* nocapture) [[ARGMEMONLY_NOFREE_NOUNWIND_READONLY]]
declare i64 @strspn(i8*, i8*)

; CHECK: declare i8* @strstr(i8*, i8* nocapture) [[ARGMEMONLY_NOFREE_NOUNWIND_READONLY_WILLRETURN]]
declare i8* @strstr(i8*, i8*)

; CHECK: declare double @strtod(i8* readonly, i8** nocapture) [[NOFREE_NOUNWIND_WILLRETURN]]
declare double @strtod(i8*, i8**)

; CHECK: declare float @strtof(i8* readonly, i8** nocapture) [[NOFREE_NOUNWIND_WILLRETURN]]
declare float @strtof(i8*, i8**)

; CHECK: declare i8* @strtok(i8*, i8* nocapture readonly) [[NOFREE_NOUNWIND_WILLRETURN]]
declare i8* @strtok(i8*, i8*)

; CHECK: declare i8* @strtok_r(i8*, i8* nocapture readonly, i8**) [[NOFREE_NOUNWIND_WILLRETURN]]
declare i8* @strtok_r(i8*, i8*, i8**)

; CHECK: declare i64 @strtol(i8* readonly, i8** nocapture, i32) [[NOFREE_NOUNWIND_WILLRETURN]]
declare i64 @strtol(i8*, i8**, i32)

; CHECK: declare x86_fp80 @strtold(i8* readonly, i8** nocapture) [[NOFREE_NOUNWIND_WILLRETURN]]
declare x86_fp80 @strtold(i8*, i8**)

; CHECK: declare i64 @strtoll(i8* readonly, i8** nocapture, i32) [[NOFREE_NOUNWIND_WILLRETURN]]
declare i64 @strtoll(i8*, i8**, i32)

; CHECK: declare i64 @strtoul(i8* readonly, i8** nocapture, i32) [[NOFREE_NOUNWIND_WILLRETURN]]
declare i64 @strtoul(i8*, i8**, i32)

; CHECK: declare i64 @strtoull(i8* readonly, i8** nocapture, i32) [[NOFREE_NOUNWIND_WILLRETURN]]
declare i64 @strtoull(i8*, i8**, i32)

; CHECK: declare i64 @strxfrm(i8* nocapture, i8* nocapture readonly, i64) [[NOFREE_NOUNWIND_WILLRETURN]]
declare i64 @strxfrm(i8*, i8*, i64)

; CHECK: declare noundef i32 @system(i8* nocapture noundef readonly) [[NOFREE]]
declare i32 @system(i8*)

; CHECK: declare double @tan(double) [[NOFREE_NOUNWIND_READONLY_WILLRETURN]] ;INTEL
declare double @tan(double)

; CHECK: declare float @tanf(float) [[NOFREE_NOUNWIND_READONLY_WILLRETURN]] ;INTEL
declare float @tanf(float)

; CHECK: declare double @tanh(double) [[NOFREE_NOUNWIND_READONLY_WILLRETURN]] ;INTEL
declare double @tanh(double)

; CHECK: declare float @tanhf(float) [[NOFREE_NOUNWIND_READONLY_WILLRETURN]] ;INTEL
declare float @tanhf(float)

; CHECK: declare x86_fp80 @tanhl(x86_fp80) [[NOFREE_NOUNWIND_READONLY_WILLRETURN]] ;INTEL
declare x86_fp80 @tanhl(x86_fp80)

; CHECK: declare x86_fp80 @tanl(x86_fp80) [[NOFREE_NOUNWIND_READONLY_WILLRETURN]] ;INTEL
declare x86_fp80 @tanl(x86_fp80)

; CHECK: declare noundef i64 @times(%opaque* nocapture noundef) [[NOFREE_NOUNWIND]]
declare i64 @times(%opaque*)

; CHECK: declare noalias noundef %opaque* @tmpfile() [[NOFREE_NOUNWIND]]
declare %opaque* @tmpfile()

; CHECK-LINUX: declare noalias noundef %opaque* @tmpfile64() [[NOFREE_NOUNWIND]]
declare %opaque* @tmpfile64()

; CHECK: declare i32 @toascii(i32) [[NOFREE_NOUNWIND_READONLY_WILLRETURN]] ;INTEL
declare i32 @toascii(i32)

; CHECK: declare double @trunc(double) [[NOFREE_NOUNWIND_READONLY_WILLRETURN]] ;INTEL
declare double @trunc(double)

; CHECK: declare float @truncf(float) [[NOFREE_NOUNWIND_READONLY_WILLRETURN]] ;INTEL
declare float @truncf(float)

; CHECK: declare x86_fp80 @truncl(x86_fp80) [[NOFREE_NOUNWIND_READONLY_WILLRETURN]] ;INTEL
declare x86_fp80 @truncl(x86_fp80)

; CHECK: declare noundef i32 @uname(%opaque* nocapture noundef) [[NOFREE_NOUNWIND]]
declare i32 @uname(%opaque*)

; CHECK: declare noundef i32 @ungetc(i32 noundef, %opaque* nocapture noundef) [[NOFREE_NOUNWIND]]
declare i32 @ungetc(i32, %opaque*)

; CHECK: declare noundef i32 @unlink(i8* nocapture noundef readonly) [[NOFREE_NOUNWIND]]
declare i32 @unlink(i8*)

; CHECK: declare noundef i32 @unsetenv(i8* nocapture noundef readonly) [[NOFREE_NOUNWIND]]
declare i32 @unsetenv(i8*)

; CHECK: declare noundef i32 @utime(i8* nocapture noundef readonly, %opaque* nocapture noundef readonly) [[NOFREE_NOUNWIND]]
declare i32 @utime(i8*, %opaque*)

; CHECK: declare noundef i32 @utimes(i8* nocapture noundef readonly, %opaque* nocapture noundef readonly) [[NOFREE_NOUNWIND]]
declare i32 @utimes(i8*, %opaque*)

; CHECK: declare noalias noundef i8* @valloc(i64 noundef) [[INACCESSIBLEMEMONLY_NOFREE_NOUNWIND_WILLRETURN]]
declare i8* @valloc(i64)

; CHECK: declare noundef i32 @vfprintf(%opaque* nocapture noundef, i8* nocapture noundef readonly, %opaque* noundef) [[NOFREE_NOUNWIND]]
declare i32 @vfprintf(%opaque*, i8*, %opaque*)

; CHECK: declare noundef i32 @vfscanf(%opaque* nocapture noundef, i8* nocapture noundef readonly, %opaque* noundef) [[NOFREE_NOUNWIND]]
declare i32 @vfscanf(%opaque*, i8*, %opaque*)

; CHECK: declare noundef i32 @vprintf(i8* nocapture noundef readonly, %opaque* noundef) [[NOFREE_NOUNWIND]]
declare i32 @vprintf(i8*, %opaque*)

; CHECK: declare noundef i32 @vscanf(i8* nocapture noundef readonly, %opaque* noundef) [[NOFREE_NOUNWIND]]
declare i32 @vscanf(i8*, %opaque*)

; CHECK: declare noundef i32 @vsnprintf(i8* nocapture noundef, i64 noundef, i8* nocapture noundef readonly, %opaque* noundef) [[NOFREE_NOUNWIND]]
declare i32 @vsnprintf(i8*, i64, i8*, %opaque*)

; CHECK: declare noundef i32 @vsprintf(i8* nocapture noundef, i8* nocapture noundef readonly, %opaque* noundef) [[NOFREE_NOUNWIND]]
declare i32 @vsprintf(i8*, i8*, %opaque*)

; CHECK: declare noundef i32 @vsscanf(i8* nocapture noundef readonly, i8* nocapture noundef readonly, %opaque* noundef) [[NOFREE_NOUNWIND]]
declare i32 @vsscanf(i8*, i8*, %opaque*)

; CHECK: declare noundef i64 @write(i32 noundef, i8* nocapture noundef readonly, i64 noundef) [[NOFREE]]
declare i64 @write(i32, i8*, i64)


; memset_pattern16 isn't available everywhere.
; CHECK-DARWIN: declare void @memset_pattern16(i8* nocapture writeonly, i8* nocapture readonly, i64) [[ARGMEMONLY_NOFREE:#[0-9]+]]
declare void @memset_pattern16(i8*, i8*, i64)


; CHECK-DAG: attributes [[NOFREE_NOUNWIND_WILLRETURN]] = { mustprogress nofree nounwind willreturn }
; CHECK-DAG: attributes [[NOFREE_NOUNWIND]] = { nofree nounwind }
; CHECK-DAG: attributes [[INACCESSIBLEMEMONLY_NOFREE_NOUNWIND_WILLRETURN]] = { inaccessiblememonly mustprogress nofree nounwind willreturn }
; CHECK-DAG: attributes [[NOFREE_NOUNWIND_READONLY_WILLRETURN]] = { mustprogress nofree nounwind readonly willreturn }
; CHECK-DAG: attributes [[ARGMEMONLY_NOFREE_NOUNWIND_WILLRETURN]] = { argmemonly mustprogress nofree nounwind willreturn }
; CHECK-DAG: attributes [[NOFREE_NOUNWIND_READONLY]] = { nofree nounwind readonly }
; CHECK-DAG: attributes [[INACCESSIBLEMEMORARGMEMONLY_NOUNWIND_WILLRETURN]] = { inaccessiblemem_or_argmemonly mustprogress nounwind willreturn }
; CHECK-DAG: attributes [[ARGMEMONLY_NOFREE_NOUNWIND_READONLY_WILLRETURN]] = { argmemonly mustprogress nofree nounwind readonly willreturn }
; CHECK-DAG: attributes [[NOFREE]] = { nofree }
; CHECK-DAG: attributes [[WILLRETURN]] = { mustprogress willreturn }
; CHECK-DAG: attributes [[INACCESSIBLEMEMORARGONLY_NOFREE_NOUNWIND_WILLRETURN]]  = { inaccessiblemem_or_argmemonly mustprogress nofree nounwind willreturn }

; CHECK-DARWIN-DAG: attributes [[ARGMEMONLY_NOFREE]] = { argmemonly nofree }
; CHECK-NVPTX-DAG: attributes [[NOFREE_NOUNWIND_READNONE]] = { nofree nosync nounwind readnone }<|MERGE_RESOLUTION|>--- conflicted
+++ resolved
@@ -364,14 +364,6 @@
 ; CHECK: declare i32 @ffs(i32) [[NOFREE_NOUNWIND_READONLY_WILLRETURN]] ;INTEL
 declare i32 @ffs(i32)
 
-<<<<<<< HEAD
-; CHECK-KNOWN: declare i32 @ffsl(i64) [[NOFREE_NOUNWIND_WILLRETURN]]
-; CHECK-UNKNOWN: declare i32 @ffsl(i64){{$}}
-declare i32 @ffsl(i64)
-
-; CHECK-KNOWN: declare i32 @ffsll(i64) [[NOFREE_NOUNWIND_WILLRETURN]]
-; CHECK-UNKNOWN: declare i32 @ffsll(i64){{$}}
-=======
 ; CHECK: declare i32 @ffsl(i64)
 ; CHECK-KNOWN-SAME: [[NOFREE_NOUNWIND_READONLY_WILLRETURN]] ;INTEL
 ; CHECK-UNKNOWN-NOT: #{{.*}}
@@ -380,7 +372,6 @@
 ; CHECK: declare i32 @ffsll(i64)
 ; CHECK-KNOWN-SAME: [[NOFREE_NOUNWIND_READONLY_WILLRETURN]] ;INTEL
 ; CHECK-UNKNOWN-NOT: #{{.*}}
->>>>>>> b0e19eb0
 declare i32 @ffsll(i64)
 
 ; CHECK: declare noundef i32 @fgetc(%opaque* nocapture noundef) [[NOFREE_NOUNWIND]]
