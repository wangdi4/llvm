--- conflicted
+++ resolved
@@ -633,38 +633,6 @@
   ret i32 %result
 }
 
-<<<<<<< HEAD
-; verifies whether if the load (after PHI) following a GEP gets promoted by SROA.
-define i32 @intel_testGEP() {
-; CHECK-LABEL: @intel_testGEP(
-entry:
-	%a = alloca [2 x i32]
-        %b = alloca [2 x i32]
-
-        %a1 = getelementptr [2 x i32], [2 x i32]* %a, i64 0, i32 0
-	store i32 0, i32* %a1
-
-	%b1 = getelementptr [2 x i32], [2 x i32]* %b, i64 0, i32 0
-	store i32 5, i32* %b1
-
-	%v0 = load i32, i32* %a1
-	%v1 = load i32, i32* %b1
-	%cond = icmp sle i32 %v0, %v1
-	br i1 %cond, label %then, label %exit
-
-then:
-        %a2 = getelementptr [2 x i32], [2 x i32]* %a, i64 0, i32 0
-	store i32 6, i32* %a2
-	br label %exit
-
-exit:
-	%phi = phi [2 x i32]* [ %a, %then ], [ %b, %entry ]
-        %loadptr = getelementptr [2 x i32], [2 x i32]* %phi, i64 0, i32 0
-
-	%result = load i32, i32* %loadptr
-; CHECK-NOT: load
-	ret i32 %result
-=======
 ; Don't speculate a load based on an earlier volatile operation.
 define i8 @volatile_select(i8* %p, i1 %b) {
 ; CHECK-LABEL: @volatile_select(
@@ -675,5 +643,35 @@
   %px = select i1 %b, i8* %p, i8* %p2
   %v2 = load i8, i8* %px
   ret i8 %v2
->>>>>>> 34eeeec3
+}
+; verifies whether if the load (after PHI) following a GEP gets promoted by SROA.
+define i32 @intel_testGEP() {
+; CHECK-LABEL: @intel_testGEP(
+entry:
+	%a = alloca [2 x i32]
+        %b = alloca [2 x i32]
+
+        %a1 = getelementptr [2 x i32], [2 x i32]* %a, i64 0, i32 0
+	store i32 0, i32* %a1
+
+	%b1 = getelementptr [2 x i32], [2 x i32]* %b, i64 0, i32 0
+	store i32 5, i32* %b1
+
+	%v0 = load i32, i32* %a1
+	%v1 = load i32, i32* %b1
+	%cond = icmp sle i32 %v0, %v1
+	br i1 %cond, label %then, label %exit
+
+then:
+        %a2 = getelementptr [2 x i32], [2 x i32]* %a, i64 0, i32 0
+	store i32 6, i32* %a2
+	br label %exit
+
+exit:
+	%phi = phi [2 x i32]* [ %a, %then ], [ %b, %entry ]
+        %loadptr = getelementptr [2 x i32], [2 x i32]* %phi, i64 0, i32 0
+
+	%result = load i32, i32* %loadptr
+; CHECK-NOT: load
+	ret i32 %result
 }