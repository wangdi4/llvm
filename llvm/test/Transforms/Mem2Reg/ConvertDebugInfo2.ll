--- conflicted
+++ resolved
@@ -1,6 +1,6 @@
 ; RUN: opt -mem2reg < %s | llvm-dis | grep ".dbg " | count 7
 
-declare void @llvm.dbg.declare(metadata, metadata) nounwind readnone
+declare void @llvm.dbg.declare(metadata, metadata, metadata) nounwind readnone
 
 declare void @foo(i32, i64, i8*)
 
@@ -11,16 +11,6 @@
   %z_addr.i = alloca i8*                          ; <i8**> [#uses=2]
   %a_addr = alloca i32                            ; <i32*> [#uses=2]
   %"alloca point" = bitcast i32 0 to i32          ; <i32> [#uses=0]
-<<<<<<< HEAD
-  call void @llvm.dbg.declare(metadata !{i32* %a_addr}, metadata !0), !dbg !7
-  store i32 %a, i32* %a_addr
-  %0 = load i32* %a_addr, align 4, !dbg !8        ; <i32> [#uses=1]
-  call void @llvm.dbg.declare(metadata !{i32* %x_addr.i}, metadata !9) nounwind, !dbg !15
-  store i32 %0, i32* %x_addr.i
-  call void @llvm.dbg.declare(metadata !{i64* %y_addr.i}, metadata !16) nounwind, !dbg !15
-  store i64 55, i64* %y_addr.i
-  call void @llvm.dbg.declare(metadata !{i8** %z_addr.i}, metadata !17) nounwind, !dbg !15
-=======
   call void @llvm.dbg.declare(metadata i32* %a_addr, metadata !0, metadata !{}), !dbg !7
   store i32 %a, i32* %a_addr
   %0 = load i32* %a_addr, align 4, !dbg !8        ; <i32> [#uses=1]
@@ -29,7 +19,6 @@
   call void @llvm.dbg.declare(metadata i64* %y_addr.i, metadata !16, metadata !{}) nounwind, !dbg !15
   store i64 55, i64* %y_addr.i
   call void @llvm.dbg.declare(metadata i8** %z_addr.i, metadata !17, metadata !{}) nounwind, !dbg !15
->>>>>>> 41cb3da2
   store i8* bitcast (void (i32)* @baz to i8*), i8** %z_addr.i
   %1 = load i32* %x_addr.i, align 4, !dbg !18     ; <i32> [#uses=1]
   %2 = load i64* %y_addr.i, align 8, !dbg !18     ; <i64> [#uses=1]
@@ -43,31 +32,6 @@
 
 !llvm.dbg.cu = !{!3}
 !llvm.module.flags = !{!22}
-<<<<<<< HEAD
-!0 = metadata !{i32 786689, metadata !1, metadata !"a", metadata !2, i32 8, metadata !6, i32 0, null} ; [ DW_TAG_arg_variable ]
-!1 = metadata !{i32 786478, metadata !20, metadata !2, metadata !"baz", metadata !"baz", metadata !"baz", i32 8, metadata !4, i1 false, i1 true, i32 0, i32 0, null, i32 0, i1 false, void (i32)* @baz, null, null, null, i32 8} ; [ DW_TAG_subprogram ]
-!2 = metadata !{i32 786473, metadata !20} ; [ DW_TAG_file_type ]
-!3 = metadata !{i32 786449, metadata !20, i32 1, metadata !"4.2.1 (Based on Apple Inc. build 5658) (LLVM build)", i1 true, metadata !"", i32 0, metadata !21, metadata !21, null, null, null, metadata !""} ; [ DW_TAG_compile_unit ]
-!4 = metadata !{i32 786453, metadata !20, metadata !2, metadata !"", i32 0, i64 0, i64 0, i64 0, i32 0, null, metadata !5, i32 0, null, null, null} ; [ DW_TAG_subroutine_type ] [line 0, size 0, align 0, offset 0] [from ]
-!5 = metadata !{null, metadata !6}
-!6 = metadata !{i32 786468, metadata !20, metadata !2, metadata !"int", i32 0, i64 32, i64 32, i64 0, i32 0, i32 5} ; [ DW_TAG_base_type ]
-!7 = metadata !{i32 8, i32 0, metadata !1, null}
-!8 = metadata !{i32 9, i32 0, metadata !1, null}
-!9 = metadata !{i32 786689, metadata !10, metadata !"x", metadata !2, i32 4, metadata !6, i32 0, null} ; [ DW_TAG_arg_variable ]
-!10 = metadata !{i32 786478, metadata !20, metadata !2, metadata !"bar", metadata !"bar", metadata !"bar", i32 4, metadata !11, i1 true, i1 true, i32 0, i32 0, null, i1 false, i1 false, null, null, null, null, i32 4} ; [ DW_TAG_subprogram ]
-!11 = metadata !{i32 786453, metadata !20, metadata !2, metadata !"", i32 0, i64 0, i64 0, i64 0, i32 0, null, metadata !12, i32 0, null, null, null} ; [ DW_TAG_subroutine_type ] [line 0, size 0, align 0, offset 0] [from ]
-!12 = metadata !{null, metadata !6, metadata !13, metadata !14}
-!13 = metadata !{i32 786468, metadata !20, metadata !2, metadata !"long int", i32 0, i64 64, i64 64, i64 0, i32 0, i32 5} ; [ DW_TAG_base_type ]
-!14 = metadata !{i32 786447, metadata !20, metadata !2, metadata !"", i32 0, i64 64, i64 64, i64 0, i32 0, null} ; [ DW_TAG_pointer_type ]
-!15 = metadata !{i32 4, i32 0, metadata !10, metadata !8}
-!16 = metadata !{i32 786689, metadata !10, metadata !"y", metadata !2, i32 4, metadata !13, i32 0, null} ; [ DW_TAG_arg_variable ]
-!17 = metadata !{i32 786689, metadata !10, metadata !"z", metadata !2, i32 4, metadata !14, i32 0, null} ; [ DW_TAG_arg_variable ]
-!18 = metadata !{i32 5, i32 0, metadata !10, metadata !8}
-!19 = metadata !{i32 10, i32 0, metadata !1, null}
-!20 = metadata !{metadata !"bar.c", metadata !"/tmp/"}
-!21 = metadata !{i32 0}
-!22 = metadata !{i32 1, metadata !"Debug Info Version", i32 1}
-=======
 !0 = !{!"0x101\00a\008\000", !1, !2, !6} ; [ DW_TAG_arg_variable ]
 !1 = !{!"0x2e\00baz\00baz\00baz\008\000\001\000\006\000\000\008", !20, !2, !4, null, void (i32)* @baz, null, null, null} ; [ DW_TAG_subprogram ]
 !2 = !{!"0x29", !20} ; [ DW_TAG_file_type ]
@@ -90,5 +54,4 @@
 !19 = !MDLocation(line: 10, scope: !1)
 !20 = !{!"bar.c", !"/tmp/"}
 !21 = !{i32 0}
-!22 = !{i32 1, !"Debug Info Version", i32 2}
->>>>>>> 41cb3da2
+!22 = !{i32 1, !"Debug Info Version", i32 2}