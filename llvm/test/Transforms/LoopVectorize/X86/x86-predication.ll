; RUN: opt < %s -mattr=avx -force-vector-width=2 -force-vector-interleave=1 -loop-vectorize -simplifycfg -simplifycfg-require-and-preserve-domtree=1 -S | FileCheck %s
; RUN: opt -mcpu=skylake-avx512 -S -force-vector-width=8 -force-vector-interleave=1 -loop-vectorize < %s | FileCheck %s --check-prefix=SINK-GATHER

target datalayout = "e-p:64:64:64-i1:8:8-i8:8:8-i16:16:16-i32:32:32-i64:64:64-f32:32:32-f64:64:64-v64:64:64-v128:128:128-a0:0:64-s0:64:64-f80:128:128-n8:16:32:64-S128"
target triple = "x86_64-apple-macosx10.8.0"

; CHECK-LABEL: predicated_sdiv_masked_load
;
; This test ensures that we don't scalarize the predicated load. Since the load
; can be vectorized with predication, scalarizing it would cause its pointer
; operand to become non-uniform.
;
; CHECK: vector.body:
; CHECK:   %wide.masked.load = call <2 x i32> @llvm.masked.load.v2i32.p0v2i32
; CHECK:   br i1 {{.*}}, label %[[IF0:.+]], label %[[CONT0:.+]]
; CHECK: [[IF0]]:
; CHECK:   %[[T0:.+]] = extractelement <2 x i32> %wide.masked.load, i32 0
; CHECK:   %[[T1:.+]] = sdiv i32 %[[T0]], %x
; CHECK:   %[[T2:.+]] = insertelement <2 x i32> poison, i32 %[[T1]], i32 0
; CHECK:   br label %[[CONT0]]
; CHECK: [[CONT0]]:
; CHECK:   %[[T3:.+]] = phi <2 x i32> [ poison, %vector.body ], [ %[[T2]], %[[IF0]] ]
; CHECK:   br i1 {{.*}}, label %[[IF1:.+]], label %[[CONT1:.+]]
; CHECK: [[IF1]]:
; CHECK:   %[[T4:.+]] = extractelement <2 x i32> %wide.masked.load, i32 1
; CHECK:   %[[T5:.+]] = sdiv i32 %[[T4]], %x
; CHECK:   %[[T6:.+]] = insertelement <2 x i32> %[[T3]], i32 %[[T5]], i32 1
; CHECK:   br label %[[CONT1]]
; CHECK: [[CONT1]]:
; CHECK:   phi <2 x i32> [ %[[T3]], %[[CONT0]] ], [ %[[T6]], %[[IF1]] ]
; CHECK:   br i1 {{.*}}, label %middle.block, label %vector.body

define i32 @predicated_sdiv_masked_load(i32* %a, i32* %b, i32 %x, i1 %c) {
entry:
  br label %for.body

for.body:
  %i = phi i64 [ 0, %entry ], [ %i.next, %for.inc ]
  %r = phi i32 [ 0, %entry ], [ %tmp7, %for.inc ]
  %tmp0 = getelementptr inbounds i32, i32* %a, i64 %i
  %tmp1 = load i32, i32* %tmp0, align 4
  br i1 %c, label %if.then, label %for.inc

if.then:
  %tmp2 = getelementptr inbounds i32, i32* %b, i64 %i
  %tmp3 = load i32, i32* %tmp2, align 4
  %tmp4 = sdiv i32 %tmp3, %x
  %tmp5 = add nsw i32 %tmp4, %tmp1
  br label %for.inc

for.inc:
  %tmp6 = phi i32 [ %tmp1, %for.body ], [ %tmp5, %if.then]
  %tmp7 = add i32 %r, %tmp6
  %i.next = add nuw nsw i64 %i, 1
  %cond = icmp eq i64 %i.next, 10000
  br i1 %cond, label %for.end, label %for.body

for.end:
  %tmp8 = phi i32 [ %tmp7, %for.inc ]
  ret i32 %tmp8
}

; This test ensures that a load, which would have been widened otherwise is
; instead scalarized if Cost-Model so decided as part of its
; sink-scalar-operands optimization for predicated instructions.
;
<<<<<<< HEAD
; SINK-GATHER: vector.body:
; SINK-GATHER:   %[[T0:.+]] = call <8 x i32> @llvm.masked.gather.v8i32.v8p0i32(<8 x i32*> %{{.*}}, i32 4, <8 x i1> %{{.*}}, <8 x i32> undef) ;INTEL
; SINK-GATHER: pred.udiv.if:
; SINK-GATHER:   %[[T1:.+]] = extractelement <8 x i32> %[[T0]], i32 0 ;INTEL
; SINK-GATHER:   %{{.*}} = udiv i32 %[[T1]], %{{.*}} ;INTEL
; SINK-GATHER: pred.udiv.continue:
=======
; SINK-GATHER-LABEL: @scalarize_and_sink_gather
; SINK-GATHER:      vector.body:
; SINK-GATHER-LABEL: pred.udiv.if:                                     ; preds = %vector.body
; SINK-GATHER-NEXT:   [[EXT:%.+]] = extractelement <8 x i64> {{.*}}, i32 0
; SINK-GATHER-NEXT:   [[GEP:%.+]] = getelementptr inbounds i32, i32* %a, i64 [[EXT]]
; SINK-GATHER-NEXT:   [[LV:%.+]] = load i32, i32* [[GEP]], align 4
; SINK-GATHER-NEXT:   [[UDIV:%.+]] = udiv i32 [[LV]], %x
; SINK-GATHER-NEXT:   [[INS:%.+]] = insertelement <8 x i32> poison, i32 [[UDIV]], i32 0
; SINK-GATHER-NEXT:   br label %pred.udiv.continue
; SINK-GATHER:      pred.udiv.continue:
; SINK-GATHER-NEXT:   phi i32 [ poison, %vector.body ], [ [[LV]], %pred.udiv.if ]
; SINK-GATHER-NEXT:   phi <8 x i32> [ poison, %vector.body ], [ [[INS]], %pred.udiv.if ]
>>>>>>> 80aa7e14
define i32 @scalarize_and_sink_gather(i32* %a, i1 %c, i32 %x, i64 %n) {
entry:
  br label %for.body

for.body:
  %i = phi i64 [ 0, %entry ], [ %i.next, %for.inc ]
  %r = phi i32 [ 0, %entry ], [ %tmp6, %for.inc ]
  %i7 = mul i64 %i, 777
  br i1 %c, label %if.then, label %for.inc

if.then:
  %tmp0 = getelementptr inbounds i32, i32* %a, i64 %i7
  %tmp2 = load i32, i32* %tmp0, align 4
  %tmp4 = udiv i32 %tmp2, %x
  br label %for.inc

for.inc:
  %tmp5 = phi i32 [ %x, %for.body ], [ %tmp4, %if.then]
  %tmp6 = add i32 %r, %tmp5
  %i.next = add nuw nsw i64 %i, 1
  %cond = icmp slt i64 %i.next, %n
  br i1 %cond, label %for.body, label %for.end

for.end:
  %tmp7 = phi i32 [ %tmp6, %for.inc ]
  ret i32 %tmp7
}<|MERGE_RESOLUTION|>--- conflicted
+++ resolved
@@ -64,27 +64,18 @@
 ; instead scalarized if Cost-Model so decided as part of its
 ; sink-scalar-operands optimization for predicated instructions.
 ;
-<<<<<<< HEAD
-; SINK-GATHER: vector.body:
-; SINK-GATHER:   %[[T0:.+]] = call <8 x i32> @llvm.masked.gather.v8i32.v8p0i32(<8 x i32*> %{{.*}}, i32 4, <8 x i1> %{{.*}}, <8 x i32> undef) ;INTEL
-; SINK-GATHER: pred.udiv.if:
-; SINK-GATHER:   %[[T1:.+]] = extractelement <8 x i32> %[[T0]], i32 0 ;INTEL
-; SINK-GATHER:   %{{.*}} = udiv i32 %[[T1]], %{{.*}} ;INTEL
-; SINK-GATHER: pred.udiv.continue:
-=======
 ; SINK-GATHER-LABEL: @scalarize_and_sink_gather
 ; SINK-GATHER:      vector.body:
+; INTEL_CUSTOMIZATION
+; SINK-GATHER:        [[T0:%.+]] = call <8 x i32> @llvm.masked.gather.v8i32.v8p0i32(<8 x i32*> %{{.*}}, i32 4, <8 x i1> %{{.*}}, <8 x i32> undef)
 ; SINK-GATHER-LABEL: pred.udiv.if:                                     ; preds = %vector.body
-; SINK-GATHER-NEXT:   [[EXT:%.+]] = extractelement <8 x i64> {{.*}}, i32 0
-; SINK-GATHER-NEXT:   [[GEP:%.+]] = getelementptr inbounds i32, i32* %a, i64 [[EXT]]
-; SINK-GATHER-NEXT:   [[LV:%.+]] = load i32, i32* [[GEP]], align 4
-; SINK-GATHER-NEXT:   [[UDIV:%.+]] = udiv i32 [[LV]], %x
+; SINK-GATHER-NEXT:   [[EXT:%.+]] = extractelement <8 x i32> [[T0]], i32 0
+; SINK-GATHER-NEXT:   [[UDIV:%.+]] = udiv i32 [[EXT]], %x
 ; SINK-GATHER-NEXT:   [[INS:%.+]] = insertelement <8 x i32> poison, i32 [[UDIV]], i32 0
 ; SINK-GATHER-NEXT:   br label %pred.udiv.continue
 ; SINK-GATHER:      pred.udiv.continue:
-; SINK-GATHER-NEXT:   phi i32 [ poison, %vector.body ], [ [[LV]], %pred.udiv.if ]
 ; SINK-GATHER-NEXT:   phi <8 x i32> [ poison, %vector.body ], [ [[INS]], %pred.udiv.if ]
->>>>>>> 80aa7e14
+; end INTEL_CUSTOMIZATION
 define i32 @scalarize_and_sink_gather(i32* %a, i1 %c, i32 %x, i64 %n) {
 entry:
   br label %for.body
