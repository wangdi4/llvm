--- conflicted
+++ resolved
@@ -49,31 +49,6 @@
 !llvm.module.flags = !{!7, !8}
 !llvm.ident = !{!9}
 
-<<<<<<< HEAD
-!1 = metadata !{metadata !"vectorization-remarks.c", metadata !"."}
-!2 = metadata !{}
-!3 = metadata !{metadata !4}
-!4 = metadata !{i32 786478, metadata !1, metadata !5, metadata !"foo", metadata !"foo", metadata !"", i32 5, metadata !6, i1 false, i1 true, i32 0, i32 0, null, i32 256, i1 true, i32 (i32)* @foo, null, null, metadata !2, i32 6} ; [ DW_TAG_subprogram ] [line 5] [def] [scope 6] [foo]
-!5 = metadata !{i32 786473, metadata !1}          ; [ DW_TAG_file_type ] [./vectorization-remarks.c]
-!6 = metadata !{i32 786453, i32 0, null, metadata !"", i32 0, i64 0, i64 0, i64 0, i32 0, null, metadata !2, i32 0, null, null, null} ; [ DW_TAG_subroutine_type ] [line 0, size 0, align 0, offset 0] [from ]
-!7 = metadata !{i32 2, metadata !"Dwarf Version", i32 4}
-!8 = metadata !{i32 1, metadata !"Debug Info Version", i32 1}
-!9 = metadata !{metadata !"clang version 3.5.0 "}
-!10 = metadata !{i32 8, i32 3, metadata !4, null} ; [ DW_TAG_imported_declaration ]
-!11 = metadata !{metadata !12, metadata !12, i64 0}
-!12 = metadata !{metadata !"int", metadata !13, i64 0}
-!13 = metadata !{metadata !"omnipotent char", metadata !14, i64 0}
-!14 = metadata !{metadata !"Simple C/C++ TBAA"}
-!15 = metadata !{i32 17, i32 8, metadata !16, null}
-!16 = metadata !{i32 786443, metadata !1, metadata !17, i32 17, i32 8, i32 2, i32 3} ; [ DW_TAG_lexical_block ] [./vectorization-remarks.c]
-!17 = metadata !{i32 786443, metadata !1, metadata !18, i32 17, i32 8, i32 1, i32 2} ; [ DW_TAG_lexical_block ] [./vectorization-remarks.c]
-!18 = metadata !{i32 786443, metadata !1, metadata !4, i32 17, i32 3, i32 0, i32 0} ; [ DW_TAG_lexical_block ] [./vectorization-remarks.c]
-!19 = metadata !{i32 18, i32 5, metadata !20, null}
-!20 = metadata !{i32 786443, metadata !1, metadata !18, i32 17, i32 27, i32 0, i32 1} ; [ DW_TAG_lexical_block ] [./vectorization-remarks.c]
-!21 = metadata !{metadata !13, metadata !13, i64 0}
-!22 = metadata !{i32 20, i32 3, metadata !4, null}
-!23 = metadata !{i32 21, i32 3, metadata !4, null}
-=======
 !1 = !{!"vectorization-remarks.c", !"."}
 !2 = !{}
 !3 = !{!4}
@@ -96,5 +71,4 @@
 !20 = !{!"0xb\0017\0027\000", !1, !18} ; [ DW_TAG_lexical_block ] [./vectorization-remarks.c]
 !21 = !{!13, !13, i64 0}
 !22 = !MDLocation(line: 20, column: 3, scope: !4)
-!23 = !MDLocation(line: 21, column: 3, scope: !4)
->>>>>>> 41cb3da2
+!23 = !MDLocation(line: 21, column: 3, scope: !4)