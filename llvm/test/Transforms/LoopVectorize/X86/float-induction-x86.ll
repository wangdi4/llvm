<<<<<<< HEAD
; RUN: opt < %s  -O3 -latesimplifycfg -mcpu=core-avx2 -mtriple=x86_64-unknown-linux-gnu -S | FileCheck --check-prefix AUTO_VEC %s
; INTEL - This test started failing when the "external_use" functions were
;         added due to differences between the community vectorizer and the
;         HIR vectorizer. We chose to mark this test as XFAIL and create an
;         xmain-specific version of the test in
;         test/Transforms/Intel_VPO/Vecopt/hir_autovec_float_induc.ll.
; XFAIL: *
=======
; RUN: opt < %s  -O3 -simplifycfg -keep-loops=false -mcpu=core-avx2 -mtriple=x86_64-unknown-linux-gnu -S | FileCheck --check-prefix AUTO_VEC %s
>>>>>>> 9b55e997

; This test checks auto-vectorization with FP induction variable.
; The FP operation is not "fast" and requires "fast-math" function attribute.

;void fp_iv_loop1(float * __restrict__ A, int N) {
;  float x = 1.0;
;  for (int i=0; i < N; ++i) {
;    A[i] = x;
;    x += 0.5;
;  }
;}


; AUTO_VEC-LABEL: @fp_iv_loop1(
; AUTO_VEC: vector.body
; AUTO_VEC: store <8 x float>

define void @fp_iv_loop1(float* noalias nocapture %A, i32 %N) #0 {
entry:
  %cmp4 = icmp sgt i32 %N, 0
  br i1 %cmp4, label %for.body.preheader, label %for.end

for.body.preheader:                               ; preds = %entry
  br label %for.body

for.body:                                         ; preds = %for.body.preheader, %for.body
  %indvars.iv = phi i64 [ %indvars.iv.next, %for.body ], [ 0, %for.body.preheader ]
  %x.06 = phi float [ %conv1, %for.body ], [ 1.000000e+00, %for.body.preheader ]
  %arrayidx = getelementptr inbounds float, float* %A, i64 %indvars.iv
  store float %x.06, float* %arrayidx, align 4
  %conv1 = fadd float %x.06, 5.000000e-01
  %indvars.iv.next = add nuw nsw i64 %indvars.iv, 1
  %lftr.wideiv = trunc i64 %indvars.iv.next to i32
  %exitcond = icmp eq i32 %lftr.wideiv, %N
  br i1 %exitcond, label %for.end.loopexit, label %for.body

for.end.loopexit:                                 ; preds = %for.body
  br label %for.end

for.end:                                          ; preds = %for.end.loopexit, %entry
  ret void
}

; The same as the previous, FP operation is not fast, different function attribute
; Vectorization should be rejected.
;void fp_iv_loop2(float * __restrict__ A, int N) {
;  float x = 1.0;
;  for (int i=0; i < N; ++i) {
;    A[i] = x;
;    x += 0.5;
;  }
;}

; AUTO_VEC-LABEL: @fp_iv_loop2(
; AUTO_VEC-NOT: vector.body
; AUTO_VEC-NOT: store <{{.*}} x float>

define void @fp_iv_loop2(float* noalias nocapture %A, i32 %N) #1 {
entry:
  %cmp4 = icmp sgt i32 %N, 0
  br i1 %cmp4, label %for.body.preheader, label %for.end

for.body.preheader:                               ; preds = %entry
  br label %for.body

for.body:                                         ; preds = %for.body.preheader, %for.body
  %indvars.iv = phi i64 [ %indvars.iv.next, %for.body ], [ 0, %for.body.preheader ]
  %x.06 = phi float [ %conv1, %for.body ], [ 1.000000e+00, %for.body.preheader ]
  %arrayidx = getelementptr inbounds float, float* %A, i64 %indvars.iv
  store float %x.06, float* %arrayidx, align 4
  %conv1 = fadd float %x.06, 5.000000e-01
  %indvars.iv.next = add nuw nsw i64 %indvars.iv, 1
  %lftr.wideiv = trunc i64 %indvars.iv.next to i32
  %exitcond = icmp eq i32 %lftr.wideiv, %N
  br i1 %exitcond, label %for.end.loopexit, label %for.body

for.end.loopexit:                                 ; preds = %for.body
  br label %for.end

for.end:                                          ; preds = %for.end.loopexit, %entry
  ret void
}

; AUTO_VEC-LABEL: @external_use_with_fast_math(
; AUTO_VEC-NEXT:  entry:
; AUTO_VEC-NEXT:    [[TMP0:%.*]] = icmp sgt i64 %n, 1
; AUTO_VEC-NEXT:    [[SMAX:%.*]] = select i1 [[TMP0]], i64 %n, i64 1
; AUTO_VEC:         br i1 {{.*}}, label %for.body, label %vector.ph
; AUTO_VEC:       vector.ph:
; AUTO_VEC-NEXT:    [[N_VEC:%.*]] = and i64 [[SMAX]], 9223372036854775792
; AUTO_VEC:         br label %vector.body
; AUTO_VEC:       middle.block:
; AUTO_VEC:         [[TMP11:%.*]] = add nsw i64 [[N_VEC]], -1
; AUTO_VEC-NEXT:    [[CAST_CMO:%.*]] = sitofp i64 [[TMP11]] to double
; AUTO_VEC-NEXT:    [[TMP12:%.*]] = fmul fast double [[CAST_CMO]], 3.000000e+00
; AUTO_VEC-NEXT:    br i1 {{.*}}, label %for.end, label %for.body
; AUTO_VEC:       for.end:
; AUTO_VEC-NEXT:    [[J_LCSSA:%.*]] = phi double [ [[TMP12]], %middle.block ], [ %j, %for.body ]
; AUTO_VEC-NEXT:    ret double [[J_LCSSA]]
;
define double @external_use_with_fast_math(double* %a, i64 %n) {
entry:
  br label %for.body

for.body:
  %i = phi i64 [ 0, %entry ], [%i.next, %for.body]
  %j = phi double [ 0.0, %entry ], [ %j.next, %for.body ]
  %tmp0 = getelementptr double, double* %a, i64 %i
  store double %j, double* %tmp0
  %i.next = add i64 %i, 1
  %j.next = fadd fast double %j, 3.0
  %cond = icmp slt i64 %i.next, %n
  br i1 %cond, label %for.body, label %for.end

for.end:
  %tmp1 = phi double [ %j, %for.body ]
  ret double %tmp1
}

; AUTO_VEC-LABEL: @external_use_without_fast_math(
; AUTO_VEC:       for.body:
; AUTO_VEC:         [[J:%.*]] = phi double [ 0.000000e+00, %entry ], [ [[J_NEXT:%.*]], %for.body ]
; AUTO_VEC:         [[J_NEXT]] = fadd double [[J]], 3.000000e+00
; AUTO_VEC:         br i1 {{.*}}, label %for.body, label %for.end
; AUTO_VEC:       for.end:
; AUTO_VEC-NEXT:    ret double [[J]]
;
define double @external_use_without_fast_math(double* %a, i64 %n) {
entry:
  br label %for.body

for.body:
  %i = phi i64 [ 0, %entry ], [%i.next, %for.body]
  %j = phi double [ 0.0, %entry ], [ %j.next, %for.body ]
  %tmp0 = getelementptr double, double* %a, i64 %i
  store double %j, double* %tmp0
  %i.next = add i64 %i, 1
  %j.next = fadd double %j, 3.0
  %cond = icmp slt i64 %i.next, %n
  br i1 %cond, label %for.body, label %for.end

for.end:
  %tmp1 = phi double [ %j, %for.body ]
  ret double %tmp1
}

attributes #0 = { "no-nans-fp-math"="true" }
attributes #1 = { "no-nans-fp-math"="false" }<|MERGE_RESOLUTION|>--- conflicted
+++ resolved
@@ -1,14 +1,10 @@
-<<<<<<< HEAD
-; RUN: opt < %s  -O3 -latesimplifycfg -mcpu=core-avx2 -mtriple=x86_64-unknown-linux-gnu -S | FileCheck --check-prefix AUTO_VEC %s
+; RUN: opt < %s  -O3 -simplifycfg -keep-loops=false -mcpu=core-avx2 -mtriple=x86_64-unknown-linux-gnu -S | FileCheck --check-prefix AUTO_VEC %s
 ; INTEL - This test started failing when the "external_use" functions were
 ;         added due to differences between the community vectorizer and the
 ;         HIR vectorizer. We chose to mark this test as XFAIL and create an
 ;         xmain-specific version of the test in
 ;         test/Transforms/Intel_VPO/Vecopt/hir_autovec_float_induc.ll.
 ; XFAIL: *
-=======
-; RUN: opt < %s  -O3 -simplifycfg -keep-loops=false -mcpu=core-avx2 -mtriple=x86_64-unknown-linux-gnu -S | FileCheck --check-prefix AUTO_VEC %s
->>>>>>> 9b55e997
 
 ; This test checks auto-vectorization with FP induction variable.
 ; The FP operation is not "fast" and requires "fast-math" function attribute.
