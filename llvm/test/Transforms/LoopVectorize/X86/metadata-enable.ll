<<<<<<< HEAD
; INTEL - Disabling loopopt as it affects pass pipeline.
; RUN: opt < %s -mcpu=corei7 -O1 -loopopt=false -S -unroll-allow-partial=0 | FileCheck %s --check-prefix=O1
; RUN: opt < %s -mcpu=corei7 -O2 -loopopt=false -S -unroll-allow-partial=0 | FileCheck %s --check-prefix=O2
; RUN: opt < %s -mcpu=corei7 -O3 -loopopt=false -S -unroll-allow-partial=0 | FileCheck %s --check-prefix=O3
; RUN: opt < %s -mcpu=corei7 -Os -loopopt=false -S -unroll-allow-partial=0 | FileCheck %s --check-prefix=Os
; RUN: opt < %s -mcpu=corei7 -Oz -loopopt=false -S -unroll-allow-partial=0 | FileCheck %s --check-prefix=Oz
; RUN: opt < %s -mcpu=corei7 -O1 -loopopt=false -vectorize-loops -S -unroll-allow-partial=0 | FileCheck %s --check-prefix=O1VEC
; RUN: opt < %s -mcpu=corei7 -Oz -loopopt=false -vectorize-loops -S -unroll-allow-partial=0 | FileCheck %s --check-prefix=OzVEC
; RUN: opt < %s -mcpu=corei7 -O1 -loopopt=false -loop-vectorize -S -unroll-allow-partial=0 | FileCheck %s --check-prefix=O1VEC2
; RUN: opt < %s -mcpu=corei7 -Oz -loopopt=false -loop-vectorize -S -unroll-allow-partial=0 | FileCheck %s --check-prefix=OzVEC2
; RUN: opt < %s -mcpu=corei7 -O3 -loopopt=false -disable-loop-vectorization -S -unroll-allow-partial=0 | FileCheck %s --check-prefix=O3DIS
=======
; RUN: opt < %s -mcpu=corei7 -O1 -S -unroll-allow-partial=0 | FileCheck %s --check-prefix=O1
; RUN: opt < %s -mcpu=corei7 -O2 -S -unroll-allow-partial=0 | FileCheck %s --check-prefix=O2
; RUN: opt < %s -mcpu=corei7 -O3 -S -unroll-threshold=150 -unroll-allow-partial=0 | FileCheck %s --check-prefix=O3
; RUN: opt < %s -mcpu=corei7 -O3 -S -unroll-allow-partial=0 | FileCheck %s --check-prefix=O3DEFAULT
; RUN: opt < %s -mcpu=corei7 -Os -S -unroll-allow-partial=0 | FileCheck %s --check-prefix=Os
; RUN: opt < %s -mcpu=corei7 -Oz -S -unroll-allow-partial=0 | FileCheck %s --check-prefix=Oz
; RUN: opt < %s -mcpu=corei7 -O1 -vectorize-loops -S -unroll-allow-partial=0 | FileCheck %s --check-prefix=O1VEC
; RUN: opt < %s -mcpu=corei7 -Oz -vectorize-loops -S -unroll-allow-partial=0 | FileCheck %s --check-prefix=OzVEC
; RUN: opt < %s -mcpu=corei7 -O1 -loop-vectorize -S -unroll-allow-partial=0 | FileCheck %s --check-prefix=O1VEC2
; RUN: opt < %s -mcpu=corei7 -Oz -loop-vectorize -S -unroll-allow-partial=0 | FileCheck %s --check-prefix=OzVEC2
; RUN: opt < %s -mcpu=corei7 -O3 -unroll-threshold=150 -disable-loop-vectorization -S -unroll-allow-partial=0 | FileCheck %s --check-prefix=O3DIS
>>>>>>> 7d65b669

; This file tests the llvm.loop.vectorize.enable metadata forcing
; vectorization even when optimization levels are too low, or when
; vectorization is disabled.

target datalayout = "e-p:64:64:64-i1:8:8-i8:8:8-i16:16:16-i32:32:32-i64:64:64-f32:32:32-f64:64:64-v64:64:64-v128:128:128-a0:0:64-s0:64:64-f80:128:128-n8:16:32:64-S128"
target triple = "x86_64-unknown-linux-gnu"

; O1-LABEL: @enabled(
; O1: store <4 x i32>
; O1: ret i32
; O2-LABEL: @enabled(
; O2: store <4 x i32>
; O2: ret i32
; O3-LABEL: @enabled(
; O3: store <4 x i32>
; O3: ret i32
; O3DEFAULT-LABEL: @enabled(
; O3DEFAULT: store <4 x i32>
; O3DEFAULT: ret i32
; Pragma always wins!
; O3DIS-LABEL: @enabled(
; O3DIS: store <4 x i32>
; O3DIS: ret i32
; Os-LABEL: @enabled(
; Os: store <4 x i32>
; Os: ret i32
; Oz-LABEL: @enabled(
; Oz: store <4 x i32>
; Oz: ret i32
; O1VEC-LABEL: @enabled(
; O1VEC: store <4 x i32>
; O1VEC: ret i32
; OzVEC-LABEL: @enabled(
; OzVEC: store <4 x i32>
; OzVEC: ret i32
; O1VEC2-LABEL: @enabled(
; O1VEC2: store <4 x i32>
; O1VEC2: ret i32
; OzVEC2-LABEL: @enabled(
; OzVEC2: store <4 x i32>
; OzVEC2: ret i32

define i32 @enabled(i32* noalias nocapture %a, i32* noalias nocapture readonly %b, i32 %N) {
entry:
  br label %for.body

for.body:                                         ; preds = %for.body, %entry
  %indvars.iv = phi i64 [ 0, %entry ], [ %indvars.iv.next, %for.body ]
  %arrayidx = getelementptr inbounds i32, i32* %b, i64 %indvars.iv
  %0 = load i32, i32* %arrayidx, align 4
  %add = add nsw i32 %0, %N
  %arrayidx2 = getelementptr inbounds i32, i32* %a, i64 %indvars.iv
  store i32 %add, i32* %arrayidx2, align 4
  %indvars.iv.next = add nuw nsw i64 %indvars.iv, 1
  %exitcond = icmp eq i64 %indvars.iv.next, 64
  br i1 %exitcond, label %for.end, label %for.body, !llvm.loop !0

for.end:                                          ; preds = %for.body
  %1 = load i32, i32* %a, align 4
  ret i32 %1
}

; O1-LABEL: @nopragma(
; O1-NOT: store <4 x i32>
; O1: ret i32
; O2-LABEL: @nopragma(
; O2: store <4 x i32>
; O2: ret i32
; O3-LABEL: @nopragma(
; O3: store <4 x i32>
; O3: ret i32
; O3DEFAULT-LABEL: @nopragma(
; O3DEFAULT: store <4 x i32>
; O3DEFAULT: ret i32
; O3DIS-LABEL: @nopragma(
; O3DIS-NOT: store <4 x i32>
; O3DIS: ret i32
; Os-LABEL: @nopragma(
; Os: store <4 x i32>
; Os: ret i32
; Oz-LABEL: @nopragma(
; Oz-NOT: store <4 x i32>
; Oz: ret i32
; O1VEC-LABEL: @nopragma(
; O1VEC: store <4 x i32>
; O1VEC: ret i32
; OzVEC-LABEL: @nopragma(
; OzVEC: store <4 x i32>
; OzVEC: ret i32
; O1VEC2-LABEL: @nopragma(
; O1VEC2: store <4 x i32>
; O1VEC2: ret i32
; OzVEC2-LABEL: @nopragma(
; OzVEC2: store <4 x i32>
; OzVEC2: ret i32

define i32 @nopragma(i32* noalias nocapture %a, i32* noalias nocapture readonly %b, i32 %N) {
entry:
  br label %for.body

for.body:                                         ; preds = %for.body, %entry
  %indvars.iv = phi i64 [ 0, %entry ], [ %indvars.iv.next, %for.body ]
  %arrayidx = getelementptr inbounds i32, i32* %b, i64 %indvars.iv
  %0 = load i32, i32* %arrayidx, align 4
  %add = add nsw i32 %0, %N
  %arrayidx2 = getelementptr inbounds i32, i32* %a, i64 %indvars.iv
  store i32 %add, i32* %arrayidx2, align 4
  %indvars.iv.next = add nuw nsw i64 %indvars.iv, 1
  %exitcond = icmp eq i64 %indvars.iv.next, 64
  br i1 %exitcond, label %for.end, label %for.body

for.end:                                          ; preds = %for.body
  %1 = load i32, i32* %a, align 4
  ret i32 %1
}

; O1-LABEL: @disabled(
; O1-NOT: store <4 x i32>
; O1: ret i32
; O2-LABEL: @disabled(
; O2-NOT: store <4 x i32>
; O2: ret i32
; O3-LABEL: @disabled(
; O3-NOT: store <4 x i32>
; O3: ret i32
; O3DEFAULT-LABEL: @disabled(
; O3DEFAULT: store <4 x i32>
; O3DEFAULT: ret i32
; O3DIS-LABEL: @disabled(
; O3DIS-NOT: store <4 x i32>
; O3DIS: ret i32
; Os-LABEL: @disabled(
; Os-NOT: store <4 x i32>
; Os: ret i32
; Oz-LABEL: @disabled(
; Oz-NOT: store <4 x i32>
; Oz: ret i32
; O1VEC-LABEL: @disabled(
; O1VEC-NOT: store <4 x i32>
; O1VEC: ret i32
; OzVEC-LABEL: @disabled(
; OzVEC-NOT: store <4 x i32>
; OzVEC: ret i32
; O1VEC2-LABEL: @disabled(
; O1VEC2-NOT: store <4 x i32>
; O1VEC2: ret i32
; OzVEC2-LABEL: @disabled(
; OzVEC2-NOT: store <4 x i32>
; OzVEC2: ret i32

define i32 @disabled(i32* noalias nocapture %a, i32* noalias nocapture readonly %b, i32 %N) {
entry:
  br label %for.body

for.body:                                         ; preds = %for.body, %entry
  %indvars.iv = phi i64 [ 0, %entry ], [ %indvars.iv.next, %for.body ]
  %arrayidx = getelementptr inbounds i32, i32* %b, i64 %indvars.iv
  %0 = load i32, i32* %arrayidx, align 4
  %add = add nsw i32 %0, %N
  %arrayidx2 = getelementptr inbounds i32, i32* %a, i64 %indvars.iv
  store i32 %add, i32* %arrayidx2, align 4
  %indvars.iv.next = add nuw nsw i64 %indvars.iv, 1
  %exitcond = icmp eq i64 %indvars.iv.next, 64
  br i1 %exitcond, label %for.end, label %for.body, !llvm.loop !2

for.end:                                          ; preds = %for.body
  %1 = load i32, i32* %a, align 4
  ret i32 %1
}

!0 = !{!0, !1}
!1 = !{!"llvm.loop.vectorize.enable", i1 1}
!2 = !{!2, !3}
!3 = !{!"llvm.loop.vectorize.enable", i1 0}<|MERGE_RESOLUTION|>--- conflicted
+++ resolved
@@ -1,28 +1,15 @@
-<<<<<<< HEAD
 ; INTEL - Disabling loopopt as it affects pass pipeline.
-; RUN: opt < %s -mcpu=corei7 -O1 -loopopt=false -S -unroll-allow-partial=0 | FileCheck %s --check-prefix=O1
-; RUN: opt < %s -mcpu=corei7 -O2 -loopopt=false -S -unroll-allow-partial=0 | FileCheck %s --check-prefix=O2
-; RUN: opt < %s -mcpu=corei7 -O3 -loopopt=false -S -unroll-allow-partial=0 | FileCheck %s --check-prefix=O3
-; RUN: opt < %s -mcpu=corei7 -Os -loopopt=false -S -unroll-allow-partial=0 | FileCheck %s --check-prefix=Os
-; RUN: opt < %s -mcpu=corei7 -Oz -loopopt=false -S -unroll-allow-partial=0 | FileCheck %s --check-prefix=Oz
-; RUN: opt < %s -mcpu=corei7 -O1 -loopopt=false -vectorize-loops -S -unroll-allow-partial=0 | FileCheck %s --check-prefix=O1VEC
-; RUN: opt < %s -mcpu=corei7 -Oz -loopopt=false -vectorize-loops -S -unroll-allow-partial=0 | FileCheck %s --check-prefix=OzVEC
-; RUN: opt < %s -mcpu=corei7 -O1 -loopopt=false -loop-vectorize -S -unroll-allow-partial=0 | FileCheck %s --check-prefix=O1VEC2
-; RUN: opt < %s -mcpu=corei7 -Oz -loopopt=false -loop-vectorize -S -unroll-allow-partial=0 | FileCheck %s --check-prefix=OzVEC2
-; RUN: opt < %s -mcpu=corei7 -O3 -loopopt=false -disable-loop-vectorization -S -unroll-allow-partial=0 | FileCheck %s --check-prefix=O3DIS
-=======
-; RUN: opt < %s -mcpu=corei7 -O1 -S -unroll-allow-partial=0 | FileCheck %s --check-prefix=O1
-; RUN: opt < %s -mcpu=corei7 -O2 -S -unroll-allow-partial=0 | FileCheck %s --check-prefix=O2
-; RUN: opt < %s -mcpu=corei7 -O3 -S -unroll-threshold=150 -unroll-allow-partial=0 | FileCheck %s --check-prefix=O3
-; RUN: opt < %s -mcpu=corei7 -O3 -S -unroll-allow-partial=0 | FileCheck %s --check-prefix=O3DEFAULT
-; RUN: opt < %s -mcpu=corei7 -Os -S -unroll-allow-partial=0 | FileCheck %s --check-prefix=Os
-; RUN: opt < %s -mcpu=corei7 -Oz -S -unroll-allow-partial=0 | FileCheck %s --check-prefix=Oz
-; RUN: opt < %s -mcpu=corei7 -O1 -vectorize-loops -S -unroll-allow-partial=0 | FileCheck %s --check-prefix=O1VEC
-; RUN: opt < %s -mcpu=corei7 -Oz -vectorize-loops -S -unroll-allow-partial=0 | FileCheck %s --check-prefix=OzVEC
-; RUN: opt < %s -mcpu=corei7 -O1 -loop-vectorize -S -unroll-allow-partial=0 | FileCheck %s --check-prefix=O1VEC2
-; RUN: opt < %s -mcpu=corei7 -Oz -loop-vectorize -S -unroll-allow-partial=0 | FileCheck %s --check-prefix=OzVEC2
-; RUN: opt < %s -mcpu=corei7 -O3 -unroll-threshold=150 -disable-loop-vectorization -S -unroll-allow-partial=0 | FileCheck %s --check-prefix=O3DIS
->>>>>>> 7d65b669
+; RUN: opt < %s -mcpu=corei7 -loopopt=false -O1 -S -unroll-allow-partial=0 | FileCheck %s --check-prefix=O1
+; RUN: opt < %s -mcpu=corei7 -loopopt=false -O2 -S -unroll-allow-partial=0 | FileCheck %s --check-prefix=O2
+; RUN: opt < %s -mcpu=corei7 -loopopt=false -O3 -S -unroll-threshold=150 -unroll-allow-partial=0 | FileCheck %s --check-prefix=O3
+; RUN: opt < %s -mcpu=corei7 -loopopt=false -O3 -S -unroll-allow-partial=0 | FileCheck %s --check-prefix=O3DEFAULT
+; RUN: opt < %s -mcpu=corei7 -loopopt=false -Os -S -unroll-allow-partial=0 | FileCheck %s --check-prefix=Os
+; RUN: opt < %s -mcpu=corei7 -loopopt=false -Oz -S -unroll-allow-partial=0 | FileCheck %s --check-prefix=Oz
+; RUN: opt < %s -mcpu=corei7 -loopopt=false -O1 -vectorize-loops -S -unroll-allow-partial=0 | FileCheck %s --check-prefix=O1VEC
+; RUN: opt < %s -mcpu=corei7 -loopopt=false -Oz -vectorize-loops -S -unroll-allow-partial=0 | FileCheck %s --check-prefix=OzVEC
+; RUN: opt < %s -mcpu=corei7 -loopopt=false -O1 -loop-vectorize -S -unroll-allow-partial=0 | FileCheck %s --check-prefix=O1VEC2
+; RUN: opt < %s -mcpu=corei7 -loopopt=false -Oz -loop-vectorize -S -unroll-allow-partial=0 | FileCheck %s --check-prefix=OzVEC2
+; RUN: opt < %s -mcpu=corei7 -loopopt=false -O3 -unroll-threshold=150 -disable-loop-vectorization -S -unroll-allow-partial=0 | FileCheck %s --check-prefix=O3DIS
 
 ; This file tests the llvm.loop.vectorize.enable metadata forcing
 ; vectorization even when optimization levels are too low, or when
