--- conflicted
+++ resolved
@@ -59,33 +59,6 @@
 !llvm.module.flags = !{!7, !8}
 !llvm.ident = !{!9}
 
-<<<<<<< HEAD
-!0 = metadata !{i32 786449, metadata !1, i32 4, metadata !"clang version 3.5.0", i1 true, metadata !"", i32 0, metadata !2, metadata !2, metadata !3, metadata !2, metadata !2, metadata !"", i32 2}
-!1 = metadata !{metadata !"source.cpp", metadata !"."}
-!2 = metadata !{}
-!3 = metadata !{metadata !4}
-!4 = metadata !{i32 786478, metadata !1, metadata !5, metadata !"test_switch", metadata !"test_switch", metadata !"", i32 1, metadata !6, i1 false, i1 true, i32 0, i32 0, null, i32 256, i1 true, void (i32*, i32)* @_Z11test_switchPii, null, null, metadata !2, i32 1}
-!5 = metadata !{i32 786473, metadata !1}
-!6 = metadata !{i32 786453, i32 0, null, metadata !"", i32 0, i64 0, i64 0, i64 0, i32 0, null, metadata !2, i32 0, null, null, null}
-!7 = metadata !{i32 2, metadata !"Dwarf Version", i32 2}
-!8 = metadata !{i32 2, metadata !"Debug Info Version", i32 1}
-!9 = metadata !{metadata !"clang version 3.5.0"}
-!10 = metadata !{i32 3, i32 8, metadata !11, null}
-!11 = metadata !{i32 786443, metadata !1, metadata !4, i32 3, i32 3, i32 0, i32 0}
-!12 = metadata !{metadata !12, metadata !13, metadata !13}
-!13 = metadata !{metadata !"llvm.loop.vectorize.enable", i1 true}
-!14 = metadata !{i32 4, i32 5, metadata !15, null}
-!15 = metadata !{i32 786443, metadata !1, metadata !11, i32 3, i32 36, i32 0, i32 1}
-!16 = metadata !{metadata !17, metadata !17, i64 0}
-!17 = metadata !{metadata !"int", metadata !18, i64 0}
-!18 = metadata !{metadata !"omnipotent char", metadata !19, i64 0}
-!19 = metadata !{metadata !"Simple C/C++ TBAA"}
-!20 = metadata !{i32 6, i32 7, metadata !21, null}
-!21 = metadata !{i32 786443, metadata !1, metadata !15, i32 4, i32 18, i32 0, i32 2}
-!22 = metadata !{i32 7, i32 5, metadata !21, null}
-!23 = metadata !{i32 9, i32 7, metadata !21, null}
-!24 = metadata !{i32 14, i32 1, metadata !4, null}
-=======
 !0 = !{!"0x11\004\00clang version 3.5.0\001\00\006\00\002", !1, !2, !2, !3, !2, !2} ; [ DW_TAG_compile_unit ] [./source.cpp] [DW_LANG_C_plus_plus]
 !1 = !{!"source.cpp", !"."}
 !2 = !{}
@@ -110,5 +83,4 @@
 !21 = !{!"0xb\004\0018\000", !1, !15} ; [ DW_TAG_lexical_block ]
 !22 = !MDLocation(line: 7, column: 5, scope: !21)
 !23 = !MDLocation(line: 9, column: 7, scope: !21)
-!24 = !MDLocation(line: 14, column: 1, scope: !4)
->>>>>>> 41cb3da2
+!24 = !MDLocation(line: 14, column: 1, scope: !4)