--- conflicted
+++ resolved
@@ -11,11 +11,7 @@
 ; CHECK-LABEL: @test(
 define i32 @test() #0 {
 entry:
-<<<<<<< HEAD
-  tail call void @llvm.dbg.value(metadata !1, i64 0, metadata !9), !dbg !18
-=======
   tail call void @llvm.dbg.value(metadata i32 0, i64 0, metadata !9, metadata !{}), !dbg !18
->>>>>>> 41cb3da2
   br label %for.body, !dbg !18
 
 for.body:
@@ -29,7 +25,7 @@
   %arrayidx4 = getelementptr inbounds [1024 x i32]* @A, i64 0, i64 %indvars.iv, !dbg !19
   store i32 %add, i32* %arrayidx4, align 4, !dbg !19
   %indvars.iv.next = add i64 %indvars.iv, 1, !dbg !18
-  tail call void @llvm.dbg.value(metadata !{null}, i64 0, metadata !9), !dbg !18
+  tail call void @llvm.dbg.value(metadata !{null}, i64 0, metadata !9, metadata !{}), !dbg !18
   %lftr.wideiv = trunc i64 %indvars.iv.next to i32, !dbg !18
   %exitcond = icmp ne i32 %lftr.wideiv, 1024, !dbg !18
   br i1 %exitcond, label %for.body, label %for.end, !dbg !18
@@ -38,9 +34,9 @@
   ret i32 0, !dbg !24
 }
 
-declare void @llvm.dbg.declare(metadata, metadata) #1
+declare void @llvm.dbg.declare(metadata, metadata, metadata) #1
 
-declare void @llvm.dbg.value(metadata, i64, metadata) #1
+declare void @llvm.dbg.value(metadata, i64, metadata, metadata) #1
 
 attributes #0 = { nounwind ssp uwtable "fp-contract-model"="standard" "no-frame-pointer-elim" "no-frame-pointer-elim-non-leaf" "relocation-model"="pic" "ssp-buffers-size"="8" }
 attributes #1 = { nounwind readnone }
@@ -48,32 +44,6 @@
 !llvm.dbg.cu = !{!0}
 !llvm.module.flags = !{!26}
 
-<<<<<<< HEAD
-!0 = metadata !{i32 786449, metadata !25, i32 4, metadata !"clang", i1 true, metadata !"", i32 0, metadata !1, metadata !1, metadata !2, metadata !11, null, metadata !""}
-!1 = metadata !{i32 0}
-!2 = metadata !{metadata !3}
-!3 = metadata !{i32 786478, metadata !25, metadata !4, metadata !"test", metadata !"test", metadata !"test", i32 5, metadata !5, i1 false, i1 true, i32 0, i32 0, null, i32 256, i1 true, i32 ()* @test, null, null, metadata !8, i32 5}
-!4 = metadata !{i32 786473, metadata !25}
-!5 = metadata !{i32 786453, i32 0, null, i32 0, i32 0, i64 0, i64 0, i64 0, i32 0, null, metadata !6, i32 0, null, null, null} ; [ DW_TAG_subroutine_type ] [line 0, size 0, align 0, offset 0] [from ]
-!6 = metadata !{metadata !7}
-!7 = metadata !{i32 786468, null, null, metadata !"int", i32 0, i64 32, i64 32, i64 0, i32 0, i32 5}
-!8 = metadata !{metadata !9}
-!9 = metadata !{i32 786688, metadata !10, metadata !"i", metadata !4, i32 6, metadata !7, i32 0, i32 0}
-!10 = metadata !{i32 786443, metadata !25, metadata !3, i32 6, i32 0, i32 0}
-!11 = metadata !{metadata !12, metadata !16, metadata !17}
-!12 = metadata !{i32 786484, i32 0, null, metadata !"A", metadata !"A", metadata !"", metadata !4, i32 1, metadata !13, i32 0, i32 1, [1024 x i32]* @A, null}
-!13 = metadata !{i32 786433, null, null, null, i32 0, i64 32768, i64 32, i32 0, i32 0, metadata !7, metadata !14, i32 0, null, null, null} ; [ DW_TAG_array_type ] [line 0, size 32768, align 32, offset 0] [from int]
-!14 = metadata !{metadata !15}
-!15 = metadata !{i32 786465, i64 0, i64 1024}
-!16 = metadata !{i32 786484, i32 0, null, metadata !"B", metadata !"B", metadata !"", metadata !4, i32 2, metadata !13, i32 0, i32 1, [1024 x i32]* @B, null}
-!17 = metadata !{i32 786484, i32 0, null, metadata !"C", metadata !"C", metadata !"", metadata !4, i32 3, metadata !13, i32 0, i32 1, [1024 x i32]* @C, null} 
-!18 = metadata !{i32 6, i32 0, metadata !10, null}
-!19 = metadata !{i32 7, i32 0, metadata !20, null}
-!20 = metadata !{i32 786443, metadata !25, metadata !10, i32 6, i32 0, i32 1}
-!24 = metadata !{i32 9, i32 0, metadata !3, null}
-!25 = metadata !{metadata !"test", metadata !"/path/to/somewhere"}
-!26 = metadata !{i32 1, metadata !"Debug Info Version", i32 1}
-=======
 !0 = !{!"0x11\004\00clang\001\00\000\00\000", !25, !1, !1, !2, !11, null} ; [ DW_TAG_compile_unit ]
 !1 = !{i32 0}
 !2 = !{!3}
@@ -97,5 +67,4 @@
 !20 = !{!"0xb\006\000\001", !25, !10} ; [ DW_TAG_lexical_block ]
 !24 = !MDLocation(line: 9, scope: !3)
 !25 = !{!"test", !"/path/to/somewhere"}
-!26 = !{i32 1, !"Debug Info Version", i32 2}
->>>>>>> 41cb3da2
+!26 = !{i32 1, !"Debug Info Version", i32 2}