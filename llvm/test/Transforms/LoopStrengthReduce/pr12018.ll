--- conflicted
+++ resolved
@@ -16,11 +16,7 @@
   %tmp = bitcast %struct.nsTArrayHeader* %add.ptr.i to %struct.nsTArray*
   %arrayidx = getelementptr inbounds %struct.nsTArray* %tmp, i32 %i.06
   %add = add nsw i32 %i.06, 1
-<<<<<<< HEAD
-  call void @llvm.dbg.value(metadata !{%struct.nsTArray* %aValues}, i64 0, metadata !0) nounwind
-=======
   call void @llvm.dbg.value(metadata %struct.nsTArray* %aValues, i64 0, metadata !0, metadata !{}) nounwind
->>>>>>> 41cb3da2
   br label %_ZN8nsTArray9ElementAtEi.exit
 
 _ZN8nsTArray9ElementAtEi.exit:                    ; preds = %for.body
@@ -37,10 +33,6 @@
 
 declare %struct.nsTArrayHeader* @_ZN8nsTArray4Hdr2Ev()
 
-declare void @llvm.dbg.value(metadata, i64, metadata) nounwind readnone
+declare void @llvm.dbg.value(metadata, i64, metadata, metadata) nounwind readnone
 
-<<<<<<< HEAD
-!0 = metadata !{i32 786689}                       ; [ DW_TAG_arg_variable ]
-=======
-!0 = !{!"0x101"}                       ; [ DW_TAG_arg_variable ]
->>>>>>> 41cb3da2
+!0 = !{!"0x101"}                       ; [ DW_TAG_arg_variable ]