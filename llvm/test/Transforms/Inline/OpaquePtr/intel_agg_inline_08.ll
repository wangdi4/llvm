--- conflicted
+++ resolved
@@ -6,10 +6,6 @@
 ; foo1 is NOT inlined, even though it contains the calls to bar1, bar2, and
 ; bar3.
 
-<<<<<<< HEAD
-; RUN: opt -opaque-pointers < %s -agginliner -inline -inline-threshold=-50 -whole-program-assume -intel-libirc-allowed -S | FileCheck %s
-=======
->>>>>>> bfff8914
 ; RUN: opt -opaque-pointers < %s -passes='module(agginliner),cgscc(inline)' -inline-threshold=-50 -whole-program-assume -intel-libirc-allowed -S | FileCheck %s
 
 ; Checks for with agg-inl
