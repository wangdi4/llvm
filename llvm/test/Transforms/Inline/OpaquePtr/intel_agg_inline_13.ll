; REQUIRES: asserts
<<<<<<< HEAD
; RUN: opt -opaque-pointers < %s -whole-program-assume -intel-libirc-allowed -agginliner -debug-only=agginliner -mtriple=i686-- -mattr=+avx2 -disable-output 2>&1 | FileCheck %s
; RUN: opt -opaque-pointers < %s -whole-program-assume -intel-libirc-allowed -passes='module(agginliner)' -debug-only=agginliner -mtriple=i686-- -mattr=+avx2 -disable-output 2>&1 | FileCheck %s

target triple = "x86_64-unknown-linux-gnu"
=======
; RUN: opt -opaque-pointers < %s -whole-program-assume -intel-libirc-allowed -passes='module(agginliner)' -debug-only=agginliner -mtriple=i686-- -mattr=+avx2 -disable-output 2>&1 | FileCheck %s
>>>>>>> bfff8914

; This is same as intel_agg_inline_12.ll except non-constant index is
; used for the GEP instruction in LBM_allocateGrid.
; Verifies that non-constant index doesn't cause core dump.
; Verifies that LBM_allocateGrid is not recognized as malloc routine when
; non-constant index is used in the GEP instruction.
;
; CHECK: AggInl: HugeMallocGlobalPointersHeuristic
; CHECK-NOT: AggInl: LBM_allocateGrid malloc routine found

@srcGrid = internal global ptr null, align 8
@dstGrid = internal global ptr null, align 8
@Glob = internal global i64 0, align 8

; Function Attrs: norecurse
define internal fastcc void @LBM_allocateGrid(ptr nocapture %arg) unnamed_addr #0 {
bb:
  %i = tail call noalias dereferenceable_or_null(214400000) ptr @malloc(i64 214400000)
  store ptr %i, ptr %arg, align 8
  %i2 = icmp eq ptr %i, null
  br i1 %i2, label %bb3, label %bb4

bb3:                                              ; preds = %bb
  tail call void @exit(i32 1)
  unreachable

bb4:                                              ; preds = %bb
  %ld = load i64, ptr @Glob, align 8
  %i6 = getelementptr inbounds double, ptr %i, i64 %ld
  store ptr %i6, ptr %arg, align 8
  ret void
}

; Function Attrs: norecurse
define dso_local i32 @main(i32 %arg, ptr nocapture readonly %arg1) local_unnamed_addr #0 {
bb:
  call fastcc void @MAIN_initialize()
  ret i32 0
}

; Function Attrs: norecurse
define internal fastcc void @MAIN_initialize() unnamed_addr #0 {
bb:
  tail call fastcc void @LBM_allocateGrid(ptr @srcGrid)
  tail call fastcc void @LBM_allocateGrid(ptr @dstGrid)
  ret void
}

declare dso_local noalias ptr @malloc(i64) local_unnamed_addr

declare dso_local void @exit(i32) local_unnamed_addr

attributes #0 = { norecurse }<|MERGE_RESOLUTION|>--- conflicted
+++ resolved
@@ -1,12 +1,5 @@
 ; REQUIRES: asserts
-<<<<<<< HEAD
-; RUN: opt -opaque-pointers < %s -whole-program-assume -intel-libirc-allowed -agginliner -debug-only=agginliner -mtriple=i686-- -mattr=+avx2 -disable-output 2>&1 | FileCheck %s
 ; RUN: opt -opaque-pointers < %s -whole-program-assume -intel-libirc-allowed -passes='module(agginliner)' -debug-only=agginliner -mtriple=i686-- -mattr=+avx2 -disable-output 2>&1 | FileCheck %s
-
-target triple = "x86_64-unknown-linux-gnu"
-=======
-; RUN: opt -opaque-pointers < %s -whole-program-assume -intel-libirc-allowed -passes='module(agginliner)' -debug-only=agginliner -mtriple=i686-- -mattr=+avx2 -disable-output 2>&1 | FileCheck %s
->>>>>>> bfff8914
 
 ; This is same as intel_agg_inline_12.ll except non-constant index is
 ; used for the GEP instruction in LBM_allocateGrid.
