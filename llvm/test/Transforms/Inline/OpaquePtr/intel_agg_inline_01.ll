; INTEL_FEATURE_SW_ADVANCED
; REQUIRES: intel_feature_sw_advanced
; This test case verifies that aggressive inlining is triggered using "Single
; Access Function GlobalVar Heuristic".

; Make sure bar1, bar2 and bar3 are not inlined without "aggressive inline
; analysis" by using "-inline-threshold=-50".
<<<<<<< HEAD
; RUN: opt -opaque-pointers < %s -inline -inline-threshold=-50 -whole-program-assume -intel-libirc-allowed -S | FileCheck  --check-prefix=CHECK-NO-AGG-INL %s
=======
>>>>>>> bfff8914
; RUN: opt -opaque-pointers < %s -passes='cgscc(inline)' -inline-threshold=-50 -whole-program-assume -intel-libirc-allowed -S | FileCheck  --check-prefix=CHECK-NO-AGG-INL %s

; Make sure bar1, bar2 and bar3 are inlined with "aggressive inliner"
; even though "-inline-threshold=-50" option is used.
<<<<<<< HEAD
; RUN: opt -opaque-pointers < %s -agginliner -inline -inline-threshold=-50 -whole-program-assume -intel-libirc-allowed -S | FileCheck --check-prefix=CHECK-WITH-AGG-INL %s
=======
>>>>>>> bfff8914
; RUN: opt -opaque-pointers < %s -passes='module(agginliner),cgscc(inline)' -inline-threshold=-50 -whole-program-assume -intel-libirc-allowed -S | FileCheck --check-prefix=CHECK-WITH-AGG-INL %s

; Checks for without agg-inl
; CHECK-NO-AGG-INL: call void @bar1
; CHECK-NO-AGG-INL: call void @bar2
; CHECK-NO-AGG-INL: call void @bar3

; Checks for with agg-inl
; CHECK-WITH-AGG-INL-NOT: call void @bar1
; CHECK-WITH-AGG-INL-NOT: call void @bar2
; CHECK-WITH-AGG-INL-NOT: call void @bar3

target datalayout = "e-m:e-i64:64-f80:128-n8:16:32:64-S128"
target triple = "x86_64-unknown-linux-gnu"

@grad = internal unnamed_addr global ptr null, align 8

define dso_local void @wfree(ptr nocapture %p) {
entry:
  tail call void @free(ptr %p)
  ret void
}

define dso_local noalias ptr @walloc() {
entry:
  %call = tail call noalias ptr @malloc(i64 2000)
  ret ptr %call
}

define dso_local void @foo2() {
entry:
  ret void
}

define dso_local void @bar1(ptr nocapture %d) {
entry:
  store double 1.000000e+01, ptr %d, align 8
  ret void
}

define dso_local void @bar2(ptr nocapture %d) {
entry:
  store double 2.000000e+01, ptr %d, align 8
  ret void
}

define dso_local void @bar3(ptr nocapture %d) {
entry:
  store double 3.000000e+01, ptr %d, align 8
  ret void
}

define dso_local void @foo1() {
entry:
  %i = load ptr, ptr @grad, align 8
  %cmp = icmp eq ptr %i, null
  br i1 %cmp, label %if.end, label %if.then

if.then:                                          ; preds = %entry
  tail call void @wfree(ptr nonnull %i)
  br label %if.end

if.end:                                           ; preds = %if.then, %entry
  %call = tail call ptr @walloc()
  store ptr %call, ptr @grad, align 8
  %add.ptr = getelementptr inbounds double, ptr %call, i64 1
  tail call void @bar1(ptr nonnull %add.ptr)
  %add.ptr1 = getelementptr inbounds double, ptr %call, i64 2
  tail call void @bar2(ptr nonnull %add.ptr1)
  %add.ptr2 = getelementptr inbounds double, ptr %call, i64 3
  tail call void @bar3(ptr nonnull %add.ptr2)
  ret void
}

declare dso_local noalias ptr @malloc(i64)

declare dso_local void @free(ptr nocapture)
; end INTEL_FEATURE_SW_ADVANCED<|MERGE_RESOLUTION|>--- conflicted
+++ resolved
@@ -5,18 +5,10 @@
 
 ; Make sure bar1, bar2 and bar3 are not inlined without "aggressive inline
 ; analysis" by using "-inline-threshold=-50".
-<<<<<<< HEAD
-; RUN: opt -opaque-pointers < %s -inline -inline-threshold=-50 -whole-program-assume -intel-libirc-allowed -S | FileCheck  --check-prefix=CHECK-NO-AGG-INL %s
-=======
->>>>>>> bfff8914
 ; RUN: opt -opaque-pointers < %s -passes='cgscc(inline)' -inline-threshold=-50 -whole-program-assume -intel-libirc-allowed -S | FileCheck  --check-prefix=CHECK-NO-AGG-INL %s
 
 ; Make sure bar1, bar2 and bar3 are inlined with "aggressive inliner"
 ; even though "-inline-threshold=-50" option is used.
-<<<<<<< HEAD
-; RUN: opt -opaque-pointers < %s -agginliner -inline -inline-threshold=-50 -whole-program-assume -intel-libirc-allowed -S | FileCheck --check-prefix=CHECK-WITH-AGG-INL %s
-=======
->>>>>>> bfff8914
 ; RUN: opt -opaque-pointers < %s -passes='module(agginliner),cgscc(inline)' -inline-threshold=-50 -whole-program-assume -intel-libirc-allowed -S | FileCheck --check-prefix=CHECK-WITH-AGG-INL %s
 
 ; Checks for without agg-inl
