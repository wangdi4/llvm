; INTEL_FEATURE_SW_ADVANCED
; REQUIRES: intel_feature_sw_advanced
<<<<<<< HEAD
; RUN: opt < %s -inline -dtrans-inline-heuristics -intel-libirc-allowed -S 2>&1 | FileCheck %s
; RUN: opt < %s -passes=inline -dtrans-inline-heuristics -intel-libirc-allowed -S 2>&1 | FileCheck %s

target triple = "x86_64-unknown-linux-gnu"
=======
; RUN: opt < %s -passes=inline -dtrans-inline-heuristics -intel-libirc-allowed -S 2>&1 | FileCheck %s
>>>>>>> bfff8914

; Test that intel_profx counts on calls are propagated correctly after
; inlining.

; CHECK: define dso_local i32 @main
; CHECK: call fastcc i32 @bar{{.*}}!intel-profx [[IPX1:![0-9]+]]
; CHECK: call fastcc i32 @bar{{.*}}!intel-profx [[IPX2:![0-9]+]]
; CHECK: call fastcc i32 @bar{{.*}}!intel-profx [[IPX3:![0-9]+]]
; CHECK: call fastcc i32 @bar{{.*}}!intel-profx [[IPX4:![0-9]+]]
; CHECK: call fastcc i32 @foo{{.*}}!intel-profx [[IPX1]]
; CHECK: define internal fastcc i32 @foo
; CHECK: call fastcc i32 @bar{{.*}}!intel-profx [[IPX1]]
; CHECK: call fastcc i32 @bar{{.*}}!intel-profx [[IPX2]]
; CHECK: define internal fastcc i32 @bar
; CHECK: [[IPX1]] = !{!"intel_profx", i64 1}
; CHECK: [[IPX2]] = !{!"intel_profx", i64 5000}
; CHECK: [[IPX3]] = !{!"intel_profx", i64 9999}
; CHECK: [[IPX4]] = !{!"intel_profx", i64 49995000}

define dso_local i32 @main() local_unnamed_addr !prof !29 {
entry:
  %call = call fastcc i32 @foo(), !intel-profx !30
  br label %for.cond

for.cond:                                         ; preds = %for.body, %entry
  %i.0 = phi i32 [ 1, %entry ], [ %inc, %for.body ]
  %s.0 = phi i32 [ %call, %entry ], [ %add, %for.body ]
  %cmp = icmp ult i32 %i.0, 10000
  br i1 %cmp, label %for.body, label %for.end, !prof !31

for.body:                                         ; preds = %for.cond
  %call1 = call fastcc i32 @foo(), !intel-profx !32
  %add = add nsw i32 %s.0, %call1
  %inc = add nuw nsw i32 %i.0, 1
  br label %for.cond

for.end:                                          ; preds = %for.cond
  %call2 = call fastcc i32 @foo() #0, !intel-profx !30
  %add3 = add nsw i32 %s.0, %call2
  ret i32 %add3
}

; Function Attrs: nounwind uwtable
define internal fastcc i32 @foo() unnamed_addr #1 !prof !33 !PGOFuncName !34 {
entry:
  %call = call fastcc i32 @bar(i32 0), !intel-profx !35
  br label %for.cond

for.cond:                                         ; preds = %for.body, %entry
  %j.0 = phi i32 [ 0, %entry ], [ %inc, %for.body ]
  %t.0 = phi i32 [ %call, %entry ], [ %add2, %for.body ]
  %cmp = icmp ult i32 %j.0, 5000
  br i1 %cmp, label %for.body, label %for.end, !prof !36

for.body:                                         ; preds = %for.cond
  %mul = mul nsw i32 %j.0, %j.0
  %sub = sub nsw i32 %mul, %j.0
  %call1 = call fastcc i32 @bar(i32 %j.0), !intel-profx !37
  %add = add nsw i32 %sub, %call1
  %add2 = add nsw i32 %t.0, %add
  %inc = add nuw nsw i32 %j.0, 1
  br label %for.cond

for.end:                                          ; preds = %for.cond
  ret i32 %t.0
}

define internal fastcc i32 @bar(i32 %x) unnamed_addr #0 !prof !38 !PGOFuncName !39 {
entry:
  ret i32 %x
}

!llvm.module.flags = !{!0, !1}
!llvm.ident = !{!28}

!0 = !{i32 1, !"wchar_size", i32 4}
!1 = !{i32 1, !"ProfileSummary", !2}
!2 = !{!3, !4, !5, !6, !7, !8, !9, !10}
!3 = !{!"ProfileFormat", !"InstrProf"}
!4 = !{!"TotalCount", i64 100040002}
!5 = !{!"MaxCount", i64 50015001}
!6 = !{!"MaxInternalCount", i64 10001}
!7 = !{!"MaxFunctionCount", i64 50015001}
!8 = !{!"NumCounts", i64 5}
!9 = !{!"NumFunctions", i64 3}
!10 = !{!"DetailedSummary", !11}
!11 = !{!12, !13, !14, !15, !16, !17, !18, !19, !20, !21, !22, !23, !24, !25, !26, !27}
!12 = !{i32 10000, i64 50015001, i32 1}
!13 = !{i32 100000, i64 50015001, i32 1}
!14 = !{i32 200000, i64 50015001, i32 1}
!15 = !{i32 300000, i64 50015001, i32 1}
!16 = !{i32 400000, i64 50015001, i32 1}
!17 = !{i32 500000, i64 50005000, i32 2}
!18 = !{i32 600000, i64 50005000, i32 2}
!19 = !{i32 700000, i64 50005000, i32 2}
!20 = !{i32 800000, i64 50005000, i32 2}
!21 = !{i32 900000, i64 50005000, i32 2}
!22 = !{i32 950000, i64 50005000, i32 2}
!23 = !{i32 990000, i64 50005000, i32 2}
!24 = !{i32 999000, i64 50005000, i32 2}
!25 = !{i32 999900, i64 10001, i32 3}
!26 = !{i32 999990, i64 9999, i32 4}
!27 = !{i32 999999, i64 9999, i32 4}
!28 = !{!"icx (ICX) dev.8.x.0"}
!29 = !{!"function_entry_count", i64 1}
!30 = !{!"intel_profx", i64 1}
!31 = !{!"branch_weights", i32 9999, i32 1}
!32 = !{!"intel_profx", i64 9999}
!33 = !{!"function_entry_count", i64 10001}
!34 = !{!"sm.c:foo"}
!35 = !{!"intel_profx", i64 10001}
!36 = !{!"branch_weights", i32 50005000, i32 10001}
!37 = !{!"intel_profx", i64 50005000}
!38 = !{!"function_entry_count", i64 50015001}
!39 = !{!"sm.c:bar"}

attributes #0 = { noinline }
; end INTEL_FEATURE_SW_ADVANCED<|MERGE_RESOLUTION|>--- conflicted
+++ resolved
@@ -1,13 +1,6 @@
 ; INTEL_FEATURE_SW_ADVANCED
 ; REQUIRES: intel_feature_sw_advanced
-<<<<<<< HEAD
-; RUN: opt < %s -inline -dtrans-inline-heuristics -intel-libirc-allowed -S 2>&1 | FileCheck %s
 ; RUN: opt < %s -passes=inline -dtrans-inline-heuristics -intel-libirc-allowed -S 2>&1 | FileCheck %s
-
-target triple = "x86_64-unknown-linux-gnu"
-=======
-; RUN: opt < %s -passes=inline -dtrans-inline-heuristics -intel-libirc-allowed -S 2>&1 | FileCheck %s
->>>>>>> bfff8914
 
 ; Test that intel_profx counts on calls are propagated correctly after
 ; inlining.
