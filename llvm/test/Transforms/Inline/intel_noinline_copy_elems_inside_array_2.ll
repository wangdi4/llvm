--- conflicted
+++ resolved
@@ -7,18 +7,8 @@
 
 ; Makes sure "copy_inside_array" call in "foo" is not inlined when
 ; -pre-lto-inline-cost is passed.
-<<<<<<< HEAD
-; RUN: opt < %s -disable-output -inline -inline-report=0xe807 -dtrans-inline-heuristics -intel-libirc-allowed -inline-for-xmain -pre-lto-inline-cost 2>&1 | FileCheck %s
-; Same as above except using metadata
-; RUN: opt < %s -disable-output -inlinereportsetup -inline -inline-report=0xe886 -dtrans-inline-heuristics -intel-libirc-allowed -inline-for-xmain -pre-lto-inline-cost -inlinereportemitter 2>&1 | FileCheck %s
-
-; New PM command
 ; RUN: opt < %s -disable-output  -passes='cgscc(inline)' -inline-report=0xe807 -dtrans-inline-heuristics -intel-libirc-allowed -inline-for-xmain -pre-lto-inline-cost  2>&1 | FileCheck %s
 ; Same as above except using metadata
-=======
-; RUN: opt < %s -disable-output  -passes='cgscc(inline)' -inline-report=0xe807 -dtrans-inline-heuristics -intel-libirc-allowed -inline-for-xmain -pre-lto-inline-cost  2>&1 | FileCheck %s
-; Same as above except using metadata
->>>>>>> bfff8914
 ; RUN: opt < %s -disable-output -passes='inlinereportsetup,cgscc(inline),inlinereportemitter' -inline-report=0xe886 -dtrans-inline-heuristics -intel-libirc-allowed -inline-for-xmain -pre-lto-inline-cost 2>&1 | FileCheck %s
 
 ; CHECK: COMPILE FUNC: foo
