--- conflicted
+++ resolved
@@ -6,12 +6,7 @@
 ; foo1 is NOT inlined, even though it contains the calls to bar1, bar2, and
 ; bar3.
 
-<<<<<<< HEAD
-; RUN: opt < %s -agginliner -inline -inline-threshold=-50 -whole-program-assume -intel-libirc-allowed -S | FileCheck %s
-; RUN: opt < %s -passes='module(agginliner),cgscc(inline)' -inline-threshold=-50 -whole-program-assume -intel-libirc-allowed -S | FileCheck %s
-=======
 ; RUN: opt < %s -passes='module(agginliner),cgscc(inline)' -inline-threshold=-50 -whole-program-assume -S | FileCheck %s
->>>>>>> bfff8914
 
 ; Checks for with agg-inl
 ; CHECK: call void @foo1
