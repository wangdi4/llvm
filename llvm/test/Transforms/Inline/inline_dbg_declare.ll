; RUN: opt < %s -S -inline | FileCheck %s
;
; The purpose of this test is to check that inline pass preserves debug info
; for variable using the dbg.declare intrinsic.
;
;; This test was generated by running this command:
;; clang.exe -S -O0 -emit-llvm -g foo.c
;;
;; foo.c
;; ==========================
;; float foo(float x)
;; {
;;    return x;
;; }
;;
;; void bar(float *dst)
;; {
;;    dst[0] = foo(dst[0]);
;; }
;; ==========================

target datalayout = "e-m:w-p:32:32-i64:64-f80:32-n8:16:32-S32"
target triple = "i686-pc-windows-msvc"

; Function Attrs: nounwind
define float @foo(float %x) #0 {
entry:
  %x.addr = alloca float, align 4
  store float %x, float* %x.addr, align 4
  call void @llvm.dbg.declare(metadata float* %x.addr, metadata !16, metadata !17), !dbg !18
<<<<<<< HEAD
  %0 = load float* %x.addr, align 4, !dbg !19
=======
  %0 = load float, float* %x.addr, align 4, !dbg !19
>>>>>>> c54c38e0
  ret float %0, !dbg !19
}

; Function Attrs: nounwind readnone
declare void @llvm.dbg.declare(metadata, metadata, metadata) #1

; CHECK: define void @bar

; Function Attrs: nounwind
define void @bar(float* %dst) #0 {
entry:

; CHECK: [[x_addr_i:%[a-zA-Z0-9.]+]] = alloca float, align 4

  %dst.addr = alloca float*, align 4
  store float* %dst, float** %dst.addr, align 4
  call void @llvm.dbg.declare(metadata float** %dst.addr, metadata !20, metadata !17), !dbg !21
<<<<<<< HEAD
  %0 = load float** %dst.addr, align 4, !dbg !22
  %arrayidx = getelementptr inbounds float* %0, i32 0, !dbg !22
  %1 = load float* %arrayidx, align 4, !dbg !22
  %call = call float @foo(float %1), !dbg !22

; CHECK-NOT: call float @foo
; CHECK: void @llvm.dbg.declare(metadata float* [[x_addr_i]], metadata [[m23:![0-9]+]], metadata !17), !dbg [[m24:![0-9]+]]

  %2 = load float** %dst.addr, align 4, !dbg !22
  %arrayidx1 = getelementptr inbounds float* %2, i32 0, !dbg !22
=======
  %0 = load float*, float** %dst.addr, align 4, !dbg !22
  %arrayidx = getelementptr inbounds float, float* %0, i32 0, !dbg !22
  %1 = load float, float* %arrayidx, align 4, !dbg !22
  %call = call float @foo(float %1), !dbg !22

; CHECK-NOT: call float @foo
; CHECK: void @llvm.dbg.declare(metadata float* [[x_addr_i]], metadata [[m23:![0-9]+]], metadata !{{[0-9]+}}), !dbg [[m24:![0-9]+]]

  %2 = load float*, float** %dst.addr, align 4, !dbg !22
  %arrayidx1 = getelementptr inbounds float, float* %2, i32 0, !dbg !22
>>>>>>> c54c38e0
  store float %call, float* %arrayidx1, align 4, !dbg !22
  ret void, !dbg !23
}

attributes #0 = { nounwind }
attributes #1 = { nounwind readnone }

!llvm.dbg.cu = !{!0}
!llvm.module.flags = !{!13, !14}
!llvm.ident = !{!15}

<<<<<<< HEAD
!0 = !{!"0x11\0012\00clang version 3.6.0 (trunk)\000\00\000\00\001", !1, !2, !2, !3, !2, !2} ; [ DW_TAG_compile_unit ] [foo.c] [DW_LANG_C99]
!1 = !{!"foo.c", !""}
!2 = !{}
!3 = !{!4, !9}
!4 = !{!"0x2e\00foo\00foo\00\001\000\001\000\000\00256\000\002", !1, !5, !6, null, float (float)* @foo, null, null, !2} ; [ DW_TAG_subprogram ] [line 1] [def] [scope 2] [foo]
!5 = !{!"0x29", !1}    ; [ DW_TAG_file_type ] [foo.c]
!6 = !{!"0x15\00\000\000\000\000\000\000", null, null, null, !7, null, null, null} ; [ DW_TAG_subroutine_type ] [line 0, size 0, align 0, offset 0] [from ]
!7 = !{!8, !8}
!8 = !{!"0x24\00float\000\0032\0032\000\000\004", null, null} ; [ DW_TAG_base_type ] [float] [line 0, size 32, align 32, offset 0, enc DW_ATE_float]
!9 = !{!"0x2e\00bar\00bar\00\006\000\001\000\000\00256\000\007", !1, !5, !10, null, void (float*)* @bar, null, null, !2} ; [ DW_TAG_subprogram ] [line 6] [def] [scope 7] [bar]
!10 = !{!"0x15\00\000\000\000\000\000\000", null, null, null, !11, null, null, null} ; [ DW_TAG_subroutine_type ] [line 0, size 0, align 0, offset 0] [from ]
!11 = !{null, !12}
!12 = !{!"0xf\00\000\0032\0032\000\000", null, null, !8} ; [ DW_TAG_pointer_type ] [line 0, size 32, align 32, offset 0] [from float]
!13 = !{i32 2, !"Dwarf Version", i32 4}
!14 = !{i32 2, !"Debug Info Version", i32 2}
!15 = !{!"clang version 3.6.0 (trunk)"}
!16 = !{!"0x101\00x\0016777217\000", !4, !5, !8} ; [ DW_TAG_arg_variable ] [x] [line 1]
!17 = !{!"0x102"}               ; [ DW_TAG_expression ]
!18 = !MDLocation(line: 1, column: 17, scope: !4)
!19 = !MDLocation(line: 3, column: 5, scope: !4)
!20 = !{!"0x101\00dst\0016777222\000", !9, !5, !12} ; [ DW_TAG_arg_variable ] [dst] [line 6]
=======
!0 = !MDCompileUnit(language: DW_LANG_C99, producer: "clang version 3.6.0 (trunk)", isOptimized: false, emissionKind: 1, file: !1, enums: !2, retainedTypes: !2, subprograms: !3, globals: !2, imports: !2)
!1 = !MDFile(filename: "foo.c", directory: "")
!2 = !{}
!3 = !{!4, !9}
!4 = !MDSubprogram(name: "foo", line: 1, isLocal: false, isDefinition: true, flags: DIFlagPrototyped, isOptimized: false, scopeLine: 2, file: !1, scope: !5, type: !6, function: float (float)* @foo, variables: !2)
!5 = !MDFile(filename: "foo.c", directory: "")
!6 = !MDSubroutineType(types: !7)
!7 = !{!8, !8}
!8 = !MDBasicType(tag: DW_TAG_base_type, name: "float", size: 32, align: 32, encoding: DW_ATE_float)
!9 = !MDSubprogram(name: "bar", line: 6, isLocal: false, isDefinition: true, flags: DIFlagPrototyped, isOptimized: false, scopeLine: 7, file: !1, scope: !5, type: !10, function: void (float*)* @bar, variables: !2)
!10 = !MDSubroutineType(types: !11)
!11 = !{null, !12}
!12 = !MDDerivedType(tag: DW_TAG_pointer_type, size: 32, align: 32, baseType: !8)
!13 = !{i32 2, !"Dwarf Version", i32 4}
!14 = !{i32 2, !"Debug Info Version", i32 3}
!15 = !{!"clang version 3.6.0 (trunk)"}
!16 = !MDLocalVariable(tag: DW_TAG_arg_variable, name: "x", line: 1, arg: 1, scope: !4, file: !5, type: !8)
!17 = !MDExpression()
!18 = !MDLocation(line: 1, column: 17, scope: !4)
!19 = !MDLocation(line: 3, column: 5, scope: !4)
!20 = !MDLocalVariable(tag: DW_TAG_arg_variable, name: "dst", line: 6, arg: 1, scope: !9, file: !5, type: !12)
>>>>>>> c54c38e0
!21 = !MDLocation(line: 6, column: 17, scope: !9)
!22 = !MDLocation(line: 8, column: 14, scope: !9)
!23 = !MDLocation(line: 9, column: 1, scope: !9)

<<<<<<< HEAD
; CHECK: [[m23]] = !{!"0x101\00x\0016777217\000", !4, !5, !8, !22} ; [ DW_TAG_arg_variable ] [x] [line 1]
; CHECK: [[m24]] = !MDLocation(line: 1, column: 17, scope: !4, inlinedAt: !22)
=======
; CHECK: [[FOO:![0-9]+]] = !MDSubprogram(name: "foo",
; CHECK: [[BAR:![0-9]+]] = !MDSubprogram(name: "bar",
; CHECK: [[CALL_SITE:![0-9]+]] = distinct !MDLocation(line: 8, column: 14, scope: [[BAR]])
; CHECK: [[m23]] = !MDLocalVariable(tag: DW_TAG_arg_variable, name: "x", arg: 1, scope: [[FOO]],{{.*}} inlinedAt: [[CALL_SITE]])
; CHECK: [[m24]] = !MDLocation(line: 1, column: 17, scope: [[FOO]], inlinedAt: [[CALL_SITE]])
>>>>>>> c54c38e0
<|MERGE_RESOLUTION|>--- conflicted
+++ resolved
@@ -28,11 +28,7 @@
   %x.addr = alloca float, align 4
   store float %x, float* %x.addr, align 4
   call void @llvm.dbg.declare(metadata float* %x.addr, metadata !16, metadata !17), !dbg !18
-<<<<<<< HEAD
-  %0 = load float* %x.addr, align 4, !dbg !19
-=======
   %0 = load float, float* %x.addr, align 4, !dbg !19
->>>>>>> c54c38e0
   ret float %0, !dbg !19
 }
 
@@ -50,18 +46,6 @@
   %dst.addr = alloca float*, align 4
   store float* %dst, float** %dst.addr, align 4
   call void @llvm.dbg.declare(metadata float** %dst.addr, metadata !20, metadata !17), !dbg !21
-<<<<<<< HEAD
-  %0 = load float** %dst.addr, align 4, !dbg !22
-  %arrayidx = getelementptr inbounds float* %0, i32 0, !dbg !22
-  %1 = load float* %arrayidx, align 4, !dbg !22
-  %call = call float @foo(float %1), !dbg !22
-
-; CHECK-NOT: call float @foo
-; CHECK: void @llvm.dbg.declare(metadata float* [[x_addr_i]], metadata [[m23:![0-9]+]], metadata !17), !dbg [[m24:![0-9]+]]
-
-  %2 = load float** %dst.addr, align 4, !dbg !22
-  %arrayidx1 = getelementptr inbounds float* %2, i32 0, !dbg !22
-=======
   %0 = load float*, float** %dst.addr, align 4, !dbg !22
   %arrayidx = getelementptr inbounds float, float* %0, i32 0, !dbg !22
   %1 = load float, float* %arrayidx, align 4, !dbg !22
@@ -72,7 +56,6 @@
 
   %2 = load float*, float** %dst.addr, align 4, !dbg !22
   %arrayidx1 = getelementptr inbounds float, float* %2, i32 0, !dbg !22
->>>>>>> c54c38e0
   store float %call, float* %arrayidx1, align 4, !dbg !22
   ret void, !dbg !23
 }
@@ -84,29 +67,6 @@
 !llvm.module.flags = !{!13, !14}
 !llvm.ident = !{!15}
 
-<<<<<<< HEAD
-!0 = !{!"0x11\0012\00clang version 3.6.0 (trunk)\000\00\000\00\001", !1, !2, !2, !3, !2, !2} ; [ DW_TAG_compile_unit ] [foo.c] [DW_LANG_C99]
-!1 = !{!"foo.c", !""}
-!2 = !{}
-!3 = !{!4, !9}
-!4 = !{!"0x2e\00foo\00foo\00\001\000\001\000\000\00256\000\002", !1, !5, !6, null, float (float)* @foo, null, null, !2} ; [ DW_TAG_subprogram ] [line 1] [def] [scope 2] [foo]
-!5 = !{!"0x29", !1}    ; [ DW_TAG_file_type ] [foo.c]
-!6 = !{!"0x15\00\000\000\000\000\000\000", null, null, null, !7, null, null, null} ; [ DW_TAG_subroutine_type ] [line 0, size 0, align 0, offset 0] [from ]
-!7 = !{!8, !8}
-!8 = !{!"0x24\00float\000\0032\0032\000\000\004", null, null} ; [ DW_TAG_base_type ] [float] [line 0, size 32, align 32, offset 0, enc DW_ATE_float]
-!9 = !{!"0x2e\00bar\00bar\00\006\000\001\000\000\00256\000\007", !1, !5, !10, null, void (float*)* @bar, null, null, !2} ; [ DW_TAG_subprogram ] [line 6] [def] [scope 7] [bar]
-!10 = !{!"0x15\00\000\000\000\000\000\000", null, null, null, !11, null, null, null} ; [ DW_TAG_subroutine_type ] [line 0, size 0, align 0, offset 0] [from ]
-!11 = !{null, !12}
-!12 = !{!"0xf\00\000\0032\0032\000\000", null, null, !8} ; [ DW_TAG_pointer_type ] [line 0, size 32, align 32, offset 0] [from float]
-!13 = !{i32 2, !"Dwarf Version", i32 4}
-!14 = !{i32 2, !"Debug Info Version", i32 2}
-!15 = !{!"clang version 3.6.0 (trunk)"}
-!16 = !{!"0x101\00x\0016777217\000", !4, !5, !8} ; [ DW_TAG_arg_variable ] [x] [line 1]
-!17 = !{!"0x102"}               ; [ DW_TAG_expression ]
-!18 = !MDLocation(line: 1, column: 17, scope: !4)
-!19 = !MDLocation(line: 3, column: 5, scope: !4)
-!20 = !{!"0x101\00dst\0016777222\000", !9, !5, !12} ; [ DW_TAG_arg_variable ] [dst] [line 6]
-=======
 !0 = !MDCompileUnit(language: DW_LANG_C99, producer: "clang version 3.6.0 (trunk)", isOptimized: false, emissionKind: 1, file: !1, enums: !2, retainedTypes: !2, subprograms: !3, globals: !2, imports: !2)
 !1 = !MDFile(filename: "foo.c", directory: "")
 !2 = !{}
@@ -128,18 +88,12 @@
 !18 = !MDLocation(line: 1, column: 17, scope: !4)
 !19 = !MDLocation(line: 3, column: 5, scope: !4)
 !20 = !MDLocalVariable(tag: DW_TAG_arg_variable, name: "dst", line: 6, arg: 1, scope: !9, file: !5, type: !12)
->>>>>>> c54c38e0
 !21 = !MDLocation(line: 6, column: 17, scope: !9)
 !22 = !MDLocation(line: 8, column: 14, scope: !9)
 !23 = !MDLocation(line: 9, column: 1, scope: !9)
 
-<<<<<<< HEAD
-; CHECK: [[m23]] = !{!"0x101\00x\0016777217\000", !4, !5, !8, !22} ; [ DW_TAG_arg_variable ] [x] [line 1]
-; CHECK: [[m24]] = !MDLocation(line: 1, column: 17, scope: !4, inlinedAt: !22)
-=======
 ; CHECK: [[FOO:![0-9]+]] = !MDSubprogram(name: "foo",
 ; CHECK: [[BAR:![0-9]+]] = !MDSubprogram(name: "bar",
 ; CHECK: [[CALL_SITE:![0-9]+]] = distinct !MDLocation(line: 8, column: 14, scope: [[BAR]])
 ; CHECK: [[m23]] = !MDLocalVariable(tag: DW_TAG_arg_variable, name: "x", arg: 1, scope: [[FOO]],{{.*}} inlinedAt: [[CALL_SITE]])
-; CHECK: [[m24]] = !MDLocation(line: 1, column: 17, scope: [[FOO]], inlinedAt: [[CALL_SITE]])
->>>>>>> c54c38e0
+; CHECK: [[m24]] = !MDLocation(line: 1, column: 17, scope: [[FOO]], inlinedAt: [[CALL_SITE]])