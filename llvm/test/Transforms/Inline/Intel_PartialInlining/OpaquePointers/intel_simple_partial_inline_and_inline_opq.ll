--- conflicted
+++ resolved
@@ -1,7 +1,5 @@
 ; INTEL_FEATURE_SW_ADVANCED
 ; REQUIRES: asserts, intel_feature_sw_advanced
-
-target triple = "x86_64-unknown-linux-gnu"
 
 ; Test for checking the simple Intel partial inliner and the inlining
 ; heuristic for inlining recursive calls within extracted functions.
@@ -85,10 +83,6 @@
 ; is inlined because it is an extracted recursive call. It is the same test
 ; case as intel_simple_partial_inline_and_inline.ll, but for opaque pointers.
 ;
-<<<<<<< HEAD
-; RUN: opt < %s -opaque-pointers -dtrans-inline-heuristics -intel-libirc-allowed -enable-intel-advanced-opts -mtriple=i686-- -mattr=+avx2 -intel-pi-test -intel-partialinline -inline -debug-only=intel_partialinline -inline-report=7 2>&1 | FileCheck --check-prefix=CHECK-OLD %s
-=======
->>>>>>> bfff8914
 ; RUN: opt < %s -opaque-pointers -dtrans-inline-heuristics -intel-libirc-allowed -enable-intel-advanced-opts -mtriple=i686-- -mattr=+avx2 -intel-pi-test -passes='module(intel-partialinline),cgscc(inline)' -debug-only=intel_partialinline -inline-report=7 2>&1 | FileCheck --check-prefix=CHECK-NEW %s
 
 ; CHECK: Candidates for partial inlining: 1
