--- conflicted
+++ resolved
@@ -1,7 +1,3 @@
-<<<<<<< HEAD
-; RUN: opt -S -mtriple=amdgcn-unknown-amdhsa -passes=inline --inline-threshold=1 < %s | FileCheck %s
-=======
->>>>>>> f9695754
 ; RUN: opt -S -mtriple=amdgcn-unknown-amdhsa -passes=inline --inline-threshold=1 < %s | FileCheck %s
 
 define hidden <16 x i32> @div_vecbonus(<16 x i32> %x, <16 x i32> %y) {
