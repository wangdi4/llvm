<<<<<<< HEAD
; RUN: opt -passes=always-inline -S < %s | FileCheck %s
=======
>>>>>>> f9695754
; RUN: opt -passes=always-inline -S < %s | FileCheck %s

; We used to misclassify inalloca as a static alloca in the inliner. This only
; arose with for alwaysinline functions, because the normal inliner refuses to
; inline such things.

; Generated using this C++ source:
; struct Foo {
;   Foo();
;   Foo(const Foo &o);
;   ~Foo();
;   int a;
; };
; __forceinline void h(Foo o) {}
; __forceinline void g() { h(Foo()); }
; void f() { g(); }

; ModuleID = 't.cpp'
source_filename = "t.cpp"
target datalayout = "e-m:x-p:32:32-i64:64-f80:32-n8:16:32-a:0:32-S32"
target triple = "i386-pc-windows-msvc19.0.24210"

%struct.Foo = type { i32 }

declare ptr @llvm.stacksave()
declare void @llvm.stackrestore(ptr)

declare x86_thiscallcc ptr @"\01??0Foo@@QAE@XZ"(ptr returned) unnamed_addr
declare x86_thiscallcc void @"\01??1Foo@@QAE@XZ"(ptr) unnamed_addr

define void @f() {
entry:
  call void @g()
  ret void
}

define internal void @g() alwaysinline {
entry:
  %inalloca.save = call ptr @llvm.stacksave()
  %argmem = alloca inalloca <{ %struct.Foo }>, align 4
  %call = call x86_thiscallcc ptr @"\01??0Foo@@QAE@XZ"(ptr %argmem)
  call void @h(ptr inalloca(<{ %struct.Foo }>) %argmem)
  call void @llvm.stackrestore(ptr %inalloca.save)
  ret void
}

; Function Attrs: alwaysinline inlinehint nounwind
define internal void @h(ptr inalloca(<{ %struct.Foo }>)) alwaysinline {
entry:
  call x86_thiscallcc void @"\01??1Foo@@QAE@XZ"(ptr %0)
  ret void
}

; CHECK: define void @f()
; CHECK:   %[[STACKSAVE:.*]] = call ptr @llvm.stacksave()
; CHECK:   %[[ARGMEM:.*]] = alloca inalloca <{ %struct.Foo }>, align 4
; CHECK:   %[[CALL:.*]] = call x86_thiscallcc ptr @"\01??0Foo@@QAE@XZ"(ptr %[[ARGMEM]])
; CHECK:   call x86_thiscallcc void @"\01??1Foo@@QAE@XZ"(ptr %[[ARGMEM]])
; CHECK:   call void @llvm.stackrestore(ptr %[[STACKSAVE]])
; CHECK:   ret void<|MERGE_RESOLUTION|>--- conflicted
+++ resolved
@@ -1,7 +1,3 @@
-<<<<<<< HEAD
-; RUN: opt -passes=always-inline -S < %s | FileCheck %s
-=======
->>>>>>> f9695754
 ; RUN: opt -passes=always-inline -S < %s | FileCheck %s
 
 ; We used to misclassify inalloca as a static alloca in the inliner. This only
