; INTEL_FEATURE_SW_ADVANCED
; REQUIRES: intel_feature_sw_advanced
<<<<<<< HEAD
; RUN: opt -inline -dtrans-inline-heuristics -intel-libirc-allowed -pre-lto-inline-cost=false -inline-report=0xe807 < %s -S 2>&1 | FileCheck --check-prefix=CHECK-NEW %s
; RUN: opt -passes='cgscc(inline)'  -dtrans-inline-heuristics -intel-libirc-allowed -pre-lto-inline-cost=false -inline-report=0xe807 < %s -S 2>&1 | FileCheck --check-prefix=CHECK-NEW %s
; RUN: opt -inlinereportsetup -inline-report=0xe886 < %s -S | opt -inline -dtrans-inline-heuristics -intel-libirc-allowed -pre-lto-inline-cost=false -inline-report=0xe886 | opt -inlinereportemitter -inline-report=0xe886 -S 2>&1 | FileCheck --check-prefix=CHECK-OLD %s
; RUN: opt -inlinereportsetup -inline-report=0xe886 < %s -S | opt -passes='cgscc(inline)'  -dtrans-inline-heuristics -intel-libirc-allowed -pre-lto-inline-cost=false -inline-report=0x87 -S | opt -inlinereportemitter -inline-report=0xe886 -S 2>&1 | FileCheck --check-prefix=CHECK-OLD %s

target triple = "x86_64-unknown-linux-gnu"

; Check that with -dtrans-inline-heuristics -intel-libirc-allowed that @foo,
; which has a dynamic alloca, can be inlined.
=======
; RUN: opt -passes='cgscc(inline)'  -dtrans-inline-heuristics -intel-libirc-allowed -pre-lto-inline-cost=false -inline-report=0xe807 < %s -S 2>&1 | FileCheck --check-prefix=CHECK-NEW %s
; RUN: opt -passes='inlinereportsetup,cgscc(inline),inlinereportemitter'  -dtrans-inline-heuristics -intel-libirc-allowed -pre-lto-inline-cost=false -inline-report=0x87 -S < %s 2>&1 | FileCheck --check-prefix=CHECK-OLD %s

target triple = "x86_64-unknown-linux-gnu"

; Check that with -dtrans-inline-heuristics -intel-libirc-allowed that @foo, which has a dynamic
; alloca, can be inlined.
>>>>>>> bfff8914

; Checks for old pass manager with old inline report

; CHECK-OLD: COMPILE FUNC: foo_
; CHECK-OLD: COMPILE FUNC: MAIN__
; CHECK-OLD: INLINE: foo_{{.*}}Inlining is profitable>>

; CHECK-OLD: define float @foo_
; CHECK-OLD: define void @MAIN__
; CHECK-OLD-NOT: call float @foo_

; Checks for old pass manager with metadata inline report and new pass manager

; CHECK-NEW: define float @foo_
; CHECK-NEW: define void @MAIN__
; CHECK-NEW-NOT: call float @foo_

; CHECK-NEW: COMPILE FUNC: foo_
; CHECK-NEW: COMPILE FUNC: MAIN__
; CHECK-NEW: INLINE: foo_{{.*}}Inlining is profitable>>

declare float* @llvm.intel.subscript.p0f32.i64.i64.p0f32.i64(i8, i64, i64, float*, i64)
declare dso_local i32 @for_set_reentrancy(i32*) local_unnamed_addr
declare dso_local i32 @for_write_seq_lis(i8*, i32, i64, i8*, i8*, ...) local_unnamed_addr

@0 = internal unnamed_addr constant i32 2
@1 = internal unnamed_addr constant i32 1000

define float @foo_(i32* noalias %"foo_$N") local_unnamed_addr {
alloca:
  %"foo_$N_fetch" = load i32, i32* %"foo_$N", align 4
  %int_sext = sext i32 %"foo_$N_fetch" to i64
  %rel = icmp sgt i64 %int_sext, 0
  %slct = select i1 %rel, i64 %int_sext, i64 0
  %"foo_$A" = alloca float, i64 %slct, align 4
  %rel4 = icmp slt i32 %"foo_$N_fetch", 1
  br i1 %rel4, label %bb12, label %bb5

bb5:                                              ; preds = %alloca, %bb5
  %"foo_$I.0" = phi i32 [ 1, %alloca ], [ %add12, %bb5 ]
  %add = add nuw nsw i32 %"foo_$I.0", 45
  %int_cast = sitofp i32 %add to float
  %int_sext8 = zext i32 %"foo_$I.0" to i64
  %"foo_$A[]" = call float* @llvm.intel.subscript.p0f32.i64.i64.p0f32.i64(i8 0, i64 1, i64 4, float* elementtype(float) nonnull %"foo_$A", i64 %int_sext8)
  store float %int_cast, float* %"foo_$A[]", align 4
  %add12 = add nuw nsw i32 %"foo_$I.0", 1
  %rel18 = icmp slt i32 %"foo_$I.0", %"foo_$N_fetch"
  br i1 %rel18, label %bb5, label %bb12

bb12:                                             ; preds = %alloca, %bb5
  %"foo_$N_fetch22" = load i32, i32* %"foo_$N", align 4
  %int_sext23 = sext i32 %"foo_$N_fetch22" to i64
  %"foo_$A[]21" = call float* @llvm.intel.subscript.p0f32.i64.i64.p0f32.i64(i8 0, i64 1, i64 4, float* elementtype(float) nonnull %"foo_$A", i64 %int_sext23)
  %"foo_$A[]21_fetch" = load float, float* %"foo_$A[]21", align 4
  ret float %"foo_$A[]21_fetch"
}

define void @MAIN__() local_unnamed_addr {
alloca:
  %"var$4" = alloca [8 x i64], align 16
  %addressof = alloca [4 x i8], align 1
  %ARGBLOCK_0 = alloca { float }, align 8
  %func_result = call i32 @for_set_reentrancy(i32* nonnull @0)
  %func_result2 = call float @foo_(i32* nonnull @1)
  %.fca.0.gep = getelementptr inbounds [4 x i8], [4 x i8]* %addressof, i64 0, i64 0
  store i8 26, i8* %.fca.0.gep, align 1
  %.fca.1.gep = getelementptr inbounds [4 x i8], [4 x i8]* %addressof, i64 0, i64 1
  store i8 1, i8* %.fca.1.gep, align 1
  %.fca.2.gep = getelementptr inbounds [4 x i8], [4 x i8]* %addressof, i64 0, i64 2
  store i8 1, i8* %.fca.2.gep, align 1
  %.fca.3.gep = getelementptr inbounds [4 x i8], [4 x i8]* %addressof, i64 0, i64 3
  store i8 0, i8* %.fca.3.gep, align 1
  %BLKFIELD_ = getelementptr inbounds { float }, { float }* %ARGBLOCK_0, i64 0, i32 0
  store float %func_result2, float* %BLKFIELD_, align 8
  %ptr_cast = bitcast [8 x i64]* %"var$4" to i8*
  %ptr_cast4 = getelementptr inbounds [4 x i8], [4 x i8]* %addressof, i64 0, i64 0
  %ptr_cast6 = bitcast { float }* %ARGBLOCK_0 to i8*
  %func_result8 = call i32 (i8*, i32, i64, i8*, i8*, ...) @for_write_seq_lis(i8* nonnull %ptr_cast, i32 -1, i64 1239157112576, i8* nonnull %ptr_cast4, i8* nonnull %ptr_cast6)
  ret void
}

; end INTEL_FEATURE_SW_ADVANCED<|MERGE_RESOLUTION|>--- conflicted
+++ resolved
@@ -1,16 +1,5 @@
 ; INTEL_FEATURE_SW_ADVANCED
 ; REQUIRES: intel_feature_sw_advanced
-<<<<<<< HEAD
-; RUN: opt -inline -dtrans-inline-heuristics -intel-libirc-allowed -pre-lto-inline-cost=false -inline-report=0xe807 < %s -S 2>&1 | FileCheck --check-prefix=CHECK-NEW %s
-; RUN: opt -passes='cgscc(inline)'  -dtrans-inline-heuristics -intel-libirc-allowed -pre-lto-inline-cost=false -inline-report=0xe807 < %s -S 2>&1 | FileCheck --check-prefix=CHECK-NEW %s
-; RUN: opt -inlinereportsetup -inline-report=0xe886 < %s -S | opt -inline -dtrans-inline-heuristics -intel-libirc-allowed -pre-lto-inline-cost=false -inline-report=0xe886 | opt -inlinereportemitter -inline-report=0xe886 -S 2>&1 | FileCheck --check-prefix=CHECK-OLD %s
-; RUN: opt -inlinereportsetup -inline-report=0xe886 < %s -S | opt -passes='cgscc(inline)'  -dtrans-inline-heuristics -intel-libirc-allowed -pre-lto-inline-cost=false -inline-report=0x87 -S | opt -inlinereportemitter -inline-report=0xe886 -S 2>&1 | FileCheck --check-prefix=CHECK-OLD %s
-
-target triple = "x86_64-unknown-linux-gnu"
-
-; Check that with -dtrans-inline-heuristics -intel-libirc-allowed that @foo,
-; which has a dynamic alloca, can be inlined.
-=======
 ; RUN: opt -passes='cgscc(inline)'  -dtrans-inline-heuristics -intel-libirc-allowed -pre-lto-inline-cost=false -inline-report=0xe807 < %s -S 2>&1 | FileCheck --check-prefix=CHECK-NEW %s
 ; RUN: opt -passes='inlinereportsetup,cgscc(inline),inlinereportemitter'  -dtrans-inline-heuristics -intel-libirc-allowed -pre-lto-inline-cost=false -inline-report=0x87 -S < %s 2>&1 | FileCheck --check-prefix=CHECK-OLD %s
 
@@ -18,7 +7,6 @@
 
 ; Check that with -dtrans-inline-heuristics -intel-libirc-allowed that @foo, which has a dynamic
 ; alloca, can be inlined.
->>>>>>> bfff8914
 
 ; Checks for old pass manager with old inline report
 
