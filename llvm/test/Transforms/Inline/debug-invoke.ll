--- conflicted
+++ resolved
@@ -31,14 +31,7 @@
 }
 
 !llvm.module.flags = !{!1}
-<<<<<<< HEAD
-!1 = metadata !{i32 2, metadata !"Debug Info Version", i32 1}
-!2 = metadata !{}
-!3 = metadata !{i32 1, i32 0, metadata !2, null}
-!4 = metadata !{i32 2, i32 0, metadata !2, null}
-=======
 !1 = !{i32 2, !"Debug Info Version", i32 2}
 !2 = !{}
 !3 = !MDLocation(line: 1, scope: !2)
-!4 = !MDLocation(line: 2, scope: !2)
->>>>>>> 41cb3da2
+!4 = !MDLocation(line: 2, scope: !2)