; INTEL_FEATURE_SW_ADVANCED
; REQUIRES: intel_feature_sw_advanced
<<<<<<< HEAD
; RUN: opt < %s -dtrans-inline-heuristics -intel-libirc-allowed -inline -inline-report=0xe807 -S 2>&1 | FileCheck %s --check-prefixes=CHECK,CHECK-CL
; RUN: opt < %s -dtrans-inline-heuristics -intel-libirc-allowed -passes='cgscc(inline)' -inline-report=0xe807 -S 2>&1 | FileCheck %s --check-prefixes=CHECK,CHECK-CL
; RUN: opt -inlinereportsetup -inline-report=0xe886 < %s -S | opt -dtrans-inline-heuristics -intel-libirc-allowed -inline -inline-report=0xe886 -S | opt -inlinereportemitter -inline-report=0xe886 -S 2>&1 | FileCheck %s --check-prefixes=CHECK,CHECK-MD
; RUN: opt -passes='inlinereportsetup' -inline-report=0xe886 < %s -S | opt -passes='cgscc(inline)' -dtrans-inline-heuristics -intel-libirc-allowed -inline-report=0xe886 -S | opt -passes='inlinereportemitter' -inline-report=0xe886 -S 2>&1 | FileCheck %s --check-prefixes=CHECK,CHECK-MD

target triple = "x86_64-unknown-linux-gnu"
=======
; RUN: opt < %s -dtrans-inline-heuristics -passes='cgscc(inline)' -inline-report=0xe807 -S 2>&1 | FileCheck %s --check-prefixes=CHECK,CHECK-CL
; RUN: opt -dtrans-inline-heuristics -passes='inlinereportsetup,cgscc(inline),inlinereportemitter' -inline-report=0xe886 -S < %s 2>&1 | FileCheck %s --check-prefixes=CHECK,CHECK-MD
>>>>>>> bfff8914

; Check that foo is inlined even though it has an alloca in a block which is
; not an entry block, but will be after OpenMP outlining.

; CHECK-CL-NOT: call{{.*}}@foo()
; CHECK-CL: DEAD STATIC FUNC: foo
; CHECK: COMPILE FUNC: main
; CHECK: INLINE: foo{{.*}}Callee has single callsite and local linkage
; CHECK-MD: DEAD STATIC FUNC: foo
; CHECK-MD-NOT: call{{.*}}@foo()

@a = dso_local global [100 x i32] zeroinitializer, align 16
@.source.0.0.3 = private unnamed_addr constant [22 x i8] c";unknown;unknown;0;0;;"

declare void @llvm.lifetime.start.p0i8(i64 immarg, i8* nocapture)

declare token @llvm.directive.region.entry()

declare void @llvm.directive.region.exit(token)

declare void @llvm.lifetime.end.p0i8(i64 immarg, i8* nocapture)

define dso_local i32 @main() local_unnamed_addr {
entry:
  %call = call fastcc i32 @foo()
  ret i32 %call
}

define internal fastcc i32 @foo() unnamed_addr {
DIR.OMP.PARALLEL.LOOP.31:
  %a.addr = alloca i32*, align 8
  %i = alloca i32, align 4
  %.omp.iv = alloca i32, align 4
  %.omp.lb = alloca i32, align 4
  %.omp.ub = alloca i32, align 4
  store i32* getelementptr inbounds ([100 x i32], [100 x i32]* @a, i64 0, i64 0), i32** %a.addr, align 8
  %0 = bitcast i32* %i to i8*
  call void @llvm.lifetime.start.p0i8(i64 4, i8* nonnull %0)
  %i.addr = alloca i32*, align 8
  %.omp.lb.addr = alloca i32*, align 8
  %a.addr.addr = alloca i32**, align 8
  %1 = bitcast i32* %.omp.iv to i8*
  call void @llvm.lifetime.start.p0i8(i64 4, i8* nonnull %1)
  %2 = bitcast i32* %.omp.lb to i8*
  call void @llvm.lifetime.start.p0i8(i64 4, i8* nonnull %2)
  store i32 0, i32* %.omp.lb, align 4
  %3 = bitcast i32* %.omp.ub to i8*
  call void @llvm.lifetime.start.p0i8(i64 4, i8* nonnull %3)
  store volatile i32 99, i32* %.omp.ub, align 4
  store i32* %i, i32** %i.addr, align 8
  store i32* %.omp.lb, i32** %.omp.lb.addr, align 8
  store i32** %a.addr, i32*** %a.addr.addr, align 8
  %end.dir.temp = alloca i1, align 1
  %4 = call token @llvm.directive.region.entry() [ "DIR.OMP.PARALLEL.LOOP"(), "QUAL.OMP.SHARED"(i32** %a.addr), "QUAL.OMP.PRIVATE"(i32* %i), "QUAL.OMP.NORMALIZED.IV"(i32* %.omp.iv), "QUAL.OMP.FIRSTPRIVATE"(i32* %.omp.lb), "QUAL.OMP.NORMALIZED.UB"(i32* %.omp.ub), "QUAL.OMP.OPERAND.ADDR"(i32* %i, i32** %i.addr), "QUAL.OMP.OPERAND.ADDR"(i32* %.omp.lb, i32** %.omp.lb.addr), "QUAL.OMP.OPERAND.ADDR"(i32** %a.addr, i32*** %a.addr.addr), "QUAL.OMP.JUMP.TO.END.IF"(i1* %end.dir.temp) ]
  %temp.load = load volatile i1, i1* %end.dir.temp, align 1
  br i1 %temp.load, label %omp.precond.end, label %DIR.OMP.PARALLEL.LOOP.3

DIR.OMP.PARALLEL.LOOP.3:                          ; preds = %DIR.OMP.PARALLEL.LOOP.31
  %i8 = load volatile i32*, i32** %i.addr, align 8
  %.omp.lb9 = load volatile i32*, i32** %.omp.lb.addr, align 8
  %a.addr10 = load volatile i32**, i32*** %a.addr.addr, align 8
  %5 = load i32, i32* %.omp.lb9, align 4
  store volatile i32 %5, i32* %.omp.iv, align 4
  br label %omp.inner.for.cond

omp.inner.for.cond:                               ; preds = %omp.inner.for.body, %DIR.OMP.PARALLEL.LOOP.3
  %6 = load volatile i32, i32* %.omp.iv, align 4
  %7 = load volatile i32, i32* %.omp.ub, align 4
  %cmp3.not = icmp sgt i32 %6, %7
  br i1 %cmp3.not, label %omp.precond.end, label %omp.inner.for.body

omp.inner.for.body:                               ; preds = %omp.inner.for.cond
  %8 = load volatile i32, i32* %.omp.iv, align 4
  store i32 %8, i32* %i8, align 4
  %9 = load i32*, i32** %a.addr10, align 8
  %idxprom = sext i32 %8 to i64
  %ptridx = getelementptr inbounds i32, i32* %9, i64 %idxprom
  store i32 15, i32* %ptridx, align 4
  %10 = load volatile i32, i32* %.omp.iv, align 4
  %add5 = add nsw i32 %10, 1
  store volatile i32 %add5, i32* %.omp.iv, align 4
  br label %omp.inner.for.cond

omp.precond.end:                                  ; preds = %omp.inner.for.cond, %DIR.OMP.PARALLEL.LOOP.31
  call void @llvm.directive.region.exit(token %4) [ "DIR.OMP.END.PARALLEL.LOOP"() ]
  %11 = bitcast i32* %.omp.ub to i8*
  call void @llvm.lifetime.end.p0i8(i64 4, i8* nonnull %11)
  %12 = bitcast i32* %.omp.lb to i8*
  call void @llvm.lifetime.end.p0i8(i64 4, i8* nonnull %12)
  %13 = bitcast i32* %.omp.iv to i8*
  call void @llvm.lifetime.end.p0i8(i64 4, i8* nonnull %13)
  %14 = load i32*, i32** %a.addr, align 8
  %15 = load i32, i32* %14, align 4
  call void @llvm.lifetime.end.p0i8(i64 4, i8* nonnull %0)
  ret i32 %15
}
; end INTEL_FEATURE_SW_ADVANCED<|MERGE_RESOLUTION|>--- conflicted
+++ resolved
@@ -1,16 +1,7 @@
 ; INTEL_FEATURE_SW_ADVANCED
 ; REQUIRES: intel_feature_sw_advanced
-<<<<<<< HEAD
-; RUN: opt < %s -dtrans-inline-heuristics -intel-libirc-allowed -inline -inline-report=0xe807 -S 2>&1 | FileCheck %s --check-prefixes=CHECK,CHECK-CL
-; RUN: opt < %s -dtrans-inline-heuristics -intel-libirc-allowed -passes='cgscc(inline)' -inline-report=0xe807 -S 2>&1 | FileCheck %s --check-prefixes=CHECK,CHECK-CL
-; RUN: opt -inlinereportsetup -inline-report=0xe886 < %s -S | opt -dtrans-inline-heuristics -intel-libirc-allowed -inline -inline-report=0xe886 -S | opt -inlinereportemitter -inline-report=0xe886 -S 2>&1 | FileCheck %s --check-prefixes=CHECK,CHECK-MD
-; RUN: opt -passes='inlinereportsetup' -inline-report=0xe886 < %s -S | opt -passes='cgscc(inline)' -dtrans-inline-heuristics -intel-libirc-allowed -inline-report=0xe886 -S | opt -passes='inlinereportemitter' -inline-report=0xe886 -S 2>&1 | FileCheck %s --check-prefixes=CHECK,CHECK-MD
-
-target triple = "x86_64-unknown-linux-gnu"
-=======
 ; RUN: opt < %s -dtrans-inline-heuristics -passes='cgscc(inline)' -inline-report=0xe807 -S 2>&1 | FileCheck %s --check-prefixes=CHECK,CHECK-CL
 ; RUN: opt -dtrans-inline-heuristics -passes='inlinereportsetup,cgscc(inline),inlinereportemitter' -inline-report=0xe886 -S < %s 2>&1 | FileCheck %s --check-prefixes=CHECK,CHECK-MD
->>>>>>> bfff8914
 
 ; Check that foo is inlined even though it has an alloca in a block which is
 ; not an entry block, but will be after OpenMP outlining.
