--- conflicted
+++ resolved
@@ -18,20 +18,10 @@
 
 !llvm.module.flags = !{!6}
 
-<<<<<<< HEAD
-!0 = metadata !{metadata !"0x2e\00foo\00foo\00foo\001\000\001\000\006\000\000\000", i32 0, metadata !1, metadata !2, null, null, null, null} ; [ DW_TAG_subprogram ]
-!1 = metadata !{metadata !"0x11\0012\00clang 1.0\001\00\000\00\000", metadata !4, metadata !5, metadata !5, metadata !4, null, null} ; [ DW_TAG_compile_unit ]
-!2 = metadata !{metadata !"0x24\00int\000\0032\0032\000\000\005", null, metadata !1} ; [ DW_TAG_base_type ]
-!3 = metadata !{i32 1, i32 13, metadata !1, metadata !1}
-!4 = metadata !{metadata !"foo.c", metadata !"/tmp"}
-!5 = metadata !{i32 0}
-!6 = metadata !{i32 1, metadata !"Debug Info Version", i32 2}
-=======
 !0 = !{!"0x2e\00foo\00foo\00foo\001\000\001\000\006\000\000\000", i32 0, !1, !2, null, null, null, null} ; [ DW_TAG_subprogram ]
 !1 = !{!"0x11\0012\00clang 1.0\001\00\000\00\000", !4, !5, !5, !4, null, null} ; [ DW_TAG_compile_unit ]
 !2 = !{!"0x24\00int\000\0032\0032\000\000\005", null, !1} ; [ DW_TAG_base_type ]
 !3 = !MDLocation(line: 1, column: 13, scope: !1, inlinedAt: !1)
 !4 = !{!"foo.c", !"/tmp"}
 !5 = !{i32 0}
-!6 = !{i32 1, !"Debug Info Version", i32 2}
->>>>>>> 7618b2b2
+!6 = !{i32 1, !"Debug Info Version", i32 2}