# NOTE: Assertions have been autogenerated by utils/update_mca_test_checks.py
# RUN: llvm-mca -mtriple=x86_64-unknown-unknown -mcpu=znver2 -instruction-tables < %s | FileCheck %s

emms

movd        %eax, %mm2
movd        (%rax), %mm2

movd        %mm0, %ecx
movd        %mm0, (%rax)

movq        %rax, %mm2
movq        (%rax), %mm2

movq        %mm0, %rcx
movq        %mm0, (%rax)

packsswb    %mm0, %mm2
packsswb    (%rax), %mm2

packssdw    %mm0, %mm2
packssdw    (%rax), %mm2

packuswb    %mm0, %mm2
packuswb    (%rax), %mm2

paddb       %mm0, %mm2
paddb       (%rax), %mm2

paddd       %mm0, %mm2
paddd       (%rax), %mm2

paddsb      %mm0, %mm2
paddsb      (%rax), %mm2

paddsw      %mm0, %mm2
paddsw      (%rax), %mm2

paddusb     %mm0, %mm2
paddusb     (%rax), %mm2

paddusw     %mm0, %mm2
paddusw     (%rax), %mm2

paddw       %mm0, %mm2
paddw       (%rax), %mm2

pand        %mm0, %mm2
pand        (%rax), %mm2

pandn       %mm0, %mm2
pandn       (%rax), %mm2

pcmpeqb     %mm0, %mm2
pcmpeqb     (%rax), %mm2

pcmpeqd     %mm0, %mm2
pcmpeqd     (%rax), %mm2

pcmpeqw     %mm0, %mm2
pcmpeqw     (%rax), %mm2

pcmpgtb     %mm0, %mm2
pcmpgtb     (%rax), %mm2

pcmpgtd     %mm0, %mm2
pcmpgtd     (%rax), %mm2

pcmpgtw     %mm0, %mm2
pcmpgtw     (%rax), %mm2

pmaddwd     %mm0, %mm2
pmaddwd     (%rax), %mm2

pmulhw      %mm0, %mm2
pmulhw      (%rax), %mm2

pmullw      %mm0, %mm2
pmullw      (%rax), %mm2

por         %mm0, %mm2
por         (%rax), %mm2

pslld       $1, %mm2
pslld       %mm0, %mm2
pslld       (%rax), %mm2

psllq       $1, %mm2
psllq       %mm0, %mm2
psllq       (%rax), %mm2

psllw       $1, %mm2
psllw       %mm0, %mm2
psllw       (%rax), %mm2

psrad       $1, %mm2
psrad       %mm0, %mm2
psrad       (%rax), %mm2

psraw       $1, %mm2
psraw       %mm0, %mm2
psraw       (%rax), %mm2

psrld       $1, %mm2
psrld       %mm0, %mm2
psrld       (%rax), %mm2

psrlq       $1, %mm2
psrlq       %mm0, %mm2
psrlq       (%rax), %mm2

psrlw       $1, %mm2
psrlw       %mm0, %mm2
psrlw       (%rax), %mm2

psubb       %mm0, %mm2
psubb       (%rax), %mm2

psubd       %mm0, %mm2
psubd       (%rax), %mm2

psubsb      %mm0, %mm2
psubsb      (%rax), %mm2

psubsw      %mm0, %mm2
psubsw      (%rax), %mm2

psubusb     %mm0, %mm2
psubusb     (%rax), %mm2

psubusw     %mm0, %mm2
psubusw     (%rax), %mm2

psubw       %mm0, %mm2
psubw       (%rax), %mm2

punpckhbw   %mm0, %mm2
punpckhbw   (%rax), %mm2

punpckhdq   %mm0, %mm2
punpckhdq   (%rax), %mm2

punpckhwd   %mm0, %mm2
punpckhwd   (%rax), %mm2

punpcklbw   %mm0, %mm2
punpcklbw   (%rax), %mm2

punpckldq   %mm0, %mm2
punpckldq   (%rax), %mm2

punpcklwd   %mm0, %mm2
punpcklwd   (%rax), %mm2

pxor        %mm0, %mm2
pxor        (%rax), %mm2

# CHECK:      Instruction Info:
# CHECK-NEXT: [1]: #uOps
# CHECK-NEXT: [2]: Latency
# CHECK-NEXT: [3]: RThroughput
# CHECK-NEXT: [4]: MayLoad
# CHECK-NEXT: [5]: MayStore
# CHECK-NEXT: [6]: HasSideEffects (U)

# CHECK:      [1]    [2]    [3]    [4]    [5]    [6]    Instructions:
# CHECK-NEXT:  1      2     0.25    *      *      U     emms
# CHECK-NEXT:  1      3     1.00                        movd	%eax, %mm2
# CHECK-NEXT:  1      8     0.33    *                   movd	(%rax), %mm2
# CHECK-NEXT:  1      2     1.00                        movd	%mm0, %ecx
# CHECK-NEXT:  1      1     0.33           *      U     movd	%mm0, (%rax)
# CHECK-NEXT:  1      3     1.00                        movq	%rax, %mm2
# CHECK-NEXT:  1      8     0.33    *                   movq	(%rax), %mm2
# CHECK-NEXT:  1      2     1.00                        movq	%mm0, %rcx
# CHECK-NEXT:  1      1     0.33           *            movq	%mm0, (%rax)
# CHECK-NEXT:  1      1     0.50                        packsswb	%mm0, %mm2
# CHECK-NEXT:  1      8     0.50    *                   packsswb	(%rax), %mm2
# CHECK-NEXT:  1      1     0.50                        packssdw	%mm0, %mm2
# CHECK-NEXT:  1      8     0.50    *                   packssdw	(%rax), %mm2
# CHECK-NEXT:  1      1     0.50                        packuswb	%mm0, %mm2
<<<<<<< HEAD
# CHECK-NEXT:  1      1     0.50    *                   packuswb	(%rax), %mm2
=======
# CHECK-NEXT:  1      8     0.50    *                   packuswb	(%rax), %mm2
>>>>>>> e7aa6127
# CHECK-NEXT:  1      1     0.33                        paddb	%mm0, %mm2
# CHECK-NEXT:  1      8     0.33    *                   paddb	(%rax), %mm2
# CHECK-NEXT:  1      1     0.33                        paddd	%mm0, %mm2
# CHECK-NEXT:  1      8     0.33    *                   paddd	(%rax), %mm2
# CHECK-NEXT:  1      1     0.33                        paddsb	%mm0, %mm2
# CHECK-NEXT:  1      8     0.33    *                   paddsb	(%rax), %mm2
# CHECK-NEXT:  1      1     0.33                        paddsw	%mm0, %mm2
# CHECK-NEXT:  1      8     0.33    *                   paddsw	(%rax), %mm2
# CHECK-NEXT:  1      1     0.33                        paddusb	%mm0, %mm2
# CHECK-NEXT:  1      8     0.33    *                   paddusb	(%rax), %mm2
# CHECK-NEXT:  1      1     0.33                        paddusw	%mm0, %mm2
# CHECK-NEXT:  1      8     0.33    *                   paddusw	(%rax), %mm2
# CHECK-NEXT:  1      1     0.33                        paddw	%mm0, %mm2
# CHECK-NEXT:  1      8     0.33    *                   paddw	(%rax), %mm2
# CHECK-NEXT:  1      1     0.25                        pand	%mm0, %mm2
# CHECK-NEXT:  1      8     0.33    *                   pand	(%rax), %mm2
# CHECK-NEXT:  1      1     0.25                        pandn	%mm0, %mm2
# CHECK-NEXT:  1      8     0.33    *                   pandn	(%rax), %mm2
# CHECK-NEXT:  1      1     0.33                        pcmpeqb	%mm0, %mm2
# CHECK-NEXT:  1      8     0.33    *                   pcmpeqb	(%rax), %mm2
# CHECK-NEXT:  1      1     0.33                        pcmpeqd	%mm0, %mm2
# CHECK-NEXT:  1      8     0.33    *                   pcmpeqd	(%rax), %mm2
# CHECK-NEXT:  1      1     0.33                        pcmpeqw	%mm0, %mm2
# CHECK-NEXT:  1      8     0.33    *                   pcmpeqw	(%rax), %mm2
# CHECK-NEXT:  1      1     0.33                        pcmpgtb	%mm0, %mm2
# CHECK-NEXT:  1      8     0.33    *                   pcmpgtb	(%rax), %mm2
# CHECK-NEXT:  1      1     0.33                        pcmpgtd	%mm0, %mm2
# CHECK-NEXT:  1      8     0.33    *                   pcmpgtd	(%rax), %mm2
# CHECK-NEXT:  1      1     0.33                        pcmpgtw	%mm0, %mm2
# CHECK-NEXT:  1      8     0.33    *                   pcmpgtw	(%rax), %mm2
# CHECK-NEXT:  1      4     1.00                        pmaddwd	%mm0, %mm2
# CHECK-NEXT:  1      11    1.00    *                   pmaddwd	(%rax), %mm2
# CHECK-NEXT:  1      4     1.00                        pmulhw	%mm0, %mm2
# CHECK-NEXT:  1      11    1.00    *                   pmulhw	(%rax), %mm2
# CHECK-NEXT:  1      4     1.00                        pmullw	%mm0, %mm2
# CHECK-NEXT:  1      11    1.00    *                   pmullw	(%rax), %mm2
# CHECK-NEXT:  1      1     0.25                        por	%mm0, %mm2
# CHECK-NEXT:  1      8     0.33    *                   por	(%rax), %mm2
# CHECK-NEXT:  1      1     1.00                        pslld	$1, %mm2
# CHECK-NEXT:  1      1     1.00                        pslld	%mm0, %mm2
# CHECK-NEXT:  1      8     1.00    *                   pslld	(%rax), %mm2
# CHECK-NEXT:  1      1     1.00                        psllq	$1, %mm2
# CHECK-NEXT:  1      1     1.00                        psllq	%mm0, %mm2
# CHECK-NEXT:  1      8     1.00    *                   psllq	(%rax), %mm2
# CHECK-NEXT:  1      1     1.00                        psllw	$1, %mm2
# CHECK-NEXT:  1      1     1.00                        psllw	%mm0, %mm2
# CHECK-NEXT:  1      8     1.00    *                   psllw	(%rax), %mm2
# CHECK-NEXT:  1      1     1.00                        psrad	$1, %mm2
# CHECK-NEXT:  1      1     1.00                        psrad	%mm0, %mm2
# CHECK-NEXT:  1      8     1.00    *                   psrad	(%rax), %mm2
# CHECK-NEXT:  1      1     1.00                        psraw	$1, %mm2
# CHECK-NEXT:  1      1     1.00                        psraw	%mm0, %mm2
# CHECK-NEXT:  1      8     1.00    *                   psraw	(%rax), %mm2
# CHECK-NEXT:  1      1     1.00                        psrld	$1, %mm2
# CHECK-NEXT:  1      1     1.00                        psrld	%mm0, %mm2
# CHECK-NEXT:  1      8     1.00    *                   psrld	(%rax), %mm2
# CHECK-NEXT:  1      1     1.00                        psrlq	$1, %mm2
# CHECK-NEXT:  1      1     1.00                        psrlq	%mm0, %mm2
# CHECK-NEXT:  1      8     1.00    *                   psrlq	(%rax), %mm2
# CHECK-NEXT:  1      1     1.00                        psrlw	$1, %mm2
# CHECK-NEXT:  1      1     1.00                        psrlw	%mm0, %mm2
# CHECK-NEXT:  1      8     1.00    *                   psrlw	(%rax), %mm2
# CHECK-NEXT:  1      1     0.33                        psubb	%mm0, %mm2
# CHECK-NEXT:  1      8     0.33    *                   psubb	(%rax), %mm2
# CHECK-NEXT:  1      1     0.33                        psubd	%mm0, %mm2
# CHECK-NEXT:  1      8     0.33    *                   psubd	(%rax), %mm2
# CHECK-NEXT:  1      1     0.33                        psubsb	%mm0, %mm2
# CHECK-NEXT:  1      8     0.33    *                   psubsb	(%rax), %mm2
# CHECK-NEXT:  1      1     0.33                        psubsw	%mm0, %mm2
# CHECK-NEXT:  1      8     0.33    *                   psubsw	(%rax), %mm2
# CHECK-NEXT:  1      1     0.33                        psubusb	%mm0, %mm2
# CHECK-NEXT:  1      8     0.33    *                   psubusb	(%rax), %mm2
# CHECK-NEXT:  1      1     0.33                        psubusw	%mm0, %mm2
# CHECK-NEXT:  1      8     0.33    *                   psubusw	(%rax), %mm2
# CHECK-NEXT:  1      1     0.33                        psubw	%mm0, %mm2
# CHECK-NEXT:  1      8     0.33    *                   psubw	(%rax), %mm2
# CHECK-NEXT:  1      1     0.50                        punpckhbw	%mm0, %mm2
# CHECK-NEXT:  1      8     0.50    *                   punpckhbw	(%rax), %mm2
# CHECK-NEXT:  1      1     0.50                        punpckhdq	%mm0, %mm2
# CHECK-NEXT:  1      8     0.50    *                   punpckhdq	(%rax), %mm2
# CHECK-NEXT:  1      1     0.50                        punpckhwd	%mm0, %mm2
# CHECK-NEXT:  1      8     0.50    *                   punpckhwd	(%rax), %mm2
# CHECK-NEXT:  1      1     0.50                        punpcklbw	%mm0, %mm2
# CHECK-NEXT:  1      8     0.50    *                   punpcklbw	(%rax), %mm2
# CHECK-NEXT:  1      1     0.50                        punpckldq	%mm0, %mm2
# CHECK-NEXT:  1      8     0.50    *                   punpckldq	(%rax), %mm2
# CHECK-NEXT:  1      1     0.50                        punpcklwd	%mm0, %mm2
# CHECK-NEXT:  1      8     0.50    *                   punpcklwd	(%rax), %mm2
# CHECK-NEXT:  1      1     0.25                        pxor	%mm0, %mm2
# CHECK-NEXT:  1      8     0.33    *                   pxor	(%rax), %mm2

# CHECK:      Resources:
# CHECK-NEXT: [0]   - Zn2AGU0
# CHECK-NEXT: [1]   - Zn2AGU1
# CHECK-NEXT: [2]   - Zn2AGU2
# CHECK-NEXT: [3]   - Zn2ALU0
# CHECK-NEXT: [4]   - Zn2ALU1
# CHECK-NEXT: [5]   - Zn2ALU2
# CHECK-NEXT: [6]   - Zn2ALU3
# CHECK-NEXT: [7]   - Zn2Divider
# CHECK-NEXT: [8]   - Zn2FPU0
# CHECK-NEXT: [9]   - Zn2FPU1
# CHECK-NEXT: [10]  - Zn2FPU2
# CHECK-NEXT: [11]  - Zn2FPU3
# CHECK-NEXT: [12]  - Zn2Multiplier

# CHECK:      Resource pressure per iteration:
# CHECK-NEXT: [0]    [1]    [2]    [3]    [4]    [5]    [6]    [7]    [8]    [9]    [10]   [11]   [12]
# CHECK-NEXT: 16.00  16.00  16.00   -      -      -      -      -     21.58  24.58  39.25  15.58   -

# CHECK:      Resource pressure by instruction:
# CHECK-NEXT: [0]    [1]    [2]    [3]    [4]    [5]    [6]    [7]    [8]    [9]    [10]   [11]   [12]   Instructions:
# CHECK-NEXT:  -      -      -      -      -      -      -      -     0.25   0.25   0.25   0.25    -     emms
# CHECK-NEXT:  -      -      -      -      -      -      -      -      -      -     1.00    -      -     movd	%eax, %mm2
# CHECK-NEXT: 0.33   0.33   0.33    -      -      -      -      -      -      -      -      -      -     movd	(%rax), %mm2
# CHECK-NEXT:  -      -      -      -      -      -      -      -      -      -     1.00    -      -     movd	%mm0, %ecx
# CHECK-NEXT: 0.33   0.33   0.33    -      -      -      -      -      -      -      -      -      -     movd	%mm0, (%rax)
# CHECK-NEXT:  -      -      -      -      -      -      -      -      -      -     1.00    -      -     movq	%rax, %mm2
# CHECK-NEXT: 0.33   0.33   0.33    -      -      -      -      -      -      -      -      -      -     movq	(%rax), %mm2
# CHECK-NEXT:  -      -      -      -      -      -      -      -      -      -     1.00    -      -     movq	%mm0, %rcx
# CHECK-NEXT: 0.33   0.33   0.33    -      -      -      -      -      -      -      -      -      -     movq	%mm0, (%rax)
# CHECK-NEXT:  -      -      -      -      -      -      -      -      -     0.50   0.50    -      -     packsswb	%mm0, %mm2
# CHECK-NEXT: 0.33   0.33   0.33    -      -      -      -      -      -     0.50   0.50    -      -     packsswb	(%rax), %mm2
# CHECK-NEXT:  -      -      -      -      -      -      -      -      -     0.50   0.50    -      -     packssdw	%mm0, %mm2
# CHECK-NEXT: 0.33   0.33   0.33    -      -      -      -      -      -     0.50   0.50    -      -     packssdw	(%rax), %mm2
# CHECK-NEXT:  -      -      -      -      -      -      -      -      -     0.50   0.50    -      -     packuswb	%mm0, %mm2
# CHECK-NEXT: 0.33   0.33   0.33    -      -      -      -      -      -     0.50   0.50    -      -     packuswb	(%rax), %mm2
# CHECK-NEXT:  -      -      -      -      -      -      -      -     0.33   0.33    -     0.33    -     paddb	%mm0, %mm2
# CHECK-NEXT: 0.33   0.33   0.33    -      -      -      -      -     0.33   0.33    -     0.33    -     paddb	(%rax), %mm2
# CHECK-NEXT:  -      -      -      -      -      -      -      -     0.33   0.33    -     0.33    -     paddd	%mm0, %mm2
# CHECK-NEXT: 0.33   0.33   0.33    -      -      -      -      -     0.33   0.33    -     0.33    -     paddd	(%rax), %mm2
# CHECK-NEXT:  -      -      -      -      -      -      -      -     0.33   0.33    -     0.33    -     paddsb	%mm0, %mm2
# CHECK-NEXT: 0.33   0.33   0.33    -      -      -      -      -     0.33   0.33    -     0.33    -     paddsb	(%rax), %mm2
# CHECK-NEXT:  -      -      -      -      -      -      -      -     0.33   0.33    -     0.33    -     paddsw	%mm0, %mm2
# CHECK-NEXT: 0.33   0.33   0.33    -      -      -      -      -     0.33   0.33    -     0.33    -     paddsw	(%rax), %mm2
# CHECK-NEXT:  -      -      -      -      -      -      -      -     0.33   0.33    -     0.33    -     paddusb	%mm0, %mm2
# CHECK-NEXT: 0.33   0.33   0.33    -      -      -      -      -     0.33   0.33    -     0.33    -     paddusb	(%rax), %mm2
# CHECK-NEXT:  -      -      -      -      -      -      -      -     0.33   0.33    -     0.33    -     paddusw	%mm0, %mm2
# CHECK-NEXT: 0.33   0.33   0.33    -      -      -      -      -     0.33   0.33    -     0.33    -     paddusw	(%rax), %mm2
# CHECK-NEXT:  -      -      -      -      -      -      -      -     0.33   0.33    -     0.33    -     paddw	%mm0, %mm2
# CHECK-NEXT: 0.33   0.33   0.33    -      -      -      -      -     0.33   0.33    -     0.33    -     paddw	(%rax), %mm2
# CHECK-NEXT:  -      -      -      -      -      -      -      -     0.25   0.25   0.25   0.25    -     pand	%mm0, %mm2
# CHECK-NEXT: 0.33   0.33   0.33    -      -      -      -      -     0.25   0.25   0.25   0.25    -     pand	(%rax), %mm2
# CHECK-NEXT:  -      -      -      -      -      -      -      -     0.25   0.25   0.25   0.25    -     pandn	%mm0, %mm2
# CHECK-NEXT: 0.33   0.33   0.33    -      -      -      -      -     0.25   0.25   0.25   0.25    -     pandn	(%rax), %mm2
# CHECK-NEXT:  -      -      -      -      -      -      -      -     0.33   0.33    -     0.33    -     pcmpeqb	%mm0, %mm2
# CHECK-NEXT: 0.33   0.33   0.33    -      -      -      -      -     0.33   0.33    -     0.33    -     pcmpeqb	(%rax), %mm2
# CHECK-NEXT:  -      -      -      -      -      -      -      -     0.33   0.33    -     0.33    -     pcmpeqd	%mm0, %mm2
# CHECK-NEXT: 0.33   0.33   0.33    -      -      -      -      -     0.33   0.33    -     0.33    -     pcmpeqd	(%rax), %mm2
# CHECK-NEXT:  -      -      -      -      -      -      -      -     0.33   0.33    -     0.33    -     pcmpeqw	%mm0, %mm2
# CHECK-NEXT: 0.33   0.33   0.33    -      -      -      -      -     0.33   0.33    -     0.33    -     pcmpeqw	(%rax), %mm2
# CHECK-NEXT:  -      -      -      -      -      -      -      -     0.33   0.33    -     0.33    -     pcmpgtb	%mm0, %mm2
# CHECK-NEXT: 0.33   0.33   0.33    -      -      -      -      -     0.33   0.33    -     0.33    -     pcmpgtb	(%rax), %mm2
# CHECK-NEXT:  -      -      -      -      -      -      -      -     0.33   0.33    -     0.33    -     pcmpgtd	%mm0, %mm2
# CHECK-NEXT: 0.33   0.33   0.33    -      -      -      -      -     0.33   0.33    -     0.33    -     pcmpgtd	(%rax), %mm2
# CHECK-NEXT:  -      -      -      -      -      -      -      -     0.33   0.33    -     0.33    -     pcmpgtw	%mm0, %mm2
# CHECK-NEXT: 0.33   0.33   0.33    -      -      -      -      -     0.33   0.33    -     0.33    -     pcmpgtw	(%rax), %mm2
# CHECK-NEXT:  -      -      -      -      -      -      -      -     1.00    -      -      -      -     pmaddwd	%mm0, %mm2
# CHECK-NEXT: 0.33   0.33   0.33    -      -      -      -      -     1.00    -      -      -      -     pmaddwd	(%rax), %mm2
# CHECK-NEXT:  -      -      -      -      -      -      -      -     1.00    -      -      -      -     pmulhw	%mm0, %mm2
# CHECK-NEXT: 0.33   0.33   0.33    -      -      -      -      -     1.00    -      -      -      -     pmulhw	(%rax), %mm2
# CHECK-NEXT:  -      -      -      -      -      -      -      -     1.00    -      -      -      -     pmullw	%mm0, %mm2
# CHECK-NEXT: 0.33   0.33   0.33    -      -      -      -      -     1.00    -      -      -      -     pmullw	(%rax), %mm2
# CHECK-NEXT:  -      -      -      -      -      -      -      -     0.25   0.25   0.25   0.25    -     por	%mm0, %mm2
# CHECK-NEXT: 0.33   0.33   0.33    -      -      -      -      -     0.25   0.25   0.25   0.25    -     por	(%rax), %mm2
# CHECK-NEXT:  -      -      -      -      -      -      -      -      -      -     1.00    -      -     pslld	$1, %mm2
# CHECK-NEXT:  -      -      -      -      -      -      -      -      -      -     1.00    -      -     pslld	%mm0, %mm2
# CHECK-NEXT: 0.33   0.33   0.33    -      -      -      -      -      -      -     1.00    -      -     pslld	(%rax), %mm2
# CHECK-NEXT:  -      -      -      -      -      -      -      -      -      -     1.00    -      -     psllq	$1, %mm2
# CHECK-NEXT:  -      -      -      -      -      -      -      -      -      -     1.00    -      -     psllq	%mm0, %mm2
# CHECK-NEXT: 0.33   0.33   0.33    -      -      -      -      -      -      -     1.00    -      -     psllq	(%rax), %mm2
# CHECK-NEXT:  -      -      -      -      -      -      -      -      -      -     1.00    -      -     psllw	$1, %mm2
# CHECK-NEXT:  -      -      -      -      -      -      -      -      -      -     1.00    -      -     psllw	%mm0, %mm2
# CHECK-NEXT: 0.33   0.33   0.33    -      -      -      -      -      -      -     1.00    -      -     psllw	(%rax), %mm2
# CHECK-NEXT:  -      -      -      -      -      -      -      -      -      -     1.00    -      -     psrad	$1, %mm2
# CHECK-NEXT:  -      -      -      -      -      -      -      -      -      -     1.00    -      -     psrad	%mm0, %mm2
# CHECK-NEXT: 0.33   0.33   0.33    -      -      -      -      -      -      -     1.00    -      -     psrad	(%rax), %mm2
# CHECK-NEXT:  -      -      -      -      -      -      -      -      -      -     1.00    -      -     psraw	$1, %mm2
# CHECK-NEXT:  -      -      -      -      -      -      -      -      -      -     1.00    -      -     psraw	%mm0, %mm2
# CHECK-NEXT: 0.33   0.33   0.33    -      -      -      -      -      -      -     1.00    -      -     psraw	(%rax), %mm2
# CHECK-NEXT:  -      -      -      -      -      -      -      -      -      -     1.00    -      -     psrld	$1, %mm2
# CHECK-NEXT:  -      -      -      -      -      -      -      -      -      -     1.00    -      -     psrld	%mm0, %mm2
# CHECK-NEXT: 0.33   0.33   0.33    -      -      -      -      -      -      -     1.00    -      -     psrld	(%rax), %mm2
# CHECK-NEXT:  -      -      -      -      -      -      -      -      -      -     1.00    -      -     psrlq	$1, %mm2
# CHECK-NEXT:  -      -      -      -      -      -      -      -      -      -     1.00    -      -     psrlq	%mm0, %mm2
# CHECK-NEXT: 0.33   0.33   0.33    -      -      -      -      -      -      -     1.00    -      -     psrlq	(%rax), %mm2
# CHECK-NEXT:  -      -      -      -      -      -      -      -      -      -     1.00    -      -     psrlw	$1, %mm2
# CHECK-NEXT:  -      -      -      -      -      -      -      -      -      -     1.00    -      -     psrlw	%mm0, %mm2
# CHECK-NEXT: 0.33   0.33   0.33    -      -      -      -      -      -      -     1.00    -      -     psrlw	(%rax), %mm2
# CHECK-NEXT:  -      -      -      -      -      -      -      -     0.33   0.33    -     0.33    -     psubb	%mm0, %mm2
# CHECK-NEXT: 0.33   0.33   0.33    -      -      -      -      -     0.33   0.33    -     0.33    -     psubb	(%rax), %mm2
# CHECK-NEXT:  -      -      -      -      -      -      -      -     0.33   0.33    -     0.33    -     psubd	%mm0, %mm2
# CHECK-NEXT: 0.33   0.33   0.33    -      -      -      -      -     0.33   0.33    -     0.33    -     psubd	(%rax), %mm2
# CHECK-NEXT:  -      -      -      -      -      -      -      -     0.33   0.33    -     0.33    -     psubsb	%mm0, %mm2
# CHECK-NEXT: 0.33   0.33   0.33    -      -      -      -      -     0.33   0.33    -     0.33    -     psubsb	(%rax), %mm2
# CHECK-NEXT:  -      -      -      -      -      -      -      -     0.33   0.33    -     0.33    -     psubsw	%mm0, %mm2
# CHECK-NEXT: 0.33   0.33   0.33    -      -      -      -      -     0.33   0.33    -     0.33    -     psubsw	(%rax), %mm2
# CHECK-NEXT:  -      -      -      -      -      -      -      -     0.33   0.33    -     0.33    -     psubusb	%mm0, %mm2
# CHECK-NEXT: 0.33   0.33   0.33    -      -      -      -      -     0.33   0.33    -     0.33    -     psubusb	(%rax), %mm2
# CHECK-NEXT:  -      -      -      -      -      -      -      -     0.33   0.33    -     0.33    -     psubusw	%mm0, %mm2
# CHECK-NEXT: 0.33   0.33   0.33    -      -      -      -      -     0.33   0.33    -     0.33    -     psubusw	(%rax), %mm2
# CHECK-NEXT:  -      -      -      -      -      -      -      -     0.33   0.33    -     0.33    -     psubw	%mm0, %mm2
# CHECK-NEXT: 0.33   0.33   0.33    -      -      -      -      -     0.33   0.33    -     0.33    -     psubw	(%rax), %mm2
# CHECK-NEXT:  -      -      -      -      -      -      -      -      -     0.50   0.50    -      -     punpckhbw	%mm0, %mm2
# CHECK-NEXT: 0.33   0.33   0.33    -      -      -      -      -      -     0.50   0.50    -      -     punpckhbw	(%rax), %mm2
# CHECK-NEXT:  -      -      -      -      -      -      -      -      -     0.50   0.50    -      -     punpckhdq	%mm0, %mm2
# CHECK-NEXT: 0.33   0.33   0.33    -      -      -      -      -      -     0.50   0.50    -      -     punpckhdq	(%rax), %mm2
# CHECK-NEXT:  -      -      -      -      -      -      -      -      -     0.50   0.50    -      -     punpckhwd	%mm0, %mm2
# CHECK-NEXT: 0.33   0.33   0.33    -      -      -      -      -      -     0.50   0.50    -      -     punpckhwd	(%rax), %mm2
# CHECK-NEXT:  -      -      -      -      -      -      -      -      -     0.50   0.50    -      -     punpcklbw	%mm0, %mm2
# CHECK-NEXT: 0.33   0.33   0.33    -      -      -      -      -      -     0.50   0.50    -      -     punpcklbw	(%rax), %mm2
# CHECK-NEXT:  -      -      -      -      -      -      -      -      -     0.50   0.50    -      -     punpckldq	%mm0, %mm2
# CHECK-NEXT: 0.33   0.33   0.33    -      -      -      -      -      -     0.50   0.50    -      -     punpckldq	(%rax), %mm2
# CHECK-NEXT:  -      -      -      -      -      -      -      -      -     0.50   0.50    -      -     punpcklwd	%mm0, %mm2
# CHECK-NEXT: 0.33   0.33   0.33    -      -      -      -      -      -     0.50   0.50    -      -     punpcklwd	(%rax), %mm2
# CHECK-NEXT:  -      -      -      -      -      -      -      -     0.25   0.25   0.25   0.25    -     pxor	%mm0, %mm2
# CHECK-NEXT: 0.33   0.33   0.33    -      -      -      -      -     0.25   0.25   0.25   0.25    -     pxor	(%rax), %mm2<|MERGE_RESOLUTION|>--- conflicted
+++ resolved
@@ -178,11 +178,7 @@
 # CHECK-NEXT:  1      1     0.50                        packssdw	%mm0, %mm2
 # CHECK-NEXT:  1      8     0.50    *                   packssdw	(%rax), %mm2
 # CHECK-NEXT:  1      1     0.50                        packuswb	%mm0, %mm2
-<<<<<<< HEAD
-# CHECK-NEXT:  1      1     0.50    *                   packuswb	(%rax), %mm2
-=======
 # CHECK-NEXT:  1      8     0.50    *                   packuswb	(%rax), %mm2
->>>>>>> e7aa6127
 # CHECK-NEXT:  1      1     0.33                        paddb	%mm0, %mm2
 # CHECK-NEXT:  1      8     0.33    *                   paddb	(%rax), %mm2
 # CHECK-NEXT:  1      1     0.33                        paddd	%mm0, %mm2
