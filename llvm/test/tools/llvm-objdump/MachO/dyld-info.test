RUN: llvm-objdump --macho --dyld-info %p/Inputs/chained-fixups.macho-x86_64 | \
RUN:     FileCheck -DNAME=%p/Inputs/chained-fixups.macho-x86_64 %s
RUN: llvm-otool -dyld_info %p/Inputs/chained-fixups.macho-x86_64 | \
RUN:     FileCheck -DNAME=%p/Inputs/chained-fixups.macho-x86_64 %s

<<<<<<< HEAD

=======
>>>>>>> c518ab09
## See chained-fixups.test for how the test input was generated.
CHECK:      [[NAME]]:
CHECK-NEXT: dyld information:
CHECK-NEXT: segment      section address       pointer      type   addend dylib          symbol/vm address
CHECK-NEXT: __DATA_CONST __const 0x3E0   0x8010000000000001 bind   0x0    libdylib       _weakImport (weak import)
CHECK-NEXT: __DATA_CONST __const 0x3E8   0x8000000000000000 bind   0x0    flat-namespace _dynamicLookup
CHECK-NEXT: __DATA       __data  0x3F0   0x00200000000003F0 rebase                       0x3F0
CHECK-NEXT: __DATA       __data  0x400   0x8000000000000004 bind   0x0     weak          _weak
CHECK-NEXT: __DATA       __data  0x1410  0x8000000000000003 bind   0x0     weak          _weakLocal
CHECK-NEXT: __DATA       __data  0x3410  0x8010000000000002 bind   0x0     libdylib      _dylib
CHECK-NEXT: __DATA       __data  0x3418  0x800000002A000002 bind   0x2A    libdylib      _dylib

<<<<<<< HEAD
## TODO: Print opcode-based fixups/binds as well
## For now, test that execution doesn't fail if the input uses those.
RUN: llvm-objdump --macho --dyld-info %p/Inputs/bind.macho-x86_64
RUN: llvm-objdump --macho --dyld-info %p/Inputs/bind.macho-x86_64
=======

## TODO: Print opcode-based fixups/binds as well
## For now, test that execution doesn't fail if the input uses those.
RUN: llvm-objdump --macho --dyld-info %p/Inputs/bind.macho-x86_64
RUN: llvm-objdump --macho --dyld-info %p/Inputs/bind.macho-x86_64


## If both -chained_fixups and -dyld_info are passed, otool prints dyld_info
## output first. Match that.
RUN: llvm-otool -chained_fixups -dyld_info \
RUN:     %p/Inputs/chained-fixups.macho-x86_64 | \
RUN:     FileCheck --check-prefix=BOTH %s
BOTH: dyld information:
BOTH: chained fixups header
>>>>>>> c518ab09
<|MERGE_RESOLUTION|>--- conflicted
+++ resolved
@@ -3,10 +3,6 @@
 RUN: llvm-otool -dyld_info %p/Inputs/chained-fixups.macho-x86_64 | \
 RUN:     FileCheck -DNAME=%p/Inputs/chained-fixups.macho-x86_64 %s
 
-<<<<<<< HEAD
-
-=======
->>>>>>> c518ab09
 ## See chained-fixups.test for how the test input was generated.
 CHECK:      [[NAME]]:
 CHECK-NEXT: dyld information:
@@ -19,12 +15,6 @@
 CHECK-NEXT: __DATA       __data  0x3410  0x8010000000000002 bind   0x0     libdylib      _dylib
 CHECK-NEXT: __DATA       __data  0x3418  0x800000002A000002 bind   0x2A    libdylib      _dylib
 
-<<<<<<< HEAD
-## TODO: Print opcode-based fixups/binds as well
-## For now, test that execution doesn't fail if the input uses those.
-RUN: llvm-objdump --macho --dyld-info %p/Inputs/bind.macho-x86_64
-RUN: llvm-objdump --macho --dyld-info %p/Inputs/bind.macho-x86_64
-=======
 
 ## TODO: Print opcode-based fixups/binds as well
 ## For now, test that execution doesn't fail if the input uses those.
@@ -38,5 +28,4 @@
 RUN:     %p/Inputs/chained-fixups.macho-x86_64 | \
 RUN:     FileCheck --check-prefix=BOTH %s
 BOTH: dyld information:
-BOTH: chained fixups header
->>>>>>> c518ab09
+BOTH: chained fixups header