--- conflicted
+++ resolved
@@ -1,13 +1,8 @@
 ;; Test that plugin option whole-program-visibility enables devirtualization.
 
-<<<<<<< HEAD
-; INTEL_CUSTOMIZATION
-; Index based WPD
-; Generate unsplit module with summary for ThinLTO index-based WPD.
-=======
+;; INTEL_CUSTOMIZATION
 ;; Index based WPD
 ;; Generate unsplit module with summary for ThinLTO index-based WPD.
->>>>>>> 5b42fd8d
 ; RUN: opt -thinlto-bc -o %t2.o %s
 ; RUN: %gold -m elf_x86_64 -plugin %llvmshlibdir/LLVMgold%shlibext \
 ; RUN:   --plugin-opt=whole-program-visibility \
@@ -73,7 +68,7 @@
 ; RUN:   %t4.o -o %t3 \
 ; RUN: 	 --export-dynamic 2>&1 | FileCheck %s --implicit-check-not single-impl --allow-empty
 ; RUN: llvm-dis %t3.0.4.opt.bc -o - | FileCheck %s --check-prefix=CHECK-NODEVIRT-IR
-; END_INTEL_CUSTOMIZATION
+;; END_INTEL_CUSTOMIZATION
 
 target datalayout = "e-m:e-p270:32:32-p271:32:32-p272:64:64-i64:64-f80:128-n8:16:32:64-S128"
 target triple = "x86_64-grtev4-linux-gnu"
