--- conflicted
+++ resolved
@@ -1,12 +1,7 @@
 ; RUN: llvm-as %s -o %t.o
 ; INTEL - added loopopt in pipeline.
 ; RUN: %gold -m elf_x86_64 -plugin %llvmshlibdir/LLVMgold%shlibext \
-<<<<<<< HEAD
-; RUN:    --plugin-opt=save-temps \
-; RUN:    --plugin-opt=-loopopt \
-=======
 ; RUN:    --plugin-opt=save-temps --plugin-opt=legacy-pass-manager \
->>>>>>> 50e4e385
 ; RUN:    -shared %t.o -o %t2.o
 ; RUN: llvm-dis %t2.o.0.4.opt.bc -o - | FileCheck %s
 
