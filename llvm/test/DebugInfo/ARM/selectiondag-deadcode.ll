--- conflicted
+++ resolved
@@ -13,28 +13,15 @@
   ; and SelectionDAGISel crashes.  It should definitely not
   ; crash. Drop the dbg_value instead.
   ; CHECK-NOT: "matrix"
-<<<<<<< HEAD
-  tail call void @llvm.dbg.declare(metadata !{%class.Matrix3.0.6.10* %agg.result}, metadata !45)
-=======
   tail call void @llvm.dbg.declare(metadata %class.Matrix3.0.6.10* %agg.result, metadata !45, metadata !{!"0x102"})
->>>>>>> 41cb3da2
   %2 = getelementptr inbounds %class.Matrix3.0.6.10* %agg.result, i32 0, i32 0, i32 8
   ret void
 }
-declare void @llvm.dbg.declare(metadata, metadata) #1
+declare void @llvm.dbg.declare(metadata, metadata, metadata) #1
 declare arm_aapcscc void @_ZL4Sqrtd() #2
-<<<<<<< HEAD
-!4 = metadata !{i32 786434, metadata !5, null, metadata !"Matrix3", i32 20, i64 288, i64 32, i32 0, i32 0, null, null, i32 0, null, null, metadata !"_ZTS7Matrix3"} ; [ DW_TAG_class_type ] [Matrix3] [line 20, size 288, align 32, offset 0] [def] [from ]
-!5 = metadata !{metadata !"test.ii", metadata !"/Volumes/Data/radar/15094721"}
-!39 = metadata !{i32 786478, metadata !5, metadata !40, metadata !"GetMatrix", metadata !"GetMatrix", metadata !"_Z9GetMatrixv", i32 32, metadata !41, i1 false, i1 true, i32 0, i32 0, null, i32 256, i1 true, void (%class.Matrix3.0.6.10*)* @_Z9GetMatrixv, null, null, null, i32 32} ; [ DW_TAG_subprogram ] [line 32] [def] [GetMatrix]
-!40 = metadata !{i32 786473, metadata !5}         ; [ DW_TAG_file_type ] [/Volumes/Data/radar/15094721/test.ii]
-!41 = metadata !{i32 786453, i32 0, null, metadata !"", i32 0, i64 0, i64 0, i64 0, i32 0, null, null, i32 0, null, null, null} ; [ DW_TAG_subroutine_type ] [line 0, size 0, align 0, offset 0] [from ]
-!45 = metadata !{i32 786688, metadata !39, metadata !"matrix", metadata !40, i32 35, metadata !4, i32 8192, i32 0} ; [ DW_TAG_auto_variable ] [matrix] [line 35]
-=======
 !4 = !{!"0x2\00Matrix3\0020\00288\0032\000\000\000", !5, null, null, null, null, null, !"_ZTS7Matrix3"} ; [ DW_TAG_class_type ] [Matrix3] [line 20, size 288, align 32, offset 0] [def] [from ]
 !5 = !{!"test.ii", !"/Volumes/Data/radar/15094721"}
 !39 = !{!"0x2e\00GetMatrix\00GetMatrix\00_Z9GetMatrixv\0032\000\001\000\006\00256\001\0032", !5, !40, !41, null, void (%class.Matrix3.0.6.10*)* @_Z9GetMatrixv, null, null, null} ; [ DW_TAG_subprogram ] [line 32] [def] [GetMatrix]
 !40 = !{!"0x29", !5}         ; [ DW_TAG_file_type ] [/Volumes/Data/radar/15094721/test.ii]
 !41 = !{!"0x15\00\000\000\000\000\000\000", i32 0, null, null, null, null, null, null} ; [ DW_TAG_subroutine_type ] [line 0, size 0, align 0, offset 0] [from ]
-!45 = !{!"0x100\00matrix\0035\008192", !39, !40, !4} ; [ DW_TAG_auto_variable ] [matrix] [line 35]
->>>>>>> 41cb3da2
+!45 = !{!"0x100\00matrix\0035\008192", !39, !40, !4} ; [ DW_TAG_auto_variable ] [matrix] [line 35]