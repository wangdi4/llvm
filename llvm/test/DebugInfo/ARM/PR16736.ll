--- conflicted
+++ resolved
@@ -15,16 +15,6 @@
 ; Function Attrs: nounwind
 define arm_aapcscc void @_Z1hiiiif(i32, i32, i32, i32, float %x) #0 {
 entry:
-<<<<<<< HEAD
-  tail call void @llvm.dbg.value(metadata !{i32 %0}, i64 0, metadata !12), !dbg !18
-  tail call void @llvm.dbg.value(metadata !{i32 %1}, i64 0, metadata !13), !dbg !18
-  tail call void @llvm.dbg.value(metadata !{i32 %2}, i64 0, metadata !14), !dbg !18
-  tail call void @llvm.dbg.value(metadata !{i32 %3}, i64 0, metadata !15), !dbg !18
-  tail call void @llvm.dbg.value(metadata !{float %x}, i64 0, metadata !16), !dbg !18
-  %call = tail call arm_aapcscc i32 @_Z1fv() #3, !dbg !19
-  %conv = sitofp i32 %call to float, !dbg !19
-  tail call void @llvm.dbg.value(metadata !{float %conv}, i64 0, metadata !16), !dbg !19
-=======
   tail call void @llvm.dbg.value(metadata i32 %0, i64 0, metadata !12, metadata !{!"0x102"}), !dbg !18
   tail call void @llvm.dbg.value(metadata i32 %1, i64 0, metadata !13, metadata !{!"0x102"}), !dbg !18
   tail call void @llvm.dbg.value(metadata i32 %2, i64 0, metadata !14, metadata !{!"0x102"}), !dbg !18
@@ -33,7 +23,6 @@
   %call = tail call arm_aapcscc i32 @_Z1fv() #3, !dbg !19
   %conv = sitofp i32 %call to float, !dbg !19
   tail call void @llvm.dbg.value(metadata float %conv, i64 0, metadata !16, metadata !{!"0x102"}), !dbg !19
->>>>>>> 41cb3da2
   tail call arm_aapcscc void @_Z1gf(float %conv) #3, !dbg !19
   ret void, !dbg !20
 }
@@ -43,7 +32,7 @@
 declare arm_aapcscc i32 @_Z1fv()
 
 ; Function Attrs: nounwind readnone
-declare void @llvm.dbg.value(metadata, i64, metadata) #2
+declare void @llvm.dbg.value(metadata, i64, metadata, metadata) #2
 
 attributes #0 = { nounwind  }
 attributes #2 = { nounwind readnone }
@@ -52,30 +41,6 @@
 !llvm.dbg.cu = !{!0}
 !llvm.module.flags = !{!17, !21}
 
-<<<<<<< HEAD
-!0 = metadata !{i32 786449, metadata !1, i32 4, metadata !"clang version 3.4 (trunk 190804) (llvm/trunk 190797)", i1 true, metadata !"", i32 0, metadata !2, metadata !2, metadata !3, metadata !2, metadata !2, metadata !"", i32 1} ; [ DW_TAG_compile_unit ] [//<unknown>] [DW_LANG_C_plus_plus]
-!1 = metadata !{metadata !"/<unknown>", metadata !""}
-!2 = metadata !{}
-!3 = metadata !{metadata !4}
-!4 = metadata !{i32 786478, metadata !5, metadata !6, metadata !"h", metadata !"h", metadata !"_Z1hiiiif", i32 3, metadata !7, i1 false, i1 true, i32 0, i32 0, null, i32 256, i1 true, void (i32, i32, i32, i32, float)* @_Z1hiiiif, null, null, metadata !11, i32 3} ; [ DW_TAG_subprogram ] [line 3] [def] [h]
-!5 = metadata !{metadata !"/arm.cpp", metadata !""}
-!6 = metadata !{i32 786473, metadata !5}          ; [ DW_TAG_file_type ] [//arm.cpp]
-!7 = metadata !{i32 786453, i32 0, null, metadata !"", i32 0, i64 0, i64 0, i64 0, i32 0, null, metadata !8, i32 0, null, null, null} ; [ DW_TAG_subroutine_type ] [line 0, size 0, align 0, offset 0] [from ]
-!8 = metadata !{null, metadata !9, metadata !9, metadata !9, metadata !9, metadata !10}
-!9 = metadata !{i32 786468, null, null, metadata !"int", i32 0, i64 32, i64 32, i64 0, i32 0, i32 5} ; [ DW_TAG_base_type ] [int] [line 0, size 32, align 32, offset 0, enc DW_ATE_signed]
-!10 = metadata !{i32 786468, null, null, metadata !"float", i32 0, i64 32, i64 32, i64 0, i32 0, i32 4} ; [ DW_TAG_base_type ] [float] [line 0, size 32, align 32, offset 0, enc DW_ATE_float]
-!11 = metadata !{metadata !12, metadata !13, metadata !14, metadata !15, metadata !16}
-!12 = metadata !{i32 786689, metadata !4, metadata !"", metadata !6, i32 16777219, metadata !9, i32 0, i32 0} ; [ DW_TAG_arg_variable ] [line 3]
-!13 = metadata !{i32 786689, metadata !4, metadata !"", metadata !6, i32 33554435, metadata !9, i32 0, i32 0} ; [ DW_TAG_arg_variable ] [line 3]
-!14 = metadata !{i32 786689, metadata !4, metadata !"", metadata !6, i32 50331651, metadata !9, i32 0, i32 0} ; [ DW_TAG_arg_variable ] [line 3]
-!15 = metadata !{i32 786689, metadata !4, metadata !"", metadata !6, i32 67108867, metadata !9, i32 0, i32 0} ; [ DW_TAG_arg_variable ] [line 3]
-!16 = metadata !{i32 786689, metadata !4, metadata !"x", metadata !6, i32 83886083, metadata !10, i32 0, i32 0} ; [ DW_TAG_arg_variable ] [x] [line 3]
-!17 = metadata !{i32 2, metadata !"Dwarf Version", i32 4}
-!18 = metadata !{i32 3, i32 0, metadata !4, null}
-!19 = metadata !{i32 4, i32 0, metadata !4, null}
-!20 = metadata !{i32 5, i32 0, metadata !4, null}
-!21 = metadata !{i32 1, metadata !"Debug Info Version", i32 1}
-=======
 !0 = !{!"0x11\004\00clang version 3.4 (trunk 190804) (llvm/trunk 190797)\001\00\000\00\001", !1, !2, !2, !3, !2, !2} ; [ DW_TAG_compile_unit ] [//<unknown>] [DW_LANG_C_plus_plus]
 !1 = !{!"/<unknown>", !""}
 !2 = !{}
@@ -97,5 +62,4 @@
 !18 = !MDLocation(line: 3, scope: !4)
 !19 = !MDLocation(line: 4, scope: !4)
 !20 = !MDLocation(line: 5, scope: !4)
-!21 = !{i32 1, !"Debug Info Version", i32 2}
->>>>>>> 41cb3da2
+!21 = !{i32 1, !"Debug Info Version", i32 2}