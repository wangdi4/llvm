--- conflicted
+++ resolved
@@ -8,7 +8,7 @@
   %0 = alloca i32                                 ; <i32*> [#uses=2]
   %s1 = alloca %struct.S                          ; <%struct.S*> [#uses=1]
   %"alloca point" = bitcast i32 0 to i32          ; <i32> [#uses=0]
-  call void @llvm.dbg.declare(metadata !{%struct.S* %s1}, metadata !0, metadata !{metadata !"0x102"}), !dbg !16
+  call void @llvm.dbg.declare(metadata %struct.S* %s1, metadata !0, metadata !{!"0x102"}), !dbg !16
   %1 = call i32 @_ZN1S3fooEv(%struct.S* %s1) nounwind, !dbg !17 ; <i32> [#uses=1]
   store i32 %1, i32* %0, align 4, !dbg !17
   %2 = load i32* %0, align 4, !dbg !17            ; <i32> [#uses=1]
@@ -25,7 +25,7 @@
   %this_addr = alloca %struct.S*                  ; <%struct.S**> [#uses=1]
   %retval = alloca i32                            ; <i32*> [#uses=1]
   %"alloca point" = bitcast i32 0 to i32          ; <i32> [#uses=0]
-  call void @llvm.dbg.declare(metadata !{%struct.S** %this_addr}, metadata !18, metadata !{metadata !"0x102"}), !dbg !21
+  call void @llvm.dbg.declare(metadata %struct.S** %this_addr, metadata !18, metadata !{!"0x102"}), !dbg !21
   store %struct.S* %this, %struct.S** %this_addr
   br label %return, !dbg !21
 
@@ -39,37 +39,6 @@
 !llvm.dbg.cu = !{!5}
 !llvm.module.flags = !{!28}
 
-<<<<<<< HEAD
-!0 = metadata !{metadata !"0x100\00s1\003\000", metadata !1, metadata !4, metadata !9} ; [ DW_TAG_auto_variable ]
-!1 = metadata !{metadata !"0xb\003\000\000", metadata !25, metadata !2} ; [ DW_TAG_lexical_block ]
-!2 = metadata !{metadata !"0xb\003\000\000", metadata !25, metadata !3} ; [ DW_TAG_lexical_block ]
-!3 = metadata !{metadata !"0x2e\00bar\00bar\00_Z3barv\003\000\001\000\006\000\000\003", metadata !25, metadata !4, metadata !6, null, i32 ()* @_Z3barv, null, null, null} ; [ DW_TAG_subprogram ]
-!4 = metadata !{metadata !"0x29", metadata !25} ; [ DW_TAG_file_type ]
-!5 = metadata !{metadata !"0x11\004\004.2.1 (Based on Apple Inc. build 5658) (LLVM build)\000\00\000\00\000", metadata !25, metadata !27, metadata !27, metadata !24, null,  null} ; [ DW_TAG_compile_unit ]
-!6 = metadata !{metadata !"0x15\00\000\000\000\000\000\000", metadata !25, metadata !4, null, metadata !7, null, null, null} ; [ DW_TAG_subroutine_type ] [line 0, size 0, align 0, offset 0] [from ]
-!7 = metadata !{metadata !8}
-!8 = metadata !{metadata !"0x24\00int\000\0032\0032\000\000\005", metadata !25, metadata !4} ; [ DW_TAG_base_type ]
-!9 = metadata !{metadata !"0x13\00S\002\008\008\000\000\000", metadata !26, metadata !4, null, metadata !11, null, null, null} ; [ DW_TAG_structure_type ] [S] [line 2, size 8, align 8, offset 0] [def] [from ]
-!10 = metadata !{metadata !"0x29", metadata !26} ; [ DW_TAG_file_type ]
-!11 = metadata !{metadata !12}
-!12 = metadata !{metadata !"0x2e\00foo\00foo\00_ZN1S3fooEv\003\000\001\000\006\000\000\003", metadata !26, metadata !9, metadata !13, null, i32 (%struct.S*)* @_ZN1S3fooEv, null, null, null} ; [ DW_TAG_subprogram ]
-!13 = metadata !{metadata !"0x15\00\000\000\000\000\000\000", metadata !25, null, null, metadata !14, null, null, null} ; [ DW_TAG_subroutine_type ] [line 0, size 0, align 0, offset 0] [from ]
-!14 = metadata !{metadata !8, metadata !15}
-!15 = metadata !{metadata !"0xf\00\000\0064\0064\000\0064", metadata !25, metadata !4, metadata !9} ; [ DW_TAG_pointer_type ]
-!16 = metadata !{i32 3, i32 0, metadata !1, null}
-!17 = metadata !{i32 3, i32 0, metadata !3, null}
-!18 = metadata !{metadata !"0x101\00this\003\000", metadata !12, metadata !10, metadata !19} ; [ DW_TAG_arg_variable ]
-!19 = metadata !{metadata !"0x26\00\000\0064\0064\000\0064", metadata !25, metadata !4, metadata !20} ; [ DW_TAG_const_type ]
-!20 = metadata !{metadata !"0xf\00\000\0064\0064\000\000", metadata !25, metadata !4, metadata !9} ; [ DW_TAG_pointer_type ]
-!21 = metadata !{i32 3, i32 0, metadata !12, null}
-!22 = metadata !{i32 3, i32 0, metadata !23, null}
-!23 = metadata !{metadata !"0xb\003\000\000", metadata !26, metadata !12} ; [ DW_TAG_lexical_block ]
-!24 = metadata !{metadata !3, metadata !12}
-!25 = metadata !{metadata !"one.cc", metadata !"/tmp/"}
-!26 = metadata !{metadata !"one.h", metadata !"/tmp/"}
-!27 = metadata !{i32 0}
-!28 = metadata !{i32 1, metadata !"Debug Info Version", i32 2}
-=======
 !0 = !{!"0x100\00s1\003\000", !1, !4, !9} ; [ DW_TAG_auto_variable ]
 !1 = !{!"0xb\003\000\000", !25, !2} ; [ DW_TAG_lexical_block ]
 !2 = !{!"0xb\003\000\000", !25, !3} ; [ DW_TAG_lexical_block ]
@@ -98,5 +67,4 @@
 !25 = !{!"one.cc", !"/tmp/"}
 !26 = !{!"one.h", !"/tmp/"}
 !27 = !{i32 0}
-!28 = !{i32 1, !"Debug Info Version", i32 2}
->>>>>>> 7618b2b2
+!28 = !{i32 1, !"Debug Info Version", i32 2}