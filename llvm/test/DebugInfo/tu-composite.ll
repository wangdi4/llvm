; REQUIRES: object-emission

; RUN: %llc_dwarf -filetype=obj -O0 < %s > %t
; RUN: llvm-dwarfdump -debug-dump=info %t | FileCheck %s
; CHECK: [[TYPE:.*]]: DW_TAG_structure_type
; Make sure we correctly handle containing type of a struct being a type identifier.
; CHECK-NEXT: DW_AT_containing_type [DW_FORM_ref4]       (cu + {{.*}} => {[[TYPE]]})
; CHECK-NEXT: DW_AT_name [DW_FORM_strp] {{.*}}= "C")

; Make sure we correctly handle context of a subprogram being a type identifier.
; CHECK: [[SP:.*]]: DW_TAG_subprogram
; CHECK: DW_AT_name [DW_FORM_strp] {{.*}}= "foo")
; Make sure we correctly handle containing type of a subprogram being a type identifier.
; CHECK: DW_AT_containing_type [DW_FORM_ref4]       (cu + {{.*}} => {[[TYPE]]})
; CHECK: DW_TAG_formal_parameter
; CHECK: NULL
; CHECK: NULL

; CHECK: [[TYPE2:.*]]: DW_TAG_structure_type
; CHECK: DW_AT_name [DW_FORM_strp] {{.*}}= "bar")
; CHECK: DW_TAG_structure_type
; CHECK: DW_AT_name [DW_FORM_strp] {{.*}}= "D")
; CHECK: DW_TAG_member
; CHECK: DW_AT_name [DW_FORM_strp] {{.*}}= "a") 
; Make sure we correctly handle context of a struct being a type identifier.
; CHECK: DW_TAG_structure_type
; CHECK-NEXT: DW_AT_name [DW_FORM_strp] {{.*}}= "Nested")
; CHECK: DW_TAG_structure_type
; CHECK-NEXT: DW_AT_name [DW_FORM_strp] {{.*}}= "Nested2")
; CHECK-NEXT: DW_AT_declaration [DW_FORM_flag]      (0x01)
; CHECK: DW_TAG_structure_type
; CHECK-NEXT: DW_AT_name [DW_FORM_strp] {{.*}}= "virt<bar>")
; Make sure we correctly handle type of a template_type being a type identifier.
; CHECK: DW_TAG_template_type_parameter
; CHECK-NEXT: DW_AT_type [DW_FORM_ref4] (cu + {{.*}} => {[[TYPE2]]})
; CHECK-NEXT: DW_AT_name [DW_FORM_strp] {{.*}}= "T")
; Make sure we correctly handle derived-from of a typedef being a type identifier.
; CHECK: DW_TAG_typedef
; CHECK-NEXT: DW_AT_type [DW_FORM_ref4] (cu + {{.*}} => {[[TYPE2]]})
; CHECK: DW_AT_name [DW_FORM_strp] {{.*}}= "baz2")
; Make sure we correctly handle derived-from of a pointer type being a type identifier.
; CHECK: DW_TAG_pointer_type
; CHECK: DW_AT_type [DW_FORM_ref4] (cu + {{.*}} => {[[TYPE]]})
; CHECK: DW_TAG_typedef
; CHECK-NEXT: DW_AT_type [DW_FORM_ref4] (cu + {{.*}} => {[[TYPE2]]})
; CHECK: DW_AT_name [DW_FORM_strp] {{.*}}= "baz")
; Make sure we correctly handle derived-from of an array type being a type identifier.
; CHECK: DW_TAG_array_type
; CHECK-NEXT: DW_AT_type [DW_FORM_ref4] (cu + {{.*}} => {[[TYPE2]]})
; IR generated from clang -g with the following source:
; struct C {
;   virtual void foo();
; };
; void C::foo() {
; }
;
; struct bar { };
; typedef bar baz;
; struct D {
;   typedef bar baz2;
;   static int a;
;   struct Nested { };
;   struct Nested2 { };
;   template <typename T>
;   struct virt {
;     T* values;
;   };
; };
; void test() {
;   baz B;
;   bar A[3];
;   D::baz2 B2;
;   D::Nested e;
;   D::Nested2 *p;
;   D::virt<bar> t;
; }

%struct.C = type { i32 (...)** }
%struct.bar = type { i8 }
%"struct.D::Nested" = type { i8 }
%"struct.D::Nested2" = type { i8 }
%"struct.D::virt" = type { %struct.bar* }

@_ZTV1C = unnamed_addr constant [3 x i8*] [i8* null, i8* bitcast ({ i8*, i8* }* @_ZTI1C to i8*), i8* bitcast (void (%struct.C*)* @_ZN1C3fooEv to i8*)]
@_ZTVN10__cxxabiv117__class_type_infoE = external global i8*
@_ZTS1C = constant [3 x i8] c"1C\00"
@_ZTI1C = unnamed_addr constant { i8*, i8* } { i8* bitcast (i8** getelementptr inbounds (i8** @_ZTVN10__cxxabiv117__class_type_infoE, i64 2) to i8*), i8* getelementptr inbounds ([3 x i8]* @_ZTS1C, i32 0, i32 0) }

; Function Attrs: nounwind ssp uwtable
define void @_ZN1C3fooEv(%struct.C* %this) unnamed_addr #0 align 2 {
entry:
  %this.addr = alloca %struct.C*, align 8
  store %struct.C* %this, %struct.C** %this.addr, align 8
  call void @llvm.dbg.declare(metadata !{%struct.C** %this.addr}, metadata !36, metadata !{metadata !"0x102"}), !dbg !38
  %this1 = load %struct.C** %this.addr
  ret void, !dbg !39
}

; Function Attrs: nounwind readnone
declare void @llvm.dbg.declare(metadata, metadata, metadata) #1

; Function Attrs: nounwind ssp uwtable
define void @_Z4testv() #0 {
entry:
  %B = alloca %struct.bar, align 1
  %A = alloca [3 x %struct.bar], align 1
  %B2 = alloca %struct.bar, align 1
  %e = alloca %"struct.D::Nested", align 1
  %p = alloca %"struct.D::Nested2"*, align 8
  %t = alloca %"struct.D::virt", align 8
  call void @llvm.dbg.declare(metadata !{%struct.bar* %B}, metadata !40, metadata !{metadata !"0x102"}), !dbg !42
  call void @llvm.dbg.declare(metadata !{[3 x %struct.bar]* %A}, metadata !43, metadata !{metadata !"0x102"}), !dbg !47
  call void @llvm.dbg.declare(metadata !{%struct.bar* %B2}, metadata !48, metadata !{metadata !"0x102"}), !dbg !50
  call void @llvm.dbg.declare(metadata !{%"struct.D::Nested"* %e}, metadata !51, metadata !{metadata !"0x102"}), !dbg !52
  call void @llvm.dbg.declare(metadata !{%"struct.D::Nested2"** %p}, metadata !53, metadata !{metadata !"0x102"}), !dbg !55
  call void @llvm.dbg.declare(metadata !{%"struct.D::virt"* %t}, metadata !56, metadata !{metadata !"0x102"}), !dbg !57
  ret void, !dbg !58
}

attributes #0 = { nounwind ssp uwtable "less-precise-fpmad"="false" "no-frame-pointer-elim"="true" "no-frame-pointer-elim-non-leaf" "no-infs-fp-math"="false" "no-nans-fp-math"="false" "stack-protector-buffer-size"="8" "unsafe-fp-math"="false" "use-soft-float"="false" }
attributes #1 = { nounwind readnone }

!llvm.dbg.cu = !{!0}
!llvm.module.flags = !{!35, !59}

<<<<<<< HEAD
!0 = metadata !{metadata !"0x11\004\00clang version 3.4\000\00\000\00\000", metadata !1, metadata !2, metadata !3, metadata !30, metadata !2, metadata !2} ; [ DW_TAG_compile_unit ] [tmp.cpp] [DW_LANG_C_plus_plus]
!1 = metadata !{metadata !"tmp.cpp", metadata !"."}
!2 = metadata !{}
!3 = metadata !{metadata !4, metadata !18, metadata !19, metadata !22, metadata !23, metadata !24}
!4 = metadata !{metadata !"0x13\00C\001\0064\0064\000\000\000", metadata !1, null, null, metadata !5, metadata !"_ZTS1C", null, metadata !"_ZTS1C"} ; [ DW_TAG_structure_type ] [C] [line 1, size 64, align 64, offset 0] [def] [from ]
!5 = metadata !{metadata !6, metadata !13}
!6 = metadata !{metadata !"0xd\00_vptr$C\000\0064\000\000\0064", metadata !1, metadata !7, metadata !8} ; [ DW_TAG_member ] [_vptr$C] [line 0, size 64, align 0, offset 0] [artificial] [from ]
!7 = metadata !{metadata !"0x29", metadata !1}          ; [ DW_TAG_file_type ] [tmp.cpp]
!8 = metadata !{metadata !"0xf\00\000\0064\000\000\000", null, null, metadata !9} ; [ DW_TAG_pointer_type ] [line 0, size 64, align 0, offset 0] [from __vtbl_ptr_type]
!9 = metadata !{metadata !"0xf\00__vtbl_ptr_type\000\0064\000\000\000", null, null, metadata !10} ; [ DW_TAG_pointer_type ] [__vtbl_ptr_type] [line 0, size 64, align 0, offset 0] [from ]
!10 = metadata !{metadata !"0x15\00\000\000\000\000\000\000", i32 0, null, null, metadata !11, null, null, null} ; [ DW_TAG_subroutine_type ] [line 0, size 0, align 0, offset 0] [from ]
!11 = metadata !{metadata !12}
!12 = metadata !{metadata !"0x24\00int\000\0032\0032\000\000\005", null, null} ; [ DW_TAG_base_type ] [int] [line 0, size 32, align 32, offset 0, enc DW_ATE_signed]
!13 = metadata !{metadata !"0x2e\00foo\00foo\00_ZN1C3fooEv\002\000\000\001\006\00256\000\002", metadata !1, metadata !"_ZTS1C", metadata !14, metadata !"_ZTS1C", null, null, i32 0, metadata !17} ; [ DW_TAG_subprogram ] [line 2] [foo]
!14 = metadata !{metadata !"0x15\00\000\000\000\000\000\000", i32 0, null, null, metadata !15, null, null, null} ; [ DW_TAG_subroutine_type ] [line 0, size 0, align 0, offset 0] [from ]
!15 = metadata !{null, metadata !16}
!16 = metadata !{metadata !"0xf\00\000\0064\0064\000\001088", null, null, metadata !"_ZTS1C"} ; [ DW_TAG_pointer_type ] [line 0, size 64, align 64, offset 0] [artificial] [from _ZTS1C]
!17 = metadata !{i32 786468}
!18 = metadata !{metadata !"0x13\00bar\007\008\008\000\000\000", metadata !1, null, null, metadata !2, null, null, metadata !"_ZTS3bar"} ; [ DW_TAG_structure_type ] [bar] [line 7, size 8, align 8, offset 0] [def] [from ]
!19 = metadata !{metadata !"0x13\00D\009\008\008\000\000\000", metadata !1, null, null, metadata !20, null, null, metadata !"_ZTS1D"} ; [ DW_TAG_structure_type ] [D] [line 9, size 8, align 8, offset 0] [def] [from ]
!20 = metadata !{metadata !21}
!21 = metadata !{metadata !"0xd\00a\0011\000\000\000\004096", metadata !1, metadata !"_ZTS1D", metadata !12, null} ; [ DW_TAG_member ] [a] [line 11, size 0, align 0, offset 0] [static] [from int]
!22 = metadata !{metadata !"0x13\00Nested\0012\008\008\000\000\000", metadata !1, metadata !"_ZTS1D", null, metadata !2, null, null, metadata !"_ZTSN1D6NestedE"} ; [ DW_TAG_structure_type ] [Nested] [line 12, size 8, align 8, offset 0] [def] [from ]
!23 = metadata !{metadata !"0x13\00Nested2\0013\000\000\000\004\000", metadata !1, metadata !"_ZTS1D", null, null, null, null, metadata !"_ZTSN1D7Nested2E"} ; [ DW_TAG_structure_type ] [Nested2] [line 13, size 0, align 0, offset 0] [decl] [from ]
!24 = metadata !{metadata !"0x13\00virt<bar>\0015\0064\0064\000\000\000", metadata !1, metadata !"_ZTS1D", null, metadata !25, null, metadata !28, metadata !"_ZTSN1D4virtI3barEE"} ; [ DW_TAG_structure_type ] [virt<bar>] [line 15, size 64, align 64, offset 0] [def] [from ]
!25 = metadata !{metadata !26}
!26 = metadata !{metadata !"0xd\00values\0016\0064\0064\000\000", metadata !1, metadata !"_ZTSN1D4virtI3barEE", metadata !27} ; [ DW_TAG_member ] [values] [line 16, size 64, align 64, offset 0] [from ]
!27 = metadata !{metadata !"0xf\00\000\0064\0064\000\000", null, null, metadata !"_ZTS3bar"} ; [ DW_TAG_pointer_type ] [line 0, size 64, align 64, offset 0] [from _ZTS3bar]
!28 = metadata !{metadata !29}
!29 = metadata !{metadata !"0x2f\00T\000\000", null, metadata !"_ZTS3bar", null} ; [ DW_TAG_template_type_parameter ]
!30 = metadata !{metadata !31, metadata !32}
!31 = metadata !{metadata !"0x2e\00foo\00foo\00_ZN1C3fooEv\004\000\001\000\006\00256\000\004", metadata !1, null, metadata !14, null, void (%struct.C*)* @_ZN1C3fooEv, null, metadata !13, metadata !2} ; [ DW_TAG_subprogram ] [line 4] [def] [foo]
!32 = metadata !{metadata !"0x2e\00test\00test\00_Z4testv\0020\000\001\000\006\00256\000\0020", metadata !1, metadata !7, metadata !33, null, void ()* @_Z4testv, null, null, metadata !2} ; [ DW_TAG_subprogram ] [line 20] [def] [test]
!33 = metadata !{metadata !"0x15\00\000\000\000\000\000\000", i32 0, null, null, metadata !34, null, null, null} ; [ DW_TAG_subroutine_type ] [line 0, size 0, align 0, offset 0] [from ]
!34 = metadata !{null}
!35 = metadata !{i32 2, metadata !"Dwarf Version", i32 2}
!36 = metadata !{metadata !"0x101\00this\0016777216\001088", metadata !31, null, metadata !37} ; [ DW_TAG_arg_variable ] [this] [line 0]
!37 = metadata !{metadata !"0xf\00\000\0064\0064\000\000", null, null, metadata !"_ZTS1C"} ; [ DW_TAG_pointer_type ] [line 0, size 64, align 64, offset 0] [from _ZTS1C]
!38 = metadata !{i32 0, i32 0, metadata !31, null}
!39 = metadata !{i32 5, i32 0, metadata !31, null}
!40 = metadata !{metadata !"0x100\00B\0021\000", metadata !32, metadata !7, metadata !41} ; [ DW_TAG_auto_variable ] [B] [line 21]
!41 = metadata !{metadata !"0x16\00baz\008\000\000\000\000", metadata !1, null, metadata !"_ZTS3bar"} ; [ DW_TAG_typedef ] [baz] [line 8, size 0, align 0, offset 0] [from _ZTS3bar]
!42 = metadata !{i32 21, i32 0, metadata !32, null}
!43 = metadata !{metadata !"0x100\00A\0022\000", metadata !32, metadata !7, metadata !44} ; [ DW_TAG_auto_variable ] [A] [line 22]
!44 = metadata !{metadata !"0x1\00\000\0024\008\000\000", null, null, metadata !"_ZTS3bar", metadata !45, i32 0, null, null, null} ; [ DW_TAG_array_type ] [line 0, size 24, align 8, offset 0] [from _ZTS3bar]
!45 = metadata !{metadata !46}
!46 = metadata !{metadata !"0x21\000\003"}        ; [ DW_TAG_subrange_type ] [0, 2]
!47 = metadata !{i32 22, i32 0, metadata !32, null}
!48 = metadata !{metadata !"0x100\00B2\0023\000", metadata !32, metadata !7, metadata !49} ; [ DW_TAG_auto_variable ] [B2] [line 23]
!49 = metadata !{metadata !"0x16\00baz2\0010\000\000\000\000", metadata !1, metadata !"_ZTS1D", metadata !"_ZTS3bar"} ; [ DW_TAG_typedef ] [baz2] [line 10, size 0, align 0, offset 0] [from _ZTS3bar]
!50 = metadata !{i32 23, i32 0, metadata !32, null}
!51 = metadata !{metadata !"0x100\00e\0024\000", metadata !32, metadata !7, metadata !22} ; [ DW_TAG_auto_variable ] [e] [line 24]
!52 = metadata !{i32 24, i32 0, metadata !32, null}
!53 = metadata !{metadata !"0x100\00p\0025\000", metadata !32, metadata !7, metadata !54} ; [ DW_TAG_auto_variable ] [p] [line 25]
!54 = metadata !{metadata !"0xf\00\000\0064\0064\000\000", null, null, metadata !"_ZTSN1D7Nested2E"} ; [ DW_TAG_pointer_type ] [line 0, size 64, align 64, offset 0] [from _ZTSN1D7Nested2E]
!55 = metadata !{i32 25, i32 0, metadata !32, null}
!56 = metadata !{metadata !"0x100\00t\0026\000", metadata !32, metadata !7, metadata !24} ; [ DW_TAG_auto_variable ] [t] [line 26]
!57 = metadata !{i32 26, i32 0, metadata !32, null}
!58 = metadata !{i32 27, i32 0, metadata !32, null}
!59 = metadata !{i32 1, metadata !"Debug Info Version", i32 2}
=======
!0 = !{!"0x11\004\00clang version 3.4\000\00\000\00\000", !1, !2, !3, !30, !2, !2} ; [ DW_TAG_compile_unit ] [tmp.cpp] [DW_LANG_C_plus_plus]
!1 = !{!"tmp.cpp", !"."}
!2 = !{}
!3 = !{!4, !18, !19, !22, !23, !24}
!4 = !{!"0x13\00C\001\0064\0064\000\000\000", !1, null, null, !5, !"_ZTS1C", null, !"_ZTS1C"} ; [ DW_TAG_structure_type ] [C] [line 1, size 64, align 64, offset 0] [def] [from ]
!5 = !{!6, !13}
!6 = !{!"0xd\00_vptr$C\000\0064\000\000\0064", !1, !7, !8} ; [ DW_TAG_member ] [_vptr$C] [line 0, size 64, align 0, offset 0] [artificial] [from ]
!7 = !{!"0x29", !1}          ; [ DW_TAG_file_type ] [tmp.cpp]
!8 = !{!"0xf\00\000\0064\000\000\000", null, null, !9} ; [ DW_TAG_pointer_type ] [line 0, size 64, align 0, offset 0] [from __vtbl_ptr_type]
!9 = !{!"0xf\00__vtbl_ptr_type\000\0064\000\000\000", null, null, !10} ; [ DW_TAG_pointer_type ] [__vtbl_ptr_type] [line 0, size 64, align 0, offset 0] [from ]
!10 = !{!"0x15\00\000\000\000\000\000\000", i32 0, null, null, !11, null, null, null} ; [ DW_TAG_subroutine_type ] [line 0, size 0, align 0, offset 0] [from ]
!11 = !{!12}
!12 = !{!"0x24\00int\000\0032\0032\000\000\005", null, null} ; [ DW_TAG_base_type ] [int] [line 0, size 32, align 32, offset 0, enc DW_ATE_signed]
!13 = !{!"0x2e\00foo\00foo\00_ZN1C3fooEv\002\000\000\001\006\00256\000\002", !1, !"_ZTS1C", !14, !"_ZTS1C", null, null, i32 0, !17} ; [ DW_TAG_subprogram ] [line 2] [foo]
!14 = !{!"0x15\00\000\000\000\000\000\000", i32 0, null, null, !15, null, null, null} ; [ DW_TAG_subroutine_type ] [line 0, size 0, align 0, offset 0] [from ]
!15 = !{null, !16}
!16 = !{!"0xf\00\000\0064\0064\000\001088", null, null, !"_ZTS1C"} ; [ DW_TAG_pointer_type ] [line 0, size 64, align 64, offset 0] [artificial] [from _ZTS1C]
!17 = !{i32 786468}
!18 = !{!"0x13\00bar\007\008\008\000\000\000", !1, null, null, !2, null, null, !"_ZTS3bar"} ; [ DW_TAG_structure_type ] [bar] [line 7, size 8, align 8, offset 0] [def] [from ]
!19 = !{!"0x13\00D\009\008\008\000\000\000", !1, null, null, !20, null, null, !"_ZTS1D"} ; [ DW_TAG_structure_type ] [D] [line 9, size 8, align 8, offset 0] [def] [from ]
!20 = !{!21}
!21 = !{!"0xd\00a\0011\000\000\000\004096", !1, !"_ZTS1D", !12, null} ; [ DW_TAG_member ] [a] [line 11, size 0, align 0, offset 0] [static] [from int]
!22 = !{!"0x13\00Nested\0012\008\008\000\000\000", !1, !"_ZTS1D", null, !2, null, null, !"_ZTSN1D6NestedE"} ; [ DW_TAG_structure_type ] [Nested] [line 12, size 8, align 8, offset 0] [def] [from ]
!23 = !{!"0x13\00Nested2\0013\000\000\000\004\000", !1, !"_ZTS1D", null, null, null, null, !"_ZTSN1D7Nested2E"} ; [ DW_TAG_structure_type ] [Nested2] [line 13, size 0, align 0, offset 0] [decl] [from ]
!24 = !{!"0x13\00virt<bar>\0015\0064\0064\000\000\000", !1, !"_ZTS1D", null, !25, null, !28, !"_ZTSN1D4virtI3barEE"} ; [ DW_TAG_structure_type ] [virt<bar>] [line 15, size 64, align 64, offset 0] [def] [from ]
!25 = !{!26}
!26 = !{!"0xd\00values\0016\0064\0064\000\000", !1, !"_ZTSN1D4virtI3barEE", !27} ; [ DW_TAG_member ] [values] [line 16, size 64, align 64, offset 0] [from ]
!27 = !{!"0xf\00\000\0064\0064\000\000", null, null, !"_ZTS3bar"} ; [ DW_TAG_pointer_type ] [line 0, size 64, align 64, offset 0] [from _ZTS3bar]
!28 = !{!29}
!29 = !{!"0x2f\00T\000\000", null, !"_ZTS3bar", null} ; [ DW_TAG_template_type_parameter ]
!30 = !{!31, !32}
!31 = !{!"0x2e\00foo\00foo\00_ZN1C3fooEv\004\000\001\000\006\00256\000\004", !1, null, !14, null, void (%struct.C*)* @_ZN1C3fooEv, null, !13, !2} ; [ DW_TAG_subprogram ] [line 4] [def] [foo]
!32 = !{!"0x2e\00test\00test\00_Z4testv\0020\000\001\000\006\00256\000\0020", !1, !7, !33, null, void ()* @_Z4testv, null, null, !2} ; [ DW_TAG_subprogram ] [line 20] [def] [test]
!33 = !{!"0x15\00\000\000\000\000\000\000", i32 0, null, null, !34, null, null, null} ; [ DW_TAG_subroutine_type ] [line 0, size 0, align 0, offset 0] [from ]
!34 = !{null}
!35 = !{i32 2, !"Dwarf Version", i32 2}
!36 = !{!"0x101\00this\0016777216\001088", !31, null, !37} ; [ DW_TAG_arg_variable ] [this] [line 0]
!37 = !{!"0xf\00\000\0064\0064\000\000", null, null, !"_ZTS1C"} ; [ DW_TAG_pointer_type ] [line 0, size 64, align 64, offset 0] [from _ZTS1C]
!38 = !MDLocation(line: 0, scope: !31)
!39 = !MDLocation(line: 5, scope: !31)
!40 = !{!"0x100\00B\0021\000", !32, !7, !41} ; [ DW_TAG_auto_variable ] [B] [line 21]
!41 = !{!"0x16\00baz\008\000\000\000\000", !1, null, !"_ZTS3bar"} ; [ DW_TAG_typedef ] [baz] [line 8, size 0, align 0, offset 0] [from _ZTS3bar]
!42 = !MDLocation(line: 21, scope: !32)
!43 = !{!"0x100\00A\0022\000", !32, !7, !44} ; [ DW_TAG_auto_variable ] [A] [line 22]
!44 = !{!"0x1\00\000\0024\008\000\000", null, null, !"_ZTS3bar", !45, i32 0, null, null, null} ; [ DW_TAG_array_type ] [line 0, size 24, align 8, offset 0] [from _ZTS3bar]
!45 = !{!46}
!46 = !{!"0x21\000\003"}        ; [ DW_TAG_subrange_type ] [0, 2]
!47 = !MDLocation(line: 22, scope: !32)
!48 = !{!"0x100\00B2\0023\000", !32, !7, !49} ; [ DW_TAG_auto_variable ] [B2] [line 23]
!49 = !{!"0x16\00baz2\0010\000\000\000\000", !1, !"_ZTS1D", !"_ZTS3bar"} ; [ DW_TAG_typedef ] [baz2] [line 10, size 0, align 0, offset 0] [from _ZTS3bar]
!50 = !MDLocation(line: 23, scope: !32)
!51 = !{!"0x100\00e\0024\000", !32, !7, !22} ; [ DW_TAG_auto_variable ] [e] [line 24]
!52 = !MDLocation(line: 24, scope: !32)
!53 = !{!"0x100\00p\0025\000", !32, !7, !54} ; [ DW_TAG_auto_variable ] [p] [line 25]
!54 = !{!"0xf\00\000\0064\0064\000\000", null, null, !"_ZTSN1D7Nested2E"} ; [ DW_TAG_pointer_type ] [line 0, size 64, align 64, offset 0] [from _ZTSN1D7Nested2E]
!55 = !MDLocation(line: 25, scope: !32)
!56 = !{!"0x100\00t\0026\000", !32, !7, !24} ; [ DW_TAG_auto_variable ] [t] [line 26]
!57 = !MDLocation(line: 26, scope: !32)
!58 = !MDLocation(line: 27, scope: !32)
!59 = !{i32 1, !"Debug Info Version", i32 2}
>>>>>>> 7618b2b2
<|MERGE_RESOLUTION|>--- conflicted
+++ resolved
@@ -91,7 +91,7 @@
 entry:
   %this.addr = alloca %struct.C*, align 8
   store %struct.C* %this, %struct.C** %this.addr, align 8
-  call void @llvm.dbg.declare(metadata !{%struct.C** %this.addr}, metadata !36, metadata !{metadata !"0x102"}), !dbg !38
+  call void @llvm.dbg.declare(metadata %struct.C** %this.addr, metadata !36, metadata !{!"0x102"}), !dbg !38
   %this1 = load %struct.C** %this.addr
   ret void, !dbg !39
 }
@@ -108,12 +108,12 @@
   %e = alloca %"struct.D::Nested", align 1
   %p = alloca %"struct.D::Nested2"*, align 8
   %t = alloca %"struct.D::virt", align 8
-  call void @llvm.dbg.declare(metadata !{%struct.bar* %B}, metadata !40, metadata !{metadata !"0x102"}), !dbg !42
-  call void @llvm.dbg.declare(metadata !{[3 x %struct.bar]* %A}, metadata !43, metadata !{metadata !"0x102"}), !dbg !47
-  call void @llvm.dbg.declare(metadata !{%struct.bar* %B2}, metadata !48, metadata !{metadata !"0x102"}), !dbg !50
-  call void @llvm.dbg.declare(metadata !{%"struct.D::Nested"* %e}, metadata !51, metadata !{metadata !"0x102"}), !dbg !52
-  call void @llvm.dbg.declare(metadata !{%"struct.D::Nested2"** %p}, metadata !53, metadata !{metadata !"0x102"}), !dbg !55
-  call void @llvm.dbg.declare(metadata !{%"struct.D::virt"* %t}, metadata !56, metadata !{metadata !"0x102"}), !dbg !57
+  call void @llvm.dbg.declare(metadata %struct.bar* %B, metadata !40, metadata !{!"0x102"}), !dbg !42
+  call void @llvm.dbg.declare(metadata [3 x %struct.bar]* %A, metadata !43, metadata !{!"0x102"}), !dbg !47
+  call void @llvm.dbg.declare(metadata %struct.bar* %B2, metadata !48, metadata !{!"0x102"}), !dbg !50
+  call void @llvm.dbg.declare(metadata %"struct.D::Nested"* %e, metadata !51, metadata !{!"0x102"}), !dbg !52
+  call void @llvm.dbg.declare(metadata %"struct.D::Nested2"** %p, metadata !53, metadata !{!"0x102"}), !dbg !55
+  call void @llvm.dbg.declare(metadata %"struct.D::virt"* %t, metadata !56, metadata !{!"0x102"}), !dbg !57
   ret void, !dbg !58
 }
 
@@ -123,68 +123,6 @@
 !llvm.dbg.cu = !{!0}
 !llvm.module.flags = !{!35, !59}
 
-<<<<<<< HEAD
-!0 = metadata !{metadata !"0x11\004\00clang version 3.4\000\00\000\00\000", metadata !1, metadata !2, metadata !3, metadata !30, metadata !2, metadata !2} ; [ DW_TAG_compile_unit ] [tmp.cpp] [DW_LANG_C_plus_plus]
-!1 = metadata !{metadata !"tmp.cpp", metadata !"."}
-!2 = metadata !{}
-!3 = metadata !{metadata !4, metadata !18, metadata !19, metadata !22, metadata !23, metadata !24}
-!4 = metadata !{metadata !"0x13\00C\001\0064\0064\000\000\000", metadata !1, null, null, metadata !5, metadata !"_ZTS1C", null, metadata !"_ZTS1C"} ; [ DW_TAG_structure_type ] [C] [line 1, size 64, align 64, offset 0] [def] [from ]
-!5 = metadata !{metadata !6, metadata !13}
-!6 = metadata !{metadata !"0xd\00_vptr$C\000\0064\000\000\0064", metadata !1, metadata !7, metadata !8} ; [ DW_TAG_member ] [_vptr$C] [line 0, size 64, align 0, offset 0] [artificial] [from ]
-!7 = metadata !{metadata !"0x29", metadata !1}          ; [ DW_TAG_file_type ] [tmp.cpp]
-!8 = metadata !{metadata !"0xf\00\000\0064\000\000\000", null, null, metadata !9} ; [ DW_TAG_pointer_type ] [line 0, size 64, align 0, offset 0] [from __vtbl_ptr_type]
-!9 = metadata !{metadata !"0xf\00__vtbl_ptr_type\000\0064\000\000\000", null, null, metadata !10} ; [ DW_TAG_pointer_type ] [__vtbl_ptr_type] [line 0, size 64, align 0, offset 0] [from ]
-!10 = metadata !{metadata !"0x15\00\000\000\000\000\000\000", i32 0, null, null, metadata !11, null, null, null} ; [ DW_TAG_subroutine_type ] [line 0, size 0, align 0, offset 0] [from ]
-!11 = metadata !{metadata !12}
-!12 = metadata !{metadata !"0x24\00int\000\0032\0032\000\000\005", null, null} ; [ DW_TAG_base_type ] [int] [line 0, size 32, align 32, offset 0, enc DW_ATE_signed]
-!13 = metadata !{metadata !"0x2e\00foo\00foo\00_ZN1C3fooEv\002\000\000\001\006\00256\000\002", metadata !1, metadata !"_ZTS1C", metadata !14, metadata !"_ZTS1C", null, null, i32 0, metadata !17} ; [ DW_TAG_subprogram ] [line 2] [foo]
-!14 = metadata !{metadata !"0x15\00\000\000\000\000\000\000", i32 0, null, null, metadata !15, null, null, null} ; [ DW_TAG_subroutine_type ] [line 0, size 0, align 0, offset 0] [from ]
-!15 = metadata !{null, metadata !16}
-!16 = metadata !{metadata !"0xf\00\000\0064\0064\000\001088", null, null, metadata !"_ZTS1C"} ; [ DW_TAG_pointer_type ] [line 0, size 64, align 64, offset 0] [artificial] [from _ZTS1C]
-!17 = metadata !{i32 786468}
-!18 = metadata !{metadata !"0x13\00bar\007\008\008\000\000\000", metadata !1, null, null, metadata !2, null, null, metadata !"_ZTS3bar"} ; [ DW_TAG_structure_type ] [bar] [line 7, size 8, align 8, offset 0] [def] [from ]
-!19 = metadata !{metadata !"0x13\00D\009\008\008\000\000\000", metadata !1, null, null, metadata !20, null, null, metadata !"_ZTS1D"} ; [ DW_TAG_structure_type ] [D] [line 9, size 8, align 8, offset 0] [def] [from ]
-!20 = metadata !{metadata !21}
-!21 = metadata !{metadata !"0xd\00a\0011\000\000\000\004096", metadata !1, metadata !"_ZTS1D", metadata !12, null} ; [ DW_TAG_member ] [a] [line 11, size 0, align 0, offset 0] [static] [from int]
-!22 = metadata !{metadata !"0x13\00Nested\0012\008\008\000\000\000", metadata !1, metadata !"_ZTS1D", null, metadata !2, null, null, metadata !"_ZTSN1D6NestedE"} ; [ DW_TAG_structure_type ] [Nested] [line 12, size 8, align 8, offset 0] [def] [from ]
-!23 = metadata !{metadata !"0x13\00Nested2\0013\000\000\000\004\000", metadata !1, metadata !"_ZTS1D", null, null, null, null, metadata !"_ZTSN1D7Nested2E"} ; [ DW_TAG_structure_type ] [Nested2] [line 13, size 0, align 0, offset 0] [decl] [from ]
-!24 = metadata !{metadata !"0x13\00virt<bar>\0015\0064\0064\000\000\000", metadata !1, metadata !"_ZTS1D", null, metadata !25, null, metadata !28, metadata !"_ZTSN1D4virtI3barEE"} ; [ DW_TAG_structure_type ] [virt<bar>] [line 15, size 64, align 64, offset 0] [def] [from ]
-!25 = metadata !{metadata !26}
-!26 = metadata !{metadata !"0xd\00values\0016\0064\0064\000\000", metadata !1, metadata !"_ZTSN1D4virtI3barEE", metadata !27} ; [ DW_TAG_member ] [values] [line 16, size 64, align 64, offset 0] [from ]
-!27 = metadata !{metadata !"0xf\00\000\0064\0064\000\000", null, null, metadata !"_ZTS3bar"} ; [ DW_TAG_pointer_type ] [line 0, size 64, align 64, offset 0] [from _ZTS3bar]
-!28 = metadata !{metadata !29}
-!29 = metadata !{metadata !"0x2f\00T\000\000", null, metadata !"_ZTS3bar", null} ; [ DW_TAG_template_type_parameter ]
-!30 = metadata !{metadata !31, metadata !32}
-!31 = metadata !{metadata !"0x2e\00foo\00foo\00_ZN1C3fooEv\004\000\001\000\006\00256\000\004", metadata !1, null, metadata !14, null, void (%struct.C*)* @_ZN1C3fooEv, null, metadata !13, metadata !2} ; [ DW_TAG_subprogram ] [line 4] [def] [foo]
-!32 = metadata !{metadata !"0x2e\00test\00test\00_Z4testv\0020\000\001\000\006\00256\000\0020", metadata !1, metadata !7, metadata !33, null, void ()* @_Z4testv, null, null, metadata !2} ; [ DW_TAG_subprogram ] [line 20] [def] [test]
-!33 = metadata !{metadata !"0x15\00\000\000\000\000\000\000", i32 0, null, null, metadata !34, null, null, null} ; [ DW_TAG_subroutine_type ] [line 0, size 0, align 0, offset 0] [from ]
-!34 = metadata !{null}
-!35 = metadata !{i32 2, metadata !"Dwarf Version", i32 2}
-!36 = metadata !{metadata !"0x101\00this\0016777216\001088", metadata !31, null, metadata !37} ; [ DW_TAG_arg_variable ] [this] [line 0]
-!37 = metadata !{metadata !"0xf\00\000\0064\0064\000\000", null, null, metadata !"_ZTS1C"} ; [ DW_TAG_pointer_type ] [line 0, size 64, align 64, offset 0] [from _ZTS1C]
-!38 = metadata !{i32 0, i32 0, metadata !31, null}
-!39 = metadata !{i32 5, i32 0, metadata !31, null}
-!40 = metadata !{metadata !"0x100\00B\0021\000", metadata !32, metadata !7, metadata !41} ; [ DW_TAG_auto_variable ] [B] [line 21]
-!41 = metadata !{metadata !"0x16\00baz\008\000\000\000\000", metadata !1, null, metadata !"_ZTS3bar"} ; [ DW_TAG_typedef ] [baz] [line 8, size 0, align 0, offset 0] [from _ZTS3bar]
-!42 = metadata !{i32 21, i32 0, metadata !32, null}
-!43 = metadata !{metadata !"0x100\00A\0022\000", metadata !32, metadata !7, metadata !44} ; [ DW_TAG_auto_variable ] [A] [line 22]
-!44 = metadata !{metadata !"0x1\00\000\0024\008\000\000", null, null, metadata !"_ZTS3bar", metadata !45, i32 0, null, null, null} ; [ DW_TAG_array_type ] [line 0, size 24, align 8, offset 0] [from _ZTS3bar]
-!45 = metadata !{metadata !46}
-!46 = metadata !{metadata !"0x21\000\003"}        ; [ DW_TAG_subrange_type ] [0, 2]
-!47 = metadata !{i32 22, i32 0, metadata !32, null}
-!48 = metadata !{metadata !"0x100\00B2\0023\000", metadata !32, metadata !7, metadata !49} ; [ DW_TAG_auto_variable ] [B2] [line 23]
-!49 = metadata !{metadata !"0x16\00baz2\0010\000\000\000\000", metadata !1, metadata !"_ZTS1D", metadata !"_ZTS3bar"} ; [ DW_TAG_typedef ] [baz2] [line 10, size 0, align 0, offset 0] [from _ZTS3bar]
-!50 = metadata !{i32 23, i32 0, metadata !32, null}
-!51 = metadata !{metadata !"0x100\00e\0024\000", metadata !32, metadata !7, metadata !22} ; [ DW_TAG_auto_variable ] [e] [line 24]
-!52 = metadata !{i32 24, i32 0, metadata !32, null}
-!53 = metadata !{metadata !"0x100\00p\0025\000", metadata !32, metadata !7, metadata !54} ; [ DW_TAG_auto_variable ] [p] [line 25]
-!54 = metadata !{metadata !"0xf\00\000\0064\0064\000\000", null, null, metadata !"_ZTSN1D7Nested2E"} ; [ DW_TAG_pointer_type ] [line 0, size 64, align 64, offset 0] [from _ZTSN1D7Nested2E]
-!55 = metadata !{i32 25, i32 0, metadata !32, null}
-!56 = metadata !{metadata !"0x100\00t\0026\000", metadata !32, metadata !7, metadata !24} ; [ DW_TAG_auto_variable ] [t] [line 26]
-!57 = metadata !{i32 26, i32 0, metadata !32, null}
-!58 = metadata !{i32 27, i32 0, metadata !32, null}
-!59 = metadata !{i32 1, metadata !"Debug Info Version", i32 2}
-=======
 !0 = !{!"0x11\004\00clang version 3.4\000\00\000\00\000", !1, !2, !3, !30, !2, !2} ; [ DW_TAG_compile_unit ] [tmp.cpp] [DW_LANG_C_plus_plus]
 !1 = !{!"tmp.cpp", !"."}
 !2 = !{}
@@ -244,5 +182,4 @@
 !56 = !{!"0x100\00t\0026\000", !32, !7, !24} ; [ DW_TAG_auto_variable ] [t] [line 26]
 !57 = !MDLocation(line: 26, scope: !32)
 !58 = !MDLocation(line: 27, scope: !32)
-!59 = !{i32 1, !"Debug Info Version", i32 2}
->>>>>>> 7618b2b2
+!59 = !{i32 1, !"Debug Info Version", i32 2}