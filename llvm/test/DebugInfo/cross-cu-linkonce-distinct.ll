--- conflicted
+++ resolved
@@ -52,7 +52,7 @@
 define linkonce_odr i32 @_Z4funci(i32 %i) #0 {
   %1 = alloca i32, align 4
   store i32 %i, i32* %1, align 4
-  call void @llvm.dbg.declare(metadata !{i32* %1}, metadata !22, metadata !{metadata !"0x102"}), !dbg !23
+  call void @llvm.dbg.declare(metadata i32* %1, metadata !22, metadata !{!"0x102"}), !dbg !23
   %2 = load i32* %1, align 4, !dbg !24
   %3 = mul nsw i32 %2, 2, !dbg !24
   ret i32 %3, !dbg !24
@@ -68,33 +68,6 @@
 !llvm.module.flags = !{!19, !20}
 !llvm.ident = !{!21, !21}
 
-<<<<<<< HEAD
-!0 = metadata !{metadata !"0x11\004\00clang version 3.5.0 \000\00\000\00\001", metadata !1, metadata !2, metadata !2, metadata !3, metadata !9, metadata !2} ; [ DW_TAG_compile_unit ] [/tmp/dbginfo/a.cpp] [DW_LANG_C_plus_plus]
-!1 = metadata !{metadata !"a.cpp", metadata !"/tmp/dbginfo"}
-!2 = metadata !{}
-!3 = metadata !{metadata !4}
-!4 = metadata !{metadata !"0x2e\00func\00func\00_Z4funci\001\000\001\000\006\00256\000\001", metadata !1, metadata !5, metadata !6, null, i32 (i32)* @_Z4funci, null, null, metadata !2} ; [ DW_TAG_subprogram ] [line 1] [def] [func]
-!5 = metadata !{metadata !"0x29", metadata !1}          ; [ DW_TAG_file_type ] [/tmp/dbginfo/a.cpp]
-!6 = metadata !{metadata !"0x15\00\000\000\000\000\000\000", i32 0, null, null, metadata !7, null, null, null} ; [ DW_TAG_subroutine_type ] [line 0, size 0, align 0, offset 0] [from ]
-!7 = metadata !{metadata !8, metadata !8}
-!8 = metadata !{metadata !"0x24\00int\000\0032\0032\000\000\005", null, null} ; [ DW_TAG_base_type ] [int] [line 0, size 32, align 32, offset 0, enc DW_ATE_signed]
-!9 = metadata !{metadata !10}
-!10 = metadata !{metadata !"0x34\00x\00x\00\004\000\001", null, metadata !5, metadata !11, i32 (i32)** @x, null} ; [ DW_TAG_variable ] [x] [line 4] [def]
-!11 = metadata !{metadata !"0xf\00\000\0064\0064\000\000", null, null, metadata !6} ; [ DW_TAG_pointer_type ] [line 0, size 64, align 64, offset 0] [from ]
-!12 = metadata !{metadata !"0x11\004\00clang version 3.5.0 \000\00\000\00\001", metadata !13, metadata !2, metadata !2, metadata !14, metadata !17, metadata !2} ; [ DW_TAG_compile_unit ] [/tmp/dbginfo/b.cpp] [DW_LANG_C_plus_plus]
-!13 = metadata !{metadata !"b.cpp", metadata !"/tmp/dbginfo"}
-!14 = metadata !{metadata !15}
-!15 = metadata !{metadata !"0x2e\00func\00func\00_Z4funci\001\000\001\000\006\00256\000\001", metadata !13, metadata !16, metadata !6, null, i32 (i32)* @_Z4funci, null, null, metadata !2} ; [ DW_TAG_subprogram ] [line 1] [def] [func]
-!16 = metadata !{metadata !"0x29", metadata !13}        ; [ DW_TAG_file_type ] [/tmp/dbginfo/b.cpp]
-!17 = metadata !{metadata !18}
-!18 = metadata !{metadata !"0x34\00y\00y\00\004\000\001", null, metadata !16, metadata !11, i32 (i32)** @y, null} ; [ DW_TAG_variable ] [y] [line 4] [def]
-!19 = metadata !{i32 2, metadata !"Dwarf Version", i32 4}
-!20 = metadata !{i32 1, metadata !"Debug Info Version", i32 2}
-!21 = metadata !{metadata !"clang version 3.5.0 "}
-!22 = metadata !{metadata !"0x101\00i\0016777217\000", metadata !4, metadata !5, metadata !8} ; [ DW_TAG_arg_variable ] [i] [line 1]
-!23 = metadata !{i32 1, i32 0, metadata !4, null}
-!24 = metadata !{i32 2, i32 0, metadata !4, null}
-=======
 !0 = !{!"0x11\004\00clang version 3.5.0 \000\00\000\00\001", !1, !2, !2, !3, !9, !2} ; [ DW_TAG_compile_unit ] [/tmp/dbginfo/a.cpp] [DW_LANG_C_plus_plus]
 !1 = !{!"a.cpp", !"/tmp/dbginfo"}
 !2 = !{}
@@ -119,5 +92,4 @@
 !21 = !{!"clang version 3.5.0 "}
 !22 = !{!"0x101\00i\0016777217\000", !4, !5, !8} ; [ DW_TAG_arg_variable ] [i] [line 1]
 !23 = !MDLocation(line: 1, scope: !4)
-!24 = !MDLocation(line: 2, scope: !4)
->>>>>>> 7618b2b2
+!24 = !MDLocation(line: 2, scope: !4)