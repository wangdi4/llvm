--- conflicted
+++ resolved
@@ -12,24 +12,6 @@
 !llvm.dbg.sp = !{!0, !6, !11}
 !llvm.dbg.lv.foo = !{!7}
 
-<<<<<<< HEAD
-!0 = metadata !{metadata !"0x2e\00bar\00bar\00bar\003\000\001\000\006\000\001\000", metadata !12, metadata !1, metadata !3, null, i32 ()* @bar, null, null, null} ; [ DW_TAG_subprogram ]
-!1 = metadata !{metadata !"0x29", metadata !12} ; [ DW_TAG_file_type ]
-!2 = metadata !{metadata !"0x11\0012\00clang 2.8\001\00\000\00\000", metadata !12, metadata !14, metadata !14, metadata !13, null, null} ; [ DW_TAG_compile_unit ]
-!3 = metadata !{metadata !"0x15\00\000\000\000\000\000\000", metadata !12, metadata !1, null, metadata !4, null, null, null} ; [ DW_TAG_subroutine_type ] [line 0, size 0, align 0, offset 0] [from ]
-!4 = metadata !{metadata !5}
-!5 = metadata !{metadata !"0x24\00int\000\0032\0032\000\000\005", metadata !12, metadata !1} ; [ DW_TAG_base_type ]
-!6 = metadata !{metadata !"0x2e\00foo\00foo\00foo\007\001\001\000\006\000\001\000", metadata !12, metadata !1, metadata !3, null, null, null, null, null} ; [ DW_TAG_subprogram ]
-!7 = metadata !{metadata !"0x100\00one\008\000", metadata !8, metadata !1, metadata !5} ; [ DW_TAG_auto_variable ]
-!8 = metadata !{metadata !"0xb\007\0018\000", metadata !12, metadata !6} ; [ DW_TAG_lexical_block ]
-!9 = metadata !{i32 4, i32 3, metadata !10, null}
-!10 = metadata !{metadata !"0xb\003\0011\000", metadata !12, metadata !0} ; [ DW_TAG_lexical_block ]
-!11 = metadata !{metadata !"0x2e\00foo\00foo\00foo\007\001\000\000\006\000\001\000", metadata !12, metadata !1, metadata !3, null, null, null, null, null} ; [ DW_TAG_subprogram ]
-!12 = metadata !{metadata !"one.c", metadata !"/private/tmp"}
-!13 = metadata !{metadata !0}
-!14 = metadata !{i32 0}
-!15 = metadata !{i32 1, metadata !"Debug Info Version", i32 2}
-=======
 !0 = !{!"0x2e\00bar\00bar\00bar\003\000\001\000\006\000\001\000", !12, !1, !3, null, i32 ()* @bar, null, null, null} ; [ DW_TAG_subprogram ]
 !1 = !{!"0x29", !12} ; [ DW_TAG_file_type ]
 !2 = !{!"0x11\0012\00clang 2.8\001\00\000\00\000", !12, !14, !14, !13, null, null} ; [ DW_TAG_compile_unit ]
@@ -45,5 +27,4 @@
 !12 = !{!"one.c", !"/private/tmp"}
 !13 = !{!0}
 !14 = !{i32 0}
-!15 = !{i32 1, !"Debug Info Version", i32 2}
->>>>>>> 7618b2b2
+!15 = !{i32 1, !"Debug Info Version", i32 2}