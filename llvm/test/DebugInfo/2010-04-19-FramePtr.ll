; RUN: %llc_dwarf -asm-verbose -O1 -o %t < %s
; RUN: grep DW_AT_APPLE_omit_frame_ptr %t
; RUN: %llc_dwarf -disable-fp-elim -asm-verbose -O1 -o %t < %s
; RUN: grep -v DW_AT_APPLE_omit_frame_ptr %t


define i32 @foo() nounwind ssp {
entry:
  %retval = alloca i32                            ; <i32*> [#uses=2]
  %0 = alloca i32                                 ; <i32*> [#uses=2]
  %"alloca point" = bitcast i32 0 to i32          ; <i32> [#uses=0]
  store i32 42, i32* %0, align 4, !dbg !0
  %1 = load i32* %0, align 4, !dbg !0             ; <i32> [#uses=1]
  store i32 %1, i32* %retval, align 4, !dbg !0
  br label %return, !dbg !0

return:                                           ; preds = %entry
  %retval1 = load i32* %retval, !dbg !0           ; <i32> [#uses=1]
  ret i32 %retval1, !dbg !7
}

!llvm.dbg.cu = !{!3}
!llvm.module.flags = !{!12}
!9 = metadata !{metadata !1}

<<<<<<< HEAD
!0 = metadata !{i32 2, i32 0, metadata !1, null}
!1 = metadata !{metadata !"0x2e\00foo\00foo\00foo\002\000\001\000\006\000\000\002", metadata !10, null, metadata !4, null, i32 ()* @foo, null, null, null} ; [ DW_TAG_subprogram ]
!2 = metadata !{metadata !"0x29", metadata !10} ; [ DW_TAG_file_type ]
!3 = metadata !{metadata !"0x11\001\004.2.1 (Based on Apple Inc. build 5658) (LLVM build)\000\00\000\00\000", metadata !10, metadata !11, metadata !11, metadata !9, null,  null} ; [ DW_TAG_compile_unit ]
!4 = metadata !{metadata !"0x15\00\000\000\000\000\000\000", metadata !10, metadata !2, null, metadata !5, null, null, null} ; [ DW_TAG_subroutine_type ] [line 0, size 0, align 0, offset 0] [from ]
!5 = metadata !{metadata !6}
!6 = metadata !{metadata !"0x24\00int\000\0032\0032\000\000\005", metadata !10, metadata !2} ; [ DW_TAG_base_type ]
!7 = metadata !{i32 2, i32 0, metadata !8, null}
!8 = metadata !{metadata !"0xb\002\000\000", metadata !10, metadata !1} ; [ DW_TAG_lexical_block ]
!10 = metadata !{metadata !"a.c", metadata !"/tmp"}
!11 = metadata !{i32 0}
!12 = metadata !{i32 1, metadata !"Debug Info Version", i32 2}
=======
!0 = !MDLocation(line: 2, scope: !1)
!1 = !{!"0x2e\00foo\00foo\00foo\002\000\001\000\006\000\000\002", !10, null, !4, null, i32 ()* @foo, null, null, null} ; [ DW_TAG_subprogram ]
!2 = !{!"0x29", !10} ; [ DW_TAG_file_type ]
!3 = !{!"0x11\001\004.2.1 (Based on Apple Inc. build 5658) (LLVM build)\000\00\000\00\000", !10, !11, !11, !9, null,  null} ; [ DW_TAG_compile_unit ]
!4 = !{!"0x15\00\000\000\000\000\000\000", !10, !2, null, !5, null, null, null} ; [ DW_TAG_subroutine_type ] [line 0, size 0, align 0, offset 0] [from ]
!5 = !{!6}
!6 = !{!"0x24\00int\000\0032\0032\000\000\005", !10, !2} ; [ DW_TAG_base_type ]
!7 = !MDLocation(line: 2, scope: !8)
!8 = !{!"0xb\002\000\000", !10, !1} ; [ DW_TAG_lexical_block ]
!10 = !{!"a.c", !"/tmp"}
!11 = !{i32 0}
!12 = !{i32 1, !"Debug Info Version", i32 2}
>>>>>>> 7618b2b2
<|MERGE_RESOLUTION|>--- conflicted
+++ resolved
@@ -21,22 +21,8 @@
 
 !llvm.dbg.cu = !{!3}
 !llvm.module.flags = !{!12}
-!9 = metadata !{metadata !1}
+!9 = !{!1}
 
-<<<<<<< HEAD
-!0 = metadata !{i32 2, i32 0, metadata !1, null}
-!1 = metadata !{metadata !"0x2e\00foo\00foo\00foo\002\000\001\000\006\000\000\002", metadata !10, null, metadata !4, null, i32 ()* @foo, null, null, null} ; [ DW_TAG_subprogram ]
-!2 = metadata !{metadata !"0x29", metadata !10} ; [ DW_TAG_file_type ]
-!3 = metadata !{metadata !"0x11\001\004.2.1 (Based on Apple Inc. build 5658) (LLVM build)\000\00\000\00\000", metadata !10, metadata !11, metadata !11, metadata !9, null,  null} ; [ DW_TAG_compile_unit ]
-!4 = metadata !{metadata !"0x15\00\000\000\000\000\000\000", metadata !10, metadata !2, null, metadata !5, null, null, null} ; [ DW_TAG_subroutine_type ] [line 0, size 0, align 0, offset 0] [from ]
-!5 = metadata !{metadata !6}
-!6 = metadata !{metadata !"0x24\00int\000\0032\0032\000\000\005", metadata !10, metadata !2} ; [ DW_TAG_base_type ]
-!7 = metadata !{i32 2, i32 0, metadata !8, null}
-!8 = metadata !{metadata !"0xb\002\000\000", metadata !10, metadata !1} ; [ DW_TAG_lexical_block ]
-!10 = metadata !{metadata !"a.c", metadata !"/tmp"}
-!11 = metadata !{i32 0}
-!12 = metadata !{i32 1, metadata !"Debug Info Version", i32 2}
-=======
 !0 = !MDLocation(line: 2, scope: !1)
 !1 = !{!"0x2e\00foo\00foo\00foo\002\000\001\000\006\000\000\002", !10, null, !4, null, i32 ()* @foo, null, null, null} ; [ DW_TAG_subprogram ]
 !2 = !{!"0x29", !10} ; [ DW_TAG_file_type ]
@@ -48,5 +34,4 @@
 !8 = !{!"0xb\002\000\000", !10, !1} ; [ DW_TAG_lexical_block ]
 !10 = !{!"a.c", !"/tmp"}
 !11 = !{i32 0}
-!12 = !{i32 1, !"Debug Info Version", i32 2}
->>>>>>> 7618b2b2
+!12 = !{i32 1, !"Debug Info Version", i32 2}