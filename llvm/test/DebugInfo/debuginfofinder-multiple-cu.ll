; RUN: opt -analyze -module-debuginfo < %s | FileCheck %s

; Produced from linking:
;   /tmp/test1.c containing f()
;   /tmp/test2.c containing g()

; Verify that both compile units and both their contained functions are
; listed by DebugInfoFinder:
;CHECK: Compile Unit: [ DW_TAG_compile_unit ] [/tmp/test1.c] [DW_LANG_C99]
;CHECK: Compile Unit: [ DW_TAG_compile_unit ] [/tmp/test2.c] [DW_LANG_C99]
;CHECK: Subprogram: [ DW_TAG_subprogram ] [line 1] [def] [f]
;CHECK: Subprogram: [ DW_TAG_subprogram ] [line 1] [def] [g]

define void @f() {
  ret void, !dbg !14
}

define void @g() {
  ret void, !dbg !15
}

!llvm.dbg.cu = !{!0, !8}
!llvm.module.flags = !{!13, !16}

<<<<<<< HEAD
!0 = metadata !{i32 786449, metadata !1, i32 12, metadata !"clang version 3.4 (192092)", i1 false, metadata !"", i32 0, metadata !2, metadata !2, metadata !3, metadata !2, metadata !2, metadata !""} ; [ DW_TAG_compile_unit ] [/tmp/test1.c] [DW_LANG_C99]
!1 = metadata !{metadata !"test1.c", metadata !"/tmp"}
!2 = metadata !{i32 0}
!3 = metadata !{metadata !4}
!4 = metadata !{i32 786478, metadata !1, metadata !5, metadata !"f", metadata !"f", metadata !"", i32 1, metadata !6, i1 false, i1 true, i32 0, i32 0, null, i32 0, i1 false, void ()* @f, null, null, metadata !2, i32 1} ; [ DW_TAG_subprogram ] [line 1] [def] [f]
!5 = metadata !{i32 786473, metadata !1}          ; [ DW_TAG_file_type ] [/tmp/test1.c]
!6 = metadata !{i32 786453, i32 0, null, metadata !"", i32 0, i64 0, i64 0, i64 0, i32 0, null, metadata !7, i32 0, null, null, null} ; [ DW_TAG_subroutine_type ] [line 0, size 0, align 0, offset 0] [from ]
!7 = metadata !{null}
!8 = metadata !{i32 786449, metadata !9, i32 12, metadata !"clang version 3.4 (192092)", i1 false, metadata !"", i32 0, metadata !2, metadata !2, metadata !10, metadata !2, metadata !2, metadata !""} ; [ DW_TAG_compile_unit ] [/tmp/test2.c] [DW_LANG_C99]
!9 = metadata !{metadata !"test2.c", metadata !"/tmp"}
!10 = metadata !{metadata !11}
!11 = metadata !{i32 786478, metadata !9, metadata !12, metadata !"g", metadata !"g", metadata !"", i32 1, metadata !6, i1 false, i1 true, i32 0, i32 0, null, i32 0, i1 false, void ()* @g, null, null, metadata !2, i32 1} ; [ DW_TAG_subprogram ] [line 1] [def] [g]
!12 = metadata !{i32 786473, metadata !9}         ; [ DW_TAG_file_type ] [/tmp/test2.c]
!13 = metadata !{i32 2, metadata !"Dwarf Version", i32 4}
!14 = metadata !{i32 1, i32 0, metadata !4, null}
!15 = metadata !{i32 1, i32 0, metadata !11, null}
!16 = metadata !{i32 1, metadata !"Debug Info Version", i32 1}
=======
!0 = !{!"0x11\0012\00clang version 3.4 (192092)\000\00\000\00\000", !1, !2, !2, !3, !2, !2} ; [ DW_TAG_compile_unit ] [/tmp/test1.c] [DW_LANG_C99]
!1 = !{!"test1.c", !"/tmp"}
!2 = !{i32 0}
!3 = !{!4}
!4 = !{!"0x2e\00f\00f\00\001\000\001\000\006\000\000\001", !1, !5, !6, null, void ()* @f, null, null, !2} ; [ DW_TAG_subprogram ] [line 1] [def] [f]
!5 = !{!"0x29", !1}          ; [ DW_TAG_file_type ] [/tmp/test1.c]
!6 = !{!"0x15\00\000\000\000\000\000\000", i32 0, null, null, !7, null, null, null} ; [ DW_TAG_subroutine_type ] [line 0, size 0, align 0, offset 0] [from ]
!7 = !{null}
!8 = !{!"0x11\0012\00clang version 3.4 (192092)\000\00\000\00\000", !9, !2, !2, !10, !2, !2} ; [ DW_TAG_compile_unit ] [/tmp/test2.c] [DW_LANG_C99]
!9 = !{!"test2.c", !"/tmp"}
!10 = !{!11}
!11 = !{!"0x2e\00g\00g\00\001\000\001\000\006\000\000\001", !9, !12, !6, null, void ()* @g, null, null, !2} ; [ DW_TAG_subprogram ] [line 1] [def] [g]
!12 = !{!"0x29", !9}         ; [ DW_TAG_file_type ] [/tmp/test2.c]
!13 = !{i32 2, !"Dwarf Version", i32 4}
!14 = !MDLocation(line: 1, scope: !4)
!15 = !MDLocation(line: 1, scope: !11)
!16 = !{i32 1, !"Debug Info Version", i32 2}
>>>>>>> 41cb3da2
<|MERGE_RESOLUTION|>--- conflicted
+++ resolved
@@ -22,25 +22,6 @@
 !llvm.dbg.cu = !{!0, !8}
 !llvm.module.flags = !{!13, !16}
 
-<<<<<<< HEAD
-!0 = metadata !{i32 786449, metadata !1, i32 12, metadata !"clang version 3.4 (192092)", i1 false, metadata !"", i32 0, metadata !2, metadata !2, metadata !3, metadata !2, metadata !2, metadata !""} ; [ DW_TAG_compile_unit ] [/tmp/test1.c] [DW_LANG_C99]
-!1 = metadata !{metadata !"test1.c", metadata !"/tmp"}
-!2 = metadata !{i32 0}
-!3 = metadata !{metadata !4}
-!4 = metadata !{i32 786478, metadata !1, metadata !5, metadata !"f", metadata !"f", metadata !"", i32 1, metadata !6, i1 false, i1 true, i32 0, i32 0, null, i32 0, i1 false, void ()* @f, null, null, metadata !2, i32 1} ; [ DW_TAG_subprogram ] [line 1] [def] [f]
-!5 = metadata !{i32 786473, metadata !1}          ; [ DW_TAG_file_type ] [/tmp/test1.c]
-!6 = metadata !{i32 786453, i32 0, null, metadata !"", i32 0, i64 0, i64 0, i64 0, i32 0, null, metadata !7, i32 0, null, null, null} ; [ DW_TAG_subroutine_type ] [line 0, size 0, align 0, offset 0] [from ]
-!7 = metadata !{null}
-!8 = metadata !{i32 786449, metadata !9, i32 12, metadata !"clang version 3.4 (192092)", i1 false, metadata !"", i32 0, metadata !2, metadata !2, metadata !10, metadata !2, metadata !2, metadata !""} ; [ DW_TAG_compile_unit ] [/tmp/test2.c] [DW_LANG_C99]
-!9 = metadata !{metadata !"test2.c", metadata !"/tmp"}
-!10 = metadata !{metadata !11}
-!11 = metadata !{i32 786478, metadata !9, metadata !12, metadata !"g", metadata !"g", metadata !"", i32 1, metadata !6, i1 false, i1 true, i32 0, i32 0, null, i32 0, i1 false, void ()* @g, null, null, metadata !2, i32 1} ; [ DW_TAG_subprogram ] [line 1] [def] [g]
-!12 = metadata !{i32 786473, metadata !9}         ; [ DW_TAG_file_type ] [/tmp/test2.c]
-!13 = metadata !{i32 2, metadata !"Dwarf Version", i32 4}
-!14 = metadata !{i32 1, i32 0, metadata !4, null}
-!15 = metadata !{i32 1, i32 0, metadata !11, null}
-!16 = metadata !{i32 1, metadata !"Debug Info Version", i32 1}
-=======
 !0 = !{!"0x11\0012\00clang version 3.4 (192092)\000\00\000\00\000", !1, !2, !2, !3, !2, !2} ; [ DW_TAG_compile_unit ] [/tmp/test1.c] [DW_LANG_C99]
 !1 = !{!"test1.c", !"/tmp"}
 !2 = !{i32 0}
@@ -57,5 +38,4 @@
 !13 = !{i32 2, !"Dwarf Version", i32 4}
 !14 = !MDLocation(line: 1, scope: !4)
 !15 = !MDLocation(line: 1, scope: !11)
-!16 = !{i32 1, !"Debug Info Version", i32 2}
->>>>>>> 41cb3da2
+!16 = !{i32 1, !"Debug Info Version", i32 2}