; RUN: %llc_dwarf -O2 %s -o - | FileCheck %s
; Check struct X for dead variable xyz from inlined function foo.

; CHECK:	DW_TAG_structure_type
; CHECK-NEXT:	info_string
 

@i = common global i32 0                          ; <i32*> [#uses=2]

declare void @llvm.dbg.declare(metadata, metadata) nounwind readnone

declare void @llvm.dbg.value(metadata, i64, metadata) nounwind readnone

define i32 @bar() nounwind ssp {
entry:
  %0 = load i32* @i, align 4, !dbg !17            ; <i32> [#uses=2]
<<<<<<< HEAD
  tail call void @llvm.dbg.value(metadata !{i32 %0}, i64 0, metadata !9), !dbg !19
  tail call void @llvm.dbg.declare(metadata !29, metadata !10), !dbg !21
=======
  tail call void @llvm.dbg.value(metadata i32 %0, i64 0, metadata !9, metadata !{!"0x102"}), !dbg !19
  tail call void @llvm.dbg.declare(metadata !29, metadata !10, metadata !{!"0x102"}), !dbg !21
>>>>>>> 41cb3da2
  %1 = mul nsw i32 %0, %0, !dbg !22               ; <i32> [#uses=2]
  store i32 %1, i32* @i, align 4, !dbg !17
  ret i32 %1, !dbg !23
}

!llvm.dbg.cu = !{!2}
!llvm.module.flags = !{!28}

<<<<<<< HEAD
!0 = metadata !{i32 786478, metadata !27, metadata !1, metadata !"foo", metadata !"foo", metadata !"", i32 9, metadata !3, i1 true, i1 true, i32 0, i32 0, null, i1 false, i1 true, null, null, null, metadata !24, i32 9} ; [ DW_TAG_subprogram ]
!1 = metadata !{i32 786473, metadata !27} ; [ DW_TAG_file_type ]
!2 = metadata !{i32 786449, metadata !27, i32 1, metadata !"4.2.1 (Based on Apple Inc. build 5658) (LLVM build)", i1 true, metadata !"", i32 0, metadata !20, metadata !20, metadata !25, metadata !26,  metadata !20, metadata !""} ; [ DW_TAG_compile_unit ]
!3 = metadata !{i32 786453, metadata !27, metadata !1, metadata !"", i32 0, i64 0, i64 0, i64 0, i32 0, null, metadata !4, i32 0, null, null, null} ; [ DW_TAG_subroutine_type ] [line 0, size 0, align 0, offset 0] [from ]
!4 = metadata !{metadata !5, metadata !5}
!5 = metadata !{i32 786468, metadata !27, metadata !1, metadata !"int", i32 0, i64 32, i64 32, i64 0, i32 0, i32 5} ; [ DW_TAG_base_type ]
!6 = metadata !{i32 786478, metadata !27, metadata !1, metadata !"bar", metadata !"bar", metadata !"bar", i32 14, metadata !7, i1 false, i1 true, i32 0, i32 0, null, i1 false, i1 true, i32 ()* @bar, null, null, null, i32 0} ; [ DW_TAG_subprogram ]
!7 = metadata !{i32 786453, metadata !27, metadata !1, metadata !"", i32 0, i64 0, i64 0, i64 0, i32 0, null, metadata !8, i32 0, null, null, null} ; [ DW_TAG_subroutine_type ] [line 0, size 0, align 0, offset 0] [from ]
!8 = metadata !{metadata !5}
!9 = metadata !{i32 786689, metadata !0, metadata !"j", metadata !1, i32 9, metadata !5, i32 0, null} ; [ DW_TAG_arg_variable ]
!10 = metadata !{i32 786688, metadata !11, metadata !"xyz", metadata !1, i32 10, metadata !12, i32 0, null} ; [ DW_TAG_auto_variable ]
!11 = metadata !{i32 786443, metadata !1, metadata !0, i32 9, i32 0, i32 0} ; [ DW_TAG_lexical_block ]
!12 = metadata !{i32 786451, metadata !27, metadata !0, metadata !"X", i32 10, i64 64, i64 32, i64 0, i32 0, null, metadata !13, i32 0, null, null, null} ; [ DW_TAG_structure_type ] [X] [line 10, size 64, align 32, offset 0] [def] [from ]
!13 = metadata !{metadata !14, metadata !15}
!14 = metadata !{i32 786445, metadata !27, metadata !12, metadata !"a", i32 10, i64 32, i64 32, i64 0, i32 0, metadata !5} ; [ DW_TAG_member ]
!15 = metadata !{i32 786445, metadata !27, metadata !12, metadata !"b", i32 10, i64 32, i64 32, i64 32, i32 0, metadata !5} ; [ DW_TAG_member ]
!16 = metadata !{i32 786484, i32 0, metadata !1, metadata !"i", metadata !"i", metadata !"", metadata !1, i32 5, metadata !5, i1 false, i1 true, i32* @i, null} ; [ DW_TAG_variable ]
!17 = metadata !{i32 15, i32 0, metadata !18, null}
!18 = metadata !{i32 786443, metadata !1, metadata !6, i32 14, i32 0, i32 1} ; [ DW_TAG_lexical_block ]
!19 = metadata !{i32 9, i32 0, metadata !0, metadata !17}
!20 = metadata !{}
!21 = metadata !{i32 9, i32 0, metadata !11, metadata !17}
!22 = metadata !{i32 11, i32 0, metadata !11, metadata !17}
!23 = metadata !{i32 16, i32 0, metadata !18, null}
!24 = metadata !{metadata !9, metadata !10}
!25 = metadata !{metadata !0, metadata !6}
!26 = metadata !{metadata !16}
!27 = metadata !{metadata !"bar.c", metadata !"/tmp/"}
!28 = metadata !{i32 1, metadata !"Debug Info Version", i32 1}
!29 = metadata !{null}
=======
!0 = !{!"0x2e\00foo\00foo\00\009\001\001\000\006\000\001\009", !27, !1, !3, null, null, null, null, !24} ; [ DW_TAG_subprogram ]
!1 = !{!"0x29", !27} ; [ DW_TAG_file_type ]
!2 = !{!"0x11\001\004.2.1 (Based on Apple Inc. build 5658) (LLVM build)\001\00\000\00\000", !27, !20, !20, !25, !26,  !20} ; [ DW_TAG_compile_unit ]
!3 = !{!"0x15\00\000\000\000\000\000\000", !27, !1, null, !4, null, null, null} ; [ DW_TAG_subroutine_type ] [line 0, size 0, align 0, offset 0] [from ]
!4 = !{!5, !5}
!5 = !{!"0x24\00int\000\0032\0032\000\000\005", !27, !1} ; [ DW_TAG_base_type ]
!6 = !{!"0x2e\00bar\00bar\00bar\0014\000\001\000\006\000\001\000", !27, !1, !7, null, i32 ()* @bar, null, null, null} ; [ DW_TAG_subprogram ]
!7 = !{!"0x15\00\000\000\000\000\000\000", !27, !1, null, !8, null, null, null} ; [ DW_TAG_subroutine_type ] [line 0, size 0, align 0, offset 0] [from ]
!8 = !{!5}
!9 = !{!"0x101\00j\009\000", !0, !1, !5} ; [ DW_TAG_arg_variable ]
!10 = !{!"0x100\00xyz\0010\000", !11, !1, !12} ; [ DW_TAG_auto_variable ]
!11 = !{!"0xb\009\000\000", !1, !0} ; [ DW_TAG_lexical_block ]
!12 = !{!"0x13\00X\0010\0064\0032\000\000\000", !27, !0, null, !13, null, null, null} ; [ DW_TAG_structure_type ] [X] [line 10, size 64, align 32, offset 0] [def] [from ]
!13 = !{!14, !15}
!14 = !{!"0xd\00a\0010\0032\0032\000\000", !27, !12, !5} ; [ DW_TAG_member ]
!15 = !{!"0xd\00b\0010\0032\0032\0032\000", !27, !12, !5} ; [ DW_TAG_member ]
!16 = !{!"0x34\00i\00i\00\005\000\001", !1, !1, !5, i32* @i, null} ; [ DW_TAG_variable ]
!17 = !MDLocation(line: 15, scope: !18)
!18 = !{!"0xb\0014\000\001", !1, !6} ; [ DW_TAG_lexical_block ]
!19 = !MDLocation(line: 9, scope: !0, inlinedAt: !17)
!20 = !{}
!21 = !MDLocation(line: 9, scope: !11, inlinedAt: !17)
!22 = !MDLocation(line: 11, scope: !11, inlinedAt: !17)
!23 = !MDLocation(line: 16, scope: !18)
!24 = !{!9, !10}
!25 = !{!0, !6}
!26 = !{!16}
!27 = !{!"bar.c", !"/tmp/"}
!28 = !{i32 1, !"Debug Info Version", i32 2}
!29 = !{null}
>>>>>>> 41cb3da2
<|MERGE_RESOLUTION|>--- conflicted
+++ resolved
@@ -7,20 +7,15 @@
 
 @i = common global i32 0                          ; <i32*> [#uses=2]
 
-declare void @llvm.dbg.declare(metadata, metadata) nounwind readnone
+declare void @llvm.dbg.declare(metadata, metadata, metadata) nounwind readnone
 
-declare void @llvm.dbg.value(metadata, i64, metadata) nounwind readnone
+declare void @llvm.dbg.value(metadata, i64, metadata, metadata) nounwind readnone
 
 define i32 @bar() nounwind ssp {
 entry:
   %0 = load i32* @i, align 4, !dbg !17            ; <i32> [#uses=2]
-<<<<<<< HEAD
-  tail call void @llvm.dbg.value(metadata !{i32 %0}, i64 0, metadata !9), !dbg !19
-  tail call void @llvm.dbg.declare(metadata !29, metadata !10), !dbg !21
-=======
   tail call void @llvm.dbg.value(metadata i32 %0, i64 0, metadata !9, metadata !{!"0x102"}), !dbg !19
   tail call void @llvm.dbg.declare(metadata !29, metadata !10, metadata !{!"0x102"}), !dbg !21
->>>>>>> 41cb3da2
   %1 = mul nsw i32 %0, %0, !dbg !22               ; <i32> [#uses=2]
   store i32 %1, i32* @i, align 4, !dbg !17
   ret i32 %1, !dbg !23
@@ -29,38 +24,6 @@
 !llvm.dbg.cu = !{!2}
 !llvm.module.flags = !{!28}
 
-<<<<<<< HEAD
-!0 = metadata !{i32 786478, metadata !27, metadata !1, metadata !"foo", metadata !"foo", metadata !"", i32 9, metadata !3, i1 true, i1 true, i32 0, i32 0, null, i1 false, i1 true, null, null, null, metadata !24, i32 9} ; [ DW_TAG_subprogram ]
-!1 = metadata !{i32 786473, metadata !27} ; [ DW_TAG_file_type ]
-!2 = metadata !{i32 786449, metadata !27, i32 1, metadata !"4.2.1 (Based on Apple Inc. build 5658) (LLVM build)", i1 true, metadata !"", i32 0, metadata !20, metadata !20, metadata !25, metadata !26,  metadata !20, metadata !""} ; [ DW_TAG_compile_unit ]
-!3 = metadata !{i32 786453, metadata !27, metadata !1, metadata !"", i32 0, i64 0, i64 0, i64 0, i32 0, null, metadata !4, i32 0, null, null, null} ; [ DW_TAG_subroutine_type ] [line 0, size 0, align 0, offset 0] [from ]
-!4 = metadata !{metadata !5, metadata !5}
-!5 = metadata !{i32 786468, metadata !27, metadata !1, metadata !"int", i32 0, i64 32, i64 32, i64 0, i32 0, i32 5} ; [ DW_TAG_base_type ]
-!6 = metadata !{i32 786478, metadata !27, metadata !1, metadata !"bar", metadata !"bar", metadata !"bar", i32 14, metadata !7, i1 false, i1 true, i32 0, i32 0, null, i1 false, i1 true, i32 ()* @bar, null, null, null, i32 0} ; [ DW_TAG_subprogram ]
-!7 = metadata !{i32 786453, metadata !27, metadata !1, metadata !"", i32 0, i64 0, i64 0, i64 0, i32 0, null, metadata !8, i32 0, null, null, null} ; [ DW_TAG_subroutine_type ] [line 0, size 0, align 0, offset 0] [from ]
-!8 = metadata !{metadata !5}
-!9 = metadata !{i32 786689, metadata !0, metadata !"j", metadata !1, i32 9, metadata !5, i32 0, null} ; [ DW_TAG_arg_variable ]
-!10 = metadata !{i32 786688, metadata !11, metadata !"xyz", metadata !1, i32 10, metadata !12, i32 0, null} ; [ DW_TAG_auto_variable ]
-!11 = metadata !{i32 786443, metadata !1, metadata !0, i32 9, i32 0, i32 0} ; [ DW_TAG_lexical_block ]
-!12 = metadata !{i32 786451, metadata !27, metadata !0, metadata !"X", i32 10, i64 64, i64 32, i64 0, i32 0, null, metadata !13, i32 0, null, null, null} ; [ DW_TAG_structure_type ] [X] [line 10, size 64, align 32, offset 0] [def] [from ]
-!13 = metadata !{metadata !14, metadata !15}
-!14 = metadata !{i32 786445, metadata !27, metadata !12, metadata !"a", i32 10, i64 32, i64 32, i64 0, i32 0, metadata !5} ; [ DW_TAG_member ]
-!15 = metadata !{i32 786445, metadata !27, metadata !12, metadata !"b", i32 10, i64 32, i64 32, i64 32, i32 0, metadata !5} ; [ DW_TAG_member ]
-!16 = metadata !{i32 786484, i32 0, metadata !1, metadata !"i", metadata !"i", metadata !"", metadata !1, i32 5, metadata !5, i1 false, i1 true, i32* @i, null} ; [ DW_TAG_variable ]
-!17 = metadata !{i32 15, i32 0, metadata !18, null}
-!18 = metadata !{i32 786443, metadata !1, metadata !6, i32 14, i32 0, i32 1} ; [ DW_TAG_lexical_block ]
-!19 = metadata !{i32 9, i32 0, metadata !0, metadata !17}
-!20 = metadata !{}
-!21 = metadata !{i32 9, i32 0, metadata !11, metadata !17}
-!22 = metadata !{i32 11, i32 0, metadata !11, metadata !17}
-!23 = metadata !{i32 16, i32 0, metadata !18, null}
-!24 = metadata !{metadata !9, metadata !10}
-!25 = metadata !{metadata !0, metadata !6}
-!26 = metadata !{metadata !16}
-!27 = metadata !{metadata !"bar.c", metadata !"/tmp/"}
-!28 = metadata !{i32 1, metadata !"Debug Info Version", i32 1}
-!29 = metadata !{null}
-=======
 !0 = !{!"0x2e\00foo\00foo\00\009\001\001\000\006\000\001\009", !27, !1, !3, null, null, null, null, !24} ; [ DW_TAG_subprogram ]
 !1 = !{!"0x29", !27} ; [ DW_TAG_file_type ]
 !2 = !{!"0x11\001\004.2.1 (Based on Apple Inc. build 5658) (LLVM build)\001\00\000\00\000", !27, !20, !20, !25, !26,  !20} ; [ DW_TAG_compile_unit ]
@@ -90,5 +53,4 @@
 !26 = !{!16}
 !27 = !{!"bar.c", !"/tmp/"}
 !28 = !{i32 1, !"Debug Info Version", i32 2}
-!29 = !{null}
->>>>>>> 41cb3da2
+!29 = !{null}