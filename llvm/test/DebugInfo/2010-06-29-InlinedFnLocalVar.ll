--- conflicted
+++ resolved
@@ -14,8 +14,8 @@
 define i32 @bar() nounwind ssp {
 entry:
   %0 = load i32* @i, align 4, !dbg !17            ; <i32> [#uses=2]
-  tail call void @llvm.dbg.value(metadata !{i32 %0}, i64 0, metadata !9, metadata !{metadata !"0x102"}), !dbg !19
-  tail call void @llvm.dbg.declare(metadata !29, metadata !10, metadata !{metadata !"0x102"}), !dbg !21
+  tail call void @llvm.dbg.value(metadata i32 %0, i64 0, metadata !9, metadata !{!"0x102"}), !dbg !19
+  tail call void @llvm.dbg.declare(metadata !29, metadata !10, metadata !{!"0x102"}), !dbg !21
   %1 = mul nsw i32 %0, %0, !dbg !22               ; <i32> [#uses=2]
   store i32 %1, i32* @i, align 4, !dbg !17
   ret i32 %1, !dbg !23
@@ -24,38 +24,6 @@
 !llvm.dbg.cu = !{!2}
 !llvm.module.flags = !{!28}
 
-<<<<<<< HEAD
-!0 = metadata !{metadata !"0x2e\00foo\00foo\00\009\001\001\000\006\000\001\009", metadata !27, metadata !1, metadata !3, null, null, null, null, metadata !24} ; [ DW_TAG_subprogram ]
-!1 = metadata !{metadata !"0x29", metadata !27} ; [ DW_TAG_file_type ]
-!2 = metadata !{metadata !"0x11\001\004.2.1 (Based on Apple Inc. build 5658) (LLVM build)\001\00\000\00\000", metadata !27, metadata !20, metadata !20, metadata !25, metadata !26,  metadata !20} ; [ DW_TAG_compile_unit ]
-!3 = metadata !{metadata !"0x15\00\000\000\000\000\000\000", metadata !27, metadata !1, null, metadata !4, null, null, null} ; [ DW_TAG_subroutine_type ] [line 0, size 0, align 0, offset 0] [from ]
-!4 = metadata !{metadata !5, metadata !5}
-!5 = metadata !{metadata !"0x24\00int\000\0032\0032\000\000\005", metadata !27, metadata !1} ; [ DW_TAG_base_type ]
-!6 = metadata !{metadata !"0x2e\00bar\00bar\00bar\0014\000\001\000\006\000\001\000", metadata !27, metadata !1, metadata !7, null, i32 ()* @bar, null, null, null} ; [ DW_TAG_subprogram ]
-!7 = metadata !{metadata !"0x15\00\000\000\000\000\000\000", metadata !27, metadata !1, null, metadata !8, null, null, null} ; [ DW_TAG_subroutine_type ] [line 0, size 0, align 0, offset 0] [from ]
-!8 = metadata !{metadata !5}
-!9 = metadata !{metadata !"0x101\00j\009\000", metadata !0, metadata !1, metadata !5} ; [ DW_TAG_arg_variable ]
-!10 = metadata !{metadata !"0x100\00xyz\0010\000", metadata !11, metadata !1, metadata !12} ; [ DW_TAG_auto_variable ]
-!11 = metadata !{metadata !"0xb\009\000\000", metadata !1, metadata !0} ; [ DW_TAG_lexical_block ]
-!12 = metadata !{metadata !"0x13\00X\0010\0064\0032\000\000\000", metadata !27, metadata !0, null, metadata !13, null, null, null} ; [ DW_TAG_structure_type ] [X] [line 10, size 64, align 32, offset 0] [def] [from ]
-!13 = metadata !{metadata !14, metadata !15}
-!14 = metadata !{metadata !"0xd\00a\0010\0032\0032\000\000", metadata !27, metadata !12, metadata !5} ; [ DW_TAG_member ]
-!15 = metadata !{metadata !"0xd\00b\0010\0032\0032\0032\000", metadata !27, metadata !12, metadata !5} ; [ DW_TAG_member ]
-!16 = metadata !{metadata !"0x34\00i\00i\00\005\000\001", metadata !1, metadata !1, metadata !5, i32* @i, null} ; [ DW_TAG_variable ]
-!17 = metadata !{i32 15, i32 0, metadata !18, null}
-!18 = metadata !{metadata !"0xb\0014\000\001", metadata !1, metadata !6} ; [ DW_TAG_lexical_block ]
-!19 = metadata !{i32 9, i32 0, metadata !0, metadata !17}
-!20 = metadata !{}
-!21 = metadata !{i32 9, i32 0, metadata !11, metadata !17}
-!22 = metadata !{i32 11, i32 0, metadata !11, metadata !17}
-!23 = metadata !{i32 16, i32 0, metadata !18, null}
-!24 = metadata !{metadata !9, metadata !10}
-!25 = metadata !{metadata !0, metadata !6}
-!26 = metadata !{metadata !16}
-!27 = metadata !{metadata !"bar.c", metadata !"/tmp/"}
-!28 = metadata !{i32 1, metadata !"Debug Info Version", i32 2}
-!29 = metadata !{null}
-=======
 !0 = !{!"0x2e\00foo\00foo\00\009\001\001\000\006\000\001\009", !27, !1, !3, null, null, null, null, !24} ; [ DW_TAG_subprogram ]
 !1 = !{!"0x29", !27} ; [ DW_TAG_file_type ]
 !2 = !{!"0x11\001\004.2.1 (Based on Apple Inc. build 5658) (LLVM build)\001\00\000\00\000", !27, !20, !20, !25, !26,  !20} ; [ DW_TAG_compile_unit ]
@@ -85,5 +53,4 @@
 !26 = !{!16}
 !27 = !{!"bar.c", !"/tmp/"}
 !28 = !{i32 1, !"Debug Info Version", i32 2}
-!29 = !{null}
->>>>>>> 7618b2b2
+!29 = !{null}