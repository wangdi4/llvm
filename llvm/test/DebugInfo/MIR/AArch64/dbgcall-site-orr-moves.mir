<<<<<<< HEAD
# RUN: llc -emit-call-site-info -debug-entry-values -start-after=livedebugvalues -filetype=obj -o - %s | llvm-dwarfdump - | FileCheck %s
=======
# RUN: llc -emit-call-site-info -start-after=livedebugvalues -filetype=obj -o - %s | llvm-dwarfdump - | FileCheck %s
>>>>>>> 24438a35

# Based on the following C reproducer:
#
# extern void call_int(int);
# extern void call_int_int(int, int);
# extern void call_long(long);
# extern int global;
#
# int same_reg(int p) {
#   call_int(p);
#   return 0;
# }
#
# int super_reg(unsigned p) {
#   call_long(p);
#   return 0;
# }
#
# int sub_reg(int p, long q) {
#   call_int_int(q, global);
#   return p;
# }

--- |
  target datalayout = "e-m:e-i8:8:32-i16:16:32-i64:64-i128:128-n32:64-S128"
  target triple = "aarch64"

  @global = external global i32, align 4

  ; Function Attrs: noinline nounwind
  define i32 @same_reg(i32 %p) #0 !dbg !19 {
  entry:
    call void @llvm.dbg.value(metadata i32 %p, metadata !23, metadata !DIExpression()), !dbg !24
    tail call void @call_int(i32 %p), !dbg !25
    ret i32 0, !dbg !26
  }

  declare !dbg !4 void @call_int(i32)

  ; Function Attrs: noinline nounwind
  define i32 @super_reg(i32 %p) #0 !dbg !27 {
  entry:
    call void @llvm.dbg.value(metadata i32 %p, metadata !32, metadata !DIExpression()), !dbg !33
    %conv = zext i32 %p to i64, !dbg !34
    tail call void @call_long(i64 %conv), !dbg !34
    ret i32 0, !dbg !35
  }

  declare !dbg !8 void @call_long(i64)

  ; Function Attrs: noinline nounwind
  define i32 @sub_reg(i32 returned %p, i64 %q) #0 !dbg !36 {
  entry:
    call void @llvm.dbg.value(metadata i32 %p, metadata !40, metadata !DIExpression()), !dbg !42
    call void @llvm.dbg.value(metadata i64 %q, metadata !41, metadata !DIExpression()), !dbg !42
    %conv = trunc i64 %q to i32, !dbg !43
    %0 = load i32, i32* @global, align 4, !dbg !43
    tail call void @call_int_int(i32 %conv, i32 %0), !dbg !43
    ret i32 %p, !dbg !44
  }

  declare !dbg !12 void @call_int_int(i32, i32)

  ; Function Attrs: nounwind readnone speculatable willreturn
  declare void @llvm.dbg.value(metadata, metadata, metadata) #1

  attributes #0 = { noinline nounwind  "frame-pointer"="all" }
  attributes #1 = { nounwind readnone speculatable willreturn }

  !llvm.dbg.cu = !{!0}
  !llvm.module.flags = !{!15, !16, !17}
  !llvm.ident = !{!18}

  !0 = distinct !DICompileUnit(language: DW_LANG_C99, file: !1, producer: "clang version 10.0.0 (ssh://gerritmirror.rnd.ki.sw.ericsson.se:29418/flextools/llvm-project.git f76e863b549ddccd5e917e2f3ff50646915654d2)", isOptimized: true, runtimeVersion: 0, emissionKind: FullDebug, enums: !2, retainedTypes: !3, nameTableKind: None)
  !1 = !DIFile(filename: "orrxrs.c", directory: "/repo/edasten/llvm-project/llvm")
  !2 = !{}
  !3 = !{!4, !8, !12}
  !4 = !DISubprogram(name: "call_int", scope: !1, file: !1, line: 1, type: !5, flags: DIFlagPrototyped, spFlags: DISPFlagOptimized, retainedNodes: !2)
  !5 = !DISubroutineType(types: !6)
  !6 = !{null, !7}
  !7 = !DIBasicType(name: "int", size: 32, encoding: DW_ATE_signed)
  !8 = !DISubprogram(name: "call_long", scope: !1, file: !1, line: 3, type: !9, flags: DIFlagPrototyped, spFlags: DISPFlagOptimized, retainedNodes: !2)
  !9 = !DISubroutineType(types: !10)
  !10 = !{null, !11}
  !11 = !DIBasicType(name: "long int", size: 64, encoding: DW_ATE_signed)
  !12 = !DISubprogram(name: "call_int_int", scope: !1, file: !1, line: 2, type: !13, flags: DIFlagPrototyped, spFlags: DISPFlagOptimized, retainedNodes: !2)
  !13 = !DISubroutineType(types: !14)
  !14 = !{null, !7, !7}
  !15 = !{i32 2, !"Dwarf Version", i32 4}
  !16 = !{i32 2, !"Debug Info Version", i32 3}
  !17 = !{i32 1, !"wchar_size", i32 4}
  !18 = !{!"clang version 10.0.0 (ssh://gerritmirror.rnd.ki.sw.ericsson.se:29418/flextools/llvm-project.git f76e863b549ddccd5e917e2f3ff50646915654d2)"}
  !19 = distinct !DISubprogram(name: "same_reg", scope: !1, file: !1, line: 6, type: !20, scopeLine: 6, flags: DIFlagPrototyped | DIFlagAllCallsDescribed, spFlags: DISPFlagDefinition | DISPFlagOptimized, unit: !0, retainedNodes: !22)
  !20 = !DISubroutineType(types: !21)
  !21 = !{!7, !7}
  !22 = !{!23}
  !23 = !DILocalVariable(name: "p", arg: 1, scope: !19, file: !1, line: 6, type: !7)
  !24 = !DILocation(line: 0, scope: !19)
  !25 = !DILocation(line: 7, scope: !19)
  !26 = !DILocation(line: 8, scope: !19)
  !27 = distinct !DISubprogram(name: "super_reg", scope: !1, file: !1, line: 11, type: !28, scopeLine: 11, flags: DIFlagPrototyped | DIFlagAllCallsDescribed, spFlags: DISPFlagDefinition | DISPFlagOptimized, unit: !0, retainedNodes: !31)
  !28 = !DISubroutineType(types: !29)
  !29 = !{!7, !30}
  !30 = !DIBasicType(name: "unsigned int", size: 32, encoding: DW_ATE_unsigned)
  !31 = !{!32}
  !32 = !DILocalVariable(name: "p", arg: 1, scope: !27, file: !1, line: 11, type: !30)
  !33 = !DILocation(line: 0, scope: !27)
  !34 = !DILocation(line: 12, scope: !27)
  !35 = !DILocation(line: 13, scope: !27)
  !36 = distinct !DISubprogram(name: "sub_reg", scope: !1, file: !1, line: 16, type: !37, scopeLine: 16, flags: DIFlagPrototyped | DIFlagAllCallsDescribed, spFlags: DISPFlagDefinition | DISPFlagOptimized, unit: !0, retainedNodes: !39)
  !37 = !DISubroutineType(types: !38)
  !38 = !{!7, !7, !11}
  !39 = !{!40, !41}
  !40 = !DILocalVariable(name: "p", arg: 1, scope: !36, file: !1, line: 16, type: !7)
  !41 = !DILocalVariable(name: "q", arg: 2, scope: !36, file: !1, line: 16, type: !11)
  !42 = !DILocation(line: 0, scope: !36)
  !43 = !DILocation(line: 17, scope: !36)
  !44 = !DILocation(line: 18, scope: !36)

...
---
name:            same_reg
alignment:       4
tracksRegLiveness: true
liveins:
  - { reg: '$w0' }
frameInfo:
  stackSize:       16
  maxAlignment:    8
  adjustsStack:    true
  hasCalls:        true
  maxCallFrameSize: 0
stack:
  - { id: 0, type: spill-slot, offset: -8, size: 8, alignment: 8, callee-saved-register: '$lr' }
  - { id: 1, type: spill-slot, offset: -16, size: 8, alignment: 8, callee-saved-register: '$fp' }
callSites:
  - { bb: 0, offset: 8, fwdArgRegs:
      - { arg: 0, reg: '$w0' } }
machineFunctionInfo: {}
body:             |
  bb.0.entry:
    liveins: $w0, $lr

    DBG_VALUE $w0, $noreg, !23, !DIExpression(), debug-location !24
    DBG_VALUE $w0, $noreg, !23, !DIExpression(), debug-location !24
    DBG_VALUE $w0, $noreg, !23, !DIExpression(), debug-location !24
    early-clobber $sp = frame-setup STPXpre $fp, killed $lr, $sp, -2 :: (store 8 into %stack.1), (store 8 into %stack.0)
    $fp = frame-setup ADDXri $sp, 0, 0
    frame-setup CFI_INSTRUCTION def_cfa $w29, 16
    frame-setup CFI_INSTRUCTION offset $w30, -8, debug-location !25
    frame-setup CFI_INSTRUCTION offset $w29, -16, debug-location !25
    BL @call_int, csr_aarch64_aapcs, implicit-def dead $lr, implicit $sp, implicit killed $w0, implicit-def $sp, debug-location !25
    DBG_VALUE $w0, $noreg, !23, !DIExpression(DW_OP_LLVM_entry_value, 1), debug-location !24
    $w0 = ORRWrs $wzr, $wzr, 0, debug-location !26
    early-clobber $sp, $fp, $lr = frame-destroy LDPXpost $sp, 2, debug-location !26 :: (load 8 from %stack.1), (load 8 from %stack.0)
    RET undef $lr, implicit killed $w0, debug-location !26

...

# CHECK: DW_TAG_GNU_call_site
# CHECK-NEXT: DW_AT_abstract_origin ({{.*}} "call_int")
#
# CHECK: DW_TAG_GNU_call_site_parameter
# CHECK-NEXT: DW_AT_location      (DW_OP_reg0 W0)
# CHECK-NEXT: DW_AT_GNU_call_site_value   (DW_OP_GNU_entry_value(DW_OP_reg0 W0))

---
name:            super_reg
alignment:       4
tracksRegLiveness: true
liveins:
  - { reg: '$w0' }
frameInfo:
  stackSize:       16
  maxAlignment:    8
  adjustsStack:    true
  hasCalls:        true
  maxCallFrameSize: 0
stack:
  - { id: 0, type: spill-slot, offset: -8, size: 8, alignment: 8, callee-saved-register: '$lr' }
  - { id: 1, type: spill-slot, offset: -16, size: 8, alignment: 8, callee-saved-register: '$fp' }
callSites:
  - { bb: 0, offset: 9, fwdArgRegs:
      - { arg: 0, reg: '$x0' } }
machineFunctionInfo: {}
body:             |
  bb.0.entry:
    liveins: $w0, $lr

    DBG_VALUE $w0, $noreg, !32, !DIExpression(), debug-location !33
    DBG_VALUE $w0, $noreg, !32, !DIExpression(), debug-location !33
    early-clobber $sp = frame-setup STPXpre $fp, killed $lr, $sp, -2 :: (store 8 into %stack.1), (store 8 into %stack.0)
    $fp = frame-setup ADDXri $sp, 0, 0
    frame-setup CFI_INSTRUCTION def_cfa $w29, 16
    frame-setup CFI_INSTRUCTION offset $w30, -8, debug-location !34
    frame-setup CFI_INSTRUCTION offset $w29, -16, debug-location !34
    renamable $w0 = ORRWrs $wzr, killed renamable $w0, 0, implicit-def $x0, debug-location !34
    DBG_VALUE $w0, $noreg, !32, !DIExpression(DW_OP_LLVM_entry_value, 1), debug-location !33
    BL @call_long, csr_aarch64_aapcs, implicit-def dead $lr, implicit $sp, implicit killed $x0, implicit-def $sp, debug-location !34
    $w0 = ORRWrs $wzr, $wzr, 0, debug-location !35
    early-clobber $sp, $fp, $lr = frame-destroy LDPXpost $sp, 2, debug-location !35 :: (load 8 from %stack.1), (load 8 from %stack.0)
    RET undef $lr, implicit killed $w0, debug-location !35

...

# CHECK: DW_TAG_GNU_call_site
# CHECK-NEXT: DW_AT_abstract_origin ({{.*}} "call_long")
#
# CHECK: DW_TAG_GNU_call_site_parameter
# CHECK-NEXT: DW_AT_location      (DW_OP_reg0 W0)
# CHECK-NEXT: DW_AT_GNU_call_site_value   (DW_OP_GNU_entry_value(DW_OP_reg0 W0))

---
name:            sub_reg
alignment:       4
tracksRegLiveness: true
liveins:
  - { reg: '$w0' }
  - { reg: '$x1' }
frameInfo:
  stackSize:       32
  maxAlignment:    16
  adjustsStack:    true
  hasCalls:        true
  maxCallFrameSize: 0
stack:
  - { id: 0, type: spill-slot, offset: -16, size: 8, alignment: 16, callee-saved-register: '$x19' }
  - { id: 1, type: spill-slot, offset: -24, size: 8, alignment: 8, callee-saved-register: '$lr' }
  - { id: 2, type: spill-slot, offset: -32, size: 8, alignment: 8, callee-saved-register: '$fp' }
callSites:
  - { bb: 0, offset: 17, fwdArgRegs:
      - { arg: 0, reg: '$w0' }
      - { arg: 1, reg: '$w1' } }
machineFunctionInfo: {}
body:             |
  bb.0.entry:
    liveins: $w0, $x1, $lr, $x19

    DBG_VALUE $w0, $noreg, !40, !DIExpression(), debug-location !42
    DBG_VALUE $x1, $noreg, !41, !DIExpression(), debug-location !42
    early-clobber $sp = frame-setup STPXpre $fp, killed $lr, $sp, -4 :: (store 8 into %stack.2), (store 8 into %stack.1)
    frame-setup STRXui killed $x19, $sp, 2 :: (store 8 into %stack.0)
    $fp = frame-setup ADDXri $sp, 0, 0
    frame-setup CFI_INSTRUCTION def_cfa $w29, 32
    frame-setup CFI_INSTRUCTION offset $w19, -16
    frame-setup CFI_INSTRUCTION offset $w30, -24
    frame-setup CFI_INSTRUCTION offset $w29, -32
    renamable $x9 = ADRP target-flags(aarch64-page) @global, debug-location !43
    $x8 = ORRXrs $xzr, killed $x1, 0
    DBG_VALUE $x8, $noreg, !41, !DIExpression(), debug-location !42
    renamable $w1 = LDRWui killed renamable $x9, target-flags(aarch64-pageoff, aarch64-nc) @global, debug-location !43 :: (dereferenceable load 4 from @global)
    $w19 = ORRWrs $wzr, killed $w0, 0
    DBG_VALUE $w19, $noreg, !40, !DIExpression(), debug-location !42
    DBG_VALUE $w19, $noreg, !40, !DIExpression(), debug-location !42
    $w0 = ORRWrs $wzr, killed $w8, 0, implicit $x8, debug-location !43
    BL @call_int_int, csr_aarch64_aapcs, implicit-def dead $lr, implicit $sp, implicit killed $w0, implicit killed $w1, implicit-def $sp, debug-location !43
    DBG_VALUE $x1, $noreg, !41, !DIExpression(DW_OP_LLVM_entry_value, 1), debug-location !42
    $w0 = ORRWrs $wzr, killed $w19, 0, debug-location !44
    DBG_VALUE $w0, $noreg, !40, !DIExpression(), debug-location !42
    $x19 = frame-destroy LDRXui $sp, 2, debug-location !44 :: (load 8 from %stack.0)
    early-clobber $sp, $fp, $lr = frame-destroy LDPXpost $sp, 4, debug-location !44 :: (load 8 from %stack.2), (load 8 from %stack.1)
    RET undef $lr, implicit killed $w0, debug-location !44

...

# CHECK: DW_TAG_GNU_call_site
# CHECK-NEXT: DW_AT_abstract_origin ({{.*}} "call_int_int")
#
# CHECK: DW_TAG_GNU_call_site_parameter
# CHECK-NEXT: DW_AT_location      (DW_OP_reg0 W0)
# CHECK-NEXT: DW_AT_GNU_call_site_value   (DW_OP_GNU_entry_value(DW_OP_reg1 W1))<|MERGE_RESOLUTION|>--- conflicted
+++ resolved
@@ -1,8 +1,4 @@
-<<<<<<< HEAD
-# RUN: llc -emit-call-site-info -debug-entry-values -start-after=livedebugvalues -filetype=obj -o - %s | llvm-dwarfdump - | FileCheck %s
-=======
 # RUN: llc -emit-call-site-info -start-after=livedebugvalues -filetype=obj -o - %s | llvm-dwarfdump - | FileCheck %s
->>>>>>> 24438a35
 
 # Based on the following C reproducer:
 #
