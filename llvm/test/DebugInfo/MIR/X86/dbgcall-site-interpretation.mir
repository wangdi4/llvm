--- conflicted
+++ resolved
@@ -1,8 +1,4 @@
-<<<<<<< HEAD
-# RUN: llc -emit-call-site-info -debug-entry-values -start-after=machineverifier -filetype=obj %s -o -| llvm-dwarfdump -| FileCheck %s
-=======
 # RUN: llc -emit-call-site-info -start-after=machineverifier -filetype=obj %s -o -| llvm-dwarfdump -| FileCheck %s
->>>>>>> 24438a35
 #
 # CHECK:        DW_TAG_GNU_call_site
 # CHECK-NEXT:     DW_AT_abstract_origin {{.*}} "foo"
