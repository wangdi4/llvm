--- | 
  ; RUN: llc -run-pass=machinelicm -o - %s | FileCheck %s
  ; Line numbers should not be retained when loop invariant instructions are hoisted.
  ; Doing so causes poor stepping behavior.
  ; INTEL: Line numbers must be presered through LICM for code analysis tools.
  ;
  ; Created from:
  ; int x;
  ; void Process(const unsigned int *p)
  ; {
  ;    while (1)
  ;      x = *p++;
  ; }
  ;
  ; with clang -emit-llvm -S -O2 -g -o t.ll t.c
  ;      llc -relocation-model=pic -stop-after=machine-combine -O2 t.ll -o t.mir
  ;
  ; We check that when the machine loop invariant pass hoists instructions
  ; out of a loop the debug information is not retained.
  ; INTEL: We check the debug information location is retained when the
  ;        machine loop invariant pass hoists instructions out of a loop.
  ;
  ; CHECK:        [[LINE_5:![0-9]+]] = !DILocation(line: 5, column: 7,{{.*}}) ;INTEL
  ; CHECK-LABEL:  bb.0.entry:
<<<<<<< HEAD
  ; CHECK:        MOV64rm $rip, 1, $noreg, target-flags(x86-gotpcrel) @x, $noreg, debug-location [[LINE_5]] :: (load 8 from got) ;INTEL
=======
  ; CHECK:        MOV64rm $rip, 1, $noreg, target-flags(x86-gotpcrel) @x, $noreg :: (load (s64) from got)
>>>>>>> fae05692
  ; CHECK-LABEL:  bb.1.while.body:
  ;
  ; ModuleID = 'tx.ll'
  source_filename = "t.c"
  target triple = "x86_64-unknown-linux-gnu"

  @x = common local_unnamed_addr global i32 0, align 4, !dbg !0

  ; Function Attrs: noreturn nounwind uwtable
  define void @Process(i32* nocapture readonly %p) local_unnamed_addr  !dbg !9 {
  entry:
    tail call void @llvm.dbg.value(metadata i32* %p, i64 0, metadata !16, metadata !17), !dbg !18
    br label %while.body, !dbg !19

  while.body:                                       ; preds = %while.body, %entry
    %p.addr.0 = phi i32* [ %p, %entry ], [ %incdec.ptr, %while.body ]
    tail call void @llvm.dbg.value(metadata i32* %p.addr.0, i64 0, metadata !16, metadata !17), !dbg !18
    %incdec.ptr = getelementptr inbounds i32, i32* %p.addr.0, i64 1, !dbg !20
    tail call void @llvm.dbg.value(metadata i32* %incdec.ptr, i64 0, metadata !16, metadata !17), !dbg !18
    %0 = load i32, i32* %p.addr.0, align 4, !dbg !21, !tbaa !22
    store i32 %0, i32* @x, align 4, !dbg !26, !tbaa !22
    br label %while.body, !dbg !27, !llvm.loop !29
  }

  ; Function Attrs: nounwind readnone
  declare void @llvm.dbg.value(metadata, i64, metadata, metadata)

  !llvm.dbg.cu = !{!1}
  !llvm.module.flags = !{!6, !7}
  !llvm.ident = !{!8}

  !0 = !DIGlobalVariableExpression(var: !DIGlobalVariable(name: "x", scope: !1, file: !2, line: 1, type: !5, isLocal: false, isDefinition: true), expr: !DIExpression())
  !1 = distinct !DICompileUnit(language: DW_LANG_C99, file: !2, producer: "clang version 4.0.0 ", isOptimized: true, runtimeVersion: 0, emissionKind: FullDebug, enums: !3, globals: !4)
  !2 = !DIFile(filename: "t.c", directory: "/home/test")
  !3 = !{}
  !4 = !{!0}
  !5 = !DIBasicType(name: "int", size: 32, encoding: DW_ATE_signed)
  !6 = !{i32 2, !"Dwarf Version", i32 4}
  !7 = !{i32 2, !"Debug Info Version", i32 3}
  !8 = !{!"clang version 4.0.0 "}
  !9 = distinct !DISubprogram(name: "Process", scope: !2, file: !2, line: 2, type: !10, isLocal: false, isDefinition: true, scopeLine: 3, flags: DIFlagPrototyped, isOptimized: true, unit: !1, retainedNodes: !15)
  !10 = !DISubroutineType(types: !11)
  !11 = !{null, !12}
  !12 = !DIDerivedType(tag: DW_TAG_pointer_type, baseType: !13, size: 64)
  !13 = !DIDerivedType(tag: DW_TAG_const_type, baseType: !14)
  !14 = !DIBasicType(name: "unsigned int", size: 32, encoding: DW_ATE_unsigned)
  !15 = !{!16}
  !16 = !DILocalVariable(name: "p", arg: 1, scope: !9, file: !2, line: 2, type: !12)
  !17 = !DIExpression()
  !18 = !DILocation(line: 2, column: 34, scope: !9)
  !19 = !DILocation(line: 4, column: 3, scope: !9)
  !20 = !DILocation(line: 5, column: 11, scope: !9)
  !21 = !DILocation(line: 5, column: 9, scope: !9)
  !22 = !{!23, !23, i64 0}
  !23 = !{!"int", !24, i64 0}
  !24 = !{!"omnipotent char", !25, i64 0}
  !25 = !{!"C++"}
  !26 = !DILocation(line: 5, column: 7, scope: !9)
  !27 = !DILocation(line: 4, column: 3, scope: !28)
  !28 = !DILexicalBlockFile(scope: !9, file: !2, discriminator: 1)
  !29 = distinct !{!29, !19, !20}

...
---
name:            Process
tracksRegLiveness: true
registers:
  - { id: 0, class: gr64 }
  - { id: 1, class: gr64 }
  - { id: 2, class: gr64 }
  - { id: 3, class: gr32 }
  - { id: 4, class: gr64 }
body:             |
  bb.0.entry:
    successors: %bb.1.while.body(0x80000000)
    liveins: $rdi

    DBG_VALUE $rdi, _, !16, !17, debug-location !18
    %2 = COPY $rdi
    DBG_VALUE %2, _, !16, !17, debug-location !18

  bb.1.while.body:
    successors: %bb.1.while.body(0x80000000)

    %0 = PHI %2, %bb.0.entry, %1, %bb.1.while.body
    DBG_VALUE %0, _, !16, !17, debug-location !18
    %1 = ADD64ri8 %0, 4, implicit-def dead $eflags, debug-location !20
    DBG_VALUE %1, _, !16, !17, debug-location !18
    %3 = MOV32rm %0, 1, _, 0, _, debug-location !21 :: (load (s32) from %ir.p.addr.0, !tbaa !22)
    %4 = MOV64rm $rip, 1, _, target-flags(x86-gotpcrel) @x, _, debug-location !26 :: (load (s64) from got)
    MOV32mr killed %4, 1, _, 0, _, killed %3, debug-location !26 :: (store (s32) into @x, !tbaa !22)
    JMP_1 %bb.1.while.body, debug-location !27

...<|MERGE_RESOLUTION|>--- conflicted
+++ resolved
@@ -22,11 +22,7 @@
   ;
   ; CHECK:        [[LINE_5:![0-9]+]] = !DILocation(line: 5, column: 7,{{.*}}) ;INTEL
   ; CHECK-LABEL:  bb.0.entry:
-<<<<<<< HEAD
-  ; CHECK:        MOV64rm $rip, 1, $noreg, target-flags(x86-gotpcrel) @x, $noreg, debug-location [[LINE_5]] :: (load 8 from got) ;INTEL
-=======
-  ; CHECK:        MOV64rm $rip, 1, $noreg, target-flags(x86-gotpcrel) @x, $noreg :: (load (s64) from got)
->>>>>>> fae05692
+  ; CHECK:        MOV64rm $rip, 1, $noreg, target-flags(x86-gotpcrel) @x, $noreg, debug-location [[LINE_5]] :: (load (s64) from got) ;INTEL
   ; CHECK-LABEL:  bb.1.while.body:
   ;
   ; ModuleID = 'tx.ll'
