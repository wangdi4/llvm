<<<<<<< HEAD
# RUN: llc -O1 -emit-call-site-info -debug-entry-values -start-after=livedebugvalues -filetype=obj %s -o - | llvm-dwarfdump - | FileCheck %s
=======
# RUN: llc -O1 -emit-call-site-info -start-after=livedebugvalues -filetype=obj %s -o - | llvm-dwarfdump - | FileCheck %s
>>>>>>> 24438a35

# Based on the following C reproducer:
#
# extern void call(long, int);
# extern int a, b, c, d;
#
# int e() { return a; }
#
# int main() {
#   d = c;
#   b = e();
#   call(c, c);
#   return 0;
# }

--- |
  target datalayout = "e-m:e-p270:32:32-p271:32:32-p272:64:64-i64:64-f80:128-n8:16:32:64-S128"
  target triple = "x86_64"

  @a = external global i32, align 4
  @c = external global i32, align 4
  @d = external global i32, align 4
  @b = external global i32, align 4

  ; Function Attrs: noinline norecurse nounwind readonly
  define i32 @e() #0 !dbg !13 {
  entry:
    %0 = load i32, i32* @a, align 4, !dbg !16
    ret i32 %0, !dbg !16
  }

  ; Function Attrs: noinline nounwind
  define i32 @main() #1 !dbg !17 {
  entry:
    %0 = load i32, i32* @c, align 4, !dbg !19
    store i32 %0, i32* @d, align 4, !dbg !19
    %call = tail call i32 @e(), !dbg !20
    store i32 %call, i32* @b, align 4, !dbg !20
    %conv = sext i32 %0 to i64, !dbg !21
    tail call void @call(i64 %conv, i32 %0), !dbg !21
    ret i32 0, !dbg !22
  }

  declare !dbg !4 void @call(i64, i32)

  attributes #0 = { noinline norecurse nounwind readonly "frame-pointer"="all" }
  attributes #1 = { noinline nounwind "frame-pointer"="all" }

  !llvm.dbg.cu = !{!0}
  !llvm.module.flags = !{!9, !10, !11}
  !llvm.ident = !{!12}

  !0 = distinct !DICompileUnit(language: DW_LANG_C99, file: !1, producer: "clang version 10.0.0", isOptimized: true, runtimeVersion: 0, emissionKind: FullDebug, enums: !2, retainedTypes: !3, nameTableKind: None)
  !1 = !DIFile(filename: "x86_two_defs.c", directory: "/")
  !2 = !{}
  !3 = !{!4}
  !4 = !DISubprogram(name: "call", scope: !1, file: !1, line: 1, type: !5, flags: DIFlagPrototyped, spFlags: DISPFlagOptimized, retainedNodes: !2)
  !5 = !DISubroutineType(types: !6)
  !6 = !{null, !7, !8}
  !7 = !DIBasicType(name: "long int", size: 64, encoding: DW_ATE_signed)
  !8 = !DIBasicType(name: "int", size: 32, encoding: DW_ATE_signed)
  !9 = !{i32 2, !"Dwarf Version", i32 5}
  !10 = !{i32 2, !"Debug Info Version", i32 3}
  !11 = !{i32 1, !"wchar_size", i32 4}
  !12 = !{!"clang version 10.0.0"}
  !13 = distinct !DISubprogram(name: "e", scope: !1, file: !1, line: 5, type: !14, scopeLine: 5, flags: DIFlagAllCallsDescribed, spFlags: DISPFlagDefinition | DISPFlagOptimized, unit: !0, retainedNodes: !2)
  !14 = !DISubroutineType(types: !15)
  !15 = !{!8}
  !16 = !DILocation(line: 6, scope: !13)
  !17 = distinct !DISubprogram(name: "main", scope: !1, file: !1, line: 9, type: !14, scopeLine: 9, flags: DIFlagAllCallsDescribed, spFlags: DISPFlagDefinition | DISPFlagOptimized, unit: !0, retainedNodes: !2)
  !19 = !DILocation(line: 10, scope: !17)
  !20 = !DILocation(line: 11, scope: !17)
  !21 = !DILocation(line: 12, scope: !17)
  !22 = !DILocation(line: 13, scope: !17)

...
---
name:            e
tracksRegLiveness: true
body:             |
  bb.0.entry:
    frame-setup PUSH64r killed $rbp, implicit-def $rsp, implicit $rsp
    CFI_INSTRUCTION def_cfa_offset 16
    CFI_INSTRUCTION offset $rbp, -16
    $rbp = frame-setup MOV64rr $rsp
    CFI_INSTRUCTION def_cfa_register $rbp
    renamable $eax = MOV32rm $rip, 1, $noreg, @a, $noreg, debug-location !16 :: (dereferenceable load 4 from @a)
    $rbp = frame-destroy POP64r implicit-def $rsp, implicit $rsp, debug-location !16
    CFI_INSTRUCTION def_cfa $rsp, 8, debug-location !16
    RETQ $eax, debug-location !16

...
---
name:            main
tracksRegLiveness: true
callSites:
  - { bb: 0, offset: 10 }
  - { bb: 0, offset: 14, fwdArgRegs:
      - { arg: 0, reg: '$rdi' }
      - { arg: 1, reg: '$esi' } }
body:             |
  bb.0.entry:
    liveins: $rbx

    frame-setup PUSH64r killed $rbp, implicit-def $rsp, implicit $rsp
    CFI_INSTRUCTION def_cfa_offset 16
    CFI_INSTRUCTION offset $rbp, -16
    $rbp = frame-setup MOV64rr $rsp
    CFI_INSTRUCTION def_cfa_register $rbp
    frame-setup PUSH64r killed $rbx, implicit-def $rsp, implicit $rsp, debug-location !19
    frame-setup PUSH64r undef $rax, implicit-def $rsp, implicit $rsp
    CFI_INSTRUCTION offset $rbx, -24
    renamable $ebx = MOV32rm $rip, 1, $noreg, @c, $noreg, debug-location !19 :: (dereferenceable load 4 from @c)
    MOV32mr $rip, 1, $noreg, @d, $noreg, renamable $ebx, debug-location !19 :: (store 4 into @d)
    CALL64pcrel32 @e, csr_64, implicit $rsp, implicit $ssp, implicit-def $rsp, implicit-def $ssp, implicit-def $eax, debug-location !20
    MOV32mr $rip, 1, $noreg, @b, $noreg, killed renamable $eax, debug-location !20 :: (store 4 into @b)
    renamable $rdi = MOVSX64rr32 killed renamable $ebx, debug-location !21
    $esi = MOV32rr $edi, debug-location !21
    CALL64pcrel32 @call, csr_64, implicit $rsp, implicit $ssp, implicit $rdi, implicit killed $esi, implicit-def $rsp, implicit-def $ssp, debug-location !21
    $eax = XOR32rr undef $eax, undef $eax, implicit-def dead $eflags, debug-location !22
    $rsp = frame-destroy ADD64ri8 $rsp, 8, implicit-def dead $eflags, debug-location !22
    $rbx = frame-destroy POP64r implicit-def $rsp, implicit $rsp, debug-location !22
    $rbp = frame-destroy POP64r implicit-def $rsp, implicit $rsp, debug-location !22
    CFI_INSTRUCTION def_cfa $rsp, 8, debug-location !22
    RETQ $eax, debug-location !22

...

# Verify that call site entries are emitted for both parameters in the call to
# %call. Both parameters should be described by the preserved $ebx register,
# and the value for the first parameter (passed in $rdi) should be
# sign-extended to 64 bits.

# CHECK: DW_TAG_call_site_parameter
# CHECK-NEXT: DW_AT_location      (DW_OP_reg5 RDI)
# CHECK-NEXT: DW_AT_call_value    (DW_OP_breg3 RBX+0, DW_OP_constu 0xffffffff, DW_OP_and, DW_OP_convert ({{.*}}) "DW_ATE_signed_32", DW_OP_convert ({{.*}}) "DW_ATE_signed_64")
#
# CHECK: DW_TAG_call_site_parameter
# CHECK-NEXT: DW_AT_location      (DW_OP_reg4 RSI)
# CHECK-NEXT: DW_AT_call_value    (DW_OP_breg3 RBX+0)
<|MERGE_RESOLUTION|>--- conflicted
+++ resolved
@@ -1,8 +1,4 @@
-<<<<<<< HEAD
-# RUN: llc -O1 -emit-call-site-info -debug-entry-values -start-after=livedebugvalues -filetype=obj %s -o - | llvm-dwarfdump - | FileCheck %s
-=======
 # RUN: llc -O1 -emit-call-site-info -start-after=livedebugvalues -filetype=obj %s -o - | llvm-dwarfdump - | FileCheck %s
->>>>>>> 24438a35
 
 # Based on the following C reproducer:
 #
