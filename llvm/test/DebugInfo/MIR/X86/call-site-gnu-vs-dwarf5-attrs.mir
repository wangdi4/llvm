# Test the call site encoding in DWARF5 vs GNU extensions.
#
<<<<<<< HEAD
# RUN: llc -dwarf-version 4 -debugger-tune=gdb -emit-call-site-info -debug-entry-values -filetype=obj \
# RUN:     -mtriple=x86_64-unknown-unknown -start-after=machineverifier -o - %s  \
# RUN:     | llvm-dwarfdump - | FileCheck %s -check-prefixes=CHECK-GNU
#
# RUN: llc -dwarf-version 5 -debugger-tune=lldb -emit-call-site-info -debug-entry-values -filetype=obj \
# RUN:     -mtriple=x86_64-unknown-unknown -start-after=machineverifier -o - %s   \
# RUN:     | llvm-dwarfdump - | FileCheck %s -check-prefixes=CHECK-DWARF5
#
# RUN: llc -dwarf-version 5 -emit-call-site-info -debug-entry-values -filetype=obj \
=======
# RUN: llc -emit-call-site-info -dwarf-version 4 -debugger-tune=gdb -filetype=obj \
# RUN:     -mtriple=x86_64-unknown-unknown -start-after=machineverifier -o - %s  \
# RUN:     | llvm-dwarfdump - | FileCheck %s -check-prefixes=CHECK-GNU
#
# RUN: llc -emit-call-site-info -dwarf-version 5 -debugger-tune=lldb -filetype=obj \
# RUN:     -mtriple=x86_64-unknown-unknown -start-after=machineverifier -o - %s   \
# RUN:     | llvm-dwarfdump - | FileCheck %s -check-prefixes=CHECK-DWARF5
#
# RUN: llc -emit-call-site-info -dwarf-version 5 -filetype=obj \
>>>>>>> 24438a35
# RUN:     -mtriple=x86_64-unknown-unknown -start-after=machineverifier -o - %s   \
# RUN:     | llvm-dwarfdump - | FileCheck %s -check-prefixes=CHECK-DWARF5
#
# RUN: llc -emit-call-site-info -dwarf-version 5 -filetype=obj -debugger-tune=sce \
# RUN:     -emit-debug-entry-values -debug-entry-values -mtriple=x86_64-unknown-unknown \
# RUN:     -start-after=machineverifier -o - %s | llvm-dwarfdump - | FileCheck %s -check-prefixes=CHECK-DWARF5
#
# This is based on the following reproducer:
#
# extern void fn();
# extern void fn2(int x);
# extern int fn3();
#
# int fn1(int (*fn4) ()) {
#   fn();
#   fn2(5);
#
#   int x = (*fn4)();
#   if (!x)
#     return fn3();
#   else
#     return -1;
# }
#
# Check GNU extensions:
#
# CHECK-GNU:        DW_TAG_subprogram
# CHECK-GNU:          DW_AT_GNU_all_call_sites    (true)
# CHECK-GNU:        DW_TAG_GNU_call_site
# CHECK-GNU-NEXT:     DW_AT_abstract_origin
# CHECK-GNU-NEXT:     DW_AT_low_pc
# CHECK-GNU:          DW_TAG_GNU_call_site_parameter
# CHECK-GNU-NEXT:       DW_AT_location
# CHECK-GNU-NEXT:       DW_AT_GNU_call_site_value
# CHECK-GNU:        DW_TAG_GNU_call_site
# CHECK-GNU-NEXT:       DW_AT_GNU_call_site_target
# CHECK-GNU-NEXT:       DW_AT_low_pc
# CHECK-GNU:        DW_TAG_GNU_call_site
# CHECK-GNU-NEXT:     DW_AT_abstract_origin
# CHECK-GNU-NEXT:     DW_AT_GNU_tail_call
#
#
# Check DWARF 5:
#
# CHECK-DWARF5:        DW_TAG_subprogram
# CHECK-DWARF5:          DW_AT_call_all_calls    (true)
# CHECK-DWARF5:        DW_TAG_call_site
# CHECK-DWARF5-NEXT:     DW_AT_call_origin
# CHECK-DWARF5-NEXT:     DW_AT_call_return_pc
# CHECK-DWARF5:          DW_TAG_call_site_parameter
# CHECK-DWARF5-NEXT:       DW_AT_location
# CHECK-DWARF5-NEXT:       DW_AT_call_value
# CHECK-DWARF5:        DW_TAG_call_site
# CHECK-DWARF5-NEXT:     DW_AT_call_target
# CHECK-DWARF5-NEXT:     DW_AT_call_return_pc
# CHECK-DWARF5:        DW_TAG_call_site
# CHECK-DWARF5-NEXT:     DW_AT_call_origin
# CHECK-DWARF5-NEXT:     DW_AT_call_tail_call
#
--- |
  ; ModuleID = 'call-site-attrs.c'
  source_filename = "call-site-attrs.c"
  target datalayout = "e-m:e-p270:32:32-p271:32:32-p272:64:64-i64:64-f80:128-n8:16:32:64-S128"
  target triple = "x86_64-unknown-linux-gnu"
  ; Function Attrs: nounwind uwtable
  define dso_local i32 @fn1(i32 (...)* nocapture %fn4) local_unnamed_addr !dbg !18 {
  entry:
    call void @llvm.dbg.value(metadata i32 (...)* %fn4, metadata !23, metadata !DIExpression()), !dbg !25
    tail call void (...) @fn(), !dbg !26
    tail call void @fn2(i32 5), !dbg !27
    %call = tail call i32 (...) %fn4(), !dbg !28
    call void @llvm.dbg.value(metadata i32 %call, metadata !24, metadata !DIExpression()), !dbg !25
    %tobool = icmp eq i32 %call, 0, !dbg !29
    br i1 %tobool, label %if.then, label %cleanup, !dbg !31
  
  if.then:                                          ; preds = %entry
    %call1 = tail call i32 (...) @fn3(), !dbg !32
    ret i32 %call1, !dbg !33
  
  cleanup:                                          ; preds = %entry
    ret i32 -1, !dbg !33
  }
  declare !dbg !4 dso_local void @fn(...) local_unnamed_addr
  declare !dbg !7 dso_local void @fn2(i32) local_unnamed_addr
  declare !dbg !11 dso_local i32 @fn3(...) local_unnamed_addr
  ; Function Attrs: nounwind readnone speculatable willreturn
  declare void @llvm.dbg.value(metadata, metadata, metadata)
  
  !llvm.dbg.cu = !{!0}
  !llvm.module.flags = !{!14, !15, !16}
  !llvm.ident = !{!17}
  
  !0 = distinct !DICompileUnit(language: DW_LANG_C99, file: !1, producer: "clang version 11.0.0", isOptimized: true, runtimeVersion: 0, emissionKind: FullDebug, enums: !2, retainedTypes: !3, splitDebugInlining: false, nameTableKind: None)
  !1 = !DIFile(filename: "call-site-attrs.c", directory: "/")
  !2 = !{}
  !3 = !{!4, !7, !11}
  !4 = !DISubprogram(name: "fn", scope: !1, file: !1, line: 1, type: !5, spFlags: DISPFlagOptimized, retainedNodes: !2)
  !5 = !DISubroutineType(types: !6)
  !6 = !{null, null}
  !7 = !DISubprogram(name: "fn2", scope: !1, file: !1, line: 2, type: !8, flags: DIFlagPrototyped, spFlags: DISPFlagOptimized, retainedNodes: !2)
  !8 = !DISubroutineType(types: !9)
  !9 = !{null, !10}
  !10 = !DIBasicType(name: "int", size: 32, encoding: DW_ATE_signed)
  !11 = !DISubprogram(name: "fn3", scope: !1, file: !1, line: 3, type: !12, spFlags: DISPFlagOptimized, retainedNodes: !2)
  !12 = !DISubroutineType(types: !13)
  !13 = !{!10, null}
  !14 = !{i32 7, !"Dwarf Version", i32 4}
  !15 = !{i32 2, !"Debug Info Version", i32 3}
  !16 = !{i32 1, !"wchar_size", i32 4}
  !17 = !{!"clang version 11.0.0"}
  !18 = distinct !DISubprogram(name: "fn1", scope: !1, file: !1, line: 5, type: !19, scopeLine: 5, flags: DIFlagPrototyped | DIFlagAllCallsDescribed, spFlags: DISPFlagDefinition | DISPFlagOptimized, unit: !0, retainedNodes: !22)
  !19 = !DISubroutineType(types: !20)
  !20 = !{!10, !21}
  !21 = !DIDerivedType(tag: DW_TAG_pointer_type, baseType: !12, size: 64)
  !22 = !{!23, !24}
  !23 = !DILocalVariable(name: "fn4", arg: 1, scope: !18, file: !1, line: 5, type: !21)
  !24 = !DILocalVariable(name: "x", scope: !18, file: !1, line: 9, type: !10)
  !25 = !DILocation(line: 0, scope: !18)
  !26 = !DILocation(line: 6, column: 3, scope: !18)
  !27 = !DILocation(line: 7, column: 3, scope: !18)
  !28 = !DILocation(line: 9, column: 11, scope: !18)
  !29 = !DILocation(line: 10, column: 8, scope: !30)
  !30 = distinct !DILexicalBlock(scope: !18, file: !1, line: 10, column: 7)
  !31 = !DILocation(line: 10, column: 7, scope: !18)
  !32 = !DILocation(line: 11, column: 12, scope: !30)
  !33 = !DILocation(line: 14, column: 1, scope: !18)

...
---
name:            fn1
callSites:
  - { bb: 0, offset: 7, fwdArgRegs: [] }
  - { bb: 0, offset: 9, fwdArgRegs: 
      - { arg: 0, reg: '$edi' } }
  - { bb: 0, offset: 11, fwdArgRegs: [] }
  - { bb: 2, offset: 7, fwdArgRegs: [] }
body:             |
  bb.0.entry:
    successors: %bb.2(0x30000000), %bb.1(0x50000000)
    liveins: $rdi, $rbx
  
    DBG_VALUE $rdi, $noreg, !23, !DIExpression(), debug-location !25
    frame-setup PUSH64r killed $rbx, implicit-def $rsp, implicit $rsp
    CFI_INSTRUCTION def_cfa_offset 16
    CFI_INSTRUCTION offset $rbx, -16
    $rbx = MOV64rr $rdi
    DBG_VALUE $rbx, $noreg, !23, !DIExpression(), debug-location !25
    dead $eax = XOR32rr undef $eax, undef $eax, implicit-def dead $eflags, implicit-def $al, debug-location !26
    CALL64pcrel32 @fn, csr_64, implicit $rsp, implicit $ssp, implicit $al, implicit-def $rsp, implicit-def $ssp, debug-location !26
    $edi = MOV32ri 5, debug-location !27
    CALL64pcrel32 @fn2, csr_64, implicit $rsp, implicit $ssp, implicit $edi, implicit-def $rsp, implicit-def $ssp, debug-location !27
    dead $eax = XOR32rr undef $eax, undef $eax, implicit-def dead $eflags, implicit-def $al, debug-location !28
    CALL64r killed renamable $rbx, csr_64, implicit $rsp, implicit $ssp, implicit $al, implicit-def $rsp, implicit-def $ssp, implicit-def $eax, debug-location !28
    DBG_VALUE $eax, $noreg, !24, !DIExpression(), debug-location !25
    TEST32rr killed renamable $eax, renamable $eax, implicit-def $eflags, debug-location !29
    JCC_1 %bb.2, 4, implicit $eflags, debug-location !31
  
  bb.1.cleanup:
    DBG_VALUE $eax, $noreg, !24, !DIExpression(), debug-location !25
    DBG_VALUE $rbx, $noreg, !23, !DIExpression(), debug-location !25
    $eax = MOV32ri -1, debug-location !33
    $rbx = frame-destroy POP64r implicit-def $rsp, implicit $rsp, debug-location !33
    DBG_VALUE $rdi, $noreg, !23, !DIExpression(DW_OP_LLVM_entry_value, 1), debug-location !25
    CFI_INSTRUCTION def_cfa_offset 8, debug-location !33
    RETQ $eax, debug-location !33
  
  bb.2.if.then:
    CFI_INSTRUCTION def_cfa_offset 16, debug-location !32
    DBG_VALUE $eax, $noreg, !24, !DIExpression(), debug-location !25
    DBG_VALUE $rbx, $noreg, !23, !DIExpression(), debug-location !25
    dead $eax = XOR32rr undef $eax, undef $eax, implicit-def dead $eflags, implicit-def $al, debug-location !32
    $rbx = frame-destroy POP64r implicit-def $rsp, implicit $rsp, debug-location !32
    DBG_VALUE $rdi, $noreg, !23, !DIExpression(DW_OP_LLVM_entry_value, 1), debug-location !25
    CFI_INSTRUCTION def_cfa_offset 8, debug-location !32
    TAILJMPd64 @fn3, csr_64, implicit $rsp, implicit $ssp, implicit $rsp, implicit $ssp, implicit $al, debug-location !32

...<|MERGE_RESOLUTION|>--- conflicted
+++ resolved
@@ -1,16 +1,5 @@
 # Test the call site encoding in DWARF5 vs GNU extensions.
 #
-<<<<<<< HEAD
-# RUN: llc -dwarf-version 4 -debugger-tune=gdb -emit-call-site-info -debug-entry-values -filetype=obj \
-# RUN:     -mtriple=x86_64-unknown-unknown -start-after=machineverifier -o - %s  \
-# RUN:     | llvm-dwarfdump - | FileCheck %s -check-prefixes=CHECK-GNU
-#
-# RUN: llc -dwarf-version 5 -debugger-tune=lldb -emit-call-site-info -debug-entry-values -filetype=obj \
-# RUN:     -mtriple=x86_64-unknown-unknown -start-after=machineverifier -o - %s   \
-# RUN:     | llvm-dwarfdump - | FileCheck %s -check-prefixes=CHECK-DWARF5
-#
-# RUN: llc -dwarf-version 5 -emit-call-site-info -debug-entry-values -filetype=obj \
-=======
 # RUN: llc -emit-call-site-info -dwarf-version 4 -debugger-tune=gdb -filetype=obj \
 # RUN:     -mtriple=x86_64-unknown-unknown -start-after=machineverifier -o - %s  \
 # RUN:     | llvm-dwarfdump - | FileCheck %s -check-prefixes=CHECK-GNU
@@ -20,7 +9,6 @@
 # RUN:     | llvm-dwarfdump - | FileCheck %s -check-prefixes=CHECK-DWARF5
 #
 # RUN: llc -emit-call-site-info -dwarf-version 5 -filetype=obj \
->>>>>>> 24438a35
 # RUN:     -mtriple=x86_64-unknown-unknown -start-after=machineverifier -o - %s   \
 # RUN:     | llvm-dwarfdump - | FileCheck %s -check-prefixes=CHECK-DWARF5
 #
