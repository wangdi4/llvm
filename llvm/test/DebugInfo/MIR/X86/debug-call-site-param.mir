--- conflicted
+++ resolved
@@ -2,13 +2,8 @@
 # When the debugger tuning is set to gdb, use GNU opcodes.
 # For lldb, use the standard DWARF5 opcodes.
 
-<<<<<<< HEAD
-# RUN: llc -emit-call-site-info -debug-entry-values -debugger-tune=gdb -filetype=obj -mtriple=x86_64-unknown-unknown -start-after=machineverifier -o - %s | llvm-dwarfdump - | FileCheck %s -check-prefixes=CHECK-GNU
-# RUN: llc -emit-call-site-info -debug-entry-values -debugger-tune=lldb -filetype=obj -mtriple=x86_64-unknown-unknown -start-after=machineverifier -o - %s | llvm-dwarfdump - | FileCheck %s -check-prefixes=CHECK-DWARF5
-=======
 # RUN: llc -emit-call-site-info -debugger-tune=gdb -filetype=obj -mtriple=x86_64-unknown-unknown -start-after=machineverifier -o - %s | llvm-dwarfdump - | FileCheck %s -check-prefixes=CHECK-GNU
 # RUN: llc -emit-call-site-info -debugger-tune=lldb -filetype=obj -mtriple=x86_64-unknown-unknown -start-after=machineverifier -o - %s | llvm-dwarfdump - | FileCheck %s -check-prefixes=CHECK-DWARF5
->>>>>>> 24438a35
 #
 # extern void foo(int *a, int b, int c, int d, int e, int f);
 # extern int getVal();
