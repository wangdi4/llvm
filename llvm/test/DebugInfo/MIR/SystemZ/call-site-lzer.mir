<<<<<<< HEAD
=======
# We do not support the call site info for the target now, so we use the experimental option (-emit-call-site-info -debug-entry-values).

>>>>>>> 24438a35
# RUN: llc -emit-call-site-info -debug-entry-values -start-after=livedebugvalues -o - %s | FileCheck %s

# This test would previously trigger an assertion when trying to describe the
# call site value for callee()'s float parameter.
#
# Please note that at the time of creating this test the SystemZ target did not
# support call site information, so the "callSites" array has been manually
# added. For now, verify that we don't crash, and that no (invalid) call site
# parameter entry is emitted, but later on when call site information is added
# to the target the LZER instruction should be properly described.

# CHECK-NOT: DW_TAG_GNU_call_site_parameter

# Based on the following C reproducer:
#
# extern void callee(float);
# int caller() {
#   callee(0);
#   return 0;
# }

--- |
  target datalayout = "E-m:e-i1:8:16-i8:8:16-i64:64-f128:64-a:8:16-n32:64"
  target triple = "systemz"

  ; Function Attrs: nounwind
  define signext i32 @caller() !dbg !12 {
  entry:
    tail call void @callee(float 0.000000e+00), !dbg !16
    ret i32 0, !dbg !17
  }

  declare !dbg !4 void @callee(float)

  !llvm.dbg.cu = !{!0}
  !llvm.module.flags = !{!8, !9, !10}
  !llvm.ident = !{!11}

  !0 = distinct !DICompileUnit(language: DW_LANG_C99, file: !1, producer: "clang version 10.0.0", isOptimized: true, runtimeVersion: 0, emissionKind: FullDebug, enums: !2, retainedTypes: !3, nameTableKind: None)
  !1 = !DIFile(filename: "systemz-lzer.c", directory: "/")
  !2 = !{}
  !3 = !{!4}
  !4 = !DISubprogram(name: "callee", scope: !1, file: !1, line: 1, type: !5, flags: DIFlagPrototyped, spFlags: DISPFlagOptimized, retainedNodes: !2)
  !5 = !DISubroutineType(types: !6)
  !6 = !{null, !7}
  !7 = !DIBasicType(name: "float", size: 32, encoding: DW_ATE_float)
  !8 = !{i32 2, !"Dwarf Version", i32 4}
  !9 = !{i32 2, !"Debug Info Version", i32 3}
  !10 = !{i32 1, !"wchar_size", i32 4}
  !11 = !{!"clang version 10.0.0"}
  !12 = distinct !DISubprogram(name: "caller", scope: !1, file: !1, line: 2, type: !13, scopeLine: 2, flags: DIFlagAllCallsDescribed, spFlags: DISPFlagDefinition | DISPFlagOptimized, unit: !0, retainedNodes: !2)
  !13 = !DISubroutineType(types: !14)
  !14 = !{!15}
  !15 = !DIBasicType(name: "int", size: 32, encoding: DW_ATE_signed)
  !16 = !DILocation(line: 3, scope: !12)
  !17 = !DILocation(line: 4, scope: !12)

...
---
name:            caller
tracksRegLiveness: true
callSites:
  - { bb: 0, offset: 9, fwdArgRegs:
      - { arg: 0, reg: '$f0s' } }
body:             |
  bb.0.entry:
    liveins: $r11d, $r15d, $r14d

    STMG killed $r11d, killed $r15d, $r15d, 88, implicit killed $r14d
    CFI_INSTRUCTION offset $r11d, -72
    CFI_INSTRUCTION offset $r14d, -48
    CFI_INSTRUCTION offset $r15d, -40
    $r15d = AGHI $r15d, -160, implicit-def dead $cc
    CFI_INSTRUCTION def_cfa_offset 320
    $r11d = LGR $r15d
    CFI_INSTRUCTION def_cfa_register $r11d
    renamable $f0s = LZER
    CallBRASL @callee, $f0s, csr_systemz, implicit-def dead $r14d, implicit-def dead $cc, implicit $fpc, debug-location !16
    $r2d = LGHI 0, debug-location !17
    $r11d, $r15d = LMG $r11d, 248, implicit-def $r14d, debug-location !17
    Return implicit killed $r2d, debug-location !17

...<|MERGE_RESOLUTION|>--- conflicted
+++ resolved
@@ -1,8 +1,5 @@
-<<<<<<< HEAD
-=======
 # We do not support the call site info for the target now, so we use the experimental option (-emit-call-site-info -debug-entry-values).
 
->>>>>>> 24438a35
 # RUN: llc -emit-call-site-info -debug-entry-values -start-after=livedebugvalues -o - %s | FileCheck %s
 
 # This test would previously trigger an assertion when trying to describe the
