; REQUIRES: object-emission

; RUN: %llc_dwarf -O0 -filetype=obj -o - < %s | llvm-dwarfdump -debug-dump=info - | FileCheck %s
; Radar 7833483
; Do not emit a separate out-of-line definition DIE for the function-local 'foo'
; function (member of the function local 'A' type)
; CHECK: DW_TAG_class_type
; CHECK: DW_TAG_class_type
; CHECK-NEXT: DW_AT_name {{.*}} "A"
; Check that the subprogram inside the class definition has low_pc, only
; attached to the definition.
; CHECK: [[FOO_INL:0x........]]: DW_TAG_subprogram
; CHECK-NOT: DW_TAG
; CHECK: DW_AT_low_pc
; CHECK-NOT: DW_TAG
; CHECK: DW_AT_MIPS_linkage_name {{.*}} "_ZZN1B2fnEvEN1A3fooEv"
; And just double check that there's no out of line definition that references
; this subprogram.
; CHECK-NOT: DW_AT_specification {{.*}} {[[FOO_INL]]}

%class.A = type { i8 }
%class.B = type { i8 }

define i32 @main() ssp {
entry:
  %retval = alloca i32, align 4                   ; <i32*> [#uses=3]
  %b = alloca %class.A, align 1                   ; <%class.A*> [#uses=1]
  store i32 0, i32* %retval
  call void @llvm.dbg.declare(metadata !{%class.A* %b}, metadata !0, metadata !{metadata !"0x102"}), !dbg !14
  %call = call i32 @_ZN1B2fnEv(%class.A* %b), !dbg !15 ; <i32> [#uses=1]
  store i32 %call, i32* %retval, !dbg !15
  %0 = load i32* %retval, !dbg !16                ; <i32> [#uses=1]
  ret i32 %0, !dbg !16
}

declare void @llvm.dbg.declare(metadata, metadata, metadata) nounwind readnone

define linkonce_odr i32 @_ZN1B2fnEv(%class.A* %this) ssp align 2 {
entry:
  %retval = alloca i32, align 4                   ; <i32*> [#uses=2]
  %this.addr = alloca %class.A*, align 8          ; <%class.A**> [#uses=2]
  %a = alloca %class.A, align 1                   ; <%class.A*> [#uses=1]
  %i = alloca i32, align 4                        ; <i32*> [#uses=2]
  store %class.A* %this, %class.A** %this.addr
  call void @llvm.dbg.declare(metadata !{%class.A** %this.addr}, metadata !17, metadata !{metadata !"0x102"}), !dbg !18
  %this1 = load %class.A** %this.addr             ; <%class.A*> [#uses=0]
  call void @llvm.dbg.declare(metadata !{%class.A* %a}, metadata !19, metadata !{metadata !"0x102"}), !dbg !27
  call void @llvm.dbg.declare(metadata !{i32* %i}, metadata !28, metadata !{metadata !"0x102"}), !dbg !29
  %call = call i32 @_ZZN1B2fnEvEN1A3fooEv(%class.A* %a), !dbg !30 ; <i32> [#uses=1]
  store i32 %call, i32* %i, !dbg !30
  %tmp = load i32* %i, !dbg !31                   ; <i32> [#uses=1]
  store i32 %tmp, i32* %retval, !dbg !31
  %0 = load i32* %retval, !dbg !32                ; <i32> [#uses=1]
  ret i32 %0, !dbg !32
}

define internal i32 @_ZZN1B2fnEvEN1A3fooEv(%class.A* %this) ssp align 2 {
entry:
  %retval = alloca i32, align 4                   ; <i32*> [#uses=2]
  %this.addr = alloca %class.A*, align 8          ; <%class.A**> [#uses=2]
  store %class.A* %this, %class.A** %this.addr
  call void @llvm.dbg.declare(metadata !{%class.A** %this.addr}, metadata !33, metadata !{metadata !"0x102"}), !dbg !34
  %this1 = load %class.A** %this.addr             ; <%class.A*> [#uses=0]
  store i32 42, i32* %retval, !dbg !35
  %0 = load i32* %retval, !dbg !35                ; <i32> [#uses=1]
  ret i32 %0, !dbg !35
}

!llvm.dbg.cu = !{!4}
!llvm.module.flags = !{!40}
!37 = metadata !{metadata !2, metadata !10, metadata !23}

<<<<<<< HEAD
!0 = metadata !{metadata !"0x100\00b\0016\000", metadata !1, metadata !3, metadata !8} ; [ DW_TAG_auto_variable ]
!1 = metadata !{metadata !"0xb\0015\0012\000", metadata !38, metadata !2} ; [ DW_TAG_lexical_block ]
!2 = metadata !{metadata !"0x2e\00main\00main\00main\0015\000\001\000\006\000\000\0015", metadata !38, metadata !3, metadata !5, null, i32 ()* @main, null, null, null} ; [ DW_TAG_subprogram ]
!3 = metadata !{metadata !"0x29", metadata !38} ; [ DW_TAG_file_type ]
!4 = metadata !{metadata !"0x11\004\00clang 1.5\000\00\000\00\000", metadata !38, metadata !39, metadata !39, metadata !37, null,  null} ; [ DW_TAG_compile_unit ]
!5 = metadata !{metadata !"0x15\00\000\000\000\000\000\000", metadata !38, metadata !3, null, metadata !6, null, null, null} ; [ DW_TAG_subroutine_type ] [line 0, size 0, align 0, offset 0] [from ]
!6 = metadata !{metadata !7}
!7 = metadata !{metadata !"0x24\00int\000\0032\0032\000\000\005", metadata !38, metadata !3} ; [ DW_TAG_base_type ]
!8 = metadata !{metadata !"0x2\00B\002\008\008\000\000\000", metadata !38, metadata !3, null, metadata !9, null, null, null} ; [ DW_TAG_class_type ] [B] [line 2, size 8, align 8, offset 0] [def] [from ]
!9 = metadata !{metadata !10}
!10 = metadata !{metadata !"0x2e\00fn\00fn\00_ZN1B2fnEv\004\000\001\000\006\000\000\004", metadata !38, metadata !8, metadata !11, null, i32 (%class.A*)* @_ZN1B2fnEv, null, null, null} ; [ DW_TAG_subprogram ]
!11 = metadata !{metadata !"0x15\00\000\000\000\000\000\000", metadata !38, metadata !3, null, metadata !12, null, null, null} ; [ DW_TAG_subroutine_type ] [line 0, size 0, align 0, offset 0] [from ]
!12 = metadata !{metadata !7, metadata !13}
!13 = metadata !{metadata !"0xf\00\000\0064\0064\000\0064", metadata !38, metadata !3, metadata !8} ; [ DW_TAG_pointer_type ]
!14 = metadata !{i32 16, i32 5, metadata !1, null}
!15 = metadata !{i32 17, i32 3, metadata !1, null}
!16 = metadata !{i32 18, i32 1, metadata !2, null}
!17 = metadata !{metadata !"0x101\00this\004\000", metadata !10, metadata !3, metadata !13} ; [ DW_TAG_arg_variable ]
!18 = metadata !{i32 4, i32 7, metadata !10, null}
!19 = metadata !{metadata !"0x100\00a\009\000", metadata !20, metadata !3, metadata !21} ; [ DW_TAG_auto_variable ]
!20 = metadata !{metadata !"0xb\004\0012\000", metadata !38, metadata !10} ; [ DW_TAG_lexical_block ]
!21 = metadata !{metadata !"0x2\00A\005\008\008\000\000\000", metadata !38, metadata !10, null, metadata !22, null, null, null} ; [ DW_TAG_class_type ] [A] [line 5, size 8, align 8, offset 0] [def] [from ]
!22 = metadata !{metadata !23}
!23 = metadata !{metadata !"0x2e\00foo\00foo\00_ZZN1B2fnEvEN1A3fooEv\007\000\001\000\006\000\000\007", metadata !38, metadata !21, metadata !24, null, i32 (%class.A*)* @_ZZN1B2fnEvEN1A3fooEv, null, null, null} ; [ DW_TAG_subprogram ]
!24 = metadata !{metadata !"0x15\00\000\000\000\000\000\000", metadata !38, metadata !3, null, metadata !25, null, null, null} ; [ DW_TAG_subroutine_type ] [line 0, size 0, align 0, offset 0] [from ]
!25 = metadata !{metadata !7, metadata !26}
!26 = metadata !{metadata !"0xf\00\000\0064\0064\000\0064", metadata !38, metadata !3, metadata !21} ; [ DW_TAG_pointer_type ]
!27 = metadata !{i32 9, i32 7, metadata !20, null}
!28 = metadata !{metadata !"0x100\00i\0010\000", metadata !20, metadata !3, metadata !7} ; [ DW_TAG_auto_variable ]
!29 = metadata !{i32 10, i32 9, metadata !20, null}
!30 = metadata !{i32 10, i32 5, metadata !20, null}
!31 = metadata !{i32 11, i32 5, metadata !20, null}
!32 = metadata !{i32 12, i32 3, metadata !10, null}
!33 = metadata !{metadata !"0x101\00this\007\000", metadata !23, metadata !3, metadata !26} ; [ DW_TAG_arg_variable ]
!34 = metadata !{i32 7, i32 11, metadata !23, null}
!35 = metadata !{i32 7, i32 19, metadata !36, null}
!36 = metadata !{metadata !"0xb\007\0017\000", metadata !38, metadata !23} ; [ DW_TAG_lexical_block ]
!38 = metadata !{metadata !"one.cc", metadata !"/tmp" }
!39 = metadata !{i32 0}
!40 = metadata !{i32 1, metadata !"Debug Info Version", i32 2}
=======
!0 = !{!"0x100\00b\0016\000", !1, !3, !8} ; [ DW_TAG_auto_variable ]
!1 = !{!"0xb\0015\0012\000", !38, !2} ; [ DW_TAG_lexical_block ]
!2 = !{!"0x2e\00main\00main\00main\0015\000\001\000\006\000\000\0015", !38, !3, !5, null, i32 ()* @main, null, null, null} ; [ DW_TAG_subprogram ]
!3 = !{!"0x29", !38} ; [ DW_TAG_file_type ]
!4 = !{!"0x11\004\00clang 1.5\000\00\000\00\000", !38, !39, !39, !37, null,  null} ; [ DW_TAG_compile_unit ]
!5 = !{!"0x15\00\000\000\000\000\000\000", !38, !3, null, !6, null, null, null} ; [ DW_TAG_subroutine_type ] [line 0, size 0, align 0, offset 0] [from ]
!6 = !{!7}
!7 = !{!"0x24\00int\000\0032\0032\000\000\005", !38, !3} ; [ DW_TAG_base_type ]
!8 = !{!"0x2\00B\002\008\008\000\000\000", !38, !3, null, !9, null, null, null} ; [ DW_TAG_class_type ] [B] [line 2, size 8, align 8, offset 0] [def] [from ]
!9 = !{!10}
!10 = !{!"0x2e\00fn\00fn\00_ZN1B2fnEv\004\000\001\000\006\000\000\004", !38, !8, !11, null, i32 (%class.A*)* @_ZN1B2fnEv, null, null, null} ; [ DW_TAG_subprogram ]
!11 = !{!"0x15\00\000\000\000\000\000\000", !38, !3, null, !12, null, null, null} ; [ DW_TAG_subroutine_type ] [line 0, size 0, align 0, offset 0] [from ]
!12 = !{!7, !13}
!13 = !{!"0xf\00\000\0064\0064\000\0064", !38, !3, !8} ; [ DW_TAG_pointer_type ]
!14 = !MDLocation(line: 16, column: 5, scope: !1)
!15 = !MDLocation(line: 17, column: 3, scope: !1)
!16 = !MDLocation(line: 18, column: 1, scope: !2)
!17 = !{!"0x101\00this\004\000", !10, !3, !13} ; [ DW_TAG_arg_variable ]
!18 = !MDLocation(line: 4, column: 7, scope: !10)
!19 = !{!"0x100\00a\009\000", !20, !3, !21} ; [ DW_TAG_auto_variable ]
!20 = !{!"0xb\004\0012\000", !38, !10} ; [ DW_TAG_lexical_block ]
!21 = !{!"0x2\00A\005\008\008\000\000\000", !38, !10, null, !22, null, null, null} ; [ DW_TAG_class_type ] [A] [line 5, size 8, align 8, offset 0] [def] [from ]
!22 = !{!23}
!23 = !{!"0x2e\00foo\00foo\00_ZZN1B2fnEvEN1A3fooEv\007\000\001\000\006\000\000\007", !38, !21, !24, null, i32 (%class.A*)* @_ZZN1B2fnEvEN1A3fooEv, null, null, null} ; [ DW_TAG_subprogram ]
!24 = !{!"0x15\00\000\000\000\000\000\000", !38, !3, null, !25, null, null, null} ; [ DW_TAG_subroutine_type ] [line 0, size 0, align 0, offset 0] [from ]
!25 = !{!7, !26}
!26 = !{!"0xf\00\000\0064\0064\000\0064", !38, !3, !21} ; [ DW_TAG_pointer_type ]
!27 = !MDLocation(line: 9, column: 7, scope: !20)
!28 = !{!"0x100\00i\0010\000", !20, !3, !7} ; [ DW_TAG_auto_variable ]
!29 = !MDLocation(line: 10, column: 9, scope: !20)
!30 = !MDLocation(line: 10, column: 5, scope: !20)
!31 = !MDLocation(line: 11, column: 5, scope: !20)
!32 = !MDLocation(line: 12, column: 3, scope: !10)
!33 = !{!"0x101\00this\007\000", !23, !3, !26} ; [ DW_TAG_arg_variable ]
!34 = !MDLocation(line: 7, column: 11, scope: !23)
!35 = !MDLocation(line: 7, column: 19, scope: !36)
!36 = !{!"0xb\007\0017\000", !38, !23} ; [ DW_TAG_lexical_block ]
!38 = !{!"one.cc", !"/tmp" }
!39 = !{i32 0}
!40 = !{i32 1, !"Debug Info Version", i32 2}
>>>>>>> 7618b2b2
<|MERGE_RESOLUTION|>--- conflicted
+++ resolved
@@ -26,7 +26,7 @@
   %retval = alloca i32, align 4                   ; <i32*> [#uses=3]
   %b = alloca %class.A, align 1                   ; <%class.A*> [#uses=1]
   store i32 0, i32* %retval
-  call void @llvm.dbg.declare(metadata !{%class.A* %b}, metadata !0, metadata !{metadata !"0x102"}), !dbg !14
+  call void @llvm.dbg.declare(metadata %class.A* %b, metadata !0, metadata !{!"0x102"}), !dbg !14
   %call = call i32 @_ZN1B2fnEv(%class.A* %b), !dbg !15 ; <i32> [#uses=1]
   store i32 %call, i32* %retval, !dbg !15
   %0 = load i32* %retval, !dbg !16                ; <i32> [#uses=1]
@@ -42,10 +42,10 @@
   %a = alloca %class.A, align 1                   ; <%class.A*> [#uses=1]
   %i = alloca i32, align 4                        ; <i32*> [#uses=2]
   store %class.A* %this, %class.A** %this.addr
-  call void @llvm.dbg.declare(metadata !{%class.A** %this.addr}, metadata !17, metadata !{metadata !"0x102"}), !dbg !18
+  call void @llvm.dbg.declare(metadata %class.A** %this.addr, metadata !17, metadata !{!"0x102"}), !dbg !18
   %this1 = load %class.A** %this.addr             ; <%class.A*> [#uses=0]
-  call void @llvm.dbg.declare(metadata !{%class.A* %a}, metadata !19, metadata !{metadata !"0x102"}), !dbg !27
-  call void @llvm.dbg.declare(metadata !{i32* %i}, metadata !28, metadata !{metadata !"0x102"}), !dbg !29
+  call void @llvm.dbg.declare(metadata %class.A* %a, metadata !19, metadata !{!"0x102"}), !dbg !27
+  call void @llvm.dbg.declare(metadata i32* %i, metadata !28, metadata !{!"0x102"}), !dbg !29
   %call = call i32 @_ZZN1B2fnEvEN1A3fooEv(%class.A* %a), !dbg !30 ; <i32> [#uses=1]
   store i32 %call, i32* %i, !dbg !30
   %tmp = load i32* %i, !dbg !31                   ; <i32> [#uses=1]
@@ -59,7 +59,7 @@
   %retval = alloca i32, align 4                   ; <i32*> [#uses=2]
   %this.addr = alloca %class.A*, align 8          ; <%class.A**> [#uses=2]
   store %class.A* %this, %class.A** %this.addr
-  call void @llvm.dbg.declare(metadata !{%class.A** %this.addr}, metadata !33, metadata !{metadata !"0x102"}), !dbg !34
+  call void @llvm.dbg.declare(metadata %class.A** %this.addr, metadata !33, metadata !{!"0x102"}), !dbg !34
   %this1 = load %class.A** %this.addr             ; <%class.A*> [#uses=0]
   store i32 42, i32* %retval, !dbg !35
   %0 = load i32* %retval, !dbg !35                ; <i32> [#uses=1]
@@ -68,50 +68,8 @@
 
 !llvm.dbg.cu = !{!4}
 !llvm.module.flags = !{!40}
-!37 = metadata !{metadata !2, metadata !10, metadata !23}
+!37 = !{!2, !10, !23}
 
-<<<<<<< HEAD
-!0 = metadata !{metadata !"0x100\00b\0016\000", metadata !1, metadata !3, metadata !8} ; [ DW_TAG_auto_variable ]
-!1 = metadata !{metadata !"0xb\0015\0012\000", metadata !38, metadata !2} ; [ DW_TAG_lexical_block ]
-!2 = metadata !{metadata !"0x2e\00main\00main\00main\0015\000\001\000\006\000\000\0015", metadata !38, metadata !3, metadata !5, null, i32 ()* @main, null, null, null} ; [ DW_TAG_subprogram ]
-!3 = metadata !{metadata !"0x29", metadata !38} ; [ DW_TAG_file_type ]
-!4 = metadata !{metadata !"0x11\004\00clang 1.5\000\00\000\00\000", metadata !38, metadata !39, metadata !39, metadata !37, null,  null} ; [ DW_TAG_compile_unit ]
-!5 = metadata !{metadata !"0x15\00\000\000\000\000\000\000", metadata !38, metadata !3, null, metadata !6, null, null, null} ; [ DW_TAG_subroutine_type ] [line 0, size 0, align 0, offset 0] [from ]
-!6 = metadata !{metadata !7}
-!7 = metadata !{metadata !"0x24\00int\000\0032\0032\000\000\005", metadata !38, metadata !3} ; [ DW_TAG_base_type ]
-!8 = metadata !{metadata !"0x2\00B\002\008\008\000\000\000", metadata !38, metadata !3, null, metadata !9, null, null, null} ; [ DW_TAG_class_type ] [B] [line 2, size 8, align 8, offset 0] [def] [from ]
-!9 = metadata !{metadata !10}
-!10 = metadata !{metadata !"0x2e\00fn\00fn\00_ZN1B2fnEv\004\000\001\000\006\000\000\004", metadata !38, metadata !8, metadata !11, null, i32 (%class.A*)* @_ZN1B2fnEv, null, null, null} ; [ DW_TAG_subprogram ]
-!11 = metadata !{metadata !"0x15\00\000\000\000\000\000\000", metadata !38, metadata !3, null, metadata !12, null, null, null} ; [ DW_TAG_subroutine_type ] [line 0, size 0, align 0, offset 0] [from ]
-!12 = metadata !{metadata !7, metadata !13}
-!13 = metadata !{metadata !"0xf\00\000\0064\0064\000\0064", metadata !38, metadata !3, metadata !8} ; [ DW_TAG_pointer_type ]
-!14 = metadata !{i32 16, i32 5, metadata !1, null}
-!15 = metadata !{i32 17, i32 3, metadata !1, null}
-!16 = metadata !{i32 18, i32 1, metadata !2, null}
-!17 = metadata !{metadata !"0x101\00this\004\000", metadata !10, metadata !3, metadata !13} ; [ DW_TAG_arg_variable ]
-!18 = metadata !{i32 4, i32 7, metadata !10, null}
-!19 = metadata !{metadata !"0x100\00a\009\000", metadata !20, metadata !3, metadata !21} ; [ DW_TAG_auto_variable ]
-!20 = metadata !{metadata !"0xb\004\0012\000", metadata !38, metadata !10} ; [ DW_TAG_lexical_block ]
-!21 = metadata !{metadata !"0x2\00A\005\008\008\000\000\000", metadata !38, metadata !10, null, metadata !22, null, null, null} ; [ DW_TAG_class_type ] [A] [line 5, size 8, align 8, offset 0] [def] [from ]
-!22 = metadata !{metadata !23}
-!23 = metadata !{metadata !"0x2e\00foo\00foo\00_ZZN1B2fnEvEN1A3fooEv\007\000\001\000\006\000\000\007", metadata !38, metadata !21, metadata !24, null, i32 (%class.A*)* @_ZZN1B2fnEvEN1A3fooEv, null, null, null} ; [ DW_TAG_subprogram ]
-!24 = metadata !{metadata !"0x15\00\000\000\000\000\000\000", metadata !38, metadata !3, null, metadata !25, null, null, null} ; [ DW_TAG_subroutine_type ] [line 0, size 0, align 0, offset 0] [from ]
-!25 = metadata !{metadata !7, metadata !26}
-!26 = metadata !{metadata !"0xf\00\000\0064\0064\000\0064", metadata !38, metadata !3, metadata !21} ; [ DW_TAG_pointer_type ]
-!27 = metadata !{i32 9, i32 7, metadata !20, null}
-!28 = metadata !{metadata !"0x100\00i\0010\000", metadata !20, metadata !3, metadata !7} ; [ DW_TAG_auto_variable ]
-!29 = metadata !{i32 10, i32 9, metadata !20, null}
-!30 = metadata !{i32 10, i32 5, metadata !20, null}
-!31 = metadata !{i32 11, i32 5, metadata !20, null}
-!32 = metadata !{i32 12, i32 3, metadata !10, null}
-!33 = metadata !{metadata !"0x101\00this\007\000", metadata !23, metadata !3, metadata !26} ; [ DW_TAG_arg_variable ]
-!34 = metadata !{i32 7, i32 11, metadata !23, null}
-!35 = metadata !{i32 7, i32 19, metadata !36, null}
-!36 = metadata !{metadata !"0xb\007\0017\000", metadata !38, metadata !23} ; [ DW_TAG_lexical_block ]
-!38 = metadata !{metadata !"one.cc", metadata !"/tmp" }
-!39 = metadata !{i32 0}
-!40 = metadata !{i32 1, metadata !"Debug Info Version", i32 2}
-=======
 !0 = !{!"0x100\00b\0016\000", !1, !3, !8} ; [ DW_TAG_auto_variable ]
 !1 = !{!"0xb\0015\0012\000", !38, !2} ; [ DW_TAG_lexical_block ]
 !2 = !{!"0x2e\00main\00main\00main\0015\000\001\000\006\000\000\0015", !38, !3, !5, null, i32 ()* @main, null, null, null} ; [ DW_TAG_subprogram ]
@@ -151,5 +109,4 @@
 !36 = !{!"0xb\007\0017\000", !38, !23} ; [ DW_TAG_lexical_block ]
 !38 = !{!"one.cc", !"/tmp" }
 !39 = !{i32 0}
-!40 = !{i32 1, !"Debug Info Version", i32 2}
->>>>>>> 7618b2b2
+!40 = !{i32 1, !"Debug Info Version", i32 2}