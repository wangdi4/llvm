--- conflicted
+++ resolved
@@ -1,27 +1,10 @@
 ; RUN: llc -O0 < %s -o /dev/null
 ; llc should not crash on this invalid input.
 ; PR6588
-declare void @llvm.dbg.declare(metadata, metadata) nounwind readnone
+declare void @llvm.dbg.declare(metadata, metadata, metadata) nounwind readnone
 
 define void @foo() {
 entry:
-<<<<<<< HEAD
-  call void @llvm.dbg.declare(metadata !{i32* undef}, metadata !0)
-  ret void
-}
-
-!0 = metadata !{i32 524545, metadata !1, metadata !"sy", metadata !2, i32 890, metadata !7} ; [ DW_TAG_arg_variable ]
-!1 = metadata !{i32 524334, metadata !8, metadata !3, metadata !"foo", metadata !"foo", metadata !"foo", i32 892, metadata !4, i1 false, i1 true, i32 0, i32 0, null, i1 false, i32 0, null, null, null, null, i32 0} ; [ DW_TAG_subprogram ]
-!2 = metadata !{i32 524329, metadata !8} ; [ DW_TAG_file_type ]
-!3 = metadata !{i32 524305, metadata !9, i32 4, metadata !"clang 1.1", i1 true, metadata !"", i32 0, metadata !10, metadata !10, null, null, null, metadata !""} ; [ DW_TAG_compile_unit ]
-!4 = metadata !{i32 524309, metadata !9, metadata !5, metadata !"", i32 0, i64 0, i64 0, i64 0, i32 0, null, metadata !6, i32 0, null, null, null} ; [ DW_TAG_subroutine_type ] [line 0, size 0, align 0, offset 0] [from ]
-!5 = metadata !{i32 524329, metadata !9} ; [ DW_TAG_file_type ]
-!6 = metadata !{null}
-!7 = metadata !{i32 524324, metadata !9, metadata !5, metadata !"int", i32 0, i64 32, i64 32, i64 0, i32 0, i32 5} ; [ DW_TAG_base_type ]
-!8 = metadata !{metadata !"qpainter.h", metadata !"QtGui"}
-!9 = metadata !{metadata !"splineeditor.cpp", metadata !"src"}
-!10 = metadata !{i32 0}
-=======
   call void @llvm.dbg.declare(metadata i32* undef, metadata !0, metadata !{!"0x102"})
   ret void
 }
@@ -36,5 +19,4 @@
 !7 = !{!"0x24\00int\000\0032\0032\000\000\005", !9, !5} ; [ DW_TAG_base_type ]
 !8 = !{!"qpainter.h", !"QtGui"}
 !9 = !{!"splineeditor.cpp", !"src"}
-!10 = !{i32 0}
->>>>>>> 41cb3da2
+!10 = !{i32 0}