--- conflicted
+++ resolved
@@ -17,24 +17,48 @@
 ; 10 }
 
 ; X86-LABEL: _f:
-; X86-NEXT: # BB
+; X86:      # BB
 ; X86-NEXT: [[CALL_LINE_1:.*]]:{{$}}
-; X86-NEXT: calll   _g
+; X86:      calll   _g
 ; X86-NEXT: [[CALL_LINE_2:.*]]:{{$}}
-; X86-NEXT: calll   _g
+; X86:      calll   _g
 ; X86-NEXT: [[CALL_LINE_3:.*]]:{{$}}
-; X86-NEXT: calll   _g
+; X86:      calll   _g
 ; X86-NEXT: [[RETURN_STMT:.*]]:
-; X86-NEXT: ret
+; X86:      ret
+; X86-NEXT: L{{.*}}:
 ; X86-NEXT: [[END_OF_F:.*]]:
 ;
 ; X86-LABEL: .section        .debug$S,"rd"
 ; X86-NEXT: .long   4
+; Symbol subsection
+; X86-NEXT: .long   241
+; X86-NEXT: .long [[F1_END:.*]]-[[F1_START:.*]]
+; X86-NEXT: [[F1_START]]:
+; X86-NEXT: .short [[PROC_SEGMENT_END:.*]]-[[PROC_SEGMENT_START:.*]]
+; X86-NEXT: [[PROC_SEGMENT_START]]:
+; X86-NEXT: .short  4423
+; X86-NEXT: .zero   12
+; X86-NEXT: .long [[END_OF_F]]-_f
+; X86-NEXT: .zero   12
+; X86-NEXT: .secrel32 _f
+; X86-NEXT: .secidx _f
+; X86-NEXT: .byte   0
+; X86-NEXT: .byte   102
+; X86-NEXT: .byte   0
+; X86-NEXT: [[PROC_SEGMENT_END]]:
+; X86-NEXT: .short  2
+; X86-NEXT: .short  4431
+; X86-NEXT: [[F1_END]]:
+; Padding
+; X86-NEXT: .zero   3
+; Line table
 ; X86-NEXT: .long   242
 ; X86-NEXT: .long [[F2_END:.*]]-[[F2_START:.*]]
 ; X86-NEXT: [[F2_START]]:
 ; X86-NEXT: .secrel32 _f
 ; X86-NEXT: .secidx _f
+; X86-NEXT: .short 0
 ; X86-NEXT: .long [[END_OF_F]]-_f
 ; Segment for file 'D:\\one.c' begins
 ; X86-NEXT: [[FILE_SEGMENT_START:[^:]*]]:
@@ -85,8 +109,20 @@
 ; OBJ32:      Characteristics [ (0x42100040)
 ; OBJ32:      ]
 ; OBJ32:      Relocations [
-; OBJ32-NEXT:   0xC IMAGE_REL_I386_SECREL _f
-; OBJ32-NEXT:   0x10 IMAGE_REL_I386_SECTION _f
+; OBJ32-NEXT:   0x2C IMAGE_REL_I386_SECREL _f
+; OBJ32-NEXT:   0x30 IMAGE_REL_I386_SECTION _f
+; OBJ32-NEXT:   0x44 IMAGE_REL_I386_SECREL _f
+; OBJ32-NEXT:   0x48 IMAGE_REL_I386_SECTION _f
+; OBJ32-NEXT: ]
+; OBJ32:      Subsection [
+; OBJ32-NEXT:   Type: 0xF1
+; OBJ32-NOT:    ]
+; OBJ32:        ProcStart {
+; OBJ32-NEXT:     DisplayName: f
+; OBJ32-NEXT:     Section: _f
+; OBJ32-NEXT:     CodeSize: 0x10
+; OBJ32-NEXT:   }
+; OBJ32-NEXT:   ProcEnd
 ; OBJ32-NEXT: ]
 ; OBJ32:      FunctionLineTable [
 ; OBJ32-NEXT:   Name: _f
@@ -109,26 +145,50 @@
 
 ; X64-LABEL: f:
 ; X64-NEXT: [[START:.*]]:{{$}}
-; X64-NEXT: # BB
-; X64-NEXT: subq    $40, %rsp
+; X64:      # BB
+; X64:      subq    $40, %rsp
 ; X64-NEXT: [[CALL_LINE_1:.*]]:{{$}}
-; X64-NEXT: callq   g
+; X64:      callq   g
 ; X64-NEXT: [[CALL_LINE_2:.*]]:{{$}}
-; X64-NEXT: callq   g
+; X64:      callq   g
 ; X64-NEXT: [[CALL_LINE_3:.*]]:{{$}}
-; X64-NEXT: callq   g
+; X64:      callq   g
 ; X64-NEXT: [[EPILOG_AND_RET:.*]]:
-; X64-NEXT: addq    $40, %rsp
+; X64:      addq    $40, %rsp
 ; X64-NEXT: ret
+; X64-NEXT: .L{{.*}}:
 ; X64-NEXT: [[END_OF_F:.*]]:
 ;
 ; X64-LABEL: .section        .debug$S,"rd"
 ; X64-NEXT: .long   4
+; Symbol subsection
+; X64-NEXT: .long   241
+; X64-NEXT: .long [[F1_END:.*]]-[[F1_START:.*]]
+; X64-NEXT: [[F1_START]]:
+; X64-NEXT: .short [[PROC_SEGMENT_END:.*]]-[[PROC_SEGMENT_START:.*]]
+; X64-NEXT: [[PROC_SEGMENT_START]]:
+; X64-NEXT: .short  4423
+; X64-NEXT: .zero   12
+; X64-NEXT: .long [[END_OF_F]]-f
+; X64-NEXT: .zero   12
+; X64-NEXT: .secrel32 f
+; X64-NEXT: .secidx f
+; X64-NEXT: .byte   0
+; X64-NEXT: .byte   102
+; X64-NEXT: .byte   0
+; X64-NEXT: [[PROC_SEGMENT_END]]:
+; X64-NEXT: .short  2
+; X64-NEXT: .short  4431
+; X64-NEXT: [[F1_END]]:
+; Padding
+; X64-NEXT: .zero   3
+; Line table
 ; X64-NEXT: .long   242
 ; X64-NEXT: .long [[F2_END:.*]]-[[F2_START:.*]]
 ; X64-NEXT: [[F2_START]]:
 ; X64-NEXT: .secrel32 f
 ; X64-NEXT: .secidx f
+; X64-NEXT: .short 0
 ; X64-NEXT: .long [[END_OF_F]]-f
 ; Segment for file 'D:\\input.c' begins
 ; X64-NEXT: [[FILE_SEGMENT_START:[^:]*]]:
@@ -191,8 +251,20 @@
 ; OBJ64:      Characteristics [ (0x42100040)
 ; OBJ64:      ]
 ; OBJ64:      Relocations [
-; OBJ64-NEXT:   0xC IMAGE_REL_AMD64_SECREL f
-; OBJ64-NEXT:   0x10 IMAGE_REL_AMD64_SECTION f
+; OBJ64-NEXT:   0x2C IMAGE_REL_AMD64_SECREL f
+; OBJ64-NEXT:   0x30 IMAGE_REL_AMD64_SECTION f
+; OBJ64-NEXT:   0x44 IMAGE_REL_AMD64_SECREL f
+; OBJ64-NEXT:   0x48 IMAGE_REL_AMD64_SECTION f
+; OBJ64-NEXT: ]
+; OBJ64:      Subsection [
+; OBJ64-NEXT:   Type: 0xF1
+; OBJ64-NOT:    ]
+; OBJ64:        ProcStart {
+; OBJ64-NEXT:     DisplayName: f
+; OBJ64-NEXT:     Section: f
+; OBJ64-NEXT:     CodeSize: 0x18
+; OBJ64-NEXT:   }
+; OBJ64-NEXT:   ProcEnd
 ; OBJ64-NEXT: ]
 ; OBJ64:      FunctionLineTable [
 ; OBJ64-NEXT:   Name: f
@@ -235,28 +307,6 @@
 !llvm.module.flags = !{!9, !10}
 !llvm.ident = !{!11}
 
-<<<<<<< HEAD
-!0 = metadata !{i32 786449, metadata !1, i32 12, metadata !"clang version 3.5 ", i1 false, metadata !"", i32 0, metadata !2, metadata !2, metadata !3, metadata !2, metadata !2, metadata !""} ; [ DW_TAG_compile_unit ] [D:\/<unknown>] [DW_LANG_C99]
-!1 = metadata !{metadata !"<unknown>", metadata !"D:\5C"}
-!2 = metadata !{i32 0}
-!3 = metadata !{metadata !4}
-!4 = metadata !{i32 786478, metadata !5, metadata !6, metadata !"f", metadata !"f", metadata !"", i32 3, metadata !7, i1 false, i1 true, i32 0, i32 0, null, i32 256, i1 false, void ()* @f, null, null, metadata !2, i32 3} ; [ DW_TAG_subprogram ] [line 3] [def] [f]
-!5 = metadata !{metadata !"input.c", metadata !"D:\5C"}
-!6 = metadata !{i32 786473, metadata !5}          ; [ DW_TAG_file_type ] [D:\/input.c]
-!7 = metadata !{i32 786453, i32 0, null, metadata !"", i32 0, i64 0, i64 0, i64 0, i32 0, null, metadata !8, i32 0, null, null, null} ; [ DW_TAG_subroutine_type ] [line 0, size 0, align 0, offset 0] [from ]
-!8 = metadata !{null}
-!9 = metadata !{i32 2, metadata !"Dwarf Version", i32 4}
-!10 = metadata !{i32 1, metadata !"Debug Info Version", i32 1}
-!11 = metadata !{metadata !"clang version 3.5 "}
-!12 = metadata !{i32 1, i32 0, metadata !13, null}
-!13 = metadata !{i32 786443, metadata !14, metadata !4, i32 0} ; [ DW_TAG_lexical_block ] [D:\/one.c]
-!14 = metadata !{metadata !"one.c", metadata !"D:\5C"}
-!15 = metadata !{i32 2, i32 0, metadata !16, null}
-!16 = metadata !{i32 786443, metadata !17, metadata !4, i32 0} ; [ DW_TAG_lexical_block ] [D:\/two.c]
-!17 = metadata !{metadata !"two.c", metadata !"D:\5C"}
-!18 = metadata !{i32 7, i32 0, metadata !13, null}
-!19 = metadata !{i32 8, i32 0, metadata !13, null} ; [ DW_TAG_imported_declaration ]
-=======
 !0 = !{!"0x11\0012\00clang version 3.5 \000\00\000\00\000", !1, !2, !2, !3, !2, !2} ; [ DW_TAG_compile_unit ] [D:\/<unknown>] [DW_LANG_C99]
 !1 = !{!"<unknown>", !"D:\5C"}
 !2 = !{}
@@ -276,5 +326,4 @@
 !16 = !{!"0xb\000", !17, !4} ; [ DW_TAG_lexical_block ] [D:\/two.c]
 !17 = !{!"two.c", !"D:\5C"}
 !18 = !MDLocation(line: 7, scope: !13)
-!19 = !MDLocation(line: 8, scope: !13)
->>>>>>> 41cb3da2
+!19 = !MDLocation(line: 8, scope: !13)