--- conflicted
+++ resolved
@@ -10,22 +10,6 @@
 !llvm.dbg.cu = !{!0}
 !llvm.module.flags = !{!18}
 
-<<<<<<< HEAD
-!0 = metadata !{i32 720913, metadata !17, i32 12, metadata !"clang version 3.0 (trunk 139632)", i1 true, metadata !"", i32 0, metadata !1, metadata !1, metadata !3, metadata !12, null, metadata !""} ; [ DW_TAG_compile_unit ]
-!1 = metadata !{i32 0}
-!3 = metadata !{metadata !5}
-!5 = metadata !{i32 720942, metadata !17, metadata !6, metadata !"foo", metadata !"foo", metadata !"", i32 1, metadata !7, i1 false, i1 true, i32 0, i32 0, null, i32 0, i1 true, i32 ()* @foo, null, null, null, i32 0} ; [ DW_TAG_subprogram ] [line 1] [def] [scope 0] [foo]
-!6 = metadata !{i32 720937, metadata !17} ; [ DW_TAG_file_type ]
-!7 = metadata !{i32 720917, i32 0, null, i32 0, i32 0, i64 0, i64 0, i32 0, i32 0, null, metadata !8, i32 0, null, null, null} ; [ DW_TAG_subroutine_type ] [line 0, size 0, align 0, offset 0] [from ]
-!8 = metadata !{metadata !9}
-!9 = metadata !{i32 720932, null, null, metadata !"int", i32 0, i64 32, i64 32, i64 0, i32 0, i32 5} ; [ DW_TAG_base_type ]
-!12 = metadata !{metadata !14}
-!14 = metadata !{i32 720948, i32 0, metadata !5, metadata !"bar", metadata !"bar", metadata !"", metadata !6, i32 2, metadata !9, i32 1, i32 1, null, null} ; [ DW_TAG_variable ]
-!15 = metadata !{i32 3, i32 3, metadata !16, null}
-!16 = metadata !{i32 720907, metadata !17, metadata !5, i32 1, i32 11, i32 0} ; [ DW_TAG_lexical_block ]
-!17 = metadata !{metadata !"fb.c", metadata !"/private/tmp"}
-!18 = metadata !{i32 1, metadata !"Debug Info Version", i32 1}
-=======
 !0 = !{!"0x11\0012\00clang version 3.0 (trunk 139632)\001\00\000\00\000", !17, !1, !1, !3, !12, null} ; [ DW_TAG_compile_unit ]
 !1 = !{i32 0}
 !3 = !{!5}
@@ -39,5 +23,4 @@
 !15 = !MDLocation(line: 3, column: 3, scope: !16)
 !16 = !{!"0xb\001\0011\000", !17, !5} ; [ DW_TAG_lexical_block ]
 !17 = !{!"fb.c", !"/private/tmp"}
-!18 = !{i32 1, !"Debug Info Version", i32 2}
->>>>>>> 41cb3da2
+!18 = !{i32 1, !"Debug Info Version", i32 2}