--- conflicted
+++ resolved
@@ -24,11 +24,11 @@
 ; Function Attrs: uwtable
 define i32 @main() #0 {
 entry:
-  tail call void @llvm.dbg.value(metadata !20, i64 0, metadata !10, metadata !{metadata !"0x102"}), !dbg !21
+  tail call void @llvm.dbg.value(metadata i32 42, i64 0, metadata !10, metadata !{!"0x102"}), !dbg !21
   tail call void @_Z4funci(i32 42), !dbg !22
-  tail call void @llvm.dbg.value(metadata !23, i64 0, metadata !12, metadata !{metadata !"0x102"}), !dbg !24
+  tail call void @llvm.dbg.value(metadata i32 117, i64 0, metadata !12, metadata !{!"0x102"}), !dbg !24
   tail call void @_Z4funcj(i32 117), !dbg !25
-  tail call void @llvm.dbg.value(metadata !26, i64 0, metadata !15, metadata !{metadata !"0x102"}), !dbg !27
+  tail call void @llvm.dbg.value(metadata i16 7, i64 0, metadata !15, metadata !{!"0x102"}), !dbg !27
   tail call void @_Z4funcDs(i16 zeroext 7), !dbg !28
   ret i32 0, !dbg !29
 }
@@ -50,38 +50,6 @@
 !llvm.module.flags = !{!17, !18}
 !llvm.ident = !{!19}
 
-<<<<<<< HEAD
-!0 = metadata !{metadata !"0x11\004\00clang version 3.5.0 \001\00\000\00\001", metadata !1, metadata !2, metadata !2, metadata !3, metadata !2, metadata !2} ; [ DW_TAG_compile_unit ] [/tmp/dbginfo/const.cpp] [DW_LANG_C_plus_plus]
-!1 = metadata !{metadata !"const.cpp", metadata !"/tmp/dbginfo"}
-!2 = metadata !{}
-!3 = metadata !{metadata !4}
-!4 = metadata !{metadata !"0x2e\00main\00main\00\004\000\001\000\006\00256\001\004", metadata !1, metadata !5, metadata !6, null, i32 ()* @main, null, null, metadata !9} ; [ DW_TAG_subprogram ] [line 4] [def] [main]
-!5 = metadata !{metadata !"0x29", metadata !1}          ; [ DW_TAG_file_type ] [/tmp/dbginfo/const.cpp]
-!6 = metadata !{metadata !"0x15\00\000\000\000\000\000\000", i32 0, null, null, metadata !7, null, null, null} ; [ DW_TAG_subroutine_type ] [line 0, size 0, align 0, offset 0] [from ]
-!7 = metadata !{metadata !8}
-!8 = metadata !{metadata !"0x24\00int\000\0032\0032\000\000\005", null, null} ; [ DW_TAG_base_type ] [int] [line 0, size 32, align 32, offset 0, enc DW_ATE_signed]
-!9 = metadata !{metadata !10, metadata !12, metadata !15}
-!10 = metadata !{metadata !"0x100\00i\005\000", metadata !4, metadata !5, metadata !11} ; [ DW_TAG_auto_variable ] [i] [line 5]
-!11 = metadata !{metadata !"0x26\00\000\000\000\000\000", null, null, metadata !8} ; [ DW_TAG_const_type ] [line 0, size 0, align 0, offset 0] [from int]
-!12 = metadata !{metadata !"0x100\00j\007\000", metadata !4, metadata !5, metadata !13} ; [ DW_TAG_auto_variable ] [j] [line 7]
-!13 = metadata !{metadata !"0x26\00\000\000\000\000\000", null, null, metadata !14} ; [ DW_TAG_const_type ] [line 0, size 0, align 0, offset 0] [from unsigned int]
-!14 = metadata !{metadata !"0x24\00unsigned int\000\0032\0032\000\000\007", null, null} ; [ DW_TAG_base_type ] [unsigned int] [line 0, size 32, align 32, offset 0, enc DW_ATE_unsigned]
-!15 = metadata !{metadata !"0x100\00c\009\000", metadata !4, metadata !5, metadata !16} ; [ DW_TAG_auto_variable ] [c] [line 9]
-!16 = metadata !{metadata !"0x24\00char16_t\000\0016\0016\000\000\0016", null, null} ; [ DW_TAG_base_type ] [char16_t] [line 0, size 16, align 16, offset 0, enc DW_ATE_UTF]
-!17 = metadata !{i32 2, metadata !"Dwarf Version", i32 4}
-!18 = metadata !{i32 1, metadata !"Debug Info Version", i32 2}
-!19 = metadata !{metadata !"clang version 3.5.0 "}
-!20 = metadata !{i32 42}
-!21 = metadata !{i32 5, i32 0, metadata !4, null}
-!22 = metadata !{i32 6, i32 0, metadata !4, null}
-!23 = metadata !{i32 117}
-!24 = metadata !{i32 7, i32 0, metadata !4, null}
-!25 = metadata !{i32 8, i32 0, metadata !4, null}
-!26 = metadata !{i16 7}
-!27 = metadata !{i32 9, i32 0, metadata !4, null}
-!28 = metadata !{i32 10, i32 0, metadata !4, null}
-!29 = metadata !{i32 11, i32 0, metadata !4, null}
-=======
 !0 = !{!"0x11\004\00clang version 3.5.0 \001\00\000\00\001", !1, !2, !2, !3, !2, !2} ; [ DW_TAG_compile_unit ] [/tmp/dbginfo/const.cpp] [DW_LANG_C_plus_plus]
 !1 = !{!"const.cpp", !"/tmp/dbginfo"}
 !2 = !{}
@@ -111,5 +79,4 @@
 !26 = !{i16 7}
 !27 = !MDLocation(line: 9, scope: !4)
 !28 = !MDLocation(line: 10, scope: !4)
-!29 = !MDLocation(line: 11, scope: !4)
->>>>>>> 7618b2b2
+!29 = !MDLocation(line: 11, scope: !4)