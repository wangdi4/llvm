--- conflicted
+++ resolved
@@ -35,8 +35,8 @@
   %main_arr = alloca [100 x i32], align 4
   %val = alloca i32, align 4
   store volatile i32 0, i32* %retval
-  call void @llvm.dbg.declare(metadata !{[100 x i32]* %main_arr}, metadata !17, metadata !{metadata !"0x102"}), !dbg !22
-  call void @llvm.dbg.declare(metadata !{i32* %val}, metadata !23, metadata !{metadata !"0x102"}), !dbg !24
+  call void @llvm.dbg.declare(metadata [100 x i32]* %main_arr, metadata !17, metadata !{!"0x102"}), !dbg !22
+  call void @llvm.dbg.declare(metadata i32* %val, metadata !23, metadata !{!"0x102"}), !dbg !24
   %arraydecay = getelementptr inbounds [100 x i32]* %main_arr, i32 0, i32 0, !dbg !25
   call void @populate_array(i32* %arraydecay, i32 100), !dbg !25
   %arraydecay1 = getelementptr inbounds [100 x i32]* %main_arr, i32 0, i32 0, !dbg !26
@@ -52,36 +52,6 @@
 !llvm.dbg.cu = !{!0}
 !llvm.module.flags = !{!30}
 
-<<<<<<< HEAD
-!0 = metadata !{metadata !"0x11\0012\00clang version 3.2 \000\00\000\00\000", metadata !29, metadata !1, metadata !1, metadata !3, metadata !1,  metadata !1} ; [ DW_TAG_compile_unit ] [/home/timnor01/a64-trunk/build/simple.c] [DW_LANG_C99]
-!1 = metadata !{}
-!3 = metadata !{metadata !5, metadata !11, metadata !14}
-!5 = metadata !{metadata !"0x2e\00populate_array\00populate_array\00\004\000\001\000\006\00256\000\004", metadata !29, metadata !6, metadata !7, null, void (i32*, i32)* @populate_array, null, null, metadata !1} ; [ DW_TAG_subprogram ] [line 4] [def] [populate_array]
-!6 = metadata !{metadata !"0x29", metadata !29} ; [ DW_TAG_file_type ]
-!7 = metadata !{metadata !"0x15\00\000\000\000\000\000\000", i32 0, null, null, metadata !8, null, null, null} ; [ DW_TAG_subroutine_type ] [line 0, size 0, align 0, offset 0] [from ]
-!8 = metadata !{null, metadata !9, metadata !10}
-!9 = metadata !{metadata !"0xf\00\000\0064\0064\000\000", null, null, metadata !10} ; [ DW_TAG_pointer_type ] [line 0, size 64, align 64, offset 0] [from int]
-!10 = metadata !{metadata !"0x24\00int\000\0032\0032\000\000\005", null, null} ; [ DW_TAG_base_type ] [int] [line 0, size 32, align 32, offset 0, enc DW_ATE_signed]
-!11 = metadata !{metadata !"0x2e\00sum_array\00sum_array\00\009\000\001\000\006\00256\000\009", metadata !29, metadata !6, metadata !12, null, i32 (i32*, i32)* @sum_array, null, null, metadata !1} ; [ DW_TAG_subprogram ] [line 9] [def] [sum_array]
-!12 = metadata !{metadata !"0x15\00\000\000\000\000\000\000", i32 0, null, null, metadata !13, null, null, null} ; [ DW_TAG_subroutine_type ] [line 0, size 0, align 0, offset 0] [from ]
-!13 = metadata !{metadata !10, metadata !9, metadata !10}
-!14 = metadata !{metadata !"0x2e\00main\00main\00\0018\000\001\000\006\00256\000\0018", metadata !29, metadata !6, metadata !15, null, i32 ()* @main, null, null, metadata !1} ; [ DW_TAG_subprogram ] [line 18] [def] [main]
-!15 = metadata !{metadata !"0x15\00\000\000\000\000\000\000", i32 0, null, null, metadata !16, null, null, null} ; [ DW_TAG_subroutine_type ] [line 0, size 0, align 0, offset 0] [from ]
-!16 = metadata !{metadata !10}
-!17 = metadata !{metadata !"0x100\00main_arr\0019\000", metadata !18, metadata !6, metadata !19} ; [ DW_TAG_auto_variable ] [main_arr] [line 19]
-!18 = metadata !{metadata !"0xb\0018\0016\004", metadata !29, metadata !14} ; [ DW_TAG_lexical_block ] [/home/timnor01/a64-trunk/build/simple.c]
-!19 = metadata !{metadata !"0x1\00\000\003200\0032\000\000", null, null, metadata !10, metadata !20, i32 0, null, null, null} ; [ DW_TAG_array_type ] [line 0, size 3200, align 32, offset 0] [from int]
-!20 = metadata !{metadata !"0x21\000\0099"}       ; [ DW_TAG_subrange_type ] [0, 99]
-!22 = metadata !{i32 19, i32 7, metadata !18, null}
-!23 = metadata !{metadata !"0x100\00val\0020\000", metadata !18, metadata !6, metadata !10} ; [ DW_TAG_auto_variable ] [val] [line 20]
-!24 = metadata !{i32 20, i32 7, metadata !18, null}
-!25 = metadata !{i32 22, i32 3, metadata !18, null}
-!26 = metadata !{i32 23, i32 9, metadata !18, null}
-!27 = metadata !{i32 24, i32 3, metadata !18, null}
-!28 = metadata !{i32 26, i32 3, metadata !18, null}
-!29 = metadata !{metadata !"simple.c", metadata !"/home/timnor01/a64-trunk/build"}
-!30 = metadata !{i32 1, metadata !"Debug Info Version", i32 2}
-=======
 !0 = !{!"0x11\0012\00clang version 3.2 \000\00\000\00\000", !29, !1, !1, !3, !1,  !1} ; [ DW_TAG_compile_unit ] [/home/timnor01/a64-trunk/build/simple.c] [DW_LANG_C99]
 !1 = !{}
 !3 = !{!5, !11, !14}
@@ -109,5 +79,4 @@
 !27 = !MDLocation(line: 24, column: 3, scope: !18)
 !28 = !MDLocation(line: 26, column: 3, scope: !18)
 !29 = !{!"simple.c", !"/home/timnor01/a64-trunk/build"}
-!30 = !{i32 1, !"Debug Info Version", i32 2}
->>>>>>> 7618b2b2
+!30 = !{i32 1, !"Debug Info Version", i32 2}