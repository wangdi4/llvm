; RUN: llc %s -filetype=asm -o -

target datalayout = "E-m:e-i64:64-i128:128-n32:64-S128"
target triple = "aarch64_be--none-eabi"

@a = common global i32 0, align 4

!llvm.dbg.cu = !{!0}
!llvm.module.flags = !{!8, !9}
!llvm.ident = !{!10}

<<<<<<< HEAD
!0 = metadata !{i32 786449, metadata !1, i32 12, metadata !"clang version 3.6.0 ", i1 true, metadata !"", i32 0, metadata !2, metadata !2, metadata !2, metadata !3, metadata !2, metadata !"", i32 1} ; [ DW_TAG_compile_unit ] [/work/validation/-] [DW_LANG_C99]
!1 = metadata !{metadata !"-", metadata !"/work/validation"}
!2 = metadata !{}
!3 = metadata !{metadata !4}
!4 = metadata !{i32 786484, i32 0, null, metadata !"a", metadata !"a", metadata !"", metadata !5, i32 1, metadata !7, i32 0, i32 1, i32* @a, null} ; [ DW_TAG_variable ] [a] [line 1] [def]
!5 = metadata !{i32 786473, metadata !6}          ; [ DW_TAG_file_type ] [/work/validation/<stdin>]
!6 = metadata !{metadata !"<stdin>", metadata !"/work/validation"}
!7 = metadata !{i32 786468, null, null, metadata !"int", i32 0, i64 32, i64 32, i64 0, i32 0, i32 5} ; [ DW_TAG_base_type ] [int] [line 0, size 32, align 32, offset 0, enc DW_ATE_signed]
!8 = metadata !{i32 2, metadata !"Dwarf Version", i32 4}
!9 = metadata !{i32 2, metadata !"Debug Info Version", i32 1}
!10 = metadata !{metadata !"clang version 3.6.0 "}
=======
!0 = !{!"0x11\0012\00clang version 3.6.0 \001\00\000\00\001", !1, !2, !2, !2, !3, !2} ; [ DW_TAG_compile_unit ] [/work/validation/-] [DW_LANG_C99]
!1 = !{!"-", !"/work/validation"}
!2 = !{}
!3 = !{!4}
!4 = !{!"0x34\00a\00a\00\001\000\001", null, !5, !7, i32* @a, null} ; [ DW_TAG_variable ] [a] [line 1] [def]
!5 = !{!"0x29", !6}          ; [ DW_TAG_file_type ] [/work/validation/<stdin>]
!6 = !{!"<stdin>", !"/work/validation"}
!7 = !{!"0x24\00int\000\0032\0032\000\000\005", null, null} ; [ DW_TAG_base_type ] [int] [line 0, size 32, align 32, offset 0, enc DW_ATE_signed]
!8 = !{i32 2, !"Dwarf Version", i32 4}
!9 = !{i32 2, !"Debug Info Version", i32 2}
!10 = !{!"clang version 3.6.0 "}
>>>>>>> 41cb3da2
<|MERGE_RESOLUTION|>--- conflicted
+++ resolved
@@ -9,19 +9,6 @@
 !llvm.module.flags = !{!8, !9}
 !llvm.ident = !{!10}
 
-<<<<<<< HEAD
-!0 = metadata !{i32 786449, metadata !1, i32 12, metadata !"clang version 3.6.0 ", i1 true, metadata !"", i32 0, metadata !2, metadata !2, metadata !2, metadata !3, metadata !2, metadata !"", i32 1} ; [ DW_TAG_compile_unit ] [/work/validation/-] [DW_LANG_C99]
-!1 = metadata !{metadata !"-", metadata !"/work/validation"}
-!2 = metadata !{}
-!3 = metadata !{metadata !4}
-!4 = metadata !{i32 786484, i32 0, null, metadata !"a", metadata !"a", metadata !"", metadata !5, i32 1, metadata !7, i32 0, i32 1, i32* @a, null} ; [ DW_TAG_variable ] [a] [line 1] [def]
-!5 = metadata !{i32 786473, metadata !6}          ; [ DW_TAG_file_type ] [/work/validation/<stdin>]
-!6 = metadata !{metadata !"<stdin>", metadata !"/work/validation"}
-!7 = metadata !{i32 786468, null, null, metadata !"int", i32 0, i64 32, i64 32, i64 0, i32 0, i32 5} ; [ DW_TAG_base_type ] [int] [line 0, size 32, align 32, offset 0, enc DW_ATE_signed]
-!8 = metadata !{i32 2, metadata !"Dwarf Version", i32 4}
-!9 = metadata !{i32 2, metadata !"Debug Info Version", i32 1}
-!10 = metadata !{metadata !"clang version 3.6.0 "}
-=======
 !0 = !{!"0x11\0012\00clang version 3.6.0 \001\00\000\00\001", !1, !2, !2, !2, !3, !2} ; [ DW_TAG_compile_unit ] [/work/validation/-] [DW_LANG_C99]
 !1 = !{!"-", !"/work/validation"}
 !2 = !{}
@@ -32,5 +19,4 @@
 !7 = !{!"0x24\00int\000\0032\0032\000\000\005", null, null} ; [ DW_TAG_base_type ] [int] [line 0, size 32, align 32, offset 0, enc DW_ATE_signed]
 !8 = !{i32 2, !"Dwarf Version", i32 4}
 !9 = !{i32 2, !"Debug Info Version", i32 2}
-!10 = !{!"clang version 3.6.0 "}
->>>>>>> 41cb3da2
+!10 = !{!"clang version 3.6.0 "}