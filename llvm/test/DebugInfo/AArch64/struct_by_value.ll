--- conflicted
+++ resolved
@@ -32,18 +32,14 @@
 ; Function Attrs: nounwind ssp
 define i32 @return_five_int(%struct.five* %f) #0 {
 entry:
-<<<<<<< HEAD
-  call void @llvm.dbg.declare(metadata !{%struct.five* %f}, metadata !17), !dbg !18
-=======
   call void @llvm.dbg.declare(metadata %struct.five* %f, metadata !17, metadata !{!"0x102"}), !dbg !18
->>>>>>> 41cb3da2
   %a = getelementptr inbounds %struct.five* %f, i32 0, i32 0, !dbg !19
   %0 = load i32* %a, align 4, !dbg !19
   ret i32 %0, !dbg !19
 }
 
 ; Function Attrs: nounwind readnone
-declare void @llvm.dbg.declare(metadata, metadata) #1
+declare void @llvm.dbg.declare(metadata, metadata, metadata) #1
 
 attributes #0 = { nounwind ssp }
 attributes #1 = { nounwind readnone }
@@ -51,29 +47,6 @@
 !llvm.dbg.cu = !{!0}
 !llvm.module.flags = !{!16, !20}
 
-<<<<<<< HEAD
-!0 = metadata !{i32 786449, metadata !1, i32 12, metadata !"LLVM version 3.4 ", i1 false, metadata !"", i32 0, metadata !2, metadata !2, metadata !3, metadata !2, metadata !2, metadata !""} ; [ DW_TAG_compile_unit ] [struct_by_value.c] [DW_LANG_C99]
-!1 = metadata !{metadata !"struct_by_value.c", metadata !""}
-!2 = metadata !{}
-!3 = metadata !{metadata !4}
-!4 = metadata !{i32 786478, metadata !1, metadata !5, metadata !"return_five_int", metadata !"return_five_int", metadata !"", i32 13, metadata !6, i1 false, i1 true, i32 0, i32 0, null, i32 256, i1 false, i32 (%struct.five*)* @return_five_int, null, null, metadata !2, i32 14} ; [ DW_TAG_subprogram ] [line 13] [def] [scope 14] [return_five_int]
-!5 = metadata !{i32 786473, metadata !1}          ; [ DW_TAG_file_type ] [struct_by_value.c]
-!6 = metadata !{i32 786453, i32 0, null, metadata !"", i32 0, i64 0, i64 0, i64 0, i32 0, null, metadata !7, i32 0, null, null, null} ; [ DW_TAG_subroutine_type ] [line 0, size 0, align 0, offset 0] [from ]
-!7 = metadata !{metadata !8, metadata !9}
-!8 = metadata !{i32 786468, null, null, metadata !"int", i32 0, i64 32, i64 32, i64 0, i32 0, i32 5} ; [ DW_TAG_base_type ] [int] [line 0, size 32, align 32, offset 0, enc DW_ATE_signed]
-!9 = metadata !{i32 786451, metadata !1, null, metadata !"five", i32 1, i64 160, i64 32, i32 0, i32 0, null, metadata !10, i32 0, null, null, null} ; [ DW_TAG_structure_type ] [five] [line 1, size 160, align 32, offset 0] [def] [from ]
-!10 = metadata !{metadata !11, metadata !12, metadata !13, metadata !14, metadata !15}
-!11 = metadata !{i32 786445, metadata !1, metadata !9, metadata !"a", i32 3, i64 32, i64 32, i64 0, i32 0, metadata !8} ; [ DW_TAG_member ] [a] [line 3, size 32, align 32, offset 0] [from int]
-!12 = metadata !{i32 786445, metadata !1, metadata !9, metadata !"b", i32 4, i64 32, i64 32, i64 32, i32 0, metadata !8} ; [ DW_TAG_member ] [b] [line 4, size 32, align 32, offset 32] [from int]
-!13 = metadata !{i32 786445, metadata !1, metadata !9, metadata !"c", i32 5, i64 32, i64 32, i64 64, i32 0, metadata !8} ; [ DW_TAG_member ] [c] [line 5, size 32, align 32, offset 64] [from int]
-!14 = metadata !{i32 786445, metadata !1, metadata !9, metadata !"d", i32 6, i64 32, i64 32, i64 96, i32 0, metadata !8} ; [ DW_TAG_member ] [d] [line 6, size 32, align 32, offset 96] [from int]
-!15 = metadata !{i32 786445, metadata !1, metadata !9, metadata !"e", i32 7, i64 32, i64 32, i64 128, i32 0, metadata !8} ; [ DW_TAG_member ] [e] [line 7, size 32, align 32, offset 128] [from int]
-!16 = metadata !{i32 2, metadata !"Dwarf Version", i32 2}
-!17 = metadata !{i32 786689, metadata !4, metadata !"f", metadata !5, i32 16777229, metadata !9, i32 8192, i32 0} ; [ DW_TAG_arg_variable ] [f] [line 13]
-!18 = metadata !{i32 13, i32 0, metadata !4, null}
-!19 = metadata !{i32 16, i32 0, metadata !4, null}
-!20 = metadata !{i32 1, metadata !"Debug Info Version", i32 1}
-=======
 !0 = !{!"0x11\0012\00LLVM version 3.4 \000\00\000\00\000", !1, !2, !2, !3, !2, !2} ; [ DW_TAG_compile_unit ] [struct_by_value.c] [DW_LANG_C99]
 !1 = !{!"struct_by_value.c", !""}
 !2 = !{}
@@ -94,5 +67,4 @@
 !17 = !{!"0x101\00f\0016777229\008192", !4, !5, !9} ; [ DW_TAG_arg_variable ] [f] [line 13]
 !18 = !MDLocation(line: 13, scope: !4)
 !19 = !MDLocation(line: 16, scope: !4)
-!20 = !{i32 1, !"Debug Info Version", i32 2}
->>>>>>> 41cb3da2
+!20 = !{i32 1, !"Debug Info Version", i32 2}