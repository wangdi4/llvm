--- conflicted
+++ resolved
@@ -20,8 +20,8 @@
 entry:
   %this.addr = alloca %class.A*, align 8
   store %class.A* %this, %class.A** %this.addr, align 8
-  call void @llvm.dbg.declare(metadata !{%class.A** %this.addr}, metadata !59, metadata !{metadata !"0x102"}), !dbg !61
-  call void @llvm.dbg.declare(metadata !{%class.SVal* %v}, metadata !62, metadata !{metadata !"0x102"}), !dbg !61
+  call void @llvm.dbg.declare(metadata %class.A** %this.addr, metadata !59, metadata !{!"0x102"}), !dbg !61
+  call void @llvm.dbg.declare(metadata %class.SVal* %v, metadata !62, metadata !{!"0x102"}), !dbg !61
   %this1 = load %class.A** %this.addr
   call void @_Z3barR4SVal(%class.SVal* %v), !dbg !61
   ret void, !dbg !61
@@ -32,77 +32,6 @@
 !llvm.dbg.cu = !{!0}
 !llvm.module.flags = !{!47, !68}
 
-<<<<<<< HEAD
-!0 = metadata !{metadata !"0x11\004\00clang version 3.4 \000\00\000\00\000", metadata !1, metadata !2, metadata !2, metadata !3, metadata !2, metadata !2} ; [ DW_TAG_compile_unit ] [aggregate-indirect-arg.cpp] [DW_LANG_C_plus_plus]
-!1 = metadata !{metadata !"aggregate-indirect-arg.cpp", metadata !""}
-!2 = metadata !{}
-!3 = metadata !{metadata !4, metadata !29, metadata !33, metadata !34, metadata !35}
-!4 = metadata !{metadata !"0x2e\00bar\00bar\00_Z3barR4SVal\0019\000\001\000\006\00256\000\0019", metadata !1, metadata !5, metadata !6, null, void (%class.SVal*)* @_Z3barR4SVal, null, null, metadata !2} ; [ DW_TAG_subprogram ] [line 19] [def] [bar]
-!5 = metadata !{metadata !"0x29", metadata !1}          ; [ DW_TAG_file_type ] [aggregate-indirect-arg.cpp]
-!6 = metadata !{metadata !"0x15\00\000\000\000\000\000\000", i32 0, null, null, metadata !7, null, null, null} ; [ DW_TAG_subroutine_type ] [line 0, size 0, align 0, offset 0] [from ]
-!7 = metadata !{null, metadata !8}
-!8 = metadata !{metadata !"0x10\00\000\000\000\000\000", null, null, metadata !9} ; [ DW_TAG_reference_type ] [line 0, size 0, align 0, offset 0] [from SVal]
-!9 = metadata !{metadata !"0x2\00SVal\0012\00128\0064\000\000\000", metadata !1, null, null, metadata !10, null, null, null} ; [ DW_TAG_class_type ] [SVal] [line 12, size 128, align 64, offset 0] [def] [from ]
-!10 = metadata !{metadata !11, metadata !14, metadata !16, metadata !21, metadata !23}
-!11 = metadata !{metadata !"0xd\00Data\0015\0064\0064\000\000", metadata !1, metadata !9, metadata !12} ; [ DW_TAG_member ] [Data] [line 15, size 64, align 64, offset 0] [from ]
-!12 = metadata !{metadata !"0xf\00\000\0064\0064\000\000", null, null, metadata !13} ; [ DW_TAG_pointer_type ] [line 0, size 64, align 64, offset 0] [from ]
-!13 = metadata !{metadata !"0x26\00\000\000\000\000\000", null, null, null} ; [ DW_TAG_const_type ] [line 0, size 0, align 0, offset 0] [from ]
-!14 = metadata !{metadata !"0xd\00Kind\0016\0032\0032\0064\000", metadata !1, metadata !9, metadata !15} ; [ DW_TAG_member ] [Kind] [line 16, size 32, align 32, offset 64] [from unsigned int]
-!15 = metadata !{metadata !"0x24\00unsigned int\000\0032\0032\000\000\007", null, null} ; [ DW_TAG_base_type ] [unsigned int] [line 0, size 32, align 32, offset 0, enc DW_ATE_unsigned]
-!16 = metadata !{metadata !"0x2e\00~SVal\00~SVal\00\0014\000\000\000\006\00256\000\0014", metadata !1, metadata !9, metadata !17, null, null, null, i32 0, metadata !20} ; [ DW_TAG_subprogram ] [line 14] [~SVal]
-!17 = metadata !{metadata !"0x15\00\000\000\000\000\000\000", i32 0, null, null, metadata !18, null, null, null} ; [ DW_TAG_subroutine_type ] [line 0, size 0, align 0, offset 0] [from ]
-!18 = metadata !{null, metadata !19}
-!19 = metadata !{metadata !"0xf\00\000\0064\0064\000\001088", i32 0, null, metadata !9} ; [ DW_TAG_pointer_type ] [line 0, size 64, align 64, offset 0] [artificial] [from SVal]
-!20 = metadata !{i32 786468}
-!21 = metadata !{metadata !"0x2e\00SVal\00SVal\00\0012\000\000\000\006\00320\000\0012", metadata !1, metadata !9, metadata !17, null, null, null, i32 0, metadata !22} ; [ DW_TAG_subprogram ] [line 12] [SVal]
-!22 = metadata !{i32 786468}
-!23 = metadata !{metadata !"0x2e\00SVal\00SVal\00\0012\000\000\000\006\00320\000\0012", metadata !1, metadata !9, metadata !24, null, null, null, i32 0, metadata !28} ; [ DW_TAG_subprogram ] [line 12] [SVal]
-!24 = metadata !{metadata !"0x15\00\000\000\000\000\000\000", i32 0, null, null, metadata !25, null, null, null} ; [ DW_TAG_subroutine_type ] [line 0, size 0, align 0, offset 0] [from ]
-!25 = metadata !{null, metadata !19, metadata !26}
-!26 = metadata !{metadata !"0x10\00\000\000\000\000\000", null, null, metadata !27} ; [ DW_TAG_reference_type ] [line 0, size 0, align 0, offset 0] [from ]
-!27 = metadata !{metadata !"0x26\00\000\000\000\000\000", null, null, metadata !9} ; [ DW_TAG_const_type ] [line 0, size 0, align 0, offset 0] [from SVal]
-!28 = metadata !{i32 786468}
-!29 = metadata !{metadata !"0x2e\00main\00main\00\0025\000\001\000\006\00256\000\0025", metadata !1, metadata !5, metadata !30, null, i32 ()* @main, null, null, metadata !2} ; [ DW_TAG_subprogram ] [line 25] [def] [main]
-!30 = metadata !{metadata !"0x15\00\000\000\000\000\000\000", i32 0, null, null, metadata !31, null, null, null} ; [ DW_TAG_subroutine_type ] [line 0, size 0, align 0, offset 0] [from ]
-!31 = metadata !{metadata !32}
-!32 = metadata !{metadata !"0x24\00int\000\0032\0032\000\000\005", null, null} ; [ DW_TAG_base_type ] [int] [line 0, size 32, align 32, offset 0, enc DW_ATE_signed]
-!33 = metadata !{metadata !"0x2e\00~SVal\00~SVal\00_ZN4SValD1Ev\0014\000\001\000\006\00256\000\0014", metadata !1, null, metadata !17, null, void (%class.SVal*)* @_ZN4SValD1Ev, null, metadata !16, metadata !2} ; [ DW_TAG_subprogram ] [line 14] [def] [~SVal]
-!34 = metadata !{metadata !"0x2e\00~SVal\00~SVal\00_ZN4SValD2Ev\0014\000\001\000\006\00256\000\0014", metadata !1, null, metadata !17, null, void (%class.SVal*)* @_ZN4SValD2Ev, null, metadata !16, metadata !2} ; [ DW_TAG_subprogram ] [line 14] [def] [~SVal]
-!35 = metadata !{metadata !"0x2e\00foo\00foo\00_ZN1A3fooE4SVal\0022\000\001\000\006\00256\000\0022", metadata !1, null, metadata !36, null, void (%class.A*, %class.SVal*)* @_ZN1A3fooE4SVal, null, metadata !41, metadata !2} ; [ DW_TAG_subprogram ] [line 22] [def] [foo]
-!36 = metadata !{metadata !"0x15\00\000\000\000\000\000\000", i32 0, null, null, metadata !37, null, null, null} ; [ DW_TAG_subroutine_type ] [line 0, size 0, align 0, offset 0] [from ]
-!37 = metadata !{null, metadata !38, metadata !9}
-!38 = metadata !{metadata !"0xf\00\000\0064\0064\000\001088", i32 0, null, metadata !39} ; [ DW_TAG_pointer_type ] [line 0, size 64, align 64, offset 0] [artificial] [from A]
-!39 = metadata !{metadata !"0x2\00A\0020\008\008\000\000\000", metadata !1, null, null, metadata !40, null, null, null} ; [ DW_TAG_class_type ] [A] [line 20, size 8, align 8, offset 0] [def] [from ]
-!40 = metadata !{metadata !41, metadata !43}
-!41 = metadata !{metadata !"0x2e\00foo\00foo\00_ZN1A3fooE4SVal\0022\000\000\000\006\00256\000\0022", metadata !1, metadata !39, metadata !36, null, null, null, i32 0, metadata !42} ; [ DW_TAG_subprogram ] [line 22] [foo]
-!42 = metadata !{i32 786468}
-!43 = metadata !{metadata !"0x2e\00A\00A\00\0020\000\000\000\006\00320\000\0020", metadata !1, metadata !39, metadata !44, null, null, null, i32 0, metadata !46} ; [ DW_TAG_subprogram ] [line 20] [A]
-!44 = metadata !{metadata !"0x15\00\000\000\000\000\000\000", i32 0, null, null, metadata !45, null, null, null} ; [ DW_TAG_subroutine_type ] [line 0, size 0, align 0, offset 0] [from ]
-!45 = metadata !{null, metadata !38}
-!46 = metadata !{i32 786468}
-!47 = metadata !{i32 2, metadata !"Dwarf Version", i32 3}
-!48 = metadata !{metadata !"0x101\00v\0016777235\000", metadata !4, metadata !5, metadata !8} ; [ DW_TAG_arg_variable ] [v] [line 19]
-!49 = metadata !{i32 19, i32 0, metadata !4, null}
-!50 = metadata !{metadata !"0x100\00v\0026\000", metadata !29, metadata !5, metadata !9} ; [ DW_TAG_auto_variable ] [v] [line 26]
-!51 = metadata !{i32 26, i32 0, metadata !29, null}
-!52 = metadata !{i32 27, i32 0, metadata !29, null}
-!53 = metadata !{i32 28, i32 0, metadata !29, null}
-!54 = metadata !{metadata !"0x100\00a\0029\000", metadata !29, metadata !5, metadata !39} ; [ DW_TAG_auto_variable ] [a] [line 29]
-!55 = metadata !{i32 29, i32 0, metadata !29, null}
-!56 = metadata !{i32 30, i32 0, metadata !29, null}
-!57 = metadata !{i32 31, i32 0, metadata !29, null}
-!58 = metadata !{i32 32, i32 0, metadata !29, null}
-!59 = metadata !{metadata !"0x101\00this\0016777238\001088", metadata !35, metadata !5, metadata !60} ; [ DW_TAG_arg_variable ] [this] [line 22]
-!60 = metadata !{metadata !"0xf\00\000\0064\0064\000\000", null, null, metadata !39} ; [ DW_TAG_pointer_type ] [line 0, size 64, align 64, offset 0] [from A]
-!61 = metadata !{i32 22, i32 0, metadata !35, null}
-!62 = metadata !{metadata !"0x101\00v\0033554454\008192", metadata !35, metadata !5, metadata !9} ; [ DW_TAG_arg_variable ] [v] [line 22]
-!63 = metadata !{metadata !"0x101\00this\0016777230\001088", metadata !33, metadata !5, metadata !64} ; [ DW_TAG_arg_variable ] [this] [line 14]
-!64 = metadata !{metadata !"0xf\00\000\0064\0064\000\000", null, null, metadata !9} ; [ DW_TAG_pointer_type ] [line 0, size 64, align 64, offset 0] [from SVal]
-!65 = metadata !{i32 14, i32 0, metadata !33, null}
-!66 = metadata !{metadata !"0x101\00this\0016777230\001088", metadata !34, metadata !5, metadata !64} ; [ DW_TAG_arg_variable ] [this] [line 14]
-!67 = metadata !{i32 14, i32 0, metadata !34, null}
-!68 = metadata !{i32 1, metadata !"Debug Info Version", i32 2}
-=======
 !0 = !{!"0x11\004\00clang version 3.4 \000\00\000\00\000", !1, !2, !2, !3, !2, !2} ; [ DW_TAG_compile_unit ] [aggregate-indirect-arg.cpp] [DW_LANG_C_plus_plus]
 !1 = !{!"aggregate-indirect-arg.cpp", !""}
 !2 = !{}
@@ -171,5 +100,4 @@
 !65 = !MDLocation(line: 14, scope: !33)
 !66 = !{!"0x101\00this\0016777230\001088", !34, !5, !64} ; [ DW_TAG_arg_variable ] [this] [line 14]
 !67 = !MDLocation(line: 14, scope: !34)
-!68 = !{i32 1, !"Debug Info Version", i32 2}
->>>>>>> 7618b2b2
+!68 = !{i32 1, !"Debug Info Version", i32 2}