--- conflicted
+++ resolved
@@ -4,7 +4,7 @@
 target triple = "x86_64-apple-macosx10.7.2"
 
 @s = common global [4294967296 x i8] zeroinitializer, align 16
-;CHECK: .long	4294967295
+; CHECK: .quad 4294967296 ## DW_AT_count
 
 define void @bar() nounwind uwtable ssp {
 entry:
@@ -15,26 +15,6 @@
 !llvm.dbg.cu = !{!0}
 !llvm.module.flags = !{!22}
 
-<<<<<<< HEAD
-!0 = metadata !{i32 786449, metadata !21, i32 12, metadata !"clang version 3.1 (trunk 144833)", i1 false, metadata !"", i32 0, metadata !1, metadata !1, metadata !3, metadata !11,  metadata !1, metadata !""} ; [ DW_TAG_compile_unit ]
-!1 = metadata !{}
-!3 = metadata !{metadata !5}
-!5 = metadata !{i32 720942, metadata !21, metadata !6, metadata !"bar", metadata !"bar", metadata !"", i32 4, metadata !7, i1 false, i1 true, i32 0, i32 0, null, i32 256, i1 false, void ()* @bar, null, null, null, i32 0} ; [ DW_TAG_subprogram ] [line 4] [def] [scope 0] [bar]
-!6 = metadata !{i32 720937, metadata !21} ; [ DW_TAG_file_type ]
-!7 = metadata !{i32 720917, i32 0, null, i32 0, i32 0, i64 0, i64 0, i32 0, i32 0, null, metadata !8, i32 0, null, null, null} ; [ DW_TAG_subroutine_type ] [line 0, size 0, align 0, offset 0] [from ]
-!8 = metadata !{null}
-!11 = metadata !{metadata !13}
-!13 = metadata !{i32 720948, i32 0, null, metadata !"s", metadata !"s", metadata !"", metadata !6, i32 2, metadata !14, i32 0, i32 1, [4294967296 x i8]* @s, null} ; [ DW_TAG_variable ]
-!14 = metadata !{i32 720897, null, null, null, i32 0, i64 34359738368, i64 8, i32 0, i32 0, metadata !15, metadata !16, i32 0, null, null, null} ; [ DW_TAG_array_type ] [line 0, size 34359738368, align 8, offset 0] [from char]
-!15 = metadata !{i32 720932, null, null, metadata !"char", i32 0, i64 8, i64 8, i64 0, i32 0, i32 6} ; [ DW_TAG_base_type ]
-!16 = metadata !{metadata !17}
-!17 = metadata !{i32 720929, i64 0, i64 4294967296} ; [ DW_TAG_subrange_type ]
-!18 = metadata !{i32 5, i32 3, metadata !19, null}
-!19 = metadata !{i32 786443, metadata !21, metadata !5, i32 4, i32 1, i32 0} ; [ DW_TAG_lexical_block ]
-!20 = metadata !{i32 6, i32 1, metadata !19, null}
-!21 = metadata !{metadata !"small.c", metadata !"/private/tmp"}
-!22 = metadata !{i32 1, metadata !"Debug Info Version", i32 1}
-=======
 !0 = !{!"0x11\0012\00clang version 3.1 (trunk 144833)\000\00\000\00\000", !21, !1, !1, !3, !11,  !1} ; [ DW_TAG_compile_unit ]
 !1 = !{}
 !3 = !{!5}
@@ -52,5 +32,4 @@
 !19 = !{!"0xb\004\001\000", !21, !5} ; [ DW_TAG_lexical_block ]
 !20 = !MDLocation(line: 6, column: 1, scope: !19)
 !21 = !{!"small.c", !"/private/tmp"}
-!22 = !{i32 1, !"Debug Info Version", i32 2}
->>>>>>> 41cb3da2
+!22 = !{i32 1, !"Debug Info Version", i32 2}