--- conflicted
+++ resolved
@@ -1,5 +1,5 @@
 ; RUN: llc %s -o %t -filetype=obj -O0 -mtriple=x86_64-unknown-linux-gnu -dwarf-version=4
-; RUN: llvm-dwarfdump -debug-dump=info %t | FileCheck %s -check-prefix=PRESENT
+; RUN: llvm-dwarfdump -debug-dump=info %t | FileCheck %s -check-prefix=PRESENT 
 ; RUN: llvm-dwarfdump -debug-dump=info %t | FileCheck %s -check-prefix=ABSENT
 ; RUN: llc %s -o %t -filetype=obj -O0 -mtriple=x86_64-apple-darwin -dwarf-version=4
 ; RUN: llvm-dwarfdump -debug-dump=info %t | FileCheck %s -check-prefix=DARWINP
@@ -47,55 +47,18 @@
   %retval = alloca i32, align 4
   %instance_C = alloca %class.C, align 4
   store i32 0, i32* %retval
-<<<<<<< HEAD
-  call void @llvm.dbg.declare(metadata !{%class.C* %instance_C}, metadata !29), !dbg !30
-=======
   call void @llvm.dbg.declare(metadata %class.C* %instance_C, metadata !29, metadata !{!"0x102"}), !dbg !30
->>>>>>> 41cb3da2
   %d = getelementptr inbounds %class.C* %instance_C, i32 0, i32 0, !dbg !31
   store i32 8, i32* %d, align 4, !dbg !31
   %0 = load i32* @_ZN1C1cE, align 4, !dbg !32
   ret i32 %0, !dbg !32
 }
 
-declare void @llvm.dbg.declare(metadata, metadata) nounwind readnone
+declare void @llvm.dbg.declare(metadata, metadata, metadata) nounwind readnone
 
 !llvm.dbg.cu = !{!0}
 !llvm.module.flags = !{!34}
 
-<<<<<<< HEAD
-!0 = metadata !{i32 786449, metadata !33, i32 4, metadata !"clang version 3.3 (trunk 171914)", i1 false, metadata !"", i32 0, metadata !1, metadata !1, metadata !3, metadata !10,  metadata !1, metadata !""} ; [ DW_TAG_compile_unit ] [/home/probinson/projects/upstream/static-member/test/debug-info-static-member.cpp] [DW_LANG_C_plus_plus]
-!1 = metadata !{}
-!3 = metadata !{metadata !5}
-!5 = metadata !{i32 786478, metadata !33, metadata !6, metadata !"main", metadata !"main", metadata !"", i32 18, metadata !7, i1 false, i1 true, i32 0, i32 0, null, i32 256, i1 false, i32 ()* @main, null, null, metadata !1, i32 23} ; [ DW_TAG_subprogram ] [line 18] [def] [scope 23] [main]
-!6 = metadata !{i32 786473, metadata !33} ; [ DW_TAG_file_type ]
-!7 = metadata !{i32 786453, i32 0, null, i32 0, i32 0, i64 0, i64 0, i64 0, i32 0, null, metadata !8, i32 0, null, null, null} ; [ DW_TAG_subroutine_type ] [line 0, size 0, align 0, offset 0] [from ]
-!8 = metadata !{metadata !9}
-!9 = metadata !{i32 786468, null, null, metadata !"int", i32 0, i64 32, i64 32, i64 0, i32 0, i32 5} ; [ DW_TAG_base_type ] [int] [line 0, size 32, align 32, offset 0, enc DW_ATE_signed]
-!10 = metadata !{metadata !12, metadata !27, metadata !28}
-!12 = metadata !{i32 786484, i32 0, metadata !13, metadata !"a", metadata !"a", metadata !"_ZN1C1aE", metadata !6, i32 14, metadata !9, i32 0, i32 1, i32* @_ZN1C1aE, metadata !15} ; [ DW_TAG_variable ] [a] [line 14] [def]
-!13 = metadata !{i32 786434, metadata !33, null, metadata !"C", i32 1, i64 32, i64 32, i32 0, i32 0, null, metadata !14, i32 0, null, null, null} ; [ DW_TAG_class_type ] [C] [line 1, size 32, align 32, offset 0] [def] [from ]
-!14 = metadata !{metadata !15, metadata !16, metadata !19, metadata !20, metadata !23, metadata !24, metadata !26}
-!15 = metadata !{i32 786445, metadata !33, metadata !13, metadata !"a", i32 3, i64 0, i64 0, i64 0, i32 4097, metadata !9, null} ; [ DW_TAG_member ] [a] [line 3, size 0, align 0, offset 0] [private] [static] [from int]
-!16 = metadata !{i32 786445, metadata !33, metadata !13, metadata !"const_a", i32 4, i64 0, i64 0, i64 0, i32 4097, metadata !17, i1 true} ; [ DW_TAG_member ] [const_a] [line 4, size 0, align 0, offset 0] [private] [static] [from ]
-!17 = metadata !{i32 786470, null, null, metadata !"", i32 0, i64 0, i64 0, i64 0, i32 0, metadata !18} ; [ DW_TAG_const_type ] [line 0, size 0, align 0, offset 0] [from bool]
-!18 = metadata !{i32 786468, null, null, metadata !"bool", i32 0, i64 8, i64 8, i64 0, i32 0, i32 2} ; [ DW_TAG_base_type ] [bool] [line 0, size 8, align 8, offset 0, enc DW_ATE_boolean]
-!19 = metadata !{i32 786445, metadata !33, metadata !13, metadata !"b", i32 6, i64 0, i64 0, i64 0, i32 4098, metadata !9, null} ; [ DW_TAG_member ] [b] [line 6, size 0, align 0, offset 0] [protected] [static] [from int]
-!20 = metadata !{i32 786445, metadata !33, metadata !13, metadata !"const_b", i32 7, i64 0, i64 0, i64 0, i32 4098, metadata !21, float 0x40091EB860000000} ; [ DW_TAG_member ] [const_b] [line 7, size 0, align 0, offset 0] [protected] [static] [from ]
-!21 = metadata !{i32 786470, null, null, metadata !"", i32 0, i64 0, i64 0, i64 0, i32 0, metadata !22} ; [ DW_TAG_const_type ] [line 0, size 0, align 0, offset 0] [from float]
-!22 = metadata !{i32 786468, null, null, metadata !"float", i32 0, i64 32, i64 32, i64 0, i32 0, i32 4} ; [ DW_TAG_base_type ] [float] [line 0, size 32, align 32, offset 0, enc DW_ATE_float]
-!23 = metadata !{i32 786445, metadata !33, metadata !13, metadata !"c", i32 9, i64 0, i64 0, i64 0, i32 4099, metadata !9, null} ; [ DW_TAG_member ] [c] [line 9, size 0, align 0, offset 0] [static] [from int]
-!24 = metadata !{i32 786445, metadata !33, metadata !13, metadata !"const_c", i32 10, i64 0, i64 0, i64 0, i32 4099, metadata !25, i32 18} ; [ DW_TAG_member ] [const_c] [line 10, size 0, align 0, offset 0] [static] [from ]
-!25 = metadata !{i32 786470, null, null, metadata !"", i32 0, i64 0, i64 0, i64 0, i32 0, metadata !9} ; [ DW_TAG_const_type ] [line 0, size 0, align 0, offset 0] [from int]
-!26 = metadata !{i32 786445, metadata !33, metadata !13, metadata !"d", i32 11, i64 32, i64 32, i64 0, i32 3, metadata !9} ; [ DW_TAG_member ] [d] [line 11, size 32, align 32, offset 0] [from int]
-!27 = metadata !{i32 786484, i32 0, metadata !13, metadata !"b", metadata !"b", metadata !"_ZN1C1bE", metadata !6, i32 15, metadata !9, i32 0, i32 1, i32* @_ZN1C1bE, metadata !19} ; [ DW_TAG_variable ] [b] [line 15] [def]
-!28 = metadata !{i32 786484, i32 0, metadata !13, metadata !"c", metadata !"c", metadata !"_ZN1C1cE", metadata !6, i32 16, metadata !9, i32 0, i32 1, i32* @_ZN1C1cE, metadata !23} ; [ DW_TAG_variable ] [c] [line 16] [def]
-!29 = metadata !{i32 786688, metadata !5, metadata !"instance_C", metadata !6, i32 20, metadata !13, i32 0, i32 0} ; [ DW_TAG_auto_variable ] [instance_C] [line 20]
-!30 = metadata !{i32 20, i32 0, metadata !5, null}
-!31 = metadata !{i32 21, i32 0, metadata !5, null}
-!32 = metadata !{i32 22, i32 0, metadata !5, null}
-!33 = metadata !{metadata !"/usr/local/google/home/blaikie/Development/llvm/src/tools/clang/test/CodeGenCXX/debug-info-static-member.cpp", metadata !"/home/blaikie/local/Development/llvm/build/clang/x86-64/Debug/llvm"}
-=======
 !0 = !{!"0x11\004\00clang version 3.3 (trunk 171914)\000\00\000\00\000", !33, !1, !1, !3, !10,  !1} ; [ DW_TAG_compile_unit ] [/home/probinson/projects/upstream/static-member/test/debug-info-static-member.cpp] [DW_LANG_C_plus_plus]
 !1 = !{}
 !3 = !{!5}
@@ -127,15 +90,18 @@
 !31 = !MDLocation(line: 21, scope: !5)
 !32 = !MDLocation(line: 22, scope: !5)
 !33 = !{!"/usr/local/google/home/blaikie/Development/llvm/src/tools/clang/test/CodeGenCXX/debug-info-static-member.cpp", !"/home/blaikie/local/Development/llvm/build/clang/x86-64/Debug/llvm"}
->>>>>>> 41cb3da2
 ; PRESENT verifies that static member declarations have these attributes:
 ; external, declaration, accessibility, and either DW_AT_MIPS_linkage_name
 ; (for variables) or DW_AT_const_value (for constants).
 ;
 ; PRESENT:      .debug_info contents:
+; PRESENT:      DW_TAG_variable
+; PRESENT-NEXT: DW_AT_specification {{.*}} "a"
+; PRESENT-NEXT: DW_AT_location
+; PRESENT-NEXT: DW_AT_linkage_name {{.*}} "_ZN1C1aE"
 ; PRESENT:      DW_TAG_class_type
 ; PRESENT-NEXT: DW_AT_name {{.*}} "C"
-; PRESENT:      0x[[DECL_A:[0-9a-f]+]]: DW_TAG_member
+; PRESENT:      DW_TAG_member
 ; PRESENT-NEXT: DW_AT_name {{.*}} "a"
 ; PRESENT:      DW_AT_external
 ; PRESENT:      DW_AT_declaration
@@ -146,14 +112,14 @@
 ; PRESENT:      DW_AT_declaration
 ; PRESENT:      DW_AT_accessibility [DW_FORM_data1]   (DW_ACCESS_private)
 ; PRESENT:      DW_AT_const_value {{.*}} (1)
-; PRESENT:      0x[[DECL_B:[0-9a-f]+]]: DW_TAG_member
+; PRESENT:      DW_TAG_member
 ; PRESENT-NEXT: DW_AT_name {{.*}} "b"
 ; PRESENT:      DW_AT_accessibility [DW_FORM_data1]   (DW_ACCESS_protected)
 ; PRESENT:      DW_TAG_member
 ; PRESENT-NEXT: DW_AT_name {{.*}} "const_b"
 ; PRESENT:      DW_AT_accessibility [DW_FORM_data1]   (DW_ACCESS_protected)
 ; PRESENT:      DW_AT_const_value [DW_FORM_udata] (1078523331)
-; PRESENT:      0x[[DECL_C:[0-9a-f]+]]: DW_TAG_member
+; PRESENT:      DW_TAG_member
 ; PRESENT-NEXT: DW_AT_name {{.*}} "c"
 ; PRESENT:      DW_AT_accessibility [DW_FORM_data1]   (DW_ACCESS_public)
 ; PRESENT:      DW_TAG_member
@@ -169,23 +135,23 @@
 ; PRESENT:      NULL
 ; Definitions point back to their declarations, and have a location.
 ; PRESENT:      DW_TAG_variable
-; PRESENT-NEXT: DW_AT_specification {{.*}} {0x[[DECL_A]]}
-; PRESENT-NEXT: DW_AT_location
-; PRESENT-NEXT: DW_AT_linkage_name {{.*}} "_ZN1C1aE"
-; PRESENT:      DW_TAG_variable
-; PRESENT-NEXT: DW_AT_specification {{.*}} {0x[[DECL_B]]}
+; PRESENT-NEXT: DW_AT_specification {{.*}} "b"
 ; PRESENT-NEXT: DW_AT_location
 ; PRESENT-NEXT: DW_AT_linkage_name {{.*}} "_ZN1C1bE"
 ; PRESENT:      DW_TAG_variable
-; PRESENT-NEXT: DW_AT_specification {{.*}} {0x[[DECL_C]]}
+; PRESENT-NEXT: DW_AT_specification {{.*}} "c"
 ; PRESENT-NEXT: DW_AT_location
 ; PRESENT-NEXT: DW_AT_linkage_name {{.*}} "_ZN1C1cE"
 
 ; For Darwin gdb:
 ; DARWINP:      .debug_info contents:
+; DARWINP:      DW_TAG_variable
+; DARWINP-NEXT: DW_AT_specification {{.*}} "a"
+; DARWINP-NEXT: DW_AT_location
+; DARWINP-NEXT: DW_AT_linkage_name {{.*}} "_ZN1C1aE"
 ; DARWINP:      DW_TAG_class_type
 ; DARWINP-NEXT: DW_AT_name {{.*}} "C"
-; DARWINP:      0x[[DECL_A:[0-9a-f]+]]: DW_TAG_member
+; DARWINP:      DW_TAG_member
 ; DARWINP-NEXT: DW_AT_name {{.*}} "a"
 ; DARWINP:      DW_AT_external
 ; DARWINP:      DW_AT_declaration
@@ -196,14 +162,14 @@
 ; DARWINP:      DW_AT_declaration
 ; DARWINP:      DW_AT_accessibility [DW_FORM_data1]   (DW_ACCESS_private)
 ; DARWINP:      DW_AT_const_value {{.*}} (1)
-; DARWINP:      0x[[DECL_B:[0-9a-f]+]]: DW_TAG_member
+; DARWINP:      DW_TAG_member
 ; DARWINP-NEXT: DW_AT_name {{.*}} "b"
 ; DARWINP:      DW_AT_accessibility [DW_FORM_data1]   (DW_ACCESS_protected)
 ; DARWINP:      DW_TAG_member
 ; DARWINP-NEXT: DW_AT_name {{.*}} "const_b"
 ; DARWINP:      DW_AT_accessibility [DW_FORM_data1]   (DW_ACCESS_protected)
 ; DARWINP:      DW_AT_const_value [DW_FORM_udata] (1078523331)
-; DARWINP:      0x[[DECL_C:[0-9a-f]+]]: DW_TAG_member
+; DARWINP:      DW_TAG_member
 ; DARWINP-NEXT: DW_AT_name {{.*}} "c"
 ; DARWINP:      DW_AT_accessibility [DW_FORM_data1]   (DW_ACCESS_public)
 ; DARWINP:      DW_TAG_member
@@ -219,15 +185,11 @@
 ; DARWINP:      NULL
 ; Definitions point back to their declarations, and have a location.
 ; DARWINP:      DW_TAG_variable
-; DARWINP-NEXT: DW_AT_specification {{.*}} {0x[[DECL_A]]}
-; DARWINP-NEXT: DW_AT_location
-; DARWINP-NEXT: DW_AT_linkage_name {{.*}} "_ZN1C1aE"
-; DARWINP:      DW_TAG_variable
-; DARWINP-NEXT: DW_AT_specification {{.*}} {0x[[DECL_B]]}
+; DARWINP-NEXT: DW_AT_specification {{.*}} "b"
 ; DARWINP-NEXT: DW_AT_location
 ; DARWINP-NEXT: DW_AT_linkage_name {{.*}} "_ZN1C1bE"
 ; DARWINP:      DW_TAG_variable
-; DARWINP-NEXT: DW_AT_specification {{.*}} {0x[[DECL_C]]}
+; DARWINP-NEXT: DW_AT_specification {{.*}} "c"
 ; DARWINP-NEXT: DW_AT_location
 ; DARWINP-NEXT: DW_AT_linkage_name {{.*}} "_ZN1C1cE"
 
@@ -291,8 +253,4 @@
 ; DARWINA-NOT:  DW_AT_const_value
 ; DARWINA-NOT:  DW_AT_location
 ; DARWINA:      NULL
-<<<<<<< HEAD
-!34 = metadata !{i32 1, metadata !"Debug Info Version", i32 1}
-=======
-!34 = !{i32 1, !"Debug Info Version", i32 2}
->>>>>>> 41cb3da2
+!34 = !{i32 1, !"Debug Info Version", i32 2}