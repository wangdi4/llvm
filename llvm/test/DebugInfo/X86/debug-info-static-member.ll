; RUN: llc %s -o %t -filetype=obj -O0 -mtriple=x86_64-unknown-linux-gnu -dwarf-version=4
; RUN: llvm-dwarfdump -debug-dump=info %t | FileCheck %s -check-prefix=PRESENT 
; RUN: llvm-dwarfdump -debug-dump=info %t | FileCheck %s -check-prefix=ABSENT
; RUN: llc %s -o %t -filetype=obj -O0 -mtriple=x86_64-apple-darwin -dwarf-version=4
; RUN: llvm-dwarfdump -debug-dump=info %t | FileCheck %s -check-prefix=DARWINP
; RUN: llvm-dwarfdump -debug-dump=info %t | FileCheck %s -check-prefix=DARWINA
; Verify that attributes we do want are PRESENT;
; verify that attributes we don't want are ABSENT.
; It's a lot easier to do this in two passes than in one.
; PR14471

; LLVM IR generated using: clang -emit-llvm -S -g
; (with the Clang part of this patch applied).
;
; class C
; {
;   static int a;
;   const static bool const_a = true;
; protected:
;   static int b;
;   const static float const_b = 3.14;
; public:
;   static int c;
;   const static int const_c = 18;
;   int d;
; };
; 
; int C::a = 4;
; int C::b = 2;
; int C::c = 1;
; 
; int main()
; {
;         C instance_C;
;         instance_C.d = 8;
;         return C::c;
; }

%class.C = type { i32 }

@_ZN1C1aE = global i32 4, align 4
@_ZN1C1bE = global i32 2, align 4
@_ZN1C1cE = global i32 1, align 4

define i32 @main() nounwind uwtable {
entry:
  %retval = alloca i32, align 4
  %instance_C = alloca %class.C, align 4
  store i32 0, i32* %retval
  call void @llvm.dbg.declare(metadata !{%class.C* %instance_C}, metadata !29, metadata !{metadata !"0x102"}), !dbg !30
  %d = getelementptr inbounds %class.C* %instance_C, i32 0, i32 0, !dbg !31
  store i32 8, i32* %d, align 4, !dbg !31
  %0 = load i32* @_ZN1C1cE, align 4, !dbg !32
  ret i32 %0, !dbg !32
}

declare void @llvm.dbg.declare(metadata, metadata, metadata) nounwind readnone

!llvm.dbg.cu = !{!0}
!llvm.module.flags = !{!34}

<<<<<<< HEAD
!0 = metadata !{metadata !"0x11\004\00clang version 3.3 (trunk 171914)\000\00\000\00\000", metadata !33, metadata !1, metadata !1, metadata !3, metadata !10,  metadata !1} ; [ DW_TAG_compile_unit ] [/home/probinson/projects/upstream/static-member/test/debug-info-static-member.cpp] [DW_LANG_C_plus_plus]
!1 = metadata !{}
!3 = metadata !{metadata !5}
!5 = metadata !{metadata !"0x2e\00main\00main\00\0018\000\001\000\006\00256\000\0023", metadata !33, metadata !6, metadata !7, null, i32 ()* @main, null, null, metadata !1} ; [ DW_TAG_subprogram ] [line 18] [def] [scope 23] [main]
!6 = metadata !{metadata !"0x29", metadata !33} ; [ DW_TAG_file_type ]
!7 = metadata !{metadata !"0x15\00\000\000\000\000\000\000", i32 0, null, null, metadata !8, null, null, null} ; [ DW_TAG_subroutine_type ] [line 0, size 0, align 0, offset 0] [from ]
!8 = metadata !{metadata !9}
!9 = metadata !{metadata !"0x24\00int\000\0032\0032\000\000\005", null, null} ; [ DW_TAG_base_type ] [int] [line 0, size 32, align 32, offset 0, enc DW_ATE_signed]
!10 = metadata !{metadata !12, metadata !27, metadata !28}
!12 = metadata !{metadata !"0x34\00a\00a\00_ZN1C1aE\0014\000\001", null, metadata !6, metadata !9, i32* @_ZN1C1aE, metadata !15} ; [ DW_TAG_variable ] [a] [line 14] [def]
!13 = metadata !{metadata !"0x2\00C\001\0032\0032\000\000\000", metadata !33, null, null, metadata !14, null, null, null} ; [ DW_TAG_class_type ] [C] [line 1, size 32, align 32, offset 0] [def] [from ]
!14 = metadata !{metadata !15, metadata !16, metadata !19, metadata !20, metadata !23, metadata !24, metadata !26}
!15 = metadata !{metadata !"0xd\00a\003\000\000\000\004097", metadata !33, metadata !13, metadata !9, null} ; [ DW_TAG_member ] [a] [line 3, size 0, align 0, offset 0] [private] [static] [from int]
!16 = metadata !{metadata !"0xd\00const_a\004\000\000\000\004097", metadata !33, metadata !13, metadata !17, i1 true} ; [ DW_TAG_member ] [const_a] [line 4, size 0, align 0, offset 0] [private] [static] [from ]
!17 = metadata !{metadata !"0x26\00\000\000\000\000\000", null, null, metadata !18} ; [ DW_TAG_const_type ] [line 0, size 0, align 0, offset 0] [from bool]
!18 = metadata !{metadata !"0x24\00bool\000\008\008\000\000\002", null, null} ; [ DW_TAG_base_type ] [bool] [line 0, size 8, align 8, offset 0, enc DW_ATE_boolean]
!19 = metadata !{metadata !"0xd\00b\006\000\000\000\004098", metadata !33, metadata !13, metadata !9, null} ; [ DW_TAG_member ] [b] [line 6, size 0, align 0, offset 0] [protected] [static] [from int]
!20 = metadata !{metadata !"0xd\00const_b\007\000\000\000\004098", metadata !33, metadata !13, metadata !21, float 0x40091EB860000000} ; [ DW_TAG_member ] [const_b] [line 7, size 0, align 0, offset 0] [protected] [static] [from ]
!21 = metadata !{metadata !"0x26\00\000\000\000\000\000", null, null, metadata !22} ; [ DW_TAG_const_type ] [line 0, size 0, align 0, offset 0] [from float]
!22 = metadata !{metadata !"0x24\00float\000\0032\0032\000\000\004", null, null} ; [ DW_TAG_base_type ] [float] [line 0, size 32, align 32, offset 0, enc DW_ATE_float]
!23 = metadata !{metadata !"0xd\00c\009\000\000\000\004099", metadata !33, metadata !13, metadata !9, null} ; [ DW_TAG_member ] [c] [line 9, size 0, align 0, offset 0] [static] [from int]
!24 = metadata !{metadata !"0xd\00const_c\0010\000\000\000\004099", metadata !33, metadata !13, metadata !25, i32 18} ; [ DW_TAG_member ] [const_c] [line 10, size 0, align 0, offset 0] [static] [from ]
!25 = metadata !{metadata !"0x26\00\000\000\000\000\000", null, null, metadata !9} ; [ DW_TAG_const_type ] [line 0, size 0, align 0, offset 0] [from int]
!26 = metadata !{metadata !"0xd\00d\0011\0032\0032\000\003", metadata !33, metadata !13, metadata !9} ; [ DW_TAG_member ] [d] [line 11, size 32, align 32, offset 0] [from int]
!27 = metadata !{metadata !"0x34\00b\00b\00_ZN1C1bE\0015\000\001", null, metadata !6, metadata !9, i32* @_ZN1C1bE, metadata !19} ; [ DW_TAG_variable ] [b] [line 15] [def]
!28 = metadata !{metadata !"0x34\00c\00c\00_ZN1C1cE\0016\000\001", null, metadata !6, metadata !9, i32* @_ZN1C1cE, metadata !23} ; [ DW_TAG_variable ] [c] [line 16] [def]
!29 = metadata !{metadata !"0x100\00instance_C\0020\000", metadata !5, metadata !6, metadata !13} ; [ DW_TAG_auto_variable ] [instance_C] [line 20]
!30 = metadata !{i32 20, i32 0, metadata !5, null}
!31 = metadata !{i32 21, i32 0, metadata !5, null}
!32 = metadata !{i32 22, i32 0, metadata !5, null}
!33 = metadata !{metadata !"/usr/local/google/home/blaikie/Development/llvm/src/tools/clang/test/CodeGenCXX/debug-info-static-member.cpp", metadata !"/home/blaikie/local/Development/llvm/build/clang/x86-64/Debug/llvm"}
=======
!0 = !{!"0x11\004\00clang version 3.3 (trunk 171914)\000\00\000\00\000", !33, !1, !1, !3, !10,  !1} ; [ DW_TAG_compile_unit ] [/home/probinson/projects/upstream/static-member/test/debug-info-static-member.cpp] [DW_LANG_C_plus_plus]
!1 = !{}
!3 = !{!5}
!5 = !{!"0x2e\00main\00main\00\0018\000\001\000\006\00256\000\0023", !33, !6, !7, null, i32 ()* @main, null, null, !1} ; [ DW_TAG_subprogram ] [line 18] [def] [scope 23] [main]
!6 = !{!"0x29", !33} ; [ DW_TAG_file_type ]
!7 = !{!"0x15\00\000\000\000\000\000\000", i32 0, null, null, !8, null, null, null} ; [ DW_TAG_subroutine_type ] [line 0, size 0, align 0, offset 0] [from ]
!8 = !{!9}
!9 = !{!"0x24\00int\000\0032\0032\000\000\005", null, null} ; [ DW_TAG_base_type ] [int] [line 0, size 32, align 32, offset 0, enc DW_ATE_signed]
!10 = !{!12, !27, !28}
!12 = !{!"0x34\00a\00a\00_ZN1C1aE\0014\000\001", null, !6, !9, i32* @_ZN1C1aE, !15} ; [ DW_TAG_variable ] [a] [line 14] [def]
!13 = !{!"0x2\00C\001\0032\0032\000\000\000", !33, null, null, !14, null, null, null} ; [ DW_TAG_class_type ] [C] [line 1, size 32, align 32, offset 0] [def] [from ]
!14 = !{!15, !16, !19, !20, !23, !24, !26}
!15 = !{!"0xd\00a\003\000\000\000\004097", !33, !13, !9, null} ; [ DW_TAG_member ] [a] [line 3, size 0, align 0, offset 0] [private] [static] [from int]
!16 = !{!"0xd\00const_a\004\000\000\000\004097", !33, !13, !17, i1 true} ; [ DW_TAG_member ] [const_a] [line 4, size 0, align 0, offset 0] [private] [static] [from ]
!17 = !{!"0x26\00\000\000\000\000\000", null, null, !18} ; [ DW_TAG_const_type ] [line 0, size 0, align 0, offset 0] [from bool]
!18 = !{!"0x24\00bool\000\008\008\000\000\002", null, null} ; [ DW_TAG_base_type ] [bool] [line 0, size 8, align 8, offset 0, enc DW_ATE_boolean]
!19 = !{!"0xd\00b\006\000\000\000\004098", !33, !13, !9, null} ; [ DW_TAG_member ] [b] [line 6, size 0, align 0, offset 0] [protected] [static] [from int]
!20 = !{!"0xd\00const_b\007\000\000\000\004098", !33, !13, !21, float 0x40091EB860000000} ; [ DW_TAG_member ] [const_b] [line 7, size 0, align 0, offset 0] [protected] [static] [from ]
!21 = !{!"0x26\00\000\000\000\000\000", null, null, !22} ; [ DW_TAG_const_type ] [line 0, size 0, align 0, offset 0] [from float]
!22 = !{!"0x24\00float\000\0032\0032\000\000\004", null, null} ; [ DW_TAG_base_type ] [float] [line 0, size 32, align 32, offset 0, enc DW_ATE_float]
!23 = !{!"0xd\00c\009\000\000\000\004099", !33, !13, !9, null} ; [ DW_TAG_member ] [c] [line 9, size 0, align 0, offset 0] [static] [from int]
!24 = !{!"0xd\00const_c\0010\000\000\000\004099", !33, !13, !25, i32 18} ; [ DW_TAG_member ] [const_c] [line 10, size 0, align 0, offset 0] [static] [from ]
!25 = !{!"0x26\00\000\000\000\000\000", null, null, !9} ; [ DW_TAG_const_type ] [line 0, size 0, align 0, offset 0] [from int]
!26 = !{!"0xd\00d\0011\0032\0032\000\003", !33, !13, !9} ; [ DW_TAG_member ] [d] [line 11, size 32, align 32, offset 0] [from int]
!27 = !{!"0x34\00b\00b\00_ZN1C1bE\0015\000\001", null, !6, !9, i32* @_ZN1C1bE, !19} ; [ DW_TAG_variable ] [b] [line 15] [def]
!28 = !{!"0x34\00c\00c\00_ZN1C1cE\0016\000\001", null, !6, !9, i32* @_ZN1C1cE, !23} ; [ DW_TAG_variable ] [c] [line 16] [def]
!29 = !{!"0x100\00instance_C\0020\000", !5, !6, !13} ; [ DW_TAG_auto_variable ] [instance_C] [line 20]
!30 = !MDLocation(line: 20, scope: !5)
!31 = !MDLocation(line: 21, scope: !5)
!32 = !MDLocation(line: 22, scope: !5)
!33 = !{!"/usr/local/google/home/blaikie/Development/llvm/src/tools/clang/test/CodeGenCXX/debug-info-static-member.cpp", !"/home/blaikie/local/Development/llvm/build/clang/x86-64/Debug/llvm"}
>>>>>>> 7618b2b2
; PRESENT verifies that static member declarations have these attributes:
; external, declaration, accessibility, and either DW_AT_MIPS_linkage_name
; (for variables) or DW_AT_const_value (for constants).
;
; PRESENT:      .debug_info contents:
; PRESENT:      DW_TAG_variable
; PRESENT-NEXT: DW_AT_specification {{.*}} "a"
; PRESENT-NEXT: DW_AT_location
; PRESENT-NEXT: DW_AT_linkage_name {{.*}} "_ZN1C1aE"
; PRESENT:      DW_TAG_class_type
; PRESENT-NEXT: DW_AT_name {{.*}} "C"
; PRESENT:      DW_TAG_member
; PRESENT-NEXT: DW_AT_name {{.*}} "a"
; PRESENT:      DW_AT_external
; PRESENT:      DW_AT_declaration
; PRESENT:      DW_AT_accessibility [DW_FORM_data1]   (DW_ACCESS_private)
; PRESENT:      DW_TAG_member
; PRESENT-NEXT: DW_AT_name {{.*}} "const_a"
; PRESENT:      DW_AT_external
; PRESENT:      DW_AT_declaration
; PRESENT:      DW_AT_accessibility [DW_FORM_data1]   (DW_ACCESS_private)
; PRESENT:      DW_AT_const_value {{.*}} (1)
; PRESENT:      DW_TAG_member
; PRESENT-NEXT: DW_AT_name {{.*}} "b"
; PRESENT:      DW_AT_accessibility [DW_FORM_data1]   (DW_ACCESS_protected)
; PRESENT:      DW_TAG_member
; PRESENT-NEXT: DW_AT_name {{.*}} "const_b"
; PRESENT:      DW_AT_accessibility [DW_FORM_data1]   (DW_ACCESS_protected)
; PRESENT:      DW_AT_const_value [DW_FORM_udata] (1078523331)
; PRESENT:      DW_TAG_member
; PRESENT-NEXT: DW_AT_name {{.*}} "c"
; PRESENT:      DW_AT_accessibility [DW_FORM_data1]   (DW_ACCESS_public)
; PRESENT:      DW_TAG_member
; PRESENT-NEXT: DW_AT_name {{.*}} "const_c"
; PRESENT:      DW_AT_accessibility [DW_FORM_data1]   (DW_ACCESS_public)
; PRESENT:      DW_AT_const_value {{.*}} (18)
; While we're here, a normal member has data_member_location and
; accessibility attributes.
; PRESENT:      DW_TAG_member
; PRESENT-NEXT: DW_AT_name {{.*}} "d"
; PRESENT:      DW_AT_data_member_location
; PRESENT:      DW_AT_accessibility [DW_FORM_data1]   (DW_ACCESS_public)
; PRESENT:      NULL
; Definitions point back to their declarations, and have a location.
; PRESENT:      DW_TAG_variable
; PRESENT-NEXT: DW_AT_specification {{.*}} "b"
; PRESENT-NEXT: DW_AT_location
; PRESENT-NEXT: DW_AT_linkage_name {{.*}} "_ZN1C1bE"
; PRESENT:      DW_TAG_variable
; PRESENT-NEXT: DW_AT_specification {{.*}} "c"
; PRESENT-NEXT: DW_AT_location
; PRESENT-NEXT: DW_AT_linkage_name {{.*}} "_ZN1C1cE"

; For Darwin gdb:
; DARWINP:      .debug_info contents:
; DARWINP:      DW_TAG_variable
; DARWINP-NEXT: DW_AT_specification {{.*}} "a"
; DARWINP-NEXT: DW_AT_location
; DARWINP-NEXT: DW_AT_linkage_name {{.*}} "_ZN1C1aE"
; DARWINP:      DW_TAG_class_type
; DARWINP-NEXT: DW_AT_name {{.*}} "C"
; DARWINP:      DW_TAG_member
; DARWINP-NEXT: DW_AT_name {{.*}} "a"
; DARWINP:      DW_AT_external
; DARWINP:      DW_AT_declaration
; DARWINP:      DW_AT_accessibility [DW_FORM_data1]   (DW_ACCESS_private)
; DARWINP:      DW_TAG_member
; DARWINP-NEXT: DW_AT_name {{.*}} "const_a"
; DARWINP:      DW_AT_external
; DARWINP:      DW_AT_declaration
; DARWINP:      DW_AT_accessibility [DW_FORM_data1]   (DW_ACCESS_private)
; DARWINP:      DW_AT_const_value {{.*}} (1)
; DARWINP:      DW_TAG_member
; DARWINP-NEXT: DW_AT_name {{.*}} "b"
; DARWINP:      DW_AT_accessibility [DW_FORM_data1]   (DW_ACCESS_protected)
; DARWINP:      DW_TAG_member
; DARWINP-NEXT: DW_AT_name {{.*}} "const_b"
; DARWINP:      DW_AT_accessibility [DW_FORM_data1]   (DW_ACCESS_protected)
; DARWINP:      DW_AT_const_value [DW_FORM_udata] (1078523331)
; DARWINP:      DW_TAG_member
; DARWINP-NEXT: DW_AT_name {{.*}} "c"
; DARWINP:      DW_AT_accessibility [DW_FORM_data1]   (DW_ACCESS_public)
; DARWINP:      DW_TAG_member
; DARWINP-NEXT: DW_AT_name {{.*}} "const_c"
; DARWINP:      DW_AT_accessibility [DW_FORM_data1]   (DW_ACCESS_public)
; DARWINP:      DW_AT_const_value {{.*}} (18)
; While we're here, a normal member has data_member_location and
; accessibility attributes.
; DARWINP:      DW_TAG_member
; DARWINP-NEXT: DW_AT_name {{.*}} "d"
; DARWINP:      DW_AT_data_member_location
; DARWINP:      DW_AT_accessibility [DW_FORM_data1]   (DW_ACCESS_public)
; DARWINP:      NULL
; Definitions point back to their declarations, and have a location.
; DARWINP:      DW_TAG_variable
; DARWINP-NEXT: DW_AT_specification {{.*}} "b"
; DARWINP-NEXT: DW_AT_location
; DARWINP-NEXT: DW_AT_linkage_name {{.*}} "_ZN1C1bE"
; DARWINP:      DW_TAG_variable
; DARWINP-NEXT: DW_AT_specification {{.*}} "c"
; DARWINP-NEXT: DW_AT_location
; DARWINP-NEXT: DW_AT_linkage_name {{.*}} "_ZN1C1cE"

; ABSENT verifies that static member declarations do not have either
; DW_AT_location or DW_AT_data_member_location; also, variables do not
; have DW_AT_const_value and constants do not have DW_AT_linkage_name.
;
; ABSENT:      .debug_info contents:
; ABSENT:      DW_TAG_member
; ABSENT:      DW_AT_name {{.*}} "a"
; ABSENT-NOT:  DW_AT_const_value
; ABSENT-NOT:  location
; ABSENT:      DW_AT_name {{.*}} "const_a"
; ABSENT-NOT:  DW_AT_linkage_name
; ABSENT-NOT:  location
; ABSENT:      DW_AT_name {{.*}} "b"
; ABSENT-NOT:  DW_AT_const_value
; ABSENT-NOT:  location
; ABSENT:      DW_AT_name {{.*}} "const_b"
; ABSENT-NOT:  DW_AT_linkage_name
; ABSENT-NOT:  location
; ABSENT:      DW_AT_name {{.*}} "c"
; ABSENT-NOT:  DW_AT_const_value
; ABSENT-NOT:  location
; ABSENT:      DW_AT_name {{.*}} "const_c"
; ABSENT-NOT:  DW_AT_linkage_name
; ABSENT-NOT:  location
; While we're here, a normal member does not have a linkage name, constant
; value, or DW_AT_location.
; ABSENT:      DW_AT_name {{.*}} "d"
; ABSENT-NOT:  DW_AT_linkage_name
; ABSENT-NOT:  DW_AT_const_value
; ABSENT-NOT:  DW_AT_location
; ABSENT:      NULL

; For Darwin gdb:
; DARWINA:      .debug_info contents:
; DARWINA:      DW_TAG_member
; DARWINA:      DW_AT_name {{.*}} "a"
; DARWINA-NOT:  DW_AT_const_value
; DARWINA-NOT:  location
; DARWINA:      DW_AT_name {{.*}} "const_a"
; DARWINA-NOT:  DW_AT_linkage_name
; DARWINA-NOT:  location
; DARWINA:      DW_AT_name {{.*}} "b"
; DARWINA-NOT:  DW_AT_const_value
; DARWINA-NOT:  location
; DARWINA:      DW_AT_name {{.*}} "const_b"
; DARWINA-NOT:  DW_AT_linkage_name
; DARWINA-NOT:  location
; DARWINA:      DW_AT_name {{.*}} "c"
; DARWINA-NOT:  DW_AT_const_value
; DARWINA-NOT:  location
; DARWINA:      DW_AT_name {{.*}} "const_c"
; DARWINA-NOT:  DW_AT_linkage_name
; DARWINA-NOT:  location
; While we're here, a normal member does not have a linkage name, constant
; value, or DW_AT_location.
; DARWINA:      DW_AT_name {{.*}} "d"
; DARWINA-NOT:  DW_AT_linkage_name
; DARWINA-NOT:  DW_AT_const_value
; DARWINA-NOT:  DW_AT_location
; DARWINA:      NULL
!34 = metadata !{i32 1, metadata !"Debug Info Version", i32 2}<|MERGE_RESOLUTION|>--- conflicted
+++ resolved
@@ -47,7 +47,7 @@
   %retval = alloca i32, align 4
   %instance_C = alloca %class.C, align 4
   store i32 0, i32* %retval
-  call void @llvm.dbg.declare(metadata !{%class.C* %instance_C}, metadata !29, metadata !{metadata !"0x102"}), !dbg !30
+  call void @llvm.dbg.declare(metadata %class.C* %instance_C, metadata !29, metadata !{!"0x102"}), !dbg !30
   %d = getelementptr inbounds %class.C* %instance_C, i32 0, i32 0, !dbg !31
   store i32 8, i32* %d, align 4, !dbg !31
   %0 = load i32* @_ZN1C1cE, align 4, !dbg !32
@@ -59,39 +59,6 @@
 !llvm.dbg.cu = !{!0}
 !llvm.module.flags = !{!34}
 
-<<<<<<< HEAD
-!0 = metadata !{metadata !"0x11\004\00clang version 3.3 (trunk 171914)\000\00\000\00\000", metadata !33, metadata !1, metadata !1, metadata !3, metadata !10,  metadata !1} ; [ DW_TAG_compile_unit ] [/home/probinson/projects/upstream/static-member/test/debug-info-static-member.cpp] [DW_LANG_C_plus_plus]
-!1 = metadata !{}
-!3 = metadata !{metadata !5}
-!5 = metadata !{metadata !"0x2e\00main\00main\00\0018\000\001\000\006\00256\000\0023", metadata !33, metadata !6, metadata !7, null, i32 ()* @main, null, null, metadata !1} ; [ DW_TAG_subprogram ] [line 18] [def] [scope 23] [main]
-!6 = metadata !{metadata !"0x29", metadata !33} ; [ DW_TAG_file_type ]
-!7 = metadata !{metadata !"0x15\00\000\000\000\000\000\000", i32 0, null, null, metadata !8, null, null, null} ; [ DW_TAG_subroutine_type ] [line 0, size 0, align 0, offset 0] [from ]
-!8 = metadata !{metadata !9}
-!9 = metadata !{metadata !"0x24\00int\000\0032\0032\000\000\005", null, null} ; [ DW_TAG_base_type ] [int] [line 0, size 32, align 32, offset 0, enc DW_ATE_signed]
-!10 = metadata !{metadata !12, metadata !27, metadata !28}
-!12 = metadata !{metadata !"0x34\00a\00a\00_ZN1C1aE\0014\000\001", null, metadata !6, metadata !9, i32* @_ZN1C1aE, metadata !15} ; [ DW_TAG_variable ] [a] [line 14] [def]
-!13 = metadata !{metadata !"0x2\00C\001\0032\0032\000\000\000", metadata !33, null, null, metadata !14, null, null, null} ; [ DW_TAG_class_type ] [C] [line 1, size 32, align 32, offset 0] [def] [from ]
-!14 = metadata !{metadata !15, metadata !16, metadata !19, metadata !20, metadata !23, metadata !24, metadata !26}
-!15 = metadata !{metadata !"0xd\00a\003\000\000\000\004097", metadata !33, metadata !13, metadata !9, null} ; [ DW_TAG_member ] [a] [line 3, size 0, align 0, offset 0] [private] [static] [from int]
-!16 = metadata !{metadata !"0xd\00const_a\004\000\000\000\004097", metadata !33, metadata !13, metadata !17, i1 true} ; [ DW_TAG_member ] [const_a] [line 4, size 0, align 0, offset 0] [private] [static] [from ]
-!17 = metadata !{metadata !"0x26\00\000\000\000\000\000", null, null, metadata !18} ; [ DW_TAG_const_type ] [line 0, size 0, align 0, offset 0] [from bool]
-!18 = metadata !{metadata !"0x24\00bool\000\008\008\000\000\002", null, null} ; [ DW_TAG_base_type ] [bool] [line 0, size 8, align 8, offset 0, enc DW_ATE_boolean]
-!19 = metadata !{metadata !"0xd\00b\006\000\000\000\004098", metadata !33, metadata !13, metadata !9, null} ; [ DW_TAG_member ] [b] [line 6, size 0, align 0, offset 0] [protected] [static] [from int]
-!20 = metadata !{metadata !"0xd\00const_b\007\000\000\000\004098", metadata !33, metadata !13, metadata !21, float 0x40091EB860000000} ; [ DW_TAG_member ] [const_b] [line 7, size 0, align 0, offset 0] [protected] [static] [from ]
-!21 = metadata !{metadata !"0x26\00\000\000\000\000\000", null, null, metadata !22} ; [ DW_TAG_const_type ] [line 0, size 0, align 0, offset 0] [from float]
-!22 = metadata !{metadata !"0x24\00float\000\0032\0032\000\000\004", null, null} ; [ DW_TAG_base_type ] [float] [line 0, size 32, align 32, offset 0, enc DW_ATE_float]
-!23 = metadata !{metadata !"0xd\00c\009\000\000\000\004099", metadata !33, metadata !13, metadata !9, null} ; [ DW_TAG_member ] [c] [line 9, size 0, align 0, offset 0] [static] [from int]
-!24 = metadata !{metadata !"0xd\00const_c\0010\000\000\000\004099", metadata !33, metadata !13, metadata !25, i32 18} ; [ DW_TAG_member ] [const_c] [line 10, size 0, align 0, offset 0] [static] [from ]
-!25 = metadata !{metadata !"0x26\00\000\000\000\000\000", null, null, metadata !9} ; [ DW_TAG_const_type ] [line 0, size 0, align 0, offset 0] [from int]
-!26 = metadata !{metadata !"0xd\00d\0011\0032\0032\000\003", metadata !33, metadata !13, metadata !9} ; [ DW_TAG_member ] [d] [line 11, size 32, align 32, offset 0] [from int]
-!27 = metadata !{metadata !"0x34\00b\00b\00_ZN1C1bE\0015\000\001", null, metadata !6, metadata !9, i32* @_ZN1C1bE, metadata !19} ; [ DW_TAG_variable ] [b] [line 15] [def]
-!28 = metadata !{metadata !"0x34\00c\00c\00_ZN1C1cE\0016\000\001", null, metadata !6, metadata !9, i32* @_ZN1C1cE, metadata !23} ; [ DW_TAG_variable ] [c] [line 16] [def]
-!29 = metadata !{metadata !"0x100\00instance_C\0020\000", metadata !5, metadata !6, metadata !13} ; [ DW_TAG_auto_variable ] [instance_C] [line 20]
-!30 = metadata !{i32 20, i32 0, metadata !5, null}
-!31 = metadata !{i32 21, i32 0, metadata !5, null}
-!32 = metadata !{i32 22, i32 0, metadata !5, null}
-!33 = metadata !{metadata !"/usr/local/google/home/blaikie/Development/llvm/src/tools/clang/test/CodeGenCXX/debug-info-static-member.cpp", metadata !"/home/blaikie/local/Development/llvm/build/clang/x86-64/Debug/llvm"}
-=======
 !0 = !{!"0x11\004\00clang version 3.3 (trunk 171914)\000\00\000\00\000", !33, !1, !1, !3, !10,  !1} ; [ DW_TAG_compile_unit ] [/home/probinson/projects/upstream/static-member/test/debug-info-static-member.cpp] [DW_LANG_C_plus_plus]
 !1 = !{}
 !3 = !{!5}
@@ -123,7 +90,6 @@
 !31 = !MDLocation(line: 21, scope: !5)
 !32 = !MDLocation(line: 22, scope: !5)
 !33 = !{!"/usr/local/google/home/blaikie/Development/llvm/src/tools/clang/test/CodeGenCXX/debug-info-static-member.cpp", !"/home/blaikie/local/Development/llvm/build/clang/x86-64/Debug/llvm"}
->>>>>>> 7618b2b2
 ; PRESENT verifies that static member declarations have these attributes:
 ; external, declaration, accessibility, and either DW_AT_MIPS_linkage_name
 ; (for variables) or DW_AT_const_value (for constants).
@@ -287,4 +253,4 @@
 ; DARWINA-NOT:  DW_AT_const_value
 ; DARWINA-NOT:  DW_AT_location
 ; DARWINA:      NULL
-!34 = metadata !{i32 1, metadata !"Debug Info Version", i32 2}+!34 = !{i32 1, !"Debug Info Version", i32 2}