; RUN: llc %s -mtriple=x86_64-pc-linux-gnu -O0 -filetype=obj -o %t
; RUN: llvm-dwarfdump -debug-dump=info %t | FileCheck %s

; If stack is realigned, we shouldn't describe locations of local
; variables by giving offset from the frame pointer (%rbp):
; push %rpb
; mov  %rsp,%rbp
; and  ALIGNMENT,%rsp ; (%rsp and %rbp are different now)
; It's better to use offset from %rsp instead.

; DW_AT_location of variable "x" shouldn't be equal to
; (DW_OP_fbreg: .*): DW_OP_fbreg has code 0x91

; CHECK: {{0x.* DW_TAG_variable}}
; CHECK-NOT: {{DW_AT_location.*DW_FORM_block1.*0x.*91}}
; CHECK: NULL

define void @_Z3runv() nounwind uwtable {
entry:
  %x = alloca i32, align 32
<<<<<<< HEAD
  call void @llvm.dbg.declare(metadata !{i32* %x}, metadata !9), !dbg !12
=======
  call void @llvm.dbg.declare(metadata i32* %x, metadata !9, metadata !{!"0x102"}), !dbg !12
>>>>>>> 41cb3da2
  ret void, !dbg !13
}

declare void @llvm.dbg.declare(metadata, metadata) nounwind readnone

!llvm.dbg.cu = !{!0}
!llvm.module.flags = !{!15}

<<<<<<< HEAD
!0 = metadata !{i32 786449, metadata !14, i32 4, metadata !"clang version 3.2 (trunk 155696:155697) (llvm/trunk 155696)", i1 false, metadata !"", i32 0, metadata !1, metadata !1, metadata !3, metadata !1,  metadata !1, metadata !""} ; [ DW_TAG_compile_unit ]
!1 = metadata !{}
!3 = metadata !{metadata !5}
!5 = metadata !{i32 786478, metadata !14, metadata !6, metadata !"run", metadata !"run", metadata !"_Z3runv", i32 1, metadata !7, i1 false, i1 true, i32 0, i32 0, null, i32 256, i1 false, void ()* @_Z3runv, null, null, metadata !1, i32 1} ; [ DW_TAG_subprogram ]
!6 = metadata !{i32 786473, metadata !14} ; [ DW_TAG_file_type ]
!7 = metadata !{i32 786453, i32 0, null, i32 0, i32 0, i64 0, i64 0, i64 0, i32 0, null, metadata !8, i32 0, null, null, null} ; [ DW_TAG_subroutine_type ] [line 0, size 0, align 0, offset 0] [from ]
!8 = metadata !{null}
!9 = metadata !{i32 786688, metadata !10, metadata !"x", metadata !6, i32 2, metadata !11, i32 0, i32 0} ; [ DW_TAG_auto_variable ]
!10 = metadata !{i32 786443, metadata !14, metadata !5, i32 1, i32 12, i32 0} ; [ DW_TAG_lexical_block ]
!11 = metadata !{i32 786468, null, null, metadata !"int", i32 0, i64 32, i64 32, i64 0, i32 0, i32 5} ; [ DW_TAG_base_type ]
!12 = metadata !{i32 2, i32 7, metadata !10, null}
!13 = metadata !{i32 3, i32 1, metadata !10, null}
!14 = metadata !{metadata !"test.cc", metadata !"/home/samsonov/debuginfo"}
!15 = metadata !{i32 1, metadata !"Debug Info Version", i32 1}
=======
!0 = !{!"0x11\004\00clang version 3.2 (trunk 155696:155697) (llvm/trunk 155696)\000\00\000\00\000", !14, !1, !1, !3, !1,  !1} ; [ DW_TAG_compile_unit ]
!1 = !{}
!3 = !{!5}
!5 = !{!"0x2e\00run\00run\00_Z3runv\001\000\001\000\006\00256\000\001", !14, !6, !7, null, void ()* @_Z3runv, null, null, !1} ; [ DW_TAG_subprogram ]
!6 = !{!"0x29", !14} ; [ DW_TAG_file_type ]
!7 = !{!"0x15\00\000\000\000\000\000\000", i32 0, null, null, !8, null, null, null} ; [ DW_TAG_subroutine_type ] [line 0, size 0, align 0, offset 0] [from ]
!8 = !{null}
!9 = !{!"0x100\00x\002\000", !10, !6, !11} ; [ DW_TAG_auto_variable ]
!10 = !{!"0xb\001\0012\000", !14, !5} ; [ DW_TAG_lexical_block ]
!11 = !{!"0x24\00int\000\0032\0032\000\000\005", null, null} ; [ DW_TAG_base_type ]
!12 = !MDLocation(line: 2, column: 7, scope: !10)
!13 = !MDLocation(line: 3, column: 1, scope: !10)
!14 = !{!"test.cc", !"/home/samsonov/debuginfo"}
!15 = !{i32 1, !"Debug Info Version", i32 2}
>>>>>>> 41cb3da2
<|MERGE_RESOLUTION|>--- conflicted
+++ resolved
@@ -18,35 +18,15 @@
 define void @_Z3runv() nounwind uwtable {
 entry:
   %x = alloca i32, align 32
-<<<<<<< HEAD
-  call void @llvm.dbg.declare(metadata !{i32* %x}, metadata !9), !dbg !12
-=======
   call void @llvm.dbg.declare(metadata i32* %x, metadata !9, metadata !{!"0x102"}), !dbg !12
->>>>>>> 41cb3da2
   ret void, !dbg !13
 }
 
-declare void @llvm.dbg.declare(metadata, metadata) nounwind readnone
+declare void @llvm.dbg.declare(metadata, metadata, metadata) nounwind readnone
 
 !llvm.dbg.cu = !{!0}
 !llvm.module.flags = !{!15}
 
-<<<<<<< HEAD
-!0 = metadata !{i32 786449, metadata !14, i32 4, metadata !"clang version 3.2 (trunk 155696:155697) (llvm/trunk 155696)", i1 false, metadata !"", i32 0, metadata !1, metadata !1, metadata !3, metadata !1,  metadata !1, metadata !""} ; [ DW_TAG_compile_unit ]
-!1 = metadata !{}
-!3 = metadata !{metadata !5}
-!5 = metadata !{i32 786478, metadata !14, metadata !6, metadata !"run", metadata !"run", metadata !"_Z3runv", i32 1, metadata !7, i1 false, i1 true, i32 0, i32 0, null, i32 256, i1 false, void ()* @_Z3runv, null, null, metadata !1, i32 1} ; [ DW_TAG_subprogram ]
-!6 = metadata !{i32 786473, metadata !14} ; [ DW_TAG_file_type ]
-!7 = metadata !{i32 786453, i32 0, null, i32 0, i32 0, i64 0, i64 0, i64 0, i32 0, null, metadata !8, i32 0, null, null, null} ; [ DW_TAG_subroutine_type ] [line 0, size 0, align 0, offset 0] [from ]
-!8 = metadata !{null}
-!9 = metadata !{i32 786688, metadata !10, metadata !"x", metadata !6, i32 2, metadata !11, i32 0, i32 0} ; [ DW_TAG_auto_variable ]
-!10 = metadata !{i32 786443, metadata !14, metadata !5, i32 1, i32 12, i32 0} ; [ DW_TAG_lexical_block ]
-!11 = metadata !{i32 786468, null, null, metadata !"int", i32 0, i64 32, i64 32, i64 0, i32 0, i32 5} ; [ DW_TAG_base_type ]
-!12 = metadata !{i32 2, i32 7, metadata !10, null}
-!13 = metadata !{i32 3, i32 1, metadata !10, null}
-!14 = metadata !{metadata !"test.cc", metadata !"/home/samsonov/debuginfo"}
-!15 = metadata !{i32 1, metadata !"Debug Info Version", i32 1}
-=======
 !0 = !{!"0x11\004\00clang version 3.2 (trunk 155696:155697) (llvm/trunk 155696)\000\00\000\00\000", !14, !1, !1, !3, !1,  !1} ; [ DW_TAG_compile_unit ]
 !1 = !{}
 !3 = !{!5}
@@ -60,5 +40,4 @@
 !12 = !MDLocation(line: 2, column: 7, scope: !10)
 !13 = !MDLocation(line: 3, column: 1, scope: !10)
 !14 = !{!"test.cc", !"/home/samsonov/debuginfo"}
-!15 = !{i32 1, !"Debug Info Version", i32 2}
->>>>>>> 41cb3da2
+!15 = !{i32 1, !"Debug Info Version", i32 2}