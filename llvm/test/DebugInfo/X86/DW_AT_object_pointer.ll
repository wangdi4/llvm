; RUN: llc -mtriple=x86_64-apple-darwin %s -o %t -filetype=obj
; RUN: llvm-dwarfdump -debug-dump=info %t | FileCheck %s

; CHECK: DW_TAG_formal_parameter [
; CHECK-NOT: ""
; CHECK: DW_TAG
; CHECK: DW_TAG_class_type
; CHECK: DW_AT_object_pointer [DW_FORM_ref4]     (cu + 0x{{[0-9a-f]*}} => {[[PARAM:0x[0-9a-f]*]]})
; CHECK: [[PARAM]]:     DW_TAG_formal_parameter
; CHECK-NOT: DW_TAG
; CHECK: DW_AT_name [DW_FORM_strp]     ( .debug_str[0x{{[0-9a-f]*}}] = "this")

%class.A = type { i32 }

define i32 @_Z3fooi(i32) nounwind uwtable ssp {
entry:
  %.addr = alloca i32, align 4
  %a = alloca %class.A, align 4
  store i32 %0, i32* %.addr, align 4
  call void @llvm.dbg.declare(metadata !{i32* %.addr}, metadata !36, metadata !{metadata !"0x102"}), !dbg !35
  call void @llvm.dbg.declare(metadata !{%class.A* %a}, metadata !21, metadata !{metadata !"0x102"}), !dbg !23
  call void @_ZN1AC1Ev(%class.A* %a), !dbg !24
  %m_a = getelementptr inbounds %class.A* %a, i32 0, i32 0, !dbg !25
  %1 = load i32* %m_a, align 4, !dbg !25
  ret i32 %1, !dbg !25
}

declare void @llvm.dbg.declare(metadata, metadata, metadata) nounwind readnone

define linkonce_odr void @_ZN1AC1Ev(%class.A* %this) unnamed_addr nounwind uwtable ssp align 2 {
entry:
  %this.addr = alloca %class.A*, align 8
  store %class.A* %this, %class.A** %this.addr, align 8
  call void @llvm.dbg.declare(metadata !{%class.A** %this.addr}, metadata !26, metadata !{metadata !"0x102"}), !dbg !28
  %this1 = load %class.A** %this.addr
  call void @_ZN1AC2Ev(%class.A* %this1), !dbg !29
  ret void, !dbg !29
}

define linkonce_odr void @_ZN1AC2Ev(%class.A* %this) unnamed_addr nounwind uwtable ssp align 2 {
entry:
  %this.addr = alloca %class.A*, align 8
  store %class.A* %this, %class.A** %this.addr, align 8
  call void @llvm.dbg.declare(metadata !{%class.A** %this.addr}, metadata !30, metadata !{metadata !"0x102"}), !dbg !31
  %this1 = load %class.A** %this.addr
  %m_a = getelementptr inbounds %class.A* %this1, i32 0, i32 0, !dbg !32
  store i32 0, i32* %m_a, align 4, !dbg !32
  ret void, !dbg !34
}

!llvm.dbg.cu = !{!0}
!llvm.module.flags = !{!38}

<<<<<<< HEAD
!0 = metadata !{metadata !"0x11\004\00clang version 3.2 (trunk 163586) (llvm/trunk 163570)\000\00\000\00\000", metadata !37, metadata !1, metadata !1, metadata !3, metadata !1,  metadata !1} ; [ DW_TAG_compile_unit ] [/Users/echristo/debug-tests/bar.cpp] [DW_LANG_C_plus_plus]
!1 = metadata !{}
!3 = metadata !{metadata !5, metadata !10, metadata !20}
!5 = metadata !{metadata !"0x2e\00foo\00foo\00_Z3fooi\007\000\001\000\006\00256\000\007", metadata !6, metadata !6, metadata !7, null, i32 (i32)* @_Z3fooi, null, null, metadata !1} ; [ DW_TAG_subprogram ] [line 7] [def] [foo]
!6 = metadata !{metadata !"0x29", metadata !37} ; [ DW_TAG_file_type ]
!7 = metadata !{metadata !"0x15\00\000\000\000\000\000\000", i32 0, null, null, metadata !8, null, null, null} ; [ DW_TAG_subroutine_type ] [line 0, size 0, align 0, offset 0] [from ]
!8 = metadata !{metadata !9}
!9 = metadata !{metadata !"0x24\00int\000\0032\0032\000\000\005", null, null} ; [ DW_TAG_base_type ] [int] [line 0, size 32, align 32, offset 0, enc DW_ATE_signed]
!10 = metadata !{metadata !"0x2e\00A\00A\00_ZN1AC1Ev\003\000\001\000\006\00256\000\003", metadata !6, null, metadata !11, null, void (%class.A*)* @_ZN1AC1Ev, null, metadata !17, metadata !1} ; [ DW_TAG_subprogram ] [line 3] [def] [A]
!11 = metadata !{metadata !"0x15\00\000\000\000\000\000\000", i32 0, null, null, metadata !12, null, null, null} ; [ DW_TAG_subroutine_type ] [line 0, size 0, align 0, offset 0] [from ]
!12 = metadata !{null, metadata !13}
!13 = metadata !{metadata !"0xf\00\000\0064\0064\000\001088", i32 0, null, metadata !14} ; [ DW_TAG_pointer_type ] [line 0, size 64, align 64, offset 0] [from A]
!14 = metadata !{metadata !"0x2\00A\001\0032\0032\000\000\000", metadata !37, null, null, metadata !15, null, null, null} ; [ DW_TAG_class_type ] [A] [line 1, size 32, align 32, offset 0] [def] [from ]
!15 = metadata !{metadata !16, metadata !17}
!16 = metadata !{metadata !"0xd\00m_a\004\0032\0032\000\000", metadata !37, metadata !14, metadata !9} ; [ DW_TAG_member ] [m_a] [line 4, size 32, align 32, offset 0] [from int]
!17 = metadata !{metadata !"0x2e\00A\00A\00\003\000\000\000\006\00256\000\003", metadata !6, metadata !14, metadata !11, null, null, null, i32 0, metadata !18} ; [ DW_TAG_subprogram ] [line 3] [A]
!18 = metadata !{metadata !19}
!19 = metadata !{metadata !"0x24"}                      ; [ DW_TAG_base_type ] [line 0, size 0, align 0, offset 0]
!20 = metadata !{metadata !"0x2e\00A\00A\00_ZN1AC2Ev\003\000\001\000\006\00256\000\003", metadata !6, null, metadata !11, null, void (%class.A*)* @_ZN1AC2Ev, null, metadata !17, metadata !1} ; [ DW_TAG_subprogram ] [line 3] [def] [A]
!21 = metadata !{metadata !"0x100\00a\008\000", metadata !22, metadata !6, metadata !14} ; [ DW_TAG_auto_variable ] [a] [line 8]
!22 = metadata !{metadata !"0xb\007\0011\000", metadata !6, metadata !5} ; [ DW_TAG_lexical_block ] [/Users/echristo/debug-tests/bar.cpp]
!23 = metadata !{i32 8, i32 5, metadata !22, null}
!24 = metadata !{i32 8, i32 6, metadata !22, null}
!25 = metadata !{i32 9, i32 3, metadata !22, null}
!26 = metadata !{metadata !"0x101\00this\0016777219\001088", metadata !10, metadata !6, metadata !27} ; [ DW_TAG_arg_variable ] [this] [line 3]
!27 = metadata !{metadata !"0xf\00\000\0064\0064\000\000", null, null, metadata !14} ; [ DW_TAG_pointer_type ] [line 0, size 64, align 64, offset 0] [from A]
!28 = metadata !{i32 3, i32 3, metadata !10, null}
!29 = metadata !{i32 3, i32 18, metadata !10, null}
!30 = metadata !{metadata !"0x101\00this\0016777219\001088", metadata !20, metadata !6, metadata !27} ; [ DW_TAG_arg_variable ] [this] [line 3]
!31 = metadata !{i32 3, i32 3, metadata !20, null}
!32 = metadata !{i32 3, i32 9, metadata !33, null}
!33 = metadata !{metadata !"0xb\003\007\001", metadata !6, metadata !20} ; [ DW_TAG_lexical_block ] [/Users/echristo/debug-tests/bar.cpp]
!34 = metadata !{i32 3, i32 18, metadata !33, null}
!35 = metadata !{i32 7, i32 0, metadata !5, null}
!36 = metadata !{metadata !"0x101\00\0016777223\000", metadata !5, metadata !6, metadata !9} ; [ DW_TAG_arg_variable ] [line 7]
!37 = metadata !{metadata !"bar.cpp", metadata !"/Users/echristo/debug-tests"}
!38 = metadata !{i32 1, metadata !"Debug Info Version", i32 2}
=======
!0 = !{!"0x11\004\00clang version 3.2 (trunk 163586) (llvm/trunk 163570)\000\00\000\00\000", !37, !1, !1, !3, !1,  !1} ; [ DW_TAG_compile_unit ] [/Users/echristo/debug-tests/bar.cpp] [DW_LANG_C_plus_plus]
!1 = !{}
!3 = !{!5, !10, !20}
!5 = !{!"0x2e\00foo\00foo\00_Z3fooi\007\000\001\000\006\00256\000\007", !6, !6, !7, null, i32 (i32)* @_Z3fooi, null, null, !1} ; [ DW_TAG_subprogram ] [line 7] [def] [foo]
!6 = !{!"0x29", !37} ; [ DW_TAG_file_type ]
!7 = !{!"0x15\00\000\000\000\000\000\000", i32 0, null, null, !8, null, null, null} ; [ DW_TAG_subroutine_type ] [line 0, size 0, align 0, offset 0] [from ]
!8 = !{!9}
!9 = !{!"0x24\00int\000\0032\0032\000\000\005", null, null} ; [ DW_TAG_base_type ] [int] [line 0, size 32, align 32, offset 0, enc DW_ATE_signed]
!10 = !{!"0x2e\00A\00A\00_ZN1AC1Ev\003\000\001\000\006\00256\000\003", !6, null, !11, null, void (%class.A*)* @_ZN1AC1Ev, null, !17, !1} ; [ DW_TAG_subprogram ] [line 3] [def] [A]
!11 = !{!"0x15\00\000\000\000\000\000\000", i32 0, null, null, !12, null, null, null} ; [ DW_TAG_subroutine_type ] [line 0, size 0, align 0, offset 0] [from ]
!12 = !{null, !13}
!13 = !{!"0xf\00\000\0064\0064\000\001088", i32 0, null, !14} ; [ DW_TAG_pointer_type ] [line 0, size 64, align 64, offset 0] [from A]
!14 = !{!"0x2\00A\001\0032\0032\000\000\000", !37, null, null, !15, null, null, null} ; [ DW_TAG_class_type ] [A] [line 1, size 32, align 32, offset 0] [def] [from ]
!15 = !{!16, !17}
!16 = !{!"0xd\00m_a\004\0032\0032\000\000", !37, !14, !9} ; [ DW_TAG_member ] [m_a] [line 4, size 32, align 32, offset 0] [from int]
!17 = !{!"0x2e\00A\00A\00\003\000\000\000\006\00256\000\003", !6, !14, !11, null, null, null, i32 0, !18} ; [ DW_TAG_subprogram ] [line 3] [A]
!18 = !{!19}
!19 = !{!"0x24"}                      ; [ DW_TAG_base_type ] [line 0, size 0, align 0, offset 0]
!20 = !{!"0x2e\00A\00A\00_ZN1AC2Ev\003\000\001\000\006\00256\000\003", !6, null, !11, null, void (%class.A*)* @_ZN1AC2Ev, null, !17, !1} ; [ DW_TAG_subprogram ] [line 3] [def] [A]
!21 = !{!"0x100\00a\008\000", !22, !6, !14} ; [ DW_TAG_auto_variable ] [a] [line 8]
!22 = !{!"0xb\007\0011\000", !6, !5} ; [ DW_TAG_lexical_block ] [/Users/echristo/debug-tests/bar.cpp]
!23 = !MDLocation(line: 8, column: 5, scope: !22)
!24 = !MDLocation(line: 8, column: 6, scope: !22)
!25 = !MDLocation(line: 9, column: 3, scope: !22)
!26 = !{!"0x101\00this\0016777219\001088", !10, !6, !27} ; [ DW_TAG_arg_variable ] [this] [line 3]
!27 = !{!"0xf\00\000\0064\0064\000\000", null, null, !14} ; [ DW_TAG_pointer_type ] [line 0, size 64, align 64, offset 0] [from A]
!28 = !MDLocation(line: 3, column: 3, scope: !10)
!29 = !MDLocation(line: 3, column: 18, scope: !10)
!30 = !{!"0x101\00this\0016777219\001088", !20, !6, !27} ; [ DW_TAG_arg_variable ] [this] [line 3]
!31 = !MDLocation(line: 3, column: 3, scope: !20)
!32 = !MDLocation(line: 3, column: 9, scope: !33)
!33 = !{!"0xb\003\007\001", !6, !20} ; [ DW_TAG_lexical_block ] [/Users/echristo/debug-tests/bar.cpp]
!34 = !MDLocation(line: 3, column: 18, scope: !33)
!35 = !MDLocation(line: 7, scope: !5)
!36 = !{!"0x101\00\0016777223\000", !5, !6, !9} ; [ DW_TAG_arg_variable ] [line 7]
!37 = !{!"bar.cpp", !"/Users/echristo/debug-tests"}
!38 = !{i32 1, !"Debug Info Version", i32 2}
>>>>>>> 7618b2b2
<|MERGE_RESOLUTION|>--- conflicted
+++ resolved
@@ -17,8 +17,8 @@
   %.addr = alloca i32, align 4
   %a = alloca %class.A, align 4
   store i32 %0, i32* %.addr, align 4
-  call void @llvm.dbg.declare(metadata !{i32* %.addr}, metadata !36, metadata !{metadata !"0x102"}), !dbg !35
-  call void @llvm.dbg.declare(metadata !{%class.A* %a}, metadata !21, metadata !{metadata !"0x102"}), !dbg !23
+  call void @llvm.dbg.declare(metadata i32* %.addr, metadata !36, metadata !{!"0x102"}), !dbg !35
+  call void @llvm.dbg.declare(metadata %class.A* %a, metadata !21, metadata !{!"0x102"}), !dbg !23
   call void @_ZN1AC1Ev(%class.A* %a), !dbg !24
   %m_a = getelementptr inbounds %class.A* %a, i32 0, i32 0, !dbg !25
   %1 = load i32* %m_a, align 4, !dbg !25
@@ -31,7 +31,7 @@
 entry:
   %this.addr = alloca %class.A*, align 8
   store %class.A* %this, %class.A** %this.addr, align 8
-  call void @llvm.dbg.declare(metadata !{%class.A** %this.addr}, metadata !26, metadata !{metadata !"0x102"}), !dbg !28
+  call void @llvm.dbg.declare(metadata %class.A** %this.addr, metadata !26, metadata !{!"0x102"}), !dbg !28
   %this1 = load %class.A** %this.addr
   call void @_ZN1AC2Ev(%class.A* %this1), !dbg !29
   ret void, !dbg !29
@@ -41,7 +41,7 @@
 entry:
   %this.addr = alloca %class.A*, align 8
   store %class.A* %this, %class.A** %this.addr, align 8
-  call void @llvm.dbg.declare(metadata !{%class.A** %this.addr}, metadata !30, metadata !{metadata !"0x102"}), !dbg !31
+  call void @llvm.dbg.declare(metadata %class.A** %this.addr, metadata !30, metadata !{!"0x102"}), !dbg !31
   %this1 = load %class.A** %this.addr
   %m_a = getelementptr inbounds %class.A* %this1, i32 0, i32 0, !dbg !32
   store i32 0, i32* %m_a, align 4, !dbg !32
@@ -51,45 +51,6 @@
 !llvm.dbg.cu = !{!0}
 !llvm.module.flags = !{!38}
 
-<<<<<<< HEAD
-!0 = metadata !{metadata !"0x11\004\00clang version 3.2 (trunk 163586) (llvm/trunk 163570)\000\00\000\00\000", metadata !37, metadata !1, metadata !1, metadata !3, metadata !1,  metadata !1} ; [ DW_TAG_compile_unit ] [/Users/echristo/debug-tests/bar.cpp] [DW_LANG_C_plus_plus]
-!1 = metadata !{}
-!3 = metadata !{metadata !5, metadata !10, metadata !20}
-!5 = metadata !{metadata !"0x2e\00foo\00foo\00_Z3fooi\007\000\001\000\006\00256\000\007", metadata !6, metadata !6, metadata !7, null, i32 (i32)* @_Z3fooi, null, null, metadata !1} ; [ DW_TAG_subprogram ] [line 7] [def] [foo]
-!6 = metadata !{metadata !"0x29", metadata !37} ; [ DW_TAG_file_type ]
-!7 = metadata !{metadata !"0x15\00\000\000\000\000\000\000", i32 0, null, null, metadata !8, null, null, null} ; [ DW_TAG_subroutine_type ] [line 0, size 0, align 0, offset 0] [from ]
-!8 = metadata !{metadata !9}
-!9 = metadata !{metadata !"0x24\00int\000\0032\0032\000\000\005", null, null} ; [ DW_TAG_base_type ] [int] [line 0, size 32, align 32, offset 0, enc DW_ATE_signed]
-!10 = metadata !{metadata !"0x2e\00A\00A\00_ZN1AC1Ev\003\000\001\000\006\00256\000\003", metadata !6, null, metadata !11, null, void (%class.A*)* @_ZN1AC1Ev, null, metadata !17, metadata !1} ; [ DW_TAG_subprogram ] [line 3] [def] [A]
-!11 = metadata !{metadata !"0x15\00\000\000\000\000\000\000", i32 0, null, null, metadata !12, null, null, null} ; [ DW_TAG_subroutine_type ] [line 0, size 0, align 0, offset 0] [from ]
-!12 = metadata !{null, metadata !13}
-!13 = metadata !{metadata !"0xf\00\000\0064\0064\000\001088", i32 0, null, metadata !14} ; [ DW_TAG_pointer_type ] [line 0, size 64, align 64, offset 0] [from A]
-!14 = metadata !{metadata !"0x2\00A\001\0032\0032\000\000\000", metadata !37, null, null, metadata !15, null, null, null} ; [ DW_TAG_class_type ] [A] [line 1, size 32, align 32, offset 0] [def] [from ]
-!15 = metadata !{metadata !16, metadata !17}
-!16 = metadata !{metadata !"0xd\00m_a\004\0032\0032\000\000", metadata !37, metadata !14, metadata !9} ; [ DW_TAG_member ] [m_a] [line 4, size 32, align 32, offset 0] [from int]
-!17 = metadata !{metadata !"0x2e\00A\00A\00\003\000\000\000\006\00256\000\003", metadata !6, metadata !14, metadata !11, null, null, null, i32 0, metadata !18} ; [ DW_TAG_subprogram ] [line 3] [A]
-!18 = metadata !{metadata !19}
-!19 = metadata !{metadata !"0x24"}                      ; [ DW_TAG_base_type ] [line 0, size 0, align 0, offset 0]
-!20 = metadata !{metadata !"0x2e\00A\00A\00_ZN1AC2Ev\003\000\001\000\006\00256\000\003", metadata !6, null, metadata !11, null, void (%class.A*)* @_ZN1AC2Ev, null, metadata !17, metadata !1} ; [ DW_TAG_subprogram ] [line 3] [def] [A]
-!21 = metadata !{metadata !"0x100\00a\008\000", metadata !22, metadata !6, metadata !14} ; [ DW_TAG_auto_variable ] [a] [line 8]
-!22 = metadata !{metadata !"0xb\007\0011\000", metadata !6, metadata !5} ; [ DW_TAG_lexical_block ] [/Users/echristo/debug-tests/bar.cpp]
-!23 = metadata !{i32 8, i32 5, metadata !22, null}
-!24 = metadata !{i32 8, i32 6, metadata !22, null}
-!25 = metadata !{i32 9, i32 3, metadata !22, null}
-!26 = metadata !{metadata !"0x101\00this\0016777219\001088", metadata !10, metadata !6, metadata !27} ; [ DW_TAG_arg_variable ] [this] [line 3]
-!27 = metadata !{metadata !"0xf\00\000\0064\0064\000\000", null, null, metadata !14} ; [ DW_TAG_pointer_type ] [line 0, size 64, align 64, offset 0] [from A]
-!28 = metadata !{i32 3, i32 3, metadata !10, null}
-!29 = metadata !{i32 3, i32 18, metadata !10, null}
-!30 = metadata !{metadata !"0x101\00this\0016777219\001088", metadata !20, metadata !6, metadata !27} ; [ DW_TAG_arg_variable ] [this] [line 3]
-!31 = metadata !{i32 3, i32 3, metadata !20, null}
-!32 = metadata !{i32 3, i32 9, metadata !33, null}
-!33 = metadata !{metadata !"0xb\003\007\001", metadata !6, metadata !20} ; [ DW_TAG_lexical_block ] [/Users/echristo/debug-tests/bar.cpp]
-!34 = metadata !{i32 3, i32 18, metadata !33, null}
-!35 = metadata !{i32 7, i32 0, metadata !5, null}
-!36 = metadata !{metadata !"0x101\00\0016777223\000", metadata !5, metadata !6, metadata !9} ; [ DW_TAG_arg_variable ] [line 7]
-!37 = metadata !{metadata !"bar.cpp", metadata !"/Users/echristo/debug-tests"}
-!38 = metadata !{i32 1, metadata !"Debug Info Version", i32 2}
-=======
 !0 = !{!"0x11\004\00clang version 3.2 (trunk 163586) (llvm/trunk 163570)\000\00\000\00\000", !37, !1, !1, !3, !1,  !1} ; [ DW_TAG_compile_unit ] [/Users/echristo/debug-tests/bar.cpp] [DW_LANG_C_plus_plus]
 !1 = !{}
 !3 = !{!5, !10, !20}
@@ -126,5 +87,4 @@
 !35 = !MDLocation(line: 7, scope: !5)
 !36 = !{!"0x101\00\0016777223\000", !5, !6, !9} ; [ DW_TAG_arg_variable ] [line 7]
 !37 = !{!"bar.cpp", !"/Users/echristo/debug-tests"}
-!38 = !{i32 1, !"Debug Info Version", i32 2}
->>>>>>> 7618b2b2
+!38 = !{i32 1, !"Debug Info Version", i32 2}