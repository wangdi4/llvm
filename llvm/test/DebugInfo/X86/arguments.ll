; REQUIRES: object-emission

; RUN: llc -mtriple=x86_64-unknown-unknown -O0 -filetype=obj < %s > %t
; RUN: llvm-dwarfdump %t | FileCheck %s

; IR generated from clang -g with the following source:
; struct foo {
;   foo(const foo&);
;   int i;
; };
;
; void func(foo f, foo g) {
;   f.i++;
; }

; CHECK: debug_info contents
; CHECK: DW_TAG_subprogram
; CHECK-NOT: DW_TAG
; CHECK: DW_AT_MIPS_linkage_name{{.*}}"_Z4func3fooS_"
; CHECK-NOT: NULL
; CHECK: DW_TAG_formal_parameter
; CHECK-NOT: DW_TAG
; CHECK: DW_AT_name{{.*}}"f"
; CHECK-NOT: NULL
; CHECK: DW_TAG_formal_parameter
; CHECK-NOT: DW_TAG
; CHECK: DW_AT_name{{.*}}"g"

%struct.foo = type { i32 }

; Function Attrs: nounwind uwtable
define void @_Z4func3fooS_(%struct.foo* %f, %struct.foo* %g) #0 {
entry:
  call void @llvm.dbg.declare(metadata !{%struct.foo* %f}, metadata !19, metadata !{metadata !"0x102"}), !dbg !20
  call void @llvm.dbg.declare(metadata !{%struct.foo* %g}, metadata !21, metadata !{metadata !"0x102"}), !dbg !20
  %i = getelementptr inbounds %struct.foo* %f, i32 0, i32 0, !dbg !22
  %0 = load i32* %i, align 4, !dbg !22
  %inc = add nsw i32 %0, 1, !dbg !22
  store i32 %inc, i32* %i, align 4, !dbg !22
  ret void, !dbg !23
}

; Function Attrs: nounwind readnone
declare void @llvm.dbg.declare(metadata, metadata, metadata) #1

attributes #0 = { nounwind uwtable "less-precise-fpmad"="false" "no-frame-pointer-elim"="true" "no-frame-pointer-elim-non-leaf"="true" "no-infs-fp-math"="false" "no-nans-fp-math"="false" "unsafe-fp-math"="false" "use-soft-float"="false" }
attributes #1 = { nounwind readnone }

!llvm.dbg.cu = !{!0}
!llvm.module.flags = !{!24}

<<<<<<< HEAD
!0 = metadata !{metadata !"0x11\004\00clang version 3.4 \000\00\000\00\001", metadata !1, metadata !2, metadata !2, metadata !3, metadata !2, metadata !2} ; [ DW_TAG_compile_unit ] [/usr/local/google/home/blaikie/dev/scratch/scratch.cpp] [DW_LANG_C_plus_plus]
!1 = metadata !{metadata !"scratch.cpp", metadata !"/usr/local/google/home/blaikie/dev/scratch"}
!2 = metadata !{}
!3 = metadata !{metadata !4}
!4 = metadata !{metadata !"0x2e\00func\00func\00_Z4func3fooS_\006\000\001\000\006\00256\000\006", metadata !1, metadata !5, metadata !6, null, void (%struct.foo*, %struct.foo*)* @_Z4func3fooS_, null, null, metadata !2} ; [ DW_TAG_subprogram ] [line 6] [def] [func]
!5 = metadata !{metadata !"0x29", metadata !1}          ; [ DW_TAG_file_type ] [/usr/local/google/home/blaikie/dev/scratch/scratch.cpp]
!6 = metadata !{metadata !"0x15\00\000\000\000\000\000\000", i32 0, null, null, metadata !7, null, null, null} ; [ DW_TAG_subroutine_type ] [line 0, size 0, align 0, offset 0] [from ]
!7 = metadata !{null, metadata !8, metadata !8}
!8 = metadata !{metadata !"0x13\00foo\001\0032\0032\000\000\000", metadata !1, null, null, metadata !9, null, null, null} ; [ DW_TAG_structure_type ] [foo] [line 1, size 32, align 32, offset 0] [def] [from ]
!9 = metadata !{metadata !10, metadata !12}
!10 = metadata !{metadata !"0xd\00i\003\0032\0032\000\000", metadata !1, metadata !8, metadata !11} ; [ DW_TAG_member ] [i] [line 3, size 32, align 32, offset 0] [from int]
!11 = metadata !{metadata !"0x24\00int\000\0032\0032\000\000\005", null, null} ; [ DW_TAG_base_type ] [int] [line 0, size 32, align 32, offset 0, enc DW_ATE_signed]
!12 = metadata !{metadata !"0x2e\00foo\00foo\00\002\000\000\000\006\00256\000\002", metadata !1, metadata !8, metadata !13, null, null, null, i32 0, metadata !18} ; [ DW_TAG_subprogram ] [line 2] [foo]
!13 = metadata !{metadata !"0x15\00\000\000\000\000\000\000", i32 0, null, null, metadata !14, null, null, null} ; [ DW_TAG_subroutine_type ] [line 0, size 0, align 0, offset 0] [from ]
!14 = metadata !{null, metadata !15, metadata !16}
!15 = metadata !{metadata !"0xf\00\000\0064\0064\000\001088", i32 0, null, metadata !8} ; [ DW_TAG_pointer_type ] [line 0, size 64, align 64, offset 0] [artificial] [from foo]
!16 = metadata !{metadata !"0x10\00\000\000\000\000\000", null, null, metadata !17} ; [ DW_TAG_reference_type ] [line 0, size 0, align 0, offset 0] [from ]
!17 = metadata !{metadata !"0x26\00\000\000\000\000\000", null, null, metadata !8} ; [ DW_TAG_const_type ] [line 0, size 0, align 0, offset 0] [from foo]
!18 = metadata !{i32 786468}
!19 = metadata !{metadata !"0x101\00f\0016777222\000", metadata !4, metadata !5, metadata !8} ; [ DW_TAG_arg_variable ] [f] [line 6]
!20 = metadata !{i32 6, i32 0, metadata !4, null}
!21 = metadata !{metadata !"0x101\00g\0033554438\000", metadata !4, metadata !5, metadata !8} ; [ DW_TAG_arg_variable ] [g] [line 6]
!22 = metadata !{i32 7, i32 0, metadata !4, null}
!23 = metadata !{i32 8, i32 0, metadata !4, null}
!24 = metadata !{i32 1, metadata !"Debug Info Version", i32 2}
=======
!0 = !{!"0x11\004\00clang version 3.4 \000\00\000\00\001", !1, !2, !2, !3, !2, !2} ; [ DW_TAG_compile_unit ] [/usr/local/google/home/blaikie/dev/scratch/scratch.cpp] [DW_LANG_C_plus_plus]
!1 = !{!"scratch.cpp", !"/usr/local/google/home/blaikie/dev/scratch"}
!2 = !{}
!3 = !{!4}
!4 = !{!"0x2e\00func\00func\00_Z4func3fooS_\006\000\001\000\006\00256\000\006", !1, !5, !6, null, void (%struct.foo*, %struct.foo*)* @_Z4func3fooS_, null, null, !2} ; [ DW_TAG_subprogram ] [line 6] [def] [func]
!5 = !{!"0x29", !1}          ; [ DW_TAG_file_type ] [/usr/local/google/home/blaikie/dev/scratch/scratch.cpp]
!6 = !{!"0x15\00\000\000\000\000\000\000", i32 0, null, null, !7, null, null, null} ; [ DW_TAG_subroutine_type ] [line 0, size 0, align 0, offset 0] [from ]
!7 = !{null, !8, !8}
!8 = !{!"0x13\00foo\001\0032\0032\000\000\000", !1, null, null, !9, null, null, null} ; [ DW_TAG_structure_type ] [foo] [line 1, size 32, align 32, offset 0] [def] [from ]
!9 = !{!10, !12}
!10 = !{!"0xd\00i\003\0032\0032\000\000", !1, !8, !11} ; [ DW_TAG_member ] [i] [line 3, size 32, align 32, offset 0] [from int]
!11 = !{!"0x24\00int\000\0032\0032\000\000\005", null, null} ; [ DW_TAG_base_type ] [int] [line 0, size 32, align 32, offset 0, enc DW_ATE_signed]
!12 = !{!"0x2e\00foo\00foo\00\002\000\000\000\006\00256\000\002", !1, !8, !13, null, null, null, i32 0, !18} ; [ DW_TAG_subprogram ] [line 2] [foo]
!13 = !{!"0x15\00\000\000\000\000\000\000", i32 0, null, null, !14, null, null, null} ; [ DW_TAG_subroutine_type ] [line 0, size 0, align 0, offset 0] [from ]
!14 = !{null, !15, !16}
!15 = !{!"0xf\00\000\0064\0064\000\001088", i32 0, null, !8} ; [ DW_TAG_pointer_type ] [line 0, size 64, align 64, offset 0] [artificial] [from foo]
!16 = !{!"0x10\00\000\000\000\000\000", null, null, !17} ; [ DW_TAG_reference_type ] [line 0, size 0, align 0, offset 0] [from ]
!17 = !{!"0x26\00\000\000\000\000\000", null, null, !8} ; [ DW_TAG_const_type ] [line 0, size 0, align 0, offset 0] [from foo]
!18 = !{i32 786468}
!19 = !{!"0x101\00f\0016777222\000", !4, !5, !8} ; [ DW_TAG_arg_variable ] [f] [line 6]
!20 = !MDLocation(line: 6, scope: !4)
!21 = !{!"0x101\00g\0033554438\000", !4, !5, !8} ; [ DW_TAG_arg_variable ] [g] [line 6]
!22 = !MDLocation(line: 7, scope: !4)
!23 = !MDLocation(line: 8, scope: !4)
!24 = !{i32 1, !"Debug Info Version", i32 2}
>>>>>>> 7618b2b2
<|MERGE_RESOLUTION|>--- conflicted
+++ resolved
@@ -31,8 +31,8 @@
 ; Function Attrs: nounwind uwtable
 define void @_Z4func3fooS_(%struct.foo* %f, %struct.foo* %g) #0 {
 entry:
-  call void @llvm.dbg.declare(metadata !{%struct.foo* %f}, metadata !19, metadata !{metadata !"0x102"}), !dbg !20
-  call void @llvm.dbg.declare(metadata !{%struct.foo* %g}, metadata !21, metadata !{metadata !"0x102"}), !dbg !20
+  call void @llvm.dbg.declare(metadata %struct.foo* %f, metadata !19, metadata !{!"0x102"}), !dbg !20
+  call void @llvm.dbg.declare(metadata %struct.foo* %g, metadata !21, metadata !{!"0x102"}), !dbg !20
   %i = getelementptr inbounds %struct.foo* %f, i32 0, i32 0, !dbg !22
   %0 = load i32* %i, align 4, !dbg !22
   %inc = add nsw i32 %0, 1, !dbg !22
@@ -49,33 +49,6 @@
 !llvm.dbg.cu = !{!0}
 !llvm.module.flags = !{!24}
 
-<<<<<<< HEAD
-!0 = metadata !{metadata !"0x11\004\00clang version 3.4 \000\00\000\00\001", metadata !1, metadata !2, metadata !2, metadata !3, metadata !2, metadata !2} ; [ DW_TAG_compile_unit ] [/usr/local/google/home/blaikie/dev/scratch/scratch.cpp] [DW_LANG_C_plus_plus]
-!1 = metadata !{metadata !"scratch.cpp", metadata !"/usr/local/google/home/blaikie/dev/scratch"}
-!2 = metadata !{}
-!3 = metadata !{metadata !4}
-!4 = metadata !{metadata !"0x2e\00func\00func\00_Z4func3fooS_\006\000\001\000\006\00256\000\006", metadata !1, metadata !5, metadata !6, null, void (%struct.foo*, %struct.foo*)* @_Z4func3fooS_, null, null, metadata !2} ; [ DW_TAG_subprogram ] [line 6] [def] [func]
-!5 = metadata !{metadata !"0x29", metadata !1}          ; [ DW_TAG_file_type ] [/usr/local/google/home/blaikie/dev/scratch/scratch.cpp]
-!6 = metadata !{metadata !"0x15\00\000\000\000\000\000\000", i32 0, null, null, metadata !7, null, null, null} ; [ DW_TAG_subroutine_type ] [line 0, size 0, align 0, offset 0] [from ]
-!7 = metadata !{null, metadata !8, metadata !8}
-!8 = metadata !{metadata !"0x13\00foo\001\0032\0032\000\000\000", metadata !1, null, null, metadata !9, null, null, null} ; [ DW_TAG_structure_type ] [foo] [line 1, size 32, align 32, offset 0] [def] [from ]
-!9 = metadata !{metadata !10, metadata !12}
-!10 = metadata !{metadata !"0xd\00i\003\0032\0032\000\000", metadata !1, metadata !8, metadata !11} ; [ DW_TAG_member ] [i] [line 3, size 32, align 32, offset 0] [from int]
-!11 = metadata !{metadata !"0x24\00int\000\0032\0032\000\000\005", null, null} ; [ DW_TAG_base_type ] [int] [line 0, size 32, align 32, offset 0, enc DW_ATE_signed]
-!12 = metadata !{metadata !"0x2e\00foo\00foo\00\002\000\000\000\006\00256\000\002", metadata !1, metadata !8, metadata !13, null, null, null, i32 0, metadata !18} ; [ DW_TAG_subprogram ] [line 2] [foo]
-!13 = metadata !{metadata !"0x15\00\000\000\000\000\000\000", i32 0, null, null, metadata !14, null, null, null} ; [ DW_TAG_subroutine_type ] [line 0, size 0, align 0, offset 0] [from ]
-!14 = metadata !{null, metadata !15, metadata !16}
-!15 = metadata !{metadata !"0xf\00\000\0064\0064\000\001088", i32 0, null, metadata !8} ; [ DW_TAG_pointer_type ] [line 0, size 64, align 64, offset 0] [artificial] [from foo]
-!16 = metadata !{metadata !"0x10\00\000\000\000\000\000", null, null, metadata !17} ; [ DW_TAG_reference_type ] [line 0, size 0, align 0, offset 0] [from ]
-!17 = metadata !{metadata !"0x26\00\000\000\000\000\000", null, null, metadata !8} ; [ DW_TAG_const_type ] [line 0, size 0, align 0, offset 0] [from foo]
-!18 = metadata !{i32 786468}
-!19 = metadata !{metadata !"0x101\00f\0016777222\000", metadata !4, metadata !5, metadata !8} ; [ DW_TAG_arg_variable ] [f] [line 6]
-!20 = metadata !{i32 6, i32 0, metadata !4, null}
-!21 = metadata !{metadata !"0x101\00g\0033554438\000", metadata !4, metadata !5, metadata !8} ; [ DW_TAG_arg_variable ] [g] [line 6]
-!22 = metadata !{i32 7, i32 0, metadata !4, null}
-!23 = metadata !{i32 8, i32 0, metadata !4, null}
-!24 = metadata !{i32 1, metadata !"Debug Info Version", i32 2}
-=======
 !0 = !{!"0x11\004\00clang version 3.4 \000\00\000\00\001", !1, !2, !2, !3, !2, !2} ; [ DW_TAG_compile_unit ] [/usr/local/google/home/blaikie/dev/scratch/scratch.cpp] [DW_LANG_C_plus_plus]
 !1 = !{!"scratch.cpp", !"/usr/local/google/home/blaikie/dev/scratch"}
 !2 = !{}
@@ -100,5 +73,4 @@
 !21 = !{!"0x101\00g\0033554438\000", !4, !5, !8} ; [ DW_TAG_arg_variable ] [g] [line 6]
 !22 = !MDLocation(line: 7, scope: !4)
 !23 = !MDLocation(line: 8, scope: !4)
-!24 = !{i32 1, !"Debug Info Version", i32 2}
->>>>>>> 7618b2b2
+!24 = !{i32 1, !"Debug Info Version", i32 2}