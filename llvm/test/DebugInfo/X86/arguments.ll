--- conflicted
+++ resolved
@@ -31,13 +31,8 @@
 ; Function Attrs: nounwind uwtable
 define void @_Z4func3fooS_(%struct.foo* %f, %struct.foo* %g) #0 {
 entry:
-<<<<<<< HEAD
-  call void @llvm.dbg.declare(metadata !{%struct.foo* %f}, metadata !19), !dbg !20
-  call void @llvm.dbg.declare(metadata !{%struct.foo* %g}, metadata !21), !dbg !20
-=======
   call void @llvm.dbg.declare(metadata %struct.foo* %f, metadata !19, metadata !{!"0x102"}), !dbg !20
   call void @llvm.dbg.declare(metadata %struct.foo* %g, metadata !21, metadata !{!"0x102"}), !dbg !20
->>>>>>> 41cb3da2
   %i = getelementptr inbounds %struct.foo* %f, i32 0, i32 0, !dbg !22
   %0 = load i32* %i, align 4, !dbg !22
   %inc = add nsw i32 %0, 1, !dbg !22
@@ -46,7 +41,7 @@
 }
 
 ; Function Attrs: nounwind readnone
-declare void @llvm.dbg.declare(metadata, metadata) #1
+declare void @llvm.dbg.declare(metadata, metadata, metadata) #1
 
 attributes #0 = { nounwind uwtable "less-precise-fpmad"="false" "no-frame-pointer-elim"="true" "no-frame-pointer-elim-non-leaf"="true" "no-infs-fp-math"="false" "no-nans-fp-math"="false" "unsafe-fp-math"="false" "use-soft-float"="false" }
 attributes #1 = { nounwind readnone }
@@ -54,33 +49,6 @@
 !llvm.dbg.cu = !{!0}
 !llvm.module.flags = !{!24}
 
-<<<<<<< HEAD
-!0 = metadata !{i32 786449, metadata !1, i32 4, metadata !"clang version 3.4 ", i1 false, metadata !"", i32 0, metadata !2, metadata !2, metadata !3, metadata !2, metadata !2, metadata !"", i32 1} ; [ DW_TAG_compile_unit ] [/usr/local/google/home/blaikie/dev/scratch/scratch.cpp] [DW_LANG_C_plus_plus]
-!1 = metadata !{metadata !"scratch.cpp", metadata !"/usr/local/google/home/blaikie/dev/scratch"}
-!2 = metadata !{}
-!3 = metadata !{metadata !4}
-!4 = metadata !{i32 786478, metadata !1, metadata !5, metadata !"func", metadata !"func", metadata !"_Z4func3fooS_", i32 6, metadata !6, i1 false, i1 true, i32 0, i32 0, null, i32 256, i1 false, void (%struct.foo*, %struct.foo*)* @_Z4func3fooS_, null, null, metadata !2, i32 6} ; [ DW_TAG_subprogram ] [line 6] [def] [func]
-!5 = metadata !{i32 786473, metadata !1}          ; [ DW_TAG_file_type ] [/usr/local/google/home/blaikie/dev/scratch/scratch.cpp]
-!6 = metadata !{i32 786453, i32 0, null, metadata !"", i32 0, i64 0, i64 0, i64 0, i32 0, null, metadata !7, i32 0, null, null, null} ; [ DW_TAG_subroutine_type ] [line 0, size 0, align 0, offset 0] [from ]
-!7 = metadata !{null, metadata !8, metadata !8}
-!8 = metadata !{i32 786451, metadata !1, null, metadata !"foo", i32 1, i64 32, i64 32, i32 0, i32 0, null, metadata !9, i32 0, null, null, null} ; [ DW_TAG_structure_type ] [foo] [line 1, size 32, align 32, offset 0] [def] [from ]
-!9 = metadata !{metadata !10, metadata !12}
-!10 = metadata !{i32 786445, metadata !1, metadata !8, metadata !"i", i32 3, i64 32, i64 32, i64 0, i32 0, metadata !11} ; [ DW_TAG_member ] [i] [line 3, size 32, align 32, offset 0] [from int]
-!11 = metadata !{i32 786468, null, null, metadata !"int", i32 0, i64 32, i64 32, i64 0, i32 0, i32 5} ; [ DW_TAG_base_type ] [int] [line 0, size 32, align 32, offset 0, enc DW_ATE_signed]
-!12 = metadata !{i32 786478, metadata !1, metadata !8, metadata !"foo", metadata !"foo", metadata !"", i32 2, metadata !13, i1 false, i1 false, i32 0, i32 0, null, i32 256, i1 false, null, null, i32 0, metadata !18, i32 2} ; [ DW_TAG_subprogram ] [line 2] [foo]
-!13 = metadata !{i32 786453, i32 0, null, metadata !"", i32 0, i64 0, i64 0, i64 0, i32 0, null, metadata !14, i32 0, null, null, null} ; [ DW_TAG_subroutine_type ] [line 0, size 0, align 0, offset 0] [from ]
-!14 = metadata !{null, metadata !15, metadata !16}
-!15 = metadata !{i32 786447, i32 0, null, metadata !"", i32 0, i64 64, i64 64, i64 0, i32 1088, metadata !8} ; [ DW_TAG_pointer_type ] [line 0, size 64, align 64, offset 0] [artificial] [from foo]
-!16 = metadata !{i32 786448, null, null, null, i32 0, i64 0, i64 0, i64 0, i32 0, metadata !17} ; [ DW_TAG_reference_type ] [line 0, size 0, align 0, offset 0] [from ]
-!17 = metadata !{i32 786470, null, null, metadata !"", i32 0, i64 0, i64 0, i64 0, i32 0, metadata !8} ; [ DW_TAG_const_type ] [line 0, size 0, align 0, offset 0] [from foo]
-!18 = metadata !{i32 786468}
-!19 = metadata !{i32 786689, metadata !4, metadata !"f", metadata !5, i32 16777222, metadata !8, i32 0, i32 0} ; [ DW_TAG_arg_variable ] [f] [line 6]
-!20 = metadata !{i32 6, i32 0, metadata !4, null}
-!21 = metadata !{i32 786689, metadata !4, metadata !"g", metadata !5, i32 33554438, metadata !8, i32 0, i32 0} ; [ DW_TAG_arg_variable ] [g] [line 6]
-!22 = metadata !{i32 7, i32 0, metadata !4, null}
-!23 = metadata !{i32 8, i32 0, metadata !4, null} ; [ DW_TAG_imported_declaration ]
-!24 = metadata !{i32 1, metadata !"Debug Info Version", i32 1}
-=======
 !0 = !{!"0x11\004\00clang version 3.4 \000\00\000\00\001", !1, !2, !2, !3, !2, !2} ; [ DW_TAG_compile_unit ] [/usr/local/google/home/blaikie/dev/scratch/scratch.cpp] [DW_LANG_C_plus_plus]
 !1 = !{!"scratch.cpp", !"/usr/local/google/home/blaikie/dev/scratch"}
 !2 = !{}
@@ -105,5 +73,4 @@
 !21 = !{!"0x101\00g\0033554438\000", !4, !5, !8} ; [ DW_TAG_arg_variable ] [g] [line 6]
 !22 = !MDLocation(line: 7, scope: !4)
 !23 = !MDLocation(line: 8, scope: !4)
-!24 = !{i32 1, !"Debug Info Version", i32 2}
->>>>>>> 41cb3da2
+!24 = !{i32 1, !"Debug Info Version", i32 2}