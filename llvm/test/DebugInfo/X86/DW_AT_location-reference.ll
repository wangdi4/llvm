--- conflicted
+++ resolved
@@ -64,7 +64,7 @@
 entry:
   %call = tail call i32 @g(i32 0, i32 0) nounwind, !dbg !8
   store i32 %call, i32* @a, align 4, !dbg !8
-  tail call void @llvm.dbg.value(metadata !12, i64 0, metadata !5, metadata !{metadata !"0x102"}), !dbg !13
+  tail call void @llvm.dbg.value(metadata i32 1, i64 0, metadata !5, metadata !{!"0x102"}), !dbg !13
   br label %while.body
 
 while.body:                                       ; preds = %entry, %while.body
@@ -75,10 +75,10 @@
   br i1 %tobool, label %while.end, label %while.body, !dbg !14
 
 while.end:                                        ; preds = %while.body
-  tail call void @llvm.dbg.value(metadata !{i32 %mul}, i64 0, metadata !5, metadata !{metadata !"0x102"}), !dbg !14
+  tail call void @llvm.dbg.value(metadata i32 %mul, i64 0, metadata !5, metadata !{!"0x102"}), !dbg !14
   %call4 = tail call i32 @g(i32 %mul, i32 0) nounwind, !dbg !15
   store i32 %call4, i32* @a, align 4, !dbg !15
-  tail call void @llvm.dbg.value(metadata !16, i64 0, metadata !5, metadata !{metadata !"0x102"}), !dbg !17
+  tail call void @llvm.dbg.value(metadata i32 2, i64 0, metadata !5, metadata !{!"0x102"}), !dbg !17
   br label %while.body9
 
 while.body9:                                      ; preds = %while.end, %while.body9
@@ -89,7 +89,7 @@
   br i1 %tobool8, label %while.end13, label %while.body9, !dbg !18
 
 while.end13:                                      ; preds = %while.body9
-  tail call void @llvm.dbg.value(metadata !{i32 %mul12}, i64 0, metadata !5, metadata !{metadata !"0x102"}), !dbg !18
+  tail call void @llvm.dbg.value(metadata i32 %mul12, i64 0, metadata !5, metadata !{!"0x102"}), !dbg !18
   %call15 = tail call i32 @g(i32 0, i32 %mul12) nounwind, !dbg !19
   store i32 %call15, i32* @a, align 4, !dbg !19
   ret void, !dbg !20
@@ -102,30 +102,6 @@
 !llvm.dbg.cu = !{!2}
 !llvm.module.flags = !{!24}
 
-<<<<<<< HEAD
-!0 = metadata !{metadata !"0x2e\00f\00f\00\004\000\001\000\006\00256\001\004", metadata !23, metadata !1, metadata !3, null, void ()* @f, null, null, metadata !22} ; [ DW_TAG_subprogram ] [line 4] [def] [f]
-!1 = metadata !{metadata !"0x29", metadata !23} ; [ DW_TAG_file_type ]
-!2 = metadata !{metadata !"0x11\0012\00clang version 3.0 (trunk)\001\00\000\00\001", metadata !23, metadata !4, metadata !4, metadata !21, null,  null} ; [ DW_TAG_compile_unit ]
-!3 = metadata !{metadata !"0x15\00\000\000\000\000\000\000", metadata !23, metadata !1, null, metadata !4, null, null, null} ; [ DW_TAG_subroutine_type ] [line 0, size 0, align 0, offset 0] [from ]
-!4 = metadata !{null}
-!5 = metadata !{metadata !"0x100\00x\005\000", metadata !6, metadata !1, metadata !7} ; [ DW_TAG_auto_variable ]
-!6 = metadata !{metadata !"0xb\004\0014\000", metadata !23, metadata !0} ; [ DW_TAG_lexical_block ]
-!7 = metadata !{metadata !"0x24\00int\000\0032\0032\000\000\005", null, metadata !2} ; [ DW_TAG_base_type ]
-!8 = metadata !{i32 6, i32 3, metadata !6, null}
-!12 = metadata !{i32 1}
-!13 = metadata !{i32 7, i32 3, metadata !6, null}
-!14 = metadata !{i32 8, i32 3, metadata !6, null}
-!15 = metadata !{i32 9, i32 3, metadata !6, null}
-!16 = metadata !{i32 2}
-!17 = metadata !{i32 10, i32 3, metadata !6, null}
-!18 = metadata !{i32 11, i32 3, metadata !6, null}
-!19 = metadata !{i32 12, i32 3, metadata !6, null}
-!20 = metadata !{i32 13, i32 1, metadata !6, null}
-!21 = metadata !{metadata !0}
-!22 = metadata !{metadata !5}
-!23 = metadata !{metadata !"simple.c", metadata !"/home/rengol01/temp/tests/dwarf/relocation"}
-!24 = metadata !{i32 1, metadata !"Debug Info Version", i32 2}
-=======
 !0 = !{!"0x2e\00f\00f\00\004\000\001\000\006\00256\001\004", !23, !1, !3, null, void ()* @f, null, null, !22} ; [ DW_TAG_subprogram ] [line 4] [def] [f]
 !1 = !{!"0x29", !23} ; [ DW_TAG_file_type ]
 !2 = !{!"0x11\0012\00clang version 3.0 (trunk)\001\00\000\00\001", !23, !4, !4, !21, null,  null} ; [ DW_TAG_compile_unit ]
@@ -147,5 +123,4 @@
 !21 = !{!0}
 !22 = !{!5}
 !23 = !{!"simple.c", !"/home/rengol01/temp/tests/dwarf/relocation"}
-!24 = !{i32 1, !"Debug Info Version", i32 2}
->>>>>>> 7618b2b2
+!24 = !{i32 1, !"Debug Info Version", i32 2}