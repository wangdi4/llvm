--- conflicted
+++ resolved
@@ -48,12 +48,12 @@
 
 define void @Proc8(i32* nocapture %Array1Par, [51 x i32]* nocapture %Array2Par, i32 %IntParI1, i32 %IntParI2) nounwind optsize {
 entry:
-  tail call void @llvm.dbg.value(metadata !{i32* %Array1Par}, i64 0, metadata !23, metadata !{metadata !"0x102"}), !dbg !64
-  tail call void @llvm.dbg.value(metadata !{[51 x i32]* %Array2Par}, i64 0, metadata !24, metadata !{metadata !"0x102"}), !dbg !65
-  tail call void @llvm.dbg.value(metadata !{i32 %IntParI1}, i64 0, metadata !25, metadata !{metadata !"0x102"}), !dbg !66
-  tail call void @llvm.dbg.value(metadata !{i32 %IntParI2}, i64 0, metadata !26, metadata !{metadata !"0x102"}), !dbg !67
+  tail call void @llvm.dbg.value(metadata i32* %Array1Par, i64 0, metadata !23, metadata !{!"0x102"}), !dbg !64
+  tail call void @llvm.dbg.value(metadata [51 x i32]* %Array2Par, i64 0, metadata !24, metadata !{!"0x102"}), !dbg !65
+  tail call void @llvm.dbg.value(metadata i32 %IntParI1, i64 0, metadata !25, metadata !{!"0x102"}), !dbg !66
+  tail call void @llvm.dbg.value(metadata i32 %IntParI2, i64 0, metadata !26, metadata !{!"0x102"}), !dbg !67
   %add = add i32 %IntParI1, 5, !dbg !68
-  tail call void @llvm.dbg.value(metadata !{i32 %add}, i64 0, metadata !27, metadata !{metadata !"0x102"}), !dbg !68
+  tail call void @llvm.dbg.value(metadata i32 %add, i64 0, metadata !27, metadata !{!"0x102"}), !dbg !68
   %idxprom = sext i32 %add to i64, !dbg !69
   %arrayidx = getelementptr inbounds i32* %Array1Par, i64 %idxprom, !dbg !69
   store i32 %IntParI2, i32* %arrayidx, align 4, !dbg !69
@@ -65,7 +65,7 @@
   %idxprom7 = sext i32 %add6 to i64, !dbg !74
   %arrayidx8 = getelementptr inbounds i32* %Array1Par, i64 %idxprom7, !dbg !74
   store i32 %add, i32* %arrayidx8, align 4, !dbg !74
-  tail call void @llvm.dbg.value(metadata !{i32 %add}, i64 0, metadata !28, metadata !{metadata !"0x102"}), !dbg !75
+  tail call void @llvm.dbg.value(metadata i32 %add, i64 0, metadata !28, metadata !{!"0x102"}), !dbg !75
   br label %for.body, !dbg !75
 
 for.body:                                         ; preds = %entry, %for.body
@@ -74,7 +74,7 @@
   %arrayidx13 = getelementptr inbounds [51 x i32]* %Array2Par, i64 %idxprom, i64 %indvars.iv, !dbg !77
   store i32 %add, i32* %arrayidx13, align 4, !dbg !77
   %inc = add nsw i32 %IntIndex.046, 1, !dbg !75
-  tail call void @llvm.dbg.value(metadata !{i32 %inc}, i64 0, metadata !28, metadata !{metadata !"0x102"}), !dbg !75
+  tail call void @llvm.dbg.value(metadata i32 %inc, i64 0, metadata !28, metadata !{!"0x102"}), !dbg !75
   %cmp = icmp sgt i32 %inc, %add3, !dbg !75
   %indvars.iv.next = add i64 %indvars.iv, 1, !dbg !75
   br i1 %cmp, label %for.end, label %for.body, !dbg !75
@@ -103,89 +103,6 @@
 !llvm.dbg.cu = !{!0}
 !llvm.module.flags = !{!83}
 
-<<<<<<< HEAD
-!0 = metadata !{metadata !"0x11\0012\00clang version 3.3 (trunk 175015)\001\00\000\00\001", metadata !82, metadata !1, metadata !10, metadata !11, metadata !29,  metadata !10} ; [ DW_TAG_compile_unit ] [/Users/manmanren/test-Nov/rdar_13183203/test2/dry.c] [DW_LANG_C99]
-!1 = metadata !{metadata !2}
-!2 = metadata !{metadata !"0x4\00\00128\0032\0032\000\000\000", metadata !82, null, null, metadata !4, null, null, null} ; [ DW_TAG_enumeration_type ] [line 128, size 32, align 32, offset 0] [def] [from ]
-!3 = metadata !{metadata !"0x29", metadata !82} ; [ DW_TAG_file_type ]
-!4 = metadata !{metadata !5, metadata !6, metadata !7, metadata !8, metadata !9}
-!5 = metadata !{metadata !"0x28\00Ident1\000"} ; [ DW_TAG_enumerator ] [Ident1 :: 0]
-!6 = metadata !{metadata !"0x28\00Ident2\0010000"} ; [ DW_TAG_enumerator ] [Ident2 :: 10000]
-!7 = metadata !{metadata !"0x28\00Ident3\0010001"} ; [ DW_TAG_enumerator ] [Ident3 :: 10001]
-!8 = metadata !{metadata !"0x28\00Ident4\0010002"} ; [ DW_TAG_enumerator ] [Ident4 :: 10002]
-!9 = metadata !{metadata !"0x28\00Ident5\0010003"} ; [ DW_TAG_enumerator ] [Ident5 :: 10003]
-!10 = metadata !{}
-!11 = metadata !{metadata !12}
-!12 = metadata !{metadata !"0x2e\00Proc8\00Proc8\00\00180\000\001\000\006\000\001\00185", metadata !82, metadata !3, metadata !13, null, void (i32*, [51 x i32]*, i32, i32)* @Proc8, null, null, metadata !22} ; [ DW_TAG_subprogram ] [line 180] [def] [scope 185] [Proc8]
-!13 = metadata !{metadata !"0x15\00\000\000\000\000\000\000", i32 0, null, null, metadata !14, null, null, null} ; [ DW_TAG_subroutine_type ] [line 0, size 0, align 0, offset 0] [from ]
-!14 = metadata !{null, metadata !15, metadata !17, metadata !21, metadata !21}
-!15 = metadata !{metadata !"0xf\00\000\0064\0064\000\000", null, null, metadata !16} ; [ DW_TAG_pointer_type ] [line 0, size 64, align 64, offset 0] [from int]
-!16 = metadata !{metadata !"0x24\00int\000\0032\0032\000\000\005", null, null} ; [ DW_TAG_base_type ] [int] [line 0, size 32, align 32, offset 0, enc DW_ATE_signed]
-!17 = metadata !{metadata !"0xf\00\000\0064\0064\000\000", null, null, metadata !18} ; [ DW_TAG_pointer_type ] [line 0, size 64, align 64, offset 0] [from ]
-!18 = metadata !{metadata !"0x1\00\000\001632\0032\000\000", null, null, metadata !16, metadata !19, i32 0, null, null, null} ; [ DW_TAG_array_type ] [line 0, size 1632, align 32, offset 0] [from int]
-!19 = metadata !{metadata !20}
-!20 = metadata !{metadata !"0x21\000\0051"}       ; [ DW_TAG_subrange_type ] [0, 50]
-!21 = metadata !{metadata !"0x16\00OneToFifty\00132\000\000\000\000", metadata !82, null, metadata !16} ; [ DW_TAG_typedef ] [OneToFifty] [line 132, size 0, align 0, offset 0] [from int]
-!22 = metadata !{metadata !23, metadata !24, metadata !25, metadata !26, metadata !27, metadata !28}
-!23 = metadata !{metadata !"0x101\00Array1Par\0016777397\000", metadata !12, metadata !3, metadata !15} ; [ DW_TAG_arg_variable ] [Array1Par] [line 181]
-!24 = metadata !{metadata !"0x101\00Array2Par\0033554614\000", metadata !12, metadata !3, metadata !17} ; [ DW_TAG_arg_variable ] [Array2Par] [line 182]
-!25 = metadata !{metadata !"0x101\00IntParI1\0050331831\000", metadata !12, metadata !3, metadata !21} ; [ DW_TAG_arg_variable ] [IntParI1] [line 183]
-!26 = metadata !{metadata !"0x101\00IntParI2\0067109048\000", metadata !12, metadata !3, metadata !21} ; [ DW_TAG_arg_variable ] [IntParI2] [line 184]
-!27 = metadata !{metadata !"0x100\00IntLoc\00186\000", metadata !12, metadata !3, metadata !21} ; [ DW_TAG_auto_variable ] [IntLoc] [line 186]
-!28 = metadata !{metadata !"0x100\00IntIndex\00187\000", metadata !12, metadata !3, metadata !21} ; [ DW_TAG_auto_variable ] [IntIndex] [line 187]
-!29 = metadata !{metadata !30, metadata !35, metadata !36, metadata !38, metadata !39, metadata !40, metadata !42, metadata !46, metadata !63}
-!30 = metadata !{metadata !"0x34\00Version\00Version\00\00111\000\001", null, metadata !3, metadata !31, [4 x i8]* @Version, null} ; [ DW_TAG_variable ] [Version] [line 111] [def]
-!31 = metadata !{metadata !"0x1\00\000\0032\008\000\000", null, null, metadata !32, metadata !33, i32 0, null, null, null} ; [ DW_TAG_array_type ] [line 0, size 32, align 8, offset 0] [from char]
-!32 = metadata !{metadata !"0x24\00char\000\008\008\000\000\006", null, null} ; [ DW_TAG_base_type ] [char] [line 0, size 8, align 8, offset 0, enc DW_ATE_signed_char]
-!33 = metadata !{metadata !34}
-!34 = metadata !{metadata !"0x21\000\004"}        ; [ DW_TAG_subrange_type ] [0, 3]
-!35 = metadata !{metadata !"0x34\00IntGlob\00IntGlob\00\00171\000\001", null, metadata !3, metadata !16, i32* @IntGlob, null} ; [ DW_TAG_variable ] [IntGlob] [line 171] [def]
-!36 = metadata !{metadata !"0x34\00BoolGlob\00BoolGlob\00\00172\000\001", null, metadata !3, metadata !37, i32* @BoolGlob, null} ; [ DW_TAG_variable ] [BoolGlob] [line 172] [def]
-!37 = metadata !{metadata !"0x16\00boolean\00149\000\000\000\000", metadata !82, null, metadata !16} ; [ DW_TAG_typedef ] [boolean] [line 149, size 0, align 0, offset 0] [from int]
-!38 = metadata !{metadata !"0x34\00Char1Glob\00Char1Glob\00\00173\000\001", null, metadata !3, metadata !32, i8* @Char1Glob, null} ; [ DW_TAG_variable ] [Char1Glob] [line 173] [def]
-!39 = metadata !{metadata !"0x34\00Char2Glob\00Char2Glob\00\00174\000\001", null, metadata !3, metadata !32, i8* @Char2Glob, null} ; [ DW_TAG_variable ] [Char2Glob] [line 174] [def]
-!40 = metadata !{metadata !"0x34\00Array1Glob\00Array1Glob\00\00175\000\001", null, metadata !3, metadata !41, [51 x i32]* @Array1Glob, null} ; [ DW_TAG_variable ] [Array1Glob] [line 175] [def]
-!41 = metadata !{metadata !"0x16\00Array1Dim\00135\000\000\000\000", metadata !82, null, metadata !18} ; [ DW_TAG_typedef ] [Array1Dim] [line 135, size 0, align 0, offset 0] [from ]
-!42 = metadata !{metadata !"0x34\00Array2Glob\00Array2Glob\00\00176\000\001", null, metadata !3, metadata !43, [51 x [51 x i32]]* @Array2Glob, null} ; [ DW_TAG_variable ] [Array2Glob] [line 176] [def]
-!43 = metadata !{metadata !"0x16\00Array2Dim\00136\000\000\000\000", metadata !82, null, metadata !44} ; [ DW_TAG_typedef ] [Array2Dim] [line 136, size 0, align 0, offset 0] [from ]
-!44 = metadata !{metadata !"0x1\00\000\0083232\0032\000\000", null, null, metadata !16, metadata !45, i32 0, null, null, null} ; [ DW_TAG_array_type ] [line 0, size 83232, align 32, offset 0] [from int]
-!45 = metadata !{metadata !20, metadata !20}
-!46 = metadata !{metadata !"0x34\00PtrGlb\00PtrGlb\00\00177\000\001", null, metadata !3, metadata !47, %struct.Record** @PtrGlb, null} ; [ DW_TAG_variable ] [PtrGlb] [line 177] [def]
-!47 = metadata !{metadata !"0x16\00RecordPtr\00148\000\000\000\000", metadata !82, null, metadata !48} ; [ DW_TAG_typedef ] [RecordPtr] [line 148, size 0, align 0, offset 0] [from ]
-!48 = metadata !{metadata !"0xf\00\000\0064\0064\000\000", null, null, metadata !49} ; [ DW_TAG_pointer_type ] [line 0, size 64, align 64, offset 0] [from RecordType]
-!49 = metadata !{metadata !"0x16\00RecordType\00147\000\000\000\000", metadata !82, null, metadata !50} ; [ DW_TAG_typedef ] [RecordType] [line 147, size 0, align 0, offset 0] [from Record]
-!50 = metadata !{metadata !"0x13\00Record\00138\00448\0064\000\000\000", metadata !82, null, null, metadata !51, null, i32 0, null} ; [ DW_TAG_structure_type ] [Record] [line 138, size 448, align 64, offset 0] [def] [from ]
-!51 = metadata !{metadata !52, metadata !54, metadata !56, metadata !57, metadata !58}
-!52 = metadata !{metadata !"0xd\00PtrComp\00140\0064\0064\000\000", metadata !82, metadata !50, metadata !53} ; [ DW_TAG_member ] [PtrComp] [line 140, size 64, align 64, offset 0] [from ]
-!53 = metadata !{metadata !"0xf\00\000\0064\0064\000\000", null, null, metadata !50} ; [ DW_TAG_pointer_type ] [line 0, size 64, align 64, offset 0] [from Record]
-!54 = metadata !{metadata !"0xd\00Discr\00141\0032\0032\0064\000", metadata !82, metadata !50, metadata !55} ; [ DW_TAG_member ] [Discr] [line 141, size 32, align 32, offset 64] [from Enumeration]
-!55 = metadata !{metadata !"0x16\00Enumeration\00128\000\000\000\000", metadata !82, null, metadata !2} ; [ DW_TAG_typedef ] [Enumeration] [line 128, size 0, align 0, offset 0] [from ]
-!56 = metadata !{metadata !"0xd\00EnumComp\00142\0032\0032\0096\000", metadata !82, metadata !50, metadata !55} ; [ DW_TAG_member ] [EnumComp] [line 142, size 32, align 32, offset 96] [from Enumeration]
-!57 = metadata !{metadata !"0xd\00IntComp\00143\0032\0032\00128\000", metadata !82, metadata !50, metadata !21} ; [ DW_TAG_member ] [IntComp] [line 143, size 32, align 32, offset 128] [from OneToFifty]
-!58 = metadata !{metadata !"0xd\00StringComp\00144\00248\008\00160\000", metadata !82, metadata !50, metadata !59} ; [ DW_TAG_member ] [StringComp] [line 144, size 248, align 8, offset 160] [from String30]
-!59 = metadata !{metadata !"0x16\00String30\00134\000\000\000\000", metadata !82, null, metadata !60} ; [ DW_TAG_typedef ] [String30] [line 134, size 0, align 0, offset 0] [from ]
-!60 = metadata !{metadata !"0x1\00\000\00248\008\000\000", null, null, metadata !32, metadata !61, i32 0, null, null, null} ; [ DW_TAG_array_type ] [line 0, size 248, align 8, offset 0] [from char]
-!61 = metadata !{metadata !62}
-!62 = metadata !{metadata !"0x21\000\0031"}       ; [ DW_TAG_subrange_type ] [0, 30]
-!63 = metadata !{metadata !"0x34\00PtrGlbNext\00PtrGlbNext\00\00178\000\001", null, metadata !3, metadata !47, %struct.Record** @PtrGlbNext, null} ; [ DW_TAG_variable ] [PtrGlbNext] [line 178] [def]
-!64 = metadata !{i32 181, i32 0, metadata !12, null}
-!65 = metadata !{i32 182, i32 0, metadata !12, null}
-!66 = metadata !{i32 183, i32 0, metadata !12, null}
-!67 = metadata !{i32 184, i32 0, metadata !12, null}
-!68 = metadata !{i32 189, i32 0, metadata !12, null}
-!69 = metadata !{i32 190, i32 0, metadata !12, null}
-!73 = metadata !{i32 191, i32 0, metadata !12, null}
-!74 = metadata !{i32 192, i32 0, metadata !12, null}
-!75 = metadata !{i32 193, i32 0, metadata !76, null}
-!76 = metadata !{metadata !"0xb\00193\000\000", metadata !82, metadata !12} ; [ DW_TAG_lexical_block ] [/Users/manmanren/test-Nov/rdar_13183203/test2/dry.c]
-!77 = metadata !{i32 194, i32 0, metadata !76, null}
-!78 = metadata !{i32 195, i32 0, metadata !12, null}
-!79 = metadata !{i32 196, i32 0, metadata !12, null}
-!80 = metadata !{i32 197, i32 0, metadata !12, null}
-!81 = metadata !{i32 198, i32 0, metadata !12, null}
-!82 = metadata !{metadata !"dry.c", metadata !"/Users/manmanren/test-Nov/rdar_13183203/test2"}
-!83 = metadata !{i32 1, metadata !"Debug Info Version", i32 2}
-=======
 !0 = !{!"0x11\0012\00clang version 3.3 (trunk 175015)\001\00\000\00\001", !82, !1, !10, !11, !29,  !10} ; [ DW_TAG_compile_unit ] [/Users/manmanren/test-Nov/rdar_13183203/test2/dry.c] [DW_LANG_C99]
 !1 = !{!2}
 !2 = !{!"0x4\00\00128\0032\0032\000\000\000", !82, null, null, !4, null, null, null} ; [ DW_TAG_enumeration_type ] [line 128, size 32, align 32, offset 0] [def] [from ]
@@ -266,5 +183,4 @@
 !80 = !MDLocation(line: 197, scope: !12)
 !81 = !MDLocation(line: 198, scope: !12)
 !82 = !{!"dry.c", !"/Users/manmanren/test-Nov/rdar_13183203/test2"}
-!83 = !{i32 1, !"Debug Info Version", i32 2}
->>>>>>> 7618b2b2
+!83 = !{i32 1, !"Debug Info Version", i32 2}