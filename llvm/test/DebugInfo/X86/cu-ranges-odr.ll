; RUN: llc -split-dwarf=Enable -O0 %s -mtriple=x86_64-unknown-linux-gnu -filetype=obj -o %t
; RUN: llvm-dwarfdump -debug-dump=all %t | FileCheck %s
; RUN: llvm-readobj --relocations %t | FileCheck --check-prefix=CHECK-RELOCS %s

; From:
; class A {
; public:
;   A(int i = 0) : a(i) {}
; private:
;   int a;
; };
;
; A a;

; With function sections enabled make sure that we have a DW_AT_ranges attribute.
; CHECK: DW_AT_ranges

; Check that we have a relocation against the .debug_ranges section.
; CHECK-RELOCS: R_X86_64_32 .debug_ranges 0x0

%class.A = type { i32 }

@a = global %class.A zeroinitializer, align 4
@llvm.global_ctors = appending global [1 x { i32, void ()* }] [{ i32, void ()* } { i32 65535, void ()* @_GLOBAL__I_a }]

define internal void @__cxx_global_var_init() section ".text.startup" {
entry:
  call void @_ZN1AC2Ei(%class.A* @a, i32 0), !dbg !26
  ret void, !dbg !26
}

; Function Attrs: nounwind uwtable
define linkonce_odr void @_ZN1AC2Ei(%class.A* %this, i32 %i) unnamed_addr #0 align 2 {
entry:
  %this.addr = alloca %class.A*, align 8
  %i.addr = alloca i32, align 4
  store %class.A* %this, %class.A** %this.addr, align 8
<<<<<<< HEAD
  call void @llvm.dbg.declare(metadata !{%class.A** %this.addr}, metadata !27), !dbg !29
  store i32 %i, i32* %i.addr, align 4
  call void @llvm.dbg.declare(metadata !{i32* %i.addr}, metadata !30), !dbg !31
=======
  call void @llvm.dbg.declare(metadata %class.A** %this.addr, metadata !27, metadata !{!"0x102"}), !dbg !29
  store i32 %i, i32* %i.addr, align 4
  call void @llvm.dbg.declare(metadata i32* %i.addr, metadata !30, metadata !{!"0x102"}), !dbg !31
>>>>>>> 41cb3da2
  %this1 = load %class.A** %this.addr
  %a = getelementptr inbounds %class.A* %this1, i32 0, i32 0, !dbg !31
  %0 = load i32* %i.addr, align 4, !dbg !31
  store i32 %0, i32* %a, align 4, !dbg !31
  ret void, !dbg !31
}

; Function Attrs: nounwind readnone
declare void @llvm.dbg.declare(metadata, metadata) #1

define internal void @_GLOBAL__I_a() section ".text.startup" {
entry:
  call void @__cxx_global_var_init(), !dbg !32
  ret void, !dbg !32
}

attributes #0 = { nounwind uwtable "less-precise-fpmad"="false" "no-frame-pointer-elim"="true" "no-frame-pointer-elim-non-leaf" "no-infs-fp-math"="false" "no-nans-fp-math"="false" "stack-protector-buffer-size"="8" "unsafe-fp-math"="false" "use-soft-float"="false" }
attributes #1 = { nounwind readnone }

!llvm.dbg.cu = !{!0}
!llvm.module.flags = !{!23, !24}
!llvm.ident = !{!25}

<<<<<<< HEAD
!0 = metadata !{i32 786449, metadata !1, i32 4, metadata !"clang version 3.5 (trunk 199923) (llvm/trunk 199940)", i1 false, metadata !"", i32 0, metadata !2, metadata !3, metadata !13, metadata !21, metadata !2, metadata !"", i32 1} ; [ DW_TAG_compile_unit ] [/usr/local/google/home/echristo/tmp/baz.cpp] [DW_LANG_C_plus_plus]
!1 = metadata !{metadata !"baz.cpp", metadata !"/usr/local/google/home/echristo/tmp"}
!2 = metadata !{}
!3 = metadata !{metadata !4}
!4 = metadata !{i32 786434, metadata !1, null, metadata !"A", i32 1, i64 32, i64 32, i32 0, i32 0, null, metadata !5, i32 0, null, null, metadata !"_ZTS1A"} ; [ DW_TAG_class_type ] [A] [line 1, size 32, align 32, offset 0] [def] [from ]
!5 = metadata !{metadata !6, metadata !8}
!6 = metadata !{i32 786445, metadata !1, metadata !"_ZTS1A", metadata !"a", i32 5, i64 32, i64 32, i64 0, i32 1, metadata !7} ; [ DW_TAG_member ] [a] [line 5, size 32, align 32, offset 0] [private] [from int]
!7 = metadata !{i32 786468, null, null, metadata !"int", i32 0, i64 32, i64 32, i64 0, i32 0, i32 5} ; [ DW_TAG_base_type ] [int] [line 0, size 32, align 32, offset 0, enc DW_ATE_signed]
!8 = metadata !{i32 786478, metadata !1, metadata !"_ZTS1A", metadata !"A", metadata !"A", metadata !"", i32 3, metadata !9, i1 false, i1 false, i32 0, i32 0, null, i32 256, i1 false, null, null, i32 0, metadata !12, i32 3} ; [ DW_TAG_subprogram ] [line 3] [A]
!9 = metadata !{i32 786453, i32 0, null, metadata !"", i32 0, i64 0, i64 0, i64 0, i32 0, null, metadata !10, i32 0, null, null, null} ; [ DW_TAG_subroutine_type ] [line 0, size 0, align 0, offset 0] [from ]
!10 = metadata !{null, metadata !11, metadata !7}
!11 = metadata !{i32 786447, null, null, metadata !"", i32 0, i64 64, i64 64, i64 0, i32 1088, metadata !"_ZTS1A"} ; [ DW_TAG_pointer_type ] [line 0, size 64, align 64, offset 0] [artificial] [from _ZTS1A]
!12 = metadata !{i32 786468}
!13 = metadata !{metadata !14, metadata !18, metadata !19}
!14 = metadata !{i32 786478, metadata !1, metadata !15, metadata !"__cxx_global_var_init", metadata !"__cxx_global_var_init", metadata !"", i32 8, metadata !16, i1 true, i1 true, i32 0, i32 0, null, i32 256, i1 false, void ()* @__cxx_global_var_init, null, null, metadata !2, i32 8} ; [ DW_TAG_subprogram ] [line 8] [local] [def] [__cxx_global_var_init]
!15 = metadata !{i32 786473, metadata !1}         ; [ DW_TAG_file_type ] [/usr/local/google/home/echristo/tmp/baz.cpp]
!16 = metadata !{i32 786453, i32 0, null, metadata !"", i32 0, i64 0, i64 0, i64 0, i32 0, null, metadata !17, i32 0, null, null, null} ; [ DW_TAG_subroutine_type ] [line 0, size 0, align 0, offset 0] [from ]
!17 = metadata !{null}
!18 = metadata !{i32 786478, metadata !1, metadata !"_ZTS1A", metadata !"A", metadata !"A", metadata !"_ZN1AC2Ei", i32 3, metadata !9, i1 false, i1 true, i32 0, i32 0, null, i32 256, i1 false, void (%class.A*, i32)* @_ZN1AC2Ei, null, metadata !8, metadata !2, i32 3} ; [ DW_TAG_subprogram ] [line 3] [def] [A]
!19 = metadata !{i32 786478, metadata !1, metadata !15, metadata !"", metadata !"", metadata !"_GLOBAL__I_a", i32 3, metadata !20, i1 true, i1 true, i32 0, i32 0, null, i32 64, i1 false, void ()* @_GLOBAL__I_a, null, null, metadata !2, i32 3} ; [ DW_TAG_subprogram ] [line 3] [local] [def]
!20 = metadata !{i32 786453, i32 0, null, metadata !"", i32 0, i64 0, i64 0, i64 0, i32 0, null, metadata !2, i32 0, null, null, null} ; [ DW_TAG_subroutine_type ] [line 0, size 0, align 0, offset 0] [from ]
!21 = metadata !{metadata !22}
!22 = metadata !{i32 786484, i32 0, null, metadata !"a", metadata !"a", metadata !"", metadata !15, i32 8, metadata !4, i32 0, i32 1, %class.A* @a, null} ; [ DW_TAG_variable ] [a] [line 8] [def]
!23 = metadata !{i32 2, metadata !"Dwarf Version", i32 4}
!24 = metadata !{i32 1, metadata !"Debug Info Version", i32 1}
!25 = metadata !{metadata !"clang version 3.5 (trunk 199923) (llvm/trunk 199940)"}
!26 = metadata !{i32 8, i32 0, metadata !14, null} ; [ DW_TAG_imported_declaration ]
!27 = metadata !{i32 786689, metadata !18, metadata !"this", null, i32 16777216, metadata !28, i32 1088, i32 0} ; [ DW_TAG_arg_variable ] [this] [line 0]
!28 = metadata !{i32 786447, null, null, metadata !"", i32 0, i64 64, i64 64, i64 0, i32 0, metadata !"_ZTS1A"} ; [ DW_TAG_pointer_type ] [line 0, size 64, align 64, offset 0] [from _ZTS1A]
!29 = metadata !{i32 0, i32 0, metadata !18, null}
!30 = metadata !{i32 786689, metadata !18, metadata !"i", metadata !15, i32 33554435, metadata !7, i32 0, i32 0} ; [ DW_TAG_arg_variable ] [i] [line 3]
!31 = metadata !{i32 3, i32 0, metadata !18, null}
!32 = metadata !{i32 3, i32 0, metadata !19, null}
=======
!0 = !{!"0x11\004\00clang version 3.5 (trunk 199923) (llvm/trunk 199940)\000\00\000\00\001", !1, !2, !3, !13, !21, !2} ; [ DW_TAG_compile_unit ] [/usr/local/google/home/echristo/tmp/baz.cpp] [DW_LANG_C_plus_plus]
!1 = !{!"baz.cpp", !"/usr/local/google/home/echristo/tmp"}
!2 = !{}
!3 = !{!4}
!4 = !{!"0x2\00A\001\0032\0032\000\000\000", !1, null, null, !5, null, null, !"_ZTS1A"} ; [ DW_TAG_class_type ] [A] [line 1, size 32, align 32, offset 0] [def] [from ]
!5 = !{!6, !8}
!6 = !{!"0xd\00a\005\0032\0032\000\001", !1, !"_ZTS1A", !7} ; [ DW_TAG_member ] [a] [line 5, size 32, align 32, offset 0] [private] [from int]
!7 = !{!"0x24\00int\000\0032\0032\000\000\005", null, null} ; [ DW_TAG_base_type ] [int] [line 0, size 32, align 32, offset 0, enc DW_ATE_signed]
!8 = !{!"0x2e\00A\00A\00\003\000\000\000\006\00256\000\003", !1, !"_ZTS1A", !9, null, null, null, i32 0, !12} ; [ DW_TAG_subprogram ] [line 3] [A]
!9 = !{!"0x15\00\000\000\000\000\000\000", i32 0, null, null, !10, null, null, null} ; [ DW_TAG_subroutine_type ] [line 0, size 0, align 0, offset 0] [from ]
!10 = !{null, !11, !7}
!11 = !{!"0xf\00\000\0064\0064\000\001088", null, null, !"_ZTS1A"} ; [ DW_TAG_pointer_type ] [line 0, size 64, align 64, offset 0] [artificial] [from _ZTS1A]
!12 = !{i32 786468}
!13 = !{!14, !18, !19}
!14 = !{!"0x2e\00__cxx_global_var_init\00__cxx_global_var_init\00\008\001\001\000\006\00256\000\008", !1, !15, !16, null, void ()* @__cxx_global_var_init, null, null, !2} ; [ DW_TAG_subprogram ] [line 8] [local] [def] [__cxx_global_var_init]
!15 = !{!"0x29", !1}         ; [ DW_TAG_file_type ] [/usr/local/google/home/echristo/tmp/baz.cpp]
!16 = !{!"0x15\00\000\000\000\000\000\000", i32 0, null, null, !17, null, null, null} ; [ DW_TAG_subroutine_type ] [line 0, size 0, align 0, offset 0] [from ]
!17 = !{null}
!18 = !{!"0x2e\00A\00A\00_ZN1AC2Ei\003\000\001\000\006\00256\000\003", !1, !"_ZTS1A", !9, null, void (%class.A*, i32)* @_ZN1AC2Ei, null, !8, !2} ; [ DW_TAG_subprogram ] [line 3] [def] [A]
!19 = !{!"0x2e\00\00\00_GLOBAL__I_a\003\001\001\000\006\0064\000\003", !1, !15, !20, null, void ()* @_GLOBAL__I_a, null, null, !2} ; [ DW_TAG_subprogram ] [line 3] [local] [def]
!20 = !{!"0x15\00\000\000\000\000\000\000", i32 0, null, null, !2, null, null, null} ; [ DW_TAG_subroutine_type ] [line 0, size 0, align 0, offset 0] [from ]
!21 = !{!22}
!22 = !{!"0x34\00a\00a\00\008\000\001", null, !15, !4, %class.A* @a, null} ; [ DW_TAG_variable ] [a] [line 8] [def]
!23 = !{i32 2, !"Dwarf Version", i32 4}
!24 = !{i32 1, !"Debug Info Version", i32 2}
!25 = !{!"clang version 3.5 (trunk 199923) (llvm/trunk 199940)"}
!26 = !MDLocation(line: 8, scope: !14)
!27 = !{!"0x101\00this\0016777216\001088", !18, null, !28} ; [ DW_TAG_arg_variable ] [this] [line 0]
!28 = !{!"0xf\00\000\0064\0064\000\000", null, null, !"_ZTS1A"} ; [ DW_TAG_pointer_type ] [line 0, size 64, align 64, offset 0] [from _ZTS1A]
!29 = !MDLocation(line: 0, scope: !18)
!30 = !{!"0x101\00i\0033554435\000", !18, !15, !7} ; [ DW_TAG_arg_variable ] [i] [line 3]
!31 = !MDLocation(line: 3, scope: !18)
!32 = !MDLocation(line: 3, scope: !19)
>>>>>>> 41cb3da2
<|MERGE_RESOLUTION|>--- conflicted
+++ resolved
@@ -35,15 +35,9 @@
   %this.addr = alloca %class.A*, align 8
   %i.addr = alloca i32, align 4
   store %class.A* %this, %class.A** %this.addr, align 8
-<<<<<<< HEAD
-  call void @llvm.dbg.declare(metadata !{%class.A** %this.addr}, metadata !27), !dbg !29
-  store i32 %i, i32* %i.addr, align 4
-  call void @llvm.dbg.declare(metadata !{i32* %i.addr}, metadata !30), !dbg !31
-=======
   call void @llvm.dbg.declare(metadata %class.A** %this.addr, metadata !27, metadata !{!"0x102"}), !dbg !29
   store i32 %i, i32* %i.addr, align 4
   call void @llvm.dbg.declare(metadata i32* %i.addr, metadata !30, metadata !{!"0x102"}), !dbg !31
->>>>>>> 41cb3da2
   %this1 = load %class.A** %this.addr
   %a = getelementptr inbounds %class.A* %this1, i32 0, i32 0, !dbg !31
   %0 = load i32* %i.addr, align 4, !dbg !31
@@ -52,7 +46,7 @@
 }
 
 ; Function Attrs: nounwind readnone
-declare void @llvm.dbg.declare(metadata, metadata) #1
+declare void @llvm.dbg.declare(metadata, metadata, metadata) #1
 
 define internal void @_GLOBAL__I_a() section ".text.startup" {
 entry:
@@ -67,41 +61,6 @@
 !llvm.module.flags = !{!23, !24}
 !llvm.ident = !{!25}
 
-<<<<<<< HEAD
-!0 = metadata !{i32 786449, metadata !1, i32 4, metadata !"clang version 3.5 (trunk 199923) (llvm/trunk 199940)", i1 false, metadata !"", i32 0, metadata !2, metadata !3, metadata !13, metadata !21, metadata !2, metadata !"", i32 1} ; [ DW_TAG_compile_unit ] [/usr/local/google/home/echristo/tmp/baz.cpp] [DW_LANG_C_plus_plus]
-!1 = metadata !{metadata !"baz.cpp", metadata !"/usr/local/google/home/echristo/tmp"}
-!2 = metadata !{}
-!3 = metadata !{metadata !4}
-!4 = metadata !{i32 786434, metadata !1, null, metadata !"A", i32 1, i64 32, i64 32, i32 0, i32 0, null, metadata !5, i32 0, null, null, metadata !"_ZTS1A"} ; [ DW_TAG_class_type ] [A] [line 1, size 32, align 32, offset 0] [def] [from ]
-!5 = metadata !{metadata !6, metadata !8}
-!6 = metadata !{i32 786445, metadata !1, metadata !"_ZTS1A", metadata !"a", i32 5, i64 32, i64 32, i64 0, i32 1, metadata !7} ; [ DW_TAG_member ] [a] [line 5, size 32, align 32, offset 0] [private] [from int]
-!7 = metadata !{i32 786468, null, null, metadata !"int", i32 0, i64 32, i64 32, i64 0, i32 0, i32 5} ; [ DW_TAG_base_type ] [int] [line 0, size 32, align 32, offset 0, enc DW_ATE_signed]
-!8 = metadata !{i32 786478, metadata !1, metadata !"_ZTS1A", metadata !"A", metadata !"A", metadata !"", i32 3, metadata !9, i1 false, i1 false, i32 0, i32 0, null, i32 256, i1 false, null, null, i32 0, metadata !12, i32 3} ; [ DW_TAG_subprogram ] [line 3] [A]
-!9 = metadata !{i32 786453, i32 0, null, metadata !"", i32 0, i64 0, i64 0, i64 0, i32 0, null, metadata !10, i32 0, null, null, null} ; [ DW_TAG_subroutine_type ] [line 0, size 0, align 0, offset 0] [from ]
-!10 = metadata !{null, metadata !11, metadata !7}
-!11 = metadata !{i32 786447, null, null, metadata !"", i32 0, i64 64, i64 64, i64 0, i32 1088, metadata !"_ZTS1A"} ; [ DW_TAG_pointer_type ] [line 0, size 64, align 64, offset 0] [artificial] [from _ZTS1A]
-!12 = metadata !{i32 786468}
-!13 = metadata !{metadata !14, metadata !18, metadata !19}
-!14 = metadata !{i32 786478, metadata !1, metadata !15, metadata !"__cxx_global_var_init", metadata !"__cxx_global_var_init", metadata !"", i32 8, metadata !16, i1 true, i1 true, i32 0, i32 0, null, i32 256, i1 false, void ()* @__cxx_global_var_init, null, null, metadata !2, i32 8} ; [ DW_TAG_subprogram ] [line 8] [local] [def] [__cxx_global_var_init]
-!15 = metadata !{i32 786473, metadata !1}         ; [ DW_TAG_file_type ] [/usr/local/google/home/echristo/tmp/baz.cpp]
-!16 = metadata !{i32 786453, i32 0, null, metadata !"", i32 0, i64 0, i64 0, i64 0, i32 0, null, metadata !17, i32 0, null, null, null} ; [ DW_TAG_subroutine_type ] [line 0, size 0, align 0, offset 0] [from ]
-!17 = metadata !{null}
-!18 = metadata !{i32 786478, metadata !1, metadata !"_ZTS1A", metadata !"A", metadata !"A", metadata !"_ZN1AC2Ei", i32 3, metadata !9, i1 false, i1 true, i32 0, i32 0, null, i32 256, i1 false, void (%class.A*, i32)* @_ZN1AC2Ei, null, metadata !8, metadata !2, i32 3} ; [ DW_TAG_subprogram ] [line 3] [def] [A]
-!19 = metadata !{i32 786478, metadata !1, metadata !15, metadata !"", metadata !"", metadata !"_GLOBAL__I_a", i32 3, metadata !20, i1 true, i1 true, i32 0, i32 0, null, i32 64, i1 false, void ()* @_GLOBAL__I_a, null, null, metadata !2, i32 3} ; [ DW_TAG_subprogram ] [line 3] [local] [def]
-!20 = metadata !{i32 786453, i32 0, null, metadata !"", i32 0, i64 0, i64 0, i64 0, i32 0, null, metadata !2, i32 0, null, null, null} ; [ DW_TAG_subroutine_type ] [line 0, size 0, align 0, offset 0] [from ]
-!21 = metadata !{metadata !22}
-!22 = metadata !{i32 786484, i32 0, null, metadata !"a", metadata !"a", metadata !"", metadata !15, i32 8, metadata !4, i32 0, i32 1, %class.A* @a, null} ; [ DW_TAG_variable ] [a] [line 8] [def]
-!23 = metadata !{i32 2, metadata !"Dwarf Version", i32 4}
-!24 = metadata !{i32 1, metadata !"Debug Info Version", i32 1}
-!25 = metadata !{metadata !"clang version 3.5 (trunk 199923) (llvm/trunk 199940)"}
-!26 = metadata !{i32 8, i32 0, metadata !14, null} ; [ DW_TAG_imported_declaration ]
-!27 = metadata !{i32 786689, metadata !18, metadata !"this", null, i32 16777216, metadata !28, i32 1088, i32 0} ; [ DW_TAG_arg_variable ] [this] [line 0]
-!28 = metadata !{i32 786447, null, null, metadata !"", i32 0, i64 64, i64 64, i64 0, i32 0, metadata !"_ZTS1A"} ; [ DW_TAG_pointer_type ] [line 0, size 64, align 64, offset 0] [from _ZTS1A]
-!29 = metadata !{i32 0, i32 0, metadata !18, null}
-!30 = metadata !{i32 786689, metadata !18, metadata !"i", metadata !15, i32 33554435, metadata !7, i32 0, i32 0} ; [ DW_TAG_arg_variable ] [i] [line 3]
-!31 = metadata !{i32 3, i32 0, metadata !18, null}
-!32 = metadata !{i32 3, i32 0, metadata !19, null}
-=======
 !0 = !{!"0x11\004\00clang version 3.5 (trunk 199923) (llvm/trunk 199940)\000\00\000\00\001", !1, !2, !3, !13, !21, !2} ; [ DW_TAG_compile_unit ] [/usr/local/google/home/echristo/tmp/baz.cpp] [DW_LANG_C_plus_plus]
 !1 = !{!"baz.cpp", !"/usr/local/google/home/echristo/tmp"}
 !2 = !{}
@@ -134,5 +93,4 @@
 !29 = !MDLocation(line: 0, scope: !18)
 !30 = !{!"0x101\00i\0033554435\000", !18, !15, !7} ; [ DW_TAG_arg_variable ] [i] [line 3]
 !31 = !MDLocation(line: 3, scope: !18)
-!32 = !MDLocation(line: 3, scope: !19)
->>>>>>> 41cb3da2
+!32 = !MDLocation(line: 3, scope: !19)