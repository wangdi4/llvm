; RUN: llc -mtriple=x86_64-apple-darwin %s -o %t -filetype=obj
; RUN: llvm-dwarfdump -debug-dump=info %t | FileCheck %s

; test that the DW_AT_specification is a back edge in the file.

; Skip the definition of zed(foo*)
; CHECK: DW_TAG_subprogram
; CHECK: DW_TAG_class_type
; CHECK:   DW_TAG_subprogram
; CHECK:     DW_AT_MIPS_linkage_name {{.*}} "_ZN3foo3barEv"
; CHECK: DW_TAG_subprogram
; CHECK-NOT: DW_TAG
; CHECK:   DW_AT_specification {{.*}} "_ZN3foo3barEv"

%struct.foo = type { i8 }

define void @_Z3zedP3foo(%struct.foo* %x) uwtable {
entry:
  %x.addr = alloca %struct.foo*, align 8
  store %struct.foo* %x, %struct.foo** %x.addr, align 8
  call void @llvm.dbg.declare(metadata !{%struct.foo** %x.addr}, metadata !23, metadata !{metadata !"0x102"}), !dbg !24
  %0 = load %struct.foo** %x.addr, align 8, !dbg !25
  call void @_ZN3foo3barEv(%struct.foo* %0), !dbg !25
  ret void, !dbg !27
}

declare void @llvm.dbg.declare(metadata, metadata, metadata) nounwind readnone

define linkonce_odr void @_ZN3foo3barEv(%struct.foo* %this) nounwind uwtable align 2 {
entry:
  %this.addr = alloca %struct.foo*, align 8
  store %struct.foo* %this, %struct.foo** %this.addr, align 8
  call void @llvm.dbg.declare(metadata !{%struct.foo** %this.addr}, metadata !28, metadata !{metadata !"0x102"}), !dbg !29
  %this1 = load %struct.foo** %this.addr
  ret void, !dbg !30
}

!llvm.dbg.cu = !{!0}
!llvm.module.flags = !{!33}

<<<<<<< HEAD
!0 = metadata !{metadata !"0x11\004\00clang version 3.0 ()\000\00\000\00\000", metadata !32, metadata !1, metadata !1, metadata !3, metadata !1,  metadata !1} ; [ DW_TAG_compile_unit ]
!1 = metadata !{}
!3 = metadata !{metadata !5, metadata !20}
!5 = metadata !{metadata !"0x2e\00zed\00zed\00_Z3zedP3foo\004\000\001\000\006\00256\000\004", metadata !6, metadata !6, metadata !7, null, void (%struct.foo*)* @_Z3zedP3foo, null, null, null} ; [ DW_TAG_subprogram ] [line 4] [def] [zed]
!6 = metadata !{metadata !"0x29", metadata !32} ; [ DW_TAG_file_type ]
!7 = metadata !{metadata !"0x15\00\000\000\000\000\000\000", i32 0, null, null, metadata !8, null, null, null} ; [ DW_TAG_subroutine_type ] [line 0, size 0, align 0, offset 0] [from ]
!8 = metadata !{null, metadata !9}
!9 = metadata !{metadata !"0xf\00\000\0064\0064\000\000", null, null, metadata !10} ; [ DW_TAG_pointer_type ]
!10 = metadata !{metadata !"0x2\00foo\001\008\008\000\000\000", metadata !32, null, null, metadata !11, null, null, null} ; [ DW_TAG_class_type ] [foo] [line 1, size 8, align 8, offset 0] [def] [from ]
!11 = metadata !{metadata !12}
!12 = metadata !{metadata !"0x2e\00bar\00bar\00_ZN3foo3barEv\002\000\000\000\006\00256\000\002", metadata !6, metadata !10, metadata !13, null, null, null, i32 0, metadata !16} ; [ DW_TAG_subprogram ]
!13 = metadata !{metadata !"0x15\00\000\000\000\000\000\000", i32 0, null, null, metadata !14, null, null, null} ; [ DW_TAG_subroutine_type ] [line 0, size 0, align 0, offset 0] [from ]
!14 = metadata !{null, metadata !15}
!15 = metadata !{metadata !"0xf\00\000\0064\0064\000\0064", i32 0, null, metadata !10} ; [ DW_TAG_pointer_type ]
!16 = metadata !{metadata !17}
!17 = metadata !{metadata !"0x24"}                      ; [ DW_TAG_base_type ]
!18 = metadata !{metadata !19}
!19 = metadata !{metadata !"0x24"}                      ; [ DW_TAG_base_type ]
!20 = metadata !{metadata !"0x2e\00bar\00bar\00_ZN3foo3barEv\002\000\001\000\006\00256\000\002", metadata !6, null, metadata !13, null, void (%struct.foo*)* @_ZN3foo3barEv, null, metadata !12, null} ; [ DW_TAG_subprogram ] [line 2] [def] [bar]
!23 = metadata !{metadata !"0x101\00x\0016777220\000", metadata !5, metadata !6, metadata !9} ; [ DW_TAG_arg_variable ]
!24 = metadata !{i32 4, i32 15, metadata !5, null}
!25 = metadata !{i32 4, i32 20, metadata !26, null}
!26 = metadata !{metadata !"0xb\004\0018\000", metadata !6, metadata !5} ; [ DW_TAG_lexical_block ]
!27 = metadata !{i32 4, i32 30, metadata !26, null}
!28 = metadata !{metadata !"0x101\00this\0016777218\0064", metadata !20, metadata !6, metadata !15} ; [ DW_TAG_arg_variable ]
!29 = metadata !{i32 2, i32 8, metadata !20, null}
!30 = metadata !{i32 2, i32 15, metadata !31, null}
!31 = metadata !{metadata !"0xb\002\0014\001", metadata !6, metadata !20} ; [ DW_TAG_lexical_block ]
!32 = metadata !{metadata !"/home/espindola/llvm/test.cc", metadata !"/home/espindola/tmpfs/build"}
!33 = metadata !{i32 1, metadata !"Debug Info Version", i32 2}
=======
!0 = !{!"0x11\004\00clang version 3.0 ()\000\00\000\00\000", !32, !1, !1, !3, !1,  !1} ; [ DW_TAG_compile_unit ]
!1 = !{}
!3 = !{!5, !20}
!5 = !{!"0x2e\00zed\00zed\00_Z3zedP3foo\004\000\001\000\006\00256\000\004", !6, !6, !7, null, void (%struct.foo*)* @_Z3zedP3foo, null, null, null} ; [ DW_TAG_subprogram ] [line 4] [def] [zed]
!6 = !{!"0x29", !32} ; [ DW_TAG_file_type ]
!7 = !{!"0x15\00\000\000\000\000\000\000", i32 0, null, null, !8, null, null, null} ; [ DW_TAG_subroutine_type ] [line 0, size 0, align 0, offset 0] [from ]
!8 = !{null, !9}
!9 = !{!"0xf\00\000\0064\0064\000\000", null, null, !10} ; [ DW_TAG_pointer_type ]
!10 = !{!"0x2\00foo\001\008\008\000\000\000", !32, null, null, !11, null, null, null} ; [ DW_TAG_class_type ] [foo] [line 1, size 8, align 8, offset 0] [def] [from ]
!11 = !{!12}
!12 = !{!"0x2e\00bar\00bar\00_ZN3foo3barEv\002\000\000\000\006\00256\000\002", !6, !10, !13, null, null, null, i32 0, !16} ; [ DW_TAG_subprogram ]
!13 = !{!"0x15\00\000\000\000\000\000\000", i32 0, null, null, !14, null, null, null} ; [ DW_TAG_subroutine_type ] [line 0, size 0, align 0, offset 0] [from ]
!14 = !{null, !15}
!15 = !{!"0xf\00\000\0064\0064\000\0064", i32 0, null, !10} ; [ DW_TAG_pointer_type ]
!16 = !{!17}
!17 = !{!"0x24"}                      ; [ DW_TAG_base_type ]
!18 = !{!19}
!19 = !{!"0x24"}                      ; [ DW_TAG_base_type ]
!20 = !{!"0x2e\00bar\00bar\00_ZN3foo3barEv\002\000\001\000\006\00256\000\002", !6, null, !13, null, void (%struct.foo*)* @_ZN3foo3barEv, null, !12, null} ; [ DW_TAG_subprogram ] [line 2] [def] [bar]
!23 = !{!"0x101\00x\0016777220\000", !5, !6, !9} ; [ DW_TAG_arg_variable ]
!24 = !MDLocation(line: 4, column: 15, scope: !5)
!25 = !MDLocation(line: 4, column: 20, scope: !26)
!26 = !{!"0xb\004\0018\000", !6, !5} ; [ DW_TAG_lexical_block ]
!27 = !MDLocation(line: 4, column: 30, scope: !26)
!28 = !{!"0x101\00this\0016777218\0064", !20, !6, !15} ; [ DW_TAG_arg_variable ]
!29 = !MDLocation(line: 2, column: 8, scope: !20)
!30 = !MDLocation(line: 2, column: 15, scope: !31)
!31 = !{!"0xb\002\0014\001", !6, !20} ; [ DW_TAG_lexical_block ]
!32 = !{!"/home/espindola/llvm/test.cc", !"/home/espindola/tmpfs/build"}
!33 = !{i32 1, !"Debug Info Version", i32 2}
>>>>>>> 7618b2b2
<|MERGE_RESOLUTION|>--- conflicted
+++ resolved
@@ -18,7 +18,7 @@
 entry:
   %x.addr = alloca %struct.foo*, align 8
   store %struct.foo* %x, %struct.foo** %x.addr, align 8
-  call void @llvm.dbg.declare(metadata !{%struct.foo** %x.addr}, metadata !23, metadata !{metadata !"0x102"}), !dbg !24
+  call void @llvm.dbg.declare(metadata %struct.foo** %x.addr, metadata !23, metadata !{!"0x102"}), !dbg !24
   %0 = load %struct.foo** %x.addr, align 8, !dbg !25
   call void @_ZN3foo3barEv(%struct.foo* %0), !dbg !25
   ret void, !dbg !27
@@ -30,7 +30,7 @@
 entry:
   %this.addr = alloca %struct.foo*, align 8
   store %struct.foo* %this, %struct.foo** %this.addr, align 8
-  call void @llvm.dbg.declare(metadata !{%struct.foo** %this.addr}, metadata !28, metadata !{metadata !"0x102"}), !dbg !29
+  call void @llvm.dbg.declare(metadata %struct.foo** %this.addr, metadata !28, metadata !{!"0x102"}), !dbg !29
   %this1 = load %struct.foo** %this.addr
   ret void, !dbg !30
 }
@@ -38,38 +38,6 @@
 !llvm.dbg.cu = !{!0}
 !llvm.module.flags = !{!33}
 
-<<<<<<< HEAD
-!0 = metadata !{metadata !"0x11\004\00clang version 3.0 ()\000\00\000\00\000", metadata !32, metadata !1, metadata !1, metadata !3, metadata !1,  metadata !1} ; [ DW_TAG_compile_unit ]
-!1 = metadata !{}
-!3 = metadata !{metadata !5, metadata !20}
-!5 = metadata !{metadata !"0x2e\00zed\00zed\00_Z3zedP3foo\004\000\001\000\006\00256\000\004", metadata !6, metadata !6, metadata !7, null, void (%struct.foo*)* @_Z3zedP3foo, null, null, null} ; [ DW_TAG_subprogram ] [line 4] [def] [zed]
-!6 = metadata !{metadata !"0x29", metadata !32} ; [ DW_TAG_file_type ]
-!7 = metadata !{metadata !"0x15\00\000\000\000\000\000\000", i32 0, null, null, metadata !8, null, null, null} ; [ DW_TAG_subroutine_type ] [line 0, size 0, align 0, offset 0] [from ]
-!8 = metadata !{null, metadata !9}
-!9 = metadata !{metadata !"0xf\00\000\0064\0064\000\000", null, null, metadata !10} ; [ DW_TAG_pointer_type ]
-!10 = metadata !{metadata !"0x2\00foo\001\008\008\000\000\000", metadata !32, null, null, metadata !11, null, null, null} ; [ DW_TAG_class_type ] [foo] [line 1, size 8, align 8, offset 0] [def] [from ]
-!11 = metadata !{metadata !12}
-!12 = metadata !{metadata !"0x2e\00bar\00bar\00_ZN3foo3barEv\002\000\000\000\006\00256\000\002", metadata !6, metadata !10, metadata !13, null, null, null, i32 0, metadata !16} ; [ DW_TAG_subprogram ]
-!13 = metadata !{metadata !"0x15\00\000\000\000\000\000\000", i32 0, null, null, metadata !14, null, null, null} ; [ DW_TAG_subroutine_type ] [line 0, size 0, align 0, offset 0] [from ]
-!14 = metadata !{null, metadata !15}
-!15 = metadata !{metadata !"0xf\00\000\0064\0064\000\0064", i32 0, null, metadata !10} ; [ DW_TAG_pointer_type ]
-!16 = metadata !{metadata !17}
-!17 = metadata !{metadata !"0x24"}                      ; [ DW_TAG_base_type ]
-!18 = metadata !{metadata !19}
-!19 = metadata !{metadata !"0x24"}                      ; [ DW_TAG_base_type ]
-!20 = metadata !{metadata !"0x2e\00bar\00bar\00_ZN3foo3barEv\002\000\001\000\006\00256\000\002", metadata !6, null, metadata !13, null, void (%struct.foo*)* @_ZN3foo3barEv, null, metadata !12, null} ; [ DW_TAG_subprogram ] [line 2] [def] [bar]
-!23 = metadata !{metadata !"0x101\00x\0016777220\000", metadata !5, metadata !6, metadata !9} ; [ DW_TAG_arg_variable ]
-!24 = metadata !{i32 4, i32 15, metadata !5, null}
-!25 = metadata !{i32 4, i32 20, metadata !26, null}
-!26 = metadata !{metadata !"0xb\004\0018\000", metadata !6, metadata !5} ; [ DW_TAG_lexical_block ]
-!27 = metadata !{i32 4, i32 30, metadata !26, null}
-!28 = metadata !{metadata !"0x101\00this\0016777218\0064", metadata !20, metadata !6, metadata !15} ; [ DW_TAG_arg_variable ]
-!29 = metadata !{i32 2, i32 8, metadata !20, null}
-!30 = metadata !{i32 2, i32 15, metadata !31, null}
-!31 = metadata !{metadata !"0xb\002\0014\001", metadata !6, metadata !20} ; [ DW_TAG_lexical_block ]
-!32 = metadata !{metadata !"/home/espindola/llvm/test.cc", metadata !"/home/espindola/tmpfs/build"}
-!33 = metadata !{i32 1, metadata !"Debug Info Version", i32 2}
-=======
 !0 = !{!"0x11\004\00clang version 3.0 ()\000\00\000\00\000", !32, !1, !1, !3, !1,  !1} ; [ DW_TAG_compile_unit ]
 !1 = !{}
 !3 = !{!5, !20}
@@ -99,5 +67,4 @@
 !30 = !MDLocation(line: 2, column: 15, scope: !31)
 !31 = !{!"0xb\002\0014\001", !6, !20} ; [ DW_TAG_lexical_block ]
 !32 = !{!"/home/espindola/llvm/test.cc", !"/home/espindola/tmpfs/build"}
-!33 = !{i32 1, !"Debug Info Version", i32 2}
->>>>>>> 7618b2b2
+!33 = !{i32 1, !"Debug Info Version", i32 2}