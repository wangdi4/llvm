; RUN: llc < %s - | FileCheck %s
;
; FIXME: A potentially more interesting test case would be:
; %call = @bar()
; dbg.value j=0
; %call2 = @bar()
; dbg.value j=%call
;
; We cannot current handle the above sequence because codegenprepare
; hoists the second dbg.value above %call2, which then appears to
; conflict with j=0. It does this because SelectionDAG cannot handle
; global debug values.

target triple = "x86_64-apple-darwin10.0.0"

;CHECK:        ## DW_OP_consts
;CHECK-NEXT:  .byte	42
define i32 @foobar() nounwind readonly noinline ssp {
entry:
  tail call void @llvm.dbg.value(metadata !8, i64 0, metadata !6, metadata !{metadata !"0x102"}), !dbg !9
  %call = tail call i32 @bar(), !dbg !11
  tail call void @llvm.dbg.value(metadata !{i32 %call}, i64 0, metadata !6, metadata !{metadata !"0x102"}), !dbg !11
  %call2 = tail call i32 @bar(), !dbg !11
  %add = add nsw i32 %call2, %call, !dbg !12
  ret i32 %add, !dbg !10
}

declare void @llvm.dbg.value(metadata, i64, metadata, metadata) nounwind readnone
declare i32 @bar() nounwind readnone

!llvm.dbg.cu = !{!2}
!llvm.module.flags = !{!17}

<<<<<<< HEAD
!0 = metadata !{metadata !"0x2e\00foobar\00foobar\00foobar\0012\000\001\000\006\000\001\000", metadata !15, metadata !1, metadata !3, null, i32 ()* @foobar, null, null, metadata !14} ; [ DW_TAG_subprogram ]
!1 = metadata !{metadata !"0x29", metadata !15} ; [ DW_TAG_file_type ]
!2 = metadata !{metadata !"0x11\0012\00clang version 2.9 (trunk 114183)\001\00\000\00\001", metadata !15, metadata !16, metadata !16, metadata !13, null,  null} ; [ DW_TAG_compile_unit ]
!3 = metadata !{metadata !"0x15\00\000\000\000\000\000\000", metadata !15, metadata !1, null, metadata !4, null, null, null} ; [ DW_TAG_subroutine_type ] [line 0, size 0, align 0, offset 0] [from ]
!4 = metadata !{metadata !5}
!5 = metadata !{metadata !"0x24\00int\000\0032\0032\000\000\005", metadata !15, metadata !1} ; [ DW_TAG_base_type ]
!6 = metadata !{metadata !"0x100\00j\0015\000", metadata !7, metadata !1, metadata !5} ; [ DW_TAG_auto_variable ]
!7 = metadata !{metadata !"0xb\0012\0052\000", metadata !15, metadata !0} ; [ DW_TAG_lexical_block ]
!8 = metadata !{i32 42}
!9 = metadata !{i32 15, i32 12, metadata !7, null}
!10 = metadata !{i32 23, i32 3, metadata !7, null}
!11 = metadata !{i32 17, i32 3, metadata !7, null}
!12 = metadata !{i32 18, i32 3, metadata !7, null}
!13 = metadata !{metadata !0}
!14 = metadata !{metadata !6}
!15 = metadata !{metadata !"mu.c", metadata !"/private/tmp"}
!16 = metadata !{i32 0}
!17 = metadata !{i32 1, metadata !"Debug Info Version", i32 2}
=======
!0 = !{!"0x2e\00foobar\00foobar\00foobar\0012\000\001\000\006\000\001\000", !15, !1, !3, null, i32 ()* @foobar, null, null, !14} ; [ DW_TAG_subprogram ]
!1 = !{!"0x29", !15} ; [ DW_TAG_file_type ]
!2 = !{!"0x11\0012\00clang version 2.9 (trunk 114183)\001\00\000\00\001", !15, !16, !16, !13, null,  null} ; [ DW_TAG_compile_unit ]
!3 = !{!"0x15\00\000\000\000\000\000\000", !15, !1, null, !4, null, null, null} ; [ DW_TAG_subroutine_type ] [line 0, size 0, align 0, offset 0] [from ]
!4 = !{!5}
!5 = !{!"0x24\00int\000\0032\0032\000\000\005", !15, !1} ; [ DW_TAG_base_type ]
!6 = !{!"0x100\00j\0015\000", !7, !1, !5} ; [ DW_TAG_auto_variable ]
!7 = !{!"0xb\0012\0052\000", !15, !0} ; [ DW_TAG_lexical_block ]
!8 = !{i32 42}
!9 = !MDLocation(line: 15, column: 12, scope: !7)
!10 = !MDLocation(line: 23, column: 3, scope: !7)
!11 = !MDLocation(line: 17, column: 3, scope: !7)
!12 = !MDLocation(line: 18, column: 3, scope: !7)
!13 = !{!0}
!14 = !{!6}
!15 = !{!"mu.c", !"/private/tmp"}
!16 = !{i32 0}
!17 = !{i32 1, !"Debug Info Version", i32 2}
>>>>>>> 7618b2b2
<|MERGE_RESOLUTION|>--- conflicted
+++ resolved
@@ -17,9 +17,9 @@
 ;CHECK-NEXT:  .byte	42
 define i32 @foobar() nounwind readonly noinline ssp {
 entry:
-  tail call void @llvm.dbg.value(metadata !8, i64 0, metadata !6, metadata !{metadata !"0x102"}), !dbg !9
+  tail call void @llvm.dbg.value(metadata i32 42, i64 0, metadata !6, metadata !{!"0x102"}), !dbg !9
   %call = tail call i32 @bar(), !dbg !11
-  tail call void @llvm.dbg.value(metadata !{i32 %call}, i64 0, metadata !6, metadata !{metadata !"0x102"}), !dbg !11
+  tail call void @llvm.dbg.value(metadata i32 %call, i64 0, metadata !6, metadata !{!"0x102"}), !dbg !11
   %call2 = tail call i32 @bar(), !dbg !11
   %add = add nsw i32 %call2, %call, !dbg !12
   ret i32 %add, !dbg !10
@@ -31,26 +31,6 @@
 !llvm.dbg.cu = !{!2}
 !llvm.module.flags = !{!17}
 
-<<<<<<< HEAD
-!0 = metadata !{metadata !"0x2e\00foobar\00foobar\00foobar\0012\000\001\000\006\000\001\000", metadata !15, metadata !1, metadata !3, null, i32 ()* @foobar, null, null, metadata !14} ; [ DW_TAG_subprogram ]
-!1 = metadata !{metadata !"0x29", metadata !15} ; [ DW_TAG_file_type ]
-!2 = metadata !{metadata !"0x11\0012\00clang version 2.9 (trunk 114183)\001\00\000\00\001", metadata !15, metadata !16, metadata !16, metadata !13, null,  null} ; [ DW_TAG_compile_unit ]
-!3 = metadata !{metadata !"0x15\00\000\000\000\000\000\000", metadata !15, metadata !1, null, metadata !4, null, null, null} ; [ DW_TAG_subroutine_type ] [line 0, size 0, align 0, offset 0] [from ]
-!4 = metadata !{metadata !5}
-!5 = metadata !{metadata !"0x24\00int\000\0032\0032\000\000\005", metadata !15, metadata !1} ; [ DW_TAG_base_type ]
-!6 = metadata !{metadata !"0x100\00j\0015\000", metadata !7, metadata !1, metadata !5} ; [ DW_TAG_auto_variable ]
-!7 = metadata !{metadata !"0xb\0012\0052\000", metadata !15, metadata !0} ; [ DW_TAG_lexical_block ]
-!8 = metadata !{i32 42}
-!9 = metadata !{i32 15, i32 12, metadata !7, null}
-!10 = metadata !{i32 23, i32 3, metadata !7, null}
-!11 = metadata !{i32 17, i32 3, metadata !7, null}
-!12 = metadata !{i32 18, i32 3, metadata !7, null}
-!13 = metadata !{metadata !0}
-!14 = metadata !{metadata !6}
-!15 = metadata !{metadata !"mu.c", metadata !"/private/tmp"}
-!16 = metadata !{i32 0}
-!17 = metadata !{i32 1, metadata !"Debug Info Version", i32 2}
-=======
 !0 = !{!"0x2e\00foobar\00foobar\00foobar\0012\000\001\000\006\000\001\000", !15, !1, !3, null, i32 ()* @foobar, null, null, !14} ; [ DW_TAG_subprogram ]
 !1 = !{!"0x29", !15} ; [ DW_TAG_file_type ]
 !2 = !{!"0x11\0012\00clang version 2.9 (trunk 114183)\001\00\000\00\001", !15, !16, !16, !13, null,  null} ; [ DW_TAG_compile_unit ]
@@ -68,5 +48,4 @@
 !14 = !{!6}
 !15 = !{!"mu.c", !"/private/tmp"}
 !16 = !{i32 0}
-!17 = !{i32 1, !"Debug Info Version", i32 2}
->>>>>>> 7618b2b2
+!17 = !{i32 1, !"Debug Info Version", i32 2}