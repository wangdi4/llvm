; RUN: llc < %s -O0 -mtriple x86_64-apple-darwin
; <rdar://problem/11134152>

define i32 @foo(i32* %x) nounwind uwtable ssp {
entry:
  %x.addr = alloca i32*, align 8
  %saved_stack = alloca i8*
  %cleanup.dest.slot = alloca i32
  store i32* %x, i32** %x.addr, align 8
  call void @llvm.dbg.declare(metadata !{i32** %x.addr}, metadata !14, metadata !{metadata !"0x102"}), !dbg !15
  %0 = load i32** %x.addr, align 8, !dbg !16
  %1 = load i32* %0, align 4, !dbg !16
  %2 = zext i32 %1 to i64, !dbg !16
  %3 = call i8* @llvm.stacksave(), !dbg !16
  store i8* %3, i8** %saved_stack, !dbg !16
  %vla = alloca i8, i64 %2, align 16, !dbg !16
  call void @llvm.dbg.declare(metadata !{i8* %vla}, metadata !18, metadata !{metadata !"0x102"}), !dbg !23
  store i32 1, i32* %cleanup.dest.slot
  %4 = load i8** %saved_stack, !dbg !24
  call void @llvm.stackrestore(i8* %4), !dbg !24
  ret i32 0, !dbg !25
}

declare void @llvm.dbg.declare(metadata, metadata, metadata) nounwind readnone

declare i8* @llvm.stacksave() nounwind

declare void @llvm.stackrestore(i8*) nounwind

!llvm.dbg.cu = !{!0}
!llvm.module.flags = !{!27}

<<<<<<< HEAD
!0 = metadata !{metadata !"0x11\0012\00clang version 3.1 (trunk 153698)\000\00\000\00\000", metadata !26, metadata !1, metadata !1, metadata !3, metadata !1, null} ; [ DW_TAG_compile_unit ]
!1 = metadata !{}
!3 = metadata !{metadata !5}
!5 = metadata !{metadata !"0x2e\00foo\00foo\00\006\000\001\000\006\00256\000\000", metadata !26, metadata !0, metadata !7, null, i32 (i32*)* @foo, null, null, null} ; [ DW_TAG_subprogram ]
!6 = metadata !{metadata !"0x29", metadata !26} ; [ DW_TAG_file_type ]
!7 = metadata !{metadata !"0x15\00\000\000\000\000\000\000", i32 0, null, null, metadata !8, null, null, null} ; [ DW_TAG_subroutine_type ] [line 0, size 0, align 0, offset 0] [from ]
!8 = metadata !{metadata !9, metadata !10}
!9 = metadata !{metadata !"0x24\00int\000\0032\0032\000\000\005", null, null} ; [ DW_TAG_base_type ]
!10 = metadata !{metadata !"0xf\00\000\0064\0064\000\000", null, null, metadata !11} ; [ DW_TAG_pointer_type ]
!11 = metadata !{metadata !"0x26\00\000\000\000\000\000", null, null, metadata !9} ; [ DW_TAG_const_type ]
!14 = metadata !{metadata !"0x101\00x\0016777221\000", metadata !5, metadata !6, metadata !10} ; [ DW_TAG_arg_variable ]
!15 = metadata !{i32 5, i32 21, metadata !5, null}
!16 = metadata !{i32 7, i32 13, metadata !17, null}
!17 = metadata !{metadata !"0xb\006\001\000", metadata !26, metadata !5} ; [ DW_TAG_lexical_block ]
!18 = metadata !{metadata !"0x100\00a\007\000", metadata !17, metadata !6, metadata !19} ; [ DW_TAG_auto_variable ]
!19 = metadata !{metadata !"0x1\00\000\000\008\000\000", null, null, metadata !20, metadata !21, i32 0, null, null, null} ; [ DW_TAG_array_type ] [line 0, size 0, align 8, offset 0] [from char]
!20 = metadata !{metadata !"0x24\00char\000\008\008\000\000\006", null, null} ; [ DW_TAG_base_type ]
!21 = metadata !{metadata !22}
!22 = metadata !{metadata !"0x21\000\00-1"}        ; [ DW_TAG_subrange_type ]
!23 = metadata !{i32 7, i32 8, metadata !17, null}
!24 = metadata !{i32 9, i32 1, metadata !17, null}
!25 = metadata !{i32 8, i32 3, metadata !17, null}
!26 = metadata !{metadata !"20020104-2.c", metadata !"/Volumes/Sandbox/llvm"}
!27 = metadata !{i32 1, metadata !"Debug Info Version", i32 2}
=======
!0 = !{!"0x11\0012\00clang version 3.1 (trunk 153698)\000\00\000\00\000", !26, !1, !1, !3, !1, null} ; [ DW_TAG_compile_unit ]
!1 = !{}
!3 = !{!5}
!5 = !{!"0x2e\00foo\00foo\00\006\000\001\000\006\00256\000\000", !26, !0, !7, null, i32 (i32*)* @foo, null, null, null} ; [ DW_TAG_subprogram ]
!6 = !{!"0x29", !26} ; [ DW_TAG_file_type ]
!7 = !{!"0x15\00\000\000\000\000\000\000", i32 0, null, null, !8, null, null, null} ; [ DW_TAG_subroutine_type ] [line 0, size 0, align 0, offset 0] [from ]
!8 = !{!9, !10}
!9 = !{!"0x24\00int\000\0032\0032\000\000\005", null, null} ; [ DW_TAG_base_type ]
!10 = !{!"0xf\00\000\0064\0064\000\000", null, null, !11} ; [ DW_TAG_pointer_type ]
!11 = !{!"0x26\00\000\000\000\000\000", null, null, !9} ; [ DW_TAG_const_type ]
!14 = !{!"0x101\00x\0016777221\000", !5, !6, !10} ; [ DW_TAG_arg_variable ]
!15 = !MDLocation(line: 5, column: 21, scope: !5)
!16 = !MDLocation(line: 7, column: 13, scope: !17)
!17 = !{!"0xb\006\001\000", !26, !5} ; [ DW_TAG_lexical_block ]
!18 = !{!"0x100\00a\007\000", !17, !6, !19} ; [ DW_TAG_auto_variable ]
!19 = !{!"0x1\00\000\000\008\000\000", null, null, !20, !21, i32 0, null, null, null} ; [ DW_TAG_array_type ] [line 0, size 0, align 8, offset 0] [from char]
!20 = !{!"0x24\00char\000\008\008\000\000\006", null, null} ; [ DW_TAG_base_type ]
!21 = !{!22}
!22 = !{!"0x21\000\00-1"}        ; [ DW_TAG_subrange_type ]
!23 = !MDLocation(line: 7, column: 8, scope: !17)
!24 = !MDLocation(line: 9, column: 1, scope: !17)
!25 = !MDLocation(line: 8, column: 3, scope: !17)
!26 = !{!"20020104-2.c", !"/Volumes/Sandbox/llvm"}
!27 = !{i32 1, !"Debug Info Version", i32 2}
>>>>>>> 7618b2b2
<|MERGE_RESOLUTION|>--- conflicted
+++ resolved
@@ -7,14 +7,14 @@
   %saved_stack = alloca i8*
   %cleanup.dest.slot = alloca i32
   store i32* %x, i32** %x.addr, align 8
-  call void @llvm.dbg.declare(metadata !{i32** %x.addr}, metadata !14, metadata !{metadata !"0x102"}), !dbg !15
+  call void @llvm.dbg.declare(metadata i32** %x.addr, metadata !14, metadata !{!"0x102"}), !dbg !15
   %0 = load i32** %x.addr, align 8, !dbg !16
   %1 = load i32* %0, align 4, !dbg !16
   %2 = zext i32 %1 to i64, !dbg !16
   %3 = call i8* @llvm.stacksave(), !dbg !16
   store i8* %3, i8** %saved_stack, !dbg !16
   %vla = alloca i8, i64 %2, align 16, !dbg !16
-  call void @llvm.dbg.declare(metadata !{i8* %vla}, metadata !18, metadata !{metadata !"0x102"}), !dbg !23
+  call void @llvm.dbg.declare(metadata i8* %vla, metadata !18, metadata !{!"0x102"}), !dbg !23
   store i32 1, i32* %cleanup.dest.slot
   %4 = load i8** %saved_stack, !dbg !24
   call void @llvm.stackrestore(i8* %4), !dbg !24
@@ -30,32 +30,6 @@
 !llvm.dbg.cu = !{!0}
 !llvm.module.flags = !{!27}
 
-<<<<<<< HEAD
-!0 = metadata !{metadata !"0x11\0012\00clang version 3.1 (trunk 153698)\000\00\000\00\000", metadata !26, metadata !1, metadata !1, metadata !3, metadata !1, null} ; [ DW_TAG_compile_unit ]
-!1 = metadata !{}
-!3 = metadata !{metadata !5}
-!5 = metadata !{metadata !"0x2e\00foo\00foo\00\006\000\001\000\006\00256\000\000", metadata !26, metadata !0, metadata !7, null, i32 (i32*)* @foo, null, null, null} ; [ DW_TAG_subprogram ]
-!6 = metadata !{metadata !"0x29", metadata !26} ; [ DW_TAG_file_type ]
-!7 = metadata !{metadata !"0x15\00\000\000\000\000\000\000", i32 0, null, null, metadata !8, null, null, null} ; [ DW_TAG_subroutine_type ] [line 0, size 0, align 0, offset 0] [from ]
-!8 = metadata !{metadata !9, metadata !10}
-!9 = metadata !{metadata !"0x24\00int\000\0032\0032\000\000\005", null, null} ; [ DW_TAG_base_type ]
-!10 = metadata !{metadata !"0xf\00\000\0064\0064\000\000", null, null, metadata !11} ; [ DW_TAG_pointer_type ]
-!11 = metadata !{metadata !"0x26\00\000\000\000\000\000", null, null, metadata !9} ; [ DW_TAG_const_type ]
-!14 = metadata !{metadata !"0x101\00x\0016777221\000", metadata !5, metadata !6, metadata !10} ; [ DW_TAG_arg_variable ]
-!15 = metadata !{i32 5, i32 21, metadata !5, null}
-!16 = metadata !{i32 7, i32 13, metadata !17, null}
-!17 = metadata !{metadata !"0xb\006\001\000", metadata !26, metadata !5} ; [ DW_TAG_lexical_block ]
-!18 = metadata !{metadata !"0x100\00a\007\000", metadata !17, metadata !6, metadata !19} ; [ DW_TAG_auto_variable ]
-!19 = metadata !{metadata !"0x1\00\000\000\008\000\000", null, null, metadata !20, metadata !21, i32 0, null, null, null} ; [ DW_TAG_array_type ] [line 0, size 0, align 8, offset 0] [from char]
-!20 = metadata !{metadata !"0x24\00char\000\008\008\000\000\006", null, null} ; [ DW_TAG_base_type ]
-!21 = metadata !{metadata !22}
-!22 = metadata !{metadata !"0x21\000\00-1"}        ; [ DW_TAG_subrange_type ]
-!23 = metadata !{i32 7, i32 8, metadata !17, null}
-!24 = metadata !{i32 9, i32 1, metadata !17, null}
-!25 = metadata !{i32 8, i32 3, metadata !17, null}
-!26 = metadata !{metadata !"20020104-2.c", metadata !"/Volumes/Sandbox/llvm"}
-!27 = metadata !{i32 1, metadata !"Debug Info Version", i32 2}
-=======
 !0 = !{!"0x11\0012\00clang version 3.1 (trunk 153698)\000\00\000\00\000", !26, !1, !1, !3, !1, null} ; [ DW_TAG_compile_unit ]
 !1 = !{}
 !3 = !{!5}
@@ -79,5 +53,4 @@
 !24 = !MDLocation(line: 9, column: 1, scope: !17)
 !25 = !MDLocation(line: 8, column: 3, scope: !17)
 !26 = !{!"20020104-2.c", !"/Volumes/Sandbox/llvm"}
-!27 = !{i32 1, !"Debug Info Version", i32 2}
->>>>>>> 7618b2b2
+!27 = !{i32 1, !"Debug Info Version", i32 2}