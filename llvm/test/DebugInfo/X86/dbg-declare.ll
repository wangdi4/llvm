--- conflicted
+++ resolved
@@ -7,29 +7,21 @@
   %saved_stack = alloca i8*
   %cleanup.dest.slot = alloca i32
   store i32* %x, i32** %x.addr, align 8
-<<<<<<< HEAD
-  call void @llvm.dbg.declare(metadata !{i32** %x.addr}, metadata !14), !dbg !15
-=======
   call void @llvm.dbg.declare(metadata i32** %x.addr, metadata !14, metadata !{!"0x102"}), !dbg !15
->>>>>>> 41cb3da2
   %0 = load i32** %x.addr, align 8, !dbg !16
   %1 = load i32* %0, align 4, !dbg !16
   %2 = zext i32 %1 to i64, !dbg !16
   %3 = call i8* @llvm.stacksave(), !dbg !16
   store i8* %3, i8** %saved_stack, !dbg !16
   %vla = alloca i8, i64 %2, align 16, !dbg !16
-<<<<<<< HEAD
-  call void @llvm.dbg.declare(metadata !{i8* %vla}, metadata !18), !dbg !23
-=======
   call void @llvm.dbg.declare(metadata i8* %vla, metadata !18, metadata !{!"0x102"}), !dbg !23
->>>>>>> 41cb3da2
   store i32 1, i32* %cleanup.dest.slot
   %4 = load i8** %saved_stack, !dbg !24
   call void @llvm.stackrestore(i8* %4), !dbg !24
   ret i32 0, !dbg !25
 }
 
-declare void @llvm.dbg.declare(metadata, metadata) nounwind readnone
+declare void @llvm.dbg.declare(metadata, metadata, metadata) nounwind readnone
 
 declare i8* @llvm.stacksave() nounwind
 
@@ -38,32 +30,6 @@
 !llvm.dbg.cu = !{!0}
 !llvm.module.flags = !{!27}
 
-<<<<<<< HEAD
-!0 = metadata !{i32 786449, metadata !26, i32 12, metadata !"clang version 3.1 (trunk 153698)", i1 false, metadata !"", i32 0, metadata !1, metadata !1, metadata !3, metadata !1, null, metadata !""} ; [ DW_TAG_compile_unit ]
-!1 = metadata !{}
-!3 = metadata !{metadata !5}
-!5 = metadata !{i32 786478, metadata !26, metadata !0, metadata !"foo", metadata !"foo", metadata !"", i32 6, metadata !7, i1 false, i1 true, i32 0, i32 0, null, i32 256, i1 false, i32 (i32*)* @foo, null, null, null, i32 0} ; [ DW_TAG_subprogram ]
-!6 = metadata !{i32 786473, metadata !26} ; [ DW_TAG_file_type ]
-!7 = metadata !{i32 786453, i32 0, null, i32 0, i32 0, i64 0, i64 0, i64 0, i32 0, null, metadata !8, i32 0, null, null, null} ; [ DW_TAG_subroutine_type ] [line 0, size 0, align 0, offset 0] [from ]
-!8 = metadata !{metadata !9, metadata !10}
-!9 = metadata !{i32 786468, null, null, metadata !"int", i32 0, i64 32, i64 32, i64 0, i32 0, i32 5} ; [ DW_TAG_base_type ]
-!10 = metadata !{i32 786447, null, null, null, i32 0, i64 64, i64 64, i64 0, i32 0, metadata !11} ; [ DW_TAG_pointer_type ]
-!11 = metadata !{i32 786470, null, null, null, i32 0, i64 0, i64 0, i64 0, i32 0, metadata !9} ; [ DW_TAG_const_type ]
-!14 = metadata !{i32 786689, metadata !5, metadata !"x", metadata !6, i32 16777221, metadata !10, i32 0, i32 0} ; [ DW_TAG_arg_variable ]
-!15 = metadata !{i32 5, i32 21, metadata !5, null}
-!16 = metadata !{i32 7, i32 13, metadata !17, null}
-!17 = metadata !{i32 786443, metadata !26, metadata !5, i32 6, i32 1, i32 0} ; [ DW_TAG_lexical_block ]
-!18 = metadata !{i32 786688, metadata !17, metadata !"a", metadata !6, i32 7, metadata !19, i32 0, i32 0} ; [ DW_TAG_auto_variable ]
-!19 = metadata !{i32 786433, null, null, null, i32 0, i64 0, i64 8, i32 0, i32 0, metadata !20, metadata !21, i32 0, null, null, null} ; [ DW_TAG_array_type ] [line 0, size 0, align 8, offset 0] [from char]
-!20 = metadata !{i32 786468, null, null, metadata !"char", i32 0, i64 8, i64 8, i64 0, i32 0, i32 6} ; [ DW_TAG_base_type ]
-!21 = metadata !{metadata !22}
-!22 = metadata !{i32 786465, i64 0, i64 -1}        ; [ DW_TAG_subrange_type ]
-!23 = metadata !{i32 7, i32 8, metadata !17, null}
-!24 = metadata !{i32 9, i32 1, metadata !17, null}
-!25 = metadata !{i32 8, i32 3, metadata !17, null}
-!26 = metadata !{metadata !"20020104-2.c", metadata !"/Volumes/Sandbox/llvm"}
-!27 = metadata !{i32 1, metadata !"Debug Info Version", i32 1}
-=======
 !0 = !{!"0x11\0012\00clang version 3.1 (trunk 153698)\000\00\000\00\000", !26, !1, !1, !3, !1, null} ; [ DW_TAG_compile_unit ]
 !1 = !{}
 !3 = !{!5}
@@ -87,5 +53,4 @@
 !24 = !MDLocation(line: 9, column: 1, scope: !17)
 !25 = !MDLocation(line: 8, column: 3, scope: !17)
 !26 = !{!"20020104-2.c", !"/Volumes/Sandbox/llvm"}
-!27 = !{i32 1, !"Debug Info Version", i32 2}
->>>>>>> 41cb3da2
+!27 = !{i32 1, !"Debug Info Version", i32 2}