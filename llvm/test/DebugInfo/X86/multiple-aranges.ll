--- conflicted
+++ resolved
@@ -8,8 +8,7 @@
 ; CHECK-NEXT: .byte   0                       # Segment Size (in bytes)
 ; CHECK-NEXT: .zero   4,255
 ; CHECK-NEXT: .quad   kittens
-; CHECK-NEXT: .Lset0 = rainbows-kittens
-; CHECK-NEXT: .quad   .Lset0
+; CHECK-NEXT: .quad   rainbows-kittens
 ; CHECK-NEXT: .quad   0                       # ARange terminator
 ; CHECK-NEXT: .quad   0
 
@@ -21,8 +20,7 @@
 ; CHECK-NEXT: .byte   0                       # Segment Size (in bytes)
 ; CHECK-NEXT: .zero   4,255
 ; CHECK-NEXT: .quad   rainbows
-; CHECK-NEXT: .Lset1 = .Ldebug_end0-rainbows
-; CHECK-NEXT: .quad   .Lset1
+; CHECK-NEXT: .quad   .Ldebug_end0-rainbows
 ; CHECK-NEXT: .quad   0                       # ARange terminator
 ; CHECK-NEXT: .quad   0
 
@@ -44,22 +42,6 @@
 !llvm.dbg.cu = !{!0, !7}
 !llvm.module.flags = !{!12, !13}
 
-<<<<<<< HEAD
-!0 = metadata !{i32 786449, metadata !1, i32 12, metadata !"clang version 3.4 ", i1 false, metadata !"", i32 0, metadata !2, metadata !2, metadata !2, metadata !3, metadata !2, metadata !""} ; [ DW_TAG_compile_unit ] [/home/kayamon/test1.c] [DW_LANG_C99]
-!1 = metadata !{metadata !"test1.c", metadata !"/home/kayamon"}
-!2 = metadata !{}
-!3 = metadata !{metadata !4}
-!4 = metadata !{i32 786484, i32 0, null, metadata !"kittens", metadata !"kittens", metadata !"", metadata !5, i32 1, metadata !6, i32 0, i32 1, i32* @kittens, null} ; [ DW_TAG_variable ] [kittens] [line 1] [def]
-!5 = metadata !{i32 786473, metadata !1}          ; [ DW_TAG_file_type ] [/home/kayamon/test1.c]
-!6 = metadata !{i32 786468, null, null, metadata !"int", i32 0, i64 32, i64 32, i64 0, i32 0, i32 5} ; [ DW_TAG_base_type ] [int] [line 0, size 32, align 32, offset 0, enc DW_ATE_signed]
-!7 = metadata !{i32 786449, metadata !8, i32 12, metadata !"clang version 3.4 ", i1 false, metadata !"", i32 0, metadata !2, metadata !2, metadata !2, metadata !9, metadata !2, metadata !""} ; [ DW_TAG_compile_unit ] [/home/kayamon/test2.c] [DW_LANG_C99]
-!8 = metadata !{metadata !"test2.c", metadata !"/home/kayamon"}
-!9 = metadata !{metadata !10}
-!10 = metadata !{i32 786484, i32 0, null, metadata !"rainbows", metadata !"rainbows", metadata !"", metadata !11, i32 1, metadata !6, i32 0, i32 1, i32* @rainbows, null} ; [ DW_TAG_variable ] [rainbows] [line 1] [def]
-!11 = metadata !{i32 786473, metadata !8}         ; [ DW_TAG_file_type ] [/home/kayamon/test2.c]
-!12 = metadata !{i32 2, metadata !"Dwarf Version", i32 4}
-!13 = metadata !{i32 1, metadata !"Debug Info Version", i32 1}
-=======
 !0 = !{!"0x11\0012\00clang version 3.4 \000\00\000\00\000", !1, !2, !2, !2, !3, !2} ; [ DW_TAG_compile_unit ] [/home/kayamon/test1.c] [DW_LANG_C99]
 !1 = !{!"test1.c", !"/home/kayamon"}
 !2 = !{}
@@ -73,5 +55,4 @@
 !10 = !{!"0x34\00rainbows\00rainbows\00\001\000\001", null, !11, !6, i32* @rainbows, null} ; [ DW_TAG_variable ] [rainbows] [line 1] [def]
 !11 = !{!"0x29", !8}         ; [ DW_TAG_file_type ] [/home/kayamon/test2.c]
 !12 = !{i32 2, !"Dwarf Version", i32 4}
-!13 = !{i32 1, !"Debug Info Version", i32 2}
->>>>>>> 41cb3da2
+!13 = !{i32 1, !"Debug Info Version", i32 2}