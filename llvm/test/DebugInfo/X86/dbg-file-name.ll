; RUN: llc -enable-dwarf-directory -mtriple x86_64-apple-darwin10.0.0  < %s | FileCheck %s

; Radar 8884898
; CHECK: file	1 "simple.c"

declare i32 @printf(i8*, ...) nounwind

define i32 @main() nounwind {
  ret i32 0
}

!llvm.dbg.cu = !{!2}
!llvm.module.flags = !{!12}

<<<<<<< HEAD
!1 = metadata !{i32 786473, metadata !10} ; [ DW_TAG_file_type ]
!2 = metadata !{i32 786449, metadata !10, i32 1, metadata !"LLVM build 00", i1 true, metadata !"", i32 0, metadata !11, metadata !11, metadata !9, null, null, metadata !""} ; [ DW_TAG_compile_unit ]
!5 = metadata !{i32 786468, metadata !10, metadata !1, metadata !"int", i32 0, i64 32, i64 32, i64 0, i32 0, i32 5} ; [ DW_TAG_base_type ]
!6 = metadata !{i32 786478, metadata !10, metadata !1, metadata !"main", metadata !"main", metadata !"main", i32 9, metadata !7, i1 false, i1 true, i32 0, i32 0, null, i32 256, i1 false, i32 ()* @main, null, null, null, i32 0} ; [ DW_TAG_subprogram ]
!7 = metadata !{i32 786453, metadata !10, metadata !1, metadata !"", i32 0, i64 0, i64 0, i64 0, i32 0, null, metadata !8, i32 0, null, null, null} ; [ DW_TAG_subroutine_type ] [line 0, size 0, align 0, offset 0] [from ]
!8 = metadata !{metadata !5}
!9 = metadata !{metadata !6}
!10 = metadata !{metadata !"simple.c", metadata !"/Users/manav/one/two"}
!11 = metadata !{i32 0}
!12 = metadata !{i32 1, metadata !"Debug Info Version", i32 1}
=======
!1 = !{!"0x29", !10} ; [ DW_TAG_file_type ]
!2 = !{!"0x11\001\00LLVM build 00\001\00\000\00\000", !10, !11, !11, !9, null, null} ; [ DW_TAG_compile_unit ]
!5 = !{!"0x24\00int\000\0032\0032\000\000\005", !10, !1} ; [ DW_TAG_base_type ]
!6 = !{!"0x2e\00main\00main\00main\009\000\001\000\006\00256\000\000", !10, !1, !7, null, i32 ()* @main, null, null, null} ; [ DW_TAG_subprogram ]
!7 = !{!"0x15\00\000\000\000\000\000\000", !10, !1, null, !8, null, null, null} ; [ DW_TAG_subroutine_type ] [line 0, size 0, align 0, offset 0] [from ]
!8 = !{!5}
!9 = !{!6}
!10 = !{!"simple.c", !"/Users/manav/one/two"}
!11 = !{i32 0}
!12 = !{i32 1, !"Debug Info Version", i32 2}
>>>>>>> 41cb3da2
<|MERGE_RESOLUTION|>--- conflicted
+++ resolved
@@ -12,18 +12,6 @@
 !llvm.dbg.cu = !{!2}
 !llvm.module.flags = !{!12}
 
-<<<<<<< HEAD
-!1 = metadata !{i32 786473, metadata !10} ; [ DW_TAG_file_type ]
-!2 = metadata !{i32 786449, metadata !10, i32 1, metadata !"LLVM build 00", i1 true, metadata !"", i32 0, metadata !11, metadata !11, metadata !9, null, null, metadata !""} ; [ DW_TAG_compile_unit ]
-!5 = metadata !{i32 786468, metadata !10, metadata !1, metadata !"int", i32 0, i64 32, i64 32, i64 0, i32 0, i32 5} ; [ DW_TAG_base_type ]
-!6 = metadata !{i32 786478, metadata !10, metadata !1, metadata !"main", metadata !"main", metadata !"main", i32 9, metadata !7, i1 false, i1 true, i32 0, i32 0, null, i32 256, i1 false, i32 ()* @main, null, null, null, i32 0} ; [ DW_TAG_subprogram ]
-!7 = metadata !{i32 786453, metadata !10, metadata !1, metadata !"", i32 0, i64 0, i64 0, i64 0, i32 0, null, metadata !8, i32 0, null, null, null} ; [ DW_TAG_subroutine_type ] [line 0, size 0, align 0, offset 0] [from ]
-!8 = metadata !{metadata !5}
-!9 = metadata !{metadata !6}
-!10 = metadata !{metadata !"simple.c", metadata !"/Users/manav/one/two"}
-!11 = metadata !{i32 0}
-!12 = metadata !{i32 1, metadata !"Debug Info Version", i32 1}
-=======
 !1 = !{!"0x29", !10} ; [ DW_TAG_file_type ]
 !2 = !{!"0x11\001\00LLVM build 00\001\00\000\00\000", !10, !11, !11, !9, null, null} ; [ DW_TAG_compile_unit ]
 !5 = !{!"0x24\00int\000\0032\0032\000\000\005", !10, !1} ; [ DW_TAG_base_type ]
@@ -33,5 +21,4 @@
 !9 = !{!6}
 !10 = !{!"simple.c", !"/Users/manav/one/two"}
 !11 = !{i32 0}
-!12 = !{i32 1, !"Debug Info Version", i32 2}
->>>>>>> 41cb3da2
+!12 = !{i32 1, !"Debug Info Version", i32 2}