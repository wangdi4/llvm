; RUN: llc %s -mtriple=x86_64-pc-linux-gnu -O0 -o - | FileCheck %s

; We are testing that a value in a 16 bit register gets reported as
; being in its superregister.

; CHECK: .byte   80                      # super-register DW_OP_reg0
; CHECK-NEXT: .byte   147                # DW_OP_piece
; CHECK-NEXT: .byte   2                  # 2

define i16 @f(i16 signext %zzz) nounwind {
entry:
<<<<<<< HEAD
  call void @llvm.dbg.value(metadata !{i16 %zzz}, i64 0, metadata !0)
=======
  call void @llvm.dbg.value(metadata i16 %zzz, i64 0, metadata !0, metadata !{!"0x102"})
>>>>>>> 41cb3da2
  %conv = sext i16 %zzz to i32, !dbg !7
  %conv1 = trunc i32 %conv to i16
  ret i16 %conv1
}

declare void @llvm.dbg.value(metadata, i64, metadata) nounwind readnone

!llvm.dbg.cu = !{!3}
!llvm.module.flags = !{!11}
!9 = !{!1}

<<<<<<< HEAD
!0 = metadata !{i32 786689, metadata !1, metadata !"zzz", metadata !2, i32 16777219, metadata !6, i32 0, null} ; [ DW_TAG_arg_variable ]
!1 = metadata !{i32 786478, metadata !10, metadata !2, metadata !"f", metadata !"f", metadata !"", i32 3, metadata !4, i1 false, i1 true, i32 0, i32 0, null, i32 256, i1 false, i16 (i16)* @f, null, null, null, i32 3} ; [ DW_TAG_subprogram ] [line 3] [def] [f]
!2 = metadata !{i32 786473, metadata !10} ; [ DW_TAG_file_type ]
!3 = metadata !{i32 786449, metadata !10, i32 12, metadata !"clang version 3.0 ()", i1 false, metadata !"", i32 0, metadata !5, metadata !5, metadata !9, null,  null, metadata !"", i32 1} ; [ DW_TAG_compile_unit ]
!4 = metadata !{i32 786453, metadata !10, metadata !2, metadata !"", i32 0, i64 0, i64 0, i32 0, i32 0, null, metadata !5, i32 0, null, null, null} ; [ DW_TAG_subroutine_type ] [line 0, size 0, align 0, offset 0] [from ]
!5 = metadata !{null}
!6 = metadata !{i32 786468, null, metadata !3, metadata !"short", i32 0, i64 16, i64 16, i64 0, i32 0, i32 5} ; [ DW_TAG_base_type ]
!7 = metadata !{i32 4, i32 22, metadata !8, null}
!8 = metadata !{i32 786443, metadata !10, metadata !1, i32 3, i32 19, i32 0} ; [ DW_TAG_lexical_block ]
!10 = metadata !{metadata !"/home/espindola/llvm/test.c", metadata !"/home/espindola/tmpfs/build"}
!11 = metadata !{i32 1, metadata !"Debug Info Version", i32 1}
=======
!0 = !{!"0x101\00zzz\0016777219\000", !1, !2, !6} ; [ DW_TAG_arg_variable ]
!1 = !{!"0x2e\00f\00f\00\003\000\001\000\006\00256\000\003", !10, !2, !4, null, i16 (i16)* @f, null, null, null} ; [ DW_TAG_subprogram ] [line 3] [def] [f]
!2 = !{!"0x29", !10} ; [ DW_TAG_file_type ]
!3 = !{!"0x11\0012\00clang version 3.0 ()\000\00\000\00\001", !10, !5, !5, !9, null,  null} ; [ DW_TAG_compile_unit ]
!4 = !{!"0x15\00\000\000\000\000\000\000", !10, !2, null, !5, null, null, null} ; [ DW_TAG_subroutine_type ] [line 0, size 0, align 0, offset 0] [from ]
!5 = !{null}
!6 = !{!"0x24\00short\000\0016\0016\000\000\005", null, !3} ; [ DW_TAG_base_type ]
!7 = !MDLocation(line: 4, column: 22, scope: !8)
!8 = !{!"0xb\003\0019\000", !10, !1} ; [ DW_TAG_lexical_block ]
!10 = !{!"/home/espindola/llvm/test.c", !"/home/espindola/tmpfs/build"}
!11 = !{i32 1, !"Debug Info Version", i32 2}
>>>>>>> 41cb3da2
<|MERGE_RESOLUTION|>--- conflicted
+++ resolved
@@ -9,35 +9,18 @@
 
 define i16 @f(i16 signext %zzz) nounwind {
 entry:
-<<<<<<< HEAD
-  call void @llvm.dbg.value(metadata !{i16 %zzz}, i64 0, metadata !0)
-=======
   call void @llvm.dbg.value(metadata i16 %zzz, i64 0, metadata !0, metadata !{!"0x102"})
->>>>>>> 41cb3da2
   %conv = sext i16 %zzz to i32, !dbg !7
   %conv1 = trunc i32 %conv to i16
   ret i16 %conv1
 }
 
-declare void @llvm.dbg.value(metadata, i64, metadata) nounwind readnone
+declare void @llvm.dbg.value(metadata, i64, metadata, metadata) nounwind readnone
 
 !llvm.dbg.cu = !{!3}
 !llvm.module.flags = !{!11}
 !9 = !{!1}
 
-<<<<<<< HEAD
-!0 = metadata !{i32 786689, metadata !1, metadata !"zzz", metadata !2, i32 16777219, metadata !6, i32 0, null} ; [ DW_TAG_arg_variable ]
-!1 = metadata !{i32 786478, metadata !10, metadata !2, metadata !"f", metadata !"f", metadata !"", i32 3, metadata !4, i1 false, i1 true, i32 0, i32 0, null, i32 256, i1 false, i16 (i16)* @f, null, null, null, i32 3} ; [ DW_TAG_subprogram ] [line 3] [def] [f]
-!2 = metadata !{i32 786473, metadata !10} ; [ DW_TAG_file_type ]
-!3 = metadata !{i32 786449, metadata !10, i32 12, metadata !"clang version 3.0 ()", i1 false, metadata !"", i32 0, metadata !5, metadata !5, metadata !9, null,  null, metadata !"", i32 1} ; [ DW_TAG_compile_unit ]
-!4 = metadata !{i32 786453, metadata !10, metadata !2, metadata !"", i32 0, i64 0, i64 0, i32 0, i32 0, null, metadata !5, i32 0, null, null, null} ; [ DW_TAG_subroutine_type ] [line 0, size 0, align 0, offset 0] [from ]
-!5 = metadata !{null}
-!6 = metadata !{i32 786468, null, metadata !3, metadata !"short", i32 0, i64 16, i64 16, i64 0, i32 0, i32 5} ; [ DW_TAG_base_type ]
-!7 = metadata !{i32 4, i32 22, metadata !8, null}
-!8 = metadata !{i32 786443, metadata !10, metadata !1, i32 3, i32 19, i32 0} ; [ DW_TAG_lexical_block ]
-!10 = metadata !{metadata !"/home/espindola/llvm/test.c", metadata !"/home/espindola/tmpfs/build"}
-!11 = metadata !{i32 1, metadata !"Debug Info Version", i32 1}
-=======
 !0 = !{!"0x101\00zzz\0016777219\000", !1, !2, !6} ; [ DW_TAG_arg_variable ]
 !1 = !{!"0x2e\00f\00f\00\003\000\001\000\006\00256\000\003", !10, !2, !4, null, i16 (i16)* @f, null, null, null} ; [ DW_TAG_subprogram ] [line 3] [def] [f]
 !2 = !{!"0x29", !10} ; [ DW_TAG_file_type ]
@@ -48,5 +31,4 @@
 !7 = !MDLocation(line: 4, column: 22, scope: !8)
 !8 = !{!"0xb\003\0019\000", !10, !1} ; [ DW_TAG_lexical_block ]
 !10 = !{!"/home/espindola/llvm/test.c", !"/home/espindola/tmpfs/build"}
-!11 = !{i32 1, !"Debug Info Version", i32 2}
->>>>>>> 41cb3da2
+!11 = !{i32 1, !"Debug Info Version", i32 2}