; RUN: llc -O1 -filetype=obj -o - %s | llvm-dwarfdump -debug-dump=all - | FileCheck %s
; Generated with -O1 from:
; int f1();
; void f2(int*);
; int f3(int);
;
; int foo() {
;   int i = 3;
;   f3(i);
;   i = 7;
;   i = f1();
;   f2(&i);
;   return 0;
; }
;
; Test that we generate valid debug info for optimized code,
; particularly variables that are described as constants and passed
; by reference.
; rdar://problem/14874886
;
; CHECK: .debug_info contents:
; CHECK: DW_TAG_variable
; CHECK-NOT: DW_TAG
; CHECK:     DW_AT_location [DW_FORM_data4]	([[LOC:.*]])
; CHECK-NOT: DW_TAG
; CHECK: DW_AT_name{{.*}}"i"
; CHECK: .debug_loc contents:
; CHECK: [[LOC]]:
;        consts 0x00000003
; CHECK: Beginning address offset: 0x0000000000000{{.*}}
; CHECK:    Ending address offset: [[C1:.*]]
; CHECK:     Location description: 11 03
;        consts 0x00000007
; CHECK: Beginning address offset: [[C1]]
; CHECK:    Ending address offset: [[C2:.*]]
; CHECK:     Location description: 11 07
;        rax, piece 0x00000004
; CHECK: Beginning address offset: [[C2]]
; CHECK:    Ending address offset: [[R1:.*]]
; CHECK:     Location description: 50 93 04
;         rdi+0
; CHECK: Beginning address offset: [[R1]]
; CHECK:    Ending address offset: [[R2:.*]]
; CHECK:     Location description: 75 00
;
target datalayout = "e-m:o-i64:64-f80:128-n8:16:32:64-S128"
target triple = "x86_64-apple-macosx10.9.0"

; Function Attrs: nounwind ssp uwtable
define i32 @foo() #0 {
entry:
  %i = alloca i32, align 4
<<<<<<< HEAD
  call void @llvm.dbg.value(metadata !14, i64 0, metadata !10), !dbg !15
  %call = call i32 @f3(i32 3) #3, !dbg !16
  call void @llvm.dbg.value(metadata !17, i64 0, metadata !10), !dbg !18
  %call1 = call i32 (...)* @f1() #3, !dbg !19
  call void @llvm.dbg.value(metadata !{i32 %call1}, i64 0, metadata !10), !dbg !19
  store i32 %call1, i32* %i, align 4, !dbg !19, !tbaa !20
  call void @llvm.dbg.value(metadata !{i32* %i}, i64 0, metadata !10), !dbg !24
=======
  call void @llvm.dbg.value(metadata i32 3, i64 0, metadata !10, metadata !{!"0x102"}), !dbg !15
  %call = call i32 @f3(i32 3) #3, !dbg !16
  call void @llvm.dbg.value(metadata i32 7, i64 0, metadata !10, metadata !{!"0x102"}), !dbg !18
  %call1 = call i32 (...)* @f1() #3, !dbg !19
  call void @llvm.dbg.value(metadata i32 %call1, i64 0, metadata !10, metadata !{!"0x102"}), !dbg !19
  store i32 %call1, i32* %i, align 4, !dbg !19, !tbaa !20
  call void @llvm.dbg.value(metadata i32* %i, i64 0, metadata !10, metadata !{!"0x102"}), !dbg !24
>>>>>>> 41cb3da2
  call void @f2(i32* %i) #3, !dbg !24
  ret i32 0, !dbg !25
}

declare i32 @f3(i32)

declare i32 @f1(...)

declare void @f2(i32*)

; Function Attrs: nounwind readnone
declare void @llvm.dbg.value(metadata, i64, metadata) #2

attributes #0 = { nounwind ssp uwtable }
attributes #2 = { nounwind readnone }
attributes #3 = { nounwind }

!llvm.dbg.cu = !{!0}
!llvm.module.flags = !{!11, !12}
!llvm.ident = !{!13}

<<<<<<< HEAD
!0 = metadata !{i32 786449, metadata !1, i32 12, metadata !"clang version 3.5.0 ", i1 true, metadata !"", i32 0, metadata !2, metadata !2, metadata !3, metadata !2, metadata !2, metadata !"", i32 1} ; [ DW_TAG_compile_unit ] [dbg-value-const-byref.c] [DW_LANG_C99]
!1 = metadata !{metadata !"dbg-value-const-byref.c", metadata !""}
!2 = metadata !{}
!3 = metadata !{metadata !4}
!4 = metadata !{i32 786478, metadata !1, metadata !5, metadata !"foo", metadata !"foo", metadata !"", i32 5, metadata !6, i1 false, i1 true, i32 0, i32 0, null, i32 0, i1 true, i32 ()* @foo, null, null, metadata !9, i32 5} ; [ DW_TAG_subprogram ] [line 5] [def] [foo]
!5 = metadata !{i32 786473, metadata !1}          ; [ DW_TAG_file_type ] [dbg-value-const-byref.c]
!6 = metadata !{i32 786453, i32 0, null, metadata !"", i32 0, i64 0, i64 0, i64 0, i32 0, null, metadata !7, i32 0, null, null, null} ; [ DW_TAG_subroutine_type ] [line 0, size 0, align 0, offset 0] [from ]
!7 = metadata !{metadata !8}
!8 = metadata !{i32 786468, null, null, metadata !"int", i32 0, i64 32, i64 32, i64 0, i32 0, i32 5} ; [ DW_TAG_base_type ] [int] [line 0, size 32, align 32, offset 0, enc DW_ATE_signed]
!9 = metadata !{metadata !10}
!10 = metadata !{i32 786688, metadata !4, metadata !"i", metadata !5, i32 6, metadata !8, i32 0, i32 0} ; [ DW_TAG_auto_variable ] [i] [line 6]
!11 = metadata !{i32 2, metadata !"Dwarf Version", i32 2}
!12 = metadata !{i32 1, metadata !"Debug Info Version", i32 1}
!13 = metadata !{metadata !"clang version 3.5.0 "}
!14 = metadata !{i32 3}
!15 = metadata !{i32 6, i32 0, metadata !4, null}
!16 = metadata !{i32 7, i32 0, metadata !4, null}
!17 = metadata !{i32 7}
!18 = metadata !{i32 8, i32 0, metadata !4, null} ; [ DW_TAG_imported_declaration ]
!19 = metadata !{i32 9, i32 0, metadata !4, null}
!20 = metadata !{metadata !21, metadata !21, i64 0}
!21 = metadata !{metadata !"int", metadata !22, i64 0}
!22 = metadata !{metadata !"omnipotent char", metadata !23, i64 0}
!23 = metadata !{metadata !"Simple C/C++ TBAA"}
!24 = metadata !{i32 10, i32 0, metadata !4, null}
!25 = metadata !{i32 11, i32 0, metadata !4, null}
=======
!0 = !{!"0x11\0012\00clang version 3.5.0 \001\00\000\00\001", !1, !2, !2, !3, !2, !2} ; [ DW_TAG_compile_unit ] [dbg-value-const-byref.c] [DW_LANG_C99]
!1 = !{!"dbg-value-const-byref.c", !""}
!2 = !{}
!3 = !{!4}
!4 = !{!"0x2e\00foo\00foo\00\005\000\001\000\006\000\001\005", !1, !5, !6, null, i32 ()* @foo, null, null, !9} ; [ DW_TAG_subprogram ] [line 5] [def] [foo]
!5 = !{!"0x29", !1}          ; [ DW_TAG_file_type ] [dbg-value-const-byref.c]
!6 = !{!"0x15\00\000\000\000\000\000\000", i32 0, null, null, !7, null, null, null} ; [ DW_TAG_subroutine_type ] [line 0, size 0, align 0, offset 0] [from ]
!7 = !{!8}
!8 = !{!"0x24\00int\000\0032\0032\000\000\005", null, null} ; [ DW_TAG_base_type ] [int] [line 0, size 32, align 32, offset 0, enc DW_ATE_signed]
!9 = !{!10}
!10 = !{!"0x100\00i\006\000", !4, !5, !8} ; [ DW_TAG_auto_variable ] [i] [line 6]
!11 = !{i32 2, !"Dwarf Version", i32 2}
!12 = !{i32 1, !"Debug Info Version", i32 2}
!13 = !{!"clang version 3.5.0 "}
!14 = !{i32 3}
!15 = !MDLocation(line: 6, scope: !4)
!16 = !MDLocation(line: 7, scope: !4)
!17 = !{i32 7}
!18 = !MDLocation(line: 8, scope: !4)
!19 = !MDLocation(line: 9, scope: !4)
!20 = !{!21, !21, i64 0}
!21 = !{!"int", !22, i64 0}
!22 = !{!"omnipotent char", !23, i64 0}
!23 = !{!"Simple C/C++ TBAA"}
!24 = !MDLocation(line: 10, scope: !4)
!25 = !MDLocation(line: 11, scope: !4)
>>>>>>> 41cb3da2
<|MERGE_RESOLUTION|>--- conflicted
+++ resolved
@@ -50,15 +50,6 @@
 define i32 @foo() #0 {
 entry:
   %i = alloca i32, align 4
-<<<<<<< HEAD
-  call void @llvm.dbg.value(metadata !14, i64 0, metadata !10), !dbg !15
-  %call = call i32 @f3(i32 3) #3, !dbg !16
-  call void @llvm.dbg.value(metadata !17, i64 0, metadata !10), !dbg !18
-  %call1 = call i32 (...)* @f1() #3, !dbg !19
-  call void @llvm.dbg.value(metadata !{i32 %call1}, i64 0, metadata !10), !dbg !19
-  store i32 %call1, i32* %i, align 4, !dbg !19, !tbaa !20
-  call void @llvm.dbg.value(metadata !{i32* %i}, i64 0, metadata !10), !dbg !24
-=======
   call void @llvm.dbg.value(metadata i32 3, i64 0, metadata !10, metadata !{!"0x102"}), !dbg !15
   %call = call i32 @f3(i32 3) #3, !dbg !16
   call void @llvm.dbg.value(metadata i32 7, i64 0, metadata !10, metadata !{!"0x102"}), !dbg !18
@@ -66,7 +57,6 @@
   call void @llvm.dbg.value(metadata i32 %call1, i64 0, metadata !10, metadata !{!"0x102"}), !dbg !19
   store i32 %call1, i32* %i, align 4, !dbg !19, !tbaa !20
   call void @llvm.dbg.value(metadata i32* %i, i64 0, metadata !10, metadata !{!"0x102"}), !dbg !24
->>>>>>> 41cb3da2
   call void @f2(i32* %i) #3, !dbg !24
   ret i32 0, !dbg !25
 }
@@ -78,7 +68,7 @@
 declare void @f2(i32*)
 
 ; Function Attrs: nounwind readnone
-declare void @llvm.dbg.value(metadata, i64, metadata) #2
+declare void @llvm.dbg.value(metadata, i64, metadata, metadata) #2
 
 attributes #0 = { nounwind ssp uwtable }
 attributes #2 = { nounwind readnone }
@@ -88,34 +78,6 @@
 !llvm.module.flags = !{!11, !12}
 !llvm.ident = !{!13}
 
-<<<<<<< HEAD
-!0 = metadata !{i32 786449, metadata !1, i32 12, metadata !"clang version 3.5.0 ", i1 true, metadata !"", i32 0, metadata !2, metadata !2, metadata !3, metadata !2, metadata !2, metadata !"", i32 1} ; [ DW_TAG_compile_unit ] [dbg-value-const-byref.c] [DW_LANG_C99]
-!1 = metadata !{metadata !"dbg-value-const-byref.c", metadata !""}
-!2 = metadata !{}
-!3 = metadata !{metadata !4}
-!4 = metadata !{i32 786478, metadata !1, metadata !5, metadata !"foo", metadata !"foo", metadata !"", i32 5, metadata !6, i1 false, i1 true, i32 0, i32 0, null, i32 0, i1 true, i32 ()* @foo, null, null, metadata !9, i32 5} ; [ DW_TAG_subprogram ] [line 5] [def] [foo]
-!5 = metadata !{i32 786473, metadata !1}          ; [ DW_TAG_file_type ] [dbg-value-const-byref.c]
-!6 = metadata !{i32 786453, i32 0, null, metadata !"", i32 0, i64 0, i64 0, i64 0, i32 0, null, metadata !7, i32 0, null, null, null} ; [ DW_TAG_subroutine_type ] [line 0, size 0, align 0, offset 0] [from ]
-!7 = metadata !{metadata !8}
-!8 = metadata !{i32 786468, null, null, metadata !"int", i32 0, i64 32, i64 32, i64 0, i32 0, i32 5} ; [ DW_TAG_base_type ] [int] [line 0, size 32, align 32, offset 0, enc DW_ATE_signed]
-!9 = metadata !{metadata !10}
-!10 = metadata !{i32 786688, metadata !4, metadata !"i", metadata !5, i32 6, metadata !8, i32 0, i32 0} ; [ DW_TAG_auto_variable ] [i] [line 6]
-!11 = metadata !{i32 2, metadata !"Dwarf Version", i32 2}
-!12 = metadata !{i32 1, metadata !"Debug Info Version", i32 1}
-!13 = metadata !{metadata !"clang version 3.5.0 "}
-!14 = metadata !{i32 3}
-!15 = metadata !{i32 6, i32 0, metadata !4, null}
-!16 = metadata !{i32 7, i32 0, metadata !4, null}
-!17 = metadata !{i32 7}
-!18 = metadata !{i32 8, i32 0, metadata !4, null} ; [ DW_TAG_imported_declaration ]
-!19 = metadata !{i32 9, i32 0, metadata !4, null}
-!20 = metadata !{metadata !21, metadata !21, i64 0}
-!21 = metadata !{metadata !"int", metadata !22, i64 0}
-!22 = metadata !{metadata !"omnipotent char", metadata !23, i64 0}
-!23 = metadata !{metadata !"Simple C/C++ TBAA"}
-!24 = metadata !{i32 10, i32 0, metadata !4, null}
-!25 = metadata !{i32 11, i32 0, metadata !4, null}
-=======
 !0 = !{!"0x11\0012\00clang version 3.5.0 \001\00\000\00\001", !1, !2, !2, !3, !2, !2} ; [ DW_TAG_compile_unit ] [dbg-value-const-byref.c] [DW_LANG_C99]
 !1 = !{!"dbg-value-const-byref.c", !""}
 !2 = !{}
@@ -141,5 +103,4 @@
 !22 = !{!"omnipotent char", !23, i64 0}
 !23 = !{!"Simple C/C++ TBAA"}
 !24 = !MDLocation(line: 10, scope: !4)
-!25 = !MDLocation(line: 11, scope: !4)
->>>>>>> 41cb3da2
+!25 = !MDLocation(line: 11, scope: !4)