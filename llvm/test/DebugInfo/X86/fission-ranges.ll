--- conflicted
+++ resolved
@@ -16,7 +16,7 @@
 ; CHECK: DW_AT_location [DW_FORM_sec_offset]   ([[E:0x[0-9a-z]*]])
 ; CHECK: DW_AT_location [DW_FORM_sec_offset]   ([[B:0x[0-9a-z]*]])
 ; CHECK: DW_AT_location [DW_FORM_sec_offset]   ([[D:0x[0-9a-z]*]])
-; CHECK: DW_AT_ranges [DW_FORM_sec_offset]   (0x00000000)
+; CHECK: DW_AT_ranges [DW_FORM_sec_offset]   (0x00000000
 ; CHECK: .debug_loc contents:
 ; CHECK-NOT: Beginning address offset
 ; CHECK: .debug_loc.dwo contents:
@@ -91,13 +91,8 @@
 ; Function Attrs: nounwind uwtable
 define internal fastcc void @foo() #0 {
 entry:
-<<<<<<< HEAD
-  tail call void @llvm.dbg.value(metadata !29, i64 0, metadata !13), !dbg !30
-  tail call void @llvm.dbg.value(metadata !44, i64 0, metadata !14), !dbg !31
-=======
   tail call void @llvm.dbg.value(metadata i32 1, i64 0, metadata !13, metadata !{!"0x102"}), !dbg !30
   tail call void @llvm.dbg.value(metadata i32 0, i64 0, metadata !14, metadata !{!"0x102"}), !dbg !31
->>>>>>> 41cb3da2
   %c.promoted9 = load i32* @c, align 4, !dbg !32, !tbaa !33
   br label %for.cond1.preheader, !dbg !31
 
@@ -119,47 +114,28 @@
 for.body9:                                        ; preds = %for.body9, %for.cond7.preheader
   %and2 = phi i32 [ %and.lcssa5, %for.cond7.preheader ], [ %and, %for.body9 ], !dbg !40
   %e.01 = phi i32 [ 0, %for.cond7.preheader ], [ %inc, %for.body9 ]
-<<<<<<< HEAD
-  tail call void @llvm.dbg.value(metadata !41, i64 0, metadata !19), !dbg !40
-  %and = and i32 %and2, 1, !dbg !32
-  %inc = add i32 %e.01, 1, !dbg !39
-  tail call void @llvm.dbg.value(metadata !{i32 %inc}, i64 0, metadata !18), !dbg !39
-=======
   tail call void @llvm.dbg.value(metadata i32* @c, i64 0, metadata !19, metadata !{!"0x102"}), !dbg !40
   %and = and i32 %and2, 1, !dbg !32
   %inc = add i32 %e.01, 1, !dbg !39
   tail call void @llvm.dbg.value(metadata i32 %inc, i64 0, metadata !18, metadata !{!"0x102"}), !dbg !39
->>>>>>> 41cb3da2
   %exitcond = icmp eq i32 %inc, 30, !dbg !39
   br i1 %exitcond, label %for.inc10, label %for.body9, !dbg !39
 
 for.inc10:                                        ; preds = %for.body9
   %inc11 = add nsw i32 %b.03, 1, !dbg !38
-<<<<<<< HEAD
-  tail call void @llvm.dbg.value(metadata !{i32 %inc11}, i64 0, metadata !15), !dbg !38
-=======
   tail call void @llvm.dbg.value(metadata i32 %inc11, i64 0, metadata !15, metadata !{!"0x102"}), !dbg !38
->>>>>>> 41cb3da2
   %exitcond11 = icmp eq i32 %inc11, 30, !dbg !38
   br i1 %exitcond11, label %for.inc13, label %for.cond7.preheader, !dbg !38
 
 for.inc13:                                        ; preds = %for.inc10
   %inc14 = add i32 %d.06, 1, !dbg !37
-<<<<<<< HEAD
-  tail call void @llvm.dbg.value(metadata !{i32 %inc14}, i64 0, metadata !16), !dbg !37
-=======
   tail call void @llvm.dbg.value(metadata i32 %inc14, i64 0, metadata !16, metadata !{!"0x102"}), !dbg !37
->>>>>>> 41cb3da2
   %exitcond12 = icmp eq i32 %inc14, 30, !dbg !37
   br i1 %exitcond12, label %for.inc16, label %for.cond4.preheader, !dbg !37
 
 for.inc16:                                        ; preds = %for.inc13
   %inc17 = add nsw i32 %a.08, 1, !dbg !31
-<<<<<<< HEAD
-  tail call void @llvm.dbg.value(metadata !{i32 %inc17}, i64 0, metadata !14), !dbg !31
-=======
   tail call void @llvm.dbg.value(metadata i32 %inc17, i64 0, metadata !14, metadata !{!"0x102"}), !dbg !31
->>>>>>> 41cb3da2
   %exitcond13 = icmp eq i32 %inc17, 30, !dbg !31
   br i1 %exitcond13, label %for.end18, label %for.cond1.preheader, !dbg !31
 
@@ -169,7 +145,7 @@
 }
 
 ; Function Attrs: nounwind readnone
-declare void @llvm.dbg.value(metadata, i64, metadata) #1
+declare void @llvm.dbg.value(metadata, i64, metadata, metadata) #1
 
 attributes #0 = { nounwind uwtable "less-precise-fpmad"="false" "no-frame-pointer-elim"="false" "no-infs-fp-math"="false" "no-nans-fp-math"="false" "stack-protector-buffer-size"="8" "unsafe-fp-math"="false" "use-soft-float"="false" }
 attributes #1 = { nounwind readnone }
@@ -177,53 +153,6 @@
 !llvm.dbg.cu = !{!0}
 !llvm.module.flags = !{!26, !43}
 
-<<<<<<< HEAD
-!0 = metadata !{i32 786449, metadata !1, i32 12, metadata !"clang version 3.4 (trunk 191700) (llvm/trunk 191710)", i1 true, metadata !"", i32 0, metadata !2, metadata !2, metadata !3, metadata !2, metadata !2, metadata !"small.dwo"} ; [ DW_TAG_compile_unit ] [/usr/local/google/home/echristo/tmp/small.c] [DW_LANG_C99]
-!1 = metadata !{metadata !"small.c", metadata !"/usr/local/google/home/echristo/tmp"}
-!2 = metadata !{}
-!3 = metadata !{metadata !4, metadata !8}
-!4 = metadata !{i32 786478, metadata !1, metadata !5, metadata !"bar", metadata !"bar", metadata !"", i32 18, metadata !6, i1 false, i1 true, i32 0, i32 0, null, i32 0, i1 true, void ()* @bar, null, null, metadata !2, i32 19} ; [ DW_TAG_subprogram ] [line 18] [def] [scope 19] [bar]
-!5 = metadata !{i32 786473, metadata !1}          ; [ DW_TAG_file_type ] [/usr/local/google/home/echristo/tmp/small.c]
-!6 = metadata !{i32 786453, i32 0, null, metadata !"", i32 0, i64 0, i64 0, i64 0, i32 0, null, metadata !7, i32 0, null, null, null} ; [ DW_TAG_subroutine_type ] [line 0, size 0, align 0, offset 0] [from ]
-!7 = metadata !{null}
-!8 = metadata !{i32 786478, metadata !1, metadata !5, metadata !"foo", metadata !"foo", metadata !"", i32 2, metadata !9, i1 true, i1 true, i32 0, i32 0, null, i32 256, i1 true, void ()* @foo, null, null, metadata !12, i32 3} ; [ DW_TAG_subprogram ] [line 2] [local] [def] [scope 3] [foo]
-!9 = metadata !{i32 786453, i32 0, null, metadata !"", i32 0, i64 0, i64 0, i64 0, i32 0, null, metadata !10, i32 0, null, null, null} ; [ DW_TAG_subroutine_type ] [line 0, size 0, align 0, offset 0] [from ]
-!10 = metadata !{null, metadata !11}
-!11 = metadata !{i32 786468, null, null, metadata !"int", i32 0, i64 32, i64 32, i64 0, i32 0, i32 5} ; [ DW_TAG_base_type ] [int] [line 0, size 32, align 32, offset 0, enc DW_ATE_signed]
-!12 = metadata !{metadata !13, metadata !14, metadata !15, metadata !16, metadata !18, metadata !19}
-!13 = metadata !{i32 786689, metadata !8, metadata !"p", metadata !5, i32 16777218, metadata !11, i32 0, i32 0} ; [ DW_TAG_arg_variable ] [p] [line 2]
-!14 = metadata !{i32 786688, metadata !8, metadata !"a", metadata !5, i32 4, metadata !11, i32 0, i32 0} ; [ DW_TAG_auto_variable ] [a] [line 4]
-!15 = metadata !{i32 786688, metadata !8, metadata !"b", metadata !5, i32 4, metadata !11, i32 0, i32 0} ; [ DW_TAG_auto_variable ] [b] [line 4]
-!16 = metadata !{i32 786688, metadata !8, metadata !"d", metadata !5, i32 5, metadata !17, i32 0, i32 0} ; [ DW_TAG_auto_variable ] [d] [line 5]
-!17 = metadata !{i32 786468, null, null, metadata !"unsigned int", i32 0, i64 32, i64 32, i64 0, i32 0, i32 7} ; [ DW_TAG_base_type ] [unsigned int] [line 0, size 32, align 32, offset 0, enc DW_ATE_unsigned]
-!18 = metadata !{i32 786688, metadata !8, metadata !"e", metadata !5, i32 5, metadata !17, i32 0, i32 0} ; [ DW_TAG_auto_variable ] [e] [line 5]
-!19 = metadata !{i32 786688, metadata !20, metadata !"w", metadata !5, i32 12, metadata !25, i32 0, i32 0} ; [ DW_TAG_auto_variable ] [w] [line 12]
-!20 = metadata !{i32 786443, metadata !1, metadata !21, i32 11, i32 0, i32 4} ; [ DW_TAG_lexical_block ] [/usr/local/google/home/echristo/tmp/small.c]
-!21 = metadata !{i32 786443, metadata !1, metadata !22, i32 10, i32 0, i32 3} ; [ DW_TAG_lexical_block ] [/usr/local/google/home/echristo/tmp/small.c]
-!22 = metadata !{i32 786443, metadata !1, metadata !23, i32 9, i32 0, i32 2} ; [ DW_TAG_lexical_block ] [/usr/local/google/home/echristo/tmp/small.c]
-!23 = metadata !{i32 786443, metadata !1, metadata !24, i32 8, i32 0, i32 1} ; [ DW_TAG_lexical_block ] [/usr/local/google/home/echristo/tmp/small.c]
-!24 = metadata !{i32 786443, metadata !1, metadata !8, i32 7, i32 0, i32 0} ; [ DW_TAG_lexical_block ] [/usr/local/google/home/echristo/tmp/small.c]
-!25 = metadata !{i32 786447, null, null, metadata !"", i32 0, i64 64, i64 64, i64 0, i32 0, metadata !11} ; [ DW_TAG_pointer_type ] [line 0, size 64, align 64, offset 0] [from int]
-!26 = metadata !{i32 2, metadata !"Dwarf Version", i32 4}
-!27 = metadata !{i32 20, i32 0, metadata !4, null}
-!28 = metadata !{i32 21, i32 0, metadata !4, null}
-!29 = metadata !{i32 1}
-!30 = metadata !{i32 2, i32 0, metadata !8, null}
-!31 = metadata !{i32 7, i32 0, metadata !24, null}
-!32 = metadata !{i32 13, i32 0, metadata !20, null}
-!33 = metadata !{metadata !34, metadata !34, i64 0}
-!34 = metadata !{metadata !"int", metadata !35, i64 0}
-!35 = metadata !{metadata !"omnipotent char", metadata !36, i64 0}
-!36 = metadata !{metadata !"Simple C/C++ TBAA"}
-!37 = metadata !{i32 8, i32 0, metadata !23, null} ; [ DW_TAG_imported_declaration ]
-!38 = metadata !{i32 9, i32 0, metadata !22, null}
-!39 = metadata !{i32 10, i32 0, metadata !21, null}
-!40 = metadata !{i32 12, i32 0, metadata !20, null}
-!41 = metadata !{i32* @c}
-!42 = metadata !{i32 15, i32 0, metadata !8, null}
-!43 = metadata !{i32 1, metadata !"Debug Info Version", i32 1}
-!44 = metadata !{i32 0}
-=======
 !0 = !{!"0x11\0012\00clang version 3.4 (trunk 191700) (llvm/trunk 191710)\001\00\000\00small.dwo\000", !1, !2, !2, !3, !2, !2} ; [ DW_TAG_compile_unit ] [/usr/local/google/home/echristo/tmp/small.c] [DW_LANG_C99]
 !1 = !{!"small.c", !"/usr/local/google/home/echristo/tmp"}
 !2 = !{}
@@ -268,5 +197,4 @@
 !41 = !{i32* @c}
 !42 = !MDLocation(line: 15, scope: !8)
 !43 = !{i32 1, !"Debug Info Version", i32 2}
-!44 = !{i32 0}
->>>>>>> 41cb3da2
+!44 = !{i32 0}