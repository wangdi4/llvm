--- conflicted
+++ resolved
@@ -91,8 +91,8 @@
 ; Function Attrs: nounwind uwtable
 define internal fastcc void @foo() #0 {
 entry:
-  tail call void @llvm.dbg.value(metadata !29, i64 0, metadata !13, metadata !{metadata !"0x102"}), !dbg !30
-  tail call void @llvm.dbg.value(metadata !44, i64 0, metadata !14, metadata !{metadata !"0x102"}), !dbg !31
+  tail call void @llvm.dbg.value(metadata i32 1, i64 0, metadata !13, metadata !{!"0x102"}), !dbg !30
+  tail call void @llvm.dbg.value(metadata i32 0, i64 0, metadata !14, metadata !{!"0x102"}), !dbg !31
   %c.promoted9 = load i32* @c, align 4, !dbg !32, !tbaa !33
   br label %for.cond1.preheader, !dbg !31
 
@@ -114,28 +114,28 @@
 for.body9:                                        ; preds = %for.body9, %for.cond7.preheader
   %and2 = phi i32 [ %and.lcssa5, %for.cond7.preheader ], [ %and, %for.body9 ], !dbg !40
   %e.01 = phi i32 [ 0, %for.cond7.preheader ], [ %inc, %for.body9 ]
-  tail call void @llvm.dbg.value(metadata !41, i64 0, metadata !19, metadata !{metadata !"0x102"}), !dbg !40
+  tail call void @llvm.dbg.value(metadata i32* @c, i64 0, metadata !19, metadata !{!"0x102"}), !dbg !40
   %and = and i32 %and2, 1, !dbg !32
   %inc = add i32 %e.01, 1, !dbg !39
-  tail call void @llvm.dbg.value(metadata !{i32 %inc}, i64 0, metadata !18, metadata !{metadata !"0x102"}), !dbg !39
+  tail call void @llvm.dbg.value(metadata i32 %inc, i64 0, metadata !18, metadata !{!"0x102"}), !dbg !39
   %exitcond = icmp eq i32 %inc, 30, !dbg !39
   br i1 %exitcond, label %for.inc10, label %for.body9, !dbg !39
 
 for.inc10:                                        ; preds = %for.body9
   %inc11 = add nsw i32 %b.03, 1, !dbg !38
-  tail call void @llvm.dbg.value(metadata !{i32 %inc11}, i64 0, metadata !15, metadata !{metadata !"0x102"}), !dbg !38
+  tail call void @llvm.dbg.value(metadata i32 %inc11, i64 0, metadata !15, metadata !{!"0x102"}), !dbg !38
   %exitcond11 = icmp eq i32 %inc11, 30, !dbg !38
   br i1 %exitcond11, label %for.inc13, label %for.cond7.preheader, !dbg !38
 
 for.inc13:                                        ; preds = %for.inc10
   %inc14 = add i32 %d.06, 1, !dbg !37
-  tail call void @llvm.dbg.value(metadata !{i32 %inc14}, i64 0, metadata !16, metadata !{metadata !"0x102"}), !dbg !37
+  tail call void @llvm.dbg.value(metadata i32 %inc14, i64 0, metadata !16, metadata !{!"0x102"}), !dbg !37
   %exitcond12 = icmp eq i32 %inc14, 30, !dbg !37
   br i1 %exitcond12, label %for.inc16, label %for.cond4.preheader, !dbg !37
 
 for.inc16:                                        ; preds = %for.inc13
   %inc17 = add nsw i32 %a.08, 1, !dbg !31
-  tail call void @llvm.dbg.value(metadata !{i32 %inc17}, i64 0, metadata !14, metadata !{metadata !"0x102"}), !dbg !31
+  tail call void @llvm.dbg.value(metadata i32 %inc17, i64 0, metadata !14, metadata !{!"0x102"}), !dbg !31
   %exitcond13 = icmp eq i32 %inc17, 30, !dbg !31
   br i1 %exitcond13, label %for.end18, label %for.cond1.preheader, !dbg !31
 
@@ -153,53 +153,6 @@
 !llvm.dbg.cu = !{!0}
 !llvm.module.flags = !{!26, !43}
 
-<<<<<<< HEAD
-!0 = metadata !{metadata !"0x11\0012\00clang version 3.4 (trunk 191700) (llvm/trunk 191710)\001\00\000\00small.dwo\000", metadata !1, metadata !2, metadata !2, metadata !3, metadata !2, metadata !2} ; [ DW_TAG_compile_unit ] [/usr/local/google/home/echristo/tmp/small.c] [DW_LANG_C99]
-!1 = metadata !{metadata !"small.c", metadata !"/usr/local/google/home/echristo/tmp"}
-!2 = metadata !{}
-!3 = metadata !{metadata !4, metadata !8}
-!4 = metadata !{metadata !"0x2e\00bar\00bar\00\0018\000\001\000\006\000\001\0019", metadata !1, metadata !5, metadata !6, null, void ()* @bar, null, null, metadata !2} ; [ DW_TAG_subprogram ] [line 18] [def] [scope 19] [bar]
-!5 = metadata !{metadata !"0x29", metadata !1}          ; [ DW_TAG_file_type ] [/usr/local/google/home/echristo/tmp/small.c]
-!6 = metadata !{metadata !"0x15\00\000\000\000\000\000\000", i32 0, null, null, metadata !7, null, null, null} ; [ DW_TAG_subroutine_type ] [line 0, size 0, align 0, offset 0] [from ]
-!7 = metadata !{null}
-!8 = metadata !{metadata !"0x2e\00foo\00foo\00\002\001\001\000\006\00256\001\003", metadata !1, metadata !5, metadata !9, null, void ()* @foo, null, null, metadata !12} ; [ DW_TAG_subprogram ] [line 2] [local] [def] [scope 3] [foo]
-!9 = metadata !{metadata !"0x15\00\000\000\000\000\000\000", i32 0, null, null, metadata !10, null, null, null} ; [ DW_TAG_subroutine_type ] [line 0, size 0, align 0, offset 0] [from ]
-!10 = metadata !{null, metadata !11}
-!11 = metadata !{metadata !"0x24\00int\000\0032\0032\000\000\005", null, null} ; [ DW_TAG_base_type ] [int] [line 0, size 32, align 32, offset 0, enc DW_ATE_signed]
-!12 = metadata !{metadata !13, metadata !14, metadata !15, metadata !16, metadata !18, metadata !19}
-!13 = metadata !{metadata !"0x101\00p\0016777218\000", metadata !8, metadata !5, metadata !11} ; [ DW_TAG_arg_variable ] [p] [line 2]
-!14 = metadata !{metadata !"0x100\00a\004\000", metadata !8, metadata !5, metadata !11} ; [ DW_TAG_auto_variable ] [a] [line 4]
-!15 = metadata !{metadata !"0x100\00b\004\000", metadata !8, metadata !5, metadata !11} ; [ DW_TAG_auto_variable ] [b] [line 4]
-!16 = metadata !{metadata !"0x100\00d\005\000", metadata !8, metadata !5, metadata !17} ; [ DW_TAG_auto_variable ] [d] [line 5]
-!17 = metadata !{metadata !"0x24\00unsigned int\000\0032\0032\000\000\007", null, null} ; [ DW_TAG_base_type ] [unsigned int] [line 0, size 32, align 32, offset 0, enc DW_ATE_unsigned]
-!18 = metadata !{metadata !"0x100\00e\005\000", metadata !8, metadata !5, metadata !17} ; [ DW_TAG_auto_variable ] [e] [line 5]
-!19 = metadata !{metadata !"0x100\00w\0012\000", metadata !20, metadata !5, metadata !25} ; [ DW_TAG_auto_variable ] [w] [line 12]
-!20 = metadata !{metadata !"0xb\0011\000\004", metadata !1, metadata !21} ; [ DW_TAG_lexical_block ] [/usr/local/google/home/echristo/tmp/small.c]
-!21 = metadata !{metadata !"0xb\0010\000\003", metadata !1, metadata !22} ; [ DW_TAG_lexical_block ] [/usr/local/google/home/echristo/tmp/small.c]
-!22 = metadata !{metadata !"0xb\009\000\002", metadata !1, metadata !23} ; [ DW_TAG_lexical_block ] [/usr/local/google/home/echristo/tmp/small.c]
-!23 = metadata !{metadata !"0xb\008\000\001", metadata !1, metadata !24} ; [ DW_TAG_lexical_block ] [/usr/local/google/home/echristo/tmp/small.c]
-!24 = metadata !{metadata !"0xb\007\000\000", metadata !1, metadata !8} ; [ DW_TAG_lexical_block ] [/usr/local/google/home/echristo/tmp/small.c]
-!25 = metadata !{metadata !"0xf\00\000\0064\0064\000\000", null, null, metadata !11} ; [ DW_TAG_pointer_type ] [line 0, size 64, align 64, offset 0] [from int]
-!26 = metadata !{i32 2, metadata !"Dwarf Version", i32 4}
-!27 = metadata !{i32 20, i32 0, metadata !4, null}
-!28 = metadata !{i32 21, i32 0, metadata !4, null}
-!29 = metadata !{i32 1}
-!30 = metadata !{i32 2, i32 0, metadata !8, null}
-!31 = metadata !{i32 7, i32 0, metadata !24, null}
-!32 = metadata !{i32 13, i32 0, metadata !20, null}
-!33 = metadata !{metadata !34, metadata !34, i64 0}
-!34 = metadata !{metadata !"int", metadata !35, i64 0}
-!35 = metadata !{metadata !"omnipotent char", metadata !36, i64 0}
-!36 = metadata !{metadata !"Simple C/C++ TBAA"}
-!37 = metadata !{i32 8, i32 0, metadata !23, null}
-!38 = metadata !{i32 9, i32 0, metadata !22, null}
-!39 = metadata !{i32 10, i32 0, metadata !21, null}
-!40 = metadata !{i32 12, i32 0, metadata !20, null}
-!41 = metadata !{i32* @c}
-!42 = metadata !{i32 15, i32 0, metadata !8, null}
-!43 = metadata !{i32 1, metadata !"Debug Info Version", i32 2}
-!44 = metadata !{i32 0}
-=======
 !0 = !{!"0x11\0012\00clang version 3.4 (trunk 191700) (llvm/trunk 191710)\001\00\000\00small.dwo\000", !1, !2, !2, !3, !2, !2} ; [ DW_TAG_compile_unit ] [/usr/local/google/home/echristo/tmp/small.c] [DW_LANG_C99]
 !1 = !{!"small.c", !"/usr/local/google/home/echristo/tmp"}
 !2 = !{}
@@ -244,5 +197,4 @@
 !41 = !{i32* @c}
 !42 = !MDLocation(line: 15, scope: !8)
 !43 = !{i32 1, !"Debug Info Version", i32 2}
-!44 = !{i32 0}
->>>>>>> 7618b2b2
+!44 = !{i32 0}