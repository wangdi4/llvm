--- conflicted
+++ resolved
@@ -60,58 +60,25 @@
 entry:
   %a.addr = alloca i32, align 4
   store i32 %a, i32* %a.addr, align 4
-<<<<<<< HEAD
-  call void @llvm.dbg.declare(metadata !{i32* %a.addr}, metadata !15), !dbg !16
-=======
   call void @llvm.dbg.declare(metadata i32* %a.addr, metadata !15, metadata !{!"0x102"}), !dbg !16
->>>>>>> 41cb3da2
   %0 = load i32* %a.addr, align 4, !dbg !17
   %call = call i32 @fn(i32 %0), !dbg !17
   ret i32 %call, !dbg !17
 }
 
-declare void @llvm.dbg.declare(metadata, metadata) nounwind readnone
+declare void @llvm.dbg.declare(metadata, metadata, metadata) nounwind readnone
 
 define i32 @fn(i32 %a) nounwind uwtable ssp {
 entry:
   %a.addr = alloca i32, align 4
   store i32 %a, i32* %a.addr, align 4
-<<<<<<< HEAD
-  call void @llvm.dbg.declare(metadata !{i32* %a.addr}, metadata !19), !dbg !20
-=======
   call void @llvm.dbg.declare(metadata i32* %a.addr, metadata !19, metadata !{!"0x102"}), !dbg !20
->>>>>>> 41cb3da2
   %0 = load i32* %a.addr, align 4, !dbg !21
   ret i32 %0, !dbg !21
 }
 
 !llvm.dbg.cu = !{!0, !10}
 !llvm.module.flags = !{!25}
-<<<<<<< HEAD
-!0 = metadata !{i32 786449, metadata !23, i32 12, metadata !"clang version 3.3", i1 false, metadata !"", i32 0, metadata !1, metadata !1, metadata !3, metadata !1,  metadata !1, metadata !"", i32 1} ; [ DW_TAG_compile_unit ]
-!1 = metadata !{}
-!3 = metadata !{metadata !5}
-!5 = metadata !{i32 786478, metadata !23, metadata !6, metadata !"test", metadata !"test", metadata !"", i32 2, metadata !7, i1 false, i1 true, i32 0, i32 0, null, i32 256, i1 false, i32 (i32)* @test, null, null, metadata !1, i32 3} ; [ DW_TAG_subprogram ] [line 2] [def] [scope 3] [test]
-!6 = metadata !{i32 786473, metadata !23} ; [ DW_TAG_file_type ]
-!7 = metadata !{i32 786453, i32 0, null, metadata !"", i32 0, i64 0, i64 0, i64 0, i32 0, null, metadata !8, i32 0, null, null, null} ; [ DW_TAG_subroutine_type ] [line 0, size 0, align 0, offset 0] [from ]
-!8 = metadata !{metadata !9, metadata !9}
-!9 = metadata !{i32 786468, null, null, metadata !"int", i32 0, i64 32, i64 32, i64 0, i32 0, i32 5} ; [ DW_TAG_base_type ] [int] [line 0, size 32, align 32, offset 0, enc DW_ATE_signed]
-!10 = metadata !{i32 786449, metadata !24, i32 12, metadata !"clang version 3.3 (trunk 172862)", i1 false, metadata !"", i32 0, metadata !1, metadata !1, metadata !11, metadata !1,  metadata !1, metadata !"", i32 1} ; [ DW_TAG_compile_unit ]
-!11 = metadata !{metadata !13}
-!13 = metadata !{i32 786478, metadata !24, metadata !14, metadata !"fn", metadata !"fn", metadata !"", i32 1, metadata !7, i1 false, i1 true, i32 0, i32 0, null, i32 256, i1 false, i32 (i32)* @fn, null, null, metadata !1, i32 1} ; [ DW_TAG_subprogram ] [line 1] [def] [fn]
-!14 = metadata !{i32 786473, metadata !24} ; [ DW_TAG_file_type ]
-!15 = metadata !{i32 786689, metadata !5, metadata !"a", metadata !6, i32 16777218, metadata !9, i32 0, i32 0} ; [ DW_TAG_arg_variable ] [a] [line 2]
-!16 = metadata !{i32 2, i32 0, metadata !5, null}
-!17 = metadata !{i32 4, i32 0, metadata !18, null}
-!18 = metadata !{i32 786443, metadata !23, metadata !5, i32 3, i32 0, i32 0} ; [ DW_TAG_lexical_block ]
-!19 = metadata !{i32 786689, metadata !13, metadata !"a", metadata !14, i32 16777217, metadata !9, i32 0, i32 0} ; [ DW_TAG_arg_variable ] [a] [line 1]
-!20 = metadata !{i32 1, i32 0, metadata !13, null}
-!21 = metadata !{i32 2, i32 0, metadata !22, null}
-!22 = metadata !{i32 786443, metadata !24, metadata !13, i32 1, i32 0, i32 0} ; [ DW_TAG_lexical_block ]
-!23 = metadata !{metadata !"simple.c", metadata !"/private/tmp"}
-!24 = metadata !{metadata !"simple2.c", metadata !"/private/tmp"}
-!25 = metadata !{i32 1, metadata !"Debug Info Version", i32 1}
-=======
 !0 = !{!"0x11\0012\00clang version 3.3\000\00\000\00\001", !23, !1, !1, !3, !1,  !1} ; [ DW_TAG_compile_unit ]
 !1 = !{}
 !3 = !{!5}
@@ -134,5 +101,4 @@
 !22 = !{!"0xb\001\000\000", !24, !13} ; [ DW_TAG_lexical_block ]
 !23 = !{!"simple.c", !"/private/tmp"}
 !24 = !{!"simple2.c", !"/private/tmp"}
-!25 = !{i32 1, !"Debug Info Version", i32 2}
->>>>>>> 41cb3da2
+!25 = !{i32 1, !"Debug Info Version", i32 2}