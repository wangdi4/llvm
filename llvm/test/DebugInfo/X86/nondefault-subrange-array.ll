; RUN: llc -mtriple=x86_64-apple-darwin -O0 -filetype=obj -o %t < %s
; RUN: llvm-dwarfdump -debug-dump=info %t | FileCheck %s

%class.A = type { [42 x i32] }

@a = global %class.A zeroinitializer, align 4

; Check that we can handle non-default array bounds. In this case, the array
; goes from [-3, 38].

; CHECK: DW_TAG_class_type
; CHECK: DW_TAG_member
; CHECK-NEXT:                   DW_AT_name [DW_FORM_strp]       ( .debug_str[0x{{[0-9a-f]*}}] = "x")
; CHECK-NEXT:                   DW_AT_type [DW_FORM_ref4]       (cu + 0x{{[0-9a-f]*}} => {[[ARRAY:0x[0-9a-f]*]]})

; CHECK: [[ARRAY]]: DW_TAG_array_type [{{.*}}] *
; CHECK-NEXT:                 DW_AT_type [DW_FORM_ref4]    (cu + 0x{{[0-9a-f]*}} => {[[BASE:0x[0-9a-f]*]]})

; CHECK: DW_TAG_subrange_type
; CHECK-NEXT:                   DW_AT_type [DW_FORM_ref4]  (cu + 0x{{[0-9a-f]*}} => {[[BASE2:0x[0-9a-f]*]]})
; CHECK-NEXT:                   DW_AT_lower_bound [DW_FORM_data8]       (0xfffffffffffffffd)
; CHECK-NEXT:                   DW_AT_upper_bound [DW_FORM_data1]       (0x26)

; CHECK: [[BASE]]: DW_TAG_base_type
; CHECK: [[BASE2]]: DW_TAG_base_type
; CHECK-NEXT:                 DW_AT_name [DW_FORM_strp]       ( .debug_str[0x{{[0-9a-f]*}}] = "sizetype")
; CHECK-NEXT:                 DW_AT_byte_size [DW_FORM_data1] (0x08)
; CHECK-NEXT:                 DW_AT_encoding [DW_FORM_data1]  (DW_ATE_unsigned)

!llvm.dbg.cu = !{!0}
!llvm.module.flags = !{!21}

<<<<<<< HEAD
!0 = metadata !{i32 786449, metadata !20, i32 4, metadata !"clang version 3.3 (trunk 169136)", i1 false, metadata !"", i32 0, metadata !1, metadata !1, metadata !1, metadata !3,  metadata !1, metadata !""} ; [ DW_TAG_compile_unit ] [/Volumes/Sandbox/llvm/t.cpp] [DW_LANG_C_plus_plus]
!1 = metadata !{}
!3 = metadata !{metadata !5}
!5 = metadata !{i32 786484, i32 0, null, metadata !"a", metadata !"a", metadata !"", metadata !6, i32 1, metadata !7, i32 0, i32 1, %class.A* @a, null} ; [ DW_TAG_variable ] [a] [line 1] [def]
!6 = metadata !{i32 786473, metadata !20} ; [ DW_TAG_file_type ]
!7 = metadata !{i32 786434, metadata !20, null, metadata !"A", i32 1, i64 0, i64 32, i32 0, i32 0, null, metadata !8, i32 0, null, null, null} ; [ DW_TAG_class_type ] [A] [line 1, size 0, align 32, offset 0] [def] [from ]
!8 = metadata !{metadata !9, metadata !14}
!9 = metadata !{i32 786445, metadata !20, metadata !7, metadata !"x", i32 1, i64 0, i64 0, i64 0, i32 1, metadata !10} ; [ DW_TAG_member ] [x] [line 1, size 0, align 0, offset 0] [private] [from ]
!10 = metadata !{i32 786433, null, null, metadata !"", i32 0, i64 0, i64 32, i32 0, i32 0, metadata !11, metadata !12, i32 0, null, null, null} ; [ DW_TAG_array_type ] [line 0, size 0, align 32, offset 0] [from int]
!11 = metadata !{i32 786468, null, null, metadata !"int", i32 0, i64 32, i64 32, i64 0, i32 0, i32 5} ; [ DW_TAG_base_type ] [int] [line 0, size 32, align 32, offset 0, enc DW_ATE_signed]
!12 = metadata !{metadata !13}
!13 = metadata !{i32 786465, i64 -3, i64 42} ; [ DW_TAG_subrange_type ] [-3, 39]
!14 = metadata !{i32 786478, metadata !6, metadata !7, metadata !"A", metadata !"A", metadata !"", i32 1, metadata !15, i1 false, i1 false, i32 0, i32 0, null, i32 320, i1 false, null, null, i32 0, metadata !18, i32 1} ; [ DW_TAG_subprogram ] [line 1] [A]
!15 = metadata !{i32 786453, i32 0, null, i32 0, i32 0, i64 0, i64 0, i64 0, i32 0, null, metadata !16, i32 0, null, null, null} ; [ DW_TAG_subroutine_type ] [line 0, size 0, align 0, offset 0] [from ]
!16 = metadata !{null, metadata !17}
!17 = metadata !{i32 786447, i32 0, null, i32 0, i32 0, i64 64, i64 64, i64 0, i32 1088, metadata !7} ; [ DW_TAG_pointer_type ] [line 0, size 64, align 64, offset 0] [from A]
!18 = metadata !{metadata !19}
!19 = metadata !{i32 786468}                      ; [ DW_TAG_base_type ] [line 0, size 0, align 0, offset 0]
!20 = metadata !{metadata !"t.cpp", metadata !"/Volumes/Sandbox/llvm"}
!21 = metadata !{i32 1, metadata !"Debug Info Version", i32 1}
=======
!0 = !{!"0x11\004\00clang version 3.3 (trunk 169136)\000\00\000\00\000", !20, !1, !1, !1, !3,  !1} ; [ DW_TAG_compile_unit ] [/Volumes/Sandbox/llvm/t.cpp] [DW_LANG_C_plus_plus]
!1 = !{}
!3 = !{!5}
!5 = !{!"0x34\00a\00a\00\001\000\001", null, !6, !7, %class.A* @a, null} ; [ DW_TAG_variable ] [a] [line 1] [def]
!6 = !{!"0x29", !20} ; [ DW_TAG_file_type ]
!7 = !{!"0x2\00A\001\000\0032\000\000\000", !20, null, null, !8, null, null, null} ; [ DW_TAG_class_type ] [A] [line 1, size 0, align 32, offset 0] [def] [from ]
!8 = !{!9, !14}
!9 = !{!"0xd\00x\001\000\000\000\001", !20, !7, !10} ; [ DW_TAG_member ] [x] [line 1, size 0, align 0, offset 0] [private] [from ]
!10 = !{!"0x1\00\000\000\0032\000\000", null, null, !11, !12, i32 0, null, null, null} ; [ DW_TAG_array_type ] [line 0, size 0, align 32, offset 0] [from int]
!11 = !{!"0x24\00int\000\0032\0032\000\000\005", null, null} ; [ DW_TAG_base_type ] [int] [line 0, size 32, align 32, offset 0, enc DW_ATE_signed]
!12 = !{!13}
!13 = !{!"0x21\00-3\0042"} ; [ DW_TAG_subrange_type ] [-3, 39]
!14 = !{!"0x2e\00A\00A\00\001\000\000\000\006\00320\000\001", !6, !7, !15, null, null, null, i32 0, !18} ; [ DW_TAG_subprogram ] [line 1] [A]
!15 = !{!"0x15\00\000\000\000\000\000\000", i32 0, null, null, !16, null, null, null} ; [ DW_TAG_subroutine_type ] [line 0, size 0, align 0, offset 0] [from ]
!16 = !{null, !17}
!17 = !{!"0xf\00\000\0064\0064\000\001088", i32 0, null, !7} ; [ DW_TAG_pointer_type ] [line 0, size 64, align 64, offset 0] [from A]
!18 = !{!19}
!19 = !{!"0x24"}                      ; [ DW_TAG_base_type ] [line 0, size 0, align 0, offset 0]
!20 = !{!"t.cpp", !"/Volumes/Sandbox/llvm"}
!21 = !{i32 1, !"Debug Info Version", i32 2}
>>>>>>> 41cb3da2
<|MERGE_RESOLUTION|>--- conflicted
+++ resolved
@@ -19,7 +19,7 @@
 ; CHECK: DW_TAG_subrange_type
 ; CHECK-NEXT:                   DW_AT_type [DW_FORM_ref4]  (cu + 0x{{[0-9a-f]*}} => {[[BASE2:0x[0-9a-f]*]]})
 ; CHECK-NEXT:                   DW_AT_lower_bound [DW_FORM_data8]       (0xfffffffffffffffd)
-; CHECK-NEXT:                   DW_AT_upper_bound [DW_FORM_data1]       (0x26)
+; CHECK-NEXT:                   DW_AT_count [DW_FORM_data1]       (0x2a)
 
 ; CHECK: [[BASE]]: DW_TAG_base_type
 ; CHECK: [[BASE2]]: DW_TAG_base_type
@@ -30,28 +30,6 @@
 !llvm.dbg.cu = !{!0}
 !llvm.module.flags = !{!21}
 
-<<<<<<< HEAD
-!0 = metadata !{i32 786449, metadata !20, i32 4, metadata !"clang version 3.3 (trunk 169136)", i1 false, metadata !"", i32 0, metadata !1, metadata !1, metadata !1, metadata !3,  metadata !1, metadata !""} ; [ DW_TAG_compile_unit ] [/Volumes/Sandbox/llvm/t.cpp] [DW_LANG_C_plus_plus]
-!1 = metadata !{}
-!3 = metadata !{metadata !5}
-!5 = metadata !{i32 786484, i32 0, null, metadata !"a", metadata !"a", metadata !"", metadata !6, i32 1, metadata !7, i32 0, i32 1, %class.A* @a, null} ; [ DW_TAG_variable ] [a] [line 1] [def]
-!6 = metadata !{i32 786473, metadata !20} ; [ DW_TAG_file_type ]
-!7 = metadata !{i32 786434, metadata !20, null, metadata !"A", i32 1, i64 0, i64 32, i32 0, i32 0, null, metadata !8, i32 0, null, null, null} ; [ DW_TAG_class_type ] [A] [line 1, size 0, align 32, offset 0] [def] [from ]
-!8 = metadata !{metadata !9, metadata !14}
-!9 = metadata !{i32 786445, metadata !20, metadata !7, metadata !"x", i32 1, i64 0, i64 0, i64 0, i32 1, metadata !10} ; [ DW_TAG_member ] [x] [line 1, size 0, align 0, offset 0] [private] [from ]
-!10 = metadata !{i32 786433, null, null, metadata !"", i32 0, i64 0, i64 32, i32 0, i32 0, metadata !11, metadata !12, i32 0, null, null, null} ; [ DW_TAG_array_type ] [line 0, size 0, align 32, offset 0] [from int]
-!11 = metadata !{i32 786468, null, null, metadata !"int", i32 0, i64 32, i64 32, i64 0, i32 0, i32 5} ; [ DW_TAG_base_type ] [int] [line 0, size 32, align 32, offset 0, enc DW_ATE_signed]
-!12 = metadata !{metadata !13}
-!13 = metadata !{i32 786465, i64 -3, i64 42} ; [ DW_TAG_subrange_type ] [-3, 39]
-!14 = metadata !{i32 786478, metadata !6, metadata !7, metadata !"A", metadata !"A", metadata !"", i32 1, metadata !15, i1 false, i1 false, i32 0, i32 0, null, i32 320, i1 false, null, null, i32 0, metadata !18, i32 1} ; [ DW_TAG_subprogram ] [line 1] [A]
-!15 = metadata !{i32 786453, i32 0, null, i32 0, i32 0, i64 0, i64 0, i64 0, i32 0, null, metadata !16, i32 0, null, null, null} ; [ DW_TAG_subroutine_type ] [line 0, size 0, align 0, offset 0] [from ]
-!16 = metadata !{null, metadata !17}
-!17 = metadata !{i32 786447, i32 0, null, i32 0, i32 0, i64 64, i64 64, i64 0, i32 1088, metadata !7} ; [ DW_TAG_pointer_type ] [line 0, size 64, align 64, offset 0] [from A]
-!18 = metadata !{metadata !19}
-!19 = metadata !{i32 786468}                      ; [ DW_TAG_base_type ] [line 0, size 0, align 0, offset 0]
-!20 = metadata !{metadata !"t.cpp", metadata !"/Volumes/Sandbox/llvm"}
-!21 = metadata !{i32 1, metadata !"Debug Info Version", i32 1}
-=======
 !0 = !{!"0x11\004\00clang version 3.3 (trunk 169136)\000\00\000\00\000", !20, !1, !1, !1, !3,  !1} ; [ DW_TAG_compile_unit ] [/Volumes/Sandbox/llvm/t.cpp] [DW_LANG_C_plus_plus]
 !1 = !{}
 !3 = !{!5}
@@ -71,5 +49,4 @@
 !18 = !{!19}
 !19 = !{!"0x24"}                      ; [ DW_TAG_base_type ] [line 0, size 0, align 0, offset 0]
 !20 = !{!"t.cpp", !"/Volumes/Sandbox/llvm"}
-!21 = !{i32 1, !"Debug Info Version", i32 2}
->>>>>>> 41cb3da2
+!21 = !{i32 1, !"Debug Info Version", i32 2}