; RUN: llc -filetype=obj -O0 < %s
; Test that we handle DBG_VALUEs in a register without crashing.
;
; Generated from clang with -fsanitize=address:
; struct A {
;   A();
;   A(const A&);
; };
;
; A func(int) {
;   A a;
;   return a;
; }

target datalayout = "e-p:64:64:64-i1:8:8-i8:8:8-i16:16:16-i32:32:32-i64:64:64-f32:32:32-f64:64:64-v64:64:64-v128:128:128-a0:0:64-s0:64:64-f80:128:128-n8:16:32:64-S128"
target triple = "x86_64-unknown-linux-gnu"

%struct.A = type { i8 }

@__asan_mapping_offset = linkonce_odr constant i64 2147450880
@__asan_mapping_scale = linkonce_odr constant i64 3
@llvm.global_ctors = appending global [1 x { i32, void ()* }] [{ i32, void ()* } { i32 1, void ()* @asan.module_ctor }]
@__asan_gen_ = private unnamed_addr constant [16 x i8] c"1 32 4 5 .addr \00", align 1

; Function Attrs: sanitize_address uwtable
define void @_Z4funci(%struct.A* noalias sret %agg.result, i32) #0 "stack-protector-buffer-size"="1" {
entry:
  %MyAlloca = alloca [96 x i8], align 32
  %1 = ptrtoint [96 x i8]* %MyAlloca to i64
  %2 = add i64 %1, 32
  %3 = inttoptr i64 %2 to i32*
  %4 = inttoptr i64 %1 to i64*
  store i64 1102416563, i64* %4
  %5 = add i64 %1, 8
  %6 = inttoptr i64 %5 to i64*
  store i64 ptrtoint ([16 x i8]* @__asan_gen_ to i64), i64* %6
  %7 = add i64 %1, 16
  %8 = inttoptr i64 %7 to i64*
  store i64 ptrtoint (void (%struct.A*, i32)* @_Z4funci to i64), i64* %8
  %9 = lshr i64 %1, 3
  %10 = add i64 %9, 2147450880
  %11 = inttoptr i64 %10 to i32*
  store i32 -235802127, i32* %11
  %12 = add i64 %10, 4
  %13 = inttoptr i64 %12 to i32*
  store i32 -185273340, i32* %13
  %14 = add i64 %10, 8
  %15 = inttoptr i64 %14 to i32*
  store i32 -202116109, i32* %15
  %16 = ptrtoint i32* %3 to i64
  %17 = lshr i64 %16, 3
  %18 = add i64 %17, 2147450880
  %19 = inttoptr i64 %18 to i8*
  %20 = load i8* %19
  %21 = icmp ne i8 %20, 0
<<<<<<< HEAD
  call void @llvm.dbg.declare(metadata !{i32* %3}, metadata !23)
=======
  call void @llvm.dbg.declare(metadata i32* %3, metadata !23, metadata !28)
>>>>>>> 41cb3da2
  br i1 %21, label %22, label %28

; <label>:22                                      ; preds = %entry
  %23 = and i64 %16, 7
  %24 = add i64 %23, 3
  %25 = trunc i64 %24 to i8
  %26 = icmp sge i8 %25, %20
  br i1 %26, label %27, label %28

; <label>:27                                      ; preds = %22
  call void @__asan_report_store4(i64 %16)
  call void asm sideeffect "", ""()
  unreachable

; <label>:28                                      ; preds = %22, %entry
  store i32 %0, i32* %3, align 4
<<<<<<< HEAD
  call void @llvm.dbg.declare(metadata !{%struct.A* %agg.result}, metadata !24), !dbg !25
=======
  call void @llvm.dbg.declare(metadata %struct.A* %agg.result, metadata !24, metadata !{!"0x102"}), !dbg !25
>>>>>>> 41cb3da2
  call void @_ZN1AC1Ev(%struct.A* %agg.result), !dbg !25
  store i64 1172321806, i64* %4, !dbg !26
  %29 = inttoptr i64 %10 to i32*, !dbg !26
  store i32 0, i32* %29, !dbg !26
  %30 = add i64 %10, 4, !dbg !26
  %31 = inttoptr i64 %30 to i32*, !dbg !26
  store i32 0, i32* %31, !dbg !26
  %32 = add i64 %10, 8, !dbg !26
  %33 = inttoptr i64 %32 to i32*, !dbg !26
  store i32 0, i32* %33, !dbg !26
  ret void, !dbg !26
}

; Function Attrs: nounwind readnone
declare void @llvm.dbg.declare(metadata, metadata) #1

declare void @_ZN1AC1Ev(%struct.A*) #2

define internal void @asan.module_ctor()  "stack-protector-buffer-size"="1" {
  call void @__asan_init_v3()
  %1 = load volatile i64* @__asan_mapping_offset
  %2 = load volatile i64* @__asan_mapping_scale
  ret void
}

declare void @__asan_init_v3()

declare void @__asan_report_load1(i64)

declare void @__asan_report_load2(i64)

declare void @__asan_report_load4(i64)

declare void @__asan_report_load8(i64)

declare void @__asan_report_load16(i64)

declare void @__asan_report_store1(i64)

declare void @__asan_report_store2(i64)

declare void @__asan_report_store4(i64)

declare void @__asan_report_store8(i64)

declare void @__asan_report_store16(i64)

declare void @__asan_report_load_n(i64, i64)

declare void @__asan_report_store_n(i64, i64)

declare void @__asan_handle_no_return()

declare i64 @__asan_stack_malloc(i64, i64)

declare void @__asan_stack_free(i64, i64, i64)

declare void @__asan_poison_stack_memory(i64, i64)

declare void @__asan_unpoison_stack_memory(i64, i64)

declare void @__asan_before_dynamic_init(i64)

declare void @__asan_after_dynamic_init()

declare void @__asan_register_globals(i64, i64)

declare void @__asan_unregister_globals(i64, i64)

attributes #0 = { sanitize_address uwtable "less-precise-fpmad"="false" "no-frame-pointer-elim"="true" "no-frame-pointer-elim-non-leaf"="true" "no-infs-fp-math"="false" "no-nans-fp-math"="false" "ssp-buffer-size"="8" "unsafe-fp-math"="false" "use-soft-float"="false" }
attributes #1 = { nounwind readnone }
attributes #2 = { "less-precise-fpmad"="false" "no-frame-pointer-elim"="true" "no-frame-pointer-elim-non-leaf"="true" "no-infs-fp-math"="false" "no-nans-fp-math"="false" "ssp-buffer-size"="8" "unsafe-fp-math"="false" "use-soft-float"="false" }

!llvm.dbg.cu = !{!0}
!llvm.module.flags = !{!22, !27}

<<<<<<< HEAD
!0 = metadata !{i32 786449, metadata !1, i32 4, metadata !"clang version 3.4 ", i1 false, metadata !"", i32 0, metadata !2, metadata !2, metadata !3, metadata !2, metadata !2, metadata !"", i32 1} ; [ DW_TAG_compile_unit ] [/tmp/crash.cpp] [DW_LANG_C_plus_plus]
!1 = metadata !{metadata !"crash.cpp", metadata !"/tmp"}
!2 = metadata !{}
!3 = metadata !{metadata !4}
!4 = metadata !{i32 786478, metadata !1, metadata !5, metadata !"func", metadata !"func", metadata !"_Z4funci", i32 6, metadata !6, i1 false, i1 true, i32 0, i32 0, null, i32 256, i1 false, void (%struct.A*, i32)* @_Z4funci, null, null, metadata !2, i32 6} ; [ DW_TAG_subprogram ] [line 6] [def] [func]
!5 = metadata !{i32 786473, metadata !1}          ; [ DW_TAG_file_type ] [/tmp/crash.cpp]
!6 = metadata !{i32 786453, i32 0, null, metadata !"", i32 0, i64 0, i64 0, i64 0, i32 0, null, metadata !7, i32 0, null, null, null} ; [ DW_TAG_subroutine_type ] [line 0, size 0, align 0, offset 0] [from ]
!7 = metadata !{metadata !8, metadata !21}
!8 = metadata !{i32 786451, metadata !1, null, metadata !"A", i32 1, i64 8, i64 8, i32 0, i32 0, null, metadata !9, i32 0, null, null, null} ; [ DW_TAG_structure_type ] [A] [line 1, size 8, align 8, offset 0] [def] [from ]
!9 = metadata !{metadata !10, metadata !15}
!10 = metadata !{i32 786478, metadata !1, metadata !8, metadata !"A", metadata !"A", metadata !"", i32 2, metadata !11, i1 false, i1 false, i32 0, i32 0, null, i32 256, i1 false, null, null, i32 0, metadata !14, i32 2} ; [ DW_TAG_subprogram ] [line 2] [A]
!11 = metadata !{i32 786453, i32 0, null, metadata !"", i32 0, i64 0, i64 0, i64 0, i32 0, null, metadata !12, i32 0, null, null, null} ; [ DW_TAG_subroutine_type ] [line 0, size 0, align 0, offset 0] [from ]
!12 = metadata !{null, metadata !13}
!13 = metadata !{i32 786447, i32 0, null, metadata !"", i32 0, i64 64, i64 64, i64 0, i32 1088, metadata !8} ; [ DW_TAG_pointer_type ] [line 0, size 64, align 64, offset 0] [artificial] [from A]
!14 = metadata !{i32 786468}
!15 = metadata !{i32 786478, metadata !1, metadata !8, metadata !"A", metadata !"A", metadata !"", i32 3, metadata !16, i1 false, i1 false, i32 0, i32 0, null, i32 256, i1 false, null, null, i32 0, metadata !20, i32 3} ; [ DW_TAG_subprogram ] [line 3] [A]
!16 = metadata !{i32 786453, i32 0, null, metadata !"", i32 0, i64 0, i64 0, i64 0, i32 0, null, metadata !17, i32 0, null, null, null} ; [ DW_TAG_subroutine_type ] [line 0, size 0, align 0, offset 0] [from ]
!17 = metadata !{null, metadata !13, metadata !18}
!18 = metadata !{i32 786448, null, null, null, i32 0, i64 0, i64 0, i64 0, i32 0, metadata !19} ; [ DW_TAG_reference_type ] [line 0, size 0, align 0, offset 0] [from ]
!19 = metadata !{i32 786470, null, null, metadata !"", i32 0, i64 0, i64 0, i64 0, i32 0, metadata !8} ; [ DW_TAG_const_type ] [line 0, size 0, align 0, offset 0] [from A]
!20 = metadata !{i32 786468}
!21 = metadata !{i32 786468, null, null, metadata !"int", i32 0, i64 32, i64 32, i64 0, i32 0, i32 5} ; [ DW_TAG_base_type ] [int] [line 0, size 32, align 32, offset 0, enc DW_ATE_signed]
!22 = metadata !{i32 2, metadata !"Dwarf Version", i32 3}
!23 = metadata !{i32 786689, metadata !4, metadata !"", metadata !5, i32 16777222, metadata !21, i32 0, i32 0, metadata !28} ; [ DW_TAG_arg_variable ] [line 6]
!24 = metadata !{i32 786688, metadata !4, metadata !"a", metadata !5, i32 7, metadata !8, i32 8192, i32 0} ; [ DW_TAG_auto_variable ] [a] [line 7]
!25 = metadata !{i32 7, i32 0, metadata !4, null}
!26 = metadata !{i32 8, i32 0, metadata !4, null} ; [ DW_TAG_imported_declaration ]
!27 = metadata !{i32 1, metadata !"Debug Info Version", i32 1}
!28 = metadata !{i64 2}
=======
!0 = !{!"0x11\004\00clang version 3.4 \000\00\000\00\001", !1, !2, !2, !3, !2, !2} ; [ DW_TAG_compile_unit ] [/tmp/crash.cpp] [DW_LANG_C_plus_plus]
!1 = !{!"crash.cpp", !"/tmp"}
!2 = !{}
!3 = !{!4}
!4 = !{!"0x2e\00func\00func\00_Z4funci\006\000\001\000\006\00256\000\006", !1, !5, !6, null, void (%struct.A*, i32)* @_Z4funci, null, null, !2} ; [ DW_TAG_subprogram ] [line 6] [def] [func]
!5 = !{!"0x29", !1}          ; [ DW_TAG_file_type ] [/tmp/crash.cpp]
!6 = !{!"0x15\00\000\000\000\000\000\000", i32 0, null, null, !7, null, null, null} ; [ DW_TAG_subroutine_type ] [line 0, size 0, align 0, offset 0] [from ]
!7 = !{!8, !21}
!8 = !{!"0x13\00A\001\008\008\000\000\000", !1, null, null, !9, null, null, null} ; [ DW_TAG_structure_type ] [A] [line 1, size 8, align 8, offset 0] [def] [from ]
!9 = !{!10, !15}
!10 = !{!"0x2e\00A\00A\00\002\000\000\000\006\00256\000\002", !1, !8, !11, null, null, null, i32 0, !14} ; [ DW_TAG_subprogram ] [line 2] [A]
!11 = !{!"0x15\00\000\000\000\000\000\000", i32 0, null, null, !12, null, null, null} ; [ DW_TAG_subroutine_type ] [line 0, size 0, align 0, offset 0] [from ]
!12 = !{null, !13}
!13 = !{!"0xf\00\000\0064\0064\000\001088", i32 0, null, !8} ; [ DW_TAG_pointer_type ] [line 0, size 64, align 64, offset 0] [artificial] [from A]
!14 = !{i32 786468}
!15 = !{!"0x2e\00A\00A\00\003\000\000\000\006\00256\000\003", !1, !8, !16, null, null, null, i32 0, !20} ; [ DW_TAG_subprogram ] [line 3] [A]
!16 = !{!"0x15\00\000\000\000\000\000\000", i32 0, null, null, !17, null, null, null} ; [ DW_TAG_subroutine_type ] [line 0, size 0, align 0, offset 0] [from ]
!17 = !{null, !13, !18}
!18 = !{!"0x10\00\000\000\000\000\000", null, null, !19} ; [ DW_TAG_reference_type ] [line 0, size 0, align 0, offset 0] [from ]
!19 = !{!"0x26\00\000\000\000\000\000", null, null, !8} ; [ DW_TAG_const_type ] [line 0, size 0, align 0, offset 0] [from A]
!20 = !{i32 786468}
!21 = !{!"0x24\00int\000\0032\0032\000\000\005", null, null} ; [ DW_TAG_base_type ] [int] [line 0, size 32, align 32, offset 0, enc DW_ATE_signed]
!22 = !{i32 2, !"Dwarf Version", i32 3}
!23 = !{!"0x101\00\0016777222\000", !4, !5, !21} ; [ DW_TAG_arg_variable ] [line 6]
!24 = !{!"0x100\00a\007\008192", !4, !5, !8} ; [ DW_TAG_auto_variable ] [a] [line 7]
!25 = !MDLocation(line: 7, scope: !4)
!26 = !MDLocation(line: 8, scope: !4)
!27 = !{i32 1, !"Debug Info Version", i32 2}
!28 = !{!"0x102\006"} ; [ DW_TAG_expression ] [DW_OP_deref]
>>>>>>> 41cb3da2
<|MERGE_RESOLUTION|>--- conflicted
+++ resolved
@@ -53,11 +53,7 @@
   %19 = inttoptr i64 %18 to i8*
   %20 = load i8* %19
   %21 = icmp ne i8 %20, 0
-<<<<<<< HEAD
-  call void @llvm.dbg.declare(metadata !{i32* %3}, metadata !23)
-=======
   call void @llvm.dbg.declare(metadata i32* %3, metadata !23, metadata !28)
->>>>>>> 41cb3da2
   br i1 %21, label %22, label %28
 
 ; <label>:22                                      ; preds = %entry
@@ -74,11 +70,7 @@
 
 ; <label>:28                                      ; preds = %22, %entry
   store i32 %0, i32* %3, align 4
-<<<<<<< HEAD
-  call void @llvm.dbg.declare(metadata !{%struct.A* %agg.result}, metadata !24), !dbg !25
-=======
   call void @llvm.dbg.declare(metadata %struct.A* %agg.result, metadata !24, metadata !{!"0x102"}), !dbg !25
->>>>>>> 41cb3da2
   call void @_ZN1AC1Ev(%struct.A* %agg.result), !dbg !25
   store i64 1172321806, i64* %4, !dbg !26
   %29 = inttoptr i64 %10 to i32*, !dbg !26
@@ -93,7 +85,7 @@
 }
 
 ; Function Attrs: nounwind readnone
-declare void @llvm.dbg.declare(metadata, metadata) #1
+declare void @llvm.dbg.declare(metadata, metadata, metadata) #1
 
 declare void @_ZN1AC1Ev(%struct.A*) #2
 
@@ -155,37 +147,6 @@
 !llvm.dbg.cu = !{!0}
 !llvm.module.flags = !{!22, !27}
 
-<<<<<<< HEAD
-!0 = metadata !{i32 786449, metadata !1, i32 4, metadata !"clang version 3.4 ", i1 false, metadata !"", i32 0, metadata !2, metadata !2, metadata !3, metadata !2, metadata !2, metadata !"", i32 1} ; [ DW_TAG_compile_unit ] [/tmp/crash.cpp] [DW_LANG_C_plus_plus]
-!1 = metadata !{metadata !"crash.cpp", metadata !"/tmp"}
-!2 = metadata !{}
-!3 = metadata !{metadata !4}
-!4 = metadata !{i32 786478, metadata !1, metadata !5, metadata !"func", metadata !"func", metadata !"_Z4funci", i32 6, metadata !6, i1 false, i1 true, i32 0, i32 0, null, i32 256, i1 false, void (%struct.A*, i32)* @_Z4funci, null, null, metadata !2, i32 6} ; [ DW_TAG_subprogram ] [line 6] [def] [func]
-!5 = metadata !{i32 786473, metadata !1}          ; [ DW_TAG_file_type ] [/tmp/crash.cpp]
-!6 = metadata !{i32 786453, i32 0, null, metadata !"", i32 0, i64 0, i64 0, i64 0, i32 0, null, metadata !7, i32 0, null, null, null} ; [ DW_TAG_subroutine_type ] [line 0, size 0, align 0, offset 0] [from ]
-!7 = metadata !{metadata !8, metadata !21}
-!8 = metadata !{i32 786451, metadata !1, null, metadata !"A", i32 1, i64 8, i64 8, i32 0, i32 0, null, metadata !9, i32 0, null, null, null} ; [ DW_TAG_structure_type ] [A] [line 1, size 8, align 8, offset 0] [def] [from ]
-!9 = metadata !{metadata !10, metadata !15}
-!10 = metadata !{i32 786478, metadata !1, metadata !8, metadata !"A", metadata !"A", metadata !"", i32 2, metadata !11, i1 false, i1 false, i32 0, i32 0, null, i32 256, i1 false, null, null, i32 0, metadata !14, i32 2} ; [ DW_TAG_subprogram ] [line 2] [A]
-!11 = metadata !{i32 786453, i32 0, null, metadata !"", i32 0, i64 0, i64 0, i64 0, i32 0, null, metadata !12, i32 0, null, null, null} ; [ DW_TAG_subroutine_type ] [line 0, size 0, align 0, offset 0] [from ]
-!12 = metadata !{null, metadata !13}
-!13 = metadata !{i32 786447, i32 0, null, metadata !"", i32 0, i64 64, i64 64, i64 0, i32 1088, metadata !8} ; [ DW_TAG_pointer_type ] [line 0, size 64, align 64, offset 0] [artificial] [from A]
-!14 = metadata !{i32 786468}
-!15 = metadata !{i32 786478, metadata !1, metadata !8, metadata !"A", metadata !"A", metadata !"", i32 3, metadata !16, i1 false, i1 false, i32 0, i32 0, null, i32 256, i1 false, null, null, i32 0, metadata !20, i32 3} ; [ DW_TAG_subprogram ] [line 3] [A]
-!16 = metadata !{i32 786453, i32 0, null, metadata !"", i32 0, i64 0, i64 0, i64 0, i32 0, null, metadata !17, i32 0, null, null, null} ; [ DW_TAG_subroutine_type ] [line 0, size 0, align 0, offset 0] [from ]
-!17 = metadata !{null, metadata !13, metadata !18}
-!18 = metadata !{i32 786448, null, null, null, i32 0, i64 0, i64 0, i64 0, i32 0, metadata !19} ; [ DW_TAG_reference_type ] [line 0, size 0, align 0, offset 0] [from ]
-!19 = metadata !{i32 786470, null, null, metadata !"", i32 0, i64 0, i64 0, i64 0, i32 0, metadata !8} ; [ DW_TAG_const_type ] [line 0, size 0, align 0, offset 0] [from A]
-!20 = metadata !{i32 786468}
-!21 = metadata !{i32 786468, null, null, metadata !"int", i32 0, i64 32, i64 32, i64 0, i32 0, i32 5} ; [ DW_TAG_base_type ] [int] [line 0, size 32, align 32, offset 0, enc DW_ATE_signed]
-!22 = metadata !{i32 2, metadata !"Dwarf Version", i32 3}
-!23 = metadata !{i32 786689, metadata !4, metadata !"", metadata !5, i32 16777222, metadata !21, i32 0, i32 0, metadata !28} ; [ DW_TAG_arg_variable ] [line 6]
-!24 = metadata !{i32 786688, metadata !4, metadata !"a", metadata !5, i32 7, metadata !8, i32 8192, i32 0} ; [ DW_TAG_auto_variable ] [a] [line 7]
-!25 = metadata !{i32 7, i32 0, metadata !4, null}
-!26 = metadata !{i32 8, i32 0, metadata !4, null} ; [ DW_TAG_imported_declaration ]
-!27 = metadata !{i32 1, metadata !"Debug Info Version", i32 1}
-!28 = metadata !{i64 2}
-=======
 !0 = !{!"0x11\004\00clang version 3.4 \000\00\000\00\001", !1, !2, !2, !3, !2, !2} ; [ DW_TAG_compile_unit ] [/tmp/crash.cpp] [DW_LANG_C_plus_plus]
 !1 = !{!"crash.cpp", !"/tmp"}
 !2 = !{}
@@ -214,5 +175,4 @@
 !25 = !MDLocation(line: 7, scope: !4)
 !26 = !MDLocation(line: 8, scope: !4)
 !27 = !{i32 1, !"Debug Info Version", i32 2}
-!28 = !{!"0x102\006"} ; [ DW_TAG_expression ] [DW_OP_deref]
->>>>>>> 41cb3da2
+!28 = !{!"0x102\006"} ; [ DW_TAG_expression ] [DW_OP_deref]