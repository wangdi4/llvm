; RUN: llc -mtriple=x86_64-pc-linux-gnu -generate-gnu-dwarf-pub-sections -filetype=obj < %s | llvm-dwarfdump - | FileCheck %s

; Generated from:

; static int a __attribute__((section("a")));

; Check that the attributes in the compile unit both point to a correct
; location, even when nothing is exported.
; CHECK: DW_AT_GNU_pubnames [DW_FORM_flag_present]   (true)
; CHECK-NOT: DW_AT_GNU_pubtypes [

!llvm.dbg.cu = !{!0}
!llvm.module.flags = !{!3, !4}

<<<<<<< HEAD
!0 = metadata !{i32 786449, metadata !1, i32 12, metadata !"clang version 3.4 (trunk 191846) (llvm/trunk 191866)", i1 false, metadata !"", i32 0, metadata !2, metadata !2, metadata !2, metadata !2, metadata !2, metadata !""} ; [ DW_TAG_compile_unit ] [/usr/local/google/home/echristo/tmp/foo.c] [DW_LANG_C99]
!1 = metadata !{metadata !"foo.c", metadata !"/usr/local/google/home/echristo/tmp"}
!2 = metadata !{}
!3 = metadata !{i32 2, metadata !"Dwarf Version", i32 4}
!4 = metadata !{i32 1, metadata !"Debug Info Version", i32 1}
=======
!0 = !{!"0x11\0012\00clang version 3.4 (trunk 191846) (llvm/trunk 191866)\000\00\000\00\000", !1, !2, !2, !2, !2, !2} ; [ DW_TAG_compile_unit ] [/usr/local/google/home/echristo/tmp/foo.c] [DW_LANG_C99]
!1 = !{!"foo.c", !"/usr/local/google/home/echristo/tmp"}
!2 = !{}
!3 = !{i32 2, !"Dwarf Version", i32 4}
!4 = !{i32 1, !"Debug Info Version", i32 2}
>>>>>>> 41cb3da2
<|MERGE_RESOLUTION|>--- conflicted
+++ resolved
@@ -12,16 +12,8 @@
 !llvm.dbg.cu = !{!0}
 !llvm.module.flags = !{!3, !4}
 
-<<<<<<< HEAD
-!0 = metadata !{i32 786449, metadata !1, i32 12, metadata !"clang version 3.4 (trunk 191846) (llvm/trunk 191866)", i1 false, metadata !"", i32 0, metadata !2, metadata !2, metadata !2, metadata !2, metadata !2, metadata !""} ; [ DW_TAG_compile_unit ] [/usr/local/google/home/echristo/tmp/foo.c] [DW_LANG_C99]
-!1 = metadata !{metadata !"foo.c", metadata !"/usr/local/google/home/echristo/tmp"}
-!2 = metadata !{}
-!3 = metadata !{i32 2, metadata !"Dwarf Version", i32 4}
-!4 = metadata !{i32 1, metadata !"Debug Info Version", i32 1}
-=======
 !0 = !{!"0x11\0012\00clang version 3.4 (trunk 191846) (llvm/trunk 191866)\000\00\000\00\000", !1, !2, !2, !2, !2, !2} ; [ DW_TAG_compile_unit ] [/usr/local/google/home/echristo/tmp/foo.c] [DW_LANG_C99]
 !1 = !{!"foo.c", !"/usr/local/google/home/echristo/tmp"}
 !2 = !{}
 !3 = !{i32 2, !"Dwarf Version", i32 4}
-!4 = !{i32 1, !"Debug Info Version", i32 2}
->>>>>>> 41cb3da2
+!4 = !{i32 1, !"Debug Info Version", i32 2}