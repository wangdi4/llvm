--- conflicted
+++ resolved
@@ -66,14 +66,14 @@
   %otherBitmap.addr = alloca %0*, align 8
   %length.addr = alloca i64, align 8
   store %0* %self, %0** %self.addr, align 8
-  call void @llvm.dbg.declare(metadata !{%0** %self.addr}, metadata !28, metadata !{metadata !"0x102"}), !dbg !29
+  call void @llvm.dbg.declare(metadata %0** %self.addr, metadata !28, metadata !{!"0x102"}), !dbg !29
   store i8* %_cmd, i8** %_cmd.addr, align 8
-  call void @llvm.dbg.declare(metadata !{i8** %_cmd.addr}, metadata !30, metadata !{metadata !"0x102"}), !dbg !29
+  call void @llvm.dbg.declare(metadata i8** %_cmd.addr, metadata !30, metadata !{!"0x102"}), !dbg !29
   store %0* %otherBitmap, %0** %otherBitmap.addr, align 8
-  call void @llvm.dbg.declare(metadata !{%0** %otherBitmap.addr}, metadata !32, metadata !{metadata !"0x102"}), !dbg !29
-  call void @llvm.dbg.declare(metadata !{%struct.ImageInfo* %info}, metadata !33, metadata !{metadata !"0x102"}), !dbg !34
+  call void @llvm.dbg.declare(metadata %0** %otherBitmap.addr, metadata !32, metadata !{!"0x102"}), !dbg !29
+  call void @llvm.dbg.declare(metadata %struct.ImageInfo* %info, metadata !33, metadata !{!"0x102"}), !dbg !34
   store i64 %length, i64* %length.addr, align 8
-  call void @llvm.dbg.declare(metadata !{i64* %length.addr}, metadata !35, metadata !{metadata !"0x102"}), !dbg !36
+  call void @llvm.dbg.declare(metadata i64* %length.addr, metadata !35, metadata !{!"0x102"}), !dbg !36
   %0 = load i8** %retval, !dbg !37
   ret i8* %0, !dbg !37
 }
@@ -87,47 +87,6 @@
 !llvm.dbg.cu = !{!0}
 !llvm.module.flags = !{!24, !25, !26, !27, !38}
 
-<<<<<<< HEAD
-!0 = metadata !{metadata !"0x11\0017\00clang version 3.4 \000\00\002\00\000", metadata !1, metadata !2, metadata !3, metadata !6, metadata !2, metadata !2} ; [ DW_TAG_compile_unit ] [/t.mm] [DW_LANG_ObjC_plus_plus]
-!1 = metadata !{metadata !"t.mm", metadata !""}
-!2 = metadata !{}
-!3 = metadata !{metadata !4}
-!4 = metadata !{metadata !"0x13\00Bitmap\008\008\008\000\00512\0017", metadata !1, metadata !5, null, metadata !2, null, null, null} ; [ DW_TAG_structure_type ] [Bitmap] [line 8, size 8, align 8, offset 0] [def] [from ]
-!5 = metadata !{metadata !"0x29", metadata !1}          ; [ DW_TAG_file_type ] [/t.mm]
-!6 = metadata !{metadata !7}
-!7 = metadata !{metadata !"0x2e\00-[Bitmap initWithCopy:andInfo:andLength:]\00-[Bitmap initWithCopy:andInfo:andLength:]\00\009\001\001\000\006\00256\000\009", metadata !1, metadata !5, metadata !8, null, i8* (%0*, i8*, %0*, %struct.ImageInfo*, i64)* @"\01-[Bitmap initWithCopy:andInfo:andLength:]", null, null, metadata !2} ; [ DW_TAG_subprogram ] [line 9] [local] [def] [-[Bitmap initWithCopy:andInfo:andLength:]]
-!8 = metadata !{metadata !"0x15\00\000\000\000\000\000\000", i32 0, null, null, metadata !9, null, null, null} ; [ DW_TAG_subroutine_type ] [line 0, size 0, align 0, offset 0] [from ]
-!9 = metadata !{metadata !4, metadata !10, metadata !11, metadata !14, metadata !15, metadata !19}
-!10 = metadata !{metadata !"0xf\00\000\0064\0064\000\001088", i32 0, null, metadata !4} ; [ DW_TAG_pointer_type ] [line 0, size 64, align 64, offset 0] [artificial] [from Bitmap]
-!11 = metadata !{metadata !"0x16\00SEL\009\000\000\000\0064", metadata !1, null, metadata !12} ; [ DW_TAG_typedef ] [SEL] [line 9, size 0, align 0, offset 0] [artificial] [from ]
-!12 = metadata !{metadata !"0xf\00\000\0064\0064\000\000", null, null, metadata !13} ; [ DW_TAG_pointer_type ] [line 0, size 64, align 64, offset 0] [from objc_selector]
-!13 = metadata !{metadata !"0x13\00objc_selector\000\000\000\000\004\000", metadata !1, null, null, null, null, null, null} ; [ DW_TAG_structure_type ] [objc_selector] [line 0, size 0, align 0, offset 0] [decl] [from ]
-!14 = metadata !{metadata !"0xf\00\000\0064\0064\000\000", null, null, metadata !4} ; [ DW_TAG_pointer_type ] [line 0, size 64, align 64, offset 0] [from Bitmap]
-!15 = metadata !{metadata !"0x16\00ImageInfo\007\000\000\000\000", metadata !1, null, metadata !16} ; [ DW_TAG_typedef ] [ImageInfo] [line 7, size 0, align 0, offset 0] [from ]
-!16 = metadata !{metadata !"0x13\00\002\00192\0064\000\000\000", metadata !1, null, null, metadata !17, null, null, null} ; [ DW_TAG_structure_type ] [line 2, size 192, align 64, offset 0] [def] [from ]
-!17 = metadata !{metadata !18, metadata !21, metadata !22}
-!18 = metadata !{metadata !"0xd\00width\004\0064\0064\000\000", metadata !1, metadata !16, metadata !19} ; [ DW_TAG_member ] [width] [line 4, size 64, align 64, offset 0] [from NSUInteger]
-!19 = metadata !{metadata !"0x16\00NSUInteger\001\000\000\000\000", metadata !1, null, metadata !20} ; [ DW_TAG_typedef ] [NSUInteger] [line 1, size 0, align 0, offset 0] [from long unsigned int]
-!20 = metadata !{metadata !"0x24\00long unsigned int\000\0064\0064\000\000\007", null, null} ; [ DW_TAG_base_type ] [long unsigned int] [line 0, size 64, align 64, offset 0, enc DW_ATE_unsigned]
-!21 = metadata !{metadata !"0xd\00height\005\0064\0064\0064\000", metadata !1, metadata !16, metadata !19} ; [ DW_TAG_member ] [height] [line 5, size 64, align 64, offset 64] [from NSUInteger]
-!22 = metadata !{metadata !"0xd\00pixelAspect\006\0064\0064\00128\000", metadata !1, metadata !16, metadata !23} ; [ DW_TAG_member ] [pixelAspect] [line 6, size 64, align 64, offset 128] [from double]
-!23 = metadata !{metadata !"0x24\00double\000\0064\0064\000\000\004", null, null} ; [ DW_TAG_base_type ] [double] [line 0, size 64, align 64, offset 0, enc DW_ATE_float]
-!24 = metadata !{i32 1, metadata !"Objective-C Version", i32 2}
-!25 = metadata !{i32 1, metadata !"Objective-C Image Info Version", i32 0}
-!26 = metadata !{i32 1, metadata !"Objective-C Image Info Section", metadata !"__DATA, __objc_imageinfo, regular, no_dead_strip"}
-!27 = metadata !{i32 4, metadata !"Objective-C Garbage Collection", i32 0}
-!28 = metadata !{metadata !"0x101\00self\0016777225\001088", metadata !7, metadata !5, metadata !14} ; [ DW_TAG_arg_variable ] [self] [line 9]
-!29 = metadata !{i32 9, i32 0, metadata !7, null}
-!30 = metadata !{metadata !"0x101\00_cmd\0033554441\0064", metadata !7, metadata !5, metadata !31} ; [ DW_TAG_arg_variable ] [_cmd] [line 9]
-!31 = metadata !{metadata !"0x16\00SEL\009\000\000\000\000", metadata !1, null, metadata !12} ; [ DW_TAG_typedef ] [SEL] [line 9, size 0, align 0, offset 0] [from ]
-!32 = metadata !{metadata !"0x101\00otherBitmap\0050331657\000", metadata !7, metadata !5, metadata !14} ; [ DW_TAG_arg_variable ] [otherBitmap] [line 9]
-!33 = metadata !{metadata !"0x101\00info\0067108874\000", metadata !7, metadata !5, metadata !15} ; [ DW_TAG_arg_variable ] [info] [line 10]
-!34 = metadata !{i32 10, i32 0, metadata !7, null}
-!35 = metadata !{metadata !"0x101\00length\0083886091\000", metadata !7, metadata !5, metadata !19} ; [ DW_TAG_arg_variable ] [length] [line 11]
-!36 = metadata !{i32 11, i32 0, metadata !7, null}
-!37 = metadata !{i32 13, i32 0, metadata !7, null}
-!38 = metadata !{i32 1, metadata !"Debug Info Version", i32 2}
-=======
 !0 = !{!"0x11\0017\00clang version 3.4 \000\00\002\00\000", !1, !2, !3, !6, !2, !2} ; [ DW_TAG_compile_unit ] [/t.mm] [DW_LANG_ObjC_plus_plus]
 !1 = !{!"t.mm", !""}
 !2 = !{}
@@ -166,5 +125,4 @@
 !35 = !{!"0x101\00length\0083886091\000", !7, !5, !19} ; [ DW_TAG_arg_variable ] [length] [line 11]
 !36 = !MDLocation(line: 11, scope: !7)
 !37 = !MDLocation(line: 13, scope: !7)
-!38 = !{i32 1, !"Debug Info Version", i32 2}
->>>>>>> 7618b2b2
+!38 = !{i32 1, !"Debug Info Version", i32 2}