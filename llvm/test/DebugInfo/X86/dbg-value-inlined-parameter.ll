--- conflicted
+++ resolved
@@ -45,8 +45,8 @@
 
 define i32 @foo(%struct.S1* nocapture %sp, i32 %nums) nounwind optsize ssp {
 entry:
-  tail call void @llvm.dbg.value(metadata !{%struct.S1* %sp}, i64 0, metadata !9, metadata !{metadata !"0x102"}), !dbg !20
-  tail call void @llvm.dbg.value(metadata !{i32 %nums}, i64 0, metadata !18, metadata !{metadata !"0x102"}), !dbg !21
+  tail call void @llvm.dbg.value(metadata %struct.S1* %sp, i64 0, metadata !9, metadata !{!"0x102"}), !dbg !20
+  tail call void @llvm.dbg.value(metadata i32 %nums, i64 0, metadata !18, metadata !{!"0x102"}), !dbg !21
   %tmp2 = getelementptr inbounds %struct.S1* %sp, i64 0, i32 1, !dbg !22
   store i32 %nums, i32* %tmp2, align 4, !dbg !22
   %call = tail call float* @bar(i32 %nums) nounwind optsize, !dbg !27
@@ -61,8 +61,8 @@
 
 define void @foobar() nounwind optsize ssp {
 entry:
-  tail call void @llvm.dbg.value(metadata !30, i64 0, metadata !9, metadata !{metadata !"0x102"}) nounwind, !dbg !31
-  tail call void @llvm.dbg.value(metadata !34, i64 0, metadata !18, metadata !{metadata !"0x102"}) nounwind, !dbg !35
+  tail call void @llvm.dbg.value(metadata %struct.S1* @p, i64 0, metadata !9, metadata !{!"0x102"}) nounwind, !dbg !31
+  tail call void @llvm.dbg.value(metadata i32 1, i64 0, metadata !18, metadata !{!"0x102"}) nounwind, !dbg !35
   store i32 1, i32* getelementptr inbounds (%struct.S1* @p, i64 0, i32 1), align 8, !dbg !36
   %call.i = tail call float* @bar(i32 1) nounwind optsize, !dbg !37
   store float* %call.i, float** getelementptr inbounds (%struct.S1* @p, i64 0, i32 0), align 8, !dbg !37
@@ -74,49 +74,6 @@
 !llvm.dbg.cu = !{!2}
 !llvm.module.flags = !{!43}
 
-<<<<<<< HEAD
-!0 = metadata !{metadata !"0x2e\00foo\00foo\00\008\000\001\000\006\00256\001\008", metadata !1, metadata !1, metadata !3, null, i32 (%struct.S1*, i32)* @foo, null, null, metadata !41} ; [ DW_TAG_subprogram ] [line 8] [def] [foo]
-!1 = metadata !{metadata !"0x29", metadata !42} ; [ DW_TAG_file_type ]
-!2 = metadata !{metadata !"0x11\0012\00clang version 2.9 (trunk 125693)\001\00\000\00\001", metadata !42, metadata !8, metadata !8, metadata !39, metadata !40,  metadata !44} ; [ DW_TAG_compile_unit ]
-!3 = metadata !{metadata !"0x15\00\000\000\000\000\000\000", metadata !42, metadata !1, null, metadata !4, null, null, null} ; [ DW_TAG_subroutine_type ] [line 0, size 0, align 0, offset 0] [from ]
-!4 = metadata !{metadata !5}
-!5 = metadata !{metadata !"0x24\00int\000\0032\0032\000\000\005", null, metadata !2} ; [ DW_TAG_base_type ]
-!6 = metadata !{metadata !"0x2e\00foobar\00foobar\00\0015\000\001\000\006\000\001\000", metadata !1, metadata !1, metadata !7, null, void ()* @foobar, null, null, null} ; [ DW_TAG_subprogram ] [line 15] [def] [scope 0] [foobar]
-!7 = metadata !{metadata !"0x15\00\000\000\000\000\000\000", metadata !42, metadata !1, null, metadata !8, null, null, null} ; [ DW_TAG_subroutine_type ] [line 0, size 0, align 0, offset 0] [from ]
-!8 = metadata !{null}
-!9 = metadata !{metadata !"0x101\00sp\0016777223\000", metadata !0, metadata !1, metadata !10, metadata !32} ; [ DW_TAG_arg_variable ]
-!10 = metadata !{metadata !"0xf\00\000\0064\0064\000\000", null, metadata !2, metadata !11} ; [ DW_TAG_pointer_type ]
-!11 = metadata !{metadata !"0x16\00S1\004\000\000\000\000", metadata !42, metadata !2, metadata !12} ; [ DW_TAG_typedef ]
-!12 = metadata !{metadata !"0x13\00S1\001\00128\0064\000\000\000", metadata !42, metadata !2, null, metadata !13, null, null, null} ; [ DW_TAG_structure_type ] [S1] [line 1, size 128, align 64, offset 0] [def] [from ]
-!13 = metadata !{metadata !14, metadata !17}
-!14 = metadata !{metadata !"0xd\00m\002\0064\0064\000\000", metadata !42, metadata !1, metadata !15} ; [ DW_TAG_member ]
-!15 = metadata !{metadata !"0xf\00\000\0064\0064\000\000", null, metadata !2, metadata !16} ; [ DW_TAG_pointer_type ]
-!16 = metadata !{metadata !"0x24\00float\000\0032\0032\000\000\004", null, metadata !2} ; [ DW_TAG_base_type ]
-!17 = metadata !{metadata !"0xd\00nums\003\0032\0032\0064\000", metadata !42, metadata !1, metadata !5} ; [ DW_TAG_member ]
-!18 = metadata !{metadata !"0x101\00nums\0033554439\000", metadata !0, metadata !1, metadata !5, metadata !32} ; [ DW_TAG_arg_variable ]
-!19 = metadata !{metadata !"0x34\00p\00p\00\0014\000\001", metadata !2, metadata !1, metadata !11, %struct.S1* @p, null} ; [ DW_TAG_variable ]
-!20 = metadata !{i32 7, i32 13, metadata !0, null}
-!21 = metadata !{i32 7, i32 21, metadata !0, null}
-!22 = metadata !{i32 9, i32 3, metadata !23, null}
-!23 = metadata !{metadata !"0xb\008\001\000", metadata !1, metadata !0} ; [ DW_TAG_lexical_block ]
-!27 = metadata !{i32 10, i32 3, metadata !23, null}
-!29 = metadata !{i32 11, i32 3, metadata !23, null}
-!30 = metadata !{%struct.S1* @p}
-!31 = metadata !{i32 7, i32 13, metadata !0, metadata !32}
-!32 = metadata !{i32 16, i32 3, metadata !33, null}
-!33 = metadata !{metadata !"0xb\0015\0015\001", metadata !1, metadata !6} ; [ DW_TAG_lexical_block ]
-!34 = metadata !{i32 1}
-!35 = metadata !{i32 7, i32 21, metadata !0, metadata !32}
-!36 = metadata !{i32 9, i32 3, metadata !23, metadata !32}
-!37 = metadata !{i32 10, i32 3, metadata !23, metadata !32}
-!38 = metadata !{i32 17, i32 1, metadata !33, null}
-!39 = metadata !{metadata !0, metadata !6}
-!40 = metadata !{metadata !19}
-!41 = metadata !{metadata !9, metadata !18}
-!42 = metadata !{metadata !"nm2.c", metadata !"/private/tmp"}
-!43 = metadata !{i32 1, metadata !"Debug Info Version", i32 2}
-!44 = metadata !{}
-=======
 !0 = !{!"0x2e\00foo\00foo\00\008\000\001\000\006\00256\001\008", !1, !1, !3, null, i32 (%struct.S1*, i32)* @foo, null, null, !41} ; [ DW_TAG_subprogram ] [line 8] [def] [foo]
 !1 = !{!"0x29", !42} ; [ DW_TAG_file_type ]
 !2 = !{!"0x11\0012\00clang version 2.9 (trunk 125693)\001\00\000\00\001", !42, !8, !8, !39, !40,  !44} ; [ DW_TAG_compile_unit ]
@@ -157,5 +114,4 @@
 !41 = !{!9, !18}
 !42 = !{!"nm2.c", !"/private/tmp"}
 !43 = !{i32 1, !"Debug Info Version", i32 2}
-!44 = !{}
->>>>>>> 7618b2b2
+!44 = !{}