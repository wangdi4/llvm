--- conflicted
+++ resolved
@@ -106,50 +106,6 @@
 !llvm.module.flags = !{!38, !39}
 !llvm.ident = !{!40}
 
-<<<<<<< HEAD
-!0 = metadata !{i32 786449, metadata !1, i32 4, metadata !"clang version 3.6.0 ", i1 false, metadata !"", i32 0, metadata !2, metadata !3, metadata !29, metadata !34, metadata !2, metadata !"", i32 1} ; [ DW_TAG_compile_unit ] [/llvm/tools/clang/test/CodeGenCXX/debug-info-access.cpp] [DW_LANG_C_plus_plus]
-!1 = metadata !{metadata !"/llvm/tools/clang/test/CodeGenCXX/debug-info-access.cpp", metadata !""}
-!2 = metadata !{}
-!3 = metadata !{metadata !4, metadata !12, metadata !22}
-!4 = metadata !{i32 786451, metadata !1, null, metadata !"A", i32 3, i64 8, i64 8, i32 0, i32 0, null, metadata !5, i32 0, null, null, metadata !"_ZTS1A"} ; [ DW_TAG_structure_type ] [A] [line 3, size 8, align 8, offset 0] [def] [from ]
-!5 = metadata !{metadata !6, metadata !8}
-!6 = metadata !{i32 786445, metadata !1, metadata !"_ZTS1A", metadata !"pub_default_static", i32 7, i64 0, i64 0, i64 0, i32 4096, metadata !7, null} ; [ DW_TAG_member ] [pub_default_static] [line 7, size 0, align 0, offset 0] [static] [from int]
-!7 = metadata !{i32 786468, null, null, metadata !"int", i32 0, i64 32, i64 32, i64 0, i32 0, i32 5} ; [ DW_TAG_base_type ] [int] [line 0, size 32, align 32, offset 0, enc DW_ATE_signed]
-!8 = metadata !{i32 786478, metadata !1, metadata !"_ZTS1A", metadata !"pub_default", metadata !"pub_default", metadata !"_ZN1A11pub_defaultEv", i32 5, metadata !9, i1 false, i1 false, i32 0, i32 0, null, i32 256, i1 false, null, null, i32 0, null, i32 5} ; [ DW_TAG_subprogram ] [line 5] [pub_default]
-!9 = metadata !{i32 786453, i32 0, null, metadata !"", i32 0, i64 0, i64 0, i64 0, i32 0, null, metadata !10, i32 0, null, null, null} ; [ DW_TAG_subroutine_type ] [line 0, size 0, align 0, offset 0] [from ]
-!10 = metadata !{null, metadata !11}
-!11 = metadata !{i32 786447, null, null, metadata !"", i32 0, i64 64, i64 64, i64 0, i32 1088, metadata !"_ZTS1A"} ; [ DW_TAG_pointer_type ] [line 0, size 64, align 64, offset 0] [artificial] [from _ZTS1A]
-!12 = metadata !{i32 786434, metadata !1, null, metadata !"B", i32 11, i64 8, i64 8, i32 0, i32 0, null, metadata !13, i32 0, null, null, metadata !"_ZTS1B"} ; [ DW_TAG_class_type ] [B] [line 11, size 8, align 8, offset 0] [def] [from ]
-!13 = metadata !{metadata !14, metadata !15, metadata !16, metadata !20, metadata !21}
-!14 = metadata !{i32 786460, null, metadata !"_ZTS1B", null, i32 0, i64 0, i64 0, i64 0, i32 3, metadata !"_ZTS1A"} ; [ DW_TAG_inheritance ] [line 0, size 0, align 0, offset 0] [public] [from _ZTS1A]
-!15 = metadata !{i32 786445, metadata !1, metadata !"_ZTS1B", metadata !"public_static", i32 16, i64 0, i64 0, i64 0, i32 4099, metadata !7, null} ; [ DW_TAG_member ] [public_static] [line 16, size 0, align 0, offset 0] [public] [static] [from int]
-!16 = metadata !{i32 786478, metadata !1, metadata !"_ZTS1B", metadata !"pub", metadata !"pub", metadata !"_ZN1B3pubEv", i32 14, metadata !17, i1 false, i1 false, i32 0, i32 0, null, i32 259, i1 false, null, null, i32 0, null, i32 14} ; [ DW_TAG_subprogram ] [line 14] [public] [pub]
-!17 = metadata !{i32 786453, i32 0, null, metadata !"", i32 0, i64 0, i64 0, i64 0, i32 0, null, metadata !18, i32 0, null, null, null} ; [ DW_TAG_subroutine_type ] [line 0, size 0, align 0, offset 0] [from ]
-!18 = metadata !{null, metadata !19}
-!19 = metadata !{i32 786447, null, null, metadata !"", i32 0, i64 64, i64 64, i64 0, i32 1088, metadata !"_ZTS1B"} ; [ DW_TAG_pointer_type ] [line 0, size 64, align 64, offset 0] [artificial] [from _ZTS1B]
-!20 = metadata !{i32 786478, metadata !1, metadata !"_ZTS1B", metadata !"prot", metadata !"prot", metadata !"_ZN1B4protEv", i32 19, metadata !17, i1 false, i1 false, i32 0, i32 0, null, i32 258, i1 false, null, null, i32 0, null, i32 19} ; [ DW_TAG_subprogram ] [line 19] [protected] [prot]
-!21 = metadata !{i32 786478, metadata !1, metadata !"_ZTS1B", metadata !"priv_default", metadata !"priv_default", metadata !"_ZN1B12priv_defaultEv", i32 22, metadata !17, i1 false, i1 false, i32 0, i32 0, null, i32 256, i1 false, null, null, i32 0, null, i32 22} ; [ DW_TAG_subprogram ] [line 22] [priv_default]
-!22 = metadata !{i32 786455, metadata !1, null, metadata !"U", i32 25, i64 32, i64 32, i64 0, i32 0, null, metadata !23, i32 0, null, null, metadata !"_ZTS1U"} ; [ DW_TAG_union_type ] [U] [line 25, size 32, align 32, offset 0] [def] [from ]
-!23 = metadata !{metadata !24, metadata !25}
-!24 = metadata !{i32 786445, metadata !1, metadata !"_ZTS1U", metadata !"union_priv", i32 30, i64 32, i64 32, i64 0, i32 1, metadata !7} ; [ DW_TAG_member ] [union_priv] [line 30, size 32, align 32, offset 0] [private] [from int]
-!25 = metadata !{i32 786478, metadata !1, metadata !"_ZTS1U", metadata !"union_pub_default", metadata !"union_pub_default", metadata !"_ZN1U17union_pub_defaultEv", i32 27, metadata !26, i1 false, i1 false, i32 0, i32 0, null, i32 256, i1 false, null, null, i32 0, null, i32 27} ; [ DW_TAG_subprogram ] [line 27] [union_pub_default]
-!26 = metadata !{i32 786453, i32 0, null, metadata !"", i32 0, i64 0, i64 0, i64 0, i32 0, null, metadata !27, i32 0, null, null, null} ; [ DW_TAG_subroutine_type ] [line 0, size 0, align 0, offset 0] [from ]
-!27 = metadata !{null, metadata !28}
-!28 = metadata !{i32 786447, null, null, metadata !"", i32 0, i64 64, i64 64, i64 0, i32 1088, metadata !"_ZTS1U"} ; [ DW_TAG_pointer_type ] [line 0, size 64, align 64, offset 0] [artificial] [from _ZTS1U]
-!29 = metadata !{metadata !30}
-!30 = metadata !{i32 786478, metadata !1, metadata !31, metadata !"free", metadata !"free", metadata !"_Z4freev", i32 35, metadata !32, i1 false, i1 true, i32 0, i32 0, null, i32 256, i1 false, void ()* @_Z4freev, null, null, metadata !2, i32 35} ; [ DW_TAG_subprogram ] [line 35] [def] [free]
-!31 = metadata !{i32 786473, metadata !1}         ; [ DW_TAG_file_type ] [/llvm/tools/clang/test/CodeGenCXX/debug-info-access.cpp]
-!32 = metadata !{i32 786453, i32 0, null, metadata !"", i32 0, i64 0, i64 0, i64 0, i32 0, null, metadata !33, i32 0, null, null, null} ; [ DW_TAG_subroutine_type ] [line 0, size 0, align 0, offset 0] [from ]
-!33 = metadata !{null}
-!34 = metadata !{metadata !35, metadata !36, metadata !37}
-!35 = metadata !{i32 786484, i32 0, null, metadata !"a", metadata !"a", metadata !"", metadata !31, i32 37, metadata !"_ZTS1A", i32 0, i32 1, %struct.A* @a, null} ; [ DW_TAG_variable ] [a] [line 37] [def]
-!36 = metadata !{i32 786484, i32 0, null, metadata !"b", metadata !"b", metadata !"", metadata !31, i32 38, metadata !"_ZTS1B", i32 0, i32 1, %class.B* @b, null} ; [ DW_TAG_variable ] [b] [line 38] [def]
-!37 = metadata !{i32 786484, i32 0, null, metadata !"u", metadata !"u", metadata !"", metadata !31, i32 39, metadata !"_ZTS1U", i32 0, i32 1, %union.U* @u, null} ; [ DW_TAG_variable ] [u] [line 39] [def]
-!38 = metadata !{i32 2, metadata !"Dwarf Version", i32 2}
-!39 = metadata !{i32 2, metadata !"Debug Info Version", i32 1}
-!40 = metadata !{metadata !"clang version 3.6.0 "}
-!41 = metadata !{i32 35, i32 14, metadata !30, null}
-=======
 !0 = !{!"0x11\004\00clang version 3.6.0 \000\00\000\00\001", !1, !2, !3, !29, !34, !2} ; [ DW_TAG_compile_unit ] [/llvm/tools/clang/test/CodeGenCXX/debug-info-access.cpp] [DW_LANG_C_plus_plus]
 !1 = !{!"/llvm/tools/clang/test/CodeGenCXX/debug-info-access.cpp", !""}
 !2 = !{}
@@ -191,5 +147,4 @@
 !38 = !{i32 2, !"Dwarf Version", i32 2}
 !39 = !{i32 2, !"Debug Info Version", i32 2}
 !40 = !{!"clang version 3.6.0 "}
-!41 = !MDLocation(line: 35, column: 14, scope: !30)
->>>>>>> 41cb3da2
+!41 = !MDLocation(line: 35, column: 14, scope: !30)