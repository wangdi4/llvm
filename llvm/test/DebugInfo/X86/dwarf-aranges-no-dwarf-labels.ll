--- conflicted
+++ resolved
@@ -28,22 +28,14 @@
 ; Function Attrs: nounwind readnone uwtable
 define i32 @_Z3fooi(i32 %bar) #0 {
 entry:
-<<<<<<< HEAD
-  tail call void @llvm.dbg.value(metadata !{i32 %bar}, i64 0, metadata !10), !dbg !20
-=======
   tail call void @llvm.dbg.value(metadata i32 %bar, i64 0, metadata !10, metadata !{!"0x102"}), !dbg !20
->>>>>>> 41cb3da2
   ret i32 %bar, !dbg !20
 }
 
 ; Function Attrs: nounwind readnone uwtable
 define i32 @_Z4foo2i(i32 %bar2) #0 {
 entry:
-<<<<<<< HEAD
-  tail call void @llvm.dbg.value(metadata !{i32 %bar2}, i64 0, metadata !13), !dbg !21
-=======
   tail call void @llvm.dbg.value(metadata i32 %bar2, i64 0, metadata !13, metadata !{!"0x102"}), !dbg !21
->>>>>>> 41cb3da2
   ret i32 %bar2, !dbg !21
 }
 
@@ -59,7 +51,7 @@
 }
 
 ; Function Attrs: nounwind readnone
-declare void @llvm.dbg.value(metadata, i64, metadata) #2
+declare void @llvm.dbg.value(metadata, i64, metadata, metadata) #2
 
 attributes #0 = { nounwind readnone uwtable "less-precise-fpmad"="false" "no-frame-pointer-elim"="false" "no-infs-fp-math"="false" "no-nans-fp-math"="false" "stack-protector-buffer-size"="8" "unsafe-fp-math"="false" "use-soft-float"="false" }
 attributes #1 = { nounwind readonly uwtable "less-precise-fpmad"="false" "no-frame-pointer-elim"="false" "no-infs-fp-math"="false" "no-nans-fp-math"="false" "stack-protector-buffer-size"="8" "unsafe-fp-math"="false" "use-soft-float"="false" }
@@ -68,35 +60,6 @@
 !llvm.dbg.cu = !{!0}
 !llvm.module.flags = !{!19, !26}
 
-<<<<<<< HEAD
-!0 = metadata !{i32 786449, metadata !1, i32 4, metadata !"clang version 3.4 (191881)", i1 true, metadata !"", i32 0, metadata !2, metadata !2, metadata !3, metadata !17, metadata !2, metadata !"", i32 1} ; [ DW_TAG_compile_unit ] [/tmp/debug_ranges/a.cc] [DW_LANG_C_plus_plus]
-!1 = metadata !{metadata !"tmp/debug_ranges/a.cc", metadata !"/"}
-!2 = metadata !{}
-!3 = metadata !{metadata !4, metadata !11, metadata !14}
-!4 = metadata !{i32 786478, metadata !1, metadata !5, metadata !"foo", metadata !"foo", metadata !"_Z3fooi", i32 2, metadata !6, i1 false, i1 true, i32 0, i32 0, null, i32 256, i1 true, i32 (i32)* @_Z3fooi, null, null, metadata !9, i32 2} ; [ DW_TAG_subprogram ] [line 2] [def] [foo]
-!5 = metadata !{i32 786473, metadata !1}          ; [ DW_TAG_file_type ] [/tmp/debug_ranges/a.cc]
-!6 = metadata !{i32 786453, i32 0, null, metadata !"", i32 0, i64 0, i64 0, i64 0, i32 0, null, metadata !7, i32 0, null, null, null} ; [ DW_TAG_subroutine_type ] [line 0, size 0, align 0, offset 0] [from ]
-!7 = metadata !{metadata !8, metadata !8}
-!8 = metadata !{i32 786468, null, null, metadata !"int", i32 0, i64 32, i64 32, i64 0, i32 0, i32 5} ; [ DW_TAG_base_type ] [int] [line 0, size 32, align 32, offset 0, enc DW_ATE_signed]
-!9 = metadata !{metadata !10}
-!10 = metadata !{i32 786689, metadata !4, metadata !"bar", metadata !5, i32 16777218, metadata !8, i32 0, i32 0} ; [ DW_TAG_arg_variable ] [bar] [line 2]
-!11 = metadata !{i32 786478, metadata !1, metadata !5, metadata !"foo2", metadata !"foo2", metadata !"_Z4foo2i", i32 3, metadata !6, i1 false, i1 true, i32 0, i32 0, null, i32 256, i1 true, i32 (i32)* @_Z4foo2i, null, null, metadata !12, i32 3} ; [ DW_TAG_subprogram ] [line 3] [def] [foo2]
-!12 = metadata !{metadata !13}
-!13 = metadata !{i32 786689, metadata !11, metadata !"bar2", metadata !5, i32 16777219, metadata !8, i32 0, i32 0} ; [ DW_TAG_arg_variable ] [bar2] [line 3]
-!14 = metadata !{i32 786478, metadata !1, metadata !5, metadata !"main", metadata !"main", metadata !"", i32 5, metadata !15, i1 false, i1 true, i32 0, i32 0, null, i32 256, i1 true, i32 ()* @main, null, null, metadata !2, i32 5} ; [ DW_TAG_subprogram ] [line 5] [def] [main]
-!15 = metadata !{i32 786453, i32 0, null, metadata !"", i32 0, i64 0, i64 0, i64 0, i32 0, null, metadata !16, i32 0, null, null, null} ; [ DW_TAG_subroutine_type ] [line 0, size 0, align 0, offset 0] [from ]
-!16 = metadata !{metadata !8}
-!17 = metadata !{metadata !18}
-!18 = metadata !{i32 786484, i32 0, null, metadata !"global", metadata !"global", metadata !"", metadata !5, i32 1, metadata !8, i32 0, i32 1, i32* @global, null} ; [ DW_TAG_variable ] [global] [line 1] [def]
-!19 = metadata !{i32 2, metadata !"Dwarf Version", i32 4}
-!20 = metadata !{i32 2, i32 0, metadata !4, null}
-!21 = metadata !{i32 3, i32 0, metadata !11, null}
-!22 = metadata !{i32 6, i32 0, metadata !14, null}
-!23 = metadata !{metadata !"int", metadata !24}
-!24 = metadata !{metadata !"omnipotent char", metadata !25}
-!25 = metadata !{metadata !"Simple C/C++ TBAA"}
-!26 = metadata !{i32 1, metadata !"Debug Info Version", i32 1}
-=======
 !0 = !{!"0x11\004\00clang version 3.4 (191881)\001\00\000\00\001", !1, !2, !2, !3, !17, !2} ; [ DW_TAG_compile_unit ] [/tmp/debug_ranges/a.cc] [DW_LANG_C_plus_plus]
 !1 = !{!"tmp/debug_ranges/a.cc", !"/"}
 !2 = !{}
@@ -123,5 +86,4 @@
 !23 = !{!"int", !24}
 !24 = !{!"omnipotent char", !25}
 !25 = !{!"Simple C/C++ TBAA"}
-!26 = !{i32 1, !"Debug Info Version", i32 2}
->>>>>>> 41cb3da2
+!26 = !{i32 1, !"Debug Info Version", i32 2}