; RUN: llc -O0 %s -mtriple=x86_64-apple-darwin -filetype=obj -o %t
; RUN: llvm-dwarfdump %t | FileCheck %s

; rdar://13071590
; Check we are not emitting mutliple AT_const_value for a single member.
; CHECK: .debug_info contents:
; CHECK: DW_TAG_compile_unit
; CHECK: DW_TAG_class_type
; CHECK: DW_TAG_member
; CHECK: badbit
; CHECK: DW_AT_const_value [DW_FORM_sdata]      (1)
; CHECK-NOT: DW_AT_const_value
; CHECK: NULL

%"class.std::basic_ostream" = type { i32 (...)**, %"class.std::basic_os" }
%"class.std::basic_os" = type { %"class.std::os_base", %"class.std::basic_ostream"*, i8, i8 }
%"class.std::os_base" = type { i32 (...)**, i64, i64, i32, i32, i32 }

@_ZSt4cout = external global %"class.std::basic_ostream"
@.str = private unnamed_addr constant [6 x i8] c"c is \00", align 1

define i32 @main() {
entry:
  %call1.i = tail call %"class.std::basic_ostream"* @test(%"class.std::basic_ostream"* @_ZSt4cout, i8* getelementptr inbounds ([6 x i8]* @.str, i64 0, i64 0), i64 5)
  ret i32 0
}

declare %"class.std::basic_ostream"* @test(%"class.std::basic_ostream"*, i8*, i64)

declare void @llvm.dbg.value(metadata, i64, metadata) nounwind readnone

!llvm.dbg.cu = !{!0}
!llvm.module.flags = !{!1803}

<<<<<<< HEAD
!0 = metadata !{i32 786449, metadata !1802, i32 4, metadata !"clang version 3.3 (trunk 174207)", i1 true, metadata !"", i32 0, metadata !1, metadata !955, metadata !956, metadata !1786,  metadata !955, metadata !""} ; [ DW_TAG_compile_unit ] [/privite/tmp/student2.cpp] [DW_LANG_C_plus_plus]
!1 = metadata !{metadata !26}
!4 = metadata !{i32 786489, null, metadata !"std", metadata !5, i32 48} ; [ DW_TAG_namespace ]
!5 = metadata !{i32 786473, metadata !1801} ; [ DW_TAG_file_type ]
!25 = metadata !{i32 786472, metadata !"_S_os_fmtflags_end", i64 65536} ; [ DW_TAG_enumerator ]
!26 = metadata !{i32 786436, metadata !1801, metadata !4, metadata !"_Ios_Iostate", i32 146, i64 32, i64 32, i32 0, i32 0, null, metadata !27, i32 0, null, null, null} ; [ DW_TAG_enumeration_type ] [_Ios_Iostate] [line 146, size 32, align 32, offset 0] [def] [from ]
!27 = metadata !{metadata !28, metadata !29, metadata !30, metadata !31, metadata !32}
!28 = metadata !{i32 786472, metadata !"_S_goodbit", i64 0} ; [ DW_TAG_enumerator ] [_S_goodbit :: 0]
!29 = metadata !{i32 786472, metadata !"_S_badbit", i64 1} ; [ DW_TAG_enumerator ] [_S_badbit :: 1]
!30 = metadata !{i32 786472, metadata !"_S_eofbit", i64 2} ; [ DW_TAG_enumerator ] [_S_eofbit :: 2]
!31 = metadata !{i32 786472, metadata !"_S_failbit", i64 4} ; [ DW_TAG_enumerator ] [_S_failbit :: 4]
!32 = metadata !{i32 786472, metadata !"_S_os_ostate_end", i64 65536} ; [ DW_TAG_enumerator ] [_S_os_ostate_end :: 65536]
!49 = metadata !{i32 786434, metadata !1801, metadata !4, metadata !"os_base", i32 200, i64 1728, i64 64, i32 0, i32 0, null, metadata !50, i32 0, metadata !49, null, null} ; [ DW_TAG_class_type ] [os_base] [line 200, size 1728, align 64, offset 0] [def] [from ]
!50 = metadata !{metadata !77}
!54 = metadata !{i32 786453, i32 0, null, i32 0, i32 0, i64 0, i64 0, i64 0, i32 0, null, metadata !55, i32 0, null, null, null} ; [ DW_TAG_subroutine_type ] [line 0, size 0, align 0, offset 0] [from ]
!55 = metadata !{metadata !56}
!56 = metadata !{i32 786468, null, null, metadata !"int", i32 0, i64 32, i64 32, i64 0, i32 0, i32 5} ; [ DW_TAG_base_type ]
!77 = metadata !{i32 786445, metadata !1801, metadata !49, metadata !"badbit", i32 331, i64 0, i64 0, i64 0, i32 4096, metadata !78, i32 1} ; [ DW_TAG_member ]
!78 = metadata !{i32 786470, null, null, metadata !"", i32 0, i64 0, i64 0, i64 0, i32 0, metadata !79} ; [ DW_TAG_const_type ]
!79 = metadata !{i32 786454, metadata !1801, metadata !49, metadata !"ostate", i32 327, i64 0, i64 0, i64 0, i32 0, metadata !26} ; [ DW_TAG_typedef ]
!955 = metadata !{}
!956 = metadata !{metadata !960}
!960 = metadata !{i32 786478, metadata !1802, null, metadata !"main", metadata !"main", metadata !"", i32 73, metadata !54, i1 false, i1 true, i32 0, i32 0, null, i32 256, i1 true, i32 ()* @main, null, null, metadata !955, i32 73} ; [ DW_TAG_subprogram ]
!961 = metadata !{i32 786473, metadata !1802} ; [ DW_TAG_file_type ]
!1786 = metadata !{metadata !1800}
!1800 = metadata !{i32 786484, i32 0, metadata !5, metadata !"badbit", metadata !"badbit", metadata !"badbit", metadata !5, i32 331, metadata !78, i32 1, i32 1, i32 1, metadata !77} ; [ DW_TAG_variable ]
!1801 = metadata !{metadata !"os_base.h", metadata !"/privite/tmp"}
!1802 = metadata !{metadata !"student2.cpp", metadata !"/privite/tmp"}
!1803 = metadata !{i32 1, metadata !"Debug Info Version", i32 1}
=======
!0 = !{!"0x11\004\00clang version 3.3 (trunk 174207)\001\00\000\00\000", !1802, !1, !955, !956, !1786,  !955} ; [ DW_TAG_compile_unit ] [/privite/tmp/student2.cpp] [DW_LANG_C_plus_plus]
!1 = !{!26}
!4 = !{!"0x39\00std\0048", null, !5} ; [ DW_TAG_namespace ]
!5 = !{!"0x29", !1801} ; [ DW_TAG_file_type ]
!25 = !{!"0x28\00_S_os_fmtflags_end\0065536"} ; [ DW_TAG_enumerator ]
!26 = !{!"0x4\00_Ios_Iostate\00146\0032\0032\000\000\000", !1801, !4, null, !27, null, null, null} ; [ DW_TAG_enumeration_type ] [_Ios_Iostate] [line 146, size 32, align 32, offset 0] [def] [from ]
!27 = !{!28, !29, !30, !31, !32}
!28 = !{!"0x28\00_S_goodbit\000"} ; [ DW_TAG_enumerator ] [_S_goodbit :: 0]
!29 = !{!"0x28\00_S_badbit\001"} ; [ DW_TAG_enumerator ] [_S_badbit :: 1]
!30 = !{!"0x28\00_S_eofbit\002"} ; [ DW_TAG_enumerator ] [_S_eofbit :: 2]
!31 = !{!"0x28\00_S_failbit\004"} ; [ DW_TAG_enumerator ] [_S_failbit :: 4]
!32 = !{!"0x28\00_S_os_ostate_end\0065536"} ; [ DW_TAG_enumerator ] [_S_os_ostate_end :: 65536]
!49 = !{!"0x2\00os_base\00200\001728\0064\000\000\000", !1801, !4, null, !50, !49, null, null} ; [ DW_TAG_class_type ] [os_base] [line 200, size 1728, align 64, offset 0] [def] [from ]
!50 = !{!77}
!54 = !{!"0x15\00\000\000\000\000\000\000", i32 0, null, null, !55, null, null, null} ; [ DW_TAG_subroutine_type ] [line 0, size 0, align 0, offset 0] [from ]
!55 = !{!56}
!56 = !{!"0x24\00int\000\0032\0032\000\000\005", null, null} ; [ DW_TAG_base_type ]
!77 = !{!"0xd\00badbit\00331\000\000\000\004096", !1801, !49, !78, i32 1} ; [ DW_TAG_member ]
!78 = !{!"0x26\00\000\000\000\000\000", null, null, !79} ; [ DW_TAG_const_type ]
!79 = !{!"0x16\00ostate\00327\000\000\000\000", !1801, !49, !26} ; [ DW_TAG_typedef ]
!955 = !{}
!956 = !{!960}
!960 = !{!"0x2e\00main\00main\00\0073\000\001\000\006\00256\001\0073", !1802, null, !54, null, i32 ()* @main, null, null, !955} ; [ DW_TAG_subprogram ]
!961 = !{!"0x29", !1802} ; [ DW_TAG_file_type ]
!1786 = !{!1800}
!1800 = !{!"0x34\00badbit\00badbit\00badbit\00331\001\001", !5, !5, !78, i32 1, !77} ; [ DW_TAG_variable ]
!1801 = !{!"os_base.h", !"/privite/tmp"}
!1802 = !{!"student2.cpp", !"/privite/tmp"}
!1803 = !{i32 1, !"Debug Info Version", i32 2}
>>>>>>> 41cb3da2
<|MERGE_RESOLUTION|>--- conflicted
+++ resolved
@@ -27,42 +27,11 @@
 
 declare %"class.std::basic_ostream"* @test(%"class.std::basic_ostream"*, i8*, i64)
 
-declare void @llvm.dbg.value(metadata, i64, metadata) nounwind readnone
+declare void @llvm.dbg.value(metadata, i64, metadata, metadata) nounwind readnone
 
 !llvm.dbg.cu = !{!0}
 !llvm.module.flags = !{!1803}
 
-<<<<<<< HEAD
-!0 = metadata !{i32 786449, metadata !1802, i32 4, metadata !"clang version 3.3 (trunk 174207)", i1 true, metadata !"", i32 0, metadata !1, metadata !955, metadata !956, metadata !1786,  metadata !955, metadata !""} ; [ DW_TAG_compile_unit ] [/privite/tmp/student2.cpp] [DW_LANG_C_plus_plus]
-!1 = metadata !{metadata !26}
-!4 = metadata !{i32 786489, null, metadata !"std", metadata !5, i32 48} ; [ DW_TAG_namespace ]
-!5 = metadata !{i32 786473, metadata !1801} ; [ DW_TAG_file_type ]
-!25 = metadata !{i32 786472, metadata !"_S_os_fmtflags_end", i64 65536} ; [ DW_TAG_enumerator ]
-!26 = metadata !{i32 786436, metadata !1801, metadata !4, metadata !"_Ios_Iostate", i32 146, i64 32, i64 32, i32 0, i32 0, null, metadata !27, i32 0, null, null, null} ; [ DW_TAG_enumeration_type ] [_Ios_Iostate] [line 146, size 32, align 32, offset 0] [def] [from ]
-!27 = metadata !{metadata !28, metadata !29, metadata !30, metadata !31, metadata !32}
-!28 = metadata !{i32 786472, metadata !"_S_goodbit", i64 0} ; [ DW_TAG_enumerator ] [_S_goodbit :: 0]
-!29 = metadata !{i32 786472, metadata !"_S_badbit", i64 1} ; [ DW_TAG_enumerator ] [_S_badbit :: 1]
-!30 = metadata !{i32 786472, metadata !"_S_eofbit", i64 2} ; [ DW_TAG_enumerator ] [_S_eofbit :: 2]
-!31 = metadata !{i32 786472, metadata !"_S_failbit", i64 4} ; [ DW_TAG_enumerator ] [_S_failbit :: 4]
-!32 = metadata !{i32 786472, metadata !"_S_os_ostate_end", i64 65536} ; [ DW_TAG_enumerator ] [_S_os_ostate_end :: 65536]
-!49 = metadata !{i32 786434, metadata !1801, metadata !4, metadata !"os_base", i32 200, i64 1728, i64 64, i32 0, i32 0, null, metadata !50, i32 0, metadata !49, null, null} ; [ DW_TAG_class_type ] [os_base] [line 200, size 1728, align 64, offset 0] [def] [from ]
-!50 = metadata !{metadata !77}
-!54 = metadata !{i32 786453, i32 0, null, i32 0, i32 0, i64 0, i64 0, i64 0, i32 0, null, metadata !55, i32 0, null, null, null} ; [ DW_TAG_subroutine_type ] [line 0, size 0, align 0, offset 0] [from ]
-!55 = metadata !{metadata !56}
-!56 = metadata !{i32 786468, null, null, metadata !"int", i32 0, i64 32, i64 32, i64 0, i32 0, i32 5} ; [ DW_TAG_base_type ]
-!77 = metadata !{i32 786445, metadata !1801, metadata !49, metadata !"badbit", i32 331, i64 0, i64 0, i64 0, i32 4096, metadata !78, i32 1} ; [ DW_TAG_member ]
-!78 = metadata !{i32 786470, null, null, metadata !"", i32 0, i64 0, i64 0, i64 0, i32 0, metadata !79} ; [ DW_TAG_const_type ]
-!79 = metadata !{i32 786454, metadata !1801, metadata !49, metadata !"ostate", i32 327, i64 0, i64 0, i64 0, i32 0, metadata !26} ; [ DW_TAG_typedef ]
-!955 = metadata !{}
-!956 = metadata !{metadata !960}
-!960 = metadata !{i32 786478, metadata !1802, null, metadata !"main", metadata !"main", metadata !"", i32 73, metadata !54, i1 false, i1 true, i32 0, i32 0, null, i32 256, i1 true, i32 ()* @main, null, null, metadata !955, i32 73} ; [ DW_TAG_subprogram ]
-!961 = metadata !{i32 786473, metadata !1802} ; [ DW_TAG_file_type ]
-!1786 = metadata !{metadata !1800}
-!1800 = metadata !{i32 786484, i32 0, metadata !5, metadata !"badbit", metadata !"badbit", metadata !"badbit", metadata !5, i32 331, metadata !78, i32 1, i32 1, i32 1, metadata !77} ; [ DW_TAG_variable ]
-!1801 = metadata !{metadata !"os_base.h", metadata !"/privite/tmp"}
-!1802 = metadata !{metadata !"student2.cpp", metadata !"/privite/tmp"}
-!1803 = metadata !{i32 1, metadata !"Debug Info Version", i32 1}
-=======
 !0 = !{!"0x11\004\00clang version 3.3 (trunk 174207)\001\00\000\00\000", !1802, !1, !955, !956, !1786,  !955} ; [ DW_TAG_compile_unit ] [/privite/tmp/student2.cpp] [DW_LANG_C_plus_plus]
 !1 = !{!26}
 !4 = !{!"0x39\00std\0048", null, !5} ; [ DW_TAG_namespace ]
@@ -91,5 +60,4 @@
 !1800 = !{!"0x34\00badbit\00badbit\00badbit\00331\001\001", !5, !5, !78, i32 1, !77} ; [ DW_TAG_variable ]
 !1801 = !{!"os_base.h", !"/privite/tmp"}
 !1802 = !{!"student2.cpp", !"/privite/tmp"}
-!1803 = !{i32 1, !"Debug Info Version", i32 2}
->>>>>>> 41cb3da2
+!1803 = !{i32 1, !"Debug Info Version", i32 2}