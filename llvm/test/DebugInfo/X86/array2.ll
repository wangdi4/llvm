--- conflicted
+++ resolved
@@ -29,11 +29,7 @@
 entry:
   %p.addr = alloca i32*, align 8
   store i32* %p, i32** %p.addr, align 8
-<<<<<<< HEAD
-  call void @llvm.dbg.declare(metadata !{i32** %p.addr}, metadata !19), !dbg !20
-=======
   call void @llvm.dbg.declare(metadata i32** %p.addr, metadata !19, metadata !{!"0x102"}), !dbg !20
->>>>>>> 41cb3da2
   %0 = load i32** %p.addr, align 8, !dbg !21
   %arrayidx = getelementptr inbounds i32* %0, i64 0, !dbg !21
   store i32 42, i32* %arrayidx, align 4, !dbg !21
@@ -41,7 +37,7 @@
 }
 
 ; Function Attrs: nounwind readnone
-declare void @llvm.dbg.declare(metadata, metadata) #1
+declare void @llvm.dbg.declare(metadata, metadata, metadata) #1
 
 ; Function Attrs: nounwind ssp uwtable
 define i32 @main(i32 %argc, i8** %argv) #0 {
@@ -52,17 +48,10 @@
   %array = alloca [4 x i32], align 16
   store i32 0, i32* %retval
   store i32 %argc, i32* %argc.addr, align 4
-<<<<<<< HEAD
-  call void @llvm.dbg.declare(metadata !{i32* %argc.addr}, metadata !23), !dbg !24
-  store i8** %argv, i8*** %argv.addr, align 8
-  call void @llvm.dbg.declare(metadata !{i8*** %argv.addr}, metadata !25), !dbg !24
-  call void @llvm.dbg.declare(metadata !{[4 x i32]* %array}, metadata !26), !dbg !30
-=======
   call void @llvm.dbg.declare(metadata i32* %argc.addr, metadata !23, metadata !{!"0x102"}), !dbg !24
   store i8** %argv, i8*** %argv.addr, align 8
   call void @llvm.dbg.declare(metadata i8*** %argv.addr, metadata !25, metadata !{!"0x102"}), !dbg !24
   call void @llvm.dbg.declare(metadata [4 x i32]* %array, metadata !26, metadata !{!"0x102"}), !dbg !30
->>>>>>> 41cb3da2
   %0 = bitcast [4 x i32]* %array to i8*, !dbg !30
   call void @llvm.memcpy.p0i8.p0i8.i64(i8* %0, i8* bitcast ([4 x i32]* @main.array to i8*), i64 16, i32 16, i1 false), !dbg !30
   %arraydecay = getelementptr inbounds [4 x i32]* %array, i32 0, i32 0, !dbg !31
@@ -83,41 +72,6 @@
 !llvm.module.flags = !{!16, !17}
 !llvm.ident = !{!18}
 
-<<<<<<< HEAD
-!0 = metadata !{i32 786449, metadata !1, i32 12, metadata !"clang version 3.5.0 ", i1 false, metadata !"", i32 0, metadata !2, metadata !2, metadata !3, metadata !2, metadata !2, metadata !"", i32 1} ; [ DW_TAG_compile_unit ] [array.c] [DW_LANG_C99]
-!1 = metadata !{metadata !"array.c", metadata !""}
-!2 = metadata !{}
-!3 = metadata !{metadata !4, metadata !10}
-!4 = metadata !{i32 786478, metadata !1, metadata !5, metadata !"f", metadata !"f", metadata !"", i32 1, metadata !6, i1 false, i1 true, i32 0, i32 0, null, i32 256, i1 false, void (i32*)* @f, null, null, metadata !2, i32 1} ; [ DW_TAG_subprogram ] [line 1] [def] [f]
-!5 = metadata !{i32 786473, metadata !1}          ; [ DW_TAG_file_type ] [array.c]
-!6 = metadata !{i32 786453, i32 0, null, metadata !"", i32 0, i64 0, i64 0, i64 0, i32 0, null, metadata !7, i32 0, null, null, null} ; [ DW_TAG_subroutine_type ] [line 0, size 0, align 0, offset 0] [from ]
-!7 = metadata !{null, metadata !8}
-!8 = metadata !{i32 786447, null, null, metadata !"", i32 0, i64 64, i64 64, i64 0, i32 0, metadata !9} ; [ DW_TAG_pointer_type ] [line 0, size 64, align 64, offset 0] [from int]
-!9 = metadata !{i32 786468, null, null, metadata !"int", i32 0, i64 32, i64 32, i64 0, i32 0, i32 5} ; [ DW_TAG_base_type ] [int] [line 0, size 32, align 32, offset 0, enc DW_ATE_signed]
-!10 = metadata !{i32 786478, metadata !1, metadata !5, metadata !"main", metadata !"main", metadata !"", i32 5, metadata !11, i1 false, i1 true, i32 0, i32 0, null, i32 256, i1 false, i32 (i32, i8**)* @main, null, null, metadata !2, i32 5} ; [ DW_TAG_subprogram ] [line 5] [def] [main]
-!11 = metadata !{i32 786453, i32 0, null, metadata !"", i32 0, i64 0, i64 0, i64 0, i32 0, null, metadata !12, i32 0, null, null, null} ; [ DW_TAG_subroutine_type ] [line 0, size 0, align 0, offset 0] [from ]
-!12 = metadata !{metadata !9, metadata !9, metadata !13}
-!13 = metadata !{i32 786447, null, null, metadata !"", i32 0, i64 64, i64 64, i64 0, i32 0, metadata !14} ; [ DW_TAG_pointer_type ] [line 0, size 64, align 64, offset 0] [from ]
-!14 = metadata !{i32 786447, null, null, metadata !"", i32 0, i64 64, i64 64, i64 0, i32 0, metadata !15} ; [ DW_TAG_pointer_type ] [line 0, size 64, align 64, offset 0] [from char]
-!15 = metadata !{i32 786468, null, null, metadata !"char", i32 0, i64 8, i64 8, i64 0, i32 0, i32 6} ; [ DW_TAG_base_type ] [char] [line 0, size 8, align 8, offset 0, enc DW_ATE_signed_char]
-!16 = metadata !{i32 2, metadata !"Dwarf Version", i32 2}
-!17 = metadata !{i32 1, metadata !"Debug Info Version", i32 1}
-!18 = metadata !{metadata !"clang version 3.5.0 "}
-!19 = metadata !{i32 786689, metadata !4, metadata !"p", metadata !5, i32 16777217, metadata !8, i32 0, i32 0} ; [ DW_TAG_arg_variable ] [p] [line 1]
-!20 = metadata !{i32 1, i32 0, metadata !4, null}
-!21 = metadata !{i32 2, i32 0, metadata !4, null}
-!22 = metadata !{i32 3, i32 0, metadata !4, null}
-!23 = metadata !{i32 786689, metadata !10, metadata !"argc", metadata !5, i32 16777221, metadata !9, i32 0, i32 0} ; [ DW_TAG_arg_variable ] [argc] [line 5]
-!24 = metadata !{i32 5, i32 0, metadata !10, null}
-!25 = metadata !{i32 786689, metadata !10, metadata !"argv", metadata !5, i32 33554437, metadata !13, i32 0, i32 0} ; [ DW_TAG_arg_variable ] [argv] [line 5]
-!26 = metadata !{i32 786688, metadata !10, metadata !"array", metadata !5, i32 6, metadata !27, i32 0, i32 0} ; [ DW_TAG_auto_variable ] [array] [line 6]
-!27 = metadata !{i32 786433, null, null, metadata !"", i32 0, i64 128, i64 32, i32 0, i32 0, metadata !9, metadata !28, i32 0, null, null, null} ; [ DW_TAG_array_type ] [line 0, size 128, align 32, offset 0] [from int]
-!28 = metadata !{metadata !29}
-!29 = metadata !{i32 786465, i64 0, i64 4}        ; [ DW_TAG_subrange_type ] [0, 3]
-!30 = metadata !{i32 6, i32 0, metadata !10, null}
-!31 = metadata !{i32 7, i32 0, metadata !10, null}
-!32 = metadata !{i32 8, i32 0, metadata !10, null} ; [ DW_TAG_imported_declaration ]
-=======
 !0 = !{!"0x11\0012\00clang version 3.5.0 \000\00\000\00\001", !1, !2, !2, !3, !2, !2} ; [ DW_TAG_compile_unit ] [array.c] [DW_LANG_C99]
 !1 = !{!"array.c", !""}
 !2 = !{}
@@ -150,5 +104,4 @@
 !29 = !{!"0x21\000\004"}        ; [ DW_TAG_subrange_type ] [0, 3]
 !30 = !MDLocation(line: 6, scope: !10)
 !31 = !MDLocation(line: 7, scope: !10)
-!32 = !MDLocation(line: 8, scope: !10)
->>>>>>> 41cb3da2
+!32 = !MDLocation(line: 8, scope: !10)