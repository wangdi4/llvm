; REQUIRES: object-emission

; RUN: llc -o - %s -filetype=obj -O0 -generate-dwarf-pub-sections=Disable -generate-type-units -mtriple=x86_64-unknown-linux-gnu | llvm-dwarfdump -debug-dump=types - | FileCheck %s

; struct foo {
; } f;

; no known LLVM frontends produce appropriate unique identifiers for C types,
; so we don't produce type units for them
; CHECK-NOT: DW_TAG_type_unit

%struct.foo = type {}

@f = common global %struct.foo zeroinitializer, align 1

!llvm.dbg.cu = !{!0}
!llvm.module.flags = !{!7, !8}
!llvm.ident = !{!9}

<<<<<<< HEAD
!0 = metadata !{i32 786449, metadata !1, i32 12, metadata !"clang version 3.5 ", i1 false, metadata !"", i32 0, metadata !2, metadata !2, metadata !2, metadata !3, metadata !2, metadata !""} ; [ DW_TAG_compile_unit ] [/tmp/dbginfo/simple.c] [DW_LANG_C99]
!1 = metadata !{metadata !"simple.c", metadata !"/tmp/dbginfo"}
!2 = metadata !{}
!3 = metadata !{metadata !4}
!4 = metadata !{i32 786484, i32 0, null, metadata !"f", metadata !"f", metadata !"", metadata !5, i32 2, metadata !6, i32 0, i32 1, %struct.foo* @f, null} ; [ DW_TAG_variable ] [f] [line 2] [def]
!5 = metadata !{i32 786473, metadata !1}          ; [ DW_TAG_file_type ] [/tmp/dbginfo/simple.c]
!6 = metadata !{i32 786451, metadata !1, null, metadata !"foo", i32 1, i64 0, i64 8, i32 0, i32 0, null, metadata !2, i32 0, null, null, null} ; [ DW_TAG_structure_type ] [foo] [line 1, size 0, align 8, offset 0] [def] [from ]
!7 = metadata !{i32 2, metadata !"Dwarf Version", i32 4}
!8 = metadata !{i32 1, metadata !"Debug Info Version", i32 1}
!9 = metadata !{metadata !"clang version 3.5 "}
=======
!0 = !{!"0x11\0012\00clang version 3.5 \000\00\000\00\000", !1, !2, !2, !2, !3, !2} ; [ DW_TAG_compile_unit ] [/tmp/dbginfo/simple.c] [DW_LANG_C99]
!1 = !{!"simple.c", !"/tmp/dbginfo"}
!2 = !{}
!3 = !{!4}
!4 = !{!"0x34\00f\00f\00\002\000\001", null, !5, !6, %struct.foo* @f, null} ; [ DW_TAG_variable ] [f] [line 2] [def]
!5 = !{!"0x29", !1}          ; [ DW_TAG_file_type ] [/tmp/dbginfo/simple.c]
!6 = !{!"0x13\00foo\001\000\008\000\000\000", !1, null, null, !2, null, null, null} ; [ DW_TAG_structure_type ] [foo] [line 1, size 0, align 8, offset 0] [def] [from ]
!7 = !{i32 2, !"Dwarf Version", i32 4}
!8 = !{i32 1, !"Debug Info Version", i32 2}
!9 = !{!"clang version 3.5 "}
>>>>>>> 41cb3da2
<|MERGE_RESOLUTION|>--- conflicted
+++ resolved
@@ -17,18 +17,6 @@
 !llvm.module.flags = !{!7, !8}
 !llvm.ident = !{!9}
 
-<<<<<<< HEAD
-!0 = metadata !{i32 786449, metadata !1, i32 12, metadata !"clang version 3.5 ", i1 false, metadata !"", i32 0, metadata !2, metadata !2, metadata !2, metadata !3, metadata !2, metadata !""} ; [ DW_TAG_compile_unit ] [/tmp/dbginfo/simple.c] [DW_LANG_C99]
-!1 = metadata !{metadata !"simple.c", metadata !"/tmp/dbginfo"}
-!2 = metadata !{}
-!3 = metadata !{metadata !4}
-!4 = metadata !{i32 786484, i32 0, null, metadata !"f", metadata !"f", metadata !"", metadata !5, i32 2, metadata !6, i32 0, i32 1, %struct.foo* @f, null} ; [ DW_TAG_variable ] [f] [line 2] [def]
-!5 = metadata !{i32 786473, metadata !1}          ; [ DW_TAG_file_type ] [/tmp/dbginfo/simple.c]
-!6 = metadata !{i32 786451, metadata !1, null, metadata !"foo", i32 1, i64 0, i64 8, i32 0, i32 0, null, metadata !2, i32 0, null, null, null} ; [ DW_TAG_structure_type ] [foo] [line 1, size 0, align 8, offset 0] [def] [from ]
-!7 = metadata !{i32 2, metadata !"Dwarf Version", i32 4}
-!8 = metadata !{i32 1, metadata !"Debug Info Version", i32 1}
-!9 = metadata !{metadata !"clang version 3.5 "}
-=======
 !0 = !{!"0x11\0012\00clang version 3.5 \000\00\000\00\000", !1, !2, !2, !2, !3, !2} ; [ DW_TAG_compile_unit ] [/tmp/dbginfo/simple.c] [DW_LANG_C99]
 !1 = !{!"simple.c", !"/tmp/dbginfo"}
 !2 = !{}
@@ -38,5 +26,4 @@
 !6 = !{!"0x13\00foo\001\000\008\000\000\000", !1, null, null, !2, null, null, null} ; [ DW_TAG_structure_type ] [foo] [line 1, size 0, align 8, offset 0] [def] [from ]
 !7 = !{i32 2, !"Dwarf Version", i32 4}
 !8 = !{i32 1, !"Debug Info Version", i32 2}
-!9 = !{!"clang version 3.5 "}
->>>>>>> 41cb3da2
+!9 = !{!"clang version 3.5 "}