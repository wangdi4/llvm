; RUN: llc -mtriple x86_64-apple-darwin -filetype=obj -o %t.o < %s
; RUN: llvm-dwarfdump -debug-dump=info %t.o | FileCheck %s

; Generated from llvm/tools/clang/test/CodeGenObjC/debug-info-blocks.m
; rdar://problem/9279956
; test that the DW_AT_location of self is at ( fbreg +{{[0-9]+}}, deref, +{{[0-9]+}} )

; CHECK: [[A:.*]]:   DW_TAG_structure_type
; CHECK-NEXT: DW_AT_APPLE_objc_complete_type
; CHECK-NEXT: DW_AT_name{{.*}}"A"

; CHECK: DW_TAG_subprogram
; CHECK: DW_TAG_subprogram
; CHECK: DW_TAG_subprogram
; CHECK-NOT: DW_TAG
; CHECK: DW_AT_object_pointer
; CHECK-NOT: DW_TAG
; CHECK: DW_AT_name{{.*}}_block_invoke

; CHECK-NOT: {{DW_TAG|NULL}}
; CHECK: DW_TAG_formal_parameter
; CHECK-NOT: DW_TAG
; CHECK: DW_AT_location
; CHECK-NOT: DW_TAG
; CHECK: DW_AT_name{{.*}}.block_descriptor

; CHECK-NOT: {{DW_TAG|NULL}}
; CHECK: DW_TAG_variable
; CHECK-NOT: DW_TAG
; 0x06 = DW_OP_deref
; 0x23 = DW_OP_uconst
; 0x91 = DW_OP_fbreg
; CHECK: DW_AT_location{{.*}}91 {{[0-9]+}} 06 23 {{[0-9]+}} )
; CHECK-NOT: DW_TAG
; CHECK: DW_AT_name{{.*}}"self"
; CHECK-NOT: DW_TAG
; CHECK: DW_AT_type{{.*}}{[[APTR:.*]]}
; CHECK-NOT: DW_TAG
; CHECK: DW_AT_artificial

; CHECK: [[APTR]]:   DW_TAG_pointer_type
; CHECK-NEXT: {[[A]]}


; ModuleID = 'llvm/tools/clang/test/CodeGenObjC/debug-info-blocks.m'
target datalayout = "e-p:64:64:64-i1:8:8-i8:8:8-i16:16:16-i32:32:32-i64:64:64-f32:32:32-f64:64:64-v64:64:64-v128:128:128-a0:0:64-s0:64:64-f80:128:128-n8:16:32:64-S128"
target triple = "x86_64-apple-darwin"

%0 = type opaque
%1 = type opaque
%struct._class_t = type { %struct._class_t*, %struct._class_t*, %struct._objc_cache*, i8* (i8*, i8*)**, %struct._class_ro_t* }
%struct._objc_cache = type opaque
%struct._class_ro_t = type { i32, i32, i32, i8*, i8*, %struct.__method_list_t*, %struct._objc_protocol_list*, %struct._ivar_list_t*, i8*, %struct._prop_list_t* }
%struct.__method_list_t = type { i32, i32, [0 x %struct._objc_method] }
%struct._objc_method = type { i8*, i8*, i8* }
%struct._objc_protocol_list = type { i64, [0 x %struct._protocol_t*] }
%struct._protocol_t = type { i8*, i8*, %struct._objc_protocol_list*, %struct.__method_list_t*, %struct.__method_list_t*, %struct.__method_list_t*, %struct.__method_list_t*, %struct._prop_list_t*, i32, i32, i8** }
%struct._prop_list_t = type { i32, i32, [0 x %struct._prop_t] }
%struct._prop_t = type { i8*, i8* }
%struct._ivar_list_t = type { i32, i32, [0 x %struct._ivar_t] }
%struct._ivar_t = type { i64*, i8*, i8*, i32, i32 }
%struct._message_ref_t = type { i8*, i8* }
%struct._objc_super = type { i8*, i8* }
%struct.__block_descriptor = type { i64, i64 }
%struct.__block_literal_generic = type { i8*, i32, i32, i8*, %struct.__block_descriptor* }

@"OBJC_CLASS_$_A" = global %struct._class_t { %struct._class_t* @"OBJC_METACLASS_$_A", %struct._class_t* @"OBJC_CLASS_$_NSObject", %struct._objc_cache* @_objc_empty_cache, i8* (i8*, i8*)** @_objc_empty_vtable, %struct._class_ro_t* @"\01l_OBJC_CLASS_RO_$_A" }, section "__DATA, __objc_data", align 8
@"\01L_OBJC_CLASSLIST_SUP_REFS_$_" = internal global %struct._class_t* @"OBJC_CLASS_$_A", section "__DATA, __objc_superrefs, regular, no_dead_strip", align 8
@"\01L_OBJC_METH_VAR_NAME_" = internal global [5 x i8] c"init\00", section "__TEXT,__objc_methname,cstring_literals", align 1
@"\01L_OBJC_SELECTOR_REFERENCES_" = internal externally_initialized global i8* getelementptr inbounds ([5 x i8]* @"\01L_OBJC_METH_VAR_NAME_", i32 0, i32 0), section "__DATA, __objc_selrefs, literal_pointers, no_dead_strip"
@"OBJC_CLASS_$_NSMutableDictionary" = external global %struct._class_t
@"\01L_OBJC_CLASSLIST_REFERENCES_$_" = internal global %struct._class_t* @"OBJC_CLASS_$_NSMutableDictionary", section "__DATA, __objc_classrefs, regular, no_dead_strip", align 8
@"\01L_OBJC_METH_VAR_NAME_1" = internal global [6 x i8] c"alloc\00", section "__TEXT,__objc_methname,cstring_literals", align 1
@"\01l_objc_msgSend_fixup_alloc" = weak hidden global { i8* (i8*, %struct._message_ref_t*, ...)*, i8* } { i8* (i8*, %struct._message_ref_t*, ...)* @objc_msgSend_fixup, i8* getelementptr inbounds ([6 x i8]* @"\01L_OBJC_METH_VAR_NAME_1", i32 0, i32 0) }, section "__DATA, __objc_msgrefs, coalesced", align 16
@"\01L_OBJC_METH_VAR_NAME_2" = internal global [6 x i8] c"count\00", section "__TEXT,__objc_methname,cstring_literals", align 1
@"\01l_objc_msgSend_fixup_count" = weak hidden global { i8* (i8*, %struct._message_ref_t*, ...)*, i8* } { i8* (i8*, %struct._message_ref_t*, ...)* @objc_msgSend_fixup, i8* getelementptr inbounds ([6 x i8]* @"\01L_OBJC_METH_VAR_NAME_2", i32 0, i32 0) }, section "__DATA, __objc_msgrefs, coalesced", align 16
@"OBJC_IVAR_$_A.ivar" = global i64 0, section "__DATA, __objc_ivar", align 8
@_NSConcreteStackBlock = external global i8*
@.str = private unnamed_addr constant [6 x i8] c"v8@?0\00", align 1
@__block_descriptor_tmp = internal constant { i64, i64, i8*, i8*, i8*, i64 } { i64 0, i64 40, i8* bitcast (void (i8*, i8*)* @__copy_helper_block_ to i8*), i8* bitcast (void (i8*)* @__destroy_helper_block_ to i8*), i8* getelementptr inbounds ([6 x i8]* @.str, i32 0, i32 0), i64 256 }
@_objc_empty_cache = external global %struct._objc_cache
@_objc_empty_vtable = external global i8* (i8*, i8*)*
@"OBJC_METACLASS_$_NSObject" = external global %struct._class_t
@"\01L_OBJC_CLASS_NAME_" = internal global [2 x i8] c"A\00", section "__TEXT,__objc_classname,cstring_literals", align 1
@"\01l_OBJC_METACLASS_RO_$_A" = internal global %struct._class_ro_t { i32 1, i32 40, i32 40, i8* null, i8* getelementptr inbounds ([2 x i8]* @"\01L_OBJC_CLASS_NAME_", i32 0, i32 0), %struct.__method_list_t* null, %struct._objc_protocol_list* null, %struct._ivar_list_t* null, i8* null, %struct._prop_list_t* null }, section "__DATA, __objc_const", align 8
@"OBJC_METACLASS_$_A" = global %struct._class_t { %struct._class_t* @"OBJC_METACLASS_$_NSObject", %struct._class_t* @"OBJC_METACLASS_$_NSObject", %struct._objc_cache* @_objc_empty_cache, i8* (i8*, i8*)** @_objc_empty_vtable, %struct._class_ro_t* @"\01l_OBJC_METACLASS_RO_$_A" }, section "__DATA, __objc_data", align 8
@"OBJC_CLASS_$_NSObject" = external global %struct._class_t
@"\01L_OBJC_METH_VAR_TYPE_" = internal global [8 x i8] c"@16@0:8\00", section "__TEXT,__objc_methtype,cstring_literals", align 1
@"\01l_OBJC_$_INSTANCE_METHODS_A" = internal global { i32, i32, [1 x %struct._objc_method] } { i32 24, i32 1, [1 x %struct._objc_method] [%struct._objc_method { i8* getelementptr inbounds ([5 x i8]* @"\01L_OBJC_METH_VAR_NAME_", i32 0, i32 0), i8* getelementptr inbounds ([8 x i8]* @"\01L_OBJC_METH_VAR_TYPE_", i32 0, i32 0), i8* bitcast (i8* (%0*, i8*)* @"\01-[A init]" to i8*) }] }, section "__DATA, __objc_const", align 8
@"\01L_OBJC_METH_VAR_NAME_3" = internal global [5 x i8] c"ivar\00", section "__TEXT,__objc_methname,cstring_literals", align 1
@"\01L_OBJC_METH_VAR_TYPE_4" = internal global [2 x i8] c"i\00", section "__TEXT,__objc_methtype,cstring_literals", align 1
@"\01l_OBJC_$_INSTANCE_VARIABLES_A" = internal global { i32, i32, [1 x %struct._ivar_t] } { i32 32, i32 1, [1 x %struct._ivar_t] [%struct._ivar_t { i64* @"OBJC_IVAR_$_A.ivar", i8* getelementptr inbounds ([5 x i8]* @"\01L_OBJC_METH_VAR_NAME_3", i32 0, i32 0), i8* getelementptr inbounds ([2 x i8]* @"\01L_OBJC_METH_VAR_TYPE_4", i32 0, i32 0), i32 2, i32 4 }] }, section "__DATA, __objc_const", align 8
@"\01l_OBJC_CLASS_RO_$_A" = internal global %struct._class_ro_t { i32 0, i32 0, i32 4, i8* null, i8* getelementptr inbounds ([2 x i8]* @"\01L_OBJC_CLASS_NAME_", i32 0, i32 0), %struct.__method_list_t* bitcast ({ i32, i32, [1 x %struct._objc_method] }* @"\01l_OBJC_$_INSTANCE_METHODS_A" to %struct.__method_list_t*), %struct._objc_protocol_list* null, %struct._ivar_list_t* bitcast ({ i32, i32, [1 x %struct._ivar_t] }* @"\01l_OBJC_$_INSTANCE_VARIABLES_A" to %struct._ivar_list_t*), i8* null, %struct._prop_list_t* null }, section "__DATA, __objc_const", align 8
@"\01L_OBJC_CLASSLIST_REFERENCES_$_5" = internal global %struct._class_t* @"OBJC_CLASS_$_A", section "__DATA, __objc_classrefs, regular, no_dead_strip", align 8
@"\01L_OBJC_LABEL_CLASS_$" = internal global [1 x i8*] [i8* bitcast (%struct._class_t* @"OBJC_CLASS_$_A" to i8*)], section "__DATA, __objc_classlist, regular, no_dead_strip", align 8
@llvm.used = appending global [14 x i8*] [i8* bitcast (%struct._class_t** @"\01L_OBJC_CLASSLIST_SUP_REFS_$_" to i8*), i8* getelementptr inbounds ([5 x i8]* @"\01L_OBJC_METH_VAR_NAME_", i32 0, i32 0), i8* bitcast (i8** @"\01L_OBJC_SELECTOR_REFERENCES_" to i8*), i8* bitcast (%struct._class_t** @"\01L_OBJC_CLASSLIST_REFERENCES_$_" to i8*), i8* getelementptr inbounds ([6 x i8]* @"\01L_OBJC_METH_VAR_NAME_1", i32 0, i32 0), i8* getelementptr inbounds ([6 x i8]* @"\01L_OBJC_METH_VAR_NAME_2", i32 0, i32 0), i8* getelementptr inbounds ([2 x i8]* @"\01L_OBJC_CLASS_NAME_", i32 0, i32 0), i8* getelementptr inbounds ([8 x i8]* @"\01L_OBJC_METH_VAR_TYPE_", i32 0, i32 0), i8* bitcast ({ i32, i32, [1 x %struct._objc_method] }* @"\01l_OBJC_$_INSTANCE_METHODS_A" to i8*), i8* getelementptr inbounds ([5 x i8]* @"\01L_OBJC_METH_VAR_NAME_3", i32 0, i32 0), i8* getelementptr inbounds ([2 x i8]* @"\01L_OBJC_METH_VAR_TYPE_4", i32 0, i32 0), i8* bitcast ({ i32, i32, [1 x %struct._ivar_t] }* @"\01l_OBJC_$_INSTANCE_VARIABLES_A" to i8*), i8* bitcast (%struct._class_t** @"\01L_OBJC_CLASSLIST_REFERENCES_$_5" to i8*), i8* bitcast ([1 x i8*]* @"\01L_OBJC_LABEL_CLASS_$" to i8*)], section "llvm.metadata"

define internal i8* @"\01-[A init]"(%0* %self, i8* %_cmd) #0 {
  %1 = alloca %0*, align 8
  %2 = alloca i8*, align 8
  %3 = alloca %struct._objc_super
  %4 = alloca <{ i8*, i32, i32, i8*, %struct.__block_descriptor*, %0* }>, align 8
  store %0* %self, %0** %1, align 8
<<<<<<< HEAD
  call void @llvm.dbg.declare(metadata !{%0** %1}, metadata !60), !dbg !62
  store i8* %_cmd, i8** %2, align 8
  call void @llvm.dbg.declare(metadata !{i8** %2}, metadata !63), !dbg !62
=======
  call void @llvm.dbg.declare(metadata %0** %1, metadata !60, metadata !{!"0x102"}), !dbg !62
  store i8* %_cmd, i8** %2, align 8
  call void @llvm.dbg.declare(metadata i8** %2, metadata !63, metadata !{!"0x102"}), !dbg !62
>>>>>>> 41cb3da2
  %5 = load %0** %1, !dbg !65
  %6 = bitcast %0* %5 to i8*, !dbg !65
  %7 = getelementptr inbounds %struct._objc_super* %3, i32 0, i32 0, !dbg !65
  store i8* %6, i8** %7, !dbg !65
  %8 = load %struct._class_t** @"\01L_OBJC_CLASSLIST_SUP_REFS_$_", !dbg !65
  %9 = bitcast %struct._class_t* %8 to i8*, !dbg !65
  %10 = getelementptr inbounds %struct._objc_super* %3, i32 0, i32 1, !dbg !65
  store i8* %9, i8** %10, !dbg !65
  %11 = load i8** @"\01L_OBJC_SELECTOR_REFERENCES_", !dbg !65, !invariant.load !67
  %12 = call i8* bitcast (i8* (%struct._objc_super*, i8*, ...)* @objc_msgSendSuper2 to i8* (%struct._objc_super*, i8*)*)(%struct._objc_super* %3, i8* %11), !dbg !65
  %13 = bitcast i8* %12 to %0*, !dbg !65
  store %0* %13, %0** %1, align 8, !dbg !65
  %14 = icmp ne %0* %13, null, !dbg !65
  br i1 %14, label %15, label %24, !dbg !65

; <label>:15                                      ; preds = %0
  %16 = getelementptr inbounds <{ i8*, i32, i32, i8*, %struct.__block_descriptor*, %0* }>* %4, i32 0, i32 0, !dbg !68
  store i8* bitcast (i8** @_NSConcreteStackBlock to i8*), i8** %16, !dbg !68
  %17 = getelementptr inbounds <{ i8*, i32, i32, i8*, %struct.__block_descriptor*, %0* }>* %4, i32 0, i32 1, !dbg !68
  store i32 -1040187392, i32* %17, !dbg !68
  %18 = getelementptr inbounds <{ i8*, i32, i32, i8*, %struct.__block_descriptor*, %0* }>* %4, i32 0, i32 2, !dbg !68
  store i32 0, i32* %18, !dbg !68
  %19 = getelementptr inbounds <{ i8*, i32, i32, i8*, %struct.__block_descriptor*, %0* }>* %4, i32 0, i32 3, !dbg !68
  store i8* bitcast (void (i8*)* @"__9-[A init]_block_invoke" to i8*), i8** %19, !dbg !68
  %20 = getelementptr inbounds <{ i8*, i32, i32, i8*, %struct.__block_descriptor*, %0* }>* %4, i32 0, i32 4, !dbg !68
  store %struct.__block_descriptor* bitcast ({ i64, i64, i8*, i8*, i8*, i64 }* @__block_descriptor_tmp to %struct.__block_descriptor*), %struct.__block_descriptor** %20, !dbg !68
  %21 = getelementptr inbounds <{ i8*, i32, i32, i8*, %struct.__block_descriptor*, %0* }>* %4, i32 0, i32 5, !dbg !68
  %22 = load %0** %1, align 8, !dbg !68
  store %0* %22, %0** %21, align 8, !dbg !68
  %23 = bitcast <{ i8*, i32, i32, i8*, %struct.__block_descriptor*, %0* }>* %4 to void ()*, !dbg !68
  call void @run(void ()* %23), !dbg !68
  br label %24, !dbg !70

; <label>:24                                      ; preds = %15, %0
  %25 = load %0** %1, align 8, !dbg !71
  %26 = bitcast %0* %25 to i8*, !dbg !71
  ret i8* %26, !dbg !71
}

declare void @llvm.dbg.declare(metadata, metadata) #1

declare i8* @objc_msgSendSuper2(%struct._objc_super*, i8*, ...)

define internal void @run(void ()* %block) #0 {
  %1 = alloca void ()*, align 8
  store void ()* %block, void ()** %1, align 8
<<<<<<< HEAD
  call void @llvm.dbg.declare(metadata !{void ()** %1}, metadata !72), !dbg !73
=======
  call void @llvm.dbg.declare(metadata void ()** %1, metadata !72, metadata !{!"0x102"}), !dbg !73
>>>>>>> 41cb3da2
  %2 = load void ()** %1, align 8, !dbg !74
  %3 = bitcast void ()* %2 to %struct.__block_literal_generic*, !dbg !74
  %4 = getelementptr inbounds %struct.__block_literal_generic* %3, i32 0, i32 3, !dbg !74
  %5 = bitcast %struct.__block_literal_generic* %3 to i8*, !dbg !74
  %6 = load i8** %4, !dbg !74
  %7 = bitcast i8* %6 to void (i8*)*, !dbg !74
  call void %7(i8* %5), !dbg !74
  ret void, !dbg !75
}

define internal void @"__9-[A init]_block_invoke"(i8* %.block_descriptor) #0 {
  %1 = alloca i8*, align 8
  %2 = alloca <{ i8*, i32, i32, i8*, %struct.__block_descriptor*, %0* }>*, align 8
  %d = alloca %1*, align 8
  store i8* %.block_descriptor, i8** %1, align 8
  %3 = load i8** %1
<<<<<<< HEAD
  call void @llvm.dbg.value(metadata !{i8* %3}, i64 0, metadata !76), !dbg !88
  call void @llvm.dbg.declare(metadata !{i8* %.block_descriptor}, metadata !76), !dbg !88
  %4 = bitcast i8* %.block_descriptor to <{ i8*, i32, i32, i8*, %struct.__block_descriptor*, %0* }>*, !dbg !88
  store <{ i8*, i32, i32, i8*, %struct.__block_descriptor*, %0* }>* %4, <{ i8*, i32, i32, i8*, %struct.__block_descriptor*, %0* }>** %2, align 8, !dbg !88
  %5 = getelementptr inbounds <{ i8*, i32, i32, i8*, %struct.__block_descriptor*, %0* }>* %4, i32 0, i32 5, !dbg !88
  call void @llvm.dbg.declare(metadata !{<{ i8*, i32, i32, i8*, %struct.__block_descriptor*, %0* }>** %2}, metadata !89), !dbg !90
  call void @llvm.dbg.declare(metadata !{%1** %d}, metadata !91), !dbg !100
=======
  call void @llvm.dbg.value(metadata i8* %3, i64 0, metadata !76, metadata !{!"0x102"}), !dbg !88
  call void @llvm.dbg.declare(metadata i8* %.block_descriptor, metadata !76, metadata !{!"0x102"}), !dbg !88
  %4 = bitcast i8* %.block_descriptor to <{ i8*, i32, i32, i8*, %struct.__block_descriptor*, %0* }>*, !dbg !88
  store <{ i8*, i32, i32, i8*, %struct.__block_descriptor*, %0* }>* %4, <{ i8*, i32, i32, i8*, %struct.__block_descriptor*, %0* }>** %2, align 8, !dbg !88
  %5 = getelementptr inbounds <{ i8*, i32, i32, i8*, %struct.__block_descriptor*, %0* }>* %4, i32 0, i32 5, !dbg !88
  call void @llvm.dbg.declare(metadata <{ i8*, i32, i32, i8*, %struct.__block_descriptor*, %0* }>** %2, metadata !89, metadata !111), !dbg !90
  call void @llvm.dbg.declare(metadata %1** %d, metadata !91, metadata !{!"0x102"}), !dbg !100
>>>>>>> 41cb3da2
  %6 = load %struct._class_t** @"\01L_OBJC_CLASSLIST_REFERENCES_$_", !dbg !100
  %7 = bitcast %struct._class_t* %6 to i8*, !dbg !100
  %8 = load i8** getelementptr inbounds (%struct._message_ref_t* bitcast ({ i8* (i8*, %struct._message_ref_t*, ...)*, i8* }* @"\01l_objc_msgSend_fixup_alloc" to %struct._message_ref_t*), i32 0, i32 0), !dbg !100
  %9 = bitcast i8* %8 to i8* (i8*, i8*)*, !dbg !100
  %10 = call i8* %9(i8* %7, i8* bitcast ({ i8* (i8*, %struct._message_ref_t*, ...)*, i8* }* @"\01l_objc_msgSend_fixup_alloc" to i8*)), !dbg !100
  %11 = bitcast i8* %10 to %1*, !dbg !100
  %12 = load i8** @"\01L_OBJC_SELECTOR_REFERENCES_", !dbg !100, !invariant.load !67
  %13 = bitcast %1* %11 to i8*, !dbg !100
  %14 = call i8* bitcast (i8* (i8*, i8*, ...)* @objc_msgSend to i8* (i8*, i8*)*)(i8* %13, i8* %12), !dbg !100
  %15 = bitcast i8* %14 to %1*, !dbg !100
  store %1* %15, %1** %d, align 8, !dbg !100
  %16 = load %1** %d, align 8, !dbg !101
  %17 = bitcast %1* %16 to i8*, !dbg !101
  %18 = load i8** getelementptr inbounds (%struct._message_ref_t* bitcast ({ i8* (i8*, %struct._message_ref_t*, ...)*, i8* }* @"\01l_objc_msgSend_fixup_count" to %struct._message_ref_t*), i32 0, i32 0), !dbg !101
  %19 = bitcast i8* %18 to i32 (i8*, i8*)*, !dbg !101
  %20 = call i32 %19(i8* %17, i8* bitcast ({ i8* (i8*, %struct._message_ref_t*, ...)*, i8* }* @"\01l_objc_msgSend_fixup_count" to i8*)), !dbg !101
  %21 = add nsw i32 42, %20, !dbg !101
  %22 = load %0** %5, align 8, !dbg !101
  %23 = load i64* @"OBJC_IVAR_$_A.ivar", !dbg !101, !invariant.load !67
  %24 = bitcast %0* %22 to i8*, !dbg !101
  %25 = getelementptr inbounds i8* %24, i64 %23, !dbg !101
  %26 = bitcast i8* %25 to i32*, !dbg !101
  store i32 %21, i32* %26, align 4, !dbg !101
  ret void, !dbg !90
}

declare void @llvm.dbg.value(metadata, i64, metadata) #1

declare i8* @objc_msgSend_fixup(i8*, %struct._message_ref_t*, ...)

declare i8* @objc_msgSend(i8*, i8*, ...) #2

define internal void @__copy_helper_block_(i8*, i8*) {
  %3 = alloca i8*, align 8
  %4 = alloca i8*, align 8
  store i8* %0, i8** %3, align 8
<<<<<<< HEAD
  call void @llvm.dbg.declare(metadata !{i8** %3}, metadata !102), !dbg !103
  store i8* %1, i8** %4, align 8
  call void @llvm.dbg.declare(metadata !{i8** %4}, metadata !104), !dbg !103
=======
  call void @llvm.dbg.declare(metadata i8** %3, metadata !102, metadata !{!"0x102"}), !dbg !103
  store i8* %1, i8** %4, align 8
  call void @llvm.dbg.declare(metadata i8** %4, metadata !104, metadata !{!"0x102"}), !dbg !103
>>>>>>> 41cb3da2
  %5 = load i8** %4, !dbg !103
  %6 = bitcast i8* %5 to <{ i8*, i32, i32, i8*, %struct.__block_descriptor*, %0* }>*, !dbg !103
  %7 = load i8** %3, !dbg !103
  %8 = bitcast i8* %7 to <{ i8*, i32, i32, i8*, %struct.__block_descriptor*, %0* }>*, !dbg !103
  %9 = getelementptr inbounds <{ i8*, i32, i32, i8*, %struct.__block_descriptor*, %0* }>* %6, i32 0, i32 5, !dbg !103
  %10 = getelementptr inbounds <{ i8*, i32, i32, i8*, %struct.__block_descriptor*, %0* }>* %8, i32 0, i32 5, !dbg !103
  %11 = load %0** %9, !dbg !103
  %12 = bitcast %0* %11 to i8*, !dbg !103
  %13 = bitcast %0** %10 to i8*, !dbg !103
  call void @_Block_object_assign(i8* %13, i8* %12, i32 3) #3, !dbg !103
  ret void, !dbg !103
}

declare void @_Block_object_assign(i8*, i8*, i32)

define internal void @__destroy_helper_block_(i8*) {
  %2 = alloca i8*, align 8
  store i8* %0, i8** %2, align 8
<<<<<<< HEAD
  call void @llvm.dbg.declare(metadata !{i8** %2}, metadata !105), !dbg !106
=======
  call void @llvm.dbg.declare(metadata i8** %2, metadata !105, metadata !{!"0x102"}), !dbg !106
>>>>>>> 41cb3da2
  %3 = load i8** %2, !dbg !106
  %4 = bitcast i8* %3 to <{ i8*, i32, i32, i8*, %struct.__block_descriptor*, %0* }>*, !dbg !106
  %5 = getelementptr inbounds <{ i8*, i32, i32, i8*, %struct.__block_descriptor*, %0* }>* %4, i32 0, i32 5, !dbg !106
  %6 = load %0** %5, !dbg !106
  %7 = bitcast %0* %6 to i8*, !dbg !106
  call void @_Block_object_dispose(i8* %7, i32 3) #3, !dbg !106
  ret void, !dbg !106
}

declare void @_Block_object_dispose(i8*, i32)

define i32 @main() #0 {
  %1 = alloca i32, align 4
  %a = alloca %0*, align 8
  store i32 0, i32* %1
<<<<<<< HEAD
  call void @llvm.dbg.declare(metadata !{%0** %a}, metadata !107), !dbg !108
=======
  call void @llvm.dbg.declare(metadata %0** %a, metadata !107, metadata !{!"0x102"}), !dbg !108
>>>>>>> 41cb3da2
  %2 = load %struct._class_t** @"\01L_OBJC_CLASSLIST_REFERENCES_$_5", !dbg !108
  %3 = bitcast %struct._class_t* %2 to i8*, !dbg !108
  %4 = load i8** getelementptr inbounds (%struct._message_ref_t* bitcast ({ i8* (i8*, %struct._message_ref_t*, ...)*, i8* }* @"\01l_objc_msgSend_fixup_alloc" to %struct._message_ref_t*), i32 0, i32 0), !dbg !108
  %5 = bitcast i8* %4 to i8* (i8*, i8*)*, !dbg !108
  %6 = call i8* %5(i8* %3, i8* bitcast ({ i8* (i8*, %struct._message_ref_t*, ...)*, i8* }* @"\01l_objc_msgSend_fixup_alloc" to i8*)), !dbg !108
  %7 = bitcast i8* %6 to %0*, !dbg !108
  %8 = load i8** @"\01L_OBJC_SELECTOR_REFERENCES_", !dbg !108, !invariant.load !67
  %9 = bitcast %0* %7 to i8*, !dbg !108
  %10 = call i8* bitcast (i8* (i8*, i8*, ...)* @objc_msgSend to i8* (i8*, i8*)*)(i8* %9, i8* %8), !dbg !108
  %11 = bitcast i8* %10 to %0*, !dbg !108
  store %0* %11, %0** %a, align 8, !dbg !108
  ret i32 0, !dbg !109
}

attributes #0 = { nounwind "less-precise-fpmad"="false" "no-frame-pointer-elim"="false" "no-frame-pointer-elim-non-leaf"="false" "no-infs-fp-math"="false" "no-nans-fp-math"="false" "unsafe-fp-math"="false" "use-soft-float"="false" }
attributes #1 = { nounwind readnone }
attributes #2 = { nonlazybind }
attributes #3 = { nounwind }

!llvm.dbg.cu = !{!0}
!llvm.module.flags = !{!56, !57, !58, !59, !110}

<<<<<<< HEAD
!0 = metadata !{i32 786449, metadata !1, i32 16, metadata !"clang version 3.3 ", i1 false, metadata !"", i32 2, metadata !2, metadata !3, metadata !12, metadata !2,  metadata !2, metadata !"", i32 1} ; [ DW_TAG_compile_unit ] [llvm/tools/clang/test/CodeGenObjC/<unknown>] [DW_LANG_ObjC]
!1 = metadata !{metadata !"llvm/tools/clang/test/CodeGenObjC/<unknown>", metadata !"llvm/_build.ninja.Debug"}
!2 = metadata !{}
!3 = metadata !{metadata !4}
!4 = metadata !{i32 786451, metadata !5, metadata !6, metadata !"A", i32 33, i64 32, i64 32, i32 0, i32 512, null, metadata !7, i32 16, null, null, null} ; [ DW_TAG_structure_type ] [A] [line 33, size 32, align 32, offset 0] [def] [from ]
!5 = metadata !{metadata !"llvm/tools/clang/test/CodeGenObjC/debug-info-blocks.m", metadata !"llvm/_build.ninja.Debug"}
!6 = metadata !{i32 786473, metadata !5}          ; [ DW_TAG_file_type ] [llvm/tools/clang/test/CodeGenObjC/debug-info-blocks.m]
!7 = metadata !{metadata !8, metadata !10}
!8 = metadata !{i32 786460, null, metadata !4, null, i32 0, i64 0, i64 0, i64 0, i32 0, metadata !9} ; [ DW_TAG_inheritance ] [line 0, size 0, align 0, offset 0] [from NSObject]
!9 = metadata !{i32 786451, metadata !5, metadata !6, metadata !"NSObject", i32 21, i64 0, i64 8, i32 0, i32 0, null, metadata !2, i32 16, null, null, null} ; [ DW_TAG_structure_type ] [NSObject] [line 21, size 0, align 8, offset 0] [def] [from ]
!10 = metadata !{i32 786445, metadata !5, metadata !6, metadata !"ivar", i32 35, i64 32, i64 32, i64 0, i32 0, metadata !11, null} ; [ DW_TAG_member ] [ivar] [line 35, size 32, align 32, offset 0] [from int]
!11 = metadata !{i32 786468, null, null, metadata !"int", i32 0, i64 32, i64 32, i64 0, i32 0, i32 5} ; [ DW_TAG_base_type ] [int] [line 0, size 32, align 32, offset 0, enc DW_ATE_signed]
!12 = metadata !{metadata !13, metadata !27, metadata !31, metadata !35, metadata !36, metadata !39}
!13 = metadata !{i32 786478, metadata !5, metadata !6, metadata !"-[A init]", metadata !"-[A init]", metadata !"", i32 46, metadata !14, i1 true, i1 true, i32 0, i32 0, null, i32 256, i1 false, i8* (%0*, i8*)* @"\01-[A init]", null, null, metadata !2, i32 46} ; [ DW_TAG_subprogram ] [line 46] [local] [def] [-[A init]]
!14 = metadata !{i32 786453, i32 0, null, metadata !"", i32 0, i64 0, i64 0, i64 0, i32 0, null, metadata !15, i32 0, null, null, null} ; [ DW_TAG_subroutine_type ] [line 0, size 0, align 0, offset 0] [from ]
!15 = metadata !{metadata !16, metadata !23, metadata !24}
!16 = metadata !{i32 786454, metadata !5, null, metadata !"id", i32 46, i64 0, i64 0, i64 0, i32 0, metadata !17} ; [ DW_TAG_typedef ] [id] [line 46, size 0, align 0, offset 0] [from ]
!17 = metadata !{i32 786447, null, null, metadata !"", i32 0, i64 64, i64 64, i64 0, i32 0, metadata !18} ; [ DW_TAG_pointer_type ] [line 0, size 64, align 64, offset 0] [from objc_object]
!18 = metadata !{i32 786451, metadata !1, null, metadata !"objc_object", i32 0, i64 0, i64 0, i32 0, i32 0, null, metadata !19, i32 0, null, null, null} ; [ DW_TAG_structure_type ] [objc_object] [line 0, size 0, align 0, offset 0] [def] [from ]
!19 = metadata !{metadata !20}
!20 = metadata !{i32 786445, metadata !1, metadata !18, metadata !"isa", i32 0, i64 64, i64 0, i64 0, i32 0, metadata !21} ; [ DW_TAG_member ] [isa] [line 0, size 64, align 0, offset 0] [from ]
!21 = metadata !{i32 786447, null, null, metadata !"", i32 0, i64 64, i64 0, i64 0, i32 0, metadata !22} ; [ DW_TAG_pointer_type ] [line 0, size 64, align 0, offset 0] [from objc_class]
!22 = metadata !{i32 786451, metadata !1, null, metadata !"objc_class", i32 0, i64 0, i64 0, i32 0, i32 4, null, null, i32 0, null, null, null} ; [ DW_TAG_structure_type ] [objc_class] [line 0, size 0, align 0, offset 0] [decl] [from ]
!23 = metadata !{i32 786447, i32 0, null, metadata !"", i32 0, i64 64, i64 64, i64 0, i32 1088, metadata !4} ; [ DW_TAG_pointer_type ] [line 0, size 64, align 64, offset 0] [artificial] [from A]
!24 = metadata !{i32 786454, metadata !5, null, metadata !"SEL", i32 46, i64 0, i64 0, i64 0, i32 64, metadata !25} ; [ DW_TAG_typedef ] [SEL] [line 46, size 0, align 0, offset 0] [artificial] [from ]
!25 = metadata !{i32 786447, null, null, metadata !"", i32 0, i64 64, i64 64, i64 0, i32 0, metadata !26} ; [ DW_TAG_pointer_type ] [line 0, size 64, align 64, offset 0] [from objc_selector]
!26 = metadata !{i32 786451, metadata !1, null, metadata !"objc_selector", i32 0, i64 0, i64 0, i32 0, i32 4, null, null, i32 0, null, null, null} ; [ DW_TAG_structure_type ] [objc_selector] [line 0, size 0, align 0, offset 0] [decl] [from ]
!27 = metadata !{i32 786478, metadata !5, metadata !6, metadata !"__9-[A init]_block_invoke", metadata !"__9-[A init]_block_invoke", metadata !"", i32 49, metadata !28, i1 true, i1 true, i32 0, i32 0, null, i32 256, i1 false, void (i8*)* @"__9-[A init]_block_invoke", null, null, metadata !2, i32 49} ; [ DW_TAG_subprogram ] [line 49] [local] [def] [__9-[A init]_block_invoke]
!28 = metadata !{i32 786453, i32 0, null, metadata !"", i32 0, i64 0, i64 0, i64 0, i32 0, null, metadata !29, i32 0, null, null, null} ; [ DW_TAG_subroutine_type ] [line 0, size 0, align 0, offset 0] [from ]
!29 = metadata !{null, metadata !30}
!30 = metadata !{i32 786447, null, null, metadata !"", i32 0, i64 64, i64 64, i64 0, i32 0, null} ; [ DW_TAG_pointer_type ] [line 0, size 64, align 64, offset 0] [from ]
!31 = metadata !{i32 786478, metadata !1, metadata !32, metadata !"__copy_helper_block_", metadata !"__copy_helper_block_", metadata !"", i32 52, metadata !33, i1 true, i1 true, i32 0, i32 0, null, i32 0, i1 false, void (i8*, i8*)* @__copy_helper_block_, null, null, metadata !2, i32 52} ; [ DW_TAG_subprogram ] [line 52] [local] [def] [__copy_helper_block_]
!32 = metadata !{i32 786473, metadata !1}         ; [ DW_TAG_file_type ] [llvm/tools/clang/test/CodeGenObjC/<unknown>]
!33 = metadata !{i32 786453, i32 0, null, metadata !"", i32 0, i64 0, i64 0, i64 0, i32 0, null, metadata !34, i32 0, null, null, null} ; [ DW_TAG_subroutine_type ] [line 0, size 0, align 0, offset 0] [from ]
!34 = metadata !{null, metadata !30, metadata !30}
!35 = metadata !{i32 786478, metadata !1, metadata !32, metadata !"__destroy_helper_block_", metadata !"__destroy_helper_block_", metadata !"", i32 52, metadata !28, i1 true, i1 true, i32 0, i32 0, null, i32 0, i1 false, void (i8*)* @__destroy_helper_block_, null, null, metadata !2, i32 52} ; [ DW_TAG_subprogram ] [line 52] [local] [def] [__destroy_helper_block_]
!36 = metadata !{i32 786478, metadata !5, metadata !6, metadata !"main", metadata !"main", metadata !"", i32 59, metadata !37, i1 false, i1 true, i32 0, i32 0, null, i32 0, i1 false, i32 ()* @main, null, null, metadata !2, i32 60} ; [ DW_TAG_subprogram ] [line 59] [def] [scope 60] [main]
!37 = metadata !{i32 786453, i32 0, null, metadata !"", i32 0, i64 0, i64 0, i64 0, i32 0, null, metadata !38, i32 0, null, null, null} ; [ DW_TAG_subroutine_type ] [line 0, size 0, align 0, offset 0] [from ]
!38 = metadata !{metadata !11}
!39 = metadata !{i32 786478, metadata !5, metadata !6, metadata !"run", metadata !"run", metadata !"", i32 39, metadata !40, i1 true, i1 true, i32 0, i32 0, null, i32 256, i1 false, void (void ()*)* @run, null, null, metadata !2, i32 40} ; [ DW_TAG_subprogram ] [line 39] [local] [def] [scope 40] [run]
!40 = metadata !{i32 786453, i32 0, null, metadata !"", i32 0, i64 0, i64 0, i64 0, i32 0, null, metadata !41, i32 0, null, null, null} ; [ DW_TAG_subroutine_type ] [line 0, size 0, align 0, offset 0] [from ]
!41 = metadata !{null, metadata !42}
!42 = metadata !{i32 786447, null, null, metadata !"", i32 0, i64 64, i64 0, i64 0, i32 0, metadata !43} ; [ DW_TAG_pointer_type ] [line 0, size 64, align 0, offset 0] [from __block_literal_generic]
!43 = metadata !{i32 786451, metadata !5, metadata !6, metadata !"__block_literal_generic", i32 40, i64 256, i64 0, i32 0, i32 8, null, metadata !44, i32 0, null, null, null} ; [ DW_TAG_structure_type ] [__block_literal_generic] [line 40, size 256, align 0, offset 0] [def] [from ]
!44 = metadata !{metadata !45, metadata !46, metadata !47, metadata !48, metadata !49}
!45 = metadata !{i32 786445, metadata !5, metadata !6, metadata !"__isa", i32 0, i64 64, i64 64, i64 0, i32 0, metadata !30} ; [ DW_TAG_member ] [__isa] [line 0, size 64, align 64, offset 0] [from ]
!46 = metadata !{i32 786445, metadata !5, metadata !6, metadata !"__flags", i32 0, i64 32, i64 32, i64 64, i32 0, metadata !11} ; [ DW_TAG_member ] [__flags] [line 0, size 32, align 32, offset 64] [from int]
!47 = metadata !{i32 786445, metadata !5, metadata !6, metadata !"__reserved", i32 0, i64 32, i64 32, i64 96, i32 0, metadata !11} ; [ DW_TAG_member ] [__reserved] [line 0, size 32, align 32, offset 96] [from int]
!48 = metadata !{i32 786445, metadata !5, metadata !6, metadata !"__FuncPtr", i32 0, i64 64, i64 64, i64 128, i32 0, metadata !30} ; [ DW_TAG_member ] [__FuncPtr] [line 0, size 64, align 64, offset 128] [from ]
!49 = metadata !{i32 786445, metadata !5, metadata !6, metadata !"__descriptor", i32 40, i64 64, i64 64, i64 192, i32 0, metadata !50} ; [ DW_TAG_member ] [__descriptor] [line 40, size 64, align 64, offset 192] [from ]
!50 = metadata !{i32 786447, null, null, metadata !"", i32 0, i64 64, i64 0, i64 0, i32 0, metadata !51} ; [ DW_TAG_pointer_type ] [line 0, size 64, align 0, offset 0] [from __block_descriptor]
!51 = metadata !{i32 786451, metadata !5, metadata !6, metadata !"__block_descriptor", i32 40, i64 128, i64 0, i32 0, i32 8, null, metadata !52, i32 0, null, null, null} ; [ DW_TAG_structure_type ] [__block_descriptor] [line 40, size 128, align 0, offset 0] [def] [from ]
!52 = metadata !{metadata !53, metadata !55}
!53 = metadata !{i32 786445, metadata !5, metadata !6, metadata !"reserved", i32 0, i64 64, i64 64, i64 0, i32 0, metadata !54} ; [ DW_TAG_member ] [reserved] [line 0, size 64, align 64, offset 0] [from long unsigned int]
!54 = metadata !{i32 786468, null, null, metadata !"long unsigned int", i32 0, i64 64, i64 64, i64 0, i32 0, i32 7} ; [ DW_TAG_base_type ] [long unsigned int] [line 0, size 64, align 64, offset 0, enc DW_ATE_unsigned]
!55 = metadata !{i32 786445, metadata !5, metadata !6, metadata !"Size", i32 0, i64 64, i64 64, i64 64, i32 0, metadata !54} ; [ DW_TAG_member ] [Size] [line 0, size 64, align 64, offset 64] [from long unsigned int]
!56 = metadata !{i32 1, metadata !"Objective-C Version", i32 2}
!57 = metadata !{i32 1, metadata !"Objective-C Image Info Version", i32 0}
!58 = metadata !{i32 1, metadata !"Objective-C Image Info Section", metadata !"__DATA, __objc_imageinfo, regular, no_dead_strip"}
!59 = metadata !{i32 4, metadata !"Objective-C Garbage Collection", i32 0}
!60 = metadata !{i32 786689, metadata !13, metadata !"self", metadata !32, i32 16777262, metadata !61, i32 1088, i32 0} ; [ DW_TAG_arg_variable ] [self] [line 46]
!61 = metadata !{i32 786447, null, null, metadata !"", i32 0, i64 64, i64 64, i64 0, i32 0, metadata !4} ; [ DW_TAG_pointer_type ] [line 0, size 64, align 64, offset 0] [from A]
!62 = metadata !{i32 46, i32 0, metadata !13, null}
!63 = metadata !{i32 786689, metadata !13, metadata !"_cmd", metadata !32, i32 33554478, metadata !64, i32 64, i32 0} ; [ DW_TAG_arg_variable ] [_cmd] [line 46]
!64 = metadata !{i32 786454, metadata !5, null, metadata !"SEL", i32 46, i64 0, i64 0, i64 0, i32 0, metadata !25} ; [ DW_TAG_typedef ] [SEL] [line 46, size 0, align 0, offset 0] [from ]
!65 = metadata !{i32 48, i32 0, metadata !66, null}
!66 = metadata !{i32 786443, metadata !5, metadata !13, i32 47, i32 0, i32 0} ; [ DW_TAG_lexical_block ] [llvm/tools/clang/test/CodeGenObjC/debug-info-blocks.m]
!67 = metadata !{}
!68 = metadata !{i32 49, i32 0, metadata !69, null}
!69 = metadata !{i32 786443, metadata !5, metadata !66, i32 48, i32 0, i32 1} ; [ DW_TAG_lexical_block ] [llvm/tools/clang/test/CodeGenObjC/debug-info-blocks.m]
!70 = metadata !{i32 53, i32 0, metadata !69, null}
!71 = metadata !{i32 54, i32 0, metadata !66, null}
!72 = metadata !{i32 786689, metadata !39, metadata !"block", metadata !6, i32 16777255, metadata !42, i32 0, i32 0} ; [ DW_TAG_arg_variable ] [block] [line 39]
!73 = metadata !{i32 39, i32 0, metadata !39, null}
!74 = metadata !{i32 41, i32 0, metadata !39, null}
!75 = metadata !{i32 42, i32 0, metadata !39, null}
!76 = metadata !{i32 786689, metadata !27, metadata !".block_descriptor", metadata !6, i32 16777265, metadata !77, i32 64, i32 0} ; [ DW_TAG_arg_variable ] [.block_descriptor] [line 49]
!77 = metadata !{i32 786447, null, null, metadata !"", i32 0, i64 64, i64 0, i64 0, i32 0, metadata !78} ; [ DW_TAG_pointer_type ] [line 0, size 64, align 0, offset 0] [from __block_literal_1]
!78 = metadata !{i32 786451, metadata !5, metadata !6, metadata !"__block_literal_1", i32 49, i64 320, i64 64, i32 0, i32 0, null, metadata !79, i32 0, null, null, null} ; [ DW_TAG_structure_type ] [__block_literal_1] [line 49, size 320, align 64, offset 0] [def] [from ]
!79 = metadata !{metadata !80, metadata !81, metadata !82, metadata !83, metadata !84, metadata !87}
!80 = metadata !{i32 786445, metadata !5, metadata !6, metadata !"__isa", i32 49, i64 64, i64 64, i64 0, i32 0, metadata !30} ; [ DW_TAG_member ] [__isa] [line 49, size 64, align 64, offset 0] [from ]
!81 = metadata !{i32 786445, metadata !5, metadata !6, metadata !"__flags", i32 49, i64 32, i64 32, i64 64, i32 0, metadata !11} ; [ DW_TAG_member ] [__flags] [line 49, size 32, align 32, offset 64] [from int]
!82 = metadata !{i32 786445, metadata !5, metadata !6, metadata !"__reserved", i32 49, i64 32, i64 32, i64 96, i32 0, metadata !11} ; [ DW_TAG_member ] [__reserved] [line 49, size 32, align 32, offset 96] [from int]
!83 = metadata !{i32 786445, metadata !5, metadata !6, metadata !"__FuncPtr", i32 49, i64 64, i64 64, i64 128, i32 0, metadata !30} ; [ DW_TAG_member ] [__FuncPtr] [line 49, size 64, align 64, offset 128] [from ]
!84 = metadata !{i32 786445, metadata !5, metadata !6, metadata !"__descriptor", i32 49, i64 64, i64 64, i64 192, i32 0, metadata !85} ; [ DW_TAG_member ] [__descriptor] [line 49, size 64, align 64, offset 192] [from ]
!85 = metadata !{i32 786447, null, null, metadata !"", i32 0, i64 64, i64 64, i64 0, i32 0, metadata !86} ; [ DW_TAG_pointer_type ] [line 0, size 64, align 64, offset 0] [from __block_descriptor_withcopydispose]
!86 = metadata !{i32 786451, metadata !1, null, metadata !"__block_descriptor_withcopydispose", i32 49, i64 0, i64 0, i32 0, i32 4, null, null, i32 0, null, null, null} ; [ DW_TAG_structure_type ] [__block_descriptor_withcopydispose] [line 49, size 0, align 0, offset 0] [decl] [from ]
!87 = metadata !{i32 786445, metadata !5, metadata !6, metadata !"self", i32 49, i64 64, i64 64, i64 256, i32 0, metadata !61} ; [ DW_TAG_member ] [self] [line 49, size 64, align 64, offset 256] [from ]
!88 = metadata !{i32 49, i32 0, metadata !27, null}
!89 = metadata !{i32 786688, metadata !27, metadata !"self", metadata !32, i32 52, metadata !23, i32 0, i32 0, metadata !111} ; [ DW_TAG_auto_variable ] [self] [line 52]
!90 = metadata !{i32 52, i32 0, metadata !27, null}
!91 = metadata !{i32 786688, metadata !92, metadata !"d", metadata !6, i32 50, metadata !93, i32 0, i32 0} ; [ DW_TAG_auto_variable ] [d] [line 50]
!92 = metadata !{i32 786443, metadata !5, metadata !27, i32 49, i32 0, i32 2} ; [ DW_TAG_lexical_block ] [llvm/tools/clang/test/CodeGenObjC/debug-info-blocks.m]
!93 = metadata !{i32 786447, null, null, metadata !"", i32 0, i64 64, i64 64, i64 0, i32 0, metadata !94} ; [ DW_TAG_pointer_type ] [line 0, size 64, align 64, offset 0] [from NSMutableDictionary]
!94 = metadata !{i32 786451, metadata !5, metadata !6, metadata !"NSMutableDictionary", i32 30, i64 0, i64 8, i32 0, i32 0, null, metadata !95, i32 16, null, null, null} ; [ DW_TAG_structure_type ] [NSMutableDictionary] [line 30, size 0, align 8, offset 0] [def] [from ]
!95 = metadata !{metadata !96}
!96 = metadata !{i32 786460, null, metadata !94, null, i32 0, i64 0, i64 0, i64 0, i32 0, metadata !97} ; [ DW_TAG_inheritance ] [line 0, size 0, align 0, offset 0] [from NSDictionary]
!97 = metadata !{i32 786451, metadata !5, metadata !6, metadata !"NSDictionary", i32 26, i64 0, i64 8, i32 0, i32 0, null, metadata !98, i32 16, null, null, null} ; [ DW_TAG_structure_type ] [NSDictionary] [line 26, size 0, align 8, offset 0] [def] [from ]
!98 = metadata !{metadata !99}
!99 = metadata !{i32 786460, null, metadata !97, null, i32 0, i64 0, i64 0, i64 0, i32 0, metadata !9} ; [ DW_TAG_inheritance ] [line 0, size 0, align 0, offset 0] [from NSObject]
!100 = metadata !{i32 50, i32 0, metadata !92, null}
!101 = metadata !{i32 51, i32 0, metadata !92, null}
!102 = metadata !{i32 786689, metadata !31, metadata !"", metadata !32, i32 16777268, metadata !30, i32 1088, i32 0} ; [ DW_TAG_arg_variable ] [line 52]
!103 = metadata !{i32 52, i32 0, metadata !31, null}
!104 = metadata !{i32 786689, metadata !31, metadata !"", metadata !32, i32 33554484, metadata !30, i32 64, i32 0} ; [ DW_TAG_arg_variable ] [line 52]
!105 = metadata !{i32 786689, metadata !35, metadata !"", metadata !32, i32 16777268, metadata !30, i32 1088, i32 0} ; [ DW_TAG_arg_variable ] [line 52]
!106 = metadata !{i32 52, i32 0, metadata !35, null}
!107 = metadata !{i32 786688, metadata !36, metadata !"a", metadata !6, i32 61, metadata !61, i32 0, i32 0} ; [ DW_TAG_auto_variable ] [a] [line 61]
!108 = metadata !{i32 61, i32 0, metadata !36, null}
!109 = metadata !{i32 62, i32 0, metadata !36, null}
!110 = metadata !{i32 1, metadata !"Debug Info Version", i32 1}
!111 = metadata !{i64 2, i64 1, i64 32}
=======
!0 = !{!"0x11\0016\00clang version 3.3 \000\00\002\00\001", !1, !2, !3, !12, !2,  !2} ; [ DW_TAG_compile_unit ] [llvm/tools/clang/test/CodeGenObjC/<unknown>] [DW_LANG_ObjC]
!1 = !{!"llvm/tools/clang/test/CodeGenObjC/<unknown>", !"llvm/_build.ninja.Debug"}
!2 = !{}
!3 = !{!4}
!4 = !{!"0x13\00A\0033\0032\0032\000\00512\0016", !5, !6, null, !7, null, null, null} ; [ DW_TAG_structure_type ] [A] [line 33, size 32, align 32, offset 0] [def] [from ]
!5 = !{!"llvm/tools/clang/test/CodeGenObjC/debug-info-blocks.m", !"llvm/_build.ninja.Debug"}
!6 = !{!"0x29", !5}          ; [ DW_TAG_file_type ] [llvm/tools/clang/test/CodeGenObjC/debug-info-blocks.m]
!7 = !{!8, !10}
!8 = !{!"0x1c\00\000\000\000\000\000", null, !4, !9} ; [ DW_TAG_inheritance ] [line 0, size 0, align 0, offset 0] [from NSObject]
!9 = !{!"0x13\00NSObject\0021\000\008\000\000\0016", !5, !6, null, !2, null, null, null} ; [ DW_TAG_structure_type ] [NSObject] [line 21, size 0, align 8, offset 0] [def] [from ]
!10 = !{!"0xd\00ivar\0035\0032\0032\000\000", !5, !6, !11, null} ; [ DW_TAG_member ] [ivar] [line 35, size 32, align 32, offset 0] [from int]
!11 = !{!"0x24\00int\000\0032\0032\000\000\005", null, null} ; [ DW_TAG_base_type ] [int] [line 0, size 32, align 32, offset 0, enc DW_ATE_signed]
!12 = !{!13, !27, !31, !35, !36, !39}
!13 = !{!"0x2e\00-[A init]\00-[A init]\00\0046\001\001\000\006\00256\000\0046", !5, !6, !14, null, i8* (%0*, i8*)* @"\01-[A init]", null, null, !2} ; [ DW_TAG_subprogram ] [line 46] [local] [def] [-[A init]]
!14 = !{!"0x15\00\000\000\000\000\000\000", i32 0, null, null, !15, null, null, null} ; [ DW_TAG_subroutine_type ] [line 0, size 0, align 0, offset 0] [from ]
!15 = !{!16, !23, !24}
!16 = !{!"0x16\00id\0046\000\000\000\000", !5, null, !17} ; [ DW_TAG_typedef ] [id] [line 46, size 0, align 0, offset 0] [from ]
!17 = !{!"0xf\00\000\0064\0064\000\000", null, null, !18} ; [ DW_TAG_pointer_type ] [line 0, size 64, align 64, offset 0] [from objc_object]
!18 = !{!"0x13\00objc_object\000\000\000\000\000\000", !1, null, null, !19, null, null, null} ; [ DW_TAG_structure_type ] [objc_object] [line 0, size 0, align 0, offset 0] [def] [from ]
!19 = !{!20}
!20 = !{!"0xd\00isa\000\0064\000\000\000", !1, !18, !21} ; [ DW_TAG_member ] [isa] [line 0, size 64, align 0, offset 0] [from ]
!21 = !{!"0xf\00\000\0064\000\000\000", null, null, !22} ; [ DW_TAG_pointer_type ] [line 0, size 64, align 0, offset 0] [from objc_class]
!22 = !{!"0x13\00objc_class\000\000\000\000\004\000", !1, null, null, null, null, null, null} ; [ DW_TAG_structure_type ] [objc_class] [line 0, size 0, align 0, offset 0] [decl] [from ]
!23 = !{!"0xf\00\000\0064\0064\000\001088", i32 0, null, !4} ; [ DW_TAG_pointer_type ] [line 0, size 64, align 64, offset 0] [artificial] [from A]
!24 = !{!"0x16\00SEL\0046\000\000\000\0064", !5, null, !25} ; [ DW_TAG_typedef ] [SEL] [line 46, size 0, align 0, offset 0] [artificial] [from ]
!25 = !{!"0xf\00\000\0064\0064\000\000", null, null, !26} ; [ DW_TAG_pointer_type ] [line 0, size 64, align 64, offset 0] [from objc_selector]
!26 = !{!"0x13\00objc_selector\000\000\000\000\004\000", !1, null, null, null, null, null, null} ; [ DW_TAG_structure_type ] [objc_selector] [line 0, size 0, align 0, offset 0] [decl] [from ]
!27 = !{!"0x2e\00__9-[A init]_block_invoke\00__9-[A init]_block_invoke\00\0049\001\001\000\006\00256\000\0049", !5, !6, !28, null, void (i8*)* @"__9-[A init]_block_invoke", null, null, !2} ; [ DW_TAG_subprogram ] [line 49] [local] [def] [__9-[A init]_block_invoke]
!28 = !{!"0x15\00\000\000\000\000\000\000", i32 0, null, null, !29, null, null, null} ; [ DW_TAG_subroutine_type ] [line 0, size 0, align 0, offset 0] [from ]
!29 = !{null, !30}
!30 = !{!"0xf\00\000\0064\0064\000\000", null, null, null} ; [ DW_TAG_pointer_type ] [line 0, size 64, align 64, offset 0] [from ]
!31 = !{!"0x2e\00__copy_helper_block_\00__copy_helper_block_\00\0052\001\001\000\006\000\000\0052", !1, !32, !33, null, void (i8*, i8*)* @__copy_helper_block_, null, null, !2} ; [ DW_TAG_subprogram ] [line 52] [local] [def] [__copy_helper_block_]
!32 = !{!"0x29", !1}         ; [ DW_TAG_file_type ] [llvm/tools/clang/test/CodeGenObjC/<unknown>]
!33 = !{!"0x15\00\000\000\000\000\000\000", i32 0, null, null, !34, null, null, null} ; [ DW_TAG_subroutine_type ] [line 0, size 0, align 0, offset 0] [from ]
!34 = !{null, !30, !30}
!35 = !{!"0x2e\00__destroy_helper_block_\00__destroy_helper_block_\00\0052\001\001\000\006\000\000\0052", !1, !32, !28, null, void (i8*)* @__destroy_helper_block_, null, null, !2} ; [ DW_TAG_subprogram ] [line 52] [local] [def] [__destroy_helper_block_]
!36 = !{!"0x2e\00main\00main\00\0059\000\001\000\006\000\000\0060", !5, !6, !37, null, i32 ()* @main, null, null, !2} ; [ DW_TAG_subprogram ] [line 59] [def] [scope 60] [main]
!37 = !{!"0x15\00\000\000\000\000\000\000", i32 0, null, null, !38, null, null, null} ; [ DW_TAG_subroutine_type ] [line 0, size 0, align 0, offset 0] [from ]
!38 = !{!11}
!39 = !{!"0x2e\00run\00run\00\0039\001\001\000\006\00256\000\0040", !5, !6, !40, null, void (void ()*)* @run, null, null, !2} ; [ DW_TAG_subprogram ] [line 39] [local] [def] [scope 40] [run]
!40 = !{!"0x15\00\000\000\000\000\000\000", i32 0, null, null, !41, null, null, null} ; [ DW_TAG_subroutine_type ] [line 0, size 0, align 0, offset 0] [from ]
!41 = !{null, !42}
!42 = !{!"0xf\00\000\0064\000\000\000", null, null, !43} ; [ DW_TAG_pointer_type ] [line 0, size 64, align 0, offset 0] [from __block_literal_generic]
!43 = !{!"0x13\00__block_literal_generic\0040\00256\000\000\008\000", !5, !6, null, !44, null, null, null} ; [ DW_TAG_structure_type ] [__block_literal_generic] [line 40, size 256, align 0, offset 0] [def] [from ]
!44 = !{!45, !46, !47, !48, !49}
!45 = !{!"0xd\00__isa\000\0064\0064\000\000", !5, !6, !30} ; [ DW_TAG_member ] [__isa] [line 0, size 64, align 64, offset 0] [from ]
!46 = !{!"0xd\00__flags\000\0032\0032\0064\000", !5, !6, !11} ; [ DW_TAG_member ] [__flags] [line 0, size 32, align 32, offset 64] [from int]
!47 = !{!"0xd\00__reserved\000\0032\0032\0096\000", !5, !6, !11} ; [ DW_TAG_member ] [__reserved] [line 0, size 32, align 32, offset 96] [from int]
!48 = !{!"0xd\00__FuncPtr\000\0064\0064\00128\000", !5, !6, !30} ; [ DW_TAG_member ] [__FuncPtr] [line 0, size 64, align 64, offset 128] [from ]
!49 = !{!"0xd\00__descriptor\0040\0064\0064\00192\000", !5, !6, !50} ; [ DW_TAG_member ] [__descriptor] [line 40, size 64, align 64, offset 192] [from ]
!50 = !{!"0xf\00\000\0064\000\000\000", null, null, !51} ; [ DW_TAG_pointer_type ] [line 0, size 64, align 0, offset 0] [from __block_descriptor]
!51 = !{!"0x13\00__block_descriptor\0040\00128\000\000\008\000", !5, !6, null, !52, null, null, null} ; [ DW_TAG_structure_type ] [__block_descriptor] [line 40, size 128, align 0, offset 0] [def] [from ]
!52 = !{!53, !55}
!53 = !{!"0xd\00reserved\000\0064\0064\000\000", !5, !6, !54} ; [ DW_TAG_member ] [reserved] [line 0, size 64, align 64, offset 0] [from long unsigned int]
!54 = !{!"0x24\00long unsigned int\000\0064\0064\000\000\007", null, null} ; [ DW_TAG_base_type ] [long unsigned int] [line 0, size 64, align 64, offset 0, enc DW_ATE_unsigned]
!55 = !{!"0xd\00Size\000\0064\0064\0064\000", !5, !6, !54} ; [ DW_TAG_member ] [Size] [line 0, size 64, align 64, offset 64] [from long unsigned int]
!56 = !{i32 1, !"Objective-C Version", i32 2}
!57 = !{i32 1, !"Objective-C Image Info Version", i32 0}
!58 = !{i32 1, !"Objective-C Image Info Section", !"__DATA, __objc_imageinfo, regular, no_dead_strip"}
!59 = !{i32 4, !"Objective-C Garbage Collection", i32 0}
!60 = !{!"0x101\00self\0016777262\001088", !13, !32, !61} ; [ DW_TAG_arg_variable ] [self] [line 46]
!61 = !{!"0xf\00\000\0064\0064\000\000", null, null, !4} ; [ DW_TAG_pointer_type ] [line 0, size 64, align 64, offset 0] [from A]
!62 = !MDLocation(line: 46, scope: !13)
!63 = !{!"0x101\00_cmd\0033554478\0064", !13, !32, !64} ; [ DW_TAG_arg_variable ] [_cmd] [line 46]
!64 = !{!"0x16\00SEL\0046\000\000\000\000", !5, null, !25} ; [ DW_TAG_typedef ] [SEL] [line 46, size 0, align 0, offset 0] [from ]
!65 = !MDLocation(line: 48, scope: !66)
!66 = !{!"0xb\0047\000\000", !5, !13} ; [ DW_TAG_lexical_block ] [llvm/tools/clang/test/CodeGenObjC/debug-info-blocks.m]
!67 = !{}
!68 = !MDLocation(line: 49, scope: !69)
!69 = !{!"0xb\0048\000\001", !5, !66} ; [ DW_TAG_lexical_block ] [llvm/tools/clang/test/CodeGenObjC/debug-info-blocks.m]
!70 = !MDLocation(line: 53, scope: !69)
!71 = !MDLocation(line: 54, scope: !66)
!72 = !{!"0x101\00block\0016777255\000", !39, !6, !42} ; [ DW_TAG_arg_variable ] [block] [line 39]
!73 = !MDLocation(line: 39, scope: !39)
!74 = !MDLocation(line: 41, scope: !39)
!75 = !MDLocation(line: 42, scope: !39)
!76 = !{!"0x101\00.block_descriptor\0016777265\0064", !27, !6, !77} ; [ DW_TAG_arg_variable ] [.block_descriptor] [line 49]
!77 = !{!"0xf\00\000\0064\000\000\000", null, null, !78} ; [ DW_TAG_pointer_type ] [line 0, size 64, align 0, offset 0] [from __block_literal_1]
!78 = !{!"0x13\00__block_literal_1\0049\00320\0064\000\000\000", !5, !6, null, !79, null, null, null} ; [ DW_TAG_structure_type ] [__block_literal_1] [line 49, size 320, align 64, offset 0] [def] [from ]
!79 = !{!80, !81, !82, !83, !84, !87}
!80 = !{!"0xd\00__isa\0049\0064\0064\000\000", !5, !6, !30} ; [ DW_TAG_member ] [__isa] [line 49, size 64, align 64, offset 0] [from ]
!81 = !{!"0xd\00__flags\0049\0032\0032\0064\000", !5, !6, !11} ; [ DW_TAG_member ] [__flags] [line 49, size 32, align 32, offset 64] [from int]
!82 = !{!"0xd\00__reserved\0049\0032\0032\0096\000", !5, !6, !11} ; [ DW_TAG_member ] [__reserved] [line 49, size 32, align 32, offset 96] [from int]
!83 = !{!"0xd\00__FuncPtr\0049\0064\0064\00128\000", !5, !6, !30} ; [ DW_TAG_member ] [__FuncPtr] [line 49, size 64, align 64, offset 128] [from ]
!84 = !{!"0xd\00__descriptor\0049\0064\0064\00192\000", !5, !6, !85} ; [ DW_TAG_member ] [__descriptor] [line 49, size 64, align 64, offset 192] [from ]
!85 = !{!"0xf\00\000\0064\0064\000\000", null, null, !86} ; [ DW_TAG_pointer_type ] [line 0, size 64, align 64, offset 0] [from __block_descriptor_withcopydispose]
!86 = !{!"0x13\00__block_descriptor_withcopydispose\0049\000\000\000\004\000", !1, null, null, null, null, null, null} ; [ DW_TAG_structure_type ] [__block_descriptor_withcopydispose] [line 49, size 0, align 0, offset 0] [decl] [from ]
!87 = !{!"0xd\00self\0049\0064\0064\00256\000", !5, !6, !61} ; [ DW_TAG_member ] [self] [line 49, size 64, align 64, offset 256] [from ]
!88 = !MDLocation(line: 49, scope: !27)
!89 = !{!"0x100\00self\0052\000", !27, !32, !23} ; [ DW_TAG_auto_variable ] [self] [line 52]
!90 = !MDLocation(line: 52, scope: !27)
!91 = !{!"0x100\00d\0050\000", !92, !6, !93} ; [ DW_TAG_auto_variable ] [d] [line 50]
!92 = !{!"0xb\0049\000\002", !5, !27} ; [ DW_TAG_lexical_block ] [llvm/tools/clang/test/CodeGenObjC/debug-info-blocks.m]
!93 = !{!"0xf\00\000\0064\0064\000\000", null, null, !94} ; [ DW_TAG_pointer_type ] [line 0, size 64, align 64, offset 0] [from NSMutableDictionary]
!94 = !{!"0x13\00NSMutableDictionary\0030\000\008\000\000\0016", !5, !6, null, !95, null, null, null} ; [ DW_TAG_structure_type ] [NSMutableDictionary] [line 30, size 0, align 8, offset 0] [def] [from ]
!95 = !{!96}
!96 = !{!"0x1c\00\000\000\000\000\000", null, !94, !97} ; [ DW_TAG_inheritance ] [line 0, size 0, align 0, offset 0] [from NSDictionary]
!97 = !{!"0x13\00NSDictionary\0026\000\008\000\000\0016", !5, !6, null, !98, null, null, null} ; [ DW_TAG_structure_type ] [NSDictionary] [line 26, size 0, align 8, offset 0] [def] [from ]
!98 = !{!99}
!99 = !{!"0x1c\00\000\000\000\000\000", null, !97, !9} ; [ DW_TAG_inheritance ] [line 0, size 0, align 0, offset 0] [from NSObject]
!100 = !MDLocation(line: 50, scope: !92)
!101 = !MDLocation(line: 51, scope: !92)
!102 = !{!"0x101\00\0016777268\001088", !31, !32, !30} ; [ DW_TAG_arg_variable ] [line 52]
!103 = !MDLocation(line: 52, scope: !31)
!104 = !{!"0x101\00\0033554484\0064", !31, !32, !30} ; [ DW_TAG_arg_variable ] [line 52]
!105 = !{!"0x101\00\0016777268\001088", !35, !32, !30} ; [ DW_TAG_arg_variable ] [line 52]
!106 = !MDLocation(line: 52, scope: !35)
!107 = !{!"0x100\00a\0061\000", !36, !6, !61} ; [ DW_TAG_auto_variable ] [a] [line 61]
!108 = !MDLocation(line: 61, scope: !36)
!109 = !MDLocation(line: 62, scope: !36)
!110 = !{i32 1, !"Debug Info Version", i32 2}
!111 = !{!"0x102\006\0034\0032"} ; [ DW_TAG_expression ] [DW_OP_deref DW_OP_plus 32]
>>>>>>> 41cb3da2
<|MERGE_RESOLUTION|>--- conflicted
+++ resolved
@@ -101,15 +101,9 @@
   %3 = alloca %struct._objc_super
   %4 = alloca <{ i8*, i32, i32, i8*, %struct.__block_descriptor*, %0* }>, align 8
   store %0* %self, %0** %1, align 8
-<<<<<<< HEAD
-  call void @llvm.dbg.declare(metadata !{%0** %1}, metadata !60), !dbg !62
-  store i8* %_cmd, i8** %2, align 8
-  call void @llvm.dbg.declare(metadata !{i8** %2}, metadata !63), !dbg !62
-=======
   call void @llvm.dbg.declare(metadata %0** %1, metadata !60, metadata !{!"0x102"}), !dbg !62
   store i8* %_cmd, i8** %2, align 8
   call void @llvm.dbg.declare(metadata i8** %2, metadata !63, metadata !{!"0x102"}), !dbg !62
->>>>>>> 41cb3da2
   %5 = load %0** %1, !dbg !65
   %6 = bitcast %0* %5 to i8*, !dbg !65
   %7 = getelementptr inbounds %struct._objc_super* %3, i32 0, i32 0, !dbg !65
@@ -149,18 +143,14 @@
   ret i8* %26, !dbg !71
 }
 
-declare void @llvm.dbg.declare(metadata, metadata) #1
+declare void @llvm.dbg.declare(metadata, metadata, metadata) #1
 
 declare i8* @objc_msgSendSuper2(%struct._objc_super*, i8*, ...)
 
 define internal void @run(void ()* %block) #0 {
   %1 = alloca void ()*, align 8
   store void ()* %block, void ()** %1, align 8
-<<<<<<< HEAD
-  call void @llvm.dbg.declare(metadata !{void ()** %1}, metadata !72), !dbg !73
-=======
   call void @llvm.dbg.declare(metadata void ()** %1, metadata !72, metadata !{!"0x102"}), !dbg !73
->>>>>>> 41cb3da2
   %2 = load void ()** %1, align 8, !dbg !74
   %3 = bitcast void ()* %2 to %struct.__block_literal_generic*, !dbg !74
   %4 = getelementptr inbounds %struct.__block_literal_generic* %3, i32 0, i32 3, !dbg !74
@@ -177,15 +167,6 @@
   %d = alloca %1*, align 8
   store i8* %.block_descriptor, i8** %1, align 8
   %3 = load i8** %1
-<<<<<<< HEAD
-  call void @llvm.dbg.value(metadata !{i8* %3}, i64 0, metadata !76), !dbg !88
-  call void @llvm.dbg.declare(metadata !{i8* %.block_descriptor}, metadata !76), !dbg !88
-  %4 = bitcast i8* %.block_descriptor to <{ i8*, i32, i32, i8*, %struct.__block_descriptor*, %0* }>*, !dbg !88
-  store <{ i8*, i32, i32, i8*, %struct.__block_descriptor*, %0* }>* %4, <{ i8*, i32, i32, i8*, %struct.__block_descriptor*, %0* }>** %2, align 8, !dbg !88
-  %5 = getelementptr inbounds <{ i8*, i32, i32, i8*, %struct.__block_descriptor*, %0* }>* %4, i32 0, i32 5, !dbg !88
-  call void @llvm.dbg.declare(metadata !{<{ i8*, i32, i32, i8*, %struct.__block_descriptor*, %0* }>** %2}, metadata !89), !dbg !90
-  call void @llvm.dbg.declare(metadata !{%1** %d}, metadata !91), !dbg !100
-=======
   call void @llvm.dbg.value(metadata i8* %3, i64 0, metadata !76, metadata !{!"0x102"}), !dbg !88
   call void @llvm.dbg.declare(metadata i8* %.block_descriptor, metadata !76, metadata !{!"0x102"}), !dbg !88
   %4 = bitcast i8* %.block_descriptor to <{ i8*, i32, i32, i8*, %struct.__block_descriptor*, %0* }>*, !dbg !88
@@ -193,7 +174,6 @@
   %5 = getelementptr inbounds <{ i8*, i32, i32, i8*, %struct.__block_descriptor*, %0* }>* %4, i32 0, i32 5, !dbg !88
   call void @llvm.dbg.declare(metadata <{ i8*, i32, i32, i8*, %struct.__block_descriptor*, %0* }>** %2, metadata !89, metadata !111), !dbg !90
   call void @llvm.dbg.declare(metadata %1** %d, metadata !91, metadata !{!"0x102"}), !dbg !100
->>>>>>> 41cb3da2
   %6 = load %struct._class_t** @"\01L_OBJC_CLASSLIST_REFERENCES_$_", !dbg !100
   %7 = bitcast %struct._class_t* %6 to i8*, !dbg !100
   %8 = load i8** getelementptr inbounds (%struct._message_ref_t* bitcast ({ i8* (i8*, %struct._message_ref_t*, ...)*, i8* }* @"\01l_objc_msgSend_fixup_alloc" to %struct._message_ref_t*), i32 0, i32 0), !dbg !100
@@ -220,7 +200,7 @@
   ret void, !dbg !90
 }
 
-declare void @llvm.dbg.value(metadata, i64, metadata) #1
+declare void @llvm.dbg.value(metadata, i64, metadata, metadata) #1
 
 declare i8* @objc_msgSend_fixup(i8*, %struct._message_ref_t*, ...)
 
@@ -230,15 +210,9 @@
   %3 = alloca i8*, align 8
   %4 = alloca i8*, align 8
   store i8* %0, i8** %3, align 8
-<<<<<<< HEAD
-  call void @llvm.dbg.declare(metadata !{i8** %3}, metadata !102), !dbg !103
-  store i8* %1, i8** %4, align 8
-  call void @llvm.dbg.declare(metadata !{i8** %4}, metadata !104), !dbg !103
-=======
   call void @llvm.dbg.declare(metadata i8** %3, metadata !102, metadata !{!"0x102"}), !dbg !103
   store i8* %1, i8** %4, align 8
   call void @llvm.dbg.declare(metadata i8** %4, metadata !104, metadata !{!"0x102"}), !dbg !103
->>>>>>> 41cb3da2
   %5 = load i8** %4, !dbg !103
   %6 = bitcast i8* %5 to <{ i8*, i32, i32, i8*, %struct.__block_descriptor*, %0* }>*, !dbg !103
   %7 = load i8** %3, !dbg !103
@@ -257,11 +231,7 @@
 define internal void @__destroy_helper_block_(i8*) {
   %2 = alloca i8*, align 8
   store i8* %0, i8** %2, align 8
-<<<<<<< HEAD
-  call void @llvm.dbg.declare(metadata !{i8** %2}, metadata !105), !dbg !106
-=======
   call void @llvm.dbg.declare(metadata i8** %2, metadata !105, metadata !{!"0x102"}), !dbg !106
->>>>>>> 41cb3da2
   %3 = load i8** %2, !dbg !106
   %4 = bitcast i8* %3 to <{ i8*, i32, i32, i8*, %struct.__block_descriptor*, %0* }>*, !dbg !106
   %5 = getelementptr inbounds <{ i8*, i32, i32, i8*, %struct.__block_descriptor*, %0* }>* %4, i32 0, i32 5, !dbg !106
@@ -277,11 +247,7 @@
   %1 = alloca i32, align 4
   %a = alloca %0*, align 8
   store i32 0, i32* %1
-<<<<<<< HEAD
-  call void @llvm.dbg.declare(metadata !{%0** %a}, metadata !107), !dbg !108
-=======
   call void @llvm.dbg.declare(metadata %0** %a, metadata !107, metadata !{!"0x102"}), !dbg !108
->>>>>>> 41cb3da2
   %2 = load %struct._class_t** @"\01L_OBJC_CLASSLIST_REFERENCES_$_5", !dbg !108
   %3 = bitcast %struct._class_t* %2 to i8*, !dbg !108
   %4 = load i8** getelementptr inbounds (%struct._message_ref_t* bitcast ({ i8* (i8*, %struct._message_ref_t*, ...)*, i8* }* @"\01l_objc_msgSend_fixup_alloc" to %struct._message_ref_t*), i32 0, i32 0), !dbg !108
@@ -304,120 +270,6 @@
 !llvm.dbg.cu = !{!0}
 !llvm.module.flags = !{!56, !57, !58, !59, !110}
 
-<<<<<<< HEAD
-!0 = metadata !{i32 786449, metadata !1, i32 16, metadata !"clang version 3.3 ", i1 false, metadata !"", i32 2, metadata !2, metadata !3, metadata !12, metadata !2,  metadata !2, metadata !"", i32 1} ; [ DW_TAG_compile_unit ] [llvm/tools/clang/test/CodeGenObjC/<unknown>] [DW_LANG_ObjC]
-!1 = metadata !{metadata !"llvm/tools/clang/test/CodeGenObjC/<unknown>", metadata !"llvm/_build.ninja.Debug"}
-!2 = metadata !{}
-!3 = metadata !{metadata !4}
-!4 = metadata !{i32 786451, metadata !5, metadata !6, metadata !"A", i32 33, i64 32, i64 32, i32 0, i32 512, null, metadata !7, i32 16, null, null, null} ; [ DW_TAG_structure_type ] [A] [line 33, size 32, align 32, offset 0] [def] [from ]
-!5 = metadata !{metadata !"llvm/tools/clang/test/CodeGenObjC/debug-info-blocks.m", metadata !"llvm/_build.ninja.Debug"}
-!6 = metadata !{i32 786473, metadata !5}          ; [ DW_TAG_file_type ] [llvm/tools/clang/test/CodeGenObjC/debug-info-blocks.m]
-!7 = metadata !{metadata !8, metadata !10}
-!8 = metadata !{i32 786460, null, metadata !4, null, i32 0, i64 0, i64 0, i64 0, i32 0, metadata !9} ; [ DW_TAG_inheritance ] [line 0, size 0, align 0, offset 0] [from NSObject]
-!9 = metadata !{i32 786451, metadata !5, metadata !6, metadata !"NSObject", i32 21, i64 0, i64 8, i32 0, i32 0, null, metadata !2, i32 16, null, null, null} ; [ DW_TAG_structure_type ] [NSObject] [line 21, size 0, align 8, offset 0] [def] [from ]
-!10 = metadata !{i32 786445, metadata !5, metadata !6, metadata !"ivar", i32 35, i64 32, i64 32, i64 0, i32 0, metadata !11, null} ; [ DW_TAG_member ] [ivar] [line 35, size 32, align 32, offset 0] [from int]
-!11 = metadata !{i32 786468, null, null, metadata !"int", i32 0, i64 32, i64 32, i64 0, i32 0, i32 5} ; [ DW_TAG_base_type ] [int] [line 0, size 32, align 32, offset 0, enc DW_ATE_signed]
-!12 = metadata !{metadata !13, metadata !27, metadata !31, metadata !35, metadata !36, metadata !39}
-!13 = metadata !{i32 786478, metadata !5, metadata !6, metadata !"-[A init]", metadata !"-[A init]", metadata !"", i32 46, metadata !14, i1 true, i1 true, i32 0, i32 0, null, i32 256, i1 false, i8* (%0*, i8*)* @"\01-[A init]", null, null, metadata !2, i32 46} ; [ DW_TAG_subprogram ] [line 46] [local] [def] [-[A init]]
-!14 = metadata !{i32 786453, i32 0, null, metadata !"", i32 0, i64 0, i64 0, i64 0, i32 0, null, metadata !15, i32 0, null, null, null} ; [ DW_TAG_subroutine_type ] [line 0, size 0, align 0, offset 0] [from ]
-!15 = metadata !{metadata !16, metadata !23, metadata !24}
-!16 = metadata !{i32 786454, metadata !5, null, metadata !"id", i32 46, i64 0, i64 0, i64 0, i32 0, metadata !17} ; [ DW_TAG_typedef ] [id] [line 46, size 0, align 0, offset 0] [from ]
-!17 = metadata !{i32 786447, null, null, metadata !"", i32 0, i64 64, i64 64, i64 0, i32 0, metadata !18} ; [ DW_TAG_pointer_type ] [line 0, size 64, align 64, offset 0] [from objc_object]
-!18 = metadata !{i32 786451, metadata !1, null, metadata !"objc_object", i32 0, i64 0, i64 0, i32 0, i32 0, null, metadata !19, i32 0, null, null, null} ; [ DW_TAG_structure_type ] [objc_object] [line 0, size 0, align 0, offset 0] [def] [from ]
-!19 = metadata !{metadata !20}
-!20 = metadata !{i32 786445, metadata !1, metadata !18, metadata !"isa", i32 0, i64 64, i64 0, i64 0, i32 0, metadata !21} ; [ DW_TAG_member ] [isa] [line 0, size 64, align 0, offset 0] [from ]
-!21 = metadata !{i32 786447, null, null, metadata !"", i32 0, i64 64, i64 0, i64 0, i32 0, metadata !22} ; [ DW_TAG_pointer_type ] [line 0, size 64, align 0, offset 0] [from objc_class]
-!22 = metadata !{i32 786451, metadata !1, null, metadata !"objc_class", i32 0, i64 0, i64 0, i32 0, i32 4, null, null, i32 0, null, null, null} ; [ DW_TAG_structure_type ] [objc_class] [line 0, size 0, align 0, offset 0] [decl] [from ]
-!23 = metadata !{i32 786447, i32 0, null, metadata !"", i32 0, i64 64, i64 64, i64 0, i32 1088, metadata !4} ; [ DW_TAG_pointer_type ] [line 0, size 64, align 64, offset 0] [artificial] [from A]
-!24 = metadata !{i32 786454, metadata !5, null, metadata !"SEL", i32 46, i64 0, i64 0, i64 0, i32 64, metadata !25} ; [ DW_TAG_typedef ] [SEL] [line 46, size 0, align 0, offset 0] [artificial] [from ]
-!25 = metadata !{i32 786447, null, null, metadata !"", i32 0, i64 64, i64 64, i64 0, i32 0, metadata !26} ; [ DW_TAG_pointer_type ] [line 0, size 64, align 64, offset 0] [from objc_selector]
-!26 = metadata !{i32 786451, metadata !1, null, metadata !"objc_selector", i32 0, i64 0, i64 0, i32 0, i32 4, null, null, i32 0, null, null, null} ; [ DW_TAG_structure_type ] [objc_selector] [line 0, size 0, align 0, offset 0] [decl] [from ]
-!27 = metadata !{i32 786478, metadata !5, metadata !6, metadata !"__9-[A init]_block_invoke", metadata !"__9-[A init]_block_invoke", metadata !"", i32 49, metadata !28, i1 true, i1 true, i32 0, i32 0, null, i32 256, i1 false, void (i8*)* @"__9-[A init]_block_invoke", null, null, metadata !2, i32 49} ; [ DW_TAG_subprogram ] [line 49] [local] [def] [__9-[A init]_block_invoke]
-!28 = metadata !{i32 786453, i32 0, null, metadata !"", i32 0, i64 0, i64 0, i64 0, i32 0, null, metadata !29, i32 0, null, null, null} ; [ DW_TAG_subroutine_type ] [line 0, size 0, align 0, offset 0] [from ]
-!29 = metadata !{null, metadata !30}
-!30 = metadata !{i32 786447, null, null, metadata !"", i32 0, i64 64, i64 64, i64 0, i32 0, null} ; [ DW_TAG_pointer_type ] [line 0, size 64, align 64, offset 0] [from ]
-!31 = metadata !{i32 786478, metadata !1, metadata !32, metadata !"__copy_helper_block_", metadata !"__copy_helper_block_", metadata !"", i32 52, metadata !33, i1 true, i1 true, i32 0, i32 0, null, i32 0, i1 false, void (i8*, i8*)* @__copy_helper_block_, null, null, metadata !2, i32 52} ; [ DW_TAG_subprogram ] [line 52] [local] [def] [__copy_helper_block_]
-!32 = metadata !{i32 786473, metadata !1}         ; [ DW_TAG_file_type ] [llvm/tools/clang/test/CodeGenObjC/<unknown>]
-!33 = metadata !{i32 786453, i32 0, null, metadata !"", i32 0, i64 0, i64 0, i64 0, i32 0, null, metadata !34, i32 0, null, null, null} ; [ DW_TAG_subroutine_type ] [line 0, size 0, align 0, offset 0] [from ]
-!34 = metadata !{null, metadata !30, metadata !30}
-!35 = metadata !{i32 786478, metadata !1, metadata !32, metadata !"__destroy_helper_block_", metadata !"__destroy_helper_block_", metadata !"", i32 52, metadata !28, i1 true, i1 true, i32 0, i32 0, null, i32 0, i1 false, void (i8*)* @__destroy_helper_block_, null, null, metadata !2, i32 52} ; [ DW_TAG_subprogram ] [line 52] [local] [def] [__destroy_helper_block_]
-!36 = metadata !{i32 786478, metadata !5, metadata !6, metadata !"main", metadata !"main", metadata !"", i32 59, metadata !37, i1 false, i1 true, i32 0, i32 0, null, i32 0, i1 false, i32 ()* @main, null, null, metadata !2, i32 60} ; [ DW_TAG_subprogram ] [line 59] [def] [scope 60] [main]
-!37 = metadata !{i32 786453, i32 0, null, metadata !"", i32 0, i64 0, i64 0, i64 0, i32 0, null, metadata !38, i32 0, null, null, null} ; [ DW_TAG_subroutine_type ] [line 0, size 0, align 0, offset 0] [from ]
-!38 = metadata !{metadata !11}
-!39 = metadata !{i32 786478, metadata !5, metadata !6, metadata !"run", metadata !"run", metadata !"", i32 39, metadata !40, i1 true, i1 true, i32 0, i32 0, null, i32 256, i1 false, void (void ()*)* @run, null, null, metadata !2, i32 40} ; [ DW_TAG_subprogram ] [line 39] [local] [def] [scope 40] [run]
-!40 = metadata !{i32 786453, i32 0, null, metadata !"", i32 0, i64 0, i64 0, i64 0, i32 0, null, metadata !41, i32 0, null, null, null} ; [ DW_TAG_subroutine_type ] [line 0, size 0, align 0, offset 0] [from ]
-!41 = metadata !{null, metadata !42}
-!42 = metadata !{i32 786447, null, null, metadata !"", i32 0, i64 64, i64 0, i64 0, i32 0, metadata !43} ; [ DW_TAG_pointer_type ] [line 0, size 64, align 0, offset 0] [from __block_literal_generic]
-!43 = metadata !{i32 786451, metadata !5, metadata !6, metadata !"__block_literal_generic", i32 40, i64 256, i64 0, i32 0, i32 8, null, metadata !44, i32 0, null, null, null} ; [ DW_TAG_structure_type ] [__block_literal_generic] [line 40, size 256, align 0, offset 0] [def] [from ]
-!44 = metadata !{metadata !45, metadata !46, metadata !47, metadata !48, metadata !49}
-!45 = metadata !{i32 786445, metadata !5, metadata !6, metadata !"__isa", i32 0, i64 64, i64 64, i64 0, i32 0, metadata !30} ; [ DW_TAG_member ] [__isa] [line 0, size 64, align 64, offset 0] [from ]
-!46 = metadata !{i32 786445, metadata !5, metadata !6, metadata !"__flags", i32 0, i64 32, i64 32, i64 64, i32 0, metadata !11} ; [ DW_TAG_member ] [__flags] [line 0, size 32, align 32, offset 64] [from int]
-!47 = metadata !{i32 786445, metadata !5, metadata !6, metadata !"__reserved", i32 0, i64 32, i64 32, i64 96, i32 0, metadata !11} ; [ DW_TAG_member ] [__reserved] [line 0, size 32, align 32, offset 96] [from int]
-!48 = metadata !{i32 786445, metadata !5, metadata !6, metadata !"__FuncPtr", i32 0, i64 64, i64 64, i64 128, i32 0, metadata !30} ; [ DW_TAG_member ] [__FuncPtr] [line 0, size 64, align 64, offset 128] [from ]
-!49 = metadata !{i32 786445, metadata !5, metadata !6, metadata !"__descriptor", i32 40, i64 64, i64 64, i64 192, i32 0, metadata !50} ; [ DW_TAG_member ] [__descriptor] [line 40, size 64, align 64, offset 192] [from ]
-!50 = metadata !{i32 786447, null, null, metadata !"", i32 0, i64 64, i64 0, i64 0, i32 0, metadata !51} ; [ DW_TAG_pointer_type ] [line 0, size 64, align 0, offset 0] [from __block_descriptor]
-!51 = metadata !{i32 786451, metadata !5, metadata !6, metadata !"__block_descriptor", i32 40, i64 128, i64 0, i32 0, i32 8, null, metadata !52, i32 0, null, null, null} ; [ DW_TAG_structure_type ] [__block_descriptor] [line 40, size 128, align 0, offset 0] [def] [from ]
-!52 = metadata !{metadata !53, metadata !55}
-!53 = metadata !{i32 786445, metadata !5, metadata !6, metadata !"reserved", i32 0, i64 64, i64 64, i64 0, i32 0, metadata !54} ; [ DW_TAG_member ] [reserved] [line 0, size 64, align 64, offset 0] [from long unsigned int]
-!54 = metadata !{i32 786468, null, null, metadata !"long unsigned int", i32 0, i64 64, i64 64, i64 0, i32 0, i32 7} ; [ DW_TAG_base_type ] [long unsigned int] [line 0, size 64, align 64, offset 0, enc DW_ATE_unsigned]
-!55 = metadata !{i32 786445, metadata !5, metadata !6, metadata !"Size", i32 0, i64 64, i64 64, i64 64, i32 0, metadata !54} ; [ DW_TAG_member ] [Size] [line 0, size 64, align 64, offset 64] [from long unsigned int]
-!56 = metadata !{i32 1, metadata !"Objective-C Version", i32 2}
-!57 = metadata !{i32 1, metadata !"Objective-C Image Info Version", i32 0}
-!58 = metadata !{i32 1, metadata !"Objective-C Image Info Section", metadata !"__DATA, __objc_imageinfo, regular, no_dead_strip"}
-!59 = metadata !{i32 4, metadata !"Objective-C Garbage Collection", i32 0}
-!60 = metadata !{i32 786689, metadata !13, metadata !"self", metadata !32, i32 16777262, metadata !61, i32 1088, i32 0} ; [ DW_TAG_arg_variable ] [self] [line 46]
-!61 = metadata !{i32 786447, null, null, metadata !"", i32 0, i64 64, i64 64, i64 0, i32 0, metadata !4} ; [ DW_TAG_pointer_type ] [line 0, size 64, align 64, offset 0] [from A]
-!62 = metadata !{i32 46, i32 0, metadata !13, null}
-!63 = metadata !{i32 786689, metadata !13, metadata !"_cmd", metadata !32, i32 33554478, metadata !64, i32 64, i32 0} ; [ DW_TAG_arg_variable ] [_cmd] [line 46]
-!64 = metadata !{i32 786454, metadata !5, null, metadata !"SEL", i32 46, i64 0, i64 0, i64 0, i32 0, metadata !25} ; [ DW_TAG_typedef ] [SEL] [line 46, size 0, align 0, offset 0] [from ]
-!65 = metadata !{i32 48, i32 0, metadata !66, null}
-!66 = metadata !{i32 786443, metadata !5, metadata !13, i32 47, i32 0, i32 0} ; [ DW_TAG_lexical_block ] [llvm/tools/clang/test/CodeGenObjC/debug-info-blocks.m]
-!67 = metadata !{}
-!68 = metadata !{i32 49, i32 0, metadata !69, null}
-!69 = metadata !{i32 786443, metadata !5, metadata !66, i32 48, i32 0, i32 1} ; [ DW_TAG_lexical_block ] [llvm/tools/clang/test/CodeGenObjC/debug-info-blocks.m]
-!70 = metadata !{i32 53, i32 0, metadata !69, null}
-!71 = metadata !{i32 54, i32 0, metadata !66, null}
-!72 = metadata !{i32 786689, metadata !39, metadata !"block", metadata !6, i32 16777255, metadata !42, i32 0, i32 0} ; [ DW_TAG_arg_variable ] [block] [line 39]
-!73 = metadata !{i32 39, i32 0, metadata !39, null}
-!74 = metadata !{i32 41, i32 0, metadata !39, null}
-!75 = metadata !{i32 42, i32 0, metadata !39, null}
-!76 = metadata !{i32 786689, metadata !27, metadata !".block_descriptor", metadata !6, i32 16777265, metadata !77, i32 64, i32 0} ; [ DW_TAG_arg_variable ] [.block_descriptor] [line 49]
-!77 = metadata !{i32 786447, null, null, metadata !"", i32 0, i64 64, i64 0, i64 0, i32 0, metadata !78} ; [ DW_TAG_pointer_type ] [line 0, size 64, align 0, offset 0] [from __block_literal_1]
-!78 = metadata !{i32 786451, metadata !5, metadata !6, metadata !"__block_literal_1", i32 49, i64 320, i64 64, i32 0, i32 0, null, metadata !79, i32 0, null, null, null} ; [ DW_TAG_structure_type ] [__block_literal_1] [line 49, size 320, align 64, offset 0] [def] [from ]
-!79 = metadata !{metadata !80, metadata !81, metadata !82, metadata !83, metadata !84, metadata !87}
-!80 = metadata !{i32 786445, metadata !5, metadata !6, metadata !"__isa", i32 49, i64 64, i64 64, i64 0, i32 0, metadata !30} ; [ DW_TAG_member ] [__isa] [line 49, size 64, align 64, offset 0] [from ]
-!81 = metadata !{i32 786445, metadata !5, metadata !6, metadata !"__flags", i32 49, i64 32, i64 32, i64 64, i32 0, metadata !11} ; [ DW_TAG_member ] [__flags] [line 49, size 32, align 32, offset 64] [from int]
-!82 = metadata !{i32 786445, metadata !5, metadata !6, metadata !"__reserved", i32 49, i64 32, i64 32, i64 96, i32 0, metadata !11} ; [ DW_TAG_member ] [__reserved] [line 49, size 32, align 32, offset 96] [from int]
-!83 = metadata !{i32 786445, metadata !5, metadata !6, metadata !"__FuncPtr", i32 49, i64 64, i64 64, i64 128, i32 0, metadata !30} ; [ DW_TAG_member ] [__FuncPtr] [line 49, size 64, align 64, offset 128] [from ]
-!84 = metadata !{i32 786445, metadata !5, metadata !6, metadata !"__descriptor", i32 49, i64 64, i64 64, i64 192, i32 0, metadata !85} ; [ DW_TAG_member ] [__descriptor] [line 49, size 64, align 64, offset 192] [from ]
-!85 = metadata !{i32 786447, null, null, metadata !"", i32 0, i64 64, i64 64, i64 0, i32 0, metadata !86} ; [ DW_TAG_pointer_type ] [line 0, size 64, align 64, offset 0] [from __block_descriptor_withcopydispose]
-!86 = metadata !{i32 786451, metadata !1, null, metadata !"__block_descriptor_withcopydispose", i32 49, i64 0, i64 0, i32 0, i32 4, null, null, i32 0, null, null, null} ; [ DW_TAG_structure_type ] [__block_descriptor_withcopydispose] [line 49, size 0, align 0, offset 0] [decl] [from ]
-!87 = metadata !{i32 786445, metadata !5, metadata !6, metadata !"self", i32 49, i64 64, i64 64, i64 256, i32 0, metadata !61} ; [ DW_TAG_member ] [self] [line 49, size 64, align 64, offset 256] [from ]
-!88 = metadata !{i32 49, i32 0, metadata !27, null}
-!89 = metadata !{i32 786688, metadata !27, metadata !"self", metadata !32, i32 52, metadata !23, i32 0, i32 0, metadata !111} ; [ DW_TAG_auto_variable ] [self] [line 52]
-!90 = metadata !{i32 52, i32 0, metadata !27, null}
-!91 = metadata !{i32 786688, metadata !92, metadata !"d", metadata !6, i32 50, metadata !93, i32 0, i32 0} ; [ DW_TAG_auto_variable ] [d] [line 50]
-!92 = metadata !{i32 786443, metadata !5, metadata !27, i32 49, i32 0, i32 2} ; [ DW_TAG_lexical_block ] [llvm/tools/clang/test/CodeGenObjC/debug-info-blocks.m]
-!93 = metadata !{i32 786447, null, null, metadata !"", i32 0, i64 64, i64 64, i64 0, i32 0, metadata !94} ; [ DW_TAG_pointer_type ] [line 0, size 64, align 64, offset 0] [from NSMutableDictionary]
-!94 = metadata !{i32 786451, metadata !5, metadata !6, metadata !"NSMutableDictionary", i32 30, i64 0, i64 8, i32 0, i32 0, null, metadata !95, i32 16, null, null, null} ; [ DW_TAG_structure_type ] [NSMutableDictionary] [line 30, size 0, align 8, offset 0] [def] [from ]
-!95 = metadata !{metadata !96}
-!96 = metadata !{i32 786460, null, metadata !94, null, i32 0, i64 0, i64 0, i64 0, i32 0, metadata !97} ; [ DW_TAG_inheritance ] [line 0, size 0, align 0, offset 0] [from NSDictionary]
-!97 = metadata !{i32 786451, metadata !5, metadata !6, metadata !"NSDictionary", i32 26, i64 0, i64 8, i32 0, i32 0, null, metadata !98, i32 16, null, null, null} ; [ DW_TAG_structure_type ] [NSDictionary] [line 26, size 0, align 8, offset 0] [def] [from ]
-!98 = metadata !{metadata !99}
-!99 = metadata !{i32 786460, null, metadata !97, null, i32 0, i64 0, i64 0, i64 0, i32 0, metadata !9} ; [ DW_TAG_inheritance ] [line 0, size 0, align 0, offset 0] [from NSObject]
-!100 = metadata !{i32 50, i32 0, metadata !92, null}
-!101 = metadata !{i32 51, i32 0, metadata !92, null}
-!102 = metadata !{i32 786689, metadata !31, metadata !"", metadata !32, i32 16777268, metadata !30, i32 1088, i32 0} ; [ DW_TAG_arg_variable ] [line 52]
-!103 = metadata !{i32 52, i32 0, metadata !31, null}
-!104 = metadata !{i32 786689, metadata !31, metadata !"", metadata !32, i32 33554484, metadata !30, i32 64, i32 0} ; [ DW_TAG_arg_variable ] [line 52]
-!105 = metadata !{i32 786689, metadata !35, metadata !"", metadata !32, i32 16777268, metadata !30, i32 1088, i32 0} ; [ DW_TAG_arg_variable ] [line 52]
-!106 = metadata !{i32 52, i32 0, metadata !35, null}
-!107 = metadata !{i32 786688, metadata !36, metadata !"a", metadata !6, i32 61, metadata !61, i32 0, i32 0} ; [ DW_TAG_auto_variable ] [a] [line 61]
-!108 = metadata !{i32 61, i32 0, metadata !36, null}
-!109 = metadata !{i32 62, i32 0, metadata !36, null}
-!110 = metadata !{i32 1, metadata !"Debug Info Version", i32 1}
-!111 = metadata !{i64 2, i64 1, i64 32}
-=======
 !0 = !{!"0x11\0016\00clang version 3.3 \000\00\002\00\001", !1, !2, !3, !12, !2,  !2} ; [ DW_TAG_compile_unit ] [llvm/tools/clang/test/CodeGenObjC/<unknown>] [DW_LANG_ObjC]
 !1 = !{!"llvm/tools/clang/test/CodeGenObjC/<unknown>", !"llvm/_build.ninja.Debug"}
 !2 = !{}
@@ -529,5 +381,4 @@
 !108 = !MDLocation(line: 61, scope: !36)
 !109 = !MDLocation(line: 62, scope: !36)
 !110 = !{i32 1, !"Debug Info Version", i32 2}
-!111 = !{!"0x102\006\0034\0032"} ; [ DW_TAG_expression ] [DW_OP_deref DW_OP_plus 32]
->>>>>>> 41cb3da2
+!111 = !{!"0x102\006\0034\0032"} ; [ DW_TAG_expression ] [DW_OP_deref DW_OP_plus 32]