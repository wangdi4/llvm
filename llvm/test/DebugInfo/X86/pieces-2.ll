--- conflicted
+++ resolved
@@ -31,30 +31,23 @@
 ; Function Attrs: nounwind ssp uwtable
 define i32 @foo(%struct.Outer* byval align 8 %outer) #0 {
 entry:
-<<<<<<< HEAD
-  call void @llvm.dbg.declare(metadata !{%struct.Outer* %outer}, metadata !25), !dbg !26
-  %i1.sroa.0.0..sroa_idx = getelementptr inbounds %struct.Outer* %outer, i64 0, i32 0, i64 1, i32 0, !dbg !27
-  %i1.sroa.0.0.copyload = load i32* %i1.sroa.0.0..sroa_idx, align 8, !dbg !27
-  call void @llvm.dbg.value(metadata !{i32 %i1.sroa.0.0.copyload}, i64 0, metadata !28), !dbg !27
-=======
   call void @llvm.dbg.declare(metadata %struct.Outer* %outer, metadata !25, metadata !{!"0x102"}), !dbg !26
   %i1.sroa.0.0..sroa_idx = getelementptr inbounds %struct.Outer* %outer, i64 0, i32 0, i64 1, i32 0, !dbg !27
   %i1.sroa.0.0.copyload = load i32* %i1.sroa.0.0..sroa_idx, align 8, !dbg !27
   call void @llvm.dbg.value(metadata i32 %i1.sroa.0.0.copyload, i64 0, metadata !28, metadata !29), !dbg !27
->>>>>>> 41cb3da2
   %i1.sroa.2.0..sroa_raw_cast = bitcast %struct.Outer* %outer to i8*, !dbg !27
   %i1.sroa.2.0..sroa_raw_idx = getelementptr inbounds i8* %i1.sroa.2.0..sroa_raw_cast, i64 20, !dbg !27
   ret i32 %i1.sroa.0.0.copyload, !dbg !32
 }
 
 ; Function Attrs: nounwind readnone
-declare void @llvm.dbg.declare(metadata, metadata) #1
+declare void @llvm.dbg.declare(metadata, metadata, metadata) #1
 
 ; Function Attrs: nounwind
 declare void @llvm.memcpy.p0i8.p0i8.i64(i8* nocapture, i8* nocapture readonly, i64, i32, i1) #2
 
 ; Function Attrs: nounwind readnone
-declare void @llvm.dbg.value(metadata, i64, metadata) #1
+declare void @llvm.dbg.value(metadata, i64, metadata, metadata) #1
 
 attributes #0 = { nounwind ssp uwtable }
 attributes #1 = { nounwind readnone }
@@ -64,41 +57,6 @@
 !llvm.module.flags = !{!22, !23}
 !llvm.ident = !{!24}
 
-<<<<<<< HEAD
-!0 = metadata !{i32 786449, metadata !1, i32 12, metadata !"clang version 3.5.0 ", i1 false, metadata !"", i32 0, metadata !2, metadata !2, metadata !3, metadata !2, metadata !2, metadata !"", i32 1} ; [ DW_TAG_compile_unit ] [/sroasplit-1.c] [DW_LANG_C99]
-!1 = metadata !{metadata !"sroasplit-1.c", metadata !""}
-!2 = metadata !{}
-!3 = metadata !{metadata !4}
-!4 = metadata !{i32 786478, metadata !1, metadata !5, metadata !"foo", metadata !"foo", metadata !"", i32 10, metadata !6, i1 false, i1 true, i32 0, i32 0, null, i32 256, i1 false, i32 (%struct.Outer*)* @foo, null, null, metadata !2, i32 10} ; [ DW_TAG_subprogram ] [line 10] [def] [foo]
-!5 = metadata !{i32 786473, metadata !1}          ; [ DW_TAG_file_type ] [/sroasplit-1.c]
-!6 = metadata !{i32 786453, i32 0, null, metadata !"", i32 0, i64 0, i64 0, i64 0, i32 0, null, metadata !7, i32 0, null, null, null} ; [ DW_TAG_subroutine_type ] [line 0, size 0, align 0, offset 0] [from ]
-!7 = metadata !{metadata !8, metadata !9}
-!8 = metadata !{i32 786468, null, null, metadata !"int", i32 0, i64 32, i64 32, i64 0, i32 0, i32 5} ; [ DW_TAG_base_type ] [int] [line 0, size 32, align 32, offset 0, enc DW_ATE_signed]
-!9 = metadata !{i32 786454, metadata !1, null, metadata !"Outer", i32 8, i64 0, i64 0, i64 0, i32 0, metadata !10} ; [ DW_TAG_typedef ] [Outer] [line 8, size 0, align 0, offset 0] [from ]
-!10 = metadata !{i32 786451, metadata !1, null, metadata !"", i32 6, i64 256, i64 64, i32 0, i32 0, null, metadata !11, i32 0, null, null, null} ; [ DW_TAG_structure_type ] [line 6, size 256, align 64, offset 0] [def] [from ]
-!11 = metadata !{metadata !12}
-!12 = metadata !{i32 786445, metadata !1, metadata !10, metadata !"inner", i32 7, i64 256, i64 64, i64 0, i32 0, metadata !13} ; [ DW_TAG_member ] [inner] [line 7, size 256, align 64, offset 0] [from ]
-!13 = metadata !{i32 786433, null, null, metadata !"", i32 0, i64 256, i64 64, i32 0, i32 0, metadata !14, metadata !20, i32 0, null, null, null} ; [ DW_TAG_array_type ] [line 0, size 256, align 64, offset 0] [from Inner]
-!14 = metadata !{i32 786454, metadata !1, null, metadata !"Inner", i32 4, i64 0, i64 0, i64 0, i32 0, metadata !15} ; [ DW_TAG_typedef ] [Inner] [line 4, size 0, align 0, offset 0] [from ]
-!15 = metadata !{i32 786451, metadata !1, null, metadata !"", i32 1, i64 128, i64 64, i32 0, i32 0, null, metadata !16, i32 0, null, null, null} ; [ DW_TAG_structure_type ] [line 1, size 128, align 64, offset 0] [def] [from ]
-!16 = metadata !{metadata !17, metadata !18}
-!17 = metadata !{i32 786445, metadata !1, metadata !15, metadata !"a", i32 2, i64 32, i64 32, i64 0, i32 0, metadata !8} ; [ DW_TAG_member ] [a] [line 2, size 32, align 32, offset 0] [from int]
-!18 = metadata !{i32 786445, metadata !1, metadata !15, metadata !"b", i32 3, i64 64, i64 64, i64 64, i32 0, metadata !19} ; [ DW_TAG_member ] [b] [line 3, size 64, align 64, offset 64] [from long int]
-!19 = metadata !{i32 786468, null, null, metadata !"long int", i32 0, i64 64, i64 64, i64 0, i32 0, i32 5} ; [ DW_TAG_base_type ] [long int] [line 0, size 64, align 64, offset 0, enc DW_ATE_signed]
-!20 = metadata !{metadata !21}
-!21 = metadata !{i32 786465, i64 0, i64 2}        ; [ DW_TAG_subrange_type ] [0, 1]
-!22 = metadata !{i32 2, metadata !"Dwarf Version", i32 2}
-!23 = metadata !{i32 1, metadata !"Debug Info Version", i32 1}
-!24 = metadata !{metadata !"clang version 3.5.0 "}
-!25 = metadata !{i32 786689, metadata !4, metadata !"outer", metadata !5, i32 16777226, metadata !9, i32 0, i32 0} ; [ DW_TAG_arg_variable ] [outer] [line 10]
-!26 = metadata !{i32 10, i32 0, metadata !4, null}
-!27 = metadata !{i32 11, i32 0, metadata !4, null}
-!28 = metadata !{i32 786688, metadata !4, metadata !"i1", metadata !5, i32 11, metadata !14, i32 0, i32 0, metadata !29} ; [ DW_TAG_auto_variable ] [i1] [line 11] [piece, size 4, offset 0]
-!29 = metadata !{i32 3, i32 0, i32 4}
-!30 = metadata !{i32 786688, metadata !4, metadata !"i1", metadata !5, i32 11, metadata !14, i32 0, i32 0, metadata !31} ; [ DW_TAG_auto_variable ] [i1] [line 11] [piece, size 12, offset 0]
-!31 = metadata !{i32 3, i32 0, i32 12}
-!32 = metadata !{i32 12, i32 0, metadata !4, null}
-=======
 !0 = !{!"0x11\0012\00clang version 3.5.0 \000\00\000\00\001", !1, !2, !2, !3, !2, !2} ; [ DW_TAG_compile_unit ] [/sroasplit-1.c] [DW_LANG_C99]
 !1 = !{!"sroasplit-1.c", !""}
 !2 = !{}
@@ -130,5 +88,4 @@
 !28 = !{!"0x100\00i1\0011\000", !4, !5, !14} ; [ DW_TAG_auto_variable ] [i1] [line 11]
 !29 = !{!"0x102\00147\000\004"} ; [ DW_TAG_expression ] [DW_OP_piece 0 4] [piece, size 4, offset 0]
 !31 = !{i32 3, i32 0, i32 12}
-!32 = !MDLocation(line: 12, scope: !4)
->>>>>>> 41cb3da2
+!32 = !MDLocation(line: 12, scope: !4)