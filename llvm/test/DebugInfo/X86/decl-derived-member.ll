; REQUIRES: object-emission

; RUN: llc -mtriple x86_64-pc-linux -O0 -filetype=obj %s -o %t
; RUN: llvm-dwarfdump %t | FileCheck %s

; Testcase from:
; struct base {
;  virtual ~base();
; };
; struct foo {
;  base b;
; };
; foo f;

; Where member b should be seen as a field at an offset and not a bitfield.

; CHECK: DW_TAG_member
; CHECK: DW_AT_name{{.*}}"b"
; CHECK-NOT: DW_AT_bit_offset

%struct.foo = type { %struct.base }
%struct.base = type { i32 (...)** }
@f = global %struct.foo zeroinitializer, align 8
@__dso_handle = external global i8
@_ZTV4base = external unnamed_addr constant [4 x i8*]
@llvm.global_ctors = appending global [1 x { i32, void ()* }] [{ i32, void ()* } { i32 65535, void ()* @_GLOBAL__I_a }]

define internal void @__cxx_global_var_init() section ".text.startup" {
entry:
  call void @_ZN3fooC2Ev(%struct.foo* @f) #2, !dbg !35
  %0 = call i32 @__cxa_atexit(void (i8*)* bitcast (void (%struct.foo*)* @_ZN3fooD2Ev to void (i8*)*), i8* bitcast (%struct.foo* @f to i8*), i8* @__dso_handle) #2, !dbg !35
  ret void, !dbg !35
}

; Function Attrs: inlinehint nounwind uwtable
define linkonce_odr void @_ZN3fooC2Ev(%struct.foo* %this) unnamed_addr #0 align 2 {
entry:
  %this.addr = alloca %struct.foo*, align 8
  store %struct.foo* %this, %struct.foo** %this.addr, align 8
<<<<<<< HEAD
  call void @llvm.dbg.declare(metadata !{%struct.foo** %this.addr}, metadata !36), !dbg !38
=======
  call void @llvm.dbg.declare(metadata %struct.foo** %this.addr, metadata !36, metadata !{!"0x102"}), !dbg !38
>>>>>>> 41cb3da2
  %this1 = load %struct.foo** %this.addr
  %b = getelementptr inbounds %struct.foo* %this1, i32 0, i32 0, !dbg !39
  call void @_ZN4baseC2Ev(%struct.base* %b) #2, !dbg !39
  ret void, !dbg !39
}

; Function Attrs: inlinehint uwtable
define linkonce_odr void @_ZN3fooD2Ev(%struct.foo* %this) unnamed_addr #1 align 2 {
entry:
  %this.addr = alloca %struct.foo*, align 8
  store %struct.foo* %this, %struct.foo** %this.addr, align 8
<<<<<<< HEAD
  call void @llvm.dbg.declare(metadata !{%struct.foo** %this.addr}, metadata !40), !dbg !41
=======
  call void @llvm.dbg.declare(metadata %struct.foo** %this.addr, metadata !40, metadata !{!"0x102"}), !dbg !41
>>>>>>> 41cb3da2
  %this1 = load %struct.foo** %this.addr
  %b = getelementptr inbounds %struct.foo* %this1, i32 0, i32 0, !dbg !42
  call void @_ZN4baseD1Ev(%struct.base* %b), !dbg !42
  ret void, !dbg !44
}

; Function Attrs: nounwind
declare i32 @__cxa_atexit(void (i8*)*, i8*, i8*) #2

; Function Attrs: nounwind readnone
declare void @llvm.dbg.declare(metadata, metadata) #3

declare void @_ZN4baseD1Ev(%struct.base*) #4

; Function Attrs: inlinehint nounwind uwtable
define linkonce_odr void @_ZN4baseC2Ev(%struct.base* %this) unnamed_addr #0 align 2 {
entry:
  %this.addr = alloca %struct.base*, align 8
  store %struct.base* %this, %struct.base** %this.addr, align 8
<<<<<<< HEAD
  call void @llvm.dbg.declare(metadata !{%struct.base** %this.addr}, metadata !45), !dbg !47
=======
  call void @llvm.dbg.declare(metadata %struct.base** %this.addr, metadata !45, metadata !{!"0x102"}), !dbg !47
>>>>>>> 41cb3da2
  %this1 = load %struct.base** %this.addr
  %0 = bitcast %struct.base* %this1 to i8***, !dbg !48
  store i8** getelementptr inbounds ([4 x i8*]* @_ZTV4base, i64 0, i64 2), i8*** %0, !dbg !48
  ret void, !dbg !48
}

define internal void @_GLOBAL__I_a() section ".text.startup" {
entry:
  call void @__cxx_global_var_init(), !dbg !49
  ret void, !dbg !49
}

attributes #0 = { inlinehint nounwind uwtable "less-precise-fpmad"="false" "no-frame-pointer-elim"="true" "no-frame-pointer-elim-non-leaf" "no-infs-fp-math"="false" "no-nans-fp-math"="false" "stack-protector-buffer-size"="8" "unsafe-fp-math"="false" "use-soft-float"="false" }
attributes #1 = { inlinehint uwtable "less-precise-fpmad"="false" "no-frame-pointer-elim"="true" "no-frame-pointer-elim-non-leaf" "no-infs-fp-math"="false" "no-nans-fp-math"="false" "stack-protector-buffer-size"="8" "unsafe-fp-math"="false" "use-soft-float"="false" }
attributes #2 = { nounwind }
attributes #3 = { nounwind readnone }
attributes #4 = { "less-precise-fpmad"="false" "no-frame-pointer-elim"="true" "no-frame-pointer-elim-non-leaf" "no-infs-fp-math"="false" "no-nans-fp-math"="false" "stack-protector-buffer-size"="8" "unsafe-fp-math"="false" "use-soft-float"="false" }

!llvm.dbg.cu = !{!0}
!llvm.module.flags = !{!32, !33}
!llvm.ident = !{!34}

<<<<<<< HEAD
!0 = metadata !{i32 786449, metadata !1, i32 4, metadata !"clang version 3.5.0 (trunk 203673) (llvm/trunk 203681)", i1 false, metadata !"", i32 0, metadata !2, metadata !3, metadata !8, metadata !30, metadata !2, metadata !"", i32 1} ; [ DW_TAG_compile_unit ] [/usr/local/google/home/echristo/foo.cc] [DW_LANG_C_plus_plus]
!1 = metadata !{metadata !"foo.cc", metadata !"/usr/local/google/home/echristo"}
!2 = metadata !{}
!3 = metadata !{metadata !4, metadata !7}
!4 = metadata !{i32 786451, metadata !1, null, metadata !"foo", i32 5, i64 64, i64 64, i32 0, i32 0, null, metadata !5, i32 0, null, null, metadata !"_ZTS3foo"} ; [ DW_TAG_structure_type ] [foo] [line 5, size 64, align 64, offset 0] [def] [from ]
!5 = metadata !{metadata !6}
!6 = metadata !{i32 786445, metadata !1, metadata !"_ZTS3foo", metadata !"b", i32 6, i64 64, i64 64, i64 0, i32 0, metadata !"_ZTS4base"} ; [ DW_TAG_member ] [b] [line 6, size 64, align 64, offset 0] [from _ZTS4base]
!7 = metadata !{i32 786451, metadata !1, null, metadata !"base", i32 1, i64 0, i64 0, i32 0, i32 4, null, null, i32 0, null, null, metadata !"_ZTS4base"} ; [ DW_TAG_structure_type ] [base] [line 1, size 0, align 0, offset 0] [decl] [from ]
!8 = metadata !{metadata !9, metadata !13, metadata !19, metadata !22, metadata !28}
!9 = metadata !{i32 786478, metadata !1, metadata !10, metadata !"__cxx_global_var_init", metadata !"__cxx_global_var_init", metadata !"", i32 9, metadata !11, i1 true, i1 true, i32 0, i32 0, null, i32 256, i1 false, void ()* @__cxx_global_var_init, null, null, metadata !2, i32 9} ; [ DW_TAG_subprogram ] [line 9] [local] [def] [__cxx_global_var_init]
!10 = metadata !{i32 786473, metadata !1}         ; [ DW_TAG_file_type ] [/usr/local/google/home/echristo/foo.cc]
!11 = metadata !{i32 786453, i32 0, null, metadata !"", i32 0, i64 0, i64 0, i64 0, i32 0, null, metadata !12, i32 0, null, null, null} ; [ DW_TAG_subroutine_type ] [line 0, size 0, align 0, offset 0] [from ]
!12 = metadata !{null}
!13 = metadata !{i32 786478, metadata !1, metadata !"_ZTS3foo", metadata !"~foo", metadata !"~foo", metadata !"_ZN3fooD2Ev", i32 5, metadata !14, i1 false, i1 true, i32 0, i32 0, null, i32 320, i1 false, void (%struct.foo*)* @_ZN3fooD2Ev, null, metadata !17, metadata !2, i32 5} ; [ DW_TAG_subprogram ] [line 5] [def] [~foo]
!14 = metadata !{i32 786453, i32 0, null, metadata !"", i32 0, i64 0, i64 0, i64 0, i32 0, null, metadata !15, i32 0, null, null, null} ; [ DW_TAG_subroutine_type ] [line 0, size 0, align 0, offset 0] [from ]
!15 = metadata !{null, metadata !16}
!16 = metadata !{i32 786447, null, null, metadata !"", i32 0, i64 64, i64 64, i64 0, i32 1088, metadata !"_ZTS3foo"} ; [ DW_TAG_pointer_type ] [line 0, size 64, align 64, offset 0] [artificial] [from _ZTS3foo]
!17 = metadata !{i32 786478, null, metadata !"_ZTS3foo", metadata !"~foo", metadata !"~foo", metadata !"", i32 0, metadata !14, i1 false, i1 false, i32 0, i32 0, null, i32 320, i1 false, null, null, i32 0, metadata !18, i32 0} ; [ DW_TAG_subprogram ] [line 0] [~foo]
!18 = metadata !{i32 786468}
!19 = metadata !{i32 786478, metadata !1, metadata !"_ZTS3foo", metadata !"foo", metadata !"foo", metadata !"_ZN3fooC2Ev", i32 5, metadata !14, i1 false, i1 true, i32 0, i32 0, null, i32 320, i1 false, void (%struct.foo*)* @_ZN3fooC2Ev, null, metadata !20, metadata !2, i32 5} ; [ DW_TAG_subprogram ] [line 5] [def] [foo]
!20 = metadata !{i32 786478, null, metadata !"_ZTS3foo", metadata !"foo", metadata !"foo", metadata !"", i32 0, metadata !14, i1 false, i1 false, i32 0, i32 0, null, i32 320, i1 false, null, null, i32 0, metadata !21, i32 0} ; [ DW_TAG_subprogram ] [line 0] [foo]
!21 = metadata !{i32 786468}
!22 = metadata !{i32 786478, metadata !1, metadata !"_ZTS4base", metadata !"base", metadata !"base", metadata !"_ZN4baseC2Ev", i32 1, metadata !23, i1 false, i1 true, i32 0, i32 0, null, i32 320, i1 false, void (%struct.base*)* @_ZN4baseC2Ev, null, metadata !26, metadata !2, i32 1} ; [ DW_TAG_subprogram ] [line 1] [def] [base]
!23 = metadata !{i32 786453, i32 0, null, metadata !"", i32 0, i64 0, i64 0, i64 0, i32 0, null, metadata !24, i32 0, null, null, null} ; [ DW_TAG_subroutine_type ] [line 0, size 0, align 0, offset 0] [from ]
!24 = metadata !{null, metadata !25}
!25 = metadata !{i32 786447, null, null, metadata !"", i32 0, i64 64, i64 64, i64 0, i32 1088, metadata !"_ZTS4base"} ; [ DW_TAG_pointer_type ] [line 0, size 64, align 64, offset 0] [artificial] [from _ZTS4base]
!26 = metadata !{i32 786478, null, metadata !"_ZTS4base", metadata !"base", metadata !"base", metadata !"", i32 0, metadata !23, i1 false, i1 false, i32 0, i32 0, null, i32 320, i1 false, null, null, i32 0, metadata !27, i32 0} ; [ DW_TAG_subprogram ] [line 0] [base]
!27 = metadata !{i32 786468}
!28 = metadata !{i32 786478, metadata !1, metadata !10, metadata !"", metadata !"", metadata !"_GLOBAL__I_a", i32 1, metadata !29, i1 true, i1 true, i32 0, i32 0, null, i32 64, i1 false, void ()* @_GLOBAL__I_a, null, null, metadata !2, i32 1} ; [ DW_TAG_subprogram ] [line 1] [local] [def]
!29 = metadata !{i32 786453, i32 0, null, metadata !"", i32 0, i64 0, i64 0, i64 0, i32 0, null, metadata !2, i32 0, null, null, null} ; [ DW_TAG_subroutine_type ] [line 0, size 0, align 0, offset 0] [from ]
!30 = metadata !{metadata !31}
!31 = metadata !{i32 786484, i32 0, null, metadata !"f", metadata !"f", metadata !"", metadata !10, i32 9, metadata !4, i32 0, i32 1, %struct.foo* @f, null} ; [ DW_TAG_variable ] [f] [line 9] [def]
!32 = metadata !{i32 2, metadata !"Dwarf Version", i32 4}
!33 = metadata !{i32 1, metadata !"Debug Info Version", i32 1}
!34 = metadata !{metadata !"clang version 3.5.0 (trunk 203673) (llvm/trunk 203681)"}
!35 = metadata !{i32 9, i32 0, metadata !9, null}
!36 = metadata !{i32 786689, metadata !19, metadata !"this", null, i32 16777216, metadata !37, i32 1088, i32 0} ; [ DW_TAG_arg_variable ] [this] [line 0]
!37 = metadata !{i32 786447, null, null, metadata !"", i32 0, i64 64, i64 64, i64 0, i32 0, metadata !"_ZTS3foo"} ; [ DW_TAG_pointer_type ] [line 0, size 64, align 64, offset 0] [from _ZTS3foo]
!38 = metadata !{i32 0, i32 0, metadata !19, null}
!39 = metadata !{i32 5, i32 0, metadata !19, null}
!40 = metadata !{i32 786689, metadata !13, metadata !"this", null, i32 16777216, metadata !37, i32 1088, i32 0} ; [ DW_TAG_arg_variable ] [this] [line 0]
!41 = metadata !{i32 0, i32 0, metadata !13, null}
!42 = metadata !{i32 5, i32 0, metadata !43, null}
!43 = metadata !{i32 786443, metadata !1, metadata !13, i32 5, i32 0, i32 0, i32 0} ; [ DW_TAG_lexical_block ] [/usr/local/google/home/echristo/foo.cc]
!44 = metadata !{i32 5, i32 0, metadata !13, null}
!45 = metadata !{i32 786689, metadata !22, metadata !"this", null, i32 16777216, metadata !46, i32 1088, i32 0} ; [ DW_TAG_arg_variable ] [this] [line 0]
!46 = metadata !{i32 786447, null, null, metadata !"", i32 0, i64 64, i64 64, i64 0, i32 0, metadata !"_ZTS4base"} ; [ DW_TAG_pointer_type ] [line 0, size 64, align 64, offset 0] [from _ZTS4base]
!47 = metadata !{i32 0, i32 0, metadata !22, null}
!48 = metadata !{i32 1, i32 0, metadata !22, null}
!49 = metadata !{i32 1, i32 0, metadata !28, null}
=======
!0 = !{!"0x11\004\00clang version 3.5.0 (trunk 203673) (llvm/trunk 203681)\000\00\000\00\001", !1, !2, !3, !8, !30, !2} ; [ DW_TAG_compile_unit ] [/usr/local/google/home/echristo/foo.cc] [DW_LANG_C_plus_plus]
!1 = !{!"foo.cc", !"/usr/local/google/home/echristo"}
!2 = !{}
!3 = !{!4, !7}
!4 = !{!"0x13\00foo\005\0064\0064\000\000\000", !1, null, null, !5, null, null, !"_ZTS3foo"} ; [ DW_TAG_structure_type ] [foo] [line 5, size 64, align 64, offset 0] [def] [from ]
!5 = !{!6}
!6 = !{!"0xd\00b\006\0064\0064\000\000", !1, !"_ZTS3foo", !"_ZTS4base"} ; [ DW_TAG_member ] [b] [line 6, size 64, align 64, offset 0] [from _ZTS4base]
!7 = !{!"0x13\00base\001\000\000\000\004\000", !1, null, null, null, null, null, !"_ZTS4base"} ; [ DW_TAG_structure_type ] [base] [line 1, size 0, align 0, offset 0] [decl] [from ]
!8 = !{!9, !13, !19, !22, !28}
!9 = !{!"0x2e\00__cxx_global_var_init\00__cxx_global_var_init\00\009\001\001\000\006\00256\000\009", !1, !10, !11, null, void ()* @__cxx_global_var_init, null, null, !2} ; [ DW_TAG_subprogram ] [line 9] [local] [def] [__cxx_global_var_init]
!10 = !{!"0x29", !1}         ; [ DW_TAG_file_type ] [/usr/local/google/home/echristo/foo.cc]
!11 = !{!"0x15\00\000\000\000\000\000\000", i32 0, null, null, !12, null, null, null} ; [ DW_TAG_subroutine_type ] [line 0, size 0, align 0, offset 0] [from ]
!12 = !{null}
!13 = !{!"0x2e\00~foo\00~foo\00_ZN3fooD2Ev\005\000\001\000\006\00320\000\005", !1, !"_ZTS3foo", !14, null, void (%struct.foo*)* @_ZN3fooD2Ev, null, !17, !2} ; [ DW_TAG_subprogram ] [line 5] [def] [~foo]
!14 = !{!"0x15\00\000\000\000\000\000\000", i32 0, null, null, !15, null, null, null} ; [ DW_TAG_subroutine_type ] [line 0, size 0, align 0, offset 0] [from ]
!15 = !{null, !16}
!16 = !{!"0xf\00\000\0064\0064\000\001088", null, null, !"_ZTS3foo"} ; [ DW_TAG_pointer_type ] [line 0, size 64, align 64, offset 0] [artificial] [from _ZTS3foo]
!17 = !{!"0x2e\00~foo\00~foo\00\000\000\000\000\006\00320\000\000", null, !"_ZTS3foo", !14, null, null, null, i32 0, !18} ; [ DW_TAG_subprogram ] [line 0] [~foo]
!18 = !{i32 786468}
!19 = !{!"0x2e\00foo\00foo\00_ZN3fooC2Ev\005\000\001\000\006\00320\000\005", !1, !"_ZTS3foo", !14, null, void (%struct.foo*)* @_ZN3fooC2Ev, null, !20, !2} ; [ DW_TAG_subprogram ] [line 5] [def] [foo]
!20 = !{!"0x2e\00foo\00foo\00\000\000\000\000\006\00320\000\000", null, !"_ZTS3foo", !14, null, null, null, i32 0, !21} ; [ DW_TAG_subprogram ] [line 0] [foo]
!21 = !{i32 786468}
!22 = !{!"0x2e\00base\00base\00_ZN4baseC2Ev\001\000\001\000\006\00320\000\001", !1, !"_ZTS4base", !23, null, void (%struct.base*)* @_ZN4baseC2Ev, null, !26, !2} ; [ DW_TAG_subprogram ] [line 1] [def] [base]
!23 = !{!"0x15\00\000\000\000\000\000\000", i32 0, null, null, !24, null, null, null} ; [ DW_TAG_subroutine_type ] [line 0, size 0, align 0, offset 0] [from ]
!24 = !{null, !25}
!25 = !{!"0xf\00\000\0064\0064\000\001088", null, null, !"_ZTS4base"} ; [ DW_TAG_pointer_type ] [line 0, size 64, align 64, offset 0] [artificial] [from _ZTS4base]
!26 = !{!"0x2e\00base\00base\00\000\000\000\000\006\00320\000\000", null, !"_ZTS4base", !23, null, null, null, i32 0, !27} ; [ DW_TAG_subprogram ] [line 0] [base]
!27 = !{i32 786468}
!28 = !{!"0x2e\00\00\00_GLOBAL__I_a\001\001\001\000\006\0064\000\001", !1, !10, !29, null, void ()* @_GLOBAL__I_a, null, null, !2} ; [ DW_TAG_subprogram ] [line 1] [local] [def]
!29 = !{!"0x15\00\000\000\000\000\000\000", i32 0, null, null, !2, null, null, null} ; [ DW_TAG_subroutine_type ] [line 0, size 0, align 0, offset 0] [from ]
!30 = !{!31}
!31 = !{!"0x34\00f\00f\00\009\000\001", null, !10, !4, %struct.foo* @f, null} ; [ DW_TAG_variable ] [f] [line 9] [def]
!32 = !{i32 2, !"Dwarf Version", i32 4}
!33 = !{i32 1, !"Debug Info Version", i32 2}
!34 = !{!"clang version 3.5.0 (trunk 203673) (llvm/trunk 203681)"}
!35 = !MDLocation(line: 9, scope: !9)
!36 = !{!"0x101\00this\0016777216\001088", !19, null, !37} ; [ DW_TAG_arg_variable ] [this] [line 0]
!37 = !{!"0xf\00\000\0064\0064\000\000", null, null, !"_ZTS3foo"} ; [ DW_TAG_pointer_type ] [line 0, size 64, align 64, offset 0] [from _ZTS3foo]
!38 = !MDLocation(line: 0, scope: !19)
!39 = !MDLocation(line: 5, scope: !19)
!40 = !{!"0x101\00this\0016777216\001088", !13, null, !37} ; [ DW_TAG_arg_variable ] [this] [line 0]
!41 = !MDLocation(line: 0, scope: !13)
!42 = !MDLocation(line: 5, scope: !43)
!43 = !{!"0xb\005\000\000", !1, !13} ; [ DW_TAG_lexical_block ] [/usr/local/google/home/echristo/foo.cc]
!44 = !MDLocation(line: 5, scope: !13)
!45 = !{!"0x101\00this\0016777216\001088", !22, null, !46} ; [ DW_TAG_arg_variable ] [this] [line 0]
!46 = !{!"0xf\00\000\0064\0064\000\000", null, null, !"_ZTS4base"} ; [ DW_TAG_pointer_type ] [line 0, size 64, align 64, offset 0] [from _ZTS4base]
!47 = !MDLocation(line: 0, scope: !22)
!48 = !MDLocation(line: 1, scope: !22)
!49 = !MDLocation(line: 1, scope: !28)
>>>>>>> 41cb3da2
<|MERGE_RESOLUTION|>--- conflicted
+++ resolved
@@ -37,11 +37,7 @@
 entry:
   %this.addr = alloca %struct.foo*, align 8
   store %struct.foo* %this, %struct.foo** %this.addr, align 8
-<<<<<<< HEAD
-  call void @llvm.dbg.declare(metadata !{%struct.foo** %this.addr}, metadata !36), !dbg !38
-=======
   call void @llvm.dbg.declare(metadata %struct.foo** %this.addr, metadata !36, metadata !{!"0x102"}), !dbg !38
->>>>>>> 41cb3da2
   %this1 = load %struct.foo** %this.addr
   %b = getelementptr inbounds %struct.foo* %this1, i32 0, i32 0, !dbg !39
   call void @_ZN4baseC2Ev(%struct.base* %b) #2, !dbg !39
@@ -53,11 +49,7 @@
 entry:
   %this.addr = alloca %struct.foo*, align 8
   store %struct.foo* %this, %struct.foo** %this.addr, align 8
-<<<<<<< HEAD
-  call void @llvm.dbg.declare(metadata !{%struct.foo** %this.addr}, metadata !40), !dbg !41
-=======
   call void @llvm.dbg.declare(metadata %struct.foo** %this.addr, metadata !40, metadata !{!"0x102"}), !dbg !41
->>>>>>> 41cb3da2
   %this1 = load %struct.foo** %this.addr
   %b = getelementptr inbounds %struct.foo* %this1, i32 0, i32 0, !dbg !42
   call void @_ZN4baseD1Ev(%struct.base* %b), !dbg !42
@@ -68,7 +60,7 @@
 declare i32 @__cxa_atexit(void (i8*)*, i8*, i8*) #2
 
 ; Function Attrs: nounwind readnone
-declare void @llvm.dbg.declare(metadata, metadata) #3
+declare void @llvm.dbg.declare(metadata, metadata, metadata) #3
 
 declare void @_ZN4baseD1Ev(%struct.base*) #4
 
@@ -77,11 +69,7 @@
 entry:
   %this.addr = alloca %struct.base*, align 8
   store %struct.base* %this, %struct.base** %this.addr, align 8
-<<<<<<< HEAD
-  call void @llvm.dbg.declare(metadata !{%struct.base** %this.addr}, metadata !45), !dbg !47
-=======
   call void @llvm.dbg.declare(metadata %struct.base** %this.addr, metadata !45, metadata !{!"0x102"}), !dbg !47
->>>>>>> 41cb3da2
   %this1 = load %struct.base** %this.addr
   %0 = bitcast %struct.base* %this1 to i8***, !dbg !48
   store i8** getelementptr inbounds ([4 x i8*]* @_ZTV4base, i64 0, i64 2), i8*** %0, !dbg !48
@@ -104,58 +92,6 @@
 !llvm.module.flags = !{!32, !33}
 !llvm.ident = !{!34}
 
-<<<<<<< HEAD
-!0 = metadata !{i32 786449, metadata !1, i32 4, metadata !"clang version 3.5.0 (trunk 203673) (llvm/trunk 203681)", i1 false, metadata !"", i32 0, metadata !2, metadata !3, metadata !8, metadata !30, metadata !2, metadata !"", i32 1} ; [ DW_TAG_compile_unit ] [/usr/local/google/home/echristo/foo.cc] [DW_LANG_C_plus_plus]
-!1 = metadata !{metadata !"foo.cc", metadata !"/usr/local/google/home/echristo"}
-!2 = metadata !{}
-!3 = metadata !{metadata !4, metadata !7}
-!4 = metadata !{i32 786451, metadata !1, null, metadata !"foo", i32 5, i64 64, i64 64, i32 0, i32 0, null, metadata !5, i32 0, null, null, metadata !"_ZTS3foo"} ; [ DW_TAG_structure_type ] [foo] [line 5, size 64, align 64, offset 0] [def] [from ]
-!5 = metadata !{metadata !6}
-!6 = metadata !{i32 786445, metadata !1, metadata !"_ZTS3foo", metadata !"b", i32 6, i64 64, i64 64, i64 0, i32 0, metadata !"_ZTS4base"} ; [ DW_TAG_member ] [b] [line 6, size 64, align 64, offset 0] [from _ZTS4base]
-!7 = metadata !{i32 786451, metadata !1, null, metadata !"base", i32 1, i64 0, i64 0, i32 0, i32 4, null, null, i32 0, null, null, metadata !"_ZTS4base"} ; [ DW_TAG_structure_type ] [base] [line 1, size 0, align 0, offset 0] [decl] [from ]
-!8 = metadata !{metadata !9, metadata !13, metadata !19, metadata !22, metadata !28}
-!9 = metadata !{i32 786478, metadata !1, metadata !10, metadata !"__cxx_global_var_init", metadata !"__cxx_global_var_init", metadata !"", i32 9, metadata !11, i1 true, i1 true, i32 0, i32 0, null, i32 256, i1 false, void ()* @__cxx_global_var_init, null, null, metadata !2, i32 9} ; [ DW_TAG_subprogram ] [line 9] [local] [def] [__cxx_global_var_init]
-!10 = metadata !{i32 786473, metadata !1}         ; [ DW_TAG_file_type ] [/usr/local/google/home/echristo/foo.cc]
-!11 = metadata !{i32 786453, i32 0, null, metadata !"", i32 0, i64 0, i64 0, i64 0, i32 0, null, metadata !12, i32 0, null, null, null} ; [ DW_TAG_subroutine_type ] [line 0, size 0, align 0, offset 0] [from ]
-!12 = metadata !{null}
-!13 = metadata !{i32 786478, metadata !1, metadata !"_ZTS3foo", metadata !"~foo", metadata !"~foo", metadata !"_ZN3fooD2Ev", i32 5, metadata !14, i1 false, i1 true, i32 0, i32 0, null, i32 320, i1 false, void (%struct.foo*)* @_ZN3fooD2Ev, null, metadata !17, metadata !2, i32 5} ; [ DW_TAG_subprogram ] [line 5] [def] [~foo]
-!14 = metadata !{i32 786453, i32 0, null, metadata !"", i32 0, i64 0, i64 0, i64 0, i32 0, null, metadata !15, i32 0, null, null, null} ; [ DW_TAG_subroutine_type ] [line 0, size 0, align 0, offset 0] [from ]
-!15 = metadata !{null, metadata !16}
-!16 = metadata !{i32 786447, null, null, metadata !"", i32 0, i64 64, i64 64, i64 0, i32 1088, metadata !"_ZTS3foo"} ; [ DW_TAG_pointer_type ] [line 0, size 64, align 64, offset 0] [artificial] [from _ZTS3foo]
-!17 = metadata !{i32 786478, null, metadata !"_ZTS3foo", metadata !"~foo", metadata !"~foo", metadata !"", i32 0, metadata !14, i1 false, i1 false, i32 0, i32 0, null, i32 320, i1 false, null, null, i32 0, metadata !18, i32 0} ; [ DW_TAG_subprogram ] [line 0] [~foo]
-!18 = metadata !{i32 786468}
-!19 = metadata !{i32 786478, metadata !1, metadata !"_ZTS3foo", metadata !"foo", metadata !"foo", metadata !"_ZN3fooC2Ev", i32 5, metadata !14, i1 false, i1 true, i32 0, i32 0, null, i32 320, i1 false, void (%struct.foo*)* @_ZN3fooC2Ev, null, metadata !20, metadata !2, i32 5} ; [ DW_TAG_subprogram ] [line 5] [def] [foo]
-!20 = metadata !{i32 786478, null, metadata !"_ZTS3foo", metadata !"foo", metadata !"foo", metadata !"", i32 0, metadata !14, i1 false, i1 false, i32 0, i32 0, null, i32 320, i1 false, null, null, i32 0, metadata !21, i32 0} ; [ DW_TAG_subprogram ] [line 0] [foo]
-!21 = metadata !{i32 786468}
-!22 = metadata !{i32 786478, metadata !1, metadata !"_ZTS4base", metadata !"base", metadata !"base", metadata !"_ZN4baseC2Ev", i32 1, metadata !23, i1 false, i1 true, i32 0, i32 0, null, i32 320, i1 false, void (%struct.base*)* @_ZN4baseC2Ev, null, metadata !26, metadata !2, i32 1} ; [ DW_TAG_subprogram ] [line 1] [def] [base]
-!23 = metadata !{i32 786453, i32 0, null, metadata !"", i32 0, i64 0, i64 0, i64 0, i32 0, null, metadata !24, i32 0, null, null, null} ; [ DW_TAG_subroutine_type ] [line 0, size 0, align 0, offset 0] [from ]
-!24 = metadata !{null, metadata !25}
-!25 = metadata !{i32 786447, null, null, metadata !"", i32 0, i64 64, i64 64, i64 0, i32 1088, metadata !"_ZTS4base"} ; [ DW_TAG_pointer_type ] [line 0, size 64, align 64, offset 0] [artificial] [from _ZTS4base]
-!26 = metadata !{i32 786478, null, metadata !"_ZTS4base", metadata !"base", metadata !"base", metadata !"", i32 0, metadata !23, i1 false, i1 false, i32 0, i32 0, null, i32 320, i1 false, null, null, i32 0, metadata !27, i32 0} ; [ DW_TAG_subprogram ] [line 0] [base]
-!27 = metadata !{i32 786468}
-!28 = metadata !{i32 786478, metadata !1, metadata !10, metadata !"", metadata !"", metadata !"_GLOBAL__I_a", i32 1, metadata !29, i1 true, i1 true, i32 0, i32 0, null, i32 64, i1 false, void ()* @_GLOBAL__I_a, null, null, metadata !2, i32 1} ; [ DW_TAG_subprogram ] [line 1] [local] [def]
-!29 = metadata !{i32 786453, i32 0, null, metadata !"", i32 0, i64 0, i64 0, i64 0, i32 0, null, metadata !2, i32 0, null, null, null} ; [ DW_TAG_subroutine_type ] [line 0, size 0, align 0, offset 0] [from ]
-!30 = metadata !{metadata !31}
-!31 = metadata !{i32 786484, i32 0, null, metadata !"f", metadata !"f", metadata !"", metadata !10, i32 9, metadata !4, i32 0, i32 1, %struct.foo* @f, null} ; [ DW_TAG_variable ] [f] [line 9] [def]
-!32 = metadata !{i32 2, metadata !"Dwarf Version", i32 4}
-!33 = metadata !{i32 1, metadata !"Debug Info Version", i32 1}
-!34 = metadata !{metadata !"clang version 3.5.0 (trunk 203673) (llvm/trunk 203681)"}
-!35 = metadata !{i32 9, i32 0, metadata !9, null}
-!36 = metadata !{i32 786689, metadata !19, metadata !"this", null, i32 16777216, metadata !37, i32 1088, i32 0} ; [ DW_TAG_arg_variable ] [this] [line 0]
-!37 = metadata !{i32 786447, null, null, metadata !"", i32 0, i64 64, i64 64, i64 0, i32 0, metadata !"_ZTS3foo"} ; [ DW_TAG_pointer_type ] [line 0, size 64, align 64, offset 0] [from _ZTS3foo]
-!38 = metadata !{i32 0, i32 0, metadata !19, null}
-!39 = metadata !{i32 5, i32 0, metadata !19, null}
-!40 = metadata !{i32 786689, metadata !13, metadata !"this", null, i32 16777216, metadata !37, i32 1088, i32 0} ; [ DW_TAG_arg_variable ] [this] [line 0]
-!41 = metadata !{i32 0, i32 0, metadata !13, null}
-!42 = metadata !{i32 5, i32 0, metadata !43, null}
-!43 = metadata !{i32 786443, metadata !1, metadata !13, i32 5, i32 0, i32 0, i32 0} ; [ DW_TAG_lexical_block ] [/usr/local/google/home/echristo/foo.cc]
-!44 = metadata !{i32 5, i32 0, metadata !13, null}
-!45 = metadata !{i32 786689, metadata !22, metadata !"this", null, i32 16777216, metadata !46, i32 1088, i32 0} ; [ DW_TAG_arg_variable ] [this] [line 0]
-!46 = metadata !{i32 786447, null, null, metadata !"", i32 0, i64 64, i64 64, i64 0, i32 0, metadata !"_ZTS4base"} ; [ DW_TAG_pointer_type ] [line 0, size 64, align 64, offset 0] [from _ZTS4base]
-!47 = metadata !{i32 0, i32 0, metadata !22, null}
-!48 = metadata !{i32 1, i32 0, metadata !22, null}
-!49 = metadata !{i32 1, i32 0, metadata !28, null}
-=======
 !0 = !{!"0x11\004\00clang version 3.5.0 (trunk 203673) (llvm/trunk 203681)\000\00\000\00\001", !1, !2, !3, !8, !30, !2} ; [ DW_TAG_compile_unit ] [/usr/local/google/home/echristo/foo.cc] [DW_LANG_C_plus_plus]
 !1 = !{!"foo.cc", !"/usr/local/google/home/echristo"}
 !2 = !{}
@@ -205,5 +141,4 @@
 !46 = !{!"0xf\00\000\0064\0064\000\000", null, null, !"_ZTS4base"} ; [ DW_TAG_pointer_type ] [line 0, size 64, align 64, offset 0] [from _ZTS4base]
 !47 = !MDLocation(line: 0, scope: !22)
 !48 = !MDLocation(line: 1, scope: !22)
-!49 = !MDLocation(line: 1, scope: !28)
->>>>>>> 41cb3da2
+!49 = !MDLocation(line: 1, scope: !28)