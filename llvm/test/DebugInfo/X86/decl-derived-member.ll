--- conflicted
+++ resolved
@@ -37,7 +37,7 @@
 entry:
   %this.addr = alloca %struct.foo*, align 8
   store %struct.foo* %this, %struct.foo** %this.addr, align 8
-  call void @llvm.dbg.declare(metadata !{%struct.foo** %this.addr}, metadata !36, metadata !{metadata !"0x102"}), !dbg !38
+  call void @llvm.dbg.declare(metadata %struct.foo** %this.addr, metadata !36, metadata !{!"0x102"}), !dbg !38
   %this1 = load %struct.foo** %this.addr
   %b = getelementptr inbounds %struct.foo* %this1, i32 0, i32 0, !dbg !39
   call void @_ZN4baseC2Ev(%struct.base* %b) #2, !dbg !39
@@ -49,7 +49,7 @@
 entry:
   %this.addr = alloca %struct.foo*, align 8
   store %struct.foo* %this, %struct.foo** %this.addr, align 8
-  call void @llvm.dbg.declare(metadata !{%struct.foo** %this.addr}, metadata !40, metadata !{metadata !"0x102"}), !dbg !41
+  call void @llvm.dbg.declare(metadata %struct.foo** %this.addr, metadata !40, metadata !{!"0x102"}), !dbg !41
   %this1 = load %struct.foo** %this.addr
   %b = getelementptr inbounds %struct.foo* %this1, i32 0, i32 0, !dbg !42
   call void @_ZN4baseD1Ev(%struct.base* %b), !dbg !42
@@ -69,7 +69,7 @@
 entry:
   %this.addr = alloca %struct.base*, align 8
   store %struct.base* %this, %struct.base** %this.addr, align 8
-  call void @llvm.dbg.declare(metadata !{%struct.base** %this.addr}, metadata !45, metadata !{metadata !"0x102"}), !dbg !47
+  call void @llvm.dbg.declare(metadata %struct.base** %this.addr, metadata !45, metadata !{!"0x102"}), !dbg !47
   %this1 = load %struct.base** %this.addr
   %0 = bitcast %struct.base* %this1 to i8***, !dbg !48
   store i8** getelementptr inbounds ([4 x i8*]* @_ZTV4base, i64 0, i64 2), i8*** %0, !dbg !48
@@ -92,58 +92,6 @@
 !llvm.module.flags = !{!32, !33}
 !llvm.ident = !{!34}
 
-<<<<<<< HEAD
-!0 = metadata !{metadata !"0x11\004\00clang version 3.5.0 (trunk 203673) (llvm/trunk 203681)\000\00\000\00\001", metadata !1, metadata !2, metadata !3, metadata !8, metadata !30, metadata !2} ; [ DW_TAG_compile_unit ] [/usr/local/google/home/echristo/foo.cc] [DW_LANG_C_plus_plus]
-!1 = metadata !{metadata !"foo.cc", metadata !"/usr/local/google/home/echristo"}
-!2 = metadata !{}
-!3 = metadata !{metadata !4, metadata !7}
-!4 = metadata !{metadata !"0x13\00foo\005\0064\0064\000\000\000", metadata !1, null, null, metadata !5, null, null, metadata !"_ZTS3foo"} ; [ DW_TAG_structure_type ] [foo] [line 5, size 64, align 64, offset 0] [def] [from ]
-!5 = metadata !{metadata !6}
-!6 = metadata !{metadata !"0xd\00b\006\0064\0064\000\000", metadata !1, metadata !"_ZTS3foo", metadata !"_ZTS4base"} ; [ DW_TAG_member ] [b] [line 6, size 64, align 64, offset 0] [from _ZTS4base]
-!7 = metadata !{metadata !"0x13\00base\001\000\000\000\004\000", metadata !1, null, null, null, null, null, metadata !"_ZTS4base"} ; [ DW_TAG_structure_type ] [base] [line 1, size 0, align 0, offset 0] [decl] [from ]
-!8 = metadata !{metadata !9, metadata !13, metadata !19, metadata !22, metadata !28}
-!9 = metadata !{metadata !"0x2e\00__cxx_global_var_init\00__cxx_global_var_init\00\009\001\001\000\006\00256\000\009", metadata !1, metadata !10, metadata !11, null, void ()* @__cxx_global_var_init, null, null, metadata !2} ; [ DW_TAG_subprogram ] [line 9] [local] [def] [__cxx_global_var_init]
-!10 = metadata !{metadata !"0x29", metadata !1}         ; [ DW_TAG_file_type ] [/usr/local/google/home/echristo/foo.cc]
-!11 = metadata !{metadata !"0x15\00\000\000\000\000\000\000", i32 0, null, null, metadata !12, null, null, null} ; [ DW_TAG_subroutine_type ] [line 0, size 0, align 0, offset 0] [from ]
-!12 = metadata !{null}
-!13 = metadata !{metadata !"0x2e\00~foo\00~foo\00_ZN3fooD2Ev\005\000\001\000\006\00320\000\005", metadata !1, metadata !"_ZTS3foo", metadata !14, null, void (%struct.foo*)* @_ZN3fooD2Ev, null, metadata !17, metadata !2} ; [ DW_TAG_subprogram ] [line 5] [def] [~foo]
-!14 = metadata !{metadata !"0x15\00\000\000\000\000\000\000", i32 0, null, null, metadata !15, null, null, null} ; [ DW_TAG_subroutine_type ] [line 0, size 0, align 0, offset 0] [from ]
-!15 = metadata !{null, metadata !16}
-!16 = metadata !{metadata !"0xf\00\000\0064\0064\000\001088", null, null, metadata !"_ZTS3foo"} ; [ DW_TAG_pointer_type ] [line 0, size 64, align 64, offset 0] [artificial] [from _ZTS3foo]
-!17 = metadata !{metadata !"0x2e\00~foo\00~foo\00\000\000\000\000\006\00320\000\000", null, metadata !"_ZTS3foo", metadata !14, null, null, null, i32 0, metadata !18} ; [ DW_TAG_subprogram ] [line 0] [~foo]
-!18 = metadata !{i32 786468}
-!19 = metadata !{metadata !"0x2e\00foo\00foo\00_ZN3fooC2Ev\005\000\001\000\006\00320\000\005", metadata !1, metadata !"_ZTS3foo", metadata !14, null, void (%struct.foo*)* @_ZN3fooC2Ev, null, metadata !20, metadata !2} ; [ DW_TAG_subprogram ] [line 5] [def] [foo]
-!20 = metadata !{metadata !"0x2e\00foo\00foo\00\000\000\000\000\006\00320\000\000", null, metadata !"_ZTS3foo", metadata !14, null, null, null, i32 0, metadata !21} ; [ DW_TAG_subprogram ] [line 0] [foo]
-!21 = metadata !{i32 786468}
-!22 = metadata !{metadata !"0x2e\00base\00base\00_ZN4baseC2Ev\001\000\001\000\006\00320\000\001", metadata !1, metadata !"_ZTS4base", metadata !23, null, void (%struct.base*)* @_ZN4baseC2Ev, null, metadata !26, metadata !2} ; [ DW_TAG_subprogram ] [line 1] [def] [base]
-!23 = metadata !{metadata !"0x15\00\000\000\000\000\000\000", i32 0, null, null, metadata !24, null, null, null} ; [ DW_TAG_subroutine_type ] [line 0, size 0, align 0, offset 0] [from ]
-!24 = metadata !{null, metadata !25}
-!25 = metadata !{metadata !"0xf\00\000\0064\0064\000\001088", null, null, metadata !"_ZTS4base"} ; [ DW_TAG_pointer_type ] [line 0, size 64, align 64, offset 0] [artificial] [from _ZTS4base]
-!26 = metadata !{metadata !"0x2e\00base\00base\00\000\000\000\000\006\00320\000\000", null, metadata !"_ZTS4base", metadata !23, null, null, null, i32 0, metadata !27} ; [ DW_TAG_subprogram ] [line 0] [base]
-!27 = metadata !{i32 786468}
-!28 = metadata !{metadata !"0x2e\00\00\00_GLOBAL__I_a\001\001\001\000\006\0064\000\001", metadata !1, metadata !10, metadata !29, null, void ()* @_GLOBAL__I_a, null, null, metadata !2} ; [ DW_TAG_subprogram ] [line 1] [local] [def]
-!29 = metadata !{metadata !"0x15\00\000\000\000\000\000\000", i32 0, null, null, metadata !2, null, null, null} ; [ DW_TAG_subroutine_type ] [line 0, size 0, align 0, offset 0] [from ]
-!30 = metadata !{metadata !31}
-!31 = metadata !{metadata !"0x34\00f\00f\00\009\000\001", null, metadata !10, metadata !4, %struct.foo* @f, null} ; [ DW_TAG_variable ] [f] [line 9] [def]
-!32 = metadata !{i32 2, metadata !"Dwarf Version", i32 4}
-!33 = metadata !{i32 1, metadata !"Debug Info Version", i32 2}
-!34 = metadata !{metadata !"clang version 3.5.0 (trunk 203673) (llvm/trunk 203681)"}
-!35 = metadata !{i32 9, i32 0, metadata !9, null}
-!36 = metadata !{metadata !"0x101\00this\0016777216\001088", metadata !19, null, metadata !37} ; [ DW_TAG_arg_variable ] [this] [line 0]
-!37 = metadata !{metadata !"0xf\00\000\0064\0064\000\000", null, null, metadata !"_ZTS3foo"} ; [ DW_TAG_pointer_type ] [line 0, size 64, align 64, offset 0] [from _ZTS3foo]
-!38 = metadata !{i32 0, i32 0, metadata !19, null}
-!39 = metadata !{i32 5, i32 0, metadata !19, null}
-!40 = metadata !{metadata !"0x101\00this\0016777216\001088", metadata !13, null, metadata !37} ; [ DW_TAG_arg_variable ] [this] [line 0]
-!41 = metadata !{i32 0, i32 0, metadata !13, null}
-!42 = metadata !{i32 5, i32 0, metadata !43, null}
-!43 = metadata !{metadata !"0xb\005\000\000", metadata !1, metadata !13} ; [ DW_TAG_lexical_block ] [/usr/local/google/home/echristo/foo.cc]
-!44 = metadata !{i32 5, i32 0, metadata !13, null}
-!45 = metadata !{metadata !"0x101\00this\0016777216\001088", metadata !22, null, metadata !46} ; [ DW_TAG_arg_variable ] [this] [line 0]
-!46 = metadata !{metadata !"0xf\00\000\0064\0064\000\000", null, null, metadata !"_ZTS4base"} ; [ DW_TAG_pointer_type ] [line 0, size 64, align 64, offset 0] [from _ZTS4base]
-!47 = metadata !{i32 0, i32 0, metadata !22, null}
-!48 = metadata !{i32 1, i32 0, metadata !22, null}
-!49 = metadata !{i32 1, i32 0, metadata !28, null}
-=======
 !0 = !{!"0x11\004\00clang version 3.5.0 (trunk 203673) (llvm/trunk 203681)\000\00\000\00\001", !1, !2, !3, !8, !30, !2} ; [ DW_TAG_compile_unit ] [/usr/local/google/home/echristo/foo.cc] [DW_LANG_C_plus_plus]
 !1 = !{!"foo.cc", !"/usr/local/google/home/echristo"}
 !2 = !{}
@@ -193,5 +141,4 @@
 !46 = !{!"0xf\00\000\0064\0064\000\000", null, null, !"_ZTS4base"} ; [ DW_TAG_pointer_type ] [line 0, size 64, align 64, offset 0] [from _ZTS4base]
 !47 = !MDLocation(line: 0, scope: !22)
 !48 = !MDLocation(line: 1, scope: !22)
-!49 = !MDLocation(line: 1, scope: !28)
->>>>>>> 7618b2b2
+!49 = !MDLocation(line: 1, scope: !28)