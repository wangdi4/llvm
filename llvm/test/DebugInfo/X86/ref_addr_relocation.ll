; RUN: llc -filetype=asm -O0 -mtriple=x86_64-linux-gnu < %s | FileCheck %s
; RUN: llc -filetype=obj -O0 %s -mtriple=x86_64-linux-gnu -o %t
; RUN: llvm-dwarfdump %t | FileCheck %s -check-prefix=CHECK-DWARF

; RUN: llc -filetype=obj %s -mtriple=x86_64-apple-darwin -o %t2
; RUN: llvm-dwarfdump %t2 | FileCheck %s -check-prefix=DARWIN-DWARF

; Testing case generated from:
; clang++ tu1.cpp tu2.cpp -g -emit-llvm -c
; llvm-link tu1.bc tu2.bc -o tu12.ll -S
; cat hdr.h
; struct foo {
; };
; cat tu1.cpp
; #include "hdr.h"
; foo f;
; cat tu2.cpp
; #include "hdr.h"
; foo g;

; Make sure we use relocation for ref_addr on non-darwin platforms.
; CHECK: DW_TAG_compile_unit
; CHECK: DW_TAG_variable
; CHECK: .long [[TYPE:.*]] # DW_AT_type
; CHECK: DW_TAG_structure_type
; CHECK: debug_info_end0
; CHECK: DW_TAG_compile_unit
; CHECK-NOT: DW_TAG_structure_type
; This variable's type is in the 1st CU.
; CHECK: DW_TAG_variable
; Make sure this is relocatable.
; CHECK: .quad .Lsection_info+[[TYPE]] # DW_AT_type
; CHECK-NOT: DW_TAG_structure_type
; CHECK: debug_info_end1

; CHECK-DWARF: DW_TAG_compile_unit
; CHECK-DWARF: 0x[[ADDR:.*]]: DW_TAG_structure_type
; CHECK-DWARF: DW_TAG_compile_unit
; CHECK-DWARF: DW_TAG_variable
; CHECK-DWARF: DW_AT_type [DW_FORM_ref_addr] {{.*}}[[ADDR]])

; DARWIN-DWARF: DW_TAG_compile_unit
; DARWIN-DWARF: 0x[[ADDR:.*]]: DW_TAG_structure_type
; DARWIN-DWARF: DW_TAG_compile_unit
; DARWIN-DWARF: DW_TAG_variable
; DARWIN-DWARF: DW_AT_type [DW_FORM_ref_addr] {{.*}}[[ADDR]])

%struct.foo = type { i8 }

@f = global %struct.foo zeroinitializer, align 1
@g = global %struct.foo zeroinitializer, align 1

!llvm.dbg.cu = !{!0, !9}
!llvm.module.flags = !{!14, !15}

<<<<<<< HEAD
!0 = metadata !{i32 786449, metadata !1, i32 4, metadata !"clang version 3.4 (trunk 191799)", i1 false, metadata !"", i32 0, metadata !2, metadata !3, metadata !2, metadata !6, metadata !2, metadata !""} ; [ DW_TAG_compile_unit ] [/Users/manmanren/test-Nov/type_unique_air/ref_addr/tu1.cpp] [DW_LANG_C_plus_plus]
!1 = metadata !{metadata !"tu1.cpp", metadata !"/Users/manmanren/test-Nov/type_unique_air/ref_addr"}
!2 = metadata !{}
!3 = metadata !{metadata !4}
!4 = metadata !{i32 786451, metadata !5, null, metadata !"foo", i32 1, i64 8, i64 8, i32 0, i32 0, null, metadata !2, i32 0, null, null, metadata !"_ZTS3foo"} ; [ DW_TAG_structure_type ] [foo] [line 1, size 8, align 8, offset 0] [def] [from ]
!5 = metadata !{metadata !"./hdr.h", metadata !"/Users/manmanren/test-Nov/type_unique_air/ref_addr"}
!6 = metadata !{metadata !7}
!7 = metadata !{i32 786484, i32 0, null, metadata !"f", metadata !"f", metadata !"", metadata !8, i32 2, metadata !4, i32 0, i32 1, %struct.foo* @f, null} ; [ DW_TAG_variable ] [f] [line 2] [def]
!8 = metadata !{i32 786473, metadata !1}          ; [ DW_TAG_file_type ] [/Users/manmanren/test-Nov/type_unique_air/ref_addr/tu1.cpp]
!9 = metadata !{i32 786449, metadata !10, i32 4, metadata !"clang version 3.4 (trunk 191799)", i1 false, metadata !"", i32 0, metadata !2, metadata !3, metadata !2, metadata !11, metadata !2, metadata !""} ; [ DW_TAG_compile_unit ] [/Users/manmanren/test-Nov/type_unique_air/ref_addr/tu2.cpp] [DW_LANG_C_plus_plus]
!10 = metadata !{metadata !"tu2.cpp", metadata !"/Users/manmanren/test-Nov/type_unique_air/ref_addr"}
!11 = metadata !{metadata !12}
!12 = metadata !{i32 786484, i32 0, null, metadata !"g", metadata !"g", metadata !"", metadata !13, i32 2, metadata !4, i32 0, i32 1, %struct.foo* @g, null} ; [ DW_TAG_variable ] [g] [line 2] [def]
!13 = metadata !{i32 786473, metadata !10}        ; [ DW_TAG_file_type ] [/Users/manmanren/test-Nov/type_unique_air/ref_addr/tu2.cpp]
!14 = metadata !{i32 2, metadata !"Dwarf Version", i32 2}
!15 = metadata !{i32 1, metadata !"Debug Info Version", i32 1}
=======
!0 = !{!"0x11\004\00clang version 3.4 (trunk 191799)\000\00\000\00\000", !1, !2, !3, !2, !6, !2} ; [ DW_TAG_compile_unit ] [/Users/manmanren/test-Nov/type_unique_air/ref_addr/tu1.cpp] [DW_LANG_C_plus_plus]
!1 = !{!"tu1.cpp", !"/Users/manmanren/test-Nov/type_unique_air/ref_addr"}
!2 = !{}
!3 = !{!4}
!4 = !{!"0x13\00foo\001\008\008\000\000\000", !5, null, null, !2, null, null, !"_ZTS3foo"} ; [ DW_TAG_structure_type ] [foo] [line 1, size 8, align 8, offset 0] [def] [from ]
!5 = !{!"./hdr.h", !"/Users/manmanren/test-Nov/type_unique_air/ref_addr"}
!6 = !{!7}
!7 = !{!"0x34\00f\00f\00\002\000\001", null, !8, !4, %struct.foo* @f, null} ; [ DW_TAG_variable ] [f] [line 2] [def]
!8 = !{!"0x29", !1}          ; [ DW_TAG_file_type ] [/Users/manmanren/test-Nov/type_unique_air/ref_addr/tu1.cpp]
!9 = !{!"0x11\004\00clang version 3.4 (trunk 191799)\000\00\000\00\000", !10, !2, !3, !2, !11, !2} ; [ DW_TAG_compile_unit ] [/Users/manmanren/test-Nov/type_unique_air/ref_addr/tu2.cpp] [DW_LANG_C_plus_plus]
!10 = !{!"tu2.cpp", !"/Users/manmanren/test-Nov/type_unique_air/ref_addr"}
!11 = !{!12}
!12 = !{!"0x34\00g\00g\00\002\000\001", null, !13, !4, %struct.foo* @g, null} ; [ DW_TAG_variable ] [g] [line 2] [def]
!13 = !{!"0x29", !10}        ; [ DW_TAG_file_type ] [/Users/manmanren/test-Nov/type_unique_air/ref_addr/tu2.cpp]
!14 = !{i32 2, !"Dwarf Version", i32 2}
!15 = !{i32 1, !"Debug Info Version", i32 2}
>>>>>>> 41cb3da2
<|MERGE_RESOLUTION|>--- conflicted
+++ resolved
@@ -23,7 +23,7 @@
 ; CHECK: DW_TAG_variable
 ; CHECK: .long [[TYPE:.*]] # DW_AT_type
 ; CHECK: DW_TAG_structure_type
-; CHECK: debug_info_end0
+; CHECK: debug_info_begin1
 ; CHECK: DW_TAG_compile_unit
 ; CHECK-NOT: DW_TAG_structure_type
 ; This variable's type is in the 1st CU.
@@ -31,7 +31,7 @@
 ; Make sure this is relocatable.
 ; CHECK: .quad .Lsection_info+[[TYPE]] # DW_AT_type
 ; CHECK-NOT: DW_TAG_structure_type
-; CHECK: debug_info_end1
+; CHECK: .section
 
 ; CHECK-DWARF: DW_TAG_compile_unit
 ; CHECK-DWARF: 0x[[ADDR:.*]]: DW_TAG_structure_type
@@ -53,24 +53,6 @@
 !llvm.dbg.cu = !{!0, !9}
 !llvm.module.flags = !{!14, !15}
 
-<<<<<<< HEAD
-!0 = metadata !{i32 786449, metadata !1, i32 4, metadata !"clang version 3.4 (trunk 191799)", i1 false, metadata !"", i32 0, metadata !2, metadata !3, metadata !2, metadata !6, metadata !2, metadata !""} ; [ DW_TAG_compile_unit ] [/Users/manmanren/test-Nov/type_unique_air/ref_addr/tu1.cpp] [DW_LANG_C_plus_plus]
-!1 = metadata !{metadata !"tu1.cpp", metadata !"/Users/manmanren/test-Nov/type_unique_air/ref_addr"}
-!2 = metadata !{}
-!3 = metadata !{metadata !4}
-!4 = metadata !{i32 786451, metadata !5, null, metadata !"foo", i32 1, i64 8, i64 8, i32 0, i32 0, null, metadata !2, i32 0, null, null, metadata !"_ZTS3foo"} ; [ DW_TAG_structure_type ] [foo] [line 1, size 8, align 8, offset 0] [def] [from ]
-!5 = metadata !{metadata !"./hdr.h", metadata !"/Users/manmanren/test-Nov/type_unique_air/ref_addr"}
-!6 = metadata !{metadata !7}
-!7 = metadata !{i32 786484, i32 0, null, metadata !"f", metadata !"f", metadata !"", metadata !8, i32 2, metadata !4, i32 0, i32 1, %struct.foo* @f, null} ; [ DW_TAG_variable ] [f] [line 2] [def]
-!8 = metadata !{i32 786473, metadata !1}          ; [ DW_TAG_file_type ] [/Users/manmanren/test-Nov/type_unique_air/ref_addr/tu1.cpp]
-!9 = metadata !{i32 786449, metadata !10, i32 4, metadata !"clang version 3.4 (trunk 191799)", i1 false, metadata !"", i32 0, metadata !2, metadata !3, metadata !2, metadata !11, metadata !2, metadata !""} ; [ DW_TAG_compile_unit ] [/Users/manmanren/test-Nov/type_unique_air/ref_addr/tu2.cpp] [DW_LANG_C_plus_plus]
-!10 = metadata !{metadata !"tu2.cpp", metadata !"/Users/manmanren/test-Nov/type_unique_air/ref_addr"}
-!11 = metadata !{metadata !12}
-!12 = metadata !{i32 786484, i32 0, null, metadata !"g", metadata !"g", metadata !"", metadata !13, i32 2, metadata !4, i32 0, i32 1, %struct.foo* @g, null} ; [ DW_TAG_variable ] [g] [line 2] [def]
-!13 = metadata !{i32 786473, metadata !10}        ; [ DW_TAG_file_type ] [/Users/manmanren/test-Nov/type_unique_air/ref_addr/tu2.cpp]
-!14 = metadata !{i32 2, metadata !"Dwarf Version", i32 2}
-!15 = metadata !{i32 1, metadata !"Debug Info Version", i32 1}
-=======
 !0 = !{!"0x11\004\00clang version 3.4 (trunk 191799)\000\00\000\00\000", !1, !2, !3, !2, !6, !2} ; [ DW_TAG_compile_unit ] [/Users/manmanren/test-Nov/type_unique_air/ref_addr/tu1.cpp] [DW_LANG_C_plus_plus]
 !1 = !{!"tu1.cpp", !"/Users/manmanren/test-Nov/type_unique_air/ref_addr"}
 !2 = !{}
@@ -86,5 +68,4 @@
 !12 = !{!"0x34\00g\00g\00\002\000\001", null, !13, !4, %struct.foo* @g, null} ; [ DW_TAG_variable ] [g] [line 2] [def]
 !13 = !{!"0x29", !10}        ; [ DW_TAG_file_type ] [/Users/manmanren/test-Nov/type_unique_air/ref_addr/tu2.cpp]
 !14 = !{i32 2, !"Dwarf Version", i32 2}
-!15 = !{i32 1, !"Debug Info Version", i32 2}
->>>>>>> 41cb3da2
+!15 = !{i32 1, !"Debug Info Version", i32 2}