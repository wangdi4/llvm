--- conflicted
+++ resolved
@@ -1,12 +1,11 @@
 ; REQUIRES: object-emission
 
-; RUN: llc -mtriple=x86_64-linux -O0 -filetype=obj < %s > %t
-; RUN: llvm-dwarfdump %t | FileCheck %s
+; RUN: llc -mtriple=x86_64-linux -O0 -filetype=obj < %s | llvm-dwarfdump -debug-dump=info - | FileCheck %s
 
 ; IR generated with `clang++ -g -emit-llvm -S` from the following code:
-; template<int x, int*, template<typename> class y, int ...z>  int func() { return 3; }
+; template<int x, int*, template<typename> class y, decltype(nullptr) n, int ...z>  int func() { return 3; }
 ; template<typename> struct y_impl { struct nested { }; };
-; int glbl = func<3, &glbl, y_impl, 1, 2>();
+; int glbl = func<3, &glbl, y_impl, nullptr, 1, 2>();
 ; y_impl<int>::nested n;
 
 ; CHECK: [[INT:0x[0-9a-f]*]]:{{ *}}DW_TAG_base_type
@@ -17,16 +16,11 @@
 ; CHECK-NOT: NULL
 ; CHECK: DW_TAG_template_type_parameter
 
-; CHECK: DW_AT_name{{.*}}"func<3, &glbl, y_impl, 1, 2>"
+; CHECK: DW_AT_name{{.*}}"func<3, &glbl, y_impl, nullptr, 1, 2>"
 ; CHECK-NOT: NULL
 ; CHECK: DW_TAG_template_value_parameter
 ; CHECK-NEXT: DW_AT_type{{.*}}=> {[[INT]]}
 ; CHECK-NEXT: DW_AT_name{{.*}}= "x"
-
-; This could be made shorter by encoding it as _sdata rather than data4, or
-; even as data1. DWARF strongly urges implementations to prefer 
-; _sdata/_udata rather than dataN
-
 ; CHECK-NEXT: DW_AT_const_value [DW_FORM_sdata]{{.*}}(3)
 
 ; CHECK: DW_TAG_template_value_parameter
@@ -43,6 +37,11 @@
 ; CHECK-NEXT: DW_AT_GNU_template_name{{.*}}= "y_impl"
 ; CHECK-NOT: NULL
 
+; CHECK: DW_TAG_template_value_parameter
+; CHECK-NEXT: DW_AT_type{{.*}}=> {[[NULLPTR:0x[0-9a-f]*]]}
+; CHECK-NEXT: DW_AT_name{{.*}}= "n"
+; CHECK-NEXT: DW_AT_const_value [DW_FORM_udata]{{.*}}(0)
+
 ; CHECK: DW_TAG_GNU_template_parameter_pack
 ; CHECK-NOT: NULL
 ; CHECK: DW_TAG_template_value_parameter
@@ -56,76 +55,37 @@
 ; CHECK: [[INTPTR]]:{{ *}}DW_TAG_pointer_type
 ; CHECK-NEXT: DW_AT_type{{.*}} => {[[INT]]}
 
+; CHECK: [[NULLPTR]]:{{ *}}DW_TAG_unspecified_type
+; CHECK-NEXT: DW_AT_name{{.*}}= "decltype(nullptr)"
+
 %"struct.y_impl<int>::nested" = type { i8 }
 
 @glbl = global i32 0, align 4
 @n = global %"struct.y_impl<int>::nested" zeroinitializer, align 1
-@llvm.global_ctors = appending global [1 x { i32, void ()* }] [{ i32, void ()* } { i32 65535, void ()* @_GLOBAL__I_a }]
+@llvm.global_ctors = appending global [1 x { i32, void ()*, i8* }] [{ i32, void ()*, i8* } { i32 65535, void ()* @_GLOBAL__sub_I_template.cpp, i8* null }]
 
 define internal void @__cxx_global_var_init() section ".text.startup" {
 entry:
-  %call = call i32 @_Z4funcILi3EXadL_Z4glblEE6y_implJLi1ELi2EEEiv(), !dbg !33
-  store i32 %call, i32* @glbl, align 4, !dbg !33
-  ret void, !dbg !33
+  %call = call i32 @_Z4funcILi3EXadL_Z4glblEE6y_implLDn0EJLi1ELi2EEEiv(), !dbg !36
+  store i32 %call, i32* @glbl, align 4, !dbg !36
+  ret void, !dbg !36
 }
 
 ; Function Attrs: nounwind uwtable
-define linkonce_odr i32 @_Z4funcILi3EXadL_Z4glblEE6y_implJLi1ELi2EEEiv() #0 {
+define linkonce_odr i32 @_Z4funcILi3EXadL_Z4glblEE6y_implLDn0EJLi1ELi2EEEiv() #0 {
 entry:
-  ret i32 3, !dbg !34
+  ret i32 3, !dbg !37
 }
 
-define internal void @_GLOBAL__I_a() section ".text.startup" {
+define internal void @_GLOBAL__sub_I_template.cpp() section ".text.startup" {
 entry:
-  call void @__cxx_global_var_init(), !dbg !35
-  ret void, !dbg !35
+  call void @__cxx_global_var_init(), !dbg !38
+  ret void
 }
 
 attributes #0 = { nounwind uwtable "less-precise-fpmad"="false" "no-frame-pointer-elim"="true" "no-frame-pointer-elim-non-leaf" "no-infs-fp-math"="false" "no-nans-fp-math"="false" "stack-protector-buffer-size"="8" "unsafe-fp-math"="false" "use-soft-float"="false" }
 
 !llvm.dbg.cu = !{!0}
-<<<<<<< HEAD
-!llvm.module.flags = !{!31, !36}
-!llvm.ident = !{!32}
-
-!0 = metadata !{metadata !"0x11\004\00clang version 3.4 (trunk 192849) (llvm/trunk 192850)\000\00\000\00\000", metadata !1, metadata !2, metadata !3, metadata !9, metadata !28, metadata !2} ; [ DW_TAG_compile_unit ] [/usr/local/google/home/echristo/tmp/bar.cpp] [DW_LANG_C_plus_plus]
-!1 = metadata !{metadata !"bar.cpp", metadata !"/usr/local/google/home/echristo/tmp"}
-!2 = metadata !{}
-!3 = metadata !{metadata !4, metadata !8}
-!4 = metadata !{metadata !"0x13\00y_impl<int>\002\008\008\000\000\000", metadata !1, null, null, metadata !2, null, metadata !5, metadata !"_ZTS6y_implIiE"} ; [ DW_TAG_structure_type ] [y_impl<int>] [line 2, size 8, align 8, offset 0] [def] [from ]
-!5 = metadata !{metadata !6}
-!6 = metadata !{metadata !"0x2f\00\000\000", null, metadata !7, null} ; [ DW_TAG_template_type_parameter ]
-!7 = metadata !{metadata !"0x24\00int\000\0032\0032\000\000\005", null, null} ; [ DW_TAG_base_type ] [int] [line 0, size 32, align 32, offset 0, enc DW_ATE_signed]
-!8 = metadata !{metadata !"0x13\00nested\002\008\008\000\000\000", metadata !1, metadata !"_ZTS6y_implIiE", null, metadata !2, null, null, metadata !"_ZTSN6y_implIiE6nestedE"} ; [ DW_TAG_structure_type ] [nested] [line 2, size 8, align 8, offset 0] [def] [from ]
-!9 = metadata !{metadata !10, metadata !14, metadata !26}
-!10 = metadata !{metadata !"0x2e\00__cxx_global_var_init\00__cxx_global_var_init\00\003\001\001\000\006\00256\000\003", metadata !1, metadata !11, metadata !12, null, void ()* @__cxx_global_var_init, null, null, metadata !2} ; [ DW_TAG_subprogram ] [line 3] [local] [def] [__cxx_global_var_init]
-!11 = metadata !{metadata !"0x29", metadata !1}         ; [ DW_TAG_file_type ] [/usr/local/google/home/echristo/tmp/bar.cpp]
-!12 = metadata !{metadata !"0x15\00\000\000\000\000\000\000", i32 0, null, null, metadata !13, null, null, null} ; [ DW_TAG_subroutine_type ] [line 0, size 0, align 0, offset 0] [from ]
-!13 = metadata !{null}
-!14 = metadata !{metadata !"0x2e\00func<3, &glbl, y_impl, 1, 2>\00func<3, &glbl, y_impl, 1, 2>\00_Z4funcILi3EXadL_Z4glblEE6y_implJLi1ELi2EEEiv\001\000\001\000\006\00256\000\001", metadata !1, metadata !11, metadata !15, null, i32 ()* @_Z4funcILi3EXadL_Z4glblEE6y_implJLi1ELi2EEEiv, metadata !17, null, metadata !2} ; [ DW_TAG_subprogram ] [line 1] [def] [func<3, &glbl, y_impl, 1, 2>]
-!15 = metadata !{metadata !"0x15\00\000\000\000\000\000\000", i32 0, null, null, metadata !16, null, null, null} ; [ DW_TAG_subroutine_type ] [line 0, size 0, align 0, offset 0] [from ]
-!16 = metadata !{metadata !7}
-!17 = metadata !{metadata !18, metadata !19, metadata !21, metadata !22}
-!18 = metadata !{metadata !"0x30\00x\000\000", null, metadata !7, i32 3, null} ; [ DW_TAG_template_value_parameter ]
-!19 = metadata !{metadata !"0x30\00\000\000", null, metadata !20, i32* @glbl, null} ; [ DW_TAG_template_value_parameter ]
-!20 = metadata !{metadata !"0xf\00\000\0064\0064\000\000", null, null, metadata !7} ; [ DW_TAG_pointer_type ] [line 0, size 64, align 64, offset 0] [from int]
-!21 = metadata !{metadata !"0x4106\00y\000\000", null, null, metadata !"y_impl", null} ; [ DW_TAG_GNU_template_template_param ]
-!22 = metadata !{metadata !"0x4107\00z\000\000", null, null, metadata !23, null} ; [ DW_TAG_GNU_template_parameter_pack ]
-!23 = metadata !{metadata !24, metadata !25}
-!24 = metadata !{metadata !"0x30\00\000\000", null, metadata !7, i32 1, null} ; [ DW_TAG_template_value_parameter ]
-!25 = metadata !{metadata !"0x30\00\000\000", null, metadata !7, i32 2, null} ; [ DW_TAG_template_value_parameter ]
-!26 = metadata !{metadata !"0x2e\00\00\00_GLOBAL__I_a\001\001\001\000\006\0064\000\001", metadata !1, metadata !11, metadata !27, null, void ()* @_GLOBAL__I_a, null, null, metadata !2} ; [ DW_TAG_subprogram ] [line 1] [local] [def]
-!27 = metadata !{metadata !"0x15\00\000\000\000\000\000\000", i32 0, null, null, metadata !2, null, null, null} ; [ DW_TAG_subroutine_type ] [line 0, size 0, align 0, offset 0] [from ]
-!28 = metadata !{metadata !29, metadata !30}
-!29 = metadata !{metadata !"0x34\00glbl\00glbl\00\003\000\001", null, metadata !11, metadata !7, i32* @glbl, null} ; [ DW_TAG_variable ] [glbl] [line 3] [def]
-!30 = metadata !{metadata !"0x34\00n\00n\00\004\000\001", null, metadata !11, metadata !8, %"struct.y_impl<int>::nested"* @n, null} ; [ DW_TAG_variable ] [n] [line 4] [def]
-!31 = metadata !{i32 2, metadata !"Dwarf Version", i32 4}
-!32 = metadata !{metadata !"clang version 3.4 (trunk 192849) (llvm/trunk 192850)"}
-!33 = metadata !{i32 3, i32 0, metadata !10, null}
-!34 = metadata !{i32 1, i32 0, metadata !14, null}
-!35 = metadata !{i32 1, i32 0, metadata !26, null}
-!36 = metadata !{i32 1, metadata !"Debug Info Version", i32 2}
-=======
 !llvm.module.flags = !{!33, !34}
 !llvm.ident = !{!35}
 
@@ -167,5 +127,4 @@
 !35 = !{!"clang version 3.6.0 (trunk 224394) (llvm/trunk 224384)"}
 !36 = !MDLocation(line: 3, column: 12, scope: !10)
 !37 = !MDLocation(line: 1, column: 96, scope: !14)
-!38 = !MDLocation(line: 0, scope: !28)
->>>>>>> 7618b2b2
+!38 = !MDLocation(line: 0, scope: !28)