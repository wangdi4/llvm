; RUN: llc -mtriple=x86_64-linux < %s | FileCheck %s

; CHECK: DW_AT_const_value
; CHECK-NEXT: 42

define i128 @__foo(i128 %a, i128 %b) nounwind {
entry:
<<<<<<< HEAD
  tail call void @llvm.dbg.value(metadata !0, i64 0, metadata !1), !dbg !11
=======
  tail call void @llvm.dbg.value(metadata i128 42 , i64 0, metadata !1, metadata !{!"0x102"}), !dbg !11
>>>>>>> 41cb3da2
  %add = add i128 %a, %b, !dbg !11
  ret i128 %add, !dbg !11
}

declare void @llvm.dbg.value(metadata, i64, metadata) nounwind readnone

!llvm.dbg.cu = !{!5}
!llvm.module.flags = !{!16}

<<<<<<< HEAD
!0 = metadata !{i128 42 }
!1 = metadata !{i32 786688, metadata !2, metadata !"MAX", metadata !4, i32 29, metadata !8, i32 0, null} ; [ DW_TAG_auto_variable ]
!2 = metadata !{i32 786443, metadata !13, metadata !3, i32 26, i32 0, i32 0} ; [ DW_TAG_lexical_block ]
!3 = metadata !{i32 786478, metadata !13, metadata !4, metadata !"__foo", metadata !"__foo", metadata !"__foo", i32 26, metadata !6, i1 false, i1 true, i32 0, i32 0, null, i1 false, i32 0, i128 (i128, i128)* @__foo, null, null, null, i32 26} ; [ DW_TAG_subprogram ]
!4 = metadata !{i32 786473, metadata !13} ; [ DW_TAG_file_type ]
!5 = metadata !{i32 786449, metadata !13, i32 1, metadata !"clang", i1 true, metadata !"", i32 0, metadata !15, metadata !15, metadata !12, null,  null, metadata !""} ; [ DW_TAG_compile_unit ]
!6 = metadata !{i32 786453, metadata !13, metadata !4, metadata !"", i32 0, i64 0, i64 0, i64 0, i32 0, null, metadata !7, i32 0, null, null, null} ; [ DW_TAG_subroutine_type ] [line 0, size 0, align 0, offset 0] [from ]
!7 = metadata !{metadata !8, metadata !8, metadata !8}
!8 = metadata !{i32 786454, metadata !14, metadata !4, metadata !"ti_int", i32 78, i64 0, i64 0, i64 0, i32 0, metadata !10} ; [ DW_TAG_typedef ]
!9 = metadata !{i32 786473, metadata !14} ; [ DW_TAG_file_type ]
!10 = metadata !{i32 786468, metadata !13, metadata !4, metadata !"", i32 0, i64 128, i64 128, i64 0, i32 0, i32 5} ; [ DW_TAG_base_type ]
!11 = metadata !{i32 29, i32 0, metadata !2, null}
!12 = metadata !{metadata !3}
!13 = metadata !{metadata !"foo.c", metadata !"/tmp"}
!14 = metadata !{metadata !"myint.h", metadata !"/tmp"}
!15 = metadata !{i32 0}
!16 = metadata !{i32 1, metadata !"Debug Info Version", i32 1}
=======
!0 = !{i128 42 }
!1 = !{!"0x100\00MAX\0029\000", !2, !4, !8} ; [ DW_TAG_auto_variable ]
!2 = !{!"0xb\0026\000\000", !13, !3} ; [ DW_TAG_lexical_block ]
!3 = !{!"0x2e\00__foo\00__foo\00__foo\0026\000\001\000\006\000\000\0026", !13, !4, !6, null, i128 (i128, i128)* @__foo, null, null, null} ; [ DW_TAG_subprogram ]
!4 = !{!"0x29", !13} ; [ DW_TAG_file_type ]
!5 = !{!"0x11\001\00clang\001\00\000\00\000", !13, !15, !15, !12, null,  null} ; [ DW_TAG_compile_unit ]
!6 = !{!"0x15\00\000\000\000\000\000\000", !13, !4, null, !7, null, null, null} ; [ DW_TAG_subroutine_type ] [line 0, size 0, align 0, offset 0] [from ]
!7 = !{!8, !8, !8}
!8 = !{!"0x16\00ti_int\0078\000\000\000\000", !14, !4, !10} ; [ DW_TAG_typedef ]
!9 = !{!"0x29", !14} ; [ DW_TAG_file_type ]
!10 = !{!"0x24\00\000\00128\00128\000\000\005", !13, !4} ; [ DW_TAG_base_type ]
!11 = !MDLocation(line: 29, scope: !2)
!12 = !{!3}
!13 = !{!"foo.c", !"/tmp"}
!14 = !{!"myint.h", !"/tmp"}
!15 = !{i32 0}
!16 = !{i32 1, !"Debug Info Version", i32 2}
>>>>>>> 41cb3da2
<|MERGE_RESOLUTION|>--- conflicted
+++ resolved
@@ -5,39 +5,16 @@
 
 define i128 @__foo(i128 %a, i128 %b) nounwind {
 entry:
-<<<<<<< HEAD
-  tail call void @llvm.dbg.value(metadata !0, i64 0, metadata !1), !dbg !11
-=======
   tail call void @llvm.dbg.value(metadata i128 42 , i64 0, metadata !1, metadata !{!"0x102"}), !dbg !11
->>>>>>> 41cb3da2
   %add = add i128 %a, %b, !dbg !11
   ret i128 %add, !dbg !11
 }
 
-declare void @llvm.dbg.value(metadata, i64, metadata) nounwind readnone
+declare void @llvm.dbg.value(metadata, i64, metadata, metadata) nounwind readnone
 
 !llvm.dbg.cu = !{!5}
 !llvm.module.flags = !{!16}
 
-<<<<<<< HEAD
-!0 = metadata !{i128 42 }
-!1 = metadata !{i32 786688, metadata !2, metadata !"MAX", metadata !4, i32 29, metadata !8, i32 0, null} ; [ DW_TAG_auto_variable ]
-!2 = metadata !{i32 786443, metadata !13, metadata !3, i32 26, i32 0, i32 0} ; [ DW_TAG_lexical_block ]
-!3 = metadata !{i32 786478, metadata !13, metadata !4, metadata !"__foo", metadata !"__foo", metadata !"__foo", i32 26, metadata !6, i1 false, i1 true, i32 0, i32 0, null, i1 false, i32 0, i128 (i128, i128)* @__foo, null, null, null, i32 26} ; [ DW_TAG_subprogram ]
-!4 = metadata !{i32 786473, metadata !13} ; [ DW_TAG_file_type ]
-!5 = metadata !{i32 786449, metadata !13, i32 1, metadata !"clang", i1 true, metadata !"", i32 0, metadata !15, metadata !15, metadata !12, null,  null, metadata !""} ; [ DW_TAG_compile_unit ]
-!6 = metadata !{i32 786453, metadata !13, metadata !4, metadata !"", i32 0, i64 0, i64 0, i64 0, i32 0, null, metadata !7, i32 0, null, null, null} ; [ DW_TAG_subroutine_type ] [line 0, size 0, align 0, offset 0] [from ]
-!7 = metadata !{metadata !8, metadata !8, metadata !8}
-!8 = metadata !{i32 786454, metadata !14, metadata !4, metadata !"ti_int", i32 78, i64 0, i64 0, i64 0, i32 0, metadata !10} ; [ DW_TAG_typedef ]
-!9 = metadata !{i32 786473, metadata !14} ; [ DW_TAG_file_type ]
-!10 = metadata !{i32 786468, metadata !13, metadata !4, metadata !"", i32 0, i64 128, i64 128, i64 0, i32 0, i32 5} ; [ DW_TAG_base_type ]
-!11 = metadata !{i32 29, i32 0, metadata !2, null}
-!12 = metadata !{metadata !3}
-!13 = metadata !{metadata !"foo.c", metadata !"/tmp"}
-!14 = metadata !{metadata !"myint.h", metadata !"/tmp"}
-!15 = metadata !{i32 0}
-!16 = metadata !{i32 1, metadata !"Debug Info Version", i32 1}
-=======
 !0 = !{i128 42 }
 !1 = !{!"0x100\00MAX\0029\000", !2, !4, !8} ; [ DW_TAG_auto_variable ]
 !2 = !{!"0xb\0026\000\000", !13, !3} ; [ DW_TAG_lexical_block ]
@@ -54,5 +31,4 @@
 !13 = !{!"foo.c", !"/tmp"}
 !14 = !{!"myint.h", !"/tmp"}
 !15 = !{i32 0}
-!16 = !{i32 1, !"Debug Info Version", i32 2}
->>>>>>> 41cb3da2
+!16 = !{i32 1, !"Debug Info Version", i32 2}