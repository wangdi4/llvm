; RUN: llc -mtriple=x86_64-apple-darwin12 -filetype=obj < %s \
; RUN:    | llvm-dwarfdump -debug-dump=info - | FileCheck %s
target datalayout = "e-p:64:64:64-i1:8:8-i8:8:8-i16:16:16-i32:32:32-i64:64:64-f32:32:32-f64:64:64-v64:64:64-v128:128:128-a0:0:64-s0:64:64-f80:128:128-n8:16:32:64"
target triple = "x86_64-apple-macosx10.6.7"
; Radar 9511391

; CHECK: DW_TAG_variable
; CHECK-NOT: DW_TAG
; CHECK:   DW_AT_const_value [DW_FORM_sdata]   (42)
; CHECK-NOT: DW_TAG
; CHECK:   DW_AT_name {{.*}} "i"

define i32 @foo() nounwind uwtable readnone optsize ssp {
entry:
<<<<<<< HEAD
  tail call void @llvm.dbg.value(metadata !8, i64 0, metadata !6), !dbg !9
=======
  tail call void @llvm.dbg.value(metadata i32 42, i64 0, metadata !6, metadata !{!"0x102"}), !dbg !9
>>>>>>> 41cb3da2
  ret i32 42, !dbg !10
}

declare void @llvm.dbg.value(metadata, i64, metadata) nounwind readnone

!llvm.dbg.cu = !{!0}
!llvm.module.flags = !{!15}

<<<<<<< HEAD
!0 = metadata !{i32 786449, metadata !13, i32 12, metadata !"clang version 3.0 (trunk 132191)", i1 true, metadata !"", i32 0, metadata !14, metadata !14, metadata !11, null,  null, null} ; [ DW_TAG_compile_unit ]
!1 = metadata !{i32 786478, metadata !13, metadata !2, metadata !"foo", metadata !"foo", metadata !"", i32 1, metadata !3, i1 false, i1 true, i32 0, i32 0, null, i32 0, i1 true, i32 ()* @foo, null, null, metadata !12, i32 0} ; [ DW_TAG_subprogram ] [line 1] [def] [scope 0] [foo]
!2 = metadata !{i32 786473, metadata !13} ; [ DW_TAG_file_type ]
!3 = metadata !{i32 786453, metadata !13, metadata !2, metadata !"", i32 0, i64 0, i64 0, i32 0, i32 0, null, metadata !4, i32 0, null, null, null} ; [ DW_TAG_subroutine_type ] [line 0, size 0, align 0, offset 0] [from ]
!4 = metadata !{metadata !5}
!5 = metadata !{i32 786468, null, metadata !0, metadata !"int", i32 0, i64 32, i64 32, i64 0, i32 0, i32 5} ; [ DW_TAG_base_type ]
!6 = metadata !{i32 786688, metadata !7, metadata !"i", metadata !2, i32 2, metadata !5, i32 0, null} ; [ DW_TAG_auto_variable ]
!7 = metadata !{i32 786443, metadata !13, metadata !1, i32 1, i32 11, i32 0} ; [ DW_TAG_lexical_block ]
!8 = metadata !{i32 42}
!9 = metadata !{i32 2, i32 12, metadata !7, null}
!10 = metadata !{i32 3, i32 2, metadata !7, null}
!11 = metadata !{metadata !1}
!12 = metadata !{metadata !6}
!13 = metadata !{metadata !"a.c", metadata !"/private/tmp"}
!14 = metadata !{i32 0}
!15 = metadata !{i32 1, metadata !"Debug Info Version", i32 1}
=======
!0 = !{!"0x11\0012\00clang version 3.0 (trunk 132191)\001\00\000\00\000", !13, !14, !14, !11, null,  null} ; [ DW_TAG_compile_unit ]
!1 = !{!"0x2e\00foo\00foo\00\001\000\001\000\006\000\001\000", !13, !2, !3, null, i32 ()* @foo, null, null, !12} ; [ DW_TAG_subprogram ] [line 1] [def] [scope 0] [foo]
!2 = !{!"0x29", !13} ; [ DW_TAG_file_type ]
!3 = !{!"0x15\00\000\000\000\000\000\000", !13, !2, null, !4, null, null, null} ; [ DW_TAG_subroutine_type ] [line 0, size 0, align 0, offset 0] [from ]
!4 = !{!5}
!5 = !{!"0x24\00int\000\0032\0032\000\000\005", null, !0} ; [ DW_TAG_base_type ]
!6 = !{!"0x100\00i\002\000", !7, !2, !5} ; [ DW_TAG_auto_variable ]
!7 = !{!"0xb\001\0011\000", !13, !1} ; [ DW_TAG_lexical_block ]
!8 = !{i32 42}
!9 = !MDLocation(line: 2, column: 12, scope: !7)
!10 = !MDLocation(line: 3, column: 2, scope: !7)
!11 = !{!1}
!12 = !{!6}
!13 = !{!"a.c", !"/private/tmp"}
!14 = !{i32 0}
!15 = !{i32 1, !"Debug Info Version", i32 2}
>>>>>>> 41cb3da2
<|MERGE_RESOLUTION|>--- conflicted
+++ resolved
@@ -12,37 +12,15 @@
 
 define i32 @foo() nounwind uwtable readnone optsize ssp {
 entry:
-<<<<<<< HEAD
-  tail call void @llvm.dbg.value(metadata !8, i64 0, metadata !6), !dbg !9
-=======
   tail call void @llvm.dbg.value(metadata i32 42, i64 0, metadata !6, metadata !{!"0x102"}), !dbg !9
->>>>>>> 41cb3da2
   ret i32 42, !dbg !10
 }
 
-declare void @llvm.dbg.value(metadata, i64, metadata) nounwind readnone
+declare void @llvm.dbg.value(metadata, i64, metadata, metadata) nounwind readnone
 
 !llvm.dbg.cu = !{!0}
 !llvm.module.flags = !{!15}
 
-<<<<<<< HEAD
-!0 = metadata !{i32 786449, metadata !13, i32 12, metadata !"clang version 3.0 (trunk 132191)", i1 true, metadata !"", i32 0, metadata !14, metadata !14, metadata !11, null,  null, null} ; [ DW_TAG_compile_unit ]
-!1 = metadata !{i32 786478, metadata !13, metadata !2, metadata !"foo", metadata !"foo", metadata !"", i32 1, metadata !3, i1 false, i1 true, i32 0, i32 0, null, i32 0, i1 true, i32 ()* @foo, null, null, metadata !12, i32 0} ; [ DW_TAG_subprogram ] [line 1] [def] [scope 0] [foo]
-!2 = metadata !{i32 786473, metadata !13} ; [ DW_TAG_file_type ]
-!3 = metadata !{i32 786453, metadata !13, metadata !2, metadata !"", i32 0, i64 0, i64 0, i32 0, i32 0, null, metadata !4, i32 0, null, null, null} ; [ DW_TAG_subroutine_type ] [line 0, size 0, align 0, offset 0] [from ]
-!4 = metadata !{metadata !5}
-!5 = metadata !{i32 786468, null, metadata !0, metadata !"int", i32 0, i64 32, i64 32, i64 0, i32 0, i32 5} ; [ DW_TAG_base_type ]
-!6 = metadata !{i32 786688, metadata !7, metadata !"i", metadata !2, i32 2, metadata !5, i32 0, null} ; [ DW_TAG_auto_variable ]
-!7 = metadata !{i32 786443, metadata !13, metadata !1, i32 1, i32 11, i32 0} ; [ DW_TAG_lexical_block ]
-!8 = metadata !{i32 42}
-!9 = metadata !{i32 2, i32 12, metadata !7, null}
-!10 = metadata !{i32 3, i32 2, metadata !7, null}
-!11 = metadata !{metadata !1}
-!12 = metadata !{metadata !6}
-!13 = metadata !{metadata !"a.c", metadata !"/private/tmp"}
-!14 = metadata !{i32 0}
-!15 = metadata !{i32 1, metadata !"Debug Info Version", i32 1}
-=======
 !0 = !{!"0x11\0012\00clang version 3.0 (trunk 132191)\001\00\000\00\000", !13, !14, !14, !11, null,  null} ; [ DW_TAG_compile_unit ]
 !1 = !{!"0x2e\00foo\00foo\00\001\000\001\000\006\000\001\000", !13, !2, !3, null, i32 ()* @foo, null, null, !12} ; [ DW_TAG_subprogram ] [line 1] [def] [scope 0] [foo]
 !2 = !{!"0x29", !13} ; [ DW_TAG_file_type ]
@@ -58,5 +36,4 @@
 !12 = !{!6}
 !13 = !{!"a.c", !"/private/tmp"}
 !14 = !{i32 0}
-!15 = !{i32 1, !"Debug Info Version", i32 2}
->>>>>>> 41cb3da2
+!15 = !{i32 1, !"Debug Info Version", i32 2}