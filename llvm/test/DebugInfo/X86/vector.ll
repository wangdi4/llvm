--- conflicted
+++ resolved
@@ -12,19 +12,6 @@
 !llvm.dbg.cu = !{!0}
 !llvm.module.flags = !{!13}
 
-<<<<<<< HEAD
-!0 = metadata !{i32 786449, metadata !12, i32 12, metadata !"clang version 3.3 (trunk 171825) (llvm/trunk 171822)", i1 false, metadata !"", i32 0, metadata !1, metadata !1, metadata !1, metadata !3,  metadata !1, metadata !""} ; [ DW_TAG_compile_unit ] [/Users/echristo/foo.c] [DW_LANG_C99]
-!1 = metadata !{}
-!3 = metadata !{metadata !5}
-!5 = metadata !{i32 786484, i32 0, null, metadata !"a", metadata !"a", metadata !"", metadata !6, i32 3, metadata !7, i32 0, i32 1, <4 x i32>* @a, null} ; [ DW_TAG_variable ] [a] [line 3] [def]
-!6 = metadata !{i32 786473, metadata !12} ; [ DW_TAG_file_type ]
-!7 = metadata !{i32 786454, metadata !12, null, metadata !"v4si", i32 1, i64 0, i64 0, i64 0, i32 0, metadata !8} ; [ DW_TAG_typedef ] [v4si] [line 1, size 0, align 0, offset 0] [from ]
-!8 = metadata !{i32 786433, null, null, metadata !"", i32 0, i64 128, i64 128, i32 0, i32 2048, metadata !9, metadata !10, i32 0, null, null, null} ; [ DW_TAG_array_type ] [line 0, size 128, align 128, offset 0] [vector] [from int]
-!9 = metadata !{i32 786468, null, null, metadata !"int", i32 0, i64 32, i64 32, i64 0, i32 0, i32 5} ; [ DW_TAG_base_type ] [int] [line 0, size 32, align 32, offset 0, enc DW_ATE_signed]
-!10 = metadata !{metadata !11}
-!11 = metadata !{i32 786465, i64 0, i64 4}        ; [ DW_TAG_subrange_type ] [0, 3]
-!12 = metadata !{metadata !"foo.c", metadata !"/Users/echristo"}
-=======
 !0 = !{!"0x11\0012\00clang version 3.3 (trunk 171825) (llvm/trunk 171822)\000\00\000\00\000", !12, !1, !1, !1, !3,  !1} ; [ DW_TAG_compile_unit ] [/Users/echristo/foo.c] [DW_LANG_C99]
 !1 = !{}
 !3 = !{!5}
@@ -36,13 +23,8 @@
 !10 = !{!11}
 !11 = !{!"0x21\000\004"}        ; [ DW_TAG_subrange_type ] [0, 3]
 !12 = !{!"foo.c", !"/Users/echristo"}
->>>>>>> 41cb3da2
 
 ; Check that we get an array type with a vector attribute.
 ; CHECK: DW_TAG_array_type
 ; CHECK-NEXT: DW_AT_GNU_vector
-<<<<<<< HEAD
-!13 = metadata !{i32 1, metadata !"Debug Info Version", i32 1}
-=======
-!13 = !{i32 1, !"Debug Info Version", i32 2}
->>>>>>> 41cb3da2
+!13 = !{i32 1, !"Debug Info Version", i32 2}