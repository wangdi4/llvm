; RUN: llc -O0 -fast-isel=false < %s | FileCheck %s
target datalayout = "e-p:64:64:64-i1:8:8-i8:8:8-i16:16:16-i32:32:32-i64:64:64-f32:32:32-f64:64:64-v64:64:64-v128:128:128-a0:0:64-s0:64:64-f80:128:128-n8:16:32:64"
target triple = "x86_64-apple-macosx10.6.7"
;Radar 9321650

;CHECK: ##DEBUG_VALUE: my_a 

%class.A = type { i32, i32, i32, i32 }

define void @_Z3fooi(%class.A* sret %agg.result, i32 %i) ssp {
entry:
  %i.addr = alloca i32, align 4
  %j = alloca i32, align 4
  %nrvo = alloca i1
  %cleanup.dest.slot = alloca i32
  store i32 %i, i32* %i.addr, align 4
  call void @llvm.dbg.declare(metadata !{i32* %i.addr}, metadata !26, metadata !{metadata !"0x102"}), !dbg !27
  call void @llvm.dbg.declare(metadata !{i32* %j}, metadata !28, metadata !{metadata !"0x102"}), !dbg !30
  store i32 0, i32* %j, align 4, !dbg !31
  %tmp = load i32* %i.addr, align 4, !dbg !32
  %cmp = icmp eq i32 %tmp, 42, !dbg !32
  br i1 %cmp, label %if.then, label %if.end, !dbg !32

if.then:                                          ; preds = %entry
  %tmp1 = load i32* %i.addr, align 4, !dbg !33
  %add = add nsw i32 %tmp1, 1, !dbg !33
  store i32 %add, i32* %j, align 4, !dbg !33
  br label %if.end, !dbg !35

if.end:                                           ; preds = %if.then, %entry
  store i1 false, i1* %nrvo, !dbg !36
  call void @llvm.dbg.declare(metadata !{%class.A* %agg.result}, metadata !37, metadata !{metadata !"0x102"}), !dbg !39
  %tmp2 = load i32* %j, align 4, !dbg !40
  %x = getelementptr inbounds %class.A* %agg.result, i32 0, i32 0, !dbg !40
  store i32 %tmp2, i32* %x, align 4, !dbg !40
  store i1 true, i1* %nrvo, !dbg !41
  store i32 1, i32* %cleanup.dest.slot
  %nrvo.val = load i1* %nrvo, !dbg !42
  br i1 %nrvo.val, label %nrvo.skipdtor, label %nrvo.unused, !dbg !42

nrvo.unused:                                      ; preds = %if.end
  call void @_ZN1AD1Ev(%class.A* %agg.result), !dbg !42
  br label %nrvo.skipdtor, !dbg !42

nrvo.skipdtor:                                    ; preds = %nrvo.unused, %if.end
  ret void, !dbg !42
}

declare void @llvm.dbg.declare(metadata, metadata, metadata) nounwind readnone

define linkonce_odr void @_ZN1AD1Ev(%class.A* %this) unnamed_addr ssp align 2 {
entry:
  %this.addr = alloca %class.A*, align 8
  store %class.A* %this, %class.A** %this.addr, align 8
  call void @llvm.dbg.declare(metadata !{%class.A** %this.addr}, metadata !43, metadata !{metadata !"0x102"}), !dbg !44
  %this1 = load %class.A** %this.addr
  call void @_ZN1AD2Ev(%class.A* %this1)
  ret void, !dbg !45
}

define linkonce_odr void @_ZN1AD2Ev(%class.A* %this) unnamed_addr nounwind ssp align 2 {
entry:
  %this.addr = alloca %class.A*, align 8
  store %class.A* %this, %class.A** %this.addr, align 8
  call void @llvm.dbg.declare(metadata !{%class.A** %this.addr}, metadata !46, metadata !{metadata !"0x102"}), !dbg !47
  %this1 = load %class.A** %this.addr
  %x = getelementptr inbounds %class.A* %this1, i32 0, i32 0, !dbg !48
  store i32 1, i32* %x, align 4, !dbg !48
  ret void, !dbg !48
}

!llvm.dbg.cu = !{!2}
!llvm.module.flags = !{!52}

<<<<<<< HEAD
!0 = metadata !{metadata !"0x2e\00~A\00~A\00\002\000\000\000\006\00256\000\000", metadata !51, metadata !1, metadata !11, null, null, null, null, null} ; [ DW_TAG_subprogram ]
!1 = metadata !{metadata !"0x2\00A\002\00128\0032\000\000\000", metadata !51, metadata !2, null, metadata !4, null, null, null} ; [ DW_TAG_class_type ] [A] [line 2, size 128, align 32, offset 0] [def] [from ]
!2 = metadata !{metadata !"0x11\004\00clang version 3.0 (trunk 130127)\000\00\000\00\001", metadata !51, metadata !24, metadata !24, metadata !50, null, null} ; [ DW_TAG_compile_unit ]
!3 = metadata !{metadata !"0x29", metadata !51} ; [ DW_TAG_file_type ]
!4 = metadata !{metadata !5, metadata !7, metadata !8, metadata !9, metadata !0, metadata !10, metadata !14}
!5 = metadata !{metadata !"0xd\00x\002\0032\0032\000\000", metadata !51, metadata !3, metadata !6} ; [ DW_TAG_member ]
!6 = metadata !{metadata !"0x24\00int\000\0032\0032\000\000\005", null, metadata !2} ; [ DW_TAG_base_type ]
!7 = metadata !{metadata !"0xd\00y\002\0032\0032\0032\000", metadata !51, metadata !3, metadata !6} ; [ DW_TAG_member ]
!8 = metadata !{metadata !"0xd\00z\002\0032\0032\0064\000", metadata !51, metadata !3, metadata !6} ; [ DW_TAG_member ]
!9 = metadata !{metadata !"0xd\00o\002\0032\0032\0096\000", metadata !51, metadata !3, metadata !6} ; [ DW_TAG_member ]
!10 = metadata !{metadata !"0x2e\00A\00A\00\002\000\000\000\006\00320\000\000", metadata !51, metadata !1, metadata !11, null, null, null, null, null} ; [ DW_TAG_subprogram ]
!11 = metadata !{metadata !"0x15\00\000\000\000\000\000\000", metadata !51, metadata !3, null, metadata !12, null, null, null} ; [ DW_TAG_subroutine_type ] [line 0, size 0, align 0, offset 0] [from ]
!12 = metadata !{null, metadata !13}
!13 = metadata !{metadata !"0xf\00\000\0064\0064\000\0064", metadata !2, null, metadata !1} ; [ DW_TAG_pointer_type ]
!14 = metadata !{metadata !"0x2e\00A\00A\00\002\000\000\000\006\00320\000\000", metadata !51, metadata !1, metadata !15, null, null, null, null, null} ; [ DW_TAG_subprogram ]
!15 = metadata !{metadata !"0x15\00\000\000\000\000\000\000", metadata !51, metadata !3, null, metadata !16, null, null, null} ; [ DW_TAG_subroutine_type ] [line 0, size 0, align 0, offset 0] [from ]
!16 = metadata !{null, metadata !13, metadata !17}
!17 = metadata !{metadata !"0x10\00\000\000\000\000\000", null, metadata !2, metadata !18} ; [ DW_TAG_reference_type ]
!18 = metadata !{metadata !"0x26\00\000\000\000\000\000", metadata !2, null, metadata !1} ; [ DW_TAG_const_type ]
!19 = metadata !{metadata !"0x2e\00foo\00foo\00_Z3fooi\004\000\001\000\006\00256\000\000", metadata !51, metadata !3, metadata !20, null, void (%class.A*, i32)* @_Z3fooi, null, null, null} ; [ DW_TAG_subprogram ] [line 4] [def] [scope 0] [foo]
!20 = metadata !{metadata !"0x15\00\000\000\000\000\000\000", metadata !51, metadata !3, null, metadata !21, null, null, null} ; [ DW_TAG_subroutine_type ] [line 0, size 0, align 0, offset 0] [from ]
!21 = metadata !{metadata !1}
!22 = metadata !{metadata !"0x2e\00~A\00~A\00_ZN1AD1Ev\002\000\001\000\006\00256\000\000", metadata !51, metadata !3, metadata !23, null, void (%class.A*)* @_ZN1AD1Ev, null, null, null} ; [ DW_TAG_subprogram ] [line 2] [def] [scope 0] [~A]
!23 = metadata !{metadata !"0x15\00\000\000\000\000\000\000", metadata !51, metadata !3, null, metadata !24, null, null, null} ; [ DW_TAG_subroutine_type ] [line 0, size 0, align 0, offset 0] [from ]
!24 = metadata !{null}
!25 = metadata !{metadata !"0x2e\00~A\00~A\00_ZN1AD2Ev\002\000\001\000\006\00256\000\000", metadata !51, metadata !3, metadata !23, null, void (%class.A*)* @_ZN1AD2Ev, null, null, null} ; [ DW_TAG_subprogram ] [line 2] [def] [scope 0] [~A]
!26 = metadata !{metadata !"0x101\00i\0016777220\000", metadata !19, metadata !3, metadata !6} ; [ DW_TAG_arg_variable ]
!27 = metadata !{i32 4, i32 11, metadata !19, null}
!28 = metadata !{metadata !"0x100\00j\005\000", metadata !29, metadata !3, metadata !6} ; [ DW_TAG_auto_variable ]
!29 = metadata !{metadata !"0xb\004\0014\000", metadata !51, metadata !19} ; [ DW_TAG_lexical_block ]
!30 = metadata !{i32 5, i32 7, metadata !29, null}
!31 = metadata !{i32 5, i32 12, metadata !29, null}
!32 = metadata !{i32 6, i32 3, metadata !29, null}
!33 = metadata !{i32 7, i32 5, metadata !34, null}
!34 = metadata !{metadata !"0xb\006\0016\001", metadata !51, metadata !29} ; [ DW_TAG_lexical_block ]
!35 = metadata !{i32 8, i32 3, metadata !34, null}
!36 = metadata !{i32 9, i32 9, metadata !29, null}
!37 = metadata !{metadata !"0x100\00my_a\009\000", metadata !29, metadata !3, metadata !38} ; [ DW_TAG_auto_variable ]
!38 = metadata !{metadata !"0x10\00\000\000\000\000\000", metadata !2, null, metadata !1} ; [ DW_TAG_reference_type ]
!39 = metadata !{i32 9, i32 5, metadata !29, null}
!40 = metadata !{i32 10, i32 3, metadata !29, null}
!41 = metadata !{i32 11, i32 3, metadata !29, null}
!42 = metadata !{i32 12, i32 1, metadata !29, null}
!43 = metadata !{metadata !"0x101\00this\0016777218\0064", metadata !22, metadata !3, metadata !13} ; [ DW_TAG_arg_variable ]
!44 = metadata !{i32 2, i32 47, metadata !22, null}
!45 = metadata !{i32 2, i32 61, metadata !22, null}
!46 = metadata !{metadata !"0x101\00this\0016777218\0064", metadata !25, metadata !3, metadata !13} ; [ DW_TAG_arg_variable ]
!47 = metadata !{i32 2, i32 47, metadata !25, null}
!48 = metadata !{i32 2, i32 54, metadata !49, null}
!49 = metadata !{metadata !"0xb\002\0052\002", metadata !51, metadata !25} ; [ DW_TAG_lexical_block ]
!50 = metadata !{metadata !19, metadata !22, metadata !25}
!51 = metadata !{metadata !"a.cc", metadata !"/private/tmp"}
!52 = metadata !{i32 1, metadata !"Debug Info Version", i32 2}
=======
!0 = !{!"0x2e\00~A\00~A\00\002\000\000\000\006\00256\000\000", !51, !1, !11, null, null, null, null, null} ; [ DW_TAG_subprogram ]
!1 = !{!"0x2\00A\002\00128\0032\000\000\000", !51, !2, null, !4, null, null, null} ; [ DW_TAG_class_type ] [A] [line 2, size 128, align 32, offset 0] [def] [from ]
!2 = !{!"0x11\004\00clang version 3.0 (trunk 130127)\000\00\000\00\001", !51, !24, !24, !50, null, null} ; [ DW_TAG_compile_unit ]
!3 = !{!"0x29", !51} ; [ DW_TAG_file_type ]
!4 = !{!5, !7, !8, !9, !0, !10, !14}
!5 = !{!"0xd\00x\002\0032\0032\000\000", !51, !3, !6} ; [ DW_TAG_member ]
!6 = !{!"0x24\00int\000\0032\0032\000\000\005", null, !2} ; [ DW_TAG_base_type ]
!7 = !{!"0xd\00y\002\0032\0032\0032\000", !51, !3, !6} ; [ DW_TAG_member ]
!8 = !{!"0xd\00z\002\0032\0032\0064\000", !51, !3, !6} ; [ DW_TAG_member ]
!9 = !{!"0xd\00o\002\0032\0032\0096\000", !51, !3, !6} ; [ DW_TAG_member ]
!10 = !{!"0x2e\00A\00A\00\002\000\000\000\006\00320\000\000", !51, !1, !11, null, null, null, null, null} ; [ DW_TAG_subprogram ]
!11 = !{!"0x15\00\000\000\000\000\000\000", !51, !3, null, !12, null, null, null} ; [ DW_TAG_subroutine_type ] [line 0, size 0, align 0, offset 0] [from ]
!12 = !{null, !13}
!13 = !{!"0xf\00\000\0064\0064\000\0064", !2, null, !1} ; [ DW_TAG_pointer_type ]
!14 = !{!"0x2e\00A\00A\00\002\000\000\000\006\00320\000\000", !51, !1, !15, null, null, null, null, null} ; [ DW_TAG_subprogram ]
!15 = !{!"0x15\00\000\000\000\000\000\000", !51, !3, null, !16, null, null, null} ; [ DW_TAG_subroutine_type ] [line 0, size 0, align 0, offset 0] [from ]
!16 = !{null, !13, !17}
!17 = !{!"0x10\00\000\000\000\000\000", null, !2, !18} ; [ DW_TAG_reference_type ]
!18 = !{!"0x26\00\000\000\000\000\000", !2, null, !1} ; [ DW_TAG_const_type ]
!19 = !{!"0x2e\00foo\00foo\00_Z3fooi\004\000\001\000\006\00256\000\000", !51, !3, !20, null, void (%class.A*, i32)* @_Z3fooi, null, null, null} ; [ DW_TAG_subprogram ] [line 4] [def] [scope 0] [foo]
!20 = !{!"0x15\00\000\000\000\000\000\000", !51, !3, null, !21, null, null, null} ; [ DW_TAG_subroutine_type ] [line 0, size 0, align 0, offset 0] [from ]
!21 = !{!1}
!22 = !{!"0x2e\00~A\00~A\00_ZN1AD1Ev\002\000\001\000\006\00256\000\000", !51, !3, !23, null, void (%class.A*)* @_ZN1AD1Ev, null, null, null} ; [ DW_TAG_subprogram ] [line 2] [def] [scope 0] [~A]
!23 = !{!"0x15\00\000\000\000\000\000\000", !51, !3, null, !24, null, null, null} ; [ DW_TAG_subroutine_type ] [line 0, size 0, align 0, offset 0] [from ]
!24 = !{null}
!25 = !{!"0x2e\00~A\00~A\00_ZN1AD2Ev\002\000\001\000\006\00256\000\000", !51, !3, !23, null, void (%class.A*)* @_ZN1AD2Ev, null, null, null} ; [ DW_TAG_subprogram ] [line 2] [def] [scope 0] [~A]
!26 = !{!"0x101\00i\0016777220\000", !19, !3, !6} ; [ DW_TAG_arg_variable ]
!27 = !MDLocation(line: 4, column: 11, scope: !19)
!28 = !{!"0x100\00j\005\000", !29, !3, !6} ; [ DW_TAG_auto_variable ]
!29 = !{!"0xb\004\0014\000", !51, !19} ; [ DW_TAG_lexical_block ]
!30 = !MDLocation(line: 5, column: 7, scope: !29)
!31 = !MDLocation(line: 5, column: 12, scope: !29)
!32 = !MDLocation(line: 6, column: 3, scope: !29)
!33 = !MDLocation(line: 7, column: 5, scope: !34)
!34 = !{!"0xb\006\0016\001", !51, !29} ; [ DW_TAG_lexical_block ]
!35 = !MDLocation(line: 8, column: 3, scope: !34)
!36 = !MDLocation(line: 9, column: 9, scope: !29)
!37 = !{!"0x100\00my_a\009\000", !29, !3, !38} ; [ DW_TAG_auto_variable ]
!38 = !{!"0x10\00\000\000\000\000\000", !2, null, !1} ; [ DW_TAG_reference_type ]
!39 = !MDLocation(line: 9, column: 5, scope: !29)
!40 = !MDLocation(line: 10, column: 3, scope: !29)
!41 = !MDLocation(line: 11, column: 3, scope: !29)
!42 = !MDLocation(line: 12, column: 1, scope: !29)
!43 = !{!"0x101\00this\0016777218\0064", !22, !3, !13} ; [ DW_TAG_arg_variable ]
!44 = !MDLocation(line: 2, column: 47, scope: !22)
!45 = !MDLocation(line: 2, column: 61, scope: !22)
!46 = !{!"0x101\00this\0016777218\0064", !25, !3, !13} ; [ DW_TAG_arg_variable ]
!47 = !MDLocation(line: 2, column: 47, scope: !25)
!48 = !MDLocation(line: 2, column: 54, scope: !49)
!49 = !{!"0xb\002\0052\002", !51, !25} ; [ DW_TAG_lexical_block ]
!50 = !{!19, !22, !25}
!51 = !{!"a.cc", !"/private/tmp"}
!52 = !{i32 1, !"Debug Info Version", i32 2}
>>>>>>> 7618b2b2
<|MERGE_RESOLUTION|>--- conflicted
+++ resolved
@@ -14,8 +14,8 @@
   %nrvo = alloca i1
   %cleanup.dest.slot = alloca i32
   store i32 %i, i32* %i.addr, align 4
-  call void @llvm.dbg.declare(metadata !{i32* %i.addr}, metadata !26, metadata !{metadata !"0x102"}), !dbg !27
-  call void @llvm.dbg.declare(metadata !{i32* %j}, metadata !28, metadata !{metadata !"0x102"}), !dbg !30
+  call void @llvm.dbg.declare(metadata i32* %i.addr, metadata !26, metadata !{!"0x102"}), !dbg !27
+  call void @llvm.dbg.declare(metadata i32* %j, metadata !28, metadata !{!"0x102"}), !dbg !30
   store i32 0, i32* %j, align 4, !dbg !31
   %tmp = load i32* %i.addr, align 4, !dbg !32
   %cmp = icmp eq i32 %tmp, 42, !dbg !32
@@ -29,7 +29,7 @@
 
 if.end:                                           ; preds = %if.then, %entry
   store i1 false, i1* %nrvo, !dbg !36
-  call void @llvm.dbg.declare(metadata !{%class.A* %agg.result}, metadata !37, metadata !{metadata !"0x102"}), !dbg !39
+  call void @llvm.dbg.declare(metadata %class.A* %agg.result, metadata !37, metadata !{!"0x102"}), !dbg !39
   %tmp2 = load i32* %j, align 4, !dbg !40
   %x = getelementptr inbounds %class.A* %agg.result, i32 0, i32 0, !dbg !40
   store i32 %tmp2, i32* %x, align 4, !dbg !40
@@ -52,7 +52,7 @@
 entry:
   %this.addr = alloca %class.A*, align 8
   store %class.A* %this, %class.A** %this.addr, align 8
-  call void @llvm.dbg.declare(metadata !{%class.A** %this.addr}, metadata !43, metadata !{metadata !"0x102"}), !dbg !44
+  call void @llvm.dbg.declare(metadata %class.A** %this.addr, metadata !43, metadata !{!"0x102"}), !dbg !44
   %this1 = load %class.A** %this.addr
   call void @_ZN1AD2Ev(%class.A* %this1)
   ret void, !dbg !45
@@ -62,7 +62,7 @@
 entry:
   %this.addr = alloca %class.A*, align 8
   store %class.A* %this, %class.A** %this.addr, align 8
-  call void @llvm.dbg.declare(metadata !{%class.A** %this.addr}, metadata !46, metadata !{metadata !"0x102"}), !dbg !47
+  call void @llvm.dbg.declare(metadata %class.A** %this.addr, metadata !46, metadata !{!"0x102"}), !dbg !47
   %this1 = load %class.A** %this.addr
   %x = getelementptr inbounds %class.A* %this1, i32 0, i32 0, !dbg !48
   store i32 1, i32* %x, align 4, !dbg !48
@@ -72,61 +72,6 @@
 !llvm.dbg.cu = !{!2}
 !llvm.module.flags = !{!52}
 
-<<<<<<< HEAD
-!0 = metadata !{metadata !"0x2e\00~A\00~A\00\002\000\000\000\006\00256\000\000", metadata !51, metadata !1, metadata !11, null, null, null, null, null} ; [ DW_TAG_subprogram ]
-!1 = metadata !{metadata !"0x2\00A\002\00128\0032\000\000\000", metadata !51, metadata !2, null, metadata !4, null, null, null} ; [ DW_TAG_class_type ] [A] [line 2, size 128, align 32, offset 0] [def] [from ]
-!2 = metadata !{metadata !"0x11\004\00clang version 3.0 (trunk 130127)\000\00\000\00\001", metadata !51, metadata !24, metadata !24, metadata !50, null, null} ; [ DW_TAG_compile_unit ]
-!3 = metadata !{metadata !"0x29", metadata !51} ; [ DW_TAG_file_type ]
-!4 = metadata !{metadata !5, metadata !7, metadata !8, metadata !9, metadata !0, metadata !10, metadata !14}
-!5 = metadata !{metadata !"0xd\00x\002\0032\0032\000\000", metadata !51, metadata !3, metadata !6} ; [ DW_TAG_member ]
-!6 = metadata !{metadata !"0x24\00int\000\0032\0032\000\000\005", null, metadata !2} ; [ DW_TAG_base_type ]
-!7 = metadata !{metadata !"0xd\00y\002\0032\0032\0032\000", metadata !51, metadata !3, metadata !6} ; [ DW_TAG_member ]
-!8 = metadata !{metadata !"0xd\00z\002\0032\0032\0064\000", metadata !51, metadata !3, metadata !6} ; [ DW_TAG_member ]
-!9 = metadata !{metadata !"0xd\00o\002\0032\0032\0096\000", metadata !51, metadata !3, metadata !6} ; [ DW_TAG_member ]
-!10 = metadata !{metadata !"0x2e\00A\00A\00\002\000\000\000\006\00320\000\000", metadata !51, metadata !1, metadata !11, null, null, null, null, null} ; [ DW_TAG_subprogram ]
-!11 = metadata !{metadata !"0x15\00\000\000\000\000\000\000", metadata !51, metadata !3, null, metadata !12, null, null, null} ; [ DW_TAG_subroutine_type ] [line 0, size 0, align 0, offset 0] [from ]
-!12 = metadata !{null, metadata !13}
-!13 = metadata !{metadata !"0xf\00\000\0064\0064\000\0064", metadata !2, null, metadata !1} ; [ DW_TAG_pointer_type ]
-!14 = metadata !{metadata !"0x2e\00A\00A\00\002\000\000\000\006\00320\000\000", metadata !51, metadata !1, metadata !15, null, null, null, null, null} ; [ DW_TAG_subprogram ]
-!15 = metadata !{metadata !"0x15\00\000\000\000\000\000\000", metadata !51, metadata !3, null, metadata !16, null, null, null} ; [ DW_TAG_subroutine_type ] [line 0, size 0, align 0, offset 0] [from ]
-!16 = metadata !{null, metadata !13, metadata !17}
-!17 = metadata !{metadata !"0x10\00\000\000\000\000\000", null, metadata !2, metadata !18} ; [ DW_TAG_reference_type ]
-!18 = metadata !{metadata !"0x26\00\000\000\000\000\000", metadata !2, null, metadata !1} ; [ DW_TAG_const_type ]
-!19 = metadata !{metadata !"0x2e\00foo\00foo\00_Z3fooi\004\000\001\000\006\00256\000\000", metadata !51, metadata !3, metadata !20, null, void (%class.A*, i32)* @_Z3fooi, null, null, null} ; [ DW_TAG_subprogram ] [line 4] [def] [scope 0] [foo]
-!20 = metadata !{metadata !"0x15\00\000\000\000\000\000\000", metadata !51, metadata !3, null, metadata !21, null, null, null} ; [ DW_TAG_subroutine_type ] [line 0, size 0, align 0, offset 0] [from ]
-!21 = metadata !{metadata !1}
-!22 = metadata !{metadata !"0x2e\00~A\00~A\00_ZN1AD1Ev\002\000\001\000\006\00256\000\000", metadata !51, metadata !3, metadata !23, null, void (%class.A*)* @_ZN1AD1Ev, null, null, null} ; [ DW_TAG_subprogram ] [line 2] [def] [scope 0] [~A]
-!23 = metadata !{metadata !"0x15\00\000\000\000\000\000\000", metadata !51, metadata !3, null, metadata !24, null, null, null} ; [ DW_TAG_subroutine_type ] [line 0, size 0, align 0, offset 0] [from ]
-!24 = metadata !{null}
-!25 = metadata !{metadata !"0x2e\00~A\00~A\00_ZN1AD2Ev\002\000\001\000\006\00256\000\000", metadata !51, metadata !3, metadata !23, null, void (%class.A*)* @_ZN1AD2Ev, null, null, null} ; [ DW_TAG_subprogram ] [line 2] [def] [scope 0] [~A]
-!26 = metadata !{metadata !"0x101\00i\0016777220\000", metadata !19, metadata !3, metadata !6} ; [ DW_TAG_arg_variable ]
-!27 = metadata !{i32 4, i32 11, metadata !19, null}
-!28 = metadata !{metadata !"0x100\00j\005\000", metadata !29, metadata !3, metadata !6} ; [ DW_TAG_auto_variable ]
-!29 = metadata !{metadata !"0xb\004\0014\000", metadata !51, metadata !19} ; [ DW_TAG_lexical_block ]
-!30 = metadata !{i32 5, i32 7, metadata !29, null}
-!31 = metadata !{i32 5, i32 12, metadata !29, null}
-!32 = metadata !{i32 6, i32 3, metadata !29, null}
-!33 = metadata !{i32 7, i32 5, metadata !34, null}
-!34 = metadata !{metadata !"0xb\006\0016\001", metadata !51, metadata !29} ; [ DW_TAG_lexical_block ]
-!35 = metadata !{i32 8, i32 3, metadata !34, null}
-!36 = metadata !{i32 9, i32 9, metadata !29, null}
-!37 = metadata !{metadata !"0x100\00my_a\009\000", metadata !29, metadata !3, metadata !38} ; [ DW_TAG_auto_variable ]
-!38 = metadata !{metadata !"0x10\00\000\000\000\000\000", metadata !2, null, metadata !1} ; [ DW_TAG_reference_type ]
-!39 = metadata !{i32 9, i32 5, metadata !29, null}
-!40 = metadata !{i32 10, i32 3, metadata !29, null}
-!41 = metadata !{i32 11, i32 3, metadata !29, null}
-!42 = metadata !{i32 12, i32 1, metadata !29, null}
-!43 = metadata !{metadata !"0x101\00this\0016777218\0064", metadata !22, metadata !3, metadata !13} ; [ DW_TAG_arg_variable ]
-!44 = metadata !{i32 2, i32 47, metadata !22, null}
-!45 = metadata !{i32 2, i32 61, metadata !22, null}
-!46 = metadata !{metadata !"0x101\00this\0016777218\0064", metadata !25, metadata !3, metadata !13} ; [ DW_TAG_arg_variable ]
-!47 = metadata !{i32 2, i32 47, metadata !25, null}
-!48 = metadata !{i32 2, i32 54, metadata !49, null}
-!49 = metadata !{metadata !"0xb\002\0052\002", metadata !51, metadata !25} ; [ DW_TAG_lexical_block ]
-!50 = metadata !{metadata !19, metadata !22, metadata !25}
-!51 = metadata !{metadata !"a.cc", metadata !"/private/tmp"}
-!52 = metadata !{i32 1, metadata !"Debug Info Version", i32 2}
-=======
 !0 = !{!"0x2e\00~A\00~A\00\002\000\000\000\006\00256\000\000", !51, !1, !11, null, null, null, null, null} ; [ DW_TAG_subprogram ]
 !1 = !{!"0x2\00A\002\00128\0032\000\000\000", !51, !2, null, !4, null, null, null} ; [ DW_TAG_class_type ] [A] [line 2, size 128, align 32, offset 0] [def] [from ]
 !2 = !{!"0x11\004\00clang version 3.0 (trunk 130127)\000\00\000\00\001", !51, !24, !24, !50, null, null} ; [ DW_TAG_compile_unit ]
@@ -179,5 +124,4 @@
 !49 = !{!"0xb\002\0052\002", !51, !25} ; [ DW_TAG_lexical_block ]
 !50 = !{!19, !22, !25}
 !51 = !{!"a.cc", !"/private/tmp"}
-!52 = !{i32 1, !"Debug Info Version", i32 2}
->>>>>>> 7618b2b2
+!52 = !{i32 1, !"Debug Info Version", i32 2}