--- conflicted
+++ resolved
@@ -12,21 +12,6 @@
 !llvm.dbg.cu = !{!0}
 !llvm.module.flags = !{!9, !10, !11, !12, !14}
 
-<<<<<<< HEAD
-!0 = metadata !{i32 786449, metadata !13, i32 16, metadata !"clang version 3.1 (trunk 152054 trunk 152094)", i1 false, metadata !"", i32 2, metadata !1, metadata !1, metadata !1, metadata !3,  metadata !1, metadata !""} ; [ DW_TAG_compile_unit ]
-!1 = metadata !{}
-!3 = metadata !{metadata !5}
-!5 = metadata !{i32 786484, i32 0, null, metadata !"a", metadata !"a", metadata !"", metadata !6, i32 3, metadata !7, i32 0, i32 1, %0** @a, null} ; [ DW_TAG_variable ]
-!6 = metadata !{i32 786473, metadata !13} ; [ DW_TAG_file_type ]
-!7 = metadata !{i32 786447, null, null, metadata !"", i32 0, i64 64, i64 64, i64 0, i32 0, metadata !8} ; [ DW_TAG_pointer_type ]
-!8 = metadata !{i32 786451, metadata !13, null, metadata !"FooBarBaz", i32 1, i32 0, i32 0, i32 0, i32 4, null, null, i32 16, null, null, null} ; [ DW_TAG_structure_type ] [FooBarBaz] [line 1, size 0, align 0, offset 0] [decl] [from ]
-!9 = metadata !{i32 1, metadata !"Objective-C Version", i32 2}
-!10 = metadata !{i32 1, metadata !"Objective-C Image Info Version", i32 0}
-!11 = metadata !{i32 1, metadata !"Objective-C Image Info Section", metadata !"__DATA, __objc_imageinfo, regular, no_dead_strip"}
-!12 = metadata !{i32 4, metadata !"Objective-C Garbage Collection", i32 0}
-!13 = metadata !{metadata !"foo.m", metadata !"/Users/echristo"}
-!14 = metadata !{i32 1, metadata !"Debug Info Version", i32 1}
-=======
 !0 = !{!"0x11\0016\00clang version 3.1 (trunk 152054 trunk 152094)\000\00\002\00\000", !13, !1, !1, !1, !3,  !1} ; [ DW_TAG_compile_unit ]
 !1 = !{}
 !3 = !{!5}
@@ -39,5 +24,4 @@
 !11 = !{i32 1, !"Objective-C Image Info Section", !"__DATA, __objc_imageinfo, regular, no_dead_strip"}
 !12 = !{i32 4, !"Objective-C Garbage Collection", i32 0}
 !13 = !{!"foo.m", !"/Users/echristo"}
-!14 = !{i32 1, !"Debug Info Version", i32 2}
->>>>>>> 41cb3da2
+!14 = !{i32 1, !"Debug Info Version", i32 2}