--- conflicted
+++ resolved
@@ -7,7 +7,7 @@
 
 define i32 @f() nounwind {
   %LOC = alloca i32, align 4
-  call void @llvm.dbg.declare(metadata !{i32* %LOC}, metadata !15, metadata !{metadata !"0x102"}), !dbg !17
+  call void @llvm.dbg.declare(metadata i32* %LOC, metadata !15, metadata !{!"0x102"}), !dbg !17
   %1 = load i32* @GLB, align 4, !dbg !18
   store i32 %1, i32* %LOC, align 4, !dbg !18
   %2 = load i32* @GLB, align 4, !dbg !19
@@ -19,24 +19,6 @@
 !llvm.dbg.cu = !{!0}
 !llvm.module.flags = !{!21}
 
-<<<<<<< HEAD
-!0 = metadata !{metadata !"0x11\0012\00clang version 3.0 (trunk)\000\00\000\00\000", metadata !20, metadata !1, metadata !1, metadata !3, metadata !12,  metadata !1} ; [ DW_TAG_compile_unit ]
-!1 = metadata !{}
-!3 = metadata !{metadata !5}
-!5 = metadata !{metadata !"0x2e\00f\00f\00\003\000\001\000\006\000\000\000", metadata !6, metadata !6, metadata !7, null, i32 ()* @f, null, null, null} ; [ DW_TAG_subprogram ] [line 3] [def] [scope 0] [f]
-!6 = metadata !{metadata !"0x29", metadata !20} ; [ DW_TAG_file_type ]
-!7 = metadata !{metadata !"0x15\00\000\000\000\000\000\000", i32 0, null, null, metadata !8, null, null, null} ; [ DW_TAG_subroutine_type ] [line 0, size 0, align 0, offset 0] [from ]
-!8 = metadata !{metadata !9}
-!9 = metadata !{metadata !"0x24\00int\000\0032\0032\000\000\005", null, null} ; [ DW_TAG_base_type ]
-!12 = metadata !{metadata !14}
-!14 = metadata !{metadata !"0x34\00GLB\00GLB\00\001\000\001", null, metadata !6, metadata !9, i32* @GLB, null} ; [ DW_TAG_variable ]
-!15 = metadata !{metadata !"0x100\00LOC\004\000", metadata !16, metadata !6, metadata !9} ; [ DW_TAG_auto_variable ]
-!16 = metadata !{metadata !"0xb\003\009\000", metadata !20, metadata !5} ; [ DW_TAG_lexical_block ]
-!17 = metadata !{i32 4, i32 9, metadata !16, null}
-!18 = metadata !{i32 4, i32 23, metadata !16, null}
-!19 = metadata !{i32 5, i32 5, metadata !16, null}
-!20 = metadata !{metadata !"test.c", metadata !"/work/llvm/vanilla/test/DebugInfo"}
-=======
 !0 = !{!"0x11\0012\00clang version 3.0 (trunk)\000\00\000\00\000", !20, !1, !1, !3, !12,  !1} ; [ DW_TAG_compile_unit ]
 !1 = !{}
 !3 = !{!5}
@@ -53,7 +35,6 @@
 !18 = !MDLocation(line: 4, column: 23, scope: !16)
 !19 = !MDLocation(line: 5, column: 5, scope: !16)
 !20 = !{!"test.c", !"/work/llvm/vanilla/test/DebugInfo"}
->>>>>>> 7618b2b2
 
 ; CHECK: DW_TAG_variable
 ; CHECK-NOT: DW_TAG
@@ -71,4 +52,4 @@
 ; CHECK-NOT: DW_TAG
 ; CHECK: DW_AT_decl_line [DW_FORM_data1]     (4)
 
-!21 = metadata !{i32 1, metadata !"Debug Info Version", i32 2}+!21 = !{i32 1, !"Debug Info Version", i32 2}