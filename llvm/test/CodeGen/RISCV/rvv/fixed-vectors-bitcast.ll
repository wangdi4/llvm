--- conflicted
+++ resolved
@@ -508,16 +508,8 @@
 ; RV32-LABEL: bitcast_i64_v4i16:
 ; RV32:       # %bb.0:
 ; RV32-NEXT:    vsetivli zero, 2, e32, m1, ta, ma
-<<<<<<< HEAD
-; RV32-NEXT:    vmv.v.i v8, 0
-; RV32-NEXT:    vslide1up.vx v9, v8, a1
-; RV32-NEXT:    vslide1up.vx v10, v9, a0
-; RV32-NEXT:    vsetivli zero, 1, e64, m1, ta, ma
-; RV32-NEXT:    vslideup.vi v8, v10, 0
-=======
 ; RV32-NEXT:    vslide1down.vx v8, v8, a0
 ; RV32-NEXT:    vslide1down.vx v8, v8, a1
->>>>>>> e7aa6127
 ; RV32-NEXT:    ret
 ;
 ; RV64-LABEL: bitcast_i64_v4i16:
@@ -552,16 +544,8 @@
 ; RV32-LABEL: bitcast_i64_v2i32:
 ; RV32:       # %bb.0:
 ; RV32-NEXT:    vsetivli zero, 2, e32, m1, ta, ma
-<<<<<<< HEAD
-; RV32-NEXT:    vmv.v.i v8, 0
-; RV32-NEXT:    vslide1up.vx v9, v8, a1
-; RV32-NEXT:    vslide1up.vx v10, v9, a0
-; RV32-NEXT:    vsetivli zero, 1, e64, m1, ta, ma
-; RV32-NEXT:    vslideup.vi v8, v10, 0
-=======
 ; RV32-NEXT:    vslide1down.vx v8, v8, a0
 ; RV32-NEXT:    vslide1down.vx v8, v8, a1
->>>>>>> e7aa6127
 ; RV32-NEXT:    ret
 ;
 ; RV64-LABEL: bitcast_i64_v2i32:
@@ -596,16 +580,8 @@
 ; RV32-LABEL: bitcast_i64_v1i64:
 ; RV32:       # %bb.0:
 ; RV32-NEXT:    vsetivli zero, 2, e32, m1, ta, ma
-<<<<<<< HEAD
-; RV32-NEXT:    vmv.v.i v8, 0
-; RV32-NEXT:    vslide1up.vx v9, v8, a1
-; RV32-NEXT:    vslide1up.vx v10, v9, a0
-; RV32-NEXT:    vsetivli zero, 1, e64, m1, ta, ma
-; RV32-NEXT:    vslideup.vi v8, v10, 0
-=======
 ; RV32-NEXT:    vslide1down.vx v8, v8, a0
 ; RV32-NEXT:    vslide1down.vx v8, v8, a1
->>>>>>> e7aa6127
 ; RV32-NEXT:    ret
 ;
 ; RV64-LABEL: bitcast_i64_v1i64:
