; RUN: opt -mtriple=amdgcn-amd-amdhsa -S -passes=amdgpu-lower-kernel-attributes,instcombine %s | FileCheck -enable-var-scope %s
; RUN: opt -mtriple=amdgcn-amd-amdhsa -S -passes=amdgpu-lower-kernel-attributes,instcombine %s | FileCheck -enable-var-scope %s

target datalayout = "n32"

; CHECK-LABEL: @invalid_reqd_work_group_size(
; CHECK: load i16,
define amdgpu_kernel void @invalid_reqd_work_group_size(ptr addrspace(1) %out) #0 !reqd_work_group_size !1 {
  %dispatch.ptr = tail call ptr addrspace(4) @llvm.amdgcn.dispatch.ptr()
  %gep.group.size.x = getelementptr inbounds i8, ptr addrspace(4) %dispatch.ptr, i64 4
  %group.size.x = load i16, ptr addrspace(4) %gep.group.size.x, align 4
  store i16 %group.size.x, ptr addrspace(1) %out
  ret void
}

; CHECK-LABEL: @volatile_load_group_size_x(
; CHECK: load volatile i16,
define amdgpu_kernel void @volatile_load_group_size_x(ptr addrspace(1) %out) #0 !reqd_work_group_size !0 {
  %dispatch.ptr = tail call ptr addrspace(4) @llvm.amdgcn.dispatch.ptr()
  %gep.group.size.x = getelementptr inbounds i8, ptr addrspace(4) %dispatch.ptr, i64 4
  %group.size.x = load volatile i16, ptr addrspace(4) %gep.group.size.x, align 4
  store i16 %group.size.x, ptr addrspace(1) %out
  ret void
}

; CHECK-LABEL: @load_group_size_x(
; CHECK-NEXT: store i16 8,
define amdgpu_kernel void @load_group_size_x(ptr addrspace(1) %out) #0 !reqd_work_group_size !0 {
  %dispatch.ptr = tail call ptr addrspace(4) @llvm.amdgcn.dispatch.ptr()
  %gep.group.size.x = getelementptr inbounds i8, ptr addrspace(4) %dispatch.ptr, i64 4
  %group.size.x = load i16, ptr addrspace(4) %gep.group.size.x, align 4
  store i16 %group.size.x, ptr addrspace(1) %out
  ret void
}

; CHECK-LABEL: @load_group_size_y(
; CHECK-NEXT: store i16 16,
define amdgpu_kernel void @load_group_size_y(ptr addrspace(1) %out) #0 !reqd_work_group_size !0 {
  %dispatch.ptr = tail call ptr addrspace(4) @llvm.amdgcn.dispatch.ptr()
  %gep.group.size.y = getelementptr inbounds i8, ptr addrspace(4) %dispatch.ptr, i64 6
  %group.size.y = load i16, ptr addrspace(4) %gep.group.size.y, align 4
  store i16 %group.size.y, ptr addrspace(1) %out
  ret void
}

; CHECK-LABEL: @load_group_size_z(
; CHECK-NEXT: store i16 2,
define amdgpu_kernel void @load_group_size_z(ptr addrspace(1) %out) #0 !reqd_work_group_size !0 {
  %dispatch.ptr = tail call ptr addrspace(4) @llvm.amdgcn.dispatch.ptr()
  %gep.group.size.z = getelementptr inbounds i8, ptr addrspace(4) %dispatch.ptr, i64 8
  %group.size.z = load i16, ptr addrspace(4) %gep.group.size.z, align 4
  store i16 %group.size.z, ptr addrspace(1) %out
  ret void
}

; Metadata uses i64 instead of i32
; CHECK-LABEL: @load_group_size_x_reqd_work_group_size_i64(
; CHECK-NEXT: store i16 8,
define amdgpu_kernel void @load_group_size_x_reqd_work_group_size_i64(ptr addrspace(1) %out) #0 !reqd_work_group_size !2 {
  %dispatch.ptr = tail call ptr addrspace(4) @llvm.amdgcn.dispatch.ptr()
  %gep.group.size.x = getelementptr inbounds i8, ptr addrspace(4) %dispatch.ptr, i64 4
  %group.size.x = load i16, ptr addrspace(4) %gep.group.size.x, align 4
  store i16 %group.size.x, ptr addrspace(1) %out
  ret void
}

; Metadata uses i16 instead of i32
; CHECK-LABEL: @load_group_size_x_reqd_work_group_size_i16(
; CHECK-NEXT: store i16 8,
define amdgpu_kernel void @load_group_size_x_reqd_work_group_size_i16(ptr addrspace(1) %out) #0 !reqd_work_group_size !3 {
  %dispatch.ptr = tail call ptr addrspace(4) @llvm.amdgcn.dispatch.ptr()
  %gep.group.size.x = getelementptr inbounds i8, ptr addrspace(4) %dispatch.ptr, i64 4
  %group.size.x = load i16, ptr addrspace(4) %gep.group.size.x, align 4
  store i16 %group.size.x, ptr addrspace(1) %out
  ret void
}

; CHECK-LABEL: @use_local_size_x_8_16_2(
; CHECK-NEXT: store i64 8,
define amdgpu_kernel void @use_local_size_x_8_16_2(ptr addrspace(1) %out) #0 !reqd_work_group_size !0 {
  %dispatch.ptr = tail call ptr addrspace(4) @llvm.amdgcn.dispatch.ptr()
  %gep.group.size.x = getelementptr inbounds i8, ptr addrspace(4) %dispatch.ptr, i64 4
  %group.size.x = load i16, ptr addrspace(4) %gep.group.size.x, align 4
  %gep.grid.size.x = getelementptr inbounds i8, ptr addrspace(4) %dispatch.ptr, i64 12
  %grid.size.x = load i32, ptr addrspace(4) %gep.grid.size.x, align 4
  %group.id = tail call i32 @llvm.amdgcn.workgroup.id.x()
  %group.size.x.zext = zext i16 %group.size.x to i32
  %group.id_x_group.size.x = mul i32 %group.id, %group.size.x.zext
  %sub = sub i32 %grid.size.x, %group.id_x_group.size.x
  %umin = call i32 @llvm.umin.i32(i32 %sub, i32 %group.size.x.zext)
  %zext = zext i32 %umin to i64
  store i64 %zext, ptr addrspace(1) %out
  ret void
}

; CHECK-LABEL: @use_local_size_y_8_16_2(
; CHECK-NEXT: store i64 16,
define amdgpu_kernel void @use_local_size_y_8_16_2(ptr addrspace(1) %out) #0 !reqd_work_group_size !0 {
  %dispatch.ptr = tail call ptr addrspace(4) @llvm.amdgcn.dispatch.ptr()
  %gep.group.size.y = getelementptr inbounds i8, ptr addrspace(4) %dispatch.ptr, i64 6
  %group.size.y = load i16, ptr addrspace(4) %gep.group.size.y, align 4
  %gep.grid.size.y = getelementptr inbounds i8, ptr addrspace(4) %dispatch.ptr, i64 16
  %grid.size.y = load i32, ptr addrspace(4) %gep.grid.size.y, align 4
  %group.id = tail call i32 @llvm.amdgcn.workgroup.id.y()
  %group.size.y.zext = zext i16 %group.size.y to i32
  %group.id_x_group.size.y = mul i32 %group.id, %group.size.y.zext
  %sub = sub i32 %grid.size.y, %group.id_x_group.size.y
  %umin = call i32 @llvm.umin.i32(i32 %sub, i32 %group.size.y.zext)
  %zext = zext i32 %umin to i64
  store i64 %zext, ptr addrspace(1) %out
  ret void
}

; CHECK-LABEL: @use_local_size_z_8_16_2(
; CHECK-NEXT: store i64 2,
define amdgpu_kernel void @use_local_size_z_8_16_2(ptr addrspace(1) %out) #0 !reqd_work_group_size !0 {
  %dispatch.ptr = tail call ptr addrspace(4) @llvm.amdgcn.dispatch.ptr()
  %gep.group.size.z = getelementptr inbounds i8, ptr addrspace(4) %dispatch.ptr, i64 8
  %group.size.z = load i16, ptr addrspace(4) %gep.group.size.z, align 4
  %gep.grid.size.z = getelementptr inbounds i8, ptr addrspace(4) %dispatch.ptr, i64 20
  %grid.size.z = load i32, ptr addrspace(4) %gep.grid.size.z, align 4
  %group.id = tail call i32 @llvm.amdgcn.workgroup.id.z()
  %group.size.z.zext = zext i16 %group.size.z to i32
  %group.id_x_group.size.z = mul i32 %group.id, %group.size.z.zext
  %sub = sub i32 %grid.size.z, %group.id_x_group.size.z
  %umin = call i32 @llvm.umin.i32(i32 %sub, i32 %group.size.z.zext)
  %zext = zext i32 %umin to i64
  store i64 %zext, ptr addrspace(1) %out
  ret void
}

; Simplification on select is invalid, but we can still eliminate the
; load of the group size.

; CHECK-LABEL: @local_size_x_8_16_2_wrong_group_id(
; CHECK: %group.id = tail call i32 @llvm.amdgcn.workgroup.id.y()
; CHECK: %group.id_x_group.size.x = shl i32 %group.id, 3
define amdgpu_kernel void @local_size_x_8_16_2_wrong_group_id(ptr addrspace(1) %out) #0 !reqd_work_group_size !0 {
  %dispatch.ptr = tail call ptr addrspace(4) @llvm.amdgcn.dispatch.ptr()
  %gep.group.size.x = getelementptr inbounds i8, ptr addrspace(4) %dispatch.ptr, i64 4
  %group.size.x = load i16, ptr addrspace(4) %gep.group.size.x, align 4
  %gep.grid.size.x = getelementptr inbounds i8, ptr addrspace(4) %dispatch.ptr, i64 12
  %grid.size.x = load i32, ptr addrspace(4) %gep.grid.size.x, align 4
  %group.id = tail call i32 @llvm.amdgcn.workgroup.id.y()
  %group.size.x.zext = zext i16 %group.size.x to i32
  %group.id_x_group.size.x = mul i32 %group.id, %group.size.x.zext
  %sub = sub i32 %grid.size.x, %group.id_x_group.size.x
  %umin = call i32 @llvm.umin.i32(i32 %sub, i32 %group.size.x.zext)
  %zext = zext i32 %umin to i64
  store i64 %zext, ptr addrspace(1) %out
  ret void
}

; CHECK-LABEL: @local_size_x_8_16_2_wrong_grid_size(
; CHECK: %grid.size.x = load i32, ptr addrspace(4) %gep.grid.size.x, align 4
; CHECK: %group.id = tail call i32 @llvm.amdgcn.workgroup.id.x()
; CHECK: %group.id_x_group.size.x = shl i32 %group.id, 3
  define amdgpu_kernel void @local_size_x_8_16_2_wrong_grid_size(ptr addrspace(1) %out) #0 !reqd_work_group_size !0 {
  %dispatch.ptr = tail call ptr addrspace(4) @llvm.amdgcn.dispatch.ptr()
  %gep.group.size.x = getelementptr inbounds i8, ptr addrspace(4) %dispatch.ptr, i64 4
  %group.size.x = load i16, ptr addrspace(4) %gep.group.size.x, align 4
  %gep.grid.size.x = getelementptr inbounds i8, ptr addrspace(4) %dispatch.ptr, i64 16
  %grid.size.x = load i32, ptr addrspace(4) %gep.grid.size.x, align 4
  %group.id = tail call i32 @llvm.amdgcn.workgroup.id.x()
  %group.size.x.zext = zext i16 %group.size.x to i32
  %group.id_x_group.size.x = mul i32 %group.id, %group.size.x.zext
  %sub = sub i32 %grid.size.x, %group.id_x_group.size.x
  %umin = call i32 @llvm.umin.i32(i32 %sub, i32 %group.size.x.zext)
  %zext = zext i32 %umin to i64
  store i64 %zext, ptr addrspace(1) %out
  ret void
}

; CHECK-LABEL: @local_size_x_8_16_2_wrong_cmp_type(
; CHECK: %grid.size.x = load i32, ptr addrspace(4) %gep.grid.size.x, align 4
; CHECK: %group.id = tail call i32 @llvm.amdgcn.workgroup.id.x()
; CHECK: %group.id_x_group.size.x = shl i32 %group.id, 3
; CHECK: %sub = sub i32 %grid.size.x, %group.id_x_group.size.x
; CHECK: %smin = call i32 @llvm.smin.i32(i32 %sub, i32 8)
define amdgpu_kernel void @local_size_x_8_16_2_wrong_cmp_type(ptr addrspace(1) %out) #0 !reqd_work_group_size !0 {
  %dispatch.ptr = tail call ptr addrspace(4) @llvm.amdgcn.dispatch.ptr()
  %gep.group.size.x = getelementptr inbounds i8, ptr addrspace(4) %dispatch.ptr, i64 4
  %group.size.x = load i16, ptr addrspace(4) %gep.group.size.x, align 4
  %gep.grid.size.x = getelementptr inbounds i8, ptr addrspace(4) %dispatch.ptr, i64 12
  %grid.size.x = load i32, ptr addrspace(4) %gep.grid.size.x, align 4
  %group.id = tail call i32 @llvm.amdgcn.workgroup.id.x()
  %group.size.x.zext = zext i16 %group.size.x to i32
  %group.id_x_group.size.x = mul i32 %group.id, %group.size.x.zext
  %sub = sub i32 %grid.size.x, %group.id_x_group.size.x
  %smin = call i32 @llvm.smin.i32(i32 %sub, i32 %group.size.x.zext)
  %zext = zext i32 %smin to i64
  store i64 %zext, ptr addrspace(1) %out
  ret void
}

; CHECK-LABEL: @local_size_x_8_16_2_wrong_select(
; CHECK: %group.id_x_group.size.x = shl i32 %group.id, 3
; CHECK: %sub = sub i32 %grid.size.x, %group.id_x_group.size.x
; CHECK: %umax = call i32 @llvm.umax.i32(i32 %sub, i32 8)
; CHECK: %zext = zext i32 %umax to i64
define amdgpu_kernel void @local_size_x_8_16_2_wrong_select(ptr addrspace(1) %out) #0 !reqd_work_group_size !0 {
  %dispatch.ptr = tail call ptr addrspace(4) @llvm.amdgcn.dispatch.ptr()
  %gep.group.size.x = getelementptr inbounds i8, ptr addrspace(4) %dispatch.ptr, i64 4
  %group.size.x = load i16, ptr addrspace(4) %gep.group.size.x, align 4
  %gep.grid.size.x = getelementptr inbounds i8, ptr addrspace(4) %dispatch.ptr, i64 12
  %grid.size.x = load i32, ptr addrspace(4) %gep.grid.size.x, align 4
  %group.id = tail call i32 @llvm.amdgcn.workgroup.id.x()
  %group.size.x.zext = zext i16 %group.size.x to i32
  %group.id_x_group.size.x = mul i32 %group.id, %group.size.x.zext
  %sub = sub i32 %grid.size.x, %group.id_x_group.size.x
  %umax = call i32 @llvm.umax.i32(i32 %sub, i32 %group.size.x.zext)
  %zext = zext i32 %umax to i64
  store i64 %zext, ptr addrspace(1) %out
  ret void
}

; CHECK-LABEL: @use_local_size_x_8_16_2_wrong_grid_load_size(
; CHECK: %grid.size.x = load i16, ptr addrspace(4) %gep.grid.size.x, align 4
; CHECK: %grid.size.x.zext = zext i16 %grid.size.x to i32
; CHECK: %group.id = tail call i32 @llvm.amdgcn.workgroup.id.x()
; CHECK: %group.id_x_group.size.x = shl i32 %group.id, 3
; CHECK: %sub = sub i32 %grid.size.x.zext, %group.id_x_group.size.x
define amdgpu_kernel void @use_local_size_x_8_16_2_wrong_grid_load_size(ptr addrspace(1) %out) #0 !reqd_work_group_size !0 {
  %dispatch.ptr = tail call ptr addrspace(4) @llvm.amdgcn.dispatch.ptr()
  %gep.group.size.x = getelementptr inbounds i8, ptr addrspace(4) %dispatch.ptr, i64 4
  %group.size.x = load i16, ptr addrspace(4) %gep.group.size.x, align 4
  %gep.grid.size.x = getelementptr inbounds i8, ptr addrspace(4) %dispatch.ptr, i64 12
  %grid.size.x = load i16, ptr addrspace(4) %gep.grid.size.x, align 4
  %grid.size.x.zext = zext i16 %grid.size.x to i32
  %group.id = tail call i32 @llvm.amdgcn.workgroup.id.x()
  %group.size.x.zext = zext i16 %group.size.x to i32
  %group.id_x_group.size.x = mul i32 %group.id, %group.size.x.zext
  %sub = sub i32 %grid.size.x.zext, %group.id_x_group.size.x
  %umin = call i32 @llvm.umin.i32(i32 %sub, i32 %group.size.x.zext)
  %zext = zext i32 %umin to i64
  store i64 %zext, ptr addrspace(1) %out
  ret void
}

; CHECK-LABEL: @func_group_size_x(
; CHECK-NEXT: ret i32 8
define i32 @func_group_size_x(ptr addrspace(1) %out) #0 !reqd_work_group_size !0 {
  %dispatch.ptr = tail call ptr addrspace(4) @llvm.amdgcn.dispatch.ptr()
  %gep.group.size.x = getelementptr inbounds i8, ptr addrspace(4) %dispatch.ptr, i64 4
  %group.size.x = load i16, ptr addrspace(4) %gep.group.size.x, align 4
  %zext = zext i16 %group.size.x to i32
  ret i32 %zext
}

; CHECK-LABEL: @__ockl_get_local_size_reqd_size(
; CHECK: %group.size = phi i32 [ 2, %bb17 ], [ 16, %bb9 ], [ 8, %bb1 ], [ 1, %bb ]
define i64 @__ockl_get_local_size_reqd_size(i32 %arg) #1 !reqd_work_group_size !0 {
bb:
  %tmp = tail call ptr addrspace(4) @llvm.amdgcn.dispatch.ptr() #2
  switch i32 %arg, label %bb25 [
    i32 0, label %bb1
    i32 1, label %bb9
    i32 2, label %bb17
  ]

bb1:                                              ; preds = %bb
  %tmp2 = tail call i32 @llvm.amdgcn.workgroup.id.x()
  %tmp3 = getelementptr inbounds i8, ptr addrspace(4) %tmp, i64 12
  %tmp5 = load i32, ptr addrspace(4) %tmp3, align 4
  %tmp6 = getelementptr inbounds i8, ptr addrspace(4) %tmp, i64 4
  %tmp8 = load i16, ptr addrspace(4) %tmp6, align 4
  br label %bb25

bb9:                                              ; preds = %bb
  %tmp10 = tail call i32 @llvm.amdgcn.workgroup.id.y()
  %tmp11 = getelementptr inbounds i8, ptr addrspace(4) %tmp, i64 16
  %tmp13 = load i32, ptr addrspace(4) %tmp11, align 8
  %tmp14 = getelementptr inbounds i8, ptr addrspace(4) %tmp, i64 6
  %tmp16 = load i16, ptr addrspace(4) %tmp14, align 2
  br label %bb25

bb17:                                             ; preds = %bb
  %tmp18 = tail call i32 @llvm.amdgcn.workgroup.id.z()
  %tmp19 = getelementptr inbounds i8, ptr addrspace(4) %tmp, i64 20
  %tmp21 = load i32, ptr addrspace(4) %tmp19, align 4
  %tmp22 = getelementptr inbounds i8, ptr addrspace(4) %tmp, i64 8
  %tmp24 = load i16, ptr addrspace(4) %tmp22, align 8
  br label %bb25

bb25:                                             ; preds = %bb17, %bb9, %bb1, %bb
  %tmp26 = phi i32 [ %tmp21, %bb17 ], [ %tmp13, %bb9 ], [ %tmp5, %bb1 ], [ 0, %bb ]
  %group.size = phi i16 [ %tmp24, %bb17 ], [ %tmp16, %bb9 ], [ %tmp8, %bb1 ], [ 1, %bb ]
  %tmp28 = phi i32 [ %tmp18, %bb17 ], [ %tmp10, %bb9 ], [ %tmp2, %bb1 ], [ 0, %bb ]
  %tmp29 = zext i16 %group.size to i32
  %tmp30 = mul i32 %tmp28, %tmp29
  %tmp31 = sub i32 %tmp26, %tmp30
  %umin = call i32 @llvm.umin.i32(i32 %tmp31, i32 %tmp29)
  %tmp34 = zext i32 %umin to i64
  ret i64 %tmp34
}

; CHECK-LABEL: @all_local_size(
; CHECK-NEXT: store volatile i64 8, ptr addrspace(1) %out, align 4
; CHECK-NEXT: store volatile i64 16, ptr addrspace(1) %out, align 4
; CHECK-NEXT: store volatile i64 2, ptr addrspace(1) %out, align 4
define amdgpu_kernel void @all_local_size(ptr addrspace(1) nocapture readnone %out) #0 !reqd_work_group_size !0 {
  %tmp.i = tail call ptr addrspace(4) @llvm.amdgcn.dispatch.ptr() #0
  %tmp2.i = tail call i32 @llvm.amdgcn.workgroup.id.x() #0
  %tmp3.i = getelementptr inbounds i8, ptr addrspace(4) %tmp.i, i64 12
  %tmp5.i = load i32, ptr addrspace(4) %tmp3.i, align 4
  %tmp6.i = getelementptr inbounds i8, ptr addrspace(4) %tmp.i, i64 4
  %tmp8.i = load i16, ptr addrspace(4) %tmp6.i, align 4
  %tmp29.i = zext i16 %tmp8.i to i32
  %tmp30.i = mul i32 %tmp2.i, %tmp29.i
  %tmp31.i = sub i32 %tmp5.i, %tmp30.i
  %umin0 = call i32 @llvm.umin.i32(i32 %tmp31.i, i32 %tmp29.i)
  %tmp34.i = zext i32 %umin0 to i64
  %tmp10.i = tail call i32 @llvm.amdgcn.workgroup.id.y() #0
  %tmp11.i = getelementptr inbounds i8, ptr addrspace(4) %tmp.i, i64 16
  %tmp13.i = load i32, ptr addrspace(4) %tmp11.i, align 8
  %tmp14.i = getelementptr inbounds i8, ptr addrspace(4) %tmp.i, i64 6
  %tmp16.i = load i16, ptr addrspace(4) %tmp14.i, align 2
  %tmp29.i9 = zext i16 %tmp16.i to i32
  %tmp30.i10 = mul i32 %tmp10.i, %tmp29.i9
  %tmp31.i11 = sub i32 %tmp13.i, %tmp30.i10
  %umin1 = call i32 @llvm.umin.i32(i32 %tmp31.i11, i32 %tmp29.i9)
  %tmp34.i14 = zext i32 %umin1 to i64
  %tmp18.i = tail call i32 @llvm.amdgcn.workgroup.id.z() #0
  %tmp19.i = getelementptr inbounds i8, ptr addrspace(4) %tmp.i, i64 20
  %tmp21.i = load i32, ptr addrspace(4) %tmp19.i, align 4
  %tmp22.i = getelementptr inbounds i8, ptr addrspace(4) %tmp.i, i64 8
  %tmp24.i = load i16, ptr addrspace(4) %tmp22.i, align 8
  %tmp29.i2 = zext i16 %tmp24.i to i32
  %tmp30.i3 = mul i32 %tmp18.i, %tmp29.i2
  %tmp31.i4 = sub i32 %tmp21.i, %tmp30.i3
  %umin2 = call i32 @llvm.umin.i32(i32 %tmp31.i4, i32 %tmp29.i2)
  %tmp34.i7 = zext i32 %umin2 to i64
  store volatile i64 %tmp34.i, ptr addrspace(1) %out, align 4
  store volatile i64 %tmp34.i14, ptr addrspace(1) %out, align 4
  store volatile i64 %tmp34.i7, ptr addrspace(1) %out, align 4
  ret void
}

; TODO: Should be able to handle this, but not much reason to.
; CHECK-LABEL: @partial_load_group_size_x(
; CHECK-NEXT: %dispatch.ptr = tail call ptr addrspace(4) @llvm.amdgcn.dispatch.ptr()
; CHECK-NEXT: %gep.group.size.x = getelementptr inbounds i8, ptr addrspace(4) %dispatch.ptr, i64 4
; CHECK-NEXT: %group.size.x.lo = load i8, ptr addrspace(4) %gep.group.size.x, align 4
; CHECK-NEXT: store i8 %group.size.x.lo, ptr addrspace(1) %out, align 1
define amdgpu_kernel void @partial_load_group_size_x(ptr addrspace(1) %out) #0 !reqd_work_group_size !0 {
  %dispatch.ptr = tail call ptr addrspace(4) @llvm.amdgcn.dispatch.ptr()
  %gep.group.size.x = getelementptr inbounds i8, ptr addrspace(4) %dispatch.ptr, i64 4
  %group.size.x.lo = load i8, ptr addrspace(4) %gep.group.size.x, align 1
  store i8 %group.size.x.lo, ptr addrspace(1) %out
  ret void
}

; CHECK-LABEL: @partial_load_group_size_x_explicit_callsite_align(
; CHECK-NEXT: %dispatch.ptr = tail call align 2 ptr addrspace(4) @llvm.amdgcn.dispatch.ptr()
; CHECK-NEXT: %gep.group.size.x = getelementptr inbounds i8, ptr addrspace(4) %dispatch.ptr, i64 4
; CHECK-NEXT: %group.size.x.lo = load i8, ptr addrspace(4) %gep.group.size.x, align 2
; CHECK-NEXT: store i8 %group.size.x.lo, ptr addrspace(1) %out, align 1
define amdgpu_kernel void @partial_load_group_size_x_explicit_callsite_align(ptr addrspace(1) %out) #0 !reqd_work_group_size !0 {
  %dispatch.ptr = tail call align 2 ptr addrspace(4) @llvm.amdgcn.dispatch.ptr()
  %gep.group.size.x = getelementptr inbounds i8, ptr addrspace(4) %dispatch.ptr, i64 4
  %group.size.x.lo = load i8, ptr addrspace(4) %gep.group.size.x, align 1
  store i8 %group.size.x.lo, ptr addrspace(1) %out
  ret void
}

; TODO: Should be able to handle this
; CHECK-LABEL: @load_group_size_xy_i32(
; CHECK: %group.size.xy = load i32,
; CHECK: store i32 %group.size.xy
define amdgpu_kernel void @load_group_size_xy_i32(ptr addrspace(1) %out) #0 !reqd_work_group_size !0 {
  %dispatch.ptr = tail call ptr addrspace(4) @llvm.amdgcn.dispatch.ptr()
  %gep.group.size.x = getelementptr inbounds i8, ptr addrspace(4) %dispatch.ptr, i64 4
  %group.size.xy = load i32, ptr addrspace(4) %gep.group.size.x, align 4
  store i32 %group.size.xy, ptr addrspace(1) %out
  ret void
}

; CHECK-LABEL: @load_group_size_x_y_multiple_dispatch_ptr(
; CHECK-NEXT: store volatile i16 8, ptr addrspace(1) %out, align 2
; CHECK-NEXT: store volatile i16 16, ptr addrspace(1) %out, align 2
define amdgpu_kernel void @load_group_size_x_y_multiple_dispatch_ptr(ptr addrspace(1) %out) #0 !reqd_work_group_size !0 {
  %dispatch.ptr0 = tail call ptr addrspace(4) @llvm.amdgcn.dispatch.ptr()
  %gep.group.size.x = getelementptr inbounds i8, ptr addrspace(4) %dispatch.ptr0, i64 4
  %group.size.x = load i16, ptr addrspace(4) %gep.group.size.x, align 4
  store volatile i16 %group.size.x, ptr addrspace(1) %out

  %dispatch.ptr1 = tail call ptr addrspace(4) @llvm.amdgcn.dispatch.ptr()
  %gep.group.size.y = getelementptr inbounds i8, ptr addrspace(4) %dispatch.ptr1, i64 6
  %group.size.y = load i16, ptr addrspace(4) %gep.group.size.y, align 4
  store volatile i16 %group.size.y, ptr addrspace(1) %out

  ret void
}

; CHECK-LABEL: @use_local_size_x_uniform_work_group_size(
; CHECK-NEXT: %dispatch.ptr = tail call ptr addrspace(4) @llvm.amdgcn.dispatch.ptr()
<<<<<<< HEAD
; CHECK-NEXT: %gep.group.size.x = getelementptr inbounds i8, ptr addrspace(4) %dispatch.ptr, i64 4
=======
; if INTEL_CUSTOMIZATION
; It looks like our internal version of instcombine produces gep i16 instead of gep i8
; See InstCombinerImpl::convertOpaqueGEPToLoadStoreType
; CHECK-NEXT: %gep.group.size.x = getelementptr inbounds i16, ptr addrspace(4) %dispatch.ptr, i64 2
; end INTEL_CUSTOMIZATION
>>>>>>> f370248a
; CHECK-NEXT: %group.size.x = load i16, ptr addrspace(4) %gep.group.size.x, align 4
; CHECK-NEXT: %zext = zext i16 %group.size.x to i64
; CHECK-NEXT: store i64 %zext, ptr addrspace(1) %out, align 4
define amdgpu_kernel void @use_local_size_x_uniform_work_group_size(ptr addrspace(1) %out) #2 {
  %dispatch.ptr = tail call ptr addrspace(4) @llvm.amdgcn.dispatch.ptr()
  %gep.group.size.x = getelementptr inbounds i8, ptr addrspace(4) %dispatch.ptr, i64 4
  %group.size.x = load i16, ptr addrspace(4) %gep.group.size.x, align 4
  %gep.grid.size.x = getelementptr inbounds i8, ptr addrspace(4) %dispatch.ptr, i64 12
  %grid.size.x = load i32, ptr addrspace(4) %gep.grid.size.x, align 4
  %group.id = tail call i32 @llvm.amdgcn.workgroup.id.x()
  %group.size.x.zext = zext i16 %group.size.x to i32
  %group.id_x_group.size.x = mul i32 %group.id, %group.size.x.zext
  %sub = sub i32 %grid.size.x, %group.id_x_group.size.x
  %umin = call i32 @llvm.umin.i32(i32 %sub, i32 %group.size.x.zext)
  %zext = zext i32 %umin to i64
  store i64 %zext, ptr addrspace(1) %out
  ret void
}

; CHECK-LABEL: @use_local_size_x_uniform_work_group_size_false(
; CHECK: call i32 @llvm.umin
define amdgpu_kernel void @use_local_size_x_uniform_work_group_size_false(ptr addrspace(1) %out) #3 {
  %dispatch.ptr = tail call ptr addrspace(4) @llvm.amdgcn.dispatch.ptr()
  %gep.group.size.x = getelementptr inbounds i8, ptr addrspace(4) %dispatch.ptr, i64 4
  %group.size.x = load i16, ptr addrspace(4) %gep.group.size.x, align 4
  %gep.grid.size.x = getelementptr inbounds i8, ptr addrspace(4) %dispatch.ptr, i64 12
  %grid.size.x = load i32, ptr addrspace(4) %gep.grid.size.x, align 4
  %group.id = tail call i32 @llvm.amdgcn.workgroup.id.x()
  %group.size.x.zext = zext i16 %group.size.x to i32
  %group.id_x_group.size.x = mul i32 %group.id, %group.size.x.zext
  %sub = sub i32 %grid.size.x, %group.id_x_group.size.x
  %umin = call i32 @llvm.umin.i32(i32 %sub, i32 %group.size.x.zext)
  %zext = zext i32 %umin to i64
  store i64 %zext, ptr addrspace(1) %out
  ret void
}

; CHECK-LABEL: @no_use_dispatch_ptr(
; CHECK-NEXT: ret void
define amdgpu_kernel void @no_use_dispatch_ptr() {
  %dispatch.ptr = tail call ptr addrspace(4) @llvm.amdgcn.dispatch.ptr()
  ret void
}

declare ptr addrspace(4) @llvm.amdgcn.dispatch.ptr() #1
declare i32 @llvm.amdgcn.workgroup.id.x() #1
declare i32 @llvm.amdgcn.workgroup.id.y() #1
declare i32 @llvm.amdgcn.workgroup.id.z() #1
declare i32 @llvm.umin.i32(i32, i32) #1
declare i32 @llvm.smin.i32(i32, i32) #1
declare i32 @llvm.umax.i32(i32, i32) #1

attributes #0 = { nounwind "uniform-work-group-size"="true" }
attributes #1 = { nounwind readnone speculatable }
attributes #2 = { nounwind "uniform-work-group-size"="true" }
attributes #3 = { nounwind "uniform-work-group-size"="false" }

!0 = !{i32 8, i32 16, i32 2}
!1 = !{i32 8, i32 16}
!2 = !{i64 8, i64 16, i64 2}
!3 = !{i16 8, i16 16, i16 2}<|MERGE_RESOLUTION|>--- conflicted
+++ resolved
@@ -394,15 +394,11 @@
 
 ; CHECK-LABEL: @use_local_size_x_uniform_work_group_size(
 ; CHECK-NEXT: %dispatch.ptr = tail call ptr addrspace(4) @llvm.amdgcn.dispatch.ptr()
-<<<<<<< HEAD
-; CHECK-NEXT: %gep.group.size.x = getelementptr inbounds i8, ptr addrspace(4) %dispatch.ptr, i64 4
-=======
 ; if INTEL_CUSTOMIZATION
 ; It looks like our internal version of instcombine produces gep i16 instead of gep i8
 ; See InstCombinerImpl::convertOpaqueGEPToLoadStoreType
 ; CHECK-NEXT: %gep.group.size.x = getelementptr inbounds i16, ptr addrspace(4) %dispatch.ptr, i64 2
 ; end INTEL_CUSTOMIZATION
->>>>>>> f370248a
 ; CHECK-NEXT: %group.size.x = load i16, ptr addrspace(4) %gep.group.size.x, align 4
 ; CHECK-NEXT: %zext = zext i16 %group.size.x to i64
 ; CHECK-NEXT: store i64 %zext, ptr addrspace(1) %out, align 4
