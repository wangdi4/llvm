; RUN: llc -mtriple=amdgcn-amd-amdhsa -mcpu=gfx900 -verify-machineinstrs --stress-regalloc=10 < %s | FileCheck -check-prefix=GCN %s
; RUN: llc -global-isel -mtriple=amdgcn-amd-amdhsa -mcpu=gfx900 -verify-machineinstrs --stress-regalloc=10 < %s | FileCheck -check-prefix=GCN %s

; GCN-LABEL: {{^}}test_remat_sgpr:
; GCN-NOT:     v_writelane_b32
<<<<<<< HEAD
; GCN-COUNT-6: s_mov_b32 s{{[0-9]+}}, 0x
=======
; GCN-COUNT-4: s_mov_b32 s{{[0-9]+}}, 0x
>>>>>>> 7ca33737
; GCN:         {{^}}[[LOOP:.LBB[0-9_]+]]:
; GCN-NOT:     v_writelane_b32
; GCN:         s_cbranch_{{[^ ]+}} [[LOOP]]
; GCN: .sgpr_spill_count: 0
define amdgpu_kernel void @test_remat_sgpr(ptr addrspace(1) %arg, ptr addrspace(1) %arg1) {
bb:
  %i = tail call i32 @llvm.amdgcn.workitem.id.x()
  br label %bb3

bb2:                                              ; preds = %bb3
  ret void

bb3:                                              ; preds = %bb3, %bb
  %i4 = phi i32 [ 0, %bb ], [ %i22, %bb3 ]
  %i5 = add nuw nsw i32 %i4, %i
  %i6 = zext i32 %i5 to i64
  %i7 = getelementptr inbounds double, ptr addrspace(1) %arg, i64 %i6
  %i8 = load double, ptr addrspace(1) %i7, align 8
  %i9 = fadd double %i8, 0x3EFC01997CC9E6B0
  %i10 = tail call double @llvm.fma.f64(double %i8, double %i9, double 0x3FBE25E43ABE935A)
  %i11 = tail call double @llvm.fma.f64(double %i10, double %i9, double 0x3FC110EF47E6C9C2)
  %i12 = tail call double @llvm.fma.f64(double %i11, double %i9, double 0x3FC3B13BCFA74449)
  %i13 = tail call double @llvm.fma.f64(double %i12, double %i9, double 0x3FC745D171BF3C30)
  %i14 = tail call double @llvm.fma.f64(double %i13, double %i9, double 0x3FCC71C71C7792CE)
  %i15 = tail call double @llvm.fma.f64(double %i14, double %i9, double 0x3FD24924924920DA)
  %i16 = tail call double @llvm.fma.f64(double %i15, double %i9, double 0x3FD999999999999C)
  %i17 = tail call double @llvm.fma.f64(double %i16, double %i9, double 0x3FD899999999899C)
  %i18 = tail call double @llvm.fma.f64(double %i17, double %i9, double 0x3FD799999999799C)
  %i19 = tail call double @llvm.fma.f64(double %i18, double %i9, double 0x3FD699999999699C)
  %i20 = tail call double @llvm.fma.f64(double %i19, double %i9, double 0x3FD599999999599C)
  %i21 = getelementptr inbounds double, ptr addrspace(1) %arg1, i64 %i6
  store double %i19, ptr addrspace(1) %i21, align 8
  %i22 = add nuw nsw i32 %i4, 1
  %i23 = icmp eq i32 %i22, 1024
  br i1 %i23, label %bb2, label %bb3
}

declare double @llvm.fma.f64(double, double, double)
declare i32 @llvm.amdgcn.workitem.id.x()<|MERGE_RESOLUTION|>--- conflicted
+++ resolved
@@ -3,11 +3,7 @@
 
 ; GCN-LABEL: {{^}}test_remat_sgpr:
 ; GCN-NOT:     v_writelane_b32
-<<<<<<< HEAD
-; GCN-COUNT-6: s_mov_b32 s{{[0-9]+}}, 0x
-=======
 ; GCN-COUNT-4: s_mov_b32 s{{[0-9]+}}, 0x
->>>>>>> 7ca33737
 ; GCN:         {{^}}[[LOOP:.LBB[0-9_]+]]:
 ; GCN-NOT:     v_writelane_b32
 ; GCN:         s_cbranch_{{[^ ]+}} [[LOOP]]
