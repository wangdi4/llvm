# INTEL_CUSTOMIZATION
# INTEL_FEATURE_ICECODE
# UNSUPPORTED: intel_feature_icecode
# end INTEL_FEATURE_ICECODE
# end INTEL_CUSTOMIZATION
# RUN: llc -march=x86-64 -run-pass none -o - %s | FileCheck %s

--- |
  define i64 @test(i64 %x, i64 %y) #0 {
  entry:
    %x0 = call { i64, i64 } asm "foo", "=r,=r,1,0,~{dirflag},~{fpsr},~{flags}"(i64 %x, i64 %y) #0
    %x1 = extractvalue { i64, i64 } %x0, 0
    ret i64 %x1
  }

  define i64 @test2(i64 %x, i64 %y) #0 {
  entry:
    %x0 = call { i64, i64 } asm "foo", "=r,=r,1,0,~{dirflag},~{fpsr},~{flags}"(i64 %x, i64 %y) #0
    %x1 = extractvalue { i64, i64 } %x0, 0
    ret i64 %x1
  }

  attributes #0 = { nounwind }
...
---
# INTEL_CUSTOMIZATION
name:            test
tracksRegLiveness: true
liveins:
  - { reg: '$rdi' }
  - { reg: '$rsi' }
body: |
  bb.0.entry:
    liveins: $rdi, $rsi

  ; CHECK-LABEL: name: test
  ; CHECK: INLINEASM &foo, 0 /* attdialect */, 4390922 /* regdef:GR64 */, def $rsi, 4390922 /* regdef:GR64 */, def dead $rdi,
    INLINEASM &foo, 0, 4390922, def $rsi, 4390922, def dead $rdi, 2147549193, killed $rdi, 2147483657, killed $rsi, 12, implicit-def dead early-clobber $eflags
    $rax = MOV64rr killed $rsi
    RET64 killed $rax
...
---
name:            test2
tracksRegLiveness: true
liveins:
  - { reg: '$rdi' }
  - { reg: '$rsi' }
body: |
  bb.0.entry:
    liveins: $rdi, $rsi

  ; Verify that the register ties are preserved.
  ; CHECK-LABEL: name: test2
  ; CHECK: INLINEASM &foo, 0 /* attdialect */, 4390922 /* regdef:GR64 */, def $rsi, 4390922 /* regdef:GR64 */, def dead $rdi, 2147549193 /* reguse tiedto:$1 */, killed $rdi(tied-def 5), 2147483657 /* reguse tiedto:$0 */, killed $rsi(tied-def 3), 12 /* clobber */, implicit-def dead early-clobber $eflags
    INLINEASM &foo, 0, 4390922, def $rsi, 4390922, def dead $rdi, 2147549193, killed $rdi(tied-def 5), 2147483657, killed $rsi(tied-def 3), 12, implicit-def dead early-clobber $eflags
    $rax = MOV64rr killed $rsi
<<<<<<< HEAD
    RETQ killed $rax
...
# end INTEL_CUSTOMIZATION
=======
    RET64 killed $rax
...
>>>>>>> aee86f9b
<|MERGE_RESOLUTION|>--- conflicted
+++ resolved
@@ -54,11 +54,6 @@
   ; CHECK: INLINEASM &foo, 0 /* attdialect */, 4390922 /* regdef:GR64 */, def $rsi, 4390922 /* regdef:GR64 */, def dead $rdi, 2147549193 /* reguse tiedto:$1 */, killed $rdi(tied-def 5), 2147483657 /* reguse tiedto:$0 */, killed $rsi(tied-def 3), 12 /* clobber */, implicit-def dead early-clobber $eflags
     INLINEASM &foo, 0, 4390922, def $rsi, 4390922, def dead $rdi, 2147549193, killed $rdi(tied-def 5), 2147483657, killed $rsi(tied-def 3), 12, implicit-def dead early-clobber $eflags
     $rax = MOV64rr killed $rsi
-<<<<<<< HEAD
-    RETQ killed $rax
-...
-# end INTEL_CUSTOMIZATION
-=======
     RET64 killed $rax
 ...
->>>>>>> aee86f9b
+# end INTEL_CUSTOMIZATION