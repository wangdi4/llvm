; Check that DEBUG_VALUE comments come through on a variety of targets.

define i32 @main() nounwind ssp {
entry:
; CHECK: DEBUG_VALUE
<<<<<<< HEAD
  call void @llvm.dbg.value(metadata !6, i64 0, metadata !7), !dbg !9
=======
  call void @llvm.dbg.value(metadata i32 0, i64 0, metadata !7, metadata !{!"0x102"}), !dbg !9
>>>>>>> 41cb3da2
  ret i32 0, !dbg !10
}

declare void @llvm.dbg.declare(metadata, metadata) nounwind readnone

declare void @llvm.dbg.value(metadata, i64, metadata) nounwind readnone

!llvm.dbg.cu = !{!2}
!llvm.module.flags = !{!13}

<<<<<<< HEAD
!0 = metadata !{i32 786478, metadata !12, metadata !1, metadata !"main", metadata !"main", metadata !"", i32 2, metadata !3, i1 false, i1 true, i32 0, i32 0, null, i32 0, i1 false, i32 ()* @main, null, null, null, i32 0} ; [ DW_TAG_subprogram ]
!1 = metadata !{i32 786473, metadata !12} ; [ DW_TAG_file_type ]
!2 = metadata !{i32 786449, metadata !12, i32 12, metadata !"clang version 2.9 (trunk 120996)", i1 false, metadata !"", i32 0, metadata !6, metadata !6, metadata !11, null, null, metadata !""} ; [ DW_TAG_compile_unit ]
!3 = metadata !{i32 786453, metadata !12, metadata !1, metadata !"", i32 0, i64 0, i64 0, i64 0, i32 0, null, metadata !4, i32 0, null, null, null} ; [ DW_TAG_subroutine_type ] [line 0, size 0, align 0, offset 0] [from ]
!4 = metadata !{metadata !5}
!5 = metadata !{i32 786468, metadata !12, metadata !2, metadata !"int", i32 0, i64 32, i64 32, i64 0, i32 0, i32 5} ; [ DW_TAG_base_type ]
!6 = metadata !{i32 0}
!7 = metadata !{i32 786688, metadata !8, metadata !"i", metadata !1, i32 3, metadata !5, i32 0, null} ; [ DW_TAG_auto_variable ]
!8 = metadata !{i32 786443, metadata !12, metadata !0, i32 2, i32 12, i32 0} ; [ DW_TAG_lexical_block ]
!9 = metadata !{i32 3, i32 11, metadata !8, null}
!10 = metadata !{i32 4, i32 2, metadata !8, null}
!11 = metadata !{metadata !0}
!12 = metadata !{metadata !"/tmp/x.c", metadata !"/Users/manav"}
!13 = metadata !{i32 1, metadata !"Debug Info Version", i32 1}
=======
!0 = !{!"0x2e\00main\00main\00\002\000\001\000\006\000\000\000", !12, !1, !3, null, i32 ()* @main, null, null, null} ; [ DW_TAG_subprogram ]
!1 = !{!"0x29", !12} ; [ DW_TAG_file_type ]
!2 = !{!"0x11\0012\00clang version 2.9 (trunk 120996)\000\00\000\00\000", !12, !6, !6, !11, null, null} ; [ DW_TAG_compile_unit ]
!3 = !{!"0x15\00\000\000\000\000\000\000", !12, !1, null, !4, null, null, null} ; [ DW_TAG_subroutine_type ] [line 0, size 0, align 0, offset 0] [from ]
!4 = !{!5}
!5 = !{!"0x24\00int\000\0032\0032\000\000\005", !12, !2} ; [ DW_TAG_base_type ]
!6 = !{i32 0}
!7 = !{!"0x100\00i\003\000", !8, !1, !5} ; [ DW_TAG_auto_variable ]
!8 = !{!"0xb\002\0012\000", !12, !0} ; [ DW_TAG_lexical_block ]
!9 = !MDLocation(line: 3, column: 11, scope: !8)
!10 = !MDLocation(line: 4, column: 2, scope: !8)
!11 = !{!0}
!12 = !{!"/tmp/x.c", !"/Users/manav"}
!13 = !{i32 1, !"Debug Info Version", i32 2}
>>>>>>> 41cb3da2
<|MERGE_RESOLUTION|>--- conflicted
+++ resolved
@@ -3,37 +3,17 @@
 define i32 @main() nounwind ssp {
 entry:
 ; CHECK: DEBUG_VALUE
-<<<<<<< HEAD
-  call void @llvm.dbg.value(metadata !6, i64 0, metadata !7), !dbg !9
-=======
   call void @llvm.dbg.value(metadata i32 0, i64 0, metadata !7, metadata !{!"0x102"}), !dbg !9
->>>>>>> 41cb3da2
   ret i32 0, !dbg !10
 }
 
-declare void @llvm.dbg.declare(metadata, metadata) nounwind readnone
+declare void @llvm.dbg.declare(metadata, metadata, metadata) nounwind readnone
 
-declare void @llvm.dbg.value(metadata, i64, metadata) nounwind readnone
+declare void @llvm.dbg.value(metadata, i64, metadata, metadata) nounwind readnone
 
 !llvm.dbg.cu = !{!2}
 !llvm.module.flags = !{!13}
 
-<<<<<<< HEAD
-!0 = metadata !{i32 786478, metadata !12, metadata !1, metadata !"main", metadata !"main", metadata !"", i32 2, metadata !3, i1 false, i1 true, i32 0, i32 0, null, i32 0, i1 false, i32 ()* @main, null, null, null, i32 0} ; [ DW_TAG_subprogram ]
-!1 = metadata !{i32 786473, metadata !12} ; [ DW_TAG_file_type ]
-!2 = metadata !{i32 786449, metadata !12, i32 12, metadata !"clang version 2.9 (trunk 120996)", i1 false, metadata !"", i32 0, metadata !6, metadata !6, metadata !11, null, null, metadata !""} ; [ DW_TAG_compile_unit ]
-!3 = metadata !{i32 786453, metadata !12, metadata !1, metadata !"", i32 0, i64 0, i64 0, i64 0, i32 0, null, metadata !4, i32 0, null, null, null} ; [ DW_TAG_subroutine_type ] [line 0, size 0, align 0, offset 0] [from ]
-!4 = metadata !{metadata !5}
-!5 = metadata !{i32 786468, metadata !12, metadata !2, metadata !"int", i32 0, i64 32, i64 32, i64 0, i32 0, i32 5} ; [ DW_TAG_base_type ]
-!6 = metadata !{i32 0}
-!7 = metadata !{i32 786688, metadata !8, metadata !"i", metadata !1, i32 3, metadata !5, i32 0, null} ; [ DW_TAG_auto_variable ]
-!8 = metadata !{i32 786443, metadata !12, metadata !0, i32 2, i32 12, i32 0} ; [ DW_TAG_lexical_block ]
-!9 = metadata !{i32 3, i32 11, metadata !8, null}
-!10 = metadata !{i32 4, i32 2, metadata !8, null}
-!11 = metadata !{metadata !0}
-!12 = metadata !{metadata !"/tmp/x.c", metadata !"/Users/manav"}
-!13 = metadata !{i32 1, metadata !"Debug Info Version", i32 1}
-=======
 !0 = !{!"0x2e\00main\00main\00\002\000\001\000\006\000\000\000", !12, !1, !3, null, i32 ()* @main, null, null, null} ; [ DW_TAG_subprogram ]
 !1 = !{!"0x29", !12} ; [ DW_TAG_file_type ]
 !2 = !{!"0x11\0012\00clang version 2.9 (trunk 120996)\000\00\000\00\000", !12, !6, !6, !11, null, null} ; [ DW_TAG_compile_unit ]
@@ -47,5 +27,4 @@
 !10 = !MDLocation(line: 4, column: 2, scope: !8)
 !11 = !{!0}
 !12 = !{!"/tmp/x.c", !"/Users/manav"}
-!13 = !{i32 1, !"Debug Info Version", i32 2}
->>>>>>> 41cb3da2
+!13 = !{i32 1, !"Debug Info Version", i32 2}