; RUN: llc < %s -mtriple=ve | FileCheck %s
; RUN: llc < %s -mtriple=ve -relocation-model=pic \
; RUN:     | FileCheck %s -check-prefix=PIC

; Function Attrs: norecurse nounwind readnone
define signext i32 @br_jt(i32 signext %0) {
; CHECK-LABEL: br_jt:
; CHECK:       # %bb.0:
; CHECK-NEXT:    adds.w.sx %s0, %s0, (0)1
<<<<<<< HEAD
; CHECK-NEXT:    brlt.w 2, %s0, .LBB{{[0-9]+}}_4
; CHECK-NEXT:  # %bb.1:
; CHECK-NEXT:    breq.w 1, %s0, .LBB{{[0-9]+}}_8
; CHECK-NEXT:  # %bb.2:
; CHECK-NEXT:    brne.w 2, %s0, .LBB{{[0-9]+}}_7
; CHECK-NEXT:  # %bb.3:
; CHECK-NEXT:    or %s0, 0, (0)1
; CHECK-NEXT:    adds.w.sx %s0, %s0, (0)1
; CHECK-NEXT:    b.l.t (, %s10)
; CHECK-NEXT:  .LBB{{[0-9]+}}_4:
; CHECK-NEXT:    breq.w 3, %s0, .LBB{{[0-9]+}}_9
; CHECK-NEXT:  # %bb.5:
; CHECK-NEXT:    brne.w 4, %s0, .LBB{{[0-9]+}}_7
; CHECK-NEXT:  # %bb.6:
; CHECK-NEXT:    or %s0, 7, (0)1
; CHECK-NEXT:  .LBB{{[0-9]+}}_7:
; CHECK-NEXT:    adds.w.sx %s0, %s0, (0)1
; CHECK-NEXT:    b.l.t (, %s10)
; CHECK-NEXT:  .LBB{{[0-9]+}}_8:
; CHECK-NEXT:    or %s0, 3, (0)1
; CHECK-NEXT:    adds.w.sx %s0, %s0, (0)1
; CHECK-NEXT:    b.l.t (, %s10)
; CHECK-NEXT:  .LBB{{[0-9]+}}_9:
; CHECK-NEXT:    or %s0, 4, (0)1
; CHECK-NEXT:    adds.w.sx %s0, %s0, (0)1
; CHECK-NEXT:    b.l.t (, %s10)
=======
; CHECK-NEXT:    adds.w.sx %s1, -1, %s0
; CHECK-NEXT:    cmpu.w %s2, 3, %s1
; CHECK-NEXT:    brgt.w 0, %s2, .LBB{{[0-9]+}}_5
; CHECK-NEXT:  # %bb.1:
; CHECK-NEXT:    adds.w.zx %s0, %s1, (0)1
; CHECK-NEXT:    sll %s0, %s0, 3
; CHECK-NEXT:    lea %s1, .LJTI0_0@lo
; CHECK-NEXT:    and %s1, %s1, (32)0
; CHECK-NEXT:    lea.sl %s1, .LJTI0_0@hi(, %s1)
; CHECK-NEXT:    ld %s1, (%s1, %s0)
; CHECK-NEXT:    or %s0, 3, (0)1
; CHECK-NEXT:    b.l.t (, %s1)
; CHECK-NEXT:  .LBB{{[0-9]+}}_2:
; CHECK-NEXT:    or %s0, 0, (0)1
; CHECK-NEXT:    adds.w.sx %s0, %s0, (0)1
; CHECK-NEXT:    b.l.t (, %s10)
; CHECK-NEXT:  .LBB{{[0-9]+}}_3:
; CHECK-NEXT:    or %s0, 4, (0)1
; CHECK-NEXT:    adds.w.sx %s0, %s0, (0)1
; CHECK-NEXT:    b.l.t (, %s10)
; CHECK-NEXT:  .LBB{{[0-9]+}}_4:
; CHECK-NEXT:    or %s0, 7, (0)1
; CHECK-NEXT:  .LBB{{[0-9]+}}_5:
; CHECK-NEXT:    adds.w.sx %s0, %s0, (0)1
; CHECK-NEXT:    b.l.t (, %s10)
;
; PIC-LABEL: br_jt:
; PIC:       # %bb.0:
; PIC-NEXT:    st %s9, (, %s11)
; PIC-NEXT:    st %s10, 8(, %s11)
; PIC-NEXT:    st %s15, 24(, %s11)
; PIC-NEXT:    st %s16, 32(, %s11)
; PIC-NEXT:    or %s9, 0, %s11
; PIC-NEXT:    lea %s13, -176
; PIC-NEXT:    and %s13, %s13, (32)0
; PIC-NEXT:    lea.sl %s11, -1(%s13, %s11)
; PIC-NEXT:    brge.l %s11, %s8, .LBB0_7
; PIC-NEXT:  # %bb.6:
; PIC-NEXT:    ld %s61, 24(, %s14)
; PIC-NEXT:    or %s62, 0, %s0
; PIC-NEXT:    lea %s63, 315
; PIC-NEXT:    shm.l %s63, (%s61)
; PIC-NEXT:    shm.l %s8, 8(%s61)
; PIC-NEXT:    shm.l %s11, 16(%s61)
; PIC-NEXT:    monc
; PIC-NEXT:    or %s0, 0, %s62
; PIC-NEXT:  .LBB0_7:
; PIC-NEXT:    adds.w.sx %s0, %s0, (0)1
; PIC-NEXT:    adds.w.sx %s1, -1, %s0
; PIC-NEXT:    cmpu.w %s2, 3, %s1
; PIC-NEXT:    lea %s15, _GLOBAL_OFFSET_TABLE_@pc_lo(-24)
; PIC-NEXT:    and %s15, %s15, (32)0
; PIC-NEXT:    sic %s16
; PIC-NEXT:    lea.sl %s15, _GLOBAL_OFFSET_TABLE_@pc_hi(%s16, %s15)
; PIC-NEXT:    brgt.w 0, %s2, .LBB0_5
; PIC-NEXT:  # %bb.1:
; PIC-NEXT:    adds.w.zx %s0, %s1, (0)1
; PIC-NEXT:    sll %s0, %s0, 2
; PIC-NEXT:    lea %s1, .LJTI0_0@gotoff_lo
; PIC-NEXT:    and %s1, %s1, (32)0
; PIC-NEXT:    lea.sl %s1, .LJTI0_0@gotoff_hi(%s1, %s15)
; PIC-NEXT:    ldl.sx %s0, (%s1, %s0)
; PIC-NEXT:    lea %s1, br_jt@gotoff_lo
; PIC-NEXT:    and %s1, %s1, (32)0
; PIC-NEXT:    lea.sl %s1, br_jt@gotoff_hi(%s1, %s15)
; PIC-NEXT:    adds.l %s1, %s0, %s1
; PIC-NEXT:    or %s0, 3, (0)1
; PIC-NEXT:    b.l.t (, %s1)
; PIC-NEXT:  .LBB0_2:
; PIC-NEXT:    or %s0, 0, (0)1
; PIC-NEXT:    br.l.t .LBB0_5
; PIC-NEXT:  .LBB0_3:
; PIC-NEXT:    or %s0, 4, (0)1
; PIC-NEXT:    br.l.t .LBB0_5
; PIC-NEXT:  .LBB0_4:
; PIC-NEXT:    or %s0, 7, (0)1
; PIC-NEXT:  .LBB0_5:
; PIC-NEXT:    adds.w.sx %s0, %s0, (0)1
; PIC-NEXT:    or %s11, 0, %s9
; PIC-NEXT:    ld %s16, 32(, %s11)
; PIC-NEXT:    ld %s15, 24(, %s11)
; PIC-NEXT:    ld %s10, 8(, %s11)
; PIC-NEXT:    ld %s9, (, %s11)
; PIC-NEXT:    b.l.t (, %s10)
>>>>>>> e280047f
  switch i32 %0, label %5 [
    i32 1, label %6
    i32 2, label %2
    i32 3, label %3
    i32 4, label %4
  ]

2:                                                ; preds = %1
  br label %6

3:                                                ; preds = %1
  br label %6

4:                                                ; preds = %1
  br label %6

5:                                                ; preds = %1
  br label %6

6:                                                ; preds = %1, %5, %4, %3, %2
  %7 = phi i32 [ %0, %5 ], [ 7, %4 ], [ 4, %3 ], [ 0, %2 ], [ 3, %1 ]
  ret i32 %7
}<|MERGE_RESOLUTION|>--- conflicted
+++ resolved
@@ -7,34 +7,6 @@
 ; CHECK-LABEL: br_jt:
 ; CHECK:       # %bb.0:
 ; CHECK-NEXT:    adds.w.sx %s0, %s0, (0)1
-<<<<<<< HEAD
-; CHECK-NEXT:    brlt.w 2, %s0, .LBB{{[0-9]+}}_4
-; CHECK-NEXT:  # %bb.1:
-; CHECK-NEXT:    breq.w 1, %s0, .LBB{{[0-9]+}}_8
-; CHECK-NEXT:  # %bb.2:
-; CHECK-NEXT:    brne.w 2, %s0, .LBB{{[0-9]+}}_7
-; CHECK-NEXT:  # %bb.3:
-; CHECK-NEXT:    or %s0, 0, (0)1
-; CHECK-NEXT:    adds.w.sx %s0, %s0, (0)1
-; CHECK-NEXT:    b.l.t (, %s10)
-; CHECK-NEXT:  .LBB{{[0-9]+}}_4:
-; CHECK-NEXT:    breq.w 3, %s0, .LBB{{[0-9]+}}_9
-; CHECK-NEXT:  # %bb.5:
-; CHECK-NEXT:    brne.w 4, %s0, .LBB{{[0-9]+}}_7
-; CHECK-NEXT:  # %bb.6:
-; CHECK-NEXT:    or %s0, 7, (0)1
-; CHECK-NEXT:  .LBB{{[0-9]+}}_7:
-; CHECK-NEXT:    adds.w.sx %s0, %s0, (0)1
-; CHECK-NEXT:    b.l.t (, %s10)
-; CHECK-NEXT:  .LBB{{[0-9]+}}_8:
-; CHECK-NEXT:    or %s0, 3, (0)1
-; CHECK-NEXT:    adds.w.sx %s0, %s0, (0)1
-; CHECK-NEXT:    b.l.t (, %s10)
-; CHECK-NEXT:  .LBB{{[0-9]+}}_9:
-; CHECK-NEXT:    or %s0, 4, (0)1
-; CHECK-NEXT:    adds.w.sx %s0, %s0, (0)1
-; CHECK-NEXT:    b.l.t (, %s10)
-=======
 ; CHECK-NEXT:    adds.w.sx %s1, -1, %s0
 ; CHECK-NEXT:    cmpu.w %s2, 3, %s1
 ; CHECK-NEXT:    brgt.w 0, %s2, .LBB{{[0-9]+}}_5
@@ -119,7 +91,6 @@
 ; PIC-NEXT:    ld %s10, 8(, %s11)
 ; PIC-NEXT:    ld %s9, (, %s11)
 ; PIC-NEXT:    b.l.t (, %s10)
->>>>>>> e280047f
   switch i32 %0, label %5 [
     i32 1, label %6
     i32 2, label %2
