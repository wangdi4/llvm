--- conflicted
+++ resolved
@@ -1,28 +1,10 @@
-; RUN: llc < %s -mtriple=powerpc-unknown-linux-gnu -relocation-model=pic | FileCheck %s
-@foobar = common global i32 0, align 4
+; RUN: llc < %s -mtriple=powerpc-unknown-linux-gnu -relocation-model=pic | FileCheck -check-prefix=SMALL-BSS %s
+@bar = common global i32 0, align 4
 
 declare i32 @call_foo(i32, ...)
 
 define i32 @foo() {
 entry:
-<<<<<<< HEAD
-  %0 = load i32* @foobar, align 4
-  ret i32 %0
-}
-
-; CHECK:       [[POFF:\.L[0-9]+\$poff]]:
-; CHECK-NEXT:    .long .L.TOC.-[[PB:\.L[0-9]+\$pb]]
-; CHECK-NEXT:  foo:
-; CHECK:         bl [[PB]]
-; CHECK-NEXT:  [[PB]]:
-; CHECK:         mflr 30
-; CHECK:         lwz [[REG:[0-9]+]], [[POFF]]-[[PB]](30)
-; CHECK-NEXT:    add 30, [[REG]], 30
-; CHECK:         lwz [[VREG:[0-9]+]], [[VREF:\.LC[0-9]+]]-.L.TOC.(30)
-; CHECK:         lwz {{[0-9]+}}, 0([[VREG]])
-; CHECK:       [[VREF]]:
-; CHECK-NEXT:    .long foobar
-=======
   %0 = load i32* @bar, align 4
   %call = call i32 (i32, ...)* @call_foo(i32 %0, i32 0, i32 1, i32 2, i32 4, i32 8, i32 16, i32 32, i32 64)
   ret i32 0
@@ -39,5 +21,4 @@
 ; SMALL-BSS-DAG:     lwz [[VREG:[0-9]+]], bar@GOT(30)
 ; SMALL-BSS-DAG:     lwz {{[0-9]+}}, 0([[VREG]])
 ; SMALL-BSS:         bl call_foo@PLT
-; SMALL-BSS:         lwz 30, -8(1)
->>>>>>> 41cb3da2
+; SMALL-BSS:         lwz 30, -8(1)