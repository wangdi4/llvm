; RUN: llc < %s
; PR6847
target datalayout = "e-p:32:32:32-i1:8:8-i8:8:8-i16:16:16-i32:32:32-i64:32:32-f32:32:32-f64:32:32-v64:64:64-v128:128:128-a0:0:64-n32"
target triple = "armv4t-apple-darwin10"

define hidden i32 @__addvsi3(i32 %a, i32 %b) nounwind {
entry:
  tail call void @llvm.dbg.value(metadata !{i32 %b}, i64 0, metadata !0, metadata !{metadata !"0x102"})
  %0 = add nsw i32 %b, %a, !dbg !9                ; <i32> [#uses=1]
  ret i32 %0, !dbg !11
}

declare void @llvm.dbg.value(metadata, i64, metadata, metadata) nounwind readnone

!llvm.dbg.cu = !{!3}
!llvm.module.flags = !{!15}
<<<<<<< HEAD
!0 = metadata !{metadata !"0x101\00b\0093\000", metadata !1, metadata !2, metadata !6} ; [ DW_TAG_arg_variable ]
!1 = metadata !{metadata !"0x2e\00__addvsi3\00__addvsi3\00__addvsi3\0094\000\001\000\006\000\000\000", metadata !12, null, metadata !4, null, null, null, null, null} ; [ DW_TAG_subprogram ]
!2 = metadata !{metadata !"0x29", metadata !12} ; [ DW_TAG_file_type ]
!12 = metadata !{metadata !"libgcc2.c", metadata !"/Users/bwilson/local/nightly/test-2010-04-14/build/llvmgcc.roots/llvmgcc~obj/src/gcc"}
!3 = metadata !{metadata !"0x11\001\004.2.1 (Based on Apple Inc. build 5658) (LLVM build 00)\001\00\000\00\000", metadata !12, metadata !13, metadata !13, metadata !14, null, null} ; [ DW_TAG_compile_unit ]
!4 = metadata !{metadata !"0x15\00\000\000\000\000\000\000", metadata !12, metadata !2, null, metadata !5, null, null, null} ; [ DW_TAG_subroutine_type ] [line 0, size 0, align 0, offset 0] [from ]
!5 = metadata !{metadata !6, metadata !6, metadata !6}
!6 = metadata !{metadata !"0x16\00SItype\00152\000\000\000\000", metadata !12, null, metadata !8} ; [ DW_TAG_typedef ]
!7 = metadata !{metadata !"0x29", metadata !"libgcc2.h", metadata !"/Users/bwilson/local/nightly/test-2010-04-14/build/llvmgcc.roots/llvmgcc~obj/src/gcc", metadata !3} ; [ DW_TAG_file_type ]
!8 = metadata !{metadata !"0x24\00int\000\0032\0032\000\000\005", metadata !12, metadata !2} ; [ DW_TAG_base_type ]
!9 = metadata !{i32 95, i32 0, metadata !10, null}
!10 = metadata !{metadata !"0xb\0094\000\000", metadata !12, metadata !1} ; [ DW_TAG_lexical_block ]
!11 = metadata !{i32 100, i32 0, metadata !10, null}
!13 = metadata !{i32 0}
!14 = metadata !{metadata !1}
!15 = metadata !{i32 1, metadata !"Debug Info Version", i32 2}
=======
!0 = !{!"0x101\00b\0093\000", !1, !2, !6} ; [ DW_TAG_arg_variable ]
!1 = !{!"0x2e\00__addvsi3\00__addvsi3\00__addvsi3\0094\000\001\000\006\000\000\000", !12, null, !4, null, null, null, null, null} ; [ DW_TAG_subprogram ]
!2 = !{!"0x29", !12} ; [ DW_TAG_file_type ]
!12 = !{!"libgcc2.c", !"/Users/bwilson/local/nightly/test-2010-04-14/build/llvmgcc.roots/llvmgcc~obj/src/gcc"}
!3 = !{!"0x11\001\004.2.1 (Based on Apple Inc. build 5658) (LLVM build 00)\001\00\000\00\000", !12, !13, !13, !14, null, null} ; [ DW_TAG_compile_unit ]
!4 = !{!"0x15\00\000\000\000\000\000\000", !12, !2, null, !5, null, null, null} ; [ DW_TAG_subroutine_type ] [line 0, size 0, align 0, offset 0] [from ]
!5 = !{!6, !6, !6}
!6 = !{!"0x16\00SItype\00152\000\000\000\000", !12, null, !8} ; [ DW_TAG_typedef ]
!7 = !{!"0x29", !"libgcc2.h", !"/Users/bwilson/local/nightly/test-2010-04-14/build/llvmgcc.roots/llvmgcc~obj/src/gcc", !3} ; [ DW_TAG_file_type ]
!8 = !{!"0x24\00int\000\0032\0032\000\000\005", !12, !2} ; [ DW_TAG_base_type ]
!9 = !MDLocation(line: 95, scope: !10)
!10 = !{!"0xb\0094\000\000", !12, !1} ; [ DW_TAG_lexical_block ]
!11 = !MDLocation(line: 100, scope: !10)
!13 = !{i32 0}
!14 = !{!1}
!15 = !{i32 1, !"Debug Info Version", i32 2}
>>>>>>> 7618b2b2
<|MERGE_RESOLUTION|>--- conflicted
+++ resolved
@@ -5,7 +5,7 @@
 
 define hidden i32 @__addvsi3(i32 %a, i32 %b) nounwind {
 entry:
-  tail call void @llvm.dbg.value(metadata !{i32 %b}, i64 0, metadata !0, metadata !{metadata !"0x102"})
+  tail call void @llvm.dbg.value(metadata i32 %b, i64 0, metadata !0, metadata !{!"0x102"})
   %0 = add nsw i32 %b, %a, !dbg !9                ; <i32> [#uses=1]
   ret i32 %0, !dbg !11
 }
@@ -14,24 +14,6 @@
 
 !llvm.dbg.cu = !{!3}
 !llvm.module.flags = !{!15}
-<<<<<<< HEAD
-!0 = metadata !{metadata !"0x101\00b\0093\000", metadata !1, metadata !2, metadata !6} ; [ DW_TAG_arg_variable ]
-!1 = metadata !{metadata !"0x2e\00__addvsi3\00__addvsi3\00__addvsi3\0094\000\001\000\006\000\000\000", metadata !12, null, metadata !4, null, null, null, null, null} ; [ DW_TAG_subprogram ]
-!2 = metadata !{metadata !"0x29", metadata !12} ; [ DW_TAG_file_type ]
-!12 = metadata !{metadata !"libgcc2.c", metadata !"/Users/bwilson/local/nightly/test-2010-04-14/build/llvmgcc.roots/llvmgcc~obj/src/gcc"}
-!3 = metadata !{metadata !"0x11\001\004.2.1 (Based on Apple Inc. build 5658) (LLVM build 00)\001\00\000\00\000", metadata !12, metadata !13, metadata !13, metadata !14, null, null} ; [ DW_TAG_compile_unit ]
-!4 = metadata !{metadata !"0x15\00\000\000\000\000\000\000", metadata !12, metadata !2, null, metadata !5, null, null, null} ; [ DW_TAG_subroutine_type ] [line 0, size 0, align 0, offset 0] [from ]
-!5 = metadata !{metadata !6, metadata !6, metadata !6}
-!6 = metadata !{metadata !"0x16\00SItype\00152\000\000\000\000", metadata !12, null, metadata !8} ; [ DW_TAG_typedef ]
-!7 = metadata !{metadata !"0x29", metadata !"libgcc2.h", metadata !"/Users/bwilson/local/nightly/test-2010-04-14/build/llvmgcc.roots/llvmgcc~obj/src/gcc", metadata !3} ; [ DW_TAG_file_type ]
-!8 = metadata !{metadata !"0x24\00int\000\0032\0032\000\000\005", metadata !12, metadata !2} ; [ DW_TAG_base_type ]
-!9 = metadata !{i32 95, i32 0, metadata !10, null}
-!10 = metadata !{metadata !"0xb\0094\000\000", metadata !12, metadata !1} ; [ DW_TAG_lexical_block ]
-!11 = metadata !{i32 100, i32 0, metadata !10, null}
-!13 = metadata !{i32 0}
-!14 = metadata !{metadata !1}
-!15 = metadata !{i32 1, metadata !"Debug Info Version", i32 2}
-=======
 !0 = !{!"0x101\00b\0093\000", !1, !2, !6} ; [ DW_TAG_arg_variable ]
 !1 = !{!"0x2e\00__addvsi3\00__addvsi3\00__addvsi3\0094\000\001\000\006\000\000\000", !12, null, !4, null, null, null, null, null} ; [ DW_TAG_subprogram ]
 !2 = !{!"0x29", !12} ; [ DW_TAG_file_type ]
@@ -47,5 +29,4 @@
 !11 = !MDLocation(line: 100, scope: !10)
 !13 = !{i32 0}
 !14 = !{!1}
-!15 = !{i32 1, !"Debug Info Version", i32 2}
->>>>>>> 7618b2b2
+!15 = !{i32 1, !"Debug Info Version", i32 2}