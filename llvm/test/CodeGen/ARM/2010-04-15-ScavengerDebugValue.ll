--- conflicted
+++ resolved
@@ -5,37 +5,15 @@
 
 define hidden i32 @__addvsi3(i32 %a, i32 %b) nounwind {
 entry:
-<<<<<<< HEAD
-  tail call void @llvm.dbg.value(metadata !{i32 %b}, i64 0, metadata !0)
-=======
   tail call void @llvm.dbg.value(metadata i32 %b, i64 0, metadata !0, metadata !{!"0x102"})
->>>>>>> 41cb3da2
   %0 = add nsw i32 %b, %a, !dbg !9                ; <i32> [#uses=1]
   ret i32 %0, !dbg !11
 }
 
-declare void @llvm.dbg.value(metadata, i64, metadata) nounwind readnone
+declare void @llvm.dbg.value(metadata, i64, metadata, metadata) nounwind readnone
 
 !llvm.dbg.cu = !{!3}
 !llvm.module.flags = !{!15}
-<<<<<<< HEAD
-!0 = metadata !{i32 524545, metadata !1, metadata !"b", metadata !2, i32 93, metadata !6, i32 0, null} ; [ DW_TAG_arg_variable ]
-!1 = metadata !{i32 524334, metadata !12, null, metadata !"__addvsi3", metadata !"__addvsi3", metadata !"__addvsi3", i32 94, metadata !4, i1 false, i1 true, i32 0, i32 0, null, i32 0, i32 0, null, null, null, null, i32 0} ; [ DW_TAG_subprogram ]
-!2 = metadata !{i32 524329, metadata !12} ; [ DW_TAG_file_type ]
-!12 = metadata !{metadata !"libgcc2.c", metadata !"/Users/bwilson/local/nightly/test-2010-04-14/build/llvmgcc.roots/llvmgcc~obj/src/gcc"}
-!3 = metadata !{i32 524305, metadata !12, i32 1, metadata !"4.2.1 (Based on Apple Inc. build 5658) (LLVM build 00)", i1 true, metadata !"", i32 0, metadata !13, metadata !13, metadata !14, null, null, metadata !""} ; [ DW_TAG_compile_unit ]
-!4 = metadata !{i32 524309, metadata !12, metadata !2, metadata !"", i32 0, i64 0, i64 0, i64 0, i32 0, null, metadata !5, i32 0, null, null, null} ; [ DW_TAG_subroutine_type ] [line 0, size 0, align 0, offset 0] [from ]
-!5 = metadata !{metadata !6, metadata !6, metadata !6}
-!6 = metadata !{i32 524310, metadata !12, null, metadata !"SItype", i32 152, i64 0, i64 0, i64 0, i32 0, metadata !8} ; [ DW_TAG_typedef ]
-!7 = metadata !{i32 524329, metadata !"libgcc2.h", metadata !"/Users/bwilson/local/nightly/test-2010-04-14/build/llvmgcc.roots/llvmgcc~obj/src/gcc", metadata !3} ; [ DW_TAG_file_type ]
-!8 = metadata !{i32 524324, metadata !12, metadata !2, metadata !"int", i32 0, i64 32, i64 32, i64 0, i32 0, i32 5} ; [ DW_TAG_base_type ]
-!9 = metadata !{i32 95, i32 0, metadata !10, null}
-!10 = metadata !{i32 524299, metadata !12, metadata !1, i32 94, i32 0, i32 0} ; [ DW_TAG_lexical_block ]
-!11 = metadata !{i32 100, i32 0, metadata !10, null}
-!13 = metadata !{i32 0}
-!14 = metadata !{metadata !1}
-!15 = metadata !{i32 1, metadata !"Debug Info Version", i32 1}
-=======
 !0 = !{!"0x101\00b\0093\000", !1, !2, !6} ; [ DW_TAG_arg_variable ]
 !1 = !{!"0x2e\00__addvsi3\00__addvsi3\00__addvsi3\0094\000\001\000\006\000\000\000", !12, null, !4, null, null, null, null, null} ; [ DW_TAG_subprogram ]
 !2 = !{!"0x29", !12} ; [ DW_TAG_file_type ]
@@ -51,5 +29,4 @@
 !11 = !MDLocation(line: 100, scope: !10)
 !13 = !{i32 0}
 !14 = !{!1}
-!15 = !{i32 1, !"Debug Info Version", i32 2}
->>>>>>> 41cb3da2
+!15 = !{i32 1, !"Debug Info Version", i32 2}