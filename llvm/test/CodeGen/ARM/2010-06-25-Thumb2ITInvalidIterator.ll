; RUN: llc < %s

target datalayout = "e-p:32:32:32-i1:8:32-i8:8:32-i16:16:32-i32:32:32-i64:32:32-f32:32:32-f64:32:32-v64:64:64-v128:128:128-a0:0:32-n32"
target triple = "thumbv7-apple-darwin3.0.0-iphoneos"

@length = common global i32 0, align 4            ; <i32*> [#uses=1]

define void @x0(i8* nocapture %buf, i32 %nbytes) nounwind optsize {
entry:
<<<<<<< HEAD
  tail call void @llvm.dbg.value(metadata !{i8* %buf}, i64 0, metadata !0), !dbg !15
  tail call void @llvm.dbg.value(metadata !{i32 %nbytes}, i64 0, metadata !8), !dbg !16
=======
  tail call void @llvm.dbg.value(metadata i8* %buf, i64 0, metadata !0, metadata !{!"0x102"}), !dbg !15
  tail call void @llvm.dbg.value(metadata i32 %nbytes, i64 0, metadata !8, metadata !{!"0x102"}), !dbg !16
>>>>>>> 41cb3da2
  %tmp = load i32* @length, !dbg !17              ; <i32> [#uses=3]
  %cmp = icmp eq i32 %tmp, -1, !dbg !17           ; <i1> [#uses=1]
  %cmp.not = xor i1 %cmp, true                    ; <i1> [#uses=1]
  %cmp3 = icmp ult i32 %tmp, %nbytes, !dbg !17    ; <i1> [#uses=1]
  %or.cond = and i1 %cmp.not, %cmp3               ; <i1> [#uses=1]
<<<<<<< HEAD
  tail call void @llvm.dbg.value(metadata !{i32 %tmp}, i64 0, metadata !8), !dbg !17
  %nbytes.addr.0 = select i1 %or.cond, i32 %tmp, i32 %nbytes ; <i32> [#uses=1]
  tail call void @llvm.dbg.value(metadata !18, i64 0, metadata !10), !dbg !19
=======
  tail call void @llvm.dbg.value(metadata i32 %tmp, i64 0, metadata !8, metadata !{!"0x102"}), !dbg !17
  %nbytes.addr.0 = select i1 %or.cond, i32 %tmp, i32 %nbytes ; <i32> [#uses=1]
  tail call void @llvm.dbg.value(metadata i32 0, i64 0, metadata !10, metadata !{!"0x102"}), !dbg !19
>>>>>>> 41cb3da2
  br label %while.cond, !dbg !20

while.cond:                                       ; preds = %while.body, %entry
  %0 = phi i32 [ 0, %entry ], [ %inc, %while.body ] ; <i32> [#uses=3]
  %buf.addr.0 = getelementptr i8* %buf, i32 %0    ; <i8*> [#uses=1]
  %cmp7 = icmp ult i32 %0, %nbytes.addr.0, !dbg !20 ; <i1> [#uses=1]
  br i1 %cmp7, label %land.rhs, label %while.end, !dbg !20

land.rhs:                                         ; preds = %while.cond
  %call = tail call i32 @x1() nounwind optsize, !dbg !20 ; <i32> [#uses=2]
  %cmp9 = icmp eq i32 %call, -1, !dbg !20         ; <i1> [#uses=1]
  br i1 %cmp9, label %while.end, label %while.body, !dbg !20

while.body:                                       ; preds = %land.rhs
  %conv = trunc i32 %call to i8, !dbg !21         ; <i8> [#uses=1]
  store i8 %conv, i8* %buf.addr.0, !dbg !21
  %inc = add i32 %0, 1, !dbg !23                  ; <i32> [#uses=1]
  br label %while.cond, !dbg !24

while.end:                                        ; preds = %land.rhs, %while.cond
  ret void, !dbg !25
}

declare i32 @x1() optsize

declare void @llvm.dbg.value(metadata, i64, metadata) nounwind readnone

!llvm.dbg.lv.fn = !{!0, !8, !10, !12}
!llvm.dbg.gv = !{!14}

<<<<<<< HEAD
!0 = metadata !{i32 524545, metadata !1, metadata !"buf", metadata !2, i32 4, metadata !6} ; [ DW_TAG_arg_variable ]
!1 = metadata !{i32 524334, metadata !26, null, metadata !"x0", metadata !"x0", metadata !"x0", i32 5, metadata !4, i1 false, i1 true, i32 0, i32 0, null, i1 false, i1 false, null, null, null, null, i32 0} ; [ DW_TAG_subprogram ]
!2 = metadata !{i32 524329, metadata !26} ; [ DW_TAG_file_type ]
!3 = metadata !{i32 524305, i32 0, i32 12, metadata !"t.c", metadata !".", metadata !"clang 2.0", i1 true, i1 true, metadata !"", i32 0} ; [ DW_TAG_compile_unit ]
!4 = metadata !{i32 524309, metadata !26, metadata !2, metadata !"", i32 0, i64 0, i64 0, i64 0, i32 0, null, metadata !5, i32 0, null} ; [ DW_TAG_subroutine_type ]
!5 = metadata !{null}
!6 = metadata !{i32 524303, metadata !26, metadata !2, metadata !"", i32 0, i64 32, i64 32, i64 0, i32 0, metadata !7} ; [ DW_TAG_pointer_type ]
!7 = metadata !{i32 524324, metadata !26, metadata !2, metadata !"unsigned char", i32 0, i64 8, i64 8, i64 0, i32 0, i32 8} ; [ DW_TAG_base_type ]
!8 = metadata !{i32 524545, metadata !1, metadata !"nbytes", metadata !2, i32 4, metadata !9} ; [ DW_TAG_arg_variable ]
!9 = metadata !{i32 524324, metadata !26, metadata !2, metadata !"unsigned long", i32 0, i64 32, i64 32, i64 0, i32 0, i32 7} ; [ DW_TAG_base_type ]
!10 = metadata !{i32 524544, metadata !11, metadata !"nread", metadata !2, i32 6, metadata !9} ; [ DW_TAG_auto_variable ]
!11 = metadata !{i32 524299, metadata !26, metadata !1, i32 5, i32 1, i32 0} ; [ DW_TAG_lexical_block ]
!12 = metadata !{i32 524544, metadata !11, metadata !"c", metadata !2, i32 7, metadata !13} ; [ DW_TAG_auto_variable ]
!13 = metadata !{i32 524324, metadata !26, metadata !2, metadata !"int", i32 0, i64 32, i64 32, i64 0, i32 0, i32 5} ; [ DW_TAG_base_type ]
!14 = metadata !{i32 524340, i32 0, metadata !2, metadata !"length", metadata !"length", metadata !"length", metadata !2, i32 1, metadata !13, i1 false, i1 true, i32* @length} ; [ DW_TAG_variable ]
!15 = metadata !{i32 4, i32 24, metadata !1, null}
!16 = metadata !{i32 4, i32 43, metadata !1, null}
!17 = metadata !{i32 9, i32 2, metadata !11, null}
!18 = metadata !{i32 0}
!19 = metadata !{i32 10, i32 2, metadata !11, null}
!20 = metadata !{i32 11, i32 2, metadata !11, null}
!21 = metadata !{i32 12, i32 3, metadata !22, null}
!22 = metadata !{i32 524299, metadata !26, metadata !11, i32 11, i32 45, i32 0} ; [ DW_TAG_lexical_block ]
!23 = metadata !{i32 13, i32 3, metadata !22, null}
!24 = metadata !{i32 14, i32 2, metadata !22, null}
!25 = metadata !{i32 15, i32 1, metadata !11, null}
!26 = metadata !{metadata !"t.c", metadata !"/private/tmp"}
=======
!0 = !{!"0x101\00buf\004\000", !1, !2, !6} ; [ DW_TAG_arg_variable ]
!1 = !{!"0x2e\00x0\00x0\00x0\005\000\001\000\006\000\000\000", !26, null, !4, null, null, null, null, null} ; [ DW_TAG_subprogram ]
!2 = !{!"0x29", !26} ; [ DW_TAG_file_type ]
!3 = !{!"0x11\0012\00clang 2.0\001\00\00\00\00", !26, null, null, null, null, null} ; [ DW_TAG_compile_unit ]
!4 = !{!"0x15\00\000\000\000\000\000\000", !26, !2, null, !5, null} ; [ DW_TAG_subroutine_type ]
!5 = !{null}
!6 = !{!"0xf\00\000\0032\0032\000\000", !26, !2, !7} ; [ DW_TAG_pointer_type ]
!7 = !{!"0x24\00unsigned char\000\008\008\000\000\008", !26, !2} ; [ DW_TAG_base_type ]
!8 = !{!"0x101\00nbytes\004\000", !1, !2, !9} ; [ DW_TAG_arg_variable ]
!9 = !{!"0x24\00unsigned long\000\0032\0032\000\000\007", !26, !2} ; [ DW_TAG_base_type ]
!10 = !{!"0x100\00nread\006\000", !11, !2, !9} ; [ DW_TAG_auto_variable ]
!11 = !{!"0xb\005\001\000", !26, !1} ; [ DW_TAG_lexical_block ]
!12 = !{!"0x100\00c\007\000", !11, !2, !13} ; [ DW_TAG_auto_variable ]
!13 = !{!"0x24\00int\000\0032\0032\000\000\005", !26, !2} ; [ DW_TAG_base_type ]
!14 = !{!"0x34\00length\00length\00length\001\000\001", !2, !2, !13, i32* @length} ; [ DW_TAG_variable ]
!15 = !MDLocation(line: 4, column: 24, scope: !1)
!16 = !MDLocation(line: 4, column: 43, scope: !1)
!17 = !MDLocation(line: 9, column: 2, scope: !11)
!18 = !{i32 0}
!19 = !MDLocation(line: 10, column: 2, scope: !11)
!20 = !MDLocation(line: 11, column: 2, scope: !11)
!21 = !MDLocation(line: 12, column: 3, scope: !22)
!22 = !{!"0xb\0011\0045\000", !26, !11} ; [ DW_TAG_lexical_block ]
!23 = !MDLocation(line: 13, column: 3, scope: !22)
!24 = !MDLocation(line: 14, column: 2, scope: !22)
!25 = !MDLocation(line: 15, column: 1, scope: !11)
!26 = !{!"t.c", !"/private/tmp"}
>>>>>>> 41cb3da2
<|MERGE_RESOLUTION|>--- conflicted
+++ resolved
@@ -7,27 +7,16 @@
 
 define void @x0(i8* nocapture %buf, i32 %nbytes) nounwind optsize {
 entry:
-<<<<<<< HEAD
-  tail call void @llvm.dbg.value(metadata !{i8* %buf}, i64 0, metadata !0), !dbg !15
-  tail call void @llvm.dbg.value(metadata !{i32 %nbytes}, i64 0, metadata !8), !dbg !16
-=======
   tail call void @llvm.dbg.value(metadata i8* %buf, i64 0, metadata !0, metadata !{!"0x102"}), !dbg !15
   tail call void @llvm.dbg.value(metadata i32 %nbytes, i64 0, metadata !8, metadata !{!"0x102"}), !dbg !16
->>>>>>> 41cb3da2
   %tmp = load i32* @length, !dbg !17              ; <i32> [#uses=3]
   %cmp = icmp eq i32 %tmp, -1, !dbg !17           ; <i1> [#uses=1]
   %cmp.not = xor i1 %cmp, true                    ; <i1> [#uses=1]
   %cmp3 = icmp ult i32 %tmp, %nbytes, !dbg !17    ; <i1> [#uses=1]
   %or.cond = and i1 %cmp.not, %cmp3               ; <i1> [#uses=1]
-<<<<<<< HEAD
-  tail call void @llvm.dbg.value(metadata !{i32 %tmp}, i64 0, metadata !8), !dbg !17
-  %nbytes.addr.0 = select i1 %or.cond, i32 %tmp, i32 %nbytes ; <i32> [#uses=1]
-  tail call void @llvm.dbg.value(metadata !18, i64 0, metadata !10), !dbg !19
-=======
   tail call void @llvm.dbg.value(metadata i32 %tmp, i64 0, metadata !8, metadata !{!"0x102"}), !dbg !17
   %nbytes.addr.0 = select i1 %or.cond, i32 %tmp, i32 %nbytes ; <i32> [#uses=1]
   tail call void @llvm.dbg.value(metadata i32 0, i64 0, metadata !10, metadata !{!"0x102"}), !dbg !19
->>>>>>> 41cb3da2
   br label %while.cond, !dbg !20
 
 while.cond:                                       ; preds = %while.body, %entry
@@ -53,40 +42,11 @@
 
 declare i32 @x1() optsize
 
-declare void @llvm.dbg.value(metadata, i64, metadata) nounwind readnone
+declare void @llvm.dbg.value(metadata, i64, metadata, metadata) nounwind readnone
 
 !llvm.dbg.lv.fn = !{!0, !8, !10, !12}
 !llvm.dbg.gv = !{!14}
 
-<<<<<<< HEAD
-!0 = metadata !{i32 524545, metadata !1, metadata !"buf", metadata !2, i32 4, metadata !6} ; [ DW_TAG_arg_variable ]
-!1 = metadata !{i32 524334, metadata !26, null, metadata !"x0", metadata !"x0", metadata !"x0", i32 5, metadata !4, i1 false, i1 true, i32 0, i32 0, null, i1 false, i1 false, null, null, null, null, i32 0} ; [ DW_TAG_subprogram ]
-!2 = metadata !{i32 524329, metadata !26} ; [ DW_TAG_file_type ]
-!3 = metadata !{i32 524305, i32 0, i32 12, metadata !"t.c", metadata !".", metadata !"clang 2.0", i1 true, i1 true, metadata !"", i32 0} ; [ DW_TAG_compile_unit ]
-!4 = metadata !{i32 524309, metadata !26, metadata !2, metadata !"", i32 0, i64 0, i64 0, i64 0, i32 0, null, metadata !5, i32 0, null} ; [ DW_TAG_subroutine_type ]
-!5 = metadata !{null}
-!6 = metadata !{i32 524303, metadata !26, metadata !2, metadata !"", i32 0, i64 32, i64 32, i64 0, i32 0, metadata !7} ; [ DW_TAG_pointer_type ]
-!7 = metadata !{i32 524324, metadata !26, metadata !2, metadata !"unsigned char", i32 0, i64 8, i64 8, i64 0, i32 0, i32 8} ; [ DW_TAG_base_type ]
-!8 = metadata !{i32 524545, metadata !1, metadata !"nbytes", metadata !2, i32 4, metadata !9} ; [ DW_TAG_arg_variable ]
-!9 = metadata !{i32 524324, metadata !26, metadata !2, metadata !"unsigned long", i32 0, i64 32, i64 32, i64 0, i32 0, i32 7} ; [ DW_TAG_base_type ]
-!10 = metadata !{i32 524544, metadata !11, metadata !"nread", metadata !2, i32 6, metadata !9} ; [ DW_TAG_auto_variable ]
-!11 = metadata !{i32 524299, metadata !26, metadata !1, i32 5, i32 1, i32 0} ; [ DW_TAG_lexical_block ]
-!12 = metadata !{i32 524544, metadata !11, metadata !"c", metadata !2, i32 7, metadata !13} ; [ DW_TAG_auto_variable ]
-!13 = metadata !{i32 524324, metadata !26, metadata !2, metadata !"int", i32 0, i64 32, i64 32, i64 0, i32 0, i32 5} ; [ DW_TAG_base_type ]
-!14 = metadata !{i32 524340, i32 0, metadata !2, metadata !"length", metadata !"length", metadata !"length", metadata !2, i32 1, metadata !13, i1 false, i1 true, i32* @length} ; [ DW_TAG_variable ]
-!15 = metadata !{i32 4, i32 24, metadata !1, null}
-!16 = metadata !{i32 4, i32 43, metadata !1, null}
-!17 = metadata !{i32 9, i32 2, metadata !11, null}
-!18 = metadata !{i32 0}
-!19 = metadata !{i32 10, i32 2, metadata !11, null}
-!20 = metadata !{i32 11, i32 2, metadata !11, null}
-!21 = metadata !{i32 12, i32 3, metadata !22, null}
-!22 = metadata !{i32 524299, metadata !26, metadata !11, i32 11, i32 45, i32 0} ; [ DW_TAG_lexical_block ]
-!23 = metadata !{i32 13, i32 3, metadata !22, null}
-!24 = metadata !{i32 14, i32 2, metadata !22, null}
-!25 = metadata !{i32 15, i32 1, metadata !11, null}
-!26 = metadata !{metadata !"t.c", metadata !"/private/tmp"}
-=======
 !0 = !{!"0x101\00buf\004\000", !1, !2, !6} ; [ DW_TAG_arg_variable ]
 !1 = !{!"0x2e\00x0\00x0\00x0\005\000\001\000\006\000\000\000", !26, null, !4, null, null, null, null, null} ; [ DW_TAG_subprogram ]
 !2 = !{!"0x29", !26} ; [ DW_TAG_file_type ]
@@ -113,5 +73,4 @@
 !23 = !MDLocation(line: 13, column: 3, scope: !22)
 !24 = !MDLocation(line: 14, column: 2, scope: !22)
 !25 = !MDLocation(line: 15, column: 1, scope: !11)
-!26 = !{!"t.c", !"/private/tmp"}
->>>>>>> 41cb3da2
+!26 = !{!"t.c", !"/private/tmp"}