--- conflicted
+++ resolved
@@ -7,13 +7,13 @@
 %struct.tag_s = type { i32, i32, i32 }
 
 define void @foo(%struct.tag_s* nocapture %this, %struct.tag_s* %c, i64 %x, i64 %y, %struct.tag_s* nocapture %ptr1, %struct.tag_s* nocapture %ptr2) nounwind ssp {
-  tail call void @llvm.dbg.value(metadata !{%struct.tag_s* %this}, i64 0, metadata !5, metadata !{metadata !"0x102"}), !dbg !20
-  tail call void @llvm.dbg.value(metadata !{%struct.tag_s* %c}, i64 0, metadata !13, metadata !{metadata !"0x102"}), !dbg !21
-  tail call void @llvm.dbg.value(metadata !{i64 %x}, i64 0, metadata !14, metadata !{metadata !"0x102"}), !dbg !22
-  tail call void @llvm.dbg.value(metadata !{i64 %y}, i64 0, metadata !17, metadata !{metadata !"0x102"}), !dbg !23
+  tail call void @llvm.dbg.value(metadata %struct.tag_s* %this, i64 0, metadata !5, metadata !{!"0x102"}), !dbg !20
+  tail call void @llvm.dbg.value(metadata %struct.tag_s* %c, i64 0, metadata !13, metadata !{!"0x102"}), !dbg !21
+  tail call void @llvm.dbg.value(metadata i64 %x, i64 0, metadata !14, metadata !{!"0x102"}), !dbg !22
+  tail call void @llvm.dbg.value(metadata i64 %y, i64 0, metadata !17, metadata !{!"0x102"}), !dbg !23
 ;CHECK:	@DEBUG_VALUE: foo:y <- [R7+8]
-  tail call void @llvm.dbg.value(metadata !{%struct.tag_s* %ptr1}, i64 0, metadata !18, metadata !{metadata !"0x102"}), !dbg !24
-  tail call void @llvm.dbg.value(metadata !{%struct.tag_s* %ptr2}, i64 0, metadata !19, metadata !{metadata !"0x102"}), !dbg !25
+  tail call void @llvm.dbg.value(metadata %struct.tag_s* %ptr1, i64 0, metadata !18, metadata !{!"0x102"}), !dbg !24
+  tail call void @llvm.dbg.value(metadata %struct.tag_s* %ptr2, i64 0, metadata !19, metadata !{!"0x102"}), !dbg !25
   %1 = icmp eq %struct.tag_s* %c, null, !dbg !26
   br i1 %1, label %3, label %2, !dbg !26
 
@@ -32,42 +32,6 @@
 !llvm.dbg.cu = !{!0}
 !llvm.module.flags = !{!33}
 
-<<<<<<< HEAD
-!0 = metadata !{metadata !"0x11\0012\00Apple clang version 3.0 (tags/Apple/clang-211.10.1) (based on LLVM 3.0svn)\001\00\000\00\001", metadata !32, metadata !4, metadata !4, metadata !30, null,  null} ; [ DW_TAG_compile_unit ]
-!1 = metadata !{metadata !"0x2e\00foo\00foo\00\0011\000\001\000\006\00256\001\0011", metadata !2, metadata !2, metadata !3, null, void (%struct.tag_s*, %struct.tag_s*, i64, i64, %struct.tag_s*, %struct.tag_s*)* @foo, null, null, metadata !31} ; [ DW_TAG_subprogram ] [line 11] [def] [foo]
-!2 = metadata !{metadata !"0x29", metadata !32} ; [ DW_TAG_file_type ]
-!3 = metadata !{metadata !"0x15\00\000\000\000\000\000\000", metadata !32, metadata !2, null, metadata !4, null, null, null} ; [ DW_TAG_subroutine_type ] [line 0, size 0, align 0, offset 0] [from ]
-!4 = metadata !{null}
-!5 = metadata !{metadata !"0x101\00this\0016777227\000", metadata !1, metadata !2, metadata !6} ; [ DW_TAG_arg_variable ]
-!6 = metadata !{metadata !"0xf\00\000\0032\0032\000\000", null, metadata !0, metadata !7} ; [ DW_TAG_pointer_type ]
-!7 = metadata !{metadata !"0x13\00tag_s\005\0096\0032\000\000\000", metadata !32, metadata !0, null, metadata !8, null, null, null} ; [ DW_TAG_structure_type ] [tag_s] [line 5, size 96, align 32, offset 0] [def] [from ]
-!8 = metadata !{metadata !9, metadata !11, metadata !12}
-!9 = metadata !{metadata !"0xd\00x\006\0032\0032\000\000", metadata !32, metadata !7, metadata !10} ; [ DW_TAG_member ]
-!10 = metadata !{metadata !"0x24\00int\000\0032\0032\000\000\005", null, metadata !0} ; [ DW_TAG_base_type ]
-!11 = metadata !{metadata !"0xd\00y\007\0032\0032\0032\000", metadata !32, metadata !7, metadata !10} ; [ DW_TAG_member ]
-!12 = metadata !{metadata !"0xd\00z\008\0032\0032\0064\000", metadata !32, metadata !7, metadata !10} ; [ DW_TAG_member ]
-!13 = metadata !{metadata !"0x101\00c\0033554443\000", metadata !1, metadata !2, metadata !6} ; [ DW_TAG_arg_variable ]
-!14 = metadata !{metadata !"0x101\00x\0050331659\000", metadata !1, metadata !2, metadata !15} ; [ DW_TAG_arg_variable ]
-!15 = metadata !{metadata !"0x16\00UInt64\001\000\000\000\000", metadata !32, metadata !0, metadata !16} ; [ DW_TAG_typedef ]
-!16 = metadata !{metadata !"0x24\00long long unsigned int\000\0064\0032\000\000\007", null, metadata !0} ; [ DW_TAG_base_type ]
-!17 = metadata !{metadata !"0x101\00y\0067108875\000", metadata !1, metadata !2, metadata !15} ; [ DW_TAG_arg_variable ]
-!18 = metadata !{metadata !"0x101\00ptr1\0083886091\000", metadata !1, metadata !2, metadata !6} ; [ DW_TAG_arg_variable ]
-!19 = metadata !{metadata !"0x101\00ptr2\00100663307\000", metadata !1, metadata !2, metadata !6} ; [ DW_TAG_arg_variable ]
-!20 = metadata !{i32 11, i32 24, metadata !1, null}
-!21 = metadata !{i32 11, i32 44, metadata !1, null}
-!22 = metadata !{i32 11, i32 54, metadata !1, null}
-!23 = metadata !{i32 11, i32 64, metadata !1, null}
-!24 = metadata !{i32 11, i32 81, metadata !1, null}
-!25 = metadata !{i32 11, i32 101, metadata !1, null}
-!26 = metadata !{i32 12, i32 3, metadata !27, null}
-!27 = metadata !{metadata !"0xb\0011\00107\000", metadata !2, metadata !1} ; [ DW_TAG_lexical_block ]
-!28 = metadata !{i32 13, i32 5, metadata !27, null}
-!29 = metadata !{i32 14, i32 1, metadata !27, null}
-!30 = metadata !{metadata !1}
-!31 = metadata !{metadata !5, metadata !13, metadata !14, metadata !17, metadata !18, metadata!19}
-!32 = metadata !{metadata !"one.c", metadata !"/Volumes/Athwagate/R10048772"}
-!33 = metadata !{i32 1, metadata !"Debug Info Version", i32 2}
-=======
 !0 = !{!"0x11\0012\00Apple clang version 3.0 (tags/Apple/clang-211.10.1) (based on LLVM 3.0svn)\001\00\000\00\001", !32, !4, !4, !30, null,  null} ; [ DW_TAG_compile_unit ]
 !1 = !{!"0x2e\00foo\00foo\00\0011\000\001\000\006\00256\001\0011", !2, !2, !3, null, void (%struct.tag_s*, %struct.tag_s*, i64, i64, %struct.tag_s*, %struct.tag_s*)* @foo, null, null, !31} ; [ DW_TAG_subprogram ] [line 11] [def] [foo]
 !2 = !{!"0x29", !32} ; [ DW_TAG_file_type ]
@@ -101,5 +65,4 @@
 !30 = !{!1}
 !31 = !{!5, !13, !14, !17, !18, !19}
 !32 = !{!"one.c", !"/Volumes/Athwagate/R10048772"}
-!33 = !{i32 1, !"Debug Info Version", i32 2}
->>>>>>> 7618b2b2
+!33 = !{i32 1, !"Debug Info Version", i32 2}