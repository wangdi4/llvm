; RUN: llc -filetype=obj < %s | llvm-dwarfdump -debug-dump=info - | FileCheck %s

target datalayout = "e-p:32:32:32-i1:8:32-i8:8:32-i16:16:32-i32:32:32-i64:32:64-f32:32:32-f64:32:64-v64:32:64-v128:32:128-a0:0:32-n32"
target triple = "thumbv7-apple-darwin10"

@x1 = internal global i8 1, align 1
@x2 = internal global i8 1, align 1
@x3 = internal global i8 1, align 1
@x4 = internal global i8 1, align 1
@x5 = global i8 1, align 1

; Check debug info output for merged global.
; DW_AT_location
; 0x03 DW_OP_addr
; 0x.. .long __MergedGlobals
; 0x10 DW_OP_constu
; 0x.. offset
; 0x22 DW_OP_plus

; CHECK: DW_TAG_variable
; CHECK-NOT: DW_TAG
; CHECK:    DW_AT_name {{.*}} "x1"
; CHECK-NOT: {{DW_TAG|NULL}}
; CHECK:    DW_AT_location [DW_FORM_exprloc]        (<0x8> 03 [[ADDR:.. .. .. ..]] 10 00 22  )
; CHECK: DW_TAG_variable
; CHECK-NOT: DW_TAG
; CHECK:    DW_AT_name {{.*}} "x2"
; CHECK-NOT: {{DW_TAG|NULL}}
; CHECK:    DW_AT_location [DW_FORM_exprloc]        (<0x8> 03 [[ADDR]] 10 01 22  )

define zeroext i8 @get1(i8 zeroext %a) nounwind optsize {
entry:
  tail call void @llvm.dbg.value(metadata !{i8 %a}, i64 0, metadata !10, metadata !{metadata !"0x102"}), !dbg !30
  %0 = load i8* @x1, align 4, !dbg !30
  tail call void @llvm.dbg.value(metadata !{i8 %0}, i64 0, metadata !11, metadata !{metadata !"0x102"}), !dbg !30
  store i8 %a, i8* @x1, align 4, !dbg !30
  ret i8 %0, !dbg !31
}

declare void @llvm.dbg.value(metadata, i64, metadata, metadata) nounwind readnone

define zeroext i8 @get2(i8 zeroext %a) nounwind optsize {
entry:
  tail call void @llvm.dbg.value(metadata !{i8 %a}, i64 0, metadata !18, metadata !{metadata !"0x102"}), !dbg !32
  %0 = load i8* @x2, align 4, !dbg !32
  tail call void @llvm.dbg.value(metadata !{i8 %0}, i64 0, metadata !19, metadata !{metadata !"0x102"}), !dbg !32
  store i8 %a, i8* @x2, align 4, !dbg !32
  ret i8 %0, !dbg !33
}

define zeroext i8 @get3(i8 zeroext %a) nounwind optsize {
entry:
  tail call void @llvm.dbg.value(metadata !{i8 %a}, i64 0, metadata !21, metadata !{metadata !"0x102"}), !dbg !34
  %0 = load i8* @x3, align 4, !dbg !34
  tail call void @llvm.dbg.value(metadata !{i8 %0}, i64 0, metadata !22, metadata !{metadata !"0x102"}), !dbg !34
  store i8 %a, i8* @x3, align 4, !dbg !34
  ret i8 %0, !dbg !35
}

define zeroext i8 @get4(i8 zeroext %a) nounwind optsize {
entry:
  tail call void @llvm.dbg.value(metadata !{i8 %a}, i64 0, metadata !24, metadata !{metadata !"0x102"}), !dbg !36
  %0 = load i8* @x4, align 4, !dbg !36
  tail call void @llvm.dbg.value(metadata !{i8 %0}, i64 0, metadata !25, metadata !{metadata !"0x102"}), !dbg !36
  store i8 %a, i8* @x4, align 4, !dbg !36
  ret i8 %0, !dbg !37
}

define zeroext i8 @get5(i8 zeroext %a) nounwind optsize {
entry:
  tail call void @llvm.dbg.value(metadata !{i8 %a}, i64 0, metadata !27, metadata !{metadata !"0x102"}), !dbg !38
  %0 = load i8* @x5, align 4, !dbg !38
  tail call void @llvm.dbg.value(metadata !{i8 %0}, i64 0, metadata !28, metadata !{metadata !"0x102"}), !dbg !38
  store i8 %a, i8* @x5, align 4, !dbg !38
  ret i8 %0, !dbg !39
}

!llvm.dbg.cu = !{!2}
!llvm.module.flags = !{!49}

<<<<<<< HEAD
!0 = metadata !{metadata !"0x2e\00get1\00get1\00get1\004\000\001\000\006\00256\001\004", metadata !47, metadata !1, metadata !3, null, i8 (i8)* @get1, null, null, metadata !42} ; [ DW_TAG_subprogram ]
!1 = metadata !{metadata !"0x29", metadata !47} ; [ DW_TAG_file_type ]
!2 = metadata !{metadata !"0x11\001\004.2.1 (Based on Apple Inc. build 5658) (LLVM build 2369.8)\001\00\000\00\000", metadata !47, metadata !48, metadata !48, metadata !40, metadata !41,  metadata !48} ; [ DW_TAG_compile_unit ]
!3 = metadata !{metadata !"0x15\00\000\000\000\000\000\000", metadata !47, metadata !1, null, metadata !4, null, null, null} ; [ DW_TAG_subroutine_type ] [line 0, size 0, align 0, offset 0] [from ]
!4 = metadata !{metadata !5, metadata !5}
!5 = metadata !{metadata !"0x24\00_Bool\000\008\008\000\000\002", metadata !47, metadata !1} ; [ DW_TAG_base_type ]
!6 = metadata !{metadata !"0x2e\00get2\00get2\00get2\007\000\001\000\006\00256\001\007", metadata !47, metadata !1, metadata !3, null, i8 (i8)* @get2, null, null, metadata !43} ; [ DW_TAG_subprogram ]
!7 = metadata !{metadata !"0x2e\00get3\00get3\00get3\0010\000\001\000\006\00256\001\0010", metadata !47, metadata !1, metadata !3, null, i8 (i8)* @get3, null, null, metadata !44} ; [ DW_TAG_subprogram ]
!8 = metadata !{metadata !"0x2e\00get4\00get4\00get4\0013\000\001\000\006\00256\001\0013", metadata !47, metadata !1, metadata !3, null, i8 (i8)* @get4, null, null, metadata !45} ; [ DW_TAG_subprogram ]
!9 = metadata !{metadata !"0x2e\00get5\00get5\00get5\0016\000\001\000\006\00256\001\0016", metadata !47, metadata !1, metadata !3, null, i8 (i8)* @get5, null, null, metadata !46} ; [ DW_TAG_subprogram ]
!10 = metadata !{metadata !"0x101\00a\004\000", metadata !0, metadata !1, metadata !5} ; [ DW_TAG_arg_variable ]
!11 = metadata !{metadata !"0x100\00b\004\000", metadata !12, metadata !1, metadata !5} ; [ DW_TAG_auto_variable ]
!12 = metadata !{metadata !"0xb\004\000\000", metadata !47, metadata !0} ; [ DW_TAG_lexical_block ]
!13 = metadata !{metadata !"0x34\00x1\00x1\00\003\001\001", metadata !1, metadata !1, metadata !5, i8* @x1, null} ; [ DW_TAG_variable ]
!14 = metadata !{metadata !"0x34\00x2\00x2\00\006\001\001", metadata !1, metadata !1, metadata !5, i8* @x2, null} ; [ DW_TAG_variable ]
!15 = metadata !{metadata !"0x34\00x3\00x3\00\009\001\001", metadata !1, metadata !1, metadata !5, i8* @x3, null} ; [ DW_TAG_variable ]
!16 = metadata !{metadata !"0x34\00x4\00x4\00\0012\001\001", metadata !1, metadata !1, metadata !5, i8* @x4, null} ; [ DW_TAG_variable ]
!17 = metadata !{metadata !"0x34\00x5\00x5\00\0015\000\001", metadata !1, metadata !1, metadata !5, i8* @x5, null} ; [ DW_TAG_variable ]
!18 = metadata !{metadata !"0x101\00a\007\000", metadata !6, metadata !1, metadata !5} ; [ DW_TAG_arg_variable ]
!19 = metadata !{metadata !"0x100\00b\007\000", metadata !20, metadata !1, metadata !5} ; [ DW_TAG_auto_variable ]
!20 = metadata !{metadata !"0xb\007\000\001", metadata !47, metadata !6} ; [ DW_TAG_lexical_block ]
!21 = metadata !{metadata !"0x101\00a\0010\000", metadata !7, metadata !1, metadata !5} ; [ DW_TAG_arg_variable ]
!22 = metadata !{metadata !"0x100\00b\0010\000", metadata !23, metadata !1, metadata !5} ; [ DW_TAG_auto_variable ]
!23 = metadata !{metadata !"0xb\0010\000\002", metadata !47, metadata !7} ; [ DW_TAG_lexical_block ]
!24 = metadata !{metadata !"0x101\00a\0013\000", metadata !8, metadata !1, metadata !5} ; [ DW_TAG_arg_variable ]
!25 = metadata !{metadata !"0x100\00b\0013\000", metadata !26, metadata !1, metadata !5} ; [ DW_TAG_auto_variable ]
!26 = metadata !{metadata !"0xb\0013\000\003", metadata !47, metadata !8} ; [ DW_TAG_lexical_block ]
!27 = metadata !{metadata !"0x101\00a\0016\000", metadata !9, metadata !1, metadata !5} ; [ DW_TAG_arg_variable ]
!28 = metadata !{metadata !"0x100\00b\0016\000", metadata !29, metadata !1, metadata !5} ; [ DW_TAG_auto_variable ]
!29 = metadata !{metadata !"0xb\0016\000\004", metadata !47, metadata !9} ; [ DW_TAG_lexical_block ]
!30 = metadata !{i32 4, i32 0, metadata !0, null}
!31 = metadata !{i32 4, i32 0, metadata !12, null}
!32 = metadata !{i32 7, i32 0, metadata !6, null}
!33 = metadata !{i32 7, i32 0, metadata !20, null}
!34 = metadata !{i32 10, i32 0, metadata !7, null}
!35 = metadata !{i32 10, i32 0, metadata !23, null}
!36 = metadata !{i32 13, i32 0, metadata !8, null}
!37 = metadata !{i32 13, i32 0, metadata !26, null}
!38 = metadata !{i32 16, i32 0, metadata !9, null}
!39 = metadata !{i32 16, i32 0, metadata !29, null}
!40 = metadata !{metadata !0, metadata !6, metadata !7, metadata !8, metadata !9}
!41 = metadata !{metadata !13, metadata !14, metadata !15, metadata !16, metadata !17}
!42 = metadata !{metadata !10, metadata !11}
!43 = metadata !{metadata !18, metadata !19}
!44 = metadata !{metadata !21, metadata !22}
!45 = metadata !{metadata !24, metadata !25}
!46 = metadata !{metadata !27, metadata !28}
!47 = metadata !{metadata !"foo.c", metadata !"/tmp/"}
!48 = metadata !{}
!49 = metadata !{i32 1, metadata !"Debug Info Version", i32 2}
=======
!0 = !{!"0x2e\00get1\00get1\00get1\004\000\001\000\006\00256\001\004", !47, !1, !3, null, i8 (i8)* @get1, null, null, !42} ; [ DW_TAG_subprogram ]
!1 = !{!"0x29", !47} ; [ DW_TAG_file_type ]
!2 = !{!"0x11\001\004.2.1 (Based on Apple Inc. build 5658) (LLVM build 2369.8)\001\00\000\00\000", !47, !48, !48, !40, !41,  !48} ; [ DW_TAG_compile_unit ]
!3 = !{!"0x15\00\000\000\000\000\000\000", !47, !1, null, !4, null, null, null} ; [ DW_TAG_subroutine_type ] [line 0, size 0, align 0, offset 0] [from ]
!4 = !{!5, !5}
!5 = !{!"0x24\00_Bool\000\008\008\000\000\002", !47, !1} ; [ DW_TAG_base_type ]
!6 = !{!"0x2e\00get2\00get2\00get2\007\000\001\000\006\00256\001\007", !47, !1, !3, null, i8 (i8)* @get2, null, null, !43} ; [ DW_TAG_subprogram ]
!7 = !{!"0x2e\00get3\00get3\00get3\0010\000\001\000\006\00256\001\0010", !47, !1, !3, null, i8 (i8)* @get3, null, null, !44} ; [ DW_TAG_subprogram ]
!8 = !{!"0x2e\00get4\00get4\00get4\0013\000\001\000\006\00256\001\0013", !47, !1, !3, null, i8 (i8)* @get4, null, null, !45} ; [ DW_TAG_subprogram ]
!9 = !{!"0x2e\00get5\00get5\00get5\0016\000\001\000\006\00256\001\0016", !47, !1, !3, null, i8 (i8)* @get5, null, null, !46} ; [ DW_TAG_subprogram ]
!10 = !{!"0x101\00a\004\000", !0, !1, !5} ; [ DW_TAG_arg_variable ]
!11 = !{!"0x100\00b\004\000", !12, !1, !5} ; [ DW_TAG_auto_variable ]
!12 = !{!"0xb\004\000\000", !47, !0} ; [ DW_TAG_lexical_block ]
!13 = !{!"0x34\00x1\00x1\00\003\001\001", !1, !1, !5, i8* @x1, null} ; [ DW_TAG_variable ]
!14 = !{!"0x34\00x2\00x2\00\006\001\001", !1, !1, !5, i8* @x2, null} ; [ DW_TAG_variable ]
!15 = !{!"0x34\00x3\00x3\00\009\001\001", !1, !1, !5, i8* @x3, null} ; [ DW_TAG_variable ]
!16 = !{!"0x34\00x4\00x4\00\0012\001\001", !1, !1, !5, i8* @x4, null} ; [ DW_TAG_variable ]
!17 = !{!"0x34\00x5\00x5\00\0015\000\001", !1, !1, !5, i8* @x5, null} ; [ DW_TAG_variable ]
!18 = !{!"0x101\00a\007\000", !6, !1, !5} ; [ DW_TAG_arg_variable ]
!19 = !{!"0x100\00b\007\000", !20, !1, !5} ; [ DW_TAG_auto_variable ]
!20 = !{!"0xb\007\000\001", !47, !6} ; [ DW_TAG_lexical_block ]
!21 = !{!"0x101\00a\0010\000", !7, !1, !5} ; [ DW_TAG_arg_variable ]
!22 = !{!"0x100\00b\0010\000", !23, !1, !5} ; [ DW_TAG_auto_variable ]
!23 = !{!"0xb\0010\000\002", !47, !7} ; [ DW_TAG_lexical_block ]
!24 = !{!"0x101\00a\0013\000", !8, !1, !5} ; [ DW_TAG_arg_variable ]
!25 = !{!"0x100\00b\0013\000", !26, !1, !5} ; [ DW_TAG_auto_variable ]
!26 = !{!"0xb\0013\000\003", !47, !8} ; [ DW_TAG_lexical_block ]
!27 = !{!"0x101\00a\0016\000", !9, !1, !5} ; [ DW_TAG_arg_variable ]
!28 = !{!"0x100\00b\0016\000", !29, !1, !5} ; [ DW_TAG_auto_variable ]
!29 = !{!"0xb\0016\000\004", !47, !9} ; [ DW_TAG_lexical_block ]
!30 = !MDLocation(line: 4, scope: !0)
!31 = !MDLocation(line: 4, scope: !12)
!32 = !MDLocation(line: 7, scope: !6)
!33 = !MDLocation(line: 7, scope: !20)
!34 = !MDLocation(line: 10, scope: !7)
!35 = !MDLocation(line: 10, scope: !23)
!36 = !MDLocation(line: 13, scope: !8)
!37 = !MDLocation(line: 13, scope: !26)
!38 = !MDLocation(line: 16, scope: !9)
!39 = !MDLocation(line: 16, scope: !29)
!40 = !{!0, !6, !7, !8, !9}
!41 = !{!13, !14, !15, !16, !17}
!42 = !{!10, !11}
!43 = !{!18, !19}
!44 = !{!21, !22}
!45 = !{!24, !25}
!46 = !{!27, !28}
!47 = !{!"foo.c", !"/tmp/"}
!48 = !{}
!49 = !{i32 1, !"Debug Info Version", i32 2}
>>>>>>> 7618b2b2
<|MERGE_RESOLUTION|>--- conflicted
+++ resolved
@@ -30,9 +30,9 @@
 
 define zeroext i8 @get1(i8 zeroext %a) nounwind optsize {
 entry:
-  tail call void @llvm.dbg.value(metadata !{i8 %a}, i64 0, metadata !10, metadata !{metadata !"0x102"}), !dbg !30
+  tail call void @llvm.dbg.value(metadata i8 %a, i64 0, metadata !10, metadata !{!"0x102"}), !dbg !30
   %0 = load i8* @x1, align 4, !dbg !30
-  tail call void @llvm.dbg.value(metadata !{i8 %0}, i64 0, metadata !11, metadata !{metadata !"0x102"}), !dbg !30
+  tail call void @llvm.dbg.value(metadata i8 %0, i64 0, metadata !11, metadata !{!"0x102"}), !dbg !30
   store i8 %a, i8* @x1, align 4, !dbg !30
   ret i8 %0, !dbg !31
 }
@@ -41,36 +41,36 @@
 
 define zeroext i8 @get2(i8 zeroext %a) nounwind optsize {
 entry:
-  tail call void @llvm.dbg.value(metadata !{i8 %a}, i64 0, metadata !18, metadata !{metadata !"0x102"}), !dbg !32
+  tail call void @llvm.dbg.value(metadata i8 %a, i64 0, metadata !18, metadata !{!"0x102"}), !dbg !32
   %0 = load i8* @x2, align 4, !dbg !32
-  tail call void @llvm.dbg.value(metadata !{i8 %0}, i64 0, metadata !19, metadata !{metadata !"0x102"}), !dbg !32
+  tail call void @llvm.dbg.value(metadata i8 %0, i64 0, metadata !19, metadata !{!"0x102"}), !dbg !32
   store i8 %a, i8* @x2, align 4, !dbg !32
   ret i8 %0, !dbg !33
 }
 
 define zeroext i8 @get3(i8 zeroext %a) nounwind optsize {
 entry:
-  tail call void @llvm.dbg.value(metadata !{i8 %a}, i64 0, metadata !21, metadata !{metadata !"0x102"}), !dbg !34
+  tail call void @llvm.dbg.value(metadata i8 %a, i64 0, metadata !21, metadata !{!"0x102"}), !dbg !34
   %0 = load i8* @x3, align 4, !dbg !34
-  tail call void @llvm.dbg.value(metadata !{i8 %0}, i64 0, metadata !22, metadata !{metadata !"0x102"}), !dbg !34
+  tail call void @llvm.dbg.value(metadata i8 %0, i64 0, metadata !22, metadata !{!"0x102"}), !dbg !34
   store i8 %a, i8* @x3, align 4, !dbg !34
   ret i8 %0, !dbg !35
 }
 
 define zeroext i8 @get4(i8 zeroext %a) nounwind optsize {
 entry:
-  tail call void @llvm.dbg.value(metadata !{i8 %a}, i64 0, metadata !24, metadata !{metadata !"0x102"}), !dbg !36
+  tail call void @llvm.dbg.value(metadata i8 %a, i64 0, metadata !24, metadata !{!"0x102"}), !dbg !36
   %0 = load i8* @x4, align 4, !dbg !36
-  tail call void @llvm.dbg.value(metadata !{i8 %0}, i64 0, metadata !25, metadata !{metadata !"0x102"}), !dbg !36
+  tail call void @llvm.dbg.value(metadata i8 %0, i64 0, metadata !25, metadata !{!"0x102"}), !dbg !36
   store i8 %a, i8* @x4, align 4, !dbg !36
   ret i8 %0, !dbg !37
 }
 
 define zeroext i8 @get5(i8 zeroext %a) nounwind optsize {
 entry:
-  tail call void @llvm.dbg.value(metadata !{i8 %a}, i64 0, metadata !27, metadata !{metadata !"0x102"}), !dbg !38
+  tail call void @llvm.dbg.value(metadata i8 %a, i64 0, metadata !27, metadata !{!"0x102"}), !dbg !38
   %0 = load i8* @x5, align 4, !dbg !38
-  tail call void @llvm.dbg.value(metadata !{i8 %0}, i64 0, metadata !28, metadata !{metadata !"0x102"}), !dbg !38
+  tail call void @llvm.dbg.value(metadata i8 %0, i64 0, metadata !28, metadata !{!"0x102"}), !dbg !38
   store i8 %a, i8* @x5, align 4, !dbg !38
   ret i8 %0, !dbg !39
 }
@@ -78,58 +78,6 @@
 !llvm.dbg.cu = !{!2}
 !llvm.module.flags = !{!49}
 
-<<<<<<< HEAD
-!0 = metadata !{metadata !"0x2e\00get1\00get1\00get1\004\000\001\000\006\00256\001\004", metadata !47, metadata !1, metadata !3, null, i8 (i8)* @get1, null, null, metadata !42} ; [ DW_TAG_subprogram ]
-!1 = metadata !{metadata !"0x29", metadata !47} ; [ DW_TAG_file_type ]
-!2 = metadata !{metadata !"0x11\001\004.2.1 (Based on Apple Inc. build 5658) (LLVM build 2369.8)\001\00\000\00\000", metadata !47, metadata !48, metadata !48, metadata !40, metadata !41,  metadata !48} ; [ DW_TAG_compile_unit ]
-!3 = metadata !{metadata !"0x15\00\000\000\000\000\000\000", metadata !47, metadata !1, null, metadata !4, null, null, null} ; [ DW_TAG_subroutine_type ] [line 0, size 0, align 0, offset 0] [from ]
-!4 = metadata !{metadata !5, metadata !5}
-!5 = metadata !{metadata !"0x24\00_Bool\000\008\008\000\000\002", metadata !47, metadata !1} ; [ DW_TAG_base_type ]
-!6 = metadata !{metadata !"0x2e\00get2\00get2\00get2\007\000\001\000\006\00256\001\007", metadata !47, metadata !1, metadata !3, null, i8 (i8)* @get2, null, null, metadata !43} ; [ DW_TAG_subprogram ]
-!7 = metadata !{metadata !"0x2e\00get3\00get3\00get3\0010\000\001\000\006\00256\001\0010", metadata !47, metadata !1, metadata !3, null, i8 (i8)* @get3, null, null, metadata !44} ; [ DW_TAG_subprogram ]
-!8 = metadata !{metadata !"0x2e\00get4\00get4\00get4\0013\000\001\000\006\00256\001\0013", metadata !47, metadata !1, metadata !3, null, i8 (i8)* @get4, null, null, metadata !45} ; [ DW_TAG_subprogram ]
-!9 = metadata !{metadata !"0x2e\00get5\00get5\00get5\0016\000\001\000\006\00256\001\0016", metadata !47, metadata !1, metadata !3, null, i8 (i8)* @get5, null, null, metadata !46} ; [ DW_TAG_subprogram ]
-!10 = metadata !{metadata !"0x101\00a\004\000", metadata !0, metadata !1, metadata !5} ; [ DW_TAG_arg_variable ]
-!11 = metadata !{metadata !"0x100\00b\004\000", metadata !12, metadata !1, metadata !5} ; [ DW_TAG_auto_variable ]
-!12 = metadata !{metadata !"0xb\004\000\000", metadata !47, metadata !0} ; [ DW_TAG_lexical_block ]
-!13 = metadata !{metadata !"0x34\00x1\00x1\00\003\001\001", metadata !1, metadata !1, metadata !5, i8* @x1, null} ; [ DW_TAG_variable ]
-!14 = metadata !{metadata !"0x34\00x2\00x2\00\006\001\001", metadata !1, metadata !1, metadata !5, i8* @x2, null} ; [ DW_TAG_variable ]
-!15 = metadata !{metadata !"0x34\00x3\00x3\00\009\001\001", metadata !1, metadata !1, metadata !5, i8* @x3, null} ; [ DW_TAG_variable ]
-!16 = metadata !{metadata !"0x34\00x4\00x4\00\0012\001\001", metadata !1, metadata !1, metadata !5, i8* @x4, null} ; [ DW_TAG_variable ]
-!17 = metadata !{metadata !"0x34\00x5\00x5\00\0015\000\001", metadata !1, metadata !1, metadata !5, i8* @x5, null} ; [ DW_TAG_variable ]
-!18 = metadata !{metadata !"0x101\00a\007\000", metadata !6, metadata !1, metadata !5} ; [ DW_TAG_arg_variable ]
-!19 = metadata !{metadata !"0x100\00b\007\000", metadata !20, metadata !1, metadata !5} ; [ DW_TAG_auto_variable ]
-!20 = metadata !{metadata !"0xb\007\000\001", metadata !47, metadata !6} ; [ DW_TAG_lexical_block ]
-!21 = metadata !{metadata !"0x101\00a\0010\000", metadata !7, metadata !1, metadata !5} ; [ DW_TAG_arg_variable ]
-!22 = metadata !{metadata !"0x100\00b\0010\000", metadata !23, metadata !1, metadata !5} ; [ DW_TAG_auto_variable ]
-!23 = metadata !{metadata !"0xb\0010\000\002", metadata !47, metadata !7} ; [ DW_TAG_lexical_block ]
-!24 = metadata !{metadata !"0x101\00a\0013\000", metadata !8, metadata !1, metadata !5} ; [ DW_TAG_arg_variable ]
-!25 = metadata !{metadata !"0x100\00b\0013\000", metadata !26, metadata !1, metadata !5} ; [ DW_TAG_auto_variable ]
-!26 = metadata !{metadata !"0xb\0013\000\003", metadata !47, metadata !8} ; [ DW_TAG_lexical_block ]
-!27 = metadata !{metadata !"0x101\00a\0016\000", metadata !9, metadata !1, metadata !5} ; [ DW_TAG_arg_variable ]
-!28 = metadata !{metadata !"0x100\00b\0016\000", metadata !29, metadata !1, metadata !5} ; [ DW_TAG_auto_variable ]
-!29 = metadata !{metadata !"0xb\0016\000\004", metadata !47, metadata !9} ; [ DW_TAG_lexical_block ]
-!30 = metadata !{i32 4, i32 0, metadata !0, null}
-!31 = metadata !{i32 4, i32 0, metadata !12, null}
-!32 = metadata !{i32 7, i32 0, metadata !6, null}
-!33 = metadata !{i32 7, i32 0, metadata !20, null}
-!34 = metadata !{i32 10, i32 0, metadata !7, null}
-!35 = metadata !{i32 10, i32 0, metadata !23, null}
-!36 = metadata !{i32 13, i32 0, metadata !8, null}
-!37 = metadata !{i32 13, i32 0, metadata !26, null}
-!38 = metadata !{i32 16, i32 0, metadata !9, null}
-!39 = metadata !{i32 16, i32 0, metadata !29, null}
-!40 = metadata !{metadata !0, metadata !6, metadata !7, metadata !8, metadata !9}
-!41 = metadata !{metadata !13, metadata !14, metadata !15, metadata !16, metadata !17}
-!42 = metadata !{metadata !10, metadata !11}
-!43 = metadata !{metadata !18, metadata !19}
-!44 = metadata !{metadata !21, metadata !22}
-!45 = metadata !{metadata !24, metadata !25}
-!46 = metadata !{metadata !27, metadata !28}
-!47 = metadata !{metadata !"foo.c", metadata !"/tmp/"}
-!48 = metadata !{}
-!49 = metadata !{i32 1, metadata !"Debug Info Version", i32 2}
-=======
 !0 = !{!"0x2e\00get1\00get1\00get1\004\000\001\000\006\00256\001\004", !47, !1, !3, null, i8 (i8)* @get1, null, null, !42} ; [ DW_TAG_subprogram ]
 !1 = !{!"0x29", !47} ; [ DW_TAG_file_type ]
 !2 = !{!"0x11\001\004.2.1 (Based on Apple Inc. build 5658) (LLVM build 2369.8)\001\00\000\00\000", !47, !48, !48, !40, !41,  !48} ; [ DW_TAG_compile_unit ]
@@ -179,5 +127,4 @@
 !46 = !{!27, !28}
 !47 = !{!"foo.c", !"/tmp/"}
 !48 = !{}
-!49 = !{i32 1, !"Debug Info Version", i32 2}
->>>>>>> 7618b2b2
+!49 = !{i32 1, !"Debug Info Version", i32 2}