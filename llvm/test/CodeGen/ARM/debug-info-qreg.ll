--- conflicted
+++ resolved
@@ -24,11 +24,7 @@
   br i1 undef, label %for.end54, label %for.body9, !dbg !44
 
 for.end54:                                        ; preds = %for.body9
-<<<<<<< HEAD
-  tail call void @llvm.dbg.value(metadata !{<4 x float> %add19}, i64 0, metadata !27), !dbg !39
-=======
   tail call void @llvm.dbg.value(metadata <4 x float> %add19, i64 0, metadata !27, metadata !{!"0x102"}), !dbg !39
->>>>>>> 41cb3da2
   %tmp115 = extractelement <4 x float> %add19, i32 1
   %conv6.i75 = fpext float %tmp115 to double, !dbg !45
   %call.i82 = tail call i32 (i8*, ...)* @printf(i8* getelementptr inbounds ([13 x i8]* @.str, i32 0, i32 0), double undef, double %conv6.i75, double undef, double undef) nounwind, !dbg !45
@@ -37,70 +33,11 @@
 
 declare i32 @printf(i8* nocapture, ...) nounwind
 
-declare void @llvm.dbg.value(metadata, i64, metadata) nounwind readnone
+declare void @llvm.dbg.value(metadata, i64, metadata, metadata) nounwind readnone
 
 !llvm.dbg.cu = !{!2}
 !llvm.module.flags = !{!56}
 
-<<<<<<< HEAD
-!0 = metadata !{i32 786478, metadata !54, metadata !1, metadata !"test0001", metadata !"test0001", metadata !"", i32 3, metadata !3, i1 false, i1 true, i32 0, i32 0, null, i32 256, i1 true, <4 x float> (float)* @test0001, null, null, metadata !51, i32 3} ; [ DW_TAG_subprogram ] [line 3] [def] [test0001]
-!1 = metadata !{i32 786473, metadata !54} ; [ DW_TAG_file_type ]
-!2 = metadata !{i32 786449, metadata !54, i32 12, metadata !"clang version 3.0 (trunk 129915)", i1 true, metadata !"", i32 0, metadata !17, metadata !17, metadata !50, null,  null, null, i32 1} ; [ DW_TAG_compile_unit ]
-!3 = metadata !{i32 786453, metadata !54, metadata !1, metadata !"", i32 0, i64 0, i64 0, i32 0, i32 0, null, metadata !4, i32 0, null, null, null} ; [ DW_TAG_subroutine_type ] [line 0, size 0, align 0, offset 0] [from ]
-!4 = metadata !{metadata !5}
-!5 = metadata !{i32 786454, metadata !54, metadata !2, metadata !"v4f32", i32 14, i64 0, i64 0, i64 0, i32 0, metadata !6} ; [ DW_TAG_typedef ]
-!6 = metadata !{i32 786433, metadata !2, null, metadata !2, i32 0, i64 128, i64 128, i32 0, i32 0, metadata !7, metadata !8, i32 0, null, null, null} ; [ DW_TAG_array_type ] [line 0, size 128, align 128, offset 0] [from float]
-!7 = metadata !{i32 786468, null, metadata !2, metadata !"float", i32 0, i64 32, i64 32, i64 0, i32 0, i32 4} ; [ DW_TAG_base_type ]
-!8 = metadata !{metadata !9}
-!9 = metadata !{i32 786465, i64 0, i64 4}         ; [ DW_TAG_subrange_type ]
-!10 = metadata !{i32 786478, metadata !54, metadata !1, metadata !"main", metadata !"main", metadata !"", i32 59, metadata !11, i1 false, i1 true, i32 0, i32 0, null, i32 256, i1 true, i32 (i32, i8**)* @main, null, null, metadata !52, i32 59} ; [ DW_TAG_subprogram ] [line 59] [def] [main]
-!11 = metadata !{i32 786453, metadata !54, metadata !1, metadata !"", i32 0, i64 0, i64 0, i32 0, i32 0, null, metadata !12, i32 0, null, null, null} ; [ DW_TAG_subroutine_type ] [line 0, size 0, align 0, offset 0] [from ]
-!12 = metadata !{metadata !13}
-!13 = metadata !{i32 786468, null, metadata !2, metadata !"int", i32 0, i64 32, i64 32, i64 0, i32 0, i32 5} ; [ DW_TAG_base_type ]
-!14 = metadata !{i32 786478, metadata !55, metadata !15, metadata !"printFV", metadata !"printFV", metadata !"", i32 41, metadata !16, i1 true, i1 true, i32 0, i32 0, null, i32 256, i1 true, null, null, null, metadata !53, i32 41} ; [ DW_TAG_subprogram ] [line 41] [local] [def] [printFV]
-!15 = metadata !{i32 786473, metadata !55} ; [ DW_TAG_file_type ]
-!16 = metadata !{i32 786453, metadata !55, metadata !15, metadata !"", i32 0, i64 0, i64 0, i32 0, i32 0, null, metadata !17, i32 0, null, null, null} ; [ DW_TAG_subroutine_type ] [line 0, size 0, align 0, offset 0] [from ]
-!17 = metadata !{null}
-!18 = metadata !{i32 786689, metadata !0, metadata !"a", metadata !1, i32 16777219, metadata !7, i32 0, null} ; [ DW_TAG_arg_variable ]
-!19 = metadata !{i32 786689, metadata !10, metadata !"argc", metadata !1, i32 16777275, metadata !13, i32 0, null} ; [ DW_TAG_arg_variable ]
-!20 = metadata !{i32 786689, metadata !10, metadata !"argv", metadata !1, i32 33554491, metadata !21, i32 0, null} ; [ DW_TAG_arg_variable ]
-!21 = metadata !{i32 786447, null, metadata !2, metadata !"", i32 0, i64 32, i64 32, i64 0, i32 0, metadata !22} ; [ DW_TAG_pointer_type ]
-!22 = metadata !{i32 786447, null, metadata !2, metadata !"", i32 0, i64 32, i64 32, i64 0, i32 0, metadata !23} ; [ DW_TAG_pointer_type ]
-!23 = metadata !{i32 786468, null, metadata !2, metadata !"char", i32 0, i64 8, i64 8, i64 0, i32 0, i32 6} ; [ DW_TAG_base_type ]
-!24 = metadata !{i32 786688, metadata !25, metadata !"i", metadata !1, i32 60, metadata !13, i32 0, null} ; [ DW_TAG_auto_variable ]
-!25 = metadata !{i32 786443, metadata !54, metadata !10, i32 59, i32 33, i32 14} ; [ DW_TAG_lexical_block ]
-!26 = metadata !{i32 786688, metadata !25, metadata !"j", metadata !1, i32 60, metadata !13, i32 0, null} ; [ DW_TAG_auto_variable ]
-!27 = metadata !{i32 786688, metadata !25, metadata !"x", metadata !1, i32 61, metadata !5, i32 0, null} ; [ DW_TAG_auto_variable ]
-!28 = metadata !{i32 786688, metadata !25, metadata !"y", metadata !1, i32 62, metadata !5, i32 0, null} ; [ DW_TAG_auto_variable ]
-!29 = metadata !{i32 786688, metadata !25, metadata !"z", metadata !1, i32 63, metadata !5, i32 0, null} ; [ DW_TAG_auto_variable ]
-!30 = metadata !{i32 786689, metadata !14, metadata !"F", metadata !15, i32 16777257, metadata !31, i32 0, null} ; [ DW_TAG_arg_variable ]
-!31 = metadata !{i32 786447, null, metadata !2, metadata !"", i32 0, i64 32, i64 32, i64 0, i32 0, metadata !32} ; [ DW_TAG_pointer_type ]
-!32 = metadata !{i32 786454, metadata !55, metadata !2, metadata !"FV", i32 25, i64 0, i64 0, i64 0, i32 0, metadata !33} ; [ DW_TAG_typedef ]
-!33 = metadata !{i32 786455, metadata !55, metadata !2, metadata !"", i32 22, i64 128, i64 128, i64 0, i32 0, i32 0, metadata !34, i32 0, null} ; [ DW_TAG_union_type ]
-!34 = metadata !{metadata !35, metadata !37}
-!35 = metadata !{i32 786445, metadata !55, metadata !15, metadata !"V", i32 23, i64 128, i64 128, i64 0, i32 0, metadata !36} ; [ DW_TAG_member ]
-!36 = metadata !{i32 786454, metadata !55, metadata !2, metadata !"v4sf", i32 3, i64 0, i64 0, i64 0, i32 0, metadata !6} ; [ DW_TAG_typedef ]
-!37 = metadata !{i32 786445, metadata !55, metadata !15, metadata !"A", i32 24, i64 128, i64 32, i64 0, i32 0, metadata !38} ; [ DW_TAG_member ]
-!38 = metadata !{i32 786433, null, metadata !2, metadata !"", i32 0, i64 128, i64 32, i32 0, i32 0, metadata !7, metadata !8, i32 0, i32 0} ; [ DW_TAG_array_type ]
-!39 = metadata !{i32 79, i32 7, metadata !40, null}
-!40 = metadata !{i32 786443, metadata !54, metadata !41, i32 75, i32 35, i32 18} ; [ DW_TAG_lexical_block ]
-!41 = metadata !{i32 786443, metadata !54, metadata !42, i32 75, i32 5, i32 17} ; [ DW_TAG_lexical_block ]
-!42 = metadata !{i32 786443, metadata !54, metadata !43, i32 71, i32 32, i32 16} ; [ DW_TAG_lexical_block ]
-!43 = metadata !{i32 786443, metadata !54, metadata !25, i32 71, i32 3, i32 15} ; [ DW_TAG_lexical_block ]
-!44 = metadata !{i32 75, i32 5, metadata !42, null}
-!45 = metadata !{i32 42, i32 2, metadata !46, metadata !48}
-!46 = metadata !{i32 786443, metadata !55, metadata !47, i32 42, i32 2, i32 20} ; [ DW_TAG_lexical_block ]
-!47 = metadata !{i32 786443, metadata !55, metadata !14, i32 41, i32 28, i32 19} ; [ DW_TAG_lexical_block ]
-!48 = metadata !{i32 95, i32 3, metadata !25, null}
-!49 = metadata !{i32 99, i32 3, metadata !25, null}
-!50 = metadata !{metadata !0, metadata !10, metadata !14}
-!51 = metadata !{metadata !18}
-!52 = metadata !{metadata !19, metadata !20, metadata !24, metadata !26, metadata !27, metadata !28, metadata !29}
-!53 = metadata !{metadata !30}
-!54 = metadata !{metadata !"build2.c", metadata !"/private/tmp"}
-!55 = metadata !{metadata !"/Volumes/Lalgate/work/llvm/projects/llvm-test/SingleSource/UnitTests/Vector/helpers.h", metadata !"/private/tmp"}
-!56 = metadata !{i32 1, metadata !"Debug Info Version", i32 1}
-=======
 !0 = !{!"0x2e\00test0001\00test0001\00\003\000\001\000\006\00256\001\003", !54, !1, !3, null, <4 x float> (float)* @test0001, null, null, !51} ; [ DW_TAG_subprogram ] [line 3] [def] [test0001]
 !1 = !{!"0x29", !54} ; [ DW_TAG_file_type ]
 !2 = !{!"0x11\0012\00clang version 3.0 (trunk 129915)\001\00\000\00\001", !54, !17, !17, !50, null,  null} ; [ DW_TAG_compile_unit ]
@@ -157,5 +94,4 @@
 !53 = !{!30}
 !54 = !{!"build2.c", !"/private/tmp"}
 !55 = !{!"/Volumes/Lalgate/work/llvm/projects/llvm-test/SingleSource/UnitTests/Vector/helpers.h", !"/private/tmp"}
-!56 = !{i32 1, !"Debug Info Version", i32 2}
->>>>>>> 41cb3da2
+!56 = !{i32 1, !"Debug Info Version", i32 2}