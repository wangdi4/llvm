--- conflicted
+++ resolved
@@ -14,15 +14,9 @@
 
 define i32 @inlineprinter(i8* %ptr, float %val, i8 zeroext %c) nounwind optsize ssp {
 entry:
-<<<<<<< HEAD
-  tail call void @llvm.dbg.value(metadata !{i8* %ptr}, i64 0, metadata !8), !dbg !24
-  tail call void @llvm.dbg.value(metadata !{float %val}, i64 0, metadata !10), !dbg !25
-  tail call void @llvm.dbg.value(metadata !{i8 %c}, i64 0, metadata !12), !dbg !26
-=======
   tail call void @llvm.dbg.value(metadata i8* %ptr, i64 0, metadata !8, metadata !{!"0x102"}), !dbg !24
   tail call void @llvm.dbg.value(metadata float %val, i64 0, metadata !10, metadata !{!"0x102"}), !dbg !25
   tail call void @llvm.dbg.value(metadata i8 %c, i64 0, metadata !12, metadata !{!"0x102"}), !dbg !26
->>>>>>> 41cb3da2
   %conv = fpext float %val to double, !dbg !27
   %conv3 = zext i8 %c to i32, !dbg !27
   %call = tail call i32 (i8*, ...)* @printf(i8* getelementptr inbounds ([11 x i8]* @.str, i32 0, i32 0), i8* %ptr, double %conv, i32 %conv3) nounwind optsize, !dbg !27
@@ -33,15 +27,9 @@
 
 define i32 @printer(i8* %ptr, float %val, i8 zeroext %c) nounwind optsize noinline ssp {
 entry:
-<<<<<<< HEAD
-  tail call void @llvm.dbg.value(metadata !{i8* %ptr}, i64 0, metadata !14), !dbg !30
-  tail call void @llvm.dbg.value(metadata !{float %val}, i64 0, metadata !15), !dbg !31
-  tail call void @llvm.dbg.value(metadata !{i8 %c}, i64 0, metadata !16), !dbg !32
-=======
   tail call void @llvm.dbg.value(metadata i8* %ptr, i64 0, metadata !14, metadata !{!"0x102"}), !dbg !30
   tail call void @llvm.dbg.value(metadata float %val, i64 0, metadata !15, metadata !{!"0x102"}), !dbg !31
   tail call void @llvm.dbg.value(metadata i8 %c, i64 0, metadata !16, metadata !{!"0x102"}), !dbg !32
->>>>>>> 41cb3da2
   %conv = fpext float %val to double, !dbg !33
   %conv3 = zext i8 %c to i32, !dbg !33
   %call = tail call i32 (i8*, ...)* @printf(i8* getelementptr inbounds ([11 x i8]* @.str, i32 0, i32 0), i8* %ptr, double %conv, i32 %conv3) nounwind optsize, !dbg !33
@@ -50,34 +38,19 @@
 
 define i32 @main(i32 %argc, i8** nocapture %argv) nounwind optsize ssp {
 entry:
-<<<<<<< HEAD
-  tail call void @llvm.dbg.value(metadata !{i32 %argc}, i64 0, metadata !17), !dbg !36
-  tail call void @llvm.dbg.value(metadata !{i8** %argv}, i64 0, metadata !18), !dbg !37
-  %conv = sitofp i32 %argc to double, !dbg !38
-  %add = fadd double %conv, 5.555552e+05, !dbg !38
-  %conv1 = fptrunc double %add to float, !dbg !38
-  tail call void @llvm.dbg.value(metadata !{float %conv1}, i64 0, metadata !22), !dbg !38
-=======
   tail call void @llvm.dbg.value(metadata i32 %argc, i64 0, metadata !17, metadata !{!"0x102"}), !dbg !36
   tail call void @llvm.dbg.value(metadata i8** %argv, i64 0, metadata !18, metadata !{!"0x102"}), !dbg !37
   %conv = sitofp i32 %argc to double, !dbg !38
   %add = fadd double %conv, 5.555552e+05, !dbg !38
   %conv1 = fptrunc double %add to float, !dbg !38
   tail call void @llvm.dbg.value(metadata float %conv1, i64 0, metadata !22, metadata !{!"0x102"}), !dbg !38
->>>>>>> 41cb3da2
   %call = tail call i32 @puts(i8* getelementptr inbounds ([6 x i8]* @.str1, i32 0, i32 0)) nounwind optsize, !dbg !39
   %add.ptr = getelementptr i8* bitcast (i32 (i32, i8**)* @main to i8*), i32 %argc, !dbg !40
   %add5 = add nsw i32 %argc, 97, !dbg !40
   %conv6 = trunc i32 %add5 to i8, !dbg !40
-<<<<<<< HEAD
-  tail call void @llvm.dbg.value(metadata !{i8* %add.ptr}, i64 0, metadata !8) nounwind, !dbg !41
-  tail call void @llvm.dbg.value(metadata !{float %conv1}, i64 0, metadata !10) nounwind, !dbg !42
-  tail call void @llvm.dbg.value(metadata !{i8 %conv6}, i64 0, metadata !12) nounwind, !dbg !43
-=======
   tail call void @llvm.dbg.value(metadata i8* %add.ptr, i64 0, metadata !8, metadata !{!"0x102"}) nounwind, !dbg !41
   tail call void @llvm.dbg.value(metadata float %conv1, i64 0, metadata !10, metadata !{!"0x102"}) nounwind, !dbg !42
   tail call void @llvm.dbg.value(metadata i8 %conv6, i64 0, metadata !12, metadata !{!"0x102"}) nounwind, !dbg !43
->>>>>>> 41cb3da2
   %conv.i = fpext float %conv1 to double, !dbg !44
   %conv3.i = and i32 %add5, 255, !dbg !44
   %call.i = tail call i32 (i8*, ...)* @printf(i8* getelementptr inbounds ([11 x i8]* @.str, i32 0, i32 0), i8* %add.ptr, double %conv.i, i32 %conv3.i) nounwind optsize, !dbg !44
@@ -87,67 +60,11 @@
 
 declare i32 @puts(i8* nocapture) nounwind optsize
 
-declare void @llvm.dbg.value(metadata, i64, metadata) nounwind readnone
+declare void @llvm.dbg.value(metadata, i64, metadata, metadata) nounwind readnone
 
 !llvm.dbg.cu = !{!2}
 !llvm.module.flags = !{!53}
 
-<<<<<<< HEAD
-!0 = metadata !{i32 786478, metadata !51, metadata !1, metadata !"inlineprinter", metadata !"inlineprinter", metadata !"", i32 5, metadata !3, i1 false, i1 true, i32 0, i32 0, null, i32 256, i1 true, i32 (i8*, float, i8)* @inlineprinter, null, null, metadata !48, i32 5} ; [ DW_TAG_subprogram ] [line 5] [def] [inlineprinter]
-!1 = metadata !{i32 786473, metadata !51} ; [ DW_TAG_file_type ]
-!2 = metadata !{i32 786449, metadata !51, i32 12, metadata !"clang version 3.0 (trunk 129915)", i1 true, metadata !"", i32 0, metadata !52, metadata !52, metadata !47, null,  null, null, i32 1} ; [ DW_TAG_compile_unit ]
-!3 = metadata !{i32 786453, metadata !51, metadata !1, metadata !"", i32 0, i64 0, i64 0, i32 0, i32 0, null, metadata !4, i32 0, null, null, null} ; [ DW_TAG_subroutine_type ] [line 0, size 0, align 0, offset 0] [from ]
-!4 = metadata !{metadata !5}
-!5 = metadata !{i32 786468, null, metadata !2, metadata !"int", i32 0, i64 32, i64 32, i64 0, i32 0, i32 5} ; [ DW_TAG_base_type ]
-!6 = metadata !{i32 786478, metadata !51, metadata !1, metadata !"printer", metadata !"printer", metadata !"", i32 12, metadata !3, i1 false, i1 true, i32 0, i32 0, null, i32 256, i1 true, i32 (i8*, float, i8)* @printer, null, null, metadata !49, i32 12} ; [ DW_TAG_subprogram ] [line 12] [def] [printer]
-!7 = metadata !{i32 786478, metadata !51, metadata !1, metadata !"main", metadata !"main", metadata !"", i32 18, metadata !3, i1 false, i1 true, i32 0, i32 0, null, i32 256, i1 true, i32 (i32, i8**)* @main, null, null, metadata !50, i32 18} ; [ DW_TAG_subprogram ] [line 18] [def] [main]
-!8 = metadata !{i32 786689, metadata !0, metadata !"ptr", metadata !1, i32 16777220, metadata !9, i32 0, null} ; [ DW_TAG_arg_variable ]
-!9 = metadata !{i32 786447, null, metadata !2, metadata !"", i32 0, i64 32, i64 32, i64 0, i32 0, null} ; [ DW_TAG_pointer_type ]
-!10 = metadata !{i32 786689, metadata !0, metadata !"val", metadata !1, i32 33554436, metadata !11, i32 0, null} ; [ DW_TAG_arg_variable ]
-!11 = metadata !{i32 786468, null, metadata !2, metadata !"float", i32 0, i64 32, i64 32, i64 0, i32 0, i32 4} ; [ DW_TAG_base_type ]
-!12 = metadata !{i32 786689, metadata !0, metadata !"c", metadata !1, i32 50331652, metadata !13, i32 0, null} ; [ DW_TAG_arg_variable ]
-!13 = metadata !{i32 786468, null, metadata !2, metadata !"unsigned char", i32 0, i64 8, i64 8, i64 0, i32 0, i32 8} ; [ DW_TAG_base_type ]
-!14 = metadata !{i32 786689, metadata !6, metadata !"ptr", metadata !1, i32 16777227, metadata !9, i32 0, null} ; [ DW_TAG_arg_variable ]
-!15 = metadata !{i32 786689, metadata !6, metadata !"val", metadata !1, i32 33554443, metadata !11, i32 0, null} ; [ DW_TAG_arg_variable ]
-!16 = metadata !{i32 786689, metadata !6, metadata !"c", metadata !1, i32 50331659, metadata !13, i32 0, null} ; [ DW_TAG_arg_variable ]
-!17 = metadata !{i32 786689, metadata !7, metadata !"argc", metadata !1, i32 16777233, metadata !5, i32 0, null} ; [ DW_TAG_arg_variable ]
-!18 = metadata !{i32 786689, metadata !7, metadata !"argv", metadata !1, i32 33554449, metadata !19, i32 0, null} ; [ DW_TAG_arg_variable ]
-!19 = metadata !{i32 786447, null, metadata !2, metadata !"", i32 0, i64 32, i64 32, i64 0, i32 0, metadata !20} ; [ DW_TAG_pointer_type ]
-!20 = metadata !{i32 786447, null, metadata !2, metadata !"", i32 0, i64 32, i64 32, i64 0, i32 0, metadata !21} ; [ DW_TAG_pointer_type ]
-!21 = metadata !{i32 786468, null, metadata !2, metadata !"char", i32 0, i64 8, i64 8, i64 0, i32 0, i32 6} ; [ DW_TAG_base_type ]
-!22 = metadata !{i32 786688, metadata !23, metadata !"dval", metadata !1, i32 19, metadata !11, i32 0, null} ; [ DW_TAG_auto_variable ]
-!23 = metadata !{i32 786443, metadata !51, metadata !7, i32 18, i32 1, i32 2} ; [ DW_TAG_lexical_block ]
-!24 = metadata !{i32 4, i32 22, metadata !0, null}
-!25 = metadata !{i32 4, i32 33, metadata !0, null}
-!26 = metadata !{i32 4, i32 52, metadata !0, null}
-!27 = metadata !{i32 6, i32 3, metadata !28, null}
-!28 = metadata !{i32 786443, metadata !51, metadata !0, i32 5, i32 1, i32 0} ; [ DW_TAG_lexical_block ]
-!29 = metadata !{i32 7, i32 3, metadata !28, null}
-!30 = metadata !{i32 11, i32 42, metadata !6, null}
-!31 = metadata !{i32 11, i32 53, metadata !6, null}
-!32 = metadata !{i32 11, i32 72, metadata !6, null}
-!33 = metadata !{i32 13, i32 3, metadata !34, null}
-!34 = metadata !{i32 786443, metadata !51, metadata !6, i32 12, i32 1, i32 1} ; [ DW_TAG_lexical_block ]
-!35 = metadata !{i32 14, i32 3, metadata !34, null}
-!36 = metadata !{i32 17, i32 15, metadata !7, null}
-!37 = metadata !{i32 17, i32 28, metadata !7, null}
-!38 = metadata !{i32 19, i32 31, metadata !23, null}
-!39 = metadata !{i32 20, i32 3, metadata !23, null}
-!40 = metadata !{i32 21, i32 3, metadata !23, null}
-!41 = metadata !{i32 4, i32 22, metadata !0, metadata !40}
-!42 = metadata !{i32 4, i32 33, metadata !0, metadata !40}
-!43 = metadata !{i32 4, i32 52, metadata !0, metadata !40}
-!44 = metadata !{i32 6, i32 3, metadata !28, metadata !40}
-!45 = metadata !{i32 22, i32 3, metadata !23, null}
-!46 = metadata !{i32 23, i32 1, metadata !23, null}
-!47 = metadata !{metadata !0, metadata !6, metadata !7}
-!48 = metadata !{metadata !8, metadata !10, metadata !12}
-!49 = metadata !{metadata !14, metadata !15, metadata !16}
-!50 = metadata !{metadata !17, metadata !18, metadata !22}
-!51 = metadata !{metadata !"a.c", metadata !"/private/tmp"}
-!52 = metadata !{i32 0}
-!53 = metadata !{i32 1, metadata !"Debug Info Version", i32 1}
-=======
 !0 = !{!"0x2e\00inlineprinter\00inlineprinter\00\005\000\001\000\006\00256\001\005", !51, !1, !3, null, i32 (i8*, float, i8)* @inlineprinter, null, null, !48} ; [ DW_TAG_subprogram ] [line 5] [def] [inlineprinter]
 !1 = !{!"0x29", !51} ; [ DW_TAG_file_type ]
 !2 = !{!"0x11\0012\00clang version 3.0 (trunk 129915)\001\00\000\00\001", !51, !52, !52, !47, null,  null} ; [ DW_TAG_compile_unit ]
@@ -201,5 +118,4 @@
 !50 = !{!17, !18, !22}
 !51 = !{!"a.c", !"/private/tmp"}
 !52 = !{i32 0}
-!53 = !{i32 1, !"Debug Info Version", i32 2}
->>>>>>> 41cb3da2
+!53 = !{i32 1, !"Debug Info Version", i32 2}