--- conflicted
+++ resolved
@@ -5,15 +5,9 @@
 
 define void @foo(i32* nocapture %a, i32* nocapture %b) nounwind {
 entry:
-<<<<<<< HEAD
-  tail call void @llvm.dbg.value(metadata !{i32* %a}, i64 0, metadata !13), !dbg !17
-  tail call void @llvm.dbg.value(metadata !{i32* %b}, i64 0, metadata !14), !dbg !18
-  tail call void @llvm.dbg.value(metadata !30, i64 0, metadata !15), !dbg !19
-=======
   tail call void @llvm.dbg.value(metadata i32* %a, i64 0, metadata !13, metadata !{!"0x102"}), !dbg !17
   tail call void @llvm.dbg.value(metadata i32* %b, i64 0, metadata !14, metadata !{!"0x102"}), !dbg !18
   tail call void @llvm.dbg.value(metadata i32 0, i64 0, metadata !15, metadata !{!"0x102"}), !dbg !19
->>>>>>> 41cb3da2
   br label %for.body, !dbg !19
 
 for.body:                                         ; preds = %for.body, %entry
@@ -24,19 +18,11 @@
   %i.02 = phi i32 [ 0, %entry ], [ %inc, %for.body ]
   %b.addr.01 = phi i32* [ %b, %entry ], [ %incdec.ptr, %for.body ]
   %incdec.ptr = getelementptr inbounds i32* %b.addr.01, i32 1, !dbg !21
-<<<<<<< HEAD
-  tail call void @llvm.dbg.value(metadata !{i32* %incdec.ptr}, i64 0, metadata !14), !dbg !21
-  %0 = load i32* %b.addr.01, align 4, !dbg !21
-  store i32 %0, i32* %arrayidx.phi, align 4, !dbg !21
-  %inc = add nsw i32 %i.02, 1, !dbg !26
-  tail call void @llvm.dbg.value(metadata !{i32 %inc}, i64 0, metadata !15), !dbg !26
-=======
   tail call void @llvm.dbg.value(metadata i32* %incdec.ptr, i64 0, metadata !14, metadata !{!"0x102"}), !dbg !21
   %0 = load i32* %b.addr.01, align 4, !dbg !21
   store i32 %0, i32* %arrayidx.phi, align 4, !dbg !21
   %inc = add nsw i32 %i.02, 1, !dbg !26
   tail call void @llvm.dbg.value(metadata i32 %inc, i64 0, metadata !15, metadata !{!"0x102"}), !dbg !26
->>>>>>> 41cb3da2
   %exitcond = icmp eq i32 %inc, 10, !dbg !19
   %arrayidx.inc = getelementptr i32* %arrayidx.phi, i32 1
   br i1 %exitcond, label %for.end, label %for.body, !dbg !19
@@ -45,39 +31,12 @@
   ret void, !dbg !27
 }
 
-declare void @llvm.dbg.value(metadata, i64, metadata) nounwind readnone
+declare void @llvm.dbg.value(metadata, i64, metadata, metadata) nounwind readnone
 
 
 !llvm.dbg.cu = !{!0}
 !llvm.module.flags = !{!29}
 
-<<<<<<< HEAD
-!0 = metadata !{i32 786449, metadata !28, i32 12, metadata !"QuIC LLVM Hexagon Clang version 6.1-pre-unknown, (git://git-hexagon-aus.quicinc.com/llvm/clang-mainline.git e9382867661454cdf44addb39430741578e9765c) (llvm/llvm-mainline.git 36412bb1fcf03ed426d4437b41198bae066675ac)", i1 true, metadata !"", i32 0, metadata !2, metadata !2, metadata !3, metadata !2, null, metadata !"", i32 1} ; [ DW_TAG_compile_unit ] [/usr2/kparzysz/s.hex/t/hwloop-dbg.c] [DW_LANG_C99]
-!2 = metadata !{}
-!3 = metadata !{metadata !5}
-!5 = metadata !{i32 786478, metadata !28, null, metadata !"foo", metadata !"foo", metadata !"", i32 1, metadata !7, i1 false, i1 true, i32 0, i32 0, null, i32 256, i1 true, void (i32*, i32*)* @foo, null, null, metadata !11, i32 1} ; [ DW_TAG_subprogram ] [line 1] [def] [foo]
-!6 = metadata !{i32 786473, metadata !28} ; [ DW_TAG_file_type ]
-!7 = metadata !{i32 786453, i32 0, null, i32 0, i32 0, i64 0, i64 0, i64 0, i32 0, null, metadata !8, i32 0, null, null, null} ; [ DW_TAG_subroutine_type ] [line 0, size 0, align 0, offset 0] [from ]
-!8 = metadata !{null, metadata !9, metadata !9}
-!9 = metadata !{i32 786447, null, null, metadata !"", i32 0, i64 32, i64 32, i64 0, i32 0, metadata !10} ; [ DW_TAG_pointer_type ] [line 0, size 32, align 32, offset 0] [from int]
-!10 = metadata !{i32 786468, null, null, metadata !"int", i32 0, i64 32, i64 32, i64 0, i32 0, i32 5} ; [ DW_TAG_base_type ] [int] [line 0, size 32, align 32, offset 0, enc DW_ATE_signed]
-!11 = metadata !{metadata !13, metadata !14, metadata !15}
-!13 = metadata !{i32 786689, metadata !5, metadata !"a", metadata !6, i32 16777217, metadata !9, i32 0, i32 0} ; [ DW_TAG_arg_variable ] [a] [line 1]
-!14 = metadata !{i32 786689, metadata !5, metadata !"b", metadata !6, i32 33554433, metadata !9, i32 0, i32 0} ; [ DW_TAG_arg_variable ] [b] [line 1]
-!15 = metadata !{i32 786688, metadata !16, metadata !"i", metadata !6, i32 2, metadata !10, i32 0, i32 0} ; [ DW_TAG_auto_variable ] [i] [line 2]
-!16 = metadata !{i32 786443, metadata !28, metadata !5, i32 1, i32 26, i32 0} ; [ DW_TAG_lexical_block ] [/usr2/kparzysz/s.hex/t/hwloop-dbg.c]
-!17 = metadata !{i32 1, i32 15, metadata !5, null}
-!18 = metadata !{i32 1, i32 23, metadata !5, null}
-!19 = metadata !{i32 3, i32 8, metadata !20, null}
-!20 = metadata !{i32 786443, metadata !28, metadata !16, i32 3, i32 3, i32 1} ; [ DW_TAG_lexical_block ] [/usr2/kparzysz/s.hex/t/hwloop-dbg.c]
-!21 = metadata !{i32 4, i32 5, metadata !22, null}
-!22 = metadata !{i32 786443, metadata !28, metadata !20, i32 3, i32 28, i32 2} ; [ DW_TAG_lexical_block ] [/usr2/kparzysz/s.hex/t/hwloop-dbg.c]
-!26 = metadata !{i32 3, i32 23, metadata !20, null}
-!27 = metadata !{i32 6, i32 1, metadata !16, null}
-!28 = metadata !{metadata !"hwloop-dbg.c", metadata !"/usr2/kparzysz/s.hex/t"}
-!29 = metadata !{i32 1, metadata !"Debug Info Version", i32 1}
-!30 = metadata !{i32 0}
-=======
 !0 = !{!"0x11\0012\00QuIC LLVM Hexagon Clang version 6.1-pre-unknown, (git://git-hexagon-aus.quicinc.com/llvm/clang-mainline.git e9382867661454cdf44addb39430741578e9765c) (llvm/llvm-mainline.git 36412bb1fcf03ed426d4437b41198bae066675ac)\001\00\000\00\001", !28, !2, !2, !3, !2, null} ; [ DW_TAG_compile_unit ] [/usr2/kparzysz/s.hex/t/hwloop-dbg.c] [DW_LANG_C99]
 !2 = !{}
 !3 = !{!5}
@@ -102,5 +61,4 @@
 !27 = !MDLocation(line: 6, column: 1, scope: !16)
 !28 = !{!"hwloop-dbg.c", !"/usr2/kparzysz/s.hex/t"}
 !29 = !{i32 1, !"Debug Info Version", i32 2}
-!30 = !{i32 0}
->>>>>>> 41cb3da2
+!30 = !{i32 0}