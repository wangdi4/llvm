--- conflicted
+++ resolved
@@ -3,13 +3,8 @@
 
 ; load word
 
-<<<<<<< HEAD
-define i32 @load_w(i32* nocapture %a, i32 %n) nounwind {
-; CHECK: r{{[0-9]+}}{{ *}}={{ *}}memw(r{{[0-9]+}}+r{{[0-9]+}}<<#0)
-=======
 define i32 @load_w(i32* nocapture %a, i32 %n, i32 %m) nounwind {
 ; CHECK: r{{[0-9]+}}{{ *}}={{ *}}memw(r{{[0-9]+}}{{ *}}+{{ *}}r{{[0-9]+}}{{ *}}<<{{ *}}#2)
->>>>>>> 7618b2b2
 entry:
   %tmp = add i32 %n, %m
   %scevgep9 = getelementptr i32* %a, i32 %tmp
@@ -19,13 +14,8 @@
 
 ; load unsigned half word
 
-<<<<<<< HEAD
-define i16 @load_uh(i16* nocapture %a, i32 %n) nounwind {
-; CHECK: r{{[0-9]+}}{{ *}}={{ *}}memuh(r{{[0-9]+}}+r{{[0-9]+}}<<#0)
-=======
 define i16 @load_uh(i16* nocapture %a, i32 %n, i32 %m) nounwind {
 ; CHECK: r{{[0-9]+}}{{ *}}={{ *}}memuh(r{{[0-9]+}}{{ *}}+{{ *}}r{{[0-9]+}}{{ *}}<<#1)
->>>>>>> 7618b2b2
 entry:
   %tmp = add i32 %n, %m
   %scevgep9 = getelementptr i16* %a, i32 %tmp
@@ -35,13 +25,8 @@
 
 ; load signed half word
 
-<<<<<<< HEAD
-define i32 @load_h(i16* nocapture %a, i32 %n) nounwind {
-; CHECK: r{{[0-9]+}}{{ *}}={{ *}}memh(r{{[0-9]+}}+r{{[0-9]+}}<<#0)
-=======
 define i32 @load_h(i16* nocapture %a, i32 %n, i32 %m) nounwind {
 ; CHECK: r{{[0-9]+}}{{ *}}={{ *}}memh(r{{[0-9]+}}{{ *}}+{{ *}}r{{[0-9]+}}{{ *}}<<#1)
->>>>>>> 7618b2b2
 entry:
   %tmp = add i32 %n, %m
   %scevgep9 = getelementptr i16* %a, i32 %tmp
@@ -52,13 +37,8 @@
 
 ; load unsigned byte
 
-<<<<<<< HEAD
-define i8 @load_ub(i8* nocapture %a, i32 %n) nounwind {
-; CHECK: r{{[0-9]+}}{{ *}}={{ *}}memub(r{{[0-9]+}}+r{{[0-9]+}}<<#0)
-=======
 define i8 @load_ub(i8* nocapture %a, i32 %n, i32 %m) nounwind {
 ; CHECK: r{{[0-9]+}}{{ *}}={{ *}}memub(r{{[0-9]+}}{{ *}}+{{ *}}r{{[0-9]+}}{{ *}}<<#0)
->>>>>>> 7618b2b2
 entry:
   %tmp = add i32 %n, %m
   %scevgep9 = getelementptr i8* %a, i32 %tmp
@@ -68,13 +48,8 @@
 
 ; load signed byte
 
-<<<<<<< HEAD
-define i32 @foo_2(i8* nocapture %a, i32 %n) nounwind {
-; CHECK: r{{[0-9]+}}{{ *}}={{ *}}memb(r{{[0-9]+}}+r{{[0-9]+}}<<#0)
-=======
 define i32 @foo_2(i8* nocapture %a, i32 %n, i32 %m) nounwind {
 ; CHECK: r{{[0-9]+}}{{ *}}={{ *}}memb(r{{[0-9]+}}{{ *}}+{{ *}}r{{[0-9]+}}{{ *}}<<{{ *}}#0)
->>>>>>> 7618b2b2
 entry:
   %tmp = add i32 %n, %m
   %scevgep9 = getelementptr i8* %a, i32 %tmp
@@ -85,13 +60,8 @@
 
 ; load doubleword
 
-<<<<<<< HEAD
-define i64 @load_d(i64* nocapture %a, i32 %n) nounwind {
-; CHECK: r{{[0-9]+}}:{{[0-9]+}}{{ *}}={{ *}}memd(r{{[0-9]+}}+r{{[0-9]+}}<<#0)
-=======
 define i64 @load_d(i64* nocapture %a, i32 %n, i32 %m) nounwind {
 ; CHECK: r{{[0-9]+}}:{{[0-9]+}}{{ *}}={{ *}}memd(r{{[0-9]+}}{{ *}}+{{ *}}r{{[0-9]+}}{{ *}}<<{{ *}}#3)
->>>>>>> 7618b2b2
 entry:
   %tmp = add i32 %n, %m
   %scevgep9 = getelementptr i64* %a, i32 %tmp
