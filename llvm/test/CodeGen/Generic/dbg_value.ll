; RUN: llc < %s
; rdar://7759395

%0 = type { i32, i32 }

define void @t(%0*, i32, i32, i32, i32) nounwind {
<<<<<<< HEAD
  tail call void @llvm.dbg.value(metadata !{%0* %0}, i64 0, metadata !0)
=======
  tail call void @llvm.dbg.value(metadata %0* %0, i64 0, metadata !0, metadata !{!"0x102"})
>>>>>>> 41cb3da2
  unreachable
}

declare void @llvm.dbg.value(metadata, i64, metadata) nounwind readnone

; !0 should conform to the format of DIVariable.
<<<<<<< HEAD
!0 = metadata !{i32 786689, null, metadata !"a", null, i32 0, null, i32 0, i32 0} ;
=======
!0 = !{!"0x101\00a\000\000", null, null, null} ; [ DW_TAG_arg_variable ]
>>>>>>> 41cb3da2
<|MERGE_RESOLUTION|>--- conflicted
+++ resolved
@@ -4,19 +4,11 @@
 %0 = type { i32, i32 }
 
 define void @t(%0*, i32, i32, i32, i32) nounwind {
-<<<<<<< HEAD
-  tail call void @llvm.dbg.value(metadata !{%0* %0}, i64 0, metadata !0)
-=======
   tail call void @llvm.dbg.value(metadata %0* %0, i64 0, metadata !0, metadata !{!"0x102"})
->>>>>>> 41cb3da2
   unreachable
 }
 
-declare void @llvm.dbg.value(metadata, i64, metadata) nounwind readnone
+declare void @llvm.dbg.value(metadata, i64, metadata, metadata) nounwind readnone
 
 ; !0 should conform to the format of DIVariable.
-<<<<<<< HEAD
-!0 = metadata !{i32 786689, null, metadata !"a", null, i32 0, null, i32 0, i32 0} ;
-=======
-!0 = !{!"0x101\00a\000\000", null, null, null} ; [ DW_TAG_arg_variable ]
->>>>>>> 41cb3da2
+!0 = !{!"0x101\00a\000\000", null, null, null} ; [ DW_TAG_arg_variable ]