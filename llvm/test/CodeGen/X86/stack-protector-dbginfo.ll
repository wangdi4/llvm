--- conflicted
+++ resolved
@@ -10,99 +10,21 @@
 ; Function Attrs: nounwind sspreq
 define i32 @_Z18read_response_sizev() #0 {
 entry:
-<<<<<<< HEAD
-  tail call void @llvm.dbg.value(metadata !22, i64 0, metadata !23), !dbg !39
-  %0 = load i64* getelementptr inbounds ({ i64, [56 x i8] }* @a, i32 0, i32 0), align 8, !dbg !40
-  tail call void @llvm.dbg.value(metadata !63, i64 0, metadata !64), !dbg !71
-=======
   tail call void @llvm.dbg.value(metadata !22, i64 0, metadata !23, metadata !{!"0x102"}), !dbg !39
   %0 = load i64* getelementptr inbounds ({ i64, [56 x i8] }* @a, i32 0, i32 0), align 8, !dbg !40
   tail call void @llvm.dbg.value(metadata i32 undef, i64 0, metadata !64, metadata !{!"0x102"}), !dbg !71
->>>>>>> 41cb3da2
   %1 = trunc i64 %0 to i32
   ret i32 %1
 }
 
 ; Function Attrs: nounwind readnone
-declare void @llvm.dbg.value(metadata, i64, metadata)
+declare void @llvm.dbg.value(metadata, i64, metadata, metadata)
 
 attributes #0 = { sspreq }
 
 !llvm.dbg.cu = !{!0}
 !llvm.module.flags = !{!21, !72}
 
-<<<<<<< HEAD
-!0 = metadata !{i32 786449, metadata !1, i32 4, metadata !"clang version 3.4 ", i1 true, metadata !"", i32 0, metadata !2, metadata !5, metadata !8, metadata !20, metadata !5, metadata !"", i32 1} ; [ DW_TAG_compile_unit ] [/Users/matt/ryan_bug/<unknown>] [DW_LANG_C_plus_plus]
-!1 = metadata !{metadata !"<unknown>", metadata !"/Users/matt/ryan_bug"}
-!2 = metadata !{metadata !3}
-!3 = metadata !{i32 786436, metadata !1, metadata !4, metadata !"", i32 20, i64 32, i64 32, i32 0, i32 0, null, metadata !6, i32 0, null, null, null} ; [ DW_TAG_enumeration_type ] [line 20, size 32, align 32, offset 0] [def] [from ]
-!4 = metadata !{i32 786451, metadata !1, null, metadata !"C", i32 19, i64 8, i64 8, i32 0, i32 0, null, metadata !5, i32 0, null, null, null} ; [ DW_TAG_structure_type ] [C] [line 19, size 8, align 8, offset 0] [def] [from ]
-!5 = metadata !{}
-!6 = metadata !{metadata !7}
-!7 = metadata !{i32 786472, metadata !"max_frame_size", i64 0} ; [ DW_TAG_enumerator ] [max_frame_size :: 0]
-!8 = metadata !{metadata !9, metadata !24, metadata !41, metadata !65}
-!9 = metadata !{i32 786478, metadata !1, metadata !10, metadata !"read_response_size", metadata !"read_response_size", metadata !"_Z18read_response_sizev", i32 27, metadata !11, i1 false, i1 true, i32 0, i32 0, null, i32 256, i1 true, i32 ()* @_Z18read_response_sizev, null, null, metadata !14, i32 27} ; [ DW_TAG_subprogram ] [line 27] [def] [read_response_size]
-!10 = metadata !{i32 786473, metadata !1}         ; [ DW_TAG_file_type ] [/Users/matt/ryan_bug/<unknown>]
-!11 = metadata !{i32 786453, i32 0, null, metadata !"", i32 0, i64 0, i64 0, i64 0, i32 0, null, metadata !12, i32 0, null, null, null} ; [ DW_TAG_subroutine_type ] [line 0, size 0, align 0, offset 0] [from ]
-!12 = metadata !{metadata !13}
-!13 = metadata !{i32 786468, null, null, metadata !"int", i32 0, i64 32, i64 32, i64 0, i32 0, i32 5} ; [ DW_TAG_base_type ] [int] [line 0, size 32, align 32, offset 0, enc DW_ATE_signed]
-!14 = metadata !{metadata !15, metadata !19}
-!15 = metadata !{i32 786688, metadata !9, metadata !"b", metadata !10, i32 28, metadata !16, i32 0, i32 0} ; [ DW_TAG_auto_variable ] [b] [line 28]
-!16 = metadata !{i32 786451, metadata !1, null, metadata !"B", i32 16, i64 32, i64 32, i32 0, i32 0, null, metadata !17, i32 0, null, null} ; [ DW_TAG_structure_type ] [B] [line 16, size 32, align 32, offset 0] [def] [from ]
-!17 = metadata !{metadata !18}
-!18 = metadata !{i32 786445, metadata !1, metadata !16, metadata !"end_of_file", i32 17, i64 32, i64 32, i64 0, i32 0, metadata !13} ; [ DW_TAG_member ] [end_of_file] [line 17, size 32, align 32, offset 0] [from int]
-!19 = metadata !{i32 786688, metadata !9, metadata !"c", metadata !10, i32 29, metadata !13, i32 0, i32 0} ; [ DW_TAG_auto_variable ] [c] [line 29]
-!20 = metadata !{}
-!21 = metadata !{i32 2, metadata !"Dwarf Version", i32 2}
-!22 = metadata !{i64* getelementptr inbounds ({ i64, [56 x i8] }* @a, i32 0, i32 0)}
-!23 = metadata !{i32 786689, metadata !24, metadata !"p2", metadata !10, i32 33554444, metadata !32, i32 0, metadata !38} ; [ DW_TAG_arg_variable ] [p2] [line 12]
-!24 = metadata !{i32 786478, metadata !1, metadata !25, metadata !"min<unsigned long long>", metadata !"min<unsigned long long>", metadata !"_ZN3__13minIyEERKT_S3_RS1_", i32 12, metadata !27, i1 false, i1 true, i32 0, i32 0, null, i32 256, i1 true, null, metadata !33, null, metadata !35, i32 12} ; [ DW_TAG_subprogram ] [line 12] [def] [min<unsigned long long>]
-!25 = metadata !{i32 786489, metadata !26, null, metadata !"__1", i32 1} ; [ DW_TAG_namespace ] [__1] [line 1]
-!26 = metadata !{metadata !"main.cpp", metadata !"/Users/matt/ryan_bug"}
-!27 = metadata !{i32 786453, i32 0, null, metadata !"", i32 0, i64 0, i64 0, i64 0, i32 0, null, metadata !28, i32 0, null, null, null} ; [ DW_TAG_subroutine_type ] [line 0, size 0, align 0, offset 0] [from ]
-!28 = metadata !{metadata !29, metadata !29, metadata !32}
-!29 = metadata !{i32 786448, null, null, null, i32 0, i64 0, i64 0, i64 0, i32 0, metadata !30} ; [ DW_TAG_reference_type ] [line 0, size 0, align 0, offset 0] [from ]
-!30 = metadata !{i32 786470, null, null, metadata !"", i32 0, i64 0, i64 0, i64 0, i32 0, metadata !31} ; [ DW_TAG_const_type ] [line 0, size 0, align 0, offset 0] [from long long unsigned int]
-!31 = metadata !{i32 786468, null, null, metadata !"long long unsigned int", i32 0, i64 64, i64 64, i64 0, i32 0, i32 7} ; [ DW_TAG_base_type ] [long long unsigned int] [line 0, size 64, align 64, offset 0, enc DW_ATE_unsigned]
-!32 = metadata !{i32 786448, null, null, null, i32 0, i64 0, i64 0, i64 0, i32 0, metadata !31} ; [ DW_TAG_reference_type ] [line 0, size 0, align 0, offset 0] [from long long unsigned int]
-!33 = metadata !{metadata !34}
-!34 = metadata !{i32 786479, null, metadata !"_Tp", metadata !31, null, i32 0, i32 0} ; [ DW_TAG_template_type_parameter ]
-!35 = metadata !{metadata !36, metadata !37}
-!36 = metadata !{i32 786689, metadata !24, metadata !"p1", metadata !10, i32 16777228, metadata !29, i32 0, i32 0} ; [ DW_TAG_arg_variable ] [p1] [line 12]
-!37 = metadata !{i32 786689, metadata !24, metadata !"p2", metadata !10, i32 33554444, metadata !32, i32 0, i32 0} ; [ DW_TAG_arg_variable ] [p2] [line 12]
-!38 = metadata !{i32 33, i32 0, metadata !9, null}
-!39 = metadata !{i32 12, i32 0, metadata !24, metadata !38}
-!40 = metadata !{i32 9, i32 0, metadata !41, metadata !59}
-!41 = metadata !{i32 786478, metadata !1, metadata !25, metadata !"min<unsigned long long, __1::A>", metadata !"min<unsigned long long, __1::A>", metadata !"_ZN3__13minIyNS_1AEEERKT_S4_RS2_T0_", i32 7, metadata !42, i1 false, i1 true, i32 0, i32 0, null, i32 256, i1 true, null, metadata !53, null, metadata !55, i32 8} ; [ DW_TAG_subprogram ] [line 7] [def] [scope 8] [min<unsigned long long, __1::A>]
-!42 = metadata !{i32 786453, i32 0, null, metadata !"", i32 0, i64 0, i64 0, i64 0, i32 0, null, metadata !43, i32 0, null, null, null} ; [ DW_TAG_subroutine_type ] [line 0, size 0, align 0, offset 0] [from ]
-!43 = metadata !{metadata !29, metadata !29, metadata !32, metadata !44}
-!44 = metadata !{i32 786451, metadata !1, metadata !25, metadata !"A", i32 0, i64 8, i64 8, i32 0, i32 0, null, metadata !45, i32 0, null, null, null} ; [ DW_TAG_structure_type ] [A] [line 0, size 8, align 8, offset 0] [def] [from ]
-!45 = metadata !{metadata !46}
-!46 = metadata !{i32 786478, metadata !1, metadata !44, metadata !"operator()", metadata !"operator()", metadata !"_ZN3__11AclERKiS2_", i32 1, metadata !47, i1 false, i1 false, i32 0, i32 0, null, i32 256, i1 true, null, null, i32 0, metadata !52, i32 1} ; [ DW_TAG_subprogram ] [line 1] [operator()]
-!47 = metadata !{i32 786453, i32 0, null, metadata !"", i32 0, i64 0, i64 0, i64 0, i32 0, null, metadata !48, i32 0, null, null, null} ; [ DW_TAG_subroutine_type ] [line 0, size 0, align 0, offset 0] [from ]
-!48 = metadata !{metadata !13, metadata !49, metadata !50, metadata !50}
-!49 = metadata !{i32 786447, i32 0, null, metadata !"", i32 0, i64 64, i64 64, i64 0, i32 1088, metadata !44} ; [ DW_TAG_pointer_type ] [line 0, size 64, align 64, offset 0] [artificial] [from A]
-!50 = metadata !{i32 786448, null, null, null, i32 0, i64 0, i64 0, i64 0, i32 0, metadata !51} ; [ DW_TAG_reference_type ] [line 0, size 0, align 0, offset 0] [from ]
-!51 = metadata !{i32 786470, null, null, metadata !"", i32 0, i64 0, i64 0, i64 0, i32 0, metadata !13} ; [ DW_TAG_const_type ] [line 0, size 0, align 0, offset 0] [from int]
-!52 = metadata !{i32 786468}
-!53 = metadata !{metadata !34, metadata !54}
-!54 = metadata !{i32 786479, null, metadata !"_Compare", metadata !44, null, i32 0, i32 0} ; [ DW_TAG_template_type_parameter ]
-!55 = metadata !{metadata !56, metadata !57, metadata !58}
-!56 = metadata !{i32 786689, metadata !41, metadata !"p1", metadata !10, i32 16777223, metadata !29, i32 0, i32 0} ; [ DW_TAG_arg_variable ] [p1] [line 7]
-!57 = metadata !{i32 786689, metadata !41, metadata !"p2", metadata !10, i32 33554439, metadata !32, i32 0, i32 0} ; [ DW_TAG_arg_variable ] [p2] [line 7]
-!58 = metadata !{i32 786689, metadata !41, metadata !"p3", metadata !10, i32 50331656, metadata !44, i32 0, i32 0} ; [ DW_TAG_arg_variable ] [p3] [line 8]
-!59 = metadata !{i32 13, i32 0, metadata !24, metadata !38}
-!63 = metadata !{i32 undef}
-!64 = metadata !{i32 786689, metadata !65, metadata !"p1", metadata !10, i32 33554433, metadata !50, i32 0, metadata !40} ; [ DW_TAG_arg_variable ] [p1] [line 1]
-!65 = metadata !{i32 786478, metadata !1, metadata !25, metadata !"operator()", metadata !"operator()", metadata !"_ZN3__11AclERKiS2_", i32 1, metadata !47, i1 false, i1 true, i32 0, i32 0, null, i32 256, i1 true, null, null, metadata !46, metadata !66, i32 2} ; [ DW_TAG_subprogram ] [line 1] [def] [scope 2] [operator()]
-!66 = metadata !{metadata !67, metadata !69, metadata !70}
-!67 = metadata !{i32 786689, metadata !65, metadata !"this", null, i32 16777216, metadata !68, i32 1088, i32 0} ; [ DW_TAG_arg_variable ] [this] [line 0]
-!68 = metadata !{i32 786447, null, null, metadata !"", i32 0, i64 64, i64 64, i64 0, i32 0, metadata !44} ; [ DW_TAG_pointer_type ] [line 0, size 64, align 64, offset 0] [from A]
-!69 = metadata !{i32 786689, metadata !65, metadata !"p1", metadata !10, i32 33554433, metadata !50, i32 0, i32 0} ; [ DW_TAG_arg_variable ] [p1] [line 1]
-!70 = metadata !{i32 786689, metadata !65, metadata !"", metadata !10, i32 50331650, metadata !50, i32 0, i32 0} ; [ DW_TAG_arg_variable ] [line 2]
-!71 = metadata !{i32 1, i32 0, metadata !65, metadata !40}
-!72 = metadata !{i32 1, metadata !"Debug Info Version", i32 1}
-=======
 !0 = !{!"0x11\004\00clang version 3.4 \001\00\000\00\001", !1, !2, !5, !8, !20, !5} ; [ DW_TAG_compile_unit ] [/Users/matt/ryan_bug/<unknown>] [DW_LANG_C_plus_plus]
 !1 = !{!"<unknown>", !"/Users/matt/ryan_bug"}
 !2 = !{!3}
@@ -172,5 +94,4 @@
 !69 = !{!"0x101\00p1\0033554433\000", !65, !10, !50} ; [ DW_TAG_arg_variable ] [p1] [line 1]
 !70 = !{!"0x101\00\0050331650\000", !65, !10, !50} ; [ DW_TAG_arg_variable ] [line 2]
 !71 = !MDLocation(line: 1, scope: !65, inlinedAt: !40)
-!72 = !{i32 1, !"Debug Info Version", i32 2}
->>>>>>> 41cb3da2
+!72 = !{i32 1, !"Debug Info Version", i32 2}