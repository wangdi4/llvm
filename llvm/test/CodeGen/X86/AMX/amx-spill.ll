; NOTE: Assertions have been autogenerated by utils/update_llc_test_checks.py
; RUN: llc < %s -mtriple=x86_64-unknown-unknown -mattr=+amx-int8 -mattr=+avx512f -verify-machineinstrs | FileCheck %s

@buf = dso_local global [1024 x i8] zeroinitializer, align 64
@buf2 = dso_local global [1024 x i8] zeroinitializer, align 64

define dso_local void @test_api(i32 %0, i16 signext %1, i16 signext %2) nounwind {
; CHECK-LABEL: test_api:
; CHECK:       # %bb.0:
; CHECK-NEXT:    subq $2936, %rsp # imm = 0xB78
; CHECK-NEXT:    vpxord %zmm0, %zmm0, %zmm0
; CHECK-NEXT:    vmovdqu64 %zmm0, {{[0-9]+}}(%rsp)
; CHECK-NEXT:    movb $1, {{[0-9]+}}(%rsp)
; CHECK-NEXT:    movb %dl, {{[0-9]+}}(%rsp)
; CHECK-NEXT:    movw %dx, {{[0-9]+}}(%rsp)
; CHECK-NEXT:    movb %dl, {{[0-9]+}}(%rsp)
; CHECK-NEXT:    movw %dx, {{[0-9]+}}(%rsp)
; CHECK-NEXT:    movb %sil, {{[0-9]+}}(%rsp)
; CHECK-NEXT:    movw %dx, {{[0-9]+}}(%rsp)
; CHECK-NEXT:    movb %sil, {{[0-9]+}}(%rsp)
; CHECK-NEXT:    movw %dx, {{[0-9]+}}(%rsp)
; CHECK-NEXT:    movb %dl, {{[0-9]+}}(%rsp)
; CHECK-NEXT:    movw %dx, {{[0-9]+}}(%rsp)
; CHECK-NEXT:    movb %dl, {{[0-9]+}}(%rsp)
; CHECK-NEXT:    movw %dx, {{[0-9]+}}(%rsp)
; CHECK-NEXT:    movb %sil, {{[0-9]+}}(%rsp)
; CHECK-NEXT:    movw %si, {{[0-9]+}}(%rsp)
; CHECK-NEXT:    movb %sil, {{[0-9]+}}(%rsp)
; CHECK-NEXT:    movw %dx, {{[0-9]+}}(%rsp)
; CHECK-NEXT:    ldtilecfg {{[0-9]+}}(%rsp)
; CHECK-NEXT:    movl $buf, %r8d
; CHECK-NEXT:    movl $32, %eax
; CHECK-NEXT:    tileloadd (%r8,%rax), %tmm1
; CHECK-NEXT:    tileloadd (%r8,%rax), %tmm1
; CHECK-NEXT:    movabsq $64, %rcx
; CHECK-NEXT:    tilestored %tmm1, 896(%rsp,%rcx) # 1024-byte Folded Spill
; CHECK-NEXT:    tileloadd (%r8,%rax), %tmm3
; CHECK-NEXT:    tileloadd (%r8,%rax), %tmm4
; CHECK-NEXT:    tileloadd (%r8,%rax), %tmm2
; CHECK-NEXT:    tileloadd (%r8,%rax), %tmm5
; CHECK-NEXT:    tileloadd (%r8,%rax), %tmm0
; CHECK-NEXT:    testl %edi, %edi
; CHECK-NEXT:    je .LBB0_2
; CHECK-NEXT:  # %bb.1:
; CHECK-NEXT:    tileloadd (%r8,%rax), %tmm6
; CHECK-NEXT:    tileloadd (%r8,%rax), %tmm7
; CHECK-NEXT:    tileloadd (%r8,%rax), %tmm1
; CHECK-NEXT:    jmp .LBB0_3
; CHECK-NEXT:  .LBB0_2:
; CHECK-NEXT:    movl $buf2, %ecx
; CHECK-NEXT:    tileloadd (%rcx,%rax), %tmm6
; CHECK-NEXT:    tileloadd (%rcx,%rax), %tmm7
; CHECK-NEXT:    tileloadd (%rcx,%rax), %tmm1
; CHECK-NEXT:  .LBB0_3:
; CHECK-NEXT:    tdpbssd %tmm7, %tmm6, %tmm1
; CHECK-NEXT:    movabsq $64, %rax
; CHECK-NEXT:    tileloadd 896(%rsp,%rax), %tmm7 # 1024-byte Folded Reload
; CHECK-NEXT:    tdpbssd %tmm7, %tmm1, %tmm3
; CHECK-NEXT:    tdpbssd %tmm4, %tmm3, %tmm2
; CHECK-NEXT:    tdpbssd %tmm5, %tmm2, %tmm0
; CHECK-NEXT:    movl $buf, %eax
; CHECK-NEXT:    movl $32, %ecx
; CHECK-NEXT:    tilestored %tmm0, (%rax,%rcx)
; CHECK-NEXT:    addq $2936, %rsp # imm = 0xB78
; CHECK-NEXT:    tilerelease
; CHECK-NEXT:    vzeroupper
; CHECK-NEXT:    retq
<<<<<<< HEAD
  %4 = tail call x86_amx @llvm.x86.tileloadd64.internal(i16 %1, i16 %2, i8* getelementptr inbounds ([1024 x i8], [1024 x i8]* @buf, i64 0, i64 0), i64 32) #3
  %5 = tail call x86_amx @llvm.x86.tileloadd64.internal(i16 %1, i16 %2, i8* getelementptr inbounds ([1024 x i8], [1024 x i8]* @buf, i64 0, i64 0), i64 32) #3
  %6 = tail call x86_amx @llvm.x86.tileloadd64.internal(i16 %1, i16 %2, i8* getelementptr inbounds ([1024 x i8], [1024 x i8]* @buf, i64 0, i64 0), i64 32) #3
  %7 = tail call x86_amx @llvm.x86.tileloadd64.internal(i16 %2, i16 %2, i8* getelementptr inbounds ([1024 x i8], [1024 x i8]* @buf, i64 0, i64 0), i64 32) #3
  %8 = tail call x86_amx @llvm.x86.tileloadd64.internal(i16 %2, i16 %2, i8* getelementptr inbounds ([1024 x i8], [1024 x i8]* @buf, i64 0, i64 0), i64 32) #3
  %9 = tail call x86_amx @llvm.x86.tileloadd64.internal(i16 %2, i16 %2, i8* getelementptr inbounds ([1024 x i8], [1024 x i8]* @buf, i64 0, i64 0), i64 32) #3
  %10 = tail call x86_amx @llvm.x86.tileloadd64.internal(i16 %2, i16 %2, i8* getelementptr inbounds ([1024 x i8], [1024 x i8]* @buf, i64 0, i64 0), i64 32) #3
=======
  %4 = tail call x86_amx @llvm.x86.tileloadd64.internal(i16 %1, i16 %2, i8* getelementptr inbounds ([1024 x i8], [1024 x i8]* @buf, i64 0, i64 0), i64 32)
  %5 = tail call x86_amx @llvm.x86.tileloadd64.internal(i16 %1, i16 %2, i8* getelementptr inbounds ([1024 x i8], [1024 x i8]* @buf, i64 0, i64 0), i64 32)
  %6 = tail call x86_amx @llvm.x86.tileloadd64.internal(i16 %1, i16 %2, i8* getelementptr inbounds ([1024 x i8], [1024 x i8]* @buf, i64 0, i64 0), i64 32)
  %7 = tail call x86_amx @llvm.x86.tileloadd64.internal(i16 %2, i16 %2, i8* getelementptr inbounds ([1024 x i8], [1024 x i8]* @buf, i64 0, i64 0), i64 32)
  %8 = tail call x86_amx @llvm.x86.tileloadd64.internal(i16 %2, i16 %2, i8* getelementptr inbounds ([1024 x i8], [1024 x i8]* @buf, i64 0, i64 0), i64 32)
  %9 = tail call x86_amx @llvm.x86.tileloadd64.internal(i16 %2, i16 %2, i8* getelementptr inbounds ([1024 x i8], [1024 x i8]* @buf, i64 0, i64 0), i64 32)
  %10 = tail call x86_amx @llvm.x86.tileloadd64.internal(i16 %2, i16 %2, i8* getelementptr inbounds ([1024 x i8], [1024 x i8]* @buf, i64 0, i64 0), i64 32)
>>>>>>> 37c1c249
  %11 = icmp eq i32 %0, 0
  br i1 %11, label %16, label %12

12:                                               ; preds = %3
<<<<<<< HEAD
  %13 = tail call x86_amx @llvm.x86.tileloadd64.internal(i16 %1, i16 %1, i8* getelementptr inbounds ([1024 x i8], [1024 x i8]* @buf, i64 0, i64 0), i64 32) #3
  %14 = tail call x86_amx @llvm.x86.tileloadd64.internal(i16 %1, i16 %2, i8* getelementptr inbounds ([1024 x i8], [1024 x i8]* @buf, i64 0, i64 0), i64 32) #3
  %15 = tail call x86_amx @llvm.x86.tileloadd64.internal(i16 %1, i16 %2, i8* getelementptr inbounds ([1024 x i8], [1024 x i8]* @buf, i64 0, i64 0), i64 32) #3
  br label %20

16:                                               ; preds = %3
  %17 = tail call x86_amx @llvm.x86.tileloadd64.internal(i16 %1, i16 %1, i8* getelementptr inbounds ([1024 x i8], [1024 x i8]* @buf2, i64 0, i64 0), i64 32) #3
  %18 = tail call x86_amx @llvm.x86.tileloadd64.internal(i16 %1, i16 %2, i8* getelementptr inbounds ([1024 x i8], [1024 x i8]* @buf2, i64 0, i64 0), i64 32) #3
  %19 = tail call x86_amx @llvm.x86.tileloadd64.internal(i16 %1, i16 %2, i8* getelementptr inbounds ([1024 x i8], [1024 x i8]* @buf2, i64 0, i64 0), i64 32) #3
=======
  %13 = tail call x86_amx @llvm.x86.tileloadd64.internal(i16 %1, i16 %1, i8* getelementptr inbounds ([1024 x i8], [1024 x i8]* @buf, i64 0, i64 0), i64 32)
  %14 = tail call x86_amx @llvm.x86.tileloadd64.internal(i16 %1, i16 %2, i8* getelementptr inbounds ([1024 x i8], [1024 x i8]* @buf, i64 0, i64 0), i64 32)
  %15 = tail call x86_amx @llvm.x86.tileloadd64.internal(i16 %1, i16 %2, i8* getelementptr inbounds ([1024 x i8], [1024 x i8]* @buf, i64 0, i64 0), i64 32)
  br label %20

16:                                               ; preds = %3
  %17 = tail call x86_amx @llvm.x86.tileloadd64.internal(i16 %1, i16 %1, i8* getelementptr inbounds ([1024 x i8], [1024 x i8]* @buf2, i64 0, i64 0), i64 32)
  %18 = tail call x86_amx @llvm.x86.tileloadd64.internal(i16 %1, i16 %2, i8* getelementptr inbounds ([1024 x i8], [1024 x i8]* @buf2, i64 0, i64 0), i64 32)
  %19 = tail call x86_amx @llvm.x86.tileloadd64.internal(i16 %1, i16 %2, i8* getelementptr inbounds ([1024 x i8], [1024 x i8]* @buf2, i64 0, i64 0), i64 32)
>>>>>>> 37c1c249
  br label %20

20:                                               ; preds = %16, %12
  %21 = phi x86_amx [ %17, %16 ], [ %13, %12 ]
  %22 = phi x86_amx [ %18, %16 ], [ %14, %12 ]
  %23 = phi x86_amx [ %19, %16 ], [ %15, %12 ]
<<<<<<< HEAD
  %24 = tail call x86_amx @llvm.x86.tdpbssd.internal(i16 %1, i16 %2, i16 %1, x86_amx %23, x86_amx %21, x86_amx %22) #3
  %25 = tail call x86_amx @llvm.x86.tdpbssd.internal(i16 %1, i16 %2, i16 %2, x86_amx %6, x86_amx %24, x86_amx %5) #3
  %26 = tail call x86_amx @llvm.x86.tdpbssd.internal(i16 %1, i16 %2, i16 %2, x86_amx %8, x86_amx %25, x86_amx %7) #3
  %27 = tail call x86_amx @llvm.x86.tdpbssd.internal(i16 %2, i16 %2, i16 %2, x86_amx %10, x86_amx %26, x86_amx %9) #3
  tail call void @llvm.x86.tilestored64.internal(i16 %2, i16 %2, i8* getelementptr inbounds ([1024 x i8], [1024 x i8]* @buf, i64 0, i64 0), i64 32, x86_amx %27) #3
  ret void
}

declare x86_amx @llvm.x86.tileloadd64.internal(i16, i16, i8*, i64) #3
declare x86_amx @llvm.x86.tdpbssd.internal(i16, i16, i16, x86_amx, x86_amx, x86_amx) #3
declare void @llvm.x86.tilestored64.internal(i16, i16, i8*, i64, x86_amx) #3

attributes #2 = { nounwind uwtable "correctly-rounded-divide-sqrt-fp-math"="false" "disable-tail-calls"="false" "frame-pointer"="none" "less-precise-fpmad"="false" "min-legal-vector-width"="8192" "no-infs-fp-math"="false" "no-jump-tables"="false" "no-nans-fp-math"="false" "no-signed-zeros-fp-math"="false" "no-trapping-math"="true" "stack-protector-buffer-size"="8" "target-cpu"="x86-64" "target-features"="+amx-int8,+amx-tile,+cx8,+fxsr,+mmx,+sse,+sse2,+x87" "tune-cpu"="generic" "unsafe-fp-math"="false" "use-soft-float"="false" }
attributes #3 = { nounwind }
=======
  %24 = tail call x86_amx @llvm.x86.tdpbssd.internal(i16 %1, i16 %2, i16 %1, x86_amx %23, x86_amx %21, x86_amx %22)
  %25 = tail call x86_amx @llvm.x86.tdpbssd.internal(i16 %1, i16 %2, i16 %2, x86_amx %6, x86_amx %24, x86_amx %5)
  %26 = tail call x86_amx @llvm.x86.tdpbssd.internal(i16 %1, i16 %2, i16 %2, x86_amx %8, x86_amx %25, x86_amx %7)
  %27 = tail call x86_amx @llvm.x86.tdpbssd.internal(i16 %2, i16 %2, i16 %2, x86_amx %10, x86_amx %26, x86_amx %9)
  tail call void @llvm.x86.tilestored64.internal(i16 %2, i16 %2, i8* getelementptr inbounds ([1024 x i8], [1024 x i8]* @buf, i64 0, i64 0), i64 32, x86_amx %27)
  ret void
}

declare x86_amx @llvm.x86.tileloadd64.internal(i16, i16, i8*, i64)
declare x86_amx @llvm.x86.tdpbssd.internal(i16, i16, i16, x86_amx, x86_amx, x86_amx)
declare void @llvm.x86.tilestored64.internal(i16, i16, i8*, i64, x86_amx)
>>>>>>> 37c1c249
<|MERGE_RESOLUTION|>--- conflicted
+++ resolved
@@ -65,15 +65,6 @@
 ; CHECK-NEXT:    tilerelease
 ; CHECK-NEXT:    vzeroupper
 ; CHECK-NEXT:    retq
-<<<<<<< HEAD
-  %4 = tail call x86_amx @llvm.x86.tileloadd64.internal(i16 %1, i16 %2, i8* getelementptr inbounds ([1024 x i8], [1024 x i8]* @buf, i64 0, i64 0), i64 32) #3
-  %5 = tail call x86_amx @llvm.x86.tileloadd64.internal(i16 %1, i16 %2, i8* getelementptr inbounds ([1024 x i8], [1024 x i8]* @buf, i64 0, i64 0), i64 32) #3
-  %6 = tail call x86_amx @llvm.x86.tileloadd64.internal(i16 %1, i16 %2, i8* getelementptr inbounds ([1024 x i8], [1024 x i8]* @buf, i64 0, i64 0), i64 32) #3
-  %7 = tail call x86_amx @llvm.x86.tileloadd64.internal(i16 %2, i16 %2, i8* getelementptr inbounds ([1024 x i8], [1024 x i8]* @buf, i64 0, i64 0), i64 32) #3
-  %8 = tail call x86_amx @llvm.x86.tileloadd64.internal(i16 %2, i16 %2, i8* getelementptr inbounds ([1024 x i8], [1024 x i8]* @buf, i64 0, i64 0), i64 32) #3
-  %9 = tail call x86_amx @llvm.x86.tileloadd64.internal(i16 %2, i16 %2, i8* getelementptr inbounds ([1024 x i8], [1024 x i8]* @buf, i64 0, i64 0), i64 32) #3
-  %10 = tail call x86_amx @llvm.x86.tileloadd64.internal(i16 %2, i16 %2, i8* getelementptr inbounds ([1024 x i8], [1024 x i8]* @buf, i64 0, i64 0), i64 32) #3
-=======
   %4 = tail call x86_amx @llvm.x86.tileloadd64.internal(i16 %1, i16 %2, i8* getelementptr inbounds ([1024 x i8], [1024 x i8]* @buf, i64 0, i64 0), i64 32)
   %5 = tail call x86_amx @llvm.x86.tileloadd64.internal(i16 %1, i16 %2, i8* getelementptr inbounds ([1024 x i8], [1024 x i8]* @buf, i64 0, i64 0), i64 32)
   %6 = tail call x86_amx @llvm.x86.tileloadd64.internal(i16 %1, i16 %2, i8* getelementptr inbounds ([1024 x i8], [1024 x i8]* @buf, i64 0, i64 0), i64 32)
@@ -81,22 +72,10 @@
   %8 = tail call x86_amx @llvm.x86.tileloadd64.internal(i16 %2, i16 %2, i8* getelementptr inbounds ([1024 x i8], [1024 x i8]* @buf, i64 0, i64 0), i64 32)
   %9 = tail call x86_amx @llvm.x86.tileloadd64.internal(i16 %2, i16 %2, i8* getelementptr inbounds ([1024 x i8], [1024 x i8]* @buf, i64 0, i64 0), i64 32)
   %10 = tail call x86_amx @llvm.x86.tileloadd64.internal(i16 %2, i16 %2, i8* getelementptr inbounds ([1024 x i8], [1024 x i8]* @buf, i64 0, i64 0), i64 32)
->>>>>>> 37c1c249
   %11 = icmp eq i32 %0, 0
   br i1 %11, label %16, label %12
 
 12:                                               ; preds = %3
-<<<<<<< HEAD
-  %13 = tail call x86_amx @llvm.x86.tileloadd64.internal(i16 %1, i16 %1, i8* getelementptr inbounds ([1024 x i8], [1024 x i8]* @buf, i64 0, i64 0), i64 32) #3
-  %14 = tail call x86_amx @llvm.x86.tileloadd64.internal(i16 %1, i16 %2, i8* getelementptr inbounds ([1024 x i8], [1024 x i8]* @buf, i64 0, i64 0), i64 32) #3
-  %15 = tail call x86_amx @llvm.x86.tileloadd64.internal(i16 %1, i16 %2, i8* getelementptr inbounds ([1024 x i8], [1024 x i8]* @buf, i64 0, i64 0), i64 32) #3
-  br label %20
-
-16:                                               ; preds = %3
-  %17 = tail call x86_amx @llvm.x86.tileloadd64.internal(i16 %1, i16 %1, i8* getelementptr inbounds ([1024 x i8], [1024 x i8]* @buf2, i64 0, i64 0), i64 32) #3
-  %18 = tail call x86_amx @llvm.x86.tileloadd64.internal(i16 %1, i16 %2, i8* getelementptr inbounds ([1024 x i8], [1024 x i8]* @buf2, i64 0, i64 0), i64 32) #3
-  %19 = tail call x86_amx @llvm.x86.tileloadd64.internal(i16 %1, i16 %2, i8* getelementptr inbounds ([1024 x i8], [1024 x i8]* @buf2, i64 0, i64 0), i64 32) #3
-=======
   %13 = tail call x86_amx @llvm.x86.tileloadd64.internal(i16 %1, i16 %1, i8* getelementptr inbounds ([1024 x i8], [1024 x i8]* @buf, i64 0, i64 0), i64 32)
   %14 = tail call x86_amx @llvm.x86.tileloadd64.internal(i16 %1, i16 %2, i8* getelementptr inbounds ([1024 x i8], [1024 x i8]* @buf, i64 0, i64 0), i64 32)
   %15 = tail call x86_amx @llvm.x86.tileloadd64.internal(i16 %1, i16 %2, i8* getelementptr inbounds ([1024 x i8], [1024 x i8]* @buf, i64 0, i64 0), i64 32)
@@ -106,29 +85,12 @@
   %17 = tail call x86_amx @llvm.x86.tileloadd64.internal(i16 %1, i16 %1, i8* getelementptr inbounds ([1024 x i8], [1024 x i8]* @buf2, i64 0, i64 0), i64 32)
   %18 = tail call x86_amx @llvm.x86.tileloadd64.internal(i16 %1, i16 %2, i8* getelementptr inbounds ([1024 x i8], [1024 x i8]* @buf2, i64 0, i64 0), i64 32)
   %19 = tail call x86_amx @llvm.x86.tileloadd64.internal(i16 %1, i16 %2, i8* getelementptr inbounds ([1024 x i8], [1024 x i8]* @buf2, i64 0, i64 0), i64 32)
->>>>>>> 37c1c249
   br label %20
 
 20:                                               ; preds = %16, %12
   %21 = phi x86_amx [ %17, %16 ], [ %13, %12 ]
   %22 = phi x86_amx [ %18, %16 ], [ %14, %12 ]
   %23 = phi x86_amx [ %19, %16 ], [ %15, %12 ]
-<<<<<<< HEAD
-  %24 = tail call x86_amx @llvm.x86.tdpbssd.internal(i16 %1, i16 %2, i16 %1, x86_amx %23, x86_amx %21, x86_amx %22) #3
-  %25 = tail call x86_amx @llvm.x86.tdpbssd.internal(i16 %1, i16 %2, i16 %2, x86_amx %6, x86_amx %24, x86_amx %5) #3
-  %26 = tail call x86_amx @llvm.x86.tdpbssd.internal(i16 %1, i16 %2, i16 %2, x86_amx %8, x86_amx %25, x86_amx %7) #3
-  %27 = tail call x86_amx @llvm.x86.tdpbssd.internal(i16 %2, i16 %2, i16 %2, x86_amx %10, x86_amx %26, x86_amx %9) #3
-  tail call void @llvm.x86.tilestored64.internal(i16 %2, i16 %2, i8* getelementptr inbounds ([1024 x i8], [1024 x i8]* @buf, i64 0, i64 0), i64 32, x86_amx %27) #3
-  ret void
-}
-
-declare x86_amx @llvm.x86.tileloadd64.internal(i16, i16, i8*, i64) #3
-declare x86_amx @llvm.x86.tdpbssd.internal(i16, i16, i16, x86_amx, x86_amx, x86_amx) #3
-declare void @llvm.x86.tilestored64.internal(i16, i16, i8*, i64, x86_amx) #3
-
-attributes #2 = { nounwind uwtable "correctly-rounded-divide-sqrt-fp-math"="false" "disable-tail-calls"="false" "frame-pointer"="none" "less-precise-fpmad"="false" "min-legal-vector-width"="8192" "no-infs-fp-math"="false" "no-jump-tables"="false" "no-nans-fp-math"="false" "no-signed-zeros-fp-math"="false" "no-trapping-math"="true" "stack-protector-buffer-size"="8" "target-cpu"="x86-64" "target-features"="+amx-int8,+amx-tile,+cx8,+fxsr,+mmx,+sse,+sse2,+x87" "tune-cpu"="generic" "unsafe-fp-math"="false" "use-soft-float"="false" }
-attributes #3 = { nounwind }
-=======
   %24 = tail call x86_amx @llvm.x86.tdpbssd.internal(i16 %1, i16 %2, i16 %1, x86_amx %23, x86_amx %21, x86_amx %22)
   %25 = tail call x86_amx @llvm.x86.tdpbssd.internal(i16 %1, i16 %2, i16 %2, x86_amx %6, x86_amx %24, x86_amx %5)
   %26 = tail call x86_amx @llvm.x86.tdpbssd.internal(i16 %1, i16 %2, i16 %2, x86_amx %8, x86_amx %25, x86_amx %7)
@@ -139,5 +101,4 @@
 
 declare x86_amx @llvm.x86.tileloadd64.internal(i16, i16, i8*, i64)
 declare x86_amx @llvm.x86.tdpbssd.internal(i16, i16, i16, x86_amx, x86_amx, x86_amx)
-declare void @llvm.x86.tilestored64.internal(i16, i16, i8*, i64, x86_amx)
->>>>>>> 37c1c249
+declare void @llvm.x86.tilestored64.internal(i16, i16, i8*, i64, x86_amx)