; RUN: llc -O0 -mtriple=x86_64-apple-darwin10 < %s - | FileCheck %s
; Radar 8286101
; CHECK: .file   {{[0-9]+}} "<stdin>"

define i32 @foo() nounwind ssp {
entry:
  ret i32 42, !dbg !8
}

define i32 @bar() nounwind ssp {
entry:
  ret i32 21, !dbg !10
}

!llvm.dbg.cu = !{!2}
!llvm.module.flags = !{!17}

<<<<<<< HEAD
!0 = metadata !{metadata !"0x2e\00foo\00foo\00foo\0053\000\001\000\006\000\000\000", metadata !14, metadata !1, metadata !3, null, i32 ()* @foo, null, null, null} ; [ DW_TAG_subprogram ]
!1 = metadata !{metadata !"0x29", metadata !14} ; [ DW_TAG_file_type ]
!2 = metadata !{metadata !"0x11\0012\00clang version 2.9 (trunk 114084)\000\00\000\00\000", metadata !15, metadata !16, metadata !16, metadata !13, null, null} ; [ DW_TAG_compile_unit ]
!3 = metadata !{metadata !"0x15\00\000\000\000\000\000\000", metadata !14, metadata !1, null, metadata !4, null, null, null} ; [ DW_TAG_subroutine_type ] [line 0, size 0, align 0, offset 0] [from ]
!4 = metadata !{metadata !5}
!5 = metadata !{metadata !"0x24\00int\000\0032\0032\000\000\005", metadata !14, metadata !1} ; [ DW_TAG_base_type ]
!6 = metadata !{metadata !"0x2e\00bar\00bar\00bar\004\000\001\000\006\000\000\000", metadata !15, metadata !7, metadata !3, null, i32 ()* @bar, null, null, null} ; [ DW_TAG_subprogram ]
!7 = metadata !{metadata !"0x29", metadata !15} ; [ DW_TAG_file_type ]
!8 = metadata !{i32 53, i32 13, metadata !9, null}
!9 = metadata !{metadata !"0xb\0053\0011\000", metadata !14, metadata !0} ; [ DW_TAG_lexical_block ]
!10 = metadata !{i32 4, i32 13, metadata !11, null}
!11 = metadata !{metadata !"0xb\004\0013\002", metadata !15, metadata !12} ; [ DW_TAG_lexical_block ]
!12 = metadata !{metadata !"0xb\004\0011\001", metadata !15, metadata !6} ; [ DW_TAG_lexical_block ]
!13 = metadata !{metadata !0, metadata !6}
!14 = metadata !{metadata !"", metadata !"/private/tmp"}
!15 = metadata !{metadata !"bug.c", metadata !"/private/tmp"}
!16 = metadata !{i32 0}
!17 = metadata !{i32 1, metadata !"Debug Info Version", i32 2}
=======
!0 = !{!"0x2e\00foo\00foo\00foo\0053\000\001\000\006\000\000\000", !14, !1, !3, null, i32 ()* @foo, null, null, null} ; [ DW_TAG_subprogram ]
!1 = !{!"0x29", !14} ; [ DW_TAG_file_type ]
!2 = !{!"0x11\0012\00clang version 2.9 (trunk 114084)\000\00\000\00\000", !15, !16, !16, !13, null, null} ; [ DW_TAG_compile_unit ]
!3 = !{!"0x15\00\000\000\000\000\000\000", !14, !1, null, !4, null, null, null} ; [ DW_TAG_subroutine_type ] [line 0, size 0, align 0, offset 0] [from ]
!4 = !{!5}
!5 = !{!"0x24\00int\000\0032\0032\000\000\005", !14, !1} ; [ DW_TAG_base_type ]
!6 = !{!"0x2e\00bar\00bar\00bar\004\000\001\000\006\000\000\000", !15, !7, !3, null, i32 ()* @bar, null, null, null} ; [ DW_TAG_subprogram ]
!7 = !{!"0x29", !15} ; [ DW_TAG_file_type ]
!8 = !MDLocation(line: 53, column: 13, scope: !9)
!9 = !{!"0xb\0053\0011\000", !14, !0} ; [ DW_TAG_lexical_block ]
!10 = !MDLocation(line: 4, column: 13, scope: !11)
!11 = !{!"0xb\004\0013\002", !15, !12} ; [ DW_TAG_lexical_block ]
!12 = !{!"0xb\004\0011\001", !15, !6} ; [ DW_TAG_lexical_block ]
!13 = !{!0, !6}
!14 = !{!"", !"/private/tmp"}
!15 = !{!"bug.c", !"/private/tmp"}
!16 = !{i32 0}
!17 = !{i32 1, !"Debug Info Version", i32 2}
>>>>>>> 7618b2b2
<|MERGE_RESOLUTION|>--- conflicted
+++ resolved
@@ -15,26 +15,6 @@
 !llvm.dbg.cu = !{!2}
 !llvm.module.flags = !{!17}
 
-<<<<<<< HEAD
-!0 = metadata !{metadata !"0x2e\00foo\00foo\00foo\0053\000\001\000\006\000\000\000", metadata !14, metadata !1, metadata !3, null, i32 ()* @foo, null, null, null} ; [ DW_TAG_subprogram ]
-!1 = metadata !{metadata !"0x29", metadata !14} ; [ DW_TAG_file_type ]
-!2 = metadata !{metadata !"0x11\0012\00clang version 2.9 (trunk 114084)\000\00\000\00\000", metadata !15, metadata !16, metadata !16, metadata !13, null, null} ; [ DW_TAG_compile_unit ]
-!3 = metadata !{metadata !"0x15\00\000\000\000\000\000\000", metadata !14, metadata !1, null, metadata !4, null, null, null} ; [ DW_TAG_subroutine_type ] [line 0, size 0, align 0, offset 0] [from ]
-!4 = metadata !{metadata !5}
-!5 = metadata !{metadata !"0x24\00int\000\0032\0032\000\000\005", metadata !14, metadata !1} ; [ DW_TAG_base_type ]
-!6 = metadata !{metadata !"0x2e\00bar\00bar\00bar\004\000\001\000\006\000\000\000", metadata !15, metadata !7, metadata !3, null, i32 ()* @bar, null, null, null} ; [ DW_TAG_subprogram ]
-!7 = metadata !{metadata !"0x29", metadata !15} ; [ DW_TAG_file_type ]
-!8 = metadata !{i32 53, i32 13, metadata !9, null}
-!9 = metadata !{metadata !"0xb\0053\0011\000", metadata !14, metadata !0} ; [ DW_TAG_lexical_block ]
-!10 = metadata !{i32 4, i32 13, metadata !11, null}
-!11 = metadata !{metadata !"0xb\004\0013\002", metadata !15, metadata !12} ; [ DW_TAG_lexical_block ]
-!12 = metadata !{metadata !"0xb\004\0011\001", metadata !15, metadata !6} ; [ DW_TAG_lexical_block ]
-!13 = metadata !{metadata !0, metadata !6}
-!14 = metadata !{metadata !"", metadata !"/private/tmp"}
-!15 = metadata !{metadata !"bug.c", metadata !"/private/tmp"}
-!16 = metadata !{i32 0}
-!17 = metadata !{i32 1, metadata !"Debug Info Version", i32 2}
-=======
 !0 = !{!"0x2e\00foo\00foo\00foo\0053\000\001\000\006\000\000\000", !14, !1, !3, null, i32 ()* @foo, null, null, null} ; [ DW_TAG_subprogram ]
 !1 = !{!"0x29", !14} ; [ DW_TAG_file_type ]
 !2 = !{!"0x11\0012\00clang version 2.9 (trunk 114084)\000\00\000\00\000", !15, !16, !16, !13, null, null} ; [ DW_TAG_compile_unit ]
@@ -52,5 +32,4 @@
 !14 = !{!"", !"/private/tmp"}
 !15 = !{!"bug.c", !"/private/tmp"}
 !16 = !{i32 0}
-!17 = !{i32 1, !"Debug Info Version", i32 2}
->>>>>>> 7618b2b2
+!17 = !{i32 1, !"Debug Info Version", i32 2}