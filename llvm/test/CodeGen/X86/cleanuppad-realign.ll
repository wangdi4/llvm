--- conflicted
+++ resolved
@@ -1,10 +1,5 @@
-<<<<<<< HEAD
-; RUN: llc -stack-symbol-ordering=0 -mtriple=i686-pc-windows-msvc < %s | FileCheck --check-prefix=X86 %s
-; RUN: llc -stack-symbol-ordering=0 -mtriple=x86_64-pc-windows-msvc < %s | FileCheck --check-prefix=X64 %s
-=======
 ; RUN: llc -mtriple=i686-pc-windows-msvc -stack-symbol-ordering=0 < %s | FileCheck --check-prefix=X86 %s
 ; RUN: llc -mtriple=x86_64-pc-windows-msvc -stack-symbol-ordering=0 < %s | FileCheck --check-prefix=X64 %s
->>>>>>> abcee45b
 
 declare i32 @__CxxFrameHandler3(...)
 declare void @Dtor(i64* %o)
