; RUN: llc < %s -mcpu=generic -mtriple=i386-apple-darwin -no-integrated-as

@g1 = global double 0.000000e+00, align 8
@g2 = global i32 0, align 4

define void @_Z16fpuop_arithmeticjj(i32, i32) {
entry:
  switch i32 undef, label %sw.bb.i1921 [
  ]

sw.bb261:                                         ; preds = %entry, %entry
  unreachable

sw.bb.i1921:                                      ; preds = %if.end504
  switch i32 undef, label %if.end511 [
    i32 1, label %sw.bb27.i
  ]

sw.bb27.i:                                        ; preds = %sw.bb.i1921
  %conv.i.i1923 = fpext float undef to x86_fp80
  br label %if.end511

if.end511:                                        ; preds = %sw.bb27.i, %sw.bb13.i
  %src.sroa.0.0.src.sroa.0.0.2280 = phi x86_fp80 [ %conv.i.i1923, %sw.bb27.i ], [ undef, %sw.bb.i1921 ]
  switch i32 undef, label %sw.bb992 [
    i32 3, label %sw.bb735
    i32 18, label %if.end41.i2210
  ]

sw.bb735:                                         ; preds = %if.end511
  %2 = call x86_fp80 asm sideeffect "frndint", "={st},0,~{dirflag},~{fpsr},~{flags}"(x86_fp80 %src.sroa.0.0.src.sroa.0.0.2280)
  unreachable

if.end41.i2210:                                   ; preds = %if.end511
<<<<<<< HEAD
  call void @llvm.dbg.value(metadata !{x86_fp80 %src.sroa.0.0.src.sroa.0.0.2280}, i64 0, metadata !20)
=======
  call void @llvm.dbg.value(metadata x86_fp80 %src.sroa.0.0.src.sroa.0.0.2280, i64 0, metadata !20, metadata !{!"0x102"})
>>>>>>> 41cb3da2
  unreachable

sw.bb992:                                         ; preds = %if.end511
  ret void
}

declare void @llvm.dbg.value(metadata, i64, metadata)

!llvm.dbg.cu = !{!0}
!llvm.module.flags = !{!24, !25}
<<<<<<< HEAD
!0 = metadata !{i32 786449, metadata !1, i32 4, metadata !"clang version 3.6.0 (http://llvm.org/git/clang 8444ae7cfeaefae031f8fedf0d1435ca3b14d90b) (http://llvm.org/git/llvm 886f0101a7d176543b831f5efb74c03427244a55)", i1 true, metadata !"", i32 0, metadata !2, metadata !2, metadata !3, metadata !21, metadata !2, metadata !"", i32 1} ; [ DW_TAG_compile_unit ] [x87stackifier/fpu_ieee.cpp] [DW_LANG_C_plus_plus]
!1 = metadata !{metadata !"fpu_ieee.cpp", metadata !"x87stackifier"}
!2 = metadata !{}
!3 = metadata !{metadata !4}
!4 = metadata !{i32 786478, metadata !5, metadata !6, metadata !"fpuop_arithmetic", metadata !"fpuop_arithmetic", metadata !"_Z16fpuop_arithmeticjj", i32 11, metadata !7, i1 false, i1 true, i32 0, i32 0, null, i32 256, i1 true, void (i32, i32)* @_Z16fpuop_arithmeticjj, null, null, metadata !10, i32 13} ; [ DW_TAG_subprogram ] [line 11] [def] [scope 13] [fpuop_arithmetic]
!5 = metadata !{metadata !"f1.cpp", metadata !"x87stackifier"}
!6 = metadata !{i32 786473, metadata !5}          ; [ DW_TAG_file_type ] [x87stackifier/f1.cpp]
!7 = metadata !{i32 786453, i32 0, null, metadata !"", i32 0, i64 0, i64 0, i64 0, i32 0, null, metadata !8, i32 0, null, null, null} ; [ DW_TAG_subroutine_type ] [line 0, size 0, align 0, offset 0] [from ]
!8 = metadata !{null, metadata !9, metadata !9}
!9 = metadata !{i32 786468, null, null, metadata !"unsigned int", i32 0, i64 32, i64 32, i64 0, i32 0, i32 7} ; [ DW_TAG_base_type ] [unsigned int] [line 0, size 32, align 32, offset 0, enc DW_ATE_unsigned]
!10 = metadata !{metadata !11, metadata !12, metadata !13, metadata !18, metadata !20}
!11 = metadata !{i32 786689, metadata !4, metadata !"", metadata !6, i32 16777227, metadata !9, i32 0, i32 0} ; [ DW_TAG_arg_variable ] [line 11]
!12 = metadata !{i32 786689, metadata !4, metadata !"", metadata !6, i32 33554443, metadata !9, i32 0, i32 0} ; [ DW_TAG_arg_variable ] [line 11]
!13 = metadata !{i32 786688, metadata !4, metadata !"x", metadata !6, i32 14, metadata !14, i32 0, i32 0} ; [ DW_TAG_auto_variable ] [x] [line 14]
!14 = metadata !{i32 786454, metadata !5, null, metadata !"fpu_extended", i32 3, i64 0, i64 0, i64 0, i32 0, metadata !15} ; [ DW_TAG_typedef ] [fpu_extended] [line 3, size 0, align 0, offset 0] [from fpu_register]
!15 = metadata !{i32 786454, metadata !5, null, metadata !"fpu_register", i32 2, i64 0, i64 0, i64 0, i32 0, metadata !16} ; [ DW_TAG_typedef ] [fpu_register] [line 2, size 0, align 0, offset 0] [from uae_f64]
!16 = metadata !{i32 786454, metadata !5, null, metadata !"uae_f64", i32 1, i64 0, i64 0, i64 0, i32 0, metadata !17} ; [ DW_TAG_typedef ] [uae_f64] [line 1, size 0, align 0, offset 0] [from double]
!17 = metadata !{i32 786468, null, null, metadata !"double", i32 0, i64 64, i64 64, i64 0, i32 0, i32 4} ; [ DW_TAG_base_type ] [double] [line 0, size 64, align 64, offset 0, enc DW_ATE_float]
!18 = metadata !{i32 786688, metadata !4, metadata !"a", metadata !6, i32 15, metadata !19, i32 0, i32 0} ; [ DW_TAG_auto_variable ] [a] [line 15]
!19 = metadata !{i32 786468, null, null, metadata !"int", i32 0, i64 32, i64 32, i64 0, i32 0, i32 5} ; [ DW_TAG_base_type ] [int] [line 0, size 32, align 32, offset 0, enc DW_ATE_signed]
!20 = metadata !{i32 786688, metadata !4, metadata !"value", metadata !6, i32 16, metadata !14, i32 0, i32 0} ; [ DW_TAG_auto_variable ] [value] [line 16]
!21 = metadata !{metadata !22, metadata !23}
!22 = metadata !{i32 786484, i32 0, null, metadata !"g1", metadata !"g1", metadata !"", metadata !6, i32 5, metadata !14, i32 0, i32 1, double* @g1, null} ; [ DW_TAG_variable ] [g1] [line 5] [def]
!23 = metadata !{i32 786484, i32 0, null, metadata !"g2", metadata !"g2", metadata !"", metadata !6, i32 6, metadata !19, i32 0, i32 1, i32* @g2, null} ; [ DW_TAG_variable ] [g2] [line 6] [def]
!24 = metadata !{i32 2, metadata !"Dwarf Version", i32 2}
!25 = metadata !{i32 2, metadata !"Debug Info Version", i32 1}
=======
!0 = !{!"0x11\004\00clang version 3.6.0 (http://llvm.org/git/clang 8444ae7cfeaefae031f8fedf0d1435ca3b14d90b) (http://llvm.org/git/llvm 886f0101a7d176543b831f5efb74c03427244a55)\001\00\000\00\001", !1, !2, !2, !3, !21, !2} ; [ DW_TAG_compile_unit ] [x87stackifier/fpu_ieee.cpp] [DW_LANG_C_plus_plus]
!1 = !{!"fpu_ieee.cpp", !"x87stackifier"}
!2 = !{}
!3 = !{!4}
!4 = !{!"0x2e\00fpuop_arithmetic\00fpuop_arithmetic\00_Z16fpuop_arithmeticjj\0011\000\001\000\006\00256\001\0013", !5, !6, !7, null, void (i32, i32)* @_Z16fpuop_arithmeticjj, null, null, !10} ; [ DW_TAG_subprogram ] [line 11] [def] [scope 13] [fpuop_arithmetic]
!5 = !{!"f1.cpp", !"x87stackifier"}
!6 = !{!"0x29", !5}          ; [ DW_TAG_file_type ] [x87stackifier/f1.cpp]
!7 = !{!"0x15\00\000\000\000\000\000\000", i32 0, null, null, !8, null, null, null} ; [ DW_TAG_subroutine_type ] [line 0, size 0, align 0, offset 0] [from ]
!8 = !{null, !9, !9}
!9 = !{!"0x24\00unsigned int\000\0032\0032\000\000\007", null, null} ; [ DW_TAG_base_type ] [unsigned int] [line 0, size 32, align 32, offset 0, enc DW_ATE_unsigned]
!10 = !{!11, !12, !13, !18, !20}
!11 = !{!"0x101\00\0016777227\000", !4, !6, !9} ; [ DW_TAG_arg_variable ] [line 11]
!12 = !{!"0x101\00\0033554443\000", !4, !6, !9} ; [ DW_TAG_arg_variable ] [line 11]
!13 = !{!"0x100\00x\0014\000", !4, !6, !14} ; [ DW_TAG_auto_variable ] [x] [line 14]
!14 = !{!"0x16\00fpu_extended\003\000\000\000\000", !5, null, !15} ; [ DW_TAG_typedef ] [fpu_extended] [line 3, size 0, align 0, offset 0] [from fpu_register]
!15 = !{!"0x16\00fpu_register\002\000\000\000\000", !5, null, !16} ; [ DW_TAG_typedef ] [fpu_register] [line 2, size 0, align 0, offset 0] [from uae_f64]
!16 = !{!"0x16\00uae_f64\001\000\000\000\000", !5, null, !17} ; [ DW_TAG_typedef ] [uae_f64] [line 1, size 0, align 0, offset 0] [from double]
!17 = !{!"0x24\00double\000\0064\0064\000\000\004", null, null} ; [ DW_TAG_base_type ] [double] [line 0, size 64, align 64, offset 0, enc DW_ATE_float]
!18 = !{!"0x100\00a\0015\000", !4, !6, !19} ; [ DW_TAG_auto_variable ] [a] [line 15]
!19 = !{!"0x24\00int\000\0032\0032\000\000\005", null, null} ; [ DW_TAG_base_type ] [int] [line 0, size 32, align 32, offset 0, enc DW_ATE_signed]
!20 = !{!"0x100\00value\0016\000", !4, !6, !14} ; [ DW_TAG_auto_variable ] [value] [line 16]
!21 = !{!22, !23}
!22 = !{!"0x34\00g1\00g1\00\005\000\001", null, !6, !14, double* @g1, null} ; [ DW_TAG_variable ] [g1] [line 5] [def]
!23 = !{!"0x34\00g2\00g2\00\006\000\001", null, !6, !19, i32* @g2, null} ; [ DW_TAG_variable ] [g2] [line 6] [def]
!24 = !{i32 2, !"Dwarf Version", i32 2}
!25 = !{i32 2, !"Debug Info Version", i32 2}
>>>>>>> 41cb3da2
<|MERGE_RESOLUTION|>--- conflicted
+++ resolved
@@ -32,49 +32,17 @@
   unreachable
 
 if.end41.i2210:                                   ; preds = %if.end511
-<<<<<<< HEAD
-  call void @llvm.dbg.value(metadata !{x86_fp80 %src.sroa.0.0.src.sroa.0.0.2280}, i64 0, metadata !20)
-=======
   call void @llvm.dbg.value(metadata x86_fp80 %src.sroa.0.0.src.sroa.0.0.2280, i64 0, metadata !20, metadata !{!"0x102"})
->>>>>>> 41cb3da2
   unreachable
 
 sw.bb992:                                         ; preds = %if.end511
   ret void
 }
 
-declare void @llvm.dbg.value(metadata, i64, metadata)
+declare void @llvm.dbg.value(metadata, i64, metadata, metadata)
 
 !llvm.dbg.cu = !{!0}
 !llvm.module.flags = !{!24, !25}
-<<<<<<< HEAD
-!0 = metadata !{i32 786449, metadata !1, i32 4, metadata !"clang version 3.6.0 (http://llvm.org/git/clang 8444ae7cfeaefae031f8fedf0d1435ca3b14d90b) (http://llvm.org/git/llvm 886f0101a7d176543b831f5efb74c03427244a55)", i1 true, metadata !"", i32 0, metadata !2, metadata !2, metadata !3, metadata !21, metadata !2, metadata !"", i32 1} ; [ DW_TAG_compile_unit ] [x87stackifier/fpu_ieee.cpp] [DW_LANG_C_plus_plus]
-!1 = metadata !{metadata !"fpu_ieee.cpp", metadata !"x87stackifier"}
-!2 = metadata !{}
-!3 = metadata !{metadata !4}
-!4 = metadata !{i32 786478, metadata !5, metadata !6, metadata !"fpuop_arithmetic", metadata !"fpuop_arithmetic", metadata !"_Z16fpuop_arithmeticjj", i32 11, metadata !7, i1 false, i1 true, i32 0, i32 0, null, i32 256, i1 true, void (i32, i32)* @_Z16fpuop_arithmeticjj, null, null, metadata !10, i32 13} ; [ DW_TAG_subprogram ] [line 11] [def] [scope 13] [fpuop_arithmetic]
-!5 = metadata !{metadata !"f1.cpp", metadata !"x87stackifier"}
-!6 = metadata !{i32 786473, metadata !5}          ; [ DW_TAG_file_type ] [x87stackifier/f1.cpp]
-!7 = metadata !{i32 786453, i32 0, null, metadata !"", i32 0, i64 0, i64 0, i64 0, i32 0, null, metadata !8, i32 0, null, null, null} ; [ DW_TAG_subroutine_type ] [line 0, size 0, align 0, offset 0] [from ]
-!8 = metadata !{null, metadata !9, metadata !9}
-!9 = metadata !{i32 786468, null, null, metadata !"unsigned int", i32 0, i64 32, i64 32, i64 0, i32 0, i32 7} ; [ DW_TAG_base_type ] [unsigned int] [line 0, size 32, align 32, offset 0, enc DW_ATE_unsigned]
-!10 = metadata !{metadata !11, metadata !12, metadata !13, metadata !18, metadata !20}
-!11 = metadata !{i32 786689, metadata !4, metadata !"", metadata !6, i32 16777227, metadata !9, i32 0, i32 0} ; [ DW_TAG_arg_variable ] [line 11]
-!12 = metadata !{i32 786689, metadata !4, metadata !"", metadata !6, i32 33554443, metadata !9, i32 0, i32 0} ; [ DW_TAG_arg_variable ] [line 11]
-!13 = metadata !{i32 786688, metadata !4, metadata !"x", metadata !6, i32 14, metadata !14, i32 0, i32 0} ; [ DW_TAG_auto_variable ] [x] [line 14]
-!14 = metadata !{i32 786454, metadata !5, null, metadata !"fpu_extended", i32 3, i64 0, i64 0, i64 0, i32 0, metadata !15} ; [ DW_TAG_typedef ] [fpu_extended] [line 3, size 0, align 0, offset 0] [from fpu_register]
-!15 = metadata !{i32 786454, metadata !5, null, metadata !"fpu_register", i32 2, i64 0, i64 0, i64 0, i32 0, metadata !16} ; [ DW_TAG_typedef ] [fpu_register] [line 2, size 0, align 0, offset 0] [from uae_f64]
-!16 = metadata !{i32 786454, metadata !5, null, metadata !"uae_f64", i32 1, i64 0, i64 0, i64 0, i32 0, metadata !17} ; [ DW_TAG_typedef ] [uae_f64] [line 1, size 0, align 0, offset 0] [from double]
-!17 = metadata !{i32 786468, null, null, metadata !"double", i32 0, i64 64, i64 64, i64 0, i32 0, i32 4} ; [ DW_TAG_base_type ] [double] [line 0, size 64, align 64, offset 0, enc DW_ATE_float]
-!18 = metadata !{i32 786688, metadata !4, metadata !"a", metadata !6, i32 15, metadata !19, i32 0, i32 0} ; [ DW_TAG_auto_variable ] [a] [line 15]
-!19 = metadata !{i32 786468, null, null, metadata !"int", i32 0, i64 32, i64 32, i64 0, i32 0, i32 5} ; [ DW_TAG_base_type ] [int] [line 0, size 32, align 32, offset 0, enc DW_ATE_signed]
-!20 = metadata !{i32 786688, metadata !4, metadata !"value", metadata !6, i32 16, metadata !14, i32 0, i32 0} ; [ DW_TAG_auto_variable ] [value] [line 16]
-!21 = metadata !{metadata !22, metadata !23}
-!22 = metadata !{i32 786484, i32 0, null, metadata !"g1", metadata !"g1", metadata !"", metadata !6, i32 5, metadata !14, i32 0, i32 1, double* @g1, null} ; [ DW_TAG_variable ] [g1] [line 5] [def]
-!23 = metadata !{i32 786484, i32 0, null, metadata !"g2", metadata !"g2", metadata !"", metadata !6, i32 6, metadata !19, i32 0, i32 1, i32* @g2, null} ; [ DW_TAG_variable ] [g2] [line 6] [def]
-!24 = metadata !{i32 2, metadata !"Dwarf Version", i32 2}
-!25 = metadata !{i32 2, metadata !"Debug Info Version", i32 1}
-=======
 !0 = !{!"0x11\004\00clang version 3.6.0 (http://llvm.org/git/clang 8444ae7cfeaefae031f8fedf0d1435ca3b14d90b) (http://llvm.org/git/llvm 886f0101a7d176543b831f5efb74c03427244a55)\001\00\000\00\001", !1, !2, !2, !3, !21, !2} ; [ DW_TAG_compile_unit ] [x87stackifier/fpu_ieee.cpp] [DW_LANG_C_plus_plus]
 !1 = !{!"fpu_ieee.cpp", !"x87stackifier"}
 !2 = !{}
@@ -100,5 +68,4 @@
 !22 = !{!"0x34\00g1\00g1\00\005\000\001", null, !6, !14, double* @g1, null} ; [ DW_TAG_variable ] [g1] [line 5] [def]
 !23 = !{!"0x34\00g2\00g2\00\006\000\001", null, !6, !19, i32* @g2, null} ; [ DW_TAG_variable ] [g2] [line 6] [def]
 !24 = !{i32 2, !"Dwarf Version", i32 2}
-!25 = !{i32 2, !"Debug Info Version", i32 2}
->>>>>>> 41cb3da2
+!25 = !{i32 2, !"Debug Info Version", i32 2}