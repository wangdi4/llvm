--- conflicted
+++ resolved
@@ -48,13 +48,8 @@
 declare <16 x float> @llvm.x86.avx512.vfmadd.ps.512(<16 x float>, <16 x float>, <16 x float>, i32)
 
 ; CHECK-LABEL: Initial selection DAG: %bb.0 'fmf_target_intrinsic:'
-<<<<<<< HEAD
-; CHECK: v16f32 = llvm.x86.avx512.vfmadd.ps.512 TargetConstant:i64<9546>
-; CHECK: v16f32 = llvm.x86.avx512.vfmadd.ps.512 TargetConstant:i64<9546>
-=======
 ; CHECK: v16f32 = llvm.x86.avx512.vfmadd.ps.512 ninf nsz TargetConstant:i64<{{.*}}>
 ; CHECK: v16f32 = llvm.x86.avx512.vfmadd.ps.512 nsz TargetConstant:i64<{{.*}}>
->>>>>>> 86645b40
 
 define <16 x float> @fmf_target_intrinsic(<16 x float> %a, <16 x float> %b, <16 x float> %c) nounwind {
   %t0 = tail call ninf nsz <16 x float> @llvm.x86.avx512.vfmadd.ps.512(<16 x float> %a, <16 x float> %b, <16 x float> %c, i32 4)
