; Test call site info MIR printer and parser.Parser assertions and machine
; verifier will check the rest;
<<<<<<< HEAD
; RUN: llc -emit-call-site-info -debug-entry-values %s -stop-before=finalize-isel -o %t.mir
=======
; RUN: llc -emit-call-site-info %s -stop-before=finalize-isel -o %t.mir
>>>>>>> 24438a35
; RUN: cat %t.mir | FileCheck %s
; CHECK: name: fn2
; CHECK: callSites:
; There is no need to verify call instruction location since it will be
; checked by the MIR parser in the next RUN.
; CHECK-NEXT: bb: {{.*}}, offset: {{.*}}, fwdArgRegs:
; CHECK-NEXT:   arg: 0, reg: '$edi'
; CHECK-NEXT:   arg: 1, reg: '$esi'
; CHECK-NEXT:   arg: 2, reg: '$edx'
<<<<<<< HEAD
; RUN: llc -emit-call-site-info -debug-entry-values %t.mir -run-pass=finalize-isel -o -| FileCheck %s --check-prefix=PARSER
=======
; RUN: llc -emit-call-site-info %t.mir -run-pass=finalize-isel -o -| FileCheck %s --check-prefix=PARSER
>>>>>>> 24438a35
; Verify that we are able to parse output mir and that we are getting the same result.
; PARSER: name: fn2
; PARSER: callSites:
; PARSER-NEXT: bb: {{.*}}, offset: {{.*}}, fwdArgRegs:
; PARSER-NEXT:   arg: 0, reg: '$edi'
; PARSER-NEXT:   arg: 1, reg: '$esi'
; PARSER-NEXT:   arg: 2, reg: '$edx'

; ModuleID = 'test/CodeGen/X86/call-site-info-output.c'
source_filename = "test/CodeGen/X86/call-site-info-output.c"
target datalayout = "e-m:e-i64:64-f80:128-n8:16:32:64-S128"
target triple = "x86_64-unknown-linux-gnu"

; Function Attrs: noinline nounwind uwtable
define dso_local i64 @fn2(i32 %a, i32 %b, i32 %c) local_unnamed_addr {
entry:
  %call = tail call i32 (i32, i32, i32, ...) bitcast (i32 (...)* @fn1 to i32 (i32, i32, i32, ...)*)(i32 -50, i32 50, i32 -7)
  %add = mul i32 %a, 3
  %sub = sub i32 %add, %b
  %add2 = add i32 %sub, %c
  %conv4 = sext i32 %add2 to i64
  ret i64 %conv4
}

declare dso_local i32 @fn1(...) local_unnamed_addr

!llvm.module.flags = !{!0}
!llvm.ident = !{!1}

!0 = !{i32 1, !"wchar_size", i32 4}
!1 = !{!"clang version 9.0.0"}<|MERGE_RESOLUTION|>--- conflicted
+++ resolved
@@ -1,10 +1,6 @@
 ; Test call site info MIR printer and parser.Parser assertions and machine
 ; verifier will check the rest;
-<<<<<<< HEAD
-; RUN: llc -emit-call-site-info -debug-entry-values %s -stop-before=finalize-isel -o %t.mir
-=======
 ; RUN: llc -emit-call-site-info %s -stop-before=finalize-isel -o %t.mir
->>>>>>> 24438a35
 ; RUN: cat %t.mir | FileCheck %s
 ; CHECK: name: fn2
 ; CHECK: callSites:
@@ -14,11 +10,7 @@
 ; CHECK-NEXT:   arg: 0, reg: '$edi'
 ; CHECK-NEXT:   arg: 1, reg: '$esi'
 ; CHECK-NEXT:   arg: 2, reg: '$edx'
-<<<<<<< HEAD
-; RUN: llc -emit-call-site-info -debug-entry-values %t.mir -run-pass=finalize-isel -o -| FileCheck %s --check-prefix=PARSER
-=======
 ; RUN: llc -emit-call-site-info %t.mir -run-pass=finalize-isel -o -| FileCheck %s --check-prefix=PARSER
->>>>>>> 24438a35
 ; Verify that we are able to parse output mir and that we are getting the same result.
 ; PARSER: name: fn2
 ; PARSER: callSites:
