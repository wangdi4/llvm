--- conflicted
+++ resolved
@@ -49,11 +49,7 @@
   %shr = lshr i64 %addr, %sh_prom
   %and = and i64 %shr, 511
   %arrayidx = getelementptr %struct.pgd_t, %struct.pgd_t* %2, i64 %and
-<<<<<<< HEAD
-  callbr void asm sideeffect "1: jmp 6f\0A2:\0A.skip -(((5f-4f) - (2b-1b)) > 0) * ((5f-4f) - (2b-1b)),0x90\0A3:\0A.section .altinstructions,\22a\22\0A .long 1b - .\0A .long 4f - .\0A .word ${1:P}\0A .byte 3b - 1b\0A .byte 5f - 4f\0A .byte 3b - 2b\0A.previous\0A.section .altinstr_replacement,\22ax\22\0A4: jmp ${5:l}\0A5:\0A.previous\0A.section .altinstructions,\22a\22\0A .long 1b - .\0A .long 0\0A .word ${0:P}\0A .byte 3b - 1b\0A .byte 0\0A .byte 0\0A.previous\0A.section .altinstr_aux,\22ax\22\0A6:\0A testb $2,$3\0A jnz ${4:l}\0A jmp ${5:l}\0A.previous\0A", "i,i,i,*m,X,X,~{dirflag},~{fpsr},~{flags}"(i16 528, i32 117, i32 1, i8* elementtype(i8) getelementptr inbounds (%struct.cpuinfo_x86, %struct.cpuinfo_x86* @boot_cpu_data, i64 0, i32 12, i32 1, i64 58), i8* blockaddress(@early_ioremap_pmd, %if.end.i), i8* blockaddress(@early_ioremap_pmd, %if.then.i))
-=======
   callbr void asm sideeffect "1: jmp 6f\0A2:\0A.skip -(((5f-4f) - (2b-1b)) > 0) * ((5f-4f) - (2b-1b)),0x90\0A3:\0A.section .altinstructions,\22a\22\0A .long 1b - .\0A .long 4f - .\0A .word ${1:P}\0A .byte 3b - 1b\0A .byte 5f - 4f\0A .byte 3b - 2b\0A.previous\0A.section .altinstr_replacement,\22ax\22\0A4: jmp ${5:l}\0A5:\0A.previous\0A.section .altinstructions,\22a\22\0A .long 1b - .\0A .long 0\0A .word ${0:P}\0A .byte 3b - 1b\0A .byte 0\0A .byte 0\0A.previous\0A.section .altinstr_aux,\22ax\22\0A6:\0A testb $2,$3\0A jnz ${4:l}\0A jmp ${5:l}\0A.previous\0A", "i,i,i,*m,i,i,~{dirflag},~{fpsr},~{flags}"(i16 528, i32 117, i32 1, i8* elementtype(i8) getelementptr inbounds (%struct.cpuinfo_x86, %struct.cpuinfo_x86* @boot_cpu_data, i64 0, i32 12, i32 1, i64 58), i8* blockaddress(@early_ioremap_pmd, %if.end.i), i8* blockaddress(@early_ioremap_pmd, %if.then.i))
->>>>>>> 1e8336c5
           to label %_static_cpu_has.exit.thread.i [label %if.end.i, label %if.then.i]
 
 _static_cpu_has.exit.thread.i:                    ; preds = %entry
