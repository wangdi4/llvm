; RUN: llc -O2 -asm-verbose < %s | FileCheck %s
; Radar 8616981

target datalayout = "e-p:32:32:32-i1:8:8-i8:8:8-i16:16:16-i32:32:32-i64:32:64-f32:32:32-f64:32:64-v64:64:64-v128:128:128-a0:0:64-f80:128:128-n8:16:32"
target triple = "i386-apple-darwin11.0.0"

%struct.bar = type { i32, i32 }

define i32 @foo(%struct.bar* nocapture %i) nounwind readnone optsize noinline ssp {
; CHECK: TAG_formal_parameter
entry:
<<<<<<< HEAD
  tail call void @llvm.dbg.value(metadata !{%struct.bar* %i}, i64 0, metadata !6), !dbg !12
=======
  tail call void @llvm.dbg.value(metadata %struct.bar* %i, i64 0, metadata !6, metadata !{!"0x102"}), !dbg !12
>>>>>>> 41cb3da2
  ret i32 1, !dbg !13
}

declare void @llvm.dbg.value(metadata, i64, metadata) nounwind readnone

!llvm.dbg.cu = !{!2}
!llvm.module.flags = !{!19}

<<<<<<< HEAD
!0 = metadata !{i32 786478, metadata !17, metadata !1, metadata !"foo", metadata !"foo", metadata !"", i32 3, metadata !3, i1 false, i1 true, i32 0, i32 0, null, i32 256, i1 true, i32 (%struct.bar*)* @foo, null, null, metadata !16, i32 3} ; [ DW_TAG_subprogram ]
!1 = metadata !{i32 786473, metadata !17} ; [ DW_TAG_file_type ]
!2 = metadata !{i32 786449, metadata !17, i32 12, metadata !"clang version 2.9 (trunk 117922)", i1 true, metadata !"", i32 0, metadata !18, metadata !18, metadata !15, null,  null, metadata !""} ; [ DW_TAG_compile_unit ]
!3 = metadata !{i32 786453, metadata !17, metadata !1, metadata !"", i32 0, i64 0, i64 0, i64 0, i32 0, null, metadata !4, i32 0, null, null, null} ; [ DW_TAG_subroutine_type ] [line 0, size 0, align 0, offset 0] [from ]
!4 = metadata !{metadata !5}
!5 = metadata !{i32 786468, metadata !17, metadata !2, metadata !"int", i32 0, i64 32, i64 32, i64 0, i32 0, i32 5} ; [ DW_TAG_base_type ]
!6 = metadata !{i32 786689, metadata !0, metadata !"i", metadata !1, i32 3, metadata !7, i32 0, null} ; [ DW_TAG_arg_variable ]
!7 = metadata !{i32 786447, metadata !17, metadata !1, metadata !"", i32 0, i64 32, i64 32, i64 0, i32 0, metadata !8} ; [ DW_TAG_pointer_type ]
!8 = metadata !{i32 786451, metadata !17, metadata !1, metadata !"bar", i32 2, i64 64, i64 32, i64 0, i32 0, null, metadata !9, i32 0, null, null, null} ; [ DW_TAG_structure_type ] [bar] [line 2, size 64, align 32, offset 0] [def] [from ]
!9 = metadata !{metadata !10, metadata !11}
!10 = metadata !{i32 786445, metadata !17,  metadata !1, metadata !"x", i32 2, i64 32, i64 32, i64 0, i32 0, metadata !5} ; [ DW_TAG_member ]
!11 = metadata !{i32 786445, metadata !17, metadata !1, metadata !"y", i32 2, i64 32, i64 32, i64 32, i32 0, metadata !5} ; [ DW_TAG_member ]
!12 = metadata !{i32 3, i32 47, metadata !0, null}
!13 = metadata !{i32 4, i32 2, metadata !14, null}
!14 = metadata !{i32 786443, metadata !17, metadata !0, i32 3, i32 50, i32 0} ; [ DW_TAG_lexical_block ]
!15 = metadata !{metadata !0}
!16 = metadata !{metadata !6}
!17 = metadata !{metadata !"one.c", metadata !"/private/tmp"}
!18 = metadata !{i32 0}
!19 = metadata !{i32 1, metadata !"Debug Info Version", i32 1}
=======
!0 = !{!"0x2e\00foo\00foo\00\003\000\001\000\006\00256\001\003", !17, !1, !3, null, i32 (%struct.bar*)* @foo, null, null, !16} ; [ DW_TAG_subprogram ]
!1 = !{!"0x29", !17} ; [ DW_TAG_file_type ]
!2 = !{!"0x11\0012\00clang version 2.9 (trunk 117922)\001\00\000\00\000", !17, !18, !18, !15, null,  null} ; [ DW_TAG_compile_unit ]
!3 = !{!"0x15\00\000\000\000\000\000\000", !17, !1, null, !4, null, null, null} ; [ DW_TAG_subroutine_type ] [line 0, size 0, align 0, offset 0] [from ]
!4 = !{!5}
!5 = !{!"0x24\00int\000\0032\0032\000\000\005", !17, !2} ; [ DW_TAG_base_type ]
!6 = !{!"0x101\00i\003\000", !0, !1, !7} ; [ DW_TAG_arg_variable ]
!7 = !{!"0xf\00\000\0032\0032\000\000", !17, !1, !8} ; [ DW_TAG_pointer_type ]
!8 = !{!"0x13\00bar\002\0064\0032\000\000\000", !17, !1, null, !9, null, null, null} ; [ DW_TAG_structure_type ] [bar] [line 2, size 64, align 32, offset 0] [def] [from ]
!9 = !{!10, !11}
!10 = !{!"0xd\00x\002\0032\0032\000\000", !17,  !1, !5} ; [ DW_TAG_member ]
!11 = !{!"0xd\00y\002\0032\0032\0032\000", !17, !1, !5} ; [ DW_TAG_member ]
!12 = !MDLocation(line: 3, column: 47, scope: !0)
!13 = !MDLocation(line: 4, column: 2, scope: !14)
!14 = !{!"0xb\003\0050\000", !17, !0} ; [ DW_TAG_lexical_block ]
!15 = !{!0}
!16 = !{!6}
!17 = !{!"one.c", !"/private/tmp"}
!18 = !{i32 0}
!19 = !{i32 1, !"Debug Info Version", i32 2}
>>>>>>> 41cb3da2
<|MERGE_RESOLUTION|>--- conflicted
+++ resolved
@@ -9,41 +9,15 @@
 define i32 @foo(%struct.bar* nocapture %i) nounwind readnone optsize noinline ssp {
 ; CHECK: TAG_formal_parameter
 entry:
-<<<<<<< HEAD
-  tail call void @llvm.dbg.value(metadata !{%struct.bar* %i}, i64 0, metadata !6), !dbg !12
-=======
   tail call void @llvm.dbg.value(metadata %struct.bar* %i, i64 0, metadata !6, metadata !{!"0x102"}), !dbg !12
->>>>>>> 41cb3da2
   ret i32 1, !dbg !13
 }
 
-declare void @llvm.dbg.value(metadata, i64, metadata) nounwind readnone
+declare void @llvm.dbg.value(metadata, i64, metadata, metadata) nounwind readnone
 
 !llvm.dbg.cu = !{!2}
 !llvm.module.flags = !{!19}
 
-<<<<<<< HEAD
-!0 = metadata !{i32 786478, metadata !17, metadata !1, metadata !"foo", metadata !"foo", metadata !"", i32 3, metadata !3, i1 false, i1 true, i32 0, i32 0, null, i32 256, i1 true, i32 (%struct.bar*)* @foo, null, null, metadata !16, i32 3} ; [ DW_TAG_subprogram ]
-!1 = metadata !{i32 786473, metadata !17} ; [ DW_TAG_file_type ]
-!2 = metadata !{i32 786449, metadata !17, i32 12, metadata !"clang version 2.9 (trunk 117922)", i1 true, metadata !"", i32 0, metadata !18, metadata !18, metadata !15, null,  null, metadata !""} ; [ DW_TAG_compile_unit ]
-!3 = metadata !{i32 786453, metadata !17, metadata !1, metadata !"", i32 0, i64 0, i64 0, i64 0, i32 0, null, metadata !4, i32 0, null, null, null} ; [ DW_TAG_subroutine_type ] [line 0, size 0, align 0, offset 0] [from ]
-!4 = metadata !{metadata !5}
-!5 = metadata !{i32 786468, metadata !17, metadata !2, metadata !"int", i32 0, i64 32, i64 32, i64 0, i32 0, i32 5} ; [ DW_TAG_base_type ]
-!6 = metadata !{i32 786689, metadata !0, metadata !"i", metadata !1, i32 3, metadata !7, i32 0, null} ; [ DW_TAG_arg_variable ]
-!7 = metadata !{i32 786447, metadata !17, metadata !1, metadata !"", i32 0, i64 32, i64 32, i64 0, i32 0, metadata !8} ; [ DW_TAG_pointer_type ]
-!8 = metadata !{i32 786451, metadata !17, metadata !1, metadata !"bar", i32 2, i64 64, i64 32, i64 0, i32 0, null, metadata !9, i32 0, null, null, null} ; [ DW_TAG_structure_type ] [bar] [line 2, size 64, align 32, offset 0] [def] [from ]
-!9 = metadata !{metadata !10, metadata !11}
-!10 = metadata !{i32 786445, metadata !17,  metadata !1, metadata !"x", i32 2, i64 32, i64 32, i64 0, i32 0, metadata !5} ; [ DW_TAG_member ]
-!11 = metadata !{i32 786445, metadata !17, metadata !1, metadata !"y", i32 2, i64 32, i64 32, i64 32, i32 0, metadata !5} ; [ DW_TAG_member ]
-!12 = metadata !{i32 3, i32 47, metadata !0, null}
-!13 = metadata !{i32 4, i32 2, metadata !14, null}
-!14 = metadata !{i32 786443, metadata !17, metadata !0, i32 3, i32 50, i32 0} ; [ DW_TAG_lexical_block ]
-!15 = metadata !{metadata !0}
-!16 = metadata !{metadata !6}
-!17 = metadata !{metadata !"one.c", metadata !"/private/tmp"}
-!18 = metadata !{i32 0}
-!19 = metadata !{i32 1, metadata !"Debug Info Version", i32 1}
-=======
 !0 = !{!"0x2e\00foo\00foo\00\003\000\001\000\006\00256\001\003", !17, !1, !3, null, i32 (%struct.bar*)* @foo, null, null, !16} ; [ DW_TAG_subprogram ]
 !1 = !{!"0x29", !17} ; [ DW_TAG_file_type ]
 !2 = !{!"0x11\0012\00clang version 2.9 (trunk 117922)\001\00\000\00\000", !17, !18, !18, !15, null,  null} ; [ DW_TAG_compile_unit ]
@@ -63,5 +37,4 @@
 !16 = !{!6}
 !17 = !{!"one.c", !"/private/tmp"}
 !18 = !{i32 0}
-!19 = !{i32 1, !"Debug Info Version", i32 2}
->>>>>>> 41cb3da2
+!19 = !{i32 1, !"Debug Info Version", i32 2}