; When EXPENSIVE_CHECKS are enabled, the machine verifier appears between each
; pass. Ignore it with 'grep -v'.
; RUN: llc -mtriple=x86_64-- -O0 -debug-pass=Structure < %s -o /dev/null 2>&1 \
; RUN:   | grep -v 'Verify generated machine code' | FileCheck %s

; REQUIRES: asserts

; CHECK-LABEL: Pass Arguments:
; CHECK-NEXT: Target Library Information
; CHECK-NEXT: Target Pass Configuration
; CHECK-NEXT: Machine Module Information
; CHECK-NEXT: Target Transform Information
; CHECK-NEXT: Create Garbage Collector Module Metadata
; CHECK-NEXT: Assumption Cache Tracker
; CHECK-NEXT: Profile summary info
; CHECK-NEXT: Machine Branch Probability Analysis
; CHECK-NEXT:   ModulePass Manager
; CHECK-NEXT:     Pre-ISel Intrinsic Lowering
; CHECK-NEXT:     FunctionPass Manager
; CHECK-NEXT:       Expand Atomic instructions
; CHECK-NEXT:       Expand fp128 instructions ;INTEL
; CHECK-NEXT:       Lower AMX intrinsics
; CHECK-NEXT:       Lower AMX type for load/store
; CHECK-NEXT:       Pre AMX Tile Config
; CHECK-NEXT:       Module Verifier
; CHECK-NEXT:       Lower Garbage Collection Instructions
; CHECK-NEXT:       Shadow Stack GC Lowering
; CHECK-NEXT:       Lower constant intrinsics
; CHECK-NEXT:       Remove unreachable blocks from the CFG
; CHECK-NEXT:       MapIntrinToIml ;INTEL
<<<<<<< HEAD
=======
; CHECK-NEXT:       Expand vector predication intrinsics
>>>>>>> 130e135d
; CHECK-NEXT:       Scalarize Masked Memory Intrinsics
; CHECK-NEXT:       Expand reduction intrinsics
; CHECK-NEXT:       Expand indirectbr instructions
; CHECK-NEXT:       Exception handling preparation
; CHECK-NEXT:       X86 runtime feature initialization pass ;INTEL
; CHECK-NEXT:       Safe Stack instrumentation pass
; CHECK-NEXT:       Insert stack protectors
; CHECK-NEXT:       Module Verifier
; CHECK-NEXT:       X86 DAG->DAG Instruction Selection
; CHECK-NEXT:       X86 PIC Global Base Reg Initialization
; CHECK-NEXT:       Finalize ISel and expand pseudo-instructions
; CHECK-NEXT:       Local Stack Slot Allocation
; CHECK-NEXT:       X86 speculative load hardening
; CHECK-NEXT:       MachineDominator Tree Construction
; CHECK-NEXT:       X86 EFLAGS copy lowering
; CHECK-NEXT:       X86 WinAlloca Expander
; CHECK-NEXT:       X86 Pre-RA pseudo instruction expansion pass ;INTEL
; CHECK-NEXT:       Eliminate PHI nodes for register allocation
; CHECK-NEXT:       Two-Address instruction pass
; CHECK-NEXT:       Fast Register Allocator
; CHECK-NEXT:       Fast Tile Register Configure
; CHECK-NEXT:       X86 Lower Tile Copy
; CHECK-NEXT:       Bundle Machine CFG Edges
; CHECK-NEXT:       X86 FP Stackifier
; CHECK-NEXT:       Fixup Statepoint Caller Saved
; CHECK-NEXT:       Lazy Machine Block Frequency Analysis
; CHECK-NEXT:       Machine Optimization Remark Emitter
; CHECK-NEXT:       Prologue/Epilogue Insertion & Frame Finalization
; CHECK-NEXT:       Post-RA pseudo instruction expansion pass
; CHECK-NEXT:       X86 pseudo instruction expansion pass
; CHECK-NEXT:       Analyze Machine Code For Garbage Collection
; CHECK-NEXT:       Insert fentry calls
; CHECK-NEXT:       Insert XRay ops
; CHECK-NEXT:       Implement the 'patchable-function' attribute
; CHECK-NEXT:       X86 Indirect Branch Tracking
; CHECK-NEXT:       X86 vzeroupper inserter
; CHECK-NEXT:       Compressing EVEX instrs to VEX encoding when possibl
; CHECK-NEXT:       X86 Discriminate Memory Operands
; CHECK-NEXT:       X86 Insert Cache Prefetches
; CHECK-NEXT:       X86 insert wait instruction
; CHECK-NEXT:       Contiguously Lay Out Funclets
; CHECK-NEXT:       StackMap Liveness Analysis
; CHECK-NEXT:       Live DEBUG_VALUE analysis
; CHECK-NEXT:       X86 Speculative Execution Side Effect Suppression
; CHECK-NEXT:       X86 Indirect Thunks
; CHECK-NEXT:       Check CFA info and insert CFI instructions if needed
; CHECK-NEXT:       X86 Load Value Injection (LVI) Ret-Hardening
; CHECK-NEXT:       Lazy Machine Block Frequency Analysis
; CHECK-NEXT:       Machine Optimization Remark Emitter
; CHECK-NEXT:       X86 Assembly Printer
; CHECK-NEXT:       Free MachineFunction

define void @f() {
  ret void
}<|MERGE_RESOLUTION|>--- conflicted
+++ resolved
@@ -28,10 +28,7 @@
 ; CHECK-NEXT:       Lower constant intrinsics
 ; CHECK-NEXT:       Remove unreachable blocks from the CFG
 ; CHECK-NEXT:       MapIntrinToIml ;INTEL
-<<<<<<< HEAD
-=======
 ; CHECK-NEXT:       Expand vector predication intrinsics
->>>>>>> 130e135d
 ; CHECK-NEXT:       Scalarize Masked Memory Intrinsics
 ; CHECK-NEXT:       Expand reduction intrinsics
 ; CHECK-NEXT:       Expand indirectbr instructions
