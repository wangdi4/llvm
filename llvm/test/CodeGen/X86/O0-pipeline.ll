--- conflicted
+++ resolved
@@ -20,11 +20,8 @@
 ; CHECK-NEXT:       MapIntrinToIml
 ; CHECK-NEXT:       Expand Atomic instructions
 ; CHECK-NEXT:       Expand fp128 instructions ;INTEL
-<<<<<<< HEAD
-=======
 ; CHECK-NEXT:       Dominator Tree Construction
 ; CHECK-NEXT:       Natural Loop Information
->>>>>>> ac97892e
 ; CHECK-NEXT:       Lower AMX intrinsics
 ; CHECK-NEXT:       Lower AMX type for load/store
 ; CHECK-NEXT:       Module Verifier
