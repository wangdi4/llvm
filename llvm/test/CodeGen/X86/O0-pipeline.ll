--- conflicted
+++ resolved
@@ -19,11 +19,8 @@
 ; CHECK-NEXT:     FunctionPass Manager
 ; CHECK-NEXT:       MapIntrinToIml
 ; CHECK-NEXT:       Expand Atomic instructions
-<<<<<<< HEAD
 ; CHECK-NEXT:       Expand fp128 instructions ;INTEL
-=======
 ; CHECK-NEXT:       Lower AMX type for load/store
->>>>>>> f80b2987
 ; CHECK-NEXT:       Module Verifier
 ; CHECK-NEXT:       Lower Garbage Collection Instructions
 ; CHECK-NEXT:       Shadow Stack GC Lowering
