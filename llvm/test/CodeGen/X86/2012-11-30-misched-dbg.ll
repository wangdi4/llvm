; RUN: llc < %s -mtriple=x86_64-apple-macosx -enable-misched \
; RUN:          -verify-machineinstrs | FileCheck %s
;
; Test MachineScheduler handling of DBG_VALUE.
; rdar://12776937.
;
; CHECK: %if.else581
; CHECK: DEBUG_VALUE: num1
; CHECK: call

%union.rec = type {}

@.str15 = external hidden unnamed_addr constant [6 x i8], align 1

declare void @llvm.dbg.declare(metadata, metadata) nounwind readnone

define i32 @AttachGalley(%union.rec** nocapture %suspend_pt) nounwind uwtable ssp {
entry:
  %num14075 = alloca [20 x i8], align 16
  br label %if.end33

if.end33:                                         ; preds = %entry
  %cmp1733 = icmp eq i32 undef, 0
  br label %if.else581

if.else581:                                       ; preds = %if.end33
  %cmp586 = icmp eq i8 undef, -123
  br i1 %cmp586, label %if.then588, label %if.else594

if.then588:                                       ; preds = %if.else581
  br label %for.cond1710.preheader

if.else594:                                       ; preds = %if.else581
  unreachable

for.cond1710.preheader:                           ; preds = %if.then588
  br label %for.cond1710

for.cond1710:                                     ; preds = %for.cond1710, %for.cond1710.preheader
  br i1 undef, label %for.cond1710, label %if.then3344

if.then3344:
  br label %if.then4073

if.then4073:                                      ; preds = %if.then3344
<<<<<<< HEAD
  call void @llvm.dbg.declare(metadata !{[20 x i8]* %num14075}, metadata !4)
=======
  call void @llvm.dbg.declare(metadata [20 x i8]* %num14075, metadata !4, metadata !{!"0x102"})
>>>>>>> 41cb3da2
  %arraydecay4078 = getelementptr inbounds [20 x i8]* %num14075, i64 0, i64 0
  %0 = load i32* undef, align 4
  %add4093 = add nsw i32 %0, 0
  %conv4094 = sitofp i32 %add4093 to float
  %div4095 = fdiv float %conv4094, 5.670000e+02
  %conv4096 = fpext float %div4095 to double
  %call4097 = call i32 (i8*, i32, i64, i8*, ...)* @__sprintf_chk(i8* %arraydecay4078, i32 0, i64 20, i8* getelementptr inbounds ([6 x i8]* @.str15, i64 0, i64 0), double %conv4096) nounwind
  br i1 %cmp1733, label %if.then4107, label %if.else4114

if.then4107:                                      ; preds = %if.then4073
  unreachable

if.else4114:                                      ; preds = %if.then4073
  unreachable
}

declare i32 @__sprintf_chk(i8*, i32, i64, i8*, ...)

!llvm.dbg.cu = !{!0}
!llvm.module.flags = !{!35}

<<<<<<< HEAD
!0 = metadata !{i32 786449, metadata !19, i32 12, metadata !"clang version 3.3 (trunk 168918) (llvm/trunk 168920)", i1 true, metadata !"", i32 0, metadata !2, metadata !2, metadata !20, metadata !2, null, metadata !""} ; [ DW_TAG_compile_unit ] [MultiSource/Benchmarks/MiBench/consumer-typeset/MultiSource/Benchmarks/MiBench/consumer-typeset/z19.c] [DW_LANG_C99]
!1 = metadata !{metadata !2}
!2 = metadata !{}
!4 = metadata !{i32 786688, metadata !5, metadata !"num1", metadata !14, i32 815, metadata !15, i32 0, i32 0} ; [ DW_TAG_auto_variable ] [num1] [line 815]
!5 = metadata !{i32 786443, metadata !14, metadata !6, i32 815, i32 0, i32 177} ; [ DW_TAG_lexical_block ] [MultiSource/Benchmarks/MiBench/consumer-typeset/z19.c]
!6 = metadata !{i32 786443, metadata !14, metadata !7, i32 812, i32 0, i32 176} ; [ DW_TAG_lexical_block ] [MultiSource/Benchmarks/MiBench/consumer-typeset/z19.c]
!7 = metadata !{i32 786443, metadata !14, metadata !8, i32 807, i32 0, i32 175} ; [ DW_TAG_lexical_block ] [MultiSource/Benchmarks/MiBench/consumer-typeset/z19.c]
!8 = metadata !{i32 786443, metadata !14, metadata !9, i32 440, i32 0, i32 94} ; [ DW_TAG_lexical_block ] [MultiSource/Benchmarks/MiBench/consumer-typeset/z19.c]
!9 = metadata !{i32 786443, metadata !14, metadata !10, i32 435, i32 0, i32 91} ; [ DW_TAG_lexical_block ] [MultiSource/Benchmarks/MiBench/consumer-typeset/z19.c]
!10 = metadata !{i32 786443, metadata !14, metadata !11, i32 434, i32 0, i32 90} ; [ DW_TAG_lexical_block ] [MultiSource/Benchmarks/MiBench/consumer-typeset/z19.c]
!11 = metadata !{i32 786443, metadata !14, metadata !12, i32 250, i32 0, i32 24} ; [ DW_TAG_lexical_block ] [MultiSource/Benchmarks/MiBench/consumer-typeset/z19.c]
!12 = metadata !{i32 786443, metadata !14, metadata !13, i32 249, i32 0, i32 23} ; [ DW_TAG_lexical_block ] [MultiSource/Benchmarks/MiBench/consumer-typeset/z19.c]
!13 = metadata !{i32 786443, metadata !14, metadata !2, i32 221, i32 0, i32 19} ; [ DW_TAG_lexical_block ] [MultiSource/Benchmarks/MiBench/consumer-typeset/z19.c]
!14 = metadata !{i32 786473, metadata !19} ; [ DW_TAG_file_type ]
!15 = metadata !{i32 786433, null, null, metadata !"", i32 0, i64 160, i64 8, i32 0, i32 0, metadata !16, metadata !17, i32 0, null, null, null} ; [ DW_TAG_array_type ] [line 0, size 160, align 8, offset 0] [from char]
!16 = metadata !{i32 786468, null, null, metadata !"char", i32 0, i64 8, i64 8, i64 0, i32 0, i32 6} ; [ DW_TAG_base_type ] [char] [line 0, size 8, align 8, offset 0, enc DW_ATE_signed_char]
!17 = metadata !{metadata !18}
!18 = metadata !{i32 786465, i64 0, i64 20}       ; [ DW_TAG_subrange_type ] [0, 19]
!19 = metadata !{metadata !"MultiSource/Benchmarks/MiBench/consumer-typeset/z19.c", metadata !"MultiSource/Benchmarks/MiBench/consumer-typeset"}

!20 = metadata !{metadata !21}
!21 = metadata !{i32 786478, metadata !19, metadata !14, metadata !"AttachGalley", metadata !"AttachGalley", null, i32 0, metadata !22, i1 false, i1 true, i32 0, i32 0, null, i32 256, i1 true, i32 (%union.rec**)* @AttachGalley, null, null, null, i32 1} ; [ DW_TAG_subprogram ] [def] [AttachGalley]
!22 = metadata !{i32 786453, i32 0, null, metadata !"", i32 0, i64 0, i64 0, i64 0, i32 0, null, metadata !23, i32 0, null, null, null} ; [ DW_TAG_subroutine_type ] [line 0, size 0, align 0, offset 0] [from ]
!23 = metadata !{null}
=======
!0 = !{!"0x11\0012\00clang version 3.3 (trunk 168918) (llvm/trunk 168920)\001\00\000\00\000", !19, !2, !2, !20, !2, null} ; [ DW_TAG_compile_unit ] [MultiSource/Benchmarks/MiBench/consumer-typeset/MultiSource/Benchmarks/MiBench/consumer-typeset/z19.c] [DW_LANG_C99]
!1 = !{!2}
!2 = !{}
!4 = !{!"0x100\00num1\00815\000", !5, !14, !15} ; [ DW_TAG_auto_variable ] [num1] [line 815]
!5 = !{!"0xb\00815\000\00177", !14, !6} ; [ DW_TAG_lexical_block ] [MultiSource/Benchmarks/MiBench/consumer-typeset/z19.c]
!6 = !{!"0xb\00812\000\00176", !14, !7} ; [ DW_TAG_lexical_block ] [MultiSource/Benchmarks/MiBench/consumer-typeset/z19.c]
!7 = !{!"0xb\00807\000\00175", !14, !8} ; [ DW_TAG_lexical_block ] [MultiSource/Benchmarks/MiBench/consumer-typeset/z19.c]
!8 = !{!"0xb\00440\000\0094", !14, !9} ; [ DW_TAG_lexical_block ] [MultiSource/Benchmarks/MiBench/consumer-typeset/z19.c]
!9 = !{!"0xb\00435\000\0091", !14, !10} ; [ DW_TAG_lexical_block ] [MultiSource/Benchmarks/MiBench/consumer-typeset/z19.c]
!10 = !{!"0xb\00434\000\0090", !14, !11} ; [ DW_TAG_lexical_block ] [MultiSource/Benchmarks/MiBench/consumer-typeset/z19.c]
!11 = !{!"0xb\00250\000\0024", !14, !12} ; [ DW_TAG_lexical_block ] [MultiSource/Benchmarks/MiBench/consumer-typeset/z19.c]
!12 = !{!"0xb\00249\000\0023", !14, !13} ; [ DW_TAG_lexical_block ] [MultiSource/Benchmarks/MiBench/consumer-typeset/z19.c]
!13 = !{!"0xb\00221\000\0019", !14, !2} ; [ DW_TAG_lexical_block ] [MultiSource/Benchmarks/MiBench/consumer-typeset/z19.c]
!14 = !{!"0x29", !19} ; [ DW_TAG_file_type ]
!15 = !{!"0x1\00\000\00160\008\000\000", null, null, !16, !17, i32 0, null, null, null} ; [ DW_TAG_array_type ] [line 0, size 160, align 8, offset 0] [from char]
!16 = !{!"0x24\00char\000\008\008\000\000\006", null, null} ; [ DW_TAG_base_type ] [char] [line 0, size 8, align 8, offset 0, enc DW_ATE_signed_char]
!17 = !{!18}
!18 = !{!"0x21\000\0020"}       ; [ DW_TAG_subrange_type ] [0, 19]
!19 = !{!"MultiSource/Benchmarks/MiBench/consumer-typeset/z19.c", !"MultiSource/Benchmarks/MiBench/consumer-typeset"}

!20 = !{!21}
!21 = !{!"0x2e\00AttachGalley\00AttachGalley\00\000\000\001\000\006\00256\001\001", !19, !14, !22, null, i32 (%union.rec**)* @AttachGalley, null, null, null} ; [ DW_TAG_subprogram ] [def] [AttachGalley]
!22 = !{!"0x15\00\000\000\000\000\000\000", i32 0, null, null, !23, null, null, null} ; [ DW_TAG_subroutine_type ] [line 0, size 0, align 0, offset 0] [from ]
!23 = !{null}
>>>>>>> 41cb3da2

; Test DebugValue uses visited by RegisterPressureTracker findUseBetween().
;
; CHECK: @main
; CHECK: DEBUG_VALUE: X
; CHECK: call

%"class.__gnu_cxx::hash_map" = type { %"class.__gnu_cxx::hashtable" }
%"class.__gnu_cxx::hashtable" = type { i64, i64, i64, i64, i64, i64 }

define void @main() uwtable ssp {
entry:
  %X = alloca %"class.__gnu_cxx::hash_map", align 8
  br i1 undef, label %cond.true, label %cond.end

cond.true:                                        ; preds = %entry
  unreachable

cond.end:                                         ; preds = %entry
<<<<<<< HEAD
  call void @llvm.dbg.declare(metadata !{%"class.__gnu_cxx::hash_map"* %X}, metadata !31)
=======
  call void @llvm.dbg.declare(metadata %"class.__gnu_cxx::hash_map"* %X, metadata !31, metadata !{!"0x102"})
>>>>>>> 41cb3da2
  %_M_num_elements.i.i.i.i = getelementptr inbounds %"class.__gnu_cxx::hash_map"* %X, i64 0, i32 0, i32 5
  invoke void @_Znwm()
          to label %exit.i unwind label %lpad2.i.i.i.i

exit.i:                                           ; preds = %cond.end
  unreachable

lpad2.i.i.i.i:                                    ; preds = %cond.end
  %0 = landingpad { i8*, i32 } personality i8* bitcast (i32 (...)* @__gxx_personality_v0 to i8*)
          cleanup
  br i1 undef, label %lpad.body.i.i, label %if.then.i.i.i.i.i.i.i.i

if.then.i.i.i.i.i.i.i.i:                          ; preds = %lpad2.i.i.i.i
  unreachable

lpad.body.i.i:                                    ; preds = %lpad2.i.i.i.i
  resume { i8*, i32 } %0
}

declare i32 @__gxx_personality_v0(...)

declare void @_Znwm()

!llvm.dbg.cu = !{!30}

<<<<<<< HEAD
!30 = metadata !{i32 786449, metadata !34, i32 4, metadata !"clang version 3.3 (trunk 169129) (llvm/trunk 169135)", i1 true, metadata !"", i32 0, metadata !2, metadata !2, metadata !36, null, null, metadata !""} ; [ DW_TAG_compile_unit ] [SingleSource/Benchmarks/Shootout-C++/hash.cpp] [DW_LANG_C_plus_plus]
!31 = metadata !{i32 786688, null, metadata !"X", null, i32 29, metadata !32, i32 0, i32 0} ; [ DW_TAG_auto_variable ] [X] [line 29]
!32 = metadata !{i32 786454, metadata !34, null, metadata !"HM", i32 28, i64 0, i64 0, i64 0, i32 0, null} ; [ DW_TAG_typedef ] [HM] [line 28, size 0, align 0, offset 0] [from ]
!33 = metadata !{i32 786473, metadata !34} ; [ DW_TAG_file_type ]
!34 = metadata !{metadata !"SingleSource/Benchmarks/Shootout-C++/hash.cpp", metadata !"SingleSource/Benchmarks/Shootout-C++"}
!35 = metadata !{i32 1, metadata !"Debug Info Version", i32 1}
!36 = metadata !{metadata !37}
!37 = metadata !{i32 786478, metadata !19, metadata !14, metadata !"main", metadata !"main", null, i32 0, metadata !22, i1 false, i1 true, i32 0, i32 0, null, i32 256, i1 true, void ()* @main, null, null, null, i32 1} ; [ DW_TAG_subprogram ] [def] [main]
=======
!30 = !{!"0x11\004\00clang version 3.3 (trunk 169129) (llvm/trunk 169135)\001\00\000\00\000", !34, !2, !2, !36, null, null} ; [ DW_TAG_compile_unit ] [SingleSource/Benchmarks/Shootout-C++/hash.cpp] [DW_LANG_C_plus_plus]
!31 = !{!"0x100\00X\0029\000", null, null, !32} ; [ DW_TAG_auto_variable ] [X] [line 29]
!32 = !{!"0x16\00HM\0028\000\000\000\000", !34, null, null} ; [ DW_TAG_typedef ] [HM] [line 28, size 0, align 0, offset 0] [from ]
!33 = !{!"0x29", !34} ; [ DW_TAG_file_type ]
!34 = !{!"SingleSource/Benchmarks/Shootout-C++/hash.cpp", !"SingleSource/Benchmarks/Shootout-C++"}
!35 = !{i32 1, !"Debug Info Version", i32 2}
!36 = !{!37}
!37 = !{!"0x2e\00main\00main\00\000\000\001\000\006\00256\001\001", !19, !14, !22, null, void ()* @main, null, null, null} ; [ DW_TAG_subprogram ] [def] [main]
>>>>>>> 41cb3da2
<|MERGE_RESOLUTION|>--- conflicted
+++ resolved
@@ -12,7 +12,7 @@
 
 @.str15 = external hidden unnamed_addr constant [6 x i8], align 1
 
-declare void @llvm.dbg.declare(metadata, metadata) nounwind readnone
+declare void @llvm.dbg.declare(metadata, metadata, metadata) nounwind readnone
 
 define i32 @AttachGalley(%union.rec** nocapture %suspend_pt) nounwind uwtable ssp {
 entry:
@@ -43,11 +43,7 @@
   br label %if.then4073
 
 if.then4073:                                      ; preds = %if.then3344
-<<<<<<< HEAD
-  call void @llvm.dbg.declare(metadata !{[20 x i8]* %num14075}, metadata !4)
-=======
   call void @llvm.dbg.declare(metadata [20 x i8]* %num14075, metadata !4, metadata !{!"0x102"})
->>>>>>> 41cb3da2
   %arraydecay4078 = getelementptr inbounds [20 x i8]* %num14075, i64 0, i64 0
   %0 = load i32* undef, align 4
   %add4093 = add nsw i32 %0, 0
@@ -69,32 +65,6 @@
 !llvm.dbg.cu = !{!0}
 !llvm.module.flags = !{!35}
 
-<<<<<<< HEAD
-!0 = metadata !{i32 786449, metadata !19, i32 12, metadata !"clang version 3.3 (trunk 168918) (llvm/trunk 168920)", i1 true, metadata !"", i32 0, metadata !2, metadata !2, metadata !20, metadata !2, null, metadata !""} ; [ DW_TAG_compile_unit ] [MultiSource/Benchmarks/MiBench/consumer-typeset/MultiSource/Benchmarks/MiBench/consumer-typeset/z19.c] [DW_LANG_C99]
-!1 = metadata !{metadata !2}
-!2 = metadata !{}
-!4 = metadata !{i32 786688, metadata !5, metadata !"num1", metadata !14, i32 815, metadata !15, i32 0, i32 0} ; [ DW_TAG_auto_variable ] [num1] [line 815]
-!5 = metadata !{i32 786443, metadata !14, metadata !6, i32 815, i32 0, i32 177} ; [ DW_TAG_lexical_block ] [MultiSource/Benchmarks/MiBench/consumer-typeset/z19.c]
-!6 = metadata !{i32 786443, metadata !14, metadata !7, i32 812, i32 0, i32 176} ; [ DW_TAG_lexical_block ] [MultiSource/Benchmarks/MiBench/consumer-typeset/z19.c]
-!7 = metadata !{i32 786443, metadata !14, metadata !8, i32 807, i32 0, i32 175} ; [ DW_TAG_lexical_block ] [MultiSource/Benchmarks/MiBench/consumer-typeset/z19.c]
-!8 = metadata !{i32 786443, metadata !14, metadata !9, i32 440, i32 0, i32 94} ; [ DW_TAG_lexical_block ] [MultiSource/Benchmarks/MiBench/consumer-typeset/z19.c]
-!9 = metadata !{i32 786443, metadata !14, metadata !10, i32 435, i32 0, i32 91} ; [ DW_TAG_lexical_block ] [MultiSource/Benchmarks/MiBench/consumer-typeset/z19.c]
-!10 = metadata !{i32 786443, metadata !14, metadata !11, i32 434, i32 0, i32 90} ; [ DW_TAG_lexical_block ] [MultiSource/Benchmarks/MiBench/consumer-typeset/z19.c]
-!11 = metadata !{i32 786443, metadata !14, metadata !12, i32 250, i32 0, i32 24} ; [ DW_TAG_lexical_block ] [MultiSource/Benchmarks/MiBench/consumer-typeset/z19.c]
-!12 = metadata !{i32 786443, metadata !14, metadata !13, i32 249, i32 0, i32 23} ; [ DW_TAG_lexical_block ] [MultiSource/Benchmarks/MiBench/consumer-typeset/z19.c]
-!13 = metadata !{i32 786443, metadata !14, metadata !2, i32 221, i32 0, i32 19} ; [ DW_TAG_lexical_block ] [MultiSource/Benchmarks/MiBench/consumer-typeset/z19.c]
-!14 = metadata !{i32 786473, metadata !19} ; [ DW_TAG_file_type ]
-!15 = metadata !{i32 786433, null, null, metadata !"", i32 0, i64 160, i64 8, i32 0, i32 0, metadata !16, metadata !17, i32 0, null, null, null} ; [ DW_TAG_array_type ] [line 0, size 160, align 8, offset 0] [from char]
-!16 = metadata !{i32 786468, null, null, metadata !"char", i32 0, i64 8, i64 8, i64 0, i32 0, i32 6} ; [ DW_TAG_base_type ] [char] [line 0, size 8, align 8, offset 0, enc DW_ATE_signed_char]
-!17 = metadata !{metadata !18}
-!18 = metadata !{i32 786465, i64 0, i64 20}       ; [ DW_TAG_subrange_type ] [0, 19]
-!19 = metadata !{metadata !"MultiSource/Benchmarks/MiBench/consumer-typeset/z19.c", metadata !"MultiSource/Benchmarks/MiBench/consumer-typeset"}
-
-!20 = metadata !{metadata !21}
-!21 = metadata !{i32 786478, metadata !19, metadata !14, metadata !"AttachGalley", metadata !"AttachGalley", null, i32 0, metadata !22, i1 false, i1 true, i32 0, i32 0, null, i32 256, i1 true, i32 (%union.rec**)* @AttachGalley, null, null, null, i32 1} ; [ DW_TAG_subprogram ] [def] [AttachGalley]
-!22 = metadata !{i32 786453, i32 0, null, metadata !"", i32 0, i64 0, i64 0, i64 0, i32 0, null, metadata !23, i32 0, null, null, null} ; [ DW_TAG_subroutine_type ] [line 0, size 0, align 0, offset 0] [from ]
-!23 = metadata !{null}
-=======
 !0 = !{!"0x11\0012\00clang version 3.3 (trunk 168918) (llvm/trunk 168920)\001\00\000\00\000", !19, !2, !2, !20, !2, null} ; [ DW_TAG_compile_unit ] [MultiSource/Benchmarks/MiBench/consumer-typeset/MultiSource/Benchmarks/MiBench/consumer-typeset/z19.c] [DW_LANG_C99]
 !1 = !{!2}
 !2 = !{}
@@ -119,7 +89,6 @@
 !21 = !{!"0x2e\00AttachGalley\00AttachGalley\00\000\000\001\000\006\00256\001\001", !19, !14, !22, null, i32 (%union.rec**)* @AttachGalley, null, null, null} ; [ DW_TAG_subprogram ] [def] [AttachGalley]
 !22 = !{!"0x15\00\000\000\000\000\000\000", i32 0, null, null, !23, null, null, null} ; [ DW_TAG_subroutine_type ] [line 0, size 0, align 0, offset 0] [from ]
 !23 = !{null}
->>>>>>> 41cb3da2
 
 ; Test DebugValue uses visited by RegisterPressureTracker findUseBetween().
 ;
@@ -139,11 +108,7 @@
   unreachable
 
 cond.end:                                         ; preds = %entry
-<<<<<<< HEAD
-  call void @llvm.dbg.declare(metadata !{%"class.__gnu_cxx::hash_map"* %X}, metadata !31)
-=======
   call void @llvm.dbg.declare(metadata %"class.__gnu_cxx::hash_map"* %X, metadata !31, metadata !{!"0x102"})
->>>>>>> 41cb3da2
   %_M_num_elements.i.i.i.i = getelementptr inbounds %"class.__gnu_cxx::hash_map"* %X, i64 0, i32 0, i32 5
   invoke void @_Znwm()
           to label %exit.i unwind label %lpad2.i.i.i.i
@@ -169,16 +134,6 @@
 
 !llvm.dbg.cu = !{!30}
 
-<<<<<<< HEAD
-!30 = metadata !{i32 786449, metadata !34, i32 4, metadata !"clang version 3.3 (trunk 169129) (llvm/trunk 169135)", i1 true, metadata !"", i32 0, metadata !2, metadata !2, metadata !36, null, null, metadata !""} ; [ DW_TAG_compile_unit ] [SingleSource/Benchmarks/Shootout-C++/hash.cpp] [DW_LANG_C_plus_plus]
-!31 = metadata !{i32 786688, null, metadata !"X", null, i32 29, metadata !32, i32 0, i32 0} ; [ DW_TAG_auto_variable ] [X] [line 29]
-!32 = metadata !{i32 786454, metadata !34, null, metadata !"HM", i32 28, i64 0, i64 0, i64 0, i32 0, null} ; [ DW_TAG_typedef ] [HM] [line 28, size 0, align 0, offset 0] [from ]
-!33 = metadata !{i32 786473, metadata !34} ; [ DW_TAG_file_type ]
-!34 = metadata !{metadata !"SingleSource/Benchmarks/Shootout-C++/hash.cpp", metadata !"SingleSource/Benchmarks/Shootout-C++"}
-!35 = metadata !{i32 1, metadata !"Debug Info Version", i32 1}
-!36 = metadata !{metadata !37}
-!37 = metadata !{i32 786478, metadata !19, metadata !14, metadata !"main", metadata !"main", null, i32 0, metadata !22, i1 false, i1 true, i32 0, i32 0, null, i32 256, i1 true, void ()* @main, null, null, null, i32 1} ; [ DW_TAG_subprogram ] [def] [main]
-=======
 !30 = !{!"0x11\004\00clang version 3.3 (trunk 169129) (llvm/trunk 169135)\001\00\000\00\000", !34, !2, !2, !36, null, null} ; [ DW_TAG_compile_unit ] [SingleSource/Benchmarks/Shootout-C++/hash.cpp] [DW_LANG_C_plus_plus]
 !31 = !{!"0x100\00X\0029\000", null, null, !32} ; [ DW_TAG_auto_variable ] [X] [line 29]
 !32 = !{!"0x16\00HM\0028\000\000\000\000", !34, null, null} ; [ DW_TAG_typedef ] [HM] [line 28, size 0, align 0, offset 0] [from ]
@@ -186,5 +141,4 @@
 !34 = !{!"SingleSource/Benchmarks/Shootout-C++/hash.cpp", !"SingleSource/Benchmarks/Shootout-C++"}
 !35 = !{i32 1, !"Debug Info Version", i32 2}
 !36 = !{!37}
-!37 = !{!"0x2e\00main\00main\00\000\000\001\000\006\00256\001\001", !19, !14, !22, null, void ()* @main, null, null, null} ; [ DW_TAG_subprogram ] [def] [main]
->>>>>>> 41cb3da2
+!37 = !{!"0x2e\00main\00main\00\000\000\001\000\006\00256\001\001", !19, !14, !22, null, void ()* @main, null, null, null} ; [ DW_TAG_subprogram ] [def] [main]