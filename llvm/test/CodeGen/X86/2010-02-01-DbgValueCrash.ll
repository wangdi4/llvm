--- conflicted
+++ resolved
@@ -8,37 +8,14 @@
 
 define i32 @"main(tart.core.String[])->int32"(i32 %args) {
 entry:
-<<<<<<< HEAD
-  tail call void @llvm.dbg.value(metadata !14, i64 0, metadata !8)
-=======
   tail call void @llvm.dbg.value(metadata %tart.reflect.ComplexType* @.type.SwitchStmtTest, i64 0, metadata !8, metadata !{!"0x102"})
->>>>>>> 41cb3da2
   tail call void @"tart.reflect.ComplexType.create->tart.core.Object"(%tart.reflect.ComplexType* @.type.SwitchStmtTest) ; <%tart.core.Object*> [#uses=2]
   ret i32 3
 }
 
-declare void @llvm.dbg.value(metadata, i64, metadata) nounwind readnone
+declare void @llvm.dbg.value(metadata, i64, metadata, metadata) nounwind readnone
 declare void @"tart.reflect.ComplexType.create->tart.core.Object"(%tart.reflect.ComplexType*) nounwind readnone
 
-<<<<<<< HEAD
-!0 = metadata !{i32 458769, metadata !15, i32 1, metadata !"4.2.1 (Based on Apple Inc. build 5658) (LLVM build)", i1 true, metadata !"", i32 0, metadata !16, metadata !16, null, null, null, i32 0} ; [ DW_TAG_compile_unit ]
-!1 = metadata !{i32 458790, metadata !15, metadata !0, metadata !"", i32 0, i64 192, i64 64, i64 0, i32 0, metadata !2} ; [ DW_TAG_const_type ]
-!2 = metadata !{i32 458771, metadata !15, metadata !0, metadata !"C", i32 1, i64 192, i64 64, i64 0, i32 0, null, metadata !3, i32 0, null, null, null} ; [ DW_TAG_structure_type ] [C] [line 1, size 192, align 64, offset 0] [def] [from ]
-!3 = metadata !{metadata !4, metadata !6, metadata !7}
-!4 = metadata !{i32 458765, metadata !15, metadata !2, metadata !"x", i32 1, i64 64, i64 64, i64 0, i32 0, metadata !5} ; [ DW_TAG_member ]
-!5 = metadata !{i32 458788, metadata !15, metadata !0, metadata !"double", i32 0, i64 64, i64 64, i64 0, i32 0, i32 4} ; [ DW_TAG_base_type ]
-!6 = metadata !{i32 458765, metadata !15, metadata !2, metadata !"y", i32 1, i64 64, i64 64, i64 64, i32 0, metadata !5} ; [ DW_TAG_member ]
-!7 = metadata !{i32 458765, metadata !15, metadata !2, metadata !"z", i32 1, i64 64, i64 64, i64 128, i32 0, metadata !5} ; [ DW_TAG_member ]
-!8 = metadata !{i32 459008, metadata !9, metadata !"t", metadata !0, i32 5, metadata !2} ; [ DW_TAG_auto_variable ]
-!9 = metadata !{i32 458763, null, metadata !10, i32 0, i32 0, i32 0}        ; [ DW_TAG_lexical_block ]
-!10 = metadata !{i32 458798, i32 0, metadata !0, metadata !"foo", metadata !"foo", metadata !"foo", i32 4, metadata !11, i1 false, i1 true, i32 0, i32 0, null, i32 0, i32 0, null, null, null, null, i32 0} ; [ DW_TAG_subprogram ]
-!11 = metadata !{i32 458773, metadata !15, metadata !0, metadata !"", i32 0, i64 0, i64 0, i64 0, i32 0, null, metadata !12, i32 0, null, null, null} ; [ DW_TAG_subroutine_type ] [line 0, size 0, align 0, offset 0] [from ]
-!12 = metadata !{metadata !13}
-!13 = metadata !{i32 458788, metadata !15, metadata !0, metadata !"int", i32 0, i64 32, i64 32, i64 0, i32 0, i32 5} ; [ DW_TAG_base_type ]
-!14 = metadata !{%tart.reflect.ComplexType* @.type.SwitchStmtTest}
-!15 = metadata !{metadata !"sm.c", metadata !""}
-!16 = metadata !{i32 0}
-=======
 !0 = !{!"0x11\001\004.2.1 (Based on Apple Inc. build 5658) (LLVM build)\001\00\000\00\000", !15, !16, !16, null, null, null} ; [ DW_TAG_compile_unit ]
 !1 = !{!"0x26\00\000\00192\0064\000\000", !15, !0, !2} ; [ DW_TAG_const_type ]
 !2 = !{!"0x13\00C\001\00192\0064\000\000\000", !15, !0, null, !3, null, null, null} ; [ DW_TAG_structure_type ] [C] [line 1, size 192, align 64, offset 0] [def] [from ]
@@ -55,5 +32,4 @@
 !13 = !{!"0x24\00int\000\0032\0032\000\000\005", !15, !0} ; [ DW_TAG_base_type ]
 !14 = !{%tart.reflect.ComplexType* @.type.SwitchStmtTest}
 !15 = !{!"sm.c", !""}
-!16 = !{i32 0}
->>>>>>> 41cb3da2
+!16 = !{i32 0}