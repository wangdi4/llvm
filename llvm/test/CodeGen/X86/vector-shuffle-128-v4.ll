; RUN: llc < %s -mtriple=x86_64-unknown-unknown -mcpu=x86-64 -x86-experimental-vector-shuffle-lowering | FileCheck %s --check-prefix=ALL --check-prefix=SSE --check-prefix=SSE2
; RUN: llc < %s -mtriple=x86_64-unknown-unknown -mcpu=x86-64 -mattr=+sse3 -x86-experimental-vector-shuffle-lowering | FileCheck %s --check-prefix=ALL --check-prefix=SSE --check-prefix=SSE3
; RUN: llc < %s -mtriple=x86_64-unknown-unknown -mcpu=x86-64 -mattr=+ssse3 -x86-experimental-vector-shuffle-lowering | FileCheck %s --check-prefix=ALL --check-prefix=SSE --check-prefix=SSSE3
; RUN: llc < %s -mtriple=x86_64-unknown-unknown -mcpu=x86-64 -mattr=+sse4.1 -x86-experimental-vector-shuffle-lowering | FileCheck %s --check-prefix=ALL --check-prefix=SSE --check-prefix=SSE41
; RUN: llc < %s -mtriple=x86_64-unknown-unknown -mcpu=x86-64 -mattr=+avx -x86-experimental-vector-shuffle-lowering | FileCheck %s --check-prefix=ALL --check-prefix=AVX --check-prefix=AVX1

target datalayout = "e-m:e-i64:64-f80:128-n8:16:32:64-S128"
target triple = "x86_64-unknown-unknown"

define <4 x i32> @shuffle_v4i32_0001(<4 x i32> %a, <4 x i32> %b) {
; ALL-LABEL: @shuffle_v4i32_0001
; ALL:         pshufd {{.*}} # xmm0 = xmm0[0,0,0,1]
; ALL-NEXT:    retq
  %shuffle = shufflevector <4 x i32> %a, <4 x i32> %b, <4 x i32> <i32 0, i32 0, i32 0, i32 1>
  ret <4 x i32> %shuffle
}
define <4 x i32> @shuffle_v4i32_0020(<4 x i32> %a, <4 x i32> %b) {
; ALL-LABEL: @shuffle_v4i32_0020
; ALL:         pshufd {{.*}} # xmm0 = xmm0[0,0,2,0]
; ALL-NEXT:    retq
  %shuffle = shufflevector <4 x i32> %a, <4 x i32> %b, <4 x i32> <i32 0, i32 0, i32 2, i32 0>
  ret <4 x i32> %shuffle
}
define <4 x i32> @shuffle_v4i32_0112(<4 x i32> %a, <4 x i32> %b) {
; ALL-LABEL: @shuffle_v4i32_0112
; ALL:         pshufd {{.*}} # xmm0 = xmm0[0,1,1,2]
; ALL-NEXT:    retq
  %shuffle = shufflevector <4 x i32> %a, <4 x i32> %b, <4 x i32> <i32 0, i32 1, i32 1, i32 2>
  ret <4 x i32> %shuffle
}
define <4 x i32> @shuffle_v4i32_0300(<4 x i32> %a, <4 x i32> %b) {
; ALL-LABEL: @shuffle_v4i32_0300
; ALL:         pshufd {{.*}} # xmm0 = xmm0[0,3,0,0]
; ALL-NEXT:    retq
  %shuffle = shufflevector <4 x i32> %a, <4 x i32> %b, <4 x i32> <i32 0, i32 3, i32 0, i32 0>
  ret <4 x i32> %shuffle
}
define <4 x i32> @shuffle_v4i32_1000(<4 x i32> %a, <4 x i32> %b) {
; ALL-LABEL: @shuffle_v4i32_1000
; ALL:         pshufd {{.*}} # xmm0 = xmm0[1,0,0,0]
; ALL-NEXT:    retq
  %shuffle = shufflevector <4 x i32> %a, <4 x i32> %b, <4 x i32> <i32 1, i32 0, i32 0, i32 0>
  ret <4 x i32> %shuffle
}
define <4 x i32> @shuffle_v4i32_2200(<4 x i32> %a, <4 x i32> %b) {
; ALL-LABEL: @shuffle_v4i32_2200
; ALL:         pshufd {{.*}} # xmm0 = xmm0[2,2,0,0]
; ALL-NEXT:    retq
  %shuffle = shufflevector <4 x i32> %a, <4 x i32> %b, <4 x i32> <i32 2, i32 2, i32 0, i32 0>
  ret <4 x i32> %shuffle
}
define <4 x i32> @shuffle_v4i32_3330(<4 x i32> %a, <4 x i32> %b) {
; ALL-LABEL: @shuffle_v4i32_3330
; ALL:         pshufd {{.*}} # xmm0 = xmm0[3,3,3,0]
; ALL-NEXT:    retq
  %shuffle = shufflevector <4 x i32> %a, <4 x i32> %b, <4 x i32> <i32 3, i32 3, i32 3, i32 0>
  ret <4 x i32> %shuffle
}
define <4 x i32> @shuffle_v4i32_3210(<4 x i32> %a, <4 x i32> %b) {
; ALL-LABEL: @shuffle_v4i32_3210
; ALL:         pshufd {{.*}} # xmm0 = xmm0[3,2,1,0]
; ALL-NEXT:    retq
  %shuffle = shufflevector <4 x i32> %a, <4 x i32> %b, <4 x i32> <i32 3, i32 2, i32 1, i32 0>
  ret <4 x i32> %shuffle
}

define <4 x i32> @shuffle_v4i32_2121(<4 x i32> %a, <4 x i32> %b) {
; ALL-LABEL: @shuffle_v4i32_2121
; ALL:         pshufd {{.*}} # xmm0 = xmm0[2,1,2,1]
; ALL-NEXT:    retq
  %shuffle = shufflevector <4 x i32> %a, <4 x i32> %b, <4 x i32> <i32 2, i32 1, i32 2, i32 1>
  ret <4 x i32> %shuffle
}

define <4 x float> @shuffle_v4f32_0001(<4 x float> %a, <4 x float> %b) {
; SSE-LABEL: @shuffle_v4f32_0001
; SSE:       # BB#0:
; SSE-NEXT:    shufps {{.*}} # xmm0 = xmm0[0,0,0,1]
; SSE-NEXT:    retq
;
; AVX-LABEL: @shuffle_v4f32_0001
; AVX:       # BB#0:
; AVX-NEXT:    vpermilps {{.*}} # xmm0 = xmm0[0,0,0,1]
; AVX-NEXT:    retq
  %shuffle = shufflevector <4 x float> %a, <4 x float> %b, <4 x i32> <i32 0, i32 0, i32 0, i32 1>
  ret <4 x float> %shuffle
}
define <4 x float> @shuffle_v4f32_0020(<4 x float> %a, <4 x float> %b) {
; SSE-LABEL: @shuffle_v4f32_0020
; SSE:       # BB#0:
; SSE-NEXT:    shufps {{.*}} # xmm0 = xmm0[0,0,2,0]
; SSE-NEXT:    retq
;
; AVX-LABEL: @shuffle_v4f32_0020
; AVX:       # BB#0:
; AVX-NEXT:    vpermilps {{.*}} # xmm0 = xmm0[0,0,2,0]
; AVX-NEXT:    retq
  %shuffle = shufflevector <4 x float> %a, <4 x float> %b, <4 x i32> <i32 0, i32 0, i32 2, i32 0>
  ret <4 x float> %shuffle
}
define <4 x float> @shuffle_v4f32_0300(<4 x float> %a, <4 x float> %b) {
; SSE-LABEL: @shuffle_v4f32_0300
; SSE:       # BB#0:
; SSE-NEXT:    shufps {{.*}} # xmm0 = xmm0[0,3,0,0]
; SSE-NEXT:    retq
;
; AVX-LABEL: @shuffle_v4f32_0300
; AVX:       # BB#0:
; AVX-NEXT:    vpermilps {{.*}} # xmm0 = xmm0[0,3,0,0]
; AVX-NEXT:    retq
  %shuffle = shufflevector <4 x float> %a, <4 x float> %b, <4 x i32> <i32 0, i32 3, i32 0, i32 0>
  ret <4 x float> %shuffle
}
define <4 x float> @shuffle_v4f32_1000(<4 x float> %a, <4 x float> %b) {
; SSE-LABEL: @shuffle_v4f32_1000
; SSE:       # BB#0:
; SSE-NEXT:    shufps {{.*}} # xmm0 = xmm0[1,0,0,0]
; SSE-NEXT:    retq
;
; AVX-LABEL: @shuffle_v4f32_1000
; AVX:       # BB#0:
; AVX-NEXT:    vpermilps {{.*}} # xmm0 = xmm0[1,0,0,0]
; AVX-NEXT:    retq
  %shuffle = shufflevector <4 x float> %a, <4 x float> %b, <4 x i32> <i32 1, i32 0, i32 0, i32 0>
  ret <4 x float> %shuffle
}
define <4 x float> @shuffle_v4f32_2200(<4 x float> %a, <4 x float> %b) {
; SSE-LABEL: @shuffle_v4f32_2200
; SSE:       # BB#0:
; SSE-NEXT:    shufps {{.*}} # xmm0 = xmm0[2,2,0,0]
; SSE-NEXT:    retq
;
; AVX-LABEL: @shuffle_v4f32_2200
; AVX:       # BB#0:
; AVX-NEXT:    vpermilps {{.*}} # xmm0 = xmm0[2,2,0,0]
; AVX-NEXT:    retq
  %shuffle = shufflevector <4 x float> %a, <4 x float> %b, <4 x i32> <i32 2, i32 2, i32 0, i32 0>
  ret <4 x float> %shuffle
}
define <4 x float> @shuffle_v4f32_3330(<4 x float> %a, <4 x float> %b) {
; SSE-LABEL: @shuffle_v4f32_3330
; SSE:       # BB#0:
; SSE-NEXT:    shufps {{.*}} # xmm0 = xmm0[3,3,3,0]
; SSE-NEXT:    retq
;
; AVX-LABEL: @shuffle_v4f32_3330
; AVX:       # BB#0:
; AVX-NEXT:    vpermilps {{.*}} # xmm0 = xmm0[3,3,3,0]
; AVX-NEXT:    retq
  %shuffle = shufflevector <4 x float> %a, <4 x float> %b, <4 x i32> <i32 3, i32 3, i32 3, i32 0>
  ret <4 x float> %shuffle
}
define <4 x float> @shuffle_v4f32_3210(<4 x float> %a, <4 x float> %b) {
; SSE-LABEL: @shuffle_v4f32_3210
; SSE:       # BB#0:
; SSE-NEXT:    shufps {{.*}} # xmm0 = xmm0[3,2,1,0]
; SSE-NEXT:    retq
;
; AVX-LABEL: @shuffle_v4f32_3210
; AVX:       # BB#0:
; AVX-NEXT:    vpermilps {{.*}} # xmm0 = xmm0[3,2,1,0]
; AVX-NEXT:    retq
  %shuffle = shufflevector <4 x float> %a, <4 x float> %b, <4 x i32> <i32 3, i32 2, i32 1, i32 0>
  ret <4 x float> %shuffle
}
define <4 x float> @shuffle_v4f32_0011(<4 x float> %a, <4 x float> %b) {
; ALL-LABEL: @shuffle_v4f32_0011
; ALL:         unpcklps {{.*}} # xmm0 = xmm0[0,0,1,1]
; ALL-NEXT:    retq
  %shuffle = shufflevector <4 x float> %a, <4 x float> %b, <4 x i32> <i32 0, i32 0, i32 1, i32 1>
  ret <4 x float> %shuffle
}
define <4 x float> @shuffle_v4f32_2233(<4 x float> %a, <4 x float> %b) {
; ALL-LABEL: @shuffle_v4f32_2233
; ALL:         unpckhps {{.*}} # xmm0 = xmm0[2,2,3,3]
; ALL-NEXT:    retq
  %shuffle = shufflevector <4 x float> %a, <4 x float> %b, <4 x i32> <i32 2, i32 2, i32 3, i32 3>
  ret <4 x float> %shuffle
}
define <4 x float> @shuffle_v4f32_0022(<4 x float> %a, <4 x float> %b) {
; SSE2-LABEL: @shuffle_v4f32_0022
; SSE2:         shufps {{.*}} # xmm0 = xmm0[0,0,2,2]
; SSE2-NEXT:    retq
;
; SSE3-LABEL: @shuffle_v4f32_0022
; SSE3:         movsldup {{.*}} # xmm0 = xmm0[0,0,2,2]
; SSE3-NEXT:    retq
;
; SSSE3-LABEL: @shuffle_v4f32_0022
; SSSE3:         movsldup {{.*}} # xmm0 = xmm0[0,0,2,2]
; SSSE3-NEXT:    retq
;
; SSE41-LABEL: @shuffle_v4f32_0022
; SSE41:         movsldup {{.*}} # xmm0 = xmm0[0,0,2,2]
; SSE41-NEXT:    retq
;
; AVX-LABEL: @shuffle_v4f32_0022
; AVX:         vmovsldup {{.*}} # xmm0 = xmm0[0,0,2,2]
; AVX-NEXT:    retq
  %shuffle = shufflevector <4 x float> %a, <4 x float> %b, <4 x i32> <i32 0, i32 0, i32 2, i32 2>
  ret <4 x float> %shuffle
}
define <4 x float> @shuffle_v4f32_1133(<4 x float> %a, <4 x float> %b) {
; SSE2-LABEL: @shuffle_v4f32_1133
; SSE2:         shufps {{.*}} # xmm0 = xmm0[1,1,3,3]
; SSE2-NEXT:    retq
;
; SSE3-LABEL: @shuffle_v4f32_1133
; SSE3:         movshdup {{.*}} # xmm0 = xmm0[1,1,3,3]
; SSE3-NEXT:    retq
;
; SSSE3-LABEL: @shuffle_v4f32_1133
; SSSE3:         movshdup {{.*}} # xmm0 = xmm0[1,1,3,3]
; SSSE3-NEXT:    retq
;
; SSE41-LABEL: @shuffle_v4f32_1133
; SSE41:         movshdup {{.*}} # xmm0 = xmm0[1,1,3,3]
; SSE41-NEXT:    retq
;
; AVX-LABEL: @shuffle_v4f32_1133
; AVX:         vmovshdup {{.*}} # xmm0 = xmm0[1,1,3,3]
; AVX-NEXT:    retq
  %shuffle = shufflevector <4 x float> %a, <4 x float> %b, <4 x i32> <i32 1, i32 1, i32 3, i32 3>
  ret <4 x float> %shuffle
}

define <4 x i32> @shuffle_v4i32_0124(<4 x i32> %a, <4 x i32> %b) {
; SSE2-LABEL: @shuffle_v4i32_0124
; SSE2:         shufps {{.*}} # xmm1 = xmm1[0,0],xmm0[2,0]
; SSE2-NEXT:    shufps {{.*}} # xmm0 = xmm0[0,1],xmm1[2,0]
; SSE2-NEXT:    retq
;
; SSE3-LABEL: @shuffle_v4i32_0124
; SSE3:         shufps {{.*}} # xmm1 = xmm1[0,0],xmm0[2,0]
; SSE3-NEXT:    shufps {{.*}} # xmm0 = xmm0[0,1],xmm1[2,0]
; SSE3-NEXT:    retq
;
; SSSE3-LABEL: @shuffle_v4i32_0124
; SSSE3:         shufps {{.*}} # xmm1 = xmm1[0,0],xmm0[2,0]
; SSSE3-NEXT:    shufps {{.*}} # xmm0 = xmm0[0,1],xmm1[2,0]
; SSSE3-NEXT:    retq
;
; SSE41-LABEL: @shuffle_v4i32_0124
; SSE41:         insertps {{.*}} # xmm0 = xmm0[0,1,2],xmm1[0]
; SSE41-NEXT:    retq
;
; AVX-LABEL: @shuffle_v4i32_0124
; AVX:         vinsertps {{.*}} # xmm0 = xmm0[0,1,2],xmm1[0]
; AVX-NEXT:    retq
  %shuffle = shufflevector <4 x i32> %a, <4 x i32> %b, <4 x i32> <i32 0, i32 1, i32 2, i32 4>
  ret <4 x i32> %shuffle
}
define <4 x i32> @shuffle_v4i32_0142(<4 x i32> %a, <4 x i32> %b) {
; ALL-LABEL: @shuffle_v4i32_0142
; ALL:         shufps {{.*}} # xmm1 = xmm1[0,0],xmm0[2,0]
; ALL-NEXT:    shufps {{.*}} # xmm0 = xmm0[0,1],xmm1[0,2]
; ALL-NEXT:    retq
  %shuffle = shufflevector <4 x i32> %a, <4 x i32> %b, <4 x i32> <i32 0, i32 1, i32 4, i32 2>
  ret <4 x i32> %shuffle
}
define <4 x i32> @shuffle_v4i32_0412(<4 x i32> %a, <4 x i32> %b) {
; SSE-LABEL: @shuffle_v4i32_0412
; SSE:         shufps {{.*}} # xmm1 = xmm1[0,0],xmm0[0,0]
; SSE-NEXT:    shufps {{.*}} # xmm1 = xmm1[2,0],xmm0[1,2]
; SSE-NEXT:    movaps %xmm1, %xmm0
; SSE-NEXT:    retq
;
; AVX-LABEL: @shuffle_v4i32_0412
; AVX:         vshufps {{.*}} # xmm1 = xmm1[0,0],xmm0[0,0]
; AVX-NEXT:    vshufps {{.*}} # xmm0 = xmm1[2,0],xmm0[1,2]
; AVX-NEXT:    retq
  %shuffle = shufflevector <4 x i32> %a, <4 x i32> %b, <4 x i32> <i32 0, i32 4, i32 1, i32 2>
  ret <4 x i32> %shuffle
}
define <4 x i32> @shuffle_v4i32_4012(<4 x i32> %a, <4 x i32> %b) {
; SSE-LABEL: @shuffle_v4i32_4012
; SSE:         shufps {{.*}} # xmm1 = xmm1[0,0],xmm0[0,0]
; SSE-NEXT:    shufps {{.*}} # xmm1 = xmm1[0,2],xmm0[1,2]
; SSE-NEXT:    movaps %xmm1, %xmm0
; SSE-NEXT:    retq
;
; AVX-LABEL: @shuffle_v4i32_4012
; AVX:         vshufps {{.*}} # xmm1 = xmm1[0,0],xmm0[0,0]
; AVX-NEXT:    vshufps {{.*}} # xmm0 = xmm1[0,2],xmm0[1,2]
; AVX-NEXT:    retq
  %shuffle = shufflevector <4 x i32> %a, <4 x i32> %b, <4 x i32> <i32 4, i32 0, i32 1, i32 2>
  ret <4 x i32> %shuffle
}
define <4 x i32> @shuffle_v4i32_0145(<4 x i32> %a, <4 x i32> %b) {
; ALL-LABEL: @shuffle_v4i32_0145
; ALL:         punpcklqdq {{.*}} # xmm0 = xmm0[0],xmm1[0]
; ALL-NEXT:    retq
  %shuffle = shufflevector <4 x i32> %a, <4 x i32> %b, <4 x i32> <i32 0, i32 1, i32 4, i32 5>
  ret <4 x i32> %shuffle
}
define <4 x i32> @shuffle_v4i32_0451(<4 x i32> %a, <4 x i32> %b) {
; ALL-LABEL: @shuffle_v4i32_0451
; ALL:         shufps {{.*}} # xmm0 = xmm0[0,1],xmm1[0,1]
; ALL-NEXT:    shufps {{.*}} # xmm0 = xmm0[0,2,3,1]
; ALL-NEXT:    retq
  %shuffle = shufflevector <4 x i32> %a, <4 x i32> %b, <4 x i32> <i32 0, i32 4, i32 5, i32 1>
  ret <4 x i32> %shuffle
}
define <4 x i32> @shuffle_v4i32_4501(<4 x i32> %a, <4 x i32> %b) {
; SSE-LABEL: @shuffle_v4i32_4501
; SSE:         punpcklqdq {{.*}} # xmm1 = xmm1[0],xmm0[0]
; SSE-NEXT:    movdqa %xmm1, %xmm0
; SSE-NEXT:    retq
;
; AVX-LABEL: @shuffle_v4i32_4501
; AVX:         punpcklqdq {{.*}} # xmm0 = xmm1[0],xmm0[0]
; AVX-NEXT:    retq
  %shuffle = shufflevector <4 x i32> %a, <4 x i32> %b, <4 x i32> <i32 4, i32 5, i32 0, i32 1>
  ret <4 x i32> %shuffle
}
define <4 x i32> @shuffle_v4i32_4015(<4 x i32> %a, <4 x i32> %b) {
; ALL-LABEL: @shuffle_v4i32_4015
; ALL:         shufps {{.*}} # xmm0 = xmm0[0,1],xmm1[0,1]
; ALL-NEXT:    shufps {{.*}} # xmm0 = xmm0[2,0,1,3]
; ALL-NEXT:    retq
  %shuffle = shufflevector <4 x i32> %a, <4 x i32> %b, <4 x i32> <i32 4, i32 0, i32 1, i32 5>
  ret <4 x i32> %shuffle
}

define <4 x float> @shuffle_v4f32_4zzz(<4 x float> %a) {
; SSE2-LABEL: @shuffle_v4f32_4zzz
; SSE2:         xorps %[[X:xmm[0-9]+]], %[[X]]
; SSE2-NEXT:    shufps {{.*}} # xmm0 = xmm0[0,0],[[X]][1,0]
; SSE2-NEXT:    shufps {{.*}} # xmm0 = xmm0[0,2],[[X]][2,3]
; SSE2-NEXT:    retq
;
; SSE3-LABEL: @shuffle_v4f32_4zzz
; SSE3:         xorps %[[X:xmm[0-9]+]], %[[X]]
; SSE3-NEXT:    shufps {{.*}} # xmm0 = xmm0[0,0],[[X]][1,0]
; SSE3-NEXT:    shufps {{.*}} # xmm0 = xmm0[0,2],[[X]][2,3]
; SSE3-NEXT:    retq
;
; SSSE3-LABEL: @shuffle_v4f32_4zzz
; SSSE3:         xorps %[[X:xmm[0-9]+]], %[[X]]
; SSSE3-NEXT:    shufps {{.*}} # xmm0 = xmm0[0,0],[[X]][1,0]
; SSSE3-NEXT:    shufps {{.*}} # xmm0 = xmm0[0,2],[[X]][2,3]
; SSSE3-NEXT:    retq
;
; SSE41-LABEL: @shuffle_v4f32_4zzz
; SSE41:         xorps %[[X:xmm[0-9]+]], %[[X]]
; SSE41-NEXT:    blendps {{.*}} # [[X]] = xmm0[0],[[X]][1,2,3]
; SSE41-NEXT:    movaps %[[X]], %xmm0
; SSE41-NEXT:    retq
;
; AVX-LABEL: @shuffle_v4f32_4zzz
; AVX:         vxorps %[[X:xmm[0-9]+]], %[[X]]
; AVX-NEXT:    vblendps {{.*}} # xmm0 = xmm0[0],[[X]][1,2,3]
; AVX-NEXT:    retq
  %shuffle = shufflevector <4 x float> zeroinitializer, <4 x float> %a, <4 x i32> <i32 4, i32 1, i32 2, i32 3>
  ret <4 x float> %shuffle
}

define <4 x float> @shuffle_v4f32_z4zz(<4 x float> %a) {
; SSE2-LABEL: @shuffle_v4f32_z4zz
; SSE2:         xorps %[[X:xmm[0-9]+]], %[[X]]
; SSE2-NEXT:    shufps {{.*}} # xmm0 = xmm0[0,0],[[X]][2,0]
; SSE2-NEXT:    shufps {{.*}} # xmm0 = xmm0[2,0],[[X]][3,0]
; SSE2-NEXT:    retq
;
; SSE3-LABEL: @shuffle_v4f32_z4zz
; SSE3:         xorps %[[X:xmm[0-9]+]], %[[X]]
; SSE3-NEXT:    shufps {{.*}} # xmm0 = xmm0[0,0],[[X]][2,0]
; SSE3-NEXT:    shufps {{.*}} # xmm0 = xmm0[2,0],[[X]][3,0]
; SSE3-NEXT:    retq
;
; SSSE3-LABEL: @shuffle_v4f32_z4zz
; SSSE3:         xorps %[[X:xmm[0-9]+]], %[[X]]
; SSSE3-NEXT:    shufps {{.*}} # xmm0 = xmm0[0,0],[[X]][2,0]
; SSSE3-NEXT:    shufps {{.*}} # xmm0 = xmm0[2,0],[[X]][3,0]
; SSSE3-NEXT:    retq
;
; SSE41-LABEL: @shuffle_v4f32_z4zz
; SSE41:         insertps {{.*}} # xmm0 = zero,xmm0[0],zero,zero
; SSE41-NEXT:    retq
;
; AVX-LABEL: @shuffle_v4f32_z4zz
; AVX:         vinsertps {{.*}} # xmm0 = zero,xmm0[0],zero,zero
; AVX-NEXT:    retq
  %shuffle = shufflevector <4 x float> zeroinitializer, <4 x float> %a, <4 x i32> <i32 2, i32 4, i32 3, i32 0>
  ret <4 x float> %shuffle
}

define <4 x float> @shuffle_v4f32_zz4z(<4 x float> %a) {
; SSE2-LABEL: @shuffle_v4f32_zz4z
; SSE2:         xorps %[[X:xmm[0-9]+]], %[[X]]
; SSE2-NEXT:    shufps {{.*}} # xmm0 = xmm0[0,0],[[X]][0,0]
; SSE2-NEXT:    shufps {{.*}} # [[X]] = [[X]][0,0],xmm0[0,2]
; SSE2-NEXT:    movaps %[[X]], %xmm0
; SSE2-NEXT:    retq
;
; SSE3-LABEL: @shuffle_v4f32_zz4z
; SSE3:         xorps %[[X:xmm[0-9]+]], %[[X]]
; SSE3-NEXT:    shufps {{.*}} # xmm0 = xmm0[0,0],[[X]][0,0]
; SSE3-NEXT:    shufps {{.*}} # [[X]] = [[X]][0,0],xmm0[0,2]
; SSE3-NEXT:    movaps %[[X]], %xmm0
; SSE3-NEXT:    retq
;
; SSSE3-LABEL: @shuffle_v4f32_zz4z
; SSSE3:         xorps %[[X:xmm[0-9]+]], %[[X]]
; SSSE3-NEXT:    shufps {{.*}} # xmm0 = xmm0[0,0],[[X]][0,0]
; SSSE3-NEXT:    shufps {{.*}} # [[X]] = [[X]][0,0],xmm0[0,2]
; SSSE3-NEXT:    movaps %[[X]], %xmm0
; SSSE3-NEXT:    retq
;
; SSE41-LABEL: @shuffle_v4f32_zz4z
; SSE41:         insertps {{.*}} # xmm0 = zero,zero,xmm0[0],zero
; SSE41-NEXT:    retq
;
; AVX-LABEL: @shuffle_v4f32_zz4z
; AVX:         vinsertps {{.*}} # xmm0 = zero,zero,xmm0[0],zero
; AVX-NEXT:    retq
  %shuffle = shufflevector <4 x float> zeroinitializer, <4 x float> %a, <4 x i32> <i32 0, i32 0, i32 4, i32 0>
  ret <4 x float> %shuffle
}

define <4 x float> @shuffle_v4f32_zuu4(<4 x float> %a) {
; SSE2-LABEL: @shuffle_v4f32_zuu4
; SSE2:         xorps %[[X:xmm[0-9]+]], %[[X]]
; SSE2-NEXT:    shufps {{.*}} # [[X]] = [[X]][0,1],xmm0[2,0]
; SSE2-NEXT:    movaps %[[X]], %xmm0
; SSE2-NEXT:    retq
;
; SSE3-LABEL: @shuffle_v4f32_zuu4
; SSE3:         xorps %[[X:xmm[0-9]+]], %[[X]]
; SSE3-NEXT:    shufps {{.*}} # [[X]] = [[X]][0,1],xmm0[2,0]
; SSE3-NEXT:    movaps %[[X]], %xmm0
; SSE3-NEXT:    retq
;
; SSSE3-LABEL: @shuffle_v4f32_zuu4
; SSSE3:         xorps %[[X:xmm[0-9]+]], %[[X]]
; SSSE3-NEXT:    shufps {{.*}} # [[X]] = [[X]][0,1],xmm0[2,0]
; SSSE3-NEXT:    movaps %[[X]], %xmm0
; SSSE3-NEXT:    retq
;
; SSE41-LABEL: @shuffle_v4f32_zuu4
; SSE41:         insertps {{.*}} # xmm0 = zero,zero,zero,xmm0[0]
; SSE41-NEXT:    retq
;
; AVX-LABEL: @shuffle_v4f32_zuu4
; AVX:         vinsertps {{.*}} # xmm0 = zero,zero,zero,xmm0[0]
; AVX-NEXT:    retq
  %shuffle = shufflevector <4 x float> zeroinitializer, <4 x float> %a, <4 x i32> <i32 0, i32 undef, i32 undef, i32 4>
  ret <4 x float> %shuffle
}

define <4 x float> @shuffle_v4f32_zzz7(<4 x float> %a) {
; SSE2-LABEL: @shuffle_v4f32_zzz7
; SSE2:         xorps %[[X:xmm[0-9]+]], %[[X]]
; SSE2-NEXT:    shufps {{.*}} # xmm0 = xmm0[3,0],[[X]][2,0]
; SSE2-NEXT:    shufps {{.*}} # [[X]] = [[X]][0,1],xmm0[2,0]
; SSE2-NEXT:    movaps %[[X]], %xmm0
; SSE2-NEXT:    retq
;
; SSE3-LABEL: @shuffle_v4f32_zzz7
; SSE3:         xorps %[[X:xmm[0-9]+]], %[[X]]
; SSE3-NEXT:    shufps {{.*}} # xmm0 = xmm0[3,0],[[X]][2,0]
; SSE3-NEXT:    shufps {{.*}} # [[X]] = [[X]][0,1],xmm0[2,0]
; SSE3-NEXT:    movaps %[[X]], %xmm0
; SSE3-NEXT:    retq
;
; SSSE3-LABEL: @shuffle_v4f32_zzz7
; SSSE3:         xorps %[[X:xmm[0-9]+]], %[[X]]
; SSSE3-NEXT:    shufps {{.*}} # xmm0 = xmm0[3,0],[[X]][2,0]
; SSSE3-NEXT:    shufps {{.*}} # [[X]] = [[X]][0,1],xmm0[2,0]
; SSSE3-NEXT:    movaps %[[X]], %xmm0
; SSSE3-NEXT:    retq
;
; SSE41-LABEL: @shuffle_v4f32_zzz7
; SSE41:         xorps %[[X:xmm[0-9]+]], %[[X]]
; SSE41-NEXT:    blendps {{.*}} # [[X]] = [[X]][0,1,2],xmm0[3]
; SSE41-NEXT:    movaps %[[X]], %xmm0
; SSE41-NEXT:    retq
;
; AVX-LABEL: @shuffle_v4f32_zzz7
; AVX:         vxorps %[[X:xmm[0-9]+]], %[[X]]
; AVX-NEXT:    vblendps {{.*}} # xmm0 = [[X]][0,1,2],xmm0[3]
; AVX-NEXT:    retq
  %shuffle = shufflevector <4 x float> zeroinitializer, <4 x float> %a, <4 x i32> <i32 0, i32 1, i32 2, i32 7>
  ret <4 x float> %shuffle
}

define <4 x float> @shuffle_v4f32_z6zz(<4 x float> %a) {
; SSE2-LABEL: @shuffle_v4f32_z6zz
; SSE2:         xorps %[[X:xmm[0-9]+]], %[[X]]
; SSE2-NEXT:    shufps {{.*}} # xmm0 = xmm0[2,0],[[X]][0,0]
; SSE2-NEXT:    shufps {{.*}} # xmm0 = xmm0[2,0],[[X]][2,3]
; SSE2-NEXT:    retq
;
; SSE3-LABEL: @shuffle_v4f32_z6zz
; SSE3:         xorps %[[X:xmm[0-9]+]], %[[X]]
; SSE3-NEXT:    shufps {{.*}} # xmm0 = xmm0[2,0],[[X]][0,0]
; SSE3-NEXT:    shufps {{.*}} # xmm0 = xmm0[2,0],[[X]][2,3]
; SSE3-NEXT:    retq
;
; SSSE3-LABEL: @shuffle_v4f32_z6zz
; SSSE3:         xorps %[[X:xmm[0-9]+]], %[[X]]
; SSSE3-NEXT:    shufps {{.*}} # xmm0 = xmm0[2,0],[[X]][0,0]
; SSSE3-NEXT:    shufps {{.*}} # xmm0 = xmm0[2,0],[[X]][2,3]
; SSSE3-NEXT:    retq
;
; SSE41-LABEL: @shuffle_v4f32_z6zz
; SSE41:         insertps {{.*}} # xmm0 = zero,xmm0[2],zero,zero
; SSE41-NEXT:    retq
;
; AVX-LABEL: @shuffle_v4f32_z6zz
; AVX:         vinsertps {{.*}} # xmm0 = zero,xmm0[2],zero,zero
; AVX-NEXT:    retq
  %shuffle = shufflevector <4 x float> zeroinitializer, <4 x float> %a, <4 x i32> <i32 0, i32 6, i32 2, i32 3>
  ret <4 x float> %shuffle
}

define <4 x i32> @shuffle_v4i32_4zzz(i32 %i) {
; ALL-LABEL: @shuffle_v4i32_4zzz
; ALL:         movd {{.*}}, %xmm0
; ALL-NEXT:    retq
  %a = insertelement <4 x i32> undef, i32 %i, i32 0
  %shuffle = shufflevector <4 x i32> zeroinitializer, <4 x i32> %a, <4 x i32> <i32 4, i32 1, i32 2, i32 3>
  ret <4 x i32> %shuffle
}

define <4 x i32> @shuffle_v4i32_z4zz(i32 %i) {
; ALL-LABEL: @shuffle_v4i32_z4zz
; ALL:         movd {{.*}}, %xmm0
; ALL-NEXT:    pshufd {{.*}} # xmm0 = xmm0[1,0,1,1]
; ALL-NEXT:    retq
  %a = insertelement <4 x i32> undef, i32 %i, i32 0
  %shuffle = shufflevector <4 x i32> zeroinitializer, <4 x i32> %a, <4 x i32> <i32 2, i32 4, i32 3, i32 0>
  ret <4 x i32> %shuffle
}

define <4 x i32> @shuffle_v4i32_zz4z(i32 %i) {
; ALL-LABEL: @shuffle_v4i32_zz4z
; ALL:         movd {{.*}}, %xmm0
; ALL-NEXT:    pshufd {{.*}} # xmm0 = xmm0[1,1,0,1]
; ALL-NEXT:    retq
  %a = insertelement <4 x i32> undef, i32 %i, i32 0
  %shuffle = shufflevector <4 x i32> zeroinitializer, <4 x i32> %a, <4 x i32> <i32 0, i32 0, i32 4, i32 0>
  ret <4 x i32> %shuffle
}

<<<<<<< HEAD
define <4 x i32> @shuffle_v4i32_zuu4(i32 %i) {
; ALL-LABEL: @shuffle_v4i32_zuu4
; ALL:         movd {{.*}}, %xmm0
; ALL-NEXT:    pshufd {{.*}} # xmm0 = xmm0[1,1,1,0]
; ALL-NEXT:    retq
  %a = insertelement <4 x i32> undef, i32 %i, i32 0
=======
define <4 x i32> @shuffle_v4i32_zuu4(<4 x i32> %a) {
; SSE-LABEL: shuffle_v4i32_zuu4:
; SSE:       # BB#0:
; SSE-NEXT:    pslldq {{.*#+}} xmm0 = zero,zero,zero,zero,zero,zero,zero,zero,zero,zero,zero,zero,xmm0[0,1,2,3]
; SSE-NEXT:    retq
;
; AVX-LABEL: shuffle_v4i32_zuu4:
; AVX:       # BB#0:
; AVX-NEXT:    vpslldq {{.*#+}} xmm0 = zero,zero,zero,zero,zero,zero,zero,zero,zero,zero,zero,zero,xmm0[0,1,2,3]
; AVX-NEXT:    retq
>>>>>>> 41cb3da2
  %shuffle = shufflevector <4 x i32> zeroinitializer, <4 x i32> %a, <4 x i32> <i32 0, i32 undef, i32 undef, i32 4>
  ret <4 x i32> %shuffle
}

define <4 x i32> @shuffle_v4i32_z6zz(i32 %i) {
; ALL-LABEL: @shuffle_v4i32_z6zz
; ALL:         movd {{.*}}, %xmm0
; ALL-NEXT:    pshufd {{.*}} # xmm0 = xmm0[1,0,1,1]
; ALL-NEXT:    retq
  %a = insertelement <4 x i32> undef, i32 %i, i32 2
  %shuffle = shufflevector <4 x i32> zeroinitializer, <4 x i32> %a, <4 x i32> <i32 0, i32 6, i32 2, i32 3>
  ret <4 x i32> %shuffle
}

define <4 x i32> @shuffle_v4i32_7012(<4 x i32> %a, <4 x i32> %b) {
; SSE2-LABEL: @shuffle_v4i32_7012
; SSE2:       # BB#0:
; SSE2-NEXT:    shufps {{.*}} # xmm1 = xmm1[3,0],xmm0[0,0]
; SSE2-NEXT:    shufps {{.*}} # xmm1 = xmm1[0,2],xmm0[1,2]
; SSE2-NEXT:    movaps %xmm1, %xmm0
; SSE2-NEXT:    retq
;
; SSE3-LABEL: @shuffle_v4i32_7012
; SSE3:       # BB#0:
; SSE3-NEXT:    shufps {{.*}} # xmm1 = xmm1[3,0],xmm0[0,0]
; SSE3-NEXT:    shufps {{.*}} # xmm1 = xmm1[0,2],xmm0[1,2]
; SSE3-NEXT:    movaps %xmm1, %xmm0
; SSE3-NEXT:    retq
;
; SSSE3-LABEL: @shuffle_v4i32_7012
; SSSE3:       # BB#0:
; SSSE3-NEXT:    palignr $12, {{.*}} # xmm0 = xmm1[12,13,14,15],xmm0[0,1,2,3,4,5,6,7,8,9,10,11]
; SSSE3-NEXT:    retq
;
; SSE41-LABEL: @shuffle_v4i32_7012
; SSE41:       # BB#0:
; SSE41-NEXT:    palignr $12, {{.*}} # xmm0 = xmm1[12,13,14,15],xmm0[0,1,2,3,4,5,6,7,8,9,10,11]
; SSE41-NEXT:    retq
;
; AVX-LABEL: @shuffle_v4i32_7012
; AVX:       # BB#0:
; AVX-NEXT:    vpalignr $12, {{.*}} # xmm0 = xmm1[12,13,14,15],xmm0[0,1,2,3,4,5,6,7,8,9,10,11]
; AVX-NEXT:    retq
  %shuffle = shufflevector <4 x i32> %a, <4 x i32> %b, <4 x i32> <i32 7, i32 0, i32 1, i32 2>
  ret <4 x i32> %shuffle
}

define <4 x i32> @shuffle_v4i32_6701(<4 x i32> %a, <4 x i32> %b) {
; SSE2-LABEL: @shuffle_v4i32_6701
; SSE2:       # BB#0:
; SSE2-NEXT:    shufpd {{.*}} # xmm1 = xmm1[1],xmm0[0]
; SSE2-NEXT:    movapd %xmm1, %xmm0
; SSE2-NEXT:    retq
;
; SSE3-LABEL: @shuffle_v4i32_6701
; SSE3:       # BB#0:
; SSE3-NEXT:    shufpd {{.*}} # xmm1 = xmm1[1],xmm0[0]
; SSE3-NEXT:    movapd %xmm1, %xmm0
; SSE3-NEXT:    retq
;
; SSSE3-LABEL: @shuffle_v4i32_6701
; SSSE3:       # BB#0:
; SSSE3-NEXT:    palignr $8, {{.*}} # xmm0 = xmm1[8,9,10,11,12,13,14,15],xmm0[0,1,2,3,4,5,6,7]
; SSSE3-NEXT:    retq
;
; SSE41-LABEL: @shuffle_v4i32_6701
; SSE41:       # BB#0:
; SSE41-NEXT:    palignr $8, {{.*}} # xmm0 = xmm1[8,9,10,11,12,13,14,15],xmm0[0,1,2,3,4,5,6,7]
; SSE41-NEXT:    retq
;
; AVX-LABEL: @shuffle_v4i32_6701
; AVX:       # BB#0:
; AVX-NEXT:    vpalignr $8, {{.*}} # xmm0 = xmm1[8,9,10,11,12,13,14,15],xmm0[0,1,2,3,4,5,6,7]
; AVX-NEXT:    retq
  %shuffle = shufflevector <4 x i32> %a, <4 x i32> %b, <4 x i32> <i32 6, i32 7, i32 0, i32 1>
  ret <4 x i32> %shuffle
}

define <4 x i32> @shuffle_v4i32_5670(<4 x i32> %a, <4 x i32> %b) {
; SSE2-LABEL: @shuffle_v4i32_5670
; SSE2:       # BB#0:
; SSE2-NEXT:    shufps {{.*}} # xmm0 = xmm0[0,0],xmm1[3,0]
; SSE2-NEXT:    shufps {{.*}} # xmm1 = xmm1[1,2],xmm0[2,0]
; SSE2-NEXT:    movaps %xmm1, %xmm0
; SSE2-NEXT:    retq
;
; SSE3-LABEL: @shuffle_v4i32_5670
; SSE3:       # BB#0:
; SSE3-NEXT:    shufps {{.*}} # xmm0 = xmm0[0,0],xmm1[3,0]
; SSE3-NEXT:    shufps {{.*}} # xmm1 = xmm1[1,2],xmm0[2,0]
; SSE3-NEXT:    movaps %xmm1, %xmm0
; SSE3-NEXT:    retq
;
; SSSE3-LABEL: @shuffle_v4i32_5670
; SSSE3:       # BB#0:
; SSSE3-NEXT:    palignr $4, {{.*}} # xmm0 = xmm1[4,5,6,7,8,9,10,11,12,13,14,15],xmm0[0,1,2,3]
; SSSE3-NEXT:    retq
;
; SSE41-LABEL: @shuffle_v4i32_5670
; SSE41:       # BB#0:
; SSE41-NEXT:    palignr $4, {{.*}} # xmm0 = xmm1[4,5,6,7,8,9,10,11,12,13,14,15],xmm0[0,1,2,3]
; SSE41-NEXT:    retq
;
; AVX-LABEL: @shuffle_v4i32_5670
; AVX:       # BB#0:
; AVX-NEXT:    vpalignr $4, {{.*}} # xmm0 = xmm1[4,5,6,7,8,9,10,11,12,13,14,15],xmm0[0,1,2,3]
; AVX-NEXT:    retq
  %shuffle = shufflevector <4 x i32> %a, <4 x i32> %b, <4 x i32> <i32 5, i32 6, i32 7, i32 0>
  ret <4 x i32> %shuffle
}

define <4 x i32> @shuffle_v4i32_1234(<4 x i32> %a, <4 x i32> %b) {
; SSE2-LABEL: @shuffle_v4i32_1234
; SSE2:       # BB#0:
; SSE2-NEXT:    shufps {{.*}} # xmm1 = xmm1[0,0],xmm0[3,0]
; SSE2-NEXT:    shufps {{.*}} # xmm0 = xmm0[1,2],xmm1[2,0]
; SSE2-NEXT:    retq
;
; SSE3-LABEL: @shuffle_v4i32_1234
; SSE3:       # BB#0:
; SSE3-NEXT:    shufps {{.*}} # xmm1 = xmm1[0,0],xmm0[3,0]
; SSE3-NEXT:    shufps {{.*}} # xmm0 = xmm0[1,2],xmm1[2,0]
; SSE3-NEXT:    retq
;
; SSSE3-LABEL: @shuffle_v4i32_1234
; SSSE3:       # BB#0:
; SSSE3-NEXT:    palignr $4, {{.*}} # xmm1 = xmm0[4,5,6,7,8,9,10,11,12,13,14,15],xmm1[0,1,2,3]
; SSSE3-NEXT:    movdqa %xmm1, %xmm0
; SSSE3-NEXT:    retq
;
; SSE41-LABEL: @shuffle_v4i32_1234
; SSE41:       # BB#0:
; SSE41-NEXT:    palignr $4, {{.*}} # xmm1 = xmm0[4,5,6,7,8,9,10,11,12,13,14,15],xmm1[0,1,2,3]
; SSE41-NEXT:    movdqa %xmm1, %xmm0
; SSE41-NEXT:    retq
;
; AVX-LABEL: @shuffle_v4i32_1234
; AVX:       # BB#0:
; AVX-NEXT:    vpalignr $4, {{.*}} # xmm0 = xmm0[4,5,6,7,8,9,10,11,12,13,14,15],xmm1[0,1,2,3]
; AVX-NEXT:    retq
  %shuffle = shufflevector <4 x i32> %a, <4 x i32> %b, <4 x i32> <i32 1, i32 2, i32 3, i32 4>
  ret <4 x i32> %shuffle
}

define <4 x i32> @shuffle_v4i32_2345(<4 x i32> %a, <4 x i32> %b) {
; SSE2-LABEL: @shuffle_v4i32_2345
; SSE2:       # BB#0:
; SSE2-NEXT:    shufpd {{.*}} # xmm0 = xmm0[1],xmm1[0]
; SSE2-NEXT:    retq
;
; SSE3-LABEL: @shuffle_v4i32_2345
; SSE3:       # BB#0:
; SSE3-NEXT:    shufpd {{.*}} # xmm0 = xmm0[1],xmm1[0]
; SSE3-NEXT:    retq
;
; SSSE3-LABEL: @shuffle_v4i32_2345
; SSSE3:       # BB#0:
; SSSE3-NEXT:    palignr $8, {{.*}} # xmm1 = xmm0[8,9,10,11,12,13,14,15],xmm1[0,1,2,3,4,5,6,7]
; SSSE3-NEXT:    movdqa %xmm1, %xmm0
; SSSE3-NEXT:    retq
;
; SSE41-LABEL: @shuffle_v4i32_2345
; SSE41:       # BB#0:
; SSE41-NEXT:    palignr $8, {{.*}} # xmm1 = xmm0[8,9,10,11,12,13,14,15],xmm1[0,1,2,3,4,5,6,7]
; SSE41-NEXT:    movdqa %xmm1, %xmm0
; SSE41-NEXT:    retq
;
; AVX-LABEL: @shuffle_v4i32_2345
; AVX:       # BB#0:
; AVX-NEXT:    vpalignr $8, {{.*}} # xmm0 = xmm0[8,9,10,11,12,13,14,15],xmm1[0,1,2,3,4,5,6,7]
; AVX-NEXT:    retq
  %shuffle = shufflevector <4 x i32> %a, <4 x i32> %b, <4 x i32> <i32 2, i32 3, i32 4, i32 5>
  ret <4 x i32> %shuffle
}

define <4 x i32> @shuffle_v4i32_3456(<4 x i32> %a, <4 x i32> %b) {
; SSE2-LABEL: @shuffle_v4i32_3456
; SSE2:       # BB#0:
; SSE2-NEXT:    shufps {{.*}} # xmm0 = xmm0[3,0],xmm1[0,0]
; SSE2-NEXT:    shufps {{.*}} # xmm0 = xmm0[0,2],xmm1[1,2]
; SSE2-NEXT:    retq
;
; SSE3-LABEL: @shuffle_v4i32_3456
; SSE3:       # BB#0:
; SSE3-NEXT:    shufps {{.*}} # xmm0 = xmm0[3,0],xmm1[0,0]
; SSE3-NEXT:    shufps {{.*}} # xmm0 = xmm0[0,2],xmm1[1,2]
; SSE3-NEXT:    retq
;
; SSSE3-LABEL: @shuffle_v4i32_3456
; SSSE3:       # BB#0:
; SSSE3-NEXT:    palignr $12, {{.*}} # xmm1 = xmm0[12,13,14,15],xmm1[0,1,2,3,4,5,6,7,8,9,10,11]
; SSSE3-NEXT:    movdqa %xmm1, %xmm0
; SSSE3-NEXT:    retq
;
; SSE41-LABEL: @shuffle_v4i32_3456
; SSE41:       # BB#0:
; SSE41-NEXT:    palignr $12, {{.*}} # xmm1 = xmm0[12,13,14,15],xmm1[0,1,2,3,4,5,6,7,8,9,10,11]
; SSE41-NEXT:    movdqa %xmm1, %xmm0
; SSE41-NEXT:    retq
;
; AVX-LABEL: @shuffle_v4i32_3456
; AVX:       # BB#0:
; AVX-NEXT:    vpalignr $12, {{.*}} # xmm0 = xmm0[12,13,14,15],xmm1[0,1,2,3,4,5,6,7,8,9,10,11]
; AVX-NEXT:    retq
  %shuffle = shufflevector <4 x i32> %a, <4 x i32> %b, <4 x i32> <i32 3, i32 4, i32 5, i32 6>
  ret <4 x i32> %shuffle
}

define <4 x i32> @shuffle_v4i32_0u1u(<4 x i32> %a, <4 x i32> %b) {
; ALL-LABEL: @shuffle_v4i32_0u1u
; ALL:       # BB#0:
; ALL-NEXT:    pshufd {{.*}} # xmm0 = xmm0[0,0,1,1]
; ALL-NEXT:    retq
  %shuffle = shufflevector <4 x i32> %a, <4 x i32> %b, <4 x i32> <i32 0, i32 undef, i32 1, i32 undef>
  ret <4 x i32> %shuffle
}

define <4 x i32> @shuffle_v4i32_0z1z(<4 x i32> %a) {
; SSE2-LABEL: @shuffle_v4i32_0z1z
; SSE2:       # BB#0:
; SSE2-NEXT:    pxor %[[X:xmm[0-9]+]], %[[X]]
; SSE2-NEXT:    punpckldq {{.*}} # xmm0 = xmm0[0],[[X]][0],xmm0[1],[[X]][1]
; SSE2-NEXT:    retq
;
; SSE3-LABEL: @shuffle_v4i32_0z1z
; SSE3:       # BB#0:
; SSE3-NEXT:    pxor %[[X:xmm[0-9]+]], %[[X]]
; SSE3-NEXT:    punpckldq {{.*}} # xmm0 = xmm0[0],[[X]][0],xmm0[1],[[X]][1]
; SSE3-NEXT:    retq
;
; SSSE3-LABEL: @shuffle_v4i32_0z1z
; SSSE3:       # BB#0:
; SSSE3-NEXT:    pxor %[[X:xmm[0-9]+]], %[[X]]
; SSSE3-NEXT:    punpckldq {{.*}} # xmm0 = xmm0[0],[[X]][0],xmm0[1],[[X]][1]
; SSSE3-NEXT:    retq
;
; SSE41-LABEL: @shuffle_v4i32_0z1z
; SSE41:       # BB#0:
; SSE41-NEXT:    pmovzxdq %xmm0, %xmm0
; SSE41-NEXT:    retq
;
; AVX-LABEL: @shuffle_v4i32_0z1z
; AVX:       # BB#0:
; AVX-NEXT:    vpmovzxdq %xmm0, %xmm0
; AVX-NEXT:    retq
  %shuffle = shufflevector <4 x i32> %a, <4 x i32> zeroinitializer, <4 x i32> <i32 0, i32 5, i32 1, i32 7>
  ret <4 x i32> %shuffle
}

define <4 x i32> @insert_reg_and_zero_v4i32(i32 %a) {
; ALL-LABEL: @insert_reg_and_zero_v4i32
; ALL:       # BB#0:
; ALL-NEXT:    movd %edi, %xmm0
; ALL-NEXT:    retq
  %v = insertelement <4 x i32> undef, i32 %a, i32 0
  %shuffle = shufflevector <4 x i32> %v, <4 x i32> zeroinitializer, <4 x i32> <i32 0, i32 5, i32 6, i32 7>
  ret <4 x i32> %shuffle
}

define <4 x i32> @insert_mem_and_zero_v4i32(i32* %ptr) {
; ALL-LABEL: @insert_mem_and_zero_v4i32
; ALL:       # BB#0:
; ALL-NEXT:    movd (%rdi), %xmm0
; ALL-NEXT:    retq
  %a = load i32* %ptr
  %v = insertelement <4 x i32> undef, i32 %a, i32 0
  %shuffle = shufflevector <4 x i32> %v, <4 x i32> zeroinitializer, <4 x i32> <i32 0, i32 5, i32 6, i32 7>
  ret <4 x i32> %shuffle
}

define <4 x float> @insert_reg_and_zero_v4f32(float %a) {
; SSE-LABEL: @insert_reg_and_zero_v4f32
; SSE:       # BB#0:
; SSE-NEXT:    xorps %[[X:xmm[0-9]+]], %[[X]]
; SSE-NEXT:    movss %xmm0, %[[X]]
; SSE-NEXT:    movaps %[[X]], %xmm0
; SSE-NEXT:    retq
;
; AVX-LABEL: @insert_reg_and_zero_v4f32
; AVX:       # BB#0:
; AVX-NEXT:    vxorps %[[X:xmm[0-9]+]], %[[X]], %[[X]]
; AVX-NEXT:    vmovss %xmm0, %[[X]], %xmm0
; AVX-NEXT:    retq
  %v = insertelement <4 x float> undef, float %a, i32 0
  %shuffle = shufflevector <4 x float> %v, <4 x float> zeroinitializer, <4 x i32> <i32 0, i32 5, i32 6, i32 7>
  ret <4 x float> %shuffle
}

define <4 x float> @insert_mem_and_zero_v4f32(float* %ptr) {
; ALL-LABEL: @insert_mem_and_zero_v4f32
; ALL:       # BB#0:
; ALL-NEXT:    movss (%rdi), %xmm0
; ALL-NEXT:    retq
  %a = load float* %ptr
  %v = insertelement <4 x float> undef, float %a, i32 0
  %shuffle = shufflevector <4 x float> %v, <4 x float> zeroinitializer, <4 x i32> <i32 0, i32 5, i32 6, i32 7>
  ret <4 x float> %shuffle
}

define <4 x float> @shuffle_mem_v4f32_3210(<4 x float>* %ptr) {
; SSE-LABEL: @shuffle_mem_v4f32_3210
; SSE:       # BB#0:
; SSE-NEXT:    movaps (%rdi), %xmm0
; SSE-NEXT:    shufps {{.*}} # xmm0 = xmm0[3,2,1,0]
; SSE-NEXT:    retq
;
; AVX-LABEL: @shuffle_mem_v4f32_3210
; AVX:       # BB#0:
; AVX-NEXT:    vpermilps {{.*}} # xmm0 = mem[3,2,1,0]
; AVX-NEXT:    retq
  %a = load <4 x float>* %ptr
  %shuffle = shufflevector <4 x float> %a, <4 x float> undef, <4 x i32> <i32 3, i32 2, i32 1, i32 0>
  ret <4 x float> %shuffle
}<|MERGE_RESOLUTION|>--- conflicted
+++ resolved
@@ -3,554 +3,775 @@
 ; RUN: llc < %s -mtriple=x86_64-unknown-unknown -mcpu=x86-64 -mattr=+ssse3 -x86-experimental-vector-shuffle-lowering | FileCheck %s --check-prefix=ALL --check-prefix=SSE --check-prefix=SSSE3
 ; RUN: llc < %s -mtriple=x86_64-unknown-unknown -mcpu=x86-64 -mattr=+sse4.1 -x86-experimental-vector-shuffle-lowering | FileCheck %s --check-prefix=ALL --check-prefix=SSE --check-prefix=SSE41
 ; RUN: llc < %s -mtriple=x86_64-unknown-unknown -mcpu=x86-64 -mattr=+avx -x86-experimental-vector-shuffle-lowering | FileCheck %s --check-prefix=ALL --check-prefix=AVX --check-prefix=AVX1
+; RUN: llc < %s -mtriple=x86_64-unknown-unknown -mcpu=x86-64 -mattr=+avx2 -x86-experimental-vector-shuffle-lowering | FileCheck %s --check-prefix=ALL --check-prefix=AVX --check-prefix=AVX2
 
 target datalayout = "e-m:e-i64:64-f80:128-n8:16:32:64-S128"
 target triple = "x86_64-unknown-unknown"
 
 define <4 x i32> @shuffle_v4i32_0001(<4 x i32> %a, <4 x i32> %b) {
-; ALL-LABEL: @shuffle_v4i32_0001
-; ALL:         pshufd {{.*}} # xmm0 = xmm0[0,0,0,1]
-; ALL-NEXT:    retq
+; SSE-LABEL: shuffle_v4i32_0001:
+; SSE:       # BB#0:
+; SSE-NEXT:    pshufd {{.*#+}} xmm0 = xmm0[0,0,0,1]
+; SSE-NEXT:    retq
+;
+; AVX-LABEL: shuffle_v4i32_0001:
+; AVX:       # BB#0:
+; AVX-NEXT:    vpshufd {{.*#+}} xmm0 = xmm0[0,0,0,1]
+; AVX-NEXT:    retq
   %shuffle = shufflevector <4 x i32> %a, <4 x i32> %b, <4 x i32> <i32 0, i32 0, i32 0, i32 1>
   ret <4 x i32> %shuffle
 }
 define <4 x i32> @shuffle_v4i32_0020(<4 x i32> %a, <4 x i32> %b) {
-; ALL-LABEL: @shuffle_v4i32_0020
-; ALL:         pshufd {{.*}} # xmm0 = xmm0[0,0,2,0]
-; ALL-NEXT:    retq
+; SSE-LABEL: shuffle_v4i32_0020:
+; SSE:       # BB#0:
+; SSE-NEXT:    pshufd {{.*#+}} xmm0 = xmm0[0,0,2,0]
+; SSE-NEXT:    retq
+;
+; AVX-LABEL: shuffle_v4i32_0020:
+; AVX:       # BB#0:
+; AVX-NEXT:    vpshufd {{.*#+}} xmm0 = xmm0[0,0,2,0]
+; AVX-NEXT:    retq
   %shuffle = shufflevector <4 x i32> %a, <4 x i32> %b, <4 x i32> <i32 0, i32 0, i32 2, i32 0>
   ret <4 x i32> %shuffle
 }
 define <4 x i32> @shuffle_v4i32_0112(<4 x i32> %a, <4 x i32> %b) {
-; ALL-LABEL: @shuffle_v4i32_0112
-; ALL:         pshufd {{.*}} # xmm0 = xmm0[0,1,1,2]
-; ALL-NEXT:    retq
+; SSE-LABEL: shuffle_v4i32_0112:
+; SSE:       # BB#0:
+; SSE-NEXT:    pshufd {{.*#+}} xmm0 = xmm0[0,1,1,2]
+; SSE-NEXT:    retq
+;
+; AVX-LABEL: shuffle_v4i32_0112:
+; AVX:       # BB#0:
+; AVX-NEXT:    vpshufd {{.*#+}} xmm0 = xmm0[0,1,1,2]
+; AVX-NEXT:    retq
   %shuffle = shufflevector <4 x i32> %a, <4 x i32> %b, <4 x i32> <i32 0, i32 1, i32 1, i32 2>
   ret <4 x i32> %shuffle
 }
 define <4 x i32> @shuffle_v4i32_0300(<4 x i32> %a, <4 x i32> %b) {
-; ALL-LABEL: @shuffle_v4i32_0300
-; ALL:         pshufd {{.*}} # xmm0 = xmm0[0,3,0,0]
-; ALL-NEXT:    retq
+; SSE-LABEL: shuffle_v4i32_0300:
+; SSE:       # BB#0:
+; SSE-NEXT:    pshufd {{.*#+}} xmm0 = xmm0[0,3,0,0]
+; SSE-NEXT:    retq
+;
+; AVX-LABEL: shuffle_v4i32_0300:
+; AVX:       # BB#0:
+; AVX-NEXT:    vpshufd {{.*#+}} xmm0 = xmm0[0,3,0,0]
+; AVX-NEXT:    retq
   %shuffle = shufflevector <4 x i32> %a, <4 x i32> %b, <4 x i32> <i32 0, i32 3, i32 0, i32 0>
   ret <4 x i32> %shuffle
 }
 define <4 x i32> @shuffle_v4i32_1000(<4 x i32> %a, <4 x i32> %b) {
-; ALL-LABEL: @shuffle_v4i32_1000
-; ALL:         pshufd {{.*}} # xmm0 = xmm0[1,0,0,0]
-; ALL-NEXT:    retq
+; SSE-LABEL: shuffle_v4i32_1000:
+; SSE:       # BB#0:
+; SSE-NEXT:    pshufd {{.*#+}} xmm0 = xmm0[1,0,0,0]
+; SSE-NEXT:    retq
+;
+; AVX-LABEL: shuffle_v4i32_1000:
+; AVX:       # BB#0:
+; AVX-NEXT:    vpshufd {{.*#+}} xmm0 = xmm0[1,0,0,0]
+; AVX-NEXT:    retq
   %shuffle = shufflevector <4 x i32> %a, <4 x i32> %b, <4 x i32> <i32 1, i32 0, i32 0, i32 0>
   ret <4 x i32> %shuffle
 }
 define <4 x i32> @shuffle_v4i32_2200(<4 x i32> %a, <4 x i32> %b) {
-; ALL-LABEL: @shuffle_v4i32_2200
-; ALL:         pshufd {{.*}} # xmm0 = xmm0[2,2,0,0]
-; ALL-NEXT:    retq
+; SSE-LABEL: shuffle_v4i32_2200:
+; SSE:       # BB#0:
+; SSE-NEXT:    pshufd {{.*#+}} xmm0 = xmm0[2,2,0,0]
+; SSE-NEXT:    retq
+;
+; AVX-LABEL: shuffle_v4i32_2200:
+; AVX:       # BB#0:
+; AVX-NEXT:    vpshufd {{.*#+}} xmm0 = xmm0[2,2,0,0]
+; AVX-NEXT:    retq
   %shuffle = shufflevector <4 x i32> %a, <4 x i32> %b, <4 x i32> <i32 2, i32 2, i32 0, i32 0>
   ret <4 x i32> %shuffle
 }
 define <4 x i32> @shuffle_v4i32_3330(<4 x i32> %a, <4 x i32> %b) {
-; ALL-LABEL: @shuffle_v4i32_3330
-; ALL:         pshufd {{.*}} # xmm0 = xmm0[3,3,3,0]
-; ALL-NEXT:    retq
+; SSE-LABEL: shuffle_v4i32_3330:
+; SSE:       # BB#0:
+; SSE-NEXT:    pshufd {{.*#+}} xmm0 = xmm0[3,3,3,0]
+; SSE-NEXT:    retq
+;
+; AVX-LABEL: shuffle_v4i32_3330:
+; AVX:       # BB#0:
+; AVX-NEXT:    vpshufd {{.*#+}} xmm0 = xmm0[3,3,3,0]
+; AVX-NEXT:    retq
   %shuffle = shufflevector <4 x i32> %a, <4 x i32> %b, <4 x i32> <i32 3, i32 3, i32 3, i32 0>
   ret <4 x i32> %shuffle
 }
 define <4 x i32> @shuffle_v4i32_3210(<4 x i32> %a, <4 x i32> %b) {
-; ALL-LABEL: @shuffle_v4i32_3210
-; ALL:         pshufd {{.*}} # xmm0 = xmm0[3,2,1,0]
-; ALL-NEXT:    retq
+; SSE-LABEL: shuffle_v4i32_3210:
+; SSE:       # BB#0:
+; SSE-NEXT:    pshufd {{.*#+}} xmm0 = xmm0[3,2,1,0]
+; SSE-NEXT:    retq
+;
+; AVX-LABEL: shuffle_v4i32_3210:
+; AVX:       # BB#0:
+; AVX-NEXT:    vpshufd {{.*#+}} xmm0 = xmm0[3,2,1,0]
+; AVX-NEXT:    retq
   %shuffle = shufflevector <4 x i32> %a, <4 x i32> %b, <4 x i32> <i32 3, i32 2, i32 1, i32 0>
   ret <4 x i32> %shuffle
 }
 
 define <4 x i32> @shuffle_v4i32_2121(<4 x i32> %a, <4 x i32> %b) {
-; ALL-LABEL: @shuffle_v4i32_2121
-; ALL:         pshufd {{.*}} # xmm0 = xmm0[2,1,2,1]
-; ALL-NEXT:    retq
+; SSE-LABEL: shuffle_v4i32_2121:
+; SSE:       # BB#0:
+; SSE-NEXT:    pshufd {{.*#+}} xmm0 = xmm0[2,1,2,1]
+; SSE-NEXT:    retq
+;
+; AVX-LABEL: shuffle_v4i32_2121:
+; AVX:       # BB#0:
+; AVX-NEXT:    vpshufd {{.*#+}} xmm0 = xmm0[2,1,2,1]
+; AVX-NEXT:    retq
   %shuffle = shufflevector <4 x i32> %a, <4 x i32> %b, <4 x i32> <i32 2, i32 1, i32 2, i32 1>
   ret <4 x i32> %shuffle
 }
 
 define <4 x float> @shuffle_v4f32_0001(<4 x float> %a, <4 x float> %b) {
-; SSE-LABEL: @shuffle_v4f32_0001
-; SSE:       # BB#0:
-; SSE-NEXT:    shufps {{.*}} # xmm0 = xmm0[0,0,0,1]
-; SSE-NEXT:    retq
-;
-; AVX-LABEL: @shuffle_v4f32_0001
-; AVX:       # BB#0:
-; AVX-NEXT:    vpermilps {{.*}} # xmm0 = xmm0[0,0,0,1]
+; SSE-LABEL: shuffle_v4f32_0001:
+; SSE:       # BB#0:
+; SSE-NEXT:    shufps {{.*#+}} xmm0 = xmm0[0,0,0,1]
+; SSE-NEXT:    retq
+;
+; AVX-LABEL: shuffle_v4f32_0001:
+; AVX:       # BB#0:
+; AVX-NEXT:    vpermilps {{.*#+}} xmm0 = xmm0[0,0,0,1]
 ; AVX-NEXT:    retq
   %shuffle = shufflevector <4 x float> %a, <4 x float> %b, <4 x i32> <i32 0, i32 0, i32 0, i32 1>
   ret <4 x float> %shuffle
 }
 define <4 x float> @shuffle_v4f32_0020(<4 x float> %a, <4 x float> %b) {
-; SSE-LABEL: @shuffle_v4f32_0020
-; SSE:       # BB#0:
-; SSE-NEXT:    shufps {{.*}} # xmm0 = xmm0[0,0,2,0]
-; SSE-NEXT:    retq
-;
-; AVX-LABEL: @shuffle_v4f32_0020
-; AVX:       # BB#0:
-; AVX-NEXT:    vpermilps {{.*}} # xmm0 = xmm0[0,0,2,0]
+; SSE-LABEL: shuffle_v4f32_0020:
+; SSE:       # BB#0:
+; SSE-NEXT:    shufps {{.*#+}} xmm0 = xmm0[0,0,2,0]
+; SSE-NEXT:    retq
+;
+; AVX-LABEL: shuffle_v4f32_0020:
+; AVX:       # BB#0:
+; AVX-NEXT:    vpermilps {{.*#+}} xmm0 = xmm0[0,0,2,0]
 ; AVX-NEXT:    retq
   %shuffle = shufflevector <4 x float> %a, <4 x float> %b, <4 x i32> <i32 0, i32 0, i32 2, i32 0>
   ret <4 x float> %shuffle
 }
 define <4 x float> @shuffle_v4f32_0300(<4 x float> %a, <4 x float> %b) {
-; SSE-LABEL: @shuffle_v4f32_0300
-; SSE:       # BB#0:
-; SSE-NEXT:    shufps {{.*}} # xmm0 = xmm0[0,3,0,0]
-; SSE-NEXT:    retq
-;
-; AVX-LABEL: @shuffle_v4f32_0300
-; AVX:       # BB#0:
-; AVX-NEXT:    vpermilps {{.*}} # xmm0 = xmm0[0,3,0,0]
+; SSE-LABEL: shuffle_v4f32_0300:
+; SSE:       # BB#0:
+; SSE-NEXT:    shufps {{.*#+}} xmm0 = xmm0[0,3,0,0]
+; SSE-NEXT:    retq
+;
+; AVX-LABEL: shuffle_v4f32_0300:
+; AVX:       # BB#0:
+; AVX-NEXT:    vpermilps {{.*#+}} xmm0 = xmm0[0,3,0,0]
 ; AVX-NEXT:    retq
   %shuffle = shufflevector <4 x float> %a, <4 x float> %b, <4 x i32> <i32 0, i32 3, i32 0, i32 0>
   ret <4 x float> %shuffle
 }
 define <4 x float> @shuffle_v4f32_1000(<4 x float> %a, <4 x float> %b) {
-; SSE-LABEL: @shuffle_v4f32_1000
-; SSE:       # BB#0:
-; SSE-NEXT:    shufps {{.*}} # xmm0 = xmm0[1,0,0,0]
-; SSE-NEXT:    retq
-;
-; AVX-LABEL: @shuffle_v4f32_1000
-; AVX:       # BB#0:
-; AVX-NEXT:    vpermilps {{.*}} # xmm0 = xmm0[1,0,0,0]
+; SSE-LABEL: shuffle_v4f32_1000:
+; SSE:       # BB#0:
+; SSE-NEXT:    shufps {{.*#+}} xmm0 = xmm0[1,0,0,0]
+; SSE-NEXT:    retq
+;
+; AVX-LABEL: shuffle_v4f32_1000:
+; AVX:       # BB#0:
+; AVX-NEXT:    vpermilps {{.*#+}} xmm0 = xmm0[1,0,0,0]
 ; AVX-NEXT:    retq
   %shuffle = shufflevector <4 x float> %a, <4 x float> %b, <4 x i32> <i32 1, i32 0, i32 0, i32 0>
   ret <4 x float> %shuffle
 }
 define <4 x float> @shuffle_v4f32_2200(<4 x float> %a, <4 x float> %b) {
-; SSE-LABEL: @shuffle_v4f32_2200
-; SSE:       # BB#0:
-; SSE-NEXT:    shufps {{.*}} # xmm0 = xmm0[2,2,0,0]
-; SSE-NEXT:    retq
-;
-; AVX-LABEL: @shuffle_v4f32_2200
-; AVX:       # BB#0:
-; AVX-NEXT:    vpermilps {{.*}} # xmm0 = xmm0[2,2,0,0]
+; SSE-LABEL: shuffle_v4f32_2200:
+; SSE:       # BB#0:
+; SSE-NEXT:    shufps {{.*#+}} xmm0 = xmm0[2,2,0,0]
+; SSE-NEXT:    retq
+;
+; AVX-LABEL: shuffle_v4f32_2200:
+; AVX:       # BB#0:
+; AVX-NEXT:    vpermilps {{.*#+}} xmm0 = xmm0[2,2,0,0]
 ; AVX-NEXT:    retq
   %shuffle = shufflevector <4 x float> %a, <4 x float> %b, <4 x i32> <i32 2, i32 2, i32 0, i32 0>
   ret <4 x float> %shuffle
 }
 define <4 x float> @shuffle_v4f32_3330(<4 x float> %a, <4 x float> %b) {
-; SSE-LABEL: @shuffle_v4f32_3330
-; SSE:       # BB#0:
-; SSE-NEXT:    shufps {{.*}} # xmm0 = xmm0[3,3,3,0]
-; SSE-NEXT:    retq
-;
-; AVX-LABEL: @shuffle_v4f32_3330
-; AVX:       # BB#0:
-; AVX-NEXT:    vpermilps {{.*}} # xmm0 = xmm0[3,3,3,0]
+; SSE-LABEL: shuffle_v4f32_3330:
+; SSE:       # BB#0:
+; SSE-NEXT:    shufps {{.*#+}} xmm0 = xmm0[3,3,3,0]
+; SSE-NEXT:    retq
+;
+; AVX-LABEL: shuffle_v4f32_3330:
+; AVX:       # BB#0:
+; AVX-NEXT:    vpermilps {{.*#+}} xmm0 = xmm0[3,3,3,0]
 ; AVX-NEXT:    retq
   %shuffle = shufflevector <4 x float> %a, <4 x float> %b, <4 x i32> <i32 3, i32 3, i32 3, i32 0>
   ret <4 x float> %shuffle
 }
 define <4 x float> @shuffle_v4f32_3210(<4 x float> %a, <4 x float> %b) {
-; SSE-LABEL: @shuffle_v4f32_3210
-; SSE:       # BB#0:
-; SSE-NEXT:    shufps {{.*}} # xmm0 = xmm0[3,2,1,0]
-; SSE-NEXT:    retq
-;
-; AVX-LABEL: @shuffle_v4f32_3210
-; AVX:       # BB#0:
-; AVX-NEXT:    vpermilps {{.*}} # xmm0 = xmm0[3,2,1,0]
+; SSE-LABEL: shuffle_v4f32_3210:
+; SSE:       # BB#0:
+; SSE-NEXT:    shufps {{.*#+}} xmm0 = xmm0[3,2,1,0]
+; SSE-NEXT:    retq
+;
+; AVX-LABEL: shuffle_v4f32_3210:
+; AVX:       # BB#0:
+; AVX-NEXT:    vpermilps {{.*#+}} xmm0 = xmm0[3,2,1,0]
 ; AVX-NEXT:    retq
   %shuffle = shufflevector <4 x float> %a, <4 x float> %b, <4 x i32> <i32 3, i32 2, i32 1, i32 0>
   ret <4 x float> %shuffle
 }
 define <4 x float> @shuffle_v4f32_0011(<4 x float> %a, <4 x float> %b) {
-; ALL-LABEL: @shuffle_v4f32_0011
-; ALL:         unpcklps {{.*}} # xmm0 = xmm0[0,0,1,1]
-; ALL-NEXT:    retq
+; SSE-LABEL: shuffle_v4f32_0011:
+; SSE:       # BB#0:
+; SSE-NEXT:    unpcklps {{.*#+}} xmm0 = xmm0[0,0,1,1]
+; SSE-NEXT:    retq
+;
+; AVX-LABEL: shuffle_v4f32_0011:
+; AVX:       # BB#0:
+; AVX-NEXT:    vunpcklps {{.*#+}} xmm0 = xmm0[0,0,1,1]
+; AVX-NEXT:    retq
   %shuffle = shufflevector <4 x float> %a, <4 x float> %b, <4 x i32> <i32 0, i32 0, i32 1, i32 1>
   ret <4 x float> %shuffle
 }
 define <4 x float> @shuffle_v4f32_2233(<4 x float> %a, <4 x float> %b) {
-; ALL-LABEL: @shuffle_v4f32_2233
-; ALL:         unpckhps {{.*}} # xmm0 = xmm0[2,2,3,3]
-; ALL-NEXT:    retq
+; SSE-LABEL: shuffle_v4f32_2233:
+; SSE:       # BB#0:
+; SSE-NEXT:    unpckhps {{.*#+}} xmm0 = xmm0[2,2,3,3]
+; SSE-NEXT:    retq
+;
+; AVX-LABEL: shuffle_v4f32_2233:
+; AVX:       # BB#0:
+; AVX-NEXT:    vunpckhps {{.*#+}} xmm0 = xmm0[2,2,3,3]
+; AVX-NEXT:    retq
   %shuffle = shufflevector <4 x float> %a, <4 x float> %b, <4 x i32> <i32 2, i32 2, i32 3, i32 3>
   ret <4 x float> %shuffle
 }
 define <4 x float> @shuffle_v4f32_0022(<4 x float> %a, <4 x float> %b) {
-; SSE2-LABEL: @shuffle_v4f32_0022
-; SSE2:         shufps {{.*}} # xmm0 = xmm0[0,0,2,2]
-; SSE2-NEXT:    retq
-;
-; SSE3-LABEL: @shuffle_v4f32_0022
-; SSE3:         movsldup {{.*}} # xmm0 = xmm0[0,0,2,2]
-; SSE3-NEXT:    retq
-;
-; SSSE3-LABEL: @shuffle_v4f32_0022
-; SSSE3:         movsldup {{.*}} # xmm0 = xmm0[0,0,2,2]
-; SSSE3-NEXT:    retq
-;
-; SSE41-LABEL: @shuffle_v4f32_0022
-; SSE41:         movsldup {{.*}} # xmm0 = xmm0[0,0,2,2]
-; SSE41-NEXT:    retq
-;
-; AVX-LABEL: @shuffle_v4f32_0022
-; AVX:         vmovsldup {{.*}} # xmm0 = xmm0[0,0,2,2]
+; SSE2-LABEL: shuffle_v4f32_0022:
+; SSE2:       # BB#0:
+; SSE2-NEXT:    shufps {{.*#+}} xmm0 = xmm0[0,0,2,2]
+; SSE2-NEXT:    retq
+;
+; SSE3-LABEL: shuffle_v4f32_0022:
+; SSE3:       # BB#0:
+; SSE3-NEXT:    movsldup {{.*#+}} xmm0 = xmm0[0,0,2,2]
+; SSE3-NEXT:    retq
+;
+; SSSE3-LABEL: shuffle_v4f32_0022:
+; SSSE3:       # BB#0:
+; SSSE3-NEXT:    movsldup {{.*#+}} xmm0 = xmm0[0,0,2,2]
+; SSSE3-NEXT:    retq
+;
+; SSE41-LABEL: shuffle_v4f32_0022:
+; SSE41:       # BB#0:
+; SSE41-NEXT:    movsldup {{.*#+}} xmm0 = xmm0[0,0,2,2]
+; SSE41-NEXT:    retq
+;
+; AVX-LABEL: shuffle_v4f32_0022:
+; AVX:       # BB#0:
+; AVX-NEXT:    vmovsldup {{.*#+}} xmm0 = xmm0[0,0,2,2]
 ; AVX-NEXT:    retq
   %shuffle = shufflevector <4 x float> %a, <4 x float> %b, <4 x i32> <i32 0, i32 0, i32 2, i32 2>
   ret <4 x float> %shuffle
 }
 define <4 x float> @shuffle_v4f32_1133(<4 x float> %a, <4 x float> %b) {
-; SSE2-LABEL: @shuffle_v4f32_1133
-; SSE2:         shufps {{.*}} # xmm0 = xmm0[1,1,3,3]
-; SSE2-NEXT:    retq
-;
-; SSE3-LABEL: @shuffle_v4f32_1133
-; SSE3:         movshdup {{.*}} # xmm0 = xmm0[1,1,3,3]
-; SSE3-NEXT:    retq
-;
-; SSSE3-LABEL: @shuffle_v4f32_1133
-; SSSE3:         movshdup {{.*}} # xmm0 = xmm0[1,1,3,3]
-; SSSE3-NEXT:    retq
-;
-; SSE41-LABEL: @shuffle_v4f32_1133
-; SSE41:         movshdup {{.*}} # xmm0 = xmm0[1,1,3,3]
-; SSE41-NEXT:    retq
-;
-; AVX-LABEL: @shuffle_v4f32_1133
-; AVX:         vmovshdup {{.*}} # xmm0 = xmm0[1,1,3,3]
+; SSE2-LABEL: shuffle_v4f32_1133:
+; SSE2:       # BB#0:
+; SSE2-NEXT:    shufps {{.*#+}} xmm0 = xmm0[1,1,3,3]
+; SSE2-NEXT:    retq
+;
+; SSE3-LABEL: shuffle_v4f32_1133:
+; SSE3:       # BB#0:
+; SSE3-NEXT:    movshdup {{.*#+}} xmm0 = xmm0[1,1,3,3]
+; SSE3-NEXT:    retq
+;
+; SSSE3-LABEL: shuffle_v4f32_1133:
+; SSSE3:       # BB#0:
+; SSSE3-NEXT:    movshdup {{.*#+}} xmm0 = xmm0[1,1,3,3]
+; SSSE3-NEXT:    retq
+;
+; SSE41-LABEL: shuffle_v4f32_1133:
+; SSE41:       # BB#0:
+; SSE41-NEXT:    movshdup {{.*#+}} xmm0 = xmm0[1,1,3,3]
+; SSE41-NEXT:    retq
+;
+; AVX-LABEL: shuffle_v4f32_1133:
+; AVX:       # BB#0:
+; AVX-NEXT:    vmovshdup {{.*#+}} xmm0 = xmm0[1,1,3,3]
 ; AVX-NEXT:    retq
   %shuffle = shufflevector <4 x float> %a, <4 x float> %b, <4 x i32> <i32 1, i32 1, i32 3, i32 3>
   ret <4 x float> %shuffle
 }
 
 define <4 x i32> @shuffle_v4i32_0124(<4 x i32> %a, <4 x i32> %b) {
-; SSE2-LABEL: @shuffle_v4i32_0124
-; SSE2:         shufps {{.*}} # xmm1 = xmm1[0,0],xmm0[2,0]
-; SSE2-NEXT:    shufps {{.*}} # xmm0 = xmm0[0,1],xmm1[2,0]
-; SSE2-NEXT:    retq
-;
-; SSE3-LABEL: @shuffle_v4i32_0124
-; SSE3:         shufps {{.*}} # xmm1 = xmm1[0,0],xmm0[2,0]
-; SSE3-NEXT:    shufps {{.*}} # xmm0 = xmm0[0,1],xmm1[2,0]
-; SSE3-NEXT:    retq
-;
-; SSSE3-LABEL: @shuffle_v4i32_0124
-; SSSE3:         shufps {{.*}} # xmm1 = xmm1[0,0],xmm0[2,0]
-; SSSE3-NEXT:    shufps {{.*}} # xmm0 = xmm0[0,1],xmm1[2,0]
-; SSSE3-NEXT:    retq
-;
-; SSE41-LABEL: @shuffle_v4i32_0124
-; SSE41:         insertps {{.*}} # xmm0 = xmm0[0,1,2],xmm1[0]
-; SSE41-NEXT:    retq
-;
-; AVX-LABEL: @shuffle_v4i32_0124
-; AVX:         vinsertps {{.*}} # xmm0 = xmm0[0,1,2],xmm1[0]
+; SSE2-LABEL: shuffle_v4i32_0124:
+; SSE2:       # BB#0:
+; SSE2-NEXT:    shufps {{.*#+}} xmm1 = xmm1[0,0],xmm0[2,0]
+; SSE2-NEXT:    shufps {{.*#+}} xmm0 = xmm0[0,1],xmm1[2,0]
+; SSE2-NEXT:    retq
+;
+; SSE3-LABEL: shuffle_v4i32_0124:
+; SSE3:       # BB#0:
+; SSE3-NEXT:    shufps {{.*#+}} xmm1 = xmm1[0,0],xmm0[2,0]
+; SSE3-NEXT:    shufps {{.*#+}} xmm0 = xmm0[0,1],xmm1[2,0]
+; SSE3-NEXT:    retq
+;
+; SSSE3-LABEL: shuffle_v4i32_0124:
+; SSSE3:       # BB#0:
+; SSSE3-NEXT:    shufps {{.*#+}} xmm1 = xmm1[0,0],xmm0[2,0]
+; SSSE3-NEXT:    shufps {{.*#+}} xmm0 = xmm0[0,1],xmm1[2,0]
+; SSSE3-NEXT:    retq
+;
+; SSE41-LABEL: shuffle_v4i32_0124:
+; SSE41:       # BB#0:
+; SSE41-NEXT:    insertps {{.*#+}} xmm0 = xmm0[0,1,2],xmm1[0]
+; SSE41-NEXT:    retq
+;
+; AVX-LABEL: shuffle_v4i32_0124:
+; AVX:       # BB#0:
+; AVX-NEXT:    vinsertps {{.*#+}} xmm0 = xmm0[0,1,2],xmm1[0]
 ; AVX-NEXT:    retq
   %shuffle = shufflevector <4 x i32> %a, <4 x i32> %b, <4 x i32> <i32 0, i32 1, i32 2, i32 4>
   ret <4 x i32> %shuffle
 }
 define <4 x i32> @shuffle_v4i32_0142(<4 x i32> %a, <4 x i32> %b) {
-; ALL-LABEL: @shuffle_v4i32_0142
-; ALL:         shufps {{.*}} # xmm1 = xmm1[0,0],xmm0[2,0]
-; ALL-NEXT:    shufps {{.*}} # xmm0 = xmm0[0,1],xmm1[0,2]
-; ALL-NEXT:    retq
+; SSE-LABEL: shuffle_v4i32_0142:
+; SSE:       # BB#0:
+; SSE-NEXT:    shufps {{.*#+}} xmm1 = xmm1[0,0],xmm0[2,0]
+; SSE-NEXT:    shufps {{.*#+}} xmm0 = xmm0[0,1],xmm1[0,2]
+; SSE-NEXT:    retq
+;
+; AVX-LABEL: shuffle_v4i32_0142:
+; AVX:       # BB#0:
+; AVX-NEXT:    vshufps {{.*#+}} xmm1 = xmm1[0,0],xmm0[2,0]
+; AVX-NEXT:    vshufps {{.*#+}} xmm0 = xmm0[0,1],xmm1[0,2]
+; AVX-NEXT:    retq
   %shuffle = shufflevector <4 x i32> %a, <4 x i32> %b, <4 x i32> <i32 0, i32 1, i32 4, i32 2>
   ret <4 x i32> %shuffle
 }
 define <4 x i32> @shuffle_v4i32_0412(<4 x i32> %a, <4 x i32> %b) {
-; SSE-LABEL: @shuffle_v4i32_0412
-; SSE:         shufps {{.*}} # xmm1 = xmm1[0,0],xmm0[0,0]
-; SSE-NEXT:    shufps {{.*}} # xmm1 = xmm1[2,0],xmm0[1,2]
+; SSE-LABEL: shuffle_v4i32_0412:
+; SSE:       # BB#0:
+; SSE-NEXT:    shufps {{.*#+}} xmm1 = xmm1[0,0],xmm0[0,0]
+; SSE-NEXT:    shufps {{.*#+}} xmm1 = xmm1[2,0],xmm0[1,2]
 ; SSE-NEXT:    movaps %xmm1, %xmm0
 ; SSE-NEXT:    retq
 ;
-; AVX-LABEL: @shuffle_v4i32_0412
-; AVX:         vshufps {{.*}} # xmm1 = xmm1[0,0],xmm0[0,0]
-; AVX-NEXT:    vshufps {{.*}} # xmm0 = xmm1[2,0],xmm0[1,2]
+; AVX-LABEL: shuffle_v4i32_0412:
+; AVX:       # BB#0:
+; AVX-NEXT:    vshufps {{.*#+}} xmm1 = xmm1[0,0],xmm0[0,0]
+; AVX-NEXT:    vshufps {{.*#+}} xmm0 = xmm1[2,0],xmm0[1,2]
 ; AVX-NEXT:    retq
   %shuffle = shufflevector <4 x i32> %a, <4 x i32> %b, <4 x i32> <i32 0, i32 4, i32 1, i32 2>
   ret <4 x i32> %shuffle
 }
 define <4 x i32> @shuffle_v4i32_4012(<4 x i32> %a, <4 x i32> %b) {
-; SSE-LABEL: @shuffle_v4i32_4012
-; SSE:         shufps {{.*}} # xmm1 = xmm1[0,0],xmm0[0,0]
-; SSE-NEXT:    shufps {{.*}} # xmm1 = xmm1[0,2],xmm0[1,2]
+; SSE-LABEL: shuffle_v4i32_4012:
+; SSE:       # BB#0:
+; SSE-NEXT:    shufps {{.*#+}} xmm1 = xmm1[0,0],xmm0[0,0]
+; SSE-NEXT:    shufps {{.*#+}} xmm1 = xmm1[0,2],xmm0[1,2]
 ; SSE-NEXT:    movaps %xmm1, %xmm0
 ; SSE-NEXT:    retq
 ;
-; AVX-LABEL: @shuffle_v4i32_4012
-; AVX:         vshufps {{.*}} # xmm1 = xmm1[0,0],xmm0[0,0]
-; AVX-NEXT:    vshufps {{.*}} # xmm0 = xmm1[0,2],xmm0[1,2]
+; AVX-LABEL: shuffle_v4i32_4012:
+; AVX:       # BB#0:
+; AVX-NEXT:    vshufps {{.*#+}} xmm1 = xmm1[0,0],xmm0[0,0]
+; AVX-NEXT:    vshufps {{.*#+}} xmm0 = xmm1[0,2],xmm0[1,2]
 ; AVX-NEXT:    retq
   %shuffle = shufflevector <4 x i32> %a, <4 x i32> %b, <4 x i32> <i32 4, i32 0, i32 1, i32 2>
   ret <4 x i32> %shuffle
 }
 define <4 x i32> @shuffle_v4i32_0145(<4 x i32> %a, <4 x i32> %b) {
-; ALL-LABEL: @shuffle_v4i32_0145
-; ALL:         punpcklqdq {{.*}} # xmm0 = xmm0[0],xmm1[0]
-; ALL-NEXT:    retq
+; SSE-LABEL: shuffle_v4i32_0145:
+; SSE:       # BB#0:
+; SSE-NEXT:    punpcklqdq {{.*#+}} xmm0 = xmm0[0],xmm1[0]
+; SSE-NEXT:    retq
+;
+; AVX-LABEL: shuffle_v4i32_0145:
+; AVX:       # BB#0:
+; AVX-NEXT:    vpunpcklqdq {{.*#+}} xmm0 = xmm0[0],xmm1[0]
+; AVX-NEXT:    retq
   %shuffle = shufflevector <4 x i32> %a, <4 x i32> %b, <4 x i32> <i32 0, i32 1, i32 4, i32 5>
   ret <4 x i32> %shuffle
 }
 define <4 x i32> @shuffle_v4i32_0451(<4 x i32> %a, <4 x i32> %b) {
-; ALL-LABEL: @shuffle_v4i32_0451
-; ALL:         shufps {{.*}} # xmm0 = xmm0[0,1],xmm1[0,1]
-; ALL-NEXT:    shufps {{.*}} # xmm0 = xmm0[0,2,3,1]
-; ALL-NEXT:    retq
+; SSE-LABEL: shuffle_v4i32_0451:
+; SSE:       # BB#0:
+; SSE-NEXT:    shufps {{.*#+}} xmm0 = xmm0[0,1],xmm1[0,1]
+; SSE-NEXT:    shufps {{.*#+}} xmm0 = xmm0[0,2,3,1]
+; SSE-NEXT:    retq
+;
+; AVX-LABEL: shuffle_v4i32_0451:
+; AVX:       # BB#0:
+; AVX-NEXT:    vshufps {{.*#+}} xmm0 = xmm0[0,1],xmm1[0,1]
+; AVX-NEXT:    vshufps {{.*#+}} xmm0 = xmm0[0,2,3,1]
+; AVX-NEXT:    retq
   %shuffle = shufflevector <4 x i32> %a, <4 x i32> %b, <4 x i32> <i32 0, i32 4, i32 5, i32 1>
   ret <4 x i32> %shuffle
 }
 define <4 x i32> @shuffle_v4i32_4501(<4 x i32> %a, <4 x i32> %b) {
-; SSE-LABEL: @shuffle_v4i32_4501
-; SSE:         punpcklqdq {{.*}} # xmm1 = xmm1[0],xmm0[0]
+; SSE-LABEL: shuffle_v4i32_4501:
+; SSE:       # BB#0:
+; SSE-NEXT:    punpcklqdq {{.*#+}} xmm1 = xmm1[0],xmm0[0]
 ; SSE-NEXT:    movdqa %xmm1, %xmm0
 ; SSE-NEXT:    retq
 ;
-; AVX-LABEL: @shuffle_v4i32_4501
-; AVX:         punpcklqdq {{.*}} # xmm0 = xmm1[0],xmm0[0]
+; AVX-LABEL: shuffle_v4i32_4501:
+; AVX:       # BB#0:
+; AVX-NEXT:    vpunpcklqdq {{.*#+}} xmm0 = xmm1[0],xmm0[0]
 ; AVX-NEXT:    retq
   %shuffle = shufflevector <4 x i32> %a, <4 x i32> %b, <4 x i32> <i32 4, i32 5, i32 0, i32 1>
   ret <4 x i32> %shuffle
 }
 define <4 x i32> @shuffle_v4i32_4015(<4 x i32> %a, <4 x i32> %b) {
-; ALL-LABEL: @shuffle_v4i32_4015
-; ALL:         shufps {{.*}} # xmm0 = xmm0[0,1],xmm1[0,1]
-; ALL-NEXT:    shufps {{.*}} # xmm0 = xmm0[2,0,1,3]
-; ALL-NEXT:    retq
+; SSE-LABEL: shuffle_v4i32_4015:
+; SSE:       # BB#0:
+; SSE-NEXT:    shufps {{.*#+}} xmm0 = xmm0[0,1],xmm1[0,1]
+; SSE-NEXT:    shufps {{.*#+}} xmm0 = xmm0[2,0,1,3]
+; SSE-NEXT:    retq
+;
+; AVX-LABEL: shuffle_v4i32_4015:
+; AVX:       # BB#0:
+; AVX-NEXT:    vshufps {{.*#+}} xmm0 = xmm0[0,1],xmm1[0,1]
+; AVX-NEXT:    vshufps {{.*#+}} xmm0 = xmm0[2,0,1,3]
+; AVX-NEXT:    retq
   %shuffle = shufflevector <4 x i32> %a, <4 x i32> %b, <4 x i32> <i32 4, i32 0, i32 1, i32 5>
   ret <4 x i32> %shuffle
 }
 
 define <4 x float> @shuffle_v4f32_4zzz(<4 x float> %a) {
-; SSE2-LABEL: @shuffle_v4f32_4zzz
-; SSE2:         xorps %[[X:xmm[0-9]+]], %[[X]]
-; SSE2-NEXT:    shufps {{.*}} # xmm0 = xmm0[0,0],[[X]][1,0]
-; SSE2-NEXT:    shufps {{.*}} # xmm0 = xmm0[0,2],[[X]][2,3]
-; SSE2-NEXT:    retq
-;
-; SSE3-LABEL: @shuffle_v4f32_4zzz
-; SSE3:         xorps %[[X:xmm[0-9]+]], %[[X]]
-; SSE3-NEXT:    shufps {{.*}} # xmm0 = xmm0[0,0],[[X]][1,0]
-; SSE3-NEXT:    shufps {{.*}} # xmm0 = xmm0[0,2],[[X]][2,3]
-; SSE3-NEXT:    retq
-;
-; SSSE3-LABEL: @shuffle_v4f32_4zzz
-; SSSE3:         xorps %[[X:xmm[0-9]+]], %[[X]]
-; SSSE3-NEXT:    shufps {{.*}} # xmm0 = xmm0[0,0],[[X]][1,0]
-; SSSE3-NEXT:    shufps {{.*}} # xmm0 = xmm0[0,2],[[X]][2,3]
-; SSSE3-NEXT:    retq
-;
-; SSE41-LABEL: @shuffle_v4f32_4zzz
-; SSE41:         xorps %[[X:xmm[0-9]+]], %[[X]]
-; SSE41-NEXT:    blendps {{.*}} # [[X]] = xmm0[0],[[X]][1,2,3]
-; SSE41-NEXT:    movaps %[[X]], %xmm0
-; SSE41-NEXT:    retq
-;
-; AVX-LABEL: @shuffle_v4f32_4zzz
-; AVX:         vxorps %[[X:xmm[0-9]+]], %[[X]]
-; AVX-NEXT:    vblendps {{.*}} # xmm0 = xmm0[0],[[X]][1,2,3]
+; SSE2-LABEL: shuffle_v4f32_4zzz:
+; SSE2:       # BB#0:
+; SSE2-NEXT:    xorps %xmm1, %xmm1
+; SSE2-NEXT:    movss %xmm0, %xmm1
+; SSE2-NEXT:    movaps %xmm1, %xmm0
+; SSE2-NEXT:    retq
+;
+; SSE3-LABEL: shuffle_v4f32_4zzz:
+; SSE3:       # BB#0:
+; SSE3-NEXT:    xorps %xmm1, %xmm1
+; SSE3-NEXT:    movss %xmm0, %xmm1
+; SSE3-NEXT:    movaps %xmm1, %xmm0
+; SSE3-NEXT:    retq
+;
+; SSSE3-LABEL: shuffle_v4f32_4zzz:
+; SSSE3:       # BB#0:
+; SSSE3-NEXT:    xorps %xmm1, %xmm1
+; SSSE3-NEXT:    movss %xmm0, %xmm1
+; SSSE3-NEXT:    movaps %xmm1, %xmm0
+; SSSE3-NEXT:    retq
+;
+; SSE41-LABEL: shuffle_v4f32_4zzz:
+; SSE41:       # BB#0:
+; SSE41-NEXT:    xorps %xmm1, %xmm1
+; SSE41-NEXT:    blendps {{.*#+}} xmm0 = xmm0[0],xmm1[1,2,3]
+; SSE41-NEXT:    retq
+;
+; AVX-LABEL: shuffle_v4f32_4zzz:
+; AVX:       # BB#0:
+; AVX-NEXT:    vxorps %xmm1, %xmm1, %xmm1
+; AVX-NEXT:    vblendps {{.*#+}} xmm0 = xmm0[0],xmm1[1,2,3]
 ; AVX-NEXT:    retq
   %shuffle = shufflevector <4 x float> zeroinitializer, <4 x float> %a, <4 x i32> <i32 4, i32 1, i32 2, i32 3>
   ret <4 x float> %shuffle
 }
 
 define <4 x float> @shuffle_v4f32_z4zz(<4 x float> %a) {
-; SSE2-LABEL: @shuffle_v4f32_z4zz
-; SSE2:         xorps %[[X:xmm[0-9]+]], %[[X]]
-; SSE2-NEXT:    shufps {{.*}} # xmm0 = xmm0[0,0],[[X]][2,0]
-; SSE2-NEXT:    shufps {{.*}} # xmm0 = xmm0[2,0],[[X]][3,0]
-; SSE2-NEXT:    retq
-;
-; SSE3-LABEL: @shuffle_v4f32_z4zz
-; SSE3:         xorps %[[X:xmm[0-9]+]], %[[X]]
-; SSE3-NEXT:    shufps {{.*}} # xmm0 = xmm0[0,0],[[X]][2,0]
-; SSE3-NEXT:    shufps {{.*}} # xmm0 = xmm0[2,0],[[X]][3,0]
-; SSE3-NEXT:    retq
-;
-; SSSE3-LABEL: @shuffle_v4f32_z4zz
-; SSSE3:         xorps %[[X:xmm[0-9]+]], %[[X]]
-; SSSE3-NEXT:    shufps {{.*}} # xmm0 = xmm0[0,0],[[X]][2,0]
-; SSSE3-NEXT:    shufps {{.*}} # xmm0 = xmm0[2,0],[[X]][3,0]
-; SSSE3-NEXT:    retq
-;
-; SSE41-LABEL: @shuffle_v4f32_z4zz
-; SSE41:         insertps {{.*}} # xmm0 = zero,xmm0[0],zero,zero
-; SSE41-NEXT:    retq
-;
-; AVX-LABEL: @shuffle_v4f32_z4zz
-; AVX:         vinsertps {{.*}} # xmm0 = zero,xmm0[0],zero,zero
+; SSE2-LABEL: shuffle_v4f32_z4zz:
+; SSE2:       # BB#0:
+; SSE2-NEXT:    xorps %xmm1, %xmm1
+; SSE2-NEXT:    shufps {{.*#+}} xmm0 = xmm0[0,0],xmm1[2,0]
+; SSE2-NEXT:    shufps {{.*#+}} xmm0 = xmm0[2,0],xmm1[3,0]
+; SSE2-NEXT:    retq
+;
+; SSE3-LABEL: shuffle_v4f32_z4zz:
+; SSE3:       # BB#0:
+; SSE3-NEXT:    xorps %xmm1, %xmm1
+; SSE3-NEXT:    shufps {{.*#+}} xmm0 = xmm0[0,0],xmm1[2,0]
+; SSE3-NEXT:    shufps {{.*#+}} xmm0 = xmm0[2,0],xmm1[3,0]
+; SSE3-NEXT:    retq
+;
+; SSSE3-LABEL: shuffle_v4f32_z4zz:
+; SSSE3:       # BB#0:
+; SSSE3-NEXT:    xorps %xmm1, %xmm1
+; SSSE3-NEXT:    shufps {{.*#+}} xmm0 = xmm0[0,0],xmm1[2,0]
+; SSSE3-NEXT:    shufps {{.*#+}} xmm0 = xmm0[2,0],xmm1[3,0]
+; SSSE3-NEXT:    retq
+;
+; SSE41-LABEL: shuffle_v4f32_z4zz:
+; SSE41:       # BB#0:
+; SSE41-NEXT:    insertps {{.*#+}} xmm0 = zero,xmm0[0],zero,zero
+; SSE41-NEXT:    retq
+;
+; AVX-LABEL: shuffle_v4f32_z4zz:
+; AVX:       # BB#0:
+; AVX-NEXT:    vinsertps {{.*#+}} xmm0 = zero,xmm0[0],zero,zero
 ; AVX-NEXT:    retq
   %shuffle = shufflevector <4 x float> zeroinitializer, <4 x float> %a, <4 x i32> <i32 2, i32 4, i32 3, i32 0>
   ret <4 x float> %shuffle
 }
 
 define <4 x float> @shuffle_v4f32_zz4z(<4 x float> %a) {
-; SSE2-LABEL: @shuffle_v4f32_zz4z
-; SSE2:         xorps %[[X:xmm[0-9]+]], %[[X]]
-; SSE2-NEXT:    shufps {{.*}} # xmm0 = xmm0[0,0],[[X]][0,0]
-; SSE2-NEXT:    shufps {{.*}} # [[X]] = [[X]][0,0],xmm0[0,2]
-; SSE2-NEXT:    movaps %[[X]], %xmm0
-; SSE2-NEXT:    retq
-;
-; SSE3-LABEL: @shuffle_v4f32_zz4z
-; SSE3:         xorps %[[X:xmm[0-9]+]], %[[X]]
-; SSE3-NEXT:    shufps {{.*}} # xmm0 = xmm0[0,0],[[X]][0,0]
-; SSE3-NEXT:    shufps {{.*}} # [[X]] = [[X]][0,0],xmm0[0,2]
-; SSE3-NEXT:    movaps %[[X]], %xmm0
-; SSE3-NEXT:    retq
-;
-; SSSE3-LABEL: @shuffle_v4f32_zz4z
-; SSSE3:         xorps %[[X:xmm[0-9]+]], %[[X]]
-; SSSE3-NEXT:    shufps {{.*}} # xmm0 = xmm0[0,0],[[X]][0,0]
-; SSSE3-NEXT:    shufps {{.*}} # [[X]] = [[X]][0,0],xmm0[0,2]
-; SSSE3-NEXT:    movaps %[[X]], %xmm0
-; SSSE3-NEXT:    retq
-;
-; SSE41-LABEL: @shuffle_v4f32_zz4z
-; SSE41:         insertps {{.*}} # xmm0 = zero,zero,xmm0[0],zero
-; SSE41-NEXT:    retq
-;
-; AVX-LABEL: @shuffle_v4f32_zz4z
-; AVX:         vinsertps {{.*}} # xmm0 = zero,zero,xmm0[0],zero
+; SSE2-LABEL: shuffle_v4f32_zz4z:
+; SSE2:       # BB#0:
+; SSE2-NEXT:    xorps %xmm1, %xmm1
+; SSE2-NEXT:    shufps {{.*#+}} xmm0 = xmm0[0,0],xmm1[0,0]
+; SSE2-NEXT:    shufps {{.*#+}} xmm1 = xmm1[0,0],xmm0[0,2]
+; SSE2-NEXT:    movaps %xmm1, %xmm0
+; SSE2-NEXT:    retq
+;
+; SSE3-LABEL: shuffle_v4f32_zz4z:
+; SSE3:       # BB#0:
+; SSE3-NEXT:    xorps %xmm1, %xmm1
+; SSE3-NEXT:    shufps {{.*#+}} xmm0 = xmm0[0,0],xmm1[0,0]
+; SSE3-NEXT:    shufps {{.*#+}} xmm1 = xmm1[0,0],xmm0[0,2]
+; SSE3-NEXT:    movaps %xmm1, %xmm0
+; SSE3-NEXT:    retq
+;
+; SSSE3-LABEL: shuffle_v4f32_zz4z:
+; SSSE3:       # BB#0:
+; SSSE3-NEXT:    xorps %xmm1, %xmm1
+; SSSE3-NEXT:    shufps {{.*#+}} xmm0 = xmm0[0,0],xmm1[0,0]
+; SSSE3-NEXT:    shufps {{.*#+}} xmm1 = xmm1[0,0],xmm0[0,2]
+; SSSE3-NEXT:    movaps %xmm1, %xmm0
+; SSSE3-NEXT:    retq
+;
+; SSE41-LABEL: shuffle_v4f32_zz4z:
+; SSE41:       # BB#0:
+; SSE41-NEXT:    insertps {{.*#+}} xmm0 = zero,zero,xmm0[0],zero
+; SSE41-NEXT:    retq
+;
+; AVX-LABEL: shuffle_v4f32_zz4z:
+; AVX:       # BB#0:
+; AVX-NEXT:    vinsertps {{.*#+}} xmm0 = zero,zero,xmm0[0],zero
 ; AVX-NEXT:    retq
   %shuffle = shufflevector <4 x float> zeroinitializer, <4 x float> %a, <4 x i32> <i32 0, i32 0, i32 4, i32 0>
   ret <4 x float> %shuffle
 }
 
 define <4 x float> @shuffle_v4f32_zuu4(<4 x float> %a) {
-; SSE2-LABEL: @shuffle_v4f32_zuu4
-; SSE2:         xorps %[[X:xmm[0-9]+]], %[[X]]
-; SSE2-NEXT:    shufps {{.*}} # [[X]] = [[X]][0,1],xmm0[2,0]
-; SSE2-NEXT:    movaps %[[X]], %xmm0
-; SSE2-NEXT:    retq
-;
-; SSE3-LABEL: @shuffle_v4f32_zuu4
-; SSE3:         xorps %[[X:xmm[0-9]+]], %[[X]]
-; SSE3-NEXT:    shufps {{.*}} # [[X]] = [[X]][0,1],xmm0[2,0]
-; SSE3-NEXT:    movaps %[[X]], %xmm0
-; SSE3-NEXT:    retq
-;
-; SSSE3-LABEL: @shuffle_v4f32_zuu4
-; SSSE3:         xorps %[[X:xmm[0-9]+]], %[[X]]
-; SSSE3-NEXT:    shufps {{.*}} # [[X]] = [[X]][0,1],xmm0[2,0]
-; SSSE3-NEXT:    movaps %[[X]], %xmm0
-; SSSE3-NEXT:    retq
-;
-; SSE41-LABEL: @shuffle_v4f32_zuu4
-; SSE41:         insertps {{.*}} # xmm0 = zero,zero,zero,xmm0[0]
-; SSE41-NEXT:    retq
-;
-; AVX-LABEL: @shuffle_v4f32_zuu4
-; AVX:         vinsertps {{.*}} # xmm0 = zero,zero,zero,xmm0[0]
+; SSE2-LABEL: shuffle_v4f32_zuu4:
+; SSE2:       # BB#0:
+; SSE2-NEXT:    xorps %xmm1, %xmm1
+; SSE2-NEXT:    shufps {{.*#+}} xmm1 = xmm1[0,1],xmm0[2,0]
+; SSE2-NEXT:    movaps %xmm1, %xmm0
+; SSE2-NEXT:    retq
+;
+; SSE3-LABEL: shuffle_v4f32_zuu4:
+; SSE3:       # BB#0:
+; SSE3-NEXT:    xorps %xmm1, %xmm1
+; SSE3-NEXT:    shufps {{.*#+}} xmm1 = xmm1[0,1],xmm0[2,0]
+; SSE3-NEXT:    movaps %xmm1, %xmm0
+; SSE3-NEXT:    retq
+;
+; SSSE3-LABEL: shuffle_v4f32_zuu4:
+; SSSE3:       # BB#0:
+; SSSE3-NEXT:    xorps %xmm1, %xmm1
+; SSSE3-NEXT:    shufps {{.*#+}} xmm1 = xmm1[0,1],xmm0[2,0]
+; SSSE3-NEXT:    movaps %xmm1, %xmm0
+; SSSE3-NEXT:    retq
+;
+; SSE41-LABEL: shuffle_v4f32_zuu4:
+; SSE41:       # BB#0:
+; SSE41-NEXT:    insertps {{.*#+}} xmm0 = zero,zero,zero,xmm0[0]
+; SSE41-NEXT:    retq
+;
+; AVX-LABEL: shuffle_v4f32_zuu4:
+; AVX:       # BB#0:
+; AVX-NEXT:    vinsertps {{.*#+}} xmm0 = zero,zero,zero,xmm0[0]
 ; AVX-NEXT:    retq
   %shuffle = shufflevector <4 x float> zeroinitializer, <4 x float> %a, <4 x i32> <i32 0, i32 undef, i32 undef, i32 4>
   ret <4 x float> %shuffle
 }
 
 define <4 x float> @shuffle_v4f32_zzz7(<4 x float> %a) {
-; SSE2-LABEL: @shuffle_v4f32_zzz7
-; SSE2:         xorps %[[X:xmm[0-9]+]], %[[X]]
-; SSE2-NEXT:    shufps {{.*}} # xmm0 = xmm0[3,0],[[X]][2,0]
-; SSE2-NEXT:    shufps {{.*}} # [[X]] = [[X]][0,1],xmm0[2,0]
-; SSE2-NEXT:    movaps %[[X]], %xmm0
-; SSE2-NEXT:    retq
-;
-; SSE3-LABEL: @shuffle_v4f32_zzz7
-; SSE3:         xorps %[[X:xmm[0-9]+]], %[[X]]
-; SSE3-NEXT:    shufps {{.*}} # xmm0 = xmm0[3,0],[[X]][2,0]
-; SSE3-NEXT:    shufps {{.*}} # [[X]] = [[X]][0,1],xmm0[2,0]
-; SSE3-NEXT:    movaps %[[X]], %xmm0
-; SSE3-NEXT:    retq
-;
-; SSSE3-LABEL: @shuffle_v4f32_zzz7
-; SSSE3:         xorps %[[X:xmm[0-9]+]], %[[X]]
-; SSSE3-NEXT:    shufps {{.*}} # xmm0 = xmm0[3,0],[[X]][2,0]
-; SSSE3-NEXT:    shufps {{.*}} # [[X]] = [[X]][0,1],xmm0[2,0]
-; SSSE3-NEXT:    movaps %[[X]], %xmm0
-; SSSE3-NEXT:    retq
-;
-; SSE41-LABEL: @shuffle_v4f32_zzz7
-; SSE41:         xorps %[[X:xmm[0-9]+]], %[[X]]
-; SSE41-NEXT:    blendps {{.*}} # [[X]] = [[X]][0,1,2],xmm0[3]
-; SSE41-NEXT:    movaps %[[X]], %xmm0
-; SSE41-NEXT:    retq
-;
-; AVX-LABEL: @shuffle_v4f32_zzz7
-; AVX:         vxorps %[[X:xmm[0-9]+]], %[[X]]
-; AVX-NEXT:    vblendps {{.*}} # xmm0 = [[X]][0,1,2],xmm0[3]
+; SSE2-LABEL: shuffle_v4f32_zzz7:
+; SSE2:       # BB#0:
+; SSE2-NEXT:    xorps %xmm1, %xmm1
+; SSE2-NEXT:    shufps {{.*#+}} xmm0 = xmm0[3,0],xmm1[2,0]
+; SSE2-NEXT:    shufps {{.*#+}} xmm1 = xmm1[0,1],xmm0[2,0]
+; SSE2-NEXT:    movaps %xmm1, %xmm0
+; SSE2-NEXT:    retq
+;
+; SSE3-LABEL: shuffle_v4f32_zzz7:
+; SSE3:       # BB#0:
+; SSE3-NEXT:    xorps %xmm1, %xmm1
+; SSE3-NEXT:    shufps {{.*#+}} xmm0 = xmm0[3,0],xmm1[2,0]
+; SSE3-NEXT:    shufps {{.*#+}} xmm1 = xmm1[0,1],xmm0[2,0]
+; SSE3-NEXT:    movaps %xmm1, %xmm0
+; SSE3-NEXT:    retq
+;
+; SSSE3-LABEL: shuffle_v4f32_zzz7:
+; SSSE3:       # BB#0:
+; SSSE3-NEXT:    xorps %xmm1, %xmm1
+; SSSE3-NEXT:    shufps {{.*#+}} xmm0 = xmm0[3,0],xmm1[2,0]
+; SSSE3-NEXT:    shufps {{.*#+}} xmm1 = xmm1[0,1],xmm0[2,0]
+; SSSE3-NEXT:    movaps %xmm1, %xmm0
+; SSSE3-NEXT:    retq
+;
+; SSE41-LABEL: shuffle_v4f32_zzz7:
+; SSE41:       # BB#0:
+; SSE41-NEXT:    xorps %xmm1, %xmm1
+; SSE41-NEXT:    blendps {{.*#+}} xmm0 = xmm1[0,1,2],xmm0[3]
+; SSE41-NEXT:    retq
+;
+; AVX-LABEL: shuffle_v4f32_zzz7:
+; AVX:       # BB#0:
+; AVX-NEXT:    vxorps %xmm1, %xmm1, %xmm1
+; AVX-NEXT:    vblendps {{.*#+}} xmm0 = xmm1[0,1,2],xmm0[3]
 ; AVX-NEXT:    retq
   %shuffle = shufflevector <4 x float> zeroinitializer, <4 x float> %a, <4 x i32> <i32 0, i32 1, i32 2, i32 7>
   ret <4 x float> %shuffle
 }
 
 define <4 x float> @shuffle_v4f32_z6zz(<4 x float> %a) {
-; SSE2-LABEL: @shuffle_v4f32_z6zz
-; SSE2:         xorps %[[X:xmm[0-9]+]], %[[X]]
-; SSE2-NEXT:    shufps {{.*}} # xmm0 = xmm0[2,0],[[X]][0,0]
-; SSE2-NEXT:    shufps {{.*}} # xmm0 = xmm0[2,0],[[X]][2,3]
-; SSE2-NEXT:    retq
-;
-; SSE3-LABEL: @shuffle_v4f32_z6zz
-; SSE3:         xorps %[[X:xmm[0-9]+]], %[[X]]
-; SSE3-NEXT:    shufps {{.*}} # xmm0 = xmm0[2,0],[[X]][0,0]
-; SSE3-NEXT:    shufps {{.*}} # xmm0 = xmm0[2,0],[[X]][2,3]
-; SSE3-NEXT:    retq
-;
-; SSSE3-LABEL: @shuffle_v4f32_z6zz
-; SSSE3:         xorps %[[X:xmm[0-9]+]], %[[X]]
-; SSSE3-NEXT:    shufps {{.*}} # xmm0 = xmm0[2,0],[[X]][0,0]
-; SSSE3-NEXT:    shufps {{.*}} # xmm0 = xmm0[2,0],[[X]][2,3]
-; SSSE3-NEXT:    retq
-;
-; SSE41-LABEL: @shuffle_v4f32_z6zz
-; SSE41:         insertps {{.*}} # xmm0 = zero,xmm0[2],zero,zero
-; SSE41-NEXT:    retq
-;
-; AVX-LABEL: @shuffle_v4f32_z6zz
-; AVX:         vinsertps {{.*}} # xmm0 = zero,xmm0[2],zero,zero
+; SSE2-LABEL: shuffle_v4f32_z6zz:
+; SSE2:       # BB#0:
+; SSE2-NEXT:    xorps %xmm1, %xmm1
+; SSE2-NEXT:    shufps {{.*#+}} xmm0 = xmm0[2,0],xmm1[0,0]
+; SSE2-NEXT:    shufps {{.*#+}} xmm0 = xmm0[2,0],xmm1[2,3]
+; SSE2-NEXT:    retq
+;
+; SSE3-LABEL: shuffle_v4f32_z6zz:
+; SSE3:       # BB#0:
+; SSE3-NEXT:    xorps %xmm1, %xmm1
+; SSE3-NEXT:    shufps {{.*#+}} xmm0 = xmm0[2,0],xmm1[0,0]
+; SSE3-NEXT:    shufps {{.*#+}} xmm0 = xmm0[2,0],xmm1[2,3]
+; SSE3-NEXT:    retq
+;
+; SSSE3-LABEL: shuffle_v4f32_z6zz:
+; SSSE3:       # BB#0:
+; SSSE3-NEXT:    xorps %xmm1, %xmm1
+; SSSE3-NEXT:    shufps {{.*#+}} xmm0 = xmm0[2,0],xmm1[0,0]
+; SSSE3-NEXT:    shufps {{.*#+}} xmm0 = xmm0[2,0],xmm1[2,3]
+; SSSE3-NEXT:    retq
+;
+; SSE41-LABEL: shuffle_v4f32_z6zz:
+; SSE41:       # BB#0:
+; SSE41-NEXT:    insertps {{.*#+}} xmm0 = zero,xmm0[2],zero,zero
+; SSE41-NEXT:    retq
+;
+; AVX-LABEL: shuffle_v4f32_z6zz:
+; AVX:       # BB#0:
+; AVX-NEXT:    vinsertps {{.*#+}} xmm0 = zero,xmm0[2],zero,zero
 ; AVX-NEXT:    retq
   %shuffle = shufflevector <4 x float> zeroinitializer, <4 x float> %a, <4 x i32> <i32 0, i32 6, i32 2, i32 3>
   ret <4 x float> %shuffle
 }
 
-define <4 x i32> @shuffle_v4i32_4zzz(i32 %i) {
-; ALL-LABEL: @shuffle_v4i32_4zzz
-; ALL:         movd {{.*}}, %xmm0
-; ALL-NEXT:    retq
-  %a = insertelement <4 x i32> undef, i32 %i, i32 0
+define <4 x i32> @shuffle_v4i32_4zzz(<4 x i32> %a) {
+; SSE2-LABEL: shuffle_v4i32_4zzz:
+; SSE2:       # BB#0:
+; SSE2-NEXT:    xorps %xmm1, %xmm1
+; SSE2-NEXT:    movss %xmm0, %xmm1
+; SSE2-NEXT:    movaps %xmm1, %xmm0
+; SSE2-NEXT:    retq
+;
+; SSE3-LABEL: shuffle_v4i32_4zzz:
+; SSE3:       # BB#0:
+; SSE3-NEXT:    xorps %xmm1, %xmm1
+; SSE3-NEXT:    movss %xmm0, %xmm1
+; SSE3-NEXT:    movaps %xmm1, %xmm0
+; SSE3-NEXT:    retq
+;
+; SSSE3-LABEL: shuffle_v4i32_4zzz:
+; SSSE3:       # BB#0:
+; SSSE3-NEXT:    xorps %xmm1, %xmm1
+; SSSE3-NEXT:    movss %xmm0, %xmm1
+; SSSE3-NEXT:    movaps %xmm1, %xmm0
+; SSSE3-NEXT:    retq
+;
+; SSE41-LABEL: shuffle_v4i32_4zzz:
+; SSE41:       # BB#0:
+; SSE41-NEXT:    pxor %xmm1, %xmm1
+; SSE41-NEXT:    pblendw {{.*#+}} xmm0 = xmm0[0,1],xmm1[2,3,4,5,6,7]
+; SSE41-NEXT:    retq
+;
+; AVX-LABEL: shuffle_v4i32_4zzz:
+; AVX:       # BB#0:
+; AVX-NEXT:    vpxor %xmm1, %xmm1, %xmm1
+; AVX-NEXT:    vpblendw {{.*#+}} xmm0 = xmm0[0,1],xmm1[2,3,4,5,6,7]
+; AVX-NEXT:    retq
   %shuffle = shufflevector <4 x i32> zeroinitializer, <4 x i32> %a, <4 x i32> <i32 4, i32 1, i32 2, i32 3>
   ret <4 x i32> %shuffle
 }
 
-define <4 x i32> @shuffle_v4i32_z4zz(i32 %i) {
-; ALL-LABEL: @shuffle_v4i32_z4zz
-; ALL:         movd {{.*}}, %xmm0
-; ALL-NEXT:    pshufd {{.*}} # xmm0 = xmm0[1,0,1,1]
-; ALL-NEXT:    retq
-  %a = insertelement <4 x i32> undef, i32 %i, i32 0
+define <4 x i32> @shuffle_v4i32_z4zz(<4 x i32> %a) {
+; SSE2-LABEL: shuffle_v4i32_z4zz:
+; SSE2:       # BB#0:
+; SSE2-NEXT:    xorps %xmm1, %xmm1
+; SSE2-NEXT:    movss %xmm0, %xmm1
+; SSE2-NEXT:    pshufd {{.*#+}} xmm0 = xmm1[1,0,1,1]
+; SSE2-NEXT:    retq
+;
+; SSE3-LABEL: shuffle_v4i32_z4zz:
+; SSE3:       # BB#0:
+; SSE3-NEXT:    xorps %xmm1, %xmm1
+; SSE3-NEXT:    movss %xmm0, %xmm1
+; SSE3-NEXT:    pshufd {{.*#+}} xmm0 = xmm1[1,0,1,1]
+; SSE3-NEXT:    retq
+;
+; SSSE3-LABEL: shuffle_v4i32_z4zz:
+; SSSE3:       # BB#0:
+; SSSE3-NEXT:    xorps %xmm1, %xmm1
+; SSSE3-NEXT:    movss %xmm0, %xmm1
+; SSSE3-NEXT:    pshufd {{.*#+}} xmm0 = xmm1[1,0,1,1]
+; SSSE3-NEXT:    retq
+;
+; SSE41-LABEL: shuffle_v4i32_z4zz:
+; SSE41:       # BB#0:
+; SSE41-NEXT:    pxor %xmm1, %xmm1
+; SSE41-NEXT:    pblendw {{.*#+}} xmm1 = xmm0[0,1],xmm1[2,3,4,5,6,7]
+; SSE41-NEXT:    pshufd {{.*#+}} xmm0 = xmm1[1,0,1,1]
+; SSE41-NEXT:    retq
+;
+; AVX-LABEL: shuffle_v4i32_z4zz:
+; AVX:       # BB#0:
+; AVX-NEXT:    vpxor %xmm1, %xmm1, %xmm1
+; AVX-NEXT:    vpblendw {{.*#+}} xmm0 = xmm0[0,1],xmm1[2,3,4,5,6,7]
+; AVX-NEXT:    vpshufd {{.*#+}} xmm0 = xmm0[1,0,1,1]
+; AVX-NEXT:    retq
   %shuffle = shufflevector <4 x i32> zeroinitializer, <4 x i32> %a, <4 x i32> <i32 2, i32 4, i32 3, i32 0>
   ret <4 x i32> %shuffle
 }
 
-define <4 x i32> @shuffle_v4i32_zz4z(i32 %i) {
-; ALL-LABEL: @shuffle_v4i32_zz4z
-; ALL:         movd {{.*}}, %xmm0
-; ALL-NEXT:    pshufd {{.*}} # xmm0 = xmm0[1,1,0,1]
-; ALL-NEXT:    retq
-  %a = insertelement <4 x i32> undef, i32 %i, i32 0
+define <4 x i32> @shuffle_v4i32_zz4z(<4 x i32> %a) {
+; SSE2-LABEL: shuffle_v4i32_zz4z:
+; SSE2:       # BB#0:
+; SSE2-NEXT:    xorps %xmm1, %xmm1
+; SSE2-NEXT:    movss %xmm0, %xmm1
+; SSE2-NEXT:    pshufd {{.*#+}} xmm0 = xmm1[1,1,0,1]
+; SSE2-NEXT:    retq
+;
+; SSE3-LABEL: shuffle_v4i32_zz4z:
+; SSE3:       # BB#0:
+; SSE3-NEXT:    xorps %xmm1, %xmm1
+; SSE3-NEXT:    movss %xmm0, %xmm1
+; SSE3-NEXT:    pshufd {{.*#+}} xmm0 = xmm1[1,1,0,1]
+; SSE3-NEXT:    retq
+;
+; SSSE3-LABEL: shuffle_v4i32_zz4z:
+; SSSE3:       # BB#0:
+; SSSE3-NEXT:    xorps %xmm1, %xmm1
+; SSSE3-NEXT:    movss %xmm0, %xmm1
+; SSSE3-NEXT:    pshufd {{.*#+}} xmm0 = xmm1[1,1,0,1]
+; SSSE3-NEXT:    retq
+;
+; SSE41-LABEL: shuffle_v4i32_zz4z:
+; SSE41:       # BB#0:
+; SSE41-NEXT:    pxor %xmm1, %xmm1
+; SSE41-NEXT:    pblendw {{.*#+}} xmm1 = xmm0[0,1],xmm1[2,3,4,5,6,7]
+; SSE41-NEXT:    pshufd {{.*#+}} xmm0 = xmm1[1,1,0,1]
+; SSE41-NEXT:    retq
+;
+; AVX-LABEL: shuffle_v4i32_zz4z:
+; AVX:       # BB#0:
+; AVX-NEXT:    vpxor %xmm1, %xmm1, %xmm1
+; AVX-NEXT:    vpblendw {{.*#+}} xmm0 = xmm0[0,1],xmm1[2,3,4,5,6,7]
+; AVX-NEXT:    vpshufd {{.*#+}} xmm0 = xmm0[1,1,0,1]
+; AVX-NEXT:    retq
   %shuffle = shufflevector <4 x i32> zeroinitializer, <4 x i32> %a, <4 x i32> <i32 0, i32 0, i32 4, i32 0>
   ret <4 x i32> %shuffle
 }
 
-<<<<<<< HEAD
-define <4 x i32> @shuffle_v4i32_zuu4(i32 %i) {
-; ALL-LABEL: @shuffle_v4i32_zuu4
-; ALL:         movd {{.*}}, %xmm0
-; ALL-NEXT:    pshufd {{.*}} # xmm0 = xmm0[1,1,1,0]
-; ALL-NEXT:    retq
-  %a = insertelement <4 x i32> undef, i32 %i, i32 0
-=======
 define <4 x i32> @shuffle_v4i32_zuu4(<4 x i32> %a) {
 ; SSE-LABEL: shuffle_v4i32_zuu4:
 ; SSE:       # BB#0:
@@ -561,249 +782,293 @@
 ; AVX:       # BB#0:
 ; AVX-NEXT:    vpslldq {{.*#+}} xmm0 = zero,zero,zero,zero,zero,zero,zero,zero,zero,zero,zero,zero,xmm0[0,1,2,3]
 ; AVX-NEXT:    retq
->>>>>>> 41cb3da2
   %shuffle = shufflevector <4 x i32> zeroinitializer, <4 x i32> %a, <4 x i32> <i32 0, i32 undef, i32 undef, i32 4>
   ret <4 x i32> %shuffle
 }
 
-define <4 x i32> @shuffle_v4i32_z6zz(i32 %i) {
-; ALL-LABEL: @shuffle_v4i32_z6zz
-; ALL:         movd {{.*}}, %xmm0
-; ALL-NEXT:    pshufd {{.*}} # xmm0 = xmm0[1,0,1,1]
-; ALL-NEXT:    retq
-  %a = insertelement <4 x i32> undef, i32 %i, i32 2
+define <4 x i32> @shuffle_v4i32_z6zz(<4 x i32> %a) {
+; SSE2-LABEL: shuffle_v4i32_z6zz:
+; SSE2:       # BB#0:
+; SSE2-NEXT:    xorps %xmm1, %xmm1
+; SSE2-NEXT:    shufps {{.*#+}} xmm0 = xmm0[2,0],xmm1[0,0]
+; SSE2-NEXT:    shufps {{.*#+}} xmm0 = xmm0[2,0],xmm1[2,3]
+; SSE2-NEXT:    retq
+;
+; SSE3-LABEL: shuffle_v4i32_z6zz:
+; SSE3:       # BB#0:
+; SSE3-NEXT:    xorps %xmm1, %xmm1
+; SSE3-NEXT:    shufps {{.*#+}} xmm0 = xmm0[2,0],xmm1[0,0]
+; SSE3-NEXT:    shufps {{.*#+}} xmm0 = xmm0[2,0],xmm1[2,3]
+; SSE3-NEXT:    retq
+;
+; SSSE3-LABEL: shuffle_v4i32_z6zz:
+; SSSE3:       # BB#0:
+; SSSE3-NEXT:    xorps %xmm1, %xmm1
+; SSSE3-NEXT:    shufps {{.*#+}} xmm0 = xmm0[2,0],xmm1[0,0]
+; SSSE3-NEXT:    shufps {{.*#+}} xmm0 = xmm0[2,0],xmm1[2,3]
+; SSSE3-NEXT:    retq
+;
+; SSE41-LABEL: shuffle_v4i32_z6zz:
+; SSE41:       # BB#0:
+; SSE41-NEXT:    insertps {{.*#+}} xmm0 = zero,xmm0[2],zero,zero
+; SSE41-NEXT:    retq
+;
+; AVX-LABEL: shuffle_v4i32_z6zz:
+; AVX:       # BB#0:
+; AVX-NEXT:    vinsertps {{.*#+}} xmm0 = zero,xmm0[2],zero,zero
+; AVX-NEXT:    retq
   %shuffle = shufflevector <4 x i32> zeroinitializer, <4 x i32> %a, <4 x i32> <i32 0, i32 6, i32 2, i32 3>
   ret <4 x i32> %shuffle
 }
 
 define <4 x i32> @shuffle_v4i32_7012(<4 x i32> %a, <4 x i32> %b) {
-; SSE2-LABEL: @shuffle_v4i32_7012
-; SSE2:       # BB#0:
-; SSE2-NEXT:    shufps {{.*}} # xmm1 = xmm1[3,0],xmm0[0,0]
-; SSE2-NEXT:    shufps {{.*}} # xmm1 = xmm1[0,2],xmm0[1,2]
+; SSE2-LABEL: shuffle_v4i32_7012:
+; SSE2:       # BB#0:
+; SSE2-NEXT:    shufps {{.*#+}} xmm1 = xmm1[3,0],xmm0[0,0]
+; SSE2-NEXT:    shufps {{.*#+}} xmm1 = xmm1[0,2],xmm0[1,2]
 ; SSE2-NEXT:    movaps %xmm1, %xmm0
 ; SSE2-NEXT:    retq
 ;
-; SSE3-LABEL: @shuffle_v4i32_7012
-; SSE3:       # BB#0:
-; SSE3-NEXT:    shufps {{.*}} # xmm1 = xmm1[3,0],xmm0[0,0]
-; SSE3-NEXT:    shufps {{.*}} # xmm1 = xmm1[0,2],xmm0[1,2]
+; SSE3-LABEL: shuffle_v4i32_7012:
+; SSE3:       # BB#0:
+; SSE3-NEXT:    shufps {{.*#+}} xmm1 = xmm1[3,0],xmm0[0,0]
+; SSE3-NEXT:    shufps {{.*#+}} xmm1 = xmm1[0,2],xmm0[1,2]
 ; SSE3-NEXT:    movaps %xmm1, %xmm0
 ; SSE3-NEXT:    retq
 ;
-; SSSE3-LABEL: @shuffle_v4i32_7012
-; SSSE3:       # BB#0:
-; SSSE3-NEXT:    palignr $12, {{.*}} # xmm0 = xmm1[12,13,14,15],xmm0[0,1,2,3,4,5,6,7,8,9,10,11]
-; SSSE3-NEXT:    retq
-;
-; SSE41-LABEL: @shuffle_v4i32_7012
-; SSE41:       # BB#0:
-; SSE41-NEXT:    palignr $12, {{.*}} # xmm0 = xmm1[12,13,14,15],xmm0[0,1,2,3,4,5,6,7,8,9,10,11]
-; SSE41-NEXT:    retq
-;
-; AVX-LABEL: @shuffle_v4i32_7012
-; AVX:       # BB#0:
-; AVX-NEXT:    vpalignr $12, {{.*}} # xmm0 = xmm1[12,13,14,15],xmm0[0,1,2,3,4,5,6,7,8,9,10,11]
+; SSSE3-LABEL: shuffle_v4i32_7012:
+; SSSE3:       # BB#0:
+; SSSE3-NEXT:    palignr {{.*#+}} xmm0 = xmm1[12,13,14,15],xmm0[0,1,2,3,4,5,6,7,8,9,10,11]
+; SSSE3-NEXT:    retq
+;
+; SSE41-LABEL: shuffle_v4i32_7012:
+; SSE41:       # BB#0:
+; SSE41-NEXT:    palignr {{.*#+}} xmm0 = xmm1[12,13,14,15],xmm0[0,1,2,3,4,5,6,7,8,9,10,11]
+; SSE41-NEXT:    retq
+;
+; AVX-LABEL: shuffle_v4i32_7012:
+; AVX:       # BB#0:
+; AVX-NEXT:    vpalignr {{.*#+}} xmm0 = xmm1[12,13,14,15],xmm0[0,1,2,3,4,5,6,7,8,9,10,11]
 ; AVX-NEXT:    retq
   %shuffle = shufflevector <4 x i32> %a, <4 x i32> %b, <4 x i32> <i32 7, i32 0, i32 1, i32 2>
   ret <4 x i32> %shuffle
 }
 
 define <4 x i32> @shuffle_v4i32_6701(<4 x i32> %a, <4 x i32> %b) {
-; SSE2-LABEL: @shuffle_v4i32_6701
-; SSE2:       # BB#0:
-; SSE2-NEXT:    shufpd {{.*}} # xmm1 = xmm1[1],xmm0[0]
+; SSE2-LABEL: shuffle_v4i32_6701:
+; SSE2:       # BB#0:
+; SSE2-NEXT:    shufpd {{.*#+}} xmm1 = xmm1[1],xmm0[0]
 ; SSE2-NEXT:    movapd %xmm1, %xmm0
 ; SSE2-NEXT:    retq
 ;
-; SSE3-LABEL: @shuffle_v4i32_6701
-; SSE3:       # BB#0:
-; SSE3-NEXT:    shufpd {{.*}} # xmm1 = xmm1[1],xmm0[0]
+; SSE3-LABEL: shuffle_v4i32_6701:
+; SSE3:       # BB#0:
+; SSE3-NEXT:    shufpd {{.*#+}} xmm1 = xmm1[1],xmm0[0]
 ; SSE3-NEXT:    movapd %xmm1, %xmm0
 ; SSE3-NEXT:    retq
 ;
-; SSSE3-LABEL: @shuffle_v4i32_6701
-; SSSE3:       # BB#0:
-; SSSE3-NEXT:    palignr $8, {{.*}} # xmm0 = xmm1[8,9,10,11,12,13,14,15],xmm0[0,1,2,3,4,5,6,7]
-; SSSE3-NEXT:    retq
-;
-; SSE41-LABEL: @shuffle_v4i32_6701
-; SSE41:       # BB#0:
-; SSE41-NEXT:    palignr $8, {{.*}} # xmm0 = xmm1[8,9,10,11,12,13,14,15],xmm0[0,1,2,3,4,5,6,7]
-; SSE41-NEXT:    retq
-;
-; AVX-LABEL: @shuffle_v4i32_6701
-; AVX:       # BB#0:
-; AVX-NEXT:    vpalignr $8, {{.*}} # xmm0 = xmm1[8,9,10,11,12,13,14,15],xmm0[0,1,2,3,4,5,6,7]
+; SSSE3-LABEL: shuffle_v4i32_6701:
+; SSSE3:       # BB#0:
+; SSSE3-NEXT:    palignr {{.*#+}} xmm0 = xmm1[8,9,10,11,12,13,14,15],xmm0[0,1,2,3,4,5,6,7]
+; SSSE3-NEXT:    retq
+;
+; SSE41-LABEL: shuffle_v4i32_6701:
+; SSE41:       # BB#0:
+; SSE41-NEXT:    palignr {{.*#+}} xmm0 = xmm1[8,9,10,11,12,13,14,15],xmm0[0,1,2,3,4,5,6,7]
+; SSE41-NEXT:    retq
+;
+; AVX-LABEL: shuffle_v4i32_6701:
+; AVX:       # BB#0:
+; AVX-NEXT:    vpalignr {{.*#+}} xmm0 = xmm1[8,9,10,11,12,13,14,15],xmm0[0,1,2,3,4,5,6,7]
 ; AVX-NEXT:    retq
   %shuffle = shufflevector <4 x i32> %a, <4 x i32> %b, <4 x i32> <i32 6, i32 7, i32 0, i32 1>
   ret <4 x i32> %shuffle
 }
 
 define <4 x i32> @shuffle_v4i32_5670(<4 x i32> %a, <4 x i32> %b) {
-; SSE2-LABEL: @shuffle_v4i32_5670
-; SSE2:       # BB#0:
-; SSE2-NEXT:    shufps {{.*}} # xmm0 = xmm0[0,0],xmm1[3,0]
-; SSE2-NEXT:    shufps {{.*}} # xmm1 = xmm1[1,2],xmm0[2,0]
+; SSE2-LABEL: shuffle_v4i32_5670:
+; SSE2:       # BB#0:
+; SSE2-NEXT:    shufps {{.*#+}} xmm0 = xmm0[0,0],xmm1[3,0]
+; SSE2-NEXT:    shufps {{.*#+}} xmm1 = xmm1[1,2],xmm0[2,0]
 ; SSE2-NEXT:    movaps %xmm1, %xmm0
 ; SSE2-NEXT:    retq
 ;
-; SSE3-LABEL: @shuffle_v4i32_5670
-; SSE3:       # BB#0:
-; SSE3-NEXT:    shufps {{.*}} # xmm0 = xmm0[0,0],xmm1[3,0]
-; SSE3-NEXT:    shufps {{.*}} # xmm1 = xmm1[1,2],xmm0[2,0]
+; SSE3-LABEL: shuffle_v4i32_5670:
+; SSE3:       # BB#0:
+; SSE3-NEXT:    shufps {{.*#+}} xmm0 = xmm0[0,0],xmm1[3,0]
+; SSE3-NEXT:    shufps {{.*#+}} xmm1 = xmm1[1,2],xmm0[2,0]
 ; SSE3-NEXT:    movaps %xmm1, %xmm0
 ; SSE3-NEXT:    retq
 ;
-; SSSE3-LABEL: @shuffle_v4i32_5670
-; SSSE3:       # BB#0:
-; SSSE3-NEXT:    palignr $4, {{.*}} # xmm0 = xmm1[4,5,6,7,8,9,10,11,12,13,14,15],xmm0[0,1,2,3]
-; SSSE3-NEXT:    retq
-;
-; SSE41-LABEL: @shuffle_v4i32_5670
-; SSE41:       # BB#0:
-; SSE41-NEXT:    palignr $4, {{.*}} # xmm0 = xmm1[4,5,6,7,8,9,10,11,12,13,14,15],xmm0[0,1,2,3]
-; SSE41-NEXT:    retq
-;
-; AVX-LABEL: @shuffle_v4i32_5670
-; AVX:       # BB#0:
-; AVX-NEXT:    vpalignr $4, {{.*}} # xmm0 = xmm1[4,5,6,7,8,9,10,11,12,13,14,15],xmm0[0,1,2,3]
+; SSSE3-LABEL: shuffle_v4i32_5670:
+; SSSE3:       # BB#0:
+; SSSE3-NEXT:    palignr {{.*#+}} xmm0 = xmm1[4,5,6,7,8,9,10,11,12,13,14,15],xmm0[0,1,2,3]
+; SSSE3-NEXT:    retq
+;
+; SSE41-LABEL: shuffle_v4i32_5670:
+; SSE41:       # BB#0:
+; SSE41-NEXT:    palignr {{.*#+}} xmm0 = xmm1[4,5,6,7,8,9,10,11,12,13,14,15],xmm0[0,1,2,3]
+; SSE41-NEXT:    retq
+;
+; AVX-LABEL: shuffle_v4i32_5670:
+; AVX:       # BB#0:
+; AVX-NEXT:    vpalignr {{.*#+}} xmm0 = xmm1[4,5,6,7,8,9,10,11,12,13,14,15],xmm0[0,1,2,3]
 ; AVX-NEXT:    retq
   %shuffle = shufflevector <4 x i32> %a, <4 x i32> %b, <4 x i32> <i32 5, i32 6, i32 7, i32 0>
   ret <4 x i32> %shuffle
 }
 
 define <4 x i32> @shuffle_v4i32_1234(<4 x i32> %a, <4 x i32> %b) {
-; SSE2-LABEL: @shuffle_v4i32_1234
-; SSE2:       # BB#0:
-; SSE2-NEXT:    shufps {{.*}} # xmm1 = xmm1[0,0],xmm0[3,0]
-; SSE2-NEXT:    shufps {{.*}} # xmm0 = xmm0[1,2],xmm1[2,0]
-; SSE2-NEXT:    retq
-;
-; SSE3-LABEL: @shuffle_v4i32_1234
-; SSE3:       # BB#0:
-; SSE3-NEXT:    shufps {{.*}} # xmm1 = xmm1[0,0],xmm0[3,0]
-; SSE3-NEXT:    shufps {{.*}} # xmm0 = xmm0[1,2],xmm1[2,0]
-; SSE3-NEXT:    retq
-;
-; SSSE3-LABEL: @shuffle_v4i32_1234
-; SSSE3:       # BB#0:
-; SSSE3-NEXT:    palignr $4, {{.*}} # xmm1 = xmm0[4,5,6,7,8,9,10,11,12,13,14,15],xmm1[0,1,2,3]
+; SSE2-LABEL: shuffle_v4i32_1234:
+; SSE2:       # BB#0:
+; SSE2-NEXT:    shufps {{.*#+}} xmm1 = xmm1[0,0],xmm0[3,0]
+; SSE2-NEXT:    shufps {{.*#+}} xmm0 = xmm0[1,2],xmm1[2,0]
+; SSE2-NEXT:    retq
+;
+; SSE3-LABEL: shuffle_v4i32_1234:
+; SSE3:       # BB#0:
+; SSE3-NEXT:    shufps {{.*#+}} xmm1 = xmm1[0,0],xmm0[3,0]
+; SSE3-NEXT:    shufps {{.*#+}} xmm0 = xmm0[1,2],xmm1[2,0]
+; SSE3-NEXT:    retq
+;
+; SSSE3-LABEL: shuffle_v4i32_1234:
+; SSSE3:       # BB#0:
+; SSSE3-NEXT:    palignr {{.*#+}} xmm1 = xmm0[4,5,6,7,8,9,10,11,12,13,14,15],xmm1[0,1,2,3]
 ; SSSE3-NEXT:    movdqa %xmm1, %xmm0
 ; SSSE3-NEXT:    retq
 ;
-; SSE41-LABEL: @shuffle_v4i32_1234
-; SSE41:       # BB#0:
-; SSE41-NEXT:    palignr $4, {{.*}} # xmm1 = xmm0[4,5,6,7,8,9,10,11,12,13,14,15],xmm1[0,1,2,3]
+; SSE41-LABEL: shuffle_v4i32_1234:
+; SSE41:       # BB#0:
+; SSE41-NEXT:    palignr {{.*#+}} xmm1 = xmm0[4,5,6,7,8,9,10,11,12,13,14,15],xmm1[0,1,2,3]
 ; SSE41-NEXT:    movdqa %xmm1, %xmm0
 ; SSE41-NEXT:    retq
 ;
-; AVX-LABEL: @shuffle_v4i32_1234
-; AVX:       # BB#0:
-; AVX-NEXT:    vpalignr $4, {{.*}} # xmm0 = xmm0[4,5,6,7,8,9,10,11,12,13,14,15],xmm1[0,1,2,3]
+; AVX-LABEL: shuffle_v4i32_1234:
+; AVX:       # BB#0:
+; AVX-NEXT:    vpalignr {{.*#+}} xmm0 = xmm0[4,5,6,7,8,9,10,11,12,13,14,15],xmm1[0,1,2,3]
 ; AVX-NEXT:    retq
   %shuffle = shufflevector <4 x i32> %a, <4 x i32> %b, <4 x i32> <i32 1, i32 2, i32 3, i32 4>
   ret <4 x i32> %shuffle
 }
 
 define <4 x i32> @shuffle_v4i32_2345(<4 x i32> %a, <4 x i32> %b) {
-; SSE2-LABEL: @shuffle_v4i32_2345
-; SSE2:       # BB#0:
-; SSE2-NEXT:    shufpd {{.*}} # xmm0 = xmm0[1],xmm1[0]
-; SSE2-NEXT:    retq
-;
-; SSE3-LABEL: @shuffle_v4i32_2345
-; SSE3:       # BB#0:
-; SSE3-NEXT:    shufpd {{.*}} # xmm0 = xmm0[1],xmm1[0]
-; SSE3-NEXT:    retq
-;
-; SSSE3-LABEL: @shuffle_v4i32_2345
-; SSSE3:       # BB#0:
-; SSSE3-NEXT:    palignr $8, {{.*}} # xmm1 = xmm0[8,9,10,11,12,13,14,15],xmm1[0,1,2,3,4,5,6,7]
+; SSE2-LABEL: shuffle_v4i32_2345:
+; SSE2:       # BB#0:
+; SSE2-NEXT:    shufpd {{.*#+}} xmm0 = xmm0[1],xmm1[0]
+; SSE2-NEXT:    retq
+;
+; SSE3-LABEL: shuffle_v4i32_2345:
+; SSE3:       # BB#0:
+; SSE3-NEXT:    shufpd {{.*#+}} xmm0 = xmm0[1],xmm1[0]
+; SSE3-NEXT:    retq
+;
+; SSSE3-LABEL: shuffle_v4i32_2345:
+; SSSE3:       # BB#0:
+; SSSE3-NEXT:    palignr {{.*#+}} xmm1 = xmm0[8,9,10,11,12,13,14,15],xmm1[0,1,2,3,4,5,6,7]
 ; SSSE3-NEXT:    movdqa %xmm1, %xmm0
 ; SSSE3-NEXT:    retq
 ;
-; SSE41-LABEL: @shuffle_v4i32_2345
-; SSE41:       # BB#0:
-; SSE41-NEXT:    palignr $8, {{.*}} # xmm1 = xmm0[8,9,10,11,12,13,14,15],xmm1[0,1,2,3,4,5,6,7]
+; SSE41-LABEL: shuffle_v4i32_2345:
+; SSE41:       # BB#0:
+; SSE41-NEXT:    palignr {{.*#+}} xmm1 = xmm0[8,9,10,11,12,13,14,15],xmm1[0,1,2,3,4,5,6,7]
 ; SSE41-NEXT:    movdqa %xmm1, %xmm0
 ; SSE41-NEXT:    retq
 ;
-; AVX-LABEL: @shuffle_v4i32_2345
-; AVX:       # BB#0:
-; AVX-NEXT:    vpalignr $8, {{.*}} # xmm0 = xmm0[8,9,10,11,12,13,14,15],xmm1[0,1,2,3,4,5,6,7]
+; AVX-LABEL: shuffle_v4i32_2345:
+; AVX:       # BB#0:
+; AVX-NEXT:    vpalignr {{.*#+}} xmm0 = xmm0[8,9,10,11,12,13,14,15],xmm1[0,1,2,3,4,5,6,7]
 ; AVX-NEXT:    retq
   %shuffle = shufflevector <4 x i32> %a, <4 x i32> %b, <4 x i32> <i32 2, i32 3, i32 4, i32 5>
   ret <4 x i32> %shuffle
 }
 
 define <4 x i32> @shuffle_v4i32_3456(<4 x i32> %a, <4 x i32> %b) {
-; SSE2-LABEL: @shuffle_v4i32_3456
-; SSE2:       # BB#0:
-; SSE2-NEXT:    shufps {{.*}} # xmm0 = xmm0[3,0],xmm1[0,0]
-; SSE2-NEXT:    shufps {{.*}} # xmm0 = xmm0[0,2],xmm1[1,2]
-; SSE2-NEXT:    retq
-;
-; SSE3-LABEL: @shuffle_v4i32_3456
-; SSE3:       # BB#0:
-; SSE3-NEXT:    shufps {{.*}} # xmm0 = xmm0[3,0],xmm1[0,0]
-; SSE3-NEXT:    shufps {{.*}} # xmm0 = xmm0[0,2],xmm1[1,2]
-; SSE3-NEXT:    retq
-;
-; SSSE3-LABEL: @shuffle_v4i32_3456
-; SSSE3:       # BB#0:
-; SSSE3-NEXT:    palignr $12, {{.*}} # xmm1 = xmm0[12,13,14,15],xmm1[0,1,2,3,4,5,6,7,8,9,10,11]
+; SSE2-LABEL: shuffle_v4i32_3456:
+; SSE2:       # BB#0:
+; SSE2-NEXT:    shufps {{.*#+}} xmm0 = xmm0[3,0],xmm1[0,0]
+; SSE2-NEXT:    shufps {{.*#+}} xmm0 = xmm0[0,2],xmm1[1,2]
+; SSE2-NEXT:    retq
+;
+; SSE3-LABEL: shuffle_v4i32_3456:
+; SSE3:       # BB#0:
+; SSE3-NEXT:    shufps {{.*#+}} xmm0 = xmm0[3,0],xmm1[0,0]
+; SSE3-NEXT:    shufps {{.*#+}} xmm0 = xmm0[0,2],xmm1[1,2]
+; SSE3-NEXT:    retq
+;
+; SSSE3-LABEL: shuffle_v4i32_3456:
+; SSSE3:       # BB#0:
+; SSSE3-NEXT:    palignr {{.*#+}} xmm1 = xmm0[12,13,14,15],xmm1[0,1,2,3,4,5,6,7,8,9,10,11]
 ; SSSE3-NEXT:    movdqa %xmm1, %xmm0
 ; SSSE3-NEXT:    retq
 ;
-; SSE41-LABEL: @shuffle_v4i32_3456
-; SSE41:       # BB#0:
-; SSE41-NEXT:    palignr $12, {{.*}} # xmm1 = xmm0[12,13,14,15],xmm1[0,1,2,3,4,5,6,7,8,9,10,11]
+; SSE41-LABEL: shuffle_v4i32_3456:
+; SSE41:       # BB#0:
+; SSE41-NEXT:    palignr {{.*#+}} xmm1 = xmm0[12,13,14,15],xmm1[0,1,2,3,4,5,6,7,8,9,10,11]
 ; SSE41-NEXT:    movdqa %xmm1, %xmm0
 ; SSE41-NEXT:    retq
 ;
-; AVX-LABEL: @shuffle_v4i32_3456
-; AVX:       # BB#0:
-; AVX-NEXT:    vpalignr $12, {{.*}} # xmm0 = xmm0[12,13,14,15],xmm1[0,1,2,3,4,5,6,7,8,9,10,11]
+; AVX-LABEL: shuffle_v4i32_3456:
+; AVX:       # BB#0:
+; AVX-NEXT:    vpalignr {{.*#+}} xmm0 = xmm0[12,13,14,15],xmm1[0,1,2,3,4,5,6,7,8,9,10,11]
 ; AVX-NEXT:    retq
   %shuffle = shufflevector <4 x i32> %a, <4 x i32> %b, <4 x i32> <i32 3, i32 4, i32 5, i32 6>
   ret <4 x i32> %shuffle
 }
 
 define <4 x i32> @shuffle_v4i32_0u1u(<4 x i32> %a, <4 x i32> %b) {
-; ALL-LABEL: @shuffle_v4i32_0u1u
-; ALL:       # BB#0:
-; ALL-NEXT:    pshufd {{.*}} # xmm0 = xmm0[0,0,1,1]
-; ALL-NEXT:    retq
+; SSE2-LABEL: shuffle_v4i32_0u1u:
+; SSE2:       # BB#0:
+; SSE2-NEXT:    pshufd {{.*#+}} xmm0 = xmm0[0,1,1,3]
+; SSE2-NEXT:    retq
+;
+; SSE3-LABEL: shuffle_v4i32_0u1u:
+; SSE3:       # BB#0:
+; SSE3-NEXT:    pshufd {{.*#+}} xmm0 = xmm0[0,1,1,3]
+; SSE3-NEXT:    retq
+;
+; SSSE3-LABEL: shuffle_v4i32_0u1u:
+; SSSE3:       # BB#0:
+; SSSE3-NEXT:    pshufd {{.*#+}} xmm0 = xmm0[0,1,1,3]
+; SSSE3-NEXT:    retq
+;
+; SSE41-LABEL: shuffle_v4i32_0u1u:
+; SSE41:       # BB#0:
+; SSE41-NEXT:    pmovzxdq %xmm0, %xmm0
+; SSE41-NEXT:    retq
+;
+; AVX-LABEL: shuffle_v4i32_0u1u:
+; AVX:       # BB#0:
+; AVX-NEXT:    vpmovzxdq %xmm0, %xmm0
+; AVX-NEXT:    retq
   %shuffle = shufflevector <4 x i32> %a, <4 x i32> %b, <4 x i32> <i32 0, i32 undef, i32 1, i32 undef>
   ret <4 x i32> %shuffle
 }
 
 define <4 x i32> @shuffle_v4i32_0z1z(<4 x i32> %a) {
-; SSE2-LABEL: @shuffle_v4i32_0z1z
-; SSE2:       # BB#0:
-; SSE2-NEXT:    pxor %[[X:xmm[0-9]+]], %[[X]]
-; SSE2-NEXT:    punpckldq {{.*}} # xmm0 = xmm0[0],[[X]][0],xmm0[1],[[X]][1]
-; SSE2-NEXT:    retq
-;
-; SSE3-LABEL: @shuffle_v4i32_0z1z
-; SSE3:       # BB#0:
-; SSE3-NEXT:    pxor %[[X:xmm[0-9]+]], %[[X]]
-; SSE3-NEXT:    punpckldq {{.*}} # xmm0 = xmm0[0],[[X]][0],xmm0[1],[[X]][1]
-; SSE3-NEXT:    retq
-;
-; SSSE3-LABEL: @shuffle_v4i32_0z1z
-; SSSE3:       # BB#0:
-; SSSE3-NEXT:    pxor %[[X:xmm[0-9]+]], %[[X]]
-; SSSE3-NEXT:    punpckldq {{.*}} # xmm0 = xmm0[0],[[X]][0],xmm0[1],[[X]][1]
-; SSSE3-NEXT:    retq
-;
-; SSE41-LABEL: @shuffle_v4i32_0z1z
+; SSE2-LABEL: shuffle_v4i32_0z1z:
+; SSE2:       # BB#0:
+; SSE2-NEXT:    pxor %xmm1, %xmm1
+; SSE2-NEXT:    punpckldq {{.*#+}} xmm0 = xmm0[0],xmm1[0],xmm0[1],xmm1[1]
+; SSE2-NEXT:    retq
+;
+; SSE3-LABEL: shuffle_v4i32_0z1z:
+; SSE3:       # BB#0:
+; SSE3-NEXT:    pxor %xmm1, %xmm1
+; SSE3-NEXT:    punpckldq {{.*#+}} xmm0 = xmm0[0],xmm1[0],xmm0[1],xmm1[1]
+; SSE3-NEXT:    retq
+;
+; SSSE3-LABEL: shuffle_v4i32_0z1z:
+; SSSE3:       # BB#0:
+; SSSE3-NEXT:    pxor %xmm1, %xmm1
+; SSSE3-NEXT:    punpckldq {{.*#+}} xmm0 = xmm0[0],xmm1[0],xmm0[1],xmm1[1]
+; SSSE3-NEXT:    retq
+;
+; SSE41-LABEL: shuffle_v4i32_0z1z:
 ; SSE41:       # BB#0:
 ; SSE41-NEXT:    pmovzxdq %xmm0, %xmm0
 ; SSE41-NEXT:    retq
 ;
-; AVX-LABEL: @shuffle_v4i32_0z1z
+; AVX-LABEL: shuffle_v4i32_0z1z:
 ; AVX:       # BB#0:
 ; AVX-NEXT:    vpmovzxdq %xmm0, %xmm0
 ; AVX-NEXT:    retq
@@ -812,20 +1077,30 @@
 }
 
 define <4 x i32> @insert_reg_and_zero_v4i32(i32 %a) {
-; ALL-LABEL: @insert_reg_and_zero_v4i32
-; ALL:       # BB#0:
-; ALL-NEXT:    movd %edi, %xmm0
-; ALL-NEXT:    retq
+; SSE-LABEL: insert_reg_and_zero_v4i32:
+; SSE:       # BB#0:
+; SSE-NEXT:    movd %edi, %xmm0
+; SSE-NEXT:    retq
+;
+; AVX-LABEL: insert_reg_and_zero_v4i32:
+; AVX:       # BB#0:
+; AVX-NEXT:    vmovd %edi, %xmm0
+; AVX-NEXT:    retq
   %v = insertelement <4 x i32> undef, i32 %a, i32 0
   %shuffle = shufflevector <4 x i32> %v, <4 x i32> zeroinitializer, <4 x i32> <i32 0, i32 5, i32 6, i32 7>
   ret <4 x i32> %shuffle
 }
 
 define <4 x i32> @insert_mem_and_zero_v4i32(i32* %ptr) {
-; ALL-LABEL: @insert_mem_and_zero_v4i32
-; ALL:       # BB#0:
-; ALL-NEXT:    movd (%rdi), %xmm0
-; ALL-NEXT:    retq
+; SSE-LABEL: insert_mem_and_zero_v4i32:
+; SSE:       # BB#0:
+; SSE-NEXT:    movd (%rdi), %xmm0
+; SSE-NEXT:    retq
+;
+; AVX-LABEL: insert_mem_and_zero_v4i32:
+; AVX:       # BB#0:
+; AVX-NEXT:    vmovd (%rdi), %xmm0
+; AVX-NEXT:    retq
   %a = load i32* %ptr
   %v = insertelement <4 x i32> undef, i32 %a, i32 0
   %shuffle = shufflevector <4 x i32> %v, <4 x i32> zeroinitializer, <4 x i32> <i32 0, i32 5, i32 6, i32 7>
@@ -833,17 +1108,37 @@
 }
 
 define <4 x float> @insert_reg_and_zero_v4f32(float %a) {
-; SSE-LABEL: @insert_reg_and_zero_v4f32
-; SSE:       # BB#0:
-; SSE-NEXT:    xorps %[[X:xmm[0-9]+]], %[[X]]
-; SSE-NEXT:    movss %xmm0, %[[X]]
-; SSE-NEXT:    movaps %[[X]], %xmm0
-; SSE-NEXT:    retq
-;
-; AVX-LABEL: @insert_reg_and_zero_v4f32
-; AVX:       # BB#0:
-; AVX-NEXT:    vxorps %[[X:xmm[0-9]+]], %[[X]], %[[X]]
-; AVX-NEXT:    vmovss %xmm0, %[[X]], %xmm0
+; SSE2-LABEL: insert_reg_and_zero_v4f32:
+; SSE2:       # BB#0:
+; SSE2-NEXT:    xorps %xmm1, %xmm1
+; SSE2-NEXT:    movss %xmm0, %xmm1
+; SSE2-NEXT:    movaps %xmm1, %xmm0
+; SSE2-NEXT:    retq
+;
+; SSE3-LABEL: insert_reg_and_zero_v4f32:
+; SSE3:       # BB#0:
+; SSE3-NEXT:    xorps %xmm1, %xmm1
+; SSE3-NEXT:    movss %xmm0, %xmm1
+; SSE3-NEXT:    movaps %xmm1, %xmm0
+; SSE3-NEXT:    retq
+;
+; SSSE3-LABEL: insert_reg_and_zero_v4f32:
+; SSSE3:       # BB#0:
+; SSSE3-NEXT:    xorps %xmm1, %xmm1
+; SSSE3-NEXT:    movss %xmm0, %xmm1
+; SSSE3-NEXT:    movaps %xmm1, %xmm0
+; SSSE3-NEXT:    retq
+;
+; SSE41-LABEL: insert_reg_and_zero_v4f32:
+; SSE41:       # BB#0:
+; SSE41-NEXT:    xorps %xmm1, %xmm1
+; SSE41-NEXT:    blendps {{.*#+}} xmm0 = xmm0[0],xmm1[1,2,3]
+; SSE41-NEXT:    retq
+;
+; AVX-LABEL: insert_reg_and_zero_v4f32:
+; AVX:       # BB#0:
+; AVX-NEXT:    vxorps %xmm1, %xmm1, %xmm1
+; AVX-NEXT:    vmovss %xmm0, %xmm1, %xmm0
 ; AVX-NEXT:    retq
   %v = insertelement <4 x float> undef, float %a, i32 0
   %shuffle = shufflevector <4 x float> %v, <4 x float> zeroinitializer, <4 x i32> <i32 0, i32 5, i32 6, i32 7>
@@ -851,26 +1146,214 @@
 }
 
 define <4 x float> @insert_mem_and_zero_v4f32(float* %ptr) {
-; ALL-LABEL: @insert_mem_and_zero_v4f32
-; ALL:       # BB#0:
-; ALL-NEXT:    movss (%rdi), %xmm0
-; ALL-NEXT:    retq
+; SSE-LABEL: insert_mem_and_zero_v4f32:
+; SSE:       # BB#0:
+; SSE-NEXT:    movss (%rdi), %xmm0
+; SSE-NEXT:    retq
+;
+; AVX-LABEL: insert_mem_and_zero_v4f32:
+; AVX:       # BB#0:
+; AVX-NEXT:    vmovss (%rdi), %xmm0
+; AVX-NEXT:    retq
   %a = load float* %ptr
   %v = insertelement <4 x float> undef, float %a, i32 0
   %shuffle = shufflevector <4 x float> %v, <4 x float> zeroinitializer, <4 x i32> <i32 0, i32 5, i32 6, i32 7>
   ret <4 x float> %shuffle
 }
 
+define <4 x i32> @insert_reg_lo_v4i32(i64 %a, <4 x i32> %b) {
+; SSE2-LABEL: insert_reg_lo_v4i32:
+; SSE2:       # BB#0:
+; SSE2-NEXT:    movd %rdi, %xmm1
+; SSE2-NEXT:    movsd %xmm1, %xmm0
+; SSE2-NEXT:    retq
+;
+; SSE3-LABEL: insert_reg_lo_v4i32:
+; SSE3:       # BB#0:
+; SSE3-NEXT:    movd %rdi, %xmm1
+; SSE3-NEXT:    movsd %xmm1, %xmm0
+; SSE3-NEXT:    retq
+;
+; SSSE3-LABEL: insert_reg_lo_v4i32:
+; SSSE3:       # BB#0:
+; SSSE3-NEXT:    movd %rdi, %xmm1
+; SSSE3-NEXT:    movsd %xmm1, %xmm0
+; SSSE3-NEXT:    retq
+;
+; SSE41-LABEL: insert_reg_lo_v4i32:
+; SSE41:       # BB#0:
+; SSE41-NEXT:    movd %rdi, %xmm1
+; SSE41-NEXT:    pblendw {{.*#+}} xmm0 = xmm1[0,1,2,3],xmm0[4,5,6,7]
+; SSE41-NEXT:    retq
+;
+; AVX1-LABEL: insert_reg_lo_v4i32:
+; AVX1:       # BB#0:
+; AVX1-NEXT:    vmovq %rdi, %xmm1
+; AVX1-NEXT:    vpblendw {{.*#+}} xmm0 = xmm1[0,1,2,3],xmm0[4,5,6,7]
+; AVX1-NEXT:    retq
+;
+; AVX2-LABEL: insert_reg_lo_v4i32:
+; AVX2:       # BB#0:
+; AVX2-NEXT:    vmovq %rdi, %xmm1
+; AVX2-NEXT:    vpblendd {{.*#+}} xmm0 = xmm1[0,1],xmm0[2,3]
+; AVX2-NEXT:    retq
+  %a.cast = bitcast i64 %a to <2 x i32>
+  %v = shufflevector <2 x i32> %a.cast, <2 x i32> undef, <4 x i32> <i32 0, i32 1, i32 undef, i32 undef>
+  %shuffle = shufflevector <4 x i32> %v, <4 x i32> %b, <4 x i32> <i32 0, i32 1, i32 6, i32 7>
+  ret <4 x i32> %shuffle
+}
+
+define <4 x i32> @insert_mem_lo_v4i32(<2 x i32>* %ptr, <4 x i32> %b) {
+; SSE2-LABEL: insert_mem_lo_v4i32:
+; SSE2:       # BB#0:
+; SSE2-NEXT:    movlpd (%rdi), %xmm0
+; SSE2-NEXT:    retq
+;
+; SSE3-LABEL: insert_mem_lo_v4i32:
+; SSE3:       # BB#0:
+; SSE3-NEXT:    movlpd (%rdi), %xmm0
+; SSE3-NEXT:    retq
+;
+; SSSE3-LABEL: insert_mem_lo_v4i32:
+; SSSE3:       # BB#0:
+; SSSE3-NEXT:    movlpd (%rdi), %xmm0
+; SSSE3-NEXT:    retq
+;
+; SSE41-LABEL: insert_mem_lo_v4i32:
+; SSE41:       # BB#0:
+; SSE41-NEXT:    movq (%rdi), %xmm1
+; SSE41-NEXT:    pblendw {{.*#+}} xmm0 = xmm1[0,1,2,3],xmm0[4,5,6,7]
+; SSE41-NEXT:    retq
+;
+; AVX1-LABEL: insert_mem_lo_v4i32:
+; AVX1:       # BB#0:
+; AVX1-NEXT:    vmovq (%rdi), %xmm1
+; AVX1-NEXT:    vpblendw {{.*#+}} xmm0 = xmm1[0,1,2,3],xmm0[4,5,6,7]
+; AVX1-NEXT:    retq
+;
+; AVX2-LABEL: insert_mem_lo_v4i32:
+; AVX2:       # BB#0:
+; AVX2-NEXT:    vmovq (%rdi), %xmm1
+; AVX2-NEXT:    vpblendd {{.*#+}} xmm0 = xmm1[0,1],xmm0[2,3]
+; AVX2-NEXT:    retq
+  %a = load <2 x i32>* %ptr
+  %v = shufflevector <2 x i32> %a, <2 x i32> undef, <4 x i32> <i32 0, i32 1, i32 undef, i32 undef>
+  %shuffle = shufflevector <4 x i32> %v, <4 x i32> %b, <4 x i32> <i32 0, i32 1, i32 6, i32 7>
+  ret <4 x i32> %shuffle
+}
+
+define <4 x i32> @insert_reg_hi_v4i32(i64 %a, <4 x i32> %b) {
+; SSE-LABEL: insert_reg_hi_v4i32:
+; SSE:       # BB#0:
+; SSE-NEXT:    movd %rdi, %xmm1
+; SSE-NEXT:    punpcklqdq {{.*#+}} xmm0 = xmm0[0],xmm1[0]
+; SSE-NEXT:    retq
+;
+; AVX-LABEL: insert_reg_hi_v4i32:
+; AVX:       # BB#0:
+; AVX-NEXT:    vmovq %rdi, %xmm1
+; AVX-NEXT:    vpunpcklqdq {{.*#+}} xmm0 = xmm0[0],xmm1[0]
+; AVX-NEXT:    retq
+  %a.cast = bitcast i64 %a to <2 x i32>
+  %v = shufflevector <2 x i32> %a.cast, <2 x i32> undef, <4 x i32> <i32 0, i32 1, i32 undef, i32 undef>
+  %shuffle = shufflevector <4 x i32> %v, <4 x i32> %b, <4 x i32> <i32 4, i32 5, i32 0, i32 1>
+  ret <4 x i32> %shuffle
+}
+
+define <4 x i32> @insert_mem_hi_v4i32(<2 x i32>* %ptr, <4 x i32> %b) {
+; SSE-LABEL: insert_mem_hi_v4i32:
+; SSE:       # BB#0:
+; SSE-NEXT:    movq (%rdi), %xmm1
+; SSE-NEXT:    punpcklqdq {{.*#+}} xmm0 = xmm0[0],xmm1[0]
+; SSE-NEXT:    retq
+;
+; AVX-LABEL: insert_mem_hi_v4i32:
+; AVX:       # BB#0:
+; AVX-NEXT:    vmovq (%rdi), %xmm1
+; AVX-NEXT:    vpunpcklqdq {{.*#+}} xmm0 = xmm0[0],xmm1[0]
+; AVX-NEXT:    retq
+  %a = load <2 x i32>* %ptr
+  %v = shufflevector <2 x i32> %a, <2 x i32> undef, <4 x i32> <i32 0, i32 1, i32 undef, i32 undef>
+  %shuffle = shufflevector <4 x i32> %v, <4 x i32> %b, <4 x i32> <i32 4, i32 5, i32 0, i32 1>
+  ret <4 x i32> %shuffle
+}
+
+define <4 x float> @insert_reg_lo_v4f32(double %a, <4 x float> %b) {
+; SSE-LABEL: insert_reg_lo_v4f32:
+; SSE:       # BB#0:
+; SSE-NEXT:    movsd %xmm0, %xmm1
+; SSE-NEXT:    movaps %xmm1, %xmm0
+; SSE-NEXT:    retq
+;
+; AVX-LABEL: insert_reg_lo_v4f32:
+; AVX:       # BB#0:
+; AVX-NEXT:    vmovsd %xmm0, %xmm1, %xmm0
+; AVX-NEXT:    retq
+  %a.cast = bitcast double %a to <2 x float>
+  %v = shufflevector <2 x float> %a.cast, <2 x float> undef, <4 x i32> <i32 0, i32 1, i32 undef, i32 undef>
+  %shuffle = shufflevector <4 x float> %v, <4 x float> %b, <4 x i32> <i32 0, i32 1, i32 6, i32 7>
+  ret <4 x float> %shuffle
+}
+
+define <4 x float> @insert_mem_lo_v4f32(<2 x float>* %ptr, <4 x float> %b) {
+; SSE-LABEL: insert_mem_lo_v4f32:
+; SSE:       # BB#0:
+; SSE-NEXT:    movlpd (%rdi), %xmm0
+; SSE-NEXT:    retq
+;
+; AVX-LABEL: insert_mem_lo_v4f32:
+; AVX:       # BB#0:
+; AVX-NEXT:    vmovlpd (%rdi), %xmm0, %xmm0
+; AVX-NEXT:    retq
+  %a = load <2 x float>* %ptr
+  %v = shufflevector <2 x float> %a, <2 x float> undef, <4 x i32> <i32 0, i32 1, i32 undef, i32 undef>
+  %shuffle = shufflevector <4 x float> %v, <4 x float> %b, <4 x i32> <i32 0, i32 1, i32 6, i32 7>
+  ret <4 x float> %shuffle
+}
+
+define <4 x float> @insert_reg_hi_v4f32(double %a, <4 x float> %b) {
+; SSE-LABEL: insert_reg_hi_v4f32:
+; SSE:       # BB#0:
+; SSE-NEXT:    unpcklpd {{.*#+}} xmm1 = xmm1[0],xmm0[0]
+; SSE-NEXT:    movapd %xmm1, %xmm0
+; SSE-NEXT:    retq
+;
+; AVX-LABEL: insert_reg_hi_v4f32:
+; AVX:       # BB#0:
+; AVX-NEXT:    vunpcklpd {{.*#+}} xmm0 = xmm1[0],xmm0[0]
+; AVX-NEXT:    retq
+  %a.cast = bitcast double %a to <2 x float>
+  %v = shufflevector <2 x float> %a.cast, <2 x float> undef, <4 x i32> <i32 0, i32 1, i32 undef, i32 undef>
+  %shuffle = shufflevector <4 x float> %v, <4 x float> %b, <4 x i32> <i32 4, i32 5, i32 0, i32 1>
+  ret <4 x float> %shuffle
+}
+
+define <4 x float> @insert_mem_hi_v4f32(<2 x float>* %ptr, <4 x float> %b) {
+; SSE-LABEL: insert_mem_hi_v4f32:
+; SSE:       # BB#0:
+; SSE-NEXT:    movhpd (%rdi), %xmm0
+; SSE-NEXT:    retq
+;
+; AVX-LABEL: insert_mem_hi_v4f32:
+; AVX:       # BB#0:
+; AVX-NEXT:    vmovhpd (%rdi), %xmm0, %xmm0
+; AVX-NEXT:    retq
+  %a = load <2 x float>* %ptr
+  %v = shufflevector <2 x float> %a, <2 x float> undef, <4 x i32> <i32 0, i32 1, i32 undef, i32 undef>
+  %shuffle = shufflevector <4 x float> %v, <4 x float> %b, <4 x i32> <i32 4, i32 5, i32 0, i32 1>
+  ret <4 x float> %shuffle
+}
+
 define <4 x float> @shuffle_mem_v4f32_3210(<4 x float>* %ptr) {
-; SSE-LABEL: @shuffle_mem_v4f32_3210
+; SSE-LABEL: shuffle_mem_v4f32_3210:
 ; SSE:       # BB#0:
 ; SSE-NEXT:    movaps (%rdi), %xmm0
-; SSE-NEXT:    shufps {{.*}} # xmm0 = xmm0[3,2,1,0]
-; SSE-NEXT:    retq
-;
-; AVX-LABEL: @shuffle_mem_v4f32_3210
-; AVX:       # BB#0:
-; AVX-NEXT:    vpermilps {{.*}} # xmm0 = mem[3,2,1,0]
+; SSE-NEXT:    shufps {{.*#+}} xmm0 = xmm0[3,2,1,0]
+; SSE-NEXT:    retq
+;
+; AVX-LABEL: shuffle_mem_v4f32_3210:
+; AVX:       # BB#0:
+; AVX-NEXT:    vpermilps {{.*#+}} xmm0 = mem[3,2,1,0]
 ; AVX-NEXT:    retq
   %a = load <4 x float>* %ptr
   %shuffle = shufflevector <4 x float> %a, <4 x float> undef, <4 x i32> <i32 3, i32 2, i32 1, i32 0>
