; RUN: llc < %s | FileCheck %s

target datalayout = "e-i64:64-f80:128-n8:16:32:64-S128"
target triple = "x86_64-pc-linux-gnu"

; This test is checking to make sure that we reuse the same stack slots
; for GC values spilled over two different call sites.  Since the order
; of GC arguments differ, niave lowering code would insert loads and 
; stores to rearrange items on the stack.  We need to make sure (for
; performance) that this doesn't happen.
define i32 @back_to_back_calls(i32 addrspace(1)* %a, i32 addrspace(1)* %b, i32 addrspace(1)* %c) #1 gc "statepoint-example" {
; CHECK-LABEL: back_to_back_calls
; The exact stores don't matter, but there need to be three stack slots created
; CHECK: movq	%rdi, {{[0-9]*}}(%rsp)
; CHECK: movq	%rdx, {{[0-9]*}}(%rsp)
; CHECK: movq	%rsi, {{[0-9]*}}(%rsp)
; There should be no more than three moves
; CHECK-NOT: movq
  %safepoint_token = tail call token (i64, i32, void ()*, i32, i32, ...) @llvm.experimental.gc.statepoint.p0f_isVoidf(i64 0, i32 0, void ()* undef, i32 0, i32 0, i32 0, i32 5, i32 0, i32 -1, i32 0, i32 0, i32 0, i32 addrspace(1)* %a, i32 addrspace(1)* %b, i32 addrspace(1)* %c)
  %a1 = tail call coldcc i32 addrspace(1)* @llvm.experimental.gc.relocate.p1i32(token %safepoint_token, i32 12, i32 12)
  %b1 = tail call coldcc i32 addrspace(1)* @llvm.experimental.gc.relocate.p1i32(token %safepoint_token, i32 12, i32 13)
  %c1 = tail call coldcc i32 addrspace(1)* @llvm.experimental.gc.relocate.p1i32(token %safepoint_token, i32 12, i32 14)
; CHECK: callq
; This is the key check.  There should NOT be any memory moves here
; CHECK-NOT: movq
  %safepoint_token2 = tail call token (i64, i32, void ()*, i32, i32, ...) @llvm.experimental.gc.statepoint.p0f_isVoidf(i64 0, i32 0, void ()* undef, i32 0, i32 0, i32 0, i32 5, i32 0, i32 -1, i32 0, i32 0, i32 0, i32 addrspace(1)* %c1, i32 addrspace(1)* %b1, i32 addrspace(1)* %a1)
  %a2 = tail call coldcc i32 addrspace(1)* @llvm.experimental.gc.relocate.p1i32(token %safepoint_token2, i32 12, i32 14)
  %b2 = tail call coldcc i32 addrspace(1)* @llvm.experimental.gc.relocate.p1i32(token %safepoint_token2, i32 12, i32 13)
  %c2 = tail call coldcc i32 addrspace(1)* @llvm.experimental.gc.relocate.p1i32(token %safepoint_token2, i32 12, i32 12)
; CHECK: callq
  ret i32 1
}

; This test simply checks that minor changes in vm state don't prevent slots
; being reused for gc values.  
define i32 @reserve_first(i32 addrspace(1)* %a, i32 addrspace(1)* %b, i32 addrspace(1)* %c) #1 gc "statepoint-example" {
; CHECK-LABEL: reserve_first
; The exact stores don't matter, but there need to be three stack slots created
<<<<<<< HEAD
; CHECK: movq	%rdi, {{[0-9]*}}(%rsp)
; CHECK: movq	%rdx, {{[0-9]*}}(%rsp)
; CHECK: movq	%rsi, {{[0-9]*}}(%rsp)
  %safepoint_token = tail call i32 (i64, i32, void ()*, i32, i32, ...) @llvm.experimental.gc.statepoint.p0f_isVoidf(i64 0, i32 0, void ()* undef, i32 0, i32 0, i32 0, i32 5, i32 0, i32 -1, i32 0, i32 0, i32 0, i32 addrspace(1)* %a, i32 addrspace(1)* %b, i32 addrspace(1)* %c)
  %a1 = tail call coldcc i32 addrspace(1)* @llvm.experimental.gc.relocate.p1i32(i32 %safepoint_token, i32 12, i32 12)
  %b1 = tail call coldcc i32 addrspace(1)* @llvm.experimental.gc.relocate.p1i32(i32 %safepoint_token, i32 12, i32 13)
  %c1 = tail call coldcc i32 addrspace(1)* @llvm.experimental.gc.relocate.p1i32(i32 %safepoint_token, i32 12, i32 14)
=======
; CHECK: movq	%rdi, 16(%rsp)
; CHECK: movq	%rdx, 8(%rsp)
; CHECK: movq	%rsi, (%rsp)
  %safepoint_token = tail call token (i64, i32, void ()*, i32, i32, ...) @llvm.experimental.gc.statepoint.p0f_isVoidf(i64 0, i32 0, void ()* undef, i32 0, i32 0, i32 0, i32 5, i32 0, i32 -1, i32 0, i32 0, i32 0, i32 addrspace(1)* %a, i32 addrspace(1)* %b, i32 addrspace(1)* %c)
  %a1 = tail call coldcc i32 addrspace(1)* @llvm.experimental.gc.relocate.p1i32(token %safepoint_token, i32 12, i32 12)
  %b1 = tail call coldcc i32 addrspace(1)* @llvm.experimental.gc.relocate.p1i32(token %safepoint_token, i32 12, i32 13)
  %c1 = tail call coldcc i32 addrspace(1)* @llvm.experimental.gc.relocate.p1i32(token %safepoint_token, i32 12, i32 14)
>>>>>>> 9e934b0c
; CHECK: callq
; This is the key check.  There should NOT be any memory moves here
; CHECK-NOT: movq
  %safepoint_token2 = tail call token (i64, i32, void ()*, i32, i32, ...) @llvm.experimental.gc.statepoint.p0f_isVoidf(i64 0, i32 0, void ()* undef, i32 0, i32 0, i32 0, i32 5, i32 addrspace(1)* %a1, i32 0, i32 addrspace(1)* %c1, i32 0, i32 0, i32 addrspace(1)* %c1, i32 addrspace(1)* %b1, i32 addrspace(1)* %a1)
  %a2 = tail call coldcc i32 addrspace(1)* @llvm.experimental.gc.relocate.p1i32(token %safepoint_token2, i32 12, i32 14)
  %b2 = tail call coldcc i32 addrspace(1)* @llvm.experimental.gc.relocate.p1i32(token %safepoint_token2, i32 12, i32 13)
  %c2 = tail call coldcc i32 addrspace(1)* @llvm.experimental.gc.relocate.p1i32(token %safepoint_token2, i32 12, i32 12)
; CHECK: callq
  ret i32 1
}

; Test that stack slots are reused for invokes
define i32 @back_to_back_invokes(i32 addrspace(1)* %a, i32 addrspace(1)* %b, i32 addrspace(1)* %c) #1 gc "statepoint-example" personality i32 ()* @"personality_function" {
; CHECK-LABEL: back_to_back_invokes
entry:
  ; The exact stores don't matter, but there need to be three stack slots created
  ; CHECK: movq	%rdi, {{[0-9]*}}(%rsp)
  ; CHECK: movq	%rdx, {{[0-9]*}}(%rsp)
  ; CHECK: movq	%rsi, {{[0-9]*}}(%rsp)
  ; CHECK: callq
  %safepoint_token = invoke token (i64, i32, void ()*, i32, i32, ...) @llvm.experimental.gc.statepoint.p0f_isVoidf(i64 0, i32 0, void ()* undef, i32 0, i32 0, i32 0, i32 5, i32 0, i32 -1, i32 0, i32 0, i32 0, i32 addrspace(1)* %a, i32 addrspace(1)* %b, i32 addrspace(1)* %c)
                   to label %normal_return unwind label %exceptional_return

normal_return:
  %a1 = tail call coldcc i32 addrspace(1)* @llvm.experimental.gc.relocate.p1i32(token %safepoint_token, i32 12, i32 12)
  %b1 = tail call coldcc i32 addrspace(1)* @llvm.experimental.gc.relocate.p1i32(token %safepoint_token, i32 12, i32 13)
  %c1 = tail call coldcc i32 addrspace(1)* @llvm.experimental.gc.relocate.p1i32(token %safepoint_token, i32 12, i32 14)
  ; Should work even through bitcasts
  %c1.casted = bitcast i32 addrspace(1)* %c1 to i8 addrspace(1)*
  ; This is the key check.  There should NOT be any memory moves here
  ; CHECK-NOT: movq
  ; CHECK: callq
  %safepoint_token2 = invoke token (i64, i32, void ()*, i32, i32, ...) @llvm.experimental.gc.statepoint.p0f_isVoidf(i64 0, i32 0, void ()* undef, i32 0, i32 0, i32 0, i32 5, i32 0, i32 -1, i32 0, i32 0, i32 0, i8 addrspace(1)* %c1.casted, i32 addrspace(1)* %b1, i32 addrspace(1)* %a1)
                    to label %normal_return2 unwind label %exceptional_return2

normal_return2:
  %a2 = tail call coldcc i32 addrspace(1)* @llvm.experimental.gc.relocate.p1i32(token %safepoint_token2, i32 12, i32 14)
  %b2 = tail call coldcc i32 addrspace(1)* @llvm.experimental.gc.relocate.p1i32(token %safepoint_token2, i32 12, i32 13)
  %c2 = tail call coldcc i8 addrspace(1)* @llvm.experimental.gc.relocate.p1i8(token %safepoint_token2, i32 12, i32 12)
  ret i32 1

exceptional_return:
  %landing_pad = landingpad { i8*, i32 }
          cleanup
  ret i32 0

exceptional_return2:
  %landing_pad2 = landingpad { i8*, i32 }
          cleanup
  ret i32 0
}

; Function Attrs: nounwind
declare i32 addrspace(1)* @llvm.experimental.gc.relocate.p1i32(token, i32, i32) #3
declare i8 addrspace(1)* @llvm.experimental.gc.relocate.p1i8(token, i32, i32) #3

declare token @llvm.experimental.gc.statepoint.p0f_isVoidf(i64, i32, void ()*, i32, i32, ...)

declare i32 @"personality_function"()

attributes #1 = { uwtable }<|MERGE_RESOLUTION|>--- conflicted
+++ resolved
@@ -36,23 +36,13 @@
 define i32 @reserve_first(i32 addrspace(1)* %a, i32 addrspace(1)* %b, i32 addrspace(1)* %c) #1 gc "statepoint-example" {
 ; CHECK-LABEL: reserve_first
 ; The exact stores don't matter, but there need to be three stack slots created
-<<<<<<< HEAD
 ; CHECK: movq	%rdi, {{[0-9]*}}(%rsp)
 ; CHECK: movq	%rdx, {{[0-9]*}}(%rsp)
 ; CHECK: movq	%rsi, {{[0-9]*}}(%rsp)
-  %safepoint_token = tail call i32 (i64, i32, void ()*, i32, i32, ...) @llvm.experimental.gc.statepoint.p0f_isVoidf(i64 0, i32 0, void ()* undef, i32 0, i32 0, i32 0, i32 5, i32 0, i32 -1, i32 0, i32 0, i32 0, i32 addrspace(1)* %a, i32 addrspace(1)* %b, i32 addrspace(1)* %c)
-  %a1 = tail call coldcc i32 addrspace(1)* @llvm.experimental.gc.relocate.p1i32(i32 %safepoint_token, i32 12, i32 12)
-  %b1 = tail call coldcc i32 addrspace(1)* @llvm.experimental.gc.relocate.p1i32(i32 %safepoint_token, i32 12, i32 13)
-  %c1 = tail call coldcc i32 addrspace(1)* @llvm.experimental.gc.relocate.p1i32(i32 %safepoint_token, i32 12, i32 14)
-=======
-; CHECK: movq	%rdi, 16(%rsp)
-; CHECK: movq	%rdx, 8(%rsp)
-; CHECK: movq	%rsi, (%rsp)
   %safepoint_token = tail call token (i64, i32, void ()*, i32, i32, ...) @llvm.experimental.gc.statepoint.p0f_isVoidf(i64 0, i32 0, void ()* undef, i32 0, i32 0, i32 0, i32 5, i32 0, i32 -1, i32 0, i32 0, i32 0, i32 addrspace(1)* %a, i32 addrspace(1)* %b, i32 addrspace(1)* %c)
   %a1 = tail call coldcc i32 addrspace(1)* @llvm.experimental.gc.relocate.p1i32(token %safepoint_token, i32 12, i32 12)
   %b1 = tail call coldcc i32 addrspace(1)* @llvm.experimental.gc.relocate.p1i32(token %safepoint_token, i32 12, i32 13)
   %c1 = tail call coldcc i32 addrspace(1)* @llvm.experimental.gc.relocate.p1i32(token %safepoint_token, i32 12, i32 14)
->>>>>>> 9e934b0c
 ; CHECK: callq
 ; This is the key check.  There should NOT be any memory moves here
 ; CHECK-NOT: movq
