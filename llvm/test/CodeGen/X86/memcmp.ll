--- conflicted
+++ resolved
@@ -23,11 +23,7 @@
   ret void
 ; CHECK-LABEL: memcmp2:
 ; CHECK: movzwl
-<<<<<<< HEAD
-; CHECK-NEXT: cmpw                                 ;INTEL
-=======
 ; CHECK-NEXT: cmpw
->>>>>>> 0a480b2c
 ; NOBUILTIN-LABEL: memcmp2:
 ; NOBUILTIN: callq
 }
@@ -45,7 +41,8 @@
 return:                                           ; preds = %entry
   ret void
 ; CHECK-LABEL: memcmp2a:
-; CHECK: cmpw    $28527,                          ;INTEL
+; CHECK: movzwl
+; CHECK-NEXT: cmpl    $28527,
 }
 
 define void @memcmp2nb(i8* %X, i8* %Y, i32* nocapture %P) nounwind {
