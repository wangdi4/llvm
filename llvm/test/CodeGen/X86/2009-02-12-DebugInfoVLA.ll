--- conflicted
+++ resolved
@@ -24,15 +24,9 @@
   %2 = alloca i64                                 ; <i64*> [#uses=1]
   %3 = alloca i64                                 ; <i64*> [#uses=6]
   %"alloca point" = bitcast i32 0 to i32          ; <i32> [#uses=0]
-<<<<<<< HEAD
-  call void @llvm.dbg.declare(metadata !{i8** %s1_addr}, metadata !0), !dbg !7
-  store i8* %s1, i8** %s1_addr
-  call void @llvm.dbg.declare(metadata !{[0 x i8]** %str.0}, metadata !8), !dbg !7
-=======
   call void @llvm.dbg.declare(metadata i8** %s1_addr, metadata !0, metadata !{!"0x102"}), !dbg !7
   store i8* %s1, i8** %s1_addr
   call void @llvm.dbg.declare(metadata [0 x i8]** %str.0, metadata !8, metadata !{!"0x102"}), !dbg !7
->>>>>>> 41cb3da2
   %4 = call i8* @llvm.stacksave(), !dbg !7        ; <i8*> [#uses=1]
   store i8* %4, i8** %saved_stack.1, align 8, !dbg !7
   %5 = load i8** %s1_addr, align 8, !dbg !13      ; <i8*> [#uses=1]
@@ -74,7 +68,7 @@
   ret i8 %retval12, !dbg !16
 }
 
-declare void @llvm.dbg.declare(metadata, metadata) nounwind readnone
+declare void @llvm.dbg.declare(metadata, metadata, metadata) nounwind readnone
 
 declare i8* @llvm.stacksave() nounwind
 
@@ -82,27 +76,6 @@
 
 declare void @llvm.stackrestore(i8*) nounwind
 
-<<<<<<< HEAD
-!0 = metadata !{i32 459009, metadata !1, metadata !"s1", metadata !2, i32 2, metadata !6} ; [ DW_TAG_arg_variable ]
-!1 = metadata !{i32 458798, i32 0, metadata !2, metadata !"foo", metadata !"foo", metadata !"foo", i32 2, metadata !3, i1 false, i1 true, i32 0, i32 0, null, i32 0, i32 0, null, null, null, null, i32 0} ; [ DW_TAG_subprogram ]
-!2 = metadata !{i32 458769, metadata !17, i32 1, metadata !"4.2.1 (Based on Apple Inc. build 5658) (LLVM build)", i1 true, metadata !"", i32 0, metadata !18, metadata !18, null, null, null, metadata !""} ; [ DW_TAG_compile_unit ]
-!3 = metadata !{i32 458773, null, metadata !2, metadata !"", i32 0, i64 0, i64 0, i64 0, i32 0, null, metadata !4, i32 0, null, null, null} ; [ DW_TAG_subroutine_type ] [line 0, size 0, align 0, offset 0] [from ]
-!4 = metadata !{metadata !5, metadata !6}
-!5 = metadata !{i32 458788, null, metadata !2, metadata !"char", i32 0, i64 8, i64 8, i64 0, i32 0, i32 6} ; [ DW_TAG_base_type ]
-!6 = metadata !{i32 458767, null, metadata !2, metadata !"", i32 0, i64 64, i64 64, i64 0, i32 0, metadata !5} ; [ DW_TAG_pointer_type ]
-!7 = metadata !{i32 2, i32 0, metadata !1, null}
-!8 = metadata !{i32 459008, metadata !1, metadata !"str.0", metadata !2, i32 3, metadata !9} ; [ DW_TAG_auto_variable ]
-!9 = metadata !{i32 458767, null, metadata !2, metadata !"", i32 0, i64 64, i64 64, i64 0, i32 64, metadata !10} ; [ DW_TAG_pointer_type ]
-!10 = metadata !{i32 458753, null, metadata !2, metadata !"", i32 0, i64 8, i64 8, i64 0, i32 0, metadata !5, metadata !11, i32 0, null, null, null} ; [ DW_TAG_array_type ] [line 0, size 8, align 8, offset 0] [from char]
-!11 = metadata !{metadata !12}
-!12 = metadata !{i32 458785, i64 0, i64 1}        ; [ DW_TAG_subrange_type ]
-!13 = metadata !{i32 3, i32 0, metadata !14, null}
-!14 = metadata !{i32 458763, metadata !17, metadata !1, i32 0, i32 0, i32 0} ; [ DW_TAG_lexical_block ]
-!15 = metadata !{i32 4, i32 0, metadata !14, null}
-!16 = metadata !{i32 5, i32 0, metadata !14, null}
-!17 = metadata !{metadata !"vla.c", metadata !"/tmp/"}
-!18 = metadata !{i32 0}
-=======
 !0 = !{!"0x101\00s1\002\000", !1, !2, !6} ; [ DW_TAG_arg_variable ]
 !1 = !{!"0x2e\00foo\00foo\00foo\002\000\001\000\006\000\000\000", i32 0, !2, !3, null, null, null, null, null} ; [ DW_TAG_subprogram ]
 !2 = !{!"0x11\001\004.2.1 (Based on Apple Inc. build 5658) (LLVM build)\001\00\000\00\000", !17, !18, !18, null, null, null} ; [ DW_TAG_compile_unit ]
@@ -121,5 +94,4 @@
 !15 = !MDLocation(line: 4, scope: !14)
 !16 = !MDLocation(line: 5, scope: !14)
 !17 = !{!"vla.c", !"/tmp/"}
-!18 = !{i32 0}
->>>>>>> 41cb3da2
+!18 = !{i32 0}