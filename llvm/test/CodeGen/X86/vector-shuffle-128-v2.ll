--- conflicted
+++ resolved
@@ -3,441 +3,653 @@
 ; RUN: llc < %s -mtriple=x86_64-unknown-unknown -mcpu=x86-64 -mattr=+ssse3 -x86-experimental-vector-shuffle-lowering | FileCheck %s --check-prefix=ALL --check-prefix=SSE --check-prefix=SSSE3
 ; RUN: llc < %s -mtriple=x86_64-unknown-unknown -mcpu=x86-64 -mattr=+sse4.1 -x86-experimental-vector-shuffle-lowering | FileCheck %s --check-prefix=ALL --check-prefix=SSE --check-prefix=SSE41
 ; RUN: llc < %s -mtriple=x86_64-unknown-unknown -mcpu=x86-64 -mattr=+avx -x86-experimental-vector-shuffle-lowering | FileCheck %s --check-prefix=ALL --check-prefix=AVX --check-prefix=AVX1
+; RUN: llc < %s -mtriple=x86_64-unknown-unknown -mcpu=x86-64 -mattr=+avx2 -x86-experimental-vector-shuffle-lowering | FileCheck %s --check-prefix=ALL --check-prefix=AVX --check-prefix=AVX2
 
 target datalayout = "e-m:e-i64:64-f80:128-n8:16:32:64-S128"
 target triple = "x86_64-unknown-unknown"
 
 define <2 x i64> @shuffle_v2i64_00(<2 x i64> %a, <2 x i64> %b) {
-; ALL-LABEL: @shuffle_v2i64_00
-; ALL:         pshufd {{.*}} # xmm0 = xmm0[0,1,0,1]
-; ALL-NEXT:    retq
+; SSE-LABEL: shuffle_v2i64_00:
+; SSE:       # BB#0:
+; SSE-NEXT:    pshufd {{.*#+}} xmm0 = xmm0[0,1,0,1]
+; SSE-NEXT:    retq
+;
+; AVX1-LABEL: shuffle_v2i64_00:
+; AVX1:       # BB#0:
+; AVX1-NEXT:    vpshufd {{.*#+}} xmm0 = xmm0[0,1,0,1]
+; AVX1-NEXT:    retq
+;
+; AVX2-LABEL: shuffle_v2i64_00:
+; AVX2:       # BB#0:
+; AVX2-NEXT:    vpbroadcastq %xmm0, %xmm0
+; AVX2-NEXT:    retq
   %shuffle = shufflevector <2 x i64> %a, <2 x i64> %b, <2 x i32> <i32 0, i32 0>
   ret <2 x i64> %shuffle
 }
 define <2 x i64> @shuffle_v2i64_10(<2 x i64> %a, <2 x i64> %b) {
-; ALL-LABEL: @shuffle_v2i64_10
-; ALL:         pshufd {{.*}} # xmm0 = xmm0[2,3,0,1]
-; ALL-NEXT:    retq
+; SSE-LABEL: shuffle_v2i64_10:
+; SSE:       # BB#0:
+; SSE-NEXT:    pshufd {{.*#+}} xmm0 = xmm0[2,3,0,1]
+; SSE-NEXT:    retq
+;
+; AVX-LABEL: shuffle_v2i64_10:
+; AVX:       # BB#0:
+; AVX-NEXT:    vpshufd {{.*#+}} xmm0 = xmm0[2,3,0,1]
+; AVX-NEXT:    retq
   %shuffle = shufflevector <2 x i64> %a, <2 x i64> %b, <2 x i32> <i32 1, i32 0>
   ret <2 x i64> %shuffle
 }
 define <2 x i64> @shuffle_v2i64_11(<2 x i64> %a, <2 x i64> %b) {
-; ALL-LABEL: @shuffle_v2i64_11
-; ALL:         pshufd {{.*}} # xmm0 = xmm0[2,3,2,3]
-; ALL-NEXT:    retq
+; SSE-LABEL: shuffle_v2i64_11:
+; SSE:       # BB#0:
+; SSE-NEXT:    pshufd {{.*#+}} xmm0 = xmm0[2,3,2,3]
+; SSE-NEXT:    retq
+;
+; AVX-LABEL: shuffle_v2i64_11:
+; AVX:       # BB#0:
+; AVX-NEXT:    vpshufd {{.*#+}} xmm0 = xmm0[2,3,2,3]
+; AVX-NEXT:    retq
   %shuffle = shufflevector <2 x i64> %a, <2 x i64> %b, <2 x i32> <i32 1, i32 1>
   ret <2 x i64> %shuffle
 }
 define <2 x i64> @shuffle_v2i64_22(<2 x i64> %a, <2 x i64> %b) {
-; ALL-LABEL: @shuffle_v2i64_22
-; ALL:         pshufd {{.*}} # xmm0 = xmm1[0,1,0,1]
-; ALL-NEXT:    retq
+; SSE-LABEL: shuffle_v2i64_22:
+; SSE:       # BB#0:
+; SSE-NEXT:    pshufd {{.*#+}} xmm0 = xmm1[0,1,0,1]
+; SSE-NEXT:    retq
+;
+; AVX1-LABEL: shuffle_v2i64_22:
+; AVX1:       # BB#0:
+; AVX1-NEXT:    vpshufd {{.*#+}} xmm0 = xmm1[0,1,0,1]
+; AVX1-NEXT:    retq
+;
+; AVX2-LABEL: shuffle_v2i64_22:
+; AVX2:       # BB#0:
+; AVX2-NEXT:    vpbroadcastq %xmm1, %xmm0
+; AVX2-NEXT:    retq
   %shuffle = shufflevector <2 x i64> %a, <2 x i64> %b, <2 x i32> <i32 2, i32 2>
   ret <2 x i64> %shuffle
 }
 define <2 x i64> @shuffle_v2i64_32(<2 x i64> %a, <2 x i64> %b) {
-; ALL-LABEL: @shuffle_v2i64_32
-; ALL:         pshufd {{.*}} # xmm0 = xmm1[2,3,0,1]
-; ALL-NEXT:    retq
+; SSE-LABEL: shuffle_v2i64_32:
+; SSE:       # BB#0:
+; SSE-NEXT:    pshufd {{.*#+}} xmm0 = xmm1[2,3,0,1]
+; SSE-NEXT:    retq
+;
+; AVX-LABEL: shuffle_v2i64_32:
+; AVX:       # BB#0:
+; AVX-NEXT:    vpshufd {{.*#+}} xmm0 = xmm1[2,3,0,1]
+; AVX-NEXT:    retq
   %shuffle = shufflevector <2 x i64> %a, <2 x i64> %b, <2 x i32> <i32 3, i32 2>
   ret <2 x i64> %shuffle
 }
 define <2 x i64> @shuffle_v2i64_33(<2 x i64> %a, <2 x i64> %b) {
-; ALL-LABEL: @shuffle_v2i64_33
-; ALL:         pshufd {{.*}} # xmm0 = xmm1[2,3,2,3]
-; ALL-NEXT:    retq
+; SSE-LABEL: shuffle_v2i64_33:
+; SSE:       # BB#0:
+; SSE-NEXT:    pshufd {{.*#+}} xmm0 = xmm1[2,3,2,3]
+; SSE-NEXT:    retq
+;
+; AVX-LABEL: shuffle_v2i64_33:
+; AVX:       # BB#0:
+; AVX-NEXT:    vpshufd {{.*#+}} xmm0 = xmm1[2,3,2,3]
+; AVX-NEXT:    retq
   %shuffle = shufflevector <2 x i64> %a, <2 x i64> %b, <2 x i32> <i32 3, i32 3>
   ret <2 x i64> %shuffle
 }
 
 define <2 x double> @shuffle_v2f64_00(<2 x double> %a, <2 x double> %b) {
-; SSE2-LABEL: @shuffle_v2f64_00
-; SSE2:         movlhps {{.*}} # xmm0 = xmm0[0,0]
-; SSE2-NEXT:    retq
-;
-; SSE3-LABEL: @shuffle_v2f64_00
-; SSE3:         unpcklpd {{.*}} # xmm0 = xmm0[0,0]
-; SSE3-NEXT:    retq
-;
-; SSSE3-LABEL: @shuffle_v2f64_00
-; SSSE3:         unpcklpd {{.*}} # xmm0 = xmm0[0,0]
-; SSSE3-NEXT:    retq
-;
-; SSE41-LABEL: @shuffle_v2f64_00
-; SSE41:         unpcklpd {{.*}} # xmm0 = xmm0[0,0]
-; SSE41-NEXT:    retq
+; SSE2-LABEL: shuffle_v2f64_00:
+; SSE2:       # BB#0:
+; SSE2-NEXT:    movlhps {{.*#+}} xmm0 = xmm0[0,0]
+; SSE2-NEXT:    retq
+;
+; SSE3-LABEL: shuffle_v2f64_00:
+; SSE3:       # BB#0:
+; SSE3-NEXT:    unpcklpd {{.*#+}} xmm0 = xmm0[0,0]
+; SSE3-NEXT:    retq
+;
+; SSSE3-LABEL: shuffle_v2f64_00:
+; SSSE3:       # BB#0:
+; SSSE3-NEXT:    unpcklpd {{.*#+}} xmm0 = xmm0[0,0]
+; SSSE3-NEXT:    retq
+;
+; SSE41-LABEL: shuffle_v2f64_00:
+; SSE41:       # BB#0:
+; SSE41-NEXT:    unpcklpd {{.*#+}} xmm0 = xmm0[0,0]
+; SSE41-NEXT:    retq
+;
+; AVX-LABEL: shuffle_v2f64_00:
+; AVX:       # BB#0:
+; AVX-NEXT:    vunpcklpd {{.*#+}} xmm0 = xmm0[0,0]
+; AVX-NEXT:    retq
   %shuffle = shufflevector <2 x double> %a, <2 x double> %b, <2 x i32> <i32 0, i32 0>
   ret <2 x double> %shuffle
 }
 define <2 x double> @shuffle_v2f64_10(<2 x double> %a, <2 x double> %b) {
-; SSE-LABEL: @shuffle_v2f64_10
-; SSE:         shufpd {{.*}} # xmm0 = xmm0[1,0]
-; SSE-NEXT:    retq
-;
-; AVX-LABEL: @shuffle_v2f64_10
-; AVX:         vpermilpd {{.*}} # xmm0 = xmm0[1,0]
+; SSE-LABEL: shuffle_v2f64_10:
+; SSE:       # BB#0:
+; SSE-NEXT:    shufpd {{.*#+}} xmm0 = xmm0[1,0]
+; SSE-NEXT:    retq
+;
+; AVX-LABEL: shuffle_v2f64_10:
+; AVX:       # BB#0:
+; AVX-NEXT:    vpermilpd {{.*#+}} xmm0 = xmm0[1,0]
 ; AVX-NEXT:    retq
   %shuffle = shufflevector <2 x double> %a, <2 x double> %b, <2 x i32> <i32 1, i32 0>
   ret <2 x double> %shuffle
 }
 define <2 x double> @shuffle_v2f64_11(<2 x double> %a, <2 x double> %b) {
-; ALL-LABEL: @shuffle_v2f64_11
-; ALL:         movhlps {{.*}} # xmm0 = xmm0[1,1]
-; ALL-NEXT:    retq
+; SSE-LABEL: shuffle_v2f64_11:
+; SSE:       # BB#0:
+; SSE-NEXT:    movhlps {{.*#+}} xmm0 = xmm0[1,1]
+; SSE-NEXT:    retq
+;
+; AVX-LABEL: shuffle_v2f64_11:
+; AVX:       # BB#0:
+; AVX-NEXT:    vmovhlps {{.*#+}} xmm0 = xmm0[1,1]
+; AVX-NEXT:    retq
   %shuffle = shufflevector <2 x double> %a, <2 x double> %b, <2 x i32> <i32 1, i32 1>
   ret <2 x double> %shuffle
 }
 define <2 x double> @shuffle_v2f64_22(<2 x double> %a, <2 x double> %b) {
-; SSE2-LABEL: @shuffle_v2f64_22
-; SSE2:         movlhps {{.*}} # xmm1 = xmm1[0,0]
+; SSE2-LABEL: shuffle_v2f64_22:
+; SSE2:       # BB#0:
+; SSE2-NEXT:    movlhps {{.*#+}} xmm1 = xmm1[0,0]
 ; SSE2-NEXT:    movaps %xmm1, %xmm0
 ; SSE2-NEXT:    retq
 ;
-; SSE3-LABEL: @shuffle_v2f64_22
-; SSE3:         unpcklpd {{.*}} # xmm1 = xmm1[0,0]
+; SSE3-LABEL: shuffle_v2f64_22:
+; SSE3:       # BB#0:
+; SSE3-NEXT:    unpcklpd {{.*#+}} xmm1 = xmm1[0,0]
 ; SSE3-NEXT:    movapd %xmm1, %xmm0
 ; SSE3-NEXT:    retq
 ;
-; SSSE3-LABEL: @shuffle_v2f64_22
-; SSSE3:         unpcklpd {{.*}} # xmm1 = xmm1[0,0]
+; SSSE3-LABEL: shuffle_v2f64_22:
+; SSSE3:       # BB#0:
+; SSSE3-NEXT:    unpcklpd {{.*#+}} xmm1 = xmm1[0,0]
 ; SSSE3-NEXT:    movapd %xmm1, %xmm0
 ; SSSE3-NEXT:    retq
 ;
-; SSE41-LABEL: @shuffle_v2f64_22
-; SSE41:         unpcklpd {{.*}} # xmm1 = xmm1[0,0]
+; SSE41-LABEL: shuffle_v2f64_22:
+; SSE41:       # BB#0:
+; SSE41-NEXT:    unpcklpd {{.*#+}} xmm1 = xmm1[0,0]
 ; SSE41-NEXT:    movapd %xmm1, %xmm0
 ; SSE41-NEXT:    retq
+;
+; AVX-LABEL: shuffle_v2f64_22:
+; AVX:       # BB#0:
+; AVX-NEXT:    vunpcklpd {{.*#+}} xmm0 = xmm1[0,0]
+; AVX-NEXT:    retq
   %shuffle = shufflevector <2 x double> %a, <2 x double> %b, <2 x i32> <i32 2, i32 2>
   ret <2 x double> %shuffle
 }
 define <2 x double> @shuffle_v2f64_32(<2 x double> %a, <2 x double> %b) {
-; SSE-LABEL: @shuffle_v2f64_32
-; SSE:         pshufd {{.*}} # xmm0 = xmm1[2,3,0,1]
-; SSE-NEXT:    retq
-;
-; AVX-LABEL: @shuffle_v2f64_32
-; AVX:         vpermilpd {{.*}} # xmm0 = xmm1[1,0]
+; SSE-LABEL: shuffle_v2f64_32:
+; SSE:       # BB#0:
+; SSE-NEXT:    shufpd {{.*#+}} xmm1 = xmm1[1,0]
+; SSE-NEXT:    movapd %xmm1, %xmm0
+; SSE-NEXT:    retq
+;
+; AVX-LABEL: shuffle_v2f64_32:
+; AVX:       # BB#0:
+; AVX-NEXT:    vpermilpd {{.*#+}} xmm0 = xmm1[1,0]
 ; AVX-NEXT:    retq
   %shuffle = shufflevector <2 x double> %a, <2 x double> %b, <2 x i32> <i32 3, i32 2>
   ret <2 x double> %shuffle
 }
 define <2 x double> @shuffle_v2f64_33(<2 x double> %a, <2 x double> %b) {
-; SSE-LABEL: @shuffle_v2f64_33
-; SSE:         movhlps {{.*}} # xmm1 = xmm1[1,1]
+; SSE-LABEL: shuffle_v2f64_33:
+; SSE:       # BB#0:
+; SSE-NEXT:    movhlps {{.*#+}} xmm1 = xmm1[1,1]
 ; SSE-NEXT:    movaps %xmm1, %xmm0
 ; SSE-NEXT:    retq
 ;
-; AVX-LABEL: @shuffle_v2f64_33
-; AVX:         vmovhlps {{.*}} # xmm0 = xmm1[1,1]
+; AVX-LABEL: shuffle_v2f64_33:
+; AVX:       # BB#0:
+; AVX-NEXT:    vmovhlps {{.*#+}} xmm0 = xmm1[1,1]
 ; AVX-NEXT:    retq
   %shuffle = shufflevector <2 x double> %a, <2 x double> %b, <2 x i32> <i32 3, i32 3>
   ret <2 x double> %shuffle
 }
 define <2 x double> @shuffle_v2f64_03(<2 x double> %a, <2 x double> %b) {
-; SSE2-LABEL: @shuffle_v2f64_03
-; SSE2:         shufpd {{.*}} # xmm0 = xmm0[0],xmm1[1]
-; SSE2-NEXT:    retq
-;
-; SSE3-LABEL: @shuffle_v2f64_03
-; SSE3:         shufpd {{.*}} # xmm0 = xmm0[0],xmm1[1]
-; SSE3-NEXT:    retq
-;
-; SSSE3-LABEL: @shuffle_v2f64_03
-; SSSE3:         shufpd {{.*}} # xmm0 = xmm0[0],xmm1[1]
-; SSSE3-NEXT:    retq
-;
-; SSE41-LABEL: @shuffle_v2f64_03
-; SSE41:         blendpd {{.*}} # xmm0 = xmm0[0],xmm1[1]
-; SSE41-NEXT:    retq
+; SSE2-LABEL: shuffle_v2f64_03:
+; SSE2:       # BB#0:
+; SSE2-NEXT:    movsd %xmm0, %xmm1
+; SSE2-NEXT:    movaps %xmm1, %xmm0
+; SSE2-NEXT:    retq
+;
+; SSE3-LABEL: shuffle_v2f64_03:
+; SSE3:       # BB#0:
+; SSE3-NEXT:    movsd %xmm0, %xmm1
+; SSE3-NEXT:    movaps %xmm1, %xmm0
+; SSE3-NEXT:    retq
+;
+; SSSE3-LABEL: shuffle_v2f64_03:
+; SSSE3:       # BB#0:
+; SSSE3-NEXT:    movsd %xmm0, %xmm1
+; SSSE3-NEXT:    movaps %xmm1, %xmm0
+; SSSE3-NEXT:    retq
+;
+; SSE41-LABEL: shuffle_v2f64_03:
+; SSE41:       # BB#0:
+; SSE41-NEXT:    blendpd {{.*#+}} xmm0 = xmm0[0],xmm1[1]
+; SSE41-NEXT:    retq
+;
+; AVX-LABEL: shuffle_v2f64_03:
+; AVX:       # BB#0:
+; AVX-NEXT:    vblendpd {{.*#+}} xmm0 = xmm0[0],xmm1[1]
+; AVX-NEXT:    retq
   %shuffle = shufflevector <2 x double> %a, <2 x double> %b, <2 x i32> <i32 0, i32 3>
   ret <2 x double> %shuffle
 }
 define <2 x double> @shuffle_v2f64_21(<2 x double> %a, <2 x double> %b) {
-; SSE2-LABEL: @shuffle_v2f64_21
-; SSE2:         shufpd {{.*}} # xmm1 = xmm1[0],xmm0[1]
+; SSE2-LABEL: shuffle_v2f64_21:
+; SSE2:       # BB#0:
+; SSE2-NEXT:    movsd %xmm1, %xmm0
+; SSE2-NEXT:    retq
+;
+; SSE3-LABEL: shuffle_v2f64_21:
+; SSE3:       # BB#0:
+; SSE3-NEXT:    movsd %xmm1, %xmm0
+; SSE3-NEXT:    retq
+;
+; SSSE3-LABEL: shuffle_v2f64_21:
+; SSSE3:       # BB#0:
+; SSSE3-NEXT:    movsd %xmm1, %xmm0
+; SSSE3-NEXT:    retq
+;
+; SSE41-LABEL: shuffle_v2f64_21:
+; SSE41:       # BB#0:
+; SSE41-NEXT:    blendpd {{.*#+}} xmm0 = xmm1[0],xmm0[1]
+; SSE41-NEXT:    retq
+;
+; AVX-LABEL: shuffle_v2f64_21:
+; AVX:       # BB#0:
+; AVX-NEXT:    vblendpd {{.*#+}} xmm0 = xmm1[0],xmm0[1]
+; AVX-NEXT:    retq
+  %shuffle = shufflevector <2 x double> %a, <2 x double> %b, <2 x i32> <i32 2, i32 1>
+  ret <2 x double> %shuffle
+}
+
+
+define <2 x i64> @shuffle_v2i64_02(<2 x i64> %a, <2 x i64> %b) {
+; SSE-LABEL: shuffle_v2i64_02:
+; SSE:       # BB#0:
+; SSE-NEXT:    punpcklqdq {{.*#+}} xmm0 = xmm0[0],xmm1[0]
+; SSE-NEXT:    retq
+;
+; AVX-LABEL: shuffle_v2i64_02:
+; AVX:       # BB#0:
+; AVX-NEXT:    vpunpcklqdq {{.*#+}} xmm0 = xmm0[0],xmm1[0]
+; AVX-NEXT:    retq
+  %shuffle = shufflevector <2 x i64> %a, <2 x i64> %b, <2 x i32> <i32 0, i32 2>
+  ret <2 x i64> %shuffle
+}
+define <2 x i64> @shuffle_v2i64_02_copy(<2 x i64> %nonce, <2 x i64> %a, <2 x i64> %b) {
+; SSE-LABEL: shuffle_v2i64_02_copy:
+; SSE:       # BB#0:
+; SSE-NEXT:    punpcklqdq {{.*#+}} xmm1 = xmm1[0],xmm2[0]
+; SSE-NEXT:    movdqa %xmm1, %xmm0
+; SSE-NEXT:    retq
+;
+; AVX-LABEL: shuffle_v2i64_02_copy:
+; AVX:       # BB#0:
+; AVX-NEXT:    vpunpcklqdq {{.*#+}} xmm0 = xmm1[0],xmm2[0]
+; AVX-NEXT:    retq
+  %shuffle = shufflevector <2 x i64> %a, <2 x i64> %b, <2 x i32> <i32 0, i32 2>
+  ret <2 x i64> %shuffle
+}
+define <2 x i64> @shuffle_v2i64_03(<2 x i64> %a, <2 x i64> %b) {
+; SSE2-LABEL: shuffle_v2i64_03:
+; SSE2:       # BB#0:
+; SSE2-NEXT:    movsd %xmm0, %xmm1
+; SSE2-NEXT:    movaps %xmm1, %xmm0
+; SSE2-NEXT:    retq
+;
+; SSE3-LABEL: shuffle_v2i64_03:
+; SSE3:       # BB#0:
+; SSE3-NEXT:    movsd %xmm0, %xmm1
+; SSE3-NEXT:    movaps %xmm1, %xmm0
+; SSE3-NEXT:    retq
+;
+; SSSE3-LABEL: shuffle_v2i64_03:
+; SSSE3:       # BB#0:
+; SSSE3-NEXT:    movsd %xmm0, %xmm1
+; SSSE3-NEXT:    movaps %xmm1, %xmm0
+; SSSE3-NEXT:    retq
+;
+; SSE41-LABEL: shuffle_v2i64_03:
+; SSE41:       # BB#0:
+; SSE41-NEXT:    pblendw {{.*#+}} xmm0 = xmm0[0,1,2,3],xmm1[4,5,6,7]
+; SSE41-NEXT:    retq
+;
+; AVX1-LABEL: shuffle_v2i64_03:
+; AVX1:       # BB#0:
+; AVX1-NEXT:    vpblendw {{.*#+}} xmm0 = xmm0[0,1,2,3],xmm1[4,5,6,7]
+; AVX1-NEXT:    retq
+;
+; AVX2-LABEL: shuffle_v2i64_03:
+; AVX2:       # BB#0:
+; AVX2-NEXT:    vpblendd {{.*#+}} xmm0 = xmm0[0,1],xmm1[2,3]
+; AVX2-NEXT:    retq
+  %shuffle = shufflevector <2 x i64> %a, <2 x i64> %b, <2 x i32> <i32 0, i32 3>
+  ret <2 x i64> %shuffle
+}
+define <2 x i64> @shuffle_v2i64_03_copy(<2 x i64> %nonce, <2 x i64> %a, <2 x i64> %b) {
+; SSE2-LABEL: shuffle_v2i64_03_copy:
+; SSE2:       # BB#0:
+; SSE2-NEXT:    movsd %xmm1, %xmm2
+; SSE2-NEXT:    movaps %xmm2, %xmm0
+; SSE2-NEXT:    retq
+;
+; SSE3-LABEL: shuffle_v2i64_03_copy:
+; SSE3:       # BB#0:
+; SSE3-NEXT:    movsd %xmm1, %xmm2
+; SSE3-NEXT:    movaps %xmm2, %xmm0
+; SSE3-NEXT:    retq
+;
+; SSSE3-LABEL: shuffle_v2i64_03_copy:
+; SSSE3:       # BB#0:
+; SSSE3-NEXT:    movsd %xmm1, %xmm2
+; SSSE3-NEXT:    movaps %xmm2, %xmm0
+; SSSE3-NEXT:    retq
+;
+; SSE41-LABEL: shuffle_v2i64_03_copy:
+; SSE41:       # BB#0:
+; SSE41-NEXT:    pblendw {{.*#+}} xmm1 = xmm1[0,1,2,3],xmm2[4,5,6,7]
+; SSE41-NEXT:    movdqa %xmm1, %xmm0
+; SSE41-NEXT:    retq
+;
+; AVX1-LABEL: shuffle_v2i64_03_copy:
+; AVX1:       # BB#0:
+; AVX1-NEXT:    vpblendw {{.*#+}} xmm0 = xmm1[0,1,2,3],xmm2[4,5,6,7]
+; AVX1-NEXT:    retq
+;
+; AVX2-LABEL: shuffle_v2i64_03_copy:
+; AVX2:       # BB#0:
+; AVX2-NEXT:    vpblendd {{.*#+}} xmm0 = xmm1[0,1],xmm2[2,3]
+; AVX2-NEXT:    retq
+  %shuffle = shufflevector <2 x i64> %a, <2 x i64> %b, <2 x i32> <i32 0, i32 3>
+  ret <2 x i64> %shuffle
+}
+define <2 x i64> @shuffle_v2i64_12(<2 x i64> %a, <2 x i64> %b) {
+; SSE2-LABEL: shuffle_v2i64_12:
+; SSE2:       # BB#0:
+; SSE2-NEXT:    shufpd {{.*#+}} xmm0 = xmm0[1],xmm1[0]
+; SSE2-NEXT:    retq
+;
+; SSE3-LABEL: shuffle_v2i64_12:
+; SSE3:       # BB#0:
+; SSE3-NEXT:    shufpd {{.*#+}} xmm0 = xmm0[1],xmm1[0]
+; SSE3-NEXT:    retq
+;
+; SSSE3-LABEL: shuffle_v2i64_12:
+; SSSE3:       # BB#0:
+; SSSE3-NEXT:    palignr {{.*#+}} xmm1 = xmm0[8,9,10,11,12,13,14,15],xmm1[0,1,2,3,4,5,6,7]
+; SSSE3-NEXT:    movdqa %xmm1, %xmm0
+; SSSE3-NEXT:    retq
+;
+; SSE41-LABEL: shuffle_v2i64_12:
+; SSE41:       # BB#0:
+; SSE41-NEXT:    palignr {{.*#+}} xmm1 = xmm0[8,9,10,11,12,13,14,15],xmm1[0,1,2,3,4,5,6,7]
+; SSE41-NEXT:    movdqa %xmm1, %xmm0
+; SSE41-NEXT:    retq
+;
+; AVX-LABEL: shuffle_v2i64_12:
+; AVX:       # BB#0:
+; AVX-NEXT:    vpalignr {{.*#+}} xmm0 = xmm0[8,9,10,11,12,13,14,15],xmm1[0,1,2,3,4,5,6,7]
+; AVX-NEXT:    retq
+  %shuffle = shufflevector <2 x i64> %a, <2 x i64> %b, <2 x i32> <i32 1, i32 2>
+  ret <2 x i64> %shuffle
+}
+define <2 x i64> @shuffle_v2i64_12_copy(<2 x i64> %nonce, <2 x i64> %a, <2 x i64> %b) {
+; SSE2-LABEL: shuffle_v2i64_12_copy:
+; SSE2:       # BB#0:
+; SSE2-NEXT:    shufpd {{.*#+}} xmm1 = xmm1[1],xmm2[0]
 ; SSE2-NEXT:    movapd %xmm1, %xmm0
 ; SSE2-NEXT:    retq
 ;
-; SSE3-LABEL: @shuffle_v2f64_21
-; SSE3:         shufpd {{.*}} # xmm1 = xmm1[0],xmm0[1]
+; SSE3-LABEL: shuffle_v2i64_12_copy:
+; SSE3:       # BB#0:
+; SSE3-NEXT:    shufpd {{.*#+}} xmm1 = xmm1[1],xmm2[0]
 ; SSE3-NEXT:    movapd %xmm1, %xmm0
 ; SSE3-NEXT:    retq
 ;
-; SSSE3-LABEL: @shuffle_v2f64_21
-; SSSE3:         shufpd {{.*}} # xmm1 = xmm1[0],xmm0[1]
-; SSSE3-NEXT:    movapd %xmm1, %xmm0
-; SSSE3-NEXT:    retq
-;
-; SSE41-LABEL: @shuffle_v2f64_21
-; SSE41:         blendpd {{.*}} # xmm1 = xmm1[0],xmm0[1]
-; SSE41-NEXT:    movapd %xmm1, %xmm0
-; SSE41-NEXT:    retq
-  %shuffle = shufflevector <2 x double> %a, <2 x double> %b, <2 x i32> <i32 2, i32 1>
-  ret <2 x double> %shuffle
-}
-
-
-define <2 x i64> @shuffle_v2i64_02(<2 x i64> %a, <2 x i64> %b) {
-; ALL-LABEL: @shuffle_v2i64_02
-; ALL:         punpcklqdq {{.*}} # xmm0 = xmm0[0],xmm1[0]
-; ALL-NEXT:    retq
-  %shuffle = shufflevector <2 x i64> %a, <2 x i64> %b, <2 x i32> <i32 0, i32 2>
-  ret <2 x i64> %shuffle
-}
-define <2 x i64> @shuffle_v2i64_02_copy(<2 x i64> %nonce, <2 x i64> %a, <2 x i64> %b) {
-; SSE-LABEL: @shuffle_v2i64_02_copy
-; SSE:         punpcklqdq {{.*}} # xmm1 = xmm1[0],xmm2[0]
+; SSSE3-LABEL: shuffle_v2i64_12_copy:
+; SSSE3:       # BB#0:
+; SSSE3-NEXT:    palignr {{.*#+}} xmm2 = xmm1[8,9,10,11,12,13,14,15],xmm2[0,1,2,3,4,5,6,7]
+; SSSE3-NEXT:    movdqa %xmm2, %xmm0
+; SSSE3-NEXT:    retq
+;
+; SSE41-LABEL: shuffle_v2i64_12_copy:
+; SSE41:       # BB#0:
+; SSE41-NEXT:    palignr {{.*#+}} xmm2 = xmm1[8,9,10,11,12,13,14,15],xmm2[0,1,2,3,4,5,6,7]
+; SSE41-NEXT:    movdqa %xmm2, %xmm0
+; SSE41-NEXT:    retq
+;
+; AVX-LABEL: shuffle_v2i64_12_copy:
+; AVX:       # BB#0:
+; AVX-NEXT:    vpalignr {{.*#+}} xmm0 = xmm1[8,9,10,11,12,13,14,15],xmm2[0,1,2,3,4,5,6,7]
+; AVX-NEXT:    retq
+  %shuffle = shufflevector <2 x i64> %a, <2 x i64> %b, <2 x i32> <i32 1, i32 2>
+  ret <2 x i64> %shuffle
+}
+define <2 x i64> @shuffle_v2i64_13(<2 x i64> %a, <2 x i64> %b) {
+; SSE-LABEL: shuffle_v2i64_13:
+; SSE:       # BB#0:
+; SSE-NEXT:    punpckhqdq {{.*#+}} xmm0 = xmm0[1],xmm1[1]
+; SSE-NEXT:    retq
+;
+; AVX-LABEL: shuffle_v2i64_13:
+; AVX:       # BB#0:
+; AVX-NEXT:    vpunpckhqdq {{.*#+}} xmm0 = xmm0[1],xmm1[1]
+; AVX-NEXT:    retq
+  %shuffle = shufflevector <2 x i64> %a, <2 x i64> %b, <2 x i32> <i32 1, i32 3>
+  ret <2 x i64> %shuffle
+}
+define <2 x i64> @shuffle_v2i64_13_copy(<2 x i64> %nonce, <2 x i64> %a, <2 x i64> %b) {
+; SSE-LABEL: shuffle_v2i64_13_copy:
+; SSE:       # BB#0:
+; SSE-NEXT:    punpckhqdq {{.*#+}} xmm1 = xmm1[1],xmm2[1]
 ; SSE-NEXT:    movdqa %xmm1, %xmm0
 ; SSE-NEXT:    retq
 ;
-; AVX-LABEL: @shuffle_v2i64_02_copy
-; AVX:         punpcklqdq {{.*}} # xmm0 = xmm1[0],xmm2[0]
-; AVX-NEXT:    retq
-  %shuffle = shufflevector <2 x i64> %a, <2 x i64> %b, <2 x i32> <i32 0, i32 2>
-  ret <2 x i64> %shuffle
-}
-define <2 x i64> @shuffle_v2i64_03(<2 x i64> %a, <2 x i64> %b) {
-; SSE2-LABEL: @shuffle_v2i64_03
-; SSE2:         shufpd {{.*}} # xmm0 = xmm0[0],xmm1[1]
-; SSE2-NEXT:    retq
-;
-; SSE3-LABEL: @shuffle_v2i64_03
-; SSE3:         shufpd {{.*}} # xmm0 = xmm0[0],xmm1[1]
-; SSE3-NEXT:    retq
-;
-; SSSE3-LABEL: @shuffle_v2i64_03
-; SSSE3:         shufpd {{.*}} # xmm0 = xmm0[0],xmm1[1]
-; SSSE3-NEXT:    retq
-;
-; SSE41-LABEL: @shuffle_v2i64_03
-; SSE41:         pblendw {{.*}} # xmm0 = xmm0[0,1,2,3],xmm1[4,5,6,7]
-; SSE41-NEXT:    retq
-  %shuffle = shufflevector <2 x i64> %a, <2 x i64> %b, <2 x i32> <i32 0, i32 3>
-  ret <2 x i64> %shuffle
-}
-define <2 x i64> @shuffle_v2i64_03_copy(<2 x i64> %nonce, <2 x i64> %a, <2 x i64> %b) {
-; SSE2-LABEL: @shuffle_v2i64_03_copy
-; SSE2:         shufpd {{.*}} # xmm1 = xmm1[0],xmm2[1]
+; AVX-LABEL: shuffle_v2i64_13_copy:
+; AVX:       # BB#0:
+; AVX-NEXT:    vpunpckhqdq {{.*#+}} xmm0 = xmm1[1],xmm2[1]
+; AVX-NEXT:    retq
+  %shuffle = shufflevector <2 x i64> %a, <2 x i64> %b, <2 x i32> <i32 1, i32 3>
+  ret <2 x i64> %shuffle
+}
+define <2 x i64> @shuffle_v2i64_20(<2 x i64> %a, <2 x i64> %b) {
+; SSE-LABEL: shuffle_v2i64_20:
+; SSE:       # BB#0:
+; SSE-NEXT:    punpcklqdq {{.*#+}} xmm1 = xmm1[0],xmm0[0]
+; SSE-NEXT:    movdqa %xmm1, %xmm0
+; SSE-NEXT:    retq
+;
+; AVX-LABEL: shuffle_v2i64_20:
+; AVX:       # BB#0:
+; AVX-NEXT:    vpunpcklqdq {{.*#+}} xmm0 = xmm1[0],xmm0[0]
+; AVX-NEXT:    retq
+  %shuffle = shufflevector <2 x i64> %a, <2 x i64> %b, <2 x i32> <i32 2, i32 0>
+  ret <2 x i64> %shuffle
+}
+define <2 x i64> @shuffle_v2i64_20_copy(<2 x i64> %nonce, <2 x i64> %a, <2 x i64> %b) {
+; SSE-LABEL: shuffle_v2i64_20_copy:
+; SSE:       # BB#0:
+; SSE-NEXT:    punpcklqdq {{.*#+}} xmm2 = xmm2[0],xmm1[0]
+; SSE-NEXT:    movdqa %xmm2, %xmm0
+; SSE-NEXT:    retq
+;
+; AVX-LABEL: shuffle_v2i64_20_copy:
+; AVX:       # BB#0:
+; AVX-NEXT:    vpunpcklqdq {{.*#+}} xmm0 = xmm2[0],xmm1[0]
+; AVX-NEXT:    retq
+  %shuffle = shufflevector <2 x i64> %a, <2 x i64> %b, <2 x i32> <i32 2, i32 0>
+  ret <2 x i64> %shuffle
+}
+define <2 x i64> @shuffle_v2i64_21(<2 x i64> %a, <2 x i64> %b) {
+; SSE2-LABEL: shuffle_v2i64_21:
+; SSE2:       # BB#0:
+; SSE2-NEXT:    movsd %xmm1, %xmm0
+; SSE2-NEXT:    retq
+;
+; SSE3-LABEL: shuffle_v2i64_21:
+; SSE3:       # BB#0:
+; SSE3-NEXT:    movsd %xmm1, %xmm0
+; SSE3-NEXT:    retq
+;
+; SSSE3-LABEL: shuffle_v2i64_21:
+; SSSE3:       # BB#0:
+; SSSE3-NEXT:    movsd %xmm1, %xmm0
+; SSSE3-NEXT:    retq
+;
+; SSE41-LABEL: shuffle_v2i64_21:
+; SSE41:       # BB#0:
+; SSE41-NEXT:    pblendw {{.*#+}} xmm0 = xmm1[0,1,2,3],xmm0[4,5,6,7]
+; SSE41-NEXT:    retq
+;
+; AVX1-LABEL: shuffle_v2i64_21:
+; AVX1:       # BB#0:
+; AVX1-NEXT:    vpblendw {{.*#+}} xmm0 = xmm1[0,1,2,3],xmm0[4,5,6,7]
+; AVX1-NEXT:    retq
+;
+; AVX2-LABEL: shuffle_v2i64_21:
+; AVX2:       # BB#0:
+; AVX2-NEXT:    vpblendd {{.*#+}} xmm0 = xmm1[0,1],xmm0[2,3]
+; AVX2-NEXT:    retq
+  %shuffle = shufflevector <2 x i64> %a, <2 x i64> %b, <2 x i32> <i32 2, i32 1>
+  ret <2 x i64> %shuffle
+}
+define <2 x i64> @shuffle_v2i64_21_copy(<2 x i64> %nonce, <2 x i64> %a, <2 x i64> %b) {
+; SSE2-LABEL: shuffle_v2i64_21_copy:
+; SSE2:       # BB#0:
+; SSE2-NEXT:    movsd %xmm2, %xmm1
+; SSE2-NEXT:    movaps %xmm1, %xmm0
+; SSE2-NEXT:    retq
+;
+; SSE3-LABEL: shuffle_v2i64_21_copy:
+; SSE3:       # BB#0:
+; SSE3-NEXT:    movsd %xmm2, %xmm1
+; SSE3-NEXT:    movaps %xmm1, %xmm0
+; SSE3-NEXT:    retq
+;
+; SSSE3-LABEL: shuffle_v2i64_21_copy:
+; SSSE3:       # BB#0:
+; SSSE3-NEXT:    movsd %xmm2, %xmm1
+; SSSE3-NEXT:    movaps %xmm1, %xmm0
+; SSSE3-NEXT:    retq
+;
+; SSE41-LABEL: shuffle_v2i64_21_copy:
+; SSE41:       # BB#0:
+; SSE41-NEXT:    pblendw {{.*#+}} xmm1 = xmm2[0,1,2,3],xmm1[4,5,6,7]
+; SSE41-NEXT:    movdqa %xmm1, %xmm0
+; SSE41-NEXT:    retq
+;
+; AVX1-LABEL: shuffle_v2i64_21_copy:
+; AVX1:       # BB#0:
+; AVX1-NEXT:    vpblendw {{.*#+}} xmm0 = xmm2[0,1,2,3],xmm1[4,5,6,7]
+; AVX1-NEXT:    retq
+;
+; AVX2-LABEL: shuffle_v2i64_21_copy:
+; AVX2:       # BB#0:
+; AVX2-NEXT:    vpblendd {{.*#+}} xmm0 = xmm2[0,1],xmm1[2,3]
+; AVX2-NEXT:    retq
+  %shuffle = shufflevector <2 x i64> %a, <2 x i64> %b, <2 x i32> <i32 2, i32 1>
+  ret <2 x i64> %shuffle
+}
+define <2 x i64> @shuffle_v2i64_30(<2 x i64> %a, <2 x i64> %b) {
+; SSE2-LABEL: shuffle_v2i64_30:
+; SSE2:       # BB#0:
+; SSE2-NEXT:    shufpd {{.*#+}} xmm1 = xmm1[1],xmm0[0]
 ; SSE2-NEXT:    movapd %xmm1, %xmm0
 ; SSE2-NEXT:    retq
 ;
-; SSE3-LABEL: @shuffle_v2i64_03_copy
-; SSE3:         shufpd {{.*}} # xmm1 = xmm1[0],xmm2[1]
+; SSE3-LABEL: shuffle_v2i64_30:
+; SSE3:       # BB#0:
+; SSE3-NEXT:    shufpd {{.*#+}} xmm1 = xmm1[1],xmm0[0]
 ; SSE3-NEXT:    movapd %xmm1, %xmm0
 ; SSE3-NEXT:    retq
 ;
-; SSSE3-LABEL: @shuffle_v2i64_03_copy
-; SSSE3:         shufpd {{.*}} # xmm1 = xmm1[0],xmm2[1]
-; SSSE3-NEXT:    movapd %xmm1, %xmm0
-; SSSE3-NEXT:    retq
-;
-; SSE41-LABEL: @shuffle_v2i64_03_copy
-; SSE41:         pblendw {{.*}} # xmm1 = xmm1[0,1,2,3],xmm2[4,5,6,7]
+; SSSE3-LABEL: shuffle_v2i64_30:
+; SSSE3:       # BB#0:
+; SSSE3-NEXT:    palignr {{.*#+}} xmm0 = xmm1[8,9,10,11,12,13,14,15],xmm0[0,1,2,3,4,5,6,7]
+; SSSE3-NEXT:    retq
+;
+; SSE41-LABEL: shuffle_v2i64_30:
+; SSE41:       # BB#0:
+; SSE41-NEXT:    palignr {{.*#+}} xmm0 = xmm1[8,9,10,11,12,13,14,15],xmm0[0,1,2,3,4,5,6,7]
+; SSE41-NEXT:    retq
+;
+; AVX-LABEL: shuffle_v2i64_30:
+; AVX:       # BB#0:
+; AVX-NEXT:    vpalignr {{.*#+}} xmm0 = xmm1[8,9,10,11,12,13,14,15],xmm0[0,1,2,3,4,5,6,7]
+; AVX-NEXT:    retq
+  %shuffle = shufflevector <2 x i64> %a, <2 x i64> %b, <2 x i32> <i32 3, i32 0>
+  ret <2 x i64> %shuffle
+}
+define <2 x i64> @shuffle_v2i64_30_copy(<2 x i64> %nonce, <2 x i64> %a, <2 x i64> %b) {
+; SSE2-LABEL: shuffle_v2i64_30_copy:
+; SSE2:       # BB#0:
+; SSE2-NEXT:    shufpd {{.*#+}} xmm2 = xmm2[1],xmm1[0]
+; SSE2-NEXT:    movapd %xmm2, %xmm0
+; SSE2-NEXT:    retq
+;
+; SSE3-LABEL: shuffle_v2i64_30_copy:
+; SSE3:       # BB#0:
+; SSE3-NEXT:    shufpd {{.*#+}} xmm2 = xmm2[1],xmm1[0]
+; SSE3-NEXT:    movapd %xmm2, %xmm0
+; SSE3-NEXT:    retq
+;
+; SSSE3-LABEL: shuffle_v2i64_30_copy:
+; SSSE3:       # BB#0:
+; SSSE3-NEXT:    palignr {{.*#+}} xmm1 = xmm2[8,9,10,11,12,13,14,15],xmm1[0,1,2,3,4,5,6,7]
+; SSSE3-NEXT:    movdqa %xmm1, %xmm0
+; SSSE3-NEXT:    retq
+;
+; SSE41-LABEL: shuffle_v2i64_30_copy:
+; SSE41:       # BB#0:
+; SSE41-NEXT:    palignr {{.*#+}} xmm1 = xmm2[8,9,10,11,12,13,14,15],xmm1[0,1,2,3,4,5,6,7]
 ; SSE41-NEXT:    movdqa %xmm1, %xmm0
 ; SSE41-NEXT:    retq
-  %shuffle = shufflevector <2 x i64> %a, <2 x i64> %b, <2 x i32> <i32 0, i32 3>
-  ret <2 x i64> %shuffle
-}
-define <2 x i64> @shuffle_v2i64_12(<2 x i64> %a, <2 x i64> %b) {
-; SSE2-LABEL: @shuffle_v2i64_12
-; SSE2:         shufpd {{.*}} # xmm0 = xmm0[1],xmm1[0]
-; SSE2-NEXT:    retq
-;
-; SSE3-LABEL: @shuffle_v2i64_12
-; SSE3:         shufpd {{.*}} # xmm0 = xmm0[1],xmm1[0]
-; SSE3-NEXT:    retq
-;
-; SSSE3-LABEL: @shuffle_v2i64_12
-; SSSE3:         palignr {{.*}} # xmm1 = xmm0[8,9,10,11,12,13,14,15],xmm1[0,1,2,3,4,5,6,7]
-; SSSE3-NEXT:    movdqa %xmm1, %xmm0
-; SSSE3-NEXT:    retq
-;
-; SSE41-LABEL: @shuffle_v2i64_12
-; SSE41:         palignr {{.*}} # xmm1 = xmm0[8,9,10,11,12,13,14,15],xmm1[0,1,2,3,4,5,6,7]
-; SSE41-NEXT:    movdqa %xmm1, %xmm0
-; SSE41-NEXT:    retq
-  %shuffle = shufflevector <2 x i64> %a, <2 x i64> %b, <2 x i32> <i32 1, i32 2>
-  ret <2 x i64> %shuffle
-}
-define <2 x i64> @shuffle_v2i64_12_copy(<2 x i64> %nonce, <2 x i64> %a, <2 x i64> %b) {
-; SSE2-LABEL: @shuffle_v2i64_12_copy
-; SSE2:         shufpd {{.*}} # xmm1 = xmm1[1],xmm2[0]
-; SSE2-NEXT:    movapd %xmm1, %xmm0
-; SSE2-NEXT:    retq
-;
-; SSE3-LABEL: @shuffle_v2i64_12_copy
-; SSE3:         shufpd {{.*}} # xmm1 = xmm1[1],xmm2[0]
-; SSE3-NEXT:    movapd %xmm1, %xmm0
-; SSE3-NEXT:    retq
-;
-; SSSE3-LABEL: @shuffle_v2i64_12_copy
-; SSSE3:         palignr {{.*}} # xmm2 = xmm1[8,9,10,11,12,13,14,15],xmm2[0,1,2,3,4,5,6,7]
-; SSSE3-NEXT:    movdqa %xmm2, %xmm0
-; SSSE3-NEXT:    retq
-;
-; SSE41-LABEL: @shuffle_v2i64_12_copy
-; SSE41:         palignr {{.*}} # xmm2 = xmm1[8,9,10,11,12,13,14,15],xmm2[0,1,2,3,4,5,6,7]
-; SSE41-NEXT:    movdqa %xmm2, %xmm0
-; SSE41-NEXT:    retq
-  %shuffle = shufflevector <2 x i64> %a, <2 x i64> %b, <2 x i32> <i32 1, i32 2>
-  ret <2 x i64> %shuffle
-}
-define <2 x i64> @shuffle_v2i64_13(<2 x i64> %a, <2 x i64> %b) {
-; ALL-LABEL: @shuffle_v2i64_13
-; ALL:         punpckhqdq {{.*}} # xmm0 = xmm0[1],xmm1[1]
-; ALL-NEXT:    retq
-  %shuffle = shufflevector <2 x i64> %a, <2 x i64> %b, <2 x i32> <i32 1, i32 3>
-  ret <2 x i64> %shuffle
-}
-define <2 x i64> @shuffle_v2i64_13_copy(<2 x i64> %nonce, <2 x i64> %a, <2 x i64> %b) {
-; SSE-LABEL: @shuffle_v2i64_13_copy
-; SSE:         punpckhqdq {{.*}} # xmm1 = xmm1[1],xmm2[1]
+;
+; AVX-LABEL: shuffle_v2i64_30_copy:
+; AVX:       # BB#0:
+; AVX-NEXT:    vpalignr {{.*#+}} xmm0 = xmm2[8,9,10,11,12,13,14,15],xmm1[0,1,2,3,4,5,6,7]
+; AVX-NEXT:    retq
+  %shuffle = shufflevector <2 x i64> %a, <2 x i64> %b, <2 x i32> <i32 3, i32 0>
+  ret <2 x i64> %shuffle
+}
+define <2 x i64> @shuffle_v2i64_31(<2 x i64> %a, <2 x i64> %b) {
+; SSE-LABEL: shuffle_v2i64_31:
+; SSE:       # BB#0:
+; SSE-NEXT:    punpckhqdq {{.*#+}} xmm1 = xmm1[1],xmm0[1]
 ; SSE-NEXT:    movdqa %xmm1, %xmm0
 ; SSE-NEXT:    retq
 ;
-; AVX-LABEL: @shuffle_v2i64_13_copy
-; AVX:         punpckhqdq {{.*}} # xmm0 = xmm1[1],xmm2[1]
-; AVX-NEXT:    retq
-  %shuffle = shufflevector <2 x i64> %a, <2 x i64> %b, <2 x i32> <i32 1, i32 3>
-  ret <2 x i64> %shuffle
-}
-define <2 x i64> @shuffle_v2i64_20(<2 x i64> %a, <2 x i64> %b) {
-; SSE-LABEL: @shuffle_v2i64_20
-; SSE:         punpcklqdq {{.*}} # xmm1 = xmm1[0],xmm0[0]
-; SSE-NEXT:    movdqa %xmm1, %xmm0
-; SSE-NEXT:    retq
-;
-; AVX-LABEL: @shuffle_v2i64_20
-; AVX:         vpunpcklqdq {{.*}} # xmm0 = xmm1[0],xmm0[0]
-; AVX-NEXT:    retq
-  %shuffle = shufflevector <2 x i64> %a, <2 x i64> %b, <2 x i32> <i32 2, i32 0>
-  ret <2 x i64> %shuffle
-}
-define <2 x i64> @shuffle_v2i64_20_copy(<2 x i64> %nonce, <2 x i64> %a, <2 x i64> %b) {
-; SSE-LABEL: @shuffle_v2i64_20_copy
-; SSE:         punpcklqdq {{.*}} # xmm2 = xmm2[0],xmm1[0]
+; AVX-LABEL: shuffle_v2i64_31:
+; AVX:       # BB#0:
+; AVX-NEXT:    vpunpckhqdq {{.*#+}} xmm0 = xmm1[1],xmm0[1]
+; AVX-NEXT:    retq
+  %shuffle = shufflevector <2 x i64> %a, <2 x i64> %b, <2 x i32> <i32 3, i32 1>
+  ret <2 x i64> %shuffle
+}
+define <2 x i64> @shuffle_v2i64_31_copy(<2 x i64> %nonce, <2 x i64> %a, <2 x i64> %b) {
+; SSE-LABEL: shuffle_v2i64_31_copy:
+; SSE:       # BB#0:
+; SSE-NEXT:    punpckhqdq {{.*#+}} xmm2 = xmm2[1],xmm1[1]
 ; SSE-NEXT:    movdqa %xmm2, %xmm0
 ; SSE-NEXT:    retq
 ;
-; AVX-LABEL: @shuffle_v2i64_20_copy
-; AVX:         vpunpcklqdq {{.*}} # xmm0 = xmm2[0],xmm1[0]
-; AVX-NEXT:    retq
-  %shuffle = shufflevector <2 x i64> %a, <2 x i64> %b, <2 x i32> <i32 2, i32 0>
-  ret <2 x i64> %shuffle
-}
-define <2 x i64> @shuffle_v2i64_21(<2 x i64> %a, <2 x i64> %b) {
-; SSE2-LABEL: @shuffle_v2i64_21
-; SSE2:         shufpd {{.*}} # xmm1 = xmm1[0],xmm0[1]
-; SSE2-NEXT:    movapd %xmm1, %xmm0
-; SSE2-NEXT:    retq
-;
-; SSE3-LABEL: @shuffle_v2i64_21
-; SSE3:         shufpd {{.*}} # xmm1 = xmm1[0],xmm0[1]
-; SSE3-NEXT:    movapd %xmm1, %xmm0
-; SSE3-NEXT:    retq
-;
-; SSSE3-LABEL: @shuffle_v2i64_21
-; SSSE3:         shufpd {{.*}} # xmm1 = xmm1[0],xmm0[1]
-; SSSE3-NEXT:    movapd %xmm1, %xmm0
-; SSSE3-NEXT:    retq
-;
-; SSE41-LABEL: @shuffle_v2i64_21
-; SSE41:         pblendw {{.*}} # xmm1 = xmm1[0,1,2,3],xmm0[4,5,6,7]
-; SSE41-NEXT:    movdqa %xmm1, %xmm0
-; SSE41-NEXT:    retq
-  %shuffle = shufflevector <2 x i64> %a, <2 x i64> %b, <2 x i32> <i32 2, i32 1>
-  ret <2 x i64> %shuffle
-}
-define <2 x i64> @shuffle_v2i64_21_copy(<2 x i64> %nonce, <2 x i64> %a, <2 x i64> %b) {
-; SSE2-LABEL: @shuffle_v2i64_21_copy
-; SSE2:         shufpd {{.*}} # xmm2 = xmm2[0],xmm1[1]
-; SSE2-NEXT:    movapd %xmm2, %xmm0
-; SSE2-NEXT:    retq
-;
-; SSE3-LABEL: @shuffle_v2i64_21_copy
-; SSE3:         shufpd {{.*}} # xmm2 = xmm2[0],xmm1[1]
-; SSE3-NEXT:    movapd %xmm2, %xmm0
-; SSE3-NEXT:    retq
-;
-; SSSE3-LABEL: @shuffle_v2i64_21_copy
-; SSSE3:         shufpd {{.*}} # xmm2 = xmm2[0],xmm1[1]
-; SSSE3-NEXT:    movapd %xmm2, %xmm0
-; SSSE3-NEXT:    retq
-;
-; SSE41-LABEL: @shuffle_v2i64_21_copy
-; SSE41:         pblendw {{.*}} # xmm2 = xmm2[0,1,2,3],xmm1[4,5,6,7]
-; SSE41-NEXT:    movdqa %xmm2, %xmm0
-; SSE41-NEXT:    retq
-  %shuffle = shufflevector <2 x i64> %a, <2 x i64> %b, <2 x i32> <i32 2, i32 1>
-  ret <2 x i64> %shuffle
-}
-define <2 x i64> @shuffle_v2i64_30(<2 x i64> %a, <2 x i64> %b) {
-; SSE2-LABEL: @shuffle_v2i64_30
-; SSE2:         shufpd {{.*}} # xmm1 = xmm1[1],xmm0[0]
-; SSE2-NEXT:    movapd %xmm1, %xmm0
-; SSE2-NEXT:    retq
-;
-; SSE3-LABEL: @shuffle_v2i64_30
-; SSE3:         shufpd {{.*}} # xmm1 = xmm1[1],xmm0[0]
-; SSE3-NEXT:    movapd %xmm1, %xmm0
-; SSE3-NEXT:    retq
-;
-; SSSE3-LABEL: @shuffle_v2i64_30
-; SSSE3:         palignr {{.*}} # xmm0 = xmm1[8,9,10,11,12,13,14,15],xmm0[0,1,2,3,4,5,6,7]
-; SSSE3-NEXT:    retq
-  %shuffle = shufflevector <2 x i64> %a, <2 x i64> %b, <2 x i32> <i32 3, i32 0>
-  ret <2 x i64> %shuffle
-}
-define <2 x i64> @shuffle_v2i64_30_copy(<2 x i64> %nonce, <2 x i64> %a, <2 x i64> %b) {
-; SSE2-LABEL: @shuffle_v2i64_30_copy
-; SSE2:         shufpd {{.*}} # xmm2 = xmm2[1],xmm1[0]
-; SSE2-NEXT:    movapd %xmm2, %xmm0
-; SSE2-NEXT:    retq
-;
-; SSE3-LABEL: @shuffle_v2i64_30_copy
-; SSE3:         shufpd {{.*}} # xmm2 = xmm2[1],xmm1[0]
-; SSE3-NEXT:    movapd %xmm2, %xmm0
-; SSE3-NEXT:    retq
-;
-; SSSE3-LABEL: @shuffle_v2i64_30_copy
-; SSSE3:         palignr {{.*}} # xmm1 = xmm2[8,9,10,11,12,13,14,15],xmm1[0,1,2,3,4,5,6,7]
-; SSSE3-NEXT:    movdqa %xmm1, %xmm0
-; SSSE3-NEXT:    retq
-;
-; SSE41-LABEL: @shuffle_v2i64_30_copy
-; SSE41:         palignr {{.*}} # xmm1 = xmm2[8,9,10,11,12,13,14,15],xmm1[0,1,2,3,4,5,6,7]
-; SSE41-NEXT:    movdqa %xmm1, %xmm0
-; SSE41-NEXT:    retq
-  %shuffle = shufflevector <2 x i64> %a, <2 x i64> %b, <2 x i32> <i32 3, i32 0>
-  ret <2 x i64> %shuffle
-}
-define <2 x i64> @shuffle_v2i64_31(<2 x i64> %a, <2 x i64> %b) {
-; SSE-LABEL: @shuffle_v2i64_31
-; SSE:         punpckhqdq {{.*}} # xmm1 = xmm1[1],xmm0[1]
-; SSE-NEXT:    movdqa %xmm1, %xmm0
-; SSE-NEXT:    retq
-;
-; AVX-LABEL: @shuffle_v2i64_31
-; AVX:         vpunpckhqdq {{.*}} # xmm0 = xmm1[1],xmm0[1]
+; AVX-LABEL: shuffle_v2i64_31_copy:
+; AVX:       # BB#0:
+; AVX-NEXT:    vpunpckhqdq {{.*#+}} xmm0 = xmm2[1],xmm1[1]
 ; AVX-NEXT:    retq
   %shuffle = shufflevector <2 x i64> %a, <2 x i64> %b, <2 x i32> <i32 3, i32 1>
   ret <2 x i64> %shuffle
 }
-define <2 x i64> @shuffle_v2i64_31_copy(<2 x i64> %nonce, <2 x i64> %a, <2 x i64> %b) {
-; SSE-LABEL: @shuffle_v2i64_31_copy
-; SSE:         punpckhqdq {{.*}} # xmm2 = xmm2[1],xmm1[1]
-; SSE-NEXT:    movdqa %xmm2, %xmm0
-; SSE-NEXT:    retq
-;
-; AVX-LABEL: @shuffle_v2i64_31_copy
-; AVX:         vpunpckhqdq {{.*}} # xmm0 = xmm2[1],xmm1[1]
-; AVX-NEXT:    retq
-  %shuffle = shufflevector <2 x i64> %a, <2 x i64> %b, <2 x i32> <i32 3, i32 1>
-  ret <2 x i64> %shuffle
-}
-
-<<<<<<< HEAD
-=======
+
 define <2 x i64> @shuffle_v2i64_0z(<2 x i64> %a) {
 ; SSE-LABEL: shuffle_v2i64_0z:
 ; SSE:       # BB#0:
@@ -600,15 +812,16 @@
   %shuffle = shufflevector <2 x double> %a, <2 x double> zeroinitializer, <2 x i32> <i32 2, i32 1>
   ret <2 x double> %shuffle
 }
->>>>>>> 41cb3da2
 
 define <2 x i64> @insert_reg_and_zero_v2i64(i64 %a) {
-; SSE-LABEL: @insert_reg_and_zero_v2i64
-; SSE:         movd %rdi, %xmm0
-; SSE-NEXT:    retq
-;
-; AVX-LABEL: @insert_reg_and_zero_v2i64
-; AVX:         vmovq %rdi, %xmm0
+; SSE-LABEL: insert_reg_and_zero_v2i64:
+; SSE:       # BB#0:
+; SSE-NEXT:    movd %rdi, %xmm0
+; SSE-NEXT:    retq
+;
+; AVX-LABEL: insert_reg_and_zero_v2i64:
+; AVX:       # BB#0:
+; AVX-NEXT:    vmovq %rdi, %xmm0
 ; AVX-NEXT:    retq
   %v = insertelement <2 x i64> undef, i64 %a, i32 0
   %shuffle = shufflevector <2 x i64> %v, <2 x i64> zeroinitializer, <2 x i32> <i32 0, i32 3>
@@ -616,9 +829,15 @@
 }
 
 define <2 x i64> @insert_mem_and_zero_v2i64(i64* %ptr) {
-; ALL-LABEL: @insert_mem_and_zero_v2i64
-; ALL:         movq (%rdi), %xmm0
-; ALL-NEXT:    retq
+; SSE-LABEL: insert_mem_and_zero_v2i64:
+; SSE:       # BB#0:
+; SSE-NEXT:    movq (%rdi), %xmm0
+; SSE-NEXT:    retq
+;
+; AVX-LABEL: insert_mem_and_zero_v2i64:
+; AVX:       # BB#0:
+; AVX-NEXT:    vmovq (%rdi), %xmm0
+; AVX-NEXT:    retq
   %a = load i64* %ptr
   %v = insertelement <2 x i64> undef, i64 %a, i32 0
   %shuffle = shufflevector <2 x i64> %v, <2 x i64> zeroinitializer, <2 x i32> <i32 0, i32 3>
@@ -626,64 +845,272 @@
 }
 
 define <2 x double> @insert_reg_and_zero_v2f64(double %a) {
-; ALL-LABEL: @insert_reg_and_zero_v2f64
-; ALL:         movq %xmm0, %xmm0
-; ALL-NEXT:    retq
+; SSE-LABEL: insert_reg_and_zero_v2f64:
+; SSE:       # BB#0:
+; SSE-NEXT:    movq %xmm0, %xmm0
+; SSE-NEXT:    retq
+;
+; AVX-LABEL: insert_reg_and_zero_v2f64:
+; AVX:       # BB#0:
+; AVX-NEXT:    vmovq %xmm0, %xmm0
+; AVX-NEXT:    retq
   %v = insertelement <2 x double> undef, double %a, i32 0
   %shuffle = shufflevector <2 x double> %v, <2 x double> zeroinitializer, <2 x i32> <i32 0, i32 3>
   ret <2 x double> %shuffle
 }
 
 define <2 x double> @insert_mem_and_zero_v2f64(double* %ptr) {
-; ALL-LABEL: @insert_mem_and_zero_v2f64
-; ALL:         movsd (%rdi), %xmm0
-; ALL-NEXT:    retq
+; SSE-LABEL: insert_mem_and_zero_v2f64:
+; SSE:       # BB#0:
+; SSE-NEXT:    movsd (%rdi), %xmm0
+; SSE-NEXT:    retq
+;
+; AVX-LABEL: insert_mem_and_zero_v2f64:
+; AVX:       # BB#0:
+; AVX-NEXT:    vmovsd (%rdi), %xmm0
+; AVX-NEXT:    retq
   %a = load double* %ptr
   %v = insertelement <2 x double> undef, double %a, i32 0
   %shuffle = shufflevector <2 x double> %v, <2 x double> zeroinitializer, <2 x i32> <i32 0, i32 3>
   ret <2 x double> %shuffle
 }
 
+define <2 x i64> @insert_reg_lo_v2i64(i64 %a, <2 x i64> %b) {
+; SSE2-LABEL: insert_reg_lo_v2i64:
+; SSE2:       # BB#0:
+; SSE2-NEXT:    movd %rdi, %xmm1
+; SSE2-NEXT:    movsd %xmm1, %xmm0
+; SSE2-NEXT:    retq
+;
+; SSE3-LABEL: insert_reg_lo_v2i64:
+; SSE3:       # BB#0:
+; SSE3-NEXT:    movd %rdi, %xmm1
+; SSE3-NEXT:    movsd %xmm1, %xmm0
+; SSE3-NEXT:    retq
+;
+; SSSE3-LABEL: insert_reg_lo_v2i64:
+; SSSE3:       # BB#0:
+; SSSE3-NEXT:    movd %rdi, %xmm1
+; SSSE3-NEXT:    movsd %xmm1, %xmm0
+; SSSE3-NEXT:    retq
+;
+; SSE41-LABEL: insert_reg_lo_v2i64:
+; SSE41:       # BB#0:
+; SSE41-NEXT:    movd %rdi, %xmm1
+; SSE41-NEXT:    pblendw {{.*#+}} xmm0 = xmm1[0,1,2,3],xmm0[4,5,6,7]
+; SSE41-NEXT:    retq
+;
+; AVX1-LABEL: insert_reg_lo_v2i64:
+; AVX1:       # BB#0:
+; AVX1-NEXT:    vmovq %rdi, %xmm1
+; AVX1-NEXT:    vpblendw {{.*#+}} xmm0 = xmm1[0,1,2,3],xmm0[4,5,6,7]
+; AVX1-NEXT:    retq
+;
+; AVX2-LABEL: insert_reg_lo_v2i64:
+; AVX2:       # BB#0:
+; AVX2-NEXT:    vmovq %rdi, %xmm1
+; AVX2-NEXT:    vpblendd {{.*#+}} xmm0 = xmm1[0,1],xmm0[2,3]
+; AVX2-NEXT:    retq
+  %v = insertelement <2 x i64> undef, i64 %a, i32 0
+  %shuffle = shufflevector <2 x i64> %v, <2 x i64> %b, <2 x i32> <i32 0, i32 3>
+  ret <2 x i64> %shuffle
+}
+
+define <2 x i64> @insert_mem_lo_v2i64(i64* %ptr, <2 x i64> %b) {
+; SSE2-LABEL: insert_mem_lo_v2i64:
+; SSE2:       # BB#0:
+; SSE2-NEXT:    movlpd (%rdi), %xmm0
+; SSE2-NEXT:    retq
+;
+; SSE3-LABEL: insert_mem_lo_v2i64:
+; SSE3:       # BB#0:
+; SSE3-NEXT:    movlpd (%rdi), %xmm0
+; SSE3-NEXT:    retq
+;
+; SSSE3-LABEL: insert_mem_lo_v2i64:
+; SSSE3:       # BB#0:
+; SSSE3-NEXT:    movlpd (%rdi), %xmm0
+; SSSE3-NEXT:    retq
+;
+; SSE41-LABEL: insert_mem_lo_v2i64:
+; SSE41:       # BB#0:
+; SSE41-NEXT:    movq (%rdi), %xmm1
+; SSE41-NEXT:    pblendw {{.*#+}} xmm0 = xmm1[0,1,2,3],xmm0[4,5,6,7]
+; SSE41-NEXT:    retq
+;
+; AVX1-LABEL: insert_mem_lo_v2i64:
+; AVX1:       # BB#0:
+; AVX1-NEXT:    vmovq (%rdi), %xmm1
+; AVX1-NEXT:    vpblendw {{.*#+}} xmm0 = xmm1[0,1,2,3],xmm0[4,5,6,7]
+; AVX1-NEXT:    retq
+;
+; AVX2-LABEL: insert_mem_lo_v2i64:
+; AVX2:       # BB#0:
+; AVX2-NEXT:    vmovq (%rdi), %xmm1
+; AVX2-NEXT:    vpblendd {{.*#+}} xmm0 = xmm1[0,1],xmm0[2,3]
+; AVX2-NEXT:    retq
+  %a = load i64* %ptr
+  %v = insertelement <2 x i64> undef, i64 %a, i32 0
+  %shuffle = shufflevector <2 x i64> %v, <2 x i64> %b, <2 x i32> <i32 0, i32 3>
+  ret <2 x i64> %shuffle
+}
+
+define <2 x i64> @insert_reg_hi_v2i64(i64 %a, <2 x i64> %b) {
+; SSE-LABEL: insert_reg_hi_v2i64:
+; SSE:       # BB#0:
+; SSE-NEXT:    movd %rdi, %xmm1
+; SSE-NEXT:    punpcklqdq {{.*#+}} xmm0 = xmm0[0],xmm1[0]
+; SSE-NEXT:    retq
+;
+; AVX-LABEL: insert_reg_hi_v2i64:
+; AVX:       # BB#0:
+; AVX-NEXT:    vmovq %rdi, %xmm1
+; AVX-NEXT:    vpunpcklqdq {{.*#+}} xmm0 = xmm0[0],xmm1[0]
+; AVX-NEXT:    retq
+  %v = insertelement <2 x i64> undef, i64 %a, i32 0
+  %shuffle = shufflevector <2 x i64> %v, <2 x i64> %b, <2 x i32> <i32 2, i32 0>
+  ret <2 x i64> %shuffle
+}
+
+define <2 x i64> @insert_mem_hi_v2i64(i64* %ptr, <2 x i64> %b) {
+; SSE-LABEL: insert_mem_hi_v2i64:
+; SSE:       # BB#0:
+; SSE-NEXT:    movq (%rdi), %xmm1
+; SSE-NEXT:    punpcklqdq {{.*#+}} xmm0 = xmm0[0],xmm1[0]
+; SSE-NEXT:    retq
+;
+; AVX-LABEL: insert_mem_hi_v2i64:
+; AVX:       # BB#0:
+; AVX-NEXT:    vmovq (%rdi), %xmm1
+; AVX-NEXT:    vpunpcklqdq {{.*#+}} xmm0 = xmm0[0],xmm1[0]
+; AVX-NEXT:    retq
+  %a = load i64* %ptr
+  %v = insertelement <2 x i64> undef, i64 %a, i32 0
+  %shuffle = shufflevector <2 x i64> %v, <2 x i64> %b, <2 x i32> <i32 2, i32 0>
+  ret <2 x i64> %shuffle
+}
+
+define <2 x double> @insert_reg_lo_v2f64(double %a, <2 x double> %b) {
+; SSE-LABEL: insert_reg_lo_v2f64:
+; SSE:       # BB#0:
+; SSE-NEXT:    movsd %xmm0, %xmm1
+; SSE-NEXT:    movaps %xmm1, %xmm0
+; SSE-NEXT:    retq
+;
+; AVX-LABEL: insert_reg_lo_v2f64:
+; AVX:       # BB#0:
+; AVX-NEXT:    vmovsd %xmm0, %xmm1, %xmm0
+; AVX-NEXT:    retq
+  %v = insertelement <2 x double> undef, double %a, i32 0
+  %shuffle = shufflevector <2 x double> %v, <2 x double> %b, <2 x i32> <i32 0, i32 3>
+  ret <2 x double> %shuffle
+}
+
+define <2 x double> @insert_mem_lo_v2f64(double* %ptr, <2 x double> %b) {
+; SSE-LABEL: insert_mem_lo_v2f64:
+; SSE:       # BB#0:
+; SSE-NEXT:    movlpd (%rdi), %xmm0
+; SSE-NEXT:    retq
+;
+; AVX-LABEL: insert_mem_lo_v2f64:
+; AVX:       # BB#0:
+; AVX-NEXT:    vmovlpd (%rdi), %xmm0, %xmm0
+; AVX-NEXT:    retq
+  %a = load double* %ptr
+  %v = insertelement <2 x double> undef, double %a, i32 0
+  %shuffle = shufflevector <2 x double> %v, <2 x double> %b, <2 x i32> <i32 0, i32 3>
+  ret <2 x double> %shuffle
+}
+
+define <2 x double> @insert_reg_hi_v2f64(double %a, <2 x double> %b) {
+; SSE-LABEL: insert_reg_hi_v2f64:
+; SSE:       # BB#0:
+; SSE-NEXT:    unpcklpd {{.*#+}} xmm1 = xmm1[0],xmm0[0]
+; SSE-NEXT:    movapd %xmm1, %xmm0
+; SSE-NEXT:    retq
+;
+; AVX-LABEL: insert_reg_hi_v2f64:
+; AVX:       # BB#0:
+; AVX-NEXT:    vunpcklpd {{.*#+}} xmm0 = xmm1[0],xmm0[0]
+; AVX-NEXT:    retq
+  %v = insertelement <2 x double> undef, double %a, i32 0
+  %shuffle = shufflevector <2 x double> %v, <2 x double> %b, <2 x i32> <i32 2, i32 0>
+  ret <2 x double> %shuffle
+}
+
+define <2 x double> @insert_mem_hi_v2f64(double* %ptr, <2 x double> %b) {
+; SSE-LABEL: insert_mem_hi_v2f64:
+; SSE:       # BB#0:
+; SSE-NEXT:    movhpd (%rdi), %xmm0
+; SSE-NEXT:    retq
+;
+; AVX-LABEL: insert_mem_hi_v2f64:
+; AVX:       # BB#0:
+; AVX-NEXT:    vmovhpd (%rdi), %xmm0, %xmm0
+; AVX-NEXT:    retq
+  %a = load double* %ptr
+  %v = insertelement <2 x double> undef, double %a, i32 0
+  %shuffle = shufflevector <2 x double> %v, <2 x double> %b, <2 x i32> <i32 2, i32 0>
+  ret <2 x double> %shuffle
+}
+
 define <2 x double> @insert_dup_reg_v2f64(double %a) {
-; SSE2-LABEL: @insert_dup_reg_v2f64
-; SSE2:         movlhps {{.*}} # xmm0 = xmm0[0,0]
-; SSE2-NEXT:    retq
-;
-; FIXME: This should match movddup as well!
-; SSE3-LABEL: @insert_dup_reg_v2f64
-; SSE3:         unpcklpd {{.*}} # xmm0 = xmm0[0,0]
-; SSE3-NEXT:    retq
-;
-; FIXME: This should match movddup as well!
-; SSSE3-LABEL: @insert_dup_reg_v2f64
-; SSSE3:         unpcklpd {{.*}} # xmm0 = xmm0[0,0]
-; SSSE3-NEXT:    retq
-;
-; FIXME: This should match movddup as well!
-; SSE41-LABEL: @insert_dup_reg_v2f64
-; SSE41:         unpcklpd {{.*}} # xmm0 = xmm0[0,0]
-; SSE41-NEXT:    retq
+; FIXME: We should match movddup for SSE3 and higher here.
+;
+; SSE2-LABEL: insert_dup_reg_v2f64:
+; SSE2:       # BB#0:
+; SSE2-NEXT:    movlhps {{.*#+}} xmm0 = xmm0[0,0]
+; SSE2-NEXT:    retq
+;
+; SSE3-LABEL: insert_dup_reg_v2f64:
+; SSE3:       # BB#0:
+; SSE3-NEXT:    unpcklpd {{.*#+}} xmm0 = xmm0[0,0]
+; SSE3-NEXT:    retq
+;
+; SSSE3-LABEL: insert_dup_reg_v2f64:
+; SSSE3:       # BB#0:
+; SSSE3-NEXT:    unpcklpd {{.*#+}} xmm0 = xmm0[0,0]
+; SSSE3-NEXT:    retq
+;
+; SSE41-LABEL: insert_dup_reg_v2f64:
+; SSE41:       # BB#0:
+; SSE41-NEXT:    unpcklpd {{.*#+}} xmm0 = xmm0[0,0]
+; SSE41-NEXT:    retq
+;
+; AVX-LABEL: insert_dup_reg_v2f64:
+; AVX:       # BB#0:
+; AVX-NEXT:    vunpcklpd {{.*#+}} xmm0 = xmm0[0,0]
+; AVX-NEXT:    retq
   %v = insertelement <2 x double> undef, double %a, i32 0
   %shuffle = shufflevector <2 x double> %v, <2 x double> undef, <2 x i32> <i32 0, i32 0>
   ret <2 x double> %shuffle
 }
 define <2 x double> @insert_dup_mem_v2f64(double* %ptr) {
-; SSE2-LABEL: @insert_dup_mem_v2f64
-; SSE2:         movsd {{.*}}, %xmm0
-; SSE2-NEXT:    movlhps {{.*}} # xmm0 = xmm0[0,0]
-; SSE2-NEXT:    retq
-;
-; SSE3-LABEL: @insert_dup_mem_v2f64
-; SSE3:         movddup {{.*}}, %xmm0
-; SSE3-NEXT:    retq
-;
-; SSSE3-LABEL: @insert_dup_mem_v2f64
-; SSSE3:         movddup {{.*}}, %xmm0
-; SSSE3-NEXT:    retq
-;
-; SSE41-LABEL: @insert_dup_mem_v2f64
-; SSE41:         movddup {{.*}}, %xmm0
-; SSE41-NEXT:    retq
+; SSE2-LABEL: insert_dup_mem_v2f64:
+; SSE2:       # BB#0:
+; SSE2-NEXT:    movsd (%rdi), %xmm0
+; SSE2-NEXT:    movlhps {{.*#+}} xmm0 = xmm0[0,0]
+; SSE2-NEXT:    retq
+;
+; SSE3-LABEL: insert_dup_mem_v2f64:
+; SSE3:       # BB#0:
+; SSE3-NEXT:    movddup (%rdi), %xmm0
+; SSE3-NEXT:    retq
+;
+; SSSE3-LABEL: insert_dup_mem_v2f64:
+; SSSE3:       # BB#0:
+; SSSE3-NEXT:    movddup (%rdi), %xmm0
+; SSSE3-NEXT:    retq
+;
+; SSE41-LABEL: insert_dup_mem_v2f64:
+; SSE41:       # BB#0:
+; SSE41-NEXT:    movddup (%rdi), %xmm0
+; SSE41-NEXT:    retq
+;
+; AVX-LABEL: insert_dup_mem_v2f64:
+; AVX:       # BB#0:
+; AVX-NEXT:    vmovddup (%rdi), %xmm0
+; AVX-NEXT:    retq
   %a = load double* %ptr
   %v = insertelement <2 x double> undef, double %a, i32 0
   %shuffle = shufflevector <2 x double> %v, <2 x double> undef, <2 x i32> <i32 0, i32 0>
@@ -691,15 +1118,15 @@
 }
 
 define <2 x double> @shuffle_mem_v2f64_10(<2 x double>* %ptr) {
-; SSE-LABEL: @shuffle_mem_v2f64_10
+; SSE-LABEL: shuffle_mem_v2f64_10:
 ; SSE:       # BB#0:
 ; SSE-NEXT:    movapd (%rdi), %xmm0
-; SSE-NEXT:    shufpd {{.*}} # xmm0 = xmm0[1,0]
-; SSE-NEXT:    retq
-;
-; AVX-LABEL: @shuffle_mem_v2f64_10
-; AVX:       # BB#0:
-; AVX-NEXT:    vpermilpd {{.*}} # xmm0 = mem[1,0]
+; SSE-NEXT:    shufpd {{.*#+}} xmm0 = xmm0[1,0]
+; SSE-NEXT:    retq
+;
+; AVX-LABEL: shuffle_mem_v2f64_10:
+; AVX:       # BB#0:
+; AVX-NEXT:    vpermilpd {{.*#+}} xmm0 = mem[1,0]
 ; AVX-NEXT:    retq
   %a = load <2 x double>* %ptr
   %shuffle = shufflevector <2 x double> %a, <2 x double> undef, <2 x i32> <i32 1, i32 0>
