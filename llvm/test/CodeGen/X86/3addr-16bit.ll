; RUN: llc < %s -mtriple=x86_64-apple-darwin -asm-verbose=false | FileCheck %s -check-prefix=64BIT
; rdar://7329206

; In 32-bit the partial register stall would degrade performance.

define zeroext i16 @t1(i16 zeroext %c, i16 zeroext %k) nounwind ssp {
entry:
; 32BIT-LABEL:     t1:
; 32BIT:     movw 20(%esp), %ax
; 32BIT-NOT: movw %ax, %cx
; 32BIT:     incl                                 ;INTEL

; 64BIT-LABEL:     t1:
<<<<<<< HEAD
; 64BIT-NOT: movw %si, %ax                        ;INTEL
; 64BIT:     movl %esi, %eax                      ;INTEL
; 64BIT-NEXT:     incl %eax                       ;INTEL
=======
; 64BIT-NOT: movw %si, %ax
; 64BIT:     movl %esi, %eax
>>>>>>> 0a480b2c
  %0 = icmp eq i16 %k, %c                         ; <i1> [#uses=1]
  %1 = add i16 %k, 1                              ; <i16> [#uses=3]
  br i1 %0, label %bb, label %bb1

bb:                                               ; preds = %entry
  tail call void @foo(i16 zeroext %1) nounwind
  ret i16 %1

bb1:                                              ; preds = %entry
  ret i16 %1
}

define zeroext i16 @t2(i16 zeroext %c, i16 zeroext %k) nounwind ssp {
entry:
; 32BIT-LABEL:     t2:
; 32BIT:     movw 20(%esp), %ax
; 32BIT-NOT: movw %ax, %cx
; 32BIT:     decl                                 ;INTEL

; 64BIT-LABEL:     t2:
<<<<<<< HEAD
; 64BIT-NOT: movw %si, %ax                        ;INTEL
; 64BIT:     movl %esi, %eax                      ;INTEL
; 64BIT-NEXT:     decl %eax                       ;INTEL
; 64BIT:     movzwl %ax                           ;INTEL
=======
; 64BIT-NOT: movw %si, %ax
; 64BIT:     movl %esi, %eax
; 64BIT:     movzwl %ax
>>>>>>> 0a480b2c
  %0 = icmp eq i16 %k, %c                         ; <i1> [#uses=1]
  %1 = add i16 %k, -1                             ; <i16> [#uses=3]
  br i1 %0, label %bb, label %bb1

bb:                                               ; preds = %entry
  tail call void @foo(i16 zeroext %1) nounwind
  ret i16 %1

bb1:                                              ; preds = %entry
  ret i16 %1
}

declare void @foo(i16 zeroext)

define zeroext i16 @t3(i16 zeroext %c, i16 zeroext %k) nounwind ssp {
entry:
; 32BIT-LABEL:     t3:
; 32BIT:     movw 20(%esp), %ax
; 32BIT-NOT: movw %ax, %cx
; 32BIT:     addl $2                              ;INTEL

; 64BIT-LABEL:     t3:
<<<<<<< HEAD
; 64BIT-NOT: movw %si, %ax                        ;INTEL
; 64BIT:     movl %esi, %eax                      ;INTEL
; 64BIT-NEXT:     addl $2, %eax                   ;INTEL
=======
; 64BIT-NOT: movw %si, %ax
; 64BIT:     movl %esi, %eax
>>>>>>> 0a480b2c
  %0 = add i16 %k, 2                              ; <i16> [#uses=3]
  %1 = icmp eq i16 %k, %c                         ; <i1> [#uses=1]
  br i1 %1, label %bb, label %bb1

bb:                                               ; preds = %entry
  tail call void @foo(i16 zeroext %0) nounwind
  ret i16 %0

bb1:                                              ; preds = %entry
  ret i16 %0
}

define zeroext i16 @t4(i16 zeroext %c, i16 zeroext %k) nounwind ssp {
entry:
; 32BIT-LABEL:     t4:
; 32BIT:     movw 16(%esp), %ax
; 32BIT:     movw 20(%esp), %cx
; 32BIT-NOT: movw %cx, %dx
; 32BIT:     addl                                 ;INTEL

; 64BIT-LABEL:     t4:
<<<<<<< HEAD
; 64BIT-NOT: movw %si, %ax                        ;INTEL
; 64BIT:     movl %esi, %eax                      ;INTEL
; 64BIT-NEXT:     addl %edi, %eax                 ;INTEL
=======
; 64BIT-NOT: movw %si, %ax
; 64BIT:     movl %esi, %eax
>>>>>>> 0a480b2c
  %0 = add i16 %k, %c                             ; <i16> [#uses=3]
  %1 = icmp eq i16 %k, %c                         ; <i1> [#uses=1]
  br i1 %1, label %bb, label %bb1

bb:                                               ; preds = %entry
  tail call void @foo(i16 zeroext %0) nounwind
  ret i16 %0

bb1:                                              ; preds = %entry
  ret i16 %0
}<|MERGE_RESOLUTION|>--- conflicted
+++ resolved
@@ -11,14 +11,9 @@
 ; 32BIT:     incl                                 ;INTEL
 
 ; 64BIT-LABEL:     t1:
-<<<<<<< HEAD
-; 64BIT-NOT: movw %si, %ax                        ;INTEL
-; 64BIT:     movl %esi, %eax                      ;INTEL
-; 64BIT-NEXT:     incl %eax                       ;INTEL
-=======
 ; 64BIT-NOT: movw %si, %ax
 ; 64BIT:     movl %esi, %eax
->>>>>>> 0a480b2c
+; 64BIT-NEXT:     incl %eax                       ;INTEL
   %0 = icmp eq i16 %k, %c                         ; <i1> [#uses=1]
   %1 = add i16 %k, 1                              ; <i16> [#uses=3]
   br i1 %0, label %bb, label %bb1
@@ -39,16 +34,10 @@
 ; 32BIT:     decl                                 ;INTEL
 
 ; 64BIT-LABEL:     t2:
-<<<<<<< HEAD
-; 64BIT-NOT: movw %si, %ax                        ;INTEL
-; 64BIT:     movl %esi, %eax                      ;INTEL
-; 64BIT-NEXT:     decl %eax                       ;INTEL
-; 64BIT:     movzwl %ax                           ;INTEL
-=======
 ; 64BIT-NOT: movw %si, %ax
 ; 64BIT:     movl %esi, %eax
+; 64BIT-NEXT:     decl %eax                       ;INTEL
 ; 64BIT:     movzwl %ax
->>>>>>> 0a480b2c
   %0 = icmp eq i16 %k, %c                         ; <i1> [#uses=1]
   %1 = add i16 %k, -1                             ; <i16> [#uses=3]
   br i1 %0, label %bb, label %bb1
@@ -71,14 +60,9 @@
 ; 32BIT:     addl $2                              ;INTEL
 
 ; 64BIT-LABEL:     t3:
-<<<<<<< HEAD
-; 64BIT-NOT: movw %si, %ax                        ;INTEL
-; 64BIT:     movl %esi, %eax                      ;INTEL
-; 64BIT-NEXT:     addl $2, %eax                   ;INTEL
-=======
 ; 64BIT-NOT: movw %si, %ax
 ; 64BIT:     movl %esi, %eax
->>>>>>> 0a480b2c
+; 64BIT-NEXT:     addl $2, %eax                   ;INTEL
   %0 = add i16 %k, 2                              ; <i16> [#uses=3]
   %1 = icmp eq i16 %k, %c                         ; <i1> [#uses=1]
   br i1 %1, label %bb, label %bb1
@@ -100,14 +84,9 @@
 ; 32BIT:     addl                                 ;INTEL
 
 ; 64BIT-LABEL:     t4:
-<<<<<<< HEAD
-; 64BIT-NOT: movw %si, %ax                        ;INTEL
-; 64BIT:     movl %esi, %eax                      ;INTEL
-; 64BIT-NEXT:     addl %edi, %eax                 ;INTEL
-=======
 ; 64BIT-NOT: movw %si, %ax
 ; 64BIT:     movl %esi, %eax
->>>>>>> 0a480b2c
+; 64BIT-NEXT:     addl %edi, %eax                 ;INTEL
   %0 = add i16 %k, %c                             ; <i16> [#uses=3]
   %1 = icmp eq i16 %k, %c                         ; <i1> [#uses=1]
   br i1 %1, label %bb, label %bb1
