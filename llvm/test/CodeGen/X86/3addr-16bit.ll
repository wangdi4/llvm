; RUN: llc < %s -mtriple=x86_64-apple-darwin -asm-verbose=false | FileCheck %s -check-prefix=64BIT
; rdar://7329206

; In 32-bit the partial register stall would degrade performance.

define zeroext i16 @t1(i16 zeroext %c, i16 zeroext %k) nounwind ssp {
entry:
; 32BIT-LABEL:     t1:
; 32BIT:     movw 20(%esp), %ax
; 32BIT-NOT: movw %ax, %cx
; 32BIT:     incl                                 ;INTEL

; 64BIT-LABEL:     t1:
; 64BIT-NOT: movw %si, %ax
<<<<<<< HEAD
; 64BIT:     movl %esi, %eax                      ;INTEL
; 64BIT-NEXT:     incl %eax                       ;INTEL
=======
; 64BIT:     leal 1(%rsi), %ebx
>>>>>>> d12f3153
  %0 = icmp eq i16 %k, %c                         ; <i1> [#uses=1]
  %1 = add i16 %k, 1                              ; <i16> [#uses=3]
  br i1 %0, label %bb, label %bb1

bb:                                               ; preds = %entry
  tail call void @foo(i16 zeroext %1) nounwind
  ret i16 %1

bb1:                                              ; preds = %entry
  ret i16 %1
}

define zeroext i16 @t2(i16 zeroext %c, i16 zeroext %k) nounwind ssp {
entry:
; 32BIT-LABEL:     t2:
; 32BIT:     movw 20(%esp), %ax
; 32BIT-NOT: movw %ax, %cx
; 32BIT:     decl                                 ;INTEL

; 64BIT-LABEL:     t2:
; 64BIT-NOT: movw %si, %ax
<<<<<<< HEAD
; 64BIT:     movl %esi, %eax                      ;INTEL
; 64BIT-NEXT:     decl %eax                       ;INTEL
; 64BIT:     movzwl %ax
=======
; 64BIT:     leal -1(%rsi), %ebx
; 64BIT:     movzwl %bx
>>>>>>> d12f3153
  %0 = icmp eq i16 %k, %c                         ; <i1> [#uses=1]
  %1 = add i16 %k, -1                             ; <i16> [#uses=3]
  br i1 %0, label %bb, label %bb1

bb:                                               ; preds = %entry
  tail call void @foo(i16 zeroext %1) nounwind
  ret i16 %1

bb1:                                              ; preds = %entry
  ret i16 %1
}

declare void @foo(i16 zeroext)

define zeroext i16 @t3(i16 zeroext %c, i16 zeroext %k) nounwind ssp {
entry:
; 32BIT-LABEL:     t3:
; 32BIT:     movw 20(%esp), %ax
; 32BIT-NOT: movw %ax, %cx
; 32BIT:     addl $2                              ;INTEL

; 64BIT-LABEL:     t3:
; 64BIT-NOT: movw %si, %ax
<<<<<<< HEAD
; 64BIT:     movl %esi, %eax                      ;INTEL
; 64BIT-NEXT:     addl $2, %eax                   ;INTEL
=======
; 64BIT:     leal 2(%rsi), %ebx
>>>>>>> d12f3153
  %0 = add i16 %k, 2                              ; <i16> [#uses=3]
  %1 = icmp eq i16 %k, %c                         ; <i1> [#uses=1]
  br i1 %1, label %bb, label %bb1

bb:                                               ; preds = %entry
  tail call void @foo(i16 zeroext %0) nounwind
  ret i16 %0

bb1:                                              ; preds = %entry
  ret i16 %0
}

define zeroext i16 @t4(i16 zeroext %c, i16 zeroext %k) nounwind ssp {
entry:
; 32BIT-LABEL:     t4:
; 32BIT:     movw 16(%esp), %ax
; 32BIT:     movw 20(%esp), %cx
; 32BIT-NOT: movw %cx, %dx
; 32BIT:     addl                                 ;INTEL

; 64BIT-LABEL:     t4:
; 64BIT-NOT: movw %si, %ax
<<<<<<< HEAD
; 64BIT:     movl %esi, %eax                      ;INTEL
; 64BIT-NEXT:     addl %edi, %eax                 ;INTEL
=======
; 64BIT:     leal (%rsi,%rdi), %ebx
>>>>>>> d12f3153
  %0 = add i16 %k, %c                             ; <i16> [#uses=3]
  %1 = icmp eq i16 %k, %c                         ; <i1> [#uses=1]
  br i1 %1, label %bb, label %bb1

bb:                                               ; preds = %entry
  tail call void @foo(i16 zeroext %0) nounwind
  ret i16 %0

bb1:                                              ; preds = %entry
  ret i16 %0
}<|MERGE_RESOLUTION|>--- conflicted
+++ resolved
@@ -11,13 +11,9 @@
 ; 32BIT:     incl                                 ;INTEL
 
 ; 64BIT-LABEL:     t1:
-; 64BIT-NOT: movw %si, %ax
-<<<<<<< HEAD
-; 64BIT:     movl %esi, %eax                      ;INTEL
-; 64BIT-NEXT:     incl %eax                       ;INTEL
-=======
-; 64BIT:     leal 1(%rsi), %ebx
->>>>>>> d12f3153
+; 64BIT-NOT: movw %si, %bx                        ;INTEL
+; 64BIT:     movl %esi, %ebx                      ;INTEL
+; 64BIT-NEXT:     incl %ebx                       ;INTEL
   %0 = icmp eq i16 %k, %c                         ; <i1> [#uses=1]
   %1 = add i16 %k, 1                              ; <i16> [#uses=3]
   br i1 %0, label %bb, label %bb1
@@ -38,15 +34,10 @@
 ; 32BIT:     decl                                 ;INTEL
 
 ; 64BIT-LABEL:     t2:
-; 64BIT-NOT: movw %si, %ax
-<<<<<<< HEAD
-; 64BIT:     movl %esi, %eax                      ;INTEL
-; 64BIT-NEXT:     decl %eax                       ;INTEL
-; 64BIT:     movzwl %ax
-=======
-; 64BIT:     leal -1(%rsi), %ebx
-; 64BIT:     movzwl %bx
->>>>>>> d12f3153
+; 64BIT-NOT: movw %si, %bx                        ;INTEL
+; 64BIT:     movl %esi, %ebx                      ;INTEL
+; 64BIT-NEXT:     decl %ebx                       ;INTEL
+; 64BIT:     movzwl %bx                           ;INTEL
   %0 = icmp eq i16 %k, %c                         ; <i1> [#uses=1]
   %1 = add i16 %k, -1                             ; <i16> [#uses=3]
   br i1 %0, label %bb, label %bb1
@@ -69,13 +60,9 @@
 ; 32BIT:     addl $2                              ;INTEL
 
 ; 64BIT-LABEL:     t3:
-; 64BIT-NOT: movw %si, %ax
-<<<<<<< HEAD
-; 64BIT:     movl %esi, %eax                      ;INTEL
-; 64BIT-NEXT:     addl $2, %eax                   ;INTEL
-=======
-; 64BIT:     leal 2(%rsi), %ebx
->>>>>>> d12f3153
+; 64BIT-NOT: movw %si, %bx                        ;INTEL
+; 64BIT:     movl %esi, %ebx                      ;INTEL
+; 64BIT-NEXT:     addl $2, %ebx                   ;INTEL
   %0 = add i16 %k, 2                              ; <i16> [#uses=3]
   %1 = icmp eq i16 %k, %c                         ; <i1> [#uses=1]
   br i1 %1, label %bb, label %bb1
@@ -97,13 +84,9 @@
 ; 32BIT:     addl                                 ;INTEL
 
 ; 64BIT-LABEL:     t4:
-; 64BIT-NOT: movw %si, %ax
-<<<<<<< HEAD
-; 64BIT:     movl %esi, %eax                      ;INTEL
-; 64BIT-NEXT:     addl %edi, %eax                 ;INTEL
-=======
-; 64BIT:     leal (%rsi,%rdi), %ebx
->>>>>>> d12f3153
+; 64BIT-NOT: movw %si, %bx                        ;INTEL
+; 64BIT:     movl %esi, %ebx                      ;INTEL
+; 64BIT-NEXT:     addl %edi, %ebx                 ;INTEL
   %0 = add i16 %k, %c                             ; <i16> [#uses=3]
   %1 = icmp eq i16 %k, %c                         ; <i1> [#uses=1]
   br i1 %1, label %bb, label %bb1
