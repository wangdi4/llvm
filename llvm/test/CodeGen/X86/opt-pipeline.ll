; When EXPENSIVE_CHECKS are enabled, the machine verifier appears between each
; pass. Ignore it with 'grep -v'.
; RUN: llc -mtriple=x86_64-- -O1 -debug-pass=Structure < %s -o /dev/null 2>&1 \
; RUN:   | grep -v 'Verify generated machine code' | FileCheck %s
; RUN: llc -mtriple=x86_64-- -O2 -debug-pass=Structure < %s -o /dev/null 2>&1 \
; RUN:   | grep -v 'Verify generated machine code' | FileCheck %s
; RUN: llc -mtriple=x86_64-- -O3 -debug-pass=Structure < %s -o /dev/null 2>&1 \
; RUN:   | grep -v 'Verify generated machine code' | FileCheck %s

; INTEL CUSTOMIZATION: This test fails in xmain.  JR CMPLRS-49716
; XFAIL: *
; END INTEL CUSTOMIZATION

; REQUIRES: asserts

; CHECK-LABEL: Pass Arguments:
; CHECK-NEXT: Target Library Information
; CHECK-NEXT: Target Pass Configuration
; CHECK-NEXT: Machine Module Information
; CHECK-NEXT: Target Transform Information
; CHECK-NEXT: Type-Based Alias Analysis
; CHECK-NEXT: Scoped NoAlias Alias Analysis
; CHECK-NEXT: Assumption Cache Tracker
; CHECK-NEXT: Profile summary info
; CHECK-NEXT: Create Garbage Collector Module Metadata
; CHECK-NEXT: Machine Branch Probability Analysis
; CHECK-NEXT:   ModulePass Manager
; CHECK-NEXT:     Pre-ISel Intrinsic Lowering
; CHECK-NEXT:     FunctionPass Manager
; CHECK-NEXT:       Expand Atomic instructions
<<<<<<< HEAD
=======
; CHECK-NEXT:       Dominator Tree Construction
; CHECK-NEXT:       Natural Loop Information
>>>>>>> ac97892e
; CHECK-NEXT:       Lower AMX intrinsics
; CHECK-NEXT:       Lower AMX type for load/store
; CHECK-NEXT:       Module Verifier
; CHECK-NEXT:       Basic Alias Analysis (stateless AA impl)
; CHECK-NEXT:       Canonicalize natural loops
; CHECK-NEXT:       Scalar Evolution Analysis
; CHECK-NEXT:       Loop Pass Manager
; CHECK-NEXT:         Canonicalize Freeze Instructions in Loops
; CHECK-NEXT:         Induction Variable Users
; CHECK-NEXT:         Loop Strength Reduction
; CHECK-NEXT:       Basic Alias Analysis (stateless AA impl)
; CHECK-NEXT:         Function Alias Analysis Results
; CHECK-NEXT:       Merge contiguous icmps into a memcmp
; CHECK-NEXT:       Natural Loop Information
; CHECK-NEXT:       Lazy Branch Probability Analysis
; CHECK-NEXT:       Lazy Block Frequency Analysis
; CHECK-NEXT:       Expand memcmp() to load/stores
; CHECK-NEXT:       Lower Garbage Collection Instructions
; CHECK-NEXT:       Shadow Stack GC Lowering
; CHECK-NEXT:       Lower constant intrinsics
; CHECK-NEXT:       Remove unreachable blocks from the CFG
; CHECK-NEXT:       Natural Loop Information
; CHECK-NEXT:       Post-Dominator Tree Construction
; CHECK-NEXT:       Branch Probability Analysis
; CHECK-NEXT:       Block Frequency Analysis
; CHECK-NEXT:       Constant Hoisting
; CHECK-NEXT:       Replace intrinsics with calls to vector library
; CHECK-NEXT:       Partially inline calls to library functions
; CHECK-NEXT:       Scalarize Masked Memory Intrinsics
; CHECK-NEXT:       Expand reduction intrinsics
; CHECK-NEXT:       Interleaved Access Pass
; CHECK-NEXT:       X86 Partial Reduction
; CHECK-NEXT:       Expand indirectbr instructions
; CHECK-NEXT:       Natural Loop Information
; CHECK-NEXT:       CodeGen Prepare
; CHECK-NEXT:     Rewrite Symbols
; CHECK-NEXT:     FunctionPass Manager
; CHECK-NEXT:       Dominator Tree Construction
; CHECK-NEXT:       Exception handling preparation
; CHECK-NEXT:       Safe Stack instrumentation pass
; CHECK-NEXT:       Insert stack protectors
; CHECK-NEXT:       Module Verifier
; CHECK-NEXT:       Basic Alias Analysis (stateless AA impl)
; CHECK-NEXT:       Function Alias Analysis Results
; CHECK-NEXT:       Natural Loop Information
; CHECK-NEXT:       Post-Dominator Tree Construction
; CHECK-NEXT:       Branch Probability Analysis
; CHECK-NEXT:       Lazy Branch Probability Analysis
; CHECK-NEXT:       Lazy Block Frequency Analysis
; CHECK-NEXT:       X86 DAG->DAG Instruction Selection
; CHECK-NEXT:       MachineDominator Tree Construction
; CHECK-NEXT:       Local Dynamic TLS Access Clean-up
; CHECK-NEXT:       X86 PIC Global Base Reg Initialization
; CHECK-NEXT:        Finalize ISel and expand pseudo-instructions
; CHECK-NEXT:       X86 Domain Reassignment Pass
; CHECK-NEXT:       Lazy Machine Block Frequency Analysis
; CHECK-NEXT:       Early Tail Duplication
; CHECK-NEXT:       Optimize machine instruction PHIs
; CHECK-NEXT:       Slot index numbering
; CHECK-NEXT:       Merge disjoint stack slots
; CHECK-NEXT:       Local Stack Slot Allocation
; CHECK-NEXT:       Remove dead machine instructions
; CHECK-NEXT:       MachineDominator Tree Construction
; CHECK-NEXT:       Machine Natural Loop Construction
; CHECK-NEXT:       Machine Trace Metrics
; CHECK-NEXT:       Early If-Conversion
; CHECK-NEXT:       Lazy Machine Block Frequency Analysis
; CHECK-NEXT:       Machine InstCombiner
; CHECK-NEXT:       X86 cmov Conversion
; CHECK-NEXT:       MachineDominator Tree Construction
; CHECK-NEXT:       Machine Natural Loop Construction
; CHECK-NEXT:       Machine Block Frequency Analysis
; CHECK-NEXT:       Early Machine Loop Invariant Code Motion
; CHECK-NEXT:       MachineDominator Tree Construction
; CHECK-NEXT:       Machine Block Frequency Analysis
; CHECK-NEXT:       Machine Common Subexpression Elimination
; CHECK-NEXT:       MachinePostDominator Tree Construction
; CHECK-NEXT:       Machine code sinking
; CHECK-NEXT:       Peephole Optimizations
; CHECK-NEXT:       Remove dead machine instructions
; CHECK-NEXT:       Live Range Shrink
; CHECK-NEXT:       X86 Fixup SetCC
; CHECK-NEXT:       Lazy Machine Block Frequency Analysis
; CHECK-NEXT:       X86 LEA Optimize
; CHECK-NEXT:       X86 Optimize Call Frame
; CHECK-NEXT:       X86 Avoid Store Forwarding Block
; CHECK-NEXT:       X86 speculative load hardening
; CHECK-NEXT:       MachineDominator Tree Construction
; CHECK-NEXT:       X86 EFLAGS copy lowering
; CHECK-NEXT:       X86 WinAlloca Expander
; CHECK-NEXT:       MachineDominator Tree Construction
; CHECK-NEXT:       Tile Register Pre-configure
; CHECK-NEXT:       Detect Dead Lanes
; CHECK-NEXT:       Process Implicit Definitions
; CHECK-NEXT:       Remove unreachable machine basic blocks
; CHECK-NEXT:       Live Variable Analysis
; CHECK-NEXT:       Machine Natural Loop Construction
; CHECK-NEXT:       Eliminate PHI nodes for register allocation
; CHECK-NEXT:       Two-Address instruction pass
; CHECK-NEXT:       Slot index numbering
; CHECK-NEXT:       Live Interval Analysis
; CHECK-NEXT:       Simple Register Coalescing
; CHECK-NEXT:       Rename Disconnected Subregister Components
; CHECK-NEXT:       Machine Instruction Scheduler
; CHECK-NEXT:       Machine Block Frequency Analysis
; CHECK-NEXT:       Debug Variable Analysis
; CHECK-NEXT:       Live Stack Slot Analysis
; CHECK-NEXT:       Virtual Register Map
; CHECK-NEXT:       Live Register Matrix
; CHECK-NEXT:       Bundle Machine CFG Edges
; CHECK-NEXT:       Spill Code Placement Analysis
; CHECK-NEXT:       Lazy Machine Block Frequency Analysis
; CHECK-NEXT:       Machine Optimization Remark Emitter
; CHECK-NEXT:       Greedy Register Allocator
; CHECK-NEXT:       Tile Register Configure
; CHECK-NEXT:       Virtual Register Rewriter
; CHECK-NEXT:       Stack Slot Coloring
; CHECK-NEXT:       Machine Copy Propagation Pass
; CHECK-NEXT:       Machine Loop Invariant Code Motion
; CHECK-NEXT:       X86 Lower Tile Copy
; CHECK-NEXT:       Bundle Machine CFG Edges
; CHECK-NEXT:       X86 FP Stackifier
; CHECK-NEXT:       MachineDominator Tree Construction
; CHECK-NEXT:       Machine Dominance Frontier Construction
; CHECK-NEXT:       X86 Load Value Injection (LVI) Load Hardening
; CHECK-NEXT:       Fixup Statepoint Caller Saved
; CHECK-NEXT:       PostRA Machine Sink
; CHECK-NEXT:       Machine Block Frequency Analysis
; CHECK-NEXT:       MachinePostDominator Tree Construction
; CHECK-NEXT:       Lazy Machine Block Frequency Analysis
; CHECK-NEXT:       Machine Optimization Remark Emitter
; CHECK-NEXT:       Shrink Wrapping analysis
; CHECK-NEXT:       Prologue/Epilogue Insertion & Frame Finalization
; CHECK-NEXT:       Control Flow Optimizer
; CHECK-NEXT:       Lazy Machine Block Frequency Analysis
; CHECK-NEXT:       Tail Duplication
; CHECK-NEXT:       Machine Copy Propagation Pass
; CHECK-NEXT:       Post-RA pseudo instruction expansion pass
; CHECK-NEXT:       X86 pseudo instruction expansion pass
; CHECK-NEXT:       MachineDominator Tree Construction
; CHECK-NEXT:       Machine Natural Loop Construction
; CHECK-NEXT:       Post RA top-down list latency scheduler
; CHECK-NEXT:       Analyze Machine Code For Garbage Collection
; CHECK-NEXT:       Machine Block Frequency Analysis
; CHECK-NEXT:       MachinePostDominator Tree Construction
; CHECK-NEXT:       Branch Probability Basic Block Placement
; CHECK-NEXT:       Insert fentry calls
; CHECK-NEXT:       Insert XRay ops
; CHECK-NEXT:       Implement the 'patchable-function' attribute
; CHECK-NEXT:       ReachingDefAnalysis
; CHECK-NEXT:       X86 Execution Dependency Fix
; CHECK-NEXT:       BreakFalseDeps
; CHECK-NEXT:       X86 Indirect Branch Tracking
; CHECK-NEXT:       X86 vzeroupper inserter
; CHECK-NEXT:       MachineDominator Tree Construction
; CHECK-NEXT:       Machine Natural Loop Construction
; CHECK-NEXT:       Lazy Machine Block Frequency Analysis
; CHECK-NEXT:       X86 Byte/Word Instruction Fixup
; CHECK-NEXT:       Lazy Machine Block Frequency Analysis
; CHECK-NEXT:       X86 Atom pad short functions
; CHECK-NEXT:       X86 LEA Fixup
; CHECK-NEXT:       Compressing EVEX instrs to VEX encoding when possible
; CHECK-NEXT:       X86 Discriminate Memory Operands
; CHECK-NEXT:       X86 Insert Cache Prefetches
; CHECK-NEXT:       X86 insert wait instruction
; CHECK-NEXT:       Contiguously Lay Out Funclets
; CHECK-NEXT:       StackMap Liveness Analysis
; CHECK-NEXT:       Live DEBUG_VALUE analysis
; CHECK-NEXT:       X86 Speculative Execution Side Effect Suppression
; CHECK-NEXT:       X86 Indirect Thunks
; CHECK-NEXT:       Check CFA info and insert CFI instructions if needed
; CHECK-NEXT:       X86 Load Value Injection (LVI) Ret-Hardening
; CHECK-NEXT:       Lazy Machine Block Frequency Analysis
; CHECK-NEXT:       Machine Optimization Remark Emitter
; CHECK-NEXT:       X86 Assembly Printer
; CHECK-NEXT:       Free MachineFunction

define void @f() {
  ret void
}<|MERGE_RESOLUTION|>--- conflicted
+++ resolved
@@ -28,11 +28,8 @@
 ; CHECK-NEXT:     Pre-ISel Intrinsic Lowering
 ; CHECK-NEXT:     FunctionPass Manager
 ; CHECK-NEXT:       Expand Atomic instructions
-<<<<<<< HEAD
-=======
 ; CHECK-NEXT:       Dominator Tree Construction
 ; CHECK-NEXT:       Natural Loop Information
->>>>>>> ac97892e
 ; CHECK-NEXT:       Lower AMX intrinsics
 ; CHECK-NEXT:       Lower AMX type for load/store
 ; CHECK-NEXT:       Module Verifier
