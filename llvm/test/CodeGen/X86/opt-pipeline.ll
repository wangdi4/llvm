--- conflicted
+++ resolved
@@ -28,11 +28,7 @@
 ; CHECK-NEXT:     Pre-ISel Intrinsic Lowering
 ; CHECK-NEXT:     FunctionPass Manager
 ; CHECK-NEXT:       Expand Atomic instructions
-<<<<<<< HEAD
-; CHECK-NEXT:       Lower AMX type for load/store
-=======
 ; C/HECK-NEXT:       Lower AMX type for load/store
->>>>>>> 0a61228d
 ; CHECK-NEXT:       Module Verifier
 ; CHECK-NEXT:       Dominator Tree Construction
 ; CHECK-NEXT:       Basic Alias Analysis (stateless AA impl)
