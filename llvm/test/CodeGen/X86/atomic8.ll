--- conflicted
+++ resolved
@@ -157,25 +157,15 @@
 ; X64-LABEL:   atomic_fetch_max8:
 ; X32-LABEL:   atomic_fetch_max8:
   %t1 = atomicrmw max  i8* @sc8, i8 %x acquire
-<<<<<<< HEAD
-; X64:       movb     ;INTEL
-; X64:       subb     ;INTEL
-; X64:       lock
-; X64:       cmpxchgb
-
-; X32:       movb     ;INTEL
-; X32:       subb     ;INTEL
-=======
-; X64:       movb
-; X64:       movb
-; X64:       subb
-; X64:       lock
-; X64:       cmpxchgb
-
-; X32:       movb
-; X32:       movb
-; X32:       subb
->>>>>>> 0a480b2c
+; X64:       movb
+; X64:       movb
+; X64:       subb
+; X64:       lock
+; X64:       cmpxchgb
+
+; X32:       movb
+; X32:       movb
+; X32:       subb
 ; X32:       lock
 ; X32:       cmpxchgb
   ret void
@@ -187,25 +177,15 @@
 ; X64-LABEL:   atomic_fetch_min8:
 ; X32-LABEL:   atomic_fetch_min8:
   %t1 = atomicrmw min  i8* @sc8, i8 %x acquire
-<<<<<<< HEAD
-; X64:       movb     ;INTEL
-; X64:       subb     ;INTEL
-; X64:       lock
-; X64:       cmpxchgb
-
-; X32:       movb     ;INTEL
-; X32:       subb     ;INTEL
-=======
-; X64:       movb
-; X64:       movb
-; X64:       subb
-; X64:       lock
-; X64:       cmpxchgb
-
-; X32:       movb
-; X32:       movb
-; X32:       subb
->>>>>>> 0a480b2c
+; X64:       movb
+; X64:       movb
+; X64:       subb
+; X64:       lock
+; X64:       cmpxchgb
+
+; X32:       movb
+; X32:       movb
+; X32:       subb
 ; X32:       lock
 ; X32:       cmpxchgb
   ret void
@@ -217,25 +197,15 @@
 ; X64-LABEL:   atomic_fetch_umax8:
 ; X32-LABEL:   atomic_fetch_umax8:
   %t1 = atomicrmw umax i8* @sc8, i8 %x acquire
-<<<<<<< HEAD
-; X64:       movb     ;INTEL
-; X64:       subb     ;INTEL
-; X64:       lock
-; X64:       cmpxchgb
-
-; X32:       movb     ;INTEL
-; X32:       subb     ;INTEL
-=======
-; X64:       movb
-; X64:       movb
-; X64:       subb
-; X64:       lock
-; X64:       cmpxchgb
-
-; X32:       movb
-; X32:       movb
-; X32:       subb
->>>>>>> 0a480b2c
+; X64:       movb
+; X64:       movb
+; X64:       subb
+; X64:       lock
+; X64:       cmpxchgb
+
+; X32:       movb
+; X32:       movb
+; X32:       subb
 ; X32:       lock
 ; X32:       cmpxchgb
   ret void
@@ -247,25 +217,15 @@
 ; X64-LABEL:   atomic_fetch_umin8:
 ; X32-LABEL:   atomic_fetch_umin8:
   %t1 = atomicrmw umin i8* @sc8, i8 %x acquire
-<<<<<<< HEAD
-; X64:       movb      ;INTEL
-; X64:       subb      ;INTEL
-; X64:       lock
-; X64:       cmpxchgb
-
-; X32:       movb      ;INTEL
-; X32:       subb      ;INTEL
-=======
-; X64:       movb
-; X64:       movb
-; X64:       subb
-; X64:       lock
-; X64:       cmpxchgb
-
-; X32:       movb
-; X32:       movb
-; X32:       subb
->>>>>>> 0a480b2c
+; X64:       movb
+; X64:       movb
+; X64:       subb
+; X64:       lock
+; X64:       cmpxchgb
+
+; X32:       movb
+; X32:       movb
+; X32:       subb
 ; X32:       lock
 ; X32:       cmpxchgb
   ret void
