; RUN: llc < %s -mtriple=x86_64-apple-darwin -mcpu=knl | FileCheck %s

; CHECK-LABEL: test1
; CHECK: vcmpleps
; CHECK: vmovaps
; CHECK: ret
define <16 x float> @test1(<16 x float> %x, <16 x float> %y) nounwind {
  %mask = fcmp ole <16 x float> %x, %y
  %max = select <16 x i1> %mask, <16 x float> %x, <16 x float> %y
  ret <16 x float> %max
}

; CHECK-LABEL: test2
; CHECK: vcmplepd
; CHECK: vmovapd
; CHECK: ret
define <8 x double> @test2(<8 x double> %x, <8 x double> %y) nounwind {
  %mask = fcmp ole <8 x double> %x, %y
  %max = select <8 x i1> %mask, <8 x double> %x, <8 x double> %y
  ret <8 x double> %max
}

; CHECK-LABEL: test3
; CHECK: vpcmpeqd  (%rdi)
; CHECK: vmovdqa32
; CHECK: ret
define <16 x i32> @test3(<16 x i32> %x, <16 x i32> %x1, <16 x i32>* %yp) nounwind {
  %y = load <16 x i32>* %yp, align 4
  %mask = icmp eq <16 x i32> %x, %y
  %max = select <16 x i1> %mask, <16 x i32> %x, <16 x i32> %x1
  ret <16 x i32> %max
}

<<<<<<< HEAD
; CHECK-LABEL: @test4_unsigned
; CHECK: vpcmpnltud
; CHECK: vmovdqa32
; CHECK: ret
define <16 x i32> @test4_unsigned(<16 x i32> %x, <16 x i32> %y) nounwind {
=======
define <16 x i32> @test4_unsigned(<16 x i32> %x, <16 x i32> %y, <16 x i32> %x1) nounwind {
; CHECK-LABEL: test4_unsigned:
; CHECK:       ## BB#0:
; CHECK-NEXT:    vpcmpnltud %zmm1, %zmm0, %k1
; CHECK-NEXT:    vmovdqa32 %zmm2, %zmm1 {%k1}
; CHECK-NEXT:    vmovaps %zmm1, %zmm0
; CHECK-NEXT:    retq
>>>>>>> 41cb3da2
  %mask = icmp uge <16 x i32> %x, %y
  %max = select <16 x i1> %mask, <16 x i32> %x1, <16 x i32> %y
  ret <16 x i32> %max
}

; CHECK-LABEL: test5
; CHECK: vpcmpeqq {{.*}}%k1
; CHECK: vmovdqa64 {{.*}}%k1
; CHECK: ret
define <8 x i64> @test5(<8 x i64> %x, <8 x i64> %y) nounwind {
  %mask = icmp eq <8 x i64> %x, %y
  %max = select <8 x i1> %mask, <8 x i64> %x, <8 x i64> %y
  ret <8 x i64> %max
}

<<<<<<< HEAD
; CHECK-LABEL: test6_unsigned
; CHECK: vpcmpnleuq {{.*}}%k1
; CHECK: vmovdqa64 {{.*}}%k1
; CHECK: ret
define <8 x i64> @test6_unsigned(<8 x i64> %x, <8 x i64> %y) nounwind {
=======
define <8 x i64> @test6_unsigned(<8 x i64> %x, <8 x i64> %y, <8 x i64> %x1) nounwind {
; CHECK-LABEL: test6_unsigned:
; CHECK:       ## BB#0:
; CHECK-NEXT:    vpcmpnleuq %zmm1, %zmm0, %k1
; CHECK-NEXT:    vmovdqa64 %zmm2, %zmm1 {%k1}
; CHECK-NEXT:    vmovaps %zmm1, %zmm0
; CHECK-NEXT:    retq
>>>>>>> 41cb3da2
  %mask = icmp ugt <8 x i64> %x, %y
  %max = select <8 x i1> %mask, <8 x i64> %x1, <8 x i64> %y
  ret <8 x i64> %max
}

; CHECK-LABEL: test7
; CHECK: xor
; CHECK: vcmpltps
; CHECK: vblendvps
; CHECK: ret
define <4 x float> @test7(<4 x float> %a, <4 x float> %b) {
  %mask = fcmp olt <4 x float> %a, zeroinitializer
  %c = select <4 x i1>%mask, <4 x float>%a, <4 x float>%b
  ret <4 x float>%c
}

; CHECK-LABEL: test8
; CHECK: xor
; CHECK: vcmpltpd
; CHECK: vblendvpd
; CHECK: ret
define <2 x double> @test8(<2 x double> %a, <2 x double> %b) {
  %mask = fcmp olt <2 x double> %a, zeroinitializer
  %c = select <2 x i1>%mask, <2 x double>%a, <2 x double>%b
  ret <2 x double>%c
}

; CHECK-LABEL: test9
; CHECK: vpcmpeqd
; CHECK: vpblendmd
; CHECK: ret
define <8 x i32> @test9(<8 x i32> %x, <8 x i32> %y) nounwind {
  %mask = icmp eq <8 x i32> %x, %y
  %max = select <8 x i1> %mask, <8 x i32> %x, <8 x i32> %y
  ret <8 x i32> %max
}

; CHECK-LABEL: test10
; CHECK: vcmpeqps
; CHECK: vblendmps
; CHECK: ret
define <8 x float> @test10(<8 x float> %x, <8 x float> %y) nounwind {
  %mask = fcmp oeq <8 x float> %x, %y
  %max = select <8 x i1> %mask, <8 x float> %x, <8 x float> %y
  ret <8 x float> %max
}

; CHECK-LABEL: test11_unsigned
; CHECK: vpmaxud
; CHECK: ret
define <8 x i32> @test11_unsigned(<8 x i32> %x, <8 x i32> %y) nounwind {
  %mask = icmp ugt <8 x i32> %x, %y
  %max = select <8 x i1> %mask, <8 x i32> %x, <8 x i32> %y
  ret <8 x i32> %max
}

; CHECK-LABEL: test12
; CHECK: vpcmpeqq        %zmm2, %zmm0, [[LO:%k[0-7]]]
; CHECK: vpcmpeqq        %zmm3, %zmm1, [[HI:%k[0-7]]]
; CHECK: kunpckbw        [[LO]], [[HI]], {{%k[0-7]}}

define i16 @test12(<16 x i64> %a, <16 x i64> %b) nounwind {
  %res = icmp eq <16 x i64> %a, %b
  %res1 = bitcast <16 x i1> %res to i16
  ret i16 %res1
}

; CHECK-LABEL: test13
; CHECK: vcmpeqps        %zmm
; CHECK: vpbroadcastd
; CHECK: ret
define <16 x i32> @test13(<16 x float>%a, <16 x float>%b)
{
  %cmpvector_i = fcmp oeq <16 x float> %a, %b
  %conv = zext <16 x i1> %cmpvector_i to <16 x i32>
  ret <16 x i32> %conv
}

; CHECK-LABEL: test14
; CHECK: vpcmp
; CHECK-NOT: vpcmp
; CHECK: vmovdqu32 {{.*}}{%k1} {z}
; CHECK: ret
define <16 x i32> @test14(<16 x i32>%a, <16 x i32>%b) {
  %sub_r = sub <16 x i32> %a, %b
  %cmp.i2.i = icmp sgt <16 x i32> %sub_r, %a
  %sext.i3.i = sext <16 x i1> %cmp.i2.i to <16 x i32>
  %mask = icmp eq <16 x i32> %sext.i3.i, zeroinitializer
  %res = select <16 x i1> %mask, <16 x i32> zeroinitializer, <16 x i32> %sub_r
  ret <16 x i32>%res
}

; CHECK-LABEL: test15
; CHECK: vpcmpgtq
; CHECK-NOT: vpcmp
; CHECK: vmovdqu64 {{.*}}{%k1} {z}
; CHECK: ret
define <8 x i64> @test15(<8 x i64>%a, <8 x i64>%b) {
  %sub_r = sub <8 x i64> %a, %b
  %cmp.i2.i = icmp sgt <8 x i64> %sub_r, %a
  %sext.i3.i = sext <8 x i1> %cmp.i2.i to <8 x i64>
  %mask = icmp eq <8 x i64> %sext.i3.i, zeroinitializer
  %res = select <8 x i1> %mask, <8 x i64> zeroinitializer, <8 x i64> %sub_r
  ret <8 x i64>%res
}

<<<<<<< HEAD
; CHECK-LABEL: @test16
; CHECK: vpcmpled
; CHECK: vmovdqa32
; CHECK: ret
define <16 x i32> @test16(<16 x i32> %x, <16 x i32> %y) nounwind {
=======
define <16 x i32> @test16(<16 x i32> %x, <16 x i32> %y, <16 x i32> %x1) nounwind {
; CHECK-LABEL: test16:
; CHECK:       ## BB#0:
; CHECK-NEXT:    vpcmpled %zmm0, %zmm1, %k1
; CHECK-NEXT:    vmovdqa32 %zmm2, %zmm1 {%k1}
; CHECK-NEXT:    vmovaps %zmm1, %zmm0
; CHECK-NEXT:    retq
>>>>>>> 41cb3da2
  %mask = icmp sge <16 x i32> %x, %y
  %max = select <16 x i1> %mask, <16 x i32> %x1, <16 x i32> %y
  ret <16 x i32> %max
}

; CHECK-LABEL: @test17
; CHECK: vpcmpgtd (%rdi)
; CHECK: vmovdqa32
; CHECK: ret
define <16 x i32> @test17(<16 x i32> %x, <16 x i32> %x1, <16 x i32>* %y.ptr) nounwind {
  %y = load <16 x i32>* %y.ptr, align 4
  %mask = icmp sgt <16 x i32> %x, %y
  %max = select <16 x i1> %mask, <16 x i32> %x, <16 x i32> %x1
  ret <16 x i32> %max
}

; CHECK-LABEL: @test18
; CHECK: vpcmpled (%rdi)
; CHECK: vmovdqa32
; CHECK: ret
define <16 x i32> @test18(<16 x i32> %x, <16 x i32> %x1, <16 x i32>* %y.ptr) nounwind {
  %y = load <16 x i32>* %y.ptr, align 4
  %mask = icmp sle <16 x i32> %x, %y
  %max = select <16 x i1> %mask, <16 x i32> %x, <16 x i32> %x1
  ret <16 x i32> %max
}

; CHECK-LABEL: @test19
; CHECK: vpcmpleud (%rdi)
; CHECK: vmovdqa32
; CHECK: ret
define <16 x i32> @test19(<16 x i32> %x, <16 x i32> %x1, <16 x i32>* %y.ptr) nounwind {
  %y = load <16 x i32>* %y.ptr, align 4
  %mask = icmp ule <16 x i32> %x, %y
  %max = select <16 x i1> %mask, <16 x i32> %x, <16 x i32> %x1
  ret <16 x i32> %max
}

; CHECK-LABEL: @test20
; CHECK: vpcmpeqd %zmm{{.*{%k[1-7]}}}
; CHECK: vmovdqa32
; CHECK: ret
define <16 x i32> @test20(<16 x i32> %x, <16 x i32> %y, <16 x i32> %x1, <16 x i32> %y1) nounwind {
  %mask1 = icmp eq <16 x i32> %x1, %y1
  %mask0 = icmp eq <16 x i32> %x, %y
  %mask = select <16 x i1> %mask0, <16 x i1> %mask1, <16 x i1> zeroinitializer
  %max = select <16 x i1> %mask, <16 x i32> %x, <16 x i32> %y
  ret <16 x i32> %max
}

; CHECK-LABEL: @test21
; CHECK: vpcmpleq %zmm{{.*{%k[1-7]}}}
; CHECK: vmovdqa64
; CHECK: ret
define <8 x i64> @test21(<8 x i64> %x, <8 x i64> %y, <8 x i64> %x1, <8 x i64> %y1) nounwind {
  %mask1 = icmp sge <8 x i64> %x1, %y1
  %mask0 = icmp sle <8 x i64> %x, %y
  %mask = select <8 x i1> %mask0, <8 x i1> %mask1, <8 x i1> zeroinitializer
  %max = select <8 x i1> %mask, <8 x i64> %x, <8 x i64> %x1
  ret <8 x i64> %max
}

; CHECK-LABEL: @test22
; CHECK: vpcmpgtq (%rdi){{.*{%k[1-7]}}}
; CHECK: vmovdqa64
; CHECK: ret
define <8 x i64> @test22(<8 x i64> %x, <8 x i64>* %y.ptr, <8 x i64> %x1, <8 x i64> %y1) nounwind {
  %mask1 = icmp sgt <8 x i64> %x1, %y1
  %y = load <8 x i64>* %y.ptr, align 4
  %mask0 = icmp sgt <8 x i64> %x, %y
  %mask = select <8 x i1> %mask0, <8 x i1> %mask1, <8 x i1> zeroinitializer
  %max = select <8 x i1> %mask, <8 x i64> %x, <8 x i64> %x1
  ret <8 x i64> %max
}

; CHECK-LABEL: @test23
; CHECK: vpcmpleud (%rdi){{.*{%k[1-7]}}}
; CHECK: vmovdqa32
; CHECK: ret
define <16 x i32> @test23(<16 x i32> %x, <16 x i32>* %y.ptr, <16 x i32> %x1, <16 x i32> %y1) nounwind {
  %mask1 = icmp sge <16 x i32> %x1, %y1
  %y = load <16 x i32>* %y.ptr, align 4
  %mask0 = icmp ule <16 x i32> %x, %y
  %mask = select <16 x i1> %mask0, <16 x i1> %mask1, <16 x i1> zeroinitializer
  %max = select <16 x i1> %mask, <16 x i32> %x, <16 x i32> %x1
  ret <16 x i32> %max
}

; CHECK-LABEL: test24
; CHECK: vpcmpeqq (%rdi){1to8}
; CHECK: vmovdqa64
; CHECK: ret
define <8 x i64> @test24(<8 x i64> %x, <8 x i64> %x1, i64* %yb.ptr) nounwind {
  %yb = load i64* %yb.ptr, align 4
  %y.0 = insertelement <8 x i64> undef, i64 %yb, i32 0
  %y = shufflevector <8 x i64> %y.0, <8 x i64> undef, <8 x i32> zeroinitializer
  %mask = icmp eq <8 x i64> %x, %y
  %max = select <8 x i1> %mask, <8 x i64> %x, <8 x i64> %x1
  ret <8 x i64> %max
}

; CHECK-LABEL: test25
; CHECK: vpcmpled (%rdi){1to16}
; CHECK: vmovdqa32
; CHECK: ret
define <16 x i32> @test25(<16 x i32> %x, i32* %yb.ptr, <16 x i32> %x1) nounwind {
  %yb = load i32* %yb.ptr, align 4
  %y.0 = insertelement <16 x i32> undef, i32 %yb, i32 0
  %y = shufflevector <16 x i32> %y.0, <16 x i32> undef, <16 x i32> zeroinitializer
  %mask = icmp sle <16 x i32> %x, %y
  %max = select <16 x i1> %mask, <16 x i32> %x, <16 x i32> %x1
  ret <16 x i32> %max
}

; CHECK-LABEL: test26
; CHECK: vpcmpgtd (%rdi){1to16}{{.*{%k[1-7]}}}
; CHECK: vmovdqa32
; CHECK: ret
define <16 x i32> @test26(<16 x i32> %x, i32* %yb.ptr, <16 x i32> %x1, <16 x i32> %y1) nounwind {
  %mask1 = icmp sge <16 x i32> %x1, %y1
  %yb = load i32* %yb.ptr, align 4
  %y.0 = insertelement <16 x i32> undef, i32 %yb, i32 0
  %y = shufflevector <16 x i32> %y.0, <16 x i32> undef, <16 x i32> zeroinitializer
  %mask0 = icmp sgt <16 x i32> %x, %y
  %mask = select <16 x i1> %mask0, <16 x i1> %mask1, <16 x i1> zeroinitializer
  %max = select <16 x i1> %mask, <16 x i32> %x, <16 x i32> %x1
  ret <16 x i32> %max
}

; CHECK-LABEL: test27
; CHECK: vpcmpleq (%rdi){1to8}{{.*{%k[1-7]}}}
; CHECK: vmovdqa64
; CHECK: ret
define <8 x i64> @test27(<8 x i64> %x, i64* %yb.ptr, <8 x i64> %x1, <8 x i64> %y1) nounwind {
  %mask1 = icmp sge <8 x i64> %x1, %y1
  %yb = load i64* %yb.ptr, align 4
  %y.0 = insertelement <8 x i64> undef, i64 %yb, i32 0
  %y = shufflevector <8 x i64> %y.0, <8 x i64> undef, <8 x i32> zeroinitializer
  %mask0 = icmp sle <8 x i64> %x, %y
  %mask = select <8 x i1> %mask0, <8 x i1> %mask1, <8 x i1> zeroinitializer
  %max = select <8 x i1> %mask, <8 x i64> %x, <8 x i64> %x1
  ret <8 x i64> %max
}<|MERGE_RESOLUTION|>--- conflicted
+++ resolved
@@ -1,43 +1,42 @@
 ; RUN: llc < %s -mtriple=x86_64-apple-darwin -mcpu=knl | FileCheck %s
 
-; CHECK-LABEL: test1
-; CHECK: vcmpleps
-; CHECK: vmovaps
-; CHECK: ret
 define <16 x float> @test1(<16 x float> %x, <16 x float> %y) nounwind {
+; CHECK-LABEL: test1:
+; CHECK:       ## BB#0:
+; CHECK-NEXT:    vcmpleps %zmm1, %zmm0, %k1
+; CHECK-NEXT:    vmovaps %zmm0, %zmm1 {%k1}
+; CHECK-NEXT:    vmovaps %zmm1, %zmm0
+; CHECK-NEXT:    retq
   %mask = fcmp ole <16 x float> %x, %y
   %max = select <16 x i1> %mask, <16 x float> %x, <16 x float> %y
   ret <16 x float> %max
 }
 
-; CHECK-LABEL: test2
-; CHECK: vcmplepd
-; CHECK: vmovapd
-; CHECK: ret
 define <8 x double> @test2(<8 x double> %x, <8 x double> %y) nounwind {
+; CHECK-LABEL: test2:
+; CHECK:       ## BB#0:
+; CHECK-NEXT:    vcmplepd %zmm1, %zmm0, %k1
+; CHECK-NEXT:    vmovapd %zmm0, %zmm1 {%k1}
+; CHECK-NEXT:    vmovaps %zmm1, %zmm0
+; CHECK-NEXT:    retq
   %mask = fcmp ole <8 x double> %x, %y
   %max = select <8 x i1> %mask, <8 x double> %x, <8 x double> %y
   ret <8 x double> %max
 }
 
-; CHECK-LABEL: test3
-; CHECK: vpcmpeqd  (%rdi)
-; CHECK: vmovdqa32
-; CHECK: ret
 define <16 x i32> @test3(<16 x i32> %x, <16 x i32> %x1, <16 x i32>* %yp) nounwind {
+; CHECK-LABEL: test3:
+; CHECK:       ## BB#0:
+; CHECK-NEXT:    vpcmpeqd (%rdi), %zmm0, %k1
+; CHECK-NEXT:    vmovdqa32 %zmm0, %zmm1 {%k1}
+; CHECK-NEXT:    vmovaps %zmm1, %zmm0
+; CHECK-NEXT:    retq
   %y = load <16 x i32>* %yp, align 4
   %mask = icmp eq <16 x i32> %x, %y
   %max = select <16 x i1> %mask, <16 x i32> %x, <16 x i32> %x1
   ret <16 x i32> %max
 }
 
-<<<<<<< HEAD
-; CHECK-LABEL: @test4_unsigned
-; CHECK: vpcmpnltud
-; CHECK: vmovdqa32
-; CHECK: ret
-define <16 x i32> @test4_unsigned(<16 x i32> %x, <16 x i32> %y) nounwind {
-=======
 define <16 x i32> @test4_unsigned(<16 x i32> %x, <16 x i32> %y, <16 x i32> %x1) nounwind {
 ; CHECK-LABEL: test4_unsigned:
 ; CHECK:       ## BB#0:
@@ -45,29 +44,23 @@
 ; CHECK-NEXT:    vmovdqa32 %zmm2, %zmm1 {%k1}
 ; CHECK-NEXT:    vmovaps %zmm1, %zmm0
 ; CHECK-NEXT:    retq
->>>>>>> 41cb3da2
   %mask = icmp uge <16 x i32> %x, %y
   %max = select <16 x i1> %mask, <16 x i32> %x1, <16 x i32> %y
   ret <16 x i32> %max
 }
 
-; CHECK-LABEL: test5
-; CHECK: vpcmpeqq {{.*}}%k1
-; CHECK: vmovdqa64 {{.*}}%k1
-; CHECK: ret
 define <8 x i64> @test5(<8 x i64> %x, <8 x i64> %y) nounwind {
+; CHECK-LABEL: test5:
+; CHECK:       ## BB#0:
+; CHECK-NEXT:    vpcmpeqq %zmm1, %zmm0, %k1
+; CHECK-NEXT:    vmovdqa64 %zmm0, %zmm1 {%k1}
+; CHECK-NEXT:    vmovaps %zmm1, %zmm0
+; CHECK-NEXT:    retq
   %mask = icmp eq <8 x i64> %x, %y
   %max = select <8 x i1> %mask, <8 x i64> %x, <8 x i64> %y
   ret <8 x i64> %max
 }
 
-<<<<<<< HEAD
-; CHECK-LABEL: test6_unsigned
-; CHECK: vpcmpnleuq {{.*}}%k1
-; CHECK: vmovdqa64 {{.*}}%k1
-; CHECK: ret
-define <8 x i64> @test6_unsigned(<8 x i64> %x, <8 x i64> %y) nounwind {
-=======
 define <8 x i64> @test6_unsigned(<8 x i64> %x, <8 x i64> %y, <8 x i64> %x1) nounwind {
 ; CHECK-LABEL: test6_unsigned:
 ; CHECK:       ## BB#0:
@@ -75,91 +68,109 @@
 ; CHECK-NEXT:    vmovdqa64 %zmm2, %zmm1 {%k1}
 ; CHECK-NEXT:    vmovaps %zmm1, %zmm0
 ; CHECK-NEXT:    retq
->>>>>>> 41cb3da2
   %mask = icmp ugt <8 x i64> %x, %y
   %max = select <8 x i1> %mask, <8 x i64> %x1, <8 x i64> %y
   ret <8 x i64> %max
 }
 
-; CHECK-LABEL: test7
-; CHECK: xor
-; CHECK: vcmpltps
-; CHECK: vblendvps
-; CHECK: ret
 define <4 x float> @test7(<4 x float> %a, <4 x float> %b) {
+; CHECK-LABEL: test7:
+; CHECK:       ## BB#0:
+; CHECK-NEXT:    vxorps %xmm2, %xmm2, %xmm2
+; CHECK-NEXT:    vcmpltps %xmm2, %xmm0, %xmm2
+; CHECK-NEXT:    vblendvps %xmm2, %xmm0, %xmm1, %xmm0
+; CHECK-NEXT:    retq
   %mask = fcmp olt <4 x float> %a, zeroinitializer
   %c = select <4 x i1>%mask, <4 x float>%a, <4 x float>%b
   ret <4 x float>%c
 }
 
-; CHECK-LABEL: test8
-; CHECK: xor
-; CHECK: vcmpltpd
-; CHECK: vblendvpd
-; CHECK: ret
 define <2 x double> @test8(<2 x double> %a, <2 x double> %b) {
+; CHECK-LABEL: test8:
+; CHECK:       ## BB#0:
+; CHECK-NEXT:    vxorpd %xmm2, %xmm2, %xmm2
+; CHECK-NEXT:    vcmpltpd %xmm2, %xmm0, %xmm2
+; CHECK-NEXT:    vblendvpd %xmm2, %xmm0, %xmm1, %xmm0
+; CHECK-NEXT:    retq
   %mask = fcmp olt <2 x double> %a, zeroinitializer
   %c = select <2 x i1>%mask, <2 x double>%a, <2 x double>%b
   ret <2 x double>%c
 }
 
-; CHECK-LABEL: test9
-; CHECK: vpcmpeqd
-; CHECK: vpblendmd
-; CHECK: ret
 define <8 x i32> @test9(<8 x i32> %x, <8 x i32> %y) nounwind {
+; CHECK-LABEL: test9:
+; CHECK:       ## BB#0:
+; CHECK-NEXT:      ## kill: YMM1<def> YMM1<kill> ZMM1<def>
+; CHECK-NEXT:      ## kill: YMM0<def> YMM0<kill> ZMM0<def>
+; CHECK-NEXT:    vpcmpeqd %zmm1, %zmm0, %k1
+; CHECK-NEXT:    vpblendmd %zmm0, %zmm1, %zmm0 {%k1}
+; CHECK-NEXT:      ## kill: YMM0<def> YMM0<kill> ZMM0<kill>
+; CHECK-NEXT:    retq
   %mask = icmp eq <8 x i32> %x, %y
   %max = select <8 x i1> %mask, <8 x i32> %x, <8 x i32> %y
   ret <8 x i32> %max
 }
 
-; CHECK-LABEL: test10
-; CHECK: vcmpeqps
-; CHECK: vblendmps
-; CHECK: ret
 define <8 x float> @test10(<8 x float> %x, <8 x float> %y) nounwind {
+; CHECK-LABEL: test10:
+; CHECK:       ## BB#0:
+; CHECK-NEXT:      ## kill: YMM1<def> YMM1<kill> ZMM1<def>
+; CHECK-NEXT:      ## kill: YMM0<def> YMM0<kill> ZMM0<def>
+; CHECK-NEXT:    vcmpeqps %zmm1, %zmm0, %k1
+; CHECK-NEXT:    vblendmps %zmm0, %zmm1, %zmm0 {%k1}
+; CHECK-NEXT:      ## kill: YMM0<def> YMM0<kill> ZMM0<kill>
+; CHECK-NEXT:    retq
   %mask = fcmp oeq <8 x float> %x, %y
   %max = select <8 x i1> %mask, <8 x float> %x, <8 x float> %y
   ret <8 x float> %max
 }
 
-; CHECK-LABEL: test11_unsigned
-; CHECK: vpmaxud
-; CHECK: ret
 define <8 x i32> @test11_unsigned(<8 x i32> %x, <8 x i32> %y) nounwind {
+; CHECK-LABEL: test11_unsigned:
+; CHECK:       ## BB#0:
+; CHECK-NEXT:    vpmaxud %ymm1, %ymm0, %ymm0
+; CHECK-NEXT:    retq
   %mask = icmp ugt <8 x i32> %x, %y
   %max = select <8 x i1> %mask, <8 x i32> %x, <8 x i32> %y
   ret <8 x i32> %max
 }
 
-; CHECK-LABEL: test12
-; CHECK: vpcmpeqq        %zmm2, %zmm0, [[LO:%k[0-7]]]
-; CHECK: vpcmpeqq        %zmm3, %zmm1, [[HI:%k[0-7]]]
-; CHECK: kunpckbw        [[LO]], [[HI]], {{%k[0-7]}}
 
 define i16 @test12(<16 x i64> %a, <16 x i64> %b) nounwind {
+; CHECK-LABEL: test12:
+; CHECK:       ## BB#0:
+; CHECK-NEXT:    vpcmpeqq %zmm2, %zmm0, %k0
+; CHECK-NEXT:    vpcmpeqq %zmm3, %zmm1, %k1
+; CHECK-NEXT:    kunpckbw %k0, %k1, %k0
+; CHECK-NEXT:    kmovw %k0, %eax
+; CHECK-NEXT:      ## kill: AX<def> AX<kill> EAX<kill>
+; CHECK-NEXT:    retq
   %res = icmp eq <16 x i64> %a, %b
   %res1 = bitcast <16 x i1> %res to i16
   ret i16 %res1
 }
 
-; CHECK-LABEL: test13
-; CHECK: vcmpeqps        %zmm
-; CHECK: vpbroadcastd
-; CHECK: ret
 define <16 x i32> @test13(<16 x float>%a, <16 x float>%b)
+; CHECK-LABEL: test13:
+; CHECK:       ## BB#0:
+; CHECK-NEXT:    vcmpeqps %zmm1, %zmm0, %k1
+; CHECK-NEXT:    vpbroadcastd {{.*}}(%rip), %zmm0 {%k1} {z}
+; CHECK-NEXT:    retq
 {
   %cmpvector_i = fcmp oeq <16 x float> %a, %b
   %conv = zext <16 x i1> %cmpvector_i to <16 x i32>
   ret <16 x i32> %conv
 }
 
-; CHECK-LABEL: test14
-; CHECK: vpcmp
-; CHECK-NOT: vpcmp
-; CHECK: vmovdqu32 {{.*}}{%k1} {z}
-; CHECK: ret
 define <16 x i32> @test14(<16 x i32>%a, <16 x i32>%b) {
+; CHECK-LABEL: test14:
+; CHECK:       ## BB#0:
+; CHECK-NEXT:    vpsubd %zmm1, %zmm0, %zmm1
+; CHECK-NEXT:    vpcmpgtd %zmm0, %zmm1, %k0
+; CHECK-NEXT:    knotw %k0, %k0
+; CHECK-NEXT:    knotw %k0, %k1
+; CHECK-NEXT:    vmovdqu32 %zmm1, %zmm0 {%k1} {z}
+; CHECK-NEXT:    retq
   %sub_r = sub <16 x i32> %a, %b
   %cmp.i2.i = icmp sgt <16 x i32> %sub_r, %a
   %sext.i3.i = sext <16 x i1> %cmp.i2.i to <16 x i32>
@@ -168,12 +179,15 @@
   ret <16 x i32>%res
 }
 
-; CHECK-LABEL: test15
-; CHECK: vpcmpgtq
-; CHECK-NOT: vpcmp
-; CHECK: vmovdqu64 {{.*}}{%k1} {z}
-; CHECK: ret
 define <8 x i64> @test15(<8 x i64>%a, <8 x i64>%b) {
+; CHECK-LABEL: test15:
+; CHECK:       ## BB#0:
+; CHECK-NEXT:    vpsubq %zmm1, %zmm0, %zmm1
+; CHECK-NEXT:    vpcmpgtq %zmm0, %zmm1, %k0
+; CHECK-NEXT:    knotw %k0, %k0
+; CHECK-NEXT:    knotw %k0, %k1
+; CHECK-NEXT:    vmovdqu64 %zmm1, %zmm0 {%k1} {z}
+; CHECK-NEXT:    retq
   %sub_r = sub <8 x i64> %a, %b
   %cmp.i2.i = icmp sgt <8 x i64> %sub_r, %a
   %sext.i3.i = sext <8 x i1> %cmp.i2.i to <8 x i64>
@@ -182,13 +196,6 @@
   ret <8 x i64>%res
 }
 
-<<<<<<< HEAD
-; CHECK-LABEL: @test16
-; CHECK: vpcmpled
-; CHECK: vmovdqa32
-; CHECK: ret
-define <16 x i32> @test16(<16 x i32> %x, <16 x i32> %y) nounwind {
-=======
 define <16 x i32> @test16(<16 x i32> %x, <16 x i32> %y, <16 x i32> %x1) nounwind {
 ; CHECK-LABEL: test16:
 ; CHECK:       ## BB#0:
@@ -196,50 +203,58 @@
 ; CHECK-NEXT:    vmovdqa32 %zmm2, %zmm1 {%k1}
 ; CHECK-NEXT:    vmovaps %zmm1, %zmm0
 ; CHECK-NEXT:    retq
->>>>>>> 41cb3da2
   %mask = icmp sge <16 x i32> %x, %y
   %max = select <16 x i1> %mask, <16 x i32> %x1, <16 x i32> %y
   ret <16 x i32> %max
 }
 
-; CHECK-LABEL: @test17
-; CHECK: vpcmpgtd (%rdi)
-; CHECK: vmovdqa32
-; CHECK: ret
 define <16 x i32> @test17(<16 x i32> %x, <16 x i32> %x1, <16 x i32>* %y.ptr) nounwind {
+; CHECK-LABEL: test17:
+; CHECK:       ## BB#0:
+; CHECK-NEXT:    vpcmpgtd (%rdi), %zmm0, %k1
+; CHECK-NEXT:    vmovdqa32 %zmm0, %zmm1 {%k1}
+; CHECK-NEXT:    vmovaps %zmm1, %zmm0
+; CHECK-NEXT:    retq
   %y = load <16 x i32>* %y.ptr, align 4
   %mask = icmp sgt <16 x i32> %x, %y
   %max = select <16 x i1> %mask, <16 x i32> %x, <16 x i32> %x1
   ret <16 x i32> %max
 }
 
-; CHECK-LABEL: @test18
-; CHECK: vpcmpled (%rdi)
-; CHECK: vmovdqa32
-; CHECK: ret
 define <16 x i32> @test18(<16 x i32> %x, <16 x i32> %x1, <16 x i32>* %y.ptr) nounwind {
+; CHECK-LABEL: test18:
+; CHECK:       ## BB#0:
+; CHECK-NEXT:    vpcmpled (%rdi), %zmm0, %k1
+; CHECK-NEXT:    vmovdqa32 %zmm0, %zmm1 {%k1}
+; CHECK-NEXT:    vmovaps %zmm1, %zmm0
+; CHECK-NEXT:    retq
   %y = load <16 x i32>* %y.ptr, align 4
   %mask = icmp sle <16 x i32> %x, %y
   %max = select <16 x i1> %mask, <16 x i32> %x, <16 x i32> %x1
   ret <16 x i32> %max
 }
 
-; CHECK-LABEL: @test19
-; CHECK: vpcmpleud (%rdi)
-; CHECK: vmovdqa32
-; CHECK: ret
 define <16 x i32> @test19(<16 x i32> %x, <16 x i32> %x1, <16 x i32>* %y.ptr) nounwind {
+; CHECK-LABEL: test19:
+; CHECK:       ## BB#0:
+; CHECK-NEXT:    vpcmpleud (%rdi), %zmm0, %k1
+; CHECK-NEXT:    vmovdqa32 %zmm0, %zmm1 {%k1}
+; CHECK-NEXT:    vmovaps %zmm1, %zmm0
+; CHECK-NEXT:    retq
   %y = load <16 x i32>* %y.ptr, align 4
   %mask = icmp ule <16 x i32> %x, %y
   %max = select <16 x i1> %mask, <16 x i32> %x, <16 x i32> %x1
   ret <16 x i32> %max
 }
 
-; CHECK-LABEL: @test20
-; CHECK: vpcmpeqd %zmm{{.*{%k[1-7]}}}
-; CHECK: vmovdqa32
-; CHECK: ret
 define <16 x i32> @test20(<16 x i32> %x, <16 x i32> %y, <16 x i32> %x1, <16 x i32> %y1) nounwind {
+; CHECK-LABEL: test20:
+; CHECK:       ## BB#0:
+; CHECK-NEXT:    vpcmpeqd %zmm1, %zmm0, %k1
+; CHECK-NEXT:    vpcmpeqd %zmm3, %zmm2, %k1 {%k1}
+; CHECK-NEXT:    vmovdqa32 %zmm0, %zmm1 {%k1}
+; CHECK-NEXT:    vmovaps %zmm1, %zmm0
+; CHECK-NEXT:    retq
   %mask1 = icmp eq <16 x i32> %x1, %y1
   %mask0 = icmp eq <16 x i32> %x, %y
   %mask = select <16 x i1> %mask0, <16 x i1> %mask1, <16 x i1> zeroinitializer
@@ -247,11 +262,14 @@
   ret <16 x i32> %max
 }
 
-; CHECK-LABEL: @test21
-; CHECK: vpcmpleq %zmm{{.*{%k[1-7]}}}
-; CHECK: vmovdqa64
-; CHECK: ret
 define <8 x i64> @test21(<8 x i64> %x, <8 x i64> %y, <8 x i64> %x1, <8 x i64> %y1) nounwind {
+; CHECK-LABEL: test21:
+; CHECK:       ## BB#0:
+; CHECK-NEXT:    vpcmpleq %zmm1, %zmm0, %k1
+; CHECK-NEXT:    vpcmpleq %zmm2, %zmm3, %k1 {%k1}
+; CHECK-NEXT:    vmovdqa64 %zmm0, %zmm2 {%k1}
+; CHECK-NEXT:    vmovaps %zmm2, %zmm0
+; CHECK-NEXT:    retq
   %mask1 = icmp sge <8 x i64> %x1, %y1
   %mask0 = icmp sle <8 x i64> %x, %y
   %mask = select <8 x i1> %mask0, <8 x i1> %mask1, <8 x i1> zeroinitializer
@@ -259,11 +277,14 @@
   ret <8 x i64> %max
 }
 
-; CHECK-LABEL: @test22
-; CHECK: vpcmpgtq (%rdi){{.*{%k[1-7]}}}
-; CHECK: vmovdqa64
-; CHECK: ret
 define <8 x i64> @test22(<8 x i64> %x, <8 x i64>* %y.ptr, <8 x i64> %x1, <8 x i64> %y1) nounwind {
+; CHECK-LABEL: test22:
+; CHECK:       ## BB#0:
+; CHECK-NEXT:    vpcmpgtq %zmm2, %zmm1, %k1
+; CHECK-NEXT:    vpcmpgtq (%rdi), %zmm0, %k1 {%k1}
+; CHECK-NEXT:    vmovdqa64 %zmm0, %zmm1 {%k1}
+; CHECK-NEXT:    vmovaps %zmm1, %zmm0
+; CHECK-NEXT:    retq
   %mask1 = icmp sgt <8 x i64> %x1, %y1
   %y = load <8 x i64>* %y.ptr, align 4
   %mask0 = icmp sgt <8 x i64> %x, %y
@@ -272,11 +293,14 @@
   ret <8 x i64> %max
 }
 
-; CHECK-LABEL: @test23
-; CHECK: vpcmpleud (%rdi){{.*{%k[1-7]}}}
-; CHECK: vmovdqa32
-; CHECK: ret
 define <16 x i32> @test23(<16 x i32> %x, <16 x i32>* %y.ptr, <16 x i32> %x1, <16 x i32> %y1) nounwind {
+; CHECK-LABEL: test23:
+; CHECK:       ## BB#0:
+; CHECK-NEXT:    vpcmpled %zmm1, %zmm2, %k1
+; CHECK-NEXT:    vpcmpleud (%rdi), %zmm0, %k1 {%k1}
+; CHECK-NEXT:    vmovdqa32 %zmm0, %zmm1 {%k1}
+; CHECK-NEXT:    vmovaps %zmm1, %zmm0
+; CHECK-NEXT:    retq
   %mask1 = icmp sge <16 x i32> %x1, %y1
   %y = load <16 x i32>* %y.ptr, align 4
   %mask0 = icmp ule <16 x i32> %x, %y
@@ -285,11 +309,13 @@
   ret <16 x i32> %max
 }
 
-; CHECK-LABEL: test24
-; CHECK: vpcmpeqq (%rdi){1to8}
-; CHECK: vmovdqa64
-; CHECK: ret
 define <8 x i64> @test24(<8 x i64> %x, <8 x i64> %x1, i64* %yb.ptr) nounwind {
+; CHECK-LABEL: test24:
+; CHECK:       ## BB#0:
+; CHECK-NEXT:    vpcmpeqq (%rdi){1to8}, %zmm0, %k1
+; CHECK-NEXT:    vmovdqa64 %zmm0, %zmm1 {%k1}
+; CHECK-NEXT:    vmovaps %zmm1, %zmm0
+; CHECK-NEXT:    retq
   %yb = load i64* %yb.ptr, align 4
   %y.0 = insertelement <8 x i64> undef, i64 %yb, i32 0
   %y = shufflevector <8 x i64> %y.0, <8 x i64> undef, <8 x i32> zeroinitializer
@@ -298,11 +324,13 @@
   ret <8 x i64> %max
 }
 
-; CHECK-LABEL: test25
-; CHECK: vpcmpled (%rdi){1to16}
-; CHECK: vmovdqa32
-; CHECK: ret
 define <16 x i32> @test25(<16 x i32> %x, i32* %yb.ptr, <16 x i32> %x1) nounwind {
+; CHECK-LABEL: test25:
+; CHECK:       ## BB#0:
+; CHECK-NEXT:    vpcmpled (%rdi){1to16}, %zmm0, %k1
+; CHECK-NEXT:    vmovdqa32 %zmm0, %zmm1 {%k1}
+; CHECK-NEXT:    vmovaps %zmm1, %zmm0
+; CHECK-NEXT:    retq
   %yb = load i32* %yb.ptr, align 4
   %y.0 = insertelement <16 x i32> undef, i32 %yb, i32 0
   %y = shufflevector <16 x i32> %y.0, <16 x i32> undef, <16 x i32> zeroinitializer
@@ -311,11 +339,14 @@
   ret <16 x i32> %max
 }
 
-; CHECK-LABEL: test26
-; CHECK: vpcmpgtd (%rdi){1to16}{{.*{%k[1-7]}}}
-; CHECK: vmovdqa32
-; CHECK: ret
 define <16 x i32> @test26(<16 x i32> %x, i32* %yb.ptr, <16 x i32> %x1, <16 x i32> %y1) nounwind {
+; CHECK-LABEL: test26:
+; CHECK:       ## BB#0:
+; CHECK-NEXT:    vpcmpled %zmm1, %zmm2, %k1
+; CHECK-NEXT:    vpcmpgtd (%rdi){1to16}, %zmm0, %k1 {%k1}
+; CHECK-NEXT:    vmovdqa32 %zmm0, %zmm1 {%k1}
+; CHECK-NEXT:    vmovaps %zmm1, %zmm0
+; CHECK-NEXT:    retq
   %mask1 = icmp sge <16 x i32> %x1, %y1
   %yb = load i32* %yb.ptr, align 4
   %y.0 = insertelement <16 x i32> undef, i32 %yb, i32 0
@@ -326,11 +357,14 @@
   ret <16 x i32> %max
 }
 
-; CHECK-LABEL: test27
-; CHECK: vpcmpleq (%rdi){1to8}{{.*{%k[1-7]}}}
-; CHECK: vmovdqa64
-; CHECK: ret
 define <8 x i64> @test27(<8 x i64> %x, i64* %yb.ptr, <8 x i64> %x1, <8 x i64> %y1) nounwind {
+; CHECK-LABEL: test27:
+; CHECK:       ## BB#0:
+; CHECK-NEXT:    vpcmpleq        %zmm1, %zmm2, %k1
+; CHECK-NEXT:    vpcmpleq        (%rdi){1to8}, %zmm0, %k1 {%k1}
+; CHECK-NEXT:    vmovdqa64 %zmm0, %zmm1 {%k1}
+; CHECK-NEXT:    vmovaps %zmm1, %zmm0
+; CHECK-NEXT:    retq
   %mask1 = icmp sge <8 x i64> %x1, %y1
   %yb = load i64* %yb.ptr, align 4
   %y.0 = insertelement <8 x i64> undef, i64 %yb, i32 0
