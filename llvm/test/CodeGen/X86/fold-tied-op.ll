; RUN: llc -verify-machineinstrs -mtriple=i386--netbsd < %s | FileCheck %s
; Regression test for http://reviews.llvm.org/D5701

; ModuleID = 'xxhash.i'
target datalayout = "e-m:e-p:32:32-f64:32:64-f80:32-n8:16:32-S128"
target triple = "i386--netbsd"

; CHECK-LABEL: fn1
; CHECK:       shldl {{.*#+}} 4-byte Folded Spill
; CHECK:       orl   {{.*#+}} 4-byte Folded Reload
; CHECK:       shldl {{.*#+}} 4-byte Folded Spill
; CHECK:       orl   {{.*#+}} 4-byte Folded Reload
; CHECK:       addl  {{.*#+}} 4-byte Folded Reload
; CHECK:       imull {{.*#+}} 4-byte Folded Reload
; CHECK:       orl   {{.*#+}} 4-byte Folded Reload
; CHECK:       retl

%struct.XXH_state64_t = type { i32, i32, i64, i64, i64 }

@a = common global i32 0, align 4
@b = common global i64 0, align 8

; Function Attrs: nounwind uwtable
define i64 @fn1() #0 {
entry:
  %0 = load i32* @a, align 4, !tbaa !1
  %1 = inttoptr i32 %0 to %struct.XXH_state64_t*
  %total_len = getelementptr inbounds %struct.XXH_state64_t* %1, i32 0, i32 0
  %2 = load i32* %total_len, align 4, !tbaa !5
  %tobool = icmp eq i32 %2, 0
  br i1 %tobool, label %if.else, label %if.then

if.then:                                          ; preds = %entry
  %v3 = getelementptr inbounds %struct.XXH_state64_t* %1, i32 0, i32 3
  %3 = load i64* %v3, align 4, !tbaa !8
  %v4 = getelementptr inbounds %struct.XXH_state64_t* %1, i32 0, i32 4
  %4 = load i64* %v4, align 4, !tbaa !9
  %v2 = getelementptr inbounds %struct.XXH_state64_t* %1, i32 0, i32 2
  %5 = load i64* %v2, align 4, !tbaa !10
  %shl = shl i64 %5, 1
  %or = or i64 %shl, %5
  %shl2 = shl i64 %3, 2
  %shr = lshr i64 %3, 1
  %or3 = or i64 %shl2, %shr
  %add = add i64 %or, %or3
  %mul = mul i64 %4, -4417276706812531889
  %shl4 = mul i64 %4, -8834553413625063778
  %shr5 = ashr i64 %mul, 3
  %or6 = or i64 %shr5, %shl4
  %mul7 = mul nsw i64 %or6, 1400714785074694791
  %xor = xor i64 %add, %mul7
  store i64 %xor, i64* @b, align 8, !tbaa !11
  %mul8 = mul nsw i64 %xor, 1400714785074694791
  br label %if.end

if.else:                                          ; preds = %entry
  %6 = load i64* @b, align 8, !tbaa !11
  %xor10 = xor i64 %6, -4417276706812531889
  %mul11 = mul nsw i64 %xor10, 400714785074694791
  br label %if.end

if.end:                                           ; preds = %if.else, %if.then
  %storemerge.in = phi i64 [ %mul11, %if.else ], [ %mul8, %if.then ]
  %storemerge = add i64 %storemerge.in, -8796714831421723037
  store i64 %storemerge, i64* @b, align 8, !tbaa !11
  ret i64 undef
}

attributes #0 = { nounwind uwtable "less-precise-fpmad"="false" "no-frame-pointer-elim"="true" "no-frame-pointer-elim-non-leaf" "no-infs-fp-math"="false" "no-nans-fp-math"="false" "stack-protector-buffer-size"="8" "unsafe-fp-math"="false" "use-soft-float"="false" }

!llvm.ident = !{!0}

<<<<<<< HEAD
!0 = metadata !{metadata !"clang version 3.6 (trunk 219587)"}
!1 = metadata !{metadata !2, metadata !2, i64 0}
!2 = metadata !{metadata !"int", metadata !3, i64 0}
!3 = metadata !{metadata !"omnipotent char", metadata !4, i64 0}
!4 = metadata !{metadata !"Simple C/C++ TBAA"}
!5 = metadata !{metadata !6, metadata !2, i64 0}
!6 = metadata !{metadata !"XXH_state64_t", metadata !2, i64 0, metadata !2, i64 4, metadata !7, i64 8, metadata !7, i64 16, metadata !7, i64 24}
!7 = metadata !{metadata !"long long", metadata !3, i64 0}
!8 = metadata !{metadata !6, metadata !7, i64 16}
!9 = metadata !{metadata !6, metadata !7, i64 24}
!10 = metadata !{metadata !6, metadata !7, i64 8}
!11 = metadata !{metadata !7, metadata !7, i64 0}
=======
!0 = !{!"clang version 3.6 (trunk 219587)"}
!1 = !{!2, !2, i64 0}
!2 = !{!"int", !3, i64 0}
!3 = !{!"omnipotent char", !4, i64 0}
!4 = !{!"Simple C/C++ TBAA"}
!5 = !{!6, !2, i64 0}
!6 = !{!"XXH_state64_t", !2, i64 0, !2, i64 4, !7, i64 8, !7, i64 16, !7, i64 24}
!7 = !{!"long long", !3, i64 0}
!8 = !{!6, !7, i64 16}
!9 = !{!6, !7, i64 24}
!10 = !{!6, !7, i64 8}
!11 = !{!7, !7, i64 0}
>>>>>>> 7618b2b2
<|MERGE_RESOLUTION|>--- conflicted
+++ resolved
@@ -70,20 +70,6 @@
 
 !llvm.ident = !{!0}
 
-<<<<<<< HEAD
-!0 = metadata !{metadata !"clang version 3.6 (trunk 219587)"}
-!1 = metadata !{metadata !2, metadata !2, i64 0}
-!2 = metadata !{metadata !"int", metadata !3, i64 0}
-!3 = metadata !{metadata !"omnipotent char", metadata !4, i64 0}
-!4 = metadata !{metadata !"Simple C/C++ TBAA"}
-!5 = metadata !{metadata !6, metadata !2, i64 0}
-!6 = metadata !{metadata !"XXH_state64_t", metadata !2, i64 0, metadata !2, i64 4, metadata !7, i64 8, metadata !7, i64 16, metadata !7, i64 24}
-!7 = metadata !{metadata !"long long", metadata !3, i64 0}
-!8 = metadata !{metadata !6, metadata !7, i64 16}
-!9 = metadata !{metadata !6, metadata !7, i64 24}
-!10 = metadata !{metadata !6, metadata !7, i64 8}
-!11 = metadata !{metadata !7, metadata !7, i64 0}
-=======
 !0 = !{!"clang version 3.6 (trunk 219587)"}
 !1 = !{!2, !2, i64 0}
 !2 = !{!"int", !3, i64 0}
@@ -95,5 +81,4 @@
 !8 = !{!6, !7, i64 16}
 !9 = !{!6, !7, i64 24}
 !10 = !{!6, !7, i64 8}
-!11 = !{!7, !7, i64 0}
->>>>>>> 7618b2b2
+!11 = !{!7, !7, i64 0}