; RUN: llc < %s | FileCheck %s
; This file contains a collection of basic tests to ensure we didn't
; screw up normal call lowering when there are no deopt or gc arguments.

target datalayout = "e-i64:64-f80:128-n8:16:32:64-S128"
target triple = "x86_64-pc-linux-gnu"

declare zeroext i1 @return_i1()
declare zeroext i32 @return_i32()
declare i32* @return_i32ptr()
declare float @return_float()

define i1 @test_i1_return() gc "statepoint-example" {
; CHECK-LABEL: test_i1_return
; This is just checking that a i1 gets lowered normally when there's no extra
; state arguments to the statepoint
; CHECK: pushq %rax
; CHECK: callq return_i1
; CHECK: popq %rdx
; CHECK: retq
entry:
  %safepoint_token = tail call i32 (i1 ()*, i32, i32, ...)* @llvm.experimental.gc.statepoint.p0f_i1f(i1 ()* @return_i1, i32 0, i32 0, i32 0)
  %call1 = call zeroext i1 @llvm.experimental.gc.result.int.i1(i32 %safepoint_token)
  ret i1 %call1
}

define i32 @test_i32_return() gc "statepoint-example" {
; CHECK-LABEL: test_i32_return
; CHECK: pushq %rax
; CHECK: callq return_i32
; CHECK: popq %rdx
; CHECK: retq
entry:
  %safepoint_token = tail call i32 (i32 ()*, i32, i32, ...)* @llvm.experimental.gc.statepoint.p0f_i32f(i32 ()* @return_i32, i32 0, i32 0, i32 0)
  %call1 = call zeroext i32 @llvm.experimental.gc.result.int.i32(i32 %safepoint_token)
  ret i32 %call1
}

define i32* @test_i32ptr_return() gc "statepoint-example" {
; CHECK-LABEL: test_i32ptr_return
; CHECK: pushq %rax
; CHECK: callq return_i32ptr
; CHECK: popq %rdx
; CHECK: retq
entry:
  %safepoint_token = tail call i32 (i32* ()*, i32, i32, ...)* @llvm.experimental.gc.statepoint.p0f_p0i32f(i32* ()* @return_i32ptr, i32 0, i32 0, i32 0)
  %call1 = call i32* @llvm.experimental.gc.result.ptr.p0i32(i32 %safepoint_token)
  ret i32* %call1
}

define float @test_float_return() gc "statepoint-example" {
; CHECK-LABEL: test_float_return
; CHECK: pushq %rax
; CHECK: callq return_float
; CHECK: popq %rax
; CHECK: retq
entry:
  %safepoint_token = tail call i32 (float ()*, i32, i32, ...)* @llvm.experimental.gc.statepoint.p0f_f32f(float ()* @return_float, i32 0, i32 0, i32 0)
  %call1 = call float @llvm.experimental.gc.result.float.f32(i32 %safepoint_token)
  ret float %call1
}

<<<<<<< HEAD
=======
define i1 @test_relocate(i32 addrspace(1)* %a) gc "statepoint-example" {
; CHECK-LABEL: test_relocate
; Check that an ununsed relocate has no code-generation impact
; CHECK: pushq %rax
; CHECK: callq return_i1
; CHECK-NEXT: .Ltmp13:
; CHECK-NEXT: popq %rdx
; CHECK-NEXT: retq
entry:
  %safepoint_token = tail call i32 (i1 ()*, i32, i32, ...)* @llvm.experimental.gc.statepoint.p0f_i1f(i1 ()* @return_i1, i32 0, i32 0, i32 0, i32 addrspace(1)* %a)
  %call1 = call i32 addrspace(1)* @llvm.experimental.gc.relocate.p1i32(i32 %safepoint_token, i32 4, i32 4)
  %call2 = call zeroext i1 @llvm.experimental.gc.result.int.i1(i32 %safepoint_token)
  ret i1 %call2
}

>>>>>>> 7618b2b2
declare i32 @llvm.experimental.gc.statepoint.p0f_i1f(i1 ()*, i32, i32, ...)
declare i1 @llvm.experimental.gc.result.int.i1(i32)

declare i32 @llvm.experimental.gc.statepoint.p0f_i32f(i32 ()*, i32, i32, ...)
declare i32 @llvm.experimental.gc.result.int.i32(i32)

declare i32 @llvm.experimental.gc.statepoint.p0f_p0i32f(i32* ()*, i32, i32, ...)
declare i32* @llvm.experimental.gc.result.ptr.p0i32(i32)

declare i32 @llvm.experimental.gc.statepoint.p0f_f32f(float ()*, i32, i32, ...)
declare float @llvm.experimental.gc.result.float.f32(i32)
<<<<<<< HEAD
=======

declare i32 addrspace(1)* @llvm.experimental.gc.relocate.p1i32(i32, i32, i32)
>>>>>>> 7618b2b2
<|MERGE_RESOLUTION|>--- conflicted
+++ resolved
@@ -60,8 +60,6 @@
   ret float %call1
 }
 
-<<<<<<< HEAD
-=======
 define i1 @test_relocate(i32 addrspace(1)* %a) gc "statepoint-example" {
 ; CHECK-LABEL: test_relocate
 ; Check that an ununsed relocate has no code-generation impact
@@ -77,7 +75,6 @@
   ret i1 %call2
 }
 
->>>>>>> 7618b2b2
 declare i32 @llvm.experimental.gc.statepoint.p0f_i1f(i1 ()*, i32, i32, ...)
 declare i1 @llvm.experimental.gc.result.int.i1(i32)
 
@@ -89,8 +86,5 @@
 
 declare i32 @llvm.experimental.gc.statepoint.p0f_f32f(float ()*, i32, i32, ...)
 declare float @llvm.experimental.gc.result.float.f32(i32)
-<<<<<<< HEAD
-=======
 
-declare i32 addrspace(1)* @llvm.experimental.gc.relocate.p1i32(i32, i32, i32)
->>>>>>> 7618b2b2
+declare i32 addrspace(1)* @llvm.experimental.gc.relocate.p1i32(i32, i32, i32)