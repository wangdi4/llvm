--- conflicted
+++ resolved
@@ -9,7 +9,7 @@
 
 define i8* @bar(%struct.a* %myvar) nounwind optsize noinline ssp {
 entry:
-  tail call void @llvm.dbg.value(metadata !{%struct.a* %myvar}, i64 0, metadata !8, metadata !{metadata !"0x102"})
+  tail call void @llvm.dbg.value(metadata %struct.a* %myvar, i64 0, metadata !8, metadata !{!"0x102"})
   %0 = getelementptr inbounds %struct.a* %myvar, i64 0, i32 0, !dbg !28 ; <i32*> [#uses=1]
   %1 = load i32* %0, align 8, !dbg !28            ; <i32> [#uses=1]
   tail call void @foo(i32 %1) nounwind optsize noinline ssp, !dbg !28
@@ -24,46 +24,6 @@
 !llvm.dbg.cu = !{!2}
 !llvm.module.flags = !{!38}
 
-<<<<<<< HEAD
-!0 = metadata !{metadata !"0x34\00ret\00ret\00\007\000\001", metadata !1, metadata !1, metadata !3, null, null} ; [ DW_TAG_variable ]
-!1 = metadata !{metadata !"0x29", metadata !36} ; [ DW_TAG_file_type ]
-!2 = metadata !{metadata !"0x11\001\004.2.1 (Based on Apple Inc. build 5658) (LLVM build)\001\00\000\00\001", metadata !36, metadata !37, metadata !37, metadata !32, metadata !31,  metadata !37} ; [ DW_TAG_compile_unit ]
-!3 = metadata !{metadata !"0x24\00int\000\0032\0032\000\000\005", metadata !36, metadata !1} ; [ DW_TAG_base_type ]
-!4 = metadata !{metadata !"0x101\00x\0012\000", metadata !5, metadata !1, metadata !3} ; [ DW_TAG_arg_variable ]
-!5 = metadata !{metadata !"0x2e\00foo\00foo\00foo\0013\000\001\000\006\000\001\0013", metadata !36, metadata !1, metadata !6, null, void (i32)* @foo, null, null, metadata !33} ; [ DW_TAG_subprogram ]
-!6 = metadata !{metadata !"0x15\00\000\000\000\000\000\000", metadata !36, metadata !1, null, metadata !7, null, null, null} ; [ DW_TAG_subroutine_type ] [line 0, size 0, align 0, offset 0] [from ]
-!7 = metadata !{null, metadata !3}
-!8 = metadata !{metadata !"0x101\00myvar\0017\000", metadata !9, metadata !1, metadata !13} ; [ DW_TAG_arg_variable ]
-!9 = metadata !{metadata !"0x2e\00bar\00bar\00bar\0017\000\001\000\006\000\001\0017", metadata !36, metadata !1, metadata !10, null, i8* (%struct.a*)* @bar, null, null, metadata !34} ; [ DW_TAG_subprogram ]
-!10 = metadata !{metadata !"0x15\00\000\000\000\000\000\000", metadata !36, metadata !1, null, metadata !11, null, null, null} ; [ DW_TAG_subroutine_type ] [line 0, size 0, align 0, offset 0] [from ]
-!11 = metadata !{metadata !12, metadata !13}
-!12 = metadata !{metadata !"0xf\00\000\0064\0064\000\000", metadata !36, metadata !1, null} ; [ DW_TAG_pointer_type ]
-!13 = metadata !{metadata !"0xf\00\000\0064\0064\000\000", metadata !36, metadata !1, metadata !14} ; [ DW_TAG_pointer_type ]
-!14 = metadata !{metadata !"0x13\00a\002\00128\0064\000\000\000", metadata !36, metadata !1, null, metadata !15, null, null, null} ; [ DW_TAG_structure_type ] [a] [line 2, size 128, align 64, offset 0] [def] [from ]
-!15 = metadata !{metadata !16, metadata !17}
-!16 = metadata !{metadata !"0xd\00c\003\0032\0032\000\000", metadata !36, metadata !14, metadata !3} ; [ DW_TAG_member ]
-!17 = metadata !{metadata !"0xd\00d\004\0064\0064\0064\000", metadata !36, metadata !14, metadata !13} ; [ DW_TAG_member ]
-!18 = metadata !{metadata !"0x101\00argc\0022\000", metadata !19, metadata !1, metadata !3} ; [ DW_TAG_arg_variable ]
-!19 = metadata !{metadata !"0x2e\00main\00main\00main\0022\000\001\000\006\000\001\0022", metadata !36, metadata !1, metadata !20, null, null, null, null, metadata !35} ; [ DW_TAG_subprogram ]
-!20 = metadata !{metadata !"0x15\00\000\000\000\000\000\000", metadata !36, metadata !1, null, metadata !21, null, null, null} ; [ DW_TAG_subroutine_type ] [line 0, size 0, align 0, offset 0] [from ]
-!21 = metadata !{metadata !3, metadata !3, metadata !22}
-!22 = metadata !{metadata !"0xf\00\000\0064\0064\000\000", metadata !36, metadata !1, metadata !23} ; [ DW_TAG_pointer_type ]
-!23 = metadata !{metadata !"0xf\00\000\0064\0064\000\000", metadata !36, metadata !1, metadata !24} ; [ DW_TAG_pointer_type ]
-!24 = metadata !{metadata !"0x24\00char\000\008\008\000\000\006", metadata !36, metadata !1} ; [ DW_TAG_base_type ]
-!25 = metadata !{metadata !"0x101\00argv\0022\000", metadata !19, metadata !1, metadata !22} ; [ DW_TAG_arg_variable ]
-!26 = metadata !{metadata !"0x100\00e\0023\000", metadata !27, metadata !1, metadata !14} ; [ DW_TAG_auto_variable ]
-!27 = metadata !{metadata !"0xb\0022\000\000", metadata !36, metadata !19} ; [ DW_TAG_lexical_block ]
-!28 = metadata !{i32 18, i32 0, metadata !29, null}
-!29 = metadata !{metadata !"0xb\0017\000\001", metadata !36, metadata !9} ; [ DW_TAG_lexical_block ]
-!30 = metadata !{i32 19, i32 0, metadata !29, null}
-!31 = metadata !{metadata !0}
-!32 = metadata !{metadata !5, metadata !9, metadata !19}
-!33 = metadata !{metadata !4}
-!34 = metadata !{metadata !8}
-!35 = metadata !{metadata !18, metadata !25, metadata !26}
-!36 = metadata !{metadata !"foo.c", metadata !"/tmp/"}
-!37 = metadata !{}
-=======
 !0 = !{!"0x34\00ret\00ret\00\007\000\001", !1, !1, !3, null, null} ; [ DW_TAG_variable ]
 !1 = !{!"0x29", !36} ; [ DW_TAG_file_type ]
 !2 = !{!"0x11\001\004.2.1 (Based on Apple Inc. build 5658) (LLVM build)\001\00\000\00\001", !36, !37, !37, !32, !31,  !37} ; [ DW_TAG_compile_unit ]
@@ -102,7 +62,6 @@
 !35 = !{!18, !25, !26}
 !36 = !{!"foo.c", !"/tmp/"}
 !37 = !{}
->>>>>>> 7618b2b2
 
 ; The variable bar:myvar changes registers after the first movq.
 ; It is cobbered by popq %rbx
@@ -132,4 +91,4 @@
 ; CHECK-NEXT: Ltmp{{.*}}:
 ; CHECK-NEXT: .byte   83
 ; CHECK-NEXT: Ltmp{{.*}}:
-!38 = metadata !{i32 1, metadata !"Debug Info Version", i32 2}+!38 = !{i32 1, !"Debug Info Version", i32 2}