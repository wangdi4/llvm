--- conflicted
+++ resolved
@@ -1,38 +1,38 @@
 ; RUN: llc -march=amdgcn -mcpu=SI -verify-machineinstrs < %s | FileCheck -check-prefix=SI -check-prefix=FUNC %s
 ; RUN: llc -march=r600 -mcpu=redwood < %s | FileCheck -check-prefix=R600 -check-prefix=FUNC %s
 
-; FUNC-LABEL: @fneg_f32
+; FUNC-LABEL: {{^}}fneg_f32:
 ; R600: -PV
 
-; SI: V_XOR_B32
+; SI: v_xor_b32
 define void @fneg_f32(float addrspace(1)* %out, float %in) {
   %fneg = fsub float -0.000000e+00, %in
   store float %fneg, float addrspace(1)* %out
   ret void
 }
 
-; FUNC-LABEL: @fneg_v2f32
+; FUNC-LABEL: {{^}}fneg_v2f32:
 ; R600: -PV
 ; R600: -PV
 
-; SI: V_XOR_B32
-; SI: V_XOR_B32
+; SI: v_xor_b32
+; SI: v_xor_b32
 define void @fneg_v2f32(<2 x float> addrspace(1)* nocapture %out, <2 x float> %in) {
   %fneg = fsub <2 x float> <float -0.000000e+00, float -0.000000e+00>, %in
   store <2 x float> %fneg, <2 x float> addrspace(1)* %out
   ret void
 }
 
-; FUNC-LABEL: @fneg_v4f32
+; FUNC-LABEL: {{^}}fneg_v4f32:
 ; R600: -PV
 ; R600: -T
 ; R600: -PV
 ; R600: -PV
 
-; SI: V_XOR_B32
-; SI: V_XOR_B32
-; SI: V_XOR_B32
-; SI: V_XOR_B32
+; SI: v_xor_b32
+; SI: v_xor_b32
+; SI: v_xor_b32
+; SI: v_xor_b32
 define void @fneg_v4f32(<4 x float> addrspace(1)* nocapture %out, <4 x float> %in) {
   %fneg = fsub <4 x float> <float -0.000000e+00, float -0.000000e+00, float -0.000000e+00, float -0.000000e+00>, %in
   store <4 x float> %fneg, <4 x float> addrspace(1)* %out
@@ -43,17 +43,12 @@
 ; (fneg (f32 bitcast (i32 a))) => (f32 bitcast (xor (i32 a), 0x80000000))
 ; unless the target returns true for isNegFree()
 
-; FUNC-LABEL: @fneg_free_f32
+; FUNC-LABEL: {{^}}fneg_free_f32:
 ; R600-NOT: XOR
 ; R600: -KC0[2].Z
 
-<<<<<<< HEAD
-; XXX: We could use V_ADD_F32_e64 with the negate bit here instead.
-; SI: V_SUB_F32_e64 v{{[0-9]}}, 0.0, s{{[0-9]+$}}
-=======
 ; XXX: We could use v_add_f32_e64 with the negate bit here instead.
 ; SI: v_sub_f32_e64 v{{[0-9]}}, 0, s{{[0-9]+$}}
->>>>>>> 41cb3da2
 define void @fneg_free_f32(float addrspace(1)* %out, i32 %in) {
   %bc = bitcast i32 %in to float
   %fsub = fsub float 0.0, %bc
@@ -61,10 +56,10 @@
   ret void
 }
 
-; FUNC-LABEL: @fneg_fold
-; SI: S_LOAD_DWORD [[NEG_VALUE:s[0-9]+]], s[{{[0-9]+:[0-9]+}}], 0xb
-; SI-NOT: XOR
-; SI: V_MUL_F32_e64 v{{[0-9]+}}, -[[NEG_VALUE]], [[NEG_VALUE]]
+; FUNC-LABEL: {{^}}fneg_fold_f32:
+; SI: s_load_dword [[NEG_VALUE:s[0-9]+]], s[{{[0-9]+:[0-9]+}}], 0xb
+; SI-NOT: xor
+; SI: v_mul_f32_e64 v{{[0-9]+}}, -[[NEG_VALUE]], [[NEG_VALUE]]
 define void @fneg_fold_f32(float addrspace(1)* %out, float %in) {
   %fsub = fsub float -0.0, %in
   %fmul = fmul float %fsub, %in
