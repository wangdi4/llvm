; RUN: llc -march=amdgcn -mcpu=SI -verify-machineinstrs < %s | FileCheck --check-prefix=SI --check-prefix=FUNC %s
; RUN: llc -march=r600 -mcpu=redwood < %s | FileCheck --check-prefix=EG --check-prefix=FUNC %s

; FUNC-LABEL: @test_udivrem
; EG: RECIP_UINT
; EG-DAG: MULHI
; EG-DAG: MULLO_INT
; EG-DAG: SUB_INT
; EG: CNDE_INT
; EG: MULHI
; EG-DAG: ADD_INT
; EG-DAG: SUB_INT
; EG: CNDE_INT
; EG: MULHI
; EG: MULLO_INT
; EG: SUB_INT
; EG-DAG: SETGE_UINT
; EG-DAG: SETGE_UINT
; EG: AND_INT
; EG-DAG: ADD_INT
; EG-DAG: SUB_INT
; EG-DAG: CNDE_INT
; EG-DAG: CNDE_INT
; EG-DAG: ADD_INT
; EG-DAG: SUB_INT
; EG-DAG: CNDE_INT
; EG-DAG: CNDE_INT

<<<<<<< HEAD
; SI: V_RCP_IFLAG_F32_e32 [[RCP:v[0-9]+]]
; SI-DAG: V_MUL_HI_U32 [[RCP_HI:v[0-9]+]], [[RCP]]
; SI-DAG: V_MUL_LO_I32 [[RCP_LO:v[0-9]+]], [[RCP]]
; SI-DAG: V_SUB_I32_e32 [[NEG_RCP_LO:v[0-9]+]], 0, [[RCP_LO]]
; SI: V_CNDMASK_B32_e64
; SI: V_MUL_HI_U32 [[E:v[0-9]+]], {{v[0-9]+}}, [[RCP]]
; SI-DAG: V_ADD_I32_e32 [[RCP_A_E:v[0-9]+]], [[E]], [[RCP]]
; SI-DAG: V_SUBREV_I32_e32 [[RCP_S_E:v[0-9]+]], [[E]], [[RCP]]
; SI: V_CNDMASK_B32_e64
; SI: V_MUL_HI_U32 [[Quotient:v[0-9]+]]
; SI: V_MUL_LO_I32 [[Num_S_Remainder:v[0-9]+]]
; SI-DAG: V_SUB_I32_e32 [[Remainder:v[0-9]+]], {{[vs][0-9]+}}, [[Num_S_Remainder]]
; SI-DAG: V_CNDMASK_B32_e64
; SI-DAG: V_CNDMASK_B32_e64
; SI: V_AND_B32_e32 [[Tmp1:v[0-9]+]]
; SI-DAG: V_ADD_I32_e32 [[Quotient_A_One:v[0-9]+]], 1, [[Quotient]]
; SI-DAG: V_SUBREV_I32_e32 [[Quotient_S_One:v[0-9]+]],
; SI-DAG: V_CNDMASK_B32_e64
; SI-DAG: V_CNDMASK_B32_e64
; SI-DAG: V_ADD_I32_e32 [[Remainder_A_Den:v[0-9]+]],
; SI-DAG: V_SUBREV_I32_e32 [[Remainder_S_Den:v[0-9]+]],
; SI-DAG: V_CNDMASK_B32_e64
; SI-DAG: V_CNDMASK_B32_e64
; SI: S_ENDPGM
=======
; SI: v_rcp_iflag_f32_e32 [[RCP:v[0-9]+]]
; SI-DAG: v_mul_hi_u32 [[RCP_HI:v[0-9]+]], [[RCP]]
; SI-DAG: v_mul_lo_i32 [[RCP_LO:v[0-9]+]], [[RCP]]
; SI-DAG: v_sub_i32_e32 [[NEG_RCP_LO:v[0-9]+]], 0, [[RCP_LO]]
; SI: v_cndmask_b32_e64
; SI: v_mul_hi_u32 [[E:v[0-9]+]], {{v[0-9]+}}, [[RCP]]
; SI-DAG: v_add_i32_e32 [[RCP_A_E:v[0-9]+]], [[E]], [[RCP]]
; SI-DAG: v_subrev_i32_e32 [[RCP_S_E:v[0-9]+]], [[E]], [[RCP]]
; SI: v_cndmask_b32_e64
; SI: v_mul_hi_u32 [[Quotient:v[0-9]+]]
; SI: v_mul_lo_i32 [[Num_S_Remainder:v[0-9]+]]
; SI-DAG: v_sub_i32_e32 [[Remainder:v[0-9]+]], {{[vs][0-9]+}}, [[Num_S_Remainder]]
; SI-DAG: v_cndmask_b32_e64
; SI-DAG: v_cndmask_b32_e64
; SI: v_and_b32_e32 [[Tmp1:v[0-9]+]]
; SI-DAG: v_add_i32_e32 [[Quotient_A_One:v[0-9]+]], 1, [[Quotient]]
; SI-DAG: v_subrev_i32_e32 [[Quotient_S_One:v[0-9]+]],
; SI-DAG: v_cndmask_b32_e64
; SI-DAG: v_cndmask_b32_e64
; SI-DAG: v_add_i32_e32 [[Remainder_A_Den:v[0-9]+]],
; SI-DAG: v_subrev_i32_e32 [[Remainder_S_Den:v[0-9]+]],
; SI-DAG: v_cndmask_b32_e64
; SI-DAG: v_cndmask_b32_e64
; SI: s_endpgm
>>>>>>> 41cb3da2
define void @test_udivrem(i32 addrspace(1)* %out, i32 %x, i32 %y) {
  %result0 = udiv i32 %x, %y
  store i32 %result0, i32 addrspace(1)* %out
  %result1 = urem i32 %x, %y
  store i32 %result1, i32 addrspace(1)* %out
  ret void
}

; FUNC-LABEL: @test_udivrem_v2
; EG-DAG: RECIP_UINT
; EG-DAG: MULHI
; EG-DAG: MULLO_INT
; EG-DAG: SUB_INT
; EG-DAG: CNDE_INT
; EG-DAG: MULHI
; EG-DAG: ADD_INT
; EG-DAG: SUB_INT
; EG-DAG: CNDE_INT
; EG-DAG: MULHI
; EG-DAG: MULLO_INT
; EG-DAG: SUB_INT
; EG-DAG: SETGE_UINT
; EG-DAG: SETGE_UINT
; EG-DAG: AND_INT
; EG-DAG: ADD_INT
; EG-DAG: SUB_INT
; EG-DAG: CNDE_INT
; EG-DAG: CNDE_INT
; EG-DAG: ADD_INT
; EG-DAG: SUB_INT
; EG-DAG: CNDE_INT
; EG-DAG: CNDE_INT
; EG-DAG: RECIP_UINT
; EG-DAG: MULHI
; EG-DAG: MULLO_INT
; EG-DAG: SUB_INT
; EG-DAG: CNDE_INT
; EG-DAG: MULHI
; EG-DAG: ADD_INT
; EG-DAG: SUB_INT
; EG-DAG: CNDE_INT
; EG-DAG: MULHI
; EG-DAG: MULLO_INT
; EG-DAG: SUB_INT
; EG-DAG: SETGE_UINT
; EG-DAG: SETGE_UINT
; EG-DAG: AND_INT
; EG-DAG: ADD_INT
; EG-DAG: SUB_INT
; EG-DAG: CNDE_INT
; EG-DAG: CNDE_INT
; EG-DAG: ADD_INT
; EG-DAG: SUB_INT
; EG-DAG: CNDE_INT
; EG-DAG: CNDE_INT

<<<<<<< HEAD
; SI-DAG: V_RCP_IFLAG_F32_e32 [[FIRST_RCP:v[0-9]+]]
; SI-DAG: V_MUL_HI_U32 [[FIRST_RCP_HI:v[0-9]+]], [[FIRST_RCP]]
; SI-DAG: V_MUL_LO_I32 [[FIRST_RCP_LO:v[0-9]+]], [[FIRST_RCP]]
; SI-DAG: V_SUB_I32_e32 [[FIRST_NEG_RCP_LO:v[0-9]+]], 0, [[FIRST_RCP_LO]]
; SI-DAG: V_CNDMASK_B32_e64
; SI-DAG: V_MUL_HI_U32 [[FIRST_E:v[0-9]+]], {{v[0-9]+}}, [[FIRST_RCP]]
; SI-DAG: V_ADD_I32_e32 [[FIRST_RCP_A_E:v[0-9]+]], [[FIRST_E]], [[FIRST_RCP]]
; SI-DAG: V_SUBREV_I32_e32 [[FIRST_RCP_S_E:v[0-9]+]], [[FIRST_E]], [[FIRST_RCP]]
; SI-DAG: V_CNDMASK_B32_e64
; SI-DAG: V_MUL_HI_U32 [[FIRST_Quotient:v[0-9]+]]
; SI-DAG: V_MUL_LO_I32 [[FIRST_Num_S_Remainder:v[0-9]+]]
; SI-DAG: V_SUB_I32_e32 [[FIRST_Remainder:v[0-9]+]], {{[vs][0-9]+}}, [[FIRST_Num_S_Remainder]]
; SI-DAG: V_CNDMASK_B32_e64
; SI-DAG: V_CNDMASK_B32_e64
; SI-DAG: V_AND_B32_e32 [[FIRST_Tmp1:v[0-9]+]]
; SI-DAG: V_ADD_I32_e32 [[FIRST_Quotient_A_One:v[0-9]+]], {{.*}}, [[FIRST_Quotient]]
; SI-DAG: V_SUBREV_I32_e32 [[FIRST_Quotient_S_One:v[0-9]+]],
; SI-DAG: V_CNDMASK_B32_e64
; SI-DAG: V_CNDMASK_B32_e64
; SI-DAG: V_ADD_I32_e32 [[FIRST_Remainder_A_Den:v[0-9]+]],
; SI-DAG: V_SUBREV_I32_e32 [[FIRST_Remainder_S_Den:v[0-9]+]],
; SI-DAG: V_CNDMASK_B32_e64
; SI-DAG: V_CNDMASK_B32_e64
; SI-DAG: V_RCP_IFLAG_F32_e32 [[SECOND_RCP:v[0-9]+]]
; SI-DAG: V_MUL_HI_U32 [[SECOND_RCP_HI:v[0-9]+]], [[SECOND_RCP]]
; SI-DAG: V_MUL_LO_I32 [[SECOND_RCP_LO:v[0-9]+]], [[SECOND_RCP]]
; SI-DAG: V_SUB_I32_e32 [[SECOND_NEG_RCP_LO:v[0-9]+]], 0, [[SECOND_RCP_LO]]
; SI-DAG: V_CNDMASK_B32_e64
; SI-DAG: V_MUL_HI_U32 [[SECOND_E:v[0-9]+]], {{v[0-9]+}}, [[SECOND_RCP]]
; SI-DAG: V_ADD_I32_e32 [[SECOND_RCP_A_E:v[0-9]+]], [[SECOND_E]], [[SECOND_RCP]]
; SI-DAG: V_SUBREV_I32_e32 [[SECOND_RCP_S_E:v[0-9]+]], [[SECOND_E]], [[SECOND_RCP]]
; SI-DAG: V_CNDMASK_B32_e64
; SI-DAG: V_MUL_HI_U32 [[SECOND_Quotient:v[0-9]+]]
; SI-DAG: V_MUL_LO_I32 [[SECOND_Num_S_Remainder:v[0-9]+]]
; SI-DAG: V_SUB_I32_e32 [[SECOND_Remainder:v[0-9]+]], {{[vs][0-9]+}}, [[SECOND_Num_S_Remainder]]
; SI-DAG: V_CNDMASK_B32_e64
; SI-DAG: V_CNDMASK_B32_e64
; SI-DAG: V_AND_B32_e32 [[SECOND_Tmp1:v[0-9]+]]
; SI-DAG: V_ADD_I32_e32 [[SECOND_Quotient_A_One:v[0-9]+]], {{.*}}, [[SECOND_Quotient]]
; SI-DAG: V_SUBREV_I32_e32 [[SECOND_Quotient_S_One:v[0-9]+]],
; SI-DAG: V_CNDMASK_B32_e64
; SI-DAG: V_CNDMASK_B32_e64
; SI-DAG: V_ADD_I32_e32 [[SECOND_Remainder_A_Den:v[0-9]+]],
; SI-DAG: V_SUBREV_I32_e32 [[SECOND_Remainder_S_Den:v[0-9]+]],
; SI-DAG: V_CNDMASK_B32_e64
; SI-DAG: V_CNDMASK_B32_e64
; SI: S_ENDPGM
=======
; SI-DAG: v_rcp_iflag_f32_e32 [[FIRST_RCP:v[0-9]+]]
; SI-DAG: v_mul_hi_u32 [[FIRST_RCP_HI:v[0-9]+]], [[FIRST_RCP]]
; SI-DAG: v_mul_lo_i32 [[FIRST_RCP_LO:v[0-9]+]], [[FIRST_RCP]]
; SI-DAG: v_sub_i32_e32 [[FIRST_NEG_RCP_LO:v[0-9]+]], 0, [[FIRST_RCP_LO]]
; SI-DAG: v_cndmask_b32_e64
; SI-DAG: v_mul_hi_u32 [[FIRST_E:v[0-9]+]], {{v[0-9]+}}, [[FIRST_RCP]]
; SI-DAG: v_add_i32_e32 [[FIRST_RCP_A_E:v[0-9]+]], [[FIRST_E]], [[FIRST_RCP]]
; SI-DAG: v_subrev_i32_e32 [[FIRST_RCP_S_E:v[0-9]+]], [[FIRST_E]], [[FIRST_RCP]]
; SI-DAG: v_cndmask_b32_e64
; SI-DAG: v_mul_hi_u32 [[FIRST_Quotient:v[0-9]+]]
; SI-DAG: v_mul_lo_i32 [[FIRST_Num_S_Remainder:v[0-9]+]]
; SI-DAG: v_sub_i32_e32 [[FIRST_Remainder:v[0-9]+]], {{[vs][0-9]+}}, [[FIRST_Num_S_Remainder]]
; SI-DAG: v_cndmask_b32_e64
; SI-DAG: v_cndmask_b32_e64
; SI-DAG: v_and_b32_e32 [[FIRST_Tmp1:v[0-9]+]]
; SI-DAG: v_add_i32_e32 [[FIRST_Quotient_A_One:v[0-9]+]], {{.*}}, [[FIRST_Quotient]]
; SI-DAG: v_subrev_i32_e32 [[FIRST_Quotient_S_One:v[0-9]+]],
; SI-DAG: v_cndmask_b32_e64
; SI-DAG: v_cndmask_b32_e64
; SI-DAG: v_add_i32_e32 [[FIRST_Remainder_A_Den:v[0-9]+]],
; SI-DAG: v_subrev_i32_e32 [[FIRST_Remainder_S_Den:v[0-9]+]],
; SI-DAG: v_cndmask_b32_e64
; SI-DAG: v_cndmask_b32_e64
; SI-DAG: v_rcp_iflag_f32_e32 [[SECOND_RCP:v[0-9]+]]
; SI-DAG: v_mul_hi_u32 [[SECOND_RCP_HI:v[0-9]+]], [[SECOND_RCP]]
; SI-DAG: v_mul_lo_i32 [[SECOND_RCP_LO:v[0-9]+]], [[SECOND_RCP]]
; SI-DAG: v_sub_i32_e32 [[SECOND_NEG_RCP_LO:v[0-9]+]], 0, [[SECOND_RCP_LO]]
; SI-DAG: v_cndmask_b32_e64
; SI-DAG: v_mul_hi_u32 [[SECOND_E:v[0-9]+]], {{v[0-9]+}}, [[SECOND_RCP]]
; SI-DAG: v_add_i32_e32 [[SECOND_RCP_A_E:v[0-9]+]], [[SECOND_E]], [[SECOND_RCP]]
; SI-DAG: v_subrev_i32_e32 [[SECOND_RCP_S_E:v[0-9]+]], [[SECOND_E]], [[SECOND_RCP]]
; SI-DAG: v_cndmask_b32_e64
; SI-DAG: v_mul_hi_u32 [[SECOND_Quotient:v[0-9]+]]
; SI-DAG: v_mul_lo_i32 [[SECOND_Num_S_Remainder:v[0-9]+]]
; SI-DAG: v_sub_i32_e32 [[SECOND_Remainder:v[0-9]+]], {{[vs][0-9]+}}, [[SECOND_Num_S_Remainder]]
; SI-DAG: v_cndmask_b32_e64
; SI-DAG: v_cndmask_b32_e64
; SI-DAG: v_and_b32_e32 [[SECOND_Tmp1:v[0-9]+]]
; SI-DAG: v_add_i32_e32 [[SECOND_Quotient_A_One:v[0-9]+]], {{.*}}, [[SECOND_Quotient]]
; SI-DAG: v_subrev_i32_e32 [[SECOND_Quotient_S_One:v[0-9]+]],
; SI-DAG: v_cndmask_b32_e64
; SI-DAG: v_cndmask_b32_e64
; SI-DAG: v_add_i32_e32 [[SECOND_Remainder_A_Den:v[0-9]+]],
; SI-DAG: v_subrev_i32_e32 [[SECOND_Remainder_S_Den:v[0-9]+]],
; SI-DAG: v_cndmask_b32_e64
; SI-DAG: v_cndmask_b32_e64
; SI: s_endpgm
>>>>>>> 41cb3da2
define void @test_udivrem_v2(<2 x i32> addrspace(1)* %out, <2 x i32> %x, <2 x i32> %y) {
  %result0 = udiv <2 x i32> %x, %y
  store <2 x i32> %result0, <2 x i32> addrspace(1)* %out
  %result1 = urem <2 x i32> %x, %y
  store <2 x i32> %result1, <2 x i32> addrspace(1)* %out
  ret void
}


; FUNC-LABEL: @test_udivrem_v4
; EG-DAG: RECIP_UINT
; EG-DAG: MULHI
; EG-DAG: MULLO_INT
; EG-DAG: SUB_INT
; EG-DAG: CNDE_INT
; EG-DAG: MULHI
; EG-DAG: ADD_INT
; EG-DAG: SUB_INT
; EG-DAG: CNDE_INT
; EG-DAG: MULHI
; EG-DAG: MULLO_INT
; EG-DAG: SUB_INT
; EG-DAG: SETGE_UINT
; EG-DAG: SETGE_UINT
; EG-DAG: AND_INT
; EG-DAG: ADD_INT
; EG-DAG: SUB_INT
; EG-DAG: CNDE_INT
; EG-DAG: CNDE_INT
; EG-DAG: ADD_INT
; EG-DAG: SUB_INT
; EG-DAG: CNDE_INT
; EG-DAG: CNDE_INT
; EG-DAG: RECIP_UINT
; EG-DAG: MULHI
; EG-DAG: MULLO_INT
; EG-DAG: SUB_INT
; EG-DAG: CNDE_INT
; EG-DAG: MULHI
; EG-DAG: ADD_INT
; EG-DAG: SUB_INT
; EG-DAG: CNDE_INT
; EG-DAG: MULHI
; EG-DAG: MULLO_INT
; EG-DAG: SUB_INT
; EG-DAG: SETGE_UINT
; EG-DAG: SETGE_UINT
; EG-DAG: AND_INT
; EG-DAG: ADD_INT
; EG-DAG: SUB_INT
; EG-DAG: CNDE_INT
; EG-DAG: CNDE_INT
; EG-DAG: ADD_INT
; EG-DAG: SUB_INT
; EG-DAG: CNDE_INT
; EG-DAG: CNDE_INT
; EG-DAG: RECIP_UINT
; EG-DAG: MULHI
; EG-DAG: MULLO_INT
; EG-DAG: SUB_INT
; EG-DAG: CNDE_INT
; EG-DAG: MULHI
; EG-DAG: ADD_INT
; EG-DAG: SUB_INT
; EG-DAG: CNDE_INT
; EG-DAG: MULHI
; EG-DAG: MULLO_INT
; EG-DAG: SUB_INT
; EG-DAG: SETGE_UINT
; EG-DAG: SETGE_UINT
; EG-DAG: AND_INT
; EG-DAG: ADD_INT
; EG-DAG: SUB_INT
; EG-DAG: CNDE_INT
; EG-DAG: CNDE_INT
; EG-DAG: ADD_INT
; EG-DAG: SUB_INT
; EG-DAG: CNDE_INT
; EG-DAG: CNDE_INT
; EG-DAG: RECIP_UINT
; EG-DAG: MULHI
; EG-DAG: MULLO_INT
; EG-DAG: SUB_INT
; EG-DAG: CNDE_INT
; EG-DAG: MULHI
; EG-DAG: ADD_INT
; EG-DAG: SUB_INT
; EG-DAG: CNDE_INT
; EG-DAG: MULHI
; EG-DAG: MULLO_INT
; EG-DAG: SUB_INT
; EG-DAG: SETGE_UINT
; EG-DAG: SETGE_UINT
; EG-DAG: AND_INT
; EG-DAG: ADD_INT
; EG-DAG: SUB_INT
; EG-DAG: CNDE_INT
; EG-DAG: CNDE_INT
; EG-DAG: ADD_INT
; EG-DAG: SUB_INT
; EG-DAG: CNDE_INT
; EG-DAG: CNDE_INT

<<<<<<< HEAD
; SI-DAG: V_RCP_IFLAG_F32_e32 [[FIRST_RCP:v[0-9]+]]
; SI-DAG: V_MUL_HI_U32 [[FIRST_RCP_HI:v[0-9]+]], [[FIRST_RCP]]
; SI-DAG: V_MUL_LO_I32 [[FIRST_RCP_LO:v[0-9]+]], [[FIRST_RCP]]
; SI-DAG: V_SUB_I32_e32 [[FIRST_NEG_RCP_LO:v[0-9]+]], 0, [[FIRST_RCP_LO]]
; SI-DAG: V_CNDMASK_B32_e64
; SI-DAG: V_MUL_HI_U32 [[FIRST_E:v[0-9]+]], {{v[0-9]+}}, [[FIRST_RCP]]
; SI-DAG: V_ADD_I32_e32 [[FIRST_RCP_A_E:v[0-9]+]], [[FIRST_E]], [[FIRST_RCP]]
; SI-DAG: V_SUBREV_I32_e32 [[FIRST_RCP_S_E:v[0-9]+]], [[FIRST_E]], [[FIRST_RCP]]
; SI-DAG: V_CNDMASK_B32_e64
; SI-DAG: V_MUL_HI_U32 [[FIRST_Quotient:v[0-9]+]]
; SI-DAG: V_MUL_LO_I32 [[FIRST_Num_S_Remainder:v[0-9]+]]
; SI-DAG: V_SUB_I32_e32 [[FIRST_Remainder:v[0-9]+]], {{[vs][0-9]+}}, [[FIRST_Num_S_Remainder]]
; SI-DAG: V_CNDMASK_B32_e64
; SI-DAG: V_CNDMASK_B32_e64
; SI-DAG: V_AND_B32_e32 [[FIRST_Tmp1:v[0-9]+]]
; SI-DAG: V_ADD_I32_e32 [[FIRST_Quotient_A_One:v[0-9]+]], {{.*}}, [[FIRST_Quotient]]
; SI-DAG: V_SUBREV_I32_e32 [[FIRST_Quotient_S_One:v[0-9]+]],
; SI-DAG: V_CNDMASK_B32_e64
; SI-DAG: V_CNDMASK_B32_e64
; SI-DAG: V_ADD_I32_e32 [[FIRST_Remainder_A_Den:v[0-9]+]],
; SI-DAG: V_SUBREV_I32_e32 [[FIRST_Remainder_S_Den:v[0-9]+]],
; SI-DAG: V_CNDMASK_B32_e64
; SI-DAG: V_CNDMASK_B32_e64
; SI-DAG: V_RCP_IFLAG_F32_e32 [[SECOND_RCP:v[0-9]+]]
; SI-DAG: V_MUL_HI_U32 [[SECOND_RCP_HI:v[0-9]+]], [[SECOND_RCP]]
; SI-DAG: V_MUL_LO_I32 [[SECOND_RCP_LO:v[0-9]+]], [[SECOND_RCP]]
; SI-DAG: V_SUB_I32_e32 [[SECOND_NEG_RCP_LO:v[0-9]+]], 0, [[SECOND_RCP_LO]]
; SI-DAG: V_CNDMASK_B32_e64
; SI-DAG: V_MUL_HI_U32 [[SECOND_E:v[0-9]+]], {{v[0-9]+}}, [[SECOND_RCP]]
; SI-DAG: V_ADD_I32_e32 [[SECOND_RCP_A_E:v[0-9]+]], [[SECOND_E]], [[SECOND_RCP]]
; SI-DAG: V_SUBREV_I32_e32 [[SECOND_RCP_S_E:v[0-9]+]], [[SECOND_E]], [[SECOND_RCP]]
; SI-DAG: V_CNDMASK_B32_e64
; SI-DAG: V_MUL_HI_U32 [[SECOND_Quotient:v[0-9]+]]
; SI-DAG: V_MUL_LO_I32 [[SECOND_Num_S_Remainder:v[0-9]+]]
; SI-DAG: V_SUB_I32_e32 [[SECOND_Remainder:v[0-9]+]], {{[vs][0-9]+}}, [[SECOND_Num_S_Remainder]]
; SI-DAG: V_CNDMASK_B32_e64
; SI-DAG: V_CNDMASK_B32_e64
; SI-DAG: V_AND_B32_e32 [[SECOND_Tmp1:v[0-9]+]]
; SI-DAG: V_ADD_I32_e32 [[SECOND_Quotient_A_One:v[0-9]+]], {{.*}}, [[SECOND_Quotient]]
; SI-DAG: V_SUBREV_I32_e32 [[SECOND_Quotient_S_One:v[0-9]+]],
; SI-DAG: V_CNDMASK_B32_e64
; SI-DAG: V_CNDMASK_B32_e64
; SI-DAG: V_ADD_I32_e32 [[SECOND_Remainder_A_Den:v[0-9]+]],
; SI-DAG: V_SUBREV_I32_e32 [[SECOND_Remainder_S_Den:v[0-9]+]],
; SI-DAG: V_CNDMASK_B32_e64
; SI-DAG: V_CNDMASK_B32_e64
; SI-DAG: V_RCP_IFLAG_F32_e32 [[THIRD_RCP:v[0-9]+]]
; SI-DAG: V_MUL_HI_U32 [[THIRD_RCP_HI:v[0-9]+]], [[THIRD_RCP]]
; SI-DAG: V_MUL_LO_I32 [[THIRD_RCP_LO:v[0-9]+]], [[THIRD_RCP]]
; SI-DAG: V_SUB_I32_e32 [[THIRD_NEG_RCP_LO:v[0-9]+]], 0, [[THIRD_RCP_LO]]
; SI-DAG: V_CNDMASK_B32_e64
; SI-DAG: V_MUL_HI_U32 [[THIRD_E:v[0-9]+]], {{v[0-9]+}}, [[THIRD_RCP]]
; SI-DAG: V_ADD_I32_e32 [[THIRD_RCP_A_E:v[0-9]+]], [[THIRD_E]], [[THIRD_RCP]]
; SI-DAG: V_SUBREV_I32_e32 [[THIRD_RCP_S_E:v[0-9]+]], [[THIRD_E]], [[THIRD_RCP]]
; SI-DAG: V_CNDMASK_B32_e64
; SI-DAG: V_MUL_HI_U32 [[THIRD_Quotient:v[0-9]+]]
; SI-DAG: V_MUL_LO_I32 [[THIRD_Num_S_Remainder:v[0-9]+]]
; SI-DAG: V_SUB_I32_e32 [[THIRD_Remainder:v[0-9]+]], {{[vs][0-9]+}}, [[THIRD_Num_S_Remainder]]
; SI-DAG: V_CNDMASK_B32_e64
; SI-DAG: V_CNDMASK_B32_e64
; SI-DAG: V_AND_B32_e32 [[THIRD_Tmp1:v[0-9]+]]
; SI-DAG: V_ADD_I32_e32 [[THIRD_Quotient_A_One:v[0-9]+]], {{.*}}, [[THIRD_Quotient]]
; SI-DAG: V_SUBREV_I32_e32 [[THIRD_Quotient_S_One:v[0-9]+]],
; SI-DAG: V_CNDMASK_B32_e64
; SI-DAG: V_CNDMASK_B32_e64
; SI-DAG: V_ADD_I32_e32 [[THIRD_Remainder_A_Den:v[0-9]+]],
; SI-DAG: V_SUBREV_I32_e32 [[THIRD_Remainder_S_Den:v[0-9]+]],
; SI-DAG: V_CNDMASK_B32_e64
; SI-DAG: V_CNDMASK_B32_e64
; SI-DAG: V_RCP_IFLAG_F32_e32 [[FOURTH_RCP:v[0-9]+]]
; SI-DAG: V_MUL_HI_U32 [[FOURTH_RCP_HI:v[0-9]+]], [[FOURTH_RCP]]
; SI-DAG: V_MUL_LO_I32 [[FOURTH_RCP_LO:v[0-9]+]], [[FOURTH_RCP]]
; SI-DAG: V_SUB_I32_e32 [[FOURTH_NEG_RCP_LO:v[0-9]+]], 0, [[FOURTH_RCP_LO]]
; SI-DAG: V_CNDMASK_B32_e64
; SI-DAG: V_MUL_HI_U32 [[FOURTH_E:v[0-9]+]], {{v[0-9]+}}, [[FOURTH_RCP]]
; SI-DAG: V_ADD_I32_e32 [[FOURTH_RCP_A_E:v[0-9]+]], [[FOURTH_E]], [[FOURTH_RCP]]
; SI-DAG: V_SUBREV_I32_e32 [[FOURTH_RCP_S_E:v[0-9]+]], [[FOURTH_E]], [[FOURTH_RCP]]
; SI-DAG: V_CNDMASK_B32_e64
; SI-DAG: V_MUL_HI_U32 [[FOURTH_Quotient:v[0-9]+]]
; SI-DAG: V_MUL_LO_I32 [[FOURTH_Num_S_Remainder:v[0-9]+]]
; SI-DAG: V_SUB_I32_e32 [[FOURTH_Remainder:v[0-9]+]], {{[vs][0-9]+}}, [[FOURTH_Num_S_Remainder]]
; SI-DAG: V_CNDMASK_B32_e64
; SI-DAG: V_CNDMASK_B32_e64
; SI-DAG: V_AND_B32_e32 [[FOURTH_Tmp1:v[0-9]+]]
; SI-DAG: V_ADD_I32_e32 [[FOURTH_Quotient_A_One:v[0-9]+]], {{.*}}, [[FOURTH_Quotient]]
; SI-DAG: V_SUBREV_I32_e32 [[FOURTH_Quotient_S_One:v[0-9]+]],
; SI-DAG: V_CNDMASK_B32_e64
; SI-DAG: V_CNDMASK_B32_e64
; SI-DAG: V_ADD_I32_e32 [[FOURTH_Remainder_A_Den:v[0-9]+]],
; SI-DAG: V_SUBREV_I32_e32 [[FOURTH_Remainder_S_Den:v[0-9]+]],
; SI-DAG: V_CNDMASK_B32_e64
; SI-DAG: V_CNDMASK_B32_e64
; SI: S_ENDPGM
=======
; SI-DAG: v_rcp_iflag_f32_e32 [[FIRST_RCP:v[0-9]+]]
; SI-DAG: v_mul_hi_u32 [[FIRST_RCP_HI:v[0-9]+]], [[FIRST_RCP]]
; SI-DAG: v_mul_lo_i32 [[FIRST_RCP_LO:v[0-9]+]], [[FIRST_RCP]]
; SI-DAG: v_sub_i32_e32 [[FIRST_NEG_RCP_LO:v[0-9]+]], 0, [[FIRST_RCP_LO]]
; SI-DAG: v_cndmask_b32_e64
; SI-DAG: v_mul_hi_u32 [[FIRST_E:v[0-9]+]], {{v[0-9]+}}, [[FIRST_RCP]]
; SI-DAG: v_add_i32_e32 [[FIRST_RCP_A_E:v[0-9]+]], [[FIRST_E]], [[FIRST_RCP]]
; SI-DAG: v_subrev_i32_e32 [[FIRST_RCP_S_E:v[0-9]+]], [[FIRST_E]], [[FIRST_RCP]]
; SI-DAG: v_cndmask_b32_e64
; SI-DAG: v_mul_hi_u32 [[FIRST_Quotient:v[0-9]+]]
; SI-DAG: v_mul_lo_i32 [[FIRST_Num_S_Remainder:v[0-9]+]]
; SI-DAG: v_sub_i32_e32 [[FIRST_Remainder:v[0-9]+]], {{[vs][0-9]+}}, [[FIRST_Num_S_Remainder]]
; SI-DAG: v_cndmask_b32_e64
; SI-DAG: v_cndmask_b32_e64
; SI-DAG: v_and_b32_e32 [[FIRST_Tmp1:v[0-9]+]]
; SI-DAG: v_add_i32_e32 [[FIRST_Quotient_A_One:v[0-9]+]], {{.*}}, [[FIRST_Quotient]]
; SI-DAG: v_subrev_i32_e32 [[FIRST_Quotient_S_One:v[0-9]+]],
; SI-DAG: v_cndmask_b32_e64
; SI-DAG: v_cndmask_b32_e64
; SI-DAG: v_add_i32_e32 [[FIRST_Remainder_A_Den:v[0-9]+]],
; SI-DAG: v_subrev_i32_e32 [[FIRST_Remainder_S_Den:v[0-9]+]],
; SI-DAG: v_cndmask_b32_e64
; SI-DAG: v_cndmask_b32_e64
; SI-DAG: v_rcp_iflag_f32_e32 [[SECOND_RCP:v[0-9]+]]
; SI-DAG: v_mul_hi_u32 [[SECOND_RCP_HI:v[0-9]+]], [[SECOND_RCP]]
; SI-DAG: v_mul_lo_i32 [[SECOND_RCP_LO:v[0-9]+]], [[SECOND_RCP]]
; SI-DAG: v_sub_i32_e32 [[SECOND_NEG_RCP_LO:v[0-9]+]], 0, [[SECOND_RCP_LO]]
; SI-DAG: v_cndmask_b32_e64
; SI-DAG: v_mul_hi_u32 [[SECOND_E:v[0-9]+]], {{v[0-9]+}}, [[SECOND_RCP]]
; SI-DAG: v_add_i32_e32 [[SECOND_RCP_A_E:v[0-9]+]], [[SECOND_E]], [[SECOND_RCP]]
; SI-DAG: v_subrev_i32_e32 [[SECOND_RCP_S_E:v[0-9]+]], [[SECOND_E]], [[SECOND_RCP]]
; SI-DAG: v_cndmask_b32_e64
; SI-DAG: v_mul_hi_u32 [[SECOND_Quotient:v[0-9]+]]
; SI-DAG: v_mul_lo_i32 [[SECOND_Num_S_Remainder:v[0-9]+]]
; SI-DAG: v_sub_i32_e32 [[SECOND_Remainder:v[0-9]+]], {{[vs][0-9]+}}, [[SECOND_Num_S_Remainder]]
; SI-DAG: v_cndmask_b32_e64
; SI-DAG: v_cndmask_b32_e64
; SI-DAG: v_and_b32_e32 [[SECOND_Tmp1:v[0-9]+]]
; SI-DAG: v_add_i32_e32 [[SECOND_Quotient_A_One:v[0-9]+]], {{.*}}, [[SECOND_Quotient]]
; SI-DAG: v_subrev_i32_e32 [[SECOND_Quotient_S_One:v[0-9]+]],
; SI-DAG: v_cndmask_b32_e64
; SI-DAG: v_cndmask_b32_e64
; SI-DAG: v_add_i32_e32 [[SECOND_Remainder_A_Den:v[0-9]+]],
; SI-DAG: v_subrev_i32_e32 [[SECOND_Remainder_S_Den:v[0-9]+]],
; SI-DAG: v_cndmask_b32_e64
; SI-DAG: v_cndmask_b32_e64
; SI-DAG: v_rcp_iflag_f32_e32 [[THIRD_RCP:v[0-9]+]]
; SI-DAG: v_mul_hi_u32 [[THIRD_RCP_HI:v[0-9]+]], [[THIRD_RCP]]
; SI-DAG: v_mul_lo_i32 [[THIRD_RCP_LO:v[0-9]+]], [[THIRD_RCP]]
; SI-DAG: v_sub_i32_e32 [[THIRD_NEG_RCP_LO:v[0-9]+]], 0, [[THIRD_RCP_LO]]
; SI-DAG: v_cndmask_b32_e64
; SI-DAG: v_mul_hi_u32 [[THIRD_E:v[0-9]+]], {{v[0-9]+}}, [[THIRD_RCP]]
; SI-DAG: v_add_i32_e32 [[THIRD_RCP_A_E:v[0-9]+]], [[THIRD_E]], [[THIRD_RCP]]
; SI-DAG: v_subrev_i32_e32 [[THIRD_RCP_S_E:v[0-9]+]], [[THIRD_E]], [[THIRD_RCP]]
; SI-DAG: v_cndmask_b32_e64
; SI-DAG: v_mul_hi_u32 [[THIRD_Quotient:v[0-9]+]]
; SI-DAG: v_mul_lo_i32 [[THIRD_Num_S_Remainder:v[0-9]+]]
; SI-DAG: v_sub_i32_e32 [[THIRD_Remainder:v[0-9]+]], {{[vs][0-9]+}}, [[THIRD_Num_S_Remainder]]
; SI-DAG: v_cndmask_b32_e64
; SI-DAG: v_cndmask_b32_e64
; SI-DAG: v_and_b32_e32 [[THIRD_Tmp1:v[0-9]+]]
; SI-DAG: v_add_i32_e32 [[THIRD_Quotient_A_One:v[0-9]+]], {{.*}}, [[THIRD_Quotient]]
; SI-DAG: v_subrev_i32_e32 [[THIRD_Quotient_S_One:v[0-9]+]],
; SI-DAG: v_cndmask_b32_e64
; SI-DAG: v_cndmask_b32_e64
; SI-DAG: v_add_i32_e32 [[THIRD_Remainder_A_Den:v[0-9]+]],
; SI-DAG: v_subrev_i32_e32 [[THIRD_Remainder_S_Den:v[0-9]+]],
; SI-DAG: v_cndmask_b32_e64
; SI-DAG: v_cndmask_b32_e64
; SI-DAG: v_rcp_iflag_f32_e32 [[FOURTH_RCP:v[0-9]+]]
; SI-DAG: v_mul_hi_u32 [[FOURTH_RCP_HI:v[0-9]+]], [[FOURTH_RCP]]
; SI-DAG: v_mul_lo_i32 [[FOURTH_RCP_LO:v[0-9]+]], [[FOURTH_RCP]]
; SI-DAG: v_sub_i32_e32 [[FOURTH_NEG_RCP_LO:v[0-9]+]], 0, [[FOURTH_RCP_LO]]
; SI-DAG: v_cndmask_b32_e64
; SI-DAG: v_mul_hi_u32 [[FOURTH_E:v[0-9]+]], {{v[0-9]+}}, [[FOURTH_RCP]]
; SI-DAG: v_add_i32_e32 [[FOURTH_RCP_A_E:v[0-9]+]], [[FOURTH_E]], [[FOURTH_RCP]]
; SI-DAG: v_subrev_i32_e32 [[FOURTH_RCP_S_E:v[0-9]+]], [[FOURTH_E]], [[FOURTH_RCP]]
; SI-DAG: v_cndmask_b32_e64
; SI-DAG: v_mul_hi_u32 [[FOURTH_Quotient:v[0-9]+]]
; SI-DAG: v_mul_lo_i32 [[FOURTH_Num_S_Remainder:v[0-9]+]]
; SI-DAG: v_sub_i32_e32 [[FOURTH_Remainder:v[0-9]+]], {{[vs][0-9]+}}, [[FOURTH_Num_S_Remainder]]
; SI-DAG: v_cndmask_b32_e64
; SI-DAG: v_cndmask_b32_e64
; SI-DAG: v_and_b32_e32 [[FOURTH_Tmp1:v[0-9]+]]
; SI-DAG: v_add_i32_e32 [[FOURTH_Quotient_A_One:v[0-9]+]], {{.*}}, [[FOURTH_Quotient]]
; SI-DAG: v_subrev_i32_e32 [[FOURTH_Quotient_S_One:v[0-9]+]],
; SI-DAG: v_cndmask_b32_e64
; SI-DAG: v_cndmask_b32_e64
; SI-DAG: v_add_i32_e32 [[FOURTH_Remainder_A_Den:v[0-9]+]],
; SI-DAG: v_subrev_i32_e32 [[FOURTH_Remainder_S_Den:v[0-9]+]],
; SI-DAG: v_cndmask_b32_e64
; SI-DAG: v_cndmask_b32_e64
; SI: s_endpgm
>>>>>>> 41cb3da2
define void @test_udivrem_v4(<4 x i32> addrspace(1)* %out, <4 x i32> %x, <4 x i32> %y) {
  %result0 = udiv <4 x i32> %x, %y
  store <4 x i32> %result0, <4 x i32> addrspace(1)* %out
  %result1 = urem <4 x i32> %x, %y
  store <4 x i32> %result1, <4 x i32> addrspace(1)* %out
  ret void
}<|MERGE_RESOLUTION|>--- conflicted
+++ resolved
@@ -1,7 +1,7 @@
 ; RUN: llc -march=amdgcn -mcpu=SI -verify-machineinstrs < %s | FileCheck --check-prefix=SI --check-prefix=FUNC %s
 ; RUN: llc -march=r600 -mcpu=redwood < %s | FileCheck --check-prefix=EG --check-prefix=FUNC %s
 
-; FUNC-LABEL: @test_udivrem
+; FUNC-LABEL: {{^}}test_udivrem:
 ; EG: RECIP_UINT
 ; EG-DAG: MULHI
 ; EG-DAG: MULLO_INT
@@ -26,32 +26,6 @@
 ; EG-DAG: CNDE_INT
 ; EG-DAG: CNDE_INT
 
-<<<<<<< HEAD
-; SI: V_RCP_IFLAG_F32_e32 [[RCP:v[0-9]+]]
-; SI-DAG: V_MUL_HI_U32 [[RCP_HI:v[0-9]+]], [[RCP]]
-; SI-DAG: V_MUL_LO_I32 [[RCP_LO:v[0-9]+]], [[RCP]]
-; SI-DAG: V_SUB_I32_e32 [[NEG_RCP_LO:v[0-9]+]], 0, [[RCP_LO]]
-; SI: V_CNDMASK_B32_e64
-; SI: V_MUL_HI_U32 [[E:v[0-9]+]], {{v[0-9]+}}, [[RCP]]
-; SI-DAG: V_ADD_I32_e32 [[RCP_A_E:v[0-9]+]], [[E]], [[RCP]]
-; SI-DAG: V_SUBREV_I32_e32 [[RCP_S_E:v[0-9]+]], [[E]], [[RCP]]
-; SI: V_CNDMASK_B32_e64
-; SI: V_MUL_HI_U32 [[Quotient:v[0-9]+]]
-; SI: V_MUL_LO_I32 [[Num_S_Remainder:v[0-9]+]]
-; SI-DAG: V_SUB_I32_e32 [[Remainder:v[0-9]+]], {{[vs][0-9]+}}, [[Num_S_Remainder]]
-; SI-DAG: V_CNDMASK_B32_e64
-; SI-DAG: V_CNDMASK_B32_e64
-; SI: V_AND_B32_e32 [[Tmp1:v[0-9]+]]
-; SI-DAG: V_ADD_I32_e32 [[Quotient_A_One:v[0-9]+]], 1, [[Quotient]]
-; SI-DAG: V_SUBREV_I32_e32 [[Quotient_S_One:v[0-9]+]],
-; SI-DAG: V_CNDMASK_B32_e64
-; SI-DAG: V_CNDMASK_B32_e64
-; SI-DAG: V_ADD_I32_e32 [[Remainder_A_Den:v[0-9]+]],
-; SI-DAG: V_SUBREV_I32_e32 [[Remainder_S_Den:v[0-9]+]],
-; SI-DAG: V_CNDMASK_B32_e64
-; SI-DAG: V_CNDMASK_B32_e64
-; SI: S_ENDPGM
-=======
 ; SI: v_rcp_iflag_f32_e32 [[RCP:v[0-9]+]]
 ; SI-DAG: v_mul_hi_u32 [[RCP_HI:v[0-9]+]], [[RCP]]
 ; SI-DAG: v_mul_lo_i32 [[RCP_LO:v[0-9]+]], [[RCP]]
@@ -76,7 +50,6 @@
 ; SI-DAG: v_cndmask_b32_e64
 ; SI-DAG: v_cndmask_b32_e64
 ; SI: s_endpgm
->>>>>>> 41cb3da2
 define void @test_udivrem(i32 addrspace(1)* %out, i32 %x, i32 %y) {
   %result0 = udiv i32 %x, %y
   store i32 %result0, i32 addrspace(1)* %out
@@ -85,103 +58,54 @@
   ret void
 }
 
-; FUNC-LABEL: @test_udivrem_v2
-; EG-DAG: RECIP_UINT
-; EG-DAG: MULHI
-; EG-DAG: MULLO_INT
-; EG-DAG: SUB_INT
-; EG-DAG: CNDE_INT
-; EG-DAG: MULHI
-; EG-DAG: ADD_INT
-; EG-DAG: SUB_INT
-; EG-DAG: CNDE_INT
-; EG-DAG: MULHI
-; EG-DAG: MULLO_INT
-; EG-DAG: SUB_INT
-; EG-DAG: SETGE_UINT
-; EG-DAG: SETGE_UINT
-; EG-DAG: AND_INT
-; EG-DAG: ADD_INT
-; EG-DAG: SUB_INT
-; EG-DAG: CNDE_INT
-; EG-DAG: CNDE_INT
-; EG-DAG: ADD_INT
-; EG-DAG: SUB_INT
-; EG-DAG: CNDE_INT
-; EG-DAG: CNDE_INT
-; EG-DAG: RECIP_UINT
-; EG-DAG: MULHI
-; EG-DAG: MULLO_INT
-; EG-DAG: SUB_INT
-; EG-DAG: CNDE_INT
-; EG-DAG: MULHI
-; EG-DAG: ADD_INT
-; EG-DAG: SUB_INT
-; EG-DAG: CNDE_INT
-; EG-DAG: MULHI
-; EG-DAG: MULLO_INT
-; EG-DAG: SUB_INT
-; EG-DAG: SETGE_UINT
-; EG-DAG: SETGE_UINT
-; EG-DAG: AND_INT
-; EG-DAG: ADD_INT
-; EG-DAG: SUB_INT
-; EG-DAG: CNDE_INT
-; EG-DAG: CNDE_INT
-; EG-DAG: ADD_INT
-; EG-DAG: SUB_INT
-; EG-DAG: CNDE_INT
-; EG-DAG: CNDE_INT
-
-<<<<<<< HEAD
-; SI-DAG: V_RCP_IFLAG_F32_e32 [[FIRST_RCP:v[0-9]+]]
-; SI-DAG: V_MUL_HI_U32 [[FIRST_RCP_HI:v[0-9]+]], [[FIRST_RCP]]
-; SI-DAG: V_MUL_LO_I32 [[FIRST_RCP_LO:v[0-9]+]], [[FIRST_RCP]]
-; SI-DAG: V_SUB_I32_e32 [[FIRST_NEG_RCP_LO:v[0-9]+]], 0, [[FIRST_RCP_LO]]
-; SI-DAG: V_CNDMASK_B32_e64
-; SI-DAG: V_MUL_HI_U32 [[FIRST_E:v[0-9]+]], {{v[0-9]+}}, [[FIRST_RCP]]
-; SI-DAG: V_ADD_I32_e32 [[FIRST_RCP_A_E:v[0-9]+]], [[FIRST_E]], [[FIRST_RCP]]
-; SI-DAG: V_SUBREV_I32_e32 [[FIRST_RCP_S_E:v[0-9]+]], [[FIRST_E]], [[FIRST_RCP]]
-; SI-DAG: V_CNDMASK_B32_e64
-; SI-DAG: V_MUL_HI_U32 [[FIRST_Quotient:v[0-9]+]]
-; SI-DAG: V_MUL_LO_I32 [[FIRST_Num_S_Remainder:v[0-9]+]]
-; SI-DAG: V_SUB_I32_e32 [[FIRST_Remainder:v[0-9]+]], {{[vs][0-9]+}}, [[FIRST_Num_S_Remainder]]
-; SI-DAG: V_CNDMASK_B32_e64
-; SI-DAG: V_CNDMASK_B32_e64
-; SI-DAG: V_AND_B32_e32 [[FIRST_Tmp1:v[0-9]+]]
-; SI-DAG: V_ADD_I32_e32 [[FIRST_Quotient_A_One:v[0-9]+]], {{.*}}, [[FIRST_Quotient]]
-; SI-DAG: V_SUBREV_I32_e32 [[FIRST_Quotient_S_One:v[0-9]+]],
-; SI-DAG: V_CNDMASK_B32_e64
-; SI-DAG: V_CNDMASK_B32_e64
-; SI-DAG: V_ADD_I32_e32 [[FIRST_Remainder_A_Den:v[0-9]+]],
-; SI-DAG: V_SUBREV_I32_e32 [[FIRST_Remainder_S_Den:v[0-9]+]],
-; SI-DAG: V_CNDMASK_B32_e64
-; SI-DAG: V_CNDMASK_B32_e64
-; SI-DAG: V_RCP_IFLAG_F32_e32 [[SECOND_RCP:v[0-9]+]]
-; SI-DAG: V_MUL_HI_U32 [[SECOND_RCP_HI:v[0-9]+]], [[SECOND_RCP]]
-; SI-DAG: V_MUL_LO_I32 [[SECOND_RCP_LO:v[0-9]+]], [[SECOND_RCP]]
-; SI-DAG: V_SUB_I32_e32 [[SECOND_NEG_RCP_LO:v[0-9]+]], 0, [[SECOND_RCP_LO]]
-; SI-DAG: V_CNDMASK_B32_e64
-; SI-DAG: V_MUL_HI_U32 [[SECOND_E:v[0-9]+]], {{v[0-9]+}}, [[SECOND_RCP]]
-; SI-DAG: V_ADD_I32_e32 [[SECOND_RCP_A_E:v[0-9]+]], [[SECOND_E]], [[SECOND_RCP]]
-; SI-DAG: V_SUBREV_I32_e32 [[SECOND_RCP_S_E:v[0-9]+]], [[SECOND_E]], [[SECOND_RCP]]
-; SI-DAG: V_CNDMASK_B32_e64
-; SI-DAG: V_MUL_HI_U32 [[SECOND_Quotient:v[0-9]+]]
-; SI-DAG: V_MUL_LO_I32 [[SECOND_Num_S_Remainder:v[0-9]+]]
-; SI-DAG: V_SUB_I32_e32 [[SECOND_Remainder:v[0-9]+]], {{[vs][0-9]+}}, [[SECOND_Num_S_Remainder]]
-; SI-DAG: V_CNDMASK_B32_e64
-; SI-DAG: V_CNDMASK_B32_e64
-; SI-DAG: V_AND_B32_e32 [[SECOND_Tmp1:v[0-9]+]]
-; SI-DAG: V_ADD_I32_e32 [[SECOND_Quotient_A_One:v[0-9]+]], {{.*}}, [[SECOND_Quotient]]
-; SI-DAG: V_SUBREV_I32_e32 [[SECOND_Quotient_S_One:v[0-9]+]],
-; SI-DAG: V_CNDMASK_B32_e64
-; SI-DAG: V_CNDMASK_B32_e64
-; SI-DAG: V_ADD_I32_e32 [[SECOND_Remainder_A_Den:v[0-9]+]],
-; SI-DAG: V_SUBREV_I32_e32 [[SECOND_Remainder_S_Den:v[0-9]+]],
-; SI-DAG: V_CNDMASK_B32_e64
-; SI-DAG: V_CNDMASK_B32_e64
-; SI: S_ENDPGM
-=======
+; FUNC-LABEL: {{^}}test_udivrem_v2:
+; EG-DAG: RECIP_UINT
+; EG-DAG: MULHI
+; EG-DAG: MULLO_INT
+; EG-DAG: SUB_INT
+; EG-DAG: CNDE_INT
+; EG-DAG: MULHI
+; EG-DAG: ADD_INT
+; EG-DAG: SUB_INT
+; EG-DAG: CNDE_INT
+; EG-DAG: MULHI
+; EG-DAG: MULLO_INT
+; EG-DAG: SUB_INT
+; EG-DAG: SETGE_UINT
+; EG-DAG: SETGE_UINT
+; EG-DAG: AND_INT
+; EG-DAG: ADD_INT
+; EG-DAG: SUB_INT
+; EG-DAG: CNDE_INT
+; EG-DAG: CNDE_INT
+; EG-DAG: ADD_INT
+; EG-DAG: SUB_INT
+; EG-DAG: CNDE_INT
+; EG-DAG: CNDE_INT
+; EG-DAG: RECIP_UINT
+; EG-DAG: MULHI
+; EG-DAG: MULLO_INT
+; EG-DAG: SUB_INT
+; EG-DAG: CNDE_INT
+; EG-DAG: MULHI
+; EG-DAG: ADD_INT
+; EG-DAG: SUB_INT
+; EG-DAG: CNDE_INT
+; EG-DAG: MULHI
+; EG-DAG: MULLO_INT
+; EG-DAG: SUB_INT
+; EG-DAG: SETGE_UINT
+; EG-DAG: SETGE_UINT
+; EG-DAG: AND_INT
+; EG-DAG: ADD_INT
+; EG-DAG: SUB_INT
+; EG-DAG: CNDE_INT
+; EG-DAG: CNDE_INT
+; EG-DAG: ADD_INT
+; EG-DAG: SUB_INT
+; EG-DAG: CNDE_INT
+; EG-DAG: CNDE_INT
+
 ; SI-DAG: v_rcp_iflag_f32_e32 [[FIRST_RCP:v[0-9]+]]
 ; SI-DAG: v_mul_hi_u32 [[FIRST_RCP_HI:v[0-9]+]], [[FIRST_RCP]]
 ; SI-DAG: v_mul_lo_i32 [[FIRST_RCP_LO:v[0-9]+]], [[FIRST_RCP]]
@@ -229,7 +153,6 @@
 ; SI-DAG: v_cndmask_b32_e64
 ; SI-DAG: v_cndmask_b32_e64
 ; SI: s_endpgm
->>>>>>> 41cb3da2
 define void @test_udivrem_v2(<2 x i32> addrspace(1)* %out, <2 x i32> %x, <2 x i32> %y) {
   %result0 = udiv <2 x i32> %x, %y
   store <2 x i32> %result0, <2 x i32> addrspace(1)* %out
@@ -239,195 +162,100 @@
 }
 
 
-; FUNC-LABEL: @test_udivrem_v4
-; EG-DAG: RECIP_UINT
-; EG-DAG: MULHI
-; EG-DAG: MULLO_INT
-; EG-DAG: SUB_INT
-; EG-DAG: CNDE_INT
-; EG-DAG: MULHI
-; EG-DAG: ADD_INT
-; EG-DAG: SUB_INT
-; EG-DAG: CNDE_INT
-; EG-DAG: MULHI
-; EG-DAG: MULLO_INT
-; EG-DAG: SUB_INT
-; EG-DAG: SETGE_UINT
-; EG-DAG: SETGE_UINT
-; EG-DAG: AND_INT
-; EG-DAG: ADD_INT
-; EG-DAG: SUB_INT
-; EG-DAG: CNDE_INT
-; EG-DAG: CNDE_INT
-; EG-DAG: ADD_INT
-; EG-DAG: SUB_INT
-; EG-DAG: CNDE_INT
-; EG-DAG: CNDE_INT
-; EG-DAG: RECIP_UINT
-; EG-DAG: MULHI
-; EG-DAG: MULLO_INT
-; EG-DAG: SUB_INT
-; EG-DAG: CNDE_INT
-; EG-DAG: MULHI
-; EG-DAG: ADD_INT
-; EG-DAG: SUB_INT
-; EG-DAG: CNDE_INT
-; EG-DAG: MULHI
-; EG-DAG: MULLO_INT
-; EG-DAG: SUB_INT
-; EG-DAG: SETGE_UINT
-; EG-DAG: SETGE_UINT
-; EG-DAG: AND_INT
-; EG-DAG: ADD_INT
-; EG-DAG: SUB_INT
-; EG-DAG: CNDE_INT
-; EG-DAG: CNDE_INT
-; EG-DAG: ADD_INT
-; EG-DAG: SUB_INT
-; EG-DAG: CNDE_INT
-; EG-DAG: CNDE_INT
-; EG-DAG: RECIP_UINT
-; EG-DAG: MULHI
-; EG-DAG: MULLO_INT
-; EG-DAG: SUB_INT
-; EG-DAG: CNDE_INT
-; EG-DAG: MULHI
-; EG-DAG: ADD_INT
-; EG-DAG: SUB_INT
-; EG-DAG: CNDE_INT
-; EG-DAG: MULHI
-; EG-DAG: MULLO_INT
-; EG-DAG: SUB_INT
-; EG-DAG: SETGE_UINT
-; EG-DAG: SETGE_UINT
-; EG-DAG: AND_INT
-; EG-DAG: ADD_INT
-; EG-DAG: SUB_INT
-; EG-DAG: CNDE_INT
-; EG-DAG: CNDE_INT
-; EG-DAG: ADD_INT
-; EG-DAG: SUB_INT
-; EG-DAG: CNDE_INT
-; EG-DAG: CNDE_INT
-; EG-DAG: RECIP_UINT
-; EG-DAG: MULHI
-; EG-DAG: MULLO_INT
-; EG-DAG: SUB_INT
-; EG-DAG: CNDE_INT
-; EG-DAG: MULHI
-; EG-DAG: ADD_INT
-; EG-DAG: SUB_INT
-; EG-DAG: CNDE_INT
-; EG-DAG: MULHI
-; EG-DAG: MULLO_INT
-; EG-DAG: SUB_INT
-; EG-DAG: SETGE_UINT
-; EG-DAG: SETGE_UINT
-; EG-DAG: AND_INT
-; EG-DAG: ADD_INT
-; EG-DAG: SUB_INT
-; EG-DAG: CNDE_INT
-; EG-DAG: CNDE_INT
-; EG-DAG: ADD_INT
-; EG-DAG: SUB_INT
-; EG-DAG: CNDE_INT
-; EG-DAG: CNDE_INT
-
-<<<<<<< HEAD
-; SI-DAG: V_RCP_IFLAG_F32_e32 [[FIRST_RCP:v[0-9]+]]
-; SI-DAG: V_MUL_HI_U32 [[FIRST_RCP_HI:v[0-9]+]], [[FIRST_RCP]]
-; SI-DAG: V_MUL_LO_I32 [[FIRST_RCP_LO:v[0-9]+]], [[FIRST_RCP]]
-; SI-DAG: V_SUB_I32_e32 [[FIRST_NEG_RCP_LO:v[0-9]+]], 0, [[FIRST_RCP_LO]]
-; SI-DAG: V_CNDMASK_B32_e64
-; SI-DAG: V_MUL_HI_U32 [[FIRST_E:v[0-9]+]], {{v[0-9]+}}, [[FIRST_RCP]]
-; SI-DAG: V_ADD_I32_e32 [[FIRST_RCP_A_E:v[0-9]+]], [[FIRST_E]], [[FIRST_RCP]]
-; SI-DAG: V_SUBREV_I32_e32 [[FIRST_RCP_S_E:v[0-9]+]], [[FIRST_E]], [[FIRST_RCP]]
-; SI-DAG: V_CNDMASK_B32_e64
-; SI-DAG: V_MUL_HI_U32 [[FIRST_Quotient:v[0-9]+]]
-; SI-DAG: V_MUL_LO_I32 [[FIRST_Num_S_Remainder:v[0-9]+]]
-; SI-DAG: V_SUB_I32_e32 [[FIRST_Remainder:v[0-9]+]], {{[vs][0-9]+}}, [[FIRST_Num_S_Remainder]]
-; SI-DAG: V_CNDMASK_B32_e64
-; SI-DAG: V_CNDMASK_B32_e64
-; SI-DAG: V_AND_B32_e32 [[FIRST_Tmp1:v[0-9]+]]
-; SI-DAG: V_ADD_I32_e32 [[FIRST_Quotient_A_One:v[0-9]+]], {{.*}}, [[FIRST_Quotient]]
-; SI-DAG: V_SUBREV_I32_e32 [[FIRST_Quotient_S_One:v[0-9]+]],
-; SI-DAG: V_CNDMASK_B32_e64
-; SI-DAG: V_CNDMASK_B32_e64
-; SI-DAG: V_ADD_I32_e32 [[FIRST_Remainder_A_Den:v[0-9]+]],
-; SI-DAG: V_SUBREV_I32_e32 [[FIRST_Remainder_S_Den:v[0-9]+]],
-; SI-DAG: V_CNDMASK_B32_e64
-; SI-DAG: V_CNDMASK_B32_e64
-; SI-DAG: V_RCP_IFLAG_F32_e32 [[SECOND_RCP:v[0-9]+]]
-; SI-DAG: V_MUL_HI_U32 [[SECOND_RCP_HI:v[0-9]+]], [[SECOND_RCP]]
-; SI-DAG: V_MUL_LO_I32 [[SECOND_RCP_LO:v[0-9]+]], [[SECOND_RCP]]
-; SI-DAG: V_SUB_I32_e32 [[SECOND_NEG_RCP_LO:v[0-9]+]], 0, [[SECOND_RCP_LO]]
-; SI-DAG: V_CNDMASK_B32_e64
-; SI-DAG: V_MUL_HI_U32 [[SECOND_E:v[0-9]+]], {{v[0-9]+}}, [[SECOND_RCP]]
-; SI-DAG: V_ADD_I32_e32 [[SECOND_RCP_A_E:v[0-9]+]], [[SECOND_E]], [[SECOND_RCP]]
-; SI-DAG: V_SUBREV_I32_e32 [[SECOND_RCP_S_E:v[0-9]+]], [[SECOND_E]], [[SECOND_RCP]]
-; SI-DAG: V_CNDMASK_B32_e64
-; SI-DAG: V_MUL_HI_U32 [[SECOND_Quotient:v[0-9]+]]
-; SI-DAG: V_MUL_LO_I32 [[SECOND_Num_S_Remainder:v[0-9]+]]
-; SI-DAG: V_SUB_I32_e32 [[SECOND_Remainder:v[0-9]+]], {{[vs][0-9]+}}, [[SECOND_Num_S_Remainder]]
-; SI-DAG: V_CNDMASK_B32_e64
-; SI-DAG: V_CNDMASK_B32_e64
-; SI-DAG: V_AND_B32_e32 [[SECOND_Tmp1:v[0-9]+]]
-; SI-DAG: V_ADD_I32_e32 [[SECOND_Quotient_A_One:v[0-9]+]], {{.*}}, [[SECOND_Quotient]]
-; SI-DAG: V_SUBREV_I32_e32 [[SECOND_Quotient_S_One:v[0-9]+]],
-; SI-DAG: V_CNDMASK_B32_e64
-; SI-DAG: V_CNDMASK_B32_e64
-; SI-DAG: V_ADD_I32_e32 [[SECOND_Remainder_A_Den:v[0-9]+]],
-; SI-DAG: V_SUBREV_I32_e32 [[SECOND_Remainder_S_Den:v[0-9]+]],
-; SI-DAG: V_CNDMASK_B32_e64
-; SI-DAG: V_CNDMASK_B32_e64
-; SI-DAG: V_RCP_IFLAG_F32_e32 [[THIRD_RCP:v[0-9]+]]
-; SI-DAG: V_MUL_HI_U32 [[THIRD_RCP_HI:v[0-9]+]], [[THIRD_RCP]]
-; SI-DAG: V_MUL_LO_I32 [[THIRD_RCP_LO:v[0-9]+]], [[THIRD_RCP]]
-; SI-DAG: V_SUB_I32_e32 [[THIRD_NEG_RCP_LO:v[0-9]+]], 0, [[THIRD_RCP_LO]]
-; SI-DAG: V_CNDMASK_B32_e64
-; SI-DAG: V_MUL_HI_U32 [[THIRD_E:v[0-9]+]], {{v[0-9]+}}, [[THIRD_RCP]]
-; SI-DAG: V_ADD_I32_e32 [[THIRD_RCP_A_E:v[0-9]+]], [[THIRD_E]], [[THIRD_RCP]]
-; SI-DAG: V_SUBREV_I32_e32 [[THIRD_RCP_S_E:v[0-9]+]], [[THIRD_E]], [[THIRD_RCP]]
-; SI-DAG: V_CNDMASK_B32_e64
-; SI-DAG: V_MUL_HI_U32 [[THIRD_Quotient:v[0-9]+]]
-; SI-DAG: V_MUL_LO_I32 [[THIRD_Num_S_Remainder:v[0-9]+]]
-; SI-DAG: V_SUB_I32_e32 [[THIRD_Remainder:v[0-9]+]], {{[vs][0-9]+}}, [[THIRD_Num_S_Remainder]]
-; SI-DAG: V_CNDMASK_B32_e64
-; SI-DAG: V_CNDMASK_B32_e64
-; SI-DAG: V_AND_B32_e32 [[THIRD_Tmp1:v[0-9]+]]
-; SI-DAG: V_ADD_I32_e32 [[THIRD_Quotient_A_One:v[0-9]+]], {{.*}}, [[THIRD_Quotient]]
-; SI-DAG: V_SUBREV_I32_e32 [[THIRD_Quotient_S_One:v[0-9]+]],
-; SI-DAG: V_CNDMASK_B32_e64
-; SI-DAG: V_CNDMASK_B32_e64
-; SI-DAG: V_ADD_I32_e32 [[THIRD_Remainder_A_Den:v[0-9]+]],
-; SI-DAG: V_SUBREV_I32_e32 [[THIRD_Remainder_S_Den:v[0-9]+]],
-; SI-DAG: V_CNDMASK_B32_e64
-; SI-DAG: V_CNDMASK_B32_e64
-; SI-DAG: V_RCP_IFLAG_F32_e32 [[FOURTH_RCP:v[0-9]+]]
-; SI-DAG: V_MUL_HI_U32 [[FOURTH_RCP_HI:v[0-9]+]], [[FOURTH_RCP]]
-; SI-DAG: V_MUL_LO_I32 [[FOURTH_RCP_LO:v[0-9]+]], [[FOURTH_RCP]]
-; SI-DAG: V_SUB_I32_e32 [[FOURTH_NEG_RCP_LO:v[0-9]+]], 0, [[FOURTH_RCP_LO]]
-; SI-DAG: V_CNDMASK_B32_e64
-; SI-DAG: V_MUL_HI_U32 [[FOURTH_E:v[0-9]+]], {{v[0-9]+}}, [[FOURTH_RCP]]
-; SI-DAG: V_ADD_I32_e32 [[FOURTH_RCP_A_E:v[0-9]+]], [[FOURTH_E]], [[FOURTH_RCP]]
-; SI-DAG: V_SUBREV_I32_e32 [[FOURTH_RCP_S_E:v[0-9]+]], [[FOURTH_E]], [[FOURTH_RCP]]
-; SI-DAG: V_CNDMASK_B32_e64
-; SI-DAG: V_MUL_HI_U32 [[FOURTH_Quotient:v[0-9]+]]
-; SI-DAG: V_MUL_LO_I32 [[FOURTH_Num_S_Remainder:v[0-9]+]]
-; SI-DAG: V_SUB_I32_e32 [[FOURTH_Remainder:v[0-9]+]], {{[vs][0-9]+}}, [[FOURTH_Num_S_Remainder]]
-; SI-DAG: V_CNDMASK_B32_e64
-; SI-DAG: V_CNDMASK_B32_e64
-; SI-DAG: V_AND_B32_e32 [[FOURTH_Tmp1:v[0-9]+]]
-; SI-DAG: V_ADD_I32_e32 [[FOURTH_Quotient_A_One:v[0-9]+]], {{.*}}, [[FOURTH_Quotient]]
-; SI-DAG: V_SUBREV_I32_e32 [[FOURTH_Quotient_S_One:v[0-9]+]],
-; SI-DAG: V_CNDMASK_B32_e64
-; SI-DAG: V_CNDMASK_B32_e64
-; SI-DAG: V_ADD_I32_e32 [[FOURTH_Remainder_A_Den:v[0-9]+]],
-; SI-DAG: V_SUBREV_I32_e32 [[FOURTH_Remainder_S_Den:v[0-9]+]],
-; SI-DAG: V_CNDMASK_B32_e64
-; SI-DAG: V_CNDMASK_B32_e64
-; SI: S_ENDPGM
-=======
+; FUNC-LABEL: {{^}}test_udivrem_v4:
+; EG-DAG: RECIP_UINT
+; EG-DAG: MULHI
+; EG-DAG: MULLO_INT
+; EG-DAG: SUB_INT
+; EG-DAG: CNDE_INT
+; EG-DAG: MULHI
+; EG-DAG: ADD_INT
+; EG-DAG: SUB_INT
+; EG-DAG: CNDE_INT
+; EG-DAG: MULHI
+; EG-DAG: MULLO_INT
+; EG-DAG: SUB_INT
+; EG-DAG: SETGE_UINT
+; EG-DAG: SETGE_UINT
+; EG-DAG: AND_INT
+; EG-DAG: ADD_INT
+; EG-DAG: SUB_INT
+; EG-DAG: CNDE_INT
+; EG-DAG: CNDE_INT
+; EG-DAG: ADD_INT
+; EG-DAG: SUB_INT
+; EG-DAG: CNDE_INT
+; EG-DAG: CNDE_INT
+; EG-DAG: RECIP_UINT
+; EG-DAG: MULHI
+; EG-DAG: MULLO_INT
+; EG-DAG: SUB_INT
+; EG-DAG: CNDE_INT
+; EG-DAG: MULHI
+; EG-DAG: ADD_INT
+; EG-DAG: SUB_INT
+; EG-DAG: CNDE_INT
+; EG-DAG: MULHI
+; EG-DAG: MULLO_INT
+; EG-DAG: SUB_INT
+; EG-DAG: SETGE_UINT
+; EG-DAG: SETGE_UINT
+; EG-DAG: AND_INT
+; EG-DAG: ADD_INT
+; EG-DAG: SUB_INT
+; EG-DAG: CNDE_INT
+; EG-DAG: CNDE_INT
+; EG-DAG: ADD_INT
+; EG-DAG: SUB_INT
+; EG-DAG: CNDE_INT
+; EG-DAG: CNDE_INT
+; EG-DAG: RECIP_UINT
+; EG-DAG: MULHI
+; EG-DAG: MULLO_INT
+; EG-DAG: SUB_INT
+; EG-DAG: CNDE_INT
+; EG-DAG: MULHI
+; EG-DAG: ADD_INT
+; EG-DAG: SUB_INT
+; EG-DAG: CNDE_INT
+; EG-DAG: MULHI
+; EG-DAG: MULLO_INT
+; EG-DAG: SUB_INT
+; EG-DAG: SETGE_UINT
+; EG-DAG: SETGE_UINT
+; EG-DAG: AND_INT
+; EG-DAG: ADD_INT
+; EG-DAG: SUB_INT
+; EG-DAG: CNDE_INT
+; EG-DAG: CNDE_INT
+; EG-DAG: ADD_INT
+; EG-DAG: SUB_INT
+; EG-DAG: CNDE_INT
+; EG-DAG: CNDE_INT
+; EG-DAG: RECIP_UINT
+; EG-DAG: MULHI
+; EG-DAG: MULLO_INT
+; EG-DAG: SUB_INT
+; EG-DAG: CNDE_INT
+; EG-DAG: MULHI
+; EG-DAG: ADD_INT
+; EG-DAG: SUB_INT
+; EG-DAG: CNDE_INT
+; EG-DAG: MULHI
+; EG-DAG: MULLO_INT
+; EG-DAG: SUB_INT
+; EG-DAG: SETGE_UINT
+; EG-DAG: SETGE_UINT
+; EG-DAG: AND_INT
+; EG-DAG: ADD_INT
+; EG-DAG: SUB_INT
+; EG-DAG: CNDE_INT
+; EG-DAG: CNDE_INT
+; EG-DAG: ADD_INT
+; EG-DAG: SUB_INT
+; EG-DAG: CNDE_INT
+; EG-DAG: CNDE_INT
+
 ; SI-DAG: v_rcp_iflag_f32_e32 [[FIRST_RCP:v[0-9]+]]
 ; SI-DAG: v_mul_hi_u32 [[FIRST_RCP_HI:v[0-9]+]], [[FIRST_RCP]]
 ; SI-DAG: v_mul_lo_i32 [[FIRST_RCP_LO:v[0-9]+]], [[FIRST_RCP]]
@@ -521,7 +349,6 @@
 ; SI-DAG: v_cndmask_b32_e64
 ; SI-DAG: v_cndmask_b32_e64
 ; SI: s_endpgm
->>>>>>> 41cb3da2
 define void @test_udivrem_v4(<4 x i32> addrspace(1)* %out, <4 x i32> %x, <4 x i32> %y) {
   %result0 = udiv <4 x i32> %x, %y
   store <4 x i32> %result0, <4 x i32> addrspace(1)* %out
