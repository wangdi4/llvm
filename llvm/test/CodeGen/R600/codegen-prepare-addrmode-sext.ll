<<<<<<< HEAD
; RUN: opt -codegenprepare -S -o - %s | FileCheck --check-prefix=OPT --check-prefix=FUNC %s
; RUN: llc < %s -march=r600 -mcpu=verde -verify-machineinstrs | FileCheck --check-prefix=SI-LLC --check-prefix=FUNC %s
=======
; RUN: opt -codegenprepare -S -o - %s | FileCheck --check-prefix=OPT %s
; RUN: llc < %s -march=amdgcn -mcpu=verde -verify-machineinstrs | FileCheck --check-prefix=SI-LLC %s
>>>>>>> 41cb3da2

target datalayout = "e-p:32:32-p1:64:64-p2:64:64-p3:32:32-p4:32:32-p5:64:64-i64:64-v16:16-v24:32-v32:32-v48:64-v96:128-v192:256-v256:256-v512:512-v1024:1024-v2048:2048-n32:64"
target triple = "r600--"

; FUNC-LABEL: @test
; OPT: mul nsw i32
; OPT-NEXT: sext
; SI-LLC: S_MUL_I32
; SI-LLC-NOT: MUL
define void @test(i8 addrspace(1)* nocapture readonly %in, i32 %a, i8 %b) {
entry:
  %0 = mul nsw i32 %a, 3
  %1 = sext i32 %0 to i64
  %2 = getelementptr i8 addrspace(1)* %in, i64 %1
  store i8 %b, i8 addrspace(1)* %2
  ret void
}<|MERGE_RESOLUTION|>--- conflicted
+++ resolved
@@ -1,19 +1,15 @@
-<<<<<<< HEAD
-; RUN: opt -codegenprepare -S -o - %s | FileCheck --check-prefix=OPT --check-prefix=FUNC %s
-; RUN: llc < %s -march=r600 -mcpu=verde -verify-machineinstrs | FileCheck --check-prefix=SI-LLC --check-prefix=FUNC %s
-=======
 ; RUN: opt -codegenprepare -S -o - %s | FileCheck --check-prefix=OPT %s
 ; RUN: llc < %s -march=amdgcn -mcpu=verde -verify-machineinstrs | FileCheck --check-prefix=SI-LLC %s
->>>>>>> 41cb3da2
 
 target datalayout = "e-p:32:32-p1:64:64-p2:64:64-p3:32:32-p4:32:32-p5:64:64-i64:64-v16:16-v24:32-v32:32-v48:64-v96:128-v192:256-v256:256-v512:512-v1024:1024-v2048:2048-n32:64"
 target triple = "r600--"
 
-; FUNC-LABEL: @test
+; OPT-LABEL: @test
 ; OPT: mul nsw i32
 ; OPT-NEXT: sext
-; SI-LLC: S_MUL_I32
-; SI-LLC-NOT: MUL
+; SI-LLC-LABEL: {{^}}test:
+; SI-LLC: s_mul_i32
+; SI-LLC-NOT: mul
 define void @test(i8 addrspace(1)* nocapture readonly %in, i32 %a, i8 %b) {
 entry:
   %0 = mul nsw i32 %a, 3
