<<<<<<< HEAD
; RUN: llc -march=r600 -mcpu=SI -verify-machineinstrs < %s | FileCheck -check-prefix=SI --check-prefix=CHECK %s
; RUN: llc -march=r600 -mcpu=bonaire -verify-machineinstrs < %s | FileCheck -check-prefix=CI --check-prefix=CHECK %s
=======
; RUN: llc -march=amdgcn -mcpu=SI -verify-machineinstrs -mattr=+load-store-opt -enable-misched < %s | FileCheck -check-prefix=SI --check-prefix=CHECK %s
; RUN: llc -march=amdgcn -mcpu=bonaire -verify-machineinstrs -mattr=+load-store-opt -enable-misched < %s | FileCheck -check-prefix=CI --check-prefix=CHECK %s
>>>>>>> 41cb3da2

declare i32 @llvm.r600.read.tidig.x() #0
declare void @llvm.AMDGPU.barrier.local() #1

; Function Attrs: nounwind
; CHECK-LABEL: @signed_ds_offset_addressing_loop
; CHECK: BB0_1:
; CHECK: V_ADD_I32_e32 [[VADDR:v[0-9]+]],
; SI-DAG: DS_READ_B32 v{{[0-9]+}}, [[VADDR]], 0x0
; SI-DAG: V_ADD_I32_e32 [[VADDR4:v[0-9]+]], 4, [[VADDR]]
; SI-DAG: DS_READ_B32 v{{[0-9]+}}, [[VADDR4]], 0x0
; SI-DAG: V_ADD_I32_e32 [[VADDR0x80:v[0-9]+]], 0x80, [[VADDR]]
; SI-DAG: DS_READ_B32 v{{[0-9]+}}, [[VADDR0x80]], 0x0
; SI-DAG: V_ADD_I32_e32 [[VADDR0x84:v[0-9]+]], 0x84, [[VADDR]]
; SI-DAG: DS_READ_B32 v{{[0-9]+}}, [[VADDR0x84]], 0x0
; SI-DAG: V_ADD_I32_e32 [[VADDR0x100:v[0-9]+]], 0x100, [[VADDR]]
; SI-DAG: DS_READ_B32 v{{[0-9]+}}, [[VADDR0x100]], 0x0

; CI-DAG: DS_READ_B32 v{{[0-9]+}}, [[VADDR]], 0x0
; CI-DAG: DS_READ_B32 v{{[0-9]+}}, [[VADDR]], 0x4
; CI-DAG: DS_READ_B32 v{{[0-9]+}}, [[VADDR]], 0x80
; CI-DAG: DS_READ_B32 v{{[0-9]+}}, [[VADDR]], 0x84
; CI-DAG: DS_READ_B32 v{{[0-9]+}}, [[VADDR]], 0x100
; CHECK: S_ENDPGM
define void @signed_ds_offset_addressing_loop(float addrspace(1)* noalias nocapture %out, float addrspace(3)* noalias nocapture readonly %lptr, i32 %n) #2 {
entry:
  %x.i = tail call i32 @llvm.r600.read.tidig.x() #0
  %mul = shl nsw i32 %x.i, 1
  br label %for.body

for.body:                                         ; preds = %for.body, %entry
  %sum.03 = phi float [ 0.000000e+00, %entry ], [ %add13, %for.body ]
  %offset.02 = phi i32 [ %mul, %entry ], [ %add14, %for.body ]
  %k.01 = phi i32 [ 0, %entry ], [ %inc, %for.body ]
  tail call void @llvm.AMDGPU.barrier.local() #1
  %arrayidx = getelementptr inbounds float addrspace(3)* %lptr, i32 %offset.02
  %tmp = load float addrspace(3)* %arrayidx, align 4
  %add1 = add nsw i32 %offset.02, 1
  %arrayidx2 = getelementptr inbounds float addrspace(3)* %lptr, i32 %add1
  %tmp1 = load float addrspace(3)* %arrayidx2, align 4
  %add3 = add nsw i32 %offset.02, 32
  %arrayidx4 = getelementptr inbounds float addrspace(3)* %lptr, i32 %add3
  %tmp2 = load float addrspace(3)* %arrayidx4, align 4
  %add5 = add nsw i32 %offset.02, 33
  %arrayidx6 = getelementptr inbounds float addrspace(3)* %lptr, i32 %add5
  %tmp3 = load float addrspace(3)* %arrayidx6, align 4
  %add7 = add nsw i32 %offset.02, 64
  %arrayidx8 = getelementptr inbounds float addrspace(3)* %lptr, i32 %add7
  %tmp4 = load float addrspace(3)* %arrayidx8, align 4
  %add9 = fadd float %tmp, %tmp1
  %add10 = fadd float %add9, %tmp2
  %add11 = fadd float %add10, %tmp3
  %add12 = fadd float %add11, %tmp4
  %add13 = fadd float %sum.03, %add12
  %inc = add nsw i32 %k.01, 1
  %add14 = add nsw i32 %offset.02, 97
  %exitcond = icmp eq i32 %inc, 8
  br i1 %exitcond, label %for.end, label %for.body

for.end:                                          ; preds = %for.body
  %tmp5 = sext i32 %x.i to i64
  %arrayidx15 = getelementptr inbounds float addrspace(1)* %out, i64 %tmp5
  store float %add13, float addrspace(1)* %arrayidx15, align 4
  ret void
}

attributes #0 = { nounwind readnone }
attributes #1 = { noduplicate nounwind }
attributes #2 = { nounwind "less-precise-fpmad"="false" "no-frame-pointer-elim"="true" "no-frame-pointer-elim-non-leaf" "no-infs-fp-math"="false" "no-nans-fp-math"="false" "stack-protector-buffer-size"="8" "unsafe-fp-math"="false" "use-soft-float"="false" }<|MERGE_RESOLUTION|>--- conflicted
+++ resolved
@@ -1,34 +1,27 @@
-<<<<<<< HEAD
-; RUN: llc -march=r600 -mcpu=SI -verify-machineinstrs < %s | FileCheck -check-prefix=SI --check-prefix=CHECK %s
-; RUN: llc -march=r600 -mcpu=bonaire -verify-machineinstrs < %s | FileCheck -check-prefix=CI --check-prefix=CHECK %s
-=======
 ; RUN: llc -march=amdgcn -mcpu=SI -verify-machineinstrs -mattr=+load-store-opt -enable-misched < %s | FileCheck -check-prefix=SI --check-prefix=CHECK %s
 ; RUN: llc -march=amdgcn -mcpu=bonaire -verify-machineinstrs -mattr=+load-store-opt -enable-misched < %s | FileCheck -check-prefix=CI --check-prefix=CHECK %s
->>>>>>> 41cb3da2
 
 declare i32 @llvm.r600.read.tidig.x() #0
 declare void @llvm.AMDGPU.barrier.local() #1
 
 ; Function Attrs: nounwind
-; CHECK-LABEL: @signed_ds_offset_addressing_loop
+; CHECK-LABEL: {{^}}signed_ds_offset_addressing_loop:
 ; CHECK: BB0_1:
-; CHECK: V_ADD_I32_e32 [[VADDR:v[0-9]+]],
-; SI-DAG: DS_READ_B32 v{{[0-9]+}}, [[VADDR]], 0x0
-; SI-DAG: V_ADD_I32_e32 [[VADDR4:v[0-9]+]], 4, [[VADDR]]
-; SI-DAG: DS_READ_B32 v{{[0-9]+}}, [[VADDR4]], 0x0
-; SI-DAG: V_ADD_I32_e32 [[VADDR0x80:v[0-9]+]], 0x80, [[VADDR]]
-; SI-DAG: DS_READ_B32 v{{[0-9]+}}, [[VADDR0x80]], 0x0
-; SI-DAG: V_ADD_I32_e32 [[VADDR0x84:v[0-9]+]], 0x84, [[VADDR]]
-; SI-DAG: DS_READ_B32 v{{[0-9]+}}, [[VADDR0x84]], 0x0
-; SI-DAG: V_ADD_I32_e32 [[VADDR0x100:v[0-9]+]], 0x100, [[VADDR]]
-; SI-DAG: DS_READ_B32 v{{[0-9]+}}, [[VADDR0x100]], 0x0
+; CHECK: v_add_i32_e32 [[VADDR:v[0-9]+]],
+; SI-DAG: ds_read_b32 v{{[0-9]+}}, [[VADDR]]
+; SI-DAG: v_add_i32_e32 [[VADDR4:v[0-9]+]], 4, [[VADDR]]
+; SI-DAG: ds_read_b32 v{{[0-9]+}}, [[VADDR4]]
+; SI-DAG: v_add_i32_e32 [[VADDR0x80:v[0-9]+]], 0x80, [[VADDR]]
+; SI-DAG: ds_read_b32 v{{[0-9]+}}, [[VADDR0x80]]
+; SI-DAG: v_add_i32_e32 [[VADDR0x84:v[0-9]+]], 0x84, [[VADDR]]
+; SI-DAG: ds_read_b32 v{{[0-9]+}}, [[VADDR0x84]]
+; SI-DAG: v_add_i32_e32 [[VADDR0x100:v[0-9]+]], 0x100, [[VADDR]]
+; SI-DAG: ds_read_b32 v{{[0-9]+}}, [[VADDR0x100]]
 
-; CI-DAG: DS_READ_B32 v{{[0-9]+}}, [[VADDR]], 0x0
-; CI-DAG: DS_READ_B32 v{{[0-9]+}}, [[VADDR]], 0x4
-; CI-DAG: DS_READ_B32 v{{[0-9]+}}, [[VADDR]], 0x80
-; CI-DAG: DS_READ_B32 v{{[0-9]+}}, [[VADDR]], 0x84
-; CI-DAG: DS_READ_B32 v{{[0-9]+}}, [[VADDR]], 0x100
-; CHECK: S_ENDPGM
+; CI-DAG: ds_read2_b32 v{{\[[0-9]+:[0-9]+\]}}, [[VADDR]] offset0:0 offset1:1
+; CI-DAG: ds_read2_b32 v{{\[[0-9]+:[0-9]+\]}}, [[VADDR]] offset0:32 offset1:33
+; CI-DAG: ds_read_b32 v{{[0-9]+}}, [[VADDR]] offset:256
+; CHECK: s_endpgm
 define void @signed_ds_offset_addressing_loop(float addrspace(1)* noalias nocapture %out, float addrspace(3)* noalias nocapture readonly %lptr, i32 %n) #2 {
 entry:
   %x.i = tail call i32 @llvm.r600.read.tidig.x() #0
