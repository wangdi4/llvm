<<<<<<< HEAD
; RUN: llc -march=r600 -mcpu=SI -verify-machineinstrs < %s | FileCheck -check-prefix=SI -check-prefix=FUNC %s
; RUN: llc -march=r600 -mcpu=bonaire -verify-machineinstrs < %s | FileCheck -check-prefix=CI -check-prefix=FUNC %s
=======
; RUN: llc -march=amdgcn -mcpu=SI -verify-machineinstrs < %s | FileCheck -check-prefix=SI -check-prefix=FUNC %s
; RUN: llc -march=amdgcn -mcpu=bonaire -verify-machineinstrs < %s | FileCheck -strict-whitespace -check-prefix=CI -check-prefix=FUNC %s
>>>>>>> 41cb3da2

; FUNC-LABEL: @lds_atomic_cmpxchg_ret_i32_offset:
; SI: S_LOAD_DWORD [[PTR:s[0-9]+]], s{{\[[0-9]+:[0-9]+\]}}, 0xb
; SI: S_LOAD_DWORD [[SWAP:s[0-9]+]], s{{\[[0-9]+:[0-9]+\]}}, 0xc
; SI-DAG: V_MOV_B32_e32 [[VCMP:v[0-9]+]], 7
; SI-DAG: V_MOV_B32_e32 [[VPTR:v[0-9]+]], [[PTR]]
; SI-DAG: V_MOV_B32_e32 [[VSWAP:v[0-9]+]], [[SWAP]]
; SI: DS_CMPST_RTN_B32 [[RESULT:v[0-9]+]], [[VPTR]], [[VCMP]], [[VSWAP]], 0x10, [M0]
; SI: S_ENDPGM
define void @lds_atomic_cmpxchg_ret_i32_offset(i32 addrspace(1)* %out, i32 addrspace(3)* %ptr, i32 %swap) nounwind {
  %gep = getelementptr i32 addrspace(3)* %ptr, i32 4
  %pair = cmpxchg i32 addrspace(3)* %gep, i32 7, i32 %swap seq_cst monotonic
  %result = extractvalue { i32, i1 } %pair, 0
  store i32 %result, i32 addrspace(1)* %out, align 4
  ret void
}

<<<<<<< HEAD
; FUNC-LABEL: @lds_atomic_cmpxchg_ret_i64_offset:
; SI: S_LOAD_DWORD [[PTR:s[0-9]+]], s{{\[[0-9]+:[0-9]+\]}}, 0xb
; SI: S_LOAD_DWORDX2 s{{\[}}[[LOSWAP:[0-9]+]]:[[HISWAP:[0-9]+]]{{\]}}, s{{\[[0-9]+:[0-9]+\]}}, 0xd
; SI: S_MOV_B64  s{{\[}}[[LOSCMP:[0-9]+]]:[[HISCMP:[0-9]+]]{{\]}}, 7
; SI-DAG: V_MOV_B32_e32 v[[LOVCMP:[0-9]+]], s[[LOSCMP]]
; SI-DAG: V_MOV_B32_e32 v[[HIVCMP:[0-9]+]], s[[HISCMP]]
; SI-DAG: V_MOV_B32_e32 [[VPTR:v[0-9]+]], [[PTR]]
; SI-DAG: V_MOV_B32_e32 v[[LOSWAPV:[0-9]+]], s[[LOSWAP]]
; SI-DAG: V_MOV_B32_e32 v[[HISWAPV:[0-9]+]], s[[HISWAP]]
; SI: DS_CMPST_RTN_B64 [[RESULT:v\[[0-9]+:[0-9]+\]]], [[VPTR]], v{{\[}}[[LOVCMP]]:[[HIVCMP]]{{\]}}, v{{\[}}[[LOSWAPV]]:[[HISWAPV]]{{\]}}, 0x20, [M0]
; SI: BUFFER_STORE_DWORDX2 [[RESULT]],
; SI: S_ENDPGM
=======
; FUNC-LABEL: {{^}}lds_atomic_cmpxchg_ret_i64_offset:
; SI: s_load_dword [[PTR:s[0-9]+]], s{{\[[0-9]+:[0-9]+\]}}, 0xb
; SI: s_load_dwordx2 s{{\[}}[[LOSWAP:[0-9]+]]:[[HISWAP:[0-9]+]]{{\]}}, s{{\[[0-9]+:[0-9]+\]}}, 0xd
; SI-DAG: v_mov_b32_e32 v[[LOVCMP:[0-9]+]], 7
; SI-DAG: v_mov_b32_e32 v[[HIVCMP:[0-9]+]], 0
; SI-DAG: v_mov_b32_e32 [[VPTR:v[0-9]+]], [[PTR]]
; SI-DAG: v_mov_b32_e32 v[[LOSWAPV:[0-9]+]], s[[LOSWAP]]
; SI-DAG: v_mov_b32_e32 v[[HISWAPV:[0-9]+]], s[[HISWAP]]
; SI: ds_cmpst_rtn_b64 [[RESULT:v\[[0-9]+:[0-9]+\]]], [[VPTR]], v{{\[}}[[LOVCMP]]:[[HIVCMP]]{{\]}}, v{{\[}}[[LOSWAPV]]:[[HISWAPV]]{{\]}} offset:32 [M0]
; SI: buffer_store_dwordx2 [[RESULT]],
; SI: s_endpgm
>>>>>>> 41cb3da2
define void @lds_atomic_cmpxchg_ret_i64_offset(i64 addrspace(1)* %out, i64 addrspace(3)* %ptr, i64 %swap) nounwind {
  %gep = getelementptr i64 addrspace(3)* %ptr, i32 4
  %pair = cmpxchg i64 addrspace(3)* %gep, i64 7, i64 %swap seq_cst monotonic
  %result = extractvalue { i64, i1 } %pair, 0
  store i64 %result, i64 addrspace(1)* %out, align 8
  ret void
}

; FUNC-LABEL: @lds_atomic_cmpxchg_ret_i32_bad_si_offset
; SI: DS_CMPST_RTN_B32 v{{[0-9]+}}, v{{[0-9]+}}, v{{[0-9]+}}, v{{[0-9]+}}, 0x0
; CI: DS_CMPST_RTN_B32 v{{[0-9]+}}, v{{[0-9]+}}, v{{[0-9]+}}, v{{[0-9]+}}, 0x10
; SI: S_ENDPGM
define void @lds_atomic_cmpxchg_ret_i32_bad_si_offset(i32 addrspace(1)* %out, i32 addrspace(3)* %ptr, i32 %swap, i32 %a, i32 %b) nounwind {
  %sub = sub i32 %a, %b
  %add = add i32 %sub, 4
  %gep = getelementptr i32 addrspace(3)* %ptr, i32 %add
  %pair = cmpxchg i32 addrspace(3)* %gep, i32 7, i32 %swap seq_cst monotonic
  %result = extractvalue { i32, i1 } %pair, 0
  store i32 %result, i32 addrspace(1)* %out, align 4
  ret void
}

; FUNC-LABEL: @lds_atomic_cmpxchg_noret_i32_offset:
; SI: S_LOAD_DWORD [[PTR:s[0-9]+]], s{{\[[0-9]+:[0-9]+\]}}, 0x9
; SI: S_LOAD_DWORD [[SWAP:s[0-9]+]], s{{\[[0-9]+:[0-9]+\]}}, 0xa
; SI-DAG: V_MOV_B32_e32 [[VCMP:v[0-9]+]], 7
; SI-DAG: V_MOV_B32_e32 [[VPTR:v[0-9]+]], [[PTR]]
; SI-DAG: V_MOV_B32_e32 [[VSWAP:v[0-9]+]], [[SWAP]]
; SI: DS_CMPST_B32 [[VPTR]], [[VCMP]], [[VSWAP]], 0x10, [M0]
; SI: S_ENDPGM
define void @lds_atomic_cmpxchg_noret_i32_offset(i32 addrspace(3)* %ptr, i32 %swap) nounwind {
  %gep = getelementptr i32 addrspace(3)* %ptr, i32 4
  %pair = cmpxchg i32 addrspace(3)* %gep, i32 7, i32 %swap seq_cst monotonic
  %result = extractvalue { i32, i1 } %pair, 0
  ret void
}

<<<<<<< HEAD
; FUNC-LABEL: @lds_atomic_cmpxchg_noret_i64_offset:
; SI: S_LOAD_DWORD [[PTR:s[0-9]+]], s{{\[[0-9]+:[0-9]+\]}}, 0x9
; SI: S_LOAD_DWORDX2 s{{\[}}[[LOSWAP:[0-9]+]]:[[HISWAP:[0-9]+]]{{\]}}, s{{\[[0-9]+:[0-9]+\]}}, 0xb
; SI: S_MOV_B64  s{{\[}}[[LOSCMP:[0-9]+]]:[[HISCMP:[0-9]+]]{{\]}}, 7
; SI-DAG: V_MOV_B32_e32 v[[LOVCMP:[0-9]+]], s[[LOSCMP]]
; SI-DAG: V_MOV_B32_e32 v[[HIVCMP:[0-9]+]], s[[HISCMP]]
; SI-DAG: V_MOV_B32_e32 [[VPTR:v[0-9]+]], [[PTR]]
; SI-DAG: V_MOV_B32_e32 v[[LOSWAPV:[0-9]+]], s[[LOSWAP]]
; SI-DAG: V_MOV_B32_e32 v[[HISWAPV:[0-9]+]], s[[HISWAP]]
; SI: DS_CMPST_B64 [[VPTR]], v{{\[}}[[LOVCMP]]:[[HIVCMP]]{{\]}}, v{{\[}}[[LOSWAPV]]:[[HISWAPV]]{{\]}}, 0x20, [M0]
; SI: S_ENDPGM
=======
; FUNC-LABEL: {{^}}lds_atomic_cmpxchg_noret_i64_offset:
; SI: s_load_dword [[PTR:s[0-9]+]], s{{\[[0-9]+:[0-9]+\]}}, 0x9
; SI: s_load_dwordx2 s{{\[}}[[LOSWAP:[0-9]+]]:[[HISWAP:[0-9]+]]{{\]}}, s{{\[[0-9]+:[0-9]+\]}}, 0xb
; SI-DAG: v_mov_b32_e32 v[[LOVCMP:[0-9]+]], 7
; SI-DAG: v_mov_b32_e32 v[[HIVCMP:[0-9]+]], 0
; SI-DAG: v_mov_b32_e32 [[VPTR:v[0-9]+]], [[PTR]]
; SI-DAG: v_mov_b32_e32 v[[LOSWAPV:[0-9]+]], s[[LOSWAP]]
; SI-DAG: v_mov_b32_e32 v[[HISWAPV:[0-9]+]], s[[HISWAP]]
; SI: ds_cmpst_b64 [[VPTR]], v{{\[}}[[LOVCMP]]:[[HIVCMP]]{{\]}}, v{{\[}}[[LOSWAPV]]:[[HISWAPV]]{{\]}} offset:32 [M0]
; SI: s_endpgm
>>>>>>> 41cb3da2
define void @lds_atomic_cmpxchg_noret_i64_offset(i64 addrspace(3)* %ptr, i64 %swap) nounwind {
  %gep = getelementptr i64 addrspace(3)* %ptr, i32 4
  %pair = cmpxchg i64 addrspace(3)* %gep, i64 7, i64 %swap seq_cst monotonic
  %result = extractvalue { i64, i1 } %pair, 0
  ret void
}<|MERGE_RESOLUTION|>--- conflicted
+++ resolved
@@ -1,19 +1,14 @@
-<<<<<<< HEAD
-; RUN: llc -march=r600 -mcpu=SI -verify-machineinstrs < %s | FileCheck -check-prefix=SI -check-prefix=FUNC %s
-; RUN: llc -march=r600 -mcpu=bonaire -verify-machineinstrs < %s | FileCheck -check-prefix=CI -check-prefix=FUNC %s
-=======
 ; RUN: llc -march=amdgcn -mcpu=SI -verify-machineinstrs < %s | FileCheck -check-prefix=SI -check-prefix=FUNC %s
 ; RUN: llc -march=amdgcn -mcpu=bonaire -verify-machineinstrs < %s | FileCheck -strict-whitespace -check-prefix=CI -check-prefix=FUNC %s
->>>>>>> 41cb3da2
 
-; FUNC-LABEL: @lds_atomic_cmpxchg_ret_i32_offset:
-; SI: S_LOAD_DWORD [[PTR:s[0-9]+]], s{{\[[0-9]+:[0-9]+\]}}, 0xb
-; SI: S_LOAD_DWORD [[SWAP:s[0-9]+]], s{{\[[0-9]+:[0-9]+\]}}, 0xc
-; SI-DAG: V_MOV_B32_e32 [[VCMP:v[0-9]+]], 7
-; SI-DAG: V_MOV_B32_e32 [[VPTR:v[0-9]+]], [[PTR]]
-; SI-DAG: V_MOV_B32_e32 [[VSWAP:v[0-9]+]], [[SWAP]]
-; SI: DS_CMPST_RTN_B32 [[RESULT:v[0-9]+]], [[VPTR]], [[VCMP]], [[VSWAP]], 0x10, [M0]
-; SI: S_ENDPGM
+; FUNC-LABEL: {{^}}lds_atomic_cmpxchg_ret_i32_offset:
+; SI: s_load_dword [[PTR:s[0-9]+]], s{{\[[0-9]+:[0-9]+\]}}, 0xb
+; SI: s_load_dword [[SWAP:s[0-9]+]], s{{\[[0-9]+:[0-9]+\]}}, 0xc
+; SI-DAG: v_mov_b32_e32 [[VCMP:v[0-9]+]], 7
+; SI-DAG: v_mov_b32_e32 [[VPTR:v[0-9]+]], [[PTR]]
+; SI-DAG: v_mov_b32_e32 [[VSWAP:v[0-9]+]], [[SWAP]]
+; SI: ds_cmpst_rtn_b32 [[RESULT:v[0-9]+]], [[VPTR]], [[VCMP]], [[VSWAP]] offset:16 [M0]
+; SI: s_endpgm
 define void @lds_atomic_cmpxchg_ret_i32_offset(i32 addrspace(1)* %out, i32 addrspace(3)* %ptr, i32 %swap) nounwind {
   %gep = getelementptr i32 addrspace(3)* %ptr, i32 4
   %pair = cmpxchg i32 addrspace(3)* %gep, i32 7, i32 %swap seq_cst monotonic
@@ -22,20 +17,6 @@
   ret void
 }
 
-<<<<<<< HEAD
-; FUNC-LABEL: @lds_atomic_cmpxchg_ret_i64_offset:
-; SI: S_LOAD_DWORD [[PTR:s[0-9]+]], s{{\[[0-9]+:[0-9]+\]}}, 0xb
-; SI: S_LOAD_DWORDX2 s{{\[}}[[LOSWAP:[0-9]+]]:[[HISWAP:[0-9]+]]{{\]}}, s{{\[[0-9]+:[0-9]+\]}}, 0xd
-; SI: S_MOV_B64  s{{\[}}[[LOSCMP:[0-9]+]]:[[HISCMP:[0-9]+]]{{\]}}, 7
-; SI-DAG: V_MOV_B32_e32 v[[LOVCMP:[0-9]+]], s[[LOSCMP]]
-; SI-DAG: V_MOV_B32_e32 v[[HIVCMP:[0-9]+]], s[[HISCMP]]
-; SI-DAG: V_MOV_B32_e32 [[VPTR:v[0-9]+]], [[PTR]]
-; SI-DAG: V_MOV_B32_e32 v[[LOSWAPV:[0-9]+]], s[[LOSWAP]]
-; SI-DAG: V_MOV_B32_e32 v[[HISWAPV:[0-9]+]], s[[HISWAP]]
-; SI: DS_CMPST_RTN_B64 [[RESULT:v\[[0-9]+:[0-9]+\]]], [[VPTR]], v{{\[}}[[LOVCMP]]:[[HIVCMP]]{{\]}}, v{{\[}}[[LOSWAPV]]:[[HISWAPV]]{{\]}}, 0x20, [M0]
-; SI: BUFFER_STORE_DWORDX2 [[RESULT]],
-; SI: S_ENDPGM
-=======
 ; FUNC-LABEL: {{^}}lds_atomic_cmpxchg_ret_i64_offset:
 ; SI: s_load_dword [[PTR:s[0-9]+]], s{{\[[0-9]+:[0-9]+\]}}, 0xb
 ; SI: s_load_dwordx2 s{{\[}}[[LOSWAP:[0-9]+]]:[[HISWAP:[0-9]+]]{{\]}}, s{{\[[0-9]+:[0-9]+\]}}, 0xd
@@ -47,7 +28,6 @@
 ; SI: ds_cmpst_rtn_b64 [[RESULT:v\[[0-9]+:[0-9]+\]]], [[VPTR]], v{{\[}}[[LOVCMP]]:[[HIVCMP]]{{\]}}, v{{\[}}[[LOSWAPV]]:[[HISWAPV]]{{\]}} offset:32 [M0]
 ; SI: buffer_store_dwordx2 [[RESULT]],
 ; SI: s_endpgm
->>>>>>> 41cb3da2
 define void @lds_atomic_cmpxchg_ret_i64_offset(i64 addrspace(1)* %out, i64 addrspace(3)* %ptr, i64 %swap) nounwind {
   %gep = getelementptr i64 addrspace(3)* %ptr, i32 4
   %pair = cmpxchg i64 addrspace(3)* %gep, i64 7, i64 %swap seq_cst monotonic
@@ -56,10 +36,10 @@
   ret void
 }
 
-; FUNC-LABEL: @lds_atomic_cmpxchg_ret_i32_bad_si_offset
-; SI: DS_CMPST_RTN_B32 v{{[0-9]+}}, v{{[0-9]+}}, v{{[0-9]+}}, v{{[0-9]+}}, 0x0
-; CI: DS_CMPST_RTN_B32 v{{[0-9]+}}, v{{[0-9]+}}, v{{[0-9]+}}, v{{[0-9]+}}, 0x10
-; SI: S_ENDPGM
+; FUNC-LABEL: {{^}}lds_atomic_cmpxchg_ret_i32_bad_si_offset
+; SI: ds_cmpst_rtn_b32 v{{[0-9]+}}, v{{[0-9]+}}, v{{[0-9]+}}, v{{[0-9]+}}
+; CI: ds_cmpst_rtn_b32 v{{[0-9]+}}, v{{[0-9]+}}, v{{[0-9]+}}, v{{[0-9]+}} offset:16 [M0]
+; SI: s_endpgm
 define void @lds_atomic_cmpxchg_ret_i32_bad_si_offset(i32 addrspace(1)* %out, i32 addrspace(3)* %ptr, i32 %swap, i32 %a, i32 %b) nounwind {
   %sub = sub i32 %a, %b
   %add = add i32 %sub, 4
@@ -70,14 +50,14 @@
   ret void
 }
 
-; FUNC-LABEL: @lds_atomic_cmpxchg_noret_i32_offset:
-; SI: S_LOAD_DWORD [[PTR:s[0-9]+]], s{{\[[0-9]+:[0-9]+\]}}, 0x9
-; SI: S_LOAD_DWORD [[SWAP:s[0-9]+]], s{{\[[0-9]+:[0-9]+\]}}, 0xa
-; SI-DAG: V_MOV_B32_e32 [[VCMP:v[0-9]+]], 7
-; SI-DAG: V_MOV_B32_e32 [[VPTR:v[0-9]+]], [[PTR]]
-; SI-DAG: V_MOV_B32_e32 [[VSWAP:v[0-9]+]], [[SWAP]]
-; SI: DS_CMPST_B32 [[VPTR]], [[VCMP]], [[VSWAP]], 0x10, [M0]
-; SI: S_ENDPGM
+; FUNC-LABEL: {{^}}lds_atomic_cmpxchg_noret_i32_offset:
+; SI: s_load_dword [[PTR:s[0-9]+]], s{{\[[0-9]+:[0-9]+\]}}, 0x9
+; SI: s_load_dword [[SWAP:s[0-9]+]], s{{\[[0-9]+:[0-9]+\]}}, 0xa
+; SI-DAG: v_mov_b32_e32 [[VCMP:v[0-9]+]], 7
+; SI-DAG: v_mov_b32_e32 [[VPTR:v[0-9]+]], [[PTR]]
+; SI-DAG: v_mov_b32_e32 [[VSWAP:v[0-9]+]], [[SWAP]]
+; SI: ds_cmpst_b32 [[VPTR]], [[VCMP]], [[VSWAP]] offset:16 [M0]
+; SI: s_endpgm
 define void @lds_atomic_cmpxchg_noret_i32_offset(i32 addrspace(3)* %ptr, i32 %swap) nounwind {
   %gep = getelementptr i32 addrspace(3)* %ptr, i32 4
   %pair = cmpxchg i32 addrspace(3)* %gep, i32 7, i32 %swap seq_cst monotonic
@@ -85,19 +65,6 @@
   ret void
 }
 
-<<<<<<< HEAD
-; FUNC-LABEL: @lds_atomic_cmpxchg_noret_i64_offset:
-; SI: S_LOAD_DWORD [[PTR:s[0-9]+]], s{{\[[0-9]+:[0-9]+\]}}, 0x9
-; SI: S_LOAD_DWORDX2 s{{\[}}[[LOSWAP:[0-9]+]]:[[HISWAP:[0-9]+]]{{\]}}, s{{\[[0-9]+:[0-9]+\]}}, 0xb
-; SI: S_MOV_B64  s{{\[}}[[LOSCMP:[0-9]+]]:[[HISCMP:[0-9]+]]{{\]}}, 7
-; SI-DAG: V_MOV_B32_e32 v[[LOVCMP:[0-9]+]], s[[LOSCMP]]
-; SI-DAG: V_MOV_B32_e32 v[[HIVCMP:[0-9]+]], s[[HISCMP]]
-; SI-DAG: V_MOV_B32_e32 [[VPTR:v[0-9]+]], [[PTR]]
-; SI-DAG: V_MOV_B32_e32 v[[LOSWAPV:[0-9]+]], s[[LOSWAP]]
-; SI-DAG: V_MOV_B32_e32 v[[HISWAPV:[0-9]+]], s[[HISWAP]]
-; SI: DS_CMPST_B64 [[VPTR]], v{{\[}}[[LOVCMP]]:[[HIVCMP]]{{\]}}, v{{\[}}[[LOSWAPV]]:[[HISWAPV]]{{\]}}, 0x20, [M0]
-; SI: S_ENDPGM
-=======
 ; FUNC-LABEL: {{^}}lds_atomic_cmpxchg_noret_i64_offset:
 ; SI: s_load_dword [[PTR:s[0-9]+]], s{{\[[0-9]+:[0-9]+\]}}, 0x9
 ; SI: s_load_dwordx2 s{{\[}}[[LOSWAP:[0-9]+]]:[[HISWAP:[0-9]+]]{{\]}}, s{{\[[0-9]+:[0-9]+\]}}, 0xb
@@ -108,7 +75,6 @@
 ; SI-DAG: v_mov_b32_e32 v[[HISWAPV:[0-9]+]], s[[HISWAP]]
 ; SI: ds_cmpst_b64 [[VPTR]], v{{\[}}[[LOVCMP]]:[[HIVCMP]]{{\]}}, v{{\[}}[[LOSWAPV]]:[[HISWAPV]]{{\]}} offset:32 [M0]
 ; SI: s_endpgm
->>>>>>> 41cb3da2
 define void @lds_atomic_cmpxchg_noret_i64_offset(i64 addrspace(3)* %ptr, i64 %swap) nounwind {
   %gep = getelementptr i64 addrspace(3)* %ptr, i32 4
   %pair = cmpxchg i64 addrspace(3)* %gep, i64 7, i64 %swap seq_cst monotonic
