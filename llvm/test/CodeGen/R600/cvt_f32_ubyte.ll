; RUN: llc -march=amdgcn -mcpu=SI -verify-machineinstrs < %s | FileCheck -check-prefix=SI %s

; SI-LABEL: @load_i8_to_f32:
; SI: BUFFER_LOAD_UBYTE [[LOADREG:v[0-9]+]],
; SI-NOT: BFE
; SI-NOT: LSHR
; SI: V_CVT_F32_UBYTE0_e32 [[CONV:v[0-9]+]], [[LOADREG]]
; SI: BUFFER_STORE_DWORD [[CONV]],
define void @load_i8_to_f32(float addrspace(1)* noalias %out, i8 addrspace(1)* noalias %in) nounwind {
  %load = load i8 addrspace(1)* %in, align 1
  %cvt = uitofp i8 %load to float
  store float %cvt, float addrspace(1)* %out, align 4
  ret void
}

; SI-LABEL: @load_v2i8_to_v2f32:
; SI: BUFFER_LOAD_USHORT [[LOADREG:v[0-9]+]],
; SI-NOT: BFE
; SI-NOT: LSHR
; SI-NOT: AND
; SI-DAG: V_CVT_F32_UBYTE1_e32 v[[HIRESULT:[0-9]+]], [[LOADREG]]
; SI-DAG: V_CVT_F32_UBYTE0_e32 v[[LORESULT:[0-9]+]], [[LOADREG]]
; SI: BUFFER_STORE_DWORDX2 v{{\[}}[[LORESULT]]:[[HIRESULT]]{{\]}},
define void @load_v2i8_to_v2f32(<2 x float> addrspace(1)* noalias %out, <2 x i8> addrspace(1)* noalias %in) nounwind {
  %load = load <2 x i8> addrspace(1)* %in, align 2
  %cvt = uitofp <2 x i8> %load to <2 x float>
  store <2 x float> %cvt, <2 x float> addrspace(1)* %out, align 16
  ret void
}

; SI-LABEL: @load_v3i8_to_v3f32:
; SI-NOT: BFE
; SI-NOT: V_CVT_F32_UBYTE3_e32
; SI-DAG: V_CVT_F32_UBYTE2_e32
; SI-DAG: V_CVT_F32_UBYTE1_e32
; SI-DAG: V_CVT_F32_UBYTE0_e32
; SI: BUFFER_STORE_DWORDX2 v{{\[}}[[LORESULT]]:[[HIRESULT]]{{\]}},
define void @load_v3i8_to_v3f32(<3 x float> addrspace(1)* noalias %out, <3 x i8> addrspace(1)* noalias %in) nounwind {
  %load = load <3 x i8> addrspace(1)* %in, align 4
  %cvt = uitofp <3 x i8> %load to <3 x float>
  store <3 x float> %cvt, <3 x float> addrspace(1)* %out, align 16
  ret void
}

<<<<<<< HEAD
; SI-LABEL: @load_v4i8_to_v4f32:
; We can't use BUFFER_LOAD_DWORD here, because the load is byte aligned, and
; BUFFER_LOAD_DWORD requires dword alignment.
; SI: BUFFER_LOAD_USHORT
; SI: BUFFER_LOAD_USHORT
; SI: V_OR_B32_e32 [[LOADREG:v[0-9]+]]
; SI-NOT: BFE
; SI-NOT: LSHR
; SI-DAG: V_CVT_F32_UBYTE3_e32 v[[HIRESULT:[0-9]+]], [[LOADREG]]
; SI-DAG: V_CVT_F32_UBYTE2_e32 v{{[0-9]+}}, [[LOADREG]]
; SI-DAG: V_CVT_F32_UBYTE1_e32 v{{[0-9]+}}, [[LOADREG]]
; SI-DAG: V_CVT_F32_UBYTE0_e32 v[[LORESULT:[0-9]+]], [[LOADREG]]
; SI: BUFFER_STORE_DWORDX4 v{{\[}}[[LORESULT]]:[[HIRESULT]]{{\]}},
=======
; SI-LABEL: {{^}}load_v4i8_to_v4f32:
; SI: buffer_load_dword [[LOADREG:v[0-9]+]]
; SI-NOT: bfe
; SI-NOT: lshr
; SI-DAG: v_cvt_f32_ubyte3_e32 v[[HIRESULT:[0-9]+]], [[LOADREG]]
; SI-DAG: v_cvt_f32_ubyte2_e32 v{{[0-9]+}}, [[LOADREG]]
; SI-DAG: v_cvt_f32_ubyte1_e32 v{{[0-9]+}}, [[LOADREG]]
; SI-DAG: v_cvt_f32_ubyte0_e32 v[[LORESULT:[0-9]+]], [[LOADREG]]
; SI: buffer_store_dwordx4 v{{\[}}[[LORESULT]]:[[HIRESULT]]{{\]}},
>>>>>>> 41cb3da2
define void @load_v4i8_to_v4f32(<4 x float> addrspace(1)* noalias %out, <4 x i8> addrspace(1)* noalias %in) nounwind {
  %load = load <4 x i8> addrspace(1)* %in, align 4
  %cvt = uitofp <4 x i8> %load to <4 x float>
  store <4 x float> %cvt, <4 x float> addrspace(1)* %out, align 16
  ret void
}

; This should not be adding instructions to shift into the correct
; position in the word for the component.

; SI-LABEL: {{^}}load_v4i8_to_v4f32_unaligned:
; SI: buffer_load_ubyte [[LOADREG0:v[0-9]+]]
; SI: buffer_load_ubyte [[LOADREG1:v[0-9]+]]
; SI: buffer_load_ubyte [[LOADREG2:v[0-9]+]]
; SI: buffer_load_ubyte [[LOADREG3:v[0-9]+]]
; SI-NOT: v_lshlrev_b32
; SI-NOT: v_or_b32

; SI-DAG: v_cvt_f32_ubyte0_e32 v[[LORESULT:[0-9]+]], [[LOADREG0]]
; SI-DAG: v_cvt_f32_ubyte0_e32 v{{[0-9]+}}, [[LOADREG1]]
; SI-DAG: v_cvt_f32_ubyte0_e32 v{{[0-9]+}}, [[LOADREG2]]
; SI-DAG: v_cvt_f32_ubyte0_e32 v[[HIRESULT:[0-9]+]], [[LOADREG3]]

; SI: buffer_store_dwordx4 v{{\[}}[[LORESULT]]:[[HIRESULT]]{{\]}},
define void @load_v4i8_to_v4f32_unaligned(<4 x float> addrspace(1)* noalias %out, <4 x i8> addrspace(1)* noalias %in) nounwind {
  %load = load <4 x i8> addrspace(1)* %in, align 1
  %cvt = uitofp <4 x i8> %load to <4 x float>
  store <4 x float> %cvt, <4 x float> addrspace(1)* %out, align 16
  ret void
}

; XXX - This should really still be able to use the V_CVT_F32_UBYTE0
; for each component, but computeKnownBits doesn't handle vectors very
; well.

; SI-LABEL: @load_v4i8_to_v4f32_2_uses:
; SI: BUFFER_LOAD_UBYTE
; SI: BUFFER_LOAD_UBYTE
; SI: BUFFER_LOAD_UBYTE
; SI: BUFFER_LOAD_UBYTE
; SI: V_CVT_F32_UBYTE0_e32
; SI: V_CVT_F32_UBYTE0_e32
; SI: V_CVT_F32_UBYTE0_e32
; SI: V_CVT_F32_UBYTE0_e32

; XXX - replace with this when v4i8 loads aren't scalarized anymore.
; XSI: BUFFER_LOAD_DWORD
; XSI: V_CVT_F32_U32_e32
; XSI: V_CVT_F32_U32_e32
; XSI: V_CVT_F32_U32_e32
; XSI: V_CVT_F32_U32_e32
; SI: S_ENDPGM
define void @load_v4i8_to_v4f32_2_uses(<4 x float> addrspace(1)* noalias %out, <4 x i8> addrspace(1)* noalias %out2, <4 x i8> addrspace(1)* noalias %in) nounwind {
  %load = load <4 x i8> addrspace(1)* %in, align 4
  %cvt = uitofp <4 x i8> %load to <4 x float>
  store <4 x float> %cvt, <4 x float> addrspace(1)* %out, align 16
  %add = add <4 x i8> %load, <i8 9, i8 9, i8 9, i8 9> ; Second use of %load
  store <4 x i8> %add, <4 x i8> addrspace(1)* %out2, align 4
  ret void
}

; Make sure this doesn't crash.
; SI-LABEL: @load_v7i8_to_v7f32:
; SI: S_ENDPGM
define void @load_v7i8_to_v7f32(<7 x float> addrspace(1)* noalias %out, <7 x i8> addrspace(1)* noalias %in) nounwind {
  %load = load <7 x i8> addrspace(1)* %in, align 1
  %cvt = uitofp <7 x i8> %load to <7 x float>
  store <7 x float> %cvt, <7 x float> addrspace(1)* %out, align 16
  ret void
}

; SI-LABEL: @load_v8i8_to_v8f32:
; SI: BUFFER_LOAD_DWORDX2 v{{\[}}[[LOLOAD:[0-9]+]]:[[HILOAD:[0-9]+]]{{\]}},
; SI-NOT: BFE
; SI-NOT: LSHR
; SI-DAG: V_CVT_F32_UBYTE3_e32 v{{[0-9]+}}, v[[LOLOAD]]
; SI-DAG: V_CVT_F32_UBYTE2_e32 v{{[0-9]+}}, v[[LOLOAD]]
; SI-DAG: V_CVT_F32_UBYTE1_e32 v{{[0-9]+}}, v[[LOLOAD]]
; SI-DAG: V_CVT_F32_UBYTE0_e32 v{{[0-9]+}}, v[[LOLOAD]]
; SI-DAG: V_CVT_F32_UBYTE3_e32 v{{[0-9]+}}, v[[HILOAD]]
; SI-DAG: V_CVT_F32_UBYTE2_e32 v{{[0-9]+}}, v[[HILOAD]]
; SI-DAG: V_CVT_F32_UBYTE1_e32 v{{[0-9]+}}, v[[HILOAD]]
; SI-DAG: V_CVT_F32_UBYTE0_e32 v{{[0-9]+}}, v[[HILOAD]]
; SI-NOT: BFE
; SI-NOT: LSHR
; SI: BUFFER_STORE_DWORD
; SI: BUFFER_STORE_DWORD
; SI: BUFFER_STORE_DWORD
; SI: BUFFER_STORE_DWORD
; SI: BUFFER_STORE_DWORD
; SI: BUFFER_STORE_DWORD
; SI: BUFFER_STORE_DWORD
; SI: BUFFER_STORE_DWORD
define void @load_v8i8_to_v8f32(<8 x float> addrspace(1)* noalias %out, <8 x i8> addrspace(1)* noalias %in) nounwind {
  %load = load <8 x i8> addrspace(1)* %in, align 1
  %cvt = uitofp <8 x i8> %load to <8 x float>
  store <8 x float> %cvt, <8 x float> addrspace(1)* %out, align 16
  ret void
}

; SI-LABEL: @i8_zext_inreg_i32_to_f32:
; SI: BUFFER_LOAD_DWORD [[LOADREG:v[0-9]+]],
; SI: V_ADD_I32_e32 [[ADD:v[0-9]+]], 2, [[LOADREG]]
; SI-NEXT: V_CVT_F32_UBYTE0_e32 [[CONV:v[0-9]+]], [[ADD]]
; SI: BUFFER_STORE_DWORD [[CONV]],
define void @i8_zext_inreg_i32_to_f32(float addrspace(1)* noalias %out, i32 addrspace(1)* noalias %in) nounwind {
  %load = load i32 addrspace(1)* %in, align 4
  %add = add i32 %load, 2
  %inreg = and i32 %add, 255
  %cvt = uitofp i32 %inreg to float
  store float %cvt, float addrspace(1)* %out, align 4
  ret void
}

; SI-LABEL: @i8_zext_inreg_hi1_to_f32:
define void @i8_zext_inreg_hi1_to_f32(float addrspace(1)* noalias %out, i32 addrspace(1)* noalias %in) nounwind {
  %load = load i32 addrspace(1)* %in, align 4
  %inreg = and i32 %load, 65280
  %shr = lshr i32 %inreg, 8
  %cvt = uitofp i32 %shr to float
  store float %cvt, float addrspace(1)* %out, align 4
  ret void
}


; We don't get these ones because of the zext, but instcombine removes
; them so it shouldn't really matter.
define void @i8_zext_i32_to_f32(float addrspace(1)* noalias %out, i8 addrspace(1)* noalias %in) nounwind {
  %load = load i8 addrspace(1)* %in, align 1
  %ext = zext i8 %load to i32
  %cvt = uitofp i32 %ext to float
  store float %cvt, float addrspace(1)* %out, align 4
  ret void
}

define void @v4i8_zext_v4i32_to_v4f32(<4 x float> addrspace(1)* noalias %out, <4 x i8> addrspace(1)* noalias %in) nounwind {
  %load = load <4 x i8> addrspace(1)* %in, align 1
  %ext = zext <4 x i8> %load to <4 x i32>
  %cvt = uitofp <4 x i32> %ext to <4 x float>
  store <4 x float> %cvt, <4 x float> addrspace(1)* %out, align 16
  ret void
}<|MERGE_RESOLUTION|>--- conflicted
+++ resolved
@@ -1,11 +1,11 @@
 ; RUN: llc -march=amdgcn -mcpu=SI -verify-machineinstrs < %s | FileCheck -check-prefix=SI %s
 
-; SI-LABEL: @load_i8_to_f32:
-; SI: BUFFER_LOAD_UBYTE [[LOADREG:v[0-9]+]],
-; SI-NOT: BFE
-; SI-NOT: LSHR
-; SI: V_CVT_F32_UBYTE0_e32 [[CONV:v[0-9]+]], [[LOADREG]]
-; SI: BUFFER_STORE_DWORD [[CONV]],
+; SI-LABEL: {{^}}load_i8_to_f32:
+; SI: buffer_load_ubyte [[LOADREG:v[0-9]+]],
+; SI-NOT: bfe
+; SI-NOT: lshr
+; SI: v_cvt_f32_ubyte0_e32 [[CONV:v[0-9]+]], [[LOADREG]]
+; SI: buffer_store_dword [[CONV]],
 define void @load_i8_to_f32(float addrspace(1)* noalias %out, i8 addrspace(1)* noalias %in) nounwind {
   %load = load i8 addrspace(1)* %in, align 1
   %cvt = uitofp i8 %load to float
@@ -13,14 +13,14 @@
   ret void
 }
 
-; SI-LABEL: @load_v2i8_to_v2f32:
-; SI: BUFFER_LOAD_USHORT [[LOADREG:v[0-9]+]],
-; SI-NOT: BFE
-; SI-NOT: LSHR
-; SI-NOT: AND
-; SI-DAG: V_CVT_F32_UBYTE1_e32 v[[HIRESULT:[0-9]+]], [[LOADREG]]
-; SI-DAG: V_CVT_F32_UBYTE0_e32 v[[LORESULT:[0-9]+]], [[LOADREG]]
-; SI: BUFFER_STORE_DWORDX2 v{{\[}}[[LORESULT]]:[[HIRESULT]]{{\]}},
+; SI-LABEL: {{^}}load_v2i8_to_v2f32:
+; SI: buffer_load_ushort [[LOADREG:v[0-9]+]],
+; SI-NOT: bfe
+; SI-NOT: lshr
+; SI-NOT: and
+; SI-DAG: v_cvt_f32_ubyte1_e32 v[[HIRESULT:[0-9]+]], [[LOADREG]]
+; SI-DAG: v_cvt_f32_ubyte0_e32 v[[LORESULT:[0-9]+]], [[LOADREG]]
+; SI: buffer_store_dwordx2 v{{\[}}[[LORESULT]]:[[HIRESULT]]{{\]}},
 define void @load_v2i8_to_v2f32(<2 x float> addrspace(1)* noalias %out, <2 x i8> addrspace(1)* noalias %in) nounwind {
   %load = load <2 x i8> addrspace(1)* %in, align 2
   %cvt = uitofp <2 x i8> %load to <2 x float>
@@ -28,13 +28,13 @@
   ret void
 }
 
-; SI-LABEL: @load_v3i8_to_v3f32:
-; SI-NOT: BFE
-; SI-NOT: V_CVT_F32_UBYTE3_e32
-; SI-DAG: V_CVT_F32_UBYTE2_e32
-; SI-DAG: V_CVT_F32_UBYTE1_e32
-; SI-DAG: V_CVT_F32_UBYTE0_e32
-; SI: BUFFER_STORE_DWORDX2 v{{\[}}[[LORESULT]]:[[HIRESULT]]{{\]}},
+; SI-LABEL: {{^}}load_v3i8_to_v3f32:
+; SI-NOT: bfe
+; SI-NOT: v_cvt_f32_ubyte3_e32
+; SI-DAG: v_cvt_f32_ubyte2_e32
+; SI-DAG: v_cvt_f32_ubyte1_e32
+; SI-DAG: v_cvt_f32_ubyte0_e32
+; SI: buffer_store_dwordx2 v{{\[}}[[LORESULT]]:[[HIRESULT]]{{\]}},
 define void @load_v3i8_to_v3f32(<3 x float> addrspace(1)* noalias %out, <3 x i8> addrspace(1)* noalias %in) nounwind {
   %load = load <3 x i8> addrspace(1)* %in, align 4
   %cvt = uitofp <3 x i8> %load to <3 x float>
@@ -42,21 +42,6 @@
   ret void
 }
 
-<<<<<<< HEAD
-; SI-LABEL: @load_v4i8_to_v4f32:
-; We can't use BUFFER_LOAD_DWORD here, because the load is byte aligned, and
-; BUFFER_LOAD_DWORD requires dword alignment.
-; SI: BUFFER_LOAD_USHORT
-; SI: BUFFER_LOAD_USHORT
-; SI: V_OR_B32_e32 [[LOADREG:v[0-9]+]]
-; SI-NOT: BFE
-; SI-NOT: LSHR
-; SI-DAG: V_CVT_F32_UBYTE3_e32 v[[HIRESULT:[0-9]+]], [[LOADREG]]
-; SI-DAG: V_CVT_F32_UBYTE2_e32 v{{[0-9]+}}, [[LOADREG]]
-; SI-DAG: V_CVT_F32_UBYTE1_e32 v{{[0-9]+}}, [[LOADREG]]
-; SI-DAG: V_CVT_F32_UBYTE0_e32 v[[LORESULT:[0-9]+]], [[LOADREG]]
-; SI: BUFFER_STORE_DWORDX4 v{{\[}}[[LORESULT]]:[[HIRESULT]]{{\]}},
-=======
 ; SI-LABEL: {{^}}load_v4i8_to_v4f32:
 ; SI: buffer_load_dword [[LOADREG:v[0-9]+]]
 ; SI-NOT: bfe
@@ -66,7 +51,6 @@
 ; SI-DAG: v_cvt_f32_ubyte1_e32 v{{[0-9]+}}, [[LOADREG]]
 ; SI-DAG: v_cvt_f32_ubyte0_e32 v[[LORESULT:[0-9]+]], [[LOADREG]]
 ; SI: buffer_store_dwordx4 v{{\[}}[[LORESULT]]:[[HIRESULT]]{{\]}},
->>>>>>> 41cb3da2
 define void @load_v4i8_to_v4f32(<4 x float> addrspace(1)* noalias %out, <4 x i8> addrspace(1)* noalias %in) nounwind {
   %load = load <4 x i8> addrspace(1)* %in, align 4
   %cvt = uitofp <4 x i8> %load to <4 x float>
@@ -98,27 +82,27 @@
   ret void
 }
 
-; XXX - This should really still be able to use the V_CVT_F32_UBYTE0
+; XXX - This should really still be able to use the v_cvt_f32_ubyte0
 ; for each component, but computeKnownBits doesn't handle vectors very
 ; well.
 
-; SI-LABEL: @load_v4i8_to_v4f32_2_uses:
-; SI: BUFFER_LOAD_UBYTE
-; SI: BUFFER_LOAD_UBYTE
-; SI: BUFFER_LOAD_UBYTE
-; SI: BUFFER_LOAD_UBYTE
-; SI: V_CVT_F32_UBYTE0_e32
-; SI: V_CVT_F32_UBYTE0_e32
-; SI: V_CVT_F32_UBYTE0_e32
-; SI: V_CVT_F32_UBYTE0_e32
+; SI-LABEL: {{^}}load_v4i8_to_v4f32_2_uses:
+; SI: buffer_load_ubyte
+; SI: buffer_load_ubyte
+; SI: buffer_load_ubyte
+; SI: buffer_load_ubyte
+; SI: v_cvt_f32_ubyte0_e32
+; SI: v_cvt_f32_ubyte0_e32
+; SI: v_cvt_f32_ubyte0_e32
+; SI: v_cvt_f32_ubyte0_e32
 
 ; XXX - replace with this when v4i8 loads aren't scalarized anymore.
-; XSI: BUFFER_LOAD_DWORD
-; XSI: V_CVT_F32_U32_e32
-; XSI: V_CVT_F32_U32_e32
-; XSI: V_CVT_F32_U32_e32
-; XSI: V_CVT_F32_U32_e32
-; SI: S_ENDPGM
+; XSI: buffer_load_dword
+; XSI: v_cvt_f32_u32_e32
+; XSI: v_cvt_f32_u32_e32
+; XSI: v_cvt_f32_u32_e32
+; XSI: v_cvt_f32_u32_e32
+; SI: s_endpgm
 define void @load_v4i8_to_v4f32_2_uses(<4 x float> addrspace(1)* noalias %out, <4 x i8> addrspace(1)* noalias %out2, <4 x i8> addrspace(1)* noalias %in) nounwind {
   %load = load <4 x i8> addrspace(1)* %in, align 4
   %cvt = uitofp <4 x i8> %load to <4 x float>
@@ -129,8 +113,8 @@
 }
 
 ; Make sure this doesn't crash.
-; SI-LABEL: @load_v7i8_to_v7f32:
-; SI: S_ENDPGM
+; SI-LABEL: {{^}}load_v7i8_to_v7f32:
+; SI: s_endpgm
 define void @load_v7i8_to_v7f32(<7 x float> addrspace(1)* noalias %out, <7 x i8> addrspace(1)* noalias %in) nounwind {
   %load = load <7 x i8> addrspace(1)* %in, align 1
   %cvt = uitofp <7 x i8> %load to <7 x float>
@@ -138,28 +122,28 @@
   ret void
 }
 
-; SI-LABEL: @load_v8i8_to_v8f32:
-; SI: BUFFER_LOAD_DWORDX2 v{{\[}}[[LOLOAD:[0-9]+]]:[[HILOAD:[0-9]+]]{{\]}},
-; SI-NOT: BFE
-; SI-NOT: LSHR
-; SI-DAG: V_CVT_F32_UBYTE3_e32 v{{[0-9]+}}, v[[LOLOAD]]
-; SI-DAG: V_CVT_F32_UBYTE2_e32 v{{[0-9]+}}, v[[LOLOAD]]
-; SI-DAG: V_CVT_F32_UBYTE1_e32 v{{[0-9]+}}, v[[LOLOAD]]
-; SI-DAG: V_CVT_F32_UBYTE0_e32 v{{[0-9]+}}, v[[LOLOAD]]
-; SI-DAG: V_CVT_F32_UBYTE3_e32 v{{[0-9]+}}, v[[HILOAD]]
-; SI-DAG: V_CVT_F32_UBYTE2_e32 v{{[0-9]+}}, v[[HILOAD]]
-; SI-DAG: V_CVT_F32_UBYTE1_e32 v{{[0-9]+}}, v[[HILOAD]]
-; SI-DAG: V_CVT_F32_UBYTE0_e32 v{{[0-9]+}}, v[[HILOAD]]
-; SI-NOT: BFE
-; SI-NOT: LSHR
-; SI: BUFFER_STORE_DWORD
-; SI: BUFFER_STORE_DWORD
-; SI: BUFFER_STORE_DWORD
-; SI: BUFFER_STORE_DWORD
-; SI: BUFFER_STORE_DWORD
-; SI: BUFFER_STORE_DWORD
-; SI: BUFFER_STORE_DWORD
-; SI: BUFFER_STORE_DWORD
+; SI-LABEL: {{^}}load_v8i8_to_v8f32:
+; SI: buffer_load_dwordx2 v{{\[}}[[LOLOAD:[0-9]+]]:[[HILOAD:[0-9]+]]{{\]}},
+; SI-NOT: bfe
+; SI-NOT: lshr
+; SI-DAG: v_cvt_f32_ubyte3_e32 v{{[0-9]+}}, v[[LOLOAD]]
+; SI-DAG: v_cvt_f32_ubyte2_e32 v{{[0-9]+}}, v[[LOLOAD]]
+; SI-DAG: v_cvt_f32_ubyte1_e32 v{{[0-9]+}}, v[[LOLOAD]]
+; SI-DAG: v_cvt_f32_ubyte0_e32 v{{[0-9]+}}, v[[LOLOAD]]
+; SI-DAG: v_cvt_f32_ubyte3_e32 v{{[0-9]+}}, v[[HILOAD]]
+; SI-DAG: v_cvt_f32_ubyte2_e32 v{{[0-9]+}}, v[[HILOAD]]
+; SI-DAG: v_cvt_f32_ubyte1_e32 v{{[0-9]+}}, v[[HILOAD]]
+; SI-DAG: v_cvt_f32_ubyte0_e32 v{{[0-9]+}}, v[[HILOAD]]
+; SI-NOT: bfe
+; SI-NOT: lshr
+; SI: buffer_store_dword
+; SI: buffer_store_dword
+; SI: buffer_store_dword
+; SI: buffer_store_dword
+; SI: buffer_store_dword
+; SI: buffer_store_dword
+; SI: buffer_store_dword
+; SI: buffer_store_dword
 define void @load_v8i8_to_v8f32(<8 x float> addrspace(1)* noalias %out, <8 x i8> addrspace(1)* noalias %in) nounwind {
   %load = load <8 x i8> addrspace(1)* %in, align 1
   %cvt = uitofp <8 x i8> %load to <8 x float>
@@ -167,11 +151,11 @@
   ret void
 }
 
-; SI-LABEL: @i8_zext_inreg_i32_to_f32:
-; SI: BUFFER_LOAD_DWORD [[LOADREG:v[0-9]+]],
-; SI: V_ADD_I32_e32 [[ADD:v[0-9]+]], 2, [[LOADREG]]
-; SI-NEXT: V_CVT_F32_UBYTE0_e32 [[CONV:v[0-9]+]], [[ADD]]
-; SI: BUFFER_STORE_DWORD [[CONV]],
+; SI-LABEL: {{^}}i8_zext_inreg_i32_to_f32:
+; SI: buffer_load_dword [[LOADREG:v[0-9]+]],
+; SI: v_add_i32_e32 [[ADD:v[0-9]+]], 2, [[LOADREG]]
+; SI-NEXT: v_cvt_f32_ubyte0_e32 [[CONV:v[0-9]+]], [[ADD]]
+; SI: buffer_store_dword [[CONV]],
 define void @i8_zext_inreg_i32_to_f32(float addrspace(1)* noalias %out, i32 addrspace(1)* noalias %in) nounwind {
   %load = load i32 addrspace(1)* %in, align 4
   %add = add i32 %load, 2
@@ -181,7 +165,7 @@
   ret void
 }
 
-; SI-LABEL: @i8_zext_inreg_hi1_to_f32:
+; SI-LABEL: {{^}}i8_zext_inreg_hi1_to_f32:
 define void @i8_zext_inreg_hi1_to_f32(float addrspace(1)* noalias %out, i32 addrspace(1)* noalias %in) nounwind {
   %load = load i32 addrspace(1)* %in, align 4
   %inreg = and i32 %load, 65280
