<<<<<<< HEAD
; XFAIL:*
; RUN: llc -march=r600 -mcpu=SI -verify-machineinstrs < %s | FileCheck -check-prefix=SI -check-prefix=FUNC %s
=======
; RUN: llc -march=amdgcn -mcpu=SI -verify-machineinstrs < %s | FileCheck -check-prefix=SI -check-prefix=FUNC %s
>>>>>>> 41cb3da2

declare i32 @llvm.r600.read.tidig.x() readnone

; This is broken because the low half of the 64-bit add remains on the
; SALU, but the upper half does not. The addc expects the carry bit
; set in vcc, which is undefined since the low scalar half add sets
; scc instead.

; FUNC-LABEL: @imp_def_vcc_split_i64_add_0
define void @imp_def_vcc_split_i64_add_0(i64 addrspace(1)* %out, i32 %val) {
  %vec.0 = insertelement <2 x i32> undef, i32 %val, i32 0
  %vec.1 = insertelement <2 x i32> %vec.0, i32 999999, i32 1
  %bc = bitcast <2 x i32> %vec.1 to i64
  %add = add i64 %bc, 399
  store i64 %add, i64 addrspace(1)* %out, align 8
  ret void
}

; FUNC-LABEL: @imp_def_vcc_split_i64_add_1
define void @imp_def_vcc_split_i64_add_1(i64 addrspace(1)* %out, i32 %val0, i64 %val1) {
  %vec.0 = insertelement <2 x i32> undef, i32 %val0, i32 0
  %vec.1 = insertelement <2 x i32> %vec.0, i32 99999, i32 1
  %bc = bitcast <2 x i32> %vec.1 to i64
  %add = add i64 %bc, %val1
  store i64 %add, i64 addrspace(1)* %out, align 8
  ret void
}

; Doesn't use constants
; FUNC-LABEL @imp_def_vcc_split_i64_add_2
define void @imp_def_vcc_split_i64_add_2(i64 addrspace(1)* %out, i32 addrspace(1)* %in, i32 %val0, i64 %val1) {
  %tid = call i32 @llvm.r600.read.tidig.x() readnone
  %gep = getelementptr i32 addrspace(1)* %in, i32 %tid
  %load = load i32 addrspace(1)* %gep
  %vec.0 = insertelement <2 x i32> undef, i32 %val0, i32 0
  %vec.1 = insertelement <2 x i32> %vec.0, i32 %load, i32 1
  %bc = bitcast <2 x i32> %vec.1 to i64
  %add = add i64 %bc, %val1
  store i64 %add, i64 addrspace(1)* %out, align 8
  ret void
}<|MERGE_RESOLUTION|>--- conflicted
+++ resolved
@@ -1,9 +1,4 @@
-<<<<<<< HEAD
-; XFAIL:*
-; RUN: llc -march=r600 -mcpu=SI -verify-machineinstrs < %s | FileCheck -check-prefix=SI -check-prefix=FUNC %s
-=======
 ; RUN: llc -march=amdgcn -mcpu=SI -verify-machineinstrs < %s | FileCheck -check-prefix=SI -check-prefix=FUNC %s
->>>>>>> 41cb3da2
 
 declare i32 @llvm.r600.read.tidig.x() readnone
 
@@ -12,7 +7,9 @@
 ; set in vcc, which is undefined since the low scalar half add sets
 ; scc instead.
 
-; FUNC-LABEL: @imp_def_vcc_split_i64_add_0
+; FUNC-LABEL: {{^}}imp_def_vcc_split_i64_add_0:
+; SI: v_add_i32
+; SI: v_addc_u32
 define void @imp_def_vcc_split_i64_add_0(i64 addrspace(1)* %out, i32 %val) {
   %vec.0 = insertelement <2 x i32> undef, i32 %val, i32 0
   %vec.1 = insertelement <2 x i32> %vec.0, i32 999999, i32 1
@@ -22,7 +19,9 @@
   ret void
 }
 
-; FUNC-LABEL: @imp_def_vcc_split_i64_add_1
+; FUNC-LABEL: {{^}}imp_def_vcc_split_i64_add_1:
+; SI: v_add_i32
+; SI: v_addc_u32
 define void @imp_def_vcc_split_i64_add_1(i64 addrspace(1)* %out, i32 %val0, i64 %val1) {
   %vec.0 = insertelement <2 x i32> undef, i32 %val0, i32 0
   %vec.1 = insertelement <2 x i32> %vec.0, i32 99999, i32 1
@@ -34,6 +33,8 @@
 
 ; Doesn't use constants
 ; FUNC-LABEL @imp_def_vcc_split_i64_add_2
+; SI: v_add_i32
+; SI: v_addc_u32
 define void @imp_def_vcc_split_i64_add_2(i64 addrspace(1)* %out, i32 addrspace(1)* %in, i32 %val0, i64 %val1) {
   %tid = call i32 @llvm.r600.read.tidig.x() readnone
   %gep = getelementptr i32 addrspace(1)* %in, i32 %tid
