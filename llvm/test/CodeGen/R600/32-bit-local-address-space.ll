<<<<<<< HEAD
; RUN: llc < %s -march=r600 -mcpu=verde -verify-machineinstrs | FileCheck --check-prefix=SI --check-prefix=FUNC %s
; RUN: llc < %s -march=r600 -mcpu=bonaire -verify-machineinstrs | FileCheck --check-prefix=CI --check-prefix=FUNC %s
=======
; RUN: llc -march=amdgcn -mcpu=verde -verify-machineinstrs < %s | FileCheck -check-prefix=SI -check-prefix=FUNC %s
>>>>>>> 41cb3da2

; On Southern Islands GPUs the local address space(3) uses 32-bit pointers and
; the global address space(1) uses 64-bit pointers.  These tests check to make sure
; the correct pointer size is used for the local address space.

; The e{{32|64}} suffix on the instructions refers to the encoding size and not
; the size of the operands.  The operand size is denoted in the instruction name.
; Instructions with B32, U32, and I32 in their name take 32-bit operands, while
; instructions with B64, U64, and I64 take 64-bit operands.

; FUNC-LABEL: @local_address_load
; CHECK: V_MOV_B32_e{{32|64}} [[PTR:v[0-9]]]
; CHECK: DS_READ_B32 v{{[0-9]+}}, [[PTR]]
define void @local_address_load(i32 addrspace(1)* %out, i32 addrspace(3)* %in) {
entry:
  %0 = load i32 addrspace(3)* %in
  store i32 %0, i32 addrspace(1)* %out
  ret void
}

; FUNC-LABEL: @local_address_gep
; CHECK: S_ADD_I32 [[SPTR:s[0-9]]]
; CHECK: V_MOV_B32_e32 [[VPTR:v[0-9]+]], [[SPTR]]
; CHECK: DS_READ_B32 [[VPTR]]
define void @local_address_gep(i32 addrspace(1)* %out, i32 addrspace(3)* %in, i32 %offset) {
entry:
  %0 = getelementptr i32 addrspace(3)* %in, i32 %offset
  %1 = load i32 addrspace(3)* %0
  store i32 %1, i32 addrspace(1)* %out
  ret void
}

; FUNC-LABEL: @local_address_gep_const_offset
; CHECK: V_MOV_B32_e32 [[VPTR:v[0-9]+]], s{{[0-9]+}}
; CHECK: DS_READ_B32 v{{[0-9]+}}, [[VPTR]], 0x4,
define void @local_address_gep_const_offset(i32 addrspace(1)* %out, i32 addrspace(3)* %in) {
entry:
  %0 = getelementptr i32 addrspace(3)* %in, i32 1
  %1 = load i32 addrspace(3)* %0
  store i32 %1, i32 addrspace(1)* %out
  ret void
}

; Offset too large, can't fold into 16-bit immediate offset.
; FUNC-LABEL: @local_address_gep_large_const_offset
; CHECK: S_ADD_I32 [[SPTR:s[0-9]]], s{{[0-9]+}}, 0x10004
; CHECK: V_MOV_B32_e32 [[VPTR:v[0-9]+]], [[SPTR]]
; CHECK: DS_READ_B32 [[VPTR]]
define void @local_address_gep_large_const_offset(i32 addrspace(1)* %out, i32 addrspace(3)* %in) {
entry:
  %0 = getelementptr i32 addrspace(3)* %in, i32 16385
  %1 = load i32 addrspace(3)* %0
  store i32 %1, i32 addrspace(1)* %out
  ret void
}

; FUNC-LABEL: @null_32bit_lds_ptr:
; CHECK: V_CMP_NE_I32
; CHECK-NOT: V_CMP_NE_I32
; CHECK: V_CNDMASK_B32
define void @null_32bit_lds_ptr(i32 addrspace(1)* %out, i32 addrspace(3)* %lds) nounwind {
  %cmp = icmp ne i32 addrspace(3)* %lds, null
  %x = select i1 %cmp, i32 123, i32 456
  store i32 %x, i32 addrspace(1)* %out
  ret void
}

; FUNC-LABEL: @mul_32bit_ptr:
; CHECK: V_MUL_LO_I32
; CHECK-NEXT: V_ADD_I32_e32
; CHECK-NEXT: DS_READ_B32
define void @mul_32bit_ptr(float addrspace(1)* %out, [3 x float] addrspace(3)* %lds, i32 %tid) {
  %ptr = getelementptr [3 x float] addrspace(3)* %lds, i32 %tid, i32 0
  %val = load float addrspace(3)* %ptr
  store float %val, float addrspace(1)* %out
  ret void
}

@g_lds = addrspace(3) global float zeroinitializer, align 4

; FUNC-LABEL: @infer_ptr_alignment_global_offset:
; CHECK: V_MOV_B32_e32 [[REG:v[0-9]+]], 0
; CHECK: DS_READ_B32 v{{[0-9]+}}, [[REG]]
define void @infer_ptr_alignment_global_offset(float addrspace(1)* %out, i32 %tid) {
  %val = load float addrspace(3)* @g_lds
  store float %val, float addrspace(1)* %out
  ret void
}


@ptr = addrspace(3) global i32 addrspace(3)* null
@dst = addrspace(3) global [16384 x i32] zeroinitializer

; FUNC-LABEL: @global_ptr:
; CHECK: DS_WRITE_B32
define void @global_ptr() nounwind {
  store i32 addrspace(3)* getelementptr ([16384 x i32] addrspace(3)* @dst, i32 0, i32 16), i32 addrspace(3)* addrspace(3)* @ptr
  ret void
}

; FUNC-LABEL: @local_address_store
; CHECK: DS_WRITE_B32
define void @local_address_store(i32 addrspace(3)* %out, i32 %val) {
  store i32 %val, i32 addrspace(3)* %out
  ret void
}

; FUNC-LABEL: @local_address_gep_store
; CHECK: S_ADD_I32 [[SADDR:s[0-9]+]],
; CHECK: V_MOV_B32_e32 [[ADDR:v[0-9]+]], [[SADDR]]
; CHECK: DS_WRITE_B32 [[ADDR]], v{{[0-9]+}},
define void @local_address_gep_store(i32 addrspace(3)* %out, i32, i32 %val, i32 %offset) {
  %gep = getelementptr i32 addrspace(3)* %out, i32 %offset
  store i32 %val, i32 addrspace(3)* %gep, align 4
  ret void
}

; FUNC-LABEL: @local_address_gep_const_offset_store
; CHECK: V_MOV_B32_e32 [[VPTR:v[0-9]+]], s{{[0-9]+}}
; CHECK: V_MOV_B32_e32 [[VAL:v[0-9]+]], s{{[0-9]+}}
; CHECK: DS_WRITE_B32 [[VPTR]], [[VAL]], 0x4
define void @local_address_gep_const_offset_store(i32 addrspace(3)* %out, i32 %val) {
  %gep = getelementptr i32 addrspace(3)* %out, i32 1
  store i32 %val, i32 addrspace(3)* %gep, align 4
  ret void
}

; Offset too large, can't fold into 16-bit immediate offset.
; FUNC-LABEL: @local_address_gep_large_const_offset_store
; CHECK: S_ADD_I32 [[SPTR:s[0-9]]], s{{[0-9]+}}, 0x10004
; CHECK: V_MOV_B32_e32 [[VPTR:v[0-9]+]], [[SPTR]]
; CHECK: DS_WRITE_B32 [[VPTR]], v{{[0-9]+}}, 0
define void @local_address_gep_large_const_offset_store(i32 addrspace(3)* %out, i32 %val) {
  %gep = getelementptr i32 addrspace(3)* %out, i32 16385
  store i32 %val, i32 addrspace(3)* %gep, align 4
  ret void
}<|MERGE_RESOLUTION|>--- conflicted
+++ resolved
@@ -1,9 +1,4 @@
-<<<<<<< HEAD
-; RUN: llc < %s -march=r600 -mcpu=verde -verify-machineinstrs | FileCheck --check-prefix=SI --check-prefix=FUNC %s
-; RUN: llc < %s -march=r600 -mcpu=bonaire -verify-machineinstrs | FileCheck --check-prefix=CI --check-prefix=FUNC %s
-=======
 ; RUN: llc -march=amdgcn -mcpu=verde -verify-machineinstrs < %s | FileCheck -check-prefix=SI -check-prefix=FUNC %s
->>>>>>> 41cb3da2
 
 ; On Southern Islands GPUs the local address space(3) uses 32-bit pointers and
 ; the global address space(1) uses 64-bit pointers.  These tests check to make sure
@@ -14,9 +9,9 @@
 ; Instructions with B32, U32, and I32 in their name take 32-bit operands, while
 ; instructions with B64, U64, and I64 take 64-bit operands.
 
-; FUNC-LABEL: @local_address_load
-; CHECK: V_MOV_B32_e{{32|64}} [[PTR:v[0-9]]]
-; CHECK: DS_READ_B32 v{{[0-9]+}}, [[PTR]]
+; FUNC-LABEL: {{^}}local_address_load:
+; SI: v_mov_b32_e{{32|64}} [[PTR:v[0-9]]]
+; SI: ds_read_b32 v{{[0-9]+}}, [[PTR]]
 define void @local_address_load(i32 addrspace(1)* %out, i32 addrspace(3)* %in) {
 entry:
   %0 = load i32 addrspace(3)* %in
@@ -24,10 +19,10 @@
   ret void
 }
 
-; FUNC-LABEL: @local_address_gep
-; CHECK: S_ADD_I32 [[SPTR:s[0-9]]]
-; CHECK: V_MOV_B32_e32 [[VPTR:v[0-9]+]], [[SPTR]]
-; CHECK: DS_READ_B32 [[VPTR]]
+; FUNC-LABEL: {{^}}local_address_gep:
+; SI: s_add_i32 [[SPTR:s[0-9]]]
+; SI: v_mov_b32_e32 [[VPTR:v[0-9]+]], [[SPTR]]
+; SI: ds_read_b32 [[VPTR]]
 define void @local_address_gep(i32 addrspace(1)* %out, i32 addrspace(3)* %in, i32 %offset) {
 entry:
   %0 = getelementptr i32 addrspace(3)* %in, i32 %offset
@@ -36,9 +31,9 @@
   ret void
 }
 
-; FUNC-LABEL: @local_address_gep_const_offset
-; CHECK: V_MOV_B32_e32 [[VPTR:v[0-9]+]], s{{[0-9]+}}
-; CHECK: DS_READ_B32 v{{[0-9]+}}, [[VPTR]], 0x4,
+; FUNC-LABEL: {{^}}local_address_gep_const_offset:
+; SI: v_mov_b32_e32 [[VPTR:v[0-9]+]], s{{[0-9]+}}
+; SI: ds_read_b32 v{{[0-9]+}}, [[VPTR]] offset:4
 define void @local_address_gep_const_offset(i32 addrspace(1)* %out, i32 addrspace(3)* %in) {
 entry:
   %0 = getelementptr i32 addrspace(3)* %in, i32 1
@@ -48,10 +43,10 @@
 }
 
 ; Offset too large, can't fold into 16-bit immediate offset.
-; FUNC-LABEL: @local_address_gep_large_const_offset
-; CHECK: S_ADD_I32 [[SPTR:s[0-9]]], s{{[0-9]+}}, 0x10004
-; CHECK: V_MOV_B32_e32 [[VPTR:v[0-9]+]], [[SPTR]]
-; CHECK: DS_READ_B32 [[VPTR]]
+; FUNC-LABEL: {{^}}local_address_gep_large_const_offset:
+; SI: s_add_i32 [[SPTR:s[0-9]]], s{{[0-9]+}}, 0x10004
+; SI: v_mov_b32_e32 [[VPTR:v[0-9]+]], [[SPTR]]
+; SI: ds_read_b32 [[VPTR]]
 define void @local_address_gep_large_const_offset(i32 addrspace(1)* %out, i32 addrspace(3)* %in) {
 entry:
   %0 = getelementptr i32 addrspace(3)* %in, i32 16385
@@ -60,10 +55,10 @@
   ret void
 }
 
-; FUNC-LABEL: @null_32bit_lds_ptr:
-; CHECK: V_CMP_NE_I32
-; CHECK-NOT: V_CMP_NE_I32
-; CHECK: V_CNDMASK_B32
+; FUNC-LABEL: {{^}}null_32bit_lds_ptr:
+; SI: v_cmp_ne_i32
+; SI-NOT: v_cmp_ne_i32
+; SI: v_cndmask_b32
 define void @null_32bit_lds_ptr(i32 addrspace(1)* %out, i32 addrspace(3)* %lds) nounwind {
   %cmp = icmp ne i32 addrspace(3)* %lds, null
   %x = select i1 %cmp, i32 123, i32 456
@@ -71,10 +66,10 @@
   ret void
 }
 
-; FUNC-LABEL: @mul_32bit_ptr:
-; CHECK: V_MUL_LO_I32
-; CHECK-NEXT: V_ADD_I32_e32
-; CHECK-NEXT: DS_READ_B32
+; FUNC-LABEL: {{^}}mul_32bit_ptr:
+; SI: s_mul_i32
+; SI-NEXT: s_add_i32
+; SI: ds_read_b32
 define void @mul_32bit_ptr(float addrspace(1)* %out, [3 x float] addrspace(3)* %lds, i32 %tid) {
   %ptr = getelementptr [3 x float] addrspace(3)* %lds, i32 %tid, i32 0
   %val = load float addrspace(3)* %ptr
@@ -82,11 +77,11 @@
   ret void
 }
 
-@g_lds = addrspace(3) global float zeroinitializer, align 4
+@g_lds = addrspace(3) global float undef, align 4
 
-; FUNC-LABEL: @infer_ptr_alignment_global_offset:
-; CHECK: V_MOV_B32_e32 [[REG:v[0-9]+]], 0
-; CHECK: DS_READ_B32 v{{[0-9]+}}, [[REG]]
+; FUNC-LABEL: {{^}}infer_ptr_alignment_global_offset:
+; SI: v_mov_b32_e32 [[REG:v[0-9]+]], 0
+; SI: ds_read_b32 v{{[0-9]+}}, [[REG]]
 define void @infer_ptr_alignment_global_offset(float addrspace(1)* %out, i32 %tid) {
   %val = load float addrspace(3)* @g_lds
   store float %val, float addrspace(1)* %out
@@ -94,37 +89,37 @@
 }
 
 
-@ptr = addrspace(3) global i32 addrspace(3)* null
-@dst = addrspace(3) global [16384 x i32] zeroinitializer
+@ptr = addrspace(3) global i32 addrspace(3)* undef
+@dst = addrspace(3) global [16384 x i32] undef
 
-; FUNC-LABEL: @global_ptr:
-; CHECK: DS_WRITE_B32
+; FUNC-LABEL: {{^}}global_ptr:
+; SI: ds_write_b32
 define void @global_ptr() nounwind {
   store i32 addrspace(3)* getelementptr ([16384 x i32] addrspace(3)* @dst, i32 0, i32 16), i32 addrspace(3)* addrspace(3)* @ptr
   ret void
 }
 
-; FUNC-LABEL: @local_address_store
-; CHECK: DS_WRITE_B32
+; FUNC-LABEL: {{^}}local_address_store:
+; SI: ds_write_b32
 define void @local_address_store(i32 addrspace(3)* %out, i32 %val) {
   store i32 %val, i32 addrspace(3)* %out
   ret void
 }
 
-; FUNC-LABEL: @local_address_gep_store
-; CHECK: S_ADD_I32 [[SADDR:s[0-9]+]],
-; CHECK: V_MOV_B32_e32 [[ADDR:v[0-9]+]], [[SADDR]]
-; CHECK: DS_WRITE_B32 [[ADDR]], v{{[0-9]+}},
+; FUNC-LABEL: {{^}}local_address_gep_store:
+; SI: s_add_i32 [[SADDR:s[0-9]+]],
+; SI: v_mov_b32_e32 [[ADDR:v[0-9]+]], [[SADDR]]
+; SI: ds_write_b32 [[ADDR]], v{{[0-9]+}}
 define void @local_address_gep_store(i32 addrspace(3)* %out, i32, i32 %val, i32 %offset) {
   %gep = getelementptr i32 addrspace(3)* %out, i32 %offset
   store i32 %val, i32 addrspace(3)* %gep, align 4
   ret void
 }
 
-; FUNC-LABEL: @local_address_gep_const_offset_store
-; CHECK: V_MOV_B32_e32 [[VPTR:v[0-9]+]], s{{[0-9]+}}
-; CHECK: V_MOV_B32_e32 [[VAL:v[0-9]+]], s{{[0-9]+}}
-; CHECK: DS_WRITE_B32 [[VPTR]], [[VAL]], 0x4
+; FUNC-LABEL: {{^}}local_address_gep_const_offset_store:
+; SI: v_mov_b32_e32 [[VPTR:v[0-9]+]], s{{[0-9]+}}
+; SI: v_mov_b32_e32 [[VAL:v[0-9]+]], s{{[0-9]+}}
+; SI: ds_write_b32 [[VPTR]], [[VAL]] offset:4
 define void @local_address_gep_const_offset_store(i32 addrspace(3)* %out, i32 %val) {
   %gep = getelementptr i32 addrspace(3)* %out, i32 1
   store i32 %val, i32 addrspace(3)* %gep, align 4
@@ -132,10 +127,10 @@
 }
 
 ; Offset too large, can't fold into 16-bit immediate offset.
-; FUNC-LABEL: @local_address_gep_large_const_offset_store
-; CHECK: S_ADD_I32 [[SPTR:s[0-9]]], s{{[0-9]+}}, 0x10004
-; CHECK: V_MOV_B32_e32 [[VPTR:v[0-9]+]], [[SPTR]]
-; CHECK: DS_WRITE_B32 [[VPTR]], v{{[0-9]+}}, 0
+; FUNC-LABEL: {{^}}local_address_gep_large_const_offset_store:
+; SI: s_add_i32 [[SPTR:s[0-9]]], s{{[0-9]+}}, 0x10004
+; SI: v_mov_b32_e32 [[VPTR:v[0-9]+]], [[SPTR]]
+; SI: ds_write_b32 [[VPTR]], v{{[0-9]+}} [M0]{{$}}
 define void @local_address_gep_large_const_offset_store(i32 addrspace(3)* %out, i32 %val) {
   %gep = getelementptr i32 addrspace(3)* %out, i32 16385
   store i32 %val, i32 addrspace(3)* %gep, align 4
