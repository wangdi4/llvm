--- conflicted
+++ resolved
@@ -1,14 +1,13 @@
-<<<<<<< HEAD
-; RUN: llc < %s -march=r600 -mcpu=SI | FileCheck --check-prefix=SI %s
-=======
 ; RUN: llc -march=amdgcn -mcpu=SI -verify-machineinstrs -enable-misched -asm-verbose < %s | FileCheck -check-prefix=SI %s
->>>>>>> 41cb3da2
 
+declare i32 @llvm.r600.read.tidig.x() nounwind readnone
+
+; SI-LABEL: @test_if
 ; Make sure the i1 values created by the cfg structurizer pass are
 ; moved using VALU instructions
-; SI-NOT: S_MOV_B64 s[{{[0-9]:[0-9]}}], -1
-; SI: V_MOV_B32_e32 v{{[0-9]}}, -1
-define void @test_if(i32 %a, i32 %b, i32 addrspace(1)* %src, i32 addrspace(1)* %dst) {
+; SI-NOT: s_mov_b64 s[{{[0-9]:[0-9]}}], -1
+; SI: v_mov_b32_e32 v{{[0-9]}}, -1
+define void @test_if(i32 %a, i32 %b, i32 addrspace(1)* %src, i32 addrspace(1)* %dst) #1 {
 entry:
   switch i32 %a, label %default [
     i32 0, label %case0
@@ -40,4 +39,151 @@
 
 end:
   ret void
-}+}
+
+; SI-LABEL: @simple_test_v_if
+; SI: v_cmp_ne_i32_e64 [[BR_SREG:s\[[0-9]+:[0-9]+\]]], v{{[0-9]+}}, 0
+; SI: s_and_saveexec_b64 [[BR_SREG]], [[BR_SREG]]
+; SI: s_xor_b64 [[BR_SREG]], exec, [[BR_SREG]]
+
+; SI: ; BB#1
+; SI: buffer_store_dword
+; SI: s_endpgm
+
+; SI: BB1_2:
+; SI: s_or_b64 exec, exec, [[BR_SREG]]
+; SI: s_endpgm
+define void @simple_test_v_if(i32 addrspace(1)* %dst, i32 addrspace(1)* %src) #1 {
+  %tid = call i32 @llvm.r600.read.tidig.x() nounwind readnone
+  %is.0 = icmp ne i32 %tid, 0
+  br i1 %is.0, label %store, label %exit
+
+store:
+  %gep = getelementptr i32 addrspace(1)* %dst, i32 %tid
+  store i32 999, i32 addrspace(1)* %gep
+  ret void
+
+exit:
+  ret void
+}
+
+; SI-LABEL: @simple_test_v_loop
+; SI: v_cmp_ne_i32_e64 [[BR_SREG:s\[[0-9]+:[0-9]+\]]], v{{[0-9]+}}, 0
+; SI: s_and_saveexec_b64 [[BR_SREG]], [[BR_SREG]]
+; SI: s_xor_b64 [[BR_SREG]], exec, [[BR_SREG]]
+; SI: s_cbranch_execz BB2_2
+
+; SI: ; BB#1:
+; SI: s_mov_b64 {{s\[[0-9]+:[0-9]+\]}}, 0{{$}}
+
+; SI: BB2_3:
+; SI: buffer_load_dword
+; SI: buffer_store_dword
+; SI: v_cmp_eq_i32_e32 vcc,
+; SI: s_or_b64 [[OR_SREG:s\[[0-9]+:[0-9]+\]]]
+; SI: v_add_i32_e32 {{v[0-9]+}}, 1, {{v[0-9]+}}
+; SI: s_andn2_b64 exec, exec, [[OR_SREG]]
+; SI: s_cbranch_execnz BB2_3
+
+define void @simple_test_v_loop(i32 addrspace(1)* %dst, i32 addrspace(1)* %src) #1 {
+entry:
+  %tid = call i32 @llvm.r600.read.tidig.x() nounwind readnone
+  %is.0 = icmp ne i32 %tid, 0
+  %limit = add i32 %tid, 64
+  br i1 %is.0, label %loop, label %exit
+
+loop:
+  %i = phi i32 [%tid, %entry], [%i.inc, %loop]
+  %gep.src = getelementptr i32 addrspace(1)* %src, i32 %i
+  %gep.dst = getelementptr i32 addrspace(1)* %dst, i32 %i
+  %load = load i32 addrspace(1)* %src
+  store i32 %load, i32 addrspace(1)* %gep.dst
+  %i.inc = add nsw i32 %i, 1
+  %cmp = icmp eq i32 %limit, %i.inc
+  br i1 %cmp, label %exit, label %loop
+
+exit:
+  ret void
+}
+
+; SI-LABEL: @multi_vcond_loop
+
+; Load loop limit from buffer
+; Branch to exit if uniformly not taken
+; SI: ; BB#0:
+; SI: buffer_load_dword [[VBOUND:v[0-9]+]]
+; SI: v_cmp_gt_i32_e64 [[OUTER_CMP_SREG:s\[[0-9]+:[0-9]+\]]]
+; SI: s_and_saveexec_b64 [[OUTER_CMP_SREG]], [[OUTER_CMP_SREG]]
+; SI: s_xor_b64 [[OUTER_CMP_SREG]], exec, [[OUTER_CMP_SREG]]
+; SI: s_cbranch_execz BB3_2
+
+; Initialize inner condition to false
+; SI: ; BB#1:
+; SI: s_mov_b64 [[ZERO:s\[[0-9]+:[0-9]+\]]], 0{{$}}
+; SI: s_mov_b64 [[COND_STATE:s\[[0-9]+:[0-9]+\]]], [[ZERO]]
+
+; Clear exec bits for workitems that load -1s
+; SI: BB3_3:
+; SI: buffer_load_dword [[A:v[0-9]+]]
+; SI: buffer_load_dword [[B:v[0-9]+]]
+; SI-DAG: v_cmp_ne_i32_e64 [[NEG1_CHECK_0:s\[[0-9]+:[0-9]+\]]], [[A]], -1
+; SI-DAG: v_cmp_ne_i32_e64 [[NEG1_CHECK_1:s\[[0-9]+:[0-9]+\]]], [[B]], -1
+; SI: s_and_b64 [[ORNEG1:s\[[0-9]+:[0-9]+\]]], [[NEG1_CHECK_1]], [[NEG1_CHECK_0]]
+; SI: s_and_saveexec_b64 [[ORNEG1]], [[ORNEG1]]
+; SI: s_xor_b64 [[ORNEG1]], exec, [[ORNEG1]]
+; SI: s_cbranch_execz BB3_5
+
+; SI: BB#4:
+; SI: buffer_store_dword
+; SI: v_cmp_ge_i64_e32 vcc
+; SI: s_or_b64 [[COND_STATE]], vcc, [[COND_STATE]]
+
+; SI: BB3_5:
+; SI: s_or_b64 exec, exec, [[ORNEG1]]
+; SI: s_or_b64 [[COND_STATE]], [[ORNEG1]], [[COND_STATE]]
+; SI: s_andn2_b64 exec, exec, [[COND_STATE]]
+; SI: s_cbranch_execnz BB3_3
+
+; SI: BB#6
+; SI: s_or_b64 exec, exec, [[COND_STATE]]
+
+; SI: BB3_2:
+; SI-NOT: [[COND_STATE]]
+; SI: s_endpgm
+
+define void @multi_vcond_loop(i32 addrspace(1)* noalias nocapture %arg, i32 addrspace(1)* noalias nocapture readonly %arg1, i32 addrspace(1)* noalias nocapture readonly %arg2, i32 addrspace(1)* noalias nocapture readonly %arg3) #1 {
+bb:
+  %tmp = tail call i32 @llvm.r600.read.tidig.x() #0
+  %tmp4 = sext i32 %tmp to i64
+  %tmp5 = getelementptr inbounds i32 addrspace(1)* %arg3, i64 %tmp4
+  %tmp6 = load i32 addrspace(1)* %tmp5, align 4
+  %tmp7 = icmp sgt i32 %tmp6, 0
+  %tmp8 = sext i32 %tmp6 to i64
+  br i1 %tmp7, label %bb10, label %bb26
+
+bb10:                                             ; preds = %bb, %bb20
+  %tmp11 = phi i64 [ %tmp23, %bb20 ], [ 0, %bb ]
+  %tmp12 = add nsw i64 %tmp11, %tmp4
+  %tmp13 = getelementptr inbounds i32 addrspace(1)* %arg1, i64 %tmp12
+  %tmp14 = load i32 addrspace(1)* %tmp13, align 4
+  %tmp15 = getelementptr inbounds i32 addrspace(1)* %arg2, i64 %tmp12
+  %tmp16 = load i32 addrspace(1)* %tmp15, align 4
+  %tmp17 = icmp ne i32 %tmp14, -1
+  %tmp18 = icmp ne i32 %tmp16, -1
+  %tmp19 = and i1 %tmp17, %tmp18
+  br i1 %tmp19, label %bb20, label %bb26
+
+bb20:                                             ; preds = %bb10
+  %tmp21 = add nsw i32 %tmp16, %tmp14
+  %tmp22 = getelementptr inbounds i32 addrspace(1)* %arg, i64 %tmp12
+  store i32 %tmp21, i32 addrspace(1)* %tmp22, align 4
+  %tmp23 = add nuw nsw i64 %tmp11, 1
+  %tmp24 = icmp slt i64 %tmp23, %tmp8
+  br i1 %tmp24, label %bb10, label %bb26
+
+bb26:                                             ; preds = %bb10, %bb20, %bb
+  ret void
+}
+
+attributes #0 = { nounwind readnone }
+attributes #1 = { nounwind }