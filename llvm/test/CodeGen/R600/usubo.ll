--- conflicted
+++ resolved
@@ -4,7 +4,7 @@
 declare { i32, i1 } @llvm.usub.with.overflow.i32(i32, i32) nounwind readnone
 declare { i64, i1 } @llvm.usub.with.overflow.i64(i64, i64) nounwind readnone
 
-; FUNC-LABEL: @usubo_i64_zext
+; FUNC-LABEL: {{^}}usubo_i64_zext:
 define void @usubo_i64_zext(i64 addrspace(1)* %out, i64 %a, i64 %b) nounwind {
   %usub = call { i64, i1 } @llvm.usub.with.overflow.i64(i64 %a, i64 %b) nounwind
   %val = extractvalue { i64, i1 } %usub, 0
@@ -15,8 +15,8 @@
   ret void
 }
 
-; FUNC-LABEL: @s_usubo_i32
-; SI: S_SUB_I32
+; FUNC-LABEL: {{^}}s_usubo_i32:
+; SI: s_sub_i32
 define void @s_usubo_i32(i32 addrspace(1)* %out, i1 addrspace(1)* %carryout, i32 %a, i32 %b) nounwind {
   %usub = call { i32, i1 } @llvm.usub.with.overflow.i32(i32 %a, i32 %b) nounwind
   %val = extractvalue { i32, i1 } %usub, 0
@@ -26,13 +26,8 @@
   ret void
 }
 
-<<<<<<< HEAD
-; FUNC-LABEL: @v_usubo_i32
-; SI: V_SUBREV_I32_e32
-=======
 ; FUNC-LABEL: {{^}}v_usubo_i32:
 ; SI: v_subrev_i32_e32
->>>>>>> 41cb3da2
 define void @v_usubo_i32(i32 addrspace(1)* %out, i1 addrspace(1)* %carryout, i32 addrspace(1)* %aptr, i32 addrspace(1)* %bptr) nounwind {
   %a = load i32 addrspace(1)* %aptr, align 4
   %b = load i32 addrspace(1)* %bptr, align 4
@@ -44,9 +39,9 @@
   ret void
 }
 
-; FUNC-LABEL: @s_usubo_i64
-; SI: S_SUB_U32
-; SI: S_SUBB_U32
+; FUNC-LABEL: {{^}}s_usubo_i64:
+; SI: s_sub_u32
+; SI: s_subb_u32
 define void @s_usubo_i64(i64 addrspace(1)* %out, i1 addrspace(1)* %carryout, i64 %a, i64 %b) nounwind {
   %usub = call { i64, i1 } @llvm.usub.with.overflow.i64(i64 %a, i64 %b) nounwind
   %val = extractvalue { i64, i1 } %usub, 0
@@ -56,9 +51,9 @@
   ret void
 }
 
-; FUNC-LABEL: @v_usubo_i64
-; SI: V_SUB_I32
-; SI: V_SUBB_U32
+; FUNC-LABEL: {{^}}v_usubo_i64:
+; SI: v_sub_i32
+; SI: v_subb_u32
 define void @v_usubo_i64(i64 addrspace(1)* %out, i1 addrspace(1)* %carryout, i64 addrspace(1)* %aptr, i64 addrspace(1)* %bptr) nounwind {
   %a = load i64 addrspace(1)* %aptr, align 4
   %b = load i64 addrspace(1)* %bptr, align 4
