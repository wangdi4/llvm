--- conflicted
+++ resolved
@@ -13,7 +13,7 @@
 entry:
   %a.addr = alloca i32, align 4
   store i32 %a, i32* %a.addr, align 4
-  call void @llvm.dbg.declare(metadata !{i32* %a.addr}, metadata !11, metadata !{metadata !"0x102"}), !dbg !12
+  call void @llvm.dbg.declare(metadata i32* %a.addr, metadata !11, metadata !{!"0x102"}), !dbg !12
   %0 = load i32* %a.addr, align 4, !dbg !12
   %add = add nsw i32 %0, 1, !dbg !12
   ret i32 %add, !dbg !12
@@ -23,21 +23,6 @@
 
 !llvm.dbg.cu = !{!0}
 !llvm.module.flags = !{!9, !10}
-<<<<<<< HEAD
-!0 = metadata !{metadata !"0x11\0012\00\000\00\000\00\001", metadata !1, metadata !2, metadata !2, metadata !3, metadata !2, metadata !2} ; [ DW_TAG_compile_unit ]
-!1 = metadata !{metadata !"", metadata !""}
-!2 = metadata !{}
-!3 = metadata !{metadata !4}
-!4 = metadata !{metadata !"0x2e\00f\00f\00\002\000\001\000\006\00256\000\002", metadata !1, metadata !5, metadata !6, null, i32 (i32)* @f, null, null, metadata !2} ; [ DW_TAG_subprogram ]
-!5 = metadata !{metadata !"0x29", metadata !1} ; [ DW_TAG_file_type ]
-!6 = metadata !{metadata !"0x15\00\000\000\000\000\000\000", i32 0, null, null, metadata !7, null, null, null} ; [ DW_TAG_subroutine_type ]
-!7 = metadata !{metadata !8, metadata !8}
-!8 = metadata !{metadata !"0x24\00int\000\0032\0032\000\000\005", null, null} ; [ DW_TAG_base_type ]
-!9 = metadata !{i32 2, metadata !"Dwarf Version", i32 4}
-!10 = metadata !{i32 2, metadata !"Debug Info Version", i32 2}
-!11 = metadata !{metadata !"0x101\00a\0016777218\000", metadata !4, metadata !5, metadata !8} ; [ DW_TAG_arg_variable ]
-!12 = metadata !{i32 2, i32 0, metadata !4, null}
-=======
 !0 = !{!"0x11\0012\00\000\00\000\00\001", !1, !2, !2, !3, !2, !2} ; [ DW_TAG_compile_unit ]
 !1 = !{!"", !""}
 !2 = !{}
@@ -51,4 +36,3 @@
 !10 = !{i32 2, !"Debug Info Version", i32 2}
 !11 = !{!"0x101\00a\0016777218\000", !4, !5, !8} ; [ DW_TAG_arg_variable ]
 !12 = !MDLocation(line: 2, scope: !4)
->>>>>>> 7618b2b2
