--- conflicted
+++ resolved
@@ -1,16 +1,9 @@
-<<<<<<< HEAD
-; REQUIRES: default_triple
-=======
 ; REQUIRES: x86-registered-target
->>>>>>> a6bdfd4b
 ;
 ; Check that the basic block profile dump outputs data and in the correct
 ; format.
 ;
 ; RUN: llc -mtriple=x86_64-linux-unknown -o /dev/null -mbb-profile-dump=- %s | FileCheck %s
-
-; bb profile dump is not supported on NVPTX
-; UNSUPPORTED: target=nvptx{{.*}}
 
 ; bb profile dump is not supported on NVPTX
 ; UNSUPPORTED: target=nvptx{{.*}}
