# RUN: llvm-mc -triple=thumbv7-linux-gnueabi -arm-add-build-attributes -filetype=obj -o %t.o %s
# RUN: llvm-objdump -r %t.o | FileCheck --check-prefix=CHECK-TYPE %s
# RUN: llvm-objdump --disassemble %t.o | FileCheck --check-prefix=CHECK-INSTR %s
# RUN: llvm-jitlink -noexec -slab-address 0x76ff0000 -slab-allocate 10Kb \
# RUN:              -slab-page-size 4096 -abs external_func=0x76bbe880 \
# RUN:              -check %s %t.o


	.text
	.syntax unified

# CHECK-TYPE: {{[0-9a-f]+}} R_ARM_THM_CALL call_target
# CHECK-INSTR: 	00000000 <call_site>:
# CHECK-INSTR: 	       0: f7ff fffe     bl      0x0 <call_site>
# CHECK-INSTR: 	00000004 <call_target>:
# CHECK-INSTR: 	       4: 4770          bx      lr
# We decode the operand with index 2, because bl generates two leading implicit
# predicate operands that we have to skip in order to decode the call_target operand
# jitlink-check: decode_operand(call_site, 2) = call_target - next_pc(call_site)
	.globl	call_site
	.type	call_site,%function
	.p2align	1
	.code	16
	.thumb_func
call_site:
	bl	call_target
	.size	call_site,	.-call_site

	.globl	call_target
	.type	call_target,%function
	.p2align	1
	.code	16
	.thumb_func
call_target:
	bx	lr
	.size	call_target,	.-call_target

# CHECK-TYPE: {{[0-9a-f]+}} R_ARM_THM_JUMP24 jump24_target
# CHECK-INSTR: 	00000006 <jump24_site>:
# CHECK-INSTR: 	       6: f7ff bffe     b.w     0x6 <jump24_site>
# CHECK-INSTR: 	0000000a <jump24_target>:
# CHECK-INSTR: 	       a: 4770          bx      lr
# b.w generates two implicit predicate operands as well, but they are trailing
# operands, so there is no need to adjust the operand index.
# jitlink-check: decode_operand(jump24_site, 0) = jump24_target - next_pc(jump24_site)
	.globl	jump24_site
	.type	jump24_site,%function
	.p2align	1
	.code	16
	.thumb_func
jump24_site:
	b.w	jump24_target
	.size	jump24_site,	.-jump24_site

	.globl	jump24_target
	.type	jump24_target,%function
	.p2align	1
	.code	16
	.thumb_func
jump24_target:
	bx	lr
	.size	jump24_target,	.-jump24_target

# CHECK-TYPE: {{[0-9a-f]+}} R_ARM_THM_MOVW_ABS_NC data_symbol
# CHECK-INSTR: 	0000000c <movw>:
# CHECK-INSTR: 	       c: f240 0000     movw    r0, #0x0
# jitlink-check: decode_operand(movw, 1) = (data_symbol&0x0000ffff)
	.globl	movw
	.type	movw,%function
	.p2align	1
	.code	16
	.thumb_func
movw:
	movw r0, :lower16:data_symbol
	.size	movw,	.-movw

# CHECK-TYPE: {{[0-9a-f]+}} R_ARM_THM_MOVT_ABS data_symbol
# CHECK-INSTR: 	00000010 <movt>:
# CHECK-INSTR: 	      10: f2c0 0000     movt    r0, #0x0
# We decode the operand with index 2, because movt generates one leading implicit
# predicate operand that we have to skip in order to decode the data_symbol operand
# jitlink-check: decode_operand(movt, 2) = (data_symbol&0xffff0000>>16)
	.globl	movt
	.type	movt,%function
	.p2align	1
	.code	16
	.thumb_func
movt:
	movt r0, :upper16:data_symbol
	.size	movt,	.-movt

	.data
	.global data_symbol
data_symbol:
	.long 1073741822

	.text

<<<<<<< HEAD
=======
# CHECK-TYPE: {{[0-9a-f]+}} R_ARM_THM_MOVW_PREL_NC external_func
# CHECK-INSTR: 	00000014 <movw_prel>:
# CHECK-INSTR: 	      14: f240 0000     movw    r0, #0x0
# jitlink-check: decode_operand(movw_prel, 1) = \
# jitlink-check:              ((external_func - movw_prel)&0x0000ffff)
.globl	movw_prel
.type	movw_prel,%function
.p2align	1
.code	16
.thumb_func
movw_prel:
	movw r0, :lower16:external_func - .
	.size	movw_prel,	.-movw_prel

# CHECK-TYPE: {{[0-9a-f]+}} R_ARM_THM_MOVT_PREL external_func 
# CHECK-INSTR: 	00000018 <movt_prel>:
# CHECK-INSTR: 	      18: f2c0 0000    movt    r0, #0x0
# jitlink-check: decode_operand(movt_prel, 2) = \
# jitlink-check:               ((external_func - movt_prel)&0xffff0000>>16)
.globl	movt_prel
.type	movt_prel,%function
.p2align	1
.code	16
.thumb_func
movt_prel:
	movt r0, :upper16:external_func - .
	.size	movt_prel,	.-movt_prel

>>>>>>> f2eaa6ec
# Empty main function for jitlink to be happy
	.globl	main
	.type	main,%function
	.p2align	1
	.code	16
	.thumb_func
main:
	bx	lr
	.size	main,	.-main<|MERGE_RESOLUTION|>--- conflicted
+++ resolved
@@ -96,8 +96,6 @@
 
 	.text
 
-<<<<<<< HEAD
-=======
 # CHECK-TYPE: {{[0-9a-f]+}} R_ARM_THM_MOVW_PREL_NC external_func
 # CHECK-INSTR: 	00000014 <movw_prel>:
 # CHECK-INSTR: 	      14: f240 0000     movw    r0, #0x0
@@ -126,7 +124,6 @@
 	movt r0, :upper16:external_func - .
 	.size	movt_prel,	.-movt_prel
 
->>>>>>> f2eaa6ec
 # Empty main function for jitlink to be happy
 	.globl	main
 	.type	main,%function
