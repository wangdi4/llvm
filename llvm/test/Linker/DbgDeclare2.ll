--- conflicted
+++ resolved
@@ -11,17 +11,10 @@
   %argv.addr = alloca i8**, align 8
   %i = alloca i32, align 4
   store i32 %argc, i32* %argc.addr, align 4
-<<<<<<< HEAD
-  call void @llvm.dbg.declare(metadata !{i32* %argc.addr}, metadata !14), !dbg !15
-  store i8** %argv, i8*** %argv.addr, align 8
-  call void @llvm.dbg.declare(metadata !{i8*** %argv.addr}, metadata !16), !dbg !15
-  call void @llvm.dbg.declare(metadata !{i32* %i}, metadata !17), !dbg !20
-=======
   call void @llvm.dbg.declare(metadata i32* %argc.addr, metadata !14, metadata !{!"0x102"}), !dbg !15
   store i8** %argv, i8*** %argv.addr, align 8
   call void @llvm.dbg.declare(metadata i8*** %argv.addr, metadata !16, metadata !{!"0x102"}), !dbg !15
   call void @llvm.dbg.declare(metadata i32* %i, metadata !17, metadata !{!"0x102"}), !dbg !20
->>>>>>> 41cb3da2
   store i32 0, i32* %i, align 4, !dbg !20
   br label %for.cond, !dbg !20
 
@@ -50,42 +43,13 @@
   ret void, !dbg !24
 }
 
-declare void @llvm.dbg.declare(metadata, metadata) nounwind readnone
+declare void @llvm.dbg.declare(metadata, metadata, metadata) nounwind readnone
 
 declare i32 @puts(i8*)
 
 !llvm.dbg.cu = !{!0}
 !llvm.module.flags = !{!27}
 
-<<<<<<< HEAD
-!0 = metadata !{i32 786449, metadata !25, i32 4, metadata !"clang version 3.3 (trunk 173515)", i1 true, metadata !"", i32 0, metadata !2, metadata !2, metadata !3, metadata !2, null, metadata !""} ; [ DW_TAG_compile_unit ]
-!1 = metadata !{metadata !2}
-!2 = metadata !{i32 0}
-!3 = metadata !{metadata !5}
-!5 = metadata !{i32 786478, metadata !26, null, metadata !"print_args", metadata !"print_args", metadata !"test", i32 4, metadata !7, i1 false, i1 true, i32 0, i32 0, null, i32 256, i1 false, void (i32, i8**)* @test, null, null, metadata !1, i32 5} ; [ DW_TAG_subprogram ]
-!6 = metadata !{i32 786473, metadata !26} ; [ DW_TAG_file_type ]
-!7 = metadata !{i32 786453, i32 0, null, i32 0, i32 0, i64 0, i64 0, i64 0, i32 0, null, metadata !8, i32 0, null, null, null} ; [ DW_TAG_subroutine_type ] [line 0, size 0, align 0, offset 0] [from ]
-!8 = metadata !{null, metadata !9, metadata !10}
-!9 = metadata !{i32 786468, null, null, metadata !"int", i32 0, i64 32, i64 32, i64 0, i32 0, i32 5} ; [ DW_TAG_base_type ]
-!10 = metadata !{i32 786447, null, null, null, i32 0, i64 64, i64 64, i64 0, i32 0, metadata !11} ; [ DW_TAG_pointer_type ]
-!11 = metadata !{i32 786447, null, null, null, i32 0, i64 64, i64 64, i64 0, i32 0, metadata !12} ; [ DW_TAG_pointer_type ]
-!12 = metadata !{i32 786470, null, null, null, i32 0, i64 0, i64 0, i64 0, i32 0, metadata !13} ; [ DW_TAG_const_type ]
-!13 = metadata !{i32 786468, null, null, metadata !"char", i32 0, i64 8, i64 8, i64 0, i32 0, i32 6} ; [ DW_TAG_base_type ]
-!14 = metadata !{i32 786689, metadata !5, metadata !"argc", metadata !6, i32 16777220, metadata !9, i32 0, i32 0} ; [ DW_TAG_arg_variable ]
-!15 = metadata !{i32 4, i32 0, metadata !5, null}
-!16 = metadata !{i32 786689, metadata !5, metadata !"argv", metadata !6, i32 33554436, metadata !10, i32 0, i32 0} ; [ DW_TAG_arg_variable ]
-!17 = metadata !{i32 786688, metadata !18, metadata !"i", metadata !6, i32 6, metadata !9, i32 0, i32 0} ; [ DW_TAG_auto_variable ]
-!18 = metadata !{i32 786443, metadata !26, metadata !19, i32 6, i32 0, i32 1} ; [ DW_TAG_lexical_block ]
-!19 = metadata !{i32 786443, metadata !26, metadata !5, i32 5, i32 0, i32 0} ; [ DW_TAG_lexical_block ]
-!20 = metadata !{i32 6, i32 0, metadata !18, null}
-!21 = metadata !{i32 8, i32 0, metadata !22, null}
-!22 = metadata !{i32 786443, metadata !26, metadata !18, i32 7, i32 0, i32 2} ; [ DW_TAG_lexical_block ]
-!23 = metadata !{i32 9, i32 0, metadata !22, null}
-!24 = metadata !{i32 10, i32 0, metadata !19, null}
-!25 = metadata !{metadata !"main.cpp", metadata !"/private/tmp"}
-!26 = metadata !{metadata !"test.cpp", metadata !"/private/tmp"}
-!27 = metadata !{i32 1, metadata !"Debug Info Version", i32 1}
-=======
 !0 = !{!"0x11\004\00clang version 3.3 (trunk 173515)\001\00\000\00\000", !25, !2, !2, !3, !2, null} ; [ DW_TAG_compile_unit ]
 !1 = !{!2}
 !2 = !{i32 0}
@@ -112,5 +76,4 @@
 !24 = !MDLocation(line: 10, scope: !19)
 !25 = !{!"main.cpp", !"/private/tmp"}
 !26 = !{!"test.cpp", !"/private/tmp"}
-!27 = !{i32 1, !"Debug Info Version", i32 2}
->>>>>>> 41cb3da2
+!27 = !{i32 1, !"Debug Info Version", i32 2}