; This file is for use with 2011-08-10-unique-class-type.ll
; RUN: true

target datalayout = "e-p:64:64:64-i1:8:8-i8:8:8-i16:16:16-i32:32:32-i64:64:64-f32:32:32-f64:64:64-v64:64:64-v128:128:128-a0:0:64-s0:64:64-f80:128:128-n8:16:32:64"
target triple = "x86_64-apple-macosx10.7.0"

%"class.N1::A" = type { i8 }

define void @_Z3barN2N11AE() nounwind uwtable ssp {
entry:
  %youra = alloca %"class.N1::A", align 1
<<<<<<< HEAD
  call void @llvm.dbg.declare(metadata !{%"class.N1::A"* %youra}, metadata !9), !dbg !13
=======
  call void @llvm.dbg.declare(metadata %"class.N1::A"* %youra, metadata !9, metadata !{!"0x102"}), !dbg !13
>>>>>>> 41cb3da2
  ret void, !dbg !14
}

declare void @llvm.dbg.declare(metadata, metadata) nounwind readnone

!llvm.dbg.cu = !{!0}
!llvm.module.flags = !{!18}

<<<<<<< HEAD
!0 = metadata !{i32 720913, metadata !16, i32 4, metadata !"clang version 3.0 (trunk 137954)", i1 true, metadata !"", i32 0, metadata !2, metadata !2, metadata !3, metadata !2, null, metadata !""} ; [ DW_TAG_compile_unit ]
!1 = metadata !{metadata !2}
!2 = metadata !{i32 0}
!3 = metadata !{metadata !5}
!5 = metadata !{i32 720942, i32 0, metadata !6, metadata !"bar", metadata !"bar", metadata !"_Z3barN2N11AE", i32 4, metadata !7, i1 false, i1 true, i32 0, i32 0, null, i32 256, i1 false, void ()* @_Z3barN2N11AE, null, null, null, i32 0} ; [ DW_TAG_subprogram ] [line 4] [def] [scope 0] [bar]
!6 = metadata !{i32 720937, metadata !16} ; [ DW_TAG_file_type ]
!7 = metadata !{i32 720917, metadata !16, metadata !6, metadata !"", i32 0, i64 0, i64 0, i32 0, i32 0, null, metadata !8, i32 0, null, null, null} ; [ DW_TAG_subroutine_type ] [line 0, size 0, align 0, offset 0] [from ]
!8 = metadata !{null}
!9 = metadata !{i32 721153, metadata !5, metadata !"youra", metadata !6, i32 16777220, metadata !10, i32 0, i32 0} ; [ DW_TAG_arg_variable ]
!10 = metadata !{i32 720898, metadata !17, metadata !11, metadata !"A", i32 3, i64 8, i64 8, i32 0, i32 0, null, metadata !2, i32 0, null, null, null} ; [ DW_TAG_class_type ] [A] [line 3, size 8, align 8, offset 0] [def] [from ]
!11 = metadata !{i32 720953, metadata !17, null, metadata !"N1", i32 2} ; [ DW_TAG_namespace ]
!12 = metadata !{i32 720937, metadata !17} ; [ DW_TAG_file_type ]
!13 = metadata !{i32 4, i32 12, metadata !5, null}
!14 = metadata !{i32 4, i32 20, metadata !15, null}
!15 = metadata !{i32 720907, metadata !16, metadata !5, i32 4, i32 19, i32 0} ; [ DW_TAG_lexical_block ]
!16 = metadata !{metadata !"n2.c", metadata !"/private/tmp"}
!17 = metadata !{metadata !"./n.h", metadata !"/private/tmp"}
!18 = metadata !{i32 1, metadata !"Debug Info Version", i32 1}
=======
!0 = !{!"0x11\004\00clang version 3.0 (trunk 137954)\001\00\000\00\000", !16, !2, !2, !3, !2, null} ; [ DW_TAG_compile_unit ]
!1 = !{!2}
!2 = !{i32 0}
!3 = !{!5}
!5 = !{!"0x2e\00bar\00bar\00_Z3barN2N11AE\004\000\001\000\006\00256\000\000", i32 0, !6, !7, null, void ()* @_Z3barN2N11AE, null, null, null} ; [ DW_TAG_subprogram ] [line 4] [def] [scope 0] [bar]
!6 = !{!"0x29", !16} ; [ DW_TAG_file_type ]
!7 = !{!"0x15\00\000\000\000\000\000\000", !16, !6, null, !8, null, null, null} ; [ DW_TAG_subroutine_type ] [line 0, size 0, align 0, offset 0] [from ]
!8 = !{null}
!9 = !{!"0x101\00youra\0016777220\000", !5, !6, !10} ; [ DW_TAG_arg_variable ]
!10 = !{!"0x2\00A\003\008\008\000\000\000", !17, !11, null, !2, null, null, null} ; [ DW_TAG_class_type ] [A] [line 3, size 8, align 8, offset 0] [def] [from ]
!11 = !{!"0x39\00N1\002", !17, null} ; [ DW_TAG_namespace ]
!12 = !{!"0x29", !17} ; [ DW_TAG_file_type ]
!13 = !MDLocation(line: 4, column: 12, scope: !5)
!14 = !MDLocation(line: 4, column: 20, scope: !15)
!15 = !{!"0xb\004\0019\000", !16, !5} ; [ DW_TAG_lexical_block ]
!16 = !{!"n2.c", !"/private/tmp"}
!17 = !{!"./n.h", !"/private/tmp"}
!18 = !{i32 1, !"Debug Info Version", i32 2}
>>>>>>> 41cb3da2
<|MERGE_RESOLUTION|>--- conflicted
+++ resolved
@@ -9,39 +9,15 @@
 define void @_Z3barN2N11AE() nounwind uwtable ssp {
 entry:
   %youra = alloca %"class.N1::A", align 1
-<<<<<<< HEAD
-  call void @llvm.dbg.declare(metadata !{%"class.N1::A"* %youra}, metadata !9), !dbg !13
-=======
   call void @llvm.dbg.declare(metadata %"class.N1::A"* %youra, metadata !9, metadata !{!"0x102"}), !dbg !13
->>>>>>> 41cb3da2
   ret void, !dbg !14
 }
 
-declare void @llvm.dbg.declare(metadata, metadata) nounwind readnone
+declare void @llvm.dbg.declare(metadata, metadata, metadata) nounwind readnone
 
 !llvm.dbg.cu = !{!0}
 !llvm.module.flags = !{!18}
 
-<<<<<<< HEAD
-!0 = metadata !{i32 720913, metadata !16, i32 4, metadata !"clang version 3.0 (trunk 137954)", i1 true, metadata !"", i32 0, metadata !2, metadata !2, metadata !3, metadata !2, null, metadata !""} ; [ DW_TAG_compile_unit ]
-!1 = metadata !{metadata !2}
-!2 = metadata !{i32 0}
-!3 = metadata !{metadata !5}
-!5 = metadata !{i32 720942, i32 0, metadata !6, metadata !"bar", metadata !"bar", metadata !"_Z3barN2N11AE", i32 4, metadata !7, i1 false, i1 true, i32 0, i32 0, null, i32 256, i1 false, void ()* @_Z3barN2N11AE, null, null, null, i32 0} ; [ DW_TAG_subprogram ] [line 4] [def] [scope 0] [bar]
-!6 = metadata !{i32 720937, metadata !16} ; [ DW_TAG_file_type ]
-!7 = metadata !{i32 720917, metadata !16, metadata !6, metadata !"", i32 0, i64 0, i64 0, i32 0, i32 0, null, metadata !8, i32 0, null, null, null} ; [ DW_TAG_subroutine_type ] [line 0, size 0, align 0, offset 0] [from ]
-!8 = metadata !{null}
-!9 = metadata !{i32 721153, metadata !5, metadata !"youra", metadata !6, i32 16777220, metadata !10, i32 0, i32 0} ; [ DW_TAG_arg_variable ]
-!10 = metadata !{i32 720898, metadata !17, metadata !11, metadata !"A", i32 3, i64 8, i64 8, i32 0, i32 0, null, metadata !2, i32 0, null, null, null} ; [ DW_TAG_class_type ] [A] [line 3, size 8, align 8, offset 0] [def] [from ]
-!11 = metadata !{i32 720953, metadata !17, null, metadata !"N1", i32 2} ; [ DW_TAG_namespace ]
-!12 = metadata !{i32 720937, metadata !17} ; [ DW_TAG_file_type ]
-!13 = metadata !{i32 4, i32 12, metadata !5, null}
-!14 = metadata !{i32 4, i32 20, metadata !15, null}
-!15 = metadata !{i32 720907, metadata !16, metadata !5, i32 4, i32 19, i32 0} ; [ DW_TAG_lexical_block ]
-!16 = metadata !{metadata !"n2.c", metadata !"/private/tmp"}
-!17 = metadata !{metadata !"./n.h", metadata !"/private/tmp"}
-!18 = metadata !{i32 1, metadata !"Debug Info Version", i32 1}
-=======
 !0 = !{!"0x11\004\00clang version 3.0 (trunk 137954)\001\00\000\00\000", !16, !2, !2, !3, !2, null} ; [ DW_TAG_compile_unit ]
 !1 = !{!2}
 !2 = !{i32 0}
@@ -59,5 +35,4 @@
 !15 = !{!"0xb\004\0019\000", !16, !5} ; [ DW_TAG_lexical_block ]
 !16 = !{!"n2.c", !"/private/tmp"}
 !17 = !{!"./n.h", !"/private/tmp"}
-!18 = !{i32 1, !"Debug Info Version", i32 2}
->>>>>>> 41cb3da2
+!18 = !{i32 1, !"Debug Info Version", i32 2}