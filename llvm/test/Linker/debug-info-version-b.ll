--- conflicted
+++ resolved
@@ -4,14 +4,7 @@
 !llvm.module.flags = !{ !0 }
 !llvm.dbg.cu = !{!1}
 
-<<<<<<< HEAD
-!0 = metadata !{i32 2, metadata !"Debug Info Version", i32 42}
-!1 = metadata !{i32 589841, metadata !2, i32 12, metadata !"clang", metadata !"I AM UNEXPECTED!"} ; [ DW_TAG_compile_unit ]
-!2 = metadata !{metadata !"b.c", metadata !""}
-!3 = metadata !{}
-=======
 !0 = !{i32 2, !"Debug Info Version", i32 42}
 !1 = !{!"0x11\0012\00clang\000\00", !"I AM UNEXPECTED!"} ; [ DW_TAG_compile_unit ]
 !2 = !{!"b.c", !""}
-!3 = !{}
->>>>>>> 41cb3da2
+!3 = !{}