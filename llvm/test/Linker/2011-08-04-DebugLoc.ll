--- conflicted
+++ resolved
@@ -17,20 +17,6 @@
 !llvm.module.flags = !{!11}
 !llvm.dbg.sp = !{!1}
 
-<<<<<<< HEAD
-!0 = metadata !{i32 589841, metadata !8, i32 12, metadata !"Apple clang version 3.0 (tags/Apple/clang-209.11) (based on LLVM 3.0svn)", i1 true, metadata !"", i32 0, metadata !9, metadata !9, metadata !10, null, null, metadata !""} ; [ DW_TAG_compile_unit ]
-!1 = metadata !{i32 589870, metadata !8, metadata !2, metadata !"foo", metadata !"foo", metadata !"", i32 2, metadata !3, i1 false, i1 true, i32 0, i32 0, null, i32 0, i1 false, i32 ()* @foo, null, null, null, i32 0} ; [ DW_TAG_subprogram ] [line 2] [def] [scope 0] [foo]
-!2 = metadata !{i32 589865, metadata !8} ; [ DW_TAG_file_type ]
-!3 = metadata !{i32 589845, metadata !8, metadata !2, metadata !"", i32 0, i64 0, i64 0, i32 0, i32 0, null, metadata !4, i32 0, null, null, null} ; [ DW_TAG_subroutine_type ] [line 0, size 0, align 0, offset 0] [from ]
-!4 = metadata !{metadata !5}
-!5 = metadata !{i32 589860, null, metadata !0, metadata !"int", i32 0, i64 32, i64 32, i64 0, i32 0, i32 5} ; [ DW_TAG_base_type ]
-!6 = metadata !{i32 2, i32 13, metadata !7, null}
-!7 = metadata !{i32 589835, metadata !8, metadata !1, i32 2, i32 11, i32 0} ; [ DW_TAG_lexical_block ]
-!8 = metadata !{metadata !"a.c", metadata !"/private/tmp"}
-!9 = metadata !{i32 0}
-!10 = metadata !{metadata !1}
-!11 = metadata !{i32 1, metadata !"Debug Info Version", i32 1}
-=======
 !0 = !{!"0x11\0012\00Apple clang version 3.0 (tags/Apple/clang-209.11) (based on LLVM 3.0svn)\001\00\000\00\000", !8, !9, !9, !10, null, null} ; [ DW_TAG_compile_unit ]
 !1 = !{!"0x2e\00foo\00foo\00\002\000\001\000\006\000\000\000", !8, !2, !3, null, i32 ()* @foo, null, null, null} ; [ DW_TAG_subprogram ] [line 2] [def] [scope 0] [foo]
 !2 = !{!"0x29", !8} ; [ DW_TAG_file_type ]
@@ -42,5 +28,4 @@
 !8 = !{!"a.c", !"/private/tmp"}
 !9 = !{i32 0}
 !10 = !{!1}
-!11 = !{i32 1, !"Debug Info Version", i32 2}
->>>>>>> 41cb3da2
+!11 = !{i32 1, !"Debug Info Version", i32 2}