--- conflicted
+++ resolved
@@ -2,12 +2,8 @@
 ; RUN: llvm-dis < %t.bc | FileCheck %s
 ; Test if internal global variable's debug info is merged appropriately or not.
 
-<<<<<<< HEAD
-;CHECK:  metadata !{i32 589876, i32 0, metadata !{{[0-9]+}}, metadata !"x", metadata !"x", metadata !"", metadata !{{[0-9]+}}, i32 1, metadata !{{[0-9]+}}, i32 1, i32 1, i32* @x1}
-=======
 ;CHECK:   !"0x34\00x\00x\00\002\001\001", !{{[0-9]+}}, !{{[0-9]+}}, !{{[0-9]+}}, i32* @x}
 ;CHECK:   !"0x34\00x\00x\00\001\001\001", !{{[0-9]+}}, !{{[0-9]+}}, !{{[0-9]+}}, i32* @x1}
->>>>>>> 41cb3da2
 target datalayout = "e-p:64:64:64-i1:8:8-i8:8:8-i16:16:16-i32:32:32-i64:64:64-f32:32:32-f64:64:64-v64:64:64-v128:128:128-a0:0:64-s0:64:64-f80:128:128-n8:16:32:64"
 target triple = "x86_64-apple-macosx10.7.0"
 
@@ -24,20 +20,6 @@
 !llvm.dbg.sp = !{!1}
 !llvm.dbg.gv = !{!5}
 
-<<<<<<< HEAD
-!0 = metadata !{i32 589841, metadata !9, i32 12, metadata !"clang version 3.0 ()", i1 true, metadata !"", i32 0, metadata !4, metadata !4, metadata !10, null, null, metadata !""}
-!1 = metadata !{i32 589870, metadata !9, metadata !2, metadata !"foo", metadata !"foo", metadata !"", i32 3, metadata !3, i1 false, i1 true, i32 0, i32 0, null, i32 0, i1 false, void ()* @foo, null, null, null, i32 0} ; [ DW_TAG_subprogram ] [line 3] [def] [scope 0] [foo]
-!2 = metadata !{i32 589865, metadata !9}
-!3 = metadata !{i32 589845, metadata !9, metadata !2, metadata !"", i32 0, i64 0, i64 0, i32 0, i32 0, null, metadata !4, i32 0, null, null, null} ; [ DW_TAG_subroutine_type ] [line 0, size 0, align 0, offset 0] [from ]
-!4 = metadata !{null}
-!5 = metadata !{i32 589876, i32 0, metadata !0, metadata !"x", metadata !"x", metadata !"", metadata !2, i32 2, metadata !6, i32 1, i32 1, i32* @x}
-!6 = metadata !{i32 589860, null, metadata !0, metadata !"int", i32 0, i64 32, i64 32, i64 0, i32 0, i32 5}
-!7 = metadata !{i32 3, i32 14, metadata !8, null}
-!8 = metadata !{i32 589835, metadata !9, metadata !1, i32 3, i32 12, i32 0}
-!9 = metadata !{metadata !"/tmp/one.c", metadata !"/Volumes/Lalgate/Slate/D"}
-!10 = metadata !{metadata !1}
-!11 = metadata !{i32 1, metadata !"Debug Info Version", i32 1}
-=======
 !0 = !{!"0x11\0012\00clang version 3.0 ()\001\00\000\00\000", !9, !4, !4, !10, null, null} ; [ DW_TAG_compile_unit ]
 !1 = !{!"0x2e\00foo\00foo\00\003\000\001\000\006\000\000\000", !9, !2, !3, null, void ()* @foo, null, null, null} ; [ DW_TAG_subprogram ] [line 3] [def] [scope 0] [foo]
 !2 = !{!"0x29", !9} ; [ DW_TAG_file_type ]
@@ -49,5 +31,4 @@
 !8 = !{!"0xb\003\0012\000", !9, !1} ; [ DW_TAG_lexical_block ]
 !9 = !{!"/tmp/one.c", !"/Volumes/Lalgate/Slate/D"}
 !10 = !{!1}
-!11 = !{i32 1, !"Debug Info Version", i32 2}
->>>>>>> 41cb3da2
+!11 = !{i32 1, !"Debug Info Version", i32 2}