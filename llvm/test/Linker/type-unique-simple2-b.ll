; RUN: true
; This file belongs to type-unique-simple2-a.ll.
;
; $ cat b.cpp
; #include "ab.h"
; void A::setFoo() {}
; const
; foo_t A::getFoo() { return 1; }
; ModuleID = 'b.cpp'
; target datalayout = "e-m:o-i64:64-f80:128-n8:16:32:64-S128"
; target triple = "x86_64-apple-macosx10.9.0"

%class.A = type { i32 (...)** }

@_ZTV1A = unnamed_addr constant [4 x i8*] [i8* null, i8* bitcast ({ i8*, i8* }* @_ZTI1A to i8*), i8* bitcast (void (%class.A*)* @_ZN1A6setFooEv to i8*), i8* bitcast (i32 (%class.A*)* @_ZN1A6getFooEv to i8*)]
@_ZTVN10__cxxabiv117__class_type_infoE = external global i8*
@_ZTS1A = constant [3 x i8] c"1A\00"
@_ZTI1A = unnamed_addr constant { i8*, i8* } { i8* bitcast (i8** getelementptr inbounds (i8** @_ZTVN10__cxxabiv117__class_type_infoE, i64 2) to i8*), i8* getelementptr inbounds ([3 x i8]* @_ZTS1A, i32 0, i32 0) }

; Function Attrs: nounwind
define void @_ZN1A6setFooEv(%class.A* %this) unnamed_addr #0 align 2 {
entry:
  %this.addr = alloca %class.A*, align 8
  store %class.A* %this, %class.A** %this.addr, align 8
<<<<<<< HEAD
  call void @llvm.dbg.declare(metadata !{%class.A** %this.addr}, metadata !32), !dbg !34
=======
  call void @llvm.dbg.declare(metadata %class.A** %this.addr, metadata !32, metadata !{!"0x102"}), !dbg !34
>>>>>>> 41cb3da2
  %this1 = load %class.A** %this.addr
  ret void, !dbg !35
}

; Function Attrs: nounwind readnone
declare void @llvm.dbg.declare(metadata, metadata) #1

; Function Attrs: nounwind
define i32 @_ZN1A6getFooEv(%class.A* %this) unnamed_addr #0 align 2 {
entry:
  %this.addr = alloca %class.A*, align 8
  store %class.A* %this, %class.A** %this.addr, align 8
<<<<<<< HEAD
  call void @llvm.dbg.declare(metadata !{%class.A** %this.addr}, metadata !36), !dbg !37
=======
  call void @llvm.dbg.declare(metadata %class.A** %this.addr, metadata !36, metadata !{!"0x102"}), !dbg !37
>>>>>>> 41cb3da2
  %this1 = load %class.A** %this.addr
  ret i32 1, !dbg !38
}

attributes #0 = { nounwind }
attributes #1 = { nounwind readnone }

!llvm.dbg.cu = !{!0}
!llvm.module.flags = !{!29, !30}
!llvm.ident = !{!31}

<<<<<<< HEAD
!0 = metadata !{i32 786449, metadata !1, i32 4, metadata !"clang version 3.5 ", i1 false, metadata !"", i32 0, metadata !2, metadata !3, metadata !25, metadata !2, metadata !2, metadata !""} ; [ DW_TAG_compile_unit ] [/<unknown>] [DW_LANG_C_plus_plus]
!1 = metadata !{metadata !"<unknown>", metadata !""}
!2 = metadata !{}
!3 = metadata !{metadata !4}
!4 = metadata !{i32 786434, metadata !5, null, metadata !"A", i32 2, i64 64, i64 64, i32 0, i32 0, null, metadata !6, i32 0, metadata !"_ZTS1A", null, metadata !"_ZTS1A"} ; [ DW_TAG_class_type ] [A] [line 2, size 64, align 64, offset 0] [def] [from ]
!5 = metadata !{metadata !"./ab.h", metadata !""}
!6 = metadata !{metadata !7, metadata !14, metadata !19}
!7 = metadata !{i32 786445, metadata !5, metadata !8, metadata !"_vptr$A", i32 0, i64 64, i64 0, i64 0, i32 64, metadata !9} ; [ DW_TAG_member ] [_vptr$A] [line 0, size 64, align 0, offset 0] [artificial] [from ]
!8 = metadata !{i32 786473, metadata !5}          ; [ DW_TAG_file_type ] [/./ab.h]
!9 = metadata !{i32 786447, null, null, metadata !"", i32 0, i64 64, i64 0, i64 0, i32 0, metadata !10} ; [ DW_TAG_pointer_type ] [line 0, size 64, align 0, offset 0] [from __vtbl_ptr_type]
!10 = metadata !{i32 786447, null, null, metadata !"__vtbl_ptr_type", i32 0, i64 64, i64 0, i64 0, i32 0, metadata !11} ; [ DW_TAG_pointer_type ] [__vtbl_ptr_type] [line 0, size 64, align 0, offset 0] [from ]
!11 = metadata !{i32 786453, i32 0, null, metadata !"", i32 0, i64 0, i64 0, i64 0, i32 0, null, metadata !12, i32 0, null, null, null} ; [ DW_TAG_subroutine_type ] [line 0, size 0, align 0, offset 0] [from ]
!12 = metadata !{metadata !13}
!13 = metadata !{i32 786468, null, null, metadata !"int", i32 0, i64 32, i64 32, i64 0, i32 0, i32 5} ; [ DW_TAG_base_type ] [int] [line 0, size 32, align 32, offset 0, enc DW_ATE_signed]
!14 = metadata !{i32 786478, metadata !5, metadata !"_ZTS1A", metadata !"setFoo", metadata !"setFoo", metadata !"_ZN1A6setFooEv", i32 4, metadata !15, i1 false, i1 false, i32 1, i32 0, metadata !"_ZTS1A", i32 259, i1 false, null, null, i32 0, metadata !18, i32 4} ; [ DW_TAG_subprogram ] [line 4] [setFoo]
!15 = metadata !{i32 786453, i32 0, null, metadata !"", i32 0, i64 0, i64 0, i64 0, i32 0, null, metadata !16, i32 0, null, null, null} ; [ DW_TAG_subroutine_type ] [line 0, size 0, align 0, offset 0] [from ]
!16 = metadata !{null, metadata !17}
!17 = metadata !{i32 786447, null, null, metadata !"", i32 0, i64 64, i64 64, i64 0, i32 1088, metadata !"_ZTS1A"} ; [ DW_TAG_pointer_type ] [line 0, size 64, align 64, offset 0] [artificial] [from _ZTS1A]
!18 = metadata !{i32 786468}
!19 = metadata !{i32 786478, metadata !5, metadata !"_ZTS1A", metadata !"getFoo", metadata !"getFoo", metadata !"_ZN1A6getFooEv", i32 5, metadata !20, i1 false, i1 false, i32 1, i32 1, metadata !"_ZTS1A", i32 259, i1 false, null, null, i32 0, metadata !24, i32 5} ; [ DW_TAG_subprogram ] [line 5] [getFoo]
!20 = metadata !{i32 786453, i32 0, null, metadata !"", i32 0, i64 0, i64 0, i64 0, i32 0, null, metadata !21, i32 0, null, null, null} ; [ DW_TAG_subroutine_type ] [line 0, size 0, align 0, offset 0] [from ]
!21 = metadata !{metadata !22, metadata !17}
!22 = metadata !{i32 786470, null, null, metadata !"", i32 0, i64 0, i64 0, i64 0, i32 0, metadata !23} ; [ DW_TAG_const_type ] [line 0, size 0, align 0, offset 0] [from foo_t]
!23 = metadata !{i32 786454, metadata !5, null, metadata !"foo_t", i32 1, i64 0, i64 0, i64 0, i32 0, metadata !13} ; [ DW_TAG_typedef ] [foo_t] [line 1, size 0, align 0, offset 0] [from int]
!24 = metadata !{i32 786468}
!25 = metadata !{metadata !26, metadata !28}
!26 = metadata !{i32 786478, metadata !27, metadata !"_ZTS1A", metadata !"setFoo", metadata !"setFoo", metadata !"_ZN1A6setFooEv", i32 2, metadata !15, i1 false, i1 true, i32 0, i32 0, null, i32 259, i1 false, void (%class.A*)* @_ZN1A6setFooEv, null, metadata !14, metadata !2, i32 2} ; [ DW_TAG_subprogram ] [line 2] [def] [setFoo]
!27 = metadata !{metadata !"b.cpp", metadata !""}
!28 = metadata !{i32 786478, metadata !27, metadata !"_ZTS1A", metadata !"getFoo", metadata !"getFoo", metadata !"_ZN1A6getFooEv", i32 4, metadata !20, i1 false, i1 true, i32 0, i32 0, null, i32 259, i1 false, i32 (%class.A*)* @_ZN1A6getFooEv, null, metadata !19, metadata !2, i32 4} ; [ DW_TAG_subprogram ] [line 4] [def] [getFoo]
!29 = metadata !{i32 2, metadata !"Dwarf Version", i32 2}
!30 = metadata !{i32 1, metadata !"Debug Info Version", i32 1}
!31 = metadata !{metadata !"clang version 3.5 "}
!32 = metadata !{i32 786689, metadata !26, metadata !"this", null, i32 16777216, metadata !33, i32 1088, i32 0} ; [ DW_TAG_arg_variable ] [this] [line 0]
!33 = metadata !{i32 786447, null, null, metadata !"", i32 0, i64 64, i64 64, i64 0, i32 0, metadata !"_ZTS1A"} ; [ DW_TAG_pointer_type ] [line 0, size 64, align 64, offset 0] [from _ZTS1A]
!34 = metadata !{i32 0, i32 0, metadata !26, null}
!35 = metadata !{i32 2, i32 0, metadata !26, null}
!36 = metadata !{i32 786689, metadata !28, metadata !"this", null, i32 16777216, metadata !33, i32 1088, i32 0} ; [ DW_TAG_arg_variable ] [this] [line 0]
!37 = metadata !{i32 0, i32 0, metadata !28, null}
!38 = metadata !{i32 4, i32 0, metadata !28, null}
=======
!0 = !{!"0x11\004\00clang version 3.5 \000\00\000\00\000", !1, !2, !3, !25, !2, !2} ; [ DW_TAG_compile_unit ] [/<unknown>] [DW_LANG_C_plus_plus]
!1 = !{!"<unknown>", !""}
!2 = !{}
!3 = !{!4}
!4 = !{!"0x2\00A\002\0064\0064\000\000\000", !5, null, null, !6, !"_ZTS1A", null, !"_ZTS1A"} ; [ DW_TAG_class_type ] [A] [line 2, size 64, align 64, offset 0] [def] [from ]
!5 = !{!"./ab.h", !""}
!6 = !{!7, !14, !19}
!7 = !{!"0xd\00_vptr$A\000\0064\000\000\0064", !5, !8, !9} ; [ DW_TAG_member ] [_vptr$A] [line 0, size 64, align 0, offset 0] [artificial] [from ]
!8 = !{!"0x29", !5}          ; [ DW_TAG_file_type ] [/./ab.h]
!9 = !{!"0xf\00\000\0064\000\000\000", null, null, !10} ; [ DW_TAG_pointer_type ] [line 0, size 64, align 0, offset 0] [from __vtbl_ptr_type]
!10 = !{!"0xf\00__vtbl_ptr_type\000\0064\000\000\000", null, null, !11} ; [ DW_TAG_pointer_type ] [__vtbl_ptr_type] [line 0, size 64, align 0, offset 0] [from ]
!11 = !{!"0x15\00\000\000\000\000\000\000", i32 0, null, null, !12, null, null, null} ; [ DW_TAG_subroutine_type ] [line 0, size 0, align 0, offset 0] [from ]
!12 = !{!13}
!13 = !{!"0x24\00int\000\0032\0032\000\000\005", null, null} ; [ DW_TAG_base_type ] [int] [line 0, size 32, align 32, offset 0, enc DW_ATE_signed]
!14 = !{!"0x2e\00setFoo\00setFoo\00_ZN1A6setFooEv\004\000\000\001\006\00259\000\004", !5, !"_ZTS1A", !15, !"_ZTS1A", null, null, i32 0, !18} ; [ DW_TAG_subprogram ] [line 4] [setFoo]
!15 = !{!"0x15\00\000\000\000\000\000\000", i32 0, null, null, !16, null, null, null} ; [ DW_TAG_subroutine_type ] [line 0, size 0, align 0, offset 0] [from ]
!16 = !{null, !17}
!17 = !{!"0xf\00\000\0064\0064\000\001088", null, null, !"_ZTS1A"} ; [ DW_TAG_pointer_type ] [line 0, size 64, align 64, offset 0] [artificial] [from _ZTS1A]
!18 = !{i32 786468}
!19 = !{!"0x2e\00getFoo\00getFoo\00_ZN1A6getFooEv\005\000\000\001\006\00259\000\005", !5, !"_ZTS1A", !20, !"_ZTS1A", null, null, i32 0, !24} ; [ DW_TAG_subprogram ] [line 5] [getFoo]
!20 = !{!"0x15\00\000\000\000\000\000\000", i32 0, null, null, !21, null, null, null} ; [ DW_TAG_subroutine_type ] [line 0, size 0, align 0, offset 0] [from ]
!21 = !{!22, !17}
!22 = !{!"0x26\00\000\000\000\000\000", null, null, !23} ; [ DW_TAG_const_type ] [line 0, size 0, align 0, offset 0] [from foo_t]
!23 = !{!"0x16\00foo_t\001\000\000\000\000", !5, null, !13} ; [ DW_TAG_typedef ] [foo_t] [line 1, size 0, align 0, offset 0] [from int]
!24 = !{i32 786468}
!25 = !{!26, !28}
!26 = !{!"0x2e\00setFoo\00setFoo\00_ZN1A6setFooEv\002\000\001\000\006\00259\000\002", !27, !"_ZTS1A", !15, null, void (%class.A*)* @_ZN1A6setFooEv, null, !14, !2} ; [ DW_TAG_subprogram ] [line 2] [def] [setFoo]
!27 = !{!"b.cpp", !""}
!28 = !{!"0x2e\00getFoo\00getFoo\00_ZN1A6getFooEv\004\000\001\000\006\00259\000\004", !27, !"_ZTS1A", !20, null, i32 (%class.A*)* @_ZN1A6getFooEv, null, !19, !2} ; [ DW_TAG_subprogram ] [line 4] [def] [getFoo]
!29 = !{i32 2, !"Dwarf Version", i32 2}
!30 = !{i32 1, !"Debug Info Version", i32 2}
!31 = !{!"clang version 3.5 "}
!32 = !{!"0x101\00this\0016777216\001088", !26, null, !33} ; [ DW_TAG_arg_variable ] [this] [line 0]
!33 = !{!"0xf\00\000\0064\0064\000\000", null, null, !"_ZTS1A"} ; [ DW_TAG_pointer_type ] [line 0, size 64, align 64, offset 0] [from _ZTS1A]
!34 = !MDLocation(line: 0, scope: !26)
!35 = !MDLocation(line: 2, scope: !26)
!36 = !{!"0x101\00this\0016777216\001088", !28, null, !33} ; [ DW_TAG_arg_variable ] [this] [line 0]
!37 = !MDLocation(line: 0, scope: !28)
!38 = !MDLocation(line: 4, scope: !28)
>>>>>>> 41cb3da2
<|MERGE_RESOLUTION|>--- conflicted
+++ resolved
@@ -22,28 +22,20 @@
 entry:
   %this.addr = alloca %class.A*, align 8
   store %class.A* %this, %class.A** %this.addr, align 8
-<<<<<<< HEAD
-  call void @llvm.dbg.declare(metadata !{%class.A** %this.addr}, metadata !32), !dbg !34
-=======
   call void @llvm.dbg.declare(metadata %class.A** %this.addr, metadata !32, metadata !{!"0x102"}), !dbg !34
->>>>>>> 41cb3da2
   %this1 = load %class.A** %this.addr
   ret void, !dbg !35
 }
 
 ; Function Attrs: nounwind readnone
-declare void @llvm.dbg.declare(metadata, metadata) #1
+declare void @llvm.dbg.declare(metadata, metadata, metadata) #1
 
 ; Function Attrs: nounwind
 define i32 @_ZN1A6getFooEv(%class.A* %this) unnamed_addr #0 align 2 {
 entry:
   %this.addr = alloca %class.A*, align 8
   store %class.A* %this, %class.A** %this.addr, align 8
-<<<<<<< HEAD
-  call void @llvm.dbg.declare(metadata !{%class.A** %this.addr}, metadata !36), !dbg !37
-=======
   call void @llvm.dbg.declare(metadata %class.A** %this.addr, metadata !36, metadata !{!"0x102"}), !dbg !37
->>>>>>> 41cb3da2
   %this1 = load %class.A** %this.addr
   ret i32 1, !dbg !38
 }
@@ -55,47 +47,6 @@
 !llvm.module.flags = !{!29, !30}
 !llvm.ident = !{!31}
 
-<<<<<<< HEAD
-!0 = metadata !{i32 786449, metadata !1, i32 4, metadata !"clang version 3.5 ", i1 false, metadata !"", i32 0, metadata !2, metadata !3, metadata !25, metadata !2, metadata !2, metadata !""} ; [ DW_TAG_compile_unit ] [/<unknown>] [DW_LANG_C_plus_plus]
-!1 = metadata !{metadata !"<unknown>", metadata !""}
-!2 = metadata !{}
-!3 = metadata !{metadata !4}
-!4 = metadata !{i32 786434, metadata !5, null, metadata !"A", i32 2, i64 64, i64 64, i32 0, i32 0, null, metadata !6, i32 0, metadata !"_ZTS1A", null, metadata !"_ZTS1A"} ; [ DW_TAG_class_type ] [A] [line 2, size 64, align 64, offset 0] [def] [from ]
-!5 = metadata !{metadata !"./ab.h", metadata !""}
-!6 = metadata !{metadata !7, metadata !14, metadata !19}
-!7 = metadata !{i32 786445, metadata !5, metadata !8, metadata !"_vptr$A", i32 0, i64 64, i64 0, i64 0, i32 64, metadata !9} ; [ DW_TAG_member ] [_vptr$A] [line 0, size 64, align 0, offset 0] [artificial] [from ]
-!8 = metadata !{i32 786473, metadata !5}          ; [ DW_TAG_file_type ] [/./ab.h]
-!9 = metadata !{i32 786447, null, null, metadata !"", i32 0, i64 64, i64 0, i64 0, i32 0, metadata !10} ; [ DW_TAG_pointer_type ] [line 0, size 64, align 0, offset 0] [from __vtbl_ptr_type]
-!10 = metadata !{i32 786447, null, null, metadata !"__vtbl_ptr_type", i32 0, i64 64, i64 0, i64 0, i32 0, metadata !11} ; [ DW_TAG_pointer_type ] [__vtbl_ptr_type] [line 0, size 64, align 0, offset 0] [from ]
-!11 = metadata !{i32 786453, i32 0, null, metadata !"", i32 0, i64 0, i64 0, i64 0, i32 0, null, metadata !12, i32 0, null, null, null} ; [ DW_TAG_subroutine_type ] [line 0, size 0, align 0, offset 0] [from ]
-!12 = metadata !{metadata !13}
-!13 = metadata !{i32 786468, null, null, metadata !"int", i32 0, i64 32, i64 32, i64 0, i32 0, i32 5} ; [ DW_TAG_base_type ] [int] [line 0, size 32, align 32, offset 0, enc DW_ATE_signed]
-!14 = metadata !{i32 786478, metadata !5, metadata !"_ZTS1A", metadata !"setFoo", metadata !"setFoo", metadata !"_ZN1A6setFooEv", i32 4, metadata !15, i1 false, i1 false, i32 1, i32 0, metadata !"_ZTS1A", i32 259, i1 false, null, null, i32 0, metadata !18, i32 4} ; [ DW_TAG_subprogram ] [line 4] [setFoo]
-!15 = metadata !{i32 786453, i32 0, null, metadata !"", i32 0, i64 0, i64 0, i64 0, i32 0, null, metadata !16, i32 0, null, null, null} ; [ DW_TAG_subroutine_type ] [line 0, size 0, align 0, offset 0] [from ]
-!16 = metadata !{null, metadata !17}
-!17 = metadata !{i32 786447, null, null, metadata !"", i32 0, i64 64, i64 64, i64 0, i32 1088, metadata !"_ZTS1A"} ; [ DW_TAG_pointer_type ] [line 0, size 64, align 64, offset 0] [artificial] [from _ZTS1A]
-!18 = metadata !{i32 786468}
-!19 = metadata !{i32 786478, metadata !5, metadata !"_ZTS1A", metadata !"getFoo", metadata !"getFoo", metadata !"_ZN1A6getFooEv", i32 5, metadata !20, i1 false, i1 false, i32 1, i32 1, metadata !"_ZTS1A", i32 259, i1 false, null, null, i32 0, metadata !24, i32 5} ; [ DW_TAG_subprogram ] [line 5] [getFoo]
-!20 = metadata !{i32 786453, i32 0, null, metadata !"", i32 0, i64 0, i64 0, i64 0, i32 0, null, metadata !21, i32 0, null, null, null} ; [ DW_TAG_subroutine_type ] [line 0, size 0, align 0, offset 0] [from ]
-!21 = metadata !{metadata !22, metadata !17}
-!22 = metadata !{i32 786470, null, null, metadata !"", i32 0, i64 0, i64 0, i64 0, i32 0, metadata !23} ; [ DW_TAG_const_type ] [line 0, size 0, align 0, offset 0] [from foo_t]
-!23 = metadata !{i32 786454, metadata !5, null, metadata !"foo_t", i32 1, i64 0, i64 0, i64 0, i32 0, metadata !13} ; [ DW_TAG_typedef ] [foo_t] [line 1, size 0, align 0, offset 0] [from int]
-!24 = metadata !{i32 786468}
-!25 = metadata !{metadata !26, metadata !28}
-!26 = metadata !{i32 786478, metadata !27, metadata !"_ZTS1A", metadata !"setFoo", metadata !"setFoo", metadata !"_ZN1A6setFooEv", i32 2, metadata !15, i1 false, i1 true, i32 0, i32 0, null, i32 259, i1 false, void (%class.A*)* @_ZN1A6setFooEv, null, metadata !14, metadata !2, i32 2} ; [ DW_TAG_subprogram ] [line 2] [def] [setFoo]
-!27 = metadata !{metadata !"b.cpp", metadata !""}
-!28 = metadata !{i32 786478, metadata !27, metadata !"_ZTS1A", metadata !"getFoo", metadata !"getFoo", metadata !"_ZN1A6getFooEv", i32 4, metadata !20, i1 false, i1 true, i32 0, i32 0, null, i32 259, i1 false, i32 (%class.A*)* @_ZN1A6getFooEv, null, metadata !19, metadata !2, i32 4} ; [ DW_TAG_subprogram ] [line 4] [def] [getFoo]
-!29 = metadata !{i32 2, metadata !"Dwarf Version", i32 2}
-!30 = metadata !{i32 1, metadata !"Debug Info Version", i32 1}
-!31 = metadata !{metadata !"clang version 3.5 "}
-!32 = metadata !{i32 786689, metadata !26, metadata !"this", null, i32 16777216, metadata !33, i32 1088, i32 0} ; [ DW_TAG_arg_variable ] [this] [line 0]
-!33 = metadata !{i32 786447, null, null, metadata !"", i32 0, i64 64, i64 64, i64 0, i32 0, metadata !"_ZTS1A"} ; [ DW_TAG_pointer_type ] [line 0, size 64, align 64, offset 0] [from _ZTS1A]
-!34 = metadata !{i32 0, i32 0, metadata !26, null}
-!35 = metadata !{i32 2, i32 0, metadata !26, null}
-!36 = metadata !{i32 786689, metadata !28, metadata !"this", null, i32 16777216, metadata !33, i32 1088, i32 0} ; [ DW_TAG_arg_variable ] [this] [line 0]
-!37 = metadata !{i32 0, i32 0, metadata !28, null}
-!38 = metadata !{i32 4, i32 0, metadata !28, null}
-=======
 !0 = !{!"0x11\004\00clang version 3.5 \000\00\000\00\000", !1, !2, !3, !25, !2, !2} ; [ DW_TAG_compile_unit ] [/<unknown>] [DW_LANG_C_plus_plus]
 !1 = !{!"<unknown>", !""}
 !2 = !{}
@@ -134,5 +85,4 @@
 !35 = !MDLocation(line: 2, scope: !26)
 !36 = !{!"0x101\00this\0016777216\001088", !28, null, !33} ; [ DW_TAG_arg_variable ] [this] [line 0]
 !37 = !MDLocation(line: 0, scope: !28)
-!38 = !MDLocation(line: 4, scope: !28)
->>>>>>> 41cb3da2
+!38 = !MDLocation(line: 4, scope: !28)