--- conflicted
+++ resolved
@@ -4,30 +4,18 @@
 ; FIXME: Update checks for new pass manager.
 
 ; Confirm that there are -pass-remarks.
-<<<<<<< HEAD
 ; INTEL - Enable loop vectorizer as it is needed.
 ; INTEL - Disable loopopt as it significantly changes the test case.
 ; RUN: llvm-lto -use-new-pm=false -pass-remarks=inline -enable-lv -loopopt=0 \
-; RUN:          -exported-symbol _func2 -pass-remarks-missed=loop-vectorize \
-=======
-; RUN: llvm-lto -use-new-pm=false \
-; RUN:          -pass-remarks=inline \
 ; RUN:          -exported-symbol _func2 -pass-remarks-analysis=loop-vectorize \
->>>>>>> 485c8ce7
 ; RUN:          -exported-symbol _main -o %t.o %t.bc 2>&1 | \
 ; RUN:     FileCheck %s -allow-empty -check-prefix=REMARKS
 ; RUN: llvm-nm %t.o | FileCheck %s -check-prefix NM
 
-<<<<<<< HEAD
 ; INTEL - Enable loop vectorizer as it is needed.
 ; INTEL - Disable loopopt as it significantly changes the test case.
 ; RUN: llvm-lto -use-new-pm=false -pass-remarks=inline -use-diagnostic-handler -enable-lv -loopopt=0 \
-; RUN:          -exported-symbol _func2 -pass-remarks-missed=loop-vectorize \
-=======
-; RUN: llvm-lto -use-new-pm=false \
-; RUN:          -pass-remarks=inline -use-diagnostic-handler \
 ; RUN:          -exported-symbol _func2 -pass-remarks-analysis=loop-vectorize \
->>>>>>> 485c8ce7
 ; RUN:          -exported-symbol _main -o %t.o %t.bc 2>&1 | \
 ; RUN:     FileCheck %s -allow-empty -check-prefix=REMARKS_DH
 ; RUN: llvm-nm %t.o | FileCheck %s -check-prefix NM
