llvm_canonicalize_cmake_booleans(
  BUILD_SHARED_LIBS
  HAVE_LIBXAR
  HAVE_LIBZ
  HAVE_OCAMLOPT
  HAVE_OCAML_OUNIT
  LLVM_ENABLE_DIA_SDK
  LLVM_ENABLE_FFI
  LLVM_ENABLE_THREADS
  LLVM_INCLUDE_GO_TESTS
  LLVM_LIBXML2_ENABLED
  LLVM_LINK_LLVM_DYLIB
  LLVM_TOOL_LTO_BUILD
  LLVM_USE_INTEL_JITEVENTS
  LLVM_BUILD_EXAMPLES
  LLVM_ENABLE_PLUGINS
  LLVM_BYE_LINK_INTO_TOOLS
  LLVM_HAVE_TF_AOT
  LLVM_HAVE_TF_API
  )

configure_lit_site_cfg(
  ${CMAKE_CURRENT_SOURCE_DIR}/lit.site.cfg.py.in
  ${CMAKE_CURRENT_BINARY_DIR}/lit.site.cfg.py
  MAIN_CONFIG
  ${CMAKE_CURRENT_SOURCE_DIR}/lit.cfg.py
  PATHS
  "LLVM_SOURCE_DIR"
  "LLVM_BINARY_DIR"
  "LLVM_TOOLS_DIR"
  "LLVM_LIBRARY_DIR"
  "SHLIBDIR"
  )
configure_lit_site_cfg(
  ${CMAKE_CURRENT_SOURCE_DIR}/Unit/lit.site.cfg.py.in
  ${CMAKE_CURRENT_BINARY_DIR}/Unit/lit.site.cfg.py
  MAIN_CONFIG
  ${CMAKE_CURRENT_SOURCE_DIR}/Unit/lit.cfg.py
  PATHS
  "LLVM_SOURCE_DIR"
  "LLVM_BINARY_DIR"
  "LLVM_TOOLS_DIR"
  "SHLIBDIR"
  )

# Set the depends list as a variable so that it can grow conditionally.
# NOTE: Sync the substitutions in test/lit.cfg when adding to this list.
set(LLVM_TEST_DEPENDS
          BugpointPasses
          FileCheck
          LLVMHello
          UnitTests
          bugpoint
          count
          file-table-tform
<<<<<<< HEAD
=======
          extract
>>>>>>> ca1acf98
          llc
          lli
          lli-child-target
          llvm-addr2line
          llvm-ar
          llvm-as
          llvm-bcanalyzer
          llvm-c-test
          llvm-cat
          llvm-cfi-verify
          llvm-config
          llvm-cov
          llvm-cvtres
          llvm-cxxdump
          llvm-cxxfilt
          llvm-cxxmap
          llvm-diff
          llvm-dis
          llvm-dlltool
          dsymutil
          llvm-dwarfdump
          llvm-dwp
          llvm-elfabi
          llvm-exegesis
          llvm-extract
          llvm-foreach
          llvm-gsymutil
          llvm-isel-fuzzer
          llvm-ifs
          llvm-install-name-tool
          llvm-jitlink
          llvm-lib
          llvm-libtool-darwin
          llvm-link
          llvm-lipo
          llvm-locstats
          llvm-lto2
          llvm-mc
          llvm-mca
          llvm-ml
          llvm-modextract
          llvm-mt
          llvm-nm
          llvm-no-spir-kernel
          llvm-objcopy
          llvm-objdump
          llvm-opt-fuzzer
          llvm-opt-report
          llvm-pdbutil
          llvm-profdata
          llvm-ranlib
          llvm-rc
          llvm-readobj
          llvm-readelf
          llvm-reduce
          llvm-rtdyld
          llvm-size
          llvm-split
          llvm-strings
          llvm-strip
          llvm-symbolizer
          llvm-tblgen
          llvm-undname
          llvm-xray
          not
          obj2yaml
          opt
          sancov
          sanstats
          sycl-post-link
          verify-uselistorder
          yaml-bench
          yaml2obj
# INTEL_CUSTOMIZATION
          intelovls-test
# end INTEL_CUSTOMIZATION
        )

if(TARGET llvm-lto)
  set(LLVM_TEST_DEPENDS ${LLVM_TEST_DEPENDS} llvm-lto)
endif()

# If Intel JIT events are supported, depend on a tool that tests the listener.
if( LLVM_USE_INTEL_JITEVENTS )
  set(LLVM_TEST_DEPENDS ${LLVM_TEST_DEPENDS} llvm-jitlistener)
endif( LLVM_USE_INTEL_JITEVENTS )

if(TARGET LLVMgold)
  set(LLVM_TEST_DEPENDS ${LLVM_TEST_DEPENDS} LLVMgold)
endif()

if(INTEL_CUSTOMIZATION)
  if(TARGET icx-lto)
    set(LLVM_TEST_DEPENDS ${LLVM_TEST_DEPENDS} icx-lto)
  endif()
endif(INTEL_CUSTOMIZATION)

if(TARGET llvm-go)
  set(LLVM_TEST_DEPENDS ${LLVM_TEST_DEPENDS} llvm-go)
endif()

if(TARGET LTO)
  set(LLVM_TEST_DEPENDS ${LLVM_TEST_DEPENDS} LTO)
endif()

if(LLVM_BUILD_EXAMPLES)
  list(APPEND LLVM_TEST_DEPENDS
    Kaleidoscope-Ch3
    Kaleidoscope-Ch4
    Kaleidoscope-Ch5
    Kaleidoscope-Ch6
    Kaleidoscope-Ch7
    )
  if (NOT WIN32)
    list(APPEND LLVM_TEST_DEPENDS
      Bye
      )
  endif()
endif()

if(TARGET ocaml_llvm)
  # Clear all non-OCaml cross-target dependencies when building out-of-tree.
  if(LLVM_OCAML_OUT_OF_TREE)
    set(LLVM_TEST_DEPENDS)
  endif()

  set(LLVM_TEST_DEPENDS ${LLVM_TEST_DEPENDS}
          ocaml_llvm
          ocaml_llvm_all_backends
          ocaml_llvm_analysis
          ocaml_llvm_bitreader
          ocaml_llvm_bitwriter
          ocaml_llvm_executionengine
          ocaml_llvm_irreader
          ocaml_llvm_linker
          ocaml_llvm_target
          ocaml_llvm_ipo
          ocaml_llvm_passmgr_builder
          ocaml_llvm_scalar_opts
          ocaml_llvm_transform_utils
          ocaml_llvm_vectorize
        )
endif()

add_custom_target(llvm-test-depends DEPENDS ${LLVM_TEST_DEPENDS})
set_target_properties(llvm-test-depends PROPERTIES FOLDER "Tests")

if(LLVM_BUILD_TOOLS)
  set(exclude_from_check_all "")
else()
  set(exclude_from_check_all "EXCLUDE_FROM_CHECK_ALL")
endif()

add_lit_testsuite(check-llvm "Running the LLVM regression tests"
  ${CMAKE_CURRENT_BINARY_DIR}
  ${exclude_from_check_all}
  DEPENDS ${LLVM_TEST_DEPENDS}
  )
set_target_properties(check-llvm PROPERTIES FOLDER "Tests")

add_lit_testsuites(LLVM ${CMAKE_CURRENT_SOURCE_DIR}
  ${exclude_from_check_all}
  DEPENDS ${LLVM_TEST_DEPENDS}
  )

# Setup an alias for 'check-all'.
add_custom_target(check)
add_dependencies(check check-all)
set_target_properties(check PROPERTIES FOLDER "Tests")<|MERGE_RESOLUTION|>--- conflicted
+++ resolved
@@ -53,10 +53,7 @@
           bugpoint
           count
           file-table-tform
-<<<<<<< HEAD
-=======
           extract
->>>>>>> ca1acf98
           llc
           lli
           lli-child-target
