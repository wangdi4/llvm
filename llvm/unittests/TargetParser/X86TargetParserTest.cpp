//===-------- X86TargetParserTest.cpp - X86 Target Parser tests -------------===//
// INTEL_CUSTOMIZATION
//
// INTEL CONFIDENTIAL
//
// Modifications, Copyright (C) 2023 Intel Corporation
//
// This software and the related documents are Intel copyrighted materials, and
// your use of them is governed by the express license under which they were
// provided to you ("License"). Unless the License provides otherwise, you may not
// use, modify, copy, publish, distribute, disclose or transmit this software or
// the related documents without Intel's prior written permission.
//
// This software and the related documents are provided as is, with no express
// or implied warranties, other than those that are expressly stated in the
// License.
//
// end INTEL_CUSTOMIZATION
//
// Part of the LLVM Project, under the Apache License v2.0 with LLVM Exceptions.
// See https://llvm.org/LICENSE.txt for license information.
// SPDX-License-Identifier: Apache-2.0 WITH LLVM-exception
//
//===----------------------------------------------------------------------===//

#include "llvm/TargetParser/X86TargetParser.h"
#include "llvm/ADT/STLExtras.h"
#include "llvm/ADT/StringExtras.h"
#include "gtest/gtest.h"

using namespace llvm;

namespace {
#if INTEL_CUSTOMIZATION
struct X86ABITestData {
  const char *TargetCPU;
  const char *ExpectedName;
  char ExpectedIntelISA;
  char ExpectedGnuISA;
  size_t ExpectedIntRegSize;
  size_t ExpectedFPRegSize;
};

bool testVecABIInfo(X86ABITestData &D) {
  auto AI = X86::VectorAbiIsaInfo::getByName(D.TargetCPU);
  bool ret = AI && AI->TargetName.equals(D.ExpectedName) &&
             AI->IntelISA == D.ExpectedIntelISA &&
             AI->GnuISA == D.ExpectedGnuISA &&
             AI->MaxIntVecRegByteSize == D.ExpectedIntRegSize &&
             AI->MaxFPVecRegByteSize == D.ExpectedFPRegSize;
  if (!ret)
    errs() << "Failed for " << D.TargetCPU << "\n";
  return ret;
}

bool testVecABIInfoUndef(const char* TargetCPU) {
  auto AI = X86::VectorAbiIsaInfo::getByName(TargetCPU);
  bool ret = AI == nullptr;
  if (!ret)
    errs() << "Failed negative for " << TargetCPU << "\n";
  return ret;
}
class X86VecABITest : public testing::Test {};

TEST_F(X86VecABITest, testX86VecABIInfo) {
  X86ABITestData Array[] = {
      {"core_i7_sse4_2", "core_i7_sse4_2", 'x', 'b', 16, 16},
      {"corei7", "corei7", 'x', 'b', 16, 16},
      {"ivybridge", "ivybridge", 'y', 'c', 16, 32},
      {"core-avx-i", "core-avx-i", 'y', 'c', 16, 32},
      {"sandybridge", "sandybridge", 'y', 'c', 16, 32},
      {"core_2nd_gen_avx", "core_2nd_gen_avx", 'y', 'c', 16, 32},
      {"haswell", "haswell", 'Y', 'd', 32, 32},
<<<<<<< HEAD
      {"core-avx2", "haswell", 'Y', 'd', 32, 32},
      {"core_4th_gen_avx", "haswell", 'Y', 'd', 32, 32},
      {"core_5th_gen_avx", "broadwell", 'Y', 'd', 32, 32},
=======
      {"core-avx2", "core-avx2", 'Y', 'd', 32, 32},
      {"core_4th_gen_avx", "core_4th_gen_avx", 'Y', 'd', 32, 32},
      {"core_5th_gen_avx", "core_5th_gen_avx", 'Y', 'd', 32, 32},
>>>>>>> ec3077b5
      {"common-avx512", "common-avx512", 'Z', 'e', 64, 64},
      {"skylake_avx512", "skylake_avx512", 'Z', 'e', 64, 64},
      {"skylake-avx512", "skylake-avx512", 'Z', 'e', 64, 64},
      {"sapphirerapids", "sapphirerapids", 'Z', 'e', 64, 64},
      {"graniterapids", "graniterapids", 'Z', 'e', 64, 64}};

  for (auto &R : Array) {
    EXPECT_EQ(testVecABIInfo(R), true);
  }
  for (auto S : {"sse42", "core-i7", "avx", "avx2"})
    EXPECT_EQ(testVecABIInfoUndef(S), true);
}
#endif // INTEL_CUSTOMIZATION
} // namespace<|MERGE_RESOLUTION|>--- conflicted
+++ resolved
@@ -71,15 +71,9 @@
       {"sandybridge", "sandybridge", 'y', 'c', 16, 32},
       {"core_2nd_gen_avx", "core_2nd_gen_avx", 'y', 'c', 16, 32},
       {"haswell", "haswell", 'Y', 'd', 32, 32},
-<<<<<<< HEAD
-      {"core-avx2", "haswell", 'Y', 'd', 32, 32},
-      {"core_4th_gen_avx", "haswell", 'Y', 'd', 32, 32},
-      {"core_5th_gen_avx", "broadwell", 'Y', 'd', 32, 32},
-=======
       {"core-avx2", "core-avx2", 'Y', 'd', 32, 32},
       {"core_4th_gen_avx", "core_4th_gen_avx", 'Y', 'd', 32, 32},
       {"core_5th_gen_avx", "core_5th_gen_avx", 'Y', 'd', 32, 32},
->>>>>>> ec3077b5
       {"common-avx512", "common-avx512", 'Z', 'e', 64, 64},
       {"skylake_avx512", "skylake_avx512", 'Z', 'e', 64, 64},
       {"skylake-avx512", "skylake-avx512", 'Z', 'e', 64, 64},
