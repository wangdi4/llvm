#include "ARMBaseInstrInfo.h"
#include "ARMSubtarget.h"
#include "ARMTargetMachine.h"
#include "llvm/Support/TargetRegistry.h"
#include "llvm/Support/TargetSelect.h"
#include "llvm/Target/TargetMachine.h"
#include "llvm/Target/TargetOptions.h"

#include "gtest/gtest.h"

using namespace llvm;

// Test for instructions that aren't immediately obviously valid within a
// tail-predicated loop. This should be marked up in their tablegen
// descriptions. Currently we, conservatively, disallow:
// - cross beat carries.
// - narrowing of results.
// - complex operations.
// - horizontal operations.
// - byte swapping.
// - interleaved memory instructions.
// TODO: Add to this list once we can handle them safely.
TEST(MachineInstrValidTailPredication, IsCorrect) {

  using namespace ARM;

  auto IsValidTPOpcode = [](unsigned Opcode) {
    switch (Opcode) {
    default:
      return false;
    case MVE_ASRLi:
    case MVE_ASRLr:
    case MVE_LSRL:	
    case MVE_SQRSHR:
    case MVE_SQSHL:
    case MVE_SRSHR:
    case MVE_UQRSHL:
    case MVE_UQSHL:
    case MVE_URSHR:
    case MVE_VABDf16:
    case MVE_VABDf32:
    case MVE_VABDs16:
    case MVE_VABDs32:
    case MVE_VABDs8:	
    case MVE_VABDu16:
    case MVE_VABDu32:
    case MVE_VABDu8:
    case MVE_VABSf16:
    case MVE_VABSf32:
    case MVE_VABSs16:
    case MVE_VABSs32:
    case MVE_VABSs8:
    case MVE_VADD_qr_f16:
    case MVE_VADD_qr_f32:
    case MVE_VADD_qr_i16:
    case MVE_VADD_qr_i32:
    case MVE_VADD_qr_i8:
    case MVE_VADDf16:
    case MVE_VADDf32:
    case MVE_VADDi16:
    case MVE_VADDi32:
    case MVE_VADDi8:
    case MVE_VAND:
    case MVE_VBIC:
    case MVE_VBICimmi16:
    case MVE_VBICimmi32:
    case MVE_VBRSR16:
    case MVE_VBRSR32:
    case MVE_VBRSR8:
    case MVE_VCLSs16:
    case MVE_VCLSs32:
    case MVE_VCLSs8:
    case MVE_VCLZs16:
    case MVE_VCLZs32:
    case MVE_VCLZs8:
    case MVE_VCMPf16:
    case MVE_VCMPf16r:
    case MVE_VCMPf32:
    case MVE_VCMPf32r:
    case MVE_VCMPi16:
    case MVE_VCMPi16r:
    case MVE_VCMPi32:
    case MVE_VCMPi32r:
    case MVE_VCMPi8:
    case MVE_VCMPi8r:
    case MVE_VCMPs16:
    case MVE_VCMPs16r:
    case MVE_VCMPs32:
    case MVE_VCMPs32r:
    case MVE_VCMPs8:
    case MVE_VCMPs8r:
    case MVE_VCMPu16:
    case MVE_VCMPu16r:
    case MVE_VCMPu32:
    case MVE_VCMPu32r:
    case MVE_VCMPu8:
    case MVE_VCMPu8r:
    case MVE_VCTP16:
    case MVE_VCTP32:
    case MVE_VCTP64:
    case MVE_VCTP8:
    case MVE_VCVTf16s16_fix:
    case MVE_VCVTf16s16n:
    case MVE_VCVTf16u16_fix:
    case MVE_VCVTf16u16n:
    case MVE_VCVTf32s32_fix:
    case MVE_VCVTf32s32n:
    case MVE_VCVTf32u32_fix:
    case MVE_VCVTf32u32n:
    case MVE_VCVTs16f16_fix:
    case MVE_VCVTs16f16a:
    case MVE_VCVTs16f16m:
    case MVE_VCVTs16f16n:
    case MVE_VCVTs16f16p:
    case MVE_VCVTs16f16z:
    case MVE_VCVTs32f32_fix:
    case MVE_VCVTs32f32a:
    case MVE_VCVTs32f32m:
    case MVE_VCVTs32f32n:
    case MVE_VCVTs32f32p:
    case MVE_VCVTs32f32z:
    case MVE_VCVTu16f16_fix:
    case MVE_VCVTu16f16a:
    case MVE_VCVTu16f16m:
    case MVE_VCVTu16f16n:
    case MVE_VCVTu16f16p:
    case MVE_VCVTu16f16z:
    case MVE_VCVTu32f32_fix:
    case MVE_VCVTu32f32a:
    case MVE_VCVTu32f32m:
    case MVE_VCVTu32f32n:
    case MVE_VCVTu32f32p:
    case MVE_VCVTu32f32z:
    case MVE_VDDUPu16:
    case MVE_VDDUPu32:
    case MVE_VDDUPu8:
    case MVE_VDUP16:
    case MVE_VDUP32:
    case MVE_VDUP8:
    case MVE_VDWDUPu16:
    case MVE_VDWDUPu32:
    case MVE_VDWDUPu8:
    case MVE_VEOR:
    case MVE_VFMA_qr_Sf16:
    case MVE_VFMA_qr_Sf32:
    case MVE_VFMA_qr_f16:
    case MVE_VFMA_qr_f32:
    case MVE_VMAXAs16:
    case MVE_VMAXAs32:
    case MVE_VMAXAs8:
    case MVE_VMAXs16:
    case MVE_VMAXs32:
    case MVE_VMAXs8:
    case MVE_VMAXu16:
    case MVE_VMAXu32:
    case MVE_VMAXu8:
    case MVE_VMINAs16:
    case MVE_VMINAs32:
    case MVE_VMINAs8:
    case MVE_VMINs16:
    case MVE_VMINs32:
    case MVE_VMINs8:
    case MVE_VMINu16:
    case MVE_VMINu32:
    case MVE_VMINu8:
    case MVE_VMLAS_qr_s16:
    case MVE_VMLAS_qr_s32:
    case MVE_VMLAS_qr_s8:
    case MVE_VMLAS_qr_u16:
    case MVE_VMLAS_qr_u32:
    case MVE_VMLAS_qr_u8:
    case MVE_VMLA_qr_s16:
    case MVE_VMLA_qr_s32:
    case MVE_VMLA_qr_s8:
    case MVE_VMLA_qr_u16:
    case MVE_VMLA_qr_u32:
    case MVE_VMLA_qr_u8:
    case MVE_VHADD_qr_s16:
    case MVE_VHADD_qr_s32:
    case MVE_VHADD_qr_s8:
    case MVE_VHADD_qr_u16:
    case MVE_VHADD_qr_u32:
    case MVE_VHADD_qr_u8:
    case MVE_VHADDs16:
    case MVE_VHADDs32:
    case MVE_VHADDs8:
    case MVE_VHADDu16:
    case MVE_VHADDu32:
    case MVE_VHADDu8:
    case MVE_VHSUB_qr_s16:
    case MVE_VHSUB_qr_s32:
    case MVE_VHSUB_qr_s8:
    case MVE_VHSUB_qr_u16:
    case MVE_VHSUB_qr_u32:
    case MVE_VHSUB_qr_u8:
    case MVE_VHSUBs16:
    case MVE_VHSUBs32:
    case MVE_VHSUBs8:
    case MVE_VHSUBu16:
    case MVE_VHSUBu32:
    case MVE_VHSUBu8:
    case MVE_VIDUPu16:
    case MVE_VIDUPu32:
    case MVE_VIDUPu8:
    case MVE_VIWDUPu16:
    case MVE_VIWDUPu32:
    case MVE_VIWDUPu8:
    case MVE_VLDRBS16:
    case MVE_VLDRBS16_post:
    case MVE_VLDRBS16_pre:
    case MVE_VLDRBS16_rq:
    case MVE_VLDRBS32:
    case MVE_VLDRBS32_post:
    case MVE_VLDRBS32_pre:
    case MVE_VLDRBS32_rq:
    case MVE_VLDRBU16:
    case MVE_VLDRBU16_post:
    case MVE_VLDRBU16_pre:
    case MVE_VLDRBU16_rq:
    case MVE_VLDRBU32:
    case MVE_VLDRBU32_post:
    case MVE_VLDRBU32_pre:
    case MVE_VLDRBU32_rq:
    case MVE_VLDRBU8:
    case MVE_VLDRBU8_post:
    case MVE_VLDRBU8_pre:
    case MVE_VLDRBU8_rq:
    case MVE_VLDRDU64_qi:
    case MVE_VLDRDU64_qi_pre:
    case MVE_VLDRDU64_rq:
    case MVE_VLDRDU64_rq_u:
    case MVE_VLDRHS32:
    case MVE_VLDRHS32_post:
    case MVE_VLDRHS32_pre:
    case MVE_VLDRHS32_rq:
    case MVE_VLDRHS32_rq_u:
    case MVE_VLDRHU16:
    case MVE_VLDRHU16_post:
    case MVE_VLDRHU16_pre:
    case MVE_VLDRHU16_rq:
    case MVE_VLDRHU16_rq_u:
    case MVE_VLDRHU32:
    case MVE_VLDRHU32_post:
    case MVE_VLDRHU32_pre:
    case MVE_VLDRHU32_rq:
    case MVE_VLDRHU32_rq_u:
    case MVE_VLDRWU32:
    case MVE_VLDRWU32_post:
    case MVE_VLDRWU32_pre:
    case MVE_VLDRWU32_qi:
    case MVE_VLDRWU32_qi_pre:
    case MVE_VLDRWU32_rq:
    case MVE_VLDRWU32_rq_u:
    case MVE_VMOVimmf32:
    case MVE_VMOVimmi16:
    case MVE_VMOVimmi32:	
    case MVE_VMOVimmi64:
    case MVE_VMOVimmi8:	
    case MVE_VMULLBp16:
    case MVE_VMULLBp8:
    case MVE_VMULLBs16:
    case MVE_VMULLBs32:
    case MVE_VMULLBs8:
    case MVE_VMULLBu16:
    case MVE_VMULLBu32:
    case MVE_VMULLBu8:
    case MVE_VMULLTp16:
    case MVE_VMULLTp8:
    case MVE_VMULLTs16:
    case MVE_VMULLTs32:
    case MVE_VMULLTs8:
    case MVE_VMULLTu16:
    case MVE_VMULLTu32:
    case MVE_VMULLTu8:	
    case MVE_VMUL_qr_f16:
    case MVE_VMUL_qr_f32:
    case MVE_VMUL_qr_i16:
    case MVE_VMUL_qr_i32:
    case MVE_VMUL_qr_i8:
    case MVE_VMULf16:
    case MVE_VMULf32:
    case MVE_VMULi16:
    case MVE_VMULi8:
    case MVE_VMULi32:
    case MVE_VMVN:
    case MVE_VMVNimmi16:
    case MVE_VMVNimmi32:
    case MVE_VNEGf16:
    case MVE_VNEGf32:
    case MVE_VNEGs16:
    case MVE_VNEGs32:
    case MVE_VNEGs8:
    case MVE_VORN:
    case MVE_VORR:
    case MVE_VORRimmi16:
    case MVE_VORRimmi32:
    case MVE_VPST:	
    case MVE_VQABSs16:
    case MVE_VQABSs32:
    case MVE_VQABSs8:
    case MVE_VQADD_qr_s16:
    case MVE_VQADD_qr_s32:
    case MVE_VQADD_qr_s8:
    case MVE_VQADD_qr_u16:
    case MVE_VQADD_qr_u32:
    case MVE_VQADD_qr_u8:
    case MVE_VQADDs16:
    case MVE_VQADDs32:
    case MVE_VQADDs8:
    case MVE_VQADDu16:
    case MVE_VQADDu32:
    case MVE_VQADDu8:
    case MVE_VQDMULL_qr_s16bh:
    case MVE_VQDMULL_qr_s16th:
    case MVE_VQDMULL_qr_s32bh:
    case MVE_VQDMULL_qr_s32th:
    case MVE_VQDMULLs16bh:
    case MVE_VQDMULLs16th:
    case MVE_VQDMULLs32bh:
    case MVE_VQDMULLs32th:
    case MVE_VQNEGs16:
    case MVE_VQNEGs32:
    case MVE_VQNEGs8:
    case MVE_VQRSHL_by_vecs16:
    case MVE_VQRSHL_by_vecs32:
    case MVE_VQRSHL_by_vecs8:
    case MVE_VQRSHL_by_vecu16:
    case MVE_VQRSHL_by_vecu32:
    case MVE_VQRSHL_by_vecu8:
    case MVE_VQRSHL_qrs16:
    case MVE_VQRSHL_qrs32:
    case MVE_VQRSHL_qrs8:
    case MVE_VQRSHL_qru16:
    case MVE_VQRSHL_qru8:
    case MVE_VQRSHL_qru32:
    case MVE_VQSHLU_imms16:
    case MVE_VQSHLU_imms32:
    case MVE_VQSHLU_imms8:
    case MVE_VQSHLimms16:
    case MVE_VQSHLimms32:
    case MVE_VQSHLimms8:
    case MVE_VQSHLimmu16:
    case MVE_VQSHLimmu32:
    case MVE_VQSHLimmu8:
    case MVE_VQSHL_by_vecs16:
    case MVE_VQSHL_by_vecs32:
    case MVE_VQSHL_by_vecs8:
    case MVE_VQSHL_by_vecu16:
    case MVE_VQSHL_by_vecu32:
    case MVE_VQSHL_by_vecu8:
    case MVE_VQSHL_qrs16:
    case MVE_VQSHL_qrs32:
    case MVE_VQSHL_qrs8:
    case MVE_VQSHL_qru16:
    case MVE_VQSHL_qru32:
    case MVE_VQSHL_qru8:
    case MVE_VQSUB_qr_s16:
    case MVE_VQSUB_qr_s32:
    case MVE_VQSUB_qr_s8:
    case MVE_VQSUB_qr_u16:
    case MVE_VQSUB_qr_u32:
    case MVE_VQSUB_qr_u8:
    case MVE_VQSUBs16:
    case MVE_VQSUBs32:
    case MVE_VQSUBs8:
    case MVE_VQSUBu16:
    case MVE_VQSUBu32:
    case MVE_VQSUBu8:
    case MVE_VRHADDs16:
    case MVE_VRHADDs32:
    case MVE_VRHADDs8:
    case MVE_VRHADDu16:
    case MVE_VRHADDu32:	
    case MVE_VRHADDu8:
    case MVE_VRINTf16A:
    case MVE_VRINTf16M:
    case MVE_VRINTf16N:
    case MVE_VRINTf16P:
    case MVE_VRINTf16X:
    case MVE_VRINTf16Z:
    case MVE_VRINTf32A:
    case MVE_VRINTf32M:
    case MVE_VRINTf32N:
    case MVE_VRINTf32P:	
    case MVE_VRINTf32X:	
    case MVE_VRINTf32Z:
    case MVE_VRSHL_by_vecs16:
    case MVE_VRSHL_by_vecs32:
    case MVE_VRSHL_by_vecs8:	
    case MVE_VRSHL_by_vecu16:
    case MVE_VRSHL_by_vecu32:
    case MVE_VRSHL_by_vecu8:
    case MVE_VRSHL_qrs16:
    case MVE_VRSHL_qrs32:
    case MVE_VRSHL_qrs8:
    case MVE_VRSHL_qru16:
    case MVE_VRSHL_qru32:
    case MVE_VRSHL_qru8:
    case MVE_VRSHR_imms16:
    case MVE_VRSHR_imms32:
    case MVE_VRSHR_imms8:
    case MVE_VRSHR_immu16:
    case MVE_VRSHR_immu32:
    case MVE_VRSHR_immu8:
    case MVE_VSHL_by_vecs16:
    case MVE_VSHL_by_vecs32:
    case MVE_VSHL_by_vecs8:
    case MVE_VSHL_by_vecu16:
    case MVE_VSHL_by_vecu32:
    case MVE_VSHL_by_vecu8:
    case MVE_VSHL_immi16:
    case MVE_VSHL_immi32:
    case MVE_VSHL_immi8:
    case MVE_VSHL_qrs16:
    case MVE_VSHL_qrs32:
    case MVE_VSHL_qrs8:
    case MVE_VSHL_qru16:
    case MVE_VSHL_qru32:
    case MVE_VSHL_qru8:
    case MVE_VSHR_imms16:
    case MVE_VSHR_imms32:
    case MVE_VSHR_imms8:
    case MVE_VSHR_immu16:
    case MVE_VSHR_immu32:
    case MVE_VSHR_immu8:
    case MVE_VSLIimm16:
    case MVE_VSLIimm32:
    case MVE_VSLIimm8:
    case MVE_VSRIimm16:
    case MVE_VSRIimm32:
    case MVE_VSRIimm8:
    case MVE_VSTRB16:
    case MVE_VSTRB16_post:
    case MVE_VSTRB16_pre:
    case MVE_VSTRB16_rq:
    case MVE_VSTRB32:
    case MVE_VSTRB32_post:
    case MVE_VSTRB32_pre:	
    case MVE_VSTRB32_rq:
    case MVE_VSTRB8_rq:
    case MVE_VSTRBU8:
    case MVE_VSTRBU8_post:
    case MVE_VSTRBU8_pre:
    case MVE_VSTRD64_qi:
    case MVE_VSTRD64_qi_pre:
    case MVE_VSTRD64_rq:
    case MVE_VSTRD64_rq_u:
    case MVE_VSTRH16_rq:
    case MVE_VSTRH16_rq_u:
    case MVE_VSTRH32:
    case MVE_VSTRH32_post:
    case MVE_VSTRH32_pre:
    case MVE_VSTRH32_rq:
    case MVE_VSTRH32_rq_u:
    case MVE_VSTRHU16:
    case MVE_VSTRHU16_post:
    case MVE_VSTRHU16_pre:
    case MVE_VSTRW32_qi:
    case MVE_VSTRW32_qi_pre:
    case MVE_VSTRW32_rq:
    case MVE_VSTRW32_rq_u:
    case MVE_VSTRWU32:
    case MVE_VSTRWU32_post:
    case MVE_VSTRWU32_pre:
    case MVE_VSUB_qr_f16:
    case MVE_VSUB_qr_f32:
    case MVE_VSUB_qr_i16:
    case MVE_VSUB_qr_i32:
    case MVE_VSUB_qr_i8:
    case MVE_VSUBf16:
    case MVE_VSUBf32:
    case MVE_VSUBi16:
    case MVE_VSUBi32:
    case MVE_VSUBi8:
      return true;
    }
  };

  LLVMInitializeARMTargetInfo();
  LLVMInitializeARMTarget();
  LLVMInitializeARMTargetMC();

  auto TT(Triple::normalize("thumbv8.1m.main-arm-none-eabi"));
  std::string Error;
  const Target *T = TargetRegistry::lookupTarget(TT, Error);
  if (!T) {
    dbgs() << Error;
    return;
  }

  TargetOptions Options;
  auto TM = std::unique_ptr<LLVMTargetMachine>(
    static_cast<LLVMTargetMachine*>(
      T->createTargetMachine(TT, "generic", "", Options, None, None,
                             CodeGenOpt::Default)));
  ARMSubtarget ST(TM->getTargetTriple(), std::string(TM->getTargetCPU()),
                  std::string(TM->getTargetFeatureString()),
                  *static_cast<const ARMBaseTargetMachine *>(TM.get()), false);
  const ARMBaseInstrInfo *TII = ST.getInstrInfo();
  auto MII = TM->getMCInstrInfo();

  for (unsigned i = 0; i < ARM::INSTRUCTION_LIST_END; ++i) {
    const MCInstrDesc &Desc = TII->get(i);

    for (auto &Op : Desc.operands()) {
      // Only check instructions that access the MQPR regs.
      if ((Op.OperandType & MCOI::OPERAND_REGISTER) == 0 ||
          Op.RegClass != ARM::MQPRRegClassID)
        continue;

      uint64_t Flags = MII->get(i).TSFlags;
      bool Valid = (Flags & ARMII::ValidForTailPredication) != 0;
      ASSERT_EQ(IsValidTPOpcode(i), Valid)
                << MII->getName(i)
                << ": mismatched expectation for tail-predicated safety\n";
      break;
    }
  }
}

TEST(MachineInstr, HasSideEffects) {
  using namespace ARM;
  unsigned Opcodes[] = {
      // MVE Loads/Stores
      MVE_VLDRBS16,        MVE_VLDRBS16_post,   MVE_VLDRBS16_pre,
      MVE_VLDRBS16_rq,     MVE_VLDRBS32,        MVE_VLDRBS32_post,
      MVE_VLDRBS32_pre,    MVE_VLDRBS32_rq,     MVE_VLDRBU16,
      MVE_VLDRBU16_post,   MVE_VLDRBU16_pre,    MVE_VLDRBU16_rq,
      MVE_VLDRBU32,        MVE_VLDRBU32_post,   MVE_VLDRBU32_pre,
      MVE_VLDRBU32_rq,     MVE_VLDRBU8,         MVE_VLDRBU8_post,
      MVE_VLDRBU8_pre,     MVE_VLDRBU8_rq,      MVE_VLDRDU64_qi,
      MVE_VLDRDU64_qi_pre, MVE_VLDRDU64_rq,     MVE_VLDRDU64_rq_u,
      MVE_VLDRHS32,        MVE_VLDRHS32_post,   MVE_VLDRHS32_pre,
      MVE_VLDRHS32_rq,     MVE_VLDRHS32_rq_u,   MVE_VLDRHU16,
      MVE_VLDRHU16_post,   MVE_VLDRHU16_pre,    MVE_VLDRHU16_rq,
      MVE_VLDRHU16_rq_u,   MVE_VLDRHU32,        MVE_VLDRHU32_post,
      MVE_VLDRHU32_pre,    MVE_VLDRHU32_rq,     MVE_VLDRHU32_rq_u,
      MVE_VLDRWU32,        MVE_VLDRWU32_post,   MVE_VLDRWU32_pre,
      MVE_VLDRWU32_qi,     MVE_VLDRWU32_qi_pre, MVE_VLDRWU32_rq,
      MVE_VLDRWU32_rq_u,   MVE_VLD20_16,        MVE_VLD20_16_wb,
      MVE_VLD20_32,        MVE_VLD20_32_wb,     MVE_VLD20_8,
      MVE_VLD20_8_wb,      MVE_VLD21_16,        MVE_VLD21_16_wb,
      MVE_VLD21_32,        MVE_VLD21_32_wb,     MVE_VLD21_8,
      MVE_VLD21_8_wb,      MVE_VLD40_16,        MVE_VLD40_16_wb,
      MVE_VLD40_32,        MVE_VLD40_32_wb,     MVE_VLD40_8,
      MVE_VLD40_8_wb,      MVE_VLD41_16,        MVE_VLD41_16_wb,
      MVE_VLD41_32,        MVE_VLD41_32_wb,     MVE_VLD41_8,
      MVE_VLD41_8_wb,      MVE_VLD42_16,        MVE_VLD42_16_wb,
      MVE_VLD42_32,        MVE_VLD42_32_wb,     MVE_VLD42_8,
      MVE_VLD42_8_wb,      MVE_VLD43_16,        MVE_VLD43_16_wb,
      MVE_VLD43_32,        MVE_VLD43_32_wb,     MVE_VLD43_8,
      MVE_VLD43_8_wb,      MVE_VSTRB16,         MVE_VSTRB16_post,
      MVE_VSTRB16_pre,     MVE_VSTRB16_rq,      MVE_VSTRB32,
      MVE_VSTRB32_post,    MVE_VSTRB32_pre,     MVE_VSTRB32_rq,
      MVE_VSTRB8_rq,       MVE_VSTRBU8,         MVE_VSTRBU8_post,
      MVE_VSTRBU8_pre,     MVE_VSTRD64_qi,      MVE_VSTRD64_qi_pre,
      MVE_VSTRD64_rq,      MVE_VSTRD64_rq_u,    MVE_VSTRH16_rq,
      MVE_VSTRH16_rq_u,    MVE_VSTRH32,         MVE_VSTRH32_post,
      MVE_VSTRH32_pre,     MVE_VSTRH32_rq,      MVE_VSTRH32_rq_u,
      MVE_VSTRHU16,        MVE_VSTRHU16_post,   MVE_VSTRHU16_pre,
      MVE_VSTRW32_qi,      MVE_VSTRW32_qi_pre,  MVE_VSTRW32_rq,
      MVE_VSTRW32_rq_u,    MVE_VSTRWU32,        MVE_VSTRWU32_post,
      MVE_VSTRWU32_pre,    MVE_VST20_16,        MVE_VST20_16_wb,
      MVE_VST20_32,        MVE_VST20_32_wb,     MVE_VST20_8,
      MVE_VST20_8_wb,      MVE_VST21_16,        MVE_VST21_16_wb,
      MVE_VST21_32,        MVE_VST21_32_wb,     MVE_VST21_8,
      MVE_VST21_8_wb,      MVE_VST40_16,        MVE_VST40_16_wb,
      MVE_VST40_32,        MVE_VST40_32_wb,     MVE_VST40_8,
      MVE_VST40_8_wb,      MVE_VST41_16,        MVE_VST41_16_wb,
      MVE_VST41_32,        MVE_VST41_32_wb,     MVE_VST41_8,
      MVE_VST41_8_wb,      MVE_VST42_16,        MVE_VST42_16_wb,
      MVE_VST42_32,        MVE_VST42_32_wb,     MVE_VST42_8,
      MVE_VST42_8_wb,      MVE_VST43_16,        MVE_VST43_16_wb,
      MVE_VST43_32,        MVE_VST43_32_wb,     MVE_VST43_8,
      MVE_VST43_8_wb,
  };

  LLVMInitializeARMTargetInfo();
  LLVMInitializeARMTarget();
  LLVMInitializeARMTargetMC();

  auto TT(Triple::normalize("thumbv8.1m.main-arm-none-eabi"));
  std::string Error;
  const Target *T = TargetRegistry::lookupTarget(TT, Error);
  if (!T) {
    dbgs() << Error;
    return;
  }

  TargetOptions Options;
  auto TM = std::unique_ptr<LLVMTargetMachine>(
      static_cast<LLVMTargetMachine *>(T->createTargetMachine(
          TT, "generic", "", Options, None, None, CodeGenOpt::Default)));
<<<<<<< HEAD
  ARMSubtarget ST(TM->getTargetTriple(), TM->getTargetCPU(),
                  TM->getTargetFeatureString(),
=======
  ARMSubtarget ST(TM->getTargetTriple(), std::string(TM->getTargetCPU()),
                  std::string(TM->getTargetFeatureString()),
>>>>>>> 586bea3e
                  *static_cast<const ARMBaseTargetMachine *>(TM.get()), false);
  const ARMBaseInstrInfo *TII = ST.getInstrInfo();
  auto MII = TM->getMCInstrInfo();

  for (unsigned Op : Opcodes) {
    const MCInstrDesc &Desc = TII->get(Op);
    ASSERT_FALSE(Desc.hasUnmodeledSideEffects())
        << MII->getName(Op) << " has unexpected side effects";
  }
}<|MERGE_RESOLUTION|>--- conflicted
+++ resolved
@@ -591,13 +591,8 @@
   auto TM = std::unique_ptr<LLVMTargetMachine>(
       static_cast<LLVMTargetMachine *>(T->createTargetMachine(
           TT, "generic", "", Options, None, None, CodeGenOpt::Default)));
-<<<<<<< HEAD
-  ARMSubtarget ST(TM->getTargetTriple(), TM->getTargetCPU(),
-                  TM->getTargetFeatureString(),
-=======
   ARMSubtarget ST(TM->getTargetTriple(), std::string(TM->getTargetCPU()),
                   std::string(TM->getTargetFeatureString()),
->>>>>>> 586bea3e
                   *static_cast<const ARMBaseTargetMachine *>(TM.get()), false);
   const ARMBaseInstrInfo *TII = ST.getInstrInfo();
   auto MII = TM->getMCInstrInfo();
