//===- llvm/unittest/AsmParser/AsmParserTest.cpp - asm parser unittests ---===//
//
// Part of the LLVM Project, under the Apache License v2.0 with LLVM Exceptions.
// See https://llvm.org/LICENSE.txt for license information.
// SPDX-License-Identifier: Apache-2.0 WITH LLVM-exception
//
//===----------------------------------------------------------------------===//

#include "llvm/ADT/StringRef.h"
#include "llvm/AsmParser/Parser.h"
#include "llvm/AsmParser/SlotMapping.h"
#include "llvm/IR/Constants.h"
#include "llvm/IR/LLVMContext.h"
#include "llvm/IR/Module.h"
#include "llvm/Support/SourceMgr.h"
#include "gtest/gtest.h"

using namespace llvm;

namespace {

TEST(AsmParserTest, NullTerminatedInput) {
  LLVMContext Ctx;
  StringRef Source = "; Empty module \n";
  SMDiagnostic Error;
  auto Mod = parseAssemblyString(Source, Error, Ctx);

  EXPECT_TRUE(Mod != nullptr);
  EXPECT_TRUE(Error.getMessage().empty());
}

#ifdef GTEST_HAS_DEATH_TEST
#ifndef NDEBUG

TEST(AsmParserTest, NonNullTerminatedInput) {
  LLVMContext Ctx;
  StringRef Source = "; Empty module \n\1\2";
  SMDiagnostic Error;
  std::unique_ptr<Module> Mod;
  EXPECT_DEATH(Mod = parseAssemblyString(Source.substr(0, Source.size() - 2),
                                         Error, Ctx),
               "Buffer is not null terminated!");
}

#endif
#endif

TEST(AsmParserTest, SlotMappingTest) {
  LLVMContext Ctx;
  StringRef Source = "@0 = global i32 0\n !0 = !{}\n !42 = !{i32 42}";
  SMDiagnostic Error;
  SlotMapping Mapping;
  auto Mod = parseAssemblyString(Source, Error, Ctx, &Mapping);

  EXPECT_TRUE(Mod != nullptr);
  EXPECT_TRUE(Error.getMessage().empty());

  ASSERT_EQ(Mapping.GlobalValues.size(), 1u);
  EXPECT_TRUE(isa<GlobalVariable>(Mapping.GlobalValues[0]));

  EXPECT_EQ(Mapping.MetadataNodes.size(), 2u);
  EXPECT_EQ(Mapping.MetadataNodes.count(0), 1u);
  EXPECT_EQ(Mapping.MetadataNodes.count(42), 1u);
  EXPECT_EQ(Mapping.MetadataNodes.count(1), 0u);
}

TEST(AsmParserTest, TypeAndConstantValueParsing) {
  LLVMContext Ctx;
  SMDiagnostic Error;
  StringRef Source = "define void @test() {\n  entry:\n  ret void\n}";
  auto Mod = parseAssemblyString(Source, Error, Ctx);
  ASSERT_TRUE(Mod != nullptr);
  auto &M = *Mod;

  const Value *V;
  V = parseConstantValue("double 3.5", Error, M);
  ASSERT_TRUE(V);
  EXPECT_TRUE(V->getType()->isDoubleTy());
  ASSERT_TRUE(isa<ConstantFP>(V));
  EXPECT_TRUE(cast<ConstantFP>(V)->isExactlyValue(3.5));

  V = parseConstantValue("i32 42", Error, M);
  ASSERT_TRUE(V);
  EXPECT_TRUE(V->getType()->isIntegerTy());
  ASSERT_TRUE(isa<ConstantInt>(V));
  EXPECT_TRUE(cast<ConstantInt>(V)->equalsInt(42));

  V = parseConstantValue("<4 x i32> <i32 0, i32 1, i32 2, i32 3>", Error, M);
  ASSERT_TRUE(V);
  EXPECT_TRUE(V->getType()->isVectorTy());
  ASSERT_TRUE(isa<ConstantDataVector>(V));

  V = parseConstantValue("i32 add (i32 1, i32 2)", Error, M);
  ASSERT_TRUE(V);
  ASSERT_TRUE(isa<ConstantInt>(V));

  V = parseConstantValue("i8* blockaddress(@test, %entry)", Error, M);
  ASSERT_TRUE(V);
  ASSERT_TRUE(isa<BlockAddress>(V));

  V = parseConstantValue("i8** undef", Error, M);
  ASSERT_TRUE(V);
  ASSERT_TRUE(isa<UndefValue>(V));

  EXPECT_FALSE(parseConstantValue("duble 3.25", Error, M));
  EXPECT_EQ(Error.getMessage(), "expected type");

  EXPECT_FALSE(parseConstantValue("i32 3.25", Error, M));
  EXPECT_EQ(Error.getMessage(), "floating point constant invalid for type");

  EXPECT_FALSE(parseConstantValue("i32* @foo", Error, M));
  EXPECT_EQ(Error.getMessage(), "expected a constant value");

  EXPECT_FALSE(parseConstantValue("i32 3, ", Error, M));
  EXPECT_EQ(Error.getMessage(), "expected end of string");
}

TEST(AsmParserTest, TypeAndConstantValueWithSlotMappingParsing) {
  LLVMContext Ctx;
  SMDiagnostic Error;
  StringRef Source =
      "%st = type { i32, i32 }\n"
      "@v = common global [50 x %st] zeroinitializer, align 16\n"
      "%0 = type { i32, i32, i32, i32 }\n"
      "@g = common global [50 x %0] zeroinitializer, align 16\n"
      "define void @marker4(i64 %d) {\n"
      "entry:\n"
      "  %conv = trunc i64 %d to i32\n"
      "  store i32 %conv, i32* getelementptr inbounds "
      "    ([50 x %st], [50 x %st]* @v, i64 0, i64 0, i32 0), align 16\n"
      "  store i32 %conv, i32* getelementptr inbounds "
      "    ([50 x %0], [50 x %0]* @g, i64 0, i64 0, i32 0), align 16\n"
      "  ret void\n"
      "}";
  SlotMapping Mapping;
  auto Mod = parseAssemblyString(Source, Error, Ctx, &Mapping);
  ASSERT_TRUE(Mod != nullptr);
  auto &M = *Mod;

  const Value *V;
  V = parseConstantValue("i32* getelementptr inbounds ([50 x %st], [50 x %st]* "
                         "@v, i64 0, i64 0, i32 0)",
                         Error, M, &Mapping);
  ASSERT_TRUE(V);
  ASSERT_TRUE(isa<ConstantExpr>(V));

  V = parseConstantValue("i32* getelementptr inbounds ([50 x %0], [50 x %0]* "
                         "@g, i64 0, i64 0, i32 0)",
                         Error, M, &Mapping);
  ASSERT_TRUE(V);
  ASSERT_TRUE(isa<ConstantExpr>(V));
}

TEST(AsmParserTest, TypeWithSlotMappingParsing) {
  LLVMContext Ctx;
  SMDiagnostic Error;
  StringRef Source =
      "%st = type { i32, i32 }\n"
      "@v = common global [50 x %st] zeroinitializer, align 16\n"
      "%0 = type { i32, i32, i32, i32 }\n"
      "@g = common global [50 x %0] zeroinitializer, align 16\n"
      "define void @marker4(i64 %d) {\n"
      "entry:\n"
      "  %conv = trunc i64 %d to i32\n"
      "  store i32 %conv, i32* getelementptr inbounds "
      "    ([50 x %st], [50 x %st]* @v, i64 0, i64 0, i32 0), align 16\n"
      "  store i32 %conv, i32* getelementptr inbounds "
      "    ([50 x %0], [50 x %0]* @g, i64 0, i64 0, i32 0), align 16\n"
      "  ret void\n"
      "}";
  SlotMapping Mapping;
  auto Mod = parseAssemblyString(Source, Error, Ctx, &Mapping);
  ASSERT_TRUE(Mod != nullptr);
  auto &M = *Mod;

  // Check we properly parse integer types.
  Type *Ty;
  Ty = parseType("i32", Error, M, &Mapping);
  ASSERT_TRUE(Ty);
  ASSERT_TRUE(Ty->isIntegerTy());
  ASSERT_TRUE(Ty->getPrimitiveSizeInBits() == 32);

  // Check we properly parse integer types with exotic size.
  Ty = parseType("i13", Error, M, &Mapping);
  ASSERT_TRUE(Ty);
  ASSERT_TRUE(Ty->isIntegerTy());
  ASSERT_TRUE(Ty->getPrimitiveSizeInBits() == 13);

  // Check we properly parse floating point types.
  Ty = parseType("float", Error, M, &Mapping);
  ASSERT_TRUE(Ty);
  ASSERT_TRUE(Ty->isFloatTy());

  Ty = parseType("double", Error, M, &Mapping);
  ASSERT_TRUE(Ty);
  ASSERT_TRUE(Ty->isDoubleTy());

  // Check we properly parse struct types.
  // Named struct.
  Ty = parseType("%st", Error, M, &Mapping);
  ASSERT_TRUE(Ty);
  ASSERT_TRUE(Ty->isStructTy());

  // Check the details of the struct.
  StructType *ST = cast<StructType>(Ty);
  ASSERT_TRUE(ST->getNumElements() == 2);
  for (unsigned i = 0, e = ST->getNumElements(); i != e; ++i) {
    Ty = ST->getElementType(i);
    ASSERT_TRUE(Ty->isIntegerTy());
    ASSERT_TRUE(Ty->getPrimitiveSizeInBits() == 32);
  }

  // Anonymous struct.
  Ty = parseType("%0", Error, M, &Mapping);
  ASSERT_TRUE(Ty);
  ASSERT_TRUE(Ty->isStructTy());

  // Check the details of the struct.
  ST = cast<StructType>(Ty);
  ASSERT_TRUE(ST->getNumElements() == 4);
  for (unsigned i = 0, e = ST->getNumElements(); i != e; ++i) {
    Ty = ST->getElementType(i);
    ASSERT_TRUE(Ty->isIntegerTy());
    ASSERT_TRUE(Ty->getPrimitiveSizeInBits() == 32);
  }

  // Check we properly parse vector types.
  Ty = parseType("<5 x i32>", Error, M, &Mapping);
  ASSERT_TRUE(Ty);
  ASSERT_TRUE(Ty->isVectorTy());

  // Check the details of the vector.
  auto *VT = cast<FixedVectorType>(Ty);
  ASSERT_TRUE(VT->getNumElements() == 5);
  ASSERT_TRUE(VT->getPrimitiveSizeInBits().getFixedSize() == 160);
  Ty = VT->getElementType();
  ASSERT_TRUE(Ty->isIntegerTy());
  ASSERT_TRUE(Ty->getPrimitiveSizeInBits() == 32);

  // Opaque struct.
  Ty = parseType("%opaque", Error, M, &Mapping);
  ASSERT_TRUE(Ty);
  ASSERT_TRUE(Ty->isStructTy());

  ST = cast<StructType>(Ty);
  ASSERT_TRUE(ST->isOpaque());

  // Check we properly parse pointer types.
  // One indirection.
  Ty = parseType("i32*", Error, M, &Mapping);
  ASSERT_TRUE(Ty);
  ASSERT_TRUE(Ty->isPointerTy());

  PointerType *PT = cast<PointerType>(Ty);
<<<<<<< HEAD
  Ty = PT->getPointerElementType();
  ASSERT_TRUE(Ty->isIntegerTy());
  ASSERT_TRUE(Ty->getPrimitiveSizeInBits() == 32);
=======
  ASSERT_TRUE(PT->isOpaqueOrPointeeTypeMatches(Type::getIntNTy(Ctx, 32)));
>>>>>>> f2fbb2a4

  // Two indirections.
  Ty = parseType("i32**", Error, M, &Mapping);
  ASSERT_TRUE(Ty);
  ASSERT_TRUE(Ty->isPointerTy());

  PT = cast<PointerType>(Ty);
<<<<<<< HEAD
  Ty = PT->getPointerElementType();
  ASSERT_TRUE(Ty->isPointerTy());

  PT = cast<PointerType>(Ty);
  Ty = PT->getPointerElementType();
  ASSERT_TRUE(Ty->isIntegerTy());
  ASSERT_TRUE(Ty->getPrimitiveSizeInBits() == 32);
=======
  Type *ExpectedElemTy = PointerType::getUnqual(Type::getIntNTy(Ctx, 32));
  ASSERT_TRUE(PT->isOpaqueOrPointeeTypeMatches(ExpectedElemTy));
>>>>>>> f2fbb2a4

  // Check that we reject types with garbage.
  Ty = parseType("i32 garbage", Error, M, &Mapping);
  ASSERT_TRUE(!Ty);
}

TEST(AsmParserTest, TypeAtBeginningWithSlotMappingParsing) {
  LLVMContext Ctx;
  SMDiagnostic Error;
  StringRef Source =
      "%st = type { i32, i32 }\n"
      "@v = common global [50 x %st] zeroinitializer, align 16\n"
      "%0 = type { i32, i32, i32, i32 }\n"
      "@g = common global [50 x %0] zeroinitializer, align 16\n"
      "define void @marker4(i64 %d) {\n"
      "entry:\n"
      "  %conv = trunc i64 %d to i32\n"
      "  store i32 %conv, i32* getelementptr inbounds "
      "    ([50 x %st], [50 x %st]* @v, i64 0, i64 0, i32 0), align 16\n"
      "  store i32 %conv, i32* getelementptr inbounds "
      "    ([50 x %0], [50 x %0]* @g, i64 0, i64 0, i32 0), align 16\n"
      "  ret void\n"
      "}";
  SlotMapping Mapping;
  auto Mod = parseAssemblyString(Source, Error, Ctx, &Mapping);
  ASSERT_TRUE(Mod != nullptr);
  auto &M = *Mod;
  unsigned Read;

  // Check we properly parse integer types.
  Type *Ty;
  Ty = parseTypeAtBeginning("i32", Read, Error, M, &Mapping);
  ASSERT_TRUE(Ty);
  ASSERT_TRUE(Ty->isIntegerTy());
  ASSERT_TRUE(Ty->getPrimitiveSizeInBits() == 32);
  ASSERT_TRUE(Read == 3);

  // Check we properly parse integer types with exotic size.
  Ty = parseTypeAtBeginning("i13", Read, Error, M, &Mapping);
  ASSERT_TRUE(Ty);
  ASSERT_TRUE(Ty->isIntegerTy());
  ASSERT_TRUE(Ty->getPrimitiveSizeInBits() == 13);
  ASSERT_TRUE(Read == 3);

  // Check we properly parse floating point types.
  Ty = parseTypeAtBeginning("float", Read, Error, M, &Mapping);
  ASSERT_TRUE(Ty);
  ASSERT_TRUE(Ty->isFloatTy());
  ASSERT_TRUE(Read == 5);

  Ty = parseTypeAtBeginning("double", Read, Error, M, &Mapping);
  ASSERT_TRUE(Ty);
  ASSERT_TRUE(Ty->isDoubleTy());
  ASSERT_TRUE(Read == 6);

  // Check we properly parse struct types.
  // Named struct.
  Ty = parseTypeAtBeginning("%st", Read, Error, M, &Mapping);
  ASSERT_TRUE(Ty);
  ASSERT_TRUE(Ty->isStructTy());
  ASSERT_TRUE(Read == 3);

  // Check the details of the struct.
  StructType *ST = cast<StructType>(Ty);
  ASSERT_TRUE(ST->getNumElements() == 2);
  for (unsigned i = 0, e = ST->getNumElements(); i != e; ++i) {
    Ty = ST->getElementType(i);
    ASSERT_TRUE(Ty->isIntegerTy());
    ASSERT_TRUE(Ty->getPrimitiveSizeInBits() == 32);
  }

  // Anonymous struct.
  Ty = parseTypeAtBeginning("%0", Read, Error, M, &Mapping);
  ASSERT_TRUE(Ty);
  ASSERT_TRUE(Ty->isStructTy());
  ASSERT_TRUE(Read == 2);

  // Check the details of the struct.
  ST = cast<StructType>(Ty);
  ASSERT_TRUE(ST->getNumElements() == 4);
  for (unsigned i = 0, e = ST->getNumElements(); i != e; ++i) {
    Ty = ST->getElementType(i);
    ASSERT_TRUE(Ty->isIntegerTy());
    ASSERT_TRUE(Ty->getPrimitiveSizeInBits() == 32);
  }

  // Check we properly parse vector types.
  Ty = parseTypeAtBeginning("<5 x i32>", Read, Error, M, &Mapping);
  ASSERT_TRUE(Ty);
  ASSERT_TRUE(Ty->isVectorTy());
  ASSERT_TRUE(Read == 9);

  // Check the details of the vector.
  auto *VT = cast<FixedVectorType>(Ty);
  ASSERT_TRUE(VT->getNumElements() == 5);
  ASSERT_TRUE(VT->getPrimitiveSizeInBits().getFixedSize() == 160);
  Ty = VT->getElementType();
  ASSERT_TRUE(Ty->isIntegerTy());
  ASSERT_TRUE(Ty->getPrimitiveSizeInBits() == 32);

  // Opaque struct.
  Ty = parseTypeAtBeginning("%opaque", Read, Error, M, &Mapping);
  ASSERT_TRUE(Ty);
  ASSERT_TRUE(Ty->isStructTy());
  ASSERT_TRUE(Read == 7);

  ST = cast<StructType>(Ty);
  ASSERT_TRUE(ST->isOpaque());

  // Check we properly parse pointer types.
  // One indirection.
  Ty = parseTypeAtBeginning("i32*", Read, Error, M, &Mapping);
  ASSERT_TRUE(Ty);
  ASSERT_TRUE(Ty->isPointerTy());
  ASSERT_TRUE(Read == 4);

  PointerType *PT = cast<PointerType>(Ty);
<<<<<<< HEAD
  Ty = PT->getPointerElementType();
  ASSERT_TRUE(Ty->isIntegerTy());
  ASSERT_TRUE(Ty->getPrimitiveSizeInBits() == 32);
=======
  ASSERT_TRUE(PT->isOpaqueOrPointeeTypeMatches(Type::getIntNTy(Ctx, 32)));
>>>>>>> f2fbb2a4

  // Two indirections.
  Ty = parseTypeAtBeginning("i32**", Read, Error, M, &Mapping);
  ASSERT_TRUE(Ty);
  ASSERT_TRUE(Ty->isPointerTy());
  ASSERT_TRUE(Read == 5);

  PT = cast<PointerType>(Ty);
<<<<<<< HEAD
  Ty = PT->getPointerElementType();
  ASSERT_TRUE(Ty->isPointerTy());

  PT = cast<PointerType>(Ty);
  Ty = PT->getPointerElementType();
  ASSERT_TRUE(Ty->isIntegerTy());
  ASSERT_TRUE(Ty->getPrimitiveSizeInBits() == 32);
=======
  Type *ExpectedElemTy = PointerType::getUnqual(Type::getIntNTy(Ctx, 32));
  ASSERT_TRUE(PT->isOpaqueOrPointeeTypeMatches(ExpectedElemTy));
>>>>>>> f2fbb2a4

  // Check that we reject types with garbage.
  Ty = parseTypeAtBeginning("i32 garbage", Read, Error, M, &Mapping);
  ASSERT_TRUE(Ty);
  ASSERT_TRUE(Ty->isIntegerTy());
  ASSERT_TRUE(Ty->getPrimitiveSizeInBits() == 32);
  // We go to the next token, i.e., we read "i32" + ' '.
  ASSERT_TRUE(Read == 4);
}

} // end anonymous namespace<|MERGE_RESOLUTION|>--- conflicted
+++ resolved
@@ -252,13 +252,7 @@
   ASSERT_TRUE(Ty->isPointerTy());
 
   PointerType *PT = cast<PointerType>(Ty);
-<<<<<<< HEAD
-  Ty = PT->getPointerElementType();
-  ASSERT_TRUE(Ty->isIntegerTy());
-  ASSERT_TRUE(Ty->getPrimitiveSizeInBits() == 32);
-=======
   ASSERT_TRUE(PT->isOpaqueOrPointeeTypeMatches(Type::getIntNTy(Ctx, 32)));
->>>>>>> f2fbb2a4
 
   // Two indirections.
   Ty = parseType("i32**", Error, M, &Mapping);
@@ -266,18 +260,8 @@
   ASSERT_TRUE(Ty->isPointerTy());
 
   PT = cast<PointerType>(Ty);
-<<<<<<< HEAD
-  Ty = PT->getPointerElementType();
-  ASSERT_TRUE(Ty->isPointerTy());
-
-  PT = cast<PointerType>(Ty);
-  Ty = PT->getPointerElementType();
-  ASSERT_TRUE(Ty->isIntegerTy());
-  ASSERT_TRUE(Ty->getPrimitiveSizeInBits() == 32);
-=======
   Type *ExpectedElemTy = PointerType::getUnqual(Type::getIntNTy(Ctx, 32));
   ASSERT_TRUE(PT->isOpaqueOrPointeeTypeMatches(ExpectedElemTy));
->>>>>>> f2fbb2a4
 
   // Check that we reject types with garbage.
   Ty = parseType("i32 garbage", Error, M, &Mapping);
@@ -395,13 +379,7 @@
   ASSERT_TRUE(Read == 4);
 
   PointerType *PT = cast<PointerType>(Ty);
-<<<<<<< HEAD
-  Ty = PT->getPointerElementType();
-  ASSERT_TRUE(Ty->isIntegerTy());
-  ASSERT_TRUE(Ty->getPrimitiveSizeInBits() == 32);
-=======
   ASSERT_TRUE(PT->isOpaqueOrPointeeTypeMatches(Type::getIntNTy(Ctx, 32)));
->>>>>>> f2fbb2a4
 
   // Two indirections.
   Ty = parseTypeAtBeginning("i32**", Read, Error, M, &Mapping);
@@ -410,18 +388,8 @@
   ASSERT_TRUE(Read == 5);
 
   PT = cast<PointerType>(Ty);
-<<<<<<< HEAD
-  Ty = PT->getPointerElementType();
-  ASSERT_TRUE(Ty->isPointerTy());
-
-  PT = cast<PointerType>(Ty);
-  Ty = PT->getPointerElementType();
-  ASSERT_TRUE(Ty->isIntegerTy());
-  ASSERT_TRUE(Ty->getPrimitiveSizeInBits() == 32);
-=======
   Type *ExpectedElemTy = PointerType::getUnqual(Type::getIntNTy(Ctx, 32));
   ASSERT_TRUE(PT->isOpaqueOrPointeeTypeMatches(ExpectedElemTy));
->>>>>>> f2fbb2a4
 
   // Check that we reject types with garbage.
   Ty = parseTypeAtBeginning("i32 garbage", Read, Error, M, &Mapping);
