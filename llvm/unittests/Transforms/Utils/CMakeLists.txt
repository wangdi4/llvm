set(LLVM_LINK_COMPONENTS
  Analysis
  AsmParser
  BitWriter
  Core
  Support
  TransformUtils
  Passes
  Vectorize
  )

add_llvm_unittest(UtilsTests
  ASanStackFrameLayoutTest.cpp
  BasicBlockUtilsTest.cpp
  CallPromotionUtilsTest.cpp
  CloningTest.cpp
  CodeExtractorTest.cpp
  CodeMoverUtilsTest.cpp
  DebugifyTest.cpp
  FunctionComparatorTest.cpp
  IntegerDivisionTest.cpp
# INTEL_CUSTOMIZATION
  Intel_IMLUtilsTest.cpp
# end INTEL_CUSTOMIZATION
  LocalTest.cpp
  LoopRotationUtilsTest.cpp
  LoopUtilsTest.cpp
  MemTransferLowering.cpp
  ModuleUtilsTest.cpp
  ScalarEvolutionExpanderTest.cpp
  SizeOptsTest.cpp
  SSAUpdaterBulkTest.cpp
  UnrollLoopTest.cpp
  ValueMapperTest.cpp
  VFABIUtils.cpp
<<<<<<< HEAD
  )

set_property(TARGET UtilsTests PROPERTY FOLDER "Tests/UnitTests/TransformsTests")
=======
# INTEL_COLLAB
  VPOUtilsTest.cpp
# end INTEL_COLLAB
  )
>>>>>>> 6a3a5285
<|MERGE_RESOLUTION|>--- conflicted
+++ resolved
@@ -33,13 +33,9 @@
   UnrollLoopTest.cpp
   ValueMapperTest.cpp
   VFABIUtils.cpp
-<<<<<<< HEAD
-  )
-
-set_property(TARGET UtilsTests PROPERTY FOLDER "Tests/UnitTests/TransformsTests")
-=======
 # INTEL_COLLAB
   VPOUtilsTest.cpp
 # end INTEL_COLLAB
   )
->>>>>>> 6a3a5285
+
+set_property(TARGET UtilsTests PROPERTY FOLDER "Tests/UnitTests/TransformsTests")