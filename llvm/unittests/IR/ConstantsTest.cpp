--- conflicted
+++ resolved
@@ -151,20 +151,13 @@
 
 #ifdef INTEL_SYCL_OPAQUEPOINTER_READY
   // ptrtoint ptr to i64
-<<<<<<< HEAD
-=======
   EXPECT_EQ(
       Constant::getNullValue(Int64Ty),
       ConstantExpr::getPointerCast(Constant::getNullValue(PtrTy), Int64Ty));
->>>>>>> b9c73bc0
 #else //INTEL_SYCL_OPAQUEPOINTER_READY
   // ptrtoint i8* to i64
-#endif //INTEL_SYCL_OPAQUEPOINTER_READY
   EXPECT_EQ(
       Constant::getNullValue(Int64Ty),
-#ifdef INTEL_SYCL_OPAQUEPOINTER_READY
-      ConstantExpr::getPointerCast(Constant::getNullValue(PtrTy), Int64Ty));
-#else //INTEL_SYCL_OPAQUEPOINTER_READY
       ConstantExpr::getPointerCast(Constant::getNullValue(Int8PtrTy), Int64Ty));
 #endif //INTEL_SYCL_OPAQUEPOINTER_READY
 
@@ -181,21 +174,13 @@
 
 #ifdef INTEL_SYCL_OPAQUEPOINTER_READY
   // ptrtoint <4 x ptr> to <4 x i64>
-<<<<<<< HEAD
-=======
   EXPECT_EQ(Constant::getNullValue(Int64VecTy),
             ConstantExpr::getPointerCast(Constant::getNullValue(PtrVecTy),
                                          Int64VecTy));
->>>>>>> b9c73bc0
 #else //INTEL_SYCL_OPAQUEPOINTER_READY
   // ptrtoint <4 x i8*> to <4 x i64>
-#endif //INTEL_SYCL_OPAQUEPOINTER_READY
   EXPECT_EQ(Constant::getNullValue(Int64VecTy),
-#ifdef INTEL_SYCL_OPAQUEPOINTER_READY
-            ConstantExpr::getPointerCast(Constant::getNullValue(PtrVecTy),
-#else //INTEL_SYCL_OPAQUEPOINTER_READY
             ConstantExpr::getPointerCast(Constant::getNullValue(Int8PtrVecTy),
-#endif //INTEL_SYCL_OPAQUEPOINTER_READY
                                          Int64VecTy));
 #endif //INTEL_SYCL_OPAQUEPOINTER_READY
 
@@ -205,33 +190,17 @@
             ConstantExpr::getPointerCast(
                 Constant::getNullValue(PtrScalableVecTy), Int64ScalableVecTy));
 
-<<<<<<< HEAD
-#ifdef INTEL_SYCL_OPAQUEPOINTER_READY
-  // ptrtoint <vscale x 4 x ptr> to <vscale x 4 x i64>
-  EXPECT_EQ(Constant::getNullValue(Int64ScalableVecTy),
-            ConstantExpr::getPointerCast(
-                Constant::getNullValue(PtrScalableVecTy), Int64ScalableVecTy));
-
-=======
->>>>>>> b9c73bc0
   // bitcast <4 x ptr> to <4 x ptr>
 #else //INTEL_SYCL_OPAQUEPOINTER_READY
   // ptrtoint <vscale x 4 x i8*> to <vscale x 4 x i64>
 #endif //INTEL_SYCL_OPAQUEPOINTER_READY
-<<<<<<< HEAD
-=======
 
 #ifdef INTEL_SYCL_OPAQUEPOINTER_READY
   EXPECT_EQ(
       Constant::getNullValue(PtrVecTy),
       ConstantExpr::getPointerCast(Constant::getNullValue(PtrVecTy), PtrVecTy));
 #else //INTEL_SYCL_OPAQUEPOINTER_READY
->>>>>>> b9c73bc0
   EXPECT_EQ(
-#ifdef INTEL_SYCL_OPAQUEPOINTER_READY
-      Constant::getNullValue(PtrVecTy),
-      ConstantExpr::getPointerCast(Constant::getNullValue(PtrVecTy), PtrVecTy));
-#else //INTEL_SYCL_OPAQUEPOINTER_READY
       Constant::getNullValue(Int64ScalableVecTy),
       ConstantExpr::getPointerCast(Constant::getNullValue(Int8PtrScalableVecTy),
                                    Int64ScalableVecTy));
@@ -268,23 +237,14 @@
                    ConstantExpr::getIntToPtr(K, PtrTy), Ptr1Ty));
 #else //INTEL_SYCL_OPAQUEPOINTER_READY
   EXPECT_NE(K, ConstantExpr::getAddrSpaceCast(
-#ifdef INTEL_SYCL_OPAQUEPOINTER_READY
-                   ConstantExpr::getIntToPtr(K, PtrTy), Ptr1Ty));
-#else //INTEL_SYCL_OPAQUEPOINTER_READY
                    ConstantExpr::getIntToPtr(K, Int32PtrTy), Int32Ptr1Ty));
 #endif //INTEL_SYCL_OPAQUEPOINTER_READY
-<<<<<<< HEAD
-=======
 
 #ifdef INTEL_SYCL_OPAQUEPOINTER_READY
   EXPECT_NE(K, ConstantExpr::getAddrSpaceCast(
                    ConstantExpr::getIntToPtr(K, Ptr1Ty), PtrTy));
 #else //INTEL_SYCL_OPAQUEPOINTER_READY
->>>>>>> b9c73bc0
   EXPECT_NE(K, ConstantExpr::getAddrSpaceCast(
-#ifdef INTEL_SYCL_OPAQUEPOINTER_READY
-                   ConstantExpr::getIntToPtr(K, Ptr1Ty), PtrTy));
-#else //INTEL_SYCL_OPAQUEPOINTER_READY
                    ConstantExpr::getIntToPtr(K, Int32Ptr1Ty), Int32PtrTy));
 #endif //INTEL_SYCL_OPAQUEPOINTER_READY
 
