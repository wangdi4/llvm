--- conflicted
+++ resolved
@@ -34,13 +34,8 @@
   EXPECT_EQ(Input, toStringRef(Uncompressed));
 
   // decompress with Z dispatches to zlib::uncompress.
-<<<<<<< HEAD
-  E = compression::decompress(DebugCompressionType::Z, Compressed, Uncompressed,
-                              Input.size());
-=======
   E = compression::decompress(DebugCompressionType::Zlib, Compressed,
                               Uncompressed, Input.size());
->>>>>>> ed1dfb38
   EXPECT_FALSE(std::move(E));
   EXPECT_EQ(Input, toStringRef(Uncompressed));
 
