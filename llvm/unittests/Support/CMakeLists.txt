set(LLVM_LINK_COMPONENTS
  Support
  )

add_llvm_unittest(SupportTests
  AlignmentTest.cpp
  AlignOfTest.cpp
  AllocatorTest.cpp
  AnnotationsTest.cpp
  ARMAttributeParser.cpp
  ArrayRecyclerTest.cpp
  Base64Test.cpp
  BinaryStreamTest.cpp
  BlockFrequencyTest.cpp
  BranchProbabilityTest.cpp
  CachePruningTest.cpp
  CrashRecoveryTest.cpp
  Casting.cpp
  CheckedArithmeticTest.cpp
  Chrono.cpp
  CommandLineTest.cpp
  CompressionTest.cpp
  ConvertUTFTest.cpp
  CRCTest.cpp
  DataExtractorTest.cpp
  DebugTest.cpp
  DebugCounterTest.cpp
  DJBTest.cpp
  EndianStreamTest.cpp
  EndianTest.cpp
  ELFAttributeParserTest.cpp
  ErrnoTest.cpp
  ErrorOrTest.cpp
  ErrorTest.cpp
  ExtensibleRTTITest.cpp
  FileCollectorTest.cpp
  FileOutputBufferTest.cpp
  FileUtilitiesTest.cpp
  FormatVariadicTest.cpp
  FSUniqueIDTest.cpp
  GlobPatternTest.cpp
  HashBuilderTest.cpp
  Host.cpp
  IndexedAccessorTest.cpp
  InstructionCostTest.cpp
  ItaniumManglingCanonicalizerTest.cpp
  JSONTest.cpp
  KnownBitsTest.cpp
  LEB128Test.cpp
  LinearPolyBaseTest.cpp
  LineIteratorTest.cpp
  LockFileManagerTest.cpp
  MatchersTest.cpp
  MD5Test.cpp
  ManagedStatic.cpp
  MathExtrasTest.cpp
  MemoryBufferRefTest.cpp
  MemoryBufferTest.cpp
  MemoryTest.cpp
  NativeFormatTests.cpp
  OptimizedStructLayoutTest.cpp
  ParallelTest.cpp
  Path.cpp
  ProcessTest.cpp
  ProgramTest.cpp
  PropertySetIOTest.cpp
  RegexTest.cpp
  ReverseIterationTest.cpp
  ReplaceFileTest.cpp
  RISCVAttributeParserTest.cpp
  ScaledNumberTest.cpp
  SimpleTableTest.cpp
<<<<<<< HEAD
=======
  ScopedPrinterTest.cpp
>>>>>>> e5444bf0
  SHA256.cpp
  SourceMgrTest.cpp
  SpecialCaseListTest.cpp
  SuffixTreeTest.cpp
  SwapByteOrderTest.cpp
  SymbolRemappingReaderTest.cpp
  TarWriterTest.cpp
  TargetParserTest.cpp
  TaskQueueTest.cpp
  ThreadLocalTest.cpp
  ThreadPool.cpp
  Threading.cpp
  TimerTest.cpp
  ToolOutputFileTest.cpp
  TypeNameTest.cpp
  TypeTraitsTest.cpp
  TrailingObjectsTest.cpp
  TrigramIndexTest.cpp
  UnicodeTest.cpp
  VersionTupleTest.cpp
  VirtualFileSystemTest.cpp
  WithColorTest.cpp
  YAMLIOTest.cpp
  YAMLParserTest.cpp
  buffer_ostream_test.cpp
  formatted_raw_ostream_test.cpp
  raw_fd_stream_test.cpp
  raw_ostream_test.cpp
  raw_pwrite_stream_test.cpp
  raw_sha1_ostream_test.cpp
  xxhashTest.cpp
  )

target_link_libraries(SupportTests PRIVATE LLVMTestingSupport)

# Disable all warning for AlignOfTest.cpp,
# as it does things intentionally, and there is no reliable way of
# disabling all warnings for all the compilers by using pragmas.
# Don't disable on MSVC, because all incriminated warnings are already disabled
# in source; and because we would otherwise see this warning:
#   cl : Command line warning D9025: overriding '/W4' with '/w'
if(NOT MSVC)
  set_source_files_properties(AlignOfTest.cpp PROPERTIES COMPILE_FLAGS -w)
endif()
if(MSVC)
  if( CMAKE_CXX_COMPILER_VERSION VERSION_GREATER 19.14 )
    # Since VS2017 15.8, the following snippet: Failed<CustomSubError>()
    # generates a warning:
    # \svn\llvm\utils\unittest\googlemock\include\gmock\gmock-matchers.h(186):
    #   warning C5046: 'testing::MatcherInterface<T>::~MatcherInterface': Symbol involving type with internal linkage not defined
    set_source_files_properties(ErrorTest.cpp PROPERTIES COMPILE_FLAGS -wd5046)
  endif()
endif()

# ManagedStatic.cpp uses <pthread>.
target_link_libraries(SupportTests PRIVATE LLVMTestingSupport ${LLVM_PTHREAD_LIB})

if(NOT LLVM_INTEGRATED_CRT_ALLOC)
  # The test doesn't pass when using a custom allocator, PR47881.
  add_subdirectory(DynamicLibrary)
endif()

add_subdirectory(CommandLineInit)<|MERGE_RESOLUTION|>--- conflicted
+++ resolved
@@ -70,10 +70,7 @@
   RISCVAttributeParserTest.cpp
   ScaledNumberTest.cpp
   SimpleTableTest.cpp
-<<<<<<< HEAD
-=======
   ScopedPrinterTest.cpp
->>>>>>> e5444bf0
   SHA256.cpp
   SourceMgrTest.cpp
   SpecialCaseListTest.cpp
