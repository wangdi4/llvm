--- conflicted
+++ resolved
@@ -776,13 +776,7 @@
 
   bool Local = true;
   ASSERT_FALSE(PFS.isLocal("/a", Local));
-<<<<<<< HEAD
-#if INTEL_CUSTOMIZATION
   EXPECT_FALSE(Local);
-#endif
-=======
-  EXPECT_FALSE(Local);
->>>>>>> 34eeeec3
 }
 
 class InMemoryFileSystemTest : public ::testing::Test {
