--- conflicted
+++ resolved
@@ -432,17 +432,10 @@
 };
 #endif
 
-<<<<<<< HEAD
-#if INTEL_CUSTOMIZATION
-// CMPLRLLVM-27652 - Disable test to unblock promotion
-#if 0
-#endif // INTEL_CUSTOMIZATION
-=======
 // INTEL_CUSTOMIZATION
 // CMPLRLLVM-27652 - Disable test to unblock promotion
 #if 0
 // end INTEL_CUSTOMIZATION
->>>>>>> 37c1c249
 TEST(Support, HomeDirectory) {
   std::string expected;
 #ifdef _WIN32
@@ -460,17 +453,10 @@
     EXPECT_EQ(expected, HomeDir);
   }
 }
-<<<<<<< HEAD
-#if INTEL_CUSTOMIZATION
-// CMPLRLLVM-27652 - Disable test to unblock promotion
-#endif
-#endif // INTEL_CUSTOMIZATION
-=======
 // INTEL_CUSTOMIZATION
 // CMPLRLLVM-27652 - Disable test to unblock promotion
 #endif
 // end INTEL_CUSTOMIZATION
->>>>>>> 37c1c249
 
 // Apple has their own solution for this.
 #if defined(LLVM_ON_UNIX) && !defined(__APPLE__)
