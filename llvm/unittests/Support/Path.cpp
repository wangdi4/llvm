//===- llvm/unittest/Support/Path.cpp - Path tests ------------------------===//
//
// Part of the LLVM Project, under the Apache License v2.0 with LLVM Exceptions.
// See https://llvm.org/LICENSE.txt for license information.
// SPDX-License-Identifier: Apache-2.0 WITH LLVM-exception
//
//===----------------------------------------------------------------------===//

#include "llvm/Support/Path.h"
#include "llvm/ADT/STLExtras.h"
#include "llvm/ADT/ScopeExit.h"
#include "llvm/ADT/SmallVector.h"
#include "llvm/ADT/Triple.h"
#include "llvm/BinaryFormat/Magic.h"
#include "llvm/Config/llvm-config.h"
#include "llvm/Support/Compiler.h"
#include "llvm/Support/ConvertUTF.h"
#include "llvm/Support/Duration.h"
#include "llvm/Support/Errc.h"
#include "llvm/Support/ErrorHandling.h"
#include "llvm/Support/FileSystem.h"
#include "llvm/Support/FileUtilities.h"
#include "llvm/Support/Host.h"
#include "llvm/Support/MemoryBuffer.h"
#include "llvm/Support/raw_ostream.h"
#include "llvm/Testing/Support/Error.h"
#include "llvm/Testing/Support/SupportHelpers.h"
#include "gmock/gmock.h"
#include "gtest/gtest.h"

#ifdef _WIN32
#include "llvm/ADT/ArrayRef.h"
#include "llvm/Support/Chrono.h"
#include "llvm/Support/Windows/WindowsSupport.h"
#include <windows.h>
#include <winerror.h>
#endif

#ifdef LLVM_ON_UNIX
#include <pwd.h>
#include <sys/stat.h>
#endif

using namespace llvm;
using namespace llvm::sys;

#define ASSERT_NO_ERROR(x)                                                     \
  if (std::error_code ASSERT_NO_ERROR_ec = x) {                                \
    SmallString<128> MessageStorage;                                           \
    raw_svector_ostream Message(MessageStorage);                               \
    Message << #x ": did not return errc::success.\n"                          \
            << "error number: " << ASSERT_NO_ERROR_ec.value() << "\n"          \
            << "error message: " << ASSERT_NO_ERROR_ec.message() << "\n";      \
    GTEST_FATAL_FAILURE_(MessageStorage.c_str());                              \
  } else {                                                                     \
  }

#define ASSERT_ERROR(x)                                                        \
  if (!x) {                                                                    \
    SmallString<128> MessageStorage;                                           \
    raw_svector_ostream Message(MessageStorage);                               \
    Message << #x ": did not return a failure error code.\n";                  \
    GTEST_FATAL_FAILURE_(MessageStorage.c_str());                              \
  }

namespace {

void checkSeparators(StringRef Path) {
#ifdef _WIN32
  char UndesiredSeparator = sys::path::get_separator()[0] == '/' ? '\\' : '/';
  ASSERT_EQ(Path.find(UndesiredSeparator), StringRef::npos);
#endif
}

struct FileDescriptorCloser {
  explicit FileDescriptorCloser(int FD) : FD(FD) {}
  ~FileDescriptorCloser() { ::close(FD); }
  int FD;
};

TEST(is_style_Style, Works) {
  using namespace llvm::sys::path;
  // Check platform-independent results.
  EXPECT_TRUE(is_style_posix(Style::posix));
  EXPECT_TRUE(is_style_windows(Style::windows));
  EXPECT_TRUE(is_style_windows(Style::windows_slash));
  EXPECT_FALSE(is_style_posix(Style::windows));
  EXPECT_FALSE(is_style_posix(Style::windows_slash));
  EXPECT_FALSE(is_style_windows(Style::posix));

  // Check platform-dependent results.
#if defined(_WIN32)
  EXPECT_FALSE(is_style_posix(Style::native));
  EXPECT_TRUE(is_style_windows(Style::native));
#else
  EXPECT_TRUE(is_style_posix(Style::native));
  EXPECT_FALSE(is_style_windows(Style::native));
#endif
}

TEST(is_separator, Works) {
  EXPECT_TRUE(path::is_separator('/'));
  EXPECT_FALSE(path::is_separator('\0'));
  EXPECT_FALSE(path::is_separator('-'));
  EXPECT_FALSE(path::is_separator(' '));

  EXPECT_TRUE(path::is_separator('\\', path::Style::windows));
  EXPECT_TRUE(path::is_separator('\\', path::Style::windows_slash));
  EXPECT_FALSE(path::is_separator('\\', path::Style::posix));

  EXPECT_EQ(path::is_style_windows(path::Style::native),
            path::is_separator('\\'));
}

TEST(get_separator, Works) {
  EXPECT_EQ(path::get_separator(path::Style::posix), "/");
  EXPECT_EQ(path::get_separator(path::Style::windows_backslash), "\\");
  EXPECT_EQ(path::get_separator(path::Style::windows_slash), "/");
}

TEST(is_absolute_gnu, Works) {
  // Test tuple <Path, ExpectedPosixValue, ExpectedWindowsValue>.
  const std::tuple<StringRef, bool, bool> Paths[] = {
      std::make_tuple("", false, false),
      std::make_tuple("/", true, true),
      std::make_tuple("/foo", true, true),
      std::make_tuple("\\", false, true),
      std::make_tuple("\\foo", false, true),
      std::make_tuple("foo", false, false),
      std::make_tuple("c", false, false),
      std::make_tuple("c:", false, true),
      std::make_tuple("c:\\", false, true),
      std::make_tuple("!:", false, true),
      std::make_tuple("xx:", false, false),
      std::make_tuple("c:abc\\", false, true),
      std::make_tuple(":", false, false)};

  for (const auto &Path : Paths) {
    EXPECT_EQ(path::is_absolute_gnu(std::get<0>(Path), path::Style::posix),
              std::get<1>(Path));
    EXPECT_EQ(path::is_absolute_gnu(std::get<0>(Path), path::Style::windows),
              std::get<2>(Path));

    constexpr int Native = is_style_posix(path::Style::native) ? 1 : 2;
    EXPECT_EQ(path::is_absolute_gnu(std::get<0>(Path), path::Style::native),
              std::get<Native>(Path));
  }
}

TEST(Support, Path) {
  SmallVector<StringRef, 40> paths;
  paths.push_back("");
  paths.push_back(".");
  paths.push_back("..");
  paths.push_back("foo");
  paths.push_back("/");
  paths.push_back("/foo");
  paths.push_back("foo/");
  paths.push_back("/foo/");
  paths.push_back("foo/bar");
  paths.push_back("/foo/bar");
  paths.push_back("//net");
  paths.push_back("//net/");
  paths.push_back("//net/foo");
  paths.push_back("///foo///");
  paths.push_back("///foo///bar");
  paths.push_back("/.");
  paths.push_back("./");
  paths.push_back("/..");
  paths.push_back("../");
  paths.push_back("foo/.");
  paths.push_back("foo/..");
  paths.push_back("foo/./");
  paths.push_back("foo/./bar");
  paths.push_back("foo/..");
  paths.push_back("foo/../");
  paths.push_back("foo/../bar");
  paths.push_back("c:");
  paths.push_back("c:/");
  paths.push_back("c:foo");
  paths.push_back("c:/foo");
  paths.push_back("c:foo/");
  paths.push_back("c:/foo/");
  paths.push_back("c:/foo/bar");
  paths.push_back("prn:");
  paths.push_back("c:\\");
  paths.push_back("c:foo");
  paths.push_back("c:\\foo");
  paths.push_back("c:foo\\");
  paths.push_back("c:\\foo\\");
  paths.push_back("c:\\foo/");
  paths.push_back("c:/foo\\bar");

  for (SmallVector<StringRef, 40>::const_iterator i = paths.begin(),
                                                  e = paths.end();
                                                  i != e;
                                                  ++i) {
    SCOPED_TRACE(*i);
    SmallVector<StringRef, 5> ComponentStack;
    for (sys::path::const_iterator ci = sys::path::begin(*i),
                                   ce = sys::path::end(*i);
                                   ci != ce;
                                   ++ci) {
      EXPECT_FALSE(ci->empty());
      ComponentStack.push_back(*ci);
    }

    SmallVector<StringRef, 5> ReverseComponentStack;
    for (sys::path::reverse_iterator ci = sys::path::rbegin(*i),
                                     ce = sys::path::rend(*i);
                                     ci != ce;
                                     ++ci) {
      EXPECT_FALSE(ci->empty());
      ReverseComponentStack.push_back(*ci);
    }
    std::reverse(ReverseComponentStack.begin(), ReverseComponentStack.end());
    EXPECT_THAT(ComponentStack, testing::ContainerEq(ReverseComponentStack));

    // Crash test most of the API - since we're iterating over all of our paths
    // here there isn't really anything reasonable to assert on in the results.
    (void)path::has_root_path(*i);
    (void)path::root_path(*i);
    (void)path::has_root_name(*i);
    (void)path::root_name(*i);
    (void)path::has_root_directory(*i);
    (void)path::root_directory(*i);
    (void)path::has_parent_path(*i);
    (void)path::parent_path(*i);
    (void)path::has_filename(*i);
    (void)path::filename(*i);
    (void)path::has_stem(*i);
    (void)path::stem(*i);
    (void)path::has_extension(*i);
    (void)path::extension(*i);
    (void)path::is_absolute(*i);
    (void)path::is_absolute_gnu(*i);
    (void)path::is_relative(*i);

    SmallString<128> temp_store;
    temp_store = *i;
    ASSERT_NO_ERROR(fs::make_absolute(temp_store));
    temp_store = *i;
    path::remove_filename(temp_store);

    temp_store = *i;
    path::replace_extension(temp_store, "ext");
    StringRef filename(temp_store.begin(), temp_store.size()), stem, ext;
    stem = path::stem(filename);
    ext  = path::extension(filename);
    EXPECT_EQ(*sys::path::rbegin(filename), (stem + ext).str());

    path::native(*i, temp_store);
  }

  {
    SmallString<32> Relative("foo.cpp");
    sys::fs::make_absolute("/root", Relative);
    Relative[5] = '/'; // Fix up windows paths.
    ASSERT_EQ("/root/foo.cpp", Relative);
  }

  {
    SmallString<32> Relative("foo.cpp");
    sys::fs::make_absolute("//root", Relative);
    Relative[6] = '/'; // Fix up windows paths.
    ASSERT_EQ("//root/foo.cpp", Relative);
  }
}

TEST(Support, PathRoot) {
  ASSERT_EQ(path::root_name("//net/hello", path::Style::posix).str(), "//net");
  ASSERT_EQ(path::root_name("c:/hello", path::Style::posix).str(), "");
  ASSERT_EQ(path::root_name("c:/hello", path::Style::windows).str(), "c:");
  ASSERT_EQ(path::root_name("/hello", path::Style::posix).str(), "");

  ASSERT_EQ(path::root_directory("/goo/hello", path::Style::posix).str(), "/");
  ASSERT_EQ(path::root_directory("c:/hello", path::Style::windows).str(), "/");
  ASSERT_EQ(path::root_directory("d/file.txt", path::Style::posix).str(), "");
  ASSERT_EQ(path::root_directory("d/file.txt", path::Style::windows).str(), "");

  SmallVector<StringRef, 40> paths;
  paths.push_back("");
  paths.push_back(".");
  paths.push_back("..");
  paths.push_back("foo");
  paths.push_back("/");
  paths.push_back("/foo");
  paths.push_back("foo/");
  paths.push_back("/foo/");
  paths.push_back("foo/bar");
  paths.push_back("/foo/bar");
  paths.push_back("//net");
  paths.push_back("//net/");
  paths.push_back("//net/foo");
  paths.push_back("///foo///");
  paths.push_back("///foo///bar");
  paths.push_back("/.");
  paths.push_back("./");
  paths.push_back("/..");
  paths.push_back("../");
  paths.push_back("foo/.");
  paths.push_back("foo/..");
  paths.push_back("foo/./");
  paths.push_back("foo/./bar");
  paths.push_back("foo/..");
  paths.push_back("foo/../");
  paths.push_back("foo/../bar");
  paths.push_back("c:");
  paths.push_back("c:/");
  paths.push_back("c:foo");
  paths.push_back("c:/foo");
  paths.push_back("c:foo/");
  paths.push_back("c:/foo/");
  paths.push_back("c:/foo/bar");
  paths.push_back("prn:");
  paths.push_back("c:\\");
  paths.push_back("c:foo");
  paths.push_back("c:\\foo");
  paths.push_back("c:foo\\");
  paths.push_back("c:\\foo\\");
  paths.push_back("c:\\foo/");
  paths.push_back("c:/foo\\bar");

  for (StringRef p : paths) {
    ASSERT_EQ(
      path::root_name(p, path::Style::posix).str() + path::root_directory(p, path::Style::posix).str(),
      path::root_path(p, path::Style::posix).str());

    ASSERT_EQ(
      path::root_name(p, path::Style::windows).str() + path::root_directory(p, path::Style::windows).str(),
      path::root_path(p, path::Style::windows).str());
  }
}

TEST(Support, FilenameParent) {
  EXPECT_EQ("/", path::filename("/"));
  EXPECT_EQ("", path::parent_path("/"));

  EXPECT_EQ("\\", path::filename("c:\\", path::Style::windows));
  EXPECT_EQ("c:", path::parent_path("c:\\", path::Style::windows));

  EXPECT_EQ("/", path::filename("///"));
  EXPECT_EQ("", path::parent_path("///"));

  EXPECT_EQ("\\", path::filename("c:\\\\", path::Style::windows));
  EXPECT_EQ("c:", path::parent_path("c:\\\\", path::Style::windows));

  EXPECT_EQ("bar", path::filename("/foo/bar"));
  EXPECT_EQ("/foo", path::parent_path("/foo/bar"));

  EXPECT_EQ("foo", path::filename("/foo"));
  EXPECT_EQ("/", path::parent_path("/foo"));

  EXPECT_EQ("foo", path::filename("foo"));
  EXPECT_EQ("", path::parent_path("foo"));

  EXPECT_EQ(".", path::filename("foo/"));
  EXPECT_EQ("foo", path::parent_path("foo/"));

  EXPECT_EQ("//net", path::filename("//net"));
  EXPECT_EQ("", path::parent_path("//net"));

  EXPECT_EQ("/", path::filename("//net/"));
  EXPECT_EQ("//net", path::parent_path("//net/"));

  EXPECT_EQ("foo", path::filename("//net/foo"));
  EXPECT_EQ("//net/", path::parent_path("//net/foo"));

  // These checks are just to make sure we do something reasonable with the
  // paths below. They are not meant to prescribe the one true interpretation of
  // these paths. Other decompositions (e.g. "//" -> "" + "//") are also
  // possible.
  EXPECT_EQ("/", path::filename("//"));
  EXPECT_EQ("", path::parent_path("//"));

  EXPECT_EQ("\\", path::filename("\\\\", path::Style::windows));
  EXPECT_EQ("", path::parent_path("\\\\", path::Style::windows));

  EXPECT_EQ("\\", path::filename("\\\\\\", path::Style::windows));
  EXPECT_EQ("", path::parent_path("\\\\\\", path::Style::windows));
}

static std::vector<StringRef>
GetComponents(StringRef Path, path::Style S = path::Style::native) {
  return {path::begin(Path, S), path::end(Path)};
}

TEST(Support, PathIterator) {
  EXPECT_THAT(GetComponents("/foo"), testing::ElementsAre("/", "foo"));
  EXPECT_THAT(GetComponents("/"), testing::ElementsAre("/"));
  EXPECT_THAT(GetComponents("//"), testing::ElementsAre("/"));
  EXPECT_THAT(GetComponents("///"), testing::ElementsAre("/"));
  EXPECT_THAT(GetComponents("c/d/e/foo.txt"),
              testing::ElementsAre("c", "d", "e", "foo.txt"));
  EXPECT_THAT(GetComponents(".c/.d/../."),
              testing::ElementsAre(".c", ".d", "..", "."));
  EXPECT_THAT(GetComponents("/c/d/e/foo.txt"),
              testing::ElementsAre("/", "c", "d", "e", "foo.txt"));
  EXPECT_THAT(GetComponents("/.c/.d/../."),
              testing::ElementsAre("/", ".c", ".d", "..", "."));
  EXPECT_THAT(GetComponents("c:\\c\\e\\foo.txt", path::Style::windows),
              testing::ElementsAre("c:", "\\", "c", "e", "foo.txt"));
  EXPECT_THAT(GetComponents("c:\\c\\e\\foo.txt", path::Style::windows_slash),
              testing::ElementsAre("c:", "\\", "c", "e", "foo.txt"));
  EXPECT_THAT(GetComponents("//net/"), testing::ElementsAre("//net", "/"));
  EXPECT_THAT(GetComponents("//net/c/foo.txt"),
              testing::ElementsAre("//net", "/", "c", "foo.txt"));
}

TEST(Support, AbsolutePathIteratorEnd) {
  // Trailing slashes are converted to '.' unless they are part of the root path.
  SmallVector<std::pair<StringRef, path::Style>, 4> Paths;
  Paths.emplace_back("/foo/", path::Style::native);
  Paths.emplace_back("/foo//", path::Style::native);
  Paths.emplace_back("//net/foo/", path::Style::native);
  Paths.emplace_back("c:\\foo\\", path::Style::windows);

  for (auto &Path : Paths) {
    SCOPED_TRACE(Path.first);
    StringRef LastComponent = *path::rbegin(Path.first, Path.second);
    EXPECT_EQ(".", LastComponent);
  }

  SmallVector<std::pair<StringRef, path::Style>, 3> RootPaths;
  RootPaths.emplace_back("/", path::Style::native);
  RootPaths.emplace_back("//net/", path::Style::native);
  RootPaths.emplace_back("c:\\", path::Style::windows);
  RootPaths.emplace_back("//net//", path::Style::native);
  RootPaths.emplace_back("c:\\\\", path::Style::windows);

  for (auto &Path : RootPaths) {
    SCOPED_TRACE(Path.first);
    StringRef LastComponent = *path::rbegin(Path.first, Path.second);
    EXPECT_EQ(1u, LastComponent.size());
    EXPECT_TRUE(path::is_separator(LastComponent[0], Path.second));
  }
}

#ifdef _WIN32
std::string getEnvWin(const wchar_t *Var) {
  std::string expected;
  if (wchar_t const *path = ::_wgetenv(Var)) {
    auto pathLen = ::wcslen(path);
    ArrayRef<char> ref{reinterpret_cast<char const *>(path),
                       pathLen * sizeof(wchar_t)};
    convertUTF16ToUTF8String(ref, expected);
    SmallString<32> Buf(expected);
    path::make_preferred(Buf);
    expected.assign(Buf.begin(), Buf.end());
  }
  return expected;
}
#else
// RAII helper to set and restore an environment variable.
class WithEnv {
  const char *Var;
  llvm::Optional<std::string> OriginalValue;

public:
  WithEnv(const char *Var, const char *Value) : Var(Var) {
    if (const char *V = ::getenv(Var))
      OriginalValue.emplace(V);
    if (Value)
      ::setenv(Var, Value, 1);
    else
      ::unsetenv(Var);
  }
  ~WithEnv() {
    if (OriginalValue)
      ::setenv(Var, OriginalValue->c_str(), 1);
    else
      ::unsetenv(Var);
  }
};
#endif

TEST(Support, HomeDirectory) {
  std::string expected;
#ifdef _WIN32
#if INTEL_CUSTOMIZATION
  // The environment may contain a posix-style path. Convert it here.
  SmallString<64> expected_env(getEnvWin(L"USERPROFILE"));
  path::native(expected_env);
  expected = expected_env.c_str();
#endif // INTEL_CUSTOMIZATION
#else
  if (char const *path = ::getenv("HOME"))
    expected = path;
#endif
  // Do not try to test it if we don't know what to expect.
  // On Windows we use something better than env vars.
  if (!expected.empty()) {
    SmallString<128> HomeDir;
    auto status = path::home_directory(HomeDir);
    EXPECT_TRUE(status);
    EXPECT_EQ(expected, HomeDir);
  }
}

// Apple has their own solution for this.
#if defined(LLVM_ON_UNIX) && !defined(__APPLE__)
TEST(Support, HomeDirectoryWithNoEnv) {
  WithEnv Env("HOME", nullptr);

  // Don't run the test if we have nothing to compare against.
  struct passwd *pw = getpwuid(getuid());
  if (!pw || !pw->pw_dir) return;
  std::string PwDir = pw->pw_dir;

  SmallString<128> HomeDir;
  EXPECT_TRUE(path::home_directory(HomeDir));
  EXPECT_EQ(PwDir, HomeDir);
}

TEST(Support, ConfigDirectoryWithEnv) {
  WithEnv Env("XDG_CONFIG_HOME", "/xdg/config");

  SmallString<128> ConfigDir;
  EXPECT_TRUE(path::user_config_directory(ConfigDir));
  EXPECT_EQ("/xdg/config", ConfigDir);
}

TEST(Support, ConfigDirectoryNoEnv) {
  WithEnv Env("XDG_CONFIG_HOME", nullptr);

  SmallString<128> Fallback;
  ASSERT_TRUE(path::home_directory(Fallback));
  path::append(Fallback, ".config");

  SmallString<128> CacheDir;
  EXPECT_TRUE(path::user_config_directory(CacheDir));
  EXPECT_EQ(Fallback, CacheDir);
}

TEST(Support, CacheDirectoryWithEnv) {
  WithEnv Env("XDG_CACHE_HOME", "/xdg/cache");

  SmallString<128> CacheDir;
  EXPECT_TRUE(path::cache_directory(CacheDir));
  EXPECT_EQ("/xdg/cache", CacheDir);
}

TEST(Support, CacheDirectoryNoEnv) {
  WithEnv Env("XDG_CACHE_HOME", nullptr);

  SmallString<128> Fallback;
  ASSERT_TRUE(path::home_directory(Fallback));
  path::append(Fallback, ".cache");

  SmallString<128> CacheDir;
  EXPECT_TRUE(path::cache_directory(CacheDir));
  EXPECT_EQ(Fallback, CacheDir);
}
#endif

#ifdef __APPLE__
TEST(Support, ConfigDirectory) {
  SmallString<128> Fallback;
  ASSERT_TRUE(path::home_directory(Fallback));
  path::append(Fallback, "Library/Preferences");

  SmallString<128> ConfigDir;
  EXPECT_TRUE(path::user_config_directory(ConfigDir));
  EXPECT_EQ(Fallback, ConfigDir);
}
#endif

#ifdef _WIN32
TEST(Support, ConfigDirectory) {
  std::string Expected = getEnvWin(L"LOCALAPPDATA");
  // Do not try to test it if we don't know what to expect.
  if (!Expected.empty()) {
    SmallString<128> CacheDir;
    EXPECT_TRUE(path::user_config_directory(CacheDir));
    EXPECT_EQ(Expected, CacheDir);
  }
}

TEST(Support, CacheDirectory) {
  std::string Expected = getEnvWin(L"LOCALAPPDATA");
  // Do not try to test it if we don't know what to expect.
  if (!Expected.empty()) {
    SmallString<128> CacheDir;
    EXPECT_TRUE(path::cache_directory(CacheDir));
    EXPECT_EQ(Expected, CacheDir);
  }
}
#endif

TEST(Support, TempDirectory) {
  SmallString<32> TempDir;
  path::system_temp_directory(false, TempDir);
  EXPECT_TRUE(!TempDir.empty());
  TempDir.clear();
  path::system_temp_directory(true, TempDir);
  EXPECT_TRUE(!TempDir.empty());
}

#ifdef _WIN32
static std::string path2regex(std::string Path) {
  size_t Pos = 0;
  bool Forward = path::get_separator()[0] == '/';
  while ((Pos = Path.find('\\', Pos)) != std::string::npos) {
    if (Forward) {
      Path.replace(Pos, 1, "/");
      Pos += 1;
    } else {
      Path.replace(Pos, 1, "\\\\");
      Pos += 2;
    }
  }
  return Path;
}

/// Helper for running temp dir test in separated process. See below.
#define EXPECT_TEMP_DIR(prepare, expected)                                     \
  EXPECT_EXIT(                                                                 \
      {                                                                        \
        prepare;                                                               \
        SmallString<300> TempDir;                                              \
        path::system_temp_directory(true, TempDir);                            \
        raw_os_ostream(std::cerr) << TempDir;                                  \
        std::exit(0);                                                          \
      },                                                                       \
      ::testing::ExitedWithCode(0), path2regex(expected))

TEST(SupportDeathTest, TempDirectoryOnWindows) {
  // In this test we want to check how system_temp_directory responds to
  // different values of specific env vars. To prevent corrupting env vars of
  // the current process all checks are done in separated processes.
  EXPECT_TEMP_DIR(_wputenv_s(L"TMP", L"C:\\OtherFolder"), "C:\\OtherFolder");
  EXPECT_TEMP_DIR(_wputenv_s(L"TMP", L"C:/Unix/Path/Seperators"),
                  "C:\\Unix\\Path\\Seperators");
  EXPECT_TEMP_DIR(_wputenv_s(L"TMP", L"Local Path"), ".+\\Local Path$");
  EXPECT_TEMP_DIR(_wputenv_s(L"TMP", L"F:\\TrailingSep\\"), "F:\\TrailingSep");
  EXPECT_TEMP_DIR(
      _wputenv_s(L"TMP", L"C:\\2\x03C0r-\x00B5\x00B3\\\x2135\x2080"),
      "C:\\2\xCF\x80r-\xC2\xB5\xC2\xB3\\\xE2\x84\xB5\xE2\x82\x80");

  // Test $TMP empty, $TEMP set.
  EXPECT_TEMP_DIR(
      {
        _wputenv_s(L"TMP", L"");
        _wputenv_s(L"TEMP", L"C:\\Valid\\Path");
      },
      "C:\\Valid\\Path");

  // All related env vars empty
  EXPECT_TEMP_DIR(
  {
    _wputenv_s(L"TMP", L"");
    _wputenv_s(L"TEMP", L"");
    _wputenv_s(L"USERPROFILE", L"");
  },
    "C:\\Temp");

  // Test evn var / path with 260 chars.
  SmallString<270> Expected{"C:\\Temp\\AB\\123456789"};
  while (Expected.size() < 260)
    Expected.append("\\DirNameWith19Charss");
  ASSERT_EQ(260U, Expected.size());
  EXPECT_TEMP_DIR(_putenv_s("TMP", Expected.c_str()), Expected.c_str());
}
#endif

class FileSystemTest : public testing::Test {
protected:
  /// Unique temporary directory in which all created filesystem entities must
  /// be placed. It is removed at the end of each test (must be empty).
  SmallString<128> TestDirectory;
  SmallString<128> NonExistantFile;

  void SetUp() override {
    ASSERT_NO_ERROR(
        fs::createUniqueDirectory("file-system-test", TestDirectory));
    // We don't care about this specific file.
    errs() << "Test Directory: " << TestDirectory << '\n';
    errs().flush();
    NonExistantFile = TestDirectory;

    // Even though this value is hardcoded, is a 128-bit GUID, so we should be
    // guaranteed that this file will never exist.
    sys::path::append(NonExistantFile, "1B28B495C16344CB9822E588CD4C3EF0");
  }

  void TearDown() override { ASSERT_NO_ERROR(fs::remove(TestDirectory.str())); }
};

TEST_F(FileSystemTest, Unique) {
  // Create a temp file.
  int FileDescriptor;
  SmallString<64> TempPath;
  ASSERT_NO_ERROR(
      fs::createTemporaryFile("prefix", "temp", FileDescriptor, TempPath));

  // The same file should return an identical unique id.
  fs::UniqueID F1, F2;
  ASSERT_NO_ERROR(fs::getUniqueID(Twine(TempPath), F1));
  ASSERT_NO_ERROR(fs::getUniqueID(Twine(TempPath), F2));
  ASSERT_EQ(F1, F2);

  // Different files should return different unique ids.
  int FileDescriptor2;
  SmallString<64> TempPath2;
  ASSERT_NO_ERROR(
      fs::createTemporaryFile("prefix", "temp", FileDescriptor2, TempPath2));

  fs::UniqueID D;
  ASSERT_NO_ERROR(fs::getUniqueID(Twine(TempPath2), D));
  ASSERT_NE(D, F1);
  ::close(FileDescriptor2);

  ASSERT_NO_ERROR(fs::remove(Twine(TempPath2)));

  // Two paths representing the same file on disk should still provide the
  // same unique id.  We can test this by making a hard link.
  ASSERT_NO_ERROR(fs::create_link(Twine(TempPath), Twine(TempPath2)));
  fs::UniqueID D2;
  ASSERT_NO_ERROR(fs::getUniqueID(Twine(TempPath2), D2));
  ASSERT_EQ(D2, F1);

  ::close(FileDescriptor);

  SmallString<128> Dir1;
  ASSERT_NO_ERROR(
     fs::createUniqueDirectory("dir1", Dir1));
  ASSERT_NO_ERROR(fs::getUniqueID(Dir1.c_str(), F1));
  ASSERT_NO_ERROR(fs::getUniqueID(Dir1.c_str(), F2));
  ASSERT_EQ(F1, F2);

  SmallString<128> Dir2;
  ASSERT_NO_ERROR(
     fs::createUniqueDirectory("dir2", Dir2));
  ASSERT_NO_ERROR(fs::getUniqueID(Dir2.c_str(), F2));
  ASSERT_NE(F1, F2);
  ASSERT_NO_ERROR(fs::remove(Dir1));
  ASSERT_NO_ERROR(fs::remove(Dir2));
  ASSERT_NO_ERROR(fs::remove(TempPath2));
  ASSERT_NO_ERROR(fs::remove(TempPath));
}

TEST_F(FileSystemTest, RealPath) { 
  ASSERT_NO_ERROR(
      fs::create_directories(Twine(TestDirectory) + "/test1/test2/test3"));
  ASSERT_TRUE(fs::exists(Twine(TestDirectory) + "/test1/test2/test3"));

  SmallString<64> RealBase;
  SmallString<64> Expected;
  SmallString<64> Actual;

  // TestDirectory itself might be under a symlink or have been specified with
  // a different case than the existing temp directory.  In such cases real_path
  // on the concatenated path will differ in the TestDirectory portion from
  // how we specified it.  Make sure to compare against the real_path of the
  // TestDirectory, and not just the value of TestDirectory.
  ASSERT_NO_ERROR(fs::real_path(TestDirectory, RealBase));
  checkSeparators(RealBase);
  path::native(Twine(RealBase) + "/test1/test2", Expected);

  ASSERT_NO_ERROR(fs::real_path(
      Twine(TestDirectory) + "/././test1/../test1/test2/./test3/..", Actual));
  checkSeparators(Actual);

  EXPECT_EQ(Expected, Actual);

  SmallString<64> HomeDir;

  // This can fail if $HOME is not set and getpwuid fails.
  bool Result = llvm::sys::path::home_directory(HomeDir);
  if (Result) {
#if !INTEL_CUSTOMIZATION
// INTEL: It was discovered that the alloy test environment breaks this test,
// captured in defect: CMPLRS-43178.
    checkSeparators(HomeDir);
    ASSERT_NO_ERROR(fs::real_path(HomeDir, Expected));
    checkSeparators(Expected);
    ASSERT_NO_ERROR(fs::real_path("~", Actual, true));
    EXPECT_EQ(Expected, Actual);
    ASSERT_NO_ERROR(fs::real_path("~/", Actual, true));
    EXPECT_EQ(Expected, Actual);
#endif // INTEL_CUSTOMIZATION
  }

  ASSERT_NO_ERROR(fs::remove_directories(Twine(TestDirectory) + "/test1"));
}

TEST_F(FileSystemTest, ExpandTilde) {
  SmallString<64> Expected;
  SmallString<64> Actual;
  SmallString<64> HomeDir;

  // This can fail if $HOME is not set and getpwuid fails.
  bool Result = llvm::sys::path::home_directory(HomeDir);
  if (Result) {
    fs::expand_tilde(HomeDir, Expected);

    fs::expand_tilde("~", Actual);
    EXPECT_EQ(Expected, Actual);

#ifdef _WIN32
    Expected += "\\foo";
    fs::expand_tilde("~\\foo", Actual);
#else
    Expected += "/foo";
    fs::expand_tilde("~/foo", Actual);
#endif

    EXPECT_EQ(Expected, Actual);
  }
}

#ifdef LLVM_ON_UNIX
TEST_F(FileSystemTest, RealPathNoReadPerm) {
  SmallString<64> Expanded;

  ASSERT_NO_ERROR(
    fs::create_directories(Twine(TestDirectory) + "/noreadperm"));
  ASSERT_TRUE(fs::exists(Twine(TestDirectory) + "/noreadperm"));

  fs::setPermissions(Twine(TestDirectory) + "/noreadperm", fs::no_perms);
  fs::setPermissions(Twine(TestDirectory) + "/noreadperm", fs::all_exe);

  ASSERT_NO_ERROR(fs::real_path(Twine(TestDirectory) + "/noreadperm", Expanded,
                                false));

  ASSERT_NO_ERROR(fs::remove_directories(Twine(TestDirectory) + "/noreadperm"));
}
#endif


TEST_F(FileSystemTest, TempFileKeepDiscard) {
  // We can keep then discard.
  auto TempFileOrError = fs::TempFile::create(TestDirectory + "/test-%%%%");
  ASSERT_TRUE((bool)TempFileOrError);
  fs::TempFile File = std::move(*TempFileOrError);
  ASSERT_EQ(-1, TempFileOrError->FD);
  ASSERT_FALSE((bool)File.keep(TestDirectory + "/keep"));
  ASSERT_FALSE((bool)File.discard());
  ASSERT_TRUE(fs::exists(TestDirectory + "/keep"));
  ASSERT_NO_ERROR(fs::remove(TestDirectory + "/keep"));
}

TEST_F(FileSystemTest, TempFileDiscardDiscard) {
  // We can discard twice.
  auto TempFileOrError = fs::TempFile::create(TestDirectory + "/test-%%%%");
  ASSERT_TRUE((bool)TempFileOrError);
  fs::TempFile File = std::move(*TempFileOrError);
  ASSERT_EQ(-1, TempFileOrError->FD);
  ASSERT_FALSE((bool)File.discard());
  ASSERT_FALSE((bool)File.discard());
  ASSERT_FALSE(fs::exists(TestDirectory + "/keep"));
}

TEST_F(FileSystemTest, TempFiles) {
  // Create a temp file.
  int FileDescriptor;
  SmallString<64> TempPath;
  ASSERT_NO_ERROR(
      fs::createTemporaryFile("prefix", "temp", FileDescriptor, TempPath));

  // Make sure it exists.
  ASSERT_TRUE(sys::fs::exists(Twine(TempPath)));

  // Create another temp tile.
  int FD2;
  SmallString<64> TempPath2;
  ASSERT_NO_ERROR(fs::createTemporaryFile("prefix", "temp", FD2, TempPath2));
  ASSERT_TRUE(TempPath2.endswith(".temp"));
  ASSERT_NE(TempPath.str(), TempPath2.str());

  fs::file_status A, B;
  ASSERT_NO_ERROR(fs::status(Twine(TempPath), A));
  ASSERT_NO_ERROR(fs::status(Twine(TempPath2), B));
  EXPECT_FALSE(fs::equivalent(A, B));

  ::close(FD2);

  // Remove Temp2.
  ASSERT_NO_ERROR(fs::remove(Twine(TempPath2)));
  ASSERT_NO_ERROR(fs::remove(Twine(TempPath2)));
  ASSERT_EQ(fs::remove(Twine(TempPath2), false),
            errc::no_such_file_or_directory);

  std::error_code EC = fs::status(TempPath2.c_str(), B);
  EXPECT_EQ(EC, errc::no_such_file_or_directory);
  EXPECT_EQ(B.type(), fs::file_type::file_not_found);

  // Make sure Temp2 doesn't exist.
  ASSERT_EQ(fs::access(Twine(TempPath2), sys::fs::AccessMode::Exist),
            errc::no_such_file_or_directory);

  SmallString<64> TempPath3;
  ASSERT_NO_ERROR(fs::createTemporaryFile("prefix", "", TempPath3));
  ASSERT_FALSE(TempPath3.endswith("."));
  FileRemover Cleanup3(TempPath3);

  // Create a hard link to Temp1.
  ASSERT_NO_ERROR(fs::create_link(Twine(TempPath), Twine(TempPath2)));
  bool equal;
  ASSERT_NO_ERROR(fs::equivalent(Twine(TempPath), Twine(TempPath2), equal));
  EXPECT_TRUE(equal);
  ASSERT_NO_ERROR(fs::status(Twine(TempPath), A));
  ASSERT_NO_ERROR(fs::status(Twine(TempPath2), B));
  EXPECT_TRUE(fs::equivalent(A, B));

  // Remove Temp1.
  ::close(FileDescriptor);
  ASSERT_NO_ERROR(fs::remove(Twine(TempPath)));

  // Remove the hard link.
  ASSERT_NO_ERROR(fs::remove(Twine(TempPath2)));

  // Make sure Temp1 doesn't exist.
  ASSERT_EQ(fs::access(Twine(TempPath), sys::fs::AccessMode::Exist),
            errc::no_such_file_or_directory);

#ifdef _WIN32
  // Path name > 260 chars should get an error.
  const char *Path270 =
    "abcdefghijklmnopqrstuvwxyz9abcdefghijklmnopqrstuvwxyz8"
    "abcdefghijklmnopqrstuvwxyz7abcdefghijklmnopqrstuvwxyz6"
    "abcdefghijklmnopqrstuvwxyz5abcdefghijklmnopqrstuvwxyz4"
    "abcdefghijklmnopqrstuvwxyz3abcdefghijklmnopqrstuvwxyz2"
    "abcdefghijklmnopqrstuvwxyz1abcdefghijklmnopqrstuvwxyz0";
  EXPECT_EQ(fs::createUniqueFile(Path270, FileDescriptor, TempPath),
            errc::invalid_argument);
  // Relative path < 247 chars, no problem.
  const char *Path216 =
    "abcdefghijklmnopqrstuvwxyz7abcdefghijklmnopqrstuvwxyz6"
    "abcdefghijklmnopqrstuvwxyz5abcdefghijklmnopqrstuvwxyz4"
    "abcdefghijklmnopqrstuvwxyz3abcdefghijklmnopqrstuvwxyz2"
    "abcdefghijklmnopqrstuvwxyz1abcdefghijklmnopqrstuvwxyz0";
  ASSERT_NO_ERROR(fs::createTemporaryFile(Path216, "", TempPath));
  ASSERT_NO_ERROR(fs::remove(Twine(TempPath)));
#endif
}

TEST_F(FileSystemTest, TempFileCollisions) {
  SmallString<128> TestDirectory;
  ASSERT_NO_ERROR(
      fs::createUniqueDirectory("CreateUniqueFileTest", TestDirectory));
  FileRemover Cleanup(TestDirectory);
  SmallString<128> Model = TestDirectory;
  path::append(Model, "%.tmp");
  SmallString<128> Path;
  std::vector<fs::TempFile> TempFiles;

  auto TryCreateTempFile = [&]() {
    Expected<fs::TempFile> T = fs::TempFile::create(Model);
    if (T) {
      TempFiles.push_back(std::move(*T));
      return true;
    } else {
      logAllUnhandledErrors(T.takeError(), errs(),
                            "Failed to create temporary file: ");
      return false;
    }
  };

  // Our single-character template allows for 16 unique names. Check that
  // calling TryCreateTempFile repeatedly results in 16 successes.
  // Because the test depends on random numbers, it could theoretically fail.
  // However, the probability of this happening is tiny: with 32 calls, each
  // of which will retry up to 128 times, to not get a given digit we would
  // have to fail at least 15 + 17 * 128 = 2191 attempts. The probability of
  // 2191 attempts not producing a given hexadecimal digit is
  // (1 - 1/16) ** 2191 or 3.88e-62.
  int Successes = 0;
  for (int i = 0; i < 32; ++i)
    if (TryCreateTempFile()) ++Successes;
  EXPECT_EQ(Successes, 16);

  for (fs::TempFile &T : TempFiles)
    cantFail(T.discard());
}

TEST_F(FileSystemTest, CreateDir) {
  ASSERT_NO_ERROR(fs::create_directory(Twine(TestDirectory) + "foo"));
  ASSERT_NO_ERROR(fs::create_directory(Twine(TestDirectory) + "foo"));
  ASSERT_EQ(fs::create_directory(Twine(TestDirectory) + "foo", false),
            errc::file_exists);
  ASSERT_NO_ERROR(fs::remove(Twine(TestDirectory) + "foo"));

#ifdef LLVM_ON_UNIX
  // Set a 0000 umask so that we can test our directory permissions.
  mode_t OldUmask = ::umask(0000);

  fs::file_status Status;
  ASSERT_NO_ERROR(
      fs::create_directory(Twine(TestDirectory) + "baz500", false,
                           fs::perms::owner_read | fs::perms::owner_exe));
  ASSERT_NO_ERROR(fs::status(Twine(TestDirectory) + "baz500", Status));
  ASSERT_EQ(Status.permissions() & fs::perms::all_all,
            fs::perms::owner_read | fs::perms::owner_exe);
  ASSERT_NO_ERROR(fs::create_directory(Twine(TestDirectory) + "baz777", false,
                                       fs::perms::all_all));
  ASSERT_NO_ERROR(fs::status(Twine(TestDirectory) + "baz777", Status));
  ASSERT_EQ(Status.permissions() & fs::perms::all_all, fs::perms::all_all);

  // Restore umask to be safe.
  ::umask(OldUmask);
#endif

#ifdef _WIN32
  // Prove that create_directories() can handle a pathname > 248 characters,
  // which is the documented limit for CreateDirectory().
  // (248 is MAX_PATH subtracting room for an 8.3 filename.)
  // Generate a directory path guaranteed to fall into that range.
  size_t TmpLen = TestDirectory.size();
  const char *OneDir = "\\123456789";
  size_t OneDirLen = strlen(OneDir);
  ASSERT_LT(OneDirLen, 12U);
  size_t NLevels = ((248 - TmpLen) / OneDirLen) + 1;
  SmallString<260> LongDir(TestDirectory);
  for (size_t I = 0; I < NLevels; ++I)
    LongDir.append(OneDir);
  ASSERT_NO_ERROR(fs::create_directories(Twine(LongDir)));
  ASSERT_NO_ERROR(fs::create_directories(Twine(LongDir)));
  ASSERT_EQ(fs::create_directories(Twine(LongDir), false),
            errc::file_exists);
  // Tidy up, "recursively" removing the directories.
  StringRef ThisDir(LongDir);
  for (size_t J = 0; J < NLevels; ++J) {
    ASSERT_NO_ERROR(fs::remove(ThisDir));
    ThisDir = path::parent_path(ThisDir);
  }

  // Also verify that paths with Unix separators are handled correctly.
  std::string LongPathWithUnixSeparators(TestDirectory.str());
  // Add at least one subdirectory to TestDirectory, and replace slashes with
  // backslashes
  do {
    LongPathWithUnixSeparators.append("/DirNameWith19Charss");
  } while (LongPathWithUnixSeparators.size() < 260);
  std::replace(LongPathWithUnixSeparators.begin(),
               LongPathWithUnixSeparators.end(),
               '\\', '/');
  ASSERT_NO_ERROR(fs::create_directories(Twine(LongPathWithUnixSeparators)));
  // cleanup
  ASSERT_NO_ERROR(fs::remove_directories(Twine(TestDirectory) +
                                         "/DirNameWith19Charss"));

  // Similarly for a relative pathname.  Need to set the current directory to
  // TestDirectory so that the one we create ends up in the right place.
  char PreviousDir[260];
  size_t PreviousDirLen = ::GetCurrentDirectoryA(260, PreviousDir);
  ASSERT_GT(PreviousDirLen, 0U);
  ASSERT_LT(PreviousDirLen, 260U);
  ASSERT_NE(::SetCurrentDirectoryA(TestDirectory.c_str()), 0);
  LongDir.clear();
  // Generate a relative directory name with absolute length > 248.
  size_t LongDirLen = 249 - TestDirectory.size();
  LongDir.assign(LongDirLen, 'a');
  ASSERT_NO_ERROR(fs::create_directory(Twine(LongDir)));
  // While we're here, prove that .. and . handling works in these long paths.
  const char *DotDotDirs = "\\..\\.\\b";
  LongDir.append(DotDotDirs);
  ASSERT_NO_ERROR(fs::create_directory("b"));
  ASSERT_EQ(fs::create_directory(Twine(LongDir), false), errc::file_exists);
  // And clean up.
  ASSERT_NO_ERROR(fs::remove("b"));
  ASSERT_NO_ERROR(fs::remove(
    Twine(LongDir.substr(0, LongDir.size() - strlen(DotDotDirs)))));
  ASSERT_NE(::SetCurrentDirectoryA(PreviousDir), 0);
#endif
}

TEST_F(FileSystemTest, DirectoryIteration) {
  std::error_code ec;
  for (fs::directory_iterator i(".", ec), e; i != e; i.increment(ec))
    ASSERT_NO_ERROR(ec);

  // Create a known hierarchy to recurse over.
  ASSERT_NO_ERROR(
      fs::create_directories(Twine(TestDirectory) + "/recursive/a0/aa1"));
  ASSERT_NO_ERROR(
      fs::create_directories(Twine(TestDirectory) + "/recursive/a0/ab1"));
  ASSERT_NO_ERROR(fs::create_directories(Twine(TestDirectory) +
                                         "/recursive/dontlookhere/da1"));
  ASSERT_NO_ERROR(
      fs::create_directories(Twine(TestDirectory) + "/recursive/z0/za1"));
  ASSERT_NO_ERROR(
      fs::create_directories(Twine(TestDirectory) + "/recursive/pop/p1"));
  typedef std::vector<std::string> v_t;
  v_t visited;
  for (fs::recursive_directory_iterator i(Twine(TestDirectory)
         + "/recursive", ec), e; i != e; i.increment(ec)){
    ASSERT_NO_ERROR(ec);
    if (path::filename(i->path()) == "p1") {
      i.pop();
      // FIXME: recursive_directory_iterator should be more robust.
      if (i == e) break;
    }
    if (path::filename(i->path()) == "dontlookhere")
      i.no_push();
    visited.push_back(std::string(path::filename(i->path())));
  }
  v_t::const_iterator a0 = find(visited, "a0");
  v_t::const_iterator aa1 = find(visited, "aa1");
  v_t::const_iterator ab1 = find(visited, "ab1");
  v_t::const_iterator dontlookhere = find(visited, "dontlookhere");
  v_t::const_iterator da1 = find(visited, "da1");
  v_t::const_iterator z0 = find(visited, "z0");
  v_t::const_iterator za1 = find(visited, "za1");
  v_t::const_iterator pop = find(visited, "pop");
  v_t::const_iterator p1 = find(visited, "p1");

  // Make sure that each path was visited correctly.
  ASSERT_NE(a0, visited.end());
  ASSERT_NE(aa1, visited.end());
  ASSERT_NE(ab1, visited.end());
  ASSERT_NE(dontlookhere, visited.end());
  ASSERT_EQ(da1, visited.end()); // Not visited.
  ASSERT_NE(z0, visited.end());
  ASSERT_NE(za1, visited.end());
  ASSERT_NE(pop, visited.end());
  ASSERT_EQ(p1, visited.end()); // Not visited.

  // Make sure that parents were visited before children. No other ordering
  // guarantees can be made across siblings.
  ASSERT_LT(a0, aa1);
  ASSERT_LT(a0, ab1);
  ASSERT_LT(z0, za1);

  ASSERT_NO_ERROR(fs::remove(Twine(TestDirectory) + "/recursive/a0/aa1"));
  ASSERT_NO_ERROR(fs::remove(Twine(TestDirectory) + "/recursive/a0/ab1"));
  ASSERT_NO_ERROR(fs::remove(Twine(TestDirectory) + "/recursive/a0"));
  ASSERT_NO_ERROR(
      fs::remove(Twine(TestDirectory) + "/recursive/dontlookhere/da1"));
  ASSERT_NO_ERROR(fs::remove(Twine(TestDirectory) + "/recursive/dontlookhere"));
  ASSERT_NO_ERROR(fs::remove(Twine(TestDirectory) + "/recursive/pop/p1"));
  ASSERT_NO_ERROR(fs::remove(Twine(TestDirectory) + "/recursive/pop"));
  ASSERT_NO_ERROR(fs::remove(Twine(TestDirectory) + "/recursive/z0/za1"));
  ASSERT_NO_ERROR(fs::remove(Twine(TestDirectory) + "/recursive/z0"));
  ASSERT_NO_ERROR(fs::remove(Twine(TestDirectory) + "/recursive"));

  // Test recursive_directory_iterator level()
  ASSERT_NO_ERROR(
      fs::create_directories(Twine(TestDirectory) + "/reclevel/a/b/c"));
  fs::recursive_directory_iterator I(Twine(TestDirectory) + "/reclevel", ec), E;
  for (int l = 0; I != E; I.increment(ec), ++l) {
    ASSERT_NO_ERROR(ec);
    EXPECT_EQ(I.level(), l);
  }
  EXPECT_EQ(I, E);
  ASSERT_NO_ERROR(fs::remove(Twine(TestDirectory) + "/reclevel/a/b/c"));
  ASSERT_NO_ERROR(fs::remove(Twine(TestDirectory) + "/reclevel/a/b"));
  ASSERT_NO_ERROR(fs::remove(Twine(TestDirectory) + "/reclevel/a"));
  ASSERT_NO_ERROR(fs::remove(Twine(TestDirectory) + "/reclevel"));
}

TEST_F(FileSystemTest, DirectoryNotExecutable) {
  ASSERT_EQ(fs::access(TestDirectory, sys::fs::AccessMode::Execute),
            errc::permission_denied);
}

#ifdef LLVM_ON_UNIX
TEST_F(FileSystemTest, BrokenSymlinkDirectoryIteration) {
  // Create a known hierarchy to recurse over.
  ASSERT_NO_ERROR(fs::create_directories(Twine(TestDirectory) + "/symlink"));
  ASSERT_NO_ERROR(
      fs::create_link("no_such_file", Twine(TestDirectory) + "/symlink/a"));
  ASSERT_NO_ERROR(
      fs::create_directories(Twine(TestDirectory) + "/symlink/b/bb"));
  ASSERT_NO_ERROR(
      fs::create_link("no_such_file", Twine(TestDirectory) + "/symlink/b/ba"));
  ASSERT_NO_ERROR(
      fs::create_link("no_such_file", Twine(TestDirectory) + "/symlink/b/bc"));
  ASSERT_NO_ERROR(
      fs::create_link("no_such_file", Twine(TestDirectory) + "/symlink/c"));
  ASSERT_NO_ERROR(
      fs::create_directories(Twine(TestDirectory) + "/symlink/d/dd/ddd"));
  ASSERT_NO_ERROR(fs::create_link(Twine(TestDirectory) + "/symlink/d/dd",
                                  Twine(TestDirectory) + "/symlink/d/da"));
  ASSERT_NO_ERROR(
      fs::create_link("no_such_file", Twine(TestDirectory) + "/symlink/e"));

  typedef std::vector<std::string> v_t;
  v_t VisitedNonBrokenSymlinks;
  v_t VisitedBrokenSymlinks;
  std::error_code ec;
  using testing::UnorderedElementsAre;
  using testing::UnorderedElementsAreArray;

  // Broken symbol links are expected to throw an error.
  for (fs::directory_iterator i(Twine(TestDirectory) + "/symlink", ec), e;
       i != e; i.increment(ec)) {
    ASSERT_NO_ERROR(ec);
    if (i->status().getError() ==
        std::make_error_code(std::errc::no_such_file_or_directory)) {
      VisitedBrokenSymlinks.push_back(std::string(path::filename(i->path())));
      continue;
    }
    VisitedNonBrokenSymlinks.push_back(std::string(path::filename(i->path())));
  }
  EXPECT_THAT(VisitedNonBrokenSymlinks, UnorderedElementsAre("b", "d"));
  VisitedNonBrokenSymlinks.clear();

  EXPECT_THAT(VisitedBrokenSymlinks, UnorderedElementsAre("a", "c", "e"));
  VisitedBrokenSymlinks.clear();

  // Broken symbol links are expected to throw an error.
  for (fs::recursive_directory_iterator i(
      Twine(TestDirectory) + "/symlink", ec), e; i != e; i.increment(ec)) {
    ASSERT_NO_ERROR(ec);
    if (i->status().getError() ==
        std::make_error_code(std::errc::no_such_file_or_directory)) {
      VisitedBrokenSymlinks.push_back(std::string(path::filename(i->path())));
      continue;
    }
    VisitedNonBrokenSymlinks.push_back(std::string(path::filename(i->path())));
  }
  EXPECT_THAT(VisitedNonBrokenSymlinks,
              UnorderedElementsAre("b", "bb", "d", "da", "dd", "ddd", "ddd"));
  VisitedNonBrokenSymlinks.clear();

  EXPECT_THAT(VisitedBrokenSymlinks,
              UnorderedElementsAre("a", "ba", "bc", "c", "e"));
  VisitedBrokenSymlinks.clear();

  for (fs::recursive_directory_iterator i(
      Twine(TestDirectory) + "/symlink", ec, /*follow_symlinks=*/false), e;
       i != e; i.increment(ec)) {
    ASSERT_NO_ERROR(ec);
    if (i->status().getError() ==
        std::make_error_code(std::errc::no_such_file_or_directory)) {
      VisitedBrokenSymlinks.push_back(std::string(path::filename(i->path())));
      continue;
    }
    VisitedNonBrokenSymlinks.push_back(std::string(path::filename(i->path())));
  }
  EXPECT_THAT(VisitedNonBrokenSymlinks,
              UnorderedElementsAreArray({"a", "b", "ba", "bb", "bc", "c", "d",
                                         "da", "dd", "ddd", "e"}));
  VisitedNonBrokenSymlinks.clear();

  EXPECT_THAT(VisitedBrokenSymlinks, UnorderedElementsAre());
  VisitedBrokenSymlinks.clear();

  ASSERT_NO_ERROR(fs::remove_directories(Twine(TestDirectory) + "/symlink"));
}
#endif

#ifdef _WIN32
TEST_F(FileSystemTest, UTF8ToUTF16DirectoryIteration) {
  // The Windows filesystem support uses UTF-16 and converts paths from the
  // input UTF-8. The UTF-16 equivalent of the input path can be shorter in
  // length.

  // This test relies on TestDirectory not being so long such that MAX_PATH
  // would be exceeded (see widenPath). If that were the case, the UTF-16
  // path is likely to be longer than the input.
  const char *Pi = "\xcf\x80"; // UTF-8 lower case pi.
  std::string RootDir = (TestDirectory + "/" + Pi).str();

  // Create test directories.
  ASSERT_NO_ERROR(fs::create_directories(Twine(RootDir) + "/a"));
  ASSERT_NO_ERROR(fs::create_directories(Twine(RootDir) + "/b"));

  std::error_code EC;
  unsigned Count = 0;
  for (fs::directory_iterator I(Twine(RootDir), EC), E; I != E;
       I.increment(EC)) {
    ASSERT_NO_ERROR(EC);
    StringRef DirName = path::filename(I->path());
    EXPECT_TRUE(DirName == "a" || DirName == "b");
    ++Count;
  }
  EXPECT_EQ(Count, 2U);

  ASSERT_NO_ERROR(fs::remove(Twine(RootDir) + "/a"));
  ASSERT_NO_ERROR(fs::remove(Twine(RootDir) + "/b"));
  ASSERT_NO_ERROR(fs::remove(Twine(RootDir)));
}
#endif

TEST_F(FileSystemTest, Remove) {
  SmallString<64> BaseDir;
  SmallString<64> Paths[4];
  int fds[4];
  ASSERT_NO_ERROR(fs::createUniqueDirectory("fs_remove", BaseDir));

  ASSERT_NO_ERROR(fs::create_directories(Twine(BaseDir) + "/foo/bar/baz"));
  ASSERT_NO_ERROR(fs::create_directories(Twine(BaseDir) + "/foo/bar/buzz"));
  ASSERT_NO_ERROR(fs::createUniqueFile(
      Twine(BaseDir) + "/foo/bar/baz/%%%%%%.tmp", fds[0], Paths[0]));
  ASSERT_NO_ERROR(fs::createUniqueFile(
      Twine(BaseDir) + "/foo/bar/baz/%%%%%%.tmp", fds[1], Paths[1]));
  ASSERT_NO_ERROR(fs::createUniqueFile(
      Twine(BaseDir) + "/foo/bar/buzz/%%%%%%.tmp", fds[2], Paths[2]));
  ASSERT_NO_ERROR(fs::createUniqueFile(
      Twine(BaseDir) + "/foo/bar/buzz/%%%%%%.tmp", fds[3], Paths[3]));

  for (int fd : fds)
    ::close(fd);

  EXPECT_TRUE(fs::exists(Twine(BaseDir) + "/foo/bar/baz"));
  EXPECT_TRUE(fs::exists(Twine(BaseDir) + "/foo/bar/buzz"));
  EXPECT_TRUE(fs::exists(Paths[0]));
  EXPECT_TRUE(fs::exists(Paths[1]));
  EXPECT_TRUE(fs::exists(Paths[2]));
  EXPECT_TRUE(fs::exists(Paths[3]));

  ASSERT_NO_ERROR(fs::remove_directories("D:/footest"));

  ASSERT_NO_ERROR(fs::remove_directories(BaseDir));
  ASSERT_FALSE(fs::exists(BaseDir));
}

#ifdef _WIN32
TEST_F(FileSystemTest, CarriageReturn) {
  SmallString<128> FilePathname(TestDirectory);
  std::error_code EC;
  path::append(FilePathname, "test");

  {
    raw_fd_ostream File(FilePathname, EC, sys::fs::OF_TextWithCRLF);
    ASSERT_NO_ERROR(EC);
    File << '\n';
  }
  {
    auto Buf = MemoryBuffer::getFile(FilePathname.str());
    EXPECT_TRUE((bool)Buf);
    EXPECT_EQ(Buf.get()->getBuffer(), "\r\n");
  }

  {
    raw_fd_ostream File(FilePathname, EC, sys::fs::OF_None);
    ASSERT_NO_ERROR(EC);
    File << '\n';
  }
  {
    auto Buf = MemoryBuffer::getFile(FilePathname.str());
    EXPECT_TRUE((bool)Buf);
    EXPECT_EQ(Buf.get()->getBuffer(), "\n");
  }
  ASSERT_NO_ERROR(fs::remove(Twine(FilePathname)));
}
#endif

TEST_F(FileSystemTest, Resize) {
  int FD;
  SmallString<64> TempPath;
  ASSERT_NO_ERROR(fs::createTemporaryFile("prefix", "temp", FD, TempPath));
  ASSERT_NO_ERROR(fs::resize_file(FD, 123));
  fs::file_status Status;
  ASSERT_NO_ERROR(fs::status(FD, Status));
  ASSERT_EQ(Status.getSize(), 123U);
  ::close(FD);
  ASSERT_NO_ERROR(fs::remove(TempPath));
}

TEST_F(FileSystemTest, ResizeBeforeMapping) {
  // Create a temp file.
  int FD;
  SmallString<64> TempPath;
  ASSERT_NO_ERROR(fs::createTemporaryFile("prefix", "temp", FD, TempPath));
  ASSERT_NO_ERROR(fs::resize_file_before_mapping_readwrite(FD, 123));

  // Map in temp file. On Windows, fs::resize_file_before_mapping_readwrite is
  // a no-op and the mapping itself will resize the file.
  std::error_code EC;
  {
    fs::mapped_file_region mfr(fs::convertFDToNativeFile(FD),
                               fs::mapped_file_region::readwrite, 123, 0, EC);
    ASSERT_NO_ERROR(EC);
    // Unmap temp file
  }

  // Check the size.
  fs::file_status Status;
  ASSERT_NO_ERROR(fs::status(FD, Status));
  ASSERT_EQ(Status.getSize(), 123U);
  ::close(FD);
  ASSERT_NO_ERROR(fs::remove(TempPath));
}

TEST_F(FileSystemTest, MD5) {
  int FD;
  SmallString<64> TempPath;
  ASSERT_NO_ERROR(fs::createTemporaryFile("prefix", "temp", FD, TempPath));
  StringRef Data("abcdefghijklmnopqrstuvwxyz");
  ASSERT_EQ(write(FD, Data.data(), Data.size()), static_cast<ssize_t>(Data.size()));
  lseek(FD, 0, SEEK_SET);
  auto Hash = fs::md5_contents(FD);
  ::close(FD);
  ASSERT_NO_ERROR(Hash.getError());

  EXPECT_STREQ("c3fcd3d76192e4007dfb496cca67e13b", Hash->digest().c_str());
}

TEST_F(FileSystemTest, FileMapping) {
  // Create a temp file.
  int FileDescriptor;
  SmallString<64> TempPath;
  ASSERT_NO_ERROR(
      fs::createTemporaryFile("prefix", "temp", FileDescriptor, TempPath));
  unsigned Size = 4096;
  ASSERT_NO_ERROR(
      fs::resize_file_before_mapping_readwrite(FileDescriptor, Size));

  // Map in temp file and add some content
  std::error_code EC;
  StringRef Val("hello there");
  fs::mapped_file_region MaybeMFR;
  EXPECT_FALSE(MaybeMFR);
  {
    fs::mapped_file_region mfr(fs::convertFDToNativeFile(FileDescriptor),
                               fs::mapped_file_region::readwrite, Size, 0, EC);
    ASSERT_NO_ERROR(EC);
    std::copy(Val.begin(), Val.end(), mfr.data());
    // Explicitly add a 0.
    mfr.data()[Val.size()] = 0;

    // Move it out of the scope and confirm mfr is reset.
    MaybeMFR = std::move(mfr);
    EXPECT_FALSE(mfr);
#if !defined(NDEBUG) && GTEST_HAS_DEATH_TEST
    EXPECT_DEATH(mfr.data(), "Mapping failed but used anyway!");
    EXPECT_DEATH(mfr.size(), "Mapping failed but used anyway!");
#endif
  }

  // Check that the moved-to region is still valid.
  EXPECT_EQ(Val, StringRef(MaybeMFR.data()));
  EXPECT_EQ(Size, MaybeMFR.size());

  // Unmap temp file.
  MaybeMFR.unmap();

  ASSERT_EQ(close(FileDescriptor), 0);

  // Map it back in read-only
  {
    int FD;
    EC = fs::openFileForRead(Twine(TempPath), FD);
    ASSERT_NO_ERROR(EC);
    fs::mapped_file_region mfr(fs::convertFDToNativeFile(FD),
                               fs::mapped_file_region::readonly, Size, 0, EC);
    ASSERT_NO_ERROR(EC);

    // Verify content
    EXPECT_EQ(StringRef(mfr.const_data()), Val);

    // Unmap temp file
    fs::mapped_file_region m(fs::convertFDToNativeFile(FD),
                             fs::mapped_file_region::readonly, Size, 0, EC);
    ASSERT_NO_ERROR(EC);
    ASSERT_EQ(close(FD), 0);
  }
  ASSERT_NO_ERROR(fs::remove(TempPath));
}

TEST(Support, NormalizePath) {
  //                           Input,        Expected Win, Expected Posix
  using TestTuple = std::tuple<const char *, const char *, const char *>;
  std::vector<TestTuple> Tests;
  Tests.emplace_back("a", "a", "a");
  Tests.emplace_back("a/b", "a\\b", "a/b");
  Tests.emplace_back("a\\b", "a\\b", "a/b");
  Tests.emplace_back("a\\\\b", "a\\\\b", "a//b");
  Tests.emplace_back("\\a", "\\a", "/a");
  Tests.emplace_back("a\\", "a\\", "a/");
  Tests.emplace_back("a\\t", "a\\t", "a/t");

  for (auto &T : Tests) {
    SmallString<64> Win(std::get<0>(T));
    SmallString<64> Posix(Win);
    SmallString<64> WinSlash(Win);
    path::native(Win, path::Style::windows);
    path::native(Posix, path::Style::posix);
    path::native(WinSlash, path::Style::windows_slash);
    EXPECT_EQ(std::get<1>(T), Win);
    EXPECT_EQ(std::get<2>(T), Posix);
    EXPECT_EQ(std::get<2>(T), WinSlash);
  }

  for (auto &T : Tests) {
    SmallString<64> WinBackslash(std::get<0>(T));
    SmallString<64> Posix(WinBackslash);
    SmallString<64> WinSlash(WinBackslash);
    path::make_preferred(WinBackslash, path::Style::windows_backslash);
    path::make_preferred(Posix, path::Style::posix);
    path::make_preferred(WinSlash, path::Style::windows_slash);
    EXPECT_EQ(std::get<1>(T), WinBackslash);
    EXPECT_EQ(std::get<0>(T), Posix); // Posix remains unchanged here
    EXPECT_EQ(std::get<2>(T), WinSlash);
  }

#if defined(_WIN32)
  SmallString<64> PathHome;
  path::home_directory(PathHome);

  const char *Path7a = "~/aaa";
  SmallString<64> Path7(Path7a);
  path::native(Path7, path::Style::windows_backslash);
  EXPECT_TRUE(Path7.endswith("\\aaa"));
  EXPECT_TRUE(Path7.startswith(PathHome));
  EXPECT_EQ(Path7.size(), PathHome.size() + strlen(Path7a + 1));
  Path7 = Path7a;
  path::native(Path7, path::Style::windows_slash);
  EXPECT_TRUE(Path7.endswith("/aaa"));
  EXPECT_TRUE(Path7.startswith(PathHome));
  EXPECT_EQ(Path7.size(), PathHome.size() + strlen(Path7a + 1));

  const char *Path8a = "~";
  SmallString<64> Path8(Path8a);
  path::native(Path8);
  EXPECT_EQ(Path8, PathHome);

  const char *Path9a = "~aaa";
  SmallString<64> Path9(Path9a);
  path::native(Path9);
  EXPECT_EQ(Path9, "~aaa");

  const char *Path10a = "aaa/~/b";
  SmallString<64> Path10(Path10a);
  path::native(Path10, path::Style::windows_backslash);
  EXPECT_EQ(Path10, "aaa\\~\\b");
#endif
}

TEST(Support, RemoveLeadingDotSlash) {
  StringRef Path1("././/foolz/wat");
  StringRef Path2("./////");

  Path1 = path::remove_leading_dotslash(Path1);
  EXPECT_EQ(Path1, "foolz/wat");
  Path2 = path::remove_leading_dotslash(Path2);
  EXPECT_EQ(Path2, "");
}

static std::string remove_dots(StringRef path, bool remove_dot_dot,
                               path::Style style) {
  SmallString<256> buffer(path);
  path::remove_dots(buffer, remove_dot_dot, style);
  return std::string(buffer.str());
}

TEST(Support, RemoveDots) {
  EXPECT_EQ("foolz\\wat",
            remove_dots(".\\.\\\\foolz\\wat", false, path::Style::windows));
  EXPECT_EQ("", remove_dots(".\\\\\\\\\\", false, path::Style::windows));

  EXPECT_EQ("a\\..\\b\\c",
            remove_dots(".\\a\\..\\b\\c", false, path::Style::windows));
  EXPECT_EQ("b\\c", remove_dots(".\\a\\..\\b\\c", true, path::Style::windows));
  EXPECT_EQ("c", remove_dots(".\\.\\c", true, path::Style::windows));
  EXPECT_EQ("..\\a\\c",
            remove_dots("..\\a\\b\\..\\c", true, path::Style::windows));
  EXPECT_EQ("..\\..\\a\\c",
            remove_dots("..\\..\\a\\b\\..\\c", true, path::Style::windows));
  EXPECT_EQ("C:\\a\\c", remove_dots("C:\\foo\\bar//..\\..\\a\\c", true,
                                    path::Style::windows));

  // FIXME: These leading forward slashes are emergent behavior. VFS depends on
  // this behavior now.
  EXPECT_EQ("C:/bar",
            remove_dots("C:/foo/../bar", true, path::Style::windows));
  EXPECT_EQ("C:/foo\\bar",
            remove_dots("C:/foo/bar", true, path::Style::windows));
  EXPECT_EQ("C:/foo\\bar",
            remove_dots("C:/foo\\bar", true, path::Style::windows));
  EXPECT_EQ("/", remove_dots("/", true, path::Style::windows));
  EXPECT_EQ("C:/", remove_dots("C:/", true, path::Style::windows));

  // Some clients of remove_dots expect it to remove trailing slashes. Again,
  // this is emergent behavior that VFS relies on, and not inherently part of
  // the specification.
  EXPECT_EQ("C:\\foo\\bar",
            remove_dots("C:\\foo\\bar\\", true, path::Style::windows));
  EXPECT_EQ("/foo/bar",
            remove_dots("/foo/bar/", true, path::Style::posix));

  // A double separator is rewritten.
  EXPECT_EQ("C:/foo\\bar", remove_dots("C:/foo//bar", true, path::Style::windows));

  SmallString<64> Path1(".\\.\\c");
  EXPECT_TRUE(path::remove_dots(Path1, true, path::Style::windows));
  EXPECT_EQ("c", Path1);

  EXPECT_EQ("foolz/wat",
            remove_dots("././/foolz/wat", false, path::Style::posix));
  EXPECT_EQ("", remove_dots("./////", false, path::Style::posix));

  EXPECT_EQ("a/../b/c", remove_dots("./a/../b/c", false, path::Style::posix));
  EXPECT_EQ("b/c", remove_dots("./a/../b/c", true, path::Style::posix));
  EXPECT_EQ("c", remove_dots("././c", true, path::Style::posix));
  EXPECT_EQ("../a/c", remove_dots("../a/b/../c", true, path::Style::posix));
  EXPECT_EQ("../../a/c",
            remove_dots("../../a/b/../c", true, path::Style::posix));
  EXPECT_EQ("/a/c", remove_dots("/../../a/c", true, path::Style::posix));
  EXPECT_EQ("/a/c",
            remove_dots("/../a/b//../././/c", true, path::Style::posix));
  EXPECT_EQ("/", remove_dots("/", true, path::Style::posix));

  // FIXME: Leaving behind this double leading slash seems like a bug.
  EXPECT_EQ("//foo/bar",
            remove_dots("//foo/bar/", true, path::Style::posix));

  SmallString<64> Path2("././c");
  EXPECT_TRUE(path::remove_dots(Path2, true, path::Style::posix));
  EXPECT_EQ("c", Path2);
}

TEST(Support, ReplacePathPrefix) {
  SmallString<64> Path1("/foo");
  SmallString<64> Path2("/old/foo");
  SmallString<64> Path3("/oldnew/foo");
  SmallString<64> Path4("C:\\old/foo\\bar");
  SmallString<64> OldPrefix("/old");
  SmallString<64> OldPrefixSep("/old/");
  SmallString<64> OldPrefixWin("c:/oLD/F");
  SmallString<64> NewPrefix("/new");
  SmallString<64> NewPrefix2("/longernew");
  SmallString<64> EmptyPrefix("");
  bool Found;

  SmallString<64> Path = Path1;
  Found = path::replace_path_prefix(Path, OldPrefix, NewPrefix);
  EXPECT_FALSE(Found);
  EXPECT_EQ(Path, "/foo");
  Path = Path2;
  Found = path::replace_path_prefix(Path, OldPrefix, NewPrefix);
  EXPECT_TRUE(Found);
  EXPECT_EQ(Path, "/new/foo");
  Path = Path2;
  Found = path::replace_path_prefix(Path, OldPrefix, NewPrefix2);
  EXPECT_TRUE(Found);
  EXPECT_EQ(Path, "/longernew/foo");
  Path = Path1;
  Found = path::replace_path_prefix(Path, EmptyPrefix, NewPrefix);
  EXPECT_TRUE(Found);
  EXPECT_EQ(Path, "/new/foo");
  Path = Path2;
  Found = path::replace_path_prefix(Path, OldPrefix, EmptyPrefix);
  EXPECT_TRUE(Found);
  EXPECT_EQ(Path, "/foo");
  Path = Path2;
  Found = path::replace_path_prefix(Path, OldPrefixSep, EmptyPrefix);
  EXPECT_TRUE(Found);
  EXPECT_EQ(Path, "foo");
  Path = Path3;
  Found = path::replace_path_prefix(Path, OldPrefix, NewPrefix);
  EXPECT_TRUE(Found);
  EXPECT_EQ(Path, "/newnew/foo");
  Path = Path3;
  Found = path::replace_path_prefix(Path, OldPrefix, NewPrefix2);
  EXPECT_TRUE(Found);
  EXPECT_EQ(Path, "/longernewnew/foo");
  Path = Path1;
  Found = path::replace_path_prefix(Path, EmptyPrefix, NewPrefix);
  EXPECT_TRUE(Found);
  EXPECT_EQ(Path, "/new/foo");
  Path = OldPrefix;
  Found = path::replace_path_prefix(Path, OldPrefix, NewPrefix);
  EXPECT_TRUE(Found);
  EXPECT_EQ(Path, "/new");
  Path = OldPrefixSep;
  Found = path::replace_path_prefix(Path, OldPrefix, NewPrefix);
  EXPECT_TRUE(Found);
  EXPECT_EQ(Path, "/new/");
  Path = OldPrefix;
  Found = path::replace_path_prefix(Path, OldPrefixSep, NewPrefix);
  EXPECT_FALSE(Found);
  EXPECT_EQ(Path, "/old");
  Path = Path4;
  Found = path::replace_path_prefix(Path, OldPrefixWin, NewPrefix,
                                    path::Style::windows);
  EXPECT_TRUE(Found);
  EXPECT_EQ(Path, "/newoo\\bar");
  Path = Path4;
  Found = path::replace_path_prefix(Path, OldPrefixWin, NewPrefix,
                                    path::Style::posix);
  EXPECT_FALSE(Found);
  EXPECT_EQ(Path, "C:\\old/foo\\bar");
}

TEST_F(FileSystemTest, OpenFileForRead) {
  // Create a temp file.
  int FileDescriptor;
  SmallString<64> TempPath;
  ASSERT_NO_ERROR(
      fs::createTemporaryFile("prefix", "temp", FileDescriptor, TempPath));
  FileRemover Cleanup(TempPath);

  // Make sure it exists.
  ASSERT_TRUE(sys::fs::exists(Twine(TempPath)));

  // Open the file for read
  int FileDescriptor2;
  SmallString<64> ResultPath;
  ASSERT_NO_ERROR(fs::openFileForRead(Twine(TempPath), FileDescriptor2,
                                      fs::OF_None, &ResultPath))

  // If we succeeded, check that the paths are the same (modulo case):
  if (!ResultPath.empty()) {
    // The paths returned by createTemporaryFile and getPathFromOpenFD
    // should reference the same file on disk.
    fs::UniqueID D1, D2;
    ASSERT_NO_ERROR(fs::getUniqueID(Twine(TempPath), D1));
    ASSERT_NO_ERROR(fs::getUniqueID(Twine(ResultPath), D2));
    ASSERT_EQ(D1, D2);
  }
  ::close(FileDescriptor);
  ::close(FileDescriptor2);

#ifdef _WIN32
  // Since Windows Vista, file access time is not updated by default.
  // This is instead updated manually by openFileForRead.
  // https://blogs.technet.microsoft.com/filecab/2006/11/07/disabling-last-access-time-in-windows-vista-to-improve-ntfs-performance/
  // This part of the unit test is Windows specific as the updating of
  // access times can be disabled on Linux using /etc/fstab.

  // Set access time to UNIX epoch.
  ASSERT_NO_ERROR(sys::fs::openFileForWrite(Twine(TempPath), FileDescriptor,
                                            fs::CD_OpenExisting));
  TimePoint<> Epoch(std::chrono::milliseconds(0));
  ASSERT_NO_ERROR(fs::setLastAccessAndModificationTime(FileDescriptor, Epoch));
  ::close(FileDescriptor);

  // Open the file and ensure access time is updated, when forced.
  ASSERT_NO_ERROR(fs::openFileForRead(Twine(TempPath), FileDescriptor,
                                      fs::OF_UpdateAtime, &ResultPath));

  sys::fs::file_status Status;
  ASSERT_NO_ERROR(sys::fs::status(FileDescriptor, Status));
  auto FileAccessTime = Status.getLastAccessedTime();

  ASSERT_NE(Epoch, FileAccessTime);
  ::close(FileDescriptor);

  // Ideally this test would include a case when ATime is not forced to update,
  // however the expected behaviour will differ depending on the configuration
  // of the Windows file system.
#endif
}

static void createFileWithData(const Twine &Path, bool ShouldExistBefore,
                               fs::CreationDisposition Disp, StringRef Data) {
  int FD;
  ASSERT_EQ(ShouldExistBefore, fs::exists(Path));
  ASSERT_NO_ERROR(fs::openFileForWrite(Path, FD, Disp));
  FileDescriptorCloser Closer(FD);
  ASSERT_TRUE(fs::exists(Path));

  ASSERT_EQ(Data.size(), (size_t)write(FD, Data.data(), Data.size()));
}

static void verifyFileContents(const Twine &Path, StringRef Contents) {
  auto Buffer = MemoryBuffer::getFile(Path);
  ASSERT_TRUE((bool)Buffer);
  StringRef Data = Buffer.get()->getBuffer();
  ASSERT_EQ(Data, Contents);
}

TEST_F(FileSystemTest, CreateNew) {
  int FD;
  Optional<FileDescriptorCloser> Closer;

  // Succeeds if the file does not exist.
  ASSERT_FALSE(fs::exists(NonExistantFile));
  ASSERT_NO_ERROR(fs::openFileForWrite(NonExistantFile, FD, fs::CD_CreateNew));
  ASSERT_TRUE(fs::exists(NonExistantFile));

  FileRemover Cleanup(NonExistantFile);
  Closer.emplace(FD);

  // And creates a file of size 0.
  sys::fs::file_status Status;
  ASSERT_NO_ERROR(sys::fs::status(FD, Status));
  EXPECT_EQ(0ULL, Status.getSize());

  // Close this first, before trying to re-open the file.
  Closer.reset();

  // But fails if the file does exist.
  ASSERT_ERROR(fs::openFileForWrite(NonExistantFile, FD, fs::CD_CreateNew));
}

TEST_F(FileSystemTest, CreateAlways) {
  int FD;
  Optional<FileDescriptorCloser> Closer;

  // Succeeds if the file does not exist.
  ASSERT_FALSE(fs::exists(NonExistantFile));
  ASSERT_NO_ERROR(
      fs::openFileForWrite(NonExistantFile, FD, fs::CD_CreateAlways));

  Closer.emplace(FD);

  ASSERT_TRUE(fs::exists(NonExistantFile));

  FileRemover Cleanup(NonExistantFile);

  // And creates a file of size 0.
  uint64_t FileSize;
  ASSERT_NO_ERROR(sys::fs::file_size(NonExistantFile, FileSize));
  ASSERT_EQ(0ULL, FileSize);

  // If we write some data to it re-create it with CreateAlways, it succeeds and
  // truncates to 0 bytes.
  ASSERT_EQ(4, write(FD, "Test", 4));

  Closer.reset();

  ASSERT_NO_ERROR(sys::fs::file_size(NonExistantFile, FileSize));
  ASSERT_EQ(4ULL, FileSize);

  ASSERT_NO_ERROR(
      fs::openFileForWrite(NonExistantFile, FD, fs::CD_CreateAlways));
  Closer.emplace(FD);
  ASSERT_NO_ERROR(sys::fs::file_size(NonExistantFile, FileSize));
  ASSERT_EQ(0ULL, FileSize);
}

TEST_F(FileSystemTest, OpenExisting) {
  int FD;

  // Fails if the file does not exist.
  ASSERT_FALSE(fs::exists(NonExistantFile));
  ASSERT_ERROR(fs::openFileForWrite(NonExistantFile, FD, fs::CD_OpenExisting));
  ASSERT_FALSE(fs::exists(NonExistantFile));

  // Make a dummy file now so that we can try again when the file does exist.
  createFileWithData(NonExistantFile, false, fs::CD_CreateNew, "Fizz");
  FileRemover Cleanup(NonExistantFile);
  uint64_t FileSize;
  ASSERT_NO_ERROR(sys::fs::file_size(NonExistantFile, FileSize));
  ASSERT_EQ(4ULL, FileSize);

  // If we re-create it with different data, it overwrites rather than
  // appending.
  createFileWithData(NonExistantFile, true, fs::CD_OpenExisting, "Buzz");
  verifyFileContents(NonExistantFile, "Buzz");
}

TEST_F(FileSystemTest, OpenAlways) {
  // Succeeds if the file does not exist.
  createFileWithData(NonExistantFile, false, fs::CD_OpenAlways, "Fizz");
  FileRemover Cleanup(NonExistantFile);
  uint64_t FileSize;
  ASSERT_NO_ERROR(sys::fs::file_size(NonExistantFile, FileSize));
  ASSERT_EQ(4ULL, FileSize);

  // Now re-open it and write again, verifying the contents get over-written.
  createFileWithData(NonExistantFile, true, fs::CD_OpenAlways, "Bu");
  verifyFileContents(NonExistantFile, "Buzz");
}

TEST_F(FileSystemTest, AppendSetsCorrectFileOffset) {
  fs::CreationDisposition Disps[] = {fs::CD_CreateAlways, fs::CD_OpenAlways,
                                     fs::CD_OpenExisting};

  // Write some data and re-open it with every possible disposition (this is a
  // hack that shouldn't work, but is left for compatibility.  OF_Append
  // overrides
  // the specified disposition.
  for (fs::CreationDisposition Disp : Disps) {
    int FD;
    Optional<FileDescriptorCloser> Closer;

    createFileWithData(NonExistantFile, false, fs::CD_CreateNew, "Fizz");

    FileRemover Cleanup(NonExistantFile);

    uint64_t FileSize;
    ASSERT_NO_ERROR(sys::fs::file_size(NonExistantFile, FileSize));
    ASSERT_EQ(4ULL, FileSize);
    ASSERT_NO_ERROR(
        fs::openFileForWrite(NonExistantFile, FD, Disp, fs::OF_Append));
    Closer.emplace(FD);
    ASSERT_NO_ERROR(sys::fs::file_size(NonExistantFile, FileSize));
    ASSERT_EQ(4ULL, FileSize);

    ASSERT_EQ(4, write(FD, "Buzz", 4));
    Closer.reset();

    verifyFileContents(NonExistantFile, "FizzBuzz");
  }
}

static void verifyRead(int FD, StringRef Data, bool ShouldSucceed) {
  std::vector<char> Buffer;
  Buffer.resize(Data.size());
  int Result = ::read(FD, Buffer.data(), Buffer.size());
  if (ShouldSucceed) {
    ASSERT_EQ((size_t)Result, Data.size());
    ASSERT_EQ(Data, StringRef(Buffer.data(), Buffer.size()));
  } else {
    ASSERT_EQ(-1, Result);
    ASSERT_EQ(EBADF, errno);
  }
}

static void verifyWrite(int FD, StringRef Data, bool ShouldSucceed) {
  int Result = ::write(FD, Data.data(), Data.size());
  if (ShouldSucceed)
    ASSERT_EQ((size_t)Result, Data.size());
  else {
    ASSERT_EQ(-1, Result);
    ASSERT_EQ(EBADF, errno);
  }
}

TEST_F(FileSystemTest, ReadOnlyFileCantWrite) {
  createFileWithData(NonExistantFile, false, fs::CD_CreateNew, "Fizz");
  FileRemover Cleanup(NonExistantFile);

  int FD;
  ASSERT_NO_ERROR(fs::openFileForRead(NonExistantFile, FD));
  FileDescriptorCloser Closer(FD);

  verifyWrite(FD, "Buzz", false);
  verifyRead(FD, "Fizz", true);
}

TEST_F(FileSystemTest, WriteOnlyFileCantRead) {
  createFileWithData(NonExistantFile, false, fs::CD_CreateNew, "Fizz");
  FileRemover Cleanup(NonExistantFile);

  int FD;
  ASSERT_NO_ERROR(
      fs::openFileForWrite(NonExistantFile, FD, fs::CD_OpenExisting));
  FileDescriptorCloser Closer(FD);
  verifyRead(FD, "Fizz", false);
  verifyWrite(FD, "Buzz", true);
}

TEST_F(FileSystemTest, ReadWriteFileCanReadOrWrite) {
  createFileWithData(NonExistantFile, false, fs::CD_CreateNew, "Fizz");
  FileRemover Cleanup(NonExistantFile);

  int FD;
  ASSERT_NO_ERROR(fs::openFileForReadWrite(NonExistantFile, FD,
                                           fs::CD_OpenExisting, fs::OF_None));
  FileDescriptorCloser Closer(FD);
  verifyRead(FD, "Fizz", true);
  verifyWrite(FD, "Buzz", true);
}

TEST_F(FileSystemTest, readNativeFile) {
  createFileWithData(NonExistantFile, false, fs::CD_CreateNew, "01234");
  FileRemover Cleanup(NonExistantFile);
  const auto &Read = [&](size_t ToRead) -> Expected<std::string> {
    std::string Buf(ToRead, '?');
    Expected<fs::file_t> FD = fs::openNativeFileForRead(NonExistantFile);
    if (!FD)
      return FD.takeError();
    auto Close = make_scope_exit([&] { fs::closeFile(*FD); });
    if (Expected<size_t> BytesRead = fs::readNativeFile(
            *FD, makeMutableArrayRef(&*Buf.begin(), Buf.size())))
      return Buf.substr(0, *BytesRead);
    else
      return BytesRead.takeError();
  };
  EXPECT_THAT_EXPECTED(Read(5), HasValue("01234"));
  EXPECT_THAT_EXPECTED(Read(3), HasValue("012"));
  EXPECT_THAT_EXPECTED(Read(6), HasValue("01234"));
}

TEST_F(FileSystemTest, readNativeFileToEOF) {
  constexpr StringLiteral Content = "0123456789";
  createFileWithData(NonExistantFile, false, fs::CD_CreateNew, Content);
  FileRemover Cleanup(NonExistantFile);
  const auto &Read = [&](SmallVectorImpl<char> &V,
                         Optional<ssize_t> ChunkSize) {
    Expected<fs::file_t> FD = fs::openNativeFileForRead(NonExistantFile);
    if (!FD)
      return FD.takeError();
    auto Close = make_scope_exit([&] { fs::closeFile(*FD); });
    if (ChunkSize)
      return fs::readNativeFileToEOF(*FD, V, *ChunkSize);
    return fs::readNativeFileToEOF(*FD, V);
  };

  // Check basic operation.
  {
    SmallString<0> NoSmall;
    SmallString<fs::DefaultReadChunkSize + Content.size()> StaysSmall;
    SmallVectorImpl<char> *Vectors[] = {
        static_cast<SmallVectorImpl<char> *>(&NoSmall),
        static_cast<SmallVectorImpl<char> *>(&StaysSmall),
    };
    for (SmallVectorImpl<char> *V : Vectors) {
      ASSERT_THAT_ERROR(Read(*V, None), Succeeded());
      ASSERT_EQ(Content, StringRef(V->begin(), V->size()));
    }
    ASSERT_EQ(fs::DefaultReadChunkSize + Content.size(), StaysSmall.capacity());

    // Check appending.
    {
      constexpr StringLiteral Prefix = "prefix-";
      for (SmallVectorImpl<char> *V : Vectors) {
        V->assign(Prefix.begin(), Prefix.end());
        ASSERT_THAT_ERROR(Read(*V, None), Succeeded());
        ASSERT_EQ((Prefix + Content).str(), StringRef(V->begin(), V->size()));
      }
    }
  }

  // Check that the chunk size (if specified) is respected.
  SmallString<Content.size() + 5> SmallChunks;
  ASSERT_THAT_ERROR(Read(SmallChunks, 5), Succeeded());
  ASSERT_EQ(SmallChunks, Content);
  ASSERT_EQ(Content.size() + 5, SmallChunks.capacity());
}

TEST_F(FileSystemTest, readNativeFileSlice) {
  createFileWithData(NonExistantFile, false, fs::CD_CreateNew, "01234");
  FileRemover Cleanup(NonExistantFile);
  Expected<fs::file_t> FD = fs::openNativeFileForRead(NonExistantFile);
  ASSERT_THAT_EXPECTED(FD, Succeeded());
  auto Close = make_scope_exit([&] { fs::closeFile(*FD); });
  const auto &Read = [&](size_t Offset,
                         size_t ToRead) -> Expected<std::string> {
    std::string Buf(ToRead, '?');
    if (Expected<size_t> BytesRead = fs::readNativeFileSlice(
            *FD, makeMutableArrayRef(&*Buf.begin(), Buf.size()), Offset))
      return Buf.substr(0, *BytesRead);
    else
      return BytesRead.takeError();
  };
  EXPECT_THAT_EXPECTED(Read(0, 5), HasValue("01234"));
  EXPECT_THAT_EXPECTED(Read(0, 3), HasValue("012"));
  EXPECT_THAT_EXPECTED(Read(2, 3), HasValue("234"));
  EXPECT_THAT_EXPECTED(Read(0, 6), HasValue("01234"));
  EXPECT_THAT_EXPECTED(Read(2, 6), HasValue("234"));
  EXPECT_THAT_EXPECTED(Read(5, 5), HasValue(""));
}

TEST_F(FileSystemTest, is_local) {
  bool TestDirectoryIsLocal;
  ASSERT_NO_ERROR(fs::is_local(TestDirectory, TestDirectoryIsLocal));
  EXPECT_EQ(TestDirectoryIsLocal, fs::is_local(TestDirectory));

  int FD;
  SmallString<128> TempPath;
  ASSERT_NO_ERROR(
      fs::createUniqueFile(Twine(TestDirectory) + "/temp", FD, TempPath));
  FileRemover Cleanup(TempPath);

  // Make sure it exists.
  ASSERT_TRUE(sys::fs::exists(Twine(TempPath)));

  bool TempFileIsLocal;
  ASSERT_NO_ERROR(fs::is_local(FD, TempFileIsLocal));
  EXPECT_EQ(TempFileIsLocal, fs::is_local(FD));
  ::close(FD);

  // Expect that the file and its parent directory are equally local or equally
  // remote.
  EXPECT_EQ(TestDirectoryIsLocal, TempFileIsLocal);
}

TEST_F(FileSystemTest, getUmask) {
#ifdef _WIN32
  EXPECT_EQ(fs::getUmask(), 0U) << "Should always be 0 on Windows.";
#else
  unsigned OldMask = ::umask(0022);
  unsigned CurrentMask = fs::getUmask();
  EXPECT_EQ(CurrentMask, 0022U)
      << "getUmask() didn't return previously set umask()";
  EXPECT_EQ(::umask(OldMask), mode_t(0022U))
      << "getUmask() may have changed umask()";
#endif
}

TEST_F(FileSystemTest, RespectUmask) {
#ifndef _WIN32
  unsigned OldMask = ::umask(0022);

  int FD;
  SmallString<128> TempPath;
  ASSERT_NO_ERROR(fs::createTemporaryFile("prefix", "temp", FD, TempPath));

  fs::perms AllRWE = static_cast<fs::perms>(0777);

  ASSERT_NO_ERROR(fs::setPermissions(TempPath, AllRWE));

  ErrorOr<fs::perms> Perms = fs::getPermissions(TempPath);
  ASSERT_TRUE(!!Perms);
  EXPECT_EQ(Perms.get(), AllRWE) << "Should have ignored umask by default";

  ASSERT_NO_ERROR(fs::setPermissions(TempPath, AllRWE));

  Perms = fs::getPermissions(TempPath);
  ASSERT_TRUE(!!Perms);
  EXPECT_EQ(Perms.get(), AllRWE) << "Should have ignored umask";

  ASSERT_NO_ERROR(
      fs::setPermissions(FD, static_cast<fs::perms>(AllRWE & ~fs::getUmask())));
  Perms = fs::getPermissions(TempPath);
  ASSERT_TRUE(!!Perms);
  EXPECT_EQ(Perms.get(), static_cast<fs::perms>(0755))
      << "Did not respect umask";

  (void)::umask(0057);

  ASSERT_NO_ERROR(
      fs::setPermissions(FD, static_cast<fs::perms>(AllRWE & ~fs::getUmask())));
  Perms = fs::getPermissions(TempPath);
  ASSERT_TRUE(!!Perms);
  EXPECT_EQ(Perms.get(), static_cast<fs::perms>(0720))
      << "Did not respect umask";

  (void)::umask(OldMask);
  (void)::close(FD);
#endif
}

TEST_F(FileSystemTest, set_current_path) {
  SmallString<128> path;

  ASSERT_NO_ERROR(fs::current_path(path));
  ASSERT_NE(TestDirectory, path);

  struct RestorePath {
    SmallString<128> path;
    RestorePath(const SmallString<128> &path) : path(path) {}
    ~RestorePath() { fs::set_current_path(path); }
  } restore_path(path);

  ASSERT_NO_ERROR(fs::set_current_path(TestDirectory));

  ASSERT_NO_ERROR(fs::current_path(path));

  fs::UniqueID D1, D2;
  ASSERT_NO_ERROR(fs::getUniqueID(TestDirectory, D1));
  ASSERT_NO_ERROR(fs::getUniqueID(path, D2));
  ASSERT_EQ(D1, D2) << "D1: " << TestDirectory << "\nD2: " << path;
}

TEST_F(FileSystemTest, permissions) {
  int FD;
  SmallString<64> TempPath;
  ASSERT_NO_ERROR(fs::createTemporaryFile("prefix", "temp", FD, TempPath));
  FileRemover Cleanup(TempPath);

  // Make sure it exists.
  ASSERT_TRUE(fs::exists(Twine(TempPath)));

  auto CheckPermissions = [&](fs::perms Expected) {
    ErrorOr<fs::perms> Actual = fs::getPermissions(TempPath);
    return Actual && *Actual == Expected;
  };

  std::error_code NoError;
  EXPECT_EQ(fs::setPermissions(TempPath, fs::all_all), NoError);
  EXPECT_TRUE(CheckPermissions(fs::all_all));

  EXPECT_EQ(fs::setPermissions(TempPath, fs::all_read | fs::all_exe), NoError);
  EXPECT_TRUE(CheckPermissions(fs::all_read | fs::all_exe));

#if defined(_WIN32)
  fs::perms ReadOnly = fs::all_read | fs::all_exe;
  EXPECT_EQ(fs::setPermissions(TempPath, fs::no_perms), NoError);
  EXPECT_TRUE(CheckPermissions(ReadOnly));

  EXPECT_EQ(fs::setPermissions(TempPath, fs::owner_read), NoError);
  EXPECT_TRUE(CheckPermissions(ReadOnly));

  EXPECT_EQ(fs::setPermissions(TempPath, fs::owner_write), NoError);
  EXPECT_TRUE(CheckPermissions(fs::all_all));

  EXPECT_EQ(fs::setPermissions(TempPath, fs::owner_exe), NoError);
  EXPECT_TRUE(CheckPermissions(ReadOnly));

  EXPECT_EQ(fs::setPermissions(TempPath, fs::owner_all), NoError);
  EXPECT_TRUE(CheckPermissions(fs::all_all));

  EXPECT_EQ(fs::setPermissions(TempPath, fs::group_read), NoError);
  EXPECT_TRUE(CheckPermissions(ReadOnly));

  EXPECT_EQ(fs::setPermissions(TempPath, fs::group_write), NoError);
  EXPECT_TRUE(CheckPermissions(fs::all_all));

  EXPECT_EQ(fs::setPermissions(TempPath, fs::group_exe), NoError);
  EXPECT_TRUE(CheckPermissions(ReadOnly));

  EXPECT_EQ(fs::setPermissions(TempPath, fs::group_all), NoError);
  EXPECT_TRUE(CheckPermissions(fs::all_all));

  EXPECT_EQ(fs::setPermissions(TempPath, fs::others_read), NoError);
  EXPECT_TRUE(CheckPermissions(ReadOnly));

  EXPECT_EQ(fs::setPermissions(TempPath, fs::others_write), NoError);
  EXPECT_TRUE(CheckPermissions(fs::all_all));

  EXPECT_EQ(fs::setPermissions(TempPath, fs::others_exe), NoError);
  EXPECT_TRUE(CheckPermissions(ReadOnly));

  EXPECT_EQ(fs::setPermissions(TempPath, fs::others_all), NoError);
  EXPECT_TRUE(CheckPermissions(fs::all_all));

  EXPECT_EQ(fs::setPermissions(TempPath, fs::all_read), NoError);
  EXPECT_TRUE(CheckPermissions(ReadOnly));

  EXPECT_EQ(fs::setPermissions(TempPath, fs::all_write), NoError);
  EXPECT_TRUE(CheckPermissions(fs::all_all));

  EXPECT_EQ(fs::setPermissions(TempPath, fs::all_exe), NoError);
  EXPECT_TRUE(CheckPermissions(ReadOnly));

  EXPECT_EQ(fs::setPermissions(TempPath, fs::set_uid_on_exe), NoError);
  EXPECT_TRUE(CheckPermissions(ReadOnly));

  EXPECT_EQ(fs::setPermissions(TempPath, fs::set_gid_on_exe), NoError);
  EXPECT_TRUE(CheckPermissions(ReadOnly));

  EXPECT_EQ(fs::setPermissions(TempPath, fs::sticky_bit), NoError);
  EXPECT_TRUE(CheckPermissions(ReadOnly));

  EXPECT_EQ(fs::setPermissions(TempPath, fs::set_uid_on_exe |
                                             fs::set_gid_on_exe |
                                             fs::sticky_bit),
            NoError);
  EXPECT_TRUE(CheckPermissions(ReadOnly));

  EXPECT_EQ(fs::setPermissions(TempPath, ReadOnly | fs::set_uid_on_exe |
                                             fs::set_gid_on_exe |
                                             fs::sticky_bit),
            NoError);
  EXPECT_TRUE(CheckPermissions(ReadOnly));

  EXPECT_EQ(fs::setPermissions(TempPath, fs::all_perms), NoError);
  EXPECT_TRUE(CheckPermissions(fs::all_all));
#else
  EXPECT_EQ(fs::setPermissions(TempPath, fs::no_perms), NoError);
  EXPECT_TRUE(CheckPermissions(fs::no_perms));

  EXPECT_EQ(fs::setPermissions(TempPath, fs::owner_read), NoError);
  EXPECT_TRUE(CheckPermissions(fs::owner_read));

  EXPECT_EQ(fs::setPermissions(TempPath, fs::owner_write), NoError);
  EXPECT_TRUE(CheckPermissions(fs::owner_write));

  EXPECT_EQ(fs::setPermissions(TempPath, fs::owner_exe), NoError);
  EXPECT_TRUE(CheckPermissions(fs::owner_exe));

  EXPECT_EQ(fs::setPermissions(TempPath, fs::owner_all), NoError);
  EXPECT_TRUE(CheckPermissions(fs::owner_all));

  EXPECT_EQ(fs::setPermissions(TempPath, fs::group_read), NoError);
  EXPECT_TRUE(CheckPermissions(fs::group_read));

  EXPECT_EQ(fs::setPermissions(TempPath, fs::group_write), NoError);
  EXPECT_TRUE(CheckPermissions(fs::group_write));

  EXPECT_EQ(fs::setPermissions(TempPath, fs::group_exe), NoError);
  EXPECT_TRUE(CheckPermissions(fs::group_exe));

  EXPECT_EQ(fs::setPermissions(TempPath, fs::group_all), NoError);
  EXPECT_TRUE(CheckPermissions(fs::group_all));

  EXPECT_EQ(fs::setPermissions(TempPath, fs::others_read), NoError);
  EXPECT_TRUE(CheckPermissions(fs::others_read));

  EXPECT_EQ(fs::setPermissions(TempPath, fs::others_write), NoError);
  EXPECT_TRUE(CheckPermissions(fs::others_write));

  EXPECT_EQ(fs::setPermissions(TempPath, fs::others_exe), NoError);
  EXPECT_TRUE(CheckPermissions(fs::others_exe));

  EXPECT_EQ(fs::setPermissions(TempPath, fs::others_all), NoError);
  EXPECT_TRUE(CheckPermissions(fs::others_all));

  EXPECT_EQ(fs::setPermissions(TempPath, fs::all_read), NoError);
  EXPECT_TRUE(CheckPermissions(fs::all_read));

  EXPECT_EQ(fs::setPermissions(TempPath, fs::all_write), NoError);
  EXPECT_TRUE(CheckPermissions(fs::all_write));

  EXPECT_EQ(fs::setPermissions(TempPath, fs::all_exe), NoError);
  EXPECT_TRUE(CheckPermissions(fs::all_exe));

  EXPECT_EQ(fs::setPermissions(TempPath, fs::set_uid_on_exe), NoError);
  EXPECT_TRUE(CheckPermissions(fs::set_uid_on_exe));

  EXPECT_EQ(fs::setPermissions(TempPath, fs::set_gid_on_exe), NoError);
  EXPECT_TRUE(CheckPermissions(fs::set_gid_on_exe));

  // Modern BSDs require root to set the sticky bit on files.
  // AIX and Solaris without root will mask off (i.e., lose) the sticky bit
  // on files.
#if !defined(__FreeBSD__) && !defined(__NetBSD__) && !defined(__OpenBSD__) &&  \
    !defined(_AIX) && !(defined(__sun__) && defined(__svr4__))
  EXPECT_EQ(fs::setPermissions(TempPath, fs::sticky_bit), NoError);
  EXPECT_TRUE(CheckPermissions(fs::sticky_bit));

  EXPECT_EQ(fs::setPermissions(TempPath, fs::set_uid_on_exe |
                                             fs::set_gid_on_exe |
                                             fs::sticky_bit),
            NoError);
  EXPECT_TRUE(CheckPermissions(fs::set_uid_on_exe | fs::set_gid_on_exe |
                               fs::sticky_bit));

  EXPECT_EQ(fs::setPermissions(TempPath, fs::all_read | fs::set_uid_on_exe |
                                             fs::set_gid_on_exe |
                                             fs::sticky_bit),
            NoError);
  EXPECT_TRUE(CheckPermissions(fs::all_read | fs::set_uid_on_exe |
                               fs::set_gid_on_exe | fs::sticky_bit));

  EXPECT_EQ(fs::setPermissions(TempPath, fs::all_perms), NoError);
  EXPECT_TRUE(CheckPermissions(fs::all_perms));
#endif // !FreeBSD && !NetBSD && !OpenBSD && !AIX

  EXPECT_EQ(fs::setPermissions(TempPath, fs::all_perms & ~fs::sticky_bit),
                               NoError);
  EXPECT_TRUE(CheckPermissions(fs::all_perms & ~fs::sticky_bit));
#endif
}

#ifdef _WIN32
TEST_F(FileSystemTest, widenPath) {
  const std::wstring LongPathPrefix(L"\\\\?\\");

  // Test that the length limit is checked against the UTF-16 length and not the
  // UTF-8 length.
  std::string Input("C:\\foldername\\");
  const std::string Pi("\xcf\x80"); // UTF-8 lower case pi.
  // Add Pi up to the MAX_PATH limit.
  const size_t NumChars = MAX_PATH - Input.size() - 1;
  for (size_t i = 0; i < NumChars; ++i)
    Input += Pi;
  // Check that UTF-8 length already exceeds MAX_PATH.
<<<<<<< HEAD
  EXPECT_GT(Input.size(), MAX_PATH);
=======
#if INTEL_CUSTOMIZATION
  EXPECT_GT(Input.size(), (size_t)MAX_PATH);
#endif // INTEL_CUSTOMIZATION
>>>>>>> dc8b6af2
  SmallVector<wchar_t, MAX_PATH + 16> Result;
  ASSERT_NO_ERROR(windows::widenPath(Input, Result));
  // Result should not start with the long path prefix.
  EXPECT_TRUE(std::wmemcmp(Result.data(), LongPathPrefix.c_str(),
                           LongPathPrefix.size()) != 0);
  EXPECT_EQ(Result.size(), (size_t)MAX_PATH - 1);

  // Add another Pi to exceed the MAX_PATH limit.
  Input += Pi;
  // Construct the expected result.
  SmallVector<wchar_t, MAX_PATH + 16> Expected;
  ASSERT_NO_ERROR(windows::UTF8ToUTF16(Input, Expected));
  Expected.insert(Expected.begin(), LongPathPrefix.begin(),
                  LongPathPrefix.end());

  ASSERT_NO_ERROR(windows::widenPath(Input, Result));
  EXPECT_EQ(Result, Expected);
  // Pass a path with forward slashes, check that it ends up with
  // backslashes when widened with the long path prefix.
  SmallString<MAX_PATH + 16> InputForward(Input);
  path::make_preferred(InputForward, path::Style::windows_slash);
  ASSERT_NO_ERROR(windows::widenPath(InputForward, Result));
  EXPECT_EQ(Result, Expected);

  // Pass a path which has the long path prefix prepended originally, but
  // which is short enough to not require the long path prefix. If such a
  // path is passed with forward slashes, make sure it gets normalized to
  // backslashes.
  SmallString<MAX_PATH + 16> PrefixedPath("\\\\?\\C:\\foldername");
  ASSERT_NO_ERROR(windows::UTF8ToUTF16(PrefixedPath, Expected));
  // Mangle the input to forward slashes.
  path::make_preferred(PrefixedPath, path::Style::windows_slash);
  ASSERT_NO_ERROR(windows::widenPath(PrefixedPath, Result));
  EXPECT_EQ(Result, Expected);

  // A short path with an inconsistent prefix is passed through as-is; this
  // is a degenerate case that we currently don't care about handling.
  PrefixedPath.assign("/\\?/C:/foldername");
  ASSERT_NO_ERROR(windows::UTF8ToUTF16(PrefixedPath, Expected));
  ASSERT_NO_ERROR(windows::widenPath(PrefixedPath, Result));
  EXPECT_EQ(Result, Expected);

  // Test that UNC paths are handled correctly.
  const std::string ShareName("\\\\sharename\\");
  const std::string FileName("\\filename");
  // Initialize directory name so that the input is within the MAX_PATH limit.
  const char DirChar = 'x';
  std::string DirName(MAX_PATH - ShareName.size() - FileName.size() - 1,
                      DirChar);

  Input = ShareName + DirName + FileName;
  ASSERT_NO_ERROR(windows::widenPath(Input, Result));
  // Result should not start with the long path prefix.
  EXPECT_TRUE(std::wmemcmp(Result.data(), LongPathPrefix.c_str(),
                           LongPathPrefix.size()) != 0);
  EXPECT_EQ(Result.size(), (size_t)MAX_PATH - 1);

  // Extend the directory name so the input exceeds the MAX_PATH limit.
  DirName += DirChar;
  Input = ShareName + DirName + FileName;
  // Construct the expected result.
  ASSERT_NO_ERROR(windows::UTF8ToUTF16(StringRef(Input).substr(2), Expected));
  const std::wstring UNCPrefix(LongPathPrefix + L"UNC\\");
  Expected.insert(Expected.begin(), UNCPrefix.begin(), UNCPrefix.end());

  ASSERT_NO_ERROR(windows::widenPath(Input, Result));
  EXPECT_EQ(Result, Expected);

  // Check that Unix separators are handled correctly.
  std::replace(Input.begin(), Input.end(), '\\', '/');
  ASSERT_NO_ERROR(windows::widenPath(Input, Result));
  EXPECT_EQ(Result, Expected);

  // Check the removal of "dots".
  Input = ShareName + DirName + "\\.\\foo\\.\\.." + FileName;
  ASSERT_NO_ERROR(windows::widenPath(Input, Result));
  EXPECT_EQ(Result, Expected);
}
#endif

#ifdef _WIN32
// Windows refuses lock request if file region is already locked by the same
// process. POSIX system in this case updates the existing lock.
TEST_F(FileSystemTest, FileLocker) {
  using namespace std::chrono;
  int FD;
  std::error_code EC;
  SmallString<64> TempPath;
  EC = fs::createTemporaryFile("test", "temp", FD, TempPath);
  ASSERT_NO_ERROR(EC);
  FileRemover Cleanup(TempPath);
  raw_fd_ostream Stream(TempPath, EC);

  EC = fs::tryLockFile(FD);
  ASSERT_NO_ERROR(EC);
  EC = fs::unlockFile(FD);
  ASSERT_NO_ERROR(EC);

  if (auto L = Stream.lock()) {
    ASSERT_ERROR(fs::tryLockFile(FD));
    ASSERT_NO_ERROR(L->unlock());
    ASSERT_NO_ERROR(fs::tryLockFile(FD));
    ASSERT_NO_ERROR(fs::unlockFile(FD));
  } else {
    ADD_FAILURE();
    handleAllErrors(L.takeError(), [&](ErrorInfoBase &EIB) {});
  }

  ASSERT_NO_ERROR(fs::tryLockFile(FD));
  ASSERT_NO_ERROR(fs::unlockFile(FD));

  {
    Expected<fs::FileLocker> L1 = Stream.lock();
    ASSERT_THAT_EXPECTED(L1, Succeeded());
    raw_fd_ostream Stream2(FD, false);
    Expected<fs::FileLocker> L2 = Stream2.tryLockFor(250ms);
    ASSERT_THAT_EXPECTED(L2, Failed());
    ASSERT_NO_ERROR(L1->unlock());
    Expected<fs::FileLocker> L3 = Stream.tryLockFor(0ms);
    ASSERT_THAT_EXPECTED(L3, Succeeded());
  }

  ASSERT_NO_ERROR(fs::tryLockFile(FD));
  ASSERT_NO_ERROR(fs::unlockFile(FD));
}
#endif

TEST_F(FileSystemTest, CopyFile) {
  unittest::TempDir RootTestDirectory("CopyFileTest", /*Unique=*/true);

  SmallVector<std::string> Data;
  SmallVector<SmallString<128>> Sources;
  for (int I = 0, E = 3; I != E; ++I) {
    Data.push_back(Twine(I).str());
    Sources.emplace_back(RootTestDirectory.path());
    path::append(Sources.back(), "source" + Data.back() + ".txt");
    createFileWithData(Sources.back(), /*ShouldExistBefore=*/false,
                       fs::CD_CreateNew, Data.back());
  }

  // Copy the first file to a non-existing file.
  SmallString<128> Destination(RootTestDirectory.path());
  path::append(Destination, "destination");
  ASSERT_FALSE(fs::exists(Destination));
  fs::copy_file(Sources[0], Destination);
  verifyFileContents(Destination, Data[0]);

  // Copy the second file to an existing file.
  fs::copy_file(Sources[1], Destination);
  verifyFileContents(Destination, Data[1]);

  // Note: The remaining logic is targeted at a potential failure case related
  // to file cloning and symlinks on Darwin. On Windows, fs::create_link() does
  // not return success here so the test is skipped.
#if !defined(_WIN32)
  // Set up a symlink to the third file.
  SmallString<128> Symlink(RootTestDirectory.path());
  path::append(Symlink, "symlink");
  ASSERT_NO_ERROR(fs::create_link(path::filename(Sources[2]), Symlink));
  verifyFileContents(Symlink, Data[2]);

  // fs::getUniqueID() should follow symlinks. Otherwise, this isn't good test
  // coverage.
  fs::UniqueID SymlinkID;
  fs::UniqueID Data2ID;
  ASSERT_NO_ERROR(fs::getUniqueID(Symlink, SymlinkID));
  ASSERT_NO_ERROR(fs::getUniqueID(Sources[2], Data2ID));
  ASSERT_EQ(SymlinkID, Data2ID);

  // Copy the third file through the symlink.
  fs::copy_file(Symlink, Destination);
  verifyFileContents(Destination, Data[2]);

  // Confirm the destination is not a link to the original file, and not a
  // symlink.
  bool IsDestinationSymlink;
  ASSERT_NO_ERROR(fs::is_symlink_file(Destination, IsDestinationSymlink));
  ASSERT_FALSE(IsDestinationSymlink);
  fs::UniqueID DestinationID;
  ASSERT_NO_ERROR(fs::getUniqueID(Destination, DestinationID));
  ASSERT_NE(SymlinkID, DestinationID);
#endif
}

} // anonymous namespace<|MERGE_RESOLUTION|>--- conflicted
+++ resolved
@@ -2325,13 +2325,9 @@
   for (size_t i = 0; i < NumChars; ++i)
     Input += Pi;
   // Check that UTF-8 length already exceeds MAX_PATH.
-<<<<<<< HEAD
-  EXPECT_GT(Input.size(), MAX_PATH);
-=======
 #if INTEL_CUSTOMIZATION
   EXPECT_GT(Input.size(), (size_t)MAX_PATH);
 #endif // INTEL_CUSTOMIZATION
->>>>>>> dc8b6af2
   SmallVector<wchar_t, MAX_PATH + 16> Result;
   ASSERT_NO_ERROR(windows::widenPath(Input, Result));
   // Result should not start with the long path prefix.
