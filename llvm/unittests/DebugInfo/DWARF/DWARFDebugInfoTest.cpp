//===- llvm/unittest/DebugInfo/DWARFFormValueTest.cpp ---------------------===//
//
//                     The LLVM Compiler Infrastructure
//
// This file is distributed under the University of Illinois Open Source
// License. See LICENSE.TXT for details.
//
//===----------------------------------------------------------------------===//

#include "DwarfGenerator.h"
#include "llvm/ADT/ArrayRef.h"
#include "llvm/ADT/Optional.h"
#include "llvm/ADT/SmallString.h"
#include "llvm/ADT/StringRef.h"
#include "llvm/ADT/Triple.h"
#include "llvm/BinaryFormat/Dwarf.h"
#include "llvm/CodeGen/AsmPrinter.h"
#include "llvm/Config/llvm-config.h"
#include "llvm/DebugInfo/DWARF/DWARFCompileUnit.h"
#include "llvm/DebugInfo/DWARF/DWARFContext.h"
#include "llvm/DebugInfo/DWARF/DWARFDie.h"
#include "llvm/DebugInfo/DWARF/DWARFFormValue.h"
#include "llvm/DebugInfo/DWARF/DWARFVerifier.h"
#include "llvm/MC/MCContext.h"
#include "llvm/MC/MCSectionELF.h"
#include "llvm/MC/MCStreamer.h"
#include "llvm/Object/ObjectFile.h"
#include "llvm/ObjectYAML/DWARFEmitter.h"
#include "llvm/ObjectYAML/DWARFYAML.h"
#include "llvm/Support/Error.h"
#include "llvm/Support/MemoryBuffer.h"
#include "llvm/Support/TargetRegistry.h"
#include "llvm/Support/TargetSelect.h"
#include "llvm/Testing/Support/Error.h"
#include "gtest/gtest.h"
#include <climits>
#include <cstdint>
#include <cstring>
#include <string>

using namespace llvm;
using namespace dwarf;

namespace {

void initLLVMIfNeeded() {
  static bool gInitialized = false;
  if (!gInitialized) {
    gInitialized = true;
    InitializeAllTargets();
    InitializeAllTargetMCs();
    InitializeAllAsmPrinters();
    InitializeAllAsmParsers();
  }
}

Triple getHostTripleForAddrSize(uint8_t AddrSize) {
  Triple PT(Triple::normalize(LLVM_HOST_TRIPLE));

  if (AddrSize == 8 && PT.isArch32Bit())
    return PT.get64BitArchVariant();
  if (AddrSize == 4 && PT.isArch64Bit())
    return PT.get32BitArchVariant();
  return PT;
}

static bool isConfigurationSupported(Triple &T) {
  initLLVMIfNeeded();
  std::string Err;
  return TargetRegistry::lookupTarget(T.getTriple(), Err);
}

template <uint16_t Version, class AddrType, class RefAddrType>
void TestAllForms() {
  Triple Triple = getHostTripleForAddrSize(sizeof(AddrType));
  if (!isConfigurationSupported(Triple))
    return;

  // Test that we can decode all DW_FORM values correctly.
  const AddrType AddrValue = (AddrType)0x0123456789abcdefULL;
  const uint8_t BlockData[] = {1, 2, 3, 4, 5, 6, 7, 8, 9, 0};
  const uint32_t BlockSize = sizeof(BlockData);
  const RefAddrType RefAddr = 0x12345678;
  const uint8_t Data1 = 0x01U;
  const uint16_t Data2 = 0x2345U;
  const uint32_t Data4 = 0x6789abcdU;
  const uint64_t Data8 = 0x0011223344556677ULL;
  const uint64_t Data8_2 = 0xAABBCCDDEEFF0011ULL;
  const int64_t SData = INT64_MIN;
  const int64_t ICSData = INT64_MAX; // DW_FORM_implicit_const SData
  const uint64_t UData[] = {UINT64_MAX - 1, UINT64_MAX - 2, UINT64_MAX - 3,
                            UINT64_MAX - 4, UINT64_MAX - 5, UINT64_MAX - 6,
                            UINT64_MAX - 7, UINT64_MAX - 8, UINT64_MAX - 9};
#define UDATA_1 18446744073709551614ULL
  const uint32_t Dwarf32Values[] = {1, 2, 3, 4, 5, 6, 7, 8};
  const char *StringValue = "Hello";
  const char *StrpValue = "World";

  auto ExpectedDG = dwarfgen::Generator::create(Triple, Version);
  ASSERT_THAT_EXPECTED(ExpectedDG, Succeeded());
  dwarfgen::Generator *DG = ExpectedDG.get().get();
  dwarfgen::CompileUnit &CU = DG->addCompileUnit();
  dwarfgen::DIE CUDie = CU.getUnitDIE();
  uint16_t Attr = DW_AT_lo_user;

  //----------------------------------------------------------------------
  // Test address forms
  //----------------------------------------------------------------------
  const auto Attr_DW_FORM_addr = static_cast<dwarf::Attribute>(Attr++);
  CUDie.addAttribute(Attr_DW_FORM_addr, DW_FORM_addr, AddrValue);

  //----------------------------------------------------------------------
  // Test block forms
  //----------------------------------------------------------------------
  const auto Attr_DW_FORM_block = static_cast<dwarf::Attribute>(Attr++);
  CUDie.addAttribute(Attr_DW_FORM_block, DW_FORM_block, BlockData, BlockSize);

  const auto Attr_DW_FORM_block1 = static_cast<dwarf::Attribute>(Attr++);
  CUDie.addAttribute(Attr_DW_FORM_block1, DW_FORM_block1, BlockData, BlockSize);

  const auto Attr_DW_FORM_block2 = static_cast<dwarf::Attribute>(Attr++);
  CUDie.addAttribute(Attr_DW_FORM_block2, DW_FORM_block2, BlockData, BlockSize);

  const auto Attr_DW_FORM_block4 = static_cast<dwarf::Attribute>(Attr++);
  CUDie.addAttribute(Attr_DW_FORM_block4, DW_FORM_block4, BlockData, BlockSize);

  //----------------------------------------------------------------------
  // Test data forms
  //----------------------------------------------------------------------
  const auto Attr_DW_FORM_data1 = static_cast<dwarf::Attribute>(Attr++);
  CUDie.addAttribute(Attr_DW_FORM_data1, DW_FORM_data1, Data1);

  const auto Attr_DW_FORM_data2 = static_cast<dwarf::Attribute>(Attr++);
  CUDie.addAttribute(Attr_DW_FORM_data2, DW_FORM_data2, Data2);

  const auto Attr_DW_FORM_data4 = static_cast<dwarf::Attribute>(Attr++);
  CUDie.addAttribute(Attr_DW_FORM_data4, DW_FORM_data4, Data4);

  const auto Attr_DW_FORM_data8 = static_cast<dwarf::Attribute>(Attr++);
  CUDie.addAttribute(Attr_DW_FORM_data8, DW_FORM_data8, Data8);

  //----------------------------------------------------------------------
  // Test string forms
  //----------------------------------------------------------------------
  const auto Attr_DW_FORM_string = static_cast<dwarf::Attribute>(Attr++);
  CUDie.addAttribute(Attr_DW_FORM_string, DW_FORM_string, StringValue);

  const auto Attr_DW_FORM_strp = static_cast<dwarf::Attribute>(Attr++);
  CUDie.addAttribute(Attr_DW_FORM_strp, DW_FORM_strp, StrpValue);

  //----------------------------------------------------------------------
  // Test reference forms
  //----------------------------------------------------------------------
  const auto Attr_DW_FORM_ref_addr = static_cast<dwarf::Attribute>(Attr++);
  CUDie.addAttribute(Attr_DW_FORM_ref_addr, DW_FORM_ref_addr, RefAddr);

  const auto Attr_DW_FORM_ref1 = static_cast<dwarf::Attribute>(Attr++);
  CUDie.addAttribute(Attr_DW_FORM_ref1, DW_FORM_ref1, Data1);

  const auto Attr_DW_FORM_ref2 = static_cast<dwarf::Attribute>(Attr++);
  CUDie.addAttribute(Attr_DW_FORM_ref2, DW_FORM_ref2, Data2);

  const auto Attr_DW_FORM_ref4 = static_cast<dwarf::Attribute>(Attr++);
  CUDie.addAttribute(Attr_DW_FORM_ref4, DW_FORM_ref4, Data4);

  const auto Attr_DW_FORM_ref8 = static_cast<dwarf::Attribute>(Attr++);
  CUDie.addAttribute(Attr_DW_FORM_ref8, DW_FORM_ref8, Data8);

  const auto Attr_DW_FORM_ref_sig8 = static_cast<dwarf::Attribute>(Attr++);
  if (Version >= 4)
    CUDie.addAttribute(Attr_DW_FORM_ref_sig8, DW_FORM_ref_sig8, Data8_2);

  const auto Attr_DW_FORM_ref_udata = static_cast<dwarf::Attribute>(Attr++);
  CUDie.addAttribute(Attr_DW_FORM_ref_udata, DW_FORM_ref_udata, UData[0]);

  //----------------------------------------------------------------------
  // Test flag forms
  //----------------------------------------------------------------------
  const auto Attr_DW_FORM_flag_true = static_cast<dwarf::Attribute>(Attr++);
  CUDie.addAttribute(Attr_DW_FORM_flag_true, DW_FORM_flag, true);

  const auto Attr_DW_FORM_flag_false = static_cast<dwarf::Attribute>(Attr++);
  CUDie.addAttribute(Attr_DW_FORM_flag_false, DW_FORM_flag, false);

  const auto Attr_DW_FORM_flag_present = static_cast<dwarf::Attribute>(Attr++);
  if (Version >= 4)
    CUDie.addAttribute(Attr_DW_FORM_flag_present, DW_FORM_flag_present);

  //----------------------------------------------------------------------
  // Test SLEB128 based forms
  //----------------------------------------------------------------------
  const auto Attr_DW_FORM_sdata = static_cast<dwarf::Attribute>(Attr++);
  CUDie.addAttribute(Attr_DW_FORM_sdata, DW_FORM_sdata, SData);

  const auto Attr_DW_FORM_implicit_const =
    static_cast<dwarf::Attribute>(Attr++);
  if (Version >= 5)
    CUDie.addAttribute(Attr_DW_FORM_implicit_const, DW_FORM_implicit_const,
                       ICSData);

  //----------------------------------------------------------------------
  // Test ULEB128 based forms
  //----------------------------------------------------------------------
  const auto Attr_DW_FORM_udata = static_cast<dwarf::Attribute>(Attr++);
  CUDie.addAttribute(Attr_DW_FORM_udata, DW_FORM_udata, UData[0]);

  //----------------------------------------------------------------------
  // Test DWARF32/DWARF64 forms
  //----------------------------------------------------------------------
  const auto Attr_DW_FORM_GNU_ref_alt = static_cast<dwarf::Attribute>(Attr++);
  CUDie.addAttribute(Attr_DW_FORM_GNU_ref_alt, DW_FORM_GNU_ref_alt,
                     Dwarf32Values[0]);

  const auto Attr_DW_FORM_sec_offset = static_cast<dwarf::Attribute>(Attr++);
  if (Version >= 4)
    CUDie.addAttribute(Attr_DW_FORM_sec_offset, DW_FORM_sec_offset,
                       Dwarf32Values[1]);

  //----------------------------------------------------------------------
  // Add an address at the end to make sure we can decode this value
  //----------------------------------------------------------------------
  const auto Attr_Last = static_cast<dwarf::Attribute>(Attr++);
  CUDie.addAttribute(Attr_Last, DW_FORM_addr, AddrValue);

  //----------------------------------------------------------------------
  // Generate the DWARF
  //----------------------------------------------------------------------
  StringRef FileBytes = DG->generate();
  MemoryBufferRef FileBuffer(FileBytes, "dwarf");
  auto Obj = object::ObjectFile::createObjectFile(FileBuffer);
  EXPECT_TRUE((bool)Obj);
  std::unique_ptr<DWARFContext> DwarfContext = DWARFContext::create(**Obj);
  uint32_t NumCUs = DwarfContext->getNumCompileUnits();
  EXPECT_EQ(NumCUs, 1u);
  DWARFCompileUnit *U = DwarfContext->getCompileUnitAtIndex(0);
  auto DieDG = U->getUnitDIE(false);
  EXPECT_TRUE(DieDG.isValid());

  //----------------------------------------------------------------------
  // Test address forms
  //----------------------------------------------------------------------
  EXPECT_EQ(AddrValue, toAddress(DieDG.find(Attr_DW_FORM_addr), 0));

  //----------------------------------------------------------------------
  // Test block forms
  //----------------------------------------------------------------------
  Optional<DWARFFormValue> FormValue;
  ArrayRef<uint8_t> ExtractedBlockData;
  Optional<ArrayRef<uint8_t>> BlockDataOpt;

  FormValue = DieDG.find(Attr_DW_FORM_block);
  EXPECT_TRUE((bool)FormValue);
  BlockDataOpt = FormValue->getAsBlock();
  EXPECT_TRUE(BlockDataOpt.hasValue());
  ExtractedBlockData = BlockDataOpt.getValue();
  EXPECT_EQ(ExtractedBlockData.size(), BlockSize);
  EXPECT_TRUE(memcmp(ExtractedBlockData.data(), BlockData, BlockSize) == 0);

  FormValue = DieDG.find(Attr_DW_FORM_block1);
  EXPECT_TRUE((bool)FormValue);
  BlockDataOpt = FormValue->getAsBlock();
  EXPECT_TRUE(BlockDataOpt.hasValue());
  ExtractedBlockData = BlockDataOpt.getValue();
  EXPECT_EQ(ExtractedBlockData.size(), BlockSize);
  EXPECT_TRUE(memcmp(ExtractedBlockData.data(), BlockData, BlockSize) == 0);

  FormValue = DieDG.find(Attr_DW_FORM_block2);
  EXPECT_TRUE((bool)FormValue);
  BlockDataOpt = FormValue->getAsBlock();
  EXPECT_TRUE(BlockDataOpt.hasValue());
  ExtractedBlockData = BlockDataOpt.getValue();
  EXPECT_EQ(ExtractedBlockData.size(), BlockSize);
  EXPECT_TRUE(memcmp(ExtractedBlockData.data(), BlockData, BlockSize) == 0);

  FormValue = DieDG.find(Attr_DW_FORM_block4);
  EXPECT_TRUE((bool)FormValue);
  BlockDataOpt = FormValue->getAsBlock();
  EXPECT_TRUE(BlockDataOpt.hasValue());
  ExtractedBlockData = BlockDataOpt.getValue();
  EXPECT_EQ(ExtractedBlockData.size(), BlockSize);
  EXPECT_TRUE(memcmp(ExtractedBlockData.data(), BlockData, BlockSize) == 0);

  //----------------------------------------------------------------------
  // Test data forms
  //----------------------------------------------------------------------
  EXPECT_EQ(Data1, toUnsigned(DieDG.find(Attr_DW_FORM_data1), 0));
  EXPECT_EQ(Data2, toUnsigned(DieDG.find(Attr_DW_FORM_data2), 0));
  EXPECT_EQ(Data4, toUnsigned(DieDG.find(Attr_DW_FORM_data4), 0));
  EXPECT_EQ(Data8, toUnsigned(DieDG.find(Attr_DW_FORM_data8), 0));

  //----------------------------------------------------------------------
  // Test string forms
  //----------------------------------------------------------------------
  auto ExtractedStringValue = toString(DieDG.find(Attr_DW_FORM_string));
  EXPECT_TRUE((bool)ExtractedStringValue);
  EXPECT_TRUE(strcmp(StringValue, *ExtractedStringValue) == 0);

  auto ExtractedStrpValue = toString(DieDG.find(Attr_DW_FORM_strp));
  EXPECT_TRUE((bool)ExtractedStrpValue);
  EXPECT_TRUE(strcmp(StrpValue, *ExtractedStrpValue) == 0);

  //----------------------------------------------------------------------
  // Test reference forms
  //----------------------------------------------------------------------
  EXPECT_EQ(RefAddr, toReference(DieDG.find(Attr_DW_FORM_ref_addr), 0));
  EXPECT_EQ(Data1, toReference(DieDG.find(Attr_DW_FORM_ref1), 0));
  EXPECT_EQ(Data2, toReference(DieDG.find(Attr_DW_FORM_ref2), 0));
  EXPECT_EQ(Data4, toReference(DieDG.find(Attr_DW_FORM_ref4), 0));
  EXPECT_EQ(Data8, toReference(DieDG.find(Attr_DW_FORM_ref8), 0));
  if (Version >= 4) {
    EXPECT_EQ(Data8_2, toReference(DieDG.find(Attr_DW_FORM_ref_sig8), 0));
  }
  EXPECT_EQ(UData[0], toReference(DieDG.find(Attr_DW_FORM_ref_udata), 0));

  //----------------------------------------------------------------------
  // Test flag forms
  //----------------------------------------------------------------------
  EXPECT_EQ(1ULL, toUnsigned(DieDG.find(Attr_DW_FORM_flag_true), 0));
  EXPECT_EQ(0ULL, toUnsigned(DieDG.find(Attr_DW_FORM_flag_false), 1));
  if (Version >= 4) {
    EXPECT_EQ(1ULL, toUnsigned(DieDG.find(Attr_DW_FORM_flag_present), 0));
  }

  //----------------------------------------------------------------------
  // Test SLEB128 based forms
  //----------------------------------------------------------------------
  EXPECT_EQ(SData, toSigned(DieDG.find(Attr_DW_FORM_sdata), 0));
  if (Version >= 5) {
    EXPECT_EQ(ICSData, toSigned(DieDG.find(Attr_DW_FORM_implicit_const), 0));
  }

  //----------------------------------------------------------------------
  // Test ULEB128 based forms
  //----------------------------------------------------------------------
  EXPECT_EQ(UData[0], toUnsigned(DieDG.find(Attr_DW_FORM_udata), 0));

  //----------------------------------------------------------------------
  // Test DWARF32/DWARF64 forms
  //----------------------------------------------------------------------
  EXPECT_EQ(Dwarf32Values[0],
            toReference(DieDG.find(Attr_DW_FORM_GNU_ref_alt), 0));
  if (Version >= 4) {
    EXPECT_EQ(Dwarf32Values[1],
              toSectionOffset(DieDG.find(Attr_DW_FORM_sec_offset), 0));
  }

  //----------------------------------------------------------------------
  // Add an address at the end to make sure we can decode this value
  //----------------------------------------------------------------------
  EXPECT_EQ(AddrValue, toAddress(DieDG.find(Attr_Last), 0));
}

TEST(DWARFDebugInfo, TestDWARF32Version2Addr4AllForms) {
  // Test that we can decode all forms for DWARF32, version 2, with 4 byte
  // addresses.
  typedef uint32_t AddrType;
  // DW_FORM_ref_addr are the same as the address type in DWARF32 version 2.
  typedef AddrType RefAddrType;
  TestAllForms<2, AddrType, RefAddrType>();
}

TEST(DWARFDebugInfo, TestDWARF32Version2Addr8AllForms) {
  // Test that we can decode all forms for DWARF32, version 2, with 4 byte
  // addresses.
  typedef uint64_t AddrType;
  // DW_FORM_ref_addr are the same as the address type in DWARF32 version 2.
  typedef AddrType RefAddrType;
  TestAllForms<2, AddrType, RefAddrType>();
}

TEST(DWARFDebugInfo, TestDWARF32Version3Addr4AllForms) {
  // Test that we can decode all forms for DWARF32, version 3, with 4 byte
  // addresses.
  typedef uint32_t AddrType;
  // DW_FORM_ref_addr are 4 bytes in DWARF32 for version 3 and later.
  typedef uint32_t RefAddrType;
  TestAllForms<3, AddrType, RefAddrType>();
}

TEST(DWARFDebugInfo, TestDWARF32Version3Addr8AllForms) {
  // Test that we can decode all forms for DWARF32, version 3, with 8 byte
  // addresses.
  typedef uint64_t AddrType;
  // DW_FORM_ref_addr are 4 bytes in DWARF32 for version 3 and later
  typedef uint32_t RefAddrType;
  TestAllForms<3, AddrType, RefAddrType>();
}

TEST(DWARFDebugInfo, TestDWARF32Version4Addr4AllForms) {
  // Test that we can decode all forms for DWARF32, version 4, with 4 byte
  // addresses.
  typedef uint32_t AddrType;
  // DW_FORM_ref_addr are 4 bytes in DWARF32 for version 3 and later
  typedef uint32_t RefAddrType;
  TestAllForms<4, AddrType, RefAddrType>();
}

TEST(DWARFDebugInfo, TestDWARF32Version4Addr8AllForms) {
  // Test that we can decode all forms for DWARF32, version 4, with 8 byte
  // addresses.
  typedef uint64_t AddrType;
  // DW_FORM_ref_addr are 4 bytes in DWARF32 for version 3 and later
  typedef uint32_t RefAddrType;
  TestAllForms<4, AddrType, RefAddrType>();
}

TEST(DWARFDebugInfo, TestDWARF32Version5Addr4AllForms) {
  // Test that we can decode all forms for DWARF32, version 5, with 4 byte
  // addresses.
  typedef uint32_t AddrType;
  // DW_FORM_ref_addr are 4 bytes in DWARF32 for version 3 and later
  typedef uint32_t RefAddrType;
  TestAllForms<5, AddrType, RefAddrType>();
}

TEST(DWARFDebugInfo, TestDWARF32Version5Addr8AllForms) {
  // Test that we can decode all forms for DWARF32, version 5, with 8 byte
  // addresses.
  typedef uint64_t AddrType;
  // DW_FORM_ref_addr are 4 bytes in DWARF32 for version 3 and later
  typedef uint32_t RefAddrType;
  TestAllForms<5, AddrType, RefAddrType>();
}

template <uint16_t Version, class AddrType> void TestChildren() {
  Triple Triple = getHostTripleForAddrSize(sizeof(AddrType));
  if (!isConfigurationSupported(Triple))
    return;

  // Test that we can decode DW_FORM_ref_addr values correctly in DWARF 2 with
  // 4 byte addresses. DW_FORM_ref_addr values should be 4 bytes when using
  // 8 byte addresses.

  auto ExpectedDG = dwarfgen::Generator::create(Triple, Version);
  ASSERT_THAT_EXPECTED(ExpectedDG, Succeeded());
  dwarfgen::Generator *DG = ExpectedDG.get().get();
  dwarfgen::CompileUnit &CU = DG->addCompileUnit();
  dwarfgen::DIE CUDie = CU.getUnitDIE();

  CUDie.addAttribute(DW_AT_name, DW_FORM_strp, "/tmp/main.c");
  CUDie.addAttribute(DW_AT_language, DW_FORM_data2, DW_LANG_C);

  dwarfgen::DIE SubprogramDie = CUDie.addChild(DW_TAG_subprogram);
  SubprogramDie.addAttribute(DW_AT_name, DW_FORM_strp, "main");
  SubprogramDie.addAttribute(DW_AT_low_pc, DW_FORM_addr, 0x1000U);
  SubprogramDie.addAttribute(DW_AT_high_pc, DW_FORM_addr, 0x2000U);

  dwarfgen::DIE IntDie = CUDie.addChild(DW_TAG_base_type);
  IntDie.addAttribute(DW_AT_name, DW_FORM_strp, "int");
  IntDie.addAttribute(DW_AT_encoding, DW_FORM_data1, DW_ATE_signed);
  IntDie.addAttribute(DW_AT_byte_size, DW_FORM_data1, 4);

  dwarfgen::DIE ArgcDie = SubprogramDie.addChild(DW_TAG_formal_parameter);
  ArgcDie.addAttribute(DW_AT_name, DW_FORM_strp, "argc");
  // ArgcDie.addAttribute(DW_AT_type, DW_FORM_ref4, IntDie);
  ArgcDie.addAttribute(DW_AT_type, DW_FORM_ref_addr, IntDie);

  StringRef FileBytes = DG->generate();
  MemoryBufferRef FileBuffer(FileBytes, "dwarf");
  auto Obj = object::ObjectFile::createObjectFile(FileBuffer);
  EXPECT_TRUE((bool)Obj);
  std::unique_ptr<DWARFContext> DwarfContext = DWARFContext::create(**Obj);

  // Verify the number of compile units is correct.
  uint32_t NumCUs = DwarfContext->getNumCompileUnits();
  EXPECT_EQ(NumCUs, 1u);
  DWARFCompileUnit *U = DwarfContext->getCompileUnitAtIndex(0);

  // Get the compile unit DIE is valid.
  auto DieDG = U->getUnitDIE(false);
  EXPECT_TRUE(DieDG.isValid());

  // Verify the first child of the compile unit DIE is our subprogram.
  auto SubprogramDieDG = DieDG.getFirstChild();
  EXPECT_TRUE(SubprogramDieDG.isValid());
  EXPECT_EQ(SubprogramDieDG.getTag(), DW_TAG_subprogram);

  // Verify the first child of the subprogram is our formal parameter.
  auto ArgcDieDG = SubprogramDieDG.getFirstChild();
  EXPECT_TRUE(ArgcDieDG.isValid());
  EXPECT_EQ(ArgcDieDG.getTag(), DW_TAG_formal_parameter);

  // Verify our formal parameter has a NULL tag sibling.
  auto NullDieDG = ArgcDieDG.getSibling();
  EXPECT_TRUE(NullDieDG.isValid());
  if (NullDieDG) {
    EXPECT_EQ(NullDieDG.getTag(), DW_TAG_null);
    EXPECT_TRUE(!NullDieDG.getSibling().isValid());
    EXPECT_TRUE(!NullDieDG.getFirstChild().isValid());
  }

  // Verify the sibling of our subprogram is our integer base type.
  auto IntDieDG = SubprogramDieDG.getSibling();
  EXPECT_TRUE(IntDieDG.isValid());
  EXPECT_EQ(IntDieDG.getTag(), DW_TAG_base_type);

  // Verify the sibling of our subprogram is our integer base is a NULL tag.
  NullDieDG = IntDieDG.getSibling();
  EXPECT_TRUE(NullDieDG.isValid());
  if (NullDieDG) {
    EXPECT_EQ(NullDieDG.getTag(), DW_TAG_null);
    EXPECT_TRUE(!NullDieDG.getSibling().isValid());
    EXPECT_TRUE(!NullDieDG.getFirstChild().isValid());
  }
}

TEST(DWARFDebugInfo, TestDWARF32Version2Addr4Children) {
  // Test that we can decode all forms for DWARF32, version 2, with 4 byte
  // addresses.
  typedef uint32_t AddrType;
  TestChildren<2, AddrType>();
}

TEST(DWARFDebugInfo, TestDWARF32Version2Addr8Children) {
  // Test that we can decode all forms for DWARF32, version 2, with 8 byte
  // addresses.
  typedef uint64_t AddrType;
  TestChildren<2, AddrType>();
}

TEST(DWARFDebugInfo, TestDWARF32Version3Addr4Children) {
  // Test that we can decode all forms for DWARF32, version 3, with 4 byte
  // addresses.
  typedef uint32_t AddrType;
  TestChildren<3, AddrType>();
}

TEST(DWARFDebugInfo, TestDWARF32Version3Addr8Children) {
  // Test that we can decode all forms for DWARF32, version 3, with 8 byte
  // addresses.
  typedef uint64_t AddrType;
  TestChildren<3, AddrType>();
}

TEST(DWARFDebugInfo, TestDWARF32Version4Addr4Children) {
  // Test that we can decode all forms for DWARF32, version 4, with 4 byte
  // addresses.
  typedef uint32_t AddrType;
  TestChildren<4, AddrType>();
}

TEST(DWARFDebugInfo, TestDWARF32Version4Addr8Children) {
  // Test that we can decode all forms for DWARF32, version 4, with 8 byte
  // addresses.
  typedef uint64_t AddrType;
  TestChildren<4, AddrType>();
}

template <uint16_t Version, class AddrType> void TestReferences() {
  Triple Triple = getHostTripleForAddrSize(sizeof(AddrType));
  if (!isConfigurationSupported(Triple))
    return;

  // Test that we can decode DW_FORM_refXXX values correctly in DWARF.
  auto ExpectedDG = dwarfgen::Generator::create(Triple, Version);
  ASSERT_THAT_EXPECTED(ExpectedDG, Succeeded());
  dwarfgen::Generator *DG = ExpectedDG.get().get();
  dwarfgen::CompileUnit &CU1 = DG->addCompileUnit();
  dwarfgen::CompileUnit &CU2 = DG->addCompileUnit();

  dwarfgen::DIE CU1Die = CU1.getUnitDIE();
  CU1Die.addAttribute(DW_AT_name, DW_FORM_strp, "/tmp/main.c");
  CU1Die.addAttribute(DW_AT_language, DW_FORM_data2, DW_LANG_C);

  dwarfgen::DIE CU1TypeDie = CU1Die.addChild(DW_TAG_base_type);
  CU1TypeDie.addAttribute(DW_AT_name, DW_FORM_strp, "int");
  CU1TypeDie.addAttribute(DW_AT_encoding, DW_FORM_data1, DW_ATE_signed);
  CU1TypeDie.addAttribute(DW_AT_byte_size, DW_FORM_data1, 4);

  dwarfgen::DIE CU1Ref1Die = CU1Die.addChild(DW_TAG_variable);
  CU1Ref1Die.addAttribute(DW_AT_name, DW_FORM_strp, "CU1Ref1");
  CU1Ref1Die.addAttribute(DW_AT_type, DW_FORM_ref1, CU1TypeDie);

  dwarfgen::DIE CU1Ref2Die = CU1Die.addChild(DW_TAG_variable);
  CU1Ref2Die.addAttribute(DW_AT_name, DW_FORM_strp, "CU1Ref2");
  CU1Ref2Die.addAttribute(DW_AT_type, DW_FORM_ref2, CU1TypeDie);

  dwarfgen::DIE CU1Ref4Die = CU1Die.addChild(DW_TAG_variable);
  CU1Ref4Die.addAttribute(DW_AT_name, DW_FORM_strp, "CU1Ref4");
  CU1Ref4Die.addAttribute(DW_AT_type, DW_FORM_ref4, CU1TypeDie);

  dwarfgen::DIE CU1Ref8Die = CU1Die.addChild(DW_TAG_variable);
  CU1Ref8Die.addAttribute(DW_AT_name, DW_FORM_strp, "CU1Ref8");
  CU1Ref8Die.addAttribute(DW_AT_type, DW_FORM_ref8, CU1TypeDie);

  dwarfgen::DIE CU1RefAddrDie = CU1Die.addChild(DW_TAG_variable);
  CU1RefAddrDie.addAttribute(DW_AT_name, DW_FORM_strp, "CU1RefAddr");
  CU1RefAddrDie.addAttribute(DW_AT_type, DW_FORM_ref_addr, CU1TypeDie);

  dwarfgen::DIE CU2Die = CU2.getUnitDIE();
  CU2Die.addAttribute(DW_AT_name, DW_FORM_strp, "/tmp/foo.c");
  CU2Die.addAttribute(DW_AT_language, DW_FORM_data2, DW_LANG_C);

  dwarfgen::DIE CU2TypeDie = CU2Die.addChild(DW_TAG_base_type);
  CU2TypeDie.addAttribute(DW_AT_name, DW_FORM_strp, "float");
  CU2TypeDie.addAttribute(DW_AT_encoding, DW_FORM_data1, DW_ATE_float);
  CU2TypeDie.addAttribute(DW_AT_byte_size, DW_FORM_data1, 4);

  dwarfgen::DIE CU2Ref1Die = CU2Die.addChild(DW_TAG_variable);
  CU2Ref1Die.addAttribute(DW_AT_name, DW_FORM_strp, "CU2Ref1");
  CU2Ref1Die.addAttribute(DW_AT_type, DW_FORM_ref1, CU2TypeDie);

  dwarfgen::DIE CU2Ref2Die = CU2Die.addChild(DW_TAG_variable);
  CU2Ref2Die.addAttribute(DW_AT_name, DW_FORM_strp, "CU2Ref2");
  CU2Ref2Die.addAttribute(DW_AT_type, DW_FORM_ref2, CU2TypeDie);

  dwarfgen::DIE CU2Ref4Die = CU2Die.addChild(DW_TAG_variable);
  CU2Ref4Die.addAttribute(DW_AT_name, DW_FORM_strp, "CU2Ref4");
  CU2Ref4Die.addAttribute(DW_AT_type, DW_FORM_ref4, CU2TypeDie);

  dwarfgen::DIE CU2Ref8Die = CU2Die.addChild(DW_TAG_variable);
  CU2Ref8Die.addAttribute(DW_AT_name, DW_FORM_strp, "CU2Ref8");
  CU2Ref8Die.addAttribute(DW_AT_type, DW_FORM_ref8, CU2TypeDie);

  dwarfgen::DIE CU2RefAddrDie = CU2Die.addChild(DW_TAG_variable);
  CU2RefAddrDie.addAttribute(DW_AT_name, DW_FORM_strp, "CU2RefAddr");
  CU2RefAddrDie.addAttribute(DW_AT_type, DW_FORM_ref_addr, CU2TypeDie);

  // Refer to a type in CU1 from CU2
  dwarfgen::DIE CU2ToCU1RefAddrDie = CU2Die.addChild(DW_TAG_variable);
  CU2ToCU1RefAddrDie.addAttribute(DW_AT_name, DW_FORM_strp, "CU2ToCU1RefAddr");
  CU2ToCU1RefAddrDie.addAttribute(DW_AT_type, DW_FORM_ref_addr, CU1TypeDie);

  // Refer to a type in CU2 from CU1
  dwarfgen::DIE CU1ToCU2RefAddrDie = CU1Die.addChild(DW_TAG_variable);
  CU1ToCU2RefAddrDie.addAttribute(DW_AT_name, DW_FORM_strp, "CU1ToCU2RefAddr");
  CU1ToCU2RefAddrDie.addAttribute(DW_AT_type, DW_FORM_ref_addr, CU2TypeDie);

  StringRef FileBytes = DG->generate();
  MemoryBufferRef FileBuffer(FileBytes, "dwarf");
  auto Obj = object::ObjectFile::createObjectFile(FileBuffer);
  EXPECT_TRUE((bool)Obj);
  std::unique_ptr<DWARFContext> DwarfContext = DWARFContext::create(**Obj);

  // Verify the number of compile units is correct.
  uint32_t NumCUs = DwarfContext->getNumCompileUnits();
  EXPECT_EQ(NumCUs, 2u);
  DWARFCompileUnit *U1 = DwarfContext->getCompileUnitAtIndex(0);
  DWARFCompileUnit *U2 = DwarfContext->getCompileUnitAtIndex(1);

  // Get the compile unit DIE is valid.
  auto Unit1DieDG = U1->getUnitDIE(false);
  EXPECT_TRUE(Unit1DieDG.isValid());

  auto Unit2DieDG = U2->getUnitDIE(false);
  EXPECT_TRUE(Unit2DieDG.isValid());

  // Verify the first child of the compile unit 1 DIE is our int base type.
  auto CU1TypeDieDG = Unit1DieDG.getFirstChild();
  EXPECT_TRUE(CU1TypeDieDG.isValid());
  EXPECT_EQ(CU1TypeDieDG.getTag(), DW_TAG_base_type);
  EXPECT_EQ(DW_ATE_signed, toUnsigned(CU1TypeDieDG.find(DW_AT_encoding), 0));

  // Verify the first child of the compile unit 2 DIE is our float base type.
  auto CU2TypeDieDG = Unit2DieDG.getFirstChild();
  EXPECT_TRUE(CU2TypeDieDG.isValid());
  EXPECT_EQ(CU2TypeDieDG.getTag(), DW_TAG_base_type);
  EXPECT_EQ(DW_ATE_float, toUnsigned(CU2TypeDieDG.find(DW_AT_encoding), 0));

  // Verify the sibling of the base type DIE is our Ref1 DIE and that its
  // DW_AT_type points to our base type DIE.
  auto CU1Ref1DieDG = CU1TypeDieDG.getSibling();
  EXPECT_TRUE(CU1Ref1DieDG.isValid());
  EXPECT_EQ(CU1Ref1DieDG.getTag(), DW_TAG_variable);
  EXPECT_EQ(CU1TypeDieDG.getOffset(),
            toReference(CU1Ref1DieDG.find(DW_AT_type), -1ULL));
  // Verify the sibling is our Ref2 DIE and that its DW_AT_type points to our
  // base type DIE in CU1.
  auto CU1Ref2DieDG = CU1Ref1DieDG.getSibling();
  EXPECT_TRUE(CU1Ref2DieDG.isValid());
  EXPECT_EQ(CU1Ref2DieDG.getTag(), DW_TAG_variable);
  EXPECT_EQ(CU1TypeDieDG.getOffset(),
            toReference(CU1Ref2DieDG.find(DW_AT_type), -1ULL));

  // Verify the sibling is our Ref4 DIE and that its DW_AT_type points to our
  // base type DIE in CU1.
  auto CU1Ref4DieDG = CU1Ref2DieDG.getSibling();
  EXPECT_TRUE(CU1Ref4DieDG.isValid());
  EXPECT_EQ(CU1Ref4DieDG.getTag(), DW_TAG_variable);
  EXPECT_EQ(CU1TypeDieDG.getOffset(),
            toReference(CU1Ref4DieDG.find(DW_AT_type), -1ULL));

  // Verify the sibling is our Ref8 DIE and that its DW_AT_type points to our
  // base type DIE in CU1.
  auto CU1Ref8DieDG = CU1Ref4DieDG.getSibling();
  EXPECT_TRUE(CU1Ref8DieDG.isValid());
  EXPECT_EQ(CU1Ref8DieDG.getTag(), DW_TAG_variable);
  EXPECT_EQ(CU1TypeDieDG.getOffset(),
            toReference(CU1Ref8DieDG.find(DW_AT_type), -1ULL));

  // Verify the sibling is our RefAddr DIE and that its DW_AT_type points to our
  // base type DIE in CU1.
  auto CU1RefAddrDieDG = CU1Ref8DieDG.getSibling();
  EXPECT_TRUE(CU1RefAddrDieDG.isValid());
  EXPECT_EQ(CU1RefAddrDieDG.getTag(), DW_TAG_variable);
  EXPECT_EQ(CU1TypeDieDG.getOffset(),
            toReference(CU1RefAddrDieDG.find(DW_AT_type), -1ULL));

  // Verify the sibling of the Ref4 DIE is our RefAddr DIE and that its
  // DW_AT_type points to our base type DIE.
  auto CU1ToCU2RefAddrDieDG = CU1RefAddrDieDG.getSibling();
  EXPECT_TRUE(CU1ToCU2RefAddrDieDG.isValid());
  EXPECT_EQ(CU1ToCU2RefAddrDieDG.getTag(), DW_TAG_variable);
  EXPECT_EQ(CU2TypeDieDG.getOffset(),
            toReference(CU1ToCU2RefAddrDieDG.find(DW_AT_type), -1ULL));

  // Verify the sibling of the base type DIE is our Ref1 DIE and that its
  // DW_AT_type points to our base type DIE.
  auto CU2Ref1DieDG = CU2TypeDieDG.getSibling();
  EXPECT_TRUE(CU2Ref1DieDG.isValid());
  EXPECT_EQ(CU2Ref1DieDG.getTag(), DW_TAG_variable);
  EXPECT_EQ(CU2TypeDieDG.getOffset(),
            toReference(CU2Ref1DieDG.find(DW_AT_type), -1ULL));
  // Verify the sibling is our Ref2 DIE and that its DW_AT_type points to our
  // base type DIE in CU2.
  auto CU2Ref2DieDG = CU2Ref1DieDG.getSibling();
  EXPECT_TRUE(CU2Ref2DieDG.isValid());
  EXPECT_EQ(CU2Ref2DieDG.getTag(), DW_TAG_variable);
  EXPECT_EQ(CU2TypeDieDG.getOffset(),
            toReference(CU2Ref2DieDG.find(DW_AT_type), -1ULL));

  // Verify the sibling is our Ref4 DIE and that its DW_AT_type points to our
  // base type DIE in CU2.
  auto CU2Ref4DieDG = CU2Ref2DieDG.getSibling();
  EXPECT_TRUE(CU2Ref4DieDG.isValid());
  EXPECT_EQ(CU2Ref4DieDG.getTag(), DW_TAG_variable);
  EXPECT_EQ(CU2TypeDieDG.getOffset(),
            toReference(CU2Ref4DieDG.find(DW_AT_type), -1ULL));

  // Verify the sibling is our Ref8 DIE and that its DW_AT_type points to our
  // base type DIE in CU2.
  auto CU2Ref8DieDG = CU2Ref4DieDG.getSibling();
  EXPECT_TRUE(CU2Ref8DieDG.isValid());
  EXPECT_EQ(CU2Ref8DieDG.getTag(), DW_TAG_variable);
  EXPECT_EQ(CU2TypeDieDG.getOffset(),
            toReference(CU2Ref8DieDG.find(DW_AT_type), -1ULL));

  // Verify the sibling is our RefAddr DIE and that its DW_AT_type points to our
  // base type DIE in CU2.
  auto CU2RefAddrDieDG = CU2Ref8DieDG.getSibling();
  EXPECT_TRUE(CU2RefAddrDieDG.isValid());
  EXPECT_EQ(CU2RefAddrDieDG.getTag(), DW_TAG_variable);
  EXPECT_EQ(CU2TypeDieDG.getOffset(),
            toReference(CU2RefAddrDieDG.find(DW_AT_type), -1ULL));

  // Verify the sibling of the Ref4 DIE is our RefAddr DIE and that its
  // DW_AT_type points to our base type DIE.
  auto CU2ToCU1RefAddrDieDG = CU2RefAddrDieDG.getSibling();
  EXPECT_TRUE(CU2ToCU1RefAddrDieDG.isValid());
  EXPECT_EQ(CU2ToCU1RefAddrDieDG.getTag(), DW_TAG_variable);
  EXPECT_EQ(CU1TypeDieDG.getOffset(),
            toReference(CU2ToCU1RefAddrDieDG.find(DW_AT_type), -1ULL));
}

TEST(DWARFDebugInfo, TestDWARF32Version2Addr4References) {
  // Test that we can decode all forms for DWARF32, version 2, with 4 byte
  // addresses.
  typedef uint32_t AddrType;
  TestReferences<2, AddrType>();
}

TEST(DWARFDebugInfo, TestDWARF32Version2Addr8References) {
  // Test that we can decode all forms for DWARF32, version 2, with 8 byte
  // addresses.
  typedef uint64_t AddrType;
  TestReferences<2, AddrType>();
}

TEST(DWARFDebugInfo, TestDWARF32Version3Addr4References) {
  // Test that we can decode all forms for DWARF32, version 3, with 4 byte
  // addresses.
  typedef uint32_t AddrType;
  TestReferences<3, AddrType>();
}

TEST(DWARFDebugInfo, TestDWARF32Version3Addr8References) {
  // Test that we can decode all forms for DWARF32, version 3, with 8 byte
  // addresses.
  typedef uint64_t AddrType;
  TestReferences<3, AddrType>();
}

TEST(DWARFDebugInfo, TestDWARF32Version4Addr4References) {
  // Test that we can decode all forms for DWARF32, version 4, with 4 byte
  // addresses.
  typedef uint32_t AddrType;
  TestReferences<4, AddrType>();
}

TEST(DWARFDebugInfo, TestDWARF32Version4Addr8References) {
  // Test that we can decode all forms for DWARF32, version 4, with 8 byte
  // addresses.
  typedef uint64_t AddrType;
  TestReferences<4, AddrType>();
}

template <uint16_t Version, class AddrType> void TestAddresses() {
  Triple Triple = getHostTripleForAddrSize(sizeof(AddrType));
  if (!isConfigurationSupported(Triple))
    return;

  // Test the DWARF APIs related to accessing the DW_AT_low_pc and
  // DW_AT_high_pc.
  const bool SupportsHighPCAsOffset = Version >= 4;
  auto ExpectedDG = dwarfgen::Generator::create(Triple, Version);
  ASSERT_THAT_EXPECTED(ExpectedDG, Succeeded());
  dwarfgen::Generator *DG = ExpectedDG.get().get();
  dwarfgen::CompileUnit &CU = DG->addCompileUnit();
  dwarfgen::DIE CUDie = CU.getUnitDIE();

  CUDie.addAttribute(DW_AT_name, DW_FORM_strp, "/tmp/main.c");
  CUDie.addAttribute(DW_AT_language, DW_FORM_data2, DW_LANG_C);

  // Create a subprogram DIE with no low or high PC.
  dwarfgen::DIE SubprogramNoPC = CUDie.addChild(DW_TAG_subprogram);
  SubprogramNoPC.addAttribute(DW_AT_name, DW_FORM_strp, "no_pc");

  // Create a subprogram DIE with a low PC only.
  dwarfgen::DIE SubprogramLowPC = CUDie.addChild(DW_TAG_subprogram);
  SubprogramLowPC.addAttribute(DW_AT_name, DW_FORM_strp, "low_pc");
  const uint64_t ActualLowPC = 0x1000;
  const uint64_t ActualHighPC = 0x2000;
  const uint64_t ActualHighPCOffset = ActualHighPC - ActualLowPC;
  SubprogramLowPC.addAttribute(DW_AT_low_pc, DW_FORM_addr, ActualLowPC);

  // Create a subprogram DIE with a low and high PC.
  dwarfgen::DIE SubprogramLowHighPC = CUDie.addChild(DW_TAG_subprogram);
  SubprogramLowHighPC.addAttribute(DW_AT_name, DW_FORM_strp, "low_high_pc");
  SubprogramLowHighPC.addAttribute(DW_AT_low_pc, DW_FORM_addr, ActualLowPC);
  // Encode the high PC as an offset from the low PC if supported.
  if (SupportsHighPCAsOffset)
    SubprogramLowHighPC.addAttribute(DW_AT_high_pc, DW_FORM_data4,
                                     ActualHighPCOffset);
  else
    SubprogramLowHighPC.addAttribute(DW_AT_high_pc, DW_FORM_addr, ActualHighPC);

  StringRef FileBytes = DG->generate();
  MemoryBufferRef FileBuffer(FileBytes, "dwarf");
  auto Obj = object::ObjectFile::createObjectFile(FileBuffer);
  EXPECT_TRUE((bool)Obj);
  std::unique_ptr<DWARFContext> DwarfContext = DWARFContext::create(**Obj);

  // Verify the number of compile units is correct.
  uint32_t NumCUs = DwarfContext->getNumCompileUnits();
  EXPECT_EQ(NumCUs, 1u);
  DWARFCompileUnit *U = DwarfContext->getCompileUnitAtIndex(0);

  // Get the compile unit DIE is valid.
  auto DieDG = U->getUnitDIE(false);
  EXPECT_TRUE(DieDG.isValid());

  uint64_t LowPC, HighPC, SectionIndex;
  Optional<uint64_t> OptU64;
  // Verify the that our subprogram with no PC value fails appropriately when
  // asked for any PC values.
  auto SubprogramDieNoPC = DieDG.getFirstChild();
  EXPECT_TRUE(SubprogramDieNoPC.isValid());
  EXPECT_EQ(SubprogramDieNoPC.getTag(), DW_TAG_subprogram);
  OptU64 = toAddress(SubprogramDieNoPC.find(DW_AT_low_pc));
  EXPECT_FALSE((bool)OptU64);
  OptU64 = toAddress(SubprogramDieNoPC.find(DW_AT_high_pc));
  EXPECT_FALSE((bool)OptU64);
  EXPECT_FALSE(SubprogramDieNoPC.getLowAndHighPC(LowPC, HighPC, SectionIndex));
  OptU64 = toAddress(SubprogramDieNoPC.find(DW_AT_high_pc));
  EXPECT_FALSE((bool)OptU64);
  OptU64 = toUnsigned(SubprogramDieNoPC.find(DW_AT_high_pc));
  EXPECT_FALSE((bool)OptU64);
  OptU64 = SubprogramDieNoPC.getHighPC(ActualLowPC);
  EXPECT_FALSE((bool)OptU64);
  EXPECT_FALSE(SubprogramDieNoPC.getLowAndHighPC(LowPC, HighPC, SectionIndex));

  // Verify the that our subprogram with only a low PC value succeeds when
  // we ask for the Low PC, but fails appropriately when asked for the high PC
  // or both low and high PC values.
  auto SubprogramDieLowPC = SubprogramDieNoPC.getSibling();
  EXPECT_TRUE(SubprogramDieLowPC.isValid());
  EXPECT_EQ(SubprogramDieLowPC.getTag(), DW_TAG_subprogram);
  OptU64 = toAddress(SubprogramDieLowPC.find(DW_AT_low_pc));
  EXPECT_TRUE((bool)OptU64);
  EXPECT_EQ(OptU64.getValue(), ActualLowPC);
  OptU64 = toAddress(SubprogramDieLowPC.find(DW_AT_high_pc));
  EXPECT_FALSE((bool)OptU64);
  OptU64 = toUnsigned(SubprogramDieLowPC.find(DW_AT_high_pc));
  EXPECT_FALSE((bool)OptU64);
  OptU64 = SubprogramDieLowPC.getHighPC(ActualLowPC);
  EXPECT_FALSE((bool)OptU64);
  EXPECT_FALSE(SubprogramDieLowPC.getLowAndHighPC(LowPC, HighPC, SectionIndex));

  // Verify the that our subprogram with only a low PC value succeeds when
  // we ask for the Low PC, but fails appropriately when asked for the high PC
  // or both low and high PC values.
  auto SubprogramDieLowHighPC = SubprogramDieLowPC.getSibling();
  EXPECT_TRUE(SubprogramDieLowHighPC.isValid());
  EXPECT_EQ(SubprogramDieLowHighPC.getTag(), DW_TAG_subprogram);
  OptU64 = toAddress(SubprogramDieLowHighPC.find(DW_AT_low_pc));
  EXPECT_TRUE((bool)OptU64);
  EXPECT_EQ(OptU64.getValue(), ActualLowPC);
  // Get the high PC as an address. This should succeed if the high PC was
  // encoded as an address and fail if the high PC was encoded as an offset.
  OptU64 = toAddress(SubprogramDieLowHighPC.find(DW_AT_high_pc));
  if (SupportsHighPCAsOffset) {
    EXPECT_FALSE((bool)OptU64);
  } else {
    EXPECT_TRUE((bool)OptU64);
    EXPECT_EQ(OptU64.getValue(), ActualHighPC);
  }
  // Get the high PC as an unsigned constant. This should succeed if the high PC
  // was encoded as an offset and fail if the high PC was encoded as an address.
  OptU64 = toUnsigned(SubprogramDieLowHighPC.find(DW_AT_high_pc));
  if (SupportsHighPCAsOffset) {
    EXPECT_TRUE((bool)OptU64);
    EXPECT_EQ(OptU64.getValue(), ActualHighPCOffset);
  } else {
    EXPECT_FALSE((bool)OptU64);
  }

  OptU64 = SubprogramDieLowHighPC.getHighPC(ActualLowPC);
  EXPECT_TRUE((bool)OptU64);
  EXPECT_EQ(OptU64.getValue(), ActualHighPC);

  EXPECT_TRUE(SubprogramDieLowHighPC.getLowAndHighPC(LowPC, HighPC, SectionIndex));
  EXPECT_EQ(LowPC, ActualLowPC);
  EXPECT_EQ(HighPC, ActualHighPC);
}

TEST(DWARFDebugInfo, TestDWARF32Version2Addr4Addresses) {
  // Test that we can decode address values in DWARF32, version 2, with 4 byte
  // addresses.
  typedef uint32_t AddrType;
  TestAddresses<2, AddrType>();
}

TEST(DWARFDebugInfo, TestDWARF32Version2Addr8Addresses) {
  // Test that we can decode address values in DWARF32, version 2, with 8 byte
  // addresses.
  typedef uint64_t AddrType;
  TestAddresses<2, AddrType>();
}

TEST(DWARFDebugInfo, TestDWARF32Version3Addr4Addresses) {
  // Test that we can decode address values in DWARF32, version 3, with 4 byte
  // addresses.
  typedef uint32_t AddrType;
  TestAddresses<3, AddrType>();
}

TEST(DWARFDebugInfo, TestDWARF32Version3Addr8Addresses) {
  // Test that we can decode address values in DWARF32, version 3, with 8 byte
  // addresses.
  typedef uint64_t AddrType;
  TestAddresses<3, AddrType>();
}

TEST(DWARFDebugInfo, TestDWARF32Version4Addr4Addresses) {
  // Test that we can decode address values in DWARF32, version 4, with 4 byte
  // addresses.
  typedef uint32_t AddrType;
  TestAddresses<4, AddrType>();
}

TEST(DWARFDebugInfo, TestDWARF32Version4Addr8Addresses) {
  // Test that we can decode address values in DWARF32, version 4, with 8 byte
  // addresses.
  typedef uint64_t AddrType;
  TestAddresses<4, AddrType>();
}

TEST(DWARFDebugInfo, TestRelations) {
  Triple Triple = getHostTripleForAddrSize(sizeof(void *));
  if (!isConfigurationSupported(Triple))
    return;

  // Test the DWARF APIs related to accessing the DW_AT_low_pc and
  // DW_AT_high_pc.
  uint16_t Version = 4;
  auto ExpectedDG = dwarfgen::Generator::create(Triple, Version);
  ASSERT_THAT_EXPECTED(ExpectedDG, Succeeded());
  dwarfgen::Generator *DG = ExpectedDG.get().get();
  dwarfgen::CompileUnit &CU = DG->addCompileUnit();

  enum class Tag: uint16_t  {
    A = dwarf::DW_TAG_lo_user,
    B,
    C,
    C1,
    C2,
    D,
    D1
  };

  // Scope to allow us to re-use the same DIE names
  {
    // Create DWARF tree that looks like:
    //
    // CU
    //   A
    //     B
    //     C
    //       C1
    //       C2
    //     D
    //       D1
    dwarfgen::DIE CUDie = CU.getUnitDIE();
    dwarfgen::DIE A = CUDie.addChild((dwarf::Tag)Tag::A);
    A.addChild((dwarf::Tag)Tag::B);
    dwarfgen::DIE C = A.addChild((dwarf::Tag)Tag::C);
    dwarfgen::DIE D = A.addChild((dwarf::Tag)Tag::D);
    C.addChild((dwarf::Tag)Tag::C1);
    C.addChild((dwarf::Tag)Tag::C2);
    D.addChild((dwarf::Tag)Tag::D1);
  }

  MemoryBufferRef FileBuffer(DG->generate(), "dwarf");
  auto Obj = object::ObjectFile::createObjectFile(FileBuffer);
  EXPECT_TRUE((bool)Obj);
  std::unique_ptr<DWARFContext> DwarfContext = DWARFContext::create(**Obj);

  // Verify the number of compile units is correct.
  uint32_t NumCUs = DwarfContext->getNumCompileUnits();
  EXPECT_EQ(NumCUs, 1u);
  DWARFCompileUnit *U = DwarfContext->getCompileUnitAtIndex(0);

  // Get the compile unit DIE is valid.
  auto CUDie = U->getUnitDIE(false);
  EXPECT_TRUE(CUDie.isValid());

  // The compile unit doesn't have a parent or a sibling.
  auto ParentDie = CUDie.getParent();
  EXPECT_FALSE(ParentDie.isValid());
  auto SiblingDie = CUDie.getSibling();
  EXPECT_FALSE(SiblingDie.isValid());

  // Get the children of the compile unit
  auto A = CUDie.getFirstChild();
  auto B = A.getFirstChild();
  auto C = B.getSibling();
  auto D = C.getSibling();
  auto Null = D.getSibling();

  // Verify NULL Die is NULL and has no children or siblings
  EXPECT_TRUE(Null.isNULL());
  EXPECT_FALSE(Null.getSibling().isValid());
  EXPECT_FALSE(Null.getFirstChild().isValid());

  // Verify all children of the compile unit DIE are correct.
  EXPECT_EQ(A.getTag(), (dwarf::Tag)Tag::A);
  EXPECT_EQ(B.getTag(), (dwarf::Tag)Tag::B);
  EXPECT_EQ(C.getTag(), (dwarf::Tag)Tag::C);
  EXPECT_EQ(D.getTag(), (dwarf::Tag)Tag::D);

  // Verify who has children
  EXPECT_TRUE(A.hasChildren());
  EXPECT_FALSE(B.hasChildren());
  EXPECT_TRUE(C.hasChildren());
  EXPECT_TRUE(D.hasChildren());

  // Make sure the parent of all the children of the compile unit are the
  // compile unit.
  EXPECT_EQ(A.getParent(), CUDie);

  // Make sure the parent of all the children of A are the A.
  // B is the first child in A, so we need to verify we can get the previous
  // DIE as the parent.
  EXPECT_EQ(B.getParent(), A);
  // C is the second child in A, so we need to make sure we can backup across
  // other DIE (B) at the same level to get the correct parent.
  EXPECT_EQ(C.getParent(), A);
  // D is the third child of A. We need to verify we can backup across other DIE
  // (B and C) including DIE that have children (D) to get the correct parent.
  EXPECT_EQ(D.getParent(), A);

  // Verify that a DIE with no children returns an invalid DWARFDie.
  EXPECT_FALSE(B.getFirstChild().isValid());

  // Verify the children of the B DIE
  auto C1 = C.getFirstChild();
  auto C2 = C1.getSibling();
  EXPECT_TRUE(C2.getSibling().isNULL());

  // Verify all children of the B DIE correctly valid or invalid.
  EXPECT_EQ(C1.getTag(), (dwarf::Tag)Tag::C1);
  EXPECT_EQ(C2.getTag(), (dwarf::Tag)Tag::C2);

  // Make sure the parent of all the children of the B are the B.
  EXPECT_EQ(C1.getParent(), C);
  EXPECT_EQ(C2.getParent(), C);
}

TEST(DWARFDebugInfo, TestDWARFDie) {
  // Make sure a default constructed DWARFDie doesn't have any parent, sibling
  // or child;
  DWARFDie DefaultDie;
  EXPECT_FALSE(DefaultDie.getParent().isValid());
  EXPECT_FALSE(DefaultDie.getFirstChild().isValid());
  EXPECT_FALSE(DefaultDie.getSibling().isValid());
}

TEST(DWARFDebugInfo, TestChildIterators) {
  Triple Triple = getHostTripleForAddrSize(sizeof(void *));
  if (!isConfigurationSupported(Triple))
    return;

  // Test the DWARF APIs related to iterating across the children of a DIE using
  // the DWARFDie::iterator class.
  uint16_t Version = 4;
  auto ExpectedDG = dwarfgen::Generator::create(Triple, Version);
  ASSERT_THAT_EXPECTED(ExpectedDG, Succeeded());
  dwarfgen::Generator *DG = ExpectedDG.get().get();
  dwarfgen::CompileUnit &CU = DG->addCompileUnit();

  enum class Tag: uint16_t  {
    A = dwarf::DW_TAG_lo_user,
    B,
  };

  // Scope to allow us to re-use the same DIE names
  {
    // Create DWARF tree that looks like:
    //
    // CU
    //   A
    //   B
    auto CUDie = CU.getUnitDIE();
    CUDie.addChild((dwarf::Tag)Tag::A);
    CUDie.addChild((dwarf::Tag)Tag::B);
  }

  MemoryBufferRef FileBuffer(DG->generate(), "dwarf");
  auto Obj = object::ObjectFile::createObjectFile(FileBuffer);
  EXPECT_TRUE((bool)Obj);
  std::unique_ptr<DWARFContext> DwarfContext = DWARFContext::create(**Obj);

  // Verify the number of compile units is correct.
  uint32_t NumCUs = DwarfContext->getNumCompileUnits();
  EXPECT_EQ(NumCUs, 1u);
  DWARFCompileUnit *U = DwarfContext->getCompileUnitAtIndex(0);

  // Get the compile unit DIE is valid.
  auto CUDie = U->getUnitDIE(false);
  EXPECT_TRUE(CUDie.isValid());
  uint32_t Index;
  DWARFDie A;
  DWARFDie B;

  // Verify the compile unit DIE's children.
  Index = 0;
  for (auto Die : CUDie.children()) {
    switch (Index++) {
      case 0: A = Die; break;
      case 1: B = Die; break;
    }
  }

  EXPECT_EQ(A.getTag(), (dwarf::Tag)Tag::A);
  EXPECT_EQ(B.getTag(), (dwarf::Tag)Tag::B);

  // Verify that A has no children by verifying that the begin and end contain
  // invalid DIEs and also that the iterators are equal.
  EXPECT_EQ(A.begin(), A.end());
}

TEST(DWARFDebugInfo, TestChildIteratorsOnInvalidDie) {
  // Verify that an invalid DIE has no children.
  DWARFDie Invalid;
  auto begin = Invalid.begin();
  auto end = Invalid.end();
  EXPECT_FALSE(begin->isValid());
  EXPECT_FALSE(end->isValid());
  EXPECT_EQ(begin, end);
}

TEST(DWARFDebugInfo, TestEmptyChildren) {
  const char *yamldata = "debug_abbrev:\n"
                         "  - Code:            0x00000001\n"
                         "    Tag:             DW_TAG_compile_unit\n"
                         "    Children:        DW_CHILDREN_yes\n"
                         "    Attributes:\n"
                         "debug_info:\n"
                         "  - Length:\n"
                         "      TotalLength:          9\n"
                         "    Version:         4\n"
                         "    AbbrOffset:      0\n"
                         "    AddrSize:        8\n"
                         "    Entries:\n"
                         "      - AbbrCode:        0x00000001\n"
                         "        Values:\n"
                         "      - AbbrCode:        0x00000000\n"
                         "        Values:\n";

  auto ErrOrSections = DWARFYAML::EmitDebugSections(StringRef(yamldata));
  ASSERT_TRUE((bool)ErrOrSections);
  std::unique_ptr<DWARFContext> DwarfContext =
      DWARFContext::create(*ErrOrSections, 8);

  // Verify the number of compile units is correct.
  uint32_t NumCUs = DwarfContext->getNumCompileUnits();
  EXPECT_EQ(NumCUs, 1u);
  DWARFCompileUnit *U = DwarfContext->getCompileUnitAtIndex(0);

  // Get the compile unit DIE is valid.
  auto CUDie = U->getUnitDIE(false);
  EXPECT_TRUE(CUDie.isValid());

  // Verify that the CU Die that says it has children, but doesn't, actually
  // has begin and end iterators that are equal. We want to make sure we don't
  // see the Null DIEs during iteration.
  EXPECT_EQ(CUDie.begin(), CUDie.end());
}

TEST(DWARFDebugInfo, TestAttributeIterators) {
  Triple Triple = getHostTripleForAddrSize(sizeof(void *));
  if (!isConfigurationSupported(Triple))
    return;

  // Test the DWARF APIs related to iterating across all attribute values in a
  // a DWARFDie.
  uint16_t Version = 4;
  auto ExpectedDG = dwarfgen::Generator::create(Triple, Version);
  ASSERT_THAT_EXPECTED(ExpectedDG, Succeeded());
  dwarfgen::Generator *DG = ExpectedDG.get().get();
  dwarfgen::CompileUnit &CU = DG->addCompileUnit();
  const uint64_t CULowPC = 0x1000;
  StringRef CUPath("/tmp/main.c");

  // Scope to allow us to re-use the same DIE names
  {
    auto CUDie = CU.getUnitDIE();
    // Encode an attribute value before an attribute with no data.
    CUDie.addAttribute(DW_AT_name, DW_FORM_strp, CUPath.data());
    // Encode an attribute value with no data in .debug_info/types to ensure
    // the iteration works correctly.
    CUDie.addAttribute(DW_AT_declaration, DW_FORM_flag_present);
    // Encode an attribute value after an attribute with no data.
    CUDie.addAttribute(DW_AT_low_pc, DW_FORM_addr, CULowPC);
  }

  MemoryBufferRef FileBuffer(DG->generate(), "dwarf");
  auto Obj = object::ObjectFile::createObjectFile(FileBuffer);
  EXPECT_TRUE((bool)Obj);
  std::unique_ptr<DWARFContext> DwarfContext = DWARFContext::create(**Obj);

  // Verify the number of compile units is correct.
  uint32_t NumCUs = DwarfContext->getNumCompileUnits();
  EXPECT_EQ(NumCUs, 1u);
  DWARFCompileUnit *U = DwarfContext->getCompileUnitAtIndex(0);

  // Get the compile unit DIE is valid.
  auto CUDie = U->getUnitDIE(false);
  EXPECT_TRUE(CUDie.isValid());

  auto R = CUDie.attributes();
  auto I = R.begin();
  auto E = R.end();

  ASSERT_NE(E, I);
  EXPECT_EQ(I->Attr, DW_AT_name);
  auto ActualCUPath = I->Value.getAsCString();
  EXPECT_EQ(CUPath, *ActualCUPath);

  ASSERT_NE(E, ++I);
  EXPECT_EQ(I->Attr, DW_AT_declaration);
  EXPECT_EQ(1ull, *I->Value.getAsUnsignedConstant());

  ASSERT_NE(E, ++I);
  EXPECT_EQ(I->Attr, DW_AT_low_pc);
  EXPECT_EQ(CULowPC, *I->Value.getAsAddress());

  EXPECT_EQ(E, ++I);
}

TEST(DWARFDebugInfo, TestFindRecurse) {
  Triple Triple = getHostTripleForAddrSize(sizeof(void *));
  if (!isConfigurationSupported(Triple))
    return;

  uint16_t Version = 4;
  auto ExpectedDG = dwarfgen::Generator::create(Triple, Version);
  ASSERT_THAT_EXPECTED(ExpectedDG, Succeeded());
  dwarfgen::Generator *DG = ExpectedDG.get().get();
  dwarfgen::CompileUnit &CU = DG->addCompileUnit();

  StringRef SpecDieName = "spec";
  StringRef SpecLinkageName = "spec_linkage";
  StringRef AbsDieName = "abs";
  // Scope to allow us to re-use the same DIE names
  {
    auto CUDie = CU.getUnitDIE();
    auto FuncSpecDie = CUDie.addChild(DW_TAG_subprogram);
    auto FuncAbsDie = CUDie.addChild(DW_TAG_subprogram);
    // Put the linkage name in a second abstract origin DIE to ensure we
    // recurse through more than just one DIE when looking for attributes.
    auto FuncAbsDie2 = CUDie.addChild(DW_TAG_subprogram);
    auto FuncDie = CUDie.addChild(DW_TAG_subprogram);
    auto VarAbsDie = CUDie.addChild(DW_TAG_variable);
    auto VarDie = CUDie.addChild(DW_TAG_variable);
    FuncSpecDie.addAttribute(DW_AT_name, DW_FORM_strp, SpecDieName);
    FuncAbsDie2.addAttribute(DW_AT_linkage_name, DW_FORM_strp, SpecLinkageName);
    FuncAbsDie.addAttribute(DW_AT_specification, DW_FORM_ref4, FuncSpecDie);
    FuncAbsDie.addAttribute(DW_AT_abstract_origin, DW_FORM_ref4, FuncAbsDie2);
    FuncDie.addAttribute(DW_AT_abstract_origin, DW_FORM_ref4, FuncAbsDie);
    VarAbsDie.addAttribute(DW_AT_name, DW_FORM_strp, AbsDieName);
    VarDie.addAttribute(DW_AT_abstract_origin, DW_FORM_ref4, VarAbsDie);
  }

  MemoryBufferRef FileBuffer(DG->generate(), "dwarf");
  auto Obj = object::ObjectFile::createObjectFile(FileBuffer);
  EXPECT_TRUE((bool)Obj);
  std::unique_ptr<DWARFContext> DwarfContext = DWARFContext::create(**Obj);

  // Verify the number of compile units is correct.
  uint32_t NumCUs = DwarfContext->getNumCompileUnits();
  EXPECT_EQ(NumCUs, 1u);
  DWARFCompileUnit *U = DwarfContext->getCompileUnitAtIndex(0);

  // Get the compile unit DIE is valid.
  auto CUDie = U->getUnitDIE(false);
  EXPECT_TRUE(CUDie.isValid());

  auto FuncSpecDie = CUDie.getFirstChild();
  auto FuncAbsDie = FuncSpecDie.getSibling();
  auto FuncAbsDie2 = FuncAbsDie.getSibling();
  auto FuncDie = FuncAbsDie2.getSibling();
  auto VarAbsDie = FuncDie.getSibling();
  auto VarDie = VarAbsDie.getSibling();

  // Make sure we can't extract the name from the specification die when using
  // DWARFDie::find() since it won't check the DW_AT_specification DIE.
  EXPECT_FALSE(FuncDie.find(DW_AT_name));

  // Make sure we can extract the name from the specification die when using
  // DWARFDie::findRecursively() since it should recurse through the
  // DW_AT_specification DIE.
  auto NameOpt = FuncDie.findRecursively(DW_AT_name);
  EXPECT_TRUE(NameOpt);
  // Test the dwarf::toString() helper function.
  auto StringOpt = toString(NameOpt);
  EXPECT_TRUE(StringOpt);
  EXPECT_EQ(SpecDieName, StringOpt.getValueOr(nullptr));
  // Test the dwarf::toString() helper function with a default value specified.
  EXPECT_EQ(SpecDieName, toString(NameOpt, nullptr));

  auto LinkageNameOpt = FuncDie.findRecursively(DW_AT_linkage_name);
  EXPECT_EQ(SpecLinkageName, toString(LinkageNameOpt).getValueOr(nullptr));

  // Make sure we can't extract the name from the abstract origin die when using
  // DWARFDie::find() since it won't check the DW_AT_abstract_origin DIE.
  EXPECT_FALSE(VarDie.find(DW_AT_name));

  // Make sure we can extract the name from the abstract origin die when using
  // DWARFDie::findRecursively() since it should recurse through the
  // DW_AT_abstract_origin DIE.
  NameOpt = VarDie.findRecursively(DW_AT_name);
  EXPECT_TRUE(NameOpt);
  // Test the dwarf::toString() helper function.
  StringOpt = toString(NameOpt);
  EXPECT_TRUE(StringOpt);
  EXPECT_EQ(AbsDieName, StringOpt.getValueOr(nullptr));
}

TEST(DWARFDebugInfo, TestDwarfToFunctions) {
  // Test all of the dwarf::toXXX functions that take a
  // Optional<DWARFFormValue> and extract the values from it.
  DWARFFormValue FormVal;
  uint64_t InvalidU64 = 0xBADBADBADBADBADB;
  int64_t InvalidS64 = 0xBADBADBADBADBADB;
  // First test that we don't get valid values back when using an optional with
  // no value.
  Optional<DWARFFormValue> FormValOpt;
  EXPECT_FALSE(toString(FormValOpt).hasValue());
  EXPECT_FALSE(toUnsigned(FormValOpt).hasValue());
  EXPECT_FALSE(toReference(FormValOpt).hasValue());
  EXPECT_FALSE(toSigned(FormValOpt).hasValue());
  EXPECT_FALSE(toAddress(FormValOpt).hasValue());
  EXPECT_FALSE(toSectionOffset(FormValOpt).hasValue());
  EXPECT_FALSE(toBlock(FormValOpt).hasValue());
  EXPECT_EQ(nullptr, toString(FormValOpt, nullptr));
  EXPECT_EQ(InvalidU64, toUnsigned(FormValOpt, InvalidU64));
  EXPECT_EQ(InvalidU64, toReference(FormValOpt, InvalidU64));
  EXPECT_EQ(InvalidU64, toAddress(FormValOpt, InvalidU64));
  EXPECT_EQ(InvalidU64, toSectionOffset(FormValOpt, InvalidU64));
  EXPECT_EQ(InvalidS64, toSigned(FormValOpt, InvalidS64));

  // Test successful and unsuccessful address decoding.
  uint64_t Address = 0x100000000ULL;
  FormVal.setForm(DW_FORM_addr);
  FormVal.setUValue(Address);
  FormValOpt = FormVal;

  EXPECT_FALSE(toString(FormValOpt).hasValue());
  EXPECT_FALSE(toUnsigned(FormValOpt).hasValue());
  EXPECT_FALSE(toReference(FormValOpt).hasValue());
  EXPECT_FALSE(toSigned(FormValOpt).hasValue());
  EXPECT_TRUE(toAddress(FormValOpt).hasValue());
  EXPECT_FALSE(toSectionOffset(FormValOpt).hasValue());
  EXPECT_FALSE(toBlock(FormValOpt).hasValue());
  EXPECT_EQ(nullptr, toString(FormValOpt, nullptr));
  EXPECT_EQ(InvalidU64, toUnsigned(FormValOpt, InvalidU64));
  EXPECT_EQ(InvalidU64, toReference(FormValOpt, InvalidU64));
  EXPECT_EQ(Address, toAddress(FormValOpt, InvalidU64));
  EXPECT_EQ(InvalidU64, toSectionOffset(FormValOpt, InvalidU64));
  EXPECT_EQ(InvalidS64, toSigned(FormValOpt, InvalidU64));

  // Test successful and unsuccessful unsigned constant decoding.
  uint64_t UData8 = 0x1020304050607080ULL;
  FormVal.setForm(DW_FORM_udata);
  FormVal.setUValue(UData8);
  FormValOpt = FormVal;

  EXPECT_FALSE(toString(FormValOpt).hasValue());
  EXPECT_TRUE(toUnsigned(FormValOpt).hasValue());
  EXPECT_FALSE(toReference(FormValOpt).hasValue());
  EXPECT_TRUE(toSigned(FormValOpt).hasValue());
  EXPECT_FALSE(toAddress(FormValOpt).hasValue());
  EXPECT_FALSE(toSectionOffset(FormValOpt).hasValue());
  EXPECT_FALSE(toBlock(FormValOpt).hasValue());
  EXPECT_EQ(nullptr, toString(FormValOpt, nullptr));
  EXPECT_EQ(UData8, toUnsigned(FormValOpt, InvalidU64));
  EXPECT_EQ(InvalidU64, toReference(FormValOpt, InvalidU64));
  EXPECT_EQ(InvalidU64, toAddress(FormValOpt, InvalidU64));
  EXPECT_EQ(InvalidU64, toSectionOffset(FormValOpt, InvalidU64));
  EXPECT_EQ((int64_t)UData8, toSigned(FormValOpt, InvalidU64));

  // Test successful and unsuccessful reference decoding.
  uint32_t RefData = 0x11223344U;
  FormVal.setForm(DW_FORM_ref_addr);
  FormVal.setUValue(RefData);
  FormValOpt = FormVal;

  EXPECT_FALSE(toString(FormValOpt).hasValue());
  EXPECT_FALSE(toUnsigned(FormValOpt).hasValue());
  EXPECT_TRUE(toReference(FormValOpt).hasValue());
  EXPECT_FALSE(toSigned(FormValOpt).hasValue());
  EXPECT_FALSE(toAddress(FormValOpt).hasValue());
  EXPECT_FALSE(toSectionOffset(FormValOpt).hasValue());
  EXPECT_FALSE(toBlock(FormValOpt).hasValue());
  EXPECT_EQ(nullptr, toString(FormValOpt, nullptr));
  EXPECT_EQ(InvalidU64, toUnsigned(FormValOpt, InvalidU64));
  EXPECT_EQ(RefData, toReference(FormValOpt, InvalidU64));
  EXPECT_EQ(InvalidU64, toAddress(FormValOpt, InvalidU64));
  EXPECT_EQ(InvalidU64, toSectionOffset(FormValOpt, InvalidU64));
  EXPECT_EQ(InvalidS64, toSigned(FormValOpt, InvalidU64));

  // Test successful and unsuccessful signed constant decoding.
  int64_t SData8 = 0x1020304050607080ULL;
  FormVal.setForm(DW_FORM_udata);
  FormVal.setSValue(SData8);
  FormValOpt = FormVal;

  EXPECT_FALSE(toString(FormValOpt).hasValue());
  EXPECT_TRUE(toUnsigned(FormValOpt).hasValue());
  EXPECT_FALSE(toReference(FormValOpt).hasValue());
  EXPECT_TRUE(toSigned(FormValOpt).hasValue());
  EXPECT_FALSE(toAddress(FormValOpt).hasValue());
  EXPECT_FALSE(toSectionOffset(FormValOpt).hasValue());
  EXPECT_FALSE(toBlock(FormValOpt).hasValue());
  EXPECT_EQ(nullptr, toString(FormValOpt, nullptr));
  EXPECT_EQ((uint64_t)SData8, toUnsigned(FormValOpt, InvalidU64));
  EXPECT_EQ(InvalidU64, toReference(FormValOpt, InvalidU64));
  EXPECT_EQ(InvalidU64, toAddress(FormValOpt, InvalidU64));
  EXPECT_EQ(InvalidU64, toSectionOffset(FormValOpt, InvalidU64));
  EXPECT_EQ(SData8, toSigned(FormValOpt, InvalidU64));

  // Test successful and unsuccessful block decoding.
  uint8_t Data[] = { 2, 3, 4 };
  ArrayRef<uint8_t> Array(Data);
  FormVal.setForm(DW_FORM_block1);
  FormVal.setBlockValue(Array);
  FormValOpt = FormVal;

  EXPECT_FALSE(toString(FormValOpt).hasValue());
  EXPECT_FALSE(toUnsigned(FormValOpt).hasValue());
  EXPECT_FALSE(toReference(FormValOpt).hasValue());
  EXPECT_FALSE(toSigned(FormValOpt).hasValue());
  EXPECT_FALSE(toAddress(FormValOpt).hasValue());
  EXPECT_FALSE(toSectionOffset(FormValOpt).hasValue());
  auto BlockOpt = toBlock(FormValOpt);
  EXPECT_TRUE(BlockOpt.hasValue());
  EXPECT_EQ(*BlockOpt, Array);
  EXPECT_EQ(nullptr, toString(FormValOpt, nullptr));
  EXPECT_EQ(InvalidU64, toUnsigned(FormValOpt, InvalidU64));
  EXPECT_EQ(InvalidU64, toReference(FormValOpt, InvalidU64));
  EXPECT_EQ(InvalidU64, toAddress(FormValOpt, InvalidU64));
  EXPECT_EQ(InvalidU64, toSectionOffset(FormValOpt, InvalidU64));
  EXPECT_EQ(InvalidS64, toSigned(FormValOpt, InvalidU64));

  // Test
}

TEST(DWARFDebugInfo, TestFindAttrs) {
  Triple Triple = getHostTripleForAddrSize(sizeof(void *));
  if (!isConfigurationSupported(Triple))
    return;

  // Test the DWARFDie::find() and DWARFDie::findRecursively() that take an
  // ArrayRef<dwarf::Attribute> value to make sure they work correctly.
  uint16_t Version = 4;
  auto ExpectedDG = dwarfgen::Generator::create(Triple, Version);
  ASSERT_THAT_EXPECTED(ExpectedDG, Succeeded());
  dwarfgen::Generator *DG = ExpectedDG.get().get();
  dwarfgen::CompileUnit &CU = DG->addCompileUnit();

  StringRef DieMangled("_Z3fooi");
  // Scope to allow us to re-use the same DIE names
  {
    auto CUDie = CU.getUnitDIE();
    auto FuncSpecDie = CUDie.addChild(DW_TAG_subprogram);
    auto FuncDie = CUDie.addChild(DW_TAG_subprogram);
    FuncSpecDie.addAttribute(DW_AT_MIPS_linkage_name, DW_FORM_strp, DieMangled);
    FuncDie.addAttribute(DW_AT_specification, DW_FORM_ref4, FuncSpecDie);
  }

  MemoryBufferRef FileBuffer(DG->generate(), "dwarf");
  auto Obj = object::ObjectFile::createObjectFile(FileBuffer);
  EXPECT_TRUE((bool)Obj);
  std::unique_ptr<DWARFContext> DwarfContext = DWARFContext::create(**Obj);

  // Verify the number of compile units is correct.
  uint32_t NumCUs = DwarfContext->getNumCompileUnits();
  EXPECT_EQ(NumCUs, 1u);
  DWARFCompileUnit *U = DwarfContext->getCompileUnitAtIndex(0);

  // Get the compile unit DIE is valid.
  auto CUDie = U->getUnitDIE(false);
  EXPECT_TRUE(CUDie.isValid());

  auto FuncSpecDie = CUDie.getFirstChild();
  auto FuncDie = FuncSpecDie.getSibling();

  // Make sure that passing in an empty attribute list behave correctly.
  EXPECT_FALSE(FuncDie.find(ArrayRef<dwarf::Attribute>()).hasValue());

  // Make sure that passing in a list of attribute that are not contained
  // in the DIE returns nothing.
  EXPECT_FALSE(FuncDie.find({DW_AT_low_pc, DW_AT_entry_pc}).hasValue());

  const dwarf::Attribute Attrs[] = {DW_AT_linkage_name,
                                    DW_AT_MIPS_linkage_name};

  // Make sure we can't extract the linkage name attributes when using
  // DWARFDie::find() since it won't check the DW_AT_specification DIE.
  EXPECT_FALSE(FuncDie.find(Attrs).hasValue());

  // Make sure we can extract the name from the specification die when using
  // DWARFDie::findRecursively() since it should recurse through the
  // DW_AT_specification DIE.
  auto NameOpt = FuncDie.findRecursively(Attrs);
  EXPECT_TRUE(NameOpt.hasValue());
  EXPECT_EQ(DieMangled, toString(NameOpt, ""));
}

TEST(DWARFDebugInfo, TestImplicitConstAbbrevs) {
  Triple Triple = getHostTripleForAddrSize(sizeof(void *));
  if (!isConfigurationSupported(Triple))
    return;

  uint16_t Version = 5;
  auto ExpectedDG = dwarfgen::Generator::create(Triple, Version);
  ASSERT_THAT_EXPECTED(ExpectedDG, Succeeded());
  dwarfgen::Generator *DG = ExpectedDG.get().get();
  dwarfgen::CompileUnit &CU = DG->addCompileUnit();
  dwarfgen::DIE CUDie = CU.getUnitDIE();
  const dwarf::Attribute Attr = DW_AT_lo_user;
  const int64_t Val1 = 42;
  const int64_t Val2 = 43;

  auto FirstVal1DIE = CUDie.addChild(DW_TAG_class_type);
  FirstVal1DIE.addAttribute(Attr, DW_FORM_implicit_const, Val1);

  auto SecondVal1DIE = CUDie.addChild(DW_TAG_class_type);
  SecondVal1DIE.addAttribute(Attr, DW_FORM_implicit_const, Val1);

  auto Val2DIE = CUDie.addChild(DW_TAG_class_type);
  Val2DIE.addAttribute(Attr, DW_FORM_implicit_const, Val2);

  MemoryBufferRef FileBuffer(DG->generate(), "dwarf");
  auto Obj = object::ObjectFile::createObjectFile(FileBuffer);
  EXPECT_TRUE((bool)Obj);
  std::unique_ptr<DWARFContext> DwarfContext = DWARFContext::create(**Obj);
  DWARFCompileUnit *U = DwarfContext->getCompileUnitAtIndex(0);
  EXPECT_TRUE((bool)U);

  const auto *Abbrevs = U->getAbbreviations();
  EXPECT_TRUE((bool)Abbrevs);

  // Let's find implicit_const abbrevs and verify,
  // that there are exactly two of them and both of them
  // can be dumped correctly.
  typedef decltype(Abbrevs->begin()) AbbrevIt;
  AbbrevIt Val1Abbrev = Abbrevs->end();
  AbbrevIt Val2Abbrev = Abbrevs->end();
  for(auto it = Abbrevs->begin(); it != Abbrevs->end(); ++it) {
    if (it->getNumAttributes() == 0)
      continue; // root abbrev for DW_TAG_compile_unit

    auto A = it->getAttrByIndex(0);
    EXPECT_EQ(A, Attr);

    auto FormValue = it->getAttributeValue(/* offset */ 0, A, *U);
    EXPECT_TRUE((bool)FormValue);
    EXPECT_EQ(FormValue->getForm(), dwarf::DW_FORM_implicit_const);

    const auto V = FormValue->getAsSignedConstant();
    EXPECT_TRUE((bool)V);

    auto VerifyAbbrevDump = [&V](AbbrevIt it) {
      std::string S;
      llvm::raw_string_ostream OS(S);
      it->dump(OS);
      auto FormPos = OS.str().find("DW_FORM_implicit_const");
      EXPECT_NE(FormPos, std::string::npos);
      auto ValPos = S.find_first_of("-0123456789", FormPos);
      EXPECT_NE(ValPos, std::string::npos);
      int64_t Val = std::atoll(S.substr(ValPos).c_str());
      EXPECT_EQ(Val, *V);
    };

    switch(*V) {
    case Val1:
      EXPECT_EQ(Val1Abbrev, Abbrevs->end());
      Val1Abbrev = it;
      VerifyAbbrevDump(it);
      break;
    case Val2:
      EXPECT_EQ(Val2Abbrev, Abbrevs->end());
      Val2Abbrev = it;
      VerifyAbbrevDump(it);
      break;
    default:
      FAIL() << "Unexpected attribute value: " << *V;
    }
  }

  // Now let's make sure that two Val1-DIEs refer to the same abbrev,
  // and Val2-DIE refers to another one.
  auto DieDG = U->getUnitDIE(false);
  auto it = DieDG.begin();
  std::multimap<int64_t, decltype(it->getAbbreviationDeclarationPtr())> DIEs;
  const DWARFAbbreviationDeclaration *AbbrevPtrVal1 = nullptr;
  const DWARFAbbreviationDeclaration *AbbrevPtrVal2 = nullptr;
  for (; it != DieDG.end(); ++it) {
    const auto *AbbrevPtr = it->getAbbreviationDeclarationPtr();
    EXPECT_TRUE((bool)AbbrevPtr);
    auto FormValue = it->find(Attr);
    EXPECT_TRUE((bool)FormValue);
    const auto V = FormValue->getAsSignedConstant();
    EXPECT_TRUE((bool)V);
    switch(*V) {
    case Val1:
      AbbrevPtrVal1 = AbbrevPtr;
      break;
    case Val2:
      AbbrevPtrVal2 = AbbrevPtr;
      break;
    default:
      FAIL() << "Unexpected attribute value: " << *V;
    }
    DIEs.insert(std::make_pair(*V, AbbrevPtr));
  }
  EXPECT_EQ(DIEs.count(Val1), 2u);
  EXPECT_EQ(DIEs.count(Val2), 1u);
  auto Val1Range = DIEs.equal_range(Val1);
  for (auto it = Val1Range.first; it != Val1Range.second; ++it)
    EXPECT_EQ(it->second, AbbrevPtrVal1);
  EXPECT_EQ(DIEs.find(Val2)->second, AbbrevPtrVal2);
}

void VerifyWarning(DWARFContext &DwarfContext, StringRef Error) {
  SmallString<1024> Str;
  raw_svector_ostream Strm(Str);
  EXPECT_TRUE(DwarfContext.verify(Strm));
  EXPECT_TRUE(Str.str().contains(Error));
}

void VerifyError(DWARFContext &DwarfContext, StringRef Error) {
  SmallString<1024> Str;
  raw_svector_ostream Strm(Str);
  EXPECT_FALSE(DwarfContext.verify(Strm));
  EXPECT_TRUE(Str.str().contains(Error));
}

void VerifySuccess(DWARFContext &DwarfContext) {
  SmallString<1024> Str;
  raw_svector_ostream Strm(Str);
  EXPECT_TRUE(DwarfContext.verify(Strm));
}

TEST(DWARFDebugInfo, TestDwarfVerifyInvalidCURef) {
  // Create a single compile unit with a single function that has a DW_AT_type
  // that is CU relative. The CU offset is not valid because it is larger than
  // the compile unit itself.

  const char *yamldata = R"(
    debug_str:
      - ''
      - /tmp/main.c
      - main
    debug_abbrev:
      - Code:            0x00000001
        Tag:             DW_TAG_compile_unit
        Children:        DW_CHILDREN_yes
        Attributes:
          - Attribute:       DW_AT_name
            Form:            DW_FORM_strp
      - Code:            0x00000002
        Tag:             DW_TAG_subprogram
        Children:        DW_CHILDREN_no
        Attributes:
          - Attribute:       DW_AT_name
            Form:            DW_FORM_strp
          - Attribute:       DW_AT_type
            Form:            DW_FORM_ref4
    debug_info:
      - Length:
          TotalLength:     22
        Version:         4
        AbbrOffset:      0
        AddrSize:        8
        Entries:
          - AbbrCode:        0x00000001
            Values:
              - Value:           0x0000000000000001
          - AbbrCode:        0x00000002
            Values:
              - Value:           0x000000000000000D
              - Value:           0x0000000000001234
          - AbbrCode:        0x00000000
            Values:
  )";
  auto ErrOrSections = DWARFYAML::EmitDebugSections(StringRef(yamldata));
  ASSERT_TRUE((bool)ErrOrSections);
  std::unique_ptr<DWARFContext> DwarfContext =
      DWARFContext::create(*ErrOrSections, 8);
  VerifyError(*DwarfContext, "error: DW_FORM_ref4 CU offset 0x00001234 is "
                             "invalid (must be less than CU size of "
                             "0x0000001a):");
}

TEST(DWARFDebugInfo, TestDwarfVerifyInvalidRefAddr) {
  // Create a single compile unit with a single function that has an invalid
  // DW_AT_type with an invalid .debug_info offset in its DW_FORM_ref_addr.
  const char *yamldata = R"(
    debug_str:
      - ''
      - /tmp/main.c
      - main
    debug_abbrev:
      - Code:            0x00000001
        Tag:             DW_TAG_compile_unit
        Children:        DW_CHILDREN_yes
        Attributes:
          - Attribute:       DW_AT_name
            Form:            DW_FORM_strp
      - Code:            0x00000002
        Tag:             DW_TAG_subprogram
        Children:        DW_CHILDREN_no
        Attributes:
          - Attribute:       DW_AT_name
            Form:            DW_FORM_strp
          - Attribute:       DW_AT_type
            Form:            DW_FORM_ref_addr
    debug_info:
      - Length:
          TotalLength:     22
        Version:         4
        AbbrOffset:      0
        AddrSize:        8
        Entries:
          - AbbrCode:        0x00000001
            Values:
              - Value:           0x0000000000000001
          - AbbrCode:        0x00000002
            Values:
              - Value:           0x000000000000000D
              - Value:           0x0000000000001234
          - AbbrCode:        0x00000000
            Values:
  )";
  auto ErrOrSections = DWARFYAML::EmitDebugSections(StringRef(yamldata));
  ASSERT_TRUE((bool)ErrOrSections);
  std::unique_ptr<DWARFContext> DwarfContext =
      DWARFContext::create(*ErrOrSections, 8);
  VerifyError(*DwarfContext,
              "error: DW_FORM_ref_addr offset beyond .debug_info bounds:");
}

TEST(DWARFDebugInfo, TestDwarfVerifyInvalidRanges) {
  // Create a single compile unit with a DW_AT_ranges whose section offset
  // isn't valid.
  const char *yamldata = R"(
    debug_str:
      - ''
      - /tmp/main.c
    debug_abbrev:
      - Code:            0x00000001
        Tag:             DW_TAG_compile_unit
        Children:        DW_CHILDREN_no
        Attributes:
          - Attribute:       DW_AT_name
            Form:            DW_FORM_strp
          - Attribute:       DW_AT_ranges
            Form:            DW_FORM_sec_offset
    debug_info:
      - Length:
          TotalLength:     16
        Version:         4
        AbbrOffset:      0
        AddrSize:        8
        Entries:
          - AbbrCode:        0x00000001
            Values:
              - Value:           0x0000000000000001
              - Value:           0x0000000000001000

  )";
  auto ErrOrSections = DWARFYAML::EmitDebugSections(StringRef(yamldata));
  ASSERT_TRUE((bool)ErrOrSections);
  std::unique_ptr<DWARFContext> DwarfContext =
      DWARFContext::create(*ErrOrSections, 8);
  VerifyError(*DwarfContext,
              "error: DW_AT_ranges offset is beyond .debug_ranges bounds:");
}

TEST(DWARFDebugInfo, TestDwarfVerifyInvalidStmtList) {
  // Create a single compile unit with a DW_AT_stmt_list whose section offset
  // isn't valid.
  const char *yamldata = R"(
    debug_str:
      - ''
      - /tmp/main.c
    debug_abbrev:
      - Code:            0x00000001
        Tag:             DW_TAG_compile_unit
        Children:        DW_CHILDREN_no
        Attributes:
          - Attribute:       DW_AT_name
            Form:            DW_FORM_strp
          - Attribute:       DW_AT_stmt_list
            Form:            DW_FORM_sec_offset
    debug_info:
      - Length:
          TotalLength:     16
        Version:         4
        AbbrOffset:      0
        AddrSize:        8
        Entries:
          - AbbrCode:        0x00000001
            Values:
              - Value:           0x0000000000000001
              - Value:           0x0000000000001000

  )";
  auto ErrOrSections = DWARFYAML::EmitDebugSections(StringRef(yamldata));
  ASSERT_TRUE((bool)ErrOrSections);
  std::unique_ptr<DWARFContext> DwarfContext =
      DWARFContext::create(*ErrOrSections, 8);
  VerifyError(
      *DwarfContext,
      "error: DW_AT_stmt_list offset is beyond .debug_line bounds: 0x00001000");
}

TEST(DWARFDebugInfo, TestDwarfVerifyInvalidStrp) {
  // Create a single compile unit with a single function that has an invalid
  // DW_FORM_strp for the DW_AT_name.
  const char *yamldata = R"(
    debug_str:
      - ''
    debug_abbrev:
      - Code:            0x00000001
        Tag:             DW_TAG_compile_unit
        Children:        DW_CHILDREN_no
        Attributes:
          - Attribute:       DW_AT_name
            Form:            DW_FORM_strp
    debug_info:
      - Length:
          TotalLength:     12
        Version:         4
        AbbrOffset:      0
        AddrSize:        8
        Entries:
          - AbbrCode:        0x00000001
            Values:
              - Value:           0x0000000000001234
  )";
  auto ErrOrSections = DWARFYAML::EmitDebugSections(StringRef(yamldata));
  ASSERT_TRUE((bool)ErrOrSections);
  std::unique_ptr<DWARFContext> DwarfContext =
      DWARFContext::create(*ErrOrSections, 8);
  VerifyError(*DwarfContext,
              "error: DW_FORM_strp offset beyond .debug_str bounds:");
}

TEST(DWARFDebugInfo, TestDwarfVerifyInvalidRefAddrBetween) {
  // Create a single compile unit with a single function that has a DW_AT_type
  // with a valid .debug_info offset, but the offset is between two DIEs.
  const char *yamldata = R"(
    debug_str:
      - ''
      - /tmp/main.c
      - main
    debug_abbrev:
      - Code:            0x00000001
        Tag:             DW_TAG_compile_unit
        Children:        DW_CHILDREN_yes
        Attributes:
          - Attribute:       DW_AT_name
            Form:            DW_FORM_strp
      - Code:            0x00000002
        Tag:             DW_TAG_subprogram
        Children:        DW_CHILDREN_no
        Attributes:
          - Attribute:       DW_AT_name
            Form:            DW_FORM_strp
          - Attribute:       DW_AT_type
            Form:            DW_FORM_ref_addr
    debug_info:
      - Length:
          TotalLength:     22
        Version:         4
        AbbrOffset:      0
        AddrSize:        8
        Entries:
          - AbbrCode:        0x00000001
            Values:
              - Value:           0x0000000000000001
          - AbbrCode:        0x00000002
            Values:
              - Value:           0x000000000000000D
              - Value:           0x0000000000000011
          - AbbrCode:        0x00000000
            Values:
  )";
  auto ErrOrSections = DWARFYAML::EmitDebugSections(StringRef(yamldata));
  ASSERT_TRUE((bool)ErrOrSections);
  std::unique_ptr<DWARFContext> DwarfContext =
      DWARFContext::create(*ErrOrSections, 8);
  VerifyError(
      *DwarfContext,
      "error: invalid DIE reference 0x00000011. Offset is in between DIEs:");
}

TEST(DWARFDebugInfo, TestDwarfVerifyInvalidLineSequence) {
  // Create a single compile unit whose line table has a sequence in it where
  // the address decreases.
  StringRef yamldata = R"(
    debug_str:
      - ''
      - /tmp/main.c
    debug_abbrev:
      - Code:            0x00000001
        Tag:             DW_TAG_compile_unit
        Children:        DW_CHILDREN_no
        Attributes:
          - Attribute:       DW_AT_name
            Form:            DW_FORM_strp
          - Attribute:       DW_AT_stmt_list
            Form:            DW_FORM_sec_offset
    debug_info:
      - Length:
          TotalLength:     16
        Version:         4
        AbbrOffset:      0
        AddrSize:        8
        Entries:
          - AbbrCode:        0x00000001
            Values:
              - Value:           0x0000000000000001
              - Value:           0x0000000000000000
    debug_line:
      - Length:
          TotalLength:     68
        Version:         2
        PrologueLength:  34
        MinInstLength:   1
        DefaultIsStmt:   1
        LineBase:        251
        LineRange:       14
        OpcodeBase:      13
        StandardOpcodeLengths: [ 0, 1, 1, 1, 1, 0, 0, 0, 1, 0, 0, 1 ]
        IncludeDirs:
          - /tmp
        Files:
          - Name:            main.c
            DirIdx:          1
            ModTime:         0
            Length:          0
        Opcodes:
          - Opcode:          DW_LNS_extended_op
            ExtLen:          9
            SubOpcode:       DW_LNE_set_address
            Data:            4112
          - Opcode:          DW_LNS_advance_line
            SData:           9
            Data:            4112
          - Opcode:          DW_LNS_copy
            Data:            4112
          - Opcode:          DW_LNS_advance_pc
            Data:            18446744073709551600
          - Opcode:          DW_LNS_extended_op
            ExtLen:          1
            SubOpcode:       DW_LNE_end_sequence
            Data:            18446744073709551600
  )";
  auto ErrOrSections = DWARFYAML::EmitDebugSections(yamldata);
  ASSERT_TRUE((bool)ErrOrSections);
  std::unique_ptr<DWARFContext> DwarfContext =
      DWARFContext::create(*ErrOrSections, 8);
  VerifyError(*DwarfContext, "error: .debug_line[0x00000000] row[1] decreases "
                             "in address from previous row:");
}

TEST(DWARFDebugInfo, TestDwarfVerifyInvalidLineFileIndex) {
  // Create a single compile unit whose line table has a line table row with
  // an invalid file index.
  StringRef yamldata = R"(
    debug_str:
      - ''
      - /tmp/main.c
    debug_abbrev:
      - Code:            0x00000001
        Tag:             DW_TAG_compile_unit
        Children:        DW_CHILDREN_no
        Attributes:
          - Attribute:       DW_AT_name
            Form:            DW_FORM_strp
          - Attribute:       DW_AT_stmt_list
            Form:            DW_FORM_sec_offset
    debug_info:
      - Length:
          TotalLength:     16
        Version:         4
        AbbrOffset:      0
        AddrSize:        8
        Entries:
          - AbbrCode:        0x00000001
            Values:
              - Value:           0x0000000000000001
              - Value:           0x0000000000000000
    debug_line:
      - Length:
          TotalLength:     61
        Version:         2
        PrologueLength:  34
        MinInstLength:   1
        DefaultIsStmt:   1
        LineBase:        251
        LineRange:       14
        OpcodeBase:      13
        StandardOpcodeLengths: [ 0, 1, 1, 1, 1, 0, 0, 0, 1, 0, 0, 1 ]
        IncludeDirs:
          - /tmp
        Files:
          - Name:            main.c
            DirIdx:          1
            ModTime:         0
            Length:          0
        Opcodes:
          - Opcode:          DW_LNS_extended_op
            ExtLen:          9
            SubOpcode:       DW_LNE_set_address
            Data:            4096
          - Opcode:          DW_LNS_advance_line
            SData:           9
            Data:            4096
          - Opcode:          DW_LNS_copy
            Data:            4096
          - Opcode:          DW_LNS_advance_pc
            Data:            16
          - Opcode:          DW_LNS_set_file
            Data:            5
          - Opcode:          DW_LNS_extended_op
            ExtLen:          1
            SubOpcode:       DW_LNE_end_sequence
            Data:            5
  )";
  auto ErrOrSections = DWARFYAML::EmitDebugSections(yamldata);
  ASSERT_TRUE((bool)ErrOrSections);
  std::unique_ptr<DWARFContext> DwarfContext =
      DWARFContext::create(*ErrOrSections, 8);
  VerifyError(*DwarfContext, "error: .debug_line[0x00000000][1] has invalid "
                             "file index 5 (valid values are [1,1]):");
<<<<<<< HEAD
=======
}

TEST(DWARFDebugInfo, TestDwarfVerifyInvalidLineTablePorlogueDirIndex) {
  // Create a single compile unit whose line table has a prologue with an
  // invalid dir index.
  StringRef yamldata = R"(
    debug_str:
      - ''
      - /tmp/main.c
    debug_abbrev:
      - Code:            0x00000001
        Tag:             DW_TAG_compile_unit
        Children:        DW_CHILDREN_no
        Attributes:
          - Attribute:       DW_AT_name
            Form:            DW_FORM_strp
          - Attribute:       DW_AT_stmt_list
            Form:            DW_FORM_sec_offset
    debug_info:
      - Length:
          TotalLength:     16
        Version:         4
        AbbrOffset:      0
        AddrSize:        8
        Entries:
          - AbbrCode:        0x00000001
            Values:
              - Value:           0x0000000000000001
              - Value:           0x0000000000000000
    debug_line:
      - Length:
          TotalLength:     61
        Version:         2
        PrologueLength:  34
        MinInstLength:   1
        DefaultIsStmt:   1
        LineBase:        251
        LineRange:       14
        OpcodeBase:      13
        StandardOpcodeLengths: [ 0, 1, 1, 1, 1, 0, 0, 0, 1, 0, 0, 1 ]
        IncludeDirs:
          - /tmp
        Files:
          - Name:            main.c
            DirIdx:          2
            ModTime:         0
            Length:          0
        Opcodes:
          - Opcode:          DW_LNS_extended_op
            ExtLen:          9
            SubOpcode:       DW_LNE_set_address
            Data:            4096
          - Opcode:          DW_LNS_advance_line
            SData:           9
            Data:            4096
          - Opcode:          DW_LNS_copy
            Data:            4096
          - Opcode:          DW_LNS_advance_pc
            Data:            16
          - Opcode:          DW_LNS_set_file
            Data:            1
          - Opcode:          DW_LNS_extended_op
            ExtLen:          1
            SubOpcode:       DW_LNE_end_sequence
            Data:            1
  )";
  auto ErrOrSections = DWARFYAML::EmitDebugSections(yamldata);
  ASSERT_TRUE((bool)ErrOrSections);
  std::unique_ptr<DWARFContext> DwarfContext =
      DWARFContext::create(*ErrOrSections, 8);
  VerifyError(*DwarfContext,
              "error: .debug_line[0x00000000].prologue."
              "file_names[1].dir_idx contains an invalid index: 2");
}

TEST(DWARFDebugInfo, TestDwarfVerifyDuplicateFileWarning) {
  // Create a single compile unit whose line table has a prologue with an
  // invalid dir index.
  StringRef yamldata = R"(
    debug_str:
      - ''
      - /tmp/main.c
    debug_abbrev:
      - Code:            0x00000001
        Tag:             DW_TAG_compile_unit
        Children:        DW_CHILDREN_no
        Attributes:
          - Attribute:       DW_AT_name
            Form:            DW_FORM_strp
          - Attribute:       DW_AT_stmt_list
            Form:            DW_FORM_sec_offset
    debug_info:
      - Length:
          TotalLength:     16
        Version:         4
        AbbrOffset:      0
        AddrSize:        8
        Entries:
          - AbbrCode:        0x00000001
            Values:
              - Value:           0x0000000000000001
              - Value:           0x0000000000000000
    debug_line:
      - Length:
          TotalLength:     71
        Version:         2
        PrologueLength:  44
        MinInstLength:   1
        DefaultIsStmt:   1
        LineBase:        251
        LineRange:       14
        OpcodeBase:      13
        StandardOpcodeLengths: [ 0, 1, 1, 1, 1, 0, 0, 0, 1, 0, 0, 1 ]
        IncludeDirs:
          - /tmp
        Files:
          - Name:            main.c
            DirIdx:          1
            ModTime:         0
            Length:          0
          - Name:            main.c
            DirIdx:          1
            ModTime:         0
            Length:          0
        Opcodes:
          - Opcode:          DW_LNS_extended_op
            ExtLen:          9
            SubOpcode:       DW_LNE_set_address
            Data:            4096
          - Opcode:          DW_LNS_advance_line
            SData:           9
            Data:            4096
          - Opcode:          DW_LNS_copy
            Data:            4096
          - Opcode:          DW_LNS_advance_pc
            Data:            16
          - Opcode:          DW_LNS_set_file
            Data:            1
          - Opcode:          DW_LNS_extended_op
            ExtLen:          1
            SubOpcode:       DW_LNE_end_sequence
            Data:            2
  )";
  auto ErrOrSections = DWARFYAML::EmitDebugSections(yamldata);
  ASSERT_TRUE((bool)ErrOrSections);
  std::unique_ptr<DWARFContext> DwarfContext =
      DWARFContext::create(*ErrOrSections, 8);
  VerifyWarning(*DwarfContext,
                "warning: .debug_line[0x00000000].prologue.file_names[2] is "
                "a duplicate of file_names[1]");
>>>>>>> 0e95ba0d
}

TEST(DWARFDebugInfo, TestDwarfVerifyCUDontShareLineTable) {
  // Create a two compile units where both compile units share the same
  // DW_AT_stmt_list value and verify we report the error correctly.
  StringRef yamldata = R"(
    debug_str:
      - ''
      - /tmp/main.c
      - /tmp/foo.c
    debug_abbrev:
      - Code:            0x00000001
        Tag:             DW_TAG_compile_unit
        Children:        DW_CHILDREN_no
        Attributes:
          - Attribute:       DW_AT_name
            Form:            DW_FORM_strp
          - Attribute:       DW_AT_stmt_list
            Form:            DW_FORM_sec_offset
    debug_info:
      - Length:
          TotalLength:     16
        Version:         4
        AbbrOffset:      0
        AddrSize:        8
        Entries:
          - AbbrCode:        0x00000001
            Values:
              - Value:           0x0000000000000001
              - Value:           0x0000000000000000
      - Length:
          TotalLength:     16
        Version:         4
        AbbrOffset:      0
        AddrSize:        8
        Entries:
          - AbbrCode:        0x00000001
            Values:
              - Value:           0x000000000000000D
              - Value:           0x0000000000000000
    debug_line:
      - Length:
          TotalLength:     60
        Version:         2
        PrologueLength:  34
        MinInstLength:   1
        DefaultIsStmt:   1
        LineBase:        251
        LineRange:       14
        OpcodeBase:      13
        StandardOpcodeLengths: [ 0, 1, 1, 1, 1, 0, 0, 0, 1, 0, 0, 1 ]
        IncludeDirs:
          - /tmp
        Files:
          - Name:            main.c
            DirIdx:          1
            ModTime:         0
            Length:          0
        Opcodes:
          - Opcode:          DW_LNS_extended_op
            ExtLen:          9
            SubOpcode:       DW_LNE_set_address
            Data:            4096
          - Opcode:          DW_LNS_advance_line
            SData:           9
            Data:            4096
          - Opcode:          DW_LNS_copy
            Data:            4096
          - Opcode:          DW_LNS_advance_pc
            Data:            256
          - Opcode:          DW_LNS_extended_op
            ExtLen:          1
            SubOpcode:       DW_LNE_end_sequence
            Data:            256
  )";
  auto ErrOrSections = DWARFYAML::EmitDebugSections(yamldata);
  ASSERT_TRUE((bool)ErrOrSections);
  std::unique_ptr<DWARFContext> DwarfContext =
      DWARFContext::create(*ErrOrSections, 8);
  VerifyError(*DwarfContext,
              "error: two compile unit DIEs, 0x0000000b and "
              "0x0000001f, have the same DW_AT_stmt_list section "
              "offset:");
}

TEST(DWARFDebugInfo, TestErrorReportingPolicy) {
  Triple Triple("x86_64-pc-linux");
  if (!isConfigurationSupported(Triple))
      return;

  auto ExpectedDG = dwarfgen::Generator::create(Triple, 4 /*DwarfVersion*/);
  ASSERT_THAT_EXPECTED(ExpectedDG, Succeeded());
  dwarfgen::Generator *DG = ExpectedDG.get().get();
  AsmPrinter *AP = DG->getAsmPrinter();
  MCContext *MC = DG->getMCContext();

  // Emit two compressed sections with broken headers.
  AP->OutStreamer->SwitchSection(
      MC->getELFSection(".zdebug_foo", 0 /*Type*/, 0 /*Flags*/));
  AP->OutStreamer->EmitBytes("0");
  AP->OutStreamer->SwitchSection(
      MC->getELFSection(".zdebug_bar", 0 /*Type*/, 0 /*Flags*/));
  AP->OutStreamer->EmitBytes("0");

  MemoryBufferRef FileBuffer(DG->generate(), "dwarf");
  auto Obj = object::ObjectFile::createObjectFile(FileBuffer);
  EXPECT_TRUE((bool)Obj);

  // Case 1: error handler handles all errors. That allows
  // DWARFContext to parse whole file and find both two errors we know about.
  int Errors = 0;
  std::unique_ptr<DWARFContext> Ctx1 =
      DWARFContext::create(**Obj, nullptr, [&](Error E) {
        ++Errors;
        consumeError(std::move(E));
        return ErrorPolicy::Continue;
      });
  EXPECT_TRUE(Errors == 2);

  // Case 2: error handler stops parsing of object after first error.
  Errors = 0;
  std::unique_ptr<DWARFContext> Ctx2 =
      DWARFContext::create(**Obj, nullptr, [&](Error E) {
        ++Errors;
        consumeError(std::move(E));
        return ErrorPolicy::Halt;
      });
  EXPECT_TRUE(Errors == 1);
}

TEST(DWARFDebugInfo, TestDwarfVerifyCURangesIncomplete) {
  // Create a single compile unit with a single function. The compile
  // unit has a DW_AT_ranges attribute that doesn't fully contain the
  // address range of the function. The verification should fail due to
  // the CU ranges not containing all of the address ranges of all of the
  // functions.
  StringRef yamldata = R"(
    debug_str:
      - ''
      - /tmp/main.c
    debug_abbrev:
      - Code:            0x00000001
        Tag:             DW_TAG_compile_unit
        Children:        DW_CHILDREN_yes
        Attributes:
          - Attribute:       DW_AT_low_pc
            Form:            DW_FORM_addr
          - Attribute:       DW_AT_high_pc
            Form:            DW_FORM_addr
          - Attribute:       DW_AT_name
            Form:            DW_FORM_strp
      - Code:            0x00000002
        Tag:             DW_TAG_subprogram
        Children:        DW_CHILDREN_no
        Attributes:
          - Attribute:       DW_AT_low_pc
            Form:            DW_FORM_addr
          - Attribute:       DW_AT_high_pc
            Form:            DW_FORM_addr
    debug_info:
      - Length:
          TotalLength:     46
        Version:         4
        AbbrOffset:      0
        AddrSize:        8
        Entries:
          - AbbrCode:        0x00000001
            Values:
              - Value:           0x0000000000001000
              - Value:           0x0000000000001500
              - Value:           0x0000000000000001
          - AbbrCode:        0x00000002
            Values:
              - Value:           0x0000000000001000
              - Value:           0x0000000000002000
          - AbbrCode:        0x00000000
            Values:
  )";
  auto ErrOrSections = DWARFYAML::EmitDebugSections(yamldata);
  ASSERT_TRUE((bool)ErrOrSections);
  std::unique_ptr<DWARFContext> DwarfContext =
      DWARFContext::create(*ErrOrSections, 8);
  VerifyError(*DwarfContext, "error: DIE address ranges are not "
                             "contained in its parent's ranges:");
}

TEST(DWARFDebugInfo, TestDwarfVerifyLexicalBlockRanges) {
  // Create a single compile unit with a single function that has a lexical
  // block whose address range is not contained in the function address range.
  StringRef yamldata = R"(
    debug_str:
      - ''
      - /tmp/main.c
      - main
    debug_abbrev:
      - Code:            0x00000001
        Tag:             DW_TAG_compile_unit
        Children:        DW_CHILDREN_yes
        Attributes:
          - Attribute:       DW_AT_name
            Form:            DW_FORM_strp
      - Code:            0x00000002
        Tag:             DW_TAG_subprogram
        Children:        DW_CHILDREN_yes
        Attributes:
          - Attribute:       DW_AT_name
            Form:            DW_FORM_strp
          - Attribute:       DW_AT_low_pc
            Form:            DW_FORM_addr
          - Attribute:       DW_AT_high_pc
            Form:            DW_FORM_addr
      - Code:            0x00000003
        Tag:             DW_TAG_lexical_block
        Children:        DW_CHILDREN_no
        Attributes:
          - Attribute:       DW_AT_low_pc
            Form:            DW_FORM_addr
          - Attribute:       DW_AT_high_pc
            Form:            DW_FORM_addr
    debug_info:
      - Length:
          TotalLength:     52
        Version:         4
        AbbrOffset:      0
        AddrSize:        8
        Entries:
          - AbbrCode:        0x00000001
            Values:
              - Value:           0x0000000000000001
          - AbbrCode:        0x00000002
            Values:
              - Value:           0x000000000000000D
              - Value:           0x0000000000001000
              - Value:           0x0000000000002000
          - AbbrCode:        0x00000003
            Values:
              - Value:           0x0000000000001000
              - Value:           0x0000000000002001
          - AbbrCode:        0x00000000
            Values:
          - AbbrCode:        0x00000000
            Values:
  )";
  auto ErrOrSections = DWARFYAML::EmitDebugSections(yamldata);
  ASSERT_TRUE((bool)ErrOrSections);
  std::unique_ptr<DWARFContext> DwarfContext =
      DWARFContext::create(*ErrOrSections, 8);
  VerifyError(*DwarfContext, "error: DIE address ranges are not "
                             "contained in its parent's ranges:");
}

TEST(DWARFDebugInfo, TestDwarfVerifyOverlappingFunctionRanges) {
  // Create a single compile unit with a two functions that have overlapping
  // address ranges.
  StringRef yamldata = R"(
    debug_str:
      - ''
      - /tmp/main.c
      - main
      - foo
    debug_abbrev:
      - Code:            0x00000001
        Tag:             DW_TAG_compile_unit
        Children:        DW_CHILDREN_yes
        Attributes:
          - Attribute:       DW_AT_name
            Form:            DW_FORM_strp
      - Code:            0x00000002
        Tag:             DW_TAG_subprogram
        Children:        DW_CHILDREN_no
        Attributes:
          - Attribute:       DW_AT_name
            Form:            DW_FORM_strp
          - Attribute:       DW_AT_low_pc
            Form:            DW_FORM_addr
          - Attribute:       DW_AT_high_pc
            Form:            DW_FORM_addr
    debug_info:
      - Length:
          TotalLength:     55
        Version:         4
        AbbrOffset:      0
        AddrSize:        8
        Entries:
          - AbbrCode:        0x00000001
            Values:
              - Value:           0x0000000000000001
          - AbbrCode:        0x00000002
            Values:
              - Value:           0x000000000000000D
              - Value:           0x0000000000001000
              - Value:           0x0000000000002000
          - AbbrCode:        0x00000002
            Values:
              - Value:           0x0000000000000012
              - Value:           0x0000000000001FFF
              - Value:           0x0000000000002000
          - AbbrCode:        0x00000000
            Values:
  )";
  auto ErrOrSections = DWARFYAML::EmitDebugSections(yamldata);
  ASSERT_TRUE((bool)ErrOrSections);
  std::unique_ptr<DWARFContext> DwarfContext =
      DWARFContext::create(*ErrOrSections, 8);
  VerifyError(*DwarfContext, "error: DIEs have overlapping address ranges:");
}

TEST(DWARFDebugInfo, TestDwarfVerifyOverlappingLexicalBlockRanges) {
  // Create a single compile unit with a one function that has two lexical
  // blocks with overlapping address ranges.
  StringRef yamldata = R"(
    debug_str:
      - ''
      - /tmp/main.c
      - main
    debug_abbrev:
      - Code:            0x00000001
        Tag:             DW_TAG_compile_unit
        Children:        DW_CHILDREN_yes
        Attributes:
          - Attribute:       DW_AT_low_pc
            Form:            DW_FORM_addr
          - Attribute:       DW_AT_high_pc
            Form:            DW_FORM_addr
          - Attribute:       DW_AT_name
            Form:            DW_FORM_strp
      - Code:            0x00000002
        Tag:             DW_TAG_subprogram
        Children:        DW_CHILDREN_yes
        Attributes:
          - Attribute:       DW_AT_name
            Form:            DW_FORM_strp
          - Attribute:       DW_AT_low_pc
            Form:            DW_FORM_addr
          - Attribute:       DW_AT_high_pc
            Form:            DW_FORM_addr
      - Code:            0x00000003
        Tag:             DW_TAG_lexical_block
        Children:        DW_CHILDREN_no
        Attributes:
          - Attribute:       DW_AT_low_pc
            Form:            DW_FORM_addr
          - Attribute:       DW_AT_high_pc
            Form:            DW_FORM_addr
    debug_info:
      - Length:
          TotalLength:     85
        Version:         4
        AbbrOffset:      0
        AddrSize:        8
        Entries:
          - AbbrCode:        0x00000001
            Values:
              - Value:           0x0000000000001000
              - Value:           0x0000000000002000
              - Value:           0x0000000000000001
          - AbbrCode:        0x00000002
            Values:
              - Value:           0x000000000000000D
              - Value:           0x0000000000001000
              - Value:           0x0000000000002000
          - AbbrCode:        0x00000003
            Values:
              - Value:           0x0000000000001100
              - Value:           0x0000000000001300
          - AbbrCode:        0x00000003
            Values:
              - Value:           0x00000000000012FF
              - Value:           0x0000000000001300
          - AbbrCode:        0x00000000
            Values:
          - AbbrCode:        0x00000000
            Values:
  )";
  auto ErrOrSections = DWARFYAML::EmitDebugSections(yamldata);
  ASSERT_TRUE((bool)ErrOrSections);
  std::unique_ptr<DWARFContext> DwarfContext =
      DWARFContext::create(*ErrOrSections, 8);
  VerifyError(*DwarfContext, "error: DIEs have overlapping address ranges:");
}

TEST(DWARFDebugInfo, TestDwarfVerifyInvalidDIERange) {
  // Create a single compile unit with a single function that has an invalid
  // address range where the high PC is smaller than the low PC.
  StringRef yamldata = R"(
    debug_str:
      - ''
      - /tmp/main.c
      - main
    debug_abbrev:
      - Code:            0x00000001
        Tag:             DW_TAG_compile_unit
        Children:        DW_CHILDREN_yes
        Attributes:
          - Attribute:       DW_AT_name
            Form:            DW_FORM_strp
      - Code:            0x00000002
        Tag:             DW_TAG_subprogram
        Children:        DW_CHILDREN_no
        Attributes:
          - Attribute:       DW_AT_name
            Form:            DW_FORM_strp
          - Attribute:       DW_AT_low_pc
            Form:            DW_FORM_addr
          - Attribute:       DW_AT_high_pc
            Form:            DW_FORM_addr
    debug_info:
      - Length:
          TotalLength:     34
        Version:         4
        AbbrOffset:      0
        AddrSize:        8
        Entries:
          - AbbrCode:        0x00000001
            Values:
              - Value:           0x0000000000000001
          - AbbrCode:        0x00000002
            Values:
              - Value:           0x000000000000000D
              - Value:           0x0000000000001000
              - Value:           0x0000000000000900
          - AbbrCode:        0x00000000
            Values:
  )";
  auto ErrOrSections = DWARFYAML::EmitDebugSections(yamldata);
  ASSERT_TRUE((bool)ErrOrSections);
  std::unique_ptr<DWARFContext> DwarfContext =
      DWARFContext::create(*ErrOrSections, 8);
  VerifyError(*DwarfContext, "error: Invalid address range");
}

TEST(DWARFDebugInfo, TestDwarfVerifyElidedDoesntFail) {
  // Create a single compile unit with two functions: one that has a valid range
  // and one whose low and high PC are the same. When the low and high PC are
  // the same, this indicates the function was dead code stripped. We want to
  // ensure that verification succeeds.
  StringRef yamldata = R"(
    debug_str:
      - ''
      - /tmp/main.c
      - main
      - elided
    debug_abbrev:
      - Code:            0x00000001
        Tag:             DW_TAG_compile_unit
        Children:        DW_CHILDREN_yes
        Attributes:
          - Attribute:       DW_AT_low_pc
            Form:            DW_FORM_addr
          - Attribute:       DW_AT_high_pc
            Form:            DW_FORM_addr
          - Attribute:       DW_AT_name
            Form:            DW_FORM_strp
      - Code:            0x00000002
        Tag:             DW_TAG_subprogram
        Children:        DW_CHILDREN_no
        Attributes:
          - Attribute:       DW_AT_name
            Form:            DW_FORM_strp
          - Attribute:       DW_AT_low_pc
            Form:            DW_FORM_addr
          - Attribute:       DW_AT_high_pc
            Form:            DW_FORM_addr
    debug_info:
      - Length:
          TotalLength:     71
        Version:         4
        AbbrOffset:      0
        AddrSize:        8
        Entries:
          - AbbrCode:        0x00000001
            Values:
              - Value:           0x0000000000001000
              - Value:           0x0000000000002000
              - Value:           0x0000000000000001
          - AbbrCode:        0x00000002
            Values:
              - Value:           0x000000000000000D
              - Value:           0x0000000000001000
              - Value:           0x0000000000002000
          - AbbrCode:        0x00000002
            Values:
              - Value:           0x0000000000000012
              - Value:           0x0000000000002000
              - Value:           0x0000000000002000
          - AbbrCode:        0x00000000
            Values:
  )";
  auto ErrOrSections = DWARFYAML::EmitDebugSections(yamldata);
  ASSERT_TRUE((bool)ErrOrSections);
  std::unique_ptr<DWARFContext> DwarfContext =
      DWARFContext::create(*ErrOrSections, 8);
  VerifySuccess(*DwarfContext);
}

TEST(DWARFDebugInfo, TestDwarfVerifyNestedFunctions) {
  // Create a single compile unit with a nested function which is not contained
  // in its parent. Although LLVM doesn't generate this, it is valid accoridng
  // to the DWARF standard.
  StringRef yamldata = R"(
    debug_str:
      - ''
      - /tmp/main.c
      - main
      - nested
    debug_abbrev:
      - Code:            0x00000001
        Tag:             DW_TAG_compile_unit
        Children:        DW_CHILDREN_yes
        Attributes:
          - Attribute:       DW_AT_low_pc
            Form:            DW_FORM_addr
          - Attribute:       DW_AT_high_pc
            Form:            DW_FORM_addr
          - Attribute:       DW_AT_name
            Form:            DW_FORM_strp
      - Code:            0x00000002
        Tag:             DW_TAG_subprogram
        Children:        DW_CHILDREN_yes
        Attributes:
          - Attribute:       DW_AT_name
            Form:            DW_FORM_strp
          - Attribute:       DW_AT_low_pc
            Form:            DW_FORM_addr
          - Attribute:       DW_AT_high_pc
            Form:            DW_FORM_addr
    debug_info:
      - Length:
          TotalLength:     73
        Version:         4
        AbbrOffset:      0
        AddrSize:        8
        Entries:
          - AbbrCode:        0x00000001
            Values:
              - Value:           0x0000000000001000
              - Value:           0x0000000000002000
              - Value:           0x0000000000000001
          - AbbrCode:        0x00000002
            Values:
              - Value:           0x000000000000000D
              - Value:           0x0000000000001000
              - Value:           0x0000000000001500
          - AbbrCode:        0x00000002
            Values:
              - Value:           0x0000000000000012
              - Value:           0x0000000000001500
              - Value:           0x0000000000002000
          - AbbrCode:        0x00000000
            Values:
          - AbbrCode:        0x00000000
            Values:
          - AbbrCode:        0x00000000
            Values:
  )";
  auto ErrOrSections = DWARFYAML::EmitDebugSections(yamldata);
  ASSERT_TRUE((bool)ErrOrSections);
  std::unique_ptr<DWARFContext> DwarfContext =
      DWARFContext::create(*ErrOrSections, 8);
  VerifySuccess(*DwarfContext);
}

TEST(DWARFDebugInfo, TestDwarfRangesContains) {
  DWARFAddressRange R(0x10, 0x20);

  //----------------------------------------------------------------------
  // Test ranges that start before R...
  //----------------------------------------------------------------------
  // Other range ends before start of R
  ASSERT_FALSE(R.contains({0x0f, 0x10}));
  // Other range end address is start of a R
  ASSERT_FALSE(R.contains({0x0f, 0x11}));
  // Other range end address is at and of R
  ASSERT_FALSE(R.contains({0x0f, 0x20}));
  // Other range end address is past end of R
  ASSERT_FALSE(R.contains({0x0f, 0x40}));

  //----------------------------------------------------------------------
  // Test ranges that start at R's start address
  //----------------------------------------------------------------------
  // Ensure empty ranges matches
  ASSERT_TRUE(R.contains({0x10, 0x10}));
  // 1 byte of Range
  ASSERT_TRUE(R.contains({0x10, 0x11}));
  // same as Range
  ASSERT_TRUE(R.contains({0x10, 0x20}));
  // 1 byte past Range
  ASSERT_FALSE(R.contains({0x10, 0x21}));

  //----------------------------------------------------------------------
  // Test ranges that start inside Range
  //----------------------------------------------------------------------
  // empty in range
  ASSERT_TRUE(R.contains({0x11, 0x11}));
  // all in Range
  ASSERT_TRUE(R.contains({0x11, 0x1f}));
  // ends at end of Range
  ASSERT_TRUE(R.contains({0x11, 0x20}));
  // ends past Range
  ASSERT_FALSE(R.contains({0x11, 0x21}));

  //----------------------------------------------------------------------
  // Test ranges that start at last bytes of Range
  //----------------------------------------------------------------------
  // ends at end of Range
  ASSERT_TRUE(R.contains({0x1f, 0x20}));
  // ends past Range
  ASSERT_FALSE(R.contains({0x1f, 0x21}));

  //----------------------------------------------------------------------
  // Test ranges that start after Range
  //----------------------------------------------------------------------
  // empty considered in Range
  ASSERT_TRUE(R.contains({0x20, 0x20}));
  // valid past Range
  ASSERT_FALSE(R.contains({0x20, 0x21}));
}

TEST(DWARFDebugInfo, TestDWARFDieRangeInfoContains) {
  DWARFVerifier::DieRangeInfo Ranges({{0x10, 0x20}, {0x30, 0x40}});

  ASSERT_FALSE(Ranges.contains({{{0x0f, 0x10}}}));
  ASSERT_FALSE(Ranges.contains({{{0x20, 0x30}}}));
  ASSERT_FALSE(Ranges.contains({{{0x40, 0x41}}}));
  ASSERT_TRUE(Ranges.contains({{{0x10, 0x20}}}));
  ASSERT_TRUE(Ranges.contains({{{0x11, 0x12}}}));
  ASSERT_TRUE(Ranges.contains({{{0x1f, 0x20}}}));
  ASSERT_TRUE(Ranges.contains({{{0x30, 0x40}}}));
  ASSERT_TRUE(Ranges.contains({{{0x31, 0x32}}}));
  ASSERT_TRUE(Ranges.contains({{{0x3f, 0x40}}}));
  ASSERT_TRUE(Ranges.contains({{{0x10, 0x20}, {0x30, 0x40}}}));
  ASSERT_TRUE(Ranges.contains({{{0x11, 0x12}, {0x31, 0x32}}}));
  ASSERT_TRUE(Ranges.contains(
      {{{0x11, 0x12}, {0x12, 0x13}, {0x31, 0x32}, {0x32, 0x33}}}));
  ASSERT_FALSE(Ranges.contains({{{0x11, 0x12},
                                 {0x12, 0x13},
                                 {0x20, 0x21},
                                 {0x31, 0x32},
                                 {0x32, 0x33}}}));
  ASSERT_FALSE(Ranges.contains(
      {{{0x11, 0x12}, {0x12, 0x13}, {0x31, 0x32}, {0x32, 0x41}}}));
}

namespace {

void AssertRangesIntersect(const DWARFAddressRange &LHS,
                           const DWARFAddressRange &RHS) {
  ASSERT_TRUE(LHS.intersects(RHS));
  ASSERT_TRUE(RHS.intersects(LHS));
}
void AssertRangesDontIntersect(const DWARFAddressRange &LHS,
                               const DWARFAddressRange &RHS) {
  ASSERT_FALSE(LHS.intersects(RHS));
  ASSERT_FALSE(RHS.intersects(LHS));
}

void AssertRangesIntersect(const DWARFVerifier::DieRangeInfo &LHS,
                           const DWARFAddressRangesVector &Ranges) {
  DWARFVerifier::DieRangeInfo RHS(Ranges);
  ASSERT_TRUE(LHS.intersects(RHS));
  ASSERT_TRUE(RHS.intersects(LHS));
}

void AssertRangesDontIntersect(const DWARFVerifier::DieRangeInfo &LHS,
                               const DWARFAddressRangesVector &Ranges) {
  DWARFVerifier::DieRangeInfo RHS(Ranges);
  ASSERT_FALSE(LHS.intersects(RHS));
  ASSERT_FALSE(RHS.intersects(LHS));
}

} // namespace
TEST(DWARFDebugInfo, TestDwarfRangesIntersect) {
  DWARFAddressRange R(0x10, 0x20);

  //----------------------------------------------------------------------
  // Test ranges that start before R...
  //----------------------------------------------------------------------
  // Other range ends before start of R
  AssertRangesDontIntersect(R, {0x00, 0x10});
  // Other range end address is start of a R
  AssertRangesIntersect(R, {0x00, 0x11});
  // Other range end address is in R
  AssertRangesIntersect(R, {0x00, 0x15});
  // Other range end address is at and of R
  AssertRangesIntersect(R, {0x00, 0x20});
  // Other range end address is past end of R
  AssertRangesIntersect(R, {0x00, 0x40});

  //----------------------------------------------------------------------
  // Test ranges that start at R's start address
  //----------------------------------------------------------------------
  // Ensure empty ranges doesn't match
  AssertRangesDontIntersect(R, {0x10, 0x10});
  // 1 byte of Range
  AssertRangesIntersect(R, {0x10, 0x11});
  // same as Range
  AssertRangesIntersect(R, {0x10, 0x20});
  // 1 byte past Range
  AssertRangesIntersect(R, {0x10, 0x21});

  //----------------------------------------------------------------------
  // Test ranges that start inside Range
  //----------------------------------------------------------------------
  // empty in range
  AssertRangesDontIntersect(R, {0x11, 0x11});
  // all in Range
  AssertRangesIntersect(R, {0x11, 0x1f});
  // ends at end of Range
  AssertRangesIntersect(R, {0x11, 0x20});
  // ends past Range
  AssertRangesIntersect(R, {0x11, 0x21});

  //----------------------------------------------------------------------
  // Test ranges that start at last bytes of Range
  //----------------------------------------------------------------------
  // ends at end of Range
  AssertRangesIntersect(R, {0x1f, 0x20});
  // ends past Range
  AssertRangesIntersect(R, {0x1f, 0x21});

  //----------------------------------------------------------------------
  // Test ranges that start after Range
  //----------------------------------------------------------------------
  // empty just past in Range
  AssertRangesDontIntersect(R, {0x20, 0x20});
  // valid past Range
  AssertRangesDontIntersect(R, {0x20, 0x21});
}

TEST(DWARFDebugInfo, TestDWARFDieRangeInfoIntersects) {

  DWARFVerifier::DieRangeInfo Ranges({{0x10, 0x20}, {0x30, 0x40}});

  // Test empty range
  AssertRangesDontIntersect(Ranges, {});
  // Test range that appears before all ranges in Ranges
  AssertRangesDontIntersect(Ranges, {{0x00, 0x10}});
  // Test range that appears between ranges in Ranges
  AssertRangesDontIntersect(Ranges, {{0x20, 0x30}});
  // Test range that appears after ranges in Ranges
  AssertRangesDontIntersect(Ranges, {{0x40, 0x50}});

  // Test range that start before first range
  AssertRangesIntersect(Ranges, {{0x00, 0x11}});
  // Test range that start at first range
  AssertRangesIntersect(Ranges, {{0x10, 0x11}});
  // Test range that start in first range
  AssertRangesIntersect(Ranges, {{0x11, 0x12}});
  // Test range that start at end of first range
  AssertRangesIntersect(Ranges, {{0x1f, 0x20}});
  // Test range that starts at end of first range
  AssertRangesDontIntersect(Ranges, {{0x20, 0x21}});
  // Test range that starts at end of first range
  AssertRangesIntersect(Ranges, {{0x20, 0x31}});

  // Test range that start before second range and ends before second
  AssertRangesDontIntersect(Ranges, {{0x2f, 0x30}});
  // Test range that start before second range and ends in second
  AssertRangesIntersect(Ranges, {{0x2f, 0x31}});
  // Test range that start at second range
  AssertRangesIntersect(Ranges, {{0x30, 0x31}});
  // Test range that start in second range
  AssertRangesIntersect(Ranges, {{0x31, 0x32}});
  // Test range that start at end of second range
  AssertRangesIntersect(Ranges, {{0x3f, 0x40}});
  // Test range that starts at end of second range
  AssertRangesDontIntersect(Ranges, {{0x40, 0x41}});
}

} // end anonymous namespace<|MERGE_RESOLUTION|>--- conflicted
+++ resolved
@@ -2079,8 +2079,6 @@
       DWARFContext::create(*ErrOrSections, 8);
   VerifyError(*DwarfContext, "error: .debug_line[0x00000000][1] has invalid "
                              "file index 5 (valid values are [1,1]):");
-<<<<<<< HEAD
-=======
 }
 
 TEST(DWARFDebugInfo, TestDwarfVerifyInvalidLineTablePorlogueDirIndex) {
@@ -2231,7 +2229,6 @@
   VerifyWarning(*DwarfContext,
                 "warning: .debug_line[0x00000000].prologue.file_names[2] is "
                 "a duplicate of file_names[1]");
->>>>>>> 0e95ba0d
 }
 
 TEST(DWARFDebugInfo, TestDwarfVerifyCUDontShareLineTable) {
