//===- unittest/ADT/MapVectorTest.cpp - MapVector unit tests ----*- C++ -*-===//
//
//                     The LLVM Compiler Infrastructure
//
// This file is distributed under the University of Illinois Open Source
// License. See LICENSE.TXT for details.
//
//===----------------------------------------------------------------------===//

#include "gtest/gtest.h"
#include "llvm/ADT/MapVector.h"
#include <utility>

using namespace llvm;

TEST(MapVectorTest, insert_pop) {
  MapVector<int, int> MV;
  std::pair<MapVector<int, int>::iterator, bool> R;

  R = MV.insert(std::make_pair(1, 2));
  ASSERT_EQ(R.first, MV.begin());
  EXPECT_EQ(R.first->first, 1);
  EXPECT_EQ(R.first->second, 2);
  EXPECT_TRUE(R.second);

  R = MV.insert(std::make_pair(1, 3));
  ASSERT_EQ(R.first, MV.begin());
  EXPECT_EQ(R.first->first, 1);
  EXPECT_EQ(R.first->second, 2);
  EXPECT_FALSE(R.second);

  R = MV.insert(std::make_pair(4, 5));
  ASSERT_NE(R.first, MV.end());
  EXPECT_EQ(R.first->first, 4);
  EXPECT_EQ(R.first->second, 5);
  EXPECT_TRUE(R.second);

  EXPECT_EQ(MV.size(), 2u);
  EXPECT_EQ(MV[1], 2);
  EXPECT_EQ(MV[4], 5);

  MV.pop_back();
  EXPECT_EQ(MV.size(), 1u);
  EXPECT_EQ(MV[1], 2);

  R = MV.insert(std::make_pair(4, 7));
  ASSERT_NE(R.first, MV.end());
  EXPECT_EQ(R.first->first, 4);
  EXPECT_EQ(R.first->second, 7);
  EXPECT_TRUE(R.second);  

  EXPECT_EQ(MV.size(), 2u);
  EXPECT_EQ(MV[1], 2);
  EXPECT_EQ(MV[4], 7);
}

TEST(MapVectorTest, erase) {
  MapVector<int, int> MV;

  MV.insert(std::make_pair(1, 2));
  MV.insert(std::make_pair(3, 4));
  MV.insert(std::make_pair(5, 6));
  ASSERT_EQ(MV.size(), 3u);

  MV.erase(MV.find(1));
  ASSERT_EQ(MV.size(), 2u);
  ASSERT_EQ(MV.find(1), MV.end());
  ASSERT_EQ(MV[3], 4);
  ASSERT_EQ(MV[5], 6);
}

TEST(MapVectorTest, remove_if) {
  MapVector<int, int> MV;

  MV.insert(std::make_pair(1, 11));
  MV.insert(std::make_pair(2, 12));
  MV.insert(std::make_pair(3, 13));
  MV.insert(std::make_pair(4, 14));
  MV.insert(std::make_pair(5, 15));
  MV.insert(std::make_pair(6, 16));
  ASSERT_EQ(MV.size(), 6u);

  MV.remove_if([](const std::pair<int, int> &Val) { return Val.second % 2; });
  ASSERT_EQ(MV.size(), 3u);
  ASSERT_EQ(MV.find(1), MV.end());
  ASSERT_EQ(MV.find(3), MV.end());
  ASSERT_EQ(MV.find(5), MV.end());
  ASSERT_EQ(MV[2], 12);
  ASSERT_EQ(MV[4], 14);
  ASSERT_EQ(MV[6], 16);
<<<<<<< HEAD
=======
}

TEST(MapVectorTest, iteration_test) {
  MapVector<int, int> MV;

  MV.insert(std::make_pair(1, 11));
  MV.insert(std::make_pair(2, 12));
  MV.insert(std::make_pair(3, 13));
  MV.insert(std::make_pair(4, 14));
  MV.insert(std::make_pair(5, 15));
  MV.insert(std::make_pair(6, 16));
  ASSERT_EQ(MV.size(), 6u);

  int count = 1;
  for (auto P : make_range(MV.begin(), MV.end())) {
    ASSERT_EQ(P.first, count);
    count++;
  }

  count = 6;
  for (auto P : make_range(MV.rbegin(), MV.rend())) {
    ASSERT_EQ(P.first, count);
    count--;
  }
}

TEST(SmallMapVectorSmallTest, insert_pop) {
  SmallMapVector<int, int, 32> MV;
  std::pair<SmallMapVector<int, int, 32>::iterator, bool> R;

  R = MV.insert(std::make_pair(1, 2));
  ASSERT_EQ(R.first, MV.begin());
  EXPECT_EQ(R.first->first, 1);
  EXPECT_EQ(R.first->second, 2);
  EXPECT_TRUE(R.second);

  R = MV.insert(std::make_pair(1, 3));
  ASSERT_EQ(R.first, MV.begin());
  EXPECT_EQ(R.first->first, 1);
  EXPECT_EQ(R.first->second, 2);
  EXPECT_FALSE(R.second);

  R = MV.insert(std::make_pair(4, 5));
  ASSERT_NE(R.first, MV.end());
  EXPECT_EQ(R.first->first, 4);
  EXPECT_EQ(R.first->second, 5);
  EXPECT_TRUE(R.second);

  EXPECT_EQ(MV.size(), 2u);
  EXPECT_EQ(MV[1], 2);
  EXPECT_EQ(MV[4], 5);

  MV.pop_back();
  EXPECT_EQ(MV.size(), 1u);
  EXPECT_EQ(MV[1], 2);

  R = MV.insert(std::make_pair(4, 7));
  ASSERT_NE(R.first, MV.end());
  EXPECT_EQ(R.first->first, 4);
  EXPECT_EQ(R.first->second, 7);
  EXPECT_TRUE(R.second);

  EXPECT_EQ(MV.size(), 2u);
  EXPECT_EQ(MV[1], 2);
  EXPECT_EQ(MV[4], 7);
}

TEST(SmallMapVectorSmallTest, erase) {
  SmallMapVector<int, int, 32> MV;

  MV.insert(std::make_pair(1, 2));
  MV.insert(std::make_pair(3, 4));
  MV.insert(std::make_pair(5, 6));
  ASSERT_EQ(MV.size(), 3u);

  MV.erase(MV.find(1));
  ASSERT_EQ(MV.size(), 2u);
  ASSERT_EQ(MV.find(1), MV.end());
  ASSERT_EQ(MV[3], 4);
  ASSERT_EQ(MV[5], 6);

  ASSERT_EQ(MV.erase(3), 1u);
  ASSERT_EQ(MV.size(), 1u);
  ASSERT_EQ(MV.find(3), MV.end());
  ASSERT_EQ(MV[5], 6);

  ASSERT_EQ(MV.erase(79), 0u);
  ASSERT_EQ(MV.size(), 1u);
}

TEST(SmallMapVectorSmallTest, remove_if) {
  SmallMapVector<int, int, 32> MV;

  MV.insert(std::make_pair(1, 11));
  MV.insert(std::make_pair(2, 12));
  MV.insert(std::make_pair(3, 13));
  MV.insert(std::make_pair(4, 14));
  MV.insert(std::make_pair(5, 15));
  MV.insert(std::make_pair(6, 16));
  ASSERT_EQ(MV.size(), 6u);

  MV.remove_if([](const std::pair<int, int> &Val) { return Val.second % 2; });
  ASSERT_EQ(MV.size(), 3u);
  ASSERT_EQ(MV.find(1), MV.end());
  ASSERT_EQ(MV.find(3), MV.end());
  ASSERT_EQ(MV.find(5), MV.end());
  ASSERT_EQ(MV[2], 12);
  ASSERT_EQ(MV[4], 14);
  ASSERT_EQ(MV[6], 16);
}

TEST(SmallMapVectorSmallTest, iteration_test) {
  SmallMapVector<int, int, 32> MV;

  MV.insert(std::make_pair(1, 11));
  MV.insert(std::make_pair(2, 12));
  MV.insert(std::make_pair(3, 13));
  MV.insert(std::make_pair(4, 14));
  MV.insert(std::make_pair(5, 15));
  MV.insert(std::make_pair(6, 16));
  ASSERT_EQ(MV.size(), 6u);

  int count = 1;
  for (auto P : make_range(MV.begin(), MV.end())) {
    ASSERT_EQ(P.first, count);
    count++;
  }

  count = 6;
  for (auto P : make_range(MV.rbegin(), MV.rend())) {
    ASSERT_EQ(P.first, count);
    count--;
  }
}

TEST(SmallMapVectorLargeTest, insert_pop) {
  SmallMapVector<int, int, 1> MV;
  std::pair<SmallMapVector<int, int, 1>::iterator, bool> R;

  R = MV.insert(std::make_pair(1, 2));
  ASSERT_EQ(R.first, MV.begin());
  EXPECT_EQ(R.first->first, 1);
  EXPECT_EQ(R.first->second, 2);
  EXPECT_TRUE(R.second);

  R = MV.insert(std::make_pair(1, 3));
  ASSERT_EQ(R.first, MV.begin());
  EXPECT_EQ(R.first->first, 1);
  EXPECT_EQ(R.first->second, 2);
  EXPECT_FALSE(R.second);

  R = MV.insert(std::make_pair(4, 5));
  ASSERT_NE(R.first, MV.end());
  EXPECT_EQ(R.first->first, 4);
  EXPECT_EQ(R.first->second, 5);
  EXPECT_TRUE(R.second);

  EXPECT_EQ(MV.size(), 2u);
  EXPECT_EQ(MV[1], 2);
  EXPECT_EQ(MV[4], 5);

  MV.pop_back();
  EXPECT_EQ(MV.size(), 1u);
  EXPECT_EQ(MV[1], 2);

  R = MV.insert(std::make_pair(4, 7));
  ASSERT_NE(R.first, MV.end());
  EXPECT_EQ(R.first->first, 4);
  EXPECT_EQ(R.first->second, 7);
  EXPECT_TRUE(R.second);

  EXPECT_EQ(MV.size(), 2u);
  EXPECT_EQ(MV[1], 2);
  EXPECT_EQ(MV[4], 7);
}

TEST(SmallMapVectorLargeTest, erase) {
  SmallMapVector<int, int, 1> MV;

  MV.insert(std::make_pair(1, 2));
  MV.insert(std::make_pair(3, 4));
  MV.insert(std::make_pair(5, 6));
  ASSERT_EQ(MV.size(), 3u);

  MV.erase(MV.find(1));
  ASSERT_EQ(MV.size(), 2u);
  ASSERT_EQ(MV.find(1), MV.end());
  ASSERT_EQ(MV[3], 4);
  ASSERT_EQ(MV[5], 6);

  ASSERT_EQ(MV.erase(3), 1u);
  ASSERT_EQ(MV.size(), 1u);
  ASSERT_EQ(MV.find(3), MV.end());
  ASSERT_EQ(MV[5], 6);

  ASSERT_EQ(MV.erase(79), 0u);
  ASSERT_EQ(MV.size(), 1u);
}

TEST(SmallMapVectorLargeTest, remove_if) {
  SmallMapVector<int, int, 1> MV;

  MV.insert(std::make_pair(1, 11));
  MV.insert(std::make_pair(2, 12));
  MV.insert(std::make_pair(3, 13));
  MV.insert(std::make_pair(4, 14));
  MV.insert(std::make_pair(5, 15));
  MV.insert(std::make_pair(6, 16));
  ASSERT_EQ(MV.size(), 6u);

  MV.remove_if([](const std::pair<int, int> &Val) { return Val.second % 2; });
  ASSERT_EQ(MV.size(), 3u);
  ASSERT_EQ(MV.find(1), MV.end());
  ASSERT_EQ(MV.find(3), MV.end());
  ASSERT_EQ(MV.find(5), MV.end());
  ASSERT_EQ(MV[2], 12);
  ASSERT_EQ(MV[4], 14);
  ASSERT_EQ(MV[6], 16);
}

TEST(SmallMapVectorLargeTest, iteration_test) {
  SmallMapVector<int, int, 1> MV;

  MV.insert(std::make_pair(1, 11));
  MV.insert(std::make_pair(2, 12));
  MV.insert(std::make_pair(3, 13));
  MV.insert(std::make_pair(4, 14));
  MV.insert(std::make_pair(5, 15));
  MV.insert(std::make_pair(6, 16));
  ASSERT_EQ(MV.size(), 6u);

  int count = 1;
  for (auto P : make_range(MV.begin(), MV.end())) {
    ASSERT_EQ(P.first, count);
    count++;
  }

  count = 6;
  for (auto P : make_range(MV.rbegin(), MV.rend())) {
    ASSERT_EQ(P.first, count);
    count--;
  }
>>>>>>> 41cb3da2
}<|MERGE_RESOLUTION|>--- conflicted
+++ resolved
@@ -9,6 +9,7 @@
 
 #include "gtest/gtest.h"
 #include "llvm/ADT/MapVector.h"
+#include "llvm/ADT/iterator_range.h"
 #include <utility>
 
 using namespace llvm;
@@ -67,6 +68,14 @@
   ASSERT_EQ(MV.find(1), MV.end());
   ASSERT_EQ(MV[3], 4);
   ASSERT_EQ(MV[5], 6);
+
+  ASSERT_EQ(MV.erase(3), 1u);
+  ASSERT_EQ(MV.size(), 1u);
+  ASSERT_EQ(MV.find(3), MV.end());
+  ASSERT_EQ(MV[5], 6);
+
+  ASSERT_EQ(MV.erase(79), 0u);
+  ASSERT_EQ(MV.size(), 1u);
 }
 
 TEST(MapVectorTest, remove_if) {
@@ -88,8 +97,6 @@
   ASSERT_EQ(MV[2], 12);
   ASSERT_EQ(MV[4], 14);
   ASSERT_EQ(MV[6], 16);
-<<<<<<< HEAD
-=======
 }
 
 TEST(MapVectorTest, iteration_test) {
@@ -332,5 +339,4 @@
     ASSERT_EQ(P.first, count);
     count--;
   }
->>>>>>> 41cb3da2
 }