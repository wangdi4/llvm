--- conflicted
+++ resolved
@@ -81,19 +81,11 @@
   EXPECT_EQ(Triple::Darwin, T.getOS());
   EXPECT_EQ(Triple::UnknownEnvironment, T.getEnvironment());
 
-<<<<<<< HEAD
-#if INTEL_CUSTOMIZATION
-=======
->>>>>>> 9e934b0c
   T = Triple("i386-pc-elfiamcu");
   EXPECT_EQ(Triple::x86, T.getArch());
   EXPECT_EQ(Triple::PC, T.getVendor());
   EXPECT_EQ(Triple::ELFIAMCU, T.getOS());
   EXPECT_EQ(Triple::UnknownEnvironment, T.getEnvironment());
-<<<<<<< HEAD
-#endif //INTEL_CUSTOMIZATION
-=======
->>>>>>> 9e934b0c
 
   T = Triple("x86_64-pc-linux-gnu");
   EXPECT_EQ(Triple::x86_64, T.getArch());
