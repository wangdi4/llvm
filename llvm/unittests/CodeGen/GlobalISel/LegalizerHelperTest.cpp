--- conflicted
+++ resolved
@@ -23,8 +23,6 @@
   void createdInstr(MachineInstr &MI) override {}
   void erasingInstr(MachineInstr &MI) override {}
 };
-
-static LostDebugLocObserver LocObserver("legalizer");
 
 // Test G_ROTL/G_ROTR lowering.
 TEST_F(AArch64GISelMITest, LowerRotates) {
@@ -2022,17 +2020,10 @@
   LegalizerHelper Helper(*MF, Info, Observer, B);
   LostDebugLocObserver DummyLocObserver("");
   EXPECT_EQ(LegalizerHelper::LegalizeResult::Legalized,
-<<<<<<< HEAD
-              Helper.libcall(*MIBFPExt1, LocObserver));
-
-  EXPECT_EQ(LegalizerHelper::LegalizeResult::Legalized,
-              Helper.libcall(*MIBFPExt2, LocObserver));
-=======
               Helper.libcall(*MIBFPExt1, DummyLocObserver));
 
   EXPECT_EQ(LegalizerHelper::LegalizeResult::Legalized,
               Helper.libcall(*MIBFPExt2, DummyLocObserver));
->>>>>>> 08d31ff4
   auto CheckStr = R"(
   CHECK: [[TRUNC:%[0-9]+]]:_(s16) = G_TRUNC
   CHECK: $h0 = COPY [[TRUNC]]
@@ -2072,17 +2063,10 @@
   LostDebugLocObserver DummyLocObserver("");
   LegalizerHelper Helper(*MF, Info, Observer, B);
   EXPECT_EQ(LegalizerHelper::LegalizeResult::Legalized,
-<<<<<<< HEAD
-            Helper.libcall(*MIBFPTrunc1, LocObserver));
-
-  EXPECT_EQ(LegalizerHelper::LegalizeResult::Legalized,
-            Helper.libcall(*MIBFPTrunc2, LocObserver));
-=======
             Helper.libcall(*MIBFPTrunc1, DummyLocObserver));
 
   EXPECT_EQ(LegalizerHelper::LegalizeResult::Legalized,
             Helper.libcall(*MIBFPTrunc2, DummyLocObserver));
->>>>>>> 08d31ff4
   auto CheckStr = R"(
   CHECK: [[TRUNC:%[0-9]+]]:_(s32) = G_TRUNC
   CHECK: $s0 = COPY [[TRUNC]]
@@ -2116,11 +2100,7 @@
   LegalizerHelper Helper(*MF, Info, Observer, B);
   // Make sure we do not crash anymore
   EXPECT_EQ(LegalizerHelper::LegalizeResult::UnableToLegalize,
-<<<<<<< HEAD
-            Helper.libcall(*MIBFADD, LocObserver));
-=======
             Helper.libcall(*MIBFADD, DummyLocObserver));
->>>>>>> 08d31ff4
 }
 
 TEST_F(AArch64GISelMITest, LibcallSRem) {
@@ -2152,19 +2132,11 @@
   LegalizerHelper Helper(*MF, Info, Observer, B);
 
   EXPECT_EQ(LegalizerHelper::LegalizeResult::Legalized,
-<<<<<<< HEAD
-            Helper.libcall(*MIBSRem32, LocObserver));
-  EXPECT_EQ(LegalizerHelper::LegalizeResult::Legalized,
-            Helper.libcall(*MIBSRem64, LocObserver));
-  EXPECT_EQ(LegalizerHelper::LegalizeResult::Legalized,
-            Helper.libcall(*MIBSRem128, LocObserver));
-=======
             Helper.libcall(*MIBSRem32, DummyLocObserver));
   EXPECT_EQ(LegalizerHelper::LegalizeResult::Legalized,
             Helper.libcall(*MIBSRem64, DummyLocObserver));
   EXPECT_EQ(LegalizerHelper::LegalizeResult::Legalized,
             Helper.libcall(*MIBSRem128, DummyLocObserver));
->>>>>>> 08d31ff4
 
   auto CheckStr = R"(
   CHECK: [[COPY:%[0-9]+]]:_(s64) = COPY
@@ -2218,19 +2190,11 @@
   LegalizerHelper Helper(*MF, Info, Observer, B);
 
   EXPECT_EQ(LegalizerHelper::LegalizeResult::Legalized,
-<<<<<<< HEAD
-            Helper.libcall(*MIBURem32, LocObserver));
-  EXPECT_EQ(LegalizerHelper::LegalizeResult::Legalized,
-            Helper.libcall(*MIBURem64, LocObserver));
-  EXPECT_EQ(LegalizerHelper::LegalizeResult::Legalized,
-            Helper.libcall(*MIBURem128, LocObserver));
-=======
             Helper.libcall(*MIBURem32, DummyLocObserver));
   EXPECT_EQ(LegalizerHelper::LegalizeResult::Legalized,
             Helper.libcall(*MIBURem64, DummyLocObserver));
   EXPECT_EQ(LegalizerHelper::LegalizeResult::Legalized,
             Helper.libcall(*MIBURem128, DummyLocObserver));
->>>>>>> 08d31ff4
 
   const auto *CheckStr = R"(
   CHECK: [[COPY:%[0-9]+]]:_(s64) = COPY
@@ -2285,19 +2249,11 @@
   LegalizerHelper Helper(*MF, Info, Observer, B);
 
   EXPECT_EQ(LegalizerHelper::LegalizeResult::Legalized,
-<<<<<<< HEAD
-            Helper.libcall(*MIBCtlz32, LocObserver));
-  EXPECT_EQ(LegalizerHelper::LegalizeResult::Legalized,
-            Helper.libcall(*MIBCtlz64, LocObserver));
-  EXPECT_EQ(LegalizerHelper::LegalizeResult::Legalized,
-            Helper.libcall(*MIBCtlz128, LocObserver));
-=======
             Helper.libcall(*MIBCtlz32, DummyLocObserver));
   EXPECT_EQ(LegalizerHelper::LegalizeResult::Legalized,
             Helper.libcall(*MIBCtlz64, DummyLocObserver));
   EXPECT_EQ(LegalizerHelper::LegalizeResult::Legalized,
             Helper.libcall(*MIBCtlz128, DummyLocObserver));
->>>>>>> 08d31ff4
 
   const auto *CheckStr = R"(
   CHECK: [[COPY:%[0-9]+]]:_(s64) = COPY
@@ -2345,19 +2301,11 @@
   LegalizerHelper Helper(*MF, Info, Observer, B);
 
   EXPECT_EQ(LegalizerHelper::LegalizeResult::Legalized,
-<<<<<<< HEAD
-            Helper.libcall(*MIBAdd32, LocObserver));
-  EXPECT_EQ(LegalizerHelper::LegalizeResult::Legalized,
-            Helper.libcall(*MIBAdd64, LocObserver));
-  EXPECT_EQ(LegalizerHelper::LegalizeResult::Legalized,
-            Helper.libcall(*MIBAdd128, LocObserver));
-=======
             Helper.libcall(*MIBAdd32, DummyLocObserver));
   EXPECT_EQ(LegalizerHelper::LegalizeResult::Legalized,
             Helper.libcall(*MIBAdd64, DummyLocObserver));
   EXPECT_EQ(LegalizerHelper::LegalizeResult::Legalized,
             Helper.libcall(*MIBAdd128, DummyLocObserver));
->>>>>>> 08d31ff4
 
   const auto *CheckStr = R"(
   CHECK: [[COPY:%[0-9]+]]:_(s64) = COPY
@@ -2406,19 +2354,11 @@
   LegalizerHelper Helper(*MF, Info, Observer, B);
 
   EXPECT_EQ(LegalizerHelper::LegalizeResult::Legalized,
-<<<<<<< HEAD
-            Helper.libcall(*MIBSub32, LocObserver));
-  EXPECT_EQ(LegalizerHelper::LegalizeResult::Legalized,
-            Helper.libcall(*MIBSub64, LocObserver));
-  EXPECT_EQ(LegalizerHelper::LegalizeResult::Legalized,
-            Helper.libcall(*MIBSub128, LocObserver));
-=======
             Helper.libcall(*MIBSub32, DummyLocObserver));
   EXPECT_EQ(LegalizerHelper::LegalizeResult::Legalized,
             Helper.libcall(*MIBSub64, DummyLocObserver));
   EXPECT_EQ(LegalizerHelper::LegalizeResult::Legalized,
             Helper.libcall(*MIBSub128, DummyLocObserver));
->>>>>>> 08d31ff4
 
   const auto *CheckStr = R"(
   CHECK: [[COPY:%[0-9]+]]:_(s64) = COPY
@@ -2467,19 +2407,11 @@
   LostDebugLocObserver DummyLocObserver("");
 
   EXPECT_EQ(LegalizerHelper::LegalizeResult::Legalized,
-<<<<<<< HEAD
-            Helper.libcall(*MIBMul32, LocObserver));
-  EXPECT_EQ(LegalizerHelper::LegalizeResult::Legalized,
-            Helper.libcall(*MIBMul64, LocObserver));
-  EXPECT_EQ(LegalizerHelper::LegalizeResult::Legalized,
-            Helper.libcall(*MIBMul128, LocObserver));
-=======
             Helper.libcall(*MIBMul32, DummyLocObserver));
   EXPECT_EQ(LegalizerHelper::LegalizeResult::Legalized,
             Helper.libcall(*MIBMul64, DummyLocObserver));
   EXPECT_EQ(LegalizerHelper::LegalizeResult::Legalized,
             Helper.libcall(*MIBMul128, DummyLocObserver));
->>>>>>> 08d31ff4
 
   const auto *CheckStr = R"(
   CHECK: [[COPY:%[0-9]+]]:_(s64) = COPY
@@ -2528,19 +2460,11 @@
   LegalizerHelper Helper(*MF, Info, Observer, B);
 
   EXPECT_EQ(LegalizerHelper::LegalizeResult::Legalized,
-<<<<<<< HEAD
-            Helper.libcall(*MIBDiv32, LocObserver));
-  EXPECT_EQ(LegalizerHelper::LegalizeResult::Legalized,
-            Helper.libcall(*MIBDiv64, LocObserver));
-  EXPECT_EQ(LegalizerHelper::LegalizeResult::Legalized,
-            Helper.libcall(*MIBDiv128, LocObserver));
-=======
             Helper.libcall(*MIBDiv32, DummyLocObserver));
   EXPECT_EQ(LegalizerHelper::LegalizeResult::Legalized,
             Helper.libcall(*MIBDiv64, DummyLocObserver));
   EXPECT_EQ(LegalizerHelper::LegalizeResult::Legalized,
             Helper.libcall(*MIBDiv128, DummyLocObserver));
->>>>>>> 08d31ff4
 
   const auto *CheckStr = R"(
   CHECK: [[COPY:%[0-9]+]]:_(s64) = COPY
@@ -2587,19 +2511,11 @@
   LegalizerHelper Helper(*MF, Info, Observer, B);
 
   EXPECT_EQ(LegalizerHelper::LegalizeResult::Legalized,
-<<<<<<< HEAD
-            Helper.libcall(*MIBExp32, LocObserver));
-  EXPECT_EQ(LegalizerHelper::LegalizeResult::Legalized,
-            Helper.libcall(*MIBExp64, LocObserver));
-  EXPECT_EQ(LegalizerHelper::LegalizeResult::Legalized,
-            Helper.libcall(*MIBExp128, LocObserver));
-=======
             Helper.libcall(*MIBExp32, DummyLocObserver));
   EXPECT_EQ(LegalizerHelper::LegalizeResult::Legalized,
             Helper.libcall(*MIBExp64, DummyLocObserver));
   EXPECT_EQ(LegalizerHelper::LegalizeResult::Legalized,
             Helper.libcall(*MIBExp128, DummyLocObserver));
->>>>>>> 08d31ff4
 
   const auto *CheckStr = R"(
   CHECK: [[COPY:%[0-9]+]]:_(s64) = COPY
@@ -2643,19 +2559,11 @@
   LegalizerHelper Helper(*MF, Info, Observer, B);
 
   EXPECT_EQ(LegalizerHelper::LegalizeResult::Legalized,
-<<<<<<< HEAD
-            Helper.libcall(*MIBExp232, LocObserver));
-  EXPECT_EQ(LegalizerHelper::LegalizeResult::Legalized,
-            Helper.libcall(*MIBExp264, LocObserver));
-  EXPECT_EQ(LegalizerHelper::LegalizeResult::Legalized,
-            Helper.libcall(*MIBExp2128, LocObserver));
-=======
             Helper.libcall(*MIBExp232, DummyLocObserver));
   EXPECT_EQ(LegalizerHelper::LegalizeResult::Legalized,
             Helper.libcall(*MIBExp264, DummyLocObserver));
   EXPECT_EQ(LegalizerHelper::LegalizeResult::Legalized,
             Helper.libcall(*MIBExp2128, DummyLocObserver));
->>>>>>> 08d31ff4
 
   const auto *CheckStr = R"(
   CHECK: [[COPY:%[0-9]+]]:_(s64) = COPY
@@ -2699,19 +2607,11 @@
   LegalizerHelper Helper(*MF, Info, Observer, B);
 
   EXPECT_EQ(LegalizerHelper::LegalizeResult::Legalized,
-<<<<<<< HEAD
-            Helper.libcall(*MIBFRem32, LocObserver));
-  EXPECT_EQ(LegalizerHelper::LegalizeResult::Legalized,
-            Helper.libcall(*MIBFRem64, LocObserver));
-  EXPECT_EQ(LegalizerHelper::LegalizeResult::Legalized,
-            Helper.libcall(*MIBFRem128, LocObserver));
-=======
             Helper.libcall(*MIBFRem32, DummyLocObserver));
   EXPECT_EQ(LegalizerHelper::LegalizeResult::Legalized,
             Helper.libcall(*MIBFRem64, DummyLocObserver));
   EXPECT_EQ(LegalizerHelper::LegalizeResult::Legalized,
             Helper.libcall(*MIBFRem128, DummyLocObserver));
->>>>>>> 08d31ff4
 
   const auto *CheckStr = R"(
   CHECK: [[COPY:%[0-9]+]]:_(s64) = COPY
@@ -2755,19 +2655,11 @@
   LegalizerHelper Helper(*MF, Info, Observer, B);
 
   EXPECT_EQ(LegalizerHelper::LegalizeResult::Legalized,
-<<<<<<< HEAD
-            Helper.libcall(*MIBPow32, LocObserver));
-  EXPECT_EQ(LegalizerHelper::LegalizeResult::Legalized,
-            Helper.libcall(*MIBPow64, LocObserver));
-  EXPECT_EQ(LegalizerHelper::LegalizeResult::Legalized,
-            Helper.libcall(*MIBPow128, LocObserver));
-=======
             Helper.libcall(*MIBPow32, DummyLocObserver));
   EXPECT_EQ(LegalizerHelper::LegalizeResult::Legalized,
             Helper.libcall(*MIBPow64, DummyLocObserver));
   EXPECT_EQ(LegalizerHelper::LegalizeResult::Legalized,
             Helper.libcall(*MIBPow128, DummyLocObserver));
->>>>>>> 08d31ff4
 
   const auto *CheckStr = R"(
   CHECK: [[COPY:%[0-9]+]]:_(s64) = COPY
@@ -2812,19 +2704,11 @@
   LegalizerHelper Helper(*MF, Info, Observer, B);
 
   EXPECT_EQ(LegalizerHelper::LegalizeResult::Legalized,
-<<<<<<< HEAD
-            Helper.libcall(*MIBMa32, LocObserver));
-  EXPECT_EQ(LegalizerHelper::LegalizeResult::Legalized,
-            Helper.libcall(*MIBMa64, LocObserver));
-  EXPECT_EQ(LegalizerHelper::LegalizeResult::Legalized,
-            Helper.libcall(*MIBMa128, LocObserver));
-=======
             Helper.libcall(*MIBMa32, DummyLocObserver));
   EXPECT_EQ(LegalizerHelper::LegalizeResult::Legalized,
             Helper.libcall(*MIBMa64, DummyLocObserver));
   EXPECT_EQ(LegalizerHelper::LegalizeResult::Legalized,
             Helper.libcall(*MIBMa128, DummyLocObserver));
->>>>>>> 08d31ff4
 
   const auto *CheckStr = R"(
   CHECK: [[COPY:%[0-9]+]]:_(s64) = COPY
@@ -2868,19 +2752,11 @@
   LostDebugLocObserver DummyLocObserver("");
 
   EXPECT_EQ(LegalizerHelper::LegalizeResult::Legalized,
-<<<<<<< HEAD
-            Helper.libcall(*MIBCeil32, LocObserver));
-  EXPECT_EQ(LegalizerHelper::LegalizeResult::Legalized,
-            Helper.libcall(*MIBCeil64, LocObserver));
-  EXPECT_EQ(LegalizerHelper::LegalizeResult::Legalized,
-            Helper.libcall(*MIBCeil128, LocObserver));
-=======
             Helper.libcall(*MIBCeil32, DummyLocObserver));
   EXPECT_EQ(LegalizerHelper::LegalizeResult::Legalized,
             Helper.libcall(*MIBCeil64, DummyLocObserver));
   EXPECT_EQ(LegalizerHelper::LegalizeResult::Legalized,
             Helper.libcall(*MIBCeil128, DummyLocObserver));
->>>>>>> 08d31ff4
 
   const auto *CheckStr = R"(
   CHECK: [[COPY:%[0-9]+]]:_(s64) = COPY
@@ -2924,19 +2800,11 @@
   LostDebugLocObserver DummyLocObserver("");
 
   EXPECT_EQ(LegalizerHelper::LegalizeResult::Legalized,
-<<<<<<< HEAD
-            Helper.libcall(*MIBFloor32, LocObserver));
-  EXPECT_EQ(LegalizerHelper::LegalizeResult::Legalized,
-            Helper.libcall(*MIBFloor64, LocObserver));
-  EXPECT_EQ(LegalizerHelper::LegalizeResult::Legalized,
-            Helper.libcall(*MIBFloor128, LocObserver));
-=======
             Helper.libcall(*MIBFloor32, DummyLocObserver));
   EXPECT_EQ(LegalizerHelper::LegalizeResult::Legalized,
             Helper.libcall(*MIBFloor64, DummyLocObserver));
   EXPECT_EQ(LegalizerHelper::LegalizeResult::Legalized,
             Helper.libcall(*MIBFloor128, DummyLocObserver));
->>>>>>> 08d31ff4
 
   const auto *CheckStr = R"(
   CHECK: [[COPY:%[0-9]+]]:_(s64) = COPY
@@ -2980,19 +2848,11 @@
   LostDebugLocObserver DummyLocObserver("");
 
   EXPECT_EQ(LegalizerHelper::LegalizeResult::Legalized,
-<<<<<<< HEAD
-            Helper.libcall(*MIBMin32, LocObserver));
-  EXPECT_EQ(LegalizerHelper::LegalizeResult::Legalized,
-            Helper.libcall(*MIBMin64, LocObserver));
-  EXPECT_EQ(LegalizerHelper::LegalizeResult::Legalized,
-            Helper.libcall(*MIBMin128, LocObserver));
-=======
             Helper.libcall(*MIBMin32, DummyLocObserver));
   EXPECT_EQ(LegalizerHelper::LegalizeResult::Legalized,
             Helper.libcall(*MIBMin64, DummyLocObserver));
   EXPECT_EQ(LegalizerHelper::LegalizeResult::Legalized,
             Helper.libcall(*MIBMin128, DummyLocObserver));
->>>>>>> 08d31ff4
 
   const auto *CheckStr = R"(
   CHECK: [[COPY:%[0-9]+]]:_(s64) = COPY
@@ -3039,19 +2899,11 @@
   LostDebugLocObserver DummyLocObserver("");
 
   EXPECT_EQ(LegalizerHelper::LegalizeResult::Legalized,
-<<<<<<< HEAD
-            Helper.libcall(*MIBMax32, LocObserver));
-  EXPECT_EQ(LegalizerHelper::LegalizeResult::Legalized,
-            Helper.libcall(*MIBMax64, LocObserver));
-  EXPECT_EQ(LegalizerHelper::LegalizeResult::Legalized,
-            Helper.libcall(*MIBMax128, LocObserver));
-=======
             Helper.libcall(*MIBMax32, DummyLocObserver));
   EXPECT_EQ(LegalizerHelper::LegalizeResult::Legalized,
             Helper.libcall(*MIBMax64, DummyLocObserver));
   EXPECT_EQ(LegalizerHelper::LegalizeResult::Legalized,
             Helper.libcall(*MIBMax128, DummyLocObserver));
->>>>>>> 08d31ff4
 
   const auto *CheckStr = R"(
   CHECK: [[COPY:%[0-9]+]]:_(s64) = COPY
@@ -3098,19 +2950,11 @@
   LostDebugLocObserver DummyLocObserver("");
 
   EXPECT_EQ(LegalizerHelper::LegalizeResult::Legalized,
-<<<<<<< HEAD
-            Helper.libcall(*MIBSqrt32, LocObserver));
-  EXPECT_EQ(LegalizerHelper::LegalizeResult::Legalized,
-            Helper.libcall(*MIBSqrt64, LocObserver));
-  EXPECT_EQ(LegalizerHelper::LegalizeResult::Legalized,
-            Helper.libcall(*MIBSqrt128, LocObserver));
-=======
             Helper.libcall(*MIBSqrt32, DummyLocObserver));
   EXPECT_EQ(LegalizerHelper::LegalizeResult::Legalized,
             Helper.libcall(*MIBSqrt64, DummyLocObserver));
   EXPECT_EQ(LegalizerHelper::LegalizeResult::Legalized,
             Helper.libcall(*MIBSqrt128, DummyLocObserver));
->>>>>>> 08d31ff4
 
   const auto *CheckStr = R"(
   CHECK: [[COPY:%[0-9]+]]:_(s64) = COPY
@@ -3154,19 +2998,11 @@
   LostDebugLocObserver DummyLocObserver("");
 
   EXPECT_EQ(LegalizerHelper::LegalizeResult::Legalized,
-<<<<<<< HEAD
-            Helper.libcall(*MIBRint32, LocObserver));
-  EXPECT_EQ(LegalizerHelper::LegalizeResult::Legalized,
-            Helper.libcall(*MIBRint64, LocObserver));
-  EXPECT_EQ(LegalizerHelper::LegalizeResult::Legalized,
-            Helper.libcall(*MIBRint128, LocObserver));
-=======
             Helper.libcall(*MIBRint32, DummyLocObserver));
   EXPECT_EQ(LegalizerHelper::LegalizeResult::Legalized,
             Helper.libcall(*MIBRint64, DummyLocObserver));
   EXPECT_EQ(LegalizerHelper::LegalizeResult::Legalized,
             Helper.libcall(*MIBRint128, DummyLocObserver));
->>>>>>> 08d31ff4
 
   const auto *CheckStr = R"(
   CHECK: [[COPY:%[0-9]+]]:_(s64) = COPY
@@ -3213,19 +3049,11 @@
   LostDebugLocObserver DummyLocObserver("");
 
   EXPECT_EQ(LegalizerHelper::LegalizeResult::Legalized,
-<<<<<<< HEAD
-            Helper.libcall(*MIBNearbyInt32, LocObserver));
-  EXPECT_EQ(LegalizerHelper::LegalizeResult::Legalized,
-            Helper.libcall(*MIBNearbyInt64, LocObserver));
-  EXPECT_EQ(LegalizerHelper::LegalizeResult::Legalized,
-            Helper.libcall(*MIBNearbyInt128, LocObserver));
-=======
             Helper.libcall(*MIBNearbyInt32, DummyLocObserver));
   EXPECT_EQ(LegalizerHelper::LegalizeResult::Legalized,
             Helper.libcall(*MIBNearbyInt64, DummyLocObserver));
   EXPECT_EQ(LegalizerHelper::LegalizeResult::Legalized,
             Helper.libcall(*MIBNearbyInt128, DummyLocObserver));
->>>>>>> 08d31ff4
 
   const auto *CheckStr = R"(
   CHECK: [[COPY:%[0-9]+]]:_(s64) = COPY
