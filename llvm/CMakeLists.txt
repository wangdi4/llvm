--- conflicted
+++ resolved
@@ -945,13 +945,8 @@
 
     # Define feature specific macros.
     foreach(f ${LLVM_INTEL_FEATURES})
-<<<<<<< HEAD
-      SET(CMAKE_CXX_FLAGS "${CMAKE_CXX_FLAGS} -D${f}=1")
-      list(APPEND LLVM_INTEL_TABLEGEN_FLAGS "-D${f}")
-=======
       list(APPEND LLVM_INTEL_TABLEGEN_FLAGS "-D${f}")
       add_definitions(-D${f}=1)
->>>>>>> a04ae881
     endforeach(f)
   endif()
 endif(INTEL_CUSTOMIZATION)
@@ -1414,23 +1409,6 @@
 
     foreach( comp ${INTEL_DEPLOY_COMPONENTS} )
 
-<<<<<<< HEAD
-      # Filter out xdev components
-      if ( NOT "${comp}"  MATCHES "^xdev-.*")
-        message( STATUS "Adding component ${comp} to deploy")
-
-        set (manifest ${CMAKE_CURRENT_BINARY_DIR}/install_manifest_${comp}.txt)
-        add_custom_command(OUTPUT ${manifest}
-                           COMMAND "${CMAKE_COMMAND}"
-                                   "-DCMAKE_INSTALL_COMPONENT=${comp}"
-                                   -P "${CMAKE_BINARY_DIR}/cmake_install.cmake"
-                           DEPENDS  ${chain_dep}
-                           COMMENT "Deploying component ${comp}"
-                           USES_TERMINAL)
-        list(APPEND manifest_list ${manifest})
-        set(chain_dep ${manifest})
-      endif()
-=======
       message( STATUS "Adding component ${comp} to deploy")
 
       set (manifest ${CMAKE_CURRENT_BINARY_DIR}/install_manifest_${comp}.txt)
@@ -1443,7 +1421,6 @@
                          USES_TERMINAL)
       list(APPEND manifest_list ${manifest})
       set(chain_dep ${manifest})
->>>>>>> a04ae881
     endforeach( comp )
 
     # cmake does not allow to specify dependencies on cmakes' built-in targets such as all, clean, install etc.
