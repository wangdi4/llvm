# See docs/CMake.html for instructions about how to build LLVM with CMake.

cmake_minimum_required(VERSION 3.13.4)

# CMP0116: Ninja generators transform `DEPFILE`s from `add_custom_command()`
# New in CMake 3.20. https://cmake.org/cmake/help/latest/policy/CMP0116.html
if(POLICY CMP0116)
  cmake_policy(SET CMP0116 OLD)
endif()

set(CMAKE_BUILD_WITH_INSTALL_NAME_DIR ON)

if(NOT DEFINED LLVM_VERSION_MAJOR)
  set(LLVM_VERSION_MAJOR 14)
endif()
if(NOT DEFINED LLVM_VERSION_MINOR)
  set(LLVM_VERSION_MINOR 0)
endif()
if(NOT DEFINED LLVM_VERSION_PATCH)
  set(LLVM_VERSION_PATCH 0)
endif()
if(NOT DEFINED LLVM_VERSION_SUFFIX)
  set(LLVM_VERSION_SUFFIX git)
endif()

if (NOT PACKAGE_VERSION)
  set(PACKAGE_VERSION
    "${LLVM_VERSION_MAJOR}.${LLVM_VERSION_MINOR}.${LLVM_VERSION_PATCH}${LLVM_VERSION_SUFFIX}")
endif()

set(INTEL_CUSTOMIZATION ON)

if ((CMAKE_GENERATOR MATCHES "Visual Studio") AND (CMAKE_GENERATOR_TOOLSET STREQUAL ""))
  message(WARNING "Visual Studio generators use the x86 host compiler by "
                  "default, even for 64-bit targets. This can result in linker "
                  "instability and out of memory errors. To use the 64-bit "
                  "host compiler, pass -Thost=x64 on the CMake command line.")
endif()

if (CMAKE_GENERATOR STREQUAL "Xcode" AND NOT CMAKE_OSX_ARCHITECTURES)
  # Some CMake features like object libraries get confused if you don't
  # explicitly specify an architecture setting with the Xcode generator.
  set(CMAKE_OSX_ARCHITECTURES "x86_64")
endif()

project(LLVM
  VERSION ${LLVM_VERSION_MAJOR}.${LLVM_VERSION_MINOR}.${LLVM_VERSION_PATCH}
  LANGUAGES C CXX ASM)


if (INTEL_CUSTOMIZATION)
  set(DPCPP_VERSION_QUALITY " ")
  set(DPCPP_VERSION_MAJOR "2021")
  set(DPCPP_VERSION_MINOR "4")
  set(DPCPP_VERSION_PATCH "0")
  set(VERSION "${DPCPP_VERSION_MAJOR}.${DPCPP_VERSION_MINOR}.${DPCPP_VERSION_PATCH}")
  set(DPCPP_PRODUCT_VERSION ${VERSION})
  set(FULL_VERSION ${DPCPP_PRODUCT_VERSION})
  if(NOT DPCPP_VERSION_QUALITY STREQUAL " ")
     set(FULL_VERSION "${FULL_VERSION}-${DPCPP_VERSION_QUALITY}")
  endif()
  set(DPCPP_PRODUCT_FULL_VERSION ${FULL_VERSION})
  set(DPCPP_PRODUCT_NAME "Intel(R) oneAPI DPC++/C++ Compiler")
  # The bitcode producer string must be encoded using only alphanumeric
  # characters plus '.' and '_'
  set(DPCPP_BITCODE_PRODUCER_STR "Intel.oneAPI.DPCPP.Compiler_${DPCPP_PRODUCT_VERSION}")
  configure_file(
    ${CMAKE_CURRENT_SOURCE_DIR}/include/llvm/Config/dpcpp.version.info.in
    ${CMAKE_CURRENT_BINARY_DIR}/include/llvm/Config/dpcpp.version.info.h
    )
endif (INTEL_CUSTOMIZATION)

set(CMAKE_CXX_STANDARD 14 CACHE STRING "C++ standard to conform to")
set(CMAKE_CXX_STANDARD_REQUIRED YES)
if (CYGWIN)
  # Cygwin is a bit stricter and lack things like 'strdup', 'stricmp', etc in
  # c++xx mode.
  set(CMAKE_CXX_EXTENSIONS YES)
else()
  set(CMAKE_CXX_EXTENSIONS NO)
endif()

if (NOT CMAKE_BUILD_TYPE AND NOT CMAKE_CONFIGURATION_TYPES)
  message(STATUS "No build type selected, default to Debug")
  set(CMAKE_BUILD_TYPE "Debug" CACHE STRING "Build type (default Debug)" FORCE)
endif()

# Side-by-side subprojects layout: automatically set the
# LLVM_EXTERNAL_${project}_SOURCE_DIR using LLVM_ALL_PROJECTS
# This allows an easy way of setting up a build directory for llvm and another
# one for llvm+clang+... using the same sources.
set(LLVM_ALL_PROJECTS "clang;clang-tools-extra;compiler-rt;cross-project-tests;libc;libclc;libcxx;libcxxabi;libunwind;lld;lldb;mlir;openmp;parallel-libs;polly;pstl")
# The flang project is not yet part of "all" projects (see C++ requirements)
set(LLVM_EXTRA_PROJECTS "flang")
# List of all known projects in the mono repo
set(LLVM_KNOWN_PROJECTS "${LLVM_ALL_PROJECTS};${LLVM_EXTRA_PROJECTS}")
set(LLVM_ENABLE_PROJECTS "" CACHE STRING
	"Semicolon-separated list of projects to build (${LLVM_KNOWN_PROJECTS}), or \"all\".")
if( LLVM_ENABLE_PROJECTS STREQUAL "all" )
  set( LLVM_ENABLE_PROJECTS ${LLVM_ALL_PROJECTS})
endif()

if ("flang" IN_LIST LLVM_ENABLE_PROJECTS)
  if (NOT "mlir" IN_LIST LLVM_ENABLE_PROJECTS)
    message(STATUS "Enabling MLIR as a dependency to flang")
    list(APPEND LLVM_ENABLE_PROJECTS "mlir")
  endif()

  if (NOT "clang" IN_LIST LLVM_ENABLE_PROJECTS)
    message(FATAL_ERROR "Clang is not enabled, but is required for the Flang driver")
  endif()
endif()

# LLVM_ENABLE_PROJECTS_USED is `ON` if the user has ever used the
# `LLVM_ENABLE_PROJECTS` CMake cache variable.  This exists for
# several reasons:
#
# * As an indicator that the `LLVM_ENABLE_PROJECTS` list is now the single
# source of truth for which projects to build. This means we will ignore user
# supplied `LLVM_TOOL_<project>_BUILD` CMake cache variables and overwrite
# them.
#
# * The case where the user previously had `LLVM_ENABLE_PROJECTS` set to a
# non-empty list but now the user wishes to disable building all other projects
# by setting `LLVM_ENABLE_PROJECTS` to an empty string. In that case we still
# need to set the `LLVM_TOOL_${upper_proj}_BUILD` variables so that we disable
# building all the projects that were previously enabled.
set(LLVM_ENABLE_PROJECTS_USED OFF CACHE BOOL "")
mark_as_advanced(LLVM_ENABLE_PROJECTS_USED)

if (LLVM_ENABLE_PROJECTS_USED OR NOT LLVM_ENABLE_PROJECTS STREQUAL "")
  set(LLVM_ENABLE_PROJECTS_USED ON CACHE BOOL "" FORCE)
  foreach(proj ${LLVM_KNOWN_PROJECTS} ${LLVM_EXTERNAL_PROJECTS})
    string(TOUPPER "${proj}" upper_proj)
    string(REGEX REPLACE "-" "_" upper_proj ${upper_proj})
    if ("${proj}" IN_LIST LLVM_ENABLE_PROJECTS)
      message(STATUS "${proj} project is enabled")
      set(SHOULD_ENABLE_PROJECT TRUE)
      set(PROJ_DIR "${CMAKE_CURRENT_SOURCE_DIR}/../${proj}")
      if(NOT EXISTS "${PROJ_DIR}" OR NOT IS_DIRECTORY "${PROJ_DIR}")
        message(FATAL_ERROR "LLVM_ENABLE_PROJECTS requests ${proj} but directory not found: ${PROJ_DIR}")
      endif()
      if( LLVM_EXTERNAL_${upper_proj}_SOURCE_DIR STREQUAL "" )
        set(LLVM_EXTERNAL_${upper_proj}_SOURCE_DIR "${CMAKE_CURRENT_SOURCE_DIR}/../${proj}" CACHE PATH "" FORCE)
      else()
        set(LLVM_EXTERNAL_${upper_proj}_SOURCE_DIR "${CMAKE_CURRENT_SOURCE_DIR}/../${proj}" CACHE PATH "")
      endif()
    elseif ("${proj}" IN_LIST LLVM_EXTERNAL_PROJECTS)
      message(STATUS "${proj} project is enabled")
      set(SHOULD_ENABLE_PROJECT TRUE)
    else()
      message(STATUS "${proj} project is disabled")
      set(SHOULD_ENABLE_PROJECT FALSE)
    endif()
    # Force `LLVM_TOOL_${upper_proj}_BUILD` variables to have values that
    # corresponds with `LLVM_ENABLE_PROJECTS`. This prevents the user setting
    # `LLVM_TOOL_${upper_proj}_BUILD` variables externally. At some point
    # we should deprecate allowing users to set these variables by turning them
    # into normal CMake variables rather than cache variables.
    set(LLVM_TOOL_${upper_proj}_BUILD
      ${SHOULD_ENABLE_PROJECT}
      CACHE
      BOOL "Whether to build ${upper_proj} as part of LLVM" FORCE
    )
  endforeach()
endif()
unset(SHOULD_ENABLE_PROJECT)

# Build llvm with ccache if the package is present
set(LLVM_CCACHE_BUILD OFF CACHE BOOL "Set to ON for a ccache enabled build")
if(LLVM_CCACHE_BUILD)
  find_program(CCACHE_PROGRAM ccache)
  if(CCACHE_PROGRAM)
      set(LLVM_CCACHE_MAXSIZE "" CACHE STRING "Size of ccache")
      set(LLVM_CCACHE_DIR "" CACHE STRING "Directory to keep ccached data")
      set(LLVM_CCACHE_PARAMS "CCACHE_CPP2=yes CCACHE_HASHDIR=yes"
          CACHE STRING "Parameters to pass through to ccache")

      set(CCACHE_PROGRAM "${LLVM_CCACHE_PARAMS} ${CCACHE_PROGRAM}")
      if (LLVM_CCACHE_MAXSIZE)
        set(CCACHE_PROGRAM "CCACHE_MAXSIZE=${LLVM_CCACHE_MAXSIZE} ${CCACHE_PROGRAM}")
      endif()
      if (LLVM_CCACHE_DIR)
        set(CCACHE_PROGRAM "CCACHE_DIR=${LLVM_CCACHE_DIR} ${CCACHE_PROGRAM}")
      endif()
      set_property(GLOBAL PROPERTY RULE_LAUNCH_COMPILE ${CCACHE_PROGRAM})
  else()
    message(FATAL_ERROR "Unable to find the program ccache. Set LLVM_CCACHE_BUILD to OFF")
  endif()
endif()

option(LLVM_DEPENDENCY_DEBUGGING "Dependency debugging mode to verify correctly expressed library dependencies (Darwin only)" OFF)

# Some features of the LLVM build may be disallowed when dependency debugging is
# enabled. In particular you cannot use ccache because we want to force compile
# operations to always happen.
if(LLVM_DEPENDENCY_DEBUGGING)
  if(NOT CMAKE_HOST_APPLE)
    message(FATAL_ERROR "Dependency debugging is only currently supported on Darwin hosts.")
  endif()
  if(LLVM_CCACHE_BUILD)
    message(FATAL_ERROR "Cannot enable dependency debugging while using ccache.")
  endif()
endif()

option(LLVM_ENABLE_DAGISEL_COV "Debug: Prints tablegen patterns that were used for selecting" OFF)
option(LLVM_ENABLE_GISEL_COV "Enable collection of GlobalISel rule coverage" OFF)
if(LLVM_ENABLE_GISEL_COV)
  set(LLVM_GISEL_COV_PREFIX "${CMAKE_BINARY_DIR}/gisel-coverage-" CACHE STRING "Provide a filename prefix to collect the GlobalISel rule coverage")
endif()

# Add path for custom modules
set(CMAKE_MODULE_PATH
  ${CMAKE_MODULE_PATH}
  "${CMAKE_CURRENT_SOURCE_DIR}/cmake"
  "${CMAKE_CURRENT_SOURCE_DIR}/cmake/modules"
  )

# Generate a CompilationDatabase (compile_commands.json file) for our build,
# for use by clang_complete, YouCompleteMe, etc.
set(CMAKE_EXPORT_COMPILE_COMMANDS 1)

option(LLVM_INSTALL_BINUTILS_SYMLINKS
  "Install symlinks from the binutils tool names to the corresponding LLVM tools." OFF)

option(LLVM_INSTALL_CCTOOLS_SYMLINKS
  "Install symlinks from the cctools tool names to the corresponding LLVM tools." OFF)

option(LLVM_INSTALL_UTILS "Include utility binaries in the 'install' target." OFF)

option(LLVM_INSTALL_TOOLCHAIN_ONLY "Only include toolchain files in the 'install' target." OFF)

# Unfortunatly Clang is too eager to search directories for module maps, which can cause the
# installed version of the maps to be found when building LLVM from source. Therefore we turn off
# the installation by default. See llvm.org/PR31905.
option(LLVM_INSTALL_MODULEMAPS "Install the modulemap files in the 'install' target." OFF)

option(LLVM_USE_FOLDERS "Enable solution folders in Visual Studio. Disable for Express versions." ON)
if ( LLVM_USE_FOLDERS )
  set_property(GLOBAL PROPERTY USE_FOLDERS ON)
endif()

include(VersionFromVCS)

option(LLVM_APPEND_VC_REV
  "Embed the version control system revision in LLVM" ON)

set(PACKAGE_NAME LLVM)
set(PACKAGE_STRING "${PACKAGE_NAME} ${PACKAGE_VERSION}")
set(PACKAGE_BUGREPORT "https://bugs.llvm.org/")

if (INTEL_CUSTOMIZATION)
  set(PACKAGE_BUGREPORT "https://software.intel.com/en-us/support/priority-support")
endif (INTEL_CUSTOMIZATION)

set(BUG_REPORT_URL "${PACKAGE_BUGREPORT}" CACHE STRING
  "Default URL where bug reports are to be submitted.")

# Configure CPack.
set(CPACK_PACKAGE_INSTALL_DIRECTORY "LLVM")
set(CPACK_PACKAGE_VENDOR "LLVM")
set(CPACK_PACKAGE_VERSION_MAJOR ${LLVM_VERSION_MAJOR})
set(CPACK_PACKAGE_VERSION_MINOR ${LLVM_VERSION_MINOR})
set(CPACK_PACKAGE_VERSION_PATCH ${LLVM_VERSION_PATCH})
set(CPACK_PACKAGE_VERSION ${PACKAGE_VERSION})
set(CPACK_RESOURCE_FILE_LICENSE "${CMAKE_CURRENT_SOURCE_DIR}/LICENSE.TXT")
set(CPACK_NSIS_COMPRESSOR "/SOLID lzma \r\n SetCompressorDictSize 32")
if(WIN32 AND NOT UNIX)
  set(CPACK_PACKAGE_INSTALL_REGISTRY_KEY "LLVM")
  set(CPACK_PACKAGE_ICON "${CMAKE_CURRENT_SOURCE_DIR}\\\\cmake\\\\nsis_logo.bmp")
  set(CPACK_NSIS_MUI_ICON "${CMAKE_CURRENT_SOURCE_DIR}\\\\cmake\\\\nsis_icon.ico")
  set(CPACK_NSIS_MUI_UNIICON "${CMAKE_CURRENT_SOURCE_DIR}\\\\cmake\\\\nsis_icon.ico")
  set(CPACK_NSIS_MODIFY_PATH "ON")
  set(CPACK_NSIS_ENABLE_UNINSTALL_BEFORE_INSTALL "ON")
  if( CMAKE_CL_64 )
    set(CPACK_NSIS_INSTALL_ROOT "$PROGRAMFILES64")
  endif()
endif()
include(CPack)

# Sanity check our source directory to make sure that we are not trying to
# generate an in-source build (unless on MSVC_IDE, where it is ok), and to make
# sure that we don't have any stray generated files lying around in the tree
# (which would end up getting picked up by header search, instead of the correct
# versions).
if( CMAKE_CURRENT_SOURCE_DIR STREQUAL CMAKE_CURRENT_BINARY_DIR AND NOT MSVC_IDE )
  message(FATAL_ERROR "In-source builds are not allowed.
Please create a directory and run cmake from there, passing the path
to this source directory as the last argument.
This process created the file `CMakeCache.txt' and the directory `CMakeFiles'.
Please delete them.")
endif()

string(TOUPPER "${CMAKE_BUILD_TYPE}" uppercase_CMAKE_BUILD_TYPE)

if (CMAKE_BUILD_TYPE AND
    NOT uppercase_CMAKE_BUILD_TYPE MATCHES "^(DEBUG|RELEASE|RELWITHDEBINFO|MINSIZEREL)$")
  message(FATAL_ERROR "Invalid value for CMAKE_BUILD_TYPE: ${CMAKE_BUILD_TYPE}")
endif()

set(LLVM_LIBDIR_SUFFIX "" CACHE STRING "Define suffix of library directory name (32/64)" )

set(LLVM_TOOLS_INSTALL_DIR "bin" CACHE STRING "Path for binary subdirectory (defaults to 'bin')")
mark_as_advanced(LLVM_TOOLS_INSTALL_DIR)

set(LLVM_UTILS_INSTALL_DIR "${LLVM_TOOLS_INSTALL_DIR}" CACHE STRING
    "Path to install LLVM utilities (enabled by LLVM_INSTALL_UTILS=ON) (defaults to LLVM_TOOLS_INSTALL_DIR)")
mark_as_advanced(LLVM_UTILS_INSTALL_DIR)

# They are used as destination of target generators.
set(LLVM_RUNTIME_OUTPUT_INTDIR ${CMAKE_CURRENT_BINARY_DIR}/${CMAKE_CFG_INTDIR}/bin)
set(LLVM_LIBRARY_OUTPUT_INTDIR ${CMAKE_CURRENT_BINARY_DIR}/${CMAKE_CFG_INTDIR}/lib${LLVM_LIBDIR_SUFFIX})
if(WIN32 OR CYGWIN)
  # DLL platform -- put DLLs into bin.
  set(LLVM_SHLIB_OUTPUT_INTDIR ${LLVM_RUNTIME_OUTPUT_INTDIR})
else()
  set(LLVM_SHLIB_OUTPUT_INTDIR ${LLVM_LIBRARY_OUTPUT_INTDIR})
endif()

# Each of them corresponds to llvm-config's.
set(LLVM_TOOLS_BINARY_DIR ${LLVM_RUNTIME_OUTPUT_INTDIR}) # --bindir
set(LLVM_LIBRARY_DIR      ${LLVM_LIBRARY_OUTPUT_INTDIR}) # --libdir
set(LLVM_MAIN_SRC_DIR     ${CMAKE_CURRENT_SOURCE_DIR}  ) # --src-root
set(LLVM_MAIN_INCLUDE_DIR ${LLVM_MAIN_SRC_DIR}/include ) # --includedir
set(LLVM_BINARY_DIR       ${CMAKE_CURRENT_BINARY_DIR}  ) # --prefix

# Note: LLVM_CMAKE_PATH does not include generated files
set(LLVM_CMAKE_PATH ${LLVM_MAIN_SRC_DIR}/cmake/modules)
set(LLVM_EXAMPLES_BINARY_DIR ${LLVM_BINARY_DIR}/examples)
set(LLVM_INCLUDE_DIR ${CMAKE_CURRENT_BINARY_DIR}/include)

# List of all targets to be built by default:
set(LLVM_ALL_TARGETS
  AArch64
  AMDGPU
  ARM
  AVR
  BPF
# INTEL_CUSTOMIZATION
# INTEL_FEATURE_CSA
  CSA
# end INTEL_FEATURE_CSA
# end INTEL_CUSTOMIZATION
  Hexagon
  Lanai
  Mips
  MSP430
  NVPTX
  PowerPC
  RISCV
  Sparc
  SystemZ
  WebAssembly
  X86
  XCore
  )

# List of targets with JIT support:
set(LLVM_TARGETS_WITH_JIT X86 PowerPC AArch64 ARM Mips SystemZ)

set(LLVM_TARGETS_TO_BUILD "all"
    CACHE STRING "Semicolon-separated list of targets to build, or \"all\".")

set(LLVM_EXPERIMENTAL_TARGETS_TO_BUILD ""
  CACHE STRING "Semicolon-separated list of experimental targets to build.")

option(BUILD_SHARED_LIBS
  "Build all libraries as shared libraries instead of static" OFF)

option(LLVM_ENABLE_BACKTRACES "Enable embedding backtraces on crash." ON)
if(LLVM_ENABLE_BACKTRACES)
  set(ENABLE_BACKTRACES 1)
endif()

option(LLVM_ENABLE_UNWIND_TABLES "Emit unwind tables for the libraries" ON)

option(LLVM_ENABLE_CRASH_OVERRIDES "Enable crash overrides." ON)
if(LLVM_ENABLE_CRASH_OVERRIDES)
  set(ENABLE_CRASH_OVERRIDES 1)
endif()

option(LLVM_ENABLE_CRASH_DUMPS "Turn on memory dumps on crashes. Currently only implemented on Windows." OFF)

option(LLVM_ENABLE_FFI "Use libffi to call external functions from the interpreter" OFF)
set(FFI_LIBRARY_DIR "" CACHE PATH "Additional directory, where CMake should search for libffi.so")
set(FFI_INCLUDE_DIR "" CACHE PATH "Additional directory, where CMake should search for ffi.h or ffi/ffi.h")

set(LLVM_TARGET_ARCH "host"
  CACHE STRING "Set target to use for LLVM JIT or use \"host\" for automatic detection.")

option(LLVM_ENABLE_TERMINFO "Use terminfo database if available." ON)

set(LLVM_ENABLE_LIBXML2 "ON" CACHE STRING "Use libxml2 if available. Can be ON, OFF, or FORCE_ON")

option(LLVM_ENABLE_LIBEDIT "Use libedit if available." ON)

option(LLVM_ENABLE_LIBPFM "Use libpfm for performance counters if available." ON)

# On z/OS, threads cannot be used because TLS is not supported.
if (CMAKE_SYSTEM_NAME MATCHES "OS390")
  option(LLVM_ENABLE_THREADS "Use threads if available." OFF)
else()
  option(LLVM_ENABLE_THREADS "Use threads if available." ON)
endif()

set(LLVM_ENABLE_ZLIB "ON" CACHE STRING "Use zlib for compression/decompression if available. Can be ON, OFF, or FORCE_ON")

set(LLVM_Z3_INSTALL_DIR "" CACHE STRING "Install directory of the Z3 solver.")

option(LLVM_ENABLE_Z3_SOLVER
  "Enable Support for the Z3 constraint solver in LLVM."
  ${LLVM_ENABLE_Z3_SOLVER_DEFAULT}
)

if (LLVM_ENABLE_Z3_SOLVER)
  find_package(Z3 4.7.1)

  if (LLVM_Z3_INSTALL_DIR)
    if (NOT Z3_FOUND)
      message(FATAL_ERROR "Z3 >= 4.7.1 has not been found in LLVM_Z3_INSTALL_DIR: ${LLVM_Z3_INSTALL_DIR}.")
    endif()
  endif()

  if (NOT Z3_FOUND)
    message(FATAL_ERROR "LLVM_ENABLE_Z3_SOLVER cannot be enabled when Z3 is not available.")
  endif()

  set(LLVM_WITH_Z3 1)
endif()

set(LLVM_ENABLE_Z3_SOLVER_DEFAULT "${Z3_FOUND}")


if( LLVM_TARGETS_TO_BUILD STREQUAL "all" )
  set( LLVM_TARGETS_TO_BUILD ${LLVM_ALL_TARGETS} )
endif()

set(LLVM_TARGETS_TO_BUILD
   ${LLVM_TARGETS_TO_BUILD}
   ${LLVM_EXPERIMENTAL_TARGETS_TO_BUILD})
list(REMOVE_DUPLICATES LLVM_TARGETS_TO_BUILD)

option(LLVM_ENABLE_PIC "Build Position-Independent Code" ON)
option(LLVM_ENABLE_MODULES "Compile with C++ modules enabled." OFF)
if(${CMAKE_SYSTEM_NAME} MATCHES "Darwin")
  option(LLVM_ENABLE_MODULE_DEBUGGING "Compile with -gmodules." ON)
else()
  option(LLVM_ENABLE_MODULE_DEBUGGING "Compile with -gmodules." OFF)
endif()
option(LLVM_ENABLE_LOCAL_SUBMODULE_VISIBILITY "Compile with -fmodules-local-submodule-visibility." ON)
option(LLVM_ENABLE_LIBCXX "Use libc++ if available." OFF)
option(LLVM_STATIC_LINK_CXX_STDLIB "Statically link the standard library." OFF)
option(LLVM_ENABLE_LLD "Use lld as C and C++ linker." OFF)
option(LLVM_ENABLE_PEDANTIC "Compile with pedantic enabled." ON)
option(LLVM_ENABLE_WERROR "Fail and stop if a warning is triggered." OFF)

option(LLVM_ENABLE_DUMP "Enable dump functions even when assertions are disabled" OFF)

if( NOT uppercase_CMAKE_BUILD_TYPE STREQUAL "DEBUG" )
  option(LLVM_ENABLE_ASSERTIONS "Enable assertions" OFF)
else()
  option(LLVM_ENABLE_ASSERTIONS "Enable assertions" ON)
endif()

option(LLVM_ENABLE_EXPENSIVE_CHECKS "Enable expensive checks" OFF)

# While adding scalable vector support to LLVM, we temporarily want to
# allow an implicit conversion of TypeSize to uint64_t, and to allow
# code to get the fixed number of elements from a possibly scalable vector.
# This CMake flag enables a more strict mode where it asserts that the type
# is not a scalable vector type.
#
# Enabling this flag makes it easier to find cases where the compiler makes
# assumptions on the size being 'fixed size', when building tests for
# SVE/SVE2 or other scalable vector architectures.
option(LLVM_ENABLE_STRICT_FIXED_SIZE_VECTORS
       "Enable assertions that type is not scalable in implicit conversion from TypeSize to uint64_t and calls to getNumElements" OFF)

set(LLVM_ABI_BREAKING_CHECKS "WITH_ASSERTS" CACHE STRING
  "Enable abi-breaking checks.  Can be WITH_ASSERTS, FORCE_ON or FORCE_OFF.")

option(LLVM_FORCE_USE_OLD_TOOLCHAIN
       "Set to ON to force using an old, unsupported host toolchain." OFF)

set(LLVM_LOCAL_RPATH "" CACHE FILEPATH
  "If set, an absolute path added as rpath on binaries that do not already contain an executable-relative rpath.")

option(LLVM_TEMPORARILY_ALLOW_OLD_TOOLCHAIN
       "Set to ON to only warn when using a toolchain which is about to be deprecated, instead of emitting an error." OFF)
option(LLVM_USE_INTEL_JITEVENTS
  "Use Intel JIT API to inform Intel(R) VTune(TM) Amplifier XE 2011 about JIT code"
  OFF)

if( LLVM_USE_INTEL_JITEVENTS )
  # Verify we are on a supported platform
  if( NOT CMAKE_SYSTEM_NAME MATCHES "Windows" AND NOT CMAKE_SYSTEM_NAME MATCHES "Linux" )
    message(FATAL_ERROR
      "Intel JIT API support is available on Linux and Windows only.")
  endif()
endif( LLVM_USE_INTEL_JITEVENTS )

option(LLVM_USE_OPROFILE
  "Use opagent JIT interface to inform OProfile about JIT code" OFF)

option(LLVM_EXTERNALIZE_DEBUGINFO
  "Generate dSYM files and strip executables and libraries (Darwin Only)" OFF)

set(LLVM_CODESIGNING_IDENTITY "" CACHE STRING
  "Sign executables and dylibs with the given identity or skip if empty (Darwin Only)")

# If enabled, verify we are on a platform that supports oprofile.
if( LLVM_USE_OPROFILE )
  if( NOT CMAKE_SYSTEM_NAME MATCHES "Linux" )
    message(FATAL_ERROR "OProfile support is available on Linux only.")
  endif( NOT CMAKE_SYSTEM_NAME MATCHES "Linux" )
endif( LLVM_USE_OPROFILE )

option(LLVM_USE_PERF
  "Use perf JIT interface to inform perf about JIT code" OFF)

# If enabled, verify we are on a platform that supports perf.
if( LLVM_USE_PERF )
  if( NOT CMAKE_SYSTEM_NAME MATCHES "Linux" )
    message(FATAL_ERROR "perf support is available on Linux only.")
  endif( NOT CMAKE_SYSTEM_NAME MATCHES "Linux" )
endif( LLVM_USE_PERF )

set(LLVM_USE_SANITIZER "" CACHE STRING
  "Define the sanitizer used to build binaries and tests.")
option(LLVM_OPTIMIZE_SANITIZED_BUILDS "Pass -O1 on debug sanitizer builds" ON)
set(LLVM_UBSAN_FLAGS
    "-fsanitize=undefined -fno-sanitize=vptr,function -fno-sanitize-recover=all"
    CACHE STRING
    "Compile flags set to enable UBSan. Only used if LLVM_USE_SANITIZER contains 'Undefined'.")
set(LLVM_LIB_FUZZING_ENGINE "" CACHE PATH
  "Path to fuzzing library for linking with fuzz targets")

option(LLVM_USE_SPLIT_DWARF
  "Use -gsplit-dwarf when compiling llvm." OFF)

# Define an option controlling whether we should build for 32-bit on 64-bit
# platforms, where supported.
if( CMAKE_SIZEOF_VOID_P EQUAL 8 AND NOT (WIN32 OR ${CMAKE_SYSTEM_NAME} MATCHES "AIX"))
  # TODO: support other platforms and toolchains.
  option(LLVM_BUILD_32_BITS "Build 32 bits executables and libraries." OFF)
endif()

# Define the default arguments to use with 'lit', and an option for the user to
# override.
set(LIT_ARGS_DEFAULT "-sv")
if (MSVC_IDE OR XCODE)
  set(LIT_ARGS_DEFAULT "${LIT_ARGS_DEFAULT} --no-progress-bar")
endif()
set(LLVM_LIT_ARGS "${LIT_ARGS_DEFAULT}" CACHE STRING "Default options for lit")

# On Win32 hosts, provide an option to specify the path to the GnuWin32 tools.
if( WIN32 AND NOT CYGWIN )
  set(LLVM_LIT_TOOLS_DIR "" CACHE PATH "Path to GnuWin32 tools")
endif()

set(LLVM_INTEGRATED_CRT_ALLOC "" CACHE PATH "Replace the Windows CRT allocator with any of {rpmalloc|mimalloc|snmalloc}. Only works with /MT enabled.")
if(LLVM_INTEGRATED_CRT_ALLOC)
  if(NOT WIN32)
    message(FATAL_ERROR "LLVM_INTEGRATED_CRT_ALLOC is only supported on Windows.")
  endif()
  if(LLVM_USE_SANITIZER)
    message(FATAL_ERROR "LLVM_INTEGRATED_CRT_ALLOC cannot be used along with LLVM_USE_SANITIZER!")
  endif()
  if(CMAKE_BUILD_TYPE AND uppercase_CMAKE_BUILD_TYPE STREQUAL "DEBUG")
    message(FATAL_ERROR "The Debug target isn't supported along with LLVM_INTEGRATED_CRT_ALLOC!")
  endif()
endif()

# Define options to control the inclusion and default build behavior for
# components which may not strictly be necessary (tools, examples, and tests).
#
# This is primarily to support building smaller or faster project files.
option(LLVM_INCLUDE_TOOLS "Generate build targets for the LLVM tools." ON)
option(LLVM_BUILD_TOOLS
  "Build the LLVM tools. If OFF, just generate build targets." ON)

option(LLVM_INCLUDE_UTILS "Generate build targets for the LLVM utils." ON)
option(LLVM_BUILD_UTILS
  "Build LLVM utility binaries. If OFF, just generate build targets." ON)

option(LLVM_INCLUDE_RUNTIMES "Generate build targets for the LLVM runtimes." ON)
option(LLVM_BUILD_RUNTIMES
  "Build the LLVM runtimes. If OFF, just generate build targets." ON)

option(LLVM_BUILD_RUNTIME
  "Build the LLVM runtime libraries." ON)
option(LLVM_BUILD_EXAMPLES
  "Build the LLVM example programs. If OFF, just generate build targets." OFF)
option(LLVM_INCLUDE_EXAMPLES "Generate build targets for the LLVM examples" ON)

if(LLVM_BUILD_EXAMPLES)
  add_definitions(-DBUILD_EXAMPLES)
endif(LLVM_BUILD_EXAMPLES)

option(LLVM_BUILD_TESTS
  "Build LLVM unit tests. If OFF, just generate build targets." OFF)
option(LLVM_INCLUDE_TESTS "Generate build targets for the LLVM unit tests." ON)
option(LLVM_INCLUDE_GO_TESTS "Include the Go bindings tests in test build targets." ON)

option(LLVM_BUILD_BENCHMARKS "Add LLVM benchmark targets to the list of default
targets. If OFF, benchmarks still could be built using Benchmarks target." OFF)
option(LLVM_INCLUDE_BENCHMARKS "Generate benchmark targets. If OFF, benchmarks can't be built." ON)

option (LLVM_BUILD_DOCS "Build the llvm documentation." OFF)
option (LLVM_INCLUDE_DOCS "Generate build targets for llvm documentation." ON)
option (LLVM_ENABLE_DOXYGEN "Use doxygen to generate llvm API documentation." OFF)
option (LLVM_ENABLE_SPHINX "Use Sphinx to generate llvm documentation." OFF)
option (LLVM_ENABLE_OCAMLDOC "Build OCaml bindings documentation." ON)
option (LLVM_ENABLE_BINDINGS "Build bindings." ON)

set(LLVM_INSTALL_DOXYGEN_HTML_DIR "share/doc/llvm/doxygen-html"
    CACHE STRING "Doxygen-generated HTML documentation install directory")
set(LLVM_INSTALL_OCAMLDOC_HTML_DIR "share/doc/llvm/ocaml-html"
    CACHE STRING "OCamldoc-generated HTML documentation install directory")

option (LLVM_BUILD_EXTERNAL_COMPILER_RT
  "Build compiler-rt as an external project." OFF)

option (LLVM_VERSION_PRINTER_SHOW_HOST_TARGET_INFO
  "Show target and host info when tools are invoked with --version." ON)

# You can configure which libraries from LLVM you want to include in the
# shared library by setting LLVM_DYLIB_COMPONENTS to a semi-colon delimited
# list of LLVM components. All component names handled by llvm-config are valid.
if(NOT DEFINED LLVM_DYLIB_COMPONENTS)
  set(LLVM_DYLIB_COMPONENTS "all" CACHE STRING
    "Semicolon-separated list of components to include in libLLVM, or \"all\".")
endif()

if(MSVC)
  option(LLVM_BUILD_LLVM_C_DYLIB "Build LLVM-C.dll (Windows only)" ON)
  # Set this variable to OFF here so it can't be set with a command-line
  # argument.
  set (LLVM_LINK_LLVM_DYLIB OFF)
  if (BUILD_SHARED_LIBS)
    message(FATAL_ERROR "BUILD_SHARED_LIBS options is not supported on Windows.")
  endif()
else()
  option(LLVM_LINK_LLVM_DYLIB "Link tools against the libllvm dynamic library" OFF)
  option(LLVM_BUILD_LLVM_C_DYLIB "Build libllvm-c re-export library (Darwin only)" OFF)
  set(LLVM_BUILD_LLVM_DYLIB_default OFF)
  if(LLVM_LINK_LLVM_DYLIB OR LLVM_BUILD_LLVM_C_DYLIB)
    set(LLVM_BUILD_LLVM_DYLIB_default ON)
  endif()
  option(LLVM_BUILD_LLVM_DYLIB "Build libllvm dynamic library" ${LLVM_BUILD_LLVM_DYLIB_default})
endif()

if (LLVM_LINK_LLVM_DYLIB AND BUILD_SHARED_LIBS)
  message(FATAL_ERROR "Cannot enable BUILD_SHARED_LIBS with LLVM_LINK_LLVM_DYLIB.  We recommend disabling BUILD_SHARED_LIBS.")
endif()

option(LLVM_OPTIMIZED_TABLEGEN "Force TableGen to be built with optimization" OFF)
if(CMAKE_CROSSCOMPILING OR (LLVM_OPTIMIZED_TABLEGEN AND (LLVM_ENABLE_ASSERTIONS OR CMAKE_CONFIGURATION_TYPES)))
  set(LLVM_USE_HOST_TOOLS ON)
endif()

if (MSVC_IDE)
  option(LLVM_ADD_NATIVE_VISUALIZERS_TO_SOLUTION "Configure project to use Visual Studio native visualizers" TRUE)
endif()

if (LLVM_BUILD_INSTRUMENTED OR LLVM_BUILD_INSTRUMENTED_COVERAGE OR
    LLVM_ENABLE_IR_PGO)
  if(NOT LLVM_PROFILE_MERGE_POOL_SIZE)
    # A pool size of 1-2 is probably sufficient on a SSD. 3-4 should be fine
    # for spining disks. Anything higher may only help on slower mediums.
    set(LLVM_PROFILE_MERGE_POOL_SIZE "4")
  endif()
  if(NOT LLVM_PROFILE_FILE_PATTERN)
    if(NOT LLVM_PROFILE_DATA_DIR)
      file(TO_NATIVE_PATH "${LLVM_BINARY_DIR}/profiles" LLVM_PROFILE_DATA_DIR)
    endif()
    file(TO_NATIVE_PATH "${LLVM_PROFILE_DATA_DIR}/%${LLVM_PROFILE_MERGE_POOL_SIZE}m.profraw" LLVM_PROFILE_FILE_PATTERN)
  endif()
  if(NOT LLVM_CSPROFILE_FILE_PATTERN)
    if(NOT LLVM_CSPROFILE_DATA_DIR)
      file(TO_NATIVE_PATH "${LLVM_BINARY_DIR}/csprofiles" LLVM_CSPROFILE_DATA_DIR)
    endif()
    file(TO_NATIVE_PATH "${LLVM_CSPROFILE_DATA_DIR}/%${LLVM_PROFILE_MERGE_POOL_SIZE}m.profraw" LLVM_CSPROFILE_FILE_PATTERN)
  endif()
endif()

if (LLVM_BUILD_STATIC)
  set(CMAKE_EXE_LINKER_FLAGS "${CMAKE_EXE_LINKER_FLAGS} -static")
  # Remove shared library suffixes from use in find_library
  foreach (shared_lib_suffix ${CMAKE_SHARED_LIBRARY_SUFFIX} ${CMAKE_IMPORT_LIBRARY_SUFFIX})
    list(FIND CMAKE_FIND_LIBRARY_SUFFIXES ${shared_lib_suffix} shared_lib_suffix_idx)
    if(NOT ${shared_lib_suffix_idx} EQUAL -1)
      list(REMOVE_AT CMAKE_FIND_LIBRARY_SUFFIXES ${shared_lib_suffix_idx})
    endif()
  endforeach()
endif()

# Use libtool instead of ar if you are both on an Apple host, and targeting Apple.
if(CMAKE_HOST_APPLE AND APPLE)
  include(UseLibtool)
endif()

# Override the default target with an environment variable named by LLVM_TARGET_TRIPLE_ENV.
set(LLVM_TARGET_TRIPLE_ENV CACHE STRING "The name of environment variable to override default target. Disabled by blank.")
mark_as_advanced(LLVM_TARGET_TRIPLE_ENV)

if(CMAKE_SYSTEM_NAME MATCHES "Linux")
  set(LLVM_ENABLE_PER_TARGET_RUNTIME_DIR_default ON)
else()
  set(LLVM_ENABLE_PER_TARGET_RUNTIME_DIR_default OFF)
endif()
set(LLVM_ENABLE_PER_TARGET_RUNTIME_DIR ${LLVM_ENABLE_PER_TARGET_RUNTIME_DIR_default} CACHE BOOL
  "Enable per-target runtimes directory")

set(LLVM_PROFDATA_FILE "" CACHE FILEPATH
  "Profiling data file to use when compiling in order to improve runtime performance.")

# All options referred to from HandleLLVMOptions have to be specified
# BEFORE this include, otherwise options will not be correctly set on
# first cmake run
include(config-ix)

# By default, we target the host, but this can be overridden at CMake
# invocation time.
set(LLVM_DEFAULT_TARGET_TRIPLE "${LLVM_HOST_TRIPLE}" CACHE STRING
  "Default target for which LLVM will generate code." )
set(TARGET_TRIPLE "${LLVM_DEFAULT_TARGET_TRIPLE}")
message(STATUS "LLVM host triple: ${LLVM_HOST_TRIPLE}")
message(STATUS "LLVM default target triple: ${LLVM_DEFAULT_TARGET_TRIPLE}")

# INTEL_CUSTOMIZATION
if (UWD_BUILD)
  add_definitions( -DWINDOWS_ONECORE )
  if (CMAKE_BUILD_TYPE STREQUAL "Release")
    set(LLVM_USE_CRT_RELEASE "MT" CACHE STRING "Link rintime library statically" FORCE)
    set(CMAKE_STANDARD_LIBRARIES "OneCore.lib libcmt.lib libvcruntime.lib libucrt.lib"
        CACHE STRING "Building with OneCore.lib" FORCE)
  elseif (CMAKE_BUILD_TYPE STREQUAL "Debug")
    set(LLVM_USE_CRT_DEBUG "MTd" CACHE STRING "Link rintime library statically" FORCE)
    set(CMAKE_STANDARD_LIBRARIES "OneCore.lib libcmtd.lib libvcruntimed.lib libucrtd.lib"
        CACHE STRING "Building with OneCore.lib" FORCE)
  endif()
endif()
#end INTEL_CUSTOMIZATION
if(WIN32 OR CYGWIN)
  if(BUILD_SHARED_LIBS OR LLVM_BUILD_LLVM_DYLIB)
    set(LLVM_ENABLE_PLUGINS_default ON)
  else()
    set(LLVM_ENABLE_PLUGINS_default OFF)
  endif()
else()
  set(LLVM_ENABLE_PLUGINS_default ${LLVM_ENABLE_PIC})
endif()
option(LLVM_ENABLE_PLUGINS "Enable plugin support" ${LLVM_ENABLE_PLUGINS_default})

<<<<<<< HEAD
# INTEL_CUSTOMIZATION
# We want to keep the legacy pass manager enabled by default even
# after the community changes the default here.
set(ENABLE_EXPERIMENTAL_NEW_PASS_MANAGER FALSE CACHE BOOL # INTEL
"Enable the new pass manager by default.")
#end INTEL_CUSTOMIZATION
=======
set(LLVM_ENABLE_NEW_PASS_MANAGER FALSE CACHE BOOL
  "Enable the new pass manager by default.")
if(NOT LLVM_ENABLE_NEW_PASS_MANAGER)
  message(WARNING "Using the legacy pass manager for the optimization pipeline"
                  " is deprecated. The functionality will degrade over time and"
                  " be removed in a future release.")
endif()
>>>>>>> 2bdccf6a

include(HandleLLVMOptions)

find_package(Python3 ${LLVM_MINIMUM_PYTHON_VERSION} REQUIRED
    COMPONENTS Interpreter)

######

# INTEL_COLLAB
SET(INTEL_COLLAB ON)
SET(CMAKE_CXX_FLAGS "${CMAKE_CXX_FLAGS} -DINTEL_COLLAB=1")
# end INTEL_COLLAB
SET(CMAKE_CXX_FLAGS "${CMAKE_CXX_FLAGS} -DINTEL_CUSTOMIZATION=1")
SET(CMAKE_CXX_FLAGS "${CMAKE_CXX_FLAGS} -DINTEL_SPECIFIC_OPENMP=1")
SET(CMAKE_CXX_FLAGS "${CMAKE_CXX_FLAGS} -DINTEL_SPECIFIC_CILKPLUS=1")
# INTEL_CUSTOMIZATION
# LLVM_INTELFEATURE_PREFIX is a temporary workaround for specifying
# Intel features names as arguments to is_intel_feature_enabled()
# and intel_add_file(), and keeping the feature filtering tool
# from detecting this as illegal usage.  Just prepend the feature
# name with ${LLVM_INTELFEATURE_PREFIX}_, when needed.
SET(LLVM_INTELFEATURE_PREFIX "INTEL_FEATURE")
# end INTEL_CUSTOMIZATION

if(INTEL_CUSTOMIZATION)
  # Set flags for TableGen invocations.  LLVM_INTEL_TABLEGEN_FLAGS
  # must be a list of options, not a string, because of the way
  # tablegen()->add_custom_command() process them.  If the options
  # are space separated, the final build command will escape the
  # spaces.  This is not a problem, but it looks awkward.
  set(LLVM_INTEL_TABLEGEN_FLAGS
    -DINTEL_CUSTOMIZATION
    )

# INTEL_FEATURE_CSA
  if (";${LLVM_TARGETS_TO_BUILD};" MATCHES ";CSA;")
    set(INTEL_ANY_OPTIONAL_COMPONENTS TRUE)
    set(INTEL_CSA_INCLUDE_DIR
        ${LLVM_MAIN_SRC_DIR}/Intel_OptionalComponents/CSA/include)
    include_directories(AFTER ${INTEL_CSA_INCLUDE_DIR})
    SET(LLVMOPTIONALCOMPONENTS ${LLVMOPTIONALCOMPONENTS}
                               Intel_CSATableGen
                               Intel_CSAScalarOpt)
  endif()
# end INTEL_FEATURE_CSA

  # Make sure LLVM_INTEL_FEATURES is in CMake cache, and its default value
  # is "no-features".  Every ICS configuration must explicitly set
  # LLVM_INTEL_FEATURES.  Having LLVM_INTEL_FEATURES in CMake cache
  # also helps to understand with which features the compiler binary
  # was built.  In addition, it allows using CMake's -C option
  # to specify a cache file with default value of LLVM_INTEL_FEATURES,
  # so we may have such a cache file for each ICS configuration instead
  # of explicitly listing features in VRD fils using -intel-features option.
  set(LLVM_INTEL_FEATURES ""
      CACHE STRING "Semicolon-separated list of Intel features to enable.")

  # Read Intel_SupportedFeatures.txt and verify that each feature
  # is declared properly.
  set(supported_features "")
  string(CONCAT LLVM_INTEL_SUPPORTED_FEATURES_FILE
         "${LLVM_MAIN_SRC_DIR}/Intel_OptionalComponents/"
         "Intel_SupportedFeatures.txt")
  if (EXISTS ${LLVM_INTEL_SUPPORTED_FEATURES_FILE})
    file(STRINGS ${LLVM_INTEL_SUPPORTED_FEATURES_FILE} sf)
    foreach(line ${sf})
      # Each feature specification start with "^@".
      string(REGEX MATCH "^@(.*)$" _dummy "${line}")
      if (${CMAKE_MATCH_COUNT} EQUAL 0)
        continue()
      endif()
      # Each feature specification is of the following form:
      #     @<feature name>:<ip classification>@
      # We do ignore any extra text after the terminating '@'.
      string(REGEX MATCH "([^:]+):([^:]+)@" _dummy "${CMAKE_MATCH_1}")
      if (${CMAKE_MATCH_COUNT} EQUAL 0)
        # Unfortunately, we cannot identify the line number.
        message(FATAL_ERROR "Invalid feature specification in "
                            "${LLVM_INTEL_SUPPORTED_FEATURES_FILE}: ${line}")
      endif()

      set(feat ${CMAKE_MATCH_1})
      set(ipclass ${CMAKE_MATCH_2})

      if ((NOT "${ipclass}" STREQUAL "SHARED") AND
          (NOT "${ipclass}" STREQUAL "SECRET"))
        message(FATAL_ERROR "Invalid feature IP class ${ipclass} in:\n${line}\n"
                            "Please use either SHARED or SECRET.")
      endif()
      list(FIND supported_features ${feat} idx)
      if (NOT idx LESS 0)
        message(FATAL_ERROR "Duplicate definition of feature ${feat} "
                            "in ${LLVM_INTEL_SUPPORTED_FEATURES_FILE}")
      endif()
      list(APPEND supported_features ${feat})
    endforeach()
  endif()

  # If a feature (e.g. new ISA) becomes public, we probably want to
  # enable it for all compiler builds.  Use the list below to unconditionally
  # enable such features (until they are upstreamed and the feature controls
  # are removed).
  set(features_enabled_by_default ${LLVM_INTEL_FEATURES})
  # Add each feature enabled by default below
  # WARNING: features added here will be enabled for any compiler build,
  #          so you must not add here any features that must be controlled
  #          depending on the compiler build flavor, e.g. INTEL_INTERNAL_BUILD
  #          must never be enabled for Intel release builds.

# INTEL_FEATURE_SW_ADVANCED
  option(INTEL_ENABLE_SW_ADVANCED "Advanced optimizations not to be shared in
    source form" ON)
  if (INTEL_ENABLE_SW_ADVANCED)
    list(APPEND features_enabled_by_default
       "${LLVM_INTELFEATURE_PREFIX}_SW_ADVANCED"
    )
  endif(INTEL_ENABLE_SW_ADVANCED)
# end INTEL_FEATURE_SW_ADVANCED

# INTEL_FEATURE_SW_DTRANS
  option(INTEL_ENABLE_SW_DTRANS "Include DTrans optimizations" ON)
  if (INTEL_ENABLE_SW_DTRANS)
    list(APPEND features_enabled_by_default
       "${LLVM_INTELFEATURE_PREFIX}_SW_DTRANS"
    )
    # When there are multiple optional components, each of them should
    # set this when included. This causes the Intel_OptionalComponents
    # directory to be added as a subdirectory.
    set(INTEL_ANY_OPTIONAL_COMPONENTS TRUE)
    set(INTEL_DTRANS_INCLUDE_DIR
        ${LLVM_MAIN_SRC_DIR}/Intel_OptionalComponents/DTrans/include)
    include_directories(AFTER ${INTEL_DTRANS_INCLUDE_DIR})
    SET(LLVMOPTIONALCOMPONENTS ${LLVMOPTIONALCOMPONENTS}
                               Intel_DTrans
                               Intel_DTransOpt
                               Intel_DTransAnalysis)
  endif(INTEL_ENABLE_SW_DTRANS)
# end INTEL_FEATURE_SW_DTRANS

  # Force adding features enabled by default to CMake cache.
  # features_enabled_by_default list now contains all features
  # from the original LLVM_INTEL_FEATURES and also the features
  # added explicitly above.
  if (features_enabled_by_default)
    list(REMOVE_DUPLICATES features_enabled_by_default)

    if (";${features_enabled_by_default};" MATCHES
        ";${LLVM_INTELFEATURE_PREFIX}_XISA;")
      # Expand XISA into a list of new non-public ISA features, and also
      # delete XISA from the list.  Note that XISA is a "macro" feature
      # and it must never be used to guard any code.
      list(REMOVE_ITEM features_enabled_by_default
           "${LLVM_INTELFEATURE_PREFIX}_XISA")

# INTEL_FEATURE_XISA_COMMON
      # This is used to guard code that shared by more then one XISA features.
      list(APPEND features_enabled_by_default
           ${LLVM_INTELFEATURE_PREFIX}_XISA_COMMON)
#end INTEL_FEATURE_XISA_COMMON

# INTEL_FEATURE_ISA_AMX_BF8
      list(APPEND features_enabled_by_default
           ${LLVM_INTELFEATURE_PREFIX}_ISA_AMX_BF8)
# end INTEL_FEATURE_ISA_AMX_BF8

# INTEL_FEATURE_ISA_AMX_MEMADVISE
      list(APPEND features_enabled_by_default
           ${LLVM_INTELFEATURE_PREFIX}_ISA_AMX_MEMADVISE)
# end INTEL_FEATURE_ISA_AMX_MEMADVISE

# INTEL_FEATURE_ISA_AMX_MEMADVISE_EVEX
      list(APPEND features_enabled_by_default
           ${LLVM_INTELFEATURE_PREFIX}_ISA_AMX_MEMADVISE_EVEX)
# end INTEL_FEATURE_ISA_AMX_MEMADVISE_EVEX


# INTEL_FEATURE_ISA_AMX_FUTURE
      list(APPEND features_enabled_by_default
           ${LLVM_INTELFEATURE_PREFIX}_ISA_AMX_FUTURE)
# end INTEL_FEATURE_ISA_AMX_FUTURE

# INTEL_FEATURE_ISA_AMX_LNC
      list(APPEND features_enabled_by_default
           ${LLVM_INTELFEATURE_PREFIX}_ISA_AMX_LNC)
# end INTEL_FEATURE_ISA_AMX_LNC

# INTEL_FEATURE_ISA_AMX_AVX512
      list(APPEND features_enabled_by_default
           ${LLVM_INTELFEATURE_PREFIX}_ISA_AMX_AVX512)
# end INTEL_FEATURE_ISA_AMX_AVX512

# INTEL_FEATURE_ISA_AMX_FP16
      list(APPEND features_enabled_by_default
           ${LLVM_INTELFEATURE_PREFIX}_ISA_AMX_FP16)
# end INTEL_FEATURE_ISA_AMX_FP16

# INTEL_FEATURE_ISA_AMX_MEMORY2
      list(APPEND features_enabled_by_default
           ${LLVM_INTELFEATURE_PREFIX}_ISA_AMX_MEMORY2)
# end INTEL_FEATURE_ISA_AMX_MEMORY2

# INTEL_FEATURE_ISA_AMX_MEMORY
      list(APPEND features_enabled_by_default
           ${LLVM_INTELFEATURE_PREFIX}_ISA_AMX_MEMORY)
# end INTEL_FEATURE_ISA_AMX_MEMORY

# INTEL_FEATURE_ISA_AMX_BF16_EVEX
      list(APPEND features_enabled_by_default
           ${LLVM_INTELFEATURE_PREFIX}_ISA_AMX_BF16_EVEX)
# end INTEL_FEATURE_ISA_AMX_BF16_EVEX

# INTEL_FEATURE_ISA_AMX_ELEMENT_EVEX
      list(APPEND features_enabled_by_default
           ${LLVM_INTELFEATURE_PREFIX}_ISA_AMX_ELEMENT_EVEX)
# end INTEL_FEATURE_ISA_AMX_ELEMENT_EVEX

# INTEL_FEATURE_ISA_AMX_CONVERT
      list(APPEND features_enabled_by_default
           ${LLVM_INTELFEATURE_PREFIX}_ISA_AMX_CONVERT)
# end INTEL_FEATURE_ISA_AMX_CONVERT

# INTEL_FEATURE_ISA_AMX_INT8_EVEX
      list(APPEND features_enabled_by_default
           ${LLVM_INTELFEATURE_PREFIX}_ISA_AMX_INT8_EVEX)
# end INTEL_FEATURE_ISA_AMX_INT8_EVEX

# INTEL_FEATURE_ISA_AMX_TILE_EVEX
      list(APPEND features_enabled_by_default
           ${LLVM_INTELFEATURE_PREFIX}_ISA_AMX_TILE_EVEX)
# end INTEL_FEATURE_ISA_AMX_TILE_EVEX

# INTEL_FEATURE_ISA_AMX_TILE2
      list(APPEND features_enabled_by_default
           ${LLVM_INTELFEATURE_PREFIX}_ISA_AMX_TILE2)
# end INTEL_FEATURE_ISA_AMX_TILE2

# INTEL_FEATURE_ISA_AMX_TRANSPOSE2
      list(APPEND features_enabled_by_default
           ${LLVM_INTELFEATURE_PREFIX}_ISA_AMX_TRANSPOSE2)
# end INTEL_FEATURE_ISA_AMX_TRANSPOSE2

# INTEL_FEATURE_ISA_AMX_TRANSPOSE
      list(APPEND features_enabled_by_default
           ${LLVM_INTELFEATURE_PREFIX}_ISA_AMX_TRANSPOSE)
# end INTEL_FEATURE_ISA_AMX_TRANSPOSE

# INTEL_FEATURE_ISA_AMX_COMPLEX
      list(APPEND features_enabled_by_default
           ${LLVM_INTELFEATURE_PREFIX}_ISA_AMX_COMPLEX)
# end INTEL_FEATURE_ISA_AMX_COMPLEX

# INTEL_FEATURE_ISA_AMX_FP19
      list(APPEND features_enabled_by_default
           ${LLVM_INTELFEATURE_PREFIX}_ISA_AMX_FP19)
# end INTEL_FEATURE_ISA_AMX_FP19

# INTEL_FEATURE_CPU_GRT
list(APPEND features_enabled_by_default
${LLVM_INTELFEATURE_PREFIX}_CPU_GRT)
# end INTEL_FEATURE_CPU_GRT

# INTEL_FEATURE_ISA_AVX512_DOTPROD_INT8
list(APPEND features_enabled_by_default
     ${LLVM_INTELFEATURE_PREFIX}_ISA_AVX512_DOTPROD_INT8)
# end INTEL_FEATURE_ISA_AVX512_DOTPROD_INT8

# INTEL_FEATURE_ISA_AVX512_DOTPROD_PHPS
list(APPEND features_enabled_by_default
     ${LLVM_INTELFEATURE_PREFIX}_ISA_AVX512_DOTPROD_PHPS)
# end INTEL_FEATURE_ISA_AVX512_DOTPROD_PHPS

# INTEL_FEATURE_ISA_AVX_DOTPROD_INT8
list(APPEND features_enabled_by_default
     ${LLVM_INTELFEATURE_PREFIX}_ISA_AVX_DOTPROD_INT8)
# end INTEL_FEATURE_ISA_AVX_DOTPROD_INT8

# INTEL_FEATURE_ISA_AVX_DOTPROD_PHPS
list(APPEND features_enabled_by_default
     ${LLVM_INTELFEATURE_PREFIX}_ISA_AVX_DOTPROD_PHPS)
# end INTEL_FEATURE_ISA_AVX_DOTPROD_PHPS

# INTEL_FEATURE_ISA_AVX512_CONVERT
    list(APPEND features_enabled_by_default
         ${LLVM_INTELFEATURE_PREFIX}_ISA_AVX512_CONVERT)
# end INTEL_FEATURE_ISA_AVX512_CONVERT

# INTEL_FEATURE_ISA_AVX_CONVERT
list(APPEND features_enabled_by_default
     ${LLVM_INTELFEATURE_PREFIX}_ISA_AVX_CONVERT)
# end INTEL_FEATURE_ISA_AVX_CONVERT

# INTEL_FEATURE_ISA_AVX_BF16
      list(APPEND features_enabled_by_default
           ${LLVM_INTELFEATURE_PREFIX}_ISA_AVX_BF16)
# end INTEL_FEATURE_ISA_AVX_BF16

# INTEL_FEATURE_ISA_AVX_IFMA
      list(APPEND features_enabled_by_default
           ${LLVM_INTELFEATURE_PREFIX}_ISA_AVX_IFMA)
# end INTEL_FEATURE_ISA_AVX_IFMA

# INTEL_FEATURE_ISA_AVX_COMPRESS
      list(APPEND features_enabled_by_default
           ${LLVM_INTELFEATURE_PREFIX}_ISA_AVX_COMPRESS)
# end INTEL_FEATURE_ISA_AVX_COMPRESS

# INTEL_FEATURE_ISA_AVX_MEMADVISE
      list(APPEND features_enabled_by_default
           ${LLVM_INTELFEATURE_PREFIX}_ISA_AVX_MEMADVISE)
# end INTEL_FEATURE_ISA_AVX_MEMADVISE

# INTEL_FEATURE_ISA_AVX512_MEDIAX
      list(APPEND features_enabled_by_default
           ${LLVM_INTELFEATURE_PREFIX}_ISA_AVX512_MEDIAX)
# end INTEL_FEATURE_ISA_AVX512_MEDIAX
# INTEL_FEATURE_ISA_AVX_MOVGET
      list(APPEND features_enabled_by_default
           ${LLVM_INTELFEATURE_PREFIX}_ISA_AVX_MOVGET)
# end INTEL_FEATURE_ISA_AVX_MOVGET
# INTEL_FEATURE_ISA_AVX512_MOVGET
      list(APPEND features_enabled_by_default
           ${LLVM_INTELFEATURE_PREFIX}_ISA_AVX512_MOVGET)
# end INTEL_FEATURE_ISA_AVX512_MOVGET

# INTEL_FEATURE_ISA_GPR_MOVGET
      list(APPEND features_enabled_by_default
           ${LLVM_INTELFEATURE_PREFIX}_ISA_GPR_MOVGET)
# end INTEL_FEATURE_ISA_GPR_MOVGET
# INTEL_FEATURE_ISA_MOVGET64B
      list(APPEND features_enabled_by_default
           ${LLVM_INTELFEATURE_PREFIX}_ISA_MOVGET64B)
# end INTEL_FEATURE_ISA_MOVGET64B

# INTEL_FEATURE_ESIMD_EMBARGO
      list(APPEND features_enabled_by_default
           ${LLVM_INTELFEATURE_PREFIX}_ESIMD_EMBARGO)
# end INTEL_FEATURE_ESIMD_EMBARGO

# INTEL_FEATURE_ISA_RAO_INT
      list(APPEND features_enabled_by_default
           ${LLVM_INTELFEATURE_PREFIX}_ISA_RAO_INT)
# end INTEL_FEATURE_ISA_RAO_INT
# INTEL_FEATURE_ISA_AVX_RAO_INT
      list(APPEND features_enabled_by_default
           ${LLVM_INTELFEATURE_PREFIX}_ISA_AVX_RAO_INT)
# end INTEL_FEATURE_ISA_AVX_RAO_INT
# INTEL_FEATURE_ISA_AVX_RAO_FP
      list(APPEND features_enabled_by_default
           ${LLVM_INTELFEATURE_PREFIX}_ISA_AVX_RAO_FP)
# end INTEL_FEATURE_ISA_AVX_RAO_FP
# INTEL_FEATURE_ISA_AVX512_RAO_INT
      list(APPEND features_enabled_by_default
           ${LLVM_INTELFEATURE_PREFIX}_ISA_AVX512_RAO_INT)
# end INTEL_FEATURE_ISA_AVX512_RAO_INT
# INTEL_FEATURE_ISA_AVX512_RAO_FP
      list(APPEND features_enabled_by_default
           ${LLVM_INTELFEATURE_PREFIX}_ISA_AVX512_RAO_FP)
# end INTEL_FEATURE_ISA_AVX512_RAO_FP
# INTEL_FEATURE_ISA_AMX_AVX512_CVTROW
# AUTO GENERATED BY TOOL
      list(APPEND features_enabled_by_default
           ${LLVM_INTELFEATURE_PREFIX}_ISA_AMX_AVX512_CVTROW)
# end AUTO GENERATED BY TOOL
# end INTEL_FEATURE_ISA_AMX_AVX512_CVTROW
# INTEL_FEATURE_ISA_AVX_NE_CONVERT
#AUTO GENERATED BY TOOL
      list(APPEND features_enabled_by_default
           ${LLVM_INTELFEATURE_PREFIX}_ISA_AVX_NE_CONVERT)
# end AUTO GENERATED BY TOOL
# end INTEL_FEATURE_ISA_AVX_NE_CONVERT
# INTEL_FEATURE_ISA_AVX512_NE_CONVERT
#AUTO GENERATED BY TOOL
      list(APPEND features_enabled_by_default
           ${LLVM_INTELFEATURE_PREFIX}_ISA_AVX512_NE_CONVERT)
# end AUTO GENERATED BY TOOL
# end INTEL_FEATURE_ISA_AVX512_NE_CONVERT
# INTEL_FEATURE_ISA_SHA512
# AUTO GENERATED BY TOOL
      list(APPEND features_enabled_by_default
           ${LLVM_INTELFEATURE_PREFIX}_ISA_SHA512)
# end AUTO GENERATED BY TOOL
# end INTEL_FEATURE_ISA_SHA512
# INTEL_FEATURE_ISA_SM3
# AUTO GENERATED BY TOOL
      list(APPEND features_enabled_by_default
           ${LLVM_INTELFEATURE_PREFIX}_ISA_SM3)
# end AUTO GENERATED BY TOOL
# end INTEL_FEATURE_ISA_SM3
# INTEL_FEATURE_ISA_SM4
# AUTO GENERATED BY TOOL
      list(APPEND features_enabled_by_default
           ${LLVM_INTELFEATURE_PREFIX}_ISA_SM4)
# end AUTO GENERATED BY TOOL
# end INTEL_FEATURE_ISA_SM4
# INTEL_FEATURE_ISA_DSPV1
# AUTO GENERATED BY TOOL
      list(APPEND features_enabled_by_default
           ${LLVM_INTELFEATURE_PREFIX}_ISA_DSPV1)
# end AUTO GENERATED BY TOOL
# end INTEL_FEATURE_ISA_DSPV1
# INTEL_FEATURE_ISA_AVX256
      list(APPEND features_enabled_by_default
           ${LLVM_INTELFEATURE_PREFIX}_ISA_AVX256)
# end INTEL_FEATURE_ISA_AVX256
# INTEL_FEATURE_ISA_AVX_VNNI_INT16
# AUTO GENERATED BY TOOL
      list(APPEND features_enabled_by_default
           ${LLVM_INTELFEATURE_PREFIX}_ISA_AVX_VNNI_INT16)
# end AUTO GENERATED BY TOOL
# end INTEL_FEATURE_ISA_AVX_VNNI_INT16
# INTEL_FEATURE_ISA_AVX512_VNNI_INT16
# AUTO GENERATED BY TOOL
      list(APPEND features_enabled_by_default
           ${LLVM_INTELFEATURE_PREFIX}_ISA_AVX512_VNNI_INT16)
# end AUTO GENERATED BY TOOL
# end INTEL_FEATURE_ISA_AVX512_VNNI_INT16
    endif()

    set(LLVM_INTEL_FEATURES "${features_enabled_by_default}"
        CACHE STRING
        "Semicolon-separated list of Intel features to enable."
        FORCE)
  endif()

  # If any Intel features are specified for the build, we have to check
  # them against the list of features located in Intel_SupportedFeatures.txt
  list(LENGTH LLVM_INTEL_FEATURES n)
  if (n GREATER 0)
    if (NOT EXISTS ${LLVM_INTEL_SUPPORTED_FEATURES_FILE})
      message(FATAL_ERROR
              "${LLVM_INTEL_SUPPORTED_FEATURES_FILE} does not exist")
    endif()
    # For each feature 'f' enabled for the compiler build check
    # if the feature is present in the 'supported_features' list.  As usual,
    # we have to add semicolons around 'f' to match it inside the list.
    # We also need to add semicolons around the list itself, so that
    # the first starts with semicolon, and the last line ends with a semicolon.
    foreach(f ${LLVM_INTEL_FEATURES})
      # Temporary workaround for the current feature filtering tool,
      # which does not allow arbitrary usage of INTEL_FEATURE\_ prefix.
      # Thus, we cannot declare features with this prefix in
      # Intel_SupportedFeatures.txt.  At the same time, the feature names
      # in LLVM_INTEL_FEATURES are prefixed.  Here, we strip the prefix
      # from the feature name before looking for it in the file.
      string(CONCAT prefix "INTEL_FEATURE" "_")
      string(REPLACE ${prefix} "" fname "${f}")
      string(REGEX MATCH ";${fname};" m ";${supported_features};")
      # If the enabled feature is not present in the features file, then
      # we must report an error to the user.  The result of the regex match
      # is in 'm' - it is an empty string, if there is no match.
      if ("${m}" STREQUAL "")
        message(FATAL_ERROR
            "Intel feature '${f}' is not supported.  "
            "Please add it to ${LLVM_INTEL_SUPPORTED_FEATURES_FILE} "
            "(without ${prefix} prefix).")
      endif()
    endforeach(f)

    # Add dependency to the features file, so that cmake reconfigures
    # itself, once the file changes.  This prevents successful builds,
    # if somebody removed a feature from the features file and does
    # unclean build.  This method of setting the dependency
    # is taken from "${LLVM_BINARY_DIR}/LLVMBuild.cmake" (autogenerated
    # by llvm-build).
    configure_file(${LLVM_INTEL_SUPPORTED_FEATURES_FILE}
                   ${CMAKE_CURRENT_BINARY_DIR}/DummyConfigureOutput)

    # Define feature specific macros.
    foreach(f ${LLVM_INTEL_FEATURES})
      list(APPEND LLVM_INTEL_TABLEGEN_FLAGS "-D${f}")
      add_definitions(-D${f}=1)
    endforeach(f)
  endif()

  # Add knob to enable/disable Protobuf-based binary opt-report feature during
  # compiler's build.
  option(INTEL_ENABLE_PROTO_BIN_OPTRPT
         "Enable Protobuf-based binary opt-report feature" OFF)
endif(INTEL_CUSTOMIZATION)

# Configure all of the various header file fragments LLVM uses which depend on
# configuration variables.
set(LLVM_ENUM_TARGETS "")
set(LLVM_ENUM_ASM_PRINTERS "")
set(LLVM_ENUM_ASM_PARSERS "")
set(LLVM_ENUM_DISASSEMBLERS "")
set(LLVM_ENUM_TARGETMCAS "")
foreach(t ${LLVM_TARGETS_TO_BUILD})
  set( td ${LLVM_MAIN_SRC_DIR}/lib/Target/${t} )
  if(INTEL_CUSTOMIZATION)
# INTEL_FEATURE_CSA
    if("${t}" STREQUAL "CSA")
      set(td ${LLVM_MAIN_SRC_DIR}/lib/Target/Intel_${t})
    endif()
# end INTEL_FEATURE_CSA
  endif(INTEL_CUSTOMIZATION)

  list(FIND LLVM_ALL_TARGETS ${t} idx)
  list(FIND LLVM_EXPERIMENTAL_TARGETS_TO_BUILD ${t} idy)
  # At this point, LLVMBUILDTOOL already checked all the targets passed in
  # LLVM_TARGETS_TO_BUILD and LLVM_EXPERIMENTAL_TARGETS_TO_BUILD, so
  # this test just makes sure that any experimental targets were passed via
  # LLVM_EXPERIMENTAL_TARGETS_TO_BUILD, not LLVM_TARGETS_TO_BUILD.
  if( idx LESS 0 AND idy LESS 0 )
    message(FATAL_ERROR "The target `${t}' is experimental and must be passed "
      "via LLVM_EXPERIMENTAL_TARGETS_TO_BUILD.")
  else()
    set(LLVM_ENUM_TARGETS "${LLVM_ENUM_TARGETS}LLVM_TARGET(${t})\n")
  endif()

  file(GLOB asmp_file "${td}/*AsmPrinter.cpp")
  if( asmp_file )
    set(LLVM_ENUM_ASM_PRINTERS
      "${LLVM_ENUM_ASM_PRINTERS}LLVM_ASM_PRINTER(${t})\n")
  endif()
  if( EXISTS ${td}/AsmParser/CMakeLists.txt )
    set(LLVM_ENUM_ASM_PARSERS
      "${LLVM_ENUM_ASM_PARSERS}LLVM_ASM_PARSER(${t})\n")
  endif()
  if( EXISTS ${td}/Disassembler/CMakeLists.txt )
    set(LLVM_ENUM_DISASSEMBLERS
      "${LLVM_ENUM_DISASSEMBLERS}LLVM_DISASSEMBLER(${t})\n")
  endif()
    if( EXISTS ${td}/MCA/CMakeLists.txt )
    set(LLVM_ENUM_TARGETMCAS
      "${LLVM_ENUM_TARGETMCAS}LLVM_TARGETMCA(${t})\n")
  endif()
endforeach(t)

# Produce the target definition files, which provide a way for clients to easily
# include various classes of targets.
configure_file(
  ${LLVM_MAIN_INCLUDE_DIR}/llvm/Config/AsmPrinters.def.in
  ${LLVM_INCLUDE_DIR}/llvm/Config/AsmPrinters.def
  )
configure_file(
  ${LLVM_MAIN_INCLUDE_DIR}/llvm/Config/AsmParsers.def.in
  ${LLVM_INCLUDE_DIR}/llvm/Config/AsmParsers.def
  )
configure_file(
  ${LLVM_MAIN_INCLUDE_DIR}/llvm/Config/Disassemblers.def.in
  ${LLVM_INCLUDE_DIR}/llvm/Config/Disassemblers.def
  )
configure_file(
  ${LLVM_MAIN_INCLUDE_DIR}/llvm/Config/Targets.def.in
  ${LLVM_INCLUDE_DIR}/llvm/Config/Targets.def
  )
configure_file(
  ${LLVM_MAIN_INCLUDE_DIR}/llvm/Config/TargetMCAs.def.in
  ${LLVM_INCLUDE_DIR}/llvm/Config/TargetMCAs.def
  )

# They are not referenced. See set_output_directory().
set( CMAKE_RUNTIME_OUTPUT_DIRECTORY ${LLVM_BINARY_DIR}/bin )
set( CMAKE_LIBRARY_OUTPUT_DIRECTORY ${LLVM_BINARY_DIR}/lib${LLVM_LIBDIR_SUFFIX} )
set( CMAKE_ARCHIVE_OUTPUT_DIRECTORY ${LLVM_BINARY_DIR}/lib${LLVM_LIBDIR_SUFFIX} )

if(LLVM_INCLUDE_TESTS)
  include(GetErrcMessages)
  get_errc_messages(LLVM_LIT_ERRC_MESSAGES)
endif()

# For up-to-date instructions for installing the Tensorflow dependency, refer to
# the bot setup script: https://github.com/google/ml-compiler-opt/blob/master/buildbot/buildbot_init.sh
# In this case, the latest C API library is available for download from
# https://www.tensorflow.org/install/lang_c.
# We will expose the conditional compilation variable,
# LLVM_HAVE_TF_API, through llvm-config.h, so that a user of the LLVM library may
# also leverage the dependency.
set(TENSORFLOW_C_LIB_PATH "" CACHE PATH "Path to TensorFlow C library install")
if (TENSORFLOW_C_LIB_PATH)
  find_library(tensorflow_c_api tensorflow PATHS ${TENSORFLOW_C_LIB_PATH}/lib NO_DEFAULT_PATH REQUIRED)
  # Currently, the protobuf headers are distributed with the pip package that corresponds to the version
  # of the C API library.
  find_library(tensorflow_fx tensorflow_framework PATHS ${TENSORFLOW_C_LIB_PATH}/lib NO_DEFAULT_PATH REQUIRED)
  set(LLVM_HAVE_TF_API "ON" CACHE BOOL "Full Tensorflow API available")
  include_directories(${TENSORFLOW_C_LIB_PATH}/include)
  if (NOT TF_PROTO_HEADERS)
    message(STATUS "TF_PROTO_HEADERS not defined. Looking for tensorflow pip package.")
    execute_process(COMMAND
      ${Python3_EXECUTABLE} "-m" "pip" "show" "tensorflow"
      OUTPUT_VARIABLE TF_PIP_OUT)
    if ("${TF_PIP_OUT}" STREQUAL "")
      message(FATAL ERROR "Tensorflow pip package is also required for 'development' mode (protobuf headers)")
    endif()
    string(REGEX MATCH "Location: ([^\n]*\n)" TF_PIP_LOC "${TF_PIP_OUT}")
    string(REPLACE "Location: " "" TF_PIP ${TF_PIP_LOC})
    string(STRIP ${TF_PIP} TF_PIP)
    set(TF_PROTO_HEADERS "${TF_PIP}/tensorflow/include")
  endif()
  message(STATUS "Using Tensorflow headers under: ${TF_PROTO_HEADERS}")
  include_directories(${TF_PROTO_HEADERS})
  add_definitions("-DGOOGLE_PROTOBUF_NO_RTTI")
  add_definitions("-D_GLIBCXX_USE_CXX11_ABI=0")
endif()

# For up-to-date instructions for installing the Tensorflow dependency, refer to
# the bot setup script: https://github.com/google/ml-compiler-opt/blob/master/buildbot/buildbot_init.sh
# Specifically, assuming python3 is installed:
# python3 -m pip install --upgrade pip && python3 -m pip install --user tf_nightly==2.3.0.dev20200528
# Then set TENSORFLOW_AOT_PATH to the package install - usually it's ~/.local/lib/python3.7/site-packages/tensorflow
#
set(TENSORFLOW_AOT_PATH "" CACHE PATH "Path to TensorFlow pip install dir")

if (NOT TENSORFLOW_AOT_PATH STREQUAL "")
  set(LLVM_HAVE_TF_AOT "ON" CACHE BOOL "Tensorflow AOT available")
  set(TENSORFLOW_AOT_COMPILER
    "${TENSORFLOW_AOT_PATH}/../../../../bin/saved_model_cli"
    CACHE PATH "Path to the Tensorflow AOT compiler")
  include_directories(${TENSORFLOW_AOT_PATH}/include)
  add_subdirectory(${TENSORFLOW_AOT_PATH}/xla_aot_runtime_src
    ${CMAKE_ARCHIVE_OUTPUT_DIRECTORY}/tf_runtime)
  install(TARGETS tf_xla_runtime EXPORT LLVMExports
    ARCHIVE DESTINATION lib${LLVM_LIBDIR_SUFFIX} COMPONENT tf_xla_runtime)
  set_property(GLOBAL APPEND PROPERTY LLVM_EXPORTS tf_xla_runtime)
endif()

# Configure the three LLVM configuration header files.
configure_file(
  ${LLVM_MAIN_INCLUDE_DIR}/llvm/Config/config.h.cmake
  ${LLVM_INCLUDE_DIR}/llvm/Config/config.h)
configure_file(
  ${LLVM_MAIN_INCLUDE_DIR}/llvm/Config/llvm-config.h.cmake
  ${LLVM_INCLUDE_DIR}/llvm/Config/llvm-config.h)
configure_file(
  ${LLVM_MAIN_INCLUDE_DIR}/llvm/Config/abi-breaking.h.cmake
  ${LLVM_INCLUDE_DIR}/llvm/Config/abi-breaking.h)

# Add target for generating source rpm package.
set(LLVM_SRPM_USER_BINARY_SPECFILE ${CMAKE_CURRENT_SOURCE_DIR}/llvm.spec.in
    CACHE FILEPATH ".spec file to use for srpm generation")
set(LLVM_SRPM_BINARY_SPECFILE ${CMAKE_CURRENT_BINARY_DIR}/llvm.spec)
set(LLVM_SRPM_DIR "${CMAKE_CURRENT_BINARY_DIR}/srpm")

get_source_info(${CMAKE_CURRENT_SOURCE_DIR} revision repository)
string(LENGTH "${revision}" revision_length)
set(LLVM_RPM_SPEC_REVISION "${revision}")

configure_file(
  ${LLVM_SRPM_USER_BINARY_SPECFILE}
  ${LLVM_SRPM_BINARY_SPECFILE} @ONLY)

add_custom_target(srpm
  COMMAND cpack -G TGZ --config CPackSourceConfig.cmake -B ${LLVM_SRPM_DIR}/SOURCES
  COMMAND rpmbuild -bs --define '_topdir ${LLVM_SRPM_DIR}' ${LLVM_SRPM_BINARY_SPECFILE})
set_target_properties(srpm PROPERTIES FOLDER "Misc")

if(APPLE AND DARWIN_LTO_LIBRARY)
  set(CMAKE_EXE_LINKER_FLAGS
    "${CMAKE_EXE_LINKER_FLAGS} -Wl,-lto_library -Wl,${DARWIN_LTO_LIBRARY}")
  set(CMAKE_SHARED_LINKER_FLAGS
    "${CMAKE_SHARED_LINKER_FLAGS} -Wl,-lto_library -Wl,${DARWIN_LTO_LIBRARY}")
  set(CMAKE_MODULE_LINKER_FLAGS
    "${CMAKE_MODULE_LINKER_FLAGS} -Wl,-lto_library -Wl,${DARWIN_LTO_LIBRARY}")
endif()

# Build with _XOPEN_SOURCE on AIX, as stray macros in _ALL_SOURCE mode tend to
# break things. In this case we need to enable the large-file API as well.
if (UNIX AND ${CMAKE_SYSTEM_NAME} MATCHES "AIX")
          add_definitions("-D_XOPEN_SOURCE=700")
          add_definitions("-D_LARGE_FILE_API")

  # CMake versions less than 3.16 set default linker flags to include -brtl, as
  # well as setting -G when building libraries, so clear them out. Note we only
  # try to clear the form that CMake will set as part of its initial
  # configuration, it is still possible the user may force it as part of a
  # compound option.
  if(CMAKE_VERSION VERSION_LESS 3.16)
    string(REGEX REPLACE "(^|[ \t]+)-Wl,-brtl([ \t]+|$)" " " CMAKE_EXE_LINKER_FLAGS  "${CMAKE_EXE_LINKER_FLAGS}")
    string(REGEX REPLACE "(^|[ \t]+)-Wl,-brtl([ \t]+|$)" " " CMAKE_SHARED_LINKER_FLAGS  "${CMAKE_SHARED_LINKER_FLAGS}")
    string(REGEX REPLACE "(^|[ \t]+)-Wl,-brtl([ \t]+|$)" " " CMAKE_MODULE_LINKER_FLAGS "${CMAKE_MODULE_LINKER_FLAGS}")
    string(REGEX REPLACE "(^|[ \t]+)(-Wl,)?-G([ \t]+|$)" " " CMAKE_SHARED_LIBRARY_CREATE_C_FLAGS
      "${CMAKE_SHARED_LIBRARY_CREATE_C_FLAGS}")
    string(REGEX REPLACE "(^|[ \t]+)(-Wl,)?-G([ \t]+|$)" " " CMAKE_SHARED_LIBRARY_CREATE_CXX_FLAGS
      "${CMAKE_SHARED_LIBRARY_CREATE_CXX_FLAGS}")
    string(REGEX REPLACE "(^|[ \t]+)(-Wl,)?-G([ \t]+|$)" " " CMAKE_SHARED_LIBRARY_CREATE_ASM_FLAGS
      "${CMAKE_SHARED_LIBRARY_CREATE_ASM_FLAGS}")
    string(REGEX REPLACE "(^|[ \t]+)-Wl,-G," " -Wl," CMAKE_SHARED_LIBRARY_CREATE_C_FLAGS
      "${CMAKE_SHARED_LIBRARY_CREATE_C_FLAGS}")
    string(REGEX REPLACE "(^|[ \t]+)-Wl,-G," " -Wl," CMAKE_SHARED_LIBRARY_CREATE_CXX_FLAGS
      "${CMAKE_SHARED_LIBRARY_CREATE_CXX_FLAGS}")
    string(REGEX REPLACE "(^|[ \t]+)-Wl,-G," " -Wl," CMAKE_SHARED_LIBRARY_CREATE_ASM_FLAGS
      "${CMAKE_SHARED_LIBRARY_CREATE_ASM_FLAGS}")
  endif()

  # Modules should be built with -shared -Wl,-G, so we can use runtime linking
  # with plugins.
  string(APPEND CMAKE_MODULE_LINKER_FLAGS " -shared -Wl,-G")

  # Also set the correct flags for building shared libraries.
  string(APPEND CMAKE_SHARED_LINKER_FLAGS " -shared")
endif()

# Build with _XOPEN_SOURCE on z/OS.
if (CMAKE_SYSTEM_NAME MATCHES "OS390")
  add_definitions("-D_XOPEN_SOURCE=600")
  add_definitions("-D_OPEN_SYS") # Needed for process information.
  add_definitions("-D_OPEN_SYS_FILE_EXT") # Needed for EBCDIC I/O.
endif()

# Build with _FILE_OFFSET_BITS=64 on Solaris to match g++ >= 9.
if (UNIX AND ${CMAKE_SYSTEM_NAME} MATCHES "SunOS")
          add_definitions("-D_FILE_OFFSET_BITS=64")
endif()

set(CMAKE_INCLUDE_CURRENT_DIR ON)

include_directories( ${LLVM_INCLUDE_DIR} ${LLVM_MAIN_INCLUDE_DIR})

# when crosscompiling import the executable targets from a file
if(LLVM_USE_HOST_TOOLS)
  include(CrossCompile)
  llvm_create_cross_target(LLVM NATIVE "" Release)
endif(LLVM_USE_HOST_TOOLS)
if(LLVM_TARGET_IS_CROSSCOMPILE_HOST)
# Dummy use to avoid CMake Warning: Manually-specified variables were not used
# (this is a variable that CrossCompile sets on recursive invocations)
endif()

if( ${CMAKE_SYSTEM_NAME} MATCHES SunOS )
   # special hack for Solaris to handle crazy system sys/regset.h
   include_directories("${LLVM_MAIN_INCLUDE_DIR}/llvm/Support/Solaris")
endif( ${CMAKE_SYSTEM_NAME} MATCHES SunOS )

# Make sure we don't get -rdynamic in every binary. For those that need it,
# use export_executable_symbols(target).
set(CMAKE_SHARED_LIBRARY_LINK_CXX_FLAGS "")

include(AddLLVM)
include(TableGen)

include(LLVMDistributionSupport)

if( MINGW AND NOT "${CMAKE_CXX_COMPILER_ID}" MATCHES "Clang" )
  # People report that -O3 is unreliable on MinGW. The traditional
  # build also uses -O2 for that reason:
  llvm_replace_compiler_option(CMAKE_CXX_FLAGS_RELEASE "-O3" "-O2")
endif()

# Put this before tblgen. Else we have a circular dependence.
add_subdirectory(lib/Demangle)
add_subdirectory(lib/Support)
add_subdirectory(lib/TableGen)

add_subdirectory(utils/TableGen)

add_subdirectory(include/llvm)

add_subdirectory(lib)

if( LLVM_INCLUDE_UTILS )
  add_subdirectory(utils/FileCheck)
  add_subdirectory(utils/PerfectShuffle)
  add_subdirectory(utils/count)
  add_subdirectory(utils/not)
  add_subdirectory(utils/yaml-bench)
else()
  if ( LLVM_INCLUDE_TESTS )
    message(FATAL_ERROR "Including tests when not building utils will not work.
    Either set LLVM_INCLUDE_UTILS to On, or set LLVM_INCLUDE_TESTS to Off.")
  endif()
endif()

# Use LLVM_ADD_NATIVE_VISUALIZERS_TO_SOLUTION instead of LLVM_INCLUDE_UTILS because it is not really a util
if (LLVM_ADD_NATIVE_VISUALIZERS_TO_SOLUTION)
  add_subdirectory(utils/LLVMVisualizers)
endif()

foreach( binding ${LLVM_BINDINGS_LIST} )
  if( EXISTS "${LLVM_MAIN_SRC_DIR}/bindings/${binding}/CMakeLists.txt" )
    add_subdirectory(bindings/${binding})
  endif()
endforeach()

add_subdirectory(projects)

if( LLVM_INCLUDE_TOOLS )
  add_subdirectory(tools)
endif()

if( LLVM_INCLUDE_RUNTIMES )
  add_subdirectory(runtimes)
endif()

if( LLVM_INCLUDE_EXAMPLES )
  add_subdirectory(examples)
endif()

if (INTEL_CUSTOMIZATION)
  if (INTEL_ANY_OPTIONAL_COMPONENTS)
    add_subdirectory(Intel_OptionalComponents)
  endif()
endif (INTEL_CUSTOMIZATION)

if( LLVM_INCLUDE_TESTS )
  if(EXISTS ${LLVM_MAIN_SRC_DIR}/projects/test-suite AND TARGET clang)
    include(LLVMExternalProjectUtils)
    llvm_ExternalProject_Add(test-suite ${LLVM_MAIN_SRC_DIR}/projects/test-suite
      USE_TOOLCHAIN
      EXCLUDE_FROM_ALL
      NO_INSTALL
      ALWAYS_CLEAN)
  endif()
  add_subdirectory(utils/lit)
  add_subdirectory(test)
  add_subdirectory(unittests)
  if( LLVM_INCLUDE_UTILS )
    add_subdirectory(utils/unittest)
  endif()

  if (WIN32)
    # This utility is used to prevent crashing tests from calling Dr. Watson on
    # Windows.
    add_subdirectory(utils/KillTheDoctor)
  endif()

  # Add a global check rule now that all subdirectories have been traversed
  # and we know the total set of lit testsuites.
  get_property(LLVM_LIT_TESTSUITES GLOBAL PROPERTY LLVM_LIT_TESTSUITES)
  get_property(LLVM_LIT_PARAMS GLOBAL PROPERTY LLVM_LIT_PARAMS)
  get_property(LLVM_LIT_DEPENDS GLOBAL PROPERTY LLVM_LIT_DEPENDS)
  get_property(LLVM_LIT_EXTRA_ARGS GLOBAL PROPERTY LLVM_LIT_EXTRA_ARGS)
  get_property(LLVM_ADDITIONAL_TEST_TARGETS
               GLOBAL PROPERTY LLVM_ADDITIONAL_TEST_TARGETS)
  get_property(LLVM_ADDITIONAL_TEST_DEPENDS
               GLOBAL PROPERTY LLVM_ADDITIONAL_TEST_DEPENDS)
  add_lit_target(check-all
    "Running all regression tests"
    ${LLVM_LIT_TESTSUITES}
    PARAMS ${LLVM_LIT_PARAMS}
    DEPENDS ${LLVM_LIT_DEPENDS} ${LLVM_ADDITIONAL_TEST_TARGETS}
    ARGS ${LLVM_LIT_EXTRA_ARGS}
    )
  if(TARGET check-runtimes)
    add_dependencies(check-all check-runtimes)
  endif()
  add_custom_target(test-depends
                    DEPENDS ${LLVM_LIT_DEPENDS} ${LLVM_ADDITIONAL_TEST_DEPENDS})
  set_target_properties(test-depends PROPERTIES FOLDER "Tests")
endif()

if (LLVM_INCLUDE_DOCS)
  add_subdirectory(docs)
endif()

add_subdirectory(cmake/modules)

# Do this last so that all lit targets have already been created.
if (LLVM_INCLUDE_UTILS)
  add_subdirectory(utils/llvm-lit)
endif()

if (NOT LLVM_INSTALL_TOOLCHAIN_ONLY)
  install(DIRECTORY include/llvm include/llvm-c
    DESTINATION include
    COMPONENT llvm-headers
    FILES_MATCHING
    PATTERN "*.def"
    PATTERN "*.h"
    PATTERN "*.td"
    PATTERN "*.inc"
    PATTERN "LICENSE.TXT"
    )

  install(DIRECTORY ${LLVM_INCLUDE_DIR}/llvm ${LLVM_INCLUDE_DIR}/llvm-c
    DESTINATION include
    COMPONENT llvm-headers
    FILES_MATCHING
    PATTERN "*.def"
    PATTERN "*.h"
    PATTERN "*.gen"
    PATTERN "*.inc"
    # Exclude include/llvm/CMakeFiles/intrinsics_gen.dir, matched by "*.def"
    PATTERN "CMakeFiles" EXCLUDE
    PATTERN "config.h" EXCLUDE
    )

  if (LLVM_INSTALL_MODULEMAPS)
    install(DIRECTORY include/llvm include/llvm-c
            DESTINATION include
            COMPONENT llvm-headers
            FILES_MATCHING
            PATTERN "module.modulemap"
            )
    install(FILES include/llvm/module.install.modulemap
            DESTINATION include/llvm
            COMPONENT llvm-headers
            RENAME "module.extern.modulemap"
            )
  endif(LLVM_INSTALL_MODULEMAPS)

  # Installing the headers needs to depend on generating any public
  # tablegen'd headers.
  add_custom_target(llvm-headers DEPENDS intrinsics_gen omp_gen)
  set_target_properties(llvm-headers PROPERTIES FOLDER "Misc")

  if (NOT LLVM_ENABLE_IDE)
    add_llvm_install_targets(install-llvm-headers
                             DEPENDS llvm-headers
                             COMPONENT llvm-headers)
  endif()

  # Custom target to install all libraries.
  add_custom_target(llvm-libraries)
  set_target_properties(llvm-libraries PROPERTIES FOLDER "Misc")

  if (NOT LLVM_ENABLE_IDE)
    add_llvm_install_targets(install-llvm-libraries
                             DEPENDS llvm-libraries
                             COMPONENT llvm-libraries)
  endif()

  get_property(LLVM_LIBS GLOBAL PROPERTY LLVM_LIBS)
  if(LLVM_LIBS)
    list(REMOVE_DUPLICATES LLVM_LIBS)
    foreach(lib ${LLVM_LIBS})
      add_dependencies(llvm-libraries ${lib})
      if (NOT LLVM_ENABLE_IDE)
        add_dependencies(install-llvm-libraries install-${lib})
        add_dependencies(install-llvm-libraries-stripped install-${lib}-stripped)
      endif()
    endforeach()
  endif()
endif()

# This must be at the end of the LLVM root CMakeLists file because it must run
# after all targets are created.
llvm_distribution_add_targets()
process_llvm_pass_plugins(GEN_CONFIG)

# This allows us to deploy the Universal CRT DLLs by passing -DCMAKE_INSTALL_UCRT_LIBRARIES=ON to CMake
if (MSVC AND CMAKE_HOST_SYSTEM_NAME STREQUAL "Windows" AND CMAKE_INSTALL_UCRT_LIBRARIES)
  include(InstallRequiredSystemLibraries)
endif()

if (LLVM_INCLUDE_BENCHMARKS)
  # Override benchmark defaults so that when the library itself is updated these
  # modifications are not lost.
  set(BENCHMARK_ENABLE_TESTING OFF CACHE BOOL "Disable benchmark testing" FORCE)
  set(BENCHMARK_ENABLE_EXCEPTIONS OFF CACHE BOOL "Disable benchmark exceptions" FORCE)
  set(BENCHMARK_ENABLE_INSTALL OFF CACHE BOOL "Don't install benchmark" FORCE)
  set(BENCHMARK_DOWNLOAD_DEPENDENCIES OFF CACHE BOOL "Don't download dependencies" FORCE)
  set(BENCHMARK_ENABLE_GTEST_TESTS OFF CACHE BOOL "Disable Google Test in benchmark" FORCE)
  # Since LLVM requires C++11 it is safe to assume that std::regex is available.
  set(HAVE_STD_REGEX ON CACHE BOOL "OK" FORCE)

  add_subdirectory(utils/benchmark)
  add_subdirectory(benchmarks)
endif()

if (LLVM_INCLUDE_UTILS AND LLVM_INCLUDE_TOOLS)
  add_subdirectory(utils/llvm-locstats)
endif()

if (INTEL_CUSTOMIZATION)
  if (INTEL_CMAKE_DEPLOY)

    # The code below defines a set of CMake components that will
    # be put into the resulting deploy structure, which is used
    # by the product team for creating various Intel software products.
    #
    # If you have any concerns or questions about adding your new
    # component to one or more products, please contact ICLProcessTeam@intel.com
    set(INTEL_DEPLOY_COMPONENTS_LIST
      # LLVM components
      clang lld llc llvm-link llvm-profdata llvm-spirv
      clang_rt.profile-x86_64 clang_rt.profile-i386 llvm-config
      clang-resource-headers llvm-cov
      # XDEV components
      xdev-dpcpp xdev-icx xdev-ifx xdev-fpp xdev-xfortcom xdev-fort-target-rtl
      xdev-compilervars xdev-il0-llvm-common-headers xdev-il0-llvm-common-lib
      xdev-support-scripts xdev-cmake-scripts
      # OpenMP components
      llvm-opencl-ompplugin omptarget clang-offload-bundler omptarget-opencl-rtl
      llvm-x86_64-ompplugin llvm-objcopy clang-offload-wrapper
      llvm-level0-ompplugin libompdevice sycl-post-link yaml2obj
# INTEL_CUSTOMIZATION
# INTEL_FEATURE_CSA
      llvm-csa-ompplugin
# end INTEL_FEATURE_CSA
# end INTEL_CUSTOMIZATION
      # SYCL components: see sycl/CMakeLists.txt
      )

    if (WIN32)
      list(APPEND INTEL_DEPLOY_COMPONENTS_LIST
        # llvm-lib is a copy of llvm-ar, and it cannot
        # be deployed without deploying llvm-ar
        llvm-ar llvm-lib
        # XDEV components
        xdev-xilib xdev-xilink
        )
    else()
      list(APPEND INTEL_DEPLOY_COMPONENTS_LIST
        # LLVM components
        llvm-ar llvm-ranlib
        # XDEV components
        xdev-icpx
        # CXX components
        cxx cxxabi cxx-headers
        )

      # CMPLRLLVM-20054: icx-lto is a release name for LLVMgold plugin.
      # Darwin uses libLTO.dylib (from tools/lto), so if/when we support
      # Darwin, we will need to deploy it instead of icx-lto.
      list(APPEND INTEL_DEPLOY_COMPONENTS_LIST icx-lto)
    endif()

    if (";${LLVM_INTEL_FEATURES};" MATCHES ";INTEL_INTERNAL_BUILD;")
      list(APPEND INTEL_DEPLOY_COMPONENTS_LIST
        # Deploy sanitizers for sanitized LIT testing.
        # It should not harm to deploy them always for non-product builds.
        clang_rt.msan-x86_64 clang_rt.msan_cxx-x86_64
        clang_rt.msan-i386 clang_rt.msan_cxx-i386
        compiler-rt-headers
        # llvm-symbolizer improves traces from sanitizers.
        llvm-symbolizer
        )
    endif()

    set(INTEL_OPENCL_DEPLOY_COMPONENTS_LIST
      # OpenCL components
      ocl-common_clang ocl-common_clang_emu ocl-builtins ocl-builtins-shared
      ocl-config ocl-cl_logger ocl-cl_logger_emu OpenCL-ICD
      ocl-svml ocl-gdb-plugin ocl-library-kernel
      ocl-clang_compiler ocl-clang_compiler_emu ocl-clang_compiler32_emu ocl-clang_compiler32 ocl-clang_compiler64_emu ocl-clang_compiler64
      ocl-intelocl ocl-intelocl_emu ocl-intelocl32_emu ocl-intelocl32 ocl-intelocl64_emu ocl-intelocl64
      ocl-cpu_device ocl-cpu_device_emu ocl-cpu_device32_emu ocl-cpu_device32 ocl-cpu_device64_emu ocl-cpu_device64
      ocl-task_executor ocl-task_executor_emu ocl-task_executor32_emu  ocl-task_executor32 ocl-task_executor64_emu  ocl-task_executor64
      ocl-OclCpuBackEnd ocl-OclCpuBackEnd_emu ocl-OclCpuBackEnd32 ocl-OclCpuBackEnd32_emu ocl-OclCpuBackEnd64_emu ocl-OclCpuBackEnd64
      )

    if (WIN32)
      list(APPEND INTEL_OPENCL_DEPLOY_COMPONENTS_LIST
        # OpenCL components
        ocl-OclCpuDebugging9
        )
    endif(WIN32)

    if (INTEL_OPENCL_STANDALONE_PRODUCT)
      # For standalone OpenCL product we must only deploy OpenCL components
      # and nothing else.
      set(INTEL_DEPLOY_COMPONENTS_LIST)
    endif()

    list(APPEND INTEL_DEPLOY_COMPONENTS_LIST
      ${INTEL_OPENCL_DEPLOY_COMPONENTS_LIST}
      )

    # Add SYCL deploy components defined by SYCL project.
    list(APPEND INTEL_DEPLOY_COMPONENTS_LIST ${SYCL_DEPLOY_COMPONENTS})

    # There may be duplicates due to the addition of SYCL_DEPLOY_COMPONENTS.
    list(REMOVE_DUPLICATES INTEL_DEPLOY_COMPONENTS_LIST)

    set(INTEL_DEPLOY_COMPONENTS ${INTEL_DEPLOY_COMPONENTS_LIST})
  endif()

  # This command is used for creating a fake dependency in order to force
  # another command(s) to execute.
  # Its output is never produced as a result thus each other
  # command that depends on it will always be executed.
  # We use this to force running deploy installation regardless of
  # manifest files state.
  add_custom_command(OUTPUT __force_it
                     COMMAND "${CMAKE_COMMAND}" -E echo)

  # We've seen problems with installing links, e.g. if install of llvm-ranlib
  # (link to llvm-ar) runs before llvm-ar, then CMake's create_symlink script
  # does not create the link sometime.  To resolve this (hopefully) we want to
  # run the install commands in order, so that the order of deploy components
  # passed to CMake defines the order of installation.
  set(chain_dep __force_it)

  if(DEFINED INTEL_DEPLOY_COMPONENTS)

    set(manifest_list)

    if (BUILD_SHARED_LIBS)
      # CMPLRTOOLS-14831:
      # If we are building shared libraries, we need to install
      # LLVM_LIBS.
      list(APPEND INTEL_DEPLOY_COMPONENTS ${LLVM_LIBS})

      # clang libraries are in CLANG_EXPORTS list.
      # Hopefully, the extra tools, which are also in the list,
      # may be safely installed without causing any conflicts.
      get_property(CLANG_EXPORTS GLOBAL PROPERTY CLANG_EXPORTS)
      list(APPEND INTEL_DEPLOY_COMPONENTS ${CLANG_EXPORTS})
    endif()

    foreach( comp ${INTEL_DEPLOY_COMPONENTS} )

      message( STATUS "Adding component ${comp} to deploy")

      set (manifest ${CMAKE_CURRENT_BINARY_DIR}/install_manifest_${comp}.txt)
      add_custom_command(OUTPUT ${manifest}
                         COMMAND ${CMAKE_COMMAND}
                                 -DCMAKE_INSTALL_COMPONENT=${comp}
                                 -DCMAKE_INSTALL_CONFIG_NAME=$<CONFIG>
                                 -P ${CMAKE_BINARY_DIR}/cmake_install.cmake
                         # If ${comp} component does not exist, cmake
                         # will just open and immediately close the manifest
                         # file. This will not update the manifest file's ctime,
                         # if the file is located on NFSv4 share drive.
                         # We need to explicitly touch the file to force
                         # executing all deploy actions down the dependency
                         # chain.
                         COMMAND ${CMAKE_COMMAND} -E touch ${manifest}
                         DEPENDS  ${chain_dep}
                         COMMENT "Deploying component ${comp}"
                         USES_TERMINAL)
      list(APPEND manifest_list ${manifest})
      set(chain_dep ${manifest})
    endforeach( comp )

    # cmake does not allow to specify dependencies on cmakes' built-in targets such as all, clean, install etc.
    # There is feature request which filed ~9 years ago but it is still not implemented:
    # https://gitlab.kitware.com/cmake/cmake/issues/8438
    # We could work around the issue via adding custom do_build target equivalent to "make all"
    # but here another problem arises: there is no portable cmake solution to enforce parallel build.
    # Instead of specifying something like --parallel cmake option we have to explicitly pass
    # build system dependant options enforcing parallel build. Otherwise we have good chance for too slow build.
    # Thus although adding dependency on "all" is nice to have unless we have a good solution we simply allow
    # deploy target to fail if the project was not built before.
    # Leave code below just in case we change opinion.
    #
    # add_custom_target(do_build
    #                   COMMAND "${CMAKE_COMMAND}" --build . --target all )
    # add_custom_target(deploy DEPENDS do_build ${manifest_list})

    add_custom_target(deploy DEPENDS ${manifest_list})
  else()
    # no specific components was given so do full installation
    set (manifest ${CMAKE_CURRENT_BINARY_DIR}/install_manifest.txt)
    add_custom_command(OUTPUT ${manifest}
                       COMMAND ${CMAKE_COMMAND}
                               -DCMAKE_INSTALL_CONFIG_NAME=$<CONFIG>
                               -P ${CMAKE_BINARY_DIR}/cmake_install.cmake
                       DEPENDS  __force_it
                       COMMENT "Performing deploy operation..."
                       USES_TERMINAL)
    add_custom_target(deploy DEPENDS ${manifest})
  endif()
endif (INTEL_CUSTOMIZATION)<|MERGE_RESOLUTION|>--- conflicted
+++ resolved
@@ -753,22 +753,17 @@
 endif()
 option(LLVM_ENABLE_PLUGINS "Enable plugin support" ${LLVM_ENABLE_PLUGINS_default})
 
-<<<<<<< HEAD
 # INTEL_CUSTOMIZATION
 # We want to keep the legacy pass manager enabled by default even
 # after the community changes the default here.
-set(ENABLE_EXPERIMENTAL_NEW_PASS_MANAGER FALSE CACHE BOOL # INTEL
-"Enable the new pass manager by default.")
+set(LLVM_ENABLE_NEW_PASS_MANAGER FALSE CACHE BOOL # INTEL
+  "Enable the new pass manager by default.")
 #end INTEL_CUSTOMIZATION
-=======
-set(LLVM_ENABLE_NEW_PASS_MANAGER FALSE CACHE BOOL
-  "Enable the new pass manager by default.")
 if(NOT LLVM_ENABLE_NEW_PASS_MANAGER)
   message(WARNING "Using the legacy pass manager for the optimization pipeline"
                   " is deprecated. The functionality will degrade over time and"
                   " be removed in a future release.")
 endif()
->>>>>>> 2bdccf6a
 
 include(HandleLLVMOptions)
 
