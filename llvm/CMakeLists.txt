--- conflicted
+++ resolved
@@ -226,11 +226,7 @@
   AMDGPU
   ARM
   BPF
-<<<<<<< HEAD
   CBackend
-  CppBackend
-=======
->>>>>>> 672c710d
   Hexagon
   LPU
   Mips
