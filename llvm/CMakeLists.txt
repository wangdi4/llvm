# INTEL_CUSTOMIZATION
#
# INTEL CONFIDENTIAL
#
# Modifications, Copyright (C) 2021-2023 Intel Corporation
#
# This software and the related documents are Intel copyrighted materials, and
# your use of them is governed by the express license under which they were
# provided to you ("License"). Unless the License provides otherwise, you may not
# use, modify, copy, publish, distribute, disclose or transmit this software or
# the related documents without Intel's prior written permission.
#
# This software and the related documents are provided as is, with no express
# or implied warranties, other than those that are expressly stated in the
# License.
#
# end INTEL_CUSTOMIZATION
# See docs/CMake.html for instructions about how to build LLVM with CMake.

cmake_minimum_required(VERSION 3.20.0)

set(LLVM_COMMON_CMAKE_UTILS ${CMAKE_CURRENT_SOURCE_DIR}/../cmake)
include(${LLVM_COMMON_CMAKE_UTILS}/Modules/CMakePolicy.cmake
  NO_POLICY_SCOPE)

set(CMAKE_BUILD_WITH_INSTALL_NAME_DIR ON)

if(NOT DEFINED LLVM_VERSION_MAJOR)
  set(LLVM_VERSION_MAJOR 17)
endif()
if(NOT DEFINED LLVM_VERSION_MINOR)
  set(LLVM_VERSION_MINOR 0)
endif()
if(NOT DEFINED LLVM_VERSION_PATCH)
  set(LLVM_VERSION_PATCH 0)
endif()
if(NOT DEFINED LLVM_VERSION_SUFFIX)
  set(LLVM_VERSION_SUFFIX git)
endif()

if (NOT PACKAGE_VERSION)
  set(PACKAGE_VERSION
    "${LLVM_VERSION_MAJOR}.${LLVM_VERSION_MINOR}.${LLVM_VERSION_PATCH}${LLVM_VERSION_SUFFIX}")
endif()

if(NOT DEFINED LLVM_SHLIB_SYMBOL_VERSION)
  # "Symbol version prefix for libLLVM.so"
  set(LLVM_SHLIB_SYMBOL_VERSION "LLVM_${LLVM_VERSION_MAJOR}")
endif()

set(INTEL_CUSTOMIZATION ON)

if (INTEL_CUSTOMIZATION)
# CMP0091 introduces a new "MSVC_RUNTIME_LIBRARY" abstraction to select the
# MSVC runtime library, but various subprojects are not yet aware of this.
cmake_policy(SET CMP0091 OLD)
endif (INTEL_CUSTOMIZATION)

if ((CMAKE_GENERATOR MATCHES "Visual Studio") AND (MSVC_TOOLSET_VERSION LESS 142) AND (CMAKE_GENERATOR_TOOLSET STREQUAL ""))
  message(WARNING "Visual Studio generators use the x86 host compiler by "
                  "default, even for 64-bit targets. This can result in linker "
                  "instability and out of memory errors. To use the 64-bit "
                  "host compiler, pass -Thost=x64 on the CMake command line.")
endif()

if (CMAKE_GENERATOR STREQUAL "Xcode" AND NOT CMAKE_OSX_ARCHITECTURES)
  # Some CMake features like object libraries get confused if you don't
  # explicitly specify an architecture setting with the Xcode generator.
  set(CMAKE_OSX_ARCHITECTURES "x86_64")
endif()

project(LLVM
  VERSION ${LLVM_VERSION_MAJOR}.${LLVM_VERSION_MINOR}.${LLVM_VERSION_PATCH}
  LANGUAGES C CXX ASM)

if (NOT DEFINED CMAKE_INSTALL_LIBDIR AND DEFINED LLVM_LIBDIR_SUFFIX)
  # Must go before `include(GNUInstallDirs)`.
  set(CMAKE_INSTALL_LIBDIR "lib${LLVM_LIBDIR_SUFFIX}")
endif()

# Must go after `DEFINED LLVM_LIBDIR_SUFFIX` check.
set(LLVM_LIBDIR_SUFFIX "" CACHE STRING "Define suffix of library directory name (32/64)" )

if (INTEL_CUSTOMIZATION)
  # In the long-term, we should make the path where the 'INTEL_DEPLOY_UNIFIED_LAYOUT'
  # is true the default choice and remove redundant code.
  set(INTEL_DEPLOY_UNIFIED_LAYOUT ON CACHE BOOL
      "Build with unified flat layout")

  set(DPCPP_VERSION_QUALITY " ")
  set(DPCPP_VERSION_MAJOR "2024")
  set(DPCPP_VERSION_MINOR "0")
  set(DPCPP_VERSION_PATCH "0")
  set(VERSION "${DPCPP_VERSION_MAJOR}.${DPCPP_VERSION_MINOR}.${DPCPP_VERSION_PATCH}")
  set(DPCPP_PRODUCT_VERSION ${VERSION})
  set(FULL_VERSION ${DPCPP_PRODUCT_VERSION})
  if(NOT DPCPP_VERSION_QUALITY STREQUAL " ")
     set(FULL_VERSION "${FULL_VERSION}-${DPCPP_VERSION_QUALITY}")
  endif()
  set(DPCPP_PRODUCT_FULL_VERSION ${FULL_VERSION})
  set(DPCPP_PRODUCT_NAME "Intel(R) oneAPI DPC++/C++ Compiler")
  # The bitcode producer string must be encoded using only alphanumeric
  # characters plus '.' and '_'
  set(DPCPP_BITCODE_PRODUCER_STR "Intel.oneAPI.DPCPP.Compiler_${DPCPP_PRODUCT_VERSION}")
  configure_file(
    ${CMAKE_CURRENT_SOURCE_DIR}/include/llvm/Config/dpcpp.version.info.in
    ${CMAKE_CURRENT_BINARY_DIR}/include/llvm/Config/dpcpp.version.info.h
    )
endif (INTEL_CUSTOMIZATION)

# Must go after project(..)
include(GNUInstallDirs)

# This C++ standard is required to build LLVM.
set(LLVM_REQUIRED_CXX_STANDARD 17)

# If we find that the cache contains CMAKE_CXX_STANDARD it means that it's a old CMakeCache.txt
# and we can just inform the user and then reset it.
if($CACHE{CMAKE_CXX_STANDARD} AND $CACHE{CMAKE_CXX_STANDARD} LESS ${LLVM_REQUIRED_CXX_STANDARD})
  message(WARNING "Resetting cache value for CMAKE_CXX_STANDARD to ${LLVM_REQUIRED_CXX_STANDARD}")
  unset(CMAKE_CXX_STANDARD CACHE)
endif()

# if CMAKE_CXX_STANDARD is still set after the cache unset above it means that the user requested it
# and we allow it to be set to something newer than the required standard but otherwise we fail.
if(DEFINED CMAKE_CXX_STANDARD AND CMAKE_CXX_STANDARD LESS ${LLVM_REQUIRED_CXX_STANDARD})
  message(FATAL_ERROR "Requested CMAKE_CXX_STANDARD=${CMAKE_CXX_STANDARD} which is less than the required ${LLVM_REQUIRED_CXX_STANDARD}.")
endif()

set(CMAKE_CXX_STANDARD ${LLVM_REQUIRED_CXX_STANDARD} CACHE STRING "C++ standard to conform to")
set(CMAKE_CXX_STANDARD_REQUIRED YES)

if (CYGWIN)
  # Cygwin is a bit stricter and lack things like 'strdup', 'stricmp', etc in
  # c++xx mode.
  set(CMAKE_CXX_EXTENSIONS YES)
else()
  set(CMAKE_CXX_EXTENSIONS NO)
endif()

if (NOT CMAKE_BUILD_TYPE AND NOT CMAKE_CONFIGURATION_TYPES)
  message(FATAL_ERROR "
No build type selected. You need to pass -DCMAKE_BUILD_TYPE=<type> in order to configure LLVM.
Available options are:
  * -DCMAKE_BUILD_TYPE=Release - For an optimized build with no assertions or debug info.
  * -DCMAKE_BUILD_TYPE=Debug - For an unoptimized build with assertions and debug info.
  * -DCMAKE_BUILD_TYPE=RelWithDebInfo - For an optimized build with no assertions but with debug info.
  * -DCMAKE_BUILD_TYPE=MinSizeRel - For a build optimized for size instead of speed.
Learn more about these options in our documentation at https://llvm.org/docs/CMake.html#cmake-build-type
")
endif()

# Set default build type for cmake's try_compile module.
# CMake 3.17 or newer sets CMAKE_DEFAULT_BUILD_TYPE to one of the
# items from CMAKE_CONFIGURATION_TYPES. Logic below can be further
# simplified once LLVM's minimum CMake version is updated to 3.17.
if(CMAKE_DEFAULT_BUILD_TYPE)
  set(CMAKE_TRY_COMPILE_CONFIGURATION ${CMAKE_DEFAULT_BUILD_TYPE})
else()
  if(CMAKE_CONFIGURATION_TYPES)
    list(GET CMAKE_CONFIGURATION_TYPES 0 CMAKE_TRY_COMPILE_CONFIGURATION)
  elseif(CMAKE_BUILD_TYPE)
    set(CMAKE_TRY_COMPILE_CONFIGURATION ${CMAKE_BUILD_TYPE})
  endif()
endif()

# Side-by-side subprojects layout: automatically set the
# LLVM_EXTERNAL_${project}_SOURCE_DIR using LLVM_ALL_PROJECTS
# This allows an easy way of setting up a build directory for llvm and another
# one for llvm+clang+... using the same sources.
set(LLVM_ALL_PROJECTS "bolt;clang;clang-tools-extra;compiler-rt;cross-project-tests;libc;libclc;libcxx;libcxxabi;libunwind;lld;lldb;mlir;openmp;polly;pstl")
set(LLVM_ALL_PROJECTS "${LLVM_ALL_PROJECTS};${LLVM_EXTERNAL_PROJECTS}")
# The flang project is not yet part of "all" projects (see C++ requirements)
set(LLVM_EXTRA_PROJECTS "flang")
# List of all known projects in the mono repo
set(LLVM_KNOWN_PROJECTS "${LLVM_ALL_PROJECTS};${LLVM_EXTRA_PROJECTS}")
if (INTEL_CUSTOMIZATION)
  # List of Intel specific projects
  set(LLVM_INTEL_EXTRA_PROJECTS "opencl;aocl-ioc64;libdevice")
  set(OPENCL_CLANG_LIBRARY_NAME "common_clang" CACHE STRING "")
  # List of all known projects in the mono repo
  set(LLVM_KNOWN_PROJECTS "${LLVM_ALL_PROJECTS};${LLVM_EXTRA_PROJECTS};${LLVM_INTEL_EXTRA_PROJECTS}")
endif (INTEL_CUSTOMIZATION)
set(LLVM_ENABLE_PROJECTS "" CACHE STRING
    "Semicolon-separated list of projects to build (${LLVM_KNOWN_PROJECTS}), or \"all\".")
# Make sure expansion happens first to not handle "all" in rest of the checks.
if( LLVM_ENABLE_PROJECTS STREQUAL "all" )
  set( LLVM_ENABLE_PROJECTS ${LLVM_ALL_PROJECTS})
endif()
foreach(proj ${LLVM_ENABLE_PROJECTS})
  if (NOT proj STREQUAL "llvm" AND NOT "${proj}" IN_LIST LLVM_KNOWN_PROJECTS)
     MESSAGE(FATAL_ERROR "${proj} isn't a known project: ${LLVM_KNOWN_PROJECTS}. Did you mean to enable it as a runtime in LLVM_ENABLE_RUNTIMES?")
  endif()
endforeach()

if ("flang" IN_LIST LLVM_ENABLE_PROJECTS)
  if (NOT "mlir" IN_LIST LLVM_ENABLE_PROJECTS)
    message(STATUS "Enabling MLIR as a dependency to flang")
    list(APPEND LLVM_ENABLE_PROJECTS "mlir")
  endif()

  if (NOT "clang" IN_LIST LLVM_ENABLE_PROJECTS)
    message(FATAL_ERROR "Clang is not enabled, but is required for the Flang driver")
  endif()
endif()

# Select the runtimes to build
#
# As we migrate runtimes to using the bootstrapping build, the set of default runtimes
# should grow as we remove those runtimes from LLVM_ENABLE_PROJECTS above.
set(LLVM_DEFAULT_RUNTIMES "libcxx;libcxxabi;libunwind")
set(LLVM_SUPPORTED_RUNTIMES "libc;libunwind;libcxxabi;pstl;libcxx;compiler-rt;openmp;llvm-libgcc")
set(LLVM_ENABLE_RUNTIMES "" CACHE STRING
  "Semicolon-separated list of runtimes to build, or \"all\" (${LLVM_DEFAULT_RUNTIMES}). Supported runtimes are ${LLVM_SUPPORTED_RUNTIMES}.")
if(LLVM_ENABLE_RUNTIMES STREQUAL "all")
  set(LLVM_ENABLE_RUNTIMES ${LLVM_DEFAULT_RUNTIMES})
endif()
foreach(proj IN LISTS LLVM_ENABLE_RUNTIMES)
  if (NOT "${proj}" IN_LIST LLVM_SUPPORTED_RUNTIMES)
    message(FATAL_ERROR "Runtime \"${proj}\" is not a supported runtime. Supported runtimes are: ${LLVM_SUPPORTED_RUNTIMES}")
  endif()
endforeach()

if ("libc" IN_LIST LLVM_ENABLE_RUNTIMES)
  # To build the libc runtime, we need to be able to build few libc build
  # tools from the "libc" project. So, we add it to the list of enabled
  # projects.
  if (NOT "libc" IN_LIST LLVM_ENABLE_PROJECTS)
    message(STATUS "Enabling libc project to build libc build tools")
    list(APPEND LLVM_ENABLE_PROJECTS "libc")
  endif()
endif()

# LLVM_ENABLE_PROJECTS_USED is `ON` if the user has ever used the
# `LLVM_ENABLE_PROJECTS` CMake cache variable.  This exists for
# several reasons:
#
# * As an indicator that the `LLVM_ENABLE_PROJECTS` list is now the single
# source of truth for which projects to build. This means we will ignore user
# supplied `LLVM_TOOL_<project>_BUILD` CMake cache variables and overwrite
# them.
#
# * The case where the user previously had `LLVM_ENABLE_PROJECTS` set to a
# non-empty list but now the user wishes to disable building all other projects
# by setting `LLVM_ENABLE_PROJECTS` to an empty string. In that case we still
# need to set the `LLVM_TOOL_${upper_proj}_BUILD` variables so that we disable
# building all the projects that were previously enabled.
set(LLVM_ENABLE_PROJECTS_USED OFF CACHE BOOL "")
mark_as_advanced(LLVM_ENABLE_PROJECTS_USED)

if (LLVM_ENABLE_PROJECTS_USED OR NOT LLVM_ENABLE_PROJECTS STREQUAL "")
  set(LLVM_ENABLE_PROJECTS_USED ON CACHE BOOL "" FORCE)
  foreach(proj ${LLVM_KNOWN_PROJECTS} ${LLVM_EXTERNAL_PROJECTS})
    string(TOUPPER "${proj}" upper_proj)
    string(REGEX REPLACE "-" "_" upper_proj ${upper_proj})
    if ("${proj}" IN_LIST LLVM_ENABLE_PROJECTS)
      message(STATUS "${proj} project is enabled")
      set(SHOULD_ENABLE_PROJECT TRUE)
      set(PROJ_DIR "${CMAKE_CURRENT_SOURCE_DIR}/../${proj}")
      if(NOT EXISTS "${PROJ_DIR}" OR NOT IS_DIRECTORY "${PROJ_DIR}")
        message(FATAL_ERROR "LLVM_ENABLE_PROJECTS requests ${proj} but directory not found: ${PROJ_DIR}")
      endif()
      if( LLVM_EXTERNAL_${upper_proj}_SOURCE_DIR STREQUAL "" )
        set(LLVM_EXTERNAL_${upper_proj}_SOURCE_DIR "${CMAKE_CURRENT_SOURCE_DIR}/../${proj}" CACHE PATH "" FORCE)
      else()
        set(LLVM_EXTERNAL_${upper_proj}_SOURCE_DIR "${CMAKE_CURRENT_SOURCE_DIR}/../${proj}" CACHE PATH "")
      endif()
    elseif ("${proj}" IN_LIST LLVM_EXTERNAL_PROJECTS)
      message(STATUS "${proj} project is enabled")
      set(SHOULD_ENABLE_PROJECT TRUE)
    else()
      message(STATUS "${proj} project is disabled")
      set(SHOULD_ENABLE_PROJECT FALSE)
    endif()
    # Force `LLVM_TOOL_${upper_proj}_BUILD` variables to have values that
    # corresponds with `LLVM_ENABLE_PROJECTS`. This prevents the user setting
    # `LLVM_TOOL_${upper_proj}_BUILD` variables externally. At some point
    # we should deprecate allowing users to set these variables by turning them
    # into normal CMake variables rather than cache variables.
    set(LLVM_TOOL_${upper_proj}_BUILD
      ${SHOULD_ENABLE_PROJECT}
      CACHE
      BOOL "Whether to build ${upper_proj} as part of LLVM" FORCE
    )
  endforeach()
endif()
unset(SHOULD_ENABLE_PROJECT)

# Build llvm with ccache if the package is present
set(LLVM_CCACHE_BUILD OFF CACHE BOOL "Set to ON for a ccache enabled build")
if(LLVM_CCACHE_BUILD)
  find_program(CCACHE_PROGRAM ccache)
  if(CCACHE_PROGRAM)
    set(LLVM_CCACHE_MAXSIZE "" CACHE STRING "Size of ccache")
    set(LLVM_CCACHE_DIR "" CACHE STRING "Directory to keep ccached data")
    set(LLVM_CCACHE_PARAMS "CCACHE_CPP2=yes CCACHE_HASHDIR=yes"
        CACHE STRING "Parameters to pass through to ccache")

    if(NOT CMAKE_SYSTEM_NAME MATCHES "Windows")
      set(CCACHE_PROGRAM "${LLVM_CCACHE_PARAMS} ${CCACHE_PROGRAM}")
      if (LLVM_CCACHE_MAXSIZE)
        set(CCACHE_PROGRAM "CCACHE_MAXSIZE=${LLVM_CCACHE_MAXSIZE} ${CCACHE_PROGRAM}")
      endif()
      if (LLVM_CCACHE_DIR)
        set(CCACHE_PROGRAM "CCACHE_DIR=${LLVM_CCACHE_DIR} ${CCACHE_PROGRAM}")
      endif()
      set_property(GLOBAL PROPERTY RULE_LAUNCH_COMPILE ${CCACHE_PROGRAM})
    else()
      if(LLVM_CCACHE_MAXSIZE OR LLVM_CCACHE_DIR OR
         NOT LLVM_CCACHE_PARAMS MATCHES "CCACHE_CPP2=yes CCACHE_HASHDIR=yes")
        message(FATAL_ERROR "Ccache configuration through CMake is not supported on Windows. Please use environment variables.")
      endif()
      # RULE_LAUNCH_COMPILE should work with Ninja but currently has issues
      # with cmd.exe and some MSVC tools other than cl.exe
      set(CMAKE_C_COMPILER_LAUNCHER ${CCACHE_PROGRAM})
      set(CMAKE_CXX_COMPILER_LAUNCHER ${CCACHE_PROGRAM})
    endif()
  else()
    message(FATAL_ERROR "Unable to find the program ccache. Set LLVM_CCACHE_BUILD to OFF")
  endif()
endif()

set(LLVM_EXTERNAL_PROJECT_BUILD_TOOL_ARGS "" CACHE STRING
  "Optional arguments for the native tool used in CMake --build invocations for external projects.")
mark_as_advanced(LLVM_EXTERNAL_PROJECT_BUILD_TOOL_ARGS)

option(LLVM_DEPENDENCY_DEBUGGING "Dependency debugging mode to verify correctly expressed library dependencies (Darwin only)" OFF)

# Some features of the LLVM build may be disallowed when dependency debugging is
# enabled. In particular you cannot use ccache because we want to force compile
# operations to always happen.
if(LLVM_DEPENDENCY_DEBUGGING)
  if(NOT CMAKE_HOST_APPLE)
    message(FATAL_ERROR "Dependency debugging is only currently supported on Darwin hosts.")
  endif()
  if(LLVM_CCACHE_BUILD)
    message(FATAL_ERROR "Cannot enable dependency debugging while using ccache.")
  endif()
endif()

option(LLVM_ENABLE_DAGISEL_COV "Debug: Prints tablegen patterns that were used for selecting" OFF)
option(LLVM_ENABLE_GISEL_COV "Enable collection of GlobalISel rule coverage" OFF)
if(LLVM_ENABLE_GISEL_COV)
  set(LLVM_GISEL_COV_PREFIX "${CMAKE_BINARY_DIR}/gisel-coverage-" CACHE STRING "Provide a filename prefix to collect the GlobalISel rule coverage")
endif()

# Add path for custom modules
list(INSERT CMAKE_MODULE_PATH 0
  "${CMAKE_CURRENT_SOURCE_DIR}/cmake"
  "${CMAKE_CURRENT_SOURCE_DIR}/cmake/modules"
  "${LLVM_COMMON_CMAKE_UTILS}/Modules"
  )

# Generate a CompilationDatabase (compile_commands.json file) for our build,
# for use by clang_complete, YouCompleteMe, etc.
set(CMAKE_EXPORT_COMPILE_COMMANDS 1)

option(LLVM_INSTALL_BINUTILS_SYMLINKS
  "Install symlinks from the binutils tool names to the corresponding LLVM tools." OFF)

option(LLVM_INSTALL_CCTOOLS_SYMLINKS
  "Install symlinks from the cctools tool names to the corresponding LLVM tools." OFF)

# By default we use symlinks on Unix platforms and copy binaries on Windows
# If you have the correct setup on Windows you can use this option to enable
# symlinks and save a lot of diskspace.
option(LLVM_USE_SYMLINKS "Use symlinks instead of copying binaries" ${CMAKE_HOST_UNIX})

option(LLVM_INSTALL_UTILS "Include utility binaries in the 'install' target." OFF)

option(LLVM_INSTALL_TOOLCHAIN_ONLY "Only include toolchain files in the 'install' target." OFF)

# Unfortunatly Clang is too eager to search directories for module maps, which can cause the
# installed version of the maps to be found when building LLVM from source. Therefore we turn off
# the installation by default. See llvm.org/PR31905.
option(LLVM_INSTALL_MODULEMAPS "Install the modulemap files in the 'install' target." OFF)

option(LLVM_USE_FOLDERS "Enable solution folders in Visual Studio. Disable for Express versions." ON)
if ( LLVM_USE_FOLDERS )
  set_property(GLOBAL PROPERTY USE_FOLDERS ON)
endif()

include(VersionFromVCS)

option(LLVM_APPEND_VC_REV
  "Embed the version control system revision in LLVM" ON)

option(LLVM_TOOL_LLVM_DRIVER_BUILD "Enables building the llvm multicall tool" OFF)

set(PACKAGE_NAME LLVM)
set(PACKAGE_STRING "${PACKAGE_NAME} ${PACKAGE_VERSION}")
set(PACKAGE_BUGREPORT "https://github.com/llvm/llvm-project/issues/")

if (INTEL_CUSTOMIZATION)
  set(PACKAGE_BUGREPORT "https://software.intel.com/en-us/support/priority-support")
endif (INTEL_CUSTOMIZATION)

set(BUG_REPORT_URL "${PACKAGE_BUGREPORT}" CACHE STRING
  "Default URL where bug reports are to be submitted.")

# Configure CPack.
if(NOT DEFINED CPACK_PACKAGE_INSTALL_DIRECTORY)
  set(CPACK_PACKAGE_INSTALL_DIRECTORY "LLVM")
endif()
if(NOT DEFINED CPACK_PACKAGE_VENDOR)
  set(CPACK_PACKAGE_VENDOR "LLVM")
endif()
set(CPACK_PACKAGE_VERSION_MAJOR ${LLVM_VERSION_MAJOR})
set(CPACK_PACKAGE_VERSION_MINOR ${LLVM_VERSION_MINOR})
set(CPACK_PACKAGE_VERSION_PATCH ${LLVM_VERSION_PATCH})
set(CPACK_PACKAGE_VERSION ${PACKAGE_VERSION})
set(CPACK_RESOURCE_FILE_LICENSE "${CMAKE_CURRENT_SOURCE_DIR}/LICENSE.TXT")
if(WIN32 AND NOT UNIX)
  set(CPACK_NSIS_COMPRESSOR "/SOLID lzma \r\n SetCompressorDictSize 32")
  if(NOT DEFINED CPACK_PACKAGE_INSTALL_REGISTRY_KEY)
    set(CPACK_PACKAGE_INSTALL_REGISTRY_KEY "LLVM")
  endif()
  set(CPACK_PACKAGE_ICON "${CMAKE_CURRENT_SOURCE_DIR}\\\\cmake\\\\nsis_logo.bmp")
  set(CPACK_NSIS_MUI_ICON "${CMAKE_CURRENT_SOURCE_DIR}\\\\cmake\\\\nsis_icon.ico")
  set(CPACK_NSIS_MUI_UNIICON "${CMAKE_CURRENT_SOURCE_DIR}\\\\cmake\\\\nsis_icon.ico")
  set(CPACK_NSIS_MODIFY_PATH "ON")
  set(CPACK_NSIS_ENABLE_UNINSTALL_BEFORE_INSTALL "ON")
  if( CMAKE_CL_64 )
    if(NOT DEFINED CPACK_NSIS_INSTALL_ROOT)
      set(CPACK_NSIS_INSTALL_ROOT "$PROGRAMFILES64")
    endif()
  endif()
endif()
include(CPack)

# Sanity check our source directory to make sure that we are not trying to
# generate an in-source build (unless on MSVC_IDE, where it is ok), and to make
# sure that we don't have any stray generated files lying around in the tree
# (which would end up getting picked up by header search, instead of the correct
# versions).
if( CMAKE_CURRENT_SOURCE_DIR STREQUAL CMAKE_CURRENT_BINARY_DIR AND NOT MSVC_IDE )
  message(FATAL_ERROR "In-source builds are not allowed.
Please create a directory and run cmake from there, passing the path
to this source directory as the last argument.
This process created the file `CMakeCache.txt' and the directory `CMakeFiles'.
Please delete them.")
endif()

string(TOUPPER "${CMAKE_BUILD_TYPE}" uppercase_CMAKE_BUILD_TYPE)

if (CMAKE_BUILD_TYPE AND
    NOT uppercase_CMAKE_BUILD_TYPE MATCHES "^(DEBUG|RELEASE|RELWITHDEBINFO|MINSIZEREL)$")
  message(WARNING "Unknown value for CMAKE_BUILD_TYPE: ${CMAKE_BUILD_TYPE}")
endif()

# LLVM_INSTALL_PACKAGE_DIR needs to be declared prior to adding the tools
# subdirectory in order to have the value available for llvm-config.
include(GNUInstallPackageDir)
set(LLVM_INSTALL_PACKAGE_DIR "${CMAKE_INSTALL_PACKAGEDIR}/llvm" CACHE STRING
  "Path for CMake subdirectory for LLVM (defaults to '${CMAKE_INSTALL_PACKAGEDIR}/llvm')")

# INTEL_CUSTOMIZATION

# This is a transitional option which enables the new unified 2023 OneAPI
# directory layout as per PREQS-1605. Currently the ICS "xmain" project builds
# with this disabled, and "xmain-2023" builds with it enabled.
set(INTEL_DEPLOY_UNIFIED_LAYOUT OFF CACHE BOOL "Build and deploy for a unified OneAPI directory layout")

if(INTEL_DEPLOY_UNIFIED_LAYOUT)
  add_compile_definitions(INTEL_DEPLOY_UNIFIED_LAYOUT)
  set(INTEL_DEPLOY_PKGCOMP_NAME "compiler" CACHE STRING "OneAPI deployment package component name")
  set(LLVM_TOOLS_INSTALL_DIR
    "${CMAKE_INSTALL_BINDIR}/${INTEL_DEPLOY_PKGCOMP_NAME}"
    CACHE STRING "Path for binary subdirectory")
else()
  set(LLVM_TOOLS_INSTALL_DIR "bin-llvm" CACHE STRING "Path for binary subdirectory (defaults to 'bin-llvm')")
endif()

# If configured to install a separate tools directory (as is the default)
# install a README explaining its purpose.
if(NOT LLVM_TOOLS_INSTALL_DIR STREQUAL "bin")
  install(FILES "intel-bin-llvm-README.txt"
    DESTINATION ${LLVM_TOOLS_INSTALL_DIR}
    COMPONENT bin-llvm-readme
    RENAME "README.txt"
    )
endif()
# end INTEL_CUSTOMIZATION

mark_as_advanced(LLVM_TOOLS_INSTALL_DIR)

set(LLVM_UTILS_INSTALL_DIR "${LLVM_TOOLS_INSTALL_DIR}" CACHE STRING
    "Path to install LLVM utilities (enabled by LLVM_INSTALL_UTILS=ON) (defaults to LLVM_TOOLS_INSTALL_DIR)")
mark_as_advanced(LLVM_UTILS_INSTALL_DIR)

set(LLVM_EXAMPLES_INSTALL_DIR "examples" CACHE STRING
    "Path for examples subdirectory (enabled by LLVM_BUILD_EXAMPLES=ON) (defaults to 'examples')")
mark_as_advanced(LLVM_EXAMPLES_INSTALL_DIR)

# They are used as destination of target generators.
set(LLVM_RUNTIME_OUTPUT_INTDIR ${CMAKE_CURRENT_BINARY_DIR}/${CMAKE_CFG_INTDIR}/bin)
set(LLVM_LIBRARY_OUTPUT_INTDIR ${CMAKE_CURRENT_BINARY_DIR}/${CMAKE_CFG_INTDIR}/lib${LLVM_LIBDIR_SUFFIX})
if(WIN32 OR CYGWIN)
  # DLL platform -- put DLLs into bin.
  set(LLVM_SHLIB_OUTPUT_INTDIR ${LLVM_RUNTIME_OUTPUT_INTDIR})
else()
  set(LLVM_SHLIB_OUTPUT_INTDIR ${LLVM_LIBRARY_OUTPUT_INTDIR})
endif()

# Each of them corresponds to llvm-config's.
set(LLVM_TOOLS_BINARY_DIR ${LLVM_RUNTIME_OUTPUT_INTDIR}) # --bindir
set(LLVM_LIBRARY_DIR      ${LLVM_LIBRARY_OUTPUT_INTDIR}) # --libdir
set(LLVM_MAIN_SRC_DIR     ${CMAKE_CURRENT_SOURCE_DIR}  ) # --src-root
set(LLVM_MAIN_INCLUDE_DIR ${LLVM_MAIN_SRC_DIR}/include ) # --includedir
set(LLVM_BINARY_DIR       ${CMAKE_CURRENT_BINARY_DIR}  ) # --prefix


# Note: LLVM_CMAKE_DIR does not include generated files
set(LLVM_CMAKE_DIR ${LLVM_MAIN_SRC_DIR}/cmake/modules)
set(LLVM_EXAMPLES_BINARY_DIR ${LLVM_BINARY_DIR}/examples)
set(LLVM_INCLUDE_DIR ${CMAKE_CURRENT_BINARY_DIR}/include)

# List of all targets to be built by default:
set(LLVM_ALL_TARGETS
  AArch64
  AMDGPU
  ARM
  AVR
  BPF
# INTEL_CUSTOMIZATION
# INTEL_FEATURE_CSA
  CSA
# end INTEL_FEATURE_CSA
# end INTEL_CUSTOMIZATION
  Hexagon
  Lanai
  LoongArch
  Mips
  MSP430
  NVPTX
  PowerPC
  RISCV
  Sparc
  SystemZ
  VE
  WebAssembly
  X86
  XCore
  )

set(LLVM_ALL_EXPERIMENTAL_TARGETS
  ARC
  CSKY
  DirectX
  M68k
  SPIRV
  Xtensa
)

# List of targets with JIT support:
set(LLVM_TARGETS_WITH_JIT X86 PowerPC AArch64 ARM Mips SystemZ)

set(LLVM_TARGETS_TO_BUILD "all"
    CACHE STRING "Semicolon-separated list of targets to build, or \"all\".")

set(LLVM_EXPERIMENTAL_TARGETS_TO_BUILD ""
    CACHE STRING "Semicolon-separated list of experimental targets to build, or \"all\".")

option(BUILD_SHARED_LIBS
  "Build all libraries as shared libraries instead of static" OFF)

option(LLVM_ENABLE_BACKTRACES "Enable embedding backtraces on crash." ON)
if(LLVM_ENABLE_BACKTRACES)
  set(ENABLE_BACKTRACES 1)
endif()

option(LLVM_ENABLE_UNWIND_TABLES "Emit unwind tables for the libraries" ON)

option(LLVM_ENABLE_CRASH_OVERRIDES "Enable crash overrides." ON)
if(LLVM_ENABLE_CRASH_OVERRIDES)
  set(ENABLE_CRASH_OVERRIDES 1)
endif()

option(LLVM_ENABLE_CRASH_DUMPS "Turn on memory dumps on crashes. Currently only implemented on Windows." OFF)

set(WINDOWS_PREFER_FORWARD_SLASH_DEFAULT OFF)
if (MINGW)
  # Cygwin doesn't identify itself as Windows, and thus gets path::Style::posix
  # as native path style, regardless of what this is set to.
  set(WINDOWS_PREFER_FORWARD_SLASH_DEFAULT ON)
endif()
option(LLVM_WINDOWS_PREFER_FORWARD_SLASH "Prefer path names with forward slashes on Windows." ${WINDOWS_PREFER_FORWARD_SLASH_DEFAULT})

option(LLVM_ENABLE_FFI "Use libffi to call external functions from the interpreter" OFF)
set(FFI_LIBRARY_DIR "" CACHE PATH "Additional directory, where CMake should search for libffi.so")
set(FFI_INCLUDE_DIR "" CACHE PATH "Additional directory, where CMake should search for ffi.h or ffi/ffi.h")

set(LLVM_TARGET_ARCH "host"
  CACHE STRING "Set target to use for LLVM JIT or use \"host\" for automatic detection.")

option(LLVM_ENABLE_TERMINFO "Use terminfo database if available." ON)

set(LLVM_ENABLE_LIBXML2 "ON" CACHE STRING "Use libxml2 if available. Can be ON, OFF, or FORCE_ON")

option(LLVM_ENABLE_LIBEDIT "Use libedit if available." ON)

option(LLVM_ENABLE_LIBPFM "Use libpfm for performance counters if available." ON)

# On z/OS, threads cannot be used because TLS is not supported.
if (CMAKE_SYSTEM_NAME MATCHES "OS390")
  option(LLVM_ENABLE_THREADS "Use threads if available." OFF)
else()
  option(LLVM_ENABLE_THREADS "Use threads if available." ON)
endif()

set(LLVM_ENABLE_ZLIB "ON" CACHE STRING "Use zlib for compression/decompression if available. Can be ON, OFF, or FORCE_ON")

set(LLVM_ENABLE_ZSTD "ON" CACHE STRING "Use zstd for compression/decompression if available. Can be ON, OFF, or FORCE_ON")

set(LLVM_USE_STATIC_ZSTD FALSE CACHE BOOL "Use static version of zstd. Can be TRUE, FALSE")

set(LLVM_ENABLE_CURL "OFF" CACHE STRING "Use libcurl for the HTTP client if available. Can be ON, OFF, or FORCE_ON")

set(LLVM_ENABLE_HTTPLIB "OFF" CACHE STRING "Use cpp-httplib HTTP server library if available. Can be ON, OFF, or FORCE_ON")

set(LLVM_Z3_INSTALL_DIR "" CACHE STRING "Install directory of the Z3 solver.")

option(LLVM_ENABLE_Z3_SOLVER
  "Enable Support for the Z3 constraint solver in LLVM."
  ${LLVM_ENABLE_Z3_SOLVER_DEFAULT}
)

if (LLVM_ENABLE_Z3_SOLVER)
  find_package(Z3 4.7.1)

  if (LLVM_Z3_INSTALL_DIR)
    if (NOT Z3_FOUND)
      message(FATAL_ERROR "Z3 >= 4.7.1 has not been found in LLVM_Z3_INSTALL_DIR: ${LLVM_Z3_INSTALL_DIR}.")
    endif()
  endif()

  if (NOT Z3_FOUND)
    message(FATAL_ERROR "LLVM_ENABLE_Z3_SOLVER cannot be enabled when Z3 is not available.")
  endif()

  set(LLVM_WITH_Z3 1)
endif()

set(LLVM_ENABLE_Z3_SOLVER_DEFAULT "${Z3_FOUND}")


if( LLVM_TARGETS_TO_BUILD STREQUAL "all" )
  set( LLVM_TARGETS_TO_BUILD ${LLVM_ALL_TARGETS} )
endif()

if(LLVM_EXPERIMENTAL_TARGETS_TO_BUILD STREQUAL "all")
  set(LLVM_EXPERIMENTAL_TARGETS_TO_BUILD ${LLVM_ALL_EXPERIMENTAL_TARGETS})
endif()

set(LLVM_TARGETS_TO_BUILD
   ${LLVM_TARGETS_TO_BUILD}
   ${LLVM_EXPERIMENTAL_TARGETS_TO_BUILD})
list(REMOVE_DUPLICATES LLVM_TARGETS_TO_BUILD)

option(LLVM_ENABLE_PIC "Build Position-Independent Code" ON)
option(LLVM_ENABLE_MODULES "Compile with C++ modules enabled." OFF)
if(${CMAKE_SYSTEM_NAME} MATCHES "Darwin")
  option(LLVM_ENABLE_MODULE_DEBUGGING "Compile with -gmodules." ON)
else()
  option(LLVM_ENABLE_MODULE_DEBUGGING "Compile with -gmodules." OFF)
endif()
option(LLVM_ENABLE_LOCAL_SUBMODULE_VISIBILITY "Compile with -fmodules-local-submodule-visibility." ON)
option(LLVM_ENABLE_LIBCXX "Use libc++ if available." OFF)
option(LLVM_ENABLE_LLVM_LIBC "Set to on to link all LLVM executables against LLVM libc, assuming it is accessible by the host compiler." OFF)
option(LLVM_STATIC_LINK_CXX_STDLIB "Statically link the standard library." OFF)
option(LLVM_ENABLE_LLD "Use lld as C and C++ linker." OFF)
option(LLVM_ENABLE_PEDANTIC "Compile with pedantic enabled." ON)
option(LLVM_ENABLE_WERROR "Fail and stop if a warning is triggered." OFF)

option(LLVM_ENABLE_DUMP "Enable dump functions even when assertions are disabled" OFF)
option(LLVM_UNREACHABLE_OPTIMIZE "Optimize llvm_unreachable() as undefined behavior (default), guaranteed trap when OFF" ON)

if( NOT uppercase_CMAKE_BUILD_TYPE STREQUAL "DEBUG" )
  option(LLVM_ENABLE_ASSERTIONS "Enable assertions" OFF)
else()
  option(LLVM_ENABLE_ASSERTIONS "Enable assertions" ON)
endif()

option(LLVM_ENABLE_EXPENSIVE_CHECKS "Enable expensive checks" OFF)

# While adding scalable vector support to LLVM, we temporarily want to
# allow an implicit conversion of TypeSize to uint64_t, and to allow
# code to get the fixed number of elements from a possibly scalable vector.
# This CMake flag enables a more strict mode where it asserts that the type
# is not a scalable vector type.
#
# Enabling this flag makes it easier to find cases where the compiler makes
# assumptions on the size being 'fixed size', when building tests for
# SVE/SVE2 or other scalable vector architectures.
option(LLVM_ENABLE_STRICT_FIXED_SIZE_VECTORS
       "Enable assertions that type is not scalable in implicit conversion from TypeSize to uint64_t and calls to getNumElements" OFF)

set(LLVM_ABI_BREAKING_CHECKS "WITH_ASSERTS" CACHE STRING
  "Enable abi-breaking checks.  Can be WITH_ASSERTS, FORCE_ON or FORCE_OFF.")

option(LLVM_FORCE_USE_OLD_TOOLCHAIN
       "Set to ON to force using an old, unsupported host toolchain." OFF)

set(LLVM_LOCAL_RPATH "" CACHE FILEPATH
  "If set, an absolute path added as rpath on binaries that do not already contain an executable-relative rpath.")

option(LLVM_TEMPORARILY_ALLOW_OLD_TOOLCHAIN
       "Set to ON to only warn when using a toolchain which is about to be deprecated, instead of emitting an error." OFF)
option(LLVM_USE_INTEL_JITEVENTS
  "Use Intel JIT API to inform Intel(R) VTune(TM) Amplifier XE 2011 about JIT code"
  OFF)

if( LLVM_USE_INTEL_JITEVENTS )
  # Verify we are on a supported platform
  if( NOT CMAKE_SYSTEM_NAME MATCHES "Windows" AND NOT CMAKE_SYSTEM_NAME MATCHES "Linux" )
    message(FATAL_ERROR
      "Intel JIT API support is available on Linux and Windows only.")
  endif()
endif( LLVM_USE_INTEL_JITEVENTS )

option(LLVM_USE_OPROFILE
  "Use opagent JIT interface to inform OProfile about JIT code" OFF)

option(LLVM_EXTERNALIZE_DEBUGINFO
  "Generate dSYM files and strip executables and libraries (Darwin Only)" OFF)

set(LLVM_CODESIGNING_IDENTITY "" CACHE STRING
  "Sign executables and dylibs with the given identity or skip if empty (Darwin Only)")

# If enabled, verify we are on a platform that supports oprofile.
if( LLVM_USE_OPROFILE )
  if( NOT CMAKE_SYSTEM_NAME MATCHES "Linux" )
    message(FATAL_ERROR "OProfile support is available on Linux only.")
  endif( NOT CMAKE_SYSTEM_NAME MATCHES "Linux" )
endif( LLVM_USE_OPROFILE )

option(LLVM_USE_PERF
  "Use perf JIT interface to inform perf about JIT code" OFF)

# If enabled, verify we are on a platform that supports perf.
if( LLVM_USE_PERF )
  if( NOT CMAKE_SYSTEM_NAME MATCHES "Linux" )
    message(FATAL_ERROR "perf support is available on Linux only.")
  endif( NOT CMAKE_SYSTEM_NAME MATCHES "Linux" )
endif( LLVM_USE_PERF )

set(LLVM_USE_SANITIZER "" CACHE STRING
  "Define the sanitizer used to build binaries and tests.")
option(LLVM_OPTIMIZE_SANITIZED_BUILDS "Pass -O1 on debug sanitizer builds" ON)
set(LLVM_UBSAN_FLAGS
    "-fsanitize=undefined -fno-sanitize=vptr,function -fno-sanitize-recover=all"
    CACHE STRING
    "Compile flags set to enable UBSan. Only used if LLVM_USE_SANITIZER contains 'Undefined'.")
set(LLVM_LIB_FUZZING_ENGINE "" CACHE PATH
  "Path to fuzzing library for linking with fuzz targets")

option(LLVM_USE_SPLIT_DWARF
  "Use -gsplit-dwarf when compiling llvm and --gdb-index when linking." OFF)

# Define an option controlling whether we should build for 32-bit on 64-bit
# platforms, where supported.
if( CMAKE_SIZEOF_VOID_P EQUAL 8 AND NOT (WIN32 OR ${CMAKE_SYSTEM_NAME} MATCHES "AIX"))
  # TODO: support other platforms and toolchains.
  option(LLVM_BUILD_32_BITS "Build 32 bits executables and libraries." OFF)
endif()

# Define the default arguments to use with 'lit', and an option for the user to
# override.
set(LIT_ARGS_DEFAULT "-sv")
if (MSVC_IDE OR XCODE)
  set(LIT_ARGS_DEFAULT "${LIT_ARGS_DEFAULT} --no-progress-bar")
endif()
set(LLVM_LIT_ARGS "${LIT_ARGS_DEFAULT}" CACHE STRING "Default options for lit")

# On Win32 hosts, provide an option to specify the path to the GnuWin32 tools.
if( WIN32 AND NOT CYGWIN )
  set(LLVM_LIT_TOOLS_DIR "" CACHE PATH "Path to GnuWin32 tools")
endif()
set(LLVM_NATIVE_TOOL_DIR "" CACHE PATH "Path to a directory containing prebuilt matching native tools (such as llvm-tblgen)")

set(LLVM_INTEGRATED_CRT_ALLOC "" CACHE PATH "Replace the Windows CRT allocator with any of {rpmalloc|mimalloc|snmalloc}. Only works with CMAKE_MSVC_RUNTIME_LIBRARY=MultiThreaded.")
if(LLVM_INTEGRATED_CRT_ALLOC)
  if(NOT WIN32)
    message(FATAL_ERROR "LLVM_INTEGRATED_CRT_ALLOC is only supported on Windows.")
  endif()
  if(LLVM_USE_SANITIZER)
    message(FATAL_ERROR "LLVM_INTEGRATED_CRT_ALLOC cannot be used along with LLVM_USE_SANITIZER!")
  endif()
  if(CMAKE_BUILD_TYPE AND uppercase_CMAKE_BUILD_TYPE STREQUAL "DEBUG")
    message(FATAL_ERROR "The Debug target isn't supported along with LLVM_INTEGRATED_CRT_ALLOC!")
  endif()
endif()

# Define options to control the inclusion and default build behavior for
# components which may not strictly be necessary (tools, examples, and tests).
#
# This is primarily to support building smaller or faster project files.
option(LLVM_INCLUDE_TOOLS "Generate build targets for the LLVM tools." ON)
option(LLVM_BUILD_TOOLS
  "Build the LLVM tools. If OFF, just generate build targets." ON)

option(LLVM_INCLUDE_UTILS "Generate build targets for the LLVM utils." ON)
option(LLVM_BUILD_UTILS
  "Build LLVM utility binaries. If OFF, just generate build targets." ON)

option(LLVM_INCLUDE_RUNTIMES "Generate build targets for the LLVM runtimes." ON)
option(LLVM_BUILD_RUNTIMES
  "Build the LLVM runtimes. If OFF, just generate build targets." ON)

option(LLVM_BUILD_RUNTIME
  "Build the LLVM runtime libraries." ON)
option(LLVM_BUILD_EXAMPLES
  "Build the LLVM example programs. If OFF, just generate build targets." OFF)
option(LLVM_INCLUDE_EXAMPLES "Generate build targets for the LLVM examples" ON)

if(LLVM_BUILD_EXAMPLES)
  add_compile_definitions(BUILD_EXAMPLES)
endif(LLVM_BUILD_EXAMPLES)

option(LLVM_BUILD_TESTS
  "Build LLVM unit tests. If OFF, just generate build targets." OFF)
option(LLVM_INCLUDE_TESTS "Generate build targets for the LLVM unit tests." ON)

option(LLVM_INSTALL_GTEST
  "Install the llvm gtest library.  This should be on if you want to do
   stand-alone builds of the other projects and run their unit tests." OFF)

option(LLVM_BUILD_BENCHMARKS "Add LLVM benchmark targets to the list of default
targets. If OFF, benchmarks still could be built using Benchmarks target." OFF)
option(LLVM_INCLUDE_BENCHMARKS "Generate benchmark targets. If OFF, benchmarks can't be built." ON)

option (LLVM_BUILD_DOCS "Build the llvm documentation." OFF)
option (LLVM_INCLUDE_DOCS "Generate build targets for llvm documentation." ON)
option (LLVM_ENABLE_DOXYGEN "Use doxygen to generate llvm API documentation." OFF)
option (LLVM_ENABLE_SPHINX "Use Sphinx to generate llvm documentation." OFF)
option (LLVM_ENABLE_OCAMLDOC "Build OCaml bindings documentation." ON)
option (LLVM_ENABLE_BINDINGS "Build bindings." ON)

set(LLVM_INSTALL_DOXYGEN_HTML_DIR "${CMAKE_INSTALL_DOCDIR}/llvm/doxygen-html"
    CACHE STRING "Doxygen-generated HTML documentation install directory")
set(LLVM_INSTALL_OCAMLDOC_HTML_DIR "${CMAKE_INSTALL_DOCDIR}/llvm/ocaml-html"
    CACHE STRING "OCamldoc-generated HTML documentation install directory")

option (LLVM_BUILD_EXTERNAL_COMPILER_RT
  "Build compiler-rt as an external project." OFF)

option (LLVM_VERSION_PRINTER_SHOW_HOST_TARGET_INFO
  "Show target and host info when tools are invoked with --version." ON)

# You can configure which libraries from LLVM you want to include in the
# shared library by setting LLVM_DYLIB_COMPONENTS to a semi-colon delimited
# list of LLVM components. All component names handled by llvm-config are valid.
if(NOT DEFINED LLVM_DYLIB_COMPONENTS)
  set(LLVM_DYLIB_COMPONENTS "all" CACHE STRING
    "Semicolon-separated list of components to include in libLLVM, or \"all\".")
endif()

if(MSVC)
  option(LLVM_BUILD_LLVM_C_DYLIB "Build LLVM-C.dll (Windows only)" ON)
  # Set this variable to OFF here so it can't be set with a command-line
  # argument.
  set (LLVM_LINK_LLVM_DYLIB OFF)
  if (BUILD_SHARED_LIBS)
    message(FATAL_ERROR "BUILD_SHARED_LIBS options is not supported on Windows.")
  endif()
else()
  option(LLVM_LINK_LLVM_DYLIB "Link tools against the libllvm dynamic library" OFF)
  option(LLVM_BUILD_LLVM_C_DYLIB "Build libllvm-c re-export library (Darwin only)" OFF)
  set(LLVM_BUILD_LLVM_DYLIB_default OFF)
  if(LLVM_LINK_LLVM_DYLIB OR LLVM_BUILD_LLVM_C_DYLIB)
    set(LLVM_BUILD_LLVM_DYLIB_default ON)
  endif()
  option(LLVM_BUILD_LLVM_DYLIB "Build libllvm dynamic library" ${LLVM_BUILD_LLVM_DYLIB_default})
endif()

if (LLVM_LINK_LLVM_DYLIB AND BUILD_SHARED_LIBS)
  message(FATAL_ERROR "Cannot enable BUILD_SHARED_LIBS with LLVM_LINK_LLVM_DYLIB.  We recommend disabling BUILD_SHARED_LIBS.")
endif()

option(LLVM_OPTIMIZED_TABLEGEN "Force TableGen to be built with optimization" OFF)
if(CMAKE_CROSSCOMPILING OR (LLVM_OPTIMIZED_TABLEGEN AND (LLVM_ENABLE_ASSERTIONS OR CMAKE_CONFIGURATION_TYPES)))
  set(LLVM_USE_HOST_TOOLS ON)
endif()

option(LLVM_OMIT_DAGISEL_COMMENTS "Do not add comments to DAG ISel" ON)
if (CMAKE_BUILD_TYPE AND uppercase_CMAKE_BUILD_TYPE MATCHES "^(RELWITHDEBINFO|DEBUG)$")
  set(LLVM_OMIT_DAGISEL_COMMENTS OFF)
endif()

if (MSVC_IDE)
  option(LLVM_ADD_NATIVE_VISUALIZERS_TO_SOLUTION "Configure project to use Visual Studio native visualizers" TRUE)
endif()

if (LLVM_BUILD_INSTRUMENTED OR LLVM_BUILD_INSTRUMENTED_COVERAGE OR
    LLVM_ENABLE_IR_PGO)
  if(NOT LLVM_PROFILE_MERGE_POOL_SIZE)
    # A pool size of 1-2 is probably sufficient on a SSD. 3-4 should be fine
    # for spining disks. Anything higher may only help on slower mediums.
    set(LLVM_PROFILE_MERGE_POOL_SIZE "4")
  endif()
  if(NOT LLVM_PROFILE_FILE_PATTERN)
    if(NOT LLVM_PROFILE_DATA_DIR)
      file(TO_NATIVE_PATH "${LLVM_BINARY_DIR}/profiles" LLVM_PROFILE_DATA_DIR)
    endif()
    file(TO_NATIVE_PATH "${LLVM_PROFILE_DATA_DIR}/%${LLVM_PROFILE_MERGE_POOL_SIZE}m.profraw" LLVM_PROFILE_FILE_PATTERN)
  endif()
  if(NOT LLVM_CSPROFILE_FILE_PATTERN)
    if(NOT LLVM_CSPROFILE_DATA_DIR)
      file(TO_NATIVE_PATH "${LLVM_BINARY_DIR}/csprofiles" LLVM_CSPROFILE_DATA_DIR)
    endif()
    file(TO_NATIVE_PATH "${LLVM_CSPROFILE_DATA_DIR}/%${LLVM_PROFILE_MERGE_POOL_SIZE}m.profraw" LLVM_CSPROFILE_FILE_PATTERN)
  endif()
endif()

if (LLVM_BUILD_STATIC)
  set(CMAKE_EXE_LINKER_FLAGS "${CMAKE_EXE_LINKER_FLAGS} -static")
  # Remove shared library suffixes from use in find_library
  foreach (shared_lib_suffix ${CMAKE_SHARED_LIBRARY_SUFFIX} ${CMAKE_IMPORT_LIBRARY_SUFFIX})
    list(FIND CMAKE_FIND_LIBRARY_SUFFIXES ${shared_lib_suffix} shared_lib_suffix_idx)
    if(NOT ${shared_lib_suffix_idx} EQUAL -1)
      list(REMOVE_AT CMAKE_FIND_LIBRARY_SUFFIXES ${shared_lib_suffix_idx})
    endif()
  endforeach()
endif()

# Use libtool instead of ar if you are both on an Apple host, and targeting Apple.
if(CMAKE_HOST_APPLE AND APPLE)
  include(UseLibtool)
endif()

# Override the default target with an environment variable named by LLVM_TARGET_TRIPLE_ENV.
set(LLVM_TARGET_TRIPLE_ENV CACHE STRING "The name of environment variable to override default target. Disabled by blank.")
mark_as_advanced(LLVM_TARGET_TRIPLE_ENV)

if(CMAKE_SYSTEM_NAME MATCHES "BSD|Linux|OS390")
  set(LLVM_ENABLE_PER_TARGET_RUNTIME_DIR_default ON)
else()
  set(LLVM_ENABLE_PER_TARGET_RUNTIME_DIR_default OFF)
endif()
set(LLVM_ENABLE_PER_TARGET_RUNTIME_DIR ${LLVM_ENABLE_PER_TARGET_RUNTIME_DIR_default} CACHE BOOL
  "Enable per-target runtimes directory")

set(LLVM_PROFDATA_FILE "" CACHE FILEPATH
  "Profiling data file to use when compiling in order to improve runtime performance.")

if(LLVM_INCLUDE_TESTS)
  # Lit test suite requires at least python 3.6
  set(LLVM_MINIMUM_PYTHON_VERSION 3.6)
else()
  # FIXME: it is unknown if this is the actual minimum bound
  set(LLVM_MINIMUM_PYTHON_VERSION 3.0)
endif()

# Find python before including config-ix, since it needs to be able to search
# for python modules.
find_package(Python3 ${LLVM_MINIMUM_PYTHON_VERSION} REQUIRED
    COMPONENTS Interpreter)

# All options referred to from HandleLLVMOptions have to be specified
# BEFORE this include, otherwise options will not be correctly set on
# first cmake run
include(config-ix)

# By default, we target the host, but this can be overridden at CMake
# invocation time. Except on 64-bit AIX, where the system toolchain
# expect 32-bit objects by default.
if("${LLVM_HOST_TRIPLE}" MATCHES "^powerpc64-ibm-aix")
  string(REGEX REPLACE "^powerpc64" "powerpc" LLVM_DEFAULT_TARGET_TRIPLE_default "${LLVM_HOST_TRIPLE}")
else()
  # Only set default triple when native target is enabled.
  if (LLVM_NATIVE_TARGET)
    set(LLVM_DEFAULT_TARGET_TRIPLE_default "${LLVM_HOST_TRIPLE}")
  endif()
endif()

include(SetTargetTriple)
set_llvm_target_triple()

# INTEL_CUSTOMIZATION
if (UWD_BUILD)
  add_definitions( -DWINDOWS_ONECORE )
  if (CMAKE_BUILD_TYPE STREQUAL "Release")
    set(LLVM_USE_CRT_RELEASE "MT" CACHE STRING "Link rintime library statically" FORCE)
    set(CMAKE_STANDARD_LIBRARIES "OneCore.lib libcmt.lib libvcruntime.lib libucrt.lib"
        CACHE STRING "Building with OneCore.lib" FORCE)
  elseif (CMAKE_BUILD_TYPE STREQUAL "Debug")
    set(LLVM_USE_CRT_DEBUG "MTd" CACHE STRING "Link rintime library statically" FORCE)
    set(CMAKE_STANDARD_LIBRARIES "OneCore.lib libcmtd.lib libvcruntimed.lib libucrtd.lib"
        CACHE STRING "Building with OneCore.lib" FORCE)
  endif()
endif()
#end INTEL_CUSTOMIZATION
if(WIN32 OR CYGWIN)
  if(BUILD_SHARED_LIBS OR LLVM_BUILD_LLVM_DYLIB)
    set(LLVM_ENABLE_PLUGINS_default ON)
  else()
    set(LLVM_ENABLE_PLUGINS_default OFF)
  endif()
else()
  set(LLVM_ENABLE_PLUGINS_default ${LLVM_ENABLE_PIC})
endif()
option(LLVM_ENABLE_PLUGINS "Enable plugin support" ${LLVM_ENABLE_PLUGINS_default})

if(INTEL_CUSTOMIZATION)
  set(LLVM_ENABLE_NEW_PASS_MANAGER TRUE CACHE BOOL
      "Enable the new pass manager by default.")
if(NOT LLVM_ENABLE_NEW_PASS_MANAGER)
#  message(FATAL_ERROR "Enabling the legacy pass manager on the cmake level is"
#                      " no longer supported.")
   message(WARNING "Using the legacy pass manager for the optimization pipeline"
                  " is deprecated. The functionality will degrade over time and"
                  " be removed in a future release.")
endif()
endif(INTEL_CUSTOMIZATION)

set(DPCPP_ENABLE_OPAQUE_POINTERS TRUE CACHE BOOL
   "Enable opaque pointers by default.")
if (DPCPP_ENABLE_OPAQUE_POINTERS)
  add_definitions("-DENABLE_OPAQUE_POINTERS=1")
endif(DPCPP_ENABLE_OPAQUE_POINTERS)
set(SPIRV_ENABLE_OPAQUE_POINTERS FALSE CACHE BOOL
    "Enable opaque pointers for SPIR-V offload by default.")
if(SPIRV_ENABLE_OPAQUE_POINTERS)
  add_definitions("-DSPIRV_ENABLE_OPAQUE_POINTERS=1")
endif()

include(HandleLLVMOptions)

######

# INTEL_COLLAB
SET(INTEL_COLLAB ON)
SET(CMAKE_CXX_FLAGS "${CMAKE_CXX_FLAGS} -DINTEL_COLLAB=1")
# end INTEL_COLLAB
SET(CMAKE_C_FLAGS "${CMAKE_C_FLAGS} -DINTEL_CUSTOMIZATION=1")
SET(CMAKE_CXX_FLAGS "${CMAKE_CXX_FLAGS} -DINTEL_CUSTOMIZATION=1")
SET(CMAKE_CXX_FLAGS "${CMAKE_CXX_FLAGS} -DINTEL_SPECIFIC_OPENMP=1")
SET(CMAKE_CXX_FLAGS "${CMAKE_CXX_FLAGS} -DINTEL_SPECIFIC_CILKPLUS=1")
# INTEL_CUSTOMIZATION
# LLVM_INTELFEATURE_PREFIX is a temporary workaround for specifying
# Intel features names as arguments to is_intel_feature_enabled()
# and intel_add_file(), and keeping the feature filtering tool
# from detecting this as illegal usage.  Just prepend the feature
# name with ${LLVM_INTELFEATURE_PREFIX}_, when needed.
SET(LLVM_INTELFEATURE_PREFIX "INTEL_FEATURE")
# end INTEL_CUSTOMIZATION

if(INTEL_CUSTOMIZATION)
  # Set flags for TableGen invocations.  LLVM_INTEL_TABLEGEN_FLAGS
  # must be a list of options, not a string, because of the way
  # tablegen()->add_custom_command() process them.  If the options
  # are space separated, the final build command will escape the
  # spaces.  This is not a problem, but it looks awkward.
  set(LLVM_INTEL_TABLEGEN_FLAGS
    -DINTEL_CUSTOMIZATION
    )

# INTEL_FEATURE_CSA
  if (";${LLVM_TARGETS_TO_BUILD};" MATCHES ";CSA;")
    set(INTEL_ANY_OPTIONAL_COMPONENTS TRUE)
    set(INTEL_CSA_INCLUDE_DIR
        ${LLVM_MAIN_SRC_DIR}/Intel_OptionalComponents/CSA/include)
    include_directories(AFTER ${INTEL_CSA_INCLUDE_DIR})
    SET(LLVMOPTIONALCOMPONENTS ${LLVMOPTIONALCOMPONENTS}
                               Intel_CSATableGen
                               Intel_CSAScalarOpt)
  endif()
# end INTEL_FEATURE_CSA

  # Make sure LLVM_INTEL_FEATURES is in CMake cache, and its default value
  # is "no-features".  Every ICS configuration must explicitly set
  # LLVM_INTEL_FEATURES.  Having LLVM_INTEL_FEATURES in CMake cache
  # also helps to understand with which features the compiler binary
  # was built.  In addition, it allows using CMake's -C option
  # to specify a cache file with default value of LLVM_INTEL_FEATURES,
  # so we may have such a cache file for each ICS configuration instead
  # of explicitly listing features in VRD fils using -intel-features option.
  set(LLVM_INTEL_FEATURES ""
      CACHE STRING "Semicolon-separated list of Intel features to enable.")

  # Read Intel_SupportedFeatures.txt and verify that each feature
  # is declared properly.
  set(supported_features "")
  string(CONCAT LLVM_INTEL_SUPPORTED_FEATURES_FILE
         "${LLVM_MAIN_SRC_DIR}/Intel_OptionalComponents/"
         "Intel_SupportedFeatures.txt")
  if (EXISTS ${LLVM_INTEL_SUPPORTED_FEATURES_FILE})
    file(STRINGS ${LLVM_INTEL_SUPPORTED_FEATURES_FILE} sf)
    foreach(line ${sf})
      # Each feature specification start with "^@".
      string(REGEX MATCH "^@(.*)$" _dummy "${line}")
      if (${CMAKE_MATCH_COUNT} EQUAL 0)
        continue()
      endif()
      # Each feature specification is of the following form:
      #     @<feature name>:<ip classification>@
      # We do ignore any extra text after the terminating '@'.
      string(REGEX MATCH "([^:]+):([^:]+)@" _dummy "${CMAKE_MATCH_1}")
      if (${CMAKE_MATCH_COUNT} EQUAL 0)
        # Unfortunately, we cannot identify the line number.
        message(FATAL_ERROR "Invalid feature specification in "
                            "${LLVM_INTEL_SUPPORTED_FEATURES_FILE}: ${line}")
      endif()

      set(feat ${CMAKE_MATCH_1})
      set(ipclass ${CMAKE_MATCH_2})

      if ((NOT "${ipclass}" STREQUAL "SHARED") AND
          (NOT "${ipclass}" STREQUAL "SECRET"))
        message(FATAL_ERROR "Invalid feature IP class ${ipclass} in:\n${line}\n"
                            "Please use either SHARED or SECRET.")
      endif()
      list(FIND supported_features ${feat} idx)
      if (NOT idx LESS 0)
        message(FATAL_ERROR "Duplicate definition of feature ${feat} "
                            "in ${LLVM_INTEL_SUPPORTED_FEATURES_FILE}")
      endif()
      list(APPEND supported_features ${feat})
    endforeach()
  endif()

  # If a feature (e.g. new ISA) becomes public, we probably want to
  # enable it for all compiler builds.  Use the list below to unconditionally
  # enable such features (until they are upstreamed and the feature controls
  # are removed).
  set(features_enabled_by_default ${LLVM_INTEL_FEATURES})
  # Add each feature enabled by default below
  # WARNING: features added here will be enabled for any compiler build,
  #          so you must not add here any features that must be controlled
  #          depending on the compiler build flavor, e.g. INTEL_INTERNAL_BUILD
  #          must never be enabled for Intel release builds.

# INTEL_FEATURE_SW_ADVANCED
  option(INTEL_ENABLE_SW_ADVANCED "Advanced optimizations not to be shared in
    source form" ON)
  if (INTEL_ENABLE_SW_ADVANCED)
    list(APPEND features_enabled_by_default
       "${LLVM_INTELFEATURE_PREFIX}_SW_ADVANCED"
    )
  endif(INTEL_ENABLE_SW_ADVANCED)
# end INTEL_FEATURE_SW_ADVANCED

# INTEL_FEATURE_SHARED_SW_ADVANCED
  option(INTEL_ENABLE_SHARED_SW_ADVANCED "Advanced optimizations that can
  be shared inside Intel in source form" ON)
  if (INTEL_ENABLE_SHARED_SW_ADVANCED)
    list(APPEND features_enabled_by_default
       "${LLVM_INTELFEATURE_PREFIX}_SHARED_SW_ADVANCED"
    )
  endif(INTEL_ENABLE_SHARED_SW_ADVANCED)
# end INTEL_FEATURE_SHARED_SW_ADVANCED

# INTEL_FEATURE_SW_DTRANS
  option(INTEL_ENABLE_SW_DTRANS "Include DTrans optimizations" ON)
  # Extra boolean variable that will be used for the Python configuration
  # files to identify if DTrans build is enabled
  set (INTEL_DTRANS_EXTRA_OPTS 0)
  if (INTEL_ENABLE_SW_DTRANS)
    list(APPEND features_enabled_by_default
       "${LLVM_INTELFEATURE_PREFIX}_SW_DTRANS"
    )
    # When there are multiple optional components, each of them should
    # set this when included. This causes the Intel_OptionalComponents
    # directory to be added as a subdirectory.
    set(INTEL_ANY_OPTIONAL_COMPONENTS TRUE)
    set(INTEL_DTRANS_INCLUDE_DIR
        ${LLVM_MAIN_SRC_DIR}/Intel_OptionalComponents/DTrans/include)
    include_directories(AFTER ${INTEL_DTRANS_INCLUDE_DIR})
    SET(LLVMOPTIONALCOMPONENTS ${LLVMOPTIONALCOMPONENTS}
                               Intel_DTrans
                               Intel_DTransOpt
                               Intel_DTransAnalysis)
    set (INTEL_DTRANS_EXTRA_OPTS 1)
  endif(INTEL_ENABLE_SW_DTRANS)
# end INTEL_FEATURE_SW_DTRANS

  # Force adding features enabled by default to CMake cache.
  # features_enabled_by_default list now contains all features
  # from the original LLVM_INTEL_FEATURES and also the features
  # added explicitly above.
  if (features_enabled_by_default)
    list(REMOVE_DUPLICATES features_enabled_by_default)

# INTEL_FEATURE_XISA_COMMON
    if (";${features_enabled_by_default};" MATCHES
        ";${LLVM_INTELFEATURE_PREFIX}_XISA_EXTRA;")
      # Expand XISA_EXTRA into a list of top secret ISA features, and also
      # delete XISA_EXTRA from the list.  Note that XISA_EXTRA is a "macro"
      # feature and it must never be used to guard any code.
      list(REMOVE_ITEM features_enabled_by_default
           "${LLVM_INTELFEATURE_PREFIX}_XISA_EXTRA")

      list(APPEND features_enabled_by_default
           ${LLVM_INTELFEATURE_PREFIX}_XUCC)
    endif()
#end INTEL_FEATURE_XISA_COMMON

    if (";${features_enabled_by_default};" MATCHES
        ";${LLVM_INTELFEATURE_PREFIX}_XISA;")
      # Expand XISA into a list of new non-public ISA features, and also
      # delete XISA from the list.  Note that XISA is a "macro" feature
      # and it must never be used to guard any code.
      list(REMOVE_ITEM features_enabled_by_default
           "${LLVM_INTELFEATURE_PREFIX}_XISA")

# INTEL_FEATURE_CPU_DMR
      list(APPEND features_enabled_by_default
           ${LLVM_INTELFEATURE_PREFIX}_CPU_DMR)
# end INTEL_FEATURE_CPU_DMR
# INTEL_FEATURE_CPU_RYL
      list(APPEND features_enabled_by_default
           ${LLVM_INTELFEATURE_PREFIX}_CPU_RYL)
# end INTEL_FEATURE_CPU_RYL
# INTEL_FEATURE_CPU_LNL
      list(APPEND features_enabled_by_default
          ${LLVM_INTELFEATURE_PREFIX}_CPU_LNL)
# end INTEL_FEATURE_CPU_LNL
# INTEL_FEATURE_MARKERCOUNT
      list(APPEND features_enabled_by_default
           ${LLVM_INTELFEATURE_PREFIX}_MARKERCOUNT)
# end INTEL_FEATURE_MARKERCOUNT

# INTEL_FEATURE_XISA_COMMON
      # This is used to guard code that shared by more then one XISA features.
      list(APPEND features_enabled_by_default
           ${LLVM_INTELFEATURE_PREFIX}_XISA_COMMON)
#end INTEL_FEATURE_XISA_COMMON

# INTEL_FEATURE_ISA_AMX_MOVRS
      list(APPEND features_enabled_by_default
           ${LLVM_INTELFEATURE_PREFIX}_ISA_AMX_MOVRS)
# end INTEL_FEATURE_ISA_AMX_MOVRS

# INTEL_FEATURE_ISA_AMX_MEMADVISE_EVEX
      list(APPEND features_enabled_by_default
           ${LLVM_INTELFEATURE_PREFIX}_ISA_AMX_MEMADVISE_EVEX)
# end INTEL_FEATURE_ISA_AMX_MEMADVISE_EVEX


# INTEL_FEATURE_ISA_AMX_FUTURE
      list(APPEND features_enabled_by_default
           ${LLVM_INTELFEATURE_PREFIX}_ISA_AMX_FUTURE)
# end INTEL_FEATURE_ISA_AMX_FUTURE

# INTEL_FEATURE_ISA_AMX_AVX512
      list(APPEND features_enabled_by_default
           ${LLVM_INTELFEATURE_PREFIX}_ISA_AMX_AVX512)
# end INTEL_FEATURE_ISA_AMX_AVX512

# INTEL_FEATURE_ISA_AMX_AVX512_TILE16MOV
      list(APPEND features_enabled_by_default
           ${LLVM_INTELFEATURE_PREFIX}_ISA_AMX_AVX512_TILE16MOV)
# end INTEL_FEATURE_ISA_AMX_AVX512_TILE16MOV

# INTEL_FEATURE_ISA_AMX_MEMORY2
      list(APPEND features_enabled_by_default
           ${LLVM_INTELFEATURE_PREFIX}_ISA_AMX_MEMORY2)
# end INTEL_FEATURE_ISA_AMX_MEMORY2

# INTEL_FEATURE_ISA_AMX_MEMORY
      list(APPEND features_enabled_by_default
           ${LLVM_INTELFEATURE_PREFIX}_ISA_AMX_MEMORY)
# end INTEL_FEATURE_ISA_AMX_MEMORY

# INTEL_FEATURE_ISA_AMX_BF16_EVEX
      list(APPEND features_enabled_by_default
           ${LLVM_INTELFEATURE_PREFIX}_ISA_AMX_BF16_EVEX)
# end INTEL_FEATURE_ISA_AMX_BF16_EVEX

# INTEL_FEATURE_ISA_AMX_ELEMENT_EVEX
      list(APPEND features_enabled_by_default
           ${LLVM_INTELFEATURE_PREFIX}_ISA_AMX_ELEMENT_EVEX)
# end INTEL_FEATURE_ISA_AMX_ELEMENT_EVEX

# INTEL_FEATURE_ISA_AMX_CONVERT
      list(APPEND features_enabled_by_default
           ${LLVM_INTELFEATURE_PREFIX}_ISA_AMX_CONVERT)
# end INTEL_FEATURE_ISA_AMX_CONVERT

# INTEL_FEATURE_ISA_AMX_INT8_EVEX
      list(APPEND features_enabled_by_default
           ${LLVM_INTELFEATURE_PREFIX}_ISA_AMX_INT8_EVEX)
# end INTEL_FEATURE_ISA_AMX_INT8_EVEX

# INTEL_FEATURE_ISA_AMX_TILE_EVEX
      list(APPEND features_enabled_by_default
           ${LLVM_INTELFEATURE_PREFIX}_ISA_AMX_TILE_EVEX)
# end INTEL_FEATURE_ISA_AMX_TILE_EVEX

# INTEL_FEATURE_ISA_AMX_TILE2
      list(APPEND features_enabled_by_default
           ${LLVM_INTELFEATURE_PREFIX}_ISA_AMX_TILE2)
# end INTEL_FEATURE_ISA_AMX_TILE2

# INTEL_FEATURE_ISA_AMX_TRANSPOSE2
      list(APPEND features_enabled_by_default
           ${LLVM_INTELFEATURE_PREFIX}_ISA_AMX_TRANSPOSE2)
# end INTEL_FEATURE_ISA_AMX_TRANSPOSE2

# INTEL_FEATURE_ISA_AMX_TRANSPOSE
      list(APPEND features_enabled_by_default
           ${LLVM_INTELFEATURE_PREFIX}_ISA_AMX_TRANSPOSE)
# end INTEL_FEATURE_ISA_AMX_TRANSPOSE

# INTEL_FEATURE_ISA_AMX_TF32
      list(APPEND features_enabled_by_default
           ${LLVM_INTELFEATURE_PREFIX}_ISA_AMX_TF32)
# end INTEL_FEATURE_ISA_AMX_TF32

# INTEL_FEATURE_ISA_AVX512_VNNI_INT8
list(APPEND features_enabled_by_default
     ${LLVM_INTELFEATURE_PREFIX}_ISA_AVX512_VNNI_INT8)
# end INTEL_FEATURE_ISA_AVX512_VNNI_INT8

# INTEL_FEATURE_ISA_AVX512_VNNI_FP16
list(APPEND features_enabled_by_default
     ${LLVM_INTELFEATURE_PREFIX}_ISA_AVX512_VNNI_FP16)
# end INTEL_FEATURE_ISA_AVX512_VNNI_FP16

# INTEL_FEATURE_ISA_AVX_DOTPROD_PHPS
list(APPEND features_enabled_by_default
     ${LLVM_INTELFEATURE_PREFIX}_ISA_AVX_DOTPROD_PHPS)
# end INTEL_FEATURE_ISA_AVX_DOTPROD_PHPS

# INTEL_FEATURE_ISA_AVX512_CONVERT
    list(APPEND features_enabled_by_default
         ${LLVM_INTELFEATURE_PREFIX}_ISA_AVX512_CONVERT)
# end INTEL_FEATURE_ISA_AVX512_CONVERT

# INTEL_FEATURE_ISA_AVX_CONVERT
list(APPEND features_enabled_by_default
     ${LLVM_INTELFEATURE_PREFIX}_ISA_AVX_CONVERT)
# end INTEL_FEATURE_ISA_AVX_CONVERT

# INTEL_FEATURE_ISA_AVX_BF16
      list(APPEND features_enabled_by_default
           ${LLVM_INTELFEATURE_PREFIX}_ISA_AVX_BF16)
# end INTEL_FEATURE_ISA_AVX_BF16

# INTEL_FEATURE_ISA_AVX_COMPRESS
      list(APPEND features_enabled_by_default
           ${LLVM_INTELFEATURE_PREFIX}_ISA_AVX_COMPRESS)
# end INTEL_FEATURE_ISA_AVX_COMPRESS

# INTEL_FEATURE_ISA_AVX512_MOVRS
      list(APPEND features_enabled_by_default
           ${LLVM_INTELFEATURE_PREFIX}_ISA_AVX512_MOVRS)
# end INTEL_FEATURE_ISA_AVX512_MOVRS

# INTEL_FEATURE_ISA_AVX512_MEDIAX
      list(APPEND features_enabled_by_default
           ${LLVM_INTELFEATURE_PREFIX}_ISA_AVX512_MEDIAX)
# end INTEL_FEATURE_ISA_AVX512_MEDIAX
# INTEL_FEATURE_ISA_AVX_MOVGET
      list(APPEND features_enabled_by_default
           ${LLVM_INTELFEATURE_PREFIX}_ISA_AVX_MOVGET)
# end INTEL_FEATURE_ISA_AVX_MOVGET
# INTEL_FEATURE_ISA_AVX512_MOVGET
      list(APPEND features_enabled_by_default
           ${LLVM_INTELFEATURE_PREFIX}_ISA_AVX512_MOVGET)
# end INTEL_FEATURE_ISA_AVX512_MOVGET

# INTEL_FEATURE_ISA_GPR_MOVGET
      list(APPEND features_enabled_by_default
           ${LLVM_INTELFEATURE_PREFIX}_ISA_GPR_MOVGET)
# end INTEL_FEATURE_ISA_GPR_MOVGET
# INTEL_FEATURE_ISA_MOVGET64B
      list(APPEND features_enabled_by_default
           ${LLVM_INTELFEATURE_PREFIX}_ISA_MOVGET64B)
# end INTEL_FEATURE_ISA_MOVGET64B

# INTEL_FEATURE_ESIMD_EMBARGO
      list(APPEND features_enabled_by_default
           ${LLVM_INTELFEATURE_PREFIX}_ESIMD_EMBARGO)
# end INTEL_FEATURE_ESIMD_EMBARGO

# INTEL_FEATURE_ISA_AVX_RAO_INT
      list(APPEND features_enabled_by_default
           ${LLVM_INTELFEATURE_PREFIX}_ISA_AVX_RAO_INT)
# end INTEL_FEATURE_ISA_AVX_RAO_INT
# INTEL_FEATURE_ISA_AVX_RAO_FP
      list(APPEND features_enabled_by_default
           ${LLVM_INTELFEATURE_PREFIX}_ISA_AVX_RAO_FP)
# end INTEL_FEATURE_ISA_AVX_RAO_FP
# INTEL_FEATURE_ISA_AVX512_RAO_INT
      list(APPEND features_enabled_by_default
           ${LLVM_INTELFEATURE_PREFIX}_ISA_AVX512_RAO_INT)
# end INTEL_FEATURE_ISA_AVX512_RAO_INT
# INTEL_FEATURE_ISA_AVX512_RAO_FP
      list(APPEND features_enabled_by_default
           ${LLVM_INTELFEATURE_PREFIX}_ISA_AVX512_RAO_FP)
# end INTEL_FEATURE_ISA_AVX512_RAO_FP
# INTEL_FEATURE_ISA_AVX512_MOVZXC
      list(APPEND features_enabled_by_default
           ${LLVM_INTELFEATURE_PREFIX}_ISA_AVX512_MOVZXC)
# end INTEL_FEATURE_ISA_AVX512_MOVZXC
# INTEL_FEATURE_ISA_AVX512_NE_CONVERT
#AUTO GENERATED BY TOOL
      list(APPEND features_enabled_by_default
           ${LLVM_INTELFEATURE_PREFIX}_ISA_AVX512_NE_CONVERT)
# end AUTO GENERATED BY TOOL
# end INTEL_FEATURE_ISA_AVX512_NE_CONVERT
# INTEL_FEATURE_ISA_SHA512
# AUTO GENERATED BY TOOL
      list(APPEND features_enabled_by_default
           ${LLVM_INTELFEATURE_PREFIX}_ISA_SHA512)
# end AUTO GENERATED BY TOOL
# end INTEL_FEATURE_ISA_SHA512
# INTEL_FEATURE_ISA_SM3
# AUTO GENERATED BY TOOL
      list(APPEND features_enabled_by_default
           ${LLVM_INTELFEATURE_PREFIX}_ISA_SM3)
# end AUTO GENERATED BY TOOL
# end INTEL_FEATURE_ISA_SM3
# INTEL_FEATURE_ISA_SM4
# AUTO GENERATED BY TOOL
      list(APPEND features_enabled_by_default
           ${LLVM_INTELFEATURE_PREFIX}_ISA_SM4)
# end AUTO GENERATED BY TOOL
# end INTEL_FEATURE_ISA_SM4
# INTEL_FEATURE_ISA_SM4_EVEX
list(APPEND features_enabled_by_default
${LLVM_INTELFEATURE_PREFIX}_ISA_SM4_EVEX)
# end INTEL_FEATURE_ISA_SM4_EVEX
# INTEL_FEATURE_ISA_DSPV1
# AUTO GENERATED BY TOOL
      list(APPEND features_enabled_by_default
           ${LLVM_INTELFEATURE_PREFIX}_ISA_DSPV1)
# end AUTO GENERATED BY TOOL
# end INTEL_FEATURE_ISA_DSPV1
# INTEL_FEATURE_ISA_AVX256P
      list(APPEND features_enabled_by_default
           ${LLVM_INTELFEATURE_PREFIX}_ISA_AVX256P)
# end INTEL_FEATURE_ISA_AVX256P
# INTEL_FEATURE_ISA_AVX_VNNI_INT16
# AUTO GENERATED BY TOOL
      list(APPEND features_enabled_by_default
           ${LLVM_INTELFEATURE_PREFIX}_ISA_AVX_VNNI_INT16)
# end AUTO GENERATED BY TOOL
# end INTEL_FEATURE_ISA_AVX_VNNI_INT16
# INTEL_FEATURE_ISA_AVX512_VNNI_INT16
# AUTO GENERATED BY TOOL
      list(APPEND features_enabled_by_default
           ${LLVM_INTELFEATURE_PREFIX}_ISA_AVX512_VNNI_INT16)
# end AUTO GENERATED BY TOOL
# end INTEL_FEATURE_ISA_AVX512_VNNI_INT16
# INTEL_FEATURE_ISA_AMX_SPARSE
# AUTO GENERATED BY TOOL
      list(APPEND features_enabled_by_default
           ${LLVM_INTELFEATURE_PREFIX}_ISA_AMX_SPARSE)
# end AUTO GENERATED BY TOOL
# end INTEL_FEATURE_ISA_AMX_SPARSE
# INTEL_FEATURE_ISA_AMX_V3
# AUTO GENERATED BY TOOL
      list(APPEND features_enabled_by_default
           ${LLVM_INTELFEATURE_PREFIX}_ISA_AMX_V3)
# end AUTO GENERATED BY TOOL
# end INTEL_FEATURE_ISA_AMX_V3
# INTEL_FEATURE_ISA_VPINSR_VPEXTR
      list(APPEND features_enabled_by_default
          ${LLVM_INTELFEATURE_PREFIX}_ISA_VPINSR_VPEXTR)
#end INTEL_FEATURE_ISA_VPINSR_VPEXTR
# INTEL_FEATURE_ISA_PREFETCHST2
      list(APPEND features_enabled_by_default
          ${LLVM_INTELFEATURE_PREFIX}_ISA_PREFETCHST2)
# end INTEL_FEATURE_ISA_PREFETCHST2
# INTEL_FEATURE_ISA_AVX512_SAT_CVT
# AUTO GENERATED BY TOOL
      list(APPEND features_enabled_by_default
           ${LLVM_INTELFEATURE_PREFIX}_ISA_AVX512_SAT_CVT)
# end AUTO GENERATED BY TOOL
# end INTEL_FEATURE_ISA_AVX512_SAT_CVT
# INTEL_FEATURE_ISA_BF16_BASE
      list(APPEND features_enabled_by_default
           ${LLVM_INTELFEATURE_PREFIX}_ISA_BF16_BASE)
# end INTEL_FEATURE_ISA_BF16_BASE
# INTEL_FEATURE_ISA_APX_F
      list(APPEND features_enabled_by_default
           ${LLVM_INTELFEATURE_PREFIX}_ISA_APX_F)
# end INTEL_FEATURE_ISA_APX_F
# INTEL_FEATURE_ISA_AVX512_MINMAX
      list(APPEND features_enabled_by_default
           ${LLVM_INTELFEATURE_PREFIX}_ISA_AVX512_MINMAX)
# end INTEL_FEATURE_ISA_AVX512_MINMAX
# INTEL_FEATURE_ISA_AVX512_COMPLEX
      list(APPEND features_enabled_by_default
           ${LLVM_INTELFEATURE_PREFIX}_ISA_AVX512_COMPLEX)
# end INTEL_FEATURE_ISA_AVX512_COMPLEX
# INTEL_FEATURE_ISA_AVX512_REDUCTION
      list(APPEND features_enabled_by_default
           ${LLVM_INTELFEATURE_PREFIX}_ISA_AVX512_REDUCTION)
# end INTEL_FEATURE_ISA_AVX512_REDUCTION
# INTEL_FEATURE_ISA_AVX512_BF16_NE
      list(APPEND features_enabled_by_default
          ${LLVM_INTELFEATURE_PREFIX}_ISA_AVX512_BF16_NE)
# end INTEL_FEATURE_ISA_AVX512_BF16_NE
# INTEL_FEATURE_ISA_PBNDKB
      list(APPEND features_enabled_by_default
          ${LLVM_INTELFEATURE_PREFIX}_ISA_PBNDKB)
# end INTEL_FEATURE_ISA_PBNDKB
# INTEL_FEATURE_ISA_AMX_FP8
# AUTO GENERATED BY TOOL
      list(APPEND features_enabled_by_default
           ${LLVM_INTELFEATURE_PREFIX}_ISA_AMX_FP8)
# end AUTO GENERATED BY TOOL
# end INTEL_FEATURE_ISA_AMX_FP8
# INTEL_FEATURE_ISA_AMX_FP8_FUTURE
      list(APPEND features_enabled_by_default
           ${LLVM_INTELFEATURE_PREFIX}_ISA_AMX_FP8_FUTURE)
# end INTEL_FEATURE_ISA_AMX_FP8_FUTURE

# INTEL_FEATURE_ISA_AVX512_REDUCTION2
# AUTO GENERATED BY TOOL
      list(APPEND features_enabled_by_default
          ${LLVM_INTELFEATURE_PREFIX}_ISA_AVX512_REDUCTION2)
# end AUTO GENERATED BY TOOL
# end INTEL_FEATURE_ISA_AVX512_REDUCTION2
# INTEL_FEATURE_ISA_AVX512_NE_CONVERT_FP8
      list(APPEND features_enabled_by_default
           ${LLVM_INTELFEATURE_PREFIX}_ISA_AVX512_NE_CONVERT_FP8)
# end INTEL_FEATURE_ISA_AVX512_NE_CONVERT_FP8
# INTEL_FEATURE_ISA_AVX512_VNNI_FP8
      list(APPEND features_enabled_by_default
           ${LLVM_INTELFEATURE_PREFIX}_ISA_AVX512_VNNI_FP8)
# end INTEL_FEATURE_ISA_AVX512_VNNI_FP8
# INTEL_FEATURE_ISA_AVX512_VPMM
      list(APPEND features_enabled_by_default
           ${LLVM_INTELFEATURE_PREFIX}_ISA_AVX512_VPMM)
# end INTEL_FEATURE_ISA_AVX512_VPMM
# INTEL_FEATURE_ISA_AVX512_VPMM_FUTURE
      list(APPEND features_enabled_by_default
           ${LLVM_INTELFEATURE_PREFIX}_ISA_AVX512_VPMM_FUTURE)
# end INTEL_FEATURE_ISA_AVX512_VPMM_FUTURE
# INTEL_FEATURE_ISA_MOVRS_PREFETCHST2
      list(APPEND features_enabled_by_default
           ${LLVM_INTELFEATURE_PREFIX}_ISA_MOVRS_PREFETCHST2)
# end INTEL_FEATURE_ISA_MOVRS_PREFETCHST2
# INTEL_FEATURE_ISA_UMSR
# AUTO GENERATED BY TOOL
      list(APPEND features_enabled_by_default
           ${LLVM_INTELFEATURE_PREFIX}_ISA_UMSR)
# end AUTO GENERATED BY TOOL
# end INTEL_FEATURE_ISA_UMSR
    endif()

    set(LLVM_INTEL_FEATURES "${features_enabled_by_default}"
        CACHE STRING
        "Semicolon-separated list of Intel features to enable."
        FORCE)
  endif()

  # If any Intel features are specified for the build, we have to check
  # them against the list of features located in Intel_SupportedFeatures.txt
  list(LENGTH LLVM_INTEL_FEATURES n)
  if (n GREATER 0)
    if (NOT EXISTS ${LLVM_INTEL_SUPPORTED_FEATURES_FILE})
      message(FATAL_ERROR
              "${LLVM_INTEL_SUPPORTED_FEATURES_FILE} does not exist")
    endif()
    # For each feature 'f' enabled for the compiler build check
    # if the feature is present in the 'supported_features' list.  As usual,
    # we have to add semicolons around 'f' to match it inside the list.
    # We also need to add semicolons around the list itself, so that
    # the first starts with semicolon, and the last line ends with a semicolon.
    foreach(f ${LLVM_INTEL_FEATURES})
      # Temporary workaround for the current feature filtering tool,
      # which does not allow arbitrary usage of INTEL_FEATURE\_ prefix.
      # Thus, we cannot declare features with this prefix in
      # Intel_SupportedFeatures.txt.  At the same time, the feature names
      # in LLVM_INTEL_FEATURES are prefixed.  Here, we strip the prefix
      # from the feature name before looking for it in the file.
      string(CONCAT prefix "${LLVM_INTELFEATURE_PREFIX}" "_")
      string(REPLACE ${prefix} "" fname "${f}")
      string(REGEX MATCH ";${fname};" m ";${supported_features};")
      # If the enabled feature is not present in the features file, then
      # we must report an error to the user.  The result of the regex match
      # is in 'm' - it is an empty string, if there is no match.
      if ("${m}" STREQUAL "")
        message(FATAL_ERROR
            "Intel feature '${f}' is not supported.  "
            "Please add it to ${LLVM_INTEL_SUPPORTED_FEATURES_FILE} "
            "(without ${prefix} prefix).")
      endif()
    endforeach(f)

    # Add dependency to the features file, so that cmake reconfigures
    # itself, once the file changes.  This prevents successful builds,
    # if somebody removed a feature from the features file and does
    # unclean build.  This method of setting the dependency
    # is taken from "${LLVM_BINARY_DIR}/LLVMBuild.cmake" (autogenerated
    # by llvm-build).
    configure_file(${LLVM_INTEL_SUPPORTED_FEATURES_FILE}
                   ${CMAKE_CURRENT_BINARY_DIR}/DummyConfigureOutput)

    # Define feature specific macros.
    foreach(f ${LLVM_INTEL_FEATURES})
      list(APPEND LLVM_INTEL_TABLEGEN_FLAGS "-D${f}")
      add_definitions(-D${f}=1)
    endforeach(f)
  endif()

  # Add knob to enable/disable Protobuf-based binary opt-report feature during
  # compiler's build. Feature is currently enabled by default only for
  # Linux/Unix environment. It is also disabled for sanitizer builds.
  if (WIN32 OR APPLE OR LLVM_USE_SANITIZER)
    option(INTEL_ENABLE_PROTO_BIN_OPTRPT
           "Enable Protobuf-based binary opt-report feature" OFF)
  else()
    option(INTEL_ENABLE_PROTO_BIN_OPTRPT
           "Enable Protobuf-based binary opt-report feature" ON)
  endif()
endif(INTEL_CUSTOMIZATION)

# Configure all of the various header file fragments LLVM uses which depend on
# configuration variables.
set(LLVM_ENUM_TARGETS "")
set(LLVM_ENUM_ASM_PRINTERS "")
set(LLVM_ENUM_ASM_PARSERS "")
set(LLVM_ENUM_DISASSEMBLERS "")
set(LLVM_ENUM_TARGETMCAS "")
set(LLVM_ENUM_EXEGESIS "")
foreach(t ${LLVM_TARGETS_TO_BUILD})
  set( td ${LLVM_MAIN_SRC_DIR}/lib/Target/${t} )
  if(INTEL_CUSTOMIZATION)
# INTEL_FEATURE_CSA
    if("${t}" STREQUAL "CSA")
      set(td ${LLVM_MAIN_SRC_DIR}/lib/Target/Intel_${t})
    endif()
# end INTEL_FEATURE_CSA
  endif(INTEL_CUSTOMIZATION)

  list(FIND LLVM_ALL_TARGETS ${t} idx)
  list(FIND LLVM_EXPERIMENTAL_TARGETS_TO_BUILD ${t} idy)
  # At this point, LLVMBUILDTOOL already checked all the targets passed in
  # LLVM_TARGETS_TO_BUILD and LLVM_EXPERIMENTAL_TARGETS_TO_BUILD, so
  # this test just makes sure that any experimental targets were passed via
  # LLVM_EXPERIMENTAL_TARGETS_TO_BUILD, not LLVM_TARGETS_TO_BUILD.
  if( idx LESS 0 AND idy LESS 0 )
    message(FATAL_ERROR "The target `${t}' is experimental and must be passed "
      "via LLVM_EXPERIMENTAL_TARGETS_TO_BUILD.")
  else()
    set(LLVM_ENUM_TARGETS "${LLVM_ENUM_TARGETS}LLVM_TARGET(${t})\n")
  endif()

  file(GLOB asmp_file "${td}/*AsmPrinter.cpp")
  if( asmp_file )
    set(LLVM_ENUM_ASM_PRINTERS
      "${LLVM_ENUM_ASM_PRINTERS}LLVM_ASM_PRINTER(${t})\n")
  endif()
  if( EXISTS ${td}/AsmParser/CMakeLists.txt )
    set(LLVM_ENUM_ASM_PARSERS
      "${LLVM_ENUM_ASM_PARSERS}LLVM_ASM_PARSER(${t})\n")
  endif()
  if( EXISTS ${td}/Disassembler/CMakeLists.txt )
    set(LLVM_ENUM_DISASSEMBLERS
      "${LLVM_ENUM_DISASSEMBLERS}LLVM_DISASSEMBLER(${t})\n")
  endif()
  if( EXISTS ${td}/MCA/CMakeLists.txt )
    set(LLVM_ENUM_TARGETMCAS
      "${LLVM_ENUM_TARGETMCAS}LLVM_TARGETMCA(${t})\n")
  endif()
  if( EXISTS ${LLVM_MAIN_SRC_DIR}/tools/llvm-exegesis/lib/${t}/CMakeLists.txt )
    set(LLVM_ENUM_EXEGESIS
      "${LLVM_ENUM_EXEGESIS}LLVM_EXEGESIS(${t})\n")
  endif()
endforeach(t)

# Provide an LLVM_ namespaced alias for use in #cmakedefine.
set(LLVM_BUILD_SHARED_LIBS ${BUILD_SHARED_LIBS})

# Produce the target definition files, which provide a way for clients to easily
# include various classes of targets.
configure_file(
  ${LLVM_MAIN_INCLUDE_DIR}/llvm/Config/AsmPrinters.def.in
  ${LLVM_INCLUDE_DIR}/llvm/Config/AsmPrinters.def
  )
configure_file(
  ${LLVM_MAIN_INCLUDE_DIR}/llvm/Config/AsmParsers.def.in
  ${LLVM_INCLUDE_DIR}/llvm/Config/AsmParsers.def
  )
configure_file(
  ${LLVM_MAIN_INCLUDE_DIR}/llvm/Config/Disassemblers.def.in
  ${LLVM_INCLUDE_DIR}/llvm/Config/Disassemblers.def
  )
configure_file(
  ${LLVM_MAIN_INCLUDE_DIR}/llvm/Config/Targets.def.in
  ${LLVM_INCLUDE_DIR}/llvm/Config/Targets.def
  )
configure_file(
  ${LLVM_MAIN_INCLUDE_DIR}/llvm/Config/TargetMCAs.def.in
  ${LLVM_INCLUDE_DIR}/llvm/Config/TargetMCAs.def
  )
configure_file(
  ${LLVM_MAIN_INCLUDE_DIR}/llvm/Config/TargetExegesis.def.in
  ${LLVM_INCLUDE_DIR}/llvm/Config/TargetExegesis.def
  )

# They are not referenced. See set_output_directory().
set( CMAKE_RUNTIME_OUTPUT_DIRECTORY ${LLVM_TOOLS_BINARY_DIR} )
set( CMAKE_LIBRARY_OUTPUT_DIRECTORY ${LLVM_LIBRARY_DIR} )
set( CMAKE_ARCHIVE_OUTPUT_DIRECTORY ${LLVM_LIBRARY_DIR} )

# For up-to-date instructions for installing the TFLite dependency, refer to
# the bot setup script: https://github.com/google/ml-compiler-opt/blob/main/buildbot/buildbot_init.sh
set(LLVM_HAVE_TFLITE "" CACHE BOOL "Use tflite")
if (LLVM_HAVE_TFLITE)
  find_package(tensorflow-lite REQUIRED)
endif()

# For up-to-date instructions for installing the Tensorflow dependency, refer to
# the bot setup script: https://github.com/google/ml-compiler-opt/blob/main/buildbot/buildbot_init.sh
# Specifically, assuming python3 is installed:
# python3 -m pip install --upgrade pip && python3 -m pip install --user tf_nightly==2.3.0.dev20200528
# Then set TENSORFLOW_AOT_PATH to the package install - usually it's ~/.local/lib/python3.7/site-packages/tensorflow
#
set(TENSORFLOW_AOT_PATH "" CACHE PATH "Path to TensorFlow pip install dir")

if (NOT TENSORFLOW_AOT_PATH STREQUAL "")
  set(LLVM_HAVE_TF_AOT "ON" CACHE BOOL "Tensorflow AOT available")
  set(TENSORFLOW_AOT_COMPILER
    "${TENSORFLOW_AOT_PATH}/../../../../bin/saved_model_cli"
    CACHE PATH "Path to the Tensorflow AOT compiler")
  include_directories(${TENSORFLOW_AOT_PATH}/include)
  add_subdirectory(${TENSORFLOW_AOT_PATH}/xla_aot_runtime_src
    ${CMAKE_ARCHIVE_OUTPUT_DIRECTORY}/tf_runtime)
  install(TARGETS tf_xla_runtime EXPORT LLVMExports
    ARCHIVE DESTINATION lib${LLVM_LIBDIR_SUFFIX} COMPONENT tf_xla_runtime)
  set_property(GLOBAL APPEND PROPERTY LLVM_EXPORTS tf_xla_runtime)
  # Once we add more modules, we should handle this more automatically.
  if (DEFINED LLVM_OVERRIDE_MODEL_HEADER_INLINERSIZEMODEL)
    set(LLVM_INLINER_MODEL_PATH "none")
  elseif(NOT DEFINED LLVM_INLINER_MODEL_PATH
      OR "${LLVM_INLINER_MODEL_PATH}" STREQUAL ""
      OR "${LLVM_INLINER_MODEL_PATH}" STREQUAL "autogenerate")
    set(LLVM_INLINER_MODEL_PATH "autogenerate")
    set(LLVM_INLINER_MODEL_AUTOGENERATED 1)
  endif()
  if (DEFINED LLVM_OVERRIDE_MODEL_HEADER_REGALLOCEVICTMODEL)
    set(LLVM_RAEVICT_MODEL_PATH "none")
  elseif(NOT DEFINED LLVM_RAEVICT_MODEL_PATH
      OR "${LLVM_RAEVICT_MODEL_PATH}" STREQUAL ""
      OR "${LLVM_RAEVICT_MODEL_PATH}" STREQUAL "autogenerate")
    set(LLVM_RAEVICT_MODEL_PATH "autogenerate")
    set(LLVM_RAEVICT_MODEL_AUTOGENERATED 1)
  endif()

endif()

# Configure the three LLVM configuration header files.
configure_file(
  ${LLVM_MAIN_INCLUDE_DIR}/llvm/Config/config.h.cmake
  ${LLVM_INCLUDE_DIR}/llvm/Config/config.h)
configure_file(
  ${LLVM_MAIN_INCLUDE_DIR}/llvm/Config/llvm-config.h.cmake
  ${LLVM_INCLUDE_DIR}/llvm/Config/llvm-config.h)
configure_file(
  ${LLVM_MAIN_INCLUDE_DIR}/llvm/Config/abi-breaking.h.cmake
  ${LLVM_INCLUDE_DIR}/llvm/Config/abi-breaking.h)

# Add target for generating source rpm package.
set(LLVM_SRPM_USER_BINARY_SPECFILE ${CMAKE_CURRENT_SOURCE_DIR}/llvm.spec.in
    CACHE FILEPATH ".spec file to use for srpm generation")
set(LLVM_SRPM_BINARY_SPECFILE ${CMAKE_CURRENT_BINARY_DIR}/llvm.spec)
set(LLVM_SRPM_DIR "${CMAKE_CURRENT_BINARY_DIR}/srpm")

get_source_info(${CMAKE_CURRENT_SOURCE_DIR} revision repository)
string(LENGTH "${revision}" revision_length)
set(LLVM_RPM_SPEC_REVISION "${revision}")

configure_file(
  ${LLVM_SRPM_USER_BINARY_SPECFILE}
  ${LLVM_SRPM_BINARY_SPECFILE} @ONLY)

add_custom_target(srpm
  COMMAND cpack -G TGZ --config CPackSourceConfig.cmake -B ${LLVM_SRPM_DIR}/SOURCES
  COMMAND rpmbuild -bs --define '_topdir ${LLVM_SRPM_DIR}' ${LLVM_SRPM_BINARY_SPECFILE})
set_target_properties(srpm PROPERTIES FOLDER "Misc")

if(APPLE AND DARWIN_LTO_LIBRARY)
  set(CMAKE_EXE_LINKER_FLAGS
    "${CMAKE_EXE_LINKER_FLAGS} -Wl,-lto_library -Wl,${DARWIN_LTO_LIBRARY}")
  set(CMAKE_SHARED_LINKER_FLAGS
    "${CMAKE_SHARED_LINKER_FLAGS} -Wl,-lto_library -Wl,${DARWIN_LTO_LIBRARY}")
  set(CMAKE_MODULE_LINKER_FLAGS
    "${CMAKE_MODULE_LINKER_FLAGS} -Wl,-lto_library -Wl,${DARWIN_LTO_LIBRARY}")
endif()

# Build with _XOPEN_SOURCE on AIX, as stray macros in _ALL_SOURCE mode tend to
# break things. In this case we need to enable the large-file API as well.
if (UNIX AND ${CMAKE_SYSTEM_NAME} MATCHES "AIX")
          add_compile_definitions(_XOPEN_SOURCE=700)
          add_compile_definitions(_LARGE_FILE_API)

  # Modules should be built with -shared -Wl,-G, so we can use runtime linking
  # with plugins.
  string(APPEND CMAKE_MODULE_LINKER_FLAGS " -shared -Wl,-G")

  # Also set the correct flags for building shared libraries.
  string(APPEND CMAKE_SHARED_LINKER_FLAGS " -shared")
endif()

# Build with _XOPEN_SOURCE on z/OS.
if (CMAKE_SYSTEM_NAME MATCHES "OS390")
  add_compile_definitions(_XOPEN_SOURCE=600)
  add_compile_definitions(_OPEN_SYS) # Needed for process information.
  add_compile_definitions(_OPEN_SYS_FILE_EXT) # Needed for EBCDIC I/O.
endif()

# Build with _FILE_OFFSET_BITS=64 on Solaris to match g++ >= 9.
if (UNIX AND ${CMAKE_SYSTEM_NAME} MATCHES "SunOS")
          add_compile_definitions(_FILE_OFFSET_BITS=64)
endif()

set(CMAKE_INCLUDE_CURRENT_DIR ON)

include_directories( ${LLVM_INCLUDE_DIR} ${LLVM_MAIN_INCLUDE_DIR})

# when crosscompiling import the executable targets from a file
if(LLVM_USE_HOST_TOOLS)
  include(CrossCompile)
  llvm_create_cross_target(LLVM NATIVE "" Release)
endif(LLVM_USE_HOST_TOOLS)
if(LLVM_TARGET_IS_CROSSCOMPILE_HOST)
# Dummy use to avoid CMake Warning: Manually-specified variables were not used
# (this is a variable that CrossCompile sets on recursive invocations)
endif()

if( ${CMAKE_SYSTEM_NAME} MATCHES SunOS )
   # special hack for Solaris to handle crazy system sys/regset.h
   include_directories("${LLVM_MAIN_INCLUDE_DIR}/llvm/Support/Solaris")
endif( ${CMAKE_SYSTEM_NAME} MATCHES SunOS )

# Make sure we don't get -rdynamic in every binary. For those that need it,
# use export_executable_symbols(target).
set(CMAKE_SHARED_LIBRARY_LINK_CXX_FLAGS "")

include(AddLLVM)
include(TableGen)

include(LLVMDistributionSupport)

if( MINGW AND NOT "${CMAKE_CXX_COMPILER_ID}" MATCHES "Clang" )
  # People report that -O3 is unreliable on MinGW. The traditional
  # build also uses -O2 for that reason:
  llvm_replace_compiler_option(CMAKE_CXX_FLAGS_RELEASE "-O3" "-O2")
endif()

if(LLVM_INCLUDE_TESTS)
  umbrella_lit_testsuite_begin(check-all)
endif()

# Put this before tblgen. Else we have a circular dependence.
add_subdirectory(lib/Demangle)
add_subdirectory(lib/Support)
add_subdirectory(lib/TableGen)

add_subdirectory(utils/TableGen)

add_subdirectory(include)

add_subdirectory(lib)

if( LLVM_INCLUDE_UTILS )
  add_subdirectory(utils/FileCheck)
  add_subdirectory(utils/PerfectShuffle)
  add_subdirectory(utils/count)
  add_subdirectory(utils/not)
  add_subdirectory(utils/UnicodeData)
  add_subdirectory(utils/yaml-bench)
  add_subdirectory(utils/split-file)
  if( LLVM_INCLUDE_TESTS )
    add_subdirectory(${LLVM_THIRD_PARTY_DIR}/unittest ${CMAKE_CURRENT_BINARY_DIR}/third-party/unittest)
  endif()
else()
  if ( LLVM_INCLUDE_TESTS )
    message(FATAL_ERROR "Including tests when not building utils will not work.
    Either set LLVM_INCLUDE_UTILS to On, or set LLVM_INCLUDE_TESTS to Off.")
  endif()
endif()

# Use LLVM_ADD_NATIVE_VISUALIZERS_TO_SOLUTION instead of LLVM_INCLUDE_UTILS because it is not really a util
if (LLVM_ADD_NATIVE_VISUALIZERS_TO_SOLUTION)
  add_subdirectory(utils/LLVMVisualizers)
endif()

foreach( binding ${LLVM_BINDINGS_LIST} )
  if( EXISTS "${LLVM_MAIN_SRC_DIR}/bindings/${binding}/CMakeLists.txt" )
    add_subdirectory(bindings/${binding})
  endif()
endforeach()

add_subdirectory(projects)

if( LLVM_INCLUDE_TOOLS )
  add_subdirectory(tools)
endif()

if( LLVM_INCLUDE_RUNTIMES )
  add_subdirectory(runtimes)
endif()

if( LLVM_INCLUDE_EXAMPLES )
  add_subdirectory(examples)
endif()

if (INTEL_CUSTOMIZATION)
  if (INTEL_ANY_OPTIONAL_COMPONENTS)
    add_subdirectory(Intel_OptionalComponents)
  endif()
endif (INTEL_CUSTOMIZATION)

if( LLVM_INCLUDE_TESTS )
  if(EXISTS ${LLVM_MAIN_SRC_DIR}/projects/test-suite AND TARGET clang)
    include(LLVMExternalProjectUtils)
    llvm_ExternalProject_Add(test-suite ${LLVM_MAIN_SRC_DIR}/projects/test-suite
      USE_TOOLCHAIN
      EXCLUDE_FROM_ALL
      NO_INSTALL
      ALWAYS_CLEAN)
  endif()
  add_subdirectory(utils/lit)
  add_subdirectory(test)
  add_subdirectory(unittests)

  if (WIN32)
    # This utility is used to prevent crashing tests from calling Dr. Watson on
    # Windows.
    add_subdirectory(utils/KillTheDoctor)
  endif()

  umbrella_lit_testsuite_end(check-all)
  get_property(LLVM_ALL_LIT_DEPENDS GLOBAL PROPERTY LLVM_ALL_LIT_DEPENDS)
  get_property(LLVM_ALL_ADDITIONAL_TEST_DEPENDS
      GLOBAL PROPERTY LLVM_ALL_ADDITIONAL_TEST_DEPENDS)
  add_custom_target(test-depends
      DEPENDS ${LLVM_ALL_LIT_DEPENDS} ${LLVM_ALL_ADDITIONAL_TEST_DEPENDS})
  set_target_properties(test-depends PROPERTIES FOLDER "Tests")
endif()

if (LLVM_INCLUDE_DOCS)
  add_subdirectory(docs)
endif()

add_subdirectory(cmake/modules)

# Do this last so that all lit targets have already been created.
if (LLVM_INCLUDE_UTILS)
  add_subdirectory(utils/llvm-lit)
endif()

if (NOT LLVM_INSTALL_TOOLCHAIN_ONLY)
  install(DIRECTORY include/llvm include/llvm-c
    DESTINATION "${CMAKE_INSTALL_INCLUDEDIR}"
    COMPONENT llvm-headers
    FILES_MATCHING
    PATTERN "*.def"
    PATTERN "*.h"
    PATTERN "*.td"
    PATTERN "*.inc"
    PATTERN "LICENSE.TXT"
    )

  install(DIRECTORY ${LLVM_INCLUDE_DIR}/llvm ${LLVM_INCLUDE_DIR}/llvm-c
    DESTINATION "${CMAKE_INSTALL_INCLUDEDIR}"
    COMPONENT llvm-headers
    FILES_MATCHING
    PATTERN "*.def"
    PATTERN "*.h"
    PATTERN "*.gen"
    PATTERN "*.inc"
    # Exclude include/llvm/CMakeFiles/intrinsics_gen.dir, matched by "*.def"
    PATTERN "CMakeFiles" EXCLUDE
    PATTERN "config.h" EXCLUDE
    )

  if (LLVM_INSTALL_MODULEMAPS)
    install(DIRECTORY include
            DESTINATION "${CMAKE_INSTALL_INCLUDEDIR}"
            COMPONENT llvm-headers
            FILES_MATCHING
            PATTERN "module.modulemap"
            )
    install(FILES include/module.install.modulemap
            DESTINATION "${CMAKE_INSTALL_INCLUDEDIR}"
            COMPONENT llvm-headers
            RENAME "module.extern.modulemap"
            )
  endif(LLVM_INSTALL_MODULEMAPS)

  # Installing the headers needs to depend on generating any public
  # tablegen'd headers.
  add_custom_target(llvm-headers DEPENDS intrinsics_gen omp_gen)
  set_target_properties(llvm-headers PROPERTIES FOLDER "Misc")

  if (NOT LLVM_ENABLE_IDE)
    add_llvm_install_targets(install-llvm-headers
                             DEPENDS llvm-headers
                             COMPONENT llvm-headers)
  endif()

  # Custom target to install all libraries.
  add_custom_target(llvm-libraries)
  set_target_properties(llvm-libraries PROPERTIES FOLDER "Misc")

  if (NOT LLVM_ENABLE_IDE)
    add_llvm_install_targets(install-llvm-libraries
                             DEPENDS llvm-libraries
                             COMPONENT llvm-libraries)
  endif()

  get_property(LLVM_LIBS GLOBAL PROPERTY LLVM_LIBS)
  if(LLVM_LIBS)
    list(REMOVE_DUPLICATES LLVM_LIBS)
    foreach(lib ${LLVM_LIBS})
      add_dependencies(llvm-libraries ${lib})
      if (NOT LLVM_ENABLE_IDE)
        add_dependencies(install-llvm-libraries install-${lib})
        add_dependencies(install-llvm-libraries-stripped install-${lib}-stripped)
      endif()
    endforeach()
  endif()
endif()

# This must be at the end of the LLVM root CMakeLists file because it must run
# after all targets are created.
llvm_distribution_add_targets()
process_llvm_pass_plugins(GEN_CONFIG)
include(CoverageReport)

# This allows us to deploy the Universal CRT DLLs by passing -DCMAKE_INSTALL_UCRT_LIBRARIES=ON to CMake
if (MSVC AND CMAKE_HOST_SYSTEM_NAME STREQUAL "Windows" AND CMAKE_INSTALL_UCRT_LIBRARIES)
  include(InstallRequiredSystemLibraries)
endif()

if (LLVM_INCLUDE_BENCHMARKS)
  # Override benchmark defaults so that when the library itself is updated these
  # modifications are not lost.
  set(BENCHMARK_ENABLE_TESTING OFF CACHE BOOL "Disable benchmark testing" FORCE)
  set(BENCHMARK_ENABLE_EXCEPTIONS OFF CACHE BOOL "Disable benchmark exceptions" FORCE)
  set(BENCHMARK_ENABLE_INSTALL OFF CACHE BOOL "Don't install benchmark" FORCE)
  set(BENCHMARK_DOWNLOAD_DEPENDENCIES OFF CACHE BOOL "Don't download dependencies" FORCE)
  set(BENCHMARK_ENABLE_GTEST_TESTS OFF CACHE BOOL "Disable Google Test in benchmark" FORCE)
  set(BENCHMARK_ENABLE_WERROR ${LLVM_ENABLE_WERROR} CACHE BOOL
    "Handle -Werror for Google Benchmark based on LLVM_ENABLE_WERROR" FORCE)
  # Since LLVM requires C++11 it is safe to assume that std::regex is available.
  set(HAVE_STD_REGEX ON CACHE BOOL "OK" FORCE)
  add_subdirectory(${LLVM_THIRD_PARTY_DIR}/benchmark
    ${CMAKE_CURRENT_BINARY_DIR}/third-party/benchmark)
  add_subdirectory(benchmarks)
endif()

if (LLVM_INCLUDE_UTILS AND LLVM_INCLUDE_TOOLS)
  add_subdirectory(utils/llvm-locstats)
endif()

if (INTEL_CUSTOMIZATION)
  if (INTEL_CMAKE_DEPLOY)

    # The code below defines a set of CMake components that will
    # be put into the resulting deploy structure, which is used
    # by the product team for creating various Intel software products.
    #
    # If you have any concerns or questions about adding your new
    # component to one or more products, please contact ICLProcessTeam@intel.com
    set(INTEL_DEPLOY_COMPONENTS_LIST
      # LLVM components
      clang lld llc llvm-link llvm-profdata llvm-profgen llvm-spirv
      clang_rt.profile-x86_64 clang_rt.profile-i386 llvm-config
      clang-resource-headers llvm-cov llvm-ml clang-docs llvm-nm
      # Clang tools
      clang-format clang-rename
      # Clang tools extra
      clangd clang-include-fixer clang-tidy modularize
      # XDEV components
      xdev-dpcpp xdev-icx xdev-icpx xdev-ifx xdev-fpp xdev-xfortcom
      xdev-fort-target-rtl xdev-compilervars xdev-il0-llvm-common-headers
      xdev-il0-llvm-common-lib xdev-support-scripts xdev-cmake-scripts
      xdev-compiler-conf xdev-docs
      # OpenMP components
      llvm-opencl-ompplugin omptarget clang-offload-bundler omptarget-opencl-rtl
      llvm-x86_64-ompplugin llvm-objcopy clang-offload-wrapper
      llvm-level0-ompplugin libompdevice sycl-post-link yaml2obj
      archer
# INTEL_CUSTOMIZATION
# INTEL_FEATURE_CSA
      llvm-csa-ompplugin
# end INTEL_FEATURE_CSA
# end INTEL_CUSTOMIZATION
      # SYCL components: see sycl/CMakeLists.txt
      # LLVM tools directory readme
      bin-llvm-readme
      )

    if (features_enabled_by_default AND (";${features_enabled_by_default};"
        MATCHES ";${LLVM_INTELFEATURE_PREFIX}_XISA_COMMON;"))
      list(APPEND INTEL_DEPLOY_COMPONENTS_LIST
# INTEL_CUSTOMIZATION
# INTEL_FEATURE_XISA_COMMON
        llvm-objdump llvm-mc
# end INTEL_FEATURE_XISA_COMMON
# end INTEL_CUSTOMIZATION
      )
    endif()

    if (WIN32)
      list(APPEND INTEL_DEPLOY_COMPONENTS_LIST
        # llvm-lib is a copy of llvm-ar, and it cannot
        # be deployed without deploying llvm-ar
        llvm-ar llvm-lib
        # XDEV components
        xdev-xilib xdev-xilink
        )
    else()
      list(APPEND INTEL_DEPLOY_COMPONENTS_LIST
        # LLVM components
        llvm-ar llvm-ranlib
        # CXX components
        cxx cxxabi cxx-headers cxxabi-headers
        )

      # CMPLRLLVM-20054: icx-lto is a release name for LLVMgold plugin.
      # Darwin uses libLTO.dylib (from tools/lto), so if/when we support
      # Darwin, we will need to deploy it instead of icx-lto.
      list(APPEND INTEL_DEPLOY_COMPONENTS_LIST icx-lto)
    endif()

    # Deploying sanitizers on Linux and Windows.
    if (CMAKE_SYSTEM_NAME MATCHES "Linux" OR WIN32)
      # These are the components available on both Linux and Windows.
      list(APPEND INTEL_DEPLOY_COMPONENTS_LIST
        # Header files
        compiler-rt-headers

        # Address sanitizer
        clang_rt.asan-x86_64 clang_rt.asan_cxx-x86_64
        clang_rt.asan_static-x86_64 clang_rt.asan-preinit-x86_64
        clang_rt.asan-dynamic-x86_64 asan

        # Undefined behavior sanitizer
        clang_rt.ubsan_standalone-x86_64
        clang_rt.ubsan_standalone_cxx-x86_64

        # Control-flow integrity (CFI) sanitizer
        clang_rt.cfi-x86_64 clang_rt.cfi_diag-x86_64 cfi

        # llvm-symbolizer improves traces from sanitizers.
        llvm-symbolizer
      )
      if (CMAKE_SYSTEM_NAME MATCHES "Linux")
        # These are Linux only components.
        list(APPEND INTEL_DEPLOY_COMPONENTS_LIST
          # Leak sanitizer
          clang_rt.lsan-x86_64

          # Memory sanitizer
          clang_rt.msan-x86_64 clang_rt.msan_cxx-x86_64 msan

          # Thread sanitizer
          clang_rt.tsan-x86_64 clang_rt.tsan_cxx-x86_64
          clang_rt.tsan-dynamic-x86_64

          # Undefined behavior sanitizer
          clang_rt.ubsan_minimal-x86_64
          clang_rt.ubsan_standalone-dynamic-x86_64

          # .syms files
          sanitizer-rt-symbols
        )
      endif()
    endif()

    # Deploying fuzzer libraries.
    list(APPEND INTEL_DEPLOY_COMPONENTS_LIST
      clang_rt.fuzzer-x86_64 clang_rt.fuzzer_no_main-x86_64
      clang_rt.fuzzer_interceptors-x86_64
    )

    set(INTEL_LIBDEV_DEPLOY_COMPONENTS_LIST
      # Libdev components
      libdev-libirc libdev-frtl libdev-libbfp754 libdev-libifport
      libdev-libistrconv libdev-svml libdev-libimf libdev-libirng
<<<<<<< HEAD
=======
      libdev-include libdev-sdlt
>>>>>>> ec3077b5

      # IFX -check-uninit support
      libdev-frtl-msan libdev-libirc-msan libdev-svml-msan
      libdev-libimf-msan libdev-libifport-msan
    )

    if (WIN32)
      # Libdev components
      list(APPEND INTEL_LIBDEV_DEPLOY_COMPONENTS_LIST
           libdev-libicaio)
    endif(WIN32)

    list(APPEND INTEL_DEPLOY_COMPONENTS_LIST
      ${INTEL_LIBDEV_DEPLOY_COMPONENTS_LIST}
    )

    list(APPEND INTEL_DEPLOY_COMPONENTS_LIST
      onnxruntime
    )

    set(INTEL_OPENCL_DEPLOY_COMPONENTS_LIST
      # OpenCL components
      ocl-common_clang ocl-common_clang_emu ocl-builtins ocl-builtins-shared
      ocl-config OpenCL-ICD ocl-svml ocl-gdb-plugin ocl-library-kernel ocl-tbb
      ocl-intelocl ocl-intelocl_emu ocl-intelocl32_emu ocl-intelocl32 ocl-intelocl64_emu ocl-intelocl64
      )

    if (WIN32)
      list(APPEND INTEL_OPENCL_DEPLOY_COMPONENTS_LIST
        # OpenCL components
        ocl-OclCpuDebugging9
        )
    endif(WIN32)

    if (INTEL_OPENCL_STANDALONE_PRODUCT)
      # For standalone OpenCL product we must only deploy OpenCL components
      # and nothing else.
      set(INTEL_DEPLOY_COMPONENTS_LIST)
    endif()

    list(APPEND INTEL_DEPLOY_COMPONENTS_LIST
      ${INTEL_OPENCL_DEPLOY_COMPONENTS_LIST}
      )

    # Add SYCL deploy components defined by SYCL project.
    list(APPEND INTEL_DEPLOY_COMPONENTS_LIST ${SYCL_DEPLOY_COMPONENTS})

    # There may be duplicates due to the addition of SYCL_DEPLOY_COMPONENTS.
    list(REMOVE_DUPLICATES INTEL_DEPLOY_COMPONENTS_LIST)

    set(INTEL_DEPLOY_COMPONENTS ${INTEL_DEPLOY_COMPONENTS_LIST})
  endif()

  # This command is used for creating a fake dependency in order to force
  # another command(s) to execute.
  # Its output is never produced as a result thus each other
  # command that depends on it will always be executed.
  # We use this to force running deploy installation regardless of
  # manifest files state.
  add_custom_command(OUTPUT __force_it
                     COMMAND "${CMAKE_COMMAND}" -E echo)

  # We've seen problems with installing links, e.g. if install of llvm-ranlib
  # (link to llvm-ar) runs before llvm-ar, then CMake's create_symlink script
  # does not create the link sometime.  To resolve this (hopefully) we want to
  # run the install commands in order, so that the order of deploy components
  # passed to CMake defines the order of installation.
  set(chain_dep __force_it)

  if(DEFINED INTEL_DEPLOY_COMPONENTS)

    set(manifest_list)

    if (BUILD_SHARED_LIBS)
      # CMPLRTOOLS-14831:
      # If we are building shared libraries, we need to install
      # LLVM_LIBS.
      list(APPEND INTEL_DEPLOY_COMPONENTS ${LLVM_LIBS})
      list(APPEND INTEL_DEPLOY_COMPONENTS lldCommon lldELF lldCOFF)

      # clang libraries are in CLANG_EXPORTS list.
      # Hopefully, the extra tools, which are also in the list,
      # may be safely installed without causing any conflicts.
      get_property(CLANG_EXPORTS GLOBAL PROPERTY CLANG_EXPORTS)
      list(APPEND INTEL_DEPLOY_COMPONENTS ${CLANG_EXPORTS})
    endif()

    foreach( comp ${INTEL_DEPLOY_COMPONENTS} )

      message( STATUS "Adding component ${comp} to deploy")

      set (manifest ${CMAKE_CURRENT_BINARY_DIR}/install_manifest_${comp}.txt)
      add_custom_command(OUTPUT ${manifest}
                         COMMAND ${CMAKE_COMMAND}
                                 -DCMAKE_INSTALL_COMPONENT=${comp}
                                 -DCMAKE_INSTALL_CONFIG_NAME=$<CONFIG>
                                 -P ${CMAKE_BINARY_DIR}/cmake_install.cmake
                         # If ${comp} component does not exist, cmake
                         # will just open and immediately close the manifest
                         # file. This will not update the manifest file's ctime,
                         # if the file is located on NFSv4 share drive.
                         # We need to explicitly touch the file to force
                         # executing all deploy actions down the dependency
                         # chain.
                         COMMAND ${CMAKE_COMMAND} -E touch ${manifest}
                         DEPENDS  ${chain_dep}
                         COMMENT "Deploying component ${comp}"
                         USES_TERMINAL)
      list(APPEND manifest_list ${manifest})
      set(chain_dep ${manifest})
    endforeach( comp )

    # cmake does not allow to specify dependencies on cmakes' built-in targets such as all, clean, install etc.
    # There is feature request which filed ~9 years ago but it is still not implemented:
    # https://gitlab.kitware.com/cmake/cmake/issues/8438
    # We could work around the issue via adding custom do_build target equivalent to "make all"
    # but here another problem arises: there is no portable cmake solution to enforce parallel build.
    # Instead of specifying something like --parallel cmake option we have to explicitly pass
    # build system dependant options enforcing parallel build. Otherwise we have good chance for too slow build.
    # Thus although adding dependency on "all" is nice to have unless we have a good solution we simply allow
    # deploy target to fail if the project was not built before.
    # Leave code below just in case we change opinion.
    #
    # add_custom_target(do_build
    #                   COMMAND "${CMAKE_COMMAND}" --build . --target all )
    # add_custom_target(deploy DEPENDS do_build ${manifest_list})

    # Touch __force_it file in order to force installation regardless of manifest files state.
    add_custom_target(deploy DEPENDS ${manifest_list} COMMAND ${CMAKE_COMMAND} -E touch __force_it)
  else()
    # no specific components was given so do full installation
    set (manifest ${CMAKE_CURRENT_BINARY_DIR}/install_manifest.txt)
    add_custom_command(OUTPUT ${manifest}
                       COMMAND ${CMAKE_COMMAND}
                               -DCMAKE_INSTALL_CONFIG_NAME=$<CONFIG>
                               -P ${CMAKE_BINARY_DIR}/cmake_install.cmake
                       DEPENDS  __force_it
                       COMMENT "Performing deploy operation..."
                       USES_TERMINAL)
    # Touch __force_it file in order to force installation regardless of manifest files state.
    add_custom_target(deploy DEPENDS ${manifest} COMMAND ${CMAKE_COMMAND} -E touch __force_it)
  endif()
endif (INTEL_CUSTOMIZATION)<|MERGE_RESOLUTION|>--- conflicted
+++ resolved
@@ -2179,10 +2179,7 @@
       # Libdev components
       libdev-libirc libdev-frtl libdev-libbfp754 libdev-libifport
       libdev-libistrconv libdev-svml libdev-libimf libdev-libirng
-<<<<<<< HEAD
-=======
       libdev-include libdev-sdlt
->>>>>>> ec3077b5
 
       # IFX -check-uninit support
       libdev-frtl-msan libdev-libirc-msan libdev-svml-msan
