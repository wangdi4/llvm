# INTEL_CUSTOMIZATION
#
# INTEL CONFIDENTIAL
#
# Modifications, Copyright (C) 2021-2022 Intel Corporation
#
# This software and the related documents are Intel copyrighted materials, and
# your use of them is governed by the express license under which they were
# provided to you ("License"). Unless the License provides otherwise, you may not
# use, modify, copy, publish, distribute, disclose or transmit this software or
# the related documents without Intel's prior written permission.
#
# This software and the related documents are provided as is, with no express
# or implied warranties, other than those that are expressly stated in the
# License.
#
# end INTEL_CUSTOMIZATION
# See docs/CMake.html for instructions about how to build LLVM with CMake.

cmake_minimum_required(VERSION 3.13.4)
if ("${CMAKE_VERSION}" VERSION_LESS "3.20.0")
  message(WARNING
    "Your CMake version is ${CMAKE_VERSION}. Starting with LLVM 17.0.0, the "
    "minimum version of CMake required to build LLVM will become 3.20.0, and "
    "using an older CMake will become an error. Please upgrade your CMake to "
    "at least 3.20.0 now to avoid issues in the future!")
endif()

set(LLVM_COMMON_CMAKE_UTILS ${CMAKE_CURRENT_SOURCE_DIR}/../cmake)
include(${LLVM_COMMON_CMAKE_UTILS}/Modules/CMakePolicy.cmake
  NO_POLICY_SCOPE)

set(CMAKE_BUILD_WITH_INSTALL_NAME_DIR ON)

if(NOT DEFINED LLVM_VERSION_MAJOR)
  set(LLVM_VERSION_MAJOR 16)
endif()
if(NOT DEFINED LLVM_VERSION_MINOR)
  set(LLVM_VERSION_MINOR 0)
endif()
if(NOT DEFINED LLVM_VERSION_PATCH)
  set(LLVM_VERSION_PATCH 0)
endif()
if(NOT DEFINED LLVM_VERSION_SUFFIX)
  set(LLVM_VERSION_SUFFIX git)
endif()

if (NOT PACKAGE_VERSION)
  set(PACKAGE_VERSION
    "${LLVM_VERSION_MAJOR}.${LLVM_VERSION_MINOR}.${LLVM_VERSION_PATCH}${LLVM_VERSION_SUFFIX}")
endif()

if(NOT DEFINED LLVM_SHLIB_SYMBOL_VERSION)
  # "Symbol version prefix for libLLVM.so"
  set(LLVM_SHLIB_SYMBOL_VERSION "LLVM_${LLVM_VERSION_MAJOR}")
endif()

set(INTEL_CUSTOMIZATION ON)

if ((CMAKE_GENERATOR MATCHES "Visual Studio") AND (MSVC_TOOLSET_VERSION LESS 142) AND (CMAKE_GENERATOR_TOOLSET STREQUAL ""))
  message(WARNING "Visual Studio generators use the x86 host compiler by "
                  "default, even for 64-bit targets. This can result in linker "
                  "instability and out of memory errors. To use the 64-bit "
                  "host compiler, pass -Thost=x64 on the CMake command line.")
endif()

if (CMAKE_GENERATOR STREQUAL "Xcode" AND NOT CMAKE_OSX_ARCHITECTURES)
  # Some CMake features like object libraries get confused if you don't
  # explicitly specify an architecture setting with the Xcode generator.
  set(CMAKE_OSX_ARCHITECTURES "x86_64")
endif()

project(LLVM
  VERSION ${LLVM_VERSION_MAJOR}.${LLVM_VERSION_MINOR}.${LLVM_VERSION_PATCH}
  LANGUAGES C CXX ASM)

if (NOT DEFINED CMAKE_INSTALL_LIBDIR AND DEFINED LLVM_LIBDIR_SUFFIX)
  # Must go before `include(GNUInstallDirs)`.
  set(CMAKE_INSTALL_LIBDIR "lib${LLVM_LIBDIR_SUFFIX}")
endif()

# Must go after `DEFINED LLVM_LIBDIR_SUFFIX` check.
set(LLVM_LIBDIR_SUFFIX "" CACHE STRING "Define suffix of library directory name (32/64)" )

if (INTEL_CUSTOMIZATION)
  set(DPCPP_VERSION_QUALITY " ")
  set(DPCPP_VERSION_MAJOR "2023")
  set(DPCPP_VERSION_MINOR "1")
  set(DPCPP_VERSION_PATCH "0")
  set(VERSION "${DPCPP_VERSION_MAJOR}.${DPCPP_VERSION_MINOR}.${DPCPP_VERSION_PATCH}")
  set(DPCPP_PRODUCT_VERSION ${VERSION})
  set(FULL_VERSION ${DPCPP_PRODUCT_VERSION})
  if(NOT DPCPP_VERSION_QUALITY STREQUAL " ")
     set(FULL_VERSION "${FULL_VERSION}-${DPCPP_VERSION_QUALITY}")
  endif()
  set(DPCPP_PRODUCT_FULL_VERSION ${FULL_VERSION})
  set(DPCPP_PRODUCT_NAME "Intel(R) oneAPI DPC++/C++ Compiler")
  # The bitcode producer string must be encoded using only alphanumeric
  # characters plus '.' and '_'
  set(DPCPP_BITCODE_PRODUCER_STR "Intel.oneAPI.DPCPP.Compiler_${DPCPP_PRODUCT_VERSION}")
  configure_file(
    ${CMAKE_CURRENT_SOURCE_DIR}/include/llvm/Config/dpcpp.version.info.in
    ${CMAKE_CURRENT_BINARY_DIR}/include/llvm/Config/dpcpp.version.info.h
    )
endif (INTEL_CUSTOMIZATION)

# Must go after project(..)
include(GNUInstallDirs)

# This C++ standard is required to build LLVM.
set(LLVM_REQUIRED_CXX_STANDARD 17)

# If we find that the cache contains CMAKE_CXX_STANDARD it means that it's a old CMakeCache.txt
# and we can just inform the user and then reset it.
if($CACHE{CMAKE_CXX_STANDARD} AND $CACHE{CMAKE_CXX_STANDARD} LESS ${LLVM_REQUIRED_CXX_STANDARD})
  message(WARNING "Resetting cache value for CMAKE_CXX_STANDARD to ${LLVM_REQUIRED_CXX_STANDARD}")
  unset(CMAKE_CXX_STANDARD CACHE)
endif()

# if CMAKE_CXX_STANDARD is still set after the cache unset above it means that the user requested it
# and we allow it to be set to something newer than the required standard but otherwise we fail.
if(DEFINED CMAKE_CXX_STANDARD AND CMAKE_CXX_STANDARD LESS ${LLVM_REQUIRED_CXX_STANDARD})
  message(FATAL_ERROR "Requested CMAKE_CXX_STANDARD=${CMAKE_CXX_STANDARD} which is less than the required ${LLVM_REQUIRED_CXX_STANDARD}.")
endif()

set(CMAKE_CXX_STANDARD ${LLVM_REQUIRED_CXX_STANDARD} CACHE STRING "C++ standard to conform to")
set(CMAKE_CXX_STANDARD_REQUIRED YES)

if (CYGWIN)
  # Cygwin is a bit stricter and lack things like 'strdup', 'stricmp', etc in
  # c++xx mode.
  set(CMAKE_CXX_EXTENSIONS YES)
else()
  set(CMAKE_CXX_EXTENSIONS NO)
endif()

if (NOT CMAKE_BUILD_TYPE AND NOT CMAKE_CONFIGURATION_TYPES)
  message(FATAL_ERROR "
No build type selected. You need to pass -DCMAKE_BUILD_TYPE=<type> in order to configure LLVM.
Available options are:
  * -DCMAKE_BUILD_TYPE=Release - For an optimized build with no assertions or debug info.
  * -DCMAKE_BUILD_TYPE=Debug - For an unoptimized build with assertions and debug info.
  * -DCMAKE_BUILD_TYPE=RelWithDebInfo - For an optimized build with no assertions but with debug info.
  * -DCMAKE_BUILD_TYPE=MinSizeRel - For a build optimized for size instead of speed.
Learn more about these options in our documentation at https://llvm.org/docs/CMake.html#cmake-build-type
")
endif()

# Set default build type for cmake's try_compile module.
# CMake 3.17 or newer sets CMAKE_DEFAULT_BUILD_TYPE to one of the
# items from CMAKE_CONFIGURATION_TYPES. Logic below can be further
# simplified once LLVM's minimum CMake version is updated to 3.17.
if(CMAKE_DEFAULT_BUILD_TYPE)
  set(CMAKE_TRY_COMPILE_CONFIGURATION ${CMAKE_DEFAULT_BUILD_TYPE})
else()
  if(CMAKE_CONFIGURATION_TYPES)
    list(GET CMAKE_CONFIGURATION_TYPES 0 CMAKE_TRY_COMPILE_CONFIGURATION)
  elseif(CMAKE_BUILD_TYPE)
    set(CMAKE_TRY_COMPILE_CONFIGURATION ${CMAKE_BUILD_TYPE})
  endif()
endif()

# Side-by-side subprojects layout: automatically set the
# LLVM_EXTERNAL_${project}_SOURCE_DIR using LLVM_ALL_PROJECTS
# This allows an easy way of setting up a build directory for llvm and another
# one for llvm+clang+... using the same sources.
set(LLVM_ALL_PROJECTS "bolt;clang;clang-tools-extra;compiler-rt;cross-project-tests;libc;libclc;libcxx;libcxxabi;libunwind;lld;lldb;mlir;openmp;polly;pstl")
set(LLVM_ALL_PROJECTS "${LLVM_ALL_PROJECTS};${LLVM_EXTERNAL_PROJECTS}")
# The flang project is not yet part of "all" projects (see C++ requirements)
set(LLVM_EXTRA_PROJECTS "flang")
# List of all known projects in the mono repo
set(LLVM_KNOWN_PROJECTS "${LLVM_ALL_PROJECTS};${LLVM_EXTRA_PROJECTS}")
if (INTEL_CUSTOMIZATION)
  # List of Intel specific projects
  set(LLVM_INTEL_EXTRA_PROJECTS "opencl;aocl-ioc64;libdevice")
  # List of all known projects in the mono repo
  set(LLVM_KNOWN_PROJECTS "${LLVM_ALL_PROJECTS};${LLVM_EXTRA_PROJECTS};${LLVM_INTEL_EXTRA_PROJECTS}")
endif (INTEL_CUSTOMIZATION)
set(LLVM_ENABLE_PROJECTS "" CACHE STRING
    "Semicolon-separated list of projects to build (${LLVM_KNOWN_PROJECTS}), or \"all\".")
# Make sure expansion happens first to not handle "all" in rest of the checks.
if( LLVM_ENABLE_PROJECTS STREQUAL "all" )
  set( LLVM_ENABLE_PROJECTS ${LLVM_ALL_PROJECTS})
endif()
foreach(proj ${LLVM_ENABLE_PROJECTS})
  if (NOT proj STREQUAL "llvm" AND NOT "${proj}" IN_LIST LLVM_KNOWN_PROJECTS)
     MESSAGE(FATAL_ERROR "${proj} isn't a known project: ${LLVM_KNOWN_PROJECTS}. Did you mean to enable it as a runtime in LLVM_ENABLE_RUNTIMES?")
  endif()
endforeach()

if ("flang" IN_LIST LLVM_ENABLE_PROJECTS)
  if (NOT "mlir" IN_LIST LLVM_ENABLE_PROJECTS)
    message(STATUS "Enabling MLIR as a dependency to flang")
    list(APPEND LLVM_ENABLE_PROJECTS "mlir")
  endif()

  if (NOT "clang" IN_LIST LLVM_ENABLE_PROJECTS)
    message(FATAL_ERROR "Clang is not enabled, but is required for the Flang driver")
  endif()
endif()

# Select the runtimes to build
#
# As we migrate runtimes to using the bootstrapping build, the set of default runtimes
# should grow as we remove those runtimes from LLVM_ENABLE_PROJECTS above.
set(LLVM_DEFAULT_RUNTIMES "libcxx;libcxxabi;libunwind")
set(LLVM_SUPPORTED_RUNTIMES "libc;libunwind;libcxxabi;pstl;libcxx;compiler-rt;openmp;llvm-libgcc")
set(LLVM_ENABLE_RUNTIMES "" CACHE STRING
  "Semicolon-separated list of runtimes to build, or \"all\" (${LLVM_DEFAULT_RUNTIMES}). Supported runtimes are ${LLVM_SUPPORTED_RUNTIMES}.")
if(LLVM_ENABLE_RUNTIMES STREQUAL "all")
  set(LLVM_ENABLE_RUNTIMES ${LLVM_DEFAULT_RUNTIMES})
endif()
foreach(proj IN LISTS LLVM_ENABLE_RUNTIMES)
  if (NOT "${proj}" IN_LIST LLVM_SUPPORTED_RUNTIMES)
    message(FATAL_ERROR "Runtime \"${proj}\" is not a supported runtime. Supported runtimes are: ${LLVM_SUPPORTED_RUNTIMES}")
  endif()
endforeach()

# LLVM_ENABLE_PROJECTS_USED is `ON` if the user has ever used the
# `LLVM_ENABLE_PROJECTS` CMake cache variable.  This exists for
# several reasons:
#
# * As an indicator that the `LLVM_ENABLE_PROJECTS` list is now the single
# source of truth for which projects to build. This means we will ignore user
# supplied `LLVM_TOOL_<project>_BUILD` CMake cache variables and overwrite
# them.
#
# * The case where the user previously had `LLVM_ENABLE_PROJECTS` set to a
# non-empty list but now the user wishes to disable building all other projects
# by setting `LLVM_ENABLE_PROJECTS` to an empty string. In that case we still
# need to set the `LLVM_TOOL_${upper_proj}_BUILD` variables so that we disable
# building all the projects that were previously enabled.
set(LLVM_ENABLE_PROJECTS_USED OFF CACHE BOOL "")
mark_as_advanced(LLVM_ENABLE_PROJECTS_USED)

if (LLVM_ENABLE_PROJECTS_USED OR NOT LLVM_ENABLE_PROJECTS STREQUAL "")
  set(LLVM_ENABLE_PROJECTS_USED ON CACHE BOOL "" FORCE)
  foreach(proj ${LLVM_KNOWN_PROJECTS} ${LLVM_EXTERNAL_PROJECTS})
    string(TOUPPER "${proj}" upper_proj)
    string(REGEX REPLACE "-" "_" upper_proj ${upper_proj})
    if ("${proj}" IN_LIST LLVM_ENABLE_PROJECTS)
      message(STATUS "${proj} project is enabled")
      set(SHOULD_ENABLE_PROJECT TRUE)
      set(PROJ_DIR "${CMAKE_CURRENT_SOURCE_DIR}/../${proj}")
      if(NOT EXISTS "${PROJ_DIR}" OR NOT IS_DIRECTORY "${PROJ_DIR}")
        message(FATAL_ERROR "LLVM_ENABLE_PROJECTS requests ${proj} but directory not found: ${PROJ_DIR}")
      endif()
      if( LLVM_EXTERNAL_${upper_proj}_SOURCE_DIR STREQUAL "" )
        set(LLVM_EXTERNAL_${upper_proj}_SOURCE_DIR "${CMAKE_CURRENT_SOURCE_DIR}/../${proj}" CACHE PATH "" FORCE)
      else()
        set(LLVM_EXTERNAL_${upper_proj}_SOURCE_DIR "${CMAKE_CURRENT_SOURCE_DIR}/../${proj}" CACHE PATH "")
      endif()
    elseif ("${proj}" IN_LIST LLVM_EXTERNAL_PROJECTS)
      message(STATUS "${proj} project is enabled")
      set(SHOULD_ENABLE_PROJECT TRUE)
    else()
      message(STATUS "${proj} project is disabled")
      set(SHOULD_ENABLE_PROJECT FALSE)
    endif()
    # Force `LLVM_TOOL_${upper_proj}_BUILD` variables to have values that
    # corresponds with `LLVM_ENABLE_PROJECTS`. This prevents the user setting
    # `LLVM_TOOL_${upper_proj}_BUILD` variables externally. At some point
    # we should deprecate allowing users to set these variables by turning them
    # into normal CMake variables rather than cache variables.
    set(LLVM_TOOL_${upper_proj}_BUILD
      ${SHOULD_ENABLE_PROJECT}
      CACHE
      BOOL "Whether to build ${upper_proj} as part of LLVM" FORCE
    )
  endforeach()
endif()
unset(SHOULD_ENABLE_PROJECT)

# Build llvm with ccache if the package is present
set(LLVM_CCACHE_BUILD OFF CACHE BOOL "Set to ON for a ccache enabled build")
if(LLVM_CCACHE_BUILD)
  find_program(CCACHE_PROGRAM ccache)
  if(CCACHE_PROGRAM)
    set(LLVM_CCACHE_MAXSIZE "" CACHE STRING "Size of ccache")
    set(LLVM_CCACHE_DIR "" CACHE STRING "Directory to keep ccached data")
    set(LLVM_CCACHE_PARAMS "CCACHE_CPP2=yes CCACHE_HASHDIR=yes"
        CACHE STRING "Parameters to pass through to ccache")

    if(NOT CMAKE_SYSTEM_NAME MATCHES "Windows")
      set(CCACHE_PROGRAM "${LLVM_CCACHE_PARAMS} ${CCACHE_PROGRAM}")
      if (LLVM_CCACHE_MAXSIZE)
        set(CCACHE_PROGRAM "CCACHE_MAXSIZE=${LLVM_CCACHE_MAXSIZE} ${CCACHE_PROGRAM}")
      endif()
      if (LLVM_CCACHE_DIR)
        set(CCACHE_PROGRAM "CCACHE_DIR=${LLVM_CCACHE_DIR} ${CCACHE_PROGRAM}")
      endif()
      set_property(GLOBAL PROPERTY RULE_LAUNCH_COMPILE ${CCACHE_PROGRAM})
    else()
      if(LLVM_CCACHE_MAXSIZE OR LLVM_CCACHE_DIR OR
         NOT LLVM_CCACHE_PARAMS MATCHES "CCACHE_CPP2=yes CCACHE_HASHDIR=yes")
        message(FATAL_ERROR "Ccache configuration through CMake is not supported on Windows. Please use environment variables.")
      endif()
      # RULE_LAUNCH_COMPILE should work with Ninja but currently has issues
      # with cmd.exe and some MSVC tools other than cl.exe
      set(CMAKE_C_COMPILER_LAUNCHER ${CCACHE_PROGRAM})
      set(CMAKE_CXX_COMPILER_LAUNCHER ${CCACHE_PROGRAM})
    endif()
  else()
    message(FATAL_ERROR "Unable to find the program ccache. Set LLVM_CCACHE_BUILD to OFF")
  endif()
endif()

set(LLVM_EXTERNAL_PROJECT_BUILD_TOOL_ARGS "" CACHE STRING
  "Optional arguments for the native tool used in CMake --build invocations for external projects.")
mark_as_advanced(LLVM_EXTERNAL_PROJECT_BUILD_TOOL_ARGS)

option(LLVM_DEPENDENCY_DEBUGGING "Dependency debugging mode to verify correctly expressed library dependencies (Darwin only)" OFF)

# Some features of the LLVM build may be disallowed when dependency debugging is
# enabled. In particular you cannot use ccache because we want to force compile
# operations to always happen.
if(LLVM_DEPENDENCY_DEBUGGING)
  if(NOT CMAKE_HOST_APPLE)
    message(FATAL_ERROR "Dependency debugging is only currently supported on Darwin hosts.")
  endif()
  if(LLVM_CCACHE_BUILD)
    message(FATAL_ERROR "Cannot enable dependency debugging while using ccache.")
  endif()
endif()

option(LLVM_ENABLE_DAGISEL_COV "Debug: Prints tablegen patterns that were used for selecting" OFF)
option(LLVM_ENABLE_GISEL_COV "Enable collection of GlobalISel rule coverage" OFF)
if(LLVM_ENABLE_GISEL_COV)
  set(LLVM_GISEL_COV_PREFIX "${CMAKE_BINARY_DIR}/gisel-coverage-" CACHE STRING "Provide a filename prefix to collect the GlobalISel rule coverage")
endif()

# Add path for custom modules
list(INSERT CMAKE_MODULE_PATH 0
  "${CMAKE_CURRENT_SOURCE_DIR}/cmake"
  "${CMAKE_CURRENT_SOURCE_DIR}/cmake/modules"
  "${LLVM_COMMON_CMAKE_UTILS}/Modules"
  )

# Generate a CompilationDatabase (compile_commands.json file) for our build,
# for use by clang_complete, YouCompleteMe, etc.
set(CMAKE_EXPORT_COMPILE_COMMANDS 1)

option(LLVM_INSTALL_BINUTILS_SYMLINKS
  "Install symlinks from the binutils tool names to the corresponding LLVM tools." OFF)

option(LLVM_INSTALL_CCTOOLS_SYMLINKS
  "Install symlinks from the cctools tool names to the corresponding LLVM tools." OFF)

# By default we use symlinks on Unix platforms and copy binaries on Windows
# If you have the correct setup on Windows you can use this option to enable
# symlinks and save a lot of diskspace.
option(LLVM_USE_SYMLINKS "Use symlinks instead of copying binaries" ${CMAKE_HOST_UNIX})

option(LLVM_INSTALL_UTILS "Include utility binaries in the 'install' target." OFF)

option(LLVM_INSTALL_TOOLCHAIN_ONLY "Only include toolchain files in the 'install' target." OFF)

# Unfortunatly Clang is too eager to search directories for module maps, which can cause the
# installed version of the maps to be found when building LLVM from source. Therefore we turn off
# the installation by default. See llvm.org/PR31905.
option(LLVM_INSTALL_MODULEMAPS "Install the modulemap files in the 'install' target." OFF)

option(LLVM_USE_FOLDERS "Enable solution folders in Visual Studio. Disable for Express versions." ON)
if ( LLVM_USE_FOLDERS )
  set_property(GLOBAL PROPERTY USE_FOLDERS ON)
endif()

include(VersionFromVCS)

option(LLVM_APPEND_VC_REV
  "Embed the version control system revision in LLVM" ON)

option(LLVM_TOOL_LLVM_DRIVER_BUILD "Enables building the llvm multicall tool" OFF)

set(PACKAGE_NAME LLVM)
set(PACKAGE_STRING "${PACKAGE_NAME} ${PACKAGE_VERSION}")
set(PACKAGE_BUGREPORT "https://github.com/llvm/llvm-project/issues/")

if (INTEL_CUSTOMIZATION)
  set(PACKAGE_BUGREPORT "https://software.intel.com/en-us/support/priority-support")
endif (INTEL_CUSTOMIZATION)

set(BUG_REPORT_URL "${PACKAGE_BUGREPORT}" CACHE STRING
  "Default URL where bug reports are to be submitted.")

# Configure CPack.
if(NOT DEFINED CPACK_PACKAGE_INSTALL_DIRECTORY)
  set(CPACK_PACKAGE_INSTALL_DIRECTORY "LLVM")
endif()
if(NOT DEFINED CPACK_PACKAGE_VENDOR)
  set(CPACK_PACKAGE_VENDOR "LLVM")
endif()
set(CPACK_PACKAGE_VERSION_MAJOR ${LLVM_VERSION_MAJOR})
set(CPACK_PACKAGE_VERSION_MINOR ${LLVM_VERSION_MINOR})
set(CPACK_PACKAGE_VERSION_PATCH ${LLVM_VERSION_PATCH})
set(CPACK_PACKAGE_VERSION ${PACKAGE_VERSION})
set(CPACK_RESOURCE_FILE_LICENSE "${CMAKE_CURRENT_SOURCE_DIR}/LICENSE.TXT")
if(WIN32 AND NOT UNIX)
  set(CPACK_NSIS_COMPRESSOR "/SOLID lzma \r\n SetCompressorDictSize 32")
  if(NOT DEFINED CPACK_PACKAGE_INSTALL_REGISTRY_KEY)
    set(CPACK_PACKAGE_INSTALL_REGISTRY_KEY "LLVM")
  endif()
  set(CPACK_PACKAGE_ICON "${CMAKE_CURRENT_SOURCE_DIR}\\\\cmake\\\\nsis_logo.bmp")
  set(CPACK_NSIS_MUI_ICON "${CMAKE_CURRENT_SOURCE_DIR}\\\\cmake\\\\nsis_icon.ico")
  set(CPACK_NSIS_MUI_UNIICON "${CMAKE_CURRENT_SOURCE_DIR}\\\\cmake\\\\nsis_icon.ico")
  set(CPACK_NSIS_MODIFY_PATH "ON")
  set(CPACK_NSIS_ENABLE_UNINSTALL_BEFORE_INSTALL "ON")
  if( CMAKE_CL_64 )
    if(NOT DEFINED CPACK_NSIS_INSTALL_ROOT)
      set(CPACK_NSIS_INSTALL_ROOT "$PROGRAMFILES64")
    endif()
  endif()
endif()
include(CPack)

# Sanity check our source directory to make sure that we are not trying to
# generate an in-source build (unless on MSVC_IDE, where it is ok), and to make
# sure that we don't have any stray generated files lying around in the tree
# (which would end up getting picked up by header search, instead of the correct
# versions).
if( CMAKE_CURRENT_SOURCE_DIR STREQUAL CMAKE_CURRENT_BINARY_DIR AND NOT MSVC_IDE )
  message(FATAL_ERROR "In-source builds are not allowed.
Please create a directory and run cmake from there, passing the path
to this source directory as the last argument.
This process created the file `CMakeCache.txt' and the directory `CMakeFiles'.
Please delete them.")
endif()

string(TOUPPER "${CMAKE_BUILD_TYPE}" uppercase_CMAKE_BUILD_TYPE)

if (CMAKE_BUILD_TYPE AND
    NOT uppercase_CMAKE_BUILD_TYPE MATCHES "^(DEBUG|RELEASE|RELWITHDEBINFO|MINSIZEREL)$")
  message(FATAL_ERROR "Invalid value for CMAKE_BUILD_TYPE: ${CMAKE_BUILD_TYPE}")
endif()

# LLVM_INSTALL_PACKAGE_DIR needs to be declared prior to adding the tools
# subdirectory in order to have the value available for llvm-config.
include(GNUInstallPackageDir)
set(LLVM_INSTALL_PACKAGE_DIR "${CMAKE_INSTALL_PACKAGEDIR}/llvm" CACHE STRING
  "Path for CMake subdirectory for LLVM (defaults to '${CMAKE_INSTALL_PACKAGEDIR}/llvm')")

# INTEL_CUSTOMIZATION

# This is a transitional option which enables the new unified 2023 OneAPI
# directory layout as per PREQS-1605. Currently the ICS "xmain" project builds
# with this disabled, and "xmain-2023" builds with it enabled.
set(INTEL_DEPLOY_UNIFIED_LAYOUT OFF CACHE BOOL "Build and deploy for a unified OneAPI directory layout")

if(INTEL_DEPLOY_UNIFIED_LAYOUT)
  add_compile_definitions(INTEL_DEPLOY_UNIFIED_LAYOUT)
  set(INTEL_DEPLOY_PKGCOMP_NAME "compiler" CACHE STRING "OneAPI deployment package component name")
  set(LLVM_TOOLS_INSTALL_DIR
    "${CMAKE_INSTALL_BINDIR}/${INTEL_DEPLOY_PKGCOMP_NAME}"
    CACHE STRING "Path for binary subdirectory")
else()
  set(LLVM_TOOLS_INSTALL_DIR "bin-llvm" CACHE STRING "Path for binary subdirectory (defaults to 'bin-llvm')")
endif()

# If configured to install a separate tools directory (as is the default)
# install a README explaining its purpose.
if(NOT LLVM_TOOLS_INSTALL_DIR STREQUAL "bin")
  install(FILES "intel-bin-llvm-README.txt"
    DESTINATION ${LLVM_TOOLS_INSTALL_DIR}
    COMPONENT bin-llvm-readme
    RENAME "README.txt"
    )
endif()
# end INTEL_CUSTOMIZATION

mark_as_advanced(LLVM_TOOLS_INSTALL_DIR)

set(LLVM_UTILS_INSTALL_DIR "${LLVM_TOOLS_INSTALL_DIR}" CACHE STRING
    "Path to install LLVM utilities (enabled by LLVM_INSTALL_UTILS=ON) (defaults to LLVM_TOOLS_INSTALL_DIR)")
mark_as_advanced(LLVM_UTILS_INSTALL_DIR)

set(LLVM_EXAMPLES_INSTALL_DIR "examples" CACHE STRING
    "Path for examples subdirectory (enabled by LLVM_BUILD_EXAMPLES=ON) (defaults to 'examples')")
mark_as_advanced(LLVM_EXAMPLES_INSTALL_DIR)

# They are used as destination of target generators.
set(LLVM_RUNTIME_OUTPUT_INTDIR ${CMAKE_CURRENT_BINARY_DIR}/${CMAKE_CFG_INTDIR}/bin)
set(LLVM_LIBRARY_OUTPUT_INTDIR ${CMAKE_CURRENT_BINARY_DIR}/${CMAKE_CFG_INTDIR}/lib${LLVM_LIBDIR_SUFFIX})
if(WIN32 OR CYGWIN)
  # DLL platform -- put DLLs into bin.
  set(LLVM_SHLIB_OUTPUT_INTDIR ${LLVM_RUNTIME_OUTPUT_INTDIR})
else()
  set(LLVM_SHLIB_OUTPUT_INTDIR ${LLVM_LIBRARY_OUTPUT_INTDIR})
endif()

# Each of them corresponds to llvm-config's.
set(LLVM_TOOLS_BINARY_DIR ${LLVM_RUNTIME_OUTPUT_INTDIR}) # --bindir
set(LLVM_LIBRARY_DIR      ${LLVM_LIBRARY_OUTPUT_INTDIR}) # --libdir
set(LLVM_MAIN_SRC_DIR     ${CMAKE_CURRENT_SOURCE_DIR}  ) # --src-root
set(LLVM_MAIN_INCLUDE_DIR ${LLVM_MAIN_SRC_DIR}/include ) # --includedir
set(LLVM_BINARY_DIR       ${CMAKE_CURRENT_BINARY_DIR}  ) # --prefix


# Note: LLVM_CMAKE_DIR does not include generated files
set(LLVM_CMAKE_DIR ${LLVM_MAIN_SRC_DIR}/cmake/modules)
set(LLVM_EXAMPLES_BINARY_DIR ${LLVM_BINARY_DIR}/examples)
set(LLVM_INCLUDE_DIR ${CMAKE_CURRENT_BINARY_DIR}/include)

# List of all targets to be built by default:
set(LLVM_ALL_TARGETS
  AArch64
  AMDGPU
  ARM
  AVR
  BPF
# INTEL_CUSTOMIZATION
# INTEL_FEATURE_CSA
  CSA
# end INTEL_FEATURE_CSA
# end INTEL_CUSTOMIZATION
  Hexagon
  Lanai
  Mips
  MSP430
  NVPTX
  PowerPC
  RISCV
  Sparc
  SystemZ
  VE
  WebAssembly
  X86
  XCore
  )

# List of targets with JIT support:
set(LLVM_TARGETS_WITH_JIT X86 PowerPC AArch64 ARM Mips SystemZ)

set(LLVM_TARGETS_TO_BUILD "all"
    CACHE STRING "Semicolon-separated list of targets to build, or \"all\".")

set(LLVM_EXPERIMENTAL_TARGETS_TO_BUILD ""
    CACHE STRING "Semicolon-separated list of experimental targets to build.")

option(BUILD_SHARED_LIBS
  "Build all libraries as shared libraries instead of static" OFF)

option(LLVM_ENABLE_BACKTRACES "Enable embedding backtraces on crash." ON)
if(LLVM_ENABLE_BACKTRACES)
  set(ENABLE_BACKTRACES 1)
endif()

option(LLVM_ENABLE_UNWIND_TABLES "Emit unwind tables for the libraries" ON)

option(LLVM_ENABLE_CRASH_OVERRIDES "Enable crash overrides." ON)
if(LLVM_ENABLE_CRASH_OVERRIDES)
  set(ENABLE_CRASH_OVERRIDES 1)
endif()

option(LLVM_ENABLE_CRASH_DUMPS "Turn on memory dumps on crashes. Currently only implemented on Windows." OFF)

set(WINDOWS_PREFER_FORWARD_SLASH_DEFAULT OFF)
if (MINGW)
  # Cygwin doesn't identify itself as Windows, and thus gets path::Style::posix
  # as native path style, regardless of what this is set to.
  set(WINDOWS_PREFER_FORWARD_SLASH_DEFAULT ON)
endif()
option(LLVM_WINDOWS_PREFER_FORWARD_SLASH "Prefer path names with forward slashes on Windows." ${WINDOWS_PREFER_FORWARD_SLASH_DEFAULT})

option(LLVM_ENABLE_FFI "Use libffi to call external functions from the interpreter" OFF)
set(FFI_LIBRARY_DIR "" CACHE PATH "Additional directory, where CMake should search for libffi.so")
set(FFI_INCLUDE_DIR "" CACHE PATH "Additional directory, where CMake should search for ffi.h or ffi/ffi.h")

set(LLVM_TARGET_ARCH "host"
  CACHE STRING "Set target to use for LLVM JIT or use \"host\" for automatic detection.")

option(LLVM_ENABLE_TERMINFO "Use terminfo database if available." ON)

set(LLVM_ENABLE_LIBXML2 "ON" CACHE STRING "Use libxml2 if available. Can be ON, OFF, or FORCE_ON")

option(LLVM_ENABLE_LIBEDIT "Use libedit if available." ON)

option(LLVM_ENABLE_LIBPFM "Use libpfm for performance counters if available." ON)

# On z/OS, threads cannot be used because TLS is not supported.
if (CMAKE_SYSTEM_NAME MATCHES "OS390")
  option(LLVM_ENABLE_THREADS "Use threads if available." OFF)
else()
  option(LLVM_ENABLE_THREADS "Use threads if available." ON)
endif()

set(LLVM_ENABLE_ZLIB "ON" CACHE STRING "Use zlib for compression/decompression if available. Can be ON, OFF, or FORCE_ON")

set(LLVM_ENABLE_ZSTD "ON" CACHE STRING "Use zstd for compression/decompression if available. Can be ON, OFF, or FORCE_ON")

set(LLVM_USE_STATIC_ZSTD FALSE CACHE BOOL "Use static version of zstd. Can be TRUE, FALSE")

set(LLVM_ENABLE_CURL "OFF" CACHE STRING "Use libcurl for the HTTP client if available. Can be ON, OFF, or FORCE_ON")

set(LLVM_ENABLE_HTTPLIB "OFF" CACHE STRING "Use cpp-httplib HTTP server library if available. Can be ON, OFF, or FORCE_ON")

set(LLVM_Z3_INSTALL_DIR "" CACHE STRING "Install directory of the Z3 solver.")

option(LLVM_ENABLE_Z3_SOLVER
  "Enable Support for the Z3 constraint solver in LLVM."
  ${LLVM_ENABLE_Z3_SOLVER_DEFAULT}
)

if (LLVM_ENABLE_Z3_SOLVER)
  find_package(Z3 4.7.1)

  if (LLVM_Z3_INSTALL_DIR)
    if (NOT Z3_FOUND)
      message(FATAL_ERROR "Z3 >= 4.7.1 has not been found in LLVM_Z3_INSTALL_DIR: ${LLVM_Z3_INSTALL_DIR}.")
    endif()
  endif()

  if (NOT Z3_FOUND)
    message(FATAL_ERROR "LLVM_ENABLE_Z3_SOLVER cannot be enabled when Z3 is not available.")
  endif()

  set(LLVM_WITH_Z3 1)
endif()

set(LLVM_ENABLE_Z3_SOLVER_DEFAULT "${Z3_FOUND}")


if( LLVM_TARGETS_TO_BUILD STREQUAL "all" )
  set( LLVM_TARGETS_TO_BUILD ${LLVM_ALL_TARGETS} )
endif()

set(LLVM_TARGETS_TO_BUILD
   ${LLVM_TARGETS_TO_BUILD}
   ${LLVM_EXPERIMENTAL_TARGETS_TO_BUILD})
list(REMOVE_DUPLICATES LLVM_TARGETS_TO_BUILD)

option(LLVM_ENABLE_PIC "Build Position-Independent Code" ON)
option(LLVM_ENABLE_MODULES "Compile with C++ modules enabled." OFF)
if(${CMAKE_SYSTEM_NAME} MATCHES "Darwin")
  option(LLVM_ENABLE_MODULE_DEBUGGING "Compile with -gmodules." ON)
else()
  option(LLVM_ENABLE_MODULE_DEBUGGING "Compile with -gmodules." OFF)
endif()
option(LLVM_ENABLE_LOCAL_SUBMODULE_VISIBILITY "Compile with -fmodules-local-submodule-visibility." ON)
option(LLVM_ENABLE_LIBCXX "Use libc++ if available." OFF)
option(LLVM_STATIC_LINK_CXX_STDLIB "Statically link the standard library." OFF)
option(LLVM_ENABLE_LLD "Use lld as C and C++ linker." OFF)
option(LLVM_ENABLE_PEDANTIC "Compile with pedantic enabled." ON)
option(LLVM_ENABLE_WERROR "Fail and stop if a warning is triggered." OFF)

option(LLVM_ENABLE_DUMP "Enable dump functions even when assertions are disabled" OFF)
option(LLVM_UNREACHABLE_OPTIMIZE "Optimize llvm_unreachable() as undefined behavior (default), guaranteed trap when OFF" ON)

if( NOT uppercase_CMAKE_BUILD_TYPE STREQUAL "DEBUG" )
  option(LLVM_ENABLE_ASSERTIONS "Enable assertions" OFF)
else()
  option(LLVM_ENABLE_ASSERTIONS "Enable assertions" ON)
endif()

option(LLVM_ENABLE_EXPENSIVE_CHECKS "Enable expensive checks" OFF)

# While adding scalable vector support to LLVM, we temporarily want to
# allow an implicit conversion of TypeSize to uint64_t, and to allow
# code to get the fixed number of elements from a possibly scalable vector.
# This CMake flag enables a more strict mode where it asserts that the type
# is not a scalable vector type.
#
# Enabling this flag makes it easier to find cases where the compiler makes
# assumptions on the size being 'fixed size', when building tests for
# SVE/SVE2 or other scalable vector architectures.
option(LLVM_ENABLE_STRICT_FIXED_SIZE_VECTORS
       "Enable assertions that type is not scalable in implicit conversion from TypeSize to uint64_t and calls to getNumElements" OFF)

set(LLVM_ABI_BREAKING_CHECKS "WITH_ASSERTS" CACHE STRING
  "Enable abi-breaking checks.  Can be WITH_ASSERTS, FORCE_ON or FORCE_OFF.")

option(LLVM_FORCE_USE_OLD_TOOLCHAIN
       "Set to ON to force using an old, unsupported host toolchain." OFF)

set(LLVM_LOCAL_RPATH "" CACHE FILEPATH
  "If set, an absolute path added as rpath on binaries that do not already contain an executable-relative rpath.")

option(LLVM_TEMPORARILY_ALLOW_OLD_TOOLCHAIN
       "Set to ON to only warn when using a toolchain which is about to be deprecated, instead of emitting an error." OFF)
option(LLVM_USE_INTEL_JITEVENTS
  "Use Intel JIT API to inform Intel(R) VTune(TM) Amplifier XE 2011 about JIT code"
  OFF)

if( LLVM_USE_INTEL_JITEVENTS )
  # Verify we are on a supported platform
  if( NOT CMAKE_SYSTEM_NAME MATCHES "Windows" AND NOT CMAKE_SYSTEM_NAME MATCHES "Linux" )
    message(FATAL_ERROR
      "Intel JIT API support is available on Linux and Windows only.")
  endif()
endif( LLVM_USE_INTEL_JITEVENTS )

option(LLVM_USE_OPROFILE
  "Use opagent JIT interface to inform OProfile about JIT code" OFF)

option(LLVM_EXTERNALIZE_DEBUGINFO
  "Generate dSYM files and strip executables and libraries (Darwin Only)" OFF)

set(LLVM_CODESIGNING_IDENTITY "" CACHE STRING
  "Sign executables and dylibs with the given identity or skip if empty (Darwin Only)")

# If enabled, verify we are on a platform that supports oprofile.
if( LLVM_USE_OPROFILE )
  if( NOT CMAKE_SYSTEM_NAME MATCHES "Linux" )
    message(FATAL_ERROR "OProfile support is available on Linux only.")
  endif( NOT CMAKE_SYSTEM_NAME MATCHES "Linux" )
endif( LLVM_USE_OPROFILE )

option(LLVM_USE_PERF
  "Use perf JIT interface to inform perf about JIT code" OFF)

# If enabled, verify we are on a platform that supports perf.
if( LLVM_USE_PERF )
  if( NOT CMAKE_SYSTEM_NAME MATCHES "Linux" )
    message(FATAL_ERROR "perf support is available on Linux only.")
  endif( NOT CMAKE_SYSTEM_NAME MATCHES "Linux" )
endif( LLVM_USE_PERF )

set(LLVM_USE_SANITIZER "" CACHE STRING
  "Define the sanitizer used to build binaries and tests.")
option(LLVM_OPTIMIZE_SANITIZED_BUILDS "Pass -O1 on debug sanitizer builds" ON)
set(LLVM_UBSAN_FLAGS
    "-fsanitize=undefined -fno-sanitize=vptr,function -fno-sanitize-recover=all"
    CACHE STRING
    "Compile flags set to enable UBSan. Only used if LLVM_USE_SANITIZER contains 'Undefined'.")
set(LLVM_LIB_FUZZING_ENGINE "" CACHE PATH
  "Path to fuzzing library for linking with fuzz targets")

option(LLVM_USE_SPLIT_DWARF
  "Use -gsplit-dwarf when compiling llvm and --gdb-index when linking." OFF)

# Define an option controlling whether we should build for 32-bit on 64-bit
# platforms, where supported.
if( CMAKE_SIZEOF_VOID_P EQUAL 8 AND NOT (WIN32 OR ${CMAKE_SYSTEM_NAME} MATCHES "AIX"))
  # TODO: support other platforms and toolchains.
  option(LLVM_BUILD_32_BITS "Build 32 bits executables and libraries." OFF)
endif()

# Define the default arguments to use with 'lit', and an option for the user to
# override.
set(LIT_ARGS_DEFAULT "-sv")
if (MSVC_IDE OR XCODE)
  set(LIT_ARGS_DEFAULT "${LIT_ARGS_DEFAULT} --no-progress-bar")
endif()
set(LLVM_LIT_ARGS "${LIT_ARGS_DEFAULT}" CACHE STRING "Default options for lit")

# On Win32 hosts, provide an option to specify the path to the GnuWin32 tools.
if( WIN32 AND NOT CYGWIN )
  set(LLVM_LIT_TOOLS_DIR "" CACHE PATH "Path to GnuWin32 tools")
endif()

set(LLVM_INTEGRATED_CRT_ALLOC "" CACHE PATH "Replace the Windows CRT allocator with any of {rpmalloc|mimalloc|snmalloc}. Only works with /MT enabled.")
if(LLVM_INTEGRATED_CRT_ALLOC)
  if(NOT WIN32)
    message(FATAL_ERROR "LLVM_INTEGRATED_CRT_ALLOC is only supported on Windows.")
  endif()
  if(LLVM_USE_SANITIZER)
    message(FATAL_ERROR "LLVM_INTEGRATED_CRT_ALLOC cannot be used along with LLVM_USE_SANITIZER!")
  endif()
  if(CMAKE_BUILD_TYPE AND uppercase_CMAKE_BUILD_TYPE STREQUAL "DEBUG")
    message(FATAL_ERROR "The Debug target isn't supported along with LLVM_INTEGRATED_CRT_ALLOC!")
  endif()
endif()

# Define options to control the inclusion and default build behavior for
# components which may not strictly be necessary (tools, examples, and tests).
#
# This is primarily to support building smaller or faster project files.
option(LLVM_INCLUDE_TOOLS "Generate build targets for the LLVM tools." ON)
option(LLVM_BUILD_TOOLS
  "Build the LLVM tools. If OFF, just generate build targets." ON)

option(LLVM_INCLUDE_UTILS "Generate build targets for the LLVM utils." ON)
option(LLVM_BUILD_UTILS
  "Build LLVM utility binaries. If OFF, just generate build targets." ON)

option(LLVM_INCLUDE_RUNTIMES "Generate build targets for the LLVM runtimes." ON)
option(LLVM_BUILD_RUNTIMES
  "Build the LLVM runtimes. If OFF, just generate build targets." ON)

option(LLVM_BUILD_RUNTIME
  "Build the LLVM runtime libraries." ON)
option(LLVM_BUILD_EXAMPLES
  "Build the LLVM example programs. If OFF, just generate build targets." OFF)
option(LLVM_INCLUDE_EXAMPLES "Generate build targets for the LLVM examples" ON)

if(LLVM_BUILD_EXAMPLES)
  add_definitions(-DBUILD_EXAMPLES)
endif(LLVM_BUILD_EXAMPLES)

option(LLVM_BUILD_TESTS
  "Build LLVM unit tests. If OFF, just generate build targets." OFF)
option(LLVM_INCLUDE_TESTS "Generate build targets for the LLVM unit tests." ON)

option(LLVM_BUILD_BENCHMARKS "Add LLVM benchmark targets to the list of default
targets. If OFF, benchmarks still could be built using Benchmarks target." OFF)
option(LLVM_INCLUDE_BENCHMARKS "Generate benchmark targets. If OFF, benchmarks can't be built." ON)

option (LLVM_BUILD_DOCS "Build the llvm documentation." OFF)
option (LLVM_INCLUDE_DOCS "Generate build targets for llvm documentation." ON)
option (LLVM_ENABLE_DOXYGEN "Use doxygen to generate llvm API documentation." OFF)
option (LLVM_ENABLE_SPHINX "Use Sphinx to generate llvm documentation." OFF)
option (LLVM_ENABLE_OCAMLDOC "Build OCaml bindings documentation." ON)
option (LLVM_ENABLE_BINDINGS "Build bindings." ON)

set(LLVM_INSTALL_DOXYGEN_HTML_DIR "${CMAKE_INSTALL_DOCDIR}/llvm/doxygen-html"
    CACHE STRING "Doxygen-generated HTML documentation install directory")
set(LLVM_INSTALL_OCAMLDOC_HTML_DIR "${CMAKE_INSTALL_DOCDIR}/llvm/ocaml-html"
    CACHE STRING "OCamldoc-generated HTML documentation install directory")

option (LLVM_BUILD_EXTERNAL_COMPILER_RT
  "Build compiler-rt as an external project." OFF)

option (LLVM_VERSION_PRINTER_SHOW_HOST_TARGET_INFO
  "Show target and host info when tools are invoked with --version." ON)

# You can configure which libraries from LLVM you want to include in the
# shared library by setting LLVM_DYLIB_COMPONENTS to a semi-colon delimited
# list of LLVM components. All component names handled by llvm-config are valid.
if(NOT DEFINED LLVM_DYLIB_COMPONENTS)
  set(LLVM_DYLIB_COMPONENTS "all" CACHE STRING
    "Semicolon-separated list of components to include in libLLVM, or \"all\".")
endif()

if(MSVC)
  option(LLVM_BUILD_LLVM_C_DYLIB "Build LLVM-C.dll (Windows only)" ON)
  # Set this variable to OFF here so it can't be set with a command-line
  # argument.
  set (LLVM_LINK_LLVM_DYLIB OFF)
  if (BUILD_SHARED_LIBS)
    message(FATAL_ERROR "BUILD_SHARED_LIBS options is not supported on Windows.")
  endif()
else()
  option(LLVM_LINK_LLVM_DYLIB "Link tools against the libllvm dynamic library" OFF)
  option(LLVM_BUILD_LLVM_C_DYLIB "Build libllvm-c re-export library (Darwin only)" OFF)
  set(LLVM_BUILD_LLVM_DYLIB_default OFF)
  if(LLVM_LINK_LLVM_DYLIB OR LLVM_BUILD_LLVM_C_DYLIB)
    set(LLVM_BUILD_LLVM_DYLIB_default ON)
  endif()
  option(LLVM_BUILD_LLVM_DYLIB "Build libllvm dynamic library" ${LLVM_BUILD_LLVM_DYLIB_default})
endif()

if (LLVM_LINK_LLVM_DYLIB AND BUILD_SHARED_LIBS)
  message(FATAL_ERROR "Cannot enable BUILD_SHARED_LIBS with LLVM_LINK_LLVM_DYLIB.  We recommend disabling BUILD_SHARED_LIBS.")
endif()

option(LLVM_OPTIMIZED_TABLEGEN "Force TableGen to be built with optimization" OFF)
if(CMAKE_CROSSCOMPILING OR (LLVM_OPTIMIZED_TABLEGEN AND (LLVM_ENABLE_ASSERTIONS OR CMAKE_CONFIGURATION_TYPES)))
  set(LLVM_USE_HOST_TOOLS ON)
endif()

option(LLVM_OMIT_DAGISEL_COMMENTS "Do not add comments to DAG ISel" ON)
if (CMAKE_BUILD_TYPE AND uppercase_CMAKE_BUILD_TYPE MATCHES "^(RELWITHDEBINFO|DEBUG)$")
  set(LLVM_OMIT_DAGISEL_COMMENTS OFF)
endif()

if (MSVC_IDE)
  option(LLVM_ADD_NATIVE_VISUALIZERS_TO_SOLUTION "Configure project to use Visual Studio native visualizers" TRUE)
endif()

if (LLVM_BUILD_INSTRUMENTED OR LLVM_BUILD_INSTRUMENTED_COVERAGE OR
    LLVM_ENABLE_IR_PGO)
  if(NOT LLVM_PROFILE_MERGE_POOL_SIZE)
    # A pool size of 1-2 is probably sufficient on a SSD. 3-4 should be fine
    # for spining disks. Anything higher may only help on slower mediums.
    set(LLVM_PROFILE_MERGE_POOL_SIZE "4")
  endif()
  if(NOT LLVM_PROFILE_FILE_PATTERN)
    if(NOT LLVM_PROFILE_DATA_DIR)
      file(TO_NATIVE_PATH "${LLVM_BINARY_DIR}/profiles" LLVM_PROFILE_DATA_DIR)
    endif()
    file(TO_NATIVE_PATH "${LLVM_PROFILE_DATA_DIR}/%${LLVM_PROFILE_MERGE_POOL_SIZE}m.profraw" LLVM_PROFILE_FILE_PATTERN)
  endif()
  if(NOT LLVM_CSPROFILE_FILE_PATTERN)
    if(NOT LLVM_CSPROFILE_DATA_DIR)
      file(TO_NATIVE_PATH "${LLVM_BINARY_DIR}/csprofiles" LLVM_CSPROFILE_DATA_DIR)
    endif()
    file(TO_NATIVE_PATH "${LLVM_CSPROFILE_DATA_DIR}/%${LLVM_PROFILE_MERGE_POOL_SIZE}m.profraw" LLVM_CSPROFILE_FILE_PATTERN)
  endif()
endif()

if (LLVM_BUILD_STATIC)
  set(CMAKE_EXE_LINKER_FLAGS "${CMAKE_EXE_LINKER_FLAGS} -static")
  # Remove shared library suffixes from use in find_library
  foreach (shared_lib_suffix ${CMAKE_SHARED_LIBRARY_SUFFIX} ${CMAKE_IMPORT_LIBRARY_SUFFIX})
    list(FIND CMAKE_FIND_LIBRARY_SUFFIXES ${shared_lib_suffix} shared_lib_suffix_idx)
    if(NOT ${shared_lib_suffix_idx} EQUAL -1)
      list(REMOVE_AT CMAKE_FIND_LIBRARY_SUFFIXES ${shared_lib_suffix_idx})
    endif()
  endforeach()
endif()

# Use libtool instead of ar if you are both on an Apple host, and targeting Apple.
if(CMAKE_HOST_APPLE AND APPLE)
  include(UseLibtool)
endif()

# Override the default target with an environment variable named by LLVM_TARGET_TRIPLE_ENV.
set(LLVM_TARGET_TRIPLE_ENV CACHE STRING "The name of environment variable to override default target. Disabled by blank.")
mark_as_advanced(LLVM_TARGET_TRIPLE_ENV)

# Per target dir not yet supported on Arm 32 bit due to arm vs armhf handling
if(CMAKE_SYSTEM_NAME MATCHES "BSD|Linux" AND NOT CMAKE_SYSTEM_PROCESSOR MATCHES "^arm")
  set(LLVM_ENABLE_PER_TARGET_RUNTIME_DIR_default ON)
else()
  set(LLVM_ENABLE_PER_TARGET_RUNTIME_DIR_default OFF)
endif()
set(LLVM_ENABLE_PER_TARGET_RUNTIME_DIR ${LLVM_ENABLE_PER_TARGET_RUNTIME_DIR_default} CACHE BOOL
  "Enable per-target runtimes directory")

set(LLVM_PROFDATA_FILE "" CACHE FILEPATH
  "Profiling data file to use when compiling in order to improve runtime performance.")

if(LLVM_INCLUDE_TESTS)
  # Lit test suite requires at least python 3.6
  set(LLVM_MINIMUM_PYTHON_VERSION 3.6)
else()
  # FIXME: it is unknown if this is the actual minimum bound
  set(LLVM_MINIMUM_PYTHON_VERSION 3.0)
endif()

# Find python before including config-ix, since it needs to be able to search
# for python modules.
find_package(Python3 ${LLVM_MINIMUM_PYTHON_VERSION} REQUIRED
    COMPONENTS Interpreter)

# All options referred to from HandleLLVMOptions have to be specified
# BEFORE this include, otherwise options will not be correctly set on
# first cmake run
include(config-ix)

# By default, we target the host, but this can be overridden at CMake
# invocation time. Except on 64-bit AIX, where the system toolchain
# expect 32-bit objects by default.
if("${LLVM_HOST_TRIPLE}" MATCHES "^powerpc64-ibm-aix")
  string(REGEX REPLACE "^powerpc64" "powerpc" LLVM_DEFAULT_TARGET_TRIPLE_default "${LLVM_HOST_TRIPLE}")
else()
  # Only set default triple when native target is enabled.
  if (LLVM_NATIVE_TARGET)
    set(LLVM_DEFAULT_TARGET_TRIPLE_default "${LLVM_HOST_TRIPLE}")
  endif()
endif()

set(LLVM_DEFAULT_TARGET_TRIPLE "${LLVM_DEFAULT_TARGET_TRIPLE_default}" CACHE STRING
  "Default target for which LLVM will generate code." )
if (TARGET_TRIPLE)
  message(WARNING "TARGET_TRIPLE is deprecated and will be removed in a future release. "
                  "Please use LLVM_DEFAULT_TARGET_TRIPLE instead.")
  set(LLVM_TARGET_TRIPLE "${TARGET_TRIPLE}")
else()
  set(LLVM_TARGET_TRIPLE "${LLVM_DEFAULT_TARGET_TRIPLE}")
endif()
message(STATUS "LLVM host triple: ${LLVM_HOST_TRIPLE}")
message(STATUS "LLVM default target triple: ${LLVM_DEFAULT_TARGET_TRIPLE}")

# INTEL_CUSTOMIZATION
if (UWD_BUILD)
  add_definitions( -DWINDOWS_ONECORE )
  if (CMAKE_BUILD_TYPE STREQUAL "Release")
    set(LLVM_USE_CRT_RELEASE "MT" CACHE STRING "Link rintime library statically" FORCE)
    set(CMAKE_STANDARD_LIBRARIES "OneCore.lib libcmt.lib libvcruntime.lib libucrt.lib"
        CACHE STRING "Building with OneCore.lib" FORCE)
  elseif (CMAKE_BUILD_TYPE STREQUAL "Debug")
    set(LLVM_USE_CRT_DEBUG "MTd" CACHE STRING "Link rintime library statically" FORCE)
    set(CMAKE_STANDARD_LIBRARIES "OneCore.lib libcmtd.lib libvcruntimed.lib libucrtd.lib"
        CACHE STRING "Building with OneCore.lib" FORCE)
  endif()
endif()
#end INTEL_CUSTOMIZATION
if(WIN32 OR CYGWIN)
  if(BUILD_SHARED_LIBS OR LLVM_BUILD_LLVM_DYLIB)
    set(LLVM_ENABLE_PLUGINS_default ON)
  else()
    set(LLVM_ENABLE_PLUGINS_default OFF)
  endif()
else()
  set(LLVM_ENABLE_PLUGINS_default ${LLVM_ENABLE_PIC})
endif()
option(LLVM_ENABLE_PLUGINS "Enable plugin support" ${LLVM_ENABLE_PLUGINS_default})

if(INTEL_CUSTOMIZATION)
  set(LLVM_ENABLE_NEW_PASS_MANAGER TRUE CACHE BOOL
      "Enable the new pass manager by default.")
if(NOT LLVM_ENABLE_NEW_PASS_MANAGER)
#  message(FATAL_ERROR "Enabling the legacy pass manager on the cmake level is"
#                      " no longer supported.")
   message(WARNING "Using the legacy pass manager for the optimization pipeline"
                  " is deprecated. The functionality will degrade over time and"
                  " be removed in a future release.")
endif()
endif(INTEL_CUSTOMIZATION)

set(DPCPP_ENABLE_OPAQUE_POINTERS FALSE CACHE BOOL
   "Enable opaque pointers by default.")
if (DPCPP_ENABLE_OPAQUE_POINTERS)
  add_definitions("-DENABLE_OPAQUE_POINTERS=1")
endif(DPCPP_ENABLE_OPAQUE_POINTERS)

include(HandleLLVMOptions)

######

# INTEL_COLLAB
SET(INTEL_COLLAB ON)
SET(CMAKE_CXX_FLAGS "${CMAKE_CXX_FLAGS} -DINTEL_COLLAB=1")
# end INTEL_COLLAB
SET(CMAKE_C_FLAGS "${CMAKE_C_FLAGS} -DINTEL_CUSTOMIZATION=1")
SET(CMAKE_CXX_FLAGS "${CMAKE_CXX_FLAGS} -DINTEL_CUSTOMIZATION=1")
SET(CMAKE_CXX_FLAGS "${CMAKE_CXX_FLAGS} -DINTEL_SPECIFIC_OPENMP=1")
SET(CMAKE_CXX_FLAGS "${CMAKE_CXX_FLAGS} -DINTEL_SPECIFIC_CILKPLUS=1")
# INTEL_CUSTOMIZATION
# LLVM_INTELFEATURE_PREFIX is a temporary workaround for specifying
# Intel features names as arguments to is_intel_feature_enabled()
# and intel_add_file(), and keeping the feature filtering tool
# from detecting this as illegal usage.  Just prepend the feature
# name with ${LLVM_INTELFEATURE_PREFIX}_, when needed.
SET(LLVM_INTELFEATURE_PREFIX "INTEL_FEATURE")
# end INTEL_CUSTOMIZATION

if(INTEL_CUSTOMIZATION)
  # Set flags for TableGen invocations.  LLVM_INTEL_TABLEGEN_FLAGS
  # must be a list of options, not a string, because of the way
  # tablegen()->add_custom_command() process them.  If the options
  # are space separated, the final build command will escape the
  # spaces.  This is not a problem, but it looks awkward.
  set(LLVM_INTEL_TABLEGEN_FLAGS
    -DINTEL_CUSTOMIZATION
    )

# INTEL_FEATURE_CSA
  if (";${LLVM_TARGETS_TO_BUILD};" MATCHES ";CSA;")
    set(INTEL_ANY_OPTIONAL_COMPONENTS TRUE)
    set(INTEL_CSA_INCLUDE_DIR
        ${LLVM_MAIN_SRC_DIR}/Intel_OptionalComponents/CSA/include)
    include_directories(AFTER ${INTEL_CSA_INCLUDE_DIR})
    SET(LLVMOPTIONALCOMPONENTS ${LLVMOPTIONALCOMPONENTS}
                               Intel_CSATableGen
                               Intel_CSAScalarOpt)
  endif()
# end INTEL_FEATURE_CSA

  # Make sure LLVM_INTEL_FEATURES is in CMake cache, and its default value
  # is "no-features".  Every ICS configuration must explicitly set
  # LLVM_INTEL_FEATURES.  Having LLVM_INTEL_FEATURES in CMake cache
  # also helps to understand with which features the compiler binary
  # was built.  In addition, it allows using CMake's -C option
  # to specify a cache file with default value of LLVM_INTEL_FEATURES,
  # so we may have such a cache file for each ICS configuration instead
  # of explicitly listing features in VRD fils using -intel-features option.
  set(LLVM_INTEL_FEATURES ""
      CACHE STRING "Semicolon-separated list of Intel features to enable.")

  # Read Intel_SupportedFeatures.txt and verify that each feature
  # is declared properly.
  set(supported_features "")
  string(CONCAT LLVM_INTEL_SUPPORTED_FEATURES_FILE
         "${LLVM_MAIN_SRC_DIR}/Intel_OptionalComponents/"
         "Intel_SupportedFeatures.txt")
  if (EXISTS ${LLVM_INTEL_SUPPORTED_FEATURES_FILE})
    file(STRINGS ${LLVM_INTEL_SUPPORTED_FEATURES_FILE} sf)
    foreach(line ${sf})
      # Each feature specification start with "^@".
      string(REGEX MATCH "^@(.*)$" _dummy "${line}")
      if (${CMAKE_MATCH_COUNT} EQUAL 0)
        continue()
      endif()
      # Each feature specification is of the following form:
      #     @<feature name>:<ip classification>@
      # We do ignore any extra text after the terminating '@'.
      string(REGEX MATCH "([^:]+):([^:]+)@" _dummy "${CMAKE_MATCH_1}")
      if (${CMAKE_MATCH_COUNT} EQUAL 0)
        # Unfortunately, we cannot identify the line number.
        message(FATAL_ERROR "Invalid feature specification in "
                            "${LLVM_INTEL_SUPPORTED_FEATURES_FILE}: ${line}")
      endif()

      set(feat ${CMAKE_MATCH_1})
      set(ipclass ${CMAKE_MATCH_2})

      if ((NOT "${ipclass}" STREQUAL "SHARED") AND
          (NOT "${ipclass}" STREQUAL "SECRET"))
        message(FATAL_ERROR "Invalid feature IP class ${ipclass} in:\n${line}\n"
                            "Please use either SHARED or SECRET.")
      endif()
      list(FIND supported_features ${feat} idx)
      if (NOT idx LESS 0)
        message(FATAL_ERROR "Duplicate definition of feature ${feat} "
                            "in ${LLVM_INTEL_SUPPORTED_FEATURES_FILE}")
      endif()
      list(APPEND supported_features ${feat})
    endforeach()
  endif()

  # If a feature (e.g. new ISA) becomes public, we probably want to
  # enable it for all compiler builds.  Use the list below to unconditionally
  # enable such features (until they are upstreamed and the feature controls
  # are removed).
  set(features_enabled_by_default ${LLVM_INTEL_FEATURES})
  # Add each feature enabled by default below
  # WARNING: features added here will be enabled for any compiler build,
  #          so you must not add here any features that must be controlled
  #          depending on the compiler build flavor, e.g. INTEL_INTERNAL_BUILD
  #          must never be enabled for Intel release builds.

# INTEL_FEATURE_SW_ADVANCED
  option(INTEL_ENABLE_SW_ADVANCED "Advanced optimizations not to be shared in
    source form" ON)
  if (INTEL_ENABLE_SW_ADVANCED)
    list(APPEND features_enabled_by_default
       "${LLVM_INTELFEATURE_PREFIX}_SW_ADVANCED"
    )
  endif(INTEL_ENABLE_SW_ADVANCED)
# end INTEL_FEATURE_SW_ADVANCED

# INTEL_FEATURE_SHARED_SW_ADVANCED
  option(INTEL_ENABLE_SHARED_SW_ADVANCED "Advanced optimizations that can
  be shared inside Intel in source form" ON)
  if (INTEL_ENABLE_SHARED_SW_ADVANCED)
    list(APPEND features_enabled_by_default
       "${LLVM_INTELFEATURE_PREFIX}_SHARED_SW_ADVANCED"
    )
  endif(INTEL_ENABLE_SHARED_SW_ADVANCED)
# end INTEL_FEATURE_SHARED_SW_ADVANCED

# INTEL_FEATURE_SW_DTRANS
  option(INTEL_ENABLE_SW_DTRANS "Include DTrans optimizations" ON)
  # Extra boolean variable that will be used for the Python configuration
  # files to identify if DTrans build is enabled
  set (INTEL_DTRANS_EXTRA_OPTS 0)
  if (INTEL_ENABLE_SW_DTRANS)
    list(APPEND features_enabled_by_default
       "${LLVM_INTELFEATURE_PREFIX}_SW_DTRANS"
    )
    # When there are multiple optional components, each of them should
    # set this when included. This causes the Intel_OptionalComponents
    # directory to be added as a subdirectory.
    set(INTEL_ANY_OPTIONAL_COMPONENTS TRUE)
    set(INTEL_DTRANS_INCLUDE_DIR
        ${LLVM_MAIN_SRC_DIR}/Intel_OptionalComponents/DTrans/include)
    include_directories(AFTER ${INTEL_DTRANS_INCLUDE_DIR})
    SET(LLVMOPTIONALCOMPONENTS ${LLVMOPTIONALCOMPONENTS}
                               Intel_DTrans
                               Intel_DTransOpt
                               Intel_DTransAnalysis)
    set (INTEL_DTRANS_EXTRA_OPTS 1)
  endif(INTEL_ENABLE_SW_DTRANS)
# end INTEL_FEATURE_SW_DTRANS

  # Force adding features enabled by default to CMake cache.
  # features_enabled_by_default list now contains all features
  # from the original LLVM_INTEL_FEATURES and also the features
  # added explicitly above.
  if (features_enabled_by_default)
    list(REMOVE_DUPLICATES features_enabled_by_default)

    if (";${features_enabled_by_default};" MATCHES
        ";${LLVM_INTELFEATURE_PREFIX}_XISA;")
      # Expand XISA into a list of new non-public ISA features, and also
      # delete XISA from the list.  Note that XISA is a "macro" feature
      # and it must never be used to guard any code.
      list(REMOVE_ITEM features_enabled_by_default
           "${LLVM_INTELFEATURE_PREFIX}_XISA")

# INTEL_FEATURE_CPU_DMR
      list(APPEND features_enabled_by_default
           ${LLVM_INTELFEATURE_PREFIX}_CPU_DMR)
# end INTEL_FEATURE_CPU_DMR
# INTEL_FEATURE_CPU_EMR
      list(APPEND features_enabled_by_default
           ${LLVM_INTELFEATURE_PREFIX}_CPU_EMR)
# end INTEL_FEATURE_CPU_EMR
# INTEL_FEATURE_CPU_RYL
      list(APPEND features_enabled_by_default
           ${LLVM_INTELFEATURE_PREFIX}_CPU_RYL)
# end INTEL_FEATURE_CPU_RYL
# INTEL_FEATURE_MARKERCOUNT
      list(APPEND features_enabled_by_default
           ${LLVM_INTELFEATURE_PREFIX}_MARKERCOUNT)
# end INTEL_FEATURE_MARKERCOUNT

# INTEL_FEATURE_XISA_COMMON
      # This is used to guard code that shared by more then one XISA features.
      list(APPEND features_enabled_by_default
           ${LLVM_INTELFEATURE_PREFIX}_XISA_COMMON)
#end INTEL_FEATURE_XISA_COMMON

# INTEL_FEATURE_ISA_AMX_MEMADVISE
      list(APPEND features_enabled_by_default
           ${LLVM_INTELFEATURE_PREFIX}_ISA_AMX_MEMADVISE)
# end INTEL_FEATURE_ISA_AMX_MEMADVISE

# INTEL_FEATURE_ISA_AMX_MEMADVISE_EVEX
      list(APPEND features_enabled_by_default
           ${LLVM_INTELFEATURE_PREFIX}_ISA_AMX_MEMADVISE_EVEX)
# end INTEL_FEATURE_ISA_AMX_MEMADVISE_EVEX


# INTEL_FEATURE_ISA_AMX_FUTURE
      list(APPEND features_enabled_by_default
           ${LLVM_INTELFEATURE_PREFIX}_ISA_AMX_FUTURE)
# end INTEL_FEATURE_ISA_AMX_FUTURE

# INTEL_FEATURE_ISA_AMX_LNC
      list(APPEND features_enabled_by_default
           ${LLVM_INTELFEATURE_PREFIX}_ISA_AMX_LNC)
# end INTEL_FEATURE_ISA_AMX_LNC

# INTEL_FEATURE_ISA_AMX_AVX512
      list(APPEND features_enabled_by_default
           ${LLVM_INTELFEATURE_PREFIX}_ISA_AMX_AVX512)
# end INTEL_FEATURE_ISA_AMX_AVX512

# INTEL_FEATURE_ISA_AMX_AVX512_TILE16MOV
      list(APPEND features_enabled_by_default
           ${LLVM_INTELFEATURE_PREFIX}_ISA_AMX_AVX512_TILE16MOV)
# end INTEL_FEATURE_ISA_AMX_AVX512_TILE16MOV

# INTEL_FEATURE_ISA_AMX_MEMORY2
      list(APPEND features_enabled_by_default
           ${LLVM_INTELFEATURE_PREFIX}_ISA_AMX_MEMORY2)
# end INTEL_FEATURE_ISA_AMX_MEMORY2

# INTEL_FEATURE_ISA_AMX_MEMORY
      list(APPEND features_enabled_by_default
           ${LLVM_INTELFEATURE_PREFIX}_ISA_AMX_MEMORY)
# end INTEL_FEATURE_ISA_AMX_MEMORY

# INTEL_FEATURE_ISA_AMX_BF16_EVEX
      list(APPEND features_enabled_by_default
           ${LLVM_INTELFEATURE_PREFIX}_ISA_AMX_BF16_EVEX)
# end INTEL_FEATURE_ISA_AMX_BF16_EVEX

# INTEL_FEATURE_ISA_AMX_ELEMENT_EVEX
      list(APPEND features_enabled_by_default
           ${LLVM_INTELFEATURE_PREFIX}_ISA_AMX_ELEMENT_EVEX)
# end INTEL_FEATURE_ISA_AMX_ELEMENT_EVEX

# INTEL_FEATURE_ISA_AMX_CONVERT
      list(APPEND features_enabled_by_default
           ${LLVM_INTELFEATURE_PREFIX}_ISA_AMX_CONVERT)
# end INTEL_FEATURE_ISA_AMX_CONVERT

# INTEL_FEATURE_ISA_AMX_INT8_EVEX
      list(APPEND features_enabled_by_default
           ${LLVM_INTELFEATURE_PREFIX}_ISA_AMX_INT8_EVEX)
# end INTEL_FEATURE_ISA_AMX_INT8_EVEX

# INTEL_FEATURE_ISA_AMX_TILE_EVEX
      list(APPEND features_enabled_by_default
           ${LLVM_INTELFEATURE_PREFIX}_ISA_AMX_TILE_EVEX)
# end INTEL_FEATURE_ISA_AMX_TILE_EVEX

# INTEL_FEATURE_ISA_AMX_TILE2
      list(APPEND features_enabled_by_default
           ${LLVM_INTELFEATURE_PREFIX}_ISA_AMX_TILE2)
# end INTEL_FEATURE_ISA_AMX_TILE2

# INTEL_FEATURE_ISA_AMX_TRANSPOSE2
      list(APPEND features_enabled_by_default
           ${LLVM_INTELFEATURE_PREFIX}_ISA_AMX_TRANSPOSE2)
# end INTEL_FEATURE_ISA_AMX_TRANSPOSE2

# INTEL_FEATURE_ISA_AMX_TRANSPOSE
      list(APPEND features_enabled_by_default
           ${LLVM_INTELFEATURE_PREFIX}_ISA_AMX_TRANSPOSE)
# end INTEL_FEATURE_ISA_AMX_TRANSPOSE

# INTEL_FEATURE_ISA_AMX_COMPLEX
      list(APPEND features_enabled_by_default
           ${LLVM_INTELFEATURE_PREFIX}_ISA_AMX_COMPLEX)
# end INTEL_FEATURE_ISA_AMX_COMPLEX

# INTEL_FEATURE_ISA_AMX_TF32
      list(APPEND features_enabled_by_default
           ${LLVM_INTELFEATURE_PREFIX}_ISA_AMX_TF32)
# end INTEL_FEATURE_ISA_AMX_TF32

# INTEL_FEATURE_ISA_AVX512_VNNI_INT8
list(APPEND features_enabled_by_default
     ${LLVM_INTELFEATURE_PREFIX}_ISA_AVX512_VNNI_INT8)
# end INTEL_FEATURE_ISA_AVX512_VNNI_INT8

# INTEL_FEATURE_ISA_AVX512_VNNI_FP16
list(APPEND features_enabled_by_default
     ${LLVM_INTELFEATURE_PREFIX}_ISA_AVX512_VNNI_FP16)
# end INTEL_FEATURE_ISA_AVX512_VNNI_FP16

# INTEL_FEATURE_ISA_AVX_DOTPROD_PHPS
list(APPEND features_enabled_by_default
     ${LLVM_INTELFEATURE_PREFIX}_ISA_AVX_DOTPROD_PHPS)
# end INTEL_FEATURE_ISA_AVX_DOTPROD_PHPS

# INTEL_FEATURE_ISA_AVX512_CONVERT
    list(APPEND features_enabled_by_default
         ${LLVM_INTELFEATURE_PREFIX}_ISA_AVX512_CONVERT)
# end INTEL_FEATURE_ISA_AVX512_CONVERT

# INTEL_FEATURE_ISA_AVX_CONVERT
list(APPEND features_enabled_by_default
     ${LLVM_INTELFEATURE_PREFIX}_ISA_AVX_CONVERT)
# end INTEL_FEATURE_ISA_AVX_CONVERT

# INTEL_FEATURE_ISA_AVX_BF16
      list(APPEND features_enabled_by_default
           ${LLVM_INTELFEATURE_PREFIX}_ISA_AVX_BF16)
# end INTEL_FEATURE_ISA_AVX_BF16

# INTEL_FEATURE_ISA_AVX_COMPRESS
      list(APPEND features_enabled_by_default
           ${LLVM_INTELFEATURE_PREFIX}_ISA_AVX_COMPRESS)
# end INTEL_FEATURE_ISA_AVX_COMPRESS

# INTEL_FEATURE_ISA_AVX_MEMADVISE
      list(APPEND features_enabled_by_default
           ${LLVM_INTELFEATURE_PREFIX}_ISA_AVX_MEMADVISE)
# end INTEL_FEATURE_ISA_AVX_MEMADVISE

# INTEL_FEATURE_ISA_AVX512_MEDIAX
      list(APPEND features_enabled_by_default
           ${LLVM_INTELFEATURE_PREFIX}_ISA_AVX512_MEDIAX)
# end INTEL_FEATURE_ISA_AVX512_MEDIAX
# INTEL_FEATURE_ISA_AVX_MOVGET
      list(APPEND features_enabled_by_default
           ${LLVM_INTELFEATURE_PREFIX}_ISA_AVX_MOVGET)
# end INTEL_FEATURE_ISA_AVX_MOVGET
# INTEL_FEATURE_ISA_AVX512_MOVGET
      list(APPEND features_enabled_by_default
           ${LLVM_INTELFEATURE_PREFIX}_ISA_AVX512_MOVGET)
# end INTEL_FEATURE_ISA_AVX512_MOVGET

# INTEL_FEATURE_ISA_GPR_MOVGET
      list(APPEND features_enabled_by_default
           ${LLVM_INTELFEATURE_PREFIX}_ISA_GPR_MOVGET)
# end INTEL_FEATURE_ISA_GPR_MOVGET
# INTEL_FEATURE_ISA_MOVGET64B
      list(APPEND features_enabled_by_default
           ${LLVM_INTELFEATURE_PREFIX}_ISA_MOVGET64B)
# end INTEL_FEATURE_ISA_MOVGET64B

# INTEL_FEATURE_ESIMD_EMBARGO
      list(APPEND features_enabled_by_default
           ${LLVM_INTELFEATURE_PREFIX}_ESIMD_EMBARGO)
# end INTEL_FEATURE_ESIMD_EMBARGO

# INTEL_FEATURE_ISA_AVX_RAO_INT
      list(APPEND features_enabled_by_default
           ${LLVM_INTELFEATURE_PREFIX}_ISA_AVX_RAO_INT)
# end INTEL_FEATURE_ISA_AVX_RAO_INT
# INTEL_FEATURE_ISA_AVX_RAO_FP
      list(APPEND features_enabled_by_default
           ${LLVM_INTELFEATURE_PREFIX}_ISA_AVX_RAO_FP)
# end INTEL_FEATURE_ISA_AVX_RAO_FP
# INTEL_FEATURE_ISA_AVX512_RAO_INT
      list(APPEND features_enabled_by_default
           ${LLVM_INTELFEATURE_PREFIX}_ISA_AVX512_RAO_INT)
# end INTEL_FEATURE_ISA_AVX512_RAO_INT
# INTEL_FEATURE_ISA_AVX512_RAO_FP
      list(APPEND features_enabled_by_default
           ${LLVM_INTELFEATURE_PREFIX}_ISA_AVX512_RAO_FP)
# end INTEL_FEATURE_ISA_AVX512_RAO_FP
# INTEL_FEATURE_ISA_AVX512_NE_CONVERT
#AUTO GENERATED BY TOOL
      list(APPEND features_enabled_by_default
           ${LLVM_INTELFEATURE_PREFIX}_ISA_AVX512_NE_CONVERT)
# end AUTO GENERATED BY TOOL
# end INTEL_FEATURE_ISA_AVX512_NE_CONVERT
# INTEL_FEATURE_ISA_SHA512
# AUTO GENERATED BY TOOL
      list(APPEND features_enabled_by_default
           ${LLVM_INTELFEATURE_PREFIX}_ISA_SHA512)
# end AUTO GENERATED BY TOOL
# end INTEL_FEATURE_ISA_SHA512
# INTEL_FEATURE_ISA_SM3
# AUTO GENERATED BY TOOL
      list(APPEND features_enabled_by_default
           ${LLVM_INTELFEATURE_PREFIX}_ISA_SM3)
# end AUTO GENERATED BY TOOL
# end INTEL_FEATURE_ISA_SM3
# INTEL_FEATURE_ISA_SM4
# AUTO GENERATED BY TOOL
      list(APPEND features_enabled_by_default
           ${LLVM_INTELFEATURE_PREFIX}_ISA_SM4)
# end AUTO GENERATED BY TOOL
# end INTEL_FEATURE_ISA_SM4
# INTEL_FEATURE_ISA_DSPV1
# AUTO GENERATED BY TOOL
      list(APPEND features_enabled_by_default
           ${LLVM_INTELFEATURE_PREFIX}_ISA_DSPV1)
# end AUTO GENERATED BY TOOL
# end INTEL_FEATURE_ISA_DSPV1
# INTEL_FEATURE_ISA_AVX256
      list(APPEND features_enabled_by_default
           ${LLVM_INTELFEATURE_PREFIX}_ISA_AVX256)
# end INTEL_FEATURE_ISA_AVX256
# INTEL_FEATURE_ISA_AVX256P
      list(APPEND features_enabled_by_default
           ${LLVM_INTELFEATURE_PREFIX}_ISA_AVX256P)
# end INTEL_FEATURE_ISA_AVX256P
# INTEL_FEATURE_ISA_AVX_VNNI_INT16
# AUTO GENERATED BY TOOL
      list(APPEND features_enabled_by_default
           ${LLVM_INTELFEATURE_PREFIX}_ISA_AVX_VNNI_INT16)
# end AUTO GENERATED BY TOOL
# end INTEL_FEATURE_ISA_AVX_VNNI_INT16
# INTEL_FEATURE_ISA_AVX512_VNNI_INT16
# AUTO GENERATED BY TOOL
      list(APPEND features_enabled_by_default
           ${LLVM_INTELFEATURE_PREFIX}_ISA_AVX512_VNNI_INT16)
# end AUTO GENERATED BY TOOL
# end INTEL_FEATURE_ISA_AVX512_VNNI_INT16
# INTEL_FEATURE_ISA_AMX_SPARSE
# AUTO GENERATED BY TOOL
      list(APPEND features_enabled_by_default
           ${LLVM_INTELFEATURE_PREFIX}_ISA_AMX_SPARSE)
# end AUTO GENERATED BY TOOL
# end INTEL_FEATURE_ISA_AMX_SPARSE
# INTEL_FEATURE_ISA_AMX_V3
# AUTO GENERATED BY TOOL
      list(APPEND features_enabled_by_default
           ${LLVM_INTELFEATURE_PREFIX}_ISA_AMX_V3)
# end AUTO GENERATED BY TOOL
# end INTEL_FEATURE_ISA_AMX_V3
# INTEL_FEATURE_ISA_VPINSR_VPEXTR
      list(APPEND features_enabled_by_default
          ${LLVM_INTELFEATURE_PREFIX}_ISA_VPINSR_VPEXTR)
#end INTEL_FEATURE_ISA_VPINSR_VPEXTR
# INTEL_FEATURE_ISA_PREFETCHST2
      list(APPEND features_enabled_by_default
          ${LLVM_INTELFEATURE_PREFIX}_ISA_PREFETCHST2)
# end INTEL_FEATURE_ISA_PREFETCHST2
# INTEL_FEATURE_ISA_AVX512_SAT_CVT
# AUTO GENERATED BY TOOL
      list(APPEND features_enabled_by_default
           ${LLVM_INTELFEATURE_PREFIX}_ISA_AVX512_SAT_CVT)
# end AUTO GENERATED BY TOOL
# end INTEL_FEATURE_ISA_AVX512_SAT_CVT
# INTEL_FEATURE_ISA_BF16_BASE
      list(APPEND features_enabled_by_default
           ${LLVM_INTELFEATURE_PREFIX}_ISA_BF16_BASE)
# end INTEL_FEATURE_ISA_BF16_BASE
# INTEL_FEATURE_ISA_AVX512_MINMAX
      list(APPEND features_enabled_by_default
           ${LLVM_INTELFEATURE_PREFIX}_ISA_AVX512_MINMAX)
# end INTEL_FEATURE_ISA_AVX512_MINMAX
# INTEL_FEATURE_ISA_AVX512_COMPLEX
      list(APPEND features_enabled_by_default
           ${LLVM_INTELFEATURE_PREFIX}_ISA_AVX512_COMPLEX)
# end INTEL_FEATURE_ISA_AVX512_COMPLEX
# INTEL_FEATURE_ISA_AVX512_REDUCTION
      list(APPEND features_enabled_by_default
           ${LLVM_INTELFEATURE_PREFIX}_ISA_AVX512_REDUCTION)
# end INTEL_FEATURE_ISA_AVX512_REDUCTION
# INTEL_FEATURE_ISA_AVX512_BF16_NE
      list(APPEND features_enabled_by_default
          ${LLVM_INTELFEATURE_PREFIX}_ISA_AVX512_BF16_NE)
# end INTEL_FEATURE_ISA_AVX512_BF16_NE
# INTEL_FEATURE_ISA_PBNDKB
      list(APPEND features_enabled_by_default
          ${LLVM_INTELFEATURE_PREFIX}_ISA_PBNDKB)
# end INTEL_FEATURE_ISA_PBNDKB
# INTEL_FEATURE_ISA_AMX_FP8
# AUTO GENERATED BY TOOL
      list(APPEND features_enabled_by_default
           ${LLVM_INTELFEATURE_PREFIX}_ISA_AMX_FP8)
# end AUTO GENERATED BY TOOL
# end INTEL_FEATURE_ISA_AMX_FP8
# INTEL_FEATURE_ISA_AMX_FP8_FUTURE
      list(APPEND features_enabled_by_default
           ${LLVM_INTELFEATURE_PREFIX}_ISA_AMX_FP8_FUTURE)
# end INTEL_FEATURE_ISA_AMX_FP8_FUTURE

# INTEL_FEATURE_ISA_AVX512_REDUCTION2
# AUTO GENERATED BY TOOL
      list(APPEND features_enabled_by_default
          ${LLVM_INTELFEATURE_PREFIX}_ISA_AVX512_REDUCTION2)
# end AUTO GENERATED BY TOOL
# end INTEL_FEATURE_ISA_AVX512_REDUCTION2
# INTEL_FEATURE_ISA_AVX512_NE_CONVERT_FP8
      list(APPEND features_enabled_by_default
           ${LLVM_INTELFEATURE_PREFIX}_ISA_AVX512_NE_CONVERT_FP8)
# end INTEL_FEATURE_ISA_AVX512_NE_CONVERT_FP8
# INTEL_FEATURE_ISA_AVX512_VNNI_FP8
      list(APPEND features_enabled_by_default
           ${LLVM_INTELFEATURE_PREFIX}_ISA_AVX512_VNNI_FP8)
# end INTEL_FEATURE_ISA_AVX512_VNNI_FP8
# INTEL_FEATURE_ISA_AVX512_VPMM
      list(APPEND features_enabled_by_default
           ${LLVM_INTELFEATURE_PREFIX}_ISA_AVX512_VPMM)
# end INTEL_FEATURE_ISA_AVX512_VPMM
    endif()

    set(LLVM_INTEL_FEATURES "${features_enabled_by_default}"
        CACHE STRING
        "Semicolon-separated list of Intel features to enable."
        FORCE)
  endif()

  # If any Intel features are specified for the build, we have to check
  # them against the list of features located in Intel_SupportedFeatures.txt
  list(LENGTH LLVM_INTEL_FEATURES n)
  if (n GREATER 0)
    if (NOT EXISTS ${LLVM_INTEL_SUPPORTED_FEATURES_FILE})
      message(FATAL_ERROR
              "${LLVM_INTEL_SUPPORTED_FEATURES_FILE} does not exist")
    endif()
    # For each feature 'f' enabled for the compiler build check
    # if the feature is present in the 'supported_features' list.  As usual,
    # we have to add semicolons around 'f' to match it inside the list.
    # We also need to add semicolons around the list itself, so that
    # the first starts with semicolon, and the last line ends with a semicolon.
    foreach(f ${LLVM_INTEL_FEATURES})
      # Temporary workaround for the current feature filtering tool,
      # which does not allow arbitrary usage of INTEL_FEATURE\_ prefix.
      # Thus, we cannot declare features with this prefix in
      # Intel_SupportedFeatures.txt.  At the same time, the feature names
      # in LLVM_INTEL_FEATURES are prefixed.  Here, we strip the prefix
      # from the feature name before looking for it in the file.
      string(CONCAT prefix "${LLVM_INTELFEATURE_PREFIX}" "_")
      string(REPLACE ${prefix} "" fname "${f}")
      string(REGEX MATCH ";${fname};" m ";${supported_features};")
      # If the enabled feature is not present in the features file, then
      # we must report an error to the user.  The result of the regex match
      # is in 'm' - it is an empty string, if there is no match.
      if ("${m}" STREQUAL "")
        message(FATAL_ERROR
            "Intel feature '${f}' is not supported.  "
            "Please add it to ${LLVM_INTEL_SUPPORTED_FEATURES_FILE} "
            "(without ${prefix} prefix).")
      endif()
    endforeach(f)

    # Add dependency to the features file, so that cmake reconfigures
    # itself, once the file changes.  This prevents successful builds,
    # if somebody removed a feature from the features file and does
    # unclean build.  This method of setting the dependency
    # is taken from "${LLVM_BINARY_DIR}/LLVMBuild.cmake" (autogenerated
    # by llvm-build).
    configure_file(${LLVM_INTEL_SUPPORTED_FEATURES_FILE}
                   ${CMAKE_CURRENT_BINARY_DIR}/DummyConfigureOutput)

    # Define feature specific macros.
    foreach(f ${LLVM_INTEL_FEATURES})
      list(APPEND LLVM_INTEL_TABLEGEN_FLAGS "-D${f}")
      add_definitions(-D${f}=1)
    endforeach(f)
  endif()

  # Add knob to enable/disable Protobuf-based binary opt-report feature during
  # compiler's build. Feature is currently enabled by default only for
  # Linux/Unix environment. It is also disabled for sanitizer builds.
  if (WIN32 OR APPLE OR LLVM_USE_SANITIZER)
    option(INTEL_ENABLE_PROTO_BIN_OPTRPT
           "Enable Protobuf-based binary opt-report feature" OFF)
  else()
    option(INTEL_ENABLE_PROTO_BIN_OPTRPT
           "Enable Protobuf-based binary opt-report feature" ON)
  endif()
endif(INTEL_CUSTOMIZATION)

# Configure all of the various header file fragments LLVM uses which depend on
# configuration variables.
set(LLVM_ENUM_TARGETS "")
set(LLVM_ENUM_ASM_PRINTERS "")
set(LLVM_ENUM_ASM_PARSERS "")
set(LLVM_ENUM_DISASSEMBLERS "")
set(LLVM_ENUM_TARGETMCAS "")
set(LLVM_ENUM_EXEGESIS "")
foreach(t ${LLVM_TARGETS_TO_BUILD})
  set( td ${LLVM_MAIN_SRC_DIR}/lib/Target/${t} )
  if(INTEL_CUSTOMIZATION)
# INTEL_FEATURE_CSA
    if("${t}" STREQUAL "CSA")
      set(td ${LLVM_MAIN_SRC_DIR}/lib/Target/Intel_${t})
    endif()
# end INTEL_FEATURE_CSA
  endif(INTEL_CUSTOMIZATION)

  list(FIND LLVM_ALL_TARGETS ${t} idx)
  list(FIND LLVM_EXPERIMENTAL_TARGETS_TO_BUILD ${t} idy)
  # At this point, LLVMBUILDTOOL already checked all the targets passed in
  # LLVM_TARGETS_TO_BUILD and LLVM_EXPERIMENTAL_TARGETS_TO_BUILD, so
  # this test just makes sure that any experimental targets were passed via
  # LLVM_EXPERIMENTAL_TARGETS_TO_BUILD, not LLVM_TARGETS_TO_BUILD.
  if( idx LESS 0 AND idy LESS 0 )
    message(FATAL_ERROR "The target `${t}' is experimental and must be passed "
      "via LLVM_EXPERIMENTAL_TARGETS_TO_BUILD.")
  else()
    set(LLVM_ENUM_TARGETS "${LLVM_ENUM_TARGETS}LLVM_TARGET(${t})\n")
  endif()

  file(GLOB asmp_file "${td}/*AsmPrinter.cpp")
  if( asmp_file )
    set(LLVM_ENUM_ASM_PRINTERS
      "${LLVM_ENUM_ASM_PRINTERS}LLVM_ASM_PRINTER(${t})\n")
  endif()
  if( EXISTS ${td}/AsmParser/CMakeLists.txt )
    set(LLVM_ENUM_ASM_PARSERS
      "${LLVM_ENUM_ASM_PARSERS}LLVM_ASM_PARSER(${t})\n")
  endif()
  if( EXISTS ${td}/Disassembler/CMakeLists.txt )
    set(LLVM_ENUM_DISASSEMBLERS
      "${LLVM_ENUM_DISASSEMBLERS}LLVM_DISASSEMBLER(${t})\n")
  endif()
  if( EXISTS ${td}/MCA/CMakeLists.txt )
    set(LLVM_ENUM_TARGETMCAS
      "${LLVM_ENUM_TARGETMCAS}LLVM_TARGETMCA(${t})\n")
  endif()
  if( EXISTS ${LLVM_MAIN_SRC_DIR}/tools/llvm-exegesis/lib/${t}/CMakeLists.txt )
    set(LLVM_ENUM_EXEGESIS
      "${LLVM_ENUM_EXEGESIS}LLVM_EXEGESIS(${t})\n")
  endif()
endforeach(t)

# Provide an LLVM_ namespaced alias for use in #cmakedefine.
set(LLVM_BUILD_SHARED_LIBS ${BUILD_SHARED_LIBS})

# Produce the target definition files, which provide a way for clients to easily
# include various classes of targets.
configure_file(
  ${LLVM_MAIN_INCLUDE_DIR}/llvm/Config/AsmPrinters.def.in
  ${LLVM_INCLUDE_DIR}/llvm/Config/AsmPrinters.def
  )
configure_file(
  ${LLVM_MAIN_INCLUDE_DIR}/llvm/Config/AsmParsers.def.in
  ${LLVM_INCLUDE_DIR}/llvm/Config/AsmParsers.def
  )
configure_file(
  ${LLVM_MAIN_INCLUDE_DIR}/llvm/Config/Disassemblers.def.in
  ${LLVM_INCLUDE_DIR}/llvm/Config/Disassemblers.def
  )
configure_file(
  ${LLVM_MAIN_INCLUDE_DIR}/llvm/Config/Targets.def.in
  ${LLVM_INCLUDE_DIR}/llvm/Config/Targets.def
  )
configure_file(
  ${LLVM_MAIN_INCLUDE_DIR}/llvm/Config/TargetMCAs.def.in
  ${LLVM_INCLUDE_DIR}/llvm/Config/TargetMCAs.def
  )
configure_file(
  ${LLVM_MAIN_INCLUDE_DIR}/llvm/Config/TargetExegesis.def.in
  ${LLVM_INCLUDE_DIR}/llvm/Config/TargetExegesis.def
  )

# They are not referenced. See set_output_directory().
set( CMAKE_RUNTIME_OUTPUT_DIRECTORY ${LLVM_TOOLS_BINARY_DIR} )
set( CMAKE_LIBRARY_OUTPUT_DIRECTORY ${LLVM_LIBRARY_DIR} )
set( CMAKE_ARCHIVE_OUTPUT_DIRECTORY ${LLVM_LIBRARY_DIR} )

if(LLVM_INCLUDE_TESTS)
  include(GetErrcMessages)
  get_errc_messages(LLVM_LIT_ERRC_MESSAGES)
endif()

# For up-to-date instructions for installing the TFLite dependency, refer to
# the bot setup script: https://github.com/google/ml-compiler-opt/blob/main/buildbot/buildbot_init.sh
set(LLVM_HAVE_TFLITE "" CACHE BOOL "Use tflite")
if (LLVM_HAVE_TFLITE)
  find_package(protobuf REQUIRED)
  find_package(tensorflow-lite REQUIRED)
  set(LLVM_HAVE_TF_API "ON" CACHE BOOL "Full Tensorflow API available")
  set(LLVM_PROTOBUF_OUT_DIR ${CMAKE_LIBRARY_OUTPUT_DIRECTORY}/protobuf_gen)
  include_directories(${LLVM_PROTOBUF_OUT_DIR})
endif()

# For up-to-date instructions for installing the Tensorflow dependency, refer to
# the bot setup script: https://github.com/google/ml-compiler-opt/blob/main/buildbot/buildbot_init.sh
# Specifically, assuming python3 is installed:
# python3 -m pip install --upgrade pip && python3 -m pip install --user tf_nightly==2.3.0.dev20200528
# Then set TENSORFLOW_AOT_PATH to the package install - usually it's ~/.local/lib/python3.7/site-packages/tensorflow
#
set(TENSORFLOW_AOT_PATH "" CACHE PATH "Path to TensorFlow pip install dir")

if (NOT TENSORFLOW_AOT_PATH STREQUAL "")
  set(LLVM_HAVE_TF_AOT "ON" CACHE BOOL "Tensorflow AOT available")
  set(TENSORFLOW_AOT_COMPILER
    "${TENSORFLOW_AOT_PATH}/../../../../bin/saved_model_cli"
    CACHE PATH "Path to the Tensorflow AOT compiler")
  # This needs to happen to avoid clashing protobuf codegen when building both AOT and development mode.
  # We plan to replace protobuf with a simpler alternative, so this will go away.
  file(COPY ${TENSORFLOW_AOT_PATH}/include DESTINATION ${CMAKE_LIBRARY_OUTPUT_DIRECTORY}/tensorflow
    NO_SOURCE_PERMISSIONS
    PATTERN "google/*" EXCLUDE
    PATTERN "*.pb.h" EXCLUDE)
  include_directories(${CMAKE_LIBRARY_OUTPUT_DIRECTORY}/tensorflow/include)
  add_subdirectory(${TENSORFLOW_AOT_PATH}/xla_aot_runtime_src
    ${CMAKE_ARCHIVE_OUTPUT_DIRECTORY}/tf_runtime)
  install(TARGETS tf_xla_runtime EXPORT LLVMExports
    ARCHIVE DESTINATION lib${LLVM_LIBDIR_SUFFIX} COMPONENT tf_xla_runtime)
  set_property(GLOBAL APPEND PROPERTY LLVM_EXPORTS tf_xla_runtime)
  # Once we add more modules, we should handle this more automatically.
  if (DEFINED LLVM_OVERRIDE_MODEL_HEADER_INLINERSIZEMODEL)
    set(LLVM_INLINER_MODEL_PATH "none")
  elseif(NOT DEFINED LLVM_INLINER_MODEL_PATH
      OR "${LLVM_INLINER_MODEL_PATH}" STREQUAL ""
      OR "${LLVM_INLINER_MODEL_PATH}" STREQUAL "autogenerate")
    set(LLVM_INLINER_MODEL_PATH "autogenerate")
    set(LLVM_INLINER_MODEL_AUTOGENERATED 1)
  endif()
  if (DEFINED LLVM_OVERRIDE_MODEL_HEADER_REGALLOCEVICTMODEL)
    set(LLVM_RAEVICT_MODEL_PATH "none")
  elseif(NOT DEFINED LLVM_RAEVICT_MODEL_PATH
      OR "${LLVM_RAEVICT_MODEL_PATH}" STREQUAL ""
      OR "${LLVM_RAEVICT_MODEL_PATH}" STREQUAL "autogenerate")
    set(LLVM_RAEVICT_MODEL_PATH "autogenerate")
    set(LLVM_RAEVICT_MODEL_AUTOGENERATED 1)
  endif()

endif()

# Configure the three LLVM configuration header files.
configure_file(
  ${LLVM_MAIN_INCLUDE_DIR}/llvm/Config/config.h.cmake
  ${LLVM_INCLUDE_DIR}/llvm/Config/config.h)
configure_file(
  ${LLVM_MAIN_INCLUDE_DIR}/llvm/Config/llvm-config.h.cmake
  ${LLVM_INCLUDE_DIR}/llvm/Config/llvm-config.h)
configure_file(
  ${LLVM_MAIN_INCLUDE_DIR}/llvm/Config/abi-breaking.h.cmake
  ${LLVM_INCLUDE_DIR}/llvm/Config/abi-breaking.h)

# Add target for generating source rpm package.
set(LLVM_SRPM_USER_BINARY_SPECFILE ${CMAKE_CURRENT_SOURCE_DIR}/llvm.spec.in
    CACHE FILEPATH ".spec file to use for srpm generation")
set(LLVM_SRPM_BINARY_SPECFILE ${CMAKE_CURRENT_BINARY_DIR}/llvm.spec)
set(LLVM_SRPM_DIR "${CMAKE_CURRENT_BINARY_DIR}/srpm")

get_source_info(${CMAKE_CURRENT_SOURCE_DIR} revision repository)
string(LENGTH "${revision}" revision_length)
set(LLVM_RPM_SPEC_REVISION "${revision}")

configure_file(
  ${LLVM_SRPM_USER_BINARY_SPECFILE}
  ${LLVM_SRPM_BINARY_SPECFILE} @ONLY)

add_custom_target(srpm
  COMMAND cpack -G TGZ --config CPackSourceConfig.cmake -B ${LLVM_SRPM_DIR}/SOURCES
  COMMAND rpmbuild -bs --define '_topdir ${LLVM_SRPM_DIR}' ${LLVM_SRPM_BINARY_SPECFILE})
set_target_properties(srpm PROPERTIES FOLDER "Misc")

if(APPLE AND DARWIN_LTO_LIBRARY)
  set(CMAKE_EXE_LINKER_FLAGS
    "${CMAKE_EXE_LINKER_FLAGS} -Wl,-lto_library -Wl,${DARWIN_LTO_LIBRARY}")
  set(CMAKE_SHARED_LINKER_FLAGS
    "${CMAKE_SHARED_LINKER_FLAGS} -Wl,-lto_library -Wl,${DARWIN_LTO_LIBRARY}")
  set(CMAKE_MODULE_LINKER_FLAGS
    "${CMAKE_MODULE_LINKER_FLAGS} -Wl,-lto_library -Wl,${DARWIN_LTO_LIBRARY}")
endif()

# Build with _XOPEN_SOURCE on AIX, as stray macros in _ALL_SOURCE mode tend to
# break things. In this case we need to enable the large-file API as well.
if (UNIX AND ${CMAKE_SYSTEM_NAME} MATCHES "AIX")
          add_definitions("-D_XOPEN_SOURCE=700")
          add_definitions("-D_LARGE_FILE_API")

  # CMake versions less than 3.16 set default linker flags to include -brtl, as
  # well as setting -G when building libraries, so clear them out. Note we only
  # try to clear the form that CMake will set as part of its initial
  # configuration, it is still possible the user may force it as part of a
  # compound option.
  if(CMAKE_VERSION VERSION_LESS 3.16)
    string(REGEX REPLACE "(^|[ \t]+)-Wl,-brtl([ \t]+|$)" " " CMAKE_EXE_LINKER_FLAGS  "${CMAKE_EXE_LINKER_FLAGS}")
    string(REGEX REPLACE "(^|[ \t]+)-Wl,-brtl([ \t]+|$)" " " CMAKE_SHARED_LINKER_FLAGS  "${CMAKE_SHARED_LINKER_FLAGS}")
    string(REGEX REPLACE "(^|[ \t]+)-Wl,-brtl([ \t]+|$)" " " CMAKE_MODULE_LINKER_FLAGS "${CMAKE_MODULE_LINKER_FLAGS}")
    string(REGEX REPLACE "(^|[ \t]+)(-Wl,)?-G([ \t]+|$)" " " CMAKE_SHARED_LIBRARY_CREATE_C_FLAGS
      "${CMAKE_SHARED_LIBRARY_CREATE_C_FLAGS}")
    string(REGEX REPLACE "(^|[ \t]+)(-Wl,)?-G([ \t]+|$)" " " CMAKE_SHARED_LIBRARY_CREATE_CXX_FLAGS
      "${CMAKE_SHARED_LIBRARY_CREATE_CXX_FLAGS}")
    string(REGEX REPLACE "(^|[ \t]+)(-Wl,)?-G([ \t]+|$)" " " CMAKE_SHARED_LIBRARY_CREATE_ASM_FLAGS
      "${CMAKE_SHARED_LIBRARY_CREATE_ASM_FLAGS}")
    string(REGEX REPLACE "(^|[ \t]+)-Wl,-G," " -Wl," CMAKE_SHARED_LIBRARY_CREATE_C_FLAGS
      "${CMAKE_SHARED_LIBRARY_CREATE_C_FLAGS}")
    string(REGEX REPLACE "(^|[ \t]+)-Wl,-G," " -Wl," CMAKE_SHARED_LIBRARY_CREATE_CXX_FLAGS
      "${CMAKE_SHARED_LIBRARY_CREATE_CXX_FLAGS}")
    string(REGEX REPLACE "(^|[ \t]+)-Wl,-G," " -Wl," CMAKE_SHARED_LIBRARY_CREATE_ASM_FLAGS
      "${CMAKE_SHARED_LIBRARY_CREATE_ASM_FLAGS}")
  endif()

  # Modules should be built with -shared -Wl,-G, so we can use runtime linking
  # with plugins.
  string(APPEND CMAKE_MODULE_LINKER_FLAGS " -shared -Wl,-G")

  # Also set the correct flags for building shared libraries.
  string(APPEND CMAKE_SHARED_LINKER_FLAGS " -shared")
endif()

# Build with _XOPEN_SOURCE on z/OS.
if (CMAKE_SYSTEM_NAME MATCHES "OS390")
  add_definitions("-D_XOPEN_SOURCE=600")
  add_definitions("-D_OPEN_SYS") # Needed for process information.
  add_definitions("-D_OPEN_SYS_FILE_EXT") # Needed for EBCDIC I/O.
endif()

# Build with _FILE_OFFSET_BITS=64 on Solaris to match g++ >= 9.
if (UNIX AND ${CMAKE_SYSTEM_NAME} MATCHES "SunOS")
          add_definitions("-D_FILE_OFFSET_BITS=64")
endif()

set(CMAKE_INCLUDE_CURRENT_DIR ON)

include_directories( ${LLVM_INCLUDE_DIR} ${LLVM_MAIN_INCLUDE_DIR})

# when crosscompiling import the executable targets from a file
if(LLVM_USE_HOST_TOOLS)
  include(CrossCompile)
  llvm_create_cross_target(LLVM NATIVE "" Release)
endif(LLVM_USE_HOST_TOOLS)
if(LLVM_TARGET_IS_CROSSCOMPILE_HOST)
# Dummy use to avoid CMake Warning: Manually-specified variables were not used
# (this is a variable that CrossCompile sets on recursive invocations)
endif()

if( ${CMAKE_SYSTEM_NAME} MATCHES SunOS )
   # special hack for Solaris to handle crazy system sys/regset.h
   include_directories("${LLVM_MAIN_INCLUDE_DIR}/llvm/Support/Solaris")
endif( ${CMAKE_SYSTEM_NAME} MATCHES SunOS )

# Make sure we don't get -rdynamic in every binary. For those that need it,
# use export_executable_symbols(target).
set(CMAKE_SHARED_LIBRARY_LINK_CXX_FLAGS "")

set(LLVM_EXTRACT_SYMBOLS_FLAGS ""
  CACHE STRING "Additional options to pass to llvm/utils/extract_symbols.py.
  These cannot override the options set by cmake, but can add extra options
  such as --tools.")

include(AddLLVM)
include(TableGen)

include(LLVMDistributionSupport)

if( MINGW AND NOT "${CMAKE_CXX_COMPILER_ID}" MATCHES "Clang" )
  # People report that -O3 is unreliable on MinGW. The traditional
  # build also uses -O2 for that reason:
  llvm_replace_compiler_option(CMAKE_CXX_FLAGS_RELEASE "-O3" "-O2")
endif()

if(LLVM_INCLUDE_TESTS)
  umbrella_lit_testsuite_begin(check-all)
endif()

# Put this before tblgen. Else we have a circular dependence.
add_subdirectory(lib/Demangle)
add_subdirectory(lib/Support)
add_subdirectory(lib/TableGen)

add_subdirectory(utils/TableGen)

add_subdirectory(include/llvm)

add_subdirectory(lib)

if( LLVM_INCLUDE_UTILS )
  add_subdirectory(utils/FileCheck)
  add_subdirectory(utils/PerfectShuffle)
  add_subdirectory(utils/count)
  add_subdirectory(utils/not)
  add_subdirectory(utils/UnicodeData)
  add_subdirectory(utils/yaml-bench)
  add_subdirectory(utils/split-file)
  if( LLVM_INCLUDE_TESTS )
    add_subdirectory(${LLVM_THIRD_PARTY_DIR}/unittest ${CMAKE_CURRENT_BINARY_DIR}/third-party/unittest)
  endif()
else()
  if ( LLVM_INCLUDE_TESTS )
    message(FATAL_ERROR "Including tests when not building utils will not work.
    Either set LLVM_INCLUDE_UTILS to On, or set LLVM_INCLUDE_TESTS to Off.")
  endif()
endif()

# Use LLVM_ADD_NATIVE_VISUALIZERS_TO_SOLUTION instead of LLVM_INCLUDE_UTILS because it is not really a util
if (LLVM_ADD_NATIVE_VISUALIZERS_TO_SOLUTION)
  add_subdirectory(utils/LLVMVisualizers)
endif()

foreach( binding ${LLVM_BINDINGS_LIST} )
  if( EXISTS "${LLVM_MAIN_SRC_DIR}/bindings/${binding}/CMakeLists.txt" )
    add_subdirectory(bindings/${binding})
  endif()
endforeach()

add_subdirectory(projects)

if( LLVM_INCLUDE_TOOLS )
  add_subdirectory(tools)
endif()

if( LLVM_INCLUDE_RUNTIMES )
  add_subdirectory(runtimes)
endif()

if( LLVM_INCLUDE_EXAMPLES )
  add_subdirectory(examples)
endif()

if (INTEL_CUSTOMIZATION)
  if (INTEL_ANY_OPTIONAL_COMPONENTS)
    add_subdirectory(Intel_OptionalComponents)
  endif()
endif (INTEL_CUSTOMIZATION)

if( LLVM_INCLUDE_TESTS )
  if(EXISTS ${LLVM_MAIN_SRC_DIR}/projects/test-suite AND TARGET clang)
    include(LLVMExternalProjectUtils)
    llvm_ExternalProject_Add(test-suite ${LLVM_MAIN_SRC_DIR}/projects/test-suite
      USE_TOOLCHAIN
      EXCLUDE_FROM_ALL
      NO_INSTALL
      ALWAYS_CLEAN)
  endif()
  add_subdirectory(utils/lit)
  add_subdirectory(test)
  add_subdirectory(unittests)

  if (WIN32)
    # This utility is used to prevent crashing tests from calling Dr. Watson on
    # Windows.
    add_subdirectory(utils/KillTheDoctor)
  endif()

  umbrella_lit_testsuite_end(check-all)
  get_property(LLVM_ALL_LIT_DEPENDS GLOBAL PROPERTY LLVM_ALL_LIT_DEPENDS)
  get_property(LLVM_ALL_ADDITIONAL_TEST_DEPENDS
      GLOBAL PROPERTY LLVM_ALL_ADDITIONAL_TEST_DEPENDS)
  add_custom_target(test-depends
      DEPENDS ${LLVM_ALL_LIT_DEPENDS} ${LLVM_ALL_ADDITIONAL_TEST_DEPENDS})
  set_target_properties(test-depends PROPERTIES FOLDER "Tests")
endif()

if (LLVM_INCLUDE_DOCS)
  add_subdirectory(docs)
endif()

add_subdirectory(cmake/modules)

# Do this last so that all lit targets have already been created.
if (LLVM_INCLUDE_UTILS)
  add_subdirectory(utils/llvm-lit)
endif()

if (NOT LLVM_INSTALL_TOOLCHAIN_ONLY)
  install(DIRECTORY include/llvm include/llvm-c
    DESTINATION "${CMAKE_INSTALL_INCLUDEDIR}"
    COMPONENT llvm-headers
    FILES_MATCHING
    PATTERN "*.def"
    PATTERN "*.h"
    PATTERN "*.td"
    PATTERN "*.inc"
    PATTERN "LICENSE.TXT"
    )

  install(DIRECTORY ${LLVM_INCLUDE_DIR}/llvm ${LLVM_INCLUDE_DIR}/llvm-c
    DESTINATION "${CMAKE_INSTALL_INCLUDEDIR}"
    COMPONENT llvm-headers
    FILES_MATCHING
    PATTERN "*.def"
    PATTERN "*.h"
    PATTERN "*.gen"
    PATTERN "*.inc"
    # Exclude include/llvm/CMakeFiles/intrinsics_gen.dir, matched by "*.def"
    PATTERN "CMakeFiles" EXCLUDE
    PATTERN "config.h" EXCLUDE
    )

  if (LLVM_INSTALL_MODULEMAPS)
    install(DIRECTORY include/llvm include/llvm-c
            DESTINATION "${CMAKE_INSTALL_INCLUDEDIR}"
            COMPONENT llvm-headers
            FILES_MATCHING
            PATTERN "module.modulemap"
            )
    install(FILES include/llvm/module.install.modulemap
            DESTINATION "${CMAKE_INSTALL_INCLUDEDIR}/llvm"
            COMPONENT llvm-headers
            RENAME "module.extern.modulemap"
            )
  endif(LLVM_INSTALL_MODULEMAPS)

  # Installing the headers needs to depend on generating any public
  # tablegen'd headers.
  add_custom_target(llvm-headers DEPENDS intrinsics_gen omp_gen)
  set_target_properties(llvm-headers PROPERTIES FOLDER "Misc")

  if (NOT LLVM_ENABLE_IDE)
    add_llvm_install_targets(install-llvm-headers
                             DEPENDS llvm-headers
                             COMPONENT llvm-headers)
  endif()

  # Custom target to install all libraries.
  add_custom_target(llvm-libraries)
  set_target_properties(llvm-libraries PROPERTIES FOLDER "Misc")

  if (NOT LLVM_ENABLE_IDE)
    add_llvm_install_targets(install-llvm-libraries
                             DEPENDS llvm-libraries
                             COMPONENT llvm-libraries)
  endif()

  get_property(LLVM_LIBS GLOBAL PROPERTY LLVM_LIBS)
  if(LLVM_LIBS)
    list(REMOVE_DUPLICATES LLVM_LIBS)
    foreach(lib ${LLVM_LIBS})
      add_dependencies(llvm-libraries ${lib})
      if (NOT LLVM_ENABLE_IDE)
        add_dependencies(install-llvm-libraries install-${lib})
        add_dependencies(install-llvm-libraries-stripped install-${lib}-stripped)
      endif()
    endforeach()
  endif()
endif()

# This must be at the end of the LLVM root CMakeLists file because it must run
# after all targets are created.
llvm_distribution_add_targets()
process_llvm_pass_plugins(GEN_CONFIG)
include(CoverageReport)

# This allows us to deploy the Universal CRT DLLs by passing -DCMAKE_INSTALL_UCRT_LIBRARIES=ON to CMake
if (MSVC AND CMAKE_HOST_SYSTEM_NAME STREQUAL "Windows" AND CMAKE_INSTALL_UCRT_LIBRARIES)
  include(InstallRequiredSystemLibraries)
endif()

if (LLVM_INCLUDE_BENCHMARKS)
  # Override benchmark defaults so that when the library itself is updated these
  # modifications are not lost.
  set(BENCHMARK_ENABLE_TESTING OFF CACHE BOOL "Disable benchmark testing" FORCE)
  set(BENCHMARK_ENABLE_EXCEPTIONS OFF CACHE BOOL "Disable benchmark exceptions" FORCE)
  set(BENCHMARK_ENABLE_INSTALL OFF CACHE BOOL "Don't install benchmark" FORCE)
  set(BENCHMARK_DOWNLOAD_DEPENDENCIES OFF CACHE BOOL "Don't download dependencies" FORCE)
  set(BENCHMARK_ENABLE_GTEST_TESTS OFF CACHE BOOL "Disable Google Test in benchmark" FORCE)
  set(BENCHMARK_ENABLE_WERROR ${LLVM_ENABLE_WERROR} CACHE BOOL
    "Handle -Werror for Google Benchmark based on LLVM_ENABLE_WERROR" FORCE)
  # Since LLVM requires C++11 it is safe to assume that std::regex is available.
  set(HAVE_STD_REGEX ON CACHE BOOL "OK" FORCE)
  add_subdirectory(${LLVM_THIRD_PARTY_DIR}/benchmark
    ${CMAKE_CURRENT_BINARY_DIR}/third-party/benchmark)
  add_subdirectory(benchmarks)
endif()

if (LLVM_INCLUDE_UTILS AND LLVM_INCLUDE_TOOLS)
  add_subdirectory(utils/llvm-locstats)
endif()

if (INTEL_CUSTOMIZATION)
  if (INTEL_CMAKE_DEPLOY)

    # The code below defines a set of CMake components that will
    # be put into the resulting deploy structure, which is used
    # by the product team for creating various Intel software products.
    #
    # If you have any concerns or questions about adding your new
    # component to one or more products, please contact ICLProcessTeam@intel.com
    set(INTEL_DEPLOY_COMPONENTS_LIST
      # LLVM components
      clang lld llc llvm-link llvm-profdata llvm-profgen llvm-spirv
      clang_rt.profile-x86_64 clang_rt.profile-i386 llvm-config
<<<<<<< HEAD
      clang-resource-headers llvm-cov clang-tidy llvm-ml clang-docs
=======
      clang-resource-headers llvm-cov llvm-ml clang-docs llvm-nm
      # Clang tools
      clang-format clang-rename
      # Clang tools extra
      clangd clang-include-fixer clang-tidy modularize
>>>>>>> bfff8914
      # XDEV components
      xdev-dpcpp xdev-icx xdev-icpx xdev-ifx xdev-fpp xdev-xfortcom
      xdev-fort-target-rtl xdev-compilervars xdev-il0-llvm-common-headers
      xdev-il0-llvm-common-lib xdev-support-scripts xdev-cmake-scripts
      xdev-compiler-conf xdev-docs
      # OpenMP components
      llvm-opencl-ompplugin omptarget clang-offload-bundler omptarget-opencl-rtl
      llvm-x86_64-ompplugin llvm-objcopy clang-offload-wrapper
      llvm-level0-ompplugin libompdevice sycl-post-link yaml2obj
# INTEL_CUSTOMIZATION
# INTEL_FEATURE_CSA
      llvm-csa-ompplugin
# end INTEL_FEATURE_CSA
# end INTEL_CUSTOMIZATION
      # SYCL components: see sycl/CMakeLists.txt
      # LLVM tools directory readme
      bin-llvm-readme
      )

    if (WIN32)
      list(APPEND INTEL_DEPLOY_COMPONENTS_LIST
        # llvm-lib is a copy of llvm-ar, and it cannot
        # be deployed without deploying llvm-ar
        llvm-ar llvm-lib
        # XDEV components
        xdev-xilib xdev-xilink
        )
    else()
      list(APPEND INTEL_DEPLOY_COMPONENTS_LIST
        # LLVM components
        llvm-ar llvm-ranlib
        # CXX components
        cxx cxxabi cxx-headers cxxabi-headers
        )

      # CMPLRLLVM-20054: icx-lto is a release name for LLVMgold plugin.
      # Darwin uses libLTO.dylib (from tools/lto), so if/when we support
      # Darwin, we will need to deploy it instead of icx-lto.
      list(APPEND INTEL_DEPLOY_COMPONENTS_LIST icx-lto)
    endif()

    # Deploying sanitizers on Linux and Windows.
    if (CMAKE_SYSTEM_NAME MATCHES "Linux" OR WIN32)
      # These are the components available on both Linux and Windows.
      list(APPEND INTEL_DEPLOY_COMPONENTS_LIST
        # Header files
        compiler-rt-headers

        # Address sanitizer
        clang_rt.asan-x86_64 clang_rt.asan_cxx-x86_64
        clang_rt.asan_static-x86_64 clang_rt.asan-preinit-x86_64
        clang_rt.asan-dynamic-x86_64 asan

        # Undefined behavior sanitizer
        clang_rt.ubsan_standalone-x86_64
        clang_rt.ubsan_standalone_cxx-x86_64

        # llvm-symbolizer improves traces from sanitizers.
        llvm-symbolizer
      )
      if (CMAKE_SYSTEM_NAME MATCHES "Linux")
        # These are Linux only components.
        list(APPEND INTEL_DEPLOY_COMPONENTS_LIST
          # Leak sanitizer
          clang_rt.lsan-x86_64

          # Memory sanitizer
          clang_rt.msan-x86_64 clang_rt.msan_cxx-x86_64 msan

          # Thread sanitizer
          clang_rt.tsan-x86_64 clang_rt.tsan_cxx-x86_64
          clang_rt.tsan-dynamic-x86_64

          # Undefined behavior sanitizer
          clang_rt.ubsan_minimal-x86_64
          clang_rt.ubsan_standalone-dynamic-x86_64

          # .syms files
          sanitizer-rt-symbols
        )
      endif()
    endif()

    set(INTEL_LIBDEV_DEPLOY_COMPONENTS_LIST
      # Libdev components
      libdev-libirc libdev-frtl libdev-libbfp754 libdev-libifport
      libdev-libistrconv libdev-svml libdev-libimf libdev-libirng
    )

    list(APPEND INTEL_DEPLOY_COMPONENTS_LIST
      ${INTEL_LIBDEV_DEPLOY_COMPONENTS_LIST}
    )

    set(INTEL_OPENCL_DEPLOY_COMPONENTS_LIST
      # OpenCL components
      ocl-common_clang ocl-common_clang_emu ocl-builtins ocl-builtins-shared
      ocl-config ocl-cl_logger ocl-cl_logger_emu OpenCL-ICD
      ocl-svml ocl-gdb-plugin ocl-library-kernel
      ocl-intelocl ocl-intelocl_emu ocl-intelocl32_emu ocl-intelocl32 ocl-intelocl64_emu ocl-intelocl64
      ocl-task_executor ocl-task_executor_emu ocl-task_executor32_emu  ocl-task_executor32 ocl-task_executor64_emu  ocl-task_executor64
      )

    if (WIN32)
      list(APPEND INTEL_OPENCL_DEPLOY_COMPONENTS_LIST
        # OpenCL components
        ocl-OclCpuDebugging9
        )
    endif(WIN32)

    if (INTEL_OPENCL_STANDALONE_PRODUCT)
      # For standalone OpenCL product we must only deploy OpenCL components
      # and nothing else.
      set(INTEL_DEPLOY_COMPONENTS_LIST)
    endif()

    list(APPEND INTEL_DEPLOY_COMPONENTS_LIST
      ${INTEL_OPENCL_DEPLOY_COMPONENTS_LIST}
      )

    # Add SYCL deploy components defined by SYCL project.
    list(APPEND INTEL_DEPLOY_COMPONENTS_LIST ${SYCL_DEPLOY_COMPONENTS})

    # There may be duplicates due to the addition of SYCL_DEPLOY_COMPONENTS.
    list(REMOVE_DUPLICATES INTEL_DEPLOY_COMPONENTS_LIST)

    set(INTEL_DEPLOY_COMPONENTS ${INTEL_DEPLOY_COMPONENTS_LIST})
  endif()

  # This command is used for creating a fake dependency in order to force
  # another command(s) to execute.
  # Its output is never produced as a result thus each other
  # command that depends on it will always be executed.
  # We use this to force running deploy installation regardless of
  # manifest files state.
  add_custom_command(OUTPUT __force_it
                     COMMAND "${CMAKE_COMMAND}" -E echo)

  # We've seen problems with installing links, e.g. if install of llvm-ranlib
  # (link to llvm-ar) runs before llvm-ar, then CMake's create_symlink script
  # does not create the link sometime.  To resolve this (hopefully) we want to
  # run the install commands in order, so that the order of deploy components
  # passed to CMake defines the order of installation.
  set(chain_dep __force_it)

  if(DEFINED INTEL_DEPLOY_COMPONENTS)

    set(manifest_list)

    if (BUILD_SHARED_LIBS)
      # CMPLRTOOLS-14831:
      # If we are building shared libraries, we need to install
      # LLVM_LIBS.
      list(APPEND INTEL_DEPLOY_COMPONENTS ${LLVM_LIBS})
      list(APPEND INTEL_DEPLOY_COMPONENTS lldCommon lldELF lldCOFF)

      # clang libraries are in CLANG_EXPORTS list.
      # Hopefully, the extra tools, which are also in the list,
      # may be safely installed without causing any conflicts.
      get_property(CLANG_EXPORTS GLOBAL PROPERTY CLANG_EXPORTS)
      list(APPEND INTEL_DEPLOY_COMPONENTS ${CLANG_EXPORTS})
    endif()

    foreach( comp ${INTEL_DEPLOY_COMPONENTS} )

      message( STATUS "Adding component ${comp} to deploy")

      set (manifest ${CMAKE_CURRENT_BINARY_DIR}/install_manifest_${comp}.txt)
      add_custom_command(OUTPUT ${manifest}
                         COMMAND ${CMAKE_COMMAND}
                                 -DCMAKE_INSTALL_COMPONENT=${comp}
                                 -DCMAKE_INSTALL_CONFIG_NAME=$<CONFIG>
                                 -P ${CMAKE_BINARY_DIR}/cmake_install.cmake
                         # If ${comp} component does not exist, cmake
                         # will just open and immediately close the manifest
                         # file. This will not update the manifest file's ctime,
                         # if the file is located on NFSv4 share drive.
                         # We need to explicitly touch the file to force
                         # executing all deploy actions down the dependency
                         # chain.
                         COMMAND ${CMAKE_COMMAND} -E touch ${manifest}
                         DEPENDS  ${chain_dep}
                         COMMENT "Deploying component ${comp}"
                         USES_TERMINAL)
      list(APPEND manifest_list ${manifest})
      set(chain_dep ${manifest})
    endforeach( comp )

    # cmake does not allow to specify dependencies on cmakes' built-in targets such as all, clean, install etc.
    # There is feature request which filed ~9 years ago but it is still not implemented:
    # https://gitlab.kitware.com/cmake/cmake/issues/8438
    # We could work around the issue via adding custom do_build target equivalent to "make all"
    # but here another problem arises: there is no portable cmake solution to enforce parallel build.
    # Instead of specifying something like --parallel cmake option we have to explicitly pass
    # build system dependant options enforcing parallel build. Otherwise we have good chance for too slow build.
    # Thus although adding dependency on "all" is nice to have unless we have a good solution we simply allow
    # deploy target to fail if the project was not built before.
    # Leave code below just in case we change opinion.
    #
    # add_custom_target(do_build
    #                   COMMAND "${CMAKE_COMMAND}" --build . --target all )
    # add_custom_target(deploy DEPENDS do_build ${manifest_list})

    # Touch __force_it file in order to force installation regardless of manifest files state.
    add_custom_target(deploy DEPENDS ${manifest_list} COMMAND ${CMAKE_COMMAND} -E touch __force_it)
  else()
    # no specific components was given so do full installation
    set (manifest ${CMAKE_CURRENT_BINARY_DIR}/install_manifest.txt)
    add_custom_command(OUTPUT ${manifest}
                       COMMAND ${CMAKE_COMMAND}
                               -DCMAKE_INSTALL_CONFIG_NAME=$<CONFIG>
                               -P ${CMAKE_BINARY_DIR}/cmake_install.cmake
                       DEPENDS  __force_it
                       COMMENT "Performing deploy operation..."
                       USES_TERMINAL)
    # Touch __force_it file in order to force installation regardless of manifest files state.
    add_custom_target(deploy DEPENDS ${manifest} COMMAND ${CMAKE_COMMAND} -E touch __force_it)
  endif()
endif (INTEL_CUSTOMIZATION)<|MERGE_RESOLUTION|>--- conflicted
+++ resolved
@@ -2053,15 +2053,11 @@
       # LLVM components
       clang lld llc llvm-link llvm-profdata llvm-profgen llvm-spirv
       clang_rt.profile-x86_64 clang_rt.profile-i386 llvm-config
-<<<<<<< HEAD
-      clang-resource-headers llvm-cov clang-tidy llvm-ml clang-docs
-=======
       clang-resource-headers llvm-cov llvm-ml clang-docs llvm-nm
       # Clang tools
       clang-format clang-rename
       # Clang tools extra
       clangd clang-include-fixer clang-tidy modularize
->>>>>>> bfff8914
       # XDEV components
       xdev-dpcpp xdev-icx xdev-icpx xdev-ifx xdev-fpp xdev-xfortcom
       xdev-fort-target-rtl xdev-compilervars xdev-il0-llvm-common-headers
