# INTEL_CUSTOMIZATION
#
# INTEL CONFIDENTIAL
#
# Modifications, Copyright (C) 2021-2022 Intel Corporation
#
# This software and the related documents are Intel copyrighted materials, and
# your use of them is governed by the express license under which they were
# provided to you ("License"). Unless the License provides otherwise, you may not
# use, modify, copy, publish, distribute, disclose or transmit this software or
# the related documents without Intel's prior written permission.
#
# This software and the related documents are provided as is, with no express
# or implied warranties, other than those that are expressly stated in the
# License.
#
# end INTEL_CUSTOMIZATION
# See docs/CMake.html for instructions about how to build LLVM with CMake.

cmake_minimum_required(VERSION 3.13.4)

# CMP0114: ExternalProject step targets fully adopt their steps.
# New in CMake 3.19: https://cmake.org/cmake/help/latest/policy/CMP0114.html
if(POLICY CMP0114)
  cmake_policy(SET CMP0114 OLD)
endif()
# CMP0116: Ninja generators transform `DEPFILE`s from `add_custom_command()`
# New in CMake 3.20. https://cmake.org/cmake/help/latest/policy/CMP0116.html
if(POLICY CMP0116)
  cmake_policy(SET CMP0116 OLD)
endif()

set(CMAKE_BUILD_WITH_INSTALL_NAME_DIR ON)

if(NOT DEFINED LLVM_VERSION_MAJOR)
  set(LLVM_VERSION_MAJOR 16)
endif()
if(NOT DEFINED LLVM_VERSION_MINOR)
  set(LLVM_VERSION_MINOR 0)
endif()
if(NOT DEFINED LLVM_VERSION_PATCH)
  set(LLVM_VERSION_PATCH 0)
endif()
if(NOT DEFINED LLVM_VERSION_SUFFIX)
  set(LLVM_VERSION_SUFFIX git)
endif()

if (NOT PACKAGE_VERSION)
  set(PACKAGE_VERSION
    "${LLVM_VERSION_MAJOR}.${LLVM_VERSION_MINOR}.${LLVM_VERSION_PATCH}${LLVM_VERSION_SUFFIX}")
endif()

if(NOT DEFINED LLVM_SHLIB_SYMBOL_VERSION)
  # "Symbol version prefix for libLLVM.so"
  set(LLVM_SHLIB_SYMBOL_VERSION "LLVM_${LLVM_VERSION_MAJOR}")
endif()

set(INTEL_CUSTOMIZATION ON)

if ((CMAKE_GENERATOR MATCHES "Visual Studio") AND (MSVC_TOOLSET_VERSION LESS 142) AND (CMAKE_GENERATOR_TOOLSET STREQUAL ""))
  message(WARNING "Visual Studio generators use the x86 host compiler by "
                  "default, even for 64-bit targets. This can result in linker "
                  "instability and out of memory errors. To use the 64-bit "
                  "host compiler, pass -Thost=x64 on the CMake command line.")
endif()

if (CMAKE_GENERATOR STREQUAL "Xcode" AND NOT CMAKE_OSX_ARCHITECTURES)
  # Some CMake features like object libraries get confused if you don't
  # explicitly specify an architecture setting with the Xcode generator.
  set(CMAKE_OSX_ARCHITECTURES "x86_64")
endif()

project(LLVM
  VERSION ${LLVM_VERSION_MAJOR}.${LLVM_VERSION_MINOR}.${LLVM_VERSION_PATCH}
  LANGUAGES C CXX ASM)

if (NOT DEFINED CMAKE_INSTALL_LIBDIR AND DEFINED LLVM_LIBDIR_SUFFIX)
  # Must go before `include(GNUInstallDirs)`.
  set(CMAKE_INSTALL_LIBDIR "lib${LLVM_LIBDIR_SUFFIX}")
endif()

# Must go after `DEFINED LLVM_LIBDIR_SUFFIX` check.
set(LLVM_LIBDIR_SUFFIX "" CACHE STRING "Define suffix of library directory name (32/64)" )

if (INTEL_CUSTOMIZATION)
  set(DPCPP_VERSION_QUALITY " ")
<<<<<<< HEAD
  set(DPCPP_VERSION_MAJOR "2022")
  set(DPCPP_VERSION_MINOR "2")
  set(DPCPP_VERSION_PATCH "1")
=======
  set(DPCPP_VERSION_MAJOR "2023")
  set(DPCPP_VERSION_MINOR "0")
  set(DPCPP_VERSION_PATCH "0")
>>>>>>> 7fca6dfc
  set(VERSION "${DPCPP_VERSION_MAJOR}.${DPCPP_VERSION_MINOR}.${DPCPP_VERSION_PATCH}")
  set(DPCPP_PRODUCT_VERSION ${VERSION})
  set(FULL_VERSION ${DPCPP_PRODUCT_VERSION})
  if(NOT DPCPP_VERSION_QUALITY STREQUAL " ")
     set(FULL_VERSION "${FULL_VERSION}-${DPCPP_VERSION_QUALITY}")
  endif()
  set(DPCPP_PRODUCT_FULL_VERSION ${FULL_VERSION})
  set(DPCPP_PRODUCT_NAME "Intel(R) oneAPI DPC++/C++ Compiler")
  # The bitcode producer string must be encoded using only alphanumeric
  # characters plus '.' and '_'
  set(DPCPP_BITCODE_PRODUCER_STR "Intel.oneAPI.DPCPP.Compiler_${DPCPP_PRODUCT_VERSION}")
  configure_file(
    ${CMAKE_CURRENT_SOURCE_DIR}/include/llvm/Config/dpcpp.version.info.in
    ${CMAKE_CURRENT_BINARY_DIR}/include/llvm/Config/dpcpp.version.info.h
    )
endif (INTEL_CUSTOMIZATION)

# Must go after project(..)
include(GNUInstallDirs)

# This C++ standard is required to build LLVM.
set(LLVM_REQUIRED_CXX_STANDARD 17)

# If we find that the cache contains CMAKE_CXX_STANDARD it means that it's a old CMakeCache.txt
# and we can just inform the user and then reset it.
if($CACHE{CMAKE_CXX_STANDARD} AND $CACHE{CMAKE_CXX_STANDARD} LESS ${LLVM_REQUIRED_CXX_STANDARD})
  message(WARNING "Resetting cache value for CMAKE_CXX_STANDARD to ${LLVM_REQUIRED_CXX_STANDARD}")
  unset(CMAKE_CXX_STANDARD CACHE)
endif()

# if CMAKE_CXX_STANDARD is still set after the cache unset above it means that the user requested it
# and we allow it to be set to something newer than the required standard but otherwise we fail.
if(DEFINED CMAKE_CXX_STANDARD AND CMAKE_CXX_STANDARD LESS ${LLVM_REQUIRED_CXX_STANDARD})
  message(FATAL_ERROR "Requested CMAKE_CXX_STANDARD=${CMAKE_CXX_STANDARD} which is less than the required ${LLVM_REQUIRED_CXX_STANDARD}.")
endif()

set(CMAKE_CXX_STANDARD ${LLVM_REQUIRED_CXX_STANDARD} CACHE STRING "C++ standard to conform to")
set(CMAKE_CXX_STANDARD_REQUIRED YES)

if (CYGWIN)
  # Cygwin is a bit stricter and lack things like 'strdup', 'stricmp', etc in
  # c++xx mode.
  set(CMAKE_CXX_EXTENSIONS YES)
else()
  set(CMAKE_CXX_EXTENSIONS NO)
endif()

if (NOT CMAKE_BUILD_TYPE AND NOT CMAKE_CONFIGURATION_TYPES)
  message(FATAL_ERROR "
No build type selected. You need to pass -DCMAKE_BUILD_TYPE=<type> in order to configure LLVM.
Available options are:
  * -DCMAKE_BUILD_TYPE=Release - For an optimized build with no assertions or debug info.
  * -DCMAKE_BUILD_TYPE=Debug - For an unoptimized build with assertions and debug info.
  * -DCMAKE_BUILD_TYPE=RelWithDebInfo - For an optimized build with no assertions but with debug info.
  * -DCMAKE_BUILD_TYPE=MinSizeRel - For a build optimized for size instead of speed.
Learn more about these options in our documentation at https://llvm.org/docs/CMake.html#cmake-build-type
")
endif()

# Side-by-side subprojects layout: automatically set the
# LLVM_EXTERNAL_${project}_SOURCE_DIR using LLVM_ALL_PROJECTS
# This allows an easy way of setting up a build directory for llvm and another
# one for llvm+clang+... using the same sources.
set(LLVM_ALL_PROJECTS "bolt;clang;clang-tools-extra;compiler-rt;cross-project-tests;libc;libclc;libcxx;libcxxabi;libunwind;lld;lldb;mlir;openmp;polly;pstl")
set(LLVM_ALL_PROJECTS "${LLVM_ALL_PROJECTS};${LLVM_EXTERNAL_PROJECTS}")
# The flang project is not yet part of "all" projects (see C++ requirements)
set(LLVM_EXTRA_PROJECTS "flang")
# List of all known projects in the mono repo
set(LLVM_KNOWN_PROJECTS "${LLVM_ALL_PROJECTS};${LLVM_EXTRA_PROJECTS}")
if (INTEL_CUSTOMIZATION)
  # List of Intel specific projects
  set(LLVM_INTEL_EXTRA_PROJECTS "opencl;aocl-ioc64;libdevice")
  # List of all known projects in the mono repo
  set(LLVM_KNOWN_PROJECTS "${LLVM_ALL_PROJECTS};${LLVM_EXTRA_PROJECTS};${LLVM_INTEL_EXTRA_PROJECTS}")
endif (INTEL_CUSTOMIZATION)
set(LLVM_ENABLE_PROJECTS "" CACHE STRING
    "Semicolon-separated list of projects to build (${LLVM_KNOWN_PROJECTS}), or \"all\".")
# Make sure expansion happens first to not handle "all" in rest of the checks.
if( LLVM_ENABLE_PROJECTS STREQUAL "all" )
  set( LLVM_ENABLE_PROJECTS ${LLVM_ALL_PROJECTS})
endif()
foreach(proj ${LLVM_ENABLE_PROJECTS})
  if (NOT proj STREQUAL "llvm" AND NOT "${proj}" IN_LIST LLVM_KNOWN_PROJECTS)
     MESSAGE(FATAL_ERROR "${proj} isn't a known project: ${LLVM_KNOWN_PROJECTS}")
  endif()
endforeach()
foreach(proj "libcxx" "libcxxabi" "libunwind")
  if (${proj} IN_LIST LLVM_ENABLE_PROJECTS)
    message(WARNING "Using LLVM_ENABLE_PROJECTS=${proj} is deprecated now, please use -DLLVM_ENABLE_RUNTIMES=${proj} or "
                    "see the instructions at https://libcxx.llvm.org/BuildingLibcxx.html for building the runtimes.")
  endif()
endforeach()

if ("flang" IN_LIST LLVM_ENABLE_PROJECTS)
  if (NOT "mlir" IN_LIST LLVM_ENABLE_PROJECTS)
    message(STATUS "Enabling MLIR as a dependency to flang")
    list(APPEND LLVM_ENABLE_PROJECTS "mlir")
  endif()

  if (NOT "clang" IN_LIST LLVM_ENABLE_PROJECTS)
    message(FATAL_ERROR "Clang is not enabled, but is required for the Flang driver")
  endif()
endif()

# Select the runtimes to build
#
# As we migrate runtimes to using the bootstrapping build, the set of default runtimes
# should grow as we remove those runtimes from LLVM_ENABLE_PROJECTS above.
set(LLVM_DEFAULT_RUNTIMES "libcxx;libcxxabi;libunwind")
set(LLVM_SUPPORTED_RUNTIMES "libc;libunwind;libcxxabi;pstl;libcxx;compiler-rt;openmp;llvm-libgcc")
set(LLVM_ENABLE_RUNTIMES "" CACHE STRING
  "Semicolon-separated list of runtimes to build, or \"all\" (${LLVM_DEFAULT_RUNTIMES}). Supported runtimes are ${LLVM_SUPPORTED_RUNTIMES}.")
if(LLVM_ENABLE_RUNTIMES STREQUAL "all")
  set(LLVM_ENABLE_RUNTIMES ${LLVM_DEFAULT_RUNTIMES})
endif()
foreach(proj IN LISTS LLVM_ENABLE_RUNTIMES)
  if (NOT "${proj}" IN_LIST LLVM_SUPPORTED_RUNTIMES)
    message(FATAL_ERROR "Runtime ${proj} is not a supported runtime. Supported runtimes are: ${LLVM_SUPPORTED_RUNTIMES}")
  endif()
endforeach()

# LLVM_ENABLE_PROJECTS_USED is `ON` if the user has ever used the
# `LLVM_ENABLE_PROJECTS` CMake cache variable.  This exists for
# several reasons:
#
# * As an indicator that the `LLVM_ENABLE_PROJECTS` list is now the single
# source of truth for which projects to build. This means we will ignore user
# supplied `LLVM_TOOL_<project>_BUILD` CMake cache variables and overwrite
# them.
#
# * The case where the user previously had `LLVM_ENABLE_PROJECTS` set to a
# non-empty list but now the user wishes to disable building all other projects
# by setting `LLVM_ENABLE_PROJECTS` to an empty string. In that case we still
# need to set the `LLVM_TOOL_${upper_proj}_BUILD` variables so that we disable
# building all the projects that were previously enabled.
set(LLVM_ENABLE_PROJECTS_USED OFF CACHE BOOL "")
mark_as_advanced(LLVM_ENABLE_PROJECTS_USED)

if (LLVM_ENABLE_PROJECTS_USED OR NOT LLVM_ENABLE_PROJECTS STREQUAL "")
  set(LLVM_ENABLE_PROJECTS_USED ON CACHE BOOL "" FORCE)
  foreach(proj ${LLVM_KNOWN_PROJECTS} ${LLVM_EXTERNAL_PROJECTS})
    string(TOUPPER "${proj}" upper_proj)
    string(REGEX REPLACE "-" "_" upper_proj ${upper_proj})
    if ("${proj}" IN_LIST LLVM_ENABLE_PROJECTS)
      message(STATUS "${proj} project is enabled")
      set(SHOULD_ENABLE_PROJECT TRUE)
      set(PROJ_DIR "${CMAKE_CURRENT_SOURCE_DIR}/../${proj}")
      if(NOT EXISTS "${PROJ_DIR}" OR NOT IS_DIRECTORY "${PROJ_DIR}")
        message(FATAL_ERROR "LLVM_ENABLE_PROJECTS requests ${proj} but directory not found: ${PROJ_DIR}")
      endif()
      if( LLVM_EXTERNAL_${upper_proj}_SOURCE_DIR STREQUAL "" )
        set(LLVM_EXTERNAL_${upper_proj}_SOURCE_DIR "${CMAKE_CURRENT_SOURCE_DIR}/../${proj}" CACHE PATH "" FORCE)
      else()
        set(LLVM_EXTERNAL_${upper_proj}_SOURCE_DIR "${CMAKE_CURRENT_SOURCE_DIR}/../${proj}" CACHE PATH "")
      endif()
    elseif ("${proj}" IN_LIST LLVM_EXTERNAL_PROJECTS)
      message(STATUS "${proj} project is enabled")
      set(SHOULD_ENABLE_PROJECT TRUE)
    else()
      message(STATUS "${proj} project is disabled")
      set(SHOULD_ENABLE_PROJECT FALSE)
    endif()
    # Force `LLVM_TOOL_${upper_proj}_BUILD` variables to have values that
    # corresponds with `LLVM_ENABLE_PROJECTS`. This prevents the user setting
    # `LLVM_TOOL_${upper_proj}_BUILD` variables externally. At some point
    # we should deprecate allowing users to set these variables by turning them
    # into normal CMake variables rather than cache variables.
    set(LLVM_TOOL_${upper_proj}_BUILD
      ${SHOULD_ENABLE_PROJECT}
      CACHE
      BOOL "Whether to build ${upper_proj} as part of LLVM" FORCE
    )
  endforeach()
endif()
unset(SHOULD_ENABLE_PROJECT)

# Build llvm with ccache if the package is present
set(LLVM_CCACHE_BUILD OFF CACHE BOOL "Set to ON for a ccache enabled build")
if(LLVM_CCACHE_BUILD)
  find_program(CCACHE_PROGRAM ccache)
  if(CCACHE_PROGRAM)
    set(LLVM_CCACHE_MAXSIZE "" CACHE STRING "Size of ccache")
    set(LLVM_CCACHE_DIR "" CACHE STRING "Directory to keep ccached data")
    set(LLVM_CCACHE_PARAMS "CCACHE_CPP2=yes CCACHE_HASHDIR=yes"
        CACHE STRING "Parameters to pass through to ccache")

    if(NOT CMAKE_SYSTEM_NAME MATCHES "Windows")
      set(CCACHE_PROGRAM "${LLVM_CCACHE_PARAMS} ${CCACHE_PROGRAM}")
      if (LLVM_CCACHE_MAXSIZE)
        set(CCACHE_PROGRAM "CCACHE_MAXSIZE=${LLVM_CCACHE_MAXSIZE} ${CCACHE_PROGRAM}")
      endif()
      if (LLVM_CCACHE_DIR)
        set(CCACHE_PROGRAM "CCACHE_DIR=${LLVM_CCACHE_DIR} ${CCACHE_PROGRAM}")
      endif()
      set_property(GLOBAL PROPERTY RULE_LAUNCH_COMPILE ${CCACHE_PROGRAM})
    else()
      if(LLVM_CCACHE_MAXSIZE OR LLVM_CCACHE_DIR OR
         NOT LLVM_CCACHE_PARAMS MATCHES "CCACHE_CPP2=yes CCACHE_HASHDIR=yes")
        message(FATAL_ERROR "Ccache configuration through CMake is not supported on Windows. Please use environment variables.")
      endif()
      # RULE_LAUNCH_COMPILE should work with Ninja but currently has issues
      # with cmd.exe and some MSVC tools other than cl.exe
      set(CMAKE_C_COMPILER_LAUNCHER ${CCACHE_PROGRAM})
      set(CMAKE_CXX_COMPILER_LAUNCHER ${CCACHE_PROGRAM})
    endif()
  else()
    message(FATAL_ERROR "Unable to find the program ccache. Set LLVM_CCACHE_BUILD to OFF")
  endif()
endif()

set(LLVM_EXTERNAL_PROJECT_BUILD_TOOL_ARGS "" CACHE STRING
  "Optional arguments for the native tool used in CMake --build invocations for external projects.")
mark_as_advanced(LLVM_EXTERNAL_PROJECT_BUILD_TOOL_ARGS)

option(LLVM_DEPENDENCY_DEBUGGING "Dependency debugging mode to verify correctly expressed library dependencies (Darwin only)" OFF)

# Some features of the LLVM build may be disallowed when dependency debugging is
# enabled. In particular you cannot use ccache because we want to force compile
# operations to always happen.
if(LLVM_DEPENDENCY_DEBUGGING)
  if(NOT CMAKE_HOST_APPLE)
    message(FATAL_ERROR "Dependency debugging is only currently supported on Darwin hosts.")
  endif()
  if(LLVM_CCACHE_BUILD)
    message(FATAL_ERROR "Cannot enable dependency debugging while using ccache.")
  endif()
endif()

option(LLVM_ENABLE_DAGISEL_COV "Debug: Prints tablegen patterns that were used for selecting" OFF)
option(LLVM_ENABLE_GISEL_COV "Enable collection of GlobalISel rule coverage" OFF)
if(LLVM_ENABLE_GISEL_COV)
  set(LLVM_GISEL_COV_PREFIX "${CMAKE_BINARY_DIR}/gisel-coverage-" CACHE STRING "Provide a filename prefix to collect the GlobalISel rule coverage")
endif()

set(LLVM_COMMON_CMAKE_UTILS ${CMAKE_CURRENT_SOURCE_DIR}/../cmake)

# Add path for custom modules
list(INSERT CMAKE_MODULE_PATH 0
  "${CMAKE_CURRENT_SOURCE_DIR}/cmake"
  "${CMAKE_CURRENT_SOURCE_DIR}/cmake/modules"
  "${LLVM_COMMON_CMAKE_UTILS}/Modules"
  )

# Generate a CompilationDatabase (compile_commands.json file) for our build,
# for use by clang_complete, YouCompleteMe, etc.
set(CMAKE_EXPORT_COMPILE_COMMANDS 1)

option(LLVM_INSTALL_BINUTILS_SYMLINKS
  "Install symlinks from the binutils tool names to the corresponding LLVM tools." OFF)

option(LLVM_INSTALL_CCTOOLS_SYMLINKS
  "Install symlinks from the cctools tool names to the corresponding LLVM tools." OFF)

option(LLVM_INSTALL_UTILS "Include utility binaries in the 'install' target." OFF)

option(LLVM_INSTALL_TOOLCHAIN_ONLY "Only include toolchain files in the 'install' target." OFF)

# Unfortunatly Clang is too eager to search directories for module maps, which can cause the
# installed version of the maps to be found when building LLVM from source. Therefore we turn off
# the installation by default. See llvm.org/PR31905.
option(LLVM_INSTALL_MODULEMAPS "Install the modulemap files in the 'install' target." OFF)

option(LLVM_USE_FOLDERS "Enable solution folders in Visual Studio. Disable for Express versions." ON)
if ( LLVM_USE_FOLDERS )
  set_property(GLOBAL PROPERTY USE_FOLDERS ON)
endif()

include(VersionFromVCS)

option(LLVM_APPEND_VC_REV
  "Embed the version control system revision in LLVM" ON)

option(LLVM_TOOL_LLVM_DRIVER_BUILD "Enables building the llvm multicall tool" OFF)

set(PACKAGE_NAME LLVM)
set(PACKAGE_STRING "${PACKAGE_NAME} ${PACKAGE_VERSION}")
set(PACKAGE_BUGREPORT "https://github.com/llvm/llvm-project/issues/")

if (INTEL_CUSTOMIZATION)
  set(PACKAGE_BUGREPORT "https://software.intel.com/en-us/support/priority-support")
endif (INTEL_CUSTOMIZATION)

set(BUG_REPORT_URL "${PACKAGE_BUGREPORT}" CACHE STRING
  "Default URL where bug reports are to be submitted.")

# Configure CPack.
set(CPACK_PACKAGE_INSTALL_DIRECTORY "LLVM")
set(CPACK_PACKAGE_VENDOR "LLVM")
set(CPACK_PACKAGE_VERSION_MAJOR ${LLVM_VERSION_MAJOR})
set(CPACK_PACKAGE_VERSION_MINOR ${LLVM_VERSION_MINOR})
set(CPACK_PACKAGE_VERSION_PATCH ${LLVM_VERSION_PATCH})
set(CPACK_PACKAGE_VERSION ${PACKAGE_VERSION})
set(CPACK_RESOURCE_FILE_LICENSE "${CMAKE_CURRENT_SOURCE_DIR}/LICENSE.TXT")
set(CPACK_NSIS_COMPRESSOR "/SOLID lzma \r\n SetCompressorDictSize 32")
if(WIN32 AND NOT UNIX)
  set(CPACK_PACKAGE_INSTALL_REGISTRY_KEY "LLVM")
  set(CPACK_PACKAGE_ICON "${CMAKE_CURRENT_SOURCE_DIR}\\\\cmake\\\\nsis_logo.bmp")
  set(CPACK_NSIS_MUI_ICON "${CMAKE_CURRENT_SOURCE_DIR}\\\\cmake\\\\nsis_icon.ico")
  set(CPACK_NSIS_MUI_UNIICON "${CMAKE_CURRENT_SOURCE_DIR}\\\\cmake\\\\nsis_icon.ico")
  set(CPACK_NSIS_MODIFY_PATH "ON")
  set(CPACK_NSIS_ENABLE_UNINSTALL_BEFORE_INSTALL "ON")
  if( CMAKE_CL_64 )
    set(CPACK_NSIS_INSTALL_ROOT "$PROGRAMFILES64")
  endif()
endif()
include(CPack)

# Sanity check our source directory to make sure that we are not trying to
# generate an in-source build (unless on MSVC_IDE, where it is ok), and to make
# sure that we don't have any stray generated files lying around in the tree
# (which would end up getting picked up by header search, instead of the correct
# versions).
if( CMAKE_CURRENT_SOURCE_DIR STREQUAL CMAKE_CURRENT_BINARY_DIR AND NOT MSVC_IDE )
  message(FATAL_ERROR "In-source builds are not allowed.
Please create a directory and run cmake from there, passing the path
to this source directory as the last argument.
This process created the file `CMakeCache.txt' and the directory `CMakeFiles'.
Please delete them.")
endif()

string(TOUPPER "${CMAKE_BUILD_TYPE}" uppercase_CMAKE_BUILD_TYPE)

if (CMAKE_BUILD_TYPE AND
    NOT uppercase_CMAKE_BUILD_TYPE MATCHES "^(DEBUG|RELEASE|RELWITHDEBINFO|MINSIZEREL)$")
  message(FATAL_ERROR "Invalid value for CMAKE_BUILD_TYPE: ${CMAKE_BUILD_TYPE}")
endif()

# LLVM_INSTALL_PACKAGE_DIR needs to be declared prior to adding the tools
# subdirectory in order to have the value available for llvm-config.
include(GNUInstallPackageDir)
set(LLVM_INSTALL_PACKAGE_DIR "${CMAKE_INSTALL_PACKAGEDIR}/llvm" CACHE STRING
  "Path for CMake subdirectory for LLVM (defaults to '${CMAKE_INSTALL_PACKAGEDIR}/llvm')")

# INTEL_CUSTOMIZATION

# This is a transitional option which enables the new unified 2023 OneAPI
# directory layout as per PREQS-1605. Currently the ICS "xmain" project builds
# with this disabled, and "xmain-2023" builds with it enabled.
set(INTEL_DEPLOY_UNIFIED_LAYOUT OFF CACHE BOOL "Build and deploy for a unified OneAPI directory layout")

if(INTEL_DEPLOY_UNIFIED_LAYOUT)
  add_compile_definitions(INTEL_DEPLOY_UNIFIED_LAYOUT)
  set(INTEL_DEPLOY_PKGCOMP_NAME "compiler" CACHE STRING "OneAPI deployment package component name")
  set(LLVM_TOOLS_INSTALL_DIR
    "${CMAKE_INSTALL_BINDIR}/${INTEL_DEPLOY_PKGCOMP_NAME}"
    CACHE STRING "Path for binary subdirectory")
else()
  set(LLVM_TOOLS_INSTALL_DIR "bin-llvm" CACHE STRING "Path for binary subdirectory (defaults to 'bin-llvm')")
endif()

# If configured to install a separate tools directory (as is the default)
# install a README explaining its purpose.
if(NOT LLVM_TOOLS_INSTALL_DIR STREQUAL "bin")
  install(FILES "intel-bin-llvm-README.txt"
    DESTINATION ${LLVM_TOOLS_INSTALL_DIR}
    COMPONENT bin-llvm-readme
    RENAME "README.txt"
    )
endif()
# end INTEL_CUSTOMIZATION

mark_as_advanced(LLVM_TOOLS_INSTALL_DIR)

set(LLVM_UTILS_INSTALL_DIR "${LLVM_TOOLS_INSTALL_DIR}" CACHE STRING
    "Path to install LLVM utilities (enabled by LLVM_INSTALL_UTILS=ON) (defaults to LLVM_TOOLS_INSTALL_DIR)")
mark_as_advanced(LLVM_UTILS_INSTALL_DIR)

set(LLVM_EXAMPLES_INSTALL_DIR "examples" CACHE STRING
    "Path for examples subdirectory (enabled by LLVM_BUILD_EXAMPLES=ON) (defaults to 'examples')")
mark_as_advanced(LLVM_EXAMPLES_INSTALL_DIR)

# They are used as destination of target generators.
set(LLVM_RUNTIME_OUTPUT_INTDIR ${CMAKE_CURRENT_BINARY_DIR}/${CMAKE_CFG_INTDIR}/bin)
set(LLVM_LIBRARY_OUTPUT_INTDIR ${CMAKE_CURRENT_BINARY_DIR}/${CMAKE_CFG_INTDIR}/lib${LLVM_LIBDIR_SUFFIX})
if(WIN32 OR CYGWIN)
  # DLL platform -- put DLLs into bin.
  set(LLVM_SHLIB_OUTPUT_INTDIR ${LLVM_RUNTIME_OUTPUT_INTDIR})
else()
  set(LLVM_SHLIB_OUTPUT_INTDIR ${LLVM_LIBRARY_OUTPUT_INTDIR})
endif()

# Each of them corresponds to llvm-config's.
set(LLVM_TOOLS_BINARY_DIR ${LLVM_RUNTIME_OUTPUT_INTDIR}) # --bindir
set(LLVM_LIBRARY_DIR      ${LLVM_LIBRARY_OUTPUT_INTDIR}) # --libdir
set(LLVM_MAIN_SRC_DIR     ${CMAKE_CURRENT_SOURCE_DIR}  ) # --src-root
set(LLVM_MAIN_INCLUDE_DIR ${LLVM_MAIN_SRC_DIR}/include ) # --includedir
set(LLVM_BINARY_DIR       ${CMAKE_CURRENT_BINARY_DIR}  ) # --prefix

set(LLVM_THIRD_PARTY_DIR  ${CMAKE_CURRENT_SOURCE_DIR}/../third-party)

# Note: LLVM_CMAKE_DIR does not include generated files
set(LLVM_CMAKE_DIR ${LLVM_MAIN_SRC_DIR}/cmake/modules)
set(LLVM_EXAMPLES_BINARY_DIR ${LLVM_BINARY_DIR}/examples)
set(LLVM_INCLUDE_DIR ${CMAKE_CURRENT_BINARY_DIR}/include)

# List of all targets to be built by default:
set(LLVM_ALL_TARGETS
  AArch64
  AMDGPU
  ARM
  AVR
  BPF
# INTEL_CUSTOMIZATION
# INTEL_FEATURE_CSA
  CSA
# end INTEL_FEATURE_CSA
# end INTEL_CUSTOMIZATION
  Hexagon
  Lanai
  Mips
  MSP430
  NVPTX
  PowerPC
  RISCV
  Sparc
  SystemZ
  VE
  WebAssembly
  X86
  XCore
  )

# List of targets with JIT support:
set(LLVM_TARGETS_WITH_JIT X86 PowerPC AArch64 ARM Mips SystemZ)

set(LLVM_TARGETS_TO_BUILD "all"
    CACHE STRING "Semicolon-separated list of targets to build, or \"all\".")

set(LLVM_EXPERIMENTAL_TARGETS_TO_BUILD ""
    CACHE STRING "Semicolon-separated list of experimental targets to build.")

option(BUILD_SHARED_LIBS
  "Build all libraries as shared libraries instead of static" OFF)

option(LLVM_ENABLE_BACKTRACES "Enable embedding backtraces on crash." ON)
if(LLVM_ENABLE_BACKTRACES)
  set(ENABLE_BACKTRACES 1)
endif()

option(LLVM_ENABLE_UNWIND_TABLES "Emit unwind tables for the libraries" ON)

option(LLVM_ENABLE_CRASH_OVERRIDES "Enable crash overrides." ON)
if(LLVM_ENABLE_CRASH_OVERRIDES)
  set(ENABLE_CRASH_OVERRIDES 1)
endif()

option(LLVM_ENABLE_CRASH_DUMPS "Turn on memory dumps on crashes. Currently only implemented on Windows." OFF)

set(WINDOWS_PREFER_FORWARD_SLASH_DEFAULT OFF)
if (MINGW)
  # Cygwin doesn't identify itself as Windows, and thus gets path::Style::posix
  # as native path style, regardless of what this is set to.
  set(WINDOWS_PREFER_FORWARD_SLASH_DEFAULT ON)
endif()
option(LLVM_WINDOWS_PREFER_FORWARD_SLASH "Prefer path names with forward slashes on Windows." ${WINDOWS_PREFER_FORWARD_SLASH_DEFAULT})

option(LLVM_ENABLE_FFI "Use libffi to call external functions from the interpreter" OFF)
set(FFI_LIBRARY_DIR "" CACHE PATH "Additional directory, where CMake should search for libffi.so")
set(FFI_INCLUDE_DIR "" CACHE PATH "Additional directory, where CMake should search for ffi.h or ffi/ffi.h")

set(LLVM_TARGET_ARCH "host"
  CACHE STRING "Set target to use for LLVM JIT or use \"host\" for automatic detection.")

option(LLVM_ENABLE_TERMINFO "Use terminfo database if available." ON)

set(LLVM_ENABLE_LIBXML2 "ON" CACHE STRING "Use libxml2 if available. Can be ON, OFF, or FORCE_ON")

option(LLVM_ENABLE_LIBEDIT "Use libedit if available." ON)

option(LLVM_ENABLE_LIBPFM "Use libpfm for performance counters if available." ON)

# On z/OS, threads cannot be used because TLS is not supported.
if (CMAKE_SYSTEM_NAME MATCHES "OS390")
  option(LLVM_ENABLE_THREADS "Use threads if available." OFF)
else()
  option(LLVM_ENABLE_THREADS "Use threads if available." ON)
endif()

set(LLVM_ENABLE_ZLIB "ON" CACHE STRING "Use zlib for compression/decompression if available. Can be ON, OFF, or FORCE_ON")

set(LLVM_ENABLE_ZSTD "ON" CACHE STRING "Use zstd for compression/decompression if available. Can be ON, OFF, or FORCE_ON")

set(LLVM_USE_STATIC_ZSTD FALSE CACHE BOOL "Use static version of zstd. Can be TRUE, FALSE")

set(LLVM_ENABLE_CURL "OFF" CACHE STRING "Use libcurl for the HTTP client if available. Can be ON, OFF, or FORCE_ON")

set(LLVM_ENABLE_HTTPLIB "OFF" CACHE STRING "Use cpp-httplib HTTP server library if available. Can be ON, OFF, or FORCE_ON")

set(LLVM_Z3_INSTALL_DIR "" CACHE STRING "Install directory of the Z3 solver.")

option(LLVM_ENABLE_Z3_SOLVER
  "Enable Support for the Z3 constraint solver in LLVM."
  ${LLVM_ENABLE_Z3_SOLVER_DEFAULT}
)

if (LLVM_ENABLE_Z3_SOLVER)
  find_package(Z3 4.7.1)

  if (LLVM_Z3_INSTALL_DIR)
    if (NOT Z3_FOUND)
      message(FATAL_ERROR "Z3 >= 4.7.1 has not been found in LLVM_Z3_INSTALL_DIR: ${LLVM_Z3_INSTALL_DIR}.")
    endif()
  endif()

  if (NOT Z3_FOUND)
    message(FATAL_ERROR "LLVM_ENABLE_Z3_SOLVER cannot be enabled when Z3 is not available.")
  endif()

  set(LLVM_WITH_Z3 1)
endif()

set(LLVM_ENABLE_Z3_SOLVER_DEFAULT "${Z3_FOUND}")


if( LLVM_TARGETS_TO_BUILD STREQUAL "all" )
  set( LLVM_TARGETS_TO_BUILD ${LLVM_ALL_TARGETS} )
endif()

set(LLVM_TARGETS_TO_BUILD
   ${LLVM_TARGETS_TO_BUILD}
   ${LLVM_EXPERIMENTAL_TARGETS_TO_BUILD})
list(REMOVE_DUPLICATES LLVM_TARGETS_TO_BUILD)

option(LLVM_ENABLE_PIC "Build Position-Independent Code" ON)
option(LLVM_ENABLE_MODULES "Compile with C++ modules enabled." OFF)
if(${CMAKE_SYSTEM_NAME} MATCHES "Darwin")
  option(LLVM_ENABLE_MODULE_DEBUGGING "Compile with -gmodules." ON)
else()
  option(LLVM_ENABLE_MODULE_DEBUGGING "Compile with -gmodules." OFF)
endif()
option(LLVM_ENABLE_LOCAL_SUBMODULE_VISIBILITY "Compile with -fmodules-local-submodule-visibility." ON)
option(LLVM_ENABLE_LIBCXX "Use libc++ if available." OFF)
option(LLVM_STATIC_LINK_CXX_STDLIB "Statically link the standard library." OFF)
option(LLVM_ENABLE_LLD "Use lld as C and C++ linker." OFF)
option(LLVM_ENABLE_PEDANTIC "Compile with pedantic enabled." ON)
option(LLVM_ENABLE_WERROR "Fail and stop if a warning is triggered." OFF)

option(LLVM_ENABLE_DUMP "Enable dump functions even when assertions are disabled" OFF)
option(LLVM_UNREACHABLE_OPTIMIZE "Optimize llvm_unreachable() as undefined behavior (default), guaranteed trap when OFF" ON)

if( NOT uppercase_CMAKE_BUILD_TYPE STREQUAL "DEBUG" )
  option(LLVM_ENABLE_ASSERTIONS "Enable assertions" OFF)
else()
  option(LLVM_ENABLE_ASSERTIONS "Enable assertions" ON)
endif()

option(LLVM_ENABLE_EXPENSIVE_CHECKS "Enable expensive checks" OFF)

# While adding scalable vector support to LLVM, we temporarily want to
# allow an implicit conversion of TypeSize to uint64_t, and to allow
# code to get the fixed number of elements from a possibly scalable vector.
# This CMake flag enables a more strict mode where it asserts that the type
# is not a scalable vector type.
#
# Enabling this flag makes it easier to find cases where the compiler makes
# assumptions on the size being 'fixed size', when building tests for
# SVE/SVE2 or other scalable vector architectures.
option(LLVM_ENABLE_STRICT_FIXED_SIZE_VECTORS
       "Enable assertions that type is not scalable in implicit conversion from TypeSize to uint64_t and calls to getNumElements" OFF)

set(LLVM_ABI_BREAKING_CHECKS "WITH_ASSERTS" CACHE STRING
  "Enable abi-breaking checks.  Can be WITH_ASSERTS, FORCE_ON or FORCE_OFF.")

option(LLVM_FORCE_USE_OLD_TOOLCHAIN
       "Set to ON to force using an old, unsupported host toolchain." OFF)

set(LLVM_LOCAL_RPATH "" CACHE FILEPATH
  "If set, an absolute path added as rpath on binaries that do not already contain an executable-relative rpath.")

option(LLVM_TEMPORARILY_ALLOW_OLD_TOOLCHAIN
       "Set to ON to only warn when using a toolchain which is about to be deprecated, instead of emitting an error." OFF)
option(LLVM_USE_INTEL_JITEVENTS
  "Use Intel JIT API to inform Intel(R) VTune(TM) Amplifier XE 2011 about JIT code"
  OFF)

if( LLVM_USE_INTEL_JITEVENTS )
  # Verify we are on a supported platform
  if( NOT CMAKE_SYSTEM_NAME MATCHES "Windows" AND NOT CMAKE_SYSTEM_NAME MATCHES "Linux" )
    message(FATAL_ERROR
      "Intel JIT API support is available on Linux and Windows only.")
  endif()
endif( LLVM_USE_INTEL_JITEVENTS )

option(LLVM_USE_OPROFILE
  "Use opagent JIT interface to inform OProfile about JIT code" OFF)

option(LLVM_EXTERNALIZE_DEBUGINFO
  "Generate dSYM files and strip executables and libraries (Darwin Only)" OFF)

set(LLVM_CODESIGNING_IDENTITY "" CACHE STRING
  "Sign executables and dylibs with the given identity or skip if empty (Darwin Only)")

# If enabled, verify we are on a platform that supports oprofile.
if( LLVM_USE_OPROFILE )
  if( NOT CMAKE_SYSTEM_NAME MATCHES "Linux" )
    message(FATAL_ERROR "OProfile support is available on Linux only.")
  endif( NOT CMAKE_SYSTEM_NAME MATCHES "Linux" )
endif( LLVM_USE_OPROFILE )

option(LLVM_USE_PERF
  "Use perf JIT interface to inform perf about JIT code" OFF)

# If enabled, verify we are on a platform that supports perf.
if( LLVM_USE_PERF )
  if( NOT CMAKE_SYSTEM_NAME MATCHES "Linux" )
    message(FATAL_ERROR "perf support is available on Linux only.")
  endif( NOT CMAKE_SYSTEM_NAME MATCHES "Linux" )
endif( LLVM_USE_PERF )

set(LLVM_USE_SANITIZER "" CACHE STRING
  "Define the sanitizer used to build binaries and tests.")
option(LLVM_OPTIMIZE_SANITIZED_BUILDS "Pass -O1 on debug sanitizer builds" ON)
set(LLVM_UBSAN_FLAGS
    "-fsanitize=undefined -fno-sanitize=vptr,function -fno-sanitize-recover=all"
    CACHE STRING
    "Compile flags set to enable UBSan. Only used if LLVM_USE_SANITIZER contains 'Undefined'.")
set(LLVM_LIB_FUZZING_ENGINE "" CACHE PATH
  "Path to fuzzing library for linking with fuzz targets")

option(LLVM_USE_SPLIT_DWARF
  "Use -gsplit-dwarf when compiling llvm and --gdb-index when linking." OFF)

# Define an option controlling whether we should build for 32-bit on 64-bit
# platforms, where supported.
if( CMAKE_SIZEOF_VOID_P EQUAL 8 AND NOT (WIN32 OR ${CMAKE_SYSTEM_NAME} MATCHES "AIX"))
  # TODO: support other platforms and toolchains.
  option(LLVM_BUILD_32_BITS "Build 32 bits executables and libraries." OFF)
endif()

# Define the default arguments to use with 'lit', and an option for the user to
# override.
set(LIT_ARGS_DEFAULT "-sv")
if (MSVC_IDE OR XCODE)
  set(LIT_ARGS_DEFAULT "${LIT_ARGS_DEFAULT} --no-progress-bar")
endif()
set(LLVM_LIT_ARGS "${LIT_ARGS_DEFAULT}" CACHE STRING "Default options for lit")

# On Win32 hosts, provide an option to specify the path to the GnuWin32 tools.
if( WIN32 AND NOT CYGWIN )
  set(LLVM_LIT_TOOLS_DIR "" CACHE PATH "Path to GnuWin32 tools")
endif()

set(LLVM_INTEGRATED_CRT_ALLOC "" CACHE PATH "Replace the Windows CRT allocator with any of {rpmalloc|mimalloc|snmalloc}. Only works with /MT enabled.")
if(LLVM_INTEGRATED_CRT_ALLOC)
  if(NOT WIN32)
    message(FATAL_ERROR "LLVM_INTEGRATED_CRT_ALLOC is only supported on Windows.")
  endif()
  if(LLVM_USE_SANITIZER)
    message(FATAL_ERROR "LLVM_INTEGRATED_CRT_ALLOC cannot be used along with LLVM_USE_SANITIZER!")
  endif()
  if(CMAKE_BUILD_TYPE AND uppercase_CMAKE_BUILD_TYPE STREQUAL "DEBUG")
    message(FATAL_ERROR "The Debug target isn't supported along with LLVM_INTEGRATED_CRT_ALLOC!")
  endif()
endif()

# Define options to control the inclusion and default build behavior for
# components which may not strictly be necessary (tools, examples, and tests).
#
# This is primarily to support building smaller or faster project files.
option(LLVM_INCLUDE_TOOLS "Generate build targets for the LLVM tools." ON)
option(LLVM_BUILD_TOOLS
  "Build the LLVM tools. If OFF, just generate build targets." ON)

option(LLVM_INCLUDE_UTILS "Generate build targets for the LLVM utils." ON)
option(LLVM_BUILD_UTILS
  "Build LLVM utility binaries. If OFF, just generate build targets." ON)

option(LLVM_INCLUDE_RUNTIMES "Generate build targets for the LLVM runtimes." ON)
option(LLVM_BUILD_RUNTIMES
  "Build the LLVM runtimes. If OFF, just generate build targets." ON)

option(LLVM_BUILD_RUNTIME
  "Build the LLVM runtime libraries." ON)
option(LLVM_BUILD_EXAMPLES
  "Build the LLVM example programs. If OFF, just generate build targets." OFF)
option(LLVM_INCLUDE_EXAMPLES "Generate build targets for the LLVM examples" ON)

if(LLVM_BUILD_EXAMPLES)
  add_definitions(-DBUILD_EXAMPLES)
endif(LLVM_BUILD_EXAMPLES)

option(LLVM_BUILD_TESTS
  "Build LLVM unit tests. If OFF, just generate build targets." OFF)
option(LLVM_INCLUDE_TESTS "Generate build targets for the LLVM unit tests." ON)
option(LLVM_INCLUDE_GO_TESTS "Include the Go bindings tests in test build targets." OFF)

option(LLVM_BUILD_BENCHMARKS "Add LLVM benchmark targets to the list of default
targets. If OFF, benchmarks still could be built using Benchmarks target." OFF)
option(LLVM_INCLUDE_BENCHMARKS "Generate benchmark targets. If OFF, benchmarks can't be built." ON)

option (LLVM_BUILD_DOCS "Build the llvm documentation." OFF)
option (LLVM_INCLUDE_DOCS "Generate build targets for llvm documentation." ON)
option (LLVM_ENABLE_DOXYGEN "Use doxygen to generate llvm API documentation." OFF)
option (LLVM_ENABLE_SPHINX "Use Sphinx to generate llvm documentation." OFF)
option (LLVM_ENABLE_OCAMLDOC "Build OCaml bindings documentation." ON)
option (LLVM_ENABLE_BINDINGS "Build bindings." ON)

set(LLVM_INSTALL_DOXYGEN_HTML_DIR "${CMAKE_INSTALL_DOCDIR}/llvm/doxygen-html"
    CACHE STRING "Doxygen-generated HTML documentation install directory")
set(LLVM_INSTALL_OCAMLDOC_HTML_DIR "${CMAKE_INSTALL_DOCDIR}/llvm/ocaml-html"
    CACHE STRING "OCamldoc-generated HTML documentation install directory")

option (LLVM_BUILD_EXTERNAL_COMPILER_RT
  "Build compiler-rt as an external project." OFF)

option (LLVM_VERSION_PRINTER_SHOW_HOST_TARGET_INFO
  "Show target and host info when tools are invoked with --version." ON)

# You can configure which libraries from LLVM you want to include in the
# shared library by setting LLVM_DYLIB_COMPONENTS to a semi-colon delimited
# list of LLVM components. All component names handled by llvm-config are valid.
if(NOT DEFINED LLVM_DYLIB_COMPONENTS)
  set(LLVM_DYLIB_COMPONENTS "all" CACHE STRING
    "Semicolon-separated list of components to include in libLLVM, or \"all\".")
endif()

if(MSVC)
  option(LLVM_BUILD_LLVM_C_DYLIB "Build LLVM-C.dll (Windows only)" ON)
  # Set this variable to OFF here so it can't be set with a command-line
  # argument.
  set (LLVM_LINK_LLVM_DYLIB OFF)
  if (BUILD_SHARED_LIBS)
    message(FATAL_ERROR "BUILD_SHARED_LIBS options is not supported on Windows.")
  endif()
else()
  option(LLVM_LINK_LLVM_DYLIB "Link tools against the libllvm dynamic library" OFF)
  option(LLVM_BUILD_LLVM_C_DYLIB "Build libllvm-c re-export library (Darwin only)" OFF)
  set(LLVM_BUILD_LLVM_DYLIB_default OFF)
  if(LLVM_LINK_LLVM_DYLIB OR LLVM_BUILD_LLVM_C_DYLIB)
    set(LLVM_BUILD_LLVM_DYLIB_default ON)
  endif()
  option(LLVM_BUILD_LLVM_DYLIB "Build libllvm dynamic library" ${LLVM_BUILD_LLVM_DYLIB_default})
endif()

if (LLVM_LINK_LLVM_DYLIB AND BUILD_SHARED_LIBS)
  message(FATAL_ERROR "Cannot enable BUILD_SHARED_LIBS with LLVM_LINK_LLVM_DYLIB.  We recommend disabling BUILD_SHARED_LIBS.")
endif()

option(LLVM_OPTIMIZED_TABLEGEN "Force TableGen to be built with optimization" OFF)
if(CMAKE_CROSSCOMPILING OR (LLVM_OPTIMIZED_TABLEGEN AND (LLVM_ENABLE_ASSERTIONS OR CMAKE_CONFIGURATION_TYPES)))
  set(LLVM_USE_HOST_TOOLS ON)
endif()

option(LLVM_OMIT_DAGISEL_COMMENTS "Do not add comments to DAG ISel" ON)
if (CMAKE_BUILD_TYPE AND uppercase_CMAKE_BUILD_TYPE MATCHES "^(RELWITHDEBINFO|DEBUG)$")
  set(LLVM_OMIT_DAGISEL_COMMENTS OFF)
endif()

if (MSVC_IDE)
  option(LLVM_ADD_NATIVE_VISUALIZERS_TO_SOLUTION "Configure project to use Visual Studio native visualizers" TRUE)
endif()

if (LLVM_BUILD_INSTRUMENTED OR LLVM_BUILD_INSTRUMENTED_COVERAGE OR
    LLVM_ENABLE_IR_PGO)
  if(NOT LLVM_PROFILE_MERGE_POOL_SIZE)
    # A pool size of 1-2 is probably sufficient on a SSD. 3-4 should be fine
    # for spining disks. Anything higher may only help on slower mediums.
    set(LLVM_PROFILE_MERGE_POOL_SIZE "4")
  endif()
  if(NOT LLVM_PROFILE_FILE_PATTERN)
    if(NOT LLVM_PROFILE_DATA_DIR)
      file(TO_NATIVE_PATH "${LLVM_BINARY_DIR}/profiles" LLVM_PROFILE_DATA_DIR)
    endif()
    file(TO_NATIVE_PATH "${LLVM_PROFILE_DATA_DIR}/%${LLVM_PROFILE_MERGE_POOL_SIZE}m.profraw" LLVM_PROFILE_FILE_PATTERN)
  endif()
  if(NOT LLVM_CSPROFILE_FILE_PATTERN)
    if(NOT LLVM_CSPROFILE_DATA_DIR)
      file(TO_NATIVE_PATH "${LLVM_BINARY_DIR}/csprofiles" LLVM_CSPROFILE_DATA_DIR)
    endif()
    file(TO_NATIVE_PATH "${LLVM_CSPROFILE_DATA_DIR}/%${LLVM_PROFILE_MERGE_POOL_SIZE}m.profraw" LLVM_CSPROFILE_FILE_PATTERN)
  endif()
endif()

if (LLVM_BUILD_STATIC)
  set(CMAKE_EXE_LINKER_FLAGS "${CMAKE_EXE_LINKER_FLAGS} -static")
  # Remove shared library suffixes from use in find_library
  foreach (shared_lib_suffix ${CMAKE_SHARED_LIBRARY_SUFFIX} ${CMAKE_IMPORT_LIBRARY_SUFFIX})
    list(FIND CMAKE_FIND_LIBRARY_SUFFIXES ${shared_lib_suffix} shared_lib_suffix_idx)
    if(NOT ${shared_lib_suffix_idx} EQUAL -1)
      list(REMOVE_AT CMAKE_FIND_LIBRARY_SUFFIXES ${shared_lib_suffix_idx})
    endif()
  endforeach()
endif()

# Use libtool instead of ar if you are both on an Apple host, and targeting Apple.
if(CMAKE_HOST_APPLE AND APPLE)
  include(UseLibtool)
endif()

# Override the default target with an environment variable named by LLVM_TARGET_TRIPLE_ENV.
set(LLVM_TARGET_TRIPLE_ENV CACHE STRING "The name of environment variable to override default target. Disabled by blank.")
mark_as_advanced(LLVM_TARGET_TRIPLE_ENV)

# Per target dir not yet supported on Arm 32 bit due to arm vs armhf handling
if(CMAKE_SYSTEM_NAME MATCHES "Linux" AND NOT CMAKE_SYSTEM_PROCESSOR MATCHES "^arm")
  set(LLVM_ENABLE_PER_TARGET_RUNTIME_DIR_default ON)
else()
  set(LLVM_ENABLE_PER_TARGET_RUNTIME_DIR_default OFF)
endif()
set(LLVM_ENABLE_PER_TARGET_RUNTIME_DIR ${LLVM_ENABLE_PER_TARGET_RUNTIME_DIR_default} CACHE BOOL
  "Enable per-target runtimes directory")

set(LLVM_PROFDATA_FILE "" CACHE FILEPATH
  "Profiling data file to use when compiling in order to improve runtime performance.")

if(LLVM_INCLUDE_TESTS)
  # Lit test suite requires at least python 3.6
  set(LLVM_MINIMUM_PYTHON_VERSION 3.6)
else()
  # FIXME: it is unknown if this is the actual minimum bound
  set(LLVM_MINIMUM_PYTHON_VERSION 3.0)
endif()

# Find python before including config-ix, since it needs to be able to search
# for python modules.
find_package(Python3 ${LLVM_MINIMUM_PYTHON_VERSION} REQUIRED
    COMPONENTS Interpreter)

# All options referred to from HandleLLVMOptions have to be specified
# BEFORE this include, otherwise options will not be correctly set on
# first cmake run
include(config-ix)

# By default, we target the host, but this can be overridden at CMake
# invocation time. Except on 64-bit AIX, where the system toolchain
# expect 32-bit objects by default.
if("${LLVM_HOST_TRIPLE}" MATCHES "^powerpc64-ibm-aix")
  string(REGEX REPLACE "^powerpc64" "powerpc" LLVM_DEFAULT_TARGET_TRIPLE_default "${LLVM_HOST_TRIPLE}")
else()
  set(LLVM_DEFAULT_TARGET_TRIPLE_default "${LLVM_HOST_TRIPLE}")
endif()

set(LLVM_DEFAULT_TARGET_TRIPLE "${LLVM_DEFAULT_TARGET_TRIPLE_default}" CACHE STRING
  "Default target for which LLVM will generate code." )
if (TARGET_TRIPLE)
  message(WARNING "TARGET_TRIPLE is deprecated and will be removed in a future release. "
                  "Please use LLVM_DEFAULT_TARGET_TRIPLE instead.")
  set(LLVM_TARGET_TRIPLE "${TARGET_TRIPLE}")
else()
  set(LLVM_TARGET_TRIPLE "${LLVM_DEFAULT_TARGET_TRIPLE}")
endif()
message(STATUS "LLVM host triple: ${LLVM_HOST_TRIPLE}")
message(STATUS "LLVM default target triple: ${LLVM_DEFAULT_TARGET_TRIPLE}")

# INTEL_CUSTOMIZATION
if (UWD_BUILD)
  add_definitions( -DWINDOWS_ONECORE )
  if (CMAKE_BUILD_TYPE STREQUAL "Release")
    set(LLVM_USE_CRT_RELEASE "MT" CACHE STRING "Link rintime library statically" FORCE)
    set(CMAKE_STANDARD_LIBRARIES "OneCore.lib libcmt.lib libvcruntime.lib libucrt.lib"
        CACHE STRING "Building with OneCore.lib" FORCE)
  elseif (CMAKE_BUILD_TYPE STREQUAL "Debug")
    set(LLVM_USE_CRT_DEBUG "MTd" CACHE STRING "Link rintime library statically" FORCE)
    set(CMAKE_STANDARD_LIBRARIES "OneCore.lib libcmtd.lib libvcruntimed.lib libucrtd.lib"
        CACHE STRING "Building with OneCore.lib" FORCE)
  endif()
endif()
#end INTEL_CUSTOMIZATION
if(WIN32 OR CYGWIN)
  if(BUILD_SHARED_LIBS OR LLVM_BUILD_LLVM_DYLIB)
    set(LLVM_ENABLE_PLUGINS_default ON)
  else()
    set(LLVM_ENABLE_PLUGINS_default OFF)
  endif()
else()
  set(LLVM_ENABLE_PLUGINS_default ${LLVM_ENABLE_PIC})
endif()
option(LLVM_ENABLE_PLUGINS "Enable plugin support" ${LLVM_ENABLE_PLUGINS_default})

if(INTEL_CUSTOMIZATION)
  set(LLVM_ENABLE_NEW_PASS_MANAGER TRUE CACHE BOOL
      "Enable the new pass manager by default.")
if(NOT LLVM_ENABLE_NEW_PASS_MANAGER)
#  message(FATAL_ERROR "Enabling the legacy pass manager on the cmake level is"
#                      " no longer supported.")
   message(WARNING "Using the legacy pass manager for the optimization pipeline"
                  " is deprecated. The functionality will degrade over time and"
                  " be removed in a future release.")
endif()
endif(INTEL_CUSTOMIZATION)

set(DPCPP_ENABLE_OPAQUE_POINTERS FALSE CACHE BOOL
   "Enable opaque pointers by default.")
if (DPCPP_ENABLE_OPAQUE_POINTERS)
  add_definitions("-DENABLE_OPAQUE_POINTERS=1")
endif(DPCPP_ENABLE_OPAQUE_POINTERS)

include(HandleLLVMOptions)

######

# INTEL_COLLAB
SET(INTEL_COLLAB ON)
SET(CMAKE_CXX_FLAGS "${CMAKE_CXX_FLAGS} -DINTEL_COLLAB=1")
# end INTEL_COLLAB
SET(CMAKE_CXX_FLAGS "${CMAKE_CXX_FLAGS} -DINTEL_CUSTOMIZATION=1")
SET(CMAKE_CXX_FLAGS "${CMAKE_CXX_FLAGS} -DINTEL_SPECIFIC_OPENMP=1")
SET(CMAKE_CXX_FLAGS "${CMAKE_CXX_FLAGS} -DINTEL_SPECIFIC_CILKPLUS=1")
# INTEL_CUSTOMIZATION
# LLVM_INTELFEATURE_PREFIX is a temporary workaround for specifying
# Intel features names as arguments to is_intel_feature_enabled()
# and intel_add_file(), and keeping the feature filtering tool
# from detecting this as illegal usage.  Just prepend the feature
# name with ${LLVM_INTELFEATURE_PREFIX}_, when needed.
SET(LLVM_INTELFEATURE_PREFIX "INTEL_FEATURE")
# end INTEL_CUSTOMIZATION

if(INTEL_CUSTOMIZATION)
  # Set flags for TableGen invocations.  LLVM_INTEL_TABLEGEN_FLAGS
  # must be a list of options, not a string, because of the way
  # tablegen()->add_custom_command() process them.  If the options
  # are space separated, the final build command will escape the
  # spaces.  This is not a problem, but it looks awkward.
  set(LLVM_INTEL_TABLEGEN_FLAGS
    -DINTEL_CUSTOMIZATION
    )

# INTEL_FEATURE_CSA
  if (";${LLVM_TARGETS_TO_BUILD};" MATCHES ";CSA;")
    set(INTEL_ANY_OPTIONAL_COMPONENTS TRUE)
    set(INTEL_CSA_INCLUDE_DIR
        ${LLVM_MAIN_SRC_DIR}/Intel_OptionalComponents/CSA/include)
    include_directories(AFTER ${INTEL_CSA_INCLUDE_DIR})
    SET(LLVMOPTIONALCOMPONENTS ${LLVMOPTIONALCOMPONENTS}
                               Intel_CSATableGen
                               Intel_CSAScalarOpt)
  endif()
# end INTEL_FEATURE_CSA

  # Make sure LLVM_INTEL_FEATURES is in CMake cache, and its default value
  # is "no-features".  Every ICS configuration must explicitly set
  # LLVM_INTEL_FEATURES.  Having LLVM_INTEL_FEATURES in CMake cache
  # also helps to understand with which features the compiler binary
  # was built.  In addition, it allows using CMake's -C option
  # to specify a cache file with default value of LLVM_INTEL_FEATURES,
  # so we may have such a cache file for each ICS configuration instead
  # of explicitly listing features in VRD fils using -intel-features option.
  set(LLVM_INTEL_FEATURES ""
      CACHE STRING "Semicolon-separated list of Intel features to enable.")

  # Read Intel_SupportedFeatures.txt and verify that each feature
  # is declared properly.
  set(supported_features "")
  string(CONCAT LLVM_INTEL_SUPPORTED_FEATURES_FILE
         "${LLVM_MAIN_SRC_DIR}/Intel_OptionalComponents/"
         "Intel_SupportedFeatures.txt")
  if (EXISTS ${LLVM_INTEL_SUPPORTED_FEATURES_FILE})
    file(STRINGS ${LLVM_INTEL_SUPPORTED_FEATURES_FILE} sf)
    foreach(line ${sf})
      # Each feature specification start with "^@".
      string(REGEX MATCH "^@(.*)$" _dummy "${line}")
      if (${CMAKE_MATCH_COUNT} EQUAL 0)
        continue()
      endif()
      # Each feature specification is of the following form:
      #     @<feature name>:<ip classification>@
      # We do ignore any extra text after the terminating '@'.
      string(REGEX MATCH "([^:]+):([^:]+)@" _dummy "${CMAKE_MATCH_1}")
      if (${CMAKE_MATCH_COUNT} EQUAL 0)
        # Unfortunately, we cannot identify the line number.
        message(FATAL_ERROR "Invalid feature specification in "
                            "${LLVM_INTEL_SUPPORTED_FEATURES_FILE}: ${line}")
      endif()

      set(feat ${CMAKE_MATCH_1})
      set(ipclass ${CMAKE_MATCH_2})

      if ((NOT "${ipclass}" STREQUAL "SHARED") AND
          (NOT "${ipclass}" STREQUAL "SECRET"))
        message(FATAL_ERROR "Invalid feature IP class ${ipclass} in:\n${line}\n"
                            "Please use either SHARED or SECRET.")
      endif()
      list(FIND supported_features ${feat} idx)
      if (NOT idx LESS 0)
        message(FATAL_ERROR "Duplicate definition of feature ${feat} "
                            "in ${LLVM_INTEL_SUPPORTED_FEATURES_FILE}")
      endif()
      list(APPEND supported_features ${feat})
    endforeach()
  endif()

  # If a feature (e.g. new ISA) becomes public, we probably want to
  # enable it for all compiler builds.  Use the list below to unconditionally
  # enable such features (until they are upstreamed and the feature controls
  # are removed).
  set(features_enabled_by_default ${LLVM_INTEL_FEATURES})
  # Add each feature enabled by default below
  # WARNING: features added here will be enabled for any compiler build,
  #          so you must not add here any features that must be controlled
  #          depending on the compiler build flavor, e.g. INTEL_INTERNAL_BUILD
  #          must never be enabled for Intel release builds.

# INTEL_FEATURE_SW_ADVANCED
  option(INTEL_ENABLE_SW_ADVANCED "Advanced optimizations not to be shared in
    source form" ON)
  if (INTEL_ENABLE_SW_ADVANCED)
    list(APPEND features_enabled_by_default
       "${LLVM_INTELFEATURE_PREFIX}_SW_ADVANCED"
    )
  endif(INTEL_ENABLE_SW_ADVANCED)
# end INTEL_FEATURE_SW_ADVANCED

# INTEL_FEATURE_SHARED_SW_ADVANCED
  option(INTEL_ENABLE_SHARED_SW_ADVANCED "Advanced optimizations that can
  be shared inside Intel in source form" ON)
  if (INTEL_ENABLE_SHARED_SW_ADVANCED)
    list(APPEND features_enabled_by_default
       "${LLVM_INTELFEATURE_PREFIX}_SHARED_SW_ADVANCED"
    )
  endif(INTEL_ENABLE_SHARED_SW_ADVANCED)
# end INTEL_FEATURE_SHARED_SW_ADVANCED

# INTEL_FEATURE_SW_DTRANS
  option(INTEL_ENABLE_SW_DTRANS "Include DTrans optimizations" ON)
  # Extra boolean variable that will be used for the Python configuration
  # files to identify if DTrans build is enabled
  set (INTEL_DTRANS_EXTRA_OPTS 0)
  if (INTEL_ENABLE_SW_DTRANS)
    list(APPEND features_enabled_by_default
       "${LLVM_INTELFEATURE_PREFIX}_SW_DTRANS"
    )
    # When there are multiple optional components, each of them should
    # set this when included. This causes the Intel_OptionalComponents
    # directory to be added as a subdirectory.
    set(INTEL_ANY_OPTIONAL_COMPONENTS TRUE)
    set(INTEL_DTRANS_INCLUDE_DIR
        ${LLVM_MAIN_SRC_DIR}/Intel_OptionalComponents/DTrans/include)
    include_directories(AFTER ${INTEL_DTRANS_INCLUDE_DIR})
    SET(LLVMOPTIONALCOMPONENTS ${LLVMOPTIONALCOMPONENTS}
                               Intel_DTrans
                               Intel_DTransOpt
                               Intel_DTransAnalysis)
    set (INTEL_DTRANS_EXTRA_OPTS 1)
  endif(INTEL_ENABLE_SW_DTRANS)
# end INTEL_FEATURE_SW_DTRANS

  # Force adding features enabled by default to CMake cache.
  # features_enabled_by_default list now contains all features
  # from the original LLVM_INTEL_FEATURES and also the features
  # added explicitly above.
  if (features_enabled_by_default)
    list(REMOVE_DUPLICATES features_enabled_by_default)

    if (";${features_enabled_by_default};" MATCHES
        ";${LLVM_INTELFEATURE_PREFIX}_XISA;")
      # Expand XISA into a list of new non-public ISA features, and also
      # delete XISA from the list.  Note that XISA is a "macro" feature
      # and it must never be used to guard any code.
      list(REMOVE_ITEM features_enabled_by_default
           "${LLVM_INTELFEATURE_PREFIX}_XISA")

# INTEL_FEATURE_CPU_RPL
      list(APPEND features_enabled_by_default
           ${LLVM_INTELFEATURE_PREFIX}_CPU_RPL)
# end INTEL_FEATURE_CPU_RPL
# INTEL_FEATURE_CPU_GNR
      list(APPEND features_enabled_by_default
           ${LLVM_INTELFEATURE_PREFIX}_CPU_GNR)
# end INTEL_FEATURE_CPU_GNR
# INTEL_FEATURE_CPU_DMR
      list(APPEND features_enabled_by_default
           ${LLVM_INTELFEATURE_PREFIX}_CPU_DMR)
# end INTEL_FEATURE_CPU_DMR
# INTEL_FEATURE_CPU_MTL
      list(APPEND features_enabled_by_default
           ${LLVM_INTELFEATURE_PREFIX}_CPU_MTL)
# end INTEL_FEATURE_CPU_MTL
# INTEL_FEATURE_CPU_EMR
      list(APPEND features_enabled_by_default
           ${LLVM_INTELFEATURE_PREFIX}_CPU_EMR)
# end INTEL_FEATURE_CPU_EMR

# INTEL_FEATURE_XISA_COMMON
      # This is used to guard code that shared by more then one XISA features.
      list(APPEND features_enabled_by_default
           ${LLVM_INTELFEATURE_PREFIX}_XISA_COMMON)
#end INTEL_FEATURE_XISA_COMMON

# INTEL_FEATURE_ISA_AMX_MEMADVISE
      list(APPEND features_enabled_by_default
           ${LLVM_INTELFEATURE_PREFIX}_ISA_AMX_MEMADVISE)
# end INTEL_FEATURE_ISA_AMX_MEMADVISE

# INTEL_FEATURE_ISA_AMX_MEMADVISE_EVEX
      list(APPEND features_enabled_by_default
           ${LLVM_INTELFEATURE_PREFIX}_ISA_AMX_MEMADVISE_EVEX)
# end INTEL_FEATURE_ISA_AMX_MEMADVISE_EVEX


# INTEL_FEATURE_ISA_AMX_FUTURE
      list(APPEND features_enabled_by_default
           ${LLVM_INTELFEATURE_PREFIX}_ISA_AMX_FUTURE)
# end INTEL_FEATURE_ISA_AMX_FUTURE

# INTEL_FEATURE_ISA_AMX_LNC
      list(APPEND features_enabled_by_default
           ${LLVM_INTELFEATURE_PREFIX}_ISA_AMX_LNC)
# end INTEL_FEATURE_ISA_AMX_LNC

# INTEL_FEATURE_ISA_AMX_AVX512
      list(APPEND features_enabled_by_default
           ${LLVM_INTELFEATURE_PREFIX}_ISA_AMX_AVX512)
# end INTEL_FEATURE_ISA_AMX_AVX512

# INTEL_FEATURE_ISA_AMX_FP16
      list(APPEND features_enabled_by_default
           ${LLVM_INTELFEATURE_PREFIX}_ISA_AMX_FP16)
# end INTEL_FEATURE_ISA_AMX_FP16

# INTEL_FEATURE_ISA_AMX_MEMORY2
      list(APPEND features_enabled_by_default
           ${LLVM_INTELFEATURE_PREFIX}_ISA_AMX_MEMORY2)
# end INTEL_FEATURE_ISA_AMX_MEMORY2

# INTEL_FEATURE_ISA_AMX_MEMORY
      list(APPEND features_enabled_by_default
           ${LLVM_INTELFEATURE_PREFIX}_ISA_AMX_MEMORY)
# end INTEL_FEATURE_ISA_AMX_MEMORY

# INTEL_FEATURE_ISA_AMX_BF16_EVEX
      list(APPEND features_enabled_by_default
           ${LLVM_INTELFEATURE_PREFIX}_ISA_AMX_BF16_EVEX)
# end INTEL_FEATURE_ISA_AMX_BF16_EVEX

# INTEL_FEATURE_ISA_AMX_ELEMENT_EVEX
      list(APPEND features_enabled_by_default
           ${LLVM_INTELFEATURE_PREFIX}_ISA_AMX_ELEMENT_EVEX)
# end INTEL_FEATURE_ISA_AMX_ELEMENT_EVEX

# INTEL_FEATURE_ISA_AMX_CONVERT
      list(APPEND features_enabled_by_default
           ${LLVM_INTELFEATURE_PREFIX}_ISA_AMX_CONVERT)
# end INTEL_FEATURE_ISA_AMX_CONVERT

# INTEL_FEATURE_ISA_AMX_INT8_EVEX
      list(APPEND features_enabled_by_default
           ${LLVM_INTELFEATURE_PREFIX}_ISA_AMX_INT8_EVEX)
# end INTEL_FEATURE_ISA_AMX_INT8_EVEX

# INTEL_FEATURE_ISA_AMX_TILE_EVEX
      list(APPEND features_enabled_by_default
           ${LLVM_INTELFEATURE_PREFIX}_ISA_AMX_TILE_EVEX)
# end INTEL_FEATURE_ISA_AMX_TILE_EVEX

# INTEL_FEATURE_ISA_AMX_TILE2
      list(APPEND features_enabled_by_default
           ${LLVM_INTELFEATURE_PREFIX}_ISA_AMX_TILE2)
# end INTEL_FEATURE_ISA_AMX_TILE2

# INTEL_FEATURE_ISA_AMX_TRANSPOSE2
      list(APPEND features_enabled_by_default
           ${LLVM_INTELFEATURE_PREFIX}_ISA_AMX_TRANSPOSE2)
# end INTEL_FEATURE_ISA_AMX_TRANSPOSE2

# INTEL_FEATURE_ISA_AMX_TRANSPOSE
      list(APPEND features_enabled_by_default
           ${LLVM_INTELFEATURE_PREFIX}_ISA_AMX_TRANSPOSE)
# end INTEL_FEATURE_ISA_AMX_TRANSPOSE

# INTEL_FEATURE_ISA_AMX_COMPLEX
      list(APPEND features_enabled_by_default
           ${LLVM_INTELFEATURE_PREFIX}_ISA_AMX_COMPLEX)
# end INTEL_FEATURE_ISA_AMX_COMPLEX

# INTEL_FEATURE_ISA_AMX_TF32
      list(APPEND features_enabled_by_default
           ${LLVM_INTELFEATURE_PREFIX}_ISA_AMX_TF32)
# end INTEL_FEATURE_ISA_AMX_TF32

# INTEL_FEATURE_ISA_AVX512_VNNI_INT8
list(APPEND features_enabled_by_default
     ${LLVM_INTELFEATURE_PREFIX}_ISA_AVX512_VNNI_INT8)
# end INTEL_FEATURE_ISA_AVX512_VNNI_INT8

# INTEL_FEATURE_ISA_AVX512_VNNI_FP16
list(APPEND features_enabled_by_default
     ${LLVM_INTELFEATURE_PREFIX}_ISA_AVX512_VNNI_FP16)
# end INTEL_FEATURE_ISA_AVX512_VNNI_FP16

# INTEL_FEATURE_ISA_AVX_VNNI_INT8
list(APPEND features_enabled_by_default
     ${LLVM_INTELFEATURE_PREFIX}_ISA_AVX_VNNI_INT8)
# end INTEL_FEATURE_ISA_AVX_VNNI_INT8

# INTEL_FEATURE_ISA_AVX_DOTPROD_PHPS
list(APPEND features_enabled_by_default
     ${LLVM_INTELFEATURE_PREFIX}_ISA_AVX_DOTPROD_PHPS)
# end INTEL_FEATURE_ISA_AVX_DOTPROD_PHPS

# INTEL_FEATURE_ISA_AVX512_CONVERT
    list(APPEND features_enabled_by_default
         ${LLVM_INTELFEATURE_PREFIX}_ISA_AVX512_CONVERT)
# end INTEL_FEATURE_ISA_AVX512_CONVERT

# INTEL_FEATURE_ISA_AVX_CONVERT
list(APPEND features_enabled_by_default
     ${LLVM_INTELFEATURE_PREFIX}_ISA_AVX_CONVERT)
# end INTEL_FEATURE_ISA_AVX_CONVERT

# INTEL_FEATURE_ISA_AVX_BF16
      list(APPEND features_enabled_by_default
           ${LLVM_INTELFEATURE_PREFIX}_ISA_AVX_BF16)
# end INTEL_FEATURE_ISA_AVX_BF16

# INTEL_FEATURE_ISA_AVX_IFMA
      list(APPEND features_enabled_by_default
           ${LLVM_INTELFEATURE_PREFIX}_ISA_AVX_IFMA)
# end INTEL_FEATURE_ISA_AVX_IFMA

# INTEL_FEATURE_ISA_AVX_COMPRESS
      list(APPEND features_enabled_by_default
           ${LLVM_INTELFEATURE_PREFIX}_ISA_AVX_COMPRESS)
# end INTEL_FEATURE_ISA_AVX_COMPRESS

# INTEL_FEATURE_ISA_AVX_MEMADVISE
      list(APPEND features_enabled_by_default
           ${LLVM_INTELFEATURE_PREFIX}_ISA_AVX_MEMADVISE)
# end INTEL_FEATURE_ISA_AVX_MEMADVISE

# INTEL_FEATURE_ISA_AVX512_MEDIAX
      list(APPEND features_enabled_by_default
           ${LLVM_INTELFEATURE_PREFIX}_ISA_AVX512_MEDIAX)
# end INTEL_FEATURE_ISA_AVX512_MEDIAX
# INTEL_FEATURE_ISA_AVX_MOVGET
      list(APPEND features_enabled_by_default
           ${LLVM_INTELFEATURE_PREFIX}_ISA_AVX_MOVGET)
# end INTEL_FEATURE_ISA_AVX_MOVGET
# INTEL_FEATURE_ISA_AVX512_MOVGET
      list(APPEND features_enabled_by_default
           ${LLVM_INTELFEATURE_PREFIX}_ISA_AVX512_MOVGET)
# end INTEL_FEATURE_ISA_AVX512_MOVGET

# INTEL_FEATURE_ISA_GPR_MOVGET
      list(APPEND features_enabled_by_default
           ${LLVM_INTELFEATURE_PREFIX}_ISA_GPR_MOVGET)
# end INTEL_FEATURE_ISA_GPR_MOVGET
# INTEL_FEATURE_ISA_MOVGET64B
      list(APPEND features_enabled_by_default
           ${LLVM_INTELFEATURE_PREFIX}_ISA_MOVGET64B)
# end INTEL_FEATURE_ISA_MOVGET64B

# INTEL_FEATURE_ESIMD_EMBARGO
      list(APPEND features_enabled_by_default
           ${LLVM_INTELFEATURE_PREFIX}_ESIMD_EMBARGO)
# end INTEL_FEATURE_ESIMD_EMBARGO

# INTEL_FEATURE_ISA_RAO_INT
      list(APPEND features_enabled_by_default
           ${LLVM_INTELFEATURE_PREFIX}_ISA_RAO_INT)
# end INTEL_FEATURE_ISA_RAO_INT
# INTEL_FEATURE_ISA_AVX_RAO_INT
      list(APPEND features_enabled_by_default
           ${LLVM_INTELFEATURE_PREFIX}_ISA_AVX_RAO_INT)
# end INTEL_FEATURE_ISA_AVX_RAO_INT
# INTEL_FEATURE_ISA_AVX_RAO_FP
      list(APPEND features_enabled_by_default
           ${LLVM_INTELFEATURE_PREFIX}_ISA_AVX_RAO_FP)
# end INTEL_FEATURE_ISA_AVX_RAO_FP
# INTEL_FEATURE_ISA_AVX512_RAO_INT
      list(APPEND features_enabled_by_default
           ${LLVM_INTELFEATURE_PREFIX}_ISA_AVX512_RAO_INT)
# end INTEL_FEATURE_ISA_AVX512_RAO_INT
# INTEL_FEATURE_ISA_AVX512_RAO_FP
      list(APPEND features_enabled_by_default
           ${LLVM_INTELFEATURE_PREFIX}_ISA_AVX512_RAO_FP)
# end INTEL_FEATURE_ISA_AVX512_RAO_FP
# INTEL_FEATURE_ISA_AMX_AVX512_CVTROW
# AUTO GENERATED BY TOOL
      list(APPEND features_enabled_by_default
           ${LLVM_INTELFEATURE_PREFIX}_ISA_AMX_AVX512_CVTROW)
# end AUTO GENERATED BY TOOL
# end INTEL_FEATURE_ISA_AMX_AVX512_CVTROW
# INTEL_FEATURE_ISA_AVX_NE_CONVERT
#AUTO GENERATED BY TOOL
      list(APPEND features_enabled_by_default
           ${LLVM_INTELFEATURE_PREFIX}_ISA_AVX_NE_CONVERT)
# end AUTO GENERATED BY TOOL
# end INTEL_FEATURE_ISA_AVX_NE_CONVERT
# INTEL_FEATURE_ISA_AVX512_NE_CONVERT
#AUTO GENERATED BY TOOL
      list(APPEND features_enabled_by_default
           ${LLVM_INTELFEATURE_PREFIX}_ISA_AVX512_NE_CONVERT)
# end AUTO GENERATED BY TOOL
# end INTEL_FEATURE_ISA_AVX512_NE_CONVERT
# INTEL_FEATURE_ISA_SHA512
# AUTO GENERATED BY TOOL
      list(APPEND features_enabled_by_default
           ${LLVM_INTELFEATURE_PREFIX}_ISA_SHA512)
# end AUTO GENERATED BY TOOL
# end INTEL_FEATURE_ISA_SHA512
# INTEL_FEATURE_ISA_SM3
# AUTO GENERATED BY TOOL
      list(APPEND features_enabled_by_default
           ${LLVM_INTELFEATURE_PREFIX}_ISA_SM3)
# end AUTO GENERATED BY TOOL
# end INTEL_FEATURE_ISA_SM3
# INTEL_FEATURE_ISA_SM4
# AUTO GENERATED BY TOOL
      list(APPEND features_enabled_by_default
           ${LLVM_INTELFEATURE_PREFIX}_ISA_SM4)
# end AUTO GENERATED BY TOOL
# end INTEL_FEATURE_ISA_SM4
# INTEL_FEATURE_ISA_DSPV1
# AUTO GENERATED BY TOOL
      list(APPEND features_enabled_by_default
           ${LLVM_INTELFEATURE_PREFIX}_ISA_DSPV1)
# end AUTO GENERATED BY TOOL
# end INTEL_FEATURE_ISA_DSPV1
# INTEL_FEATURE_ISA_AVX256
      list(APPEND features_enabled_by_default
           ${LLVM_INTELFEATURE_PREFIX}_ISA_AVX256)
# end INTEL_FEATURE_ISA_AVX256
# INTEL_FEATURE_ISA_AVX256P
      list(APPEND features_enabled_by_default
           ${LLVM_INTELFEATURE_PREFIX}_ISA_AVX256P)
# end INTEL_FEATURE_ISA_AVX256P
# INTEL_FEATURE_ISA_AVX_VNNI_INT16
# AUTO GENERATED BY TOOL
      list(APPEND features_enabled_by_default
           ${LLVM_INTELFEATURE_PREFIX}_ISA_AVX_VNNI_INT16)
# end AUTO GENERATED BY TOOL
# end INTEL_FEATURE_ISA_AVX_VNNI_INT16
# INTEL_FEATURE_ISA_AVX512_VNNI_INT16
# AUTO GENERATED BY TOOL
      list(APPEND features_enabled_by_default
           ${LLVM_INTELFEATURE_PREFIX}_ISA_AVX512_VNNI_INT16)
# end AUTO GENERATED BY TOOL
# end INTEL_FEATURE_ISA_AVX512_VNNI_INT16
# INTEL_FEATURE_ISA_AMX_SPARSE
# AUTO GENERATED BY TOOL
      list(APPEND features_enabled_by_default
           ${LLVM_INTELFEATURE_PREFIX}_ISA_AMX_SPARSE)
# end AUTO GENERATED BY TOOL
# end INTEL_FEATURE_ISA_AMX_SPARSE
# INTEL_FEATURE_ISA_AMX_V3
# AUTO GENERATED BY TOOL
      list(APPEND features_enabled_by_default
           ${LLVM_INTELFEATURE_PREFIX}_ISA_AMX_V3)
# end AUTO GENERATED BY TOOL
# end INTEL_FEATURE_ISA_AMX_V3
# INTEL_FEATURE_ISA_VPINSR_VPEXTR
      list(APPEND features_enabled_by_default
          ${LLVM_INTELFEATURE_PREFIX}_ISA_VPINSR_VPEXTR)
#end INTEL_FEATURE_ISA_VPINSR_VPEXTR
# INTEL_FEATURE_ISA_CMPCCXADD
# AUTO GENERATED BY TOOL
      list(APPEND features_enabled_by_default
           ${LLVM_INTELFEATURE_PREFIX}_ISA_CMPCCXADD)
# end AUTO GENERATED BY TOOL
# end INTEL_FEATURE_ISA_CMPCCXADD
# INTEL_FEATURE_ISA_PREFETCHST2
      list(APPEND features_enabled_by_default
          ${LLVM_INTELFEATURE_PREFIX}_ISA_PREFETCHST2)
# end INTEL_FEATURE_ISA_PREFETCHST2
# INTEL_FEATURE_ISA_PREFETCHI
      list(APPEND features_enabled_by_default
          ${LLVM_INTELFEATURE_PREFIX}_ISA_PREFETCHI)
# end INTEL_FEATURE_ISA_PREFETCHI
# INTEL_FEATURE_ISA_AVX512_SAT_CVT
# AUTO GENERATED BY TOOL
      list(APPEND features_enabled_by_default
           ${LLVM_INTELFEATURE_PREFIX}_ISA_AVX512_SAT_CVT)
# end AUTO GENERATED BY TOOL
# end INTEL_FEATURE_ISA_AVX512_SAT_CVT
# INTEL_FEATURE_ISA_BF16_BASE
      list(APPEND features_enabled_by_default
           ${LLVM_INTELFEATURE_PREFIX}_ISA_BF16_BASE)
# end INTEL_FEATURE_ISA_BF16_BASE
# INTEL_FEATURE_ISA_AVX512_MINMAX
      list(APPEND features_enabled_by_default
           ${LLVM_INTELFEATURE_PREFIX}_ISA_AVX512_MINMAX)
# end INTEL_FEATURE_ISA_AVX512_MINMAX
# INTEL_FEATURE_ISA_AVX512_COMPLEX
      list(APPEND features_enabled_by_default
           ${LLVM_INTELFEATURE_PREFIX}_ISA_AVX512_COMPLEX)
# end INTEL_FEATURE_ISA_AVX512_COMPLEX
# INTEL_FEATURE_ISA_AVX512_REDUCTION
      list(APPEND features_enabled_by_default
           ${LLVM_INTELFEATURE_PREFIX}_ISA_AVX512_REDUCTION)
# end INTEL_FEATURE_ISA_AVX512_REDUCTION
# INTEL_FEATURE_ISA_AVX512_BF16_NE
      list(APPEND features_enabled_by_default
          ${LLVM_INTELFEATURE_PREFIX}_ISA_AVX512_BF16_NE)
# end INTEL_FEATURE_ISA_AVX512_BF16_NE
# INTEL_FEATURE_ISA_PBNDKB
      list(APPEND features_enabled_by_default
          ${LLVM_INTELFEATURE_PREFIX}_ISA_PBNDKB)
# end INTEL_FEATURE_ISA_PBNDKB
# INTEL_FEATURE_ISA_WRMSRNS
      list(APPEND features_enabled_by_default
          ${LLVM_INTELFEATURE_PREFIX}_ISA_WRMSRNS)
# end INTEL_FEATURE_ISA_WRMSRNS
# INTEL_FEATURE_ISA_RDMSRLIST_WRMSRLIST
      list(APPEND features_enabled_by_default
          ${LLVM_INTELFEATURE_PREFIX}_ISA_RDMSRLIST_WRMSRLIST)
# end INTEL_FEATURE_ISA_RDMSRLIST_WRMSRLIST
# INTEL_FEATURE_ISA_AMX_FP8
# AUTO GENERATED BY TOOL
      list(APPEND features_enabled_by_default
           ${LLVM_INTELFEATURE_PREFIX}_ISA_AMX_FP8)
# end AUTO GENERATED BY TOOL
# end INTEL_FEATURE_ISA_AMX_FP8

# INTEL_FEATURE_ISA_AVX512_REDUCTION2
# AUTO GENERATED BY TOOL
      list(APPEND features_enabled_by_default
          ${LLVM_INTELFEATURE_PREFIX}_ISA_AVX512_REDUCTION2)
# end AUTO GENERATED BY TOOL
# end INTEL_FEATURE_ISA_AVX512_REDUCTION2
# INTEL_FEATURE_ISA_AVX512_NE_CONVERT_FP8
      list(APPEND features_enabled_by_default
           ${LLVM_INTELFEATURE_PREFIX}_ISA_AVX512_NE_CONVERT_FP8)
# end INTEL_FEATURE_ISA_AVX512_NE_CONVERT_FP8
# INTEL_FEATURE_ISA_AVX512_VNNI_FP8
      list(APPEND features_enabled_by_default
           ${LLVM_INTELFEATURE_PREFIX}_ISA_AVX512_VNNI_FP8)
# end INTEL_FEATURE_ISA_AVX512_VNNI_FP8
    endif()

    set(LLVM_INTEL_FEATURES "${features_enabled_by_default}"
        CACHE STRING
        "Semicolon-separated list of Intel features to enable."
        FORCE)
  endif()

  # If any Intel features are specified for the build, we have to check
  # them against the list of features located in Intel_SupportedFeatures.txt
  list(LENGTH LLVM_INTEL_FEATURES n)
  if (n GREATER 0)
    if (NOT EXISTS ${LLVM_INTEL_SUPPORTED_FEATURES_FILE})
      message(FATAL_ERROR
              "${LLVM_INTEL_SUPPORTED_FEATURES_FILE} does not exist")
    endif()
    # For each feature 'f' enabled for the compiler build check
    # if the feature is present in the 'supported_features' list.  As usual,
    # we have to add semicolons around 'f' to match it inside the list.
    # We also need to add semicolons around the list itself, so that
    # the first starts with semicolon, and the last line ends with a semicolon.
    foreach(f ${LLVM_INTEL_FEATURES})
      # Temporary workaround for the current feature filtering tool,
      # which does not allow arbitrary usage of INTEL_FEATURE\_ prefix.
      # Thus, we cannot declare features with this prefix in
      # Intel_SupportedFeatures.txt.  At the same time, the feature names
      # in LLVM_INTEL_FEATURES are prefixed.  Here, we strip the prefix
      # from the feature name before looking for it in the file.
      string(CONCAT prefix "INTEL_FEATURE" "_")
      string(REPLACE ${prefix} "" fname "${f}")
      string(REGEX MATCH ";${fname};" m ";${supported_features};")
      # If the enabled feature is not present in the features file, then
      # we must report an error to the user.  The result of the regex match
      # is in 'm' - it is an empty string, if there is no match.
      if ("${m}" STREQUAL "")
        message(FATAL_ERROR
            "Intel feature '${f}' is not supported.  "
            "Please add it to ${LLVM_INTEL_SUPPORTED_FEATURES_FILE} "
            "(without ${prefix} prefix).")
      endif()
    endforeach(f)

    # Add dependency to the features file, so that cmake reconfigures
    # itself, once the file changes.  This prevents successful builds,
    # if somebody removed a feature from the features file and does
    # unclean build.  This method of setting the dependency
    # is taken from "${LLVM_BINARY_DIR}/LLVMBuild.cmake" (autogenerated
    # by llvm-build).
    configure_file(${LLVM_INTEL_SUPPORTED_FEATURES_FILE}
                   ${CMAKE_CURRENT_BINARY_DIR}/DummyConfigureOutput)

    # Define feature specific macros.
    foreach(f ${LLVM_INTEL_FEATURES})
      list(APPEND LLVM_INTEL_TABLEGEN_FLAGS "-D${f}")
      add_definitions(-D${f}=1)
    endforeach(f)
  endif()

  # Add knob to enable/disable Protobuf-based binary opt-report feature during
  # compiler's build. Feature is currently enabled by default only for
  # Linux/Unix environment. It is also disabled for sanitizer builds.
  if (WIN32 OR APPLE OR LLVM_USE_SANITIZER)
    option(INTEL_ENABLE_PROTO_BIN_OPTRPT
           "Enable Protobuf-based binary opt-report feature" OFF)
  else()
    option(INTEL_ENABLE_PROTO_BIN_OPTRPT
           "Enable Protobuf-based binary opt-report feature" ON)
  endif()
endif(INTEL_CUSTOMIZATION)

# Configure all of the various header file fragments LLVM uses which depend on
# configuration variables.
set(LLVM_ENUM_TARGETS "")
set(LLVM_ENUM_ASM_PRINTERS "")
set(LLVM_ENUM_ASM_PARSERS "")
set(LLVM_ENUM_DISASSEMBLERS "")
set(LLVM_ENUM_TARGETMCAS "")
foreach(t ${LLVM_TARGETS_TO_BUILD})
  set( td ${LLVM_MAIN_SRC_DIR}/lib/Target/${t} )
  if(INTEL_CUSTOMIZATION)
# INTEL_FEATURE_CSA
    if("${t}" STREQUAL "CSA")
      set(td ${LLVM_MAIN_SRC_DIR}/lib/Target/Intel_${t})
    endif()
# end INTEL_FEATURE_CSA
  endif(INTEL_CUSTOMIZATION)

  list(FIND LLVM_ALL_TARGETS ${t} idx)
  list(FIND LLVM_EXPERIMENTAL_TARGETS_TO_BUILD ${t} idy)
  # At this point, LLVMBUILDTOOL already checked all the targets passed in
  # LLVM_TARGETS_TO_BUILD and LLVM_EXPERIMENTAL_TARGETS_TO_BUILD, so
  # this test just makes sure that any experimental targets were passed via
  # LLVM_EXPERIMENTAL_TARGETS_TO_BUILD, not LLVM_TARGETS_TO_BUILD.
  if( idx LESS 0 AND idy LESS 0 )
    message(FATAL_ERROR "The target `${t}' is experimental and must be passed "
      "via LLVM_EXPERIMENTAL_TARGETS_TO_BUILD.")
  else()
    set(LLVM_ENUM_TARGETS "${LLVM_ENUM_TARGETS}LLVM_TARGET(${t})\n")
  endif()

  file(GLOB asmp_file "${td}/*AsmPrinter.cpp")
  if( asmp_file )
    set(LLVM_ENUM_ASM_PRINTERS
      "${LLVM_ENUM_ASM_PRINTERS}LLVM_ASM_PRINTER(${t})\n")
  endif()
  if( EXISTS ${td}/AsmParser/CMakeLists.txt )
    set(LLVM_ENUM_ASM_PARSERS
      "${LLVM_ENUM_ASM_PARSERS}LLVM_ASM_PARSER(${t})\n")
  endif()
  if( EXISTS ${td}/Disassembler/CMakeLists.txt )
    set(LLVM_ENUM_DISASSEMBLERS
      "${LLVM_ENUM_DISASSEMBLERS}LLVM_DISASSEMBLER(${t})\n")
  endif()
    if( EXISTS ${td}/MCA/CMakeLists.txt )
    set(LLVM_ENUM_TARGETMCAS
      "${LLVM_ENUM_TARGETMCAS}LLVM_TARGETMCA(${t})\n")
  endif()
endforeach(t)

# Provide an LLVM_ namespaced alias for use in #cmakedefine.
set(LLVM_BUILD_SHARED_LIBS ${BUILD_SHARED_LIBS})

# Produce the target definition files, which provide a way for clients to easily
# include various classes of targets.
configure_file(
  ${LLVM_MAIN_INCLUDE_DIR}/llvm/Config/AsmPrinters.def.in
  ${LLVM_INCLUDE_DIR}/llvm/Config/AsmPrinters.def
  )
configure_file(
  ${LLVM_MAIN_INCLUDE_DIR}/llvm/Config/AsmParsers.def.in
  ${LLVM_INCLUDE_DIR}/llvm/Config/AsmParsers.def
  )
configure_file(
  ${LLVM_MAIN_INCLUDE_DIR}/llvm/Config/Disassemblers.def.in
  ${LLVM_INCLUDE_DIR}/llvm/Config/Disassemblers.def
  )
configure_file(
  ${LLVM_MAIN_INCLUDE_DIR}/llvm/Config/Targets.def.in
  ${LLVM_INCLUDE_DIR}/llvm/Config/Targets.def
  )
configure_file(
  ${LLVM_MAIN_INCLUDE_DIR}/llvm/Config/TargetMCAs.def.in
  ${LLVM_INCLUDE_DIR}/llvm/Config/TargetMCAs.def
  )

# They are not referenced. See set_output_directory().
set( CMAKE_RUNTIME_OUTPUT_DIRECTORY ${LLVM_BINARY_DIR}/bin )
set( CMAKE_LIBRARY_OUTPUT_DIRECTORY ${LLVM_BINARY_DIR}/lib${LLVM_LIBDIR_SUFFIX} )
set( CMAKE_ARCHIVE_OUTPUT_DIRECTORY ${LLVM_BINARY_DIR}/lib${LLVM_LIBDIR_SUFFIX} )

if(LLVM_INCLUDE_TESTS)
  include(GetErrcMessages)
  get_errc_messages(LLVM_LIT_ERRC_MESSAGES)
endif()

# For up-to-date instructions for installing the TFLite dependency, refer to
# the bot setup script: https://github.com/google/ml-compiler-opt/blob/main/buildbot/buildbot_init.sh
set(TENSORFLOW_C_LIB_PATH "" CACHE PATH "Path to TensorFlow C library install")
set(LLVM_HAVE_TFLITE "" CACHE BOOL "Use tflite")
if (LLVM_HAVE_TFLITE)
  find_package(protobuf REQUIRED)
  find_package(tensorflow-lite REQUIRED)
  set(LLVM_HAVE_TF_API "ON" CACHE BOOL "Full Tensorflow API available")
  set(LLVM_PROTOBUF_OUT_DIR ${CMAKE_LIBRARY_OUTPUT_DIRECTORY}/protobuf_gen)
  include_directories(${LLVM_PROTOBUF_OUT_DIR})
elseif (TENSORFLOW_C_LIB_PATH)
  find_library(tensorflow_c_api tensorflow PATHS ${TENSORFLOW_C_LIB_PATH}/lib NO_DEFAULT_PATH REQUIRED)
  # Currently, the protobuf headers are distributed with the pip package that corresponds to the version
  # of the C API library.
  find_library(tensorflow_fx tensorflow_framework PATHS ${TENSORFLOW_C_LIB_PATH}/lib NO_DEFAULT_PATH REQUIRED)
  set(LLVM_HAVE_TF_API "ON" CACHE BOOL "Full Tensorflow API available")
  include_directories(${TENSORFLOW_C_LIB_PATH}/include)
  if (NOT TF_PROTO_HEADERS)
    message(STATUS "TF_PROTO_HEADERS not defined. Looking for tensorflow pip package.")
    execute_process(COMMAND
      ${Python3_EXECUTABLE} "-c" "import tensorflow as tf; import os; print(os.path.dirname(tf.__file__))"
      OUTPUT_VARIABLE TF_PIP)
    if ("${TF_PIP}" STREQUAL "")
      message(FATAL ERROR "Tensorflow pip package is also required for 'development' mode (protobuf headers)")
    endif()
    string(STRIP ${TF_PIP} TF_PIP)
    set(TF_PROTO_HEADERS "${TF_PIP}/include")
  endif()
  message(STATUS "Using Tensorflow headers under: ${TF_PROTO_HEADERS}")
  include_directories(${TF_PROTO_HEADERS})
  add_definitions("-DGOOGLE_PROTOBUF_NO_RTTI")
  add_definitions("-D_GLIBCXX_USE_CXX11_ABI=0")
endif()

# For up-to-date instructions for installing the Tensorflow dependency, refer to
# the bot setup script: https://github.com/google/ml-compiler-opt/blob/main/buildbot/buildbot_init.sh
# Specifically, assuming python3 is installed:
# python3 -m pip install --upgrade pip && python3 -m pip install --user tf_nightly==2.3.0.dev20200528
# Then set TENSORFLOW_AOT_PATH to the package install - usually it's ~/.local/lib/python3.7/site-packages/tensorflow
#
set(TENSORFLOW_AOT_PATH "" CACHE PATH "Path to TensorFlow pip install dir")

if (NOT TENSORFLOW_AOT_PATH STREQUAL "")
  set(LLVM_HAVE_TF_AOT "ON" CACHE BOOL "Tensorflow AOT available")
  set(TENSORFLOW_AOT_COMPILER
    "${TENSORFLOW_AOT_PATH}/../../../../bin/saved_model_cli"
    CACHE PATH "Path to the Tensorflow AOT compiler")
  # This needs to happen to avoid clashing protobuf codegen when building both AOT and development mode.
  # We plan to replace protobuf with a simpler alternative, so this will go away.
  file(COPY ${TENSORFLOW_AOT_PATH}/include DESTINATION ${CMAKE_LIBRARY_OUTPUT_DIRECTORY}/tensorflow
    NO_SOURCE_PERMISSIONS
    PATTERN "google/*" EXCLUDE
    PATTERN "*.pb.h" EXCLUDE) 
  include_directories(${CMAKE_LIBRARY_OUTPUT_DIRECTORY}/tensorflow/include)
  add_subdirectory(${TENSORFLOW_AOT_PATH}/xla_aot_runtime_src
    ${CMAKE_ARCHIVE_OUTPUT_DIRECTORY}/tf_runtime)
  install(TARGETS tf_xla_runtime EXPORT LLVMExports
    ARCHIVE DESTINATION lib${LLVM_LIBDIR_SUFFIX} COMPONENT tf_xla_runtime)
  set_property(GLOBAL APPEND PROPERTY LLVM_EXPORTS tf_xla_runtime)
  # Once we add more modules, we should handle this more automatically.
  if (DEFINED LLVM_OVERRIDE_MODEL_HEADER_INLINERSIZEMODEL)
    set(LLVM_INLINER_MODEL_PATH "none")
  elseif(NOT DEFINED LLVM_INLINER_MODEL_PATH
      OR "${LLVM_INLINER_MODEL_PATH}" STREQUAL ""
      OR "${LLVM_INLINER_MODEL_PATH}" STREQUAL "autogenerate")
    set(LLVM_INLINER_MODEL_PATH "autogenerate")
    set(LLVM_INLINER_MODEL_AUTOGENERATED 1)
  endif()
  if (DEFINED LLVM_OVERRIDE_MODEL_HEADER_REGALLOCEVICTMODEL)
    set(LLVM_RAEVICT_MODEL_PATH "none")
  elseif(NOT DEFINED LLVM_RAEVICT_MODEL_PATH
      OR "${LLVM_RAEVICT_MODEL_PATH}" STREQUAL ""
      OR "${LLVM_RAEVICT_MODEL_PATH}" STREQUAL "autogenerate")
    set(LLVM_RAEVICT_MODEL_PATH "autogenerate")
    set(LLVM_RAEVICT_MODEL_AUTOGENERATED 1)
  endif()

endif()

# Configure the three LLVM configuration header files.
configure_file(
  ${LLVM_MAIN_INCLUDE_DIR}/llvm/Config/config.h.cmake
  ${LLVM_INCLUDE_DIR}/llvm/Config/config.h)
configure_file(
  ${LLVM_MAIN_INCLUDE_DIR}/llvm/Config/llvm-config.h.cmake
  ${LLVM_INCLUDE_DIR}/llvm/Config/llvm-config.h)
configure_file(
  ${LLVM_MAIN_INCLUDE_DIR}/llvm/Config/abi-breaking.h.cmake
  ${LLVM_INCLUDE_DIR}/llvm/Config/abi-breaking.h)

# Add target for generating source rpm package.
set(LLVM_SRPM_USER_BINARY_SPECFILE ${CMAKE_CURRENT_SOURCE_DIR}/llvm.spec.in
    CACHE FILEPATH ".spec file to use for srpm generation")
set(LLVM_SRPM_BINARY_SPECFILE ${CMAKE_CURRENT_BINARY_DIR}/llvm.spec)
set(LLVM_SRPM_DIR "${CMAKE_CURRENT_BINARY_DIR}/srpm")

get_source_info(${CMAKE_CURRENT_SOURCE_DIR} revision repository)
string(LENGTH "${revision}" revision_length)
set(LLVM_RPM_SPEC_REVISION "${revision}")

configure_file(
  ${LLVM_SRPM_USER_BINARY_SPECFILE}
  ${LLVM_SRPM_BINARY_SPECFILE} @ONLY)

add_custom_target(srpm
  COMMAND cpack -G TGZ --config CPackSourceConfig.cmake -B ${LLVM_SRPM_DIR}/SOURCES
  COMMAND rpmbuild -bs --define '_topdir ${LLVM_SRPM_DIR}' ${LLVM_SRPM_BINARY_SPECFILE})
set_target_properties(srpm PROPERTIES FOLDER "Misc")

if(APPLE AND DARWIN_LTO_LIBRARY)
  set(CMAKE_EXE_LINKER_FLAGS
    "${CMAKE_EXE_LINKER_FLAGS} -Wl,-lto_library -Wl,${DARWIN_LTO_LIBRARY}")
  set(CMAKE_SHARED_LINKER_FLAGS
    "${CMAKE_SHARED_LINKER_FLAGS} -Wl,-lto_library -Wl,${DARWIN_LTO_LIBRARY}")
  set(CMAKE_MODULE_LINKER_FLAGS
    "${CMAKE_MODULE_LINKER_FLAGS} -Wl,-lto_library -Wl,${DARWIN_LTO_LIBRARY}")
endif()

# Build with _XOPEN_SOURCE on AIX, as stray macros in _ALL_SOURCE mode tend to
# break things. In this case we need to enable the large-file API as well.
if (UNIX AND ${CMAKE_SYSTEM_NAME} MATCHES "AIX")
          add_definitions("-D_XOPEN_SOURCE=700")
          add_definitions("-D_LARGE_FILE_API")

  # CMake versions less than 3.16 set default linker flags to include -brtl, as
  # well as setting -G when building libraries, so clear them out. Note we only
  # try to clear the form that CMake will set as part of its initial
  # configuration, it is still possible the user may force it as part of a
  # compound option.
  if(CMAKE_VERSION VERSION_LESS 3.16)
    string(REGEX REPLACE "(^|[ \t]+)-Wl,-brtl([ \t]+|$)" " " CMAKE_EXE_LINKER_FLAGS  "${CMAKE_EXE_LINKER_FLAGS}")
    string(REGEX REPLACE "(^|[ \t]+)-Wl,-brtl([ \t]+|$)" " " CMAKE_SHARED_LINKER_FLAGS  "${CMAKE_SHARED_LINKER_FLAGS}")
    string(REGEX REPLACE "(^|[ \t]+)-Wl,-brtl([ \t]+|$)" " " CMAKE_MODULE_LINKER_FLAGS "${CMAKE_MODULE_LINKER_FLAGS}")
    string(REGEX REPLACE "(^|[ \t]+)(-Wl,)?-G([ \t]+|$)" " " CMAKE_SHARED_LIBRARY_CREATE_C_FLAGS
      "${CMAKE_SHARED_LIBRARY_CREATE_C_FLAGS}")
    string(REGEX REPLACE "(^|[ \t]+)(-Wl,)?-G([ \t]+|$)" " " CMAKE_SHARED_LIBRARY_CREATE_CXX_FLAGS
      "${CMAKE_SHARED_LIBRARY_CREATE_CXX_FLAGS}")
    string(REGEX REPLACE "(^|[ \t]+)(-Wl,)?-G([ \t]+|$)" " " CMAKE_SHARED_LIBRARY_CREATE_ASM_FLAGS
      "${CMAKE_SHARED_LIBRARY_CREATE_ASM_FLAGS}")
    string(REGEX REPLACE "(^|[ \t]+)-Wl,-G," " -Wl," CMAKE_SHARED_LIBRARY_CREATE_C_FLAGS
      "${CMAKE_SHARED_LIBRARY_CREATE_C_FLAGS}")
    string(REGEX REPLACE "(^|[ \t]+)-Wl,-G," " -Wl," CMAKE_SHARED_LIBRARY_CREATE_CXX_FLAGS
      "${CMAKE_SHARED_LIBRARY_CREATE_CXX_FLAGS}")
    string(REGEX REPLACE "(^|[ \t]+)-Wl,-G," " -Wl," CMAKE_SHARED_LIBRARY_CREATE_ASM_FLAGS
      "${CMAKE_SHARED_LIBRARY_CREATE_ASM_FLAGS}")
  endif()

  # Modules should be built with -shared -Wl,-G, so we can use runtime linking
  # with plugins.
  string(APPEND CMAKE_MODULE_LINKER_FLAGS " -shared -Wl,-G")

  # Also set the correct flags for building shared libraries.
  string(APPEND CMAKE_SHARED_LINKER_FLAGS " -shared")
endif()

# Build with _XOPEN_SOURCE on z/OS.
if (CMAKE_SYSTEM_NAME MATCHES "OS390")
  add_definitions("-D_XOPEN_SOURCE=600")
  add_definitions("-D_OPEN_SYS") # Needed for process information.
  add_definitions("-D_OPEN_SYS_FILE_EXT") # Needed for EBCDIC I/O.
endif()

# Build with _FILE_OFFSET_BITS=64 on Solaris to match g++ >= 9.
if (UNIX AND ${CMAKE_SYSTEM_NAME} MATCHES "SunOS")
          add_definitions("-D_FILE_OFFSET_BITS=64")
endif()

set(CMAKE_INCLUDE_CURRENT_DIR ON)

include_directories( ${LLVM_INCLUDE_DIR} ${LLVM_MAIN_INCLUDE_DIR})

# when crosscompiling import the executable targets from a file
if(LLVM_USE_HOST_TOOLS)
  include(CrossCompile)
  llvm_create_cross_target(LLVM NATIVE "" Release)
endif(LLVM_USE_HOST_TOOLS)
if(LLVM_TARGET_IS_CROSSCOMPILE_HOST)
# Dummy use to avoid CMake Warning: Manually-specified variables were not used
# (this is a variable that CrossCompile sets on recursive invocations)
endif()

if( ${CMAKE_SYSTEM_NAME} MATCHES SunOS )
   # special hack for Solaris to handle crazy system sys/regset.h
   include_directories("${LLVM_MAIN_INCLUDE_DIR}/llvm/Support/Solaris")
endif( ${CMAKE_SYSTEM_NAME} MATCHES SunOS )

# Make sure we don't get -rdynamic in every binary. For those that need it,
# use export_executable_symbols(target).
set(CMAKE_SHARED_LIBRARY_LINK_CXX_FLAGS "")

set(LLVM_EXTRACT_SYMBOLS_FLAGS ""
  CACHE STRING "Additional options to pass to llvm/utils/extract_symbols.py.
  These cannot override the options set by cmake, but can add extra options
  such as --tools.")

include(AddLLVM)
include(TableGen)

include(LLVMDistributionSupport)

if( MINGW AND NOT "${CMAKE_CXX_COMPILER_ID}" MATCHES "Clang" )
  # People report that -O3 is unreliable on MinGW. The traditional
  # build also uses -O2 for that reason:
  llvm_replace_compiler_option(CMAKE_CXX_FLAGS_RELEASE "-O3" "-O2")
endif()

if(LLVM_INCLUDE_TESTS)
  umbrella_lit_testsuite_begin(check-all)
endif()

# Put this before tblgen. Else we have a circular dependence.
add_subdirectory(lib/Demangle)
add_subdirectory(lib/Support)
add_subdirectory(lib/TableGen)

add_subdirectory(utils/TableGen)

add_subdirectory(include/llvm)

add_subdirectory(lib)

if( LLVM_INCLUDE_UTILS )
  add_subdirectory(utils/FileCheck)
  add_subdirectory(utils/PerfectShuffle)
  add_subdirectory(utils/count)
  add_subdirectory(utils/not)
  add_subdirectory(utils/UnicodeData)
  add_subdirectory(utils/yaml-bench)
  add_subdirectory(utils/split-file)
  if( LLVM_INCLUDE_TESTS )
    add_subdirectory(utils/unittest)
  endif()
else()
  if ( LLVM_INCLUDE_TESTS )
    message(FATAL_ERROR "Including tests when not building utils will not work.
    Either set LLVM_INCLUDE_UTILS to On, or set LLVM_INCLUDE_TESTS to Off.")
  endif()
endif()

# Use LLVM_ADD_NATIVE_VISUALIZERS_TO_SOLUTION instead of LLVM_INCLUDE_UTILS because it is not really a util
if (LLVM_ADD_NATIVE_VISUALIZERS_TO_SOLUTION)
  add_subdirectory(utils/LLVMVisualizers)
endif()

foreach( binding ${LLVM_BINDINGS_LIST} )
  if( EXISTS "${LLVM_MAIN_SRC_DIR}/bindings/${binding}/CMakeLists.txt" )
    add_subdirectory(bindings/${binding})
  endif()
endforeach()

add_subdirectory(projects)

if( LLVM_INCLUDE_TOOLS )
  add_subdirectory(tools)
endif()

if( LLVM_INCLUDE_RUNTIMES )
  add_subdirectory(runtimes)
endif()

if( LLVM_INCLUDE_EXAMPLES )
  add_subdirectory(examples)
endif()

if (INTEL_CUSTOMIZATION)
  if (INTEL_ANY_OPTIONAL_COMPONENTS)
    add_subdirectory(Intel_OptionalComponents)
  endif()
endif (INTEL_CUSTOMIZATION)

if( LLVM_INCLUDE_TESTS )
  if(EXISTS ${LLVM_MAIN_SRC_DIR}/projects/test-suite AND TARGET clang)
    include(LLVMExternalProjectUtils)
    llvm_ExternalProject_Add(test-suite ${LLVM_MAIN_SRC_DIR}/projects/test-suite
      USE_TOOLCHAIN
      EXCLUDE_FROM_ALL
      NO_INSTALL
      ALWAYS_CLEAN)
  endif()
  add_subdirectory(utils/lit)
  add_subdirectory(test)
  add_subdirectory(unittests)

  if (WIN32)
    # This utility is used to prevent crashing tests from calling Dr. Watson on
    # Windows.
    add_subdirectory(utils/KillTheDoctor)
  endif()

  umbrella_lit_testsuite_end(check-all)
  get_property(LLVM_ALL_LIT_DEPENDS GLOBAL PROPERTY LLVM_ALL_LIT_DEPENDS)
  get_property(LLVM_ALL_ADDITIONAL_TEST_DEPENDS
      GLOBAL PROPERTY LLVM_ALL_ADDITIONAL_TEST_DEPENDS)
  add_custom_target(test-depends
      DEPENDS ${LLVM_ALL_LIT_DEPENDS} ${LLVM_ALL_ADDITIONAL_TEST_DEPENDS})
  set_target_properties(test-depends PROPERTIES FOLDER "Tests")
endif()

if (LLVM_INCLUDE_DOCS)
  add_subdirectory(docs)
endif()

add_subdirectory(cmake/modules)

# Do this last so that all lit targets have already been created.
if (LLVM_INCLUDE_UTILS)
  add_subdirectory(utils/llvm-lit)
endif()

if (NOT LLVM_INSTALL_TOOLCHAIN_ONLY)
  install(DIRECTORY include/llvm include/llvm-c
    DESTINATION "${CMAKE_INSTALL_INCLUDEDIR}"
    COMPONENT llvm-headers
    FILES_MATCHING
    PATTERN "*.def"
    PATTERN "*.h"
    PATTERN "*.td"
    PATTERN "*.inc"
    PATTERN "LICENSE.TXT"
    )

  install(DIRECTORY ${LLVM_INCLUDE_DIR}/llvm ${LLVM_INCLUDE_DIR}/llvm-c
    DESTINATION "${CMAKE_INSTALL_INCLUDEDIR}"
    COMPONENT llvm-headers
    FILES_MATCHING
    PATTERN "*.def"
    PATTERN "*.h"
    PATTERN "*.gen"
    PATTERN "*.inc"
    # Exclude include/llvm/CMakeFiles/intrinsics_gen.dir, matched by "*.def"
    PATTERN "CMakeFiles" EXCLUDE
    PATTERN "config.h" EXCLUDE
    )

  if (LLVM_INSTALL_MODULEMAPS)
    install(DIRECTORY include/llvm include/llvm-c
            DESTINATION "${CMAKE_INSTALL_INCLUDEDIR}"
            COMPONENT llvm-headers
            FILES_MATCHING
            PATTERN "module.modulemap"
            )
    install(FILES include/llvm/module.install.modulemap
            DESTINATION "${CMAKE_INSTALL_INCLUDEDIR}/llvm"
            COMPONENT llvm-headers
            RENAME "module.extern.modulemap"
            )
  endif(LLVM_INSTALL_MODULEMAPS)

  # Installing the headers needs to depend on generating any public
  # tablegen'd headers.
  add_custom_target(llvm-headers DEPENDS intrinsics_gen omp_gen)
  set_target_properties(llvm-headers PROPERTIES FOLDER "Misc")

  if (NOT LLVM_ENABLE_IDE)
    add_llvm_install_targets(install-llvm-headers
                             DEPENDS llvm-headers
                             COMPONENT llvm-headers)
  endif()

  # Custom target to install all libraries.
  add_custom_target(llvm-libraries)
  set_target_properties(llvm-libraries PROPERTIES FOLDER "Misc")

  if (NOT LLVM_ENABLE_IDE)
    add_llvm_install_targets(install-llvm-libraries
                             DEPENDS llvm-libraries
                             COMPONENT llvm-libraries)
  endif()

  get_property(LLVM_LIBS GLOBAL PROPERTY LLVM_LIBS)
  if(LLVM_LIBS)
    list(REMOVE_DUPLICATES LLVM_LIBS)
    foreach(lib ${LLVM_LIBS})
      add_dependencies(llvm-libraries ${lib})
      if (NOT LLVM_ENABLE_IDE)
        add_dependencies(install-llvm-libraries install-${lib})
        add_dependencies(install-llvm-libraries-stripped install-${lib}-stripped)
      endif()
    endforeach()
  endif()
endif()

# This must be at the end of the LLVM root CMakeLists file because it must run
# after all targets are created.
llvm_distribution_add_targets()
process_llvm_pass_plugins(GEN_CONFIG)
include(CoverageReport)

# This allows us to deploy the Universal CRT DLLs by passing -DCMAKE_INSTALL_UCRT_LIBRARIES=ON to CMake
if (MSVC AND CMAKE_HOST_SYSTEM_NAME STREQUAL "Windows" AND CMAKE_INSTALL_UCRT_LIBRARIES)
  include(InstallRequiredSystemLibraries)
endif()

if (LLVM_INCLUDE_BENCHMARKS)
  # Override benchmark defaults so that when the library itself is updated these
  # modifications are not lost.
  set(BENCHMARK_ENABLE_TESTING OFF CACHE BOOL "Disable benchmark testing" FORCE)
  set(BENCHMARK_ENABLE_EXCEPTIONS OFF CACHE BOOL "Disable benchmark exceptions" FORCE)
  set(BENCHMARK_ENABLE_INSTALL OFF CACHE BOOL "Don't install benchmark" FORCE)
  set(BENCHMARK_DOWNLOAD_DEPENDENCIES OFF CACHE BOOL "Don't download dependencies" FORCE)
  set(BENCHMARK_ENABLE_GTEST_TESTS OFF CACHE BOOL "Disable Google Test in benchmark" FORCE)
  set(BENCHMARK_ENABLE_WERROR ${LLVM_ENABLE_WERROR} CACHE BOOL
    "Handle -Werror for Google Benchmark based on LLVM_ENABLE_WERROR" FORCE)
  # Since LLVM requires C++11 it is safe to assume that std::regex is available.
  set(HAVE_STD_REGEX ON CACHE BOOL "OK" FORCE)
  add_subdirectory(${LLVM_THIRD_PARTY_DIR}/benchmark
    ${CMAKE_CURRENT_BINARY_DIR}/third-party/benchmark)
  add_subdirectory(benchmarks)
endif()

if (LLVM_INCLUDE_UTILS AND LLVM_INCLUDE_TOOLS)
  add_subdirectory(utils/llvm-locstats)
endif()

if (INTEL_CUSTOMIZATION)
  if (INTEL_CMAKE_DEPLOY)

    # The code below defines a set of CMake components that will
    # be put into the resulting deploy structure, which is used
    # by the product team for creating various Intel software products.
    #
    # If you have any concerns or questions about adding your new
    # component to one or more products, please contact ICLProcessTeam@intel.com
    set(INTEL_DEPLOY_COMPONENTS_LIST
      # LLVM components
      clang lld llc llvm-link llvm-profdata llvm-profgen llvm-spirv
      clang_rt.profile-x86_64 clang_rt.profile-i386 llvm-config
      clang-resource-headers llvm-cov clang-tidy llvm-ml
      # XDEV components
      xdev-dpcpp xdev-icx xdev-icpx xdev-ifx xdev-fpp xdev-xfortcom
      xdev-fort-target-rtl xdev-compilervars xdev-il0-llvm-common-headers
      xdev-il0-llvm-common-lib xdev-support-scripts xdev-cmake-scripts
      xdev-compiler-conf
      # OpenMP components
      llvm-opencl-ompplugin omptarget clang-offload-bundler omptarget-opencl-rtl
      llvm-x86_64-ompplugin llvm-objcopy clang-offload-wrapper
      llvm-level0-ompplugin libompdevice sycl-post-link yaml2obj
# INTEL_CUSTOMIZATION
# INTEL_FEATURE_CSA
      llvm-csa-ompplugin
# end INTEL_FEATURE_CSA
# end INTEL_CUSTOMIZATION
      # SYCL components: see sycl/CMakeLists.txt
      # LLVM tools directory readme
      bin-llvm-readme
      )

    if (WIN32)
      list(APPEND INTEL_DEPLOY_COMPONENTS_LIST
        # llvm-lib is a copy of llvm-ar, and it cannot
        # be deployed without deploying llvm-ar
        llvm-ar llvm-lib
        # XDEV components
        xdev-xilib xdev-xilink
        )
    else()
      list(APPEND INTEL_DEPLOY_COMPONENTS_LIST
        # LLVM components
        llvm-ar llvm-ranlib
        # CXX components
        cxx cxxabi cxx-headers cxxabi-headers
        )

      # CMPLRLLVM-20054: icx-lto is a release name for LLVMgold plugin.
      # Darwin uses libLTO.dylib (from tools/lto), so if/when we support
      # Darwin, we will need to deploy it instead of icx-lto.
      list(APPEND INTEL_DEPLOY_COMPONENTS_LIST icx-lto)
    endif()

    if (";${LLVM_INTEL_FEATURES};" MATCHES ";INTEL_INTERNAL_BUILD;")
      list(APPEND INTEL_DEPLOY_COMPONENTS_LIST
        # Deploy sanitizers for sanitized LIT testing.
        # It should not harm to deploy them always for non-product builds.
        clang_rt.msan-x86_64 clang_rt.msan_cxx-x86_64
        clang_rt.msan-i386 clang_rt.msan_cxx-i386
        compiler-rt-headers
        # llvm-symbolizer improves traces from sanitizers.
        llvm-symbolizer
        )
    endif()

    set(INTEL_LIBDEV_DEPLOY_COMPONENTS_LIST
      # Libdev components
      libdev-libirc libdev-frtl libdev-libbfp754 libdev-libifport
      libdev-libistrconv libdev-svml libdev-libimf
    )

    list(APPEND INTEL_DEPLOY_COMPONENTS_LIST
      ${INTEL_LIBDEV_DEPLOY_COMPONENTS_LIST}
    )

    set(INTEL_OPENCL_DEPLOY_COMPONENTS_LIST
      # OpenCL components
      ocl-common_clang ocl-common_clang_emu ocl-builtins ocl-builtins-shared
      ocl-config ocl-cl_logger ocl-cl_logger_emu OpenCL-ICD
      ocl-svml ocl-gdb-plugin ocl-library-kernel
      ocl-clang_compiler ocl-clang_compiler_emu ocl-clang_compiler32_emu ocl-clang_compiler32 ocl-clang_compiler64_emu ocl-clang_compiler64
      ocl-intelocl ocl-intelocl_emu ocl-intelocl32_emu ocl-intelocl32 ocl-intelocl64_emu ocl-intelocl64
      ocl-cpu_device ocl-cpu_device_emu ocl-cpu_device32_emu ocl-cpu_device32 ocl-cpu_device64_emu ocl-cpu_device64
      ocl-task_executor ocl-task_executor_emu ocl-task_executor32_emu  ocl-task_executor32 ocl-task_executor64_emu  ocl-task_executor64
      ocl-OclCpuBackEnd ocl-OclCpuBackEnd_emu ocl-OclCpuBackEnd32 ocl-OclCpuBackEnd32_emu ocl-OclCpuBackEnd64_emu ocl-OclCpuBackEnd64
      )

    if (WIN32)
      list(APPEND INTEL_OPENCL_DEPLOY_COMPONENTS_LIST
        # OpenCL components
        ocl-OclCpuDebugging9
        )
    endif(WIN32)

    if (INTEL_OPENCL_STANDALONE_PRODUCT)
      # For standalone OpenCL product we must only deploy OpenCL components
      # and nothing else.
      set(INTEL_DEPLOY_COMPONENTS_LIST)
    endif()

    list(APPEND INTEL_DEPLOY_COMPONENTS_LIST
      ${INTEL_OPENCL_DEPLOY_COMPONENTS_LIST}
      )

    # Add SYCL deploy components defined by SYCL project.
    list(APPEND INTEL_DEPLOY_COMPONENTS_LIST ${SYCL_DEPLOY_COMPONENTS})

    # There may be duplicates due to the addition of SYCL_DEPLOY_COMPONENTS.
    list(REMOVE_DUPLICATES INTEL_DEPLOY_COMPONENTS_LIST)

    set(INTEL_DEPLOY_COMPONENTS ${INTEL_DEPLOY_COMPONENTS_LIST})
  endif()

  # This command is used for creating a fake dependency in order to force
  # another command(s) to execute.
  # Its output is never produced as a result thus each other
  # command that depends on it will always be executed.
  # We use this to force running deploy installation regardless of
  # manifest files state.
  add_custom_command(OUTPUT __force_it
                     COMMAND "${CMAKE_COMMAND}" -E echo)

  # We've seen problems with installing links, e.g. if install of llvm-ranlib
  # (link to llvm-ar) runs before llvm-ar, then CMake's create_symlink script
  # does not create the link sometime.  To resolve this (hopefully) we want to
  # run the install commands in order, so that the order of deploy components
  # passed to CMake defines the order of installation.
  set(chain_dep __force_it)

  if(DEFINED INTEL_DEPLOY_COMPONENTS)

    set(manifest_list)

    if (BUILD_SHARED_LIBS)
      # CMPLRTOOLS-14831:
      # If we are building shared libraries, we need to install
      # LLVM_LIBS.
      list(APPEND INTEL_DEPLOY_COMPONENTS ${LLVM_LIBS})
      list(APPEND INTEL_DEPLOY_COMPONENTS lldCommon lldELF lldCOFF)

      # clang libraries are in CLANG_EXPORTS list.
      # Hopefully, the extra tools, which are also in the list,
      # may be safely installed without causing any conflicts.
      get_property(CLANG_EXPORTS GLOBAL PROPERTY CLANG_EXPORTS)
      list(APPEND INTEL_DEPLOY_COMPONENTS ${CLANG_EXPORTS})
    endif()

    foreach( comp ${INTEL_DEPLOY_COMPONENTS} )

      message( STATUS "Adding component ${comp} to deploy")

      set (manifest ${CMAKE_CURRENT_BINARY_DIR}/install_manifest_${comp}.txt)
      add_custom_command(OUTPUT ${manifest}
                         COMMAND ${CMAKE_COMMAND}
                                 -DCMAKE_INSTALL_COMPONENT=${comp}
                                 -DCMAKE_INSTALL_CONFIG_NAME=$<CONFIG>
                                 -P ${CMAKE_BINARY_DIR}/cmake_install.cmake
                         # If ${comp} component does not exist, cmake
                         # will just open and immediately close the manifest
                         # file. This will not update the manifest file's ctime,
                         # if the file is located on NFSv4 share drive.
                         # We need to explicitly touch the file to force
                         # executing all deploy actions down the dependency
                         # chain.
                         COMMAND ${CMAKE_COMMAND} -E touch ${manifest}
                         DEPENDS  ${chain_dep}
                         COMMENT "Deploying component ${comp}"
                         USES_TERMINAL)
      list(APPEND manifest_list ${manifest})
      set(chain_dep ${manifest})
    endforeach( comp )

    # cmake does not allow to specify dependencies on cmakes' built-in targets such as all, clean, install etc.
    # There is feature request which filed ~9 years ago but it is still not implemented:
    # https://gitlab.kitware.com/cmake/cmake/issues/8438
    # We could work around the issue via adding custom do_build target equivalent to "make all"
    # but here another problem arises: there is no portable cmake solution to enforce parallel build.
    # Instead of specifying something like --parallel cmake option we have to explicitly pass
    # build system dependant options enforcing parallel build. Otherwise we have good chance for too slow build.
    # Thus although adding dependency on "all" is nice to have unless we have a good solution we simply allow
    # deploy target to fail if the project was not built before.
    # Leave code below just in case we change opinion.
    #
    # add_custom_target(do_build
    #                   COMMAND "${CMAKE_COMMAND}" --build . --target all )
    # add_custom_target(deploy DEPENDS do_build ${manifest_list})

    # Touch __force_it file in order to force installation regardless of manifest files state.
    add_custom_target(deploy DEPENDS ${manifest_list} COMMAND ${CMAKE_COMMAND} -E touch __force_it)
  else()
    # no specific components was given so do full installation
    set (manifest ${CMAKE_CURRENT_BINARY_DIR}/install_manifest.txt)
    add_custom_command(OUTPUT ${manifest}
                       COMMAND ${CMAKE_COMMAND}
                               -DCMAKE_INSTALL_CONFIG_NAME=$<CONFIG>
                               -P ${CMAKE_BINARY_DIR}/cmake_install.cmake
                       DEPENDS  __force_it
                       COMMENT "Performing deploy operation..."
                       USES_TERMINAL)
    # Touch __force_it file in order to force installation regardless of manifest files state.
    add_custom_target(deploy DEPENDS ${manifest} COMMAND ${CMAKE_COMMAND} -E touch __force_it)
  endif()
endif (INTEL_CUSTOMIZATION)<|MERGE_RESOLUTION|>--- conflicted
+++ resolved
@@ -84,15 +84,9 @@
 
 if (INTEL_CUSTOMIZATION)
   set(DPCPP_VERSION_QUALITY " ")
-<<<<<<< HEAD
-  set(DPCPP_VERSION_MAJOR "2022")
-  set(DPCPP_VERSION_MINOR "2")
-  set(DPCPP_VERSION_PATCH "1")
-=======
   set(DPCPP_VERSION_MAJOR "2023")
   set(DPCPP_VERSION_MINOR "0")
   set(DPCPP_VERSION_PATCH "0")
->>>>>>> 7fca6dfc
   set(VERSION "${DPCPP_VERSION_MAJOR}.${DPCPP_VERSION_MINOR}.${DPCPP_VERSION_PATCH}")
   set(DPCPP_PRODUCT_VERSION ${VERSION})
   set(FULL_VERSION ${DPCPP_PRODUCT_VERSION})
