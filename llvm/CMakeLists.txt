# See docs/CMake.html for instructions about how to build LLVM with CMake.

<<<<<<< HEAD
cmake_minimum_required(VERSION 3.14)

if ("${CMAKE_VERSION}" VERSION_LESS "3.13.4")
  message(FATAL_ERROR
    "Your CMake version is ${CMAKE_VERSION}. The minimum version of CMake "
    "required to build LLVM is now 3.13.4.")
endif()
=======
cmake_minimum_required(VERSION 3.13.4)
>>>>>>> afa1afd4

if(POLICY CMP0068)
  cmake_policy(SET CMP0068 NEW)
  set(CMAKE_BUILD_WITH_INSTALL_NAME_DIR ON)
endif()

if(POLICY CMP0075)
  cmake_policy(SET CMP0075 NEW)
endif()

if(POLICY CMP0077)
  cmake_policy(SET CMP0077 NEW)
endif()

if(NOT DEFINED LLVM_VERSION_MAJOR)
  set(LLVM_VERSION_MAJOR 12)
endif()
if(NOT DEFINED LLVM_VERSION_MINOR)
  set(LLVM_VERSION_MINOR 0)
endif()
if(NOT DEFINED LLVM_VERSION_PATCH)
  set(LLVM_VERSION_PATCH 0)
endif()
if(NOT DEFINED LLVM_VERSION_SUFFIX)
  set(LLVM_VERSION_SUFFIX git)
endif()

if (NOT PACKAGE_VERSION)
  set(PACKAGE_VERSION
    "${LLVM_VERSION_MAJOR}.${LLVM_VERSION_MINOR}.${LLVM_VERSION_PATCH}${LLVM_VERSION_SUFFIX}")
endif()

if ((CMAKE_GENERATOR MATCHES "Visual Studio") AND (CMAKE_GENERATOR_TOOLSET STREQUAL ""))
  message(WARNING "Visual Studio generators use the x86 host compiler by "
                  "default, even for 64-bit targets. This can result in linker "
                  "instability and out of memory errors. To use the 64-bit "
                  "host compiler, pass -Thost=x64 on the CMake command line.")
endif()

if (CMAKE_GENERATOR STREQUAL "Xcode" AND NOT CMAKE_OSX_ARCHITECTURES)
  # Some CMake features like object libraries get confused if you don't
  # explicitly specify an architecture setting with the Xcode generator.
  set(CMAKE_OSX_ARCHITECTURES "x86_64")
endif()

project(LLVM
  VERSION ${LLVM_VERSION_MAJOR}.${LLVM_VERSION_MINOR}.${LLVM_VERSION_PATCH}
  LANGUAGES C CXX ASM)

set(CMAKE_CXX_STANDARD 14 CACHE STRING "C++ standard to conform to")
set(CMAKE_CXX_STANDARD_REQUIRED YES)
set(CMAKE_CXX_EXTENSIONS NO)

if (NOT CMAKE_BUILD_TYPE AND NOT CMAKE_CONFIGURATION_TYPES)
  message(STATUS "No build type selected, default to Debug")
  set(CMAKE_BUILD_TYPE "Debug" CACHE STRING "Build type (default Debug)" FORCE)
endif()

# Side-by-side subprojects layout: automatically set the
# LLVM_EXTERNAL_${project}_SOURCE_DIR using LLVM_ALL_PROJECTS
# This allows an easy way of setting up a build directory for llvm and another
# one for llvm+clang+... using the same sources.
set(LLVM_ALL_PROJECTS "clang;clang-tools-extra;compiler-rt;debuginfo-tests;libc;libclc;libcxx;libcxxabi;libunwind;lld;lldb;mlir;openmp;parallel-libs;polly;pstl")
# The flang project is not yet part of "all" projects (see C++ requirements)
set(LLVM_EXTRA_PROJECTS "flang")
# List of all known projects in the mono repo
set(LLVM_KNOWN_PROJECTS "${LLVM_ALL_PROJECTS};${LLVM_EXTRA_PROJECTS}")
set(LLVM_ENABLE_PROJECTS "" CACHE STRING
	"Semicolon-separated list of projects to build (${LLVM_KNOWN_PROJECTS}), or \"all\".")
if( LLVM_ENABLE_PROJECTS STREQUAL "all" )
  set( LLVM_ENABLE_PROJECTS ${LLVM_ALL_PROJECTS})
endif()
if ("flang" IN_LIST LLVM_ENABLE_PROJECTS AND NOT "mlir" IN_LIST LLVM_ENABLE_PROJECTS)
  message(STATUS "Enabling MLIR as a dependency to flang")
  list(APPEND LLVM_ENABLE_PROJECTS "mlir")
endif()

# LLVM_ENABLE_PROJECTS_USED is `ON` if the user has ever used the
# `LLVM_ENABLE_PROJECTS` CMake cache variable.  This exists for
# several reasons:
#
# * As an indicator that the `LLVM_ENABLE_PROJECTS` list is now the single
# source of truth for which projects to build. This means we will ignore user
# supplied `LLVM_TOOL_<project>_BUILD` CMake cache variables and overwrite
# them.
#
# * The case where the user previously had `LLVM_ENABLE_PROJECTS` set to a
# non-empty list but now the user wishes to disable building all other projects
# by setting `LLVM_ENABLE_PROJECTS` to an empty string. In that case we still
# need to set the `LLVM_TOOL_${upper_proj}_BUILD` variables so that we disable
# building all the projects that were previously enabled.
set(LLVM_ENABLE_PROJECTS_USED OFF CACHE BOOL "")
mark_as_advanced(LLVM_ENABLE_PROJECTS_USED)

if (LLVM_ENABLE_PROJECTS_USED OR NOT LLVM_ENABLE_PROJECTS STREQUAL "")
  set(LLVM_ENABLE_PROJECTS_USED ON CACHE BOOL "" FORCE)
  foreach(proj ${LLVM_KNOWN_PROJECTS} ${LLVM_EXTERNAL_PROJECTS})
    string(TOUPPER "${proj}" upper_proj)
    string(REGEX REPLACE "-" "_" upper_proj ${upper_proj})
    if ("${proj}" IN_LIST LLVM_ENABLE_PROJECTS)
      message(STATUS "${proj} project is enabled")
      set(SHOULD_ENABLE_PROJECT TRUE)
      set(PROJ_DIR "${CMAKE_CURRENT_SOURCE_DIR}/../${proj}")
      if(NOT EXISTS "${PROJ_DIR}" OR NOT IS_DIRECTORY "${PROJ_DIR}")
        message(FATAL_ERROR "LLVM_ENABLE_PROJECTS requests ${proj} but directory not found: ${PROJ_DIR}")
      endif()
      if( LLVM_EXTERNAL_${upper_proj}_SOURCE_DIR STREQUAL "" )
        set(LLVM_EXTERNAL_${upper_proj}_SOURCE_DIR "${CMAKE_CURRENT_SOURCE_DIR}/../${proj}" CACHE PATH "" FORCE)
      else()
        set(LLVM_EXTERNAL_${upper_proj}_SOURCE_DIR "${CMAKE_CURRENT_SOURCE_DIR}/../${proj}" CACHE PATH "")
      endif()
    elseif ("${proj}" IN_LIST LLVM_EXTERNAL_PROJECTS)
      message(STATUS "${proj} project is enabled")
      set(SHOULD_ENABLE_PROJECT TRUE)
    else()
      message(STATUS "${proj} project is disabled")
      set(SHOULD_ENABLE_PROJECT FALSE)
    endif()
    # Force `LLVM_TOOL_${upper_proj}_BUILD` variables to have values that
    # corresponds with `LLVM_ENABLE_PROJECTS`. This prevents the user setting
    # `LLVM_TOOL_${upper_proj}_BUILD` variables externally. At some point
    # we should deprecate allowing users to set these variables by turning them
    # into normal CMake variables rather than cache variables.
    set(LLVM_TOOL_${upper_proj}_BUILD
      ${SHOULD_ENABLE_PROJECT}
      CACHE
      BOOL "Whether to build ${upper_proj} as part of LLVM" FORCE
    )
  endforeach()
endif()
unset(SHOULD_ENABLE_PROJECT)

# Build llvm with ccache if the package is present
set(LLVM_CCACHE_BUILD OFF CACHE BOOL "Set to ON for a ccache enabled build")
if(LLVM_CCACHE_BUILD)
  find_program(CCACHE_PROGRAM ccache)
  if(CCACHE_PROGRAM)
      set(LLVM_CCACHE_MAXSIZE "" CACHE STRING "Size of ccache")
      set(LLVM_CCACHE_DIR "" CACHE STRING "Directory to keep ccached data")
      set(LLVM_CCACHE_PARAMS "CCACHE_CPP2=yes CCACHE_HASHDIR=yes"
          CACHE STRING "Parameters to pass through to ccache")

      set(CCACHE_PROGRAM "${LLVM_CCACHE_PARAMS} ${CCACHE_PROGRAM}")
      if (LLVM_CCACHE_MAXSIZE)
        set(CCACHE_PROGRAM "CCACHE_MAXSIZE=${LLVM_CCACHE_MAXSIZE} ${CCACHE_PROGRAM}")
      endif()
      if (LLVM_CCACHE_DIR)
        set(CCACHE_PROGRAM "CCACHE_DIR=${LLVM_CCACHE_DIR} ${CCACHE_PROGRAM}")
      endif()
      set_property(GLOBAL PROPERTY RULE_LAUNCH_COMPILE ${CCACHE_PROGRAM})
  else()
    message(FATAL_ERROR "Unable to find the program ccache. Set LLVM_CCACHE_BUILD to OFF")
  endif()
endif()

option(LLVM_DEPENDENCY_DEBUGGING "Dependency debugging mode to verify correctly expressed library dependencies (Darwin only)" OFF)

# Some features of the LLVM build may be disallowed when dependency debugging is
# enabled. In particular you cannot use ccache because we want to force compile
# operations to always happen.
if(LLVM_DEPENDENCY_DEBUGGING)
  if(NOT CMAKE_HOST_APPLE)
    message(FATAL_ERROR "Dependency debugging is only currently supported on Darwin hosts.")
  endif()
  if(LLVM_CCACHE_BUILD)
    message(FATAL_ERROR "Cannot enable dependency debugging while using ccache.")
  endif()
endif()

option(LLVM_ENABLE_DAGISEL_COV "Debug: Prints tablegen patterns that were used for selecting" OFF)
option(LLVM_ENABLE_GISEL_COV "Enable collection of GlobalISel rule coverage" OFF)
if(LLVM_ENABLE_GISEL_COV)
  set(LLVM_GISEL_COV_PREFIX "${CMAKE_BINARY_DIR}/gisel-coverage-" CACHE STRING "Provide a filename prefix to collect the GlobalISel rule coverage")
endif()

# Add path for custom modules
set(CMAKE_MODULE_PATH
  ${CMAKE_MODULE_PATH}
  "${CMAKE_CURRENT_SOURCE_DIR}/cmake"
  "${CMAKE_CURRENT_SOURCE_DIR}/cmake/modules"
  )

# Generate a CompilationDatabase (compile_commands.json file) for our build,
# for use by clang_complete, YouCompleteMe, etc.
set(CMAKE_EXPORT_COMPILE_COMMANDS 1)

option(LLVM_INSTALL_BINUTILS_SYMLINKS
  "Install symlinks from the binutils tool names to the corresponding LLVM tools." OFF)

option(LLVM_INSTALL_CCTOOLS_SYMLINKS
  "Install symlinks from the cctools tool names to the corresponding LLVM tools." OFF)

option(LLVM_INSTALL_UTILS "Include utility binaries in the 'install' target." OFF)

option(LLVM_INSTALL_TOOLCHAIN_ONLY "Only include toolchain files in the 'install' target." OFF)

# Unfortunatly Clang is too eager to search directories for module maps, which can cause the
# installed version of the maps to be found when building LLVM from source. Therefore we turn off
# the installation by default. See llvm.org/PR31905.
option(LLVM_INSTALL_MODULEMAPS "Install the modulemap files in the 'install' target." OFF)

option(LLVM_USE_FOLDERS "Enable solution folders in Visual Studio. Disable for Express versions." ON)
if ( LLVM_USE_FOLDERS )
  set_property(GLOBAL PROPERTY USE_FOLDERS ON)
endif()

include(VersionFromVCS)

option(LLVM_APPEND_VC_REV
  "Embed the version control system revision in LLVM" ON)

set(PACKAGE_NAME LLVM)
set(PACKAGE_STRING "${PACKAGE_NAME} ${PACKAGE_VERSION}")
set(PACKAGE_BUGREPORT "https://bugs.llvm.org/")

set(BUG_REPORT_URL "${PACKAGE_BUGREPORT}" CACHE STRING
  "Default URL where bug reports are to be submitted.")

# Configure CPack.
set(CPACK_PACKAGE_INSTALL_DIRECTORY "LLVM")
set(CPACK_PACKAGE_VENDOR "LLVM")
set(CPACK_PACKAGE_VERSION_MAJOR ${LLVM_VERSION_MAJOR})
set(CPACK_PACKAGE_VERSION_MINOR ${LLVM_VERSION_MINOR})
set(CPACK_PACKAGE_VERSION_PATCH ${LLVM_VERSION_PATCH})
set(CPACK_PACKAGE_VERSION ${PACKAGE_VERSION})
set(CPACK_RESOURCE_FILE_LICENSE "${CMAKE_CURRENT_SOURCE_DIR}/LICENSE.TXT")
set(CPACK_NSIS_COMPRESSOR "/SOLID lzma \r\n SetCompressorDictSize 32")
if(WIN32 AND NOT UNIX)
  set(CPACK_PACKAGE_INSTALL_REGISTRY_KEY "LLVM")
  set(CPACK_PACKAGE_ICON "${CMAKE_CURRENT_SOURCE_DIR}\\\\cmake\\\\nsis_logo.bmp")
  set(CPACK_NSIS_MUI_ICON "${CMAKE_CURRENT_SOURCE_DIR}\\\\cmake\\\\nsis_icon.ico")
  set(CPACK_NSIS_MUI_UNIICON "${CMAKE_CURRENT_SOURCE_DIR}\\\\cmake\\\\nsis_icon.ico")
  set(CPACK_NSIS_MODIFY_PATH "ON")
  set(CPACK_NSIS_ENABLE_UNINSTALL_BEFORE_INSTALL "ON")
  if( CMAKE_CL_64 )
    set(CPACK_NSIS_INSTALL_ROOT "$PROGRAMFILES64")
  endif()
endif()
include(CPack)

# Sanity check our source directory to make sure that we are not trying to
# generate an in-source build (unless on MSVC_IDE, where it is ok), and to make
# sure that we don't have any stray generated files lying around in the tree
# (which would end up getting picked up by header search, instead of the correct
# versions).
if( CMAKE_CURRENT_SOURCE_DIR STREQUAL CMAKE_CURRENT_BINARY_DIR AND NOT MSVC_IDE )
  message(FATAL_ERROR "In-source builds are not allowed.
Please create a directory and run cmake from there, passing the path
to this source directory as the last argument.
This process created the file `CMakeCache.txt' and the directory `CMakeFiles'.
Please delete them.")
endif()

string(TOUPPER "${CMAKE_BUILD_TYPE}" uppercase_CMAKE_BUILD_TYPE)

if (CMAKE_BUILD_TYPE AND
    NOT uppercase_CMAKE_BUILD_TYPE MATCHES "^(DEBUG|RELEASE|RELWITHDEBINFO|MINSIZEREL)$")
  message(FATAL_ERROR "Invalid value for CMAKE_BUILD_TYPE: ${CMAKE_BUILD_TYPE}")
endif()

set(LLVM_LIBDIR_SUFFIX "" CACHE STRING "Define suffix of library directory name (32/64)" )

set(LLVM_TOOLS_INSTALL_DIR "bin" CACHE STRING "Path for binary subdirectory (defaults to 'bin')")
mark_as_advanced(LLVM_TOOLS_INSTALL_DIR)

set(LLVM_UTILS_INSTALL_DIR "${LLVM_TOOLS_INSTALL_DIR}" CACHE STRING
    "Path to install LLVM utilities (enabled by LLVM_INSTALL_UTILS=ON) (defaults to LLVM_TOOLS_INSTALL_DIR)")
mark_as_advanced(LLVM_UTILS_INSTALL_DIR)

# They are used as destination of target generators.
set(LLVM_RUNTIME_OUTPUT_INTDIR ${CMAKE_CURRENT_BINARY_DIR}/${CMAKE_CFG_INTDIR}/bin)
set(LLVM_LIBRARY_OUTPUT_INTDIR ${CMAKE_CURRENT_BINARY_DIR}/${CMAKE_CFG_INTDIR}/lib${LLVM_LIBDIR_SUFFIX})
if(WIN32 OR CYGWIN)
  # DLL platform -- put DLLs into bin.
  set(LLVM_SHLIB_OUTPUT_INTDIR ${LLVM_RUNTIME_OUTPUT_INTDIR})
else()
  set(LLVM_SHLIB_OUTPUT_INTDIR ${LLVM_LIBRARY_OUTPUT_INTDIR})
endif()

# Each of them corresponds to llvm-config's.
set(LLVM_TOOLS_BINARY_DIR ${LLVM_RUNTIME_OUTPUT_INTDIR}) # --bindir
set(LLVM_LIBRARY_DIR      ${LLVM_LIBRARY_OUTPUT_INTDIR}) # --libdir
set(LLVM_MAIN_SRC_DIR     ${CMAKE_CURRENT_SOURCE_DIR}  ) # --src-root
set(LLVM_MAIN_INCLUDE_DIR ${LLVM_MAIN_SRC_DIR}/include ) # --includedir
set(LLVM_BINARY_DIR       ${CMAKE_CURRENT_BINARY_DIR}  ) # --prefix

# Note: LLVM_CMAKE_PATH does not include generated files
set(LLVM_CMAKE_PATH ${LLVM_MAIN_SRC_DIR}/cmake/modules)
set(LLVM_EXAMPLES_BINARY_DIR ${LLVM_BINARY_DIR}/examples)
set(LLVM_INCLUDE_DIR ${CMAKE_CURRENT_BINARY_DIR}/include)

# List of all targets to be built by default:
set(LLVM_ALL_TARGETS
  AArch64
  AMDGPU
  ARM
  AVR
  BPF
  Hexagon
  Lanai
  Mips
  MSP430
  NVPTX
  PowerPC
  RISCV
  Sparc
  SystemZ
  WebAssembly
  X86
  XCore
  )

# List of targets with JIT support:
set(LLVM_TARGETS_WITH_JIT X86 PowerPC AArch64 ARM Mips SystemZ)

set(LLVM_TARGETS_TO_BUILD "all"
    CACHE STRING "Semicolon-separated list of targets to build, or \"all\".")

set(LLVM_EXPERIMENTAL_TARGETS_TO_BUILD ""
  CACHE STRING "Semicolon-separated list of experimental targets to build.")

option(BUILD_SHARED_LIBS
  "Build all libraries as shared libraries instead of static" OFF)

option(LLVM_ENABLE_BACKTRACES "Enable embedding backtraces on crash." ON)
if(LLVM_ENABLE_BACKTRACES)
  set(ENABLE_BACKTRACES 1)
endif()

option(LLVM_ENABLE_UNWIND_TABLES "Emit unwind tables for the libraries" ON)

option(LLVM_ENABLE_CRASH_OVERRIDES "Enable crash overrides." ON)
if(LLVM_ENABLE_CRASH_OVERRIDES)
  set(ENABLE_CRASH_OVERRIDES 1)
endif()

option(LLVM_ENABLE_CRASH_DUMPS "Turn on memory dumps on crashes. Currently only implemented on Windows." OFF)

option(LLVM_ENABLE_FFI "Use libffi to call external functions from the interpreter" OFF)
set(FFI_LIBRARY_DIR "" CACHE PATH "Additional directory, where CMake should search for libffi.so")
set(FFI_INCLUDE_DIR "" CACHE PATH "Additional directory, where CMake should search for ffi.h or ffi/ffi.h")

set(LLVM_TARGET_ARCH "host"
  CACHE STRING "Set target to use for LLVM JIT or use \"host\" for automatic detection.")

option(LLVM_ENABLE_TERMINFO "Use terminfo database if available." ON)

set(LLVM_ENABLE_LIBXML2 "ON" CACHE STRING "Use libxml2 if available. Can be ON, OFF, or FORCE_ON")

option(LLVM_ENABLE_LIBEDIT "Use libedit if available." ON)

option(LLVM_ENABLE_LIBPFM "Use libpfm for performance counters if available." ON)

option(LLVM_ENABLE_THREADS "Use threads if available." ON)

set(LLVM_ENABLE_ZLIB "ON" CACHE STRING "Use zlib for compression/decompression if available. Can be ON, OFF, or FORCE_ON")

set(LLVM_Z3_INSTALL_DIR "" CACHE STRING "Install directory of the Z3 solver.")

option(LLVM_ENABLE_Z3_SOLVER
  "Enable Support for the Z3 constraint solver in LLVM."
  ${LLVM_ENABLE_Z3_SOLVER_DEFAULT}
)

if (LLVM_ENABLE_Z3_SOLVER)
  find_package(Z3 4.7.1)
  
  if (LLVM_Z3_INSTALL_DIR)
    if (NOT Z3_FOUND)
      message(FATAL_ERROR "Z3 >= 4.7.1 has not been found in LLVM_Z3_INSTALL_DIR: ${LLVM_Z3_INSTALL_DIR}.")
    endif()
  endif()
  
  if (NOT Z3_FOUND)
    message(FATAL_ERROR "LLVM_ENABLE_Z3_SOLVER cannot be enabled when Z3 is not available.")
  endif()

  set(LLVM_WITH_Z3 1)
endif()

set(LLVM_ENABLE_Z3_SOLVER_DEFAULT "${Z3_FOUND}")


if( LLVM_TARGETS_TO_BUILD STREQUAL "all" )
  set( LLVM_TARGETS_TO_BUILD ${LLVM_ALL_TARGETS} )
endif()

set(LLVM_TARGETS_TO_BUILD
   ${LLVM_TARGETS_TO_BUILD}
   ${LLVM_EXPERIMENTAL_TARGETS_TO_BUILD})
list(REMOVE_DUPLICATES LLVM_TARGETS_TO_BUILD)

option(LLVM_ENABLE_PIC "Build Position-Independent Code" ON)
option(LLVM_ENABLE_WARNINGS "Enable compiler warnings." ON)
option(LLVM_ENABLE_MODULES "Compile with C++ modules enabled." OFF)
if(${CMAKE_SYSTEM_NAME} MATCHES "Darwin")
  option(LLVM_ENABLE_MODULE_DEBUGGING "Compile with -gmodules." ON)
else()
  option(LLVM_ENABLE_MODULE_DEBUGGING "Compile with -gmodules." OFF)
endif()
option(LLVM_ENABLE_LOCAL_SUBMODULE_VISIBILITY "Compile with -fmodules-local-submodule-visibility." ON)
option(LLVM_ENABLE_LIBCXX "Use libc++ if available." OFF)
option(LLVM_STATIC_LINK_CXX_STDLIB "Statically link the standard library." OFF)
option(LLVM_ENABLE_LLD "Use lld as C and C++ linker." OFF)
option(LLVM_ENABLE_PEDANTIC "Compile with pedantic enabled." ON)
option(LLVM_ENABLE_WERROR "Fail and stop if a warning is triggered." OFF)

option(LLVM_ENABLE_DUMP "Enable dump functions even when assertions are disabled" OFF)

if( NOT uppercase_CMAKE_BUILD_TYPE STREQUAL "DEBUG" )
  option(LLVM_ENABLE_ASSERTIONS "Enable assertions" OFF)
else()
  option(LLVM_ENABLE_ASSERTIONS "Enable assertions" ON)
endif()

option(LLVM_ENABLE_EXPENSIVE_CHECKS "Enable expensive checks" OFF)

# While adding scalable vector support to LLVM, we temporarily want to
# allow an implicit conversion of TypeSize to uint64_t, and to allow
# code to get the fixed number of elements from a possibly scalable vector.
# This CMake flag enables a more strict mode where it asserts that the type
# is not a scalable vector type.
#
# Enabling this flag makes it easier to find cases where the compiler makes
# assumptions on the size being 'fixed size', when building tests for
# SVE/SVE2 or other scalable vector architectures.
option(LLVM_ENABLE_STRICT_FIXED_SIZE_VECTORS
       "Enable assertions that type is not scalable in implicit conversion from TypeSize to uint64_t and calls to getNumElements" OFF)

set(LLVM_ABI_BREAKING_CHECKS "WITH_ASSERTS" CACHE STRING
  "Enable abi-breaking checks.  Can be WITH_ASSERTS, FORCE_ON or FORCE_OFF.")

option(LLVM_FORCE_USE_OLD_TOOLCHAIN
       "Set to ON to force using an old, unsupported host toolchain." OFF)

set(LLVM_LOCAL_RPATH "" CACHE FILEPATH
  "If set, an absolute path added as rpath on binaries that do not already contain an executable-relative rpath.")

option(LLVM_TEMPORARILY_ALLOW_OLD_TOOLCHAIN
       "Set to ON to only warn when using a toolchain which is about to be deprecated, instead of emitting an error." OFF)

option(LLVM_USE_INTEL_JITEVENTS
  "Use Intel JIT API to inform Intel(R) VTune(TM) Amplifier XE 2011 about JIT code"
  OFF)

if( LLVM_USE_INTEL_JITEVENTS )
  # Verify we are on a supported platform
  if( NOT CMAKE_SYSTEM_NAME MATCHES "Windows" AND NOT CMAKE_SYSTEM_NAME MATCHES "Linux" )
    message(FATAL_ERROR
      "Intel JIT API support is available on Linux and Windows only.")
  endif()
endif( LLVM_USE_INTEL_JITEVENTS )

option(LLVM_USE_OPROFILE
  "Use opagent JIT interface to inform OProfile about JIT code" OFF)

option(LLVM_EXTERNALIZE_DEBUGINFO
  "Generate dSYM files and strip executables and libraries (Darwin Only)" OFF)

set(LLVM_CODESIGNING_IDENTITY "" CACHE STRING
  "Sign executables and dylibs with the given identity or skip if empty (Darwin Only)")

# If enabled, verify we are on a platform that supports oprofile.
if( LLVM_USE_OPROFILE )
  if( NOT CMAKE_SYSTEM_NAME MATCHES "Linux" )
    message(FATAL_ERROR "OProfile support is available on Linux only.")
  endif( NOT CMAKE_SYSTEM_NAME MATCHES "Linux" )
endif( LLVM_USE_OPROFILE )

option(LLVM_USE_PERF
  "Use perf JIT interface to inform perf about JIT code" OFF)

# If enabled, verify we are on a platform that supports perf.
if( LLVM_USE_PERF )
  if( NOT CMAKE_SYSTEM_NAME MATCHES "Linux" )
    message(FATAL_ERROR "perf support is available on Linux only.")
  endif( NOT CMAKE_SYSTEM_NAME MATCHES "Linux" )
endif( LLVM_USE_PERF )

set(LLVM_USE_SANITIZER "" CACHE STRING
  "Define the sanitizer used to build binaries and tests.")
option(LLVM_OPTIMIZE_SANITIZED_BUILDS "Pass -O1 on debug sanitizer builds" ON)
set(LLVM_LIB_FUZZING_ENGINE "" CACHE PATH
  "Path to fuzzing library for linking with fuzz targets")

option(LLVM_USE_SPLIT_DWARF
  "Use -gsplit-dwarf when compiling llvm." OFF)

# Define an option controlling whether we should build for 32-bit on 64-bit
# platforms, where supported.
if( CMAKE_SIZEOF_VOID_P EQUAL 8 AND NOT (WIN32 OR ${CMAKE_SYSTEM_NAME} MATCHES "AIX"))
  # TODO: support other platforms and toolchains.
  option(LLVM_BUILD_32_BITS "Build 32 bits executables and libraries." OFF)
endif()

# Define the default arguments to use with 'lit', and an option for the user to
# override.
set(LIT_ARGS_DEFAULT "-sv")
if (MSVC_IDE OR XCODE)
  set(LIT_ARGS_DEFAULT "${LIT_ARGS_DEFAULT} --no-progress-bar")
endif()
set(LLVM_LIT_ARGS "${LIT_ARGS_DEFAULT}" CACHE STRING "Default options for lit")

# On Win32 hosts, provide an option to specify the path to the GnuWin32 tools.
if( WIN32 AND NOT CYGWIN )
  set(LLVM_LIT_TOOLS_DIR "" CACHE PATH "Path to GnuWin32 tools")
endif()

# Define options to control the inclusion and default build behavior for
# components which may not strictly be necessary (tools, examples, and tests).
#
# This is primarily to support building smaller or faster project files.
option(LLVM_INCLUDE_TOOLS "Generate build targets for the LLVM tools." ON)
option(LLVM_BUILD_TOOLS
  "Build the LLVM tools. If OFF, just generate build targets." ON)

option(LLVM_INCLUDE_UTILS "Generate build targets for the LLVM utils." ON)
option(LLVM_BUILD_UTILS
  "Build LLVM utility binaries. If OFF, just generate build targets." ON)

option(LLVM_INCLUDE_RUNTIMES "Generate build targets for the LLVM runtimes." ON)
option(LLVM_BUILD_RUNTIMES
  "Build the LLVM runtimes. If OFF, just generate build targets." ON)

option(LLVM_BUILD_RUNTIME
  "Build the LLVM runtime libraries." ON)
option(LLVM_BUILD_EXAMPLES
  "Build the LLVM example programs. If OFF, just generate build targets." OFF)
option(LLVM_INCLUDE_EXAMPLES "Generate build targets for the LLVM examples" ON)

if(LLVM_BUILD_EXAMPLES)
  add_definitions(-DBUILD_EXAMPLES)
endif(LLVM_BUILD_EXAMPLES)

option(LLVM_BUILD_TESTS
  "Build LLVM unit tests. If OFF, just generate build targets." OFF)
option(LLVM_INCLUDE_TESTS "Generate build targets for the LLVM unit tests." ON)
option(LLVM_INCLUDE_GO_TESTS "Include the Go bindings tests in test build targets." ON)

option(LLVM_BUILD_BENCHMARKS "Add LLVM benchmark targets to the list of default
targets. If OFF, benchmarks still could be built using Benchmarks target." OFF)
option(LLVM_INCLUDE_BENCHMARKS "Generate benchmark targets. If OFF, benchmarks can't be built." ON)

option (LLVM_BUILD_DOCS "Build the llvm documentation." OFF)
option (LLVM_INCLUDE_DOCS "Generate build targets for llvm documentation." ON)
option (LLVM_ENABLE_DOXYGEN "Use doxygen to generate llvm API documentation." OFF)
option (LLVM_ENABLE_SPHINX "Use Sphinx to generate llvm documentation." OFF)
option (LLVM_ENABLE_OCAMLDOC "Build OCaml bindings documentation." ON)
option (LLVM_ENABLE_BINDINGS "Build bindings." ON)

set(LLVM_INSTALL_DOXYGEN_HTML_DIR "share/doc/llvm/doxygen-html"
    CACHE STRING "Doxygen-generated HTML documentation install directory")
set(LLVM_INSTALL_OCAMLDOC_HTML_DIR "share/doc/llvm/ocaml-html"
    CACHE STRING "OCamldoc-generated HTML documentation install directory")

option (LLVM_BUILD_EXTERNAL_COMPILER_RT
  "Build compiler-rt as an external project." OFF)

option (LLVM_VERSION_PRINTER_SHOW_HOST_TARGET_INFO
  "Show target and host info when tools are invoked with --version." ON)

# You can configure which libraries from LLVM you want to include in the
# shared library by setting LLVM_DYLIB_COMPONENTS to a semi-colon delimited
# list of LLVM components. All component names handled by llvm-config are valid.
if(NOT DEFINED LLVM_DYLIB_COMPONENTS)
  set(LLVM_DYLIB_COMPONENTS "all" CACHE STRING
    "Semicolon-separated list of components to include in libLLVM, or \"all\".")
endif()

if(MSVC)
  option(LLVM_BUILD_LLVM_C_DYLIB "Build LLVM-C.dll (Windows only)" ON)
  # Set this variable to OFF here so it can't be set with a command-line
  # argument.
  set (LLVM_LINK_LLVM_DYLIB OFF)
  if (BUILD_SHARED_LIBS)
    message(FATAL_ERROR "BUILD_SHARED_LIBS options is not supported on Windows.")
  endif()
else()
  option(LLVM_LINK_LLVM_DYLIB "Link tools against the libllvm dynamic library" OFF)
  option(LLVM_BUILD_LLVM_C_DYLIB "Build libllvm-c re-export library (Darwin only)" OFF)
  set(LLVM_BUILD_LLVM_DYLIB_default OFF)
  if(LLVM_LINK_LLVM_DYLIB OR LLVM_BUILD_LLVM_C_DYLIB)
    set(LLVM_BUILD_LLVM_DYLIB_default ON)
  endif()
  option(LLVM_BUILD_LLVM_DYLIB "Build libllvm dynamic library" ${LLVM_BUILD_LLVM_DYLIB_default})
endif()

if (LLVM_LINK_LLVM_DYLIB AND BUILD_SHARED_LIBS)
  message(FATAL_ERROR "Cannot enable BUILD_SHARED_LIBS with LLVM_LINK_LLVM_DYLIB.  We recommend disabling BUILD_SHARED_LIBS.")
endif()

option(LLVM_OPTIMIZED_TABLEGEN "Force TableGen to be built with optimization" OFF)
if(CMAKE_CROSSCOMPILING OR (LLVM_OPTIMIZED_TABLEGEN AND (LLVM_ENABLE_ASSERTIONS OR CMAKE_CONFIGURATION_TYPES)))
  set(LLVM_USE_HOST_TOOLS ON)
endif()

if (MSVC_IDE)
  option(LLVM_ADD_NATIVE_VISUALIZERS_TO_SOLUTION "Configure project to use Visual Studio native visualizers" TRUE)
endif()

if (LLVM_BUILD_INSTRUMENTED OR LLVM_BUILD_INSTRUMENTED_COVERAGE OR
    LLVM_ENABLE_IR_PGO)
  if(NOT LLVM_PROFILE_MERGE_POOL_SIZE)
    # A pool size of 1-2 is probably sufficient on a SSD. 3-4 should be fine
    # for spining disks. Anything higher may only help on slower mediums.
    set(LLVM_PROFILE_MERGE_POOL_SIZE "4")
  endif()
  if(NOT LLVM_PROFILE_FILE_PATTERN)
    if(NOT LLVM_PROFILE_DATA_DIR)
      file(TO_NATIVE_PATH "${LLVM_BINARY_DIR}/profiles" LLVM_PROFILE_DATA_DIR)
    endif()
    file(TO_NATIVE_PATH "${LLVM_PROFILE_DATA_DIR}/%${LLVM_PROFILE_MERGE_POOL_SIZE}m.profraw" LLVM_PROFILE_FILE_PATTERN)
  endif()
  if(NOT LLVM_CSPROFILE_FILE_PATTERN)
    if(NOT LLVM_CSPROFILE_DATA_DIR)
      file(TO_NATIVE_PATH "${LLVM_BINARY_DIR}/csprofiles" LLVM_CSPROFILE_DATA_DIR)
    endif()
    file(TO_NATIVE_PATH "${LLVM_CSPROFILE_DATA_DIR}/%${LLVM_PROFILE_MERGE_POOL_SIZE}m.profraw" LLVM_CSPROFILE_FILE_PATTERN)
  endif()
endif()

if (LLVM_BUILD_STATIC)
  set(CMAKE_EXE_LINKER_FLAGS "${CMAKE_EXE_LINKER_FLAGS} -static")
endif()

# Use libtool instead of ar if you are both on an Apple host, and targeting Apple.
if(CMAKE_HOST_APPLE AND APPLE)
  include(UseLibtool)
endif()

# Override the default target with an environment variable named by LLVM_TARGET_TRIPLE_ENV.
set(LLVM_TARGET_TRIPLE_ENV CACHE STRING "The name of environment variable to override default target. Disabled by blank.")
mark_as_advanced(LLVM_TARGET_TRIPLE_ENV)

set(LLVM_ENABLE_PER_TARGET_RUNTIME_DIR OFF CACHE BOOL
  "Enable per-target runtimes directory")

set(LLVM_PROFDATA_FILE "" CACHE FILEPATH
  "Profiling data file to use when compiling in order to improve runtime performance.")

# All options referred to from HandleLLVMOptions have to be specified
# BEFORE this include, otherwise options will not be correctly set on
# first cmake run
include(config-ix)

string(REPLACE "Native" ${LLVM_NATIVE_ARCH}
  LLVM_TARGETS_TO_BUILD "${LLVM_TARGETS_TO_BUILD}")
list(REMOVE_DUPLICATES LLVM_TARGETS_TO_BUILD)

# By default, we target the host, but this can be overridden at CMake
# invocation time.
set(LLVM_DEFAULT_TARGET_TRIPLE "${LLVM_HOST_TRIPLE}" CACHE STRING
  "Default target for which LLVM will generate code." )
set(TARGET_TRIPLE "${LLVM_DEFAULT_TARGET_TRIPLE}")
message(STATUS "LLVM host triple: ${LLVM_HOST_TRIPLE}")
message(STATUS "LLVM default target triple: ${LLVM_DEFAULT_TARGET_TRIPLE}")

if(WIN32 OR CYGWIN)
  if(BUILD_SHARED_LIBS OR LLVM_BUILD_LLVM_DYLIB)
    set(LLVM_ENABLE_PLUGINS_default ON)
  else()
    set(LLVM_ENABLE_PLUGINS_default OFF)
  endif()
else()
  set(LLVM_ENABLE_PLUGINS_default ${LLVM_ENABLE_PIC})
endif()
option(LLVM_ENABLE_PLUGINS "Enable plugin support" ${LLVM_ENABLE_PLUGINS_default})

include(HandleLLVMOptions)

if(CMAKE_VERSION VERSION_LESS 3.12)
  include(FindPythonInterp)
  if( NOT PYTHONINTERP_FOUND )
    message(FATAL_ERROR
  "Unable to find Python interpreter, required for builds and testing.

  Please install Python or specify the PYTHON_EXECUTABLE CMake variable.")
  endif()

  if( ${PYTHON_VERSION_STRING} VERSION_LESS 2.7 )
    message(FATAL_ERROR "Python 2.7 or newer is required")
  endif()

  add_executable(Python3::Interpreter IMPORTED)
  set_target_properties(Python3::Interpreter PROPERTIES
    IMPORTED_LOCATION ${PYTHON_EXECUTABLE})
  set(Python3_EXECUTABLE ${PYTHON_EXECUTABLE})
else()
  find_package(Python3 COMPONENTS Interpreter)
  if(NOT Python3_Interpreter_FOUND)
    message(WARNING "Python3 not found, using python2 as a fallback")
    find_package(Python2 COMPONENTS Interpreter REQUIRED)
    if(Python2_VERSION VERSION_LESS 2.7)
      message(SEND_ERROR "Python 2.7 or newer is required")
    endif()

    # Treat python2 as python3
    add_executable(Python3::Interpreter IMPORTED)
    set_target_properties(Python3::Interpreter PROPERTIES
      IMPORTED_LOCATION ${Python2_EXECUTABLE})
    set(Python3_EXECUTABLE ${Python2_EXECUTABLE})
  endif()
endif()

######
# LLVMBuild Integration
#
# We use llvm-build to generate all the data required by the CMake based
# build system in one swoop:
#
#  - We generate a file (a CMake fragment) in the object root which contains
#    all the definitions that are required by CMake.
#
#  - We generate the library table used by llvm-config.
#
#  - We generate the dependencies for the CMake fragment, so that we will
#    automatically reconfigure ourselves.

set(LLVMBUILDTOOL "${LLVM_MAIN_SRC_DIR}/utils/llvm-build/llvm-build")
set(LLVMCONFIGLIBRARYDEPENDENCIESINC
  "${LLVM_BINARY_DIR}/tools/llvm-config/LibraryDependencies.inc")
set(LLVMBUILDCMAKEFRAG
  "${LLVM_BINARY_DIR}/LLVMBuild.cmake")

# Create the list of optional components that are enabled
if (LLVM_USE_INTEL_JITEVENTS)
  set(LLVMOPTIONALCOMPONENTS IntelJITEvents)
endif (LLVM_USE_INTEL_JITEVENTS)
if (LLVM_USE_OPROFILE)
  set(LLVMOPTIONALCOMPONENTS ${LLVMOPTIONALCOMPONENTS} OProfileJIT)
endif (LLVM_USE_OPROFILE)
if (LLVM_USE_PERF)
  set(LLVMOPTIONALCOMPONENTS ${LLVMOPTIONALCOMPONENTS} PerfJITEvents)
endif (LLVM_USE_PERF)

message(STATUS "Constructing LLVMBuild project information")
execute_process(
  COMMAND "${Python3_EXECUTABLE}" -B ${LLVMBUILDTOOL}
            --native-target "${LLVM_NATIVE_ARCH}"
            --enable-targets "${LLVM_TARGETS_TO_BUILD}"
            --enable-optional-components "${LLVMOPTIONALCOMPONENTS}"
            --write-library-table ${LLVMCONFIGLIBRARYDEPENDENCIESINC}
            --write-cmake-fragment ${LLVMBUILDCMAKEFRAG}
            OUTPUT_VARIABLE LLVMBUILDOUTPUT
            ERROR_VARIABLE LLVMBUILDERRORS
            OUTPUT_STRIP_TRAILING_WHITESPACE
            ERROR_STRIP_TRAILING_WHITESPACE
  RESULT_VARIABLE LLVMBUILDRESULT)

# On Win32, CMake doesn't properly handle piping the default output/error
# streams into the GUI console. So, we explicitly catch and report them.
if( NOT "${LLVMBUILDOUTPUT}" STREQUAL "")
  message(STATUS "llvm-build output: ${LLVMBUILDOUTPUT}")
endif()
if( NOT "${LLVMBUILDRESULT}" STREQUAL "0" )
  message(FATAL_ERROR
    "Unexpected failure executing llvm-build: ${LLVMBUILDERRORS}")
endif()

# Include the generated CMake fragment. This will define properties from the
# LLVMBuild files in a format which is easy to consume from CMake, and will add
# the dependencies so that CMake will reconfigure properly when the LLVMBuild
# files change.
include(${LLVMBUILDCMAKEFRAG})

######

# Configure all of the various header file fragments LLVM uses which depend on
# configuration variables.
set(LLVM_ENUM_TARGETS "")
set(LLVM_ENUM_ASM_PRINTERS "")
set(LLVM_ENUM_ASM_PARSERS "")
set(LLVM_ENUM_DISASSEMBLERS "")
foreach(t ${LLVM_TARGETS_TO_BUILD})
  set( td ${LLVM_MAIN_SRC_DIR}/lib/Target/${t} )

  list(FIND LLVM_ALL_TARGETS ${t} idx)
  list(FIND LLVM_EXPERIMENTAL_TARGETS_TO_BUILD ${t} idy)
  # At this point, LLVMBUILDTOOL already checked all the targets passed in
  # LLVM_TARGETS_TO_BUILD and LLVM_EXPERIMENTAL_TARGETS_TO_BUILD, so
  # this test just makes sure that any experimental targets were passed via
  # LLVM_EXPERIMENTAL_TARGETS_TO_BUILD, not LLVM_TARGETS_TO_BUILD.
  if( idx LESS 0 AND idy LESS 0 )
    message(FATAL_ERROR "The target `${t}' is experimental and must be passed "
      "via LLVM_EXPERIMENTAL_TARGETS_TO_BUILD.")
  else()
    set(LLVM_ENUM_TARGETS "${LLVM_ENUM_TARGETS}LLVM_TARGET(${t})\n")
  endif()

  file(GLOB asmp_file "${td}/*AsmPrinter.cpp")
  if( asmp_file )
    set(LLVM_ENUM_ASM_PRINTERS
      "${LLVM_ENUM_ASM_PRINTERS}LLVM_ASM_PRINTER(${t})\n")
  endif()
  if( EXISTS ${td}/AsmParser/CMakeLists.txt )
    set(LLVM_ENUM_ASM_PARSERS
      "${LLVM_ENUM_ASM_PARSERS}LLVM_ASM_PARSER(${t})\n")
  endif()
  if( EXISTS ${td}/Disassembler/CMakeLists.txt )
    set(LLVM_ENUM_DISASSEMBLERS
      "${LLVM_ENUM_DISASSEMBLERS}LLVM_DISASSEMBLER(${t})\n")
  endif()
endforeach(t)

# Produce the target definition files, which provide a way for clients to easily
# include various classes of targets.
configure_file(
  ${LLVM_MAIN_INCLUDE_DIR}/llvm/Config/AsmPrinters.def.in
  ${LLVM_INCLUDE_DIR}/llvm/Config/AsmPrinters.def
  )
configure_file(
  ${LLVM_MAIN_INCLUDE_DIR}/llvm/Config/AsmParsers.def.in
  ${LLVM_INCLUDE_DIR}/llvm/Config/AsmParsers.def
  )
configure_file(
  ${LLVM_MAIN_INCLUDE_DIR}/llvm/Config/Disassemblers.def.in
  ${LLVM_INCLUDE_DIR}/llvm/Config/Disassemblers.def
  )
configure_file(
  ${LLVM_MAIN_INCLUDE_DIR}/llvm/Config/Targets.def.in
  ${LLVM_INCLUDE_DIR}/llvm/Config/Targets.def
  )

# For up-to-date instructions for installing the Tensorflow dependency, refer to
# the bot setup script: https://github.com/google/ml-compiler-opt/blob/master/buildbot/buildbot_init.sh
# In this case, the latest C API library is available for download from
# https://www.tensorflow.org/install/lang_c.
# We will expose the conditional compilation variable,
# LLVM_HAVE_TF_API, through llvm-config.h, so that a user of the LLVM library may
# also leverage the dependency.
set(TENSORFLOW_C_LIB_PATH "" CACHE PATH "Path to TensorFlow C library install")
find_library(tensorflow_c_api tensorflow PATHS ${TENSORFLOW_C_LIB_PATH}/lib)

if (tensorflow_c_api)
  set(LLVM_HAVE_TF_API "ON" CACHE BOOL "Full Tensorflow API available")
  include_directories(${TENSORFLOW_C_LIB_PATH}/include)
endif()

# They are not referenced. See set_output_directory().
set( CMAKE_RUNTIME_OUTPUT_DIRECTORY ${LLVM_BINARY_DIR}/bin )
set( CMAKE_LIBRARY_OUTPUT_DIRECTORY ${LLVM_BINARY_DIR}/lib${LLVM_LIBDIR_SUFFIX} )
set( CMAKE_ARCHIVE_OUTPUT_DIRECTORY ${LLVM_BINARY_DIR}/lib${LLVM_LIBDIR_SUFFIX} )

# For up-to-date instructions for installing the Tensorflow dependency, refer to
# the bot setup script: https://github.com/google/ml-compiler-opt/blob/master/buildbot/buildbot_init.sh
# Specifically, assuming python3 is installed:
# python3 -m pip install --upgrade pip && python3 -m pip install --user tf_nightly==2.3.0.dev20200528
# Then set TENSORFLOW_AOT_PATH to the package install - usually it's ~/.local/lib/python3.7/site-packages/tensorflow
#
set(TENSORFLOW_AOT_PATH "" CACHE PATH "Path to TensorFlow pip install dir")

if (NOT TENSORFLOW_AOT_PATH STREQUAL "")
  set(LLVM_HAVE_TF_AOT "ON" CACHE BOOL "Tensorflow AOT available")
  set(TENSORFLOW_AOT_COMPILER
    "${TENSORFLOW_AOT_PATH}/../../../../bin/saved_model_cli"
    CACHE PATH "Path to the Tensorflow AOT compiler")
  include_directories(${TENSORFLOW_AOT_PATH}/include)
  add_subdirectory(${TENSORFLOW_AOT_PATH}/xla_aot_runtime_src
    ${CMAKE_ARCHIVE_OUTPUT_DIRECTORY}/tf_runtime)
endif()

# Configure the three LLVM configuration header files.
configure_file(
  ${LLVM_MAIN_INCLUDE_DIR}/llvm/Config/config.h.cmake
  ${LLVM_INCLUDE_DIR}/llvm/Config/config.h)
configure_file(
  ${LLVM_MAIN_INCLUDE_DIR}/llvm/Config/llvm-config.h.cmake
  ${LLVM_INCLUDE_DIR}/llvm/Config/llvm-config.h)
configure_file(
  ${LLVM_MAIN_INCLUDE_DIR}/llvm/Config/abi-breaking.h.cmake
  ${LLVM_INCLUDE_DIR}/llvm/Config/abi-breaking.h)

# Add target for generating source rpm package.
set(LLVM_SRPM_USER_BINARY_SPECFILE ${CMAKE_CURRENT_SOURCE_DIR}/llvm.spec.in
    CACHE FILEPATH ".spec file to use for srpm generation")
set(LLVM_SRPM_BINARY_SPECFILE ${CMAKE_CURRENT_BINARY_DIR}/llvm.spec)
set(LLVM_SRPM_DIR "${CMAKE_CURRENT_BINARY_DIR}/srpm")

get_source_info(${CMAKE_CURRENT_SOURCE_DIR} revision repository)
string(LENGTH "${revision}" revision_length)
set(LLVM_RPM_SPEC_REVISION "${revision}")

configure_file(
  ${LLVM_SRPM_USER_BINARY_SPECFILE}
  ${LLVM_SRPM_BINARY_SPECFILE} @ONLY)

add_custom_target(srpm
  COMMAND cpack -G TGZ --config CPackSourceConfig.cmake -B ${LLVM_SRPM_DIR}/SOURCES
  COMMAND rpmbuild -bs --define '_topdir ${LLVM_SRPM_DIR}' ${LLVM_SRPM_BINARY_SPECFILE})
set_target_properties(srpm PROPERTIES FOLDER "Misc")

if(APPLE AND DARWIN_LTO_LIBRARY)
  set(CMAKE_EXE_LINKER_FLAGS
    "${CMAKE_EXE_LINKER_FLAGS} -Wl,-lto_library -Wl,${DARWIN_LTO_LIBRARY}")
  set(CMAKE_SHARED_LINKER_FLAGS
    "${CMAKE_SHARED_LINKER_FLAGS} -Wl,-lto_library -Wl,${DARWIN_LTO_LIBRARY}")
  set(CMAKE_MODULE_LINKER_FLAGS
    "${CMAKE_MODULE_LINKER_FLAGS} -Wl,-lto_library -Wl,${DARWIN_LTO_LIBRARY}")
endif()

# Build with _XOPEN_SOURCE on AIX, as stray macros in _ALL_SOURCE mode tend to
# break things. In this case we need to enable the large-file API as well.
if (UNIX AND ${CMAKE_SYSTEM_NAME} MATCHES "AIX")
          add_definitions("-D_XOPEN_SOURCE=700")
          add_definitions("-D_LARGE_FILE_API")

  # CMake versions less than 3.16 set default linker flags to include -brtl, as
  # well as setting -G when building libraries, so clear them out. Note we only
  # try to clear the form that CMake will set as part of its initial
  # configuration, it is still possible the user may force it as part of a
  # compound option.
  if(CMAKE_VERSION VERSION_LESS 3.16)
    string(REGEX REPLACE "(^|[ \t]+)-Wl,-brtl([ \t]+|$)" "" CMAKE_EXE_LINKER_FLAGS  "${CMAKE_EXE_LINKER_FLAGS}")
    string(REGEX REPLACE "(^|[ \t]+)-Wl,-brtl([ \t]+|$)" "" CMAKE_SHARED_LINKER_FLAGS  "${CMAKE_SHARED_LINKER_FLAGS}")
    string(REGEX REPLACE "(^|[ \t]+)-Wl,-brtl([ \t]+|$)" "" CMAKE_MODULE_LINKER_FLAGS "${CMAKE_MODULE_LINKER_FLAGS}")
    string(REGEX REPLACE "(^|[ \t]+)(-Wl,)?-G([ \t]+|$)" "" CMAKE_SHARED_LIBRARY_CREATE_C_FLAGS
      "${CMAKE_SHARED_LIBRARY_CREATE_C_FLAGS}")
    string(REGEX REPLACE "(^|[ \t]+)(-Wl,)?-G([ \t]+|$)" "" CMAKE_SHARED_LIBRARY_CREATE_CXX_FLAGS
      "${CMAKE_SHARED_LIBRARY_CREATE_CXX_FLAGS}")
    string(REGEX REPLACE "(^|[ \t]+)(-Wl,)?-G([ \t]+|$)" "" CMAKE_SHARED_LIBRARY_CREATE_ASM_FLAGS
      "${CMAKE_SHARED_LIBRARY_CREATE_ASM_FLAGS}")
  endif()

  # Modules should be built with -G, so we can use runtime linking with
  # plugins.
  string(APPEND CMAKE_MODULE_LINKER_FLAGS " -G")

  # Also set the correct flags for building shared libraries.
  string(APPEND CMAKE_SHARED_LINKER_FLAGS " -shared")
endif()

# Build with _FILE_OFFSET_BITS=64 on Solaris to match g++ >= 9.
if (UNIX AND ${CMAKE_SYSTEM_NAME} MATCHES "SunOS")
          add_definitions("-D_FILE_OFFSET_BITS=64")
endif()

# Work around a broken bfd ld behavior. When linking a binary with a
# foo.so library, it will try to find any library that foo.so uses and
# check its symbols. This is wasteful (the check was done when foo.so
# was created) and can fail since it is not the dynamic linker and
# doesn't know how to handle search paths correctly.
if (UNIX AND NOT APPLE AND NOT ${CMAKE_SYSTEM_NAME} MATCHES "SunOS|AIX")
  set(CMAKE_EXE_LINKER_FLAGS
      "${CMAKE_EXE_LINKER_FLAGS} -Wl,-allow-shlib-undefined")
endif()

set(CMAKE_INCLUDE_CURRENT_DIR ON)

include_directories( ${LLVM_INCLUDE_DIR} ${LLVM_MAIN_INCLUDE_DIR})

# when crosscompiling import the executable targets from a file
if(LLVM_USE_HOST_TOOLS)
  include(CrossCompile)
  llvm_create_cross_target(LLVM NATIVE "" Release)
endif(LLVM_USE_HOST_TOOLS)
if(LLVM_TARGET_IS_CROSSCOMPILE_HOST)
# Dummy use to avoid CMake Warning: Manually-specified variables were not used
# (this is a variable that CrossCompile sets on recursive invocations)
endif()

if(${CMAKE_SYSTEM_NAME} MATCHES "(FreeBSD|DragonFly)")
  # On FreeBSD, /usr/local/* is not used by default. In order to build LLVM
  # with libxml2, iconv.h, etc., we must add /usr/local paths.
  include_directories(SYSTEM "/usr/local/include")
  link_directories("/usr/local/lib")
endif(${CMAKE_SYSTEM_NAME} MATCHES "(FreeBSD|DragonFly)")

if( ${CMAKE_SYSTEM_NAME} MATCHES SunOS )
   # special hack for Solaris to handle crazy system sys/regset.h
   include_directories("${LLVM_MAIN_INCLUDE_DIR}/llvm/Support/Solaris")
endif( ${CMAKE_SYSTEM_NAME} MATCHES SunOS )

# Make sure we don't get -rdynamic in every binary. For those that need it,
# use export_executable_symbols(target).
set(CMAKE_SHARED_LIBRARY_LINK_CXX_FLAGS "")

include(AddLLVM)
include(TableGen)

if( MINGW AND NOT "${CMAKE_CXX_COMPILER_ID}" MATCHES "Clang" )
  # People report that -O3 is unreliable on MinGW. The traditional
  # build also uses -O2 for that reason:
  llvm_replace_compiler_option(CMAKE_CXX_FLAGS_RELEASE "-O3" "-O2")
endif()

# Put this before tblgen. Else we have a circular dependence.
add_subdirectory(lib/Demangle)
add_subdirectory(lib/Support)
add_subdirectory(lib/TableGen)

add_subdirectory(utils/TableGen)

add_subdirectory(include/llvm)

add_subdirectory(lib)

if( LLVM_INCLUDE_UTILS )
  add_subdirectory(utils/FileCheck)
  add_subdirectory(utils/PerfectShuffle)
  add_subdirectory(utils/count)
  add_subdirectory(utils/not)
  add_subdirectory(utils/yaml-bench)
else()
  if ( LLVM_INCLUDE_TESTS )
    message(FATAL_ERROR "Including tests when not building utils will not work.
    Either set LLVM_INCLUDE_UTILS to On, or set LLVM_INCLUDE_TESTS to Off.")
  endif()
endif()

# Use LLVM_ADD_NATIVE_VISUALIZERS_TO_SOLUTION instead of LLVM_INCLUDE_UTILS because it is not really a util
if (LLVM_ADD_NATIVE_VISUALIZERS_TO_SOLUTION)
  add_subdirectory(utils/LLVMVisualizers)
endif()

foreach( binding ${LLVM_BINDINGS_LIST} )
  if( EXISTS "${LLVM_MAIN_SRC_DIR}/bindings/${binding}/CMakeLists.txt" )
    add_subdirectory(bindings/${binding})
  endif()
endforeach()

add_subdirectory(projects)

if( LLVM_INCLUDE_TOOLS )
  add_subdirectory(tools)
endif()

if( LLVM_INCLUDE_RUNTIMES )
  add_subdirectory(runtimes)
endif()

if( LLVM_INCLUDE_EXAMPLES )
  add_subdirectory(examples)
endif()

if( LLVM_INCLUDE_TESTS )
  if(EXISTS ${LLVM_MAIN_SRC_DIR}/projects/test-suite AND TARGET clang)
    include(LLVMExternalProjectUtils)
    llvm_ExternalProject_Add(test-suite ${LLVM_MAIN_SRC_DIR}/projects/test-suite
      USE_TOOLCHAIN
      EXCLUDE_FROM_ALL
      NO_INSTALL
      ALWAYS_CLEAN)
  endif()
  add_subdirectory(utils/lit)
  add_subdirectory(test)
  add_subdirectory(unittests)
  if( LLVM_INCLUDE_UTILS )
    add_subdirectory(utils/unittest)
  endif()

  if (WIN32)
    # This utility is used to prevent crashing tests from calling Dr. Watson on
    # Windows.
    add_subdirectory(utils/KillTheDoctor)
  endif()

  # Add a global check rule now that all subdirectories have been traversed
  # and we know the total set of lit testsuites.
  get_property(LLVM_LIT_TESTSUITES GLOBAL PROPERTY LLVM_LIT_TESTSUITES)
  get_property(LLVM_LIT_PARAMS GLOBAL PROPERTY LLVM_LIT_PARAMS)
  get_property(LLVM_LIT_DEPENDS GLOBAL PROPERTY LLVM_LIT_DEPENDS)
  get_property(LLVM_LIT_EXTRA_ARGS GLOBAL PROPERTY LLVM_LIT_EXTRA_ARGS)
  get_property(LLVM_ADDITIONAL_TEST_TARGETS
               GLOBAL PROPERTY LLVM_ADDITIONAL_TEST_TARGETS)
  get_property(LLVM_ADDITIONAL_TEST_DEPENDS
               GLOBAL PROPERTY LLVM_ADDITIONAL_TEST_DEPENDS)
  add_lit_target(check-all
    "Running all regression tests"
    ${LLVM_LIT_TESTSUITES}
    PARAMS ${LLVM_LIT_PARAMS}
    DEPENDS ${LLVM_LIT_DEPENDS} ${LLVM_ADDITIONAL_TEST_TARGETS}
    ARGS ${LLVM_LIT_EXTRA_ARGS}
    )
  if(TARGET check-runtimes)
    add_dependencies(check-all check-runtimes)
  endif()
  add_custom_target(test-depends
                    DEPENDS ${LLVM_LIT_DEPENDS} ${LLVM_ADDITIONAL_TEST_DEPENDS})
  set_target_properties(test-depends PROPERTIES FOLDER "Tests")
endif()

if (LLVM_INCLUDE_DOCS)
  add_subdirectory(docs)
endif()

add_subdirectory(cmake/modules)

# Do this last so that all lit targets have already been created.
if (LLVM_INCLUDE_UTILS)
  add_subdirectory(utils/llvm-lit)
endif()

if (NOT LLVM_INSTALL_TOOLCHAIN_ONLY)
  install(DIRECTORY include/llvm include/llvm-c
    DESTINATION include
    COMPONENT llvm-headers
    FILES_MATCHING
    PATTERN "*.def"
    PATTERN "*.h"
    PATTERN "*.td"
    PATTERN "*.inc"
    PATTERN "LICENSE.TXT"
    PATTERN ".svn" EXCLUDE
    )

  install(DIRECTORY ${LLVM_INCLUDE_DIR}/llvm ${LLVM_INCLUDE_DIR}/llvm-c
    DESTINATION include
    COMPONENT llvm-headers
    FILES_MATCHING
    PATTERN "*.def"
    PATTERN "*.h"
    PATTERN "*.gen"
    PATTERN "*.inc"
    # Exclude include/llvm/CMakeFiles/intrinsics_gen.dir, matched by "*.def"
    PATTERN "CMakeFiles" EXCLUDE
    PATTERN "config.h" EXCLUDE
    PATTERN ".svn" EXCLUDE
    )

  if (LLVM_INSTALL_MODULEMAPS)
    install(DIRECTORY include/llvm include/llvm-c
            DESTINATION include
            COMPONENT llvm-headers
            FILES_MATCHING
            PATTERN "module.modulemap"
            )
    install(FILES include/llvm/module.install.modulemap
            DESTINATION include/llvm
            COMPONENT llvm-headers
            RENAME "module.extern.modulemap"
            )
  endif(LLVM_INSTALL_MODULEMAPS)

  # Installing the headers needs to depend on generating any public
  # tablegen'd headers.
  add_custom_target(llvm-headers DEPENDS intrinsics_gen omp_gen)
  set_target_properties(llvm-headers PROPERTIES FOLDER "Misc")

  if (NOT LLVM_ENABLE_IDE)
    add_llvm_install_targets(install-llvm-headers
                             DEPENDS llvm-headers
                             COMPONENT llvm-headers)
  endif()

  # Custom target to install all libraries.
  add_custom_target(llvm-libraries)
  set_target_properties(llvm-libraries PROPERTIES FOLDER "Misc")

  if (NOT LLVM_ENABLE_IDE)
    add_llvm_install_targets(install-llvm-libraries
                             DEPENDS llvm-libraries
                             COMPONENT llvm-libraries)
  endif()

  get_property(LLVM_LIBS GLOBAL PROPERTY LLVM_LIBS)
  if(LLVM_LIBS)
    list(REMOVE_DUPLICATES LLVM_LIBS)
    foreach(lib ${LLVM_LIBS})
      add_dependencies(llvm-libraries ${lib})
      if (NOT LLVM_ENABLE_IDE)
        add_dependencies(install-llvm-libraries install-${lib})
        add_dependencies(install-llvm-libraries-stripped install-${lib}-stripped)
      endif()
    endforeach()
  endif()
endif()

# This must be at the end of the LLVM root CMakeLists file because it must run
# after all targets are created.
include(LLVMDistributionSupport)
llvm_distribution_add_targets()
process_llvm_pass_plugins(GEN_CONFIG)

# This allows us to deploy the Universal CRT DLLs by passing -DCMAKE_INSTALL_UCRT_LIBRARIES=ON to CMake
if (MSVC AND CMAKE_HOST_SYSTEM_NAME STREQUAL "Windows" AND CMAKE_INSTALL_UCRT_LIBRARIES)
  include(InstallRequiredSystemLibraries)
endif()

if (LLVM_INCLUDE_BENCHMARKS)
  # Override benchmark defaults so that when the library itself is updated these
  # modifications are not lost.
  set(BENCHMARK_ENABLE_TESTING OFF CACHE BOOL "Disable benchmark testing" FORCE)
  set(BENCHMARK_ENABLE_EXCEPTIONS OFF CACHE BOOL "Disable benchmark exceptions" FORCE)
  set(BENCHMARK_ENABLE_INSTALL OFF CACHE BOOL "Don't install benchmark" FORCE)
  set(BENCHMARK_DOWNLOAD_DEPENDENCIES OFF CACHE BOOL "Don't download dependencies" FORCE)
  set(BENCHMARK_ENABLE_GTEST_TESTS OFF CACHE BOOL "Disable Google Test in benchmark" FORCE)
  # Since LLVM requires C++11 it is safe to assume that std::regex is available.
  set(HAVE_STD_REGEX ON CACHE BOOL "OK" FORCE)

  add_subdirectory(utils/benchmark)
  add_subdirectory(benchmarks)
endif()

if (LLVM_INCLUDE_UTILS AND LLVM_INCLUDE_TOOLS)
  add_subdirectory(utils/llvm-locstats)
endif()<|MERGE_RESOLUTION|>--- conflicted
+++ resolved
@@ -1,16 +1,6 @@
 # See docs/CMake.html for instructions about how to build LLVM with CMake.
 
-<<<<<<< HEAD
 cmake_minimum_required(VERSION 3.14)
-
-if ("${CMAKE_VERSION}" VERSION_LESS "3.13.4")
-  message(FATAL_ERROR
-    "Your CMake version is ${CMAKE_VERSION}. The minimum version of CMake "
-    "required to build LLVM is now 3.13.4.")
-endif()
-=======
-cmake_minimum_required(VERSION 3.13.4)
->>>>>>> afa1afd4
 
 if(POLICY CMP0068)
   cmake_policy(SET CMP0068 NEW)
