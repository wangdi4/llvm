--- conflicted
+++ resolved
@@ -1,4 +1,4 @@
-# See docs/CMake.html for instructions about how to build LLVM with CMake. 
+# See docs/CMake.html for instructions about how to build LLVM with CMake.
 
 cmake_minimum_required(VERSION 2.8.8)
 
@@ -132,11 +132,9 @@
 
 string(TOUPPER "${CMAKE_BUILD_TYPE}" uppercase_CMAKE_BUILD_TYPE)
 
-set(LLVM_LIBDIR_SUFFIX "" CACHE STRING "Define suffix of library directory name (32/64)" )
-
 # They are used as destination of target generators.
 set(LLVM_RUNTIME_OUTPUT_INTDIR ${CMAKE_CURRENT_BINARY_DIR}/${CMAKE_CFG_INTDIR}/bin)
-set(LLVM_LIBRARY_OUTPUT_INTDIR ${CMAKE_CURRENT_BINARY_DIR}/${CMAKE_CFG_INTDIR}/lib${LLVM_LIBDIR_SUFFIX})
+set(LLVM_LIBRARY_OUTPUT_INTDIR ${CMAKE_CURRENT_BINARY_DIR}/${CMAKE_CFG_INTDIR}/lib)
 if(WIN32 OR CYGWIN)
   # DLL platform -- put DLLs into bin.
   set(LLVM_SHLIB_OUTPUT_INTDIR ${LLVM_RUNTIME_OUTPUT_INTDIR})
@@ -153,6 +151,7 @@
 
 set(LLVM_EXAMPLES_BINARY_DIR ${LLVM_BINARY_DIR}/examples)
 set(LLVM_INCLUDE_DIR ${CMAKE_CURRENT_BINARY_DIR}/include)
+set(LLVM_LIBDIR_SUFFIX "" CACHE STRING "Define suffix of library directory name (32/64)" )
 
 set(LLVM_ALL_TARGETS
   AArch64
@@ -325,10 +324,6 @@
   "Build compiler-rt as an external project." OFF)
 
 option(LLVM_BUILD_LLVM_DYLIB "Build libllvm dynamic library" OFF)
-option(LLVM_DISABLE_LLVM_DYLIB_ATEXIT "Disable llvm-shlib's atexit destructors." ON)
-if(LLVM_DISABLE_LLVM_DYLIB_ATEXIT)
-  set(DISABLE_LLVM_DYLIB_ATEXIT 1)
-endif()
 
 # All options referred to from HandleLLVMOptions have to be specified
 # BEFORE this include, otherwise options will not be correctly set on
@@ -344,19 +339,13 @@
 include(HandleLLVMOptions)
 
 # Verify that we can find a Python 2 interpreter.  Python 3 is unsupported.
-# FIXME: We should support systems with only Python 3, but that requires work
-# on LLDB.
-set(Python_ADDITIONAL_VERSIONS 2.7)
+set(Python_ADDITIONAL_VERSIONS 2.7 2.6 2.5)
 include(FindPythonInterp)
 if( NOT PYTHONINTERP_FOUND )
   message(FATAL_ERROR
 "Unable to find Python interpreter, required for builds and testing.
 
 Please install Python or specify the PYTHON_EXECUTABLE CMake variable.")
-endif()
-
-if( ${PYTHON_VERSION_STRING} VERSION_LESS 2.7 )
-  message(FATAL_ERROR "Python 2.7 or newer is required")
 endif()
 
 ######
@@ -484,8 +473,8 @@
 
 # They are not referenced. See set_output_directory().
 set( CMAKE_RUNTIME_OUTPUT_DIRECTORY ${LLVM_BINARY_DIR}/bin )
-set( CMAKE_LIBRARY_OUTPUT_DIRECTORY ${LLVM_BINARY_DIR}/lib${LLVM_LIBDIR_SUFFIX} )
-set( CMAKE_ARCHIVE_OUTPUT_DIRECTORY ${LLVM_BINARY_DIR}/lib${LLVM_LIBDIR_SUFFIX} )
+set( CMAKE_LIBRARY_OUTPUT_DIRECTORY ${LLVM_BINARY_DIR}/lib )
+set( CMAKE_ARCHIVE_OUTPUT_DIRECTORY ${LLVM_BINARY_DIR}/lib )
 
 set(CMAKE_BUILD_WITH_INSTALL_RPATH ON)
 if (APPLE)
@@ -493,7 +482,7 @@
   set(CMAKE_INSTALL_RPATH "@executable_path/../lib")
 else(UNIX)
   if(NOT DEFINED CMAKE_INSTALL_RPATH)
-    set(CMAKE_INSTALL_RPATH "\$ORIGIN/../lib${LLVM_LIBDIR_SUFFIX}")
+    set(CMAKE_INSTALL_RPATH "\$ORIGIN/../lib")
     if (${CMAKE_SYSTEM_NAME} MATCHES FreeBSD)
       set(CMAKE_EXE_LINKER_FLAGS "${CMAKE_EXE_LINKER_FLAGS} -Wl,-z,origin")
       set(CMAKE_SHARED_LINKER_FLAGS "${CMAKE_SHARED_LINKER_FLAGS} -Wl,-z,origin")
@@ -572,17 +561,15 @@
   add_subdirectory(utils/unittest)
 endif()
 
-<<<<<<< HEAD
-if(INTEL_CUSTOMIZATION)
-  SET(CMAKE_CXX_FLAGS "${CMAKE_CXX_FLAGS} -DINTEL_CUSTOMIZATION=1")
-endif()
-=======
 foreach( binding ${LLVM_BINDINGS_LIST} )
   if( EXISTS "${LLVM_MAIN_SRC_DIR}/bindings/${binding}/CMakeLists.txt" )
     add_subdirectory(bindings/${binding})
   endif()
 endforeach()
->>>>>>> 9ed19665
+
+if(INTEL_CUSTOMIZATION)
+  SET(CMAKE_CXX_FLAGS "${CMAKE_CXX_FLAGS} -DINTEL_CUSTOMIZATION=1")
+endif()
 
 add_subdirectory(projects)
 
