--- conflicted
+++ resolved
@@ -657,6 +657,8 @@
 SET(CMAKE_CXX_FLAGS "${CMAKE_CXX_FLAGS} -DINTEL_SPECIFIC_CILKPLUS=1")
 
 if(INTEL_CUSTOMIZATION)
+  option(LLVM_BUILD_OPENMP  "Build the LLVM openmp libraries." ON)
+
   option(INTEL_INCLUDE_DTRANS "Include DTrans optimizations in builds." ON)
   if(INTEL_INCLUDE_DTRANS)
     # When there are multiple optional components, each of them should
@@ -850,15 +852,6 @@
    include_directories("${LLVM_MAIN_INCLUDE_DIR}/llvm/Support/Solaris")
 endif( ${CMAKE_SYSTEM_NAME} MATCHES SunOS )
 
-<<<<<<< HEAD
-SET(INTEL_CUSTOMIZATION ON)
-SET(CMAKE_CXX_FLAGS "${CMAKE_CXX_FLAGS} -DINTEL_CUSTOMIZATION=1")
-option(LLVM_BUILD_OPENMP  "Build the LLVM openmp libraries." ON)
-SET(CMAKE_CXX_FLAGS "${CMAKE_CXX_FLAGS} -DINTEL_SPECIFIC_OPENMP=1")
-SET(CMAKE_CXX_FLAGS "${CMAKE_CXX_FLAGS} -DINTEL_SPECIFIC_CILKPLUS=1")
-
-=======
->>>>>>> 8c67f46f
 # Make sure we don't get -rdynamic in every binary. For those that need it,
 # use export_executable_symbols(target).
 set(CMAKE_SHARED_LIBRARY_LINK_CXX_FLAGS "")
