--- conflicted
+++ resolved
@@ -51,11 +51,7 @@
 if (INTEL_CUSTOMIZATION)
   set(DPCPP_VERSION_QUALITY " ")
   set(DPCPP_VERSION_MAJOR "2021")
-<<<<<<< HEAD
-  set(DPCPP_VERSION_MINOR "3")
-=======
   set(DPCPP_VERSION_MINOR "4")
->>>>>>> 130e135d
   set(DPCPP_VERSION_PATCH "0")
   set(VERSION "${DPCPP_VERSION_MAJOR}.${DPCPP_VERSION_MINOR}.${DPCPP_VERSION_PATCH}")
   set(DPCPP_PRODUCT_VERSION ${VERSION})
