//===- TGLexer.cpp - Lexer for TableGen -----------------------------------===//
//
// Part of the LLVM Project, under the Apache License v2.0 with LLVM Exceptions.
// See https://llvm.org/LICENSE.txt for license information.
// SPDX-License-Identifier: Apache-2.0 WITH LLVM-exception
//
//===----------------------------------------------------------------------===//
//
// Implement the Lexer for TableGen.
//
//===----------------------------------------------------------------------===//

#include "TGLexer.h"
#include "llvm/ADT/StringSwitch.h"
#include "llvm/ADT/Twine.h"
#include "llvm/Config/config.h" // for strtoull()/strtoll() define
#include "llvm/Support/Compiler.h"
#include "llvm/Support/MemoryBuffer.h"
#include "llvm/Support/SourceMgr.h"
#include "llvm/TableGen/Error.h"
#include <algorithm>
#include <cctype>
#include <cerrno>
#include <cstdint>
#include <cstdio>
#include <cstdlib>
#include <cstring>

using namespace llvm;

namespace {
// A list of supported preprocessing directives with their
// internal token kinds and names.
struct {
  tgtok::TokKind Kind;
  const char *Word;
} PreprocessorDirs[] = {
#if INTEL_CUSTOMIZATION
  // For ICL internal processes we always use #if instead of #ifdef
  // in the source files.
  // True support for #if requires that a macro has an integral value.
  // This functionality may be added, but it is not strictly required
  // at this point, so we just treat #if as #ifdef.
  // Please note that there is no way for passing -DMACRO=0 to llvm-tblgen,
  // and passing -DMACRO implies that both "#if MACRO" and "#ifdef MACRO"
  // will evaluate to true.
  { tgtok::If, "if" },
#endif  // INTEL_CUSTOMIZATION
  { tgtok::Ifdef, "ifdef" },
  { tgtok::Ifndef, "ifndef" },
  { tgtok::Else, "else" },
  { tgtok::Endif, "endif" },
  { tgtok::Define, "define" }
};
} // end anonymous namespace

TGLexer::TGLexer(SourceMgr &SM, ArrayRef<std::string> Macros) : SrcMgr(SM) {
  CurBuffer = SrcMgr.getMainFileID();
  CurBuf = SrcMgr.getMemoryBuffer(CurBuffer)->getBuffer();
  CurPtr = CurBuf.begin();
  TokStart = nullptr;

  // Pretend that we enter the "top-level" include file.
  PrepIncludeStack.push_back(
      make_unique<std::vector<PreprocessorControlDesc>>());

  // Put all macros defined in the command line into the DefinedMacros set.
  std::for_each(Macros.begin(), Macros.end(),
                [this](const std::string &MacroName) {
                  DefinedMacros.insert(MacroName);
                });
}

SMLoc TGLexer::getLoc() const {
  return SMLoc::getFromPointer(TokStart);
}

/// ReturnError - Set the error to the specified string at the specified
/// location.  This is defined to always return tgtok::Error.
tgtok::TokKind TGLexer::ReturnError(SMLoc Loc, const Twine &Msg) {
  PrintError(Loc, Msg);
  return tgtok::Error;
}

tgtok::TokKind TGLexer::ReturnError(const char *Loc, const Twine &Msg) {
  return ReturnError(SMLoc::getFromPointer(Loc), Msg);
}

bool TGLexer::processEOF() {
  SMLoc ParentIncludeLoc = SrcMgr.getParentIncludeLoc(CurBuffer);
  if (ParentIncludeLoc != SMLoc()) {
    // If prepExitInclude() detects a problem with the preprocessing
    // control stack, it will return false.  Pretend that we reached
    // the final EOF and stop lexing more tokens by returning false
    // to LexToken().
    if (!prepExitInclude(false))
      return false;

    CurBuffer = SrcMgr.FindBufferContainingLoc(ParentIncludeLoc);
    CurBuf = SrcMgr.getMemoryBuffer(CurBuffer)->getBuffer();
    CurPtr = ParentIncludeLoc.getPointer();
    // Make sure TokStart points into the parent file's buffer.
    // LexToken() assigns to it before calling getNextChar(),
    // so it is pointing into the included file now.
    TokStart = CurPtr;
    return true;
  }

  // Pretend that we exit the "top-level" include file.
  // Note that in case of an error (e.g. control stack imbalance)
  // the routine will issue a fatal error.
  prepExitInclude(true);
  return false;
}

int TGLexer::getNextChar() {
  char CurChar = *CurPtr++;
  switch (CurChar) {
  default:
    return (unsigned char)CurChar;
  case 0: {
    // A nul character in the stream is either the end of the current buffer or
    // a random nul in the file.  Disambiguate that here.
    if (CurPtr-1 != CurBuf.end())
      return 0;  // Just whitespace.

    // Otherwise, return end of file.
    --CurPtr;  // Another call to lex will return EOF again.
    return EOF;
  }
  case '\n':
  case '\r':
    // Handle the newline character by ignoring it and incrementing the line
    // count.  However, be careful about 'dos style' files with \n\r in them.
    // Only treat a \n\r or \r\n as a single line.
    if ((*CurPtr == '\n' || (*CurPtr == '\r')) &&
        *CurPtr != CurChar)
      ++CurPtr;  // Eat the two char newline sequence.
    return '\n';
  }
}

int TGLexer::peekNextChar(int Index) const {
  return *(CurPtr + Index);
}

tgtok::TokKind TGLexer::LexToken(bool FileOrLineStart) {
  TokStart = CurPtr;
  // This always consumes at least one character.
  int CurChar = getNextChar();

  switch (CurChar) {
  default:
    // Handle letters: [a-zA-Z_]
    if (isalpha(CurChar) || CurChar == '_')
      return LexIdentifier();

    // Unknown character, emit an error.
    return ReturnError(TokStart, "Unexpected character");
  case EOF:
    // Lex next token, if we just left an include file.
    // Note that leaving an include file means that the next
    // symbol is located at the end of 'include "..."'
    // construct, so LexToken() is called with default
    // false parameter.
    if (processEOF())
      return LexToken();

    // Return EOF denoting the end of lexing.
    return tgtok::Eof;

  case ':': return tgtok::colon;
  case ';': return tgtok::semi;
  case '.': return tgtok::period;
  case ',': return tgtok::comma;
  case '<': return tgtok::less;
  case '>': return tgtok::greater;
  case ']': return tgtok::r_square;
  case '{': return tgtok::l_brace;
  case '}': return tgtok::r_brace;
  case '(': return tgtok::l_paren;
  case ')': return tgtok::r_paren;
  case '=': return tgtok::equal;
  case '?': return tgtok::question;
  case '#':
    if (FileOrLineStart) {
      tgtok::TokKind Kind = prepIsDirective();
      if (Kind != tgtok::Error)
        return lexPreprocessor(Kind);
    }

    return tgtok::paste;

  case '\r':
    PrintFatalError("getNextChar() must never return '\r'");
    return tgtok::Error;

  case 0:
  case ' ':
  case '\t':
    // Ignore whitespace.
    return LexToken(FileOrLineStart);
  case '\n':
    // Ignore whitespace, and identify the new line.
    return LexToken(true);
  case '/':
    // If this is the start of a // comment, skip until the end of the line or
    // the end of the buffer.
    if (*CurPtr == '/')
      SkipBCPLComment();
    else if (*CurPtr == '*') {
      if (SkipCComment())
        return tgtok::Error;
    } else // Otherwise, this is an error.
      return ReturnError(TokStart, "Unexpected character");
    return LexToken(FileOrLineStart);
  case '-': case '+':
  case '0': case '1': case '2': case '3': case '4': case '5': case '6':
  case '7': case '8': case '9': {
    int NextChar = 0;
    if (isdigit(CurChar)) {
      // Allow identifiers to start with a number if it is followed by
      // an identifier.  This can happen with paste operations like
      // foo#8i.
      int i = 0;
      do {
        NextChar = peekNextChar(i++);
      } while (isdigit(NextChar));

      if (NextChar == 'x' || NextChar == 'b') {
        // If this is [0-9]b[01] or [0-9]x[0-9A-fa-f] this is most
        // likely a number.
        int NextNextChar = peekNextChar(i);
        switch (NextNextChar) {
        default:
          break;
        case '0': case '1':
          if (NextChar == 'b')
            return LexNumber();
          LLVM_FALLTHROUGH;
        case '2': case '3': case '4': case '5':
        case '6': case '7': case '8': case '9':
        case 'a': case 'b': case 'c': case 'd': case 'e': case 'f':
        case 'A': case 'B': case 'C': case 'D': case 'E': case 'F':
          if (NextChar == 'x')
            return LexNumber();
          break;
        }
      }
    }

    if (isalpha(NextChar) || NextChar == '_')
      return LexIdentifier();

    return LexNumber();
  }
  case '"': return LexString();
  case '$': return LexVarName();
  case '[': return LexBracket();
  case '!': return LexExclaim();
  }
}

/// LexString - Lex "[^"]*"
tgtok::TokKind TGLexer::LexString() {
  const char *StrStart = CurPtr;

  CurStrVal = "";

  while (*CurPtr != '"') {
    // If we hit the end of the buffer, report an error.
    if (*CurPtr == 0 && CurPtr == CurBuf.end())
      return ReturnError(StrStart, "End of file in string literal");

    if (*CurPtr == '\n' || *CurPtr == '\r')
      return ReturnError(StrStart, "End of line in string literal");

    if (*CurPtr != '\\') {
      CurStrVal += *CurPtr++;
      continue;
    }

    ++CurPtr;

    switch (*CurPtr) {
    case '\\': case '\'': case '"':
      // These turn into their literal character.
      CurStrVal += *CurPtr++;
      break;
    case 't':
      CurStrVal += '\t';
      ++CurPtr;
      break;
    case 'n':
      CurStrVal += '\n';
      ++CurPtr;
      break;

    case '\n':
    case '\r':
      return ReturnError(CurPtr, "escaped newlines not supported in tblgen");

    // If we hit the end of the buffer, report an error.
    case '\0':
      if (CurPtr == CurBuf.end())
        return ReturnError(StrStart, "End of file in string literal");
      LLVM_FALLTHROUGH;
    default:
      return ReturnError(CurPtr, "invalid escape in string literal");
    }
  }

  ++CurPtr;
  return tgtok::StrVal;
}

tgtok::TokKind TGLexer::LexVarName() {
  if (!isalpha(CurPtr[0]) && CurPtr[0] != '_')
    return ReturnError(TokStart, "Invalid variable name");

  // Otherwise, we're ok, consume the rest of the characters.
  const char *VarNameStart = CurPtr++;

  while (isalpha(*CurPtr) || isdigit(*CurPtr) || *CurPtr == '_')
    ++CurPtr;

  CurStrVal.assign(VarNameStart, CurPtr);
  return tgtok::VarName;
}

tgtok::TokKind TGLexer::LexIdentifier() {
  // The first letter is [a-zA-Z_].
  const char *IdentStart = TokStart;

  // Match the rest of the identifier regex: [0-9a-zA-Z_]*
  while (isalpha(*CurPtr) || isdigit(*CurPtr) || *CurPtr == '_')
    ++CurPtr;

  // Check to see if this identifier is a keyword.
  StringRef Str(IdentStart, CurPtr-IdentStart);

  if (Str == "include") {
    if (LexInclude()) return tgtok::Error;
    return Lex();
  }

  tgtok::TokKind Kind = StringSwitch<tgtok::TokKind>(Str)
    .Case("int", tgtok::Int)
    .Case("bit", tgtok::Bit)
    .Case("bits", tgtok::Bits)
    .Case("string", tgtok::String)
    .Case("list", tgtok::List)
    .Case("code", tgtok::Code)
    .Case("dag", tgtok::Dag)
    .Case("class", tgtok::Class)
    .Case("def", tgtok::Def)
    .Case("foreach", tgtok::Foreach)
    .Case("defm", tgtok::Defm)
    .Case("defset", tgtok::Defset)
    .Case("multiclass", tgtok::MultiClass)
    .Case("field", tgtok::Field)
    .Case("let", tgtok::Let)
    .Case("in", tgtok::In)
    .Default(tgtok::Id);

  if (Kind == tgtok::Id)
    CurStrVal.assign(Str.begin(), Str.end());
  return Kind;
}

/// LexInclude - We just read the "include" token.  Get the string token that
/// comes next and enter the include.
bool TGLexer::LexInclude() {
  // The token after the include must be a string.
  tgtok::TokKind Tok = LexToken();
  if (Tok == tgtok::Error) return true;
  if (Tok != tgtok::StrVal) {
    PrintError(getLoc(), "Expected filename after include");
    return true;
  }

  // Get the string.
  std::string Filename = CurStrVal;
  std::string IncludedFile;

  CurBuffer = SrcMgr.AddIncludeFile(Filename, SMLoc::getFromPointer(CurPtr),
                                    IncludedFile);
  if (!CurBuffer) {
    PrintError(getLoc(), "Could not find include file '" + Filename + "'");
    return true;
  }

  DependenciesMapTy::const_iterator Found = Dependencies.find(IncludedFile);
  if (Found != Dependencies.end()) {
    PrintError(getLoc(),
               "File '" + IncludedFile + "' has already been included.");
    SrcMgr.PrintMessage(Found->second, SourceMgr::DK_Note,
                        "previously included here");
    return true;
  }
  Dependencies.insert(std::make_pair(IncludedFile, getLoc()));
  // Save the line number and lex buffer of the includer.
  CurBuf = SrcMgr.getMemoryBuffer(CurBuffer)->getBuffer();
  CurPtr = CurBuf.begin();

  PrepIncludeStack.push_back(
      make_unique<std::vector<PreprocessorControlDesc>>());
  return false;
}

void TGLexer::SkipBCPLComment() {
  ++CurPtr;  // skip the second slash.
  while (true) {
    switch (*CurPtr) {
    case '\n':
    case '\r':
      return;  // Newline is end of comment.
    case 0:
      // If this is the end of the buffer, end the comment.
      if (CurPtr == CurBuf.end())
        return;
      break;
    }
    // Otherwise, skip the character.
    ++CurPtr;
  }
}

/// SkipCComment - This skips C-style /**/ comments.  The only difference from C
/// is that we allow nesting.
bool TGLexer::SkipCComment() {
  ++CurPtr;  // skip the star.
  unsigned CommentDepth = 1;

  while (true) {
    int CurChar = getNextChar();
    switch (CurChar) {
    case EOF:
      PrintError(TokStart, "Unterminated comment!");
      return true;
    case '*':
      // End of the comment?
      if (CurPtr[0] != '/') break;

      ++CurPtr;   // End the */.
      if (--CommentDepth == 0)
        return false;
      break;
    case '/':
      // Start of a nested comment?
      if (CurPtr[0] != '*') break;
      ++CurPtr;
      ++CommentDepth;
      break;
    }
  }
}

/// LexNumber - Lex:
///    [-+]?[0-9]+
///    0x[0-9a-fA-F]+
///    0b[01]+
tgtok::TokKind TGLexer::LexNumber() {
  if (CurPtr[-1] == '0') {
    if (CurPtr[0] == 'x') {
      ++CurPtr;
      const char *NumStart = CurPtr;
      while (isxdigit(CurPtr[0]))
        ++CurPtr;

      // Requires at least one hex digit.
      if (CurPtr == NumStart)
        return ReturnError(TokStart, "Invalid hexadecimal number");

      errno = 0;
      CurIntVal = strtoll(NumStart, nullptr, 16);
      if (errno == EINVAL)
        return ReturnError(TokStart, "Invalid hexadecimal number");
      if (errno == ERANGE) {
        errno = 0;
        CurIntVal = (int64_t)strtoull(NumStart, nullptr, 16);
        if (errno == EINVAL)
          return ReturnError(TokStart, "Invalid hexadecimal number");
        if (errno == ERANGE)
          return ReturnError(TokStart, "Hexadecimal number out of range");
      }
      return tgtok::IntVal;
    } else if (CurPtr[0] == 'b') {
      ++CurPtr;
      const char *NumStart = CurPtr;
      while (CurPtr[0] == '0' || CurPtr[0] == '1')
        ++CurPtr;

      // Requires at least one binary digit.
      if (CurPtr == NumStart)
        return ReturnError(CurPtr-2, "Invalid binary number");
      CurIntVal = strtoll(NumStart, nullptr, 2);
      return tgtok::BinaryIntVal;
    }
  }

  // Check for a sign without a digit.
  if (!isdigit(CurPtr[0])) {
    if (CurPtr[-1] == '-')
      return tgtok::minus;
    else if (CurPtr[-1] == '+')
      return tgtok::plus;
  }

  while (isdigit(CurPtr[0]))
    ++CurPtr;
  CurIntVal = strtoll(TokStart, nullptr, 10);
  return tgtok::IntVal;
}

/// LexBracket - We just read '['.  If this is a code block, return it,
/// otherwise return the bracket.  Match: '[' and '[{ ( [^}]+ | }[^]] )* }]'
tgtok::TokKind TGLexer::LexBracket() {
  if (CurPtr[0] != '{')
    return tgtok::l_square;
  ++CurPtr;
  const char *CodeStart = CurPtr;
  while (true) {
    int Char = getNextChar();
    if (Char == EOF) break;

    if (Char != '}') continue;

    Char = getNextChar();
    if (Char == EOF) break;
    if (Char == ']') {
      CurStrVal.assign(CodeStart, CurPtr-2);
      return tgtok::CodeFragment;
    }
  }

  return ReturnError(CodeStart-2, "Unterminated Code Block");
}

/// LexExclaim - Lex '!' and '![a-zA-Z]+'.
tgtok::TokKind TGLexer::LexExclaim() {
  if (!isalpha(*CurPtr))
    return ReturnError(CurPtr - 1, "Invalid \"!operator\"");

  const char *Start = CurPtr++;
  while (isalpha(*CurPtr))
    ++CurPtr;

  // Check to see which operator this is.
  tgtok::TokKind Kind =
    StringSwitch<tgtok::TokKind>(StringRef(Start, CurPtr - Start))
    .Case("eq", tgtok::XEq)
    .Case("ne", tgtok::XNe)
    .Case("le", tgtok::XLe)
    .Case("lt", tgtok::XLt)
    .Case("ge", tgtok::XGe)
    .Case("gt", tgtok::XGt)
    .Case("if", tgtok::XIf)
    .Case("cond", tgtok::XCond)
    .Case("isa", tgtok::XIsA)
    .Case("head", tgtok::XHead)
    .Case("tail", tgtok::XTail)
    .Case("size", tgtok::XSize)
    .Case("con", tgtok::XConcat)
    .Case("dag", tgtok::XDag)
    .Case("add", tgtok::XADD)
    .Case("mul", tgtok::XMUL)
    .Case("and", tgtok::XAND)
    .Case("or", tgtok::XOR)
    .Case("shl", tgtok::XSHL)
    .Case("sra", tgtok::XSRA)
    .Case("srl", tgtok::XSRL)
    .Case("cast", tgtok::XCast)
    .Case("empty", tgtok::XEmpty)
    .Case("subst", tgtok::XSubst)
    .Case("foldl", tgtok::XFoldl)
    .Case("foreach", tgtok::XForEach)
    .Case("listconcat", tgtok::XListConcat)
    .Case("listsplat", tgtok::XListSplat)
    .Case("strconcat", tgtok::XStrConcat)
    .Default(tgtok::Error);

  return Kind != tgtok::Error ? Kind : ReturnError(Start-1, "Unknown operator");
}

bool TGLexer::prepExitInclude(bool IncludeStackMustBeEmpty) {
  // Report an error, if preprocessor control stack for the current
  // file is not empty.
  if (!PrepIncludeStack.back()->empty()) {
    prepReportPreprocessorStackError();

    return false;
  }

  // Pop the preprocessing controls from the include stack.
  if (PrepIncludeStack.empty()) {
    PrintFatalError("Preprocessor include stack is empty");
  }

  PrepIncludeStack.pop_back();

  if (IncludeStackMustBeEmpty) {
    if (!PrepIncludeStack.empty())
      PrintFatalError("Preprocessor include stack is not empty");
  } else {
    if (PrepIncludeStack.empty())
      PrintFatalError("Preprocessor include stack is empty");
  }

  return true;
}

tgtok::TokKind TGLexer::prepIsDirective() const {
  for (unsigned ID = 0; ID < llvm::array_lengthof(PreprocessorDirs); ++ID) {
    int NextChar = *CurPtr;
    bool Match = true;
    unsigned I = 0;
    for (; I < strlen(PreprocessorDirs[ID].Word); ++I) {
      if (NextChar != PreprocessorDirs[ID].Word[I]) {
        Match = false;
        break;
      }

      NextChar = peekNextChar(I + 1);
    }

    // Check for whitespace after the directive.  If there is no whitespace,
    // then we do not recognize it as a preprocessing directive.
    if (Match) {
      tgtok::TokKind Kind = PreprocessorDirs[ID].Kind;

      // New line and EOF may follow only #else/#endif.  It will be reported
      // as an error for #ifdef/#define after the call to prepLexMacroName().
      if (NextChar == ' ' || NextChar == '\t' || NextChar == EOF ||
          NextChar == '\n' ||
          // It looks like TableGen does not support '\r' as the actual
          // carriage return, e.g. getNextChar() treats a single '\r'
          // as '\n'.  So we do the same here.
          NextChar == '\r')
        return Kind;

      // Allow comments after some directives, e.g.:
      //     #else// OR #else/**/
      //     #endif// OR #endif/**/
      //
      // Note that we do allow comments after #ifdef/#define here, e.g.
      //     #ifdef/**/ AND #ifdef//
      //     #define/**/ AND #define//
      //
      // These cases will be reported as incorrect after calling
      // prepLexMacroName().  We could have supported C-style comments
      // after #ifdef/#define, but this would complicate the code
      // for little benefit.
      if (NextChar == '/') {
        NextChar = peekNextChar(I + 1);

        if (NextChar == '*' || NextChar == '/')
          return Kind;

        // Pretend that we do not recognize the directive.
      }
    }
  }

  return tgtok::Error;
}

bool TGLexer::prepEatPreprocessorDirective(tgtok::TokKind Kind) {
  TokStart = CurPtr;

  for (unsigned ID = 0; ID < llvm::array_lengthof(PreprocessorDirs); ++ID)
    if (PreprocessorDirs[ID].Kind == Kind) {
      // Advance CurPtr to the end of the preprocessing word.
      CurPtr += strlen(PreprocessorDirs[ID].Word);
      return true;
    }

  PrintFatalError("Unsupported preprocessing token in "
                  "prepEatPreprocessorDirective()");
  return false;
}

tgtok::TokKind TGLexer::lexPreprocessor(
    tgtok::TokKind Kind, bool ReturnNextLiveToken) {

  // We must be looking at a preprocessing directive.  Eat it!
  if (!prepEatPreprocessorDirective(Kind))
    PrintFatalError("lexPreprocessor() called for unknown "
                    "preprocessor directive");

<<<<<<< HEAD
  if (Kind == tgtok::Ifdef ||   // INTEL
      Kind == tgtok::If) {      // INTEL
=======
  if (Kind == tgtok::Ifdef || Kind == tgtok::Ifndef) {
>>>>>>> bede937b
    StringRef MacroName = prepLexMacroName();
    StringRef IfTokName = Kind == tgtok::Ifdef ? "#ifdef" : "#ifndef";
    if (MacroName.empty())
      return ReturnError(TokStart, "Expected macro name after " + IfTokName);

    bool MacroIsDefined = DefinedMacros.count(MacroName) != 0;

    // Canonicalize ifndef to ifdef equivalent
    if (Kind == tgtok::Ifndef) {
      MacroIsDefined = !MacroIsDefined;
      Kind = tgtok::Ifdef;
    }

    // Regardless of whether we are processing tokens or not,
    // we put the #ifdef control on stack.
    PrepIncludeStack.back()->push_back(
        {Kind, MacroIsDefined, SMLoc::getFromPointer(TokStart)});

    if (!prepSkipDirectiveEnd())
      return ReturnError(CurPtr, "Only comments are supported after " +
                                     IfTokName + " NAME");

    // If we were not processing tokens before this #ifdef,
    // then just return back to the lines skipping code.
    if (!ReturnNextLiveToken)
      return Kind;

    // If we were processing tokens before this #ifdef,
    // and the macro is defined, then just return the next token.
    if (MacroIsDefined)
      return LexToken();

    // We were processing tokens before this #ifdef, and the macro
    // is not defined, so we have to start skipping the lines.
    // If the skipping is successful, it will return the token following
    // either #else or #endif corresponding to this #ifdef.
    if (prepSkipRegion(ReturnNextLiveToken))
      return LexToken();

    return tgtok::Error;
  } else if (Kind == tgtok::Else) {
    // Check if this #else is correct before calling prepSkipDirectiveEnd(),
    // which will move CurPtr away from the beginning of #else.
    if (PrepIncludeStack.back()->empty())
      return ReturnError(TokStart, "#else without #ifdef or #ifndef");

    PreprocessorControlDesc IfdefEntry = PrepIncludeStack.back()->back();

    if (IfdefEntry.Kind != tgtok::Ifdef && // INTEL
        IfdefEntry.Kind != tgtok::If) {    // INTEL
      PrintError(TokStart, "double #else");
      return ReturnError(IfdefEntry.SrcPos, "Previous #else is here");
    }

    // Replace the corresponding #ifdef's control with its negation
    // on the control stack.
    PrepIncludeStack.back()->pop_back();
    PrepIncludeStack.back()->push_back(
        {Kind, !IfdefEntry.IsDefined, SMLoc::getFromPointer(TokStart)});

    if (!prepSkipDirectiveEnd())
      return ReturnError(CurPtr, "Only comments are supported after #else");

    // If we were processing tokens before this #else,
    // we have to start skipping lines until the matching #endif.
    if (ReturnNextLiveToken) {
      if (prepSkipRegion(ReturnNextLiveToken))
        return LexToken();

      return tgtok::Error;
    }

    // Return to the lines skipping code.
    return Kind;
  } else if (Kind == tgtok::Endif) {
    // Check if this #endif is correct before calling prepSkipDirectiveEnd(),
    // which will move CurPtr away from the beginning of #endif.
    if (PrepIncludeStack.back()->empty())
      return ReturnError(TokStart, "#endif without #ifdef");

    auto &IfdefOrElseEntry = PrepIncludeStack.back()->back();

    if (IfdefOrElseEntry.Kind != tgtok::Ifdef &&
        IfdefOrElseEntry.Kind != tgtok::If && // INTEL
        IfdefOrElseEntry.Kind != tgtok::Else) {
      PrintFatalError("Invalid preprocessor control on the stack");
      return tgtok::Error;
    }

    if (!prepSkipDirectiveEnd())
      return ReturnError(CurPtr, "Only comments are supported after #endif");

    PrepIncludeStack.back()->pop_back();

    // If we were processing tokens before this #endif, then
    // we should continue it.
    if (ReturnNextLiveToken) {
      return LexToken();
    }

    // Return to the lines skipping code.
    return Kind;
  } else if (Kind == tgtok::Define) {
    StringRef MacroName = prepLexMacroName();
    if (MacroName.empty())
      return ReturnError(TokStart, "Expected macro name after #define");

    if (!DefinedMacros.insert(MacroName).second)
      PrintWarning(getLoc(),
                   "Duplicate definition of macro: " + Twine(MacroName));

    if (!prepSkipDirectiveEnd())
      return ReturnError(CurPtr,
                         "Only comments are supported after #define NAME");

    if (!ReturnNextLiveToken) {
      PrintFatalError("#define must be ignored during the lines skipping");
      return tgtok::Error;
    }

    return LexToken();
  }

  PrintFatalError("Preprocessing directive is not supported");
  return tgtok::Error;
}

bool TGLexer::prepSkipRegion(bool MustNeverBeFalse) {
  if (!MustNeverBeFalse)
    PrintFatalError("Invalid recursion.");

  do {
    // Skip all symbols to the line end.
    prepSkipToLineEnd();

    // Find the first non-whitespace symbol in the next line(s).
    if (!prepSkipLineBegin())
      return false;

    // If the first non-blank/comment symbol on the line is '#',
    // it may be a start of preprocessing directive.
    //
    // If it is not '#' just go to the next line.
    if (*CurPtr == '#')
      ++CurPtr;
    else
      continue;

    tgtok::TokKind Kind = prepIsDirective();

    // If we did not find a preprocessing directive or it is #define,
    // then just skip to the next line.  We do not have to do anything
    // for #define in the line-skipping mode.
    if (Kind == tgtok::Error || Kind == tgtok::Define)
      continue;

    tgtok::TokKind ProcessedKind = lexPreprocessor(Kind, false);

    // If lexPreprocessor() encountered an error during lexing this
    // preprocessor idiom, then return false to the calling lexPreprocessor().
    // This will force tgtok::Error to be returned to the tokens processing.
    if (ProcessedKind == tgtok::Error)
      return false;

    if (Kind != ProcessedKind)
      PrintFatalError("prepIsDirective() and lexPreprocessor() "
                      "returned different token kinds");

    // If this preprocessing directive enables tokens processing,
    // then return to the lexPreprocessor() and get to the next token.
    // We can move from line-skipping mode to processing tokens only
    // due to #else or #endif.
    if (prepIsProcessingEnabled()) {
      if (Kind != tgtok::Else && Kind != tgtok::Endif) {
        PrintFatalError("Tokens processing was enabled by an unexpected "
                        "preprocessing directive");
        return false;
      }

      return true;
    }
  } while (CurPtr != CurBuf.end());

  // We have reached the end of the file, but never left the lines-skipping
  // mode.  This means there is no matching #endif.
  prepReportPreprocessorStackError();
  return false;
}

StringRef TGLexer::prepLexMacroName() {
  // Skip whitespaces between the preprocessing directive and the macro name.
  while (*CurPtr == ' ' || *CurPtr == '\t')
    ++CurPtr;

  TokStart = CurPtr;
  // Macro names start with [a-zA-Z_].
  if (*CurPtr != '_' && !isalpha(*CurPtr))
    return "";

  // Match the rest of the identifier regex: [0-9a-zA-Z_]*
  while (isalpha(*CurPtr) || isdigit(*CurPtr) || *CurPtr == '_')
    ++CurPtr;

  return StringRef(TokStart, CurPtr - TokStart);
}

bool TGLexer::prepSkipLineBegin() {
  while (CurPtr != CurBuf.end()) {
    switch (*CurPtr) {
    case ' ':
    case '\t':
    case '\n':
    case '\r':
      break;

    case '/': {
      int NextChar = peekNextChar(1);
      if (NextChar == '*') {
        // Skip C-style comment.
        // Note that we do not care about skipping the C++-style comments.
        // If the line contains "//", it may not contain any processable
        // preprocessing directive.  Just return CurPtr pointing to
        // the first '/' in this case.  We also do not care about
        // incorrect symbols after the first '/' - we are in lines-skipping
        // mode, so incorrect code is allowed to some extent.

        // Set TokStart to the beginning of the comment to enable proper
        // diagnostic printing in case of error in SkipCComment().
        TokStart = CurPtr;

        // CurPtr must point to '*' before call to SkipCComment().
        ++CurPtr;
        if (SkipCComment())
          return false;
      } else {
        // CurPtr points to the non-whitespace '/'.
        return true;
      }

      // We must not increment CurPtr after the comment was lexed.
      continue;
    }

    default:
      return true;
    }

    ++CurPtr;
  }

  // We have reached the end of the file.  Return to the lines skipping
  // code, and allow it to handle the EOF as needed.
  return true;
}

bool TGLexer::prepSkipDirectiveEnd() {
  while (CurPtr != CurBuf.end()) {
    switch (*CurPtr) {
    case ' ':
    case '\t':
      break;

    case '\n':
    case '\r':
      return true;

    case '/': {
      int NextChar = peekNextChar(1);
      if (NextChar == '/') {
        // Skip C++-style comment.
        // We may just return true now, but let's skip to the line/buffer end
        // to simplify the method specification.
        ++CurPtr;
        SkipBCPLComment();
      } else if (NextChar == '*') {
        // When we are skipping C-style comment at the end of a preprocessing
        // directive, we can skip several lines.  If any meaningful TD token
        // follows the end of the C-style comment on the same line, it will
        // be considered as an invalid usage of TD token.
        // For example, we want to forbid usages like this one:
        //     #define MACRO class Class {}
        // But with C-style comments we also disallow the following:
        //     #define MACRO /* This macro is used
        //                      to ... */ class Class {}
        // One can argue that this should be allowed, but it does not seem
        // to be worth of the complication.  Moreover, this matches
        // the C preprocessor behavior.

        // Set TokStart to the beginning of the comment to enable proper
        // diagnostic printer in case of error in SkipCComment().
        TokStart = CurPtr;
        ++CurPtr;
        if (SkipCComment())
          return false;
      } else {
        TokStart = CurPtr;
        PrintError(CurPtr, "Unexpected character");
        return false;
      }

      // We must not increment CurPtr after the comment was lexed.
      continue;
    }

    default:
      // Do not allow any non-whitespaces after the directive.
      TokStart = CurPtr;
      return false;
    }

    ++CurPtr;
  }

  return true;
}

void TGLexer::prepSkipToLineEnd() {
  while (*CurPtr != '\n' && *CurPtr != '\r' && CurPtr != CurBuf.end())
    ++CurPtr;
}

bool TGLexer::prepIsProcessingEnabled() {
  for (auto I = PrepIncludeStack.back()->rbegin(),
            E = PrepIncludeStack.back()->rend();
       I != E; ++I) {
    if (!I->IsDefined)
      return false;
  }

  return true;
}

void TGLexer::prepReportPreprocessorStackError() {
  if (PrepIncludeStack.back()->empty())
    PrintFatalError("prepReportPreprocessorStackError() called with "
                    "empty control stack");

  auto &PrepControl = PrepIncludeStack.back()->back();
  PrintError(CurBuf.end(), "Reached EOF without matching #endif");
  PrintError(PrepControl.SrcPos, "The latest preprocessor control is here");

  TokStart = CurPtr;
}<|MERGE_RESOLUTION|>--- conflicted
+++ resolved
@@ -688,12 +688,8 @@
     PrintFatalError("lexPreprocessor() called for unknown "
                     "preprocessor directive");
 
-<<<<<<< HEAD
-  if (Kind == tgtok::Ifdef ||   // INTEL
+  if (Kind == tgtok::Ifdef || Kind == tgtok::Ifndef ||  // INTEL
       Kind == tgtok::If) {      // INTEL
-=======
-  if (Kind == tgtok::Ifdef || Kind == tgtok::Ifndef) {
->>>>>>> bede937b
     StringRef MacroName = prepLexMacroName();
     StringRef IfTokName = Kind == tgtok::Ifdef ? "#ifdef" : "#ifndef";
     if (MacroName.empty())
