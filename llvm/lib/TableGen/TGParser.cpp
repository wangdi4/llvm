//===- TGParser.cpp - Parser for TableGen Files ---------------------------===//
//
// Part of the LLVM Project, under the Apache License v2.0 with LLVM Exceptions.
// See https://llvm.org/LICENSE.txt for license information.
// SPDX-License-Identifier: Apache-2.0 WITH LLVM-exception
//
//===----------------------------------------------------------------------===//
//
// Implement the Parser for TableGen.
//
//===----------------------------------------------------------------------===//

#include "TGParser.h"
#include "llvm/ADT/None.h"
#include "llvm/ADT/STLExtras.h"
#include "llvm/ADT/SmallVector.h"
#include "llvm/ADT/StringExtras.h"
#include "llvm/ADT/Twine.h"
#include "llvm/Config/llvm-config.h"
#include "llvm/Support/Casting.h"
#include "llvm/Support/Compiler.h"
#include "llvm/Support/ErrorHandling.h"
#include "llvm/Support/raw_ostream.h"
#include "llvm/Support/SourceMgr.h"
#include <algorithm>
#include <cassert>
#include <cstdint>
#include <limits>

using namespace llvm;

//===----------------------------------------------------------------------===//
// Support Code for the Semantic Actions.
//===----------------------------------------------------------------------===//

namespace llvm {

struct SubClassReference {
  SMRange RefRange;
  Record *Rec;
  SmallVector<Init*, 4> TemplateArgs;

  SubClassReference() : Rec(nullptr) {}

  bool isInvalid() const { return Rec == nullptr; }
};

struct SubMultiClassReference {
  SMRange RefRange;
  MultiClass *MC;
  SmallVector<Init*, 4> TemplateArgs;

  SubMultiClassReference() : MC(nullptr) {}

  bool isInvalid() const { return MC == nullptr; }
  void dump() const;
};

#if !defined(NDEBUG) || defined(LLVM_ENABLE_DUMP)
LLVM_DUMP_METHOD void SubMultiClassReference::dump() const {
  errs() << "Multiclass:\n";

  MC->dump();

  errs() << "Template args:\n";
  for (Init *TA : TemplateArgs)
    TA->dump();
}
#endif

} // end namespace llvm

static bool checkBitsConcrete(Record &R, const RecordVal &RV) {
  BitsInit *BV = cast<BitsInit>(RV.getValue());
  for (unsigned i = 0, e = BV->getNumBits(); i != e; ++i) {
    Init *Bit = BV->getBit(i);
    bool IsReference = false;
    if (auto VBI = dyn_cast<VarBitInit>(Bit)) {
      if (auto VI = dyn_cast<VarInit>(VBI->getBitVar())) {
        if (R.getValue(VI->getName()))
          IsReference = true;
      }
    } else if (isa<VarInit>(Bit)) {
      IsReference = true;
    }
    if (!(IsReference || Bit->isConcrete()))
      return false;
  }
  return true;
}

static void checkConcrete(Record &R) {
  for (const RecordVal &RV : R.getValues()) {
    // HACK: Disable this check for variables declared with 'field'. This is
    // done merely because existing targets have legitimate cases of
    // non-concrete variables in helper defs. Ideally, we'd introduce a
    // 'maybe' or 'optional' modifier instead of this.
    if (RV.isNonconcreteOK())
      continue;

    if (Init *V = RV.getValue()) {
      bool Ok = isa<BitsInit>(V) ? checkBitsConcrete(R, RV) : V->isConcrete();
      if (!Ok) {
        PrintError(R.getLoc(),
                   Twine("Initializer of '") + RV.getNameInitAsString() +
                   "' in '" + R.getNameInitAsString() +
                   "' could not be fully resolved: " +
                   RV.getValue()->getAsString());
      }
    }
  }
}

/// Return an Init with a qualifier prefix referring
/// to CurRec's name.
static Init *QualifyName(Record &CurRec, MultiClass *CurMultiClass,
                        Init *Name, StringRef Scoper) {
  Init *NewName =
      BinOpInit::getStrConcat(CurRec.getNameInit(), StringInit::get(Scoper));
  NewName = BinOpInit::getStrConcat(NewName, Name);
  if (CurMultiClass && Scoper != "::") {
    Init *Prefix = BinOpInit::getStrConcat(CurMultiClass->Rec.getNameInit(),
                                           StringInit::get("::"));
    NewName = BinOpInit::getStrConcat(Prefix, NewName);
  }

  if (BinOpInit *BinOp = dyn_cast<BinOpInit>(NewName))
    NewName = BinOp->Fold(&CurRec);
  return NewName;
}

/// Return the qualified version of the implicit 'NAME' template argument.
static Init *QualifiedNameOfImplicitName(Record &Rec,
                                         MultiClass *MC = nullptr) {
  return QualifyName(Rec, MC, StringInit::get("NAME"), MC ? "::" : ":");
}

static Init *QualifiedNameOfImplicitName(MultiClass *MC) {
  return QualifiedNameOfImplicitName(MC->Rec, MC);
}

bool TGParser::AddValue(Record *CurRec, SMLoc Loc, const RecordVal &RV) {
  if (!CurRec)
    CurRec = &CurMultiClass->Rec;

  if (RecordVal *ERV = CurRec->getValue(RV.getNameInit())) {
    // The value already exists in the class, treat this as a set.
    if (ERV->setValue(RV.getValue()))
      return Error(Loc, "New definition of '" + RV.getName() + "' of type '" +
                   RV.getType()->getAsString() + "' is incompatible with " +
                   "previous definition of type '" +
                   ERV->getType()->getAsString() + "'");
  } else {
    CurRec->addValue(RV);
  }
  return false;
}

/// SetValue -
/// Return true on error, false on success.
bool TGParser::SetValue(Record *CurRec, SMLoc Loc, Init *ValName,
                        ArrayRef<unsigned> BitList, Init *V,
                        bool AllowSelfAssignment) {
  if (!V) return false;

  if (!CurRec) CurRec = &CurMultiClass->Rec;

  RecordVal *RV = CurRec->getValue(ValName);
  if (!RV)
    return Error(Loc, "Value '" + ValName->getAsUnquotedString() +
                 "' unknown!");

  // Do not allow assignments like 'X = X'.  This will just cause infinite loops
  // in the resolution machinery.
  if (BitList.empty())
    if (VarInit *VI = dyn_cast<VarInit>(V))
      if (VI->getNameInit() == ValName && !AllowSelfAssignment)
        return Error(Loc, "Recursion / self-assignment forbidden");

  // If we are assigning to a subset of the bits in the value... then we must be
  // assigning to a field of BitsRecTy, which must have a BitsInit
  // initializer.
  //
  if (!BitList.empty()) {
    BitsInit *CurVal = dyn_cast<BitsInit>(RV->getValue());
    if (!CurVal)
      return Error(Loc, "Value '" + ValName->getAsUnquotedString() +
                   "' is not a bits type");

    // Convert the incoming value to a bits type of the appropriate size...
    Init *BI = V->getCastTo(BitsRecTy::get(BitList.size()));
    if (!BI)
      return Error(Loc, "Initializer is not compatible with bit range");

    SmallVector<Init *, 16> NewBits(CurVal->getNumBits());

    // Loop over bits, assigning values as appropriate.
    for (unsigned i = 0, e = BitList.size(); i != e; ++i) {
      unsigned Bit = BitList[i];
      if (NewBits[Bit])
        return Error(Loc, "Cannot set bit #" + Twine(Bit) + " of value '" +
                     ValName->getAsUnquotedString() + "' more than once");
      NewBits[Bit] = BI->getBit(i);
    }

    for (unsigned i = 0, e = CurVal->getNumBits(); i != e; ++i)
      if (!NewBits[i])
        NewBits[i] = CurVal->getBit(i);

    V = BitsInit::get(NewBits);
  }

  if (RV->setValue(V, Loc)) {
    std::string InitType;
    if (BitsInit *BI = dyn_cast<BitsInit>(V))
      InitType = (Twine("' of type bit initializer with length ") +
                  Twine(BI->getNumBits())).str();
    else if (TypedInit *TI = dyn_cast<TypedInit>(V))
      InitType = (Twine("' of type '") + TI->getType()->getAsString()).str();
    return Error(Loc, "Field '" + ValName->getAsUnquotedString() +
                          "' of type '" + RV->getType()->getAsString() +
                          "' is incompatible with value '" +
                          V->getAsString() + InitType + "'");
  }
  return false;
}

/// AddSubClass - Add SubClass as a subclass to CurRec, resolving its template
/// args as SubClass's template arguments.
bool TGParser::AddSubClass(Record *CurRec, SubClassReference &SubClass) {
  Record *SC = SubClass.Rec;
  MapResolver R(CurRec);

  // Loop over all the subclass record's fields. Add template arguments
  // to the resolver map. Add regular fields to the new record.
  for (const RecordVal &Field : SC->getValues()) {
    if (Field.isTemplateArg()) {
      R.set(Field.getNameInit(), Field.getValue());
    } else {
      if (AddValue(CurRec, SubClass.RefRange.Start, Field))
        return true;
    }
  }

  ArrayRef<Init *> TArgs = SC->getTemplateArgs();
  assert(SubClass.TemplateArgs.size() <= TArgs.size() &&
         "Too many template arguments allowed");

  // Loop over the template argument names. If a value was specified,
  // reset the map value. If not and there was no default, complain.
  for (unsigned I = 0, E = TArgs.size(); I != E; ++I) {
    if (I < SubClass.TemplateArgs.size())
      R.set(TArgs[I], SubClass.TemplateArgs[I]);
    else if (!R.isComplete(TArgs[I]))
      return Error(SubClass.RefRange.Start,
                   "Value not specified for template argument '" +
                       TArgs[I]->getAsUnquotedString() + "' (#" + Twine(I) +
                       ") of parent class '" + SC->getNameInitAsString() + "'");
  }

  // Copy the subclass record's assertions to the new record.
  CurRec->appendAssertions(SC);

  Init *Name;
  if (CurRec->isClass())
    Name =
        VarInit::get(QualifiedNameOfImplicitName(*CurRec), StringRecTy::get());
  else
    Name = CurRec->getNameInit();
  R.set(QualifiedNameOfImplicitName(*SC), Name);

  CurRec->resolveReferences(R);

  // Since everything went well, we can now set the "superclass" list for the
  // current record.
  ArrayRef<std::pair<Record *, SMRange>> SCs = SC->getSuperClasses();
  for (const auto &SCPair : SCs) {
    if (CurRec->isSubClassOf(SCPair.first))
      return Error(SubClass.RefRange.Start,
                   "Already subclass of '" + SCPair.first->getName() + "'!\n");
    CurRec->addSuperClass(SCPair.first, SCPair.second);
  }

  if (CurRec->isSubClassOf(SC))
    return Error(SubClass.RefRange.Start,
                 "Already subclass of '" + SC->getName() + "'!\n");
  CurRec->addSuperClass(SC, SubClass.RefRange);
  return false;
}

bool TGParser::AddSubClass(RecordsEntry &Entry, SubClassReference &SubClass) {
  if (Entry.Rec)
    return AddSubClass(Entry.Rec.get(), SubClass);

  if (Entry.Assertion)
    return false;

  for (auto &E : Entry.Loop->Entries) {
    if (AddSubClass(E, SubClass))
      return true;
  }

  return false;
}

/// AddSubMultiClass - Add SubMultiClass as a subclass to
/// CurMC, resolving its template args as SubMultiClass's
/// template arguments.
bool TGParser::AddSubMultiClass(MultiClass *CurMC,
                                SubMultiClassReference &SubMultiClass) {
  MultiClass *SMC = SubMultiClass.MC;

  ArrayRef<Init *> SMCTArgs = SMC->Rec.getTemplateArgs();
  if (SMCTArgs.size() < SubMultiClass.TemplateArgs.size())
    return Error(SubMultiClass.RefRange.Start,
                 "More template args specified than expected");

  // Prepare the mapping of template argument name to value, filling in default
  // values if necessary.
  SubstStack TemplateArgs;
  for (unsigned i = 0, e = SMCTArgs.size(); i != e; ++i) {
    if (i < SubMultiClass.TemplateArgs.size()) {
      TemplateArgs.emplace_back(SMCTArgs[i], SubMultiClass.TemplateArgs[i]);
    } else {
      Init *Default = SMC->Rec.getValue(SMCTArgs[i])->getValue();
      if (!Default->isComplete()) {
        return Error(SubMultiClass.RefRange.Start,
                     "value not specified for template argument #" + Twine(i) +
                         " (" + SMCTArgs[i]->getAsUnquotedString() +
                         ") of multiclass '" + SMC->Rec.getNameInitAsString() +
                         "'");
      }
      TemplateArgs.emplace_back(SMCTArgs[i], Default);
    }
  }

  TemplateArgs.emplace_back(
      QualifiedNameOfImplicitName(SMC),
      VarInit::get(QualifiedNameOfImplicitName(CurMC), StringRecTy::get()));

  // Add all of the defs in the subclass into the current multiclass.
  return resolve(SMC->Entries, TemplateArgs, false, &CurMC->Entries);
}

/// Add a record, foreach loop, or assertion to the current context.
bool TGParser::addEntry(RecordsEntry E) {
  assert((!!E.Rec + !!E.Loop + !!E.Assertion) == 1 &&
         "RecordsEntry has invalid number of items");

  // If we are parsing a loop, add it to the loop's entries.
  if (!Loops.empty()) {
    Loops.back()->Entries.push_back(std::move(E));
    return false;
  }

  // If it is a loop, then resolve and perform the loop.
  if (E.Loop) {
    SubstStack Stack;
    return resolve(*E.Loop, Stack, CurMultiClass == nullptr,
                   CurMultiClass ? &CurMultiClass->Entries : nullptr);
  }

  // If we are parsing a multiclass, add it to the multiclass's entries.
  if (CurMultiClass) {
    CurMultiClass->Entries.push_back(std::move(E));
    return false;
  }

  // If it is an assertion, then it's a top-level one, so check it.
  if (E.Assertion) {
<<<<<<< HEAD
    CheckAssert(std::get<0>(*E.Assertion), std::get<1>(*E.Assertion), 
                std::get<2>(*E.Assertion));
=======
    CheckAssert(E.Assertion->Loc, E.Assertion->Condition, E.Assertion->Message);
>>>>>>> 11299179
    return false;
  }

  // It must be a record, so finish it off.
  return addDefOne(std::move(E.Rec));
}

/// Resolve the entries in \p Loop, going over inner loops recursively
/// and making the given subsitutions of (name, value) pairs.
///
/// The resulting records are stored in \p Dest if non-null. Otherwise, they
/// are added to the global record keeper.
bool TGParser::resolve(const ForeachLoop &Loop, SubstStack &Substs,
                       bool Final, std::vector<RecordsEntry> *Dest,
                       SMLoc *Loc) {
  MapResolver R;
  for (const auto &S : Substs)
    R.set(S.first, S.second);
  Init *List = Loop.ListValue->resolveReferences(R);
  auto LI = dyn_cast<ListInit>(List);
  if (!LI) {
    if (!Final) {
      Dest->emplace_back(std::make_unique<ForeachLoop>(Loop.Loc, Loop.IterVar,
                                                  List));
      return resolve(Loop.Entries, Substs, Final, &Dest->back().Loop->Entries,
                     Loc);
    }

    PrintError(Loop.Loc, Twine("attempting to loop over '") +
                              List->getAsString() + "', expected a list");
    return true;
  }

  bool Error = false;
  for (auto Elt : *LI) {
    if (Loop.IterVar)
      Substs.emplace_back(Loop.IterVar->getNameInit(), Elt);
    Error = resolve(Loop.Entries, Substs, Final, Dest);
    if (Loop.IterVar)
      Substs.pop_back();
    if (Error)
      break;
  }
  return Error;
}

/// Resolve the entries in \p Source, going over loops recursively and
/// making the given substitutions of (name, value) pairs.
///
/// The resulting records are stored in \p Dest if non-null. Otherwise, they
/// are added to the global record keeper.
bool TGParser::resolve(const std::vector<RecordsEntry> &Source,
                       SubstStack &Substs, bool Final,
                       std::vector<RecordsEntry> *Dest, SMLoc *Loc) {
  bool Error = false;
  for (auto &E : Source) {
    if (E.Loop) {
      Error = resolve(*E.Loop, Substs, Final, Dest);

    } else if (E.Assertion) {
      MapResolver R;
      for (const auto &S : Substs)
        R.set(S.first, S.second);
<<<<<<< HEAD
      Init *Condition = std::get<1>(*E.Assertion)->resolveReferences(R);
      Init *Message = std::get<2>(*E.Assertion)->resolveReferences(R);

      if (Dest) {
        std::unique_ptr<Record::AssertionTuple> Tuple =
            std::make_unique<Record::AssertionTuple>(std::get<0>(*E.Assertion),
                                                     std::move(Condition),
                                                     std::move(Message));
        Dest->push_back(std::move(Tuple));
      } else {
        CheckAssert(std::get<0>(*E.Assertion), Condition, Message);
      }
=======
      Init *Condition = E.Assertion->Condition->resolveReferences(R);
      Init *Message = E.Assertion->Message->resolveReferences(R);

      if (Dest)
        Dest->push_back(std::make_unique<Record::AssertionInfo>(
            E.Assertion->Loc, Condition, Message));
      else
        CheckAssert(E.Assertion->Loc, Condition, Message);
>>>>>>> 11299179

    } else {
      auto Rec = std::make_unique<Record>(*E.Rec);
      if (Loc)
        Rec->appendLoc(*Loc);

      MapResolver R(Rec.get());
      for (const auto &S : Substs)
        R.set(S.first, S.second);
      Rec->resolveReferences(R);

      if (Dest)
        Dest->push_back(std::move(Rec));
      else
        Error = addDefOne(std::move(Rec));
    }
    if (Error)
      break;
  }
  return Error;
}

/// Resolve the record fully and add it to the record keeper.
bool TGParser::addDefOne(std::unique_ptr<Record> Rec) {
  Init *NewName = nullptr;
  if (Record *Prev = Records.getDef(Rec->getNameInitAsString())) {
    if (!Rec->isAnonymous()) {
      PrintError(Rec->getLoc(),
                 "def already exists: " + Rec->getNameInitAsString());
      PrintNote(Prev->getLoc(), "location of previous definition");
      return true;
    }
    NewName = Records.getNewAnonymousName();
  }

  Rec->resolveReferences(NewName);
  checkConcrete(*Rec);

  if (!isa<StringInit>(Rec->getNameInit())) {
    PrintError(Rec->getLoc(), Twine("record name '") +
                                  Rec->getNameInit()->getAsString() +
                                  "' could not be fully resolved");
    return true;
  }

  // Check the assertions.
  Rec->checkRecordAssertions();

  // If ObjectBody has template arguments, it's an error.
  assert(Rec->getTemplateArgs().empty() && "How'd this get template args?");

  for (DefsetRecord *Defset : Defsets) {
    DefInit *I = Rec->getDefInit();
    if (!I->getType()->typeIsA(Defset->EltTy)) {
      PrintError(Rec->getLoc(), Twine("adding record of incompatible type '") +
                                    I->getType()->getAsString() +
                                     "' to defset");
      PrintNote(Defset->Loc, "location of defset declaration");
      return true;
    }
    Defset->Elements.push_back(I);
  }

  Records.addDef(std::move(Rec));
  return false;
}

//===----------------------------------------------------------------------===//
// Parser Code
//===----------------------------------------------------------------------===//

/// isObjectStart - Return true if this is a valid first token for a statement.
static bool isObjectStart(tgtok::TokKind K) {
  return K == tgtok::Assert || K == tgtok::Class || K == tgtok::Def ||
         K == tgtok::Defm || K == tgtok::Defset || K == tgtok::Defvar ||
         K == tgtok::Foreach || K == tgtok::If || K == tgtok::Let ||
         K == tgtok::MultiClass;
}

bool TGParser::consume(tgtok::TokKind K) {
  if (Lex.getCode() == K) {
    Lex.Lex();
    return true;
  }
  return false;
}

/// ParseObjectName - If a valid object name is specified, return it. If no
/// name is specified, return the unset initializer. Return nullptr on parse
/// error.
///   ObjectName ::= Value [ '#' Value ]*
///   ObjectName ::= /*empty*/
///
Init *TGParser::ParseObjectName(MultiClass *CurMultiClass) {
  switch (Lex.getCode()) {
  case tgtok::colon:
  case tgtok::semi:
  case tgtok::l_brace:
    // These are all of the tokens that can begin an object body.
    // Some of these can also begin values but we disallow those cases
    // because they are unlikely to be useful.
    return UnsetInit::get();
  default:
    break;
  }

  Record *CurRec = nullptr;
  if (CurMultiClass)
    CurRec = &CurMultiClass->Rec;

  Init *Name = ParseValue(CurRec, StringRecTy::get(), ParseNameMode);
  if (!Name)
    return nullptr;

  if (CurMultiClass) {
    Init *NameStr = QualifiedNameOfImplicitName(CurMultiClass);
    HasReferenceResolver R(NameStr);
    Name->resolveReferences(R);
    if (!R.found())
      Name = BinOpInit::getStrConcat(VarInit::get(NameStr, StringRecTy::get()),
                                     Name);
  }

  return Name;
}

/// ParseClassID - Parse and resolve a reference to a class name.  This returns
/// null on error.
///
///    ClassID ::= ID
///
Record *TGParser::ParseClassID() {
  if (Lex.getCode() != tgtok::Id) {
    TokError("expected name for ClassID");
    return nullptr;
  }

  Record *Result = Records.getClass(Lex.getCurStrVal());
  if (!Result) {
    std::string Msg("Couldn't find class '" + Lex.getCurStrVal() + "'");
    if (MultiClasses[Lex.getCurStrVal()].get())
      TokError(Msg + ". Use 'defm' if you meant to use multiclass '" +
               Lex.getCurStrVal() + "'");
    else
      TokError(Msg);
  }

  Lex.Lex();
  return Result;
}

/// ParseMultiClassID - Parse and resolve a reference to a multiclass name.
/// This returns null on error.
///
///    MultiClassID ::= ID
///
MultiClass *TGParser::ParseMultiClassID() {
  if (Lex.getCode() != tgtok::Id) {
    TokError("expected name for MultiClassID");
    return nullptr;
  }

  MultiClass *Result = MultiClasses[Lex.getCurStrVal()].get();
  if (!Result)
    TokError("Couldn't find multiclass '" + Lex.getCurStrVal() + "'");

  Lex.Lex();
  return Result;
}

/// ParseSubClassReference - Parse a reference to a subclass or a
/// multiclass. This returns a SubClassRefTy with a null Record* on error.
///
///  SubClassRef ::= ClassID
///  SubClassRef ::= ClassID '<' ValueList '>'
///
SubClassReference TGParser::
ParseSubClassReference(Record *CurRec, bool isDefm) {
  SubClassReference Result;
  Result.RefRange.Start = Lex.getLoc();

  if (isDefm) {
    if (MultiClass *MC = ParseMultiClassID())
      Result.Rec = &MC->Rec;
  } else {
    Result.Rec = ParseClassID();
  }
  if (!Result.Rec) return Result;

  // If there is no template arg list, we're done.
  if (!consume(tgtok::less)) {
    Result.RefRange.End = Lex.getLoc();
    return Result;
  }

  if (ParseTemplateArgValueList(Result.TemplateArgs, CurRec, Result.Rec)) {
    Result.Rec = nullptr; // Error parsing value list.
    return Result;
  }

  if (CheckTemplateArgValues(Result.TemplateArgs, Result.RefRange.Start,
                             Result.Rec)) {
    Result.Rec = nullptr; // Error checking value list.
    return Result;
  }

  Result.RefRange.End = Lex.getLoc();
  return Result;
}

/// ParseSubMultiClassReference - Parse a reference to a subclass or to a
/// templated submulticlass.  This returns a SubMultiClassRefTy with a null
/// Record* on error.
///
///  SubMultiClassRef ::= MultiClassID
///  SubMultiClassRef ::= MultiClassID '<' ValueList '>'
///
SubMultiClassReference TGParser::
ParseSubMultiClassReference(MultiClass *CurMC) {
  SubMultiClassReference Result;
  Result.RefRange.Start = Lex.getLoc();

  Result.MC = ParseMultiClassID();
  if (!Result.MC) return Result;

  // If there is no template arg list, we're done.
  if (!consume(tgtok::less)) {
    Result.RefRange.End = Lex.getLoc();
    return Result;
  }

  if (ParseTemplateArgValueList(Result.TemplateArgs, &CurMC->Rec,
                                &Result.MC->Rec)) {
    Result.MC = nullptr; // Error parsing value list.
    return Result;
  }

  Result.RefRange.End = Lex.getLoc();

  return Result;
}

/// ParseRangePiece - Parse a bit/value range.
///   RangePiece ::= INTVAL
///   RangePiece ::= INTVAL '...' INTVAL
///   RangePiece ::= INTVAL '-' INTVAL
///   RangePiece ::= INTVAL INTVAL 
// The last two forms are deprecated.
bool TGParser::ParseRangePiece(SmallVectorImpl<unsigned> &Ranges,
                               TypedInit *FirstItem) {
  Init *CurVal = FirstItem;
  if (!CurVal)
    CurVal = ParseValue(nullptr);

  IntInit *II = dyn_cast_or_null<IntInit>(CurVal);
  if (!II)
    return TokError("expected integer or bitrange");

  int64_t Start = II->getValue();
  int64_t End;

  if (Start < 0)
    return TokError("invalid range, cannot be negative");

  switch (Lex.getCode()) {
  default:
    Ranges.push_back(Start);
    return false;

  case tgtok::dotdotdot:
  case tgtok::minus: {
    Lex.Lex(); // eat

    Init *I_End = ParseValue(nullptr);
    IntInit *II_End = dyn_cast_or_null<IntInit>(I_End);
    if (!II_End) {
      TokError("expected integer value as end of range");
      return true;
    }

    End = II_End->getValue();
    break;
  }
  case tgtok::IntVal: {
    End = -Lex.getCurIntVal();
    Lex.Lex();
    break;
  }
  }
  if (End < 0)
    return TokError("invalid range, cannot be negative");

  // Add to the range.
  if (Start < End)
    for (; Start <= End; ++Start)
      Ranges.push_back(Start);
  else
    for (; Start >= End; --Start)
      Ranges.push_back(Start);
  return false;
}

/// ParseRangeList - Parse a list of scalars and ranges into scalar values.
///
///   RangeList ::= RangePiece (',' RangePiece)*
///
void TGParser::ParseRangeList(SmallVectorImpl<unsigned> &Result) {
  // Parse the first piece.
  if (ParseRangePiece(Result)) {
    Result.clear();
    return;
  }
  while (consume(tgtok::comma))
    // Parse the next range piece.
    if (ParseRangePiece(Result)) {
      Result.clear();
      return;
    }
}

/// ParseOptionalRangeList - Parse either a range list in <>'s or nothing.
///   OptionalRangeList ::= '<' RangeList '>'
///   OptionalRangeList ::= /*empty*/
bool TGParser::ParseOptionalRangeList(SmallVectorImpl<unsigned> &Ranges) {
  SMLoc StartLoc = Lex.getLoc();
  if (!consume(tgtok::less))
    return false;

  // Parse the range list.
  ParseRangeList(Ranges);
  if (Ranges.empty()) return true;

  if (!consume(tgtok::greater)) {
    TokError("expected '>' at end of range list");
    return Error(StartLoc, "to match this '<'");
  }
  return false;
}

/// ParseOptionalBitList - Parse either a bit list in {}'s or nothing.
///   OptionalBitList ::= '{' RangeList '}'
///   OptionalBitList ::= /*empty*/
bool TGParser::ParseOptionalBitList(SmallVectorImpl<unsigned> &Ranges) {
  SMLoc StartLoc = Lex.getLoc();
  if (!consume(tgtok::l_brace))
    return false;

  // Parse the range list.
  ParseRangeList(Ranges);
  if (Ranges.empty()) return true;

  if (!consume(tgtok::r_brace)) {
    TokError("expected '}' at end of bit list");
    return Error(StartLoc, "to match this '{'");
  }
  return false;
}

/// ParseType - Parse and return a tblgen type.  This returns null on error.
///
///   Type ::= STRING                       // string type
///   Type ::= CODE                         // code type
///   Type ::= BIT                          // bit type
///   Type ::= BITS '<' INTVAL '>'          // bits<x> type
///   Type ::= INT                          // int type
///   Type ::= LIST '<' Type '>'            // list<x> type
///   Type ::= DAG                          // dag type
///   Type ::= ClassID                      // Record Type
///
RecTy *TGParser::ParseType() {
  switch (Lex.getCode()) {
  default: TokError("Unknown token when expecting a type"); return nullptr;
  case tgtok::String:
  case tgtok::Code:   Lex.Lex(); return StringRecTy::get();
  case tgtok::Bit:    Lex.Lex(); return BitRecTy::get();
  case tgtok::Int:    Lex.Lex(); return IntRecTy::get();
  case tgtok::Dag:    Lex.Lex(); return DagRecTy::get();
  case tgtok::Id:
    if (Record *R = ParseClassID()) return RecordRecTy::get(R);
    TokError("unknown class name");
    return nullptr;
  case tgtok::Bits: {
    if (Lex.Lex() != tgtok::less) { // Eat 'bits'
      TokError("expected '<' after bits type");
      return nullptr;
    }
    if (Lex.Lex() != tgtok::IntVal) { // Eat '<'
      TokError("expected integer in bits<n> type");
      return nullptr;
    }
    uint64_t Val = Lex.getCurIntVal();
    if (Lex.Lex() != tgtok::greater) { // Eat count.
      TokError("expected '>' at end of bits<n> type");
      return nullptr;
    }
    Lex.Lex();  // Eat '>'
    return BitsRecTy::get(Val);
  }
  case tgtok::List: {
    if (Lex.Lex() != tgtok::less) { // Eat 'bits'
      TokError("expected '<' after list type");
      return nullptr;
    }
    Lex.Lex();  // Eat '<'
    RecTy *SubType = ParseType();
    if (!SubType) return nullptr;

    if (!consume(tgtok::greater)) {
      TokError("expected '>' at end of list<ty> type");
      return nullptr;
    }
    return ListRecTy::get(SubType);
  }
  }
}

/// ParseIDValue
Init *TGParser::ParseIDValue(Record *CurRec, StringInit *Name, SMLoc NameLoc,
                             IDParseMode Mode) {
  if (CurRec) {
    if (const RecordVal *RV = CurRec->getValue(Name))
      return VarInit::get(Name, RV->getType());
  }

  if ((CurRec && CurRec->isClass()) || CurMultiClass) {
    Init *TemplateArgName;
    if (CurMultiClass) {
      TemplateArgName =
          QualifyName(CurMultiClass->Rec, CurMultiClass, Name, "::");
    } else
      TemplateArgName = QualifyName(*CurRec, CurMultiClass, Name, ":");

    Record *TemplateRec = CurMultiClass ? &CurMultiClass->Rec : CurRec;
    if (TemplateRec->isTemplateArg(TemplateArgName)) {
      const RecordVal *RV = TemplateRec->getValue(TemplateArgName);
      assert(RV && "Template arg doesn't exist??");
      return VarInit::get(TemplateArgName, RV->getType());
    } else if (Name->getValue() == "NAME") {
      return VarInit::get(TemplateArgName, StringRecTy::get());
    }
  }

  if (CurLocalScope)
    if (Init *I = CurLocalScope->getVar(Name->getValue()))
      return I;

  // If this is in a foreach loop, make sure it's not a loop iterator
  for (const auto &L : Loops) {
    if (L->IterVar) {
      VarInit *IterVar = dyn_cast<VarInit>(L->IterVar);
      if (IterVar && IterVar->getNameInit() == Name)
        return IterVar;
    }
  }

  if (Mode == ParseNameMode)
    return Name;

  if (Init *I = Records.getGlobal(Name->getValue()))
    return I;

  // Allow self-references of concrete defs, but delay the lookup so that we
  // get the correct type.
  if (CurRec && !CurRec->isClass() && !CurMultiClass &&
      CurRec->getNameInit() == Name)
    return UnOpInit::get(UnOpInit::CAST, Name, CurRec->getType());

  Error(NameLoc, "Variable not defined: '" + Name->getValue() + "'");
  return nullptr;
}

/// ParseOperation - Parse an operator.  This returns null on error.
///
/// Operation ::= XOperator ['<' Type '>'] '(' Args ')'
///
Init *TGParser::ParseOperation(Record *CurRec, RecTy *ItemType) {
  switch (Lex.getCode()) {
  default:
    TokError("unknown bang operator");
    return nullptr;
  case tgtok::XNOT:
  case tgtok::XHead:
  case tgtok::XTail:
  case tgtok::XSize:
  case tgtok::XEmpty:
  case tgtok::XCast:
  case tgtok::XGetDagOp: { // Value ::= !unop '(' Value ')'
    UnOpInit::UnaryOp Code;
    RecTy *Type = nullptr;

    switch (Lex.getCode()) {
    default: llvm_unreachable("Unhandled code!");
    case tgtok::XCast:
      Lex.Lex();  // eat the operation
      Code = UnOpInit::CAST;

      Type = ParseOperatorType();

      if (!Type) {
        TokError("did not get type for unary operator");
        return nullptr;
      }

      break;
    case tgtok::XNOT:
      Lex.Lex();  // eat the operation
      Code = UnOpInit::NOT;
      Type = IntRecTy::get();
      break;
    case tgtok::XHead:
      Lex.Lex();  // eat the operation
      Code = UnOpInit::HEAD;
      break;
    case tgtok::XTail:
      Lex.Lex();  // eat the operation
      Code = UnOpInit::TAIL;
      break;
    case tgtok::XSize:
      Lex.Lex();
      Code = UnOpInit::SIZE;
      Type = IntRecTy::get();
      break;
    case tgtok::XEmpty:
      Lex.Lex();  // eat the operation
      Code = UnOpInit::EMPTY;
      Type = IntRecTy::get();
      break;
    case tgtok::XGetDagOp:
      Lex.Lex();  // eat the operation
      if (Lex.getCode() == tgtok::less) {
        // Parse an optional type suffix, so that you can say
        // !getdagop<BaseClass>(someDag) as a shorthand for
        // !cast<BaseClass>(!getdagop(someDag)).
        Type = ParseOperatorType();

        if (!Type) {
          TokError("did not get type for unary operator");
          return nullptr;
        }

        if (!isa<RecordRecTy>(Type)) {
          TokError("type for !getdagop must be a record type");
          // but keep parsing, to consume the operand
        }
      } else {
        Type = RecordRecTy::get({});
      }
      Code = UnOpInit::GETDAGOP;
      break;
    }
    if (!consume(tgtok::l_paren)) {
      TokError("expected '(' after unary operator");
      return nullptr;
    }

    Init *LHS = ParseValue(CurRec);
    if (!LHS) return nullptr;

    if (Code == UnOpInit::EMPTY || Code == UnOpInit::SIZE) {
      ListInit *LHSl = dyn_cast<ListInit>(LHS);
      StringInit *LHSs = dyn_cast<StringInit>(LHS);
      DagInit *LHSd = dyn_cast<DagInit>(LHS);
      TypedInit *LHSt = dyn_cast<TypedInit>(LHS);
      if (!LHSl && !LHSs && !LHSd && !LHSt) {
        TokError("expected string, list, or dag type argument in unary operator");
        return nullptr;
      }
      if (LHSt) {
        ListRecTy *LType = dyn_cast<ListRecTy>(LHSt->getType());
        StringRecTy *SType = dyn_cast<StringRecTy>(LHSt->getType());
        DagRecTy *DType = dyn_cast<DagRecTy>(LHSt->getType());
        if (!LType && !SType && !DType) {
          TokError("expected string, list, or dag type argument in unary operator");
          return nullptr;
        }
      }
    }

    if (Code == UnOpInit::HEAD || Code == UnOpInit::TAIL) {
      ListInit *LHSl = dyn_cast<ListInit>(LHS);
      TypedInit *LHSt = dyn_cast<TypedInit>(LHS);
      if (!LHSl && !LHSt) {
        TokError("expected list type argument in unary operator");
        return nullptr;
      }
      if (LHSt) {
        ListRecTy *LType = dyn_cast<ListRecTy>(LHSt->getType());
        if (!LType) {
          TokError("expected list type argument in unary operator");
          return nullptr;
        }
      }

      if (LHSl && LHSl->empty()) {
        TokError("empty list argument in unary operator");
        return nullptr;
      }
      if (LHSl) {
        Init *Item = LHSl->getElement(0);
        TypedInit *Itemt = dyn_cast<TypedInit>(Item);
        if (!Itemt) {
          TokError("untyped list element in unary operator");
          return nullptr;
        }
        Type = (Code == UnOpInit::HEAD) ? Itemt->getType()
                                        : ListRecTy::get(Itemt->getType());
      } else {
        assert(LHSt && "expected list type argument in unary operator");
        ListRecTy *LType = dyn_cast<ListRecTy>(LHSt->getType());
        Type = (Code == UnOpInit::HEAD) ? LType->getElementType() : LType;
      }
    }

    if (!consume(tgtok::r_paren)) {
      TokError("expected ')' in unary operator");
      return nullptr;
    }
    return (UnOpInit::get(Code, LHS, Type))->Fold(CurRec);
  }

  case tgtok::XIsA: {
    // Value ::= !isa '<' Type '>' '(' Value ')'
    Lex.Lex(); // eat the operation

    RecTy *Type = ParseOperatorType();
    if (!Type)
      return nullptr;

    if (!consume(tgtok::l_paren)) {
      TokError("expected '(' after type of !isa");
      return nullptr;
    }

    Init *LHS = ParseValue(CurRec);
    if (!LHS)
      return nullptr;

    if (!consume(tgtok::r_paren)) {
      TokError("expected ')' in !isa");
      return nullptr;
    }

    return (IsAOpInit::get(Type, LHS))->Fold();
  }

  case tgtok::XConcat:
  case tgtok::XADD:
  case tgtok::XSUB:
  case tgtok::XMUL:
  case tgtok::XAND:
  case tgtok::XOR:
  case tgtok::XXOR:
  case tgtok::XSRA:
  case tgtok::XSRL:
  case tgtok::XSHL:
  case tgtok::XEq:
  case tgtok::XNe:
  case tgtok::XLe:
  case tgtok::XLt:
  case tgtok::XGe:
  case tgtok::XGt:
  case tgtok::XListConcat:
  case tgtok::XListSplat:
  case tgtok::XStrConcat:
  case tgtok::XInterleave:
  case tgtok::XSetDagOp: { // Value ::= !binop '(' Value ',' Value ')'
    tgtok::TokKind OpTok = Lex.getCode();
    SMLoc OpLoc = Lex.getLoc();
    Lex.Lex();  // eat the operation

    BinOpInit::BinaryOp Code;
    switch (OpTok) {
    default: llvm_unreachable("Unhandled code!");
    case tgtok::XConcat: Code = BinOpInit::CONCAT; break;
    case tgtok::XADD:    Code = BinOpInit::ADD; break;
    case tgtok::XSUB:    Code = BinOpInit::SUB; break;
    case tgtok::XMUL:    Code = BinOpInit::MUL; break;
    case tgtok::XAND:    Code = BinOpInit::AND; break;
    case tgtok::XOR:     Code = BinOpInit::OR; break;
    case tgtok::XXOR:    Code = BinOpInit::XOR; break;
    case tgtok::XSRA:    Code = BinOpInit::SRA; break;
    case tgtok::XSRL:    Code = BinOpInit::SRL; break;
    case tgtok::XSHL:    Code = BinOpInit::SHL; break;
    case tgtok::XEq:     Code = BinOpInit::EQ; break;
    case tgtok::XNe:     Code = BinOpInit::NE; break;
    case tgtok::XLe:     Code = BinOpInit::LE; break;
    case tgtok::XLt:     Code = BinOpInit::LT; break;
    case tgtok::XGe:     Code = BinOpInit::GE; break;
    case tgtok::XGt:     Code = BinOpInit::GT; break;
    case tgtok::XListConcat: Code = BinOpInit::LISTCONCAT; break;
    case tgtok::XListSplat:  Code = BinOpInit::LISTSPLAT; break;
    case tgtok::XStrConcat:  Code = BinOpInit::STRCONCAT; break;
    case tgtok::XInterleave: Code = BinOpInit::INTERLEAVE; break;
    case tgtok::XSetDagOp:   Code = BinOpInit::SETDAGOP; break;
    }

    RecTy *Type = nullptr;
    RecTy *ArgType = nullptr;
    switch (OpTok) {
    default:
      llvm_unreachable("Unhandled code!");
    case tgtok::XConcat:
    case tgtok::XSetDagOp:
      Type = DagRecTy::get();
      ArgType = DagRecTy::get();
      break;
    case tgtok::XAND:
    case tgtok::XOR:
    case tgtok::XXOR:
    case tgtok::XSRA:
    case tgtok::XSRL:
    case tgtok::XSHL:
    case tgtok::XADD:
    case tgtok::XSUB:
    case tgtok::XMUL:
      Type = IntRecTy::get();
      ArgType = IntRecTy::get();
      break;
    case tgtok::XEq:
    case tgtok::XNe:
    case tgtok::XLe:
    case tgtok::XLt:
    case tgtok::XGe:
    case tgtok::XGt:
      Type = BitRecTy::get();
      // ArgType for the comparison operators is not yet known.
      break;
    case tgtok::XListConcat:
      // We don't know the list type until we parse the first argument
      ArgType = ItemType;
      break;
    case tgtok::XListSplat:
      // Can't do any typechecking until we parse the first argument.
      break;
    case tgtok::XStrConcat:
      Type = StringRecTy::get();
      ArgType = StringRecTy::get();
      break;
    case tgtok::XInterleave:
      Type = StringRecTy::get();
      // The first argument type is not yet known.
    }

    if (Type && ItemType && !Type->typeIsConvertibleTo(ItemType)) {
      Error(OpLoc, Twine("expected value of type '") +
                   ItemType->getAsString() + "', got '" +
                   Type->getAsString() + "'");
      return nullptr;
    }

    if (!consume(tgtok::l_paren)) {
      TokError("expected '(' after binary operator");
      return nullptr;
    }

    SmallVector<Init*, 2> InitList;

    // Note that this loop consumes an arbitrary number of arguments.
    // The actual count is checked later.
    for (;;) {
      SMLoc InitLoc = Lex.getLoc();
      InitList.push_back(ParseValue(CurRec, ArgType));
      if (!InitList.back()) return nullptr;

      TypedInit *InitListBack = dyn_cast<TypedInit>(InitList.back());
      if (!InitListBack) {
        Error(OpLoc, Twine("expected value to be a typed value, got '" +
                           InitList.back()->getAsString() + "'"));
        return nullptr;
      }
      RecTy *ListType = InitListBack->getType();

      if (!ArgType) {
        // Argument type must be determined from the argument itself.
        ArgType = ListType;

        switch (Code) {
        case BinOpInit::LISTCONCAT:
          if (!isa<ListRecTy>(ArgType)) {
            Error(InitLoc, Twine("expected a list, got value of type '") +
                           ArgType->getAsString() + "'");
            return nullptr;
          }
          break;
        case BinOpInit::LISTSPLAT:
          if (ItemType && InitList.size() == 1) {
            if (!isa<ListRecTy>(ItemType)) {
              Error(OpLoc,
                    Twine("expected output type to be a list, got type '") +
                        ItemType->getAsString() + "'");
              return nullptr;
            }
            if (!ArgType->getListTy()->typeIsConvertibleTo(ItemType)) {
              Error(OpLoc, Twine("expected first arg type to be '") +
                               ArgType->getAsString() +
                               "', got value of type '" +
                               cast<ListRecTy>(ItemType)
                                   ->getElementType()
                                   ->getAsString() +
                               "'");
              return nullptr;
            }
          }
          if (InitList.size() == 2 && !isa<IntRecTy>(ArgType)) {
            Error(InitLoc, Twine("expected second parameter to be an int, got "
                                 "value of type '") +
                               ArgType->getAsString() + "'");
            return nullptr;
          }
          ArgType = nullptr; // Broken invariant: types not identical.
          break;
        case BinOpInit::EQ:
        case BinOpInit::NE:
          if (!ArgType->typeIsConvertibleTo(IntRecTy::get()) &&
              !ArgType->typeIsConvertibleTo(StringRecTy::get()) &&
              !ArgType->typeIsConvertibleTo(RecordRecTy::get({}))) {
            Error(InitLoc, Twine("expected bit, bits, int, string, or record; "
                                 "got value of type '") + ArgType->getAsString() + 
                                 "'");
            return nullptr;
          }
          break;
        case BinOpInit::LE:
        case BinOpInit::LT:
        case BinOpInit::GE:
        case BinOpInit::GT:
          if (!ArgType->typeIsConvertibleTo(IntRecTy::get()) &&
              !ArgType->typeIsConvertibleTo(StringRecTy::get())) {
            Error(InitLoc, Twine("expected bit, bits, int, or string; "
                                 "got value of type '") + ArgType->getAsString() + 
                                 "'");
            return nullptr;
          }
          break;
        case BinOpInit::INTERLEAVE:
          switch (InitList.size()) {
          case 1: // First argument must be a list of strings or integers.
            if (ArgType != StringRecTy::get()->getListTy() &&
                !ArgType->typeIsConvertibleTo(IntRecTy::get()->getListTy())) {
              Error(InitLoc, Twine("expected list of string, int, bits, or bit; "
                                   "got value of type '") +
                                   ArgType->getAsString() + "'");
              return nullptr;
            }
            break;
          case 2: // Second argument must be a string.
            if (!isa<StringRecTy>(ArgType)) {
              Error(InitLoc, Twine("expected second argument to be a string, "
                                   "got value of type '") +
                                 ArgType->getAsString() + "'");
              return nullptr;
            }
            break;
          default: ;
          }
          ArgType = nullptr; // Broken invariant: types not identical.
          break;
        default: llvm_unreachable("other ops have fixed argument types");
        }

      } else {
        // Desired argument type is a known and in ArgType.
        RecTy *Resolved = resolveTypes(ArgType, ListType);
        if (!Resolved) {
          Error(InitLoc, Twine("expected value of type '") +
                             ArgType->getAsString() + "', got '" +
                             ListType->getAsString() + "'");
          return nullptr;
        }
        if (Code != BinOpInit::ADD && Code != BinOpInit::SUB &&
            Code != BinOpInit::AND && Code != BinOpInit::OR &&
            Code != BinOpInit::XOR && Code != BinOpInit::SRA &&
            Code != BinOpInit::SRL && Code != BinOpInit::SHL &&
            Code != BinOpInit::MUL)
          ArgType = Resolved;
      }

      // Deal with BinOps whose arguments have different types, by
      // rewriting ArgType in between them.
      switch (Code) {
        case BinOpInit::SETDAGOP:
          // After parsing the first dag argument, switch to expecting
          // a record, with no restriction on its superclasses.
          ArgType = RecordRecTy::get({});
          break;
        default:
          break;
      }

      if (!consume(tgtok::comma))
        break;
    }

    if (!consume(tgtok::r_paren)) {
      TokError("expected ')' in operator");
      return nullptr;
    }

    // listconcat returns a list with type of the argument.
    if (Code == BinOpInit::LISTCONCAT)
      Type = ArgType;
    // listsplat returns a list of type of the *first* argument.
    if (Code == BinOpInit::LISTSPLAT)
      Type = cast<TypedInit>(InitList.front())->getType()->getListTy();

    // We allow multiple operands to associative operators like !strconcat as
    // shorthand for nesting them.
    if (Code == BinOpInit::STRCONCAT || Code == BinOpInit::LISTCONCAT ||
        Code == BinOpInit::CONCAT || Code == BinOpInit::ADD ||
        Code == BinOpInit::AND || Code == BinOpInit::OR ||
        Code == BinOpInit::XOR || Code == BinOpInit::MUL) {
      while (InitList.size() > 2) {
        Init *RHS = InitList.pop_back_val();
        RHS = (BinOpInit::get(Code, InitList.back(), RHS, Type))->Fold(CurRec);
        InitList.back() = RHS;
      }
    }

    if (InitList.size() == 2)
      return (BinOpInit::get(Code, InitList[0], InitList[1], Type))
          ->Fold(CurRec);

    Error(OpLoc, "expected two operands to operator");
    return nullptr;
  }

  case tgtok::XForEach:
  case tgtok::XFilter: {
    return ParseOperationForEachFilter(CurRec, ItemType);
  }

  case tgtok::XDag:
  case tgtok::XIf:
  case tgtok::XSubst: { // Value ::= !ternop '(' Value ',' Value ',' Value ')'
    TernOpInit::TernaryOp Code;
    RecTy *Type = nullptr;

    tgtok::TokKind LexCode = Lex.getCode();
    Lex.Lex();  // eat the operation
    switch (LexCode) {
    default: llvm_unreachable("Unhandled code!");
    case tgtok::XDag:
      Code = TernOpInit::DAG;
      Type = DagRecTy::get();
      ItemType = nullptr;
      break;
    case tgtok::XIf:
      Code = TernOpInit::IF;
      break;
    case tgtok::XSubst:
      Code = TernOpInit::SUBST;
      break;
    }
    if (!consume(tgtok::l_paren)) {
      TokError("expected '(' after ternary operator");
      return nullptr;
    }

    Init *LHS = ParseValue(CurRec);
    if (!LHS) return nullptr;

    if (!consume(tgtok::comma)) {
      TokError("expected ',' in ternary operator");
      return nullptr;
    }

    SMLoc MHSLoc = Lex.getLoc();
    Init *MHS = ParseValue(CurRec, ItemType);
    if (!MHS)
      return nullptr;

    if (!consume(tgtok::comma)) {
      TokError("expected ',' in ternary operator");
      return nullptr;
    }

    SMLoc RHSLoc = Lex.getLoc();
    Init *RHS = ParseValue(CurRec, ItemType);
    if (!RHS)
      return nullptr;

    if (!consume(tgtok::r_paren)) {
      TokError("expected ')' in binary operator");
      return nullptr;
    }

    switch (LexCode) {
    default: llvm_unreachable("Unhandled code!");
    case tgtok::XDag: {
      TypedInit *MHSt = dyn_cast<TypedInit>(MHS);
      if (!MHSt && !isa<UnsetInit>(MHS)) {
        Error(MHSLoc, "could not determine type of the child list in !dag");
        return nullptr;
      }
      if (MHSt && !isa<ListRecTy>(MHSt->getType())) {
        Error(MHSLoc, Twine("expected list of children, got type '") +
                          MHSt->getType()->getAsString() + "'");
        return nullptr;
      }

      TypedInit *RHSt = dyn_cast<TypedInit>(RHS);
      if (!RHSt && !isa<UnsetInit>(RHS)) {
        Error(RHSLoc, "could not determine type of the name list in !dag");
        return nullptr;
      }
      if (RHSt && StringRecTy::get()->getListTy() != RHSt->getType()) {
        Error(RHSLoc, Twine("expected list<string>, got type '") +
                          RHSt->getType()->getAsString() + "'");
        return nullptr;
      }

      if (!MHSt && !RHSt) {
        Error(MHSLoc,
              "cannot have both unset children and unset names in !dag");
        return nullptr;
      }
      break;
    }
    case tgtok::XIf: {
      RecTy *MHSTy = nullptr;
      RecTy *RHSTy = nullptr;

      if (TypedInit *MHSt = dyn_cast<TypedInit>(MHS))
        MHSTy = MHSt->getType();
      if (BitsInit *MHSbits = dyn_cast<BitsInit>(MHS))
        MHSTy = BitsRecTy::get(MHSbits->getNumBits());
      if (isa<BitInit>(MHS))
        MHSTy = BitRecTy::get();

      if (TypedInit *RHSt = dyn_cast<TypedInit>(RHS))
        RHSTy = RHSt->getType();
      if (BitsInit *RHSbits = dyn_cast<BitsInit>(RHS))
        RHSTy = BitsRecTy::get(RHSbits->getNumBits());
      if (isa<BitInit>(RHS))
        RHSTy = BitRecTy::get();

      // For UnsetInit, it's typed from the other hand.
      if (isa<UnsetInit>(MHS))
        MHSTy = RHSTy;
      if (isa<UnsetInit>(RHS))
        RHSTy = MHSTy;

      if (!MHSTy || !RHSTy) {
        TokError("could not get type for !if");
        return nullptr;
      }

      Type = resolveTypes(MHSTy, RHSTy);
      if (!Type) {
        TokError(Twine("inconsistent types '") + MHSTy->getAsString() +
                 "' and '" + RHSTy->getAsString() + "' for !if");
        return nullptr;
      }
      break;
    }
    case tgtok::XSubst: {
      TypedInit *RHSt = dyn_cast<TypedInit>(RHS);
      if (!RHSt) {
        TokError("could not get type for !subst");
        return nullptr;
      }
      Type = RHSt->getType();
      break;
    }
    }
    return (TernOpInit::get(Code, LHS, MHS, RHS, Type))->Fold(CurRec);
  }

  case tgtok::XSubstr:
    return ParseOperationSubstr(CurRec, ItemType);

  case tgtok::XFind:
    return ParseOperationFind(CurRec, ItemType);

  case tgtok::XCond:
    return ParseOperationCond(CurRec, ItemType);

  case tgtok::XFoldl: {
    // Value ::= !foldl '(' Value ',' Value ',' Id ',' Id ',' Expr ')'
    Lex.Lex(); // eat the operation
    if (!consume(tgtok::l_paren)) {
      TokError("expected '(' after !foldl");
      return nullptr;
    }

    Init *StartUntyped = ParseValue(CurRec);
    if (!StartUntyped)
      return nullptr;

    TypedInit *Start = dyn_cast<TypedInit>(StartUntyped);
    if (!Start) {
      TokError(Twine("could not get type of !foldl start: '") +
               StartUntyped->getAsString() + "'");
      return nullptr;
    }

    if (!consume(tgtok::comma)) {
      TokError("expected ',' in !foldl");
      return nullptr;
    }

    Init *ListUntyped = ParseValue(CurRec);
    if (!ListUntyped)
      return nullptr;

    TypedInit *List = dyn_cast<TypedInit>(ListUntyped);
    if (!List) {
      TokError(Twine("could not get type of !foldl list: '") +
               ListUntyped->getAsString() + "'");
      return nullptr;
    }

    ListRecTy *ListType = dyn_cast<ListRecTy>(List->getType());
    if (!ListType) {
      TokError(Twine("!foldl list must be a list, but is of type '") +
               List->getType()->getAsString());
      return nullptr;
    }

    if (Lex.getCode() != tgtok::comma) {
      TokError("expected ',' in !foldl");
      return nullptr;
    }

    if (Lex.Lex() != tgtok::Id) { // eat the ','
      TokError("third argument of !foldl must be an identifier");
      return nullptr;
    }

    Init *A = StringInit::get(Lex.getCurStrVal());
    if (CurRec && CurRec->getValue(A)) {
      TokError((Twine("left !foldl variable '") + A->getAsString() +
                "' already defined")
                   .str());
      return nullptr;
    }

    if (Lex.Lex() != tgtok::comma) { // eat the id
      TokError("expected ',' in !foldl");
      return nullptr;
    }

    if (Lex.Lex() != tgtok::Id) { // eat the ','
      TokError("fourth argument of !foldl must be an identifier");
      return nullptr;
    }

    Init *B = StringInit::get(Lex.getCurStrVal());
    if (CurRec && CurRec->getValue(B)) {
      TokError((Twine("right !foldl variable '") + B->getAsString() +
                "' already defined")
                   .str());
      return nullptr;
    }

    if (Lex.Lex() != tgtok::comma) { // eat the id
      TokError("expected ',' in !foldl");
      return nullptr;
    }
    Lex.Lex(); // eat the ','

    // We need to create a temporary record to provide a scope for the
    // two variables.
    std::unique_ptr<Record> ParseRecTmp;
    Record *ParseRec = CurRec;
    if (!ParseRec) {
      ParseRecTmp = std::make_unique<Record>(".parse", ArrayRef<SMLoc>{}, Records);
      ParseRec = ParseRecTmp.get();
    }

    ParseRec->addValue(RecordVal(A, Start->getType(), RecordVal::FK_Normal));
    ParseRec->addValue(RecordVal(B, ListType->getElementType(),
                                 RecordVal::FK_Normal));
    Init *ExprUntyped = ParseValue(ParseRec);
    ParseRec->removeValue(A);
    ParseRec->removeValue(B);
    if (!ExprUntyped)
      return nullptr;

    TypedInit *Expr = dyn_cast<TypedInit>(ExprUntyped);
    if (!Expr) {
      TokError("could not get type of !foldl expression");
      return nullptr;
    }

    if (Expr->getType() != Start->getType()) {
      TokError(Twine("!foldl expression must be of same type as start (") +
               Start->getType()->getAsString() + "), but is of type " +
               Expr->getType()->getAsString());
      return nullptr;
    }

    if (!consume(tgtok::r_paren)) {
      TokError("expected ')' in fold operator");
      return nullptr;
    }

    return FoldOpInit::get(Start, List, A, B, Expr, Start->getType())
        ->Fold(CurRec);
  }
  }
}

/// ParseOperatorType - Parse a type for an operator.  This returns
/// null on error.
///
/// OperatorType ::= '<' Type '>'
///
RecTy *TGParser::ParseOperatorType() {
  RecTy *Type = nullptr;

  if (!consume(tgtok::less)) {
    TokError("expected type name for operator");
    return nullptr;
  }

  if (Lex.getCode() == tgtok::Code)
    TokError("the 'code' type is not allowed in bang operators; use 'string'");

  Type = ParseType();

  if (!Type) {
    TokError("expected type name for operator");
    return nullptr;
  }

  if (!consume(tgtok::greater)) {
    TokError("expected type name for operator");
    return nullptr;
  }

  return Type;
}

/// Parse the !substr operation. Return null on error.
///
/// Substr ::= !substr(string, start-int [, length-int]) => string
Init *TGParser::ParseOperationSubstr(Record *CurRec, RecTy *ItemType) {
  TernOpInit::TernaryOp Code = TernOpInit::SUBSTR;
  RecTy *Type = StringRecTy::get();

  Lex.Lex(); // eat the operation

  if (!consume(tgtok::l_paren)) {
    TokError("expected '(' after !substr operator");
    return nullptr;
  }

  Init *LHS = ParseValue(CurRec);
  if (!LHS)
    return nullptr;

  if (!consume(tgtok::comma)) {
    TokError("expected ',' in !substr operator");
    return nullptr;
  }

  SMLoc MHSLoc = Lex.getLoc();
  Init *MHS = ParseValue(CurRec);
  if (!MHS)
    return nullptr;

  SMLoc RHSLoc = Lex.getLoc();
  Init *RHS;
  if (consume(tgtok::comma)) {
    RHSLoc = Lex.getLoc();
    RHS = ParseValue(CurRec);
    if (!RHS)
      return nullptr;
  } else {
    RHS = IntInit::get(std::numeric_limits<int64_t>::max());
  }

  if (!consume(tgtok::r_paren)) {
    TokError("expected ')' in !substr operator");
    return nullptr;
  }

  if (ItemType && !Type->typeIsConvertibleTo(ItemType)) {
    Error(RHSLoc, Twine("expected value of type '") +
                  ItemType->getAsString() + "', got '" +
                  Type->getAsString() + "'");
  }

  TypedInit *LHSt = dyn_cast<TypedInit>(LHS);
  if (!LHSt && !isa<UnsetInit>(LHS)) {
    TokError("could not determine type of the string in !substr");
    return nullptr;
  }
  if (LHSt && !isa<StringRecTy>(LHSt->getType())) {
    TokError(Twine("expected string, got type '") +
             LHSt->getType()->getAsString() + "'");
    return nullptr;
  }

  TypedInit *MHSt = dyn_cast<TypedInit>(MHS);
  if (!MHSt && !isa<UnsetInit>(MHS)) {
    TokError("could not determine type of the start position in !substr");
    return nullptr;
  }
  if (MHSt && !isa<IntRecTy>(MHSt->getType())) {
    Error(MHSLoc, Twine("expected int, got type '") +
                      MHSt->getType()->getAsString() + "'");
    return nullptr;
  }

  if (RHS) {
    TypedInit *RHSt = dyn_cast<TypedInit>(RHS);
    if (!RHSt && !isa<UnsetInit>(RHS)) {
      TokError("could not determine type of the length in !substr");
      return nullptr;
    }
    if (RHSt && !isa<IntRecTy>(RHSt->getType())) {
      TokError(Twine("expected int, got type '") +
               RHSt->getType()->getAsString() + "'");
      return nullptr;
    }
  }

  return (TernOpInit::get(Code, LHS, MHS, RHS, Type))->Fold(CurRec);
}

/// Parse the !find operation. Return null on error.
///
/// Substr ::= !find(string, string [, start-int]) => int
Init *TGParser::ParseOperationFind(Record *CurRec, RecTy *ItemType) {
  TernOpInit::TernaryOp Code = TernOpInit::FIND;
  RecTy *Type = IntRecTy::get();

  Lex.Lex(); // eat the operation

  if (!consume(tgtok::l_paren)) {
    TokError("expected '(' after !find operator");
    return nullptr;
  }

  Init *LHS = ParseValue(CurRec);
  if (!LHS)
    return nullptr;

  if (!consume(tgtok::comma)) {
    TokError("expected ',' in !find operator");
    return nullptr;
  }

  SMLoc MHSLoc = Lex.getLoc();
  Init *MHS = ParseValue(CurRec);
  if (!MHS)
    return nullptr;

  SMLoc RHSLoc = Lex.getLoc();
  Init *RHS;
  if (consume(tgtok::comma)) {
    RHSLoc = Lex.getLoc();
    RHS = ParseValue(CurRec);
    if (!RHS)
      return nullptr;
  } else {
    RHS = IntInit::get(0);
  }

  if (!consume(tgtok::r_paren)) {
    TokError("expected ')' in !find operator");
    return nullptr;
  }

  if (ItemType && !Type->typeIsConvertibleTo(ItemType)) {
    Error(RHSLoc, Twine("expected value of type '") +
                  ItemType->getAsString() + "', got '" +
                  Type->getAsString() + "'");
  }

  TypedInit *LHSt = dyn_cast<TypedInit>(LHS);
  if (!LHSt && !isa<UnsetInit>(LHS)) {
    TokError("could not determine type of the source string in !find");
    return nullptr;
  }
  if (LHSt && !isa<StringRecTy>(LHSt->getType())) {
    TokError(Twine("expected string, got type '") +
             LHSt->getType()->getAsString() + "'");
    return nullptr;
  }

  TypedInit *MHSt = dyn_cast<TypedInit>(MHS);
  if (!MHSt && !isa<UnsetInit>(MHS)) {
    TokError("could not determine type of the target string in !find");
    return nullptr;
  }
  if (MHSt && !isa<StringRecTy>(MHSt->getType())) {
    Error(MHSLoc, Twine("expected string, got type '") +
                      MHSt->getType()->getAsString() + "'");
    return nullptr;
  }

  if (RHS) {
    TypedInit *RHSt = dyn_cast<TypedInit>(RHS);
    if (!RHSt && !isa<UnsetInit>(RHS)) {
      TokError("could not determine type of the start position in !find");
      return nullptr;
    }
    if (RHSt && !isa<IntRecTy>(RHSt->getType())) {
      TokError(Twine("expected int, got type '") +
               RHSt->getType()->getAsString() + "'");
      return nullptr;
    }
  }

  return (TernOpInit::get(Code, LHS, MHS, RHS, Type))->Fold(CurRec);
}

/// Parse the !foreach and !filter operations. Return null on error.
///
/// ForEach ::= !foreach(ID, list-or-dag, expr) => list<expr type>
/// Filter  ::= !foreach(ID, list, predicate) ==> list<list type>
Init *TGParser::ParseOperationForEachFilter(Record *CurRec, RecTy *ItemType) { 
  SMLoc OpLoc = Lex.getLoc();
  tgtok::TokKind Operation = Lex.getCode();
  Lex.Lex(); // eat the operation
  if (Lex.getCode() != tgtok::l_paren) {
    TokError("expected '(' after !foreach/!filter");
    return nullptr;
  }

  if (Lex.Lex() != tgtok::Id) { // eat the '('
    TokError("first argument of !foreach/!filter must be an identifier");
    return nullptr;
  }

  Init *LHS = StringInit::get(Lex.getCurStrVal());
  Lex.Lex(); // eat the ID.

  if (CurRec && CurRec->getValue(LHS)) {
    TokError((Twine("iteration variable '") + LHS->getAsString() +
              "' is already defined")
                 .str());
    return nullptr;
  }

  if (!consume(tgtok::comma)) {
    TokError("expected ',' in !foreach/!filter");
    return nullptr;
  }

  Init *MHS = ParseValue(CurRec);
  if (!MHS)
    return nullptr;

  if (!consume(tgtok::comma)) {
    TokError("expected ',' in !foreach/!filter");
    return nullptr;
  }

  TypedInit *MHSt = dyn_cast<TypedInit>(MHS);
  if (!MHSt) {
    TokError("could not get type of !foreach/!filter list or dag");
    return nullptr;
  }

  RecTy *InEltType = nullptr;
  RecTy *ExprEltType = nullptr;
  bool IsDAG = false;

  if (ListRecTy *InListTy = dyn_cast<ListRecTy>(MHSt->getType())) {
    InEltType = InListTy->getElementType();
    if (ItemType) {
      if (ListRecTy *OutListTy = dyn_cast<ListRecTy>(ItemType)) {
        ExprEltType = (Operation == tgtok::XForEach)
                          ? OutListTy->getElementType()
                          : IntRecTy::get();
      } else {
        Error(OpLoc,
              "expected value of type '" +
                  Twine(ItemType->getAsString()) +
                  "', but got list type");
        return nullptr;
      }
    }
  } else if (DagRecTy *InDagTy = dyn_cast<DagRecTy>(MHSt->getType())) {
    if (Operation == tgtok::XFilter) {
      TokError("!filter must have a list argument");
      return nullptr;
    }
    InEltType = InDagTy;
    if (ItemType && !isa<DagRecTy>(ItemType)) {
      Error(OpLoc,
            "expected value of type '" + Twine(ItemType->getAsString()) +
                "', but got dag type");
      return nullptr;
    }
    IsDAG = true;
  } else {
    if (Operation == tgtok::XForEach)
      TokError("!foreach must have a list or dag argument");
    else
      TokError("!filter must have a list argument");
    return nullptr;
  }

  // We need to create a temporary record to provide a scope for the
  // iteration variable.
  std::unique_ptr<Record> ParseRecTmp;
  Record *ParseRec = CurRec;
  if (!ParseRec) {
    ParseRecTmp =
        std::make_unique<Record>(".parse", ArrayRef<SMLoc>{}, Records);
    ParseRec = ParseRecTmp.get();
  }

  ParseRec->addValue(RecordVal(LHS, InEltType, RecordVal::FK_Normal));
  Init *RHS = ParseValue(ParseRec, ExprEltType);
  ParseRec->removeValue(LHS);
  if (!RHS)
    return nullptr;

  if (!consume(tgtok::r_paren)) {
    TokError("expected ')' in !foreach/!filter");
    return nullptr;
  }

  RecTy *OutType = InEltType;
  if (Operation == tgtok::XForEach && !IsDAG) {
    TypedInit *RHSt = dyn_cast<TypedInit>(RHS);
    if (!RHSt) {
      TokError("could not get type of !foreach result expression");
      return nullptr;
    }
    OutType = RHSt->getType()->getListTy();
  } else if (Operation == tgtok::XFilter) {
    OutType = InEltType->getListTy();
  }    

  return (TernOpInit::get((Operation == tgtok::XForEach) ? TernOpInit::FOREACH
                                                         : TernOpInit::FILTER,
                          LHS, MHS, RHS, OutType))
      ->Fold(CurRec);
}

Init *TGParser::ParseOperationCond(Record *CurRec, RecTy *ItemType) {
  Lex.Lex();  // eat the operation 'cond'

  if (!consume(tgtok::l_paren)) {
    TokError("expected '(' after !cond operator");
    return nullptr;
  }

  // Parse through '[Case: Val,]+'
  SmallVector<Init *, 4> Case;
  SmallVector<Init *, 4> Val;
  while (true) {
    if (consume(tgtok::r_paren))
      break;

    Init *V = ParseValue(CurRec);
    if (!V)
      return nullptr;
    Case.push_back(V);

    if (!consume(tgtok::colon)) {
      TokError("expected ':'  following a condition in !cond operator");
      return nullptr;
    }

    V = ParseValue(CurRec, ItemType);
    if (!V)
      return nullptr;
    Val.push_back(V);

    if (consume(tgtok::r_paren))
      break;

    if (!consume(tgtok::comma)) {
      TokError("expected ',' or ')' following a value in !cond operator");
      return nullptr;
    }
  }

  if (Case.size() < 1) {
    TokError("there should be at least 1 'condition : value' in the !cond operator");
    return nullptr;
  }

  // resolve type
  RecTy *Type = nullptr;
  for (Init *V : Val) {
    RecTy *VTy = nullptr;
    if (TypedInit *Vt = dyn_cast<TypedInit>(V))
      VTy = Vt->getType();
    if (BitsInit *Vbits = dyn_cast<BitsInit>(V))
      VTy = BitsRecTy::get(Vbits->getNumBits());
    if (isa<BitInit>(V))
      VTy = BitRecTy::get();

    if (Type == nullptr) {
      if (!isa<UnsetInit>(V))
        Type = VTy;
    } else {
      if (!isa<UnsetInit>(V)) {
        RecTy *RType = resolveTypes(Type, VTy);
        if (!RType) {
          TokError(Twine("inconsistent types '") + Type->getAsString() +
                         "' and '" + VTy->getAsString() + "' for !cond");
          return nullptr;
        }
        Type = RType;
      }
    }
  }

  if (!Type) {
    TokError("could not determine type for !cond from its arguments");
    return nullptr;
  }
  return CondOpInit::get(Case, Val, Type)->Fold(CurRec);
}

/// ParseSimpleValue - Parse a tblgen value.  This returns null on error.
///
///   SimpleValue ::= IDValue
///   SimpleValue ::= INTVAL
///   SimpleValue ::= STRVAL+
///   SimpleValue ::= CODEFRAGMENT
///   SimpleValue ::= '?'
///   SimpleValue ::= '{' ValueList '}'
///   SimpleValue ::= ID '<' ValueListNE '>'
///   SimpleValue ::= '[' ValueList ']'
///   SimpleValue ::= '(' IDValue DagArgList ')'
///   SimpleValue ::= CONCATTOK '(' Value ',' Value ')'
///   SimpleValue ::= ADDTOK '(' Value ',' Value ')'
///   SimpleValue ::= SUBTOK '(' Value ',' Value ')'
///   SimpleValue ::= SHLTOK '(' Value ',' Value ')'
///   SimpleValue ::= SRATOK '(' Value ',' Value ')'
///   SimpleValue ::= SRLTOK '(' Value ',' Value ')'
///   SimpleValue ::= LISTCONCATTOK '(' Value ',' Value ')'
///   SimpleValue ::= LISTSPLATTOK '(' Value ',' Value ')'
///   SimpleValue ::= STRCONCATTOK '(' Value ',' Value ')'
///   SimpleValue ::= COND '(' [Value ':' Value,]+ ')'
///
Init *TGParser::ParseSimpleValue(Record *CurRec, RecTy *ItemType,
                                 IDParseMode Mode) {
  Init *R = nullptr;
  switch (Lex.getCode()) {
  default: TokError("Unknown or reserved token when parsing a value"); break;

  case tgtok::TrueVal:
    R = IntInit::get(1);
    Lex.Lex();
    break;
  case tgtok::FalseVal:
    R = IntInit::get(0);
    Lex.Lex();
    break;
  case tgtok::IntVal:
    R = IntInit::get(Lex.getCurIntVal());
    Lex.Lex();
    break;
  case tgtok::BinaryIntVal: {
    auto BinaryVal = Lex.getCurBinaryIntVal();
    SmallVector<Init*, 16> Bits(BinaryVal.second);
    for (unsigned i = 0, e = BinaryVal.second; i != e; ++i)
      Bits[i] = BitInit::get(BinaryVal.first & (1LL << i));
    R = BitsInit::get(Bits);
    Lex.Lex();
    break;
  }
  case tgtok::StrVal: {
    std::string Val = Lex.getCurStrVal();
    Lex.Lex();

    // Handle multiple consecutive concatenated strings.
    while (Lex.getCode() == tgtok::StrVal) {
      Val += Lex.getCurStrVal();
      Lex.Lex();
    }

    R = StringInit::get(Val);
    break;
  }
  case tgtok::CodeFragment:
    R = StringInit::get(Lex.getCurStrVal(), StringInit::SF_Code);
    Lex.Lex();
    break;
  case tgtok::question:
    R = UnsetInit::get();
    Lex.Lex();
    break;
  case tgtok::Id: {
    SMLoc NameLoc = Lex.getLoc();
    StringInit *Name = StringInit::get(Lex.getCurStrVal());
    if (Lex.Lex() != tgtok::less)  // consume the Id.
      return ParseIDValue(CurRec, Name, NameLoc, Mode);    // Value ::= IDValue

    // Value ::= CLASSID '<' ValueListNE '>' (CLASSID has been consumed)
    // This is supposed to synthesize a new anonymous definition, deriving
    // from the class with the template arguments, but no body.
    Record *Class = Records.getClass(Name->getValue());
    if (!Class) {
      Error(NameLoc, "Expected a class name, got '" + Name->getValue() + "'");
      return nullptr;
    }

    SmallVector<Init *, 8> Args;
    Lex.Lex(); // consume the <
    if (ParseTemplateArgValueList(Args, CurRec, Class))
      return nullptr; // Error parsing value list.

    if (CheckTemplateArgValues(Args, NameLoc, Class))
      return nullptr; // Error checking template argument values.

    // Loop through the arguments that were not specified and make sure
    // they have a complete value.
    ArrayRef<Init *> TArgs = Class->getTemplateArgs();
    for (unsigned I = Args.size(), E = TArgs.size(); I < E; ++I) {
      RecordVal *Arg = Class->getValue(TArgs[I]);
      if (!Arg->getValue()->isComplete()) 
        Error(NameLoc, "Value not specified for template argument '" +
                           TArgs[I]->getAsUnquotedString() + "' (#" + Twine(I) +
                           ") of parent class '" +
                           Class->getNameInitAsString() + "'");
              
    }

    return VarDefInit::get(Class, Args)->Fold();
  }
  case tgtok::l_brace: {           // Value ::= '{' ValueList '}'
    SMLoc BraceLoc = Lex.getLoc();
    Lex.Lex(); // eat the '{'
    SmallVector<Init*, 16> Vals;

    if (Lex.getCode() != tgtok::r_brace) {
      ParseValueList(Vals, CurRec);
      if (Vals.empty()) return nullptr;
    }
    if (!consume(tgtok::r_brace)) {
      TokError("expected '}' at end of bit list value");
      return nullptr;
    }

    SmallVector<Init *, 16> NewBits;

    // As we parse { a, b, ... }, 'a' is the highest bit, but we parse it
    // first.  We'll first read everything in to a vector, then we can reverse
    // it to get the bits in the correct order for the BitsInit value.
    for (unsigned i = 0, e = Vals.size(); i != e; ++i) {
      // FIXME: The following two loops would not be duplicated
      //        if the API was a little more orthogonal.

      // bits<n> values are allowed to initialize n bits.
      if (BitsInit *BI = dyn_cast<BitsInit>(Vals[i])) {
        for (unsigned i = 0, e = BI->getNumBits(); i != e; ++i)
          NewBits.push_back(BI->getBit((e - i) - 1));
        continue;
      }
      // bits<n> can also come from variable initializers.
      if (VarInit *VI = dyn_cast<VarInit>(Vals[i])) {
        if (BitsRecTy *BitsRec = dyn_cast<BitsRecTy>(VI->getType())) {
          for (unsigned i = 0, e = BitsRec->getNumBits(); i != e; ++i)
            NewBits.push_back(VI->getBit((e - i) - 1));
          continue;
        }
        // Fallthrough to try convert this to a bit.
      }
      // All other values must be convertible to just a single bit.
      Init *Bit = Vals[i]->getCastTo(BitRecTy::get());
      if (!Bit) {
        Error(BraceLoc, "Element #" + Twine(i) + " (" + Vals[i]->getAsString() +
              ") is not convertable to a bit");
        return nullptr;
      }
      NewBits.push_back(Bit);
    }
    std::reverse(NewBits.begin(), NewBits.end());
    return BitsInit::get(NewBits);
  }
  case tgtok::l_square: {          // Value ::= '[' ValueList ']'
    Lex.Lex(); // eat the '['
    SmallVector<Init*, 16> Vals;

    RecTy *DeducedEltTy = nullptr;
    ListRecTy *GivenListTy = nullptr;

    if (ItemType) {
      ListRecTy *ListType = dyn_cast<ListRecTy>(ItemType);
      if (!ListType) {
        TokError(Twine("Encountered a list when expecting a ") +
                 ItemType->getAsString());
        return nullptr;
      }
      GivenListTy = ListType;
    }

    if (Lex.getCode() != tgtok::r_square) {
      ParseValueList(Vals, CurRec,
                     GivenListTy ? GivenListTy->getElementType() : nullptr);
      if (Vals.empty()) return nullptr;
    }
    if (!consume(tgtok::r_square)) {
      TokError("expected ']' at end of list value");
      return nullptr;
    }

    RecTy *GivenEltTy = nullptr;
    if (consume(tgtok::less)) {
      // Optional list element type
      GivenEltTy = ParseType();
      if (!GivenEltTy) {
        // Couldn't parse element type
        return nullptr;
      }

      if (!consume(tgtok::greater)) {
        TokError("expected '>' at end of list element type");
        return nullptr;
      }
    }

    // Check elements
    RecTy *EltTy = nullptr;
    for (Init *V : Vals) {
      TypedInit *TArg = dyn_cast<TypedInit>(V);
      if (TArg) {
        if (EltTy) {
          EltTy = resolveTypes(EltTy, TArg->getType());
          if (!EltTy) {
            TokError("Incompatible types in list elements");
            return nullptr;
          }
        } else {
          EltTy = TArg->getType();
        }
      }
    }

    if (GivenEltTy) {
      if (EltTy) {
        // Verify consistency
        if (!EltTy->typeIsConvertibleTo(GivenEltTy)) {
          TokError("Incompatible types in list elements");
          return nullptr;
        }
      }
      EltTy = GivenEltTy;
    }

    if (!EltTy) {
      if (!ItemType) {
        TokError("No type for list");
        return nullptr;
      }
      DeducedEltTy = GivenListTy->getElementType();
    } else {
      // Make sure the deduced type is compatible with the given type
      if (GivenListTy) {
        if (!EltTy->typeIsConvertibleTo(GivenListTy->getElementType())) {
          TokError(Twine("Element type mismatch for list: element type '") +
                   EltTy->getAsString() + "' not convertible to '" +
                   GivenListTy->getElementType()->getAsString());
          return nullptr;
        }
      }
      DeducedEltTy = EltTy;
    }

    return ListInit::get(Vals, DeducedEltTy);
  }
  case tgtok::l_paren: {         // Value ::= '(' IDValue DagArgList ')'
    Lex.Lex();   // eat the '('
    if (Lex.getCode() != tgtok::Id && Lex.getCode() != tgtok::XCast &&
        Lex.getCode() != tgtok::question && Lex.getCode() != tgtok::XGetDagOp) {
      TokError("expected identifier in dag init");
      return nullptr;
    }

    Init *Operator = ParseValue(CurRec);
    if (!Operator) return nullptr;

    // If the operator name is present, parse it.
    StringInit *OperatorName = nullptr;
    if (consume(tgtok::colon)) {
      if (Lex.getCode() != tgtok::VarName) { // eat the ':'
        TokError("expected variable name in dag operator");
        return nullptr;
      }
      OperatorName = StringInit::get(Lex.getCurStrVal());
      Lex.Lex();  // eat the VarName.
    }

    SmallVector<std::pair<llvm::Init*, StringInit*>, 8> DagArgs;
    if (Lex.getCode() != tgtok::r_paren) {
      ParseDagArgList(DagArgs, CurRec);
      if (DagArgs.empty()) return nullptr;
    }

    if (!consume(tgtok::r_paren)) {
      TokError("expected ')' in dag init");
      return nullptr;
    }

    return DagInit::get(Operator, OperatorName, DagArgs);
  }

  case tgtok::XHead:
  case tgtok::XTail:
  case tgtok::XSize:
  case tgtok::XEmpty:
  case tgtok::XCast:
  case tgtok::XGetDagOp: // Value ::= !unop '(' Value ')'
  case tgtok::XIsA:
  case tgtok::XConcat:
  case tgtok::XDag:
  case tgtok::XADD:
  case tgtok::XSUB:
  case tgtok::XMUL:
  case tgtok::XNOT:
  case tgtok::XAND:
  case tgtok::XOR:
  case tgtok::XXOR:
  case tgtok::XSRA:
  case tgtok::XSRL:
  case tgtok::XSHL:
  case tgtok::XEq:
  case tgtok::XNe:
  case tgtok::XLe:
  case tgtok::XLt:
  case tgtok::XGe:
  case tgtok::XGt:
  case tgtok::XListConcat:
  case tgtok::XListSplat:
  case tgtok::XStrConcat:
  case tgtok::XInterleave:
  case tgtok::XSetDagOp: // Value ::= !binop '(' Value ',' Value ')'
  case tgtok::XIf:
  case tgtok::XCond:
  case tgtok::XFoldl:
  case tgtok::XForEach:
  case tgtok::XFilter:
  case tgtok::XSubst:
  case tgtok::XSubstr:
  case tgtok::XFind: { // Value ::= !ternop '(' Value ',' Value ',' Value ')'
    return ParseOperation(CurRec, ItemType);
  }
  }

  return R;
}

/// ParseValue - Parse a TableGen value. This returns null on error.
///
///   Value       ::= SimpleValue ValueSuffix*
///   ValueSuffix ::= '{' BitList '}'
///   ValueSuffix ::= '[' BitList ']'
///   ValueSuffix ::= '.' ID
///
Init *TGParser::ParseValue(Record *CurRec, RecTy *ItemType, IDParseMode Mode) {
  Init *Result = ParseSimpleValue(CurRec, ItemType, Mode);
  if (!Result) return nullptr;

  // Parse the suffixes now if present.
  while (true) {
    switch (Lex.getCode()) {
    default: return Result;
    case tgtok::l_brace: {
      if (Mode == ParseNameMode)
        // This is the beginning of the object body.
        return Result;

      SMLoc CurlyLoc = Lex.getLoc();
      Lex.Lex(); // eat the '{'
      SmallVector<unsigned, 16> Ranges;
      ParseRangeList(Ranges);
      if (Ranges.empty()) return nullptr;

      // Reverse the bitlist.
      std::reverse(Ranges.begin(), Ranges.end());
      Result = Result->convertInitializerBitRange(Ranges);
      if (!Result) {
        Error(CurlyLoc, "Invalid bit range for value");
        return nullptr;
      }

      // Eat the '}'.
      if (!consume(tgtok::r_brace)) {
        TokError("expected '}' at end of bit range list");
        return nullptr;
      }
      break;
    }
    case tgtok::l_square: {
      SMLoc SquareLoc = Lex.getLoc();
      Lex.Lex(); // eat the '['
      SmallVector<unsigned, 16> Ranges;
      ParseRangeList(Ranges);
      if (Ranges.empty()) return nullptr;

      Result = Result->convertInitListSlice(Ranges);
      if (!Result) {
        Error(SquareLoc, "Invalid range for list slice");
        return nullptr;
      }

      // Eat the ']'.
      if (!consume(tgtok::r_square)) {
        TokError("expected ']' at end of list slice");
        return nullptr;
      }
      break;
    }
    case tgtok::dot: {
      if (Lex.Lex() != tgtok::Id) { // eat the .
        TokError("expected field identifier after '.'");
        return nullptr;
      }
      StringInit *FieldName = StringInit::get(Lex.getCurStrVal());
      if (!Result->getFieldType(FieldName)) {
        TokError("Cannot access field '" + Lex.getCurStrVal() + "' of value '" +
                 Result->getAsString() + "'");
        return nullptr;
      }
      Result = FieldInit::get(Result, FieldName)->Fold(CurRec);
      Lex.Lex();  // eat field name
      break;
    }

    case tgtok::paste:
      SMLoc PasteLoc = Lex.getLoc();
      TypedInit *LHS = dyn_cast<TypedInit>(Result);
      if (!LHS) {
        Error(PasteLoc, "LHS of paste is not typed!");
        return nullptr;
      }

      // Check if it's a 'listA # listB'
      if (isa<ListRecTy>(LHS->getType())) {
        Lex.Lex();  // Eat the '#'.

        assert(Mode == ParseValueMode && "encountered paste of lists in name");

        switch (Lex.getCode()) {
        case tgtok::colon:
        case tgtok::semi:
        case tgtok::l_brace:
          Result = LHS; // trailing paste, ignore.
          break;
        default:
          Init *RHSResult = ParseValue(CurRec, ItemType, ParseValueMode);
          if (!RHSResult)
            return nullptr;
          Result = BinOpInit::getListConcat(LHS, RHSResult);
          break;
        }
        break;
      }

      // Create a !strconcat() operation, first casting each operand to
      // a string if necessary.
      if (LHS->getType() != StringRecTy::get()) {
        auto CastLHS = dyn_cast<TypedInit>(
            UnOpInit::get(UnOpInit::CAST, LHS, StringRecTy::get())
                ->Fold(CurRec));
        if (!CastLHS) {
          Error(PasteLoc,
                Twine("can't cast '") + LHS->getAsString() + "' to string");
          return nullptr;
        }
        LHS = CastLHS;
      }

      TypedInit *RHS = nullptr;

      Lex.Lex();  // Eat the '#'.
      switch (Lex.getCode()) {
      case tgtok::colon:
      case tgtok::semi:
      case tgtok::l_brace:
        // These are all of the tokens that can begin an object body.
        // Some of these can also begin values but we disallow those cases
        // because they are unlikely to be useful.

        // Trailing paste, concat with an empty string.
        RHS = StringInit::get("");
        break;

      default:
        Init *RHSResult = ParseValue(CurRec, nullptr, ParseNameMode);
        if (!RHSResult)
          return nullptr;
        RHS = dyn_cast<TypedInit>(RHSResult);
        if (!RHS) {
          Error(PasteLoc, "RHS of paste is not typed!");
          return nullptr;
        }

        if (RHS->getType() != StringRecTy::get()) {
          auto CastRHS = dyn_cast<TypedInit>(
              UnOpInit::get(UnOpInit::CAST, RHS, StringRecTy::get())
                  ->Fold(CurRec));
          if (!CastRHS) {
            Error(PasteLoc,
                  Twine("can't cast '") + RHS->getAsString() + "' to string");
            return nullptr;
          }
          RHS = CastRHS;
        }

        break;
      }

      Result = BinOpInit::getStrConcat(LHS, RHS);
      break;
    }
  }
}

/// ParseDagArgList - Parse the argument list for a dag literal expression.
///
///    DagArg     ::= Value (':' VARNAME)?
///    DagArg     ::= VARNAME
///    DagArgList ::= DagArg
///    DagArgList ::= DagArgList ',' DagArg
void TGParser::ParseDagArgList(
    SmallVectorImpl<std::pair<llvm::Init*, StringInit*>> &Result,
    Record *CurRec) {

  while (true) {
    // DagArg ::= VARNAME
    if (Lex.getCode() == tgtok::VarName) {
      // A missing value is treated like '?'.
      StringInit *VarName = StringInit::get(Lex.getCurStrVal());
      Result.emplace_back(UnsetInit::get(), VarName);
      Lex.Lex();
    } else {
      // DagArg ::= Value (':' VARNAME)?
      Init *Val = ParseValue(CurRec);
      if (!Val) {
        Result.clear();
        return;
      }

      // If the variable name is present, add it.
      StringInit *VarName = nullptr;
      if (Lex.getCode() == tgtok::colon) {
        if (Lex.Lex() != tgtok::VarName) { // eat the ':'
          TokError("expected variable name in dag literal");
          Result.clear();
          return;
        }
        VarName = StringInit::get(Lex.getCurStrVal());
        Lex.Lex();  // eat the VarName.
      }

      Result.push_back(std::make_pair(Val, VarName));
    }
    if (!consume(tgtok::comma))
      break;
  }
}

/// ParseValueList - Parse a comma separated list of values, returning them
/// in a vector. Note that this always expects to be able to parse at least one
/// value. It returns an empty list if this is not possible.
///
///   ValueList ::= Value (',' Value)
///
void TGParser::ParseValueList(SmallVectorImpl<Init *> &Result, Record *CurRec,
                              RecTy *ItemType) {

  Result.push_back(ParseValue(CurRec, ItemType));
  if (!Result.back()) {
    Result.clear();
    return;
  }

  while (consume(tgtok::comma)) {
    // ignore trailing comma for lists
    if (Lex.getCode() == tgtok::r_square)
      return;
    Result.push_back(ParseValue(CurRec, ItemType));
    if (!Result.back()) {
      Result.clear();
      return;
    }
  }
}

// ParseTemplateArgValueList - Parse a template argument list with the syntax
// shown, filling in the Result vector. The open angle has been consumed.
// An empty argument list is allowed. Return false if okay, true if an 
// error was detected.
//
//   TemplateArgList ::= '<' [Value {',' Value}*] '>'
bool TGParser::ParseTemplateArgValueList(SmallVectorImpl<Init *> &Result,
                                         Record *CurRec, Record *ArgsRec) {

  assert(Result.empty() && "Result vector is not empty");
  ArrayRef<Init *> TArgs = ArgsRec->getTemplateArgs();
  unsigned ArgIndex = 0;
  RecTy *ItemType;

  if (consume(tgtok::greater)) // empty value list
    return false;

  while (true) {
    if (ArgIndex >= TArgs.size()) {
      TokError("Too many template arguments: " + utostr(ArgIndex + 1));
      return true;
    }
    const RecordVal *Arg = ArgsRec->getValue(TArgs[ArgIndex]);
    assert(Arg && "Template argument record not found");

    ItemType = Arg->getType();
    Init *Value = ParseValue(CurRec, ItemType);
    if (!Value)
      return true;
    Result.push_back(Value);

    if (consume(tgtok::greater)) // end of argument list?
      return false;
    if (!consume(tgtok::comma))
      return TokError("Expected comma before next argument");
    ++ArgIndex;
  }
}

/// ParseDeclaration - Read a declaration, returning the name of field ID, or an
/// empty string on error.  This can happen in a number of different contexts,
/// including within a def or in the template args for a class (in which case
/// CurRec will be non-null) and within the template args for a multiclass (in
/// which case CurRec will be null, but CurMultiClass will be set).  This can
/// also happen within a def that is within a multiclass, which will set both
/// CurRec and CurMultiClass.
///
///  Declaration ::= FIELD? Type ID ('=' Value)?
///
Init *TGParser::ParseDeclaration(Record *CurRec,
                                       bool ParsingTemplateArgs) {
  // Read the field prefix if present.
  bool HasField = consume(tgtok::Field);

  RecTy *Type = ParseType();
  if (!Type) return nullptr;

  if (Lex.getCode() != tgtok::Id) {
    TokError("Expected identifier in declaration");
    return nullptr;
  }

  std::string Str = Lex.getCurStrVal();
  if (Str == "NAME") {
    TokError("'" + Str + "' is a reserved variable name");
    return nullptr;
  }

  SMLoc IdLoc = Lex.getLoc();
  Init *DeclName = StringInit::get(Str);
  Lex.Lex();

  bool BadField;
  if (!ParsingTemplateArgs) { // def, possibly in a multiclass
    BadField = AddValue(CurRec, IdLoc,
                        RecordVal(DeclName, IdLoc, Type,
                                  HasField ? RecordVal::FK_NonconcreteOK
                                           : RecordVal::FK_Normal));

  } else if (CurRec) { // class template argument
    DeclName = QualifyName(*CurRec, CurMultiClass, DeclName, ":");
    BadField = AddValue(CurRec, IdLoc, RecordVal(DeclName, IdLoc, Type,
                                                 RecordVal::FK_TemplateArg));

  } else { // multiclass template argument
    assert(CurMultiClass && "invalid context for template argument");
    DeclName = QualifyName(CurMultiClass->Rec, CurMultiClass, DeclName, "::");
    BadField = AddValue(CurRec, IdLoc, RecordVal(DeclName, IdLoc, Type,
                                                 RecordVal::FK_TemplateArg));
  }
  if (BadField)
    return nullptr;

  // If a value is present, parse it and set new field's value.
  if (consume(tgtok::equal)) {
    SMLoc ValLoc = Lex.getLoc();
    Init *Val = ParseValue(CurRec, Type);
    if (!Val ||
        SetValue(CurRec, ValLoc, DeclName, None, Val))
      // Return the name, even if an error is thrown.  This is so that we can
      // continue to make some progress, even without the value having been
      // initialized.
      return DeclName;
  }

  return DeclName;
}

/// ParseForeachDeclaration - Read a foreach declaration, returning
/// the name of the declared object or a NULL Init on error.  Return
/// the name of the parsed initializer list through ForeachListName.
///
///  ForeachDeclaration ::= ID '=' '{' RangeList '}'
///  ForeachDeclaration ::= ID '=' RangePiece
///  ForeachDeclaration ::= ID '=' Value
///
VarInit *TGParser::ParseForeachDeclaration(Init *&ForeachListValue) {
  if (Lex.getCode() != tgtok::Id) {
    TokError("Expected identifier in foreach declaration");
    return nullptr;
  }

  Init *DeclName = StringInit::get(Lex.getCurStrVal());
  Lex.Lex();

  // If a value is present, parse it.
  if (!consume(tgtok::equal)) {
    TokError("Expected '=' in foreach declaration");
    return nullptr;
  }

  RecTy *IterType = nullptr;
  SmallVector<unsigned, 16> Ranges;

  switch (Lex.getCode()) {
  case tgtok::l_brace: { // '{' RangeList '}'
    Lex.Lex(); // eat the '{'
    ParseRangeList(Ranges);
    if (!consume(tgtok::r_brace)) {
      TokError("expected '}' at end of bit range list");
      return nullptr;
    }
    break;
  }

  default: {
    SMLoc ValueLoc = Lex.getLoc();
    Init *I = ParseValue(nullptr);
    if (!I)
      return nullptr;

    TypedInit *TI = dyn_cast<TypedInit>(I);
    if (TI && isa<ListRecTy>(TI->getType())) {
      ForeachListValue = I;
      IterType = cast<ListRecTy>(TI->getType())->getElementType();
      break;
    }

    if (TI) {
      if (ParseRangePiece(Ranges, TI))
        return nullptr;
      break;
    }

    std::string Type;
    if (TI)
      Type = (Twine("' of type '") + TI->getType()->getAsString()).str();
    Error(ValueLoc, "expected a list, got '" + I->getAsString() + Type + "'");
    if (CurMultiClass) {
      PrintNote({}, "references to multiclass template arguments cannot be "
                "resolved at this time");
    }
    return nullptr;
  }
  }


  if (!Ranges.empty()) {
    assert(!IterType && "Type already initialized?");
    IterType = IntRecTy::get();
    std::vector<Init *> Values;
    for (unsigned R : Ranges)
      Values.push_back(IntInit::get(R));
    ForeachListValue = ListInit::get(Values, IterType);
  }

  if (!IterType)
    return nullptr;

  return VarInit::get(DeclName, IterType);
}

/// ParseTemplateArgList - Read a template argument list, which is a non-empty
/// sequence of template-declarations in <>'s.  If CurRec is non-null, these are
/// template args for a class. If null, these are the template args for a
/// multiclass.
///
///    TemplateArgList ::= '<' Declaration (',' Declaration)* '>'
///
bool TGParser::ParseTemplateArgList(Record *CurRec) {
  assert(Lex.getCode() == tgtok::less && "Not a template arg list!");
  Lex.Lex(); // eat the '<'

  Record *TheRecToAddTo = CurRec ? CurRec : &CurMultiClass->Rec;

  // Read the first declaration.
  Init *TemplArg = ParseDeclaration(CurRec, true/*templateargs*/);
  if (!TemplArg)
    return true;

  TheRecToAddTo->addTemplateArg(TemplArg);

  while (consume(tgtok::comma)) {
    // Read the following declarations.
    SMLoc Loc = Lex.getLoc();
    TemplArg = ParseDeclaration(CurRec, true/*templateargs*/);
    if (!TemplArg)
      return true;

    if (TheRecToAddTo->isTemplateArg(TemplArg))
      return Error(Loc, "template argument with the same name has already been "
                        "defined");

    TheRecToAddTo->addTemplateArg(TemplArg);
  }

  if (!consume(tgtok::greater))
    return TokError("expected '>' at end of template argument list");
  return false;
}

/// ParseBodyItem - Parse a single item within the body of a def or class.
///
///   BodyItem ::= Declaration ';'
///   BodyItem ::= LET ID OptionalBitList '=' Value ';'
///   BodyItem ::= Defvar
///   BodyItem ::= Assert
///
bool TGParser::ParseBodyItem(Record *CurRec) {
  if (Lex.getCode() == tgtok::Assert)
    return ParseAssert(nullptr, CurRec);

  if (Lex.getCode() == tgtok::Defvar)
    return ParseDefvar();

  if (Lex.getCode() != tgtok::Let) {
    if (!ParseDeclaration(CurRec, false))
      return true;

    if (!consume(tgtok::semi))
      return TokError("expected ';' after declaration");
    return false;
  }

  // LET ID OptionalRangeList '=' Value ';'
  if (Lex.Lex() != tgtok::Id)
    return TokError("expected field identifier after let");

  SMLoc IdLoc = Lex.getLoc();
  StringInit *FieldName = StringInit::get(Lex.getCurStrVal());
  Lex.Lex();  // eat the field name.

  SmallVector<unsigned, 16> BitList;
  if (ParseOptionalBitList(BitList))
    return true;
  std::reverse(BitList.begin(), BitList.end());

  if (!consume(tgtok::equal))
    return TokError("expected '=' in let expression");

  RecordVal *Field = CurRec->getValue(FieldName);
  if (!Field)
    return TokError("Value '" + FieldName->getValue() + "' unknown!");

  RecTy *Type = Field->getType();
  if (!BitList.empty() && isa<BitsRecTy>(Type)) {
    // When assigning to a subset of a 'bits' object, expect the RHS to have
    // the type of that subset instead of the type of the whole object.
    Type = BitsRecTy::get(BitList.size());
  }

  Init *Val = ParseValue(CurRec, Type);
  if (!Val) return true;

  if (!consume(tgtok::semi))
    return TokError("expected ';' after let expression");

  return SetValue(CurRec, IdLoc, FieldName, BitList, Val);
}

/// ParseBody - Read the body of a class or def.  Return true on error, false on
/// success.
///
///   Body     ::= ';'
///   Body     ::= '{' BodyList '}'
///   BodyList BodyItem*
///
bool TGParser::ParseBody(Record *CurRec) {
  // If this is a null definition, just eat the semi and return.
  if (consume(tgtok::semi))
    return false;

  if (!consume(tgtok::l_brace))
    return TokError("Expected '{' to start body or ';' for declaration only");

  // An object body introduces a new scope for local variables.
  TGLocalVarScope *BodyScope = PushLocalScope();

  while (Lex.getCode() != tgtok::r_brace)
    if (ParseBodyItem(CurRec))
      return true;

  PopLocalScope(BodyScope);

  // Eat the '}'.
  Lex.Lex();

  // If we have a semicolon, print a gentle error.
  SMLoc SemiLoc = Lex.getLoc();
  if (consume(tgtok::semi)) {
    PrintError(SemiLoc, "A class or def body should not end with a semicolon");
    PrintNote("Semicolon ignored; remove to eliminate this error");    
  }

  return false;
}

/// Apply the current let bindings to \a CurRec.
/// \returns true on error, false otherwise.
bool TGParser::ApplyLetStack(Record *CurRec) {
  for (SmallVectorImpl<LetRecord> &LetInfo : LetStack)
    for (LetRecord &LR : LetInfo)
      if (SetValue(CurRec, LR.Loc, LR.Name, LR.Bits, LR.Value))
        return true;
  return false;
}

/// Apply the current let bindings to the RecordsEntry.
bool TGParser::ApplyLetStack(RecordsEntry &Entry) {
  if (Entry.Rec)
    return ApplyLetStack(Entry.Rec.get());

  // Let bindings are not applied to assertions.
  if (Entry.Assertion)
    return false;

  for (auto &E : Entry.Loop->Entries) {
    if (ApplyLetStack(E))
      return true;
  }

  return false;
}

/// ParseObjectBody - Parse the body of a def or class.  This consists of an
/// optional ClassList followed by a Body.  CurRec is the current def or class
/// that is being parsed.
///
///   ObjectBody      ::= BaseClassList Body
///   BaseClassList   ::= /*empty*/
///   BaseClassList   ::= ':' BaseClassListNE
///   BaseClassListNE ::= SubClassRef (',' SubClassRef)*
///
bool TGParser::ParseObjectBody(Record *CurRec) {
  // If there is a baseclass list, read it.
  if (consume(tgtok::colon)) {

    // Read all of the subclasses.
    SubClassReference SubClass = ParseSubClassReference(CurRec, false);
    while (true) {
      // Check for error.
      if (!SubClass.Rec) return true;

      // Add it.
      if (AddSubClass(CurRec, SubClass))
        return true;

      if (!consume(tgtok::comma))
        break;
      SubClass = ParseSubClassReference(CurRec, false);
    }
  }

  if (ApplyLetStack(CurRec))
    return true;

  return ParseBody(CurRec);
}

/// ParseDef - Parse and return a top level or multiclass record definition.
/// Return false if okay, true if error.
///
///   DefInst ::= DEF ObjectName ObjectBody
///
bool TGParser::ParseDef(MultiClass *CurMultiClass) {
  SMLoc DefLoc = Lex.getLoc();
  assert(Lex.getCode() == tgtok::Def && "Unknown tok");
  Lex.Lex();  // Eat the 'def' token.

  // Parse ObjectName and make a record for it.
  std::unique_ptr<Record> CurRec;
  Init *Name = ParseObjectName(CurMultiClass);
  if (!Name)
    return true;

  if (isa<UnsetInit>(Name))
    CurRec = std::make_unique<Record>(Records.getNewAnonymousName(), DefLoc, Records,
                                 /*Anonymous=*/true);
  else
    CurRec = std::make_unique<Record>(Name, DefLoc, Records);

  if (ParseObjectBody(CurRec.get()))
    return true;

  return addEntry(std::move(CurRec));
}

/// ParseDefset - Parse a defset statement.
///
///   Defset ::= DEFSET Type Id '=' '{' ObjectList '}'
///
bool TGParser::ParseDefset() {
  assert(Lex.getCode() == tgtok::Defset);
  Lex.Lex(); // Eat the 'defset' token

  DefsetRecord Defset;
  Defset.Loc = Lex.getLoc();
  RecTy *Type = ParseType();
  if (!Type)
    return true;
  if (!isa<ListRecTy>(Type))
    return Error(Defset.Loc, "expected list type");
  Defset.EltTy = cast<ListRecTy>(Type)->getElementType();

  if (Lex.getCode() != tgtok::Id)
    return TokError("expected identifier");
  StringInit *DeclName = StringInit::get(Lex.getCurStrVal());
  if (Records.getGlobal(DeclName->getValue()))
    return TokError("def or global variable of this name already exists");

  if (Lex.Lex() != tgtok::equal) // Eat the identifier
    return TokError("expected '='");
  if (Lex.Lex() != tgtok::l_brace) // Eat the '='
    return TokError("expected '{'");
  SMLoc BraceLoc = Lex.getLoc();
  Lex.Lex(); // Eat the '{'

  Defsets.push_back(&Defset);
  bool Err = ParseObjectList(nullptr);
  Defsets.pop_back();
  if (Err)
    return true;

  if (!consume(tgtok::r_brace)) {
    TokError("expected '}' at end of defset");
    return Error(BraceLoc, "to match this '{'");
  }

  Records.addExtraGlobal(DeclName->getValue(),
                         ListInit::get(Defset.Elements, Defset.EltTy));
  return false;
}

/// ParseDefvar - Parse a defvar statement.
///
///   Defvar ::= DEFVAR Id '=' Value ';'
///
bool TGParser::ParseDefvar() {
  assert(Lex.getCode() == tgtok::Defvar);
  Lex.Lex(); // Eat the 'defvar' token

  if (Lex.getCode() != tgtok::Id)
    return TokError("expected identifier");
  StringInit *DeclName = StringInit::get(Lex.getCurStrVal());
  if (CurLocalScope) {
    if (CurLocalScope->varAlreadyDefined(DeclName->getValue()))
      return TokError("local variable of this name already exists");
  } else {
    if (Records.getGlobal(DeclName->getValue()))
      return TokError("def or global variable of this name already exists");
  }

  Lex.Lex();
  if (!consume(tgtok::equal))
    return TokError("expected '='");

  Init *Value = ParseValue(nullptr);
  if (!Value)
    return true;

  if (!consume(tgtok::semi))
    return TokError("expected ';'");

  if (CurLocalScope)
    CurLocalScope->addVar(DeclName->getValue(), Value);
  else
    Records.addExtraGlobal(DeclName->getValue(), Value);

  return false;
}

/// ParseForeach - Parse a for statement.  Return the record corresponding
/// to it.  This returns true on error.
///
///   Foreach ::= FOREACH Declaration IN '{ ObjectList '}'
///   Foreach ::= FOREACH Declaration IN Object
///
bool TGParser::ParseForeach(MultiClass *CurMultiClass) {
  SMLoc Loc = Lex.getLoc();
  assert(Lex.getCode() == tgtok::Foreach && "Unknown tok");
  Lex.Lex();  // Eat the 'for' token.

  // Make a temporary object to record items associated with the for
  // loop.
  Init *ListValue = nullptr;
  VarInit *IterName = ParseForeachDeclaration(ListValue);
  if (!IterName)
    return TokError("expected declaration in for");

  if (!consume(tgtok::In))
    return TokError("Unknown tok");

  // Create a loop object and remember it.
  Loops.push_back(std::make_unique<ForeachLoop>(Loc, IterName, ListValue));

  // A foreach loop introduces a new scope for local variables.
  TGLocalVarScope *ForeachScope = PushLocalScope();

  if (Lex.getCode() != tgtok::l_brace) {
    // FOREACH Declaration IN Object
    if (ParseObject(CurMultiClass))
      return true;
  } else {
    SMLoc BraceLoc = Lex.getLoc();
    // Otherwise, this is a group foreach.
    Lex.Lex();  // eat the '{'.

    // Parse the object list.
    if (ParseObjectList(CurMultiClass))
      return true;

    if (!consume(tgtok::r_brace)) {
      TokError("expected '}' at end of foreach command");
      return Error(BraceLoc, "to match this '{'");
    }
  }

  PopLocalScope(ForeachScope);

  // Resolve the loop or store it for later resolution.
  std::unique_ptr<ForeachLoop> Loop = std::move(Loops.back());
  Loops.pop_back();

  return addEntry(std::move(Loop));
}

/// ParseIf - Parse an if statement.
///
///   If ::= IF Value THEN IfBody
///   If ::= IF Value THEN IfBody ELSE IfBody
///
bool TGParser::ParseIf(MultiClass *CurMultiClass) {
  SMLoc Loc = Lex.getLoc();
  assert(Lex.getCode() == tgtok::If && "Unknown tok");
  Lex.Lex(); // Eat the 'if' token.

  // Make a temporary object to record items associated with the for
  // loop.
  Init *Condition = ParseValue(nullptr);
  if (!Condition)
    return true;

  if (!consume(tgtok::Then))
    return TokError("Unknown tok");

  // We have to be able to save if statements to execute later, and they have
  // to live on the same stack as foreach loops. The simplest implementation
  // technique is to convert each 'then' or 'else' clause *into* a foreach
  // loop, over a list of length 0 or 1 depending on the condition, and with no
  // iteration variable being assigned.

  ListInit *EmptyList = ListInit::get({}, BitRecTy::get());
  ListInit *SingletonList = ListInit::get({BitInit::get(1)}, BitRecTy::get());
  RecTy *BitListTy = ListRecTy::get(BitRecTy::get());

  // The foreach containing the then-clause selects SingletonList if
  // the condition is true.
  Init *ThenClauseList =
      TernOpInit::get(TernOpInit::IF, Condition, SingletonList, EmptyList,
                      BitListTy)
          ->Fold(nullptr);
  Loops.push_back(std::make_unique<ForeachLoop>(Loc, nullptr, ThenClauseList));

  if (ParseIfBody(CurMultiClass, "then"))
    return true;

  std::unique_ptr<ForeachLoop> Loop = std::move(Loops.back());
  Loops.pop_back();

  if (addEntry(std::move(Loop)))
    return true;

  // Now look for an optional else clause. The if-else syntax has the usual
  // dangling-else ambiguity, and by greedily matching an else here if we can,
  // we implement the usual resolution of pairing with the innermost unmatched
  // if.
  if (consume(tgtok::ElseKW)) {
    // The foreach containing the else-clause uses the same pair of lists as
    // above, but this time, selects SingletonList if the condition is *false*.
    Init *ElseClauseList =
        TernOpInit::get(TernOpInit::IF, Condition, EmptyList, SingletonList,
                        BitListTy)
            ->Fold(nullptr);
    Loops.push_back(
        std::make_unique<ForeachLoop>(Loc, nullptr, ElseClauseList));

    if (ParseIfBody(CurMultiClass, "else"))
      return true;

    Loop = std::move(Loops.back());
    Loops.pop_back();

    if (addEntry(std::move(Loop)))
      return true;
  }

  return false;
}

/// ParseIfBody - Parse the then-clause or else-clause of an if statement.
///
///   IfBody ::= Object
///   IfBody ::= '{' ObjectList '}'
///
bool TGParser::ParseIfBody(MultiClass *CurMultiClass, StringRef Kind) {
  TGLocalVarScope *BodyScope = PushLocalScope();

  if (Lex.getCode() != tgtok::l_brace) {
    // A single object.
    if (ParseObject(CurMultiClass))
      return true;
  } else {
    SMLoc BraceLoc = Lex.getLoc();
    // A braced block.
    Lex.Lex(); // eat the '{'.

    // Parse the object list.
    if (ParseObjectList(CurMultiClass))
      return true;

    if (!consume(tgtok::r_brace)) {
      TokError("expected '}' at end of '" + Kind + "' clause");
      return Error(BraceLoc, "to match this '{'");
    }
  }

  PopLocalScope(BodyScope);
  return false;
}

/// ParseAssert - Parse an assert statement.
///
///   Assert ::= ASSERT condition , message ;
bool TGParser::ParseAssert(MultiClass *CurMultiClass, Record *CurRec) {
  assert(Lex.getCode() == tgtok::Assert && "Unknown tok");
  Lex.Lex(); // Eat the 'assert' token.

  SMLoc ConditionLoc = Lex.getLoc();
  Init *Condition = ParseValue(CurRec);
  if (!Condition)
    return true;

  if (!consume(tgtok::comma)) {
    TokError("expected ',' in assert statement");
    return true;
  }

  Init *Message = ParseValue(CurRec);
  if (!Message)
    return true;

  if (!consume(tgtok::semi))
    return TokError("expected ';'");

<<<<<<< HEAD
  if (CurRec) {
    CurRec->addAssertion(ConditionLoc, Condition, Message);
  } else {
    std::unique_ptr<Record::AssertionTuple> Tuple =
         std::make_unique<Record::AssertionTuple>(ConditionLoc, Condition, Message);
    addEntry(std::move(Tuple));
  }
 
=======
  if (CurRec)
    CurRec->addAssertion(ConditionLoc, Condition, Message);
  else
    addEntry(std::make_unique<Record::AssertionInfo>(ConditionLoc, Condition,
                                                     Message));
>>>>>>> 11299179
  return false;
}

/// ParseClass - Parse a tblgen class definition.
///
///   ClassInst ::= CLASS ID TemplateArgList? ObjectBody
///
bool TGParser::ParseClass() {
  assert(Lex.getCode() == tgtok::Class && "Unexpected token!");
  Lex.Lex();

  if (Lex.getCode() != tgtok::Id)
    return TokError("expected class name after 'class' keyword");

  Record *CurRec = Records.getClass(Lex.getCurStrVal());
  if (CurRec) {
    // If the body was previously defined, this is an error.
    if (!CurRec->getValues().empty() ||
        !CurRec->getSuperClasses().empty() ||
        !CurRec->getTemplateArgs().empty())
      return TokError("Class '" + CurRec->getNameInitAsString() +
                      "' already defined");
  } else {
    // If this is the first reference to this class, create and add it.
    auto NewRec =
        std::make_unique<Record>(Lex.getCurStrVal(), Lex.getLoc(), Records,
                                  /*Class=*/true);
    CurRec = NewRec.get();
    Records.addClass(std::move(NewRec));
  }
  Lex.Lex(); // eat the name.

  // If there are template args, parse them.
  if (Lex.getCode() == tgtok::less)
    if (ParseTemplateArgList(CurRec))
      return true;

  return ParseObjectBody(CurRec);
}

/// ParseLetList - Parse a non-empty list of assignment expressions into a list
/// of LetRecords.
///
///   LetList ::= LetItem (',' LetItem)*
///   LetItem ::= ID OptionalRangeList '=' Value
///
void TGParser::ParseLetList(SmallVectorImpl<LetRecord> &Result) {
  do {
    if (Lex.getCode() != tgtok::Id) {
      TokError("expected identifier in let definition");
      Result.clear();
      return;
    }

    StringInit *Name = StringInit::get(Lex.getCurStrVal());
    SMLoc NameLoc = Lex.getLoc();
    Lex.Lex();  // Eat the identifier.

    // Check for an optional RangeList.
    SmallVector<unsigned, 16> Bits;
    if (ParseOptionalRangeList(Bits)) {
      Result.clear();
      return;
    }
    std::reverse(Bits.begin(), Bits.end());

    if (!consume(tgtok::equal)) {
      TokError("expected '=' in let expression");
      Result.clear();
      return;
    }

    Init *Val = ParseValue(nullptr);
    if (!Val) {
      Result.clear();
      return;
    }

    // Now that we have everything, add the record.
    Result.emplace_back(Name, Bits, Val, NameLoc);
  } while (consume(tgtok::comma));
}

/// ParseTopLevelLet - Parse a 'let' at top level.  This can be a couple of
/// different related productions. This works inside multiclasses too.
///
///   Object ::= LET LetList IN '{' ObjectList '}'
///   Object ::= LET LetList IN Object
///
bool TGParser::ParseTopLevelLet(MultiClass *CurMultiClass) {
  assert(Lex.getCode() == tgtok::Let && "Unexpected token");
  Lex.Lex();

  // Add this entry to the let stack.
  SmallVector<LetRecord, 8> LetInfo;
  ParseLetList(LetInfo);
  if (LetInfo.empty()) return true;
  LetStack.push_back(std::move(LetInfo));

  if (!consume(tgtok::In))
    return TokError("expected 'in' at end of top-level 'let'");

  TGLocalVarScope *LetScope = PushLocalScope();

  // If this is a scalar let, just handle it now
  if (Lex.getCode() != tgtok::l_brace) {
    // LET LetList IN Object
    if (ParseObject(CurMultiClass))
      return true;
  } else {   // Object ::= LETCommand '{' ObjectList '}'
    SMLoc BraceLoc = Lex.getLoc();
    // Otherwise, this is a group let.
    Lex.Lex();  // eat the '{'.

    // Parse the object list.
    if (ParseObjectList(CurMultiClass))
      return true;

    if (!consume(tgtok::r_brace)) {
      TokError("expected '}' at end of top level let command");
      return Error(BraceLoc, "to match this '{'");
    }
  }

  PopLocalScope(LetScope);

  // Outside this let scope, this let block is not active.
  LetStack.pop_back();
  return false;
}

/// ParseMultiClass - Parse a multiclass definition.
///
///  MultiClassInst ::= MULTICLASS ID TemplateArgList?
///                     ':' BaseMultiClassList '{' MultiClassObject+ '}'
///  MultiClassObject ::= Assert
///  MultiClassObject ::= DefInst
///  MultiClassObject ::= DefMInst
///  MultiClassObject ::= Defvar
///  MultiClassObject ::= Foreach
///  MultiClassObject ::= If
///  MultiClassObject ::= LETCommand '{' ObjectList '}'
///  MultiClassObject ::= LETCommand Object
///  MultiClassObject ::= Assert
///
bool TGParser::ParseMultiClass() {
  assert(Lex.getCode() == tgtok::MultiClass && "Unexpected token");
  Lex.Lex();  // Eat the multiclass token.

  if (Lex.getCode() != tgtok::Id)
    return TokError("expected identifier after multiclass for name");
  std::string Name = Lex.getCurStrVal();

  auto Result =
    MultiClasses.insert(std::make_pair(Name,
                    std::make_unique<MultiClass>(Name, Lex.getLoc(),Records)));

  if (!Result.second)
    return TokError("multiclass '" + Name + "' already defined");

  CurMultiClass = Result.first->second.get();
  Lex.Lex();  // Eat the identifier.

  // If there are template args, parse them.
  if (Lex.getCode() == tgtok::less)
    if (ParseTemplateArgList(nullptr))
      return true;

  bool inherits = false;

  // If there are submulticlasses, parse them.
  if (consume(tgtok::colon)) {
    inherits = true;

    // Read all of the submulticlasses.
    SubMultiClassReference SubMultiClass =
      ParseSubMultiClassReference(CurMultiClass);
    while (true) {
      // Check for error.
      if (!SubMultiClass.MC) return true;

      // Add it.
      if (AddSubMultiClass(CurMultiClass, SubMultiClass))
        return true;

      if (!consume(tgtok::comma))
        break;
      SubMultiClass = ParseSubMultiClassReference(CurMultiClass);
    }
  }

  if (Lex.getCode() != tgtok::l_brace) {
    if (!inherits)
      return TokError("expected '{' in multiclass definition");
    if (!consume(tgtok::semi))
      return TokError("expected ';' in multiclass definition");
  } else {
    if (Lex.Lex() == tgtok::r_brace)  // eat the '{'.
      return TokError("multiclass must contain at least one def");

    // A multiclass body introduces a new scope for local variables.
    TGLocalVarScope *MulticlassScope = PushLocalScope();

    while (Lex.getCode() != tgtok::r_brace) {
      switch (Lex.getCode()) {
      default:
        return TokError("expected 'assert', 'def', 'defm', 'defvar', "
                        "'foreach', 'if', or 'let' in multiclass body");

      case tgtok::Assert:
      case tgtok::Def:
      case tgtok::Defm:
      case tgtok::Defvar:
      case tgtok::Foreach:
      case tgtok::If:
      case tgtok::Let:
        if (ParseObject(CurMultiClass))
          return true;
        break;
      }
    }
    Lex.Lex();  // eat the '}'.

    // If we have a semicolon, print a gentle error.
    SMLoc SemiLoc = Lex.getLoc();
    if (consume(tgtok::semi)) {
      PrintError(SemiLoc, "A multiclass body should not end with a semicolon");
      PrintNote("Semicolon ignored; remove to eliminate this error");    
    }

    PopLocalScope(MulticlassScope);
  }

  CurMultiClass = nullptr;
  return false;
}

/// ParseDefm - Parse the instantiation of a multiclass.
///
///   DefMInst ::= DEFM ID ':' DefmSubClassRef ';'
///
bool TGParser::ParseDefm(MultiClass *CurMultiClass) {
  assert(Lex.getCode() == tgtok::Defm && "Unexpected token!");
  Lex.Lex(); // eat the defm

  Init *DefmName = ParseObjectName(CurMultiClass);
  if (!DefmName)
    return true;
  if (isa<UnsetInit>(DefmName)) {
    DefmName = Records.getNewAnonymousName();
    if (CurMultiClass)
      DefmName = BinOpInit::getStrConcat(
          VarInit::get(QualifiedNameOfImplicitName(CurMultiClass),
                       StringRecTy::get()),
          DefmName);
  }

  if (Lex.getCode() != tgtok::colon)
    return TokError("expected ':' after defm identifier");

  // Keep track of the new generated record definitions.
  std::vector<RecordsEntry> NewEntries;

  // This record also inherits from a regular class (non-multiclass)?
  bool InheritFromClass = false;

  // eat the colon.
  Lex.Lex();

  SMLoc SubClassLoc = Lex.getLoc();
  SubClassReference Ref = ParseSubClassReference(nullptr, true);

  while (true) {
    if (!Ref.Rec) return true;

    // To instantiate a multiclass, we get the multiclass and then loop
    // through its template argument names. Substs contains a substitution
    // value for each argument, either the value specified or the default.
    // Then we can resolve the template arguments.
    MultiClass *MC = MultiClasses[std::string(Ref.Rec->getName())].get();
    assert(MC && "Didn't lookup multiclass correctly?");

    ArrayRef<Init *> TemplateVals = Ref.TemplateArgs;
    ArrayRef<Init *> TArgs = MC->Rec.getTemplateArgs();
    SubstStack Substs;

    for (unsigned i = 0, e = TArgs.size(); i != e; ++i) {
      if (i < TemplateVals.size()) {
        Substs.emplace_back(TArgs[i], TemplateVals[i]);
      } else {
        Init *Default = MC->Rec.getValue(TArgs[i])->getValue();
        if (!Default->isComplete())
          return Error(SubClassLoc,
                       "value not specified for template argument '" +
                           TArgs[i]->getAsUnquotedString() + "' (#" +
                           Twine(i) + ") of multiclass '" +
                           MC->Rec.getNameInitAsString() + "'");
        Substs.emplace_back(TArgs[i], Default);
      }
    }

    Substs.emplace_back(QualifiedNameOfImplicitName(MC), DefmName);

    if (resolve(MC->Entries, Substs, !CurMultiClass && Loops.empty(),
                &NewEntries, &SubClassLoc))
      return true;

    if (!consume(tgtok::comma))
      break;

    if (Lex.getCode() != tgtok::Id)
      return TokError("expected identifier");

    SubClassLoc = Lex.getLoc();

    // A defm can inherit from regular classes (non-multiclasses) as
    // long as they come in the end of the inheritance list.
    InheritFromClass = (Records.getClass(Lex.getCurStrVal()) != nullptr);

    if (InheritFromClass)
      break;

    Ref = ParseSubClassReference(nullptr, true);
  }

  if (InheritFromClass) {
    // Process all the classes to inherit as if they were part of a
    // regular 'def' and inherit all record values.
    SubClassReference SubClass = ParseSubClassReference(nullptr, false);
    while (true) {
      // Check for error.
      if (!SubClass.Rec) return true;

      // Get the expanded definition prototypes and teach them about
      // the record values the current class to inherit has
      for (auto &E : NewEntries) {
        // Add it.
        if (AddSubClass(E, SubClass))
          return true;
      }

      if (!consume(tgtok::comma))
        break;
      SubClass = ParseSubClassReference(nullptr, false);
    }
  }

  for (auto &E : NewEntries) {
    if (ApplyLetStack(E))
      return true;

    addEntry(std::move(E));
  }

  if (!consume(tgtok::semi))
    return TokError("expected ';' at end of defm");

  return false;
}

/// ParseObject
///   Object ::= ClassInst
///   Object ::= DefInst
///   Object ::= MultiClassInst
///   Object ::= DefMInst
///   Object ::= LETCommand '{' ObjectList '}'
///   Object ::= LETCommand Object
///   Object ::= Defset
///   Object ::= Defvar
///   Object ::= Assert
bool TGParser::ParseObject(MultiClass *MC) {
  switch (Lex.getCode()) {
  default:
    return TokError(
               "Expected assert, class, def, defm, defset, foreach, if, or let");
  case tgtok::Assert:  return ParseAssert(MC);
  case tgtok::Def:     return ParseDef(MC);
  case tgtok::Defm:    return ParseDefm(MC);
  case tgtok::Defvar:  return ParseDefvar();
  case tgtok::Foreach: return ParseForeach(MC);
  case tgtok::If:      return ParseIf(MC);
  case tgtok::Let:     return ParseTopLevelLet(MC);
  case tgtok::Defset:
    if (MC)
      return TokError("defset is not allowed inside multiclass");
    return ParseDefset();
  case tgtok::Class:
    if (MC)
      return TokError("class is not allowed inside multiclass");
    if (!Loops.empty())
      return TokError("class is not allowed inside foreach loop");
    return ParseClass();
  case tgtok::MultiClass:
    if (!Loops.empty())
      return TokError("multiclass is not allowed inside foreach loop");
    return ParseMultiClass();
  }
}

/// ParseObjectList
///   ObjectList :== Object*
bool TGParser::ParseObjectList(MultiClass *MC) {
  while (isObjectStart(Lex.getCode())) {
    if (ParseObject(MC))
      return true;
  }
  return false;
}

bool TGParser::ParseFile() {
  Lex.Lex(); // Prime the lexer.
  if (ParseObjectList()) return true;

  // If we have unread input at the end of the file, report it.
  if (Lex.getCode() == tgtok::Eof)
    return false;

  return TokError("Unexpected token at top level");
}

// Check the types of the template argument values for a class
// inheritance, multiclass invocation, or anonymous class invocation.
// If necessary, replace an argument with a cast to the required type.
// The argument count has already been checked.
bool TGParser::CheckTemplateArgValues(SmallVectorImpl<llvm::Init *> &Values,
                                      SMLoc Loc, Record *ArgsRec) {

  ArrayRef<Init *> TArgs = ArgsRec->getTemplateArgs();

  for (unsigned I = 0, E = Values.size(); I < E; ++I) {
    RecordVal *Arg = ArgsRec->getValue(TArgs[I]);
    RecTy *ArgType = Arg->getType();
    auto *Value = Values[I];

    if (TypedInit *ArgValue = dyn_cast<TypedInit>(Value)) { 
      auto *CastValue = ArgValue->getCastTo(ArgType);
      if (CastValue) {
        assert((!isa<TypedInit>(CastValue) ||
                cast<TypedInit>(CastValue)->getType()->typeIsA(ArgType)) &&
               "result of template arg value cast has wrong type");
        Values[I] = CastValue;
      } else {
        PrintFatalError(Loc,
                        "Value specified for template argument '" +
                            Arg->getNameInitAsString() + "' (#" + Twine(I) +
                            ") is of type " + ArgValue->getType()->getAsString() +
                            "; expected type " + ArgType->getAsString() + ": " +
                            ArgValue->getAsString());
      }
    }
  }

  return false;
}

#if !defined(NDEBUG) || defined(LLVM_ENABLE_DUMP)
LLVM_DUMP_METHOD void RecordsEntry::dump() const {
  if (Loop)
    Loop->dump();
  if (Rec)
    Rec->dump();
}

LLVM_DUMP_METHOD void ForeachLoop::dump() const {
  errs() << "foreach " << IterVar->getAsString() << " = "
         << ListValue->getAsString() << " in {\n";

  for (const auto &E : Entries)
    E.dump();

  errs() << "}\n";
}

LLVM_DUMP_METHOD void MultiClass::dump() const {
  errs() << "Record:\n";
  Rec.dump();

  errs() << "Defs:\n";
  for (const auto &E : Entries)
    E.dump();
}
#endif<|MERGE_RESOLUTION|>--- conflicted
+++ resolved
@@ -368,12 +368,7 @@
 
   // If it is an assertion, then it's a top-level one, so check it.
   if (E.Assertion) {
-<<<<<<< HEAD
-    CheckAssert(std::get<0>(*E.Assertion), std::get<1>(*E.Assertion), 
-                std::get<2>(*E.Assertion));
-=======
     CheckAssert(E.Assertion->Loc, E.Assertion->Condition, E.Assertion->Message);
->>>>>>> 11299179
     return false;
   }
 
@@ -437,20 +432,6 @@
       MapResolver R;
       for (const auto &S : Substs)
         R.set(S.first, S.second);
-<<<<<<< HEAD
-      Init *Condition = std::get<1>(*E.Assertion)->resolveReferences(R);
-      Init *Message = std::get<2>(*E.Assertion)->resolveReferences(R);
-
-      if (Dest) {
-        std::unique_ptr<Record::AssertionTuple> Tuple =
-            std::make_unique<Record::AssertionTuple>(std::get<0>(*E.Assertion),
-                                                     std::move(Condition),
-                                                     std::move(Message));
-        Dest->push_back(std::move(Tuple));
-      } else {
-        CheckAssert(std::get<0>(*E.Assertion), Condition, Message);
-      }
-=======
       Init *Condition = E.Assertion->Condition->resolveReferences(R);
       Init *Message = E.Assertion->Message->resolveReferences(R);
 
@@ -459,7 +440,6 @@
             E.Assertion->Loc, Condition, Message));
       else
         CheckAssert(E.Assertion->Loc, Condition, Message);
->>>>>>> 11299179
 
     } else {
       auto Rec = std::make_unique<Record>(*E.Rec);
@@ -3327,22 +3307,11 @@
   if (!consume(tgtok::semi))
     return TokError("expected ';'");
 
-<<<<<<< HEAD
-  if (CurRec) {
-    CurRec->addAssertion(ConditionLoc, Condition, Message);
-  } else {
-    std::unique_ptr<Record::AssertionTuple> Tuple =
-         std::make_unique<Record::AssertionTuple>(ConditionLoc, Condition, Message);
-    addEntry(std::move(Tuple));
-  }
- 
-=======
   if (CurRec)
     CurRec->addAssertion(ConditionLoc, Condition, Message);
   else
     addEntry(std::make_unique<Record::AssertionInfo>(ConditionLoc, Condition,
                                                      Message));
->>>>>>> 11299179
   return false;
 }
 
@@ -3486,7 +3455,6 @@
 ///  MultiClassObject ::= If
 ///  MultiClassObject ::= LETCommand '{' ObjectList '}'
 ///  MultiClassObject ::= LETCommand Object
-///  MultiClassObject ::= Assert
 ///
 bool TGParser::ParseMultiClass() {
   assert(Lex.getCode() == tgtok::MultiClass && "Unexpected token");
