//===- SIMachineFunctionInfo.cpp - SI Machine Function Info ---------------===//
//
// Part of the LLVM Project, under the Apache License v2.0 with LLVM Exceptions.
// See https://llvm.org/LICENSE.txt for license information.
// SPDX-License-Identifier: Apache-2.0 WITH LLVM-exception
//
//===----------------------------------------------------------------------===//

#include "SIMachineFunctionInfo.h"
#include "AMDGPUTargetMachine.h"
#include "AMDGPUSubtarget.h"
#include "SIRegisterInfo.h"
#include "MCTargetDesc/AMDGPUMCTargetDesc.h"
#include "Utils/AMDGPUBaseInfo.h"
#include "llvm/ADT/Optional.h"
#include "llvm/CodeGen/LiveIntervals.h"
#include "llvm/CodeGen/MachineBasicBlock.h"
#include "llvm/CodeGen/MachineFrameInfo.h"
#include "llvm/CodeGen/MachineFunction.h"
#include "llvm/CodeGen/MachineRegisterInfo.h"
#include "llvm/CodeGen/MIRParser/MIParser.h"
#include "llvm/IR/CallingConv.h"
#include "llvm/IR/DiagnosticInfo.h"
#include "llvm/IR/Function.h"
#include <cassert>
#include <vector>

#define MAX_LANES 64

using namespace llvm;

SIMachineFunctionInfo::SIMachineFunctionInfo(const MachineFunction &MF)
  : AMDGPUMachineFunction(MF),
    PrivateSegmentBuffer(false),
    DispatchPtr(false),
    QueuePtr(false),
    KernargSegmentPtr(false),
    DispatchID(false),
    FlatScratchInit(false),
    WorkGroupIDX(false),
    WorkGroupIDY(false),
    WorkGroupIDZ(false),
    WorkGroupInfo(false),
    PrivateSegmentWaveByteOffset(false),
    WorkItemIDX(false),
    WorkItemIDY(false),
    WorkItemIDZ(false),
    ImplicitBufferPtr(false),
    ImplicitArgPtr(false),
    GITPtrHigh(0xffffffff),
    HighBitsOf32BitAddress(0),
    GDSSize(0) {
  const GCNSubtarget &ST = MF.getSubtarget<GCNSubtarget>();
  const Function &F = MF.getFunction();
  FlatWorkGroupSizes = ST.getFlatWorkGroupSizes(F);
  WavesPerEU = ST.getWavesPerEU(F);

  Occupancy = ST.computeOccupancy(F, getLDSSize());
  CallingConv::ID CC = F.getCallingConv();

  // FIXME: Should have analysis or something rather than attribute to detect
  // calls.
  const bool HasCalls = F.hasFnAttribute("amdgpu-calls");

  // Enable all kernel inputs if we have the fixed ABI. Don't bother if we don't
  // have any calls.
  const bool UseFixedABI = AMDGPUTargetMachine::EnableFixedFunctionABI &&
                           CC != CallingConv::AMDGPU_Gfx &&
                           (!isEntryFunction() || HasCalls);

  if (CC == CallingConv::AMDGPU_KERNEL || CC == CallingConv::SPIR_KERNEL) {
    if (!F.arg_empty() || ST.getImplicitArgNumBytes(F) != 0)
      KernargSegmentPtr = true;
    WorkGroupIDX = true;
    WorkItemIDX = true;
  } else if (CC == CallingConv::AMDGPU_PS) {
    PSInputAddr = AMDGPU::getInitialPSInputAddr(F);
  }

  if (!isEntryFunction()) {
    if (UseFixedABI)
      ArgInfo = AMDGPUArgumentUsageInfo::FixedABIFunctionInfo;

    // TODO: Pick a high register, and shift down, similar to a kernel.
    FrameOffsetReg = AMDGPU::SGPR33;
    StackPtrOffsetReg = AMDGPU::SGPR32;

    if (!ST.enableFlatScratch()) {
      // Non-entry functions have no special inputs for now, other registers
      // required for scratch access.
      ScratchRSrcReg = AMDGPU::SGPR0_SGPR1_SGPR2_SGPR3;

      ArgInfo.PrivateSegmentBuffer =
        ArgDescriptor::createRegister(ScratchRSrcReg);
    }

    if (F.hasFnAttribute("amdgpu-implicitarg-ptr"))
      ImplicitArgPtr = true;
  } else {
    if (F.hasFnAttribute("amdgpu-implicitarg-ptr")) {
      KernargSegmentPtr = true;
      MaxKernArgAlign = std::max(ST.getAlignmentForImplicitArgPtr(),
                                 MaxKernArgAlign);
    }
  }

  if (UseFixedABI) {
    WorkGroupIDX = true;
    WorkGroupIDY = true;
    WorkGroupIDZ = true;
    WorkItemIDX = true;
    WorkItemIDY = true;
    WorkItemIDZ = true;
    ImplicitArgPtr = true;
  } else {
    if (F.hasFnAttribute("amdgpu-work-group-id-x"))
      WorkGroupIDX = true;

    if (F.hasFnAttribute("amdgpu-work-group-id-y"))
      WorkGroupIDY = true;

    if (F.hasFnAttribute("amdgpu-work-group-id-z"))
      WorkGroupIDZ = true;

    if (F.hasFnAttribute("amdgpu-work-item-id-x"))
      WorkItemIDX = true;

    if (F.hasFnAttribute("amdgpu-work-item-id-y"))
      WorkItemIDY = true;

    if (F.hasFnAttribute("amdgpu-work-item-id-z"))
      WorkItemIDZ = true;
  }

  bool HasStackObjects = F.hasFnAttribute("amdgpu-stack-objects");
  if (isEntryFunction()) {
    // X, XY, and XYZ are the only supported combinations, so make sure Y is
    // enabled if Z is.
    if (WorkItemIDZ)
      WorkItemIDY = true;

    if (!ST.flatScratchIsArchitected()) {
      PrivateSegmentWaveByteOffset = true;

      // HS and GS always have the scratch wave offset in SGPR5 on GFX9.
      if (ST.getGeneration() >= AMDGPUSubtarget::GFX9 &&
          (CC == CallingConv::AMDGPU_HS || CC == CallingConv::AMDGPU_GS))
        ArgInfo.PrivateSegmentWaveByteOffset =
            ArgDescriptor::createRegister(AMDGPU::SGPR5);
    }
  }

  bool isAmdHsaOrMesa = ST.isAmdHsaOrMesa(F);
  if (isAmdHsaOrMesa && !ST.enableFlatScratch())
    PrivateSegmentBuffer = true;
  else if (ST.isMesaGfxShader(F))
    ImplicitBufferPtr = true;
<<<<<<< HEAD

  if (UseFixedABI || F.hasFnAttribute("amdgpu-kernarg-segment-ptr"))
    KernargSegmentPtr = true;
=======
>>>>>>> ac168fe6

  if (!AMDGPU::isGraphics(CC)) {
    if (UseFixedABI) {
      DispatchPtr = true;
      QueuePtr = true;

      // FIXME: We don't need this?
      DispatchID = true;
    } else {
      if (F.hasFnAttribute("amdgpu-dispatch-ptr"))
        DispatchPtr = true;

      if (F.hasFnAttribute("amdgpu-queue-ptr"))
        QueuePtr = true;

      if (F.hasFnAttribute("amdgpu-dispatch-id"))
        DispatchID = true;
    }
  }

  // TODO: This could be refined a lot. The attribute is a poor way of
  // detecting calls or stack objects that may require it before argument
  // lowering.
  if (ST.hasFlatAddressSpace() && isEntryFunction() &&
      (isAmdHsaOrMesa || ST.enableFlatScratch()) &&
      (HasCalls || HasStackObjects || ST.enableFlatScratch()) &&
      !ST.flatScratchIsArchitected()) {
    FlatScratchInit = true;
  }

  Attribute A = F.getFnAttribute("amdgpu-git-ptr-high");
  StringRef S = A.getValueAsString();
  if (!S.empty())
    S.consumeInteger(0, GITPtrHigh);

  A = F.getFnAttribute("amdgpu-32bit-address-high-bits");
  S = A.getValueAsString();
  if (!S.empty())
    S.consumeInteger(0, HighBitsOf32BitAddress);

  S = F.getFnAttribute("amdgpu-gds-size").getValueAsString();
  if (!S.empty())
    S.consumeInteger(0, GDSSize);
}

void SIMachineFunctionInfo::limitOccupancy(const MachineFunction &MF) {
  limitOccupancy(getMaxWavesPerEU());
  const GCNSubtarget& ST = MF.getSubtarget<GCNSubtarget>();
  limitOccupancy(ST.getOccupancyWithLocalMemSize(getLDSSize(),
                 MF.getFunction()));
}

Register SIMachineFunctionInfo::addPrivateSegmentBuffer(
  const SIRegisterInfo &TRI) {
  ArgInfo.PrivateSegmentBuffer =
    ArgDescriptor::createRegister(TRI.getMatchingSuperReg(
    getNextUserSGPR(), AMDGPU::sub0, &AMDGPU::SGPR_128RegClass));
  NumUserSGPRs += 4;
  return ArgInfo.PrivateSegmentBuffer.getRegister();
}

Register SIMachineFunctionInfo::addDispatchPtr(const SIRegisterInfo &TRI) {
  ArgInfo.DispatchPtr = ArgDescriptor::createRegister(TRI.getMatchingSuperReg(
    getNextUserSGPR(), AMDGPU::sub0, &AMDGPU::SReg_64RegClass));
  NumUserSGPRs += 2;
  return ArgInfo.DispatchPtr.getRegister();
}

Register SIMachineFunctionInfo::addQueuePtr(const SIRegisterInfo &TRI) {
  ArgInfo.QueuePtr = ArgDescriptor::createRegister(TRI.getMatchingSuperReg(
    getNextUserSGPR(), AMDGPU::sub0, &AMDGPU::SReg_64RegClass));
  NumUserSGPRs += 2;
  return ArgInfo.QueuePtr.getRegister();
}

Register SIMachineFunctionInfo::addKernargSegmentPtr(const SIRegisterInfo &TRI) {
  ArgInfo.KernargSegmentPtr
    = ArgDescriptor::createRegister(TRI.getMatchingSuperReg(
    getNextUserSGPR(), AMDGPU::sub0, &AMDGPU::SReg_64RegClass));
  NumUserSGPRs += 2;
  return ArgInfo.KernargSegmentPtr.getRegister();
}

Register SIMachineFunctionInfo::addDispatchID(const SIRegisterInfo &TRI) {
  ArgInfo.DispatchID = ArgDescriptor::createRegister(TRI.getMatchingSuperReg(
    getNextUserSGPR(), AMDGPU::sub0, &AMDGPU::SReg_64RegClass));
  NumUserSGPRs += 2;
  return ArgInfo.DispatchID.getRegister();
}

Register SIMachineFunctionInfo::addFlatScratchInit(const SIRegisterInfo &TRI) {
  ArgInfo.FlatScratchInit = ArgDescriptor::createRegister(TRI.getMatchingSuperReg(
    getNextUserSGPR(), AMDGPU::sub0, &AMDGPU::SReg_64RegClass));
  NumUserSGPRs += 2;
  return ArgInfo.FlatScratchInit.getRegister();
}

Register SIMachineFunctionInfo::addImplicitBufferPtr(const SIRegisterInfo &TRI) {
  ArgInfo.ImplicitBufferPtr = ArgDescriptor::createRegister(TRI.getMatchingSuperReg(
    getNextUserSGPR(), AMDGPU::sub0, &AMDGPU::SReg_64RegClass));
  NumUserSGPRs += 2;
  return ArgInfo.ImplicitBufferPtr.getRegister();
}

bool SIMachineFunctionInfo::isCalleeSavedReg(const MCPhysReg *CSRegs,
                                             MCPhysReg Reg) {
  for (unsigned I = 0; CSRegs[I]; ++I) {
    if (CSRegs[I] == Reg)
      return true;
  }

  return false;
}

/// \p returns true if \p NumLanes slots are available in VGPRs already used for
/// SGPR spilling.
//
// FIXME: This only works after processFunctionBeforeFrameFinalized
bool SIMachineFunctionInfo::haveFreeLanesForSGPRSpill(const MachineFunction &MF,
                                                      unsigned NumNeed) const {
  const GCNSubtarget &ST = MF.getSubtarget<GCNSubtarget>();
  unsigned WaveSize = ST.getWavefrontSize();
  return NumVGPRSpillLanes + NumNeed <= WaveSize * SpillVGPRs.size();
}

/// Reserve a slice of a VGPR to support spilling for FrameIndex \p FI.
bool SIMachineFunctionInfo::allocateSGPRSpillToVGPR(MachineFunction &MF,
                                                    int FI) {
  std::vector<SpilledReg> &SpillLanes = SGPRToVGPRSpills[FI];

  // This has already been allocated.
  if (!SpillLanes.empty())
    return true;

  const GCNSubtarget &ST = MF.getSubtarget<GCNSubtarget>();
  const SIRegisterInfo *TRI = ST.getRegisterInfo();
  MachineFrameInfo &FrameInfo = MF.getFrameInfo();
  MachineRegisterInfo &MRI = MF.getRegInfo();
  unsigned WaveSize = ST.getWavefrontSize();
  SIMachineFunctionInfo *FuncInfo = MF.getInfo<SIMachineFunctionInfo>();

  unsigned Size = FrameInfo.getObjectSize(FI);
  unsigned NumLanes = Size / 4;

  if (NumLanes > WaveSize)
    return false;

  assert(Size >= 4 && "invalid sgpr spill size");
  assert(TRI->spillSGPRToVGPR() && "not spilling SGPRs to VGPRs");

  // Make sure to handle the case where a wide SGPR spill may span between two
  // VGPRs.
  for (unsigned I = 0; I < NumLanes; ++I, ++NumVGPRSpillLanes) {
    Register LaneVGPR;
    unsigned VGPRIndex = (NumVGPRSpillLanes % WaveSize);

    // Reserve a VGPR (when NumVGPRSpillLanes = 0, WaveSize, 2*WaveSize, ..) and
    // when one of the two conditions is true:
    // 1. One reserved VGPR being tracked by VGPRReservedForSGPRSpill is not yet
    // reserved.
    // 2. All spill lanes of reserved VGPR(s) are full and another spill lane is
    // required.
    if (FuncInfo->VGPRReservedForSGPRSpill && NumVGPRSpillLanes < WaveSize) {
      assert(FuncInfo->VGPRReservedForSGPRSpill == SpillVGPRs.back().VGPR);
      LaneVGPR = FuncInfo->VGPRReservedForSGPRSpill;
    } else if (VGPRIndex == 0) {
      LaneVGPR = TRI->findUnusedRegister(MRI, &AMDGPU::VGPR_32RegClass, MF);
      if (LaneVGPR == AMDGPU::NoRegister) {
        // We have no VGPRs left for spilling SGPRs. Reset because we will not
        // partially spill the SGPR to VGPRs.
        SGPRToVGPRSpills.erase(FI);
        NumVGPRSpillLanes -= I;

#if 0
        DiagnosticInfoResourceLimit DiagOutOfRegs(MF.getFunction(),
                                                  "VGPRs for SGPR spilling",
                                                  0, DS_Error);
        MF.getFunction().getContext().diagnose(DiagOutOfRegs);
#endif
        return false;
      }

      Optional<int> SpillFI;
      // We need to preserve inactive lanes, so always save, even caller-save
      // registers.
      if (!isEntryFunction()) {
        SpillFI = FrameInfo.CreateSpillStackObject(4, Align(4));
      }

      SpillVGPRs.push_back(SGPRSpillVGPR(LaneVGPR, SpillFI));

      // Add this register as live-in to all blocks to avoid machine verifer
      // complaining about use of an undefined physical register.
      for (MachineBasicBlock &BB : MF)
        BB.addLiveIn(LaneVGPR);
    } else {
      LaneVGPR = SpillVGPRs.back().VGPR;
    }

    SpillLanes.push_back(SpilledReg(LaneVGPR, VGPRIndex));
  }

  return true;
}

/// Reserve a VGPR for spilling of SGPRs
bool SIMachineFunctionInfo::reserveVGPRforSGPRSpills(MachineFunction &MF) {
  const GCNSubtarget &ST = MF.getSubtarget<GCNSubtarget>();
  const SIRegisterInfo *TRI = ST.getRegisterInfo();
  SIMachineFunctionInfo *FuncInfo = MF.getInfo<SIMachineFunctionInfo>();

  Register LaneVGPR = TRI->findUnusedRegister(
      MF.getRegInfo(), &AMDGPU::VGPR_32RegClass, MF, true);
  if (LaneVGPR == Register())
    return false;
  SpillVGPRs.push_back(SGPRSpillVGPR(LaneVGPR, None));
  FuncInfo->VGPRReservedForSGPRSpill = LaneVGPR;
  return true;
}

/// Reserve AGPRs or VGPRs to support spilling for FrameIndex \p FI.
/// Either AGPR is spilled to VGPR to vice versa.
/// Returns true if a \p FI can be eliminated completely.
bool SIMachineFunctionInfo::allocateVGPRSpillToAGPR(MachineFunction &MF,
                                                    int FI,
                                                    bool isAGPRtoVGPR) {
  MachineRegisterInfo &MRI = MF.getRegInfo();
  MachineFrameInfo &FrameInfo = MF.getFrameInfo();
  const GCNSubtarget &ST =  MF.getSubtarget<GCNSubtarget>();

  assert(ST.hasMAIInsts() && FrameInfo.isSpillSlotObjectIndex(FI));

  auto &Spill = VGPRToAGPRSpills[FI];

  // This has already been allocated.
  if (!Spill.Lanes.empty())
    return Spill.FullyAllocated;

  unsigned Size = FrameInfo.getObjectSize(FI);
  unsigned NumLanes = Size / 4;
  Spill.Lanes.resize(NumLanes, AMDGPU::NoRegister);

  const TargetRegisterClass &RC =
      isAGPRtoVGPR ? AMDGPU::VGPR_32RegClass : AMDGPU::AGPR_32RegClass;
  auto Regs = RC.getRegisters();

  auto &SpillRegs = isAGPRtoVGPR ? SpillAGPR : SpillVGPR;
  const SIRegisterInfo *TRI = ST.getRegisterInfo();
  Spill.FullyAllocated = true;

  // FIXME: Move allocation logic out of MachineFunctionInfo and initialize
  // once.
  BitVector OtherUsedRegs;
  OtherUsedRegs.resize(TRI->getNumRegs());

  const uint32_t *CSRMask =
      TRI->getCallPreservedMask(MF, MF.getFunction().getCallingConv());
  if (CSRMask)
    OtherUsedRegs.setBitsInMask(CSRMask);

  // TODO: Should include register tuples, but doesn't matter with current
  // usage.
  for (MCPhysReg Reg : SpillAGPR)
    OtherUsedRegs.set(Reg);
  for (MCPhysReg Reg : SpillVGPR)
    OtherUsedRegs.set(Reg);

  SmallVectorImpl<MCPhysReg>::const_iterator NextSpillReg = Regs.begin();
  for (int I = NumLanes - 1; I >= 0; --I) {
    NextSpillReg = std::find_if(
        NextSpillReg, Regs.end(), [&MRI, &OtherUsedRegs](MCPhysReg Reg) {
          return MRI.isAllocatable(Reg) && !MRI.isPhysRegUsed(Reg) &&
                 !OtherUsedRegs[Reg];
        });

    if (NextSpillReg == Regs.end()) { // Registers exhausted
      Spill.FullyAllocated = false;
      break;
    }

    OtherUsedRegs.set(*NextSpillReg);
    SpillRegs.push_back(*NextSpillReg);
    Spill.Lanes[I] = *NextSpillReg++;
  }

  return Spill.FullyAllocated;
}

void SIMachineFunctionInfo::removeDeadFrameIndices(MachineFrameInfo &MFI) {
  // The FP & BP spills haven't been inserted yet, so keep them around.
  for (auto &R : SGPRToVGPRSpills) {
    if (R.first != FramePointerSaveIndex && R.first != BasePointerSaveIndex)
      MFI.RemoveStackObject(R.first);
  }

  // All other SPGRs must be allocated on the default stack, so reset the stack
  // ID.
  for (int i = MFI.getObjectIndexBegin(), e = MFI.getObjectIndexEnd(); i != e;
       ++i)
    if (i != FramePointerSaveIndex && i != BasePointerSaveIndex)
      MFI.setStackID(i, TargetStackID::Default);

  for (auto &R : VGPRToAGPRSpills) {
    if (R.second.FullyAllocated)
      MFI.RemoveStackObject(R.first);
  }
}

int SIMachineFunctionInfo::getScavengeFI(MachineFrameInfo &MFI,
                                         const SIRegisterInfo &TRI) {
  if (ScavengeFI)
    return *ScavengeFI;
  if (isEntryFunction()) {
    ScavengeFI = MFI.CreateFixedObject(
        TRI.getSpillSize(AMDGPU::SGPR_32RegClass), 0, false);
  } else {
    ScavengeFI = MFI.CreateStackObject(
        TRI.getSpillSize(AMDGPU::SGPR_32RegClass),
        TRI.getSpillAlign(AMDGPU::SGPR_32RegClass), false);
  }
  return *ScavengeFI;
}

MCPhysReg SIMachineFunctionInfo::getNextUserSGPR() const {
  assert(NumSystemSGPRs == 0 && "System SGPRs must be added after user SGPRs");
  return AMDGPU::SGPR0 + NumUserSGPRs;
}

MCPhysReg SIMachineFunctionInfo::getNextSystemSGPR() const {
  return AMDGPU::SGPR0 + NumUserSGPRs + NumSystemSGPRs;
}

Register
SIMachineFunctionInfo::getGITPtrLoReg(const MachineFunction &MF) const {
  const GCNSubtarget &ST = MF.getSubtarget<GCNSubtarget>();
  if (!ST.isAmdPalOS())
    return Register();
  Register GitPtrLo = AMDGPU::SGPR0; // Low GIT address passed in
  if (ST.hasMergedShaders()) {
    switch (MF.getFunction().getCallingConv()) {
    case CallingConv::AMDGPU_HS:
    case CallingConv::AMDGPU_GS:
      // Low GIT address is passed in s8 rather than s0 for an LS+HS or
      // ES+GS merged shader on gfx9+.
      GitPtrLo = AMDGPU::SGPR8;
      return GitPtrLo;
    default:
      return GitPtrLo;
    }
  }
  return GitPtrLo;
}

static yaml::StringValue regToString(Register Reg,
                                     const TargetRegisterInfo &TRI) {
  yaml::StringValue Dest;
  {
    raw_string_ostream OS(Dest.Value);
    OS << printReg(Reg, &TRI);
  }
  return Dest;
}

static Optional<yaml::SIArgumentInfo>
convertArgumentInfo(const AMDGPUFunctionArgInfo &ArgInfo,
                    const TargetRegisterInfo &TRI) {
  yaml::SIArgumentInfo AI;

  auto convertArg = [&](Optional<yaml::SIArgument> &A,
                        const ArgDescriptor &Arg) {
    if (!Arg)
      return false;

    // Create a register or stack argument.
    yaml::SIArgument SA = yaml::SIArgument::createArgument(Arg.isRegister());
    if (Arg.isRegister()) {
      raw_string_ostream OS(SA.RegisterName.Value);
      OS << printReg(Arg.getRegister(), &TRI);
    } else
      SA.StackOffset = Arg.getStackOffset();
    // Check and update the optional mask.
    if (Arg.isMasked())
      SA.Mask = Arg.getMask();

    A = SA;
    return true;
  };

  bool Any = false;
  Any |= convertArg(AI.PrivateSegmentBuffer, ArgInfo.PrivateSegmentBuffer);
  Any |= convertArg(AI.DispatchPtr, ArgInfo.DispatchPtr);
  Any |= convertArg(AI.QueuePtr, ArgInfo.QueuePtr);
  Any |= convertArg(AI.KernargSegmentPtr, ArgInfo.KernargSegmentPtr);
  Any |= convertArg(AI.DispatchID, ArgInfo.DispatchID);
  Any |= convertArg(AI.FlatScratchInit, ArgInfo.FlatScratchInit);
  Any |= convertArg(AI.PrivateSegmentSize, ArgInfo.PrivateSegmentSize);
  Any |= convertArg(AI.WorkGroupIDX, ArgInfo.WorkGroupIDX);
  Any |= convertArg(AI.WorkGroupIDY, ArgInfo.WorkGroupIDY);
  Any |= convertArg(AI.WorkGroupIDZ, ArgInfo.WorkGroupIDZ);
  Any |= convertArg(AI.WorkGroupInfo, ArgInfo.WorkGroupInfo);
  Any |= convertArg(AI.PrivateSegmentWaveByteOffset,
                    ArgInfo.PrivateSegmentWaveByteOffset);
  Any |= convertArg(AI.ImplicitArgPtr, ArgInfo.ImplicitArgPtr);
  Any |= convertArg(AI.ImplicitBufferPtr, ArgInfo.ImplicitBufferPtr);
  Any |= convertArg(AI.WorkItemIDX, ArgInfo.WorkItemIDX);
  Any |= convertArg(AI.WorkItemIDY, ArgInfo.WorkItemIDY);
  Any |= convertArg(AI.WorkItemIDZ, ArgInfo.WorkItemIDZ);

  if (Any)
    return AI;

  return None;
}

yaml::SIMachineFunctionInfo::SIMachineFunctionInfo(
    const llvm::SIMachineFunctionInfo &MFI, const TargetRegisterInfo &TRI,
    const llvm::MachineFunction &MF)
    : ExplicitKernArgSize(MFI.getExplicitKernArgSize()),
      MaxKernArgAlign(MFI.getMaxKernArgAlign()), LDSSize(MFI.getLDSSize()),
      DynLDSAlign(MFI.getDynLDSAlign()), IsEntryFunction(MFI.isEntryFunction()),
      NoSignedZerosFPMath(MFI.hasNoSignedZerosFPMath()),
      MemoryBound(MFI.isMemoryBound()), WaveLimiter(MFI.needsWaveLimiter()),
      HasSpilledSGPRs(MFI.hasSpilledSGPRs()),
      HasSpilledVGPRs(MFI.hasSpilledVGPRs()),
      HighBitsOf32BitAddress(MFI.get32BitAddressHighBits()),
      Occupancy(MFI.getOccupancy()),
      ScratchRSrcReg(regToString(MFI.getScratchRSrcReg(), TRI)),
      FrameOffsetReg(regToString(MFI.getFrameOffsetReg(), TRI)),
      StackPtrOffsetReg(regToString(MFI.getStackPtrOffsetReg(), TRI)),
      ArgInfo(convertArgumentInfo(MFI.getArgInfo(), TRI)), Mode(MFI.getMode()) {
  auto SFI = MFI.getOptionalScavengeFI();
  if (SFI)
    ScavengeFI = yaml::FrameIndex(*SFI, MF.getFrameInfo());
}

void yaml::SIMachineFunctionInfo::mappingImpl(yaml::IO &YamlIO) {
  MappingTraits<SIMachineFunctionInfo>::mapping(YamlIO, *this);
}

bool SIMachineFunctionInfo::initializeBaseYamlFields(
    const yaml::SIMachineFunctionInfo &YamlMFI, const MachineFunction &MF,
    PerFunctionMIParsingState &PFS, SMDiagnostic &Error, SMRange &SourceRange) {
  ExplicitKernArgSize = YamlMFI.ExplicitKernArgSize;
  MaxKernArgAlign = assumeAligned(YamlMFI.MaxKernArgAlign);
  LDSSize = YamlMFI.LDSSize;
  DynLDSAlign = YamlMFI.DynLDSAlign;
  HighBitsOf32BitAddress = YamlMFI.HighBitsOf32BitAddress;
  Occupancy = YamlMFI.Occupancy;
  IsEntryFunction = YamlMFI.IsEntryFunction;
  NoSignedZerosFPMath = YamlMFI.NoSignedZerosFPMath;
  MemoryBound = YamlMFI.MemoryBound;
  WaveLimiter = YamlMFI.WaveLimiter;
  HasSpilledSGPRs = YamlMFI.HasSpilledSGPRs;
  HasSpilledVGPRs = YamlMFI.HasSpilledVGPRs;

  if (YamlMFI.ScavengeFI) {
    auto FIOrErr = YamlMFI.ScavengeFI->getFI(MF.getFrameInfo());
    if (!FIOrErr) {
      // Create a diagnostic for a the frame index.
      const MemoryBuffer &Buffer =
          *PFS.SM->getMemoryBuffer(PFS.SM->getMainFileID());

      Error = SMDiagnostic(*PFS.SM, SMLoc(), Buffer.getBufferIdentifier(), 1, 1,
                           SourceMgr::DK_Error, toString(FIOrErr.takeError()),
                           "", None, None);
      SourceRange = YamlMFI.ScavengeFI->SourceRange;
      return true;
    }
    ScavengeFI = *FIOrErr;
  } else {
    ScavengeFI = None;
  }
  return false;
}

// Remove VGPR which was reserved for SGPR spills if there are no spilled SGPRs
bool SIMachineFunctionInfo::removeVGPRForSGPRSpill(Register ReservedVGPR,
                                                   MachineFunction &MF) {
  for (auto *i = SpillVGPRs.begin(); i < SpillVGPRs.end(); i++) {
    if (i->VGPR == ReservedVGPR) {
      SpillVGPRs.erase(i);

      for (MachineBasicBlock &MBB : MF) {
        MBB.removeLiveIn(ReservedVGPR);
        MBB.sortUniqueLiveIns();
      }
      this->VGPRReservedForSGPRSpill = AMDGPU::NoRegister;
      return true;
    }
  }
  return false;
}<|MERGE_RESOLUTION|>--- conflicted
+++ resolved
@@ -155,12 +155,6 @@
     PrivateSegmentBuffer = true;
   else if (ST.isMesaGfxShader(F))
     ImplicitBufferPtr = true;
-<<<<<<< HEAD
-
-  if (UseFixedABI || F.hasFnAttribute("amdgpu-kernarg-segment-ptr"))
-    KernargSegmentPtr = true;
-=======
->>>>>>> ac168fe6
 
   if (!AMDGPU::isGraphics(CC)) {
     if (UseFixedABI) {
