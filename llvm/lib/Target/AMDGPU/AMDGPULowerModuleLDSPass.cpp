//===-- AMDGPULowerModuleLDSPass.cpp ------------------------------*- C++ -*-=//
//
// Part of the LLVM Project, under the Apache License v2.0 with LLVM Exceptions.
// See https://llvm.org/LICENSE.txt for license information.
// SPDX-License-Identifier: Apache-2.0 WITH LLVM-exception
//
//===----------------------------------------------------------------------===//
//
// This pass eliminates LDS uses from non-kernel functions.
//
// The strategy is to create a new struct with a field for each LDS variable
// and allocate that struct at the same address for every kernel. Uses of the
// original LDS variables are then replaced with compile time offsets from that
// known address. AMDGPUMachineFunction allocates the LDS global.
//
// Local variables with constant annotation or non-undef initializer are passed
// through unchanged for simplification or error diagnostics in later passes.
//
// To reduce the memory overhead variables that are only used by kernels are
// excluded from this transform. The analysis to determine whether a variable
// is only used by a kernel is cheap and conservative so this may allocate
// a variable in every kernel when it was not strictly necessary to do so.
//
// A possible future refinement is to specialise the structure per-kernel, so
// that fields can be elided based on more expensive analysis.
//
//===----------------------------------------------------------------------===//

#include "AMDGPU.h"
#include "Utils/AMDGPUBaseInfo.h"
#include "Utils/AMDGPUMemoryUtils.h"
#include "llvm/ADT/BitVector.h"
#include "llvm/ADT/DenseMap.h"
#include "llvm/ADT/STLExtras.h"
#include "llvm/ADT/SetVector.h"
#include "llvm/Analysis/CallGraph.h"
#include "llvm/IR/Constants.h"
#include "llvm/IR/DerivedTypes.h"
#include "llvm/IR/IRBuilder.h"
#include "llvm/IR/InlineAsm.h"
#include "llvm/IR/Instructions.h"
#include "llvm/IR/MDBuilder.h"
#include "llvm/InitializePasses.h"
#include "llvm/Pass.h"
#include "llvm/Support/CommandLine.h"
#include "llvm/Support/Debug.h"
#include "llvm/Support/OptimizedStructLayout.h"
#include "llvm/Transforms/Utils/ModuleUtils.h"
#include <tuple>
#include <vector>

#define DEBUG_TYPE "amdgpu-lower-module-lds"

using namespace llvm;

static cl::opt<bool> SuperAlignLDSGlobals(
    "amdgpu-super-align-lds-globals",
    cl::desc("Increase alignment of LDS if it is not on align boundary"),
    cl::init(true), cl::Hidden);

namespace {
class AMDGPULowerModuleLDS : public ModulePass {

  static void removeFromUsedList(Module &M, StringRef Name,
                                 SmallPtrSetImpl<Constant *> &ToRemove) {
    GlobalVariable *GV = M.getNamedGlobal(Name);
    if (!GV || ToRemove.empty()) {
      return;
    }

    SmallVector<Constant *, 16> Init;
    auto *CA = cast<ConstantArray>(GV->getInitializer());
    for (auto &Op : CA->operands()) {
      // ModuleUtils::appendToUsed only inserts Constants
      Constant *C = cast<Constant>(Op);
      if (!ToRemove.contains(C->stripPointerCasts())) {
        Init.push_back(C);
      }
    }

    if (Init.size() == CA->getNumOperands()) {
      return; // none to remove
    }

    GV->eraseFromParent();

    for (Constant *C : ToRemove) {
      C->removeDeadConstantUsers();
    }

    if (!Init.empty()) {
      ArrayType *ATy =
          ArrayType::get(Type::getInt8PtrTy(M.getContext()), Init.size());
      GV =
          new llvm::GlobalVariable(M, ATy, false, GlobalValue::AppendingLinkage,
                                   ConstantArray::get(ATy, Init), Name);
      GV->setSection("llvm.metadata");
    }
  }

  static void
  removeFromUsedLists(Module &M,
                      const std::vector<GlobalVariable *> &LocalVars) {
    // The verifier rejects used lists containing an inttoptr of a constant
    // so remove the variables from these lists before replaceAllUsesWith

    SmallPtrSet<Constant *, 32> LocalVarsSet;
    for (GlobalVariable *LocalVar : LocalVars)
      if (Constant *C = dyn_cast<Constant>(LocalVar->stripPointerCasts()))
        LocalVarsSet.insert(C);
    removeFromUsedList(M, "llvm.used", LocalVarsSet);
    removeFromUsedList(M, "llvm.compiler.used", LocalVarsSet);
  }

  static void markUsedByKernel(IRBuilder<> &Builder, Function *Func,
                               GlobalVariable *SGV) {
    // The llvm.amdgcn.module.lds instance is implicitly used by all kernels
    // that might call a function which accesses a field within it. This is
    // presently approximated to 'all kernels' if there are any such functions
    // in the module. This implicit use is redefined as an explicit use here so
    // that later passes, specifically PromoteAlloca, account for the required
    // memory without any knowledge of this transform.

    // An operand bundle on llvm.donothing works because the call instruction
    // survives until after the last pass that needs to account for LDS. It is
    // better than inline asm as the latter survives until the end of codegen. A
    // totally robust solution would be a function with the same semantics as
    // llvm.donothing that takes a pointer to the instance and is lowered to a
    // no-op after LDS is allocated, but that is not presently necessary.

    LLVMContext &Ctx = Func->getContext();

    Builder.SetInsertPoint(Func->getEntryBlock().getFirstNonPHI());

    FunctionType *FTy = FunctionType::get(Type::getVoidTy(Ctx), {});

    Function *Decl =
        Intrinsic::getDeclaration(Func->getParent(), Intrinsic::donothing, {});

    Value *UseInstance[1] = {Builder.CreateInBoundsGEP(
        SGV->getValueType(), SGV, ConstantInt::get(Type::getInt32Ty(Ctx), 0))};

    Builder.CreateCall(FTy, Decl, {},
                       {OperandBundleDefT<Value *>("ExplicitUse", UseInstance)},
                       "");
  }

  static bool eliminateConstantExprUsesOfLDSFromAllInstructions(Module &M) {
    // Constants are uniqued within LLVM. A ConstantExpr referring to a LDS
    // global may have uses from multiple different functions as a result.
    // This pass specialises LDS variables with respect to the kernel that
    // allocates them.

    // This is semantically equivalent to:
    // for (auto &F : M.functions())
    //   for (auto &BB : F)
    //     for (auto &I : BB)
    //       for (Use &Op : I.operands())
    //         if (constantExprUsesLDS(Op))
    //           replaceConstantExprInFunction(I, Op);

    bool Changed = false;

    // Find all ConstantExpr that are direct users of an LDS global
    SmallVector<ConstantExpr *> Stack;
    for (auto &GV : M.globals())
      if (AMDGPU::isLDSVariableToLower(GV))
        for (User *U : GV.users())
          if (ConstantExpr *C = dyn_cast<ConstantExpr>(U))
            Stack.push_back(C);

    // Expand to include constexpr users of direct users
    SetVector<ConstantExpr *> ConstExprUsersOfLDS;
    while (!Stack.empty()) {
      ConstantExpr *V = Stack.pop_back_val();
      if (ConstExprUsersOfLDS.contains(V))
        continue;

      ConstExprUsersOfLDS.insert(V);

      for (auto *Nested : V->users())
        if (ConstantExpr *CE = dyn_cast<ConstantExpr>(Nested))
          Stack.push_back(CE);
    }

    // Find all instructions that use any of the ConstExpr users of LDS
    SetVector<Instruction *> InstructionWorklist;
    for (ConstantExpr *CE : ConstExprUsersOfLDS)
      for (User *U : CE->users())
        if (auto *I = dyn_cast<Instruction>(U))
          InstructionWorklist.insert(I);

    // Replace those ConstExpr operands with instructions
    while (!InstructionWorklist.empty()) {
      Instruction *I = InstructionWorklist.pop_back_val();
      for (Use &U : I->operands()) {

        auto *BI = I;
        if (auto *Phi = dyn_cast<PHINode>(I)) {
          BasicBlock *BB = Phi->getIncomingBlock(U);
          BasicBlock::iterator It = BB->getFirstInsertionPt();
          assert(It != BB->end() && "Unexpected empty basic block");
          BI = &(*(It));
        }

        if (ConstantExpr *C = dyn_cast<ConstantExpr>(U.get())) {
          if (ConstExprUsersOfLDS.contains(C)) {
            Changed = true;
            Instruction *NI = C->getAsInstruction(BI);
            InstructionWorklist.insert(NI);
            U.set(NI);
            C->removeDeadConstantUsers();
          }
        }
      }
    }

    return Changed;
  }

public:
  static char ID;

  AMDGPULowerModuleLDS() : ModulePass(ID) {
    initializeAMDGPULowerModuleLDSPass(*PassRegistry::getPassRegistry());
  }

  bool runOnModule(Module &M) override {
    LLVMContext &Ctx = M.getContext();
    CallGraph CG = CallGraph(M);
    bool Changed = superAlignLDSGlobals(M);

    Changed |= eliminateConstantExprUsesOfLDSFromAllInstructions(M);

    // Move variables used by functions into amdgcn.module.lds
    std::vector<GlobalVariable *> ModuleScopeVariables =
        AMDGPU::findLDSVariablesToLower(M, nullptr);
    if (!ModuleScopeVariables.empty()) {
      std::string VarName = "llvm.amdgcn.module.lds";

      GlobalVariable *SGV;
      DenseMap<GlobalVariable *, Constant *> LDSVarsToConstantGEP;
      std::tie(SGV, LDSVarsToConstantGEP) =
          createLDSVariableReplacement(M, VarName, ModuleScopeVariables);

      appendToCompilerUsed(
          M, {static_cast<GlobalValue *>(
                 ConstantExpr::getPointerBitCastOrAddrSpaceCast(
                     cast<Constant>(SGV), Type::getInt8PtrTy(Ctx)))});

      removeFromUsedLists(M, ModuleScopeVariables);
      replaceLDSVariablesWithStruct(M, ModuleScopeVariables, SGV,
                                    LDSVarsToConstantGEP,
                                    [](Use &) { return true; });

      // This ensures the variable is allocated when called functions access it.
      // It also lets other passes, specifically PromoteAlloca, accurately
      // calculate how much LDS will be used by the kernel after lowering.

      IRBuilder<> Builder(Ctx);
      for (Function &Func : M.functions()) {
        if (!Func.isDeclaration() && AMDGPU::isKernelCC(&Func)) {
          const CallGraphNode *N = CG[&Func];
          const bool CalleesRequireModuleLDS = N->size() > 0;

          if (CalleesRequireModuleLDS) {
            // If a function this kernel might call requires module LDS,
            // annotate the kernel to let later passes know it will allocate
            // this structure, even if not apparent from the IR.
            markUsedByKernel(Builder, &Func, SGV);
          } else {
            // However if we are certain this kernel cannot call a function that
            // requires module LDS, annotate the kernel so the backend can elide
            // the allocation without repeating callgraph walks.
            Func.addFnAttr("amdgpu-elide-module-lds");
          }
        }
      }

      Changed = true;
    }

    // Move variables used by kernels into per-kernel instances
    for (Function &F : M.functions()) {
      if (F.isDeclaration())
        continue;

      // Only lower compute kernels' LDS.
      if (!AMDGPU::isKernel(F.getCallingConv()))
        continue;

      std::vector<GlobalVariable *> KernelUsedVariables =
          AMDGPU::findLDSVariablesToLower(M, &F);

      if (!KernelUsedVariables.empty()) {
<<<<<<< HEAD
=======
        // The association between kernel function and LDS struct is done by
        // symbol name, which only works if the function in question has a name
        // This is not expected to be a problem in practice as kernels are
        // called by name making anonymous ones (which are named by the backend)
        // difficult to use. This does mean that llvm test cases need
        // to name the kernels.
        if (!F.hasName()) {
          report_fatal_error("Anonymous kernels cannot use LDS variables");
        }

>>>>>>> f788a4d7
        std::string VarName =
            (Twine("llvm.amdgcn.kernel.") + F.getName() + ".lds").str();
        GlobalVariable *SGV;
        DenseMap<GlobalVariable *, Constant *> LDSVarsToConstantGEP;
        std::tie(SGV, LDSVarsToConstantGEP) =
            createLDSVariableReplacement(M, VarName, KernelUsedVariables);

        removeFromUsedLists(M, KernelUsedVariables);
        replaceLDSVariablesWithStruct(
            M, KernelUsedVariables, SGV, LDSVarsToConstantGEP, [&F](Use &U) {
              Instruction *I = dyn_cast<Instruction>(U.getUser());
              return I && I->getFunction() == &F;
            });
        Changed = true;
      }
    }

    for (auto &GV : make_early_inc_range(M.globals()))
      if (AMDGPU::isLDSVariableToLower(GV)) {
        GV.removeDeadConstantUsers();
        if (GV.use_empty())
          GV.eraseFromParent();
      }

    return Changed;
  }

private:
  // Increase the alignment of LDS globals if necessary to maximise the chance
  // that we can use aligned LDS instructions to access them.
  static bool superAlignLDSGlobals(Module &M) {
    const DataLayout &DL = M.getDataLayout();
    bool Changed = false;
    if (!SuperAlignLDSGlobals) {
      return Changed;
    }

    for (auto &GV : M.globals()) {
      if (GV.getType()->getPointerAddressSpace() != AMDGPUAS::LOCAL_ADDRESS) {
        // Only changing alignment of LDS variables
        continue;
      }
      if (!GV.hasInitializer()) {
        // cuda/hip extern __shared__ variable, leave alignment alone
        continue;
      }

      Align Alignment = AMDGPU::getAlign(DL, &GV);
      TypeSize GVSize = DL.getTypeAllocSize(GV.getValueType());

      if (GVSize > 8) {
        // We might want to use a b96 or b128 load/store
        Alignment = std::max(Alignment, Align(16));
      } else if (GVSize > 4) {
        // We might want to use a b64 load/store
        Alignment = std::max(Alignment, Align(8));
      } else if (GVSize > 2) {
        // We might want to use a b32 load/store
        Alignment = std::max(Alignment, Align(4));
      } else if (GVSize > 1) {
        // We might want to use a b16 load/store
        Alignment = std::max(Alignment, Align(2));
      }

      if (Alignment != AMDGPU::getAlign(DL, &GV)) {
        Changed = true;
        GV.setAlignment(Alignment);
      }
    }
    return Changed;
  }

  std::tuple<GlobalVariable *, DenseMap<GlobalVariable *, Constant *>>
  createLDSVariableReplacement(
      Module &M, std::string VarName,
      std::vector<GlobalVariable *> const &LDSVarsToTransform) {
    // Create a struct instance containing LDSVarsToTransform and map from those
    // variables to ConstantExprGEP
    // Variables may be introduced to meet alignment requirements. No aliasing
    // metadata is useful for these as they have no uses. Erased before return.

    LLVMContext &Ctx = M.getContext();
    const DataLayout &DL = M.getDataLayout();
    assert(!LDSVarsToTransform.empty());

    SmallVector<OptimizedStructLayoutField, 8> LayoutFields;
    LayoutFields.reserve(LDSVarsToTransform.size());
    for (GlobalVariable *GV : LDSVarsToTransform) {
      OptimizedStructLayoutField F(GV, DL.getTypeAllocSize(GV->getValueType()),
                                   AMDGPU::getAlign(DL, GV));
      LayoutFields.emplace_back(F);
    }

    performOptimizedStructLayout(LayoutFields);

    std::vector<GlobalVariable *> LocalVars;
    BitVector IsPaddingField;
    LocalVars.reserve(LDSVarsToTransform.size()); // will be at least this large
    IsPaddingField.reserve(LDSVarsToTransform.size());
    {
      uint64_t CurrentOffset = 0;
      for (size_t I = 0; I < LayoutFields.size(); I++) {
        GlobalVariable *FGV = static_cast<GlobalVariable *>(
            const_cast<void *>(LayoutFields[I].Id));
        Align DataAlign = LayoutFields[I].Alignment;

        uint64_t DataAlignV = DataAlign.value();
        if (uint64_t Rem = CurrentOffset % DataAlignV) {
          uint64_t Padding = DataAlignV - Rem;

          // Append an array of padding bytes to meet alignment requested
          // Note (o +      (a - (o % a)) ) % a == 0
          //      (offset + Padding       ) % align == 0

          Type *ATy = ArrayType::get(Type::getInt8Ty(Ctx), Padding);
          LocalVars.push_back(new GlobalVariable(
              M, ATy, false, GlobalValue::InternalLinkage, UndefValue::get(ATy),
              "", nullptr, GlobalValue::NotThreadLocal, AMDGPUAS::LOCAL_ADDRESS,
              false));
          IsPaddingField.push_back(true);
          CurrentOffset += Padding;
        }

        LocalVars.push_back(FGV);
        IsPaddingField.push_back(false);
        CurrentOffset += LayoutFields[I].Size;
      }
    }

    std::vector<Type *> LocalVarTypes;
    LocalVarTypes.reserve(LocalVars.size());
    std::transform(
        LocalVars.cbegin(), LocalVars.cend(), std::back_inserter(LocalVarTypes),
        [](const GlobalVariable *V) -> Type * { return V->getValueType(); });

    StructType *LDSTy = StructType::create(Ctx, LocalVarTypes, VarName + ".t");

    Align StructAlign = AMDGPU::getAlign(DL, LocalVars[0]);

    GlobalVariable *SGV = new GlobalVariable(
        M, LDSTy, false, GlobalValue::InternalLinkage, UndefValue::get(LDSTy),
        VarName, nullptr, GlobalValue::NotThreadLocal, AMDGPUAS::LOCAL_ADDRESS,
        false);
    SGV->setAlignment(StructAlign);

    DenseMap<GlobalVariable *, Constant *> Map;
    Type *I32 = Type::getInt32Ty(Ctx);
    for (size_t I = 0; I < LocalVars.size(); I++) {
      GlobalVariable *GV = LocalVars[I];
      Constant *GEPIdx[] = {ConstantInt::get(I32, 0), ConstantInt::get(I32, I)};
      Constant *GEP = ConstantExpr::getGetElementPtr(LDSTy, SGV, GEPIdx, true);
      if (IsPaddingField[I]) {
        assert(GV->use_empty());
        GV->eraseFromParent();
      } else {
        Map[GV] = GEP;
      }
    }
    assert(Map.size() == LDSVarsToTransform.size());
    return std::make_tuple(SGV, std::move(Map));
  }

  template <typename PredicateTy>
  void replaceLDSVariablesWithStruct(
      Module &M, std::vector<GlobalVariable *> const &LDSVarsToTransform,
      GlobalVariable *SGV,
      DenseMap<GlobalVariable *, Constant *> &LDSVarsToConstantGEP,
      PredicateTy Predicate) {
    LLVMContext &Ctx = M.getContext();
    const DataLayout &DL = M.getDataLayout();

    // Create alias.scope and their lists. Each field in the new structure
    // does not alias with all other fields.
    SmallVector<MDNode *> AliasScopes;
    SmallVector<Metadata *> NoAliasList;
    const size_t NumberVars = LDSVarsToTransform.size();
    if (NumberVars > 1) {
      MDBuilder MDB(Ctx);
      AliasScopes.reserve(NumberVars);
      MDNode *Domain = MDB.createAnonymousAliasScopeDomain();
      for (size_t I = 0; I < NumberVars; I++) {
        MDNode *Scope = MDB.createAnonymousAliasScope(Domain);
        AliasScopes.push_back(Scope);
      }
      NoAliasList.append(&AliasScopes[1], AliasScopes.end());
    }

    // Replace uses of ith variable with a constantexpr to the corresponding
    // field of the instance that will be allocated by AMDGPUMachineFunction
    for (size_t I = 0; I < NumberVars; I++) {
      GlobalVariable *GV = LDSVarsToTransform[I];
      Constant *GEP = LDSVarsToConstantGEP[GV];

      GV->replaceUsesWithIf(GEP, Predicate);
      if (GV->use_empty()) {
        GV->eraseFromParent();
      }

      APInt APOff(DL.getIndexTypeSizeInBits(GEP->getType()), 0);
      GEP->stripAndAccumulateInBoundsConstantOffsets(DL, APOff);
      uint64_t Offset = APOff.getZExtValue();

      Align A = commonAlignment(SGV->getAlign().valueOrOne(), Offset);

      if (I)
        NoAliasList[I - 1] = AliasScopes[I - 1];
      MDNode *NoAlias =
          NoAliasList.empty() ? nullptr : MDNode::get(Ctx, NoAliasList);
      MDNode *AliasScope =
          AliasScopes.empty() ? nullptr : MDNode::get(Ctx, {AliasScopes[I]});

      refineUsesAlignmentAndAA(GEP, A, DL, AliasScope, NoAlias);
    }
  }

  void refineUsesAlignmentAndAA(Value *Ptr, Align A, const DataLayout &DL,
                                MDNode *AliasScope, MDNode *NoAlias,
                                unsigned MaxDepth = 5) {
    if (!MaxDepth || (A == 1 && !AliasScope))
      return;

    for (User *U : Ptr->users()) {
      if (auto *I = dyn_cast<Instruction>(U)) {
        if (AliasScope && I->mayReadOrWriteMemory()) {
          MDNode *AS = I->getMetadata(LLVMContext::MD_alias_scope);
          AS = (AS ? MDNode::getMostGenericAliasScope(AS, AliasScope)
                   : AliasScope);
          I->setMetadata(LLVMContext::MD_alias_scope, AS);

          MDNode *NA = I->getMetadata(LLVMContext::MD_noalias);
          NA = (NA ? MDNode::intersect(NA, NoAlias) : NoAlias);
          I->setMetadata(LLVMContext::MD_noalias, NA);
        }
      }

      if (auto *LI = dyn_cast<LoadInst>(U)) {
        LI->setAlignment(std::max(A, LI->getAlign()));
        continue;
      }
      if (auto *SI = dyn_cast<StoreInst>(U)) {
        if (SI->getPointerOperand() == Ptr)
          SI->setAlignment(std::max(A, SI->getAlign()));
        continue;
      }
      if (auto *AI = dyn_cast<AtomicRMWInst>(U)) {
        // None of atomicrmw operations can work on pointers, but let's
        // check it anyway in case it will or we will process ConstantExpr.
        if (AI->getPointerOperand() == Ptr)
          AI->setAlignment(std::max(A, AI->getAlign()));
        continue;
      }
      if (auto *AI = dyn_cast<AtomicCmpXchgInst>(U)) {
        if (AI->getPointerOperand() == Ptr)
          AI->setAlignment(std::max(A, AI->getAlign()));
        continue;
      }
      if (auto *GEP = dyn_cast<GetElementPtrInst>(U)) {
        unsigned BitWidth = DL.getIndexTypeSizeInBits(GEP->getType());
        APInt Off(BitWidth, 0);
        if (GEP->getPointerOperand() == Ptr) {
          Align GA;
          if (GEP->accumulateConstantOffset(DL, Off))
            GA = commonAlignment(A, Off.getLimitedValue());
          refineUsesAlignmentAndAA(GEP, GA, DL, AliasScope, NoAlias,
                                   MaxDepth - 1);
        }
        continue;
      }
      if (auto *I = dyn_cast<Instruction>(U)) {
        if (I->getOpcode() == Instruction::BitCast ||
            I->getOpcode() == Instruction::AddrSpaceCast)
          refineUsesAlignmentAndAA(I, A, DL, AliasScope, NoAlias, MaxDepth - 1);
      }
    }
  }
};

} // namespace
char AMDGPULowerModuleLDS::ID = 0;

char &llvm::AMDGPULowerModuleLDSID = AMDGPULowerModuleLDS::ID;

INITIALIZE_PASS(AMDGPULowerModuleLDS, DEBUG_TYPE,
                "Lower uses of LDS variables from non-kernel functions", false,
                false)

ModulePass *llvm::createAMDGPULowerModuleLDSPass() {
  return new AMDGPULowerModuleLDS();
}

PreservedAnalyses AMDGPULowerModuleLDSPass::run(Module &M,
                                                ModuleAnalysisManager &) {
  return AMDGPULowerModuleLDS().runOnModule(M) ? PreservedAnalyses::none()
                                               : PreservedAnalyses::all();
}<|MERGE_RESOLUTION|>--- conflicted
+++ resolved
@@ -293,8 +293,6 @@
           AMDGPU::findLDSVariablesToLower(M, &F);
 
       if (!KernelUsedVariables.empty()) {
-<<<<<<< HEAD
-=======
         // The association between kernel function and LDS struct is done by
         // symbol name, which only works if the function in question has a name
         // This is not expected to be a problem in practice as kernels are
@@ -305,7 +303,6 @@
           report_fatal_error("Anonymous kernels cannot use LDS variables");
         }
 
->>>>>>> f788a4d7
         std::string VarName =
             (Twine("llvm.amdgcn.kernel.") + F.getName() + ".lds").str();
         GlobalVariable *SGV;
