--- conflicted
+++ resolved
@@ -182,14 +182,10 @@
     return llvm::InlineCost::getNever("incompatible");
 
   if (CS.hasFnAttr(Attribute::AlwaysInline)) {
-<<<<<<< HEAD
 #if INTEL_CUSTOMIZATION
     InlineReason Reason = InlrNoReason;
-    if (isInlineViable(*Callee, Reason))
-=======
-    auto IsViable = isInlineViable(*Callee);
+    auto IsViable = isInlineViable(*Callee, Reason);
     if (IsViable)
->>>>>>> 2d84c00d
       return llvm::InlineCost::getAlways("alwaysinline viable");
     return llvm::InlineCost::getNever(IsViable.message);
   }
