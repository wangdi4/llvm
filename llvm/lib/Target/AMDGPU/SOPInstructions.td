--- conflicted
+++ resolved
@@ -1218,12 +1218,7 @@
   def S_WAITCNT_DEPCTR :
     SOPP <0x023, (ins s16imm:$simm16), "s_waitcnt_depctr $simm16">;
 
-<<<<<<< HEAD
-  let hasSideEffects = 1, Uses = [MODE], Defs = [MODE] in {
-    // FIXME: Should remove hasSideEffects
-=======
   let hasSideEffects = 0, Uses = [MODE], Defs = [MODE] in {
->>>>>>> 568f3912
     def S_ROUND_MODE :
       SOPP<0x024, (ins s16imm:$simm16), "s_round_mode $simm16">;
     def S_DENORM_MODE :
