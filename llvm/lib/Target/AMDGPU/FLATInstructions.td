//===-- FLATInstructions.td - FLAT Instruction Defintions -----------------===//
//
//                     The LLVM Compiler Infrastructure
//
// This file is distributed under the University of Illinois Open Source
// License. See LICENSE.TXT for details.
//
//===----------------------------------------------------------------------===//

def FLATAtomic : ComplexPattern<i64, 3, "SelectFlatAtomic", [], [], -10>;
def FLATOffset : ComplexPattern<i64, 3, "SelectFlatOffset<false>", [], [], -10>;

def FLATOffsetSigned : ComplexPattern<i64, 3, "SelectFlatOffset<true>", [], [], -10>;
def FLATSignedAtomic : ComplexPattern<i64, 3, "SelectFlatAtomicSigned", [], [], -10>;

//===----------------------------------------------------------------------===//
// FLAT classes
//===----------------------------------------------------------------------===//

class FLAT_Pseudo<string opName, dag outs, dag ins,
                  string asmOps, list<dag> pattern=[]> :
  InstSI<outs, ins, "", pattern>,
  SIMCInstr<opName, SIEncodingFamily.NONE> {

  let isPseudo = 1;
  let isCodeGenOnly = 1;

  let FLAT = 1;

  let UseNamedOperandTable = 1;
  let hasSideEffects = 0;
  let SchedRW = [WriteVMEM];

  string Mnemonic = opName;
  string AsmOperands = asmOps;

  bits<1> is_flat_global = 0;
  bits<1> is_flat_scratch = 0;

  bits<1> has_vdst = 1;

  // We need to distinguish having saddr and enabling saddr because
  // saddr is only valid for scratch and global instructions. Pre-gfx9
  // these bits were reserved, so we also don't necessarily want to
  // set these bits to the disabled value for the original flat
  // segment instructions.
  bits<1> has_saddr = 0;
  bits<1> enabled_saddr = 0;
  bits<7> saddr_value = 0;
<<<<<<< HEAD
=======
  bits<1> has_vaddr = 1;
>>>>>>> 0e95ba0d

  bits<1> has_data = 1;
  bits<1> has_glc  = 1;
  bits<1> glcValue = 0;

  let SubtargetPredicate = !if(is_flat_global, HasFlatGlobalInsts,
    !if(is_flat_scratch, HasFlatScratchInsts, HasFlatAddressSpace));

  // TODO: M0 if it could possibly access LDS (before gfx9? only)?
  let Uses = !if(is_flat_global, [EXEC], [EXEC, FLAT_SCR]);

  // Internally, FLAT instruction are executed as both an LDS and a
  // Buffer instruction; so, they increment both VM_CNT and LGKM_CNT
  // and are not considered done until both have been decremented.
  let VM_CNT = 1;
  let LGKM_CNT = !if(!or(is_flat_global, is_flat_scratch), 0, 1);
}

class FLAT_Real <bits<7> op, FLAT_Pseudo ps> :
  InstSI <ps.OutOperandList, ps.InOperandList, ps.Mnemonic # ps.AsmOperands, []>,
  Enc64 {

  let isPseudo = 0;
  let isCodeGenOnly = 0;

  // copy relevant pseudo op flags
  let SubtargetPredicate = ps.SubtargetPredicate;
  let AsmMatchConverter  = ps.AsmMatchConverter;
  let TSFlags = ps.TSFlags;
  let UseNamedOperandTable = ps.UseNamedOperandTable;

  // encoding fields
  bits<8> vaddr;
  bits<8> vdata;
  bits<7> saddr;
  bits<8> vdst;

  bits<1> slc;
  bits<1> glc;

  // Only valid on gfx9
  bits<1> lds = 0; // XXX - What does this actually do?

  // Segment, 00=flat, 01=scratch, 10=global, 11=reserved
  bits<2> seg = !if(ps.is_flat_global, 0b10,
                  !if(ps.is_flat_scratch, 0b01, 0));

  // Signed offset. Highest bit ignored for flat and treated as 12-bit
  // unsigned for flat acceses.
  bits<13> offset;
  bits<1> nv = 0; // XXX - What does this actually do?

  // We don't use tfe right now, and it was removed in gfx9.
  bits<1> tfe = 0;

  // Only valid on GFX9+
  let Inst{12-0} = offset;
  let Inst{13} = lds;
  let Inst{15-14} = seg;

  let Inst{16}    = !if(ps.has_glc, glc, ps.glcValue);
  let Inst{17}    = slc;
  let Inst{24-18} = op;
  let Inst{31-26} = 0x37; // Encoding.
  let Inst{39-32} = !if(ps.has_vaddr, vaddr, ?);
  let Inst{47-40} = !if(ps.has_data, vdata, ?);
  let Inst{54-48} = !if(ps.has_saddr, !if(ps.enabled_saddr, saddr, 0x7f), 0);

  // 54-48 is reserved.
  let Inst{55}    = nv; // nv on GFX9+, TFE before.
  let Inst{63-56} = !if(ps.has_vdst, vdst, ?);
}

// TODO: Is exec allowed for saddr? The disabled value 0x7f is the
// same encoding value as exec_hi, so it isn't possible to use that if
// saddr is 32-bit (which isn't handled here yet).
class FLAT_Load_Pseudo <string opName, RegisterClass regClass,
<<<<<<< HEAD
  bit HasSignedOffset = 0, bit HasSaddr = 0, bit EnableSaddr = 0> : FLAT_Pseudo<
  opName,
  (outs regClass:$vdst),
  !if(EnableSaddr,
    !if(HasSignedOffset,
      (ins VReg_64:$vaddr, SReg_64:$saddr, offset_s13:$offset, GLC:$glc, slc:$slc),
      (ins VReg_64:$vaddr, SReg_64:$saddr, offset_u12:$offset, GLC:$glc, slc:$slc)),
    !if(HasSignedOffset,
      (ins VReg_64:$vaddr, offset_s13:$offset, GLC:$glc, slc:$slc),
      (ins VReg_64:$vaddr, offset_u12:$offset, GLC:$glc, slc:$slc))),
=======
  bit HasTiedOutput = 0,
  bit HasSignedOffset = 0, bit HasSaddr = 0, bit EnableSaddr = 0> : FLAT_Pseudo<
  opName,
  (outs regClass:$vdst),
  !con(
    !con(
      !con(
        !con((ins VReg_64:$vaddr),
          !if(EnableSaddr, (ins SReg_64:$saddr), (ins))),
            (ins !if(HasSignedOffset,offset_s13,offset_u12):$offset)),
            (ins GLC:$glc, slc:$slc)),
            !if(HasTiedOutput, (ins regClass:$vdst_in), (ins))),
>>>>>>> 0e95ba0d
  " $vdst, $vaddr"#!if(HasSaddr, !if(EnableSaddr, ", $saddr", ", off"), "")#"$offset$glc$slc"> {
  let has_data = 0;
  let mayLoad = 1;
  let has_saddr = HasSaddr;
  let enabled_saddr = EnableSaddr;
  let PseudoInstr = opName#!if(!and(HasSaddr, EnableSaddr), "_SADDR", "");
<<<<<<< HEAD
}

multiclass FLAT_Global_Load_Pseudo<string opName, RegisterClass regClass> {
  let is_flat_global = 1 in {
    def "" : FLAT_Load_Pseudo<opName, regClass, 1, 1>;
    def _SADDR : FLAT_Load_Pseudo<opName, regClass, 1, 1, 1>;
=======
  let maybeAtomic = 1;

  let Constraints = !if(HasTiedOutput, "$vdst = $vdst_in", "");
  let DisableEncoding = !if(HasTiedOutput, "$vdst_in", "");
}

class FLAT_Store_Pseudo <string opName, RegisterClass vdataClass,
  bit HasSignedOffset = 0, bit HasSaddr = 0, bit EnableSaddr = 0> : FLAT_Pseudo<
  opName,
  (outs),
  !con(
    !con(
      !con((ins VReg_64:$vaddr, vdataClass:$vdata),
        !if(EnableSaddr, (ins SReg_64:$saddr), (ins))),
          (ins !if(HasSignedOffset,offset_s13,offset_u12):$offset)),
          (ins GLC:$glc, slc:$slc)),
  " $vaddr, $vdata"#!if(HasSaddr, !if(EnableSaddr, ", $saddr", ", off"), "")#"$offset$glc$slc"> {
  let mayLoad  = 0;
  let mayStore = 1;
  let has_vdst = 0;
  let has_saddr = HasSaddr;
  let enabled_saddr = EnableSaddr;
  let PseudoInstr = opName#!if(!and(HasSaddr, EnableSaddr), "_SADDR", "");
  let maybeAtomic = 1;
}

multiclass FLAT_Global_Load_Pseudo<string opName, RegisterClass regClass, bit HasTiedInput = 0> {
  let is_flat_global = 1 in {
    def "" : FLAT_Load_Pseudo<opName, regClass, HasTiedInput, 1, 1>;
    def _SADDR : FLAT_Load_Pseudo<opName, regClass, HasTiedInput, 1, 1, 1>;
>>>>>>> 0e95ba0d
  }
}

multiclass FLAT_Global_Store_Pseudo<string opName, RegisterClass regClass> {
  let is_flat_global = 1 in {
    def "" : FLAT_Store_Pseudo<opName, regClass, 1, 1>;
    def _SADDR : FLAT_Store_Pseudo<opName, regClass, 1, 1, 1>;
  }
}

<<<<<<< HEAD
class FLAT_Store_Pseudo <string opName, RegisterClass vdataClass,
  bit HasSignedOffset = 0, bit HasSaddr = 0, bit EnableSaddr = 0> : FLAT_Pseudo<
  opName,
  (outs),
  !if(EnableSaddr,
      !if(HasSignedOffset,
        (ins VReg_64:$vaddr, vdataClass:$vdata, SReg_64:$saddr, offset_s13:$offset, GLC:$glc, slc:$slc),
        (ins VReg_64:$vaddr, vdataClass:$vdata, SReg_64:$saddr, offset_u12:$offset, GLC:$glc, slc:$slc)),
    !if(HasSignedOffset,
      (ins VReg_64:$vaddr, vdataClass:$vdata, offset_s13:$offset, GLC:$glc, slc:$slc),
      (ins VReg_64:$vaddr, vdataClass:$vdata, offset_u12:$offset, GLC:$glc, slc:$slc))),
  " $vaddr, $vdata"#!if(HasSaddr, !if(EnableSaddr, ", $saddr", ", off"), "")#"$offset$glc$slc"> {
  let mayLoad  = 0;
  let mayStore = 1;
  let has_vdst = 0;
  let has_saddr = HasSaddr;
  let enabled_saddr = EnableSaddr;
  let PseudoInstr = opName#!if(!and(HasSaddr, EnableSaddr), "_SADDR", "");
}

multiclass FLAT_Global_Store_Pseudo<string opName, RegisterClass regClass> {
  let is_flat_global = 1 in {
    def "" : FLAT_Store_Pseudo<opName, regClass, 1, 1>;
    def _SADDR : FLAT_Store_Pseudo<opName, regClass, 1, 1, 1>;
=======
class FLAT_Scratch_Load_Pseudo <string opName, RegisterClass regClass,
  bit EnableSaddr = 0>: FLAT_Pseudo<
  opName,
  (outs regClass:$vdst),
  !if(EnableSaddr,
      (ins SReg_32_XEXEC_HI:$saddr, offset_s13:$offset, GLC:$glc, slc:$slc),
      (ins VGPR_32:$vaddr, offset_s13:$offset, GLC:$glc, slc:$slc)),
  " $vdst, "#!if(EnableSaddr, "off", "$vaddr")#!if(EnableSaddr, ", $saddr", ", off")#"$offset$glc$slc"> {
  let has_data = 0;
  let mayLoad = 1;
  let has_saddr = 1;
  let enabled_saddr = EnableSaddr;
  let has_vaddr = !if(EnableSaddr, 0, 1);
  let PseudoInstr = opName#!if(EnableSaddr, "_SADDR", "");
  let maybeAtomic = 1;
}

class FLAT_Scratch_Store_Pseudo <string opName, RegisterClass vdataClass, bit EnableSaddr = 0> : FLAT_Pseudo<
  opName,
  (outs),
  !if(EnableSaddr,
    (ins vdataClass:$vdata, SReg_32_XEXEC_HI:$saddr, offset_s13:$offset, GLC:$glc, slc:$slc),
    (ins vdataClass:$vdata, VGPR_32:$vaddr, offset_s13:$offset, GLC:$glc, slc:$slc)),
  " "#!if(EnableSaddr, "off", "$vaddr")#", $vdata, "#!if(EnableSaddr, "$saddr", "off")#"$offset$glc$slc"> {
  let mayLoad  = 0;
  let mayStore = 1;
  let has_vdst = 0;
  let has_saddr = 1;
  let enabled_saddr = EnableSaddr;
  let has_vaddr = !if(EnableSaddr, 0, 1);
  let PseudoInstr = opName#!if(EnableSaddr, "_SADDR", "");
  let maybeAtomic = 1;
}

multiclass FLAT_Scratch_Load_Pseudo<string opName, RegisterClass regClass> {
  let is_flat_scratch = 1 in {
    def "" : FLAT_Scratch_Load_Pseudo<opName, regClass>;
    def _SADDR : FLAT_Scratch_Load_Pseudo<opName, regClass, 1>;
>>>>>>> 0e95ba0d
  }
}

multiclass FLAT_Scratch_Store_Pseudo<string opName, RegisterClass regClass> {
  let is_flat_scratch = 1 in {
    def "" : FLAT_Scratch_Store_Pseudo<opName, regClass>;
    def _SADDR : FLAT_Scratch_Store_Pseudo<opName, regClass, 1>;
  }
}

class FLAT_AtomicNoRet_Pseudo<string opName, dag outs, dag ins,
                               string asm, list<dag> pattern = []> :
  FLAT_Pseudo<opName, outs, ins, asm, pattern> {
    let mayLoad = 1;
    let mayStore = 1;
    let has_glc  = 0;
    let glcValue = 0;
    let has_vdst = 0;
    let maybeAtomic = 1;
}

class FLAT_AtomicRet_Pseudo<string opName, dag outs, dag ins,
                            string asm, list<dag> pattern = []>
  : FLAT_AtomicNoRet_Pseudo<opName, outs, ins, asm, pattern> {
  let hasPostISelHook = 1;
  let has_vdst = 1;
  let glcValue = 1;
  let PseudoInstr = NAME # "_RTN";
}

class FLAT_AtomicNoRet_Pseudo<string opName, dag outs, dag ins,
                               string asm, list<dag> pattern = []> :
  FLAT_Pseudo<opName, outs, ins, asm, pattern> {
    let mayLoad = 1;
    let mayStore = 1;
    let has_glc  = 0;
    let glcValue = 0;
    let has_vdst = 0;
}

class FLAT_AtomicRet_Pseudo<string opName, dag outs, dag ins,
                            string asm, list<dag> pattern = []>
  : FLAT_AtomicNoRet_Pseudo<opName, outs, ins, asm, pattern> {
  let hasPostISelHook = 1;
  let has_vdst = 1;
  let glcValue = 1;
  let PseudoInstr = NAME # "_RTN";
}

multiclass FLAT_Atomic_Pseudo<
  string opName,
  RegisterClass vdst_rc,
  ValueType vt,
  SDPatternOperator atomic = null_frag,
  ValueType data_vt = vt,
  RegisterClass data_rc = vdst_rc> {
  def "" : FLAT_AtomicNoRet_Pseudo <opName,
<<<<<<< HEAD
    (outs),
    (ins VReg_64:$vaddr, data_rc:$vdata, offset_u12:$offset, slc:$slc),
    " $vaddr, $vdata$offset$slc">,
    AtomicNoRet <opName, 0> {
    let PseudoInstr = NAME;
  }

  def _RTN : FLAT_AtomicRet_Pseudo <opName,
    (outs vdst_rc:$vdst),
    (ins VReg_64:$vaddr, data_rc:$vdata, offset_u12:$offset, slc:$slc),
    " $vdst, $vaddr, $vdata$offset glc$slc",
    [(set vt:$vdst,
      (atomic (FLATAtomic i64:$vaddr, i16:$offset, i1:$slc), data_vt:$vdata))]>,
       AtomicNoRet <opName, 1>;
}

multiclass FLAT_Global_Atomic_Pseudo<
  string opName,
  RegisterClass vdst_rc,
  ValueType vt,
  SDPatternOperator atomic = null_frag,
  ValueType data_vt = vt,
  RegisterClass data_rc = vdst_rc> {

  def "" : FLAT_AtomicNoRet_Pseudo <opName,
    (outs),
    (ins VReg_64:$vaddr, data_rc:$vdata, offset_s13:$offset, slc:$slc),
    " $vaddr, $vdata, off$offset$slc">,
    AtomicNoRet <opName, 0> {
    let has_saddr = 1;
=======
    (outs),
    (ins VReg_64:$vaddr, data_rc:$vdata, offset_u12:$offset, slc:$slc),
    " $vaddr, $vdata$offset$slc">,
    AtomicNoRet <opName, 0> {
>>>>>>> 0e95ba0d
    let PseudoInstr = NAME;
  }

  def _RTN : FLAT_AtomicRet_Pseudo <opName,
    (outs vdst_rc:$vdst),
<<<<<<< HEAD
      (ins VReg_64:$vaddr, data_rc:$vdata, offset_s13:$offset, slc:$slc),
    " $vdst, $vaddr, $vdata, off$offset glc$slc",
    [(set vt:$vdst,
      (atomic (FLATAtomic i64:$vaddr, i16:$offset, i1:$slc), data_vt:$vdata))]>,
=======
    (ins VReg_64:$vaddr, data_rc:$vdata, offset_u12:$offset, slc:$slc),
    " $vdst, $vaddr, $vdata$offset glc$slc",
    [(set vt:$vdst,
      (atomic (FLATAtomic i64:$vaddr, i16:$offset, i1:$slc), data_vt:$vdata))]>,
       AtomicNoRet <opName, 1>;
}

multiclass FLAT_Global_Atomic_Pseudo<
  string opName,
  RegisterClass vdst_rc,
  ValueType vt,
  SDPatternOperator atomic = null_frag,
  ValueType data_vt = vt,
  RegisterClass data_rc = vdst_rc> {

  def "" : FLAT_AtomicNoRet_Pseudo <opName,
    (outs),
    (ins VReg_64:$vaddr, data_rc:$vdata, offset_s13:$offset, slc:$slc),
    " $vaddr, $vdata, off$offset$slc">,
    AtomicNoRet <opName, 0> {
    let has_saddr = 1;
    let PseudoInstr = NAME;
  }

  def _RTN : FLAT_AtomicRet_Pseudo <opName,
    (outs vdst_rc:$vdst),
      (ins VReg_64:$vaddr, data_rc:$vdata, offset_s13:$offset, slc:$slc),
    " $vdst, $vaddr, $vdata, off$offset glc$slc",
    [(set vt:$vdst,
      (atomic (FLATSignedAtomic i64:$vaddr, i16:$offset, i1:$slc), data_vt:$vdata))]>,
>>>>>>> 0e95ba0d
      AtomicNoRet <opName, 1> {
    let has_saddr = 1;
  }

  def _SADDR : FLAT_AtomicNoRet_Pseudo <opName,
    (outs),
    (ins VReg_64:$vaddr, data_rc:$vdata, SReg_64:$saddr, offset_s13:$offset, slc:$slc),
<<<<<<< HEAD
    " $vaddr, $vdata$saddr$offset$slc">,
=======
    " $vaddr, $vdata, $saddr$offset$slc">,
>>>>>>> 0e95ba0d
    AtomicNoRet <opName#"_saddr", 0> {
    let has_saddr = 1;
    let enabled_saddr = 1;
    let PseudoInstr = NAME#"_SADDR";
  }

  def _SADDR_RTN : FLAT_AtomicRet_Pseudo <opName,
    (outs vdst_rc:$vdst),
      (ins VReg_64:$vaddr, data_rc:$vdata, SReg_64:$saddr, offset_s13:$offset, slc:$slc),
<<<<<<< HEAD
    " $vdst, $vaddr, $vdata$saddr$offset glc$slc">,
=======
    " $vdst, $vaddr, $vdata, $saddr$offset glc$slc">,
>>>>>>> 0e95ba0d
    AtomicNoRet <opName#"_saddr", 1> {
     let has_saddr = 1;
     let enabled_saddr = 1;
     let PseudoInstr = NAME#"_SADDR_RTN";
  }
}

class flat_binary_atomic_op<SDNode atomic_op> : PatFrag<
  (ops node:$ptr, node:$value),
  (atomic_op node:$ptr, node:$value),
  [{return cast<MemSDNode>(N)->getAddressSpace() == AMDGPUASI.FLAT_ADDRESS;}]
>;

def atomic_cmp_swap_flat : flat_binary_atomic_op<AMDGPUatomic_cmp_swap>;
def atomic_swap_flat     : flat_binary_atomic_op<atomic_swap>;
def atomic_add_flat      : flat_binary_atomic_op<atomic_load_add>;
def atomic_and_flat      : flat_binary_atomic_op<atomic_load_and>;
def atomic_max_flat      : flat_binary_atomic_op<atomic_load_max>;
def atomic_min_flat      : flat_binary_atomic_op<atomic_load_min>;
def atomic_or_flat       : flat_binary_atomic_op<atomic_load_or>;
def atomic_sub_flat      : flat_binary_atomic_op<atomic_load_sub>;
def atomic_umax_flat     : flat_binary_atomic_op<atomic_load_umax>;
def atomic_umin_flat     : flat_binary_atomic_op<atomic_load_umin>;
def atomic_xor_flat      : flat_binary_atomic_op<atomic_load_xor>;
def atomic_inc_flat      : flat_binary_atomic_op<SIatomic_inc>;
def atomic_dec_flat      : flat_binary_atomic_op<SIatomic_dec>;



//===----------------------------------------------------------------------===//
// Flat Instructions
//===----------------------------------------------------------------------===//

def FLAT_LOAD_UBYTE    : FLAT_Load_Pseudo <"flat_load_ubyte", VGPR_32>;
def FLAT_LOAD_SBYTE    : FLAT_Load_Pseudo <"flat_load_sbyte", VGPR_32>;
def FLAT_LOAD_USHORT   : FLAT_Load_Pseudo <"flat_load_ushort", VGPR_32>;
def FLAT_LOAD_SSHORT   : FLAT_Load_Pseudo <"flat_load_sshort", VGPR_32>;
def FLAT_LOAD_DWORD    : FLAT_Load_Pseudo <"flat_load_dword", VGPR_32>;
def FLAT_LOAD_DWORDX2  : FLAT_Load_Pseudo <"flat_load_dwordx2", VReg_64>;
def FLAT_LOAD_DWORDX4  : FLAT_Load_Pseudo <"flat_load_dwordx4", VReg_128>;
def FLAT_LOAD_DWORDX3  : FLAT_Load_Pseudo <"flat_load_dwordx3", VReg_96>;

def FLAT_STORE_BYTE    : FLAT_Store_Pseudo <"flat_store_byte", VGPR_32>;
def FLAT_STORE_SHORT   : FLAT_Store_Pseudo <"flat_store_short", VGPR_32>;
def FLAT_STORE_DWORD   : FLAT_Store_Pseudo <"flat_store_dword", VGPR_32>;
def FLAT_STORE_DWORDX2 : FLAT_Store_Pseudo <"flat_store_dwordx2", VReg_64>;
def FLAT_STORE_DWORDX4 : FLAT_Store_Pseudo <"flat_store_dwordx4", VReg_128>;
def FLAT_STORE_DWORDX3 : FLAT_Store_Pseudo <"flat_store_dwordx3", VReg_96>;

let SubtargetPredicate = HasD16LoadStore in {
def FLAT_LOAD_UBYTE_D16     : FLAT_Load_Pseudo <"flat_load_ubyte_d16", VGPR_32, 1>;
def FLAT_LOAD_UBYTE_D16_HI  : FLAT_Load_Pseudo <"flat_load_ubyte_d16_hi", VGPR_32, 1>;
def FLAT_LOAD_SBYTE_D16     : FLAT_Load_Pseudo <"flat_load_sbyte_d16", VGPR_32, 1>;
def FLAT_LOAD_SBYTE_D16_HI  : FLAT_Load_Pseudo <"flat_load_sbyte_d16_hi", VGPR_32, 1>;
def FLAT_LOAD_SHORT_D16     : FLAT_Load_Pseudo <"flat_load_short_d16", VGPR_32, 1>;
def FLAT_LOAD_SHORT_D16_HI  : FLAT_Load_Pseudo <"flat_load_short_d16_hi", VGPR_32, 1>;

def FLAT_STORE_BYTE_D16_HI  : FLAT_Store_Pseudo <"flat_store_byte_d16_hi", VGPR_32>;
def FLAT_STORE_SHORT_D16_HI : FLAT_Store_Pseudo <"flat_store_short_d16_hi", VGPR_32>;
}

defm FLAT_ATOMIC_CMPSWAP    : FLAT_Atomic_Pseudo <"flat_atomic_cmpswap",
                                VGPR_32, i32, atomic_cmp_swap_flat,
                                v2i32, VReg_64>;

defm FLAT_ATOMIC_CMPSWAP_X2 : FLAT_Atomic_Pseudo <"flat_atomic_cmpswap_x2",
                                VReg_64, i64, atomic_cmp_swap_flat,
                                v2i64, VReg_128>;

defm FLAT_ATOMIC_SWAP       : FLAT_Atomic_Pseudo <"flat_atomic_swap",
                                VGPR_32, i32, atomic_swap_flat>;

defm FLAT_ATOMIC_SWAP_X2    : FLAT_Atomic_Pseudo <"flat_atomic_swap_x2",
                                VReg_64, i64, atomic_swap_flat>;

defm FLAT_ATOMIC_ADD        : FLAT_Atomic_Pseudo <"flat_atomic_add",
                                VGPR_32, i32, atomic_add_flat>;

defm FLAT_ATOMIC_SUB        : FLAT_Atomic_Pseudo <"flat_atomic_sub",
                                VGPR_32, i32, atomic_sub_flat>;

defm FLAT_ATOMIC_SMIN       : FLAT_Atomic_Pseudo <"flat_atomic_smin",
                                VGPR_32, i32, atomic_min_flat>;

defm FLAT_ATOMIC_UMIN       : FLAT_Atomic_Pseudo <"flat_atomic_umin",
                                VGPR_32, i32, atomic_umin_flat>;

defm FLAT_ATOMIC_SMAX       : FLAT_Atomic_Pseudo <"flat_atomic_smax",
                                VGPR_32, i32, atomic_max_flat>;

defm FLAT_ATOMIC_UMAX       : FLAT_Atomic_Pseudo <"flat_atomic_umax",
                                VGPR_32, i32, atomic_umax_flat>;

defm FLAT_ATOMIC_AND        : FLAT_Atomic_Pseudo <"flat_atomic_and",
                                VGPR_32, i32, atomic_and_flat>;

defm FLAT_ATOMIC_OR         : FLAT_Atomic_Pseudo <"flat_atomic_or",
                                VGPR_32, i32, atomic_or_flat>;

defm FLAT_ATOMIC_XOR        : FLAT_Atomic_Pseudo <"flat_atomic_xor",
                                VGPR_32, i32, atomic_xor_flat>;

defm FLAT_ATOMIC_INC        : FLAT_Atomic_Pseudo <"flat_atomic_inc",
                                VGPR_32, i32, atomic_inc_flat>;

defm FLAT_ATOMIC_DEC        : FLAT_Atomic_Pseudo <"flat_atomic_dec",
                                VGPR_32, i32, atomic_dec_flat>;

defm FLAT_ATOMIC_ADD_X2     : FLAT_Atomic_Pseudo <"flat_atomic_add_x2",
                                VReg_64, i64, atomic_add_flat>;

defm FLAT_ATOMIC_SUB_X2     : FLAT_Atomic_Pseudo <"flat_atomic_sub_x2",
                                VReg_64, i64, atomic_sub_flat>;

defm FLAT_ATOMIC_SMIN_X2    : FLAT_Atomic_Pseudo <"flat_atomic_smin_x2",
                                VReg_64, i64, atomic_min_flat>;

defm FLAT_ATOMIC_UMIN_X2    : FLAT_Atomic_Pseudo <"flat_atomic_umin_x2",
                                VReg_64, i64, atomic_umin_flat>;

defm FLAT_ATOMIC_SMAX_X2    : FLAT_Atomic_Pseudo <"flat_atomic_smax_x2",
                                VReg_64, i64, atomic_max_flat>;

defm FLAT_ATOMIC_UMAX_X2    : FLAT_Atomic_Pseudo <"flat_atomic_umax_x2",
                                VReg_64, i64, atomic_umax_flat>;

defm FLAT_ATOMIC_AND_X2     : FLAT_Atomic_Pseudo <"flat_atomic_and_x2",
                                VReg_64, i64, atomic_and_flat>;

defm FLAT_ATOMIC_OR_X2      : FLAT_Atomic_Pseudo <"flat_atomic_or_x2",
                                VReg_64, i64, atomic_or_flat>;

defm FLAT_ATOMIC_XOR_X2     : FLAT_Atomic_Pseudo <"flat_atomic_xor_x2",
                                VReg_64, i64, atomic_xor_flat>;

defm FLAT_ATOMIC_INC_X2     : FLAT_Atomic_Pseudo <"flat_atomic_inc_x2",
                                VReg_64, i64, atomic_inc_flat>;

defm FLAT_ATOMIC_DEC_X2     : FLAT_Atomic_Pseudo <"flat_atomic_dec_x2",
                                VReg_64, i64, atomic_dec_flat>;

let SubtargetPredicate = isCI in { // CI Only flat instructions : FIXME Only?

defm FLAT_ATOMIC_FCMPSWAP    : FLAT_Atomic_Pseudo <"flat_atomic_fcmpswap",
                                VGPR_32, f32, null_frag, v2f32, VReg_64>;

defm FLAT_ATOMIC_FCMPSWAP_X2 : FLAT_Atomic_Pseudo <"flat_atomic_fcmpswap_x2",
                                VReg_64, f64, null_frag, v2f64, VReg_128>;

defm FLAT_ATOMIC_FMIN        : FLAT_Atomic_Pseudo <"flat_atomic_fmin",
                                VGPR_32, f32>;

defm FLAT_ATOMIC_FMAX        : FLAT_Atomic_Pseudo <"flat_atomic_fmax",
                                VGPR_32, f32>;

defm FLAT_ATOMIC_FMIN_X2     : FLAT_Atomic_Pseudo <"flat_atomic_fmin_x2",
                                VReg_64, f64>;

defm FLAT_ATOMIC_FMAX_X2     : FLAT_Atomic_Pseudo <"flat_atomic_fmax_x2",
                                VReg_64, f64>;

} // End SubtargetPredicate = isCI

let SubtargetPredicate = HasFlatGlobalInsts in {
defm GLOBAL_LOAD_UBYTE    : FLAT_Global_Load_Pseudo <"global_load_ubyte", VGPR_32>;
defm GLOBAL_LOAD_SBYTE    : FLAT_Global_Load_Pseudo <"global_load_sbyte", VGPR_32>;
defm GLOBAL_LOAD_USHORT   : FLAT_Global_Load_Pseudo <"global_load_ushort", VGPR_32>;
defm GLOBAL_LOAD_SSHORT   : FLAT_Global_Load_Pseudo <"global_load_sshort", VGPR_32>;
defm GLOBAL_LOAD_DWORD    : FLAT_Global_Load_Pseudo <"global_load_dword", VGPR_32>;
defm GLOBAL_LOAD_DWORDX2  : FLAT_Global_Load_Pseudo <"global_load_dwordx2", VReg_64>;
defm GLOBAL_LOAD_DWORDX3  : FLAT_Global_Load_Pseudo <"global_load_dwordx3", VReg_96>;
defm GLOBAL_LOAD_DWORDX4  : FLAT_Global_Load_Pseudo <"global_load_dwordx4", VReg_128>;

<<<<<<< HEAD
=======
defm GLOBAL_LOAD_UBYTE_D16    : FLAT_Global_Load_Pseudo <"global_load_ubyte_d16", VGPR_32, 1>;
defm GLOBAL_LOAD_UBYTE_D16_HI : FLAT_Global_Load_Pseudo <"global_load_ubyte_d16_hi", VGPR_32, 1>;
defm GLOBAL_LOAD_SBYTE_D16    : FLAT_Global_Load_Pseudo <"global_load_sbyte_d16", VGPR_32, 1>;
defm GLOBAL_LOAD_SBYTE_D16_HI : FLAT_Global_Load_Pseudo <"global_load_sbyte_d16_hi", VGPR_32, 1>;
defm GLOBAL_LOAD_SHORT_D16    : FLAT_Global_Load_Pseudo <"global_load_short_d16", VGPR_32, 1>;
defm GLOBAL_LOAD_SHORT_D16_HI : FLAT_Global_Load_Pseudo <"global_load_short_d16_hi", VGPR_32, 1>;

>>>>>>> 0e95ba0d
defm GLOBAL_STORE_BYTE    : FLAT_Global_Store_Pseudo <"global_store_byte", VGPR_32>;
defm GLOBAL_STORE_SHORT   : FLAT_Global_Store_Pseudo <"global_store_short", VGPR_32>;
defm GLOBAL_STORE_DWORD   : FLAT_Global_Store_Pseudo <"global_store_dword", VGPR_32>;
defm GLOBAL_STORE_DWORDX2 : FLAT_Global_Store_Pseudo <"global_store_dwordx2", VReg_64>;
defm GLOBAL_STORE_DWORDX3 : FLAT_Global_Store_Pseudo <"global_store_dwordx3", VReg_96>;
defm GLOBAL_STORE_DWORDX4 : FLAT_Global_Store_Pseudo <"global_store_dwordx4", VReg_128>;

<<<<<<< HEAD
=======
defm GLOBAL_STORE_BYTE_D16_HI  : FLAT_Global_Store_Pseudo <"global_store_byte_d16_hi", VGPR_32>;
defm GLOBAL_STORE_SHORT_D16_HI : FLAT_Global_Store_Pseudo <"global_store_short_d16_hi", VGPR_32>;
>>>>>>> 0e95ba0d

let is_flat_global = 1 in {
defm GLOBAL_ATOMIC_CMPSWAP : FLAT_Global_Atomic_Pseudo <"global_atomic_cmpswap",
                               VGPR_32, i32, AMDGPUatomic_cmp_swap_global,
                               v2i32, VReg_64>;

defm GLOBAL_ATOMIC_CMPSWAP_X2 : FLAT_Global_Atomic_Pseudo <"global_atomic_cmpswap_x2",
                                  VReg_64, i64, AMDGPUatomic_cmp_swap_global,
                                  v2i64, VReg_128>;

defm GLOBAL_ATOMIC_SWAP : FLAT_Global_Atomic_Pseudo <"global_atomic_swap",
                             VGPR_32, i32, atomic_swap_global>;

defm GLOBAL_ATOMIC_SWAP_X2 : FLAT_Global_Atomic_Pseudo <"global_atomic_swap_x2",
                                VReg_64, i64, atomic_swap_global>;

defm GLOBAL_ATOMIC_ADD : FLAT_Global_Atomic_Pseudo <"global_atomic_add",
                           VGPR_32, i32, atomic_add_global>;

defm GLOBAL_ATOMIC_SUB : FLAT_Global_Atomic_Pseudo <"global_atomic_sub",
                           VGPR_32, i32, atomic_sub_global>;

defm GLOBAL_ATOMIC_SMIN : FLAT_Global_Atomic_Pseudo <"global_atomic_smin",
                            VGPR_32, i32, atomic_min_global>;

defm GLOBAL_ATOMIC_UMIN : FLAT_Global_Atomic_Pseudo <"global_atomic_umin",
                            VGPR_32, i32, atomic_umin_global>;

defm GLOBAL_ATOMIC_SMAX : FLAT_Global_Atomic_Pseudo <"global_atomic_smax",
                            VGPR_32, i32, atomic_max_global>;

defm GLOBAL_ATOMIC_UMAX : FLAT_Global_Atomic_Pseudo <"global_atomic_umax",
                            VGPR_32, i32, atomic_umax_global>;

defm GLOBAL_ATOMIC_AND : FLAT_Global_Atomic_Pseudo <"global_atomic_and",
                           VGPR_32, i32, atomic_and_global>;

defm GLOBAL_ATOMIC_OR : FLAT_Global_Atomic_Pseudo <"global_atomic_or",
                          VGPR_32, i32, atomic_or_global>;

defm GLOBAL_ATOMIC_XOR : FLAT_Global_Atomic_Pseudo <"global_atomic_xor",
                           VGPR_32, i32, atomic_xor_global>;

defm GLOBAL_ATOMIC_INC : FLAT_Global_Atomic_Pseudo <"global_atomic_inc",
                           VGPR_32, i32, atomic_inc_global>;

defm GLOBAL_ATOMIC_DEC : FLAT_Global_Atomic_Pseudo <"global_atomic_dec",
                           VGPR_32, i32, atomic_dec_global>;

defm GLOBAL_ATOMIC_ADD_X2 : FLAT_Global_Atomic_Pseudo <"global_atomic_add_x2",
                              VReg_64, i64, atomic_add_global>;

defm GLOBAL_ATOMIC_SUB_X2 : FLAT_Global_Atomic_Pseudo <"global_atomic_sub_x2",
                              VReg_64, i64, atomic_sub_global>;

defm GLOBAL_ATOMIC_SMIN_X2 : FLAT_Global_Atomic_Pseudo <"global_atomic_smin_x2",
                               VReg_64, i64, atomic_min_global>;

defm GLOBAL_ATOMIC_UMIN_X2 : FLAT_Global_Atomic_Pseudo <"global_atomic_umin_x2",
                               VReg_64, i64, atomic_umin_global>;

defm GLOBAL_ATOMIC_SMAX_X2 : FLAT_Global_Atomic_Pseudo <"global_atomic_smax_x2",
                               VReg_64, i64, atomic_max_global>;

defm GLOBAL_ATOMIC_UMAX_X2 : FLAT_Global_Atomic_Pseudo <"global_atomic_umax_x2",
                               VReg_64, i64, atomic_umax_global>;

defm GLOBAL_ATOMIC_AND_X2 : FLAT_Global_Atomic_Pseudo <"global_atomic_and_x2",
                              VReg_64, i64, atomic_and_global>;

defm GLOBAL_ATOMIC_OR_X2 : FLAT_Global_Atomic_Pseudo <"global_atomic_or_x2",
                             VReg_64, i64, atomic_or_global>;

defm GLOBAL_ATOMIC_XOR_X2 : FLAT_Global_Atomic_Pseudo <"global_atomic_xor_x2",
                              VReg_64, i64, atomic_xor_global>;

defm GLOBAL_ATOMIC_INC_X2 : FLAT_Global_Atomic_Pseudo <"global_atomic_inc_x2",
                              VReg_64, i64, atomic_inc_global>;

defm GLOBAL_ATOMIC_DEC_X2 : FLAT_Global_Atomic_Pseudo <"global_atomic_dec_x2",
                              VReg_64, i64, atomic_dec_global>;
} // End is_flat_global = 1

} // End SubtargetPredicate = HasFlatGlobalInsts


let SubtargetPredicate = HasFlatScratchInsts in {
defm SCRATCH_LOAD_UBYTE    : FLAT_Scratch_Load_Pseudo <"scratch_load_ubyte", VGPR_32>;
defm SCRATCH_LOAD_SBYTE    : FLAT_Scratch_Load_Pseudo <"scratch_load_sbyte", VGPR_32>;
defm SCRATCH_LOAD_USHORT   : FLAT_Scratch_Load_Pseudo <"scratch_load_ushort", VGPR_32>;
defm SCRATCH_LOAD_SSHORT   : FLAT_Scratch_Load_Pseudo <"scratch_load_sshort", VGPR_32>;
defm SCRATCH_LOAD_DWORD    : FLAT_Scratch_Load_Pseudo <"scratch_load_dword", VGPR_32>;
defm SCRATCH_LOAD_DWORDX2  : FLAT_Scratch_Load_Pseudo <"scratch_load_dwordx2", VReg_64>;
defm SCRATCH_LOAD_DWORDX3  : FLAT_Scratch_Load_Pseudo <"scratch_load_dwordx3", VReg_96>;
defm SCRATCH_LOAD_DWORDX4  : FLAT_Scratch_Load_Pseudo <"scratch_load_dwordx4", VReg_128>;

defm SCRATCH_LOAD_UBYTE_D16    : FLAT_Scratch_Load_Pseudo <"scratch_load_ubyte_d16", VGPR_32>;
defm SCRATCH_LOAD_UBYTE_D16_HI : FLAT_Scratch_Load_Pseudo <"scratch_load_ubyte_d16_hi", VGPR_32>;
defm SCRATCH_LOAD_SBYTE_D16    : FLAT_Scratch_Load_Pseudo <"scratch_load_sbyte_d16", VGPR_32>;
defm SCRATCH_LOAD_SBYTE_D16_HI : FLAT_Scratch_Load_Pseudo <"scratch_load_sbyte_d16_hi", VGPR_32>;
defm SCRATCH_LOAD_SHORT_D16    : FLAT_Scratch_Load_Pseudo <"scratch_load_short_d16", VGPR_32>;
defm SCRATCH_LOAD_SHORT_D16_HI : FLAT_Scratch_Load_Pseudo <"scratch_load_short_d16_hi", VGPR_32>;

defm SCRATCH_STORE_BYTE    : FLAT_Scratch_Store_Pseudo <"scratch_store_byte", VGPR_32>;
defm SCRATCH_STORE_SHORT   : FLAT_Scratch_Store_Pseudo <"scratch_store_short", VGPR_32>;
defm SCRATCH_STORE_DWORD   : FLAT_Scratch_Store_Pseudo <"scratch_store_dword", VGPR_32>;
defm SCRATCH_STORE_DWORDX2 : FLAT_Scratch_Store_Pseudo <"scratch_store_dwordx2", VReg_64>;
defm SCRATCH_STORE_DWORDX3 : FLAT_Scratch_Store_Pseudo <"scratch_store_dwordx3", VReg_96>;
defm SCRATCH_STORE_DWORDX4 : FLAT_Scratch_Store_Pseudo <"scratch_store_dwordx4", VReg_128>;

defm SCRATCH_STORE_BYTE_D16_HI : FLAT_Scratch_Store_Pseudo <"scratch_store_byte_d16_hi", VGPR_32>;
defm SCRATCH_STORE_SHORT_D16_HI : FLAT_Scratch_Store_Pseudo <"scratch_store_short_d16_hi", VGPR_32>;

} // End SubtargetPredicate = HasFlatScratchInsts

//===----------------------------------------------------------------------===//
// Flat Patterns
//===----------------------------------------------------------------------===//

// Patterns for global loads with no offset.
class FlatLoadPat <FLAT_Pseudo inst, SDPatternOperator node, ValueType vt> : GCNPat <
  (vt (node (FLATOffset i64:$vaddr, i16:$offset, i1:$slc))),
  (inst $vaddr, $offset, 0, $slc)
>;

multiclass FlatLoadPat_Hi16 <FLAT_Pseudo inst, SDPatternOperator node, ValueType vt = i16> {
  def : GCNPat <
    (build_vector vt:$elt0, (vt (node (FLATOffset i64:$vaddr, i16:$offset, i1:$slc)))),
    (v2i16 (inst $vaddr, $offset, 0, $slc, $elt0))
  >;

 def : GCNPat <
    (build_vector f16:$elt0, (f16 (bitconvert (vt (node (FLATOffset i64:$vaddr, i16:$offset, i1:$slc)))))),
    (v2f16 (inst $vaddr, $offset, 0, $slc, $elt0))
  >;
}

multiclass FlatSignedLoadPat_Hi16 <FLAT_Pseudo inst, SDPatternOperator node, ValueType vt = i16> {
  def : GCNPat <
    (build_vector vt:$elt0, (vt (node (FLATOffsetSigned i64:$vaddr, i16:$offset, i1:$slc)))),
    (v2i16 (inst $vaddr, $offset, 0, $slc, $elt0))
  >;

 def : GCNPat <
    (build_vector f16:$elt0, (f16 (bitconvert (vt (node (FLATOffsetSigned i64:$vaddr, i16:$offset, i1:$slc)))))),
    (v2f16 (inst $vaddr, $offset, 0, $slc, $elt0))
  >;
}

multiclass FlatLoadPat_Lo16 <FLAT_Pseudo inst, SDPatternOperator node, ValueType vt = i16> {
  def : GCNPat <
    (build_vector (vt (node (FLATOffset i64:$vaddr, i16:$offset, i1:$slc))), (vt (Hi16Elt vt:$hi))),
    (v2i16 (inst $vaddr, $offset, 0, $slc, $hi))
  >;

 def : GCNPat <
    (build_vector (f16 (bitconvert (vt (node (FLATOffset i64:$vaddr, i16:$offset, i1:$slc))))), (f16 (Hi16Elt f16:$hi))),
    (v2f16 (inst $vaddr, $offset, 0, $slc, $hi))
  >;
}

multiclass FlatSignedLoadPat_Lo16 <FLAT_Pseudo inst, SDPatternOperator node, ValueType vt = i16> {
  def : GCNPat <
    (build_vector (vt (node (FLATOffsetSigned i64:$vaddr, i16:$offset, i1:$slc))), (vt (Hi16Elt vt:$hi))),
    (v2i16 (inst $vaddr, $offset, 0, $slc, $hi))
  >;

 def : GCNPat <
    (build_vector (f16 (bitconvert (vt (node (FLATOffsetSigned i64:$vaddr, i16:$offset, i1:$slc))))), (f16 (Hi16Elt f16:$hi))),
    (v2f16 (inst $vaddr, $offset, 0, $slc, $hi))
  >;
}

class FlatLoadAtomicPat <FLAT_Pseudo inst, SDPatternOperator node, ValueType vt> : GCNPat <
  (vt (node (FLATAtomic i64:$vaddr, i16:$offset, i1:$slc))),
  (inst $vaddr, $offset, 0, $slc)
>;

class FlatLoadSignedPat <FLAT_Pseudo inst, SDPatternOperator node, ValueType vt> : GCNPat <
  (vt (node (FLATOffsetSigned i64:$vaddr, i16:$offset, i1:$slc))),
  (inst $vaddr, $offset, 0, $slc)
>;

class FlatStorePat <FLAT_Pseudo inst, SDPatternOperator node, ValueType vt> : GCNPat <
  (node vt:$data, (FLATOffset i64:$vaddr, i16:$offset, i1:$slc)),
  (inst $vaddr, $data, $offset, 0, $slc)
>;

class FlatStoreSignedPat <FLAT_Pseudo inst, SDPatternOperator node, ValueType vt> : GCNPat <
  (node vt:$data, (FLATOffsetSigned i64:$vaddr, i16:$offset, i1:$slc)),
  (inst $vaddr, $data, $offset, 0, $slc)
>;

class FlatStoreAtomicPat <FLAT_Pseudo inst, SDPatternOperator node, ValueType vt> : GCNPat <
  // atomic store follows atomic binop convention so the address comes
  // first.
  (node (FLATAtomic i64:$vaddr, i16:$offset, i1:$slc), vt:$data),
  (inst $vaddr, $data, $offset, 0, $slc)
>;

class FlatStoreSignedAtomicPat <FLAT_Pseudo inst, SDPatternOperator node, ValueType vt> : GCNPat <
  // atomic store follows atomic binop convention so the address comes
  // first.
  (node (FLATSignedAtomic i64:$vaddr, i16:$offset, i1:$slc), vt:$data),
  (inst $vaddr, $data, $offset, 0, $slc)
>;

class FlatAtomicPat <FLAT_Pseudo inst, SDPatternOperator node, ValueType vt,
                     ValueType data_vt = vt> : GCNPat <
  (vt (node (FLATAtomic i64:$vaddr, i16:$offset, i1:$slc), data_vt:$data)),
  (inst $vaddr, $data, $offset, $slc)
>;

class FlatSignedAtomicPat <FLAT_Pseudo inst, SDPatternOperator node, ValueType vt,
                     ValueType data_vt = vt> : GCNPat <
  (vt (node (FLATSignedAtomic i64:$vaddr, i16:$offset, i1:$slc), data_vt:$data)),
  (inst $vaddr, $data, $offset, $slc)
>;

let OtherPredicates = [HasFlatAddressSpace] in {

def : FlatLoadPat <FLAT_LOAD_UBYTE, az_extloadi8_flat, i32>;
def : FlatLoadPat <FLAT_LOAD_SBYTE, sextloadi8_flat, i32>;
def : FlatLoadPat <FLAT_LOAD_UBYTE, az_extloadi8_flat, i16>;
def : FlatLoadPat <FLAT_LOAD_SBYTE, sextloadi8_flat, i16>;
def : FlatLoadPat <FLAT_LOAD_USHORT, az_extloadi16_flat, i32>;
def : FlatLoadPat <FLAT_LOAD_USHORT, load_flat, i16>;
def : FlatLoadPat <FLAT_LOAD_SSHORT, sextloadi16_flat, i32>;
def : FlatLoadPat <FLAT_LOAD_DWORD, load_flat, i32>;
def : FlatLoadPat <FLAT_LOAD_DWORDX2, load_flat, v2i32>;
def : FlatLoadPat <FLAT_LOAD_DWORDX4, load_flat, v4i32>;

def : FlatLoadAtomicPat <FLAT_LOAD_DWORD, atomic_load_flat, i32>;
def : FlatLoadAtomicPat <FLAT_LOAD_DWORDX2, atomic_load_flat, i64>;

def : FlatStorePat <FLAT_STORE_BYTE, truncstorei8_flat, i32>;
def : FlatStorePat <FLAT_STORE_SHORT, truncstorei16_flat, i32>;
def : FlatStorePat <FLAT_STORE_DWORD, store_flat, i32>;
def : FlatStorePat <FLAT_STORE_DWORDX2, store_flat, v2i32>;
def : FlatStorePat <FLAT_STORE_DWORDX4, store_flat, v4i32>;

def : FlatStoreAtomicPat <FLAT_STORE_DWORD, atomic_store_flat, i32>;
def : FlatStoreAtomicPat <FLAT_STORE_DWORDX2, atomic_store_flat, i64>;

def : FlatAtomicPat <FLAT_ATOMIC_ADD_RTN, atomic_add_global, i32>;
def : FlatAtomicPat <FLAT_ATOMIC_SUB_RTN, atomic_sub_global, i32>;
def : FlatAtomicPat <FLAT_ATOMIC_INC_RTN, atomic_inc_global, i32>;
def : FlatAtomicPat <FLAT_ATOMIC_DEC_RTN, atomic_dec_global, i32>;
def : FlatAtomicPat <FLAT_ATOMIC_AND_RTN, atomic_and_global, i32>;
def : FlatAtomicPat <FLAT_ATOMIC_SMAX_RTN, atomic_max_global, i32>;
def : FlatAtomicPat <FLAT_ATOMIC_UMAX_RTN, atomic_umax_global, i32>;
def : FlatAtomicPat <FLAT_ATOMIC_SMIN_RTN, atomic_min_global, i32>;
def : FlatAtomicPat <FLAT_ATOMIC_UMIN_RTN, atomic_umin_global, i32>;
def : FlatAtomicPat <FLAT_ATOMIC_OR_RTN, atomic_or_global, i32>;
def : FlatAtomicPat <FLAT_ATOMIC_SWAP_RTN, atomic_swap_global, i32>;
def : FlatAtomicPat <FLAT_ATOMIC_CMPSWAP_RTN, AMDGPUatomic_cmp_swap_global, i32, v2i32>;
def : FlatAtomicPat <FLAT_ATOMIC_XOR_RTN, atomic_xor_global, i32>;

def : FlatAtomicPat <FLAT_ATOMIC_ADD_X2_RTN, atomic_add_global, i64>;
def : FlatAtomicPat <FLAT_ATOMIC_SUB_X2_RTN, atomic_sub_global, i64>;
def : FlatAtomicPat <FLAT_ATOMIC_INC_X2_RTN, atomic_inc_global, i64>;
def : FlatAtomicPat <FLAT_ATOMIC_DEC_X2_RTN, atomic_dec_global, i64>;
def : FlatAtomicPat <FLAT_ATOMIC_AND_X2_RTN, atomic_and_global, i64>;
def : FlatAtomicPat <FLAT_ATOMIC_SMAX_X2_RTN, atomic_max_global, i64>;
def : FlatAtomicPat <FLAT_ATOMIC_UMAX_X2_RTN, atomic_umax_global, i64>;
def : FlatAtomicPat <FLAT_ATOMIC_SMIN_X2_RTN, atomic_min_global, i64>;
def : FlatAtomicPat <FLAT_ATOMIC_UMIN_X2_RTN, atomic_umin_global, i64>;
def : FlatAtomicPat <FLAT_ATOMIC_OR_X2_RTN, atomic_or_global, i64>;
def : FlatAtomicPat <FLAT_ATOMIC_SWAP_X2_RTN, atomic_swap_global, i64>;
def : FlatAtomicPat <FLAT_ATOMIC_CMPSWAP_X2_RTN, AMDGPUatomic_cmp_swap_global, i64, v2i64>;
def : FlatAtomicPat <FLAT_ATOMIC_XOR_X2_RTN, atomic_xor_global, i64>;

def : FlatStorePat <FLAT_STORE_BYTE, truncstorei8_flat, i16>;
def : FlatStorePat <FLAT_STORE_SHORT, store_flat, i16>;

let OtherPredicates = [HasD16LoadStore] in {
def : FlatStorePat <FLAT_STORE_SHORT_D16_HI, truncstorei16_hi16_flat, i32>;
def : FlatStorePat <FLAT_STORE_BYTE_D16_HI, truncstorei8_hi16_flat, i32>;

let AddedComplexity = 3 in {
defm : FlatLoadPat_Hi16 <FLAT_LOAD_UBYTE_D16_HI, az_extloadi8_flat>;
defm : FlatLoadPat_Hi16 <FLAT_LOAD_SBYTE_D16_HI, sextloadi8_flat>;
defm : FlatLoadPat_Hi16 <FLAT_LOAD_SHORT_D16_HI, load_flat>;
}

let AddedComplexity = 9 in {
defm : FlatLoadPat_Lo16 <FLAT_LOAD_UBYTE_D16, az_extloadi8_flat>;
defm : FlatLoadPat_Lo16 <FLAT_LOAD_SBYTE_D16, sextloadi8_flat>;
defm : FlatLoadPat_Lo16 <FLAT_LOAD_SHORT_D16, load_flat>;
}
}

} // End OtherPredicates = [HasFlatAddressSpace]

let OtherPredicates = [HasFlatGlobalInsts], AddedComplexity = 10 in {

def : FlatLoadSignedPat <GLOBAL_LOAD_UBYTE, az_extloadi8_global, i32>;
def : FlatLoadSignedPat <GLOBAL_LOAD_SBYTE, sextloadi8_global, i32>;
def : FlatLoadSignedPat <GLOBAL_LOAD_UBYTE, az_extloadi8_global, i16>;
def : FlatLoadSignedPat <GLOBAL_LOAD_SBYTE, sextloadi8_global, i16>;
def : FlatLoadSignedPat <GLOBAL_LOAD_USHORT, az_extloadi16_global, i32>;
def : FlatLoadSignedPat <GLOBAL_LOAD_SSHORT, sextloadi16_global, i32>;
def : FlatLoadSignedPat <GLOBAL_LOAD_USHORT, load_global, i16>;

def : FlatLoadSignedPat <GLOBAL_LOAD_DWORD, load_global, i32>;
def : FlatLoadSignedPat <GLOBAL_LOAD_DWORDX2, load_global, v2i32>;
def : FlatLoadSignedPat <GLOBAL_LOAD_DWORDX4, load_global, v4i32>;

def : FlatLoadAtomicPat <GLOBAL_LOAD_DWORD, atomic_load_global, i32>;
def : FlatLoadAtomicPat <GLOBAL_LOAD_DWORDX2, atomic_load_global, i64>;

def : FlatStoreSignedPat <GLOBAL_STORE_BYTE, truncstorei8_global, i32>;
def : FlatStoreSignedPat <GLOBAL_STORE_BYTE, truncstorei8_global, i16>;
def : FlatStoreSignedPat <GLOBAL_STORE_SHORT, truncstorei16_global, i32>;
def : FlatStoreSignedPat <GLOBAL_STORE_SHORT, store_global, i16>;
def : FlatStoreSignedPat <GLOBAL_STORE_DWORD, store_global, i32>;
def : FlatStoreSignedPat <GLOBAL_STORE_DWORDX2, store_global, v2i32>;
def : FlatStoreSignedPat <GLOBAL_STORE_DWORDX4, store_global, v4i32>;

let OtherPredicates = [HasD16LoadStore] in {
def : FlatStoreSignedPat <GLOBAL_STORE_SHORT_D16_HI, truncstorei16_hi16_global, i32>;
def : FlatStoreSignedPat <GLOBAL_STORE_BYTE_D16_HI, truncstorei8_hi16_global, i32>;

defm : FlatSignedLoadPat_Hi16 <GLOBAL_LOAD_UBYTE_D16_HI, az_extloadi8_global>;
defm : FlatSignedLoadPat_Hi16 <GLOBAL_LOAD_SBYTE_D16_HI, sextloadi8_global>;
defm : FlatSignedLoadPat_Hi16 <GLOBAL_LOAD_SHORT_D16_HI, load_global>;

defm : FlatSignedLoadPat_Lo16 <GLOBAL_LOAD_UBYTE_D16, az_extloadi8_global>;
defm : FlatSignedLoadPat_Lo16 <GLOBAL_LOAD_SBYTE_D16, sextloadi8_global>;
defm : FlatSignedLoadPat_Lo16 <GLOBAL_LOAD_SHORT_D16, load_global>;

}

def : FlatStoreSignedAtomicPat <GLOBAL_STORE_DWORD, store_atomic_global, i32>;
def : FlatStoreSignedAtomicPat <GLOBAL_STORE_DWORDX2, store_atomic_global, i64>;

def : FlatSignedAtomicPat <GLOBAL_ATOMIC_ADD_RTN, atomic_add_global, i32>;
def : FlatSignedAtomicPat <GLOBAL_ATOMIC_SUB_RTN, atomic_sub_global, i32>;
def : FlatSignedAtomicPat <GLOBAL_ATOMIC_INC_RTN, atomic_inc_global, i32>;
def : FlatSignedAtomicPat <GLOBAL_ATOMIC_DEC_RTN, atomic_dec_global, i32>;
def : FlatSignedAtomicPat <GLOBAL_ATOMIC_AND_RTN, atomic_and_global, i32>;
def : FlatSignedAtomicPat <GLOBAL_ATOMIC_SMAX_RTN, atomic_max_global, i32>;
def : FlatSignedAtomicPat <GLOBAL_ATOMIC_UMAX_RTN, atomic_umax_global, i32>;
def : FlatSignedAtomicPat <GLOBAL_ATOMIC_SMIN_RTN, atomic_min_global, i32>;
def : FlatSignedAtomicPat <GLOBAL_ATOMIC_UMIN_RTN, atomic_umin_global, i32>;
def : FlatSignedAtomicPat <GLOBAL_ATOMIC_OR_RTN, atomic_or_global, i32>;
def : FlatSignedAtomicPat <GLOBAL_ATOMIC_SWAP_RTN, atomic_swap_global, i32>;
def : FlatSignedAtomicPat <GLOBAL_ATOMIC_CMPSWAP_RTN, AMDGPUatomic_cmp_swap_global, i32, v2i32>;
def : FlatSignedAtomicPat <GLOBAL_ATOMIC_XOR_RTN, atomic_xor_global, i32>;

def : FlatSignedAtomicPat <GLOBAL_ATOMIC_ADD_X2_RTN, atomic_add_global, i64>;
def : FlatSignedAtomicPat <GLOBAL_ATOMIC_SUB_X2_RTN, atomic_sub_global, i64>;
def : FlatSignedAtomicPat <GLOBAL_ATOMIC_INC_X2_RTN, atomic_inc_global, i64>;
def : FlatSignedAtomicPat <GLOBAL_ATOMIC_DEC_X2_RTN, atomic_dec_global, i64>;
def : FlatSignedAtomicPat <GLOBAL_ATOMIC_AND_X2_RTN, atomic_and_global, i64>;
def : FlatSignedAtomicPat <GLOBAL_ATOMIC_SMAX_X2_RTN, atomic_max_global, i64>;
def : FlatSignedAtomicPat <GLOBAL_ATOMIC_UMAX_X2_RTN, atomic_umax_global, i64>;
def : FlatSignedAtomicPat <GLOBAL_ATOMIC_SMIN_X2_RTN, atomic_min_global, i64>;
def : FlatSignedAtomicPat <GLOBAL_ATOMIC_UMIN_X2_RTN, atomic_umin_global, i64>;
def : FlatSignedAtomicPat <GLOBAL_ATOMIC_OR_X2_RTN, atomic_or_global, i64>;
def : FlatSignedAtomicPat <GLOBAL_ATOMIC_SWAP_X2_RTN, atomic_swap_global, i64>;
def : FlatSignedAtomicPat <GLOBAL_ATOMIC_CMPSWAP_X2_RTN, AMDGPUatomic_cmp_swap_global, i64, v2i64>;
def : FlatSignedAtomicPat <GLOBAL_ATOMIC_XOR_X2_RTN, atomic_xor_global, i64>;

} // End OtherPredicates = [HasFlatGlobalInsts]


//===----------------------------------------------------------------------===//
// Target
//===----------------------------------------------------------------------===//

//===----------------------------------------------------------------------===//
// CI
//===----------------------------------------------------------------------===//

class FLAT_Real_ci <bits<7> op, FLAT_Pseudo ps> :
  FLAT_Real <op, ps>,
  SIMCInstr <ps.PseudoInstr, SIEncodingFamily.SI> {
  let AssemblerPredicate = isCIOnly;
  let DecoderNamespace="CI";
}

def FLAT_LOAD_UBYTE_ci         : FLAT_Real_ci <0x8,  FLAT_LOAD_UBYTE>;
def FLAT_LOAD_SBYTE_ci         : FLAT_Real_ci <0x9,  FLAT_LOAD_SBYTE>;
def FLAT_LOAD_USHORT_ci        : FLAT_Real_ci <0xa,  FLAT_LOAD_USHORT>;
def FLAT_LOAD_SSHORT_ci        : FLAT_Real_ci <0xb,  FLAT_LOAD_SSHORT>;
def FLAT_LOAD_DWORD_ci         : FLAT_Real_ci <0xc,  FLAT_LOAD_DWORD>;
def FLAT_LOAD_DWORDX2_ci       : FLAT_Real_ci <0xd,  FLAT_LOAD_DWORDX2>;
def FLAT_LOAD_DWORDX4_ci       : FLAT_Real_ci <0xe,  FLAT_LOAD_DWORDX4>;
def FLAT_LOAD_DWORDX3_ci       : FLAT_Real_ci <0xf,  FLAT_LOAD_DWORDX3>;

def FLAT_STORE_BYTE_ci         : FLAT_Real_ci <0x18, FLAT_STORE_BYTE>;
def FLAT_STORE_SHORT_ci        : FLAT_Real_ci <0x1a, FLAT_STORE_SHORT>;
def FLAT_STORE_DWORD_ci        : FLAT_Real_ci <0x1c, FLAT_STORE_DWORD>;
def FLAT_STORE_DWORDX2_ci      : FLAT_Real_ci <0x1d, FLAT_STORE_DWORDX2>;
def FLAT_STORE_DWORDX4_ci      : FLAT_Real_ci <0x1e, FLAT_STORE_DWORDX4>;
def FLAT_STORE_DWORDX3_ci      : FLAT_Real_ci <0x1f, FLAT_STORE_DWORDX3>;

multiclass FLAT_Real_Atomics_ci <bits<7> op, FLAT_Pseudo ps> {
  def _ci     : FLAT_Real_ci<op, !cast<FLAT_Pseudo>(ps.PseudoInstr)>;
  def _RTN_ci : FLAT_Real_ci<op, !cast<FLAT_Pseudo>(ps.PseudoInstr # "_RTN")>;
}

defm FLAT_ATOMIC_SWAP          : FLAT_Real_Atomics_ci <0x30, FLAT_ATOMIC_SWAP>;
defm FLAT_ATOMIC_CMPSWAP       : FLAT_Real_Atomics_ci <0x31, FLAT_ATOMIC_CMPSWAP>;
defm FLAT_ATOMIC_ADD           : FLAT_Real_Atomics_ci <0x32, FLAT_ATOMIC_ADD>;
defm FLAT_ATOMIC_SUB           : FLAT_Real_Atomics_ci <0x33, FLAT_ATOMIC_SUB>;
defm FLAT_ATOMIC_SMIN          : FLAT_Real_Atomics_ci <0x35, FLAT_ATOMIC_SMIN>;
defm FLAT_ATOMIC_UMIN          : FLAT_Real_Atomics_ci <0x36, FLAT_ATOMIC_UMIN>;
defm FLAT_ATOMIC_SMAX          : FLAT_Real_Atomics_ci <0x37, FLAT_ATOMIC_SMAX>;
defm FLAT_ATOMIC_UMAX          : FLAT_Real_Atomics_ci <0x38, FLAT_ATOMIC_UMAX>;
defm FLAT_ATOMIC_AND           : FLAT_Real_Atomics_ci <0x39, FLAT_ATOMIC_AND>;
defm FLAT_ATOMIC_OR            : FLAT_Real_Atomics_ci <0x3a, FLAT_ATOMIC_OR>;
defm FLAT_ATOMIC_XOR           : FLAT_Real_Atomics_ci <0x3b, FLAT_ATOMIC_XOR>;
defm FLAT_ATOMIC_INC           : FLAT_Real_Atomics_ci <0x3c, FLAT_ATOMIC_INC>;
defm FLAT_ATOMIC_DEC           : FLAT_Real_Atomics_ci <0x3d, FLAT_ATOMIC_DEC>;
defm FLAT_ATOMIC_SWAP_X2       : FLAT_Real_Atomics_ci <0x50, FLAT_ATOMIC_SWAP_X2>;
defm FLAT_ATOMIC_CMPSWAP_X2    : FLAT_Real_Atomics_ci <0x51, FLAT_ATOMIC_CMPSWAP_X2>;
defm FLAT_ATOMIC_ADD_X2        : FLAT_Real_Atomics_ci <0x52, FLAT_ATOMIC_ADD_X2>;
defm FLAT_ATOMIC_SUB_X2        : FLAT_Real_Atomics_ci <0x53, FLAT_ATOMIC_SUB_X2>;
defm FLAT_ATOMIC_SMIN_X2       : FLAT_Real_Atomics_ci <0x55, FLAT_ATOMIC_SMIN_X2>;
defm FLAT_ATOMIC_UMIN_X2       : FLAT_Real_Atomics_ci <0x56, FLAT_ATOMIC_UMIN_X2>;
defm FLAT_ATOMIC_SMAX_X2       : FLAT_Real_Atomics_ci <0x57, FLAT_ATOMIC_SMAX_X2>;
defm FLAT_ATOMIC_UMAX_X2       : FLAT_Real_Atomics_ci <0x58, FLAT_ATOMIC_UMAX_X2>;
defm FLAT_ATOMIC_AND_X2        : FLAT_Real_Atomics_ci <0x59, FLAT_ATOMIC_AND_X2>;
defm FLAT_ATOMIC_OR_X2         : FLAT_Real_Atomics_ci <0x5a, FLAT_ATOMIC_OR_X2>;
defm FLAT_ATOMIC_XOR_X2        : FLAT_Real_Atomics_ci <0x5b, FLAT_ATOMIC_XOR_X2>;
defm FLAT_ATOMIC_INC_X2        : FLAT_Real_Atomics_ci <0x5c, FLAT_ATOMIC_INC_X2>;
defm FLAT_ATOMIC_DEC_X2        : FLAT_Real_Atomics_ci <0x5d, FLAT_ATOMIC_DEC_X2>;

// CI Only flat instructions
defm FLAT_ATOMIC_FCMPSWAP      : FLAT_Real_Atomics_ci <0x3e, FLAT_ATOMIC_FCMPSWAP>;
defm FLAT_ATOMIC_FMIN          : FLAT_Real_Atomics_ci <0x3f, FLAT_ATOMIC_FMIN>;
defm FLAT_ATOMIC_FMAX          : FLAT_Real_Atomics_ci <0x40, FLAT_ATOMIC_FMAX>;
defm FLAT_ATOMIC_FCMPSWAP_X2   : FLAT_Real_Atomics_ci <0x5e, FLAT_ATOMIC_FCMPSWAP_X2>;
defm FLAT_ATOMIC_FMIN_X2       : FLAT_Real_Atomics_ci <0x5f, FLAT_ATOMIC_FMIN_X2>;
defm FLAT_ATOMIC_FMAX_X2       : FLAT_Real_Atomics_ci <0x60, FLAT_ATOMIC_FMAX_X2>;


//===----------------------------------------------------------------------===//
// VI
//===----------------------------------------------------------------------===//

class FLAT_Real_vi <bits<7> op, FLAT_Pseudo ps> :
  FLAT_Real <op, ps>,
  SIMCInstr <ps.PseudoInstr, SIEncodingFamily.VI> {
  let AssemblerPredicate = isVI;
  let DecoderNamespace="VI";
}

multiclass FLAT_Real_AllAddr_vi<bits<7> op> {
  def _vi : FLAT_Real_vi<op, !cast<FLAT_Pseudo>(NAME)>;
  def _SADDR_vi : FLAT_Real_vi<op, !cast<FLAT_Pseudo>(NAME#"_SADDR")>;
}

def FLAT_LOAD_UBYTE_vi         : FLAT_Real_vi <0x10, FLAT_LOAD_UBYTE>;
def FLAT_LOAD_SBYTE_vi         : FLAT_Real_vi <0x11, FLAT_LOAD_SBYTE>;
def FLAT_LOAD_USHORT_vi        : FLAT_Real_vi <0x12, FLAT_LOAD_USHORT>;
def FLAT_LOAD_SSHORT_vi        : FLAT_Real_vi <0x13, FLAT_LOAD_SSHORT>;
def FLAT_LOAD_DWORD_vi         : FLAT_Real_vi <0x14, FLAT_LOAD_DWORD>;
def FLAT_LOAD_DWORDX2_vi       : FLAT_Real_vi <0x15, FLAT_LOAD_DWORDX2>;
def FLAT_LOAD_DWORDX4_vi       : FLAT_Real_vi <0x17, FLAT_LOAD_DWORDX4>;
def FLAT_LOAD_DWORDX3_vi       : FLAT_Real_vi <0x16, FLAT_LOAD_DWORDX3>;

def FLAT_STORE_BYTE_vi         : FLAT_Real_vi <0x18, FLAT_STORE_BYTE>;
def FLAT_STORE_BYTE_D16_HI_vi  : FLAT_Real_vi <0x19, FLAT_STORE_BYTE_D16_HI>;
def FLAT_STORE_SHORT_vi        : FLAT_Real_vi <0x1a, FLAT_STORE_SHORT>;
def FLAT_STORE_SHORT_D16_HI_vi : FLAT_Real_vi <0x1b, FLAT_STORE_SHORT_D16_HI>;
def FLAT_STORE_DWORD_vi        : FLAT_Real_vi <0x1c, FLAT_STORE_DWORD>;
def FLAT_STORE_DWORDX2_vi      : FLAT_Real_vi <0x1d, FLAT_STORE_DWORDX2>;
def FLAT_STORE_DWORDX4_vi      : FLAT_Real_vi <0x1f, FLAT_STORE_DWORDX4>;
def FLAT_STORE_DWORDX3_vi      : FLAT_Real_vi <0x1e, FLAT_STORE_DWORDX3>;

def FLAT_LOAD_UBYTE_D16_vi    : FLAT_Real_vi <0x20, FLAT_LOAD_UBYTE_D16>;
def FLAT_LOAD_UBYTE_D16_HI_vi : FLAT_Real_vi <0x21, FLAT_LOAD_UBYTE_D16_HI>;
def FLAT_LOAD_SBYTE_D16_vi    : FLAT_Real_vi <0x22, FLAT_LOAD_SBYTE_D16>;
def FLAT_LOAD_SBYTE_D16_HI_vi : FLAT_Real_vi <0x23, FLAT_LOAD_SBYTE_D16_HI>;
def FLAT_LOAD_SHORT_D16_vi    : FLAT_Real_vi <0x24, FLAT_LOAD_SHORT_D16>;
def FLAT_LOAD_SHORT_D16_HI_vi : FLAT_Real_vi <0x25, FLAT_LOAD_SHORT_D16_HI>;

multiclass FLAT_Real_Atomics_vi <bits<7> op, FLAT_Pseudo ps> {
  def _vi     : FLAT_Real_vi<op, !cast<FLAT_Pseudo>(ps.PseudoInstr)>;
  def _RTN_vi : FLAT_Real_vi<op, !cast<FLAT_Pseudo>(ps.PseudoInstr # "_RTN")>;
}

multiclass FLAT_Global_Real_Atomics_vi<bits<7> op> :
  FLAT_Real_AllAddr_vi<op> {
  def _RTN_vi  : FLAT_Real_vi <op, !cast<FLAT_Pseudo>(NAME#"_RTN")>;
  def _SADDR_RTN_vi : FLAT_Real_vi <op, !cast<FLAT_Pseudo>(NAME#"_SADDR_RTN")>;
}


defm FLAT_ATOMIC_SWAP       : FLAT_Real_Atomics_vi <0x40, FLAT_ATOMIC_SWAP>;
defm FLAT_ATOMIC_CMPSWAP    : FLAT_Real_Atomics_vi <0x41, FLAT_ATOMIC_CMPSWAP>;
defm FLAT_ATOMIC_ADD        : FLAT_Real_Atomics_vi <0x42, FLAT_ATOMIC_ADD>;
defm FLAT_ATOMIC_SUB        : FLAT_Real_Atomics_vi <0x43, FLAT_ATOMIC_SUB>;
defm FLAT_ATOMIC_SMIN       : FLAT_Real_Atomics_vi <0x44, FLAT_ATOMIC_SMIN>;
defm FLAT_ATOMIC_UMIN       : FLAT_Real_Atomics_vi <0x45, FLAT_ATOMIC_UMIN>;
defm FLAT_ATOMIC_SMAX       : FLAT_Real_Atomics_vi <0x46, FLAT_ATOMIC_SMAX>;
defm FLAT_ATOMIC_UMAX       : FLAT_Real_Atomics_vi <0x47, FLAT_ATOMIC_UMAX>;
defm FLAT_ATOMIC_AND        : FLAT_Real_Atomics_vi <0x48, FLAT_ATOMIC_AND>;
defm FLAT_ATOMIC_OR         : FLAT_Real_Atomics_vi <0x49, FLAT_ATOMIC_OR>;
defm FLAT_ATOMIC_XOR        : FLAT_Real_Atomics_vi <0x4a, FLAT_ATOMIC_XOR>;
defm FLAT_ATOMIC_INC        : FLAT_Real_Atomics_vi <0x4b, FLAT_ATOMIC_INC>;
defm FLAT_ATOMIC_DEC        : FLAT_Real_Atomics_vi <0x4c, FLAT_ATOMIC_DEC>;
defm FLAT_ATOMIC_SWAP_X2    : FLAT_Real_Atomics_vi <0x60, FLAT_ATOMIC_SWAP_X2>;
defm FLAT_ATOMIC_CMPSWAP_X2 : FLAT_Real_Atomics_vi <0x61, FLAT_ATOMIC_CMPSWAP_X2>;
defm FLAT_ATOMIC_ADD_X2     : FLAT_Real_Atomics_vi <0x62, FLAT_ATOMIC_ADD_X2>;
defm FLAT_ATOMIC_SUB_X2     : FLAT_Real_Atomics_vi <0x63, FLAT_ATOMIC_SUB_X2>;
defm FLAT_ATOMIC_SMIN_X2    : FLAT_Real_Atomics_vi <0x64, FLAT_ATOMIC_SMIN_X2>;
defm FLAT_ATOMIC_UMIN_X2    : FLAT_Real_Atomics_vi <0x65, FLAT_ATOMIC_UMIN_X2>;
defm FLAT_ATOMIC_SMAX_X2    : FLAT_Real_Atomics_vi <0x66, FLAT_ATOMIC_SMAX_X2>;
defm FLAT_ATOMIC_UMAX_X2    : FLAT_Real_Atomics_vi <0x67, FLAT_ATOMIC_UMAX_X2>;
defm FLAT_ATOMIC_AND_X2     : FLAT_Real_Atomics_vi <0x68, FLAT_ATOMIC_AND_X2>;
defm FLAT_ATOMIC_OR_X2      : FLAT_Real_Atomics_vi <0x69, FLAT_ATOMIC_OR_X2>;
defm FLAT_ATOMIC_XOR_X2     : FLAT_Real_Atomics_vi <0x6a, FLAT_ATOMIC_XOR_X2>;
defm FLAT_ATOMIC_INC_X2     : FLAT_Real_Atomics_vi <0x6b, FLAT_ATOMIC_INC_X2>;
defm FLAT_ATOMIC_DEC_X2     : FLAT_Real_Atomics_vi <0x6c, FLAT_ATOMIC_DEC_X2>;

defm GLOBAL_LOAD_UBYTE : FLAT_Real_AllAddr_vi <0x10>;
defm GLOBAL_LOAD_SBYTE : FLAT_Real_AllAddr_vi <0x11>;
defm GLOBAL_LOAD_USHORT : FLAT_Real_AllAddr_vi <0x12>;
defm GLOBAL_LOAD_SSHORT : FLAT_Real_AllAddr_vi <0x13>;
defm GLOBAL_LOAD_DWORD : FLAT_Real_AllAddr_vi <0x14>;
defm GLOBAL_LOAD_DWORDX2 : FLAT_Real_AllAddr_vi <0x15>;
<<<<<<< HEAD
defm GLOBAL_LOAD_DWORDX4 : FLAT_Real_AllAddr_vi <0x17>;
defm GLOBAL_LOAD_DWORDX3 : FLAT_Real_AllAddr_vi <0x16>;

defm GLOBAL_STORE_BYTE : FLAT_Real_AllAddr_vi <0x18>;
defm GLOBAL_STORE_SHORT : FLAT_Real_AllAddr_vi <0x1a>;
defm GLOBAL_STORE_DWORD : FLAT_Real_AllAddr_vi <0x1c>;
defm GLOBAL_STORE_DWORDX2 : FLAT_Real_AllAddr_vi <0x1d>;
defm GLOBAL_STORE_DWORDX4 : FLAT_Real_AllAddr_vi <0x1f>;
defm GLOBAL_STORE_DWORDX3 : FLAT_Real_AllAddr_vi <0x1e>;
=======
defm GLOBAL_LOAD_DWORDX3 : FLAT_Real_AllAddr_vi <0x16>;
defm GLOBAL_LOAD_DWORDX4 : FLAT_Real_AllAddr_vi <0x17>;

defm GLOBAL_LOAD_UBYTE_D16    : FLAT_Real_AllAddr_vi <0x20>;
defm GLOBAL_LOAD_UBYTE_D16_HI : FLAT_Real_AllAddr_vi <0x21>;
defm GLOBAL_LOAD_SBYTE_D16    : FLAT_Real_AllAddr_vi <0x22>;
defm GLOBAL_LOAD_SBYTE_D16_HI : FLAT_Real_AllAddr_vi <0x23>;
defm GLOBAL_LOAD_SHORT_D16    : FLAT_Real_AllAddr_vi <0x24>;
defm GLOBAL_LOAD_SHORT_D16_HI : FLAT_Real_AllAddr_vi <0x25>;

defm GLOBAL_STORE_BYTE : FLAT_Real_AllAddr_vi <0x18>;
defm GLOBAL_STORE_BYTE_D16_HI : FLAT_Real_AllAddr_vi <0x19>;
defm GLOBAL_STORE_SHORT : FLAT_Real_AllAddr_vi <0x1a>;
defm GLOBAL_STORE_SHORT_D16_HI : FLAT_Real_AllAddr_vi <0x1b>;
defm GLOBAL_STORE_DWORD : FLAT_Real_AllAddr_vi <0x1c>;
defm GLOBAL_STORE_DWORDX2 : FLAT_Real_AllAddr_vi <0x1d>;
defm GLOBAL_STORE_DWORDX3 : FLAT_Real_AllAddr_vi <0x1e>;
defm GLOBAL_STORE_DWORDX4 : FLAT_Real_AllAddr_vi <0x1f>;

>>>>>>> 0e95ba0d

defm GLOBAL_ATOMIC_SWAP       : FLAT_Global_Real_Atomics_vi <0x40>;
defm GLOBAL_ATOMIC_CMPSWAP    : FLAT_Global_Real_Atomics_vi <0x41>;
defm GLOBAL_ATOMIC_ADD        : FLAT_Global_Real_Atomics_vi <0x42>;
defm GLOBAL_ATOMIC_SUB        : FLAT_Global_Real_Atomics_vi <0x43>;
defm GLOBAL_ATOMIC_SMIN       : FLAT_Global_Real_Atomics_vi <0x44>;
defm GLOBAL_ATOMIC_UMIN       : FLAT_Global_Real_Atomics_vi <0x45>;
defm GLOBAL_ATOMIC_SMAX       : FLAT_Global_Real_Atomics_vi <0x46>;
defm GLOBAL_ATOMIC_UMAX       : FLAT_Global_Real_Atomics_vi <0x47>;
defm GLOBAL_ATOMIC_AND        : FLAT_Global_Real_Atomics_vi <0x48>;
defm GLOBAL_ATOMIC_OR         : FLAT_Global_Real_Atomics_vi <0x49>;
defm GLOBAL_ATOMIC_XOR        : FLAT_Global_Real_Atomics_vi <0x4a>;
defm GLOBAL_ATOMIC_INC        : FLAT_Global_Real_Atomics_vi <0x4b>;
defm GLOBAL_ATOMIC_DEC        : FLAT_Global_Real_Atomics_vi <0x4c>;
defm GLOBAL_ATOMIC_SWAP_X2    : FLAT_Global_Real_Atomics_vi <0x60>;
defm GLOBAL_ATOMIC_CMPSWAP_X2 : FLAT_Global_Real_Atomics_vi <0x61>;
defm GLOBAL_ATOMIC_ADD_X2     : FLAT_Global_Real_Atomics_vi <0x62>;
defm GLOBAL_ATOMIC_SUB_X2     : FLAT_Global_Real_Atomics_vi <0x63>;
defm GLOBAL_ATOMIC_SMIN_X2    : FLAT_Global_Real_Atomics_vi <0x64>;
defm GLOBAL_ATOMIC_UMIN_X2    : FLAT_Global_Real_Atomics_vi <0x65>;
defm GLOBAL_ATOMIC_SMAX_X2    : FLAT_Global_Real_Atomics_vi <0x66>;
defm GLOBAL_ATOMIC_UMAX_X2    : FLAT_Global_Real_Atomics_vi <0x67>;
defm GLOBAL_ATOMIC_AND_X2     : FLAT_Global_Real_Atomics_vi <0x68>;
defm GLOBAL_ATOMIC_OR_X2      : FLAT_Global_Real_Atomics_vi <0x69>;
defm GLOBAL_ATOMIC_XOR_X2     : FLAT_Global_Real_Atomics_vi <0x6a>;
defm GLOBAL_ATOMIC_INC_X2     : FLAT_Global_Real_Atomics_vi <0x6b>;
<<<<<<< HEAD
defm GLOBAL_ATOMIC_DEC_X2     : FLAT_Global_Real_Atomics_vi <0x6c>;
=======
defm GLOBAL_ATOMIC_DEC_X2     : FLAT_Global_Real_Atomics_vi <0x6c>;

defm SCRATCH_LOAD_UBYTE         : FLAT_Real_AllAddr_vi <0x10>;
defm SCRATCH_LOAD_SBYTE         : FLAT_Real_AllAddr_vi <0x11>;
defm SCRATCH_LOAD_USHORT        : FLAT_Real_AllAddr_vi <0x12>;
defm SCRATCH_LOAD_SSHORT        : FLAT_Real_AllAddr_vi <0x13>;
defm SCRATCH_LOAD_DWORD         : FLAT_Real_AllAddr_vi <0x14>;
defm SCRATCH_LOAD_DWORDX2       : FLAT_Real_AllAddr_vi <0x15>;
defm SCRATCH_LOAD_DWORDX3       : FLAT_Real_AllAddr_vi <0x16>;
defm SCRATCH_LOAD_DWORDX4       : FLAT_Real_AllAddr_vi <0x17>;
defm SCRATCH_STORE_BYTE         : FLAT_Real_AllAddr_vi <0x18>;
defm SCRATCH_STORE_BYTE_D16_HI  : FLAT_Real_AllAddr_vi <0x19>;
defm SCRATCH_LOAD_UBYTE_D16     : FLAT_Real_AllAddr_vi <0x20>;
defm SCRATCH_LOAD_UBYTE_D16_HI  : FLAT_Real_AllAddr_vi <0x21>;
defm SCRATCH_LOAD_SBYTE_D16     : FLAT_Real_AllAddr_vi <0x22>;
defm SCRATCH_LOAD_SBYTE_D16_HI  : FLAT_Real_AllAddr_vi <0x23>;
defm SCRATCH_LOAD_SHORT_D16     : FLAT_Real_AllAddr_vi <0x24>;
defm SCRATCH_LOAD_SHORT_D16_HI  : FLAT_Real_AllAddr_vi <0x25>;
defm SCRATCH_STORE_SHORT        : FLAT_Real_AllAddr_vi <0x1a>;
defm SCRATCH_STORE_SHORT_D16_HI : FLAT_Real_AllAddr_vi <0x1b>;
defm SCRATCH_STORE_DWORD        : FLAT_Real_AllAddr_vi <0x1c>;
defm SCRATCH_STORE_DWORDX2      : FLAT_Real_AllAddr_vi <0x1d>;
defm SCRATCH_STORE_DWORDX3      : FLAT_Real_AllAddr_vi <0x1e>;
defm SCRATCH_STORE_DWORDX4      : FLAT_Real_AllAddr_vi <0x1f>;
>>>>>>> 0e95ba0d
<|MERGE_RESOLUTION|>--- conflicted
+++ resolved
@@ -47,10 +47,7 @@
   bits<1> has_saddr = 0;
   bits<1> enabled_saddr = 0;
   bits<7> saddr_value = 0;
-<<<<<<< HEAD
-=======
   bits<1> has_vaddr = 1;
->>>>>>> 0e95ba0d
 
   bits<1> has_data = 1;
   bits<1> has_glc  = 1;
@@ -128,18 +125,6 @@
 // same encoding value as exec_hi, so it isn't possible to use that if
 // saddr is 32-bit (which isn't handled here yet).
 class FLAT_Load_Pseudo <string opName, RegisterClass regClass,
-<<<<<<< HEAD
-  bit HasSignedOffset = 0, bit HasSaddr = 0, bit EnableSaddr = 0> : FLAT_Pseudo<
-  opName,
-  (outs regClass:$vdst),
-  !if(EnableSaddr,
-    !if(HasSignedOffset,
-      (ins VReg_64:$vaddr, SReg_64:$saddr, offset_s13:$offset, GLC:$glc, slc:$slc),
-      (ins VReg_64:$vaddr, SReg_64:$saddr, offset_u12:$offset, GLC:$glc, slc:$slc)),
-    !if(HasSignedOffset,
-      (ins VReg_64:$vaddr, offset_s13:$offset, GLC:$glc, slc:$slc),
-      (ins VReg_64:$vaddr, offset_u12:$offset, GLC:$glc, slc:$slc))),
-=======
   bit HasTiedOutput = 0,
   bit HasSignedOffset = 0, bit HasSaddr = 0, bit EnableSaddr = 0> : FLAT_Pseudo<
   opName,
@@ -152,21 +137,12 @@
             (ins !if(HasSignedOffset,offset_s13,offset_u12):$offset)),
             (ins GLC:$glc, slc:$slc)),
             !if(HasTiedOutput, (ins regClass:$vdst_in), (ins))),
->>>>>>> 0e95ba0d
   " $vdst, $vaddr"#!if(HasSaddr, !if(EnableSaddr, ", $saddr", ", off"), "")#"$offset$glc$slc"> {
   let has_data = 0;
   let mayLoad = 1;
   let has_saddr = HasSaddr;
   let enabled_saddr = EnableSaddr;
   let PseudoInstr = opName#!if(!and(HasSaddr, EnableSaddr), "_SADDR", "");
-<<<<<<< HEAD
-}
-
-multiclass FLAT_Global_Load_Pseudo<string opName, RegisterClass regClass> {
-  let is_flat_global = 1 in {
-    def "" : FLAT_Load_Pseudo<opName, regClass, 1, 1>;
-    def _SADDR : FLAT_Load_Pseudo<opName, regClass, 1, 1, 1>;
-=======
   let maybeAtomic = 1;
 
   let Constraints = !if(HasTiedOutput, "$vdst = $vdst_in", "");
@@ -197,7 +173,6 @@
   let is_flat_global = 1 in {
     def "" : FLAT_Load_Pseudo<opName, regClass, HasTiedInput, 1, 1>;
     def _SADDR : FLAT_Load_Pseudo<opName, regClass, HasTiedInput, 1, 1, 1>;
->>>>>>> 0e95ba0d
   }
 }
 
@@ -208,32 +183,6 @@
   }
 }
 
-<<<<<<< HEAD
-class FLAT_Store_Pseudo <string opName, RegisterClass vdataClass,
-  bit HasSignedOffset = 0, bit HasSaddr = 0, bit EnableSaddr = 0> : FLAT_Pseudo<
-  opName,
-  (outs),
-  !if(EnableSaddr,
-      !if(HasSignedOffset,
-        (ins VReg_64:$vaddr, vdataClass:$vdata, SReg_64:$saddr, offset_s13:$offset, GLC:$glc, slc:$slc),
-        (ins VReg_64:$vaddr, vdataClass:$vdata, SReg_64:$saddr, offset_u12:$offset, GLC:$glc, slc:$slc)),
-    !if(HasSignedOffset,
-      (ins VReg_64:$vaddr, vdataClass:$vdata, offset_s13:$offset, GLC:$glc, slc:$slc),
-      (ins VReg_64:$vaddr, vdataClass:$vdata, offset_u12:$offset, GLC:$glc, slc:$slc))),
-  " $vaddr, $vdata"#!if(HasSaddr, !if(EnableSaddr, ", $saddr", ", off"), "")#"$offset$glc$slc"> {
-  let mayLoad  = 0;
-  let mayStore = 1;
-  let has_vdst = 0;
-  let has_saddr = HasSaddr;
-  let enabled_saddr = EnableSaddr;
-  let PseudoInstr = opName#!if(!and(HasSaddr, EnableSaddr), "_SADDR", "");
-}
-
-multiclass FLAT_Global_Store_Pseudo<string opName, RegisterClass regClass> {
-  let is_flat_global = 1 in {
-    def "" : FLAT_Store_Pseudo<opName, regClass, 1, 1>;
-    def _SADDR : FLAT_Store_Pseudo<opName, regClass, 1, 1, 1>;
-=======
 class FLAT_Scratch_Load_Pseudo <string opName, RegisterClass regClass,
   bit EnableSaddr = 0>: FLAT_Pseudo<
   opName,
@@ -272,7 +221,6 @@
   let is_flat_scratch = 1 in {
     def "" : FLAT_Scratch_Load_Pseudo<opName, regClass>;
     def _SADDR : FLAT_Scratch_Load_Pseudo<opName, regClass, 1>;
->>>>>>> 0e95ba0d
   }
 }
 
@@ -303,25 +251,6 @@
   let PseudoInstr = NAME # "_RTN";
 }
 
-class FLAT_AtomicNoRet_Pseudo<string opName, dag outs, dag ins,
-                               string asm, list<dag> pattern = []> :
-  FLAT_Pseudo<opName, outs, ins, asm, pattern> {
-    let mayLoad = 1;
-    let mayStore = 1;
-    let has_glc  = 0;
-    let glcValue = 0;
-    let has_vdst = 0;
-}
-
-class FLAT_AtomicRet_Pseudo<string opName, dag outs, dag ins,
-                            string asm, list<dag> pattern = []>
-  : FLAT_AtomicNoRet_Pseudo<opName, outs, ins, asm, pattern> {
-  let hasPostISelHook = 1;
-  let has_vdst = 1;
-  let glcValue = 1;
-  let PseudoInstr = NAME # "_RTN";
-}
-
 multiclass FLAT_Atomic_Pseudo<
   string opName,
   RegisterClass vdst_rc,
@@ -330,7 +259,6 @@
   ValueType data_vt = vt,
   RegisterClass data_rc = vdst_rc> {
   def "" : FLAT_AtomicNoRet_Pseudo <opName,
-<<<<<<< HEAD
     (outs),
     (ins VReg_64:$vaddr, data_rc:$vdata, offset_u12:$offset, slc:$slc),
     " $vaddr, $vdata$offset$slc">,
@@ -340,44 +268,6 @@
 
   def _RTN : FLAT_AtomicRet_Pseudo <opName,
     (outs vdst_rc:$vdst),
-    (ins VReg_64:$vaddr, data_rc:$vdata, offset_u12:$offset, slc:$slc),
-    " $vdst, $vaddr, $vdata$offset glc$slc",
-    [(set vt:$vdst,
-      (atomic (FLATAtomic i64:$vaddr, i16:$offset, i1:$slc), data_vt:$vdata))]>,
-       AtomicNoRet <opName, 1>;
-}
-
-multiclass FLAT_Global_Atomic_Pseudo<
-  string opName,
-  RegisterClass vdst_rc,
-  ValueType vt,
-  SDPatternOperator atomic = null_frag,
-  ValueType data_vt = vt,
-  RegisterClass data_rc = vdst_rc> {
-
-  def "" : FLAT_AtomicNoRet_Pseudo <opName,
-    (outs),
-    (ins VReg_64:$vaddr, data_rc:$vdata, offset_s13:$offset, slc:$slc),
-    " $vaddr, $vdata, off$offset$slc">,
-    AtomicNoRet <opName, 0> {
-    let has_saddr = 1;
-=======
-    (outs),
-    (ins VReg_64:$vaddr, data_rc:$vdata, offset_u12:$offset, slc:$slc),
-    " $vaddr, $vdata$offset$slc">,
-    AtomicNoRet <opName, 0> {
->>>>>>> 0e95ba0d
-    let PseudoInstr = NAME;
-  }
-
-  def _RTN : FLAT_AtomicRet_Pseudo <opName,
-    (outs vdst_rc:$vdst),
-<<<<<<< HEAD
-      (ins VReg_64:$vaddr, data_rc:$vdata, offset_s13:$offset, slc:$slc),
-    " $vdst, $vaddr, $vdata, off$offset glc$slc",
-    [(set vt:$vdst,
-      (atomic (FLATAtomic i64:$vaddr, i16:$offset, i1:$slc), data_vt:$vdata))]>,
-=======
     (ins VReg_64:$vaddr, data_rc:$vdata, offset_u12:$offset, slc:$slc),
     " $vdst, $vaddr, $vdata$offset glc$slc",
     [(set vt:$vdst,
@@ -408,7 +298,6 @@
     " $vdst, $vaddr, $vdata, off$offset glc$slc",
     [(set vt:$vdst,
       (atomic (FLATSignedAtomic i64:$vaddr, i16:$offset, i1:$slc), data_vt:$vdata))]>,
->>>>>>> 0e95ba0d
       AtomicNoRet <opName, 1> {
     let has_saddr = 1;
   }
@@ -416,11 +305,7 @@
   def _SADDR : FLAT_AtomicNoRet_Pseudo <opName,
     (outs),
     (ins VReg_64:$vaddr, data_rc:$vdata, SReg_64:$saddr, offset_s13:$offset, slc:$slc),
-<<<<<<< HEAD
-    " $vaddr, $vdata$saddr$offset$slc">,
-=======
     " $vaddr, $vdata, $saddr$offset$slc">,
->>>>>>> 0e95ba0d
     AtomicNoRet <opName#"_saddr", 0> {
     let has_saddr = 1;
     let enabled_saddr = 1;
@@ -430,11 +315,7 @@
   def _SADDR_RTN : FLAT_AtomicRet_Pseudo <opName,
     (outs vdst_rc:$vdst),
       (ins VReg_64:$vaddr, data_rc:$vdata, SReg_64:$saddr, offset_s13:$offset, slc:$slc),
-<<<<<<< HEAD
-    " $vdst, $vaddr, $vdata$saddr$offset glc$slc">,
-=======
     " $vdst, $vaddr, $vdata, $saddr$offset glc$slc">,
->>>>>>> 0e95ba0d
     AtomicNoRet <opName#"_saddr", 1> {
      let has_saddr = 1;
      let enabled_saddr = 1;
@@ -608,8 +489,6 @@
 defm GLOBAL_LOAD_DWORDX3  : FLAT_Global_Load_Pseudo <"global_load_dwordx3", VReg_96>;
 defm GLOBAL_LOAD_DWORDX4  : FLAT_Global_Load_Pseudo <"global_load_dwordx4", VReg_128>;
 
-<<<<<<< HEAD
-=======
 defm GLOBAL_LOAD_UBYTE_D16    : FLAT_Global_Load_Pseudo <"global_load_ubyte_d16", VGPR_32, 1>;
 defm GLOBAL_LOAD_UBYTE_D16_HI : FLAT_Global_Load_Pseudo <"global_load_ubyte_d16_hi", VGPR_32, 1>;
 defm GLOBAL_LOAD_SBYTE_D16    : FLAT_Global_Load_Pseudo <"global_load_sbyte_d16", VGPR_32, 1>;
@@ -617,7 +496,6 @@
 defm GLOBAL_LOAD_SHORT_D16    : FLAT_Global_Load_Pseudo <"global_load_short_d16", VGPR_32, 1>;
 defm GLOBAL_LOAD_SHORT_D16_HI : FLAT_Global_Load_Pseudo <"global_load_short_d16_hi", VGPR_32, 1>;
 
->>>>>>> 0e95ba0d
 defm GLOBAL_STORE_BYTE    : FLAT_Global_Store_Pseudo <"global_store_byte", VGPR_32>;
 defm GLOBAL_STORE_SHORT   : FLAT_Global_Store_Pseudo <"global_store_short", VGPR_32>;
 defm GLOBAL_STORE_DWORD   : FLAT_Global_Store_Pseudo <"global_store_dword", VGPR_32>;
@@ -625,11 +503,8 @@
 defm GLOBAL_STORE_DWORDX3 : FLAT_Global_Store_Pseudo <"global_store_dwordx3", VReg_96>;
 defm GLOBAL_STORE_DWORDX4 : FLAT_Global_Store_Pseudo <"global_store_dwordx4", VReg_128>;
 
-<<<<<<< HEAD
-=======
 defm GLOBAL_STORE_BYTE_D16_HI  : FLAT_Global_Store_Pseudo <"global_store_byte_d16_hi", VGPR_32>;
 defm GLOBAL_STORE_SHORT_D16_HI : FLAT_Global_Store_Pseudo <"global_store_short_d16_hi", VGPR_32>;
->>>>>>> 0e95ba0d
 
 let is_flat_global = 1 in {
 defm GLOBAL_ATOMIC_CMPSWAP : FLAT_Global_Atomic_Pseudo <"global_atomic_cmpswap",
@@ -1155,17 +1030,6 @@
 defm GLOBAL_LOAD_SSHORT : FLAT_Real_AllAddr_vi <0x13>;
 defm GLOBAL_LOAD_DWORD : FLAT_Real_AllAddr_vi <0x14>;
 defm GLOBAL_LOAD_DWORDX2 : FLAT_Real_AllAddr_vi <0x15>;
-<<<<<<< HEAD
-defm GLOBAL_LOAD_DWORDX4 : FLAT_Real_AllAddr_vi <0x17>;
-defm GLOBAL_LOAD_DWORDX3 : FLAT_Real_AllAddr_vi <0x16>;
-
-defm GLOBAL_STORE_BYTE : FLAT_Real_AllAddr_vi <0x18>;
-defm GLOBAL_STORE_SHORT : FLAT_Real_AllAddr_vi <0x1a>;
-defm GLOBAL_STORE_DWORD : FLAT_Real_AllAddr_vi <0x1c>;
-defm GLOBAL_STORE_DWORDX2 : FLAT_Real_AllAddr_vi <0x1d>;
-defm GLOBAL_STORE_DWORDX4 : FLAT_Real_AllAddr_vi <0x1f>;
-defm GLOBAL_STORE_DWORDX3 : FLAT_Real_AllAddr_vi <0x1e>;
-=======
 defm GLOBAL_LOAD_DWORDX3 : FLAT_Real_AllAddr_vi <0x16>;
 defm GLOBAL_LOAD_DWORDX4 : FLAT_Real_AllAddr_vi <0x17>;
 
@@ -1185,7 +1049,6 @@
 defm GLOBAL_STORE_DWORDX3 : FLAT_Real_AllAddr_vi <0x1e>;
 defm GLOBAL_STORE_DWORDX4 : FLAT_Real_AllAddr_vi <0x1f>;
 
->>>>>>> 0e95ba0d
 
 defm GLOBAL_ATOMIC_SWAP       : FLAT_Global_Real_Atomics_vi <0x40>;
 defm GLOBAL_ATOMIC_CMPSWAP    : FLAT_Global_Real_Atomics_vi <0x41>;
@@ -1212,9 +1075,6 @@
 defm GLOBAL_ATOMIC_OR_X2      : FLAT_Global_Real_Atomics_vi <0x69>;
 defm GLOBAL_ATOMIC_XOR_X2     : FLAT_Global_Real_Atomics_vi <0x6a>;
 defm GLOBAL_ATOMIC_INC_X2     : FLAT_Global_Real_Atomics_vi <0x6b>;
-<<<<<<< HEAD
-defm GLOBAL_ATOMIC_DEC_X2     : FLAT_Global_Real_Atomics_vi <0x6c>;
-=======
 defm GLOBAL_ATOMIC_DEC_X2     : FLAT_Global_Real_Atomics_vi <0x6c>;
 
 defm SCRATCH_LOAD_UBYTE         : FLAT_Real_AllAddr_vi <0x10>;
@@ -1238,5 +1098,4 @@
 defm SCRATCH_STORE_DWORD        : FLAT_Real_AllAddr_vi <0x1c>;
 defm SCRATCH_STORE_DWORDX2      : FLAT_Real_AllAddr_vi <0x1d>;
 defm SCRATCH_STORE_DWORDX3      : FLAT_Real_AllAddr_vi <0x1e>;
-defm SCRATCH_STORE_DWORDX4      : FLAT_Real_AllAddr_vi <0x1f>;
->>>>>>> 0e95ba0d
+defm SCRATCH_STORE_DWORDX4      : FLAT_Real_AllAddr_vi <0x1f>;