--- conflicted
+++ resolved
@@ -223,16 +223,11 @@
           MI.getOpcode() == AMDGPU::V_SET_INACTIVE_B64)
         RegsAssigned |= processDef(MI.getOperand(0));
 
-<<<<<<< HEAD
-      if (MI.getOpcode() == AMDGPU::SI_SPILL_S32_TO_VGPR)
-        continue;
-=======
       if (MI.getOpcode() == AMDGPU::SI_SPILL_S32_TO_VGPR) {
         if (!PreallocateSGPRSpillVGPRs)
           continue;
         RegsAssigned |= processDef(MI.getOperand(0));
       }
->>>>>>> f2eaa6ec
 
       if (MI.getOpcode() == AMDGPU::ENTER_STRICT_WWM ||
           MI.getOpcode() == AMDGPU::ENTER_STRICT_WQM ||
