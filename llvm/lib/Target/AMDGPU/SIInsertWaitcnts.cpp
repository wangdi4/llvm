//===- SIInsertWaitcnts.cpp - Insert Wait Instructions --------------------===//
//
// Part of the LLVM Project, under the Apache License v2.0 with LLVM Exceptions.
// See https://llvm.org/LICENSE.txt for license information.
// SPDX-License-Identifier: Apache-2.0 WITH LLVM-exception
//
//===----------------------------------------------------------------------===//
//
/// \file
/// Insert wait instructions for memory reads and writes.
///
/// Memory reads and writes are issued asynchronously, so we need to insert
/// S_WAITCNT instructions when we want to access any of their results or
/// overwrite any register that's used asynchronously.
///
/// TODO: This pass currently keeps one timeline per hardware counter. A more
/// finely-grained approach that keeps one timeline per event type could
/// sometimes get away with generating weaker s_waitcnt instructions. For
/// example, when both SMEM and LDS are in flight and we need to wait for
/// the i-th-last LDS instruction, then an lgkmcnt(i) is actually sufficient,
/// but the pass will currently generate a conservative lgkmcnt(0) because
/// multiple event types are in flight.
//
//===----------------------------------------------------------------------===//

#include "AMDGPU.h"
#include "AMDGPUSubtarget.h"
#include "SIDefines.h"
#include "SIInstrInfo.h"
#include "SIMachineFunctionInfo.h"
#include "SIRegisterInfo.h"
#include "Utils/AMDGPUBaseInfo.h"
#include "llvm/ADT/DenseMap.h"
#include "llvm/ADT/DenseSet.h"
#include "llvm/ADT/MapVector.h"
#include "llvm/ADT/PostOrderIterator.h"
#include "llvm/ADT/STLExtras.h"
#include "llvm/ADT/SmallVector.h"
#include "llvm/CodeGen/MachineBasicBlock.h"
#include "llvm/CodeGen/MachineFunction.h"
#include "llvm/CodeGen/MachineFunctionPass.h"
#include "llvm/CodeGen/MachineInstr.h"
#include "llvm/CodeGen/MachineInstrBuilder.h"
#include "llvm/CodeGen/MachineMemOperand.h"
#include "llvm/CodeGen/MachineOperand.h"
#include "llvm/CodeGen/MachinePostDominators.h"
#include "llvm/CodeGen/MachineRegisterInfo.h"
#include "llvm/InitializePasses.h"
#include "llvm/IR/DebugLoc.h"
#include "llvm/Pass.h"
#include "llvm/Support/Debug.h"
#include "llvm/Support/DebugCounter.h"
#include "llvm/Support/ErrorHandling.h"
#include "llvm/Support/raw_ostream.h"
#include <algorithm>
#include <cassert>
#include <cstdint>
#include <cstring>
#include <memory>
#include <utility>

using namespace llvm;

#define DEBUG_TYPE "si-insert-waitcnts"

DEBUG_COUNTER(ForceExpCounter, DEBUG_TYPE"-forceexp",
              "Force emit s_waitcnt expcnt(0) instrs");
DEBUG_COUNTER(ForceLgkmCounter, DEBUG_TYPE"-forcelgkm",
              "Force emit s_waitcnt lgkmcnt(0) instrs");
DEBUG_COUNTER(ForceVMCounter, DEBUG_TYPE"-forcevm",
              "Force emit s_waitcnt vmcnt(0) instrs");

static cl::opt<bool> ForceEmitZeroFlag(
  "amdgpu-waitcnt-forcezero",
  cl::desc("Force all waitcnt instrs to be emitted as s_waitcnt vmcnt(0) expcnt(0) lgkmcnt(0)"),
  cl::init(false), cl::Hidden);

namespace {

template <typename EnumT>
class enum_iterator
    : public iterator_facade_base<enum_iterator<EnumT>,
                                  std::forward_iterator_tag, const EnumT> {
  EnumT Value;
public:
  enum_iterator() = default;
  enum_iterator(EnumT Value) : Value(Value) {}

  enum_iterator &operator++() {
    Value = static_cast<EnumT>(Value + 1);
    return *this;
  }

  bool operator==(const enum_iterator &RHS) const { return Value == RHS.Value; }

  EnumT operator*() const { return Value; }
};

// Class of object that encapsulates latest instruction counter score
// associated with the operand.  Used for determining whether
// s_waitcnt instruction needs to be emited.

#define CNT_MASK(t) (1u << (t))

enum InstCounterType { VM_CNT = 0, LGKM_CNT, EXP_CNT, VS_CNT, NUM_INST_CNTS };

iterator_range<enum_iterator<InstCounterType>> inst_counter_types() {
  return make_range(enum_iterator<InstCounterType>(VM_CNT),
                    enum_iterator<InstCounterType>(NUM_INST_CNTS));
}

using RegInterval = std::pair<int, int>;

struct {
  unsigned VmcntMax;
  unsigned ExpcntMax;
  unsigned LgkmcntMax;
  unsigned VscntMax;
} HardwareLimits;

struct {
  unsigned VGPR0;
  unsigned VGPRL;
  unsigned SGPR0;
  unsigned SGPRL;
} RegisterEncoding;

enum WaitEventType {
  VMEM_ACCESS,      // vector-memory read & write
  VMEM_READ_ACCESS, // vector-memory read
  VMEM_WRITE_ACCESS,// vector-memory write
  LDS_ACCESS,       // lds read & write
  GDS_ACCESS,       // gds read & write
  SQ_MESSAGE,       // send message
  SMEM_ACCESS,      // scalar-memory read & write
  EXP_GPR_LOCK,     // export holding on its data src
  GDS_GPR_LOCK,     // GDS holding on its data and addr src
  EXP_POS_ACCESS,   // write to export position
  EXP_PARAM_ACCESS, // write to export parameter
  VMW_GPR_LOCK,     // vector-memory write holding on its data src
  NUM_WAIT_EVENTS,
};

static const unsigned WaitEventMaskForInst[NUM_INST_CNTS] = {
  (1 << VMEM_ACCESS) | (1 << VMEM_READ_ACCESS),
  (1 << SMEM_ACCESS) | (1 << LDS_ACCESS) | (1 << GDS_ACCESS) |
      (1 << SQ_MESSAGE),
  (1 << EXP_GPR_LOCK) | (1 << GDS_GPR_LOCK) | (1 << VMW_GPR_LOCK) |
      (1 << EXP_PARAM_ACCESS) | (1 << EXP_POS_ACCESS),
  (1 << VMEM_WRITE_ACCESS)
};

// The mapping is:
//  0                .. SQ_MAX_PGM_VGPRS-1               real VGPRs
//  SQ_MAX_PGM_VGPRS .. NUM_ALL_VGPRS-1                  extra VGPR-like slots
//  NUM_ALL_VGPRS    .. NUM_ALL_VGPRS+SQ_MAX_PGM_SGPRS-1 real SGPRs
// We reserve a fixed number of VGPR slots in the scoring tables for
// special tokens like SCMEM_LDS (needed for buffer load to LDS).
enum RegisterMapping {
  SQ_MAX_PGM_VGPRS = 256, // Maximum programmable VGPRs across all targets.
  SQ_MAX_PGM_SGPRS = 256, // Maximum programmable SGPRs across all targets.
  NUM_EXTRA_VGPRS = 1,    // A reserved slot for DS.
  EXTRA_VGPR_LDS = 0,     // This is a placeholder the Shader algorithm uses.
  NUM_ALL_VGPRS = SQ_MAX_PGM_VGPRS + NUM_EXTRA_VGPRS, // Where SGPR starts.
};

// Enumerate different types of result-returning VMEM operations. Although
// s_waitcnt orders them all with a single vmcnt counter, in the absence of
// s_waitcnt only instructions of the same VmemType are guaranteed to write
// their results in order -- so there is no need to insert an s_waitcnt between
// two instructions of the same type that write the same vgpr.
enum VmemType {
  // BUF instructions and MIMG instructions without a sampler.
  VMEM_NOSAMPLER,
  // MIMG instructions with a sampler.
  VMEM_SAMPLER,
};

VmemType getVmemType(const MachineInstr &Inst) {
  assert(SIInstrInfo::isVMEM(Inst));
  if (!SIInstrInfo::isMIMG(Inst))
    return VMEM_NOSAMPLER;
  const AMDGPU::MIMGInfo *Info = AMDGPU::getMIMGInfo(Inst.getOpcode());
  return AMDGPU::getMIMGBaseOpcodeInfo(Info->BaseOpcode)->Sampler
             ? VMEM_SAMPLER
             : VMEM_NOSAMPLER;
}

void addWait(AMDGPU::Waitcnt &Wait, InstCounterType T, unsigned Count) {
  switch (T) {
  case VM_CNT:
    Wait.VmCnt = std::min(Wait.VmCnt, Count);
    break;
  case EXP_CNT:
    Wait.ExpCnt = std::min(Wait.ExpCnt, Count);
    break;
  case LGKM_CNT:
    Wait.LgkmCnt = std::min(Wait.LgkmCnt, Count);
    break;
  case VS_CNT:
    Wait.VsCnt = std::min(Wait.VsCnt, Count);
    break;
  default:
    llvm_unreachable("bad InstCounterType");
  }
}

// This objects maintains the current score brackets of each wait counter, and
// a per-register scoreboard for each wait counter.
//
// We also maintain the latest score for every event type that can change the
// waitcnt in order to know if there are multiple types of events within
// the brackets. When multiple types of event happen in the bracket,
// wait count may get decreased out of order, therefore we need to put in
// "s_waitcnt 0" before use.
class WaitcntBrackets {
public:
  WaitcntBrackets(const GCNSubtarget *SubTarget) : ST(SubTarget) {}

  static unsigned getWaitCountMax(InstCounterType T) {
    switch (T) {
    case VM_CNT:
      return HardwareLimits.VmcntMax;
    case LGKM_CNT:
      return HardwareLimits.LgkmcntMax;
    case EXP_CNT:
      return HardwareLimits.ExpcntMax;
    case VS_CNT:
      return HardwareLimits.VscntMax;
    default:
      break;
    }
    return 0;
  }

  unsigned getScoreLB(InstCounterType T) const {
    assert(T < NUM_INST_CNTS);
    return ScoreLBs[T];
  }

  unsigned getScoreUB(InstCounterType T) const {
    assert(T < NUM_INST_CNTS);
    return ScoreUBs[T];
  }

  // Mapping from event to counter.
  InstCounterType eventCounter(WaitEventType E) {
    if (WaitEventMaskForInst[VM_CNT] & (1 << E))
      return VM_CNT;
    if (WaitEventMaskForInst[LGKM_CNT] & (1 << E))
      return LGKM_CNT;
    if (WaitEventMaskForInst[VS_CNT] & (1 << E))
      return VS_CNT;
    assert(WaitEventMaskForInst[EXP_CNT] & (1 << E));
    return EXP_CNT;
  }

  unsigned getRegScore(int GprNo, InstCounterType T) {
    if (GprNo < NUM_ALL_VGPRS) {
      return VgprScores[T][GprNo];
    }
    assert(T == LGKM_CNT);
    return SgprScores[GprNo - NUM_ALL_VGPRS];
  }

  bool merge(const WaitcntBrackets &Other);

  RegInterval getRegInterval(const MachineInstr *MI, const SIInstrInfo *TII,
                             const MachineRegisterInfo *MRI,
                             const SIRegisterInfo *TRI, unsigned OpNo) const;

  bool counterOutOfOrder(InstCounterType T) const;
  bool simplifyWaitcnt(AMDGPU::Waitcnt &Wait) const;
  bool simplifyWaitcnt(InstCounterType T, unsigned &Count) const;
  void determineWait(InstCounterType T, unsigned ScoreToWait,
                     AMDGPU::Waitcnt &Wait) const;
  void applyWaitcnt(const AMDGPU::Waitcnt &Wait);
  void applyWaitcnt(InstCounterType T, unsigned Count);
  void updateByEvent(const SIInstrInfo *TII, const SIRegisterInfo *TRI,
                     const MachineRegisterInfo *MRI, WaitEventType E,
                     MachineInstr &MI);

  bool hasPending() const { return PendingEvents != 0; }
  bool hasPendingEvent(WaitEventType E) const {
    return PendingEvents & (1 << E);
  }

  bool hasMixedPendingEvents(InstCounterType T) const {
    unsigned Events = PendingEvents & WaitEventMaskForInst[T];
    // Return true if more than one bit is set in Events.
    return Events & (Events - 1);
  }

  bool hasPendingFlat() const {
    return ((LastFlat[LGKM_CNT] > ScoreLBs[LGKM_CNT] &&
             LastFlat[LGKM_CNT] <= ScoreUBs[LGKM_CNT]) ||
            (LastFlat[VM_CNT] > ScoreLBs[VM_CNT] &&
             LastFlat[VM_CNT] <= ScoreUBs[VM_CNT]));
  }

  void setPendingFlat() {
    LastFlat[VM_CNT] = ScoreUBs[VM_CNT];
    LastFlat[LGKM_CNT] = ScoreUBs[LGKM_CNT];
  }

  // Return true if there might be pending writes to the specified vgpr by VMEM
  // instructions with types different from V.
  bool hasOtherPendingVmemTypes(int GprNo, VmemType V) const {
    assert(GprNo < NUM_ALL_VGPRS);
    return VgprVmemTypes[GprNo] & ~(1 << V);
  }

  void clearVgprVmemTypes(int GprNo) {
    assert(GprNo < NUM_ALL_VGPRS);
    VgprVmemTypes[GprNo] = 0;
  }

  void print(raw_ostream &);
  void dump() { print(dbgs()); }

private:
  struct MergeInfo {
    unsigned OldLB;
    unsigned OtherLB;
    unsigned MyShift;
    unsigned OtherShift;
  };
  static bool mergeScore(const MergeInfo &M, unsigned &Score,
                         unsigned OtherScore);

  void setScoreLB(InstCounterType T, unsigned Val) {
    assert(T < NUM_INST_CNTS);
    ScoreLBs[T] = Val;
  }

  void setScoreUB(InstCounterType T, unsigned Val) {
    assert(T < NUM_INST_CNTS);
    ScoreUBs[T] = Val;
    if (T == EXP_CNT) {
      unsigned UB = ScoreUBs[T] - getWaitCountMax(EXP_CNT);
      if (ScoreLBs[T] < UB && UB < ScoreUBs[T])
        ScoreLBs[T] = UB;
    }
  }

  void setRegScore(int GprNo, InstCounterType T, unsigned Val) {
    if (GprNo < NUM_ALL_VGPRS) {
      VgprUB = std::max(VgprUB, GprNo);
      VgprScores[T][GprNo] = Val;
    } else {
      assert(T == LGKM_CNT);
      SgprUB = std::max(SgprUB, GprNo - NUM_ALL_VGPRS);
      SgprScores[GprNo - NUM_ALL_VGPRS] = Val;
    }
  }

  void setExpScore(const MachineInstr *MI, const SIInstrInfo *TII,
                   const SIRegisterInfo *TRI, const MachineRegisterInfo *MRI,
                   unsigned OpNo, unsigned Val);

  const GCNSubtarget *ST = nullptr;
  unsigned ScoreLBs[NUM_INST_CNTS] = {0};
  unsigned ScoreUBs[NUM_INST_CNTS] = {0};
  unsigned PendingEvents = 0;
  // Remember the last flat memory operation.
  unsigned LastFlat[NUM_INST_CNTS] = {0};
  // wait_cnt scores for every vgpr.
  // Keep track of the VgprUB and SgprUB to make merge at join efficient.
  int VgprUB = -1;
  int SgprUB = -1;
  unsigned VgprScores[NUM_INST_CNTS][NUM_ALL_VGPRS] = {{0}};
  // Wait cnt scores for every sgpr, only lgkmcnt is relevant.
  unsigned SgprScores[SQ_MAX_PGM_SGPRS] = {0};
<<<<<<< HEAD
=======
  // Bitmask of the VmemTypes of VMEM instructions that might have a pending
  // write to each vgpr.
  unsigned char VgprVmemTypes[NUM_ALL_VGPRS] = {0};
>>>>>>> 1ac617b0
};

class SIInsertWaitcnts : public MachineFunctionPass {
private:
  const GCNSubtarget *ST = nullptr;
  const SIInstrInfo *TII = nullptr;
  const SIRegisterInfo *TRI = nullptr;
  const MachineRegisterInfo *MRI = nullptr;
  AMDGPU::IsaVersion IV;

  DenseSet<MachineInstr *> TrackedWaitcntSet;
  DenseMap<const Value *, MachineBasicBlock *> SLoadAddresses;
  MachinePostDominatorTree *PDT;

  struct BlockInfo {
    MachineBasicBlock *MBB;
    std::unique_ptr<WaitcntBrackets> Incoming;
    bool Dirty = true;

    explicit BlockInfo(MachineBasicBlock *MBB) : MBB(MBB) {}
  };

  MapVector<MachineBasicBlock *, BlockInfo> BlockInfos;

  // ForceEmitZeroWaitcnts: force all waitcnts insts to be s_waitcnt 0
  // because of amdgpu-waitcnt-forcezero flag
  bool ForceEmitZeroWaitcnts;
  bool ForceEmitWaitcnt[NUM_INST_CNTS];

public:
  static char ID;

  SIInsertWaitcnts() : MachineFunctionPass(ID) {
    (void)ForceExpCounter;
    (void)ForceLgkmCounter;
    (void)ForceVMCounter;
  }

  bool runOnMachineFunction(MachineFunction &MF) override;

  StringRef getPassName() const override {
    return "SI insert wait instructions";
  }

  void getAnalysisUsage(AnalysisUsage &AU) const override {
    AU.setPreservesCFG();
    AU.addRequired<MachinePostDominatorTree>();
    MachineFunctionPass::getAnalysisUsage(AU);
  }

  bool isForceEmitWaitcnt() const {
    for (auto T : inst_counter_types())
      if (ForceEmitWaitcnt[T])
        return true;
    return false;
  }

  void setForceEmitWaitcnt() {
// For non-debug builds, ForceEmitWaitcnt has been initialized to false;
// For debug builds, get the debug counter info and adjust if need be
#ifndef NDEBUG
    if (DebugCounter::isCounterSet(ForceExpCounter) &&
        DebugCounter::shouldExecute(ForceExpCounter)) {
      ForceEmitWaitcnt[EXP_CNT] = true;
    } else {
      ForceEmitWaitcnt[EXP_CNT] = false;
    }

    if (DebugCounter::isCounterSet(ForceLgkmCounter) &&
         DebugCounter::shouldExecute(ForceLgkmCounter)) {
      ForceEmitWaitcnt[LGKM_CNT] = true;
    } else {
      ForceEmitWaitcnt[LGKM_CNT] = false;
    }

    if (DebugCounter::isCounterSet(ForceVMCounter) &&
        DebugCounter::shouldExecute(ForceVMCounter)) {
      ForceEmitWaitcnt[VM_CNT] = true;
    } else {
      ForceEmitWaitcnt[VM_CNT] = false;
    }
#endif // NDEBUG
  }

  bool mayAccessLDSThroughFlat(const MachineInstr &MI) const;
  bool generateWaitcntInstBefore(MachineInstr &MI,
                                 WaitcntBrackets &ScoreBrackets,
                                 MachineInstr *OldWaitcntInstr);
  void updateEventWaitcntAfter(MachineInstr &Inst,
                               WaitcntBrackets *ScoreBrackets);
  bool insertWaitcntInBlock(MachineFunction &MF, MachineBasicBlock &Block,
                            WaitcntBrackets &ScoreBrackets);
};

} // end anonymous namespace

RegInterval WaitcntBrackets::getRegInterval(const MachineInstr *MI,
                                            const SIInstrInfo *TII,
                                            const MachineRegisterInfo *MRI,
                                            const SIRegisterInfo *TRI,
                                            unsigned OpNo) const {
  const MachineOperand &Op = MI->getOperand(OpNo);
  assert(Op.isReg());
  if (!TRI->isInAllocatableClass(Op.getReg()) || TRI->isAGPR(*MRI, Op.getReg()))
    return {-1, -1};

  // A use via a PW operand does not need a waitcnt.
  // A partial write is not a WAW.
  assert(!Op.getSubReg() || !Op.isUndef());

  RegInterval Result;

  unsigned Reg = TRI->getEncodingValue(Op.getReg());

  if (TRI->isVGPR(*MRI, Op.getReg())) {
    assert(Reg >= RegisterEncoding.VGPR0 && Reg <= RegisterEncoding.VGPRL);
    Result.first = Reg - RegisterEncoding.VGPR0;
    assert(Result.first >= 0 && Result.first < SQ_MAX_PGM_VGPRS);
  } else if (TRI->isSGPRReg(*MRI, Op.getReg())) {
    assert(Reg >= RegisterEncoding.SGPR0 && Reg < SQ_MAX_PGM_SGPRS);
    Result.first = Reg - RegisterEncoding.SGPR0 + NUM_ALL_VGPRS;
    assert(Result.first >= NUM_ALL_VGPRS &&
           Result.first < SQ_MAX_PGM_SGPRS + NUM_ALL_VGPRS);
  }
  // TODO: Handle TTMP
  // else if (TRI->isTTMP(*MRI, Reg.getReg())) ...
  else
    return {-1, -1};

  const TargetRegisterClass *RC = TII->getOpRegClass(*MI, OpNo);
  unsigned Size = TRI->getRegSizeInBits(*RC);
  Result.second = Result.first + (Size / 32);

  return Result;
}

void WaitcntBrackets::setExpScore(const MachineInstr *MI,
                                  const SIInstrInfo *TII,
                                  const SIRegisterInfo *TRI,
                                  const MachineRegisterInfo *MRI, unsigned OpNo,
                                  unsigned Val) {
  RegInterval Interval = getRegInterval(MI, TII, MRI, TRI, OpNo);
  assert(TRI->isVGPR(*MRI, MI->getOperand(OpNo).getReg()));
  for (int RegNo = Interval.first; RegNo < Interval.second; ++RegNo) {
    setRegScore(RegNo, EXP_CNT, Val);
  }
}

void WaitcntBrackets::updateByEvent(const SIInstrInfo *TII,
                                    const SIRegisterInfo *TRI,
                                    const MachineRegisterInfo *MRI,
                                    WaitEventType E, MachineInstr &Inst) {
  InstCounterType T = eventCounter(E);
  unsigned CurrScore = getScoreUB(T) + 1;
  if (CurrScore == 0)
    report_fatal_error("InsertWaitcnt score wraparound");
  // PendingEvents and ScoreUB need to be update regardless if this event
  // changes the score of a register or not.
  // Examples including vm_cnt when buffer-store or lgkm_cnt when send-message.
  PendingEvents |= 1 << E;
  setScoreUB(T, CurrScore);

  if (T == EXP_CNT) {
    // Put score on the source vgprs. If this is a store, just use those
    // specific register(s).
    if (TII->isDS(Inst) && (Inst.mayStore() || Inst.mayLoad())) {
      int AddrOpIdx =
          AMDGPU::getNamedOperandIdx(Inst.getOpcode(), AMDGPU::OpName::addr);
      // All GDS operations must protect their address register (same as
      // export.)
      if (AddrOpIdx != -1) {
        setExpScore(&Inst, TII, TRI, MRI, AddrOpIdx, CurrScore);
      }

      if (Inst.mayStore()) {
        if (AMDGPU::getNamedOperandIdx(Inst.getOpcode(),
                                       AMDGPU::OpName::data0) != -1) {
          setExpScore(
              &Inst, TII, TRI, MRI,
              AMDGPU::getNamedOperandIdx(Inst.getOpcode(), AMDGPU::OpName::data0),
              CurrScore);
        }
        if (AMDGPU::getNamedOperandIdx(Inst.getOpcode(),
                                       AMDGPU::OpName::data1) != -1) {
          setExpScore(&Inst, TII, TRI, MRI,
                      AMDGPU::getNamedOperandIdx(Inst.getOpcode(),
                                                 AMDGPU::OpName::data1),
                      CurrScore);
        }
      } else if (AMDGPU::getAtomicNoRetOp(Inst.getOpcode()) != -1 &&
                 Inst.getOpcode() != AMDGPU::DS_GWS_INIT &&
                 Inst.getOpcode() != AMDGPU::DS_GWS_SEMA_V &&
                 Inst.getOpcode() != AMDGPU::DS_GWS_SEMA_BR &&
                 Inst.getOpcode() != AMDGPU::DS_GWS_SEMA_P &&
                 Inst.getOpcode() != AMDGPU::DS_GWS_BARRIER &&
                 Inst.getOpcode() != AMDGPU::DS_APPEND &&
                 Inst.getOpcode() != AMDGPU::DS_CONSUME &&
                 Inst.getOpcode() != AMDGPU::DS_ORDERED_COUNT) {
        for (unsigned I = 0, E = Inst.getNumOperands(); I != E; ++I) {
          const MachineOperand &Op = Inst.getOperand(I);
          if (Op.isReg() && !Op.isDef() && TRI->isVGPR(*MRI, Op.getReg())) {
            setExpScore(&Inst, TII, TRI, MRI, I, CurrScore);
          }
        }
      }
    } else if (TII->isFLAT(Inst)) {
      if (Inst.mayStore()) {
        setExpScore(
            &Inst, TII, TRI, MRI,
            AMDGPU::getNamedOperandIdx(Inst.getOpcode(), AMDGPU::OpName::data),
            CurrScore);
      } else if (AMDGPU::getAtomicNoRetOp(Inst.getOpcode()) != -1) {
        setExpScore(
            &Inst, TII, TRI, MRI,
            AMDGPU::getNamedOperandIdx(Inst.getOpcode(), AMDGPU::OpName::data),
            CurrScore);
      }
    } else if (TII->isMIMG(Inst)) {
      if (Inst.mayStore()) {
        setExpScore(&Inst, TII, TRI, MRI, 0, CurrScore);
      } else if (AMDGPU::getAtomicNoRetOp(Inst.getOpcode()) != -1) {
        setExpScore(
            &Inst, TII, TRI, MRI,
            AMDGPU::getNamedOperandIdx(Inst.getOpcode(), AMDGPU::OpName::data),
            CurrScore);
      }
    } else if (TII->isMTBUF(Inst)) {
      if (Inst.mayStore()) {
        setExpScore(&Inst, TII, TRI, MRI, 0, CurrScore);
      }
    } else if (TII->isMUBUF(Inst)) {
      if (Inst.mayStore()) {
        setExpScore(&Inst, TII, TRI, MRI, 0, CurrScore);
      } else if (AMDGPU::getAtomicNoRetOp(Inst.getOpcode()) != -1) {
        setExpScore(
            &Inst, TII, TRI, MRI,
            AMDGPU::getNamedOperandIdx(Inst.getOpcode(), AMDGPU::OpName::data),
            CurrScore);
      }
    } else {
      if (TII->isEXP(Inst)) {
        // For export the destination registers are really temps that
        // can be used as the actual source after export patching, so
        // we need to treat them like sources and set the EXP_CNT
        // score.
        for (unsigned I = 0, E = Inst.getNumOperands(); I != E; ++I) {
          MachineOperand &DefMO = Inst.getOperand(I);
          if (DefMO.isReg() && DefMO.isDef() &&
              TRI->isVGPR(*MRI, DefMO.getReg())) {
            setRegScore(TRI->getEncodingValue(DefMO.getReg()), EXP_CNT,
                        CurrScore);
          }
        }
      }
      for (unsigned I = 0, E = Inst.getNumOperands(); I != E; ++I) {
        MachineOperand &MO = Inst.getOperand(I);
        if (MO.isReg() && !MO.isDef() && TRI->isVGPR(*MRI, MO.getReg())) {
          setExpScore(&Inst, TII, TRI, MRI, I, CurrScore);
        }
      }
    }
#if 0 // TODO: check if this is handled by MUBUF code above.
  } else if (Inst.getOpcode() == AMDGPU::BUFFER_STORE_DWORD ||
       Inst.getOpcode() == AMDGPU::BUFFER_STORE_DWORDX2 ||
       Inst.getOpcode() == AMDGPU::BUFFER_STORE_DWORDX4) {
    MachineOperand *MO = TII->getNamedOperand(Inst, AMDGPU::OpName::data);
    unsigned OpNo;//TODO: find the OpNo for this operand;
    RegInterval Interval = getRegInterval(&Inst, TII, MRI, TRI, OpNo);
    for (int RegNo = Interval.first; RegNo < Interval.second;
    ++RegNo) {
      setRegScore(RegNo + NUM_ALL_VGPRS, t, CurrScore);
    }
#endif
  } else {
    // Match the score to the destination registers.
    for (unsigned I = 0, E = Inst.getNumOperands(); I != E; ++I) {
      auto &Op = Inst.getOperand(I);
      if (!Op.isReg() || !Op.isDef())
<<<<<<< HEAD
        continue;
      RegInterval Interval = getRegInterval(&Inst, TII, MRI, TRI, I);
      if (T == VM_CNT && Interval.first >= NUM_ALL_VGPRS)
        continue;
=======
        continue;
      RegInterval Interval = getRegInterval(&Inst, TII, MRI, TRI, I);
      if (T == VM_CNT) {
        if (Interval.first >= NUM_ALL_VGPRS)
          continue;
        if (SIInstrInfo::isVMEM(Inst)) {
          VmemType V = getVmemType(Inst);
          for (int RegNo = Interval.first; RegNo < Interval.second; ++RegNo)
            VgprVmemTypes[RegNo] |= 1 << V;
        }
      }
>>>>>>> 1ac617b0
      for (int RegNo = Interval.first; RegNo < Interval.second; ++RegNo) {
        setRegScore(RegNo, T, CurrScore);
      }
    }
    if (TII->isDS(Inst) && Inst.mayStore()) {
      setRegScore(SQ_MAX_PGM_VGPRS + EXTRA_VGPR_LDS, T, CurrScore);
    }
  }
}

void WaitcntBrackets::print(raw_ostream &OS) {
  OS << '\n';
  for (auto T : inst_counter_types()) {
    unsigned LB = getScoreLB(T);
    unsigned UB = getScoreUB(T);

    switch (T) {
    case VM_CNT:
      OS << "    VM_CNT(" << UB - LB << "): ";
      break;
    case LGKM_CNT:
      OS << "    LGKM_CNT(" << UB - LB << "): ";
      break;
    case EXP_CNT:
      OS << "    EXP_CNT(" << UB - LB << "): ";
      break;
    case VS_CNT:
      OS << "    VS_CNT(" << UB - LB << "): ";
      break;
    default:
      OS << "    UNKNOWN(" << UB - LB << "): ";
      break;
    }

    if (LB < UB) {
      // Print vgpr scores.
      for (int J = 0; J <= VgprUB; J++) {
        unsigned RegScore = getRegScore(J, T);
        if (RegScore <= LB)
          continue;
        unsigned RelScore = RegScore - LB - 1;
        if (J < SQ_MAX_PGM_VGPRS + EXTRA_VGPR_LDS) {
          OS << RelScore << ":v" << J << " ";
        } else {
          OS << RelScore << ":ds ";
        }
      }
      // Also need to print sgpr scores for lgkm_cnt.
      if (T == LGKM_CNT) {
        for (int J = 0; J <= SgprUB; J++) {
          unsigned RegScore = getRegScore(J + NUM_ALL_VGPRS, LGKM_CNT);
          if (RegScore <= LB)
            continue;
          unsigned RelScore = RegScore - LB - 1;
          OS << RelScore << ":s" << J << " ";
        }
      }
    }
    OS << '\n';
  }
  OS << '\n';
}

/// Simplify the waitcnt, in the sense of removing redundant counts, and return
/// whether a waitcnt instruction is needed at all.
bool WaitcntBrackets::simplifyWaitcnt(AMDGPU::Waitcnt &Wait) const {
  return simplifyWaitcnt(VM_CNT, Wait.VmCnt) |
         simplifyWaitcnt(EXP_CNT, Wait.ExpCnt) |
         simplifyWaitcnt(LGKM_CNT, Wait.LgkmCnt) |
         simplifyWaitcnt(VS_CNT, Wait.VsCnt);
}

bool WaitcntBrackets::simplifyWaitcnt(InstCounterType T,
                                      unsigned &Count) const {
  const unsigned LB = getScoreLB(T);
  const unsigned UB = getScoreUB(T);
  if (Count < UB && UB - Count > LB)
    return true;

  Count = ~0u;
  return false;
}

void WaitcntBrackets::determineWait(InstCounterType T, unsigned ScoreToWait,
                                    AMDGPU::Waitcnt &Wait) const {
  // If the score of src_operand falls within the bracket, we need an
  // s_waitcnt instruction.
  const unsigned LB = getScoreLB(T);
  const unsigned UB = getScoreUB(T);
  if ((UB >= ScoreToWait) && (ScoreToWait > LB)) {
    if ((T == VM_CNT || T == LGKM_CNT) &&
        hasPendingFlat() &&
        !ST->hasFlatLgkmVMemCountInOrder()) {
      // If there is a pending FLAT operation, and this is a VMem or LGKM
      // waitcnt and the target can report early completion, then we need
      // to force a waitcnt 0.
      addWait(Wait, T, 0);
    } else if (counterOutOfOrder(T)) {
      // Counter can get decremented out-of-order when there
      // are multiple types event in the bracket. Also emit an s_wait counter
      // with a conservative value of 0 for the counter.
      addWait(Wait, T, 0);
    } else {
      // If a counter has been maxed out avoid overflow by waiting for
      // MAX(CounterType) - 1 instead.
      unsigned NeededWait = std::min(UB - ScoreToWait, getWaitCountMax(T) - 1);
      addWait(Wait, T, NeededWait);
    }
  }
}

void WaitcntBrackets::applyWaitcnt(const AMDGPU::Waitcnt &Wait) {
  applyWaitcnt(VM_CNT, Wait.VmCnt);
  applyWaitcnt(EXP_CNT, Wait.ExpCnt);
  applyWaitcnt(LGKM_CNT, Wait.LgkmCnt);
  applyWaitcnt(VS_CNT, Wait.VsCnt);
}

void WaitcntBrackets::applyWaitcnt(InstCounterType T, unsigned Count) {
  const unsigned UB = getScoreUB(T);
  if (Count >= UB)
    return;
  if (Count != 0) {
    if (counterOutOfOrder(T))
      return;
    setScoreLB(T, std::max(getScoreLB(T), UB - Count));
  } else {
    setScoreLB(T, UB);
    PendingEvents &= ~WaitEventMaskForInst[T];
  }
}

// Where there are multiple types of event in the bracket of a counter,
// the decrement may go out of order.
bool WaitcntBrackets::counterOutOfOrder(InstCounterType T) const {
  // Scalar memory read always can go out of order.
  if (T == LGKM_CNT && hasPendingEvent(SMEM_ACCESS))
    return true;
  return hasMixedPendingEvents(T);
}

INITIALIZE_PASS_BEGIN(SIInsertWaitcnts, DEBUG_TYPE, "SI Insert Waitcnts", false,
                      false)
INITIALIZE_PASS_DEPENDENCY(MachinePostDominatorTree)
INITIALIZE_PASS_END(SIInsertWaitcnts, DEBUG_TYPE, "SI Insert Waitcnts", false,
                    false)

char SIInsertWaitcnts::ID = 0;

char &llvm::SIInsertWaitcntsID = SIInsertWaitcnts::ID;

FunctionPass *llvm::createSIInsertWaitcntsPass() {
  return new SIInsertWaitcnts();
}

static bool readsVCCZ(const MachineInstr &MI) {
  unsigned Opc = MI.getOpcode();
  return (Opc == AMDGPU::S_CBRANCH_VCCNZ || Opc == AMDGPU::S_CBRANCH_VCCZ) &&
         !MI.getOperand(1).isUndef();
}

/// \returns true if the callee inserts an s_waitcnt 0 on function entry.
static bool callWaitsOnFunctionEntry(const MachineInstr &MI) {
  // Currently all conventions wait, but this may not always be the case.
  //
  // TODO: If IPRA is enabled, and the callee is isSafeForNoCSROpt, it may make
  // senses to omit the wait and do it in the caller.
  return true;
}

/// \returns true if the callee is expected to wait for any outstanding waits
/// before returning.
static bool callWaitsOnFunctionReturn(const MachineInstr &MI) {
  return true;
}

///  Generate s_waitcnt instruction to be placed before cur_Inst.
///  Instructions of a given type are returned in order,
///  but instructions of different types can complete out of order.
///  We rely on this in-order completion
///  and simply assign a score to the memory access instructions.
///  We keep track of the active "score bracket" to determine
///  if an access of a memory read requires an s_waitcnt
///  and if so what the value of each counter is.
///  The "score bracket" is bound by the lower bound and upper bound
///  scores (*_score_LB and *_score_ub respectively).
bool SIInsertWaitcnts::generateWaitcntInstBefore(
    MachineInstr &MI, WaitcntBrackets &ScoreBrackets,
    MachineInstr *OldWaitcntInstr) {
  setForceEmitWaitcnt();
  bool IsForceEmitWaitcnt = isForceEmitWaitcnt();

  if (MI.isDebugInstr())
    return false;

  AMDGPU::Waitcnt Wait;

  // See if this instruction has a forced S_WAITCNT VM.
  // TODO: Handle other cases of NeedsWaitcntVmBefore()
  if (MI.getOpcode() == AMDGPU::BUFFER_WBINVL1 ||
      MI.getOpcode() == AMDGPU::BUFFER_WBINVL1_SC ||
      MI.getOpcode() == AMDGPU::BUFFER_WBINVL1_VOL ||
      MI.getOpcode() == AMDGPU::BUFFER_GL0_INV ||
      MI.getOpcode() == AMDGPU::BUFFER_GL1_INV) {
    Wait.VmCnt = 0;
  }

  // All waits must be resolved at call return.
  // NOTE: this could be improved with knowledge of all call sites or
  //   with knowledge of the called routines.
  if (MI.getOpcode() == AMDGPU::SI_RETURN_TO_EPILOG ||
      MI.getOpcode() == AMDGPU::S_SETPC_B64_return ||
      (MI.isReturn() && MI.isCall() && !callWaitsOnFunctionEntry(MI))) {
    Wait = Wait.combined(AMDGPU::Waitcnt::allZero(IV));
  }
  // Resolve vm waits before gs-done.
  else if ((MI.getOpcode() == AMDGPU::S_SENDMSG ||
            MI.getOpcode() == AMDGPU::S_SENDMSGHALT) &&
           ((MI.getOperand(0).getImm() & AMDGPU::SendMsg::ID_MASK_) ==
            AMDGPU::SendMsg::ID_GS_DONE)) {
    Wait.VmCnt = 0;
  }
#if 0 // TODO: the following blocks of logic when we have fence.
  else if (MI.getOpcode() == SC_FENCE) {
    const unsigned int group_size =
      context->shader_info->GetMaxThreadGroupSize();
    // group_size == 0 means thread group size is unknown at compile time
    const bool group_is_multi_wave =
      (group_size == 0 || group_size > target_info->GetWaveFrontSize());
    const bool fence_is_global = !((SCInstInternalMisc*)Inst)->IsGroupFence();

    for (unsigned int i = 0; i < Inst->NumSrcOperands(); i++) {
      SCRegType src_type = Inst->GetSrcType(i);
      switch (src_type) {
        case SCMEM_LDS:
          if (group_is_multi_wave ||
            context->OptFlagIsOn(OPT_R1100_LDSMEM_FENCE_CHICKEN_BIT)) {
            EmitWaitcnt |= ScoreBrackets->updateByWait(LGKM_CNT,
                               ScoreBrackets->getScoreUB(LGKM_CNT));
            // LDS may have to wait for VM_CNT after buffer load to LDS
            if (target_info->HasBufferLoadToLDS()) {
              EmitWaitcnt |= ScoreBrackets->updateByWait(VM_CNT,
                                 ScoreBrackets->getScoreUB(VM_CNT));
            }
          }
          break;

        case SCMEM_GDS:
          if (group_is_multi_wave || fence_is_global) {
            EmitWaitcnt |= ScoreBrackets->updateByWait(EXP_CNT,
              ScoreBrackets->getScoreUB(EXP_CNT));
            EmitWaitcnt |= ScoreBrackets->updateByWait(LGKM_CNT,
              ScoreBrackets->getScoreUB(LGKM_CNT));
          }
          break;

        case SCMEM_UAV:
        case SCMEM_TFBUF:
        case SCMEM_RING:
        case SCMEM_SCATTER:
          if (group_is_multi_wave || fence_is_global) {
            EmitWaitcnt |= ScoreBrackets->updateByWait(EXP_CNT,
              ScoreBrackets->getScoreUB(EXP_CNT));
            EmitWaitcnt |= ScoreBrackets->updateByWait(VM_CNT,
              ScoreBrackets->getScoreUB(VM_CNT));
          }
          break;

        case SCMEM_SCRATCH:
        default:
          break;
      }
    }
  }
#endif

  // Export & GDS instructions do not read the EXEC mask until after the export
  // is granted (which can occur well after the instruction is issued).
  // The shader program must flush all EXP operations on the export-count
  // before overwriting the EXEC mask.
  else {
    if (MI.modifiesRegister(AMDGPU::EXEC, TRI)) {
      // Export and GDS are tracked individually, either may trigger a waitcnt
      // for EXEC.
      if (ScoreBrackets.hasPendingEvent(EXP_GPR_LOCK) ||
          ScoreBrackets.hasPendingEvent(EXP_PARAM_ACCESS) ||
          ScoreBrackets.hasPendingEvent(EXP_POS_ACCESS) ||
          ScoreBrackets.hasPendingEvent(GDS_GPR_LOCK)) {
        Wait.ExpCnt = 0;
      }
    }

    if (MI.isCall() && callWaitsOnFunctionEntry(MI)) {
      // The function is going to insert a wait on everything in its prolog.
      // This still needs to be careful if the call target is a load (e.g. a GOT
      // load). We also need to check WAW depenancy with saved PC.
      Wait = AMDGPU::Waitcnt();

      int CallAddrOpIdx =
          AMDGPU::getNamedOperandIdx(MI.getOpcode(), AMDGPU::OpName::src0);
      RegInterval CallAddrOpInterval =
          ScoreBrackets.getRegInterval(&MI, TII, MRI, TRI, CallAddrOpIdx);

      for (int RegNo = CallAddrOpInterval.first;
           RegNo < CallAddrOpInterval.second; ++RegNo)
        ScoreBrackets.determineWait(
            LGKM_CNT, ScoreBrackets.getRegScore(RegNo, LGKM_CNT), Wait);

      int RtnAddrOpIdx =
            AMDGPU::getNamedOperandIdx(MI.getOpcode(), AMDGPU::OpName::dst);
      if (RtnAddrOpIdx != -1) {
        RegInterval RtnAddrOpInterval =
            ScoreBrackets.getRegInterval(&MI, TII, MRI, TRI, RtnAddrOpIdx);

        for (int RegNo = RtnAddrOpInterval.first;
             RegNo < RtnAddrOpInterval.second; ++RegNo)
          ScoreBrackets.determineWait(
              LGKM_CNT, ScoreBrackets.getRegScore(RegNo, LGKM_CNT), Wait);
      }

    } else {
      // FIXME: Should not be relying on memoperands.
      // Look at the source operands of every instruction to see if
      // any of them results from a previous memory operation that affects
      // its current usage. If so, an s_waitcnt instruction needs to be
      // emitted.
      // If the source operand was defined by a load, add the s_waitcnt
      // instruction.
      //
      // Two cases are handled for destination operands:
      // 1) If the destination operand was defined by a load, add the s_waitcnt
      // instruction to guarantee the right WAW order.
      // 2) If a destination operand that was used by a recent export/store ins,
      // add s_waitcnt on exp_cnt to guarantee the WAR order.
      for (const MachineMemOperand *Memop : MI.memoperands()) {
        const Value *Ptr = Memop->getValue();
        if (Memop->isStore() && SLoadAddresses.count(Ptr)) {
          addWait(Wait, LGKM_CNT, 0);
          if (PDT->dominates(MI.getParent(), SLoadAddresses.find(Ptr)->second))
            SLoadAddresses.erase(Ptr);
        }
        unsigned AS = Memop->getAddrSpace();
        if (AS != AMDGPUAS::LOCAL_ADDRESS)
          continue;
        unsigned RegNo = SQ_MAX_PGM_VGPRS + EXTRA_VGPR_LDS;
        // VM_CNT is only relevant to vgpr or LDS.
        ScoreBrackets.determineWait(
            VM_CNT, ScoreBrackets.getRegScore(RegNo, VM_CNT), Wait);
        if (Memop->isStore()) {
          ScoreBrackets.determineWait(
              EXP_CNT, ScoreBrackets.getRegScore(RegNo, EXP_CNT), Wait);
        }
      }

      // Loop over use and def operands.
      for (unsigned I = 0, E = MI.getNumOperands(); I != E; ++I) {
        MachineOperand &Op = MI.getOperand(I);
        if (!Op.isReg())
          continue;
        RegInterval Interval =
            ScoreBrackets.getRegInterval(&MI, TII, MRI, TRI, I);
        for (int RegNo = Interval.first; RegNo < Interval.second; ++RegNo) {
          if (TRI->isVGPR(*MRI, Op.getReg())) {
<<<<<<< HEAD
            ScoreBrackets.determineWait(
                VM_CNT, ScoreBrackets.getRegScore(RegNo, VM_CNT), Wait);
=======
            // RAW always needs an s_waitcnt. WAW needs an s_waitcnt unless the
            // previous write and this write are the same type of VMEM
            // instruction, in which case they're guaranteed to write their
            // results in order anyway.
            if (Op.isUse() || !SIInstrInfo::isVMEM(MI) ||
                ScoreBrackets.hasOtherPendingVmemTypes(RegNo,
                                                       getVmemType(MI))) {
              ScoreBrackets.determineWait(
                  VM_CNT, ScoreBrackets.getRegScore(RegNo, VM_CNT), Wait);
              ScoreBrackets.clearVgprVmemTypes(RegNo);
            }
>>>>>>> 1ac617b0
            if (Op.isDef()) {
              ScoreBrackets.determineWait(
                  EXP_CNT, ScoreBrackets.getRegScore(RegNo, EXP_CNT), Wait);
            }
          }
          ScoreBrackets.determineWait(
              LGKM_CNT, ScoreBrackets.getRegScore(RegNo, LGKM_CNT), Wait);
        }
      }
    }
  }

  // Check to see if this is an S_BARRIER, and if an implicit S_WAITCNT 0
  // occurs before the instruction. Doing it here prevents any additional
  // S_WAITCNTs from being emitted if the instruction was marked as
  // requiring a WAITCNT beforehand.
  if (MI.getOpcode() == AMDGPU::S_BARRIER &&
      !ST->hasAutoWaitcntBeforeBarrier()) {
    Wait = Wait.combined(AMDGPU::Waitcnt::allZero(IV));
  }

  // TODO: Remove this work-around, enable the assert for Bug 457939
  //       after fixing the scheduler. Also, the Shader Compiler code is
  //       independent of target.
  if (readsVCCZ(MI) && ST->hasReadVCCZBug()) {
    if (ScoreBrackets.getScoreLB(LGKM_CNT) <
            ScoreBrackets.getScoreUB(LGKM_CNT) &&
        ScoreBrackets.hasPendingEvent(SMEM_ACCESS)) {
      Wait.LgkmCnt = 0;
    }
  }

  // Early-out if no wait is indicated.
  if (!ScoreBrackets.simplifyWaitcnt(Wait) && !IsForceEmitWaitcnt) {
    bool Modified = false;
    if (OldWaitcntInstr) {
      for (auto II = OldWaitcntInstr->getIterator(), NextI = std::next(II);
           &*II != &MI; II = NextI, ++NextI) {
        if (II->isDebugInstr())
          continue;

        if (TrackedWaitcntSet.count(&*II)) {
          TrackedWaitcntSet.erase(&*II);
          II->eraseFromParent();
          Modified = true;
        } else if (II->getOpcode() == AMDGPU::S_WAITCNT) {
          int64_t Imm = II->getOperand(0).getImm();
          ScoreBrackets.applyWaitcnt(AMDGPU::decodeWaitcnt(IV, Imm));
        } else {
          assert(II->getOpcode() == AMDGPU::S_WAITCNT_VSCNT);
          assert(II->getOperand(0).getReg() == AMDGPU::SGPR_NULL);
          ScoreBrackets.applyWaitcnt(
              AMDGPU::Waitcnt(~0u, ~0u, ~0u, II->getOperand(1).getImm()));
        }
      }
    }
    return Modified;
  }

  if (ForceEmitZeroWaitcnts)
    Wait = AMDGPU::Waitcnt::allZero(IV);

  if (ForceEmitWaitcnt[VM_CNT])
    Wait.VmCnt = 0;
  if (ForceEmitWaitcnt[EXP_CNT])
    Wait.ExpCnt = 0;
  if (ForceEmitWaitcnt[LGKM_CNT])
    Wait.LgkmCnt = 0;
  if (ForceEmitWaitcnt[VS_CNT])
    Wait.VsCnt = 0;

  ScoreBrackets.applyWaitcnt(Wait);

  AMDGPU::Waitcnt OldWait;
  bool Modified = false;

  if (OldWaitcntInstr) {
    for (auto II = OldWaitcntInstr->getIterator(), NextI = std::next(II);
         &*II != &MI; II = NextI, NextI++) {
      if (II->isDebugInstr())
        continue;

      if (II->getOpcode() == AMDGPU::S_WAITCNT) {
        unsigned IEnc = II->getOperand(0).getImm();
        AMDGPU::Waitcnt IWait = AMDGPU::decodeWaitcnt(IV, IEnc);
        OldWait = OldWait.combined(IWait);
        if (!TrackedWaitcntSet.count(&*II))
          Wait = Wait.combined(IWait);
        unsigned NewEnc = AMDGPU::encodeWaitcnt(IV, Wait);
        if (IEnc != NewEnc) {
          II->getOperand(0).setImm(NewEnc);
          Modified = true;
        }
        Wait.VmCnt = ~0u;
        Wait.LgkmCnt = ~0u;
        Wait.ExpCnt = ~0u;
      } else {
        assert(II->getOpcode() == AMDGPU::S_WAITCNT_VSCNT);
        assert(II->getOperand(0).getReg() == AMDGPU::SGPR_NULL);

        unsigned ICnt = II->getOperand(1).getImm();
        OldWait.VsCnt = std::min(OldWait.VsCnt, ICnt);
        if (!TrackedWaitcntSet.count(&*II))
          Wait.VsCnt = std::min(Wait.VsCnt, ICnt);
        if (Wait.VsCnt != ICnt) {
          II->getOperand(1).setImm(Wait.VsCnt);
          Modified = true;
        }
        Wait.VsCnt = ~0u;
      }

      LLVM_DEBUG(dbgs() << "generateWaitcntInstBefore\n"
                        << "Old Instr: " << MI
                        << "New Instr: " << *II << '\n');

      if (!Wait.hasWait())
        return Modified;
    }
  }

  if (Wait.VmCnt != ~0u || Wait.LgkmCnt != ~0u || Wait.ExpCnt != ~0u) {
    unsigned Enc = AMDGPU::encodeWaitcnt(IV, Wait);
    auto SWaitInst = BuildMI(*MI.getParent(), MI.getIterator(),
                             MI.getDebugLoc(), TII->get(AMDGPU::S_WAITCNT))
                         .addImm(Enc);
    TrackedWaitcntSet.insert(SWaitInst);
    Modified = true;

    LLVM_DEBUG(dbgs() << "generateWaitcntInstBefore\n"
                      << "Old Instr: " << MI
                      << "New Instr: " << *SWaitInst << '\n');
  }

  if (Wait.VsCnt != ~0u) {
    assert(ST->hasVscnt());

    auto SWaitInst =
        BuildMI(*MI.getParent(), MI.getIterator(), MI.getDebugLoc(),
                TII->get(AMDGPU::S_WAITCNT_VSCNT))
            .addReg(AMDGPU::SGPR_NULL, RegState::Undef)
            .addImm(Wait.VsCnt);
    TrackedWaitcntSet.insert(SWaitInst);
    Modified = true;

    LLVM_DEBUG(dbgs() << "generateWaitcntInstBefore\n"
                      << "Old Instr: " << MI
                      << "New Instr: " << *SWaitInst << '\n');
  }

  return Modified;
}

// This is a flat memory operation. Check to see if it has memory
// tokens for both LDS and Memory, and if so mark it as a flat.
bool SIInsertWaitcnts::mayAccessLDSThroughFlat(const MachineInstr &MI) const {
  if (MI.memoperands_empty())
    return true;

  for (const MachineMemOperand *Memop : MI.memoperands()) {
    unsigned AS = Memop->getAddrSpace();
    if (AS == AMDGPUAS::LOCAL_ADDRESS || AS == AMDGPUAS::FLAT_ADDRESS)
      return true;
  }

  return false;
}

void SIInsertWaitcnts::updateEventWaitcntAfter(MachineInstr &Inst,
                                               WaitcntBrackets *ScoreBrackets) {
  // Now look at the instruction opcode. If it is a memory access
  // instruction, update the upper-bound of the appropriate counter's
  // bracket and the destination operand scores.
  // TODO: Use the (TSFlags & SIInstrFlags::LGKM_CNT) property everywhere.
  if (TII->isDS(Inst) && TII->usesLGKM_CNT(Inst)) {
    if (TII->isAlwaysGDS(Inst.getOpcode()) ||
        TII->hasModifiersSet(Inst, AMDGPU::OpName::gds)) {
      ScoreBrackets->updateByEvent(TII, TRI, MRI, GDS_ACCESS, Inst);
      ScoreBrackets->updateByEvent(TII, TRI, MRI, GDS_GPR_LOCK, Inst);
    } else {
      ScoreBrackets->updateByEvent(TII, TRI, MRI, LDS_ACCESS, Inst);
    }
  } else if (TII->isFLAT(Inst)) {
    assert(Inst.mayLoadOrStore());

    if (TII->usesVM_CNT(Inst)) {
      if (!ST->hasVscnt())
        ScoreBrackets->updateByEvent(TII, TRI, MRI, VMEM_ACCESS, Inst);
      else if (Inst.mayLoad() &&
               AMDGPU::getAtomicRetOp(Inst.getOpcode()) == -1)
        ScoreBrackets->updateByEvent(TII, TRI, MRI, VMEM_READ_ACCESS, Inst);
      else
        ScoreBrackets->updateByEvent(TII, TRI, MRI, VMEM_WRITE_ACCESS, Inst);
    }

    if (TII->usesLGKM_CNT(Inst)) {
      ScoreBrackets->updateByEvent(TII, TRI, MRI, LDS_ACCESS, Inst);

      // This is a flat memory operation, so note it - it will require
      // that both the VM and LGKM be flushed to zero if it is pending when
      // a VM or LGKM dependency occurs.
      if (mayAccessLDSThroughFlat(Inst))
        ScoreBrackets->setPendingFlat();
    }
  } else if (SIInstrInfo::isVMEM(Inst) &&
             // TODO: get a better carve out.
             Inst.getOpcode() != AMDGPU::BUFFER_WBINVL1 &&
             Inst.getOpcode() != AMDGPU::BUFFER_WBINVL1_SC &&
             Inst.getOpcode() != AMDGPU::BUFFER_WBINVL1_VOL &&
             Inst.getOpcode() != AMDGPU::BUFFER_GL0_INV &&
             Inst.getOpcode() != AMDGPU::BUFFER_GL1_INV) {
    if (!ST->hasVscnt())
      ScoreBrackets->updateByEvent(TII, TRI, MRI, VMEM_ACCESS, Inst);
    else if ((Inst.mayLoad() &&
              AMDGPU::getAtomicRetOp(Inst.getOpcode()) == -1) ||
             /* IMAGE_GET_RESINFO / IMAGE_GET_LOD */
             (TII->isMIMG(Inst) && !Inst.mayLoad() && !Inst.mayStore()))
      ScoreBrackets->updateByEvent(TII, TRI, MRI, VMEM_READ_ACCESS, Inst);
    else if (Inst.mayStore())
      ScoreBrackets->updateByEvent(TII, TRI, MRI, VMEM_WRITE_ACCESS, Inst);

    if (ST->vmemWriteNeedsExpWaitcnt() &&
        (Inst.mayStore() || AMDGPU::getAtomicNoRetOp(Inst.getOpcode()) != -1)) {
      ScoreBrackets->updateByEvent(TII, TRI, MRI, VMW_GPR_LOCK, Inst);
    }
  } else if (TII->isSMRD(Inst)) {
    ScoreBrackets->updateByEvent(TII, TRI, MRI, SMEM_ACCESS, Inst);
  } else if (Inst.isCall()) {
    if (callWaitsOnFunctionReturn(Inst)) {
      // Act as a wait on everything
      ScoreBrackets->applyWaitcnt(AMDGPU::Waitcnt::allZero(IV));
    } else {
      // May need to way wait for anything.
      ScoreBrackets->applyWaitcnt(AMDGPU::Waitcnt());
    }
  } else {
    switch (Inst.getOpcode()) {
    case AMDGPU::S_SENDMSG:
    case AMDGPU::S_SENDMSGHALT:
      ScoreBrackets->updateByEvent(TII, TRI, MRI, SQ_MESSAGE, Inst);
      break;
    case AMDGPU::EXP:
    case AMDGPU::EXP_DONE: {
      int Imm = TII->getNamedOperand(Inst, AMDGPU::OpName::tgt)->getImm();
      if (Imm >= 32 && Imm <= 63)
        ScoreBrackets->updateByEvent(TII, TRI, MRI, EXP_PARAM_ACCESS, Inst);
      else if (Imm >= 12 && Imm <= 15)
        ScoreBrackets->updateByEvent(TII, TRI, MRI, EXP_POS_ACCESS, Inst);
      else
        ScoreBrackets->updateByEvent(TII, TRI, MRI, EXP_GPR_LOCK, Inst);
      break;
    }
    case AMDGPU::S_MEMTIME:
    case AMDGPU::S_MEMREALTIME:
      ScoreBrackets->updateByEvent(TII, TRI, MRI, SMEM_ACCESS, Inst);
      break;
    default:
      break;
    }
  }
}

bool WaitcntBrackets::mergeScore(const MergeInfo &M, unsigned &Score,
                                 unsigned OtherScore) {
  unsigned MyShifted = Score <= M.OldLB ? 0 : Score + M.MyShift;
  unsigned OtherShifted =
      OtherScore <= M.OtherLB ? 0 : OtherScore + M.OtherShift;
  Score = std::max(MyShifted, OtherShifted);
  return OtherShifted > MyShifted;
}

/// Merge the pending events and associater score brackets of \p Other into
/// this brackets status.
///
/// Returns whether the merge resulted in a change that requires tighter waits
/// (i.e. the merged brackets strictly dominate the original brackets).
bool WaitcntBrackets::merge(const WaitcntBrackets &Other) {
  bool StrictDom = false;

  VgprUB = std::max(VgprUB, Other.VgprUB);
  SgprUB = std::max(SgprUB, Other.SgprUB);

  for (auto T : inst_counter_types()) {
    // Merge event flags for this counter
    const bool OldOutOfOrder = counterOutOfOrder(T);
    const unsigned OldEvents = PendingEvents & WaitEventMaskForInst[T];
    const unsigned OtherEvents = Other.PendingEvents & WaitEventMaskForInst[T];
    if (OtherEvents & ~OldEvents)
      StrictDom = true;
    PendingEvents |= OtherEvents;

    // Merge scores for this counter
    const unsigned MyPending = ScoreUBs[T] - ScoreLBs[T];
    const unsigned OtherPending = Other.ScoreUBs[T] - Other.ScoreLBs[T];
    const unsigned NewUB = ScoreLBs[T] + std::max(MyPending, OtherPending);
    if (NewUB < ScoreLBs[T])
      report_fatal_error("waitcnt score overflow");

    MergeInfo M;
    M.OldLB = ScoreLBs[T];
    M.OtherLB = Other.ScoreLBs[T];
    M.MyShift = NewUB - ScoreUBs[T];
    M.OtherShift = NewUB - Other.ScoreUBs[T];

    ScoreUBs[T] = NewUB;

    StrictDom |= mergeScore(M, LastFlat[T], Other.LastFlat[T]);

    bool RegStrictDom = false;
    for (int J = 0; J <= VgprUB; J++) {
      RegStrictDom |= mergeScore(M, VgprScores[T][J], Other.VgprScores[T][J]);
    }

    if (T == VM_CNT) {
      for (int J = 0; J <= VgprUB; J++) {
        unsigned char NewVmemTypes = VgprVmemTypes[J] | Other.VgprVmemTypes[J];
        RegStrictDom |= NewVmemTypes != VgprVmemTypes[J];
        VgprVmemTypes[J] = NewVmemTypes;
      }
    }

    if (T == LGKM_CNT) {
      for (int J = 0; J <= SgprUB; J++) {
        RegStrictDom |= mergeScore(M, SgprScores[J], Other.SgprScores[J]);
      }
    }

    if (RegStrictDom && !OldOutOfOrder)
      StrictDom = true;
  }

  return StrictDom;
}

// Generate s_waitcnt instructions where needed.
bool SIInsertWaitcnts::insertWaitcntInBlock(MachineFunction &MF,
                                            MachineBasicBlock &Block,
                                            WaitcntBrackets &ScoreBrackets) {
  bool Modified = false;

  LLVM_DEBUG({
    dbgs() << "*** Block" << Block.getNumber() << " ***";
    ScoreBrackets.dump();
  });

  // Assume VCCZ is correct at basic block boundaries, unless and until we need
  // to handle cases where that is not true.
  bool VCCZCorrect = true;

  // Walk over the instructions.
  MachineInstr *OldWaitcntInstr = nullptr;

  for (MachineBasicBlock::instr_iterator Iter = Block.instr_begin(),
                                         E = Block.instr_end();
       Iter != E;) {
    MachineInstr &Inst = *Iter;

    // Track pre-existing waitcnts from earlier iterations.
    if (Inst.getOpcode() == AMDGPU::S_WAITCNT ||
        (Inst.getOpcode() == AMDGPU::S_WAITCNT_VSCNT &&
         Inst.getOperand(0).isReg() &&
         Inst.getOperand(0).getReg() == AMDGPU::SGPR_NULL)) {
      if (!OldWaitcntInstr)
        OldWaitcntInstr = &Inst;
      ++Iter;
      continue;
    }

    // We might need to restore vccz to its correct value for either of two
    // different reasons; see ST->hasReadVCCZBug() and
    // ST->partialVCCWritesUpdateVCCZ().
    bool RestoreVCCZ = false;
    if (readsVCCZ(Inst)) {
      if (!VCCZCorrect)
        RestoreVCCZ = true;
      else if (ST->hasReadVCCZBug()) {
        // There is a hardware bug on CI/SI where SMRD instruction may corrupt
        // vccz bit, so when we detect that an instruction may read from a
        // corrupt vccz bit, we need to:
        // 1. Insert s_waitcnt lgkm(0) to wait for all outstanding SMRD
        //    operations to complete.
        // 2. Restore the correct value of vccz by writing the current value
        //    of vcc back to vcc.
        if (ScoreBrackets.getScoreLB(LGKM_CNT) <
            ScoreBrackets.getScoreUB(LGKM_CNT) &&
            ScoreBrackets.hasPendingEvent(SMEM_ACCESS)) {
          RestoreVCCZ = true;
        }
      }
    }

    if (TII->isSMRD(Inst)) {
      for (const MachineMemOperand *Memop : Inst.memoperands()) {
        const Value *Ptr = Memop->getValue();
        SLoadAddresses.insert(std::make_pair(Ptr, Inst.getParent()));
      }
    }

    if (!ST->partialVCCWritesUpdateVCCZ()) {
      // Up to gfx9, writes to vcc_lo and vcc_hi don't update vccz.
      // Writes to vcc will fix it.
      if (Inst.definesRegister(AMDGPU::VCC_LO) ||
          Inst.definesRegister(AMDGPU::VCC_HI))
        VCCZCorrect = false;
      else if (Inst.definesRegister(AMDGPU::VCC))
        VCCZCorrect = true;
    }

    // Generate an s_waitcnt instruction to be placed before
    // cur_Inst, if needed.
    Modified |= generateWaitcntInstBefore(Inst, ScoreBrackets, OldWaitcntInstr);
    OldWaitcntInstr = nullptr;

    updateEventWaitcntAfter(Inst, &ScoreBrackets);

#if 0 // TODO: implement resource type check controlled by options with ub = LB.
    // If this instruction generates a S_SETVSKIP because it is an
    // indexed resource, and we are on Tahiti, then it will also force
    // an S_WAITCNT vmcnt(0)
    if (RequireCheckResourceType(Inst, context)) {
      // Force the score to as if an S_WAITCNT vmcnt(0) is emitted.
      ScoreBrackets->setScoreLB(VM_CNT,
      ScoreBrackets->getScoreUB(VM_CNT));
    }
#endif

    LLVM_DEBUG({
      Inst.print(dbgs());
      ScoreBrackets.dump();
    });

    // TODO: Remove this work-around after fixing the scheduler and enable the
    // assert above.
    if (RestoreVCCZ) {
      // Restore the vccz bit.  Any time a value is written to vcc, the vcc
      // bit is updated, so we can restore the bit by reading the value of
      // vcc and then writing it back to the register.
      BuildMI(Block, Inst, Inst.getDebugLoc(),
              TII->get(ST->isWave32() ? AMDGPU::S_MOV_B32 : AMDGPU::S_MOV_B64),
              TRI->getVCC())
          .addReg(TRI->getVCC());
      VCCZCorrect = true;
      Modified = true;
    }

    ++Iter;
  }

  return Modified;
}

bool SIInsertWaitcnts::runOnMachineFunction(MachineFunction &MF) {
  ST = &MF.getSubtarget<GCNSubtarget>();
  TII = ST->getInstrInfo();
  TRI = &TII->getRegisterInfo();
  MRI = &MF.getRegInfo();
  IV = AMDGPU::getIsaVersion(ST->getCPU());
  const SIMachineFunctionInfo *MFI = MF.getInfo<SIMachineFunctionInfo>();
  PDT = &getAnalysis<MachinePostDominatorTree>();

  ForceEmitZeroWaitcnts = ForceEmitZeroFlag;
  for (auto T : inst_counter_types())
    ForceEmitWaitcnt[T] = false;

  HardwareLimits.VmcntMax = AMDGPU::getVmcntBitMask(IV);
  HardwareLimits.ExpcntMax = AMDGPU::getExpcntBitMask(IV);
  HardwareLimits.LgkmcntMax = AMDGPU::getLgkmcntBitMask(IV);
  HardwareLimits.VscntMax = ST->hasVscnt() ? 63 : 0;

  unsigned NumVGPRsMax = ST->getAddressableNumVGPRs();
  unsigned NumSGPRsMax = ST->getAddressableNumSGPRs();
  assert(NumVGPRsMax <= SQ_MAX_PGM_VGPRS);
  assert(NumSGPRsMax <= SQ_MAX_PGM_SGPRS);

  RegisterEncoding.VGPR0 = TRI->getEncodingValue(AMDGPU::VGPR0);
  RegisterEncoding.VGPRL = RegisterEncoding.VGPR0 + NumVGPRsMax - 1;
  RegisterEncoding.SGPR0 = TRI->getEncodingValue(AMDGPU::SGPR0);
  RegisterEncoding.SGPRL = RegisterEncoding.SGPR0 + NumSGPRsMax - 1;

  TrackedWaitcntSet.clear();
  BlockInfos.clear();

  // Keep iterating over the blocks in reverse post order, inserting and
  // updating s_waitcnt where needed, until a fix point is reached.
  for (auto *MBB : ReversePostOrderTraversal<MachineFunction *>(&MF))
    BlockInfos.insert({MBB, BlockInfo(MBB)});

  std::unique_ptr<WaitcntBrackets> Brackets;
  bool Modified = false;
  bool Repeat;
  do {
    Repeat = false;

    for (auto BII = BlockInfos.begin(), BIE = BlockInfos.end(); BII != BIE;
         ++BII) {
      BlockInfo &BI = BII->second;
      if (!BI.Dirty)
        continue;

      if (BI.Incoming) {
        if (!Brackets)
          Brackets = std::make_unique<WaitcntBrackets>(*BI.Incoming);
        else
          *Brackets = *BI.Incoming;
      } else {
        if (!Brackets)
          Brackets = std::make_unique<WaitcntBrackets>(ST);
        else
          *Brackets = WaitcntBrackets(ST);
      }

      Modified |= insertWaitcntInBlock(MF, *BI.MBB, *Brackets);
      BI.Dirty = false;

      if (Brackets->hasPending()) {
        BlockInfo *MoveBracketsToSucc = nullptr;
        for (MachineBasicBlock *Succ : BI.MBB->successors()) {
          auto SuccBII = BlockInfos.find(Succ);
          BlockInfo &SuccBI = SuccBII->second;
          if (!SuccBI.Incoming) {
            SuccBI.Dirty = true;
            if (SuccBII <= BII)
              Repeat = true;
            if (!MoveBracketsToSucc) {
              MoveBracketsToSucc = &SuccBI;
            } else {
              SuccBI.Incoming = std::make_unique<WaitcntBrackets>(*Brackets);
            }
          } else if (SuccBI.Incoming->merge(*Brackets)) {
            SuccBI.Dirty = true;
            if (SuccBII <= BII)
              Repeat = true;
          }
        }
        if (MoveBracketsToSucc)
          MoveBracketsToSucc->Incoming = std::move(Brackets);
      }
    }
  } while (Repeat);

  SmallVector<MachineBasicBlock *, 4> EndPgmBlocks;

  bool HaveScalarStores = false;

  for (MachineFunction::iterator BI = MF.begin(), BE = MF.end(); BI != BE;
       ++BI) {
    MachineBasicBlock &MBB = *BI;

    for (MachineBasicBlock::iterator I = MBB.begin(), E = MBB.end(); I != E;
         ++I) {
      if (!HaveScalarStores && TII->isScalarStore(*I))
        HaveScalarStores = true;

      if (I->getOpcode() == AMDGPU::S_ENDPGM ||
          I->getOpcode() == AMDGPU::SI_RETURN_TO_EPILOG)
        EndPgmBlocks.push_back(&MBB);
    }
  }

  if (HaveScalarStores) {
    // If scalar writes are used, the cache must be flushed or else the next
    // wave to reuse the same scratch memory can be clobbered.
    //
    // Insert s_dcache_wb at wave termination points if there were any scalar
    // stores, and only if the cache hasn't already been flushed. This could be
    // improved by looking across blocks for flushes in postdominating blocks
    // from the stores but an explicitly requested flush is probably very rare.
    for (MachineBasicBlock *MBB : EndPgmBlocks) {
      bool SeenDCacheWB = false;

      for (MachineBasicBlock::iterator I = MBB->begin(), E = MBB->end(); I != E;
           ++I) {
        if (I->getOpcode() == AMDGPU::S_DCACHE_WB)
          SeenDCacheWB = true;
        else if (TII->isScalarStore(*I))
          SeenDCacheWB = false;

        // FIXME: It would be better to insert this before a waitcnt if any.
        if ((I->getOpcode() == AMDGPU::S_ENDPGM ||
             I->getOpcode() == AMDGPU::SI_RETURN_TO_EPILOG) &&
            !SeenDCacheWB) {
          Modified = true;
          BuildMI(*MBB, I, I->getDebugLoc(), TII->get(AMDGPU::S_DCACHE_WB));
        }
      }
    }
  }

  if (!MFI->isEntryFunction()) {
    // Wait for any outstanding memory operations that the input registers may
    // depend on. We can't track them and it's better to the wait after the
    // costly call sequence.

    // TODO: Could insert earlier and schedule more liberally with operations
    // that only use caller preserved registers.
    MachineBasicBlock &EntryBB = MF.front();
    if (ST->hasVscnt())
      BuildMI(EntryBB, EntryBB.getFirstNonPHI(), DebugLoc(),
              TII->get(AMDGPU::S_WAITCNT_VSCNT))
      .addReg(AMDGPU::SGPR_NULL, RegState::Undef)
      .addImm(0);
    BuildMI(EntryBB, EntryBB.getFirstNonPHI(), DebugLoc(), TII->get(AMDGPU::S_WAITCNT))
      .addImm(0);

    Modified = true;
  }

  return Modified;
}<|MERGE_RESOLUTION|>--- conflicted
+++ resolved
@@ -371,12 +371,9 @@
   unsigned VgprScores[NUM_INST_CNTS][NUM_ALL_VGPRS] = {{0}};
   // Wait cnt scores for every sgpr, only lgkmcnt is relevant.
   unsigned SgprScores[SQ_MAX_PGM_SGPRS] = {0};
-<<<<<<< HEAD
-=======
   // Bitmask of the VmemTypes of VMEM instructions that might have a pending
   // write to each vgpr.
   unsigned char VgprVmemTypes[NUM_ALL_VGPRS] = {0};
->>>>>>> 1ac617b0
 };
 
 class SIInsertWaitcnts : public MachineFunctionPass {
@@ -655,12 +652,6 @@
     for (unsigned I = 0, E = Inst.getNumOperands(); I != E; ++I) {
       auto &Op = Inst.getOperand(I);
       if (!Op.isReg() || !Op.isDef())
-<<<<<<< HEAD
-        continue;
-      RegInterval Interval = getRegInterval(&Inst, TII, MRI, TRI, I);
-      if (T == VM_CNT && Interval.first >= NUM_ALL_VGPRS)
-        continue;
-=======
         continue;
       RegInterval Interval = getRegInterval(&Inst, TII, MRI, TRI, I);
       if (T == VM_CNT) {
@@ -672,7 +663,6 @@
             VgprVmemTypes[RegNo] |= 1 << V;
         }
       }
->>>>>>> 1ac617b0
       for (int RegNo = Interval.first; RegNo < Interval.second; ++RegNo) {
         setRegScore(RegNo, T, CurrScore);
       }
@@ -1036,10 +1026,6 @@
             ScoreBrackets.getRegInterval(&MI, TII, MRI, TRI, I);
         for (int RegNo = Interval.first; RegNo < Interval.second; ++RegNo) {
           if (TRI->isVGPR(*MRI, Op.getReg())) {
-<<<<<<< HEAD
-            ScoreBrackets.determineWait(
-                VM_CNT, ScoreBrackets.getRegScore(RegNo, VM_CNT), Wait);
-=======
             // RAW always needs an s_waitcnt. WAW needs an s_waitcnt unless the
             // previous write and this write are the same type of VMEM
             // instruction, in which case they're guaranteed to write their
@@ -1051,7 +1037,6 @@
                   VM_CNT, ScoreBrackets.getRegScore(RegNo, VM_CNT), Wait);
               ScoreBrackets.clearVgprVmemTypes(RegNo);
             }
->>>>>>> 1ac617b0
             if (Op.isDef()) {
               ScoreBrackets.determineWait(
                   EXP_CNT, ScoreBrackets.getRegScore(RegNo, EXP_CNT), Wait);
