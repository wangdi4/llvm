//===-- PPCTargetMachine.cpp - Define TargetMachine for PowerPC -----------===//
//
// Part of the LLVM Project, under the Apache License v2.0 with LLVM Exceptions.
// See https://llvm.org/LICENSE.txt for license information.
// SPDX-License-Identifier: Apache-2.0 WITH LLVM-exception
//
//===----------------------------------------------------------------------===//
//
// Top-level implementation for the PowerPC target.
//
//===----------------------------------------------------------------------===//

#include "PPCTargetMachine.h"
#include "MCTargetDesc/PPCMCTargetDesc.h"
#include "PPC.h"
#include "PPCMachineFunctionInfo.h"
#include "PPCMachineScheduler.h"
#include "PPCMacroFusion.h"
#include "PPCSubtarget.h"
#include "PPCTargetObjectFile.h"
#include "PPCTargetTransformInfo.h"
#include "TargetInfo/PowerPCTargetInfo.h"
#include "llvm/ADT/STLExtras.h"
#include "llvm/ADT/StringRef.h"
#include "llvm/Analysis/TargetTransformInfo.h"
#include "llvm/CodeGen/GlobalISel/IRTranslator.h"
#include "llvm/CodeGen/GlobalISel/InstructionSelect.h"
#include "llvm/CodeGen/GlobalISel/InstructionSelector.h"
#include "llvm/CodeGen/GlobalISel/Legalizer.h"
#include "llvm/CodeGen/GlobalISel/Localizer.h"
#include "llvm/CodeGen/GlobalISel/RegBankSelect.h"
#include "llvm/CodeGen/MachineScheduler.h"
#include "llvm/CodeGen/Passes.h"
#include "llvm/CodeGen/TargetPassConfig.h"
#include "llvm/IR/Attributes.h"
#include "llvm/IR/DataLayout.h"
#include "llvm/IR/Function.h"
#include "llvm/InitializePasses.h"
#include "llvm/MC/TargetRegistry.h"
#include "llvm/Pass.h"
#include "llvm/Support/CodeGen.h"
#include "llvm/Support/CommandLine.h"
#include "llvm/Target/TargetLoweringObjectFile.h"
#include "llvm/Target/TargetOptions.h"
#include "llvm/TargetParser/Triple.h"
#include "llvm/Transforms/Scalar.h"
#include <cassert>
#include <memory>
#include <optional>
#include <string>

using namespace llvm;


static cl::opt<bool>
    EnableBranchCoalescing("enable-ppc-branch-coalesce", cl::Hidden,
                           cl::desc("enable coalescing of duplicate branches for PPC"));
static cl::
opt<bool> DisableCTRLoops("disable-ppc-ctrloops", cl::Hidden,
                        cl::desc("Disable CTR loops for PPC"));

static cl::
opt<bool> DisableInstrFormPrep("disable-ppc-instr-form-prep", cl::Hidden,
                            cl::desc("Disable PPC loop instr form prep"));

static cl::opt<bool>
VSXFMAMutateEarly("schedule-ppc-vsx-fma-mutation-early",
  cl::Hidden, cl::desc("Schedule VSX FMA instruction mutation early"));

static cl::
opt<bool> DisableVSXSwapRemoval("disable-ppc-vsx-swap-removal", cl::Hidden,
                                cl::desc("Disable VSX Swap Removal for PPC"));

static cl::
opt<bool> DisableMIPeephole("disable-ppc-peephole", cl::Hidden,
                            cl::desc("Disable machine peepholes for PPC"));

static cl::opt<bool>
EnableGEPOpt("ppc-gep-opt", cl::Hidden,
             cl::desc("Enable optimizations on complex GEPs"),
             cl::init(true));

static cl::opt<bool>
EnablePrefetch("enable-ppc-prefetching",
                  cl::desc("enable software prefetching on PPC"),
                  cl::init(false), cl::Hidden);

static cl::opt<bool>
EnableExtraTOCRegDeps("enable-ppc-extra-toc-reg-deps",
                      cl::desc("Add extra TOC register dependencies"),
                      cl::init(true), cl::Hidden);

static cl::opt<bool>
EnableMachineCombinerPass("ppc-machine-combiner",
                          cl::desc("Enable the machine combiner pass"),
                          cl::init(true), cl::Hidden);

static cl::opt<bool>
  ReduceCRLogical("ppc-reduce-cr-logicals",
                  cl::desc("Expand eligible cr-logical binary ops to branches"),
                  cl::init(true), cl::Hidden);

static cl::opt<bool> MergeStringPool(
    "ppc-merge-string-pool",
    cl::desc("Merge all of the strings in a module into one pool"),
<<<<<<< HEAD
    cl::init(false), cl::Hidden);
=======
    cl::init(true), cl::Hidden);
>>>>>>> a47d0279

static cl::opt<bool> EnablePPCGenScalarMASSEntries(
    "enable-ppc-gen-scalar-mass", cl::init(false),
    cl::desc("Enable lowering math functions to their corresponding MASS "
             "(scalar) entries"),
    cl::Hidden);

extern "C" LLVM_EXTERNAL_VISIBILITY void LLVMInitializePowerPCTarget() {
  // Register the targets
  RegisterTargetMachine<PPCTargetMachine> A(getThePPC32Target());
  RegisterTargetMachine<PPCTargetMachine> B(getThePPC32LETarget());
  RegisterTargetMachine<PPCTargetMachine> C(getThePPC64Target());
  RegisterTargetMachine<PPCTargetMachine> D(getThePPC64LETarget());

  PassRegistry &PR = *PassRegistry::getPassRegistry();
#ifndef NDEBUG
  initializePPCCTRLoopsVerifyPass(PR);
#endif
  initializePPCLoopInstrFormPrepPass(PR);
  initializePPCTOCRegDepsPass(PR);
  initializePPCEarlyReturnPass(PR);
  initializePPCVSXCopyPass(PR);
  initializePPCVSXFMAMutatePass(PR);
  initializePPCVSXSwapRemovalPass(PR);
  initializePPCReduceCRLogicalsPass(PR);
  initializePPCBSelPass(PR);
  initializePPCBranchCoalescingPass(PR);
  initializePPCBoolRetToIntPass(PR);
  initializePPCExpandISELPass(PR);
  initializePPCPreEmitPeepholePass(PR);
  initializePPCTLSDynamicCallPass(PR);
  initializePPCMIPeepholePass(PR);
  initializePPCLowerMASSVEntriesPass(PR);
  initializePPCGenScalarMASSEntriesPass(PR);
  initializePPCExpandAtomicPseudoPass(PR);
  initializeGlobalISel(PR);
  initializePPCCTRLoopsPass(PR);
  initializePPCDAGToDAGISelPass(PR);
  initializePPCMergeStringPoolPass(PR);
}

static bool isLittleEndianTriple(const Triple &T) {
  return T.getArch() == Triple::ppc64le || T.getArch() == Triple::ppcle;
}

/// Return the datalayout string of a subtarget.
static std::string getDataLayoutString(const Triple &T) {
  bool is64Bit = T.getArch() == Triple::ppc64 || T.getArch() == Triple::ppc64le;
  std::string Ret;

  // Most PPC* platforms are big endian, PPC(64)LE is little endian.
  if (isLittleEndianTriple(T))
    Ret = "e";
  else
    Ret = "E";

  Ret += DataLayout::getManglingComponent(T);

  // PPC32 has 32 bit pointers. The PS3 (OS Lv2) is a PPC64 machine with 32 bit
  // pointers.
  if (!is64Bit || T.getOS() == Triple::Lv2)
    Ret += "-p:32:32";

  // If the target ABI uses function descriptors, then the alignment of function
  // pointers depends on the alignment used to emit the descriptor. Otherwise,
  // function pointers are aligned to 32 bits because the instructions must be.
  if ((T.getArch() == Triple::ppc64 && !T.isPPC64ELFv2ABI())) {
    Ret += "-Fi64";
  } else if (T.isOSAIX()) {
    Ret += is64Bit ? "-Fi64" : "-Fi32";
  } else {
    Ret += "-Fn32";
  }

  // Note, the alignment values for f64 and i64 on ppc64 in Darwin
  // documentation are wrong; these are correct (i.e. "what gcc does").
  Ret += "-i64:64";

  // PPC64 has 32 and 64 bit registers, PPC32 has only 32 bit ones.
  if (is64Bit)
    Ret += "-n32:64";
  else
    Ret += "-n32";

  // Specify the vector alignment explicitly. For v256i1 and v512i1, the
  // calculated alignment would be 256*alignment(i1) and 512*alignment(i1),
  // which is 256 and 512 bytes - way over aligned.
  if (is64Bit && (T.isOSAIX() || T.isOSLinux()))
    Ret += "-S128-v256:256:256-v512:512:512";

  return Ret;
}

static std::string computeFSAdditions(StringRef FS, CodeGenOpt::Level OL,
                                      const Triple &TT) {
  std::string FullFS = std::string(FS);

  // Make sure 64-bit features are available when CPUname is generic
  if (TT.getArch() == Triple::ppc64 || TT.getArch() == Triple::ppc64le) {
    if (!FullFS.empty())
      FullFS = "+64bit," + FullFS;
    else
      FullFS = "+64bit";
  }

  if (OL >= CodeGenOpt::Default) {
    if (!FullFS.empty())
      FullFS = "+crbits," + FullFS;
    else
      FullFS = "+crbits";
  }

  if (OL != CodeGenOpt::None) {
    if (!FullFS.empty())
      FullFS = "+invariant-function-descriptors," + FullFS;
    else
      FullFS = "+invariant-function-descriptors";
  }

  if (TT.isOSAIX()) {
    if (!FullFS.empty())
      FullFS = "+aix," + FullFS;
    else
      FullFS = "+aix";
  }

  return FullFS;
}

static std::unique_ptr<TargetLoweringObjectFile> createTLOF(const Triple &TT) {
  if (TT.isOSAIX())
    return std::make_unique<TargetLoweringObjectFileXCOFF>();

  return std::make_unique<PPC64LinuxTargetObjectFile>();
}

static PPCTargetMachine::PPCABI computeTargetABI(const Triple &TT,
                                                 const TargetOptions &Options) {
  if (Options.MCOptions.getABIName().startswith("elfv1"))
    return PPCTargetMachine::PPC_ABI_ELFv1;
  else if (Options.MCOptions.getABIName().startswith("elfv2"))
    return PPCTargetMachine::PPC_ABI_ELFv2;

  assert(Options.MCOptions.getABIName().empty() &&
         "Unknown target-abi option!");

  switch (TT.getArch()) {
  case Triple::ppc64le:
    return PPCTargetMachine::PPC_ABI_ELFv2;
  case Triple::ppc64:
    if (TT.isPPC64ELFv2ABI())
      return PPCTargetMachine::PPC_ABI_ELFv2;
    else
      return PPCTargetMachine::PPC_ABI_ELFv1;
  default:
    return PPCTargetMachine::PPC_ABI_UNKNOWN;
  }
}

static Reloc::Model getEffectiveRelocModel(const Triple &TT,
                                           std::optional<Reloc::Model> RM) {
  assert((!TT.isOSAIX() || !RM || *RM == Reloc::PIC_) &&
         "Invalid relocation model for AIX.");

  if (RM)
    return *RM;

  // Big Endian PPC and AIX default to PIC.
  if (TT.getArch() == Triple::ppc64 || TT.isOSAIX())
    return Reloc::PIC_;

  // Rest are static by default.
  return Reloc::Static;
}

static CodeModel::Model
getEffectivePPCCodeModel(const Triple &TT, std::optional<CodeModel::Model> CM,
                         bool JIT) {
  if (CM) {
    if (*CM == CodeModel::Tiny)
      report_fatal_error("Target does not support the tiny CodeModel", false);
    if (*CM == CodeModel::Kernel)
      report_fatal_error("Target does not support the kernel CodeModel", false);
    return *CM;
  }

  if (JIT)
    return CodeModel::Small;
  if (TT.isOSAIX())
    return CodeModel::Small;

  assert(TT.isOSBinFormatELF() && "All remaining PPC OSes are ELF based.");

  if (TT.isArch32Bit())
    return CodeModel::Small;

  assert(TT.isArch64Bit() && "Unsupported PPC architecture.");
  return CodeModel::Medium;
}


static ScheduleDAGInstrs *createPPCMachineScheduler(MachineSchedContext *C) {
  const PPCSubtarget &ST = C->MF->getSubtarget<PPCSubtarget>();
  ScheduleDAGMILive *DAG =
    new ScheduleDAGMILive(C, ST.usePPCPreRASchedStrategy() ?
                          std::make_unique<PPCPreRASchedStrategy>(C) :
                          std::make_unique<GenericScheduler>(C));
  // add DAG Mutations here.
  DAG->addMutation(createCopyConstrainDAGMutation(DAG->TII, DAG->TRI));
  if (ST.hasStoreFusion())
    DAG->addMutation(createStoreClusterDAGMutation(DAG->TII, DAG->TRI));
  if (ST.hasFusion())
    DAG->addMutation(createPowerPCMacroFusionDAGMutation());

  return DAG;
}

static ScheduleDAGInstrs *createPPCPostMachineScheduler(
  MachineSchedContext *C) {
  const PPCSubtarget &ST = C->MF->getSubtarget<PPCSubtarget>();
  ScheduleDAGMI *DAG =
    new ScheduleDAGMI(C, ST.usePPCPostRASchedStrategy() ?
                      std::make_unique<PPCPostRASchedStrategy>(C) :
                      std::make_unique<PostGenericScheduler>(C), true);
  // add DAG Mutations here.
  if (ST.hasStoreFusion())
    DAG->addMutation(createStoreClusterDAGMutation(DAG->TII, DAG->TRI));
  if (ST.hasFusion())
    DAG->addMutation(createPowerPCMacroFusionDAGMutation());
  return DAG;
}

// The FeatureString here is a little subtle. We are modifying the feature
// string with what are (currently) non-function specific overrides as it goes
// into the LLVMTargetMachine constructor and then using the stored value in the
// Subtarget constructor below it.
PPCTargetMachine::PPCTargetMachine(const Target &T, const Triple &TT,
                                   StringRef CPU, StringRef FS,
                                   const TargetOptions &Options,
                                   std::optional<Reloc::Model> RM,
                                   std::optional<CodeModel::Model> CM,
                                   CodeGenOpt::Level OL, bool JIT)
    : LLVMTargetMachine(T, getDataLayoutString(TT), TT, CPU,
                        computeFSAdditions(FS, OL, TT), Options,
                        getEffectiveRelocModel(TT, RM),
                        getEffectivePPCCodeModel(TT, CM, JIT), OL),
      TLOF(createTLOF(getTargetTriple())),
      TargetABI(computeTargetABI(TT, Options)),
      Endianness(isLittleEndianTriple(TT) ? Endian::LITTLE : Endian::BIG) {
  initAsmInfo();
}

PPCTargetMachine::~PPCTargetMachine() = default;

const PPCSubtarget *
PPCTargetMachine::getSubtargetImpl(const Function &F) const {
  Attribute CPUAttr = F.getFnAttribute("target-cpu");
  Attribute TuneAttr = F.getFnAttribute("tune-cpu");
  Attribute FSAttr = F.getFnAttribute("target-features");

  std::string CPU =
      CPUAttr.isValid() ? CPUAttr.getValueAsString().str() : TargetCPU;
  std::string TuneCPU =
      TuneAttr.isValid() ? TuneAttr.getValueAsString().str() : CPU;
  std::string FS =
      FSAttr.isValid() ? FSAttr.getValueAsString().str() : TargetFS;

  // FIXME: This is related to the code below to reset the target options,
  // we need to know whether or not the soft float flag is set on the
  // function before we can generate a subtarget. We also need to use
  // it as a key for the subtarget since that can be the only difference
  // between two functions.
  bool SoftFloat = F.getFnAttribute("use-soft-float").getValueAsBool();
  // If the soft float attribute is set on the function turn on the soft float
  // subtarget feature.
  if (SoftFloat)
    FS += FS.empty() ? "-hard-float" : ",-hard-float";

  auto &I = SubtargetMap[CPU + TuneCPU + FS];
  if (!I) {
    // This needs to be done before we create a new subtarget since any
    // creation will depend on the TM and the code generation flags on the
    // function that reside in TargetOptions.
    resetTargetOptions(F);
    I = std::make_unique<PPCSubtarget>(
        TargetTriple, CPU, TuneCPU,
        // FIXME: It would be good to have the subtarget additions here
        // not necessary. Anything that turns them on/off (overrides) ends
        // up being put at the end of the feature string, but the defaults
        // shouldn't require adding them. Fixing this means pulling Feature64Bit
        // out of most of the target cpus in the .td file and making it set only
        // as part of initialization via the TargetTriple.
        computeFSAdditions(FS, getOptLevel(), getTargetTriple()), *this);
  }
  return I.get();
}

//===----------------------------------------------------------------------===//
// Pass Pipeline Configuration
//===----------------------------------------------------------------------===//

namespace {

/// PPC Code Generator Pass Configuration Options.
class PPCPassConfig : public TargetPassConfig {
public:
  PPCPassConfig(PPCTargetMachine &TM, PassManagerBase &PM)
    : TargetPassConfig(TM, PM) {
    // At any optimization level above -O0 we use the Machine Scheduler and not
    // the default Post RA List Scheduler.
    if (TM.getOptLevel() != CodeGenOpt::None)
      substitutePass(&PostRASchedulerID, &PostMachineSchedulerID);
  }

  PPCTargetMachine &getPPCTargetMachine() const {
    return getTM<PPCTargetMachine>();
  }

  void addIRPasses() override;
  bool addPreISel() override;
  bool addILPOpts() override;
  bool addInstSelector() override;
  void addMachineSSAOptimization() override;
  void addPreRegAlloc() override;
  void addPreSched2() override;
  void addPreEmitPass() override;
  void addPreEmitPass2() override;
  // GlobalISEL
  bool addIRTranslator() override;
  bool addLegalizeMachineIR() override;
  bool addRegBankSelect() override;
  bool addGlobalInstructionSelect() override;

  ScheduleDAGInstrs *
  createMachineScheduler(MachineSchedContext *C) const override {
    return createPPCMachineScheduler(C);
  }
  ScheduleDAGInstrs *
  createPostMachineScheduler(MachineSchedContext *C) const override {
    return createPPCPostMachineScheduler(C);
  }
};

} // end anonymous namespace

TargetPassConfig *PPCTargetMachine::createPassConfig(PassManagerBase &PM) {
  return new PPCPassConfig(*this, PM);
}

void PPCPassConfig::addIRPasses() {
  if (TM->getOptLevel() != CodeGenOpt::None)
    addPass(createPPCBoolRetToIntPass());
  addPass(createAtomicExpandPass());

  // Lower generic MASSV routines to PowerPC subtarget-specific entries.
  addPass(createPPCLowerMASSVEntriesPass());

  // Generate PowerPC target-specific entries for scalar math functions
  // that are available in IBM MASS (scalar) library.
  if (TM->getOptLevel() == CodeGenOpt::Aggressive &&
      EnablePPCGenScalarMASSEntries) {
    TM->Options.PPCGenScalarMASSEntries = EnablePPCGenScalarMASSEntries;
    addPass(createPPCGenScalarMASSEntriesPass());
  }

  // If explicitly requested, add explicit data prefetch intrinsics.
  if (EnablePrefetch.getNumOccurrences() > 0)
    addPass(createLoopDataPrefetchPass());

  if (TM->getOptLevel() >= CodeGenOpt::Default && EnableGEPOpt) {
    // Call SeparateConstOffsetFromGEP pass to extract constants within indices
    // and lower a GEP with multiple indices to either arithmetic operations or
    // multiple GEPs with single index.
    addPass(createSeparateConstOffsetFromGEPPass(true));
    // Call EarlyCSE pass to find and remove subexpressions in the lowered
    // result.
    addPass(createEarlyCSEPass());
    // Do loop invariant code motion in case part of the lowered result is
    // invariant.
    addPass(createLICMPass());
  }

  TargetPassConfig::addIRPasses();
}

bool PPCPassConfig::addPreISel() {
  if (MergeStringPool && getOptLevel() != CodeGenOpt::None)
    addPass(createPPCMergeStringPoolPass());

  if (!DisableInstrFormPrep && getOptLevel() != CodeGenOpt::None)
    addPass(createPPCLoopInstrFormPrepPass(getPPCTargetMachine()));

  if (!DisableCTRLoops && getOptLevel() != CodeGenOpt::None)
    addPass(createHardwareLoopsLegacyPass());

  return false;
}

bool PPCPassConfig::addILPOpts() {
  addPass(&EarlyIfConverterID);

  if (EnableMachineCombinerPass)
    addPass(&MachineCombinerID);

  return true;
}

bool PPCPassConfig::addInstSelector() {
  // Install an instruction selector.
  addPass(createPPCISelDag(getPPCTargetMachine(), getOptLevel()));

#ifndef NDEBUG
  if (!DisableCTRLoops && getOptLevel() != CodeGenOpt::None)
    addPass(createPPCCTRLoopsVerify());
#endif

  addPass(createPPCVSXCopyPass());
  return false;
}

void PPCPassConfig::addMachineSSAOptimization() {
  // Run CTR loops pass before any cfg modification pass to prevent the
  // canonical form of hardware loop from being destroied.
  if (!DisableCTRLoops && getOptLevel() != CodeGenOpt::None)
    addPass(createPPCCTRLoopsPass());

  // PPCBranchCoalescingPass need to be done before machine sinking
  // since it merges empty blocks.
  if (EnableBranchCoalescing && getOptLevel() != CodeGenOpt::None)
    addPass(createPPCBranchCoalescingPass());
  TargetPassConfig::addMachineSSAOptimization();
  // For little endian, remove where possible the vector swap instructions
  // introduced at code generation to normalize vector element order.
  if (TM->getTargetTriple().getArch() == Triple::ppc64le &&
      !DisableVSXSwapRemoval)
    addPass(createPPCVSXSwapRemovalPass());
  // Reduce the number of cr-logical ops.
  if (ReduceCRLogical && getOptLevel() != CodeGenOpt::None)
    addPass(createPPCReduceCRLogicalsPass());
  // Target-specific peephole cleanups performed after instruction
  // selection.
  if (!DisableMIPeephole) {
    addPass(createPPCMIPeepholePass());
    addPass(&DeadMachineInstructionElimID);
  }
}

void PPCPassConfig::addPreRegAlloc() {
  if (getOptLevel() != CodeGenOpt::None) {
    initializePPCVSXFMAMutatePass(*PassRegistry::getPassRegistry());
    insertPass(VSXFMAMutateEarly ? &RegisterCoalescerID : &MachineSchedulerID,
               &PPCVSXFMAMutateID);
  }

  // FIXME: We probably don't need to run these for -fPIE.
  if (getPPCTargetMachine().isPositionIndependent()) {
    // FIXME: LiveVariables should not be necessary here!
    // PPCTLSDynamicCallPass uses LiveIntervals which previously dependent on
    // LiveVariables. This (unnecessary) dependency has been removed now,
    // however a stage-2 clang build fails without LiveVariables computed here.
    addPass(&LiveVariablesID);
    addPass(createPPCTLSDynamicCallPass());
  }
  if (EnableExtraTOCRegDeps)
    addPass(createPPCTOCRegDepsPass());

  if (getOptLevel() != CodeGenOpt::None)
    addPass(&MachinePipelinerID);
}

void PPCPassConfig::addPreSched2() {
  if (getOptLevel() != CodeGenOpt::None)
    addPass(&IfConverterID);
}

void PPCPassConfig::addPreEmitPass() {
  addPass(createPPCPreEmitPeepholePass());
  addPass(createPPCExpandISELPass());

  if (getOptLevel() != CodeGenOpt::None)
    addPass(createPPCEarlyReturnPass());
}

void PPCPassConfig::addPreEmitPass2() {
  // Schedule the expansion of AMOs at the last possible moment, avoiding the
  // possibility for other passes to break the requirements for forward
  // progress in the LL/SC block.
  addPass(createPPCExpandAtomicPseudoPass());
  // Must run branch selection immediately preceding the asm printer.
  addPass(createPPCBranchSelectionPass());
}

TargetTransformInfo
PPCTargetMachine::getTargetTransformInfo(const Function &F) const {
  return TargetTransformInfo(PPCTTIImpl(this, F));
}

bool PPCTargetMachine::isLittleEndian() const {
  assert(Endianness != Endian::NOT_DETECTED &&
         "Unable to determine endianness");
  return Endianness == Endian::LITTLE;
}

MachineFunctionInfo *PPCTargetMachine::createMachineFunctionInfo(
    BumpPtrAllocator &Allocator, const Function &F,
    const TargetSubtargetInfo *STI) const {
  return PPCFunctionInfo::create<PPCFunctionInfo>(Allocator, F, STI);
}

static MachineSchedRegistry
PPCPreRASchedRegistry("ppc-prera",
                      "Run PowerPC PreRA specific scheduler",
                      createPPCMachineScheduler);

static MachineSchedRegistry
PPCPostRASchedRegistry("ppc-postra",
                       "Run PowerPC PostRA specific scheduler",
                       createPPCPostMachineScheduler);

// Global ISEL
bool PPCPassConfig::addIRTranslator() {
  addPass(new IRTranslator());
  return false;
}

bool PPCPassConfig::addLegalizeMachineIR() {
  addPass(new Legalizer());
  return false;
}

bool PPCPassConfig::addRegBankSelect() {
  addPass(new RegBankSelect());
  return false;
}

bool PPCPassConfig::addGlobalInstructionSelect() {
  addPass(new InstructionSelect(getOptLevel()));
  return false;
}<|MERGE_RESOLUTION|>--- conflicted
+++ resolved
@@ -103,11 +103,7 @@
 static cl::opt<bool> MergeStringPool(
     "ppc-merge-string-pool",
     cl::desc("Merge all of the strings in a module into one pool"),
-<<<<<<< HEAD
-    cl::init(false), cl::Hidden);
-=======
     cl::init(true), cl::Hidden);
->>>>>>> a47d0279
 
 static cl::opt<bool> EnablePPCGenScalarMASSEntries(
     "enable-ppc-gen-scalar-mass", cl::init(false),
