--- conflicted
+++ resolved
@@ -25,6 +25,7 @@
 #include "llvm/CodeGen/MachineFrameInfo.h"
 #include "llvm/CodeGen/MachineFunction.h"
 #include "llvm/CodeGen/MachineInstrBuilder.h"
+#include "llvm/CodeGen/MachineLoopInfo.h"
 #include "llvm/CodeGen/MachineRegisterInfo.h"
 #include "llvm/CodeGen/SelectionDAG.h"
 #include "llvm/CodeGen/TargetLoweringObjectFileImpl.h"
@@ -59,8 +60,6 @@
 PPCTargetLowering::PPCTargetLowering(const PPCTargetMachine &TM)
     : TargetLowering(TM),
       Subtarget(*TM.getSubtargetImpl()) {
-  setPow2SDivIsCheap();
-
   // Use _setjmp/_longjmp instead of setjmp/longjmp.
   setUseUnderscoreSetJmp(true);
   setUseUnderscoreLongJmp(true);
@@ -76,8 +75,10 @@
   addRegisterClass(MVT::f64, &PPC::F8RCRegClass);
 
   // PowerPC has an i16 but no i8 (or i1) SEXTLOAD
-  setLoadExtAction(ISD::SEXTLOAD, MVT::i1, Promote);
-  setLoadExtAction(ISD::SEXTLOAD, MVT::i8, Expand);
+  for (MVT VT : MVT::integer_valuetypes()) {
+    setLoadExtAction(ISD::SEXTLOAD, VT, MVT::i1, Promote);
+    setLoadExtAction(ISD::SEXTLOAD, VT, MVT::i8, Expand);
+  }
 
   setTruncStoreAction(MVT::f64, MVT::f32, Expand);
 
@@ -116,12 +117,11 @@
     if (ANDIGlueBug)
       setOperationAction(ISD::TRUNCATE, MVT::i1, Custom);
 
-    setLoadExtAction(ISD::SEXTLOAD, MVT::i1, Promote);
-    setLoadExtAction(ISD::ZEXTLOAD, MVT::i1, Promote);
-    setTruncStoreAction(MVT::i64, MVT::i1, Expand);
-    setTruncStoreAction(MVT::i32, MVT::i1, Expand);
-    setTruncStoreAction(MVT::i16, MVT::i1, Expand);
-    setTruncStoreAction(MVT::i8, MVT::i1, Expand);
+    for (MVT VT : MVT::integer_valuetypes()) {
+      setLoadExtAction(ISD::SEXTLOAD, VT, MVT::i1, Promote);
+      setLoadExtAction(ISD::ZEXTLOAD, VT, MVT::i1, Promote);
+      setTruncStoreAction(VT, MVT::i1, Expand);
+    }
 
     addRegisterClass(MVT::i1, &PPC::CRBITRCRegClass);
   }
@@ -396,10 +396,7 @@
   if (Subtarget.hasAltivec()) {
     // First set operation action for all vector types to expand. Then we
     // will selectively turn on ones that can be effectively codegen'd.
-    for (unsigned i = (unsigned)MVT::FIRST_VECTOR_VALUETYPE;
-         i <= (unsigned)MVT::LAST_VECTOR_VALUETYPE; ++i) {
-      MVT::SimpleValueType VT = (MVT::SimpleValueType)i;
-
+    for (MVT VT : MVT::vector_valuetypes()) {
       // add/sub are legal for all supported vector VT's.
       setOperationAction(ISD::ADD , VT, Legal);
       setOperationAction(ISD::SUB , VT, Legal);
@@ -466,14 +463,12 @@
       setOperationAction(ISD::VSELECT, VT, Expand);
       setOperationAction(ISD::SIGN_EXTEND_INREG, VT, Expand);
 
-      for (unsigned j = (unsigned)MVT::FIRST_VECTOR_VALUETYPE;
-           j <= (unsigned)MVT::LAST_VECTOR_VALUETYPE; ++j) {
-        MVT::SimpleValueType InnerVT = (MVT::SimpleValueType)j;
+      for (MVT InnerVT : MVT::vector_valuetypes()) {
         setTruncStoreAction(VT, InnerVT, Expand);
+        setLoadExtAction(ISD::SEXTLOAD, VT, InnerVT, Expand);
+        setLoadExtAction(ISD::ZEXTLOAD, VT, InnerVT, Expand);
+        setLoadExtAction(ISD::EXTLOAD, VT, InnerVT, Expand);
       }
-      setLoadExtAction(ISD::SEXTLOAD, VT, Expand);
-      setLoadExtAction(ISD::ZEXTLOAD, VT, Expand);
-      setLoadExtAction(ISD::EXTLOAD, VT, Expand);
     }
 
     // We can custom expand all VECTOR_SHUFFLEs to VPERM, others we can handle
@@ -633,6 +628,8 @@
 
   // We have target-specific dag combine patterns for the following nodes:
   setTargetDAGCombine(ISD::SINT_TO_FP);
+  if (Subtarget.hasFPCVT())
+    setTargetDAGCombine(ISD::UINT_TO_FP);
   setTargetDAGCombine(ISD::LOAD);
   setTargetDAGCombine(ISD::STORE);
   setTargetDAGCombine(ISD::BR_CC);
@@ -640,6 +637,8 @@
     setTargetDAGCombine(ISD::BRCOND);
   setTargetDAGCombine(ISD::BSWAP);
   setTargetDAGCombine(ISD::INTRINSIC_WO_CHAIN);
+  setTargetDAGCombine(ISD::INTRINSIC_W_CHAIN);
+  setTargetDAGCombine(ISD::INTRINSIC_VOID);
 
   setTargetDAGCombine(ISD::SIGN_EXTEND);
   setTargetDAGCombine(ISD::ZERO_EXTEND);
@@ -680,6 +679,24 @@
   if (Subtarget.isDarwin())
     setPrefFunctionAlignment(4);
 
+  switch (Subtarget.getDarwinDirective()) {
+  default: break;
+  case PPC::DIR_970:
+  case PPC::DIR_A2:
+  case PPC::DIR_E500mc:
+  case PPC::DIR_E5500:
+  case PPC::DIR_PWR4:
+  case PPC::DIR_PWR5:
+  case PPC::DIR_PWR5X:
+  case PPC::DIR_PWR6:
+  case PPC::DIR_PWR6X:
+  case PPC::DIR_PWR7:
+  case PPC::DIR_PWR8:
+    setPrefFunctionAlignment(4);
+    setPrefLoopAlignment(4);
+    break;
+  }
+
   setInsertFencesForAtomic(true);
 
   if (Subtarget.enableMachineScheduler())
@@ -689,8 +706,8 @@
 
   computeRegisterProperties();
 
-  // The Freescale cores does better with aggressive inlining of memcpy and
-  // friends. Gcc uses same threshold of 128 bytes (= 32 word stores).
+  // The Freescale cores do better with aggressive inlining of memcpy and
+  // friends. GCC uses same threshold of 128 bytes (= 32 word stores).
   if (Subtarget.getDarwinDirective() == PPC::DIR_E500mc ||
       Subtarget.getDarwinDirective() == PPC::DIR_E5500) {
     MaxStoresPerMemset = 32;
@@ -699,8 +716,6 @@
     MaxStoresPerMemcpyOptSize = 8;
     MaxStoresPerMemmove = 32;
     MaxStoresPerMemmoveOptSize = 8;
-
-    setPrefFunctionAlignment(4);
   }
 }
 
@@ -752,14 +767,20 @@
   default: return nullptr;
   case PPCISD::FSEL:            return "PPCISD::FSEL";
   case PPCISD::FCFID:           return "PPCISD::FCFID";
+  case PPCISD::FCFIDU:          return "PPCISD::FCFIDU";
+  case PPCISD::FCFIDS:          return "PPCISD::FCFIDS";
+  case PPCISD::FCFIDUS:         return "PPCISD::FCFIDUS";
   case PPCISD::FCTIDZ:          return "PPCISD::FCTIDZ";
   case PPCISD::FCTIWZ:          return "PPCISD::FCTIWZ";
+  case PPCISD::FCTIDUZ:         return "PPCISD::FCTIDUZ";
+  case PPCISD::FCTIWUZ:         return "PPCISD::FCTIWUZ";
   case PPCISD::FRE:             return "PPCISD::FRE";
   case PPCISD::FRSQRTE:         return "PPCISD::FRSQRTE";
   case PPCISD::STFIWX:          return "PPCISD::STFIWX";
   case PPCISD::VMADDFP:         return "PPCISD::VMADDFP";
   case PPCISD::VNMSUBFP:        return "PPCISD::VNMSUBFP";
   case PPCISD::VPERM:           return "PPCISD::VPERM";
+  case PPCISD::CMPB:            return "PPCISD::CMPB";
   case PPCISD::Hi:              return "PPCISD::Hi";
   case PPCISD::Lo:              return "PPCISD::Lo";
   case PPCISD::TOC_ENTRY:       return "PPCISD::TOC_ENTRY";
@@ -774,6 +795,7 @@
   case PPCISD::CALL_NOP_TLS:    return "PPCISD::CALL_NOP_TLS";
   case PPCISD::MTCTR:           return "PPCISD::MTCTR";
   case PPCISD::BCTRL:           return "PPCISD::BCTRL";
+  case PPCISD::BCTRL_LOAD_TOC:  return "PPCISD::BCTRL_LOAD_TOC";
   case PPCISD::RET_FLAG:        return "PPCISD::RET_FLAG";
   case PPCISD::READ_TIME_BASE:  return "PPCISD::READ_TIME_BASE";
   case PPCISD::EH_SJLJ_SETJMP:  return "PPCISD::EH_SJLJ_SETJMP";
@@ -783,6 +805,8 @@
   case PPCISD::VCMPo:           return "PPCISD::VCMPo";
   case PPCISD::LBRX:            return "PPCISD::LBRX";
   case PPCISD::STBRX:           return "PPCISD::STBRX";
+  case PPCISD::LFIWAX:          return "PPCISD::LFIWAX";
+  case PPCISD::LFIWZX:          return "PPCISD::LFIWZX";
   case PPCISD::LARX:            return "PPCISD::LARX";
   case PPCISD::STCX:            return "PPCISD::STCX";
   case PPCISD::COND_BRANCH:     return "PPCISD::COND_BRANCH";
@@ -3892,13 +3916,8 @@
   // stack frame. If caller and callee belong to the same module (and have the
   // same TOC), the NOP will remain unchanged.
 
-<<<<<<< HEAD
-  bool needsTOCRestore = false;
-  if (!isTailCall && Subtarget.isSVR4ABI()&& Subtarget.isPPC64()) {
-=======
   if (!isTailCall && Subtarget.isSVR4ABI()&& Subtarget.isPPC64() &&
       !IsPatchPoint) {
->>>>>>> 7618b2b2
     if (CallOpc == PPCISD::BCTRL) {
       // This is a call through a function pointer.
       // Restore the caller TOC from the save area into R2.
@@ -3909,7 +3928,17 @@
       // since r2 is a reserved register (which prevents the register allocator
       // from allocating it), resulting in an additional register being
       // allocated and an unnecessary move instruction being generated.
-      needsTOCRestore = true;
+      CallOpc = PPCISD::BCTRL_LOAD_TOC;
+
+      EVT PtrVT = DAG.getTargetLoweringInfo().getPointerTy();
+      SDValue StackPtr = DAG.getRegister(PPC::X1, PtrVT);
+      unsigned TOCSaveOffset = PPCFrameLowering::getTOCSaveOffset(isELFv2ABI);
+      SDValue TOCOff = DAG.getIntPtrConstant(TOCSaveOffset);
+      SDValue AddTOC = DAG.getNode(ISD::ADD, dl, MVT::i64, StackPtr, TOCOff);
+
+      // The address needs to go after the chain input but before the flag (or
+      // any other variadic arguments).
+      Ops.insert(std::next(Ops.begin()), AddTOC);
     } else if ((CallOpc == PPCISD::CALL) &&
                (!isLocalCall(Callee) ||
                 DAG.getTarget().getRelocationModel() == Reloc::PIC_)) {
@@ -3922,17 +3951,6 @@
 
   Chain = DAG.getNode(CallOpc, dl, NodeTys, Ops);
   InFlag = Chain.getValue(1);
-
-  if (needsTOCRestore) {
-    SDVTList VTs = DAG.getVTList(MVT::Other, MVT::Glue);
-    EVT PtrVT = DAG.getTargetLoweringInfo().getPointerTy();
-    SDValue StackPtr = DAG.getRegister(PPC::X1, PtrVT);
-    unsigned TOCSaveOffset = PPCFrameLowering::getTOCSaveOffset(isELFv2ABI);
-    SDValue TOCOff = DAG.getIntPtrConstant(TOCSaveOffset);
-    SDValue AddTOC = DAG.getNode(ISD::ADD, dl, MVT::i64, StackPtr, TOCOff);
-    Chain = DAG.getNode(PPCISD::LOAD_TOC, dl, VTs, Chain, AddTOC, InFlag);
-    InFlag = Chain.getValue(1);
-  }
 
   Chain = DAG.getCALLSEQ_END(Chain, DAG.getIntPtrConstant(NumBytes, true),
                              DAG.getIntPtrConstant(BytesCalleePops, true),
@@ -5203,7 +5221,7 @@
     // Find out what the fix offset of the frame pointer save area.
     int LROffset = PPCFrameLowering::getReturnSaveOffset(isPPC64, isDarwinABI);
     // Allocate the frame index for frame pointer save area.
-    RASI = MF.getFrameInfo()->CreateFixedObject(isPPC64? 8 : 4, LROffset, true);
+    RASI = MF.getFrameInfo()->CreateFixedObject(isPPC64? 8 : 4, LROffset, false);
     // Save the result.
     FI->setReturnAddrSaveIndex(RASI);
   }
@@ -5421,9 +5439,9 @@
   return Op;
 }
 
-// FIXME: Split this code up when LegalizeDAGTypes lands.
-SDValue PPCTargetLowering::LowerFP_TO_INT(SDValue Op, SelectionDAG &DAG,
-                                           SDLoc dl) const {
+void PPCTargetLowering::LowerFP_TO_INTForReuse(SDValue Op, ReuseLoadInfo &RLI,
+                                               SelectionDAG &DAG,
+                                               SDLoc dl) const {
   assert(Op.getOperand(0).getValueType().isFloatingPoint());
   SDValue Src = Op.getOperand(0);
   if (Src.getValueType() == MVT::f32)
@@ -5472,15 +5490,95 @@
   if (Op.getValueType() == MVT::i32 && !i32Stack) {
     FIPtr = DAG.getNode(ISD::ADD, dl, FIPtr.getValueType(), FIPtr,
                         DAG.getConstant(4, FIPtr.getValueType()));
-    MPI = MachinePointerInfo();
-  }
-
-  return DAG.getLoad(Op.getValueType(), dl, Chain, FIPtr, MPI,
-                     false, false, false, 0);
+    MPI = MPI.getWithOffset(4);
+  }
+
+  RLI.Chain = Chain;
+  RLI.Ptr = FIPtr;
+  RLI.MPI = MPI;
+}
+
+SDValue PPCTargetLowering::LowerFP_TO_INT(SDValue Op, SelectionDAG &DAG,
+                                          SDLoc dl) const {
+  ReuseLoadInfo RLI;
+  LowerFP_TO_INTForReuse(Op, RLI, DAG, dl);
+
+  return DAG.getLoad(Op.getValueType(), dl, RLI.Chain, RLI.Ptr, RLI.MPI, false,
+                     false, RLI.IsInvariant, RLI.Alignment, RLI.AAInfo,
+                     RLI.Ranges);
+}
+
+// We're trying to insert a regular store, S, and then a load, L. If the
+// incoming value, O, is a load, we might just be able to have our load use the
+// address used by O. However, we don't know if anything else will store to
+// that address before we can load from it. To prevent this situation, we need
+// to insert our load, L, into the chain as a peer of O. To do this, we give L
+// the same chain operand as O, we create a token factor from the chain results
+// of O and L, and we replace all uses of O's chain result with that token
+// factor (see spliceIntoChain below for this last part).
+bool PPCTargetLowering::canReuseLoadAddress(SDValue Op, EVT MemVT,
+                                            ReuseLoadInfo &RLI,
+                                            SelectionDAG &DAG,
+                                            ISD::LoadExtType ET) const {
+  SDLoc dl(Op);
+  if (ET == ISD::NON_EXTLOAD &&
+      (Op.getOpcode() == ISD::FP_TO_UINT ||
+       Op.getOpcode() == ISD::FP_TO_SINT) &&
+      isOperationLegalOrCustom(Op.getOpcode(),
+                               Op.getOperand(0).getValueType())) {
+
+    LowerFP_TO_INTForReuse(Op, RLI, DAG, dl);
+    return true;
+  }
+
+  LoadSDNode *LD = dyn_cast<LoadSDNode>(Op);
+  if (!LD || LD->getExtensionType() != ET || LD->isVolatile() ||
+      LD->isNonTemporal())
+    return false;
+  if (LD->getMemoryVT() != MemVT)
+    return false;
+
+  RLI.Ptr = LD->getBasePtr();
+  if (LD->isIndexed() && LD->getOffset().getOpcode() != ISD::UNDEF) {
+    assert(LD->getAddressingMode() == ISD::PRE_INC &&
+           "Non-pre-inc AM on PPC?");
+    RLI.Ptr = DAG.getNode(ISD::ADD, dl, RLI.Ptr.getValueType(), RLI.Ptr,
+                          LD->getOffset());
+  }
+
+  RLI.Chain = LD->getChain();
+  RLI.MPI = LD->getPointerInfo();
+  RLI.IsInvariant = LD->isInvariant();
+  RLI.Alignment = LD->getAlignment();
+  RLI.AAInfo = LD->getAAInfo();
+  RLI.Ranges = LD->getRanges();
+
+  RLI.ResChain = SDValue(LD, LD->isIndexed() ? 2 : 1);
+  return true;
+}
+
+// Given the head of the old chain, ResChain, insert a token factor containing
+// it and NewResChain, and make users of ResChain now be users of that token
+// factor.
+void PPCTargetLowering::spliceIntoChain(SDValue ResChain,
+                                        SDValue NewResChain,
+                                        SelectionDAG &DAG) const {
+  if (!ResChain)
+    return;
+
+  SDLoc dl(NewResChain);
+
+  SDValue TF = DAG.getNode(ISD::TokenFactor, dl, MVT::Other,
+                           NewResChain, DAG.getUNDEF(MVT::Other));
+  assert(TF.getNode() != NewResChain.getNode() &&
+         "A new TF really is required here");
+
+  DAG.ReplaceAllUsesOfValueWith(ResChain, TF);
+  DAG.UpdateNodeOperands(TF.getNode(), ResChain, NewResChain);
 }
 
 SDValue PPCTargetLowering::LowerINT_TO_FP(SDValue Op,
-                                           SelectionDAG &DAG) const {
+                                          SelectionDAG &DAG) const {
   SDLoc dl(Op);
   // Don't handle ppc_fp128 here; let it be lowered to a libcall.
   if (Op.getValueType() != MVT::f32 && Op.getValueType() != MVT::f64)
@@ -5552,7 +5650,70 @@
       SINT = DAG.getNode(ISD::SELECT, dl, MVT::i64, Cond, Round, SINT);
     }
 
-    SDValue Bits = DAG.getNode(ISD::BITCAST, dl, MVT::f64, SINT);
+    ReuseLoadInfo RLI;
+    SDValue Bits;
+
+    MachineFunction &MF = DAG.getMachineFunction();
+    if (canReuseLoadAddress(SINT, MVT::i64, RLI, DAG)) {
+      Bits = DAG.getLoad(MVT::f64, dl, RLI.Chain, RLI.Ptr, RLI.MPI, false,
+                         false, RLI.IsInvariant, RLI.Alignment, RLI.AAInfo,
+                         RLI.Ranges);
+      spliceIntoChain(RLI.ResChain, Bits.getValue(1), DAG);
+    } else if (Subtarget.hasLFIWAX() &&
+               canReuseLoadAddress(SINT, MVT::i32, RLI, DAG, ISD::SEXTLOAD)) {
+      MachineMemOperand *MMO =
+        MF.getMachineMemOperand(RLI.MPI, MachineMemOperand::MOLoad, 4,
+                                RLI.Alignment, RLI.AAInfo, RLI.Ranges);
+      SDValue Ops[] = { RLI.Chain, RLI.Ptr };
+      Bits = DAG.getMemIntrinsicNode(PPCISD::LFIWAX, dl,
+                                     DAG.getVTList(MVT::f64, MVT::Other),
+                                     Ops, MVT::i32, MMO);
+      spliceIntoChain(RLI.ResChain, Bits.getValue(1), DAG);
+    } else if (Subtarget.hasFPCVT() &&
+               canReuseLoadAddress(SINT, MVT::i32, RLI, DAG, ISD::ZEXTLOAD)) {
+      MachineMemOperand *MMO =
+        MF.getMachineMemOperand(RLI.MPI, MachineMemOperand::MOLoad, 4,
+                                RLI.Alignment, RLI.AAInfo, RLI.Ranges);
+      SDValue Ops[] = { RLI.Chain, RLI.Ptr };
+      Bits = DAG.getMemIntrinsicNode(PPCISD::LFIWZX, dl,
+                                     DAG.getVTList(MVT::f64, MVT::Other),
+                                     Ops, MVT::i32, MMO);
+      spliceIntoChain(RLI.ResChain, Bits.getValue(1), DAG);
+    } else if (((Subtarget.hasLFIWAX() &&
+                 SINT.getOpcode() == ISD::SIGN_EXTEND) ||
+                (Subtarget.hasFPCVT() &&
+                 SINT.getOpcode() == ISD::ZERO_EXTEND)) &&
+               SINT.getOperand(0).getValueType() == MVT::i32) {
+      MachineFrameInfo *FrameInfo = MF.getFrameInfo();
+      EVT PtrVT = DAG.getTargetLoweringInfo().getPointerTy();
+
+      int FrameIdx = FrameInfo->CreateStackObject(4, 4, false);
+      SDValue FIdx = DAG.getFrameIndex(FrameIdx, PtrVT);
+
+      SDValue Store =
+        DAG.getStore(DAG.getEntryNode(), dl, SINT.getOperand(0), FIdx,
+                     MachinePointerInfo::getFixedStack(FrameIdx),
+                     false, false, 0);
+
+      assert(cast<StoreSDNode>(Store)->getMemoryVT() == MVT::i32 &&
+             "Expected an i32 store");
+
+      RLI.Ptr = FIdx;
+      RLI.Chain = Store;
+      RLI.MPI = MachinePointerInfo::getFixedStack(FrameIdx);
+      RLI.Alignment = 4;
+
+      MachineMemOperand *MMO =
+        MF.getMachineMemOperand(RLI.MPI, MachineMemOperand::MOLoad, 4,
+                                RLI.Alignment, RLI.AAInfo, RLI.Ranges);
+      SDValue Ops[] = { RLI.Chain, RLI.Ptr };
+      Bits = DAG.getMemIntrinsicNode(SINT.getOpcode() == ISD::ZERO_EXTEND ?
+                                     PPCISD::LFIWZX : PPCISD::LFIWAX,
+                                     dl, DAG.getVTList(MVT::f64, MVT::Other),
+                                     Ops, MVT::i32, MMO);
+    } else
+      Bits = DAG.getNode(ISD::BITCAST, dl, MVT::f64, SINT);
+
     SDValue FP = DAG.getNode(FCFOp, dl, FCFTy, Bits);
 
     if (Op.getValueType() == MVT::f32 && !Subtarget.hasFPCVT())
@@ -5573,23 +5734,36 @@
 
   SDValue Ld;
   if (Subtarget.hasLFIWAX() || Subtarget.hasFPCVT()) {
-    int FrameIdx = FrameInfo->CreateStackObject(4, 4, false);
-    SDValue FIdx = DAG.getFrameIndex(FrameIdx, PtrVT);
-
-    SDValue Store = DAG.getStore(DAG.getEntryNode(), dl, Op.getOperand(0), FIdx,
-                                 MachinePointerInfo::getFixedStack(FrameIdx),
-                                 false, false, 0);
-
-    assert(cast<StoreSDNode>(Store)->getMemoryVT() == MVT::i32 &&
-           "Expected an i32 store");
+    ReuseLoadInfo RLI;
+    bool ReusingLoad;
+    if (!(ReusingLoad = canReuseLoadAddress(Op.getOperand(0), MVT::i32, RLI,
+                                            DAG))) {
+      int FrameIdx = FrameInfo->CreateStackObject(4, 4, false);
+      SDValue FIdx = DAG.getFrameIndex(FrameIdx, PtrVT);
+
+      SDValue Store = DAG.getStore(DAG.getEntryNode(), dl, Op.getOperand(0), FIdx,
+                                   MachinePointerInfo::getFixedStack(FrameIdx),
+                                   false, false, 0);
+
+      assert(cast<StoreSDNode>(Store)->getMemoryVT() == MVT::i32 &&
+             "Expected an i32 store");
+
+      RLI.Ptr = FIdx;
+      RLI.Chain = Store;
+      RLI.MPI = MachinePointerInfo::getFixedStack(FrameIdx);
+      RLI.Alignment = 4;
+    }
+
     MachineMemOperand *MMO =
-      MF.getMachineMemOperand(MachinePointerInfo::getFixedStack(FrameIdx),
-                              MachineMemOperand::MOLoad, 4, 4);
-    SDValue Ops[] = { Store, FIdx };
+      MF.getMachineMemOperand(RLI.MPI, MachineMemOperand::MOLoad, 4,
+                              RLI.Alignment, RLI.AAInfo, RLI.Ranges);
+    SDValue Ops[] = { RLI.Chain, RLI.Ptr };
     Ld = DAG.getMemIntrinsicNode(Op.getOpcode() == ISD::UINT_TO_FP ?
                                    PPCISD::LFIWZX : PPCISD::LFIWAX,
                                  dl, DAG.getVTList(MVT::f64, MVT::Other),
                                  Ops, MVT::i32, MMO);
+    if (ReusingLoad)
+      spliceIntoChain(RLI.ResChain, Ld.getValue(1), DAG);
   } else {
     assert(Subtarget.isPPC64() &&
            "i32->FP without LFIWAX supported only on PPC64");
@@ -6502,7 +6676,7 @@
   case ISD::SELECT_CC:          return LowerSELECT_CC(Op, DAG);
   case ISD::FP_TO_UINT:
   case ISD::FP_TO_SINT:         return LowerFP_TO_INT(Op, DAG,
-                                                       SDLoc(Op));
+                                                      SDLoc(Op));
   case ISD::UINT_TO_FP:
   case ISD::SINT_TO_FP:         return LowerINT_TO_FP(Op, DAG);
   case ISD::FLT_ROUNDS_:        return LowerFLT_ROUNDS_(Op, DAG);
@@ -8170,6 +8344,10 @@
     }
   }
 
+  // The operands of a select that must be truncated when the select is
+  // promoted because the operand is actually part of the to-be-promoted set.
+  DenseMap<SDNode *, EVT> SelectTruncOp[2];
+
   // Make sure that this is a self-contained cluster of operations (which
   // is not quite the same thing as saying that everything has only one
   // use).
@@ -8184,18 +8362,19 @@
       if (User != N && !Visited.count(User))
         return SDValue();
 
-      // Make sure that we're not going to promote the non-output-value
-      // operand(s) or SELECT or SELECT_CC.
-      // FIXME: Although we could sometimes handle this, and it does occur in
-      // practice that one of the condition inputs to the select is also one of
-      // the outputs, we currently can't deal with this.
+      // If we're going to promote the non-output-value operand(s) or SELECT or
+      // SELECT_CC, record them for truncation.
       if (User->getOpcode() == ISD::SELECT) {
         if (User->getOperand(0) == Inputs[i])
-          return SDValue();
+          SelectTruncOp[0].insert(std::make_pair(User,
+                                    User->getOperand(0).getValueType()));
       } else if (User->getOpcode() == ISD::SELECT_CC) {
-        if (User->getOperand(0) == Inputs[i] ||
-            User->getOperand(1) == Inputs[i])
-          return SDValue();
+        if (User->getOperand(0) == Inputs[i])
+          SelectTruncOp[0].insert(std::make_pair(User,
+                                    User->getOperand(0).getValueType()));
+        if (User->getOperand(1) == Inputs[i])
+          SelectTruncOp[1].insert(std::make_pair(User,
+                                    User->getOperand(1).getValueType()));
       }
     }
   }
@@ -8208,18 +8387,19 @@
       if (User != N && !Visited.count(User))
         return SDValue();
 
-      // Make sure that we're not going to promote the non-output-value
-      // operand(s) or SELECT or SELECT_CC.
-      // FIXME: Although we could sometimes handle this, and it does occur in
-      // practice that one of the condition inputs to the select is also one of
-      // the outputs, we currently can't deal with this.
+      // If we're going to promote the non-output-value operand(s) or SELECT or
+      // SELECT_CC, record them for truncation.
       if (User->getOpcode() == ISD::SELECT) {
         if (User->getOperand(0) == PromOps[i])
-          return SDValue();
+          SelectTruncOp[0].insert(std::make_pair(User,
+                                    User->getOperand(0).getValueType()));
       } else if (User->getOpcode() == ISD::SELECT_CC) {
-        if (User->getOperand(0) == PromOps[i] ||
-            User->getOperand(1) == PromOps[i])
-          return SDValue();
+        if (User->getOperand(0) == PromOps[i])
+          SelectTruncOp[0].insert(std::make_pair(User,
+                                    User->getOperand(0).getValueType()));
+        if (User->getOperand(1) == PromOps[i])
+          SelectTruncOp[1].insert(std::make_pair(User,
+                                    User->getOperand(1).getValueType()));
       }
     }
   }
@@ -8300,6 +8480,19 @@
       continue;
     }
 
+    // For SELECT and SELECT_CC nodes, we do a similar check for any
+    // to-be-promoted comparison inputs.
+    if (PromOp.getOpcode() == ISD::SELECT ||
+        PromOp.getOpcode() == ISD::SELECT_CC) {
+      if ((SelectTruncOp[0].count(PromOp.getNode()) &&
+           PromOp.getOperand(0).getValueType() != N->getValueType(0)) ||
+          (SelectTruncOp[1].count(PromOp.getNode()) &&
+           PromOp.getOperand(1).getValueType() != N->getValueType(0))) {
+        PromOps.insert(PromOps.begin(), PromOp);
+        continue;
+      }
+    }
+
     SmallVector<SDValue, 3> Ops(PromOp.getNode()->op_begin(),
                                 PromOp.getNode()->op_end());
 
@@ -8316,6 +8509,18 @@
         Ops[C+i] = DAG.getZExtOrTrunc(Ops[C+i], dl, N->getValueType(0));
       else
         Ops[C+i] = DAG.getAnyExtOrTrunc(Ops[C+i], dl, N->getValueType(0));
+    }
+
+    // If we've promoted the comparison inputs of a SELECT or SELECT_CC,
+    // truncate them again to the original value type.
+    if (PromOp.getOpcode() == ISD::SELECT ||
+        PromOp.getOpcode() == ISD::SELECT_CC) {
+      auto SI0 = SelectTruncOp[0].find(PromOp.getNode());
+      if (SI0 != SelectTruncOp[0].end())
+        Ops[0] = DAG.getNode(ISD::TRUNCATE, dl, SI0->second, Ops[0]);
+      auto SI1 = SelectTruncOp[1].find(PromOp.getNode());
+      if (SI1 != SelectTruncOp[1].end())
+        Ops[1] = DAG.getNode(ISD::TRUNCATE, dl, SI1->second, Ops[1]);
     }
 
     DAG.ReplaceAllUsesOfValueWith(PromOp,
@@ -8342,6 +8547,174 @@
   return DAG.getNode(ISD::SRA, dl, N->getValueType(0), 
                      DAG.getNode(ISD::SHL, dl, N->getValueType(0),
                                  N->getOperand(0), ShiftCst), ShiftCst);
+}
+
+SDValue PPCTargetLowering::combineFPToIntToFP(SDNode *N,
+                                              DAGCombinerInfo &DCI) const {
+  assert((N->getOpcode() == ISD::SINT_TO_FP ||
+          N->getOpcode() == ISD::UINT_TO_FP) &&
+         "Need an int -> FP conversion node here");
+
+  if (!Subtarget.has64BitSupport())
+    return SDValue();
+
+  SelectionDAG &DAG = DCI.DAG;
+  SDLoc dl(N);
+  SDValue Op(N, 0);
+
+  // Don't handle ppc_fp128 here or i1 conversions.
+  if (Op.getValueType() != MVT::f32 && Op.getValueType() != MVT::f64)
+    return SDValue();
+  if (Op.getOperand(0).getValueType() == MVT::i1)
+    return SDValue();
+
+  // For i32 intermediate values, unfortunately, the conversion functions
+  // leave the upper 32 bits of the value are undefined. Within the set of
+  // scalar instructions, we have no method for zero- or sign-extending the
+  // value. Thus, we cannot handle i32 intermediate values here.
+  if (Op.getOperand(0).getValueType() == MVT::i32)
+    return SDValue();
+
+  assert((Op.getOpcode() == ISD::SINT_TO_FP || Subtarget.hasFPCVT()) &&
+         "UINT_TO_FP is supported only with FPCVT");
+
+  // If we have FCFIDS, then use it when converting to single-precision.
+  // Otherwise, convert to double-precision and then round.
+  unsigned FCFOp = (Subtarget.hasFPCVT() && Op.getValueType() == MVT::f32) ?
+                   (Op.getOpcode() == ISD::UINT_TO_FP ?
+                    PPCISD::FCFIDUS : PPCISD::FCFIDS) :
+                   (Op.getOpcode() == ISD::UINT_TO_FP ?
+                    PPCISD::FCFIDU : PPCISD::FCFID);
+  MVT      FCFTy = (Subtarget.hasFPCVT() && Op.getValueType() == MVT::f32) ?
+                   MVT::f32 : MVT::f64;
+
+  // If we're converting from a float, to an int, and back to a float again,
+  // then we don't need the store/load pair at all.
+  if ((Op.getOperand(0).getOpcode() == ISD::FP_TO_UINT &&
+       Subtarget.hasFPCVT()) ||
+      (Op.getOperand(0).getOpcode() == ISD::FP_TO_SINT)) {
+    SDValue Src = Op.getOperand(0).getOperand(0);
+    if (Src.getValueType() == MVT::f32) {
+      Src = DAG.getNode(ISD::FP_EXTEND, dl, MVT::f64, Src);
+      DCI.AddToWorklist(Src.getNode());
+    }
+
+    unsigned FCTOp =
+      Op.getOperand(0).getOpcode() == ISD::FP_TO_SINT ? PPCISD::FCTIDZ :
+                                                        PPCISD::FCTIDUZ;
+
+    SDValue Tmp = DAG.getNode(FCTOp, dl, MVT::f64, Src);
+    SDValue FP = DAG.getNode(FCFOp, dl, FCFTy, Tmp);
+
+    if (Op.getValueType() == MVT::f32 && !Subtarget.hasFPCVT()) {
+      FP = DAG.getNode(ISD::FP_ROUND, dl,
+                       MVT::f32, FP, DAG.getIntPtrConstant(0));
+      DCI.AddToWorklist(FP.getNode());
+    }
+
+    return FP;
+  }
+
+  return SDValue();
+}
+
+// expandVSXLoadForLE - Convert VSX loads (which may be intrinsics for
+// builtins) into loads with swaps.
+SDValue PPCTargetLowering::expandVSXLoadForLE(SDNode *N,
+                                              DAGCombinerInfo &DCI) const {
+  SelectionDAG &DAG = DCI.DAG;
+  SDLoc dl(N);
+  SDValue Chain;
+  SDValue Base;
+  MachineMemOperand *MMO;
+
+  switch (N->getOpcode()) {
+  default:
+    llvm_unreachable("Unexpected opcode for little endian VSX load");
+  case ISD::LOAD: {
+    LoadSDNode *LD = cast<LoadSDNode>(N);
+    Chain = LD->getChain();
+    Base = LD->getBasePtr();
+    MMO = LD->getMemOperand();
+    // If the MMO suggests this isn't a load of a full vector, leave
+    // things alone.  For a built-in, we have to make the change for
+    // correctness, so if there is a size problem that will be a bug.
+    if (MMO->getSize() < 16)
+      return SDValue();
+    break;
+  }
+  case ISD::INTRINSIC_W_CHAIN: {
+    MemIntrinsicSDNode *Intrin = cast<MemIntrinsicSDNode>(N);
+    Chain = Intrin->getChain();
+    Base = Intrin->getBasePtr();
+    MMO = Intrin->getMemOperand();
+    break;
+  }
+  }
+
+  MVT VecTy = N->getValueType(0).getSimpleVT();
+  SDValue LoadOps[] = { Chain, Base };
+  SDValue Load = DAG.getMemIntrinsicNode(PPCISD::LXVD2X, dl,
+                                         DAG.getVTList(VecTy, MVT::Other),
+                                         LoadOps, VecTy, MMO);
+  DCI.AddToWorklist(Load.getNode());
+  Chain = Load.getValue(1);
+  SDValue Swap = DAG.getNode(PPCISD::XXSWAPD, dl,
+                             DAG.getVTList(VecTy, MVT::Other), Chain, Load);
+  DCI.AddToWorklist(Swap.getNode());
+  return Swap;
+}
+
+// expandVSXStoreForLE - Convert VSX stores (which may be intrinsics for
+// builtins) into stores with swaps.
+SDValue PPCTargetLowering::expandVSXStoreForLE(SDNode *N,
+                                               DAGCombinerInfo &DCI) const {
+  SelectionDAG &DAG = DCI.DAG;
+  SDLoc dl(N);
+  SDValue Chain;
+  SDValue Base;
+  unsigned SrcOpnd;
+  MachineMemOperand *MMO;
+
+  switch (N->getOpcode()) {
+  default:
+    llvm_unreachable("Unexpected opcode for little endian VSX store");
+  case ISD::STORE: {
+    StoreSDNode *ST = cast<StoreSDNode>(N);
+    Chain = ST->getChain();
+    Base = ST->getBasePtr();
+    MMO = ST->getMemOperand();
+    SrcOpnd = 1;
+    // If the MMO suggests this isn't a store of a full vector, leave
+    // things alone.  For a built-in, we have to make the change for
+    // correctness, so if there is a size problem that will be a bug.
+    if (MMO->getSize() < 16)
+      return SDValue();
+    break;
+  }
+  case ISD::INTRINSIC_VOID: {
+    MemIntrinsicSDNode *Intrin = cast<MemIntrinsicSDNode>(N);
+    Chain = Intrin->getChain();
+    // Intrin->getBasePtr() oddly does not get what we want.
+    Base = Intrin->getOperand(3);
+    MMO = Intrin->getMemOperand();
+    SrcOpnd = 2;
+    break;
+  }
+  }
+
+  SDValue Src = N->getOperand(SrcOpnd);
+  MVT VecTy = Src.getValueType().getSimpleVT();
+  SDValue Swap = DAG.getNode(PPCISD::XXSWAPD, dl,
+                             DAG.getVTList(VecTy, MVT::Other), Chain, Src);
+  DCI.AddToWorklist(Swap.getNode());
+  Chain = Swap.getValue(1);
+  SDValue StoreOps[] = { Chain, Swap, Base };
+  SDValue Store = DAG.getMemIntrinsicNode(PPCISD::STXVD2X, dl,
+                                          DAG.getVTList(MVT::Other),
+                                          StoreOps, VecTy, MMO);
+  DCI.AddToWorklist(Store.getNode());
+  return Store;
 }
 
 SDValue PPCTargetLowering::PerformDAGCombine(SDNode *N,
@@ -8379,37 +8752,9 @@
   case ISD::SELECT_CC:
     return DAGCombineTruncBoolExt(N, DCI);
   case ISD::SINT_TO_FP:
-    if (TM.getSubtarget<PPCSubtarget>().has64BitSupport()) {
-      if (N->getOperand(0).getOpcode() == ISD::FP_TO_SINT) {
-        // Turn (sint_to_fp (fp_to_sint X)) -> fctidz/fcfid without load/stores.
-        // We allow the src/dst to be either f32/f64, but the intermediate
-        // type must be i64.
-        if (N->getOperand(0).getValueType() == MVT::i64 &&
-            N->getOperand(0).getOperand(0).getValueType() != MVT::ppcf128) {
-          SDValue Val = N->getOperand(0).getOperand(0);
-          if (Val.getValueType() == MVT::f32) {
-            Val = DAG.getNode(ISD::FP_EXTEND, dl, MVT::f64, Val);
-            DCI.AddToWorklist(Val.getNode());
-          }
-
-          Val = DAG.getNode(PPCISD::FCTIDZ, dl, MVT::f64, Val);
-          DCI.AddToWorklist(Val.getNode());
-          Val = DAG.getNode(PPCISD::FCFID, dl, MVT::f64, Val);
-          DCI.AddToWorklist(Val.getNode());
-          if (N->getValueType(0) == MVT::f32) {
-            Val = DAG.getNode(ISD::FP_ROUND, dl, MVT::f32, Val,
-                              DAG.getIntPtrConstant(0));
-            DCI.AddToWorklist(Val.getNode());
-          }
-          return Val;
-        } else if (N->getOperand(0).getValueType() == MVT::i32) {
-          // If the intermediate type is i32, we can avoid the load/store here
-          // too.
-        }
-      }
-    }
-    break;
-  case ISD::STORE:
+  case ISD::UINT_TO_FP:
+    return combineFPToIntToFP(N, DCI);
+  case ISD::STORE: {
     // Turn STORE (FP_TO_SINT F) -> STFIWX(FCTIWZ(F)).
     if (TM.getSubtarget<PPCSubtarget>().hasSTFIWX() &&
         !cast<StoreSDNode>(N)->isTruncatingStore() &&
@@ -8460,10 +8805,33 @@
                                 Ops, cast<StoreSDNode>(N)->getMemoryVT(),
                                 cast<StoreSDNode>(N)->getMemOperand());
     }
+
+    // For little endian, VSX stores require generating xxswapd/lxvd2x.
+    EVT VT = N->getOperand(1).getValueType();
+    if (VT.isSimple()) {
+      MVT StoreVT = VT.getSimpleVT();
+      if (TM.getSubtarget<PPCSubtarget>().hasVSX() &&
+          TM.getSubtarget<PPCSubtarget>().isLittleEndian() &&
+          (StoreVT == MVT::v2f64 || StoreVT == MVT::v2i64 ||
+           StoreVT == MVT::v4f32 || StoreVT == MVT::v4i32))
+        return expandVSXStoreForLE(N, DCI);
+    }
     break;
+  }
   case ISD::LOAD: {
     LoadSDNode *LD = cast<LoadSDNode>(N);
     EVT VT = LD->getValueType(0);
+
+    // For little endian, VSX loads require generating lxvd2x/xxswapd.
+    if (VT.isSimple()) {
+      MVT LoadVT = VT.getSimpleVT();
+      if (TM.getSubtarget<PPCSubtarget>().hasVSX() &&
+          TM.getSubtarget<PPCSubtarget>().isLittleEndian() &&
+          (LoadVT == MVT::v2f64 || LoadVT == MVT::v2i64 ||
+           LoadVT == MVT::v4f32 || LoadVT == MVT::v4i32))
+        return expandVSXLoadForLE(N, DCI);
+    }
+
     Type *Ty = LD->getMemoryVT().getTypeForEVT(*DAG.getContext());
     unsigned ABIAlignment = getDataLayout()->getABITypeAlignment(Ty);
     if (ISD::isNON_EXTLoad(N) && VT.isVector() &&
@@ -8612,6 +8980,34 @@
     }
 
     break;
+  case ISD::INTRINSIC_W_CHAIN: {
+    // For little endian, VSX loads require generating lxvd2x/xxswapd.
+    if (TM.getSubtarget<PPCSubtarget>().hasVSX() &&
+        TM.getSubtarget<PPCSubtarget>().isLittleEndian()) {
+      switch (cast<ConstantSDNode>(N->getOperand(1))->getZExtValue()) {
+      default:
+        break;
+      case Intrinsic::ppc_vsx_lxvw4x:
+      case Intrinsic::ppc_vsx_lxvd2x:
+        return expandVSXLoadForLE(N, DCI);
+      }
+    }
+    break;
+  }
+  case ISD::INTRINSIC_VOID: {
+    // For little endian, VSX stores require generating xxswapd/stxvd2x.
+    if (TM.getSubtarget<PPCSubtarget>().hasVSX() &&
+        TM.getSubtarget<PPCSubtarget>().isLittleEndian()) {
+      switch (cast<ConstantSDNode>(N->getOperand(1))->getZExtValue()) {
+      default:
+        break;
+      case Intrinsic::ppc_vsx_stxvw4x:
+      case Intrinsic::ppc_vsx_stxvd2x:
+        return expandVSXStoreForLE(N, DCI);
+      }
+    }
+    break;
+  }
   case ISD::BSWAP:
     // Turn BSWAP (LOAD) -> lhbrx/lwbrx.
     if (ISD::isNON_EXTLoad(N->getOperand(0).getNode()) &&
@@ -8822,6 +9218,38 @@
   return SDValue();
 }
 
+SDValue
+PPCTargetLowering::BuildSDIVPow2(SDNode *N, const APInt &Divisor,
+                                  SelectionDAG &DAG,
+                                  std::vector<SDNode *> *Created) const {
+  // fold (sdiv X, pow2)
+  EVT VT = N->getValueType(0);
+  if (VT == MVT::i64 && !Subtarget.isPPC64())
+    return SDValue();
+  if ((VT != MVT::i32 && VT != MVT::i64) ||
+      !(Divisor.isPowerOf2() || (-Divisor).isPowerOf2()))
+    return SDValue();
+
+  SDLoc DL(N);
+  SDValue N0 = N->getOperand(0);
+
+  bool IsNegPow2 = (-Divisor).isPowerOf2();
+  unsigned Lg2 = (IsNegPow2 ? -Divisor : Divisor).countTrailingZeros();
+  SDValue ShiftAmt = DAG.getConstant(Lg2, VT);
+
+  SDValue Op = DAG.getNode(PPCISD::SRA_ADDZE, DL, VT, N0, ShiftAmt);
+  if (Created)
+    Created->push_back(Op.getNode());
+
+  if (IsNegPow2) {
+    Op = DAG.getNode(ISD::SUB, DL, VT, DAG.getConstant(0, VT), Op);
+    if (Created)
+      Created->push_back(Op.getNode());
+  }
+
+  return Op;
+}
+
 //===----------------------------------------------------------------------===//
 // Inline Assembly Support
 //===----------------------------------------------------------------------===//
@@ -8863,6 +9291,40 @@
   }
 }
 
+unsigned PPCTargetLowering::getPrefLoopAlignment(MachineLoop *ML) const {
+  switch (Subtarget.getDarwinDirective()) {
+  default: break;
+  case PPC::DIR_970:
+  case PPC::DIR_PWR4:
+  case PPC::DIR_PWR5:
+  case PPC::DIR_PWR5X:
+  case PPC::DIR_PWR6:
+  case PPC::DIR_PWR6X:
+  case PPC::DIR_PWR7:
+  case PPC::DIR_PWR8: {
+    if (!ML)
+      break;
+
+    const PPCInstrInfo *TII =
+      static_cast<const PPCInstrInfo *>(getTargetMachine().getSubtargetImpl()->
+                                          getInstrInfo());
+
+    // For small loops (between 5 and 8 instructions), align to a 32-byte
+    // boundary so that the entire loop fits in one instruction-cache line.
+    uint64_t LoopSize = 0;
+    for (auto I = ML->block_begin(), IE = ML->block_end(); I != IE; ++I)
+      for (auto J = (*I)->begin(), JE = (*I)->end(); J != JE; ++J)
+        LoopSize += TII->GetInstSizeInBytes(J);
+
+    if (LoopSize > 16 && LoopSize <= 32)
+      return 5;
+
+    break;
+  }
+  }
+
+  return TargetLowering::getPrefLoopAlignment(ML);
+}
 
 /// getConstraintType - Given a constraint, return the type of
 /// constraint it is for this target.
@@ -9000,6 +9462,12 @@
     return std::make_pair(TRI->getMatchingSuperReg(R.first,
                             PPC::sub_32, &PPC::G8RCRegClass),
                           &PPC::G8RCRegClass);
+  }
+
+  // GCC accepts 'cc' as an alias for 'cr0', and we need to do the same.
+  if (!R.second && StringRef("{cc}").equals_lower(Constraint)) {
+    R.first = PPC::CR0;
+    R.second = &PPC::CRRCRegClass;
   }
 
   return R;
