--- conflicted
+++ resolved
@@ -389,11 +389,8 @@
                        // Itineraries are queried instead.
   let MispredictPenalty = 16;
 
-<<<<<<< HEAD
-=======
   // Try to make sure we have at least 10 dispatch groups in a loop.
   let LoopMicroOpBufferSize = 60;
 
->>>>>>> 7618b2b2
   let Itineraries = P8Itineraries;
 }
