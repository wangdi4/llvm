--- conflicted
+++ resolved
@@ -263,15 +263,12 @@
       return false;
   } else if (Cond1Op == ICmpInst::ICMP_SLT || Cond1Op == ICmpInst::ICMP_SLE) {
     if (Cond2Op != ICmpInst::ICMP_SGT && Cond2Op != ICmpInst::ICMP_SGE)
-<<<<<<< HEAD
-=======
       return false;
   } else if (Cond1Op == ICmpInst::ICMP_ULT || Cond1Op == ICmpInst::ICMP_ULE) {
     if (Cond2Op != ICmpInst::ICMP_UGT && Cond2Op != ICmpInst::ICMP_UGE)
       return false;
   } else if (Cond1Op == ICmpInst::ICMP_UGT || Cond1Op == ICmpInst::ICMP_UGE) {
     if (Cond2Op != ICmpInst::ICMP_ULT && Cond2Op != ICmpInst::ICMP_ULE)
->>>>>>> 0c6c6dbc
       return false;
   } else {
     return false;
