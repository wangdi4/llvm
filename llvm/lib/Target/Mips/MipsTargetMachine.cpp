//===-- MipsTargetMachine.cpp - Define TargetMachine for Mips -------------===//
//
//                     The LLVM Compiler Infrastructure
//
// This file is distributed under the University of Illinois Open Source
// License. See LICENSE.TXT for details.
//
//===----------------------------------------------------------------------===//
//
// Implements the info about Mips target spec.
//
//===----------------------------------------------------------------------===//

#include "MipsTargetMachine.h"
#include "Mips.h"
#include "Mips16FrameLowering.h"
#include "Mips16HardFloat.h"
#include "Mips16ISelDAGToDAG.h"
#include "Mips16ISelLowering.h"
#include "Mips16InstrInfo.h"
#include "MipsFrameLowering.h"
#include "MipsInstrInfo.h"
#include "MipsModuleISelDAGToDAG.h"
#include "MipsOs16.h"
#include "MipsSEFrameLowering.h"
#include "MipsSEISelDAGToDAG.h"
#include "MipsSEISelLowering.h"
#include "MipsSEInstrInfo.h"
#include "llvm/Analysis/TargetTransformInfo.h"
#include "llvm/CodeGen/Passes.h"
#include "llvm/PassManager.h"
#include "llvm/Support/Debug.h"
#include "llvm/Support/TargetRegistry.h"
#include "llvm/Support/raw_ostream.h"
#include "llvm/Transforms/Scalar.h"
using namespace llvm;

#define DEBUG_TYPE "mips"

extern "C" void LLVMInitializeMipsTarget() {
  // Register the target.
  RegisterTargetMachine<MipsebTargetMachine> X(TheMipsTarget);
  RegisterTargetMachine<MipselTargetMachine> Y(TheMipselTarget);
  RegisterTargetMachine<MipsebTargetMachine> A(TheMips64Target);
  RegisterTargetMachine<MipselTargetMachine> B(TheMips64elTarget);
}

// On function prologue, the stack is created by decrementing
// its pointer. Once decremented, all references are done with positive
// offset from the stack/frame pointer, using StackGrowsUp enables
// an easier handling.
// Using CodeModel::Large enables different CALL behavior.
MipsTargetMachine::MipsTargetMachine(const Target &T, StringRef TT,
                                     StringRef CPU, StringRef FS,
                                     const TargetOptions &Options,
                                     Reloc::Model RM, CodeModel::Model CM,
                                     CodeGenOpt::Level OL, bool isLittle)
    : LLVMTargetMachine(T, TT, CPU, FS, Options, RM, CM, OL),
<<<<<<< HEAD
      isLittle(isLittle), Subtarget(nullptr),
      DefaultSubtarget(TT, CPU, FS, isLittle, this),
=======
      isLittle(isLittle),
      TLOF(make_unique<MipsTargetObjectFile>()),
      Subtarget(nullptr),
      DefaultSubtarget(TT, CPU, FS, isLittle, *this),
>>>>>>> 41cb3da2
      NoMips16Subtarget(TT, CPU, FS.empty() ? "-mips16" : FS.str() + ",-mips16",
                        isLittle, *this),
      Mips16Subtarget(TT, CPU, FS.empty() ? "+mips16" : FS.str() + ",+mips16",
                      isLittle, *this) {
  Subtarget = &DefaultSubtarget;
  initAsmInfo();
}

void MipsebTargetMachine::anchor() { }

MipsebTargetMachine::
MipsebTargetMachine(const Target &T, StringRef TT,
                    StringRef CPU, StringRef FS, const TargetOptions &Options,
                    Reloc::Model RM, CodeModel::Model CM,
                    CodeGenOpt::Level OL)
  : MipsTargetMachine(T, TT, CPU, FS, Options, RM, CM, OL, false) {}

void MipselTargetMachine::anchor() { }

MipselTargetMachine::
MipselTargetMachine(const Target &T, StringRef TT,
                    StringRef CPU, StringRef FS, const TargetOptions &Options,
                    Reloc::Model RM, CodeModel::Model CM,
                    CodeGenOpt::Level OL)
  : MipsTargetMachine(T, TT, CPU, FS, Options, RM, CM, OL, true) {}

const MipsSubtarget *
MipsTargetMachine::getSubtargetImpl(const Function &F) const {
  AttributeSet FnAttrs = F.getAttributes();
  Attribute CPUAttr =
      FnAttrs.getAttribute(AttributeSet::FunctionIndex, "target-cpu");
  Attribute FSAttr =
      FnAttrs.getAttribute(AttributeSet::FunctionIndex, "target-features");

  std::string CPU = !CPUAttr.hasAttribute(Attribute::None)
                        ? CPUAttr.getValueAsString().str()
                        : TargetCPU;
  std::string FS = !FSAttr.hasAttribute(Attribute::None)
                       ? FSAttr.getValueAsString().str()
                       : TargetFS;
  bool hasMips16Attr =
      !FnAttrs.getAttribute(AttributeSet::FunctionIndex, "mips16")
           .hasAttribute(Attribute::None);
  bool hasNoMips16Attr =
      !FnAttrs.getAttribute(AttributeSet::FunctionIndex, "nomips16")
           .hasAttribute(Attribute::None);

  // FIXME: This is related to the code below to reset the target options,
  // we need to know whether or not the soft float flag is set on the
  // function before we can generate a subtarget. We also need to use
  // it as a key for the subtarget since that can be the only difference
  // between two functions.
  Attribute SFAttr =
      FnAttrs.getAttribute(AttributeSet::FunctionIndex, "use-soft-float");
  bool softFloat = !SFAttr.hasAttribute(Attribute::None)
                       ? SFAttr.getValueAsString() == "true"
                       : Options.UseSoftFloat;

  if (hasMips16Attr)
    FS += FS.empty() ? "+mips16" : ",+mips16";
  else if (hasNoMips16Attr)
    FS += FS.empty() ? "-mips16" : ",-mips16";

  auto &I = SubtargetMap[CPU + FS + (softFloat ? "use-soft-float=true"
                                               : "use-soft-float=false")];
  if (!I) {
    // This needs to be done before we create a new subtarget since any
    // creation will depend on the TM and the code generation flags on the
    // function that reside in TargetOptions.
    resetTargetOptions(F);
    I = llvm::make_unique<MipsSubtarget>(TargetTriple, CPU, FS, isLittle, *this);
  }
  return I.get();
}

void MipsTargetMachine::resetSubtarget(MachineFunction *MF) {
  DEBUG(dbgs() << "resetSubtarget\n");

  Subtarget = const_cast<MipsSubtarget *>(getSubtargetImpl(*MF->getFunction()));
  MF->setSubtarget(Subtarget);
  return;
}

namespace {
/// Mips Code Generator Pass Configuration Options.
class MipsPassConfig : public TargetPassConfig {
public:
  MipsPassConfig(MipsTargetMachine *TM, PassManagerBase &PM)
    : TargetPassConfig(TM, PM) {
    // The current implementation of long branch pass requires a scratch
    // register ($at) to be available before branch instructions. Tail merging
    // can break this requirement, so disable it when long branch pass is
    // enabled.
    EnableTailMerge = !getMipsSubtarget().enableLongBranchPass();
  }

  MipsTargetMachine &getMipsTargetMachine() const {
    return getTM<MipsTargetMachine>();
  }

  const MipsSubtarget &getMipsSubtarget() const {
    return *getMipsTargetMachine().getSubtargetImpl();
  }

  void addIRPasses() override;
  bool addInstSelector() override;
  void addMachineSSAOptimization() override;
  void addPreEmitPass() override;

  void addPreRegAlloc() override;

};
} // namespace

TargetPassConfig *MipsTargetMachine::createPassConfig(PassManagerBase &PM) {
  return new MipsPassConfig(this, PM);
}

void MipsPassConfig::addIRPasses() {
  TargetPassConfig::addIRPasses();
  if (getMipsSubtarget().os16())
    addPass(createMipsOs16(getMipsTargetMachine()));
  if (getMipsSubtarget().inMips16HardFloat())
    addPass(createMips16HardFloat(getMipsTargetMachine()));
}
// Install an instruction selector pass using
// the ISelDag to gen Mips code.
bool MipsPassConfig::addInstSelector() {
  addPass(createMipsModuleISelDag(getMipsTargetMachine()));
  addPass(createMips16ISelDag(getMipsTargetMachine()));
  addPass(createMipsSEISelDag(getMipsTargetMachine()));
  return false;
}

void MipsPassConfig::addMachineSSAOptimization() {
  addPass(createMipsOptimizePICCallPass(getMipsTargetMachine()));
  TargetPassConfig::addMachineSSAOptimization();
}

void MipsPassConfig::addPreRegAlloc() {
  if (getOptLevel() == CodeGenOpt::None)
    addPass(createMipsOptimizePICCallPass(getMipsTargetMachine()));
}

void MipsTargetMachine::addAnalysisPasses(PassManagerBase &PM) {
  if (Subtarget->allowMixed16_32()) {
    DEBUG(errs() << "No ");
    //FIXME: The Basic Target Transform Info
    // pass needs to become a function pass instead of
    // being an immutable pass and then this method as it exists now
    // would be unnecessary.
    PM.add(createNoTargetTransformInfoPass());
  } else
    LLVMTargetMachine::addAnalysisPasses(PM);
  DEBUG(errs() << "Target Transform Info Pass Added\n");
}

// Implemented by targets that want to run passes immediately before
// machine code is emitted. return true if -print-machineinstrs should
// print out the code after the passes.
void MipsPassConfig::addPreEmitPass() {
  MipsTargetMachine &TM = getMipsTargetMachine();
  addPass(createMipsDelaySlotFillerPass(TM));
  addPass(createMipsLongBranchPass(TM));
  addPass(createMipsConstantIslandPass(TM));
}<|MERGE_RESOLUTION|>--- conflicted
+++ resolved
@@ -26,6 +26,7 @@
 #include "MipsSEISelDAGToDAG.h"
 #include "MipsSEISelLowering.h"
 #include "MipsSEInstrInfo.h"
+#include "MipsTargetObjectFile.h"
 #include "llvm/Analysis/TargetTransformInfo.h"
 #include "llvm/CodeGen/Passes.h"
 #include "llvm/PassManager.h"
@@ -56,15 +57,10 @@
                                      Reloc::Model RM, CodeModel::Model CM,
                                      CodeGenOpt::Level OL, bool isLittle)
     : LLVMTargetMachine(T, TT, CPU, FS, Options, RM, CM, OL),
-<<<<<<< HEAD
-      isLittle(isLittle), Subtarget(nullptr),
-      DefaultSubtarget(TT, CPU, FS, isLittle, this),
-=======
       isLittle(isLittle),
       TLOF(make_unique<MipsTargetObjectFile>()),
       Subtarget(nullptr),
       DefaultSubtarget(TT, CPU, FS, isLittle, *this),
->>>>>>> 41cb3da2
       NoMips16Subtarget(TT, CPU, FS.empty() ? "-mips16" : FS.str() + ",-mips16",
                         isLittle, *this),
       Mips16Subtarget(TT, CPU, FS.empty() ? "+mips16" : FS.str() + ",+mips16",
@@ -72,6 +68,8 @@
   Subtarget = &DefaultSubtarget;
   initAsmInfo();
 }
+
+MipsTargetMachine::~MipsTargetMachine() {}
 
 void MipsebTargetMachine::anchor() { }
 
@@ -185,6 +183,7 @@
 
 void MipsPassConfig::addIRPasses() {
   TargetPassConfig::addIRPasses();
+  addPass(createAtomicExpandPass(&getMipsTargetMachine()));
   if (getMipsSubtarget().os16())
     addPass(createMipsOs16(getMipsTargetMachine()));
   if (getMipsSubtarget().inMips16HardFloat())
