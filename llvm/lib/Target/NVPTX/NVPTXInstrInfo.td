--- conflicted
+++ resolved
@@ -166,6 +166,7 @@
    NVPTXRegClass ret = !cond(
      !eq(name, "i1"): Int1Regs,
      !eq(name, "i16"): Int16Regs,
+     !eq(name, "v2i16"): Int32Regs,
      !eq(name, "i32"): Int32Regs,
      !eq(name, "i64"): Int64Regs,
      !eq(name, "f16"): Int16Regs,
@@ -214,6 +215,12 @@
               !strconcat(OpcStr, "16 \t$dst, $a, $b;"),
               [(set Int16Regs:$dst, (OpNode Int16Regs:$a, (imm):$b))]>;
 }
+
+class I16x2<string OpcStr, SDNode OpNode> :
+ NVPTXInst<(outs Int32Regs:$dst), (ins Int32Regs:$a, Int32Regs:$b),
+              !strconcat(OpcStr, "16x2 \t$dst, $a, $b;"),
+              [(set Int32Regs:$dst, (OpNode (v2i16 Int32Regs:$a), (v2i16 Int32Regs:$b)))]>,
+              Requires<[hasPTX<80>, hasSM<90>]>;
 
 // Template for instructions which take 3 int args.  The instructions are
 // named "<OpcStr>.s32" (e.g. "addc.cc.s32").
@@ -741,12 +748,10 @@
 // def v2f16imm : Operand<v2f16>;
 // defm SELP_f16x2 : SELP_PATTERN<"b32", v2f16, Int32Regs, v2f16imm, imm>;
 
-def SELP_f16x2rr :
-    NVPTXInst<(outs Int32Regs:$dst),
-              (ins Int32Regs:$a, Int32Regs:$b, Int1Regs:$p),
-              "selp.b32 \t$dst, $a, $b, $p;",
-              [(set Int32Regs:$dst,
-                    (select Int1Regs:$p, (v2f16 Int32Regs:$a), (v2f16 Int32Regs:$b)))]>;
+foreach vt = [v2f16, v2bf16, v2i16] in {
+def : Pat<(vt (select Int1Regs:$p, (vt Int32Regs:$a), (vt Int32Regs:$b))),
+          (SELP_b32rr Int32Regs:$a, Int32Regs:$b, Int1Regs:$p)>;
+}
 
 //-----------------------------------
 // Test Instructions
@@ -788,6 +793,9 @@
 defm ADD : I3<"add.s", add>;
 defm SUB : I3<"sub.s", sub>;
 
+def ADD16x2 : I16x2<"add.s", add>;
+def SUB16x2 : I16x2<"sub.s", sub>;
+
 // in32 and int64 addition and subtraction with carry-out.
 defm ADDCC : ADD_SUB_INT_CARRY<"add.cc", addc>;
 defm SUBCC : ADD_SUB_INT_CARRY<"sub.cc", subc>;
@@ -826,6 +834,12 @@
 defm UMAX : I3<"max.u", umax>;
 defm SMIN : I3<"min.s", smin>;
 defm UMIN : I3<"min.u", umin>;
+
+def SMAX16x2 : I16x2<"max.s", smax>;
+def UMAX16x2 : I16x2<"max.u", umax>;
+def SMIN16x2 : I16x2<"min.s", smin>;
+def UMIN16x2 : I16x2<"min.u", umin>;
+
 
 //
 // Wide multiplication
@@ -2634,7 +2648,7 @@
   def: Pat<(vt (ProxyReg  vt:$src)), (ProxyRegI16 Int16Regs:$src)>;
 }
 
-foreach vt = [v2f16, v2bf16] in {
+foreach vt = [v2f16, v2bf16, v2i16] in {
   def: Pat<(vt (ProxyReg  vt:$src)), (ProxyRegI32 Int32Regs:$src)>;
 }
 
@@ -2947,8 +2961,6 @@
          (ProxyRegI16 Int16Regs:$a)>;
 }
 
-<<<<<<< HEAD
-=======
 foreach ta = [v2f16, v2bf16, v2i16, i32] in {
   foreach tb = [v2f16, v2bf16, v2i16, i32] in {
     if !ne(ta, tb) then {
@@ -2958,7 +2970,6 @@
   }
 }
 
->>>>>>> 18fd3996
 // NOTE: pred->fp are currently sub-optimal due to an issue in TableGen where
 // we cannot specify floating-point literals in isel patterns.  Therefore, we
 // use an integer selp to select either 1 or 0 and then cvt to floating-point.
@@ -3297,18 +3308,17 @@
 def : Pat<(i32 (trunc (sra Int64Regs:$s, (i32 32)))),
           (I64toI32H Int64Regs:$s)>;
 
-def : Pat<(f16 (extractelt (v2f16 Int32Regs:$src), 0)),
+foreach vt = [v2f16, v2bf16, v2i16] in {
+def : Pat<(extractelt (vt Int32Regs:$src), 0),
           (I32toI16L Int32Regs:$src)>;
-def : Pat<(f16 (extractelt (v2f16 Int32Regs:$src), 1)),
+def : Pat<(extractelt (vt Int32Regs:$src), 1),
           (I32toI16H Int32Regs:$src)>;
+}
 def : Pat<(v2f16 (build_vector (f16 Int16Regs:$a), (f16 Int16Regs:$b))),
           (V2I16toI32 Int16Regs:$a, Int16Regs:$b)>;
-
-def : Pat<(bf16 (extractelt (v2bf16 Int32Regs:$src), 0)),
-          (I32toI16L Int32Regs:$src)>;
-def : Pat<(bf16 (extractelt (v2bf16 Int32Regs:$src), 1)),
-          (I32toI16H Int32Regs:$src)>;
 def : Pat<(v2bf16 (build_vector (bf16 Int16Regs:$a), (bf16 Int16Regs:$b))),
+          (V2I16toI32 Int16Regs:$a, Int16Regs:$b)>;
+def : Pat<(v2i16 (build_vector (i16 Int16Regs:$a), (i16 Int16Regs:$b))),
           (V2I16toI32 Int16Regs:$a, Int16Regs:$b)>;
 
 // Count leading zeros
