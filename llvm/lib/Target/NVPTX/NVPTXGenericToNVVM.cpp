--- conflicted
+++ resolved
@@ -394,51 +394,4 @@
        I != E; ++I) {
     N->addOperand(*I);
   }
-<<<<<<< HEAD
-}
-
-MDNode *GenericToNVVM::remapMDNode(Module *M, MDNode *N) {
-
-  bool OperandChanged = false;
-  SmallVector<Value *, 8> NewOperands;
-  unsigned NumOperands = N->getNumOperands();
-
-  // Check if any operand is or contains a global variable in  GVMap, and thus
-  // converted to another value.
-  for (unsigned i = 0; i < NumOperands; ++i) {
-    Value *Operand = N->getOperand(i);
-    Value *NewOperand = Operand;
-    if (Operand) {
-      if (isa<GlobalVariable>(Operand)) {
-        GVMapTy::iterator I = GVMap.find(cast<GlobalVariable>(Operand));
-        if (I != GVMap.end()) {
-          NewOperand = I->second;
-          if (++i < NumOperands) {
-            NewOperands.push_back(NewOperand);
-            // Address space of the global variable follows the global variable
-            // in the global variable debug info (see createGlobalVariable in
-            // lib/Analysis/DIBuilder.cpp).
-            NewOperand =
-                ConstantInt::get(Type::getInt32Ty(M->getContext()),
-                                 I->second->getType()->getAddressSpace());
-          }
-        }
-      } else if (isa<MDNode>(Operand)) {
-        NewOperand = remapMDNode(M, cast<MDNode>(Operand));
-      }
-    }
-    OperandChanged |= Operand != NewOperand;
-    NewOperands.push_back(NewOperand);
-  }
-
-  // If none of the operands has been modified, return N as it is.
-  if (!OperandChanged) {
-    return N;
-  }
-
-  // If any of the operands has been modified, create a new MDNode with the new
-  // operands.
-  return MDNode::get(M->getContext(), makeArrayRef(NewOperands));
-=======
->>>>>>> 7618b2b2
 }