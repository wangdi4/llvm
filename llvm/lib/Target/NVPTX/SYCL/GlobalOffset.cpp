--- conflicted
+++ resolved
@@ -276,11 +276,7 @@
 
       SmallVector<ReturnInst *, 8> Returns;
       CloneFunctionInto(NewFunc, Func, VMap,
-<<<<<<< HEAD
-                        CloneFunctionChangeType::DifferentModule, Returns);
-=======
                         CloneFunctionChangeType::GlobalChanges, Returns);
->>>>>>> f361802f
     } else {
       NewFunc->copyAttributesFrom(Func);
       NewFunc->setComdat(Func->getComdat());
