--- conflicted
+++ resolved
@@ -1609,11 +1609,7 @@
   }
 
   // Parse FP representation.
-<<<<<<< HEAD
-  APFloat RealVal(APFloat::IEEEsingle());
-=======
   APFloat RealVal(APFloat::IEEEdouble());
->>>>>>> a27750ec
   auto StatusOrErr =
       RealVal.convertFromString(Tok.getString(), APFloat::rmTowardZero);
   if (errorToBool(StatusOrErr.takeError())) {
