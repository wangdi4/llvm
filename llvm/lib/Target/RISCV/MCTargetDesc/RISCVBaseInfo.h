--- conflicted
+++ resolved
@@ -375,11 +375,7 @@
 }
 
 namespace RISCVLoadFPImm {
-<<<<<<< HEAD
-inline static uint32_t getFPImm(unsigned Imm) {
-=======
 inline static float getFPImm(unsigned Imm) {
->>>>>>> c8d6d7fc
   assert(Imm != 1 && Imm != 30 && Imm != 31 && "Unsupported immediate");
   uint8_t Sign;
   uint8_t Exp;
@@ -395,12 +391,8 @@
     Mantissa = LoadFPImmArr[Imm - 1].second;
   }
 
-<<<<<<< HEAD
-  return Sign << 31 | Exp << 23 | Mantissa << 20;
-=======
   uint32_t I = Sign << 31 | Exp << 23 | Mantissa << 20;
   return bit_cast<float>(I);
->>>>>>> c8d6d7fc
 }
 
 /// getLoadFP32Imm - Return a 5-bit binary encoding of the 32-bit
