//===- RISCVMatInt.cpp - Immediate materialisation -------------*- C++ -*--===//
//
// Part of the LLVM Project, under the Apache License v2.0 with LLVM Exceptions.
// See https://llvm.org/LICENSE.txt for license information.
// SPDX-License-Identifier: Apache-2.0 WITH LLVM-exception
//
//===----------------------------------------------------------------------===//

#include "RISCVMatInt.h"
#include "MCTargetDesc/RISCVMCTargetDesc.h"
#include "llvm/ADT/APInt.h"
#include "llvm/Support/MathExtras.h"
using namespace llvm;

static int getInstSeqCost(RISCVMatInt::InstSeq &Res, bool HasRVC) {
  if (!HasRVC)
    return Res.size();

  int Cost = 0;
  for (auto Instr : Res) {
    bool Compressed;
    switch (Instr.Opc) {
    default: llvm_unreachable("Unexpected opcode");
    case RISCV::SLLI:
    case RISCV::SRLI:
      Compressed = true;
      break;
    case RISCV::ADDI:
    case RISCV::ADDIW:
    case RISCV::LUI:
      Compressed = isInt<6>(Instr.Imm);
      break;
    case RISCV::ADDUW:
      Compressed = false;
      break;
    }
    // Two RVC instructions take the same space as one RVI instruction, but
    // can take longer to execute than the single RVI instruction. Thus, we
    // consider that two RVC instruction are slightly more costly than one
    // RVI instruction. For longer sequences of RVC instructions the space
    // savings can be worth it, though. The costs below try to model that.
    if (!Compressed)
      Cost += 100; // Baseline cost of one RVI instruction: 100%.
    else
      Cost += 70; // 70% cost of baseline.
  }
  return Cost;
}

// Recursively generate a sequence for materializing an integer.
static void generateInstSeqImpl(int64_t Val,
                                const FeatureBitset &ActiveFeatures,
                                RISCVMatInt::InstSeq &Res) {
  bool IsRV64 = ActiveFeatures[RISCV::Feature64Bit];

  if (isInt<32>(Val)) {
    // Depending on the active bits in the immediate Value v, the following
    // instruction sequences are emitted:
    //
    // v == 0                        : ADDI
    // v[0,12) != 0 && v[12,32) == 0 : ADDI
    // v[0,12) == 0 && v[12,32) != 0 : LUI
    // v[0,32) != 0                  : LUI+ADDI(W)
    int64_t Hi20 = ((Val + 0x800) >> 12) & 0xFFFFF;
    int64_t Lo12 = SignExtend64<12>(Val);

    if (Hi20)
      Res.push_back(RISCVMatInt::Inst(RISCV::LUI, Hi20));

    if (Lo12 || Hi20 == 0) {
      unsigned AddiOpc = (IsRV64 && Hi20) ? RISCV::ADDIW : RISCV::ADDI;
      Res.push_back(RISCVMatInt::Inst(AddiOpc, Lo12));
    }
    return;
  }

  assert(IsRV64 && "Can't emit >32-bit imm for non-RV64 target");

  // In the worst case, for a full 64-bit constant, a sequence of 8 instructions
  // (i.e., LUI+ADDIW+SLLI+ADDI+SLLI+ADDI+SLLI+ADDI) has to be emitted. Note
  // that the first two instructions (LUI+ADDIW) can contribute up to 32 bits
  // while the following ADDI instructions contribute up to 12 bits each.
  //
  // On the first glance, implementing this seems to be possible by simply
  // emitting the most significant 32 bits (LUI+ADDIW) followed by as many left
  // shift (SLLI) and immediate additions (ADDI) as needed. However, due to the
  // fact that ADDI performs a sign extended addition, doing it like that would
  // only be possible when at most 11 bits of the ADDI instructions are used.
  // Using all 12 bits of the ADDI instructions, like done by GAS, actually
  // requires that the constant is processed starting with the least significant
  // bit.
  //
  // In the following, constants are processed from LSB to MSB but instruction
  // emission is performed from MSB to LSB by recursively calling
  // generateInstSeq. In each recursion, first the lowest 12 bits are removed
  // from the constant and the optimal shift amount, which can be greater than
  // 12 bits if the constant is sparse, is determined. Then, the shifted
  // remaining constant is processed recursively and gets emitted as soon as it
  // fits into 32 bits. The emission of the shifts and additions is subsequently
  // performed when the recursion returns.

  int64_t Lo12 = SignExtend64<12>(Val);
  int64_t Hi52 = ((uint64_t)Val + 0x800ull) >> 12;
  int ShiftAmount = 12 + findFirstSet((uint64_t)Hi52);
  Hi52 = SignExtend64(Hi52 >> (ShiftAmount - 12), 64 - ShiftAmount);

  // If the remaining bits don't fit in 12 bits, we might be able to reduce the
  // shift amount in order to use LUI which will zero the lower 12 bits.
  bool Unsigned = false;
  if (ShiftAmount > 12 && !isInt<12>(Hi52)) {
    if (isInt<32>((uint64_t)Hi52 << 12)) {
      // Reduce the shift amount and add zeros to the LSBs so it will match LUI.
      ShiftAmount -= 12;
      Hi52 = (uint64_t)Hi52 << 12;
    } else if (isUInt<32>((uint64_t)Hi52 << 12) &&
               ActiveFeatures[RISCV::FeatureStdExtZba]) {
      // Reduce the shift amount and add zeros to the LSBs so it will match
      // LUI, then shift left with SLLI.UW to clear the upper 32 set bits.
      ShiftAmount -= 12;
      Hi52 = ((uint64_t)Hi52 << 12) | (0xffffffffull << 32);
      Unsigned = true;
    }
  }

  generateInstSeqImpl(Hi52, ActiveFeatures, Res);

  if (Unsigned)
    Res.push_back(RISCVMatInt::Inst(RISCV::SLLIUW, ShiftAmount));
  else
    Res.push_back(RISCVMatInt::Inst(RISCV::SLLI, ShiftAmount));
  if (Lo12)
    Res.push_back(RISCVMatInt::Inst(RISCV::ADDI, Lo12));
}

namespace llvm {
namespace RISCVMatInt {
InstSeq generateInstSeq(int64_t Val, const FeatureBitset &ActiveFeatures) {
  RISCVMatInt::InstSeq Res;
  generateInstSeqImpl(Val, ActiveFeatures, Res);

  // If the constant is positive we might be able to generate a shifted constant
  // with no leading zeros and use a final SRLI to restore them.
  if (Val > 0 && Res.size() > 2) {
    assert(ActiveFeatures[RISCV::Feature64Bit] &&
           "Expected RV32 to only need 2 instructions");
    unsigned LeadingZeros = countLeadingZeros((uint64_t)Val);
    uint64_t ShiftedVal = (uint64_t)Val << LeadingZeros;
    // Fill in the bits that will be shifted out with 1s. An example where this
    // helps is trailing one masks with 32 or more ones. This will generate
    // ADDI -1 and an SRLI.
    ShiftedVal |= maskTrailingOnes<uint64_t>(LeadingZeros);

    RISCVMatInt::InstSeq TmpSeq;
    generateInstSeqImpl(ShiftedVal, ActiveFeatures, TmpSeq);
    TmpSeq.push_back(RISCVMatInt::Inst(RISCV::SRLI, LeadingZeros));

    // Keep the new sequence if it is an improvement.
    if (TmpSeq.size() < Res.size()) {
      Res = TmpSeq;
      // A 2 instruction sequence is the best we can do.
      if (Res.size() <= 2)
        return Res;
    }

    // Some cases can benefit from filling the lower bits with zeros instead.
    ShiftedVal &= maskTrailingZeros<uint64_t>(LeadingZeros);
    TmpSeq.clear();
    generateInstSeqImpl(ShiftedVal, ActiveFeatures, TmpSeq);
    TmpSeq.push_back(RISCVMatInt::Inst(RISCV::SRLI, LeadingZeros));

    // Keep the new sequence if it is an improvement.
    if (TmpSeq.size() < Res.size()) {
      Res = TmpSeq;
      // A 2 instruction sequence is the best we can do.
      if (Res.size() <= 2)
        return Res;
    }

    // If we have exactly 32 leading zeros and Zba, we can try using zext.w at
    // the end of the sequence.
    if (LeadingZeros == 32 && ActiveFeatures[RISCV::FeatureStdExtZba]) {
      // Try replacing upper bits with 1.
      uint64_t LeadingOnesVal = Val | maskLeadingOnes<uint64_t>(LeadingZeros);
      TmpSeq.clear();
      generateInstSeqImpl(LeadingOnesVal, ActiveFeatures, TmpSeq);
      TmpSeq.push_back(RISCVMatInt::Inst(RISCV::ADDUW, 0));

      // Keep the new sequence if it is an improvement.
      if (TmpSeq.size() < Res.size()) {
        Res = TmpSeq;
        // A 2 instruction sequence is the best we can do.
        if (Res.size() <= 2)
          return Res;
      }
    }
  }

  // Perform optimization with BCLRI/BSETI in the Zbs extension.
  if (Res.size() > 2 && ActiveFeatures[RISCV::FeatureStdExtZbs]) {
    assert(ActiveFeatures[RISCV::Feature64Bit] &&
           "Expected RV32 to only need 2 instructions");

    // 1. For values in range 0xffffffff 7fffffff ~ 0xffffffff 00000000,
    //    call generateInstSeqImpl with Val|0x80000000 (which is expected be
    //    an int32), then emit (BCLRI r, 31).
    // 2. For values in range 0x80000000 ~ 0xffffffff, call generateInstSeqImpl
    //    with Val&~0x80000000 (which is expected to be an int32), then
    //    emit (BSETI r, 31).
    int64_t NewVal;
    unsigned Opc;
    if (Val < 0) {
      Opc = RISCV::BCLRI;
      NewVal = Val | 0x80000000ll;
    } else {
      Opc = RISCV::BSETI;
      NewVal = Val & ~0x80000000ll;
    }
    if (isInt<32>(NewVal)) {
      RISCVMatInt::InstSeq TmpSeq;
      generateInstSeqImpl(NewVal, ActiveFeatures, TmpSeq);
      TmpSeq.push_back(RISCVMatInt::Inst(Opc, 31));
      if (TmpSeq.size() < Res.size())
        Res = TmpSeq;
    }

    // Try to use BCLRI for upper 32 bits if the original lower 32 bits are
    // negative int32, or use BSETI for upper 32 bits if the original lower
    // 32 bits are positive int32.
    int32_t Lo = Val;
    uint32_t Hi = Val >> 32;
    Opc = 0;
    RISCVMatInt::InstSeq TmpSeq;
    generateInstSeqImpl(Lo, ActiveFeatures, TmpSeq);
    // Check if it is profitable to use BCLRI/BSETI.
    if (Lo > 0 && TmpSeq.size() + countPopulation(Hi) < Res.size()) {
      Opc = RISCV::BSETI;
    } else if (Lo < 0 && TmpSeq.size() + countPopulation(~Hi) < Res.size()) {
      Opc = RISCV::BCLRI;
      Hi = ~Hi;
    }
    // Search for each bit and build corresponding BCLRI/BSETI.
    if (Opc > 0) {
      while (Hi != 0) {
        unsigned Bit = countTrailingZeros(Hi);
        TmpSeq.push_back(RISCVMatInt::Inst(Opc, Bit + 32));
        Hi &= ~(1 << Bit);
      }
      if (TmpSeq.size() < Res.size())
        Res = TmpSeq;
    }
  }

<<<<<<< HEAD
=======
  // Perform optimization with SH*ADD in the Zba extension.
  if (Res.size() > 2 && ActiveFeatures[RISCV::FeatureStdExtZba]) {
    assert(ActiveFeatures[RISCV::Feature64Bit] &&
           "Expected RV32 to only need 2 instructions");
    int64_t Div = 0;
    unsigned Opc = 0;
    RISCVMatInt::InstSeq TmpSeq;
    // Select the opcode and divisor.
    if ((Val % 3) == 0 && isInt<32>(Val / 3)) {
      Div = 3;
      Opc = RISCV::SH1ADD;
    } else if ((Val % 5) == 0 && isInt<32>(Val / 5)) {
      Div = 5;
      Opc = RISCV::SH2ADD;
    } else if ((Val % 9) == 0 && isInt<32>(Val / 9)) {
      Div = 9;
      Opc = RISCV::SH3ADD;
    }
    // Build the new instruction sequence.
    if (Div > 0) {
      generateInstSeqImpl(Val / Div, ActiveFeatures, TmpSeq);
      TmpSeq.push_back(RISCVMatInt::Inst(Opc, 0));
      if (TmpSeq.size() < Res.size())
        Res = TmpSeq;
    }
  }

>>>>>>> 9f67174f
  return Res;
}

int getIntMatCost(const APInt &Val, unsigned Size,
                  const FeatureBitset &ActiveFeatures,
                  bool CompressionCost) {
  bool IsRV64 = ActiveFeatures[RISCV::Feature64Bit];
  bool HasRVC = CompressionCost && ActiveFeatures[RISCV::FeatureStdExtC];
  int PlatRegSize = IsRV64 ? 64 : 32;

  // Split the constant into platform register sized chunks, and calculate cost
  // of each chunk.
  int Cost = 0;
  for (unsigned ShiftVal = 0; ShiftVal < Size; ShiftVal += PlatRegSize) {
    APInt Chunk = Val.ashr(ShiftVal).sextOrTrunc(PlatRegSize);
    InstSeq MatSeq = generateInstSeq(Chunk.getSExtValue(), ActiveFeatures);
    Cost += getInstSeqCost(MatSeq, HasRVC);
  }
  return std::max(1, Cost);
}
} // namespace RISCVMatInt
} // namespace llvm<|MERGE_RESOLUTION|>--- conflicted
+++ resolved
@@ -250,8 +250,6 @@
     }
   }
 
-<<<<<<< HEAD
-=======
   // Perform optimization with SH*ADD in the Zba extension.
   if (Res.size() > 2 && ActiveFeatures[RISCV::FeatureStdExtZba]) {
     assert(ActiveFeatures[RISCV::Feature64Bit] &&
@@ -279,7 +277,6 @@
     }
   }
 
->>>>>>> 9f67174f
   return Res;
 }
 
