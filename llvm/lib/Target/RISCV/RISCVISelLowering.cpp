--- conflicted
+++ resolved
@@ -8914,26 +8914,11 @@
   return UseMask(NewMask);
 }
 
-<<<<<<< HEAD
-static void computeGREVOrGORC(APInt &Src, unsigned ShAmt, bool IsGORC,
-                              bool ComputeZeros = false) {
-=======
 static uint64_t computeGREVOrGORC(uint64_t x, unsigned ShAmt, bool IsGORC) {
->>>>>>> 8a9b362d
   static const uint64_t GREVMasks[] = {
       0x5555555555555555ULL, 0x3333333333333333ULL, 0x0F0F0F0F0F0F0F0FULL,
       0x00FF00FF00FF00FFULL, 0x0000FFFF0000FFFFULL, 0x00000000FFFFFFFFULL};
 
-<<<<<<< HEAD
-  ShAmt &= Src.getBitWidth() - 1;
-  uint64_t x = Src.getZExtValue();
-
-  // To compute zeros, we need to invert the value and invert it back after.
-  if (ComputeZeros)
-    x = ~x;
-
-=======
->>>>>>> 8a9b362d
   for (unsigned Stage = 0; Stage != 6; ++Stage) {
     unsigned Shift = 1 << Stage;
     if (ShAmt & Shift) {
@@ -8945,14 +8930,7 @@
     }
   }
 
-<<<<<<< HEAD
-  if (ComputeZeros)
-    x = ~x;
-
-  Src = x;
-=======
   return x;
->>>>>>> 8a9b362d
 }
 
 void RISCVTargetLowering::computeKnownBitsForTargetNode(const SDValue Op,
@@ -9021,20 +8999,12 @@
   case RISCVISD::GORC: {
     if (auto *C = dyn_cast<ConstantSDNode>(Op.getOperand(1))) {
       Known = DAG.computeKnownBits(Op.getOperand(0), Depth + 1);
-<<<<<<< HEAD
-      unsigned ShAmt = C->getZExtValue();
-      bool IsGORC = Op.getOpcode() == RISCVISD::GORC;
-      computeGREVOrGORC(Known.Zero, ShAmt, IsGORC,
-                        /*ComputeZeros*/ true);
-      computeGREVOrGORC(Known.One, ShAmt, IsGORC);
-=======
       unsigned ShAmt = C->getZExtValue() & (Known.getBitWidth() - 1);
       bool IsGORC = Op.getOpcode() == RISCVISD::GORC;
       // To compute zeros, we need to invert the value and invert it back after.
       Known.Zero =
           ~computeGREVOrGORC(~Known.Zero.getZExtValue(), ShAmt, IsGORC);
       Known.One = computeGREVOrGORC(Known.One.getZExtValue(), ShAmt, IsGORC);
->>>>>>> 8a9b362d
     }
     break;
   }
