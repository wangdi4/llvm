--- conflicted
+++ resolved
@@ -808,8 +808,6 @@
                                 AssemblerPredicate<(all_of FeatureVendorXCValu),
                                 "'XCValu' (CORE-V ALU Operations)">;
 
-<<<<<<< HEAD
-=======
 def FeatureVendorXCVsimd
     : SubtargetFeature<"xcvsimd", "HasVendorXCvsimd", "true",
                        "'XCVsimd' (CORE-V SIMD ALU)">;
@@ -818,7 +816,6 @@
                 AssemblerPredicate<(any_of FeatureVendorXCVsimd),
                 "'XCVsimd' (CORE-V SIMD ALU)">;
 
->>>>>>> 5c9887d3
 //===----------------------------------------------------------------------===//
 // LLVM specific features and extensions
 //===----------------------------------------------------------------------===//
