--- conflicted
+++ resolved
@@ -292,9 +292,6 @@
 
 } // Predicates = [HasVendorXCValu],
   //   hasSideEffects = 0, mayLoad = 0, mayStore = 0,
-<<<<<<< HEAD
-  //   Constraints = "$rd = $rd_wb"
-=======
   //   Constraints = "$rd = $rd_wb"
 
 
@@ -521,5 +518,4 @@
   def CV_SUB_DIV2 :    CVSIMDRR<0b01110, 1, 0, 0b010, "cv.sub.div2">;
   def CV_SUB_DIV4 :    CVSIMDRR<0b01110, 1, 0, 0b100, "cv.sub.div4">;
   def CV_SUB_DIV8 :    CVSIMDRR<0b01110, 1, 0, 0b110, "cv.sub.div8">;
-}
->>>>>>> 5c9887d3
+}