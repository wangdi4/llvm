//===-- RISCVTargetTransformInfo.cpp - RISC-V specific TTI ----------------===//
//
// Part of the LLVM Project, under the Apache License v2.0 with LLVM Exceptions.
// See https://llvm.org/LICENSE.txt for license information.
// SPDX-License-Identifier: Apache-2.0 WITH LLVM-exception
//
//===----------------------------------------------------------------------===//

#include "RISCVTargetTransformInfo.h"
#include "MCTargetDesc/RISCVMatInt.h"
#include "llvm/Analysis/TargetTransformInfo.h"
#include "llvm/CodeGen/BasicTTIImpl.h"
#include "llvm/CodeGen/CostTable.h"
#include "llvm/CodeGen/TargetLowering.h"
#include <cmath>
using namespace llvm;

#define DEBUG_TYPE "riscvtti"

static cl::opt<unsigned> RVVRegisterWidthLMUL(
    "riscv-v-register-bit-width-lmul",
    cl::desc(
        "The LMUL to use for getRegisterBitWidth queries. Affects LMUL used "
        "by autovectorized code. Fractional LMULs are not supported."),
    cl::init(1), cl::Hidden);

InstructionCost RISCVTTIImpl::getIntImmCost(const APInt &Imm, Type *Ty,
                                            TTI::TargetCostKind CostKind) {
  assert(Ty->isIntegerTy() &&
         "getIntImmCost can only estimate cost of materialising integers");

  // We have a Zero register, so 0 is always free.
  if (Imm == 0)
    return TTI::TCC_Free;

  // Otherwise, we check how many instructions it will take to materialise.
  const DataLayout &DL = getDataLayout();
  return RISCVMatInt::getIntMatCost(Imm, DL.getTypeSizeInBits(Ty),
                                    getST()->getFeatureBits());
}

InstructionCost RISCVTTIImpl::getIntImmCostInst(unsigned Opcode, unsigned Idx,
                                                const APInt &Imm, Type *Ty,
                                                TTI::TargetCostKind CostKind,
                                                Instruction *Inst) {
  assert(Ty->isIntegerTy() &&
         "getIntImmCost can only estimate cost of materialising integers");

  // We have a Zero register, so 0 is always free.
  if (Imm == 0)
    return TTI::TCC_Free;

  // Some instructions in RISC-V can take a 12-bit immediate. Some of these are
  // commutative, in others the immediate comes from a specific argument index.
  bool Takes12BitImm = false;
  unsigned ImmArgIdx = ~0U;

  switch (Opcode) {
  case Instruction::GetElementPtr:
    // Never hoist any arguments to a GetElementPtr. CodeGenPrepare will
    // split up large offsets in GEP into better parts than ConstantHoisting
    // can.
    return TTI::TCC_Free;
  case Instruction::And:
    // zext.h
    if (Imm == UINT64_C(0xffff) && ST->hasStdExtZbb())
      return TTI::TCC_Free;
    // zext.w
    if (Imm == UINT64_C(0xffffffff) && ST->hasStdExtZba())
      return TTI::TCC_Free;
    [[fallthrough]];
  case Instruction::Add:
  case Instruction::Or:
  case Instruction::Xor:
    Takes12BitImm = true;
    break;
  case Instruction::Mul:
    // Negated power of 2 is a shift and a negate.
    if (Imm.isNegatedPowerOf2())
      return TTI::TCC_Free;
    // FIXME: There is no MULI instruction.
    Takes12BitImm = true;
    break;
  case Instruction::Sub:
  case Instruction::Shl:
  case Instruction::LShr:
  case Instruction::AShr:
    Takes12BitImm = true;
    ImmArgIdx = 1;
    break;
  default:
    break;
  }

  if (Takes12BitImm) {
    // Check immediate is the correct argument...
    if (Instruction::isCommutative(Opcode) || Idx == ImmArgIdx) {
      // ... and fits into the 12-bit immediate.
      if (Imm.getMinSignedBits() <= 64 &&
          getTLI()->isLegalAddImmediate(Imm.getSExtValue())) {
        return TTI::TCC_Free;
      }
    }

    // Otherwise, use the full materialisation cost.
    return getIntImmCost(Imm, Ty, CostKind);
  }

  // By default, prevent hoisting.
  return TTI::TCC_Free;
}

InstructionCost
RISCVTTIImpl::getIntImmCostIntrin(Intrinsic::ID IID, unsigned Idx,
                                  const APInt &Imm, Type *Ty,
                                  TTI::TargetCostKind CostKind) {
  // Prevent hoisting in unknown cases.
  return TTI::TCC_Free;
}

TargetTransformInfo::PopcntSupportKind
RISCVTTIImpl::getPopcntSupport(unsigned TyWidth) {
  assert(isPowerOf2_32(TyWidth) && "Ty width must be power of 2");
  return ST->hasStdExtZbb() ? TTI::PSK_FastHardware : TTI::PSK_Software;
}

bool RISCVTTIImpl::shouldExpandReduction(const IntrinsicInst *II) const {
  // Currently, the ExpandReductions pass can't expand scalable-vector
  // reductions, but we still request expansion as RVV doesn't support certain
  // reductions and the SelectionDAG can't legalize them either.
  switch (II->getIntrinsicID()) {
  default:
    return false;
  // These reductions have no equivalent in RVV
  case Intrinsic::vector_reduce_mul:
  case Intrinsic::vector_reduce_fmul:
    return true;
  }
}

Optional<unsigned> RISCVTTIImpl::getMaxVScale() const {
  if (ST->hasVInstructions())
    return ST->getRealMaxVLen() / RISCV::RVVBitsPerBlock;
  return BaseT::getMaxVScale();
}

Optional<unsigned> RISCVTTIImpl::getVScaleForTuning() const {
  if (ST->hasVInstructions())
    return ST->getRealMinVLen() / RISCV::RVVBitsPerBlock;
  return BaseT::getVScaleForTuning();
}

TypeSize
RISCVTTIImpl::getRegisterBitWidth(TargetTransformInfo::RegisterKind K) const {
  unsigned LMUL = PowerOf2Floor(
      std::max<unsigned>(std::min<unsigned>(RVVRegisterWidthLMUL, 8), 1));
  switch (K) {
  case TargetTransformInfo::RGK_Scalar:
    return TypeSize::getFixed(ST->getXLen());
  case TargetTransformInfo::RGK_FixedWidthVector:
    return TypeSize::getFixed(
        ST->useRVVForFixedLengthVectors() ? LMUL * ST->getRealMinVLen() : 0);
  case TargetTransformInfo::RGK_ScalableVector:
    return TypeSize::getScalable(
        ST->hasVInstructions() ? LMUL * RISCV::RVVBitsPerBlock : 0);
  }

  llvm_unreachable("Unsupported register kind");
}

InstructionCost RISCVTTIImpl::getSpliceCost(VectorType *Tp, int Index) {
  std::pair<InstructionCost, MVT> LT = getTypeLegalizationCost(Tp);

  unsigned Cost = 2; // vslidedown+vslideup.
  // TODO: LMUL should increase cost.
  // TODO: Multiplying by LT.first implies this legalizes into multiple copies
  // of similar code, but I think we expand through memory.
  return Cost * LT.first;
}

InstructionCost RISCVTTIImpl::getShuffleCost(TTI::ShuffleKind Kind,
                                             VectorType *Tp, ArrayRef<int> Mask,
                                             TTI::TargetCostKind CostKind,
                                             int Index, VectorType *SubTp,
                                             ArrayRef<const Value *> Args) {
  if (isa<ScalableVectorType>(Tp)) {
    std::pair<InstructionCost, MVT> LT = getTypeLegalizationCost(Tp);
    switch (Kind) {
    default:
      // Fallthrough to generic handling.
      // TODO: Most of these cases will return getInvalid in generic code, and
      // must be implemented here.
      break;
    case TTI::SK_Broadcast: {
      return LT.first * 1;
    }
    case TTI::SK_Splice:
      return getSpliceCost(Tp, Index);
    case TTI::SK_Reverse:
      // Most of the cost here is producing the vrgather index register
      // Example sequence:
      //   csrr a0, vlenb
      //   srli a0, a0, 3
      //   addi a0, a0, -1
      //   vsetvli a1, zero, e8, mf8, ta, mu (ignored)
      //   vid.v v9
      //   vrsub.vx v10, v9, a0
      //   vrgather.vv v9, v8, v10
      if (Tp->getElementType()->isIntegerTy(1))
        // Mask operation additionally required extend and truncate
        return LT.first * 9;
      return LT.first * 6;
    }
  }

  return BaseT::getShuffleCost(Kind, Tp, Mask, CostKind, Index, SubTp);
}

InstructionCost
RISCVTTIImpl::getMaskedMemoryOpCost(unsigned Opcode, Type *Src, Align Alignment,
                                    unsigned AddressSpace,
                                    TTI::TargetCostKind CostKind) {
  if (!isa<ScalableVectorType>(Src))
    return BaseT::getMaskedMemoryOpCost(Opcode, Src, Alignment, AddressSpace,
                                        CostKind);

  return getMemoryOpCost(Opcode, Src, Alignment, AddressSpace, CostKind);
}

InstructionCost RISCVTTIImpl::getGatherScatterOpCost(
    unsigned Opcode, Type *DataTy, const Value *Ptr, bool VariableMask,
    Align Alignment, TTI::TargetCostKind CostKind, const Instruction *I) {
  if (CostKind != TTI::TCK_RecipThroughput)
    return BaseT::getGatherScatterOpCost(Opcode, DataTy, Ptr, VariableMask,
                                         Alignment, CostKind, I);

  if ((Opcode == Instruction::Load &&
       !isLegalMaskedGather(DataTy, Align(Alignment))) ||
      (Opcode == Instruction::Store &&
       !isLegalMaskedScatter(DataTy, Align(Alignment))))
    return BaseT::getGatherScatterOpCost(Opcode, DataTy, Ptr, VariableMask,
                                         Alignment, CostKind, I);

  // Cost is proportional to the number of memory operations implied.  For
  // scalable vectors, we use an estimate on that number since we don't
  // know exactly what VL will be.
  auto &VTy = *cast<VectorType>(DataTy);
  InstructionCost MemOpCost =
      getMemoryOpCost(Opcode, VTy.getElementType(), Alignment, 0, CostKind,
                      {TTI::OK_AnyValue, TTI::OP_None}, I);
  unsigned NumLoads = getEstimatedVLFor(&VTy);
  return NumLoads * MemOpCost;
}

// Currently, these represent both throughput and codesize costs
// for the respective intrinsics.  The costs in this table are simply
// instruction counts with the following adjustments made:
// * One vsetvli is considered free.
static const CostTblEntry VectorIntrinsicCostTable[]{
   {Intrinsic::floor, MVT::v2f32, 15},
   {Intrinsic::floor, MVT::v4f32, 15},
   {Intrinsic::floor, MVT::v8f32, 15},
   {Intrinsic::floor, MVT::v16f32, 15},
   {Intrinsic::floor, MVT::nxv2f32, 15},
   {Intrinsic::floor, MVT::nxv4f32, 15},
   {Intrinsic::floor, MVT::nxv8f32, 15},
   {Intrinsic::floor, MVT::nxv16f32, 15},
   {Intrinsic::floor, MVT::v2f64, 15},
   {Intrinsic::floor, MVT::v4f64, 15},
   {Intrinsic::floor, MVT::v8f64, 15},
   {Intrinsic::floor, MVT::v16f64, 15},
   {Intrinsic::floor, MVT::nxv1f64, 15},
   {Intrinsic::floor, MVT::nxv2f64, 15},
   {Intrinsic::floor, MVT::nxv4f64, 15},
   {Intrinsic::floor, MVT::nxv8f64, 15},
   {Intrinsic::ceil, MVT::v2f32, 15},
   {Intrinsic::ceil, MVT::v4f32, 15},
   {Intrinsic::ceil, MVT::v8f32, 15},
   {Intrinsic::ceil, MVT::v16f32, 15},
   {Intrinsic::ceil, MVT::nxv2f32, 15},
   {Intrinsic::ceil, MVT::nxv4f32, 15},
   {Intrinsic::ceil, MVT::nxv8f32, 15},
   {Intrinsic::ceil, MVT::nxv16f32, 15},
   {Intrinsic::ceil, MVT::v2f64, 15},
   {Intrinsic::ceil, MVT::v4f64, 15},
   {Intrinsic::ceil, MVT::v8f64, 15},
   {Intrinsic::ceil, MVT::v16f64, 15},
   {Intrinsic::ceil, MVT::nxv1f64, 15},
   {Intrinsic::ceil, MVT::nxv2f64, 15},
   {Intrinsic::ceil, MVT::nxv4f64, 15},
   {Intrinsic::ceil, MVT::nxv8f64, 15},
   {Intrinsic::trunc, MVT::v2f32, 7},
   {Intrinsic::trunc, MVT::v4f32, 7},
   {Intrinsic::trunc, MVT::v8f32, 7},
   {Intrinsic::trunc, MVT::v16f32, 7},
   {Intrinsic::trunc, MVT::nxv2f32, 7},
   {Intrinsic::trunc, MVT::nxv4f32, 7},
   {Intrinsic::trunc, MVT::nxv8f32, 7},
   {Intrinsic::trunc, MVT::nxv16f32, 7},
   {Intrinsic::trunc, MVT::v2f64, 7},
   {Intrinsic::trunc, MVT::v4f64, 7},
   {Intrinsic::trunc, MVT::v8f64, 7},
   {Intrinsic::trunc, MVT::v16f64, 7},
   {Intrinsic::trunc, MVT::nxv1f64, 7},
   {Intrinsic::trunc, MVT::nxv2f64, 7},
   {Intrinsic::trunc, MVT::nxv4f64, 7},
   {Intrinsic::trunc, MVT::nxv8f64, 7},
   {Intrinsic::round, MVT::v2f32, 10},
   {Intrinsic::round, MVT::v4f32, 10},
   {Intrinsic::round, MVT::v8f32, 10},
   {Intrinsic::round, MVT::v16f32, 10},
   {Intrinsic::round, MVT::nxv2f32, 10},
   {Intrinsic::round, MVT::nxv4f32, 10},
   {Intrinsic::round, MVT::nxv8f32, 10},
   {Intrinsic::round, MVT::nxv16f32, 10},
   {Intrinsic::round, MVT::v2f64, 10},
   {Intrinsic::round, MVT::v4f64, 10},
   {Intrinsic::round, MVT::v8f64, 10},
   {Intrinsic::round, MVT::v16f64, 10},
   {Intrinsic::round, MVT::nxv1f64, 10},
   {Intrinsic::round, MVT::nxv2f64, 10},
   {Intrinsic::round, MVT::nxv4f64, 10},
   {Intrinsic::round, MVT::nxv8f64, 10},
   {Intrinsic::fabs, MVT::v2f32, 1},
   {Intrinsic::fabs, MVT::v4f32, 1},
   {Intrinsic::fabs, MVT::v8f32, 1},
   {Intrinsic::fabs, MVT::v16f32, 1},
   {Intrinsic::fabs, MVT::nxv2f32, 1},
   {Intrinsic::fabs, MVT::nxv4f32, 1},
   {Intrinsic::fabs, MVT::nxv8f32, 1},
   {Intrinsic::fabs, MVT::nxv16f32, 1},
   {Intrinsic::fabs, MVT::v2f64, 1},
   {Intrinsic::fabs, MVT::v4f64, 1},
   {Intrinsic::fabs, MVT::v8f64, 1},
   {Intrinsic::fabs, MVT::v16f64, 1},
   {Intrinsic::fabs, MVT::nxv1f64, 1},
   {Intrinsic::fabs, MVT::nxv2f64, 1},
   {Intrinsic::fabs, MVT::nxv4f64, 1},
   {Intrinsic::fabs, MVT::nxv8f64, 1},
   {Intrinsic::sqrt, MVT::v2f32, 1},
   {Intrinsic::sqrt, MVT::v4f32, 1},
   {Intrinsic::sqrt, MVT::v8f32, 1},
   {Intrinsic::sqrt, MVT::v16f32, 1},
   {Intrinsic::sqrt, MVT::nxv2f32, 1},
   {Intrinsic::sqrt, MVT::nxv4f32, 1},
   {Intrinsic::sqrt, MVT::nxv8f32, 1},
   {Intrinsic::sqrt, MVT::nxv16f32, 1},
   {Intrinsic::sqrt, MVT::v2f64, 1},
   {Intrinsic::sqrt, MVT::v4f64, 1},
   {Intrinsic::sqrt, MVT::v8f64, 1},
   {Intrinsic::sqrt, MVT::v16f64, 1},
   {Intrinsic::sqrt, MVT::nxv1f64, 1},
   {Intrinsic::sqrt, MVT::nxv2f64, 1},
   {Intrinsic::sqrt, MVT::nxv4f64, 1},
   {Intrinsic::sqrt, MVT::nxv8f64, 1},
   {Intrinsic::bswap, MVT::v2i16, 3},
   {Intrinsic::bswap, MVT::v4i16, 3},
   {Intrinsic::bswap, MVT::v8i16, 3},
   {Intrinsic::bswap, MVT::v16i16, 3},
   {Intrinsic::bswap, MVT::nxv2i16, 3},
   {Intrinsic::bswap, MVT::nxv4i16, 3},
   {Intrinsic::bswap, MVT::nxv8i16, 3},
   {Intrinsic::bswap, MVT::nxv16i16, 3},
   {Intrinsic::bswap, MVT::v2i32, 12},
   {Intrinsic::bswap, MVT::v4i32, 12},
   {Intrinsic::bswap, MVT::v8i32, 12},
   {Intrinsic::bswap, MVT::v16i32, 12},
   {Intrinsic::bswap, MVT::nxv2i32, 12},
   {Intrinsic::bswap, MVT::nxv4i32, 12},
   {Intrinsic::bswap, MVT::nxv8i32, 12},
   {Intrinsic::bswap, MVT::nxv16i32, 12},
   {Intrinsic::bswap, MVT::v2i64, 31},
   {Intrinsic::bswap, MVT::v4i64, 31},
   {Intrinsic::bswap, MVT::v8i64, 31},
   {Intrinsic::bswap, MVT::v16i64, 31},
   {Intrinsic::bswap, MVT::nxv2i64, 31},
   {Intrinsic::bswap, MVT::nxv4i64, 31},
   {Intrinsic::bswap, MVT::nxv8i64, 31},
   {Intrinsic::bitreverse, MVT::v2i8, 17},
   {Intrinsic::bitreverse, MVT::v4i8, 17},
   {Intrinsic::bitreverse, MVT::v8i8, 17},
   {Intrinsic::bitreverse, MVT::v16i8, 17},
   {Intrinsic::bitreverse, MVT::nxv2i8, 17},
   {Intrinsic::bitreverse, MVT::nxv4i8, 17},
   {Intrinsic::bitreverse, MVT::nxv8i8, 17},
   {Intrinsic::bitreverse, MVT::nxv16i8, 17},
   {Intrinsic::bitreverse, MVT::v2i16, 24},
   {Intrinsic::bitreverse, MVT::v4i16, 24},
   {Intrinsic::bitreverse, MVT::v8i16, 24},
   {Intrinsic::bitreverse, MVT::v16i16, 24},
   {Intrinsic::bitreverse, MVT::nxv2i16, 24},
   {Intrinsic::bitreverse, MVT::nxv4i16, 24},
   {Intrinsic::bitreverse, MVT::nxv8i16, 24},
   {Intrinsic::bitreverse, MVT::nxv16i16, 24},
   {Intrinsic::bitreverse, MVT::v2i32, 33},
   {Intrinsic::bitreverse, MVT::v4i32, 33},
   {Intrinsic::bitreverse, MVT::v8i32, 33},
   {Intrinsic::bitreverse, MVT::v16i32, 33},
   {Intrinsic::bitreverse, MVT::nxv2i32, 33},
   {Intrinsic::bitreverse, MVT::nxv4i32, 33},
   {Intrinsic::bitreverse, MVT::nxv8i32, 33},
   {Intrinsic::bitreverse, MVT::nxv16i32, 33},
   {Intrinsic::bitreverse, MVT::v2i64, 52},
   {Intrinsic::bitreverse, MVT::v4i64, 52},
   {Intrinsic::bitreverse, MVT::v8i64, 52},
   {Intrinsic::bitreverse, MVT::v16i64, 52},
   {Intrinsic::bitreverse, MVT::nxv2i64, 52},
   {Intrinsic::bitreverse, MVT::nxv4i64, 52},
   {Intrinsic::bitreverse, MVT::nxv8i64, 52},
   {Intrinsic::ctpop, MVT::v2i8, 12},
   {Intrinsic::ctpop, MVT::v4i8, 12},
   {Intrinsic::ctpop, MVT::v8i8, 12},
   {Intrinsic::ctpop, MVT::v16i8, 12},
   {Intrinsic::ctpop, MVT::nxv2i8, 12},
   {Intrinsic::ctpop, MVT::nxv4i8, 12},
   {Intrinsic::ctpop, MVT::nxv8i8, 12},
   {Intrinsic::ctpop, MVT::nxv16i8, 12},
   {Intrinsic::ctpop, MVT::v2i16, 19},
   {Intrinsic::ctpop, MVT::v4i16, 19},
   {Intrinsic::ctpop, MVT::v8i16, 19},
   {Intrinsic::ctpop, MVT::v16i16, 19},
   {Intrinsic::ctpop, MVT::nxv2i16, 19},
   {Intrinsic::ctpop, MVT::nxv4i16, 19},
   {Intrinsic::ctpop, MVT::nxv8i16, 19},
   {Intrinsic::ctpop, MVT::nxv16i16, 19},
   {Intrinsic::ctpop, MVT::v2i32, 20},
   {Intrinsic::ctpop, MVT::v4i32, 20},
   {Intrinsic::ctpop, MVT::v8i32, 20},
   {Intrinsic::ctpop, MVT::v16i32, 20},
   {Intrinsic::ctpop, MVT::nxv2i32, 20},
   {Intrinsic::ctpop, MVT::nxv4i32, 20},
   {Intrinsic::ctpop, MVT::nxv8i32, 20},
   {Intrinsic::ctpop, MVT::nxv16i32, 20},
   {Intrinsic::ctpop, MVT::v2i64, 21},
   {Intrinsic::ctpop, MVT::v4i64, 21},
   {Intrinsic::ctpop, MVT::v8i64, 21},
   {Intrinsic::ctpop, MVT::v16i64, 21},
   {Intrinsic::ctpop, MVT::nxv2i64, 21},
   {Intrinsic::ctpop, MVT::nxv4i64, 21},
   {Intrinsic::ctpop, MVT::nxv8i64, 21},
<<<<<<< HEAD
=======
   {Intrinsic::smax, MVT::v2i8, 1},
   {Intrinsic::smax, MVT::v4i8, 1},
   {Intrinsic::smax, MVT::v8i8, 1},
   {Intrinsic::smax, MVT::v16i8, 1},
   {Intrinsic::smax, MVT::nxv2i8, 1},
   {Intrinsic::smax, MVT::nxv4i8, 1},
   {Intrinsic::smax, MVT::nxv8i8, 1},
   {Intrinsic::smax, MVT::nxv16i8, 1},
   {Intrinsic::smax, MVT::v2i16, 1},
   {Intrinsic::smax, MVT::v4i16, 1},
   {Intrinsic::smax, MVT::v8i16, 1},
   {Intrinsic::smax, MVT::v16i16, 1},
   {Intrinsic::smax, MVT::nxv2i16, 1},
   {Intrinsic::smax, MVT::nxv4i16, 1},
   {Intrinsic::smax, MVT::nxv8i16, 1},
   {Intrinsic::smax, MVT::nxv16i16, 1},
   {Intrinsic::smax, MVT::v2i32, 1},
   {Intrinsic::smax, MVT::v4i32, 1},
   {Intrinsic::smax, MVT::v8i32, 1},
   {Intrinsic::smax, MVT::v16i32, 1},
   {Intrinsic::smax, MVT::nxv2i32, 1},
   {Intrinsic::smax, MVT::nxv4i32, 1},
   {Intrinsic::smax, MVT::nxv8i32, 1},
   {Intrinsic::smax, MVT::nxv16i32, 1},
   {Intrinsic::smax, MVT::v2i64, 1},
   {Intrinsic::smax, MVT::v4i64, 1},
   {Intrinsic::smax, MVT::v8i64, 1},
   {Intrinsic::smax, MVT::v16i64, 1},
   {Intrinsic::smax, MVT::nxv2i64, 1},
   {Intrinsic::smax, MVT::nxv4i64, 1},
   {Intrinsic::smax, MVT::nxv8i64, 1},
   {Intrinsic::smin, MVT::v2i8, 1},
   {Intrinsic::smin, MVT::v4i8, 1},
   {Intrinsic::smin, MVT::v8i8, 1},
   {Intrinsic::smin, MVT::v16i8, 1},
   {Intrinsic::smin, MVT::nxv2i8, 1},
   {Intrinsic::smin, MVT::nxv4i8, 1},
   {Intrinsic::smin, MVT::nxv8i8, 1},
   {Intrinsic::smin, MVT::nxv16i8, 1},
   {Intrinsic::smin, MVT::v2i16, 1},
   {Intrinsic::smin, MVT::v4i16, 1},
   {Intrinsic::smin, MVT::v8i16, 1},
   {Intrinsic::smin, MVT::v16i16, 1},
   {Intrinsic::smin, MVT::nxv2i16, 1},
   {Intrinsic::smin, MVT::nxv4i16, 1},
   {Intrinsic::smin, MVT::nxv8i16, 1},
   {Intrinsic::smin, MVT::nxv16i16, 1},
   {Intrinsic::smin, MVT::v2i32, 1},
   {Intrinsic::smin, MVT::v4i32, 1},
   {Intrinsic::smin, MVT::v8i32, 1},
   {Intrinsic::smin, MVT::v16i32, 1},
   {Intrinsic::smin, MVT::nxv2i32, 1},
   {Intrinsic::smin, MVT::nxv4i32, 1},
   {Intrinsic::smin, MVT::nxv8i32, 1},
   {Intrinsic::smin, MVT::nxv16i32, 1},
   {Intrinsic::smin, MVT::v2i64, 1},
   {Intrinsic::smin, MVT::v4i64, 1},
   {Intrinsic::smin, MVT::v8i64, 1},
   {Intrinsic::smin, MVT::v16i64, 1},
   {Intrinsic::smin, MVT::nxv2i64, 1},
   {Intrinsic::smin, MVT::nxv4i64, 1},
   {Intrinsic::smin, MVT::nxv8i64, 1},
   {Intrinsic::umax, MVT::v2i8, 1},
   {Intrinsic::umax, MVT::v4i8, 1},
   {Intrinsic::umax, MVT::v8i8, 1},
   {Intrinsic::umax, MVT::v16i8, 1},
   {Intrinsic::umax, MVT::nxv2i8, 1},
   {Intrinsic::umax, MVT::nxv4i8, 1},
   {Intrinsic::umax, MVT::nxv8i8, 1},
   {Intrinsic::umax, MVT::nxv16i8, 1},
   {Intrinsic::umax, MVT::v2i16, 1},
   {Intrinsic::umax, MVT::v4i16, 1},
   {Intrinsic::umax, MVT::v8i16, 1},
   {Intrinsic::umax, MVT::v16i16, 1},
   {Intrinsic::umax, MVT::nxv2i16, 1},
   {Intrinsic::umax, MVT::nxv4i16, 1},
   {Intrinsic::umax, MVT::nxv8i16, 1},
   {Intrinsic::umax, MVT::nxv16i16, 1},
   {Intrinsic::umax, MVT::v2i32, 1},
   {Intrinsic::umax, MVT::v4i32, 1},
   {Intrinsic::umax, MVT::v8i32, 1},
   {Intrinsic::umax, MVT::v16i32, 1},
   {Intrinsic::umax, MVT::nxv2i32, 1},
   {Intrinsic::umax, MVT::nxv4i32, 1},
   {Intrinsic::umax, MVT::nxv8i32, 1},
   {Intrinsic::umax, MVT::nxv16i32, 1},
   {Intrinsic::umax, MVT::v2i64, 1},
   {Intrinsic::umax, MVT::v4i64, 1},
   {Intrinsic::umax, MVT::v8i64, 1},
   {Intrinsic::umax, MVT::v16i64, 1},
   {Intrinsic::umax, MVT::nxv2i64, 1},
   {Intrinsic::umax, MVT::nxv4i64, 1},
   {Intrinsic::umax, MVT::nxv8i64, 1},
   {Intrinsic::umin, MVT::v2i8, 1},
   {Intrinsic::umin, MVT::v4i8, 1},
   {Intrinsic::umin, MVT::v8i8, 1},
   {Intrinsic::umin, MVT::v16i8, 1},
   {Intrinsic::umin, MVT::nxv2i8, 1},
   {Intrinsic::umin, MVT::nxv4i8, 1},
   {Intrinsic::umin, MVT::nxv8i8, 1},
   {Intrinsic::umin, MVT::nxv16i8, 1},
   {Intrinsic::umin, MVT::v2i16, 1},
   {Intrinsic::umin, MVT::v4i16, 1},
   {Intrinsic::umin, MVT::v8i16, 1},
   {Intrinsic::umin, MVT::v16i16, 1},
   {Intrinsic::umin, MVT::nxv2i16, 1},
   {Intrinsic::umin, MVT::nxv4i16, 1},
   {Intrinsic::umin, MVT::nxv8i16, 1},
   {Intrinsic::umin, MVT::nxv16i16, 1},
   {Intrinsic::umin, MVT::v2i32, 1},
   {Intrinsic::umin, MVT::v4i32, 1},
   {Intrinsic::umin, MVT::v8i32, 1},
   {Intrinsic::umin, MVT::v16i32, 1},
   {Intrinsic::umin, MVT::nxv2i32, 1},
   {Intrinsic::umin, MVT::nxv4i32, 1},
   {Intrinsic::umin, MVT::nxv8i32, 1},
   {Intrinsic::umin, MVT::nxv16i32, 1},
   {Intrinsic::umin, MVT::v2i64, 1},
   {Intrinsic::umin, MVT::v4i64, 1},
   {Intrinsic::umin, MVT::v8i64, 1},
   {Intrinsic::umin, MVT::v16i64, 1},
   {Intrinsic::umin, MVT::nxv2i64, 1},
   {Intrinsic::umin, MVT::nxv4i64, 1},
   {Intrinsic::umin, MVT::nxv8i64, 1},
   {Intrinsic::sadd_sat, MVT::v2i8, 1},
   {Intrinsic::sadd_sat, MVT::v4i8, 1},
   {Intrinsic::sadd_sat, MVT::v8i8, 1},
   {Intrinsic::sadd_sat, MVT::v16i8, 1},
   {Intrinsic::sadd_sat, MVT::nxv2i8, 1},
   {Intrinsic::sadd_sat, MVT::nxv4i8, 1},
   {Intrinsic::sadd_sat, MVT::nxv8i8, 1},
   {Intrinsic::sadd_sat, MVT::nxv16i8, 1},
   {Intrinsic::sadd_sat, MVT::v2i16, 1},
   {Intrinsic::sadd_sat, MVT::v4i16, 1},
   {Intrinsic::sadd_sat, MVT::v8i16, 1},
   {Intrinsic::sadd_sat, MVT::v16i16, 1},
   {Intrinsic::sadd_sat, MVT::nxv2i16, 1},
   {Intrinsic::sadd_sat, MVT::nxv4i16, 1},
   {Intrinsic::sadd_sat, MVT::nxv8i16, 1},
   {Intrinsic::sadd_sat, MVT::nxv16i16, 1},
   {Intrinsic::sadd_sat, MVT::v2i32, 1},
   {Intrinsic::sadd_sat, MVT::v4i32, 1},
   {Intrinsic::sadd_sat, MVT::v8i32, 1},
   {Intrinsic::sadd_sat, MVT::v16i32, 1},
   {Intrinsic::sadd_sat, MVT::nxv2i32, 1},
   {Intrinsic::sadd_sat, MVT::nxv4i32, 1},
   {Intrinsic::sadd_sat, MVT::nxv8i32, 1},
   {Intrinsic::sadd_sat, MVT::nxv16i32, 1},
   {Intrinsic::sadd_sat, MVT::v2i64, 1},
   {Intrinsic::sadd_sat, MVT::v4i64, 1},
   {Intrinsic::sadd_sat, MVT::v8i64, 1},
   {Intrinsic::sadd_sat, MVT::v16i64, 1},
   {Intrinsic::sadd_sat, MVT::nxv2i64, 1},
   {Intrinsic::sadd_sat, MVT::nxv4i64, 1},
   {Intrinsic::sadd_sat, MVT::nxv8i64, 1},
   {Intrinsic::uadd_sat, MVT::v2i8, 1},
   {Intrinsic::uadd_sat, MVT::v4i8, 1},
   {Intrinsic::uadd_sat, MVT::v8i8, 1},
   {Intrinsic::uadd_sat, MVT::v16i8, 1},
   {Intrinsic::uadd_sat, MVT::nxv2i8, 1},
   {Intrinsic::uadd_sat, MVT::nxv4i8, 1},
   {Intrinsic::uadd_sat, MVT::nxv8i8, 1},
   {Intrinsic::uadd_sat, MVT::nxv16i8, 1},
   {Intrinsic::uadd_sat, MVT::v2i16, 1},
   {Intrinsic::uadd_sat, MVT::v4i16, 1},
   {Intrinsic::uadd_sat, MVT::v8i16, 1},
   {Intrinsic::uadd_sat, MVT::v16i16, 1},
   {Intrinsic::uadd_sat, MVT::nxv2i16, 1},
   {Intrinsic::uadd_sat, MVT::nxv4i16, 1},
   {Intrinsic::uadd_sat, MVT::nxv8i16, 1},
   {Intrinsic::uadd_sat, MVT::nxv16i16, 1},
   {Intrinsic::uadd_sat, MVT::v2i32, 1},
   {Intrinsic::uadd_sat, MVT::v4i32, 1},
   {Intrinsic::uadd_sat, MVT::v8i32, 1},
   {Intrinsic::uadd_sat, MVT::v16i32, 1},
   {Intrinsic::uadd_sat, MVT::nxv2i32, 1},
   {Intrinsic::uadd_sat, MVT::nxv4i32, 1},
   {Intrinsic::uadd_sat, MVT::nxv8i32, 1},
   {Intrinsic::uadd_sat, MVT::nxv16i32, 1},
   {Intrinsic::uadd_sat, MVT::v2i64, 1},
   {Intrinsic::uadd_sat, MVT::v4i64, 1},
   {Intrinsic::uadd_sat, MVT::v8i64, 1},
   {Intrinsic::uadd_sat, MVT::v16i64, 1},
   {Intrinsic::uadd_sat, MVT::nxv2i64, 1},
   {Intrinsic::uadd_sat, MVT::nxv4i64, 1},
   {Intrinsic::uadd_sat, MVT::nxv8i64, 1},
   {Intrinsic::usub_sat, MVT::v2i8, 1},
   {Intrinsic::usub_sat, MVT::v4i8, 1},
   {Intrinsic::usub_sat, MVT::v8i8, 1},
   {Intrinsic::usub_sat, MVT::v16i8, 1},
   {Intrinsic::usub_sat, MVT::nxv2i8, 1},
   {Intrinsic::usub_sat, MVT::nxv4i8, 1},
   {Intrinsic::usub_sat, MVT::nxv8i8, 1},
   {Intrinsic::usub_sat, MVT::nxv16i8, 1},
   {Intrinsic::usub_sat, MVT::v2i16, 1},
   {Intrinsic::usub_sat, MVT::v4i16, 1},
   {Intrinsic::usub_sat, MVT::v8i16, 1},
   {Intrinsic::usub_sat, MVT::v16i16, 1},
   {Intrinsic::usub_sat, MVT::nxv2i16, 1},
   {Intrinsic::usub_sat, MVT::nxv4i16, 1},
   {Intrinsic::usub_sat, MVT::nxv8i16, 1},
   {Intrinsic::usub_sat, MVT::nxv16i16, 1},
   {Intrinsic::usub_sat, MVT::v2i32, 1},
   {Intrinsic::usub_sat, MVT::v4i32, 1},
   {Intrinsic::usub_sat, MVT::v8i32, 1},
   {Intrinsic::usub_sat, MVT::v16i32, 1},
   {Intrinsic::usub_sat, MVT::nxv2i32, 1},
   {Intrinsic::usub_sat, MVT::nxv4i32, 1},
   {Intrinsic::usub_sat, MVT::nxv8i32, 1},
   {Intrinsic::usub_sat, MVT::nxv16i32, 1},
   {Intrinsic::usub_sat, MVT::v2i64, 1},
   {Intrinsic::usub_sat, MVT::v4i64, 1},
   {Intrinsic::usub_sat, MVT::v8i64, 1},
   {Intrinsic::usub_sat, MVT::v16i64, 1},
   {Intrinsic::usub_sat, MVT::nxv2i64, 1},
   {Intrinsic::usub_sat, MVT::nxv4i64, 1},
   {Intrinsic::usub_sat, MVT::nxv8i64, 1},
   {Intrinsic::ssub_sat, MVT::v2i8, 1},
   {Intrinsic::ssub_sat, MVT::v4i8, 1},
   {Intrinsic::ssub_sat, MVT::v8i8, 1},
   {Intrinsic::ssub_sat, MVT::v16i8, 1},
   {Intrinsic::ssub_sat, MVT::nxv2i8, 1},
   {Intrinsic::ssub_sat, MVT::nxv4i8, 1},
   {Intrinsic::ssub_sat, MVT::nxv8i8, 1},
   {Intrinsic::ssub_sat, MVT::nxv16i8, 1},
   {Intrinsic::ssub_sat, MVT::v2i16, 1},
   {Intrinsic::ssub_sat, MVT::v4i16, 1},
   {Intrinsic::ssub_sat, MVT::v8i16, 1},
   {Intrinsic::ssub_sat, MVT::v16i16, 1},
   {Intrinsic::ssub_sat, MVT::nxv2i16, 1},
   {Intrinsic::ssub_sat, MVT::nxv4i16, 1},
   {Intrinsic::ssub_sat, MVT::nxv8i16, 1},
   {Intrinsic::ssub_sat, MVT::nxv16i16, 1},
   {Intrinsic::ssub_sat, MVT::v2i32, 1},
   {Intrinsic::ssub_sat, MVT::v4i32, 1},
   {Intrinsic::ssub_sat, MVT::v8i32, 1},
   {Intrinsic::ssub_sat, MVT::v16i32, 1},
   {Intrinsic::ssub_sat, MVT::nxv2i32, 1},
   {Intrinsic::ssub_sat, MVT::nxv4i32, 1},
   {Intrinsic::ssub_sat, MVT::nxv8i32, 1},
   {Intrinsic::ssub_sat, MVT::nxv16i32, 1},
   {Intrinsic::ssub_sat, MVT::v2i64, 1},
   {Intrinsic::ssub_sat, MVT::v4i64, 1},
   {Intrinsic::ssub_sat, MVT::v8i64, 1},
   {Intrinsic::ssub_sat, MVT::v16i64, 1},
   {Intrinsic::ssub_sat, MVT::nxv2i64, 1},
   {Intrinsic::ssub_sat, MVT::nxv4i64, 1},
   {Intrinsic::ssub_sat, MVT::nxv8i64, 1},
>>>>>>> 3ba2e469
};

InstructionCost
RISCVTTIImpl::getIntrinsicInstrCost(const IntrinsicCostAttributes &ICA,
                                    TTI::TargetCostKind CostKind) {
  auto *RetTy = ICA.getReturnType();
  switch (ICA.getID()) {
  // TODO: add more intrinsic
  case Intrinsic::experimental_stepvector: {
    unsigned Cost = 1; // vid
    auto LT = getTypeLegalizationCost(RetTy);
    return Cost + (LT.first - 1);
  }
  default:
    if (ST->hasVInstructions() && RetTy->isVectorTy()) {
      auto LT = getTypeLegalizationCost(RetTy);
      if (const auto *Entry = CostTableLookup(VectorIntrinsicCostTable,
                                              ICA.getID(), LT.second))
        return LT.first * Entry->Cost;
    }
    break;
  }
  return BaseT::getIntrinsicInstrCost(ICA, CostKind);
}

InstructionCost RISCVTTIImpl::getCastInstrCost(unsigned Opcode, Type *Dst,
                                               Type *Src,
                                               TTI::CastContextHint CCH,
                                               TTI::TargetCostKind CostKind,
                                               const Instruction *I) {
  if (isa<VectorType>(Dst) && isa<VectorType>(Src)) {
    // FIXME: Need to compute legalizing cost for illegal types.
    if (!isTypeLegal(Src) || !isTypeLegal(Dst))
      return BaseT::getCastInstrCost(Opcode, Dst, Src, CCH, CostKind, I);

    // Skip if element size of Dst or Src is bigger than ELEN.
    if (Src->getScalarSizeInBits() > ST->getELEN() ||
        Dst->getScalarSizeInBits() > ST->getELEN())
      return BaseT::getCastInstrCost(Opcode, Dst, Src, CCH, CostKind, I);

    int ISD = TLI->InstructionOpcodeToISD(Opcode);
    assert(ISD && "Invalid opcode");

    // FIXME: Need to consider vsetvli and lmul.
    int PowDiff = (int)Log2_32(Dst->getScalarSizeInBits()) -
                  (int)Log2_32(Src->getScalarSizeInBits());
    switch (ISD) {
    case ISD::SIGN_EXTEND:
    case ISD::ZERO_EXTEND:
      if (Src->getScalarSizeInBits() == 1) {
        // We do not use vsext/vzext to extend from mask vector.
        // Instead we use the following instructions to extend from mask vector:
        // vmv.v.i v8, 0
        // vmerge.vim v8, v8, -1, v0
        return 2;
      }
      return 1;
    case ISD::TRUNCATE:
      if (Dst->getScalarSizeInBits() == 1) {
        // We do not use several vncvt to truncate to mask vector. So we could
        // not use PowDiff to calculate it.
        // Instead we use the following instructions to truncate to mask vector:
        // vand.vi v8, v8, 1
        // vmsne.vi v0, v8, 0
        return 2;
      }
      [[fallthrough]];
    case ISD::FP_EXTEND:
    case ISD::FP_ROUND:
      // Counts of narrow/widen instructions.
      return std::abs(PowDiff);
    case ISD::FP_TO_SINT:
    case ISD::FP_TO_UINT:
    case ISD::SINT_TO_FP:
    case ISD::UINT_TO_FP:
      if (Src->getScalarSizeInBits() == 1 || Dst->getScalarSizeInBits() == 1) {
        // The cost of convert from or to mask vector is different from other
        // cases. We could not use PowDiff to calculate it.
        // For mask vector to fp, we should use the following instructions:
        // vmv.v.i v8, 0
        // vmerge.vim v8, v8, -1, v0
        // vfcvt.f.x.v v8, v8

        // And for fp vector to mask, we use:
        // vfncvt.rtz.x.f.w v9, v8
        // vand.vi v8, v9, 1
        // vmsne.vi v0, v8, 0
        return 3;
      }
      if (std::abs(PowDiff) <= 1)
        return 1;
      // Backend could lower (v[sz]ext i8 to double) to vfcvt(v[sz]ext.f8 i8),
      // so it only need two conversion.
      if (Src->isIntOrIntVectorTy())
        return 2;
      // Counts of narrow/widen instructions.
      return std::abs(PowDiff);
    }
  }
  return BaseT::getCastInstrCost(Opcode, Dst, Src, CCH, CostKind, I);
}

unsigned RISCVTTIImpl::getEstimatedVLFor(VectorType *Ty) {
  if (isa<ScalableVectorType>(Ty)) {
    const unsigned EltSize = DL.getTypeSizeInBits(Ty->getElementType());
    const unsigned MinSize = DL.getTypeSizeInBits(Ty).getKnownMinValue();
    const unsigned VectorBits = *getVScaleForTuning() * RISCV::RVVBitsPerBlock;
    return RISCVTargetLowering::computeVLMAX(VectorBits, EltSize, MinSize);
  }
  return cast<FixedVectorType>(Ty)->getNumElements();
}

InstructionCost
RISCVTTIImpl::getMinMaxReductionCost(VectorType *Ty, VectorType *CondTy,
                                     bool IsUnsigned,
                                     TTI::TargetCostKind CostKind) {
  if (isa<FixedVectorType>(Ty) && !ST->useRVVForFixedLengthVectors())
    return BaseT::getMinMaxReductionCost(Ty, CondTy, IsUnsigned, CostKind);

  // Skip if scalar size of Ty is bigger than ELEN.
  if (Ty->getScalarSizeInBits() > ST->getELEN())
    return BaseT::getMinMaxReductionCost(Ty, CondTy, IsUnsigned, CostKind);

  std::pair<InstructionCost, MVT> LT = getTypeLegalizationCost(Ty);
  if (Ty->getElementType()->isIntegerTy(1))
    // vcpop sequences, see vreduction-mask.ll.  umax, smin actually only
    // cost 2, but we don't have enough info here so we slightly over cost.
    return (LT.first - 1) + 3;

  // IR Reduction is composed by two vmv and one rvv reduction instruction.
  InstructionCost BaseCost = 2;
  unsigned VL = getEstimatedVLFor(Ty);
  return (LT.first - 1) + BaseCost + Log2_32_Ceil(VL);
}

InstructionCost
RISCVTTIImpl::getArithmeticReductionCost(unsigned Opcode, VectorType *Ty,
                                         Optional<FastMathFlags> FMF,
                                         TTI::TargetCostKind CostKind) {
  if (isa<FixedVectorType>(Ty) && !ST->useRVVForFixedLengthVectors())
    return BaseT::getArithmeticReductionCost(Opcode, Ty, FMF, CostKind);

  // Skip if scalar size of Ty is bigger than ELEN.
  if (Ty->getScalarSizeInBits() > ST->getELEN())
    return BaseT::getArithmeticReductionCost(Opcode, Ty, FMF, CostKind);

  int ISD = TLI->InstructionOpcodeToISD(Opcode);
  assert(ISD && "Invalid opcode");

  if (ISD != ISD::ADD && ISD != ISD::OR && ISD != ISD::XOR && ISD != ISD::AND &&
      ISD != ISD::FADD)
    return BaseT::getArithmeticReductionCost(Opcode, Ty, FMF, CostKind);

  std::pair<InstructionCost, MVT> LT = getTypeLegalizationCost(Ty);
  if (Ty->getElementType()->isIntegerTy(1))
    // vcpop sequences, see vreduction-mask.ll
    return (LT.first - 1) + (ISD == ISD::AND ? 3 : 2);

  // IR Reduction is composed by two vmv and one rvv reduction instruction.
  InstructionCost BaseCost = 2;
  unsigned VL = getEstimatedVLFor(Ty);
  if (TTI::requiresOrderedReduction(FMF))
    return (LT.first - 1) + BaseCost + VL;
  return (LT.first - 1) + BaseCost + Log2_32_Ceil(VL);
}

InstructionCost RISCVTTIImpl::getExtendedReductionCost(
    unsigned Opcode, bool IsUnsigned, Type *ResTy, VectorType *ValTy,
    Optional<FastMathFlags> FMF, TTI::TargetCostKind CostKind) {
  if (isa<FixedVectorType>(ValTy) && !ST->useRVVForFixedLengthVectors())
    return BaseT::getExtendedReductionCost(Opcode, IsUnsigned, ResTy, ValTy,
                                           FMF, CostKind);

  // Skip if scalar size of ResTy is bigger than ELEN.
  if (ResTy->getScalarSizeInBits() > ST->getELEN())
    return BaseT::getExtendedReductionCost(Opcode, IsUnsigned, ResTy, ValTy,
                                           FMF, CostKind);

  if (Opcode != Instruction::Add && Opcode != Instruction::FAdd)
    return BaseT::getExtendedReductionCost(Opcode, IsUnsigned, ResTy, ValTy,
                                           FMF, CostKind);

  std::pair<InstructionCost, MVT> LT = getTypeLegalizationCost(ValTy);

  if (ResTy->getScalarSizeInBits() != 2 * LT.second.getScalarSizeInBits())
    return BaseT::getExtendedReductionCost(Opcode, IsUnsigned, ResTy, ValTy,
                                           FMF, CostKind);

  return (LT.first - 1) +
         getArithmeticReductionCost(Opcode, ValTy, FMF, CostKind);
}

InstructionCost RISCVTTIImpl::getVectorImmCost(VectorType *VecTy,
                                               TTI::OperandValueInfo OpInfo,
                                               TTI::TargetCostKind CostKind) {
  assert(OpInfo.isConstant() && "non constant operand?");
  APInt PseudoAddr = APInt::getAllOnes(DL.getPointerSizeInBits());
  // Add a cost of address load + the cost of the vector load.
  return RISCVMatInt::getIntMatCost(PseudoAddr, DL.getPointerSizeInBits(),
                                    getST()->getFeatureBits()) +
    getMemoryOpCost(Instruction::Load, VecTy, DL.getABITypeAlign(VecTy),
                    /*AddressSpace=*/0, CostKind);
}


InstructionCost RISCVTTIImpl::getMemoryOpCost(unsigned Opcode, Type *Src,
                                              MaybeAlign Alignment,
                                              unsigned AddressSpace,
                                              TTI::TargetCostKind CostKind,
                                              TTI::OperandValueInfo OpInfo,
                                              const Instruction *I) {
  InstructionCost Cost = 0;
  if (Opcode == Instruction::Store && isa<VectorType>(Src) && OpInfo.isConstant())
    Cost += getVectorImmCost(cast<VectorType>(Src), OpInfo, CostKind);
  return Cost + BaseT::getMemoryOpCost(Opcode, Src, Alignment, AddressSpace,
                                       CostKind, OpInfo, I);
}

void RISCVTTIImpl::getUnrollingPreferences(Loop *L, ScalarEvolution &SE,
                                           TTI::UnrollingPreferences &UP,
                                           OptimizationRemarkEmitter *ORE) {
  // TODO: More tuning on benchmarks and metrics with changes as needed
  //       would apply to all settings below to enable performance.


  if (ST->enableDefaultUnroll())
    return BasicTTIImplBase::getUnrollingPreferences(L, SE, UP, ORE);

  // Enable Upper bound unrolling universally, not dependant upon the conditions
  // below.
  UP.UpperBound = true;

  // Disable loop unrolling for Oz and Os.
  UP.OptSizeThreshold = 0;
  UP.PartialOptSizeThreshold = 0;
  if (L->getHeader()->getParent()->hasOptSize())
    return;

  SmallVector<BasicBlock *, 4> ExitingBlocks;
  L->getExitingBlocks(ExitingBlocks);
  LLVM_DEBUG(dbgs() << "Loop has:\n"
                    << "Blocks: " << L->getNumBlocks() << "\n"
                    << "Exit blocks: " << ExitingBlocks.size() << "\n");

  // Only allow another exit other than the latch. This acts as an early exit
  // as it mirrors the profitability calculation of the runtime unroller.
  if (ExitingBlocks.size() > 2)
    return;

  // Limit the CFG of the loop body for targets with a branch predictor.
  // Allowing 4 blocks permits if-then-else diamonds in the body.
  if (L->getNumBlocks() > 4)
    return;

  // Don't unroll vectorized loops, including the remainder loop
  if (getBooleanLoopAttribute(L, "llvm.loop.isvectorized"))
    return;

  // Scan the loop: don't unroll loops with calls as this could prevent
  // inlining.
  InstructionCost Cost = 0;
  for (auto *BB : L->getBlocks()) {
    for (auto &I : *BB) {
      // Initial setting - Don't unroll loops containing vectorized
      // instructions.
      if (I.getType()->isVectorTy())
        return;

      if (isa<CallInst>(I) || isa<InvokeInst>(I)) {
        if (const Function *F = cast<CallBase>(I).getCalledFunction()) {
          if (!isLoweredToCall(F))
            continue;
        }
        return;
      }

      SmallVector<const Value *> Operands(I.operand_values());
      Cost += getInstructionCost(&I, Operands,
                                 TargetTransformInfo::TCK_SizeAndLatency);
    }
  }

  LLVM_DEBUG(dbgs() << "Cost of loop: " << Cost << "\n");

  UP.Partial = true;
  UP.Runtime = true;
  UP.UnrollRemainder = true;
  UP.UnrollAndJam = true;
  UP.UnrollAndJamInnerLoopThreshold = 60;

  // Force unrolling small loops can be very useful because of the branch
  // taken cost of the backedge.
  if (Cost < 12)
    UP.Force = true;
}

void RISCVTTIImpl::getPeelingPreferences(Loop *L, ScalarEvolution &SE,
                                         TTI::PeelingPreferences &PP) {
  BaseT::getPeelingPreferences(L, SE, PP);
}

unsigned RISCVTTIImpl::getRegUsageForType(Type *Ty) {
  TypeSize Size = Ty->getPrimitiveSizeInBits();
  if (Ty->isVectorTy()) {
    if (Size.isScalable() && ST->hasVInstructions())
      return divideCeil(Size.getKnownMinValue(), RISCV::RVVBitsPerBlock);

    if (ST->useRVVForFixedLengthVectors())
      return divideCeil(Size, ST->getRealMinVLen());
  }

  return BaseT::getRegUsageForType(Ty);
}<|MERGE_RESOLUTION|>--- conflicted
+++ resolved
@@ -438,8 +438,6 @@
    {Intrinsic::ctpop, MVT::nxv2i64, 21},
    {Intrinsic::ctpop, MVT::nxv4i64, 21},
    {Intrinsic::ctpop, MVT::nxv8i64, 21},
-<<<<<<< HEAD
-=======
    {Intrinsic::smax, MVT::v2i8, 1},
    {Intrinsic::smax, MVT::v4i8, 1},
    {Intrinsic::smax, MVT::v8i8, 1},
@@ -688,7 +686,6 @@
    {Intrinsic::ssub_sat, MVT::nxv2i64, 1},
    {Intrinsic::ssub_sat, MVT::nxv4i64, 1},
    {Intrinsic::ssub_sat, MVT::nxv8i64, 1},
->>>>>>> 3ba2e469
 };
 
 InstructionCost
