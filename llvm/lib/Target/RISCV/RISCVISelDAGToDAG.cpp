//===-- RISCVISelDAGToDAG.cpp - A dag to dag inst selector for RISCV ------===//
//
// Part of the LLVM Project, under the Apache License v2.0 with LLVM Exceptions.
// See https://llvm.org/LICENSE.txt for license information.
// SPDX-License-Identifier: Apache-2.0 WITH LLVM-exception
//
//===----------------------------------------------------------------------===//
//
// This file defines an instruction selector for the RISCV target.
//
//===----------------------------------------------------------------------===//

#include "RISCVISelDAGToDAG.h"
#include "MCTargetDesc/RISCVMCTargetDesc.h"
#include "MCTargetDesc/RISCVMatInt.h"
#include "RISCVISelLowering.h"
#include "RISCVMachineFunctionInfo.h"
#include "llvm/CodeGen/MachineFrameInfo.h"
#include "llvm/IR/IntrinsicsRISCV.h"
#include "llvm/Support/Alignment.h"
#include "llvm/Support/Debug.h"
#include "llvm/Support/KnownBits.h"
#include "llvm/Support/MathExtras.h"
#include "llvm/Support/raw_ostream.h"

using namespace llvm;

#define DEBUG_TYPE "riscv-isel"

namespace llvm {
namespace RISCV {
#define GET_RISCVVSSEGTable_IMPL
#define GET_RISCVVLSEGTable_IMPL
#define GET_RISCVVLXSEGTable_IMPL
#define GET_RISCVVSXSEGTable_IMPL
#define GET_RISCVVLETable_IMPL
#define GET_RISCVVSETable_IMPL
#define GET_RISCVVLXTable_IMPL
#define GET_RISCVVSXTable_IMPL
#define GET_RISCVMaskedPseudosTable_IMPL
#include "RISCVGenSearchableTables.inc"
} // namespace RISCV
} // namespace llvm

void RISCVDAGToDAGISel::PreprocessISelDAG() {
  for (SelectionDAG::allnodes_iterator I = CurDAG->allnodes_begin(),
                                       E = CurDAG->allnodes_end();
       I != E;) {
    SDNode *N = &*I++; // Preincrement iterator to avoid invalidation issues.

    // Convert integer SPLAT_VECTOR to VMV_V_X_VL and floating-point
    // SPLAT_VECTOR to VFMV_V_F_VL to reduce isel burden.
    if (N->getOpcode() == ISD::SPLAT_VECTOR) {
      MVT VT = N->getSimpleValueType(0);
      unsigned Opc =
          VT.isInteger() ? RISCVISD::VMV_V_X_VL : RISCVISD::VFMV_V_F_VL;
      SDLoc DL(N);
<<<<<<< HEAD
      SDValue VL = CurDAG->getTargetConstant(RISCV::VLMaxSentinel, DL,
                                             Subtarget->getXLenVT());
=======
      SDValue VL = CurDAG->getRegister(RISCV::X0, Subtarget->getXLenVT());
>>>>>>> 5a7dc8fe
      SDValue Result = CurDAG->getNode(Opc, DL, VT, N->getOperand(0), VL);

      --I;
      CurDAG->ReplaceAllUsesOfValueWith(SDValue(N, 0), Result);
      ++I;
      CurDAG->DeleteNode(N);
      continue;
    }

    // Lower SPLAT_VECTOR_SPLIT_I64 to two scalar stores and a stride 0 vector
    // load. Done after lowering and combining so that we have a chance to
    // optimize this to VMV_V_X_VL when the upper bits aren't needed.
    if (N->getOpcode() != RISCVISD::SPLAT_VECTOR_SPLIT_I64_VL)
      continue;

    assert(N->getNumOperands() == 3 && "Unexpected number of operands");
    MVT VT = N->getSimpleValueType(0);
    SDValue Lo = N->getOperand(0);
    SDValue Hi = N->getOperand(1);
    SDValue VL = N->getOperand(2);
    assert(VT.getVectorElementType() == MVT::i64 && VT.isScalableVector() &&
           Lo.getValueType() == MVT::i32 && Hi.getValueType() == MVT::i32 &&
           "Unexpected VTs!");
    MachineFunction &MF = CurDAG->getMachineFunction();
    RISCVMachineFunctionInfo *FuncInfo = MF.getInfo<RISCVMachineFunctionInfo>();
    SDLoc DL(N);

    // We use the same frame index we use for moving two i32s into 64-bit FPR.
    // This is an analogous operation.
    int FI = FuncInfo->getMoveF64FrameIndex(MF);
    MachinePointerInfo MPI = MachinePointerInfo::getFixedStack(MF, FI);
    const TargetLowering &TLI = CurDAG->getTargetLoweringInfo();
    SDValue StackSlot =
        CurDAG->getFrameIndex(FI, TLI.getPointerTy(CurDAG->getDataLayout()));

    SDValue Chain = CurDAG->getEntryNode();
    Lo = CurDAG->getStore(Chain, DL, Lo, StackSlot, MPI, Align(8));

    SDValue OffsetSlot =
        CurDAG->getMemBasePlusOffset(StackSlot, TypeSize::Fixed(4), DL);
    Hi = CurDAG->getStore(Chain, DL, Hi, OffsetSlot, MPI.getWithOffset(4),
                          Align(8));

    Chain = CurDAG->getNode(ISD::TokenFactor, DL, MVT::Other, Lo, Hi);

    SDVTList VTs = CurDAG->getVTList({VT, MVT::Other});
    SDValue IntID =
        CurDAG->getTargetConstant(Intrinsic::riscv_vlse, DL, MVT::i64);
    SDValue Ops[] = {Chain,
                     IntID,
                     CurDAG->getUNDEF(VT),
                     StackSlot,
                     CurDAG->getRegister(RISCV::X0, MVT::i64),
                     VL};

    SDValue Result = CurDAG->getMemIntrinsicNode(
        ISD::INTRINSIC_W_CHAIN, DL, VTs, Ops, MVT::i64, MPI, Align(8),
        MachineMemOperand::MOLoad);

    // We're about to replace all uses of the SPLAT_VECTOR_SPLIT_I64 with the
    // vlse we created.  This will cause general havok on the dag because
    // anything below the conversion could be folded into other existing nodes.
    // To avoid invalidating 'I', back it up to the convert node.
    --I;
    CurDAG->ReplaceAllUsesOfValueWith(SDValue(N, 0), Result);

    // Now that we did that, the node is dead.  Increment the iterator to the
    // next node to process, then delete N.
    ++I;
    CurDAG->DeleteNode(N);
  }
}

void RISCVDAGToDAGISel::PostprocessISelDAG() {
  SelectionDAG::allnodes_iterator Position = CurDAG->allnodes_end();

  bool MadeChange = false;
  while (Position != CurDAG->allnodes_begin()) {
    SDNode *N = &*--Position;
    // Skip dead nodes and any non-machine opcodes.
    if (N->use_empty() || !N->isMachineOpcode())
      continue;

    MadeChange |= doPeepholeSExtW(N);
    MadeChange |= doPeepholeLoadStoreADDI(N);
    MadeChange |= doPeepholeMaskedRVV(N);
  }

  if (MadeChange)
    CurDAG->RemoveDeadNodes();
}

static SDNode *selectImmWithConstantPool(SelectionDAG *CurDAG, const SDLoc &DL,
                                         const MVT VT, int64_t Imm,
                                         const RISCVSubtarget &Subtarget) {
  assert(VT == MVT::i64 && "Expecting MVT::i64");
  const RISCVTargetLowering *TLI = Subtarget.getTargetLowering();
  ConstantPoolSDNode *CP = cast<ConstantPoolSDNode>(CurDAG->getConstantPool(
      ConstantInt::get(EVT(VT).getTypeForEVT(*CurDAG->getContext()), Imm), VT));
  SDValue Addr = TLI->getAddr(CP, *CurDAG);
  SDValue Offset = CurDAG->getTargetConstant(0, DL, VT);
  // Since there is no data race, the chain can be the entry node.
  SDNode *Load = CurDAG->getMachineNode(RISCV::LD, DL, VT, Addr, Offset,
                                        CurDAG->getEntryNode());
  MachineFunction &MF = CurDAG->getMachineFunction();
  MachineMemOperand *MemOp = MF.getMachineMemOperand(
      MachinePointerInfo::getConstantPool(MF), MachineMemOperand::MOLoad,
      LLT(VT), CP->getAlign());
  CurDAG->setNodeMemRefs(cast<MachineSDNode>(Load), {MemOp});
  return Load;
}

static SDNode *selectImm(SelectionDAG *CurDAG, const SDLoc &DL, const MVT VT,
                         int64_t Imm, const RISCVSubtarget &Subtarget) {
  MVT XLenVT = Subtarget.getXLenVT();
  RISCVMatInt::InstSeq Seq =
      RISCVMatInt::generateInstSeq(Imm, Subtarget.getFeatureBits());

  // If Imm is expensive to build, then we put it into constant pool.
  if (Subtarget.useConstantPoolForLargeInts() &&
      Seq.size() > Subtarget.getMaxBuildIntsCost())
    return selectImmWithConstantPool(CurDAG, DL, VT, Imm, Subtarget);

  SDNode *Result = nullptr;
  SDValue SrcReg = CurDAG->getRegister(RISCV::X0, XLenVT);
  for (RISCVMatInt::Inst &Inst : Seq) {
    SDValue SDImm = CurDAG->getTargetConstant(Inst.Imm, DL, XLenVT);
    if (Inst.Opc == RISCV::LUI)
      Result = CurDAG->getMachineNode(RISCV::LUI, DL, XLenVT, SDImm);
    else if (Inst.Opc == RISCV::ADD_UW)
      Result = CurDAG->getMachineNode(RISCV::ADD_UW, DL, XLenVT, SrcReg,
                                      CurDAG->getRegister(RISCV::X0, XLenVT));
    else if (Inst.Opc == RISCV::SH1ADD || Inst.Opc == RISCV::SH2ADD ||
             Inst.Opc == RISCV::SH3ADD)
      Result = CurDAG->getMachineNode(Inst.Opc, DL, XLenVT, SrcReg, SrcReg);
    else
      Result = CurDAG->getMachineNode(Inst.Opc, DL, XLenVT, SrcReg, SDImm);

    // Only the first instruction has X0 as its source.
    SrcReg = SDValue(Result, 0);
  }

  return Result;
}

static SDValue createTupleImpl(SelectionDAG &CurDAG, ArrayRef<SDValue> Regs,
                               unsigned RegClassID, unsigned SubReg0) {
  assert(Regs.size() >= 2 && Regs.size() <= 8);

  SDLoc DL(Regs[0]);
  SmallVector<SDValue, 8> Ops;

  Ops.push_back(CurDAG.getTargetConstant(RegClassID, DL, MVT::i32));

  for (unsigned I = 0; I < Regs.size(); ++I) {
    Ops.push_back(Regs[I]);
    Ops.push_back(CurDAG.getTargetConstant(SubReg0 + I, DL, MVT::i32));
  }
  SDNode *N =
      CurDAG.getMachineNode(TargetOpcode::REG_SEQUENCE, DL, MVT::Untyped, Ops);
  return SDValue(N, 0);
}

static SDValue createM1Tuple(SelectionDAG &CurDAG, ArrayRef<SDValue> Regs,
                             unsigned NF) {
  static const unsigned RegClassIDs[] = {
      RISCV::VRN2M1RegClassID, RISCV::VRN3M1RegClassID, RISCV::VRN4M1RegClassID,
      RISCV::VRN5M1RegClassID, RISCV::VRN6M1RegClassID, RISCV::VRN7M1RegClassID,
      RISCV::VRN8M1RegClassID};

  return createTupleImpl(CurDAG, Regs, RegClassIDs[NF - 2], RISCV::sub_vrm1_0);
}

static SDValue createM2Tuple(SelectionDAG &CurDAG, ArrayRef<SDValue> Regs,
                             unsigned NF) {
  static const unsigned RegClassIDs[] = {RISCV::VRN2M2RegClassID,
                                         RISCV::VRN3M2RegClassID,
                                         RISCV::VRN4M2RegClassID};

  return createTupleImpl(CurDAG, Regs, RegClassIDs[NF - 2], RISCV::sub_vrm2_0);
}

static SDValue createM4Tuple(SelectionDAG &CurDAG, ArrayRef<SDValue> Regs,
                             unsigned NF) {
  return createTupleImpl(CurDAG, Regs, RISCV::VRN2M4RegClassID,
                         RISCV::sub_vrm4_0);
}

static SDValue createTuple(SelectionDAG &CurDAG, ArrayRef<SDValue> Regs,
                           unsigned NF, RISCVII::VLMUL LMUL) {
  switch (LMUL) {
  default:
    llvm_unreachable("Invalid LMUL.");
  case RISCVII::VLMUL::LMUL_F8:
  case RISCVII::VLMUL::LMUL_F4:
  case RISCVII::VLMUL::LMUL_F2:
  case RISCVII::VLMUL::LMUL_1:
    return createM1Tuple(CurDAG, Regs, NF);
  case RISCVII::VLMUL::LMUL_2:
    return createM2Tuple(CurDAG, Regs, NF);
  case RISCVII::VLMUL::LMUL_4:
    return createM4Tuple(CurDAG, Regs, NF);
  }
}

void RISCVDAGToDAGISel::addVectorLoadStoreOperands(
    SDNode *Node, unsigned Log2SEW, const SDLoc &DL, unsigned CurOp,
    bool IsMasked, bool IsStridedOrIndexed, SmallVectorImpl<SDValue> &Operands,
    bool IsLoad, MVT *IndexVT) {
  SDValue Chain = Node->getOperand(0);
  SDValue Glue;

  SDValue Base;
  SelectBaseAddr(Node->getOperand(CurOp++), Base);
  Operands.push_back(Base); // Base pointer.

  if (IsStridedOrIndexed) {
    Operands.push_back(Node->getOperand(CurOp++)); // Index.
    if (IndexVT)
      *IndexVT = Operands.back()->getSimpleValueType(0);
  }

  if (IsMasked) {
    // Mask needs to be copied to V0.
    SDValue Mask = Node->getOperand(CurOp++);
    Chain = CurDAG->getCopyToReg(Chain, DL, RISCV::V0, Mask, SDValue());
    Glue = Chain.getValue(1);
    Operands.push_back(CurDAG->getRegister(RISCV::V0, Mask.getValueType()));
  }
  SDValue VL;
  selectVLOp(Node->getOperand(CurOp++), VL);
  Operands.push_back(VL);

  MVT XLenVT = Subtarget->getXLenVT();
  SDValue SEWOp = CurDAG->getTargetConstant(Log2SEW, DL, XLenVT);
  Operands.push_back(SEWOp);

  // Masked load has the tail policy argument.
  if (IsMasked && IsLoad) {
    // Policy must be a constant.
    uint64_t Policy = Node->getConstantOperandVal(CurOp++);
    SDValue PolicyOp = CurDAG->getTargetConstant(Policy, DL, XLenVT);
    Operands.push_back(PolicyOp);
  }

  Operands.push_back(Chain); // Chain.
  if (Glue)
    Operands.push_back(Glue);
}

void RISCVDAGToDAGISel::selectVLSEG(SDNode *Node, bool IsMasked,
                                    bool IsStrided) {
  SDLoc DL(Node);
  unsigned NF = Node->getNumValues() - 1;
  MVT VT = Node->getSimpleValueType(0);
  unsigned Log2SEW = Log2_32(VT.getScalarSizeInBits());
  RISCVII::VLMUL LMUL = RISCVTargetLowering::getLMUL(VT);

  unsigned CurOp = 2;
  SmallVector<SDValue, 8> Operands;
  if (IsMasked) {
    SmallVector<SDValue, 8> Regs(Node->op_begin() + CurOp,
                                 Node->op_begin() + CurOp + NF);
    SDValue MaskedOff = createTuple(*CurDAG, Regs, NF, LMUL);
    Operands.push_back(MaskedOff);
    CurOp += NF;
  }

  addVectorLoadStoreOperands(Node, Log2SEW, DL, CurOp, IsMasked, IsStrided,
                             Operands, /*IsLoad=*/true);

  const RISCV::VLSEGPseudo *P =
      RISCV::getVLSEGPseudo(NF, IsMasked, IsStrided, /*FF*/ false, Log2SEW,
                            static_cast<unsigned>(LMUL));
  MachineSDNode *Load =
      CurDAG->getMachineNode(P->Pseudo, DL, MVT::Untyped, MVT::Other, Operands);

  if (auto *MemOp = dyn_cast<MemSDNode>(Node))
    CurDAG->setNodeMemRefs(Load, {MemOp->getMemOperand()});

  SDValue SuperReg = SDValue(Load, 0);
  for (unsigned I = 0; I < NF; ++I) {
    unsigned SubRegIdx = RISCVTargetLowering::getSubregIndexByMVT(VT, I);
    ReplaceUses(SDValue(Node, I),
                CurDAG->getTargetExtractSubreg(SubRegIdx, DL, VT, SuperReg));
  }

  ReplaceUses(SDValue(Node, NF), SDValue(Load, 1));
  CurDAG->RemoveDeadNode(Node);
}

void RISCVDAGToDAGISel::selectVLSEGFF(SDNode *Node, bool IsMasked) {
  SDLoc DL(Node);
  unsigned NF = Node->getNumValues() - 2; // Do not count VL and Chain.
  MVT VT = Node->getSimpleValueType(0);
  MVT XLenVT = Subtarget->getXLenVT();
  unsigned Log2SEW = Log2_32(VT.getScalarSizeInBits());
  RISCVII::VLMUL LMUL = RISCVTargetLowering::getLMUL(VT);

  unsigned CurOp = 2;
  SmallVector<SDValue, 7> Operands;
  if (IsMasked) {
    SmallVector<SDValue, 8> Regs(Node->op_begin() + CurOp,
                                 Node->op_begin() + CurOp + NF);
    SDValue MaskedOff = createTuple(*CurDAG, Regs, NF, LMUL);
    Operands.push_back(MaskedOff);
    CurOp += NF;
  }

  addVectorLoadStoreOperands(Node, Log2SEW, DL, CurOp, IsMasked,
                             /*IsStridedOrIndexed*/ false, Operands,
                             /*IsLoad=*/true);

  const RISCV::VLSEGPseudo *P =
      RISCV::getVLSEGPseudo(NF, IsMasked, /*Strided*/ false, /*FF*/ true,
                            Log2SEW, static_cast<unsigned>(LMUL));
  MachineSDNode *Load = CurDAG->getMachineNode(P->Pseudo, DL, MVT::Untyped,
                                               MVT::Other, MVT::Glue, Operands);
  SDNode *ReadVL = CurDAG->getMachineNode(RISCV::PseudoReadVL, DL, XLenVT,
                                          /*Glue*/ SDValue(Load, 2));

  if (auto *MemOp = dyn_cast<MemSDNode>(Node))
    CurDAG->setNodeMemRefs(Load, {MemOp->getMemOperand()});

  SDValue SuperReg = SDValue(Load, 0);
  for (unsigned I = 0; I < NF; ++I) {
    unsigned SubRegIdx = RISCVTargetLowering::getSubregIndexByMVT(VT, I);
    ReplaceUses(SDValue(Node, I),
                CurDAG->getTargetExtractSubreg(SubRegIdx, DL, VT, SuperReg));
  }

  ReplaceUses(SDValue(Node, NF), SDValue(ReadVL, 0));   // VL
  ReplaceUses(SDValue(Node, NF + 1), SDValue(Load, 1)); // Chain
  CurDAG->RemoveDeadNode(Node);
}

void RISCVDAGToDAGISel::selectVLXSEG(SDNode *Node, bool IsMasked,
                                     bool IsOrdered) {
  SDLoc DL(Node);
  unsigned NF = Node->getNumValues() - 1;
  MVT VT = Node->getSimpleValueType(0);
  unsigned Log2SEW = Log2_32(VT.getScalarSizeInBits());
  RISCVII::VLMUL LMUL = RISCVTargetLowering::getLMUL(VT);

  unsigned CurOp = 2;
  SmallVector<SDValue, 8> Operands;
  if (IsMasked) {
    SmallVector<SDValue, 8> Regs(Node->op_begin() + CurOp,
                                 Node->op_begin() + CurOp + NF);
    SDValue MaskedOff = createTuple(*CurDAG, Regs, NF, LMUL);
    Operands.push_back(MaskedOff);
    CurOp += NF;
  }

  MVT IndexVT;
  addVectorLoadStoreOperands(Node, Log2SEW, DL, CurOp, IsMasked,
                             /*IsStridedOrIndexed*/ true, Operands,
                             /*IsLoad=*/true, &IndexVT);

  assert(VT.getVectorElementCount() == IndexVT.getVectorElementCount() &&
         "Element count mismatch");

  RISCVII::VLMUL IndexLMUL = RISCVTargetLowering::getLMUL(IndexVT);
  unsigned IndexLog2EEW = Log2_32(IndexVT.getScalarSizeInBits());
  if (IndexLog2EEW == 6 && !Subtarget->is64Bit()) {
    report_fatal_error("The V extension does not support EEW=64 for index "
                       "values when XLEN=32");
  }
  const RISCV::VLXSEGPseudo *P = RISCV::getVLXSEGPseudo(
      NF, IsMasked, IsOrdered, IndexLog2EEW, static_cast<unsigned>(LMUL),
      static_cast<unsigned>(IndexLMUL));
  MachineSDNode *Load =
      CurDAG->getMachineNode(P->Pseudo, DL, MVT::Untyped, MVT::Other, Operands);

  if (auto *MemOp = dyn_cast<MemSDNode>(Node))
    CurDAG->setNodeMemRefs(Load, {MemOp->getMemOperand()});

  SDValue SuperReg = SDValue(Load, 0);
  for (unsigned I = 0; I < NF; ++I) {
    unsigned SubRegIdx = RISCVTargetLowering::getSubregIndexByMVT(VT, I);
    ReplaceUses(SDValue(Node, I),
                CurDAG->getTargetExtractSubreg(SubRegIdx, DL, VT, SuperReg));
  }

  ReplaceUses(SDValue(Node, NF), SDValue(Load, 1));
  CurDAG->RemoveDeadNode(Node);
}

void RISCVDAGToDAGISel::selectVSSEG(SDNode *Node, bool IsMasked,
                                    bool IsStrided) {
  SDLoc DL(Node);
  unsigned NF = Node->getNumOperands() - 4;
  if (IsStrided)
    NF--;
  if (IsMasked)
    NF--;
  MVT VT = Node->getOperand(2)->getSimpleValueType(0);
  unsigned Log2SEW = Log2_32(VT.getScalarSizeInBits());
  RISCVII::VLMUL LMUL = RISCVTargetLowering::getLMUL(VT);
  SmallVector<SDValue, 8> Regs(Node->op_begin() + 2, Node->op_begin() + 2 + NF);
  SDValue StoreVal = createTuple(*CurDAG, Regs, NF, LMUL);

  SmallVector<SDValue, 8> Operands;
  Operands.push_back(StoreVal);
  unsigned CurOp = 2 + NF;

  addVectorLoadStoreOperands(Node, Log2SEW, DL, CurOp, IsMasked, IsStrided,
                             Operands);

  const RISCV::VSSEGPseudo *P = RISCV::getVSSEGPseudo(
      NF, IsMasked, IsStrided, Log2SEW, static_cast<unsigned>(LMUL));
  MachineSDNode *Store =
      CurDAG->getMachineNode(P->Pseudo, DL, Node->getValueType(0), Operands);

  if (auto *MemOp = dyn_cast<MemSDNode>(Node))
    CurDAG->setNodeMemRefs(Store, {MemOp->getMemOperand()});

  ReplaceNode(Node, Store);
}

void RISCVDAGToDAGISel::selectVSXSEG(SDNode *Node, bool IsMasked,
                                     bool IsOrdered) {
  SDLoc DL(Node);
  unsigned NF = Node->getNumOperands() - 5;
  if (IsMasked)
    --NF;
  MVT VT = Node->getOperand(2)->getSimpleValueType(0);
  unsigned Log2SEW = Log2_32(VT.getScalarSizeInBits());
  RISCVII::VLMUL LMUL = RISCVTargetLowering::getLMUL(VT);
  SmallVector<SDValue, 8> Regs(Node->op_begin() + 2, Node->op_begin() + 2 + NF);
  SDValue StoreVal = createTuple(*CurDAG, Regs, NF, LMUL);

  SmallVector<SDValue, 8> Operands;
  Operands.push_back(StoreVal);
  unsigned CurOp = 2 + NF;

  MVT IndexVT;
  addVectorLoadStoreOperands(Node, Log2SEW, DL, CurOp, IsMasked,
                             /*IsStridedOrIndexed*/ true, Operands,
                             /*IsLoad=*/false, &IndexVT);

  assert(VT.getVectorElementCount() == IndexVT.getVectorElementCount() &&
         "Element count mismatch");

  RISCVII::VLMUL IndexLMUL = RISCVTargetLowering::getLMUL(IndexVT);
  unsigned IndexLog2EEW = Log2_32(IndexVT.getScalarSizeInBits());
  if (IndexLog2EEW == 6 && !Subtarget->is64Bit()) {
    report_fatal_error("The V extension does not support EEW=64 for index "
                       "values when XLEN=32");
  }
  const RISCV::VSXSEGPseudo *P = RISCV::getVSXSEGPseudo(
      NF, IsMasked, IsOrdered, IndexLog2EEW, static_cast<unsigned>(LMUL),
      static_cast<unsigned>(IndexLMUL));
  MachineSDNode *Store =
      CurDAG->getMachineNode(P->Pseudo, DL, Node->getValueType(0), Operands);

  if (auto *MemOp = dyn_cast<MemSDNode>(Node))
    CurDAG->setNodeMemRefs(Store, {MemOp->getMemOperand()});

  ReplaceNode(Node, Store);
}

void RISCVDAGToDAGISel::selectVSETVLI(SDNode *Node) {
  if (!Subtarget->hasVInstructions())
    return;

  assert((Node->getOpcode() == ISD::INTRINSIC_W_CHAIN ||
          Node->getOpcode() == ISD::INTRINSIC_WO_CHAIN) &&
         "Unexpected opcode");

  SDLoc DL(Node);
  MVT XLenVT = Subtarget->getXLenVT();

  bool HasChain = Node->getOpcode() == ISD::INTRINSIC_W_CHAIN;
  unsigned IntNoOffset = HasChain ? 1 : 0;
  unsigned IntNo = Node->getConstantOperandVal(IntNoOffset);

  assert((IntNo == Intrinsic::riscv_vsetvli ||
          IntNo == Intrinsic::riscv_vsetvlimax ||
          IntNo == Intrinsic::riscv_vsetvli_opt ||
          IntNo == Intrinsic::riscv_vsetvlimax_opt) &&
         "Unexpected vsetvli intrinsic");

  bool VLMax = IntNo == Intrinsic::riscv_vsetvlimax ||
               IntNo == Intrinsic::riscv_vsetvlimax_opt;
  unsigned Offset = IntNoOffset + (VLMax ? 1 : 2);

  assert(Node->getNumOperands() == Offset + 2 &&
         "Unexpected number of operands");

  unsigned SEW =
      RISCVVType::decodeVSEW(Node->getConstantOperandVal(Offset) & 0x7);
  RISCVII::VLMUL VLMul = static_cast<RISCVII::VLMUL>(
      Node->getConstantOperandVal(Offset + 1) & 0x7);

  unsigned VTypeI = RISCVVType::encodeVTYPE(VLMul, SEW, /*TailAgnostic*/ true,
                                            /*MaskAgnostic*/ false);
  SDValue VTypeIOp = CurDAG->getTargetConstant(VTypeI, DL, XLenVT);

  SmallVector<EVT, 2> VTs = {XLenVT};
  if (HasChain)
    VTs.push_back(MVT::Other);

  SDValue VLOperand;
  unsigned Opcode = RISCV::PseudoVSETVLI;
  if (VLMax) {
    VLOperand = CurDAG->getRegister(RISCV::X0, XLenVT);
    Opcode = RISCV::PseudoVSETVLIX0;
  } else {
    VLOperand = Node->getOperand(IntNoOffset + 1);

    if (auto *C = dyn_cast<ConstantSDNode>(VLOperand)) {
      uint64_t AVL = C->getZExtValue();
      if (isUInt<5>(AVL)) {
        SDValue VLImm = CurDAG->getTargetConstant(AVL, DL, XLenVT);
        SmallVector<SDValue, 3> Ops = {VLImm, VTypeIOp};
        if (HasChain)
          Ops.push_back(Node->getOperand(0));
        ReplaceNode(
            Node, CurDAG->getMachineNode(RISCV::PseudoVSETIVLI, DL, VTs, Ops));
        return;
      }
    }
  }

  SmallVector<SDValue, 3> Ops = {VLOperand, VTypeIOp};
  if (HasChain)
    Ops.push_back(Node->getOperand(0));

  ReplaceNode(Node, CurDAG->getMachineNode(Opcode, DL, VTs, Ops));
}

void RISCVDAGToDAGISel::Select(SDNode *Node) {
  // If we have a custom node, we have already selected.
  if (Node->isMachineOpcode()) {
    LLVM_DEBUG(dbgs() << "== "; Node->dump(CurDAG); dbgs() << "\n");
    Node->setNodeId(-1);
    return;
  }

  // Instruction Selection not handled by the auto-generated tablegen selection
  // should be handled here.
  unsigned Opcode = Node->getOpcode();
  MVT XLenVT = Subtarget->getXLenVT();
  SDLoc DL(Node);
  MVT VT = Node->getSimpleValueType(0);

  switch (Opcode) {
  case ISD::Constant: {
    auto *ConstNode = cast<ConstantSDNode>(Node);
    if (VT == XLenVT && ConstNode->isZero()) {
      SDValue New =
          CurDAG->getCopyFromReg(CurDAG->getEntryNode(), DL, RISCV::X0, XLenVT);
      ReplaceNode(Node, New.getNode());
      return;
    }
    int64_t Imm = ConstNode->getSExtValue();
    // If the upper XLen-16 bits are not used, try to convert this to a simm12
    // by sign extending bit 15.
    if (isUInt<16>(Imm) && isInt<12>(SignExtend64(Imm, 16)) &&
        hasAllHUsers(Node))
      Imm = SignExtend64(Imm, 16);
    // If the upper 32-bits are not used try to convert this into a simm32 by
    // sign extending bit 32.
    if (!isInt<32>(Imm) && isUInt<32>(Imm) && hasAllWUsers(Node))
      Imm = SignExtend64(Imm, 32);

    ReplaceNode(Node, selectImm(CurDAG, DL, VT, Imm, *Subtarget));
    return;
  }
  case ISD::FrameIndex: {
    SDValue Imm = CurDAG->getTargetConstant(0, DL, XLenVT);
    int FI = cast<FrameIndexSDNode>(Node)->getIndex();
    SDValue TFI = CurDAG->getTargetFrameIndex(FI, VT);
    ReplaceNode(Node, CurDAG->getMachineNode(RISCV::ADDI, DL, VT, TFI, Imm));
    return;
  }
  case ISD::SRL: {
    // Optimize (srl (and X, C2), C) ->
    //          (srli (slli X, (XLen-C3), (XLen-C3) + C)
    // Where C2 is a mask with C3 trailing ones.
    // Taking into account that the C2 may have had lower bits unset by
    // SimplifyDemandedBits. This avoids materializing the C2 immediate.
    // This pattern occurs when type legalizing right shifts for types with
    // less than XLen bits.
    auto *N1C = dyn_cast<ConstantSDNode>(Node->getOperand(1));
    if (!N1C)
      break;
    SDValue N0 = Node->getOperand(0);
    if (N0.getOpcode() != ISD::AND || !N0.hasOneUse() ||
        !isa<ConstantSDNode>(N0.getOperand(1)))
      break;
    unsigned ShAmt = N1C->getZExtValue();
    uint64_t Mask = N0.getConstantOperandVal(1);
    Mask |= maskTrailingOnes<uint64_t>(ShAmt);
    if (!isMask_64(Mask))
      break;
    unsigned TrailingOnes = countTrailingOnes(Mask);
    // 32 trailing ones should use srliw via tablegen pattern.
    if (TrailingOnes == 32 || ShAmt >= TrailingOnes)
      break;
    unsigned LShAmt = Subtarget->getXLen() - TrailingOnes;
    SDNode *SLLI =
        CurDAG->getMachineNode(RISCV::SLLI, DL, VT, N0->getOperand(0),
                               CurDAG->getTargetConstant(LShAmt, DL, VT));
    SDNode *SRLI = CurDAG->getMachineNode(
        RISCV::SRLI, DL, VT, SDValue(SLLI, 0),
        CurDAG->getTargetConstant(LShAmt + ShAmt, DL, VT));
    ReplaceNode(Node, SRLI);
    return;
  }
  case ISD::SRA: {
    // Optimize (sra (sext_inreg X, i16), C) ->
    //          (srai (slli X, (XLen-16), (XLen-16) + C)
    // And      (sra (sext_inreg X, i8), C) ->
    //          (srai (slli X, (XLen-8), (XLen-8) + C)
    // This can occur when Zbb is enabled, which makes sext_inreg i16/i8 legal.
    // This transform matches the code we get without Zbb. The shifts are more
    // compressible, and this can help expose CSE opportunities in the sdiv by
    // constant optimization.
    auto *N1C = dyn_cast<ConstantSDNode>(Node->getOperand(1));
    if (!N1C)
      break;
    SDValue N0 = Node->getOperand(0);
    if (N0.getOpcode() != ISD::SIGN_EXTEND_INREG || !N0.hasOneUse())
      break;
    unsigned ShAmt = N1C->getZExtValue();
    unsigned ExtSize =
        cast<VTSDNode>(N0.getOperand(1))->getVT().getSizeInBits();
    // ExtSize of 32 should use sraiw via tablegen pattern.
    if (ExtSize >= 32 || ShAmt >= ExtSize)
      break;
    unsigned LShAmt = Subtarget->getXLen() - ExtSize;
    SDNode *SLLI =
        CurDAG->getMachineNode(RISCV::SLLI, DL, VT, N0->getOperand(0),
                               CurDAG->getTargetConstant(LShAmt, DL, VT));
    SDNode *SRAI = CurDAG->getMachineNode(
        RISCV::SRAI, DL, VT, SDValue(SLLI, 0),
        CurDAG->getTargetConstant(LShAmt + ShAmt, DL, VT));
    ReplaceNode(Node, SRAI);
    return;
  }
  case ISD::AND: {
    auto *N1C = dyn_cast<ConstantSDNode>(Node->getOperand(1));
    if (!N1C)
      break;

    SDValue N0 = Node->getOperand(0);

    bool LeftShift = N0.getOpcode() == ISD::SHL;
    if (!LeftShift && N0.getOpcode() != ISD::SRL)
      break;

    auto *C = dyn_cast<ConstantSDNode>(N0.getOperand(1));
    if (!C)
      break;
    uint64_t C2 = C->getZExtValue();
    unsigned XLen = Subtarget->getXLen();
    if (!C2 || C2 >= XLen)
      break;

    uint64_t C1 = N1C->getZExtValue();

    // Keep track of whether this is an andi.
    bool IsANDI = isInt<12>(N1C->getSExtValue());

    // Clear irrelevant bits in the mask.
    if (LeftShift)
      C1 &= maskTrailingZeros<uint64_t>(C2);
    else
      C1 &= maskTrailingOnes<uint64_t>(XLen - C2);

    // Some transforms should only be done if the shift has a single use or
    // the AND would become (srli (slli X, 32), 32)
    bool OneUseOrZExtW = N0.hasOneUse() || C1 == UINT64_C(0xFFFFFFFF);

    SDValue X = N0.getOperand(0);

    // Turn (and (srl x, c2) c1) -> (srli (slli x, c3-c2), c3) if c1 is a mask
    // with c3 leading zeros.
    if (!LeftShift && isMask_64(C1)) {
      uint64_t C3 = XLen - (64 - countLeadingZeros(C1));
      if (C2 < C3) {
        // If the number of leading zeros is C2+32 this can be SRLIW.
        if (C2 + 32 == C3) {
          SDNode *SRLIW =
              CurDAG->getMachineNode(RISCV::SRLIW, DL, XLenVT, X,
                                     CurDAG->getTargetConstant(C2, DL, XLenVT));
          ReplaceNode(Node, SRLIW);
          return;
        }

        // (and (srl (sexti32 Y), c2), c1) -> (srliw (sraiw Y, 31), c3 - 32) if
        // c1 is a mask with c3 leading zeros and c2 >= 32 and c3-c2==1.
        //
        // This pattern occurs when (i32 (srl (sra 31), c3 - 32)) is type
        // legalized and goes through DAG combine.
        if (C2 >= 32 && (C3 - C2) == 1 && N0.hasOneUse() &&
            X.getOpcode() == ISD::SIGN_EXTEND_INREG &&
            cast<VTSDNode>(X.getOperand(1))->getVT() == MVT::i32) {
          SDNode *SRAIW =
              CurDAG->getMachineNode(RISCV::SRAIW, DL, XLenVT, X.getOperand(0),
                                     CurDAG->getTargetConstant(31, DL, XLenVT));
          SDNode *SRLIW = CurDAG->getMachineNode(
              RISCV::SRLIW, DL, XLenVT, SDValue(SRAIW, 0),
              CurDAG->getTargetConstant(C3 - 32, DL, XLenVT));
          ReplaceNode(Node, SRLIW);
          return;
        }

        // (srli (slli x, c3-c2), c3).
        if (OneUseOrZExtW && !IsANDI) {
          SDNode *SLLI = CurDAG->getMachineNode(
              RISCV::SLLI, DL, XLenVT, X,
              CurDAG->getTargetConstant(C3 - C2, DL, XLenVT));
          SDNode *SRLI =
              CurDAG->getMachineNode(RISCV::SRLI, DL, XLenVT, SDValue(SLLI, 0),
                                     CurDAG->getTargetConstant(C3, DL, XLenVT));
          ReplaceNode(Node, SRLI);
          return;
        }
      }
    }

    // Turn (and (shl x, c2), c1) -> (srli (slli c2+c3), c3) if c1 is a mask
    // shifted by c2 bits with c3 leading zeros.
    if (LeftShift && isShiftedMask_64(C1)) {
      uint64_t C3 = XLen - (64 - countLeadingZeros(C1));

      if (C2 + C3 < XLen &&
          C1 == (maskTrailingOnes<uint64_t>(XLen - (C2 + C3)) << C2)) {
        // Use slli.uw when possible.
        if ((XLen - (C2 + C3)) == 32 && Subtarget->hasStdExtZba()) {
          SDNode *SLLI_UW =
              CurDAG->getMachineNode(RISCV::SLLI_UW, DL, XLenVT, X,
                                     CurDAG->getTargetConstant(C2, DL, XLenVT));
          ReplaceNode(Node, SLLI_UW);
          return;
        }

        // (srli (slli c2+c3), c3)
        if (OneUseOrZExtW && !IsANDI) {
          SDNode *SLLI = CurDAG->getMachineNode(
              RISCV::SLLI, DL, XLenVT, X,
              CurDAG->getTargetConstant(C2 + C3, DL, XLenVT));
          SDNode *SRLI =
              CurDAG->getMachineNode(RISCV::SRLI, DL, XLenVT, SDValue(SLLI, 0),
                                     CurDAG->getTargetConstant(C3, DL, XLenVT));
          ReplaceNode(Node, SRLI);
          return;
        }
      }
    }

    // Turn (and (shr x, c2), c1) -> (slli (srli x, c2+c3), c3) if c1 is a
    // shifted mask with c2 leading zeros and c3 trailing zeros.
    if (!LeftShift && isShiftedMask_64(C1)) {
      uint64_t Leading = XLen - (64 - countLeadingZeros(C1));
      uint64_t C3 = countTrailingZeros(C1);
      if (Leading == C2 && C2 + C3 < XLen && OneUseOrZExtW && !IsANDI) {
        SDNode *SRLI = CurDAG->getMachineNode(
            RISCV::SRLI, DL, XLenVT, X,
            CurDAG->getTargetConstant(C2 + C3, DL, XLenVT));
        SDNode *SLLI =
            CurDAG->getMachineNode(RISCV::SLLI, DL, XLenVT, SDValue(SRLI, 0),
                                   CurDAG->getTargetConstant(C3, DL, XLenVT));
        ReplaceNode(Node, SLLI);
        return;
      }
      // If the leading zero count is C2+32, we can use SRLIW instead of SRLI.
      if (Leading > 32 && (Leading - 32) == C2 && C2 + C3 < 32 &&
          OneUseOrZExtW && !IsANDI) {
        SDNode *SRLIW = CurDAG->getMachineNode(
            RISCV::SRLIW, DL, XLenVT, X,
            CurDAG->getTargetConstant(C2 + C3, DL, XLenVT));
        SDNode *SLLI =
            CurDAG->getMachineNode(RISCV::SLLI, DL, XLenVT, SDValue(SRLIW, 0),
                                   CurDAG->getTargetConstant(C3, DL, XLenVT));
        ReplaceNode(Node, SLLI);
        return;
      }
    }

    // Turn (and (shl x, c2), c1) -> (slli (srli x, c3-c2), c3) if c1 is a
    // shifted mask with no leading zeros and c3 trailing zeros.
    if (LeftShift && isShiftedMask_64(C1)) {
      uint64_t Leading = XLen - (64 - countLeadingZeros(C1));
      uint64_t C3 = countTrailingZeros(C1);
      if (Leading == 0 && C2 < C3 && OneUseOrZExtW && !IsANDI) {
        SDNode *SRLI = CurDAG->getMachineNode(
            RISCV::SRLI, DL, XLenVT, X,
            CurDAG->getTargetConstant(C3 - C2, DL, XLenVT));
        SDNode *SLLI =
            CurDAG->getMachineNode(RISCV::SLLI, DL, XLenVT, SDValue(SRLI, 0),
                                   CurDAG->getTargetConstant(C3, DL, XLenVT));
        ReplaceNode(Node, SLLI);
        return;
      }
      // If we have (32-C2) leading zeros, we can use SRLIW instead of SRLI.
      if (C2 < C3 && Leading + C2 == 32 && OneUseOrZExtW && !IsANDI) {
        SDNode *SRLIW = CurDAG->getMachineNode(
            RISCV::SRLIW, DL, XLenVT, X,
            CurDAG->getTargetConstant(C3 - C2, DL, XLenVT));
        SDNode *SLLI =
            CurDAG->getMachineNode(RISCV::SLLI, DL, XLenVT, SDValue(SRLIW, 0),
                                   CurDAG->getTargetConstant(C3, DL, XLenVT));
        ReplaceNode(Node, SLLI);
        return;
      }
    }

    break;
  }
  case ISD::MUL: {
    // Special case for calculating (mul (and X, C2), C1) where the full product
    // fits in XLen bits. We can shift X left by the number of leading zeros in
    // C2 and shift C1 left by XLen-lzcnt(C2). This will ensure the final
    // product has XLen trailing zeros, putting it in the output of MULHU. This
    // can avoid materializing a constant in a register for C2.

    // RHS should be a constant.
    auto *N1C = dyn_cast<ConstantSDNode>(Node->getOperand(1));
    if (!N1C || !N1C->hasOneUse())
      break;

    // LHS should be an AND with constant.
    SDValue N0 = Node->getOperand(0);
    if (N0.getOpcode() != ISD::AND || !isa<ConstantSDNode>(N0.getOperand(1)))
      break;

    uint64_t C2 = cast<ConstantSDNode>(N0.getOperand(1))->getZExtValue();

    // Constant should be a mask.
    if (!isMask_64(C2))
      break;

    // This should be the only use of the AND unless we will use
    // (SRLI (SLLI X, 32), 32). We don't use a shift pair for other AND
    // constants.
    if (!N0.hasOneUse() && C2 != UINT64_C(0xFFFFFFFF))
      break;

    // If this can be an ANDI, ZEXT.H or ZEXT.W we don't need to do this
    // optimization.
    if (isInt<12>(C2) ||
        (C2 == UINT64_C(0xFFFF) &&
         (Subtarget->hasStdExtZbb() || Subtarget->hasStdExtZbp())) ||
        (C2 == UINT64_C(0xFFFFFFFF) && Subtarget->hasStdExtZba()))
      break;

    // We need to shift left the AND input and C1 by a total of XLen bits.

    // How far left do we need to shift the AND input?
    unsigned XLen = Subtarget->getXLen();
    unsigned LeadingZeros = XLen - (64 - countLeadingZeros(C2));

    // The constant gets shifted by the remaining amount unless that would
    // shift bits out.
    uint64_t C1 = N1C->getZExtValue();
    unsigned ConstantShift = XLen - LeadingZeros;
    if (ConstantShift > (XLen - (64 - countLeadingZeros(C1))))
      break;

    uint64_t ShiftedC1 = C1 << ConstantShift;
    // If this RV32, we need to sign extend the constant.
    if (XLen == 32)
      ShiftedC1 = SignExtend64(ShiftedC1, 32);

    // Create (mulhu (slli X, lzcnt(C2)), C1 << (XLen - lzcnt(C2))).
    SDNode *Imm = selectImm(CurDAG, DL, VT, ShiftedC1, *Subtarget);
    SDNode *SLLI =
        CurDAG->getMachineNode(RISCV::SLLI, DL, VT, N0.getOperand(0),
                               CurDAG->getTargetConstant(LeadingZeros, DL, VT));
    SDNode *MULHU = CurDAG->getMachineNode(RISCV::MULHU, DL, VT,
                                           SDValue(SLLI, 0), SDValue(Imm, 0));
    ReplaceNode(Node, MULHU);
    return;
  }
  case ISD::INTRINSIC_WO_CHAIN: {
    unsigned IntNo = Node->getConstantOperandVal(0);
    switch (IntNo) {
      // By default we do not custom select any intrinsic.
    default:
      break;
    case Intrinsic::riscv_vmsgeu:
    case Intrinsic::riscv_vmsge: {
      SDValue Src1 = Node->getOperand(1);
      SDValue Src2 = Node->getOperand(2);
      bool IsUnsigned = IntNo == Intrinsic::riscv_vmsgeu;
      bool IsCmpUnsignedZero = false;
      // Only custom select scalar second operand.
      if (Src2.getValueType() != XLenVT)
        break;
      // Small constants are handled with patterns.
      if (auto *C = dyn_cast<ConstantSDNode>(Src2)) {
        int64_t CVal = C->getSExtValue();
        if (CVal >= -15 && CVal <= 16) {
          if (!IsUnsigned || CVal != 0)
            break;
          IsCmpUnsignedZero = true;
        }
      }
      MVT Src1VT = Src1.getSimpleValueType();
      unsigned VMSLTOpcode, VMNANDOpcode, VMSetOpcode;
      switch (RISCVTargetLowering::getLMUL(Src1VT)) {
      default:
        llvm_unreachable("Unexpected LMUL!");
#define CASE_VMSLT_VMNAND_VMSET_OPCODES(lmulenum, suffix, suffix_b)            \
  case RISCVII::VLMUL::lmulenum:                                               \
    VMSLTOpcode = IsUnsigned ? RISCV::PseudoVMSLTU_VX_##suffix                 \
                             : RISCV::PseudoVMSLT_VX_##suffix;                 \
    VMNANDOpcode = RISCV::PseudoVMNAND_MM_##suffix;                            \
    VMSetOpcode = RISCV::PseudoVMSET_M_##suffix_b;                             \
    break;
        CASE_VMSLT_VMNAND_VMSET_OPCODES(LMUL_F8, MF8, B1)
        CASE_VMSLT_VMNAND_VMSET_OPCODES(LMUL_F4, MF4, B2)
        CASE_VMSLT_VMNAND_VMSET_OPCODES(LMUL_F2, MF2, B4)
        CASE_VMSLT_VMNAND_VMSET_OPCODES(LMUL_1, M1, B8)
        CASE_VMSLT_VMNAND_VMSET_OPCODES(LMUL_2, M2, B16)
        CASE_VMSLT_VMNAND_VMSET_OPCODES(LMUL_4, M4, B32)
        CASE_VMSLT_VMNAND_VMSET_OPCODES(LMUL_8, M8, B64)
#undef CASE_VMSLT_VMNAND_VMSET_OPCODES
      }
      SDValue SEW = CurDAG->getTargetConstant(
          Log2_32(Src1VT.getScalarSizeInBits()), DL, XLenVT);
      SDValue VL;
      selectVLOp(Node->getOperand(3), VL);

      // If vmsgeu with 0 immediate, expand it to vmset.
      if (IsCmpUnsignedZero) {
        ReplaceNode(Node, CurDAG->getMachineNode(VMSetOpcode, DL, VT, VL, SEW));
        return;
      }

      // Expand to
      // vmslt{u}.vx vd, va, x; vmnand.mm vd, vd, vd
      SDValue Cmp = SDValue(
          CurDAG->getMachineNode(VMSLTOpcode, DL, VT, {Src1, Src2, VL, SEW}),
          0);
      ReplaceNode(Node, CurDAG->getMachineNode(VMNANDOpcode, DL, VT,
                                               {Cmp, Cmp, VL, SEW}));
      return;
    }
    case Intrinsic::riscv_vmsgeu_mask:
    case Intrinsic::riscv_vmsge_mask: {
      SDValue Src1 = Node->getOperand(2);
      SDValue Src2 = Node->getOperand(3);
      bool IsUnsigned = IntNo == Intrinsic::riscv_vmsgeu_mask;
      bool IsCmpUnsignedZero = false;
      // Only custom select scalar second operand.
      if (Src2.getValueType() != XLenVT)
        break;
      // Small constants are handled with patterns.
      if (auto *C = dyn_cast<ConstantSDNode>(Src2)) {
        int64_t CVal = C->getSExtValue();
        if (CVal >= -15 && CVal <= 16) {
          if (!IsUnsigned || CVal != 0)
            break;
          IsCmpUnsignedZero = true;
        }
      }
      MVT Src1VT = Src1.getSimpleValueType();
      unsigned VMSLTOpcode, VMSLTMaskOpcode, VMXOROpcode, VMANDNOpcode,
          VMSetOpcode, VMANDOpcode;
      switch (RISCVTargetLowering::getLMUL(Src1VT)) {
      default:
        llvm_unreachable("Unexpected LMUL!");
#define CASE_VMSLT_VMSET_OPCODES(lmulenum, suffix, suffix_b)                   \
  case RISCVII::VLMUL::lmulenum:                                               \
    VMSLTOpcode = IsUnsigned ? RISCV::PseudoVMSLTU_VX_##suffix                 \
                             : RISCV::PseudoVMSLT_VX_##suffix;                 \
    VMSLTMaskOpcode = IsUnsigned ? RISCV::PseudoVMSLTU_VX_##suffix##_MASK      \
                                 : RISCV::PseudoVMSLT_VX_##suffix##_MASK;      \
    VMSetOpcode = RISCV::PseudoVMSET_M_##suffix_b;                             \
    break;
        CASE_VMSLT_VMSET_OPCODES(LMUL_F8, MF8, B1)
        CASE_VMSLT_VMSET_OPCODES(LMUL_F4, MF4, B2)
        CASE_VMSLT_VMSET_OPCODES(LMUL_F2, MF2, B4)
        CASE_VMSLT_VMSET_OPCODES(LMUL_1, M1, B8)
        CASE_VMSLT_VMSET_OPCODES(LMUL_2, M2, B16)
        CASE_VMSLT_VMSET_OPCODES(LMUL_4, M4, B32)
        CASE_VMSLT_VMSET_OPCODES(LMUL_8, M8, B64)
#undef CASE_VMSLT_VMSET_OPCODES
      }
      // Mask operations use the LMUL from the mask type.
      switch (RISCVTargetLowering::getLMUL(VT)) {
      default:
        llvm_unreachable("Unexpected LMUL!");
#define CASE_VMXOR_VMANDN_VMAND_OPCODES(lmulenum, suffix)                       \
  case RISCVII::VLMUL::lmulenum:                                               \
    VMXOROpcode = RISCV::PseudoVMXOR_MM_##suffix;                              \
    VMANDNOpcode = RISCV::PseudoVMANDN_MM_##suffix;                            \
    VMANDOpcode = RISCV::PseudoVMAND_MM_##suffix;                              \
    break;
        CASE_VMXOR_VMANDN_VMAND_OPCODES(LMUL_F8, MF8)
        CASE_VMXOR_VMANDN_VMAND_OPCODES(LMUL_F4, MF4)
        CASE_VMXOR_VMANDN_VMAND_OPCODES(LMUL_F2, MF2)
        CASE_VMXOR_VMANDN_VMAND_OPCODES(LMUL_1, M1)
        CASE_VMXOR_VMANDN_VMAND_OPCODES(LMUL_2, M2)
        CASE_VMXOR_VMANDN_VMAND_OPCODES(LMUL_4, M4)
        CASE_VMXOR_VMANDN_VMAND_OPCODES(LMUL_8, M8)
#undef CASE_VMXOR_VMANDN_VMAND_OPCODES
      }
      SDValue SEW = CurDAG->getTargetConstant(
          Log2_32(Src1VT.getScalarSizeInBits()), DL, XLenVT);
      SDValue MaskSEW = CurDAG->getTargetConstant(0, DL, XLenVT);
      SDValue VL;
      selectVLOp(Node->getOperand(5), VL);
      SDValue MaskedOff = Node->getOperand(1);
      SDValue Mask = Node->getOperand(4);

      // If vmsgeu_mask with 0 immediate, expand it to {vmset, vmand}.
      if (IsCmpUnsignedZero) {
        SDValue VMSet =
            SDValue(CurDAG->getMachineNode(VMSetOpcode, DL, VT, VL, SEW), 0);
        ReplaceNode(Node, CurDAG->getMachineNode(VMANDOpcode, DL, VT,
                                                 {Mask, VMSet, VL, MaskSEW}));
        return;
      }

      // If the MaskedOff value and the Mask are the same value use
      // vmslt{u}.vx vt, va, x;  vmandn.mm vd, vd, vt
      // This avoids needing to copy v0 to vd before starting the next sequence.
      if (Mask == MaskedOff) {
        SDValue Cmp = SDValue(
            CurDAG->getMachineNode(VMSLTOpcode, DL, VT, {Src1, Src2, VL, SEW}),
            0);
        ReplaceNode(Node, CurDAG->getMachineNode(VMANDNOpcode, DL, VT,
                                                 {Mask, Cmp, VL, MaskSEW}));
        return;
      }

      // Mask needs to be copied to V0.
      SDValue Chain = CurDAG->getCopyToReg(CurDAG->getEntryNode(), DL,
                                           RISCV::V0, Mask, SDValue());
      SDValue Glue = Chain.getValue(1);
      SDValue V0 = CurDAG->getRegister(RISCV::V0, VT);

      // Otherwise use
      // vmslt{u}.vx vd, va, x, v0.t; vmxor.mm vd, vd, v0
      SDValue Cmp = SDValue(
          CurDAG->getMachineNode(VMSLTMaskOpcode, DL, VT,
                                 {MaskedOff, Src1, Src2, V0, VL, SEW, Glue}),
          0);
      ReplaceNode(Node, CurDAG->getMachineNode(VMXOROpcode, DL, VT,
                                               {Cmp, Mask, VL, MaskSEW}));
      return;
    }
    case Intrinsic::riscv_vsetvli_opt:
    case Intrinsic::riscv_vsetvlimax_opt:
      return selectVSETVLI(Node);
    }
    break;
  }
  case ISD::INTRINSIC_W_CHAIN: {
    unsigned IntNo = cast<ConstantSDNode>(Node->getOperand(1))->getZExtValue();
    switch (IntNo) {
      // By default we do not custom select any intrinsic.
    default:
      break;
    case Intrinsic::riscv_vsetvli:
    case Intrinsic::riscv_vsetvlimax:
      return selectVSETVLI(Node);
    case Intrinsic::riscv_vlseg2:
    case Intrinsic::riscv_vlseg3:
    case Intrinsic::riscv_vlseg4:
    case Intrinsic::riscv_vlseg5:
    case Intrinsic::riscv_vlseg6:
    case Intrinsic::riscv_vlseg7:
    case Intrinsic::riscv_vlseg8: {
      selectVLSEG(Node, /*IsMasked*/ false, /*IsStrided*/ false);
      return;
    }
    case Intrinsic::riscv_vlseg2_mask:
    case Intrinsic::riscv_vlseg3_mask:
    case Intrinsic::riscv_vlseg4_mask:
    case Intrinsic::riscv_vlseg5_mask:
    case Intrinsic::riscv_vlseg6_mask:
    case Intrinsic::riscv_vlseg7_mask:
    case Intrinsic::riscv_vlseg8_mask: {
      selectVLSEG(Node, /*IsMasked*/ true, /*IsStrided*/ false);
      return;
    }
    case Intrinsic::riscv_vlsseg2:
    case Intrinsic::riscv_vlsseg3:
    case Intrinsic::riscv_vlsseg4:
    case Intrinsic::riscv_vlsseg5:
    case Intrinsic::riscv_vlsseg6:
    case Intrinsic::riscv_vlsseg7:
    case Intrinsic::riscv_vlsseg8: {
      selectVLSEG(Node, /*IsMasked*/ false, /*IsStrided*/ true);
      return;
    }
    case Intrinsic::riscv_vlsseg2_mask:
    case Intrinsic::riscv_vlsseg3_mask:
    case Intrinsic::riscv_vlsseg4_mask:
    case Intrinsic::riscv_vlsseg5_mask:
    case Intrinsic::riscv_vlsseg6_mask:
    case Intrinsic::riscv_vlsseg7_mask:
    case Intrinsic::riscv_vlsseg8_mask: {
      selectVLSEG(Node, /*IsMasked*/ true, /*IsStrided*/ true);
      return;
    }
    case Intrinsic::riscv_vloxseg2:
    case Intrinsic::riscv_vloxseg3:
    case Intrinsic::riscv_vloxseg4:
    case Intrinsic::riscv_vloxseg5:
    case Intrinsic::riscv_vloxseg6:
    case Intrinsic::riscv_vloxseg7:
    case Intrinsic::riscv_vloxseg8:
      selectVLXSEG(Node, /*IsMasked*/ false, /*IsOrdered*/ true);
      return;
    case Intrinsic::riscv_vluxseg2:
    case Intrinsic::riscv_vluxseg3:
    case Intrinsic::riscv_vluxseg4:
    case Intrinsic::riscv_vluxseg5:
    case Intrinsic::riscv_vluxseg6:
    case Intrinsic::riscv_vluxseg7:
    case Intrinsic::riscv_vluxseg8:
      selectVLXSEG(Node, /*IsMasked*/ false, /*IsOrdered*/ false);
      return;
    case Intrinsic::riscv_vloxseg2_mask:
    case Intrinsic::riscv_vloxseg3_mask:
    case Intrinsic::riscv_vloxseg4_mask:
    case Intrinsic::riscv_vloxseg5_mask:
    case Intrinsic::riscv_vloxseg6_mask:
    case Intrinsic::riscv_vloxseg7_mask:
    case Intrinsic::riscv_vloxseg8_mask:
      selectVLXSEG(Node, /*IsMasked*/ true, /*IsOrdered*/ true);
      return;
    case Intrinsic::riscv_vluxseg2_mask:
    case Intrinsic::riscv_vluxseg3_mask:
    case Intrinsic::riscv_vluxseg4_mask:
    case Intrinsic::riscv_vluxseg5_mask:
    case Intrinsic::riscv_vluxseg6_mask:
    case Intrinsic::riscv_vluxseg7_mask:
    case Intrinsic::riscv_vluxseg8_mask:
      selectVLXSEG(Node, /*IsMasked*/ true, /*IsOrdered*/ false);
      return;
    case Intrinsic::riscv_vlseg8ff:
    case Intrinsic::riscv_vlseg7ff:
    case Intrinsic::riscv_vlseg6ff:
    case Intrinsic::riscv_vlseg5ff:
    case Intrinsic::riscv_vlseg4ff:
    case Intrinsic::riscv_vlseg3ff:
    case Intrinsic::riscv_vlseg2ff: {
      selectVLSEGFF(Node, /*IsMasked*/ false);
      return;
    }
    case Intrinsic::riscv_vlseg8ff_mask:
    case Intrinsic::riscv_vlseg7ff_mask:
    case Intrinsic::riscv_vlseg6ff_mask:
    case Intrinsic::riscv_vlseg5ff_mask:
    case Intrinsic::riscv_vlseg4ff_mask:
    case Intrinsic::riscv_vlseg3ff_mask:
    case Intrinsic::riscv_vlseg2ff_mask: {
      selectVLSEGFF(Node, /*IsMasked*/ true);
      return;
    }
    case Intrinsic::riscv_vloxei:
    case Intrinsic::riscv_vloxei_mask:
    case Intrinsic::riscv_vluxei:
    case Intrinsic::riscv_vluxei_mask: {
      bool IsMasked = IntNo == Intrinsic::riscv_vloxei_mask ||
                      IntNo == Intrinsic::riscv_vluxei_mask;
      bool IsOrdered = IntNo == Intrinsic::riscv_vloxei ||
                       IntNo == Intrinsic::riscv_vloxei_mask;

      MVT VT = Node->getSimpleValueType(0);
      unsigned Log2SEW = Log2_32(VT.getScalarSizeInBits());

      unsigned CurOp = 2;
      // Masked intrinsic only have TU version pseduo instructions.
      bool IsTU = IsMasked || (!IsMasked && !Node->getOperand(CurOp).isUndef());
      SmallVector<SDValue, 8> Operands;
      if (IsTU)
        Operands.push_back(Node->getOperand(CurOp++));
      else
        // Skip the undef passthru operand for nomask TA version pseudo
        CurOp++;

      MVT IndexVT;
      addVectorLoadStoreOperands(Node, Log2SEW, DL, CurOp, IsMasked,
                                 /*IsStridedOrIndexed*/ true, Operands,
                                 /*IsLoad=*/true, &IndexVT);

      assert(VT.getVectorElementCount() == IndexVT.getVectorElementCount() &&
             "Element count mismatch");

      RISCVII::VLMUL LMUL = RISCVTargetLowering::getLMUL(VT);
      RISCVII::VLMUL IndexLMUL = RISCVTargetLowering::getLMUL(IndexVT);
      unsigned IndexLog2EEW = Log2_32(IndexVT.getScalarSizeInBits());
      if (IndexLog2EEW == 6 && !Subtarget->is64Bit()) {
        report_fatal_error("The V extension does not support EEW=64 for index "
                           "values when XLEN=32");
      }
      const RISCV::VLX_VSXPseudo *P = RISCV::getVLXPseudo(
          IsMasked, IsTU, IsOrdered, IndexLog2EEW, static_cast<unsigned>(LMUL),
          static_cast<unsigned>(IndexLMUL));
      MachineSDNode *Load =
          CurDAG->getMachineNode(P->Pseudo, DL, Node->getVTList(), Operands);

      if (auto *MemOp = dyn_cast<MemSDNode>(Node))
        CurDAG->setNodeMemRefs(Load, {MemOp->getMemOperand()});

      ReplaceNode(Node, Load);
      return;
    }
    case Intrinsic::riscv_vlm:
    case Intrinsic::riscv_vle:
    case Intrinsic::riscv_vle_mask:
    case Intrinsic::riscv_vlse:
    case Intrinsic::riscv_vlse_mask: {
      bool IsMasked = IntNo == Intrinsic::riscv_vle_mask ||
                      IntNo == Intrinsic::riscv_vlse_mask;
      bool IsStrided =
          IntNo == Intrinsic::riscv_vlse || IntNo == Intrinsic::riscv_vlse_mask;

      MVT VT = Node->getSimpleValueType(0);
      unsigned Log2SEW = Log2_32(VT.getScalarSizeInBits());

      unsigned CurOp = 2;
      // The riscv_vlm intrinsic are always tail agnostic and no passthru operand.
      bool HasPassthruOperand = IntNo != Intrinsic::riscv_vlm;
      // Masked intrinsic only have TU version pseduo instructions.
      bool IsTU =
          HasPassthruOperand &&
          ((!IsMasked && !Node->getOperand(CurOp).isUndef()) || IsMasked);
      SmallVector<SDValue, 8> Operands;
      if (IsTU)
        Operands.push_back(Node->getOperand(CurOp++));
      else if (HasPassthruOperand)
        // Skip the undef passthru operand for nomask TA version pseudo
        CurOp++;

      addVectorLoadStoreOperands(Node, Log2SEW, DL, CurOp, IsMasked, IsStrided,
                                 Operands, /*IsLoad=*/true);

      RISCVII::VLMUL LMUL = RISCVTargetLowering::getLMUL(VT);
      const RISCV::VLEPseudo *P =
          RISCV::getVLEPseudo(IsMasked, IsTU, IsStrided, /*FF*/ false, Log2SEW,
                              static_cast<unsigned>(LMUL));
      MachineSDNode *Load =
          CurDAG->getMachineNode(P->Pseudo, DL, Node->getVTList(), Operands);

      if (auto *MemOp = dyn_cast<MemSDNode>(Node))
        CurDAG->setNodeMemRefs(Load, {MemOp->getMemOperand()});

      ReplaceNode(Node, Load);
      return;
    }
    case Intrinsic::riscv_vleff:
    case Intrinsic::riscv_vleff_mask: {
      bool IsMasked = IntNo == Intrinsic::riscv_vleff_mask;

      MVT VT = Node->getSimpleValueType(0);
      unsigned Log2SEW = Log2_32(VT.getScalarSizeInBits());

      unsigned CurOp = 2;
      // Masked intrinsic only have TU version pseduo instructions.
      bool IsTU = IsMasked || (!IsMasked && !Node->getOperand(CurOp).isUndef());
      SmallVector<SDValue, 7> Operands;
      if (IsTU)
        Operands.push_back(Node->getOperand(CurOp++));
      else
        // Skip the undef passthru operand for nomask TA version pseudo
        CurOp++;

      addVectorLoadStoreOperands(Node, Log2SEW, DL, CurOp, IsMasked,
                                 /*IsStridedOrIndexed*/ false, Operands,
                                 /*IsLoad=*/true);

      RISCVII::VLMUL LMUL = RISCVTargetLowering::getLMUL(VT);
      const RISCV::VLEPseudo *P =
          RISCV::getVLEPseudo(IsMasked, IsTU, /*Strided*/ false, /*FF*/ true,
                              Log2SEW, static_cast<unsigned>(LMUL));
      MachineSDNode *Load =
          CurDAG->getMachineNode(P->Pseudo, DL, Node->getValueType(0),
                                 MVT::Other, MVT::Glue, Operands);
      SDNode *ReadVL = CurDAG->getMachineNode(RISCV::PseudoReadVL, DL, XLenVT,
                                              /*Glue*/ SDValue(Load, 2));

      if (auto *MemOp = dyn_cast<MemSDNode>(Node))
        CurDAG->setNodeMemRefs(Load, {MemOp->getMemOperand()});

      ReplaceUses(SDValue(Node, 0), SDValue(Load, 0));
      ReplaceUses(SDValue(Node, 1), SDValue(ReadVL, 0)); // VL
      ReplaceUses(SDValue(Node, 2), SDValue(Load, 1));   // Chain
      CurDAG->RemoveDeadNode(Node);
      return;
    }
    }
    break;
  }
  case ISD::INTRINSIC_VOID: {
    unsigned IntNo = cast<ConstantSDNode>(Node->getOperand(1))->getZExtValue();
    switch (IntNo) {
    case Intrinsic::riscv_vsseg2:
    case Intrinsic::riscv_vsseg3:
    case Intrinsic::riscv_vsseg4:
    case Intrinsic::riscv_vsseg5:
    case Intrinsic::riscv_vsseg6:
    case Intrinsic::riscv_vsseg7:
    case Intrinsic::riscv_vsseg8: {
      selectVSSEG(Node, /*IsMasked*/ false, /*IsStrided*/ false);
      return;
    }
    case Intrinsic::riscv_vsseg2_mask:
    case Intrinsic::riscv_vsseg3_mask:
    case Intrinsic::riscv_vsseg4_mask:
    case Intrinsic::riscv_vsseg5_mask:
    case Intrinsic::riscv_vsseg6_mask:
    case Intrinsic::riscv_vsseg7_mask:
    case Intrinsic::riscv_vsseg8_mask: {
      selectVSSEG(Node, /*IsMasked*/ true, /*IsStrided*/ false);
      return;
    }
    case Intrinsic::riscv_vssseg2:
    case Intrinsic::riscv_vssseg3:
    case Intrinsic::riscv_vssseg4:
    case Intrinsic::riscv_vssseg5:
    case Intrinsic::riscv_vssseg6:
    case Intrinsic::riscv_vssseg7:
    case Intrinsic::riscv_vssseg8: {
      selectVSSEG(Node, /*IsMasked*/ false, /*IsStrided*/ true);
      return;
    }
    case Intrinsic::riscv_vssseg2_mask:
    case Intrinsic::riscv_vssseg3_mask:
    case Intrinsic::riscv_vssseg4_mask:
    case Intrinsic::riscv_vssseg5_mask:
    case Intrinsic::riscv_vssseg6_mask:
    case Intrinsic::riscv_vssseg7_mask:
    case Intrinsic::riscv_vssseg8_mask: {
      selectVSSEG(Node, /*IsMasked*/ true, /*IsStrided*/ true);
      return;
    }
    case Intrinsic::riscv_vsoxseg2:
    case Intrinsic::riscv_vsoxseg3:
    case Intrinsic::riscv_vsoxseg4:
    case Intrinsic::riscv_vsoxseg5:
    case Intrinsic::riscv_vsoxseg6:
    case Intrinsic::riscv_vsoxseg7:
    case Intrinsic::riscv_vsoxseg8:
      selectVSXSEG(Node, /*IsMasked*/ false, /*IsOrdered*/ true);
      return;
    case Intrinsic::riscv_vsuxseg2:
    case Intrinsic::riscv_vsuxseg3:
    case Intrinsic::riscv_vsuxseg4:
    case Intrinsic::riscv_vsuxseg5:
    case Intrinsic::riscv_vsuxseg6:
    case Intrinsic::riscv_vsuxseg7:
    case Intrinsic::riscv_vsuxseg8:
      selectVSXSEG(Node, /*IsMasked*/ false, /*IsOrdered*/ false);
      return;
    case Intrinsic::riscv_vsoxseg2_mask:
    case Intrinsic::riscv_vsoxseg3_mask:
    case Intrinsic::riscv_vsoxseg4_mask:
    case Intrinsic::riscv_vsoxseg5_mask:
    case Intrinsic::riscv_vsoxseg6_mask:
    case Intrinsic::riscv_vsoxseg7_mask:
    case Intrinsic::riscv_vsoxseg8_mask:
      selectVSXSEG(Node, /*IsMasked*/ true, /*IsOrdered*/ true);
      return;
    case Intrinsic::riscv_vsuxseg2_mask:
    case Intrinsic::riscv_vsuxseg3_mask:
    case Intrinsic::riscv_vsuxseg4_mask:
    case Intrinsic::riscv_vsuxseg5_mask:
    case Intrinsic::riscv_vsuxseg6_mask:
    case Intrinsic::riscv_vsuxseg7_mask:
    case Intrinsic::riscv_vsuxseg8_mask:
      selectVSXSEG(Node, /*IsMasked*/ true, /*IsOrdered*/ false);
      return;
    case Intrinsic::riscv_vsoxei:
    case Intrinsic::riscv_vsoxei_mask:
    case Intrinsic::riscv_vsuxei:
    case Intrinsic::riscv_vsuxei_mask: {
      bool IsMasked = IntNo == Intrinsic::riscv_vsoxei_mask ||
                      IntNo == Intrinsic::riscv_vsuxei_mask;
      bool IsOrdered = IntNo == Intrinsic::riscv_vsoxei ||
                       IntNo == Intrinsic::riscv_vsoxei_mask;

      MVT VT = Node->getOperand(2)->getSimpleValueType(0);
      unsigned Log2SEW = Log2_32(VT.getScalarSizeInBits());

      unsigned CurOp = 2;
      SmallVector<SDValue, 8> Operands;
      Operands.push_back(Node->getOperand(CurOp++)); // Store value.

      MVT IndexVT;
      addVectorLoadStoreOperands(Node, Log2SEW, DL, CurOp, IsMasked,
                                 /*IsStridedOrIndexed*/ true, Operands,
                                 /*IsLoad=*/false, &IndexVT);

      assert(VT.getVectorElementCount() == IndexVT.getVectorElementCount() &&
             "Element count mismatch");

      RISCVII::VLMUL LMUL = RISCVTargetLowering::getLMUL(VT);
      RISCVII::VLMUL IndexLMUL = RISCVTargetLowering::getLMUL(IndexVT);
      unsigned IndexLog2EEW = Log2_32(IndexVT.getScalarSizeInBits());
      if (IndexLog2EEW == 6 && !Subtarget->is64Bit()) {
        report_fatal_error("The V extension does not support EEW=64 for index "
                           "values when XLEN=32");
      }
      const RISCV::VLX_VSXPseudo *P = RISCV::getVSXPseudo(
          IsMasked, /*TU*/ false, IsOrdered, IndexLog2EEW,
          static_cast<unsigned>(LMUL), static_cast<unsigned>(IndexLMUL));
      MachineSDNode *Store =
          CurDAG->getMachineNode(P->Pseudo, DL, Node->getVTList(), Operands);

      if (auto *MemOp = dyn_cast<MemSDNode>(Node))
        CurDAG->setNodeMemRefs(Store, {MemOp->getMemOperand()});

      ReplaceNode(Node, Store);
      return;
    }
    case Intrinsic::riscv_vsm:
    case Intrinsic::riscv_vse:
    case Intrinsic::riscv_vse_mask:
    case Intrinsic::riscv_vsse:
    case Intrinsic::riscv_vsse_mask: {
      bool IsMasked = IntNo == Intrinsic::riscv_vse_mask ||
                      IntNo == Intrinsic::riscv_vsse_mask;
      bool IsStrided =
          IntNo == Intrinsic::riscv_vsse || IntNo == Intrinsic::riscv_vsse_mask;

      MVT VT = Node->getOperand(2)->getSimpleValueType(0);
      unsigned Log2SEW = Log2_32(VT.getScalarSizeInBits());

      unsigned CurOp = 2;
      SmallVector<SDValue, 8> Operands;
      Operands.push_back(Node->getOperand(CurOp++)); // Store value.

      addVectorLoadStoreOperands(Node, Log2SEW, DL, CurOp, IsMasked, IsStrided,
                                 Operands);

      RISCVII::VLMUL LMUL = RISCVTargetLowering::getLMUL(VT);
      const RISCV::VSEPseudo *P = RISCV::getVSEPseudo(
          IsMasked, IsStrided, Log2SEW, static_cast<unsigned>(LMUL));
      MachineSDNode *Store =
          CurDAG->getMachineNode(P->Pseudo, DL, Node->getVTList(), Operands);
      if (auto *MemOp = dyn_cast<MemSDNode>(Node))
        CurDAG->setNodeMemRefs(Store, {MemOp->getMemOperand()});

      ReplaceNode(Node, Store);
      return;
    }
    }
    break;
  }
  case ISD::BITCAST: {
    MVT SrcVT = Node->getOperand(0).getSimpleValueType();
    // Just drop bitcasts between vectors if both are fixed or both are
    // scalable.
    if ((VT.isScalableVector() && SrcVT.isScalableVector()) ||
        (VT.isFixedLengthVector() && SrcVT.isFixedLengthVector())) {
      ReplaceUses(SDValue(Node, 0), Node->getOperand(0));
      CurDAG->RemoveDeadNode(Node);
      return;
    }
    break;
  }
  case ISD::INSERT_SUBVECTOR: {
    SDValue V = Node->getOperand(0);
    SDValue SubV = Node->getOperand(1);
    SDLoc DL(SubV);
    auto Idx = Node->getConstantOperandVal(2);
    MVT SubVecVT = SubV.getSimpleValueType();

    const RISCVTargetLowering &TLI = *Subtarget->getTargetLowering();
    MVT SubVecContainerVT = SubVecVT;
    // Establish the correct scalable-vector types for any fixed-length type.
    if (SubVecVT.isFixedLengthVector())
      SubVecContainerVT = TLI.getContainerForFixedLengthVector(SubVecVT);
    if (VT.isFixedLengthVector())
      VT = TLI.getContainerForFixedLengthVector(VT);

    const auto *TRI = Subtarget->getRegisterInfo();
    unsigned SubRegIdx;
    std::tie(SubRegIdx, Idx) =
        RISCVTargetLowering::decomposeSubvectorInsertExtractToSubRegs(
            VT, SubVecContainerVT, Idx, TRI);

    // If the Idx hasn't been completely eliminated then this is a subvector
    // insert which doesn't naturally align to a vector register. These must
    // be handled using instructions to manipulate the vector registers.
    if (Idx != 0)
      break;

    RISCVII::VLMUL SubVecLMUL = RISCVTargetLowering::getLMUL(SubVecContainerVT);
    bool IsSubVecPartReg = SubVecLMUL == RISCVII::VLMUL::LMUL_F2 ||
                           SubVecLMUL == RISCVII::VLMUL::LMUL_F4 ||
                           SubVecLMUL == RISCVII::VLMUL::LMUL_F8;
    (void)IsSubVecPartReg; // Silence unused variable warning without asserts.
    assert((!IsSubVecPartReg || V.isUndef()) &&
           "Expecting lowering to have created legal INSERT_SUBVECTORs when "
           "the subvector is smaller than a full-sized register");

    // If we haven't set a SubRegIdx, then we must be going between
    // equally-sized LMUL groups (e.g. VR -> VR). This can be done as a copy.
    if (SubRegIdx == RISCV::NoSubRegister) {
      unsigned InRegClassID = RISCVTargetLowering::getRegClassIDForVecVT(VT);
      assert(RISCVTargetLowering::getRegClassIDForVecVT(SubVecContainerVT) ==
                 InRegClassID &&
             "Unexpected subvector extraction");
      SDValue RC = CurDAG->getTargetConstant(InRegClassID, DL, XLenVT);
      SDNode *NewNode = CurDAG->getMachineNode(TargetOpcode::COPY_TO_REGCLASS,
                                               DL, VT, SubV, RC);
      ReplaceNode(Node, NewNode);
      return;
    }

    SDValue Insert = CurDAG->getTargetInsertSubreg(SubRegIdx, DL, VT, V, SubV);
    ReplaceNode(Node, Insert.getNode());
    return;
  }
  case ISD::EXTRACT_SUBVECTOR: {
    SDValue V = Node->getOperand(0);
    auto Idx = Node->getConstantOperandVal(1);
    MVT InVT = V.getSimpleValueType();
    SDLoc DL(V);

    const RISCVTargetLowering &TLI = *Subtarget->getTargetLowering();
    MVT SubVecContainerVT = VT;
    // Establish the correct scalable-vector types for any fixed-length type.
    if (VT.isFixedLengthVector())
      SubVecContainerVT = TLI.getContainerForFixedLengthVector(VT);
    if (InVT.isFixedLengthVector())
      InVT = TLI.getContainerForFixedLengthVector(InVT);

    const auto *TRI = Subtarget->getRegisterInfo();
    unsigned SubRegIdx;
    std::tie(SubRegIdx, Idx) =
        RISCVTargetLowering::decomposeSubvectorInsertExtractToSubRegs(
            InVT, SubVecContainerVT, Idx, TRI);

    // If the Idx hasn't been completely eliminated then this is a subvector
    // extract which doesn't naturally align to a vector register. These must
    // be handled using instructions to manipulate the vector registers.
    if (Idx != 0)
      break;

    // If we haven't set a SubRegIdx, then we must be going between
    // equally-sized LMUL types (e.g. VR -> VR). This can be done as a copy.
    if (SubRegIdx == RISCV::NoSubRegister) {
      unsigned InRegClassID = RISCVTargetLowering::getRegClassIDForVecVT(InVT);
      assert(RISCVTargetLowering::getRegClassIDForVecVT(SubVecContainerVT) ==
                 InRegClassID &&
             "Unexpected subvector extraction");
      SDValue RC = CurDAG->getTargetConstant(InRegClassID, DL, XLenVT);
      SDNode *NewNode =
          CurDAG->getMachineNode(TargetOpcode::COPY_TO_REGCLASS, DL, VT, V, RC);
      ReplaceNode(Node, NewNode);
      return;
    }

    SDValue Extract = CurDAG->getTargetExtractSubreg(SubRegIdx, DL, VT, V);
    ReplaceNode(Node, Extract.getNode());
    return;
  }
  case ISD::SPLAT_VECTOR:
  case RISCVISD::VMV_S_X_VL:
  case RISCVISD::VFMV_S_F_VL:
  case RISCVISD::VMV_V_X_VL:
  case RISCVISD::VFMV_V_F_VL: {
    // Try to match splat of a scalar load to a strided load with stride of x0.
    bool IsScalarMove = Node->getOpcode() == RISCVISD::VMV_S_X_VL ||
                        Node->getOpcode() == RISCVISD::VFMV_S_F_VL;
    if (IsScalarMove && !Node->getOperand(0).isUndef())
      break;
    SDValue Src = IsScalarMove ? Node->getOperand(1) : Node->getOperand(0);
    auto *Ld = dyn_cast<LoadSDNode>(Src);
    if (!Ld)
      break;
    EVT MemVT = Ld->getMemoryVT();
    // The memory VT should be the same size as the element type.
    if (MemVT.getStoreSize() != VT.getVectorElementType().getStoreSize())
      break;
    if (!IsProfitableToFold(Src, Node, Node) ||
        !IsLegalToFold(Src, Node, Node, TM.getOptLevel()))
      break;

    SDValue VL;
    if (Node->getOpcode() == ISD::SPLAT_VECTOR)
      VL = CurDAG->getTargetConstant(RISCV::VLMaxSentinel, DL, XLenVT);
    else if (IsScalarMove) {
      // We could deal with more VL if we update the VSETVLI insert pass to
      // avoid introducing more VSETVLI.
      if (!isOneConstant(Node->getOperand(2)))
        break;
      selectVLOp(Node->getOperand(2), VL);
    } else
      selectVLOp(Node->getOperand(1), VL);

    unsigned Log2SEW = Log2_32(VT.getScalarSizeInBits());
    SDValue SEW = CurDAG->getTargetConstant(Log2SEW, DL, XLenVT);

    SDValue Operands[] = {Ld->getBasePtr(),
                          CurDAG->getRegister(RISCV::X0, XLenVT), VL, SEW,
                          Ld->getChain()};

    RISCVII::VLMUL LMUL = RISCVTargetLowering::getLMUL(VT);
    const RISCV::VLEPseudo *P = RISCV::getVLEPseudo(
        /*IsMasked*/ false, /*IsTU*/ false, /*IsStrided*/ true, /*FF*/ false,
        Log2SEW, static_cast<unsigned>(LMUL));
    MachineSDNode *Load =
        CurDAG->getMachineNode(P->Pseudo, DL, Node->getVTList(), Operands);

    if (auto *MemOp = dyn_cast<MemSDNode>(Node))
      CurDAG->setNodeMemRefs(Load, {MemOp->getMemOperand()});

    ReplaceNode(Node, Load);
    return;
  }
  }

  // Select the default instruction.
  SelectCode(Node);
}

bool RISCVDAGToDAGISel::SelectInlineAsmMemoryOperand(
    const SDValue &Op, unsigned ConstraintID, std::vector<SDValue> &OutOps) {
  switch (ConstraintID) {
  case InlineAsm::Constraint_m:
    // We just support simple memory operands that have a single address
    // operand and need no special handling.
    OutOps.push_back(Op);
    return false;
  case InlineAsm::Constraint_A:
    OutOps.push_back(Op);
    return false;
  default:
    break;
  }

  return true;
}

bool RISCVDAGToDAGISel::SelectAddrFI(SDValue Addr, SDValue &Base) {
  if (auto *FIN = dyn_cast<FrameIndexSDNode>(Addr)) {
    Base = CurDAG->getTargetFrameIndex(FIN->getIndex(), Subtarget->getXLenVT());
    return true;
  }
  return false;
}

bool RISCVDAGToDAGISel::SelectBaseAddr(SDValue Addr, SDValue &Base) {
  // If this is FrameIndex, select it directly. Otherwise just let it get
  // selected to a register independently.
  if (auto *FIN = dyn_cast<FrameIndexSDNode>(Addr))
    Base = CurDAG->getTargetFrameIndex(FIN->getIndex(), Subtarget->getXLenVT());
  else
    Base = Addr;
  return true;
}

bool RISCVDAGToDAGISel::selectShiftMask(SDValue N, unsigned ShiftWidth,
                                        SDValue &ShAmt) {
  // Shift instructions on RISCV only read the lower 5 or 6 bits of the shift
  // amount. If there is an AND on the shift amount, we can bypass it if it
  // doesn't affect any of those bits.
  if (N.getOpcode() == ISD::AND && isa<ConstantSDNode>(N.getOperand(1))) {
    const APInt &AndMask = N->getConstantOperandAPInt(1);

    // Since the max shift amount is a power of 2 we can subtract 1 to make a
    // mask that covers the bits needed to represent all shift amounts.
    assert(isPowerOf2_32(ShiftWidth) && "Unexpected max shift amount!");
    APInt ShMask(AndMask.getBitWidth(), ShiftWidth - 1);

    if (ShMask.isSubsetOf(AndMask)) {
      ShAmt = N.getOperand(0);
      return true;
    }

    // SimplifyDemandedBits may have optimized the mask so try restoring any
    // bits that are known zero.
    KnownBits Known = CurDAG->computeKnownBits(N->getOperand(0));
    if (ShMask.isSubsetOf(AndMask | Known.Zero)) {
      ShAmt = N.getOperand(0);
      return true;
    }
  } else if (N.getOpcode() == ISD::SUB &&
             isa<ConstantSDNode>(N.getOperand(0))) {
    uint64_t Imm = N.getConstantOperandVal(0);
    // If we are shifting by N-X where N == 0 mod Size, then just shift by -X to
    // generate a NEG instead of a SUB of a constant.
    if (Imm != 0 && Imm % ShiftWidth == 0) {
      SDLoc DL(N);
      EVT VT = N.getValueType();
      SDValue Zero =
          CurDAG->getCopyFromReg(CurDAG->getEntryNode(), DL, RISCV::X0, VT);
      unsigned NegOpc = VT == MVT::i64 ? RISCV::SUBW : RISCV::SUB;
      MachineSDNode *Neg = CurDAG->getMachineNode(NegOpc, DL, VT, Zero,
                                                  N.getOperand(1));
      ShAmt = SDValue(Neg, 0);
      return true;
    }
  }

  ShAmt = N;
  return true;
}

bool RISCVDAGToDAGISel::selectSExti32(SDValue N, SDValue &Val) {
  if (N.getOpcode() == ISD::SIGN_EXTEND_INREG &&
      cast<VTSDNode>(N.getOperand(1))->getVT() == MVT::i32) {
    Val = N.getOperand(0);
    return true;
  }
  MVT VT = N.getSimpleValueType();
  if (CurDAG->ComputeNumSignBits(N) > (VT.getSizeInBits() - 32)) {
    Val = N;
    return true;
  }

  return false;
}

bool RISCVDAGToDAGISel::selectZExti32(SDValue N, SDValue &Val) {
  if (N.getOpcode() == ISD::AND) {
    auto *C = dyn_cast<ConstantSDNode>(N.getOperand(1));
    if (C && C->getZExtValue() == UINT64_C(0xFFFFFFFF)) {
      Val = N.getOperand(0);
      return true;
    }
  }
  MVT VT = N.getSimpleValueType();
  APInt Mask = APInt::getHighBitsSet(VT.getSizeInBits(), 32);
  if (CurDAG->MaskedValueIsZero(N, Mask)) {
    Val = N;
    return true;
  }

  return false;
}

// Return true if all users of this SDNode* only consume the lower \p Bits.
// This can be used to form W instructions for add/sub/mul/shl even when the
// root isn't a sext_inreg. This can allow the ADDW/SUBW/MULW/SLLIW to CSE if
// SimplifyDemandedBits has made it so some users see a sext_inreg and some
// don't. The sext_inreg+add/sub/mul/shl will get selected, but still leave
// the add/sub/mul/shl to become non-W instructions. By checking the users we
// may be able to use a W instruction and CSE with the other instruction if
// this has happened. We could try to detect that the CSE opportunity exists
// before doing this, but that would be more complicated.
// TODO: Does this need to look through AND/OR/XOR to their users to find more
// opportunities.
bool RISCVDAGToDAGISel::hasAllNBitUsers(SDNode *Node, unsigned Bits) const {
  assert((Node->getOpcode() == ISD::ADD || Node->getOpcode() == ISD::SUB ||
          Node->getOpcode() == ISD::MUL || Node->getOpcode() == ISD::SHL ||
          Node->getOpcode() == ISD::SRL ||
          Node->getOpcode() == ISD::SIGN_EXTEND_INREG ||
          isa<ConstantSDNode>(Node)) &&
         "Unexpected opcode");

  for (auto UI = Node->use_begin(), UE = Node->use_end(); UI != UE; ++UI) {
    SDNode *User = *UI;
    // Users of this node should have already been instruction selected
    if (!User->isMachineOpcode())
      return false;

    // TODO: Add more opcodes?
    switch (User->getMachineOpcode()) {
    default:
      return false;
    case RISCV::ADDW:
    case RISCV::ADDIW:
    case RISCV::SUBW:
    case RISCV::MULW:
    case RISCV::SLLW:
    case RISCV::SLLIW:
    case RISCV::SRAW:
    case RISCV::SRAIW:
    case RISCV::SRLW:
    case RISCV::SRLIW:
    case RISCV::DIVW:
    case RISCV::DIVUW:
    case RISCV::REMW:
    case RISCV::REMUW:
    case RISCV::ROLW:
    case RISCV::RORW:
    case RISCV::RORIW:
    case RISCV::CLZW:
    case RISCV::CTZW:
    case RISCV::CPOPW:
    case RISCV::SLLI_UW:
    case RISCV::FCVT_H_W:
    case RISCV::FCVT_H_WU:
    case RISCV::FCVT_S_W:
    case RISCV::FCVT_S_WU:
    case RISCV::FCVT_D_W:
    case RISCV::FCVT_D_WU:
      if (Bits < 32)
        return false;
      break;
    case RISCV::SLLI:
      // SLLI only uses the lower (XLen - ShAmt) bits.
      if (Bits < Subtarget->getXLen() - User->getConstantOperandVal(1))
        return false;
      break;
    case RISCV::ANDI:
      if (Bits < (64 - countLeadingZeros(User->getConstantOperandVal(1))))
        return false;
      break;
    case RISCV::SEXT_B:
      if (Bits < 8)
        return false;
      break;
    case RISCV::SEXT_H:
    case RISCV::ZEXT_H_RV32:
    case RISCV::ZEXT_H_RV64:
      if (Bits < 16)
        return false;
      break;
    case RISCV::ADD_UW:
    case RISCV::SH1ADD_UW:
    case RISCV::SH2ADD_UW:
    case RISCV::SH3ADD_UW:
      // The first operand to add.uw/shXadd.uw is implicitly zero extended from
      // 32 bits.
      if (UI.getOperandNo() != 0 || Bits < 32)
        return false;
      break;
    case RISCV::SB:
      if (UI.getOperandNo() != 0 || Bits < 8)
        return false;
      break;
    case RISCV::SH:
      if (UI.getOperandNo() != 0 || Bits < 16)
        return false;
      break;
    case RISCV::SW:
      if (UI.getOperandNo() != 0 || Bits < 32)
        return false;
      break;
    }
  }

  return true;
}

// Select VL as a 5 bit immediate or a value that will become a register. This
// allows us to choose betwen VSETIVLI or VSETVLI later.
bool RISCVDAGToDAGISel::selectVLOp(SDValue N, SDValue &VL) {
  auto *C = dyn_cast<ConstantSDNode>(N);
  if (C && isUInt<5>(C->getZExtValue())) {
    VL = CurDAG->getTargetConstant(C->getZExtValue(), SDLoc(N),
                                   N->getValueType(0));
  } else if (C && C->isAllOnesValue()) {
    // Treat all ones as VLMax.
    VL = CurDAG->getTargetConstant(RISCV::VLMaxSentinel, SDLoc(N),
                                   N->getValueType(0));
  } else if (isa<RegisterSDNode>(N) &&
             cast<RegisterSDNode>(N)->getReg() == RISCV::X0) {
    // All our VL operands use an operand that allows GPRNoX0 or an immediate
    // as the register class. Convert X0 to a special immediate to pass the
    // MachineVerifier. This is recognized specially by the vsetvli insertion
    // pass.
    VL = CurDAG->getTargetConstant(RISCV::VLMaxSentinel, SDLoc(N),
                                   N->getValueType(0));
  } else {
    VL = N;
  }

  return true;
}

bool RISCVDAGToDAGISel::selectVSplat(SDValue N, SDValue &SplatVal) {
  if (N.getOpcode() != RISCVISD::VMV_V_X_VL)
    return false;
  SplatVal = N.getOperand(0);
  return true;
}

using ValidateFn = bool (*)(int64_t);

static bool selectVSplatSimmHelper(SDValue N, SDValue &SplatVal,
                                   SelectionDAG &DAG,
                                   const RISCVSubtarget &Subtarget,
                                   ValidateFn ValidateImm) {
  if (N.getOpcode() != RISCVISD::VMV_V_X_VL ||
      !isa<ConstantSDNode>(N.getOperand(0)))
    return false;

  int64_t SplatImm = cast<ConstantSDNode>(N.getOperand(0))->getSExtValue();

  // The semantics of RISCVISD::VMV_V_X_VL is that when the operand
  // type is wider than the resulting vector element type: an implicit
  // truncation first takes place. Therefore, perform a manual
  // truncation/sign-extension in order to ignore any truncated bits and catch
  // any zero-extended immediate.
  // For example, we wish to match (i8 -1) -> (XLenVT 255) as a simm5 by first
  // sign-extending to (XLenVT -1).
  MVT XLenVT = Subtarget.getXLenVT();
  assert(XLenVT == N.getOperand(0).getSimpleValueType() &&
         "Unexpected splat operand type");
  MVT EltVT = N.getSimpleValueType().getVectorElementType();
  if (EltVT.bitsLT(XLenVT))
    SplatImm = SignExtend64(SplatImm, EltVT.getSizeInBits());

  if (!ValidateImm(SplatImm))
    return false;

  SplatVal = DAG.getTargetConstant(SplatImm, SDLoc(N), XLenVT);
  return true;
}

bool RISCVDAGToDAGISel::selectVSplatSimm5(SDValue N, SDValue &SplatVal) {
  return selectVSplatSimmHelper(N, SplatVal, *CurDAG, *Subtarget,
                                [](int64_t Imm) { return isInt<5>(Imm); });
}

bool RISCVDAGToDAGISel::selectVSplatSimm5Plus1(SDValue N, SDValue &SplatVal) {
  return selectVSplatSimmHelper(
      N, SplatVal, *CurDAG, *Subtarget,
      [](int64_t Imm) { return (isInt<5>(Imm) && Imm != -16) || Imm == 16; });
}

bool RISCVDAGToDAGISel::selectVSplatSimm5Plus1NonZero(SDValue N,
                                                      SDValue &SplatVal) {
  return selectVSplatSimmHelper(
      N, SplatVal, *CurDAG, *Subtarget, [](int64_t Imm) {
        return Imm != 0 && ((isInt<5>(Imm) && Imm != -16) || Imm == 16);
      });
}

bool RISCVDAGToDAGISel::selectVSplatUimm5(SDValue N, SDValue &SplatVal) {
  if (N.getOpcode() != RISCVISD::VMV_V_X_VL ||
      !isa<ConstantSDNode>(N.getOperand(0)))
    return false;

  int64_t SplatImm = cast<ConstantSDNode>(N.getOperand(0))->getSExtValue();

  if (!isUInt<5>(SplatImm))
    return false;

  SplatVal =
      CurDAG->getTargetConstant(SplatImm, SDLoc(N), Subtarget->getXLenVT());

  return true;
}

bool RISCVDAGToDAGISel::selectRVVSimm5(SDValue N, unsigned Width,
                                       SDValue &Imm) {
  if (auto *C = dyn_cast<ConstantSDNode>(N)) {
    int64_t ImmVal = SignExtend64(C->getSExtValue(), Width);

    if (!isInt<5>(ImmVal))
      return false;

    Imm = CurDAG->getTargetConstant(ImmVal, SDLoc(N), Subtarget->getXLenVT());
    return true;
  }

  return false;
}

// Merge an ADDI into the offset of a load/store instruction where possible.
// (load (addi base, off1), off2) -> (load base, off1+off2)
// (store val, (addi base, off1), off2) -> (store val, base, off1+off2)
// This is possible when off1+off2 fits a 12-bit immediate.
bool RISCVDAGToDAGISel::doPeepholeLoadStoreADDI(SDNode *N) {
  int OffsetOpIdx;
  int BaseOpIdx;

  // Only attempt this optimisation for I-type loads and S-type stores.
  switch (N->getMachineOpcode()) {
  default:
    return false;
  case RISCV::LB:
  case RISCV::LH:
  case RISCV::LW:
  case RISCV::LBU:
  case RISCV::LHU:
  case RISCV::LWU:
  case RISCV::LD:
  case RISCV::FLH:
  case RISCV::FLW:
  case RISCV::FLD:
    BaseOpIdx = 0;
    OffsetOpIdx = 1;
    break;
  case RISCV::SB:
  case RISCV::SH:
  case RISCV::SW:
  case RISCV::SD:
  case RISCV::FSH:
  case RISCV::FSW:
  case RISCV::FSD:
    BaseOpIdx = 1;
    OffsetOpIdx = 2;
    break;
  }

  if (!isa<ConstantSDNode>(N->getOperand(OffsetOpIdx)))
    return false;

  SDValue Base = N->getOperand(BaseOpIdx);

  // If the base is an ADDI, we can merge it in to the load/store.
  if (!Base.isMachineOpcode() || Base.getMachineOpcode() != RISCV::ADDI)
    return false;

  SDValue ImmOperand = Base.getOperand(1);
  uint64_t Offset2 = N->getConstantOperandVal(OffsetOpIdx);

  if (auto *Const = dyn_cast<ConstantSDNode>(ImmOperand)) {
    int64_t Offset1 = Const->getSExtValue();
    int64_t CombinedOffset = Offset1 + Offset2;
    if (!isInt<12>(CombinedOffset))
      return false;
    ImmOperand = CurDAG->getTargetConstant(CombinedOffset, SDLoc(ImmOperand),
                                           ImmOperand.getValueType());
  } else if (auto *GA = dyn_cast<GlobalAddressSDNode>(ImmOperand)) {
    // If the off1 in (addi base, off1) is a global variable's address (its
    // low part, really), then we can rely on the alignment of that variable
    // to provide a margin of safety before off1 can overflow the 12 bits.
    // Check if off2 falls within that margin; if so off1+off2 can't overflow.
    const DataLayout &DL = CurDAG->getDataLayout();
    Align Alignment = GA->getGlobal()->getPointerAlignment(DL);
    if (Offset2 != 0 && Alignment <= Offset2)
      return false;
    int64_t Offset1 = GA->getOffset();
    int64_t CombinedOffset = Offset1 + Offset2;
    ImmOperand = CurDAG->getTargetGlobalAddress(
        GA->getGlobal(), SDLoc(ImmOperand), ImmOperand.getValueType(),
        CombinedOffset, GA->getTargetFlags());
  } else if (auto *CP = dyn_cast<ConstantPoolSDNode>(ImmOperand)) {
    // Ditto.
    Align Alignment = CP->getAlign();
    if (Offset2 != 0 && Alignment <= Offset2)
      return false;
    int64_t Offset1 = CP->getOffset();
    int64_t CombinedOffset = Offset1 + Offset2;
    ImmOperand = CurDAG->getTargetConstantPool(
        CP->getConstVal(), ImmOperand.getValueType(), CP->getAlign(),
        CombinedOffset, CP->getTargetFlags());
  } else {
    return false;
  }

  LLVM_DEBUG(dbgs() << "Folding add-immediate into mem-op:\nBase:    ");
  LLVM_DEBUG(Base->dump(CurDAG));
  LLVM_DEBUG(dbgs() << "\nN: ");
  LLVM_DEBUG(N->dump(CurDAG));
  LLVM_DEBUG(dbgs() << "\n");

  // Modify the offset operand of the load/store.
  if (BaseOpIdx == 0) // Load
    CurDAG->UpdateNodeOperands(N, Base.getOperand(0), ImmOperand,
                               N->getOperand(2));
  else // Store
    CurDAG->UpdateNodeOperands(N, N->getOperand(0), Base.getOperand(0),
                               ImmOperand, N->getOperand(3));

  return true;
}

// Try to remove sext.w if the input is a W instruction or can be made into
// a W instruction cheaply.
bool RISCVDAGToDAGISel::doPeepholeSExtW(SDNode *N) {
  // Look for the sext.w pattern, addiw rd, rs1, 0.
  if (N->getMachineOpcode() != RISCV::ADDIW ||
      !isNullConstant(N->getOperand(1)))
    return false;

  SDValue N0 = N->getOperand(0);
  if (!N0.isMachineOpcode())
    return false;

  switch (N0.getMachineOpcode()) {
  default:
    break;
  case RISCV::ADD:
  case RISCV::ADDI:
  case RISCV::SUB:
  case RISCV::MUL:
  case RISCV::SLLI: {
    // Convert sext.w+add/sub/mul to their W instructions. This will create
    // a new independent instruction. This improves latency.
    unsigned Opc;
    switch (N0.getMachineOpcode()) {
    default:
      llvm_unreachable("Unexpected opcode!");
    case RISCV::ADD:  Opc = RISCV::ADDW;  break;
    case RISCV::ADDI: Opc = RISCV::ADDIW; break;
    case RISCV::SUB:  Opc = RISCV::SUBW;  break;
    case RISCV::MUL:  Opc = RISCV::MULW;  break;
    case RISCV::SLLI: Opc = RISCV::SLLIW; break;
    }

    SDValue N00 = N0.getOperand(0);
    SDValue N01 = N0.getOperand(1);

    // Shift amount needs to be uimm5.
    if (N0.getMachineOpcode() == RISCV::SLLI &&
        !isUInt<5>(cast<ConstantSDNode>(N01)->getSExtValue()))
      break;

    SDNode *Result =
        CurDAG->getMachineNode(Opc, SDLoc(N), N->getValueType(0),
                               N00, N01);
    ReplaceUses(N, Result);
    return true;
  }
  case RISCV::ADDW:
  case RISCV::ADDIW:
  case RISCV::SUBW:
  case RISCV::MULW:
  case RISCV::SLLIW:
    // Result is already sign extended just remove the sext.w.
    // NOTE: We only handle the nodes that are selected with hasAllWUsers.
    ReplaceUses(N, N0.getNode());
    return true;
  }

  return false;
}

// Optimize masked RVV pseudo instructions with a known all-ones mask to their
// corresponding "unmasked" pseudo versions. The mask we're interested in will
// take the form of a V0 physical register operand, with a glued
// register-setting instruction.
bool RISCVDAGToDAGISel::doPeepholeMaskedRVV(SDNode *N) {
  const RISCV::RISCVMaskedPseudoInfo *I =
      RISCV::getMaskedPseudoInfo(N->getMachineOpcode());
  if (!I)
    return false;

  unsigned MaskOpIdx = I->MaskOpIdx;

  // Check that we're using V0 as a mask register.
  if (!isa<RegisterSDNode>(N->getOperand(MaskOpIdx)) ||
      cast<RegisterSDNode>(N->getOperand(MaskOpIdx))->getReg() != RISCV::V0)
    return false;

  // The glued user defines V0.
  const auto *Glued = N->getGluedNode();

  if (!Glued || Glued->getOpcode() != ISD::CopyToReg)
    return false;

  // Check that we're defining V0 as a mask register.
  if (!isa<RegisterSDNode>(Glued->getOperand(1)) ||
      cast<RegisterSDNode>(Glued->getOperand(1))->getReg() != RISCV::V0)
    return false;

  // Check the instruction defining V0; it needs to be a VMSET pseudo.
  SDValue MaskSetter = Glued->getOperand(2);

  const auto IsVMSet = [](unsigned Opc) {
    return Opc == RISCV::PseudoVMSET_M_B1 || Opc == RISCV::PseudoVMSET_M_B16 ||
           Opc == RISCV::PseudoVMSET_M_B2 || Opc == RISCV::PseudoVMSET_M_B32 ||
           Opc == RISCV::PseudoVMSET_M_B4 || Opc == RISCV::PseudoVMSET_M_B64 ||
           Opc == RISCV::PseudoVMSET_M_B8;
  };

  // TODO: Check that the VMSET is the expected bitwidth? The pseudo has
  // undefined behaviour if it's the wrong bitwidth, so we could choose to
  // assume that it's all-ones? Same applies to its VL.
  if (!MaskSetter->isMachineOpcode() || !IsVMSet(MaskSetter.getMachineOpcode()))
    return false;

  // Retrieve the tail policy operand index, if any.
  Optional<unsigned> TailPolicyOpIdx;
  const RISCVInstrInfo *TII = static_cast<const RISCVInstrInfo *>(
      CurDAG->getSubtarget().getInstrInfo());

  const MCInstrDesc &MaskedMCID = TII->get(N->getMachineOpcode());

  if (RISCVII::hasVecPolicyOp(MaskedMCID.TSFlags)) {
    // The last operand of the pseudo is the policy op, but we're expecting a
    // Glue operand last. We may also have a chain.
    TailPolicyOpIdx = N->getNumOperands() - 1;
    if (N->getOperand(*TailPolicyOpIdx).getValueType() == MVT::Glue)
      (*TailPolicyOpIdx)--;
    if (N->getOperand(*TailPolicyOpIdx).getValueType() == MVT::Other)
      (*TailPolicyOpIdx)--;

    // If the policy isn't TAIL_AGNOSTIC we can't perform this optimization.
    if (N->getConstantOperandVal(*TailPolicyOpIdx) != RISCVII::TAIL_AGNOSTIC)
      return false;
  }

  const MCInstrDesc &UnmaskedMCID = TII->get(I->UnmaskedPseudo);

  // Check that we're dropping the merge operand, the mask operand, and any
  // policy operand when we transform to this unmasked pseudo.
  assert(!RISCVII::hasMergeOp(UnmaskedMCID.TSFlags) &&
         RISCVII::hasDummyMaskOp(UnmaskedMCID.TSFlags) &&
         !RISCVII::hasVecPolicyOp(UnmaskedMCID.TSFlags) &&
         "Unexpected pseudo to transform to");

  SmallVector<SDValue, 8> Ops;
  // Skip the merge operand at index 0.
  for (unsigned I = 1, E = N->getNumOperands(); I != E; I++) {
    // Skip the mask, the policy, and the Glue.
    SDValue Op = N->getOperand(I);
    if (I == MaskOpIdx || I == TailPolicyOpIdx ||
        Op.getValueType() == MVT::Glue)
      continue;
    Ops.push_back(Op);
  }

  // Transitively apply any node glued to our new node.
  if (auto *TGlued = Glued->getGluedNode())
    Ops.push_back(SDValue(TGlued, TGlued->getNumValues() - 1));

  SDNode *Result =
      CurDAG->getMachineNode(I->UnmaskedPseudo, SDLoc(N), N->getVTList(), Ops);
  ReplaceUses(N, Result);

  return true;
}

// This pass converts a legalized DAG into a RISCV-specific DAG, ready
// for instruction scheduling.
FunctionPass *llvm::createRISCVISelDag(RISCVTargetMachine &TM) {
  return new RISCVDAGToDAGISel(TM);
}<|MERGE_RESOLUTION|>--- conflicted
+++ resolved
@@ -55,12 +55,7 @@
       unsigned Opc =
           VT.isInteger() ? RISCVISD::VMV_V_X_VL : RISCVISD::VFMV_V_F_VL;
       SDLoc DL(N);
-<<<<<<< HEAD
-      SDValue VL = CurDAG->getTargetConstant(RISCV::VLMaxSentinel, DL,
-                                             Subtarget->getXLenVT());
-=======
       SDValue VL = CurDAG->getRegister(RISCV::X0, Subtarget->getXLenVT());
->>>>>>> 5a7dc8fe
       SDValue Result = CurDAG->getNode(Opc, DL, VT, N->getOperand(0), VL);
 
       --I;
