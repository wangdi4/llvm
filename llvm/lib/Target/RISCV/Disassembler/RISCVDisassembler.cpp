--- conflicted
+++ resolved
@@ -567,11 +567,8 @@
                           "CORE-V MAC custom opcode table");
     TRY_TO_DECODE_FEATURE(RISCV::FeatureVendorXCValu, DecoderTableXCValu32,
                           "CORE-V ALU custom opcode table");
-<<<<<<< HEAD
-=======
     TRY_TO_DECODE_FEATURE(RISCV::FeatureVendorXCVsimd, DecoderTableCoreVSIMD32,
                           "CORE-V SIMD extensions custom opcode table");
->>>>>>> 5c9887d3
     TRY_TO_DECODE(true, DecoderTable32, "RISCV32 table");
 
     return MCDisassembler::Fail;
