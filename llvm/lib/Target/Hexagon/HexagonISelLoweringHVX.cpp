--- conflicted
+++ resolved
@@ -1798,10 +1798,7 @@
     case ISD::SETCC:
     case ISD::INTRINSIC_VOID:          return Op;
     case ISD::INTRINSIC_WO_CHAIN:      return LowerHvxIntrinsic(Op, DAG);
-<<<<<<< HEAD
-=======
     case ISD::STORE:                   return LowerHvxStore(Op, DAG);
->>>>>>> 34dd7d2c
     // Unaligned loads will be handled by the default lowering.
     case ISD::LOAD:                    return SDValue();
   }
