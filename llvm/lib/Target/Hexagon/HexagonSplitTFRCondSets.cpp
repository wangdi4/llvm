--- conflicted
+++ resolved
@@ -91,43 +91,7 @@
          ++MII) {
       MachineInstr *MI = MII;
       switch(MI->getOpcode()) {
-<<<<<<< HEAD
-        case Hexagon::TFR_condset_rr:
-        case Hexagon::TFR_condset_rr_f:
-        case Hexagon::TFR_condset_rr64_f: {
-          int DestReg = MI->getOperand(0).getReg();
-          int SrcReg1 = MI->getOperand(2).getReg();
-          int SrcReg2 = MI->getOperand(3).getReg();
-
-          if (MI->getOpcode() == Hexagon::TFR_condset_rr ||
-              MI->getOpcode() == Hexagon::TFR_condset_rr_f) {
-            Opc1 = Hexagon::TFR_cPt;
-            Opc2 = Hexagon::TFR_cNotPt;
-          }
-          else if (MI->getOpcode() == Hexagon::TFR_condset_rr64_f) {
-            Opc1 = Hexagon::TFR64_cPt;
-            Opc2 = Hexagon::TFR64_cNotPt;
-          }
-
-          // Minor optimization: do not emit the predicated copy if the source
-          // and the destination is the same register.
-          if (DestReg != SrcReg1) {
-            BuildMI(*MBB, MII, MI->getDebugLoc(), TII->get(Opc1),
-                    DestReg).addReg(MI->getOperand(1).getReg()).addReg(SrcReg1);
-          }
-          if (DestReg != SrcReg2) {
-            BuildMI(*MBB, MII, MI->getDebugLoc(), TII->get(Opc2),
-                    DestReg).addReg(MI->getOperand(1).getReg()).addReg(SrcReg2);
-          }
-          MII = MBB->erase(MI);
-          --MII;
-          break;
-        }
-        case Hexagon::TFR_condset_ri:
-        case Hexagon::TFR_condset_ri_f: {
-=======
         case Hexagon::TFR_condset_ri: {
->>>>>>> 41cb3da2
           int DestReg = MI->getOperand(0).getReg();
           int SrcReg1 = MI->getOperand(2).getReg();
 
