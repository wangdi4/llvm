//===----- HexagonPacketizer.cpp - vliw packetizer ---------------------===//
//
//                     The LLVM Compiler Infrastructure
//
// This file is distributed under the University of Illinois Open Source
// License. See LICENSE.TXT for details.
//
//===----------------------------------------------------------------------===//
//
// This implements a simple VLIW packetizer using DFA. The packetizer works on
// machine basic blocks. For each instruction I in BB, the packetizer consults
// the DFA to see if machine resources are available to execute I. If so, the
// packetizer checks if I depends on any instruction J in the current packet.
// If no dependency is found, I is added to current packet and machine resource
// is marked as taken. If any dependency is found, a target API call is made to
// prune the dependence.
//
//===----------------------------------------------------------------------===//
#include "llvm/CodeGen/DFAPacketizer.h"
#include "Hexagon.h"
#include "HexagonMachineFunctionInfo.h"
#include "HexagonRegisterInfo.h"
#include "HexagonSubtarget.h"
#include "HexagonTargetMachine.h"
#include "llvm/ADT/DenseMap.h"
#include "llvm/ADT/Statistic.h"
#include "llvm/CodeGen/LatencyPriorityQueue.h"
#include "llvm/CodeGen/MachineDominators.h"
#include "llvm/CodeGen/MachineFrameInfo.h"
#include "llvm/CodeGen/MachineFunctionAnalysis.h"
#include "llvm/CodeGen/MachineFunctionPass.h"
#include "llvm/CodeGen/MachineInstrBuilder.h"
#include "llvm/CodeGen/MachineLoopInfo.h"
#include "llvm/CodeGen/MachineRegisterInfo.h"
#include "llvm/CodeGen/Passes.h"
#include "llvm/CodeGen/ScheduleDAG.h"
#include "llvm/CodeGen/ScheduleDAGInstrs.h"
#include "llvm/CodeGen/ScheduleHazardRecognizer.h"
#include "llvm/CodeGen/SchedulerRegistry.h"
#include "llvm/MC/MCInstrItineraries.h"
#include "llvm/Support/CommandLine.h"
#include "llvm/Support/Compiler.h"
#include "llvm/Support/Debug.h"
#include "llvm/Support/MathExtras.h"
#include "llvm/Target/TargetInstrInfo.h"
#include "llvm/Target/TargetMachine.h"
#include "llvm/Target/TargetRegisterInfo.h"
#include <map>
#include <vector>

using namespace llvm;

#define DEBUG_TYPE "packets"

static cl::opt<bool> PacketizeVolatiles("hexagon-packetize-volatiles",
      cl::ZeroOrMore, cl::Hidden, cl::init(true),
      cl::desc("Allow non-solo packetization of volatile memory references"));

namespace llvm {
  void initializeHexagonPacketizerPass(PassRegistry&);
}


namespace {
  class HexagonPacketizer : public MachineFunctionPass {

  public:
    static char ID;
    HexagonPacketizer() : MachineFunctionPass(ID) {
      initializeHexagonPacketizerPass(*PassRegistry::getPassRegistry());
    }

    void getAnalysisUsage(AnalysisUsage &AU) const override {
      AU.setPreservesCFG();
      AU.addRequired<MachineDominatorTree>();
      AU.addRequired<MachineBranchProbabilityInfo>();
      AU.addPreserved<MachineDominatorTree>();
      AU.addRequired<MachineLoopInfo>();
      AU.addPreserved<MachineLoopInfo>();
      MachineFunctionPass::getAnalysisUsage(AU);
    }

    const char *getPassName() const override {
      return "Hexagon Packetizer";
    }

    bool runOnMachineFunction(MachineFunction &Fn) override;
  };
  char HexagonPacketizer::ID = 0;

  class HexagonPacketizerList : public VLIWPacketizerList {

  private:

    // Has the instruction been promoted to a dot-new instruction.
    bool PromotedToDotNew;

    // Has the instruction been glued to allocframe.
    bool GlueAllocframeStore;

    // Has the feeder instruction been glued to new value jump.
    bool GlueToNewValueJump;

    // Check if there is a dependence between some instruction already in this
    // packet and this instruction.
    bool Dependence;

    // Only check for dependence if there are resources available to
    // schedule this instruction.
    bool FoundSequentialDependence;

    /// \brief A handle to the branch probability pass.
   const MachineBranchProbabilityInfo *MBPI;

   // Track MIs with ignored dependece.
   std::vector<MachineInstr*> IgnoreDepMIs;

  public:
    // Ctor.
    HexagonPacketizerList(MachineFunction &MF, MachineLoopInfo &MLI,
                          const MachineBranchProbabilityInfo *MBPI);

    // initPacketizerState - initialize some internal flags.
    void initPacketizerState() override;

    // ignorePseudoInstruction - Ignore bundling of pseudo instructions.
    bool ignorePseudoInstruction(MachineInstr *MI,
                                 MachineBasicBlock *MBB) override;

    // isSoloInstruction - return true if instruction MI can not be packetized
    // with any other instruction, which means that MI itself is a packet.
    bool isSoloInstruction(MachineInstr *MI) override;

    // isLegalToPacketizeTogether - Is it legal to packetize SUI and SUJ
    // together.
    bool isLegalToPacketizeTogether(SUnit *SUI, SUnit *SUJ) override;

    // isLegalToPruneDependencies - Is it legal to prune dependece between SUI
    // and SUJ.
    bool isLegalToPruneDependencies(SUnit *SUI, SUnit *SUJ) override;

    MachineBasicBlock::iterator addToPacket(MachineInstr *MI) override;
  private:
    bool IsCallDependent(MachineInstr* MI, SDep::Kind DepType, unsigned DepReg);
    bool PromoteToDotNew(MachineInstr* MI, SDep::Kind DepType,
                         MachineBasicBlock::iterator &MII,
                         const TargetRegisterClass* RC);
    bool CanPromoteToDotNew(MachineInstr *MI, SUnit *PacketSU, unsigned DepReg,
                            const std::map<MachineInstr *, SUnit *> &MIToSUnit,
                            MachineBasicBlock::iterator &MII,
                            const TargetRegisterClass *RC);
    bool
    CanPromoteToNewValue(MachineInstr *MI, SUnit *PacketSU, unsigned DepReg,
                         const std::map<MachineInstr *, SUnit *> &MIToSUnit,
                         MachineBasicBlock::iterator &MII);
    bool CanPromoteToNewValueStore(
        MachineInstr *MI, MachineInstr *PacketMI, unsigned DepReg,
        const std::map<MachineInstr *, SUnit *> &MIToSUnit);
    bool DemoteToDotOld(MachineInstr *MI);
    bool ArePredicatesComplements(
        MachineInstr *MI1, MachineInstr *MI2,
        const std::map<MachineInstr *, SUnit *> &MIToSUnit);
    bool RestrictingDepExistInPacket(MachineInstr *, unsigned,
                                     const std::map<MachineInstr *, SUnit *> &);
    bool isNewifiable(MachineInstr* MI);
    bool isCondInst(MachineInstr* MI);
    bool tryAllocateResourcesForConstExt(MachineInstr* MI);
    bool canReserveResourcesForConstExt(MachineInstr *MI);
    void reserveResourcesForConstExt(MachineInstr* MI);
    bool isNewValueInst(MachineInstr* MI);
  };
}

INITIALIZE_PASS_BEGIN(HexagonPacketizer, "packets", "Hexagon Packetizer",
                      false, false)
INITIALIZE_PASS_DEPENDENCY(MachineDominatorTree)
INITIALIZE_PASS_DEPENDENCY(MachineBranchProbabilityInfo)
INITIALIZE_PASS_DEPENDENCY(MachineLoopInfo)
INITIALIZE_AG_DEPENDENCY(AliasAnalysis)
INITIALIZE_PASS_END(HexagonPacketizer, "packets", "Hexagon Packetizer",
                    false, false)


// HexagonPacketizerList Ctor.
HexagonPacketizerList::HexagonPacketizerList(
    MachineFunction &MF, MachineLoopInfo &MLI,
    const MachineBranchProbabilityInfo *MBPI)
    : VLIWPacketizerList(MF, MLI, true) {
  this->MBPI = MBPI;
}

bool HexagonPacketizer::runOnMachineFunction(MachineFunction &Fn) {
  const TargetInstrInfo *TII = Fn.getSubtarget().getInstrInfo();
  MachineLoopInfo &MLI = getAnalysis<MachineLoopInfo>();
  const MachineBranchProbabilityInfo *MBPI =
    &getAnalysis<MachineBranchProbabilityInfo>();
  // Instantiate the packetizer.
  HexagonPacketizerList Packetizer(Fn, MLI, MBPI);

  // DFA state table should not be empty.
  assert(Packetizer.getResourceTracker() && "Empty DFA table!");

  //
  // Loop over all basic blocks and remove KILL pseudo-instructions
  // These instructions confuse the dependence analysis. Consider:
  // D0 = ...   (Insn 0)
  // R0 = KILL R0, D0 (Insn 1)
  // R0 = ... (Insn 2)
  // Here, Insn 1 will result in the dependence graph not emitting an output
  // dependence between Insn 0 and Insn 2. This can lead to incorrect
  // packetization
  //
  for (MachineFunction::iterator MBB = Fn.begin(), MBBe = Fn.end();
       MBB != MBBe; ++MBB) {
    MachineBasicBlock::iterator End = MBB->end();
    MachineBasicBlock::iterator MI = MBB->begin();
    while (MI != End) {
      if (MI->isKill()) {
        MachineBasicBlock::iterator DeleteMI = MI;
        ++MI;
        MBB->erase(DeleteMI);
        End = MBB->end();
        continue;
      }
      ++MI;
    }
  }

  // Loop over all of the basic blocks.
  for (MachineFunction::iterator MBB = Fn.begin(), MBBe = Fn.end();
       MBB != MBBe; ++MBB) {
    // Find scheduling regions and schedule / packetize each region.
    unsigned RemainingCount = MBB->size();
    for(MachineBasicBlock::iterator RegionEnd = MBB->end();
        RegionEnd != MBB->begin();) {
      // The next region starts above the previous region. Look backward in the
      // instruction stream until we find the nearest boundary.
      MachineBasicBlock::iterator I = RegionEnd;
      for(;I != MBB->begin(); --I, --RemainingCount) {
        if (TII->isSchedulingBoundary(std::prev(I), MBB, Fn))
          break;
      }
      I = MBB->begin();

      // Skip empty scheduling regions.
      if (I == RegionEnd) {
        RegionEnd = std::prev(RegionEnd);
        --RemainingCount;
        continue;
      }
      // Skip regions with one instruction.
      if (I == std::prev(RegionEnd)) {
        RegionEnd = std::prev(RegionEnd);
        continue;
      }

      Packetizer.PacketizeMIs(MBB, I, RegionEnd);
      RegionEnd = I;
    }
  }

  return true;
}


static bool IsIndirectCall(MachineInstr* MI) {
<<<<<<< HEAD
  return ((MI->getOpcode() == Hexagon::CALLR) ||
          (MI->getOpcode() == Hexagon::CALLRv3));
=======
  return MI->getOpcode() == Hexagon::J2_callr;
>>>>>>> 7618b2b2
}

// Reserve resources for constant extender. Trigure an assertion if
// reservation fail.
void HexagonPacketizerList::reserveResourcesForConstExt(MachineInstr* MI) {
  const HexagonInstrInfo *QII = (const HexagonInstrInfo *) TII;
  MachineFunction *MF = MI->getParent()->getParent();
  MachineInstr *PseudoMI = MF->CreateMachineInstr(QII->get(Hexagon::IMMEXT_i),
                                                  MI->getDebugLoc());

  if (ResourceTracker->canReserveResources(PseudoMI)) {
    ResourceTracker->reserveResources(PseudoMI);
    MI->getParent()->getParent()->DeleteMachineInstr(PseudoMI);
  } else {
    MI->getParent()->getParent()->DeleteMachineInstr(PseudoMI);
    llvm_unreachable("can not reserve resources for constant extender.");
  }
  return;
}

bool HexagonPacketizerList::canReserveResourcesForConstExt(MachineInstr *MI) {
  const HexagonInstrInfo *QII = (const HexagonInstrInfo *) TII;
  assert((QII->isExtended(MI) || QII->isConstExtended(MI)) &&
         "Should only be called for constant extended instructions");
  MachineFunction *MF = MI->getParent()->getParent();
  MachineInstr *PseudoMI = MF->CreateMachineInstr(QII->get(Hexagon::IMMEXT_i),
                                                  MI->getDebugLoc());
  bool CanReserve = ResourceTracker->canReserveResources(PseudoMI);
  MF->DeleteMachineInstr(PseudoMI);
  return CanReserve;
}

// Allocate resources (i.e. 4 bytes) for constant extender. If succeed, return
// true, otherwise, return false.
bool HexagonPacketizerList::tryAllocateResourcesForConstExt(MachineInstr* MI) {
  const HexagonInstrInfo *QII = (const HexagonInstrInfo *) TII;
  MachineFunction *MF = MI->getParent()->getParent();
  MachineInstr *PseudoMI = MF->CreateMachineInstr(QII->get(Hexagon::IMMEXT_i),
                                                  MI->getDebugLoc());

  if (ResourceTracker->canReserveResources(PseudoMI)) {
    ResourceTracker->reserveResources(PseudoMI);
    MI->getParent()->getParent()->DeleteMachineInstr(PseudoMI);
    return true;
  } else {
    MI->getParent()->getParent()->DeleteMachineInstr(PseudoMI);
    return false;
  }
}


bool HexagonPacketizerList::IsCallDependent(MachineInstr* MI,
                                          SDep::Kind DepType,
                                          unsigned DepReg) {

  const HexagonInstrInfo *QII = (const HexagonInstrInfo *) TII;
  const HexagonRegisterInfo *QRI =
      (const HexagonRegisterInfo *)MF.getSubtarget().getRegisterInfo();

  // Check for lr dependence
  if (DepReg == QRI->getRARegister()) {
    return true;
  }

  if (QII->isDeallocRet(MI)) {
    if (DepReg == QRI->getFrameRegister() ||
        DepReg == QRI->getStackRegister())
      return true;
  }

  // Check if this is a predicate dependence
  const TargetRegisterClass* RC = QRI->getMinimalPhysRegClass(DepReg);
  if (RC == &Hexagon::PredRegsRegClass) {
    return true;
  }

  //
  // Lastly check for an operand used in an indirect call
  // If we had an attribute for checking if an instruction is an indirect call,
  // then we could have avoided this relatively brittle implementation of
  // IsIndirectCall()
  //
  // Assumes that the first operand of the CALLr is the function address
  //
  if (IsIndirectCall(MI) && (DepType == SDep::Data)) {
    MachineOperand MO = MI->getOperand(0);
    if (MO.isReg() && MO.isUse() && (MO.getReg() == DepReg)) {
      return true;
    }
  }

  return false;
}

static bool IsRegDependence(const SDep::Kind DepType) {
  return (DepType == SDep::Data || DepType == SDep::Anti ||
          DepType == SDep::Output);
}

static bool IsDirectJump(MachineInstr* MI) {
  return (MI->getOpcode() == Hexagon::JMP);
}

static bool IsSchedBarrier(MachineInstr* MI) {
  switch (MI->getOpcode()) {
  case Hexagon::BARRIER:
    return true;
  }
  return false;
}

static bool IsControlFlow(MachineInstr* MI) {
  return (MI->getDesc().isTerminator() || MI->getDesc().isCall());
}

static bool IsLoopN(MachineInstr *MI) {
  return (MI->getOpcode() == Hexagon::LOOP0_i ||
          MI->getOpcode() == Hexagon::LOOP0_r);
}

/// DoesModifyCalleeSavedReg - Returns true if the instruction modifies a
/// callee-saved register.
static bool DoesModifyCalleeSavedReg(MachineInstr *MI,
                                     const TargetRegisterInfo *TRI) {
  for (const MCPhysReg *CSR = TRI->getCalleeSavedRegs(); *CSR; ++CSR) {
    unsigned CalleeSavedReg = *CSR;
    if (MI->modifiesRegister(CalleeSavedReg, TRI))
      return true;
  }
  return false;
}

// Returns true if an instruction can be promoted to .new predicate
// or new-value store.
bool HexagonPacketizerList::isNewifiable(MachineInstr* MI) {
  const HexagonInstrInfo *QII = (const HexagonInstrInfo *) TII;
  if ( isCondInst(MI) || QII->mayBeNewStore(MI))
    return true;
  else
    return false;
}

bool HexagonPacketizerList::isCondInst (MachineInstr* MI) {
  const HexagonInstrInfo *QII = (const HexagonInstrInfo *) TII;
  const MCInstrDesc& TID = MI->getDesc();
                                    // bug 5670: until that is fixed,
                                    // this portion is disabled.
  if (   TID.isConditionalBranch()  // && !IsRegisterJump(MI)) ||
      || QII->isConditionalTransfer(MI)
      || QII->isConditionalALU32(MI)
      || QII->isConditionalLoad(MI)
      || QII->isConditionalStore(MI)) {
    return true;
  }
  return false;
}


// Promote an instructiont to its .new form.
// At this time, we have already made a call to CanPromoteToDotNew
// and made sure that it can *indeed* be promoted.
bool HexagonPacketizerList::PromoteToDotNew(MachineInstr* MI,
                        SDep::Kind DepType, MachineBasicBlock::iterator &MII,
                        const TargetRegisterClass* RC) {

  assert (DepType == SDep::Data);
  const HexagonInstrInfo *QII = (const HexagonInstrInfo *) TII;

  int NewOpcode;
  if (RC == &Hexagon::PredRegsRegClass)
    NewOpcode = QII->GetDotNewPredOp(MI, MBPI);
  else
    NewOpcode = QII->GetDotNewOp(MI);
  MI->setDesc(QII->get(NewOpcode));

  return true;
}

bool HexagonPacketizerList::DemoteToDotOld(MachineInstr* MI) {
  const HexagonInstrInfo *QII = (const HexagonInstrInfo *) TII;
  int NewOpcode = QII->GetDotOldOp(MI->getOpcode());
  MI->setDesc(QII->get(NewOpcode));
  return true;
}

enum PredicateKind {
  PK_False,
  PK_True,
  PK_Unknown
};

/// Returns true if an instruction is predicated on p0 and false if it's
/// predicated on !p0.
static PredicateKind getPredicateSense(MachineInstr* MI,
                                       const HexagonInstrInfo *QII) {
  if (!QII->isPredicated(MI))
    return PK_Unknown;

  if (QII->isPredicatedTrue(MI))
    return PK_True;

  return PK_False;
}

static MachineOperand& GetPostIncrementOperand(MachineInstr *MI,
                                               const HexagonInstrInfo *QII) {
  assert(QII->isPostIncrement(MI) && "Not a post increment operation.");
#ifndef NDEBUG
  // Post Increment means duplicates. Use dense map to find duplicates in the
  // list. Caution: Densemap initializes with the minimum of 64 buckets,
  // whereas there are at most 5 operands in the post increment.
  DenseMap<unsigned,  unsigned> DefRegsSet;
  for(unsigned opNum = 0; opNum < MI->getNumOperands(); opNum++)
    if (MI->getOperand(opNum).isReg() &&
        MI->getOperand(opNum).isDef()) {
      DefRegsSet[MI->getOperand(opNum).getReg()] = 1;
    }

  for(unsigned opNum = 0; opNum < MI->getNumOperands(); opNum++)
    if (MI->getOperand(opNum).isReg() &&
        MI->getOperand(opNum).isUse()) {
      if (DefRegsSet[MI->getOperand(opNum).getReg()]) {
        return MI->getOperand(opNum);
      }
    }
#else
  if (MI->getDesc().mayLoad()) {
    // The 2nd operand is always the post increment operand in load.
    assert(MI->getOperand(1).isReg() &&
                "Post increment operand has be to a register.");
    return (MI->getOperand(1));
  }
  if (MI->getDesc().mayStore()) {
    // The 1st operand is always the post increment operand in store.
    assert(MI->getOperand(0).isReg() &&
                "Post increment operand has be to a register.");
    return (MI->getOperand(0));
  }
#endif
  // we should never come here.
  llvm_unreachable("mayLoad or mayStore not set for Post Increment operation");
}

// get the value being stored
static MachineOperand& GetStoreValueOperand(MachineInstr *MI) {
  // value being stored is always the last operand.
  return (MI->getOperand(MI->getNumOperands()-1));
}

// can be new value store?
// Following restrictions are to be respected in convert a store into
// a new value store.
// 1. If an instruction uses auto-increment, its address register cannot
//    be a new-value register. Arch Spec 5.4.2.1
// 2. If an instruction uses absolute-set addressing mode,
//    its address register cannot be a new-value register.
//    Arch Spec 5.4.2.1.TODO: This is not enabled as
//    as absolute-set address mode patters are not implemented.
// 3. If an instruction produces a 64-bit result, its registers cannot be used
//    as new-value registers. Arch Spec 5.4.2.2.
// 4. If the instruction that sets a new-value register is conditional, then
//    the instruction that uses the new-value register must also be conditional,
//    and both must always have their predicates evaluate identically.
//    Arch Spec 5.4.2.3.
// 5. There is an implied restriction of a packet can not have another store,
//    if there is a  new value store in the packet. Corollary, if there is
//    already a store in a packet, there can not be a new value store.
//    Arch Spec: 3.4.4.2
bool HexagonPacketizerList::CanPromoteToNewValueStore(
    MachineInstr *MI, MachineInstr *PacketMI, unsigned DepReg,
    const std::map<MachineInstr *, SUnit *> &MIToSUnit) {
  const HexagonInstrInfo *QII = (const HexagonInstrInfo *) TII;
  // Make sure we are looking at the store, that can be promoted.
  if (!QII->mayBeNewStore(MI))
    return false;

  // Make sure there is dependency and can be new value'ed
  if (GetStoreValueOperand(MI).isReg() &&
      GetStoreValueOperand(MI).getReg() != DepReg)
    return false;

  const HexagonRegisterInfo *QRI =
      (const HexagonRegisterInfo *)MF.getSubtarget().getRegisterInfo();
  const MCInstrDesc& MCID = PacketMI->getDesc();
  // first operand is always the result

  const TargetRegisterClass* PacketRC = QII->getRegClass(MCID, 0, QRI, MF);

  // if there is already an store in the packet, no can do new value store
  // Arch Spec 3.4.4.2.
  for (std::vector<MachineInstr*>::iterator VI = CurrentPacketMIs.begin(),
         VE = CurrentPacketMIs.end();
       (VI != VE); ++VI) {
    SUnit *PacketSU = MIToSUnit.find(*VI)->second;
    if (PacketSU->getInstr()->getDesc().mayStore() ||
        // if we have mayStore = 1 set on ALLOCFRAME and DEALLOCFRAME,
        // then we don't need this
        PacketSU->getInstr()->getOpcode() == Hexagon::ALLOCFRAME ||
        PacketSU->getInstr()->getOpcode() == Hexagon::DEALLOCFRAME)
      return false;
  }

  if (PacketRC == &Hexagon::DoubleRegsRegClass) {
    // new value store constraint: double regs can not feed into new value store
    // arch spec section: 5.4.2.2
    return false;
  }

  // Make sure it's NOT the post increment register that we are going to
  // new value.
  if (QII->isPostIncrement(MI) &&
      MI->getDesc().mayStore() &&
      GetPostIncrementOperand(MI, QII).getReg() == DepReg) {
    return false;
  }

  if (QII->isPostIncrement(PacketMI) &&
      PacketMI->getDesc().mayLoad() &&
      GetPostIncrementOperand(PacketMI, QII).getReg() == DepReg) {
    // if source is post_inc, or absolute-set addressing,
    // it can not feed into new value store
    //  r3 = memw(r2++#4)
    //  memw(r30 + #-1404) = r2.new -> can not be new value store
    // arch spec section: 5.4.2.1
    return false;
  }

  // If the source that feeds the store is predicated, new value store must
  // also be predicated.
  if (QII->isPredicated(PacketMI)) {
    if (!QII->isPredicated(MI))
      return false;

    // Check to make sure that they both will have their predicates
    // evaluate identically
    unsigned predRegNumSrc = 0;
    unsigned predRegNumDst = 0;
    const TargetRegisterClass* predRegClass = nullptr;

    // Get predicate register used in the source instruction
    for(unsigned opNum = 0; opNum < PacketMI->getNumOperands(); opNum++) {
      if ( PacketMI->getOperand(opNum).isReg())
      predRegNumSrc = PacketMI->getOperand(opNum).getReg();
      predRegClass = QRI->getMinimalPhysRegClass(predRegNumSrc);
      if (predRegClass == &Hexagon::PredRegsRegClass) {
        break;
      }
    }
    assert ((predRegClass == &Hexagon::PredRegsRegClass ) &&
        ("predicate register not found in a predicated PacketMI instruction"));

    // Get predicate register used in new-value store instruction
    for(unsigned opNum = 0; opNum < MI->getNumOperands(); opNum++) {
      if ( MI->getOperand(opNum).isReg())
      predRegNumDst = MI->getOperand(opNum).getReg();
      predRegClass = QRI->getMinimalPhysRegClass(predRegNumDst);
      if (predRegClass == &Hexagon::PredRegsRegClass) {
        break;
      }
    }
    assert ((predRegClass == &Hexagon::PredRegsRegClass ) &&
            ("predicate register not found in a predicated MI instruction"));

    // New-value register producer and user (store) need to satisfy these
    // constraints:
    // 1) Both instructions should be predicated on the same register.
    // 2) If producer of the new-value register is .new predicated then store
    // should also be .new predicated and if producer is not .new predicated
    // then store should not be .new predicated.
    // 3) Both new-value register producer and user should have same predicate
    // sense, i.e, either both should be negated or both should be none negated.

    if (( predRegNumDst != predRegNumSrc) ||
          QII->isDotNewInst(PacketMI) != QII->isDotNewInst(MI)  ||
          getPredicateSense(MI, QII) != getPredicateSense(PacketMI, QII)) {
      return false;
    }
  }

  // Make sure that other than the new-value register no other store instruction
  // register has been modified in the same packet. Predicate registers can be
  // modified by they should not be modified between the producer and the store
  // instruction as it will make them both conditional on different values.
  // We already know this to be true for all the instructions before and
  // including PacketMI. Howerver, we need to perform the check for the
  // remaining instructions in the packet.

  std::vector<MachineInstr*>::iterator VI;
  std::vector<MachineInstr*>::iterator VE;
  unsigned StartCheck = 0;

  for (VI=CurrentPacketMIs.begin(), VE = CurrentPacketMIs.end();
      (VI != VE); ++VI) {
    SUnit *TempSU = MIToSUnit.find(*VI)->second;
    MachineInstr* TempMI = TempSU->getInstr();

    // Following condition is true for all the instructions until PacketMI is
    // reached (StartCheck is set to 0 before the for loop).
    // StartCheck flag is 1 for all the instructions after PacketMI.
    if (TempMI != PacketMI && !StartCheck) // start processing only after
      continue;                            // encountering PacketMI

    StartCheck = 1;
    if (TempMI == PacketMI) // We don't want to check PacketMI for dependence
      continue;

    for(unsigned opNum = 0; opNum < MI->getNumOperands(); opNum++) {
      if (MI->getOperand(opNum).isReg() &&
          TempSU->getInstr()->modifiesRegister(MI->getOperand(opNum).getReg(),
                                               QRI))
        return false;
    }
  }

  // Make sure that for non-POST_INC stores:
  // 1. The only use of reg is DepReg and no other registers.
  //    This handles V4 base+index registers.
  //    The following store can not be dot new.
  //    Eg.   r0 = add(r0, #3)a
  //          memw(r1+r0<<#2) = r0
  if (!QII->isPostIncrement(MI) &&
      GetStoreValueOperand(MI).isReg() &&
      GetStoreValueOperand(MI).getReg() == DepReg) {
    for(unsigned opNum = 0; opNum < MI->getNumOperands()-1; opNum++) {
      if (MI->getOperand(opNum).isReg() &&
          MI->getOperand(opNum).getReg() == DepReg) {
        return false;
      }
    }
    // 2. If data definition is because of implicit definition of the register,
    //    do not newify the store. Eg.
    //    %R9<def> = ZXTH %R12, %D6<imp-use>, %R12<imp-def>
    //    STrih_indexed %R8, 2, %R12<kill>; mem:ST2[%scevgep343]
    for(unsigned opNum = 0; opNum < PacketMI->getNumOperands(); opNum++) {
      if (PacketMI->getOperand(opNum).isReg() &&
          PacketMI->getOperand(opNum).getReg() == DepReg &&
          PacketMI->getOperand(opNum).isDef() &&
          PacketMI->getOperand(opNum).isImplicit()) {
        return false;
      }
    }
  }

  // Can be dot new store.
  return true;
}

// can this MI to promoted to either
// new value store or new value jump
bool HexagonPacketizerList::CanPromoteToNewValue(
    MachineInstr *MI, SUnit *PacketSU, unsigned DepReg,
    const std::map<MachineInstr *, SUnit *> &MIToSUnit,
    MachineBasicBlock::iterator &MII) {

  const HexagonInstrInfo *QII = (const HexagonInstrInfo *) TII;
  const HexagonRegisterInfo *QRI =
      (const HexagonRegisterInfo *)MF.getSubtarget().getRegisterInfo();
  if (!QRI->Subtarget.hasV4TOps() ||
      !QII->mayBeNewStore(MI))
    return false;

  MachineInstr *PacketMI = PacketSU->getInstr();

  // Check to see the store can be new value'ed.
  if (CanPromoteToNewValueStore(MI, PacketMI, DepReg, MIToSUnit))
    return true;

  // Check to see the compare/jump can be new value'ed.
  // This is done as a pass on its own. Don't need to check it here.
  return false;
}

// Check to see if an instruction can be dot new
// There are three kinds.
// 1. dot new on predicate - V2/V3/V4
// 2. dot new on stores NV/ST - V4
// 3. dot new on jump NV/J - V4 -- This is generated in a pass.
bool HexagonPacketizerList::CanPromoteToDotNew(
    MachineInstr *MI, SUnit *PacketSU, unsigned DepReg,
    const std::map<MachineInstr *, SUnit *> &MIToSUnit,
    MachineBasicBlock::iterator &MII, const TargetRegisterClass *RC) {
  const HexagonInstrInfo *QII = (const HexagonInstrInfo *) TII;
  // Already a dot new instruction.
  if (QII->isDotNewInst(MI) && !QII->mayBeNewStore(MI))
    return false;

  if (!isNewifiable(MI))
    return false;

  // predicate .new
  if (RC == &Hexagon::PredRegsRegClass && isCondInst(MI))
      return true;
  else if (RC != &Hexagon::PredRegsRegClass &&
      !QII->mayBeNewStore(MI)) // MI is not a new-value store
    return false;
  else {
    // Create a dot new machine instruction to see if resources can be
    // allocated. If not, bail out now.
    int NewOpcode = QII->GetDotNewOp(MI);
    const MCInstrDesc &desc = QII->get(NewOpcode);
    DebugLoc dl;
    MachineInstr *NewMI =
                    MI->getParent()->getParent()->CreateMachineInstr(desc, dl);
    bool ResourcesAvailable = ResourceTracker->canReserveResources(NewMI);
    MI->getParent()->getParent()->DeleteMachineInstr(NewMI);

    if (!ResourcesAvailable)
      return false;

    // new value store only
    // new new value jump generated as a passes
    if (!CanPromoteToNewValue(MI, PacketSU, DepReg, MIToSUnit, MII)) {
      return false;
    }
  }
  return true;
}

// Go through the packet instructions and search for anti dependency
// between them and DepReg from MI
// Consider this case:
// Trying to add
// a) %R1<def> = TFRI_cdNotPt %P3, 2
// to this packet:
// {
//   b) %P0<def> = OR_pp %P3<kill>, %P0<kill>
//   c) %P3<def> = TFR_PdRs %R23
//   d) %R1<def> = TFRI_cdnPt %P3, 4
//  }
// The P3 from a) and d) will be complements after
// a)'s P3 is converted to .new form
// Anti Dep between c) and b) is irrelevant for this case
bool HexagonPacketizerList::RestrictingDepExistInPacket(
    MachineInstr *MI, unsigned DepReg,
    const std::map<MachineInstr *, SUnit *> &MIToSUnit) {

  const HexagonInstrInfo *QII = (const HexagonInstrInfo *) TII;
  SUnit *PacketSUDep = MIToSUnit.find(MI)->second;

  for (std::vector<MachineInstr*>::iterator VIN = CurrentPacketMIs.begin(),
       VEN = CurrentPacketMIs.end(); (VIN != VEN); ++VIN) {

    // We only care for dependencies to predicated instructions
    if(!QII->isPredicated(*VIN)) continue;

    // Scheduling Unit for current insn in the packet
    SUnit *PacketSU = MIToSUnit.find(*VIN)->second;

    // Look at dependencies between current members of the packet
    // and predicate defining instruction MI.
    // Make sure that dependency is on the exact register
    // we care about.
    if (PacketSU->isSucc(PacketSUDep)) {
      for (unsigned i = 0; i < PacketSU->Succs.size(); ++i) {
        if ((PacketSU->Succs[i].getSUnit() == PacketSUDep) &&
            (PacketSU->Succs[i].getKind() == SDep::Anti) &&
            (PacketSU->Succs[i].getReg() == DepReg)) {
          return true;
        }
      }
    }
  }

  return false;
}


/// Gets the predicate register of a predicated instruction.
static unsigned getPredicatedRegister(MachineInstr *MI,
                                      const HexagonInstrInfo *QII) {
  /// We use the following rule: The first predicate register that is a use is
  /// the predicate register of a predicated instruction.

  assert(QII->isPredicated(MI) && "Must be predicated instruction");

  for (MachineInstr::mop_iterator OI = MI->operands_begin(),
       OE = MI->operands_end(); OI != OE; ++OI) {
    MachineOperand &Op = *OI;
    if (Op.isReg() && Op.getReg() && Op.isUse() &&
        Hexagon::PredRegsRegClass.contains(Op.getReg()))
      return Op.getReg();
  }

  llvm_unreachable("Unknown instruction operand layout");

  return 0;
}

// Given two predicated instructions, this function detects whether
// the predicates are complements
bool HexagonPacketizerList::ArePredicatesComplements(
    MachineInstr *MI1, MachineInstr *MI2,
    const std::map<MachineInstr *, SUnit *> &MIToSUnit) {

  const HexagonInstrInfo *QII = (const HexagonInstrInfo *) TII;

  // If we don't know the predicate sense of the instructions bail out early, we
  // need it later.
  if (getPredicateSense(MI1, QII) == PK_Unknown ||
      getPredicateSense(MI2, QII) == PK_Unknown)
    return false;

  // Scheduling unit for candidate
  SUnit *SU = MIToSUnit.find(MI1)->second;

  // One corner case deals with the following scenario:
  // Trying to add
  // a) %R24<def> = TFR_cPt %P0, %R25
  // to this packet:
  //
  // {
  //   b) %R25<def> = TFR_cNotPt %P0, %R24
  //   c) %P0<def> = CMPEQri %R26, 1
  // }
  //
  // On general check a) and b) are complements, but
  // presence of c) will convert a) to .new form, and
  // then it is not a complement
  // We attempt to detect it by analyzing  existing
  // dependencies in the packet

  // Analyze relationships between all existing members of the packet.
  // Look for Anti dependecy on the same predicate reg
  // as used in the candidate
  for (std::vector<MachineInstr*>::iterator VIN = CurrentPacketMIs.begin(),
       VEN = CurrentPacketMIs.end(); (VIN != VEN); ++VIN) {

    // Scheduling Unit for current insn in the packet
    SUnit *PacketSU = MIToSUnit.find(*VIN)->second;

    // If this instruction in the packet is succeeded by the candidate...
    if (PacketSU->isSucc(SU)) {
      for (unsigned i = 0; i < PacketSU->Succs.size(); ++i) {
        // The corner case exist when there is true data
        // dependency between candidate and one of current
        // packet members, this dep is on predicate reg, and
        // there already exist anti dep on the same pred in
        // the packet.
        if (PacketSU->Succs[i].getSUnit() == SU &&
            PacketSU->Succs[i].getKind() == SDep::Data &&
            Hexagon::PredRegsRegClass.contains(
              PacketSU->Succs[i].getReg()) &&
            // Here I know that *VIN is predicate setting instruction
            // with true data dep to candidate on the register
            // we care about - c) in the above example.
            // Now I need to see if there is an anti dependency
            // from c) to any other instruction in the
            // same packet on the pred reg of interest
            RestrictingDepExistInPacket(*VIN,PacketSU->Succs[i].getReg(),
                                        MIToSUnit)) {
           return false;
        }
      }
    }
  }

  // If the above case does not apply, check regular
  // complement condition.
  // Check that the predicate register is the same and
  // that the predicate sense is different
  // We also need to differentiate .old vs. .new:
  // !p0 is not complimentary to p0.new
  unsigned PReg1 = getPredicatedRegister(MI1, QII);
  unsigned PReg2 = getPredicatedRegister(MI2, QII);
  return ((PReg1 == PReg2) &&
          Hexagon::PredRegsRegClass.contains(PReg1) &&
          Hexagon::PredRegsRegClass.contains(PReg2) &&
          (getPredicateSense(MI1, QII) != getPredicateSense(MI2, QII)) &&
          (QII->isDotNewInst(MI1) == QII->isDotNewInst(MI2)));
}

// initPacketizerState - Initialize packetizer flags
void HexagonPacketizerList::initPacketizerState() {

  Dependence = false;
  PromotedToDotNew = false;
  GlueToNewValueJump = false;
  GlueAllocframeStore = false;
  FoundSequentialDependence = false;

  return;
}

// ignorePseudoInstruction - Ignore bundling of pseudo instructions.
bool HexagonPacketizerList::ignorePseudoInstruction(MachineInstr *MI,
                                                    MachineBasicBlock *MBB) {
  if (MI->isDebugValue())
    return true;

  // We must print out inline assembly
  if (MI->isInlineAsm())
    return false;

  // We check if MI has any functional units mapped to it.
  // If it doesn't, we ignore the instruction.
  const MCInstrDesc& TID = MI->getDesc();
  unsigned SchedClass = TID.getSchedClass();
  const InstrStage* IS =
                    ResourceTracker->getInstrItins()->beginStage(SchedClass);
  unsigned FuncUnits = IS->getUnits();
  return !FuncUnits;
}

// isSoloInstruction: - Returns true for instructions that must be
// scheduled in their own packet.
bool HexagonPacketizerList::isSoloInstruction(MachineInstr *MI) {

  if (MI->isInlineAsm())
    return true;

  if (MI->isEHLabel())
    return true;

  // From Hexagon V4 Programmer's Reference Manual 3.4.4 Grouping constraints:
  // trap, pause, barrier, icinva, isync, and syncht are solo instructions.
  // They must not be grouped with other instructions in a packet.
  if (IsSchedBarrier(MI))
    return true;

  return false;
}

// isLegalToPacketizeTogether:
// SUI is the current instruction that is out side of the current packet.
// SUJ is the current instruction inside the current packet against which that
// SUI will be packetized.
bool HexagonPacketizerList::isLegalToPacketizeTogether(SUnit *SUI, SUnit *SUJ) {
  MachineInstr *I = SUI->getInstr();
  MachineInstr *J = SUJ->getInstr();
  assert(I && J && "Unable to packetize null instruction!");

  const MCInstrDesc &MCIDI = I->getDesc();
  const MCInstrDesc &MCIDJ = J->getDesc();

  MachineBasicBlock::iterator II = I;

  const unsigned FrameSize = MF.getFrameInfo()->getStackSize();
  const HexagonRegisterInfo *QRI =
      (const HexagonRegisterInfo *)MF.getSubtarget().getRegisterInfo();
  const HexagonInstrInfo *QII = (const HexagonInstrInfo *) TII;

  // Inline asm cannot go in the packet.
  if (I->getOpcode() == Hexagon::INLINEASM)
    llvm_unreachable("Should not meet inline asm here!");

  if (isSoloInstruction(I))
    llvm_unreachable("Should not meet solo instr here!");

  // A save callee-save register function call can only be in a packet
  // with instructions that don't write to the callee-save registers.
  if ((QII->isSaveCalleeSavedRegsCall(I) &&
       DoesModifyCalleeSavedReg(J, QRI)) ||
      (QII->isSaveCalleeSavedRegsCall(J) &&
       DoesModifyCalleeSavedReg(I, QRI))) {
    Dependence = true;
    return false;
  }

  // Two control flow instructions cannot go in the same packet.
  if (IsControlFlow(I) && IsControlFlow(J)) {
    Dependence = true;
    return false;
  }

  // A LoopN instruction cannot appear in the same packet as a jump or call.
  if (IsLoopN(I) &&
     (IsDirectJump(J) || MCIDJ.isCall() || QII->isDeallocRet(J))) {
    Dependence = true;
    return false;
  }
  if (IsLoopN(J) &&
     (IsDirectJump(I) || MCIDI.isCall() || QII->isDeallocRet(I))) {
    Dependence = true;
    return false;
  }

  // dealloc_return cannot appear in the same packet as a conditional or
  // unconditional jump.
  if (QII->isDeallocRet(I) &&
     (MCIDJ.isBranch() || MCIDJ.isCall() || MCIDJ.isBarrier())) {
    Dependence = true;
    return false;
  }


  // V4 allows dual store. But does not allow second store, if the
  // first store is not in SLOT0. New value store, new value jump,
  // dealloc_return and memop always take SLOT0.
  // Arch spec 3.4.4.2
  if (QRI->Subtarget.hasV4TOps()) {
    if (MCIDI.mayStore() && MCIDJ.mayStore() &&
       (QII->isNewValueInst(J) || QII->isMemOp(J) || QII->isMemOp(I))) {
      Dependence = true;
      return false;
    }

    if ((QII->isMemOp(J) && MCIDI.mayStore())
        || (MCIDJ.mayStore() && QII->isMemOp(I))
        || (QII->isMemOp(J) && QII->isMemOp(I))) {
      Dependence = true;
      return false;
    }

    //if dealloc_return
    if (MCIDJ.mayStore() && QII->isDeallocRet(I)) {
      Dependence = true;
      return false;
    }

    // If an instruction feeds new value jump, glue it.
    MachineBasicBlock::iterator NextMII = I;
    ++NextMII;
    if (NextMII != I->getParent()->end() && QII->isNewValueJump(NextMII)) {
      MachineInstr *NextMI = NextMII;

      bool secondRegMatch = false;
      bool maintainNewValueJump = false;

      if (NextMI->getOperand(1).isReg() &&
          I->getOperand(0).getReg() == NextMI->getOperand(1).getReg()) {
        secondRegMatch = true;
        maintainNewValueJump = true;
      }

      if (!secondRegMatch &&
           I->getOperand(0).getReg() == NextMI->getOperand(0).getReg()) {
        maintainNewValueJump = true;
      }

      for (std::vector<MachineInstr*>::iterator
            VI = CurrentPacketMIs.begin(),
             VE = CurrentPacketMIs.end();
           (VI != VE && maintainNewValueJump); ++VI) {
        SUnit *PacketSU = MIToSUnit.find(*VI)->second;

        // NVJ can not be part of the dual jump - Arch Spec: section 7.8
        if (PacketSU->getInstr()->getDesc().isCall()) {
          Dependence = true;
          break;
        }
        // Validate
        // 1. Packet does not have a store in it.
        // 2. If the first operand of the nvj is newified, and the second
        //    operand is also a reg, it (second reg) is not defined in
        //    the same packet.
        // 3. If the second operand of the nvj is newified, (which means
        //    first operand is also a reg), first reg is not defined in
        //    the same packet.
        if (PacketSU->getInstr()->getDesc().mayStore()               ||
            PacketSU->getInstr()->getOpcode() == Hexagon::ALLOCFRAME ||
            // Check #2.
            (!secondRegMatch && NextMI->getOperand(1).isReg() &&
             PacketSU->getInstr()->modifiesRegister(
                               NextMI->getOperand(1).getReg(), QRI)) ||
            // Check #3.
            (secondRegMatch &&
             PacketSU->getInstr()->modifiesRegister(
                               NextMI->getOperand(0).getReg(), QRI))) {
          Dependence = true;
          break;
        }
      }
      if (!Dependence)
        GlueToNewValueJump = true;
      else
        return false;
    }
  }

  if (SUJ->isSucc(SUI)) {
    for (unsigned i = 0;
         (i < SUJ->Succs.size()) && !FoundSequentialDependence;
         ++i) {

      if (SUJ->Succs[i].getSUnit() != SUI) {
        continue;
      }

      SDep::Kind DepType = SUJ->Succs[i].getKind();

      // For direct calls:
      // Ignore register dependences for call instructions for
      // packetization purposes except for those due to r31 and
      // predicate registers.
      //
      // For indirect calls:
      // Same as direct calls + check for true dependences to the register
      // used in the indirect call.
      //
      // We completely ignore Order dependences for call instructions
      //
      // For returns:
      // Ignore register dependences for return instructions like jumpr,
      // dealloc return unless we have dependencies on the explicit uses
      // of the registers used by jumpr (like r31) or dealloc return
      // (like r29 or r30).
      //
      // TODO: Currently, jumpr is handling only return of r31. So, the
      // following logic (specificaly IsCallDependent) is working fine.
      // We need to enable jumpr for register other than r31 and then,
      // we need to rework the last part, where it handles indirect call
      // of that (IsCallDependent) function. Bug 6216 is opened for this.
      //
      unsigned DepReg = 0;
      const TargetRegisterClass* RC = nullptr;
      if (DepType == SDep::Data) {
        DepReg = SUJ->Succs[i].getReg();
        RC = QRI->getMinimalPhysRegClass(DepReg);
      }
      if ((MCIDI.isCall() || MCIDI.isReturn()) &&
          (!IsRegDependence(DepType) ||
            !IsCallDependent(I, DepType, SUJ->Succs[i].getReg()))) {
        /* do nothing */
      }

      // For instructions that can be promoted to dot-new, try to promote.
      else if ((DepType == SDep::Data) &&
               CanPromoteToDotNew(I, SUJ, DepReg, MIToSUnit, II, RC) &&
               PromoteToDotNew(I, DepType, II, RC)) {
        PromotedToDotNew = true;
        /* do nothing */
      }

      else if ((DepType == SDep::Data) &&
               (QII->isNewValueJump(I))) {
        /* do nothing */
      }

      // For predicated instructions, if the predicates are complements
      // then there can be no dependence.
      else if (QII->isPredicated(I) &&
               QII->isPredicated(J) &&
          ArePredicatesComplements(I, J, MIToSUnit)) {
        /* do nothing */

      }
      else if (IsDirectJump(I) &&
               !MCIDJ.isBranch() &&
               !MCIDJ.isCall() &&
               (DepType == SDep::Order)) {
        // Ignore Order dependences between unconditional direct branches
        // and non-control-flow instructions
        /* do nothing */
      }
      else if (MCIDI.isConditionalBranch() && (DepType != SDep::Data) &&
               (DepType != SDep::Output)) {
        // Ignore all dependences for jumps except for true and output
        // dependences
        /* do nothing */
      }

      // Ignore output dependences due to superregs. We can
      // write to two different subregisters of R1:0 for instance
      // in the same cycle
      //

      //
      // Let the
      // If neither I nor J defines DepReg, then this is a
      // superfluous output dependence. The dependence must be of the
      // form:
      //  R0 = ...
      //  R1 = ...
      // and there is an output dependence between the two instructions
      // with
      // DepReg = D0
      // We want to ignore these dependences.
      // Ideally, the dependence constructor should annotate such
      // dependences. We can then avoid this relatively expensive check.
      //
      else if (DepType == SDep::Output) {
        // DepReg is the register that's responsible for the dependence.
        unsigned DepReg = SUJ->Succs[i].getReg();

        // Check if I and J really defines DepReg.
        if (I->definesRegister(DepReg) ||
            J->definesRegister(DepReg)) {
          FoundSequentialDependence = true;
          break;
        }
      }

      // We ignore Order dependences for
      // 1. Two loads unless they are volatile.
      // 2. Two stores in V4 unless they are volatile.
      else if ((DepType == SDep::Order) &&
               !I->hasOrderedMemoryRef() &&
               !J->hasOrderedMemoryRef()) {
        if (QRI->Subtarget.hasV4TOps() &&
            // hexagonv4 allows dual store.
            MCIDI.mayStore() && MCIDJ.mayStore()) {
          /* do nothing */
        }
        // store followed by store-- not OK on V2
        // store followed by load -- not OK on all (OK if addresses
        // are not aliased)
        // load followed by store -- OK on all
        // load followed by load  -- OK on all
        else if ( !MCIDJ.mayStore()) {
          /* do nothing */
        }
        else {
          FoundSequentialDependence = true;
          break;
        }
      }

      // For V4, special case ALLOCFRAME. Even though there is dependency
      // between ALLOCFRAME and subsequent store, allow it to be
      // packetized in a same packet. This implies that the store is using
      // caller's SP. Hence, offset needs to be updated accordingly.
      else if (DepType == SDep::Data
               && QRI->Subtarget.hasV4TOps()
               && J->getOpcode() == Hexagon::ALLOCFRAME
               && (I->getOpcode() == Hexagon::STrid
                   || I->getOpcode() == Hexagon::STriw
                   || I->getOpcode() == Hexagon::STrib)
               && I->getOperand(0).getReg() == QRI->getStackRegister()
               && QII->isValidOffset(I->getOpcode(),
                                     I->getOperand(1).getImm() -
                                     (FrameSize + HEXAGON_LRFP_SIZE)))
      {
        GlueAllocframeStore = true;
        // Since this store is to be glued with allocframe in the same
        // packet, it will use SP of the previous stack frame, i.e
        // caller's SP. Therefore, we need to recalculate offset according
        // to this change.
        I->getOperand(1).setImm(I->getOperand(1).getImm() -
                                        (FrameSize + HEXAGON_LRFP_SIZE));
      }

      //
      // Skip over anti-dependences. Two instructions that are
      // anti-dependent can share a packet
      //
      else if (DepType != SDep::Anti) {
        FoundSequentialDependence = true;
        break;
      }
    }

    if (FoundSequentialDependence) {
      Dependence = true;
      return false;
    }
  }

  return true;
}

// isLegalToPruneDependencies
bool HexagonPacketizerList::isLegalToPruneDependencies(SUnit *SUI, SUnit *SUJ) {
  MachineInstr *I = SUI->getInstr();
  assert(I && SUJ->getInstr() && "Unable to packetize null instruction!");

  const unsigned FrameSize = MF.getFrameInfo()->getStackSize();

  if (Dependence) {

    // Check if the instruction was promoted to a dot-new. If so, demote it
    // back into a dot-old.
    if (PromotedToDotNew) {
      DemoteToDotOld(I);
    }

    // Check if the instruction (must be a store) was glued with an Allocframe
    // instruction. If so, restore its offset to its original value, i.e. use
    // curent SP instead of caller's SP.
    if (GlueAllocframeStore) {
      I->getOperand(1).setImm(I->getOperand(1).getImm() +
                                             FrameSize + HEXAGON_LRFP_SIZE);
    }

    return false;
  }
  return true;
}

MachineBasicBlock::iterator
HexagonPacketizerList::addToPacket(MachineInstr *MI) {

    MachineBasicBlock::iterator MII = MI;
    MachineBasicBlock *MBB = MI->getParent();

    const HexagonInstrInfo *QII = (const HexagonInstrInfo *) TII;

    if (GlueToNewValueJump) {

      ++MII;
      MachineInstr *nvjMI = MII;
      assert(ResourceTracker->canReserveResources(MI));
      ResourceTracker->reserveResources(MI);
      if ((QII->isExtended(MI) || QII->isConstExtended(MI)) &&
          !tryAllocateResourcesForConstExt(MI)) {
        endPacket(MBB, MI);
        ResourceTracker->reserveResources(MI);
        assert(canReserveResourcesForConstExt(MI) &&
               "Ensure that there is a slot");
        reserveResourcesForConstExt(MI);
        // Reserve resources for new value jump constant extender.
        assert(canReserveResourcesForConstExt(MI) &&
               "Ensure that there is a slot");
        reserveResourcesForConstExt(nvjMI);
        assert(ResourceTracker->canReserveResources(nvjMI) &&
               "Ensure that there is a slot");

      } else if (   // Extended instruction takes two slots in the packet.
        // Try reserve and allocate 4-byte in the current packet first.
        (QII->isExtended(nvjMI)
            && (!tryAllocateResourcesForConstExt(nvjMI)
                || !ResourceTracker->canReserveResources(nvjMI)))
        || // For non-extended instruction, no need to allocate extra 4 bytes.
        (!QII->isExtended(nvjMI) &&
              !ResourceTracker->canReserveResources(nvjMI)))
      {
        endPacket(MBB, MI);
        // A new and empty packet starts.
        // We are sure that the resources requirements can be satisfied.
        // Therefore, do not need to call "canReserveResources" anymore.
        ResourceTracker->reserveResources(MI);
        if (QII->isExtended(nvjMI))
          reserveResourcesForConstExt(nvjMI);
      }
      // Here, we are sure that "reserveResources" would succeed.
      ResourceTracker->reserveResources(nvjMI);
      CurrentPacketMIs.push_back(MI);
      CurrentPacketMIs.push_back(nvjMI);
    } else {
      if (   (QII->isExtended(MI) || QII->isConstExtended(MI))
          && (   !tryAllocateResourcesForConstExt(MI)
              || !ResourceTracker->canReserveResources(MI)))
      {
        endPacket(MBB, MI);
        // Check if the instruction was promoted to a dot-new. If so, demote it
        // back into a dot-old
        if (PromotedToDotNew) {
          DemoteToDotOld(MI);
        }
        reserveResourcesForConstExt(MI);
      }
      // In case that "MI" is not an extended insn,
      // the resource availability has already been checked.
      ResourceTracker->reserveResources(MI);
      CurrentPacketMIs.push_back(MI);
    }
    return MII;
}

//===----------------------------------------------------------------------===//
//                         Public Constructor Functions
//===----------------------------------------------------------------------===//

FunctionPass *llvm::createHexagonPacketizer() {
  return new HexagonPacketizer();
}
<|MERGE_RESOLUTION|>--- conflicted
+++ resolved
@@ -264,12 +264,7 @@
 
 
 static bool IsIndirectCall(MachineInstr* MI) {
-<<<<<<< HEAD
-  return ((MI->getOpcode() == Hexagon::CALLR) ||
-          (MI->getOpcode() == Hexagon::CALLRv3));
-=======
   return MI->getOpcode() == Hexagon::J2_callr;
->>>>>>> 7618b2b2
 }
 
 // Reserve resources for constant extender. Trigure an assertion if
@@ -277,7 +272,7 @@
 void HexagonPacketizerList::reserveResourcesForConstExt(MachineInstr* MI) {
   const HexagonInstrInfo *QII = (const HexagonInstrInfo *) TII;
   MachineFunction *MF = MI->getParent()->getParent();
-  MachineInstr *PseudoMI = MF->CreateMachineInstr(QII->get(Hexagon::IMMEXT_i),
+  MachineInstr *PseudoMI = MF->CreateMachineInstr(QII->get(Hexagon::A4_ext),
                                                   MI->getDebugLoc());
 
   if (ResourceTracker->canReserveResources(PseudoMI)) {
@@ -295,7 +290,7 @@
   assert((QII->isExtended(MI) || QII->isConstExtended(MI)) &&
          "Should only be called for constant extended instructions");
   MachineFunction *MF = MI->getParent()->getParent();
-  MachineInstr *PseudoMI = MF->CreateMachineInstr(QII->get(Hexagon::IMMEXT_i),
+  MachineInstr *PseudoMI = MF->CreateMachineInstr(QII->get(Hexagon::A4_ext),
                                                   MI->getDebugLoc());
   bool CanReserve = ResourceTracker->canReserveResources(PseudoMI);
   MF->DeleteMachineInstr(PseudoMI);
@@ -307,7 +302,7 @@
 bool HexagonPacketizerList::tryAllocateResourcesForConstExt(MachineInstr* MI) {
   const HexagonInstrInfo *QII = (const HexagonInstrInfo *) TII;
   MachineFunction *MF = MI->getParent()->getParent();
-  MachineInstr *PseudoMI = MF->CreateMachineInstr(QII->get(Hexagon::IMMEXT_i),
+  MachineInstr *PseudoMI = MF->CreateMachineInstr(QII->get(Hexagon::A4_ext),
                                                   MI->getDebugLoc());
 
   if (ResourceTracker->canReserveResources(PseudoMI)) {
@@ -370,7 +365,7 @@
 }
 
 static bool IsDirectJump(MachineInstr* MI) {
-  return (MI->getOpcode() == Hexagon::JMP);
+  return (MI->getOpcode() == Hexagon::J2_jump);
 }
 
 static bool IsSchedBarrier(MachineInstr* MI) {
@@ -386,8 +381,8 @@
 }
 
 static bool IsLoopN(MachineInstr *MI) {
-  return (MI->getOpcode() == Hexagon::LOOP0_i ||
-          MI->getOpcode() == Hexagon::LOOP0_r);
+  return (MI->getOpcode() == Hexagon::J2_loop0i ||
+          MI->getOpcode() == Hexagon::J2_loop0r);
 }
 
 /// DoesModifyCalleeSavedReg - Returns true if the instruction modifies a
@@ -567,8 +562,8 @@
     if (PacketSU->getInstr()->getDesc().mayStore() ||
         // if we have mayStore = 1 set on ALLOCFRAME and DEALLOCFRAME,
         // then we don't need this
-        PacketSU->getInstr()->getOpcode() == Hexagon::ALLOCFRAME ||
-        PacketSU->getInstr()->getOpcode() == Hexagon::DEALLOCFRAME)
+        PacketSU->getInstr()->getOpcode() == Hexagon::S2_allocframe ||
+        PacketSU->getInstr()->getOpcode() == Hexagon::L2_deallocframe)
       return false;
   }
 
@@ -1119,7 +1114,7 @@
         //    first operand is also a reg), first reg is not defined in
         //    the same packet.
         if (PacketSU->getInstr()->getDesc().mayStore()               ||
-            PacketSU->getInstr()->getOpcode() == Hexagon::ALLOCFRAME ||
+            PacketSU->getInstr()->getOpcode() == Hexagon::S2_allocframe ||
             // Check #2.
             (!secondRegMatch && NextMI->getOperand(1).isReg() &&
              PacketSU->getInstr()->modifiesRegister(
@@ -1283,10 +1278,10 @@
       // caller's SP. Hence, offset needs to be updated accordingly.
       else if (DepType == SDep::Data
                && QRI->Subtarget.hasV4TOps()
-               && J->getOpcode() == Hexagon::ALLOCFRAME
-               && (I->getOpcode() == Hexagon::STrid
-                   || I->getOpcode() == Hexagon::STriw
-                   || I->getOpcode() == Hexagon::STrib)
+               && J->getOpcode() == Hexagon::S2_allocframe
+               && (I->getOpcode() == Hexagon::S2_storerd_io
+                   || I->getOpcode() == Hexagon::S2_storeri_io
+                   || I->getOpcode() == Hexagon::S2_storerb_io)
                && I->getOperand(0).getReg() == QRI->getStackRegister()
                && QII->isValidOffset(I->getOpcode(),
                                      I->getOperand(1).getImm() -
