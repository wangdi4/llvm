--- conflicted
+++ resolved
@@ -16,33 +16,38 @@
 
 #include "HexagonTargetMachine.h"
 #include "llvm/MC/MCInst.h"
-<<<<<<< HEAD
-
-=======
 #include <memory>
 
 extern "C" void LLVMInitializeHexagonTargetMC();
->>>>>>> 7618b2b2
 namespace llvm {
 class MCOperand;
 
 class HexagonMCInst : public MCInst {
-  // MCID is set during instruction lowering.
-  // It is needed in order to access TSFlags for
-  // use in checking MC instruction properties.
-  const MCInstrDesc *MCID;
-
-  // Packet start and end markers
-  unsigned packetBegin : 1, packetEnd : 1;
+  friend void ::LLVMInitializeHexagonTargetMC();
+  // Used to access TSFlags
+  static std::unique_ptr <MCInstrInfo const> MCII;
 
 public:
   explicit HexagonMCInst();
   HexagonMCInst(const MCInstrDesc &mcid);
 
+  static void AppendImplicitOperands(MCInst &MCI);
+  static std::bitset<16> GetImplicitBits(MCInst const &MCI);
+  static void SetImplicitBits(MCInst &MCI, std::bitset<16> Bits);
+  static void SanityCheckImplicitOperands(MCInst const &MCI) {
+    assert(MCI.getNumOperands() >= 2 && "At least the two implicit operands");
+    assert(MCI.getOperand(MCI.getNumOperands() - 1).isInst() &&
+           "Implicit bits and flags");
+    assert(MCI.getOperand(MCI.getNumOperands() - 2).isImm() &&
+           "Parent pointer");
+  }
+
+  void setPacketBegin(bool Y);
   bool isPacketBegin() const;
+  static const size_t packetBeginIndex = 0;
+  void setPacketEnd(bool Y);
   bool isPacketEnd() const;
-  void setPacketBegin(bool Y);
-  void setPacketEnd(bool Y);
+  static const size_t packetEndIndex = 1;
   void resetPacket();
 
   // Return the slots used by the insn.
@@ -51,8 +56,7 @@
   // Return the Hexagon ISA class for the insn.
   unsigned getType() const;
 
-  void setDesc(const MCInstrDesc &mcid) { MCID = &mcid; };
-  const MCInstrDesc &getDesc(void) const { return *MCID; };
+  MCInstrDesc const &getDesc() const;
 
   // Return whether the insn is an actual insn.
   bool isCanon() const;
