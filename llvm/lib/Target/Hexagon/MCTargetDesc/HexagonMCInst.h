--- conflicted
+++ resolved
@@ -20,37 +20,17 @@
 
 extern "C" void LLVMInitializeHexagonTargetMC();
 namespace llvm {
-  class MCOperand;
+class MCOperand;
 
-<<<<<<< HEAD
-  class HexagonMCInst: public MCInst {
-    // MCID is set during instruction lowering.
-    // It is needed in order to access TSFlags for
-    // use in checking MC instruction properties.
-    const MCInstrDesc *MCID;
-
-    // Packet start and end markers
-    unsigned packetStart: 1, packetEnd: 1;
-=======
 class HexagonMCInst : public MCInst {
   friend void ::LLVMInitializeHexagonTargetMC();
   // Used to access TSFlags
   static std::unique_ptr <MCInstrInfo const> MCII;
->>>>>>> 41cb3da2
 
-  public:
-    explicit HexagonMCInst():
-      MCInst(), MCID(nullptr), packetStart(0), packetEnd(0) {};
-    HexagonMCInst(const MCInstrDesc& mcid):
-      MCInst(), MCID(&mcid), packetStart(0), packetEnd(0) {};
+public:
+  explicit HexagonMCInst();
+  HexagonMCInst(const MCInstrDesc &mcid);
 
-<<<<<<< HEAD
-    bool isPacketStart() const { return (packetStart); };
-    bool isPacketEnd() const { return (packetEnd); };
-    void setPacketStart(bool Y) { packetStart = Y; };
-    void setPacketEnd(bool Y) { packetEnd = Y; };
-    void resetPacket() { setPacketStart(false); setPacketEnd(false); };
-=======
   static void AppendImplicitOperands(MCInst &MCI);
   static std::bitset<16> GetImplicitBits(MCInst const &MCI);
   static void SetImplicitBits(MCInst &MCI, std::bitset<16> Bits);
@@ -69,66 +49,60 @@
   bool isPacketEnd() const;
   static const size_t packetEndIndex = 1;
   void resetPacket();
->>>>>>> 41cb3da2
 
-    // Return the slots used by the insn.
-    unsigned getUnits(const HexagonTargetMachine* TM) const;
+  // Return the slots used by the insn.
+  unsigned getUnits(const HexagonTargetMachine *TM) const;
 
-    // Return the Hexagon ISA class for the insn.
-    unsigned getType() const;
+  // Return the Hexagon ISA class for the insn.
+  unsigned getType() const;
 
-<<<<<<< HEAD
-    void setDesc(const MCInstrDesc& mcid) { MCID = &mcid; };
-    const MCInstrDesc& getDesc(void) const { return *MCID; };
-=======
   MCInstrDesc const &getDesc() const;
->>>>>>> 41cb3da2
 
-    // Return whether the insn is an actual insn.
-    bool isCanon() const;
+  // Return whether the insn is an actual insn.
+  bool isCanon() const;
 
-    // Return whether the insn is a prefix.
-    bool isPrefix() const;
+  // Return whether the insn is a prefix.
+  bool isPrefix() const;
 
-    // Return whether the insn is solo, i.e., cannot be in a packet.
-    bool isSolo() const;
+  // Return whether the insn is solo, i.e., cannot be in a packet.
+  bool isSolo() const;
 
-    // Return whether the instruction needs to be constant extended.
-    bool isConstExtended() const;
+  // Return whether the instruction needs to be constant extended.
+  bool isConstExtended() const;
 
-    // Return constant extended operand number.
-    unsigned short getCExtOpNum(void) const;
+  // Return constant extended operand number.
+  unsigned short getCExtOpNum(void) const;
 
-    // Return whether the insn is a new-value consumer.
-    bool isNewValue() const;
+  // Return whether the insn is a new-value consumer.
+  bool isNewValue() const;
 
-    // Return whether the instruction is a legal new-value producer.
-    bool hasNewValue() const;
+  // Return whether the instruction is a legal new-value producer.
+  bool hasNewValue() const;
 
-    // Return the operand that consumes or produces a new value.
-    const MCOperand& getNewValue() const;
+  // Return the operand that consumes or produces a new value.
+  const MCOperand &getNewValue() const;
 
-    // Return number of bits in the constant extended operand.
-    unsigned getBitCount(void) const;
+  // Return number of bits in the constant extended operand.
+  unsigned getBitCount(void) const;
 
-  private:
-    // Return whether the instruction must be always extended.
-    bool isExtended() const;
+private:
+  // Return whether the instruction must be always extended.
+  bool isExtended() const;
 
-    // Return true if the insn may be extended based on the operand value.
-    bool isExtendable() const;
+  // Return true if the insn may be extended based on the operand value.
+  bool isExtendable() const;
 
-    // Return true if the operand can be constant extended.
-    bool isOperandExtended(const unsigned short OperandNum) const;
+  // Return true if the operand can be constant extended.
+  bool isOperandExtended(const unsigned short OperandNum) const;
 
-    // Return the min value that a constant extendable operand can have
-    // without being extended.
-    int getMinValue() const;
+  // Return the min value that a constant extendable operand can have
+  // without being extended.
+  int getMinValue() const;
 
-    // Return the max value that a constant extendable operand can have
-    // without being extended.
-    int getMaxValue() const;
-  };
+  // Return the max value that a constant extendable operand can have
+  // without being extended.
+  int getMaxValue() const;
+};
 }
 
 #endif