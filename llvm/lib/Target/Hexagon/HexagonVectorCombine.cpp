//===-- HexagonVectorCombine.cpp ------------------------------------------===//
//
// Part of the LLVM Project, under the Apache License v2.0 with LLVM Exceptions.
// See https://llvm.org/LICENSE.txt for license information.
// SPDX-License-Identifier: Apache-2.0 WITH LLVM-exception
//
//===----------------------------------------------------------------------===//
// HexagonVectorCombine is a utility class implementing a variety of functions
// that assist in vector-based optimizations.
//
// AlignVectors: replace unaligned vector loads and stores with aligned ones.
// HvxIdioms: recognize various opportunities to generate HVX intrinsic code.
//===----------------------------------------------------------------------===//

#include "llvm/ADT/APInt.h"
#include "llvm/ADT/ArrayRef.h"
#include "llvm/ADT/DenseMap.h"
#include "llvm/ADT/STLExtras.h"
#include "llvm/ADT/SmallVector.h"
#include "llvm/Analysis/AliasAnalysis.h"
#include "llvm/Analysis/AssumptionCache.h"
#include "llvm/Analysis/InstSimplifyFolder.h"
#include "llvm/Analysis/InstructionSimplify.h"
#include "llvm/Analysis/ScalarEvolution.h"
#include "llvm/Analysis/TargetLibraryInfo.h"
#include "llvm/Analysis/ValueTracking.h"
#include "llvm/Analysis/VectorUtils.h"
#include "llvm/CodeGen/TargetPassConfig.h"
#include "llvm/CodeGen/ValueTypes.h"
#include "llvm/IR/Dominators.h"
#include "llvm/IR/IRBuilder.h"
#include "llvm/IR/IntrinsicInst.h"
#include "llvm/IR/Intrinsics.h"
#include "llvm/IR/IntrinsicsHexagon.h"
#include "llvm/IR/Metadata.h"
#include "llvm/IR/PatternMatch.h"
#include "llvm/InitializePasses.h"
#include "llvm/Pass.h"
#include "llvm/Support/CommandLine.h"
#include "llvm/Support/KnownBits.h"
#include "llvm/Support/MathExtras.h"
#include "llvm/Support/raw_ostream.h"
#include "llvm/Target/TargetMachine.h"
#include "llvm/Transforms/Utils/Local.h"

#include "HexagonSubtarget.h"
#include "HexagonTargetMachine.h"

#include <algorithm>
#include <deque>
#include <map>
#include <optional>
#include <set>
#include <utility>
#include <vector>

#define DEBUG_TYPE "hexagon-vc"

using namespace llvm;

namespace {
cl::opt<bool> DumpModule("hvc-dump-module", cl::Hidden);
cl::opt<bool> VAEnabled("hvc-va", cl::Hidden, cl::init(true)); // Align
cl::opt<bool> VIEnabled("hvc-vi", cl::Hidden, cl::init(true)); // Idioms
cl::opt<bool> VADoFullStores("hvc-va-full-stores", cl::Hidden);

cl::opt<unsigned> VAGroupCountLimit("hvc-va-group-count-limit", cl::Hidden,
                                    cl::init(~0));
cl::opt<unsigned> VAGroupSizeLimit("hvc-va-group-size-limit", cl::Hidden,
                                   cl::init(~0));

class HexagonVectorCombine {
public:
  HexagonVectorCombine(Function &F_, AliasAnalysis &AA_, AssumptionCache &AC_,
                       DominatorTree &DT_, ScalarEvolution &SE_,
                       TargetLibraryInfo &TLI_, const TargetMachine &TM_)
      : F(F_), DL(F.getParent()->getDataLayout()), AA(AA_), AC(AC_), DT(DT_),
        SE(SE_), TLI(TLI_),
        HST(static_cast<const HexagonSubtarget &>(*TM_.getSubtargetImpl(F))) {}

  bool run();

  // Common integer type.
  IntegerType *getIntTy(unsigned Width = 32) const;
  // Byte type: either scalar (when Length = 0), or vector with given
  // element count.
  Type *getByteTy(int ElemCount = 0) const;
  // Boolean type: either scalar (when Length = 0), or vector with given
  // element count.
  Type *getBoolTy(int ElemCount = 0) const;
  // Create a ConstantInt of type returned by getIntTy with the value Val.
  ConstantInt *getConstInt(int Val, unsigned Width = 32) const;
  // Get the integer value of V, if it exists.
  std::optional<APInt> getIntValue(const Value *Val) const;
  // Is Val a constant 0, or a vector of 0s?
  bool isZero(const Value *Val) const;
  // Is Val an undef value?
  bool isUndef(const Value *Val) const;
  // Is Val a scalar (i1 true) or a vector of (i1 true)?
  bool isTrue(const Value *Val) const;
  // Is Val a scalar (i1 false) or a vector of (i1 false)?
  bool isFalse(const Value *Val) const;

  // Get HVX vector type with the given element type.
  VectorType *getHvxTy(Type *ElemTy, bool Pair = false) const;

  enum SizeKind {
    Store, // Store size
    Alloc, // Alloc size
  };
  int getSizeOf(const Value *Val, SizeKind Kind = Store) const;
  int getSizeOf(const Type *Ty, SizeKind Kind = Store) const;
  int getTypeAlignment(Type *Ty) const;
  size_t length(Value *Val) const;
  size_t length(Type *Ty) const;

  Constant *getNullValue(Type *Ty) const;
  Constant *getFullValue(Type *Ty) const;
  Constant *getConstSplat(Type *Ty, int Val) const;

  Value *simplify(Value *Val) const;

  Value *insertb(IRBuilderBase &Builder, Value *Dest, Value *Src, int Start,
                 int Length, int Where) const;
  Value *vlalignb(IRBuilderBase &Builder, Value *Lo, Value *Hi,
                  Value *Amt) const;
  Value *vralignb(IRBuilderBase &Builder, Value *Lo, Value *Hi,
                  Value *Amt) const;
  Value *concat(IRBuilderBase &Builder, ArrayRef<Value *> Vecs) const;
  Value *vresize(IRBuilderBase &Builder, Value *Val, int NewSize,
                 Value *Pad) const;
  Value *rescale(IRBuilderBase &Builder, Value *Mask, Type *FromTy,
                 Type *ToTy) const;
  Value *vlsb(IRBuilderBase &Builder, Value *Val) const;
  Value *vbytes(IRBuilderBase &Builder, Value *Val) const;
  Value *subvector(IRBuilderBase &Builder, Value *Val, unsigned Start,
                   unsigned Length) const;
  Value *sublo(IRBuilderBase &Builder, Value *Val) const;
  Value *subhi(IRBuilderBase &Builder, Value *Val) const;
  Value *vdeal(IRBuilderBase &Builder, Value *Val0, Value *Val1) const;
  Value *vshuff(IRBuilderBase &Builder, Value *Val0, Value *Val1) const;

  Value *createHvxIntrinsic(IRBuilderBase &Builder, Intrinsic::ID IntID,
                            Type *RetTy, ArrayRef<Value *> Args,
                            ArrayRef<Type *> ArgTys = std::nullopt,
                            ArrayRef<Value *> MDSources = std::nullopt) const;
  SmallVector<Value *> splitVectorElements(IRBuilderBase &Builder, Value *Vec,
                                           unsigned ToWidth) const;
  Value *joinVectorElements(IRBuilderBase &Builder, ArrayRef<Value *> Values,
                            VectorType *ToType) const;

  std::optional<int> calculatePointerDifference(Value *Ptr0, Value *Ptr1) const;

  unsigned getNumSignificantBits(const Value *V,
                                 const Instruction *CtxI = nullptr) const;
  KnownBits getKnownBits(const Value *V,
                         const Instruction *CtxI = nullptr) const;

  bool isSafeToClone(const Instruction &In) const;

  template <typename T = std::vector<Instruction *>>
  bool isSafeToMoveBeforeInBB(const Instruction &In,
                              BasicBlock::const_iterator To,
                              const T &IgnoreInsts = {}) const;

  // This function is only used for assertions at the moment.
  [[maybe_unused]] bool isByteVecTy(Type *Ty) const;

  Function &F;
  const DataLayout &DL;
  AliasAnalysis &AA;
  AssumptionCache &AC;
  DominatorTree &DT;
  ScalarEvolution &SE;
  TargetLibraryInfo &TLI;
  const HexagonSubtarget &HST;

private:
  Value *getElementRange(IRBuilderBase &Builder, Value *Lo, Value *Hi,
                         int Start, int Length) const;
};

class AlignVectors {
  // This code tries to replace unaligned vector loads/stores with aligned
  // ones.
  // Consider unaligned load:
  //   %v = original_load %some_addr, align <bad>
  //   %user = %v
  // It will generate
  //      = load ..., align <good>
  //      = load ..., align <good>
  //      = valign
  //      etc.
  //   %synthesize = combine/shuffle the loaded data so that it looks
  //                 exactly like what "original_load" has loaded.
  //   %user = %synthesize
  // Similarly for stores.
public:
  AlignVectors(const HexagonVectorCombine &HVC_) : HVC(HVC_) {}

  bool run();

private:
  using InstList = std::vector<Instruction *>;
  using InstMap = DenseMap<Instruction *, Instruction *>;

  struct AddrInfo {
    AddrInfo(const AddrInfo &) = default;
    AddrInfo(const HexagonVectorCombine &HVC, Instruction *I, Value *A, Type *T,
             Align H)
        : Inst(I), Addr(A), ValTy(T), HaveAlign(H),
          NeedAlign(HVC.getTypeAlignment(ValTy)) {}
    AddrInfo &operator=(const AddrInfo &) = default;

    // XXX: add Size member?
    Instruction *Inst;
    Value *Addr;
    Type *ValTy;
    Align HaveAlign;
    Align NeedAlign;
    int Offset = 0; // Offset (in bytes) from the first member of the
                    // containing AddrList.
  };
  using AddrList = std::vector<AddrInfo>;

  struct InstrLess {
    bool operator()(const Instruction *A, const Instruction *B) const {
      return A->comesBefore(B);
    }
  };
  using DepList = std::set<Instruction *, InstrLess>;

  struct MoveGroup {
    MoveGroup(const AddrInfo &AI, Instruction *B, bool Hvx, bool Load)
        : Base(B), Main{AI.Inst}, Clones{}, IsHvx(Hvx), IsLoad(Load) {}
    MoveGroup() = default;
    Instruction *Base; // Base instruction of the parent address group.
    InstList Main;     // Main group of instructions.
    InstList Deps;     // List of dependencies.
    InstMap Clones;    // Map from original Deps to cloned ones.
    bool IsHvx;        // Is this group of HVX instructions?
    bool IsLoad;       // Is this a load group?
  };
  using MoveList = std::vector<MoveGroup>;

  struct ByteSpan {
    // A representation of "interesting" bytes within a given span of memory.
    // These bytes are those that are loaded or stored, and they don't have
    // to cover the entire span of memory.
    //
    // The representation works by picking a contiguous sequence of bytes
    // from somewhere within a llvm::Value, and placing it at a given offset
    // within the span.
    //
    // The sequence of bytes from llvm:Value is represented by Segment.
    // Block is Segment, plus where it goes in the span.
    //
    // An important feature of ByteSpan is being able to make a "section",
    // i.e. creating another ByteSpan corresponding to a range of offsets
    // relative to the source span.

    struct Segment {
      // Segment of a Value: 'Len' bytes starting at byte 'Begin'.
      Segment(Value *Val, int Begin, int Len)
          : Val(Val), Start(Begin), Size(Len) {}
      Segment(const Segment &Seg) = default;
      Segment &operator=(const Segment &Seg) = default;
      Value *Val; // Value representable as a sequence of bytes.
      int Start;  // First byte of the value that belongs to the segment.
      int Size;   // Number of bytes in the segment.
    };

    struct Block {
      Block(Value *Val, int Len, int Pos) : Seg(Val, 0, Len), Pos(Pos) {}
      Block(Value *Val, int Off, int Len, int Pos)
          : Seg(Val, Off, Len), Pos(Pos) {}
      Block(const Block &Blk) = default;
      Block &operator=(const Block &Blk) = default;
      Segment Seg; // Value segment.
      int Pos;     // Position (offset) of the block in the span.
    };

    int extent() const;
    ByteSpan section(int Start, int Length) const;
    ByteSpan &shift(int Offset);
    SmallVector<Value *, 8> values() const;

    int size() const { return Blocks.size(); }
    Block &operator[](int i) { return Blocks[i]; }
    const Block &operator[](int i) const { return Blocks[i]; }

    std::vector<Block> Blocks;

    using iterator = decltype(Blocks)::iterator;
    iterator begin() { return Blocks.begin(); }
    iterator end() { return Blocks.end(); }
    using const_iterator = decltype(Blocks)::const_iterator;
    const_iterator begin() const { return Blocks.begin(); }
    const_iterator end() const { return Blocks.end(); }
  };

  Align getAlignFromValue(const Value *V) const;
  std::optional<AddrInfo> getAddrInfo(Instruction &In) const;
  bool isHvx(const AddrInfo &AI) const;
  // This function is only used for assertions at the moment.
  [[maybe_unused]] bool isSectorTy(Type *Ty) const;

  Value *getPayload(Value *Val) const;
  Value *getMask(Value *Val) const;
  Value *getPassThrough(Value *Val) const;

  Value *createAdjustedPointer(IRBuilderBase &Builder, Value *Ptr, Type *ValTy,
                               int Adjust,
                               const InstMap &CloneMap = InstMap()) const;
  Value *createAlignedPointer(IRBuilderBase &Builder, Value *Ptr, Type *ValTy,
                              int Alignment,
                              const InstMap &CloneMap = InstMap()) const;

  Value *createLoad(IRBuilderBase &Builder, Type *ValTy, Value *Ptr,
                    Value *Predicate, int Alignment, Value *Mask,
                    Value *PassThru,
                    ArrayRef<Value *> MDSources = std::nullopt) const;
  Value *createSimpleLoad(IRBuilderBase &Builder, Type *ValTy, Value *Ptr,
                          int Alignment,
                          ArrayRef<Value *> MDSources = std::nullopt) const;

  Value *createStore(IRBuilderBase &Builder, Value *Val, Value *Ptr,
                     Value *Predicate, int Alignment, Value *Mask,
                     ArrayRef<Value *> MDSources = std ::nullopt) const;
  Value *createSimpleStore(IRBuilderBase &Builder, Value *Val, Value *Ptr,
                           int Alignment,
                           ArrayRef<Value *> MDSources = std ::nullopt) const;

  Value *createPredicatedLoad(IRBuilderBase &Builder, Type *ValTy, Value *Ptr,
                              Value *Predicate, int Alignment,
                              ArrayRef<Value *> MDSources = std::nullopt) const;
  Value *
  createPredicatedStore(IRBuilderBase &Builder, Value *Val, Value *Ptr,
                        Value *Predicate, int Alignment,
                        ArrayRef<Value *> MDSources = std::nullopt) const;

  DepList getUpwardDeps(Instruction *In, Instruction *Base) const;
  bool createAddressGroups();
  MoveList createLoadGroups(const AddrList &Group) const;
  MoveList createStoreGroups(const AddrList &Group) const;
  bool moveTogether(MoveGroup &Move) const;
  template <typename T> InstMap cloneBefore(Instruction *To, T &&Insts) const;

  void realignLoadGroup(IRBuilderBase &Builder, const ByteSpan &VSpan,
                        int ScLen, Value *AlignVal, Value *AlignAddr) const;
  void realignStoreGroup(IRBuilderBase &Builder, const ByteSpan &VSpan,
                         int ScLen, Value *AlignVal, Value *AlignAddr) const;
  bool realignGroup(const MoveGroup &Move) const;

  Value *makeTestIfUnaligned(IRBuilderBase &Builder, Value *AlignVal,
                             int Alignment) const;

  friend raw_ostream &operator<<(raw_ostream &OS, const AddrInfo &AI);
  friend raw_ostream &operator<<(raw_ostream &OS, const MoveGroup &MG);
  friend raw_ostream &operator<<(raw_ostream &OS, const ByteSpan::Block &B);
  friend raw_ostream &operator<<(raw_ostream &OS, const ByteSpan &BS);

  std::map<Instruction *, AddrList> AddrGroups;
  const HexagonVectorCombine &HVC;
};

LLVM_ATTRIBUTE_UNUSED
raw_ostream &operator<<(raw_ostream &OS, const AlignVectors::AddrInfo &AI) {
  OS << "Inst: " << AI.Inst << "  " << *AI.Inst << '\n';
  OS << "Addr: " << *AI.Addr << '\n';
  OS << "Type: " << *AI.ValTy << '\n';
  OS << "HaveAlign: " << AI.HaveAlign.value() << '\n';
  OS << "NeedAlign: " << AI.NeedAlign.value() << '\n';
  OS << "Offset: " << AI.Offset;
  return OS;
}

LLVM_ATTRIBUTE_UNUSED
raw_ostream &operator<<(raw_ostream &OS, const AlignVectors::MoveGroup &MG) {
  OS << "IsLoad:" << (MG.IsLoad ? "yes" : "no");
  OS << ", IsHvx:" << (MG.IsHvx ? "yes" : "no") << '\n';
  OS << "Main\n";
  for (Instruction *I : MG.Main)
    OS << "  " << *I << '\n';
  OS << "Deps\n";
  for (Instruction *I : MG.Deps)
    OS << "  " << *I << '\n';
  OS << "Clones\n";
  for (auto [K, V] : MG.Clones) {
    OS << "    ";
    K->printAsOperand(OS, false);
    OS << "\t-> " << *V << '\n';
  }
  return OS;
}

LLVM_ATTRIBUTE_UNUSED
raw_ostream &operator<<(raw_ostream &OS,
                        const AlignVectors::ByteSpan::Block &B) {
  OS << "  @" << B.Pos << " [" << B.Seg.Start << ',' << B.Seg.Size << "] ";
  if (B.Seg.Val == reinterpret_cast<const Value *>(&B)) {
    OS << "(self:" << B.Seg.Val << ')';
  } else if (B.Seg.Val != nullptr) {
    OS << *B.Seg.Val;
  } else {
    OS << "(null)";
  }
  return OS;
}

LLVM_ATTRIBUTE_UNUSED
raw_ostream &operator<<(raw_ostream &OS, const AlignVectors::ByteSpan &BS) {
  OS << "ByteSpan[size=" << BS.size() << ", extent=" << BS.extent() << '\n';
  for (const AlignVectors::ByteSpan::Block &B : BS)
    OS << B << '\n';
  OS << ']';
  return OS;
}

class HvxIdioms {
public:
  HvxIdioms(const HexagonVectorCombine &HVC_) : HVC(HVC_) {
    auto *Int32Ty = HVC.getIntTy(32);
    HvxI32Ty = HVC.getHvxTy(Int32Ty, /*Pair=*/false);
    HvxP32Ty = HVC.getHvxTy(Int32Ty, /*Pair=*/true);
  }

  bool run();

private:
  enum Signedness { Positive, Signed, Unsigned };

  // Value + sign
  // This is to keep track of whether the value should be treated as signed
  // or unsigned, or is known to be positive.
  struct SValue {
    Value *Val;
    Signedness Sgn;
  };

  struct FxpOp {
    unsigned Opcode;
    unsigned Frac; // Number of fraction bits
    SValue X, Y;
    // If present, add 1 << RoundAt before shift:
    std::optional<unsigned> RoundAt;
    VectorType *ResTy;
  };

  auto getNumSignificantBits(Value *V, Instruction *In) const
      -> std::pair<unsigned, Signedness>;
  auto canonSgn(SValue X, SValue Y) const -> std::pair<SValue, SValue>;

  auto matchFxpMul(Instruction &In) const -> std::optional<FxpOp>;
  auto processFxpMul(Instruction &In, const FxpOp &Op) const -> Value *;

  auto processFxpMulChopped(IRBuilderBase &Builder, Instruction &In,
                            const FxpOp &Op) const -> Value *;
  auto createMulQ15(IRBuilderBase &Builder, SValue X, SValue Y,
                    bool Rounding) const -> Value *;
  auto createMulQ31(IRBuilderBase &Builder, SValue X, SValue Y,
                    bool Rounding) const -> Value *;
  // Return {Result, Carry}, where Carry is a vector predicate.
  auto createAddCarry(IRBuilderBase &Builder, Value *X, Value *Y,
                      Value *CarryIn = nullptr) const
      -> std::pair<Value *, Value *>;
  auto createMul16(IRBuilderBase &Builder, SValue X, SValue Y) const -> Value *;
  auto createMulH16(IRBuilderBase &Builder, SValue X, SValue Y) const
      -> Value *;
  auto createMul32(IRBuilderBase &Builder, SValue X, SValue Y) const
      -> std::pair<Value *, Value *>;
  auto createAddLong(IRBuilderBase &Builder, ArrayRef<Value *> WordX,
                     ArrayRef<Value *> WordY) const -> SmallVector<Value *>;
  auto createMulLong(IRBuilderBase &Builder, ArrayRef<Value *> WordX,
                     Signedness SgnX, ArrayRef<Value *> WordY,
                     Signedness SgnY) const -> SmallVector<Value *>;

  VectorType *HvxI32Ty;
  VectorType *HvxP32Ty;
  const HexagonVectorCombine &HVC;

  friend raw_ostream &operator<<(raw_ostream &, const FxpOp &);
};

[[maybe_unused]] raw_ostream &operator<<(raw_ostream &OS,
                                         const HvxIdioms::FxpOp &Op) {
  static const char *SgnNames[] = {"Positive", "Signed", "Unsigned"};
  OS << Instruction::getOpcodeName(Op.Opcode) << '.' << Op.Frac;
  if (Op.RoundAt.has_value()) {
    if (Op.Frac != 0 && *Op.RoundAt == Op.Frac - 1) {
      OS << ":rnd";
    } else {
      OS << " + 1<<" << *Op.RoundAt;
    }
  }
  OS << "\n  X:(" << SgnNames[Op.X.Sgn] << ") " << *Op.X.Val << "\n"
     << "  Y:(" << SgnNames[Op.Y.Sgn] << ") " << *Op.Y.Val;
  return OS;
}

} // namespace

namespace {

template <typename T> T *getIfUnordered(T *MaybeT) {
  return MaybeT && MaybeT->isUnordered() ? MaybeT : nullptr;
}
template <typename T> T *isCandidate(Instruction *In) {
  return dyn_cast<T>(In);
}
template <> LoadInst *isCandidate<LoadInst>(Instruction *In) {
  return getIfUnordered(dyn_cast<LoadInst>(In));
}
template <> StoreInst *isCandidate<StoreInst>(Instruction *In) {
  return getIfUnordered(dyn_cast<StoreInst>(In));
}

#if !defined(_MSC_VER) || _MSC_VER >= 1926
// VS2017 and some versions of VS2019 have trouble compiling this:
// error C2976: 'std::map': too few template arguments
// VS 2019 16.x is known to work, except for 16.4/16.5 (MSC_VER 1924/1925)
template <typename Pred, typename... Ts>
void erase_if(std::map<Ts...> &map, Pred p)
#else
template <typename Pred, typename T, typename U>
void erase_if(std::map<T, U> &map, Pred p)
#endif
{
  for (auto i = map.begin(), e = map.end(); i != e;) {
    if (p(*i))
      i = map.erase(i);
    else
      i = std::next(i);
  }
}

// Forward other erase_ifs to the LLVM implementations.
template <typename Pred, typename T> void erase_if(T &&container, Pred p) {
  llvm::erase_if(std::forward<T>(container), p);
}

} // namespace

// --- Begin AlignVectors

// For brevity, only consider loads. We identify a group of loads where we
// know the relative differences between their addresses, so we know how they
// are laid out in memory (relative to one another). These loads can overlap,
// can be shorter or longer than the desired vector length.
// Ultimately we want to generate a sequence of aligned loads that will load
// every byte that the original loads loaded, and have the program use these
// loaded values instead of the original loads.
// We consider the contiguous memory area spanned by all these loads.
//
// Let's say that a single aligned vector load can load 16 bytes at a time.
// If the program wanted to use a byte at offset 13 from the beginning of the
// original span, it will be a byte at offset 13+x in the aligned data for
// some x>=0. This may happen to be in the first aligned load, or in the load
// following it. Since we generally don't know what the that alignment value
// is at compile time, we proactively do valigns on the aligned loads, so that
// byte that was at offset 13 is still at offset 13 after the valigns.
//
// This will be the starting point for making the rest of the program use the
// data loaded by the new loads.
// For each original load, and its users:
//   %v = load ...
//   ... = %v
//   ... = %v
// we create
//   %new_v = extract/combine/shuffle data from loaded/valigned vectors so
//            it contains the same value as %v did before
// then replace all users of %v with %new_v.
//   ... = %new_v
//   ... = %new_v

auto AlignVectors::ByteSpan::extent() const -> int {
  if (size() == 0)
    return 0;
  int Min = Blocks[0].Pos;
  int Max = Blocks[0].Pos + Blocks[0].Seg.Size;
  for (int i = 1, e = size(); i != e; ++i) {
    Min = std::min(Min, Blocks[i].Pos);
    Max = std::max(Max, Blocks[i].Pos + Blocks[i].Seg.Size);
  }
  return Max - Min;
}

auto AlignVectors::ByteSpan::section(int Start, int Length) const -> ByteSpan {
  ByteSpan Section;
  for (const ByteSpan::Block &B : Blocks) {
    int L = std::max(B.Pos, Start);                       // Left end.
    int R = std::min(B.Pos + B.Seg.Size, Start + Length); // Right end+1.
    if (L < R) {
      // How much to chop off the beginning of the segment:
      int Off = L > B.Pos ? L - B.Pos : 0;
      Section.Blocks.emplace_back(B.Seg.Val, B.Seg.Start + Off, R - L, L);
    }
  }
  return Section;
}

auto AlignVectors::ByteSpan::shift(int Offset) -> ByteSpan & {
  for (Block &B : Blocks)
    B.Pos += Offset;
  return *this;
}

auto AlignVectors::ByteSpan::values() const -> SmallVector<Value *, 8> {
  SmallVector<Value *, 8> Values(Blocks.size());
  for (int i = 0, e = Blocks.size(); i != e; ++i)
    Values[i] = Blocks[i].Seg.Val;
  return Values;
}

auto AlignVectors::getAlignFromValue(const Value *V) const -> Align {
  const auto *C = dyn_cast<ConstantInt>(V);
  assert(C && "Alignment must be a compile-time constant integer");
  return C->getAlignValue();
}

auto AlignVectors::getAddrInfo(Instruction &In) const
    -> std::optional<AddrInfo> {
  if (auto *L = isCandidate<LoadInst>(&In))
    return AddrInfo(HVC, L, L->getPointerOperand(), L->getType(),
                    L->getAlign());
  if (auto *S = isCandidate<StoreInst>(&In))
    return AddrInfo(HVC, S, S->getPointerOperand(),
                    S->getValueOperand()->getType(), S->getAlign());
  if (auto *II = isCandidate<IntrinsicInst>(&In)) {
    Intrinsic::ID ID = II->getIntrinsicID();
    switch (ID) {
    case Intrinsic::masked_load:
      return AddrInfo(HVC, II, II->getArgOperand(0), II->getType(),
                      getAlignFromValue(II->getArgOperand(1)));
    case Intrinsic::masked_store:
      return AddrInfo(HVC, II, II->getArgOperand(1),
                      II->getArgOperand(0)->getType(),
                      getAlignFromValue(II->getArgOperand(2)));
    }
  }
  return std::nullopt;
}

auto AlignVectors::isHvx(const AddrInfo &AI) const -> bool {
  return HVC.HST.isTypeForHVX(AI.ValTy);
}

auto AlignVectors::getPayload(Value *Val) const -> Value * {
  if (auto *In = dyn_cast<Instruction>(Val)) {
    Intrinsic::ID ID = 0;
    if (auto *II = dyn_cast<IntrinsicInst>(In))
      ID = II->getIntrinsicID();
    if (isa<StoreInst>(In) || ID == Intrinsic::masked_store)
      return In->getOperand(0);
  }
  return Val;
}

auto AlignVectors::getMask(Value *Val) const -> Value * {
  if (auto *II = dyn_cast<IntrinsicInst>(Val)) {
    switch (II->getIntrinsicID()) {
    case Intrinsic::masked_load:
      return II->getArgOperand(2);
    case Intrinsic::masked_store:
      return II->getArgOperand(3);
    }
  }

  Type *ValTy = getPayload(Val)->getType();
  if (auto *VecTy = dyn_cast<VectorType>(ValTy))
    return HVC.getFullValue(HVC.getBoolTy(HVC.length(VecTy)));
  return HVC.getFullValue(HVC.getBoolTy());
}

auto AlignVectors::getPassThrough(Value *Val) const -> Value * {
  if (auto *II = dyn_cast<IntrinsicInst>(Val)) {
    if (II->getIntrinsicID() == Intrinsic::masked_load)
      return II->getArgOperand(3);
  }
  return UndefValue::get(getPayload(Val)->getType());
}

auto AlignVectors::createAdjustedPointer(IRBuilderBase &Builder, Value *Ptr,
                                         Type *ValTy, int Adjust,
                                         const InstMap &CloneMap) const
    -> Value * {
<<<<<<< HEAD
=======
#ifdef INTEL_SYCL_OPAQUEPOINTER_READY
>>>>>>> 6241a64e
  if (auto *I = dyn_cast<Instruction>(Ptr))
    if (Instruction *New = CloneMap.lookup(I))
      Ptr = New;
  return Builder.CreateGEP(Type::getInt8Ty(HVC.F.getContext()), Ptr,
                           HVC.getConstInt(Adjust), "gep");
<<<<<<< HEAD
=======
#else // INTEL_SYCL_OPAQUEPOINTER_READY
  auto remap = [&](Value *V) -> Value * {
    if (auto *I = dyn_cast<Instruction>(V)) {
      for (auto [Old, New] : CloneMap)
        I->replaceUsesOfWith(Old, New);
      return I;
    }
    return V;
  };
  // The adjustment is in bytes, but if it's a multiple of the type size,
  // we don't need to do pointer casts.
  auto *PtrTy = cast<PointerType>(Ptr->getType());
  if (!PtrTy->isOpaque()) {
    Type *ElemTy = PtrTy->getNonOpaquePointerElementType();
    int ElemSize = HVC.getSizeOf(ElemTy, HVC.Alloc);
    if (Adjust % ElemSize == 0 && Adjust != 0) {
      Value *Tmp0 = Builder.CreateGEP(
          ElemTy, Ptr, HVC.getConstInt(Adjust / ElemSize), "gep");
      return Builder.CreatePointerCast(remap(Tmp0), ValTy->getPointerTo(),
                                       "cst");
    }
  }

  PointerType *CharPtrTy = Type::getInt8PtrTy(HVC.F.getContext());
  Value *Tmp0 = Builder.CreatePointerCast(Ptr, CharPtrTy, "cst");
  Value *Tmp1 = Builder.CreateGEP(Type::getInt8Ty(HVC.F.getContext()),
                                  remap(Tmp0), HVC.getConstInt(Adjust), "gep");
  return Builder.CreatePointerCast(remap(Tmp1), ValTy->getPointerTo(), "cst");
#endif // INTEL_SYCL_OPAQUEPOINTER_READY
>>>>>>> 6241a64e
}

auto AlignVectors::createAlignedPointer(IRBuilderBase &Builder, Value *Ptr,
                                        Type *ValTy, int Alignment,
                                        const InstMap &CloneMap) const
    -> Value * {
  auto remap = [&](Value *V) -> Value * {
    if (auto *I = dyn_cast<Instruction>(V)) {
      for (auto [Old, New] : CloneMap)
        I->replaceUsesOfWith(Old, New);
      return I;
    }
    return V;
  };
  Value *AsInt = Builder.CreatePtrToInt(Ptr, HVC.getIntTy(), "pti");
  Value *Mask = HVC.getConstInt(-Alignment);
  Value *And = Builder.CreateAnd(remap(AsInt), Mask, "and");
  return Builder.CreateIntToPtr(And, ValTy->getPointerTo(), "itp");
}

auto AlignVectors::createLoad(IRBuilderBase &Builder, Type *ValTy, Value *Ptr,
                              Value *Predicate, int Alignment, Value *Mask,
                              Value *PassThru,
                              ArrayRef<Value *> MDSources) const -> Value * {
  bool HvxHasPredLoad = HVC.HST.useHVXV62Ops();
  // Predicate is nullptr if not creating predicated load
  if (Predicate) {
    assert(!Predicate->getType()->isVectorTy() &&
           "Expectning scalar predicate");
    if (HVC.isFalse(Predicate))
      return UndefValue::get(ValTy);
    if (!HVC.isTrue(Predicate) && HvxHasPredLoad) {
      Value *Load = createPredicatedLoad(Builder, ValTy, Ptr, Predicate,
                                         Alignment, MDSources);
      return Builder.CreateSelect(Mask, Load, PassThru);
    }
    // Predicate == true here.
  }
  assert(!HVC.isUndef(Mask)); // Should this be allowed?
  if (HVC.isZero(Mask))
    return PassThru;
  if (HVC.isTrue(Mask))
    return createSimpleLoad(Builder, ValTy, Ptr, Alignment, MDSources);

  Instruction *Load = Builder.CreateMaskedLoad(ValTy, Ptr, Align(Alignment),
                                               Mask, PassThru, "mld");
  propagateMetadata(Load, MDSources);
  return Load;
}

auto AlignVectors::createSimpleLoad(IRBuilderBase &Builder, Type *ValTy,
                                    Value *Ptr, int Alignment,
                                    ArrayRef<Value *> MDSources) const
    -> Value * {
  Instruction *Load =
      Builder.CreateAlignedLoad(ValTy, Ptr, Align(Alignment), "ald");
  propagateMetadata(Load, MDSources);
  return Load;
}

auto AlignVectors::createPredicatedLoad(IRBuilderBase &Builder, Type *ValTy,
                                        Value *Ptr, Value *Predicate,
                                        int Alignment,
                                        ArrayRef<Value *> MDSources) const
    -> Value * {
  assert(HVC.HST.isTypeForHVX(ValTy) &&
         "Predicates 'scalar' vector loads not yet supported");
  assert(Predicate);
  assert(!Predicate->getType()->isVectorTy() && "Expectning scalar predicate");
  assert(HVC.getSizeOf(ValTy, HVC.Alloc) % Alignment == 0);
  if (HVC.isFalse(Predicate))
    return UndefValue::get(ValTy);
  if (HVC.isTrue(Predicate))
    return createSimpleLoad(Builder, ValTy, Ptr, Alignment, MDSources);

  auto V6_vL32b_pred_ai = HVC.HST.getIntrinsicId(Hexagon::V6_vL32b_pred_ai);
  // FIXME: This may not put the offset from Ptr into the vmem offset.
  return HVC.createHvxIntrinsic(Builder, V6_vL32b_pred_ai, ValTy,
                                {Predicate, Ptr, HVC.getConstInt(0)},
                                std::nullopt, MDSources);
}

auto AlignVectors::createStore(IRBuilderBase &Builder, Value *Val, Value *Ptr,
                               Value *Predicate, int Alignment, Value *Mask,
                               ArrayRef<Value *> MDSources) const -> Value * {
  if (HVC.isZero(Mask) || HVC.isUndef(Val) || HVC.isUndef(Mask))
    return UndefValue::get(Val->getType());
  assert(!Predicate || (!Predicate->getType()->isVectorTy() &&
                        "Expectning scalar predicate"));
  if (Predicate) {
    if (HVC.isFalse(Predicate))
      return UndefValue::get(Val->getType());
    if (HVC.isTrue(Predicate))
      Predicate = nullptr;
  }
  // Here both Predicate and Mask are true or unknown.

  if (HVC.isTrue(Mask)) {
    if (Predicate) { // Predicate unknown
      return createPredicatedStore(Builder, Val, Ptr, Predicate, Alignment,
                                   MDSources);
    }
    // Predicate is true:
    return createSimpleStore(Builder, Val, Ptr, Alignment, MDSources);
  }

  // Mask is unknown
  if (!Predicate) {
    Instruction *Store =
        Builder.CreateMaskedStore(Val, Ptr, Align(Alignment), Mask);
    propagateMetadata(Store, MDSources);
    return Store;
  }

  // Both Predicate and Mask are unknown.
  // Emulate masked store with predicated-load + mux + predicated-store.
  Value *PredLoad = createPredicatedLoad(Builder, Val->getType(), Ptr,
                                         Predicate, Alignment, MDSources);
  Value *Mux = Builder.CreateSelect(Mask, Val, PredLoad);
  return createPredicatedStore(Builder, Mux, Ptr, Predicate, Alignment,
                               MDSources);
}

auto AlignVectors::createSimpleStore(IRBuilderBase &Builder, Value *Val,
                                     Value *Ptr, int Alignment,
                                     ArrayRef<Value *> MDSources) const
    -> Value * {
  Instruction *Store = Builder.CreateAlignedStore(Val, Ptr, Align(Alignment));
  propagateMetadata(Store, MDSources);
  return Store;
}

auto AlignVectors::createPredicatedStore(IRBuilderBase &Builder, Value *Val,
                                         Value *Ptr, Value *Predicate,
                                         int Alignment,
                                         ArrayRef<Value *> MDSources) const
    -> Value * {
  assert(HVC.HST.isTypeForHVX(Val->getType()) &&
         "Predicates 'scalar' vector stores not yet supported");
  assert(Predicate);
  if (HVC.isFalse(Predicate))
    return UndefValue::get(Val->getType());
  if (HVC.isTrue(Predicate))
    return createSimpleStore(Builder, Val, Ptr, Alignment, MDSources);

  assert(HVC.getSizeOf(Val, HVC.Alloc) % Alignment == 0);
  auto V6_vS32b_pred_ai = HVC.HST.getIntrinsicId(Hexagon::V6_vS32b_pred_ai);
  // FIXME: This may not put the offset from Ptr into the vmem offset.
  return HVC.createHvxIntrinsic(Builder, V6_vS32b_pred_ai, nullptr,
                                {Predicate, Ptr, HVC.getConstInt(0), Val},
                                std::nullopt, MDSources);
}

auto AlignVectors::getUpwardDeps(Instruction *In, Instruction *Base) const
    -> DepList {
  BasicBlock *Parent = Base->getParent();
  assert(In->getParent() == Parent &&
         "Base and In should be in the same block");
  assert(Base->comesBefore(In) && "Base should come before In");

  DepList Deps;
  std::deque<Instruction *> WorkQ = {In};
  while (!WorkQ.empty()) {
    Instruction *D = WorkQ.front();
    WorkQ.pop_front();
    if (D != In)
      Deps.insert(D);
    for (Value *Op : D->operands()) {
      if (auto *I = dyn_cast<Instruction>(Op)) {
        if (I->getParent() == Parent && Base->comesBefore(I))
          WorkQ.push_back(I);
      }
    }
  }
  return Deps;
}

auto AlignVectors::createAddressGroups() -> bool {
  // An address group created here may contain instructions spanning
  // multiple basic blocks.
  AddrList WorkStack;

  auto findBaseAndOffset = [&](AddrInfo &AI) -> std::pair<Instruction *, int> {
    for (AddrInfo &W : WorkStack) {
      if (auto D = HVC.calculatePointerDifference(AI.Addr, W.Addr))
        return std::make_pair(W.Inst, *D);
    }
    return std::make_pair(nullptr, 0);
  };

  auto traverseBlock = [&](DomTreeNode *DomN, auto Visit) -> void {
    BasicBlock &Block = *DomN->getBlock();
    for (Instruction &I : Block) {
      auto AI = this->getAddrInfo(I); // Use this-> for gcc6.
      if (!AI)
        continue;
      auto F = findBaseAndOffset(*AI);
      Instruction *GroupInst;
      if (Instruction *BI = F.first) {
        AI->Offset = F.second;
        GroupInst = BI;
      } else {
        WorkStack.push_back(*AI);
        GroupInst = AI->Inst;
      }
      AddrGroups[GroupInst].push_back(*AI);
    }

    for (DomTreeNode *C : DomN->children())
      Visit(C, Visit);

    while (!WorkStack.empty() && WorkStack.back().Inst->getParent() == &Block)
      WorkStack.pop_back();
  };

  traverseBlock(HVC.DT.getRootNode(), traverseBlock);
  assert(WorkStack.empty());

  // AddrGroups are formed.

  // Remove groups of size 1.
  erase_if(AddrGroups, [](auto &G) { return G.second.size() == 1; });
  // Remove groups that don't use HVX types.
  erase_if(AddrGroups, [&](auto &G) {
    return llvm::none_of(
        G.second, [&](auto &I) { return HVC.HST.isTypeForHVX(I.ValTy); });
  });

  return !AddrGroups.empty();
}

auto AlignVectors::createLoadGroups(const AddrList &Group) const -> MoveList {
  // Form load groups.
  // To avoid complications with moving code across basic blocks, only form
  // groups that are contained within a single basic block.
  unsigned SizeLimit = VAGroupSizeLimit;
  if (SizeLimit == 0)
    return {};

  auto tryAddTo = [&](const AddrInfo &Info, MoveGroup &Move) {
    assert(!Move.Main.empty() && "Move group should have non-empty Main");
    if (Move.Main.size() >= SizeLimit)
      return false;
    // Don't mix HVX and non-HVX instructions.
    if (Move.IsHvx != isHvx(Info))
      return false;
    // Leading instruction in the load group.
    Instruction *Base = Move.Main.front();
    if (Base->getParent() != Info.Inst->getParent())
      return false;
    // Check if it's safe to move the load.
    if (!HVC.isSafeToMoveBeforeInBB(*Info.Inst, Base->getIterator()))
      return false;
    // And if it's safe to clone the dependencies.
    auto isSafeToCopyAtBase = [&](const Instruction *I) {
      return HVC.isSafeToMoveBeforeInBB(*I, Base->getIterator()) &&
             HVC.isSafeToClone(*I);
    };
    DepList Deps = getUpwardDeps(Info.Inst, Base);
    if (!llvm::all_of(Deps, isSafeToCopyAtBase))
      return false;

    Move.Main.push_back(Info.Inst);
    llvm::append_range(Move.Deps, Deps);
    return true;
  };

  MoveList LoadGroups;

  for (const AddrInfo &Info : Group) {
    if (!Info.Inst->mayReadFromMemory())
      continue;
    if (LoadGroups.empty() || !tryAddTo(Info, LoadGroups.back()))
      LoadGroups.emplace_back(Info, Group.front().Inst, isHvx(Info), true);
  }

  // Erase singleton groups.
  erase_if(LoadGroups, [](const MoveGroup &G) { return G.Main.size() <= 1; });

  // Erase HVX groups on targets < HvxV62 (due to lack of predicated loads).
  if (!HVC.HST.useHVXV62Ops())
    erase_if(LoadGroups, [](const MoveGroup &G) { return G.IsHvx; });

  return LoadGroups;
}

auto AlignVectors::createStoreGroups(const AddrList &Group) const -> MoveList {
  // Form store groups.
  // To avoid complications with moving code across basic blocks, only form
  // groups that are contained within a single basic block.
  unsigned SizeLimit = VAGroupSizeLimit;
  if (SizeLimit == 0)
    return {};

  auto tryAddTo = [&](const AddrInfo &Info, MoveGroup &Move) {
    assert(!Move.Main.empty() && "Move group should have non-empty Main");
    if (Move.Main.size() >= SizeLimit)
      return false;
    // For stores with return values we'd have to collect downward depenencies.
    // There are no such stores that we handle at the moment, so omit that.
    assert(Info.Inst->getType()->isVoidTy() &&
           "Not handling stores with return values");
    // Don't mix HVX and non-HVX instructions.
    if (Move.IsHvx != isHvx(Info))
      return false;
    // For stores we need to be careful whether it's safe to move them.
    // Stores that are otherwise safe to move together may not appear safe
    // to move over one another (i.e. isSafeToMoveBefore may return false).
    Instruction *Base = Move.Main.front();
    if (Base->getParent() != Info.Inst->getParent())
      return false;
    if (!HVC.isSafeToMoveBeforeInBB(*Info.Inst, Base->getIterator(), Move.Main))
      return false;
    Move.Main.push_back(Info.Inst);
    return true;
  };

  MoveList StoreGroups;

  for (auto I = Group.rbegin(), E = Group.rend(); I != E; ++I) {
    const AddrInfo &Info = *I;
    if (!Info.Inst->mayWriteToMemory())
      continue;
    if (StoreGroups.empty() || !tryAddTo(Info, StoreGroups.back()))
      StoreGroups.emplace_back(Info, Group.front().Inst, isHvx(Info), false);
  }

  // Erase singleton groups.
  erase_if(StoreGroups, [](const MoveGroup &G) { return G.Main.size() <= 1; });

  // Erase HVX groups on targets < HvxV62 (due to lack of predicated loads).
  if (!HVC.HST.useHVXV62Ops())
    erase_if(StoreGroups, [](const MoveGroup &G) { return G.IsHvx; });

  // Erase groups where every store is a full HVX vector. The reason is that
  // aligning predicated stores generates complex code that may be less
  // efficient than a sequence of unaligned vector stores.
  if (!VADoFullStores) {
    erase_if(StoreGroups, [this](const MoveGroup &G) {
      return G.IsHvx && llvm::all_of(G.Main, [this](Instruction *S) {
               auto MaybeInfo = this->getAddrInfo(*S);
               assert(MaybeInfo.has_value());
               return HVC.HST.isHVXVectorType(
                   EVT::getEVT(MaybeInfo->ValTy, false));
             });
    });
  }

  return StoreGroups;
}

auto AlignVectors::moveTogether(MoveGroup &Move) const -> bool {
  // Move all instructions to be adjacent.
  assert(!Move.Main.empty() && "Move group should have non-empty Main");
  Instruction *Where = Move.Main.front();

  if (Move.IsLoad) {
    // Move all the loads (and dependencies) to where the first load is.
    // Clone all deps to before Where, keeping order.
    Move.Clones = cloneBefore(Where, Move.Deps);
    // Move all main instructions to after Where, keeping order.
    ArrayRef<Instruction *> Main(Move.Main);
    for (Instruction *M : Main) {
      if (M != Where)
        M->moveAfter(Where);
      for (auto [Old, New] : Move.Clones)
        M->replaceUsesOfWith(Old, New);
      Where = M;
    }
    // Replace Deps with the clones.
    for (int i = 0, e = Move.Deps.size(); i != e; ++i)
      Move.Deps[i] = Move.Clones[Move.Deps[i]];
  } else {
    // Move all the stores to where the last store is.
    // NOTE: Deps are empty for "store" groups. If they need to be
    // non-empty, decide on the order.
    assert(Move.Deps.empty());
    // Move all main instructions to before Where, inverting order.
    ArrayRef<Instruction *> Main(Move.Main);
    for (Instruction *M : Main.drop_front(1)) {
      M->moveBefore(Where);
      Where = M;
    }
  }

  return Move.Main.size() + Move.Deps.size() > 1;
}

template <typename T>
auto AlignVectors::cloneBefore(Instruction *To, T &&Insts) const -> InstMap {
  InstMap Map;

  for (Instruction *I : Insts) {
    assert(HVC.isSafeToClone(*I));
    Instruction *C = I->clone();
    C->setName(Twine("c.") + I->getName() + ".");
    C->insertBefore(To);

    for (auto [Old, New] : Map)
      C->replaceUsesOfWith(Old, New);
    Map.insert(std::make_pair(I, C));
  }
  return Map;
}

auto AlignVectors::realignLoadGroup(IRBuilderBase &Builder,
                                    const ByteSpan &VSpan, int ScLen,
                                    Value *AlignVal, Value *AlignAddr) const
    -> void {
  LLVM_DEBUG(dbgs() << __func__ << "\n");

  Type *SecTy = HVC.getByteTy(ScLen);
  int NumSectors = (VSpan.extent() + ScLen - 1) / ScLen;
  bool DoAlign = !HVC.isZero(AlignVal);
  BasicBlock::iterator BasePos = Builder.GetInsertPoint();
  BasicBlock *BaseBlock = Builder.GetInsertBlock();

  ByteSpan ASpan;
  auto *True = HVC.getFullValue(HVC.getBoolTy(ScLen));
  auto *Undef = UndefValue::get(SecTy);

  // Created load does not have to be "Instruction" (e.g. "undef").
  SmallVector<Value *> Loads(NumSectors + DoAlign, nullptr);

  // We could create all of the aligned loads, and generate the valigns
  // at the location of the first load, but for large load groups, this
  // could create highly suboptimal code (there have been groups of 140+
  // loads in real code).
  // Instead, place the loads/valigns as close to the users as possible.
  // In any case we need to have a mapping from the blocks of VSpan (the
  // span covered by the pre-existing loads) to ASpan (the span covered
  // by the aligned loads). There is a small problem, though: ASpan needs
  // to have pointers to the loads/valigns, but we don't have these loads
  // because we don't know where to put them yet. We find out by creating
  // a section of ASpan that corresponds to values (blocks) from VSpan,
  // and checking where the new load should be placed. We need to attach
  // this location information to each block in ASpan somehow, so we put
  // distincts values for Seg.Val in each ASpan.Blocks[i], and use a map
  // to store the location for each Seg.Val.
  // The distinct values happen to be Blocks[i].Seg.Val = &Blocks[i],
  // which helps with printing ByteSpans without crashing when printing
  // Segments with these temporary identifiers in place of Val.

  // Populate the blocks first, to avoid reallocations of the vector
  // interfering with generating the placeholder addresses.
  for (int Index = 0; Index != NumSectors; ++Index)
    ASpan.Blocks.emplace_back(nullptr, ScLen, Index * ScLen);
  for (int Index = 0; Index != NumSectors; ++Index) {
    ASpan.Blocks[Index].Seg.Val =
        reinterpret_cast<Value *>(&ASpan.Blocks[Index]);
  }

  // Multiple values from VSpan can map to the same value in ASpan. Since we
  // try to create loads lazily, we need to find the earliest use for each
  // value from ASpan.
  DenseMap<void *, Instruction *> EarliestUser;
  auto isEarlier = [](Instruction *A, Instruction *B) {
    if (B == nullptr)
      return true;
    if (A == nullptr)
      return false;
    assert(A->getParent() == B->getParent());
    return A->comesBefore(B);
  };
  auto earliestUser = [&](const auto &Uses) {
    Instruction *User = nullptr;
    for (const Use &U : Uses) {
      auto *I = dyn_cast<Instruction>(U.getUser());
      assert(I != nullptr && "Load used in a non-instruction?");
      // Make sure we only consider users in this block, but we need
      // to remember if there were users outside the block too. This is
      // because if no users are found, aligned loads will not be created.
      if (I->getParent() == BaseBlock) {
        if (!isa<PHINode>(I))
          User = std::min(User, I, isEarlier);
      } else {
        User = std::min(User, BaseBlock->getTerminator(), isEarlier);
      }
    }
    return User;
  };

  for (const ByteSpan::Block &B : VSpan) {
    ByteSpan ASection = ASpan.section(B.Pos, B.Seg.Size);
    for (const ByteSpan::Block &S : ASection) {
      EarliestUser[S.Seg.Val] = std::min(
          EarliestUser[S.Seg.Val], earliestUser(B.Seg.Val->uses()), isEarlier);
    }
  }

  LLVM_DEBUG({
    dbgs() << "ASpan:\n" << ASpan << '\n';
    dbgs() << "Earliest users of ASpan:\n";
    for (auto &[Val, User] : EarliestUser) {
      dbgs() << Val << "\n ->" << *User << '\n';
    }
  });

  auto createLoad = [&](IRBuilderBase &Builder, const ByteSpan &VSpan,
                        int Index, bool MakePred) {
    Value *Ptr =
        createAdjustedPointer(Builder, AlignAddr, SecTy, Index * ScLen);
    Value *Predicate =
        MakePred ? makeTestIfUnaligned(Builder, AlignVal, ScLen) : nullptr;

    // If vector shifting is potentially needed, accumulate metadata
    // from source sections of twice the load width.
    int Start = (Index - DoAlign) * ScLen;
    int Width = (1 + DoAlign) * ScLen;
    return this->createLoad(Builder, SecTy, Ptr, Predicate, ScLen, True, Undef,
                            VSpan.section(Start, Width).values());
  };

  auto moveBefore = [this](Instruction *In, Instruction *To) {
    // Move In and its upward dependencies to before To.
    assert(In->getParent() == To->getParent());
    DepList Deps = getUpwardDeps(In, To);
    In->moveBefore(To);
    // DepList is sorted with respect to positions in the basic block.
    InstMap Map = cloneBefore(In, Deps);
    for (auto [Old, New] : Map)
      In->replaceUsesOfWith(Old, New);
  };

  // Generate necessary loads at appropriate locations.
  LLVM_DEBUG(dbgs() << "Creating loads for ASpan sectors\n");
  for (int Index = 0; Index != NumSectors + 1; ++Index) {
    // In ASpan, each block will be either a single aligned load, or a
    // valign of a pair of loads. In the latter case, an aligned load j
    // will belong to the current valign, and the one in the previous
    // block (for j > 0).
    // Place the load at a location which will dominate the valign, assuming
    // the valign will be placed right before the earliest user.
    Instruction *PrevAt =
        DoAlign && Index > 0 ? EarliestUser[&ASpan[Index - 1]] : nullptr;
    Instruction *ThisAt =
        Index < NumSectors ? EarliestUser[&ASpan[Index]] : nullptr;
    if (auto *Where = std::min(PrevAt, ThisAt, isEarlier)) {
      Builder.SetInsertPoint(Where);
      Loads[Index] =
          createLoad(Builder, VSpan, Index, DoAlign && Index == NumSectors);
      // We know it's safe to put the load at BasePos, but we'd prefer to put
      // it at "Where". To see if the load is safe to be placed at Where, put
      // it there first and then check if it's safe to move it to BasePos.
      // If not, then the load needs to be placed at BasePos.
      // We can't do this check proactively because we need the load to exist
      // in order to check legality.
      if (auto *Load = dyn_cast<Instruction>(Loads[Index])) {
        if (!HVC.isSafeToMoveBeforeInBB(*Load, BasePos))
          moveBefore(Load, &*BasePos);
      }
      LLVM_DEBUG(dbgs() << "Loads[" << Index << "]:" << *Loads[Index] << '\n');
    }
  }

  // Generate valigns if needed, and fill in proper values in ASpan
  LLVM_DEBUG(dbgs() << "Creating values for ASpan sectors\n");
  for (int Index = 0; Index != NumSectors; ++Index) {
    ASpan[Index].Seg.Val = nullptr;
    if (auto *Where = EarliestUser[&ASpan[Index]]) {
      Builder.SetInsertPoint(Where);
      Value *Val = Loads[Index];
      assert(Val != nullptr);
      if (DoAlign) {
        Value *NextLoad = Loads[Index + 1];
        assert(NextLoad != nullptr);
        Val = HVC.vralignb(Builder, Val, NextLoad, AlignVal);
      }
      ASpan[Index].Seg.Val = Val;
      LLVM_DEBUG(dbgs() << "ASpan[" << Index << "]:" << *Val << '\n');
    }
  }

  for (const ByteSpan::Block &B : VSpan) {
    ByteSpan ASection = ASpan.section(B.Pos, B.Seg.Size).shift(-B.Pos);
    Value *Accum = UndefValue::get(HVC.getByteTy(B.Seg.Size));
    Builder.SetInsertPoint(cast<Instruction>(B.Seg.Val));

    // We're generating a reduction, where each instruction depends on
    // the previous one, so we need to order them according to the position
    // of their inputs in the code.
    std::vector<ByteSpan::Block *> ABlocks;
    for (ByteSpan::Block &S : ASection) {
      if (S.Seg.Val != nullptr)
        ABlocks.push_back(&S);
    }
    llvm::sort(ABlocks,
               [&](const ByteSpan::Block *A, const ByteSpan::Block *B) {
                 return isEarlier(cast<Instruction>(A->Seg.Val),
                                  cast<Instruction>(B->Seg.Val));
               });
    for (ByteSpan::Block *S : ABlocks) {
      // The processing of the data loaded by the aligned loads
      // needs to be inserted after the data is available.
      Instruction *SegI = cast<Instruction>(S->Seg.Val);
      Builder.SetInsertPoint(&*std::next(SegI->getIterator()));
      Value *Pay = HVC.vbytes(Builder, getPayload(S->Seg.Val));
      Accum =
          HVC.insertb(Builder, Accum, Pay, S->Seg.Start, S->Seg.Size, S->Pos);
    }
    // Instead of casting everything to bytes for the vselect, cast to the
    // original value type. This will avoid complications with casting masks.
    // For example, in cases when the original mask applied to i32, it could
    // be converted to a mask applicable to i8 via pred_typecast intrinsic,
    // but if the mask is not exactly of HVX length, extra handling would be
    // needed to make it work.
    Type *ValTy = getPayload(B.Seg.Val)->getType();
    Value *Cast = Builder.CreateBitCast(Accum, ValTy, "cst");
    Value *Sel = Builder.CreateSelect(getMask(B.Seg.Val), Cast,
                                      getPassThrough(B.Seg.Val), "sel");
    B.Seg.Val->replaceAllUsesWith(Sel);
  }
}

auto AlignVectors::realignStoreGroup(IRBuilderBase &Builder,
                                     const ByteSpan &VSpan, int ScLen,
                                     Value *AlignVal, Value *AlignAddr) const
    -> void {
  LLVM_DEBUG(dbgs() << __func__ << "\n");

  Type *SecTy = HVC.getByteTy(ScLen);
  int NumSectors = (VSpan.extent() + ScLen - 1) / ScLen;
  bool DoAlign = !HVC.isZero(AlignVal);

  // Stores.
  ByteSpan ASpanV, ASpanM;

  // Return a vector value corresponding to the input value Val:
  // either <1 x Val> for scalar Val, or Val itself for vector Val.
  auto MakeVec = [](IRBuilderBase &Builder, Value *Val) -> Value * {
    Type *Ty = Val->getType();
    if (Ty->isVectorTy())
      return Val;
    auto *VecTy = VectorType::get(Ty, 1, /*Scalable=*/false);
    return Builder.CreateBitCast(Val, VecTy, "cst");
  };

  // Create an extra "undef" sector at the beginning and at the end.
  // They will be used as the left/right filler in the vlalign step.
  for (int Index = (DoAlign ? -1 : 0); Index != NumSectors + DoAlign; ++Index) {
    // For stores, the size of each section is an aligned vector length.
    // Adjust the store offsets relative to the section start offset.
    ByteSpan VSection =
        VSpan.section(Index * ScLen, ScLen).shift(-Index * ScLen);
    Value *Undef = UndefValue::get(SecTy);
    Value *Zero = HVC.getNullValue(SecTy);
    Value *AccumV = Undef;
    Value *AccumM = Zero;
    for (ByteSpan::Block &S : VSection) {
      Value *Pay = getPayload(S.Seg.Val);
      Value *Mask = HVC.rescale(Builder, MakeVec(Builder, getMask(S.Seg.Val)),
                                Pay->getType(), HVC.getByteTy());
      Value *PartM = HVC.insertb(Builder, Zero, HVC.vbytes(Builder, Mask),
                                 S.Seg.Start, S.Seg.Size, S.Pos);
      AccumM = Builder.CreateOr(AccumM, PartM);

      Value *PartV = HVC.insertb(Builder, Undef, HVC.vbytes(Builder, Pay),
                                 S.Seg.Start, S.Seg.Size, S.Pos);

      AccumV = Builder.CreateSelect(
          Builder.CreateICmp(CmpInst::ICMP_NE, PartM, Zero), PartV, AccumV);
    }
    ASpanV.Blocks.emplace_back(AccumV, ScLen, Index * ScLen);
    ASpanM.Blocks.emplace_back(AccumM, ScLen, Index * ScLen);
  }

  LLVM_DEBUG({
    dbgs() << "ASpanV before vlalign:\n" << ASpanV << '\n';
    dbgs() << "ASpanM before vlalign:\n" << ASpanM << '\n';
  });

  // vlalign
  if (DoAlign) {
    for (int Index = 1; Index != NumSectors + 2; ++Index) {
      Value *PrevV = ASpanV[Index - 1].Seg.Val, *ThisV = ASpanV[Index].Seg.Val;
      Value *PrevM = ASpanM[Index - 1].Seg.Val, *ThisM = ASpanM[Index].Seg.Val;
      assert(isSectorTy(PrevV->getType()) && isSectorTy(PrevM->getType()));
      ASpanV[Index - 1].Seg.Val = HVC.vlalignb(Builder, PrevV, ThisV, AlignVal);
      ASpanM[Index - 1].Seg.Val = HVC.vlalignb(Builder, PrevM, ThisM, AlignVal);
    }
  }

  LLVM_DEBUG({
    dbgs() << "ASpanV after vlalign:\n" << ASpanV << '\n';
    dbgs() << "ASpanM after vlalign:\n" << ASpanM << '\n';
  });

  auto createStore = [&](IRBuilderBase &Builder, const ByteSpan &ASpanV,
                         const ByteSpan &ASpanM, int Index, bool MakePred) {
    Value *Val = ASpanV[Index].Seg.Val;
    Value *Mask = ASpanM[Index].Seg.Val; // bytes
    if (HVC.isUndef(Val) || HVC.isZero(Mask))
      return;
    Value *Ptr =
        createAdjustedPointer(Builder, AlignAddr, SecTy, Index * ScLen);
    Value *Predicate =
        MakePred ? makeTestIfUnaligned(Builder, AlignVal, ScLen) : nullptr;

    // If vector shifting is potentially needed, accumulate metadata
    // from source sections of twice the store width.
    int Start = (Index - DoAlign) * ScLen;
    int Width = (1 + DoAlign) * ScLen;
    this->createStore(Builder, Val, Ptr, Predicate, ScLen,
                      HVC.vlsb(Builder, Mask),
                      VSpan.section(Start, Width).values());
  };

  for (int Index = 0; Index != NumSectors + DoAlign; ++Index) {
    createStore(Builder, ASpanV, ASpanM, Index, DoAlign && Index == NumSectors);
  }
}

auto AlignVectors::realignGroup(const MoveGroup &Move) const -> bool {
  LLVM_DEBUG(dbgs() << "Realigning group:\n" << Move << '\n');

  // TODO: Needs support for masked loads/stores of "scalar" vectors.
  if (!Move.IsHvx)
    return false;

  // Return the element with the maximum alignment from Range,
  // where GetValue obtains the value to compare from an element.
  auto getMaxOf = [](auto Range, auto GetValue) {
    return *std::max_element(
        Range.begin(), Range.end(),
        [&GetValue](auto &A, auto &B) { return GetValue(A) < GetValue(B); });
  };

  const AddrList &BaseInfos = AddrGroups.at(Move.Base);

  // Conceptually, there is a vector of N bytes covering the addresses
  // starting from the minimum offset (i.e. Base.Addr+Start). This vector
  // represents a contiguous memory region that spans all accessed memory
  // locations.
  // The correspondence between loaded or stored values will be expressed
  // in terms of this vector. For example, the 0th element of the vector
  // from the Base address info will start at byte Start from the beginning
  // of this conceptual vector.
  //
  // This vector will be loaded/stored starting at the nearest down-aligned
  // address and the amount od the down-alignment will be AlignVal:
  //   valign(load_vector(align_down(Base+Start)), AlignVal)

  std::set<Instruction *> TestSet(Move.Main.begin(), Move.Main.end());
  AddrList MoveInfos;
  llvm::copy_if(
      BaseInfos, std::back_inserter(MoveInfos),
      [&TestSet](const AddrInfo &AI) { return TestSet.count(AI.Inst); });

  // Maximum alignment present in the whole address group.
  const AddrInfo &WithMaxAlign =
      getMaxOf(MoveInfos, [](const AddrInfo &AI) { return AI.HaveAlign; });
  Align MaxGiven = WithMaxAlign.HaveAlign;

  // Minimum alignment present in the move address group.
  const AddrInfo &WithMinOffset =
      getMaxOf(MoveInfos, [](const AddrInfo &AI) { return -AI.Offset; });

  const AddrInfo &WithMaxNeeded =
      getMaxOf(MoveInfos, [](const AddrInfo &AI) { return AI.NeedAlign; });
  Align MinNeeded = WithMaxNeeded.NeedAlign;

  // Set the builder's insertion point right before the load group, or
  // immediately after the store group. (Instructions in a store group are
  // listed in reverse order.)
  Instruction *InsertAt = Move.Main.front();
  if (!Move.IsLoad) {
    // There should be a terminator (which store isn't, but check anyways).
    assert(InsertAt->getIterator() != InsertAt->getParent()->end());
    InsertAt = &*std::next(InsertAt->getIterator());
  }

  IRBuilder Builder(InsertAt->getParent(), InsertAt->getIterator(),
                    InstSimplifyFolder(HVC.DL));
  Value *AlignAddr = nullptr; // Actual aligned address.
  Value *AlignVal = nullptr;  // Right-shift amount (for valign).

  if (MinNeeded <= MaxGiven) {
    int Start = WithMinOffset.Offset;
    int OffAtMax = WithMaxAlign.Offset;
    // Shift the offset of the maximally aligned instruction (OffAtMax)
    // back by just enough multiples of the required alignment to cover the
    // distance from Start to OffAtMax.
    // Calculate the address adjustment amount based on the address with the
    // maximum alignment. This is to allow a simple gep instruction instead
    // of potential bitcasts to i8*.
    int Adjust = -alignTo(OffAtMax - Start, MinNeeded.value());
    AlignAddr = createAdjustedPointer(Builder, WithMaxAlign.Addr,
                                      WithMaxAlign.ValTy, Adjust, Move.Clones);
    int Diff = Start - (OffAtMax + Adjust);
    AlignVal = HVC.getConstInt(Diff);
    assert(Diff >= 0);
    assert(static_cast<decltype(MinNeeded.value())>(Diff) < MinNeeded.value());
  } else {
    // WithMinOffset is the lowest address in the group,
    //   WithMinOffset.Addr = Base+Start.
    // Align instructions for both HVX (V6_valign) and scalar (S2_valignrb)
    // mask off unnecessary bits, so it's ok to just the original pointer as
    // the alignment amount.
    // Do an explicit down-alignment of the address to avoid creating an
    // aligned instruction with an address that is not really aligned.
    AlignAddr =
        createAlignedPointer(Builder, WithMinOffset.Addr, WithMinOffset.ValTy,
                             MinNeeded.value(), Move.Clones);
    AlignVal =
        Builder.CreatePtrToInt(WithMinOffset.Addr, HVC.getIntTy(), "pti");
    if (auto *I = dyn_cast<Instruction>(AlignVal)) {
      for (auto [Old, New] : Move.Clones)
        I->replaceUsesOfWith(Old, New);
    }
  }

  ByteSpan VSpan;
  for (const AddrInfo &AI : MoveInfos) {
    VSpan.Blocks.emplace_back(AI.Inst, HVC.getSizeOf(AI.ValTy),
                              AI.Offset - WithMinOffset.Offset);
  }

  // The aligned loads/stores will use blocks that are either scalars,
  // or HVX vectors. Let "sector" be the unified term for such a block.
  // blend(scalar, vector) -> sector...
  int ScLen = Move.IsHvx ? HVC.HST.getVectorLength()
                         : std::max<int>(MinNeeded.value(), 4);
  assert(!Move.IsHvx || ScLen == 64 || ScLen == 128);
  assert(Move.IsHvx || ScLen == 4 || ScLen == 8);

  LLVM_DEBUG({
    dbgs() << "ScLen:  " << ScLen << "\n";
    dbgs() << "AlignVal:" << *AlignVal << "\n";
    dbgs() << "AlignAddr:" << *AlignAddr << "\n";
    dbgs() << "VSpan:\n" << VSpan << '\n';
  });

  if (Move.IsLoad)
    realignLoadGroup(Builder, VSpan, ScLen, AlignVal, AlignAddr);
  else
    realignStoreGroup(Builder, VSpan, ScLen, AlignVal, AlignAddr);

  for (auto *Inst : Move.Main)
    Inst->eraseFromParent();

  return true;
}

auto AlignVectors::makeTestIfUnaligned(IRBuilderBase &Builder, Value *AlignVal,
                                       int Alignment) const -> Value * {
  auto *AlignTy = AlignVal->getType();
  Value *And = Builder.CreateAnd(
      AlignVal, ConstantInt::get(AlignTy, Alignment - 1), "and");
  Value *Zero = ConstantInt::get(AlignTy, 0);
  return Builder.CreateICmpNE(And, Zero, "isz");
}

auto AlignVectors::isSectorTy(Type *Ty) const -> bool {
  if (!HVC.isByteVecTy(Ty))
    return false;
  int Size = HVC.getSizeOf(Ty);
  if (HVC.HST.isTypeForHVX(Ty))
    return Size == static_cast<int>(HVC.HST.getVectorLength());
  return Size == 4 || Size == 8;
}

auto AlignVectors::run() -> bool {
  LLVM_DEBUG(dbgs() << "Running HVC::AlignVectors on " << HVC.F.getName()
                    << '\n');
  if (!createAddressGroups())
    return false;

  LLVM_DEBUG({
    dbgs() << "Address groups(" << AddrGroups.size() << "):\n";
    for (auto &[In, AL] : AddrGroups) {
      for (const AddrInfo &AI : AL)
        dbgs() << "---\n" << AI << '\n';
    }
  });

  bool Changed = false;
  MoveList LoadGroups, StoreGroups;

  for (auto &G : AddrGroups) {
    llvm::append_range(LoadGroups, createLoadGroups(G.second));
    llvm::append_range(StoreGroups, createStoreGroups(G.second));
  }

  LLVM_DEBUG({
    dbgs() << "\nLoad groups(" << LoadGroups.size() << "):\n";
    for (const MoveGroup &G : LoadGroups)
      dbgs() << G << "\n";
    dbgs() << "Store groups(" << StoreGroups.size() << "):\n";
    for (const MoveGroup &G : StoreGroups)
      dbgs() << G << "\n";
  });

  // Cumulative limit on the number of groups.
  unsigned CountLimit = VAGroupCountLimit;
  if (CountLimit == 0)
    return false;

  if (LoadGroups.size() > CountLimit) {
    LoadGroups.resize(CountLimit);
    StoreGroups.clear();
  } else {
    unsigned StoreLimit = CountLimit - LoadGroups.size();
    if (StoreGroups.size() > StoreLimit)
      StoreGroups.resize(StoreLimit);
  }

  for (auto &M : LoadGroups)
    Changed |= moveTogether(M);
  for (auto &M : StoreGroups)
    Changed |= moveTogether(M);

  LLVM_DEBUG(dbgs() << "After moveTogether:\n" << HVC.F);

  for (auto &M : LoadGroups)
    Changed |= realignGroup(M);
  for (auto &M : StoreGroups)
    Changed |= realignGroup(M);

  return Changed;
}

// --- End AlignVectors

// --- Begin HvxIdioms

auto HvxIdioms::getNumSignificantBits(Value *V, Instruction *In) const
    -> std::pair<unsigned, Signedness> {
  unsigned Bits = HVC.getNumSignificantBits(V, In);
  // The significant bits are calculated including the sign bit. This may
  // add an extra bit for zero-extended values, e.g. (zext i32 to i64) may
  // result in 33 significant bits. To avoid extra words, skip the extra
  // sign bit, but keep information that the value is to be treated as
  // unsigned.
  KnownBits Known = HVC.getKnownBits(V, In);
  Signedness Sign = Signed;
  unsigned NumToTest = 0; // Number of bits used in test for unsignedness.
  if (isPowerOf2_32(Bits))
    NumToTest = Bits;
  else if (Bits > 1 && isPowerOf2_32(Bits - 1))
    NumToTest = Bits - 1;

  if (NumToTest != 0 && Known.Zero.ashr(NumToTest).isAllOnes()) {
    Sign = Unsigned;
    Bits = NumToTest;
  }

  // If the top bit of the nearest power-of-2 is zero, this value is
  // positive. It could be treated as either signed or unsigned.
  if (unsigned Pow2 = PowerOf2Ceil(Bits); Pow2 != Bits) {
    if (Known.Zero.ashr(Pow2 - 1).isAllOnes())
      Sign = Positive;
  }
  return {Bits, Sign};
}

auto HvxIdioms::canonSgn(SValue X, SValue Y) const
    -> std::pair<SValue, SValue> {
  // Canonicalize the signedness of X and Y, so that the result is one of:
  //   S, S
  //   U/P, S
  //   U/P, U/P
  if (X.Sgn == Signed && Y.Sgn != Signed)
    std::swap(X, Y);
  return {X, Y};
}

// Match
//   (X * Y) [>> N], or
//   ((X * Y) + (1 << M)) >> N
auto HvxIdioms::matchFxpMul(Instruction &In) const -> std::optional<FxpOp> {
  using namespace PatternMatch;
  auto *Ty = In.getType();

  if (!Ty->isVectorTy() || !Ty->getScalarType()->isIntegerTy())
    return std::nullopt;

  unsigned Width = cast<IntegerType>(Ty->getScalarType())->getBitWidth();

  FxpOp Op;
  Value *Exp = &In;

  // Fixed-point multiplication is always shifted right (except when the
  // fraction is 0 bits).
  auto m_Shr = [](auto &&V, auto &&S) {
    return m_CombineOr(m_LShr(V, S), m_AShr(V, S));
  };

  const APInt *Qn = nullptr;
  if (Value * T; match(Exp, m_Shr(m_Value(T), m_APInt(Qn)))) {
    Op.Frac = Qn->getZExtValue();
    Exp = T;
  } else {
    Op.Frac = 0;
  }

  if (Op.Frac > Width)
    return std::nullopt;

  // Check if there is rounding added.
  const APInt *C = nullptr;
  if (Value * T; Op.Frac > 0 && match(Exp, m_Add(m_Value(T), m_APInt(C)))) {
    uint64_t CV = C->getZExtValue();
    if (CV != 0 && !isPowerOf2_64(CV))
      return std::nullopt;
    if (CV != 0)
      Op.RoundAt = Log2_64(CV);
    Exp = T;
  }

  // Check if the rest is a multiplication.
  if (match(Exp, m_Mul(m_Value(Op.X.Val), m_Value(Op.Y.Val)))) {
    Op.Opcode = Instruction::Mul;
    // FIXME: The information below is recomputed.
    Op.X.Sgn = getNumSignificantBits(Op.X.Val, &In).second;
    Op.Y.Sgn = getNumSignificantBits(Op.Y.Val, &In).second;
    Op.ResTy = cast<VectorType>(Ty);
    return Op;
  }

  return std::nullopt;
}

auto HvxIdioms::processFxpMul(Instruction &In, const FxpOp &Op) const
    -> Value * {
  assert(Op.X.Val->getType() == Op.Y.Val->getType());

  auto *VecTy = dyn_cast<VectorType>(Op.X.Val->getType());
  if (VecTy == nullptr)
    return nullptr;
  auto *ElemTy = cast<IntegerType>(VecTy->getElementType());
  unsigned ElemWidth = ElemTy->getBitWidth();

  // TODO: This can be relaxed after legalization is done pre-isel.
  if ((HVC.length(VecTy) * ElemWidth) % (8 * HVC.HST.getVectorLength()) != 0)
    return nullptr;

  // There are no special intrinsics that should be used for multiplying
  // signed 8-bit values, so just skip them. Normal codegen should handle
  // this just fine.
  if (ElemWidth <= 8)
    return nullptr;
  // Similarly, if this is just a multiplication that can be handled without
  // intervention, then leave it alone.
  if (ElemWidth <= 32 && Op.Frac == 0)
    return nullptr;

  auto [BitsX, SignX] = getNumSignificantBits(Op.X.Val, &In);
  auto [BitsY, SignY] = getNumSignificantBits(Op.Y.Val, &In);

  // TODO: Add multiplication of vectors by scalar registers (up to 4 bytes).

  Value *X = Op.X.Val, *Y = Op.Y.Val;
  IRBuilder Builder(In.getParent(), In.getIterator(),
                    InstSimplifyFolder(HVC.DL));

  auto roundUpWidth = [](unsigned Width) -> unsigned {
    if (Width <= 32 && !isPowerOf2_32(Width)) {
      // If the element width is not a power of 2, round it up
      // to the next one. Do this for widths not exceeding 32.
      return PowerOf2Ceil(Width);
    }
    if (Width > 32 && Width % 32 != 0) {
      // For wider elements, round it up to the multiple of 32.
      return alignTo(Width, 32u);
    }
    return Width;
  };

  BitsX = roundUpWidth(BitsX);
  BitsY = roundUpWidth(BitsY);

  // For elementwise multiplication vectors must have the same lengths, so
  // resize the elements of both inputs to the same width, the max of the
  // calculated significant bits.
  unsigned Width = std::max(BitsX, BitsY);

  auto *ResizeTy = VectorType::get(HVC.getIntTy(Width), VecTy);
  if (Width < ElemWidth) {
    X = Builder.CreateTrunc(X, ResizeTy, "trn");
    Y = Builder.CreateTrunc(Y, ResizeTy, "trn");
  } else if (Width > ElemWidth) {
    X = SignX == Signed ? Builder.CreateSExt(X, ResizeTy, "sxt")
                        : Builder.CreateZExt(X, ResizeTy, "zxt");
    Y = SignY == Signed ? Builder.CreateSExt(Y, ResizeTy, "sxt")
                        : Builder.CreateZExt(Y, ResizeTy, "zxt");
  };

  assert(X->getType() == Y->getType() && X->getType() == ResizeTy);

  unsigned VecLen = HVC.length(ResizeTy);
  unsigned ChopLen = (8 * HVC.HST.getVectorLength()) / std::min(Width, 32u);

  SmallVector<Value *> Results;
  FxpOp ChopOp = Op;
  ChopOp.ResTy = VectorType::get(Op.ResTy->getElementType(), ChopLen, false);

  for (unsigned V = 0; V != VecLen / ChopLen; ++V) {
    ChopOp.X.Val = HVC.subvector(Builder, X, V * ChopLen, ChopLen);
    ChopOp.Y.Val = HVC.subvector(Builder, Y, V * ChopLen, ChopLen);
    Results.push_back(processFxpMulChopped(Builder, In, ChopOp));
    if (Results.back() == nullptr)
      break;
  }

  if (Results.empty() || Results.back() == nullptr)
    return nullptr;

  Value *Cat = HVC.concat(Builder, Results);
  Value *Ext = SignX == Signed || SignY == Signed
                   ? Builder.CreateSExt(Cat, VecTy, "sxt")
                   : Builder.CreateZExt(Cat, VecTy, "zxt");
  return Ext;
}

auto HvxIdioms::processFxpMulChopped(IRBuilderBase &Builder, Instruction &In,
                                     const FxpOp &Op) const -> Value * {
  assert(Op.X.Val->getType() == Op.Y.Val->getType());
  auto *InpTy = cast<VectorType>(Op.X.Val->getType());
  unsigned Width = InpTy->getScalarSizeInBits();
  bool Rounding = Op.RoundAt.has_value();

  if (!Op.RoundAt || *Op.RoundAt == Op.Frac - 1) {
    // The fixed-point intrinsics do signed multiplication.
    if (Width == Op.Frac + 1 && Op.X.Sgn != Unsigned && Op.Y.Sgn != Unsigned) {
      Value *QMul = nullptr;
      if (Width == 16) {
        QMul = createMulQ15(Builder, Op.X, Op.Y, Rounding);
      } else if (Width == 32) {
        QMul = createMulQ31(Builder, Op.X, Op.Y, Rounding);
      }
      if (QMul != nullptr)
        return QMul;
    }
  }

  assert(Width >= 32 || isPowerOf2_32(Width)); // Width <= 32 => Width is 2^n
  assert(Width < 32 || Width % 32 == 0);       // Width > 32 => Width is 32*k

  // If Width < 32, then it should really be 16.
  if (Width < 32) {
    if (Width < 16)
      return nullptr;
    // Getting here with Op.Frac == 0 isn't wrong, but suboptimal: here we
    // generate a full precision products, which is unnecessary if there is
    // no shift.
    assert(Width == 16);
    assert(Op.Frac != 0 && "Unshifted mul should have been skipped");
    if (Op.Frac == 16) {
      // Multiply high
      if (Value *MulH = createMulH16(Builder, Op.X, Op.Y))
        return MulH;
    }
    // Do full-precision multiply and shift.
    Value *Prod32 = createMul16(Builder, Op.X, Op.Y);
    if (Rounding) {
      Value *RoundVal = HVC.getConstSplat(Prod32->getType(), 1 << *Op.RoundAt);
      Prod32 = Builder.CreateAdd(Prod32, RoundVal, "add");
    }

    Value *ShiftAmt = HVC.getConstSplat(Prod32->getType(), Op.Frac);
    Value *Shifted = Op.X.Sgn == Signed || Op.Y.Sgn == Signed
                         ? Builder.CreateAShr(Prod32, ShiftAmt, "asr")
                         : Builder.CreateLShr(Prod32, ShiftAmt, "lsr");
    return Builder.CreateTrunc(Shifted, InpTy, "trn");
  }

  // Width >= 32

  // Break up the arguments Op.X and Op.Y into vectors of smaller widths
  // in preparation of doing the multiplication by 32-bit parts.
  auto WordX = HVC.splitVectorElements(Builder, Op.X.Val, /*ToWidth=*/32);
  auto WordY = HVC.splitVectorElements(Builder, Op.Y.Val, /*ToWidth=*/32);
  auto WordP = createMulLong(Builder, WordX, Op.X.Sgn, WordY, Op.Y.Sgn);

  auto *HvxWordTy = cast<VectorType>(WordP.front()->getType());

  // Add the optional rounding to the proper word.
  if (Op.RoundAt.has_value()) {
    Value *Zero = HVC.getNullValue(WordX[0]->getType());
    SmallVector<Value *> RoundV(WordP.size(), Zero);
    RoundV[*Op.RoundAt / 32] =
        HVC.getConstSplat(HvxWordTy, 1 << (*Op.RoundAt % 32));
    WordP = createAddLong(Builder, WordP, RoundV);
  }

  // createRightShiftLong?

  // Shift all products right by Op.Frac.
  unsigned SkipWords = Op.Frac / 32;
  Constant *ShiftAmt = HVC.getConstSplat(HvxWordTy, Op.Frac % 32);

  for (int Dst = 0, End = WordP.size() - SkipWords; Dst != End; ++Dst) {
    int Src = Dst + SkipWords;
    Value *Lo = WordP[Src];
    if (Src + 1 < End) {
      Value *Hi = WordP[Src + 1];
      WordP[Dst] = Builder.CreateIntrinsic(HvxWordTy, Intrinsic::fshr,
                                           {Hi, Lo, ShiftAmt},
                                           /*FMFSource*/ nullptr, "int");
    } else {
      // The shift of the most significant word.
      WordP[Dst] = Builder.CreateAShr(Lo, ShiftAmt, "asr");
    }
  }
  if (SkipWords != 0)
    WordP.resize(WordP.size() - SkipWords);

  return HVC.joinVectorElements(Builder, WordP, Op.ResTy);
}

auto HvxIdioms::createMulQ15(IRBuilderBase &Builder, SValue X, SValue Y,
                             bool Rounding) const -> Value * {
  assert(X.Val->getType() == Y.Val->getType());
  assert(X.Val->getType()->getScalarType() == HVC.getIntTy(16));
  assert(HVC.HST.isHVXVectorType(EVT::getEVT(X.Val->getType(), false)));

  // There is no non-rounding intrinsic for i16.
  if (!Rounding || X.Sgn == Unsigned || Y.Sgn == Unsigned)
    return nullptr;

  auto V6_vmpyhvsrs = HVC.HST.getIntrinsicId(Hexagon::V6_vmpyhvsrs);
  return HVC.createHvxIntrinsic(Builder, V6_vmpyhvsrs, X.Val->getType(),
                                {X.Val, Y.Val});
}

auto HvxIdioms::createMulQ31(IRBuilderBase &Builder, SValue X, SValue Y,
                             bool Rounding) const -> Value * {
  Type *InpTy = X.Val->getType();
  assert(InpTy == Y.Val->getType());
  assert(InpTy->getScalarType() == HVC.getIntTy(32));
  assert(HVC.HST.isHVXVectorType(EVT::getEVT(InpTy, false)));

  if (X.Sgn == Unsigned || Y.Sgn == Unsigned)
    return nullptr;

  auto V6_vmpyewuh = HVC.HST.getIntrinsicId(Hexagon::V6_vmpyewuh);
  auto V6_vmpyo_acc = Rounding
                          ? HVC.HST.getIntrinsicId(Hexagon::V6_vmpyowh_rnd_sacc)
                          : HVC.HST.getIntrinsicId(Hexagon::V6_vmpyowh_sacc);
  Value *V1 =
      HVC.createHvxIntrinsic(Builder, V6_vmpyewuh, InpTy, {X.Val, Y.Val});
  return HVC.createHvxIntrinsic(Builder, V6_vmpyo_acc, InpTy,
                                {V1, X.Val, Y.Val});
}

auto HvxIdioms::createAddCarry(IRBuilderBase &Builder, Value *X, Value *Y,
                               Value *CarryIn) const
    -> std::pair<Value *, Value *> {
  assert(X->getType() == Y->getType());
  auto VecTy = cast<VectorType>(X->getType());
  if (VecTy == HvxI32Ty && HVC.HST.useHVXV62Ops()) {
    SmallVector<Value *> Args = {X, Y};
    Intrinsic::ID AddCarry;
    if (CarryIn == nullptr && HVC.HST.useHVXV66Ops()) {
      AddCarry = HVC.HST.getIntrinsicId(Hexagon::V6_vaddcarryo);
    } else {
      AddCarry = HVC.HST.getIntrinsicId(Hexagon::V6_vaddcarry);
      if (CarryIn == nullptr)
        CarryIn = HVC.getNullValue(HVC.getBoolTy(HVC.length(VecTy)));
      Args.push_back(CarryIn);
    }
    Value *Ret = HVC.createHvxIntrinsic(Builder, AddCarry,
                                        /*RetTy=*/nullptr, Args);
    Value *Result = Builder.CreateExtractValue(Ret, {0}, "ext");
    Value *CarryOut = Builder.CreateExtractValue(Ret, {1}, "ext");
    return {Result, CarryOut};
  }

  // In other cases, do a regular add, and unsigned compare-less-than.
  // The carry-out can originate in two places: adding the carry-in or adding
  // the two input values.
  Value *Result1 = X; // Result1 = X + CarryIn
  if (CarryIn != nullptr) {
    unsigned Width = VecTy->getScalarSizeInBits();
    uint32_t Mask = 1;
    if (Width < 32) {
      for (unsigned i = 0, e = 32 / Width; i != e; ++i)
        Mask = (Mask << Width) | 1;
    }
    auto V6_vandqrt = HVC.HST.getIntrinsicId(Hexagon::V6_vandqrt);
    Value *ValueIn =
        HVC.createHvxIntrinsic(Builder, V6_vandqrt, /*RetTy=*/nullptr,
                               {CarryIn, HVC.getConstInt(Mask)});
    Result1 = Builder.CreateAdd(X, ValueIn, "add");
  }

  Value *CarryOut1 = Builder.CreateCmp(CmpInst::ICMP_ULT, Result1, X, "cmp");
  Value *Result2 = Builder.CreateAdd(Result1, Y, "add");
  Value *CarryOut2 = Builder.CreateCmp(CmpInst::ICMP_ULT, Result2, Y, "cmp");
  return {Result2, Builder.CreateOr(CarryOut1, CarryOut2, "orb")};
}

auto HvxIdioms::createMul16(IRBuilderBase &Builder, SValue X, SValue Y) const
    -> Value * {
  Intrinsic::ID V6_vmpyh = 0;
  std::tie(X, Y) = canonSgn(X, Y);

  if (X.Sgn == Signed) {
    V6_vmpyh = HVC.HST.getIntrinsicId(Hexagon::V6_vmpyhv);
  } else if (Y.Sgn == Signed) {
    // In vmpyhus the second operand is unsigned
    V6_vmpyh = HVC.HST.getIntrinsicId(Hexagon::V6_vmpyhus);
  } else {
    V6_vmpyh = HVC.HST.getIntrinsicId(Hexagon::V6_vmpyuhv);
  }

  // i16*i16 -> i32 / interleaved
  Value *P =
      HVC.createHvxIntrinsic(Builder, V6_vmpyh, HvxP32Ty, {Y.Val, X.Val});
  // Deinterleave
  return HVC.vshuff(Builder, HVC.sublo(Builder, P), HVC.subhi(Builder, P));
}

auto HvxIdioms::createMulH16(IRBuilderBase &Builder, SValue X, SValue Y) const
    -> Value * {
  Type *HvxI16Ty = HVC.getHvxTy(HVC.getIntTy(16), /*Pair=*/false);

  if (HVC.HST.useHVXV69Ops()) {
    if (X.Sgn != Signed && Y.Sgn != Signed) {
      auto V6_vmpyuhvs = HVC.HST.getIntrinsicId(Hexagon::V6_vmpyuhvs);
      return HVC.createHvxIntrinsic(Builder, V6_vmpyuhvs, HvxI16Ty,
                                    {X.Val, Y.Val});
    }
  }

  Type *HvxP16Ty = HVC.getHvxTy(HVC.getIntTy(16), /*Pair=*/true);
  Value *Pair16 =
      Builder.CreateBitCast(createMul16(Builder, X, Y), HvxP16Ty, "cst");
  unsigned Len = HVC.length(HvxP16Ty) / 2;

  SmallVector<int, 128> PickOdd(Len);
  for (int i = 0; i != static_cast<int>(Len); ++i)
    PickOdd[i] = 2 * i + 1;

  return Builder.CreateShuffleVector(
      HVC.sublo(Builder, Pair16), HVC.subhi(Builder, Pair16), PickOdd, "shf");
}

auto HvxIdioms::createMul32(IRBuilderBase &Builder, SValue X, SValue Y) const
    -> std::pair<Value *, Value *> {
  assert(X.Val->getType() == Y.Val->getType());
  assert(X.Val->getType() == HvxI32Ty);

  Intrinsic::ID V6_vmpy_parts;
  std::tie(X, Y) = canonSgn(X, Y);

  if (X.Sgn == Signed) {
    V6_vmpy_parts = Intrinsic::hexagon_V6_vmpyss_parts;
  } else if (Y.Sgn == Signed) {
    V6_vmpy_parts = Intrinsic::hexagon_V6_vmpyus_parts;
  } else {
    V6_vmpy_parts = Intrinsic::hexagon_V6_vmpyuu_parts;
  }

  Value *Parts = HVC.createHvxIntrinsic(Builder, V6_vmpy_parts, nullptr,
                                        {X.Val, Y.Val}, {HvxI32Ty});
  Value *Hi = Builder.CreateExtractValue(Parts, {0}, "ext");
  Value *Lo = Builder.CreateExtractValue(Parts, {1}, "ext");
  return {Lo, Hi};
}

auto HvxIdioms::createAddLong(IRBuilderBase &Builder, ArrayRef<Value *> WordX,
                              ArrayRef<Value *> WordY) const
    -> SmallVector<Value *> {
  assert(WordX.size() == WordY.size());
  unsigned Idx = 0, Length = WordX.size();
  SmallVector<Value *> Sum(Length);

  while (Idx != Length) {
    if (HVC.isZero(WordX[Idx]))
      Sum[Idx] = WordY[Idx];
    else if (HVC.isZero(WordY[Idx]))
      Sum[Idx] = WordX[Idx];
    else
      break;
    ++Idx;
  }

  Value *Carry = nullptr;
  for (; Idx != Length; ++Idx) {
    std::tie(Sum[Idx], Carry) =
        createAddCarry(Builder, WordX[Idx], WordY[Idx], Carry);
  }

  // This drops the final carry beyond the highest word.
  return Sum;
}

auto HvxIdioms::createMulLong(IRBuilderBase &Builder, ArrayRef<Value *> WordX,
                              Signedness SgnX, ArrayRef<Value *> WordY,
                              Signedness SgnY) const -> SmallVector<Value *> {
  SmallVector<SmallVector<Value *>> Products(WordX.size() + WordY.size());

  // WordX[i] * WordY[j] produces words i+j and i+j+1 of the results,
  // that is halves 2(i+j), 2(i+j)+1, 2(i+j)+2, 2(i+j)+3.
  for (int i = 0, e = WordX.size(); i != e; ++i) {
    for (int j = 0, f = WordY.size(); j != f; ++j) {
      // Check the 4 halves that this multiplication can generate.
      Signedness SX = (i + 1 == e) ? SgnX : Unsigned;
      Signedness SY = (j + 1 == f) ? SgnY : Unsigned;
      auto [Lo, Hi] = createMul32(Builder, {WordX[i], SX}, {WordY[j], SY});
      Products[i + j + 0].push_back(Lo);
      Products[i + j + 1].push_back(Hi);
    }
  }

  Value *Zero = HVC.getNullValue(WordX[0]->getType());

  auto pop_back_or_zero = [Zero](auto &Vector) -> Value * {
    if (Vector.empty())
      return Zero;
    auto Last = Vector.back();
    Vector.pop_back();
    return Last;
  };

  for (int i = 0, e = Products.size(); i != e; ++i) {
    while (Products[i].size() > 1) {
      Value *Carry = nullptr; // no carry-in
      for (int j = i; j != e; ++j) {
        auto &ProdJ = Products[j];
        auto [Sum, CarryOut] = createAddCarry(Builder, pop_back_or_zero(ProdJ),
                                              pop_back_or_zero(ProdJ), Carry);
        ProdJ.insert(ProdJ.begin(), Sum);
        Carry = CarryOut;
      }
    }
  }

  SmallVector<Value *> WordP;
  for (auto &P : Products) {
    assert(P.size() == 1 && "Should have been added together");
    WordP.push_back(P.front());
  }

  return WordP;
}

auto HvxIdioms::run() -> bool {
  bool Changed = false;

  for (BasicBlock &B : HVC.F) {
    for (auto It = B.rbegin(); It != B.rend(); ++It) {
      if (auto Fxm = matchFxpMul(*It)) {
        Value *New = processFxpMul(*It, *Fxm);
        // Always report "changed" for now.
        Changed = true;
        if (!New)
          continue;
        bool StartOver = !isa<Instruction>(New);
        It->replaceAllUsesWith(New);
        RecursivelyDeleteTriviallyDeadInstructions(&*It, &HVC.TLI);
        It = StartOver ? B.rbegin()
                       : cast<Instruction>(New)->getReverseIterator();
        Changed = true;
      }
    }
  }

  return Changed;
}

// --- End HvxIdioms

auto HexagonVectorCombine::run() -> bool {
  if (DumpModule)
    dbgs() << "Module before HexagonVectorCombine\n" << *F.getParent();

  bool Changed = false;
  if (HST.useHVXOps()) {
    if (VAEnabled)
      Changed |= AlignVectors(*this).run();
    if (VIEnabled)
      Changed |= HvxIdioms(*this).run();
  }

  if (DumpModule) {
    dbgs() << "Module " << (Changed ? "(modified)" : "(unchanged)")
           << " after HexagonVectorCombine\n"
           << *F.getParent();
  }
  return Changed;
}

auto HexagonVectorCombine::getIntTy(unsigned Width) const -> IntegerType * {
  return IntegerType::get(F.getContext(), Width);
}

auto HexagonVectorCombine::getByteTy(int ElemCount) const -> Type * {
  assert(ElemCount >= 0);
  IntegerType *ByteTy = Type::getInt8Ty(F.getContext());
  if (ElemCount == 0)
    return ByteTy;
  return VectorType::get(ByteTy, ElemCount, /*Scalable=*/false);
}

auto HexagonVectorCombine::getBoolTy(int ElemCount) const -> Type * {
  assert(ElemCount >= 0);
  IntegerType *BoolTy = Type::getInt1Ty(F.getContext());
  if (ElemCount == 0)
    return BoolTy;
  return VectorType::get(BoolTy, ElemCount, /*Scalable=*/false);
}

auto HexagonVectorCombine::getConstInt(int Val, unsigned Width) const
    -> ConstantInt * {
  return ConstantInt::getSigned(getIntTy(Width), Val);
}

auto HexagonVectorCombine::isZero(const Value *Val) const -> bool {
  if (auto *C = dyn_cast<Constant>(Val))
    return C->isZeroValue();
  return false;
}

auto HexagonVectorCombine::getIntValue(const Value *Val) const
    -> std::optional<APInt> {
  if (auto *CI = dyn_cast<ConstantInt>(Val))
    return CI->getValue();
  return std::nullopt;
}

auto HexagonVectorCombine::isUndef(const Value *Val) const -> bool {
  return isa<UndefValue>(Val);
}

auto HexagonVectorCombine::isTrue(const Value *Val) const -> bool {
  return Val == ConstantInt::getTrue(Val->getType());
}

auto HexagonVectorCombine::isFalse(const Value *Val) const -> bool {
  return isZero(Val);
}

auto HexagonVectorCombine::getHvxTy(Type *ElemTy, bool Pair) const
    -> VectorType * {
  EVT ETy = EVT::getEVT(ElemTy, false);
  assert(ETy.isSimple() && "Invalid HVX element type");
  // Do not allow boolean types here: they don't have a fixed length.
  assert(HST.isHVXElementType(ETy.getSimpleVT(), /*IncludeBool=*/false) &&
         "Invalid HVX element type");
  unsigned HwLen = HST.getVectorLength();
  unsigned NumElems = (8 * HwLen) / ETy.getSizeInBits();
  return VectorType::get(ElemTy, Pair ? 2 * NumElems : NumElems,
                         /*Scalable=*/false);
}

auto HexagonVectorCombine::getSizeOf(const Value *Val, SizeKind Kind) const
    -> int {
  return getSizeOf(Val->getType(), Kind);
}

auto HexagonVectorCombine::getSizeOf(const Type *Ty, SizeKind Kind) const
    -> int {
  auto *NcTy = const_cast<Type *>(Ty);
  switch (Kind) {
  case Store:
    return DL.getTypeStoreSize(NcTy).getFixedValue();
  case Alloc:
    return DL.getTypeAllocSize(NcTy).getFixedValue();
  }
  llvm_unreachable("Unhandled SizeKind enum");
}

auto HexagonVectorCombine::getTypeAlignment(Type *Ty) const -> int {
  // The actual type may be shorter than the HVX vector, so determine
  // the alignment based on subtarget info.
  if (HST.isTypeForHVX(Ty))
    return HST.getVectorLength();
  return DL.getABITypeAlign(Ty).value();
}

auto HexagonVectorCombine::length(Value *Val) const -> size_t {
  return length(Val->getType());
}

auto HexagonVectorCombine::length(Type *Ty) const -> size_t {
  auto *VecTy = dyn_cast<VectorType>(Ty);
  assert(VecTy && "Must be a vector type");
  return VecTy->getElementCount().getFixedValue();
}

auto HexagonVectorCombine::getNullValue(Type *Ty) const -> Constant * {
  assert(Ty->isIntOrIntVectorTy());
  auto Zero = ConstantInt::get(Ty->getScalarType(), 0);
  if (auto *VecTy = dyn_cast<VectorType>(Ty))
    return ConstantVector::getSplat(VecTy->getElementCount(), Zero);
  return Zero;
}

auto HexagonVectorCombine::getFullValue(Type *Ty) const -> Constant * {
  assert(Ty->isIntOrIntVectorTy());
  auto Minus1 = ConstantInt::get(Ty->getScalarType(), -1);
  if (auto *VecTy = dyn_cast<VectorType>(Ty))
    return ConstantVector::getSplat(VecTy->getElementCount(), Minus1);
  return Minus1;
}

auto HexagonVectorCombine::getConstSplat(Type *Ty, int Val) const
    -> Constant * {
  assert(Ty->isVectorTy());
  auto VecTy = cast<VectorType>(Ty);
  Type *ElemTy = VecTy->getElementType();
  // Add support for floats if needed.
  auto *Splat = ConstantVector::getSplat(VecTy->getElementCount(),
                                         ConstantInt::get(ElemTy, Val));
  return Splat;
}

auto HexagonVectorCombine::simplify(Value *V) const -> Value * {
  if (auto *In = dyn_cast<Instruction>(V)) {
    SimplifyQuery Q(DL, &TLI, &DT, &AC, In);
    return simplifyInstruction(In, Q);
  }
  return nullptr;
}

// Insert bytes [Start..Start+Length) of Src into Dst at byte Where.
auto HexagonVectorCombine::insertb(IRBuilderBase &Builder, Value *Dst,
                                   Value *Src, int Start, int Length,
                                   int Where) const -> Value * {
  assert(isByteVecTy(Dst->getType()) && isByteVecTy(Src->getType()));
  int SrcLen = getSizeOf(Src);
  int DstLen = getSizeOf(Dst);
  assert(0 <= Start && Start + Length <= SrcLen);
  assert(0 <= Where && Where + Length <= DstLen);

  int P2Len = PowerOf2Ceil(SrcLen | DstLen);
  auto *Undef = UndefValue::get(getByteTy());
  Value *P2Src = vresize(Builder, Src, P2Len, Undef);
  Value *P2Dst = vresize(Builder, Dst, P2Len, Undef);

  SmallVector<int, 256> SMask(P2Len);
  for (int i = 0; i != P2Len; ++i) {
    // If i is in [Where, Where+Length), pick Src[Start+(i-Where)].
    // Otherwise, pick Dst[i];
    SMask[i] =
        (Where <= i && i < Where + Length) ? P2Len + Start + (i - Where) : i;
  }

  Value *P2Insert = Builder.CreateShuffleVector(P2Dst, P2Src, SMask, "shf");
  return vresize(Builder, P2Insert, DstLen, Undef);
}

auto HexagonVectorCombine::vlalignb(IRBuilderBase &Builder, Value *Lo,
                                    Value *Hi, Value *Amt) const -> Value * {
  assert(Lo->getType() == Hi->getType() && "Argument type mismatch");
  if (isZero(Amt))
    return Hi;
  int VecLen = getSizeOf(Hi);
  if (auto IntAmt = getIntValue(Amt))
    return getElementRange(Builder, Lo, Hi, VecLen - IntAmt->getSExtValue(),
                           VecLen);

  if (HST.isTypeForHVX(Hi->getType())) {
    assert(static_cast<unsigned>(VecLen) == HST.getVectorLength() &&
           "Expecting an exact HVX type");
    return createHvxIntrinsic(Builder, HST.getIntrinsicId(Hexagon::V6_vlalignb),
                              Hi->getType(), {Hi, Lo, Amt});
  }

  if (VecLen == 4) {
    Value *Pair = concat(Builder, {Lo, Hi});
    Value *Shift =
        Builder.CreateLShr(Builder.CreateShl(Pair, Amt, "shl"), 32, "lsr");
    Value *Trunc =
        Builder.CreateTrunc(Shift, Type::getInt32Ty(F.getContext()), "trn");
    return Builder.CreateBitCast(Trunc, Hi->getType(), "cst");
  }
  if (VecLen == 8) {
    Value *Sub = Builder.CreateSub(getConstInt(VecLen), Amt, "sub");
    return vralignb(Builder, Lo, Hi, Sub);
  }
  llvm_unreachable("Unexpected vector length");
}

auto HexagonVectorCombine::vralignb(IRBuilderBase &Builder, Value *Lo,
                                    Value *Hi, Value *Amt) const -> Value * {
  assert(Lo->getType() == Hi->getType() && "Argument type mismatch");
  if (isZero(Amt))
    return Lo;
  int VecLen = getSizeOf(Lo);
  if (auto IntAmt = getIntValue(Amt))
    return getElementRange(Builder, Lo, Hi, IntAmt->getSExtValue(), VecLen);

  if (HST.isTypeForHVX(Lo->getType())) {
    assert(static_cast<unsigned>(VecLen) == HST.getVectorLength() &&
           "Expecting an exact HVX type");
    return createHvxIntrinsic(Builder, HST.getIntrinsicId(Hexagon::V6_valignb),
                              Lo->getType(), {Hi, Lo, Amt});
  }

  if (VecLen == 4) {
    Value *Pair = concat(Builder, {Lo, Hi});
    Value *Shift = Builder.CreateLShr(Pair, Amt, "lsr");
    Value *Trunc =
        Builder.CreateTrunc(Shift, Type::getInt32Ty(F.getContext()), "trn");
    return Builder.CreateBitCast(Trunc, Lo->getType(), "cst");
  }
  if (VecLen == 8) {
    Type *Int64Ty = Type::getInt64Ty(F.getContext());
    Value *Lo64 = Builder.CreateBitCast(Lo, Int64Ty, "cst");
    Value *Hi64 = Builder.CreateBitCast(Hi, Int64Ty, "cst");
    Function *FI = Intrinsic::getDeclaration(F.getParent(),
                                             Intrinsic::hexagon_S2_valignrb);
    Value *Call = Builder.CreateCall(FI, {Hi64, Lo64, Amt}, "cup");
    return Builder.CreateBitCast(Call, Lo->getType(), "cst");
  }
  llvm_unreachable("Unexpected vector length");
}

// Concatenates a sequence of vectors of the same type.
auto HexagonVectorCombine::concat(IRBuilderBase &Builder,
                                  ArrayRef<Value *> Vecs) const -> Value * {
  assert(!Vecs.empty());
  SmallVector<int, 256> SMask;
  std::vector<Value *> Work[2];
  int ThisW = 0, OtherW = 1;

  Work[ThisW].assign(Vecs.begin(), Vecs.end());
  while (Work[ThisW].size() > 1) {
    auto *Ty = cast<VectorType>(Work[ThisW].front()->getType());
    SMask.resize(length(Ty) * 2);
    std::iota(SMask.begin(), SMask.end(), 0);

    Work[OtherW].clear();
    if (Work[ThisW].size() % 2 != 0)
      Work[ThisW].push_back(UndefValue::get(Ty));
    for (int i = 0, e = Work[ThisW].size(); i < e; i += 2) {
      Value *Joined = Builder.CreateShuffleVector(
          Work[ThisW][i], Work[ThisW][i + 1], SMask, "shf");
      Work[OtherW].push_back(Joined);
    }
    std::swap(ThisW, OtherW);
  }

  // Since there may have been some undefs appended to make shuffle operands
  // have the same type, perform the last shuffle to only pick the original
  // elements.
  SMask.resize(Vecs.size() * length(Vecs.front()->getType()));
  std::iota(SMask.begin(), SMask.end(), 0);
  Value *Total = Work[ThisW].front();
  return Builder.CreateShuffleVector(Total, SMask, "shf");
}

auto HexagonVectorCombine::vresize(IRBuilderBase &Builder, Value *Val,
                                   int NewSize, Value *Pad) const -> Value * {
  assert(isa<VectorType>(Val->getType()));
  auto *ValTy = cast<VectorType>(Val->getType());
  assert(ValTy->getElementType() == Pad->getType());

  int CurSize = length(ValTy);
  if (CurSize == NewSize)
    return Val;
  // Truncate?
  if (CurSize > NewSize)
    return getElementRange(Builder, Val, /*Ignored*/ Val, 0, NewSize);
  // Extend.
  SmallVector<int, 128> SMask(NewSize);
  std::iota(SMask.begin(), SMask.begin() + CurSize, 0);
  std::fill(SMask.begin() + CurSize, SMask.end(), CurSize);
  Value *PadVec = Builder.CreateVectorSplat(CurSize, Pad, "spt");
  return Builder.CreateShuffleVector(Val, PadVec, SMask, "shf");
}

auto HexagonVectorCombine::rescale(IRBuilderBase &Builder, Value *Mask,
                                   Type *FromTy, Type *ToTy) const -> Value * {
  // Mask is a vector <N x i1>, where each element corresponds to an
  // element of FromTy. Remap it so that each element will correspond
  // to an element of ToTy.
  assert(isa<VectorType>(Mask->getType()));

  Type *FromSTy = FromTy->getScalarType();
  Type *ToSTy = ToTy->getScalarType();
  if (FromSTy == ToSTy)
    return Mask;

  int FromSize = getSizeOf(FromSTy);
  int ToSize = getSizeOf(ToSTy);
  assert(FromSize % ToSize == 0 || ToSize % FromSize == 0);

  auto *MaskTy = cast<VectorType>(Mask->getType());
  int FromCount = length(MaskTy);
  int ToCount = (FromCount * FromSize) / ToSize;
  assert((FromCount * FromSize) % ToSize == 0);

  auto *FromITy = getIntTy(FromSize * 8);
  auto *ToITy = getIntTy(ToSize * 8);

  // Mask <N x i1> -> sext to <N x FromTy> -> bitcast to <M x ToTy> ->
  // -> trunc to <M x i1>.
  Value *Ext = Builder.CreateSExt(
      Mask, VectorType::get(FromITy, FromCount, /*Scalable=*/false), "sxt");
  Value *Cast = Builder.CreateBitCast(
      Ext, VectorType::get(ToITy, ToCount, /*Scalable=*/false), "cst");
  return Builder.CreateTrunc(
      Cast, VectorType::get(getBoolTy(), ToCount, /*Scalable=*/false), "trn");
}

// Bitcast to bytes, and return least significant bits.
auto HexagonVectorCombine::vlsb(IRBuilderBase &Builder, Value *Val) const
    -> Value * {
  Type *ScalarTy = Val->getType()->getScalarType();
  if (ScalarTy == getBoolTy())
    return Val;

  Value *Bytes = vbytes(Builder, Val);
  if (auto *VecTy = dyn_cast<VectorType>(Bytes->getType()))
    return Builder.CreateTrunc(Bytes, getBoolTy(getSizeOf(VecTy)), "trn");
  // If Bytes is a scalar (i.e. Val was a scalar byte), return i1, not
  // <1 x i1>.
  return Builder.CreateTrunc(Bytes, getBoolTy(), "trn");
}

// Bitcast to bytes for non-bool. For bool, convert i1 -> i8.
auto HexagonVectorCombine::vbytes(IRBuilderBase &Builder, Value *Val) const
    -> Value * {
  Type *ScalarTy = Val->getType()->getScalarType();
  if (ScalarTy == getByteTy())
    return Val;

  if (ScalarTy != getBoolTy())
    return Builder.CreateBitCast(Val, getByteTy(getSizeOf(Val)), "cst");
  // For bool, return a sext from i1 to i8.
  if (auto *VecTy = dyn_cast<VectorType>(Val->getType()))
    return Builder.CreateSExt(Val, VectorType::get(getByteTy(), VecTy), "sxt");
  return Builder.CreateSExt(Val, getByteTy(), "sxt");
}

auto HexagonVectorCombine::subvector(IRBuilderBase &Builder, Value *Val,
                                     unsigned Start, unsigned Length) const
    -> Value * {
  assert(Start + Length <= length(Val));
  return getElementRange(Builder, Val, /*Ignored*/ Val, Start, Length);
}

auto HexagonVectorCombine::sublo(IRBuilderBase &Builder, Value *Val) const
    -> Value * {
  size_t Len = length(Val);
  assert(Len % 2 == 0 && "Length should be even");
  return subvector(Builder, Val, 0, Len / 2);
}

auto HexagonVectorCombine::subhi(IRBuilderBase &Builder, Value *Val) const
    -> Value * {
  size_t Len = length(Val);
  assert(Len % 2 == 0 && "Length should be even");
  return subvector(Builder, Val, Len / 2, Len / 2);
}

auto HexagonVectorCombine::vdeal(IRBuilderBase &Builder, Value *Val0,
                                 Value *Val1) const -> Value * {
  assert(Val0->getType() == Val1->getType());
  int Len = length(Val0);
  SmallVector<int, 128> Mask(2 * Len);

  for (int i = 0; i != Len; ++i) {
    Mask[i] = 2 * i;           // Even
    Mask[i + Len] = 2 * i + 1; // Odd
  }
  return Builder.CreateShuffleVector(Val0, Val1, Mask, "shf");
}

auto HexagonVectorCombine::vshuff(IRBuilderBase &Builder, Value *Val0,
                                  Value *Val1) const -> Value * { //
  assert(Val0->getType() == Val1->getType());
  int Len = length(Val0);
  SmallVector<int, 128> Mask(2 * Len);

  for (int i = 0; i != Len; ++i) {
    Mask[2 * i + 0] = i;       // Val0
    Mask[2 * i + 1] = i + Len; // Val1
  }
  return Builder.CreateShuffleVector(Val0, Val1, Mask, "shf");
}

auto HexagonVectorCombine::createHvxIntrinsic(IRBuilderBase &Builder,
                                              Intrinsic::ID IntID, Type *RetTy,
                                              ArrayRef<Value *> Args,
                                              ArrayRef<Type *> ArgTys,
                                              ArrayRef<Value *> MDSources) const
    -> Value * {
  auto getCast = [&](IRBuilderBase &Builder, Value *Val,
                     Type *DestTy) -> Value * {
    Type *SrcTy = Val->getType();
    if (SrcTy == DestTy)
      return Val;

    // Non-HVX type. It should be a scalar, and it should already have
    // a valid type.
    assert(HST.isTypeForHVX(SrcTy, /*IncludeBool=*/true));

    Type *BoolTy = Type::getInt1Ty(F.getContext());
    if (cast<VectorType>(SrcTy)->getElementType() != BoolTy)
      return Builder.CreateBitCast(Val, DestTy, "cst");

    // Predicate HVX vector.
    unsigned HwLen = HST.getVectorLength();
    Intrinsic::ID TC = HwLen == 64 ? Intrinsic::hexagon_V6_pred_typecast
                                   : Intrinsic::hexagon_V6_pred_typecast_128B;
    Function *FI =
        Intrinsic::getDeclaration(F.getParent(), TC, {DestTy, Val->getType()});
    return Builder.CreateCall(FI, {Val}, "cup");
  };

  Function *IntrFn = Intrinsic::getDeclaration(F.getParent(), IntID, ArgTys);
  FunctionType *IntrTy = IntrFn->getFunctionType();

  SmallVector<Value *, 4> IntrArgs;
  for (int i = 0, e = Args.size(); i != e; ++i) {
    Value *A = Args[i];
    Type *T = IntrTy->getParamType(i);
    if (A->getType() != T) {
      IntrArgs.push_back(getCast(Builder, A, T));
    } else {
      IntrArgs.push_back(A);
    }
  }
  StringRef MaybeName = !IntrTy->getReturnType()->isVoidTy() ? "cup" : "";
  CallInst *Call = Builder.CreateCall(IntrFn, IntrArgs, MaybeName);

  MemoryEffects ME = Call->getAttributes().getMemoryEffects();
  if (!ME.doesNotAccessMemory() && !ME.onlyAccessesInaccessibleMem())
    propagateMetadata(Call, MDSources);

  Type *CallTy = Call->getType();
  if (RetTy == nullptr || CallTy == RetTy)
    return Call;
  // Scalar types should have RetTy matching the call return type.
  assert(HST.isTypeForHVX(CallTy, /*IncludeBool=*/true));
  return getCast(Builder, Call, RetTy);
}

auto HexagonVectorCombine::splitVectorElements(IRBuilderBase &Builder,
                                               Value *Vec,
                                               unsigned ToWidth) const
    -> SmallVector<Value *> {
  // Break a vector of wide elements into a series of vectors with narrow
  // elements:
  //   (...c0:b0:a0, ...c1:b1:a1, ...c2:b2:a2, ...)
  // -->
  //   (a0, a1, a2, ...)    // lowest "ToWidth" bits
  //   (b0, b1, b2, ...)    // the next lowest...
  //   (c0, c1, c2, ...)    // ...
  //   ...
  //
  // The number of elements in each resulting vector is the same as
  // in the original vector.

  auto *VecTy = cast<VectorType>(Vec->getType());
  assert(VecTy->getElementType()->isIntegerTy());
  unsigned FromWidth = VecTy->getScalarSizeInBits();
  assert(isPowerOf2_32(ToWidth) && isPowerOf2_32(FromWidth));
  assert(ToWidth <= FromWidth && "Breaking up into wider elements?");
  unsigned NumResults = FromWidth / ToWidth;

  SmallVector<Value *> Results(NumResults);
  Results[0] = Vec;
  unsigned Length = length(VecTy);

  // Do it by splitting in half, since those operations correspond to deal
  // instructions.
  auto splitInHalf = [&](unsigned Begin, unsigned End, auto splitFunc) -> void {
    // Take V = Results[Begin], split it in L, H.
    // Store Results[Begin] = L, Results[(Begin+End)/2] = H
    // Call itself recursively split(Begin, Half), split(Half+1, End)
    if (Begin + 1 == End)
      return;

    Value *Val = Results[Begin];
    unsigned Width = Val->getType()->getScalarSizeInBits();

    auto *VTy = VectorType::get(getIntTy(Width / 2), 2 * Length, false);
    Value *VVal = Builder.CreateBitCast(Val, VTy, "cst");

    Value *Res = vdeal(Builder, sublo(Builder, VVal), subhi(Builder, VVal));

    unsigned Half = (Begin + End) / 2;
    Results[Begin] = sublo(Builder, Res);
    Results[Half] = subhi(Builder, Res);

    splitFunc(Begin, Half, splitFunc);
    splitFunc(Half, End, splitFunc);
  };

  splitInHalf(0, NumResults, splitInHalf);
  return Results;
}

auto HexagonVectorCombine::joinVectorElements(IRBuilderBase &Builder,
                                              ArrayRef<Value *> Values,
                                              VectorType *ToType) const
    -> Value * {
  assert(ToType->getElementType()->isIntegerTy());

  // If the list of values does not have power-of-2 elements, append copies
  // of the sign bit to it, to make the size be 2^n.
  // The reason for this is that the values will be joined in pairs, because
  // otherwise the shuffles will result in convoluted code. With pairwise
  // joins, the shuffles will hopefully be folded into a perfect shuffle.
  // The output will need to be sign-extended to a type with element width
  // being a power-of-2 anyways.
  SmallVector<Value *> Inputs(Values.begin(), Values.end());

  unsigned ToWidth = ToType->getScalarSizeInBits();
  unsigned Width = Inputs.front()->getType()->getScalarSizeInBits();
  assert(Width <= ToWidth);
  assert(isPowerOf2_32(Width) && isPowerOf2_32(ToWidth));
  unsigned Length = length(Inputs.front()->getType());

  unsigned NeedInputs = ToWidth / Width;
  if (Inputs.size() != NeedInputs) {
    // Having too many inputs is ok: drop the high bits (usual wrap-around).
    // If there are too few, fill them with the sign bit.
    Value *Last = Inputs.back();
    Value *Sign = Builder.CreateAShr(
        Last, getConstSplat(Last->getType(), Width - 1), "asr");
    Inputs.resize(NeedInputs, Sign);
  }

  while (Inputs.size() > 1) {
    Width *= 2;
    auto *VTy = VectorType::get(getIntTy(Width), Length, false);
    for (int i = 0, e = Inputs.size(); i < e; i += 2) {
      Value *Res = vshuff(Builder, Inputs[i], Inputs[i + 1]);
      Inputs[i / 2] = Builder.CreateBitCast(Res, VTy, "cst");
    }
    Inputs.resize(Inputs.size() / 2);
  }

  assert(Inputs.front()->getType() == ToType);
  return Inputs.front();
}

auto HexagonVectorCombine::calculatePointerDifference(Value *Ptr0,
                                                      Value *Ptr1) const
    -> std::optional<int> {
  // Try SCEV first.
  const SCEV *Scev0 = SE.getSCEV(Ptr0);
  const SCEV *Scev1 = SE.getSCEV(Ptr1);
  const SCEV *ScevDiff = SE.getMinusSCEV(Scev0, Scev1);
  if (auto *Const = dyn_cast<SCEVConstant>(ScevDiff)) {
    APInt V = Const->getAPInt();
    if (V.isSignedIntN(8 * sizeof(int)))
      return static_cast<int>(V.getSExtValue());
  }

  struct Builder : IRBuilder<> {
    Builder(BasicBlock *B) : IRBuilder<>(B->getTerminator()) {}
    ~Builder() {
      for (Instruction *I : llvm::reverse(ToErase))
        I->eraseFromParent();
    }
    SmallVector<Instruction *, 8> ToErase;
  };

#define CallBuilder(B, F)                                                      \
  [&](auto &B_) {                                                              \
    Value *V = B_.F;                                                           \
    if (auto *I = dyn_cast<Instruction>(V))                                    \
      B_.ToErase.push_back(I);                                                 \
    return V;                                                                  \
  }(B)

  auto Simplify = [this](Value *V) {
    if (Value *S = simplify(V))
      return S;
    return V;
  };

  auto StripBitCast = [](Value *V) {
    while (auto *C = dyn_cast<BitCastInst>(V))
      V = C->getOperand(0);
    return V;
  };

  Ptr0 = StripBitCast(Ptr0);
  Ptr1 = StripBitCast(Ptr1);
  if (!isa<GetElementPtrInst>(Ptr0) || !isa<GetElementPtrInst>(Ptr1))
    return std::nullopt;

  auto *Gep0 = cast<GetElementPtrInst>(Ptr0);
  auto *Gep1 = cast<GetElementPtrInst>(Ptr1);
  if (Gep0->getPointerOperand() != Gep1->getPointerOperand())
    return std::nullopt;
  if (Gep0->getSourceElementType() != Gep1->getSourceElementType())
    return std::nullopt;

  Builder B(Gep0->getParent());
  int Scale = getSizeOf(Gep0->getSourceElementType(), Alloc);

  // FIXME: for now only check GEPs with a single index.
  if (Gep0->getNumOperands() != 2 || Gep1->getNumOperands() != 2)
    return std::nullopt;

  Value *Idx0 = Gep0->getOperand(1);
  Value *Idx1 = Gep1->getOperand(1);

  // First, try to simplify the subtraction directly.
  if (auto *Diff = dyn_cast<ConstantInt>(
          Simplify(CallBuilder(B, CreateSub(Idx0, Idx1)))))
    return Diff->getSExtValue() * Scale;

  KnownBits Known0 = getKnownBits(Idx0, Gep0);
  KnownBits Known1 = getKnownBits(Idx1, Gep1);
  APInt Unknown = ~(Known0.Zero | Known0.One) | ~(Known1.Zero | Known1.One);
  if (Unknown.isAllOnes())
    return std::nullopt;

  Value *MaskU = ConstantInt::get(Idx0->getType(), Unknown);
  Value *AndU0 = Simplify(CallBuilder(B, CreateAnd(Idx0, MaskU)));
  Value *AndU1 = Simplify(CallBuilder(B, CreateAnd(Idx1, MaskU)));
  Value *SubU = Simplify(CallBuilder(B, CreateSub(AndU0, AndU1)));
  int Diff0 = 0;
  if (auto *C = dyn_cast<ConstantInt>(SubU)) {
    Diff0 = C->getSExtValue();
  } else {
    return std::nullopt;
  }

  Value *MaskK = ConstantInt::get(MaskU->getType(), ~Unknown);
  Value *AndK0 = Simplify(CallBuilder(B, CreateAnd(Idx0, MaskK)));
  Value *AndK1 = Simplify(CallBuilder(B, CreateAnd(Idx1, MaskK)));
  Value *SubK = Simplify(CallBuilder(B, CreateSub(AndK0, AndK1)));
  int Diff1 = 0;
  if (auto *C = dyn_cast<ConstantInt>(SubK)) {
    Diff1 = C->getSExtValue();
  } else {
    return std::nullopt;
  }

  return (Diff0 + Diff1) * Scale;

#undef CallBuilder
}

auto HexagonVectorCombine::getNumSignificantBits(const Value *V,
                                                 const Instruction *CtxI) const
    -> unsigned {
  return ComputeMaxSignificantBits(V, DL, /*Depth=*/0, &AC, CtxI, &DT);
}

auto HexagonVectorCombine::getKnownBits(const Value *V,
                                        const Instruction *CtxI) const
    -> KnownBits {
  return computeKnownBits(V, DL, /*Depth=*/0, &AC, CtxI, &DT);
}

auto HexagonVectorCombine::isSafeToClone(const Instruction &In) const -> bool {
  if (In.mayHaveSideEffects() || In.isAtomic() || In.isVolatile() ||
      In.isFenceLike() || In.mayReadOrWriteMemory()) {
    return false;
  }
  if (isa<CallBase>(In) || isa<AllocaInst>(In))
    return false;
  return true;
}

template <typename T>
auto HexagonVectorCombine::isSafeToMoveBeforeInBB(const Instruction &In,
                                                  BasicBlock::const_iterator To,
                                                  const T &IgnoreInsts) const
    -> bool {
  auto getLocOrNone =
      [this](const Instruction &I) -> std::optional<MemoryLocation> {
    if (const auto *II = dyn_cast<IntrinsicInst>(&I)) {
      switch (II->getIntrinsicID()) {
      case Intrinsic::masked_load:
        return MemoryLocation::getForArgument(II, 0, TLI);
      case Intrinsic::masked_store:
        return MemoryLocation::getForArgument(II, 1, TLI);
      }
    }
    return MemoryLocation::getOrNone(&I);
  };

  // The source and the destination must be in the same basic block.
  const BasicBlock &Block = *In.getParent();
  assert(Block.begin() == To || Block.end() == To || To->getParent() == &Block);
  // No PHIs.
  if (isa<PHINode>(In) || (To != Block.end() && isa<PHINode>(*To)))
    return false;

  if (!mayHaveNonDefUseDependency(In))
    return true;
  bool MayWrite = In.mayWriteToMemory();
  auto MaybeLoc = getLocOrNone(In);

  auto From = In.getIterator();
  if (From == To)
    return true;
  bool MoveUp = (To != Block.end() && To->comesBefore(&In));
  auto Range =
      MoveUp ? std::make_pair(To, From) : std::make_pair(std::next(From), To);
  for (auto It = Range.first; It != Range.second; ++It) {
    const Instruction &I = *It;
    if (llvm::is_contained(IgnoreInsts, &I))
      continue;
    // assume intrinsic can be ignored
    if (auto *II = dyn_cast<IntrinsicInst>(&I)) {
      if (II->getIntrinsicID() == Intrinsic::assume)
        continue;
    }
    // Parts based on isSafeToMoveBefore from CoveMoverUtils.cpp.
    if (I.mayThrow())
      return false;
    if (auto *CB = dyn_cast<CallBase>(&I)) {
      if (!CB->hasFnAttr(Attribute::WillReturn))
        return false;
      if (!CB->hasFnAttr(Attribute::NoSync))
        return false;
    }
    if (I.mayReadOrWriteMemory()) {
      auto MaybeLocI = getLocOrNone(I);
      if (MayWrite || I.mayWriteToMemory()) {
        if (!MaybeLoc || !MaybeLocI)
          return false;
        if (!AA.isNoAlias(*MaybeLoc, *MaybeLocI))
          return false;
      }
    }
  }
  return true;
}

auto HexagonVectorCombine::isByteVecTy(Type *Ty) const -> bool {
  if (auto *VecTy = dyn_cast<VectorType>(Ty))
    return VecTy->getElementType() == getByteTy();
  return false;
}

auto HexagonVectorCombine::getElementRange(IRBuilderBase &Builder, Value *Lo,
                                           Value *Hi, int Start,
                                           int Length) const -> Value * {
  assert(0 <= Start && size_t(Start + Length) < length(Lo) + length(Hi));
  SmallVector<int, 128> SMask(Length);
  std::iota(SMask.begin(), SMask.end(), Start);
  return Builder.CreateShuffleVector(Lo, Hi, SMask, "shf");
}

// Pass management.

namespace llvm {
void initializeHexagonVectorCombineLegacyPass(PassRegistry &);
FunctionPass *createHexagonVectorCombineLegacyPass();
} // namespace llvm

namespace {
class HexagonVectorCombineLegacy : public FunctionPass {
public:
  static char ID;

  HexagonVectorCombineLegacy() : FunctionPass(ID) {}

  StringRef getPassName() const override { return "Hexagon Vector Combine"; }

  void getAnalysisUsage(AnalysisUsage &AU) const override {
    AU.setPreservesCFG();
    AU.addRequired<AAResultsWrapperPass>();
    AU.addRequired<AssumptionCacheTracker>();
    AU.addRequired<DominatorTreeWrapperPass>();
    AU.addRequired<ScalarEvolutionWrapperPass>();
    AU.addRequired<TargetLibraryInfoWrapperPass>();
    AU.addRequired<TargetPassConfig>();
    FunctionPass::getAnalysisUsage(AU);
  }

  bool runOnFunction(Function &F) override {
    if (skipFunction(F))
      return false;
    AliasAnalysis &AA = getAnalysis<AAResultsWrapperPass>().getAAResults();
    AssumptionCache &AC =
        getAnalysis<AssumptionCacheTracker>().getAssumptionCache(F);
    DominatorTree &DT = getAnalysis<DominatorTreeWrapperPass>().getDomTree();
    ScalarEvolution &SE = getAnalysis<ScalarEvolutionWrapperPass>().getSE();
    TargetLibraryInfo &TLI =
        getAnalysis<TargetLibraryInfoWrapperPass>().getTLI(F);
    auto &TM = getAnalysis<TargetPassConfig>().getTM<HexagonTargetMachine>();
    HexagonVectorCombine HVC(F, AA, AC, DT, SE, TLI, TM);
    return HVC.run();
  }
};
} // namespace

char HexagonVectorCombineLegacy::ID = 0;

INITIALIZE_PASS_BEGIN(HexagonVectorCombineLegacy, DEBUG_TYPE,
                      "Hexagon Vector Combine", false, false)
INITIALIZE_PASS_DEPENDENCY(AAResultsWrapperPass)
INITIALIZE_PASS_DEPENDENCY(AssumptionCacheTracker)
INITIALIZE_PASS_DEPENDENCY(DominatorTreeWrapperPass)
INITIALIZE_PASS_DEPENDENCY(ScalarEvolutionWrapperPass)
INITIALIZE_PASS_DEPENDENCY(TargetLibraryInfoWrapperPass)
INITIALIZE_PASS_DEPENDENCY(TargetPassConfig)
INITIALIZE_PASS_END(HexagonVectorCombineLegacy, DEBUG_TYPE,
                    "Hexagon Vector Combine", false, false)

FunctionPass *llvm::createHexagonVectorCombineLegacyPass() {
  return new HexagonVectorCombineLegacy();
}<|MERGE_RESOLUTION|>--- conflicted
+++ resolved
@@ -684,17 +684,12 @@
                                          Type *ValTy, int Adjust,
                                          const InstMap &CloneMap) const
     -> Value * {
-<<<<<<< HEAD
-=======
 #ifdef INTEL_SYCL_OPAQUEPOINTER_READY
->>>>>>> 6241a64e
   if (auto *I = dyn_cast<Instruction>(Ptr))
     if (Instruction *New = CloneMap.lookup(I))
       Ptr = New;
   return Builder.CreateGEP(Type::getInt8Ty(HVC.F.getContext()), Ptr,
                            HVC.getConstInt(Adjust), "gep");
-<<<<<<< HEAD
-=======
 #else // INTEL_SYCL_OPAQUEPOINTER_READY
   auto remap = [&](Value *V) -> Value * {
     if (auto *I = dyn_cast<Instruction>(V)) {
@@ -724,7 +719,6 @@
                                   remap(Tmp0), HVC.getConstInt(Adjust), "gep");
   return Builder.CreatePointerCast(remap(Tmp1), ValTy->getPointerTo(), "cst");
 #endif // INTEL_SYCL_OPAQUEPOINTER_READY
->>>>>>> 6241a64e
 }
 
 auto AlignVectors::createAlignedPointer(IRBuilderBase &Builder, Value *Ptr,
