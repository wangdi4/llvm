//===-- HexagonRegisterInfo.cpp - Hexagon Register Information ------------===//
//
//                     The LLVM Compiler Infrastructure
//
// This file is distributed under the University of Illinois Open Source
// License. See LICENSE.TXT for details.
//
//===----------------------------------------------------------------------===//
//
// This file contains the Hexagon implementation of the TargetRegisterInfo
// class.
//
//===----------------------------------------------------------------------===//

#include "HexagonRegisterInfo.h"
#include "Hexagon.h"
#include "HexagonMachineFunctionInfo.h"
#include "HexagonSubtarget.h"
#include "HexagonTargetMachine.h"
#include "llvm/ADT/BitVector.h"
#include "llvm/ADT/STLExtras.h"
#include "llvm/CodeGen/MachineFrameInfo.h"
#include "llvm/CodeGen/MachineFunction.h"
#include "llvm/CodeGen/MachineFunctionPass.h"
#include "llvm/CodeGen/MachineInstrBuilder.h"
#include "llvm/CodeGen/MachineRegisterInfo.h"
#include "llvm/CodeGen/PseudoSourceValue.h"
#include "llvm/CodeGen/RegisterScavenging.h"
#include "llvm/IR/Function.h"
#include "llvm/IR/Type.h"
#include "llvm/MC/MachineLocation.h"
#include "llvm/Support/CommandLine.h"
#include "llvm/Support/ErrorHandling.h"
#include "llvm/Target/TargetInstrInfo.h"
#include "llvm/Target/TargetMachine.h"
#include "llvm/Target/TargetOptions.h"

using namespace llvm;


HexagonRegisterInfo::HexagonRegisterInfo(HexagonSubtarget &st)
  : HexagonGenRegisterInfo(Hexagon::R31),
    Subtarget(st) {
}

const MCPhysReg *
HexagonRegisterInfo::getCalleeSavedRegs(const MachineFunction *MF) const {
  static const MCPhysReg CalleeSavedRegsV2[] = {
    Hexagon::R24,   Hexagon::R25,   Hexagon::R26,   Hexagon::R27, 0
  };
  static const MCPhysReg CalleeSavedRegsV3[] = {
    Hexagon::R16,   Hexagon::R17,   Hexagon::R18,   Hexagon::R19,
    Hexagon::R20,   Hexagon::R21,   Hexagon::R22,   Hexagon::R23,
    Hexagon::R24,   Hexagon::R25,   Hexagon::R26,   Hexagon::R27, 0
  };

  switch(Subtarget.getHexagonArchVersion()) {
  case HexagonSubtarget::V1:
    break;
  case HexagonSubtarget::V2:
    return CalleeSavedRegsV2;
  case HexagonSubtarget::V3:
  case HexagonSubtarget::V4:
  case HexagonSubtarget::V5:
    return CalleeSavedRegsV3;
  }
  llvm_unreachable("Callee saved registers requested for unknown architecture "
                   "version");
}

BitVector HexagonRegisterInfo::getReservedRegs(const MachineFunction &MF)
  const {
  BitVector Reserved(getNumRegs());
  Reserved.set(HEXAGON_RESERVED_REG_1);
  Reserved.set(HEXAGON_RESERVED_REG_2);
  Reserved.set(Hexagon::R29);
  Reserved.set(Hexagon::R30);
  Reserved.set(Hexagon::R31);
  Reserved.set(Hexagon::D14);
  Reserved.set(Hexagon::D15);
  Reserved.set(Hexagon::LC0);
  Reserved.set(Hexagon::LC1);
  Reserved.set(Hexagon::SA0);
  Reserved.set(Hexagon::SA1);
  return Reserved;
}


const TargetRegisterClass* const*
HexagonRegisterInfo::getCalleeSavedRegClasses(const MachineFunction *MF) const {
  static const TargetRegisterClass * const CalleeSavedRegClassesV2[] = {
    &Hexagon::IntRegsRegClass,     &Hexagon::IntRegsRegClass,
    &Hexagon::IntRegsRegClass,     &Hexagon::IntRegsRegClass,
    };
  static const TargetRegisterClass * const CalleeSavedRegClassesV3[] = {
    &Hexagon::IntRegsRegClass,     &Hexagon::IntRegsRegClass,
    &Hexagon::IntRegsRegClass,     &Hexagon::IntRegsRegClass,
    &Hexagon::IntRegsRegClass,     &Hexagon::IntRegsRegClass,
    &Hexagon::IntRegsRegClass,     &Hexagon::IntRegsRegClass,
    &Hexagon::IntRegsRegClass,     &Hexagon::IntRegsRegClass,
    &Hexagon::IntRegsRegClass,     &Hexagon::IntRegsRegClass,
  };

  switch(Subtarget.getHexagonArchVersion()) {
  case HexagonSubtarget::V1:
    break;
  case HexagonSubtarget::V2:
    return CalleeSavedRegClassesV2;
  case HexagonSubtarget::V3:
  case HexagonSubtarget::V4:
  case HexagonSubtarget::V5:
    return CalleeSavedRegClassesV3;
  }
  llvm_unreachable("Callee saved register classes requested for unknown "
                   "architecture version");
}

void HexagonRegisterInfo::eliminateFrameIndex(MachineBasicBlock::iterator II,
                                              int SPAdj, unsigned FIOperandNum,
                                              RegScavenger *RS) const {
  //
  // Hexagon_TODO: Do we need to enforce this for Hexagon?
  assert(SPAdj == 0 && "Unexpected");

  MachineInstr &MI = *II;
  int FrameIndex = MI.getOperand(FIOperandNum).getIndex();

  // Addressable stack objects are accessed using neg. offsets from %fp.
  MachineFunction &MF = *MI.getParent()->getParent();
  const HexagonInstrInfo &TII =
      *static_cast<const HexagonInstrInfo *>(MF.getSubtarget().getInstrInfo());
  int Offset = MF.getFrameInfo()->getObjectOffset(FrameIndex);
  MachineFrameInfo &MFI = *MF.getFrameInfo();

  unsigned FrameReg = getFrameRegister(MF);
  const TargetFrameLowering *TFI = MF.getSubtarget().getFrameLowering();
  if (!TFI->hasFP(MF)) {
    // We will not reserve space on the stack for the lr and fp registers.
    Offset -= 2 * Hexagon_WordSize;
  }

  const unsigned FrameSize = MFI.getStackSize();

  if (!MFI.hasVarSizedObjects() &&
      TII.isValidOffset(MI.getOpcode(), (FrameSize+Offset)) &&
      !TII.isSpillPredRegOp(&MI)) {
    // Replace frame index with a stack pointer reference.
    MI.getOperand(FIOperandNum).ChangeToRegister(getStackRegister(), false,
                                                 false, true);
    MI.getOperand(FIOperandNum + 1).ChangeToImmediate(FrameSize+Offset);
  } else {
    // Replace frame index with a frame pointer reference.
    if (!TII.isValidOffset(MI.getOpcode(), Offset)) {

      // If the offset overflows, then correct it.
      //
      // For loads, we do not need a reserved register
      // r0 = memw(r30 + #10000) to:
      //
      // r0 = add(r30, #10000)
      // r0 = memw(r0)
<<<<<<< HEAD
      if ( (MI.getOpcode() == Hexagon::LDriw)  ||
           (MI.getOpcode() == Hexagon::LDrid)   ||
           (MI.getOpcode() == Hexagon::LDrih)   ||
           (MI.getOpcode() == Hexagon::LDriuh)  ||
           (MI.getOpcode() == Hexagon::LDrib)   ||
           (MI.getOpcode() == Hexagon::LDriub)  ||
           (MI.getOpcode() == Hexagon::LDriw_f) ||
           (MI.getOpcode() == Hexagon::LDrid_f)) {
        unsigned dstReg = (MI.getOpcode() == Hexagon::LDrid) ?
=======
      if ( (MI.getOpcode() == Hexagon::L2_loadri_io)  ||
           (MI.getOpcode() == Hexagon::L2_loadrd_io)   ||
           (MI.getOpcode() == Hexagon::L2_loadrh_io) ||
           (MI.getOpcode() == Hexagon::L2_loadruh_io) ||
           (MI.getOpcode() == Hexagon::L2_loadrb_io) ||
           (MI.getOpcode() == Hexagon::L2_loadrub_io)) {
        unsigned dstReg = (MI.getOpcode() == Hexagon::L2_loadrd_io) ?
>>>>>>> 7618b2b2
          getSubReg(MI.getOperand(0).getReg(), Hexagon::subreg_loreg) :
          MI.getOperand(0).getReg();

        // Check if offset can fit in addi.
        if (!TII.isValidOffset(Hexagon::ADD_ri, Offset)) {
          BuildMI(*MI.getParent(), II, MI.getDebugLoc(),
                  TII.get(Hexagon::CONST32_Int_Real), dstReg).addImm(Offset);
          BuildMI(*MI.getParent(), II, MI.getDebugLoc(),
                  TII.get(Hexagon::A2_add),
                  dstReg).addReg(FrameReg).addReg(dstReg);
        } else {
          BuildMI(*MI.getParent(), II, MI.getDebugLoc(),
                  TII.get(Hexagon::ADD_ri),
                  dstReg).addReg(FrameReg).addImm(Offset);
        }

        MI.getOperand(FIOperandNum).ChangeToRegister(dstReg, false, false,true);
        MI.getOperand(FIOperandNum+1).ChangeToImmediate(0);
<<<<<<< HEAD
      } else if ((MI.getOpcode() == Hexagon::STriw_indexed) ||
                 (MI.getOpcode() == Hexagon::STriw) ||
                 (MI.getOpcode() == Hexagon::STrid) ||
                 (MI.getOpcode() == Hexagon::STrih) ||
                 (MI.getOpcode() == Hexagon::STrib) ||
                 (MI.getOpcode() == Hexagon::STrid_f) ||
                 (MI.getOpcode() == Hexagon::STriw_f)) {
=======
      } else if ((MI.getOpcode() == Hexagon::S2_storeri_io) ||
                 (MI.getOpcode() == Hexagon::S2_storerd_io) ||
                 (MI.getOpcode() == Hexagon::S2_storerh_io) ||
                 (MI.getOpcode() == Hexagon::S2_storerb_io)) {
>>>>>>> 7618b2b2
        // For stores, we need a reserved register. Change
        // memw(r30 + #10000) = r0 to:
        //
        // rs = add(r30, #10000);
        // memw(rs) = r0
        unsigned resReg = HEXAGON_RESERVED_REG_1;

        // Check if offset can fit in addi.
        if (!TII.isValidOffset(Hexagon::ADD_ri, Offset)) {
          BuildMI(*MI.getParent(), II, MI.getDebugLoc(),
                  TII.get(Hexagon::CONST32_Int_Real), resReg).addImm(Offset);
          BuildMI(*MI.getParent(), II, MI.getDebugLoc(),
                  TII.get(Hexagon::A2_add),
                  resReg).addReg(FrameReg).addReg(resReg);
        } else {
          BuildMI(*MI.getParent(), II, MI.getDebugLoc(),
                  TII.get(Hexagon::ADD_ri),
                  resReg).addReg(FrameReg).addImm(Offset);
        }
        MI.getOperand(FIOperandNum).ChangeToRegister(resReg, false, false,true);
        MI.getOperand(FIOperandNum+1).ChangeToImmediate(0);
      } else if (TII.isMemOp(&MI)) {
        // use the constant extender if the instruction provides it
        // and we are V4TOps.
        if (Subtarget.hasV4TOps()) {
          if (TII.isConstExtended(&MI)) {
            MI.getOperand(FIOperandNum).ChangeToRegister(FrameReg, false);
            MI.getOperand(FIOperandNum+1).ChangeToImmediate(Offset);
            TII.immediateExtend(&MI);
          } else {
            llvm_unreachable("Need to implement for memops");
          }
        } else {
          // Only V3 and older instructions here.
          unsigned ResReg = HEXAGON_RESERVED_REG_1;
          if (!MFI.hasVarSizedObjects() &&
              TII.isValidOffset(MI.getOpcode(), (FrameSize+Offset))) {
            MI.getOperand(FIOperandNum).ChangeToRegister(getStackRegister(),
                                                         false, false, false);
            MI.getOperand(FIOperandNum+1).ChangeToImmediate(FrameSize+Offset);
          } else if (!TII.isValidOffset(Hexagon::ADD_ri, Offset)) {
            BuildMI(*MI.getParent(), II, MI.getDebugLoc(),
                    TII.get(Hexagon::CONST32_Int_Real), ResReg).addImm(Offset);
            BuildMI(*MI.getParent(), II, MI.getDebugLoc(),
                    TII.get(Hexagon::A2_add), ResReg).addReg(FrameReg).
              addReg(ResReg);
            MI.getOperand(FIOperandNum).ChangeToRegister(ResReg, false, false,
                                                         true);
            MI.getOperand(FIOperandNum+1).ChangeToImmediate(0);
          } else {
            BuildMI(*MI.getParent(), II, MI.getDebugLoc(),
                    TII.get(Hexagon::ADD_ri), ResReg).addReg(FrameReg).
              addImm(Offset);
            MI.getOperand(FIOperandNum).ChangeToRegister(ResReg, false, false,
                                                         true);
            MI.getOperand(FIOperandNum+1).ChangeToImmediate(0);
          }
        }
      } else {
        unsigned dstReg = MI.getOperand(0).getReg();
        BuildMI(*MI.getParent(), II, MI.getDebugLoc(),
                TII.get(Hexagon::CONST32_Int_Real), dstReg).addImm(Offset);
        BuildMI(*MI.getParent(), II, MI.getDebugLoc(),
                TII.get(Hexagon::A2_add),
                dstReg).addReg(FrameReg).addReg(dstReg);
        // Can we delete MI??? r2 = add (r2, #0).
        MI.getOperand(FIOperandNum).ChangeToRegister(dstReg, false, false,true);
        MI.getOperand(FIOperandNum+1).ChangeToImmediate(0);
      }
    } else {
      // If the offset is small enough to fit in the immediate field, directly
      // encode it.
      MI.getOperand(FIOperandNum).ChangeToRegister(FrameReg, false);
      MI.getOperand(FIOperandNum+1).ChangeToImmediate(Offset);
    }
  }

}

unsigned HexagonRegisterInfo::getRARegister() const {
  return Hexagon::R31;
}

unsigned HexagonRegisterInfo::getFrameRegister(const MachineFunction
                                               &MF) const {
  const TargetFrameLowering *TFI = MF.getSubtarget().getFrameLowering();
  if (TFI->hasFP(MF)) {
    return Hexagon::R30;
  }

  return Hexagon::R29;
}

unsigned HexagonRegisterInfo::getFrameRegister() const {
  return Hexagon::R30;
}

unsigned HexagonRegisterInfo::getStackRegister() const {
  return Hexagon::R29;
}

#define GET_REGINFO_TARGET_DESC
#include "HexagonGenRegisterInfo.inc"<|MERGE_RESOLUTION|>--- conflicted
+++ resolved
@@ -159,17 +159,6 @@
       //
       // r0 = add(r30, #10000)
       // r0 = memw(r0)
-<<<<<<< HEAD
-      if ( (MI.getOpcode() == Hexagon::LDriw)  ||
-           (MI.getOpcode() == Hexagon::LDrid)   ||
-           (MI.getOpcode() == Hexagon::LDrih)   ||
-           (MI.getOpcode() == Hexagon::LDriuh)  ||
-           (MI.getOpcode() == Hexagon::LDrib)   ||
-           (MI.getOpcode() == Hexagon::LDriub)  ||
-           (MI.getOpcode() == Hexagon::LDriw_f) ||
-           (MI.getOpcode() == Hexagon::LDrid_f)) {
-        unsigned dstReg = (MI.getOpcode() == Hexagon::LDrid) ?
-=======
       if ( (MI.getOpcode() == Hexagon::L2_loadri_io)  ||
            (MI.getOpcode() == Hexagon::L2_loadrd_io)   ||
            (MI.getOpcode() == Hexagon::L2_loadrh_io) ||
@@ -177,7 +166,6 @@
            (MI.getOpcode() == Hexagon::L2_loadrb_io) ||
            (MI.getOpcode() == Hexagon::L2_loadrub_io)) {
         unsigned dstReg = (MI.getOpcode() == Hexagon::L2_loadrd_io) ?
->>>>>>> 7618b2b2
           getSubReg(MI.getOperand(0).getReg(), Hexagon::subreg_loreg) :
           MI.getOperand(0).getReg();
 
@@ -196,20 +184,10 @@
 
         MI.getOperand(FIOperandNum).ChangeToRegister(dstReg, false, false,true);
         MI.getOperand(FIOperandNum+1).ChangeToImmediate(0);
-<<<<<<< HEAD
-      } else if ((MI.getOpcode() == Hexagon::STriw_indexed) ||
-                 (MI.getOpcode() == Hexagon::STriw) ||
-                 (MI.getOpcode() == Hexagon::STrid) ||
-                 (MI.getOpcode() == Hexagon::STrih) ||
-                 (MI.getOpcode() == Hexagon::STrib) ||
-                 (MI.getOpcode() == Hexagon::STrid_f) ||
-                 (MI.getOpcode() == Hexagon::STriw_f)) {
-=======
       } else if ((MI.getOpcode() == Hexagon::S2_storeri_io) ||
                  (MI.getOpcode() == Hexagon::S2_storerd_io) ||
                  (MI.getOpcode() == Hexagon::S2_storerh_io) ||
                  (MI.getOpcode() == Hexagon::S2_storerb_io)) {
->>>>>>> 7618b2b2
         // For stores, we need a reserved register. Change
         // memw(r30 + #10000) = r0 to:
         //
