//===-- HexagonISelDAGToDAG.cpp - A dag to dag inst selector for Hexagon --===//
//
// Part of the LLVM Project, under the Apache License v2.0 with LLVM Exceptions.
// See https://llvm.org/LICENSE.txt for license information.
// SPDX-License-Identifier: Apache-2.0 WITH LLVM-exception
//
//===----------------------------------------------------------------------===//
//
// This file defines an instruction selector for the Hexagon target.
//
//===----------------------------------------------------------------------===//

#include "HexagonISelDAGToDAG.h"
#include "Hexagon.h"
#include "HexagonISelLowering.h"
#include "HexagonMachineFunctionInfo.h"
#include "HexagonTargetMachine.h"
#include "llvm/CodeGen/FunctionLoweringInfo.h"
#include "llvm/CodeGen/MachineInstrBuilder.h"
#include "llvm/CodeGen/SelectionDAGISel.h"
#include "llvm/IR/Intrinsics.h"
#include "llvm/IR/IntrinsicsHexagon.h"
#include "llvm/Support/CommandLine.h"
#include "llvm/Support/Debug.h"
using namespace llvm;

#define DEBUG_TYPE "hexagon-isel"

static
cl::opt<bool>
EnableAddressRebalancing("isel-rebalance-addr", cl::Hidden, cl::init(true),
  cl::desc("Rebalance address calculation trees to improve "
          "instruction selection"));

// Rebalance only if this allows e.g. combining a GA with an offset or
// factoring out a shift.
static
cl::opt<bool>
RebalanceOnlyForOptimizations("rebalance-only-opt", cl::Hidden, cl::init(false),
  cl::desc("Rebalance address tree only if this allows optimizations"));

static
cl::opt<bool>
RebalanceOnlyImbalancedTrees("rebalance-only-imbal", cl::Hidden,
  cl::init(false), cl::desc("Rebalance address tree only if it is imbalanced"));

static cl::opt<bool> CheckSingleUse("hexagon-isel-su", cl::Hidden,
  cl::init(true), cl::desc("Enable checking of SDNode's single-use status"));

//===----------------------------------------------------------------------===//
// Instruction Selector Implementation
//===----------------------------------------------------------------------===//

#define GET_DAGISEL_BODY HexagonDAGToDAGISel
#include "HexagonGenDAGISel.inc"

namespace llvm {
/// createHexagonISelDag - This pass converts a legalized DAG into a
/// Hexagon-specific DAG, ready for instruction scheduling.
FunctionPass *createHexagonISelDag(HexagonTargetMachine &TM,
                                   CodeGenOpt::Level OptLevel) {
  return new HexagonDAGToDAGISel(TM, OptLevel);
}
}

void HexagonDAGToDAGISel::SelectIndexedLoad(LoadSDNode *LD, const SDLoc &dl) {
  SDValue Chain = LD->getChain();
  SDValue Base = LD->getBasePtr();
  SDValue Offset = LD->getOffset();
  int32_t Inc = cast<ConstantSDNode>(Offset.getNode())->getSExtValue();
  EVT LoadedVT = LD->getMemoryVT();
  unsigned Opcode = 0;

  // Check for zero extended loads. Treat any-extend loads as zero extended
  // loads.
  ISD::LoadExtType ExtType = LD->getExtensionType();
  bool IsZeroExt = (ExtType == ISD::ZEXTLOAD || ExtType == ISD::EXTLOAD);
  bool IsValidInc = HII->isValidAutoIncImm(LoadedVT, Inc);

  assert(LoadedVT.isSimple());
  switch (LoadedVT.getSimpleVT().SimpleTy) {
  case MVT::i8:
    if (IsZeroExt)
      Opcode = IsValidInc ? Hexagon::L2_loadrub_pi : Hexagon::L2_loadrub_io;
    else
      Opcode = IsValidInc ? Hexagon::L2_loadrb_pi : Hexagon::L2_loadrb_io;
    break;
  case MVT::i16:
    if (IsZeroExt)
      Opcode = IsValidInc ? Hexagon::L2_loadruh_pi : Hexagon::L2_loadruh_io;
    else
      Opcode = IsValidInc ? Hexagon::L2_loadrh_pi : Hexagon::L2_loadrh_io;
    break;
  case MVT::i32:
  case MVT::f32:
  case MVT::v2i16:
  case MVT::v4i8:
    Opcode = IsValidInc ? Hexagon::L2_loadri_pi : Hexagon::L2_loadri_io;
    break;
  case MVT::i64:
  case MVT::f64:
  case MVT::v2i32:
  case MVT::v4i16:
  case MVT::v8i8:
    Opcode = IsValidInc ? Hexagon::L2_loadrd_pi : Hexagon::L2_loadrd_io;
    break;
  case MVT::v64i8:
  case MVT::v32i16:
  case MVT::v16i32:
  case MVT::v8i64:
  case MVT::v128i8:
  case MVT::v64i16:
  case MVT::v32i32:
  case MVT::v16i64:
    if (isAlignedMemNode(LD)) {
      if (LD->isNonTemporal())
        Opcode = IsValidInc ? Hexagon::V6_vL32b_nt_pi : Hexagon::V6_vL32b_nt_ai;
      else
        Opcode = IsValidInc ? Hexagon::V6_vL32b_pi : Hexagon::V6_vL32b_ai;
    } else {
      Opcode = IsValidInc ? Hexagon::V6_vL32Ub_pi : Hexagon::V6_vL32Ub_ai;
    }
    break;
  default:
    llvm_unreachable("Unexpected memory type in indexed load");
  }

  SDValue IncV = CurDAG->getTargetConstant(Inc, dl, MVT::i32);
  MachineMemOperand *MemOp = LD->getMemOperand();

  auto getExt64 = [this,ExtType] (MachineSDNode *N, const SDLoc &dl)
        -> MachineSDNode* {
    if (ExtType == ISD::ZEXTLOAD || ExtType == ISD::EXTLOAD) {
      SDValue Zero = CurDAG->getTargetConstant(0, dl, MVT::i32);
      return CurDAG->getMachineNode(Hexagon::A4_combineir, dl, MVT::i64,
                                    Zero, SDValue(N, 0));
    }
    if (ExtType == ISD::SEXTLOAD)
      return CurDAG->getMachineNode(Hexagon::A2_sxtw, dl, MVT::i64,
                                    SDValue(N, 0));
    return N;
  };

  //                  Loaded value   Next address   Chain
  SDValue From[3] = { SDValue(LD,0), SDValue(LD,1), SDValue(LD,2) };
  SDValue To[3];

  EVT ValueVT = LD->getValueType(0);
  if (ValueVT == MVT::i64 && ExtType != ISD::NON_EXTLOAD) {
    // A load extending to i64 will actually produce i32, which will then
    // need to be extended to i64.
    assert(LoadedVT.getSizeInBits() <= 32);
    ValueVT = MVT::i32;
  }

  if (IsValidInc) {
    MachineSDNode *L = CurDAG->getMachineNode(Opcode, dl, ValueVT,
                                              MVT::i32, MVT::Other, Base,
                                              IncV, Chain);
    CurDAG->setNodeMemRefs(L, {MemOp});
    To[1] = SDValue(L, 1); // Next address.
    To[2] = SDValue(L, 2); // Chain.
    // Handle special case for extension to i64.
    if (LD->getValueType(0) == MVT::i64)
      L = getExt64(L, dl);
    To[0] = SDValue(L, 0); // Loaded (extended) value.
  } else {
    SDValue Zero = CurDAG->getTargetConstant(0, dl, MVT::i32);
    MachineSDNode *L = CurDAG->getMachineNode(Opcode, dl, ValueVT, MVT::Other,
                                              Base, Zero, Chain);
    CurDAG->setNodeMemRefs(L, {MemOp});
    To[2] = SDValue(L, 1); // Chain.
    MachineSDNode *A = CurDAG->getMachineNode(Hexagon::A2_addi, dl, MVT::i32,
                                              Base, IncV);
    To[1] = SDValue(A, 0); // Next address.
    // Handle special case for extension to i64.
    if (LD->getValueType(0) == MVT::i64)
      L = getExt64(L, dl);
    To[0] = SDValue(L, 0); // Loaded (extended) value.
  }
  ReplaceUses(From, To, 3);
  CurDAG->RemoveDeadNode(LD);
}

MachineSDNode *HexagonDAGToDAGISel::LoadInstrForLoadIntrinsic(SDNode *IntN) {
  if (IntN->getOpcode() != ISD::INTRINSIC_W_CHAIN)
    return nullptr;

  SDLoc dl(IntN);
  unsigned IntNo = cast<ConstantSDNode>(IntN->getOperand(1))->getZExtValue();

  static std::map<unsigned,unsigned> LoadPciMap = {
    { Intrinsic::hexagon_circ_ldb,  Hexagon::L2_loadrb_pci  },
    { Intrinsic::hexagon_circ_ldub, Hexagon::L2_loadrub_pci },
    { Intrinsic::hexagon_circ_ldh,  Hexagon::L2_loadrh_pci  },
    { Intrinsic::hexagon_circ_lduh, Hexagon::L2_loadruh_pci },
    { Intrinsic::hexagon_circ_ldw,  Hexagon::L2_loadri_pci  },
    { Intrinsic::hexagon_circ_ldd,  Hexagon::L2_loadrd_pci  },
  };
  auto FLC = LoadPciMap.find(IntNo);
  if (FLC != LoadPciMap.end()) {
    EVT ValTy = (IntNo == Intrinsic::hexagon_circ_ldd) ? MVT::i64 : MVT::i32;
    EVT RTys[] = { ValTy, MVT::i32, MVT::Other };
    // Operands: { Base, Increment, Modifier, Chain }
    auto Inc = cast<ConstantSDNode>(IntN->getOperand(5));
    SDValue I = CurDAG->getTargetConstant(Inc->getSExtValue(), dl, MVT::i32);
    MachineSDNode *Res = CurDAG->getMachineNode(FLC->second, dl, RTys,
          { IntN->getOperand(2), I, IntN->getOperand(4),
            IntN->getOperand(0) });
    return Res;
  }

  return nullptr;
}

SDNode *HexagonDAGToDAGISel::StoreInstrForLoadIntrinsic(MachineSDNode *LoadN,
      SDNode *IntN) {
  // The "LoadN" is just a machine load instruction. The intrinsic also
  // involves storing it. Generate an appropriate store to the location
  // given in the intrinsic's operand(3).
  uint64_t F = HII->get(LoadN->getMachineOpcode()).TSFlags;
  unsigned SizeBits = (F >> HexagonII::MemAccessSizePos) &
                      HexagonII::MemAccesSizeMask;
  unsigned Size = 1U << (SizeBits-1);

  SDLoc dl(IntN);
  MachinePointerInfo PI;
  SDValue TS;
  SDValue Loc = IntN->getOperand(3);

  if (Size >= 4)
    TS = CurDAG->getStore(SDValue(LoadN, 2), dl, SDValue(LoadN, 0), Loc, PI,
                          Align(Size));
  else
    TS = CurDAG->getTruncStore(SDValue(LoadN, 2), dl, SDValue(LoadN, 0), Loc,
                               PI, MVT::getIntegerVT(Size * 8), Align(Size));

  SDNode *StoreN;
  {
    HandleSDNode Handle(TS);
    SelectStore(TS.getNode());
    StoreN = Handle.getValue().getNode();
  }

  // Load's results are { Loaded value, Updated pointer, Chain }
  ReplaceUses(SDValue(IntN, 0), SDValue(LoadN, 1));
  ReplaceUses(SDValue(IntN, 1), SDValue(StoreN, 0));
  return StoreN;
}

bool HexagonDAGToDAGISel::tryLoadOfLoadIntrinsic(LoadSDNode *N) {
  // The intrinsics for load circ/brev perform two operations:
  // 1. Load a value V from the specified location, using the addressing
  //    mode corresponding to the intrinsic.
  // 2. Store V into a specified location. This location is typically a
  //    local, temporary object.
  // In many cases, the program using these intrinsics will immediately
  // load V again from the local object. In those cases, when certain
  // conditions are met, the last load can be removed.
  // This function identifies and optimizes this pattern. If the pattern
  // cannot be optimized, it returns nullptr, which will cause the load
  // to be selected separately from the intrinsic (which will be handled
  // in SelectIntrinsicWChain).

  SDValue Ch = N->getOperand(0);
  SDValue Loc = N->getOperand(1);

  // Assume that the load and the intrinsic are connected directly with a
  // chain:
  //   t1: i32,ch = int.load ..., ..., ..., Loc, ...    // <-- C
  //   t2: i32,ch = load t1:1, Loc, ...
  SDNode *C = Ch.getNode();

  if (C->getOpcode() != ISD::INTRINSIC_W_CHAIN)
    return false;

  // The second load can only be eliminated if its extension type matches
  // that of the load instruction corresponding to the intrinsic. The user
  // can provide an address of an unsigned variable to store the result of
  // a sign-extending intrinsic into (or the other way around).
  ISD::LoadExtType IntExt;
  switch (cast<ConstantSDNode>(C->getOperand(1))->getZExtValue()) {
    case Intrinsic::hexagon_circ_ldub:
    case Intrinsic::hexagon_circ_lduh:
      IntExt = ISD::ZEXTLOAD;
      break;
    case Intrinsic::hexagon_circ_ldw:
    case Intrinsic::hexagon_circ_ldd:
      IntExt = ISD::NON_EXTLOAD;
      break;
    default:
      IntExt = ISD::SEXTLOAD;
      break;
  }
  if (N->getExtensionType() != IntExt)
    return false;

  // Make sure the target location for the loaded value in the load intrinsic
  // is the location from which LD (or N) is loading.
  if (C->getNumOperands() < 4 || Loc.getNode() != C->getOperand(3).getNode())
    return false;

  if (MachineSDNode *L = LoadInstrForLoadIntrinsic(C)) {
    SDNode *S = StoreInstrForLoadIntrinsic(L, C);
    SDValue F[] = { SDValue(N,0), SDValue(N,1), SDValue(C,0), SDValue(C,1) };
    SDValue T[] = { SDValue(L,0), SDValue(S,0), SDValue(L,1), SDValue(S,0) };
    ReplaceUses(F, T, std::size(T));
    // This transformation will leave the intrinsic dead. If it remains in
    // the DAG, the selection code will see it again, but without the load,
    // and it will generate a store that is normally required for it.
    CurDAG->RemoveDeadNode(C);
    return true;
  }
  return false;
}

// Convert the bit-reverse load intrinsic to appropriate target instruction.
bool HexagonDAGToDAGISel::SelectBrevLdIntrinsic(SDNode *IntN) {
  if (IntN->getOpcode() != ISD::INTRINSIC_W_CHAIN)
    return false;

  const SDLoc &dl(IntN);
  unsigned IntNo = cast<ConstantSDNode>(IntN->getOperand(1))->getZExtValue();

  static const std::map<unsigned, unsigned> LoadBrevMap = {
    { Intrinsic::hexagon_L2_loadrb_pbr, Hexagon::L2_loadrb_pbr },
    { Intrinsic::hexagon_L2_loadrub_pbr, Hexagon::L2_loadrub_pbr },
    { Intrinsic::hexagon_L2_loadrh_pbr, Hexagon::L2_loadrh_pbr },
    { Intrinsic::hexagon_L2_loadruh_pbr, Hexagon::L2_loadruh_pbr },
    { Intrinsic::hexagon_L2_loadri_pbr, Hexagon::L2_loadri_pbr },
    { Intrinsic::hexagon_L2_loadrd_pbr, Hexagon::L2_loadrd_pbr }
  };
  auto FLI = LoadBrevMap.find(IntNo);
  if (FLI != LoadBrevMap.end()) {
    EVT ValTy =
        (IntNo == Intrinsic::hexagon_L2_loadrd_pbr) ? MVT::i64 : MVT::i32;
    EVT RTys[] = { ValTy, MVT::i32, MVT::Other };
    // Operands of Intrinsic: {chain, enum ID of intrinsic, baseptr,
    // modifier}.
    // Operands of target instruction: { Base, Modifier, Chain }.
    MachineSDNode *Res = CurDAG->getMachineNode(
        FLI->second, dl, RTys,
        {IntN->getOperand(2), IntN->getOperand(3), IntN->getOperand(0)});

    MachineMemOperand *MemOp = cast<MemIntrinsicSDNode>(IntN)->getMemOperand();
    CurDAG->setNodeMemRefs(Res, {MemOp});

    ReplaceUses(SDValue(IntN, 0), SDValue(Res, 0));
    ReplaceUses(SDValue(IntN, 1), SDValue(Res, 1));
    ReplaceUses(SDValue(IntN, 2), SDValue(Res, 2));
    CurDAG->RemoveDeadNode(IntN);
    return true;
  }
  return false;
}

/// Generate a machine instruction node for the new circular buffer intrinsics.
/// The new versions use a CSx register instead of the K field.
bool HexagonDAGToDAGISel::SelectNewCircIntrinsic(SDNode *IntN) {
  if (IntN->getOpcode() != ISD::INTRINSIC_W_CHAIN)
    return false;

  SDLoc DL(IntN);
  unsigned IntNo = cast<ConstantSDNode>(IntN->getOperand(1))->getZExtValue();
  SmallVector<SDValue, 7> Ops;

  static std::map<unsigned,unsigned> LoadNPcMap = {
    { Intrinsic::hexagon_L2_loadrub_pci, Hexagon::PS_loadrub_pci },
    { Intrinsic::hexagon_L2_loadrb_pci, Hexagon::PS_loadrb_pci },
    { Intrinsic::hexagon_L2_loadruh_pci, Hexagon::PS_loadruh_pci },
    { Intrinsic::hexagon_L2_loadrh_pci, Hexagon::PS_loadrh_pci },
    { Intrinsic::hexagon_L2_loadri_pci, Hexagon::PS_loadri_pci },
    { Intrinsic::hexagon_L2_loadrd_pci, Hexagon::PS_loadrd_pci },
    { Intrinsic::hexagon_L2_loadrub_pcr, Hexagon::PS_loadrub_pcr },
    { Intrinsic::hexagon_L2_loadrb_pcr, Hexagon::PS_loadrb_pcr },
    { Intrinsic::hexagon_L2_loadruh_pcr, Hexagon::PS_loadruh_pcr },
    { Intrinsic::hexagon_L2_loadrh_pcr, Hexagon::PS_loadrh_pcr },
    { Intrinsic::hexagon_L2_loadri_pcr, Hexagon::PS_loadri_pcr },
    { Intrinsic::hexagon_L2_loadrd_pcr, Hexagon::PS_loadrd_pcr }
  };
  auto FLI = LoadNPcMap.find (IntNo);
  if (FLI != LoadNPcMap.end()) {
    EVT ValTy = MVT::i32;
    if (IntNo == Intrinsic::hexagon_L2_loadrd_pci ||
        IntNo == Intrinsic::hexagon_L2_loadrd_pcr)
      ValTy = MVT::i64;
    EVT RTys[] = { ValTy, MVT::i32, MVT::Other };
    // Handle load.*_pci case which has 6 operands.
    if (IntN->getNumOperands() == 6) {
      auto Inc = cast<ConstantSDNode>(IntN->getOperand(3));
      SDValue I = CurDAG->getTargetConstant(Inc->getSExtValue(), DL, MVT::i32);
      // Operands: { Base, Increment, Modifier, Start, Chain }.
      Ops = { IntN->getOperand(2), I, IntN->getOperand(4), IntN->getOperand(5),
              IntN->getOperand(0) };
    } else
      // Handle load.*_pcr case which has 5 operands.
      // Operands: { Base, Modifier, Start, Chain }.
      Ops = { IntN->getOperand(2), IntN->getOperand(3), IntN->getOperand(4),
              IntN->getOperand(0) };
    MachineSDNode *Res = CurDAG->getMachineNode(FLI->second, DL, RTys, Ops);
    ReplaceUses(SDValue(IntN, 0), SDValue(Res, 0));
    ReplaceUses(SDValue(IntN, 1), SDValue(Res, 1));
    ReplaceUses(SDValue(IntN, 2), SDValue(Res, 2));
    CurDAG->RemoveDeadNode(IntN);
    return true;
  }

  static std::map<unsigned,unsigned> StoreNPcMap = {
    { Intrinsic::hexagon_S2_storerb_pci, Hexagon::PS_storerb_pci },
    { Intrinsic::hexagon_S2_storerh_pci, Hexagon::PS_storerh_pci },
    { Intrinsic::hexagon_S2_storerf_pci, Hexagon::PS_storerf_pci },
    { Intrinsic::hexagon_S2_storeri_pci, Hexagon::PS_storeri_pci },
    { Intrinsic::hexagon_S2_storerd_pci, Hexagon::PS_storerd_pci },
    { Intrinsic::hexagon_S2_storerb_pcr, Hexagon::PS_storerb_pcr },
    { Intrinsic::hexagon_S2_storerh_pcr, Hexagon::PS_storerh_pcr },
    { Intrinsic::hexagon_S2_storerf_pcr, Hexagon::PS_storerf_pcr },
    { Intrinsic::hexagon_S2_storeri_pcr, Hexagon::PS_storeri_pcr },
    { Intrinsic::hexagon_S2_storerd_pcr, Hexagon::PS_storerd_pcr }
  };
  auto FSI = StoreNPcMap.find (IntNo);
  if (FSI != StoreNPcMap.end()) {
    EVT RTys[] = { MVT::i32, MVT::Other };
    // Handle store.*_pci case which has 7 operands.
    if (IntN->getNumOperands() == 7) {
      auto Inc = cast<ConstantSDNode>(IntN->getOperand(3));
      SDValue I = CurDAG->getTargetConstant(Inc->getSExtValue(), DL, MVT::i32);
      // Operands: { Base, Increment, Modifier, Value, Start, Chain }.
      Ops = { IntN->getOperand(2), I, IntN->getOperand(4), IntN->getOperand(5),
              IntN->getOperand(6), IntN->getOperand(0) };
    } else
      // Handle store.*_pcr case which has 6 operands.
      // Operands: { Base, Modifier, Value, Start, Chain }.
      Ops = { IntN->getOperand(2), IntN->getOperand(3), IntN->getOperand(4),
              IntN->getOperand(5), IntN->getOperand(0) };
    MachineSDNode *Res = CurDAG->getMachineNode(FSI->second, DL, RTys, Ops);
    ReplaceUses(SDValue(IntN, 0), SDValue(Res, 0));
    ReplaceUses(SDValue(IntN, 1), SDValue(Res, 1));
    CurDAG->RemoveDeadNode(IntN);
    return true;
  }

  return false;
}

void HexagonDAGToDAGISel::SelectLoad(SDNode *N) {
  SDLoc dl(N);
  LoadSDNode *LD = cast<LoadSDNode>(N);

  // Handle indexed loads.
  ISD::MemIndexedMode AM = LD->getAddressingMode();
  if (AM != ISD::UNINDEXED) {
    SelectIndexedLoad(LD, dl);
    return;
  }

  // Handle patterns using circ/brev load intrinsics.
  if (tryLoadOfLoadIntrinsic(LD))
    return;

  SelectCode(LD);
}

void HexagonDAGToDAGISel::SelectIndexedStore(StoreSDNode *ST, const SDLoc &dl) {
  SDValue Chain = ST->getChain();
  SDValue Base = ST->getBasePtr();
  SDValue Offset = ST->getOffset();
  SDValue Value = ST->getValue();
  // Get the constant value.
  int32_t Inc = cast<ConstantSDNode>(Offset.getNode())->getSExtValue();
  EVT StoredVT = ST->getMemoryVT();
  EVT ValueVT = Value.getValueType();

  bool IsValidInc = HII->isValidAutoIncImm(StoredVT, Inc);
  unsigned Opcode = 0;

  assert(StoredVT.isSimple());
  switch (StoredVT.getSimpleVT().SimpleTy) {
  case MVT::i8:
    Opcode = IsValidInc ? Hexagon::S2_storerb_pi : Hexagon::S2_storerb_io;
    break;
  case MVT::i16:
    Opcode = IsValidInc ? Hexagon::S2_storerh_pi : Hexagon::S2_storerh_io;
    break;
  case MVT::i32:
  case MVT::f32:
  case MVT::v2i16:
  case MVT::v4i8:
    Opcode = IsValidInc ? Hexagon::S2_storeri_pi : Hexagon::S2_storeri_io;
    break;
  case MVT::i64:
  case MVT::f64:
  case MVT::v2i32:
  case MVT::v4i16:
  case MVT::v8i8:
    Opcode = IsValidInc ? Hexagon::S2_storerd_pi : Hexagon::S2_storerd_io;
    break;
  case MVT::v64i8:
  case MVT::v32i16:
  case MVT::v16i32:
  case MVT::v8i64:
  case MVT::v128i8:
  case MVT::v64i16:
  case MVT::v32i32:
  case MVT::v16i64:
    if (isAlignedMemNode(ST)) {
      if (ST->isNonTemporal())
        Opcode = IsValidInc ? Hexagon::V6_vS32b_nt_pi : Hexagon::V6_vS32b_nt_ai;
      else
        Opcode = IsValidInc ? Hexagon::V6_vS32b_pi : Hexagon::V6_vS32b_ai;
    } else {
      Opcode = IsValidInc ? Hexagon::V6_vS32Ub_pi : Hexagon::V6_vS32Ub_ai;
    }
    break;
  default:
    llvm_unreachable("Unexpected memory type in indexed store");
  }

  if (ST->isTruncatingStore() && ValueVT.getSizeInBits() == 64) {
    assert(StoredVT.getSizeInBits() < 64 && "Not a truncating store");
    Value = CurDAG->getTargetExtractSubreg(Hexagon::isub_lo,
                                           dl, MVT::i32, Value);
  }

  SDValue IncV = CurDAG->getTargetConstant(Inc, dl, MVT::i32);
  MachineMemOperand *MemOp = ST->getMemOperand();

  //                  Next address   Chain
  SDValue From[2] = { SDValue(ST,0), SDValue(ST,1) };
  SDValue To[2];

  if (IsValidInc) {
    // Build post increment store.
    SDValue Ops[] = { Base, IncV, Value, Chain };
    MachineSDNode *S = CurDAG->getMachineNode(Opcode, dl, MVT::i32, MVT::Other,
                                              Ops);
    CurDAG->setNodeMemRefs(S, {MemOp});
    To[0] = SDValue(S, 0);
    To[1] = SDValue(S, 1);
  } else {
    SDValue Zero = CurDAG->getTargetConstant(0, dl, MVT::i32);
    SDValue Ops[] = { Base, Zero, Value, Chain };
    MachineSDNode *S = CurDAG->getMachineNode(Opcode, dl, MVT::Other, Ops);
    CurDAG->setNodeMemRefs(S, {MemOp});
    To[1] = SDValue(S, 0);
    MachineSDNode *A = CurDAG->getMachineNode(Hexagon::A2_addi, dl, MVT::i32,
                                              Base, IncV);
    To[0] = SDValue(A, 0);
  }

  ReplaceUses(From, To, 2);
  CurDAG->RemoveDeadNode(ST);
}

void HexagonDAGToDAGISel::SelectStore(SDNode *N) {
  SDLoc dl(N);
  StoreSDNode *ST = cast<StoreSDNode>(N);

  // Handle indexed stores.
  ISD::MemIndexedMode AM = ST->getAddressingMode();
  if (AM != ISD::UNINDEXED) {
    SelectIndexedStore(ST, dl);
    return;
  }

  SelectCode(ST);
}

void HexagonDAGToDAGISel::SelectSHL(SDNode *N) {
  SDLoc dl(N);
  SDValue Shl_0 = N->getOperand(0);
  SDValue Shl_1 = N->getOperand(1);

  auto Default = [this,N] () -> void { SelectCode(N); };

  if (N->getValueType(0) != MVT::i32 || Shl_1.getOpcode() != ISD::Constant)
    return Default();

  // RHS is const.
  int32_t ShlConst = cast<ConstantSDNode>(Shl_1)->getSExtValue();

  if (Shl_0.getOpcode() == ISD::MUL) {
    SDValue Mul_0 = Shl_0.getOperand(0); // Val
    SDValue Mul_1 = Shl_0.getOperand(1); // Const
    // RHS of mul is const.
    if (ConstantSDNode *C = dyn_cast<ConstantSDNode>(Mul_1)) {
      int32_t ValConst = C->getSExtValue() << ShlConst;
      if (isInt<9>(ValConst)) {
        SDValue Val = CurDAG->getTargetConstant(ValConst, dl, MVT::i32);
        SDNode *Result = CurDAG->getMachineNode(Hexagon::M2_mpysmi, dl,
                                                MVT::i32, Mul_0, Val);
        ReplaceNode(N, Result);
        return;
      }
    }
    return Default();
  }

  if (Shl_0.getOpcode() == ISD::SUB) {
    SDValue Sub_0 = Shl_0.getOperand(0); // Const 0
    SDValue Sub_1 = Shl_0.getOperand(1); // Val
    if (ConstantSDNode *C1 = dyn_cast<ConstantSDNode>(Sub_0)) {
      if (C1->getSExtValue() != 0 || Sub_1.getOpcode() != ISD::SHL)
        return Default();
      SDValue Shl2_0 = Sub_1.getOperand(0); // Val
      SDValue Shl2_1 = Sub_1.getOperand(1); // Const
      if (ConstantSDNode *C2 = dyn_cast<ConstantSDNode>(Shl2_1)) {
        int32_t ValConst = 1 << (ShlConst + C2->getSExtValue());
        if (isInt<9>(-ValConst)) {
          SDValue Val = CurDAG->getTargetConstant(-ValConst, dl, MVT::i32);
          SDNode *Result = CurDAG->getMachineNode(Hexagon::M2_mpysmi, dl,
                                                  MVT::i32, Shl2_0, Val);
          ReplaceNode(N, Result);
          return;
        }
      }
    }
  }

  return Default();
}

//
// Handling intrinsics for circular load and bitreverse load.
//
void HexagonDAGToDAGISel::SelectIntrinsicWChain(SDNode *N) {
  if (MachineSDNode *L = LoadInstrForLoadIntrinsic(N)) {
    StoreInstrForLoadIntrinsic(L, N);
    CurDAG->RemoveDeadNode(N);
    return;
  }

  // Handle bit-reverse load intrinsics.
  if (SelectBrevLdIntrinsic(N))
    return;

  if (SelectNewCircIntrinsic(N))
    return;

  unsigned IntNo = cast<ConstantSDNode>(N->getOperand(1))->getZExtValue();
  if (IntNo == Intrinsic::hexagon_V6_vgathermw ||
      IntNo == Intrinsic::hexagon_V6_vgathermw_128B ||
      IntNo == Intrinsic::hexagon_V6_vgathermh ||
      IntNo == Intrinsic::hexagon_V6_vgathermh_128B ||
      IntNo == Intrinsic::hexagon_V6_vgathermhw ||
      IntNo == Intrinsic::hexagon_V6_vgathermhw_128B) {
    SelectV65Gather(N);
    return;
  }
  if (IntNo == Intrinsic::hexagon_V6_vgathermwq ||
      IntNo == Intrinsic::hexagon_V6_vgathermwq_128B ||
      IntNo == Intrinsic::hexagon_V6_vgathermhq ||
      IntNo == Intrinsic::hexagon_V6_vgathermhq_128B ||
      IntNo == Intrinsic::hexagon_V6_vgathermhwq ||
      IntNo == Intrinsic::hexagon_V6_vgathermhwq_128B) {
    SelectV65GatherPred(N);
    return;
  }

  SelectCode(N);
}

void HexagonDAGToDAGISel::SelectIntrinsicWOChain(SDNode *N) {
  unsigned IID = cast<ConstantSDNode>(N->getOperand(0))->getZExtValue();
  unsigned Bits;
  switch (IID) {
  case Intrinsic::hexagon_S2_vsplatrb:
    Bits = 8;
    break;
  case Intrinsic::hexagon_S2_vsplatrh:
    Bits = 16;
    break;
  case Intrinsic::hexagon_V6_vaddcarry:
  case Intrinsic::hexagon_V6_vaddcarry_128B:
  case Intrinsic::hexagon_V6_vsubcarry:
  case Intrinsic::hexagon_V6_vsubcarry_128B:
    SelectHVXDualOutput(N);
    return;
  default:
    SelectCode(N);
    return;
  }

  SDValue V = N->getOperand(1);
  SDValue U;
  if (keepsLowBits(V, Bits, U)) {
    SDValue R = CurDAG->getNode(N->getOpcode(), SDLoc(N), N->getValueType(0),
                                N->getOperand(0), U);
    ReplaceNode(N, R.getNode());
    SelectCode(R.getNode());
    return;
  }
  SelectCode(N);
}

void HexagonDAGToDAGISel::SelectExtractSubvector(SDNode *N) {
  SDValue Inp = N->getOperand(0);
  MVT ResTy = N->getValueType(0).getSimpleVT();
<<<<<<< HEAD
=======
  auto IdxN = cast<ConstantSDNode>(N->getOperand(1));
  unsigned Idx = IdxN->getZExtValue();
#ifndef NDEBUG
>>>>>>> 9595656a
  MVT InpTy = Inp.getValueType().getSimpleVT();
  assert(InpTy.getVectorElementType() == ResTy.getVectorElementType());
  unsigned ResLen = ResTy.getVectorNumElements();
  assert(2 * ResLen == InpTy.getVectorNumElements());
  assert(ResTy.getSizeInBits() == 32);
<<<<<<< HEAD

  auto IdxN = cast<ConstantSDNode>(N->getOperand(1));
  unsigned Idx = IdxN->getZExtValue();
  assert(Idx == 0 || Idx == ResLen);
=======
  assert(Idx == 0 || Idx == ResLen);
#endif
>>>>>>> 9595656a
  unsigned SubReg = Idx == 0 ? Hexagon::isub_lo : Hexagon::isub_hi;
  SDValue Ext = CurDAG->getTargetExtractSubreg(SubReg, SDLoc(N), ResTy, Inp);

  ReplaceNode(N, Ext.getNode());
}

//
// Map floating point constant values.
//
void HexagonDAGToDAGISel::SelectConstantFP(SDNode *N) {
  SDLoc dl(N);
  auto *CN = cast<ConstantFPSDNode>(N);
  APInt A = CN->getValueAPF().bitcastToAPInt();
  if (N->getValueType(0) == MVT::f32) {
    SDValue V = CurDAG->getTargetConstant(A.getZExtValue(), dl, MVT::i32);
    ReplaceNode(N, CurDAG->getMachineNode(Hexagon::A2_tfrsi, dl, MVT::f32, V));
    return;
  }
  if (N->getValueType(0) == MVT::f64) {
    SDValue V = CurDAG->getTargetConstant(A.getZExtValue(), dl, MVT::i64);
    ReplaceNode(N, CurDAG->getMachineNode(Hexagon::CONST64, dl, MVT::f64, V));
    return;
  }

  SelectCode(N);
}

//
// Map boolean values.
//
void HexagonDAGToDAGISel::SelectConstant(SDNode *N) {
  if (N->getValueType(0) == MVT::i1) {
    assert(!(cast<ConstantSDNode>(N)->getZExtValue() >> 1));
    unsigned Opc = (cast<ConstantSDNode>(N)->getSExtValue() != 0)
                      ? Hexagon::PS_true
                      : Hexagon::PS_false;
    ReplaceNode(N, CurDAG->getMachineNode(Opc, SDLoc(N), MVT::i1));
    return;
  }

  SelectCode(N);
}

void HexagonDAGToDAGISel::SelectFrameIndex(SDNode *N) {
  MachineFrameInfo &MFI = MF->getFrameInfo();
  const HexagonFrameLowering *HFI = HST->getFrameLowering();
  int FX = cast<FrameIndexSDNode>(N)->getIndex();
  Align StkA = HFI->getStackAlign();
  Align MaxA = MFI.getMaxAlign();
  SDValue FI = CurDAG->getTargetFrameIndex(FX, MVT::i32);
  SDLoc DL(N);
  SDValue Zero = CurDAG->getTargetConstant(0, DL, MVT::i32);
  SDNode *R = nullptr;

  // Use PS_fi when:
  // - the object is fixed, or
  // - there are no objects with higher-than-default alignment, or
  // - there are no dynamically allocated objects.
  // Otherwise, use PS_fia.
  if (FX < 0 || MaxA <= StkA || !MFI.hasVarSizedObjects()) {
    R = CurDAG->getMachineNode(Hexagon::PS_fi, DL, MVT::i32, FI, Zero);
  } else {
    auto &HMFI = *MF->getInfo<HexagonMachineFunctionInfo>();
    Register AR = HMFI.getStackAlignBaseReg();
    SDValue CH = CurDAG->getEntryNode();
    SDValue Ops[] = { CurDAG->getCopyFromReg(CH, DL, AR, MVT::i32), FI, Zero };
    R = CurDAG->getMachineNode(Hexagon::PS_fia, DL, MVT::i32, Ops);
  }

  ReplaceNode(N, R);
}

void HexagonDAGToDAGISel::SelectAddSubCarry(SDNode *N) {
  unsigned OpcCarry = N->getOpcode() == HexagonISD::ADDC ? Hexagon::A4_addp_c
                                                         : Hexagon::A4_subp_c;
  SDNode *C = CurDAG->getMachineNode(OpcCarry, SDLoc(N), N->getVTList(),
                                     { N->getOperand(0), N->getOperand(1),
                                       N->getOperand(2) });
  ReplaceNode(N, C);
}

void HexagonDAGToDAGISel::SelectVAlign(SDNode *N) {
  MVT ResTy = N->getValueType(0).getSimpleVT();
  if (HST->isHVXVectorType(ResTy, true))
    return SelectHvxVAlign(N);

  const SDLoc &dl(N);
  unsigned VecLen = ResTy.getSizeInBits();
  if (VecLen == 32) {
    SDValue Ops[] = {
      CurDAG->getTargetConstant(Hexagon::DoubleRegsRegClassID, dl, MVT::i32),
      N->getOperand(0),
      CurDAG->getTargetConstant(Hexagon::isub_hi, dl, MVT::i32),
      N->getOperand(1),
      CurDAG->getTargetConstant(Hexagon::isub_lo, dl, MVT::i32)
    };
    SDNode *R = CurDAG->getMachineNode(TargetOpcode::REG_SEQUENCE, dl,
                                       MVT::i64, Ops);

    // Shift right by "(Addr & 0x3) * 8" bytes.
    SDNode *C;
    SDValue M0 = CurDAG->getTargetConstant(0x18, dl, MVT::i32);
    SDValue M1 = CurDAG->getTargetConstant(0x03, dl, MVT::i32);
    if (HST->useCompound()) {
      C = CurDAG->getMachineNode(Hexagon::S4_andi_asl_ri, dl, MVT::i32,
                                 M0, N->getOperand(2), M1);
    } else {
      SDNode *T = CurDAG->getMachineNode(Hexagon::S2_asl_i_r, dl, MVT::i32,
                                         N->getOperand(2), M1);
      C = CurDAG->getMachineNode(Hexagon::A2_andir, dl, MVT::i32,
                                 SDValue(T, 0), M0);
    }
    SDNode *S = CurDAG->getMachineNode(Hexagon::S2_lsr_r_p, dl, MVT::i64,
                                       SDValue(R, 0), SDValue(C, 0));
    SDValue E = CurDAG->getTargetExtractSubreg(Hexagon::isub_lo, dl, ResTy,
                                               SDValue(S, 0));
    ReplaceNode(N, E.getNode());
  } else {
    assert(VecLen == 64);
    SDNode *Pu = CurDAG->getMachineNode(Hexagon::C2_tfrrp, dl, MVT::v8i1,
                                        N->getOperand(2));
    SDNode *VA = CurDAG->getMachineNode(Hexagon::S2_valignrb, dl, ResTy,
                                        N->getOperand(0), N->getOperand(1),
                                        SDValue(Pu,0));
    ReplaceNode(N, VA);
  }
}

void HexagonDAGToDAGISel::SelectVAlignAddr(SDNode *N) {
  const SDLoc &dl(N);
  SDValue A = N->getOperand(1);
  int Mask = -cast<ConstantSDNode>(A.getNode())->getSExtValue();
  assert(isPowerOf2_32(-Mask));

  SDValue M = CurDAG->getTargetConstant(Mask, dl, MVT::i32);
  SDNode *AA = CurDAG->getMachineNode(Hexagon::A2_andir, dl, MVT::i32,
                                      N->getOperand(0), M);
  ReplaceNode(N, AA);
}

// Handle these nodes here to avoid having to write patterns for all
// combinations of input/output types. In all cases, the resulting
// instruction is the same.
void HexagonDAGToDAGISel::SelectTypecast(SDNode *N) {
  SDValue Op = N->getOperand(0);
  MVT OpTy = Op.getValueType().getSimpleVT();
  SDNode *T = CurDAG->MorphNodeTo(N, N->getOpcode(),
                                  CurDAG->getVTList(OpTy), {Op});
  ReplaceNode(T, Op.getNode());
}

void HexagonDAGToDAGISel::SelectP2D(SDNode *N) {
  MVT ResTy = N->getValueType(0).getSimpleVT();
  SDNode *T = CurDAG->getMachineNode(Hexagon::C2_mask, SDLoc(N), ResTy,
                                     N->getOperand(0));
  ReplaceNode(N, T);
}

void HexagonDAGToDAGISel::SelectD2P(SDNode *N) {
  const SDLoc &dl(N);
  MVT ResTy = N->getValueType(0).getSimpleVT();
  SDValue Zero = CurDAG->getTargetConstant(0, dl, MVT::i32);
  SDNode *T = CurDAG->getMachineNode(Hexagon::A4_vcmpbgtui, dl, ResTy,
                                     N->getOperand(0), Zero);
  ReplaceNode(N, T);
}

void HexagonDAGToDAGISel::SelectV2Q(SDNode *N) {
  const SDLoc &dl(N);
  MVT ResTy = N->getValueType(0).getSimpleVT();
  // The argument to V2Q should be a single vector.
  MVT OpTy = N->getOperand(0).getValueType().getSimpleVT(); (void)OpTy;
  assert(HST->getVectorLength() * 8 == OpTy.getSizeInBits());

  SDValue C = CurDAG->getTargetConstant(-1, dl, MVT::i32);
  SDNode *R = CurDAG->getMachineNode(Hexagon::A2_tfrsi, dl, MVT::i32, C);
  SDNode *T = CurDAG->getMachineNode(Hexagon::V6_vandvrt, dl, ResTy,
                                     N->getOperand(0), SDValue(R,0));
  ReplaceNode(N, T);
}

void HexagonDAGToDAGISel::SelectQ2V(SDNode *N) {
  const SDLoc &dl(N);
  MVT ResTy = N->getValueType(0).getSimpleVT();
  // The result of V2Q should be a single vector.
  assert(HST->getVectorLength() * 8 == ResTy.getSizeInBits());

  SDValue C = CurDAG->getTargetConstant(-1, dl, MVT::i32);
  SDNode *R = CurDAG->getMachineNode(Hexagon::A2_tfrsi, dl, MVT::i32, C);
  SDNode *T = CurDAG->getMachineNode(Hexagon::V6_vandqrt, dl, ResTy,
                                     N->getOperand(0), SDValue(R,0));
  ReplaceNode(N, T);
}

void HexagonDAGToDAGISel::Select(SDNode *N) {
  if (N->isMachineOpcode())
    return N->setNodeId(-1);  // Already selected.

  auto isHvxOp = [this](SDNode *N) {
    auto &HST = MF->getSubtarget<HexagonSubtarget>();
    for (unsigned i = 0, e = N->getNumValues(); i != e; ++i) {
      if (HST.isHVXVectorType(N->getValueType(i), true))
        return true;
    }
    for (SDValue I : N->ops()) {
      if (HST.isHVXVectorType(I.getValueType(), true))
        return true;
    }
    return false;
  };

  if (HST->useHVXOps() && isHvxOp(N)) {
    switch (N->getOpcode()) {
    case ISD::EXTRACT_SUBVECTOR:  return SelectHvxExtractSubvector(N);
    case ISD::VECTOR_SHUFFLE:     return SelectHvxShuffle(N);

    case HexagonISD::VROR:        return SelectHvxRor(N);
    }
  }

  switch (N->getOpcode()) {
  case ISD::Constant:             return SelectConstant(N);
  case ISD::ConstantFP:           return SelectConstantFP(N);
  case ISD::FrameIndex:           return SelectFrameIndex(N);
  case ISD::SHL:                  return SelectSHL(N);
  case ISD::LOAD:                 return SelectLoad(N);
  case ISD::STORE:                return SelectStore(N);
  case ISD::INTRINSIC_W_CHAIN:    return SelectIntrinsicWChain(N);
  case ISD::INTRINSIC_WO_CHAIN:   return SelectIntrinsicWOChain(N);
  case ISD::EXTRACT_SUBVECTOR:    return SelectExtractSubvector(N);

  case HexagonISD::ADDC:
  case HexagonISD::SUBC:          return SelectAddSubCarry(N);
  case HexagonISD::VALIGN:        return SelectVAlign(N);
  case HexagonISD::VALIGNADDR:    return SelectVAlignAddr(N);
  case HexagonISD::TYPECAST:      return SelectTypecast(N);
  case HexagonISD::P2D:           return SelectP2D(N);
  case HexagonISD::D2P:           return SelectD2P(N);
  case HexagonISD::Q2V:           return SelectQ2V(N);
  case HexagonISD::V2Q:           return SelectV2Q(N);
  }

  SelectCode(N);
}

bool HexagonDAGToDAGISel::
SelectInlineAsmMemoryOperand(const SDValue &Op, unsigned ConstraintID,
                             std::vector<SDValue> &OutOps) {
  SDValue Inp = Op, Res;

  switch (ConstraintID) {
  default:
    return true;
  case InlineAsm::Constraint_o: // Offsetable.
  case InlineAsm::Constraint_v: // Not offsetable.
  case InlineAsm::Constraint_m: // Memory.
    if (SelectAddrFI(Inp, Res))
      OutOps.push_back(Res);
    else
      OutOps.push_back(Inp);
    break;
  }

  OutOps.push_back(CurDAG->getTargetConstant(0, SDLoc(Op), MVT::i32));
  return false;
}


static bool isMemOPCandidate(SDNode *I, SDNode *U) {
  // I is an operand of U. Check if U is an arithmetic (binary) operation
  // usable in a memop, where the other operand is a loaded value, and the
  // result of U is stored in the same location.

  if (!U->hasOneUse())
    return false;
  unsigned Opc = U->getOpcode();
  switch (Opc) {
    case ISD::ADD:
    case ISD::SUB:
    case ISD::AND:
    case ISD::OR:
      break;
    default:
      return false;
  }

  SDValue S0 = U->getOperand(0);
  SDValue S1 = U->getOperand(1);
  SDValue SY = (S0.getNode() == I) ? S1 : S0;

  SDNode *UUse = *U->use_begin();
  if (UUse->getNumValues() != 1)
    return false;

  // Check if one of the inputs to U is a load instruction and the output
  // is used by a store instruction. If so and they also have the same
  // base pointer, then don't preoprocess this node sequence as it
  // can be matched to a memop.
  SDNode *SYNode = SY.getNode();
  if (UUse->getOpcode() == ISD::STORE && SYNode->getOpcode() == ISD::LOAD) {
    SDValue LDBasePtr = cast<MemSDNode>(SYNode)->getBasePtr();
    SDValue STBasePtr = cast<MemSDNode>(UUse)->getBasePtr();
    if (LDBasePtr == STBasePtr)
      return true;
  }
  return false;
}


// Transform: (or (select c x 0) z)  ->  (select c (or x z) z)
//            (or (select c 0 y) z)  ->  (select c z (or y z))
void HexagonDAGToDAGISel::ppSimplifyOrSelect0(std::vector<SDNode*> &&Nodes) {
  SelectionDAG &DAG = *CurDAG;

  for (auto *I : Nodes) {
    if (I->getOpcode() != ISD::OR)
      continue;

    auto IsZero = [] (const SDValue &V) -> bool {
      if (ConstantSDNode *SC = dyn_cast<ConstantSDNode>(V.getNode()))
        return SC->isZero();
      return false;
    };
    auto IsSelect0 = [IsZero] (const SDValue &Op) -> bool {
      if (Op.getOpcode() != ISD::SELECT)
        return false;
      return IsZero(Op.getOperand(1)) || IsZero(Op.getOperand(2));
    };

    SDValue N0 = I->getOperand(0), N1 = I->getOperand(1);
    EVT VT = I->getValueType(0);
    bool SelN0 = IsSelect0(N0);
    SDValue SOp = SelN0 ? N0 : N1;
    SDValue VOp = SelN0 ? N1 : N0;

    if (SOp.getOpcode() == ISD::SELECT && SOp.getNode()->hasOneUse()) {
      SDValue SC = SOp.getOperand(0);
      SDValue SX = SOp.getOperand(1);
      SDValue SY = SOp.getOperand(2);
      SDLoc DLS = SOp;
      if (IsZero(SY)) {
        SDValue NewOr = DAG.getNode(ISD::OR, DLS, VT, SX, VOp);
        SDValue NewSel = DAG.getNode(ISD::SELECT, DLS, VT, SC, NewOr, VOp);
        DAG.ReplaceAllUsesWith(I, NewSel.getNode());
      } else if (IsZero(SX)) {
        SDValue NewOr = DAG.getNode(ISD::OR, DLS, VT, SY, VOp);
        SDValue NewSel = DAG.getNode(ISD::SELECT, DLS, VT, SC, VOp, NewOr);
        DAG.ReplaceAllUsesWith(I, NewSel.getNode());
      }
    }
  }
}

// Transform: (store ch val (add x (add (shl y c) e)))
//        to: (store ch val (add x (shl (add y d) c))),
// where e = (shl d c) for some integer d.
// The purpose of this is to enable generation of loads/stores with
// shifted addressing mode, i.e. mem(x+y<<#c). For that, the shift
// value c must be 0, 1 or 2.
void HexagonDAGToDAGISel::ppAddrReorderAddShl(std::vector<SDNode*> &&Nodes) {
  SelectionDAG &DAG = *CurDAG;

  for (auto *I : Nodes) {
    if (I->getOpcode() != ISD::STORE)
      continue;

    // I matched: (store ch val Off)
    SDValue Off = I->getOperand(2);
    // Off needs to match: (add x (add (shl y c) (shl d c))))
    if (Off.getOpcode() != ISD::ADD)
      continue;
    // Off matched: (add x T0)
    SDValue T0 = Off.getOperand(1);
    // T0 needs to match: (add T1 T2):
    if (T0.getOpcode() != ISD::ADD)
      continue;
    // T0 matched: (add T1 T2)
    SDValue T1 = T0.getOperand(0);
    SDValue T2 = T0.getOperand(1);
    // T1 needs to match: (shl y c)
    if (T1.getOpcode() != ISD::SHL)
      continue;
    SDValue C = T1.getOperand(1);
    ConstantSDNode *CN = dyn_cast<ConstantSDNode>(C.getNode());
    if (CN == nullptr)
      continue;
    unsigned CV = CN->getZExtValue();
    if (CV > 2)
      continue;
    // T2 needs to match e, where e = (shl d c) for some d.
    ConstantSDNode *EN = dyn_cast<ConstantSDNode>(T2.getNode());
    if (EN == nullptr)
      continue;
    unsigned EV = EN->getZExtValue();
    if (EV % (1 << CV) != 0)
      continue;
    unsigned DV = EV / (1 << CV);

    // Replace T0 with: (shl (add y d) c)
    SDLoc DL = SDLoc(I);
    EVT VT = T0.getValueType();
    SDValue D = DAG.getConstant(DV, DL, VT);
    // NewAdd = (add y d)
    SDValue NewAdd = DAG.getNode(ISD::ADD, DL, VT, T1.getOperand(0), D);
    // NewShl = (shl NewAdd c)
    SDValue NewShl = DAG.getNode(ISD::SHL, DL, VT, NewAdd, C);
    ReplaceNode(T0.getNode(), NewShl.getNode());
  }
}

// Transform: (load ch (add x (and (srl y c) Mask)))
//        to: (load ch (add x (shl (srl y d) d-c)))
// where
// Mask = 00..0 111..1 0.0
//          |     |     +-- d-c 0s, and d-c is 0, 1 or 2.
//          |     +-------- 1s
//          +-------------- at most c 0s
// Motivating example:
// DAG combiner optimizes (add x (shl (srl y 5) 2))
//                     to (add x (and (srl y 3) 1FFFFFFC))
// which results in a constant-extended and(##...,lsr). This transformation
// undoes this simplification for cases where the shl can be folded into
// an addressing mode.
void HexagonDAGToDAGISel::ppAddrRewriteAndSrl(std::vector<SDNode*> &&Nodes) {
  SelectionDAG &DAG = *CurDAG;

  for (SDNode *N : Nodes) {
    unsigned Opc = N->getOpcode();
    if (Opc != ISD::LOAD && Opc != ISD::STORE)
      continue;
    SDValue Addr = Opc == ISD::LOAD ? N->getOperand(1) : N->getOperand(2);
    // Addr must match: (add x T0)
    if (Addr.getOpcode() != ISD::ADD)
      continue;
    SDValue T0 = Addr.getOperand(1);
    // T0 must match: (and T1 Mask)
    if (T0.getOpcode() != ISD::AND)
      continue;

    // We have an AND.
    //
    // Check the first operand. It must be: (srl y c).
    SDValue S = T0.getOperand(0);
    if (S.getOpcode() != ISD::SRL)
      continue;
    ConstantSDNode *SN = dyn_cast<ConstantSDNode>(S.getOperand(1).getNode());
    if (SN == nullptr)
      continue;
    if (SN->getAPIntValue().getBitWidth() != 32)
      continue;
    uint32_t CV = SN->getZExtValue();

    // Check the second operand: the supposed mask.
    ConstantSDNode *MN = dyn_cast<ConstantSDNode>(T0.getOperand(1).getNode());
    if (MN == nullptr)
      continue;
    if (MN->getAPIntValue().getBitWidth() != 32)
      continue;
    uint32_t Mask = MN->getZExtValue();
    // Examine the mask.
    uint32_t TZ = countTrailingZeros(Mask);
    uint32_t M1 = countTrailingOnes(Mask >> TZ);
    uint32_t LZ = countLeadingZeros(Mask);
    // Trailing zeros + middle ones + leading zeros must equal the width.
    if (TZ + M1 + LZ != 32)
      continue;
    // The number of trailing zeros will be encoded in the addressing mode.
    if (TZ > 2)
      continue;
    // The number of leading zeros must be at most c.
    if (LZ > CV)
      continue;

    // All looks good.
    SDValue Y = S.getOperand(0);
    EVT VT = Addr.getValueType();
    SDLoc dl(S);
    // TZ = D-C, so D = TZ+C.
    SDValue D = DAG.getConstant(TZ+CV, dl, VT);
    SDValue DC = DAG.getConstant(TZ, dl, VT);
    SDValue NewSrl = DAG.getNode(ISD::SRL, dl, VT, Y, D);
    SDValue NewShl = DAG.getNode(ISD::SHL, dl, VT, NewSrl, DC);
    ReplaceNode(T0.getNode(), NewShl.getNode());
  }
}

// Transform: (op ... (zext i1 c) ...) -> (select c (op ... 0 ...)
//                                                  (op ... 1 ...))
void HexagonDAGToDAGISel::ppHoistZextI1(std::vector<SDNode*> &&Nodes) {
  SelectionDAG &DAG = *CurDAG;

  for (SDNode *N : Nodes) {
    unsigned Opc = N->getOpcode();
    if (Opc != ISD::ZERO_EXTEND)
      continue;
    SDValue OpI1 = N->getOperand(0);
    EVT OpVT = OpI1.getValueType();
    if (!OpVT.isSimple() || OpVT.getSimpleVT() != MVT::i1)
      continue;
    for (auto I = N->use_begin(), E = N->use_end(); I != E; ++I) {
      SDNode *U = *I;
      if (U->getNumValues() != 1)
        continue;
      EVT UVT = U->getValueType(0);
      if (!UVT.isSimple() || !UVT.isInteger() || UVT.getSimpleVT() == MVT::i1)
        continue;
      // Do not generate select for all i1 vector type.
      if (UVT.isVector() && UVT.getVectorElementType() == MVT::i1)
        continue;
      if (isMemOPCandidate(N, U))
        continue;

      // Potentially simplifiable operation.
      unsigned I1N = I.getOperandNo();
      SmallVector<SDValue,2> Ops(U->getNumOperands());
      for (unsigned i = 0, n = U->getNumOperands(); i != n; ++i)
        Ops[i] = U->getOperand(i);
      EVT BVT = Ops[I1N].getValueType();

      const SDLoc &dl(U);
      SDValue C0 = DAG.getConstant(0, dl, BVT);
      SDValue C1 = DAG.getConstant(1, dl, BVT);
      SDValue If0, If1;

      if (isa<MachineSDNode>(U)) {
        unsigned UseOpc = U->getMachineOpcode();
        Ops[I1N] = C0;
        If0 = SDValue(DAG.getMachineNode(UseOpc, dl, UVT, Ops), 0);
        Ops[I1N] = C1;
        If1 = SDValue(DAG.getMachineNode(UseOpc, dl, UVT, Ops), 0);
      } else {
        unsigned UseOpc = U->getOpcode();
        Ops[I1N] = C0;
        If0 = DAG.getNode(UseOpc, dl, UVT, Ops);
        Ops[I1N] = C1;
        If1 = DAG.getNode(UseOpc, dl, UVT, Ops);
      }
      // We're generating a SELECT way after legalization, so keep the types
      // simple.
      unsigned UW = UVT.getSizeInBits();
      EVT SVT = (UW == 32 || UW == 64) ? MVT::getIntegerVT(UW) : UVT;
      SDValue Sel = DAG.getNode(ISD::SELECT, dl, SVT, OpI1,
                                DAG.getBitcast(SVT, If1),
                                DAG.getBitcast(SVT, If0));
      SDValue Ret = DAG.getBitcast(UVT, Sel);
      DAG.ReplaceAllUsesWith(U, Ret.getNode());
    }
  }
}

void HexagonDAGToDAGISel::PreprocessISelDAG() {
  // Repack all nodes before calling each preprocessing function,
  // because each of them can modify the set of nodes.
  auto getNodes = [this] () -> std::vector<SDNode*> {
    std::vector<SDNode*> T;
    T.reserve(CurDAG->allnodes_size());
    for (SDNode &N : CurDAG->allnodes())
      T.push_back(&N);
    return T;
  };

  // Transform: (or (select c x 0) z)  ->  (select c (or x z) z)
  //            (or (select c 0 y) z)  ->  (select c z (or y z))
  ppSimplifyOrSelect0(getNodes());

  // Transform: (store ch val (add x (add (shl y c) e)))
  //        to: (store ch val (add x (shl (add y d) c))),
  // where e = (shl d c) for some integer d.
  // The purpose of this is to enable generation of loads/stores with
  // shifted addressing mode, i.e. mem(x+y<<#c). For that, the shift
  // value c must be 0, 1 or 2.
  ppAddrReorderAddShl(getNodes());

  // Transform: (load ch (add x (and (srl y c) Mask)))
  //        to: (load ch (add x (shl (srl y d) d-c)))
  // where
  // Mask = 00..0 111..1 0.0
  //          |     |     +-- d-c 0s, and d-c is 0, 1 or 2.
  //          |     +-------- 1s
  //          +-------------- at most c 0s
  // Motivating example:
  // DAG combiner optimizes (add x (shl (srl y 5) 2))
  //                     to (add x (and (srl y 3) 1FFFFFFC))
  // which results in a constant-extended and(##...,lsr). This transformation
  // undoes this simplification for cases where the shl can be folded into
  // an addressing mode.
  ppAddrRewriteAndSrl(getNodes());

  // Transform: (op ... (zext i1 c) ...) -> (select c (op ... 0 ...)
  //                                                  (op ... 1 ...))
  ppHoistZextI1(getNodes());

  DEBUG_WITH_TYPE("isel", {
    dbgs() << "Preprocessed (Hexagon) selection DAG:";
    CurDAG->dump();
  });

  if (EnableAddressRebalancing) {
    rebalanceAddressTrees();

    DEBUG_WITH_TYPE("isel", {
      dbgs() << "Address tree balanced selection DAG:";
      CurDAG->dump();
    });
  }
}

void HexagonDAGToDAGISel::emitFunctionEntryCode() {
  auto &HST = MF->getSubtarget<HexagonSubtarget>();
  auto &HFI = *HST.getFrameLowering();
  if (!HFI.needsAligna(*MF))
    return;

  MachineFrameInfo &MFI = MF->getFrameInfo();
  MachineBasicBlock *EntryBB = &MF->front();
  Align EntryMaxA = MFI.getMaxAlign();

  // Reserve the first non-volatile register.
  Register AP = 0;
  auto &HRI = *HST.getRegisterInfo();
  BitVector Reserved = HRI.getReservedRegs(*MF);
  for (const MCPhysReg *R = HRI.getCalleeSavedRegs(MF); *R; ++R) {
    if (Reserved[*R])
      continue;
    AP = *R;
    break;
  }
  assert(AP.isValid() && "Couldn't reserve stack align register");
  BuildMI(EntryBB, DebugLoc(), HII->get(Hexagon::PS_aligna), AP)
      .addImm(EntryMaxA.value());
  MF->getInfo<HexagonMachineFunctionInfo>()->setStackAlignBaseReg(AP);
}

void HexagonDAGToDAGISel::updateAligna() {
  auto &HFI = *MF->getSubtarget<HexagonSubtarget>().getFrameLowering();
  if (!HFI.needsAligna(*MF))
    return;
  auto *AlignaI = const_cast<MachineInstr*>(HFI.getAlignaInstr(*MF));
  assert(AlignaI != nullptr);
  unsigned MaxA = MF->getFrameInfo().getMaxAlign().value();
  if (AlignaI->getOperand(1).getImm() < MaxA)
    AlignaI->getOperand(1).setImm(MaxA);
}

// Match a frame index that can be used in an addressing mode.
bool HexagonDAGToDAGISel::SelectAddrFI(SDValue &N, SDValue &R) {
  if (N.getOpcode() != ISD::FrameIndex)
    return false;
  auto &HFI = *HST->getFrameLowering();
  MachineFrameInfo &MFI = MF->getFrameInfo();
  int FX = cast<FrameIndexSDNode>(N)->getIndex();
  if (!MFI.isFixedObjectIndex(FX) && HFI.needsAligna(*MF))
    return false;
  R = CurDAG->getTargetFrameIndex(FX, MVT::i32);
  return true;
}

inline bool HexagonDAGToDAGISel::SelectAddrGA(SDValue &N, SDValue &R) {
  return SelectGlobalAddress(N, R, false, Align(1));
}

inline bool HexagonDAGToDAGISel::SelectAddrGP(SDValue &N, SDValue &R) {
  return SelectGlobalAddress(N, R, true, Align(1));
}

inline bool HexagonDAGToDAGISel::SelectAnyImm(SDValue &N, SDValue &R) {
  return SelectAnyImmediate(N, R, Align(1));
}

inline bool HexagonDAGToDAGISel::SelectAnyImm0(SDValue &N, SDValue &R) {
  return SelectAnyImmediate(N, R, Align(1));
}
inline bool HexagonDAGToDAGISel::SelectAnyImm1(SDValue &N, SDValue &R) {
  return SelectAnyImmediate(N, R, Align(2));
}
inline bool HexagonDAGToDAGISel::SelectAnyImm2(SDValue &N, SDValue &R) {
  return SelectAnyImmediate(N, R, Align(4));
}
inline bool HexagonDAGToDAGISel::SelectAnyImm3(SDValue &N, SDValue &R) {
  return SelectAnyImmediate(N, R, Align(8));
}

inline bool HexagonDAGToDAGISel::SelectAnyInt(SDValue &N, SDValue &R) {
  EVT T = N.getValueType();
  if (!T.isInteger() || T.getSizeInBits() != 32 || !isa<ConstantSDNode>(N))
    return false;
  int32_t V = cast<const ConstantSDNode>(N)->getZExtValue();
  R = CurDAG->getTargetConstant(V, SDLoc(N), N.getValueType());
  return true;
}

bool HexagonDAGToDAGISel::SelectAnyImmediate(SDValue &N, SDValue &R,
                                             Align Alignment) {
  switch (N.getOpcode()) {
  case ISD::Constant: {
    if (N.getValueType() != MVT::i32)
      return false;
    int32_t V = cast<const ConstantSDNode>(N)->getZExtValue();
    if (!isAligned(Alignment, V))
      return false;
    R = CurDAG->getTargetConstant(V, SDLoc(N), N.getValueType());
    return true;
  }
  case HexagonISD::JT:
  case HexagonISD::CP:
    // These are assumed to always be aligned at least 8-byte boundary.
    if (Alignment > Align(8))
      return false;
    R = N.getOperand(0);
    return true;
  case ISD::ExternalSymbol:
    // Symbols may be aligned at any boundary.
    if (Alignment > Align(1))
      return false;
    R = N;
    return true;
  case ISD::BlockAddress:
    // Block address is always aligned at least 4-byte boundary.
    if (Alignment > Align(4) ||
        !isAligned(Alignment, cast<BlockAddressSDNode>(N)->getOffset()))
      return false;
    R = N;
    return true;
  }

  if (SelectGlobalAddress(N, R, false, Alignment) ||
      SelectGlobalAddress(N, R, true, Alignment))
    return true;

  return false;
}

bool HexagonDAGToDAGISel::SelectGlobalAddress(SDValue &N, SDValue &R,
                                              bool UseGP, Align Alignment) {
  switch (N.getOpcode()) {
  case ISD::ADD: {
    SDValue N0 = N.getOperand(0);
    SDValue N1 = N.getOperand(1);
    unsigned GAOpc = N0.getOpcode();
    if (UseGP && GAOpc != HexagonISD::CONST32_GP)
      return false;
    if (!UseGP && GAOpc != HexagonISD::CONST32)
      return false;
    if (ConstantSDNode *Const = dyn_cast<ConstantSDNode>(N1)) {
      if (!isAligned(Alignment, Const->getZExtValue()))
        return false;
      SDValue Addr = N0.getOperand(0);
      if (GlobalAddressSDNode *GA = dyn_cast<GlobalAddressSDNode>(Addr)) {
        if (GA->getOpcode() == ISD::TargetGlobalAddress) {
          uint64_t NewOff = GA->getOffset() + (uint64_t)Const->getSExtValue();
          R = CurDAG->getTargetGlobalAddress(GA->getGlobal(), SDLoc(Const),
                                             N.getValueType(), NewOff);
          return true;
        }
      }
    }
    break;
  }
  case HexagonISD::CP:
  case HexagonISD::JT:
  case HexagonISD::CONST32:
    // The operand(0) of CONST32 is TargetGlobalAddress, which is what we
    // want in the instruction.
    if (!UseGP)
      R = N.getOperand(0);
    return !UseGP;
  case HexagonISD::CONST32_GP:
    if (UseGP)
      R = N.getOperand(0);
    return UseGP;
  default:
    return false;
  }

  return false;
}

bool HexagonDAGToDAGISel::DetectUseSxtw(SDValue &N, SDValue &R) {
  // This (complex pattern) function is meant to detect a sign-extension
  // i32->i64 on a per-operand basis. This would allow writing single
  // patterns that would cover a number of combinations of different ways
  // a sign-extensions could be written. For example:
  //   (mul (DetectUseSxtw x) (DetectUseSxtw y)) -> (M2_dpmpyss_s0 x y)
  // could match either one of these:
  //   (mul (sext x) (sext_inreg y))
  //   (mul (sext-load *p) (sext_inreg y))
  //   (mul (sext_inreg x) (sext y))
  // etc.
  //
  // The returned value will have type i64 and its low word will
  // contain the value being extended. The high bits are not specified.
  // The returned type is i64 because the original type of N was i64,
  // but the users of this function should only use the low-word of the
  // result, e.g.
  //  (mul sxtw:x, sxtw:y) -> (M2_dpmpyss_s0 (LoReg sxtw:x), (LoReg sxtw:y))

  if (N.getValueType() != MVT::i64)
    return false;
  unsigned Opc = N.getOpcode();
  switch (Opc) {
    case ISD::SIGN_EXTEND:
    case ISD::SIGN_EXTEND_INREG: {
      // sext_inreg has the source type as a separate operand.
      EVT T = Opc == ISD::SIGN_EXTEND
                ? N.getOperand(0).getValueType()
                : cast<VTSDNode>(N.getOperand(1))->getVT();
      unsigned SW = T.getSizeInBits();
      if (SW == 32)
        R = N.getOperand(0);
      else if (SW < 32)
        R = N;
      else
        return false;
      break;
    }
    case ISD::LOAD: {
      LoadSDNode *L = cast<LoadSDNode>(N);
      if (L->getExtensionType() != ISD::SEXTLOAD)
        return false;
      // All extending loads extend to i32, so even if the value in
      // memory is shorter than 32 bits, it will be i32 after the load.
      if (L->getMemoryVT().getSizeInBits() > 32)
        return false;
      R = N;
      break;
    }
    case ISD::SRA: {
      auto *S = dyn_cast<ConstantSDNode>(N.getOperand(1));
      if (!S || S->getZExtValue() != 32)
        return false;
      R = N;
      break;
    }
    default:
      return false;
  }
  EVT RT = R.getValueType();
  if (RT == MVT::i64)
    return true;
  assert(RT == MVT::i32);
  // This is only to produce a value of type i64. Do not rely on the
  // high bits produced by this.
  const SDLoc &dl(N);
  SDValue Ops[] = {
    CurDAG->getTargetConstant(Hexagon::DoubleRegsRegClassID, dl, MVT::i32),
    R, CurDAG->getTargetConstant(Hexagon::isub_hi, dl, MVT::i32),
    R, CurDAG->getTargetConstant(Hexagon::isub_lo, dl, MVT::i32)
  };
  SDNode *T = CurDAG->getMachineNode(TargetOpcode::REG_SEQUENCE, dl,
                                     MVT::i64, Ops);
  R = SDValue(T, 0);
  return true;
}

bool HexagonDAGToDAGISel::keepsLowBits(const SDValue &Val, unsigned NumBits,
      SDValue &Src) {
  unsigned Opc = Val.getOpcode();
  switch (Opc) {
  case ISD::SIGN_EXTEND:
  case ISD::ZERO_EXTEND:
  case ISD::ANY_EXTEND: {
    const SDValue &Op0 = Val.getOperand(0);
    EVT T = Op0.getValueType();
    if (T.isInteger() && T.getSizeInBits() == NumBits) {
      Src = Op0;
      return true;
    }
    break;
  }
  case ISD::SIGN_EXTEND_INREG:
  case ISD::AssertSext:
  case ISD::AssertZext:
    if (Val.getOperand(0).getValueType().isInteger()) {
      VTSDNode *T = cast<VTSDNode>(Val.getOperand(1));
      if (T->getVT().getSizeInBits() == NumBits) {
        Src = Val.getOperand(0);
        return true;
      }
    }
    break;
  case ISD::AND: {
    // Check if this is an AND with NumBits of lower bits set to 1.
    uint64_t Mask = (1ULL << NumBits) - 1;
    if (ConstantSDNode *C = dyn_cast<ConstantSDNode>(Val.getOperand(0))) {
      if (C->getZExtValue() == Mask) {
        Src = Val.getOperand(1);
        return true;
      }
    }
    if (ConstantSDNode *C = dyn_cast<ConstantSDNode>(Val.getOperand(1))) {
      if (C->getZExtValue() == Mask) {
        Src = Val.getOperand(0);
        return true;
      }
    }
    break;
  }
  case ISD::OR:
  case ISD::XOR: {
    // OR/XOR with the lower NumBits bits set to 0.
    uint64_t Mask = (1ULL << NumBits) - 1;
    if (ConstantSDNode *C = dyn_cast<ConstantSDNode>(Val.getOperand(0))) {
      if ((C->getZExtValue() & Mask) == 0) {
        Src = Val.getOperand(1);
        return true;
      }
    }
    if (ConstantSDNode *C = dyn_cast<ConstantSDNode>(Val.getOperand(1))) {
      if ((C->getZExtValue() & Mask) == 0) {
        Src = Val.getOperand(0);
        return true;
      }
    }
    break;
  }
  default:
    break;
  }
  return false;
}

bool HexagonDAGToDAGISel::isAlignedMemNode(const MemSDNode *N) const {
  return N->getAlign().value() >= N->getMemoryVT().getStoreSize();
}

bool HexagonDAGToDAGISel::isSmallStackStore(const StoreSDNode *N) const {
  unsigned StackSize = MF->getFrameInfo().estimateStackSize(*MF);
  switch (N->getMemoryVT().getStoreSize()) {
    case 1:
      return StackSize <= 56;   // 1*2^6 - 8
    case 2:
      return StackSize <= 120;  // 2*2^6 - 8
    case 4:
      return StackSize <= 248;  // 4*2^6 - 8
    default:
      return false;
  }
}

// Return true when the given node fits in a positive half word.
bool HexagonDAGToDAGISel::isPositiveHalfWord(const SDNode *N) const {
  if (const ConstantSDNode *CN = dyn_cast<const ConstantSDNode>(N)) {
    int64_t V = CN->getSExtValue();
    return V > 0 && isInt<16>(V);
  }
  if (N->getOpcode() == ISD::SIGN_EXTEND_INREG) {
    const VTSDNode *VN = dyn_cast<const VTSDNode>(N->getOperand(1));
    return VN->getVT().getSizeInBits() <= 16;
  }
  return false;
}

bool HexagonDAGToDAGISel::hasOneUse(const SDNode *N) const {
  return !CheckSingleUse || N->hasOneUse();
}

////////////////////////////////////////////////////////////////////////////////
// Rebalancing of address calculation trees

static bool isOpcodeHandled(const SDNode *N) {
  switch (N->getOpcode()) {
    case ISD::ADD:
    case ISD::MUL:
      return true;
    case ISD::SHL:
      // We only handle constant shifts because these can be easily flattened
      // into multiplications by 2^Op1.
      return isa<ConstantSDNode>(N->getOperand(1).getNode());
    default:
      return false;
  }
}

/// Return the weight of an SDNode
int HexagonDAGToDAGISel::getWeight(SDNode *N) {
  if (!isOpcodeHandled(N))
    return 1;
  assert(RootWeights.count(N) && "Cannot get weight of unseen root!");
  assert(RootWeights[N] != -1 && "Cannot get weight of unvisited root!");
  assert(RootWeights[N] != -2 && "Cannot get weight of RAWU'd root!");
  return RootWeights[N];
}

int HexagonDAGToDAGISel::getHeight(SDNode *N) {
  if (!isOpcodeHandled(N))
    return 0;
  assert(RootWeights.count(N) && RootWeights[N] >= 0 &&
      "Cannot query height of unvisited/RAUW'd node!");
  return RootHeights[N];
}

namespace {
struct WeightedLeaf {
  SDValue Value;
  int Weight;
  int InsertionOrder;

  WeightedLeaf() {}

  WeightedLeaf(SDValue Value, int Weight, int InsertionOrder) :
    Value(Value), Weight(Weight), InsertionOrder(InsertionOrder) {
    assert(Weight >= 0 && "Weight must be >= 0");
  }

  static bool Compare(const WeightedLeaf &A, const WeightedLeaf &B) {
    assert(A.Value.getNode() && B.Value.getNode());
    return A.Weight == B.Weight ?
            (A.InsertionOrder > B.InsertionOrder) :
            (A.Weight > B.Weight);
  }
};

/// A specialized priority queue for WeigthedLeaves. It automatically folds
/// constants and allows removal of non-top elements while maintaining the
/// priority order.
class LeafPrioQueue {
  SmallVector<WeightedLeaf, 8> Q;
  bool HaveConst;
  WeightedLeaf ConstElt;
  unsigned Opcode;

public:
  bool empty() {
    return (!HaveConst && Q.empty());
  }

  size_t size() {
    return Q.size() + HaveConst;
  }

  bool hasConst() {
    return HaveConst;
  }

  const WeightedLeaf &top() {
    if (HaveConst)
      return ConstElt;
    return Q.front();
  }

  WeightedLeaf pop() {
    if (HaveConst) {
      HaveConst = false;
      return ConstElt;
    }
    std::pop_heap(Q.begin(), Q.end(), WeightedLeaf::Compare);
    return Q.pop_back_val();
  }

  void push(WeightedLeaf L, bool SeparateConst=true) {
    if (!HaveConst && SeparateConst && isa<ConstantSDNode>(L.Value)) {
      if (Opcode == ISD::MUL &&
          cast<ConstantSDNode>(L.Value)->getSExtValue() == 1)
        return;
      if (Opcode == ISD::ADD &&
          cast<ConstantSDNode>(L.Value)->getSExtValue() == 0)
        return;

      HaveConst = true;
      ConstElt = L;
    } else {
      Q.push_back(L);
      std::push_heap(Q.begin(), Q.end(), WeightedLeaf::Compare);
    }
  }

  /// Push L to the bottom of the queue regardless of its weight. If L is
  /// constant, it will not be folded with other constants in the queue.
  void pushToBottom(WeightedLeaf L) {
    L.Weight = 1000;
    push(L, false);
  }

  /// Search for a SHL(x, [<=MaxAmount]) subtree in the queue, return the one of
  /// lowest weight and remove it from the queue.
  WeightedLeaf findSHL(uint64_t MaxAmount);

  WeightedLeaf findMULbyConst();

  LeafPrioQueue(unsigned Opcode) :
    HaveConst(false), Opcode(Opcode) { }
};
} // end anonymous namespace

WeightedLeaf LeafPrioQueue::findSHL(uint64_t MaxAmount) {
  int ResultPos;
  WeightedLeaf Result;

  for (int Pos = 0, End = Q.size(); Pos != End; ++Pos) {
    const WeightedLeaf &L = Q[Pos];
    const SDValue &Val = L.Value;
    if (Val.getOpcode() != ISD::SHL ||
        !isa<ConstantSDNode>(Val.getOperand(1)) ||
        Val.getConstantOperandVal(1) > MaxAmount)
      continue;
    if (!Result.Value.getNode() || Result.Weight > L.Weight ||
        (Result.Weight == L.Weight && Result.InsertionOrder > L.InsertionOrder))
    {
      Result = L;
      ResultPos = Pos;
    }
  }

  if (Result.Value.getNode()) {
    Q.erase(&Q[ResultPos]);
    std::make_heap(Q.begin(), Q.end(), WeightedLeaf::Compare);
  }

  return Result;
}

WeightedLeaf LeafPrioQueue::findMULbyConst() {
  int ResultPos;
  WeightedLeaf Result;

  for (int Pos = 0, End = Q.size(); Pos != End; ++Pos) {
    const WeightedLeaf &L = Q[Pos];
    const SDValue &Val = L.Value;
    if (Val.getOpcode() != ISD::MUL ||
        !isa<ConstantSDNode>(Val.getOperand(1)) ||
        Val.getConstantOperandVal(1) > 127)
      continue;
    if (!Result.Value.getNode() || Result.Weight > L.Weight ||
        (Result.Weight == L.Weight && Result.InsertionOrder > L.InsertionOrder))
    {
      Result = L;
      ResultPos = Pos;
    }
  }

  if (Result.Value.getNode()) {
    Q.erase(&Q[ResultPos]);
    std::make_heap(Q.begin(), Q.end(), WeightedLeaf::Compare);
  }

  return Result;
}

SDValue HexagonDAGToDAGISel::getMultiplierForSHL(SDNode *N) {
  uint64_t MulFactor = 1ull << N->getConstantOperandVal(1);
  return CurDAG->getConstant(MulFactor, SDLoc(N),
                             N->getOperand(1).getValueType());
}

/// @returns the value x for which 2^x is a factor of Val
static unsigned getPowerOf2Factor(SDValue Val) {
  if (Val.getOpcode() == ISD::MUL) {
    unsigned MaxFactor = 0;
    for (int i = 0; i < 2; ++i) {
      ConstantSDNode *C = dyn_cast<ConstantSDNode>(Val.getOperand(i));
      if (!C)
        continue;
      const APInt &CInt = C->getAPIntValue();
      if (CInt.getBoolValue())
        MaxFactor = CInt.countTrailingZeros();
    }
    return MaxFactor;
  }
  if (Val.getOpcode() == ISD::SHL) {
    if (!isa<ConstantSDNode>(Val.getOperand(1).getNode()))
      return 0;
    return (unsigned) Val.getConstantOperandVal(1);
  }

  return 0;
}

/// @returns true if V>>Amount will eliminate V's operation on its child
static bool willShiftRightEliminate(SDValue V, unsigned Amount) {
  if (V.getOpcode() == ISD::MUL) {
    SDValue Ops[] = { V.getOperand(0), V.getOperand(1) };
    for (int i = 0; i < 2; ++i)
      if (isa<ConstantSDNode>(Ops[i].getNode()) &&
          V.getConstantOperandVal(i) % (1ULL << Amount) == 0) {
        uint64_t NewConst = V.getConstantOperandVal(i) >> Amount;
        return (NewConst == 1);
      }
  } else if (V.getOpcode() == ISD::SHL) {
    return (Amount == V.getConstantOperandVal(1));
  }

  return false;
}

SDValue HexagonDAGToDAGISel::factorOutPowerOf2(SDValue V, unsigned Power) {
  SDValue Ops[] = { V.getOperand(0), V.getOperand(1) };
  if (V.getOpcode() == ISD::MUL) {
    for (int i=0; i < 2; ++i) {
      if (isa<ConstantSDNode>(Ops[i].getNode()) &&
          V.getConstantOperandVal(i) % ((uint64_t)1 << Power) == 0) {
        uint64_t NewConst = V.getConstantOperandVal(i) >> Power;
        if (NewConst == 1)
          return Ops[!i];
        Ops[i] = CurDAG->getConstant(NewConst,
                                     SDLoc(V), V.getValueType());
        break;
      }
    }
  } else if (V.getOpcode() == ISD::SHL) {
    uint64_t ShiftAmount = V.getConstantOperandVal(1);
    if (ShiftAmount == Power)
      return Ops[0];
    Ops[1] = CurDAG->getConstant(ShiftAmount - Power,
                                 SDLoc(V), V.getValueType());
  }

  return CurDAG->getNode(V.getOpcode(), SDLoc(V), V.getValueType(), Ops);
}

static bool isTargetConstant(const SDValue &V) {
  return V.getOpcode() == HexagonISD::CONST32 ||
         V.getOpcode() == HexagonISD::CONST32_GP;
}

unsigned HexagonDAGToDAGISel::getUsesInFunction(const Value *V) {
  if (GAUsesInFunction.count(V))
    return GAUsesInFunction[V];

  unsigned Result = 0;
  const Function &CurF = CurDAG->getMachineFunction().getFunction();
  for (const User *U : V->users()) {
    if (isa<Instruction>(U) &&
        cast<Instruction>(U)->getParent()->getParent() == &CurF)
      ++Result;
  }

  GAUsesInFunction[V] = Result;

  return Result;
}

/// Note - After calling this, N may be dead. It may have been replaced by a
/// new node, so always use the returned value in place of N.
///
/// @returns The SDValue taking the place of N (which could be N if it is
/// unchanged)
SDValue HexagonDAGToDAGISel::balanceSubTree(SDNode *N, bool TopLevel) {
  assert(RootWeights.count(N) && "Cannot balance non-root node.");
  assert(RootWeights[N] != -2 && "This node was RAUW'd!");
  assert(!TopLevel || N->getOpcode() == ISD::ADD);

  // Return early if this node was already visited
  if (RootWeights[N] != -1)
    return SDValue(N, 0);

  assert(isOpcodeHandled(N));

  SDValue Op0 = N->getOperand(0);
  SDValue Op1 = N->getOperand(1);

  // Return early if the operands will remain unchanged or are all roots
  if ((!isOpcodeHandled(Op0.getNode()) || RootWeights.count(Op0.getNode())) &&
      (!isOpcodeHandled(Op1.getNode()) || RootWeights.count(Op1.getNode()))) {
    SDNode *Op0N = Op0.getNode();
    int Weight;
    if (isOpcodeHandled(Op0N) && RootWeights[Op0N] == -1) {
      Weight = getWeight(balanceSubTree(Op0N).getNode());
      // Weight = calculateWeight(Op0N);
    } else
      Weight = getWeight(Op0N);

    SDNode *Op1N = N->getOperand(1).getNode(); // Op1 may have been RAUWd
    if (isOpcodeHandled(Op1N) && RootWeights[Op1N] == -1) {
      Weight += getWeight(balanceSubTree(Op1N).getNode());
      // Weight += calculateWeight(Op1N);
    } else
      Weight += getWeight(Op1N);

    RootWeights[N] = Weight;
    RootHeights[N] = std::max(getHeight(N->getOperand(0).getNode()),
                              getHeight(N->getOperand(1).getNode())) + 1;

    LLVM_DEBUG(dbgs() << "--> No need to balance root (Weight=" << Weight
                      << " Height=" << RootHeights[N] << "): ");
    LLVM_DEBUG(N->dump(CurDAG));

    return SDValue(N, 0);
  }

  LLVM_DEBUG(dbgs() << "** Balancing root node: ");
  LLVM_DEBUG(N->dump(CurDAG));

  unsigned NOpcode = N->getOpcode();

  LeafPrioQueue Leaves(NOpcode);
  SmallVector<SDValue, 4> Worklist;
  Worklist.push_back(SDValue(N, 0));

  // SHL nodes will be converted to MUL nodes
  if (NOpcode == ISD::SHL)
    NOpcode = ISD::MUL;

  bool CanFactorize = false;
  WeightedLeaf Mul1, Mul2;
  unsigned MaxPowerOf2 = 0;
  WeightedLeaf GA;

  // Do not try to factor out a shift if there is already a shift at the tip of
  // the tree.
  bool HaveTopLevelShift = false;
  if (TopLevel &&
      ((isOpcodeHandled(Op0.getNode()) && Op0.getOpcode() == ISD::SHL &&
                        Op0.getConstantOperandVal(1) < 4) ||
       (isOpcodeHandled(Op1.getNode()) && Op1.getOpcode() == ISD::SHL &&
                        Op1.getConstantOperandVal(1) < 4)))
    HaveTopLevelShift = true;

  // Flatten the subtree into an ordered list of leaves; at the same time
  // determine whether the tree is already balanced.
  int InsertionOrder = 0;
  SmallDenseMap<SDValue, int> NodeHeights;
  bool Imbalanced = false;
  int CurrentWeight = 0;
  while (!Worklist.empty()) {
    SDValue Child = Worklist.pop_back_val();

    if (Child.getNode() != N && RootWeights.count(Child.getNode())) {
      // CASE 1: Child is a root note

      int Weight = RootWeights[Child.getNode()];
      if (Weight == -1) {
        Child = balanceSubTree(Child.getNode());
        // calculateWeight(Child.getNode());
        Weight = getWeight(Child.getNode());
      } else if (Weight == -2) {
        // Whoops, this node was RAUWd by one of the balanceSubTree calls we
        // made. Our worklist isn't up to date anymore.
        // Restart the whole process.
        LLVM_DEBUG(dbgs() << "--> Subtree was RAUWd. Restarting...\n");
        return balanceSubTree(N, TopLevel);
      }

      NodeHeights[Child] = 1;
      CurrentWeight += Weight;

      unsigned PowerOf2;
      if (TopLevel && !CanFactorize && !HaveTopLevelShift &&
          (Child.getOpcode() == ISD::MUL || Child.getOpcode() == ISD::SHL) &&
          Child.hasOneUse() && (PowerOf2 = getPowerOf2Factor(Child))) {
        // Try to identify two factorizable MUL/SHL children greedily. Leave
        // them out of the priority queue for now so we can deal with them
        // after.
        if (!Mul1.Value.getNode()) {
          Mul1 = WeightedLeaf(Child, Weight, InsertionOrder++);
          MaxPowerOf2 = PowerOf2;
        } else {
          Mul2 = WeightedLeaf(Child, Weight, InsertionOrder++);
          MaxPowerOf2 = std::min(MaxPowerOf2, PowerOf2);

          // Our addressing modes can only shift by a maximum of 3
          if (MaxPowerOf2 > 3)
            MaxPowerOf2 = 3;

          CanFactorize = true;
        }
      } else
        Leaves.push(WeightedLeaf(Child, Weight, InsertionOrder++));
    } else if (!isOpcodeHandled(Child.getNode())) {
      // CASE 2: Child is an unhandled kind of node (e.g. constant)
      int Weight = getWeight(Child.getNode());

      NodeHeights[Child] = getHeight(Child.getNode());
      CurrentWeight += Weight;

      if (isTargetConstant(Child) && !GA.Value.getNode())
        GA = WeightedLeaf(Child, Weight, InsertionOrder++);
      else
        Leaves.push(WeightedLeaf(Child, Weight, InsertionOrder++));
    } else {
      // CASE 3: Child is a subtree of same opcode
      // Visit children first, then flatten.
      unsigned ChildOpcode = Child.getOpcode();
      assert(ChildOpcode == NOpcode ||
             (NOpcode == ISD::MUL && ChildOpcode == ISD::SHL));

      // Convert SHL to MUL
      SDValue Op1;
      if (ChildOpcode == ISD::SHL)
        Op1 = getMultiplierForSHL(Child.getNode());
      else
        Op1 = Child->getOperand(1);

      if (!NodeHeights.count(Op1) || !NodeHeights.count(Child->getOperand(0))) {
        assert(!NodeHeights.count(Child) && "Parent visited before children?");
        // Visit children first, then re-visit this node
        Worklist.push_back(Child);
        Worklist.push_back(Op1);
        Worklist.push_back(Child->getOperand(0));
      } else {
        // Back at this node after visiting the children
        if (std::abs(NodeHeights[Op1] - NodeHeights[Child->getOperand(0)]) > 1)
          Imbalanced = true;

        NodeHeights[Child] = std::max(NodeHeights[Op1],
                                      NodeHeights[Child->getOperand(0)]) + 1;
      }
    }
  }

  LLVM_DEBUG(dbgs() << "--> Current height=" << NodeHeights[SDValue(N, 0)]
                    << " weight=" << CurrentWeight
                    << " imbalanced=" << Imbalanced << "\n");

  // Transform MUL(x, C * 2^Y) + SHL(z, Y) -> SHL(ADD(MUL(x, C), z), Y)
  //  This factors out a shift in order to match memw(a<<Y+b).
  if (CanFactorize && (willShiftRightEliminate(Mul1.Value, MaxPowerOf2) ||
                       willShiftRightEliminate(Mul2.Value, MaxPowerOf2))) {
    LLVM_DEBUG(dbgs() << "--> Found common factor for two MUL children!\n");
    int Weight = Mul1.Weight + Mul2.Weight;
    int Height = std::max(NodeHeights[Mul1.Value], NodeHeights[Mul2.Value]) + 1;
    SDValue Mul1Factored = factorOutPowerOf2(Mul1.Value, MaxPowerOf2);
    SDValue Mul2Factored = factorOutPowerOf2(Mul2.Value, MaxPowerOf2);
    SDValue Sum = CurDAG->getNode(ISD::ADD, SDLoc(N), Mul1.Value.getValueType(),
                                  Mul1Factored, Mul2Factored);
    SDValue Const = CurDAG->getConstant(MaxPowerOf2, SDLoc(N),
                                        Mul1.Value.getValueType());
    SDValue New = CurDAG->getNode(ISD::SHL, SDLoc(N), Mul1.Value.getValueType(),
                                  Sum, Const);
    NodeHeights[New] = Height;
    Leaves.push(WeightedLeaf(New, Weight, Mul1.InsertionOrder));
  } else if (Mul1.Value.getNode()) {
    // We failed to factorize two MULs, so now the Muls are left outside the
    // queue... add them back.
    Leaves.push(Mul1);
    if (Mul2.Value.getNode())
      Leaves.push(Mul2);
    CanFactorize = false;
  }

  // Combine GA + Constant -> GA+Offset, but only if GA is not used elsewhere
  // and the root node itself is not used more than twice. This reduces the
  // amount of additional constant extenders introduced by this optimization.
  bool CombinedGA = false;
  if (NOpcode == ISD::ADD && GA.Value.getNode() && Leaves.hasConst() &&
      GA.Value.hasOneUse() && N->use_size() < 3) {
    GlobalAddressSDNode *GANode =
      cast<GlobalAddressSDNode>(GA.Value.getOperand(0));
    ConstantSDNode *Offset = cast<ConstantSDNode>(Leaves.top().Value);

    if (getUsesInFunction(GANode->getGlobal()) == 1 && Offset->hasOneUse() &&
        getTargetLowering()->isOffsetFoldingLegal(GANode)) {
      LLVM_DEBUG(dbgs() << "--> Combining GA and offset ("
                        << Offset->getSExtValue() << "): ");
      LLVM_DEBUG(GANode->dump(CurDAG));

      SDValue NewTGA =
        CurDAG->getTargetGlobalAddress(GANode->getGlobal(), SDLoc(GA.Value),
            GANode->getValueType(0),
            GANode->getOffset() + (uint64_t)Offset->getSExtValue());
      GA.Value = CurDAG->getNode(GA.Value.getOpcode(), SDLoc(GA.Value),
          GA.Value.getValueType(), NewTGA);
      GA.Weight += Leaves.top().Weight;

      NodeHeights[GA.Value] = getHeight(GA.Value.getNode());
      CombinedGA = true;

      Leaves.pop(); // Remove the offset constant from the queue
    }
  }

  if ((RebalanceOnlyForOptimizations && !CanFactorize && !CombinedGA) ||
      (RebalanceOnlyImbalancedTrees && !Imbalanced)) {
    RootWeights[N] = CurrentWeight;
    RootHeights[N] = NodeHeights[SDValue(N, 0)];

    return SDValue(N, 0);
  }

  // Combine GA + SHL(x, C<=31) so we will match Rx=add(#u8,asl(Rx,#U5))
  if (NOpcode == ISD::ADD && GA.Value.getNode()) {
    WeightedLeaf SHL = Leaves.findSHL(31);
    if (SHL.Value.getNode()) {
      int Height = std::max(NodeHeights[GA.Value], NodeHeights[SHL.Value]) + 1;
      GA.Value = CurDAG->getNode(ISD::ADD, SDLoc(GA.Value),
                                 GA.Value.getValueType(),
                                 GA.Value, SHL.Value);
      GA.Weight = SHL.Weight; // Specifically ignore the GA weight here
      NodeHeights[GA.Value] = Height;
    }
  }

  if (GA.Value.getNode())
    Leaves.push(GA);

  // If this is the top level and we haven't factored out a shift, we should try
  // to move a constant to the bottom to match addressing modes like memw(rX+C)
  if (TopLevel && !CanFactorize && Leaves.hasConst()) {
    LLVM_DEBUG(dbgs() << "--> Pushing constant to tip of tree.");
    Leaves.pushToBottom(Leaves.pop());
  }

  const DataLayout &DL = CurDAG->getDataLayout();
  const TargetLowering &TLI = *getTargetLowering();

  // Rebuild the tree using Huffman's algorithm
  while (Leaves.size() > 1) {
    WeightedLeaf L0 = Leaves.pop();

    // See whether we can grab a MUL to form an add(Rx,mpyi(Ry,#u6)),
    // otherwise just get the next leaf
    WeightedLeaf L1 = Leaves.findMULbyConst();
    if (!L1.Value.getNode())
      L1 = Leaves.pop();

    assert(L0.Weight <= L1.Weight && "Priority queue is broken!");

    SDValue V0 = L0.Value;
    int V0Weight = L0.Weight;
    SDValue V1 = L1.Value;
    int V1Weight = L1.Weight;

    // Make sure that none of these nodes have been RAUW'd
    if ((RootWeights.count(V0.getNode()) && RootWeights[V0.getNode()] == -2) ||
        (RootWeights.count(V1.getNode()) && RootWeights[V1.getNode()] == -2)) {
      LLVM_DEBUG(dbgs() << "--> Subtree was RAUWd. Restarting...\n");
      return balanceSubTree(N, TopLevel);
    }

    ConstantSDNode *V0C = dyn_cast<ConstantSDNode>(V0);
    ConstantSDNode *V1C = dyn_cast<ConstantSDNode>(V1);
    EVT VT = N->getValueType(0);
    SDValue NewNode;

    if (V0C && !V1C) {
      std::swap(V0, V1);
      std::swap(V0C, V1C);
    }

    // Calculate height of this node
    assert(NodeHeights.count(V0) && NodeHeights.count(V1) &&
           "Children must have been visited before re-combining them!");
    int Height = std::max(NodeHeights[V0], NodeHeights[V1]) + 1;

    // Rebuild this node (and restore SHL from MUL if needed)
    if (V1C && NOpcode == ISD::MUL && V1C->getAPIntValue().isPowerOf2())
      NewNode = CurDAG->getNode(
          ISD::SHL, SDLoc(V0), VT, V0,
          CurDAG->getConstant(
              V1C->getAPIntValue().logBase2(), SDLoc(N),
              TLI.getScalarShiftAmountTy(DL, V0.getValueType())));
    else
      NewNode = CurDAG->getNode(NOpcode, SDLoc(N), VT, V0, V1);

    NodeHeights[NewNode] = Height;

    int Weight = V0Weight + V1Weight;
    Leaves.push(WeightedLeaf(NewNode, Weight, L0.InsertionOrder));

    LLVM_DEBUG(dbgs() << "--> Built new node (Weight=" << Weight
                      << ",Height=" << Height << "):\n");
    LLVM_DEBUG(NewNode.dump());
  }

  assert(Leaves.size() == 1);
  SDValue NewRoot = Leaves.top().Value;

  assert(NodeHeights.count(NewRoot));
  int Height = NodeHeights[NewRoot];

  // Restore SHL if we earlier converted it to a MUL
  if (NewRoot.getOpcode() == ISD::MUL) {
    ConstantSDNode *V1C = dyn_cast<ConstantSDNode>(NewRoot.getOperand(1));
    if (V1C && V1C->getAPIntValue().isPowerOf2()) {
      EVT VT = NewRoot.getValueType();
      SDValue V0 = NewRoot.getOperand(0);
      NewRoot = CurDAG->getNode(
          ISD::SHL, SDLoc(NewRoot), VT, V0,
          CurDAG->getConstant(
              V1C->getAPIntValue().logBase2(), SDLoc(NewRoot),
              TLI.getScalarShiftAmountTy(DL, V0.getValueType())));
    }
  }

  if (N != NewRoot.getNode()) {
    LLVM_DEBUG(dbgs() << "--> Root is now: ");
    LLVM_DEBUG(NewRoot.dump());

    // Replace all uses of old root by new root
    CurDAG->ReplaceAllUsesWith(N, NewRoot.getNode());
    // Mark that we have RAUW'd N
    RootWeights[N] = -2;
  } else {
    LLVM_DEBUG(dbgs() << "--> Root unchanged.\n");
  }

  RootWeights[NewRoot.getNode()] = Leaves.top().Weight;
  RootHeights[NewRoot.getNode()] = Height;

  return NewRoot;
}

void HexagonDAGToDAGISel::rebalanceAddressTrees() {
  for (SDNode &Node : llvm::make_early_inc_range(CurDAG->allnodes())) {
    SDNode *N = &Node;
    if (N->getOpcode() != ISD::LOAD && N->getOpcode() != ISD::STORE)
      continue;

    SDValue BasePtr = cast<MemSDNode>(N)->getBasePtr();
    if (BasePtr.getOpcode() != ISD::ADD)
      continue;

    // We've already processed this node
    if (RootWeights.count(BasePtr.getNode()))
      continue;

    LLVM_DEBUG(dbgs() << "** Rebalancing address calculation in node: ");
    LLVM_DEBUG(N->dump(CurDAG));

    // FindRoots
    SmallVector<SDNode *, 4> Worklist;

    Worklist.push_back(BasePtr.getOperand(0).getNode());
    Worklist.push_back(BasePtr.getOperand(1).getNode());

    while (!Worklist.empty()) {
      SDNode *N = Worklist.pop_back_val();
      unsigned Opcode = N->getOpcode();

      if (!isOpcodeHandled(N))
        continue;

      Worklist.push_back(N->getOperand(0).getNode());
      Worklist.push_back(N->getOperand(1).getNode());

      // Not a root if it has only one use and same opcode as its parent
      if (N->hasOneUse() && Opcode == N->use_begin()->getOpcode())
        continue;

      // This root node has already been processed
      if (RootWeights.count(N))
        continue;

      RootWeights[N] = -1;
    }

    // Balance node itself
    RootWeights[BasePtr.getNode()] = -1;
    SDValue NewBasePtr = balanceSubTree(BasePtr.getNode(), /*TopLevel=*/ true);

    if (N->getOpcode() == ISD::LOAD)
      N = CurDAG->UpdateNodeOperands(N, N->getOperand(0),
            NewBasePtr, N->getOperand(2));
    else
      N = CurDAG->UpdateNodeOperands(N, N->getOperand(0), N->getOperand(1),
            NewBasePtr, N->getOperand(3));

    LLVM_DEBUG(dbgs() << "--> Final node: ");
    LLVM_DEBUG(N->dump(CurDAG));
  }

  CurDAG->RemoveDeadNodes();
  GAUsesInFunction.clear();
  RootHeights.clear();
  RootWeights.clear();
}<|MERGE_RESOLUTION|>--- conflicted
+++ resolved
@@ -695,26 +695,16 @@
 void HexagonDAGToDAGISel::SelectExtractSubvector(SDNode *N) {
   SDValue Inp = N->getOperand(0);
   MVT ResTy = N->getValueType(0).getSimpleVT();
-<<<<<<< HEAD
-=======
   auto IdxN = cast<ConstantSDNode>(N->getOperand(1));
   unsigned Idx = IdxN->getZExtValue();
 #ifndef NDEBUG
->>>>>>> 9595656a
   MVT InpTy = Inp.getValueType().getSimpleVT();
   assert(InpTy.getVectorElementType() == ResTy.getVectorElementType());
   unsigned ResLen = ResTy.getVectorNumElements();
   assert(2 * ResLen == InpTy.getVectorNumElements());
   assert(ResTy.getSizeInBits() == 32);
-<<<<<<< HEAD
-
-  auto IdxN = cast<ConstantSDNode>(N->getOperand(1));
-  unsigned Idx = IdxN->getZExtValue();
-  assert(Idx == 0 || Idx == ResLen);
-=======
   assert(Idx == 0 || Idx == ResLen);
 #endif
->>>>>>> 9595656a
   unsigned SubReg = Idx == 0 ? Hexagon::isub_lo : Hexagon::isub_hi;
   SDValue Ext = CurDAG->getTargetExtractSubreg(SubReg, SDLoc(N), ResTy, Inp);
 
