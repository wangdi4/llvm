//=- HexagonInstrInfoV3.td - Target Desc. for Hexagon Target -*- tablegen -*-=//
//
//                     The LLVM Compiler Infrastructure
//
// This file is distributed under the University of Illinois Open Source
// License. See LICENSE.TXT for details.
//
//===----------------------------------------------------------------------===//
//
// This file describes the Hexagon V3 instructions in TableGen format.
//
//===----------------------------------------------------------------------===//

def callv3 : SDNode<"HexagonISD::CALLv3", SDT_SPCall,
           [SDNPHasChain, SDNPOptInGlue, SDNPOutGlue, SDNPVariadic]>;

def callv3nr : SDNode<"HexagonISD::CALLv3nr", SDT_SPCall,
           [SDNPHasChain, SDNPOptInGlue, SDNPOutGlue, SDNPVariadic]>;

//===----------------------------------------------------------------------===//
// J +
//===----------------------------------------------------------------------===//
// Call subroutine.
<<<<<<< HEAD
let isCall = 1, neverHasSideEffects = 1,
  Defs = [D0, D1, D2, D3, D4, D5, D6, D7, R28, R31,
                P0, P1, P2, P3, LC0, LC1, SA0, SA1] in {
  def CALLv3 : JInst<(outs), (ins calltarget:$dst),
             "call $dst", []>, Requires<[HasV3T]>;
=======
let isCall = 1, hasSideEffects = 1, validSubTargets = HasV3SubT,
    Defs = VolatileV3.Regs, isPredicable = 1,
    isExtended = 0, isExtendable = 1, opExtendable = 0,
    isExtentSigned = 1, opExtentBits = 24, opExtentAlign = 2 in
class T_Call<string ExtStr>
  : JInst<(outs), (ins calltarget:$dst),
      "call " # ExtStr # "$dst", [], "", J_tc_2early_SLOT23> {
  let BaseOpcode = "call";
  bits<24> dst;

  let IClass = 0b0101;
  let Inst{27-25} = 0b101;
  let Inst{24-16,13-1} = dst{23-2};
  let Inst{0} = 0b0;
>>>>>>> 41cb3da2
}

let isCall = 1, hasSideEffects = 1, validSubTargets = HasV3SubT,
    Defs = VolatileV3.Regs, isPredicated = 1,
    isExtended = 0, isExtendable = 1, opExtendable = 1,
    isExtentSigned = 1, opExtentBits = 17, opExtentAlign = 2 in
class T_CallPred<bit IfTrue, string ExtStr>
  : JInst<(outs), (ins PredRegs:$Pu, calltarget:$dst),
      CondStr<"$Pu", IfTrue, 0>.S # "call " # ExtStr # "$dst",
      [], "", J_tc_2early_SLOT23> {
  let BaseOpcode = "call";
  let isPredicatedFalse = !if(IfTrue,0,1);
  bits<2> Pu;
  bits<17> dst;

  let IClass = 0b0101;
  let Inst{27-24} = 0b1101;
  let Inst{23-22,20-16,13,7-1} = dst{16-2};
  let Inst{21} = !if(IfTrue,0,1);
  let Inst{11} = 0b0;
  let Inst{9-8} = Pu;
}

multiclass T_Calls<string ExtStr> {
  def NAME : T_Call<ExtStr>;
  def t    : T_CallPred<1, ExtStr>;
  def f    : T_CallPred<0, ExtStr>;
}

let isCodeGenOnly = 0 in
defm J2_call: T_Calls<"">, PredRel;

let isCodeGenOnly = 1, isCall = 1, hasSideEffects = 1, Defs = VolatileV3.Regs in
def CALLv3nr :  T_Call<"">, PredRel;

//===----------------------------------------------------------------------===//
// J -
//===----------------------------------------------------------------------===//


//===----------------------------------------------------------------------===//
// JR +
//===----------------------------------------------------------------------===//
// Call subroutine from register.
<<<<<<< HEAD
let isCall = 1, neverHasSideEffects = 1,
  Defs = [D0, D1, D2, D3, D4, D5, D6, D7, R28, R31,
                P0, P1, P2, P3, LC0, LC1, SA0, SA1] in {
  def CALLRv3 : JRInst<(outs), (ins IntRegs:$dst),
              "callr $dst",
              []>, Requires<[HasV3TOnly]>;
 }
=======

let isCodeGenOnly = 1, Defs = VolatileV3.Regs, validSubTargets = HasV3SubT in {
  def CALLRv3nr : JUMPR_MISC_CALLR<0, 1>; // Call, no return.
}

>>>>>>> 41cb3da2

//===----------------------------------------------------------------------===//
// JR -
//===----------------------------------------------------------------------===//

//===----------------------------------------------------------------------===//
// ALU64/ALU +
//===----------------------------------------------------------------------===//


let Defs = [USR_OVF], Itinerary = ALU64_tc_2_SLOT23,
    validSubTargets = HasV3SubT, isCodeGenOnly = 0 in
def A2_addpsat : T_ALU64_arith<"add", 0b011, 0b101, 1, 0, 1>;

class T_ALU64_addsp_hl<string suffix, bits<3> MinOp>
  : T_ALU64_rr<"add", suffix, 0b0011, 0b011, MinOp, 0, 0, "">;

let isCodeGenOnly = 0 in {
def A2_addspl : T_ALU64_addsp_hl<":raw:lo", 0b110>;
def A2_addsph : T_ALU64_addsp_hl<":raw:hi", 0b111>;
}

let hasSideEffects = 0, isCodeGenOnly = 0 in
def A2_addsp : ALU64_rr<(outs DoubleRegs:$Rd),
  (ins IntRegs:$Rs, DoubleRegs:$Rt), "$Rd = add($Rs, $Rt)",
  [(set (i64 DoubleRegs:$Rd), (i64 (add (i64 (sext (i32 IntRegs:$Rs))),
                                        (i64 DoubleRegs:$Rt))))],
  "", ALU64_tc_1_SLOT23>;


let hasSideEffects = 0 in
class T_XTYPE_MIN_MAX_P<bit isMax, bit isUnsigned>
  : ALU64Inst<(outs DoubleRegs:$Rd), (ins DoubleRegs:$Rt, DoubleRegs:$Rs),
  "$Rd = "#!if(isMax,"max","min")#!if(isUnsigned,"u","")
          #"($Rt, $Rs)", [], "", ALU64_tc_2_SLOT23> {
  bits<5> Rd;
  bits<5> Rs;
  bits<5> Rt;

  let IClass = 0b1101;

  let Inst{27-23} = 0b00111;
  let Inst{22-21} = !if(isMax, 0b10, 0b01);
  let Inst{20-16} = !if(isMax, Rt, Rs);
  let Inst{12-8} = !if(isMax, Rs, Rt);
  let Inst{7} = 0b1;
  let Inst{6} = !if(isMax, 0b0, 0b1);
  let Inst{5} = isUnsigned;
  let Inst{4-0} = Rd;
}

let isCodeGenOnly = 0 in {
def A2_minp  : T_XTYPE_MIN_MAX_P<0, 0>;
def A2_minup : T_XTYPE_MIN_MAX_P<0, 1>;
def A2_maxp  : T_XTYPE_MIN_MAX_P<1, 0>;
def A2_maxup : T_XTYPE_MIN_MAX_P<1, 1>;
}

multiclass MinMax_pats_p<PatFrag Op, InstHexagon Inst, InstHexagon SwapInst> {
  defm: T_MinMax_pats<Op, DoubleRegs, i64, Inst, SwapInst>;
}

let AddedComplexity = 200 in {
  defm: MinMax_pats_p<setge,  A2_maxp,  A2_minp>;
  defm: MinMax_pats_p<setgt,  A2_maxp,  A2_minp>;
  defm: MinMax_pats_p<setle,  A2_minp,  A2_maxp>;
  defm: MinMax_pats_p<setlt,  A2_minp,  A2_maxp>;
  defm: MinMax_pats_p<setuge, A2_maxup, A2_minup>;
  defm: MinMax_pats_p<setugt, A2_maxup, A2_minup>;
  defm: MinMax_pats_p<setule, A2_minup, A2_maxup>;
  defm: MinMax_pats_p<setult, A2_minup, A2_maxup>;
}

//===----------------------------------------------------------------------===//
// ALU64/ALU -
//===----------------------------------------------------------------------===//




//def : Pat <(brcond (i1 (seteq (i32 IntRegs:$src1), 0)), bb:$offset),
//      (JMP_RegEzt (i32 IntRegs:$src1), bb:$offset)>, Requires<[HasV3T]>;

//def : Pat <(brcond (i1 (setne (i32 IntRegs:$src1), 0)), bb:$offset),
//      (JMP_RegNzt (i32 IntRegs:$src1), bb:$offset)>, Requires<[HasV3T]>;

//def : Pat <(brcond (i1 (setle (i32 IntRegs:$src1), 0)), bb:$offset),
//      (JMP_RegLezt (i32 IntRegs:$src1), bb:$offset)>, Requires<[HasV3T]>;

//def : Pat <(brcond (i1 (setge (i32 IntRegs:$src1), 0)), bb:$offset),
//      (JMP_RegGezt (i32 IntRegs:$src1), bb:$offset)>, Requires<[HasV3T]>;

//def : Pat <(brcond (i1 (setgt (i32 IntRegs:$src1), -1)), bb:$offset),
//      (JMP_RegGezt (i32 IntRegs:$src1), bb:$offset)>, Requires<[HasV3T]>;

// Map call instruction
def : Pat<(callv3 (i32 IntRegs:$dst)),
      (J2_callr (i32 IntRegs:$dst))>, Requires<[HasV3T]>;
def : Pat<(callv3 tglobaladdr:$dst),
      (J2_call tglobaladdr:$dst)>, Requires<[HasV3T]>;
def : Pat<(callv3 texternalsym:$dst),
      (J2_call texternalsym:$dst)>, Requires<[HasV3T]>;
def : Pat<(callv3 tglobaltlsaddr:$dst),
      (J2_call tglobaltlsaddr:$dst)>, Requires<[HasV3T]>;

def : Pat<(callv3nr (i32 IntRegs:$dst)),
      (CALLRv3nr (i32 IntRegs:$dst))>, Requires<[HasV3T]>;
def : Pat<(callv3nr tglobaladdr:$dst),
      (CALLv3nr tglobaladdr:$dst)>, Requires<[HasV3T]>;
def : Pat<(callv3nr texternalsym:$dst),
      (CALLv3nr texternalsym:$dst)>, Requires<[HasV3T]>;<|MERGE_RESOLUTION|>--- conflicted
+++ resolved
@@ -21,13 +21,6 @@
 // J +
 //===----------------------------------------------------------------------===//
 // Call subroutine.
-<<<<<<< HEAD
-let isCall = 1, neverHasSideEffects = 1,
-  Defs = [D0, D1, D2, D3, D4, D5, D6, D7, R28, R31,
-                P0, P1, P2, P3, LC0, LC1, SA0, SA1] in {
-  def CALLv3 : JInst<(outs), (ins calltarget:$dst),
-             "call $dst", []>, Requires<[HasV3T]>;
-=======
 let isCall = 1, hasSideEffects = 1, validSubTargets = HasV3SubT,
     Defs = VolatileV3.Regs, isPredicable = 1,
     isExtended = 0, isExtendable = 1, opExtendable = 0,
@@ -42,7 +35,6 @@
   let Inst{27-25} = 0b101;
   let Inst{24-16,13-1} = dst{23-2};
   let Inst{0} = 0b0;
->>>>>>> 41cb3da2
 }
 
 let isCall = 1, hasSideEffects = 1, validSubTargets = HasV3SubT,
@@ -87,21 +79,11 @@
 // JR +
 //===----------------------------------------------------------------------===//
 // Call subroutine from register.
-<<<<<<< HEAD
-let isCall = 1, neverHasSideEffects = 1,
-  Defs = [D0, D1, D2, D3, D4, D5, D6, D7, R28, R31,
-                P0, P1, P2, P3, LC0, LC1, SA0, SA1] in {
-  def CALLRv3 : JRInst<(outs), (ins IntRegs:$dst),
-              "callr $dst",
-              []>, Requires<[HasV3TOnly]>;
- }
-=======
 
 let isCodeGenOnly = 1, Defs = VolatileV3.Regs, validSubTargets = HasV3SubT in {
   def CALLRv3nr : JUMPR_MISC_CALLR<0, 1>; // Call, no return.
 }
 
->>>>>>> 41cb3da2
 
 //===----------------------------------------------------------------------===//
 // JR -
