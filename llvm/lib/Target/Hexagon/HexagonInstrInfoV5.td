def SDTHexagonFCONST32 : SDTypeProfile<1, 1, [
                                            SDTCisVT<0, f32>,
                                            SDTCisPtrTy<1>]>;
def HexagonFCONST32 : SDNode<"HexagonISD::FCONST32",     SDTHexagonFCONST32>;

let isReMaterializable = 1, isMoveImm = 1 in
def FCONST32_nsdata : LDInst<(outs IntRegs:$dst), (ins globaladdress:$global),
              "$dst = CONST32(#$global)",
              [(set (f32 IntRegs:$dst),
              (HexagonFCONST32 tglobaladdr:$global))]>,
               Requires<[HasV5T]>;

let isReMaterializable = 1, isMoveImm = 1 in
def CONST64_Float_Real : LDInst<(outs DoubleRegs:$dst), (ins f64imm:$src1),
                       "$dst = CONST64(#$src1)",
                       [(set DoubleRegs:$dst, fpimm:$src1)]>,
          Requires<[HasV5T]>;

let isReMaterializable = 1, isMoveImm = 1 in
def CONST32_Float_Real : LDInst<(outs IntRegs:$dst), (ins f32imm:$src1),
                       "$dst = CONST32(#$src1)",
                       [(set IntRegs:$dst, fpimm:$src1)]>,
          Requires<[HasV5T]>;

// Transfer immediate float.
// Only works with single precision fp value.
// For double precision, use CONST64_float_real, as 64bit transfer
// can only hold 40-bit values - 32 from const ext + 8 bit immediate.
// Make sure that complexity is more than the CONST32 pattern in
// HexagonInstrInfo.td patterns.
let isExtended = 1, opExtendable = 1, isMoveImm = 1, isReMaterializable = 1,
isPredicable = 1, AddedComplexity = 30, validSubTargets = HasV5SubT,
isCodeGenOnly = 1 in
def TFRI_f : ALU32_ri<(outs IntRegs:$dst), (ins f32Ext:$src1),
           "$dst = #$src1",
           [(set IntRegs:$dst, fpimm:$src1)]>,
          Requires<[HasV5T]>;

let isExtended = 1, opExtendable = 2, isPredicated = 1,
hasSideEffects = 0, validSubTargets = HasV5SubT in
def TFRI_cPt_f : ALU32_ri<(outs IntRegs:$dst),
                          (ins PredRegs:$src1, f32Ext:$src2),
           "if ($src1) $dst = #$src2",
           []>,
          Requires<[HasV5T]>;

let isExtended = 1, opExtendable = 2, isPredicated = 1, isPredicatedFalse = 1,
hasSideEffects = 0, validSubTargets = HasV5SubT in
def TFRI_cNotPt_f : ALU32_ri<(outs IntRegs:$dst),
                             (ins PredRegs:$src1, f32Ext:$src2),
           "if (!$src1) $dst =#$src2",
           []>,
          Requires<[HasV5T]>;

<<<<<<< HEAD
// Convert single precision to double precision and vice-versa.
def CONVERT_sf2df : ALU64_rr<(outs DoubleRegs:$dst), (ins IntRegs:$src),
                "$dst = convert_sf2df($src)",
                [(set DoubleRegs:$dst, (fextend IntRegs:$src))]>,
          Requires<[HasV5T]>;

def CONVERT_df2sf : ALU64_rr<(outs IntRegs:$dst), (ins DoubleRegs:$src),
                "$dst = convert_df2sf($src)",
                [(set IntRegs:$dst, (fround DoubleRegs:$src))]>,
          Requires<[HasV5T]>;


// Load.
def LDrid_f : LDInst<(outs DoubleRegs:$dst),
            (ins MEMri:$addr),
            "$dst = memd($addr)",
            [(set DoubleRegs:$dst, (f64 (load ADDRriS11_3:$addr)))]>,
          Requires<[HasV5T]>;


let AddedComplexity = 20 in
def LDrid_indexed_f : LDInst<(outs DoubleRegs:$dst),
            (ins IntRegs:$src1, s11_3Imm:$offset),
            "$dst = memd($src1+#$offset)",
            [(set DoubleRegs:$dst, (f64 (load (add IntRegs:$src1,
                                              s11_3ImmPred:$offset))))]>,
          Requires<[HasV5T]>;

def LDriw_f : LDInst<(outs IntRegs:$dst),
            (ins MEMri:$addr), "$dst = memw($addr)",
            [(set IntRegs:$dst, (f32 (load ADDRriS11_2:$addr)))]>,
          Requires<[HasV5T]>;


let AddedComplexity = 20 in
def LDriw_indexed_f : LDInst<(outs IntRegs:$dst),
            (ins IntRegs:$src1, s11_2Imm:$offset),
            "$dst = memw($src1+#$offset)",
            [(set IntRegs:$dst, (f32 (load (add IntRegs:$src1,
                                           s11_2ImmPred:$offset))))]>,
          Requires<[HasV5T]>;

// Store.
def STriw_f : STInst<(outs),
            (ins MEMri:$addr, IntRegs:$src1),
            "memw($addr) = $src1",
            [(store (f32 IntRegs:$src1), ADDRriS11_2:$addr)]>,
          Requires<[HasV5T]>;

let AddedComplexity = 10 in
def STriw_indexed_f : STInst<(outs),
            (ins IntRegs:$src1, s11_2Imm:$src2, IntRegs:$src3),
            "memw($src1+#$src2) = $src3",
            [(store (f32 IntRegs:$src3),
                (add IntRegs:$src1, s11_2ImmPred:$src2))]>,
          Requires<[HasV5T]>;

def STrid_f : STInst<(outs),
            (ins MEMri:$addr, DoubleRegs:$src1),
            "memd($addr) = $src1",
            [(store (f64 DoubleRegs:$src1), ADDRriS11_2:$addr)]>,
          Requires<[HasV5T]>;

// Indexed store double word.
let AddedComplexity = 10 in
def STrid_indexed_f : STInst<(outs),
            (ins IntRegs:$src1, s11_3Imm:$src2,  DoubleRegs:$src3),
            "memd($src1+#$src2) = $src3",
            [(store (f64 DoubleRegs:$src3),
                                (add IntRegs:$src1, s11_3ImmPred:$src2))]>,
          Requires<[HasV5T]>;


// Add
let isCommutable = 1 in
def fADD_rr : ALU64_rr<(outs IntRegs:$dst),
            (ins IntRegs:$src1, IntRegs:$src2),
            "$dst = sfadd($src1, $src2)",
            [(set IntRegs:$dst, (fadd IntRegs:$src1, IntRegs:$src2))]>,
          Requires<[HasV5T]>;

let isCommutable = 1 in
def fADD64_rr : ALU64_rr<(outs DoubleRegs:$dst), (ins DoubleRegs:$src1,
                                                     DoubleRegs:$src2),
               "$dst = dfadd($src1, $src2)",
               [(set DoubleRegs:$dst, (fadd DoubleRegs:$src1,
                                           DoubleRegs:$src2))]>,
          Requires<[HasV5T]>;

def fSUB_rr : ALU64_rr<(outs IntRegs:$dst),
            (ins IntRegs:$src1, IntRegs:$src2),
            "$dst = sfsub($src1, $src2)",
            [(set IntRegs:$dst, (fsub IntRegs:$src1, IntRegs:$src2))]>,
          Requires<[HasV5T]>;

def fSUB64_rr : ALU64_rr<(outs DoubleRegs:$dst), (ins DoubleRegs:$src1,
                                                     DoubleRegs:$src2),
               "$dst = dfsub($src1, $src2)",
               [(set DoubleRegs:$dst, (fsub DoubleRegs:$src1,
                                           DoubleRegs:$src2))]>,
               Requires<[HasV5T]>;

let isCommutable = 1 in
def fMUL_rr : ALU64_rr<(outs IntRegs:$dst),
            (ins IntRegs:$src1, IntRegs:$src2),
            "$dst = sfmpy($src1, $src2)",
            [(set IntRegs:$dst, (fmul IntRegs:$src1, IntRegs:$src2))]>,
            Requires<[HasV5T]>;

let isCommutable = 1 in
def fMUL64_rr : ALU64_rr<(outs DoubleRegs:$dst), (ins DoubleRegs:$src1,
                                                     DoubleRegs:$src2),
               "$dst = dfmpy($src1, $src2)",
               [(set DoubleRegs:$dst, (fmul DoubleRegs:$src1,
                                           DoubleRegs:$src2))]>,
               Requires<[HasV5T]>;

// Compare.
let isCompare = 1 in {
multiclass FCMP64_rr<string OpcStr, PatFrag OpNode> {
  def _rr : ALU64_rr<(outs PredRegs:$dst), (ins DoubleRegs:$b, DoubleRegs:$c),
                 !strconcat("$dst = ", !strconcat(OpcStr, "($b, $c)")),
                 [(set PredRegs:$dst,
                        (OpNode (f64 DoubleRegs:$b), (f64 DoubleRegs:$c)))]>,
                 Requires<[HasV5T]>;
}

multiclass FCMP32_rr<string OpcStr, PatFrag OpNode> {
  def _rr : ALU64_rr<(outs PredRegs:$dst), (ins IntRegs:$b, IntRegs:$c),
                 !strconcat("$dst = ", !strconcat(OpcStr, "($b, $c)")),
                 [(set PredRegs:$dst,
                        (OpNode (f32 IntRegs:$b), (f32 IntRegs:$c)))]>,
                 Requires<[HasV5T]>;
}
}

defm FCMPOEQ64 : FCMP64_rr<"dfcmp.eq", setoeq>;
defm FCMPUEQ64 : FCMP64_rr<"dfcmp.eq", setueq>;
defm FCMPOGT64 : FCMP64_rr<"dfcmp.gt", setogt>;
defm FCMPUGT64 : FCMP64_rr<"dfcmp.gt", setugt>;
defm FCMPOGE64 : FCMP64_rr<"dfcmp.ge", setoge>;
defm FCMPUGE64 : FCMP64_rr<"dfcmp.ge", setuge>;

defm FCMPOEQ32 : FCMP32_rr<"sfcmp.eq", setoeq>;
defm FCMPUEQ32 : FCMP32_rr<"sfcmp.eq", setueq>;
defm FCMPOGT32 : FCMP32_rr<"sfcmp.gt", setogt>;
defm FCMPUGT32 : FCMP32_rr<"sfcmp.gt", setugt>;
defm FCMPOGE32 : FCMP32_rr<"sfcmp.ge", setoge>;
defm FCMPUGE32 : FCMP32_rr<"sfcmp.ge", setuge>;

// olt.
def : Pat <(i1 (setolt (f32 IntRegs:$src1), (f32 IntRegs:$src2))),
      (i1 (FCMPOGT32_rr IntRegs:$src2, IntRegs:$src1))>,
      Requires<[HasV5T]>;

def : Pat <(i1 (setolt (f32 IntRegs:$src1), (fpimm:$src2))),
      (i1 (FCMPOGT32_rr (f32 (TFRI_f fpimm:$src2)), (f32 IntRegs:$src1)))>,
      Requires<[HasV5T]>;

def : Pat <(i1 (setolt (f64 DoubleRegs:$src1), (f64 DoubleRegs:$src2))),
      (i1 (FCMPOGT64_rr DoubleRegs:$src2, DoubleRegs:$src1))>,
      Requires<[HasV5T]>;

def : Pat <(i1 (setolt (f64 DoubleRegs:$src1), (fpimm:$src2))),
      (i1 (FCMPOGT64_rr (f64 (CONST64_Float_Real fpimm:$src2)),
                        (f64 DoubleRegs:$src1)))>,
      Requires<[HasV5T]>;

// gt.
def : Pat <(i1 (setugt (f64 DoubleRegs:$src1), (fpimm:$src2))),
      (i1 (FCMPUGT64_rr (f64 DoubleRegs:$src1),
                        (f64 (CONST64_Float_Real fpimm:$src2))))>,
      Requires<[HasV5T]>;

def : Pat <(i1 (setugt (f32 IntRegs:$src1), (fpimm:$src2))),
      (i1 (FCMPUGT32_rr (f32 IntRegs:$src1), (f32 (TFRI_f fpimm:$src2))))>,
      Requires<[HasV5T]>;

// ult.
def : Pat <(i1 (setult (f32 IntRegs:$src1), (f32 IntRegs:$src2))),
      (i1 (FCMPUGT32_rr IntRegs:$src2, IntRegs:$src1))>,
      Requires<[HasV5T]>;

def : Pat <(i1 (setult (f32 IntRegs:$src1), (fpimm:$src2))),
      (i1 (FCMPUGT32_rr (f32 (TFRI_f fpimm:$src2)), (f32 IntRegs:$src1)))>,
      Requires<[HasV5T]>;

def : Pat <(i1 (setult (f64 DoubleRegs:$src1), (f64 DoubleRegs:$src2))),
      (i1 (FCMPUGT64_rr DoubleRegs:$src2, DoubleRegs:$src1))>,
      Requires<[HasV5T]>;

def : Pat <(i1 (setult (f64 DoubleRegs:$src1), (fpimm:$src2))),
      (i1 (FCMPUGT64_rr (f64 (CONST64_Float_Real fpimm:$src2)),
                        (f64 DoubleRegs:$src1)))>,
      Requires<[HasV5T]>;

// le.
// rs <= rt -> rt >= rs.
def : Pat<(i1 (setole (f32 IntRegs:$src1), (f32 IntRegs:$src2))),
      (i1 (FCMPOGE32_rr IntRegs:$src2, IntRegs:$src1))>,
      Requires<[HasV5T]>;

def : Pat<(i1 (setole (f32 IntRegs:$src1), (fpimm:$src2))),
      (i1 (FCMPOGE32_rr (f32 (TFRI_f fpimm:$src2)), IntRegs:$src1))>,
      Requires<[HasV5T]>;


// Rss <= Rtt -> Rtt >= Rss.
def : Pat<(i1 (setole (f64 DoubleRegs:$src1), (f64 DoubleRegs:$src2))),
      (i1 (FCMPOGE64_rr DoubleRegs:$src2, DoubleRegs:$src1))>,
      Requires<[HasV5T]>;

def : Pat<(i1 (setole (f64 DoubleRegs:$src1), (fpimm:$src2))),
      (i1 (FCMPOGE64_rr (f64 (CONST64_Float_Real fpimm:$src2)),
                                DoubleRegs:$src1))>,
      Requires<[HasV5T]>;

// rs <= rt -> rt >= rs.
def : Pat<(i1 (setule (f32 IntRegs:$src1), (f32 IntRegs:$src2))),
      (i1 (FCMPUGE32_rr IntRegs:$src2, IntRegs:$src1))>,
      Requires<[HasV5T]>;

def : Pat<(i1 (setule (f32 IntRegs:$src1), (fpimm:$src2))),
      (i1 (FCMPUGE32_rr (f32 (TFRI_f fpimm:$src2)), IntRegs:$src1))>,
      Requires<[HasV5T]>;

// Rss <= Rtt -> Rtt >= Rss.
def : Pat<(i1 (setule (f64 DoubleRegs:$src1), (f64 DoubleRegs:$src2))),
      (i1 (FCMPUGE64_rr DoubleRegs:$src2, DoubleRegs:$src1))>,
      Requires<[HasV5T]>;

def : Pat<(i1 (setule (f64 DoubleRegs:$src1), (fpimm:$src2))),
      (i1 (FCMPUGE64_rr (f64 (CONST64_Float_Real fpimm:$src2)),
                                DoubleRegs:$src1))>,
      Requires<[HasV5T]>;

// ne.
def : Pat<(i1 (setone (f32 IntRegs:$src1), (f32 IntRegs:$src2))),
      (i1 (NOT_p (FCMPOEQ32_rr IntRegs:$src1, IntRegs:$src2)))>,
      Requires<[HasV5T]>;

def : Pat<(i1 (setone (f64 DoubleRegs:$src1), (f64 DoubleRegs:$src2))),
      (i1 (NOT_p (FCMPOEQ64_rr DoubleRegs:$src1, DoubleRegs:$src2)))>,
      Requires<[HasV5T]>;

def : Pat<(i1 (setune (f32 IntRegs:$src1), (f32 IntRegs:$src2))),
      (i1 (NOT_p (FCMPUEQ32_rr IntRegs:$src1, IntRegs:$src2)))>,
      Requires<[HasV5T]>;

def : Pat<(i1 (setune (f64 DoubleRegs:$src1), (f64 DoubleRegs:$src2))),
      (i1 (NOT_p (FCMPUEQ64_rr DoubleRegs:$src1, DoubleRegs:$src2)))>,
      Requires<[HasV5T]>;

def : Pat<(i1 (setone (f32 IntRegs:$src1), (fpimm:$src2))),
      (i1 (NOT_p (FCMPOEQ32_rr IntRegs:$src1, (f32 (TFRI_f fpimm:$src2)))))>,
      Requires<[HasV5T]>;

def : Pat<(i1 (setone (f64 DoubleRegs:$src1), (fpimm:$src2))),
      (i1 (NOT_p (FCMPOEQ64_rr DoubleRegs:$src1,
                              (f64 (CONST64_Float_Real fpimm:$src2)))))>,
      Requires<[HasV5T]>;

def : Pat<(i1 (setune (f32 IntRegs:$src1), (fpimm:$src2))),
      (i1 (NOT_p (FCMPUEQ32_rr IntRegs:$src1,  (f32 (TFRI_f fpimm:$src2)))))>,
      Requires<[HasV5T]>;

def : Pat<(i1 (setune (f64 DoubleRegs:$src1), (fpimm:$src2))),
      (i1 (NOT_p (FCMPUEQ64_rr DoubleRegs:$src1,
                              (f64 (CONST64_Float_Real fpimm:$src2)))))>,
      Requires<[HasV5T]>;

// Convert Integer to Floating Point.
def CONVERT_d2sf : ALU64_rr<(outs IntRegs:$dst), (ins DoubleRegs:$src),
              "$dst = convert_d2sf($src)",
              [(set (f32 IntRegs:$dst), (sint_to_fp (i64 DoubleRegs:$src)))]>,
              Requires<[HasV5T]>;

def CONVERT_ud2sf : ALU64_rr<(outs IntRegs:$dst), (ins DoubleRegs:$src),
              "$dst = convert_ud2sf($src)",
              [(set (f32 IntRegs:$dst), (uint_to_fp (i64 DoubleRegs:$src)))]>,
              Requires<[HasV5T]>;

def CONVERT_uw2sf : ALU64_rr<(outs IntRegs:$dst), (ins IntRegs:$src),
              "$dst = convert_uw2sf($src)",
              [(set (f32 IntRegs:$dst), (uint_to_fp (i32 IntRegs:$src)))]>,
              Requires<[HasV5T]>;

def CONVERT_w2sf : ALU64_rr<(outs IntRegs:$dst), (ins IntRegs:$src),
              "$dst = convert_w2sf($src)",
              [(set (f32 IntRegs:$dst), (sint_to_fp (i32 IntRegs:$src)))]>,
              Requires<[HasV5T]>;

def CONVERT_d2df : ALU64_rr<(outs DoubleRegs:$dst), (ins DoubleRegs:$src),
              "$dst = convert_d2df($src)",
              [(set (f64 DoubleRegs:$dst), (sint_to_fp (i64 DoubleRegs:$src)))]>,
              Requires<[HasV5T]>;

def CONVERT_ud2df : ALU64_rr<(outs DoubleRegs:$dst), (ins DoubleRegs:$src),
              "$dst = convert_ud2df($src)",
              [(set (f64 DoubleRegs:$dst), (uint_to_fp (i64 DoubleRegs:$src)))]>,
              Requires<[HasV5T]>;

def CONVERT_uw2df : ALU64_rr<(outs DoubleRegs:$dst), (ins IntRegs:$src),
              "$dst = convert_uw2df($src)",
              [(set (f64 DoubleRegs:$dst), (uint_to_fp (i32 IntRegs:$src)))]>,
              Requires<[HasV5T]>;

def CONVERT_w2df : ALU64_rr<(outs DoubleRegs:$dst), (ins IntRegs:$src),
              "$dst = convert_w2df($src)",
              [(set (f64 DoubleRegs:$dst), (sint_to_fp (i32 IntRegs:$src)))]>,
              Requires<[HasV5T]>;

// Convert Floating Point to Integer - default.
def CONVERT_df2uw : ALU64_rr<(outs IntRegs:$dst), (ins DoubleRegs:$src),
              "$dst = convert_df2uw($src):chop",
              [(set (i32 IntRegs:$dst), (fp_to_uint (f64 DoubleRegs:$src)))]>,
              Requires<[HasV5T]>;

def CONVERT_df2w : ALU64_rr<(outs IntRegs:$dst), (ins DoubleRegs:$src),
              "$dst = convert_df2w($src):chop",
              [(set (i32 IntRegs:$dst), (fp_to_sint (f64 DoubleRegs:$src)))]>,
              Requires<[HasV5T]>;

def CONVERT_sf2uw : ALU64_rr<(outs IntRegs:$dst), (ins IntRegs:$src),
              "$dst = convert_sf2uw($src):chop",
              [(set (i32 IntRegs:$dst), (fp_to_uint (f32 IntRegs:$src)))]>,
              Requires<[HasV5T]>;

def CONVERT_sf2w : ALU64_rr<(outs IntRegs:$dst), (ins IntRegs:$src),
              "$dst = convert_sf2w($src):chop",
              [(set (i32 IntRegs:$dst), (fp_to_sint (f32 IntRegs:$src)))]>,
              Requires<[HasV5T]>;

def CONVERT_df2d : ALU64_rr<(outs DoubleRegs:$dst), (ins DoubleRegs:$src),
              "$dst = convert_df2d($src):chop",
              [(set (i64 DoubleRegs:$dst), (fp_to_sint (f64 DoubleRegs:$src)))]>,
              Requires<[HasV5T]>;

def CONVERT_df2ud : ALU64_rr<(outs DoubleRegs:$dst), (ins DoubleRegs:$src),
              "$dst = convert_df2ud($src):chop",
              [(set (i64 DoubleRegs:$dst), (fp_to_uint (f64 DoubleRegs:$src)))]>,
              Requires<[HasV5T]>;

def CONVERT_sf2d : ALU64_rr<(outs DoubleRegs:$dst), (ins IntRegs:$src),
              "$dst = convert_sf2d($src):chop",
              [(set (i64 DoubleRegs:$dst), (fp_to_sint (f32 IntRegs:$src)))]>,
              Requires<[HasV5T]>;

def CONVERT_sf2ud : ALU64_rr<(outs DoubleRegs:$dst), (ins IntRegs:$src),
              "$dst = convert_sf2ud($src):chop",
              [(set (i64 DoubleRegs:$dst), (fp_to_uint (f32 IntRegs:$src)))]>,
              Requires<[HasV5T]>;

// Convert Floating Point to Integer: non-chopped.
let AddedComplexity = 20 in
def CONVERT_df2uw_nchop : ALU64_rr<(outs IntRegs:$dst), (ins DoubleRegs:$src),
              "$dst = convert_df2uw($src)",
              [(set (i32 IntRegs:$dst), (fp_to_uint (f64 DoubleRegs:$src)))]>,
              Requires<[HasV5T, IEEERndNearV5T]>;

let AddedComplexity = 20 in
def CONVERT_df2w_nchop : ALU64_rr<(outs IntRegs:$dst), (ins DoubleRegs:$src),
              "$dst = convert_df2w($src)",
              [(set (i32 IntRegs:$dst), (fp_to_sint (f64 DoubleRegs:$src)))]>,
              Requires<[HasV5T, IEEERndNearV5T]>;

let AddedComplexity = 20 in
def CONVERT_sf2uw_nchop : ALU64_rr<(outs IntRegs:$dst), (ins IntRegs:$src),
              "$dst = convert_sf2uw($src)",
              [(set (i32 IntRegs:$dst), (fp_to_uint (f32 IntRegs:$src)))]>,
              Requires<[HasV5T, IEEERndNearV5T]>;

let AddedComplexity = 20 in
def CONVERT_sf2w_nchop : ALU64_rr<(outs IntRegs:$dst), (ins IntRegs:$src),
              "$dst = convert_sf2w($src)",
              [(set (i32 IntRegs:$dst), (fp_to_sint (f32 IntRegs:$src)))]>,
              Requires<[HasV5T, IEEERndNearV5T]>;

let AddedComplexity = 20 in
def CONVERT_df2d_nchop : ALU64_rr<(outs DoubleRegs:$dst), (ins DoubleRegs:$src),
              "$dst = convert_df2d($src)",
              [(set (i64 DoubleRegs:$dst), (fp_to_sint (f64 DoubleRegs:$src)))]>,
              Requires<[HasV5T, IEEERndNearV5T]>;

let AddedComplexity = 20 in
def CONVERT_df2ud_nchop : ALU64_rr<(outs DoubleRegs:$dst), (ins DoubleRegs:$src),
              "$dst = convert_df2ud($src)",
              [(set (i64 DoubleRegs:$dst), (fp_to_uint (f64 DoubleRegs:$src)))]>,
              Requires<[HasV5T, IEEERndNearV5T]>;

let AddedComplexity = 20 in
def CONVERT_sf2d_nchop : ALU64_rr<(outs DoubleRegs:$dst), (ins IntRegs:$src),
              "$dst = convert_sf2d($src)",
              [(set (i64 DoubleRegs:$dst), (fp_to_sint (f32 IntRegs:$src)))]>,
              Requires<[HasV5T, IEEERndNearV5T]>;

let AddedComplexity = 20 in
def CONVERT_sf2ud_nchop : ALU64_rr<(outs DoubleRegs:$dst), (ins IntRegs:$src),
              "$dst = convert_sf2ud($src)",
              [(set (i64 DoubleRegs:$dst), (fp_to_uint (f32 IntRegs:$src)))]>,
              Requires<[HasV5T, IEEERndNearV5T]>;



// Bitcast is different than [fp|sint|uint]_to_[sint|uint|fp].
def : Pat <(i32 (bitconvert (f32 IntRegs:$src))),
           (i32 (TFR IntRegs:$src))>,
          Requires<[HasV5T]>;

def : Pat <(f32 (bitconvert (i32 IntRegs:$src))),
           (f32 (TFR IntRegs:$src))>,
          Requires<[HasV5T]>;

def : Pat <(i64 (bitconvert (f64 DoubleRegs:$src))),
           (i64 (TFR64 DoubleRegs:$src))>,
          Requires<[HasV5T]>;

def : Pat <(f64 (bitconvert (i64 DoubleRegs:$src))),
           (f64 (TFR64 DoubleRegs:$src))>,
          Requires<[HasV5T]>;

// Floating point fused multiply-add.
def FMADD_dp : ALU64_acc<(outs DoubleRegs:$dst),
                  (ins DoubleRegs:$src1, DoubleRegs:$src2, DoubleRegs:$src3),
              "$dst += dfmpy($src2, $src3)",
              [(set (f64 DoubleRegs:$dst),
                  (fma DoubleRegs:$src2, DoubleRegs:$src3, DoubleRegs:$src1))],
                  "$src1 = $dst">,
              Requires<[HasV5T]>;

def FMADD_sp : ALU64_acc<(outs IntRegs:$dst),
                  (ins IntRegs:$src1, IntRegs:$src2, IntRegs:$src3),
              "$dst += sfmpy($src2, $src3)",
              [(set (f32 IntRegs:$dst),
                  (fma IntRegs:$src2, IntRegs:$src3, IntRegs:$src1))],
                  "$src1 = $dst">,
              Requires<[HasV5T]>;


// Floating point max/min.
let AddedComplexity = 100 in
def FMAX_dp : ALU64_rr<(outs DoubleRegs:$dst),
                  (ins DoubleRegs:$src1, DoubleRegs:$src2),
              "$dst = dfmax($src1, $src2)",
              [(set DoubleRegs:$dst, (f64 (select (i1 (setolt DoubleRegs:$src2,
                                                        DoubleRegs:$src1)),
                                             DoubleRegs:$src1,
                                             DoubleRegs:$src2)))]>,
               Requires<[HasV5T]>;

let AddedComplexity = 100 in
def FMAX_sp : ALU64_rr<(outs IntRegs:$dst),
                  (ins IntRegs:$src1, IntRegs:$src2),
              "$dst = sfmax($src1, $src2)",
              [(set IntRegs:$dst, (f32 (select (i1 (setolt IntRegs:$src2,
                                                        IntRegs:$src1)),
                                             IntRegs:$src1,
                                             IntRegs:$src2)))]>,
               Requires<[HasV5T]>;

let AddedComplexity = 100 in
def FMIN_dp : ALU64_rr<(outs DoubleRegs:$dst),
                  (ins DoubleRegs:$src1, DoubleRegs:$src2),
              "$dst = dfmin($src1, $src2)",
              [(set DoubleRegs:$dst, (f64 (select (i1 (setogt DoubleRegs:$src2,
                                                        DoubleRegs:$src1)),
                                             DoubleRegs:$src1,
                                             DoubleRegs:$src2)))]>,
               Requires<[HasV5T]>;

let AddedComplexity = 100 in
def FMIN_sp : ALU64_rr<(outs IntRegs:$dst),
                  (ins IntRegs:$src1, IntRegs:$src2),
              "$dst = sfmin($src1, $src2)",
              [(set IntRegs:$dst, (f32 (select (i1 (setogt IntRegs:$src2,
                                                        IntRegs:$src1)),
                                             IntRegs:$src1,
                                             IntRegs:$src2)))]>,
               Requires<[HasV5T]>;

// Pseudo instruction to encode a set of conditional transfers.
// This instruction is used instead of a mux and trades-off codesize
// for performance. We conduct this transformation optimistically in
// the hope that these instructions get promoted to dot-new transfers.
let AddedComplexity = 100, isPredicated = 1 in
def TFR_condset_rr_f : ALU32_rr<(outs IntRegs:$dst), (ins PredRegs:$src1,
                                                        IntRegs:$src2,
                                                        IntRegs:$src3),
                     "Error; should not emit",
                     [(set IntRegs:$dst, (f32 (select PredRegs:$src1,
                                                 IntRegs:$src2,
                                                 IntRegs:$src3)))]>,
               Requires<[HasV5T]>;

let AddedComplexity = 100, isPredicated = 1 in
def TFR_condset_rr64_f : ALU32_rr<(outs DoubleRegs:$dst), (ins PredRegs:$src1,
                                                        DoubleRegs:$src2,
                                                        DoubleRegs:$src3),
                     "Error; should not emit",
                     [(set DoubleRegs:$dst, (f64 (select PredRegs:$src1,
                                                 DoubleRegs:$src2,
                                                 DoubleRegs:$src3)))]>,
               Requires<[HasV5T]>;



let AddedComplexity = 100, isPredicated = 1 in
def TFR_condset_ri_f : ALU32_rr<(outs IntRegs:$dst),
            (ins PredRegs:$src1, IntRegs:$src2, f32imm:$src3),
            "Error; should not emit",
            [(set IntRegs:$dst,
             (f32 (select PredRegs:$src1, IntRegs:$src2, fpimm:$src3)))]>,
               Requires<[HasV5T]>;

let AddedComplexity = 100, isPredicated = 1 in
def TFR_condset_ir_f : ALU32_rr<(outs IntRegs:$dst),
            (ins PredRegs:$src1, f32imm:$src2, IntRegs:$src3),
            "Error; should not emit",
            [(set IntRegs:$dst,
             (f32 (select PredRegs:$src1, fpimm:$src2, IntRegs:$src3)))]>,
               Requires<[HasV5T]>;

let AddedComplexity = 100, isPredicated = 1 in
def TFR_condset_ii_f : ALU32_rr<(outs IntRegs:$dst),
                              (ins PredRegs:$src1, f32imm:$src2, f32imm:$src3),
                     "Error; should not emit",
                     [(set IntRegs:$dst, (f32 (select PredRegs:$src1,
                                                 fpimm:$src2,
                                                 fpimm:$src3)))]>,
               Requires<[HasV5T]>;


def : Pat <(select (i1 (setult (f32 IntRegs:$src1), (f32 IntRegs:$src2))),
                   (f32 IntRegs:$src3),
                   (f32 IntRegs:$src4)),
    (TFR_condset_rr_f (FCMPUGT32_rr IntRegs:$src2, IntRegs:$src1), IntRegs:$src4,
                      IntRegs:$src3)>, Requires<[HasV5T]>;

def : Pat <(select (i1 (setult (f64 DoubleRegs:$src1), (f64 DoubleRegs:$src2))),
                   (f64 DoubleRegs:$src3),
                   (f64 DoubleRegs:$src4)),
      (TFR_condset_rr64_f (FCMPUGT64_rr DoubleRegs:$src2, DoubleRegs:$src1),
                DoubleRegs:$src4, DoubleRegs:$src3)>, Requires<[HasV5T]>;

// Map from p0 = pnot(p0); r0 = mux(p0, #i, #j) => r0 = mux(p0, #j, #i).
def : Pat <(select (not PredRegs:$src1), fpimm:$src2, fpimm:$src3),
      (TFR_condset_ii_f PredRegs:$src1, fpimm:$src3, fpimm:$src2)>;

// Map from p0 = pnot(p0); r0 = select(p0, #i, r1)
// => r0 = TFR_condset_ri(p0, r1, #i)
def : Pat <(select (not PredRegs:$src1), fpimm:$src2, IntRegs:$src3),
      (TFR_condset_ri_f PredRegs:$src1, IntRegs:$src3, fpimm:$src2)>;

// Map from p0 = pnot(p0); r0 = mux(p0, r1, #i)
// => r0 = TFR_condset_ir(p0, #i, r1)
def : Pat <(select (not PredRegs:$src1), IntRegs:$src2, fpimm:$src3),
      (TFR_condset_ir_f PredRegs:$src1, fpimm:$src3, IntRegs:$src2)>;

def : Pat <(i32 (fp_to_sint (f64 DoubleRegs:$src1))),
          (i32 (EXTRACT_SUBREG (i64 (CONVERT_df2d (f64 DoubleRegs:$src1))), subreg_loreg))>,
          Requires<[HasV5T]>;
=======
def SDTHexagonI32I64: SDTypeProfile<1, 1, [SDTCisVT<0, i32>,
                                           SDTCisVT<1, i64>]>;

def HexagonPOPCOUNT: SDNode<"HexagonISD::POPCOUNT", SDTHexagonI32I64>;

let hasNewValue = 1, validSubTargets = HasV5SubT, isCodeGenOnly = 0 in
def S5_popcountp : ALU64_rr<(outs IntRegs:$Rd), (ins DoubleRegs:$Rss),
  "$Rd = popcount($Rss)",
  [(set I32:$Rd, (HexagonPOPCOUNT I64:$Rss))], "", S_2op_tc_2_SLOT23>,
  Requires<[HasV5T]> {
    bits<5> Rd;
    bits<5> Rss;

    let IClass = 0b1000;

    let Inst{27-21} = 0b1000011;
    let Inst{7-5} = 0b011;
    let Inst{4-0} = Rd;
    let Inst{20-16} = Rss;
  }

defm: Loadx_pat<load, f32, s11_2ExtPred, L2_loadri_io>;
defm: Loadx_pat<load, f64, s11_3ExtPred, L2_loadrd_io>;

defm: Storex_pat<store, F32, s11_2ExtPred, S2_storeri_io>;
defm: Storex_pat<store, F64, s11_3ExtPred, S2_storerd_io>;

let isFP = 1, hasNewValue = 1, opNewValue = 0 in
class T_MInstFloat <string mnemonic, bits<3> MajOp, bits<3> MinOp>
  : MInst<(outs IntRegs:$Rd),
          (ins IntRegs:$Rs, IntRegs:$Rt),
  "$Rd = "#mnemonic#"($Rs, $Rt)", [],
  "" , M_tc_3or4x_SLOT23 > ,
  Requires<[HasV5T]> {
    bits<5> Rd;
    bits<5> Rs;
    bits<5> Rt;

    let IClass = 0b1110;

    let Inst{27-24} = 0b1011;
    let Inst{23-21} = MajOp;
    let Inst{20-16} = Rs;
    let Inst{13} = 0b0;
    let Inst{12-8} = Rt;
    let Inst{7-5} = MinOp;
    let Inst{4-0} = Rd;
  }

let isCommutable = 1, isCodeGenOnly = 0 in {
  def F2_sfadd : T_MInstFloat < "sfadd", 0b000, 0b000>;
  def F2_sfmpy : T_MInstFloat < "sfmpy", 0b010, 0b000>;
}

let isCodeGenOnly = 0 in
def F2_sfsub : T_MInstFloat < "sfsub", 0b000, 0b001>;

def: Pat<(f32 (fadd F32:$src1, F32:$src2)),
         (F2_sfadd F32:$src1, F32:$src2)>;

def: Pat<(f32 (fsub F32:$src1, F32:$src2)),
         (F2_sfsub F32:$src1, F32:$src2)>;

def: Pat<(f32 (fmul F32:$src1, F32:$src2)),
         (F2_sfmpy F32:$src1, F32:$src2)>;

let Itinerary = M_tc_3x_SLOT23, isCodeGenOnly = 0 in {
  def F2_sfmax : T_MInstFloat < "sfmax", 0b100, 0b000>;
  def F2_sfmin : T_MInstFloat < "sfmin", 0b100, 0b001>;
}

let isCodeGenOnly = 0 in {
def F2_sffixupn : T_MInstFloat < "sffixupn", 0b110, 0b000>;
def F2_sffixupd : T_MInstFloat < "sffixupd", 0b110, 0b001>;
}

// F2_sfrecipa: Reciprocal approximation for division.
let isPredicateLate = 1, isFP = 1,
hasSideEffects = 0, hasNewValue = 1, isCodeGenOnly = 0 in
def F2_sfrecipa: MInst <
  (outs IntRegs:$Rd, PredRegs:$Pe),
  (ins IntRegs:$Rs, IntRegs:$Rt),
  "$Rd, $Pe = sfrecipa($Rs, $Rt)">,
  Requires<[HasV5T]> {
    bits<5> Rd;
    bits<2> Pe;
    bits<5> Rs;
    bits<5> Rt;

    let IClass = 0b1110;
    let Inst{27-21} = 0b1011111;
    let Inst{20-16} = Rs;
    let Inst{13}    = 0b0;
    let Inst{12-8}  = Rt;
    let Inst{7}     = 0b1;
    let Inst{6-5}   = Pe;
    let Inst{4-0}   = Rd;
  }

// F2_dfcmpeq: Floating point compare for equal.
let isCompare = 1, isFP = 1 in
class T_fcmp <string mnemonic, RegisterClass RC, bits<3> MinOp,
              list<dag> pattern = [] >
  : ALU64Inst <(outs PredRegs:$dst), (ins RC:$src1, RC:$src2),
  "$dst = "#mnemonic#"($src1, $src2)", pattern,
  "" , ALU64_tc_2early_SLOT23 > ,
  Requires<[HasV5T]> {
    bits<2> dst;
    bits<5> src1;
    bits<5> src2;

    let IClass = 0b1101;

    let Inst{27-21} = 0b0010111;
    let Inst{20-16} = src1;
    let Inst{12-8}  = src2;
    let Inst{7-5}   = MinOp;
    let Inst{1-0}   = dst;
  }

class T_fcmp64 <string mnemonic, PatFrag OpNode, bits<3> MinOp>
  : T_fcmp <mnemonic, DoubleRegs, MinOp,
  [(set  I1:$dst, (OpNode F64:$src1, F64:$src2))]> {
  let IClass = 0b1101;
  let Inst{27-21} = 0b0010111;
}

class T_fcmp32 <string mnemonic, PatFrag OpNode, bits<3> MinOp>
  : T_fcmp <mnemonic, IntRegs, MinOp,
  [(set  I1:$dst, (OpNode F32:$src1, F32:$src2))]> {
  let IClass = 0b1100;
  let Inst{27-21} = 0b0111111;
}

let isCodeGenOnly = 0 in {
def F2_dfcmpeq : T_fcmp64<"dfcmp.eq", setoeq, 0b000>;
def F2_dfcmpgt : T_fcmp64<"dfcmp.gt", setogt, 0b001>;
def F2_dfcmpge : T_fcmp64<"dfcmp.ge", setoge, 0b010>;
def F2_dfcmpuo : T_fcmp64<"dfcmp.uo", setuo,  0b011>;

def F2_sfcmpge : T_fcmp32<"sfcmp.ge", setoge, 0b000>;
def F2_sfcmpuo : T_fcmp32<"sfcmp.uo", setuo,  0b001>;
def F2_sfcmpeq : T_fcmp32<"sfcmp.eq", setoeq, 0b011>;
def F2_sfcmpgt : T_fcmp32<"sfcmp.gt", setogt, 0b100>;
}

//===----------------------------------------------------------------------===//
// Multiclass to define 'Def Pats' for ordered gt, ge, eq operations.
//===----------------------------------------------------------------------===//

let Predicates = [HasV5T] in
multiclass T_fcmp_pats<PatFrag cmpOp, InstHexagon IntMI, InstHexagon DoubleMI> {
  // IntRegs
  def: Pat<(i1 (cmpOp F32:$src1, F32:$src2)),
           (IntMI F32:$src1, F32:$src2)>;
  // DoubleRegs
  def: Pat<(i1 (cmpOp F64:$src1, F64:$src2)),
           (DoubleMI F64:$src1, F64:$src2)>;
}

defm : T_fcmp_pats <seteq, F2_sfcmpeq, F2_dfcmpeq>;
defm : T_fcmp_pats <setgt, F2_sfcmpgt, F2_dfcmpgt>;
defm : T_fcmp_pats <setge, F2_sfcmpge, F2_dfcmpge>;

//===----------------------------------------------------------------------===//
// Multiclass to define 'Def Pats' for unordered gt, ge, eq operations.
//===----------------------------------------------------------------------===//
let Predicates = [HasV5T] in
multiclass unord_Pats <PatFrag cmpOp, InstHexagon IntMI, InstHexagon DoubleMI> {
  // IntRegs
  def: Pat<(i1 (cmpOp F32:$src1, F32:$src2)),
           (C2_or (F2_sfcmpuo F32:$src1, F32:$src2),
                  (IntMI F32:$src1, F32:$src2))>;

  // DoubleRegs
  def: Pat<(i1 (cmpOp F64:$src1, F64:$src2)),
           (C2_or (F2_dfcmpuo F64:$src1, F64:$src2),
                  (DoubleMI F64:$src1, F64:$src2))>;
}

defm : unord_Pats <setuge, F2_sfcmpge, F2_dfcmpge>;
defm : unord_Pats <setugt, F2_sfcmpgt, F2_dfcmpgt>;
defm : unord_Pats <setueq, F2_sfcmpeq, F2_dfcmpeq>;

//===----------------------------------------------------------------------===//
// Multiclass to define 'Def Pats' for the following dags:
// seteq(setoeq(op1, op2), 0) -> not(setoeq(op1, op2))
// seteq(setoeq(op1, op2), 1) -> setoeq(op1, op2)
// setne(setoeq(op1, op2), 0) -> setoeq(op1, op2)
// setne(setoeq(op1, op2), 1) -> not(setoeq(op1, op2))
//===----------------------------------------------------------------------===//
let Predicates = [HasV5T] in
multiclass eq_ordgePats <PatFrag cmpOp, InstHexagon IntMI,
                         InstHexagon DoubleMI> {
  // IntRegs
  def: Pat<(i1 (seteq (i1 (cmpOp F32:$src1, F32:$src2)), 0)),
           (C2_not (IntMI F32:$src1, F32:$src2))>;
  def: Pat<(i1 (seteq (i1 (cmpOp F32:$src1, F32:$src2)), 1)),
           (IntMI F32:$src1, F32:$src2)>;
  def: Pat<(i1 (setne (i1 (cmpOp F32:$src1, F32:$src2)), 0)),
           (IntMI F32:$src1, F32:$src2)>;
  def: Pat<(i1 (setne (i1 (cmpOp F32:$src1, F32:$src2)), 1)),
           (C2_not (IntMI F32:$src1, F32:$src2))>;

  // DoubleRegs
  def : Pat<(i1 (seteq (i1 (cmpOp F64:$src1, F64:$src2)), 0)),
            (C2_not (DoubleMI F64:$src1, F64:$src2))>;
  def : Pat<(i1 (seteq (i1 (cmpOp F64:$src1, F64:$src2)), 1)),
            (DoubleMI F64:$src1, F64:$src2)>;
  def : Pat<(i1 (setne (i1 (cmpOp F64:$src1, F64:$src2)), 0)),
            (DoubleMI F64:$src1, F64:$src2)>;
  def : Pat<(i1 (setne (i1 (cmpOp F64:$src1, F64:$src2)), 1)),
            (C2_not (DoubleMI F64:$src1, F64:$src2))>;
}

defm : eq_ordgePats<setoeq, F2_sfcmpeq, F2_dfcmpeq>;
defm : eq_ordgePats<setoge, F2_sfcmpge, F2_dfcmpge>;
defm : eq_ordgePats<setogt, F2_sfcmpgt, F2_dfcmpgt>;

//===----------------------------------------------------------------------===//
// Multiclass to define 'Def Pats' for the following dags:
// seteq(setolt(op1, op2), 0) -> not(setogt(op2, op1))
// seteq(setolt(op1, op2), 1) -> setogt(op2, op1)
// setne(setolt(op1, op2), 0) -> setogt(op2, op1)
// setne(setolt(op1, op2), 1) -> not(setogt(op2, op1))
//===----------------------------------------------------------------------===//
let Predicates = [HasV5T] in
multiclass eq_ordltPats <PatFrag cmpOp, InstHexagon IntMI,
                         InstHexagon DoubleMI> {
  // IntRegs
  def: Pat<(i1 (seteq (i1 (cmpOp F32:$src1, F32:$src2)), 0)),
           (C2_not (IntMI F32:$src2, F32:$src1))>;
  def: Pat<(i1 (seteq (i1 (cmpOp F32:$src1, F32:$src2)), 1)),
           (IntMI F32:$src2, F32:$src1)>;
  def: Pat<(i1 (setne (i1 (cmpOp F32:$src1, F32:$src2)), 0)),
           (IntMI F32:$src2, F32:$src1)>;
  def: Pat<(i1 (setne (i1 (cmpOp F32:$src1, F32:$src2)), 1)),
           (C2_not (IntMI F32:$src2, F32:$src1))>;

  // DoubleRegs
  def: Pat<(i1 (seteq (i1 (cmpOp F64:$src1, F64:$src2)), 0)),
           (C2_not (DoubleMI F64:$src2, F64:$src1))>;
  def: Pat<(i1 (seteq (i1 (cmpOp F64:$src1, F64:$src2)), 1)),
           (DoubleMI F64:$src2, F64:$src1)>;
  def: Pat<(i1 (setne (i1 (cmpOp F64:$src1, F64:$src2)), 0)),
           (DoubleMI F64:$src2, F64:$src1)>;
  def: Pat<(i1 (setne (i1 (cmpOp F64:$src1, F64:$src2)), 0)),
           (C2_not (DoubleMI F64:$src2, F64:$src1))>;
}

defm : eq_ordltPats<setole, F2_sfcmpge, F2_dfcmpge>;
defm : eq_ordltPats<setolt, F2_sfcmpgt, F2_dfcmpgt>;


// o. seto inverse of setuo. http://llvm.org/docs/LangRef.html#i_fcmp
let Predicates = [HasV5T] in {
  def: Pat<(i1 (seto F32:$src1, F32:$src2)),
           (C2_not (F2_sfcmpuo F32:$src2, F32:$src1))>;
  def: Pat<(i1 (seto F32:$src1, fpimm:$src2)),
           (C2_not (F2_sfcmpuo (TFRI_f fpimm:$src2), F32:$src1))>;
  def: Pat<(i1 (seto F64:$src1, F64:$src2)),
           (C2_not (F2_dfcmpuo F64:$src2, F64:$src1))>;
  def: Pat<(i1 (seto F64:$src1, fpimm:$src2)),
           (C2_not (F2_dfcmpuo (CONST64_Float_Real fpimm:$src2), F64:$src1))>;
}

// Ordered lt.
let Predicates = [HasV5T] in {
  def: Pat<(i1 (setolt F32:$src1, F32:$src2)),
           (F2_sfcmpgt F32:$src2, F32:$src1)>;
  def: Pat<(i1 (setolt F32:$src1, fpimm:$src2)),
           (F2_sfcmpgt (f32 (TFRI_f fpimm:$src2)), F32:$src1)>;
  def: Pat<(i1 (setolt F64:$src1, F64:$src2)),
           (F2_dfcmpgt F64:$src2, F64:$src1)>;
  def: Pat<(i1 (setolt F64:$src1, fpimm:$src2)),
           (F2_dfcmpgt (CONST64_Float_Real fpimm:$src2), F64:$src1)>;
}

// Unordered lt.
let Predicates = [HasV5T] in {
  def: Pat<(i1 (setult F32:$src1, F32:$src2)),
           (C2_or (F2_sfcmpuo  F32:$src1, F32:$src2),
                  (F2_sfcmpgt F32:$src2, F32:$src1))>;
  def: Pat<(i1 (setult F32:$src1, fpimm:$src2)),
           (C2_or (F2_sfcmpuo  F32:$src1, (TFRI_f fpimm:$src2)),
                  (F2_sfcmpgt (TFRI_f fpimm:$src2), F32:$src1))>;
  def: Pat<(i1 (setult F64:$src1, F64:$src2)),
           (C2_or (F2_dfcmpuo  F64:$src1, F64:$src2),
                  (F2_dfcmpgt F64:$src2, F64:$src1))>;
  def: Pat<(i1 (setult F64:$src1, fpimm:$src2)),
           (C2_or (F2_dfcmpuo  F64:$src1, (CONST64_Float_Real fpimm:$src2)),
                  (F2_dfcmpgt (CONST64_Float_Real fpimm:$src2), F64:$src1))>;
}

// Ordered le.
let Predicates = [HasV5T] in {
  // rs <= rt -> rt >= rs.
  def: Pat<(i1 (setole F32:$src1, F32:$src2)),
           (F2_sfcmpge F32:$src2, F32:$src1)>;
  def: Pat<(i1 (setole F32:$src1, fpimm:$src2)),
           (F2_sfcmpge (TFRI_f fpimm:$src2), F32:$src1)>;

  // Rss <= Rtt -> Rtt >= Rss.
  def: Pat<(i1 (setole F64:$src1, F64:$src2)),
           (F2_dfcmpge F64:$src2, F64:$src1)>;
  def: Pat<(i1 (setole F64:$src1, fpimm:$src2)),
           (F2_dfcmpge (CONST64_Float_Real fpimm:$src2), F64:$src1)>;
}

// Unordered le.
let Predicates = [HasV5T] in {
// rs <= rt -> rt >= rs.
  def: Pat<(i1 (setule F32:$src1, F32:$src2)),
           (C2_or (F2_sfcmpuo  F32:$src1, F32:$src2),
                  (F2_sfcmpge F32:$src2, F32:$src1))>;
  def: Pat<(i1 (setule F32:$src1, fpimm:$src2)),
           (C2_or (F2_sfcmpuo  F32:$src1, (TFRI_f fpimm:$src2)),
                  (F2_sfcmpge (TFRI_f fpimm:$src2), F32:$src1))>;
  def: Pat<(i1 (setule F64:$src1, F64:$src2)),
           (C2_or (F2_dfcmpuo  F64:$src1, F64:$src2),
                  (F2_dfcmpge F64:$src2, F64:$src1))>;
  def: Pat<(i1 (setule F64:$src1, fpimm:$src2)),
           (C2_or (F2_dfcmpuo  F64:$src1, (CONST64_Float_Real fpimm:$src2)),
                  (F2_dfcmpge (CONST64_Float_Real fpimm:$src2), F64:$src1))>;
}

// Ordered ne.
let Predicates = [HasV5T] in {
  def: Pat<(i1 (setone F32:$src1, F32:$src2)),
           (C2_not (F2_sfcmpeq F32:$src1, F32:$src2))>;
  def: Pat<(i1 (setone F64:$src1, F64:$src2)),
           (C2_not (F2_dfcmpeq F64:$src1, F64:$src2))>;
  def: Pat<(i1 (setone F32:$src1, fpimm:$src2)),
           (C2_not (F2_sfcmpeq F32:$src1, (TFRI_f fpimm:$src2)))>;
  def: Pat<(i1 (setone F64:$src1, fpimm:$src2)),
           (C2_not (F2_dfcmpeq F64:$src1, (CONST64_Float_Real fpimm:$src2)))>;
}

// Unordered ne.
let Predicates = [HasV5T] in {
  def: Pat<(i1 (setune F32:$src1, F32:$src2)),
           (C2_or (F2_sfcmpuo F32:$src1, F32:$src2),
                  (C2_not (F2_sfcmpeq F32:$src1, F32:$src2)))>;
  def: Pat<(i1 (setune F64:$src1, F64:$src2)),
           (C2_or (F2_dfcmpuo F64:$src1, F64:$src2),
                  (C2_not (F2_dfcmpeq F64:$src1, F64:$src2)))>;
  def: Pat<(i1 (setune F32:$src1, fpimm:$src2)),
           (C2_or (F2_sfcmpuo F32:$src1, (TFRI_f fpimm:$src2)),
                  (C2_not (F2_sfcmpeq F32:$src1, (TFRI_f fpimm:$src2))))>;
  def: Pat<(i1 (setune F64:$src1, fpimm:$src2)),
           (C2_or (F2_dfcmpuo F64:$src1, (CONST64_Float_Real fpimm:$src2)),
                  (C2_not (F2_dfcmpeq F64:$src1,
                                        (CONST64_Float_Real fpimm:$src2))))>;
}

// Besides set[o|u][comparions], we also need set[comparisons].
let Predicates = [HasV5T] in {
  // lt.
  def: Pat<(i1 (setlt F32:$src1, F32:$src2)),
           (F2_sfcmpgt F32:$src2, F32:$src1)>;
  def: Pat<(i1 (setlt F32:$src1, fpimm:$src2)),
           (F2_sfcmpgt (TFRI_f fpimm:$src2), F32:$src1)>;
  def: Pat<(i1 (setlt F64:$src1, F64:$src2)),
           (F2_dfcmpgt F64:$src2, F64:$src1)>;
  def: Pat<(i1 (setlt F64:$src1, fpimm:$src2)),
           (F2_dfcmpgt (CONST64_Float_Real fpimm:$src2), F64:$src1)>;

  // le.
  // rs <= rt -> rt >= rs.
  def: Pat<(i1 (setle F32:$src1, F32:$src2)),
           (F2_sfcmpge F32:$src2, F32:$src1)>;
  def: Pat<(i1 (setle F32:$src1, fpimm:$src2)),
           (F2_sfcmpge (TFRI_f fpimm:$src2), F32:$src1)>;

  // Rss <= Rtt -> Rtt >= Rss.
  def: Pat<(i1 (setle F64:$src1, F64:$src2)),
           (F2_dfcmpge F64:$src2, F64:$src1)>;
  def: Pat<(i1 (setle F64:$src1, fpimm:$src2)),
           (F2_dfcmpge (CONST64_Float_Real fpimm:$src2), F64:$src1)>;

  // ne.
  def: Pat<(i1 (setne F32:$src1, F32:$src2)),
           (C2_not (F2_sfcmpeq F32:$src1, F32:$src2))>;
  def: Pat<(i1 (setne F64:$src1, F64:$src2)),
           (C2_not (F2_dfcmpeq F64:$src1, F64:$src2))>;
  def: Pat<(i1 (setne F32:$src1, fpimm:$src2)),
           (C2_not (F2_sfcmpeq F32:$src1, (TFRI_f fpimm:$src2)))>;
  def: Pat<(i1 (setne F64:$src1, fpimm:$src2)),
           (C2_not (F2_dfcmpeq F64:$src1, (CONST64_Float_Real fpimm:$src2)))>;
}

// F2 convert template classes:
let isFP = 1 in
class F2_RDD_RSS_CONVERT<string mnemonic, bits<3> MinOp,
                         SDNode Op, PatLeaf RCOut, PatLeaf RCIn,
                         string chop ="">
  : SInst <(outs DoubleRegs:$Rdd), (ins DoubleRegs:$Rss),
   "$Rdd = "#mnemonic#"($Rss)"#chop,
   [(set RCOut:$Rdd, (Op RCIn:$Rss))], "",
   S_2op_tc_3or4x_SLOT23> {
     bits<5> Rdd;
     bits<5> Rss;

     let IClass = 0b1000;

     let Inst{27-21} = 0b0000111;
     let Inst{20-16} = Rss;
     let Inst{7-5} = MinOp;
     let Inst{4-0} = Rdd;
  }

let isFP = 1 in
class F2_RDD_RS_CONVERT<string mnemonic, bits<3> MinOp,
                        SDNode Op, PatLeaf RCOut, PatLeaf RCIn,
                        string chop ="">
  : SInst <(outs DoubleRegs:$Rdd), (ins IntRegs:$Rs),
   "$Rdd = "#mnemonic#"($Rs)"#chop,
   [(set RCOut:$Rdd, (Op RCIn:$Rs))], "",
   S_2op_tc_3or4x_SLOT23> {
     bits<5> Rdd;
     bits<5> Rs;

     let IClass = 0b1000;

     let Inst{27-21} = 0b0100100;
     let Inst{20-16} = Rs;
     let Inst{7-5} = MinOp;
     let Inst{4-0} = Rdd;
  }

let isFP = 1, hasNewValue = 1 in
class F2_RD_RSS_CONVERT<string mnemonic, bits<3> MinOp,
                        SDNode Op, PatLeaf RCOut, PatLeaf RCIn,
                        string chop ="">
  : SInst <(outs IntRegs:$Rd), (ins DoubleRegs:$Rss),
   "$Rd = "#mnemonic#"($Rss)"#chop,
   [(set RCOut:$Rd, (Op RCIn:$Rss))], "",
   S_2op_tc_3or4x_SLOT23> {
     bits<5> Rd;
     bits<5> Rss;

     let IClass = 0b1000;

     let Inst{27-24} = 0b1000;
     let Inst{23-21} = MinOp;
     let Inst{20-16} = Rss;
     let Inst{7-5} = 0b001;
     let Inst{4-0} = Rd;
  }

let isFP = 1, hasNewValue = 1 in
class F2_RD_RS_CONVERT<string mnemonic, bits<3> MajOp, bits<3> MinOp,
                        SDNode Op, PatLeaf RCOut, PatLeaf RCIn,
                        string chop ="">
  : SInst <(outs IntRegs:$Rd), (ins IntRegs:$Rs),
   "$Rd = "#mnemonic#"($Rs)"#chop,
   [(set RCOut:$Rd, (Op RCIn:$Rs))], "",
   S_2op_tc_3or4x_SLOT23> {
     bits<5> Rd;
     bits<5> Rs;

     let IClass = 0b1000;

     let Inst{27-24} = 0b1011;
     let Inst{23-21} = MajOp;
     let Inst{20-16} = Rs;
     let Inst{7-5} = MinOp;
     let Inst{4-0} = Rd;
  }

// Convert single precision to double precision and vice-versa.
let isCodeGenOnly = 0 in {
def F2_conv_sf2df : F2_RDD_RS_CONVERT <"convert_sf2df", 0b000,
                                       fextend, F64, F32>;

def F2_conv_df2sf : F2_RD_RSS_CONVERT <"convert_df2sf", 0b000,
                                       fround, F32, F64>;

// Convert Integer to Floating Point.
def F2_conv_d2sf : F2_RD_RSS_CONVERT <"convert_d2sf", 0b010,
                                       sint_to_fp, F32, I64>;
def F2_conv_ud2sf : F2_RD_RSS_CONVERT <"convert_ud2sf", 0b001,
                                       uint_to_fp, F32, I64>;
def F2_conv_uw2sf : F2_RD_RS_CONVERT <"convert_uw2sf", 0b001, 0b000,
                                       uint_to_fp, F32, I32>;
def F2_conv_w2sf : F2_RD_RS_CONVERT <"convert_w2sf", 0b010, 0b000,
                                       sint_to_fp, F32, I32>;
def F2_conv_d2df : F2_RDD_RSS_CONVERT <"convert_d2df", 0b011,
                                       sint_to_fp, F64, I64>;
def F2_conv_ud2df : F2_RDD_RSS_CONVERT <"convert_ud2df", 0b010,
                                        uint_to_fp, F64, I64>;
def F2_conv_uw2df : F2_RDD_RS_CONVERT <"convert_uw2df", 0b001,
                                       uint_to_fp, F64, I32>;
def F2_conv_w2df : F2_RDD_RS_CONVERT <"convert_w2df", 0b010,
                                       sint_to_fp, F64, I32>;

// Convert Floating Point to Integer - default.
def F2_conv_df2uw_chop : F2_RD_RSS_CONVERT <"convert_df2uw", 0b101,
                                            fp_to_uint, I32, F64, ":chop">;
def F2_conv_df2w_chop : F2_RD_RSS_CONVERT <"convert_df2w", 0b111,
                                            fp_to_sint, I32, F64, ":chop">;
def F2_conv_sf2uw_chop : F2_RD_RS_CONVERT <"convert_sf2uw", 0b011, 0b001,
                                       fp_to_uint, I32, F32, ":chop">;
def F2_conv_sf2w_chop : F2_RD_RS_CONVERT <"convert_sf2w", 0b100, 0b001,
                                       fp_to_sint, I32, F32, ":chop">;
def F2_conv_df2d_chop : F2_RDD_RSS_CONVERT <"convert_df2d", 0b110,
                                            fp_to_sint, I64, F64, ":chop">;
def F2_conv_df2ud_chop : F2_RDD_RSS_CONVERT <"convert_df2ud", 0b111,
                                             fp_to_uint, I64, F64, ":chop">;
def F2_conv_sf2d_chop : F2_RDD_RS_CONVERT <"convert_sf2d", 0b110,
                                       fp_to_sint, I64, F32, ":chop">;
def F2_conv_sf2ud_chop : F2_RDD_RS_CONVERT <"convert_sf2ud", 0b101,
                                            fp_to_uint, I64, F32, ":chop">;

// Convert Floating Point to Integer: non-chopped.
let AddedComplexity = 20, Predicates = [HasV5T, IEEERndNearV5T] in {
  def F2_conv_df2d : F2_RDD_RSS_CONVERT <"convert_df2d", 0b000,
                                         fp_to_sint, I64, F64>;
  def F2_conv_df2ud : F2_RDD_RSS_CONVERT <"convert_df2ud", 0b001,
                                          fp_to_uint, I64, F64>;
  def F2_conv_sf2ud : F2_RDD_RS_CONVERT <"convert_sf2ud", 0b011,
                                         fp_to_uint, I64, F32>;
  def F2_conv_sf2d : F2_RDD_RS_CONVERT <"convert_sf2d", 0b100,
                                         fp_to_sint, I64, F32>;
  def F2_conv_df2uw : F2_RD_RSS_CONVERT <"convert_df2uw", 0b011,
                                         fp_to_uint, I32, F64>;
  def F2_conv_df2w : F2_RD_RSS_CONVERT <"convert_df2w", 0b100,
                                         fp_to_sint, I32, F64>;
  def F2_conv_sf2uw : F2_RD_RS_CONVERT <"convert_sf2uw", 0b011, 0b000,
                                         fp_to_uint, I32, F32>;
  def F2_conv_sf2w : F2_RD_RS_CONVERT <"convert_sf2w", 0b100, 0b000,
                                         fp_to_sint, I32, F32>;
}
}

// Fix up radicand.
let isFP = 1, hasNewValue = 1, isCodeGenOnly = 0 in
def F2_sffixupr: SInst<(outs IntRegs:$Rd), (ins IntRegs:$Rs),
  "$Rd = sffixupr($Rs)",
  [], "" , S_2op_tc_3or4x_SLOT23>, Requires<[HasV5T]> {
    bits<5> Rd;
    bits<5> Rs;

    let IClass = 0b1000;

    let Inst{27-21} = 0b1011101;
    let Inst{20-16} = Rs;
    let Inst{7-5}   = 0b000;
    let Inst{4-0}   = Rd;
  }

// Bitcast is different than [fp|sint|uint]_to_[sint|uint|fp].
let Predicates = [HasV5T] in {
  def: Pat <(i32 (bitconvert F32:$src)), (I32:$src)>;
  def: Pat <(f32 (bitconvert I32:$src)), (F32:$src)>;
  def: Pat <(i64 (bitconvert F64:$src)), (I64:$src)>;
  def: Pat <(f64 (bitconvert I64:$src)), (F64:$src)>;
}

// F2_sffma: Floating-point fused multiply add.
let isFP = 1, hasNewValue = 1 in
class T_sfmpy_acc <bit isSub, bit isLib>
  : MInst<(outs IntRegs:$Rx),
          (ins IntRegs:$dst2, IntRegs:$Rs, IntRegs:$Rt),
  "$Rx "#!if(isSub, "-=","+=")#" sfmpy($Rs, $Rt)"#!if(isLib, ":lib",""),
  [], "$dst2 = $Rx" , M_tc_3_SLOT23 > ,
  Requires<[HasV5T]> {
    bits<5> Rx;
    bits<5> Rs;
    bits<5> Rt;

    let IClass = 0b1110;

    let Inst{27-21} = 0b1111000;
    let Inst{20-16} = Rs;
    let Inst{13}    = 0b0;
    let Inst{12-8}  = Rt;
    let Inst{7}     = 0b1;
    let Inst{6}     = isLib;
    let Inst{5}     = isSub;
    let Inst{4-0}   = Rx;
  }

let isCodeGenOnly = 0 in {
def F2_sffma: T_sfmpy_acc <0, 0>;
def F2_sffms: T_sfmpy_acc <1, 0>;
def F2_sffma_lib: T_sfmpy_acc <0, 1>;
def F2_sffms_lib: T_sfmpy_acc <1, 1>;
}

// Floating-point fused multiply add w/ additional scaling (2**pu).
let isFP = 1, hasNewValue = 1, isCodeGenOnly = 0 in
def F2_sffma_sc: MInst <
  (outs IntRegs:$Rx),
  (ins IntRegs:$dst2, IntRegs:$Rs, IntRegs:$Rt, PredRegs:$Pu),
  "$Rx += sfmpy($Rs, $Rt, $Pu):scale" ,
  [], "$dst2 = $Rx" , M_tc_3_SLOT23 > ,
  Requires<[HasV5T]> {
    bits<5> Rx;
    bits<5> Rs;
    bits<5> Rt;
    bits<2> Pu;

    let IClass = 0b1110;

    let Inst{27-21} = 0b1111011;
    let Inst{20-16} = Rs;
    let Inst{13}    = 0b0;
    let Inst{12-8}  = Rt;
    let Inst{7}     = 0b1;
    let Inst{6-5}   = Pu;
    let Inst{4-0}   = Rx;
  }

let isExtended = 1, isExtentSigned = 1, opExtentBits = 8, opExtendable = 3,
    isPseudo = 1, InputType = "imm" in
def MUX_ir_f : ALU32_rr<(outs IntRegs:$dst),
      (ins PredRegs:$src1, IntRegs:$src2, f32Ext:$src3),
      "$dst = mux($src1, $src2, #$src3)",
      [(set F32:$dst, (f32 (select I1:$src1, F32:$src2, fpimm:$src3)))]>,
    Requires<[HasV5T]>;

let isExtended = 1, isExtentSigned = 1, opExtentBits = 8, opExtendable = 2,
    isPseudo = 1, InputType = "imm" in
def MUX_ri_f : ALU32_rr<(outs IntRegs:$dst),
      (ins PredRegs:$src1, f32Ext:$src2, IntRegs:$src3),
      "$dst = mux($src1, #$src2, $src3)",
      [(set F32:$dst, (f32 (select I1:$src1, fpimm:$src2, F32:$src3)))]>,
    Requires<[HasV5T]>;

// Classify floating-point value
let isFP = 1, isCodeGenOnly = 0 in
 def F2_sfclass : T_TEST_BIT_IMM<"sfclass", 0b111>;

let isFP = 1, isCodeGenOnly = 0 in
def F2_dfclass: ALU64Inst<(outs PredRegs:$Pd), (ins DoubleRegs:$Rss, u5Imm:$u5),
  "$Pd = dfclass($Rss, #$u5)",
  [], "" , ALU64_tc_2early_SLOT23 > , Requires<[HasV5T]> {
    bits<2> Pd;
    bits<5> Rss;
    bits<5> u5;

    let IClass = 0b1101;
    let Inst{27-21} = 0b1100100;
    let Inst{20-16} = Rss;
    let Inst{12-10} = 0b000;
    let Inst{9-5}   = u5;
    let Inst{4-3}   = 0b10;
    let Inst{1-0}   = Pd;
  }

// Instructions to create floating point constant
let hasNewValue = 1, opNewValue = 0 in
class T_fimm <string mnemonic, RegisterClass RC, bits<4> RegType, bit isNeg>
  : ALU64Inst<(outs RC:$dst), (ins u10Imm:$src),
  "$dst = "#mnemonic#"(#$src)"#!if(isNeg, ":neg", ":pos"),
  [], "", ALU64_tc_3x_SLOT23>, Requires<[HasV5T]> {
    bits<5> dst;
    bits<10> src;

    let IClass = 0b1101;
    let Inst{27-24} = RegType;
    let Inst{23}    = 0b0;
    let Inst{22}    = isNeg;
    let Inst{21}    = src{9};
    let Inst{13-5}  = src{8-0};
    let Inst{4-0}   = dst;
  }

let isCodeGenOnly = 0 in {
def F2_sfimm_p : T_fimm <"sfmake", IntRegs, 0b0110, 0>;
def F2_sfimm_n : T_fimm <"sfmake", IntRegs, 0b0110, 1>;
def F2_dfimm_p : T_fimm <"dfmake", DoubleRegs, 0b1001, 0>;
def F2_dfimm_n : T_fimm <"dfmake", DoubleRegs, 0b1001, 1>;
}
>>>>>>> 7618b2b2

def : Pat <(fabs (f32 IntRegs:$src1)),
           (CLRBIT_31 (f32 IntRegs:$src1), 31)>,
          Requires<[HasV5T]>;

def : Pat <(fneg (f32 IntRegs:$src1)),
           (TOGBIT_31 (f32 IntRegs:$src1), 31)>,
          Requires<[HasV5T]>;

/*
def : Pat <(fabs (f64 DoubleRegs:$src1)),
          (CLRBIT_31 (f32 (EXTRACT_SUBREG DoubleRegs:$src1, subreg_hireg)), 31)>,
          Requires<[HasV5T]>;

def : Pat <(fabs (f64 DoubleRegs:$src1)),
          (CLRBIT_31 (f32 (EXTRACT_SUBREG DoubleRegs:$src1, subreg_hireg)), 31)>,
          Requires<[HasV5T]>;
          */<|MERGE_RESOLUTION|>--- conflicted
+++ resolved
@@ -1,3 +1,42 @@
+//=- HexagonInstrInfoV5.td - Target Desc. for Hexagon Target -*- tablegen -*-=//
+//
+//                     The LLVM Compiler Infrastructure
+//
+// This file is distributed under the University of Illinois Open Source
+// License. See LICENSE.TXT for details.
+//
+//===----------------------------------------------------------------------===//
+//
+// This file describes the Hexagon V5 instructions in TableGen format.
+//
+//===----------------------------------------------------------------------===//
+
+//===----------------------------------------------------------------------===//
+// XTYPE/MPY
+//===----------------------------------------------------------------------===//
+
+let isCodeGenOnly = 0 in
+def S2_asr_i_p_rnd : S_2OpInstImm<"asr", 0b110, 0b111, u6Imm,
+      [(set I64:$dst,
+            (sra (i64 (add (i64 (sra I64:$src1, u6ImmPred:$src2)), 1)),
+                 (i32 1)))], 1>,
+      Requires<[HasV5T]> {
+  bits<6> src2;
+  let Inst{13-8} = src2;
+}
+
+let isCodeGenOnly = 0 in
+def C4_fastcorner9 : T_LOGICAL_2OP<"fastcorner9", 0b000, 0, 0>,
+  Requires<[HasV5T]> {
+  let Inst{13,7,4} = 0b111;
+}
+
+let isCodeGenOnly = 0 in
+def C4_fastcorner9_not : T_LOGICAL_2OP<"!fastcorner9", 0b000, 0, 0>,
+  Requires<[HasV5T]> {
+  let Inst{20,13,7,4} = 0b1111;
+}
+
 def SDTHexagonFCONST32 : SDTypeProfile<1, 1, [
                                             SDTCisVT<0, f32>,
                                             SDTCisPtrTy<1>]>;
@@ -52,569 +91,6 @@
            []>,
           Requires<[HasV5T]>;
 
-<<<<<<< HEAD
-// Convert single precision to double precision and vice-versa.
-def CONVERT_sf2df : ALU64_rr<(outs DoubleRegs:$dst), (ins IntRegs:$src),
-                "$dst = convert_sf2df($src)",
-                [(set DoubleRegs:$dst, (fextend IntRegs:$src))]>,
-          Requires<[HasV5T]>;
-
-def CONVERT_df2sf : ALU64_rr<(outs IntRegs:$dst), (ins DoubleRegs:$src),
-                "$dst = convert_df2sf($src)",
-                [(set IntRegs:$dst, (fround DoubleRegs:$src))]>,
-          Requires<[HasV5T]>;
-
-
-// Load.
-def LDrid_f : LDInst<(outs DoubleRegs:$dst),
-            (ins MEMri:$addr),
-            "$dst = memd($addr)",
-            [(set DoubleRegs:$dst, (f64 (load ADDRriS11_3:$addr)))]>,
-          Requires<[HasV5T]>;
-
-
-let AddedComplexity = 20 in
-def LDrid_indexed_f : LDInst<(outs DoubleRegs:$dst),
-            (ins IntRegs:$src1, s11_3Imm:$offset),
-            "$dst = memd($src1+#$offset)",
-            [(set DoubleRegs:$dst, (f64 (load (add IntRegs:$src1,
-                                              s11_3ImmPred:$offset))))]>,
-          Requires<[HasV5T]>;
-
-def LDriw_f : LDInst<(outs IntRegs:$dst),
-            (ins MEMri:$addr), "$dst = memw($addr)",
-            [(set IntRegs:$dst, (f32 (load ADDRriS11_2:$addr)))]>,
-          Requires<[HasV5T]>;
-
-
-let AddedComplexity = 20 in
-def LDriw_indexed_f : LDInst<(outs IntRegs:$dst),
-            (ins IntRegs:$src1, s11_2Imm:$offset),
-            "$dst = memw($src1+#$offset)",
-            [(set IntRegs:$dst, (f32 (load (add IntRegs:$src1,
-                                           s11_2ImmPred:$offset))))]>,
-          Requires<[HasV5T]>;
-
-// Store.
-def STriw_f : STInst<(outs),
-            (ins MEMri:$addr, IntRegs:$src1),
-            "memw($addr) = $src1",
-            [(store (f32 IntRegs:$src1), ADDRriS11_2:$addr)]>,
-          Requires<[HasV5T]>;
-
-let AddedComplexity = 10 in
-def STriw_indexed_f : STInst<(outs),
-            (ins IntRegs:$src1, s11_2Imm:$src2, IntRegs:$src3),
-            "memw($src1+#$src2) = $src3",
-            [(store (f32 IntRegs:$src3),
-                (add IntRegs:$src1, s11_2ImmPred:$src2))]>,
-          Requires<[HasV5T]>;
-
-def STrid_f : STInst<(outs),
-            (ins MEMri:$addr, DoubleRegs:$src1),
-            "memd($addr) = $src1",
-            [(store (f64 DoubleRegs:$src1), ADDRriS11_2:$addr)]>,
-          Requires<[HasV5T]>;
-
-// Indexed store double word.
-let AddedComplexity = 10 in
-def STrid_indexed_f : STInst<(outs),
-            (ins IntRegs:$src1, s11_3Imm:$src2,  DoubleRegs:$src3),
-            "memd($src1+#$src2) = $src3",
-            [(store (f64 DoubleRegs:$src3),
-                                (add IntRegs:$src1, s11_3ImmPred:$src2))]>,
-          Requires<[HasV5T]>;
-
-
-// Add
-let isCommutable = 1 in
-def fADD_rr : ALU64_rr<(outs IntRegs:$dst),
-            (ins IntRegs:$src1, IntRegs:$src2),
-            "$dst = sfadd($src1, $src2)",
-            [(set IntRegs:$dst, (fadd IntRegs:$src1, IntRegs:$src2))]>,
-          Requires<[HasV5T]>;
-
-let isCommutable = 1 in
-def fADD64_rr : ALU64_rr<(outs DoubleRegs:$dst), (ins DoubleRegs:$src1,
-                                                     DoubleRegs:$src2),
-               "$dst = dfadd($src1, $src2)",
-               [(set DoubleRegs:$dst, (fadd DoubleRegs:$src1,
-                                           DoubleRegs:$src2))]>,
-          Requires<[HasV5T]>;
-
-def fSUB_rr : ALU64_rr<(outs IntRegs:$dst),
-            (ins IntRegs:$src1, IntRegs:$src2),
-            "$dst = sfsub($src1, $src2)",
-            [(set IntRegs:$dst, (fsub IntRegs:$src1, IntRegs:$src2))]>,
-          Requires<[HasV5T]>;
-
-def fSUB64_rr : ALU64_rr<(outs DoubleRegs:$dst), (ins DoubleRegs:$src1,
-                                                     DoubleRegs:$src2),
-               "$dst = dfsub($src1, $src2)",
-               [(set DoubleRegs:$dst, (fsub DoubleRegs:$src1,
-                                           DoubleRegs:$src2))]>,
-               Requires<[HasV5T]>;
-
-let isCommutable = 1 in
-def fMUL_rr : ALU64_rr<(outs IntRegs:$dst),
-            (ins IntRegs:$src1, IntRegs:$src2),
-            "$dst = sfmpy($src1, $src2)",
-            [(set IntRegs:$dst, (fmul IntRegs:$src1, IntRegs:$src2))]>,
-            Requires<[HasV5T]>;
-
-let isCommutable = 1 in
-def fMUL64_rr : ALU64_rr<(outs DoubleRegs:$dst), (ins DoubleRegs:$src1,
-                                                     DoubleRegs:$src2),
-               "$dst = dfmpy($src1, $src2)",
-               [(set DoubleRegs:$dst, (fmul DoubleRegs:$src1,
-                                           DoubleRegs:$src2))]>,
-               Requires<[HasV5T]>;
-
-// Compare.
-let isCompare = 1 in {
-multiclass FCMP64_rr<string OpcStr, PatFrag OpNode> {
-  def _rr : ALU64_rr<(outs PredRegs:$dst), (ins DoubleRegs:$b, DoubleRegs:$c),
-                 !strconcat("$dst = ", !strconcat(OpcStr, "($b, $c)")),
-                 [(set PredRegs:$dst,
-                        (OpNode (f64 DoubleRegs:$b), (f64 DoubleRegs:$c)))]>,
-                 Requires<[HasV5T]>;
-}
-
-multiclass FCMP32_rr<string OpcStr, PatFrag OpNode> {
-  def _rr : ALU64_rr<(outs PredRegs:$dst), (ins IntRegs:$b, IntRegs:$c),
-                 !strconcat("$dst = ", !strconcat(OpcStr, "($b, $c)")),
-                 [(set PredRegs:$dst,
-                        (OpNode (f32 IntRegs:$b), (f32 IntRegs:$c)))]>,
-                 Requires<[HasV5T]>;
-}
-}
-
-defm FCMPOEQ64 : FCMP64_rr<"dfcmp.eq", setoeq>;
-defm FCMPUEQ64 : FCMP64_rr<"dfcmp.eq", setueq>;
-defm FCMPOGT64 : FCMP64_rr<"dfcmp.gt", setogt>;
-defm FCMPUGT64 : FCMP64_rr<"dfcmp.gt", setugt>;
-defm FCMPOGE64 : FCMP64_rr<"dfcmp.ge", setoge>;
-defm FCMPUGE64 : FCMP64_rr<"dfcmp.ge", setuge>;
-
-defm FCMPOEQ32 : FCMP32_rr<"sfcmp.eq", setoeq>;
-defm FCMPUEQ32 : FCMP32_rr<"sfcmp.eq", setueq>;
-defm FCMPOGT32 : FCMP32_rr<"sfcmp.gt", setogt>;
-defm FCMPUGT32 : FCMP32_rr<"sfcmp.gt", setugt>;
-defm FCMPOGE32 : FCMP32_rr<"sfcmp.ge", setoge>;
-defm FCMPUGE32 : FCMP32_rr<"sfcmp.ge", setuge>;
-
-// olt.
-def : Pat <(i1 (setolt (f32 IntRegs:$src1), (f32 IntRegs:$src2))),
-      (i1 (FCMPOGT32_rr IntRegs:$src2, IntRegs:$src1))>,
-      Requires<[HasV5T]>;
-
-def : Pat <(i1 (setolt (f32 IntRegs:$src1), (fpimm:$src2))),
-      (i1 (FCMPOGT32_rr (f32 (TFRI_f fpimm:$src2)), (f32 IntRegs:$src1)))>,
-      Requires<[HasV5T]>;
-
-def : Pat <(i1 (setolt (f64 DoubleRegs:$src1), (f64 DoubleRegs:$src2))),
-      (i1 (FCMPOGT64_rr DoubleRegs:$src2, DoubleRegs:$src1))>,
-      Requires<[HasV5T]>;
-
-def : Pat <(i1 (setolt (f64 DoubleRegs:$src1), (fpimm:$src2))),
-      (i1 (FCMPOGT64_rr (f64 (CONST64_Float_Real fpimm:$src2)),
-                        (f64 DoubleRegs:$src1)))>,
-      Requires<[HasV5T]>;
-
-// gt.
-def : Pat <(i1 (setugt (f64 DoubleRegs:$src1), (fpimm:$src2))),
-      (i1 (FCMPUGT64_rr (f64 DoubleRegs:$src1),
-                        (f64 (CONST64_Float_Real fpimm:$src2))))>,
-      Requires<[HasV5T]>;
-
-def : Pat <(i1 (setugt (f32 IntRegs:$src1), (fpimm:$src2))),
-      (i1 (FCMPUGT32_rr (f32 IntRegs:$src1), (f32 (TFRI_f fpimm:$src2))))>,
-      Requires<[HasV5T]>;
-
-// ult.
-def : Pat <(i1 (setult (f32 IntRegs:$src1), (f32 IntRegs:$src2))),
-      (i1 (FCMPUGT32_rr IntRegs:$src2, IntRegs:$src1))>,
-      Requires<[HasV5T]>;
-
-def : Pat <(i1 (setult (f32 IntRegs:$src1), (fpimm:$src2))),
-      (i1 (FCMPUGT32_rr (f32 (TFRI_f fpimm:$src2)), (f32 IntRegs:$src1)))>,
-      Requires<[HasV5T]>;
-
-def : Pat <(i1 (setult (f64 DoubleRegs:$src1), (f64 DoubleRegs:$src2))),
-      (i1 (FCMPUGT64_rr DoubleRegs:$src2, DoubleRegs:$src1))>,
-      Requires<[HasV5T]>;
-
-def : Pat <(i1 (setult (f64 DoubleRegs:$src1), (fpimm:$src2))),
-      (i1 (FCMPUGT64_rr (f64 (CONST64_Float_Real fpimm:$src2)),
-                        (f64 DoubleRegs:$src1)))>,
-      Requires<[HasV5T]>;
-
-// le.
-// rs <= rt -> rt >= rs.
-def : Pat<(i1 (setole (f32 IntRegs:$src1), (f32 IntRegs:$src2))),
-      (i1 (FCMPOGE32_rr IntRegs:$src2, IntRegs:$src1))>,
-      Requires<[HasV5T]>;
-
-def : Pat<(i1 (setole (f32 IntRegs:$src1), (fpimm:$src2))),
-      (i1 (FCMPOGE32_rr (f32 (TFRI_f fpimm:$src2)), IntRegs:$src1))>,
-      Requires<[HasV5T]>;
-
-
-// Rss <= Rtt -> Rtt >= Rss.
-def : Pat<(i1 (setole (f64 DoubleRegs:$src1), (f64 DoubleRegs:$src2))),
-      (i1 (FCMPOGE64_rr DoubleRegs:$src2, DoubleRegs:$src1))>,
-      Requires<[HasV5T]>;
-
-def : Pat<(i1 (setole (f64 DoubleRegs:$src1), (fpimm:$src2))),
-      (i1 (FCMPOGE64_rr (f64 (CONST64_Float_Real fpimm:$src2)),
-                                DoubleRegs:$src1))>,
-      Requires<[HasV5T]>;
-
-// rs <= rt -> rt >= rs.
-def : Pat<(i1 (setule (f32 IntRegs:$src1), (f32 IntRegs:$src2))),
-      (i1 (FCMPUGE32_rr IntRegs:$src2, IntRegs:$src1))>,
-      Requires<[HasV5T]>;
-
-def : Pat<(i1 (setule (f32 IntRegs:$src1), (fpimm:$src2))),
-      (i1 (FCMPUGE32_rr (f32 (TFRI_f fpimm:$src2)), IntRegs:$src1))>,
-      Requires<[HasV5T]>;
-
-// Rss <= Rtt -> Rtt >= Rss.
-def : Pat<(i1 (setule (f64 DoubleRegs:$src1), (f64 DoubleRegs:$src2))),
-      (i1 (FCMPUGE64_rr DoubleRegs:$src2, DoubleRegs:$src1))>,
-      Requires<[HasV5T]>;
-
-def : Pat<(i1 (setule (f64 DoubleRegs:$src1), (fpimm:$src2))),
-      (i1 (FCMPUGE64_rr (f64 (CONST64_Float_Real fpimm:$src2)),
-                                DoubleRegs:$src1))>,
-      Requires<[HasV5T]>;
-
-// ne.
-def : Pat<(i1 (setone (f32 IntRegs:$src1), (f32 IntRegs:$src2))),
-      (i1 (NOT_p (FCMPOEQ32_rr IntRegs:$src1, IntRegs:$src2)))>,
-      Requires<[HasV5T]>;
-
-def : Pat<(i1 (setone (f64 DoubleRegs:$src1), (f64 DoubleRegs:$src2))),
-      (i1 (NOT_p (FCMPOEQ64_rr DoubleRegs:$src1, DoubleRegs:$src2)))>,
-      Requires<[HasV5T]>;
-
-def : Pat<(i1 (setune (f32 IntRegs:$src1), (f32 IntRegs:$src2))),
-      (i1 (NOT_p (FCMPUEQ32_rr IntRegs:$src1, IntRegs:$src2)))>,
-      Requires<[HasV5T]>;
-
-def : Pat<(i1 (setune (f64 DoubleRegs:$src1), (f64 DoubleRegs:$src2))),
-      (i1 (NOT_p (FCMPUEQ64_rr DoubleRegs:$src1, DoubleRegs:$src2)))>,
-      Requires<[HasV5T]>;
-
-def : Pat<(i1 (setone (f32 IntRegs:$src1), (fpimm:$src2))),
-      (i1 (NOT_p (FCMPOEQ32_rr IntRegs:$src1, (f32 (TFRI_f fpimm:$src2)))))>,
-      Requires<[HasV5T]>;
-
-def : Pat<(i1 (setone (f64 DoubleRegs:$src1), (fpimm:$src2))),
-      (i1 (NOT_p (FCMPOEQ64_rr DoubleRegs:$src1,
-                              (f64 (CONST64_Float_Real fpimm:$src2)))))>,
-      Requires<[HasV5T]>;
-
-def : Pat<(i1 (setune (f32 IntRegs:$src1), (fpimm:$src2))),
-      (i1 (NOT_p (FCMPUEQ32_rr IntRegs:$src1,  (f32 (TFRI_f fpimm:$src2)))))>,
-      Requires<[HasV5T]>;
-
-def : Pat<(i1 (setune (f64 DoubleRegs:$src1), (fpimm:$src2))),
-      (i1 (NOT_p (FCMPUEQ64_rr DoubleRegs:$src1,
-                              (f64 (CONST64_Float_Real fpimm:$src2)))))>,
-      Requires<[HasV5T]>;
-
-// Convert Integer to Floating Point.
-def CONVERT_d2sf : ALU64_rr<(outs IntRegs:$dst), (ins DoubleRegs:$src),
-              "$dst = convert_d2sf($src)",
-              [(set (f32 IntRegs:$dst), (sint_to_fp (i64 DoubleRegs:$src)))]>,
-              Requires<[HasV5T]>;
-
-def CONVERT_ud2sf : ALU64_rr<(outs IntRegs:$dst), (ins DoubleRegs:$src),
-              "$dst = convert_ud2sf($src)",
-              [(set (f32 IntRegs:$dst), (uint_to_fp (i64 DoubleRegs:$src)))]>,
-              Requires<[HasV5T]>;
-
-def CONVERT_uw2sf : ALU64_rr<(outs IntRegs:$dst), (ins IntRegs:$src),
-              "$dst = convert_uw2sf($src)",
-              [(set (f32 IntRegs:$dst), (uint_to_fp (i32 IntRegs:$src)))]>,
-              Requires<[HasV5T]>;
-
-def CONVERT_w2sf : ALU64_rr<(outs IntRegs:$dst), (ins IntRegs:$src),
-              "$dst = convert_w2sf($src)",
-              [(set (f32 IntRegs:$dst), (sint_to_fp (i32 IntRegs:$src)))]>,
-              Requires<[HasV5T]>;
-
-def CONVERT_d2df : ALU64_rr<(outs DoubleRegs:$dst), (ins DoubleRegs:$src),
-              "$dst = convert_d2df($src)",
-              [(set (f64 DoubleRegs:$dst), (sint_to_fp (i64 DoubleRegs:$src)))]>,
-              Requires<[HasV5T]>;
-
-def CONVERT_ud2df : ALU64_rr<(outs DoubleRegs:$dst), (ins DoubleRegs:$src),
-              "$dst = convert_ud2df($src)",
-              [(set (f64 DoubleRegs:$dst), (uint_to_fp (i64 DoubleRegs:$src)))]>,
-              Requires<[HasV5T]>;
-
-def CONVERT_uw2df : ALU64_rr<(outs DoubleRegs:$dst), (ins IntRegs:$src),
-              "$dst = convert_uw2df($src)",
-              [(set (f64 DoubleRegs:$dst), (uint_to_fp (i32 IntRegs:$src)))]>,
-              Requires<[HasV5T]>;
-
-def CONVERT_w2df : ALU64_rr<(outs DoubleRegs:$dst), (ins IntRegs:$src),
-              "$dst = convert_w2df($src)",
-              [(set (f64 DoubleRegs:$dst), (sint_to_fp (i32 IntRegs:$src)))]>,
-              Requires<[HasV5T]>;
-
-// Convert Floating Point to Integer - default.
-def CONVERT_df2uw : ALU64_rr<(outs IntRegs:$dst), (ins DoubleRegs:$src),
-              "$dst = convert_df2uw($src):chop",
-              [(set (i32 IntRegs:$dst), (fp_to_uint (f64 DoubleRegs:$src)))]>,
-              Requires<[HasV5T]>;
-
-def CONVERT_df2w : ALU64_rr<(outs IntRegs:$dst), (ins DoubleRegs:$src),
-              "$dst = convert_df2w($src):chop",
-              [(set (i32 IntRegs:$dst), (fp_to_sint (f64 DoubleRegs:$src)))]>,
-              Requires<[HasV5T]>;
-
-def CONVERT_sf2uw : ALU64_rr<(outs IntRegs:$dst), (ins IntRegs:$src),
-              "$dst = convert_sf2uw($src):chop",
-              [(set (i32 IntRegs:$dst), (fp_to_uint (f32 IntRegs:$src)))]>,
-              Requires<[HasV5T]>;
-
-def CONVERT_sf2w : ALU64_rr<(outs IntRegs:$dst), (ins IntRegs:$src),
-              "$dst = convert_sf2w($src):chop",
-              [(set (i32 IntRegs:$dst), (fp_to_sint (f32 IntRegs:$src)))]>,
-              Requires<[HasV5T]>;
-
-def CONVERT_df2d : ALU64_rr<(outs DoubleRegs:$dst), (ins DoubleRegs:$src),
-              "$dst = convert_df2d($src):chop",
-              [(set (i64 DoubleRegs:$dst), (fp_to_sint (f64 DoubleRegs:$src)))]>,
-              Requires<[HasV5T]>;
-
-def CONVERT_df2ud : ALU64_rr<(outs DoubleRegs:$dst), (ins DoubleRegs:$src),
-              "$dst = convert_df2ud($src):chop",
-              [(set (i64 DoubleRegs:$dst), (fp_to_uint (f64 DoubleRegs:$src)))]>,
-              Requires<[HasV5T]>;
-
-def CONVERT_sf2d : ALU64_rr<(outs DoubleRegs:$dst), (ins IntRegs:$src),
-              "$dst = convert_sf2d($src):chop",
-              [(set (i64 DoubleRegs:$dst), (fp_to_sint (f32 IntRegs:$src)))]>,
-              Requires<[HasV5T]>;
-
-def CONVERT_sf2ud : ALU64_rr<(outs DoubleRegs:$dst), (ins IntRegs:$src),
-              "$dst = convert_sf2ud($src):chop",
-              [(set (i64 DoubleRegs:$dst), (fp_to_uint (f32 IntRegs:$src)))]>,
-              Requires<[HasV5T]>;
-
-// Convert Floating Point to Integer: non-chopped.
-let AddedComplexity = 20 in
-def CONVERT_df2uw_nchop : ALU64_rr<(outs IntRegs:$dst), (ins DoubleRegs:$src),
-              "$dst = convert_df2uw($src)",
-              [(set (i32 IntRegs:$dst), (fp_to_uint (f64 DoubleRegs:$src)))]>,
-              Requires<[HasV5T, IEEERndNearV5T]>;
-
-let AddedComplexity = 20 in
-def CONVERT_df2w_nchop : ALU64_rr<(outs IntRegs:$dst), (ins DoubleRegs:$src),
-              "$dst = convert_df2w($src)",
-              [(set (i32 IntRegs:$dst), (fp_to_sint (f64 DoubleRegs:$src)))]>,
-              Requires<[HasV5T, IEEERndNearV5T]>;
-
-let AddedComplexity = 20 in
-def CONVERT_sf2uw_nchop : ALU64_rr<(outs IntRegs:$dst), (ins IntRegs:$src),
-              "$dst = convert_sf2uw($src)",
-              [(set (i32 IntRegs:$dst), (fp_to_uint (f32 IntRegs:$src)))]>,
-              Requires<[HasV5T, IEEERndNearV5T]>;
-
-let AddedComplexity = 20 in
-def CONVERT_sf2w_nchop : ALU64_rr<(outs IntRegs:$dst), (ins IntRegs:$src),
-              "$dst = convert_sf2w($src)",
-              [(set (i32 IntRegs:$dst), (fp_to_sint (f32 IntRegs:$src)))]>,
-              Requires<[HasV5T, IEEERndNearV5T]>;
-
-let AddedComplexity = 20 in
-def CONVERT_df2d_nchop : ALU64_rr<(outs DoubleRegs:$dst), (ins DoubleRegs:$src),
-              "$dst = convert_df2d($src)",
-              [(set (i64 DoubleRegs:$dst), (fp_to_sint (f64 DoubleRegs:$src)))]>,
-              Requires<[HasV5T, IEEERndNearV5T]>;
-
-let AddedComplexity = 20 in
-def CONVERT_df2ud_nchop : ALU64_rr<(outs DoubleRegs:$dst), (ins DoubleRegs:$src),
-              "$dst = convert_df2ud($src)",
-              [(set (i64 DoubleRegs:$dst), (fp_to_uint (f64 DoubleRegs:$src)))]>,
-              Requires<[HasV5T, IEEERndNearV5T]>;
-
-let AddedComplexity = 20 in
-def CONVERT_sf2d_nchop : ALU64_rr<(outs DoubleRegs:$dst), (ins IntRegs:$src),
-              "$dst = convert_sf2d($src)",
-              [(set (i64 DoubleRegs:$dst), (fp_to_sint (f32 IntRegs:$src)))]>,
-              Requires<[HasV5T, IEEERndNearV5T]>;
-
-let AddedComplexity = 20 in
-def CONVERT_sf2ud_nchop : ALU64_rr<(outs DoubleRegs:$dst), (ins IntRegs:$src),
-              "$dst = convert_sf2ud($src)",
-              [(set (i64 DoubleRegs:$dst), (fp_to_uint (f32 IntRegs:$src)))]>,
-              Requires<[HasV5T, IEEERndNearV5T]>;
-
-
-
-// Bitcast is different than [fp|sint|uint]_to_[sint|uint|fp].
-def : Pat <(i32 (bitconvert (f32 IntRegs:$src))),
-           (i32 (TFR IntRegs:$src))>,
-          Requires<[HasV5T]>;
-
-def : Pat <(f32 (bitconvert (i32 IntRegs:$src))),
-           (f32 (TFR IntRegs:$src))>,
-          Requires<[HasV5T]>;
-
-def : Pat <(i64 (bitconvert (f64 DoubleRegs:$src))),
-           (i64 (TFR64 DoubleRegs:$src))>,
-          Requires<[HasV5T]>;
-
-def : Pat <(f64 (bitconvert (i64 DoubleRegs:$src))),
-           (f64 (TFR64 DoubleRegs:$src))>,
-          Requires<[HasV5T]>;
-
-// Floating point fused multiply-add.
-def FMADD_dp : ALU64_acc<(outs DoubleRegs:$dst),
-                  (ins DoubleRegs:$src1, DoubleRegs:$src2, DoubleRegs:$src3),
-              "$dst += dfmpy($src2, $src3)",
-              [(set (f64 DoubleRegs:$dst),
-                  (fma DoubleRegs:$src2, DoubleRegs:$src3, DoubleRegs:$src1))],
-                  "$src1 = $dst">,
-              Requires<[HasV5T]>;
-
-def FMADD_sp : ALU64_acc<(outs IntRegs:$dst),
-                  (ins IntRegs:$src1, IntRegs:$src2, IntRegs:$src3),
-              "$dst += sfmpy($src2, $src3)",
-              [(set (f32 IntRegs:$dst),
-                  (fma IntRegs:$src2, IntRegs:$src3, IntRegs:$src1))],
-                  "$src1 = $dst">,
-              Requires<[HasV5T]>;
-
-
-// Floating point max/min.
-let AddedComplexity = 100 in
-def FMAX_dp : ALU64_rr<(outs DoubleRegs:$dst),
-                  (ins DoubleRegs:$src1, DoubleRegs:$src2),
-              "$dst = dfmax($src1, $src2)",
-              [(set DoubleRegs:$dst, (f64 (select (i1 (setolt DoubleRegs:$src2,
-                                                        DoubleRegs:$src1)),
-                                             DoubleRegs:$src1,
-                                             DoubleRegs:$src2)))]>,
-               Requires<[HasV5T]>;
-
-let AddedComplexity = 100 in
-def FMAX_sp : ALU64_rr<(outs IntRegs:$dst),
-                  (ins IntRegs:$src1, IntRegs:$src2),
-              "$dst = sfmax($src1, $src2)",
-              [(set IntRegs:$dst, (f32 (select (i1 (setolt IntRegs:$src2,
-                                                        IntRegs:$src1)),
-                                             IntRegs:$src1,
-                                             IntRegs:$src2)))]>,
-               Requires<[HasV5T]>;
-
-let AddedComplexity = 100 in
-def FMIN_dp : ALU64_rr<(outs DoubleRegs:$dst),
-                  (ins DoubleRegs:$src1, DoubleRegs:$src2),
-              "$dst = dfmin($src1, $src2)",
-              [(set DoubleRegs:$dst, (f64 (select (i1 (setogt DoubleRegs:$src2,
-                                                        DoubleRegs:$src1)),
-                                             DoubleRegs:$src1,
-                                             DoubleRegs:$src2)))]>,
-               Requires<[HasV5T]>;
-
-let AddedComplexity = 100 in
-def FMIN_sp : ALU64_rr<(outs IntRegs:$dst),
-                  (ins IntRegs:$src1, IntRegs:$src2),
-              "$dst = sfmin($src1, $src2)",
-              [(set IntRegs:$dst, (f32 (select (i1 (setogt IntRegs:$src2,
-                                                        IntRegs:$src1)),
-                                             IntRegs:$src1,
-                                             IntRegs:$src2)))]>,
-               Requires<[HasV5T]>;
-
-// Pseudo instruction to encode a set of conditional transfers.
-// This instruction is used instead of a mux and trades-off codesize
-// for performance. We conduct this transformation optimistically in
-// the hope that these instructions get promoted to dot-new transfers.
-let AddedComplexity = 100, isPredicated = 1 in
-def TFR_condset_rr_f : ALU32_rr<(outs IntRegs:$dst), (ins PredRegs:$src1,
-                                                        IntRegs:$src2,
-                                                        IntRegs:$src3),
-                     "Error; should not emit",
-                     [(set IntRegs:$dst, (f32 (select PredRegs:$src1,
-                                                 IntRegs:$src2,
-                                                 IntRegs:$src3)))]>,
-               Requires<[HasV5T]>;
-
-let AddedComplexity = 100, isPredicated = 1 in
-def TFR_condset_rr64_f : ALU32_rr<(outs DoubleRegs:$dst), (ins PredRegs:$src1,
-                                                        DoubleRegs:$src2,
-                                                        DoubleRegs:$src3),
-                     "Error; should not emit",
-                     [(set DoubleRegs:$dst, (f64 (select PredRegs:$src1,
-                                                 DoubleRegs:$src2,
-                                                 DoubleRegs:$src3)))]>,
-               Requires<[HasV5T]>;
-
-
-
-let AddedComplexity = 100, isPredicated = 1 in
-def TFR_condset_ri_f : ALU32_rr<(outs IntRegs:$dst),
-            (ins PredRegs:$src1, IntRegs:$src2, f32imm:$src3),
-            "Error; should not emit",
-            [(set IntRegs:$dst,
-             (f32 (select PredRegs:$src1, IntRegs:$src2, fpimm:$src3)))]>,
-               Requires<[HasV5T]>;
-
-let AddedComplexity = 100, isPredicated = 1 in
-def TFR_condset_ir_f : ALU32_rr<(outs IntRegs:$dst),
-            (ins PredRegs:$src1, f32imm:$src2, IntRegs:$src3),
-            "Error; should not emit",
-            [(set IntRegs:$dst,
-             (f32 (select PredRegs:$src1, fpimm:$src2, IntRegs:$src3)))]>,
-               Requires<[HasV5T]>;
-
-let AddedComplexity = 100, isPredicated = 1 in
-def TFR_condset_ii_f : ALU32_rr<(outs IntRegs:$dst),
-                              (ins PredRegs:$src1, f32imm:$src2, f32imm:$src3),
-                     "Error; should not emit",
-                     [(set IntRegs:$dst, (f32 (select PredRegs:$src1,
-                                                 fpimm:$src2,
-                                                 fpimm:$src3)))]>,
-               Requires<[HasV5T]>;
-
-
-def : Pat <(select (i1 (setult (f32 IntRegs:$src1), (f32 IntRegs:$src2))),
-                   (f32 IntRegs:$src3),
-                   (f32 IntRegs:$src4)),
-    (TFR_condset_rr_f (FCMPUGT32_rr IntRegs:$src2, IntRegs:$src1), IntRegs:$src4,
-                      IntRegs:$src3)>, Requires<[HasV5T]>;
-
-def : Pat <(select (i1 (setult (f64 DoubleRegs:$src1), (f64 DoubleRegs:$src2))),
-                   (f64 DoubleRegs:$src3),
-                   (f64 DoubleRegs:$src4)),
-      (TFR_condset_rr64_f (FCMPUGT64_rr DoubleRegs:$src2, DoubleRegs:$src1),
-                DoubleRegs:$src4, DoubleRegs:$src3)>, Requires<[HasV5T]>;
-
-// Map from p0 = pnot(p0); r0 = mux(p0, #i, #j) => r0 = mux(p0, #j, #i).
-def : Pat <(select (not PredRegs:$src1), fpimm:$src2, fpimm:$src3),
-      (TFR_condset_ii_f PredRegs:$src1, fpimm:$src3, fpimm:$src2)>;
-
-// Map from p0 = pnot(p0); r0 = select(p0, #i, r1)
-// => r0 = TFR_condset_ri(p0, r1, #i)
-def : Pat <(select (not PredRegs:$src1), fpimm:$src2, IntRegs:$src3),
-      (TFR_condset_ri_f PredRegs:$src1, IntRegs:$src3, fpimm:$src2)>;
-
-// Map from p0 = pnot(p0); r0 = mux(p0, r1, #i)
-// => r0 = TFR_condset_ir(p0, #i, r1)
-def : Pat <(select (not PredRegs:$src1), IntRegs:$src2, fpimm:$src3),
-      (TFR_condset_ir_f PredRegs:$src1, fpimm:$src3, IntRegs:$src2)>;
-
-def : Pat <(i32 (fp_to_sint (f64 DoubleRegs:$src1))),
-          (i32 (EXTRACT_SUBREG (i64 (CONVERT_df2d (f64 DoubleRegs:$src1))), subreg_loreg))>,
-          Requires<[HasV5T]>;
-=======
 def SDTHexagonI32I64: SDTypeProfile<1, 1, [SDTCisVT<0, i32>,
                                            SDTCisVT<1, i64>]>;
 
@@ -1290,22 +766,21 @@
 def F2_dfimm_p : T_fimm <"dfmake", DoubleRegs, 0b1001, 0>;
 def F2_dfimm_n : T_fimm <"dfmake", DoubleRegs, 0b1001, 1>;
 }
->>>>>>> 7618b2b2
 
 def : Pat <(fabs (f32 IntRegs:$src1)),
-           (CLRBIT_31 (f32 IntRegs:$src1), 31)>,
+           (S2_clrbit_i (f32 IntRegs:$src1), 31)>,
           Requires<[HasV5T]>;
 
 def : Pat <(fneg (f32 IntRegs:$src1)),
-           (TOGBIT_31 (f32 IntRegs:$src1), 31)>,
+           (S2_togglebit_i (f32 IntRegs:$src1), 31)>,
           Requires<[HasV5T]>;
 
 /*
 def : Pat <(fabs (f64 DoubleRegs:$src1)),
-          (CLRBIT_31 (f32 (EXTRACT_SUBREG DoubleRegs:$src1, subreg_hireg)), 31)>,
+          (S2_clrbit_i (f32 (EXTRACT_SUBREG DoubleRegs:$src1, subreg_hireg)), 31)>,
           Requires<[HasV5T]>;
 
 def : Pat <(fabs (f64 DoubleRegs:$src1)),
-          (CLRBIT_31 (f32 (EXTRACT_SUBREG DoubleRegs:$src1, subreg_hireg)), 31)>,
+          (S2_clrbit_i (f32 (EXTRACT_SUBREG DoubleRegs:$src1, subreg_hireg)), 31)>,
           Requires<[HasV5T]>;
           */