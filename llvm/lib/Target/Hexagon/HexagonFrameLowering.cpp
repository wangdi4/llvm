//===-- HexagonFrameLowering.cpp - Define frame lowering ------------------===//
//
//                     The LLVM Compiler Infrastructure
//
// This file is distributed under the University of Illinois Open Source
// License. See LICENSE.TXT for details.
//
//
//===----------------------------------------------------------------------===//

#include "HexagonFrameLowering.h"
#include "Hexagon.h"
#include "HexagonInstrInfo.h"
#include "HexagonMachineFunctionInfo.h"
#include "HexagonRegisterInfo.h"
#include "HexagonSubtarget.h"
#include "HexagonTargetMachine.h"
#include "llvm/ADT/BitVector.h"
#include "llvm/ADT/STLExtras.h"
#include "llvm/CodeGen/AsmPrinter.h"
#include "llvm/CodeGen/MachineFrameInfo.h"
#include "llvm/CodeGen/MachineFunction.h"
#include "llvm/CodeGen/MachineFunctionPass.h"
#include "llvm/CodeGen/MachineInstrBuilder.h"
#include "llvm/CodeGen/MachineModuleInfo.h"
#include "llvm/CodeGen/MachineRegisterInfo.h"
#include "llvm/CodeGen/RegisterScavenging.h"
#include "llvm/IR/Function.h"
#include "llvm/IR/Type.h"
#include "llvm/MC/MCAsmInfo.h"
#include "llvm/MC/MachineLocation.h"
#include "llvm/Support/CommandLine.h"
#include "llvm/Target/TargetInstrInfo.h"
#include "llvm/Target/TargetMachine.h"
#include "llvm/Target/TargetOptions.h"

using namespace llvm;

static cl::opt<bool> DisableDeallocRet(
                       "disable-hexagon-dealloc-ret",
                       cl::Hidden,
                       cl::desc("Disable Dealloc Return for Hexagon target"));

/// determineFrameLayout - Determine the size of the frame and maximum call
/// frame size.
void HexagonFrameLowering::determineFrameLayout(MachineFunction &MF) const {
  MachineFrameInfo *MFI = MF.getFrameInfo();

  // Get the number of bytes to allocate from the FrameInfo.
  unsigned FrameSize = MFI->getStackSize();

  // Get the alignments provided by the target.
  unsigned TargetAlign = MF.getTarget()
                             .getSubtargetImpl()
                             ->getFrameLowering()
                             ->getStackAlignment();
  // Get the maximum call frame size of all the calls.
  unsigned maxCallFrameSize = MFI->getMaxCallFrameSize();

  // If we have dynamic alloca then maxCallFrameSize needs to be aligned so
  // that allocations will be aligned.
  if (MFI->hasVarSizedObjects())
    maxCallFrameSize = RoundUpToAlignment(maxCallFrameSize, TargetAlign);

  // Update maximum call frame size.
  MFI->setMaxCallFrameSize(maxCallFrameSize);

  // Include call frame size in total.
  FrameSize += maxCallFrameSize;

  // Make sure the frame is aligned.
  FrameSize = RoundUpToAlignment(FrameSize, TargetAlign);

  // Update frame info.
  MFI->setStackSize(FrameSize);
}


void HexagonFrameLowering::emitPrologue(MachineFunction &MF) const {
  MachineBasicBlock &MBB = MF.front();
  MachineFrameInfo *MFI = MF.getFrameInfo();
  MachineBasicBlock::iterator MBBI = MBB.begin();
  const HexagonRegisterInfo *QRI = static_cast<const HexagonRegisterInfo *>(
      MF.getSubtarget().getRegisterInfo());
  DebugLoc dl = MBBI != MBB.end() ? MBBI->getDebugLoc() : DebugLoc();
  determineFrameLayout(MF);

  // Get the number of bytes to allocate from the FrameInfo.
  int NumBytes = (int) MFI->getStackSize();

  // LLVM expects allocframe not to be the first instruction in the
  // basic block.
  MachineBasicBlock::iterator InsertPt = MBB.begin();

  //
  // ALLOCA adjust regs.  Iterate over ADJDYNALLOC nodes and change the offset.
  //
  HexagonMachineFunctionInfo *FuncInfo =
    MF.getInfo<HexagonMachineFunctionInfo>();
  const std::vector<MachineInstr*>& AdjustRegs =
    FuncInfo->getAllocaAdjustInsts();
  for (std::vector<MachineInstr*>::const_iterator i = AdjustRegs.begin(),
         e = AdjustRegs.end();
       i != e; ++i) {
    MachineInstr* MI = *i;
    assert((MI->getOpcode() == Hexagon::ADJDYNALLOC) &&
           "Expected adjust alloca node");

    MachineOperand& MO = MI->getOperand(2);
    assert(MO.isImm() && "Expected immediate");
    MO.setImm(MFI->getMaxCallFrameSize());
  }

  //
  // Only insert ALLOCFRAME if we need to.
  //
  if (hasFP(MF)) {
    // Check for overflow.
    // Hexagon_TODO: Ugh! hardcoding. Is there an API that can be used?
    const int ALLOCFRAME_MAX = 16384;
    const TargetInstrInfo &TII = *MF.getSubtarget().getInstrInfo();

    if (NumBytes >= ALLOCFRAME_MAX) {
      // Emit allocframe(#0).
      BuildMI(MBB, InsertPt, dl, TII.get(Hexagon::S2_allocframe)).addImm(0);

      // Subtract offset from frame pointer.
      BuildMI(MBB, InsertPt, dl, TII.get(Hexagon::CONST32_Int_Real),
                                      HEXAGON_RESERVED_REG_1).addImm(NumBytes);
      BuildMI(MBB, InsertPt, dl, TII.get(Hexagon::SUB_rr),
                                      QRI->getStackRegister()).
                                      addReg(QRI->getStackRegister()).
                                      addReg(HEXAGON_RESERVED_REG_1);
    } else {
      BuildMI(MBB, InsertPt, dl, TII.get(Hexagon::S2_allocframe)).addImm(NumBytes);
    }
  }
}
// Returns true if MBB has a machine instructions that indicates a tail call
// in the block.
bool HexagonFrameLowering::hasTailCall(MachineBasicBlock &MBB) const {
  MachineBasicBlock::iterator MBBI = MBB.getLastNonDebugInstr();
  unsigned RetOpcode = MBBI->getOpcode();

  return RetOpcode == Hexagon::TCRETURNtg || RetOpcode == Hexagon::TCRETURNtext;
}

void HexagonFrameLowering::emitEpilogue(MachineFunction &MF,
                                     MachineBasicBlock &MBB) const {
  MachineBasicBlock::iterator MBBI = std::prev(MBB.end());
  DebugLoc dl = MBBI->getDebugLoc();
  //
  // Only insert deallocframe if we need to.  Also at -O0.  See comment
  // in emitPrologue above.
  //
  if (hasFP(MF) || MF.getTarget().getOptLevel() == CodeGenOpt::None) {
    MachineBasicBlock::iterator MBBI = std::prev(MBB.end());
    MachineBasicBlock::iterator MBBI_end = MBB.end();

    const TargetInstrInfo &TII = *MF.getSubtarget().getInstrInfo();
    // Handle EH_RETURN.
    if (MBBI->getOpcode() == Hexagon::EH_RETURN_JMPR) {
      assert(MBBI->getOperand(0).isReg() && "Offset should be in register!");
<<<<<<< HEAD
      BuildMI(MBB, MBBI, dl, TII.get(Hexagon::DEALLOCFRAME));
      BuildMI(MBB, MBBI, dl, TII.get(Hexagon::ADD_rr),
=======
      BuildMI(MBB, MBBI, dl, TII.get(Hexagon::L2_deallocframe));
      BuildMI(MBB, MBBI, dl, TII.get(Hexagon::A2_add),
>>>>>>> 41cb3da2
              Hexagon::R29).addReg(Hexagon::R29).addReg(Hexagon::R28);
      return;
    }
    // Replace 'jumpr r31' instruction with dealloc_return for V4 and higher
    // versions.
    if (MF.getTarget().getSubtarget<HexagonSubtarget>().hasV4TOps() &&
        MBBI->getOpcode() == Hexagon::JMPret && !DisableDeallocRet) {
      // Check for RESTORE_DEALLOC_RET_JMP_V4 call. Don't emit an extra DEALLOC
      // instruction if we encounter it.
      MachineBasicBlock::iterator BeforeJMPR =
        MBB.begin() == MBBI ? MBBI : std::prev(MBBI);
      if (BeforeJMPR != MBBI &&
          BeforeJMPR->getOpcode() == Hexagon::RESTORE_DEALLOC_RET_JMP_V4) {
        // Remove the JMPR node.
        MBB.erase(MBBI);
        return;
      }

      // Add dealloc_return.
      MachineInstrBuilder MIB =
        BuildMI(MBB, MBBI_end, dl, TII.get(Hexagon::L4_return));
      // Transfer the function live-out registers.
      MIB->copyImplicitOps(*MBB.getParent(), &*MBBI);
      // Remove the JUMPR node.
      MBB.erase(MBBI);
    } else { // Add deallocframe for V2 and V3, and V4 tail calls.
      // Check for RESTORE_DEALLOC_BEFORE_TAILCALL_V4. We don't need an extra
      // DEALLOCFRAME instruction after it.
      MachineBasicBlock::iterator Term = MBB.getFirstTerminator();
      MachineBasicBlock::iterator I =
        Term == MBB.begin() ?  MBB.end() : std::prev(Term);
      if (I != MBB.end() &&
          I->getOpcode() == Hexagon::RESTORE_DEALLOC_BEFORE_TAILCALL_V4)
        return;

      BuildMI(MBB, MBBI, dl, TII.get(Hexagon::L2_deallocframe));
    }
  }
}

bool HexagonFrameLowering::hasFP(const MachineFunction &MF) const {
  const MachineFrameInfo *MFI = MF.getFrameInfo();
  const HexagonMachineFunctionInfo *FuncInfo =
    MF.getInfo<HexagonMachineFunctionInfo>();
  return (MFI->hasCalls() || (MFI->getStackSize() > 0) ||
          FuncInfo->hasClobberLR() );
}

static inline
unsigned uniqueSuperReg(unsigned Reg, const TargetRegisterInfo *TRI) {
  MCSuperRegIterator SRI(Reg, TRI);
  assert(SRI.isValid() && "Expected a superreg");
  unsigned SuperReg = *SRI;
  ++SRI;
  assert(!SRI.isValid() && "Expected exactly one superreg");
  return SuperReg;
}

bool
HexagonFrameLowering::spillCalleeSavedRegisters(
                                        MachineBasicBlock &MBB,
                                        MachineBasicBlock::iterator MI,
                                        const std::vector<CalleeSavedInfo> &CSI,
                                        const TargetRegisterInfo *TRI) const {
  MachineFunction *MF = MBB.getParent();
  const TargetInstrInfo &TII = *MF->getSubtarget().getInstrInfo();

  if (CSI.empty()) {
    return false;
  }

  // We can only schedule double loads if we spill contiguous callee-saved regs
  // For instance, we cannot scheduled double-word loads if we spill r24,
  // r26, and r27.
  // Hexagon_TODO: We can try to double-word align odd registers for -O2 and
  // above.
  bool ContiguousRegs = true;

  for (unsigned i = 0; i < CSI.size(); ++i) {
    unsigned Reg = CSI[i].getReg();

    //
    // Check if we can use a double-word store.
    //
    unsigned SuperReg = uniqueSuperReg(Reg, TRI);
    bool CanUseDblStore = false;
    const TargetRegisterClass* SuperRegClass = nullptr;

    if (ContiguousRegs && (i < CSI.size()-1)) {
      unsigned SuperRegNext = uniqueSuperReg(CSI[i+1].getReg(), TRI);
      SuperRegClass = TRI->getMinimalPhysRegClass(SuperReg);
      CanUseDblStore = (SuperRegNext == SuperReg);
    }


    if (CanUseDblStore) {
      TII.storeRegToStackSlot(MBB, MI, SuperReg, true,
                              CSI[i+1].getFrameIdx(), SuperRegClass, TRI);
      MBB.addLiveIn(SuperReg);
      ++i;
    } else {
      // Cannot use a double-word store.
      ContiguousRegs = false;
      const TargetRegisterClass *RC = TRI->getMinimalPhysRegClass(Reg);
      TII.storeRegToStackSlot(MBB, MI, Reg, true, CSI[i].getFrameIdx(), RC,
                              TRI);
      MBB.addLiveIn(Reg);
    }
  }
  return true;
}


bool HexagonFrameLowering::restoreCalleeSavedRegisters(
                                        MachineBasicBlock &MBB,
                                        MachineBasicBlock::iterator MI,
                                        const std::vector<CalleeSavedInfo> &CSI,
                                        const TargetRegisterInfo *TRI) const {

  MachineFunction *MF = MBB.getParent();
  const TargetInstrInfo &TII = *MF->getSubtarget().getInstrInfo();

  if (CSI.empty()) {
    return false;
  }

  // We can only schedule double loads if we spill contiguous callee-saved regs
  // For instance, we cannot scheduled double-word loads if we spill r24,
  // r26, and r27.
  // Hexagon_TODO: We can try to double-word align odd registers for -O2 and
  // above.
  bool ContiguousRegs = true;

  for (unsigned i = 0; i < CSI.size(); ++i) {
    unsigned Reg = CSI[i].getReg();

    //
    // Check if we can use a double-word load.
    //
    unsigned SuperReg = uniqueSuperReg(Reg, TRI);
    const TargetRegisterClass* SuperRegClass = nullptr;
    bool CanUseDblLoad = false;
    if (ContiguousRegs && (i < CSI.size()-1)) {
      unsigned SuperRegNext = uniqueSuperReg(CSI[i+1].getReg(), TRI);
      SuperRegClass = TRI->getMinimalPhysRegClass(SuperReg);
      CanUseDblLoad = (SuperRegNext == SuperReg);
    }


    if (CanUseDblLoad) {
      TII.loadRegFromStackSlot(MBB, MI, SuperReg, CSI[i+1].getFrameIdx(),
                               SuperRegClass, TRI);
      MBB.addLiveIn(SuperReg);
      ++i;
    } else {
      // Cannot use a double-word load.
      ContiguousRegs = false;
      const TargetRegisterClass *RC = TRI->getMinimalPhysRegClass(Reg);
      TII.loadRegFromStackSlot(MBB, MI, Reg, CSI[i].getFrameIdx(), RC, TRI);
      MBB.addLiveIn(Reg);
    }
  }
  return true;
}

void HexagonFrameLowering::
eliminateCallFramePseudoInstr(MachineFunction &MF, MachineBasicBlock &MBB,
                              MachineBasicBlock::iterator I) const {
  MachineInstr &MI = *I;

  if (MI.getOpcode() == Hexagon::ADJCALLSTACKDOWN) {
    // Hexagon_TODO: add code
  } else if (MI.getOpcode() == Hexagon::ADJCALLSTACKUP) {
    // Hexagon_TODO: add code
  } else {
    llvm_unreachable("Cannot handle this call frame pseudo instruction");
  }
  MBB.erase(I);
}

int HexagonFrameLowering::getFrameIndexOffset(const MachineFunction &MF,
                                              int FI) const {
  return MF.getFrameInfo()->getObjectOffset(FI);
}<|MERGE_RESOLUTION|>--- conflicted
+++ resolved
@@ -127,7 +127,7 @@
       // Subtract offset from frame pointer.
       BuildMI(MBB, InsertPt, dl, TII.get(Hexagon::CONST32_Int_Real),
                                       HEXAGON_RESERVED_REG_1).addImm(NumBytes);
-      BuildMI(MBB, InsertPt, dl, TII.get(Hexagon::SUB_rr),
+      BuildMI(MBB, InsertPt, dl, TII.get(Hexagon::A2_sub),
                                       QRI->getStackRegister()).
                                       addReg(QRI->getStackRegister()).
                                       addReg(HEXAGON_RESERVED_REG_1);
@@ -161,13 +161,8 @@
     // Handle EH_RETURN.
     if (MBBI->getOpcode() == Hexagon::EH_RETURN_JMPR) {
       assert(MBBI->getOperand(0).isReg() && "Offset should be in register!");
-<<<<<<< HEAD
-      BuildMI(MBB, MBBI, dl, TII.get(Hexagon::DEALLOCFRAME));
-      BuildMI(MBB, MBBI, dl, TII.get(Hexagon::ADD_rr),
-=======
       BuildMI(MBB, MBBI, dl, TII.get(Hexagon::L2_deallocframe));
       BuildMI(MBB, MBBI, dl, TII.get(Hexagon::A2_add),
->>>>>>> 41cb3da2
               Hexagon::R29).addReg(Hexagon::R29).addReg(Hexagon::R28);
       return;
     }
