//===-- CSAISelLowering.cpp - CSA DAG Lowering Implementation  ------------===//
//
// Copyright (C) 2017-2018 Intel Corporation. All rights reserved.
//
// The information and source code contained herein is the exclusive
// property of Intel Corporation and may not be disclosed, examined
// or reproduced in whole or in part without explicit written authorization
// from the company.
//
//===----------------------------------------------------------------------===//
//
// This file implements the CSATargetLowering class.
//
//===----------------------------------------------------------------------===//

#include "CSAISelLowering.h"
#include "CSA.h"
#include "CSAMachineFunctionInfo.h"
#include "CSASubtarget.h"
#include "CSATargetMachine.h"
#include "llvm/ADT/Statistic.h"
#include "llvm/CodeGen/CallingConvLower.h"
#include "llvm/CodeGen/MachineFrameInfo.h"
#include "llvm/CodeGen/MachineFunction.h"
#include "llvm/CodeGen/MachineInstrBuilder.h"
#include "llvm/CodeGen/MachineRegisterInfo.h"
#include "llvm/CodeGen/SelectionDAGISel.h"
#include "llvm/CodeGen/TargetLoweringObjectFileImpl.h"
#include "llvm/CodeGen/ValueTypes.h"
#include "llvm/IR/CallingConv.h"
#include "llvm/IR/DerivedTypes.h"
#include "llvm/IR/Function.h"
#include "llvm/IR/GlobalAlias.h"
#include "llvm/IR/GlobalVariable.h"
#include "llvm/IR/Intrinsics.h"
#include "llvm/Support/CommandLine.h"
#include "llvm/Support/Debug.h"
#include "llvm/Support/ErrorHandling.h"
#include "llvm/Support/raw_ostream.h"
using namespace llvm;

#define DEBUG_TYPE "csa-lower"

STATISTIC(NumTailCalls, "Number of tail calls");

static cl::opt<bool> EnableCSATailCalls("enable-csa-tail-calls",
                                        cl::desc("CSA: Enable tail calls."));

CSATargetLowering::CSATargetLowering(const TargetMachine &TM,
                                     const CSASubtarget &ST)
    : TargetLowering(TM), Subtarget(ST) {

  // Set up the register classes.
  // The actual allocation should depend on the context (serial vs. parallel)
<<<<<<< HEAD
  addRegisterClass(MVT::i1,   &CSA::I1RegClass);
  addRegisterClass(MVT::i8,   &CSA::I8RegClass);
  addRegisterClass(MVT::i16,  &CSA::I16RegClass);
  addRegisterClass(MVT::i32,  &CSA::I32RegClass);
  addRegisterClass(MVT::i64,  &CSA::I64RegClass);
  addRegisterClass(MVT::f32,  &CSA::I32RegClass);
  addRegisterClass(MVT::f64,  &CSA::I64RegClass);
=======
  addRegisterClass(MVT::i1, &CSA::I1RegClass);
  addRegisterClass(MVT::i8, &CSA::I8RegClass);
  addRegisterClass(MVT::i16, &CSA::I16RegClass);
  addRegisterClass(MVT::i32, &CSA::I32RegClass);
  addRegisterClass(MVT::i64, &CSA::I64RegClass);
  addRegisterClass(MVT::f32, &CSA::I32RegClass);
  addRegisterClass(MVT::f64, &CSA::I64RegClass);
>>>>>>> c5847964

  // always lower memset, memcpy, and memmove intrinsics to load/store
  // instructions, rather
  // then generating calls to memset, mempcy or memmove.
  MaxStoresPerMemset  = (unsigned)0xFFFFFFFF;
  MaxStoresPerMemcpy  = (unsigned)0xFFFFFFFF;
  MaxStoresPerMemmove = (unsigned)0xFFFFFFFF;

  setBooleanContents(ZeroOrOneBooleanContent);
  setBooleanVectorContents(ZeroOrOneBooleanContent); // FIXME: Is this correct?

  // Compute derived properties from the register classes
  setStackPointerRegisterToSaveRestore(CSA::SP);
  computeRegisterProperties(ST.getRegisterInfo());

  // To disable the following OPT SelectinDAGBuilder.cpp cause it can
  // create multiple backedges for Fortran program using its interface feature:
  // If this is a series of conditions that are or'd or and'd together, emit
  // this as a sequence of branches instead of setcc's with and/or operations.
  // As long as jumps are not expensive, this should improve performance.
  // For example, instead of something like:
  //     cmp A, B
  //     C = seteq
  //     cmp D, E
  //     F = setle
  //     or C, F
  //     jnz foo
  // Emit:
  //     cmp A, B
  //     je foo
  //     cmp D, E
  //     jle foo
  //
  setJumpIsExpensive(true);

  // Scheduling shouldn't be relevant
  // setSchedulingPreference(Sched::ILP);

  // Provide all sorts of operation actions

  // Operations we want expanded for all types
  for (MVT VT : MVT::integer_valuetypes()) {
    // If this type is generally supported
    bool isTypeSupported =
      ((VT == MVT::i8 && ST.hasI8()) || (VT == MVT::i16 && ST.hasI16()) ||
       (VT == MVT::i32 && ST.hasI32()) || (VT == MVT::i64 && ST.hasI64()));

    setOperationAction(ISD::BR_CC, VT, Expand);
    setOperationAction(ISD::SELECT_CC, VT, Expand);

    setOperationAction(ISD::SIGN_EXTEND, VT, Expand);

    // Arithmetic
    setOperationAction(ISD::ADDC, VT, Expand);
    setOperationAction(ISD::ADDE, VT, Expand);
    setOperationAction(ISD::SUBC, VT, Expand);
    setOperationAction(ISD::SUBE, VT, Expand);
    // Note: {U,S}MUL_LOHI must be Custom selected because TableGen cannot cope
    // with multi-output selection. This is a known weakness.
    setOperationAction(ISD::SMUL_LOHI, VT, Custom);
    setOperationAction(ISD::UMUL_LOHI, VT, Custom);
    setOperationAction(ISD::MULHS, VT, Expand);
    setOperationAction(ISD::MULHU, VT, Expand);
    setOperationAction(ISD::UREM, VT, Expand);
    setOperationAction(ISD::SREM, VT, Expand);
    setOperationAction(ISD::UDIVREM, VT, Expand);
    setOperationAction(ISD::SDIVREM, VT, Expand);

    setOperationAction(ISD::SHL_PARTS, VT, Expand);
    setOperationAction(ISD::SRL_PARTS, VT, Expand);
    setOperationAction(ISD::SRA_PARTS, VT, Expand);

    // Bit manipulation
    setOperationAction(ISD::ROTL, VT, Expand);
    setOperationAction(ISD::ROTR, VT, Expand);
    setOperationAction(ISD::BSWAP, VT, Expand);

    LegalizeAction action = (isTypeSupported && ST.hasBitOp()) ? Legal : Expand;
    setOperationAction(ISD::CTPOP, VT, action);
    setOperationAction(ISD::CTTZ, VT, action);
    setOperationAction(ISD::CTTZ_ZERO_UNDEF, VT, Expand);
    setOperationAction(ISD::CTLZ, VT, action);
    setOperationAction(ISD::CTLZ_ZERO_UNDEF, VT, Expand);

    // Atomic operations
    if (isTypeSupported && ST.hasRMWAtomic()) {
      setOperationAction(ISD::ATOMIC_LOAD_AND, VT, Legal);
      setOperationAction(ISD::ATOMIC_LOAD_ADD, VT, Legal);
      setOperationAction(ISD::ATOMIC_LOAD_MIN, VT, Legal);
      setOperationAction(ISD::ATOMIC_LOAD_MAX, VT, Legal);
      setOperationAction(ISD::ATOMIC_LOAD_OR,  VT, Legal);
      setOperationAction(ISD::ATOMIC_LOAD_XOR, VT, Legal);
    }
    setOperationAction(ISD::ATOMIC_SWAP, VT, Legal);
    setOperationAction(ISD::ATOMIC_CMP_SWAP, VT, Legal);

    setOperationAction(ISD::ATOMIC_LOAD, VT, Custom);
    setOperationAction(ISD::ATOMIC_STORE, VT, Custom);

    setOperationAction(ISD::DYNAMIC_STACKALLOC, VT, Expand);
  }

  setOperationAction(ISD::STACKSAVE, MVT::Other, Expand);
  setOperationAction(ISD::STACKRESTORE, MVT::Other, Expand);

  for (MVT VT : MVT::fp_valuetypes()) {
    setOperationAction(ISD::BR_CC, VT, Expand);
    setOperationAction(ISD::SELECT_CC, VT, Expand);
  }

  setOperationAction(ISD::BR_JT, MVT::Other, Expand);

  // Loads & stores
  for (MVT VT : MVT::integer_valuetypes()) {
    //  i1 used to be promote, now expand...
    setLoadExtAction(ISD::EXTLOAD, VT, MVT::i1, Promote);
    setLoadExtAction(ISD::SEXTLOAD, VT, MVT::i1, Promote);
    setLoadExtAction(ISD::ZEXTLOAD, VT, MVT::i1, Promote);

    // for now (likely revisit)
    setLoadExtAction(ISD::EXTLOAD, VT, MVT::i8, Expand);
    setLoadExtAction(ISD::ZEXTLOAD, VT, MVT::i8, Expand);
    setLoadExtAction(ISD::SEXTLOAD, VT, MVT::i8, Expand);
    setLoadExtAction(ISD::EXTLOAD, VT, MVT::i16, Expand);
    setLoadExtAction(ISD::ZEXTLOAD, VT, MVT::i16, Expand);
    setLoadExtAction(ISD::SEXTLOAD, VT, MVT::i16, Expand);
    setLoadExtAction(ISD::EXTLOAD, VT, MVT::i32, Expand);
    setLoadExtAction(ISD::ZEXTLOAD, VT, MVT::i32, Expand);
    setLoadExtAction(ISD::SEXTLOAD, VT, MVT::i32, Expand);

    // We don't accept any truncstore of integer registers.
    setTruncStoreAction(VT, MVT::i32, Expand);
    setTruncStoreAction(VT, MVT::i16, Expand);
    setTruncStoreAction(VT, MVT::i8, Expand);
    setTruncStoreAction(VT, MVT::i1, Expand);
  }

  // Load and store floats as equivalently-sized integers.
  setOperationPromotedToType(ISD::LOAD, MVT::f32, MVT::i32);
  setOperationPromotedToType(ISD::LOAD, MVT::f64, MVT::i64);
  setOperationPromotedToType(ISD::STORE, MVT::f32, MVT::i32);
  setOperationPromotedToType(ISD::STORE, MVT::f64, MVT::i64);

  setLoadExtAction(ISD::EXTLOAD, MVT::f64, MVT::f32, Expand);

  setTruncStoreAction(MVT::f64, MVT::f32, Expand);
<<<<<<< HEAD
  
=======

>>>>>>> c5847964
  // SETOEQ and SETUNE require checking two conditions.
  /*
  setCondCodeAction(ISD::SETOEQ, MVT::f32, Expand);
  setCondCodeAction(ISD::SETOEQ, MVT::f64, Expand);
  setCondCodeAction(ISD::SETOEQ, MVT::f80, Expand);
  setCondCodeAction(ISD::SETUNE, MVT::f32, Expand);
  setCondCodeAction(ISD::SETUNE, MVT::f64, Expand);
  setCondCodeAction(ISD::SETUNE, MVT::f80, Expand);
  */

  // No direct conversions to/from small integers and floating point
  setOperationAction(ISD::UINT_TO_FP, MVT::i1, Promote);
  setOperationAction(ISD::UINT_TO_FP, MVT::i8, Promote);
  setOperationAction(ISD::UINT_TO_FP, MVT::i16, Promote);

  setOperationAction(ISD::SINT_TO_FP, MVT::i1, Promote);
  setOperationAction(ISD::SINT_TO_FP, MVT::i8, Promote);
  setOperationAction(ISD::SINT_TO_FP, MVT::i16, Promote);

  setOperationAction(ISD::FP_TO_UINT, MVT::i1, Promote);
  setOperationAction(ISD::FP_TO_UINT, MVT::i8, Promote);
  setOperationAction(ISD::FP_TO_UINT, MVT::i16, Promote);

  setOperationAction(ISD::FP_TO_SINT, MVT::i1, Promote);
  setOperationAction(ISD::FP_TO_SINT, MVT::i8, Promote);
  setOperationAction(ISD::FP_TO_SINT, MVT::i16, Promote);

  // Allow full FP literals
  setOperationAction(ISD::ConstantFP, MVT::f32, Legal);
  setOperationAction(ISD::ConstantFP, MVT::f64, Legal);

<<<<<<< HEAD
/*  These are to enable as CG work is done
  // Short float
  setOperationAction(ISD::FP16_TO_FP, MVT::f32, Expand);
  setOperationAction(ISD::FP_TO_FP16, MVT::f32, Expand);
*/

  setOperationAction(ISD::FNEG,  MVT::f32, Legal);
  setOperationAction(ISD::FNEG,  MVT::f64, Legal);
  setOperationAction(ISD::FABS,  MVT::f32, Legal);
  setOperationAction(ISD::FABS,  MVT::f64, Legal);
=======
  /*  These are to enable as CG work is done
    // Short float
    setOperationAction(ISD::FP16_TO_FP, MVT::f32, Expand);
    setOperationAction(ISD::FP_TO_FP16, MVT::f32, Expand);
  */

  setOperationAction(ISD::FNEG, MVT::f32, Legal);
  setOperationAction(ISD::FNEG, MVT::f64, Legal);
  setOperationAction(ISD::FABS, MVT::f32, Legal);
  setOperationAction(ISD::FABS, MVT::f64, Legal);
>>>>>>> c5847964

  // Allow various FP operations (temporarily.)
  // The intent is these will be provided via a math library
  if (ST.hasMath0()) {
    // Order from ISDOpcodes.h
<<<<<<< HEAD
    //setOperationAction(ISD::FREM,  MVT::f32, Legal);
    //setOperationAction(ISD::FREM,  MVT::f64, Legal);
    setOperationAction(ISD::FCOPYSIGN,  MVT::f32, Expand);
    setOperationAction(ISD::FCOPYSIGN,  MVT::f64, Expand);
=======
    // setOperationAction(ISD::FREM,  MVT::f32, Legal);
    // setOperationAction(ISD::FREM,  MVT::f64, Legal);
    setOperationAction(ISD::FCOPYSIGN, MVT::f32, Expand);
    setOperationAction(ISD::FCOPYSIGN, MVT::f64, Expand);
>>>>>>> c5847964
    setOperationAction(ISD::FSQRT, MVT::f32, Legal);
    setOperationAction(ISD::FSQRT, MVT::f64, Legal);
    setOperationAction(ISD::FSIN, MVT::f32, Legal);
    setOperationAction(ISD::FSIN, MVT::f64, Legal);
    setOperationAction(ISD::FCOS, MVT::f32, Legal);
    setOperationAction(ISD::FCOS, MVT::f64, Legal);
    setOperationAction(ISD::FTAN, MVT::f32, Legal);
    setOperationAction(ISD::FTAN, MVT::f64, Legal);
    setOperationAction(ISD::FATAN, MVT::f32, Legal);
    setOperationAction(ISD::FATAN, MVT::f64, Legal);
    setOperationAction(ISD::FATAN2, MVT::f32, Legal);
    setOperationAction(ISD::FATAN2, MVT::f64, Legal);
    // setOperationAction(ISD::FPOWI, MVT::f32, Legal);
    // setOperationAction(ISD::FPOWI, MVT::f64, Legal);
    setOperationAction(ISD::FPOW, MVT::f32, Legal);
    setOperationAction(ISD::FPOW, MVT::f64, Legal);
    setOperationAction(ISD::FLOG, MVT::f32, Legal);
    setOperationAction(ISD::FLOG, MVT::f64, Legal);
    setOperationAction(ISD::FLOG2, MVT::f32, Legal);
    setOperationAction(ISD::FLOG2, MVT::f64, Legal);
    // setOperationAction(ISD::FLOG10,MVT::f32, Legal);
    // setOperationAction(ISD::FLOG10,MVT::f64, Legal);
    setOperationAction(ISD::FEXP, MVT::f32, Legal);
    setOperationAction(ISD::FEXP, MVT::f64, Legal);
    setOperationAction(ISD::FEXP2, MVT::f32, Legal);
    setOperationAction(ISD::FEXP2, MVT::f64, Legal);
    setOperationAction(ISD::FCEIL, MVT::f32, Legal);
    setOperationAction(ISD::FCEIL, MVT::f64, Legal);
    setOperationAction(ISD::FTRUNC, MVT::f32, Legal);
    setOperationAction(ISD::FTRUNC, MVT::f64, Legal);
    // setOperationAction(ISD::FRINT, MVT::f32, Legal);
    // setOperationAction(ISD::FRINT, MVT::f64, Legal);
    // setOperationAction(ISD::FNEARBYINT,MVT::f32, Legal);
    // setOperationAction(ISD::FNEARBYINT,MVT::f64, Legal);
    setOperationAction(ISD::FROUND, MVT::f32, Legal);
    setOperationAction(ISD::FROUND, MVT::f64, Legal);
    setOperationAction(ISD::FFLOOR, MVT::f32, Legal);
    setOperationAction(ISD::FFLOOR, MVT::f64, Legal);
    // setOperationAction(ISD::FMINNUM, MVT::f32, Legal);
    // setOperationAction(ISD::FMINNUM, MVT::f64, Legal);
    // setOperationAction(ISD::FMAXNUM, MVT::f32, Legal);
    // setOperationAction(ISD::FMAXNUM, MVT::f64, Legal);
    // setOperationAction(ISD::FSINCOS, MVT::f32, Legal);
    // setOperationAction(ISD::FSINCOS, MVT::f64, Legal);
  }

  setOperationAction(ISD::GlobalAddress, MVT::i64, Custom);
  setOperationAction(ISD::ExternalSymbol, MVT::i64, Custom);
  setOperationAction(ISD::BlockAddress, MVT::i64, Custom);
  setOperationAction(ISD::JumpTable, MVT::i64, Custom);

  //  setOperationAction(ISD::SIGN_EXTEND_INREG, MVT::i1,   Expand);

  // varargs support
  setOperationAction(ISD::VASTART, MVT::Other, Expand);
  setOperationAction(ISD::VAARG, MVT::Other, Expand);
  setOperationAction(ISD::VAEND, MVT::Other, Expand);
  setOperationAction(ISD::VACOPY, MVT::Other, Expand);

  // setOperationAction(ISD::READCYCLECOUNTER,   MVT::i64,   Legal);

  setOperationAction(ISD::PREFETCH, MVT::Other, Legal);
}

EVT CSATargetLowering::getSetCCResultType(const DataLayout &DL,
                                          LLVMContext &Context, EVT VT) const {
  return MVT::i1;
}

SDValue CSATargetLowering::LowerOperation(SDValue Op, SelectionDAG &DAG) const {
  switch (Op.getOpcode()) {
  case ISD::GlobalAddress:
    return LowerGlobalAddress(Op, DAG);
  case ISD::ExternalSymbol:
    return LowerExternalSymbol(Op, DAG);
  case ISD::BlockAddress:
    return LowerBlockAddress(Op, DAG);
  case ISD::JumpTable:
    return LowerJumpTable(Op, DAG);
    /*
  case ISD::RETURNADDR:       return LowerRETURNADDR(Op, DAG);
  case ISD::FRAMEADDR:        return LowerFRAMEADDR(Op, DAG);
  case ISD::VASTART:          return LowerVASTART(Op, DAG);
    */
  case ISD::ATOMIC_LOAD:
    return LowerAtomicLoad(Op, DAG);
  case ISD::ATOMIC_STORE:
    return LowerAtomicStore(Op, DAG);
  case ISD::SMUL_LOHI:
    return LowerMUL_LOHI(Op, DAG);
  case ISD::UMUL_LOHI:
    return LowerMUL_LOHI(Op, DAG);
  default:
    llvm_unreachable("unimplemented operand");
  }
}

const char *CSATargetLowering::getTargetNodeName(unsigned Opcode) const {
  switch (Opcode) {
  default:
    return nullptr;
  case CSAISD::Call:
    return "CSAISD::Call";
  case CSAISD::TailCall:
    return "CSAISD::TailCall";
  case CSAISD::Ret:
    return "CSAISD::Ret";
  case CSAISD::Wrapper:
    return "CSAISD::Wrapper";
  }
}

SDValue CSATargetLowering::LowerGlobalAddress(SDValue Op,
                                              SelectionDAG &DAG) const {
  const GlobalValue *GV = cast<GlobalAddressSDNode>(Op)->getGlobal();
  int64_t Offset        = cast<GlobalAddressSDNode>(Op)->getOffset();

  // Create the TargetGlobalAddress node
  // DO NOT fold in the constant offset for now
  SDValue Result = DAG.getTargetGlobalAddress(
    GV, SDLoc(Op), getPointerTy(DAG.getDataLayout()), 0);
  Result = DAG.getNode(CSAISD::Wrapper, SDLoc(Op),
                       getPointerTy(DAG.getDataLayout()), Result);
  if (Offset) {
    SDValue Remaining = DAG.getConstant(Offset, SDLoc(Op), MVT::i64);
    Result = DAG.getNode(ISD::ADD, SDLoc(Op), MVT::i64, Result, Remaining);
  }

  return Result;
}

SDValue CSATargetLowering::LowerExternalSymbol(SDValue Op,
                                               SelectionDAG &DAG) const {
  const char *Sym = cast<ExternalSymbolSDNode>(Op)->getSymbol();
  SDValue Result =
    DAG.getTargetExternalSymbol(Sym, getPointerTy(DAG.getDataLayout()));
  return DAG.getNode(CSAISD::Wrapper, SDLoc(Op),
                     getPointerTy(DAG.getDataLayout()), Result);
}

SDValue CSATargetLowering::LowerBlockAddress(SDValue Op,
                                             SelectionDAG &DAG) const {
  const BlockAddress *BA = cast<BlockAddressSDNode>(Op)->getBlockAddress();
  SDValue Result =
    DAG.getTargetBlockAddress(BA, getPointerTy(DAG.getDataLayout()));
  return DAG.getNode(CSAISD::Wrapper, SDLoc(Op),
                     getPointerTy(DAG.getDataLayout()), Result);
}

SDValue CSATargetLowering::LowerJumpTable(SDValue Op, SelectionDAG &DAG) const {
  JumpTableSDNode *JT = cast<JumpTableSDNode>(Op);
  SDValue Result =
    DAG.getTargetJumpTable(JT->getIndex(), getPointerTy(DAG.getDataLayout()));
  return DAG.getNode(CSAISD::Wrapper, SDLoc(JT),
                     getPointerTy(DAG.getDataLayout()), Result);
}

SDValue CSATargetLowering::LowerAtomicLoad(SDValue Op,
                                           SelectionDAG &DAG) const {
  AtomicSDNode *AL = cast<AtomicSDNode>(Op);
  // Sufficiently small regular loads are already atomic.
  // If this is a large load, don't lower here. Probably the right thing to
  // do is to use AtomicExpandPass to take care of it.
  if (AL->getMemoryVT().getStoreSizeInBits() > 64) {
    return Op;
  }

  SDLoc DL(Op);
  return DAG.getLoad(AL->getMemoryVT(), DL, AL->getChain(), AL->getBasePtr(),
                     AL->getPointerInfo(), AL->getAlignment());
}

SDValue CSATargetLowering::LowerAtomicStore(SDValue Op,
                                            SelectionDAG &DAG) const {
  AtomicSDNode *AS = cast<AtomicSDNode>(Op);
  // Sufficiently small regular stores are already atomic.
  if (AS->getMemoryVT().getStoreSizeInBits() > 64) {
    return Op;
  }

  SDLoc DL(Op);
  return DAG.getStore(AS->getChain(), DL, AS->getVal(), AS->getBasePtr(),
                      AS->getPointerInfo(), AS->getAlignment());
}

SDValue CSATargetLowering::LowerMUL_LOHI(SDValue Op, SelectionDAG &DAG) const {
  SDLoc dl(Op);
  SDValue LHS     = Op.getOperand(0);
  SDValue RHS     = Op.getOperand(1);
  MVT partVT      = LHS.getSimpleValueType();
  SDValue InOps[] = {LHS, RHS};
  bool isSigned   = (Op.getNode()->getOpcode() == ISD::SMUL_LOHI);

  unsigned opcode;
  switch (partVT.SimpleTy) {
  case MVT::i8:
    opcode = isSigned ? CSA::MULLOHIS8 : CSA::MULLOHIU8;
    break;
  case MVT::i16:
    opcode = isSigned ? CSA::MULLOHIS16 : CSA::MULLOHIU16;
    break;
  case MVT::i32:
    opcode = isSigned ? CSA::MULLOHIS32 : CSA::MULLOHIU32;
    break;
  case MVT::i64:
    opcode = isSigned ? CSA::MULLOHIS64 : CSA::MULLOHIU64;
    break;
  default:
    return Op;
  }

  SDNode *Mullohi =
    DAG.getMachineNode(opcode, dl, DAG.getVTList(partVT, partVT), InOps);
  SDValue Lo(Mullohi, 0);
  SDValue Hi(Mullohi, 1);
  SDValue Ops[] = {Lo, Hi};
  return DAG.getMergeValues(Ops, dl);
}

//===----------------------------------------------------------------------===//
//                       CSA Inline Assembly Support
//===----------------------------------------------------------------------===//

/// getConstraintType - Given a constraint letter, return the type of
/// constraint it is for this target.
CSATargetLowering::ConstraintType
CSATargetLowering::getConstraintType(StringRef Constraint) const {
  if (Constraint.size() == 1) {
    switch (Constraint[0]) {
    default:
      break;
    case 'a':
    case 'b':
    case 'c':
    case 'd':
    case 'A':
    case 'B':
    case 'C':
    case 'D':
      return C_RegisterClass;
    }
  }
  return TargetLowering::getConstraintType(Constraint);
}

std::pair<unsigned, const TargetRegisterClass *>
CSATargetLowering::getRegForInlineAsmConstraint(const TargetRegisterInfo *TRI,
                                                StringRef Constraint,
                                                MVT VT) const {

  if (Constraint.size() == 1) {
    switch (Constraint[0]) {
    default:
      break;
    case 'a':
      return std::make_pair(0U, &CSA::I8RegClass);
    case 'b':
      return std::make_pair(0U, &CSA::I16RegClass);
    case 'c':
      return std::make_pair(0U, &CSA::I32RegClass);
    case 'd':
      return std::make_pair(0U, &CSA::I64RegClass);

    case 'A':
      return std::make_pair(0U, &CSA::RI8RegClass);
    case 'B':
      return std::make_pair(0U, &CSA::RI16RegClass);
    case 'C':
      return std::make_pair(0U, &CSA::RI32RegClass);
    case 'D':
      return std::make_pair(0U, &CSA::RI64RegClass);
    }
  }

  // This doesn't know about any one-letter constraints.
  return TargetLowering::getRegForInlineAsmConstraint(TRI, Constraint, VT);
}

bool CSATargetLowering::isTruncateFree(EVT VT1, EVT VT2) const {
  if (!VT1.isInteger() || !VT2.isInteger())
    return false;
  unsigned NumBits1 = VT1.getSizeInBits();
  unsigned NumBits2 = VT2.getSizeInBits();
  return NumBits1 > NumBits2;
}

bool CSATargetLowering::isTruncateFree(Type *Ty1, Type *Ty2) const {
  if (!Ty1->isIntegerTy() || !Ty2->isIntegerTy())
    return false;
  unsigned NumBits1 = Ty1->getPrimitiveSizeInBits();
  unsigned NumBits2 = Ty2->getPrimitiveSizeInBits();
  return NumBits1 > NumBits2;
}

bool CSATargetLowering::isZExtFree(Type *Ty1, Type *Ty2) const {
  // x86-64 implicitly zero-extends 32-bit results in 64-bit registers.
  return Ty1->isIntegerTy(32) && Ty2->isIntegerTy(64); //&& Subtarget->is64Bit()
}

bool CSATargetLowering::isZExtFree(EVT VT1, EVT VT2) const {
  // x86-64 implicitly zero-extends 32-bit results in 64-bit registers.
  return VT1 == MVT::i32 && VT2 == MVT::i64; // && Subtarget->is64Bit()
}

bool CSATargetLowering::isZExtFree(SDValue Val, EVT VT2) const {
  EVT VT1 = Val.getValueType();
  if (isZExtFree(VT1, VT2))
    return true;

  if (Val.getOpcode() != ISD::LOAD)
    return false;

  if (!VT1.isSimple() || !VT1.isInteger() || !VT2.isSimple() ||
      !VT2.isInteger())
    return false;

  switch (VT1.getSimpleVT().SimpleTy) {
  default:
    break;
  case MVT::i8:
  case MVT::i16:
  case MVT::i32:
    // X86 has 8, 16, and 32-bit zero-extending loads.
    return true;
  }

  return false;
}

bool CSATargetLowering::isNarrowingProfitable(EVT VT1, EVT VT2) const {
  return true;
}

bool CSATargetLowering::isFMAFasterThanFMulAndFAdd(EVT VT) const {
  if (!Subtarget.hasFMA())
    return false;

  VT = VT.getScalarType();

  if (!VT.isSimple())
    return false;

  switch (VT.getSimpleVT().SimpleTy) {
  case MVT::f32:
  case MVT::f64:
    return true;
  default:
    break;
  }

  return false;
}

// Overwrite mi_op with the value specified by sd_op. This is basically a really
// dumbed-down version of InstrEmitter::AddOperand, but since it doesn't have
// access to VRBaseMap it has to assume that the register value originally in
// the operand before the one that it needs to process (last_reg) is the one it
// wants to use if it doesn't have any other hints. This will be the case for
// the instructions that this function needs to operate on because the values
// based on the SDNode are all shifted left in the original instruction.
static void overwrite_operand(MachineOperand &mi_op, SDValue sd_op,
                              unsigned last_reg, bool is_def) {
  if (const ConstantSDNode *const C = dyn_cast<ConstantSDNode>(sd_op))
    return mi_op.ChangeToImmediate(C->getSExtValue());
  if (const ConstantFPSDNode *const F = dyn_cast<ConstantFPSDNode>(sd_op))
    return mi_op.ChangeToFPImmediate(F->getConstantFPValue());
  if (const RegisterSDNode *const R = dyn_cast<RegisterSDNode>(sd_op))
    return mi_op.ChangeToRegister(R->getReg(), is_def);
  if (const FrameIndexSDNode *const FI = dyn_cast<FrameIndexSDNode>(sd_op))
    return mi_op.ChangeToFrameIndex(FI->getIndex());
  if (const ExternalSymbolSDNode *const ES =
        dyn_cast<ExternalSymbolSDNode>(sd_op))
    return mi_op.ChangeToES(ES->getSymbol(), ES->getTargetFlags());
  if (const MCSymbolSDNode *const MCS = dyn_cast<MCSymbolSDNode>(sd_op))
    return mi_op.ChangeToMCSymbol(MCS->getMCSymbol());

  assert(last_reg && "can't figure out which register to use!");
  return mi_op.ChangeToRegister(last_reg, is_def);
}

void CSATargetLowering::AdjustInstrPostInstrSelection(MachineInstr &MI,
                                                      SDNode *Node) const {

  DEBUG(errs() << "adjusting instruction: " << MI << "from node ");
  DEBUG(Node->print(errs()));
  DEBUG(errs() << "\n");

  // Instruction selection has a problem where it won't add any defs to an
  // instruction that doesn't have any non-chain results on its corresponding
  // SDNode, and as a result it produces broken instructions with too few
  // operands and with mismatched operand values. This is an issue for our store
  // instructions because their only output is the issued signal and that
  // doesn't appear as an SDNode result because it defaults to a physical
  // register (%ign). In order to make sure that those are generated correctly,
  // this code identifies memory operations that have too few operands and that
  // have defs which aren't represented as SDNode results and patches those
  // instructions to make sure that all of their operands are correct.
  const MCInstrDesc &II = MI.getDesc();
  if (Node->getNumValues() == 1 and II.getNumDefs() and
      not MI.memoperands_empty() and
      MI.getNumOperands() < II.getNumOperands()) {
    DEBUG(errs() << "found defective instruction with too few operands!\n");

    // Pad out the operands until there are enough of them.
    assert(II.getNumDefs() == 1 && "This hook assumes only one def is missing");
    MachineInstrBuilder MIB{*MI.getParent()->getParent(), &MI};
    MIB.addReg(CSA::IGN);

    // Then overwrite all of them with the correct values.
    unsigned last_reg = 0;
    for (unsigned op_ind = 0; op_ind < II.getNumOperands(); ++op_ind) {
      MachineOperand &mi_op        = MI.getOperand(op_ind);
      const unsigned next_last_reg = mi_op.isReg() ? mi_op.getReg() : 0;
      overwrite_operand(mi_op, Node->getOperand(op_ind), last_reg,
                        op_ind < II.getNumDefs());
      last_reg = next_last_reg;
    }

    DEBUG(errs() << "instruction corrected to: " << MI << "\n");
  }
}

// isLegalAddressingMode - Return true if the addressing mode represented
// by AM is legal for this target, for a load/store of the specified type.
bool CSATargetLowering::isLegalAddressingMode(const DataLayout &DL,
<<<<<<< HEAD
                                              const AddrMode &AM,
                                              Type *Ty,
                                              unsigned AddrSpace, Instruction *i) const {
=======
                                              const AddrMode &AM, Type *Ty,
                                              unsigned AddrSpace) const {
>>>>>>> c5847964
  /**/
  // X86 supports extremely general addressing modes.
  //  CodeModel::Model M = getTargetMachine().getCodeModel();
  //  Reloc::Model R = getTargetMachine().getRelocationModel();

  switch (AM.Scale) {
  case 0:
  case 1:
  case 2:
  case 4:
  case 8:
    // These scales always work.
    break;
  case 3:
  case 5:
  case 9:
    // These scales are formed with basereg+scalereg.  Only accept if there is
    // no basereg yet.
    if (AM.HasBaseReg)
      return false;
    break;
  default: // Other stuff never works.
    return false;
  }

  return true;
}

  //===----------------------------------------------------------------------===//
  //                      Calling Convention Implementation
  //===----------------------------------------------------------------------===//

#include "CSAGenCallingConv.inc"

/// IsEligibleForTailCallOptimization - Check whether the call is eligible
/// for tail call optimization.
bool CSATargetLowering::IsEligibleForTailCallOptimization(
  unsigned NextStackOffset, const CSAMachineFunctionInfo &FI) const {
  //  if (!EnableCSATailCalls)
  //    return false;

  // Return false if either the callee or caller has a byval argument.
  //  if (FI.hasByValArg())
  //  return false;

  // Return true if the callee's argument area is no larger than the
  // caller's.
  // return NextStackOffset <= FI.getIncomingArgSize();
  return true;
}

/// LowerCall - functions arguments are copied from virtual regs to
/// (physical regs)/(stack frame), CALLSEQ_START and CALLSEQ_END are emitted.
/// TODO: isTailCall.
SDValue CSATargetLowering::LowerCall(TargetLowering::CallLoweringInfo &CLI,
                                     SmallVectorImpl<SDValue> &InVals) const {

  SelectionDAG &DAG                     = CLI.DAG;
  SDLoc &dl                             = CLI.DL;
  SmallVector<ISD::OutputArg, 32> &Outs = CLI.Outs;
  SmallVector<SDValue, 32> &OutVals     = CLI.OutVals;
  SmallVector<ISD::InputArg, 32> &Ins   = CLI.Ins;
  SDValue Chain                         = CLI.Chain;
  SDValue Callee                        = CLI.Callee;
  bool &isTailCall                      = CLI.IsTailCall;
  CallingConv::ID CallConv              = CLI.CallConv;
  bool isVarArg                         = CLI.IsVarArg;

  MachineFunction &MF = DAG.getMachineFunction();

  // Analyze operands of the call, assigning locations to each operand.
  SmallVector<CCValAssign, 16> ArgLocs;
  CCState CCInfo(CallConv, isVarArg, DAG.getMachineFunction(), ArgLocs,
                 *DAG.getContext());

  if (isVarArg) {
    // Handle fixed and variable arguments differently.
    // Fixed arguments go into registers as long as registers are available.
    // Variable arguments always go into memory.
    unsigned NumArgs = Outs.size();
    for (unsigned i = 0; i != NumArgs; ++i) {
      MVT ArgVT                = Outs[i].VT;
      ISD::ArgFlagsTy ArgFlags = Outs[i].Flags;
      bool Result;

      if (Outs[i].IsFixed) {
        Result =
          CC_Reg_CSA(i, ArgVT, ArgVT, CCValAssign::Full, ArgFlags, CCInfo);
      } else {
        Result = CC_Reg_VarArg_CSA(i, ArgVT, ArgVT, CCValAssign::Full, ArgFlags,
                                   CCInfo);
      }

      if (Result) {
#ifndef NDEBUG
        dbgs() << "Call operand #" << i << " has unhandled type "
               << EVT(ArgVT).getEVTString();
#endif
        llvm_unreachable(0);
      }
    }
  } else {
    // All arguments are treated the same.
    CCInfo.AnalyzeCallOperands(Outs, CC_Reg_CSA);
  }

  // Get a count of how many bytes are to be pushed on the stack.
  unsigned NumBytes = CCInfo.getNextStackOffset();

  if (isTailCall)
    isTailCall =
      !isVarArg && IsEligibleForTailCallOptimization(
                     NumBytes, *MF.getInfo<CSAMachineFunctionInfo>());

  if (isTailCall)
    ++NumTailCalls;

  if (!isTailCall)
    Chain = DAG.getCALLSEQ_START(Chain, NumBytes, 0, dl);

  SDValue StackPtr =
    DAG.getCopyFromReg(Chain, dl, CSA::SP, getPointerTy(DAG.getDataLayout()));

  SmallVector<std::pair<unsigned, SDValue>, 8> RegsToPass;
  SmallVector<SDValue, 8> MemOpChains;

  // Walk the register/memloc assignments, inserting copies/loads.
  for (unsigned i = 0, e = ArgLocs.size(); i != e; ++i) {
    CCValAssign &VA       = ArgLocs[i];
    SDValue Arg           = OutVals[i];
    ISD::ArgFlagsTy Flags = Outs[i].Flags;

    // Nothing should need promotion
    // Promote the value if needed.
    /*
    switch (VA.getLocInfo()) {
      default: llvm_unreachable("Unknown loc info!");
      case CCValAssign::Full: break;
      case CCValAssign::SExt:
        assert(Outs[i].VT == MVT::i1 && "Extending non i1 type");
        Arg = DAG.getNode(ISD::SIGN_EXTEND, dl, VA.getLocVT(), Arg);
        break;
      case CCValAssign::ZExt:
        assert(Outs[i].VT == MVT::i1 && "Extending non i1 type");
        Arg = DAG.getNode(ISD::ZERO_EXTEND, dl, VA.getLocVT(), Arg);
        break;
      case CCValAssign::AExt:
        assert(Outs[i].VT == MVT::i1 && "Extending non i1 type");
        Arg = DAG.getNode(ISD::ANY_EXTEND, dl, VA.getLocVT(), Arg);
        break;
    }
    */

    // Arguments that can be passed on register must be kept at
    // RegsToPass vector
    if (VA.isRegLoc()) {
      RegsToPass.push_back(std::make_pair(VA.getLocReg(), Arg));
      continue;
    }

    // Register can't get to this point...
    assert(VA.isMemLoc());

    // emit ISD::STORE whichs stores the
    // parameter value to a stack Location
    unsigned LocMemOffset = VA.getLocMemOffset();
    SDValue PtrOff        = DAG.getIntPtrConstant(LocMemOffset, dl);
    PtrOff = DAG.getNode(ISD::ADD, dl, getPointerTy(DAG.getDataLayout()),
                         StackPtr, PtrOff);
    if (Flags.isByVal()) {
      SDValue SizeNode = DAG.getConstant(Flags.getByValSize(), dl, MVT::i32);
      MemOpChains.push_back(DAG.getMemcpy(
        Chain, dl, PtrOff, Arg, SizeNode, Flags.getByValAlign(),
        /*isVolatile=*/false, /*AlwaysInline=*/false, /*isTailCall=*/false,
        MachinePointerInfo(), MachinePointerInfo()));
    } else {
      MemOpChains.push_back(
        DAG.getStore(Chain, dl, Arg, PtrOff,
                     MachinePointerInfo::getStack(MF, LocMemOffset)));
    }
  }

  // Transform all store nodes into one single node because all store
  // nodes are independent of each other.
  if (!MemOpChains.empty())
    Chain = DAG.getNode(ISD::TokenFactor, dl, MVT::Other, MemOpChains);

  // Build a sequence of copy-to-reg nodes chained together with token chain
  // and flag operands which copy the outgoing args into the appropriate regs.
  // The InFlag in necessary since all emited instructions must be stuck
  // together.
  SDValue InFlag;
  for (unsigned i = 0, e = RegsToPass.size(); i != e; ++i) {
    Chain  = DAG.getCopyToReg(Chain, dl, RegsToPass[i].first,
                             RegsToPass[i].second, InFlag);
    InFlag = Chain.getValue(1);
  }

  // If the callee is a GlobalAddress/ExternalSymbol node (quite common, every
  // direct call is) turn it into a TargetGlobalAddress/TargetExternalSymbol
  // node so that legalize doesn't hack it.
  if (GlobalAddressSDNode *G = dyn_cast<GlobalAddressSDNode>(Callee)) {
    const GlobalValue *GV = G->getGlobal();
    Callee =
      DAG.getTargetGlobalAddress(GV, dl, getPointerTy(DAG.getDataLayout()));
  } else if (ExternalSymbolSDNode *S = dyn_cast<ExternalSymbolSDNode>(Callee)) {
    const char *Sym = S->getSymbol();
    Callee =
      DAG.getTargetExternalSymbol(Sym, getPointerTy(DAG.getDataLayout()));
  }

  // MipsJmpLink = #chain, #target_address, #opt_in_flags...
  //             = Chain, Callee, Reg#1, Reg#2, ...
  //
  // Returns a chain & a flag for retval copy to use.
  std::vector<SDValue> Ops;
  Ops.push_back(Chain);
  Ops.push_back(Callee);

  // Add argument registers to the end of the list so that they are known live
  // into the call.
  for (unsigned i = 0, e = RegsToPass.size(); i != e; ++i)
    Ops.push_back(DAG.getRegister(RegsToPass[i].first,
                                  RegsToPass[i].second.getValueType()));

  if (InFlag.getNode())
    Ops.push_back(InFlag);

  if (isTailCall)
    return DAG.getNode(CSAISD::TailCall, dl, MVT::Other, Ops);

  SDVTList NodeTys = DAG.getVTList(MVT::Other, MVT::Glue);
  Chain            = DAG.getNode(CSAISD::Call, dl, NodeTys, Ops);
  InFlag           = Chain.getValue(1);

  // Create the CALLSEQ_END node.
  Chain = DAG.getCALLSEQ_END(Chain, DAG.getIntPtrConstant(NumBytes, dl, true),
                             DAG.getIntPtrConstant(0, dl, true), InFlag, dl);
  if (!Ins.empty())
    InFlag = Chain.getValue(1);

  // Handle result values, copying them out of physregs into vregs that we
  // return.
  return LowerCallResult(Chain, InFlag, CallConv, isVarArg, Ins, dl, DAG,
                         InVals);
}

/// LowerCallResult - Lower the result values of a call into the
/// appropriate copies out of appropriate physical registers.
SDValue CSATargetLowering::LowerCallResult(
  SDValue Chain, SDValue InFlag, CallingConv::ID CallConv, bool isVarArg,
  const SmallVectorImpl<ISD::InputArg> &Ins, const SDLoc &dl, SelectionDAG &DAG,
  SmallVectorImpl<SDValue> &InVals) const {

  // Assign locations to each value returned by this call.
  SmallVector<CCValAssign, 16> RVLocs;
  CCState CCInfo(CallConv, isVarArg, DAG.getMachineFunction(), RVLocs,
                 *DAG.getContext());

  CCInfo.AnalyzeCallResult(Ins, RetCC_Reg_CSA);

  // Copy all of the result registers out of their specified physreg.
  for (unsigned i = 0; i != RVLocs.size(); ++i) {
    CCValAssign VA = RVLocs[i];
    SDValue Val =
      DAG.getCopyFromReg(Chain, dl, VA.getLocReg(), VA.getValVT(), InFlag);
    Chain  = Val.getValue(1);
    InFlag = Val.getValue(2);

    InVals.push_back(Val);
  }

  return Chain;
}

//===----------------------------------------------------------------------===//
//             Formal Arguments Calling Convention Implementation
//===----------------------------------------------------------------------===//

/// LowerFormalArguments - transform physical registers into virtual registers
/// and generate load operations for arguments places on the stack.
SDValue CSATargetLowering::LowerFormalArguments(
  SDValue Chain, CallingConv::ID CallConv, bool isVarArg,
  const SmallVectorImpl<ISD::InputArg> &Ins, const SDLoc &dl, SelectionDAG &DAG,
  SmallVectorImpl<SDValue> &InVals) const {

  MachineFunction &MF         = DAG.getMachineFunction();
  MachineFrameInfo &MFI       = MF.getFrameInfo();
  CSAMachineFunctionInfo *UFI = MF.getInfo<CSAMachineFunctionInfo>();

  // Assign locations to all of the incoming arguments.
  SmallVector<CCValAssign, 16> ArgLocs;
  CCState CCInfo(CallConv, isVarArg, DAG.getMachineFunction(), ArgLocs,
                 *DAG.getContext());

  CCInfo.AnalyzeFormalArguments(Ins, CC_Reg_CSA);

  SDValue StackPtr;

  for (unsigned i = 0, e = ArgLocs.size(); i != e; ++i) {
    CCValAssign &VA = ArgLocs[i];

    // Arguments stored on registers
    if (VA.isRegLoc()) {
      // EVT RegVT = VA.getLocVT();

      // Transform the arguments stored in physical registers into virtual ones
      const TargetRegisterClass *tClass = &CSA::RI64RegClass;
      MVT tVT                           = VA.getValVT();
      if (tVT == MVT::i64) {
        tClass = &CSA::RI64RegClass;
      } else if (tVT == MVT::i32) {
        tClass = &CSA::RI32RegClass;
      } else if (tVT == MVT::i16) {
        tClass = &CSA::RI16RegClass;
      } else if (tVT == MVT::i8) {
        tClass = &CSA::RI8RegClass;
      } else if (tVT == MVT::i1) {
        tClass = &CSA::RI1RegClass;
      } else if (tVT == MVT::f64) {
        tClass = &CSA::RI64RegClass;
      } else if (tVT == MVT::f32) {
        tClass = &CSA::RI32RegClass;
      } else {
        llvm_unreachable("WTC!!");
      }
      unsigned Reg     = MF.addLiveIn(VA.getLocReg(), tClass);
      SDValue ArgValue = DAG.getCopyFromReg(Chain, dl, Reg, VA.getValVT());

      InVals.push_back(ArgValue);
    } else {
      // sanity check
      assert(VA.isMemLoc());
      ISD::ArgFlagsTy flags = Ins[VA.getValNo()].Flags;
      if (flags.isByVal()) {
        // Argument passed directly on the stack. We don't need to load it
        // NOTE: I *finally* figured out what the +8. It is just some non-zero
        // number to make sure that VA.getLocMemOffset() + 8 is always
        // *non-null* and therefore always negative as this is used to determine
        // the offset of the FrameIndex in 'eliminateFrameIndex'. The +8 and
        // negative are removed then...
        int FI = MFI.CreateFixedObject(
          flags.getByValSize(), -((int64_t)VA.getLocMemOffset() + 8LL), true);
        InVals.push_back(
          DAG.getFrameIndex(FI, getPointerTy(DAG.getDataLayout())));
      } else {
        int FI =
          MFI.CreateFixedObject(VA.getLocVT().getSizeInBits() / 8,
                                -((int64_t)VA.getLocMemOffset() + 8LL), true);
        SDValue FIN = DAG.getFrameIndex(FI, getPointerTy(DAG.getDataLayout()));
        // Create load to retrieve the argument from the stack
        InVals.push_back(
          DAG.getLoad(VA.getValVT(), dl, Chain, FIN,
                      MachinePointerInfo::getFixedStack(MF, FI, 0)));
      }
      /*
      unsigned ArgSize = VA.getLocVT().getSizeInBits()/8;
      int64_t Offset = VA.getLocMemOffset() + 8;
      int FI = MFI.CreateFixedObject(ArgSize, -Offset, true);

      // Create load nodes to retrieve arguments from the stack
      SDValue FIN = DAG.getFrameIndex(FI, getPointerTy(DAG.getDataLayout()));
      InVals.push_back(
        DAG.getLoad(VA.getValVT(), dl, Chain, FIN,
                    MachinePointerInfo::getFixedStack(FI, 0));
      */
    }
  }

  // varargs
  if (isVarArg) {
    // This will point to the next argument passed via stack.
    unsigned ArgOffset = CCInfo.getNextStackOffset() + 8;
    UFI->setVarArgsFrameIndex(MFI.CreateFixedObject(8, -ArgOffset, true));
  }

  return Chain;
}

//===----------------------------------------------------------------------===//
//               Return Value Calling Convention Implementation
//===----------------------------------------------------------------------===//

SDValue
CSATargetLowering::LowerReturn(SDValue Chain, CallingConv::ID CallConv,
                               bool isVarArg,
                               const SmallVectorImpl<ISD::OutputArg> &Outs,
                               const SmallVectorImpl<SDValue> &OutVals,
                               const SDLoc &dl, SelectionDAG &DAG) const {

  // CCValAssign - represent the assignment of the return value to a location
  SmallVector<CCValAssign, 16> RVLocs;

  // CCState - Info about the registers and stack slot.
  CCState CCInfo(CallConv, isVarArg, DAG.getMachineFunction(), RVLocs,
                 *DAG.getContext());

  // Analize return values.
  CCInfo.AnalyzeReturn(Outs, RetCC_Reg_CSA);

  SDValue Flag;
  SmallVector<SDValue, 4> RetOps(1, Chain);

  // Copy the result values into the output registers.
  for (unsigned i = 0; i != RVLocs.size(); ++i) {
    CCValAssign &VA = RVLocs[i];
    assert(VA.isRegLoc() && "Can only return in registers!");

    Chain = DAG.getCopyToReg(Chain, dl, VA.getLocReg(), OutVals[i], Flag);

    // guarantee that all emitted copies are
    // stuck together, avoiding something bad
    Flag = Chain.getValue(1);
    RetOps.push_back(DAG.getRegister(VA.getLocReg(), VA.getLocVT()));
  }

  RetOps[0] = Chain; // Update chain.

  // Add the flag if we have it.
  if (Flag.getNode())
    RetOps.push_back(Flag);

  // Return is always a "ret %ra"
  return DAG.getNode(CSAISD::Ret, dl, MVT::Other, RetOps);
}

TargetLowering::AtomicExpansionKind
CSATargetLowering::shouldExpandAtomicRMWInIR(AtomicRMWInst *AI) const {
  unsigned NativeWidth = 64;
  Type *MemType = AI->getType();

  // If the operand is too big, resort to library calls.
  if (MemType->getPrimitiveSizeInBits() > NativeWidth) {
    return AtomicExpansionKind::None;
  }

  AtomicRMWInst::BinOp Op = AI->getOperation();
  switch (Op) {
  default:
    llvm_unreachable("Unknown atomic operation");
  case AtomicRMWInst::Xchg:
    return AtomicExpansionKind::None;
  case AtomicRMWInst::Add:
  case AtomicRMWInst::Sub:
  case AtomicRMWInst::Or:
  case AtomicRMWInst::And:
  case AtomicRMWInst::Xor:
  case AtomicRMWInst::Nand:
  case AtomicRMWInst::Max:
  case AtomicRMWInst::Min:
  case AtomicRMWInst::UMax:
  case AtomicRMWInst::UMin:
    // Use a cmpxchg loop if we don't have native atomic RMW ops
    return Subtarget.hasRMWAtomic() ? AtomicExpansionKind::None : AtomicExpansionKind::CmpXChg;
  }
}
/*
SDValue
CSATargetLowering::getReturnAddressFrameIndex(SelectionDAG &DAG) const {
  MachineFunction &MF = DAG.getMachineFunction();
  CSAMachineFunctionInfo *FuncInfo = MF.getInfo<CSAMachineFunctionInfo>();
  int ReturnAddrIndex = FuncInfo->getRAIndex();

  if (ReturnAddrIndex == 0) {
    // Set up a frame object for the return address.
    uint64_t SlotSize = getDataLayout()->getPointerSize();
    ReturnAddrIndex = MF.getFrameInfo()->CreateFixedObject(SlotSize, -SlotSize,
                                                           true);
    FuncInfo->setRAIndex(ReturnAddrIndex);
  }

  return DAG.getFrameIndex(ReturnAddrIndex, getPointerTy(DAG.getDataLayout()));
}

SDValue CSATargetLowering::LowerRETURNADDR(SDValue Op,
                                              SelectionDAG &DAG) const {
  MachineFrameInfo &MFI = DAG.getMachineFunction().getFrameInfo();
  MFI.setReturnAddressIsTaken(true);

  if (verifyReturnAddressArgumentIsConstant(Op, DAG))
    return SDValue();

  unsigned Depth = cast<ConstantSDNode>(Op.getOperand(0))->getZExtValue();
  SDLoc dl(Op);

  if (Depth > 0) {
    SDValue FrameAddr = LowerFRAMEADDR(Op, DAG);
    SDValue Offset =
        DAG.getConstant(getDataLayout()->getPointerSize(), MVT::i16);
    return DAG.getLoad(getPointerTy(DAG.getDataLayout()), dl,
DAG.getEntryNode(), DAG.getNode(ISD::ADD, dl, getPointerTy(DAG.getDataLayout()),
                                   FrameAddr, Offset),
                       MachinePointerInfo());
  }

  // Just load the return address.
  SDValue RetAddrFI = getReturnAddressFrameIndex(DAG);
  return DAG.getLoad(getPointerTy(DAG.getDataLayout()), dl, DAG.getEntryNode(),
                     RetAddrFI, MachinePointerInfo());
}

SDValue CSATargetLowering::LowerFRAMEADDR(SDValue Op,
                                             SelectionDAG &DAG) const {
  MachineFrameInfo &MFI = DAG.getMachineFunction().getFrameInfo();
  MFI.setFrameAddressIsTaken(true);

  EVT VT = Op.getValueType();
  SDLoc dl(Op);  // FIXME probably not meaningful
  unsigned Depth = cast<ConstantSDNode>(Op.getOperand(0))->getZExtValue();
  SDValue FrameAddr = DAG.getCopyFromReg(DAG.getEntryNode(), dl,
                                         CSA::FP, VT);
  while (Depth--)
    FrameAddr = DAG.getLoad(VT, dl, DAG.getEntryNode(), FrameAddr,
                            MachinePointerInfo());
  return FrameAddr;
}

SDValue CSATargetLowering::LowerVASTART(SDValue Op,
                                           SelectionDAG &DAG) const {
  MachineFunction &MF = DAG.getMachineFunction();
  CSAMachineFunctionInfo *FuncInfo = MF.getInfo<CSAMachineFunctionInfo>();

  // Frame index of first vararg argument
  SDValue FrameIndex = DAG.getFrameIndex(FuncInfo->getVarArgsFrameIndex(),
                                         getPointerTy(DAG.getDataLayout()));
  const Value *SV = cast<SrcValueSDNode>(Op.getOperand(2))->getValue();

  // Create a store of the frame index to the location operand
  return DAG.getStore(Op.getOperand(0), SDLoc(Op), FrameIndex,
                      Op.getOperand(1), MachinePointerInfo(SV));
}

*/

//===----------------------------------------------------------------------===//
//  Other Lowering Code
//===----------------------------------------------------------------------===//<|MERGE_RESOLUTION|>--- conflicted
+++ resolved
@@ -52,15 +52,6 @@
 
   // Set up the register classes.
   // The actual allocation should depend on the context (serial vs. parallel)
-<<<<<<< HEAD
-  addRegisterClass(MVT::i1,   &CSA::I1RegClass);
-  addRegisterClass(MVT::i8,   &CSA::I8RegClass);
-  addRegisterClass(MVT::i16,  &CSA::I16RegClass);
-  addRegisterClass(MVT::i32,  &CSA::I32RegClass);
-  addRegisterClass(MVT::i64,  &CSA::I64RegClass);
-  addRegisterClass(MVT::f32,  &CSA::I32RegClass);
-  addRegisterClass(MVT::f64,  &CSA::I64RegClass);
-=======
   addRegisterClass(MVT::i1, &CSA::I1RegClass);
   addRegisterClass(MVT::i8, &CSA::I8RegClass);
   addRegisterClass(MVT::i16, &CSA::I16RegClass);
@@ -68,7 +59,6 @@
   addRegisterClass(MVT::i64, &CSA::I64RegClass);
   addRegisterClass(MVT::f32, &CSA::I32RegClass);
   addRegisterClass(MVT::f64, &CSA::I64RegClass);
->>>>>>> c5847964
 
   // always lower memset, memcpy, and memmove intrinsics to load/store
   // instructions, rather
@@ -215,11 +205,7 @@
   setLoadExtAction(ISD::EXTLOAD, MVT::f64, MVT::f32, Expand);
 
   setTruncStoreAction(MVT::f64, MVT::f32, Expand);
-<<<<<<< HEAD
-  
-=======
-
->>>>>>> c5847964
+
   // SETOEQ and SETUNE require checking two conditions.
   /*
   setCondCodeAction(ISD::SETOEQ, MVT::f32, Expand);
@@ -251,18 +237,6 @@
   setOperationAction(ISD::ConstantFP, MVT::f32, Legal);
   setOperationAction(ISD::ConstantFP, MVT::f64, Legal);
 
-<<<<<<< HEAD
-/*  These are to enable as CG work is done
-  // Short float
-  setOperationAction(ISD::FP16_TO_FP, MVT::f32, Expand);
-  setOperationAction(ISD::FP_TO_FP16, MVT::f32, Expand);
-*/
-
-  setOperationAction(ISD::FNEG,  MVT::f32, Legal);
-  setOperationAction(ISD::FNEG,  MVT::f64, Legal);
-  setOperationAction(ISD::FABS,  MVT::f32, Legal);
-  setOperationAction(ISD::FABS,  MVT::f64, Legal);
-=======
   /*  These are to enable as CG work is done
     // Short float
     setOperationAction(ISD::FP16_TO_FP, MVT::f32, Expand);
@@ -273,23 +247,15 @@
   setOperationAction(ISD::FNEG, MVT::f64, Legal);
   setOperationAction(ISD::FABS, MVT::f32, Legal);
   setOperationAction(ISD::FABS, MVT::f64, Legal);
->>>>>>> c5847964
 
   // Allow various FP operations (temporarily.)
   // The intent is these will be provided via a math library
   if (ST.hasMath0()) {
     // Order from ISDOpcodes.h
-<<<<<<< HEAD
-    //setOperationAction(ISD::FREM,  MVT::f32, Legal);
-    //setOperationAction(ISD::FREM,  MVT::f64, Legal);
-    setOperationAction(ISD::FCOPYSIGN,  MVT::f32, Expand);
-    setOperationAction(ISD::FCOPYSIGN,  MVT::f64, Expand);
-=======
     // setOperationAction(ISD::FREM,  MVT::f32, Legal);
     // setOperationAction(ISD::FREM,  MVT::f64, Legal);
     setOperationAction(ISD::FCOPYSIGN, MVT::f32, Expand);
     setOperationAction(ISD::FCOPYSIGN, MVT::f64, Expand);
->>>>>>> c5847964
     setOperationAction(ISD::FSQRT, MVT::f32, Legal);
     setOperationAction(ISD::FSQRT, MVT::f64, Legal);
     setOperationAction(ISD::FSIN, MVT::f32, Legal);
@@ -715,14 +681,8 @@
 // isLegalAddressingMode - Return true if the addressing mode represented
 // by AM is legal for this target, for a load/store of the specified type.
 bool CSATargetLowering::isLegalAddressingMode(const DataLayout &DL,
-<<<<<<< HEAD
-                                              const AddrMode &AM,
-                                              Type *Ty,
+                                              const AddrMode &AM, Type *Ty,
                                               unsigned AddrSpace, Instruction *i) const {
-=======
-                                              const AddrMode &AM, Type *Ty,
-                                              unsigned AddrSpace) const {
->>>>>>> c5847964
   /**/
   // X86 supports extremely general addressing modes.
   //  CodeModel::Model M = getTargetMachine().getCodeModel();
