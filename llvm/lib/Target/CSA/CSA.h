--- conflicted
+++ resolved
@@ -1,100 +1,3 @@
-<<<<<<< HEAD
-//===-- CSA.h - Top-level interface for CSA representation ------*- C++ -*-===//
-//
-// Copyright (C) 2017-2018 Intel Corporation. All rights reserved.
-//
-// The information and source code contained herein is the exclusive
-// property of Intel Corporation and may not be disclosed, examined
-// or reproduced in whole or in part without explicit written authorization
-// from the company.
-//
-//===----------------------------------------------------------------------===//
-//
-// This file contains the entry points for global functions defined in
-// the LLVM CSA back-end.
-//
-//===----------------------------------------------------------------------===//
-
-#ifndef LLVM_LIB_TARGET_CSA_CSA_H
-#define LLVM_LIB_TARGET_CSA_CSA_H
-
-#include "MCTargetDesc/CSAMCTargetDesc.h"
-#include "llvm/Support/CommandLine.h"
-#include "llvm/Target/TargetMachine.h"
-
-namespace llvm {
-  class CSATargetMachine;
-  class FunctionPass;
-  class MachineFunctionPass;
-
-  FunctionPass *createCSAISelDag(CSATargetMachine &TM,
-                                 llvm::CodeGenOpt::Level OptLevel);
-  MachineFunctionPass *createCSAConvertControlPass();
-  MachineFunctionPass *createControlDepenceGraph();
-  MachineFunctionPass *createCSACvtCFDFPass();
-  MachineFunctionPass *createCSAStatisticsPass();
-  MachineFunctionPass *createCSAOptDFPass();
-  MachineFunctionPass *createCSAMultiSeqPass();
-  MachineFunctionPass *createCSADFParLoopPass();
-  MachineFunctionPass *createCSARedundantMovElimPass();
-  MachineFunctionPass *createCSADeadInstructionElimPass();
-  MachineFunctionPass *createCSAAllocUnitPass();
-  MachineFunctionPass *createCSAPrologEpilogPass();
-  MachineFunctionPass *createCSAExpandInlineAsmPass();
-  MachineFunctionPass *createCSAMemopOrderingPass();
-  MachineFunctionPass *createCSAIndependentMemopOrderingPass();
-  MachineFunctionPass *createCSADepCalcMemopOrderingPass();
-  MachineFunctionPass *createCSANormalizeDebugPass();
-  MachineFunctionPass *createCSADataflowCanonicalizationPass();
-  MachineFunctionPass *createCSAStreamingMemoryConversionPass();
-  //FunctionPass *createCSALowerStructArgsPass();
-  Pass *createCSAInnerLoopPrepPass();
-  Pass *createCSAStreamingMemoryPrepPass();
-
-} // end namespace llvm;
-
-// Options that are currently shared between both memory ordering passes (and
-// CSATargetMachine to select which one to run).
-namespace csa_memop_ordering_shared_options {
-
-// Flag for controlling code that deals with memory ordering.
-enum OrderMemopsMode {
-  // No extra code added at all for ordering.  Often incorrect.
-  none = 0,
-
-  // Linear ordering of all memops.  Dumb but should be correct.
-  linear = 1,
-
-  //  Stores inside a basic block are totally ordered.
-  //  Loads ordered between the stores, but
-  //  unordered with respect to each other.
-  //  No reordering across basic blocks.
-  wavefront = 2,
-
-  // Optimal (but larger) ordering chains.
-  independent = 3,
-
-  // The latest iteration of memory ordering: flips the traversal of memory
-  // operations and separates dependency calculation from chain construction
-  // for better ordering chains and eventually better compile-time performance.
-  depcalc = 4
-};
-
-extern llvm::cl::opt<OrderMemopsMode> OrderMemopsType;
-extern llvm::cl::opt<int> OrderMemops;
-extern llvm::cl::opt<bool> ParallelOrderMemops;
-
-extern llvm::cl::opt<bool> IgnoreAliasInfo;
-extern llvm::cl::opt<bool> ViewMemopCFG;
-extern llvm::cl::opt<bool> DumpMemopCFG;
-extern llvm::cl::opt<bool> DumpOrderingChains;
-
-}
-
-
-
-#endif
-=======
 //===-- CSA.h - Top-level interface for CSA representation ------*- C++ -*-===//
 //
 // Copyright (C) 2017-2018 Intel Corporation. All rights reserved.
@@ -147,5 +50,4 @@
 
 } // namespace llvm
 
-#endif
->>>>>>> c5847964
+#endif