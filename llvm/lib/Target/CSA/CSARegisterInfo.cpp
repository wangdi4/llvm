--- conflicted
+++ resolved
@@ -24,12 +24,8 @@
 #include "llvm/IR/Function.h"
 #include "llvm/Support/Debug.h"
 #include "llvm/Support/ErrorHandling.h"
-<<<<<<< HEAD
+#include "llvm/Support/raw_ostream.h"
 #include "llvm/CodeGen/TargetFrameLowering.h"
-=======
-#include "llvm/Support/raw_ostream.h"
-#include "llvm/Target/TargetFrameLowering.h"
->>>>>>> c5847964
 #include "llvm/Target/TargetMachine.h"
 #include "llvm/Target/TargetOptions.h"
 #include "llvm/CodeGen/TargetRegisterInfo.h"
@@ -156,16 +152,6 @@
   case CSA::SUB64:
     changeToMove = (Offset == 0) ? true : false;
     break;
-<<<<<<< HEAD
-  case CSA::LD8:    new_mem_opc = CSA::LD8D;    break;
-  case CSA::LD16:   new_mem_opc = CSA::LD16D;   break;
-  case CSA::LD32:   new_mem_opc = CSA::LD32D;   break;
-  case CSA::LD64:   new_mem_opc = CSA::LD64D;   break;
-  case CSA::ST8:    new_mem_opc = CSA::ST8D;    new_is_st = true;  break;
-  case CSA::ST16:   new_mem_opc = CSA::ST16D;   new_is_st = true;  break;
-  case CSA::ST32:   new_mem_opc = CSA::ST32D;   new_is_st = true;  break;
-  case CSA::ST64:   new_mem_opc = CSA::ST64D;   new_is_st = true;  break;
-=======
   case CSA::LD8:
     new_mem_opc = CSA::LD8D;
     break;
@@ -194,7 +180,6 @@
     new_mem_opc = CSA::ST64D;
     new_is_st   = true;
     break;
->>>>>>> c5847964
   default:
     break;
   }
