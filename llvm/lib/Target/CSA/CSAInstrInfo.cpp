--- conflicted
+++ resolved
@@ -453,13 +453,9 @@
 
 bool CSAInstrInfo::isLoad(const MachineInstr *MI) const {
   switch (getGenericOpcode(MI->getOpcode())) {
-<<<<<<< HEAD
-  case CSA::Generic::LD: case CSA::Generic::LDD: case CSA::Generic::LDX:
-=======
   case CSA::Generic::LD:
   case CSA::Generic::LDD:
   case CSA::Generic::LDX:
->>>>>>> c5847964
     return true;
   default:
     return false;
@@ -468,13 +464,9 @@
 
 bool CSAInstrInfo::isStore(const MachineInstr *MI) const {
   switch (getGenericOpcode(MI->getOpcode())) {
-<<<<<<< HEAD
-  case CSA::Generic::ST: case CSA::Generic::STD: case CSA::Generic::STX:
-=======
   case CSA::Generic::ST:
   case CSA::Generic::STD:
   case CSA::Generic::STX:
->>>>>>> c5847964
     return true;
   default:
     return false;
