//===-- CSACvtCFDFPass.cpp - CSA convert control flow to data flow --------===//
//
// Copyright (C) 2017-2018 Intel Corporation. All rights reserved.
//
// The information and source code contained herein is the exclusive
// property of Intel Corporation and may not be disclosed, examined
// or reproduced in whole or in part without explicit written authorization
// from the company.
//
//===----------------------------------------------------------------------===//
//
// This file "reexpresses" the code containing traditional control flow
// into a basically data flow representation suitable for the CSA.
//
//===----------------------------------------------------------------------===//

#include "CSACvtCFDFPass.h"
#include "CSASubtarget.h"
#include "CSAUtils.h"
#include "InstPrinter/CSAInstPrinter.h"
#include "llvm/ADT/PostOrderIterator.h"
#include "llvm/ADT/SCCIterator.h"
#include "llvm/ADT/SmallPtrSet.h"
#include "llvm/ADT/Statistic.h"
#include "llvm/CodeGen/MachineFrameInfo.h"
#include "llvm/CodeGen/MachineInstrBuilder.h"
#include "llvm/CodeGen/MachineSSAUpdater.h"
#include "llvm/PassSupport.h"
#include "llvm/Support/Debug.h"
#include <stack>

using namespace llvm;

static cl::opt<int>
  CvtCFDFPass("csa-cvt-cf-df-pass", cl::Hidden, cl::ZeroOrMore,
              cl::desc("CSA Specific: Convert control flow to data flow pass"),
              cl::init(1));

static cl::opt<int> RunSXU("csa-run-sxu", cl::Hidden,
                           cl::desc("CSA Specific: run on sequential unit"),
                           cl::init(0));

static cl::opt<int> UseDynamicPred(
  "csa-dynamic-pred", cl::Hidden,
  cl::desc(
    "CSA Specific: use solely dynamic predicate to generate data flow code"),
  cl::init(0));

static cl::opt<bool> ILPLWaitForAllIncoming(
  "csa-ilpl-all0-incoming", cl::Hidden,
  cl::desc("CSA Specific: ILPL codegen: pick based on all0 of new cohorts"),
  cl::init(true));

static cl::opt<bool> ILPLWaitForAllBack(
  "csa-ilpl-all0-backedges", cl::Hidden,
  cl::desc(
    "CSA Specific: ILPL codegen: pick based on all0 of backedge cohorts"),
  cl::init(false));

#define DEBUG_TYPE "csa-cvt-cf-df-pass"

//  Because of the namespace-related syntax limitations of gcc, we need
//  To hoist init out of namespace blocks.
char CSACvtCFDFPass::ID = 0;
// declare CSACvtCFDFPass Pass
INITIALIZE_PASS_BEGIN(CSACvtCFDFPass, "csa-cvt-cfdf",
                      "CSA Convert Control Flow to Data Flow", true, true)
INITIALIZE_PASS_DEPENDENCY(MachineLoopInfo)
INITIALIZE_PASS_DEPENDENCY(ControlDependenceGraph)
INITIALIZE_PASS_DEPENDENCY(MachineDominatorTree)
INITIALIZE_PASS_DEPENDENCY(MachinePostDominatorTree)
INITIALIZE_PASS_DEPENDENCY(AAResultsWrapperPass)
INITIALIZE_PASS_END(CSACvtCFDFPass, "csa-cvt-cfdf",
                    "CSA Convert Control Flow to Data Flow", true, true)

CSACvtCFDFPass::CSACvtCFDFPass() : MachineFunctionPass(ID) {
  initializeCSACvtCFDFPassPass(*PassRegistry::getPassRegistry());
}

MachineFunctionPass *llvm::createCSACvtCFDFPass() {
  return new CSACvtCFDFPass();
}

void CSACvtCFDFPass::releaseMemory() {
  DenseMap<MachineBasicBlock *, DenseMap<unsigned, MachineInstr *> *>::iterator
    itm = bb2switch.begin();
  while (itm != bb2switch.end()) {
    DenseMap<unsigned, MachineInstr *> *reg2switch = itm->getSecond();
    ++itm;
    delete reg2switch;
  }
  bb2switch.clear();

  DenseMap<MachineBasicBlock *, DenseMap<unsigned, MachineInstr *> *>::iterator
    itmp = bb2pick.begin();
  while (itmp != bb2pick.end()) {
    DenseMap<unsigned, MachineInstr *> *reg2pick = itmp->getSecond();
    ++itmp;
    delete reg2pick;
  }
  bb2pick.clear();

  DenseMap<MachineBasicBlock *, SmallVectorImpl<unsigned> *>::iterator itedge =
    edgepreds.begin();
  while (itedge != edgepreds.end()) {
    SmallVectorImpl<unsigned> *edges = itedge->getSecond();
    ++itedge;
    delete edges;
  }
  edgepreds.clear();
  bb2predcpy.clear();
  bb2predmerge.clear();
  bbpreds.clear();
  bb2switch.clear();
  bb2pick.clear();
  bb2rpo.clear();
  dcgBBs.clear();
  multiInputsPick.clear();
}

void CSACvtCFDFPass::replacePhiWithPICK() {
  replaceLoopHdrPhi();
  replaceIfFooterPhiSeq();
}


bool CSACvtCFDFPass::runOnMachineFunction(MachineFunction &MF) {

  if (CvtCFDFPass == 0)
    return false;
  thisMF = &MF;

  TII = static_cast<const CSAInstrInfo *>(
    thisMF->getSubtarget<CSASubtarget>().getInstrInfo());
  MRI  = &thisMF->getRegInfo();
  TRI  = thisMF->getSubtarget<CSASubtarget>().getRegisterInfo();
  LMFI = thisMF->getInfo<CSAMachineFunctionInfo>();

  DT  = &getAnalysis<MachineDominatorTree>();
  PDT = &getAnalysis<MachinePostDominatorTree>();
  if (PDT->getRootNode() == nullptr)
    return false;
  else {
    //
    // CMPLRS-48822: workaround for infinite loops.
    //
    // Look for children of the PDT's root node and bail
    // out if any of them is not a normal exit (i.e. have
    // a CF successor).
    //
    bool normalExitBlockSeen = false;
    for (auto &child : children<MachineDomTreeNode *>(PDT->getRootNode())) {
      auto *MBB = child->getBlock();
      if (MBB->succ_empty()) {
        // Bail out on functions with multiple exits.
        //
        // TODO (vzakhari 2/21/2018): figure out, why this is needed.
        if (normalExitBlockSeen)
          return false;

        normalExitBlockSeen = true;
        continue;
      }
      else
        return false;
    }
  }
  CDG = &getAnalysis<ControlDependenceGraph>();
  MLI = &getAnalysis<MachineLoopInfo>();

  // Give up and run on SXU if there is dynamic stack activity we don't handle.
  if (thisMF->getFrameInfo().hasVarSizedObjects()) {
    errs() << "WARNING: dataflow conversion not attempting to handle dynamic "
              "stack allocation.\n";
    errs() << "Function \"" << thisMF->getName() << "\" will run on the SXU.\n";
    return false;
  }

  bool Modified = false;

#if 0
  // for now only well formed innermost loop regions are processed in this pass
  MachineLoopInfo *MLI = &getAnalysis<MachineLoopInfo>();
  if (!MLI) {
    DEBUG(errs() << "no loop info.\n");
    return false;
  }
#endif

  // Move reads of index references, which turn into invariant uses of
  // implicitly live-in registers, into the function entry. This is done so
  // that dataflow conversion recognizes these non-loop value defs as ones
  // which need to be flowed in.
  createFIEntryDefs();

  replaceUndefWithIgn();
  handleAllConstantInputs();

  // Before going any further, set up a baseline information about LIC grouping.
  // This ensures that there will be no confusion resulting from code being
  // generated to control dataflow. Note that this code needs to run after
  // moving the constant MOV entries to the entry block to avoid issues with
  // constants in PHIs.
  licGrouping.grow(MRI->getNumVirtRegs());
  basicBlockRegs.resize(thisMF->size(), ~0U);
  switchOuts.resize(thisMF->size(), EdgeRegs(~0U, ~0U));
  findLICGroups(true);

#if 0
  {
    errs() << "CSACvtCFDFPass after memoryop order" << ":\n";
    MF.print(errs(), getAnalysisIfAvailable<SlotIndexes>());
  }
#endif
  typedef po_iterator<MachineBasicBlock *> po_cfg_iterator;
  MachineBasicBlock *root = &*thisMF->begin();
  std::stack<MachineBasicBlock *> postk;
  for (po_cfg_iterator itermbb = po_cfg_iterator::begin(root),
                       END     = po_cfg_iterator::end(root);
       itermbb != END; ++itermbb) {
    MachineBasicBlock *mbb = *itermbb;
#if 0
    //remove DBG_VALUE instrutions
    MachineBasicBlock::iterator iInstr = mbb->begin();
    while (iInstr != mbb->end()) {
      MachineInstr* mInstr = &*iInstr;
      iInstr++;
      if (mInstr->isDebugValue()) {
        mInstr->removeFromParent();
      }
    }
#endif
    postk.push(mbb);
  }
  unsigned i = 0;
  while (!postk.empty()) {
    MachineBasicBlock *mbb = postk.top();
    postk.pop();
    bb2rpo[mbb] = i;
    i++;
  }

  insertSWITCHForLoopExit();
  // rename, adding lhdr phi to seal all up range of each defintions up till
  // loop hdr  insertSWITCHForRepeat();  if loop hdr is also an exiting blk,
  // repeatOperand generated loop hdr phi need to go through SWITCHforIf process
  insertSWITCHForIf();
  // run it twice;
  // non-latch exit affect def/use chain running across the loop;
  // new switch inserted at the exit blk need to repeated its src
  // insertSWITCHForRepeat();

  // renaming using switch to seal all down rang of each definition within loop
  renameOnLoopEntry();

  if (needDynamicPreds() || UseDynamicPred) {
    generateDynamicPreds();
  } else {
    // insertSWITCHForRepeat();
    replacePhiWithPICK();
  }
#if 0
  {
    errs() << "CSACvtCFDFPass before LIC allocation" << ":\n";
    MF.print(errs(), getAnalysisIfAvailable<SlotIndexes>());
  }
#endif
  assignLicForDF();
#if 0
  {
    errs() << "CSACvtCFDFPass after LIC allocation" << ":\n";
    MF.print(errs(), getAnalysisIfAvailable<SlotIndexes>());
  }
#endif

  // Recompute LIC groups for newly-added dataflow instructions. This time, it's
  // not safe to assume that instructions that get added necessarily correspond
  // to the execution counts of the blocks, but we can still do equivalence
  // class propagations that's accurate.
  findLICGroups(false);
  assignLicFrequencies(getAnalysis<MachineBlockFrequencyInfo>());

  if (!RunSXU) {
    removeBranch();
    linearizeCFG();
  }
  // destroy all the data structures for current function,
  // after branches are removed, BB pointer are no longer valid
  releaseMemory();

  RunSXU = false;

  return Modified;
}

MachineInstr *CSACvtCFDFPass::insertSWITCHForReg(unsigned Reg,
                                                 MachineBasicBlock *cdgpBB) {
  // generate and insert SWITCH or copy
  const TargetRegisterClass *TRC = MRI->getRegClass(Reg);
  MachineInstr *result           = nullptr;
  if (cdgpBB->succ_size() > 1) {
    MachineBasicBlock::iterator loc = cdgpBB->getFirstTerminator();
    MachineInstr *bi                = &*loc;
    unsigned switchFalseReg         = MRI->createVirtualRegister(TRC);
    unsigned switchTrueReg          = MRI->createVirtualRegister(TRC);
    nameLIC(switchTrueReg, "", Reg, ".switch.", cdgpBB, ".true");
    nameLIC(switchFalseReg, "", Reg, ".switch.", cdgpBB, ".false");
    assert(bi->getOperand(0).isReg());
    // generate switch op
    const unsigned switchOpcode = TII->makeOpcode(CSA::Generic::SWITCH, TRC);
    MachineInstr *switchInst;
    switchInst =
      BuildMI(*cdgpBB, loc, DebugLoc(), TII->get(switchOpcode), switchFalseReg)
        .addReg(switchTrueReg, RegState::Define)
        .addReg(bi->getOperand(0).getReg())
        .addReg(Reg);

    switchInst->setFlag(MachineInstr::NonSequential);
    result = switchInst;
  } else {
    MachineBasicBlock::iterator loc = cdgpBB->getLastNonDebugInstr();
    assert(MLI->getLoopFor(cdgpBB)->getLoopLatch() == cdgpBB ||
           MLI->getLoopFor(cdgpBB)->getLoopLatch() == nullptr);
    // LLVM 3.6 buggy latch with no exit edge
    // get a wierd latch with no exit edge from LLVM 3.6 buggy loop rotation
    const unsigned moveOpcode = TII->getMoveOpcode(TRC);
    unsigned cpyReg           = MRI->createVirtualRegister(TRC);
    MachineInstr *cpyInst =
      BuildMI(*cdgpBB, loc, DebugLoc(), TII->get(moveOpcode), cpyReg)
        .addReg(Reg);
    cpyInst->setFlag(MachineInstr::NonSequential);
    result = cpyInst;
  }
  return result;
}

unsigned CSACvtCFDFPass::findSwitchingDstForReg(unsigned Reg,
                                                MachineBasicBlock *mbb) {
  if (bb2switch.find(mbb) == bb2switch.end()) {
    return 0;
  }
  DenseMap<unsigned, MachineInstr *> *reg2switch = bb2switch[mbb];
  if (reg2switch->find(Reg) == reg2switch->end()) {
    return 0;
  }
  MachineInstr *defSwitchInstr = (*reg2switch)[Reg];
  unsigned switchFalseReg      = defSwitchInstr->getOperand(0).getReg();
  unsigned switchTrueReg       = defSwitchInstr->getOperand(1).getReg();
  if (MRI->use_empty(switchFalseReg)) {
    return switchFalseReg;
  } else if (MRI->use_empty(switchTrueReg)) {
    return switchTrueReg;
  }
  return 0;
}

MachineInstr *
CSACvtCFDFPass::getOrInsertSWITCHForReg(unsigned Reg,
                                        MachineBasicBlock *cdgpBB) {
  MachineInstr *defSwitchInstr                   = nullptr;
  DenseMap<unsigned, MachineInstr *> *reg2switch = nullptr;
  if (bb2switch.find(cdgpBB) == bb2switch.end()) {
    reg2switch        = new DenseMap<unsigned, MachineInstr *>();
    bb2switch[cdgpBB] = reg2switch;
  } else {
    reg2switch = bb2switch[cdgpBB];
  }

  if (reg2switch->find(Reg) == reg2switch->end()) {
    defSwitchInstr     = insertSWITCHForReg(Reg, cdgpBB);
    (*reg2switch)[Reg] = defSwitchInstr;
  } else {
    defSwitchInstr = (*reg2switch)[Reg];
  }

  return defSwitchInstr;
}

void CSACvtCFDFPass::insertSWITCHForConstant(MachineInstr *MI,
                                             MachineBasicBlock *mbb) {
  assert(TII->isMOV(MI) && hasAllConstantInputs(MI));
  unsigned Reg                 = MI->getOperand(0).getReg();
  ControlDependenceNode *unode = CDG->getNode(mbb);

  SmallVector<MachineInstr *, 8> NewPHIs;
  MachineSSAUpdater SSAUpdate(*thisMF, &NewPHIs);
  const TargetRegisterClass *TRC = MRI->getRegClass(Reg);
  unsigned switchVReg            = MRI->createVirtualRegister(TRC);
  SSAUpdate.Initialize(switchVReg);
  // SSAUpdate.AddAvailableValue(dmbb, Reg);
  unsigned newVReg = 0;
  for (ControlDependenceNode::node_iterator uparent     = unode->parent_begin(),
                                            uparent_end = unode->parent_end();
       uparent != uparent_end; ++uparent) {
    ControlDependenceNode *upnode = *uparent;
    MachineBasicBlock *upbb       = upnode->getBlock();
    if (!upbb) {
      // this is typical define inside loop, used outside loop on the main
      // execution path
      continue;
    }
    if (bb2rpo[upbb] >= bb2rpo[mbb]) {
      continue;
    }
    unsigned switchFalse        = MRI->createVirtualRegister(TRC);
    unsigned switchTrue         = MRI->createVirtualRegister(TRC);
    const unsigned switchOpcode = TII->makeOpcode(CSA::Generic::SWITCH, TRC);
    MachineBasicBlock::iterator loc = upbb->getFirstTerminator();
    assert(loc->getOperand(0).isReg());
    MachineInstr *bi = &*loc;
    MachineInstr *switchInst =
      BuildMI(*upbb, loc, DebugLoc(), TII->get(switchOpcode), switchFalse)
        .addReg(switchTrue, RegState::Define)
        .addReg(bi->getOperand(0).getReg())
        .add(MI->getOperand(1));
    switchInst->setFlag(MachineInstr::NonSequential);

    if (upnode->isFalseChild(unode)) {
      // rename Reg to switchFalseReg
      newVReg = switchFalse;
    } else {
      // rename it to switchTrueReg
      newVReg = switchTrue;
    }
    SSAUpdate.AddAvailableValue(upbb, newVReg);
  } // end of for (parent
  if (newVReg) {
    MI->removeFromParent();
    MachineRegisterInfo::use_iterator UI = MRI->use_begin(Reg);
    while (UI != MRI->use_end()) {
      MachineOperand &UseMO = *UI;
      ++UI;
      SSAUpdate.RewriteUse(UseMO);
    }
  }
}

void CSACvtCFDFPass::insertSWITCHForOperand(MachineOperand &MO,
                                            MachineBasicBlock *mbb,
                                            MachineInstr *phiIn) {
  if (!MO.isReg() || !TargetRegisterInfo::isVirtualRegister(MO.getReg()))
    return;
  unsigned Reg = MO.getReg();
  // process uses
  if (MO.isUse()) {
    ControlDependenceNode *unode = CDG->getNode(mbb);
    CDGRegion *uregion           = CDG->getRegion(unode);
    assert(uregion);
    MachineInstr *DefMI = MRI->getVRegDef(Reg);

    if (DefMI && (DefMI->getParent() != mbb)) { // live into MI BB
      MachineBasicBlock *dmbb      = DefMI->getParent();
      ControlDependenceNode *dnode = CDG->getNode(dmbb);
      CDGRegion *dRegion           = CDG->getRegion(dnode);
      assert(dRegion);
      // use, def in different region => need switch
      if (uregion != dRegion) {
        if (TII->isSwitch(DefMI) && unode->isParent(dnode)) {
          // def already from a switch -- can only happen if use is an immediate
          // child of def in CDG  assert(dnode->isChild(unode) || MI->isPHI());
          return;
        }

        SmallVector<MachineInstr *, 8> NewPHIs;
        MachineSSAUpdater SSAUpdate(*thisMF, &NewPHIs);
        const TargetRegisterClass *TRC = MRI->getRegClass(Reg);
        unsigned pickVReg              = MRI->createVirtualRegister(TRC);
        SSAUpdate.Initialize(pickVReg);
        SSAUpdate.AddAvailableValue(dmbb, Reg);
        unsigned newVReg;
        for (ControlDependenceNode::node_iterator
               uparent     = unode->parent_begin(),
               uparent_end = unode->parent_end();
             uparent != uparent_end; ++uparent) {
          ControlDependenceNode *upnode = *uparent;
          MachineBasicBlock *upbb       = upnode->getBlock();
          if (!upbb) {
            // this is typical define inside loop, used outside loop on the main
            // execution path
            continue;
          }
#if 1
          if (bb2rpo[upbb] >= bb2rpo[mbb]) {
            // don't look back if not a loop hdr phi for mbb's loop
            continue;
            // loop hdr init input don't need to look back
          }
#endif
          if (DT->dominates(dmbb, upbb)) { // including dmbb itself
            assert(
              (MLI->getLoopFor(dmbb) == NULL ||
               MLI->getLoopFor(dmbb) != MLI->getLoopFor(upbb) ||
               MLI->getLoopFor(dmbb)->getLoopLatch() != dmbb) &&
              "latch node can't forward dominate nodes inside its own loop");

            MachineInstr *defSwitchInstr = getOrInsertSWITCHForReg(Reg, upbb);
            unsigned switchFalseReg = defSwitchInstr->getOperand(0).getReg();
            unsigned switchTrueReg  = defSwitchInstr->getOperand(1).getReg();
            if (upnode->isFalseChild(unode)) {
              // rename Reg to switchFalseReg
              newVReg = switchFalseReg;
            } else {
              // rename it to switchTrueReg
              newVReg = switchTrueReg;
            }
            SSAUpdate.AddAvailableValue(upbb, newVReg);
          }
        } // end of for (parent

        if (phiIn) {
          SSAUpdate.RewriteUse(MO);
        } else {
          MachineRegisterInfo::use_iterator UI = MRI->use_begin(Reg);
          while (UI != MRI->use_end()) {
            MachineOperand &UseMO = *UI;
            MachineInstr *UseMI   = UseMO.getParent();
            ++UI;
            if (UseMI->getParent() == mbb) {
              SSAUpdate.RewriteUse(UseMO);
            }
          }
        }
      }
    }
  }
}

// focus on uses
void CSACvtCFDFPass::insertSWITCHForIf() {
  typedef po_iterator<ControlDependenceNode *> po_cdg_iterator;
  ControlDependenceNode *root = CDG->getRoot();
  for (po_cdg_iterator DTN = po_cdg_iterator::begin(root),
                       END = po_cdg_iterator::end(root);
       DTN != END; ++DTN) {
    MachineBasicBlock *mbb = DTN->getBlock();
    if (!mbb)
      continue; // root node has no bb
    // process each instruction in BB
    for (MachineBasicBlock::succ_iterator isucc = mbb->succ_begin();
         isucc != mbb->succ_end(); ++isucc) {
      MachineBasicBlock *succBB = *isucc;
      // phi in succNode has been processed or generated before
      // if (!succNode->isParent(*DTN)), don't need this as long as we don't
      // handle phi in its owning blks.  for loop hdr Phi, we still need to handle
      // back to back instructions in same block:
      // %y = Phi(%x0, %x)
      // %x = ...
      for (MachineBasicBlock::iterator iPhi = succBB->begin();
           iPhi != succBB->end(); ++iPhi) {
        if (!iPhi->isPHI()) {
          break;
        }
        for (MIOperands MO(*iPhi); MO.isValid(); ++MO) {
          if (!MO->isReg() ||
              !TargetRegisterInfo::isVirtualRegister(MO->getReg()))
            continue;
          unsigned Reg = MO->getReg();
          // process uses
          if (MO->isUse()) {
            MachineOperand &mOpnd = *MO;
            ++MO;
            if (MO->getMBB() == mbb) {
              // diamond if-branch input, closed loop latch input for loop hrd
              // phi, or def across loop from outside loop  no switch at loop
              // latch with exiting, which has been handled in loop exits
              // processing
              if (mbb->succ_size() == 1) { // not loop hdr phi
                // mbb can't be loop exiting blk
                // possible multiple CDG parents
                insertSWITCHForOperand(mOpnd, mbb, &*iPhi);
              } else {
              // TODO: handle infinite loop
              // mbb itself is a fork, this includes non-latch exiting blk
              // 1) triangle if's fall through branch
              // 2) loop hdr phi
#if 1
                MachineInstr *DefMI = MRI->getVRegDef(Reg);
                if (TII->isSwitch(DefMI) && DefMI->getParent() == mbb) {
                  // alread switched reg from SwitchForRepeat
                  continue;
                }
#endif
                MachineInstr *defSwitchInstr =
                  getOrInsertSWITCHForReg(Reg, mbb);
                unsigned switchFalseReg =
                  defSwitchInstr->getOperand(0).getReg();
                unsigned switchTrueReg = defSwitchInstr->getOperand(1).getReg();
                unsigned newVReg;
                if (CDG->getEdgeType(mbb, succBB, true) ==
                    ControlDependenceNode::TRUE) {
                  newVReg = switchTrueReg;
                } else {
                  assert(CDG->getEdgeType(mbb, succBB, true) ==
                         ControlDependenceNode::FALSE);
                  newVReg = switchFalseReg;
                }
                mOpnd.setReg(newVReg);
              }
            }
          }
        }
      }
      MachineBasicBlock::iterator I = mbb->begin();
      while (I != mbb->end()) {
        MachineInstr *MI = &*I;
        ++I;
        // to be consistent, never handle phi in its owning block,
        // always rename it in its input predecessor block
        if (MI->isPHI())
          continue;
        // if (MI->getOpcode() == CSA::PREDPROP || MI->getOpcode() ==
        // CSA::PREDMERGE)
        //  continue;
        if (hasAllConstantInputs(MI)) {
          // change move literal to switch
          insertSWITCHForConstant(MI, mbb);
          continue;
        }
        for (MIOperands MO(*MI); MO.isValid(); ++MO) {
          insertSWITCHForOperand(*MO, mbb);
        }
      } // end of for MI
    }
  } // end of for DTN(mbb)
}

MachineBasicBlock *CSACvtCFDFPass::getDominatingExitingBB(
  SmallVectorImpl<MachineBasicBlock *> &exitingBlks, MachineInstr *UseMI,
  unsigned Reg) {
  MachineBasicBlock *anchorBB   = nullptr;
  MachineBasicBlock *exitingBlk = nullptr;
  MachineBasicBlock *UseBB      = UseMI->getParent();
  if (UseMI->isPHI()) {
    for (MIOperands MO(*UseMI); MO.isValid(); ++MO) {
      if (!MO->isReg() || !TargetRegisterInfo::isVirtualRegister(MO->getReg()))
        continue;
      if (MO->isUse()) {
        unsigned MOReg = MO->getReg();
        // move to its incoming block operand
        ++MO;
        MachineBasicBlock *inBB = MO->getMBB();
        if (MOReg == Reg) {
          anchorBB = inBB;
          break;
        }
      }
    }
  } else {
    anchorBB = UseBB;
  }
  assert(anchorBB);
  std::sort(exitingBlks.begin(), exitingBlks.end(), CmpFcn(bb2rpo));
  for (int i = exitingBlks.size() - 1; i >= 0; i--) {
    if (DT->dominates(exitingBlks[i], anchorBB)) {
      exitingBlk = exitingBlks[i];
      break;
    }
  }
  // assert(exitingBlk && "can't find dominating exiting blk");
  return exitingBlk;
}

unsigned CSACvtCFDFPass::SwitchOutExitingBlk(MachineBasicBlock *exitingBlk,
                                             unsigned Reg, MachineLoop *mloop) {
  assert(exitingBlk->succ_size() == 2 && "exiting blok's # of successor not 2");
  MachineBasicBlock *succ1   = *exitingBlk->succ_begin();
  MachineBasicBlock *succ2   = *exitingBlk->succ_rbegin();
  MachineBasicBlock *exitBlk = mloop->contains(succ1) ? succ2 : succ1;
  assert(!mloop->contains(exitBlk));

  // this is case 1, can only have one level nesting difference
  MachineInstr *defSwitchInstr = getOrInsertSWITCHForReg(Reg, exitingBlk);
  unsigned switchFalseReg      = defSwitchInstr->getOperand(0).getReg();
  unsigned switchTrueReg       = defSwitchInstr->getOperand(1).getReg();
  unsigned newVReg;
  if (CDG->getEdgeType(exitingBlk, exitBlk, true) ==
      ControlDependenceNode::FALSE) {
    // rename Reg to switchTrueReg
    newVReg = switchFalseReg;
  } else {
    // rename it to switchFalseReg
    assert(CDG->getEdgeType(exitingBlk, exitBlk, true) ==
           ControlDependenceNode::TRUE);
    newVReg = switchTrueReg;
  }
  return newVReg;
}

void CSACvtCFDFPass::SwitchDefAcrossExits(unsigned Reg, MachineBasicBlock *mbb,
                                          MachineLoop *mloop,
                                          MachineOperand &UseMO) {
  SmallVector<MachineBasicBlock *, 2> exitingBlks;
  mloop->getExitingBlocks(exitingBlks);
  MachineInstr *UseMI      = UseMO.getParent();
  MachineBasicBlock *UseBB = UseMI->getParent();

  bool DefNotEncloseUse =
    MLI->getLoopFor(UseBB) == NULL ||
    (MLI->getLoopFor(UseBB) != MLI->getLoopFor(mbb) &&
     !MLI->getLoopFor(mbb)->contains(MLI->getLoopFor(UseBB)));
  // only need to handle use's loop immediately encloses def's loop, otherwise,
  // reduced to case 2 which should already have been run
  if (DefNotEncloseUse) {
    if (UseMI->isPHI()) {
      MachineBasicBlock *exitingBlk =
        getDominatingExitingBB(exitingBlks, UseMI, Reg);
      assert(exitingBlk);
      unsigned outVReg = SwitchOutExitingBlk(exitingBlk, Reg, mloop);
      // Rewrite uses that outside of the original def's block, inside the loop
      // renameLCSSAPhi or other cross boundary uses
      UseMO.setReg(outVReg);
    } else {
      // no exiting blk dominates the useBB:
      // 1)defBB dominates all exiting blks,
      // 2)UseBB is the enclosing loop's hdr
      SmallVector<MachineInstr *, 8> NewPHIs;
      MachineSSAUpdater SSAUpdate(*thisMF, &NewPHIs);
      const TargetRegisterClass *TRC = MRI->getRegClass(Reg);
      unsigned pickVReg              = MRI->createVirtualRegister(TRC);
      SSAUpdate.Initialize(pickVReg);
      SSAUpdate.AddAvailableValue(mbb, Reg);
      for (unsigned i = 0; i < exitingBlks.size(); i++) {
        MachineBasicBlock *exitingBlk = exitingBlks[i];
        assert(exitingBlk->succ_size() == 2);
        MachineBasicBlock *succ1   = *exitingBlk->succ_begin();
        MachineBasicBlock *succ2   = *exitingBlk->succ_rbegin();
        MachineBasicBlock *exitBlk = mloop->contains(succ1) ? succ2 : succ1;

        if (DT->dominates(exitBlk, UseBB)) {
          unsigned outVReg = SwitchOutExitingBlk(exitingBlk, Reg, mloop);
          SSAUpdate.AddAvailableValue(exitingBlk, outVReg);
        }
      }
      SSAUpdate.RewriteUse(UseMO);
    }
  } else {
    // use not enclosing def, def and use in different regions
    // assert(use have to be a switch from the repeat handling pass, or def is a
    // switch from the if handling pass or loop hdr Phi generated by SSAUpdater
    // in handling repeat case)
  }
}

void CSACvtCFDFPass::SwitchDefAcrossLoops(unsigned Reg, MachineBasicBlock *mbb,
                                          MachineLoop *mloop) {
  MachineRegisterInfo::use_iterator UI = MRI->use_begin(Reg);
  while (UI != MRI->use_end()) {
    MachineOperand &UseMO = *UI;
    MachineInstr *UseMI   = UseMO.getParent();
    ++UI;
    MachineBasicBlock *UseBB = UseMI->getParent();

    // for loop hdr Phi, we still need to handle back to back instructions in
    // same block:
    // %y = Phi(%x0, %x)
    // %x = ...
    MachineLoop *useLoop = MLI->getLoopFor(UseBB);

    if (mloop != useLoop) {
      // mloop != defLoop
      // two possibilites: a) def dom use;  b) def !dom use;
      // two cases: each can only have one nesting level difference
      // 1) def inside a loop, use outside the loop as LCSSA Phi with single
      // input 2) def outside a loop, use inside the loop, not handled here
      // use, def in different region cross latch
      SwitchDefAcrossExits(Reg, mbb, mloop, UseMO);
    }
  } // end of while (use)
}

// focus on def
void CSACvtCFDFPass::insertSWITCHForLoopExit() {
  DenseMap<MachineBasicBlock *, std::set<unsigned> *> LCSwitch;
  for (MachineLoopInfo::iterator LI = MLI->begin(), LE = MLI->end(); LI != LE;
       ++LI) {
    insertSWITCHForLoopExit(*LI, LCSwitch);
  }
  // release memory
  DenseMap<MachineBasicBlock *, std::set<unsigned> *>::iterator itm =
    LCSwitch.begin();
  while (itm != LCSwitch.end()) {
    std::set<unsigned> *regs = itm->getSecond();
    ++itm;
    delete regs;
  }
  LCSwitch.clear();
}

void CSACvtCFDFPass::insertSWITCHForLoopExit(
  MachineLoop *L,
  DenseMap<MachineBasicBlock *, std::set<unsigned> *> &LCSwitch) {
  for (MachineLoop::iterator LI = L->begin(), LE = L->end(); LI != LE; ++LI) {
    insertSWITCHForLoopExit(*LI, LCSwitch);
  }
  MachineLoop *mloop = L;
  for (MachineLoop::block_iterator BI = mloop->block_begin(),
                                   BE = mloop->block_end();
       BI != BE; ++BI) {
    MachineBasicBlock *mbb = *BI;
    if (LCSwitch.find(mbb) != LCSwitch.end()) {
      // mbb is an exit blk, need to handle defs push in from exiting blk, those
      // are defs of a switch instr
      std::set<unsigned> *LCSwitchs = LCSwitch.find(mbb)->getSecond();
      for (std::set<unsigned>::iterator iReg = LCSwitchs->begin();
           iReg != LCSwitchs->end(); ++iReg) {
        SwitchDefAcrossLoops(*iReg, mbb, mloop);
      }
    }
    for (MachineBasicBlock::iterator I = mbb->begin(); I != mbb->end(); ++I) {
      MachineInstr *MI = &*I;
      if (TII->isSwitch(MI))
        // encounter a switch just inserted in previous iter
        continue;
      for (MIOperands MO(*MI); MO.isValid(); ++MO) {
        if (!MO->isReg() ||
            !TargetRegisterInfo::isVirtualRegister(MO->getReg()))
          continue;
        unsigned Reg = MO->getReg();
        // process defs
        if (MO->isDef()) {
          SwitchDefAcrossLoops(Reg, mbb, mloop);
        }
      }
    }
  } // end of for mbb
  SmallVector<MachineBasicBlock *, 4> exitingBlks;
  mloop->getExitingBlocks(exitingBlks);
  for (unsigned i = 0; i < exitingBlks.size(); i++) {
    MachineBasicBlock *exitingBlk = exitingBlks[i];
    assert(exitingBlk);
    // close definitions live range in exiting blk
    for (MachineBasicBlock::iterator I = exitingBlk->begin();
         I != exitingBlk->end(); ++I) {
      MachineInstr *MI = &*I;
      if (TII->isSwitch(MI)) {
        assert(exitingBlk->succ_size() == 2 &&
               "loop exiting blk's # of successor not 2");
        MachineBasicBlock *succ1   = *exitingBlk->succ_begin();
        MachineBasicBlock *succ2   = *exitingBlk->succ_rbegin();
        MachineBasicBlock *exitBlk = mloop->contains(succ1) ? succ2 : succ1;
        unsigned switchOut = (CDG->getEdgeType(exitingBlk, exitBlk, true) ==
                              ControlDependenceNode::FALSE)
                               ? 0
                               : 1;

        std::set<unsigned> *LCSwitchs;
        if (LCSwitch.find(exitBlk) == LCSwitch.end()) {
          LCSwitchs         = new std::set<unsigned>;
          LCSwitch[exitBlk] = LCSwitchs;
        } else {
          LCSwitchs = LCSwitch.find(exitBlk)->getSecond();
        }
        LCSwitchs->insert(MI->getOperand(switchOut).getReg());
      }
    } // end of for MI
  }
}

void CSACvtCFDFPass::renameOnLoopEntry() {
#if 0
  {
    errs() << "after rename for repeat" << ":\n";
    thisMF->print(errs(), getAnalysisIfAvailable<SlotIndexes>());
  }
#endif

  for (MachineLoopInfo::iterator LI = MLI->begin(), LE = MLI->end(); LI != LE;
       ++LI) {
    renameAcrossLoopForRepeat(*LI);
  }
}

// TODO: rename for repeat
void CSACvtCFDFPass::renameAcrossLoopForRepeat(MachineLoop *L) {
  for (MachineLoop::iterator LI = L->begin(), LE = L->end(); LI != LE; ++LI) {
    renameAcrossLoopForRepeat(*LI);
  }
  MachineLoop *mloop = L;
  for (MachineLoop::block_iterator BI = mloop->block_begin(),
                                   BE = mloop->block_end();
       BI != BE; ++BI) {
    MachineBasicBlock *mbb = *BI;
    // only conside blocks in the current loop level, blocks in the nested level
    // are done before.
    if (MLI->getLoopFor(mbb) != mloop)
      continue;
    for (MachineBasicBlock::iterator I = mbb->begin(); I != mbb->end(); ++I) {
      MachineInstr *MI = &*I;
      // if (MI->isPHI()) continue;
      for (MIOperands MO(*MI); MO.isValid(); ++MO) {
        if (!MO->isReg() ||
            !TargetRegisterInfo::isVirtualRegister(MO->getReg()))
          continue;
        unsigned Reg = MO->getReg();
        if (MO->isUse()) {
          // Skip disconnected DBG_VALUE vregs
          if (MRI->def_empty(Reg)) {
            assert(MI->isDebugValue() && "vreg with no def?");
            continue;
          }
          MachineInstr *DefMI     = MRI->getVRegDef(Reg);
          MachineBasicBlock *dmbb = DefMI->getParent();
          MachineLoop *dmloop     = MLI->getLoopFor(dmbb);
          // loop exit switch def
          if (dmloop && !dmloop->contains(mloop)) {
            assert(TII->isSwitch(DefMI));
            dmloop = dmloop->getParentLoop();
            assert(!dmloop || dmloop == mloop || dmloop->contains(mloop));
          }
#if 0
          if (hasAllConstantInputs(DefMI)) {
            //DefMI->setFlag(MachineInstr::NonSequential);
            continue;
          }
#endif
          // def is in immediate nesting level, this including def not in any
          // loop at all
          if (mloop->getParentLoop() == dmloop || mloop == dmloop)
            continue;

          // def outside the loop of use, and not in the immediate nesting level
          if ((!dmloop || dmloop->contains(mloop)) &&
              DT->properlyDominates(dmbb, mbb)) {
            MachineBasicBlock *landingPad = mloop->getLoopPreheader();
            // data flow converter assume loop in natural form, simplifLoop has to be run
            // as the last loop before ISEL.
            assert(landingPad && "can't find loop preheader as landing pad for renaming");
            const TargetRegisterClass *TRC = MRI->getRegClass(Reg);
            const unsigned moveOpcode      = TII->getMoveOpcode(TRC);
            unsigned cpyReg                = MRI->createVirtualRegister(TRC);
            MachineInstr *cpyInst =
              BuildMI(*landingPad, landingPad->getFirstTerminator(), DebugLoc(),
                      TII->get(moveOpcode), cpyReg)
                .addReg(Reg);
            cpyInst->setFlag(MachineInstr::NonSequential);
            MachineRegisterInfo::use_iterator UI = MRI->use_begin(Reg);
            while (UI != MRI->use_end()) {
              MachineOperand &UseMO    = *UI;
              MachineInstr *UseMI      = UseMO.getParent();
              MachineBasicBlock *UseBB = UseMI->getParent();
              ++UI;
              if (MLI->getLoopFor(UseBB) && MLI->getLoopFor(UseBB) == mloop) {
                UseMO.setReg(cpyReg);
              }
            }
          }
        }
      }
    } // end of for MI
  }
}

void CSACvtCFDFPass::replaceLoopHdrPhi() {
  for (MachineLoopInfo::iterator LI = MLI->begin(), LE = MLI->end(); LI != LE;
       ++LI) {
    replaceLoopHdrPhi(*LI);
  }
}

void CSACvtCFDFPass::replaceLoopHdrPhi(MachineLoop *L) {
  for (MachineLoop::iterator LI = L->begin(), LE = L->end(); LI != LE; ++LI) {
    replaceLoopHdrPhi(*LI);
  }
  MachineLoop *mloop      = L;
  MachineBasicBlock *lhdr = mloop->getHeader();

  unsigned pipeliningDegree = getInnerLoopPipeliningDegree(L);
  if (pipeliningDegree > 1) {
    replaceCanonicalLoopHdrPhiPipelined(lhdr, pipeliningDegree);
  } else {
    replaceCanonicalLoopHdrPhi(lhdr);
  }
}

// sequence OPT is targeting at this transform
// single entry, single exiting, single latch, exiting blk post dominates loop
// hdr(always execute)
void CSACvtCFDFPass::replaceCanonicalLoopHdrPhi(MachineBasicBlock *mbb) {
  MachineLoop *mloop = MLI->getLoopFor(mbb);
  assert(mloop->getHeader() == mbb);
  if (mbb->getFirstNonPHI() == mbb->begin())
    return;

  assert(mloop->getExitingBlock() &&
         "can't handle multi exiting blks in this funciton");
  MachineBasicBlock *headerBB = mloop->getHeader();
  MachineBasicBlock *latchBB         = mloop->getLoopLatch();
  ControlDependenceNode *latchNode   = CDG->getNode(latchBB);
  MachineBasicBlock *exitingBB       = mloop->getExitingBlock();
  ControlDependenceNode *exitingNode = CDG->getNode(exitingBB);
  MachineBasicBlock *exitBB          = mloop->getExitBlock();
  assert(latchBB);
  bool needCmpExitCond = false;
  //assert(latchBB && exitingBB && (latchBB == exitingBB || headerBB == exitingBB));
  if (!exitingBB) {
    needCmpExitCond = true;
  } else if (latchBB != exitingBB && headerBB != exitingBB) {
    ControlDependenceNode *exitingNode = CDG->getNode(exitingBB);
    for (ControlDependenceNode::node_iterator pnode = exitingNode->parent_begin(),
      pend = exitingNode->parent_end();
      pnode != pend; ++pnode) {
      ControlDependenceNode *ctrlNode = *pnode;
      MachineBasicBlock *ctrlBB = ctrlNode->getBlock();
      if (MLI->getLoopFor(ctrlBB) == mloop) {
        needCmpExitCond = true;
        break;
      }
    }
  }

  MachineInstr *bi                = &*exitingBB->getFirstInstrTerminator();
  MachineBasicBlock::iterator loc = exitingBB->getFirstTerminator();
  unsigned predReg                = bi->getOperand(0).getReg();
  if (needCmpExitCond) {
    predReg = findLoopExitCondition(mloop);
  }
  const TargetRegisterClass *TRC = MRI->getRegClass(predReg);
  CSAMachineFunctionInfo *LMFI   = thisMF->getInfo<CSAMachineFunctionInfo>();
  // Look up target register class corresponding to this register.
  const TargetRegisterClass *new_LIC_RC =
    LMFI->licRCFromGenRC(MRI->getRegClass(predReg));
  assert(new_LIC_RC && "Can't determine register class for register");
  unsigned cpyReg =
    LMFI->allocateLIC(new_LIC_RC, Twine("loop_") + mbb->getName() + "_phi");
  assert(mloop->isLoopExiting(latchBB) ||
         headerBB == exitingBB         ||
         latchNode->isParent(exitingNode));
  _unused(latchNode);
  _unused(exitingNode);
  _unused(headerBB);
  const unsigned moveOpcode = TII->getMoveOpcode(TRC);
  MachineInstr *cpyInst =
    BuildMI(*exitingBB, loc, DebugLoc(), TII->get(moveOpcode), cpyReg)
      .addReg(predReg);
  cpyInst->setFlag(MachineInstr::NonSequential);

  MachineBasicBlock *lphdr           = mloop->getHeader();
  MachineBasicBlock::iterator hdrloc = lphdr->begin();
  const unsigned InitOpcode          = TII->getInitOpcode(TRC);
  MachineInstr *initInst             = nullptr;
  bool pickCtrlInverted = needCmpExitCond ? 1 :
    CDG->getEdgeType(exitingBB, exitBB, true) != ControlDependenceNode::FALSE;
  if (pickCtrlInverted) {
    initInst = BuildMI(*lphdr, hdrloc, DebugLoc(), TII->get(InitOpcode), cpyReg)
                 .addImm(1);
  } else {
    initInst = BuildMI(*lphdr, hdrloc, DebugLoc(), TII->get(InitOpcode), cpyReg)
                 .addImm(0);
  }
  initInst->setFlag(MachineInstr::NonSequential);

  repeatOperandInLoop(mloop, cpyReg, predReg, pickCtrlInverted);

  MachineBasicBlock::iterator iterI = mbb->begin();
  while (iterI != mbb->end()) {
    MachineInstr *MI = &*iterI;
    ++iterI;
    if (!MI->isPHI())
      continue;

    unsigned numUse               = 0;
    MachineOperand *backEdgeInput = nullptr;
    MachineOperand *initInput     = nullptr;
    unsigned numOpnd              = 0;
    unsigned backEdgeIndex        = 0;
    unsigned dst                  = MI->getOperand(0).getReg();

    for (MIOperands MO(*MI); MO.isValid(); ++MO, ++numOpnd) {
      if (!MO->isReg())
        continue;
      // process use at loop level
      if (MO->isUse()) {
        ++numUse;
        MachineOperand &mOpnd = *MO;
        ++MO;
        ++numOpnd;
        MachineBasicBlock *inBB = MO->getMBB();
        if (inBB == latchBB) {
          backEdgeInput = &mOpnd;
          backEdgeIndex = numOpnd - 1;
        } else {
          initInput = &mOpnd;
        }
      }
    } // end for MO
    if (numUse > 2) {
      // loop hdr phi has more than 2 init inputs,
      // remove backedge input reduce it to if-foot phi case to be handled by
      // if-footer phi pass
      initInput = &MI->getOperand(0);
      const TargetRegisterClass *TRC =
        MRI->getRegClass(MI->getOperand(0).getReg());
      unsigned renameReg = MRI->createVirtualRegister(TRC);
      initInput->setReg(renameReg);
    }
    MachineOperand *pickFalse;
    MachineOperand *pickTrue;
    if (pickCtrlInverted) {
      pickFalse = backEdgeInput;
      pickTrue  = initInput;
    } else {
      pickFalse = initInput;
      pickTrue  = backEdgeInput;
    }
    TRC                       = MRI->getRegClass(dst);
    const unsigned pickOpcode = TII->makeOpcode(CSA::Generic::PICK, TRC);
    // generate PICK, and insert before MI
    MachineInstr *pickInst = nullptr;
    predReg                = cpyReg;
    if (pickFalse->isReg() && pickTrue->isReg()) {
      pickInst = BuildMI(*mbb, MI, MI->getDebugLoc(), TII->get(pickOpcode), dst)
                   .addReg(predReg)
                   .addReg(pickFalse->getReg())
                   .addReg(pickTrue->getReg());
    } else if (pickFalse->isReg()) {
      pickInst = BuildMI(*mbb, MI, MI->getDebugLoc(), TII->get(pickOpcode), dst)
                   .addReg(predReg)
                   .addReg(pickFalse->getReg())
                   .add(*pickTrue);
    } else if (pickTrue->isReg()) {
      pickInst = BuildMI(*mbb, MI, MI->getDebugLoc(), TII->get(pickOpcode), dst)
                   .addReg(predReg)
                   .add(*pickFalse)
                   .addReg(pickTrue->getReg());
    } else {
      pickInst = BuildMI(*mbb, MI, MI->getDebugLoc(), TII->get(pickOpcode), dst)
                   .addReg(predReg)
                   .add(*pickFalse)
                   .add(*pickTrue);
    }

    pickInst->setFlag(MachineInstr::NonSequential);
    MI->removeFromParent();
    if (numUse > 2) {
      // move phi before the pick
      MachineBasicBlock::iterator tmpI = pickInst;
      mbb->insert(tmpI, MI);
      MI->RemoveOperand(backEdgeIndex);
      MI->RemoveOperand(backEdgeIndex);
    }
  }
}

// This version uses additional operators in order to allow multiple incoming
// "gangs" of data to flow through the loop at once. The number of gangs
// allowed to be in the pipeline at once is determined by the "completion"
// buffer operators: no new gangs will be admitted if these do not have
// available storage to reorder the loop's outputs. The number of "gangs"
// admitted is bounded on two sides: it is not correct to admit more than we
// have backedge and completion buffering for, and it does not increase
// performance to admit more than the pipeline depth of the body would fit.
void CSACvtCFDFPass::replaceCanonicalLoopHdrPhiPipelined(MachineBasicBlock *mbb,
                                                         unsigned numTokensSpecified) {
  MachineLoop *mloop = MLI->getLoopFor(mbb);
  DebugLoc mloopLoc = mloop->getStartLoc();

  assert(mloop->getHeader() == mbb);
  if (mbb->getFirstNonPHI() == mbb->begin())
    return;
  assert(numTokensSpecified >= 1);

  // The completionN operators we will insert are limited to a maximum depth of
  // 2**8-1==255 by the VISA.
  unsigned numTokens = std::min(255U, numTokensSpecified);

  // ...and they're further limited to a maximum depth of 32 according to V1
  // expectations, which is what the simulator is currently intepreting
  // compiler output as.
  numTokens = std::min(32U, numTokens);

  assert(mloop->getExitingBlock() &&
         "can't handle multi exiting blks in this funciton");
  MachineBasicBlock *latchBB         = mloop->getLoopLatch();
  ControlDependenceNode *latchNode   = CDG->getNode(latchBB);
  MachineBasicBlock *exitingBB       = mloop->getExitingBlock();
  ControlDependenceNode *exitingNode = CDG->getNode(exitingBB);
  MachineBasicBlock *exitBB          = mloop->getExitBlock();
  assert(exitBB);
  assert(latchBB && exitingBB && (latchBB == exitingBB));
  MachineInstr *bi                = &*exitingBB->getFirstInstrTerminator();
// RAVI  MachineBasicBlock::iterator loc = exitingBB->getFirstTerminator();
  unsigned predReg                = bi->getOperand(0).getReg();

  const TargetRegisterClass *TRC = MRI->getRegClass(predReg);
  CSAMachineFunctionInfo *LMFI   = thisMF->getInfo<CSAMachineFunctionInfo>();
  // Look up target register class corresponding to this register.
  const TargetRegisterClass *new_LIC_RC =
    LMFI->licRCFromGenRC(MRI->getRegClass(predReg));
  assert(new_LIC_RC && "Can't determine register class for register");
  unsigned cpyReg = LMFI->allocateLIC(new_LIC_RC, "loopCtl");
  assert(mloop->isLoopExiting(latchBB) || latchNode->isParent(exitingNode));
  _unused(latchNode);
  _unused(exitingNode);

  MachineBasicBlock *lphdr           = mloop->getHeader();
//  MachineBasicBlock::iterator hdrloc = lphdr->begin();
  bool pickCtrlInverted =
    (CDG->getEdgeType(exitingBB, exitBB, true) != ControlDependenceNode::FALSE);

  SmallVector<MachineOperand *, 4> newGang, backGang;
  repeatOperandInLoop(mloop, cpyReg, predReg, pickCtrlInverted, &newGang,
                      &backGang);

  MachineBasicBlock::iterator iterI = mbb->begin();
  while (iterI != mbb->end()) {
    MachineInstr *MI = &*iterI;
    ++iterI;
    if (!MI->isPHI())
      continue;

    unsigned numUse               = 0;
    MachineOperand *backEdgeInput = nullptr;
    MachineOperand *initInput     = nullptr;
    unsigned numOpnd              = 0;
    unsigned backEdgeIndex        = 0;
    unsigned dst                  = MI->getOperand(0).getReg();

    for (MIOperands MO(*MI); MO.isValid(); ++MO, ++numOpnd) {
      if (!MO->isReg())
        continue;
      // process use at loop level
      if (MO->isUse()) {
        ++numUse;
        MachineOperand &mOpnd = *MO;
        ++MO;
        ++numOpnd;
        MachineBasicBlock *inBB = MO->getMBB();
        if (inBB == latchBB) {
          backEdgeInput = &mOpnd;
          backEdgeIndex = numOpnd - 1;
        } else {
          initInput = &mOpnd;
        }
      }
    } // end for MO
    if (numUse > 2) {
      // loop hdr phi has more than 2 init inputs,
      // remove backedge input reduce it to if-foot phi case to be handled by
      // if-footer phi pass
      initInput = &MI->getOperand(0);
      const TargetRegisterClass *TRC =
        MRI->getRegClass(MI->getOperand(0).getReg());
      unsigned renameReg = MRI->createVirtualRegister(TRC);
      initInput->setReg(renameReg);
    }

    MachineOperand *pickFalse;
    MachineOperand *pickTrue;
    if (pickCtrlInverted) {
      pickFalse = backEdgeInput;
      pickTrue  = initInput;
    } else {
      pickFalse = initInput;
      pickTrue  = backEdgeInput;
    }
    TRC                       = MRI->getRegClass(dst);
    const unsigned pickOpcode = TII->makeOpcode(CSA::Generic::PICK, TRC);
    // generate PICK, and insert before MI
    MachineInstr *pickInst = nullptr;
    if (pickFalse->isReg() && pickTrue->isReg()) {
      pickInst = BuildMI(*mbb, MI, MI->getDebugLoc(), TII->get(pickOpcode), dst)
                   .addReg(cpyReg)
                   .addReg(pickFalse->getReg())
                   .addReg(pickTrue->getReg());
    } else if (pickFalse->isReg()) {
      pickInst = BuildMI(*mbb, MI, MI->getDebugLoc(), TII->get(pickOpcode), dst)
                   .addReg(cpyReg)
                   .addReg(pickFalse->getReg())
                   .add(*pickTrue);
    } else if (pickTrue->isReg()) {
      pickInst = BuildMI(*mbb, MI, MI->getDebugLoc(), TII->get(pickOpcode), dst)
                   .addReg(cpyReg)
                   .add(*pickFalse)
                   .addReg(pickTrue->getReg());
    } else {
      pickInst = BuildMI(*mbb, MI, MI->getDebugLoc(), TII->get(pickOpcode), dst)
                   .addReg(cpyReg)
                   .add(*pickFalse)
                   .add(*pickTrue);
    }

    newGang.push_back(&pickInst->getOperand(pickCtrlInverted ? 3 : 2));
    backGang.push_back(&pickInst->getOperand(pickCtrlInverted ? 2 : 3));

    pickInst->setFlag(MachineInstr::NonSequential);
    MI->removeFromParent();
    if (numUse > 2) {
      // move phi before the pick
      MachineBasicBlock::iterator tmpI = pickInst;
      mbb->insert(tmpI, MI);
      MI->RemoveOperand(backEdgeIndex);
      MI->RemoveOperand(backEdgeIndex);
    }
  }

  MachineOperand *newPulse  = newGang[0];
  MachineOperand *backPulse = backGang[0];

  if (ILPLWaitForAllIncoming) {
    newPulse = createUseTree(lphdr, lphdr->begin(), CSA::ALL0, newGang);
    LMFI->setLICName(newPulse->getReg(), "newAll");
  }

  if (ILPLWaitForAllBack) {
    backPulse = createUseTree(lphdr, lphdr->begin(), CSA::ALL0, backGang);
    LMFI->setLICName(backPulse->getReg(), "backAll");
  }

  SmallVector<MachineOperand *, 4> loopOutputs;
  // Look for loop outputs.
  for (MachineOperand *g : backGang) {
    MachineInstr* outSwitch = MRI->getUniqueVRegDef(g->getReg());
    MachineOperand *loopOutput = &outSwitch->getOperand(pickCtrlInverted ? 1 : 0);
    if (loopOutput->getReg() == CSA::IGN)
      continue;
    if (MRI->use_nodbg_empty(loopOutput->getReg()))
      continue;

    loopOutputs.push_back(loopOutput);
  }

  // If there were no loop outputs, conceptually create a null operand which
  // will get a trivially-used completion1 buffer to limit new cohorts with.
  if (loopOutputs.size() == 0) {
    loopOutputs.push_back(nullptr);
  }

  // For each output, create and hook up completion buffers.
  // The completion buffers' indices (indicating space available) are used to
  // control admission into the pipeline.
  SmallVector<MachineOperand*, 4> newTokens;
  for (MachineOperand *g : loopOutputs) {
    unsigned newToken = LMFI->allocateLIC(&CSA::CI8RegClass, "newToken");
    unsigned bodyToken = LMFI->allocateLIC(&CSA::CI8RegClass, "bodyToken");
    unsigned backToken = LMFI->allocateLIC(&CSA::CI8RegClass, "backToken");
    unsigned outToken = LMFI->allocateLIC(&CSA::CI8RegClass, "outToken");

    // If g is null, then we're just flowing around indices with no
    // corresponding data. The data in/out for the completion op will both be
    // IGN. TODO: don't waste a "completion1" on this.
    // Otherwise (if g is a real operand) it needs to be reordered.
    unsigned orderedOut = g ? g->getReg() : static_cast<unsigned>(CSA::IGN);
    const TargetRegisterClass *RC = g ? MRI->getRegClass(g->getReg()) : &CSA::CI1RegClass;
    unsigned unorderedOut = g ? LMFI->allocateLIC(RC, "unorderedOut") : 
                                                           static_cast<unsigned>(CSA::IGN);
    if (g)
      g->setReg(unorderedOut);

    // The index/token edges need buffering.
    LMFI->setLICDepth(newToken, numTokens);
    LMFI->setLICDepth(backToken, numTokens);
    // Advise the simulator not to be concerned if the this has values in it on
    // exit; this is expected.
    LMFI->addLICAttribute(newToken, "csasim_ignore_on_exit");

    // TODO: Do not need to reorder 0-bit channels; we should be able to just
    // do rate-limiting with no reordering/storage once the compiler starts
    // emitting them.
    const TargetRegisterClass *compRC =
      TII->getSizeOfRegisterClass(RC) < 1 ? &CSA::CI1RegClass : RC;

    MachineInstrBuilder compBuffer =
      BuildMI(*mbb, lphdr->begin(), mloopLoc,
          TII->get(TII->makeOpcode(CSA::Generic::COMPLETION, compRC)))
          .addDef(newToken)
          .addDef(orderedOut)
          .addReg(outToken)
          .addReg(unorderedOut)
          .addImm(numTokens);
    newTokens.push_back(&compBuffer->getOperand(0));

    MachineInstrBuilder tokPick =
      BuildMI(*mbb, lphdr->begin(), mloopLoc, TII->get(CSA::PICK8), bodyToken)
          .addReg(cpyReg)
          .addReg(pickCtrlInverted ? backToken : newToken)
          .addReg(pickCtrlInverted ? newToken : backToken);
    (void) tokPick;
    MachineInstrBuilder tokSwitch =
      BuildMI(*mbb, lphdr->begin(), mloopLoc, TII->get(CSA::SWITCH8))
          .addDef(pickCtrlInverted ? backToken : outToken)
          .addDef(pickCtrlInverted ? outToken : backToken)
          .addReg(predReg)
          .addReg(bodyToken);
    (void) tokSwitch;
  }
  MachineOperand *haveTokens;
  if (newTokens.size()) {
    SmallVector<MachineInstr *, 4> useTreeInstrs;
    haveTokens = createUseTree(mbb, lphdr->begin(), CSA::ALL0, newTokens, &useTreeInstrs);
    for (MachineInstr *newInst : useTreeInstrs)
      LMFI->addLICAttribute(std::begin(newInst->defs())->getReg(), "csasim_ignore_on_exit");
  } else {
    // This can happen, right?
    assert(0 && "ILPL on loops with no outputs not yet supported");
  }

  // Add buffering to backedges.
  for (MachineOperand *g : backGang) {
    assert(g->isReg() && "Unexpected non-LIC backedge in inner loop pipeline");
    LMFI->setLICDepth(g->getReg(), numTokens);
    LMFI->setLICName(g->getReg(), "backEdge");
  }

  MachineInstrBuilder newGated =
    BuildMI(*mbb, lphdr->begin(), mloopLoc, TII->get(CSA::GATE0),
            LMFI->allocateLIC(&CSA::CI0RegClass, "newGated"))
      .addReg(haveTokens->getReg())
      .addReg(newPulse->getReg())
      .setMIFlag(MachineInstr::NonSequential);

  unsigned firstPrio          = newGated->getOperand(0).getReg();
  unsigned secondPrio         = backPulse->getReg();
  MachineInstrBuilder any = BuildMI(*mbb, lphdr->begin(), mloopLoc,
                                        TII->get(CSA::ANY0))
                                  .addDef(cpyReg)
                                  .addReg(firstPrio)
                                  .addReg(secondPrio)
                                  .addReg(CSA::NA)
                                  .addReg(CSA::NA)
                                  .setMIFlag(MachineInstr::NonSequential);

  if (pickCtrlInverted) {
    any->getOperand(0).setReg(
      LMFI->allocateLIC(&CSA::CI1RegClass, "notLoopCtl"));
    BuildMI(*mbb, lphdr->begin(), mloopLoc, TII->get(CSA::NOT1), cpyReg)
      .addReg(any->getOperand(0).getReg())
      .setMIFlag(MachineInstr::NonSequential);
  }

}

// Utility function to create a tree of uses. For example, it can create
// ANY/ALL/MERGE trees from a collection of operands. The "unusedReg" value
// defaults to IGN.
MachineOperand *CSACvtCFDFPass::createUseTree(
    MachineBasicBlock *mbb, MachineBasicBlock::iterator before,
    unsigned opcode, const SmallVector<MachineOperand *, 4> vals,
    SmallVector<MachineInstr *, 4> *created, unsigned unusedReg) {

  unsigned n = vals.size();
  assert(n && "Can't combine 0 values");
  MCInstrDesc id = TII->get(opcode);
  // Ensure that this is an op that we can build some kind of 1-to-N tree out
  // of.
  assert(id.getNumDefs() == 1 && id.getNumOperands() > 2 &&
         "Don't know how to build a tree out of this opcode");
  unsigned radix                    = id.getNumOperands() - id.getNumDefs();
  const TargetRegisterClass *outTRC = LMFI->licRCFromGenRC(
    TII->getRegClass(id, 0, TRI, *mbb->getParent()));

  // If one left, we're done.
  if (n == 1)
    return vals[0];

  // Make our own set of vals to track.
  SmallVector<MachineOperand *, 4> fewerVals;

  // Create a new element to combine some of the others.
  MachineInstrBuilder next =
    BuildMI(*mbb, before, before->getDebugLoc(),
            TII->get(opcode), LMFI->allocateLIC(outTRC));
  next.setMIFlag(MachineInstr::NonSequential);

  // vals will be partitioned into those items being combined and those items
  // which remain.
  for (unsigned j = 0; j < n; ++j) {
    if (j < radix)
      next.addReg(vals[j]->getReg());
    else
      fewerVals.push_back(vals[j]);
  }

  // Ensure the new instruction has enough ops
  while (next->getNumOperands() < radix + 1)
    next.addReg(CSA::IGN);

  // Add the new item to be combined. Putting this at the back of the list
  // helps balance.
  fewerVals.push_back(&next->getOperand(0));

  // Note new instruction for caller if requested.
  if (created)
    created->push_back(next);

  // Run again on the smaller vector.
  return createUseTree(mbb, before, opcode, fewerVals, created, unusedReg);
}

/* Do a sweep over all instructions, looking for direct frame index uses. The
 * use will be replaced with a vreg defined in the entry of the function so
 * that they will be recognized as defs going into any dataflow. This is only
 * intended to handle fixed-size frame objects. The result should still be
 * suitable for SXU execution. */
void CSACvtCFDFPass::createFIEntryDefs() {
  // Build a set of FI users which should be moved to the function entry.
  std::set<MachineOperand *> toReplace;
  // The set of FIs which need vregs created for them in this function.
  std::set<int> entryFIs;
  // A map of FIs to their corresponding virtual registers in the function's
  // entry BB.
  std::map<int, unsigned> fiVRegMap;

  // Collect the FI users which need to be modified.
  for (MachineFunction::iterator BB = thisMF->begin(), E = thisMF->end();
       BB != E; ++BB) {
    ControlDependenceNode *mNode = CDG->getNode(&*BB);
    bool hasCDGParent =
      (mNode->getNumParents() > 1 ||
       (mNode->getNumParents() == 1 && (*mNode->parent_begin())->getBlock()));

    // Only worry about uses which aren't already in control flow entry.
    if (!hasCDGParent)
      continue;

    for (MachineBasicBlock::iterator MI = BB->begin(), EI = BB->end(); MI != EI;
         ++MI) {
      for (MIOperands MO(*MI); MO.isValid(); ++MO) {
        if (MO->isFI()) {
          int index = MO->getIndex();
          toReplace.insert(&*MO);
          entryFIs.insert(index);
        }
      }
    }
  }

  // If no interesting uses were found, then nothing needs to be done.
  if (toReplace.empty())
    return;

  // Find the entry block. (Surely there's an easier way to do this?)
  ControlDependenceNode *rootN = CDG->getRoot();
  assert(rootN && *rootN->begin());
  MachineBasicBlock *rootBB = (*rootN->begin())->getBlock();
  assert(rootBB);

  // Def a virtual register for this FI index in the function entry.
  for (int index : entryFIs) {
    unsigned vReg = MRI->createVirtualRegister(&CSA::I64RegClass);
    BuildMI(*rootBB, rootBB->getFirstInstrTerminator(), DebugLoc(),
            TII->get(CSA::MOV64), vReg)
      .addFrameIndex(index);

    fiVRegMap[index] = vReg;
  }

  // Try to eliminate the in-loop def, in case it's now just a redundant mov of
  // the entry def. If the use of the value wasn't as simple as a mov, then
  // just replace the operand.
  for (MachineOperand *mo : toReplace) {
    int index = mo->getIndex();
    assert(fiVRegMap.find(index) != fiVRegMap.end());
    unsigned vReg         = fiVRegMap[index];
    MachineInstr *oldInst = mo->getParent();

    if (oldInst->getOpcode() == CSA::MOV64 && oldInst->getOperand(0).isReg() &&
        TargetRegisterInfo::isVirtualRegister(
          oldInst->getOperand(0).getReg())) {
      // If the value we're replacing is just being moved into another virtual
      // register, then replace the whole instruction.
      unsigned oldVReg = oldInst->getOperand(0).getReg();
      MRI->replaceRegWith(oldVReg, vReg);
      oldInst->eraseFromParent();
    } else {
      // Replace the FI operand with the new vReg.
      mo->ChangeToRegister(vReg, false);
    }
  }
}

void CSACvtCFDFPass::assignLicForDF() {
  std::deque<unsigned> renameQueue;
  renameQueue.clear();
  std::set<unsigned> pinedVReg;
  for (MachineFunction::iterator BB = thisMF->begin(), E = thisMF->end();
       BB != E; ++BB) {
    MachineBasicBlock *mbb = &*BB;
    for (MachineBasicBlock::iterator MI = BB->begin(), EI = BB->end(); MI != EI;
         ++MI) {
      if (MI->isPHI()) {
        for (MIOperands MO(*MI); MO.isValid(); ++MO) {
          if (!MO->isReg() ||
              !TargetRegisterInfo::isVirtualRegister(MO->getReg()))
            continue;
          if (TII->isLIC(*MO, *MRI))
            continue;
          unsigned Reg = MO->getReg();
          pinedVReg.insert(Reg);
        }
      } else if (!csa_utils::isAlwaysDataFlowLinkageSet() &&
        (MI->getOpcode() == CSA::JSR || MI->getOpcode() == CSA::JSRi)) {
        // function call inside control region need to run on SXU
        ControlDependenceNode *mnode = CDG->getNode(mbb);
        if (mnode->getNumParents() > 1 ||
            (mnode->getNumParents() == 1 &&
             (*mnode->parent_begin())->getBlock())) {
          RunSXU = true;
        }
      }
    }
  }

  for (MachineFunction::iterator BB = thisMF->begin(), E = thisMF->end();
       BB != E; ++BB) {
    for (MachineBasicBlock::iterator MI = BB->begin(), EI = BB->end(); MI != EI;
         ++MI) {
      MachineInstr *mInst = &*MI;
      if (TII->isPick(mInst) || TII->isSwitch(mInst) ||
          mInst->getOpcode() == CSA::MERGE64f || TII->isFMA(mInst) ||
          TII->isDiv(mInst) || TII->isMul(mInst) || TII->isMOV(mInst) ||
          TII->isAdd(mInst) || TII->isSub(mInst) || TII->isPickany(mInst) ||
          mInst->getOpcode() == CSA::PREDMERGE ||
          mInst->getOpcode() == CSA::PREDPROP ||
          mInst->getOpcode() == CSA::NOT1 || mInst->getOpcode() == CSA::LAND1 ||
          mInst->getOpcode() == CSA::LOR1 || mInst->getOpcode() == CSA::OR1 ||
          mInst->isCopy() || TII->isInit(mInst) || TII->isLoad(mInst) ||
          TII->isStore(mInst) || mInst->getOpcode() == CSA::ALL0 ||
          mInst->getOpcode() == CSA::MOV0) {
        for (MIOperands MO(*MI); MO.isValid(); ++MO) {
          if (!MO->isReg() ||
              !TargetRegisterInfo::isVirtualRegister(MO->getReg()) || 
              (MRI->getRegClass(MO->getReg()) == &CSA::RI1RegClass))
            continue;
          if (TII->isLIC(*MO, *MRI))
            continue;
          unsigned Reg = MO->getReg();
          renameQueue.push_back(Reg);
        }
      }
    }
  }

  while (!renameQueue.empty()) {
    unsigned dReg = renameQueue.front();
    renameQueue.pop_front();
    MachineInstr *DefMI = MRI->getVRegDef(dReg);
    if (!DefMI)
      continue;
    MachineOperand *DefMO = DefMI->findRegisterDefOperand(dReg);
    if (DefMI->isPHI())
      continue;

    // We've decided to convert this def to a LIC. If it was dead, we must send
    // it to the %ign LIC rather than allocating a new one.
    assert(DefMO->isDef() && "Trying to reason about uses of a non-def.");
    if (MRI->use_empty(dReg)) {
      DefMI->substituteRegister(dReg, CSA::IGN, 0, *TRI);
      continue;
    }

    // Adjust the register class to be the appropriate LIC class for its size.
    const TargetRegisterClass *TRC = MRI->getRegClass(dReg);
    MRI->setRegClass(dReg,
                     TII->getLicClassForSize(TII->getSizeOfRegisterClass(TRC)));

    if (TII->isSwitch(DefMI)) {
      unsigned trueReg  = DefMI->getOperand(1).getReg();
      unsigned falseReg = DefMI->getOperand(0).getReg();
      if (pinedVReg.find(trueReg) != pinedVReg.end() ||
          pinedVReg.find(falseReg) != pinedVReg.end()) {
        DefMI->clearFlag(MachineInstr::NonSequential);
        continue;
      }
    } else if (TII->isMOV(DefMI)) {
      unsigned dstReg = DefMI->getOperand(0).getReg();
      if (pinedVReg.find(dstReg) != pinedVReg.end()) {
        DefMI->clearFlag(MachineInstr::NonSequential);
        continue;
      }
    }

    for (MIOperands MO(*DefMI); MO.isValid(); ++MO) {
      if (!MO->isReg() || &*MO == DefMO ||
          !TargetRegisterInfo::isVirtualRegister(MO->getReg()))
        continue;
      if (TII->isLIC(*MO, *MRI))
        continue;
      unsigned Reg = MO->getReg();
      renameQueue.push_back(Reg);
    }
  }

  for (MachineFunction::iterator BB = thisMF->begin(), E = thisMF->end();
       BB != E; ++BB) {
    for (MachineBasicBlock::iterator MI = BB->begin(), EI = BB->end(); MI != EI;
         ++MI) {
      bool allLics = true;
      for (MIOperands MO(*MI); MO.isValid(); ++MO) {
        if (!MO->isReg()) {
          if (MO->isImm() || MO->isCImm() || MO->isFPImm()) {
            continue;
          } else {
            allLics = false;
            break;
          }
        } else if (!TII->isLIC(*MO, *MRI)) {
          allLics = false;
          break;
        }
      }

      // Check for instructions where all the uses are constants.
      // These instructions shouldn't be moved on to dataflow units,
      // because they keep firing infinitely.
      bool allImmediateUses = true;
      for (MIOperands MO(*MI); MO.isValid(); ++MO) {
        // Skip defs.
        if (MO->isReg() && MO->isDef())
          continue;
        if (!(MO->isImm() || MO->isCImm() || MO->isFPImm())) {
          allImmediateUses = false;
          break;
        }
      }

      // DEBUG(errs() << "Machine ins " << *MI << ": allLics = " << allLics <<
      // ", allImmediateUses = " << allImmediateUses << "\n");
      if (allLics && !allImmediateUses) {
        MI->setFlag(MachineInstr::NonSequential);
      }
      if (!allLics && TII->isSwitch(&*MI)) {
        MI->clearFlag(MachineInstr::NonSequential);
      }
    }
  }
}

void CSACvtCFDFPass::handleAllConstantInputs() {
  std::deque<unsigned> renameQueue;
  MachineBasicBlock *entry = &*thisMF->begin();
  for (MachineFunction::iterator BB = thisMF->begin(), E = thisMF->end();
       BB != E; ++BB) {
    MachineBasicBlock *mbb       = &*BB;
    ControlDependenceNode *unode = CDG->getNode(mbb);
    unsigned domIf               = 0;
    for (ControlDependenceNode::node_iterator uparent = unode->parent_begin(),
                                              uparent_end = unode->parent_end();
         uparent != uparent_end; ++uparent) {
      ControlDependenceNode *upnode = *uparent;
      MachineBasicBlock *upbb       = upnode->getBlock();
      if (!upbb) {
        // this is typical define inside loop, used outside loop on the main
        // execution path
        continue;
      }
      if (bb2rpo[upbb] >= bb2rpo[mbb]) {
        continue;
      }
      domIf++;
    }
    MachineBasicBlock::iterator iterMI = BB->begin();
    while (iterMI != BB->end()) {
      MachineInstr *MI = &*iterMI;
      ++iterMI;
      if (!TII->isMOV(MI))
        continue;

      bool allConst = true;
      for (MIOperands MO(*MI); MO.isValid(); ++MO) {
        if (MO->isReg() && MO->isDef())
          continue;
        // These are the known types of operands which will always be available
        // to the instruction/operator.
        bool isConst = MO->isImm() or MO->isCImm() or MO->isFPImm() or
                       MO->isGlobal() or MO->isSymbol();

        if (not isConst) {
          allConst = false;
          break;
        }
      }
      if (allConst && mbb != entry && !domIf) {
        MI->removeFromParent();
        entry->insertAfter(entry->begin(), MI);
      }
    }
  }
}

bool CSACvtCFDFPass::hasAllConstantInputs(MachineInstr *MI) {
  if (!TII->isMOV(MI)) {
    return false;
  }
  bool allConst = true;
  for (MIOperands MO(*MI); MO.isValid(); ++MO) {
    if (MO->isReg() && MO->isDef())
      continue;
    // These are the known types of operands which will always be available
    // to the instruction/operator.
    bool isConst = MO->isImm() or MO->isCImm() or MO->isFPImm() or
                   MO->isGlobal() or MO->isSymbol();

    if (not isConst) {
      allConst = false;
      break;
    }
  }
  if (allConst) {
    MI->clearFlag(MachineInstr::NonSequential);
  }
  return allConst;
}

void CSACvtCFDFPass::removeBranch() {
  std::deque<unsigned> renameQueue;
  for (MachineFunction::iterator BB = thisMF->begin(), E = thisMF->end();
       BB != E; ++BB) {
    MachineBasicBlock::iterator iterMI = BB->begin();
    while (iterMI != BB->end()) {
      MachineInstr *MI = &*iterMI;
      ++iterMI;
      if (MI->isBranch()) {
        MI->removeFromParent();
      }
    }
  }
}

void CSACvtCFDFPass::linearizeCFG() {
  std::stack<MachineBasicBlock *> mbbStack;
  MachineBasicBlock *root = &*thisMF->begin();
  for (scc_iterator<MachineFunction *> I  = scc_begin(thisMF),
                                       IE = scc_end(thisMF);
       I != IE; ++I) {
    // Obtain the vector of BBs in this SCC
    const std::vector<MachineBasicBlock *> &SCCBBs = *I;
    for (std::vector<MachineBasicBlock *>::const_iterator BBI  = SCCBBs.begin(),
                                                          BBIE = SCCBBs.end();
         BBI != BBIE; ++BBI) {
      mbbStack.push(*BBI);
    }
  }
  MachineBasicBlock *x = mbbStack.top();
  assert(x == root);
  _unused(x);
  MachineBasicBlock::succ_iterator SI = root->succ_begin();
  while (SI != root->succ_end()) {
    SI = root->removeSuccessor(SI);
  }
  mbbStack.pop();
  while (!mbbStack.empty()) {
    MachineBasicBlock *mbb = mbbStack.top();
    mbbStack.pop();
    root->splice(root->end(), mbb, mbb->begin(), mbb->end());
    mbb->eraseFromParent();
  }
}

MachineInstr *CSACvtCFDFPass::PatchOrInsertPickAtFork(
  MachineBasicBlock *ctrlBB, // fork
  unsigned dst,              // the SSA value
  unsigned Reg,              // input of phi
  MachineBasicBlock *inBB,   // incoming blk
  MachineInstr *phi,         // the multi-input phi
  unsigned pickReg)          // pick output
{
  const TargetRegisterInfo &TRI =
    *thisMF->getSubtarget<CSASubtarget>().getRegisterInfo();
  MachineInstr *pickInstr                      = nullptr;
  bool patched                                 = false;
  DenseMap<unsigned, MachineInstr *> *reg2pick = nullptr;
  if (bb2pick.find(ctrlBB) == bb2pick.end()) {
    reg2pick        = new DenseMap<unsigned, MachineInstr *>();
    bb2pick[ctrlBB] = reg2pick;
  } else {
    reg2pick = bb2pick[ctrlBB];
  }

  if (reg2pick->find(dst) == reg2pick->end()) {
    pickInstr        = insertPICKForReg(ctrlBB, Reg, inBB, phi, pickReg);
    (*reg2pick)[dst] = pickInstr;
  } else {
    // find existing PICK, patch its %ign with Reg
    pickInstr             = (*reg2pick)[dst];
    unsigned pickFalseReg = 0, pickTrueReg = 0;
    assignPICKSrcForReg(pickFalseReg, pickTrueReg, Reg, ctrlBB, inBB, phi);
    unsigned ignIndex = 0;
    if (pickFalseReg == CSA::IGN) {
      // reg assigned to pickTrue => make sure the original pick has %IGN for
      // pickTrue;
      assert(pickTrueReg && pickTrueReg != CSA::IGN);
      assert(pickInstr->getOperand(3).getReg() == CSA::IGN);
      ignIndex = 3;
    } else {
      // reg assigned to pickFalse
      assert(pickTrueReg == CSA::IGN);
      assert(pickFalseReg && pickFalseReg != CSA::IGN);
      assert(pickInstr->getOperand(2).getReg() == CSA::IGN);
      ignIndex = 2;
    }
    MachineOperand &MO = pickInstr->getOperand(ignIndex);
    MO.substVirtReg(Reg, 0, TRI);
    MachineInstr *DefMI = MRI->getVRegDef(Reg);
    // if (TII->isPick(DefMI) && DefMI->getParent() == pickInstr->getParent()) {
    if (multiInputsPick.find(DefMI) != multiInputsPick.end()) {
      // make sure input src is before the pick
      // assert(DefMI->getParent() == pickInstr->getParent());
      pickInstr->removeFromParent();
      DefMI->getParent()->insertAfter(DefMI, pickInstr);
    }
    patched = true;
  }
  if (patched) {
    return NULL;
  } else {
    return pickInstr;
  }
}

MachineInstr *CSACvtCFDFPass::insertPICKForReg(MachineBasicBlock *ctrlBB,
                                               unsigned Reg,
                                               MachineBasicBlock *inBB,
                                               MachineInstr *phi,
                                               unsigned pickReg) {
  const TargetRegisterClass *TRC  = MRI->getRegClass(Reg);
  MachineBasicBlock::iterator loc = ctrlBB->getFirstTerminator();
  MachineInstr *bi                = &*loc;
  if (!pickReg) {
    pickReg = MRI->createVirtualRegister(TRC);
  }
  assert(bi->getOperand(0).isReg());
  unsigned predReg      = bi->getOperand(0).getReg();
  unsigned pickFalseReg = 0, pickTrueReg = 0;
  assignPICKSrcForReg(pickFalseReg, pickTrueReg, Reg, ctrlBB, inBB, phi);
  const unsigned pickOpcode = TII->makeOpcode(CSA::Generic::PICK, TRC);
  MachineInstr *pickInst =
    BuildMI(*phi->getParent(), phi, DebugLoc(), TII->get(pickOpcode), pickReg)
      .addReg(predReg)
      .addReg(pickFalseReg)
      .addReg(pickTrueReg);
  pickInst->setFlag(MachineInstr::NonSequential);
  // multiInputsPick.insert(pickInst);
  // bookkeeping pickInst and its predBB
  multiInputsPick[pickInst] = ctrlBB;
  return pickInst;
}

void CSACvtCFDFPass::assignPICKSrcForReg(unsigned &pickFalseReg,
                                         unsigned &pickTrueReg, unsigned Reg,
                                         MachineBasicBlock *ctrlBB,
                                         MachineBasicBlock *inBB,
                                         MachineInstr *phi) {
  if (inBB) {
    ControlDependenceNode *inNode   = CDG->getNode(inBB);
    ControlDependenceNode *ctrlNode = CDG->getNode(ctrlBB);
    if (ctrlNode->isFalseChild(inNode)) {
      pickFalseReg = Reg;
      pickTrueReg  = CSA::IGN;
    } else {
      pickTrueReg  = Reg;
      pickFalseReg = CSA::IGN;
    }
  } else {
    MachineBasicBlock *mbb = phi->getParent();
    // assert(DT->dominates(ctrlBB, mbb));
    if (CDG->getEdgeType(ctrlBB, mbb, true) == ControlDependenceNode::TRUE) {
      pickTrueReg  = Reg;
      pickFalseReg = CSA::IGN;
    } else {
      pickFalseReg = Reg;
      pickTrueReg  = CSA::IGN;
    }
  }
}

void CSACvtCFDFPass::TraceCtrl(MachineBasicBlock *inBB, MachineBasicBlock *mbb,
                               unsigned Reg, unsigned dst, unsigned src,
                               MachineInstr *MI) {
  MachineBasicBlock *ctrlBB = nullptr;
  if (!DT->dominates(inBB, mbb)) {
    MachineInstr *DefMI = MRI->getVRegDef(src);
    if (DefMI->getParent() == inBB && DefMI->isPHI())
      TraceThroughPhi(DefMI, mbb, dst);
    else {
      ControlDependenceNode *inNode = CDG->getNode(inBB);
      for (ControlDependenceNode::node_iterator pnode = inNode->parent_begin(),
                                                pend  = inNode->parent_end();
           pnode != pend; ++pnode) {
        ControlDependenceNode *ctrlNode = *pnode;
        ctrlBB                          = ctrlNode->getBlock();
        if (MLI->getLoopFor(ctrlBB) &&
            MLI->getLoopFor(ctrlBB)->getLoopLatch() == ctrlBB)
          continue;

        unsigned pickReg = 0;
        if (DT->dominates(ctrlBB, mbb)) {
          pickReg = dst;
        }
        MachineInstr *pickInstr =
          PatchOrInsertPickAtFork(ctrlBB, dst, Reg, inBB, MI, pickReg);
        if (pickInstr) {
          // not patched, keep tracing
          TraceCtrl(ctrlBB, mbb, pickInstr->getOperand(0).getReg(), dst, src,
                    MI);
        }
      }
    }
  }
}

void CSACvtCFDFPass::TraceThroughPhi(MachineInstr *iphi, MachineBasicBlock *mbb,
                                     unsigned dst) {
  for (MIOperands MO(*iphi); MO.isValid(); ++MO) {
    if (!MO->isReg() || !TargetRegisterInfo::isVirtualRegister(MO->getReg()))
      continue;
    if (MO->isUse()) {
      unsigned Reg = MO->getReg();
      unsigned src = MO->getReg();
      // move to its incoming block operand
      ++MO;
      MachineBasicBlock *inBB = MO->getMBB();
      if (DT->dominates(inBB, mbb)) {
        // fall through
        MachineInstr *dMI        = MRI->getVRegDef(Reg);
        MachineBasicBlock *DefBB = dMI->getParent();
        unsigned switchingDef    = findSwitchingDstForReg(Reg, DefBB);
        if (switchingDef) {
          Reg = switchingDef;
        }
        PatchOrInsertPickAtFork(inBB, dst, Reg, nullptr, iphi, dst);
        continue;
      } else {
        bool inBBFork = inBB->succ_size() > 1 &&
                        (!MLI->getLoopFor(inBB) ||
                         MLI->getLoopFor(inBB)->getLoopLatch() != inBB);
        if (inBBFork) {
          MachineInstr *pickInstr =
            PatchOrInsertPickAtFork(inBB, dst, Reg, nullptr, iphi, 0);
          if (!pickInstr) {
            // patched
            continue; // to next MO
          } else {
            Reg = pickInstr->getOperand(0).getReg();
          }
        }
        TraceCtrl(inBB, mbb, Reg, dst, src, iphi);
      }
    }
  } // end of for MO
}

void CSACvtCFDFPass::generateCompletePickTreeForPhi(MachineBasicBlock *mbb) {
  MachineBasicBlock::iterator iterI = mbb->begin();
  while (iterI != mbb->end()) {
    MachineInstr *MI = &*iterI;
    ++iterI;
    if (!MI->isPHI())
      continue;
    multiInputsPick.clear();
    unsigned dst = MI->getOperand(0).getReg();
    TraceThroughPhi(MI, mbb, dst);
    MI->removeFromParent();
    PatchCFGLeaksFromPcikTree(dst);
  }
}

void CSACvtCFDFPass::TraceLeak(MachineBasicBlock *inBB, MachineBasicBlock *mbb,
                               SmallVectorImpl<unsigned> &landOpnds) {
  if (!DT->dominates(inBB, mbb)) {
    ControlDependenceNode *inNode = CDG->getNode(inBB);
    for (ControlDependenceNode::node_iterator pnode = inNode->parent_begin(),
                                              pend  = inNode->parent_end();
         pnode != pend; ++pnode) {
      ControlDependenceNode *ctrlNode = *pnode;
      MachineBasicBlock *ctrlBB       = ctrlNode->getBlock();
      // ignore loop latch, keep looking beyond the loop
      if (MLI->getLoopFor(ctrlBB) &&
          MLI->getLoopFor(ctrlBB)->getLoopLatch() == ctrlBB)
        continue;
      MachineInstr *bi = &*ctrlBB->getFirstInstrTerminator();
      unsigned ec      = bi->getOperand(0).getReg();
      if (ctrlNode->isFalseChild(inNode)) {
        unsigned notReg = MRI->createVirtualRegister(&CSA::I1RegClass);
        BuildMI(*ctrlBB, ctrlBB->getFirstTerminator(), DebugLoc(),
                TII->get(CSA::NOT1), notReg)
          .addReg(ec);
        ec = notReg;
      }
      landOpnds.push_back(ec);

      TraceLeak(ctrlBB, mbb, landOpnds);
    }
  }
}

unsigned CSACvtCFDFPass::generateLandSeq(SmallVectorImpl<unsigned> &landOpnds,
                                         MachineBasicBlock *mbb,
                                         MachineInstr *MI) {
  MachineBasicBlock::instr_iterator loc = mbb->getFirstInstrTerminator();
  unsigned landResult                   = 0;
  unsigned landSrc                      = 0;
  MachineInstr *landInstr;
  unsigned i = 0;
  for (; i < landOpnds.size(); i++) {
    if (!landSrc) {
      landSrc = landOpnds[i];
    } else if (!landResult) {
      landResult = MRI->createVirtualRegister(&CSA::I1RegClass);
      landInstr =
        BuildMI(*mbb, loc, DebugLoc(), TII->get(CSA::LAND1), landResult)
          .addReg(landSrc)
          .addReg(landOpnds[i]);
      if (MI) {
        // move landInst to after MI
        landInstr->removeFromParent();
        mbb->insert(MI, landInstr);
      }
      landInstr->setFlag(MachineInstr::NonSequential);
    } else {
      if (i % 4) {
        landInstr->addOperand(MachineOperand::CreateReg(landOpnds[i], false));
      } else {
        unsigned newResult = MRI->createVirtualRegister(&CSA::I1RegClass);
        landInstr =
          BuildMI(*mbb, loc, DebugLoc(), TII->get(CSA::LAND1), newResult)
            .addReg(landResult)
            .addReg(landOpnds[i]);
        if (MI) {
          landInstr->removeFromParent();
          mbb->insert(MI, landInstr);
        }
        landInstr->setFlag(MachineInstr::NonSequential);
        landResult = newResult;
      }
    }
  }
  // If only one LAND is reqired, then we have to fill up to 4
  // source operands.  If multiple LAND are required, then
  // we have already encoded one with the other LAND being its
  // first source operand - we need to fill up to 3 source
  // operands in this case.
  if (i < 4 && (i % 4) != 0) {
    for (unsigned j = i % 4; j < 4; j++)
      landInstr->addOperand(MachineOperand::CreateImm(1));
  } else if (i > 4 && ((i - 4) % 3) != 0) {
    for (unsigned j = (i - 4) % 3; j < 3; j++)
      landInstr->addOperand(MachineOperand::CreateImm(1));
  }
  return landInstr->getOperand(0).getReg();
}

unsigned CSACvtCFDFPass::generateOrSeq(SmallVectorImpl<unsigned> &orOpnds,
                                       MachineBasicBlock *mbb,
                                       MachineInstr *ploc) {
  unsigned orSrc                  = 0;
  unsigned orResult               = 0;
  MachineInstr *orInstr           = nullptr;
  MachineBasicBlock::iterator loc = ploc ? *ploc : mbb->getFirstTerminator();
  for (unsigned i = 0; i < orOpnds.size(); ++i) {
    unsigned ec = orOpnds[i];
    if (!orSrc) {
      orSrc = ec;
    } else if (!orResult) {
      orResult = MRI->createVirtualRegister(&CSA::I1RegClass);
      orInstr  = BuildMI(*mbb, loc, DebugLoc(), TII->get(CSA::OR1), orResult)
                  .addReg(orSrc)
                  .addReg(ec);
      orInstr->setFlag(MachineInstr::NonSequential);
    } else {
      unsigned newResult = MRI->createVirtualRegister(&CSA::I1RegClass);
      orInstr = BuildMI(*mbb, loc, DebugLoc(), TII->get(CSA::OR1), newResult)
                  .addReg(orResult)
                  .addReg(ec);
      orInstr->setFlag(MachineInstr::NonSequential);
      orResult = newResult;
    }
  }
  unsigned pred = orResult ? orResult : orSrc;
  return pred;
}

void CSACvtCFDFPass::CombineDuplicatePickTreeInput() {
  SmallVector<unsigned, 4> landOpnds;
  DenseMap<MachineInstr *, MachineBasicBlock *>::iterator itmp =
    multiInputsPick.begin();
  while (itmp != multiInputsPick.end()) {
    MachineInstr *pickInstr = itmp->getFirst();
    ++itmp;
    unsigned dst                         = pickInstr->getOperand(0).getReg();
    MachineRegisterInfo::use_iterator UI = MRI->use_begin(dst);
    // assert single use???
    while (UI != MRI->use_end()) {
      MachineOperand &UseMO    = *UI;
      MachineInstr *UseMI      = UseMO.getParent();
      MachineBasicBlock *UseBB = UseMI->getParent();
      ++UI;
      if (multiInputsPick.find(UseMI) != multiInputsPick.end()) {
        unsigned useIndex = (dst == UseMI->getOperand(2).getReg()) ? 2 : 3;
        assert(dst != UseMI->getOperand(1).getReg());
        unsigned otherIndex = 5 - useIndex;
        unsigned otherReg   = UseMI->getOperand(otherIndex).getReg();
        if (otherReg == pickInstr->getOperand(2).getReg() ||
            otherReg == pickInstr->getOperand(3).getReg()) {
          unsigned dupIndex =
            (otherReg == pickInstr->getOperand(2).getReg()) ? 2 : 3;
          unsigned singleIndex = 5 - dupIndex;
          unsigned c1          = UseMI->getOperand(1).getReg();
          if (useIndex == 2) {
            // c1 = not c1
            unsigned notReg = MRI->createVirtualRegister(&CSA::I1RegClass);
            BuildMI(*UseBB, UseMI, DebugLoc(), TII->get(CSA::NOT1), notReg)
              .addReg(c1);
            c1 = notReg;
          }
          unsigned c2 = pickInstr->getOperand(1).getReg();
          if (singleIndex == 2) {
            // c2 = not c2
            unsigned notReg = MRI->createVirtualRegister(&CSA::I1RegClass);
            BuildMI(*UseBB, UseMI, DebugLoc(), TII->get(CSA::NOT1), notReg)
              .addReg(c2);
            c2 = notReg;
          }
          landOpnds.push_back(c1);
          landOpnds.push_back(c2);
          unsigned c0 = generateLandSeq(landOpnds, UseBB, UseMI);
          landOpnds.clear();
          // c0 = land c1, c2, 1, 1, and insert before UseMI
          // rewrite UseMI's c to c0, opnd2 to pickInstr's dupIndex, opnd3
          // pickInstr's singleIndex remove pickInstr
          UseMI->RemoveOperand(3);
          UseMI->RemoveOperand(2);
          UseMI->RemoveOperand(1);
          UseMI->addOperand(MachineOperand::CreateReg(c0, false));
          UseMI->addOperand(MachineOperand::CreateReg(
            pickInstr->getOperand(dupIndex).getReg(), false));
          UseMI->addOperand(MachineOperand::CreateReg(
            pickInstr->getOperand(singleIndex).getReg(), false));

          pickInstr->removeFromParent();
          // remove pickInstr from MultiInputsPick
          multiInputsPick.erase(pickInstr);
        }
      }
    }
  }
}


unsigned CSACvtCFDFPass::findLoopExitCondition(MachineLoop* mloop) {
  SmallVector<unsigned, 4> landOpnds;
  SmallVector<unsigned, 4> orOpnds;
  SmallVector<MachineBasicBlock*, 4> exitingBBs;
  mloop->getExitingBlocks(exitingBBs);
  for (unsigned i = 0; i < exitingBBs.size(); i++) {
    MachineBasicBlock* exitingBB = exitingBBs[i];
    MachineBasicBlock*exitBB = nullptr;
    for (MachineBasicBlock::succ_iterator psucc = exitingBB->succ_begin();
      psucc != exitingBB->succ_end(); psucc++) {
      MachineBasicBlock *msucc = *psucc;
      if (MLI->getLoopFor(msucc) != mloop) {
        exitBB = msucc;
        break;
      }
    }
    MachineInstr *bi = &*exitingBB->getFirstInstrTerminator();
    MachineBasicBlock::iterator loc = exitingBB->getFirstTerminator();
    unsigned predReg = bi->getOperand(0).getReg();
    const TargetRegisterClass *new_LIC_RC =
      LMFI->licRCFromGenRC(MRI->getRegClass(predReg));
    assert(new_LIC_RC && "Can't determine register class for register");
    unsigned cpyReg =
      LMFI->allocateLIC(new_LIC_RC, Twine("loop_") + exitingBB->getName() + "_exiting");

    const TargetRegisterClass *TRC = MRI->getRegClass(predReg);
    if (CDG->getEdgeType(exitingBB, exitBB, true) != ControlDependenceNode::FALSE) {
      unsigned int notOpcode = TII->makeOpcode(CSA::Generic::NOT, TRC);
      MachineInstr* notInstr = BuildMI(*exitingBB, loc, DebugLoc(), 
                                       TII->get(notOpcode), cpyReg).addReg(predReg);
      notInstr->setFlag(MachineInstr::NonSequential);
      predReg = cpyReg;
    }
    landOpnds.clear();
    landOpnds.push_back(predReg);
    TraceLeak(exitingBB, mloop->getHeader(), landOpnds);
    std::reverse(landOpnds.begin(), landOpnds.end());
    unsigned landSeq = generateLandSeq(landOpnds, exitingBB);
    orOpnds.push_back(landSeq);
  }
  
  unsigned orSeq = generateOrSeq(orOpnds, mloop->getLoopLatch());
  return orSeq;
}





// for each IGN remaining in the multiInputPick, generate an land
void CSACvtCFDFPass::PatchCFGLeaksFromPcikTree(unsigned phiDst) {
  CombineDuplicatePickTreeInput();

  MachineBasicBlock *phiHome = nullptr;
  SmallVector<unsigned, 4> landOpnds;
  SmallVector<unsigned, 4> orOpnds;
  for (DenseMap<MachineInstr *, MachineBasicBlock *>::iterator itmp =
         multiInputsPick.begin();
       itmp != multiInputsPick.end(); itmp++) {
    MachineInstr *pickInstr = itmp->getFirst();
    assert(pickInstr->getOperand(2).getReg() != CSA::IGN ||
           pickInstr->getOperand(3).getReg() != CSA::IGN);
    unsigned pickIGNInd = 0;
    if (pickInstr->getOperand(2).getReg() == CSA::IGN)
      pickIGNInd = 2;
    else if (pickInstr->getOperand(3).getReg() == CSA::IGN)
      pickIGNInd = 3;

    if (!pickIGNInd)
      continue;
    landOpnds.clear();
    ControlDependenceNode::EdgeType childType = pickIGNInd == 2
                                                  ? ControlDependenceNode::FALSE
                                                  : ControlDependenceNode::TRUE;
    phiHome = phiHome ? phiHome : pickInstr->getParent();
    // all pick instructions in the pick tree are all in phi's home block
    assert(phiHome == pickInstr->getParent());
    MachineBasicBlock *ctrlBB = itmp->getSecond();
    // start building land from ctrlBB and its child
    unsigned ec = pickInstr->getOperand(1).getReg();
    if (childType == ControlDependenceNode::FALSE) {
      unsigned notReg = MRI->createVirtualRegister(&CSA::I1RegClass);
      BuildMI(*ctrlBB, ctrlBB->getFirstTerminator(), DebugLoc(),
              TII->get(CSA::NOT1), notReg)
        .addReg(ec);
      ec = notReg;
    }
    landOpnds.push_back(ec);
    // now trace from CtrlBB upward till the entry of the if-tree
    TraceLeak(ctrlBB, phiHome, landOpnds);
    // replace IGN with 0 to be ignored later one
    if (pickIGNInd == 3) {
      pickInstr->RemoveOperand(3);
      pickInstr->addOperand(MachineOperand::CreateImm(0));
    } else {
      unsigned pickSrc = pickInstr->getOperand(3).getReg();
      pickInstr->RemoveOperand(3);
      pickInstr->RemoveOperand(2);
      pickInstr->addOperand(MachineOperand::CreateImm(0));
      pickInstr->addOperand(MachineOperand::CreateReg(pickSrc, false));
    }
    std::reverse(landOpnds.begin(), landOpnds.end());
    unsigned landSeq = generateLandSeq(landOpnds, phiHome);
    orOpnds.push_back(landSeq);
  }

  // find non IGN in multiInputsPick tree
  if (!phiHome)
    return;

  unsigned orSeq = generateOrSeq(orOpnds, phiHome);
  ////////
  MachineInstr *finalPick = MRI->getVRegDef(phiDst);
  assert(TII->isPick(finalPick));
  unsigned tmpResult = MRI->createVirtualRegister(MRI->getRegClass(phiDst));
  finalPick->getOperand(0).setReg(tmpResult);
  const unsigned switchOpcode =
    TII->makeOpcode(CSA::Generic::SWITCH, MRI->getRegClass(phiDst));
  MachineInstr *switchInst = BuildMI(*phiHome, phiHome->getFirstTerminator(),
                                     DebugLoc(), TII->get(switchOpcode), phiDst)
                               .addReg(CSA::IGN, RegState::Define)
                               .addReg(orSeq)
                               .addReg(tmpResult);
  switchInst->setFlag(MachineInstr::NonSequential);

  // Note the switch output as being set to the current basic block.
  unsigned bbnum = phiHome->getNumber();
  unsigned vregNo = TargetRegisterInfo::virtReg2Index(phiDst);
  licGrouping.grow(vregNo + 1);
  if (basicBlockRegs[bbnum] == UNMAPPED_REG)
    basicBlockRegs[bbnum] = vregNo;
  else {
    licGrouping.join(vregNo, basicBlockRegs[bbnum]);
  }
}

unsigned
CSACvtCFDFPass::getEdgePred(MachineBasicBlock *mbb,
                            ControlDependenceNode::EdgeType childType) {
  if (edgepreds.find(mbb) == edgepreds.end())
    return 0;
  return (*edgepreds[mbb])[childType];
}

void CSACvtCFDFPass::setEdgePred(MachineBasicBlock *mbb,
                                 ControlDependenceNode::EdgeType childType,
                                 unsigned ch) {
  assert(ch && "0 is not a valid vreg number");
  if (edgepreds.find(mbb) == edgepreds.end()) {
    SmallVectorImpl<unsigned> *childVect = new SmallVector<unsigned, 2>;
    childVect->push_back(0);
    childVect->push_back(0);
    edgepreds[mbb] = childVect;
  }
  (*edgepreds[mbb])[childType] = ch;
  nameLIC(ch, "", 0, "", mbb,
    (childType == ControlDependenceNode::FALSE ? ".false.pred" :
     childType == ControlDependenceNode::TRUE ? ".true.pred" : ".other.pred"));
  LLVM_DEBUG(dbgs() << "Edge predicate of "
      << mbb->getName() << "->" << (*(mbb->succ_begin() + childType))->getName()
      << " is " << printReg(ch) << "\n");
}

unsigned CSACvtCFDFPass::getBBPred(MachineBasicBlock *mbb) {
  if (bbpreds.find(mbb) == bbpreds.end())
    return 0;
  return bbpreds[mbb];
}

void CSACvtCFDFPass::setBBPred(MachineBasicBlock *mbb, unsigned ch) {
  assert(ch && "0 is not a valid vreg number");
  // don't set it twice
  assert(bbpreds.find(mbb) == bbpreds.end() && "CSA: Try to set bb pred twice");
  bbpreds[mbb] = ch;
}

unsigned CSACvtCFDFPass::computeEdgePred(MachineBasicBlock *fromBB,
                                         MachineBasicBlock *toBB,
                                         std::list<MachineBasicBlock *> &path) {
  assert(toBB);
  ControlDependenceNode::EdgeType childType = CDG->getEdgeType(fromBB, toBB);
  // make sure each edge is computed only once to avoid cycling on backedge
  if (unsigned edgeReg = getEdgePred(fromBB, childType)) {
    return edgeReg;
  }
  unsigned bbPredReg = 0;
  if (CDG->getNode(fromBB)->getNumParents() == 1 &&
      *CDG->getNode(fromBB)->parent_begin() == CDG->getRoot()) {
    // root level, out side any loop
    // mov 1
    if (!(bbPredReg = getBBPred(fromBB))) {
      MachineBasicBlock *entryBB = &*thisMF->begin();
      unsigned cpyReg            = MRI->createVirtualRegister(&CSA::I1RegClass);
      const unsigned moveOpcode  = TII->getMoveOpcode(&CSA::I1RegClass);
      BuildMI(*entryBB, entryBB->getFirstTerminator(), DebugLoc(),
              TII->get(moveOpcode), cpyReg)
        .addImm(1);
      bbPredReg = cpyReg;
      setBBPred(fromBB, bbPredReg);
    }
  } else if (MLI->getLoopFor(toBB) &&
             MLI->getLoopFor(toBB)->getHeader() == toBB &&
             !MLI->getLoopFor(toBB)->contains(fromBB)) {
    // fromBB outside current loop, using loop as the unit of the region,
    // reaching the boundary, use pre-assigned BB pred for init input of loop
    if (bb2predcpy.find(fromBB) == bb2predcpy.end()) {
      bbPredReg          = MRI->createVirtualRegister(&CSA::I1RegClass);
      bb2predcpy[fromBB] = bbPredReg;
    } else {
      bbPredReg = bb2predcpy[fromBB];
    }
    if (!MLI->getLoopFor(fromBB)) {
      // post process after all loops are handled
      dcgBBs.insert(fromBB);
    }
  } else {
    // non boundary -- need to compute
    bbPredReg = computeBBPred(fromBB, path);
  }
  unsigned result = 0;
  if (fromBB->succ_size() == 1) {
    result = bbPredReg;
  } else {
    // calling omputeBBPred => calling computeEdgePred
    //=> might have insert prop due to self cycle
    if (unsigned edgeReg = getEdgePred(fromBB, childType)) {
      result = edgeReg;
    } else {
      InsertPredProp(fromBB, bbPredReg);
      result = getEdgePred(fromBB, childType);
    }
  }
  return result;
}

unsigned
CSACvtCFDFPass::mergeIncomingEdgePreds(MachineBasicBlock *inBB,
                                       std::list<MachineBasicBlock *> &path) {
  unsigned mergeOp, numInputs;
  if (MLI->getLoopFor(inBB) && MLI->getLoopFor(inBB)->getHeader() == inBB) {
    mergeOp   = CSA::LOR1;
    numInputs = 4;
  } else {
    mergeOp   = CSA::OR1;
    numInputs = 2;
  }

  unsigned predBB           = 0; // lor Result
  MachineBasicBlock *ctrlBB = nullptr;
  unsigned ctrlEdge;
  unsigned lorSrc        = 0;
  MachineInstr *lorInstr = nullptr;
  unsigned i             = 0;
  unsigned backedgeCtrl  = 0;
  for (MachineBasicBlock::pred_iterator ipred = inBB->pred_begin();
       ipred != inBB->pred_end(); ipred++, i++) {
    ctrlBB = *ipred;
    // no need to (bb2rpo[ctrlBB] < bb2rpo[inBB]), as long as each edge is
    // computed once.  handle single edge as well as fork edge
    ctrlEdge = computeEdgePred(ctrlBB, inBB, path);
    if (MLI->getLoopFor(ctrlBB) &&
        MLI->getLoopFor(ctrlBB)->isLoopLatch(ctrlBB)) {
      backedgeCtrl = ctrlEdge;
    }
    MachineBasicBlock::iterator loc = inBB->getFirstTerminator();
    // merge predecessor if needed
    if (!lorSrc) {
      lorSrc = ctrlEdge;
    } else if (!predBB) {
      predBB = MRI->createVirtualRegister(&CSA::I1RegClass);
      assert(TargetRegisterInfo::isVirtualRegister(ctrlEdge));
      assert(TargetRegisterInfo::isVirtualRegister(lorSrc));
      lorInstr = BuildMI(*inBB, loc, DebugLoc(), TII->get(mergeOp), predBB)
                   .addReg(lorSrc)
                   .addReg(ctrlEdge);
      lorInstr->setFlag(MachineInstr::NonSequential);
    } else {
      if ((i % numInputs) && (numInputs > 2)) {
        lorInstr->addOperand(MachineOperand::CreateReg(ctrlEdge, false));
      } else {
        unsigned newResult = MRI->createVirtualRegister(&CSA::I1RegClass);
        lorInstr = BuildMI(*inBB, loc, DebugLoc(), TII->get(mergeOp), newResult)
                     .addReg(predBB)
                     .addReg(ctrlEdge);
        lorInstr->setFlag(MachineInstr::NonSequential);
        predBB = newResult;
      }
    }
  }
  if (i == 1) {
    predBB = lorSrc;
  } else {
    if ((i % numInputs) && (numInputs > 2)) {
      for (unsigned j = i % numInputs; j < numInputs; j++) {
        lorInstr->addOperand(MachineOperand::CreateImm(0));
      }
    }
  }

  // make sure back edge pred is the first operand of lor, otherwise exchang
  // operands;  to avoid repeat operand
  MachineLoop *mloop = MLI->getLoopFor(inBB);
  if (mloop && mloop->getHeader() == inBB) {
    MachineInstr *lorInstr = MRI->getVRegDef(predBB);
    if (inBB->pred_size() == 2) {
      unsigned reg = lorInstr->getOperand(2).getReg();
      if (reg == backedgeCtrl) {
        // exchnage operands
        MachineOperand &MO2 = lorInstr->getOperand(2);
        MachineOperand &MO1 = lorInstr->getOperand(1);
        MO2.setReg(MO1.getReg());
        MO1.setReg(reg);
      }
    } else {
      // loop has more than one entrance edge
      // replace current lor with two lors with firt lor consolidate all
      // entrance edge,  second lor has backegde and consolidated init value
      SmallVector<unsigned, 4> opnds;
      for (unsigned i = 1; i < lorInstr->getNumOperands(); i++) {
        if (lorInstr->getOperand(i).isReg()) {
          unsigned reg = lorInstr->getOperand(i).getReg();
          if (reg != backedgeCtrl) {
            opnds.push_back(reg);
          }
        }
      }
      unsigned initCombined =
        generateOrSeq(opnds, lorInstr->getParent(), lorInstr);
      MachineInstr *newLorInstr =
        BuildMI(*lorInstr->getParent(), lorInstr, DebugLoc(),
                TII->get(lorInstr->getOpcode()),
                lorInstr->getOperand(0).getReg())
          .addReg(backedgeCtrl)
          .addReg(initCombined)
          .addImm(0)
          .addImm(0);
      newLorInstr->setFlag(MachineInstr::NonSequential);
      lorInstr->removeFromParent();
    }
  }
  return predBB;
}

unsigned CSACvtCFDFPass::computeBBPred(MachineBasicBlock *inBB,
                                       std::list<MachineBasicBlock *> &path) {
  if (unsigned c = getBBPred(inBB)) {
    return c;
  } else {
    if (std::find(path.begin(), path.end(), inBB) != path.end()) {
      // find a cycle
      return bb2predcpy[inBB];
    }

    path.push_back(inBB);

    unsigned result;
    if (bb2predcpy.find(inBB) == bb2predcpy.end()) {
      result = MRI->createVirtualRegister(&CSA::I1RegClass);
      nameLIC(result, "", 0, "", inBB, ".pred");
      bb2predcpy[inBB] = result;
    } else {
      result = bb2predcpy[inBB];
    }

    unsigned predBB = mergeIncomingEdgePreds(inBB, path);

    setBBPred(inBB, predBB);

    path.pop_back();
    // copy predBB to result for cycle of depencence; dead code it if not used
    if (!MRI->use_empty(result)) {
      MachineInstr *movPred = BuildMI(*inBB, inBB->getFirstTerminator(),
                                      DebugLoc(), TII->get(CSA::MOV1), result)
                                .addReg(predBB);
      MachineRegisterInfo::use_iterator UI = MRI->use_begin(result);
      MachineInstr *usePred                = UI->getParent();
      if (usePred->getOpcode() == CSA::PREDPROP) {
        assert(usePred->getParent() == inBB);
        usePred->removeFromParent();
        inBB->insertAfter(movPred, usePred);
      }
      return result;
    }
    return predBB;
  }
}

MachineInstr *CSACvtCFDFPass::getOrInsertPredMerge(MachineBasicBlock *mbb,
                                                   MachineInstr *loc,
                                                   unsigned e1, unsigned e2) {
  MachineInstr *predMergeInstr = nullptr;
  if (bb2predmerge.find(mbb) == bb2predmerge.end()) {
    unsigned indexReg = MRI->createVirtualRegister(&CSA::I1RegClass);
    predMergeInstr    = BuildMI(*mbb, loc, DebugLoc(), TII->get(CSA::PREDMERGE),
                             CSA::IGN)
                       . // in a two-way merge, it is %IGN to eat the BB's pred,
                         // they will be computed using "or" consistently
                     addReg(indexReg, RegState::Define)
                       .addReg(e1)
                       .         // last processed edge
                     addReg(e2); // current edge
    bb2predmerge[mbb] = predMergeInstr;
  } else {
    predMergeInstr = bb2predmerge[mbb];
  }
  return predMergeInstr;
}

// also set up edge pred
MachineInstr *CSACvtCFDFPass::InsertPredProp(MachineBasicBlock *mbb,
                                             unsigned bbPred) {
  assert(mbb->succ_size() == 2);
  if (bbPred == 0) {
    bbPred = getBBPred(mbb);
  }
  unsigned falseEdge = MRI->createVirtualRegister(&CSA::I1RegClass);
  unsigned trueEdge  = MRI->createVirtualRegister(&CSA::I1RegClass);
  MachineBasicBlock::iterator loc = mbb->getFirstTerminator();
  MachineInstr *bi                = &*loc;
  MachineInstr *predPropInstr =
    BuildMI(*mbb, loc, DebugLoc(), TII->get(CSA::PREDPROP), falseEdge)
      .addReg(trueEdge, RegState::Define)
      .addReg(bbPred)
      .addReg(bi->getOperand(0).getReg());
  setEdgePred(mbb, ControlDependenceNode::FALSE, falseEdge);
  setEdgePred(mbb, ControlDependenceNode::TRUE, trueEdge);
  return predPropInstr;
}

bool CSACvtCFDFPass::parentsLinearInCDG(MachineBasicBlock *mbb) {
  std::list<ControlDependenceNode *> parents;
  parents.clear();
  ControlDependenceNode *inNode = CDG->getNode(mbb);
  parents.clear();
  for (ControlDependenceNode::node_iterator pnode = inNode->parent_begin(),
                                            pend  = inNode->parent_end();
       pnode != pend; ++pnode) {
    ControlDependenceNode *ctrlNode = *pnode;
    MachineBasicBlock *ctrlBB       = ctrlNode->getBlock();
    if (!ctrlBB)
      continue;
    // ignore loop latch, keep looking beyond the loop
    if (MLI->getLoopFor(ctrlBB) &&
        MLI->getLoopFor(ctrlBB)->getLoopLatch() == ctrlBB)
      continue;
    // sort parents using the non-transitive parent relationship
    std::list<ControlDependenceNode *>::iterator parent = parents.begin();
    while (parent != parents.end()) {
      if (ctrlNode->isParent(*parent)) {
        // insert before parent
        break;
      } else if ((*parent)->isParent(ctrlNode)) {
        // insert after parent
        parent++;
        break;
      }
      parent++;
    }
    parents.insert(parent, ctrlNode);
  }
  // all parents have to form a linear control dependence relationship
  if (parents.size() > 1) {
    std::list<ControlDependenceNode *>::iterator parent = parents.begin();
    std::list<ControlDependenceNode *>::iterator next   = parent;
    next++;
    while (next != parents.end()) {
      if (!(*parent)->isParent(*next))
        return false;
      parent = next;
      next++;
    }
  }
  return true;
}

bool CSACvtCFDFPass::needDynamicPreds() {
  for (MachineLoopInfo::iterator LI = MLI->begin(), LE = MLI->end(); LI != LE;
       ++LI) {
    if (needDynamicPreds(*LI)) {
      return true;
    }
  }
  for (MachineFunction::iterator BB = thisMF->begin(), E = thisMF->end();
       BB != E; ++BB) {
    MachineBasicBlock *mbb = &*BB;
    if (!parentsLinearInCDG(mbb)) {
      unsigned nParent              = 0;
      ControlDependenceNode *inNode = CDG->getNode(mbb);
      for (ControlDependenceNode::node_iterator pnode = inNode->parent_begin(),
                                                pend  = inNode->parent_end();
           pnode != pend; ++pnode) {
        ControlDependenceNode *ctrlNode = *pnode;
        MachineBasicBlock *ctrlBB       = ctrlNode->getBlock();
        if (!ctrlBB)
          continue;
        // ignore loop latch, keep looking beyond the loop
        if (MLI->getLoopFor(ctrlBB) &&
            MLI->getLoopFor(ctrlBB)->getLoopLatch() == ctrlBB)
          continue;
        nParent++;
      }
      if (nParent > 1 && mbb->succ_size() > 1)
        // the phi value will be used by the switch to define new values
        return true;
    }
  }
  return false;
}

bool CSACvtCFDFPass::needDynamicPreds(MachineLoop *L) {
  for (MachineLoop::iterator LI = L->begin(), LE = L->end(); LI != LE; ++LI) {
    if (needDynamicPreds(*LI))
      return true;
  }
  MachineLoop *mloop = L;
  // multiple exiting blocks
  if (!mloop->getExitingBlock())
    return true;
  MachineBasicBlock *lhdr = mloop->getHeader();

  if (lhdr->pred_size() > 2)
    return true;
  // multiple backedges
  MachineBasicBlock *latch = mloop->getLoopLatch();
  if (!latch)
    return true;
#if 0
  // both loop lattch and header are not exiting point
  if (!mloop->isLoopExiting(mloop->getLoopLatch()) &&
      !mloop->isLoopExiting(mloop->getHeader()))
    return true;
#endif
  return false;
}

unsigned CSACvtCFDFPass::getInnerLoopPipeliningDegree(MachineLoop *L) {
  // No pipelining if predprop/predmerge may be around. (At least until we
  // are sure about how they interact.)
  if (UseDynamicPred)
    return 1;

  // No pipelining if this loop requires dynamic predication.
  if (needDynamicPreds(L))
    return 1;

  // No pipelining if we can't identify a loop header.
	MachineBasicBlock *header = L->getHeader();
	if (not header)
		return 1;

  // Look for a marker left by the IR prep pass in the loop header. Sometimes
  // it gets moved here.
	for (MachineInstr &headerInst : *header) {
		if (headerInst.getOpcode() == CSA::CSA_PIPELINEABLE_LOOP) {
			unsigned maxDOP = headerInst.getOperand(0).getImm();
			// Remove the directive so that we know it was acted upon.
			headerInst.eraseFromParentAndMarkDBGValuesForRemoval();
			return maxDOP;
		}
	}

  // Also check the latch. This is where it's inserted and usually found.
  MachineBasicBlock *latch = L->getLoopLatch();
  if (not latch)
    return 1;

	for (MachineInstr &latchInst : *latch) {
    if (latchInst.getOpcode() == CSA::CSA_PIPELINEABLE_LOOP) {
      unsigned maxDOP = latchInst.getOperand(0).getImm();
      // Remove the directive so that we know it was acted upon.
      latchInst.eraseFromParentAndMarkDBGValuesForRemoval();
      return maxDOP;
    }
  }

  // Finally, if there's no indication from the prep pass that we can pipeline,
  // don't.
  return 1;
}

void CSACvtCFDFPass::generateDynamicPreds() {
  for (MachineLoopInfo::iterator LI = MLI->begin(), LE = MLI->end(); LI != LE;
       ++LI) {
    generateDynamicPreds(*LI);
  }

  for (std::set<MachineBasicBlock *>::iterator ibb = dcgBBs.begin();
       ibb != dcgBBs.end(); ibb++) {
    MachineBasicBlock *mbb = *ibb;
    std::list<MachineBasicBlock *> path;
    computeBBPred(mbb, path);
  }
  for (MachineFunction::iterator ibb = thisMF->begin(); ibb != thisMF->end();
       ibb++) {
    MachineBasicBlock *mbb = &*ibb;
    if (!MLI->getLoopFor(mbb) && mbb->getFirstNonPHI() != mbb->begin()) {
      generateDynamicPickTreeForFooter(mbb);
    }
  }
}

void CSACvtCFDFPass::generateDynamicPreds(MachineLoop *L) {
  for (MachineLoop::iterator LI = L->begin(), LE = L->end(); LI != LE; ++LI) {
    generateDynamicPreds(*LI);
  }
  MachineLoop *mloop      = L;
  MachineBasicBlock *lhdr = mloop->getHeader();

  generateDynamicPickTreeForHeader(lhdr);

  for (MachineLoop::block_iterator BI = mloop->block_begin(),
                                   BE = mloop->block_end();
       BI != BE; ++BI) {
    MachineBasicBlock *mbb = *BI;
    // only conside blocks in the current loop level, blocks in the nested level
    // are done before.
    if (MLI->getLoopFor(mbb) != mloop)
      continue;
    for (MachineBasicBlock::succ_iterator psucc = mbb->succ_begin();
         psucc != mbb->succ_end(); psucc++) {
      MachineBasicBlock *msucc = *psucc;
      // need to drive the compute for BB that is nested loop's preheader, in
      // case the current loop missed it
      if (MLI->getLoopFor(msucc) && MLI->getLoopFor(msucc) != mloop &&
          MLI->getLoopFor(msucc)->getHeader() == msucc) {
        std::list<MachineBasicBlock *> path;
        computeBBPred(mbb, path);
        break;
      }
    }

    if (mbb->getFirstNonPHI() == mbb->begin())
      continue;
    generateDynamicPickTreeForFooter(mbb);
  }
}

void CSACvtCFDFPass::repeatOperandInLoop(
  MachineLoop *mloop, unsigned pickCtlReg, unsigned backedgePred,
  bool flipBackedgePred, SmallVector<MachineOperand *, 4> *repeatIn,
  SmallVector<MachineOperand *, 4> *repeatBack) {

  MachineBasicBlock *lphdr   = mloop->getHeader();
  //MachineBasicBlock *latchBB = mloop->getLoopLatch();
  MachineBasicBlock *exitingBB = mloop->getExitingBlock();
  // pick
  // switch
  std::set<MachineInstr *> repeats;

  for (MachineLoop::block_iterator BI = mloop->block_begin(),
                                   BE = mloop->block_end();
       BI != BE; ++BI) {
    MachineBasicBlock *mbb = *BI;
    // only conside blocks in the current loop level, blocks in the nested level
    // are done before.
    if (MLI->getLoopFor(mbb) != mloop)
      continue;
    MachineBasicBlock::iterator I = mbb->begin();
    while (I != mbb->end()) {
      MachineInstr *MI = &*I;
      I++;
      if ((MI->isPHI() && mloop->getHeader() == mbb) ||
          (repeats.find(MI) != repeats.end())) {
        // loop hdr phi's init input is used only once, no need to repeat
        continue;
      }
      for (MIOperands MO(*MI); MO.isValid(); ++MO) {
        if (!MO->isReg() ||
            !TargetRegisterInfo::isVirtualRegister(MO->getReg()))
          continue;
        unsigned Reg = MO->getReg();
        // Skip DebugValues with no defs.
        if (MRI->def_empty(Reg)) {
          assert(MI->isDebugValue() && "vreg with no def?");
          continue;
        }
        if (MO->isUse()) {
          MachineInstr *dMI        = MRI->getVRegDef(Reg);
          MachineBasicBlock *DefBB = dMI->getParent();
          if (DefBB == mbb)
            continue;
          // use, def in different region cross latch
          bool isDefOutsideLoop =
            MLI->getLoopFor(DefBB) == NULL ||
            !MLI->getLoopFor(mbb)->contains(MLI->getLoopFor(DefBB));

          if (isDefOutsideLoop && DT->dominates(DefBB, mbb)) {
            assert(
              (!hasAllConstantInputs(dMI) || MLI->getLoopFor(DefBB) == NULL) &&
              "const prop failed");

            const TargetRegisterClass *TRC = MRI->getRegClass(Reg);
            auto name = LMFI->getLICName(Reg);
            unsigned rptIReg = LMFI->allocateLIC(TRC,
                name + Twine(".loop_backedge_") + lphdr->getName());
            unsigned rptOReg = LMFI->allocateLIC(TRC,
                name + Twine(".loop_inner_") + lphdr->getName());
            if (repeatIn) {
              repeatIn->push_back(dMI->findRegisterDefOperand(Reg));
            }
            unsigned pickTrue, pickFalse;
            const unsigned pickOpcode =
              TII->makeOpcode(CSA::Generic::PICK, TRC);
            if (flipBackedgePred) {
              pickTrue  = Reg;
              pickFalse = rptIReg;
            } else {
              pickFalse = Reg;
              pickTrue  = rptIReg;
            }
            MachineInstr *pickInst =
              BuildMI(*lphdr, lphdr->getFirstTerminator(), DebugLoc(),
                      TII->get(pickOpcode), rptOReg)
                .addReg(pickCtlReg)
                .addReg(pickFalse)
                .addReg(pickTrue);
            pickInst->setFlag(MachineInstr::NonSequential);
            repeats.insert(pickInst);

            const unsigned switchOpcode =
              TII->makeOpcode(CSA::Generic::SWITCH, TRC);
            MachineInstr *switchInst;
            if (flipBackedgePred) {
              switchInst = BuildMI(*exitingBB, exitingBB->getFirstTerminator(),
                                   DebugLoc(), TII->get(switchOpcode), rptIReg)
                             .addReg(CSA::IGN, RegState::Define)
                             .addReg(backedgePred)
                             .addReg(rptOReg);
              switchInst->getOperand(0).setIsDef();
            } else {
              switchInst = BuildMI(*exitingBB, exitingBB->getFirstTerminator(),
                                   DebugLoc(), TII->get(switchOpcode), CSA::IGN)
                             .addReg(rptIReg, RegState::Define)
                             .addReg(backedgePred)
                             .addReg(rptOReg);
            }
            if (repeatBack) {
              repeatBack->push_back(
                switchInst->findRegisterDefOperand(rptIReg));
            }
            switchInst->setFlag(MachineInstr::NonSequential);
            repeats.insert(switchInst);
            MachineRegisterInfo::use_iterator UI = MRI->use_begin(Reg);
            while (UI != MRI->use_end()) {
              MachineOperand &UseMO    = *UI;
              MachineInstr *UseMI      = UseMO.getParent();
              MachineBasicBlock *UseBB = UseMI->getParent();
              ++UI;
              if (UseMI != pickInst && MLI->getLoopFor(UseBB) &&
                  MLI->getLoopFor(UseBB) == mloop &&
                  // loop hdr phi's init input is used only once, no need to
                  // repeat
                  !(UseMI->isPHI() && UseBB == mloop->getHeader())) {
                UseMO.setReg(rptOReg);
              }
            }
          }
        }
      }
    }
  }
}

void CSACvtCFDFPass::repeatOperandInLoopUsePred(MachineLoop *mloop,
                                                MachineInstr *initInst,
                                                unsigned backedgePred,
                                                unsigned exitPred) {
  unsigned predReg   = initInst->getOperand(0).getReg();
  unsigned predConst = initInst->getOperand(1).getImm();
  assert(!predConst);
  _unused(predConst);
  MachineBasicBlock *lphdr   = mloop->getHeader();
  MachineBasicBlock *latchBB = mloop->getLoopLatch();
  assert(latchBB);

  std::set<MachineInstr *> repeats;

  for (MachineLoop::block_iterator BI = mloop->block_begin(),
                                   BE = mloop->block_end();
       BI != BE; ++BI) {
    MachineBasicBlock *mbb = *BI;
    // only conside blocks in the current loop level, blocks in the nested level
    // are done before.
    if (MLI->getLoopFor(mbb) != mloop)
      continue;
    MachineBasicBlock::iterator I = mbb->begin();
    while (I != mbb->end()) {
      MachineInstr *MI = &*I;
      I++;
      if ((MI->isPHI() && mloop->getHeader() == mbb) ||
          (repeats.find(MI) != repeats.end())) {
        // loop hdr phi's init input is used only once, no need to repeat
        continue;
      }
      for (MIOperands MO(*MI); MO.isValid(); ++MO) {
        if (!MO->isReg() ||
            !TargetRegisterInfo::isVirtualRegister(MO->getReg()))
          continue;
        if (TII->isLIC(*MO, *MRI))
          continue;
        unsigned Reg = MO->getReg();
        if (MO->isUse()) {
          MachineInstr *dMI = MRI->getVRegDef(Reg);
          if (!dMI || dMI->getOpcode() == CSA::PREDPROP) {
            continue;
          }
          MachineBasicBlock *DefBB = dMI->getParent();
          if (DefBB == mbb)
            continue;

          // use, def in different region cross latch
          bool isDefOutsideLoop =
            MLI->getLoopFor(DefBB) == NULL ||
            !MLI->getLoopFor(mbb)->contains(MLI->getLoopFor(DefBB));

          if (isDefOutsideLoop && DT->dominates(DefBB, mbb)) {
            assert(
              (!hasAllConstantInputs(dMI) || MLI->getLoopFor(DefBB) == NULL) &&
              "const prop failed");
#if 0
            if (hasAllConstantInputs(dMI)) {
			  //has to be root mov 1 pred instr
              assert(!dMI->getFlag(MachineInstr::NonSequential));
              continue;
            }
#endif
            const TargetRegisterClass *TRC = MRI->getRegClass(Reg);
            unsigned rptIReg               = MRI->createVirtualRegister(TRC);
            unsigned rptOReg               = MRI->createVirtualRegister(TRC);
            const unsigned pickOpcode =
              TII->makeOpcode(CSA::Generic::PICK, TRC);
            MachineInstr *pickInst =
              BuildMI(*lphdr, lphdr->getFirstTerminator(), DebugLoc(),
                      TII->get(pickOpcode), rptOReg)
                .addReg(predReg)
                .addReg(Reg)
                .addReg(rptIReg);
            pickInst->setFlag(MachineInstr::NonSequential);
            repeats.insert(pickInst);

            unsigned notExit = MRI->createVirtualRegister(&CSA::I1RegClass);
            BuildMI(*latchBB, latchBB->getFirstTerminator(), DebugLoc(),
                    TII->get(CSA::NOT1), notExit)
              .addReg(exitPred);

            SmallVector<unsigned, 4> landOpnds;
            landOpnds.push_back(notExit);
            landOpnds.push_back(backedgePred);
            unsigned rptPred = generateLandSeq(landOpnds, latchBB);

            const unsigned switchOpcode =
              TII->makeOpcode(CSA::Generic::SWITCH, TRC);
            MachineInstr *switchInst =
              BuildMI(*latchBB, latchBB->getFirstTerminator(), DebugLoc(),
                      TII->get(switchOpcode), CSA::IGN)
                .addReg(rptIReg, RegState::Define)
                .addReg(rptPred)
                .addReg(rptOReg);
            switchInst->setFlag(MachineInstr::NonSequential);
            repeats.insert(switchInst);
            MachineRegisterInfo::use_iterator UI = MRI->use_begin(Reg);
            while (UI != MRI->use_end()) {
              MachineOperand &UseMO    = *UI;
              MachineInstr *UseMI      = UseMO.getParent();
              MachineBasicBlock *UseBB = UseMI->getParent();
              ++UI;
              if (UseMI != pickInst && MLI->getLoopFor(UseBB) &&
                  MLI->getLoopFor(UseBB) == mloop &&
                  // loop hdr phi's init input is used only once, no need to
                  // repeat
                  !(UseMI->isPHI() && UseBB == mloop->getHeader())) {
                if (mloop->isLoopExiting(UseBB) &&
                    !mloop->isLoopExiting(latchBB)) {
                  // closed loop latch can cause CDG relationship reversed --
                  // exits control everything connected to latch,  need switch to
                  // guard channel overflow
                  unsigned pbb    = getBBPred(UseBB);
                  unsigned rptReg = MRI->createVirtualRegister(TRC);
                  MachineInstr *switchInst =
                    BuildMI(*UseBB, UseBB->getFirstTerminator(), DebugLoc(),
                            TII->get(switchOpcode), CSA::IGN)
                      .addReg(rptReg, RegState::Define)
                      .addReg(pbb)
                      .addReg(rptOReg);
                  switchInst->setFlag(MachineInstr::NonSequential);
                  UseMO.setReg(rptReg);
                } else {
                  UseMO.setReg(rptOReg);
                }
              }
            }
          }
        }
      }
    }
  }
}

void CSACvtCFDFPass::generateDynamicPickTreeForHeader(MachineBasicBlock *mbb) {
  SmallVector<std::pair<unsigned, unsigned> *, 4> pred2values;
  std::list<MachineBasicBlock *> path;
  MachineLoop *mloop = MLI->getLoopFor(mbb);
  // a loop header phi
  assert(mloop && mloop->getHeader() == mbb);
  MachineBasicBlock *latchBB = mloop->getLoopLatch();
  assert(latchBB && "TODO:: handle multiple backedges not implemented yet");

  unsigned backedgePred = 0;
  for (MachineBasicBlock::pred_iterator ipred = mbb->pred_begin();
       ipred != mbb->pred_end(); ipred++) {
    MachineBasicBlock *inBB = *ipred;
    // this will cause lhdr BBPred get evaluated due to cycle
    unsigned edgePred = computeEdgePred(inBB, mbb, path);
    if (inBB == latchBB) {
      backedgePred = edgePred;
    }
  }
  assert(backedgePred);
  // incoming edge pred evaluation doesn't result in the bb pred get evaluated
  // due to nested loop
  if (!getBBPred(mbb)) {
    computeBBPred(mbb, path);
  }

  unsigned pb1 = MRI->createVirtualRegister(&CSA::I1RegClass);
  // filter 0 value backedge
  const unsigned switchOpcode = TII->makeOpcode(CSA::Generic::SWITCH, 1);
  MachineInstr *switchInst =
    BuildMI(*latchBB, latchBB->getFirstTerminator(), DebugLoc(),
            TII->get(switchOpcode), CSA::IGN)
      .addReg(pb1, RegState::Define)
      .addReg(backedgePred)
      .addImm(1);
  switchInst->setFlag(MachineInstr::NonSequential);

  // combine exit condition's pred
  unsigned orSrc        = 0;
  unsigned orResult     = 0;
  MachineInstr *orInstr = nullptr;
  SmallVector<MachineBasicBlock *, 4> exitingBlks;
  mloop->getExitingBlocks(exitingBlks);
  for (unsigned i = 0; i < exitingBlks.size(); ++i) {
    MachineBasicBlock *exitingBlk = exitingBlks[i];
    assert(exitingBlk->succ_size() == 2);
    MachineBasicBlock *succ1   = *exitingBlk->succ_begin();
    MachineBasicBlock *succ2   = *exitingBlk->succ_rbegin();
    MachineBasicBlock *exitBlk = mloop->contains(succ1) ? succ2 : succ1;
    unsigned ec                = computeEdgePred(exitingBlk, exitBlk, path);
    if (!orSrc) {
      orSrc = ec;
    } else if (!orResult) {
      orResult = MRI->createVirtualRegister(&CSA::I1RegClass);
      orInstr  = BuildMI(*latchBB, latchBB->getFirstTerminator(), DebugLoc(),
                        TII->get(CSA::OR1), orResult)
                  .addReg(orSrc)
                  .addReg(ec);
      orInstr->setFlag(MachineInstr::NonSequential);
    } else {
      unsigned newResult = MRI->createVirtualRegister(&CSA::I1RegClass);
      orInstr            = BuildMI(*latchBB, latchBB->getFirstInstrTerminator(),
                        DebugLoc(), TII->get(CSA::OR1), newResult)
                  .addReg(orResult)
                  .addReg(ec);
      orInstr->setFlag(MachineInstr::NonSequential);
      orResult = newResult;
    }
  }
  unsigned exitPred = orResult ? orResult : orSrc;

  // assign loop pred and its reset value
  const TargetRegisterClass *new_LIC_RC =
    LMFI->licRCFromGenRC(MRI->getRegClass(backedgePred));
  assert(new_LIC_RC && "Can't determine register class for register");
  unsigned loopPred = LMFI->allocateLIC(new_LIC_RC);

  MachineInstr *pickPB1 = BuildMI(*latchBB, latchBB->getFirstInstrTerminator(),
                                  DebugLoc(), TII->get(CSA::PICK1), loopPred)
                            .addReg(exitPred)
                            .addReg(pb1)
                            .addImm(0);
  pickPB1->setFlag(MachineInstr::NonSequential);
  const unsigned InitOpcode          = TII->getInitOpcode(&CSA::I1RegClass);
  MachineBasicBlock::iterator hdrloc = mbb->begin();
  // init loopPred 0;
  MachineInstr *predInit =
    BuildMI(*mbb, hdrloc, DebugLoc(), TII->get(InitOpcode), loopPred).addImm(0);
  predInit->setFlag(MachineInstr::NonSequential);
#if 1
  unsigned hdrPred = getBBPred(mbb);
  assert(hdrPred);
  MachineInstr *lorInstr = MRI->getVRegDef(hdrPred);
  // for multi entrance loop, this is the second lor with consolidated init
  // value
  assert(lorInstr->getOpcode() == CSA::LOR1);
  lorInstr->substituteRegister(lorInstr->getOperand(1).getReg(), loopPred, 0,
                               *TRI);
  // TODO: ????
  // filter 0 value init edge
  unsigned pi1 = MRI->createVirtualRegister(&CSA::I1RegClass);
  MachineInstr *switchInit =
    BuildMI(*lorInstr->getParent(), lorInstr, DebugLoc(),
            TII->get(switchOpcode), CSA::IGN)
      .addReg(pi1, RegState::Define)
      .addReg(lorInstr->getOperand(2).getReg())
      .addImm(1);
  lorInstr->substituteRegister(lorInstr->getOperand(2).getReg(), pi1, 0, *TRI);
#endif

  // fiiltering exit edge pred, only keep the value when exit condition is true
  for (unsigned i = 0; i < exitingBlks.size(); ++i) {
    MachineBasicBlock *exitingBlk = exitingBlks[i];
    assert(exitingBlk->succ_size() == 2);
    MachineBasicBlock *succ1   = *exitingBlk->succ_begin();
    MachineBasicBlock *succ2   = *exitingBlk->succ_rbegin();
    MachineBasicBlock *exitBlk = mloop->contains(succ1) ? succ2 : succ1;
    // switch off the exit edge value generated when exit condition is false;
    unsigned ec =
      getEdgePred(exitingBlk, CDG->getEdgeType(exitingBlk, exitBlk, true));
    unsigned ec1 = MRI->createVirtualRegister(&CSA::I1RegClass);
    MachineInstr *switchEC =
      BuildMI(*exitingBlk, exitingBlk->getFirstInstrTerminator(), DebugLoc(),
              TII->get(CSA::SWITCH1), CSA::IGN)
        .addReg(ec1, RegState::Define)
        .addReg(exitPred)
        .addReg(ec);
    switchEC->setFlag(MachineInstr::NonSequential);

    // pick exit edge value from 0 when loop is not executed, and loop exiting
    // value(ec1) when loop is executed using loop initial condition
    unsigned exitEdgePred = MRI->createVirtualRegister(&CSA::I1RegClass);
    MachineInstr *pickEC1 =
      BuildMI(*exitingBlk, exitingBlk->getFirstInstrTerminator(), DebugLoc(),
              TII->get(CSA::PICK1), exitEdgePred)
        .addReg(switchInit->getOperand(2).getReg())
        .addImm(0)
        .addReg(ec1);
    pickEC1->setFlag(MachineInstr::NonSequential);
    // reset the exit edge pred to the value after filtering
    setEdgePred(exitingBlk, CDG->getEdgeType(exitingBlk, exitBlk, true),
                exitEdgePred);
  }

  repeatOperandInLoopUsePred(mloop, predInit, pb1, exitPred);

  MachineBasicBlock::iterator iterI = mbb->begin();
  while (iterI != mbb->end()) {
    MachineInstr *MI = &*iterI;
    ++iterI;
    if (!MI->isPHI())
      continue;
    unsigned initInput     = 0;
    unsigned backedgeInput = 0;
    for (MIOperands MO(*MI); MO.isValid(); ++MO) {
      if (!MO->isReg() || !TargetRegisterInfo::isVirtualRegister(MO->getReg()))
        continue;
      if (MO->isUse()) {
        unsigned Reg = MO->getReg();
        // move to its incoming block operand
        ++MO;
        MachineBasicBlock *inBB = MO->getMBB();
        if (inBB == latchBB) {
          backedgeInput = Reg;
        } else {
          initInput = Reg;
        }
      }
    }
    unsigned dst = MI->getOperand(0).getReg();
    // if we have two-way predMerge available, use predmerge/pick combination to
    // generated pick directly
    const TargetRegisterClass *TRC = MRI->getRegClass(dst);
    const unsigned pickOpcode      = TII->makeOpcode(CSA::Generic::PICK, TRC);
    BuildMI(*mbb, MI, MI->getDebugLoc(), TII->get(pickOpcode), dst)
      .addReg(loopPred)
      .addReg(initInput)
      .addReg(backedgeInput);
    MI->removeFromParent();
  }
}

void CSACvtCFDFPass::generateDynamicPickTreeForFooter(MachineBasicBlock *mbb) {
  SmallVector<std::pair<unsigned, unsigned> *, 4> pred2values;
  unsigned predBB              = 0;
  MachineInstr *predMergeInstr = nullptr;
  MachineBasicBlock *pickFalseBB = nullptr;
  std::list<MachineBasicBlock *> path;
  MachineBasicBlock::iterator iterI = mbb->begin();
  while (iterI != mbb->end()) {
    MachineInstr *MI = &*iterI;
    ++iterI;
    if (!MI->isPHI())
      continue;
    // not a loop header phi
    assert(!MLI->getLoopFor(mbb) || MLI->getLoopFor(mbb)->getHeader() != mbb);
    pred2values.clear();
    for (MIOperands MO(*MI); MO.isValid(); ++MO) {
      if (!MO->isReg() || !TargetRegisterInfo::isVirtualRegister(MO->getReg()))
        continue;
      if (MO->isUse()) {
        unsigned Reg = MO->getReg();
        // move to its incoming block operand
        ++MO;
        MachineBasicBlock *inBB = MO->getMBB();
        unsigned edgePred       = computeEdgePred(inBB, mbb, path);
        std::pair<unsigned, unsigned> *pred2value =
          new std::pair<unsigned, unsigned>;
        pred2value->first  = edgePred;
        pred2value->second = Reg;
        pred2values.push_back(pred2value);
        // merge incoming edge pred to generate BB pred
        if (!predBB) {
          predBB = edgePred;
        } else if (MI->getNumOperands() == 5) {
          // two input phi: use PREDMERGE to avoid further lowering.
          predMergeInstr =
            getOrInsertPredMerge(mbb, MI, predBB, // last processed edge
                                 edgePred);       // current edge
          if (!pickFalseBB)
            pickFalseBB = MI->getOperand(2).getMBB();
        }
      }
    } // end of for MO

    unsigned dst = MI->getOperand(0).getReg();
    // if we have two-way predMerge available, use predmerge/pick combination to
    // generated pick directly
    if (predMergeInstr) {
      assert(MI->getNumOperands() == 5);
      unsigned reg1                  = MI->getOperand(1).getReg();
      unsigned reg2                  = MI->getOperand(3).getReg();
      // Swap the registers if the order of basic blocks is reversed.
      if (MI->getOperand(2).getMBB() != pickFalseBB)
        std::swap(reg1, reg2);
      const TargetRegisterClass *TRC = MRI->getRegClass(reg1);
      unsigned pickPred              = predMergeInstr->getOperand(1).getReg();
      const unsigned pickOpcode      = TII->makeOpcode(CSA::Generic::PICK, TRC);
      BuildMI(*mbb, MI, MI->getDebugLoc(), TII->get(pickOpcode), dst)
        .addReg(pickPred)
        .addReg(reg1)
        .addReg(reg2);
    } else {
#if 0
      MachineInstr* xphi = nullptr;
      //TODO::generated xphi sequence
      for (unsigned i = 0; i < pred2values.size(); i++) {
        std::pair<unsigned, unsigned>* pred2value = pred2values[i];
        if (i == 0) {
          xphi = BuildMI(*mbb, MI, MI->getDebugLoc(), TII->get(CSA::XPHI), dst).addReg(pred2value->first).addReg(pred2value->second);
        }
        else {
          MachineOperand edgeOp = MachineOperand::CreateReg(pred2value->first, true);
          MachineOperand valueOp = MachineOperand::CreateReg(pred2value->second, true);
          xphi->add(edgeOp);
          xphi->add(valueOp);
        }
      }
#else
      CombineDuplicatePhiInputs(pred2values, MI);
      LowerXPhi(pred2values, MI);
#endif
    }
    // release memory
    for (unsigned i = 0; i < pred2values.size(); i++) {
      std::pair<unsigned, unsigned> *pred2value = pred2values[i];
      delete pred2value;
    }
    MI->removeFromParent();
  }
}

void CSACvtCFDFPass::CombineDuplicatePhiInputs(
  SmallVectorImpl<std::pair<unsigned, unsigned> *> &pred2values,
  MachineInstr *iPhi) {
  unsigned pairsLen = pred2values.size();
  for (unsigned i = 0; i < pairsLen; i++) {
    std::pair<unsigned, unsigned> *pair1 = pred2values[i];
    for (unsigned j = i + 1; j < pairsLen;) {
      std::pair<unsigned, unsigned> *pair2 = pred2values[j];
      if (pair1->second == pair2->second) {
        unsigned orResult     = MRI->createVirtualRegister(&CSA::I1RegClass);
        MachineInstr *orInstr = BuildMI(*iPhi->getParent(), iPhi, DebugLoc(),
                                        TII->get(CSA::OR1), orResult)
                                  .addReg(pair1->first)
                                  .addReg(pair2->first);
        orInstr->setFlag(MachineInstr::NonSequential);
        pair1->first = orResult;
        // remove pair2
        delete pair2;
        for (unsigned k = j; k < pairsLen - 1; k++) {
          pred2values[k] = pred2values[k + 1];
        }
        pairsLen--;
      } else {
        j++;
      }
    }
  }
  pred2values.set_size(pairsLen);
}

void CSACvtCFDFPass::LowerXPhi(
  SmallVectorImpl<std::pair<unsigned, unsigned> *> &pred2values,
  MachineInstr *loc) {
  if (pred2values.empty() || pred2values.size() == 1)
    return;
  SmallVector<std::pair<unsigned, unsigned> *, 4> vpair;
  unsigned j = pred2values.size() - 1;
  unsigned i = 0;
  while (i <= j) {
    if (i == j) {
      // singular
      vpair.push_back(pred2values[i]);
    } else {
      std::pair<unsigned, unsigned> *pair1 = pred2values[i];
      std::pair<unsigned, unsigned> *pair2 = pred2values[j];
      // const TargetRegisterClass *pTRC = MRI->getRegClass(pair1->first);
      // MachineInstr* predMerge = getOrInsertPredMerge(loc->getParent(), loc,
      // pair1->first, pair2->first);

      unsigned indexReg  = MRI->createVirtualRegister(&CSA::I1RegClass);
      unsigned bbpredReg = MRI->createVirtualRegister(&CSA::I1RegClass);
      BuildMI(*loc->getParent(), loc, DebugLoc(), TII->get(CSA::PREDMERGE),
              bbpredReg)
        .addReg(indexReg, RegState::Define)
        .addReg(pair1->first)
        .                     // last processed edge
        addReg(pair2->first); // current edge

      const TargetRegisterClass *vTRC = MRI->getRegClass(pair1->second);
      const unsigned pickOpcode = TII->makeOpcode(CSA::Generic::PICK, vTRC);
      unsigned pickDst;
      if (pred2values.size() == 2) {
        pickDst = loc->getOperand(0).getReg();
      } else {
        pickDst = MRI->createVirtualRegister(vTRC);
      }
      BuildMI(*loc->getParent(), loc, loc->getDebugLoc(), TII->get(pickOpcode),
              pickDst)
        .addReg(indexReg)
        .addReg(pair1->second)
        .addReg(pair2->second);
      pair1->first  = bbpredReg;
      pair1->second = pickDst;
      if (pred2values.size() > 2) {
        vpair.push_back(pair1);
      }
    }
    ++i;
    --j;
  }
  if (vpair.size() > 1) {
    LowerXPhi(vpair, loc);
  }
}


void CSACvtCFDFPass::replaceIfFooterPhiSeq() {
  typedef po_iterator<MachineBasicBlock *> po_cfg_iterator;
  MachineBasicBlock *root = &*thisMF->begin();
  for (po_cfg_iterator itermbb = po_cfg_iterator::begin(root),
                       END     = po_cfg_iterator::end(root);
       itermbb != END; ++itermbb) {
    MachineBasicBlock *mbb = *itermbb;
    generateCompletePickTreeForPhi(mbb);
  }
}

// make sure phi block post dominates all control points of all its inBBs
bool CSACvtCFDFPass::CheckPhiInputBB(MachineBasicBlock *inBB,
                                     MachineBasicBlock *mbb) {
  if (DT->dominates(inBB, mbb)) {
    return PDT->dominates(mbb, inBB);
  }
  ControlDependenceNode *inNode = CDG->getNode(inBB);
  unsigned numCtrl              = 0;
  for (ControlDependenceNode::node_iterator pnode = inNode->parent_begin(),
                                            pend  = inNode->parent_end();
       pnode != pend; ++pnode) {
    ControlDependenceNode *ctrlNode = *pnode;
    MachineBasicBlock *ctrlBB       = ctrlNode->getBlock();

    // ignore loop latch, keep looking beyond the loop
    if (MLI->getLoopFor(ctrlBB) &&
        MLI->getLoopFor(ctrlBB)->getLoopLatch() == ctrlBB)
      continue;

    ++numCtrl;
    if (numCtrl > 1)
      return false;
    if (!PDT->dominates(mbb, ctrlBB)) {
      return false;
    }
    if (!CheckPhiInputBB(ctrlBB, mbb)) {
      return false;
    }
  }
  return true;
}

/* Find all implicitly defined vregs. These are problematic with dataflow
 * conversion: LLVM will automatically expand them to registers (LICs, in our
 * case). While registers can be read without any value previously having been
 * written, LICs are different. We must replace the undef with a read from
 * %IGN, equivalent to reading 0. Note that we can do this even if we're not
 * sure that the instructions in question will be successfully converted to
 * data flow. Returns a boolean indicating modification.
 */
bool CSACvtCFDFPass::replaceUndefWithIgn() {
  bool modified            = false;
  MachineRegisterInfo *MRI = &thisMF->getRegInfo();
  const CSAInstrInfo &TII  = *static_cast<const CSAInstrInfo *>(
    thisMF->getSubtarget<CSASubtarget>().getInstrInfo());
  SmallPtrSet<MachineInstr *, 4> implicitDefs;
  LLVM_DEBUG(errs() << "Finding implicit defs:\n");
  for (MachineFunction::iterator BB = thisMF->begin(); BB != thisMF->end();
       ++BB) {
    for (MachineBasicBlock::iterator I = BB->begin(); I != BB->end(); ++I) {
      MachineInstr *MI = &*I;
      // We're looking for instructions like '%vreg26<def> = IMPLICIT_DEF;'.
      if (MI->isImplicitDef()) {
        implicitDefs.insert(MI);
        LLVM_DEBUG(errs() << "\tFound: " << *MI);
      }
    }
  }

  if (implicitDefs.empty()) {
    LLVM_DEBUG(errs() << "(No implicit defs found.)\n");
  }

  for (SmallPtrSet<MachineInstr *, 4>::iterator I = implicitDefs.begin(),
                                                E = implicitDefs.end();
       I != E; ++I) {
    MachineInstr *uMI  = *I;
    MachineOperand uMO = uMI->getOperand(0);
    // Ensure we're dealing with a register definition.
    assert(uMO.isDef() && uMO.isReg());
    (void) uMO;
    // Ensure SSA form and that we have right defining instruction.
    assert(MRI->getUniqueVRegDef(uMO.getReg()) &&
           MRI->getUniqueVRegDef(uMO.getReg()) == uMI);
    const TargetRegisterClass *TRC =
      MRI->getRegClass(uMI->getOperand(0).getReg());
    const unsigned moveOpcode = TII.getMoveOpcode(TRC);
    BuildMI(*uMI->getParent(), uMI, DebugLoc(), TII.get(moveOpcode),
            uMI->getOperand(0).getReg())
      .addImm(0);
    // Erase the implicit definition.
    uMI->removeFromParent();
    modified = true;
  }

  LLVM_DEBUG(errs() << "Finished converting implicit defs to %IGN reads.\n\n");
  return modified;
}

void CSACvtCFDFPass::nameLIC(unsigned vreg, const Twine &prefix,
    unsigned baseReg, const Twine &infix,
    const MachineBasicBlock *containingBlock, const Twine &suffix) {
  // Ensure that the base register has a printable name.
  if (baseReg && LMFI->getLICName(baseReg).empty())
    LMFI->setLICName(baseReg,
        "lic" + Twine(TargetRegisterInfo::virtReg2Index(vreg)));

  if (vreg && LMFI->getLICName(vreg).empty())
  LMFI->setLICName(vreg,
      prefix +
      (baseReg ? LMFI->getLICName(baseReg) : "") +
      infix +
      (containingBlock ? containingBlock->getName() : "") +
      suffix);
<<<<<<< HEAD
}

static unsigned getVregIndex(const MachineOperand &MO) {
  if (MO.isReg() && TargetRegisterInfo::isVirtualRegister(MO.getReg()))
    return TargetRegisterInfo::virtReg2Index(MO.getReg());
  return ~0U;
}

void CSACvtCFDFPass::findLICGroups(bool preDFConversion) {
  LLVM_DEBUG(dbgs() <<
             "Mapping groups for LICs" << (preDFConversion ? " and blocks" : "")
             << "\n");
  // Ensure that we can handle all of the virtual registers in the function.
  licGrouping.grow(MRI->getNumVirtRegs());

  auto joinWithGroup = [&](unsigned operand, unsigned &groupOperand) {
    if (operand == UNMAPPED_REG)
      return;

    if (groupOperand == UNMAPPED_REG) {
      groupOperand = operand;
    } else {
      licGrouping.join(groupOperand, operand);
    }
  };

  for (auto &BB : *thisMF) {
    unsigned joinGroupVreg = UNMAPPED_REG;

    // Keep track of parallel outgoing edges for switches. It may be the case
    // that outgoing switches on more than one condition show up, so we build
    // a vector to keep track of the various options. Note that we only need to
    // keep track of switches with distinct condition registers--in structured
    // code, this should only be at most one of these per basic block.
    SmallVector<unsigned, 2> switchConditions;
    SmallVector<unsigned, 2> switchTrueRegs;
    SmallVector<unsigned, 2> switchFalseRegs;

    for (auto &MI : BB) {
      // If we are after dataflow conversion, then we can only group registers
      // according to the current instruction, not the block as a whole. Reset
      // the vreg to keep track of that.
      if (!preDFConversion)
        joinGroupVreg = UNMAPPED_REG;

      if (!TII->isMultiTriggered(&MI) ||
          TII->getGenericOpcode(MI.getOpcode()) == CSA::Generic::COMPLETION) {
        // Non-multi-triggered operations are easy: all LIC operands must
        // execute the same number of times.
        // Completion buffers are multi-triggered operations in general, but
        // they do eventually spit out as many values as they take in (just in a
        // different order), so the execution counts are guaranteed to be the
        // same.
        for (auto &op : MI.operands()) {
          // Is this operand a LIC?
          unsigned opIndex = getVregIndex(op);
          if (opIndex == UNMAPPED_REG)
            continue;

          // Before dataflow conversion, an operation in an inner loop may be
          // using a vreg set in a loop preheader. Dataflow conversion would
          // insert extra steering operations to make sure that the counts are
          // equal, but that hasn't happened yet. Therefore, we can only
          // properly worry about these registers at their definition, not site
          // of use.
          if (preDFConversion && !op.isDef())
            continue;

          joinWithGroup(opIndex, joinGroupVreg);
        }
      } else if (TII->isInit(&MI)) {
        // Do nothing. The resulting output is already picked up by another
        // definition, so we shouldn't need to do anything here (not that it's
        // clear we can do anything).
      } else if (TII->isPick(&MI)) {
        // Join the define and the control operand to the same group. We don't
        // need to attempt to join it with the basic block, since it shouldn't
        // exist before we run dataflow conversion.
        unsigned opDef = getVregIndex(MI.getOperand(0));
        unsigned opCtl = getVregIndex(MI.getOperand(1));
        if (opDef != UNMAPPED_REG && opCtl != UNMAPPED_REG)
          joinWithGroup(opDef, opCtl);
      } else if (TII->isSwitch(&MI)) {
        // Switches are the most complex case to deal with. Like PICK ops,
        // we can join the control and incoming edge to the same group. However,
        // we also need to assign edge frequency to LICs on the edge between
        // picks and switches (as in a pick-switch loop). To this end, we group
        // the pairs of outgoing edges into the same group as well.
        unsigned opFalse = getVregIndex(MI.getOperand(0));
        unsigned opTrue = getVregIndex(MI.getOperand(1));
        unsigned opCtl = getVregIndex(MI.getOperand(2));
        unsigned opUse = getVregIndex(MI.getOperand(3));
        if (opUse != UNMAPPED_REG && opCtl != UNMAPPED_REG)
          joinWithGroup(opCtl, opUse);

        // Only map the true/false legs if the control operand has a meaningful
        // value.
        if (opCtl != UNMAPPED_REG) {
          auto it = std::find(switchConditions.begin(),
              switchConditions.end(), opCtl);
          if (it == switchConditions.end()) {
            switchConditions.push_back(opCtl);
            switchTrueRegs.push_back(opTrue);
            switchFalseRegs.push_back(opFalse);
          } else {
            auto index = it - switchConditions.begin();
            joinWithGroup(opTrue, switchTrueRegs[index]);
            joinWithGroup(opFalse, switchFalseRegs[index]);
          }
        }
      } else if (MI.getOpcode() == CSA::LAND1 || MI.getOpcode() == CSA::LOR1) {
        // The operation is guaranteed to always query at least the first
        // operand, so the first operand must execute as many times as the
        // result.
        licGrouping.join(getVregIndex(MI.getOperand(0)),
            getVregIndex(MI.getOperand(1)));
      } else {
        LLVM_DEBUG({
          errs() << "Multi-triggered-op: ";
          MI.dump();
        });
      }
    }

    // If we're pre-dataflow conversion, then note the representative vreg for
    // the basic block now.
    if (preDFConversion && joinGroupVreg != UNMAPPED_REG) {
      LLVM_DEBUG(dbgs() << "Assigning " << BB.getName() << " to group " <<
                 joinGroupVreg << "\n");
      basicBlockRegs[BB.getNumber()] = joinGroupVreg;
    }

    // If there are switch outputs, analyze the block to figure out which edge
    // of the switch corresponds to which edge of the basic block. Only apply
    // this to blocks with two outgoing edges.
    if (BB.succ_size() == 2 && !switchConditions.empty()) {
      MachineBasicBlock *TBB = nullptr, *FBB = nullptr;
      SmallVector<MachineOperand, 4> Cond;
      bool analyzed = !TII->analyzeBranch(BB, TBB, FBB, Cond, false);
      (void)analyzed;
      assert((analyzed && TBB && FBB && Cond.size() == 2) &&
          "Could not analyze branch of machine code");
      unsigned branchCondReg = getVregIndex(Cond[1]);
      // Confusingly, we do not set the result of TBB and FBB according to which
      // one is true and which one is false. The MachineCDG code already worked
      // out which edge is true and which edge is false, so use that to
      // determine of the outgoing edges are [T, F] or [F, T].
      bool isTrueFirst =
        CDG->getEdgeType(&BB, *BB.succ_begin()) == ControlDependenceNode::TRUE;

      // Find the condition that corresponds to our outgoing edge. The assertion
      // that it might exist may be too strict, but we should be doing something
      // appropriate when reading switch outputs.
      auto it = std::find(switchConditions.begin(), switchConditions.end(),
          branchCondReg);
      assert(it != switchConditions.end() &&
          "No switches found for output edges.");
      auto index = it - switchConditions.begin();

      // Now we have the index of the switch condition in a lists of conditions.
      // Report which edge is which in the graph.
      auto &switchInfo = switchOuts[BB.getNumber()];
      joinWithGroup((isTrueFirst ? switchTrueRegs : switchFalseRegs)[index],
          switchInfo.first);
      joinWithGroup((isTrueFirst ? switchFalseRegs : switchTrueRegs)[index],
          switchInfo.second);
    }
  }

  // For debug output, print the mapping of blocks and edges to LIC groups that
  // we have found.
  LLVM_DEBUG({
    for (auto &BB : *thisMF) {
      unsigned map = basicBlockRegs[BB.getNumber()];
      if (map == UNMAPPED_REG) {
        dbgs() << "BB#" << BB.getNumber() << " is unmapped\n";
        continue;
      }
      map = licGrouping.findLeader(map);
      dbgs() << "BB#" << BB.getNumber() << " has vregs";
      for (unsigned index = 0; index < MRI->getNumVirtRegs(); index++) {
        auto vreg = TargetRegisterInfo::index2VirtReg(index);
        if (MRI->use_nodbg_empty(vreg))
          continue;
        if (licGrouping.findLeader(index) == map)
          dbgs() << " " << index;
      }
      dbgs() << "\n";

      if (BB.succ_size() == 2) {
        for (unsigned i = 0; i < 2; i++) {
          auto destBB = *(BB.succ_begin() + i);
          dbgs() << "Edge BB#" << BB.getNumber() << " -> BB#" <<
            destBB->getNumber();
          auto index = BB.getNumber();
          auto map = i == 0 ? switchOuts[index].first : switchOuts[index].second;
          if (map == UNMAPPED_REG) {
            dbgs() << " is unmapped\n";
            continue;
          }
          map = licGrouping.findLeader(map);
          dbgs() << " has vregs";
          for (unsigned index = 0; index < MRI->getNumVirtRegs(); index++) {
            auto vreg = TargetRegisterInfo::index2VirtReg(index);
            if (MRI->use_nodbg_empty(vreg))
              continue;
            if (licGrouping.findLeader(index) == map)
              dbgs() << " " << index;
          }
          dbgs() << "\n";
        }
      }
    }
  });
}

void CSACvtCFDFPass::assignLicFrequencies(MachineBlockFrequencyInfo &MBFI) {
  LLVM_DEBUG(dbgs() <<
             "Propagating block frequency information to LIC groups.\n");

  // We've assigned everything into equivalence classes. Now, we're going to
  // convert the groups into objects that represent those groups, and we're
  // going to propagate branch probability/block frequency information into
  // these classes.
  licGrouping.compress();
  std::vector<std::shared_ptr<CSALicGroup>> groups(licGrouping.getNumClasses());
  typedef ScaledNumber<uint64_t> Scaled64;
  Scaled64 entryFreq(MBFI.getEntryFreq(), 0);

  // Lambda for assigning the frequency to a LIC equivalence class. Note that it
  // will assert if you try to set an inconsistent frequency (this would
  // probably indicative of a bug in dataflow conversion somewhere).
  auto setFrequency = [&](unsigned licClass, BlockFrequency freq) {
    auto licGroup = std::make_shared<CSALicGroup>();
    licGroup->executionFrequency = Scaled64(freq.getFrequency(), 0) / entryFreq;
    if (groups[licClass])
      assert(groups[licClass]->executionFrequency == licGroup->executionFrequency);
    groups[licClass] = std::move(licGroup);
  };

  for (auto &BB: *thisMF) {
    auto index = BB.getNumber();
    auto nominalVreg = basicBlockRegs[index];
    auto blockFreq = MBFI.getBlockFreq(&BB);
    // If there is a class for the basic block, propagate block frequency.
    if (nominalVreg != ~0U) {
      setFrequency(licGrouping[nominalVreg], blockFreq);
    }

    // Propagate the branch probability to LICs on the edges.
    SmallVector<unsigned, 2> outRegs =
      {switchOuts[index].first, switchOuts[index].second};
    int i = 0;
    for (auto succ = BB.succ_begin(), E = BB.succ_end(); succ != E; ++succ) {
      auto destBB = *succ;
      unsigned vreg = outRegs[i++];
      if (vreg == UNMAPPED_REG)
        continue;

      // Ignore destinations we can assign frequencies to by their own basic
      // blocks.
      unsigned destBBReg = basicBlockRegs[destBB->getNumber()];
      if (destBBReg != UNMAPPED_REG &&
          licGrouping[destBBReg] == licGrouping[vreg])
        continue;

      // Block frequency is more accurate than doing the calculation ourself
      // (which may round differently than block frequency calculations).
      // If the target has no other predecessor, its execution count is
      // identical to the edge's count, so use its block frequency instead.
      if (destBB->pred_size() == 1) {
        setFrequency(licGrouping[vreg], MBFI.getBlockFreq(destBB));
      } else {
        setFrequency(licGrouping[vreg],
          blockFreq * MBFI.getMBPI()->getEdgeProbability(&BB, succ));
      }
    }
  }

  // Assign all of the groups we generated to the LMFI side table.
  unsigned empty = 0, count = 0;
  LLVM_DEBUG(dbgs() << "Unassigned lics:");
  for (unsigned i = 0, e = MRI->getNumVirtRegs(); i != e; i++) {
    auto vreg = TargetRegisterInfo::index2VirtReg(i);
    if (MRI->use_nodbg_empty(vreg))
      continue;
    auto group = groups[licGrouping[i]];
    if (group) {
      LMFI->setLICGroup(vreg, group);
    } else {
      LLVM_DEBUG(dbgs() << " " << i);
    }
    count++;
    empty += !group;
  }
  LLVM_DEBUG(dbgs() << "\n" << empty << " of " << count <<
             " LICs were not assigned to groups.\n");

  // We don't need the equivalence classes anymore, since it's all propagated
  // to LMFI. Clear this so it doesn't interfere with the next function in the
  // module.
  licGrouping.clear();
  basicBlockRegs.clear();
  switchOuts.clear();
=======
>>>>>>> eb25c3d6
}<|MERGE_RESOLUTION|>--- conflicted
+++ resolved
@@ -3607,311 +3607,4 @@
       infix +
       (containingBlock ? containingBlock->getName() : "") +
       suffix);
-<<<<<<< HEAD
-}
-
-static unsigned getVregIndex(const MachineOperand &MO) {
-  if (MO.isReg() && TargetRegisterInfo::isVirtualRegister(MO.getReg()))
-    return TargetRegisterInfo::virtReg2Index(MO.getReg());
-  return ~0U;
-}
-
-void CSACvtCFDFPass::findLICGroups(bool preDFConversion) {
-  LLVM_DEBUG(dbgs() <<
-             "Mapping groups for LICs" << (preDFConversion ? " and blocks" : "")
-             << "\n");
-  // Ensure that we can handle all of the virtual registers in the function.
-  licGrouping.grow(MRI->getNumVirtRegs());
-
-  auto joinWithGroup = [&](unsigned operand, unsigned &groupOperand) {
-    if (operand == UNMAPPED_REG)
-      return;
-
-    if (groupOperand == UNMAPPED_REG) {
-      groupOperand = operand;
-    } else {
-      licGrouping.join(groupOperand, operand);
-    }
-  };
-
-  for (auto &BB : *thisMF) {
-    unsigned joinGroupVreg = UNMAPPED_REG;
-
-    // Keep track of parallel outgoing edges for switches. It may be the case
-    // that outgoing switches on more than one condition show up, so we build
-    // a vector to keep track of the various options. Note that we only need to
-    // keep track of switches with distinct condition registers--in structured
-    // code, this should only be at most one of these per basic block.
-    SmallVector<unsigned, 2> switchConditions;
-    SmallVector<unsigned, 2> switchTrueRegs;
-    SmallVector<unsigned, 2> switchFalseRegs;
-
-    for (auto &MI : BB) {
-      // If we are after dataflow conversion, then we can only group registers
-      // according to the current instruction, not the block as a whole. Reset
-      // the vreg to keep track of that.
-      if (!preDFConversion)
-        joinGroupVreg = UNMAPPED_REG;
-
-      if (!TII->isMultiTriggered(&MI) ||
-          TII->getGenericOpcode(MI.getOpcode()) == CSA::Generic::COMPLETION) {
-        // Non-multi-triggered operations are easy: all LIC operands must
-        // execute the same number of times.
-        // Completion buffers are multi-triggered operations in general, but
-        // they do eventually spit out as many values as they take in (just in a
-        // different order), so the execution counts are guaranteed to be the
-        // same.
-        for (auto &op : MI.operands()) {
-          // Is this operand a LIC?
-          unsigned opIndex = getVregIndex(op);
-          if (opIndex == UNMAPPED_REG)
-            continue;
-
-          // Before dataflow conversion, an operation in an inner loop may be
-          // using a vreg set in a loop preheader. Dataflow conversion would
-          // insert extra steering operations to make sure that the counts are
-          // equal, but that hasn't happened yet. Therefore, we can only
-          // properly worry about these registers at their definition, not site
-          // of use.
-          if (preDFConversion && !op.isDef())
-            continue;
-
-          joinWithGroup(opIndex, joinGroupVreg);
-        }
-      } else if (TII->isInit(&MI)) {
-        // Do nothing. The resulting output is already picked up by another
-        // definition, so we shouldn't need to do anything here (not that it's
-        // clear we can do anything).
-      } else if (TII->isPick(&MI)) {
-        // Join the define and the control operand to the same group. We don't
-        // need to attempt to join it with the basic block, since it shouldn't
-        // exist before we run dataflow conversion.
-        unsigned opDef = getVregIndex(MI.getOperand(0));
-        unsigned opCtl = getVregIndex(MI.getOperand(1));
-        if (opDef != UNMAPPED_REG && opCtl != UNMAPPED_REG)
-          joinWithGroup(opDef, opCtl);
-      } else if (TII->isSwitch(&MI)) {
-        // Switches are the most complex case to deal with. Like PICK ops,
-        // we can join the control and incoming edge to the same group. However,
-        // we also need to assign edge frequency to LICs on the edge between
-        // picks and switches (as in a pick-switch loop). To this end, we group
-        // the pairs of outgoing edges into the same group as well.
-        unsigned opFalse = getVregIndex(MI.getOperand(0));
-        unsigned opTrue = getVregIndex(MI.getOperand(1));
-        unsigned opCtl = getVregIndex(MI.getOperand(2));
-        unsigned opUse = getVregIndex(MI.getOperand(3));
-        if (opUse != UNMAPPED_REG && opCtl != UNMAPPED_REG)
-          joinWithGroup(opCtl, opUse);
-
-        // Only map the true/false legs if the control operand has a meaningful
-        // value.
-        if (opCtl != UNMAPPED_REG) {
-          auto it = std::find(switchConditions.begin(),
-              switchConditions.end(), opCtl);
-          if (it == switchConditions.end()) {
-            switchConditions.push_back(opCtl);
-            switchTrueRegs.push_back(opTrue);
-            switchFalseRegs.push_back(opFalse);
-          } else {
-            auto index = it - switchConditions.begin();
-            joinWithGroup(opTrue, switchTrueRegs[index]);
-            joinWithGroup(opFalse, switchFalseRegs[index]);
-          }
-        }
-      } else if (MI.getOpcode() == CSA::LAND1 || MI.getOpcode() == CSA::LOR1) {
-        // The operation is guaranteed to always query at least the first
-        // operand, so the first operand must execute as many times as the
-        // result.
-        licGrouping.join(getVregIndex(MI.getOperand(0)),
-            getVregIndex(MI.getOperand(1)));
-      } else {
-        LLVM_DEBUG({
-          errs() << "Multi-triggered-op: ";
-          MI.dump();
-        });
-      }
-    }
-
-    // If we're pre-dataflow conversion, then note the representative vreg for
-    // the basic block now.
-    if (preDFConversion && joinGroupVreg != UNMAPPED_REG) {
-      LLVM_DEBUG(dbgs() << "Assigning " << BB.getName() << " to group " <<
-                 joinGroupVreg << "\n");
-      basicBlockRegs[BB.getNumber()] = joinGroupVreg;
-    }
-
-    // If there are switch outputs, analyze the block to figure out which edge
-    // of the switch corresponds to which edge of the basic block. Only apply
-    // this to blocks with two outgoing edges.
-    if (BB.succ_size() == 2 && !switchConditions.empty()) {
-      MachineBasicBlock *TBB = nullptr, *FBB = nullptr;
-      SmallVector<MachineOperand, 4> Cond;
-      bool analyzed = !TII->analyzeBranch(BB, TBB, FBB, Cond, false);
-      (void)analyzed;
-      assert((analyzed && TBB && FBB && Cond.size() == 2) &&
-          "Could not analyze branch of machine code");
-      unsigned branchCondReg = getVregIndex(Cond[1]);
-      // Confusingly, we do not set the result of TBB and FBB according to which
-      // one is true and which one is false. The MachineCDG code already worked
-      // out which edge is true and which edge is false, so use that to
-      // determine of the outgoing edges are [T, F] or [F, T].
-      bool isTrueFirst =
-        CDG->getEdgeType(&BB, *BB.succ_begin()) == ControlDependenceNode::TRUE;
-
-      // Find the condition that corresponds to our outgoing edge. The assertion
-      // that it might exist may be too strict, but we should be doing something
-      // appropriate when reading switch outputs.
-      auto it = std::find(switchConditions.begin(), switchConditions.end(),
-          branchCondReg);
-      assert(it != switchConditions.end() &&
-          "No switches found for output edges.");
-      auto index = it - switchConditions.begin();
-
-      // Now we have the index of the switch condition in a lists of conditions.
-      // Report which edge is which in the graph.
-      auto &switchInfo = switchOuts[BB.getNumber()];
-      joinWithGroup((isTrueFirst ? switchTrueRegs : switchFalseRegs)[index],
-          switchInfo.first);
-      joinWithGroup((isTrueFirst ? switchFalseRegs : switchTrueRegs)[index],
-          switchInfo.second);
-    }
-  }
-
-  // For debug output, print the mapping of blocks and edges to LIC groups that
-  // we have found.
-  LLVM_DEBUG({
-    for (auto &BB : *thisMF) {
-      unsigned map = basicBlockRegs[BB.getNumber()];
-      if (map == UNMAPPED_REG) {
-        dbgs() << "BB#" << BB.getNumber() << " is unmapped\n";
-        continue;
-      }
-      map = licGrouping.findLeader(map);
-      dbgs() << "BB#" << BB.getNumber() << " has vregs";
-      for (unsigned index = 0; index < MRI->getNumVirtRegs(); index++) {
-        auto vreg = TargetRegisterInfo::index2VirtReg(index);
-        if (MRI->use_nodbg_empty(vreg))
-          continue;
-        if (licGrouping.findLeader(index) == map)
-          dbgs() << " " << index;
-      }
-      dbgs() << "\n";
-
-      if (BB.succ_size() == 2) {
-        for (unsigned i = 0; i < 2; i++) {
-          auto destBB = *(BB.succ_begin() + i);
-          dbgs() << "Edge BB#" << BB.getNumber() << " -> BB#" <<
-            destBB->getNumber();
-          auto index = BB.getNumber();
-          auto map = i == 0 ? switchOuts[index].first : switchOuts[index].second;
-          if (map == UNMAPPED_REG) {
-            dbgs() << " is unmapped\n";
-            continue;
-          }
-          map = licGrouping.findLeader(map);
-          dbgs() << " has vregs";
-          for (unsigned index = 0; index < MRI->getNumVirtRegs(); index++) {
-            auto vreg = TargetRegisterInfo::index2VirtReg(index);
-            if (MRI->use_nodbg_empty(vreg))
-              continue;
-            if (licGrouping.findLeader(index) == map)
-              dbgs() << " " << index;
-          }
-          dbgs() << "\n";
-        }
-      }
-    }
-  });
-}
-
-void CSACvtCFDFPass::assignLicFrequencies(MachineBlockFrequencyInfo &MBFI) {
-  LLVM_DEBUG(dbgs() <<
-             "Propagating block frequency information to LIC groups.\n");
-
-  // We've assigned everything into equivalence classes. Now, we're going to
-  // convert the groups into objects that represent those groups, and we're
-  // going to propagate branch probability/block frequency information into
-  // these classes.
-  licGrouping.compress();
-  std::vector<std::shared_ptr<CSALicGroup>> groups(licGrouping.getNumClasses());
-  typedef ScaledNumber<uint64_t> Scaled64;
-  Scaled64 entryFreq(MBFI.getEntryFreq(), 0);
-
-  // Lambda for assigning the frequency to a LIC equivalence class. Note that it
-  // will assert if you try to set an inconsistent frequency (this would
-  // probably indicative of a bug in dataflow conversion somewhere).
-  auto setFrequency = [&](unsigned licClass, BlockFrequency freq) {
-    auto licGroup = std::make_shared<CSALicGroup>();
-    licGroup->executionFrequency = Scaled64(freq.getFrequency(), 0) / entryFreq;
-    if (groups[licClass])
-      assert(groups[licClass]->executionFrequency == licGroup->executionFrequency);
-    groups[licClass] = std::move(licGroup);
-  };
-
-  for (auto &BB: *thisMF) {
-    auto index = BB.getNumber();
-    auto nominalVreg = basicBlockRegs[index];
-    auto blockFreq = MBFI.getBlockFreq(&BB);
-    // If there is a class for the basic block, propagate block frequency.
-    if (nominalVreg != ~0U) {
-      setFrequency(licGrouping[nominalVreg], blockFreq);
-    }
-
-    // Propagate the branch probability to LICs on the edges.
-    SmallVector<unsigned, 2> outRegs =
-      {switchOuts[index].first, switchOuts[index].second};
-    int i = 0;
-    for (auto succ = BB.succ_begin(), E = BB.succ_end(); succ != E; ++succ) {
-      auto destBB = *succ;
-      unsigned vreg = outRegs[i++];
-      if (vreg == UNMAPPED_REG)
-        continue;
-
-      // Ignore destinations we can assign frequencies to by their own basic
-      // blocks.
-      unsigned destBBReg = basicBlockRegs[destBB->getNumber()];
-      if (destBBReg != UNMAPPED_REG &&
-          licGrouping[destBBReg] == licGrouping[vreg])
-        continue;
-
-      // Block frequency is more accurate than doing the calculation ourself
-      // (which may round differently than block frequency calculations).
-      // If the target has no other predecessor, its execution count is
-      // identical to the edge's count, so use its block frequency instead.
-      if (destBB->pred_size() == 1) {
-        setFrequency(licGrouping[vreg], MBFI.getBlockFreq(destBB));
-      } else {
-        setFrequency(licGrouping[vreg],
-          blockFreq * MBFI.getMBPI()->getEdgeProbability(&BB, succ));
-      }
-    }
-  }
-
-  // Assign all of the groups we generated to the LMFI side table.
-  unsigned empty = 0, count = 0;
-  LLVM_DEBUG(dbgs() << "Unassigned lics:");
-  for (unsigned i = 0, e = MRI->getNumVirtRegs(); i != e; i++) {
-    auto vreg = TargetRegisterInfo::index2VirtReg(i);
-    if (MRI->use_nodbg_empty(vreg))
-      continue;
-    auto group = groups[licGrouping[i]];
-    if (group) {
-      LMFI->setLICGroup(vreg, group);
-    } else {
-      LLVM_DEBUG(dbgs() << " " << i);
-    }
-    count++;
-    empty += !group;
-  }
-  LLVM_DEBUG(dbgs() << "\n" << empty << " of " << count <<
-             " LICs were not assigned to groups.\n");
-
-  // We don't need the equivalence classes anymore, since it's all propagated
-  // to LMFI. Clear this so it doesn't interfere with the next function in the
-  // module.
-  licGrouping.clear();
-  basicBlockRegs.clear();
-  switchOuts.clear();
-=======
->>>>>>> eb25c3d6
 }