//===----------- CSATargetInfo.cpp - CSA Target Implementation ------------===//
//
// Copyright (C) 2017-2018 Intel Corporation. All rights reserved.
//
// The information and source code contained herein is the exclusive
// property of Intel Corporation and may not be disclosed, examined
// or reproduced in whole or in part without explicit written authorization
// from the company.
//
//===----------------------------------------------------------------------===//

#include "CSA.h"
#include "llvm/IR/Module.h"
#include "llvm/Support/TargetRegistry.h"
using namespace llvm;

namespace llvm {
Target &getTheCSATarget() {
  static Target TheCSATarget;
  return TheCSATarget;
}
} // namespace llvm

extern "C" void LLVMInitializeCSATargetInfo() {
<<<<<<< HEAD
  RegisterTarget<Triple::csa, /*HasJIT=*/ false>
    X(getTheCSATarget(), "csa", "CSA", "CSANULL");
=======
  RegisterTarget<Triple::csa, /*HasJIT=*/false> X(getTheCSATarget(), "csa",
                                                  "CSA");
>>>>>>> c5847964
}<|MERGE_RESOLUTION|>--- conflicted
+++ resolved
@@ -22,11 +22,6 @@
 } // namespace llvm
 
 extern "C" void LLVMInitializeCSATargetInfo() {
-<<<<<<< HEAD
   RegisterTarget<Triple::csa, /*HasJIT=*/ false>
     X(getTheCSATarget(), "csa", "CSA", "CSANULL");
-=======
-  RegisterTarget<Triple::csa, /*HasJIT=*/false> X(getTheCSATarget(), "csa",
-                                                  "CSA");
->>>>>>> c5847964
 }