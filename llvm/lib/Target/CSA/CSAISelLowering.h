--- conflicted
+++ resolved
@@ -20,47 +20,7 @@
 #include "CSA.h"
 #include "CSAMachineFunctionInfo.h"
 #include "llvm/CodeGen/SelectionDAG.h"
-<<<<<<< HEAD
 #include "llvm/CodeGen/TargetLowering.h"
-#include "CSAMachineFunctionInfo.h"
-
-namespace llvm {
-  namespace CSAISD {
-    enum {
-      FIRST_NUMBER = ISD::BUILTIN_OP_END,
-      Call,
-      TailCall,
-      Ret,
-      // Wrapper - A wrapper node for TargetConstantPool, TargetExternalSymbol,
-      // and TargetGlobalAddress
-      Wrapper
-    };
-  }
-
-  class CSASubtarget;
-
-  class CSATargetLowering : public TargetLowering {
-  public:
-    explicit CSATargetLowering(const TargetMachine &TM, const CSASubtarget &ST);
-
-    EVT getSetCCResultType(const DataLayout &DL, LLVMContext &Context,
-                           EVT VT) const override;
-
-    // Returns the type that the value to shift-by should have
-    // given the EVT of that operand. Since the CSA supports
-    // all types save i1, that is what we return.
-    // (Copied from FFWD)
-    MVT getScalarShiftAmountTy(const DataLayout &, EVT LHSTy) const override {
-      switch(LHSTy.getSimpleVT().SimpleTy) {
-        case MVT::i1:
-          return MVT::i8;
-        case MVT::i8: case MVT::i16: case MVT::i32: case MVT::i64: case MVT::i128:
-          return LHSTy.getSimpleVT().SimpleTy;
-        default:
-          llvm_unreachable("Unknown shift type");
-      }
-=======
-#include "llvm/Target/TargetLowering.h"
 
 namespace llvm {
 namespace CSAISD {
@@ -100,99 +60,9 @@
       return LHSTy.getSimpleVT().SimpleTy;
     default:
       llvm_unreachable("Unknown shift type");
->>>>>>> c5847964
     }
   }
 
-<<<<<<< HEAD
-    /// LowerOperation - Provide custom lowering hooks for some operations.
-    SDValue LowerOperation(SDValue Op, SelectionDAG &DAG) const override;
-
-    /// getTargetNodeName - This method returns the name of a target specific
-    /// DAG node.
-    const char *getTargetNodeName(unsigned Opcode) const override;
-
-    SDValue LowerGlobalAddress(SDValue Op, SelectionDAG &DAG) const;
-    SDValue LowerExternalSymbol(SDValue Op, SelectionDAG &DAG) const;
-    SDValue LowerBlockAddress(SDValue Op, SelectionDAG &DAG) const;
-    SDValue LowerJumpTable(SDValue Op, SelectionDAG &DAG) const;
-    /*
-    SDValue LowerRETURNADDR(SDValue Op, SelectionDAG &DAG) const;
-    SDValue LowerFRAMEADDR(SDValue Op, SelectionDAG &DAG) const;
-    SDValue LowerVASTART(SDValue Op, SelectionDAG &DAG) const;
-    SDValue getReturnAddressFrameIndex(SelectionDAG &DAG) const;
-    */
-
-    ConstraintType getConstraintType(StringRef Constraint) const override;
-    std::pair<unsigned, const TargetRegisterClass *>
-    getRegForInlineAsmConstraint(const TargetRegisterInfo *TRI,
-                                 StringRef Constraint, MVT VT) const override;
-    SDValue LowerAtomicLoad(SDValue Op, SelectionDAG &DAG) const;
-    SDValue LowerAtomicStore(SDValue Op, SelectionDAG &DAG) const;
-    SDValue LowerMUL_LOHI(SDValue Op, SelectionDAG &DAG) const;
-
-    bool isTruncateFree(EVT VT1, EVT VT2) const override;
-    bool isTruncateFree(Type *Ty1, Type *Ty2) const override;
-    bool isLegalAddressingMode(const DataLayout &DL, const AddrMode &AM, Type *Ty,
-                               unsigned AddrSpace = 0, Instruction *i = nullptr) const override;
-    /// isZExtFree - Return true if any actual instruction that defines a value
-    /// of type Ty1 implicit zero-extends the value to Ty2 in the result
-    /// register. This does not necessarily include registers defined in unknown
-    /// ways, such as incoming arguments, or copies from unknown virtual
-    /// registers. Also, if isTruncateFree(Ty2, Ty1) is true, this does not
-    /// necessarily apply to truncate instructions. e.g. on msp430, all
-    /// instructions that define 8-bit values implicit zero-extend the result
-    /// out to 16 bits.
-    bool isZExtFree(Type *Ty1, Type *Ty2) const override;
-    bool isZExtFree(EVT VT1, EVT VT2) const override;
-    bool isZExtFree(SDValue Val, EVT VT2) const override;
-
-    /// Return true if it's profitable to narrow
-    /// operations of type VT1 to VT2.
-    bool isNarrowingProfitable(EVT VT1, EVT VT2) const override;
-
-    /// Return true if an FMA operation is faster than a pair of fmul and fadd
-    /// instructions.
-    bool isFMAFasterThanFMulAndFAdd(EVT VT) const override;
-
-    /// post-selection hooks, in this case a workaround for LLVM's mishandling of
-    /// optional register defs
-    void AdjustInstrPostInstrSelection(MachineInstr&, SDNode*) const override;
-
-  private:
-    /// Keep a reference to the CSASubtarget around so that we can
-    /// make the right decision when generating code for different targets.
-    const CSASubtarget &Subtarget;
-
-    /*
-    SDValue LowerCCCCallTo(SDValue Chain, SDValue Callee,
-                           CallingConv::ID CallConv, bool isVarArg,
-                           bool isTailCall,
-                           const SmallVectorImpl<ISD::OutputArg> &Outs,
-                           const SmallVectorImpl<SDValue> &OutVals,
-                           const SmallVectorImpl<ISD::InputArg> &Ins,
-                           const SDLoc &dl, SelectionDAG &DAG,
-                           SmallVectorImpl<SDValue> &InVals) const;
-
-    SDValue LowerCCCArguments(SDValue Chain,
-                              CallingConv::ID CallConv,
-                              bool isVarArg,
-                              const SmallVectorImpl<ISD::InputArg> &Ins,
-                              const SDLoc &dl,
-                              SelectionDAG &DAG,
-                              SmallVectorImpl<SDValue> &InVals) const;
-    */
-    /// IsEligibleForTailCallOptimization - Check whether the call is eligible
-    /// for tail call optimization.
-    bool IsEligibleForTailCallOptimization(unsigned NextStackOffset,
-                                           const CSAMachineFunctionInfo& FI) const;
-
-    SDValue LowerCall(TargetLowering::CallLoweringInfo &CLI,
-                SmallVectorImpl<SDValue> &InVals) const override;
-
-    SDValue LowerCallResult(SDValue Chain, SDValue InFlag,
-                            CallingConv::ID CallConv, bool isVarArg,
-=======
   /// LowerOperation - Provide custom lowering hooks for some operations.
   SDValue LowerOperation(SDValue Op, SelectionDAG &DAG) const override;
 
@@ -222,7 +92,7 @@
   bool isTruncateFree(EVT VT1, EVT VT2) const override;
   bool isTruncateFree(Type *Ty1, Type *Ty2) const override;
   bool isLegalAddressingMode(const DataLayout &DL, const AddrMode &AM, Type *Ty,
-                             unsigned AddrSpace = 0) const override;
+                              unsigned AddrSpace = 0, Instruction *i = nullptr) const override;
   /// isZExtFree - Return true if any actual instruction that defines a value
   /// of type Ty1 implicit zero-extends the value to Ty2 in the result
   /// register. This does not necessarily include registers defined in unknown
@@ -268,7 +138,6 @@
   SDValue LowerCCCArguments(SDValue Chain,
                             CallingConv::ID CallConv,
                             bool isVarArg,
->>>>>>> c5847964
                             const SmallVectorImpl<ISD::InputArg> &Ins,
                             const SDLoc &dl,
                             SelectionDAG &DAG,
