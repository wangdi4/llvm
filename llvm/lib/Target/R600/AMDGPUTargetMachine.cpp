--- conflicted
+++ resolved
@@ -39,6 +39,7 @@
 extern "C" void LLVMInitializeR600Target() {
   // Register the target
   RegisterTargetMachine<AMDGPUTargetMachine> X(TheAMDGPUTarget);
+  RegisterTargetMachine<GCNTargetMachine> Y(TheGCNTarget);
 }
 
 static ScheduleDAGInstrs *createR600MachineScheduler(MachineSchedContext *C) {
@@ -87,10 +88,10 @@
   void addCodeGenPrepare() override;
   bool addPreISel() override;
   bool addInstSelector() override;
-  bool addPreRegAlloc() override;
-  bool addPostRegAlloc() override;
-  bool addPreSched2() override;
-  bool addPreEmitPass() override;
+  void addPreRegAlloc() override;
+  void addPostRegAlloc() override;
+  void addPreSched2() override;
+  void addPreEmitPass() override;
 };
 } // End of anonymous namespace
 
@@ -163,7 +164,7 @@
   return false;
 }
 
-bool AMDGPUPassConfig::addPreRegAlloc() {
+void AMDGPUPassConfig::addPreRegAlloc() {
   const AMDGPUSubtarget &ST = TM->getSubtarget<AMDGPUSubtarget>();
 
   if (ST.getGeneration() <= AMDGPUSubtarget::NORTHERN_ISLANDS) {
@@ -179,52 +180,53 @@
       insertPass(&MachineSchedulerID, &SILoadStoreOptimizerID);
     }
 
-    addPass(createSIShrinkInstructionsPass());
-    addPass(createSIFixSGPRLiveRangesPass());
-  }
-  return false;
-}
-
-bool AMDGPUPassConfig::addPostRegAlloc() {
+    addPass(createSIShrinkInstructionsPass(), false);
+    addPass(createSIFixSGPRLiveRangesPass(), false);
+  }
+}
+
+void AMDGPUPassConfig::addPostRegAlloc() {
   const AMDGPUSubtarget &ST = TM->getSubtarget<AMDGPUSubtarget>();
 
   if (ST.getGeneration() > AMDGPUSubtarget::NORTHERN_ISLANDS) {
-<<<<<<< HEAD
-    addPass(createSIShrinkInstructionsPass());
-=======
     addPass(createSIPrepareScratchRegs(), false);
     addPass(createSIShrinkInstructionsPass(), false);
->>>>>>> 7618b2b2
-  }
-  return false;
-}
-
-bool AMDGPUPassConfig::addPreSched2() {
+  }
+}
+
+void AMDGPUPassConfig::addPreSched2() {
   const AMDGPUSubtarget &ST = TM->getSubtarget<AMDGPUSubtarget>();
 
   if (ST.getGeneration() <= AMDGPUSubtarget::NORTHERN_ISLANDS)
-    addPass(createR600EmitClauseMarkers());
+    addPass(createR600EmitClauseMarkers(), false);
   if (ST.isIfCvtEnabled())
-    addPass(&IfConverterID);
+    addPass(&IfConverterID, false);
   if (ST.getGeneration() <= AMDGPUSubtarget::NORTHERN_ISLANDS)
-    addPass(createR600ClauseMergePass(*TM));
+    addPass(createR600ClauseMergePass(*TM), false);
   if (ST.getGeneration() >= AMDGPUSubtarget::SOUTHERN_ISLANDS) {
-    addPass(createSIInsertWaits(*TM));
-  }
-  return false;
-}
-
-bool AMDGPUPassConfig::addPreEmitPass() {
+    addPass(createSIInsertWaits(*TM), false);
+  }
+}
+
+void AMDGPUPassConfig::addPreEmitPass() {
   const AMDGPUSubtarget &ST = TM->getSubtarget<AMDGPUSubtarget>();
   if (ST.getGeneration() <= AMDGPUSubtarget::NORTHERN_ISLANDS) {
-    addPass(createAMDGPUCFGStructurizerPass());
-    addPass(createR600ExpandSpecialInstrsPass(*TM));
-    addPass(&FinalizeMachineBundlesID);
-    addPass(createR600Packetizer(*TM));
-    addPass(createR600ControlFlowFinalizer(*TM));
+    addPass(createAMDGPUCFGStructurizerPass(), false);
+    addPass(createR600ExpandSpecialInstrsPass(*TM), false);
+    addPass(&FinalizeMachineBundlesID, false);
+    addPass(createR600Packetizer(*TM), false);
+    addPass(createR600ControlFlowFinalizer(*TM), false);
   } else {
-    addPass(createSILowerControlFlowPass(*TM));
-  }
-
-  return false;
-}+    addPass(createSILowerControlFlowPass(*TM), false);
+  }
+}
+
+
+//===----------------------------------------------------------------------===//
+// GCN Target Machine (SI+)
+//===----------------------------------------------------------------------===//
+
+GCNTargetMachine::GCNTargetMachine(const Target &T, StringRef TT, StringRef FS,
+                    StringRef CPU, TargetOptions Options, Reloc::Model RM,
+                    CodeModel::Model CM, CodeGenOpt::Level OL) :
+    AMDGPUTargetMachine(T, TT, FS, CPU, Options, RM, CM, OL) { }