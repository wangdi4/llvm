//===-- SIFoldOperands.cpp - Fold operands --- ----------------------------===//
//
//                     The LLVM Compiler Infrastructure
//
// This file is distributed under the University of Illinois Open Source
// License. See LICENSE.TXT for details.
//
/// \file
//===----------------------------------------------------------------------===//
//

#include "AMDGPU.h"
#include "AMDGPUSubtarget.h"
#include "SIInstrInfo.h"
#include "llvm/CodeGen/LiveIntervalAnalysis.h"
#include "llvm/CodeGen/MachineDominators.h"
#include "llvm/CodeGen/MachineFunctionPass.h"
#include "llvm/CodeGen/MachineInstrBuilder.h"
#include "llvm/CodeGen/MachineRegisterInfo.h"
#include "llvm/IR/LLVMContext.h"
#include "llvm/IR/Function.h"
#include "llvm/Support/Debug.h"
#include "llvm/Target/TargetMachine.h"

#define DEBUG_TYPE "si-fold-operands"
using namespace llvm;

namespace {

class SIFoldOperands : public MachineFunctionPass {
public:
  static char ID;

public:
  SIFoldOperands() : MachineFunctionPass(ID) {
    initializeSIFoldOperandsPass(*PassRegistry::getPassRegistry());
  }

  bool runOnMachineFunction(MachineFunction &MF) override;

  const char *getPassName() const override {
    return "SI Fold Operands";
  }

  void getAnalysisUsage(AnalysisUsage &AU) const override {
    AU.addRequired<MachineDominatorTree>();
    AU.setPreservesCFG();
    MachineFunctionPass::getAnalysisUsage(AU);
  }
};

} // End anonymous namespace.

INITIALIZE_PASS_BEGIN(SIFoldOperands, DEBUG_TYPE,
                      "SI Fold Operands", false, false)
INITIALIZE_PASS_DEPENDENCY(MachineDominatorTree)
INITIALIZE_PASS_END(SIFoldOperands, DEBUG_TYPE,
                    "SI Fold Operands", false, false)

char SIFoldOperands::ID = 0;

char &llvm::SIFoldOperandsID = SIFoldOperands::ID;

FunctionPass *llvm::createSIFoldOperandsPass() {
  return new SIFoldOperands();
}

static bool isSafeToFold(unsigned Opcode) {
  switch(Opcode) {
  case AMDGPU::V_MOV_B32_e32:
  case AMDGPU::V_MOV_B32_e64:
  case AMDGPU::S_MOV_B32:
  case AMDGPU::S_MOV_B64:
  case AMDGPU::COPY:
    return true;
  default:
    return false;
  }
}

static bool updateOperand(MachineInstr *MI, unsigned OpNo,
                          const MachineOperand &New,
                          const TargetRegisterInfo &TRI) {
  MachineOperand &Old = MI->getOperand(OpNo);
  assert(Old.isReg());

  if (New.isImm()) {
    Old.ChangeToImmediate(New.getImm());
    return true;
  }

  if (New.isFPImm()) {
    Old.ChangeToFPImmediate(New.getFPImm());
    return true;
  }

  if (New.isReg())  {
    if (TargetRegisterInfo::isVirtualRegister(Old.getReg()) &&
        TargetRegisterInfo::isVirtualRegister(New.getReg())) {
      Old.substVirtReg(New.getReg(), New.getSubReg(), TRI);
      return true;
    }
  }

  // FIXME: Handle physical registers.

  return false;
}

bool SIFoldOperands::runOnMachineFunction(MachineFunction &MF) {
  MachineRegisterInfo &MRI = MF.getRegInfo();
  const SIInstrInfo *TII =
      static_cast<const SIInstrInfo *>(MF.getSubtarget().getInstrInfo());
  const SIRegisterInfo &TRI = TII->getRegisterInfo();

  for (MachineFunction::iterator BI = MF.begin(), BE = MF.end();
                                                  BI != BE; ++BI) {

    MachineBasicBlock &MBB = *BI;
    MachineBasicBlock::iterator I, Next;
    for (I = MBB.begin(); I != MBB.end(); I = Next) {
      Next = std::next(I);
      MachineInstr &MI = *I;

      if (!isSafeToFold(MI.getOpcode()))
        continue;

      MachineOperand &OpToFold = MI.getOperand(1);
<<<<<<< HEAD
=======
      bool FoldingImm = OpToFold.isImm();

      // FIXME: We could also be folding things like FrameIndexes and
      // TargetIndexes.
      if (!FoldingImm && !OpToFold.isReg())
        continue;

      // Folding immediates with more than one use will increase program side.
      // FIXME: This will also reduce register usage, which may be better
      // in some cases.  A better heuristic is needed.
      if (FoldingImm && !TII->isInlineConstant(OpToFold) &&
          !MRI.hasOneUse(MI.getOperand(0).getReg()))
        continue;
>>>>>>> 7618b2b2

      // FIXME: Fold operands with subregs.
      if (OpToFold.isReg() &&
          (!TargetRegisterInfo::isVirtualRegister(OpToFold.getReg()) ||
           OpToFold.getSubReg()))
        continue;

      std::vector<std::pair<MachineInstr *, unsigned>> FoldList;
      for (MachineRegisterInfo::use_iterator
           Use = MRI.use_begin(MI.getOperand(0).getReg()), E = MRI.use_end();
           Use != E; ++Use) {

        MachineInstr *UseMI = Use->getParent();
        const MachineOperand &UseOp = UseMI->getOperand(Use.getOperandNo());

        // FIXME: Fold operands with subregs.
        if (UseOp.isReg() && UseOp.getSubReg()) {
          continue;
        }

<<<<<<< HEAD
        // In order to fold immediates into copies, we need to change the
        // copy to a MOV.
        if ((OpToFold.isImm() || OpToFold.isFPImm()) &&
             UseMI->getOpcode() == AMDGPU::COPY) {
          const TargetRegisterClass *TRC =
              MRI.getRegClass(UseMI->getOperand(0).getReg());

          if (TRC->getSize() == 4) {
            if (TRI.isSGPRClass(TRC))
              UseMI->setDesc(TII->get(AMDGPU::S_MOV_B32));
            else
              UseMI->setDesc(TII->get(AMDGPU::V_MOV_B32_e32));
          } else if (TRC->getSize() == 8 && TRI.isSGPRClass(TRC)) {
            UseMI->setDesc(TII->get(AMDGPU::S_MOV_B64));
          } else {
            continue;
=======
        APInt Imm;

        if (FoldingImm) {
          const TargetRegisterClass *UseRC = MRI.getRegClass(UseOp.getReg());
          Imm = APInt(64, OpToFold.getImm());

          // Split 64-bit constants into 32-bits for folding.
          if (UseOp.getSubReg()) {
            if (UseRC->getSize() != 8)
              continue;

            if (UseOp.getSubReg() == AMDGPU::sub0) {
              Imm = Imm.getLoBits(32);
            } else {
              assert(UseOp.getSubReg() == AMDGPU::sub1);
              Imm = Imm.getHiBits(32);
            }
          }

          // In order to fold immediates into copies, we need to change the
          // copy to a MOV.
          if (UseMI->getOpcode() == AMDGPU::COPY) {
            unsigned MovOp = TII->getMovOpcode(
                MRI.getRegClass(UseMI->getOperand(0).getReg()));
            if (MovOp == AMDGPU::COPY)
              continue;

            UseMI->setDesc(TII->get(MovOp));
>>>>>>> 7618b2b2
          }
        }

        const MCInstrDesc &UseDesc = UseMI->getDesc();

        // Don't fold into target independent nodes.  Target independent opcodes
        // don't have defined register classes.
        if (UseDesc.isVariadic() ||
            UseDesc.OpInfo[Use.getOperandNo()].RegClass == -1)
          continue;

        // Normal substitution
        if (TII->isOperandLegal(UseMI, Use.getOperandNo(), &OpToFold)) {
          FoldList.push_back(std::make_pair(UseMI, Use.getOperandNo()));
          continue;
        }

        // FIXME: We could commute the instruction to create more opportunites
        // for folding.  This will only be useful if we have 32-bit instructions.

        // FIXME: We could try to change the instruction from 64-bit to 32-bit
        // to enable more folding opportunites.  The shrink operands pass
        // already does this.
      }

      for (std::pair<MachineInstr *, unsigned> Fold : FoldList) {
        if (updateOperand(Fold.first, Fold.second, OpToFold, TRI)) {
          // Clear kill flags.
          if (OpToFold.isReg())
            OpToFold.setIsKill(false);
          DEBUG(dbgs() << "Folded source from " << MI << " into OpNo " <<
                Fold.second << " of " << *Fold.first << '\n');
        }
      }
    }
  }
  return false;
}<|MERGE_RESOLUTION|>--- conflicted
+++ resolved
@@ -49,6 +49,29 @@
   }
 };
 
+struct FoldCandidate {
+  MachineInstr *UseMI;
+  unsigned UseOpNo;
+  MachineOperand *OpToFold;
+  uint64_t ImmToFold;
+
+  FoldCandidate(MachineInstr *MI, unsigned OpNo, MachineOperand *FoldOp) :
+                UseMI(MI), UseOpNo(OpNo) {
+
+    if (FoldOp->isImm()) {
+      OpToFold = nullptr;
+      ImmToFold = FoldOp->getImm();
+    } else {
+      assert(FoldOp->isReg());
+      OpToFold = FoldOp;
+    }
+  }
+
+  bool isImm() const {
+    return !OpToFold;
+  }
+};
+
 } // End anonymous namespace.
 
 INITIALIZE_PASS_BEGIN(SIFoldOperands, DEBUG_TYPE,
@@ -69,6 +92,7 @@
   switch(Opcode) {
   case AMDGPU::V_MOV_B32_e32:
   case AMDGPU::V_MOV_B32_e64:
+  case AMDGPU::V_MOV_B64_PSEUDO:
   case AMDGPU::S_MOV_B32:
   case AMDGPU::S_MOV_B64:
   case AMDGPU::COPY:
@@ -78,33 +102,56 @@
   }
 }
 
-static bool updateOperand(MachineInstr *MI, unsigned OpNo,
-                          const MachineOperand &New,
+static bool updateOperand(FoldCandidate &Fold,
                           const TargetRegisterInfo &TRI) {
-  MachineOperand &Old = MI->getOperand(OpNo);
+  MachineInstr *MI = Fold.UseMI;
+  MachineOperand &Old = MI->getOperand(Fold.UseOpNo);
   assert(Old.isReg());
 
-  if (New.isImm()) {
-    Old.ChangeToImmediate(New.getImm());
+  if (Fold.isImm()) {
+    Old.ChangeToImmediate(Fold.ImmToFold);
     return true;
   }
 
-  if (New.isFPImm()) {
-    Old.ChangeToFPImmediate(New.getFPImm());
+  MachineOperand *New = Fold.OpToFold;
+  if (TargetRegisterInfo::isVirtualRegister(Old.getReg()) &&
+      TargetRegisterInfo::isVirtualRegister(New->getReg())) {
+    Old.substVirtReg(New->getReg(), New->getSubReg(), TRI);
     return true;
   }
 
-  if (New.isReg())  {
-    if (TargetRegisterInfo::isVirtualRegister(Old.getReg()) &&
-        TargetRegisterInfo::isVirtualRegister(New.getReg())) {
-      Old.substVirtReg(New.getReg(), New.getSubReg(), TRI);
-      return true;
+  // FIXME: Handle physical registers.
+
+  return false;
+}
+
+static bool tryAddToFoldList(std::vector<FoldCandidate> &FoldList,
+                             MachineInstr *MI, unsigned OpNo,
+                             MachineOperand *OpToFold,
+                             const SIInstrInfo *TII) {
+  if (!TII->isOperandLegal(MI, OpNo, OpToFold)) {
+    // Operand is not legal, so try to commute the instruction to
+    // see if this makes it possible to fold.
+    unsigned CommuteIdx0;
+    unsigned CommuteIdx1;
+    bool CanCommute = TII->findCommutedOpIndices(MI, CommuteIdx0, CommuteIdx1);
+
+    if (CanCommute) {
+      if (CommuteIdx0 == OpNo)
+        OpNo = CommuteIdx1;
+      else if (CommuteIdx1 == OpNo)
+        OpNo = CommuteIdx0;
     }
-  }
-
-  // FIXME: Handle physical registers.
-
-  return false;
+
+    if (!CanCommute || !TII->commuteInstruction(MI))
+      return false;
+
+    if (!TII->isOperandLegal(MI, OpNo, OpToFold))
+      return false;
+  }
+
+  FoldList.push_back(FoldCandidate(MI, OpNo, OpToFold));
+  return true;
 }
 
 bool SIFoldOperands::runOnMachineFunction(MachineFunction &MF) {
@@ -126,8 +173,6 @@
         continue;
 
       MachineOperand &OpToFold = MI.getOperand(1);
-<<<<<<< HEAD
-=======
       bool FoldingImm = OpToFold.isImm();
 
       // FIXME: We could also be folding things like FrameIndexes and
@@ -141,7 +186,6 @@
       if (FoldingImm && !TII->isInlineConstant(OpToFold) &&
           !MRI.hasOneUse(MI.getOperand(0).getReg()))
         continue;
->>>>>>> 7618b2b2
 
       // FIXME: Fold operands with subregs.
       if (OpToFold.isReg() &&
@@ -149,7 +193,7 @@
            OpToFold.getSubReg()))
         continue;
 
-      std::vector<std::pair<MachineInstr *, unsigned>> FoldList;
+      std::vector<FoldCandidate> FoldList;
       for (MachineRegisterInfo::use_iterator
            Use = MRI.use_begin(MI.getOperand(0).getReg()), E = MRI.use_end();
            Use != E; ++Use) {
@@ -158,28 +202,10 @@
         const MachineOperand &UseOp = UseMI->getOperand(Use.getOperandNo());
 
         // FIXME: Fold operands with subregs.
-        if (UseOp.isReg() && UseOp.getSubReg()) {
+        if (UseOp.isReg() && UseOp.getSubReg() && OpToFold.isReg()) {
           continue;
         }
 
-<<<<<<< HEAD
-        // In order to fold immediates into copies, we need to change the
-        // copy to a MOV.
-        if ((OpToFold.isImm() || OpToFold.isFPImm()) &&
-             UseMI->getOpcode() == AMDGPU::COPY) {
-          const TargetRegisterClass *TRC =
-              MRI.getRegClass(UseMI->getOperand(0).getReg());
-
-          if (TRC->getSize() == 4) {
-            if (TRI.isSGPRClass(TRC))
-              UseMI->setDesc(TII->get(AMDGPU::S_MOV_B32));
-            else
-              UseMI->setDesc(TII->get(AMDGPU::V_MOV_B32_e32));
-          } else if (TRC->getSize() == 8 && TRI.isSGPRClass(TRC)) {
-            UseMI->setDesc(TII->get(AMDGPU::S_MOV_B64));
-          } else {
-            continue;
-=======
         APInt Imm;
 
         if (FoldingImm) {
@@ -208,7 +234,6 @@
               continue;
 
             UseMI->setDesc(TII->get(MovOp));
->>>>>>> 7618b2b2
           }
         }
 
@@ -220,27 +245,28 @@
             UseDesc.OpInfo[Use.getOperandNo()].RegClass == -1)
           continue;
 
-        // Normal substitution
-        if (TII->isOperandLegal(UseMI, Use.getOperandNo(), &OpToFold)) {
-          FoldList.push_back(std::make_pair(UseMI, Use.getOperandNo()));
+        if (FoldingImm) {
+          MachineOperand ImmOp = MachineOperand::CreateImm(Imm.getSExtValue());
+          tryAddToFoldList(FoldList, UseMI, Use.getOperandNo(), &ImmOp, TII);
           continue;
         }
 
-        // FIXME: We could commute the instruction to create more opportunites
-        // for folding.  This will only be useful if we have 32-bit instructions.
+        tryAddToFoldList(FoldList, UseMI, Use.getOperandNo(), &OpToFold, TII);
 
         // FIXME: We could try to change the instruction from 64-bit to 32-bit
         // to enable more folding opportunites.  The shrink operands pass
         // already does this.
       }
 
-      for (std::pair<MachineInstr *, unsigned> Fold : FoldList) {
-        if (updateOperand(Fold.first, Fold.second, OpToFold, TRI)) {
+      for (FoldCandidate &Fold : FoldList) {
+        if (updateOperand(Fold, TRI)) {
           // Clear kill flags.
-          if (OpToFold.isReg())
-            OpToFold.setIsKill(false);
+          if (!Fold.isImm()) {
+            assert(Fold.OpToFold && Fold.OpToFold->isReg());
+            Fold.OpToFold->setIsKill(false);
+          }
           DEBUG(dbgs() << "Folded source from " << MI << " into OpNo " <<
-                Fold.second << " of " << *Fold.first << '\n');
+                Fold.UseOpNo << " of " << *Fold.UseMI << '\n');
         }
       }
     }
