--- conflicted
+++ resolved
@@ -216,20 +216,6 @@
   setOperationAction(ISD::EXTRACT_SUBVECTOR, MVT::v8f32, Custom);
   setOperationAction(ISD::EXTRACT_SUBVECTOR, MVT::v8i32, Custom);
 
-<<<<<<< HEAD
-  setLoadExtAction(ISD::EXTLOAD, MVT::v2i8, Expand);
-  setLoadExtAction(ISD::SEXTLOAD, MVT::v2i8, Expand);
-  setLoadExtAction(ISD::ZEXTLOAD, MVT::v2i8, Expand);
-  setLoadExtAction(ISD::EXTLOAD, MVT::v4i8, Expand);
-  setLoadExtAction(ISD::SEXTLOAD, MVT::v4i8, Expand);
-  setLoadExtAction(ISD::ZEXTLOAD, MVT::v4i8, Expand);
-  setLoadExtAction(ISD::EXTLOAD, MVT::v2i16, Expand);
-  setLoadExtAction(ISD::SEXTLOAD, MVT::v2i16, Expand);
-  setLoadExtAction(ISD::ZEXTLOAD, MVT::v2i16, Expand);
-  setLoadExtAction(ISD::EXTLOAD, MVT::v4i16, Expand);
-  setLoadExtAction(ISD::SEXTLOAD, MVT::v4i16, Expand);
-  setLoadExtAction(ISD::ZEXTLOAD, MVT::v4i16, Expand);
-=======
   // There are no 64-bit extloads. These should be done as a 32-bit extload and
   // an extension to 64-bit.
   for (MVT VT : MVT::integer_valuetypes()) {
@@ -252,7 +238,6 @@
     setLoadExtAction(ISD::SEXTLOAD, VT, MVT::v4i16, Expand);
     setLoadExtAction(ISD::ZEXTLOAD, VT, MVT::v4i16, Expand);
   }
->>>>>>> 7618b2b2
 
   setOperationAction(ISD::BR_CC, MVT::i1, Expand);
 
@@ -271,7 +256,8 @@
 
   setOperationAction(ISD::FP16_TO_FP, MVT::f64, Expand);
 
-  setLoadExtAction(ISD::EXTLOAD, MVT::f16, Expand);
+  setLoadExtAction(ISD::EXTLOAD, MVT::f32, MVT::f16, Expand);
+  setLoadExtAction(ISD::EXTLOAD, MVT::f64, MVT::f16, Expand);
   setTruncStoreAction(MVT::f32, MVT::f16, Expand);
   setTruncStoreAction(MVT::f64, MVT::f16, Expand);
 
@@ -458,6 +444,29 @@
   return (ScalarVT != MVT::f32 && ScalarVT != MVT::f64);
 }
 
+bool AMDGPUTargetLowering::shouldReduceLoadWidth(SDNode *N,
+                                                 ISD::LoadExtType,
+                                                 EVT NewVT) const {
+
+  unsigned NewSize = NewVT.getStoreSizeInBits();
+
+  // If we are reducing to a 32-bit load, this is always better.
+  if (NewSize == 32)
+    return true;
+
+  EVT OldVT = N->getValueType(0);
+  unsigned OldSize = OldVT.getStoreSizeInBits();
+
+  // Don't produce extloads from sub 32-bit types. SI doesn't have scalar
+  // extloads, so doing one requires using a buffer_load. In cases where we
+  // still couldn't use a scalar load, using the wider load shouldn't really
+  // hurt anything.
+
+  // If the old size already had to be an extload, there's no harm in continuing
+  // to reduce the width.
+  return (OldSize < 32);
+}
+
 bool AMDGPUTargetLowering::isLoadBitCastBeneficial(EVT LoadTy,
                                                    EVT CastTy) const {
   if (LoadTy.getSizeInBits() != CastTy.getSizeInBits())
@@ -930,7 +939,19 @@
       return DAG.getNode(AMDGPUISD::RSQ_LEGACY, DL, VT, Op.getOperand(1));
 
     case Intrinsic::AMDGPU_rsq_clamped:
-      return DAG.getNode(AMDGPUISD::RSQ_CLAMPED, DL, VT, Op.getOperand(1));
+      if (Subtarget->getGeneration() >= AMDGPUSubtarget::VOLCANIC_ISLANDS) {
+        Type *Type = VT.getTypeForEVT(*DAG.getContext());
+        APFloat Max = APFloat::getLargest(Type->getFltSemantics());
+        APFloat Min = APFloat::getLargest(Type->getFltSemantics(), true);
+
+        SDValue Rsq = DAG.getNode(AMDGPUISD::RSQ, DL, VT, Op.getOperand(1));
+        SDValue Tmp = DAG.getNode(ISD::FMINNUM, DL, VT, Rsq,
+                                  DAG.getConstantFP(Max, VT));
+        return DAG.getNode(ISD::FMAXNUM, DL, VT, Tmp,
+                           DAG.getConstantFP(Min, VT));
+      } else {
+        return DAG.getNode(AMDGPUISD::RSQ_CLAMPED, DL, VT, Op.getOperand(1));
+      }
 
     case Intrinsic::AMDGPU_ldexp:
       return DAG.getNode(AMDGPUISD::LDEXP, DL, VT, Op.getOperand(1),
@@ -1002,6 +1023,10 @@
 
     case AMDGPUIntrinsic::AMDGPU_brev:
       return DAG.getNode(AMDGPUISD::BREV, DL, VT, Op.getOperand(1));
+
+  case Intrinsic::AMDGPU_class:
+    return DAG.getNode(AMDGPUISD::FP_CLASS, DL, VT,
+                       Op.getOperand(1), Op.getOperand(2));
 
     case AMDGPUIntrinsic::AMDIL_exp: // Legacy name.
       return DAG.getNode(ISD::FEXP2, DL, VT, Op.getOperand(1));
@@ -1041,17 +1066,21 @@
 }
 
 /// \brief Generate Min/Max node
-SDValue AMDGPUTargetLowering::CombineFMinMax(SDLoc DL,
-                                             EVT VT,
-                                             SDValue LHS,
-                                             SDValue RHS,
-                                             SDValue True,
-                                             SDValue False,
-                                             SDValue CC,
-                                             SelectionDAG &DAG) const {
+SDValue AMDGPUTargetLowering::CombineFMinMaxLegacy(SDLoc DL,
+                                                   EVT VT,
+                                                   SDValue LHS,
+                                                   SDValue RHS,
+                                                   SDValue True,
+                                                   SDValue False,
+                                                   SDValue CC,
+                                                   DAGCombinerInfo &DCI) const {
+  if (Subtarget->getGeneration() >= AMDGPUSubtarget::VOLCANIC_ISLANDS)
+    return SDValue();
+
   if (!(LHS == True && RHS == False) && !(LHS == False && RHS == True))
     return SDValue();
 
+  SelectionDAG &DAG = DCI.DAG;
   ISD::CondCode CCOpcode = cast<CondCodeSDNode>(CC)->get();
   switch (CCOpcode) {
   case ISD::SETOEQ:
@@ -1068,27 +1097,47 @@
   case ISD::SETO:
     break;
   case ISD::SETULE:
-  case ISD::SETULT:
+  case ISD::SETULT: {
+    if (LHS == True)
+      return DAG.getNode(AMDGPUISD::FMIN_LEGACY, DL, VT, RHS, LHS);
+    return DAG.getNode(AMDGPUISD::FMAX_LEGACY, DL, VT, LHS, RHS);
+  }
   case ISD::SETOLE:
   case ISD::SETOLT:
   case ISD::SETLE:
   case ISD::SETLT: {
+    // Ordered. Assume ordered for undefined.
+
+    // Only do this after legalization to avoid interfering with other combines
+    // which might occur.
+    if (DCI.getDAGCombineLevel() < AfterLegalizeDAG &&
+        !DCI.isCalledByLegalizer())
+      return SDValue();
+
     // We need to permute the operands to get the correct NaN behavior. The
     // selected operand is the second one based on the failing compare with NaN,
     // so permute it based on the compare type the hardware uses.
     if (LHS == True)
-      return DAG.getNode(AMDGPUISD::FMIN_LEGACY, DL, VT, RHS, LHS);
-    return DAG.getNode(AMDGPUISD::FMAX_LEGACY, DL, VT, LHS, RHS);
-  }
-  case ISD::SETGT:
-  case ISD::SETGE:
+      return DAG.getNode(AMDGPUISD::FMIN_LEGACY, DL, VT, LHS, RHS);
+    return DAG.getNode(AMDGPUISD::FMAX_LEGACY, DL, VT, RHS, LHS);
+  }
   case ISD::SETUGE:
-  case ISD::SETOGE:
-  case ISD::SETUGT:
-  case ISD::SETOGT: {
+  case ISD::SETUGT: {
     if (LHS == True)
       return DAG.getNode(AMDGPUISD::FMAX_LEGACY, DL, VT, RHS, LHS);
     return DAG.getNode(AMDGPUISD::FMIN_LEGACY, DL, VT, LHS, RHS);
+  }
+  case ISD::SETGT:
+  case ISD::SETGE:
+  case ISD::SETOGE:
+  case ISD::SETOGT: {
+    if (DCI.getDAGCombineLevel() < AfterLegalizeDAG &&
+        !DCI.isCalledByLegalizer())
+      return SDValue();
+
+    if (LHS == True)
+      return DAG.getNode(AMDGPUISD::FMAX_LEGACY, DL, VT, LHS, RHS);
+    return DAG.getNode(AMDGPUISD::FMIN_LEGACY, DL, VT, RHS, LHS);
   }
   case ISD::SETCC_INVALID:
     llvm_unreachable("Invalid setcc condcode!");
@@ -2255,27 +2304,9 @@
       simplifyI24(N1, DCI);
       return SDValue();
     }
-  case ISD::SELECT_CC: {
-    SDLoc DL(N);
-    EVT VT = N->getValueType(0);
-
-    if (VT == MVT::f32 ||
-        (VT == MVT::f64 &&
-         Subtarget->getGeneration() >= AMDGPUSubtarget::SOUTHERN_ISLANDS)) {
-      SDValue LHS = N->getOperand(0);
-      SDValue RHS = N->getOperand(1);
-      SDValue True = N->getOperand(2);
-      SDValue False = N->getOperand(3);
-      SDValue CC = N->getOperand(4);
-
-      return CombineFMinMax(DL, VT, LHS, RHS, True, False, CC, DAG);
-    }
-
-    break;
-  }
   case ISD::SELECT: {
     SDValue Cond = N->getOperand(0);
-    if (Cond.getOpcode() == ISD::SETCC) {
+    if (Cond.getOpcode() == ISD::SETCC && Cond.hasOneUse()) {
       SDLoc DL(N);
       EVT VT = N->getValueType(0);
       SDValue LHS = Cond.getOperand(0);
@@ -2285,11 +2316,8 @@
       SDValue True = N->getOperand(1);
       SDValue False = N->getOperand(2);
 
-      if (VT == MVT::f32 ||
-          (VT == MVT::f64 &&
-           Subtarget->getGeneration() >= AMDGPUSubtarget::SOUTHERN_ISLANDS)) {
-        return CombineFMinMax(DL, VT, LHS, RHS, True, False, CC, DAG);
-      }
+      if (VT == MVT::f32)
+        return CombineFMinMaxLegacy(DL, VT, LHS, RHS, True, False, CC, DCI);
 
       // TODO: Implement min / max Evergreen instructions.
       if (VT == MVT::i32 &&
@@ -2498,6 +2526,7 @@
   NODE_NAME_CASE(RSQ_LEGACY)
   NODE_NAME_CASE(RSQ_CLAMPED)
   NODE_NAME_CASE(LDEXP)
+  NODE_NAME_CASE(FP_CLASS)
   NODE_NAME_CASE(DOT4)
   NODE_NAME_CASE(BFE_U32)
   NODE_NAME_CASE(BFE_I32)
