//===- AMDGPUMCInstLower.h MachineInstr Lowering Interface ------*- C++ -*-===//
//
//                     The LLVM Compiler Infrastructure
//
// This file is distributed under the University of Illinois Open Source
// License. See LICENSE.TXT for details.
//
/// \file
//===----------------------------------------------------------------------===//

#ifndef LLVM_LIB_TARGET_R600_AMDGPUMCINSTLOWER_H
#define LLVM_LIB_TARGET_R600_AMDGPUMCINSTLOWER_H

namespace llvm {

class AMDGPUSubtarget;
class MachineInstr;
class MCContext;
class MCInst;

class AMDGPUMCInstLower {
<<<<<<< HEAD

  // This must be kept in sync with the SISubtarget class in SIInstrInfo.td
  enum SISubtarget {
    SI = 0
  };

=======
>>>>>>> 7618b2b2
  MCContext &Ctx;
  const AMDGPUSubtarget &ST;

public:
  AMDGPUMCInstLower(MCContext &ctx, const AMDGPUSubtarget &ST);

  /// \brief Lower a MachineInstr to an MCInst
  void lower(const MachineInstr *MI, MCInst &OutMI) const;

};

} // End namespace llvm

#endif<|MERGE_RESOLUTION|>--- conflicted
+++ resolved
@@ -19,15 +19,6 @@
 class MCInst;
 
 class AMDGPUMCInstLower {
-<<<<<<< HEAD
-
-  // This must be kept in sync with the SISubtarget class in SIInstrInfo.td
-  enum SISubtarget {
-    SI = 0
-  };
-
-=======
->>>>>>> 7618b2b2
   MCContext &Ctx;
   const AMDGPUSubtarget &ST;
 
