--- conflicted
+++ resolved
@@ -83,8 +83,6 @@
   int Size = 8;
 }
 
-<<<<<<< HEAD
-=======
 let Uses = [EXEC] in {
 
 class VOPAnyCommon <dag outs, dag ins, string asm, list<dag> pattern> :
@@ -105,14 +103,10 @@
   let Size = 4;
 }
 
->>>>>>> 7618b2b2
 class VOP1Common <dag outs, dag ins, string asm, list<dag> pattern> :
     VOPAnyCommon <outs, ins, asm, pattern> {
 
   let VOP1 = 1;
-<<<<<<< HEAD
-  let VALU = 1;
-=======
   let Size = 4;
 }
 
@@ -121,7 +115,6 @@
 
   let VOP2 = 1;
   let Size = 4;
->>>>>>> 7618b2b2
 }
 
 class VOP3Common <dag outs, dag ins, string asm, list<dag> pattern> :
@@ -135,8 +128,9 @@
 
   let VOP3 = 1;
   int Size = 8;
-  let Uses = [EXEC];
-}
+}
+
+} // End Uses = [EXEC]
 
 //===----------------------------------------------------------------------===//
 // Scalar operations
@@ -211,15 +205,9 @@
   let Inst{31-27} = 0x18; //encoding
 }
 
-<<<<<<< HEAD
-class SOP1 <bits<8> op, dag outs, dag ins, string asm, list<dag> pattern> :
-    InstSI<outs, ins, asm, pattern>, SOP1e <op> {
-
-=======
 let SchedRW = [WriteSALU] in {
 class SOP1 <dag outs, dag ins, string asm, list<dag> pattern> :
     InstSI<outs, ins, asm, pattern> {
->>>>>>> 7618b2b2
   let mayLoad = 0;
   let mayStore = 0;
   let hasSideEffects = 0;
@@ -227,8 +215,8 @@
   let SOP1 = 1;
 }
 
-class SOP2 <bits<7> op, dag outs, dag ins, string asm, list<dag> pattern> :
-    InstSI <outs, ins, asm, pattern>, SOP2e<op> {
+class SOP2 <dag outs, dag ins, string asm, list<dag> pattern> :
+    InstSI <outs, ins, asm, pattern> {
 
   let mayLoad = 0;
   let mayStore = 0;
@@ -252,8 +240,8 @@
   let UseNamedOperandTable = 1;
 }
 
-class SOPK <bits<5> op, dag outs, dag ins, string asm, list<dag> pattern> :
-   InstSI <outs, ins , asm, pattern>, SOPKe<op> {
+class SOPK <dag outs, dag ins, string asm, list<dag> pattern> :
+   InstSI <outs, ins , asm, pattern> {
 
   let mayLoad = 0;
   let mayStore = 0;
@@ -564,36 +552,16 @@
     VOP1e<op>;
 
 class VOP2 <bits<6> op, dag outs, dag ins, string asm, list<dag> pattern> :
-    InstSI <outs, ins, asm, pattern>, VOP2e<op> {
-
-  let mayLoad = 0;
-  let mayStore = 0;
-  let hasSideEffects = 0;
-  let UseNamedOperandTable = 1;
-  let VOP2 = 1;
-  let VALU = 1;
-}
-
-class VOP3 <bits<9> op, dag outs, dag ins, string asm, list<dag> pattern> :
-    VOP3Common <outs, ins, asm, pattern>, VOP3e<op>;
+    VOP2Common <outs, ins, asm, pattern>, VOP2e<op>;
 
 class VOP3b <bits<9> op, dag outs, dag ins, string asm, list<dag> pattern> :
     VOP3Common <outs, ins, asm, pattern>, VOP3be<op>;
 
 class VOPC <bits<8> op, dag ins, string asm, list<dag> pattern> :
-    InstSI <(outs VCCReg:$dst), ins, asm, pattern>, VOPCe <op> {
-
-  let DisableEncoding = "$dst";
-  let mayLoad = 0;
-  let mayStore = 0;
-  let hasSideEffects = 0;
-  let UseNamedOperandTable = 1;
-  let VOPC = 1;
-  let VALU = 1;
-}
-
-class VINTRP <bits <2> op, dag outs, dag ins, string asm, list<dag> pattern> :
-    InstSI <outs, ins, asm, pattern>, VINTRPe<op> {
+    VOPCCommon <ins, asm, pattern>, VOPCe <op>;
+
+class VINTRPCommon <dag outs, dag ins, string asm, list<dag> pattern> :
+    InstSI <outs, ins, asm, pattern> {
   let mayLoad = 1;
   let mayStore = 0;
   let hasSideEffects = 0;
@@ -607,8 +575,8 @@
 
 let Uses = [EXEC] in {
 
-class DS <bits<8> op, dag outs, dag ins, string asm, list<dag> pattern> :
-    InstSI <outs, ins, asm, pattern> , DSe<op> {
+class DS <dag outs, dag ins, string asm, list<dag> pattern> :
+    InstSI <outs, ins, asm, pattern> {
 
   let LGKM_CNT = 1;
   let DS = 1;
@@ -617,8 +585,11 @@
   let SchedRW = [WriteLDS];
 }
 
-class MUBUF <bits<7> op, dag outs, dag ins, string asm, list<dag> pattern> :
-    InstSI<outs, ins, asm, pattern>, MUBUFe <op> {
+class DS_si <bits<8> op, dag outs, dag ins, string asm, list<dag> pattern> :
+    DS <outs, ins, asm, pattern>, DSe<op>;
+
+class MUBUF <dag outs, dag ins, string asm, list<dag> pattern> :
+    InstSI<outs, ins, asm, pattern> {
 
   let VM_CNT = 1;
   let EXP_CNT = 1;
