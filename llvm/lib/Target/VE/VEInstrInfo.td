--- conflicted
+++ resolved
@@ -95,14 +95,11 @@
   return CurDAG->getTargetConstant(VECC, SDLoc(N), MVT::i32);
 }]>;
 
-<<<<<<< HEAD
-=======
 def CCOP : SDNodeXForm<imm, [{
   return CurDAG->getTargetConstant(N->getZExtValue(),
                                    SDLoc(N), MVT::i32);
 }]>;
 
->>>>>>> 030a52d4
 //===----------------------------------------------------------------------===//
 // Feature predicates.
 //===----------------------------------------------------------------------===//
