--- conflicted
+++ resolved
@@ -67,11 +67,8 @@
 
   // Custom parse functions for VE specific operands.
   OperandMatchResultTy parseMEMOperand(OperandVector &Operands);
-<<<<<<< HEAD
-=======
   OperandMatchResultTy parseMEMAsOperand(OperandVector &Operands);
   OperandMatchResultTy parseCCOpOperand(OperandVector &Operands);
->>>>>>> 030a52d4
   OperandMatchResultTy parseMImmOperand(OperandVector &Operands);
   OperandMatchResultTy parseOperand(OperandVector &Operands, StringRef Name);
   OperandMatchResultTy parseVEAsmOperand(std::unique_ptr<VEOperand> &Operand);
@@ -129,17 +126,12 @@
     k_MemoryRegImmImm,  // base=reg, index=imm, disp=imm
     k_MemoryZeroRegImm, // base=0, index=reg, disp=imm
     k_MemoryZeroImmImm, // base=0, index=imm, disp=imm
-<<<<<<< HEAD
-    k_MImmOp,           // Special immediate value of sequential bit stream
-                        // of 0 or 1.
-=======
     // SX-Aurora AS form is disp(base).
     k_MemoryRegImm,  // base=reg, disp=imm
     k_MemoryZeroImm, // base=0, disp=imm
     // Other special cases for Aurora VE
     k_CCOp,   // condition code
     k_MImmOp, // Special immediate value of sequential bit stream of 0 or 1.
->>>>>>> 030a52d4
   } Kind;
 
   SMLoc StartLoc, EndLoc;
@@ -164,13 +156,10 @@
     const MCExpr *Offset;
   };
 
-<<<<<<< HEAD
-=======
   struct CCOp {
     unsigned CCVal;
   };
 
->>>>>>> 030a52d4
   struct MImmOp {
     const MCExpr *Val;
     bool M0Flag;
@@ -181,10 +170,7 @@
     struct RegOp Reg;
     struct ImmOp Imm;
     struct MemOp Mem;
-<<<<<<< HEAD
-=======
     struct CCOp CC;
->>>>>>> 030a52d4
     struct MImmOp MImm;
   };
 
@@ -278,14 +264,11 @@
     Mem.Offset = off;
   }
 
-<<<<<<< HEAD
-=======
   unsigned getCCVal() const {
     assert((Kind == k_CCOp) && "Invalid access!");
     return CC.CCVal;
   }
 
->>>>>>> 030a52d4
   const MCExpr *getMImmVal() const {
     assert((Kind == k_MImmOp) && "Invalid access!");
     return MImm.Val;
@@ -329,8 +312,6 @@
       assert(getMemIndex() != nullptr && getMemOffset() != nullptr);
       OS << "Mem: 0+" << *getMemIndex() << "+" << *getMemOffset() << "\n";
       break;
-<<<<<<< HEAD
-=======
     case k_MemoryRegImm:
       assert(getMemOffset() != nullptr);
       OS << "Mem: #" << getMemBase() << "+" << *getMemOffset() << "\n";
@@ -342,7 +323,6 @@
     case k_CCOp:
       OS << "CCOp: " << getCCVal() << "\n";
       break;
->>>>>>> 030a52d4
     case k_MImmOp:
       OS << "MImm: (" << getMImmVal() << (getM0Flag() ? ")0" : ")1") << "\n";
       break;
@@ -436,16 +416,6 @@
     Inst.addOperand(MCOperand::createImm(Value));
   }
 
-  void addMImmOperands(MCInst &Inst, unsigned N) const {
-    assert(N == 1 && "Invalid number of operands!");
-    const auto *ConstExpr = dyn_cast<MCConstantExpr>(getMImmVal());
-    assert(ConstExpr && "Null operands!");
-    int64_t Value = ConstExpr->getValue();
-    if (getM0Flag())
-      Value += 64;
-    Inst.addOperand(MCOperand::createImm(Value));
-  }
-
   static std::unique_ptr<VEOperand> CreateToken(StringRef Str, SMLoc S) {
     auto Op = std::make_unique<VEOperand>(k_Token);
     Op->Tok.Data = Str.data();
@@ -473,8 +443,6 @@
     return Op;
   }
 
-<<<<<<< HEAD
-=======
   static std::unique_ptr<VEOperand> CreateCCOp(unsigned CCVal, SMLoc S,
                                                SMLoc E) {
     auto Op = std::make_unique<VEOperand>(k_CCOp);
@@ -484,7 +452,6 @@
     return Op;
   }
 
->>>>>>> 030a52d4
   static std::unique_ptr<VEOperand> CreateMImm(const MCExpr *Val, bool Flag,
                                                SMLoc S, SMLoc E) {
     auto Op = std::make_unique<VEOperand>(k_MImmOp);
@@ -881,8 +848,6 @@
   return MatchOperand_Success;
 }
 
-<<<<<<< HEAD
-=======
 OperandMatchResultTy VEAsmParser::parseMEMAsOperand(OperandVector &Operands) {
   LLVM_DEBUG(dbgs() << "parseMEMAsOperand\n");
   const AsmToken &Tok = Parser.getTok();
@@ -973,7 +938,6 @@
   return MatchOperand_Success;
 }
 
->>>>>>> 030a52d4
 OperandMatchResultTy VEAsmParser::parseMImmOperand(OperandVector &Operands) {
   LLVM_DEBUG(dbgs() << "parseMImmOperand\n");
 
