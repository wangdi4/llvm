--- conflicted
+++ resolved
@@ -1503,16 +1503,6 @@
   defm SQDMLSLBT_ZZZ : sve2_int_mla_long<0b00011, "sqdmlslbt">;
 
   // SVE2 integer halving add/subtract (predicated)
-<<<<<<< HEAD
-  defm SHADD_ZPmZ  : sve2_int_arith_pred<0b100000, "shadd",  null_frag>;
-  defm UHADD_ZPmZ  : sve2_int_arith_pred<0b100010, "uhadd",  null_frag>;
-  defm SHSUB_ZPmZ  : sve2_int_arith_pred<0b100100, "shsub",  null_frag>;
-  defm UHSUB_ZPmZ  : sve2_int_arith_pred<0b100110, "uhsub",  null_frag>;
-  defm SRHADD_ZPmZ : sve2_int_arith_pred<0b101000, "srhadd", null_frag>;
-  defm URHADD_ZPmZ : sve2_int_arith_pred<0b101010, "urhadd", null_frag>;
-  defm SHSUBR_ZPmZ : sve2_int_arith_pred<0b101100, "shsubr", null_frag>;
-  defm UHSUBR_ZPmZ : sve2_int_arith_pred<0b101110, "uhsubr", null_frag>;
-=======
   defm SHADD_ZPmZ  : sve2_int_arith_pred<0b100000, "shadd",  int_aarch64_sve_shadd>;
   defm UHADD_ZPmZ  : sve2_int_arith_pred<0b100010, "uhadd",  int_aarch64_sve_uhadd>;
   defm SHSUB_ZPmZ  : sve2_int_arith_pred<0b100100, "shsub",  int_aarch64_sve_shsub>;
@@ -1521,7 +1511,6 @@
   defm URHADD_ZPmZ : sve2_int_arith_pred<0b101010, "urhadd", int_aarch64_sve_urhadd>;
   defm SHSUBR_ZPmZ : sve2_int_arith_pred<0b101100, "shsubr", int_aarch64_sve_shsubr>;
   defm UHSUBR_ZPmZ : sve2_int_arith_pred<0b101110, "uhsubr", int_aarch64_sve_uhsubr>;
->>>>>>> fbdcfaf2
 
   // SVE2 integer pairwise add and accumulate long
   defm SADALP_ZPmZ : sve2_int_sadd_long_accum_pairwise<0, "sadalp", int_aarch64_sve_sadalp>;
