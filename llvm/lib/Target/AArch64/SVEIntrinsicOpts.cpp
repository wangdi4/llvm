--- conflicted
+++ resolved
@@ -86,15 +86,9 @@
 INITIALIZE_PASS_DEPENDENCY(DominatorTreeWrapperPass);
 INITIALIZE_PASS_END(SVEIntrinsicOpts, DEBUG_TYPE, name, false, false)
 
-<<<<<<< HEAD
-namespace llvm {
-ModulePass *createSVEIntrinsicOptsPass() { return new SVEIntrinsicOpts(); }
-} // namespace llvm
-=======
 ModulePass *llvm::createSVEIntrinsicOptsPass() {
   return new SVEIntrinsicOpts();
 }
->>>>>>> 3f9ee3c9
 
 /// Checks if a ptrue intrinsic call is promoted. The act of promoting a
 /// ptrue will introduce zeroing. For example:
