--- conflicted
+++ resolved
@@ -146,17 +146,12 @@
     return AddrReg.getReg(0);
   }
 
-<<<<<<< HEAD
-  LLT getStackValueStoreType(const DataLayout &, const CCValAssign &VA,
-                             ISD::ArgFlagsTy Flags) const override {
-=======
   LLT getStackValueStoreType(const DataLayout &DL, const CCValAssign &VA,
                              ISD::ArgFlagsTy Flags) const override {
     // For pointers, we just need to fixup the integer types reported in the
     // CCValAssign.
     if (Flags.isPointer())
       return CallLowering::ValueHandler::getStackValueStoreType(DL, VA, Flags);
->>>>>>> 8c82cf7b
     return getStackValueStoreTypeHack(VA);
   }
 
@@ -267,15 +262,10 @@
   /// we invert the interpretation of ValVT and LocVT in certain cases. This is
   /// for compatability with the DAG call lowering implementation, which we're
   /// currently building on top of.
-<<<<<<< HEAD
-  LLT getStackValueStoreType(const DataLayout &, const CCValAssign &VA,
-                             ISD::ArgFlagsTy Flags) const override {
-=======
   LLT getStackValueStoreType(const DataLayout &DL, const CCValAssign &VA,
                              ISD::ArgFlagsTy Flags) const override {
     if (Flags.isPointer())
       return CallLowering::ValueHandler::getStackValueStoreType(DL, VA, Flags);
->>>>>>> 8c82cf7b
     return getStackValueStoreTypeHack(VA);
   }
 
