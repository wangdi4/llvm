--- conflicted
+++ resolved
@@ -2969,16 +2969,9 @@
         {TTI::SK_PermuteSingleSrc, MVT::v2f64, 1}, // mov.
         {TTI::SK_PermuteSingleSrc, MVT::v4i16, 3}, // perfectshuffle worst case.
         {TTI::SK_PermuteSingleSrc, MVT::v4f16, 3}, // perfectshuffle worst case.
-<<<<<<< HEAD
-        {TTI::SK_PermuteSingleSrc, MVT::v4bf16,
-         3},                                       // perfectshuffle worst case.
-        {TTI::SK_PermuteSingleSrc, MVT::v8i16, 8}, // constpool + load + tbl
-        {TTI::SK_PermuteSingleSrc, MVT::v8f16, 8}, // constpool + load + tbl
-=======
         {TTI::SK_PermuteSingleSrc, MVT::v4bf16, 3}, // same
         {TTI::SK_PermuteSingleSrc, MVT::v8i16, 8},  // constpool + load + tbl
         {TTI::SK_PermuteSingleSrc, MVT::v8f16, 8},  // constpool + load + tbl
->>>>>>> ed1dfb38
         {TTI::SK_PermuteSingleSrc, MVT::v8bf16, 8}, // constpool + load + tbl
         {TTI::SK_PermuteSingleSrc, MVT::v8i8, 8},   // constpool + load + tbl
         {TTI::SK_PermuteSingleSrc, MVT::v16i8, 8},  // constpool + load + tbl
