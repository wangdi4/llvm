//===- AArch64TargetTransformInfo.h - AArch64 specific TTI ------*- C++ -*-===//
//
// Part of the LLVM Project, under the Apache License v2.0 with LLVM Exceptions.
// See https://llvm.org/LICENSE.txt for license information.
// SPDX-License-Identifier: Apache-2.0 WITH LLVM-exception
//
//===----------------------------------------------------------------------===//
/// \file
/// This file a TargetTransformInfo::Concept conforming object specific to the
/// AArch64 target machine. It uses the target's detailed information to
/// provide more precise answers to certain TTI queries, while letting the
/// target independent and default TTI implementations handle the rest.
///
//===----------------------------------------------------------------------===//

#ifndef LLVM_LIB_TARGET_AARCH64_AARCH64TARGETTRANSFORMINFO_H
#define LLVM_LIB_TARGET_AARCH64_AARCH64TARGETTRANSFORMINFO_H

#include "AArch64.h"
#include "AArch64Subtarget.h"
#include "AArch64TargetMachine.h"
#include "llvm/ADT/ArrayRef.h"
#include "llvm/Analysis/TargetTransformInfo.h"
#include "llvm/CodeGen/BasicTTIImpl.h"
#include "llvm/IR/Function.h"
#include "llvm/IR/Intrinsics.h"
#include <cstdint>

namespace llvm {

class APInt;
class Instruction;
class IntrinsicInst;
class Loop;
class SCEV;
class ScalarEvolution;
class Type;
class Value;
class VectorType;

class AArch64TTIImpl : public BasicTTIImplBase<AArch64TTIImpl> {
  using BaseT = BasicTTIImplBase<AArch64TTIImpl>;
  using TTI = TargetTransformInfo;

  friend BaseT;

  const AArch64Subtarget *ST;
  const AArch64TargetLowering *TLI;

  const AArch64Subtarget *getST() const { return ST; }
  const AArch64TargetLowering *getTLI() const { return TLI; }

  enum MemIntrinsicType {
    VECTOR_LDST_TWO_ELEMENTS,
    VECTOR_LDST_THREE_ELEMENTS,
    VECTOR_LDST_FOUR_ELEMENTS
  };

  bool isWideningInstruction(Type *Ty, unsigned Opcode,
                             ArrayRef<const Value *> Args);

public:
  explicit AArch64TTIImpl(const AArch64TargetMachine *TM, const Function &F)
      : BaseT(TM, F.getParent()->getDataLayout()), ST(TM->getSubtargetImpl(F)),
        TLI(ST->getTargetLowering()) {}

  bool areInlineCompatible(const Function *Caller,
                           const Function *Callee) const;

  /// \name Scalar TTI Implementations
  /// @{

  using BaseT::getIntImmCost;
  int getIntImmCost(int64_t Val);
  int getIntImmCost(const APInt &Imm, Type *Ty, TTI::TargetCostKind CostKind);
  int getIntImmCostInst(unsigned Opcode, unsigned Idx, const APInt &Imm,
                        Type *Ty, TTI::TargetCostKind CostKind,
                        Instruction *Inst = nullptr);
  int getIntImmCostIntrin(Intrinsic::ID IID, unsigned Idx, const APInt &Imm,
                          Type *Ty, TTI::TargetCostKind CostKind);
  TTI::PopcntSupportKind getPopcntSupport(unsigned TyWidth);

  /// @}

  /// \name Vector TTI Implementations
  /// @{

  bool enableInterleavedAccessVectorization() { return true; }

  unsigned getNumberOfRegisters(unsigned ClassID) const {
    bool Vector = (ClassID == 1);
    if (Vector) {
      if (ST->hasNEON())
        return 32;
      return 0;
    }
    return 31;
  }

  unsigned getIntrinsicInstrCost(const IntrinsicCostAttributes &ICA,
                                 TTI::TargetCostKind CostKind);

  unsigned getRegisterBitWidth(bool Vector) const {
    if (Vector) {
      if (ST->hasSVE())
        return std::max(ST->getMinSVEVectorSizeInBits(), 128u);
      if (ST->hasNEON())
        return 128;
      return 0;
    }
    return 64;
  }

  unsigned getMinVectorRegisterBitWidth() {
    return ST->getMinVectorRegisterBitWidth();
  }

  unsigned getMaxInterleaveFactor(unsigned VF);

  int getCastInstrCost(unsigned Opcode, Type *Dst, Type *Src,
                       TTI::CastContextHint CCH, TTI::TargetCostKind CostKind,
                       const Instruction *I = nullptr);

  int getExtractWithExtendCost(unsigned Opcode, Type *Dst, VectorType *VecTy,
                               unsigned Index);

  unsigned getCFInstrCost(unsigned Opcode, TTI::TargetCostKind CostKind);

  int getVectorInstrCost(unsigned Opcode, Type *Val, unsigned Index);

  int getArithmeticInstrCost(
      unsigned Opcode, Type *Ty,
      TTI::TargetCostKind CostKind = TTI::TCK_RecipThroughput,
      TTI::OperandValueKind Opd1Info = TTI::OK_AnyValue,
      TTI::OperandValueKind Opd2Info = TTI::OK_AnyValue,
      TTI::OperandValueProperties Opd1PropInfo = TTI::OP_None,
      TTI::OperandValueProperties Opd2PropInfo = TTI::OP_None,
      ArrayRef<const Value *> Args = ArrayRef<const Value *>(),
      const Instruction *CxtI = nullptr);

  int getAddressComputationCost(Type *Ty, ScalarEvolution *SE, const SCEV *Ptr);

  int getCmpSelInstrCost(unsigned Opcode, Type *ValTy, Type *CondTy,
                         CmpInst::Predicate VecPred,
                         TTI::TargetCostKind CostKind,
                         const Instruction *I = nullptr);

  TTI::MemCmpExpansionOptions enableMemCmpExpansion(bool OptSize,
                                                    bool IsZeroCmp) const;

  int getMemoryOpCost(unsigned Opcode, Type *Src, MaybeAlign Alignment,
                      unsigned AddressSpace,
                      TTI::TargetCostKind CostKind,
                      const Instruction *I = nullptr);

  int getCostOfKeepingLiveOverCall(ArrayRef<Type *> Tys);

  void getUnrollingPreferences(Loop *L, ScalarEvolution &SE,
                               TTI::UnrollingPreferences &UP);

  void getPeelingPreferences(Loop *L, ScalarEvolution &SE,
                             TTI::PeelingPreferences &PP);

  Value *getOrCreateResultFromMemIntrinsic(IntrinsicInst *Inst,
                                           Type *ExpectedType);

  bool getTgtMemIntrinsic(IntrinsicInst *Inst, MemIntrinsicInfo &Info);

  bool isLegalMaskedLoadStore(Type *DataType, Align Alignment) {
    if (!isa<ScalableVectorType>(DataType) || !ST->hasSVE())
      return false;

    Type *Ty = cast<ScalableVectorType>(DataType)->getElementType();
    if (Ty->isPointerTy())
      return true;

    if (Ty->isBFloatTy() || Ty->isHalfTy() ||
        Ty->isFloatTy() || Ty->isDoubleTy())
      return true;

    if (Ty->isIntegerTy(8) || Ty->isIntegerTy(16) ||
        Ty->isIntegerTy(32) || Ty->isIntegerTy(64))
      return true;

    return false;
  }

  bool isLegalMaskedLoad(Type *DataType, Align Alignment) {
    return isLegalMaskedLoadStore(DataType, Alignment);
  }

  bool isLegalMaskedStore(Type *DataType, Align Alignment) {
    return isLegalMaskedLoadStore(DataType, Alignment);
  }

  bool isLegalNTStore(Type *DataType, Align Alignment) {
    // NOTE: The logic below is mostly geared towards LV, which calls it with
    //       vectors with 2 elements. We might want to improve that, if other
    //       users show up.
    // Nontemporal vector stores can be directly lowered to STNP, if the vector
    // can be halved so that each half fits into a register. That's the case if
    // the element type fits into a register and the number of elements is a
    // power of 2 > 1.
    if (auto *DataTypeVTy = dyn_cast<VectorType>(DataType)) {
      unsigned NumElements =
          cast<FixedVectorType>(DataTypeVTy)->getNumElements();
      unsigned EltSize = DataTypeVTy->getElementType()->getScalarSizeInBits();
      return NumElements > 1 && isPowerOf2_64(NumElements) && EltSize >= 8 &&
             EltSize <= 128 && isPowerOf2_64(EltSize);
    }
    return BaseT::isLegalNTStore(DataType, Alignment);
  }

  int getInterleavedMemoryOpCost(
      unsigned Opcode, Type *VecTy, unsigned Factor, ArrayRef<unsigned> Indices,
      Align Alignment, unsigned AddressSpace,
      TTI::TargetCostKind CostKind = TTI::TCK_SizeAndLatency,
      bool UseMaskForCond = false, bool UseMaskForGaps = false);

  bool
  shouldConsiderAddressTypePromotion(const Instruction &I,
                                     bool &AllowPromotionWithoutCommonHeader);

<<<<<<< HEAD
  bool shouldExpandReduction(const IntrinsicInst *II) const {
    switch (II->getIntrinsicID()) {
    case Intrinsic::vector_reduce_fmul:
      // We don't have legalization support for ordered FMUL reductions.
      return !II->getFastMathFlags().allowReassoc();

    default:
      // Don't expand anything else, let legalization deal with it.
      return false;
    }
  }
=======
  bool shouldExpandReduction(const IntrinsicInst *II) const { return false; }
>>>>>>> 194afac9

  unsigned getGISelRematGlobalCost() const {
    return 2;
  }

  bool useReductionIntrinsic(unsigned Opcode, Type *Ty,
                             TTI::ReductionFlags Flags) const;

  int getArithmeticReductionCost(unsigned Opcode, VectorType *Ty,
                                 bool IsPairwiseForm,
                                 TTI::TargetCostKind CostKind = TTI::TCK_RecipThroughput);

  int getShuffleCost(TTI::ShuffleKind Kind, VectorType *Tp, int Index,
                     VectorType *SubTp);
  /// @}
};

} // end namespace llvm

#endif // LLVM_LIB_TARGET_AARCH64_AARCH64TARGETTRANSFORMINFO_H<|MERGE_RESOLUTION|>--- conflicted
+++ resolved
@@ -221,21 +221,7 @@
   shouldConsiderAddressTypePromotion(const Instruction &I,
                                      bool &AllowPromotionWithoutCommonHeader);
 
-<<<<<<< HEAD
-  bool shouldExpandReduction(const IntrinsicInst *II) const {
-    switch (II->getIntrinsicID()) {
-    case Intrinsic::vector_reduce_fmul:
-      // We don't have legalization support for ordered FMUL reductions.
-      return !II->getFastMathFlags().allowReassoc();
-
-    default:
-      // Don't expand anything else, let legalization deal with it.
-      return false;
-    }
-  }
-=======
   bool shouldExpandReduction(const IntrinsicInst *II) const { return false; }
->>>>>>> 194afac9
 
   unsigned getGISelRematGlobalCost() const {
     return 2;
