//==-- AArch64ISelLowering.h - AArch64 DAG Lowering Interface ----*- C++ -*-==//
//
// Part of the LLVM Project, under the Apache License v2.0 with LLVM Exceptions.
// See https://llvm.org/LICENSE.txt for license information.
// SPDX-License-Identifier: Apache-2.0 WITH LLVM-exception
//
//===----------------------------------------------------------------------===//
//
// This file defines the interfaces that AArch64 uses to lower LLVM code into a
// selection DAG.
//
//===----------------------------------------------------------------------===//

#ifndef LLVM_LIB_TARGET_AARCH64_AARCH64ISELLOWERING_H
#define LLVM_LIB_TARGET_AARCH64_AARCH64ISELLOWERING_H

#include "AArch64.h"
#include "llvm/CodeGen/CallingConvLower.h"
#include "llvm/CodeGen/SelectionDAG.h"
#include "llvm/CodeGen/TargetLowering.h"
#include "llvm/IR/CallingConv.h"
#include "llvm/IR/Instruction.h"

namespace llvm {

namespace AArch64ISD {

enum NodeType : unsigned {
  FIRST_NUMBER = ISD::BUILTIN_OP_END,
  WrapperLarge, // 4-instruction MOVZ/MOVK sequence for 64-bit addresses.
  CALL,         // Function call.

  // Produces the full sequence of instructions for getting the thread pointer
  // offset of a variable into X0, using the TLSDesc model.
  TLSDESC_CALLSEQ,
  ADRP,     // Page address of a TargetGlobalAddress operand.
  ADR,      // ADR
  ADDlow,   // Add the low 12 bits of a TargetGlobalAddress operand.
  LOADgot,  // Load from automatically generated descriptor (e.g. Global
            // Offset Table, TLS record).
  RET_FLAG, // Return with a flag operand. Operand 0 is the chain operand.
  BRCOND,   // Conditional branch instruction; "b.cond".
  CSEL,
  FCSEL, // Conditional move instruction.
  CSINV, // Conditional select invert.
  CSNEG, // Conditional select negate.
  CSINC, // Conditional select increment.

  // Pointer to the thread's local storage area. Materialised from TPIDR_EL0 on
  // ELF.
  THREAD_POINTER,
  ADC,
  SBC, // adc, sbc instructions

  // Arithmetic instructions
  SDIV_PRED,
  UDIV_PRED,
  SMIN_PRED,
  UMIN_PRED,
  SMAX_PRED,
  UMAX_PRED,
  SHL_PRED,
  SRL_PRED,
  SRA_PRED,
  SETCC_PRED,

  // Arithmetic instructions which write flags.
  ADDS,
  SUBS,
  ADCS,
  SBCS,
  ANDS,

  // Conditional compares. Operands: left,right,falsecc,cc,flags
  CCMP,
  CCMN,
  FCCMP,

  // Floating point comparison
  FCMP,

  // Scalar extract
  EXTR,

  // Scalar-to-vector duplication
  DUP,
  DUPLANE8,
  DUPLANE16,
  DUPLANE32,
  DUPLANE64,

  // Vector immedate moves
  MOVI,
  MOVIshift,
  MOVIedit,
  MOVImsl,
  FMOV,
  MVNIshift,
  MVNImsl,

  // Vector immediate ops
  BICi,
  ORRi,

  // Vector bitwise select: similar to ISD::VSELECT but not all bits within an
  // element must be identical.
  BSP,

  // Vector arithmetic negation
  NEG,

  // Vector shuffles
  ZIP1,
  ZIP2,
  UZP1,
  UZP2,
  TRN1,
  TRN2,
  REV16,
  REV32,
  REV64,
  EXT,

  // Vector shift by scalar
  VSHL,
  VLSHR,
  VASHR,

  // Vector shift by scalar (again)
  SQSHL_I,
  UQSHL_I,
  SQSHLU_I,
  SRSHR_I,
  URSHR_I,

  // Vector shift by constant and insert
  VSLI,
  VSRI,

  // Vector comparisons
  CMEQ,
  CMGE,
  CMGT,
  CMHI,
  CMHS,
  FCMEQ,
  FCMGE,
  FCMGT,

  // Vector zero comparisons
  CMEQz,
  CMGEz,
  CMGTz,
  CMLEz,
  CMLTz,
  FCMEQz,
  FCMGEz,
  FCMGTz,
  FCMLEz,
  FCMLTz,

  // Vector across-lanes addition
  // Only the lower result lane is defined.
  SADDV,
  UADDV,

  // Vector across-lanes min/max
  // Only the lower result lane is defined.
  SMINV,
  UMINV,
  SMAXV,
  UMAXV,

  SMAXV_PRED,
  UMAXV_PRED,
  SMINV_PRED,
  UMINV_PRED,
  ORV_PRED,
  EORV_PRED,
  ANDV_PRED,

  // Vector bitwise negation
  NOT,

  // Vector bitwise insertion
  BIT,

  // Compare-and-branch
  CBZ,
  CBNZ,
  TBZ,
  TBNZ,

  // Tail calls
  TC_RETURN,

  // Custom prefetch handling
  PREFETCH,

  // {s|u}int to FP within a FP register.
  SITOF,
  UITOF,

  /// Natural vector cast. ISD::BITCAST is not natural in the big-endian
  /// world w.r.t vectors; which causes additional REV instructions to be
  /// generated to compensate for the byte-swapping. But sometimes we do
  /// need to re-interpret the data in SIMD vector registers in big-endian
  /// mode without emitting such REV instructions.
  NVCAST,

  SMULL,
  UMULL,

  // Reciprocal estimates and steps.
  FRECPE,
  FRECPS,
  FRSQRTE,
  FRSQRTS,

  SUNPKHI,
  SUNPKLO,
  UUNPKHI,
  UUNPKLO,

  CLASTA_N,
  CLASTB_N,
  LASTA,
  LASTB,
  REV,
  TBL,

  // Floating-point reductions.
  FADDA_PRED,
  FADDV_PRED,
  FMAXV_PRED,
  FMAXNMV_PRED,
  FMINV_PRED,
  FMINNMV_PRED,

  INSR,
  PTEST,
  PTRUE,

  DUP_PRED,
  INDEX_VECTOR,

  REINTERPRET_CAST,

  LD1,
  LD1S,
  LDNF1,
  LDNF1S,
  LDFF1,
  LDFF1S,
  LD1RQ,
  LD1RO,
<<<<<<< HEAD
=======

  // Structured loads.
  SVE_LD2,
  SVE_LD3,
  SVE_LD4,
>>>>>>> 755e53b4

  // Unsigned gather loads.
  GLD1,
  GLD1_SCALED,
  GLD1_UXTW,
  GLD1_SXTW,
  GLD1_UXTW_SCALED,
  GLD1_SXTW_SCALED,
  GLD1_IMM,

  // Signed gather loads
  GLD1S,
  GLD1S_SCALED,
  GLD1S_UXTW,
  GLD1S_SXTW,
  GLD1S_UXTW_SCALED,
  GLD1S_SXTW_SCALED,
  GLD1S_IMM,

  // Unsigned gather loads.
  GLDFF1,
  GLDFF1_SCALED,
  GLDFF1_UXTW,
  GLDFF1_SXTW,
  GLDFF1_UXTW_SCALED,
  GLDFF1_SXTW_SCALED,
  GLDFF1_IMM,

  // Signed gather loads.
  GLDFF1S,
  GLDFF1S_SCALED,
  GLDFF1S_UXTW,
  GLDFF1S_SXTW,
  GLDFF1S_UXTW_SCALED,
  GLDFF1S_SXTW_SCALED,
  GLDFF1S_IMM,

  // Non-temporal gather loads
  GLDNT1,
  GLDNT1_INDEX,
  GLDNT1S,

  ST1,

  // Scatter store
  SST1,
  SST1_SCALED,
  SST1_UXTW,
  SST1_SXTW,
  SST1_UXTW_SCALED,
  SST1_SXTW_SCALED,
  SST1_IMM,

  // Non-temporal scatter store
  SSTNT1,
  SSTNT1_INDEX,

  // Strict (exception-raising) floating point comparison
  STRICT_FCMP = ISD::FIRST_TARGET_STRICTFP_OPCODE,
  STRICT_FCMPE,

  // NEON Load/Store with post-increment base updates
  LD2post = ISD::FIRST_TARGET_MEMORY_OPCODE,
  LD3post,
  LD4post,
  ST2post,
  ST3post,
  ST4post,
  LD1x2post,
  LD1x3post,
  LD1x4post,
  ST1x2post,
  ST1x3post,
  ST1x4post,
  LD1DUPpost,
  LD2DUPpost,
  LD3DUPpost,
  LD4DUPpost,
  LD1LANEpost,
  LD2LANEpost,
  LD3LANEpost,
  LD4LANEpost,
  ST2LANEpost,
  ST3LANEpost,
  ST4LANEpost,

  STG,
  STZG,
  ST2G,
  STZ2G,

  LDP,
  STP,
  STNP
};

} // end namespace AArch64ISD

namespace {

// Any instruction that defines a 32-bit result zeros out the high half of the
// register. Truncate can be lowered to EXTRACT_SUBREG. CopyFromReg may
// be copying from a truncate. But any other 32-bit operation will zero-extend
// up to 64 bits.
// FIXME: X86 also checks for CMOV here. Do we need something similar?
static inline bool isDef32(const SDNode &N) {
  unsigned Opc = N.getOpcode();
  return Opc != ISD::TRUNCATE && Opc != TargetOpcode::EXTRACT_SUBREG &&
         Opc != ISD::CopyFromReg;
}

} // end anonymous namespace

class AArch64Subtarget;
class AArch64TargetMachine;

class AArch64TargetLowering : public TargetLowering {
public:
  explicit AArch64TargetLowering(const TargetMachine &TM,
                                 const AArch64Subtarget &STI);

  /// Selects the correct CCAssignFn for a given CallingConvention value.
  CCAssignFn *CCAssignFnForCall(CallingConv::ID CC, bool IsVarArg) const;

  /// Selects the correct CCAssignFn for a given CallingConvention value.
  CCAssignFn *CCAssignFnForReturn(CallingConv::ID CC) const;

  /// Determine which of the bits specified in Mask are known to be either zero
  /// or one and return them in the KnownZero/KnownOne bitsets.
  void computeKnownBitsForTargetNode(const SDValue Op, KnownBits &Known,
                                     const APInt &DemandedElts,
                                     const SelectionDAG &DAG,
                                     unsigned Depth = 0) const override;

  MVT getPointerTy(const DataLayout &DL, uint32_t AS = 0) const override {
    // Returning i64 unconditionally here (i.e. even for ILP32) means that the
    // *DAG* representation of pointers will always be 64-bits. They will be
    // truncated and extended when transferred to memory, but the 64-bit DAG
    // allows us to use AArch64's addressing modes much more easily.
    return MVT::getIntegerVT(64);
  }

  bool targetShrinkDemandedConstant(SDValue Op, const APInt &Demanded,
                                    TargetLoweringOpt &TLO) const override;

  MVT getScalarShiftAmountTy(const DataLayout &DL, EVT) const override;

  /// Returns true if the target allows unaligned memory accesses of the
  /// specified type.
  bool allowsMisalignedMemoryAccesses(
      EVT VT, unsigned AddrSpace = 0, unsigned Align = 1,
      MachineMemOperand::Flags Flags = MachineMemOperand::MONone,
      bool *Fast = nullptr) const override;
  /// LLT variant.
  bool allowsMisalignedMemoryAccesses(
    LLT Ty, unsigned AddrSpace, unsigned Align, MachineMemOperand::Flags Flags,
    bool *Fast = nullptr) const override;

  /// Provide custom lowering hooks for some operations.
  SDValue LowerOperation(SDValue Op, SelectionDAG &DAG) const override;

  const char *getTargetNodeName(unsigned Opcode) const override;

  SDValue PerformDAGCombine(SDNode *N, DAGCombinerInfo &DCI) const override;

  /// Returns true if a cast between SrcAS and DestAS is a noop.
  bool isNoopAddrSpaceCast(unsigned SrcAS, unsigned DestAS) const override {
    // Addrspacecasts are always noops.
    return true;
  }

  /// This method returns a target specific FastISel object, or null if the
  /// target does not support "fast" ISel.
  FastISel *createFastISel(FunctionLoweringInfo &funcInfo,
                           const TargetLibraryInfo *libInfo) const override;

  bool isOffsetFoldingLegal(const GlobalAddressSDNode *GA) const override;

  bool isFPImmLegal(const APFloat &Imm, EVT VT,
                    bool ForCodeSize) const override;

  /// Return true if the given shuffle mask can be codegen'd directly, or if it
  /// should be stack expanded.
  bool isShuffleMaskLegal(ArrayRef<int> M, EVT VT) const override;

  /// Return the ISD::SETCC ValueType.
  EVT getSetCCResultType(const DataLayout &DL, LLVMContext &Context,
                         EVT VT) const override;

  SDValue ReconstructShuffle(SDValue Op, SelectionDAG &DAG) const;

  MachineBasicBlock *EmitF128CSEL(MachineInstr &MI,
                                  MachineBasicBlock *BB) const;

  MachineBasicBlock *EmitLoweredCatchRet(MachineInstr &MI,
                                           MachineBasicBlock *BB) const;

  MachineBasicBlock *
  EmitInstrWithCustomInserter(MachineInstr &MI,
                              MachineBasicBlock *MBB) const override;

  bool getTgtMemIntrinsic(IntrinsicInfo &Info, const CallInst &I,
                          MachineFunction &MF,
                          unsigned Intrinsic) const override;

  bool shouldReduceLoadWidth(SDNode *Load, ISD::LoadExtType ExtTy,
                             EVT NewVT) const override;

  bool isTruncateFree(Type *Ty1, Type *Ty2) const override;
  bool isTruncateFree(EVT VT1, EVT VT2) const override;

  bool isProfitableToHoist(Instruction *I) const override;

  bool isZExtFree(Type *Ty1, Type *Ty2) const override;
  bool isZExtFree(EVT VT1, EVT VT2) const override;
  bool isZExtFree(SDValue Val, EVT VT2) const override;

  bool shouldSinkOperands(Instruction *I,
                          SmallVectorImpl<Use *> &Ops) const override;

  bool hasPairedLoad(EVT LoadedType, unsigned &RequiredAligment) const override;

  unsigned getMaxSupportedInterleaveFactor() const override { return 4; }

  bool lowerInterleavedLoad(LoadInst *LI,
                            ArrayRef<ShuffleVectorInst *> Shuffles,
                            ArrayRef<unsigned> Indices,
                            unsigned Factor) const override;
  bool lowerInterleavedStore(StoreInst *SI, ShuffleVectorInst *SVI,
                             unsigned Factor) const override;

  bool isLegalAddImmediate(int64_t) const override;
  bool isLegalICmpImmediate(int64_t) const override;

  bool shouldConsiderGEPOffsetSplit() const override;

  EVT getOptimalMemOpType(const MemOp &Op,
                          const AttributeList &FuncAttributes) const override;

  LLT getOptimalMemOpLLT(const MemOp &Op,
                         const AttributeList &FuncAttributes) const override;

  /// Return true if the addressing mode represented by AM is legal for this
  /// target, for a load/store of the specified type.
  bool isLegalAddressingMode(const DataLayout &DL, const AddrMode &AM, Type *Ty,
                             unsigned AS,
                             Instruction *I = nullptr) const override;

  /// Return the cost of the scaling factor used in the addressing
  /// mode represented by AM for this target, for a load/store
  /// of the specified type.
  /// If the AM is supported, the return value must be >= 0.
  /// If the AM is not supported, it returns a negative value.
  int getScalingFactorCost(const DataLayout &DL, const AddrMode &AM, Type *Ty,
                           unsigned AS) const override;

  /// Return true if an FMA operation is faster than a pair of fmul and fadd
  /// instructions. fmuladd intrinsics will be expanded to FMAs when this method
  /// returns true, otherwise fmuladd is expanded to fmul + fadd.
  bool isFMAFasterThanFMulAndFAdd(const MachineFunction &MF,
                                  EVT VT) const override;
  bool isFMAFasterThanFMulAndFAdd(const Function &F, Type *Ty) const override;

  const MCPhysReg *getScratchRegisters(CallingConv::ID CC) const override;

  /// Returns false if N is a bit extraction pattern of (X >> C) & Mask.
  bool isDesirableToCommuteWithShift(const SDNode *N,
                                     CombineLevel Level) const override;

  /// Returns true if it is beneficial to convert a load of a constant
  /// to just the constant itself.
  bool shouldConvertConstantLoadToIntImm(const APInt &Imm,
                                         Type *Ty) const override;

  /// Return true if EXTRACT_SUBVECTOR is cheap for this result type
  /// with this index.
  bool isExtractSubvectorCheap(EVT ResVT, EVT SrcVT,
                               unsigned Index) const override;

  bool shouldFormOverflowOp(unsigned Opcode, EVT VT,
                            bool MathUsed) const override {
    // Using overflow ops for overflow checks only should beneficial on
    // AArch64.
    return TargetLowering::shouldFormOverflowOp(Opcode, VT, true);
  }

  Value *emitLoadLinked(IRBuilder<> &Builder, Value *Addr,
                        AtomicOrdering Ord) const override;
  Value *emitStoreConditional(IRBuilder<> &Builder, Value *Val,
                              Value *Addr, AtomicOrdering Ord) const override;

  void emitAtomicCmpXchgNoStoreLLBalance(IRBuilder<> &Builder) const override;

  TargetLoweringBase::AtomicExpansionKind
  shouldExpandAtomicLoadInIR(LoadInst *LI) const override;
  bool shouldExpandAtomicStoreInIR(StoreInst *SI) const override;
  TargetLoweringBase::AtomicExpansionKind
  shouldExpandAtomicRMWInIR(AtomicRMWInst *AI) const override;

  TargetLoweringBase::AtomicExpansionKind
  shouldExpandAtomicCmpXchgInIR(AtomicCmpXchgInst *AI) const override;

  bool useLoadStackGuardNode() const override;
  TargetLoweringBase::LegalizeTypeAction
  getPreferredVectorAction(MVT VT) const override;

  /// If the target has a standard location for the stack protector cookie,
  /// returns the address of that location. Otherwise, returns nullptr.
  Value *getIRStackGuard(IRBuilder<> &IRB) const override;

  void insertSSPDeclarations(Module &M) const override;
  Value *getSDagStackGuard(const Module &M) const override;
  Function *getSSPStackGuardCheck(const Module &M) const override;

  /// If the target has a standard location for the unsafe stack pointer,
  /// returns the address of that location. Otherwise, returns nullptr.
  Value *getSafeStackPointerLocation(IRBuilder<> &IRB) const override;

  /// If a physical register, this returns the register that receives the
  /// exception address on entry to an EH pad.
  Register
  getExceptionPointerRegister(const Constant *PersonalityFn) const override {
    // FIXME: This is a guess. Has this been defined yet?
    return AArch64::X0;
  }

  /// If a physical register, this returns the register that receives the
  /// exception typeid on entry to a landing pad.
  Register
  getExceptionSelectorRegister(const Constant *PersonalityFn) const override {
    // FIXME: This is a guess. Has this been defined yet?
    return AArch64::X1;
  }

  bool isIntDivCheap(EVT VT, AttributeList Attr) const override;

  bool canMergeStoresTo(unsigned AddressSpace, EVT MemVT,
                        const SelectionDAG &DAG) const override {
    // Do not merge to float value size (128 bytes) if no implicit
    // float attribute is set.

    bool NoFloat = DAG.getMachineFunction().getFunction().hasFnAttribute(
        Attribute::NoImplicitFloat);

    if (NoFloat)
      return (MemVT.getSizeInBits() <= 64);
    return true;
  }

  bool isCheapToSpeculateCttz() const override {
    return true;
  }

  bool isCheapToSpeculateCtlz() const override {
    return true;
  }

  bool isMaskAndCmp0FoldingBeneficial(const Instruction &AndI) const override;

  bool hasAndNotCompare(SDValue V) const override {
    // We can use bics for any scalar.
    return V.getValueType().isScalarInteger();
  }

  bool hasAndNot(SDValue Y) const override {
    EVT VT = Y.getValueType();

    if (!VT.isVector())
      return hasAndNotCompare(Y);

    return VT.getSizeInBits() >= 64; // vector 'bic'
  }

  bool shouldProduceAndByConstByHoistingConstFromShiftsLHSOfAnd(
      SDValue X, ConstantSDNode *XC, ConstantSDNode *CC, SDValue Y,
      unsigned OldShiftOpcode, unsigned NewShiftOpcode,
      SelectionDAG &DAG) const override;

  bool shouldExpandShift(SelectionDAG &DAG, SDNode *N) const override;

  bool shouldTransformSignedTruncationCheck(EVT XVT,
                                            unsigned KeptBits) const override {
    // For vectors, we don't have a preference..
    if (XVT.isVector())
      return false;

    auto VTIsOk = [](EVT VT) -> bool {
      return VT == MVT::i8 || VT == MVT::i16 || VT == MVT::i32 ||
             VT == MVT::i64;
    };

    // We are ok with KeptBitsVT being byte/word/dword, what SXT supports.
    // XVT will be larger than KeptBitsVT.
    MVT KeptBitsVT = MVT::getIntegerVT(KeptBits);
    return VTIsOk(XVT) && VTIsOk(KeptBitsVT);
  }

  bool preferIncOfAddToSubOfNot(EVT VT) const override;

  bool hasBitPreservingFPLogic(EVT VT) const override {
    // FIXME: Is this always true? It should be true for vectors at least.
    return VT == MVT::f32 || VT == MVT::f64;
  }

  bool supportSplitCSR(MachineFunction *MF) const override {
    return MF->getFunction().getCallingConv() == CallingConv::CXX_FAST_TLS &&
           MF->getFunction().hasFnAttribute(Attribute::NoUnwind);
  }
  void initializeSplitCSR(MachineBasicBlock *Entry) const override;
  void insertCopiesSplitCSR(
      MachineBasicBlock *Entry,
      const SmallVectorImpl<MachineBasicBlock *> &Exits) const override;

  bool supportSwiftError() const override {
    return true;
  }

  /// Enable aggressive FMA fusion on targets that want it.
  bool enableAggressiveFMAFusion(EVT VT) const override;

  /// Returns the size of the platform's va_list object.
  unsigned getVaListSizeInBits(const DataLayout &DL) const override;

  /// Returns true if \p VecTy is a legal interleaved access type. This
  /// function checks the vector element type and the overall width of the
  /// vector.
  bool isLegalInterleavedAccessType(VectorType *VecTy,
                                    const DataLayout &DL) const;

  /// Returns the number of interleaved accesses that will be generated when
  /// lowering accesses of the given type.
  unsigned getNumInterleavedAccesses(VectorType *VecTy,
                                     const DataLayout &DL) const;

  MachineMemOperand::Flags getTargetMMOFlags(
    const Instruction &I) const override;

  bool functionArgumentNeedsConsecutiveRegisters(Type *Ty,
                                                 CallingConv::ID CallConv,
                                                 bool isVarArg) const override;
  /// Used for exception handling on Win64.
  bool needsFixedCatchObjects() const override;
private:
  /// Keep a pointer to the AArch64Subtarget around so that we can
  /// make the right decision when generating code for different targets.
  const AArch64Subtarget *Subtarget;

  bool isExtFreeImpl(const Instruction *Ext) const override;

  void addTypeForNEON(MVT VT, MVT PromotedBitwiseVT);
  void addDRTypeForNEON(MVT VT);
  void addQRTypeForNEON(MVT VT);

  SDValue LowerFormalArguments(SDValue Chain, CallingConv::ID CallConv,
                               bool isVarArg,
                               const SmallVectorImpl<ISD::InputArg> &Ins,
                               const SDLoc &DL, SelectionDAG &DAG,
                               SmallVectorImpl<SDValue> &InVals) const override;

  SDValue LowerCall(CallLoweringInfo & /*CLI*/,
                    SmallVectorImpl<SDValue> &InVals) const override;

  SDValue LowerCallResult(SDValue Chain, SDValue InFlag,
                          CallingConv::ID CallConv, bool isVarArg,
                          const SmallVectorImpl<ISD::InputArg> &Ins,
                          const SDLoc &DL, SelectionDAG &DAG,
                          SmallVectorImpl<SDValue> &InVals, bool isThisReturn,
                          SDValue ThisVal) const;

  SDValue LowerSTORE(SDValue Op, SelectionDAG &DAG) const;

  SDValue LowerINTRINSIC_WO_CHAIN(SDValue Op, SelectionDAG &DAG) const;

  bool isEligibleForTailCallOptimization(
      SDValue Callee, CallingConv::ID CalleeCC, bool isVarArg,
      const SmallVectorImpl<ISD::OutputArg> &Outs,
      const SmallVectorImpl<SDValue> &OutVals,
      const SmallVectorImpl<ISD::InputArg> &Ins, SelectionDAG &DAG) const;

  /// Finds the incoming stack arguments which overlap the given fixed stack
  /// object and incorporates their load into the current chain. This prevents
  /// an upcoming store from clobbering the stack argument before it's used.
  SDValue addTokenForArgument(SDValue Chain, SelectionDAG &DAG,
                              MachineFrameInfo &MFI, int ClobberedFI) const;

  bool DoesCalleeRestoreStack(CallingConv::ID CallCC, bool TailCallOpt) const;

  void saveVarArgRegisters(CCState &CCInfo, SelectionDAG &DAG, const SDLoc &DL,
                           SDValue &Chain) const;

  bool CanLowerReturn(CallingConv::ID CallConv, MachineFunction &MF,
                      bool isVarArg,
                      const SmallVectorImpl<ISD::OutputArg> &Outs,
                      LLVMContext &Context) const override;

  SDValue LowerReturn(SDValue Chain, CallingConv::ID CallConv, bool isVarArg,
                      const SmallVectorImpl<ISD::OutputArg> &Outs,
                      const SmallVectorImpl<SDValue> &OutVals, const SDLoc &DL,
                      SelectionDAG &DAG) const override;

  SDValue getTargetNode(GlobalAddressSDNode *N, EVT Ty, SelectionDAG &DAG,
                        unsigned Flag) const;
  SDValue getTargetNode(JumpTableSDNode *N, EVT Ty, SelectionDAG &DAG,
                        unsigned Flag) const;
  SDValue getTargetNode(ConstantPoolSDNode *N, EVT Ty, SelectionDAG &DAG,
                        unsigned Flag) const;
  SDValue getTargetNode(BlockAddressSDNode *N, EVT Ty, SelectionDAG &DAG,
                        unsigned Flag) const;
  template <class NodeTy>
  SDValue getGOT(NodeTy *N, SelectionDAG &DAG, unsigned Flags = 0) const;
  template <class NodeTy>
  SDValue getAddrLarge(NodeTy *N, SelectionDAG &DAG, unsigned Flags = 0) const;
  template <class NodeTy>
  SDValue getAddr(NodeTy *N, SelectionDAG &DAG, unsigned Flags = 0) const;
  template <class NodeTy>
  SDValue getAddrTiny(NodeTy *N, SelectionDAG &DAG, unsigned Flags = 0) const;
  SDValue LowerADDROFRETURNADDR(SDValue Op, SelectionDAG &DAG) const;
  SDValue LowerGlobalAddress(SDValue Op, SelectionDAG &DAG) const;
  SDValue LowerGlobalTLSAddress(SDValue Op, SelectionDAG &DAG) const;
  SDValue LowerDarwinGlobalTLSAddress(SDValue Op, SelectionDAG &DAG) const;
  SDValue LowerELFGlobalTLSAddress(SDValue Op, SelectionDAG &DAG) const;
  SDValue LowerELFTLSLocalExec(const GlobalValue *GV, SDValue ThreadBase,
                               const SDLoc &DL, SelectionDAG &DAG) const;
  SDValue LowerELFTLSDescCallSeq(SDValue SymAddr, const SDLoc &DL,
                                 SelectionDAG &DAG) const;
  SDValue LowerWindowsGlobalTLSAddress(SDValue Op, SelectionDAG &DAG) const;
  SDValue LowerSETCC(SDValue Op, SelectionDAG &DAG) const;
  SDValue LowerBR_CC(SDValue Op, SelectionDAG &DAG) const;
  SDValue LowerSELECT(SDValue Op, SelectionDAG &DAG) const;
  SDValue LowerSELECT_CC(SDValue Op, SelectionDAG &DAG) const;
  SDValue LowerSELECT_CC(ISD::CondCode CC, SDValue LHS, SDValue RHS,
                         SDValue TVal, SDValue FVal, const SDLoc &dl,
                         SelectionDAG &DAG) const;
  SDValue LowerJumpTable(SDValue Op, SelectionDAG &DAG) const;
  SDValue LowerBR_JT(SDValue Op, SelectionDAG &DAG) const;
  SDValue LowerConstantPool(SDValue Op, SelectionDAG &DAG) const;
  SDValue LowerBlockAddress(SDValue Op, SelectionDAG &DAG) const;
  SDValue LowerAAPCS_VASTART(SDValue Op, SelectionDAG &DAG) const;
  SDValue LowerDarwin_VASTART(SDValue Op, SelectionDAG &DAG) const;
  SDValue LowerWin64_VASTART(SDValue Op, SelectionDAG &DAG) const;
  SDValue LowerVASTART(SDValue Op, SelectionDAG &DAG) const;
  SDValue LowerVACOPY(SDValue Op, SelectionDAG &DAG) const;
  SDValue LowerVAARG(SDValue Op, SelectionDAG &DAG) const;
  SDValue LowerFRAMEADDR(SDValue Op, SelectionDAG &DAG) const;
  SDValue LowerSPONENTRY(SDValue Op, SelectionDAG &DAG) const;
  SDValue LowerRETURNADDR(SDValue Op, SelectionDAG &DAG) const;
  SDValue LowerFLT_ROUNDS_(SDValue Op, SelectionDAG &DAG) const;
  SDValue LowerINSERT_VECTOR_ELT(SDValue Op, SelectionDAG &DAG) const;
  SDValue LowerEXTRACT_VECTOR_ELT(SDValue Op, SelectionDAG &DAG) const;
  SDValue LowerSCALAR_TO_VECTOR(SDValue Op, SelectionDAG &DAG) const;
  SDValue LowerBUILD_VECTOR(SDValue Op, SelectionDAG &DAG) const;
  SDValue LowerVECTOR_SHUFFLE(SDValue Op, SelectionDAG &DAG) const;
  SDValue LowerSPLAT_VECTOR(SDValue Op, SelectionDAG &DAG) const;
  SDValue LowerDUPQLane(SDValue Op, SelectionDAG &DAG) const;
  SDValue LowerToPredicatedOp(SDValue Op, SelectionDAG &DAG,
                              unsigned NewOp) const;
  SDValue LowerEXTRACT_SUBVECTOR(SDValue Op, SelectionDAG &DAG) const;
  SDValue LowerVectorSRA_SRL_SHL(SDValue Op, SelectionDAG &DAG) const;
  SDValue LowerShiftLeftParts(SDValue Op, SelectionDAG &DAG) const;
  SDValue LowerShiftRightParts(SDValue Op, SelectionDAG &DAG) const;
  SDValue LowerVSETCC(SDValue Op, SelectionDAG &DAG) const;
  SDValue LowerCTPOP(SDValue Op, SelectionDAG &DAG) const;
  SDValue LowerF128Call(SDValue Op, SelectionDAG &DAG,
                        RTLIB::Libcall Call) const;
  SDValue LowerFCOPYSIGN(SDValue Op, SelectionDAG &DAG) const;
  SDValue LowerFP_EXTEND(SDValue Op, SelectionDAG &DAG) const;
  SDValue LowerFP_ROUND(SDValue Op, SelectionDAG &DAG) const;
  SDValue LowerVectorFP_TO_INT(SDValue Op, SelectionDAG &DAG) const;
  SDValue LowerFP_TO_INT(SDValue Op, SelectionDAG &DAG) const;
  SDValue LowerINT_TO_FP(SDValue Op, SelectionDAG &DAG) const;
  SDValue LowerVectorOR(SDValue Op, SelectionDAG &DAG) const;
  SDValue LowerCONCAT_VECTORS(SDValue Op, SelectionDAG &DAG) const;
  SDValue LowerFSINCOS(SDValue Op, SelectionDAG &DAG) const;
  SDValue LowerVSCALE(SDValue Op, SelectionDAG &DAG) const;
  SDValue LowerVECREDUCE(SDValue Op, SelectionDAG &DAG) const;
  SDValue LowerATOMIC_LOAD_SUB(SDValue Op, SelectionDAG &DAG) const;
  SDValue LowerATOMIC_LOAD_AND(SDValue Op, SelectionDAG &DAG) const;
  SDValue LowerDYNAMIC_STACKALLOC(SDValue Op, SelectionDAG &DAG) const;
  SDValue LowerWindowsDYNAMIC_STACKALLOC(SDValue Op, SDValue Chain,
                                         SDValue &Size,
                                         SelectionDAG &DAG) const;
  SDValue LowerSVEStructLoad(unsigned Intrinsic, ArrayRef<SDValue> LoadOps,
                             EVT VT, SelectionDAG &DAG, const SDLoc &DL) const;

  SDValue BuildSDIVPow2(SDNode *N, const APInt &Divisor, SelectionDAG &DAG,
                        SmallVectorImpl<SDNode *> &Created) const override;
  SDValue getSqrtEstimate(SDValue Operand, SelectionDAG &DAG, int Enabled,
                          int &ExtraSteps, bool &UseOneConst,
                          bool Reciprocal) const override;
  SDValue getRecipEstimate(SDValue Operand, SelectionDAG &DAG, int Enabled,
                           int &ExtraSteps) const override;
  unsigned combineRepeatedFPDivisors() const override;

  ConstraintType getConstraintType(StringRef Constraint) const override;
  Register getRegisterByName(const char* RegName, LLT VT,
                             const MachineFunction &MF) const override;

  /// Examine constraint string and operand type and determine a weight value.
  /// The operand object must already have been set up with the operand type.
  ConstraintWeight
  getSingleConstraintMatchWeight(AsmOperandInfo &info,
                                 const char *constraint) const override;

  std::pair<unsigned, const TargetRegisterClass *>
  getRegForInlineAsmConstraint(const TargetRegisterInfo *TRI,
                               StringRef Constraint, MVT VT) const override;

  const char *LowerXConstraint(EVT ConstraintVT) const override;

  void LowerAsmOperandForConstraint(SDValue Op, std::string &Constraint,
                                    std::vector<SDValue> &Ops,
                                    SelectionDAG &DAG) const override;

  unsigned getInlineAsmMemConstraint(StringRef ConstraintCode) const override {
    if (ConstraintCode == "Q")
      return InlineAsm::Constraint_Q;
    // FIXME: clang has code for 'Ump', 'Utf', 'Usa', and 'Ush' but these are
    //        followed by llvm_unreachable so we'll leave them unimplemented in
    //        the backend for now.
    return TargetLowering::getInlineAsmMemConstraint(ConstraintCode);
  }

  bool isVectorLoadExtDesirable(SDValue ExtVal) const override;
  bool isUsedByReturnOnly(SDNode *N, SDValue &Chain) const override;
  bool mayBeEmittedAsTailCall(const CallInst *CI) const override;
  bool getIndexedAddressParts(SDNode *Op, SDValue &Base, SDValue &Offset,
                              ISD::MemIndexedMode &AM, bool &IsInc,
                              SelectionDAG &DAG) const;
  bool getPreIndexedAddressParts(SDNode *N, SDValue &Base, SDValue &Offset,
                                 ISD::MemIndexedMode &AM,
                                 SelectionDAG &DAG) const override;
  bool getPostIndexedAddressParts(SDNode *N, SDNode *Op, SDValue &Base,
                                  SDValue &Offset, ISD::MemIndexedMode &AM,
                                  SelectionDAG &DAG) const override;

  void ReplaceNodeResults(SDNode *N, SmallVectorImpl<SDValue> &Results,
                          SelectionDAG &DAG) const override;
  void ReplaceExtractSubVectorResults(SDNode *N,
                                      SmallVectorImpl<SDValue> &Results,
                                      SelectionDAG &DAG) const;

  bool shouldNormalizeToSelectSequence(LLVMContext &, EVT) const override;

  void finalizeLowering(MachineFunction &MF) const override;

  bool shouldLocalize(const MachineInstr &MI,
                      const TargetTransformInfo *TTI) const override;
};

namespace AArch64 {
FastISel *createFastISel(FunctionLoweringInfo &funcInfo,
                         const TargetLibraryInfo *libInfo);
} // end namespace AArch64

} // end namespace llvm

#endif<|MERGE_RESOLUTION|>--- conflicted
+++ resolved
@@ -254,14 +254,11 @@
   LDFF1S,
   LD1RQ,
   LD1RO,
-<<<<<<< HEAD
-=======
 
   // Structured loads.
   SVE_LD2,
   SVE_LD3,
   SVE_LD4,
->>>>>>> 755e53b4
 
   // Unsigned gather loads.
   GLD1,
