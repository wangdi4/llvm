--- conflicted
+++ resolved
@@ -3312,10 +3312,7 @@
     {"sme", {AArch64::FeatureSME}},
     {"sme-f64f64", {AArch64::FeatureSMEF64F64}},
     {"sme-i16i64", {AArch64::FeatureSMEI16I64}},
-<<<<<<< HEAD
-=======
     {"sme2", {AArch64::FeatureSME2}},
->>>>>>> 140ffe41
     {"hbc", {AArch64::FeatureHBC}},
     {"mops", {AArch64::FeatureMOPS}},
     // FIXME: Unsupported extensions
