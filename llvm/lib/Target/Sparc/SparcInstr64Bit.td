//===-- SparcInstr64Bit.td - 64-bit instructions for Sparc Target ---------===//
//
// Part of the LLVM Project, under the Apache License v2.0 with LLVM Exceptions.
// See https://llvm.org/LICENSE.txt for license information.
// SPDX-License-Identifier: Apache-2.0 WITH LLVM-exception
//
//===----------------------------------------------------------------------===//
//
// This file contains instruction definitions and patterns needed for 64-bit
// code generation on SPARC v9.
//
// Some SPARC v9 instructions are defined in SparcInstrInfo.td because they can
// also be used in 32-bit code running on a SPARC v9 CPU.
//
//===----------------------------------------------------------------------===//

let Predicates = [Is64Bit] in {
// The same integer registers are used for i32 and i64 values.
// When registers hold i32 values, the high bits are don't care.
// This give us free trunc and anyext.
def : Pat<(i64 (anyext i32:$val)), (COPY_TO_REGCLASS $val, I64Regs)>;
def : Pat<(i32 (trunc i64:$val)), (COPY_TO_REGCLASS $val, IntRegs)>;

} // Predicates = [Is64Bit]


//===----------------------------------------------------------------------===//
// 64-bit Shift Instructions.
//===----------------------------------------------------------------------===//
//
// The 32-bit shift instructions are still available. The left shift srl
// instructions shift all 64 bits, but it only accepts a 5-bit shift amount.
//
// The srl instructions only shift the low 32 bits and clear the high 32 bits.
// Finally, sra shifts the low 32 bits and sign-extends to 64 bits.

let Predicates = [Is64Bit] in {

def : Pat<(i64 (zext i32:$val)), (SRLri $val, 0)>;
def : Pat<(i64 (sext i32:$val)), (SRAri $val, 0)>;

def : Pat<(i64 (and i64:$val, 0xffffffff)), (SRLri $val, 0)>;
def : Pat<(i64 (sext_inreg i64:$val, i32)), (SRAri $val, 0)>;

defm SLLX : F3_S<"sllx", 0b100101, 1, shl, i64, shift_imm6, I64Regs>;
defm SRLX : F3_S<"srlx", 0b100110, 1, srl, i64, shift_imm6, I64Regs>;
defm SRAX : F3_S<"srax", 0b100111, 1, sra, i64, shift_imm6, I64Regs>;

} // Predicates = [Is64Bit]


//===----------------------------------------------------------------------===//
// 64-bit Immediates.
//===----------------------------------------------------------------------===//
//
// All 32-bit immediates can be materialized with sethi+or, but 64-bit
// immediates may require more code. There may be a point where it is
// preferable to use a constant pool load instead, depending on the
// microarchitecture.

// Single-instruction patterns.

// Zero immediate.
def : Pat<(i64 0), (COPY (i64 G0))>,
  Requires<[Is64Bit]>;

// The ALU instructions want their simm13 operands as i32 immediates.
// FIXME: This is no longer true, they are now pointer-sized.
def as_i32imm : SDNodeXForm<imm, [{
  return CurDAG->getTargetConstant(N->getSExtValue(), SDLoc(N), MVT::i32);
}]>;
def : Pat<(i64 simm13:$val), (ORri (i64 G0), (as_i32imm $val))>;
def : Pat<(i64 SETHIimm:$val), (SETHIi (HI22 $val))>;

// Double-instruction patterns.

// All unsigned i32 immediates can be handled by sethi+or.
def uimm32 : PatLeaf<(imm), [{ return isUInt<32>(N->getZExtValue()); }]>;
def : Pat<(i64 uimm32:$val), (ORri (SETHIi (HI22 $val)), (LO10 $val))>,
      Requires<[Is64Bit]>;

// All negative i33 immediates can be handled by sethi+xor.
def nimm33 : PatLeaf<(imm), [{
  int64_t Imm = N->getSExtValue();
  return Imm < 0 && isInt<33>(Imm);
}]>;
// Bits 10-31 inverted. Same as assembler's %hix.
def HIX22 : SDNodeXForm<imm, [{
  uint64_t Val = (~N->getZExtValue() >> 10) & ((1u << 22) - 1);
  return CurDAG->getTargetConstant(Val, SDLoc(N), MVT::i32);
}]>;
// Bits 0-9 with ones in bits 10-31. Same as assembler's %lox.
def LOX10 : SDNodeXForm<imm, [{
  return CurDAG->getTargetConstant(~(~N->getZExtValue() & 0x3ff), SDLoc(N),
                                   MVT::i32);
}]>;
def : Pat<(i64 nimm33:$val), (XORri (SETHIi (HIX22 $val)), (LOX10 $val))>,
      Requires<[Is64Bit]>;

// More possible patterns:
//
//   (sllx sethi, n)
//   (sllx simm13, n)
//
// 3 instrs:
//
//   (xor (sllx sethi), simm13)
//   (sllx (xor sethi, simm13))
//
// 4 instrs:
//
//   (or sethi, (sllx sethi))
//   (xnor sethi, (sllx sethi))
//
// 5 instrs:
//
//   (or (sllx sethi), (or sethi, simm13))
//   (xnor (sllx sethi), (or sethi, simm13))
//   (or (sllx sethi), (sllx sethi))
//   (xnor (sllx sethi), (sllx sethi))
//
// Worst case is 6 instrs:
//
//   (or (sllx (or sethi, simmm13)), (or sethi, simm13))

// Bits 42-63, same as assembler's %hh.
def HH22 : SDNodeXForm<imm, [{
  uint64_t Val = (N->getZExtValue() >> 42) & ((1u << 22) - 1);
  return CurDAG->getTargetConstant(Val, SDLoc(N), MVT::i32);
}]>;
// Bits 32-41, same as assembler's %hm.
def HM10 : SDNodeXForm<imm, [{
  uint64_t Val = (N->getZExtValue() >> 32) & ((1u << 10) - 1);
  return CurDAG->getTargetConstant(Val, SDLoc(N), MVT::i32);
}]>;
def : Pat<(i64 imm:$val),
          (ORrr (SLLXri (ORri (SETHIi (HH22 $val)), (HM10 $val)), (i32 32)),
                (ORri (SETHIi (HI22 $val)), (LO10 $val)))>,
      Requires<[Is64Bit]>;


//===----------------------------------------------------------------------===//
// 64-bit Integer Arithmetic and Logic.
//===----------------------------------------------------------------------===//

let Predicates = [Is64Bit] in {

def : Pat<(and i64:$lhs, i64:$rhs), (ANDrr $lhs, $rhs)>;
def : Pat<(or  i64:$lhs, i64:$rhs), (ORrr  $lhs, $rhs)>;
def : Pat<(xor i64:$lhs, i64:$rhs), (XORrr $lhs, $rhs)>;

def : Pat<(and i64:$lhs, (i64 simm13:$rhs)), (ANDri $lhs, imm:$rhs)>;
def : Pat<(or  i64:$lhs, (i64 simm13:$rhs)), (ORri  $lhs, imm:$rhs)>;
def : Pat<(xor i64:$lhs, (i64 simm13:$rhs)), (XORri $lhs, imm:$rhs)>;

def : Pat<(and i64:$lhs, (not i64:$rhs)), (ANDNrr $lhs, $rhs)>;
def : Pat<(or  i64:$lhs, (not i64:$rhs)), (ORNrr  $lhs, $rhs)>;
def : Pat<(not (xor i64:$lhs, i64:$rhs)), (XNORrr $lhs, $rhs)>;

def : Pat<(add i64:$lhs, i64:$rhs), (ADDrr $lhs, $rhs)>;
def : Pat<(sub i64:$lhs, i64:$rhs), (SUBrr $lhs, $rhs)>;

def : Pat<(add i64:$lhs, (i64 simm13:$rhs)), (ADDri $lhs, imm:$rhs)>;
def : Pat<(sub i64:$lhs, (i64 simm13:$rhs)), (SUBri $lhs, imm:$rhs)>;

<<<<<<< HEAD
=======
def : Pat<(tlsadd i64:$rs1, i64:$rs2, tglobaltlsaddr:$sym),
          (TLS_ADDrr $rs1, $rs2, $sym)>;

>>>>>>> d2c8955e
def : Pat<(SPcmpicc i64:$lhs, i64:$rhs), (SUBCCrr $lhs, $rhs)>;
def : Pat<(SPcmpicc i64:$lhs, (i64 simm13:$rhs)), (SUBCCri $lhs, imm:$rhs)>;
def : Pat<(i64 (ctpop i64:$src)), (POPCrr $src)>;

} // Predicates = [Is64Bit]


//===----------------------------------------------------------------------===//
// 64-bit Integer Multiply and Divide.
//===----------------------------------------------------------------------===//

let Predicates = [Is64Bit] in {

def MULXrr : F3_1<2, 0b001001,
                  (outs I64Regs:$rd), (ins I64Regs:$rs1, I64Regs:$rs2),
                  "mulx $rs1, $rs2, $rd",
                  [(set i64:$rd, (mul i64:$rs1, i64:$rs2))]>;
def MULXri : F3_2<2, 0b001001,
                  (outs IntRegs:$rd), (ins IntRegs:$rs1, i64imm:$simm13),
                  "mulx $rs1, $simm13, $rd",
                  [(set i64:$rd, (mul i64:$rs1, (i64 simm13:$simm13)))]>;

// Division can trap.
let hasSideEffects = 1 in {
def SDIVXrr : F3_1<2, 0b101101,
                   (outs I64Regs:$rd), (ins I64Regs:$rs1, I64Regs:$rs2),
                   "sdivx $rs1, $rs2, $rd",
                   [(set i64:$rd, (sdiv i64:$rs1, i64:$rs2))]>;
def SDIVXri : F3_2<2, 0b101101,
                   (outs IntRegs:$rd), (ins IntRegs:$rs1, i64imm:$simm13),
                   "sdivx $rs1, $simm13, $rd",
                   [(set i64:$rd, (sdiv i64:$rs1, (i64 simm13:$simm13)))]>;

def UDIVXrr : F3_1<2, 0b001101,
                   (outs I64Regs:$rd), (ins I64Regs:$rs1, I64Regs:$rs2),
                   "udivx $rs1, $rs2, $rd",
                   [(set i64:$rd, (udiv i64:$rs1, i64:$rs2))]>;
def UDIVXri : F3_2<2, 0b001101,
                   (outs IntRegs:$rd), (ins IntRegs:$rs1, i64imm:$simm13),
                   "udivx $rs1, $simm13, $rd",
                   [(set i64:$rd, (udiv i64:$rs1, (i64 simm13:$simm13)))]>;
} // hasSideEffects = 1

} // Predicates = [Is64Bit]


//===----------------------------------------------------------------------===//
// 64-bit Loads and Stores.
//===----------------------------------------------------------------------===//
//
// All the 32-bit loads and stores are available. The extending loads are sign
// or zero-extending to 64 bits. The LDrr and LDri instructions load 32 bits
// zero-extended to i64. Their mnemonic is lduw in SPARC v9 (Load Unsigned
// Word).
//
// SPARC v9 adds 64-bit loads as well as a sign-extending ldsw i32 loads.

let Predicates = [Is64Bit] in {

// 64-bit loads.
defm LDX   : LoadA<"ldx", 0b001011, 0b011011, load, I64Regs, i64>;

let mayLoad = 1, isAsmParserOnly = 1 in {
  def TLS_LDXrr : F3_1<3, 0b001011,
                       (outs IntRegs:$rd),
                       (ins (MEMrr $rs1, $rs2):$addr, TailRelocSymTLSLoad:$sym),
                       "ldx [$addr], $rd, $sym",
                       [(set i64:$rd,
                           (tlsld ADDRrr:$addr, tglobaltlsaddr:$sym))]>;
  def GDOP_LDXrr : F3_1<3, 0b001011,
                       (outs I64Regs:$rd),
                       (ins (MEMrr $rs1, $rs2):$addr, TailRelocSymGOTLoad:$sym),
                       "ldx [$addr], $rd, $sym",
                       [(set i64:$rd,
                           (load_gdop ADDRrr:$addr, tglobaladdr:$sym))]>;
}

// Extending loads to i64.
def : Pat<(i64 (zextloadi1 ADDRrr:$addr)), (LDUBrr ADDRrr:$addr)>;
def : Pat<(i64 (zextloadi1 ADDRri:$addr)), (LDUBri ADDRri:$addr)>;
def : Pat<(i64 (extloadi1 ADDRrr:$addr)), (LDUBrr ADDRrr:$addr)>;
def : Pat<(i64 (extloadi1 ADDRri:$addr)), (LDUBri ADDRri:$addr)>;

def : Pat<(i64 (zextloadi8 ADDRrr:$addr)), (LDUBrr ADDRrr:$addr)>;
def : Pat<(i64 (zextloadi8 ADDRri:$addr)), (LDUBri ADDRri:$addr)>;
def : Pat<(i64 (extloadi8 ADDRrr:$addr)),  (LDUBrr ADDRrr:$addr)>;
def : Pat<(i64 (extloadi8 ADDRri:$addr)),  (LDUBri ADDRri:$addr)>;
def : Pat<(i64 (sextloadi8 ADDRrr:$addr)), (LDSBrr ADDRrr:$addr)>;
def : Pat<(i64 (sextloadi8 ADDRri:$addr)), (LDSBri ADDRri:$addr)>;

def : Pat<(i64 (zextloadi16 ADDRrr:$addr)), (LDUHrr ADDRrr:$addr)>;
def : Pat<(i64 (zextloadi16 ADDRri:$addr)), (LDUHri ADDRri:$addr)>;
def : Pat<(i64 (extloadi16 ADDRrr:$addr)),  (LDUHrr ADDRrr:$addr)>;
def : Pat<(i64 (extloadi16 ADDRri:$addr)),  (LDUHri ADDRri:$addr)>;
def : Pat<(i64 (sextloadi16 ADDRrr:$addr)), (LDSHrr ADDRrr:$addr)>;
def : Pat<(i64 (sextloadi16 ADDRri:$addr)), (LDSHri ADDRri:$addr)>;

def : Pat<(i64 (zextloadi32 ADDRrr:$addr)), (LDrr ADDRrr:$addr)>;
def : Pat<(i64 (zextloadi32 ADDRri:$addr)), (LDri ADDRri:$addr)>;
def : Pat<(i64 (extloadi32 ADDRrr:$addr)),  (LDrr ADDRrr:$addr)>;
def : Pat<(i64 (extloadi32 ADDRri:$addr)),  (LDri ADDRri:$addr)>;

// Sign-extending load of i32 into i64 is a new SPARC v9 instruction.
defm LDSW   : LoadA<"ldsw", 0b001000, 0b011000, sextloadi32, I64Regs, i64>;

// 64-bit stores.
defm STX    : StoreA<"stx", 0b001110, 0b011110, store, I64Regs, i64>;

// Truncating stores from i64 are identical to the i32 stores.
def : Pat<(truncstorei8  i64:$src, ADDRrr:$addr), (STBrr ADDRrr:$addr, $src)>;
def : Pat<(truncstorei8  i64:$src, ADDRri:$addr), (STBri ADDRri:$addr, $src)>;
def : Pat<(truncstorei16 i64:$src, ADDRrr:$addr), (STHrr ADDRrr:$addr, $src)>;
def : Pat<(truncstorei16 i64:$src, ADDRri:$addr), (STHri ADDRri:$addr, $src)>;
def : Pat<(truncstorei32 i64:$src, ADDRrr:$addr), (STrr  ADDRrr:$addr, $src)>;
def : Pat<(truncstorei32 i64:$src, ADDRri:$addr), (STri  ADDRri:$addr, $src)>;

// store 0, addr -> store %g0, addr
def : Pat<(store (i64 0), ADDRrr:$dst), (STXrr ADDRrr:$dst, (i64 G0))>;
def : Pat<(store (i64 0), ADDRri:$dst), (STXri ADDRri:$dst, (i64 G0))>;

} // Predicates = [Is64Bit]


//===----------------------------------------------------------------------===//
// 64-bit Conditionals.
//===----------------------------------------------------------------------===//

//
// Flag-setting instructions like subcc and addcc set both icc and xcc flags.
// The icc flags correspond to the 32-bit result, and the xcc are for the
// full 64-bit result.
//
// We reuse CMPICC SDNodes for compares, but use new BPXCC branch nodes for
// 64-bit compares. See LowerBR_CC.

let Predicates = [Is64Bit] in {

let Uses = [ICC], cc = 0b10 in
  defm BPX : IPredBranch<"%xcc", [(SPbpxcc bb:$imm19, imm:$cond)]>;

// Conditional moves on %xcc.
let Uses = [ICC], Constraints = "$f = $rd" in {
let intcc = 1, cc = 0b10 in {
def MOVXCCrr : F4_1<0b101100, (outs IntRegs:$rd),
                      (ins IntRegs:$rs2, IntRegs:$f, CCOp:$cond),
                      "mov$cond %xcc, $rs2, $rd",
                      [(set i32:$rd,
                       (SPselectxcc i32:$rs2, i32:$f, imm:$cond))]>;
def MOVXCCri : F4_2<0b101100, (outs IntRegs:$rd),
                      (ins i32imm:$simm11, IntRegs:$f, CCOp:$cond),
                      "mov$cond %xcc, $simm11, $rd",
                      [(set i32:$rd,
                       (SPselectxcc simm11:$simm11, i32:$f, imm:$cond))]>;
} // cc

let intcc = 1, opf_cc = 0b10 in {
def FMOVS_XCC : F4_3<0b110101, 0b000001, (outs FPRegs:$rd),
                      (ins FPRegs:$rs2, FPRegs:$f, CCOp:$cond),
                      "fmovs$cond %xcc, $rs2, $rd",
                      [(set f32:$rd,
                       (SPselectxcc f32:$rs2, f32:$f, imm:$cond))]>;
def FMOVD_XCC : F4_3<0b110101, 0b000010, (outs DFPRegs:$rd),
                      (ins DFPRegs:$rs2, DFPRegs:$f, CCOp:$cond),
                      "fmovd$cond %xcc, $rs2, $rd",
                      [(set f64:$rd,
                       (SPselectxcc f64:$rs2, f64:$f, imm:$cond))]>;
let Predicates = [Is64Bit, HasHardQuad] in
def FMOVQ_XCC : F4_3<0b110101, 0b000011, (outs QFPRegs:$rd),
                      (ins QFPRegs:$rs2, QFPRegs:$f, CCOp:$cond),
                      "fmovq$cond %xcc, $rs2, $rd",
                      [(set f128:$rd,
                       (SPselectxcc f128:$rs2, f128:$f, imm:$cond))]>;
} // opf_cc
} // Uses, Constraints

// Branch On integer register with Prediction (BPr).
let isBranch = 1, isTerminator = 1, hasDelaySlot = 1 in
multiclass BranchOnReg<list<dag> CCPattern> {
  def R    : F2_4<0, 1, (outs), (ins bprtarget16:$imm16, RegCCOp:$rcond, I64Regs:$rs1),
             "br$rcond $rs1, $imm16", CCPattern>;
  def RA   : F2_4<1, 1, (outs), (ins bprtarget16:$imm16, RegCCOp:$rcond, I64Regs:$rs1),
             "br$rcond,a $rs1, $imm16", []>;
  def RNT  : F2_4<0, 0, (outs), (ins bprtarget16:$imm16, RegCCOp:$rcond, I64Regs:$rs1),
             "br$rcond,pn $rs1, $imm16", []>;
  def RANT : F2_4<1, 0, (outs), (ins bprtarget16:$imm16, RegCCOp:$rcond, I64Regs:$rs1),
             "br$rcond,a,pn $rs1, $imm16", []>;
}

multiclass bpr_alias<string OpcStr, Instruction NAPT, Instruction APT> {
  def : InstAlias<!strconcat(OpcStr, ",pt $rs1, $imm16"),
                  (NAPT I64Regs:$rs1, bprtarget16:$imm16), 0>;
  def : InstAlias<!strconcat(OpcStr, ",a,pt $rs1, $imm16"),
                  (APT I64Regs:$rs1, bprtarget16:$imm16), 0>;
}

let Predicates = [Is64Bit] in
  defm BP : BranchOnReg<[(SPbrreg bb:$imm16, imm:$rcond, i64:$rs1)]>;

// Move integer register on register condition (MOVr).
let Predicates = [Is64Bit], Constraints = "$f = $rd" in {
  def MOVRrr : F4_4r<0b101111, 0b00000, (outs IntRegs:$rd),
                   (ins I64Regs:$rs1, IntRegs:$rs2, IntRegs:$f, RegCCOp:$rcond),
                   "movr$rcond $rs1, $rs2, $rd",
                   [(set i32:$rd, (SPselectreg i32:$rs2, i32:$f, imm:$rcond, i64:$rs1))]>;

  def MOVRri : F4_4i<0b101111, (outs IntRegs:$rd),
                   (ins I64Regs:$rs1, i32imm:$simm10, IntRegs:$f, RegCCOp:$rcond),
                   "movr$rcond $rs1, $simm10, $rd",
                   [(set i32:$rd, (SPselectreg simm10:$simm10, i32:$f, imm:$rcond, i64:$rs1))]>;
}

// Move FP register on integer register condition (FMOVr).
let Predicates = [Is64Bit], Constraints = "$f = $rd" in {
  def FMOVRS : F4_4r<0b110101, 0b00101,
                (outs FPRegs:$rd), (ins I64Regs:$rs1, FPRegs:$rs2, FPRegs:$f,  RegCCOp:$rcond),
                "fmovrs$rcond $rs1, $rs2, $rd",
                [(set f32:$rd, (SPselectreg f32:$rs2, f32:$f, imm:$rcond, i64:$rs1))]>;
  def FMOVRD : F4_4r<0b110101, 0b00110,
                (outs DFPRegs:$rd), (ins I64Regs:$rs1, DFPRegs:$rs2, DFPRegs:$f, RegCCOp:$rcond),
                "fmovrd$rcond $rs1, $rs2, $rd",
                [(set f64:$rd, (SPselectreg f64:$rs2, f64:$f, imm:$rcond, i64:$rs1))]>;
  let Predicates = [HasHardQuad] in
  def FMOVRQ : F4_4r<0b110101, 0b00111,
                (outs QFPRegs:$rd), (ins I64Regs:$rs1, QFPRegs:$rs2, QFPRegs:$f, RegCCOp:$rcond),
                "fmovrq$rcond $rs1, $rs2, $rd",
                [(set f128:$rd, (SPselectreg f128:$rs2, f128:$f, imm:$rcond, i64:$rs1))]>;
}

//===----------------------------------------------------------------------===//
// 64-bit Floating Point Conversions.
//===----------------------------------------------------------------------===//

let Predicates = [Is64Bit] in {

def FXTOS : F3_3u<2, 0b110100, 0b010000100,
                 (outs FPRegs:$rd), (ins DFPRegs:$rs2),
                 "fxtos $rs2, $rd",
                 [(set FPRegs:$rd, (SPxtof DFPRegs:$rs2))]>;
def FXTOD : F3_3u<2, 0b110100, 0b010001000,
                 (outs DFPRegs:$rd), (ins DFPRegs:$rs2),
                 "fxtod $rs2, $rd",
                 [(set DFPRegs:$rd, (SPxtof DFPRegs:$rs2))]>;
let Predicates = [Is64Bit, HasHardQuad] in
def FXTOQ : F3_3u<2, 0b110100, 0b010001100,
                 (outs QFPRegs:$rd), (ins DFPRegs:$rs2),
                 "fxtoq $rs2, $rd",
                 [(set QFPRegs:$rd, (SPxtof DFPRegs:$rs2))]>;

def FSTOX : F3_3u<2, 0b110100, 0b010000001,
                 (outs DFPRegs:$rd), (ins FPRegs:$rs2),
                 "fstox $rs2, $rd",
                 [(set DFPRegs:$rd, (SPftox FPRegs:$rs2))]>;
def FDTOX : F3_3u<2, 0b110100, 0b010000010,
                 (outs DFPRegs:$rd), (ins DFPRegs:$rs2),
                 "fdtox $rs2, $rd",
                 [(set DFPRegs:$rd, (SPftox DFPRegs:$rs2))]>;
let Predicates = [Is64Bit, HasHardQuad] in
def FQTOX : F3_3u<2, 0b110100, 0b010000011,
                 (outs DFPRegs:$rd), (ins QFPRegs:$rs2),
                 "fqtox $rs2, $rd",
                 [(set DFPRegs:$rd, (SPftox QFPRegs:$rs2))]>;

} // Predicates = [Is64Bit]

def : Pat<(SPselectxcc i64:$t, i64:$f, imm:$cond),
          (MOVXCCrr $t, $f, imm:$cond)>;
def : Pat<(SPselectxcc (i64 simm11:$t), i64:$f, imm:$cond),
          (MOVXCCri (as_i32imm $t), $f, imm:$cond)>;

def : Pat<(SPselecticc i64:$t, i64:$f, imm:$cond),
          (MOVICCrr $t, $f, imm:$cond)>;
def : Pat<(SPselecticc (i64 simm11:$t), i64:$f, imm:$cond),
          (MOVICCri (as_i32imm $t), $f, imm:$cond)>;

def : Pat<(SPselectfcc i64:$t, i64:$f, imm:$cond),
          (MOVFCCrr $t, $f, imm:$cond)>;
def : Pat<(SPselectfcc (i64 simm11:$t), i64:$f, imm:$cond),
          (MOVFCCri (as_i32imm $t), $f, imm:$cond)>;

def : Pat<(SPselectreg i64:$t, i64:$f, imm:$rcond, i64:$rs1),
          (MOVRrr $rs1, $t, $f, imm:$rcond)>;
def : Pat<(SPselectreg (i64 simm10:$t), i64:$f, imm:$rcond, i64:$rs1),
          (MOVRri $rs1, (as_i32imm $t), $f, imm:$rcond)>;

} // Predicates = [Is64Bit]

// ATOMICS.
let Predicates = [Is64Bit, HasV9], Constraints = "$swap = $rd" in {
  def CASXArr: F3_1_asi<3, 0b111110,
                (outs I64Regs:$rd), (ins I64Regs:$rs1, I64Regs:$rs2,
                                     I64Regs:$swap, ASITag:$asi),
                 "casxa [$rs1] $asi, $rs2, $rd",
                 []>;

  let Uses = [ASR3] in
    def CASXAri: F3_1_cas_asi<3, 0b111110,
                (outs I64Regs:$rd), (ins I64Regs:$rs1, I64Regs:$rs2,
                                     I64Regs:$swap),
                 "casxa [$rs1] %asi, $rs2, $rd",
                 []>;
} // Predicates = [Is64Bit], Constraints = ...

let Predicates = [Is64Bit] in {

// atomic_load_64 addr -> load addr
def : Pat<(i64 (atomic_load_64 ADDRrr:$src)), (LDXrr ADDRrr:$src)>;
def : Pat<(i64 (atomic_load_64 ADDRri:$src)), (LDXri ADDRri:$src)>;

// atomic_store_64 val, addr -> store val, addr
def : Pat<(atomic_store_64 i64:$val, ADDRrr:$dst), (STXrr ADDRrr:$dst, $val)>;
def : Pat<(atomic_store_64 i64:$val, ADDRri:$dst), (STXri ADDRri:$dst, $val)>;

def : Pat<(atomic_cmp_swap_64 i64:$rs1, i64:$rs2, i64:$swap),
          (CASXArr $rs1, $rs2, $swap, 0x80)>;

} // Predicates = [Is64Bit]

let Predicates = [Is64Bit], hasSideEffects = 1, Uses = [ICC], cc = 0b10 in
 defm TXCC : TRAP<"%xcc">;

// Global addresses, constant pool entries
let Predicates = [Is64Bit] in {

def : Pat<(SPhi tglobaladdr:$in), (SETHIi tglobaladdr:$in)>;
def : Pat<(SPlo tglobaladdr:$in), (ORri (i64 G0), tglobaladdr:$in)>;
def : Pat<(SPhi tconstpool:$in), (SETHIi tconstpool:$in)>;
def : Pat<(SPlo tconstpool:$in), (ORri (i64 G0), tconstpool:$in)>;

// GlobalTLS addresses
def : Pat<(SPhi tglobaltlsaddr:$in), (SETHIi tglobaltlsaddr:$in)>;
def : Pat<(SPlo tglobaltlsaddr:$in), (ORri (i64 G0), tglobaltlsaddr:$in)>;
def : Pat<(add (SPhi tglobaltlsaddr:$in1), (SPlo tglobaltlsaddr:$in2)),
          (ADDri (SETHIi tglobaltlsaddr:$in1), (tglobaltlsaddr:$in2))>;
def : Pat<(xor (SPhi tglobaltlsaddr:$in1), (SPlo tglobaltlsaddr:$in2)),
          (XORri  (SETHIi tglobaltlsaddr:$in1), (tglobaltlsaddr:$in2))>;

// Blockaddress
def : Pat<(SPhi tblockaddress:$in), (SETHIi tblockaddress:$in)>;
def : Pat<(SPlo tblockaddress:$in), (ORri (i64 G0), tblockaddress:$in)>;

// Add reg, lo.  This is used when taking the addr of a global/constpool entry.
def : Pat<(add iPTR:$r, (SPlo tglobaladdr:$in)), (ADDri $r, tglobaladdr:$in)>;
def : Pat<(add iPTR:$r, (SPlo tconstpool:$in)),  (ADDri $r, tconstpool:$in)>;
def : Pat<(add iPTR:$r, (SPlo tblockaddress:$in)),
                        (ADDri $r, tblockaddress:$in)>;
}<|MERGE_RESOLUTION|>--- conflicted
+++ resolved
@@ -163,12 +163,9 @@
 def : Pat<(add i64:$lhs, (i64 simm13:$rhs)), (ADDri $lhs, imm:$rhs)>;
 def : Pat<(sub i64:$lhs, (i64 simm13:$rhs)), (SUBri $lhs, imm:$rhs)>;
 
-<<<<<<< HEAD
-=======
 def : Pat<(tlsadd i64:$rs1, i64:$rs2, tglobaltlsaddr:$sym),
           (TLS_ADDrr $rs1, $rs2, $sym)>;
 
->>>>>>> d2c8955e
 def : Pat<(SPcmpicc i64:$lhs, i64:$rhs), (SUBCCrr $lhs, $rhs)>;
 def : Pat<(SPcmpicc i64:$lhs, (i64 simm13:$rhs)), (SUBCCri $lhs, imm:$rhs)>;
 def : Pat<(i64 (ctpop i64:$src)), (POPCrr $src)>;
