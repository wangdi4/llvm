--- conflicted
+++ resolved
@@ -1023,10 +1023,7 @@
   case X86::MOV64ri32:
   case X86::MOV8ri:
   case X86::PTILEZEROV:
-<<<<<<< HEAD
-=======
   case X86::PTILELOADDV:
->>>>>>> 911f9440
     return true;
 
   case X86::MOV8rm:
