--- conflicted
+++ resolved
@@ -6441,10 +6441,6 @@
     case X86::VMINSHZrr_Intk: case X86::VMINSHZrr_Intkz:
     case X86::VMULSHZrr_Intk: case X86::VMULSHZrr_Intkz:
     case X86::VSUBSHZrr_Intk: case X86::VSUBSHZrr_Intkz:
-<<<<<<< HEAD
-#if INTEL_CUSTOMIZATION
-=======
->>>>>>> c728bd5b
     case X86::VFMADD132SHZr_Int: case X86::VFNMADD132SHZr_Int:
     case X86::VFMADD213SHZr_Int: case X86::VFNMADD213SHZr_Int:
     case X86::VFMADD231SHZr_Int: case X86::VFNMADD231SHZr_Int:
@@ -6463,10 +6459,6 @@
     case X86::VFMSUB132SHZr_Intkz: case X86::VFNMSUB132SHZr_Intkz:
     case X86::VFMSUB213SHZr_Intkz: case X86::VFNMSUB213SHZr_Intkz:
     case X86::VFMSUB231SHZr_Intkz: case X86::VFNMSUB231SHZr_Intkz:
-<<<<<<< HEAD
-#endif // INTEL_CUSTOMIZATION
-=======
->>>>>>> c728bd5b
       return false;
     default:
       return true;
