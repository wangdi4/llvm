//===-- X86InstrInfo.cpp - X86 Instruction Information --------------------===//
//
// Part of the LLVM Project, under the Apache License v2.0 with LLVM Exceptions.
// See https://llvm.org/LICENSE.txt for license information.
// SPDX-License-Identifier: Apache-2.0 WITH LLVM-exception
//
//===----------------------------------------------------------------------===//
//
// This file contains the X86 implementation of the TargetInstrInfo class.
//
//===----------------------------------------------------------------------===//

#include "X86InstrInfo.h"
#include "X86.h"
#include "X86InstrBuilder.h"
#include "X86InstrFoldTables.h"
#include "X86MachineFunctionInfo.h"
#include "X86Subtarget.h"
#include "X86TargetMachine.h"
#include "llvm/ADT/STLExtras.h"
#include "llvm/ADT/Sequence.h"
#include "llvm/CodeGen/LivePhysRegs.h"
#include "llvm/CodeGen/LiveVariables.h"
#include "llvm/CodeGen/MachineConstantPool.h"
#include "llvm/CodeGen/MachineDominators.h"
#include "llvm/CodeGen/MachineFrameInfo.h"
#include "llvm/CodeGen/MachineInstrBuilder.h"
#include "llvm/CodeGen/MachineModuleInfo.h"
#include "llvm/CodeGen/MachineRegisterInfo.h"
#include "llvm/CodeGen/StackMaps.h"
#include "llvm/IR/DebugInfoMetadata.h"
#include "llvm/IR/DerivedTypes.h"
#include "llvm/IR/Function.h"
#include "llvm/MC/MCAsmInfo.h"
#include "llvm/MC/MCExpr.h"
#include "llvm/MC/MCInst.h"
#include "llvm/Support/CommandLine.h"
#include "llvm/Support/Debug.h"
#include "llvm/Support/ErrorHandling.h"
#include "llvm/Support/raw_ostream.h"
#include "llvm/Target/TargetOptions.h"

using namespace llvm;

#define DEBUG_TYPE "x86-instr-info"

#define GET_INSTRINFO_CTOR_DTOR
#include "X86GenInstrInfo.inc"

static cl::opt<bool>
    NoFusing("disable-spill-fusing",
             cl::desc("Disable fusing of spill code into instructions"),
             cl::Hidden);
static cl::opt<bool>
PrintFailedFusing("print-failed-fuse-candidates",
                  cl::desc("Print instructions that the allocator wants to"
                           " fuse, but the X86 backend currently can't"),
                  cl::Hidden);
static cl::opt<bool>
ReMatPICStubLoad("remat-pic-stub-load",
                 cl::desc("Re-materialize load from stub in PIC mode"),
                 cl::init(false), cl::Hidden);
static cl::opt<unsigned>
PartialRegUpdateClearance("partial-reg-update-clearance",
                          cl::desc("Clearance between two register writes "
                                   "for inserting XOR to avoid partial "
                                   "register update"),
                          cl::init(64), cl::Hidden);
static cl::opt<unsigned>
UndefRegClearance("undef-reg-clearance",
                  cl::desc("How many idle instructions we would like before "
                           "certain undef register reads"),
                  cl::init(128), cl::Hidden);


// Pin the vtable to this file.
void X86InstrInfo::anchor() {}

X86InstrInfo::X86InstrInfo(X86Subtarget &STI)
    : X86GenInstrInfo((STI.isTarget64BitLP64() ? X86::ADJCALLSTACKDOWN64
                                               : X86::ADJCALLSTACKDOWN32),
                      (STI.isTarget64BitLP64() ? X86::ADJCALLSTACKUP64
                                               : X86::ADJCALLSTACKUP32),
                      X86::CATCHRET,
                      (STI.is64Bit() ? X86::RETQ : X86::RETL)),
      Subtarget(STI), RI(STI.getTargetTriple()) {
}

bool
X86InstrInfo::isCoalescableExtInstr(const MachineInstr &MI,
                                    Register &SrcReg, Register &DstReg,
                                    unsigned &SubIdx) const {
  switch (MI.getOpcode()) {
  default: break;
  case X86::MOVSX16rr8:
  case X86::MOVZX16rr8:
  case X86::MOVSX32rr8:
  case X86::MOVZX32rr8:
  case X86::MOVSX64rr8:
    if (!Subtarget.is64Bit())
      // It's not always legal to reference the low 8-bit of the larger
      // register in 32-bit mode.
      return false;
    LLVM_FALLTHROUGH;
  case X86::MOVSX32rr16:
  case X86::MOVZX32rr16:
  case X86::MOVSX64rr16:
  case X86::MOVSX64rr32: {
    if (MI.getOperand(0).getSubReg() || MI.getOperand(1).getSubReg())
      // Be conservative.
      return false;
    SrcReg = MI.getOperand(1).getReg();
    DstReg = MI.getOperand(0).getReg();
    switch (MI.getOpcode()) {
    default: llvm_unreachable("Unreachable!");
    case X86::MOVSX16rr8:
    case X86::MOVZX16rr8:
    case X86::MOVSX32rr8:
    case X86::MOVZX32rr8:
    case X86::MOVSX64rr8:
      SubIdx = X86::sub_8bit;
      break;
    case X86::MOVSX32rr16:
    case X86::MOVZX32rr16:
    case X86::MOVSX64rr16:
      SubIdx = X86::sub_16bit;
      break;
    case X86::MOVSX64rr32:
      SubIdx = X86::sub_32bit;
      break;
    }
    return true;
  }
  }
  return false;
}

bool X86InstrInfo::isDataInvariant(MachineInstr &MI) {
  switch (MI.getOpcode()) {
  default:
    // By default, assume that the instruction is not data invariant.
    return false;

    // Some target-independent operations that trivially lower to data-invariant
    // instructions.
  case TargetOpcode::COPY:
  case TargetOpcode::INSERT_SUBREG:
  case TargetOpcode::SUBREG_TO_REG:
    return true;

  // On x86 it is believed that imul is constant time w.r.t. the loaded data.
  // However, they set flags and are perhaps the most surprisingly constant
  // time operations so we call them out here separately.
  case X86::IMUL16rr:
  case X86::IMUL16rri8:
  case X86::IMUL16rri:
  case X86::IMUL32rr:
  case X86::IMUL32rri8:
  case X86::IMUL32rri:
  case X86::IMUL64rr:
  case X86::IMUL64rri32:
  case X86::IMUL64rri8:

  // Bit scanning and counting instructions that are somewhat surprisingly
  // constant time as they scan across bits and do other fairly complex
  // operations like popcnt, but are believed to be constant time on x86.
  // However, these set flags.
  case X86::BSF16rr:
  case X86::BSF32rr:
  case X86::BSF64rr:
  case X86::BSR16rr:
  case X86::BSR32rr:
  case X86::BSR64rr:
  case X86::LZCNT16rr:
  case X86::LZCNT32rr:
  case X86::LZCNT64rr:
  case X86::POPCNT16rr:
  case X86::POPCNT32rr:
  case X86::POPCNT64rr:
  case X86::TZCNT16rr:
  case X86::TZCNT32rr:
  case X86::TZCNT64rr:

  // Bit manipulation instructions are effectively combinations of basic
  // arithmetic ops, and should still execute in constant time. These also
  // set flags.
  case X86::BLCFILL32rr:
  case X86::BLCFILL64rr:
  case X86::BLCI32rr:
  case X86::BLCI64rr:
  case X86::BLCIC32rr:
  case X86::BLCIC64rr:
  case X86::BLCMSK32rr:
  case X86::BLCMSK64rr:
  case X86::BLCS32rr:
  case X86::BLCS64rr:
  case X86::BLSFILL32rr:
  case X86::BLSFILL64rr:
  case X86::BLSI32rr:
  case X86::BLSI64rr:
  case X86::BLSIC32rr:
  case X86::BLSIC64rr:
  case X86::BLSMSK32rr:
  case X86::BLSMSK64rr:
  case X86::BLSR32rr:
  case X86::BLSR64rr:
  case X86::TZMSK32rr:
  case X86::TZMSK64rr:

  // Bit extracting and clearing instructions should execute in constant time,
  // and set flags.
  case X86::BEXTR32rr:
  case X86::BEXTR64rr:
  case X86::BEXTRI32ri:
  case X86::BEXTRI64ri:
  case X86::BZHI32rr:
  case X86::BZHI64rr:

  // Shift and rotate.
  case X86::ROL8r1:
  case X86::ROL16r1:
  case X86::ROL32r1:
  case X86::ROL64r1:
  case X86::ROL8rCL:
  case X86::ROL16rCL:
  case X86::ROL32rCL:
  case X86::ROL64rCL:
  case X86::ROL8ri:
  case X86::ROL16ri:
  case X86::ROL32ri:
  case X86::ROL64ri:
  case X86::ROR8r1:
  case X86::ROR16r1:
  case X86::ROR32r1:
  case X86::ROR64r1:
  case X86::ROR8rCL:
  case X86::ROR16rCL:
  case X86::ROR32rCL:
  case X86::ROR64rCL:
  case X86::ROR8ri:
  case X86::ROR16ri:
  case X86::ROR32ri:
  case X86::ROR64ri:
  case X86::SAR8r1:
  case X86::SAR16r1:
  case X86::SAR32r1:
  case X86::SAR64r1:
  case X86::SAR8rCL:
  case X86::SAR16rCL:
  case X86::SAR32rCL:
  case X86::SAR64rCL:
  case X86::SAR8ri:
  case X86::SAR16ri:
  case X86::SAR32ri:
  case X86::SAR64ri:
  case X86::SHL8r1:
  case X86::SHL16r1:
  case X86::SHL32r1:
  case X86::SHL64r1:
  case X86::SHL8rCL:
  case X86::SHL16rCL:
  case X86::SHL32rCL:
  case X86::SHL64rCL:
  case X86::SHL8ri:
  case X86::SHL16ri:
  case X86::SHL32ri:
  case X86::SHL64ri:
  case X86::SHR8r1:
  case X86::SHR16r1:
  case X86::SHR32r1:
  case X86::SHR64r1:
  case X86::SHR8rCL:
  case X86::SHR16rCL:
  case X86::SHR32rCL:
  case X86::SHR64rCL:
  case X86::SHR8ri:
  case X86::SHR16ri:
  case X86::SHR32ri:
  case X86::SHR64ri:
  case X86::SHLD16rrCL:
  case X86::SHLD32rrCL:
  case X86::SHLD64rrCL:
  case X86::SHLD16rri8:
  case X86::SHLD32rri8:
  case X86::SHLD64rri8:
  case X86::SHRD16rrCL:
  case X86::SHRD32rrCL:
  case X86::SHRD64rrCL:
  case X86::SHRD16rri8:
  case X86::SHRD32rri8:
  case X86::SHRD64rri8:

  // Basic arithmetic is constant time on the input but does set flags.
  case X86::ADC8rr:
  case X86::ADC8ri:
  case X86::ADC16rr:
  case X86::ADC16ri:
  case X86::ADC16ri8:
  case X86::ADC32rr:
  case X86::ADC32ri:
  case X86::ADC32ri8:
  case X86::ADC64rr:
  case X86::ADC64ri8:
  case X86::ADC64ri32:
  case X86::ADD8rr:
  case X86::ADD8ri:
  case X86::ADD16rr:
  case X86::ADD16ri:
  case X86::ADD16ri8:
  case X86::ADD32rr:
  case X86::ADD32ri:
  case X86::ADD32ri8:
  case X86::ADD64rr:
  case X86::ADD64ri8:
  case X86::ADD64ri32:
  case X86::AND8rr:
  case X86::AND8ri:
  case X86::AND16rr:
  case X86::AND16ri:
  case X86::AND16ri8:
  case X86::AND32rr:
  case X86::AND32ri:
  case X86::AND32ri8:
  case X86::AND64rr:
  case X86::AND64ri8:
  case X86::AND64ri32:
  case X86::OR8rr:
  case X86::OR8ri:
  case X86::OR16rr:
  case X86::OR16ri:
  case X86::OR16ri8:
  case X86::OR32rr:
  case X86::OR32ri:
  case X86::OR32ri8:
  case X86::OR64rr:
  case X86::OR64ri8:
  case X86::OR64ri32:
  case X86::SBB8rr:
  case X86::SBB8ri:
  case X86::SBB16rr:
  case X86::SBB16ri:
  case X86::SBB16ri8:
  case X86::SBB32rr:
  case X86::SBB32ri:
  case X86::SBB32ri8:
  case X86::SBB64rr:
  case X86::SBB64ri8:
  case X86::SBB64ri32:
  case X86::SUB8rr:
  case X86::SUB8ri:
  case X86::SUB16rr:
  case X86::SUB16ri:
  case X86::SUB16ri8:
  case X86::SUB32rr:
  case X86::SUB32ri:
  case X86::SUB32ri8:
  case X86::SUB64rr:
  case X86::SUB64ri8:
  case X86::SUB64ri32:
  case X86::XOR8rr:
  case X86::XOR8ri:
  case X86::XOR16rr:
  case X86::XOR16ri:
  case X86::XOR16ri8:
  case X86::XOR32rr:
  case X86::XOR32ri:
  case X86::XOR32ri8:
  case X86::XOR64rr:
  case X86::XOR64ri8:
  case X86::XOR64ri32:
  // Arithmetic with just 32-bit and 64-bit variants and no immediates.
  case X86::ADCX32rr:
  case X86::ADCX64rr:
  case X86::ADOX32rr:
  case X86::ADOX64rr:
  case X86::ANDN32rr:
  case X86::ANDN64rr:
  // Unary arithmetic operations.
  case X86::DEC8r:
  case X86::DEC16r:
  case X86::DEC32r:
  case X86::DEC64r:
  case X86::INC8r:
  case X86::INC16r:
  case X86::INC32r:
  case X86::INC64r:
  case X86::NEG8r:
  case X86::NEG16r:
  case X86::NEG32r:
  case X86::NEG64r:

  // Unlike other arithmetic, NOT doesn't set EFLAGS.
  case X86::NOT8r:
  case X86::NOT16r:
  case X86::NOT32r:
  case X86::NOT64r:

  // Various move instructions used to zero or sign extend things. Note that we
  // intentionally don't support the _NOREX variants as we can't handle that
  // register constraint anyways.
  case X86::MOVSX16rr8:
  case X86::MOVSX32rr8:
  case X86::MOVSX32rr16:
  case X86::MOVSX64rr8:
  case X86::MOVSX64rr16:
  case X86::MOVSX64rr32:
  case X86::MOVZX16rr8:
  case X86::MOVZX32rr8:
  case X86::MOVZX32rr16:
  case X86::MOVZX64rr8:
  case X86::MOVZX64rr16:
  case X86::MOV32rr:

  // Arithmetic instructions that are both constant time and don't set flags.
  case X86::RORX32ri:
  case X86::RORX64ri:
  case X86::SARX32rr:
  case X86::SARX64rr:
  case X86::SHLX32rr:
  case X86::SHLX64rr:
  case X86::SHRX32rr:
  case X86::SHRX64rr:

  // LEA doesn't actually access memory, and its arithmetic is constant time.
  case X86::LEA16r:
  case X86::LEA32r:
  case X86::LEA64_32r:
  case X86::LEA64r:
    return true;
  }
}

bool X86InstrInfo::isDataInvariantLoad(MachineInstr &MI) {
  switch (MI.getOpcode()) {
  default:
    // By default, assume that the load will immediately leak.
    return false;

  // On x86 it is believed that imul is constant time w.r.t. the loaded data.
  // However, they set flags and are perhaps the most surprisingly constant
  // time operations so we call them out here separately.
  case X86::IMUL16rm:
  case X86::IMUL16rmi8:
  case X86::IMUL16rmi:
  case X86::IMUL32rm:
  case X86::IMUL32rmi8:
  case X86::IMUL32rmi:
  case X86::IMUL64rm:
  case X86::IMUL64rmi32:
  case X86::IMUL64rmi8:

  // Bit scanning and counting instructions that are somewhat surprisingly
  // constant time as they scan across bits and do other fairly complex
  // operations like popcnt, but are believed to be constant time on x86.
  // However, these set flags.
  case X86::BSF16rm:
  case X86::BSF32rm:
  case X86::BSF64rm:
  case X86::BSR16rm:
  case X86::BSR32rm:
  case X86::BSR64rm:
  case X86::LZCNT16rm:
  case X86::LZCNT32rm:
  case X86::LZCNT64rm:
  case X86::POPCNT16rm:
  case X86::POPCNT32rm:
  case X86::POPCNT64rm:
  case X86::TZCNT16rm:
  case X86::TZCNT32rm:
  case X86::TZCNT64rm:

  // Bit manipulation instructions are effectively combinations of basic
  // arithmetic ops, and should still execute in constant time. These also
  // set flags.
  case X86::BLCFILL32rm:
  case X86::BLCFILL64rm:
  case X86::BLCI32rm:
  case X86::BLCI64rm:
  case X86::BLCIC32rm:
  case X86::BLCIC64rm:
  case X86::BLCMSK32rm:
  case X86::BLCMSK64rm:
  case X86::BLCS32rm:
  case X86::BLCS64rm:
  case X86::BLSFILL32rm:
  case X86::BLSFILL64rm:
  case X86::BLSI32rm:
  case X86::BLSI64rm:
  case X86::BLSIC32rm:
  case X86::BLSIC64rm:
  case X86::BLSMSK32rm:
  case X86::BLSMSK64rm:
  case X86::BLSR32rm:
  case X86::BLSR64rm:
  case X86::TZMSK32rm:
  case X86::TZMSK64rm:

  // Bit extracting and clearing instructions should execute in constant time,
  // and set flags.
  case X86::BEXTR32rm:
  case X86::BEXTR64rm:
  case X86::BEXTRI32mi:
  case X86::BEXTRI64mi:
  case X86::BZHI32rm:
  case X86::BZHI64rm:

  // Basic arithmetic is constant time on the input but does set flags.
  case X86::ADC8rm:
  case X86::ADC16rm:
  case X86::ADC32rm:
  case X86::ADC64rm:
  case X86::ADCX32rm:
  case X86::ADCX64rm:
  case X86::ADD8rm:
  case X86::ADD16rm:
  case X86::ADD32rm:
  case X86::ADD64rm:
  case X86::ADOX32rm:
  case X86::ADOX64rm:
  case X86::AND8rm:
  case X86::AND16rm:
  case X86::AND32rm:
  case X86::AND64rm:
  case X86::ANDN32rm:
  case X86::ANDN64rm:
  case X86::OR8rm:
  case X86::OR16rm:
  case X86::OR32rm:
  case X86::OR64rm:
  case X86::SBB8rm:
  case X86::SBB16rm:
  case X86::SBB32rm:
  case X86::SBB64rm:
  case X86::SUB8rm:
  case X86::SUB16rm:
  case X86::SUB32rm:
  case X86::SUB64rm:
  case X86::XOR8rm:
  case X86::XOR16rm:
  case X86::XOR32rm:
  case X86::XOR64rm:

  // Integer multiply w/o affecting flags is still believed to be constant
  // time on x86. Called out separately as this is among the most surprising
  // instructions to exhibit that behavior.
  case X86::MULX32rm:
  case X86::MULX64rm:

  // Arithmetic instructions that are both constant time and don't set flags.
  case X86::RORX32mi:
  case X86::RORX64mi:
  case X86::SARX32rm:
  case X86::SARX64rm:
  case X86::SHLX32rm:
  case X86::SHLX64rm:
  case X86::SHRX32rm:
  case X86::SHRX64rm:

  // Conversions are believed to be constant time and don't set flags.
  case X86::CVTTSD2SI64rm:
  case X86::VCVTTSD2SI64rm:
  case X86::VCVTTSD2SI64Zrm:
  case X86::CVTTSD2SIrm:
  case X86::VCVTTSD2SIrm:
  case X86::VCVTTSD2SIZrm:
  case X86::CVTTSS2SI64rm:
  case X86::VCVTTSS2SI64rm:
  case X86::VCVTTSS2SI64Zrm:
  case X86::CVTTSS2SIrm:
  case X86::VCVTTSS2SIrm:
  case X86::VCVTTSS2SIZrm:
  case X86::CVTSI2SDrm:
  case X86::VCVTSI2SDrm:
  case X86::VCVTSI2SDZrm:
  case X86::CVTSI2SSrm:
  case X86::VCVTSI2SSrm:
  case X86::VCVTSI2SSZrm:
  case X86::CVTSI642SDrm:
  case X86::VCVTSI642SDrm:
  case X86::VCVTSI642SDZrm:
  case X86::CVTSI642SSrm:
  case X86::VCVTSI642SSrm:
  case X86::VCVTSI642SSZrm:
  case X86::CVTSS2SDrm:
  case X86::VCVTSS2SDrm:
  case X86::VCVTSS2SDZrm:
  case X86::CVTSD2SSrm:
  case X86::VCVTSD2SSrm:
  case X86::VCVTSD2SSZrm:
  // AVX512 added unsigned integer conversions.
  case X86::VCVTTSD2USI64Zrm:
  case X86::VCVTTSD2USIZrm:
  case X86::VCVTTSS2USI64Zrm:
  case X86::VCVTTSS2USIZrm:
  case X86::VCVTUSI2SDZrm:
  case X86::VCVTUSI642SDZrm:
  case X86::VCVTUSI2SSZrm:
  case X86::VCVTUSI642SSZrm:

  // Loads to register don't set flags.
  case X86::MOV8rm:
  case X86::MOV8rm_NOREX:
  case X86::MOV16rm:
  case X86::MOV32rm:
  case X86::MOV64rm:
  case X86::MOVSX16rm8:
  case X86::MOVSX32rm16:
  case X86::MOVSX32rm8:
  case X86::MOVSX32rm8_NOREX:
  case X86::MOVSX64rm16:
  case X86::MOVSX64rm32:
  case X86::MOVSX64rm8:
  case X86::MOVZX16rm8:
  case X86::MOVZX32rm16:
  case X86::MOVZX32rm8:
  case X86::MOVZX32rm8_NOREX:
  case X86::MOVZX64rm16:
  case X86::MOVZX64rm8:
    return true;
  }
}

int X86InstrInfo::getSPAdjust(const MachineInstr &MI) const {
  const MachineFunction *MF = MI.getParent()->getParent();
  const TargetFrameLowering *TFI = MF->getSubtarget().getFrameLowering();

  if (isFrameInstr(MI)) {
    int SPAdj = alignTo(getFrameSize(MI), TFI->getStackAlign());
    SPAdj -= getFrameAdjustment(MI);
    if (!isFrameSetup(MI))
      SPAdj = -SPAdj;
    return SPAdj;
  }

  // To know whether a call adjusts the stack, we need information
  // that is bound to the following ADJCALLSTACKUP pseudo.
  // Look for the next ADJCALLSTACKUP that follows the call.
  if (MI.isCall()) {
    const MachineBasicBlock *MBB = MI.getParent();
    auto I = ++MachineBasicBlock::const_iterator(MI);
    for (auto E = MBB->end(); I != E; ++I) {
      if (I->getOpcode() == getCallFrameDestroyOpcode() ||
          I->isCall())
        break;
    }

    // If we could not find a frame destroy opcode, then it has already
    // been simplified, so we don't care.
    if (I->getOpcode() != getCallFrameDestroyOpcode())
      return 0;

    return -(I->getOperand(1).getImm());
  }

  // Currently handle only PUSHes we can reasonably expect to see
  // in call sequences
  switch (MI.getOpcode()) {
  default:
    return 0;
  case X86::PUSH32i8:
  case X86::PUSH32r:
  case X86::PUSH32rmm:
  case X86::PUSH32rmr:
  case X86::PUSHi32:
    return 4;
  case X86::PUSH64i8:
  case X86::PUSH64r:
  case X86::PUSH64rmm:
  case X86::PUSH64rmr:
  case X86::PUSH64i32:
    return 8;
  }
}

/// Return true and the FrameIndex if the specified
/// operand and follow operands form a reference to the stack frame.
bool X86InstrInfo::isFrameOperand(const MachineInstr &MI, unsigned int Op,
                                  int &FrameIndex) const {
  if (MI.getOperand(Op + X86::AddrBaseReg).isFI() &&
      MI.getOperand(Op + X86::AddrScaleAmt).isImm() &&
      MI.getOperand(Op + X86::AddrIndexReg).isReg() &&
      MI.getOperand(Op + X86::AddrDisp).isImm() &&
      MI.getOperand(Op + X86::AddrScaleAmt).getImm() == 1 &&
      MI.getOperand(Op + X86::AddrIndexReg).getReg() == 0 &&
      MI.getOperand(Op + X86::AddrDisp).getImm() == 0) {
    FrameIndex = MI.getOperand(Op + X86::AddrBaseReg).getIndex();
    return true;
  }
  return false;
}

static bool isFrameLoadOpcode(int Opcode, unsigned &MemBytes) {
  switch (Opcode) {
  default:
    return false;
  case X86::MOV8rm:
  case X86::KMOVBkm:
    MemBytes = 1;
    return true;
  case X86::MOV16rm:
  case X86::KMOVWkm:
#if INTEL_CUSTOMIZATION
#if INTEL_FEATURE_ISA_FP16
  case X86::VMOVSHZrm:
  case X86::VMOVSHZrm_alt:
#endif // INTEL_FEATURE_ISA_FP16
#endif // INTEL_CUSTOMIZATION
    MemBytes = 2;
    return true;
  case X86::MOV32rm:
  case X86::MOVSSrm:
  case X86::MOVSSrm_alt:
  case X86::VMOVSSrm:
  case X86::VMOVSSrm_alt:
  case X86::VMOVSSZrm:
  case X86::VMOVSSZrm_alt:
  case X86::KMOVDkm:
    MemBytes = 4;
    return true;
  case X86::MOV64rm:
  case X86::LD_Fp64m:
  case X86::MOVSDrm:
  case X86::MOVSDrm_alt:
  case X86::VMOVSDrm:
  case X86::VMOVSDrm_alt:
  case X86::VMOVSDZrm:
  case X86::VMOVSDZrm_alt:
  case X86::MMX_MOVD64rm:
  case X86::MMX_MOVQ64rm:
  case X86::KMOVQkm:
    MemBytes = 8;
    return true;
  case X86::MOVAPSrm:
  case X86::MOVUPSrm:
  case X86::MOVAPDrm:
  case X86::MOVUPDrm:
  case X86::MOVDQArm:
  case X86::MOVDQUrm:
  case X86::VMOVAPSrm:
  case X86::VMOVUPSrm:
  case X86::VMOVAPDrm:
  case X86::VMOVUPDrm:
  case X86::VMOVDQArm:
  case X86::VMOVDQUrm:
  case X86::VMOVAPSZ128rm:
  case X86::VMOVUPSZ128rm:
  case X86::VMOVAPSZ128rm_NOVLX:
  case X86::VMOVUPSZ128rm_NOVLX:
  case X86::VMOVAPDZ128rm:
  case X86::VMOVUPDZ128rm:
  case X86::VMOVDQU8Z128rm:
  case X86::VMOVDQU16Z128rm:
  case X86::VMOVDQA32Z128rm:
  case X86::VMOVDQU32Z128rm:
  case X86::VMOVDQA64Z128rm:
  case X86::VMOVDQU64Z128rm:
    MemBytes = 16;
    return true;
  case X86::VMOVAPSYrm:
  case X86::VMOVUPSYrm:
  case X86::VMOVAPDYrm:
  case X86::VMOVUPDYrm:
  case X86::VMOVDQAYrm:
  case X86::VMOVDQUYrm:
  case X86::VMOVAPSZ256rm:
  case X86::VMOVUPSZ256rm:
  case X86::VMOVAPSZ256rm_NOVLX:
  case X86::VMOVUPSZ256rm_NOVLX:
  case X86::VMOVAPDZ256rm:
  case X86::VMOVUPDZ256rm:
  case X86::VMOVDQU8Z256rm:
  case X86::VMOVDQU16Z256rm:
  case X86::VMOVDQA32Z256rm:
  case X86::VMOVDQU32Z256rm:
  case X86::VMOVDQA64Z256rm:
  case X86::VMOVDQU64Z256rm:
    MemBytes = 32;
    return true;
  case X86::VMOVAPSZrm:
  case X86::VMOVUPSZrm:
  case X86::VMOVAPDZrm:
  case X86::VMOVUPDZrm:
  case X86::VMOVDQU8Zrm:
  case X86::VMOVDQU16Zrm:
  case X86::VMOVDQA32Zrm:
  case X86::VMOVDQU32Zrm:
  case X86::VMOVDQA64Zrm:
  case X86::VMOVDQU64Zrm:
    MemBytes = 64;
    return true;
  }
}

static bool isFrameStoreOpcode(int Opcode, unsigned &MemBytes) {
  switch (Opcode) {
  default:
    return false;
  case X86::MOV8mr:
  case X86::KMOVBmk:
    MemBytes = 1;
    return true;
  case X86::MOV16mr:
  case X86::KMOVWmk:
#if INTEL_CUSTOMIZATION
#if INTEL_FEATURE_ISA_FP16
  case X86::VMOVSHZmr:
#endif // INTEL_FEATURE_ISA_FP16
#endif // INTEL_CUSTOMIZATION
    MemBytes = 2;
    return true;
  case X86::MOV32mr:
  case X86::MOVSSmr:
  case X86::VMOVSSmr:
  case X86::VMOVSSZmr:
  case X86::KMOVDmk:
    MemBytes = 4;
    return true;
  case X86::MOV64mr:
  case X86::ST_FpP64m:
  case X86::MOVSDmr:
  case X86::VMOVSDmr:
  case X86::VMOVSDZmr:
  case X86::MMX_MOVD64mr:
  case X86::MMX_MOVQ64mr:
  case X86::MMX_MOVNTQmr:
  case X86::KMOVQmk:
    MemBytes = 8;
    return true;
  case X86::MOVAPSmr:
  case X86::MOVUPSmr:
  case X86::MOVAPDmr:
  case X86::MOVUPDmr:
  case X86::MOVDQAmr:
  case X86::MOVDQUmr:
  case X86::VMOVAPSmr:
  case X86::VMOVUPSmr:
  case X86::VMOVAPDmr:
  case X86::VMOVUPDmr:
  case X86::VMOVDQAmr:
  case X86::VMOVDQUmr:
  case X86::VMOVUPSZ128mr:
  case X86::VMOVAPSZ128mr:
  case X86::VMOVUPSZ128mr_NOVLX:
  case X86::VMOVAPSZ128mr_NOVLX:
  case X86::VMOVUPDZ128mr:
  case X86::VMOVAPDZ128mr:
  case X86::VMOVDQA32Z128mr:
  case X86::VMOVDQU32Z128mr:
  case X86::VMOVDQA64Z128mr:
  case X86::VMOVDQU64Z128mr:
  case X86::VMOVDQU8Z128mr:
  case X86::VMOVDQU16Z128mr:
    MemBytes = 16;
    return true;
  case X86::VMOVUPSYmr:
  case X86::VMOVAPSYmr:
  case X86::VMOVUPDYmr:
  case X86::VMOVAPDYmr:
  case X86::VMOVDQUYmr:
  case X86::VMOVDQAYmr:
  case X86::VMOVUPSZ256mr:
  case X86::VMOVAPSZ256mr:
  case X86::VMOVUPSZ256mr_NOVLX:
  case X86::VMOVAPSZ256mr_NOVLX:
  case X86::VMOVUPDZ256mr:
  case X86::VMOVAPDZ256mr:
  case X86::VMOVDQU8Z256mr:
  case X86::VMOVDQU16Z256mr:
  case X86::VMOVDQA32Z256mr:
  case X86::VMOVDQU32Z256mr:
  case X86::VMOVDQA64Z256mr:
  case X86::VMOVDQU64Z256mr:
    MemBytes = 32;
    return true;
  case X86::VMOVUPSZmr:
  case X86::VMOVAPSZmr:
  case X86::VMOVUPDZmr:
  case X86::VMOVAPDZmr:
  case X86::VMOVDQU8Zmr:
  case X86::VMOVDQU16Zmr:
  case X86::VMOVDQA32Zmr:
  case X86::VMOVDQU32Zmr:
  case X86::VMOVDQA64Zmr:
  case X86::VMOVDQU64Zmr:
    MemBytes = 64;
    return true;
  }
  return false;
}

unsigned X86InstrInfo::isLoadFromStackSlot(const MachineInstr &MI,
                                           int &FrameIndex) const {
  unsigned Dummy;
  return X86InstrInfo::isLoadFromStackSlot(MI, FrameIndex, Dummy);
}

unsigned X86InstrInfo::isLoadFromStackSlot(const MachineInstr &MI,
                                           int &FrameIndex,
                                           unsigned &MemBytes) const {
  if (isFrameLoadOpcode(MI.getOpcode(), MemBytes))
    if (MI.getOperand(0).getSubReg() == 0 && isFrameOperand(MI, 1, FrameIndex))
      return MI.getOperand(0).getReg();
  return 0;
}

unsigned X86InstrInfo::isLoadFromStackSlotPostFE(const MachineInstr &MI,
                                                 int &FrameIndex) const {
  unsigned Dummy;
  if (isFrameLoadOpcode(MI.getOpcode(), Dummy)) {
    unsigned Reg;
    if ((Reg = isLoadFromStackSlot(MI, FrameIndex)))
      return Reg;
    // Check for post-frame index elimination operations
    SmallVector<const MachineMemOperand *, 1> Accesses;
    if (hasLoadFromStackSlot(MI, Accesses)) {
      FrameIndex =
          cast<FixedStackPseudoSourceValue>(Accesses.front()->getPseudoValue())
              ->getFrameIndex();
      return 1;
    }
  }
  return 0;
}

unsigned X86InstrInfo::isStoreToStackSlot(const MachineInstr &MI,
                                          int &FrameIndex) const {
  unsigned Dummy;
  return X86InstrInfo::isStoreToStackSlot(MI, FrameIndex, Dummy);
}

unsigned X86InstrInfo::isStoreToStackSlot(const MachineInstr &MI,
                                          int &FrameIndex,
                                          unsigned &MemBytes) const {
  if (isFrameStoreOpcode(MI.getOpcode(), MemBytes))
    if (MI.getOperand(X86::AddrNumOperands).getSubReg() == 0 &&
        isFrameOperand(MI, 0, FrameIndex))
      return MI.getOperand(X86::AddrNumOperands).getReg();
  return 0;
}

unsigned X86InstrInfo::isStoreToStackSlotPostFE(const MachineInstr &MI,
                                                int &FrameIndex) const {
  unsigned Dummy;
  if (isFrameStoreOpcode(MI.getOpcode(), Dummy)) {
    unsigned Reg;
    if ((Reg = isStoreToStackSlot(MI, FrameIndex)))
      return Reg;
    // Check for post-frame index elimination operations
    SmallVector<const MachineMemOperand *, 1> Accesses;
    if (hasStoreToStackSlot(MI, Accesses)) {
      FrameIndex =
          cast<FixedStackPseudoSourceValue>(Accesses.front()->getPseudoValue())
              ->getFrameIndex();
      return 1;
    }
  }
  return 0;
}

/// Return true if register is PIC base; i.e.g defined by X86::MOVPC32r.
static bool regIsPICBase(unsigned BaseReg, const MachineRegisterInfo &MRI) {
  // Don't waste compile time scanning use-def chains of physregs.
  if (!Register::isVirtualRegister(BaseReg))
    return false;
  bool isPICBase = false;
  for (MachineRegisterInfo::def_instr_iterator I = MRI.def_instr_begin(BaseReg),
         E = MRI.def_instr_end(); I != E; ++I) {
    MachineInstr *DefMI = &*I;
    if (DefMI->getOpcode() != X86::MOVPC32r)
      return false;
    assert(!isPICBase && "More than one PIC base?");
    isPICBase = true;
  }
  return isPICBase;
}

bool X86InstrInfo::isReallyTriviallyReMaterializable(const MachineInstr &MI,
                                                     AAResults *AA) const {
  switch (MI.getOpcode()) {
  default:
    // This function should only be called for opcodes with the ReMaterializable
    // flag set.
    llvm_unreachable("Unknown rematerializable operation!");
    break;

  case X86::LOAD_STACK_GUARD:
  case X86::AVX1_SETALLONES:
  case X86::AVX2_SETALLONES:
  case X86::AVX512_128_SET0:
  case X86::AVX512_256_SET0:
  case X86::AVX512_512_SET0:
  case X86::AVX512_512_SETALLONES:
  case X86::AVX512_FsFLD0SD:
#if INTEL_CUSTOMIZATION
#if INTEL_FEATURE_ISA_FP16
  case X86::AVX512_FsFLD0SH:
#endif // INTEL_FEATURE_ISA_FP16
#endif // INTEL_CUSTOMIZATION
  case X86::AVX512_FsFLD0SS:
  case X86::AVX512_FsFLD0F128:
  case X86::AVX_SET0:
  case X86::FsFLD0SD:
  case X86::FsFLD0SS:
  case X86::FsFLD0F128:
  case X86::KSET0D:
  case X86::KSET0Q:
  case X86::KSET0W:
  case X86::KSET1D:
  case X86::KSET1Q:
  case X86::KSET1W:
  case X86::MMX_SET0:
  case X86::MOV32ImmSExti8:
  case X86::MOV32r0:
  case X86::MOV32r1:
  case X86::MOV32r_1:
  case X86::MOV32ri64:
  case X86::MOV64ImmSExti8:
  case X86::V_SET0:
  case X86::V_SETALLONES:
  case X86::MOV16ri:
  case X86::MOV32ri:
  case X86::MOV64ri:
  case X86::MOV64ri32:
  case X86::MOV8ri:
    return true;

  case X86::MOV8rm:
  case X86::MOV8rm_NOREX:
  case X86::MOV16rm:
  case X86::MOV32rm:
  case X86::MOV64rm:
  case X86::MOVSSrm:
  case X86::MOVSSrm_alt:
  case X86::MOVSDrm:
  case X86::MOVSDrm_alt:
  case X86::MOVAPSrm:
  case X86::MOVUPSrm:
  case X86::MOVAPDrm:
  case X86::MOVUPDrm:
  case X86::MOVDQArm:
  case X86::MOVDQUrm:
  case X86::VMOVSSrm:
  case X86::VMOVSSrm_alt:
  case X86::VMOVSDrm:
  case X86::VMOVSDrm_alt:
  case X86::VMOVAPSrm:
  case X86::VMOVUPSrm:
  case X86::VMOVAPDrm:
  case X86::VMOVUPDrm:
  case X86::VMOVDQArm:
  case X86::VMOVDQUrm:
  case X86::VMOVAPSYrm:
  case X86::VMOVUPSYrm:
  case X86::VMOVAPDYrm:
  case X86::VMOVUPDYrm:
  case X86::VMOVDQAYrm:
  case X86::VMOVDQUYrm:
  case X86::MMX_MOVD64rm:
  case X86::MMX_MOVQ64rm:
  // AVX-512
#if INTEL_CUSTOMIZATION
  case X86::VBROADCASTF32X2Z256rm:
  case X86::VBROADCASTF32X2Zrm:
  case X86::VBROADCASTI32X2Z128rm:
  case X86::VBROADCASTI32X2Z256rm:
  case X86::VBROADCASTI32X2Zrm:
  case X86::VBROADCASTSDZ256rm:
  case X86::VBROADCASTSDZrm:
  case X86::VBROADCASTSSZ128rm:
  case X86::VBROADCASTSSZ256rm:
  case X86::VBROADCASTSSZrm:
  case X86::VPBROADCASTBZ128rm:
  case X86::VPBROADCASTBZ256rm:
  case X86::VPBROADCASTBZrm:
  case X86::VPBROADCASTDZ128rm:
  case X86::VPBROADCASTDZ256rm:
  case X86::VPBROADCASTDZrm:
  case X86::VPBROADCASTQZ128rm:
  case X86::VPBROADCASTQZ256rm:
  case X86::VPBROADCASTQZrm:
  case X86::VPBROADCASTWZ128rm:
  case X86::VPBROADCASTWZ256rm:
  case X86::VPBROADCASTWZrm:
#endif
  case X86::VMOVSSZrm:
  case X86::VMOVSSZrm_alt:
  case X86::VMOVSDZrm:
  case X86::VMOVSDZrm_alt:
#if INTEL_CUSTOMIZATION
#if INTEL_FEATURE_ISA_FP16
  case X86::VMOVSHZrm:
  case X86::VMOVSHZrm_alt:
#endif // INTEL_FEATURE_ISA_FP16
#endif // INTEL_CUSTOMIZATION
  case X86::VMOVAPDZ128rm:
  case X86::VMOVAPDZ256rm:
  case X86::VMOVAPDZrm:
  case X86::VMOVAPSZ128rm:
  case X86::VMOVAPSZ256rm:
  case X86::VMOVAPSZ128rm_NOVLX:
  case X86::VMOVAPSZ256rm_NOVLX:
  case X86::VMOVAPSZrm:
  case X86::VMOVDQA32Z128rm:
  case X86::VMOVDQA32Z256rm:
  case X86::VMOVDQA32Zrm:
  case X86::VMOVDQA64Z128rm:
  case X86::VMOVDQA64Z256rm:
  case X86::VMOVDQA64Zrm:
  case X86::VMOVDQU16Z128rm:
  case X86::VMOVDQU16Z256rm:
  case X86::VMOVDQU16Zrm:
  case X86::VMOVDQU32Z128rm:
  case X86::VMOVDQU32Z256rm:
  case X86::VMOVDQU32Zrm:
  case X86::VMOVDQU64Z128rm:
  case X86::VMOVDQU64Z256rm:
  case X86::VMOVDQU64Zrm:
  case X86::VMOVDQU8Z128rm:
  case X86::VMOVDQU8Z256rm:
  case X86::VMOVDQU8Zrm:
  case X86::VMOVUPDZ128rm:
  case X86::VMOVUPDZ256rm:
  case X86::VMOVUPDZrm:
  case X86::VMOVUPSZ128rm:
  case X86::VMOVUPSZ256rm:
  case X86::VMOVUPSZ128rm_NOVLX:
  case X86::VMOVUPSZ256rm_NOVLX:
  case X86::VMOVUPSZrm: {
    // Loads from constant pools are trivially rematerializable.
    if (MI.getOperand(1 + X86::AddrBaseReg).isReg() &&
        MI.getOperand(1 + X86::AddrScaleAmt).isImm() &&
        MI.getOperand(1 + X86::AddrIndexReg).isReg() &&
        MI.getOperand(1 + X86::AddrIndexReg).getReg() == 0 &&
        MI.isDereferenceableInvariantLoad(AA)) {
      Register BaseReg = MI.getOperand(1 + X86::AddrBaseReg).getReg();
      if (BaseReg == 0 || BaseReg == X86::RIP)
        return true;
      // Allow re-materialization of PIC load.
      if (!ReMatPICStubLoad && MI.getOperand(1 + X86::AddrDisp).isGlobal())
        return false;
      const MachineFunction &MF = *MI.getParent()->getParent();
      const MachineRegisterInfo &MRI = MF.getRegInfo();
      return regIsPICBase(BaseReg, MRI);
    }
    return false;
  }

  case X86::LEA32r:
  case X86::LEA64r: {
    if (MI.getOperand(1 + X86::AddrScaleAmt).isImm() &&
        MI.getOperand(1 + X86::AddrIndexReg).isReg() &&
        MI.getOperand(1 + X86::AddrIndexReg).getReg() == 0 &&
        !MI.getOperand(1 + X86::AddrDisp).isReg()) {
      // lea fi#, lea GV, etc. are all rematerializable.
      if (!MI.getOperand(1 + X86::AddrBaseReg).isReg())
        return true;
      Register BaseReg = MI.getOperand(1 + X86::AddrBaseReg).getReg();
      if (BaseReg == 0)
        return true;
      // Allow re-materialization of lea PICBase + x.
      const MachineFunction &MF = *MI.getParent()->getParent();
      const MachineRegisterInfo &MRI = MF.getRegInfo();
      return regIsPICBase(BaseReg, MRI);
    }
    return false;
  }
  }
}

void X86InstrInfo::reMaterialize(MachineBasicBlock &MBB,
                                 MachineBasicBlock::iterator I,
                                 Register DestReg, unsigned SubIdx,
                                 const MachineInstr &Orig,
                                 const TargetRegisterInfo &TRI) const {
  bool ClobbersEFLAGS = Orig.modifiesRegister(X86::EFLAGS, &TRI);
  if (ClobbersEFLAGS && MBB.computeRegisterLiveness(&TRI, X86::EFLAGS, I) !=
                            MachineBasicBlock::LQR_Dead) {
    // The instruction clobbers EFLAGS. Re-materialize as MOV32ri to avoid side
    // effects.
    int Value;
    switch (Orig.getOpcode()) {
    case X86::MOV32r0:  Value = 0; break;
    case X86::MOV32r1:  Value = 1; break;
    case X86::MOV32r_1: Value = -1; break;
    default:
      llvm_unreachable("Unexpected instruction!");
    }

    const DebugLoc &DL = Orig.getDebugLoc();
    BuildMI(MBB, I, DL, get(X86::MOV32ri))
        .add(Orig.getOperand(0))
        .addImm(Value);
  } else {
    MachineInstr *MI = MBB.getParent()->CloneMachineInstr(&Orig);
    MBB.insert(I, MI);
  }

  MachineInstr &NewMI = *std::prev(I);
  NewMI.substituteRegister(Orig.getOperand(0).getReg(), DestReg, SubIdx, TRI);
}

/// True if MI has a condition code def, e.g. EFLAGS, that is not marked dead.
bool X86InstrInfo::hasLiveCondCodeDef(MachineInstr &MI) const {
  for (unsigned i = 0, e = MI.getNumOperands(); i != e; ++i) {
    MachineOperand &MO = MI.getOperand(i);
    if (MO.isReg() && MO.isDef() &&
        MO.getReg() == X86::EFLAGS && !MO.isDead()) {
      return true;
    }
  }
  return false;
}

/// Check whether the shift count for a machine operand is non-zero.
inline static unsigned getTruncatedShiftCount(const MachineInstr &MI,
                                              unsigned ShiftAmtOperandIdx) {
  // The shift count is six bits with the REX.W prefix and five bits without.
  unsigned ShiftCountMask = (MI.getDesc().TSFlags & X86II::REX_W) ? 63 : 31;
  unsigned Imm = MI.getOperand(ShiftAmtOperandIdx).getImm();
  return Imm & ShiftCountMask;
}

/// Check whether the given shift count is appropriate
/// can be represented by a LEA instruction.
inline static bool isTruncatedShiftCountForLEA(unsigned ShAmt) {
  // Left shift instructions can be transformed into load-effective-address
  // instructions if we can encode them appropriately.
  // A LEA instruction utilizes a SIB byte to encode its scale factor.
  // The SIB.scale field is two bits wide which means that we can encode any
  // shift amount less than 4.
  return ShAmt < 4 && ShAmt > 0;
}

bool X86InstrInfo::classifyLEAReg(MachineInstr &MI, const MachineOperand &Src,
                                  unsigned Opc, bool AllowSP, Register &NewSrc,
                                  bool &isKill, MachineOperand &ImplicitOp,
                                  LiveVariables *LV) const {
  MachineFunction &MF = *MI.getParent()->getParent();
  const TargetRegisterClass *RC;
  if (AllowSP) {
    RC = Opc != X86::LEA32r ? &X86::GR64RegClass : &X86::GR32RegClass;
  } else {
    RC = Opc != X86::LEA32r ?
      &X86::GR64_NOSPRegClass : &X86::GR32_NOSPRegClass;
  }
  Register SrcReg = Src.getReg();

  // For both LEA64 and LEA32 the register already has essentially the right
  // type (32-bit or 64-bit) we may just need to forbid SP.
  if (Opc != X86::LEA64_32r) {
    NewSrc = SrcReg;
    isKill = Src.isKill();
    assert(!Src.isUndef() && "Undef op doesn't need optimization");

    if (Register::isVirtualRegister(NewSrc) &&
        !MF.getRegInfo().constrainRegClass(NewSrc, RC))
      return false;

    return true;
  }

  // This is for an LEA64_32r and incoming registers are 32-bit. One way or
  // another we need to add 64-bit registers to the final MI.
  if (Register::isPhysicalRegister(SrcReg)) {
    ImplicitOp = Src;
    ImplicitOp.setImplicit();

    NewSrc = getX86SubSuperRegister(Src.getReg(), 64);
    isKill = Src.isKill();
    assert(!Src.isUndef() && "Undef op doesn't need optimization");
  } else {
    // Virtual register of the wrong class, we have to create a temporary 64-bit
    // vreg to feed into the LEA.
    NewSrc = MF.getRegInfo().createVirtualRegister(RC);
    MachineInstr *Copy =
        BuildMI(*MI.getParent(), MI, MI.getDebugLoc(), get(TargetOpcode::COPY))
            .addReg(NewSrc, RegState::Define | RegState::Undef, X86::sub_32bit)
            .add(Src);

    // Which is obviously going to be dead after we're done with it.
    isKill = true;

    if (LV)
      LV->replaceKillInstruction(SrcReg, MI, *Copy);
  }

  // We've set all the parameters without issue.
  return true;
}

MachineInstr *X86InstrInfo::convertToThreeAddressWithLEA(
    unsigned MIOpc, MachineFunction::iterator &MFI, MachineInstr &MI,
    LiveVariables *LV, bool Is8BitOp) const {
  // We handle 8-bit adds and various 16-bit opcodes in the switch below.
  MachineRegisterInfo &RegInfo = MFI->getParent()->getRegInfo();
  assert((Is8BitOp || RegInfo.getTargetRegisterInfo()->getRegSizeInBits(
              *RegInfo.getRegClass(MI.getOperand(0).getReg())) == 16) &&
         "Unexpected type for LEA transform");

  // TODO: For a 32-bit target, we need to adjust the LEA variables with
  // something like this:
  //   Opcode = X86::LEA32r;
  //   InRegLEA = RegInfo.createVirtualRegister(&X86::GR32_NOSPRegClass);
  //   OutRegLEA =
  //       Is8BitOp ? RegInfo.createVirtualRegister(&X86::GR32ABCD_RegClass)
  //                : RegInfo.createVirtualRegister(&X86::GR32RegClass);
  if (!Subtarget.is64Bit())
    return nullptr;

  unsigned Opcode = X86::LEA64_32r;
  Register InRegLEA = RegInfo.createVirtualRegister(&X86::GR64_NOSPRegClass);
  Register OutRegLEA = RegInfo.createVirtualRegister(&X86::GR32RegClass);

  // Build and insert into an implicit UNDEF value. This is OK because
  // we will be shifting and then extracting the lower 8/16-bits.
  // This has the potential to cause partial register stall. e.g.
  //   movw    (%rbp,%rcx,2), %dx
  //   leal    -65(%rdx), %esi
  // But testing has shown this *does* help performance in 64-bit mode (at
  // least on modern x86 machines).
  MachineBasicBlock::iterator MBBI = MI.getIterator();
  Register Dest = MI.getOperand(0).getReg();
  Register Src = MI.getOperand(1).getReg();
  bool IsDead = MI.getOperand(0).isDead();
  bool IsKill = MI.getOperand(1).isKill();
  unsigned SubReg = Is8BitOp ? X86::sub_8bit : X86::sub_16bit;
  assert(!MI.getOperand(1).isUndef() && "Undef op doesn't need optimization");
  BuildMI(*MFI, MBBI, MI.getDebugLoc(), get(X86::IMPLICIT_DEF), InRegLEA);
  MachineInstr *InsMI =
      BuildMI(*MFI, MBBI, MI.getDebugLoc(), get(TargetOpcode::COPY))
          .addReg(InRegLEA, RegState::Define, SubReg)
          .addReg(Src, getKillRegState(IsKill));

  MachineInstrBuilder MIB =
      BuildMI(*MFI, MBBI, MI.getDebugLoc(), get(Opcode), OutRegLEA);
  switch (MIOpc) {
  default: llvm_unreachable("Unreachable!");
  case X86::SHL8ri:
  case X86::SHL16ri: {
    unsigned ShAmt = MI.getOperand(2).getImm();
    MIB.addReg(0).addImm(1ULL << ShAmt)
       .addReg(InRegLEA, RegState::Kill).addImm(0).addReg(0);
    break;
  }
  case X86::INC8r:
  case X86::INC16r:
    addRegOffset(MIB, InRegLEA, true, 1);
    break;
  case X86::DEC8r:
  case X86::DEC16r:
    addRegOffset(MIB, InRegLEA, true, -1);
    break;
  case X86::ADD8ri:
  case X86::ADD8ri_DB:
  case X86::ADD16ri:
  case X86::ADD16ri8:
  case X86::ADD16ri_DB:
  case X86::ADD16ri8_DB:
    addRegOffset(MIB, InRegLEA, true, MI.getOperand(2).getImm());
    break;
  case X86::ADD8rr:
  case X86::ADD8rr_DB:
  case X86::ADD16rr:
  case X86::ADD16rr_DB: {
    Register Src2 = MI.getOperand(2).getReg();
    bool IsKill2 = MI.getOperand(2).isKill();
    assert(!MI.getOperand(2).isUndef() && "Undef op doesn't need optimization");
    unsigned InRegLEA2 = 0;
    MachineInstr *InsMI2 = nullptr;
    if (Src == Src2) {
      // ADD8rr/ADD16rr killed %reg1028, %reg1028
      // just a single insert_subreg.
      addRegReg(MIB, InRegLEA, true, InRegLEA, false);
    } else {
      if (Subtarget.is64Bit())
        InRegLEA2 = RegInfo.createVirtualRegister(&X86::GR64_NOSPRegClass);
      else
        InRegLEA2 = RegInfo.createVirtualRegister(&X86::GR32_NOSPRegClass);
      // Build and insert into an implicit UNDEF value. This is OK because
      // we will be shifting and then extracting the lower 8/16-bits.
      BuildMI(*MFI, &*MIB, MI.getDebugLoc(), get(X86::IMPLICIT_DEF), InRegLEA2);
      InsMI2 = BuildMI(*MFI, &*MIB, MI.getDebugLoc(), get(TargetOpcode::COPY))
                   .addReg(InRegLEA2, RegState::Define, SubReg)
                   .addReg(Src2, getKillRegState(IsKill2));
      addRegReg(MIB, InRegLEA, true, InRegLEA2, true);
    }
    if (LV && IsKill2 && InsMI2)
      LV->replaceKillInstruction(Src2, MI, *InsMI2);
    break;
  }
  }

  MachineInstr *NewMI = MIB;
  MachineInstr *ExtMI =
      BuildMI(*MFI, MBBI, MI.getDebugLoc(), get(TargetOpcode::COPY))
          .addReg(Dest, RegState::Define | getDeadRegState(IsDead))
          .addReg(OutRegLEA, RegState::Kill, SubReg);

  if (LV) {
    // Update live variables.
    LV->getVarInfo(InRegLEA).Kills.push_back(NewMI);
    LV->getVarInfo(OutRegLEA).Kills.push_back(ExtMI);
    if (IsKill)
      LV->replaceKillInstruction(Src, MI, *InsMI);
    if (IsDead)
      LV->replaceKillInstruction(Dest, MI, *ExtMI);
  }

  return ExtMI;
}

/// This method must be implemented by targets that
/// set the M_CONVERTIBLE_TO_3_ADDR flag.  When this flag is set, the target
/// may be able to convert a two-address instruction into a true
/// three-address instruction on demand.  This allows the X86 target (for
/// example) to convert ADD and SHL instructions into LEA instructions if they
/// would require register copies due to two-addressness.
///
/// This method returns a null pointer if the transformation cannot be
/// performed, otherwise it returns the new instruction.
///
MachineInstr *
X86InstrInfo::convertToThreeAddress(MachineFunction::iterator &MFI,
                                    MachineInstr &MI, LiveVariables *LV) const {
  // The following opcodes also sets the condition code register(s). Only
  // convert them to equivalent lea if the condition code register def's
  // are dead!
  if (hasLiveCondCodeDef(MI))
    return nullptr;

  MachineFunction &MF = *MI.getParent()->getParent();
  // All instructions input are two-addr instructions.  Get the known operands.
  const MachineOperand &Dest = MI.getOperand(0);
  const MachineOperand &Src = MI.getOperand(1);

  // Ideally, operations with undef should be folded before we get here, but we
  // can't guarantee it. Bail out because optimizing undefs is a waste of time.
  // Without this, we have to forward undef state to new register operands to
  // avoid machine verifier errors.
  if (Src.isUndef())
    return nullptr;
  if (MI.getNumOperands() > 2)
    if (MI.getOperand(2).isReg() && MI.getOperand(2).isUndef())
      return nullptr;

  MachineInstr *NewMI = nullptr;
  bool Is64Bit = Subtarget.is64Bit();

  bool Is8BitOp = false;
  unsigned MIOpc = MI.getOpcode();
  switch (MIOpc) {
  default: llvm_unreachable("Unreachable!");
  case X86::SHL64ri: {
    assert(MI.getNumOperands() >= 3 && "Unknown shift instruction!");
    unsigned ShAmt = getTruncatedShiftCount(MI, 2);
    if (!isTruncatedShiftCountForLEA(ShAmt)) return nullptr;

    // LEA can't handle RSP.
    if (Register::isVirtualRegister(Src.getReg()) &&
        !MF.getRegInfo().constrainRegClass(Src.getReg(),
                                           &X86::GR64_NOSPRegClass))
      return nullptr;

    NewMI = BuildMI(MF, MI.getDebugLoc(), get(X86::LEA64r))
                .add(Dest)
                .addReg(0)
                .addImm(1ULL << ShAmt)
                .add(Src)
                .addImm(0)
                .addReg(0);
    break;
  }
  case X86::SHL32ri: {
    assert(MI.getNumOperands() >= 3 && "Unknown shift instruction!");
    unsigned ShAmt = getTruncatedShiftCount(MI, 2);
    if (!isTruncatedShiftCountForLEA(ShAmt)) return nullptr;

    unsigned Opc = Is64Bit ? X86::LEA64_32r : X86::LEA32r;

    // LEA can't handle ESP.
    bool isKill;
    Register SrcReg;
    MachineOperand ImplicitOp = MachineOperand::CreateReg(0, false);
    if (!classifyLEAReg(MI, Src, Opc, /*AllowSP=*/ false,
                        SrcReg, isKill, ImplicitOp, LV))
      return nullptr;

    MachineInstrBuilder MIB =
        BuildMI(MF, MI.getDebugLoc(), get(Opc))
            .add(Dest)
            .addReg(0)
            .addImm(1ULL << ShAmt)
            .addReg(SrcReg, getKillRegState(isKill))
            .addImm(0)
            .addReg(0);
    if (ImplicitOp.getReg() != 0)
      MIB.add(ImplicitOp);
    NewMI = MIB;

    break;
  }
  case X86::SHL8ri:
    Is8BitOp = true;
    LLVM_FALLTHROUGH;
  case X86::SHL16ri: {
    assert(MI.getNumOperands() >= 3 && "Unknown shift instruction!");
    unsigned ShAmt = getTruncatedShiftCount(MI, 2);
    if (!isTruncatedShiftCountForLEA(ShAmt))
      return nullptr;
    return convertToThreeAddressWithLEA(MIOpc, MFI, MI, LV, Is8BitOp);
  }
  case X86::INC64r:
  case X86::INC32r: {
    assert(MI.getNumOperands() >= 2 && "Unknown inc instruction!");
    unsigned Opc = MIOpc == X86::INC64r ? X86::LEA64r :
        (Is64Bit ? X86::LEA64_32r : X86::LEA32r);
    bool isKill;
    Register SrcReg;
    MachineOperand ImplicitOp = MachineOperand::CreateReg(0, false);
    if (!classifyLEAReg(MI, Src, Opc, /*AllowSP=*/ false, SrcReg, isKill,
                        ImplicitOp, LV))
      return nullptr;

    MachineInstrBuilder MIB =
        BuildMI(MF, MI.getDebugLoc(), get(Opc))
            .add(Dest)
            .addReg(SrcReg, getKillRegState(isKill));
    if (ImplicitOp.getReg() != 0)
      MIB.add(ImplicitOp);

    NewMI = addOffset(MIB, 1);
    break;
  }
  case X86::DEC64r:
  case X86::DEC32r: {
    assert(MI.getNumOperands() >= 2 && "Unknown dec instruction!");
    unsigned Opc = MIOpc == X86::DEC64r ? X86::LEA64r
        : (Is64Bit ? X86::LEA64_32r : X86::LEA32r);

    bool isKill;
    Register SrcReg;
    MachineOperand ImplicitOp = MachineOperand::CreateReg(0, false);
    if (!classifyLEAReg(MI, Src, Opc, /*AllowSP=*/ false, SrcReg, isKill,
                        ImplicitOp, LV))
      return nullptr;

    MachineInstrBuilder MIB = BuildMI(MF, MI.getDebugLoc(), get(Opc))
                                  .add(Dest)
                                  .addReg(SrcReg, getKillRegState(isKill));
    if (ImplicitOp.getReg() != 0)
      MIB.add(ImplicitOp);

    NewMI = addOffset(MIB, -1);

    break;
  }
  case X86::DEC8r:
  case X86::INC8r:
    Is8BitOp = true;
    LLVM_FALLTHROUGH;
  case X86::DEC16r:
  case X86::INC16r:
    return convertToThreeAddressWithLEA(MIOpc, MFI, MI, LV, Is8BitOp);
  case X86::ADD64rr:
  case X86::ADD64rr_DB:
  case X86::ADD32rr:
  case X86::ADD32rr_DB: {
    assert(MI.getNumOperands() >= 3 && "Unknown add instruction!");
    unsigned Opc;
    if (MIOpc == X86::ADD64rr || MIOpc == X86::ADD64rr_DB)
      Opc = X86::LEA64r;
    else
      Opc = Is64Bit ? X86::LEA64_32r : X86::LEA32r;

    bool isKill;
    Register SrcReg;
    MachineOperand ImplicitOp = MachineOperand::CreateReg(0, false);
    if (!classifyLEAReg(MI, Src, Opc, /*AllowSP=*/ true,
                        SrcReg, isKill, ImplicitOp, LV))
      return nullptr;

    const MachineOperand &Src2 = MI.getOperand(2);
    bool isKill2;
    Register SrcReg2;
    MachineOperand ImplicitOp2 = MachineOperand::CreateReg(0, false);
    if (!classifyLEAReg(MI, Src2, Opc, /*AllowSP=*/ false,
                        SrcReg2, isKill2, ImplicitOp2, LV))
      return nullptr;

    MachineInstrBuilder MIB = BuildMI(MF, MI.getDebugLoc(), get(Opc)).add(Dest);
    if (ImplicitOp.getReg() != 0)
      MIB.add(ImplicitOp);
    if (ImplicitOp2.getReg() != 0)
      MIB.add(ImplicitOp2);

    NewMI = addRegReg(MIB, SrcReg, isKill, SrcReg2, isKill2);
    if (LV && Src2.isKill())
      LV->replaceKillInstruction(SrcReg2, MI, *NewMI);
    break;
  }
  case X86::ADD8rr:
  case X86::ADD8rr_DB:
    Is8BitOp = true;
    LLVM_FALLTHROUGH;
  case X86::ADD16rr:
  case X86::ADD16rr_DB:
    return convertToThreeAddressWithLEA(MIOpc, MFI, MI, LV, Is8BitOp);
  case X86::ADD64ri32:
  case X86::ADD64ri8:
  case X86::ADD64ri32_DB:
  case X86::ADD64ri8_DB:
    assert(MI.getNumOperands() >= 3 && "Unknown add instruction!");
    NewMI = addOffset(
        BuildMI(MF, MI.getDebugLoc(), get(X86::LEA64r)).add(Dest).add(Src),
        MI.getOperand(2));
    break;
  case X86::ADD32ri:
  case X86::ADD32ri8:
  case X86::ADD32ri_DB:
  case X86::ADD32ri8_DB: {
    assert(MI.getNumOperands() >= 3 && "Unknown add instruction!");
    unsigned Opc = Is64Bit ? X86::LEA64_32r : X86::LEA32r;

    bool isKill;
    Register SrcReg;
    MachineOperand ImplicitOp = MachineOperand::CreateReg(0, false);
    if (!classifyLEAReg(MI, Src, Opc, /*AllowSP=*/ true,
                        SrcReg, isKill, ImplicitOp, LV))
      return nullptr;

    MachineInstrBuilder MIB = BuildMI(MF, MI.getDebugLoc(), get(Opc))
                                  .add(Dest)
                                  .addReg(SrcReg, getKillRegState(isKill));
    if (ImplicitOp.getReg() != 0)
      MIB.add(ImplicitOp);

    NewMI = addOffset(MIB, MI.getOperand(2));
    break;
  }
  case X86::ADD8ri:
  case X86::ADD8ri_DB:
    Is8BitOp = true;
    LLVM_FALLTHROUGH;
  case X86::ADD16ri:
  case X86::ADD16ri8:
  case X86::ADD16ri_DB:
  case X86::ADD16ri8_DB:
    return convertToThreeAddressWithLEA(MIOpc, MFI, MI, LV, Is8BitOp);
  case X86::SUB8ri:
  case X86::SUB16ri8:
  case X86::SUB16ri:
    /// FIXME: Support these similar to ADD8ri/ADD16ri*.
    return nullptr;
  case X86::SUB32ri8:
  case X86::SUB32ri: {
    if (!MI.getOperand(2).isImm())
      return nullptr;
    int64_t Imm = MI.getOperand(2).getImm();
    if (!isInt<32>(-Imm))
      return nullptr;

    assert(MI.getNumOperands() >= 3 && "Unknown add instruction!");
    unsigned Opc = Is64Bit ? X86::LEA64_32r : X86::LEA32r;

    bool isKill;
    Register SrcReg;
    MachineOperand ImplicitOp = MachineOperand::CreateReg(0, false);
    if (!classifyLEAReg(MI, Src, Opc, /*AllowSP=*/ true,
                        SrcReg, isKill, ImplicitOp, LV))
      return nullptr;

    MachineInstrBuilder MIB = BuildMI(MF, MI.getDebugLoc(), get(Opc))
                                  .add(Dest)
                                  .addReg(SrcReg, getKillRegState(isKill));
    if (ImplicitOp.getReg() != 0)
      MIB.add(ImplicitOp);

    NewMI = addOffset(MIB, -Imm);
    break;
  }

  case X86::SUB64ri8:
  case X86::SUB64ri32: {
    if (!MI.getOperand(2).isImm())
      return nullptr;
    int64_t Imm = MI.getOperand(2).getImm();
    if (!isInt<32>(-Imm))
      return nullptr;

    assert(MI.getNumOperands() >= 3 && "Unknown sub instruction!");

    MachineInstrBuilder MIB = BuildMI(MF, MI.getDebugLoc(),
                                      get(X86::LEA64r)).add(Dest).add(Src);
    NewMI = addOffset(MIB, -Imm);
    break;
  }

  case X86::VMOVDQU8Z128rmk:
  case X86::VMOVDQU8Z256rmk:
  case X86::VMOVDQU8Zrmk:
  case X86::VMOVDQU16Z128rmk:
  case X86::VMOVDQU16Z256rmk:
  case X86::VMOVDQU16Zrmk:
  case X86::VMOVDQU32Z128rmk: case X86::VMOVDQA32Z128rmk:
  case X86::VMOVDQU32Z256rmk: case X86::VMOVDQA32Z256rmk:
  case X86::VMOVDQU32Zrmk:    case X86::VMOVDQA32Zrmk:
  case X86::VMOVDQU64Z128rmk: case X86::VMOVDQA64Z128rmk:
  case X86::VMOVDQU64Z256rmk: case X86::VMOVDQA64Z256rmk:
  case X86::VMOVDQU64Zrmk:    case X86::VMOVDQA64Zrmk:
  case X86::VMOVUPDZ128rmk:   case X86::VMOVAPDZ128rmk:
  case X86::VMOVUPDZ256rmk:   case X86::VMOVAPDZ256rmk:
  case X86::VMOVUPDZrmk:      case X86::VMOVAPDZrmk:
  case X86::VMOVUPSZ128rmk:   case X86::VMOVAPSZ128rmk:
  case X86::VMOVUPSZ256rmk:   case X86::VMOVAPSZ256rmk:
  case X86::VMOVUPSZrmk:      case X86::VMOVAPSZrmk:
  case X86::VBROADCASTSDZ256rmk:
  case X86::VBROADCASTSDZrmk:
  case X86::VBROADCASTSSZ128rmk:
  case X86::VBROADCASTSSZ256rmk:
  case X86::VBROADCASTSSZrmk:
  case X86::VPBROADCASTDZ128rmk:
  case X86::VPBROADCASTDZ256rmk:
  case X86::VPBROADCASTDZrmk:
  case X86::VPBROADCASTQZ128rmk:
  case X86::VPBROADCASTQZ256rmk:
  case X86::VPBROADCASTQZrmk: {
    unsigned Opc;
    switch (MIOpc) {
    default: llvm_unreachable("Unreachable!");
    case X86::VMOVDQU8Z128rmk:     Opc = X86::VPBLENDMBZ128rmk; break;
    case X86::VMOVDQU8Z256rmk:     Opc = X86::VPBLENDMBZ256rmk; break;
    case X86::VMOVDQU8Zrmk:        Opc = X86::VPBLENDMBZrmk;    break;
    case X86::VMOVDQU16Z128rmk:    Opc = X86::VPBLENDMWZ128rmk; break;
    case X86::VMOVDQU16Z256rmk:    Opc = X86::VPBLENDMWZ256rmk; break;
    case X86::VMOVDQU16Zrmk:       Opc = X86::VPBLENDMWZrmk;    break;
    case X86::VMOVDQU32Z128rmk:    Opc = X86::VPBLENDMDZ128rmk; break;
    case X86::VMOVDQU32Z256rmk:    Opc = X86::VPBLENDMDZ256rmk; break;
    case X86::VMOVDQU32Zrmk:       Opc = X86::VPBLENDMDZrmk;    break;
    case X86::VMOVDQU64Z128rmk:    Opc = X86::VPBLENDMQZ128rmk; break;
    case X86::VMOVDQU64Z256rmk:    Opc = X86::VPBLENDMQZ256rmk; break;
    case X86::VMOVDQU64Zrmk:       Opc = X86::VPBLENDMQZrmk;    break;
    case X86::VMOVUPDZ128rmk:      Opc = X86::VBLENDMPDZ128rmk; break;
    case X86::VMOVUPDZ256rmk:      Opc = X86::VBLENDMPDZ256rmk; break;
    case X86::VMOVUPDZrmk:         Opc = X86::VBLENDMPDZrmk;    break;
    case X86::VMOVUPSZ128rmk:      Opc = X86::VBLENDMPSZ128rmk; break;
    case X86::VMOVUPSZ256rmk:      Opc = X86::VBLENDMPSZ256rmk; break;
    case X86::VMOVUPSZrmk:         Opc = X86::VBLENDMPSZrmk;    break;
    case X86::VMOVDQA32Z128rmk:    Opc = X86::VPBLENDMDZ128rmk; break;
    case X86::VMOVDQA32Z256rmk:    Opc = X86::VPBLENDMDZ256rmk; break;
    case X86::VMOVDQA32Zrmk:       Opc = X86::VPBLENDMDZrmk;    break;
    case X86::VMOVDQA64Z128rmk:    Opc = X86::VPBLENDMQZ128rmk; break;
    case X86::VMOVDQA64Z256rmk:    Opc = X86::VPBLENDMQZ256rmk; break;
    case X86::VMOVDQA64Zrmk:       Opc = X86::VPBLENDMQZrmk;    break;
    case X86::VMOVAPDZ128rmk:      Opc = X86::VBLENDMPDZ128rmk; break;
    case X86::VMOVAPDZ256rmk:      Opc = X86::VBLENDMPDZ256rmk; break;
    case X86::VMOVAPDZrmk:         Opc = X86::VBLENDMPDZrmk;    break;
    case X86::VMOVAPSZ128rmk:      Opc = X86::VBLENDMPSZ128rmk; break;
    case X86::VMOVAPSZ256rmk:      Opc = X86::VBLENDMPSZ256rmk; break;
    case X86::VMOVAPSZrmk:         Opc = X86::VBLENDMPSZrmk;    break;
    case X86::VBROADCASTSDZ256rmk: Opc = X86::VBLENDMPDZ256rmbk; break;
    case X86::VBROADCASTSDZrmk:    Opc = X86::VBLENDMPDZrmbk;    break;
    case X86::VBROADCASTSSZ128rmk: Opc = X86::VBLENDMPSZ128rmbk; break;
    case X86::VBROADCASTSSZ256rmk: Opc = X86::VBLENDMPSZ256rmbk; break;
    case X86::VBROADCASTSSZrmk:    Opc = X86::VBLENDMPSZrmbk;    break;
    case X86::VPBROADCASTDZ128rmk: Opc = X86::VPBLENDMDZ128rmbk; break;
    case X86::VPBROADCASTDZ256rmk: Opc = X86::VPBLENDMDZ256rmbk; break;
    case X86::VPBROADCASTDZrmk:    Opc = X86::VPBLENDMDZrmbk;    break;
    case X86::VPBROADCASTQZ128rmk: Opc = X86::VPBLENDMQZ128rmbk; break;
    case X86::VPBROADCASTQZ256rmk: Opc = X86::VPBLENDMQZ256rmbk; break;
    case X86::VPBROADCASTQZrmk:    Opc = X86::VPBLENDMQZrmbk;    break;
    }

    NewMI = BuildMI(MF, MI.getDebugLoc(), get(Opc))
              .add(Dest)
              .add(MI.getOperand(2))
              .add(Src)
              .add(MI.getOperand(3))
              .add(MI.getOperand(4))
              .add(MI.getOperand(5))
              .add(MI.getOperand(6))
              .add(MI.getOperand(7));
    break;
  }

  case X86::VMOVDQU8Z128rrk:
  case X86::VMOVDQU8Z256rrk:
  case X86::VMOVDQU8Zrrk:
  case X86::VMOVDQU16Z128rrk:
  case X86::VMOVDQU16Z256rrk:
  case X86::VMOVDQU16Zrrk:
  case X86::VMOVDQU32Z128rrk: case X86::VMOVDQA32Z128rrk:
  case X86::VMOVDQU32Z256rrk: case X86::VMOVDQA32Z256rrk:
  case X86::VMOVDQU32Zrrk:    case X86::VMOVDQA32Zrrk:
  case X86::VMOVDQU64Z128rrk: case X86::VMOVDQA64Z128rrk:
  case X86::VMOVDQU64Z256rrk: case X86::VMOVDQA64Z256rrk:
  case X86::VMOVDQU64Zrrk:    case X86::VMOVDQA64Zrrk:
  case X86::VMOVUPDZ128rrk:   case X86::VMOVAPDZ128rrk:
  case X86::VMOVUPDZ256rrk:   case X86::VMOVAPDZ256rrk:
  case X86::VMOVUPDZrrk:      case X86::VMOVAPDZrrk:
  case X86::VMOVUPSZ128rrk:   case X86::VMOVAPSZ128rrk:
  case X86::VMOVUPSZ256rrk:   case X86::VMOVAPSZ256rrk:
  case X86::VMOVUPSZrrk:      case X86::VMOVAPSZrrk: {
    unsigned Opc;
    switch (MIOpc) {
    default: llvm_unreachable("Unreachable!");
    case X86::VMOVDQU8Z128rrk:  Opc = X86::VPBLENDMBZ128rrk; break;
    case X86::VMOVDQU8Z256rrk:  Opc = X86::VPBLENDMBZ256rrk; break;
    case X86::VMOVDQU8Zrrk:     Opc = X86::VPBLENDMBZrrk;    break;
    case X86::VMOVDQU16Z128rrk: Opc = X86::VPBLENDMWZ128rrk; break;
    case X86::VMOVDQU16Z256rrk: Opc = X86::VPBLENDMWZ256rrk; break;
    case X86::VMOVDQU16Zrrk:    Opc = X86::VPBLENDMWZrrk;    break;
    case X86::VMOVDQU32Z128rrk: Opc = X86::VPBLENDMDZ128rrk; break;
    case X86::VMOVDQU32Z256rrk: Opc = X86::VPBLENDMDZ256rrk; break;
    case X86::VMOVDQU32Zrrk:    Opc = X86::VPBLENDMDZrrk;    break;
    case X86::VMOVDQU64Z128rrk: Opc = X86::VPBLENDMQZ128rrk; break;
    case X86::VMOVDQU64Z256rrk: Opc = X86::VPBLENDMQZ256rrk; break;
    case X86::VMOVDQU64Zrrk:    Opc = X86::VPBLENDMQZrrk;    break;
    case X86::VMOVUPDZ128rrk:   Opc = X86::VBLENDMPDZ128rrk; break;
    case X86::VMOVUPDZ256rrk:   Opc = X86::VBLENDMPDZ256rrk; break;
    case X86::VMOVUPDZrrk:      Opc = X86::VBLENDMPDZrrk;    break;
    case X86::VMOVUPSZ128rrk:   Opc = X86::VBLENDMPSZ128rrk; break;
    case X86::VMOVUPSZ256rrk:   Opc = X86::VBLENDMPSZ256rrk; break;
    case X86::VMOVUPSZrrk:      Opc = X86::VBLENDMPSZrrk;    break;
    case X86::VMOVDQA32Z128rrk: Opc = X86::VPBLENDMDZ128rrk; break;
    case X86::VMOVDQA32Z256rrk: Opc = X86::VPBLENDMDZ256rrk; break;
    case X86::VMOVDQA32Zrrk:    Opc = X86::VPBLENDMDZrrk;    break;
    case X86::VMOVDQA64Z128rrk: Opc = X86::VPBLENDMQZ128rrk; break;
    case X86::VMOVDQA64Z256rrk: Opc = X86::VPBLENDMQZ256rrk; break;
    case X86::VMOVDQA64Zrrk:    Opc = X86::VPBLENDMQZrrk;    break;
    case X86::VMOVAPDZ128rrk:   Opc = X86::VBLENDMPDZ128rrk; break;
    case X86::VMOVAPDZ256rrk:   Opc = X86::VBLENDMPDZ256rrk; break;
    case X86::VMOVAPDZrrk:      Opc = X86::VBLENDMPDZrrk;    break;
    case X86::VMOVAPSZ128rrk:   Opc = X86::VBLENDMPSZ128rrk; break;
    case X86::VMOVAPSZ256rrk:   Opc = X86::VBLENDMPSZ256rrk; break;
    case X86::VMOVAPSZrrk:      Opc = X86::VBLENDMPSZrrk;    break;
    }

    NewMI = BuildMI(MF, MI.getDebugLoc(), get(Opc))
              .add(Dest)
              .add(MI.getOperand(2))
              .add(Src)
              .add(MI.getOperand(3));
    break;
  }
  }

  if (!NewMI) return nullptr;

  if (LV) {  // Update live variables
    if (Src.isKill())
      LV->replaceKillInstruction(Src.getReg(), MI, *NewMI);
    if (Dest.isDead())
      LV->replaceKillInstruction(Dest.getReg(), MI, *NewMI);
  }

  MFI->insert(MI.getIterator(), NewMI); // Insert the new inst
  return NewMI;
}

/// This determines which of three possible cases of a three source commute
/// the source indexes correspond to taking into account any mask operands.
/// All prevents commuting a passthru operand. Returns -1 if the commute isn't
/// possible.
/// Case 0 - Possible to commute the first and second operands.
/// Case 1 - Possible to commute the first and third operands.
/// Case 2 - Possible to commute the second and third operands.
static unsigned getThreeSrcCommuteCase(uint64_t TSFlags, unsigned SrcOpIdx1,
                                       unsigned SrcOpIdx2) {
  // Put the lowest index to SrcOpIdx1 to simplify the checks below.
  if (SrcOpIdx1 > SrcOpIdx2)
    std::swap(SrcOpIdx1, SrcOpIdx2);

  unsigned Op1 = 1, Op2 = 2, Op3 = 3;
  if (X86II::isKMasked(TSFlags)) {
    Op2++;
    Op3++;
  }

  if (SrcOpIdx1 == Op1 && SrcOpIdx2 == Op2)
    return 0;
  if (SrcOpIdx1 == Op1 && SrcOpIdx2 == Op3)
    return 1;
  if (SrcOpIdx1 == Op2 && SrcOpIdx2 == Op3)
    return 2;
  llvm_unreachable("Unknown three src commute case.");
}

unsigned X86InstrInfo::getFMA3OpcodeToCommuteOperands(
    const MachineInstr &MI, unsigned SrcOpIdx1, unsigned SrcOpIdx2,
    const X86InstrFMA3Group &FMA3Group) const {

  unsigned Opc = MI.getOpcode();

  // TODO: Commuting the 1st operand of FMA*_Int requires some additional
  // analysis. The commute optimization is legal only if all users of FMA*_Int
  // use only the lowest element of the FMA*_Int instruction. Such analysis are
  // not implemented yet. So, just return 0 in that case.
  // When such analysis are available this place will be the right place for
  // calling it.
  assert(!(FMA3Group.isIntrinsic() && (SrcOpIdx1 == 1 || SrcOpIdx2 == 1)) &&
         "Intrinsic instructions can't commute operand 1");

  // Determine which case this commute is or if it can't be done.
  unsigned Case = getThreeSrcCommuteCase(MI.getDesc().TSFlags, SrcOpIdx1,
                                         SrcOpIdx2);
  assert(Case < 3 && "Unexpected case number!");

  // Define the FMA forms mapping array that helps to map input FMA form
  // to output FMA form to preserve the operation semantics after
  // commuting the operands.
  const unsigned Form132Index = 0;
  const unsigned Form213Index = 1;
  const unsigned Form231Index = 2;
  static const unsigned FormMapping[][3] = {
    // 0: SrcOpIdx1 == 1 && SrcOpIdx2 == 2;
    // FMA132 A, C, b; ==> FMA231 C, A, b;
    // FMA213 B, A, c; ==> FMA213 A, B, c;
    // FMA231 C, A, b; ==> FMA132 A, C, b;
    { Form231Index, Form213Index, Form132Index },
    // 1: SrcOpIdx1 == 1 && SrcOpIdx2 == 3;
    // FMA132 A, c, B; ==> FMA132 B, c, A;
    // FMA213 B, a, C; ==> FMA231 C, a, B;
    // FMA231 C, a, B; ==> FMA213 B, a, C;
    { Form132Index, Form231Index, Form213Index },
    // 2: SrcOpIdx1 == 2 && SrcOpIdx2 == 3;
    // FMA132 a, C, B; ==> FMA213 a, B, C;
    // FMA213 b, A, C; ==> FMA132 b, C, A;
    // FMA231 c, A, B; ==> FMA231 c, B, A;
    { Form213Index, Form132Index, Form231Index }
  };

  unsigned FMAForms[3];
  FMAForms[0] = FMA3Group.get132Opcode();
  FMAForms[1] = FMA3Group.get213Opcode();
  FMAForms[2] = FMA3Group.get231Opcode();
  unsigned FormIndex;
  for (FormIndex = 0; FormIndex < 3; FormIndex++)
    if (Opc == FMAForms[FormIndex])
      break;

  // Everything is ready, just adjust the FMA opcode and return it.
  FormIndex = FormMapping[Case][FormIndex];
  return FMAForms[FormIndex];
}

static void commuteVPTERNLOG(MachineInstr &MI, unsigned SrcOpIdx1,
                             unsigned SrcOpIdx2) {
  // Determine which case this commute is or if it can't be done.
  unsigned Case = getThreeSrcCommuteCase(MI.getDesc().TSFlags, SrcOpIdx1,
                                         SrcOpIdx2);
  assert(Case < 3 && "Unexpected case value!");

  // For each case we need to swap two pairs of bits in the final immediate.
  static const uint8_t SwapMasks[3][4] = {
    { 0x04, 0x10, 0x08, 0x20 }, // Swap bits 2/4 and 3/5.
    { 0x02, 0x10, 0x08, 0x40 }, // Swap bits 1/4 and 3/6.
    { 0x02, 0x04, 0x20, 0x40 }, // Swap bits 1/2 and 5/6.
  };

  uint8_t Imm = MI.getOperand(MI.getNumOperands()-1).getImm();
  // Clear out the bits we are swapping.
  uint8_t NewImm = Imm & ~(SwapMasks[Case][0] | SwapMasks[Case][1] |
                           SwapMasks[Case][2] | SwapMasks[Case][3]);
  // If the immediate had a bit of the pair set, then set the opposite bit.
  if (Imm & SwapMasks[Case][0]) NewImm |= SwapMasks[Case][1];
  if (Imm & SwapMasks[Case][1]) NewImm |= SwapMasks[Case][0];
  if (Imm & SwapMasks[Case][2]) NewImm |= SwapMasks[Case][3];
  if (Imm & SwapMasks[Case][3]) NewImm |= SwapMasks[Case][2];
  MI.getOperand(MI.getNumOperands()-1).setImm(NewImm);
}

// Returns true if this is a VPERMI2 or VPERMT2 instruction that can be
// commuted.
static bool isCommutableVPERMV3Instruction(unsigned Opcode) {
#define VPERM_CASES(Suffix) \
  case X86::VPERMI2##Suffix##128rr:    case X86::VPERMT2##Suffix##128rr:    \
  case X86::VPERMI2##Suffix##256rr:    case X86::VPERMT2##Suffix##256rr:    \
  case X86::VPERMI2##Suffix##rr:       case X86::VPERMT2##Suffix##rr:       \
  case X86::VPERMI2##Suffix##128rm:    case X86::VPERMT2##Suffix##128rm:    \
  case X86::VPERMI2##Suffix##256rm:    case X86::VPERMT2##Suffix##256rm:    \
  case X86::VPERMI2##Suffix##rm:       case X86::VPERMT2##Suffix##rm:       \
  case X86::VPERMI2##Suffix##128rrkz:  case X86::VPERMT2##Suffix##128rrkz:  \
  case X86::VPERMI2##Suffix##256rrkz:  case X86::VPERMT2##Suffix##256rrkz:  \
  case X86::VPERMI2##Suffix##rrkz:     case X86::VPERMT2##Suffix##rrkz:     \
  case X86::VPERMI2##Suffix##128rmkz:  case X86::VPERMT2##Suffix##128rmkz:  \
  case X86::VPERMI2##Suffix##256rmkz:  case X86::VPERMT2##Suffix##256rmkz:  \
  case X86::VPERMI2##Suffix##rmkz:     case X86::VPERMT2##Suffix##rmkz:

#define VPERM_CASES_BROADCAST(Suffix) \
  VPERM_CASES(Suffix) \
  case X86::VPERMI2##Suffix##128rmb:   case X86::VPERMT2##Suffix##128rmb:   \
  case X86::VPERMI2##Suffix##256rmb:   case X86::VPERMT2##Suffix##256rmb:   \
  case X86::VPERMI2##Suffix##rmb:      case X86::VPERMT2##Suffix##rmb:      \
  case X86::VPERMI2##Suffix##128rmbkz: case X86::VPERMT2##Suffix##128rmbkz: \
  case X86::VPERMI2##Suffix##256rmbkz: case X86::VPERMT2##Suffix##256rmbkz: \
  case X86::VPERMI2##Suffix##rmbkz:    case X86::VPERMT2##Suffix##rmbkz:

  switch (Opcode) {
  default: return false;
  VPERM_CASES(B)
  VPERM_CASES_BROADCAST(D)
  VPERM_CASES_BROADCAST(PD)
  VPERM_CASES_BROADCAST(PS)
  VPERM_CASES_BROADCAST(Q)
  VPERM_CASES(W)
    return true;
  }
#undef VPERM_CASES_BROADCAST
#undef VPERM_CASES
}

// Returns commuted opcode for VPERMI2 and VPERMT2 instructions by switching
// from the I opcode to the T opcode and vice versa.
static unsigned getCommutedVPERMV3Opcode(unsigned Opcode) {
#define VPERM_CASES(Orig, New) \
  case X86::Orig##128rr:    return X86::New##128rr;   \
  case X86::Orig##128rrkz:  return X86::New##128rrkz; \
  case X86::Orig##128rm:    return X86::New##128rm;   \
  case X86::Orig##128rmkz:  return X86::New##128rmkz; \
  case X86::Orig##256rr:    return X86::New##256rr;   \
  case X86::Orig##256rrkz:  return X86::New##256rrkz; \
  case X86::Orig##256rm:    return X86::New##256rm;   \
  case X86::Orig##256rmkz:  return X86::New##256rmkz; \
  case X86::Orig##rr:       return X86::New##rr;      \
  case X86::Orig##rrkz:     return X86::New##rrkz;    \
  case X86::Orig##rm:       return X86::New##rm;      \
  case X86::Orig##rmkz:     return X86::New##rmkz;

#define VPERM_CASES_BROADCAST(Orig, New) \
  VPERM_CASES(Orig, New) \
  case X86::Orig##128rmb:   return X86::New##128rmb;   \
  case X86::Orig##128rmbkz: return X86::New##128rmbkz; \
  case X86::Orig##256rmb:   return X86::New##256rmb;   \
  case X86::Orig##256rmbkz: return X86::New##256rmbkz; \
  case X86::Orig##rmb:      return X86::New##rmb;      \
  case X86::Orig##rmbkz:    return X86::New##rmbkz;

  switch (Opcode) {
  VPERM_CASES(VPERMI2B, VPERMT2B)
  VPERM_CASES_BROADCAST(VPERMI2D,  VPERMT2D)
  VPERM_CASES_BROADCAST(VPERMI2PD, VPERMT2PD)
  VPERM_CASES_BROADCAST(VPERMI2PS, VPERMT2PS)
  VPERM_CASES_BROADCAST(VPERMI2Q,  VPERMT2Q)
  VPERM_CASES(VPERMI2W, VPERMT2W)
  VPERM_CASES(VPERMT2B, VPERMI2B)
  VPERM_CASES_BROADCAST(VPERMT2D,  VPERMI2D)
  VPERM_CASES_BROADCAST(VPERMT2PD, VPERMI2PD)
  VPERM_CASES_BROADCAST(VPERMT2PS, VPERMI2PS)
  VPERM_CASES_BROADCAST(VPERMT2Q,  VPERMI2Q)
  VPERM_CASES(VPERMT2W, VPERMI2W)
  }

  llvm_unreachable("Unreachable!");
#undef VPERM_CASES_BROADCAST
#undef VPERM_CASES
}

MachineInstr *X86InstrInfo::commuteInstructionImpl(MachineInstr &MI, bool NewMI,
                                                   unsigned OpIdx1,
                                                   unsigned OpIdx2) const {
  auto cloneIfNew = [NewMI](MachineInstr &MI) -> MachineInstr & {
    if (NewMI)
      return *MI.getParent()->getParent()->CloneMachineInstr(&MI);
    return MI;
  };

  switch (MI.getOpcode()) {
  case X86::SHRD16rri8: // A = SHRD16rri8 B, C, I -> A = SHLD16rri8 C, B, (16-I)
  case X86::SHLD16rri8: // A = SHLD16rri8 B, C, I -> A = SHRD16rri8 C, B, (16-I)
  case X86::SHRD32rri8: // A = SHRD32rri8 B, C, I -> A = SHLD32rri8 C, B, (32-I)
  case X86::SHLD32rri8: // A = SHLD32rri8 B, C, I -> A = SHRD32rri8 C, B, (32-I)
  case X86::SHRD64rri8: // A = SHRD64rri8 B, C, I -> A = SHLD64rri8 C, B, (64-I)
  case X86::SHLD64rri8:{// A = SHLD64rri8 B, C, I -> A = SHRD64rri8 C, B, (64-I)
    unsigned Opc;
    unsigned Size;
    switch (MI.getOpcode()) {
    default: llvm_unreachable("Unreachable!");
    case X86::SHRD16rri8: Size = 16; Opc = X86::SHLD16rri8; break;
    case X86::SHLD16rri8: Size = 16; Opc = X86::SHRD16rri8; break;
    case X86::SHRD32rri8: Size = 32; Opc = X86::SHLD32rri8; break;
    case X86::SHLD32rri8: Size = 32; Opc = X86::SHRD32rri8; break;
    case X86::SHRD64rri8: Size = 64; Opc = X86::SHLD64rri8; break;
    case X86::SHLD64rri8: Size = 64; Opc = X86::SHRD64rri8; break;
    }
    unsigned Amt = MI.getOperand(3).getImm();
    auto &WorkingMI = cloneIfNew(MI);
    WorkingMI.setDesc(get(Opc));
    WorkingMI.getOperand(3).setImm(Size - Amt);
    return TargetInstrInfo::commuteInstructionImpl(WorkingMI, /*NewMI=*/false,
                                                   OpIdx1, OpIdx2);
  }
  case X86::PFSUBrr:
  case X86::PFSUBRrr: {
    // PFSUB  x, y: x = x - y
    // PFSUBR x, y: x = y - x
    unsigned Opc =
        (X86::PFSUBRrr == MI.getOpcode() ? X86::PFSUBrr : X86::PFSUBRrr);
    auto &WorkingMI = cloneIfNew(MI);
    WorkingMI.setDesc(get(Opc));
    return TargetInstrInfo::commuteInstructionImpl(WorkingMI, /*NewMI=*/false,
                                                   OpIdx1, OpIdx2);
  }
  case X86::BLENDPDrri:
  case X86::BLENDPSrri:
  case X86::VBLENDPDrri:
  case X86::VBLENDPSrri:
    // If we're optimizing for size, try to use MOVSD/MOVSS.
    if (MI.getParent()->getParent()->getFunction().hasOptSize()) {
      unsigned Mask, Opc;
      switch (MI.getOpcode()) {
      default: llvm_unreachable("Unreachable!");
      case X86::BLENDPDrri:  Opc = X86::MOVSDrr;  Mask = 0x03; break;
      case X86::BLENDPSrri:  Opc = X86::MOVSSrr;  Mask = 0x0F; break;
      case X86::VBLENDPDrri: Opc = X86::VMOVSDrr; Mask = 0x03; break;
      case X86::VBLENDPSrri: Opc = X86::VMOVSSrr; Mask = 0x0F; break;
      }
      if ((MI.getOperand(3).getImm() ^ Mask) == 1) {
        auto &WorkingMI = cloneIfNew(MI);
        WorkingMI.setDesc(get(Opc));
        WorkingMI.RemoveOperand(3);
        return TargetInstrInfo::commuteInstructionImpl(WorkingMI,
                                                       /*NewMI=*/false,
                                                       OpIdx1, OpIdx2);
      }
    }
    LLVM_FALLTHROUGH;
  case X86::PBLENDWrri:
  case X86::VBLENDPDYrri:
  case X86::VBLENDPSYrri:
  case X86::VPBLENDDrri:
  case X86::VPBLENDWrri:
  case X86::VPBLENDDYrri:
  case X86::VPBLENDWYrri:{
    int8_t Mask;
    switch (MI.getOpcode()) {
    default: llvm_unreachable("Unreachable!");
    case X86::BLENDPDrri:    Mask = (int8_t)0x03; break;
    case X86::BLENDPSrri:    Mask = (int8_t)0x0F; break;
    case X86::PBLENDWrri:    Mask = (int8_t)0xFF; break;
    case X86::VBLENDPDrri:   Mask = (int8_t)0x03; break;
    case X86::VBLENDPSrri:   Mask = (int8_t)0x0F; break;
    case X86::VBLENDPDYrri:  Mask = (int8_t)0x0F; break;
    case X86::VBLENDPSYrri:  Mask = (int8_t)0xFF; break;
    case X86::VPBLENDDrri:   Mask = (int8_t)0x0F; break;
    case X86::VPBLENDWrri:   Mask = (int8_t)0xFF; break;
    case X86::VPBLENDDYrri:  Mask = (int8_t)0xFF; break;
    case X86::VPBLENDWYrri:  Mask = (int8_t)0xFF; break;
    }
    // Only the least significant bits of Imm are used.
    // Using int8_t to ensure it will be sign extended to the int64_t that
    // setImm takes in order to match isel behavior.
    int8_t Imm = MI.getOperand(3).getImm() & Mask;
    auto &WorkingMI = cloneIfNew(MI);
    WorkingMI.getOperand(3).setImm(Mask ^ Imm);
    return TargetInstrInfo::commuteInstructionImpl(WorkingMI, /*NewMI=*/false,
                                                   OpIdx1, OpIdx2);
  }
  case X86::INSERTPSrr:
  case X86::VINSERTPSrr:
  case X86::VINSERTPSZrr: {
    unsigned Imm = MI.getOperand(MI.getNumOperands() - 1).getImm();
    unsigned ZMask = Imm & 15;
    unsigned DstIdx = (Imm >> 4) & 3;
    unsigned SrcIdx = (Imm >> 6) & 3;

    // We can commute insertps if we zero 2 of the elements, the insertion is
    // "inline" and we don't override the insertion with a zero.
    if (DstIdx == SrcIdx && (ZMask & (1 << DstIdx)) == 0 &&
        countPopulation(ZMask) == 2) {
      unsigned AltIdx = findFirstSet((ZMask | (1 << DstIdx)) ^ 15);
      assert(AltIdx < 4 && "Illegal insertion index");
      unsigned AltImm = (AltIdx << 6) | (AltIdx << 4) | ZMask;
      auto &WorkingMI = cloneIfNew(MI);
      WorkingMI.getOperand(MI.getNumOperands() - 1).setImm(AltImm);
      return TargetInstrInfo::commuteInstructionImpl(WorkingMI, /*NewMI=*/false,
                                                     OpIdx1, OpIdx2);
    }
    return nullptr;
  }
  case X86::MOVSDrr:
  case X86::MOVSSrr:
  case X86::VMOVSDrr:
  case X86::VMOVSSrr:{
    // On SSE41 or later we can commute a MOVSS/MOVSD to a BLENDPS/BLENDPD.
    if (Subtarget.hasSSE41()) {
      unsigned Mask, Opc;
      switch (MI.getOpcode()) {
      default: llvm_unreachable("Unreachable!");
      case X86::MOVSDrr:  Opc = X86::BLENDPDrri;  Mask = 0x02; break;
      case X86::MOVSSrr:  Opc = X86::BLENDPSrri;  Mask = 0x0E; break;
      case X86::VMOVSDrr: Opc = X86::VBLENDPDrri; Mask = 0x02; break;
      case X86::VMOVSSrr: Opc = X86::VBLENDPSrri; Mask = 0x0E; break;
      }

      auto &WorkingMI = cloneIfNew(MI);
      WorkingMI.setDesc(get(Opc));
      WorkingMI.addOperand(MachineOperand::CreateImm(Mask));
      return TargetInstrInfo::commuteInstructionImpl(WorkingMI, /*NewMI=*/false,
                                                     OpIdx1, OpIdx2);
    }

    // Convert to SHUFPD.
    assert(MI.getOpcode() == X86::MOVSDrr &&
           "Can only commute MOVSDrr without SSE4.1");

    auto &WorkingMI = cloneIfNew(MI);
    WorkingMI.setDesc(get(X86::SHUFPDrri));
    WorkingMI.addOperand(MachineOperand::CreateImm(0x02));
    return TargetInstrInfo::commuteInstructionImpl(WorkingMI, /*NewMI=*/false,
                                                   OpIdx1, OpIdx2);
  }
  case X86::SHUFPDrri: {
    // Commute to MOVSD.
    assert(MI.getOperand(3).getImm() == 0x02 && "Unexpected immediate!");
    auto &WorkingMI = cloneIfNew(MI);
    WorkingMI.setDesc(get(X86::MOVSDrr));
    WorkingMI.RemoveOperand(3);
    return TargetInstrInfo::commuteInstructionImpl(WorkingMI, /*NewMI=*/false,
                                                   OpIdx1, OpIdx2);
  }
  case X86::PCLMULQDQrr:
  case X86::VPCLMULQDQrr:
  case X86::VPCLMULQDQYrr:
  case X86::VPCLMULQDQZrr:
  case X86::VPCLMULQDQZ128rr:
  case X86::VPCLMULQDQZ256rr: {
    // SRC1 64bits = Imm[0] ? SRC1[127:64] : SRC1[63:0]
    // SRC2 64bits = Imm[4] ? SRC2[127:64] : SRC2[63:0]
    unsigned Imm = MI.getOperand(3).getImm();
    unsigned Src1Hi = Imm & 0x01;
    unsigned Src2Hi = Imm & 0x10;
    auto &WorkingMI = cloneIfNew(MI);
    WorkingMI.getOperand(3).setImm((Src1Hi << 4) | (Src2Hi >> 4));
    return TargetInstrInfo::commuteInstructionImpl(WorkingMI, /*NewMI=*/false,
                                                   OpIdx1, OpIdx2);
  }
  case X86::VPCMPBZ128rri:  case X86::VPCMPUBZ128rri:
  case X86::VPCMPBZ256rri:  case X86::VPCMPUBZ256rri:
  case X86::VPCMPBZrri:     case X86::VPCMPUBZrri:
  case X86::VPCMPDZ128rri:  case X86::VPCMPUDZ128rri:
  case X86::VPCMPDZ256rri:  case X86::VPCMPUDZ256rri:
  case X86::VPCMPDZrri:     case X86::VPCMPUDZrri:
  case X86::VPCMPQZ128rri:  case X86::VPCMPUQZ128rri:
  case X86::VPCMPQZ256rri:  case X86::VPCMPUQZ256rri:
  case X86::VPCMPQZrri:     case X86::VPCMPUQZrri:
  case X86::VPCMPWZ128rri:  case X86::VPCMPUWZ128rri:
  case X86::VPCMPWZ256rri:  case X86::VPCMPUWZ256rri:
  case X86::VPCMPWZrri:     case X86::VPCMPUWZrri:
  case X86::VPCMPBZ128rrik: case X86::VPCMPUBZ128rrik:
  case X86::VPCMPBZ256rrik: case X86::VPCMPUBZ256rrik:
  case X86::VPCMPBZrrik:    case X86::VPCMPUBZrrik:
  case X86::VPCMPDZ128rrik: case X86::VPCMPUDZ128rrik:
  case X86::VPCMPDZ256rrik: case X86::VPCMPUDZ256rrik:
  case X86::VPCMPDZrrik:    case X86::VPCMPUDZrrik:
  case X86::VPCMPQZ128rrik: case X86::VPCMPUQZ128rrik:
  case X86::VPCMPQZ256rrik: case X86::VPCMPUQZ256rrik:
  case X86::VPCMPQZrrik:    case X86::VPCMPUQZrrik:
  case X86::VPCMPWZ128rrik: case X86::VPCMPUWZ128rrik:
  case X86::VPCMPWZ256rrik: case X86::VPCMPUWZ256rrik:
  case X86::VPCMPWZrrik:    case X86::VPCMPUWZrrik: {
    // Flip comparison mode immediate (if necessary).
    unsigned Imm = MI.getOperand(MI.getNumOperands() - 1).getImm() & 0x7;
    Imm = X86::getSwappedVPCMPImm(Imm);
    auto &WorkingMI = cloneIfNew(MI);
    WorkingMI.getOperand(MI.getNumOperands() - 1).setImm(Imm);
    return TargetInstrInfo::commuteInstructionImpl(WorkingMI, /*NewMI=*/false,
                                                   OpIdx1, OpIdx2);
  }
  case X86::VPCOMBri: case X86::VPCOMUBri:
  case X86::VPCOMDri: case X86::VPCOMUDri:
  case X86::VPCOMQri: case X86::VPCOMUQri:
  case X86::VPCOMWri: case X86::VPCOMUWri: {
    // Flip comparison mode immediate (if necessary).
    unsigned Imm = MI.getOperand(3).getImm() & 0x7;
    Imm = X86::getSwappedVPCOMImm(Imm);
    auto &WorkingMI = cloneIfNew(MI);
    WorkingMI.getOperand(3).setImm(Imm);
    return TargetInstrInfo::commuteInstructionImpl(WorkingMI, /*NewMI=*/false,
                                                   OpIdx1, OpIdx2);
  }
  case X86::VCMPSDZrr:
  case X86::VCMPSSZrr:
  case X86::VCMPPDZrri:
  case X86::VCMPPSZrri:
  case X86::VCMPPDZ128rri:
  case X86::VCMPPSZ128rri:
  case X86::VCMPPDZ256rri:
  case X86::VCMPPSZ256rri:
  case X86::VCMPPDZrrik:
  case X86::VCMPPSZrrik:
  case X86::VCMPPDZ128rrik:
  case X86::VCMPPSZ128rrik:
  case X86::VCMPPDZ256rrik:
  case X86::VCMPPSZ256rrik: {
    unsigned Imm =
                MI.getOperand(MI.getNumExplicitOperands() - 1).getImm() & 0x1f;
    Imm = X86::getSwappedVCMPImm(Imm);
    auto &WorkingMI = cloneIfNew(MI);
    WorkingMI.getOperand(MI.getNumExplicitOperands() - 1).setImm(Imm);
    return TargetInstrInfo::commuteInstructionImpl(WorkingMI, /*NewMI=*/false,
                                                   OpIdx1, OpIdx2);
  }
  case X86::VPERM2F128rr:
  case X86::VPERM2I128rr: {
    // Flip permute source immediate.
    // Imm & 0x02: lo = if set, select Op1.lo/hi else Op0.lo/hi.
    // Imm & 0x20: hi = if set, select Op1.lo/hi else Op0.lo/hi.
    int8_t Imm = MI.getOperand(3).getImm() & 0xFF;
    auto &WorkingMI = cloneIfNew(MI);
    WorkingMI.getOperand(3).setImm(Imm ^ 0x22);
    return TargetInstrInfo::commuteInstructionImpl(WorkingMI, /*NewMI=*/false,
                                                   OpIdx1, OpIdx2);
  }
  case X86::MOVHLPSrr:
  case X86::UNPCKHPDrr:
  case X86::VMOVHLPSrr:
  case X86::VUNPCKHPDrr:
  case X86::VMOVHLPSZrr:
  case X86::VUNPCKHPDZ128rr: {
    assert(Subtarget.hasSSE2() && "Commuting MOVHLP/UNPCKHPD requires SSE2!");

    unsigned Opc = MI.getOpcode();
    switch (Opc) {
    default: llvm_unreachable("Unreachable!");
    case X86::MOVHLPSrr:       Opc = X86::UNPCKHPDrr;      break;
    case X86::UNPCKHPDrr:      Opc = X86::MOVHLPSrr;       break;
    case X86::VMOVHLPSrr:      Opc = X86::VUNPCKHPDrr;     break;
    case X86::VUNPCKHPDrr:     Opc = X86::VMOVHLPSrr;      break;
    case X86::VMOVHLPSZrr:     Opc = X86::VUNPCKHPDZ128rr; break;
    case X86::VUNPCKHPDZ128rr: Opc = X86::VMOVHLPSZrr;     break;
    }
    auto &WorkingMI = cloneIfNew(MI);
    WorkingMI.setDesc(get(Opc));
    return TargetInstrInfo::commuteInstructionImpl(WorkingMI, /*NewMI=*/false,
                                                   OpIdx1, OpIdx2);
  }
  case X86::CMOV16rr:  case X86::CMOV32rr:  case X86::CMOV64rr: {
    auto &WorkingMI = cloneIfNew(MI);
    unsigned OpNo = MI.getDesc().getNumOperands() - 1;
    X86::CondCode CC = static_cast<X86::CondCode>(MI.getOperand(OpNo).getImm());
    WorkingMI.getOperand(OpNo).setImm(X86::GetOppositeBranchCondition(CC));
    return TargetInstrInfo::commuteInstructionImpl(WorkingMI, /*NewMI=*/false,
                                                   OpIdx1, OpIdx2);
  }
  case X86::VPTERNLOGDZrri:      case X86::VPTERNLOGDZrmi:
  case X86::VPTERNLOGDZ128rri:   case X86::VPTERNLOGDZ128rmi:
  case X86::VPTERNLOGDZ256rri:   case X86::VPTERNLOGDZ256rmi:
  case X86::VPTERNLOGQZrri:      case X86::VPTERNLOGQZrmi:
  case X86::VPTERNLOGQZ128rri:   case X86::VPTERNLOGQZ128rmi:
  case X86::VPTERNLOGQZ256rri:   case X86::VPTERNLOGQZ256rmi:
  case X86::VPTERNLOGDZrrik:
  case X86::VPTERNLOGDZ128rrik:
  case X86::VPTERNLOGDZ256rrik:
  case X86::VPTERNLOGQZrrik:
  case X86::VPTERNLOGQZ128rrik:
  case X86::VPTERNLOGQZ256rrik:
  case X86::VPTERNLOGDZrrikz:    case X86::VPTERNLOGDZrmikz:
  case X86::VPTERNLOGDZ128rrikz: case X86::VPTERNLOGDZ128rmikz:
  case X86::VPTERNLOGDZ256rrikz: case X86::VPTERNLOGDZ256rmikz:
  case X86::VPTERNLOGQZrrikz:    case X86::VPTERNLOGQZrmikz:
  case X86::VPTERNLOGQZ128rrikz: case X86::VPTERNLOGQZ128rmikz:
  case X86::VPTERNLOGQZ256rrikz: case X86::VPTERNLOGQZ256rmikz:
  case X86::VPTERNLOGDZ128rmbi:
  case X86::VPTERNLOGDZ256rmbi:
  case X86::VPTERNLOGDZrmbi:
  case X86::VPTERNLOGQZ128rmbi:
  case X86::VPTERNLOGQZ256rmbi:
  case X86::VPTERNLOGQZrmbi:
  case X86::VPTERNLOGDZ128rmbikz:
  case X86::VPTERNLOGDZ256rmbikz:
  case X86::VPTERNLOGDZrmbikz:
  case X86::VPTERNLOGQZ128rmbikz:
  case X86::VPTERNLOGQZ256rmbikz:
  case X86::VPTERNLOGQZrmbikz: {
    auto &WorkingMI = cloneIfNew(MI);
    commuteVPTERNLOG(WorkingMI, OpIdx1, OpIdx2);
    return TargetInstrInfo::commuteInstructionImpl(WorkingMI, /*NewMI=*/false,
                                                   OpIdx1, OpIdx2);
  }
  default: {
    if (isCommutableVPERMV3Instruction(MI.getOpcode())) {
      unsigned Opc = getCommutedVPERMV3Opcode(MI.getOpcode());
      auto &WorkingMI = cloneIfNew(MI);
      WorkingMI.setDesc(get(Opc));
      return TargetInstrInfo::commuteInstructionImpl(WorkingMI, /*NewMI=*/false,
                                                     OpIdx1, OpIdx2);
    }

    const X86InstrFMA3Group *FMA3Group = getFMA3Group(MI.getOpcode(),
                                                      MI.getDesc().TSFlags);
    if (FMA3Group) {
      unsigned Opc =
        getFMA3OpcodeToCommuteOperands(MI, OpIdx1, OpIdx2, *FMA3Group);
      auto &WorkingMI = cloneIfNew(MI);
      WorkingMI.setDesc(get(Opc));
      return TargetInstrInfo::commuteInstructionImpl(WorkingMI, /*NewMI=*/false,
                                                     OpIdx1, OpIdx2);
    }

    return TargetInstrInfo::commuteInstructionImpl(MI, NewMI, OpIdx1, OpIdx2);
  }
  }
}

bool
X86InstrInfo::findThreeSrcCommutedOpIndices(const MachineInstr &MI,
                                            unsigned &SrcOpIdx1,
                                            unsigned &SrcOpIdx2,
                                            bool IsIntrinsic) const {
  uint64_t TSFlags = MI.getDesc().TSFlags;

  unsigned FirstCommutableVecOp = 1;
  unsigned LastCommutableVecOp = 3;
  unsigned KMaskOp = -1U;
  if (X86II::isKMasked(TSFlags)) {
    // For k-zero-masked operations it is Ok to commute the first vector
    // operand. Unless this is an intrinsic instruction.
    // For regular k-masked operations a conservative choice is done as the
    // elements of the first vector operand, for which the corresponding bit
    // in the k-mask operand is set to 0, are copied to the result of the
    // instruction.
    // TODO/FIXME: The commute still may be legal if it is known that the
    // k-mask operand is set to either all ones or all zeroes.
    // It is also Ok to commute the 1st operand if all users of MI use only
    // the elements enabled by the k-mask operand. For example,
    //   v4 = VFMADD213PSZrk v1, k, v2, v3; // v1[i] = k[i] ? v2[i]*v1[i]+v3[i]
    //                                                     : v1[i];
    //   VMOVAPSZmrk <mem_addr>, k, v4; // this is the ONLY user of v4 ->
    //                                  // Ok, to commute v1 in FMADD213PSZrk.

    // The k-mask operand has index = 2 for masked and zero-masked operations.
    KMaskOp = 2;

    // The operand with index = 1 is used as a source for those elements for
    // which the corresponding bit in the k-mask is set to 0.
    if (X86II::isKMergeMasked(TSFlags) || IsIntrinsic)
      FirstCommutableVecOp = 3;

    LastCommutableVecOp++;
  } else if (IsIntrinsic) {
    // Commuting the first operand of an intrinsic instruction isn't possible
    // unless we can prove that only the lowest element of the result is used.
    FirstCommutableVecOp = 2;
  }

  if (isMem(MI, LastCommutableVecOp))
    LastCommutableVecOp--;

  // Only the first RegOpsNum operands are commutable.
  // Also, the value 'CommuteAnyOperandIndex' is valid here as it means
  // that the operand is not specified/fixed.
  if (SrcOpIdx1 != CommuteAnyOperandIndex &&
      (SrcOpIdx1 < FirstCommutableVecOp || SrcOpIdx1 > LastCommutableVecOp ||
       SrcOpIdx1 == KMaskOp))
    return false;
  if (SrcOpIdx2 != CommuteAnyOperandIndex &&
      (SrcOpIdx2 < FirstCommutableVecOp || SrcOpIdx2 > LastCommutableVecOp ||
       SrcOpIdx2 == KMaskOp))
    return false;

  // Look for two different register operands assumed to be commutable
  // regardless of the FMA opcode. The FMA opcode is adjusted later.
  if (SrcOpIdx1 == CommuteAnyOperandIndex ||
      SrcOpIdx2 == CommuteAnyOperandIndex) {
    unsigned CommutableOpIdx2 = SrcOpIdx2;

    // At least one of operands to be commuted is not specified and
    // this method is free to choose appropriate commutable operands.
    if (SrcOpIdx1 == SrcOpIdx2)
      // Both of operands are not fixed. By default set one of commutable
      // operands to the last register operand of the instruction.
      CommutableOpIdx2 = LastCommutableVecOp;
    else if (SrcOpIdx2 == CommuteAnyOperandIndex)
      // Only one of operands is not fixed.
      CommutableOpIdx2 = SrcOpIdx1;

    // CommutableOpIdx2 is well defined now. Let's choose another commutable
    // operand and assign its index to CommutableOpIdx1.
    Register Op2Reg = MI.getOperand(CommutableOpIdx2).getReg();

    unsigned CommutableOpIdx1;
    for (CommutableOpIdx1 = LastCommutableVecOp;
         CommutableOpIdx1 >= FirstCommutableVecOp; CommutableOpIdx1--) {
      // Just ignore and skip the k-mask operand.
      if (CommutableOpIdx1 == KMaskOp)
        continue;

      // The commuted operands must have different registers.
      // Otherwise, the commute transformation does not change anything and
      // is useless then.
      if (Op2Reg != MI.getOperand(CommutableOpIdx1).getReg())
        break;
    }

    // No appropriate commutable operands were found.
    if (CommutableOpIdx1 < FirstCommutableVecOp)
      return false;

    // Assign the found pair of commutable indices to SrcOpIdx1 and SrcOpidx2
    // to return those values.
    if (!fixCommutedOpIndices(SrcOpIdx1, SrcOpIdx2,
                              CommutableOpIdx1, CommutableOpIdx2))
      return false;
  }

  return true;
}

bool X86InstrInfo::findCommutedOpIndices(const MachineInstr &MI,
                                         unsigned &SrcOpIdx1,
                                         unsigned &SrcOpIdx2) const {
  const MCInstrDesc &Desc = MI.getDesc();
  if (!Desc.isCommutable())
    return false;

  switch (MI.getOpcode()) {
  case X86::CMPSDrr:
  case X86::CMPSSrr:
  case X86::CMPPDrri:
  case X86::CMPPSrri:
  case X86::VCMPSDrr:
  case X86::VCMPSSrr:
  case X86::VCMPPDrri:
  case X86::VCMPPSrri:
  case X86::VCMPPDYrri:
  case X86::VCMPPSYrri:
  case X86::VCMPSDZrr:
  case X86::VCMPSSZrr:
  case X86::VCMPPDZrri:
  case X86::VCMPPSZrri:
#if INTEL_CUSTOMIZATION
#if INTEL_FEATURE_ISA_FP16
  case X86::VCMPSHZrr:
  case X86::VCMPPHZrri:
  case X86::VCMPPHZ128rri:
  case X86::VCMPPHZ256rri:
#endif // INTEL_FEATURE_ISA_FP16
#endif // INTEL_CUSTOMIZATION
  case X86::VCMPPDZ128rri:
  case X86::VCMPPSZ128rri:
  case X86::VCMPPDZ256rri:
  case X86::VCMPPSZ256rri:
  case X86::VCMPPDZrrik:
  case X86::VCMPPSZrrik:
  case X86::VCMPPDZ128rrik:
  case X86::VCMPPSZ128rrik:
  case X86::VCMPPDZ256rrik:
  case X86::VCMPPSZ256rrik: {
    unsigned OpOffset = X86II::isKMasked(Desc.TSFlags) ? 1 : 0;

    // Float comparison can be safely commuted for
    // Ordered/Unordered/Equal/NotEqual tests
    unsigned Imm = MI.getOperand(3 + OpOffset).getImm() & 0x7;
    switch (Imm) {
    default:
      // EVEX versions can be commuted.
      if ((Desc.TSFlags & X86II::EncodingMask) == X86II::EVEX)
        break;
      return false;
    case 0x00: // EQUAL
    case 0x03: // UNORDERED
    case 0x04: // NOT EQUAL
    case 0x07: // ORDERED
      break;
    }

    // The indices of the commutable operands are 1 and 2 (or 2 and 3
    // when masked).
    // Assign them to the returned operand indices here.
    return fixCommutedOpIndices(SrcOpIdx1, SrcOpIdx2, 1 + OpOffset,
                                2 + OpOffset);
  }
  case X86::MOVSSrr:
    // X86::MOVSDrr is always commutable. MOVSS is only commutable if we can
    // form sse4.1 blend. We assume VMOVSSrr/VMOVSDrr is always commutable since
    // AVX implies sse4.1.
    if (Subtarget.hasSSE41())
      return TargetInstrInfo::findCommutedOpIndices(MI, SrcOpIdx1, SrcOpIdx2);
    return false;
  case X86::SHUFPDrri:
    // We can commute this to MOVSD.
    if (MI.getOperand(3).getImm() == 0x02)
      return TargetInstrInfo::findCommutedOpIndices(MI, SrcOpIdx1, SrcOpIdx2);
    return false;
  case X86::MOVHLPSrr:
  case X86::UNPCKHPDrr:
  case X86::VMOVHLPSrr:
  case X86::VUNPCKHPDrr:
  case X86::VMOVHLPSZrr:
  case X86::VUNPCKHPDZ128rr:
    if (Subtarget.hasSSE2())
      return TargetInstrInfo::findCommutedOpIndices(MI, SrcOpIdx1, SrcOpIdx2);
    return false;
  case X86::VPTERNLOGDZrri:      case X86::VPTERNLOGDZrmi:
  case X86::VPTERNLOGDZ128rri:   case X86::VPTERNLOGDZ128rmi:
  case X86::VPTERNLOGDZ256rri:   case X86::VPTERNLOGDZ256rmi:
  case X86::VPTERNLOGQZrri:      case X86::VPTERNLOGQZrmi:
  case X86::VPTERNLOGQZ128rri:   case X86::VPTERNLOGQZ128rmi:
  case X86::VPTERNLOGQZ256rri:   case X86::VPTERNLOGQZ256rmi:
  case X86::VPTERNLOGDZrrik:
  case X86::VPTERNLOGDZ128rrik:
  case X86::VPTERNLOGDZ256rrik:
  case X86::VPTERNLOGQZrrik:
  case X86::VPTERNLOGQZ128rrik:
  case X86::VPTERNLOGQZ256rrik:
  case X86::VPTERNLOGDZrrikz:    case X86::VPTERNLOGDZrmikz:
  case X86::VPTERNLOGDZ128rrikz: case X86::VPTERNLOGDZ128rmikz:
  case X86::VPTERNLOGDZ256rrikz: case X86::VPTERNLOGDZ256rmikz:
  case X86::VPTERNLOGQZrrikz:    case X86::VPTERNLOGQZrmikz:
  case X86::VPTERNLOGQZ128rrikz: case X86::VPTERNLOGQZ128rmikz:
  case X86::VPTERNLOGQZ256rrikz: case X86::VPTERNLOGQZ256rmikz:
  case X86::VPTERNLOGDZ128rmbi:
  case X86::VPTERNLOGDZ256rmbi:
  case X86::VPTERNLOGDZrmbi:
  case X86::VPTERNLOGQZ128rmbi:
  case X86::VPTERNLOGQZ256rmbi:
  case X86::VPTERNLOGQZrmbi:
  case X86::VPTERNLOGDZ128rmbikz:
  case X86::VPTERNLOGDZ256rmbikz:
  case X86::VPTERNLOGDZrmbikz:
  case X86::VPTERNLOGQZ128rmbikz:
  case X86::VPTERNLOGQZ256rmbikz:
  case X86::VPTERNLOGQZrmbikz:
    return findThreeSrcCommutedOpIndices(MI, SrcOpIdx1, SrcOpIdx2);
<<<<<<< HEAD
#if INTEL_CUSTOMIZATION
#if INTEL_FEATURE_ISA_AVX_VNNI
=======
>>>>>>> 756f5978
  case X86::VPDPWSSDYrr:
  case X86::VPDPWSSDrr:
  case X86::VPDPWSSDSYrr:
  case X86::VPDPWSSDSrr:
<<<<<<< HEAD
#endif // INTEL_FEATURE_ISA_AVX_VNNI
#if INTEL_FEATURE_ISA_AVX_DOTPROD_INT8
  case X86::VPDPBSSDSrr:
  case X86::VPDPBSSDSYrr:
  case X86::VPDPBSSDrr:
  case X86::VPDPBSSDYrr:
  case X86::VPDPBUUDSrr:
  case X86::VPDPBUUDSYrr:
  case X86::VPDPBUUDrr:
  case X86::VPDPBUUDYrr:
#endif // INTEL_FEATURE_ISA_AVX_DOTPROD_INT8
#if INTEL_FEATURE_ISA_AVX512_DOTPROD_INT8
  case X86::VPDPBSSDSZ128r:
  case X86::VPDPBSSDSZ128rk:
  case X86::VPDPBSSDSZ128rkz:
  case X86::VPDPBSSDSZ256r:
  case X86::VPDPBSSDSZ256rk:
  case X86::VPDPBSSDSZ256rkz:
  case X86::VPDPBSSDSZr:
  case X86::VPDPBSSDSZrk:
  case X86::VPDPBSSDSZrkz:
  case X86::VPDPBSSDZ128r:
  case X86::VPDPBSSDZ128rk:
  case X86::VPDPBSSDZ128rkz:
  case X86::VPDPBSSDZ256r:
  case X86::VPDPBSSDZ256rk:
  case X86::VPDPBSSDZ256rkz:
  case X86::VPDPBSSDZr:
  case X86::VPDPBSSDZrk:
  case X86::VPDPBSSDZrkz:
  case X86::VPDPBUUDSZ128r:
  case X86::VPDPBUUDSZ128rk:
  case X86::VPDPBUUDSZ128rkz:
  case X86::VPDPBUUDSZ256r:
  case X86::VPDPBUUDSZ256rk:
  case X86::VPDPBUUDSZ256rkz:
  case X86::VPDPBUUDSZr:
  case X86::VPDPBUUDSZrk:
  case X86::VPDPBUUDSZrkz:
  case X86::VPDPBUUDZ128r:
  case X86::VPDPBUUDZ128rk:
  case X86::VPDPBUUDZ128rkz:
  case X86::VPDPBUUDZ256r:
  case X86::VPDPBUUDZ256rk:
  case X86::VPDPBUUDZ256rkz:
  case X86::VPDPBUUDZr:
  case X86::VPDPBUUDZrk:
  case X86::VPDPBUUDZrkz:
#endif // INTEL_FEATURE_ISA_AVX512_DOTPROD_INT8
#endif // INTEL_CUSTOMIZATION
=======
>>>>>>> 756f5978
  case X86::VPDPWSSDZ128r:
  case X86::VPDPWSSDZ128rk:
  case X86::VPDPWSSDZ128rkz:
  case X86::VPDPWSSDZ256r:
  case X86::VPDPWSSDZ256rk:
  case X86::VPDPWSSDZ256rkz:
  case X86::VPDPWSSDZr:
  case X86::VPDPWSSDZrk:
  case X86::VPDPWSSDZrkz:
  case X86::VPDPWSSDSZ128r:
  case X86::VPDPWSSDSZ128rk:
  case X86::VPDPWSSDSZ128rkz:
  case X86::VPDPWSSDSZ256r:
  case X86::VPDPWSSDSZ256rk:
  case X86::VPDPWSSDSZ256rkz:
  case X86::VPDPWSSDSZr:
  case X86::VPDPWSSDSZrk:
  case X86::VPDPWSSDSZrkz:
#if INTEL_CUSTOMIZATION
#if INTEL_FEATURE_ISA_AVX_IFMA
  case X86::VPMADD52HUQrr:
  case X86::VPMADD52HUQYrr:
#endif // INTEL_FEATURE_ISA_AVX_IFMA
#endif // INTEL_CUSTOMIZATION
  case X86::VPMADD52HUQZ128r:
  case X86::VPMADD52HUQZ128rk:
  case X86::VPMADD52HUQZ128rkz:
  case X86::VPMADD52HUQZ256r:
  case X86::VPMADD52HUQZ256rk:
  case X86::VPMADD52HUQZ256rkz:
  case X86::VPMADD52HUQZr:
  case X86::VPMADD52HUQZrk:
  case X86::VPMADD52HUQZrkz:
#if INTEL_CUSTOMIZATION
#if INTEL_FEATURE_ISA_AVX_IFMA
  case X86::VPMADD52LUQrr:
  case X86::VPMADD52LUQYrr:
#endif // INTEL_FEATURE_ISA_AVX_IFMA
#endif // INTEL_CUSTOMIZATION
  case X86::VPMADD52LUQZ128r:
  case X86::VPMADD52LUQZ128rk:
  case X86::VPMADD52LUQZ128rkz:
  case X86::VPMADD52LUQZ256r:
  case X86::VPMADD52LUQZ256rk:
  case X86::VPMADD52LUQZ256rkz:
  case X86::VPMADD52LUQZr:
  case X86::VPMADD52LUQZrk:
  case X86::VPMADD52LUQZrkz: {
    unsigned CommutableOpIdx1 = 2;
    unsigned CommutableOpIdx2 = 3;
    if (X86II::isKMasked(Desc.TSFlags)) {
      // Skip the mask register.
      ++CommutableOpIdx1;
      ++CommutableOpIdx2;
    }
    if (!fixCommutedOpIndices(SrcOpIdx1, SrcOpIdx2,
                              CommutableOpIdx1, CommutableOpIdx2))
      return false;
    if (!MI.getOperand(SrcOpIdx1).isReg() ||
        !MI.getOperand(SrcOpIdx2).isReg())
      // No idea.
      return false;
    return true;
  }

  default:
    const X86InstrFMA3Group *FMA3Group = getFMA3Group(MI.getOpcode(),
                                                      MI.getDesc().TSFlags);
    if (FMA3Group)
      return findThreeSrcCommutedOpIndices(MI, SrcOpIdx1, SrcOpIdx2,
                                           FMA3Group->isIntrinsic());

    // Handled masked instructions since we need to skip over the mask input
    // and the preserved input.
    if (X86II::isKMasked(Desc.TSFlags)) {
      // First assume that the first input is the mask operand and skip past it.
      unsigned CommutableOpIdx1 = Desc.getNumDefs() + 1;
      unsigned CommutableOpIdx2 = Desc.getNumDefs() + 2;
      // Check if the first input is tied. If there isn't one then we only
      // need to skip the mask operand which we did above.
      if ((MI.getDesc().getOperandConstraint(Desc.getNumDefs(),
                                             MCOI::TIED_TO) != -1)) {
        // If this is zero masking instruction with a tied operand, we need to
        // move the first index back to the first input since this must
        // be a 3 input instruction and we want the first two non-mask inputs.
        // Otherwise this is a 2 input instruction with a preserved input and
        // mask, so we need to move the indices to skip one more input.
        if (X86II::isKMergeMasked(Desc.TSFlags)) {
          ++CommutableOpIdx1;
          ++CommutableOpIdx2;
        } else {
          --CommutableOpIdx1;
        }
      }

      if (!fixCommutedOpIndices(SrcOpIdx1, SrcOpIdx2,
                                CommutableOpIdx1, CommutableOpIdx2))
        return false;

      if (!MI.getOperand(SrcOpIdx1).isReg() ||
          !MI.getOperand(SrcOpIdx2).isReg())
        // No idea.
        return false;
      return true;
    }

    return TargetInstrInfo::findCommutedOpIndices(MI, SrcOpIdx1, SrcOpIdx2);
  }
  return false;
}

X86::CondCode X86::getCondFromBranch(const MachineInstr &MI) {
  switch (MI.getOpcode()) {
  default: return X86::COND_INVALID;
  case X86::JCC_1:
    return static_cast<X86::CondCode>(
        MI.getOperand(MI.getDesc().getNumOperands() - 1).getImm());
  }
}

/// Return condition code of a SETCC opcode.
X86::CondCode X86::getCondFromSETCC(const MachineInstr &MI) {
  switch (MI.getOpcode()) {
  default: return X86::COND_INVALID;
  case X86::SETCCr: case X86::SETCCm:
    return static_cast<X86::CondCode>(
        MI.getOperand(MI.getDesc().getNumOperands() - 1).getImm());
  }
}

/// Return condition code of a CMov opcode.
X86::CondCode X86::getCondFromCMov(const MachineInstr &MI) {
  switch (MI.getOpcode()) {
  default: return X86::COND_INVALID;
  case X86::CMOV16rr: case X86::CMOV32rr: case X86::CMOV64rr:
  case X86::CMOV16rm: case X86::CMOV32rm: case X86::CMOV64rm:
    return static_cast<X86::CondCode>(
        MI.getOperand(MI.getDesc().getNumOperands() - 1).getImm());
  }
}

/// Return the inverse of the specified condition,
/// e.g. turning COND_E to COND_NE.
X86::CondCode X86::GetOppositeBranchCondition(X86::CondCode CC) {
  switch (CC) {
  default: llvm_unreachable("Illegal condition code!");
  case X86::COND_E:  return X86::COND_NE;
  case X86::COND_NE: return X86::COND_E;
  case X86::COND_L:  return X86::COND_GE;
  case X86::COND_LE: return X86::COND_G;
  case X86::COND_G:  return X86::COND_LE;
  case X86::COND_GE: return X86::COND_L;
  case X86::COND_B:  return X86::COND_AE;
  case X86::COND_BE: return X86::COND_A;
  case X86::COND_A:  return X86::COND_BE;
  case X86::COND_AE: return X86::COND_B;
  case X86::COND_S:  return X86::COND_NS;
  case X86::COND_NS: return X86::COND_S;
  case X86::COND_P:  return X86::COND_NP;
  case X86::COND_NP: return X86::COND_P;
  case X86::COND_O:  return X86::COND_NO;
  case X86::COND_NO: return X86::COND_O;
  case X86::COND_NE_OR_P:  return X86::COND_E_AND_NP;
  case X86::COND_E_AND_NP: return X86::COND_NE_OR_P;
  }
}

/// Assuming the flags are set by MI(a,b), return the condition code if we
/// modify the instructions such that flags are set by MI(b,a).
static X86::CondCode getSwappedCondition(X86::CondCode CC) {
  switch (CC) {
  default: return X86::COND_INVALID;
  case X86::COND_E:  return X86::COND_E;
  case X86::COND_NE: return X86::COND_NE;
  case X86::COND_L:  return X86::COND_G;
  case X86::COND_LE: return X86::COND_GE;
  case X86::COND_G:  return X86::COND_L;
  case X86::COND_GE: return X86::COND_LE;
  case X86::COND_B:  return X86::COND_A;
  case X86::COND_BE: return X86::COND_AE;
  case X86::COND_A:  return X86::COND_B;
  case X86::COND_AE: return X86::COND_BE;
  }
}

std::pair<X86::CondCode, bool>
X86::getX86ConditionCode(CmpInst::Predicate Predicate) {
  X86::CondCode CC = X86::COND_INVALID;
  bool NeedSwap = false;
  switch (Predicate) {
  default: break;
  // Floating-point Predicates
  case CmpInst::FCMP_UEQ: CC = X86::COND_E;       break;
  case CmpInst::FCMP_OLT: NeedSwap = true;        LLVM_FALLTHROUGH;
  case CmpInst::FCMP_OGT: CC = X86::COND_A;       break;
  case CmpInst::FCMP_OLE: NeedSwap = true;        LLVM_FALLTHROUGH;
  case CmpInst::FCMP_OGE: CC = X86::COND_AE;      break;
  case CmpInst::FCMP_UGT: NeedSwap = true;        LLVM_FALLTHROUGH;
  case CmpInst::FCMP_ULT: CC = X86::COND_B;       break;
  case CmpInst::FCMP_UGE: NeedSwap = true;        LLVM_FALLTHROUGH;
  case CmpInst::FCMP_ULE: CC = X86::COND_BE;      break;
  case CmpInst::FCMP_ONE: CC = X86::COND_NE;      break;
  case CmpInst::FCMP_UNO: CC = X86::COND_P;       break;
  case CmpInst::FCMP_ORD: CC = X86::COND_NP;      break;
  case CmpInst::FCMP_OEQ:                         LLVM_FALLTHROUGH;
  case CmpInst::FCMP_UNE: CC = X86::COND_INVALID; break;

  // Integer Predicates
  case CmpInst::ICMP_EQ:  CC = X86::COND_E;       break;
  case CmpInst::ICMP_NE:  CC = X86::COND_NE;      break;
  case CmpInst::ICMP_UGT: CC = X86::COND_A;       break;
  case CmpInst::ICMP_UGE: CC = X86::COND_AE;      break;
  case CmpInst::ICMP_ULT: CC = X86::COND_B;       break;
  case CmpInst::ICMP_ULE: CC = X86::COND_BE;      break;
  case CmpInst::ICMP_SGT: CC = X86::COND_G;       break;
  case CmpInst::ICMP_SGE: CC = X86::COND_GE;      break;
  case CmpInst::ICMP_SLT: CC = X86::COND_L;       break;
  case CmpInst::ICMP_SLE: CC = X86::COND_LE;      break;
  }

  return std::make_pair(CC, NeedSwap);
}

/// Return a setcc opcode based on whether it has memory operand.
unsigned X86::getSETOpc(bool HasMemoryOperand) {
  return HasMemoryOperand ? X86::SETCCr : X86::SETCCm;
}

/// Return a cmov opcode for the given register size in bytes, and operand type.
unsigned X86::getCMovOpcode(unsigned RegBytes, bool HasMemoryOperand) {
  switch(RegBytes) {
  default: llvm_unreachable("Illegal register size!");
  case 2: return HasMemoryOperand ? X86::CMOV16rm : X86::CMOV16rr;
  case 4: return HasMemoryOperand ? X86::CMOV32rm : X86::CMOV32rr;
  case 8: return HasMemoryOperand ? X86::CMOV64rm : X86::CMOV64rr;
  }
}

/// Get the VPCMP immediate for the given condition.
unsigned X86::getVPCMPImmForCond(ISD::CondCode CC) {
  switch (CC) {
  default: llvm_unreachable("Unexpected SETCC condition");
  case ISD::SETNE:  return 4;
  case ISD::SETEQ:  return 0;
  case ISD::SETULT:
  case ISD::SETLT: return 1;
  case ISD::SETUGT:
  case ISD::SETGT: return 6;
  case ISD::SETUGE:
  case ISD::SETGE: return 5;
  case ISD::SETULE:
  case ISD::SETLE: return 2;
  }
}

/// Get the VPCMP immediate if the operands are swapped.
unsigned X86::getSwappedVPCMPImm(unsigned Imm) {
  switch (Imm) {
  default: llvm_unreachable("Unreachable!");
  case 0x01: Imm = 0x06; break; // LT  -> NLE
  case 0x02: Imm = 0x05; break; // LE  -> NLT
  case 0x05: Imm = 0x02; break; // NLT -> LE
  case 0x06: Imm = 0x01; break; // NLE -> LT
  case 0x00: // EQ
  case 0x03: // FALSE
  case 0x04: // NE
  case 0x07: // TRUE
    break;
  }

  return Imm;
}

/// Get the VPCOM immediate if the operands are swapped.
unsigned X86::getSwappedVPCOMImm(unsigned Imm) {
  switch (Imm) {
  default: llvm_unreachable("Unreachable!");
  case 0x00: Imm = 0x02; break; // LT -> GT
  case 0x01: Imm = 0x03; break; // LE -> GE
  case 0x02: Imm = 0x00; break; // GT -> LT
  case 0x03: Imm = 0x01; break; // GE -> LE
  case 0x04: // EQ
  case 0x05: // NE
  case 0x06: // FALSE
  case 0x07: // TRUE
    break;
  }

  return Imm;
}

/// Get the VCMP immediate if the operands are swapped.
unsigned X86::getSwappedVCMPImm(unsigned Imm) {
  // Only need the lower 2 bits to distinquish.
  switch (Imm & 0x3) {
  default: llvm_unreachable("Unreachable!");
  case 0x00: case 0x03:
    // EQ/NE/TRUE/FALSE/ORD/UNORD don't change immediate when commuted.
    break;
  case 0x01: case 0x02:
    // Need to toggle bits 3:0. Bit 4 stays the same.
    Imm ^= 0xf;
    break;
  }

  return Imm;
}

bool X86InstrInfo::isUnconditionalTailCall(const MachineInstr &MI) const {
  switch (MI.getOpcode()) {
  case X86::TCRETURNdi:
  case X86::TCRETURNri:
  case X86::TCRETURNmi:
  case X86::TCRETURNdi64:
  case X86::TCRETURNri64:
  case X86::TCRETURNmi64:
    return true;
  default:
    return false;
  }
}

bool X86InstrInfo::canMakeTailCallConditional(
    SmallVectorImpl<MachineOperand> &BranchCond,
    const MachineInstr &TailCall) const {
  if (TailCall.getOpcode() != X86::TCRETURNdi &&
      TailCall.getOpcode() != X86::TCRETURNdi64) {
    // Only direct calls can be done with a conditional branch.
    return false;
  }

  const MachineFunction *MF = TailCall.getParent()->getParent();
  if (Subtarget.isTargetWin64() && MF->hasWinCFI()) {
    // Conditional tail calls confuse the Win64 unwinder.
    return false;
  }

  assert(BranchCond.size() == 1);
  if (BranchCond[0].getImm() > X86::LAST_VALID_COND) {
    // Can't make a conditional tail call with this condition.
    return false;
  }

  const X86MachineFunctionInfo *X86FI = MF->getInfo<X86MachineFunctionInfo>();
  if (X86FI->getTCReturnAddrDelta() != 0 ||
      TailCall.getOperand(1).getImm() != 0) {
    // A conditional tail call cannot do any stack adjustment.
    return false;
  }

  return true;
}

void X86InstrInfo::replaceBranchWithTailCall(
    MachineBasicBlock &MBB, SmallVectorImpl<MachineOperand> &BranchCond,
    const MachineInstr &TailCall) const {
  assert(canMakeTailCallConditional(BranchCond, TailCall));

  MachineBasicBlock::iterator I = MBB.end();
  while (I != MBB.begin()) {
    --I;
    if (I->isDebugInstr())
      continue;
    if (!I->isBranch())
      assert(0 && "Can't find the branch to replace!");

    X86::CondCode CC = X86::getCondFromBranch(*I);
    assert(BranchCond.size() == 1);
    if (CC != BranchCond[0].getImm())
      continue;

    break;
  }

  unsigned Opc = TailCall.getOpcode() == X86::TCRETURNdi ? X86::TCRETURNdicc
                                                         : X86::TCRETURNdi64cc;

  auto MIB = BuildMI(MBB, I, MBB.findDebugLoc(I), get(Opc));
  MIB->addOperand(TailCall.getOperand(0)); // Destination.
  MIB.addImm(0); // Stack offset (not used).
  MIB->addOperand(BranchCond[0]); // Condition.
  MIB.copyImplicitOps(TailCall); // Regmask and (imp-used) parameters.

  // Add implicit uses and defs of all live regs potentially clobbered by the
  // call. This way they still appear live across the call.
  LivePhysRegs LiveRegs(getRegisterInfo());
  LiveRegs.addLiveOuts(MBB);
  SmallVector<std::pair<MCPhysReg, const MachineOperand *>, 8> Clobbers;
  LiveRegs.stepForward(*MIB, Clobbers);
  for (const auto &C : Clobbers) {
    MIB.addReg(C.first, RegState::Implicit);
    MIB.addReg(C.first, RegState::Implicit | RegState::Define);
  }

  I->eraseFromParent();
}

// Given a MBB and its TBB, find the FBB which was a fallthrough MBB (it may
// not be a fallthrough MBB now due to layout changes). Return nullptr if the
// fallthrough MBB cannot be identified.
static MachineBasicBlock *getFallThroughMBB(MachineBasicBlock *MBB,
                                            MachineBasicBlock *TBB) {
  // Look for non-EHPad successors other than TBB. If we find exactly one, it
  // is the fallthrough MBB. If we find zero, then TBB is both the target MBB
  // and fallthrough MBB. If we find more than one, we cannot identify the
  // fallthrough MBB and should return nullptr.
  MachineBasicBlock *FallthroughBB = nullptr;
  for (auto SI = MBB->succ_begin(), SE = MBB->succ_end(); SI != SE; ++SI) {
    if ((*SI)->isEHPad() || (*SI == TBB && FallthroughBB))
      continue;
    // Return a nullptr if we found more than one fallthrough successor.
    if (FallthroughBB && FallthroughBB != TBB)
      return nullptr;
    FallthroughBB = *SI;
  }
  return FallthroughBB;
}

bool X86InstrInfo::AnalyzeBranchImpl(
    MachineBasicBlock &MBB, MachineBasicBlock *&TBB, MachineBasicBlock *&FBB,
    SmallVectorImpl<MachineOperand> &Cond,
    SmallVectorImpl<MachineInstr *> &CondBranches, bool AllowModify) const {

  // Start from the bottom of the block and work up, examining the
  // terminator instructions.
  MachineBasicBlock::iterator I = MBB.end();
  MachineBasicBlock::iterator UnCondBrIter = MBB.end();
  while (I != MBB.begin()) {
    --I;
    if (I->isDebugInstr())
      continue;

    // Working from the bottom, when we see a non-terminator instruction, we're
    // done.
    if (!isUnpredicatedTerminator(*I))
      break;

    // A terminator that isn't a branch can't easily be handled by this
    // analysis.
    if (!I->isBranch())
      return true;

    // Handle unconditional branches.
    if (I->getOpcode() == X86::JMP_1) {
      UnCondBrIter = I;

      if (!AllowModify) {
        TBB = I->getOperand(0).getMBB();
        continue;
      }

      // If the block has any instructions after a JMP, delete them.
      while (std::next(I) != MBB.end())
        std::next(I)->eraseFromParent();

      Cond.clear();
      FBB = nullptr;

      // Delete the JMP if it's equivalent to a fall-through.
      if (MBB.isLayoutSuccessor(I->getOperand(0).getMBB())) {
        TBB = nullptr;
        I->eraseFromParent();
        I = MBB.end();
        UnCondBrIter = MBB.end();
        continue;
      }

      // TBB is used to indicate the unconditional destination.
      TBB = I->getOperand(0).getMBB();
      continue;
    }

    // Handle conditional branches.
    X86::CondCode BranchCode = X86::getCondFromBranch(*I);
    if (BranchCode == X86::COND_INVALID)
      return true;  // Can't handle indirect branch.

    // In practice we should never have an undef eflags operand, if we do
    // abort here as we are not prepared to preserve the flag.
    if (I->findRegisterUseOperand(X86::EFLAGS)->isUndef())
      return true;

    // Working from the bottom, handle the first conditional branch.
    if (Cond.empty()) {
      MachineBasicBlock *TargetBB = I->getOperand(0).getMBB();
      if (AllowModify && UnCondBrIter != MBB.end() &&
          MBB.isLayoutSuccessor(TargetBB)) {
        // If we can modify the code and it ends in something like:
        //
        //     jCC L1
        //     jmp L2
        //   L1:
        //     ...
        //   L2:
        //
        // Then we can change this to:
        //
        //     jnCC L2
        //   L1:
        //     ...
        //   L2:
        //
        // Which is a bit more efficient.
        // We conditionally jump to the fall-through block.
        BranchCode = GetOppositeBranchCondition(BranchCode);
        MachineBasicBlock::iterator OldInst = I;

        BuildMI(MBB, UnCondBrIter, MBB.findDebugLoc(I), get(X86::JCC_1))
          .addMBB(UnCondBrIter->getOperand(0).getMBB())
          .addImm(BranchCode);
        BuildMI(MBB, UnCondBrIter, MBB.findDebugLoc(I), get(X86::JMP_1))
          .addMBB(TargetBB);

        OldInst->eraseFromParent();
        UnCondBrIter->eraseFromParent();

        // Restart the analysis.
        UnCondBrIter = MBB.end();
        I = MBB.end();
        continue;
      }

      FBB = TBB;
      TBB = I->getOperand(0).getMBB();
      Cond.push_back(MachineOperand::CreateImm(BranchCode));
      CondBranches.push_back(&*I);
      continue;
    }

    // Handle subsequent conditional branches. Only handle the case where all
    // conditional branches branch to the same destination and their condition
    // opcodes fit one of the special multi-branch idioms.
    assert(Cond.size() == 1);
    assert(TBB);

    // If the conditions are the same, we can leave them alone.
    X86::CondCode OldBranchCode = (X86::CondCode)Cond[0].getImm();
    auto NewTBB = I->getOperand(0).getMBB();
    if (OldBranchCode == BranchCode && TBB == NewTBB)
      continue;

    // If they differ, see if they fit one of the known patterns. Theoretically,
    // we could handle more patterns here, but we shouldn't expect to see them
    // if instruction selection has done a reasonable job.
    if (TBB == NewTBB &&
               ((OldBranchCode == X86::COND_P && BranchCode == X86::COND_NE) ||
                (OldBranchCode == X86::COND_NE && BranchCode == X86::COND_P))) {
      BranchCode = X86::COND_NE_OR_P;
    } else if ((OldBranchCode == X86::COND_NP && BranchCode == X86::COND_NE) ||
               (OldBranchCode == X86::COND_E && BranchCode == X86::COND_P)) {
      if (NewTBB != (FBB ? FBB : getFallThroughMBB(&MBB, TBB)))
        return true;

      // X86::COND_E_AND_NP usually has two different branch destinations.
      //
      // JP B1
      // JE B2
      // JMP B1
      // B1:
      // B2:
      //
      // Here this condition branches to B2 only if NP && E. It has another
      // equivalent form:
      //
      // JNE B1
      // JNP B2
      // JMP B1
      // B1:
      // B2:
      //
      // Similarly it branches to B2 only if E && NP. That is why this condition
      // is named with COND_E_AND_NP.
      BranchCode = X86::COND_E_AND_NP;
    } else
      return true;

    // Update the MachineOperand.
    Cond[0].setImm(BranchCode);
    CondBranches.push_back(&*I);
  }

  return false;
}

bool X86InstrInfo::analyzeBranch(MachineBasicBlock &MBB,
                                 MachineBasicBlock *&TBB,
                                 MachineBasicBlock *&FBB,
                                 SmallVectorImpl<MachineOperand> &Cond,
                                 bool AllowModify) const {
  SmallVector<MachineInstr *, 4> CondBranches;
  return AnalyzeBranchImpl(MBB, TBB, FBB, Cond, CondBranches, AllowModify);
}

bool X86InstrInfo::analyzeBranchPredicate(MachineBasicBlock &MBB,
                                          MachineBranchPredicate &MBP,
                                          bool AllowModify) const {
  using namespace std::placeholders;

  SmallVector<MachineOperand, 4> Cond;
  SmallVector<MachineInstr *, 4> CondBranches;
  if (AnalyzeBranchImpl(MBB, MBP.TrueDest, MBP.FalseDest, Cond, CondBranches,
                        AllowModify))
    return true;

  if (Cond.size() != 1)
    return true;

  assert(MBP.TrueDest && "expected!");

  if (!MBP.FalseDest)
    MBP.FalseDest = MBB.getNextNode();

  const TargetRegisterInfo *TRI = &getRegisterInfo();

  MachineInstr *ConditionDef = nullptr;
  bool SingleUseCondition = true;

  for (auto I = std::next(MBB.rbegin()), E = MBB.rend(); I != E; ++I) {
    if (I->modifiesRegister(X86::EFLAGS, TRI)) {
      ConditionDef = &*I;
      break;
    }

    if (I->readsRegister(X86::EFLAGS, TRI))
      SingleUseCondition = false;
  }

  if (!ConditionDef)
    return true;

  if (SingleUseCondition) {
    for (auto *Succ : MBB.successors())
      if (Succ->isLiveIn(X86::EFLAGS))
        SingleUseCondition = false;
  }

  MBP.ConditionDef = ConditionDef;
  MBP.SingleUseCondition = SingleUseCondition;

  // Currently we only recognize the simple pattern:
  //
  //   test %reg, %reg
  //   je %label
  //
  const unsigned TestOpcode =
      Subtarget.is64Bit() ? X86::TEST64rr : X86::TEST32rr;

  if (ConditionDef->getOpcode() == TestOpcode &&
      ConditionDef->getNumOperands() == 3 &&
      ConditionDef->getOperand(0).isIdenticalTo(ConditionDef->getOperand(1)) &&
      (Cond[0].getImm() == X86::COND_NE || Cond[0].getImm() == X86::COND_E)) {
    MBP.LHS = ConditionDef->getOperand(0);
    MBP.RHS = MachineOperand::CreateImm(0);
    MBP.Predicate = Cond[0].getImm() == X86::COND_NE
                        ? MachineBranchPredicate::PRED_NE
                        : MachineBranchPredicate::PRED_EQ;
    return false;
  }

  return true;
}

unsigned X86InstrInfo::removeBranch(MachineBasicBlock &MBB,
                                    int *BytesRemoved) const {
  assert(!BytesRemoved && "code size not handled");

  MachineBasicBlock::iterator I = MBB.end();
  unsigned Count = 0;

  while (I != MBB.begin()) {
    --I;
    if (I->isDebugInstr())
      continue;
    if (I->getOpcode() != X86::JMP_1 &&
        X86::getCondFromBranch(*I) == X86::COND_INVALID)
      break;
    // Remove the branch.
    I->eraseFromParent();
    I = MBB.end();
    ++Count;
  }

  return Count;
}

unsigned X86InstrInfo::insertBranch(MachineBasicBlock &MBB,
                                    MachineBasicBlock *TBB,
                                    MachineBasicBlock *FBB,
                                    ArrayRef<MachineOperand> Cond,
                                    const DebugLoc &DL,
                                    int *BytesAdded) const {
  // Shouldn't be a fall through.
  assert(TBB && "insertBranch must not be told to insert a fallthrough");
  assert((Cond.size() == 1 || Cond.size() == 0) &&
         "X86 branch conditions have one component!");
  assert(!BytesAdded && "code size not handled");

  if (Cond.empty()) {
    // Unconditional branch?
    assert(!FBB && "Unconditional branch with multiple successors!");
    BuildMI(&MBB, DL, get(X86::JMP_1)).addMBB(TBB);
    return 1;
  }

  // If FBB is null, it is implied to be a fall-through block.
  bool FallThru = FBB == nullptr;

  // Conditional branch.
  unsigned Count = 0;
  X86::CondCode CC = (X86::CondCode)Cond[0].getImm();
  switch (CC) {
  case X86::COND_NE_OR_P:
    // Synthesize NE_OR_P with two branches.
    BuildMI(&MBB, DL, get(X86::JCC_1)).addMBB(TBB).addImm(X86::COND_NE);
    ++Count;
    BuildMI(&MBB, DL, get(X86::JCC_1)).addMBB(TBB).addImm(X86::COND_P);
    ++Count;
    break;
  case X86::COND_E_AND_NP:
    // Use the next block of MBB as FBB if it is null.
    if (FBB == nullptr) {
      FBB = getFallThroughMBB(&MBB, TBB);
      assert(FBB && "MBB cannot be the last block in function when the false "
                    "body is a fall-through.");
    }
    // Synthesize COND_E_AND_NP with two branches.
    BuildMI(&MBB, DL, get(X86::JCC_1)).addMBB(FBB).addImm(X86::COND_NE);
    ++Count;
    BuildMI(&MBB, DL, get(X86::JCC_1)).addMBB(TBB).addImm(X86::COND_NP);
    ++Count;
    break;
  default: {
    BuildMI(&MBB, DL, get(X86::JCC_1)).addMBB(TBB).addImm(CC);
    ++Count;
  }
  }
  if (!FallThru) {
    // Two-way Conditional branch. Insert the second branch.
    BuildMI(&MBB, DL, get(X86::JMP_1)).addMBB(FBB);
    ++Count;
  }
  return Count;
}

bool X86InstrInfo::canInsertSelect(const MachineBasicBlock &MBB,
                                   ArrayRef<MachineOperand> Cond,
                                   Register DstReg, Register TrueReg,
                                   Register FalseReg, int &CondCycles,
                                   int &TrueCycles, int &FalseCycles) const {
  // Not all subtargets have cmov instructions.
  if (!Subtarget.hasCMov())
    return false;
  if (Cond.size() != 1)
    return false;
  // We cannot do the composite conditions, at least not in SSA form.
  if ((X86::CondCode)Cond[0].getImm() > X86::LAST_VALID_COND)
    return false;

  // Check register classes.
  const MachineRegisterInfo &MRI = MBB.getParent()->getRegInfo();
  const TargetRegisterClass *RC =
    RI.getCommonSubClass(MRI.getRegClass(TrueReg), MRI.getRegClass(FalseReg));
  if (!RC)
    return false;

  // We have cmov instructions for 16, 32, and 64 bit general purpose registers.
  if (X86::GR16RegClass.hasSubClassEq(RC) ||
      X86::GR32RegClass.hasSubClassEq(RC) ||
      X86::GR64RegClass.hasSubClassEq(RC)) {
    // This latency applies to Pentium M, Merom, Wolfdale, Nehalem, and Sandy
    // Bridge. Probably Ivy Bridge as well.
    CondCycles = 2;
    TrueCycles = 2;
    FalseCycles = 2;
    return true;
  }

  // Can't do vectors.
  return false;
}

void X86InstrInfo::insertSelect(MachineBasicBlock &MBB,
                                MachineBasicBlock::iterator I,
                                const DebugLoc &DL, Register DstReg,
                                ArrayRef<MachineOperand> Cond, Register TrueReg,
                                Register FalseReg) const {
  MachineRegisterInfo &MRI = MBB.getParent()->getRegInfo();
  const TargetRegisterInfo &TRI = *MRI.getTargetRegisterInfo();
  const TargetRegisterClass &RC = *MRI.getRegClass(DstReg);
  assert(Cond.size() == 1 && "Invalid Cond array");
  unsigned Opc = X86::getCMovOpcode(TRI.getRegSizeInBits(RC) / 8,
                                    false /*HasMemoryOperand*/);
  BuildMI(MBB, I, DL, get(Opc), DstReg)
      .addReg(FalseReg)
      .addReg(TrueReg)
      .addImm(Cond[0].getImm());
}

/// Test if the given register is a physical h register.
static bool isHReg(unsigned Reg) {
  return X86::GR8_ABCD_HRegClass.contains(Reg);
}

// Try and copy between VR128/VR64 and GR64 registers.
static unsigned CopyToFromAsymmetricReg(unsigned DestReg, unsigned SrcReg,
                                        const X86Subtarget &Subtarget) {
  bool HasAVX = Subtarget.hasAVX();
  bool HasAVX512 = Subtarget.hasAVX512();

  // SrcReg(MaskReg) -> DestReg(GR64)
  // SrcReg(MaskReg) -> DestReg(GR32)

  // All KMASK RegClasses hold the same k registers, can be tested against anyone.
  if (X86::VK16RegClass.contains(SrcReg)) {
    if (X86::GR64RegClass.contains(DestReg)) {
      assert(Subtarget.hasBWI());
      return X86::KMOVQrk;
    }
    if (X86::GR32RegClass.contains(DestReg))
      return Subtarget.hasBWI() ? X86::KMOVDrk : X86::KMOVWrk;
  }

  // SrcReg(GR64) -> DestReg(MaskReg)
  // SrcReg(GR32) -> DestReg(MaskReg)

  // All KMASK RegClasses hold the same k registers, can be tested against anyone.
  if (X86::VK16RegClass.contains(DestReg)) {
    if (X86::GR64RegClass.contains(SrcReg)) {
      assert(Subtarget.hasBWI());
      return X86::KMOVQkr;
    }
    if (X86::GR32RegClass.contains(SrcReg))
      return Subtarget.hasBWI() ? X86::KMOVDkr : X86::KMOVWkr;
  }


  // SrcReg(VR128) -> DestReg(GR64)
  // SrcReg(VR64)  -> DestReg(GR64)
  // SrcReg(GR64)  -> DestReg(VR128)
  // SrcReg(GR64)  -> DestReg(VR64)

  if (X86::GR64RegClass.contains(DestReg)) {
    if (X86::VR128XRegClass.contains(SrcReg))
      // Copy from a VR128 register to a GR64 register.
      return HasAVX512 ? X86::VMOVPQIto64Zrr :
             HasAVX    ? X86::VMOVPQIto64rr  :
                         X86::MOVPQIto64rr;
    if (X86::VR64RegClass.contains(SrcReg))
      // Copy from a VR64 register to a GR64 register.
      return X86::MMX_MOVD64from64rr;
  } else if (X86::GR64RegClass.contains(SrcReg)) {
    // Copy from a GR64 register to a VR128 register.
    if (X86::VR128XRegClass.contains(DestReg))
      return HasAVX512 ? X86::VMOV64toPQIZrr :
             HasAVX    ? X86::VMOV64toPQIrr  :
                         X86::MOV64toPQIrr;
    // Copy from a GR64 register to a VR64 register.
    if (X86::VR64RegClass.contains(DestReg))
      return X86::MMX_MOVD64to64rr;
  }

  // SrcReg(VR128) -> DestReg(GR32)
  // SrcReg(GR32)  -> DestReg(VR128)

  if (X86::GR32RegClass.contains(DestReg) &&
      X86::VR128XRegClass.contains(SrcReg))
    // Copy from a VR128 register to a GR32 register.
    return HasAVX512 ? X86::VMOVPDI2DIZrr :
           HasAVX    ? X86::VMOVPDI2DIrr  :
                       X86::MOVPDI2DIrr;

  if (X86::VR128XRegClass.contains(DestReg) &&
      X86::GR32RegClass.contains(SrcReg))
    // Copy from a VR128 register to a VR128 register.
    return HasAVX512 ? X86::VMOVDI2PDIZrr :
           HasAVX    ? X86::VMOVDI2PDIrr  :
                       X86::MOVDI2PDIrr;
  return 0;
}

void X86InstrInfo::copyPhysReg(MachineBasicBlock &MBB,
                               MachineBasicBlock::iterator MI,
                               const DebugLoc &DL, MCRegister DestReg,
                               MCRegister SrcReg, bool KillSrc) const {
  // First deal with the normal symmetric copies.
  bool HasAVX = Subtarget.hasAVX();
  bool HasVLX = Subtarget.hasVLX();
  unsigned Opc = 0;
  if (X86::GR64RegClass.contains(DestReg, SrcReg))
    Opc = X86::MOV64rr;
  else if (X86::GR32RegClass.contains(DestReg, SrcReg))
    Opc = X86::MOV32rr;
  else if (X86::GR16RegClass.contains(DestReg, SrcReg))
    Opc = X86::MOV16rr;
  else if (X86::GR8RegClass.contains(DestReg, SrcReg)) {
    // Copying to or from a physical H register on x86-64 requires a NOREX
    // move.  Otherwise use a normal move.
    if ((isHReg(DestReg) || isHReg(SrcReg)) &&
        Subtarget.is64Bit()) {
      Opc = X86::MOV8rr_NOREX;
      // Both operands must be encodable without an REX prefix.
      assert(X86::GR8_NOREXRegClass.contains(SrcReg, DestReg) &&
             "8-bit H register can not be copied outside GR8_NOREX");
    } else
      Opc = X86::MOV8rr;
  }
  else if (X86::VR64RegClass.contains(DestReg, SrcReg))
    Opc = X86::MMX_MOVQ64rr;
  else if (X86::VR128XRegClass.contains(DestReg, SrcReg)) {
    if (HasVLX)
      Opc = X86::VMOVAPSZ128rr;
    else if (X86::VR128RegClass.contains(DestReg, SrcReg))
      Opc = HasAVX ? X86::VMOVAPSrr : X86::MOVAPSrr;
    else {
      // If this an extended register and we don't have VLX we need to use a
      // 512-bit move.
      Opc = X86::VMOVAPSZrr;
      const TargetRegisterInfo *TRI = &getRegisterInfo();
      DestReg = TRI->getMatchingSuperReg(DestReg, X86::sub_xmm,
                                         &X86::VR512RegClass);
      SrcReg = TRI->getMatchingSuperReg(SrcReg, X86::sub_xmm,
                                        &X86::VR512RegClass);
    }
  } else if (X86::VR256XRegClass.contains(DestReg, SrcReg)) {
    if (HasVLX)
      Opc = X86::VMOVAPSZ256rr;
    else if (X86::VR256RegClass.contains(DestReg, SrcReg))
      Opc = X86::VMOVAPSYrr;
    else {
      // If this an extended register and we don't have VLX we need to use a
      // 512-bit move.
      Opc = X86::VMOVAPSZrr;
      const TargetRegisterInfo *TRI = &getRegisterInfo();
      DestReg = TRI->getMatchingSuperReg(DestReg, X86::sub_ymm,
                                         &X86::VR512RegClass);
      SrcReg = TRI->getMatchingSuperReg(SrcReg, X86::sub_ymm,
                                        &X86::VR512RegClass);
    }
  } else if (X86::VR512RegClass.contains(DestReg, SrcReg))
    Opc = X86::VMOVAPSZrr;
  // All KMASK RegClasses hold the same k registers, can be tested against anyone.
  else if (X86::VK16RegClass.contains(DestReg, SrcReg))
    Opc = Subtarget.hasBWI() ? X86::KMOVQkk : X86::KMOVWkk;
  if (!Opc)
    Opc = CopyToFromAsymmetricReg(DestReg, SrcReg, Subtarget);

  if (Opc) {
    BuildMI(MBB, MI, DL, get(Opc), DestReg)
      .addReg(SrcReg, getKillRegState(KillSrc));
    return;
  }

  if (SrcReg == X86::EFLAGS || DestReg == X86::EFLAGS) {
    // FIXME: We use a fatal error here because historically LLVM has tried
    // lower some of these physreg copies and we want to ensure we get
    // reasonable bug reports if someone encounters a case no other testing
    // found. This path should be removed after the LLVM 7 release.
    report_fatal_error("Unable to copy EFLAGS physical register!");
  }

  LLVM_DEBUG(dbgs() << "Cannot copy " << RI.getName(SrcReg) << " to "
                    << RI.getName(DestReg) << '\n');
  report_fatal_error("Cannot emit physreg copy instruction");
}

Optional<DestSourcePair>
X86InstrInfo::isCopyInstrImpl(const MachineInstr &MI) const {
  if (MI.isMoveReg())
    return DestSourcePair{MI.getOperand(0), MI.getOperand(1)};
  return None;
}

static unsigned getLoadStoreRegOpcode(unsigned Reg,
                                      const TargetRegisterClass *RC,
                                      bool isStackAligned,
                                      const X86Subtarget &STI,
                                      bool load) {
  bool HasAVX = STI.hasAVX();
  bool HasAVX512 = STI.hasAVX512();
  bool HasVLX = STI.hasVLX();

  switch (STI.getRegisterInfo()->getSpillSize(*RC)) {
  default:
    llvm_unreachable("Unknown spill size");
  case 1:
    assert(X86::GR8RegClass.hasSubClassEq(RC) && "Unknown 1-byte regclass");
    if (STI.is64Bit())
      // Copying to or from a physical H register on x86-64 requires a NOREX
      // move.  Otherwise use a normal move.
      if (isHReg(Reg) || X86::GR8_ABCD_HRegClass.hasSubClassEq(RC))
        return load ? X86::MOV8rm_NOREX : X86::MOV8mr_NOREX;
    return load ? X86::MOV8rm : X86::MOV8mr;
  case 2:
    if (X86::VK16RegClass.hasSubClassEq(RC))
      return load ? X86::KMOVWkm : X86::KMOVWmk;
#if INTEL_CUSTOMIZATION
#if INTEL_FEATURE_ISA_FP16
    if (X86::FR16XRegClass.hasSubClassEq(RC)) {
      assert(STI.hasFP16());
      return load ? X86::VMOVSHZrm_alt : X86::VMOVSHZmr;
    }
#endif // INTEL_FEATURE_ISA_FP16
#endif // INTEL_CUSTOMIZATION
    assert(X86::GR16RegClass.hasSubClassEq(RC) && "Unknown 2-byte regclass");
    return load ? X86::MOV16rm : X86::MOV16mr;
  case 4:
    if (X86::GR32RegClass.hasSubClassEq(RC))
      return load ? X86::MOV32rm : X86::MOV32mr;
    if (X86::FR32XRegClass.hasSubClassEq(RC))
      return load ?
        (HasAVX512 ? X86::VMOVSSZrm_alt :
         HasAVX    ? X86::VMOVSSrm_alt :
                     X86::MOVSSrm_alt) :
        (HasAVX512 ? X86::VMOVSSZmr :
         HasAVX    ? X86::VMOVSSmr :
                     X86::MOVSSmr);
    if (X86::RFP32RegClass.hasSubClassEq(RC))
      return load ? X86::LD_Fp32m : X86::ST_Fp32m;
    if (X86::VK32RegClass.hasSubClassEq(RC)) {
      assert(STI.hasBWI() && "KMOVD requires BWI");
      return load ? X86::KMOVDkm : X86::KMOVDmk;
    }
    // All of these mask pair classes have the same spill size, the same kind
    // of kmov instructions can be used with all of them.
    if (X86::VK1PAIRRegClass.hasSubClassEq(RC) ||
        X86::VK2PAIRRegClass.hasSubClassEq(RC) ||
        X86::VK4PAIRRegClass.hasSubClassEq(RC) ||
        X86::VK8PAIRRegClass.hasSubClassEq(RC) ||
        X86::VK16PAIRRegClass.hasSubClassEq(RC))
      return load ? X86::MASKPAIR16LOAD : X86::MASKPAIR16STORE;
    llvm_unreachable("Unknown 4-byte regclass");
  case 8:
    if (X86::GR64RegClass.hasSubClassEq(RC))
      return load ? X86::MOV64rm : X86::MOV64mr;
    if (X86::FR64XRegClass.hasSubClassEq(RC))
      return load ?
        (HasAVX512 ? X86::VMOVSDZrm_alt :
         HasAVX    ? X86::VMOVSDrm_alt :
                     X86::MOVSDrm_alt) :
        (HasAVX512 ? X86::VMOVSDZmr :
         HasAVX    ? X86::VMOVSDmr :
                     X86::MOVSDmr);
    if (X86::VR64RegClass.hasSubClassEq(RC))
      return load ? X86::MMX_MOVQ64rm : X86::MMX_MOVQ64mr;
    if (X86::RFP64RegClass.hasSubClassEq(RC))
      return load ? X86::LD_Fp64m : X86::ST_Fp64m;
    if (X86::VK64RegClass.hasSubClassEq(RC)) {
      assert(STI.hasBWI() && "KMOVQ requires BWI");
      return load ? X86::KMOVQkm : X86::KMOVQmk;
    }
    llvm_unreachable("Unknown 8-byte regclass");
  case 10:
    assert(X86::RFP80RegClass.hasSubClassEq(RC) && "Unknown 10-byte regclass");
    return load ? X86::LD_Fp80m : X86::ST_FpP80m;
  case 16: {
    if (X86::VR128XRegClass.hasSubClassEq(RC)) {
      // If stack is realigned we can use aligned stores.
      if (isStackAligned)
        return load ?
          (HasVLX    ? X86::VMOVAPSZ128rm :
           HasAVX512 ? X86::VMOVAPSZ128rm_NOVLX :
           HasAVX    ? X86::VMOVAPSrm :
                       X86::MOVAPSrm):
          (HasVLX    ? X86::VMOVAPSZ128mr :
           HasAVX512 ? X86::VMOVAPSZ128mr_NOVLX :
           HasAVX    ? X86::VMOVAPSmr :
                       X86::MOVAPSmr);
      else
        return load ?
          (HasVLX    ? X86::VMOVUPSZ128rm :
           HasAVX512 ? X86::VMOVUPSZ128rm_NOVLX :
           HasAVX    ? X86::VMOVUPSrm :
                       X86::MOVUPSrm):
          (HasVLX    ? X86::VMOVUPSZ128mr :
           HasAVX512 ? X86::VMOVUPSZ128mr_NOVLX :
           HasAVX    ? X86::VMOVUPSmr :
                       X86::MOVUPSmr);
    }
    if (X86::BNDRRegClass.hasSubClassEq(RC)) {
      if (STI.is64Bit())
        return load ? X86::BNDMOV64rm : X86::BNDMOV64mr;
      else
        return load ? X86::BNDMOV32rm : X86::BNDMOV32mr;
    }
    llvm_unreachable("Unknown 16-byte regclass");
  }
  case 32:
    assert(X86::VR256XRegClass.hasSubClassEq(RC) && "Unknown 32-byte regclass");
    // If stack is realigned we can use aligned stores.
    if (isStackAligned)
      return load ?
        (HasVLX    ? X86::VMOVAPSZ256rm :
         HasAVX512 ? X86::VMOVAPSZ256rm_NOVLX :
                     X86::VMOVAPSYrm) :
        (HasVLX    ? X86::VMOVAPSZ256mr :
         HasAVX512 ? X86::VMOVAPSZ256mr_NOVLX :
                     X86::VMOVAPSYmr);
    else
      return load ?
        (HasVLX    ? X86::VMOVUPSZ256rm :
         HasAVX512 ? X86::VMOVUPSZ256rm_NOVLX :
                     X86::VMOVUPSYrm) :
        (HasVLX    ? X86::VMOVUPSZ256mr :
         HasAVX512 ? X86::VMOVUPSZ256mr_NOVLX :
                     X86::VMOVUPSYmr);
  case 64:
    assert(X86::VR512RegClass.hasSubClassEq(RC) && "Unknown 64-byte regclass");
    assert(STI.hasAVX512() && "Using 512-bit register requires AVX512");
    if (isStackAligned)
      return load ? X86::VMOVAPSZrm : X86::VMOVAPSZmr;
    else
      return load ? X86::VMOVUPSZrm : X86::VMOVUPSZmr;
  }
}

Optional<ExtAddrMode>
X86InstrInfo::getAddrModeFromMemoryOp(const MachineInstr &MemI,
                                      const TargetRegisterInfo *TRI) const {
  const MCInstrDesc &Desc = MemI.getDesc();
  int MemRefBegin = X86II::getMemoryOperandNo(Desc.TSFlags);
  if (MemRefBegin < 0)
    return None;

  MemRefBegin += X86II::getOperandBias(Desc);

  auto &BaseOp = MemI.getOperand(MemRefBegin + X86::AddrBaseReg);
  if (!BaseOp.isReg()) // Can be an MO_FrameIndex
    return None;

  const MachineOperand &DispMO = MemI.getOperand(MemRefBegin + X86::AddrDisp);
  // Displacement can be symbolic
  if (!DispMO.isImm())
    return None;

  ExtAddrMode AM;
  AM.BaseReg = BaseOp.getReg();
  AM.ScaledReg = MemI.getOperand(MemRefBegin + X86::AddrIndexReg).getReg();
  AM.Scale = MemI.getOperand(MemRefBegin + X86::AddrScaleAmt).getImm();
  AM.Displacement = DispMO.getImm();
  return AM;
}

bool X86InstrInfo::getConstValDefinedInReg(const MachineInstr &MI,
                                           const Register Reg,
                                           int64_t &ImmVal) const {
  if (MI.getOpcode() != X86::MOV32ri && MI.getOpcode() != X86::MOV64ri)
    return false;
  // Mov Src can be a global address.
  if (!MI.getOperand(1).isImm() || MI.getOperand(0).getReg() != Reg)
    return false;
  ImmVal = MI.getOperand(1).getImm();
  return true;
}

bool X86InstrInfo::preservesZeroValueInReg(
    const MachineInstr *MI, const Register NullValueReg,
    const TargetRegisterInfo *TRI) const {
  if (!MI->modifiesRegister(NullValueReg, TRI))
    return true;
  switch (MI->getOpcode()) {
  // Shift right/left of a null unto itself is still a null, i.e. rax = shl rax
  // X.
  case X86::SHR64ri:
  case X86::SHR32ri:
  case X86::SHL64ri:
  case X86::SHL32ri:
    assert(MI->getOperand(0).isDef() && MI->getOperand(1).isUse() &&
           "expected for shift opcode!");
    return MI->getOperand(0).getReg() == NullValueReg &&
           MI->getOperand(1).getReg() == NullValueReg;
  // Zero extend of a sub-reg of NullValueReg into itself does not change the
  // null value.
  case X86::MOV32rr:
    return llvm::all_of(MI->operands(), [&](const MachineOperand &MO) {
      return TRI->isSubRegisterEq(NullValueReg, MO.getReg());
    });
  default:
    return false;
  }
  llvm_unreachable("Should be handled above!");
}

bool X86InstrInfo::getMemOperandsWithOffsetWidth(
    const MachineInstr &MemOp, SmallVectorImpl<const MachineOperand *> &BaseOps,
    int64_t &Offset, bool &OffsetIsScalable, unsigned &Width,
    const TargetRegisterInfo *TRI) const {
  const MCInstrDesc &Desc = MemOp.getDesc();
  int MemRefBegin = X86II::getMemoryOperandNo(Desc.TSFlags);
  if (MemRefBegin < 0)
    return false;

  MemRefBegin += X86II::getOperandBias(Desc);

  const MachineOperand *BaseOp =
      &MemOp.getOperand(MemRefBegin + X86::AddrBaseReg);
  if (!BaseOp->isReg()) // Can be an MO_FrameIndex
    return false;

  if (MemOp.getOperand(MemRefBegin + X86::AddrScaleAmt).getImm() != 1)
    return false;

  if (MemOp.getOperand(MemRefBegin + X86::AddrIndexReg).getReg() !=
      X86::NoRegister)
    return false;

  const MachineOperand &DispMO = MemOp.getOperand(MemRefBegin + X86::AddrDisp);

  // Displacement can be symbolic
  if (!DispMO.isImm())
    return false;

  Offset = DispMO.getImm();

  if (!BaseOp->isReg())
    return false;

  OffsetIsScalable = false;
  // FIXME: Relying on memoperands() may not be right thing to do here. Check
  // with X86 maintainers, and fix it accordingly. For now, it is ok, since
  // there is no use of `Width` for X86 back-end at the moment.
  Width =
      !MemOp.memoperands_empty() ? MemOp.memoperands().front()->getSize() : 0;
  BaseOps.push_back(BaseOp);
  return true;
}

static unsigned getStoreRegOpcode(unsigned SrcReg,
                                  const TargetRegisterClass *RC,
                                  bool isStackAligned,
                                  const X86Subtarget &STI) {
  return getLoadStoreRegOpcode(SrcReg, RC, isStackAligned, STI, false);
}


static unsigned getLoadRegOpcode(unsigned DestReg,
                                 const TargetRegisterClass *RC,
                                 bool isStackAligned,
                                 const X86Subtarget &STI) {
  return getLoadStoreRegOpcode(DestReg, RC, isStackAligned, STI, true);
}

void X86InstrInfo::storeRegToStackSlot(MachineBasicBlock &MBB,
                                       MachineBasicBlock::iterator MI,
                                       Register SrcReg, bool isKill, int FrameIdx,
                                       const TargetRegisterClass *RC,
                                       const TargetRegisterInfo *TRI) const {
  const MachineFunction &MF = *MBB.getParent();
  assert(MF.getFrameInfo().getObjectSize(FrameIdx) >= TRI->getSpillSize(*RC) &&
         "Stack slot too small for store");
  unsigned Alignment = std::max<uint32_t>(TRI->getSpillSize(*RC), 16);
  bool isAligned =
      (Subtarget.getFrameLowering()->getStackAlign() >= Alignment) ||
      RI.canRealignStack(MF);
  unsigned Opc = getStoreRegOpcode(SrcReg, RC, isAligned, Subtarget);
  addFrameReference(BuildMI(MBB, MI, DebugLoc(), get(Opc)), FrameIdx)
    .addReg(SrcReg, getKillRegState(isKill));
}

void X86InstrInfo::loadRegFromStackSlot(MachineBasicBlock &MBB,
                                        MachineBasicBlock::iterator MI,
                                        Register DestReg, int FrameIdx,
                                        const TargetRegisterClass *RC,
                                        const TargetRegisterInfo *TRI) const {
  const MachineFunction &MF = *MBB.getParent();
  unsigned Alignment = std::max<uint32_t>(TRI->getSpillSize(*RC), 16);
  bool isAligned =
      (Subtarget.getFrameLowering()->getStackAlign() >= Alignment) ||
      RI.canRealignStack(MF);
  unsigned Opc = getLoadRegOpcode(DestReg, RC, isAligned, Subtarget);
  addFrameReference(BuildMI(MBB, MI, DebugLoc(), get(Opc), DestReg), FrameIdx);
}
#if INTEL_CUSTOMIZATION

void X86InstrInfo::loadRegFromAddr(
    MachineFunction &MF, unsigned DestReg,
    SmallVectorImpl<MachineOperand> &Addr, const TargetRegisterClass *RC,
    ArrayRef<MachineMemOperand *> MMOs,
    SmallVectorImpl<MachineInstr *> &NewMIs) const {
  const TargetRegisterInfo &TRI = *MF.getSubtarget().getRegisterInfo();
  unsigned Alignment = std::max<uint32_t>(TRI.getSpillSize(*RC), 16);
  bool isAligned =
      !MMOs.empty() && MMOs.front()->getAlign() >= Align(Alignment);
  unsigned Opc = getLoadRegOpcode(DestReg, RC, isAligned, Subtarget);
  DebugLoc DL;
  MachineInstrBuilder MIB = BuildMI(MF, DL, get(Opc), DestReg);
  for (unsigned i = 0, e = Addr.size(); i != e; ++i)
    MIB.add(Addr[i]);
  MIB.setMemRefs(MMOs);
  NewMIs.push_back(MIB);
}
#endif // INTEL_CUSTOMIZATION

bool X86InstrInfo::analyzeCompare(const MachineInstr &MI, Register &SrcReg,
                                  Register &SrcReg2, int &CmpMask,
                                  int &CmpValue) const {
  switch (MI.getOpcode()) {
  default: break;
  case X86::CMP64ri32:
  case X86::CMP64ri8:
  case X86::CMP32ri:
  case X86::CMP32ri8:
  case X86::CMP16ri:
  case X86::CMP16ri8:
  case X86::CMP8ri:
    SrcReg = MI.getOperand(0).getReg();
    SrcReg2 = 0;
    if (MI.getOperand(1).isImm()) {
      CmpMask = ~0;
      CmpValue = MI.getOperand(1).getImm();
    } else {
      CmpMask = CmpValue = 0;
    }
    return true;
  // A SUB can be used to perform comparison.
  case X86::SUB64rm:
  case X86::SUB32rm:
  case X86::SUB16rm:
  case X86::SUB8rm:
    SrcReg = MI.getOperand(1).getReg();
    SrcReg2 = 0;
    CmpMask = 0;
    CmpValue = 0;
    return true;
  case X86::SUB64rr:
  case X86::SUB32rr:
  case X86::SUB16rr:
  case X86::SUB8rr:
    SrcReg = MI.getOperand(1).getReg();
    SrcReg2 = MI.getOperand(2).getReg();
    CmpMask = 0;
    CmpValue = 0;
    return true;
  case X86::SUB64ri32:
  case X86::SUB64ri8:
  case X86::SUB32ri:
  case X86::SUB32ri8:
  case X86::SUB16ri:
  case X86::SUB16ri8:
  case X86::SUB8ri:
    SrcReg = MI.getOperand(1).getReg();
    SrcReg2 = 0;
    if (MI.getOperand(2).isImm()) {
      CmpMask = ~0;
      CmpValue = MI.getOperand(2).getImm();
    } else {
      CmpMask = CmpValue = 0;
    }
    return true;
  case X86::CMP64rr:
  case X86::CMP32rr:
  case X86::CMP16rr:
  case X86::CMP8rr:
    SrcReg = MI.getOperand(0).getReg();
    SrcReg2 = MI.getOperand(1).getReg();
    CmpMask = 0;
    CmpValue = 0;
    return true;
  case X86::TEST8rr:
  case X86::TEST16rr:
  case X86::TEST32rr:
  case X86::TEST64rr:
    SrcReg = MI.getOperand(0).getReg();
    if (MI.getOperand(1).getReg() != SrcReg)
      return false;
    // Compare against zero.
    SrcReg2 = 0;
    CmpMask = ~0;
    CmpValue = 0;
    return true;
  }
  return false;
}

/// Check whether the first instruction, whose only
/// purpose is to update flags, can be made redundant.
/// CMPrr can be made redundant by SUBrr if the operands are the same.
/// This function can be extended later on.
/// SrcReg, SrcRegs: register operands for FlagI.
/// ImmValue: immediate for FlagI if it takes an immediate.
inline static bool isRedundantFlagInstr(const MachineInstr &FlagI,
                                        Register SrcReg, Register SrcReg2,
                                        int ImmMask, int ImmValue,
                                        const MachineInstr &OI) {
  if (((FlagI.getOpcode() == X86::CMP64rr && OI.getOpcode() == X86::SUB64rr) ||
       (FlagI.getOpcode() == X86::CMP32rr && OI.getOpcode() == X86::SUB32rr) ||
       (FlagI.getOpcode() == X86::CMP16rr && OI.getOpcode() == X86::SUB16rr) ||
       (FlagI.getOpcode() == X86::CMP8rr && OI.getOpcode() == X86::SUB8rr)) &&
      ((OI.getOperand(1).getReg() == SrcReg &&
        OI.getOperand(2).getReg() == SrcReg2) ||
       (OI.getOperand(1).getReg() == SrcReg2 &&
        OI.getOperand(2).getReg() == SrcReg)))
    return true;

  if (ImmMask != 0 &&
      ((FlagI.getOpcode() == X86::CMP64ri32 &&
        OI.getOpcode() == X86::SUB64ri32) ||
       (FlagI.getOpcode() == X86::CMP64ri8 &&
        OI.getOpcode() == X86::SUB64ri8) ||
       (FlagI.getOpcode() == X86::CMP32ri && OI.getOpcode() == X86::SUB32ri) ||
       (FlagI.getOpcode() == X86::CMP32ri8 &&
        OI.getOpcode() == X86::SUB32ri8) ||
       (FlagI.getOpcode() == X86::CMP16ri && OI.getOpcode() == X86::SUB16ri) ||
       (FlagI.getOpcode() == X86::CMP16ri8 &&
        OI.getOpcode() == X86::SUB16ri8) ||
       (FlagI.getOpcode() == X86::CMP8ri && OI.getOpcode() == X86::SUB8ri)) &&
      OI.getOperand(1).getReg() == SrcReg &&
      OI.getOperand(2).getImm() == ImmValue)
    return true;
  return false;
}

/// Check whether the definition can be converted
/// to remove a comparison against zero.
inline static bool isDefConvertible(const MachineInstr &MI, bool &NoSignFlag) {
  NoSignFlag = false;

  switch (MI.getOpcode()) {
  default: return false;

  // The shift instructions only modify ZF if their shift count is non-zero.
  // N.B.: The processor truncates the shift count depending on the encoding.
  case X86::SAR8ri:    case X86::SAR16ri:  case X86::SAR32ri:case X86::SAR64ri:
  case X86::SHR8ri:    case X86::SHR16ri:  case X86::SHR32ri:case X86::SHR64ri:
     return getTruncatedShiftCount(MI, 2) != 0;

  // Some left shift instructions can be turned into LEA instructions but only
  // if their flags aren't used. Avoid transforming such instructions.
  case X86::SHL8ri:    case X86::SHL16ri:  case X86::SHL32ri:case X86::SHL64ri:{
    unsigned ShAmt = getTruncatedShiftCount(MI, 2);
    if (isTruncatedShiftCountForLEA(ShAmt)) return false;
    return ShAmt != 0;
  }

  case X86::SHRD16rri8:case X86::SHRD32rri8:case X86::SHRD64rri8:
  case X86::SHLD16rri8:case X86::SHLD32rri8:case X86::SHLD64rri8:
     return getTruncatedShiftCount(MI, 3) != 0;

  case X86::SUB64ri32: case X86::SUB64ri8: case X86::SUB32ri:
  case X86::SUB32ri8:  case X86::SUB16ri:  case X86::SUB16ri8:
  case X86::SUB8ri:    case X86::SUB64rr:  case X86::SUB32rr:
  case X86::SUB16rr:   case X86::SUB8rr:   case X86::SUB64rm:
  case X86::SUB32rm:   case X86::SUB16rm:  case X86::SUB8rm:
  case X86::DEC64r:    case X86::DEC32r:   case X86::DEC16r: case X86::DEC8r:
  case X86::ADD64ri32: case X86::ADD64ri8: case X86::ADD32ri:
  case X86::ADD32ri8:  case X86::ADD16ri:  case X86::ADD16ri8:
  case X86::ADD8ri:    case X86::ADD64rr:  case X86::ADD32rr:
  case X86::ADD16rr:   case X86::ADD8rr:   case X86::ADD64rm:
  case X86::ADD32rm:   case X86::ADD16rm:  case X86::ADD8rm:
  case X86::INC64r:    case X86::INC32r:   case X86::INC16r: case X86::INC8r:
  case X86::AND64ri32: case X86::AND64ri8: case X86::AND32ri:
  case X86::AND32ri8:  case X86::AND16ri:  case X86::AND16ri8:
  case X86::AND8ri:    case X86::AND64rr:  case X86::AND32rr:
  case X86::AND16rr:   case X86::AND8rr:   case X86::AND64rm:
  case X86::AND32rm:   case X86::AND16rm:  case X86::AND8rm:
  case X86::XOR64ri32: case X86::XOR64ri8: case X86::XOR32ri:
  case X86::XOR32ri8:  case X86::XOR16ri:  case X86::XOR16ri8:
  case X86::XOR8ri:    case X86::XOR64rr:  case X86::XOR32rr:
  case X86::XOR16rr:   case X86::XOR8rr:   case X86::XOR64rm:
  case X86::XOR32rm:   case X86::XOR16rm:  case X86::XOR8rm:
  case X86::OR64ri32:  case X86::OR64ri8:  case X86::OR32ri:
  case X86::OR32ri8:   case X86::OR16ri:   case X86::OR16ri8:
  case X86::OR8ri:     case X86::OR64rr:   case X86::OR32rr:
  case X86::OR16rr:    case X86::OR8rr:    case X86::OR64rm:
  case X86::OR32rm:    case X86::OR16rm:   case X86::OR8rm:
  case X86::ADC64ri32: case X86::ADC64ri8: case X86::ADC32ri:
  case X86::ADC32ri8:  case X86::ADC16ri:  case X86::ADC16ri8:
  case X86::ADC8ri:    case X86::ADC64rr:  case X86::ADC32rr:
  case X86::ADC16rr:   case X86::ADC8rr:   case X86::ADC64rm:
  case X86::ADC32rm:   case X86::ADC16rm:  case X86::ADC8rm:
  case X86::SBB64ri32: case X86::SBB64ri8: case X86::SBB32ri:
  case X86::SBB32ri8:  case X86::SBB16ri:  case X86::SBB16ri8:
  case X86::SBB8ri:    case X86::SBB64rr:  case X86::SBB32rr:
  case X86::SBB16rr:   case X86::SBB8rr:   case X86::SBB64rm:
  case X86::SBB32rm:   case X86::SBB16rm:  case X86::SBB8rm:
  case X86::NEG8r:     case X86::NEG16r:   case X86::NEG32r: case X86::NEG64r:
  case X86::SAR8r1:    case X86::SAR16r1:  case X86::SAR32r1:case X86::SAR64r1:
  case X86::SHR8r1:    case X86::SHR16r1:  case X86::SHR32r1:case X86::SHR64r1:
  case X86::SHL8r1:    case X86::SHL16r1:  case X86::SHL32r1:case X86::SHL64r1:
  case X86::ANDN32rr:  case X86::ANDN32rm:
  case X86::ANDN64rr:  case X86::ANDN64rm:
  case X86::BLSI32rr:  case X86::BLSI32rm:
  case X86::BLSI64rr:  case X86::BLSI64rm:
  case X86::BLSMSK32rr:case X86::BLSMSK32rm:
  case X86::BLSMSK64rr:case X86::BLSMSK64rm:
  case X86::BLSR32rr:  case X86::BLSR32rm:
  case X86::BLSR64rr:  case X86::BLSR64rm:
  case X86::BZHI32rr:  case X86::BZHI32rm:
  case X86::BZHI64rr:  case X86::BZHI64rm:
  case X86::LZCNT16rr: case X86::LZCNT16rm:
  case X86::LZCNT32rr: case X86::LZCNT32rm:
  case X86::LZCNT64rr: case X86::LZCNT64rm:
  case X86::POPCNT16rr:case X86::POPCNT16rm:
  case X86::POPCNT32rr:case X86::POPCNT32rm:
  case X86::POPCNT64rr:case X86::POPCNT64rm:
  case X86::TZCNT16rr: case X86::TZCNT16rm:
  case X86::TZCNT32rr: case X86::TZCNT32rm:
  case X86::TZCNT64rr: case X86::TZCNT64rm:
  case X86::BLCFILL32rr: case X86::BLCFILL32rm:
  case X86::BLCFILL64rr: case X86::BLCFILL64rm:
  case X86::BLCI32rr:    case X86::BLCI32rm:
  case X86::BLCI64rr:    case X86::BLCI64rm:
  case X86::BLCIC32rr:   case X86::BLCIC32rm:
  case X86::BLCIC64rr:   case X86::BLCIC64rm:
  case X86::BLCMSK32rr:  case X86::BLCMSK32rm:
  case X86::BLCMSK64rr:  case X86::BLCMSK64rm:
  case X86::BLCS32rr:    case X86::BLCS32rm:
  case X86::BLCS64rr:    case X86::BLCS64rm:
  case X86::BLSFILL32rr: case X86::BLSFILL32rm:
  case X86::BLSFILL64rr: case X86::BLSFILL64rm:
  case X86::BLSIC32rr:   case X86::BLSIC32rm:
  case X86::BLSIC64rr:   case X86::BLSIC64rm:
  case X86::T1MSKC32rr:  case X86::T1MSKC32rm:
  case X86::T1MSKC64rr:  case X86::T1MSKC64rm:
  case X86::TZMSK32rr:   case X86::TZMSK32rm:
  case X86::TZMSK64rr:   case X86::TZMSK64rm:
    return true;
  case X86::BEXTR32rr:   case X86::BEXTR64rr:
  case X86::BEXTR32rm:   case X86::BEXTR64rm:
  case X86::BEXTRI32ri:  case X86::BEXTRI32mi:
  case X86::BEXTRI64ri:  case X86::BEXTRI64mi:
    // BEXTR doesn't update the sign flag so we can't use it.
    NoSignFlag = true;
    return true;
  }
}

/// Check whether the use can be converted to remove a comparison against zero.
static X86::CondCode isUseDefConvertible(const MachineInstr &MI) {
  switch (MI.getOpcode()) {
  default: return X86::COND_INVALID;
  case X86::NEG8r:
  case X86::NEG16r:
  case X86::NEG32r:
  case X86::NEG64r:
    return X86::COND_AE;
  case X86::LZCNT16rr:
  case X86::LZCNT32rr:
  case X86::LZCNT64rr:
    return X86::COND_B;
  case X86::POPCNT16rr:
  case X86::POPCNT32rr:
  case X86::POPCNT64rr:
    return X86::COND_E;
  case X86::TZCNT16rr:
  case X86::TZCNT32rr:
  case X86::TZCNT64rr:
    return X86::COND_B;
  case X86::BSF16rr:
  case X86::BSF32rr:
  case X86::BSF64rr:
  case X86::BSR16rr:
  case X86::BSR32rr:
  case X86::BSR64rr:
    return X86::COND_E;
  case X86::BLSI32rr:
  case X86::BLSI64rr:
    return X86::COND_AE;
  case X86::BLSR32rr:
  case X86::BLSR64rr:
  case X86::BLSMSK32rr:
  case X86::BLSMSK64rr:
    return X86::COND_B;
  // TODO: TBM instructions.
  }
}

/// Check if there exists an earlier instruction that
/// operates on the same source operands and sets flags in the same way as
/// Compare; remove Compare if possible.
bool X86InstrInfo::optimizeCompareInstr(MachineInstr &CmpInstr, Register SrcReg,
                                        Register SrcReg2, int CmpMask,
                                        int CmpValue,
                                        const MachineRegisterInfo *MRI) const {
  // Check whether we can replace SUB with CMP.
  switch (CmpInstr.getOpcode()) {
  default: break;
  case X86::SUB64ri32:
  case X86::SUB64ri8:
  case X86::SUB32ri:
  case X86::SUB32ri8:
  case X86::SUB16ri:
  case X86::SUB16ri8:
  case X86::SUB8ri:
  case X86::SUB64rm:
  case X86::SUB32rm:
  case X86::SUB16rm:
  case X86::SUB8rm:
  case X86::SUB64rr:
  case X86::SUB32rr:
  case X86::SUB16rr:
  case X86::SUB8rr: {
    if (!MRI->use_nodbg_empty(CmpInstr.getOperand(0).getReg()))
      return false;
    // There is no use of the destination register, we can replace SUB with CMP.
    unsigned NewOpcode = 0;
    switch (CmpInstr.getOpcode()) {
    default: llvm_unreachable("Unreachable!");
    case X86::SUB64rm:   NewOpcode = X86::CMP64rm;   break;
    case X86::SUB32rm:   NewOpcode = X86::CMP32rm;   break;
    case X86::SUB16rm:   NewOpcode = X86::CMP16rm;   break;
    case X86::SUB8rm:    NewOpcode = X86::CMP8rm;    break;
    case X86::SUB64rr:   NewOpcode = X86::CMP64rr;   break;
    case X86::SUB32rr:   NewOpcode = X86::CMP32rr;   break;
    case X86::SUB16rr:   NewOpcode = X86::CMP16rr;   break;
    case X86::SUB8rr:    NewOpcode = X86::CMP8rr;    break;
    case X86::SUB64ri32: NewOpcode = X86::CMP64ri32; break;
    case X86::SUB64ri8:  NewOpcode = X86::CMP64ri8;  break;
    case X86::SUB32ri:   NewOpcode = X86::CMP32ri;   break;
    case X86::SUB32ri8:  NewOpcode = X86::CMP32ri8;  break;
    case X86::SUB16ri:   NewOpcode = X86::CMP16ri;   break;
    case X86::SUB16ri8:  NewOpcode = X86::CMP16ri8;  break;
    case X86::SUB8ri:    NewOpcode = X86::CMP8ri;    break;
    }
    CmpInstr.setDesc(get(NewOpcode));
    CmpInstr.RemoveOperand(0);
    // Fall through to optimize Cmp if Cmp is CMPrr or CMPri.
    if (NewOpcode == X86::CMP64rm || NewOpcode == X86::CMP32rm ||
        NewOpcode == X86::CMP16rm || NewOpcode == X86::CMP8rm)
      return false;
  }
  }

  // Get the unique definition of SrcReg.
  MachineInstr *MI = MRI->getUniqueVRegDef(SrcReg);
  if (!MI) return false;

  // CmpInstr is the first instruction of the BB.
  MachineBasicBlock::iterator I = CmpInstr, Def = MI;

  // If we are comparing against zero, check whether we can use MI to update
  // EFLAGS. If MI is not in the same BB as CmpInstr, do not optimize.
  bool IsCmpZero = (CmpMask != 0 && CmpValue == 0);
  if (IsCmpZero && MI->getParent() != CmpInstr.getParent())
    return false;

  // If we have a use of the source register between the def and our compare
  // instruction we can eliminate the compare iff the use sets EFLAGS in the
  // right way.
  bool ShouldUpdateCC = false;
  bool NoSignFlag = false;
  X86::CondCode NewCC = X86::COND_INVALID;
  if (IsCmpZero && !isDefConvertible(*MI, NoSignFlag)) {
    // Scan forward from the use until we hit the use we're looking for or the
    // compare instruction.
    for (MachineBasicBlock::iterator J = MI;; ++J) {
      // Do we have a convertible instruction?
      NewCC = isUseDefConvertible(*J);
      if (NewCC != X86::COND_INVALID && J->getOperand(1).isReg() &&
          J->getOperand(1).getReg() == SrcReg) {
        assert(J->definesRegister(X86::EFLAGS) && "Must be an EFLAGS def!");
        ShouldUpdateCC = true; // Update CC later on.
        // This is not a def of SrcReg, but still a def of EFLAGS. Keep going
        // with the new def.
        Def = J;
        MI = &*Def;
        break;
      }

      if (J == I)
        return false;
    }
  }

  // We are searching for an earlier instruction that can make CmpInstr
  // redundant and that instruction will be saved in Sub.
  MachineInstr *Sub = nullptr;
  const TargetRegisterInfo *TRI = &getRegisterInfo();

  // We iterate backward, starting from the instruction before CmpInstr and
  // stop when reaching the definition of a source register or done with the BB.
  // RI points to the instruction before CmpInstr.
  // If the definition is in this basic block, RE points to the definition;
  // otherwise, RE is the rend of the basic block.
  MachineBasicBlock::reverse_iterator
      RI = ++I.getReverse(),
      RE = CmpInstr.getParent() == MI->getParent()
               ? Def.getReverse() /* points to MI */
               : CmpInstr.getParent()->rend();
  MachineInstr *Movr0Inst = nullptr;
  for (; RI != RE; ++RI) {
    MachineInstr &Instr = *RI;
    // Check whether CmpInstr can be made redundant by the current instruction.
    if (!IsCmpZero && isRedundantFlagInstr(CmpInstr, SrcReg, SrcReg2, CmpMask,
                                           CmpValue, Instr)) {
      Sub = &Instr;
      break;
    }

    if (Instr.modifiesRegister(X86::EFLAGS, TRI) ||
        Instr.readsRegister(X86::EFLAGS, TRI)) {
      // This instruction modifies or uses EFLAGS.

      // MOV32r0 etc. are implemented with xor which clobbers condition code.
      // They are safe to move up, if the definition to EFLAGS is dead and
      // earlier instructions do not read or write EFLAGS.
      if (!Movr0Inst && Instr.getOpcode() == X86::MOV32r0 &&
          Instr.registerDefIsDead(X86::EFLAGS, TRI)) {
        Movr0Inst = &Instr;
        continue;
      }

      // We can't remove CmpInstr.
      return false;
    }
  }

  // Return false if no candidates exist.
  if (!IsCmpZero && !Sub)
    return false;

  bool IsSwapped =
      (SrcReg2 != 0 && Sub && Sub->getOperand(1).getReg() == SrcReg2 &&
       Sub->getOperand(2).getReg() == SrcReg);

  // Scan forward from the instruction after CmpInstr for uses of EFLAGS.
  // It is safe to remove CmpInstr if EFLAGS is redefined or killed.
  // If we are done with the basic block, we need to check whether EFLAGS is
  // live-out.
  bool IsSafe = false;
  SmallVector<std::pair<MachineInstr*, X86::CondCode>, 4> OpsToUpdate;
  MachineBasicBlock::iterator E = CmpInstr.getParent()->end();
  for (++I; I != E; ++I) {
    const MachineInstr &Instr = *I;
    bool ModifyEFLAGS = Instr.modifiesRegister(X86::EFLAGS, TRI);
    bool UseEFLAGS = Instr.readsRegister(X86::EFLAGS, TRI);
    // We should check the usage if this instruction uses and updates EFLAGS.
    if (!UseEFLAGS && ModifyEFLAGS) {
      // It is safe to remove CmpInstr if EFLAGS is updated again.
      IsSafe = true;
      break;
    }
    if (!UseEFLAGS && !ModifyEFLAGS)
      continue;

    // EFLAGS is used by this instruction.
    X86::CondCode OldCC = X86::COND_INVALID;
    if (IsCmpZero || IsSwapped) {
      // We decode the condition code from opcode.
      if (Instr.isBranch())
        OldCC = X86::getCondFromBranch(Instr);
      else {
        OldCC = X86::getCondFromSETCC(Instr);
        if (OldCC == X86::COND_INVALID)
          OldCC = X86::getCondFromCMov(Instr);
      }
      if (OldCC == X86::COND_INVALID) return false;
    }
    X86::CondCode ReplacementCC = X86::COND_INVALID;
    if (IsCmpZero) {
      switch (OldCC) {
      default: break;
      case X86::COND_A: case X86::COND_AE:
      case X86::COND_B: case X86::COND_BE:
      case X86::COND_G: case X86::COND_GE:
      case X86::COND_L: case X86::COND_LE:
      case X86::COND_O: case X86::COND_NO:
        // CF and OF are used, we can't perform this optimization.
        return false;
      case X86::COND_S: case X86::COND_NS:
        // If SF is used, but the instruction doesn't update the SF, then we
        // can't do the optimization.
        if (NoSignFlag)
          return false;
        break;
      }

      // If we're updating the condition code check if we have to reverse the
      // condition.
      if (ShouldUpdateCC)
        switch (OldCC) {
        default:
          return false;
        case X86::COND_E:
          ReplacementCC = NewCC;
          break;
        case X86::COND_NE:
          ReplacementCC = GetOppositeBranchCondition(NewCC);
          break;
        }
    } else if (IsSwapped) {
      // If we have SUB(r1, r2) and CMP(r2, r1), the condition code needs
      // to be changed from r2 > r1 to r1 < r2, from r2 < r1 to r1 > r2, etc.
      // We swap the condition code and synthesize the new opcode.
      ReplacementCC = getSwappedCondition(OldCC);
      if (ReplacementCC == X86::COND_INVALID) return false;
    }

    if ((ShouldUpdateCC || IsSwapped) && ReplacementCC != OldCC) {
      // Push the MachineInstr to OpsToUpdate.
      // If it is safe to remove CmpInstr, the condition code of these
      // instructions will be modified.
      OpsToUpdate.push_back(std::make_pair(&*I, ReplacementCC));
    }
    if (ModifyEFLAGS || Instr.killsRegister(X86::EFLAGS, TRI)) {
      // It is safe to remove CmpInstr if EFLAGS is updated again or killed.
      IsSafe = true;
      break;
    }
  }

  // If EFLAGS is not killed nor re-defined, we should check whether it is
  // live-out. If it is live-out, do not optimize.
  if ((IsCmpZero || IsSwapped) && !IsSafe) {
    MachineBasicBlock *MBB = CmpInstr.getParent();
    for (MachineBasicBlock *Successor : MBB->successors())
      if (Successor->isLiveIn(X86::EFLAGS))
        return false;
  }

  // The instruction to be updated is either Sub or MI.
  Sub = IsCmpZero ? MI : Sub;
  // Move Movr0Inst to the appropriate place before Sub.
  if (Movr0Inst) {
    // Look backwards until we find a def that doesn't use the current EFLAGS.
    Def = Sub;
    MachineBasicBlock::reverse_iterator InsertI = Def.getReverse(),
                                        InsertE = Sub->getParent()->rend();
    for (; InsertI != InsertE; ++InsertI) {
      MachineInstr *Instr = &*InsertI;
      if (!Instr->readsRegister(X86::EFLAGS, TRI) &&
          Instr->modifiesRegister(X86::EFLAGS, TRI)) {
        Sub->getParent()->remove(Movr0Inst);
        Instr->getParent()->insert(MachineBasicBlock::iterator(Instr),
                                   Movr0Inst);
        break;
      }
    }
    if (InsertI == InsertE)
      return false;
  }

  // Make sure Sub instruction defines EFLAGS and mark the def live.
  MachineOperand *FlagDef = Sub->findRegisterDefOperand(X86::EFLAGS);
  assert(FlagDef && "Unable to locate a def EFLAGS operand");
  FlagDef->setIsDead(false);

  CmpInstr.eraseFromParent();

  // Modify the condition code of instructions in OpsToUpdate.
  for (auto &Op : OpsToUpdate) {
    Op.first->getOperand(Op.first->getDesc().getNumOperands() - 1)
        .setImm(Op.second);
  }
  return true;
}

/// Try to remove the load by folding it to a register
/// operand at the use. We fold the load instructions if load defines a virtual
/// register, the virtual register is used once in the same BB, and the
/// instructions in-between do not load or store, and have no side effects.
MachineInstr *X86InstrInfo::optimizeLoadInstr(MachineInstr &MI,
                                              const MachineRegisterInfo *MRI,
                                              Register &FoldAsLoadDefReg,
                                              MachineInstr *&DefMI) const {
  // Check whether we can move DefMI here.
  DefMI = MRI->getVRegDef(FoldAsLoadDefReg);
  assert(DefMI);
  bool SawStore = false;
  if (!DefMI->isSafeToMove(nullptr, SawStore))
    return nullptr;

  // Collect information about virtual register operands of MI.
  SmallVector<unsigned, 1> SrcOperandIds;
  for (unsigned i = 0, e = MI.getNumOperands(); i != e; ++i) {
    MachineOperand &MO = MI.getOperand(i);
    if (!MO.isReg())
      continue;
    Register Reg = MO.getReg();
    if (Reg != FoldAsLoadDefReg)
      continue;
    // Do not fold if we have a subreg use or a def.
    if (MO.getSubReg() || MO.isDef())
      return nullptr;
    SrcOperandIds.push_back(i);
  }
  if (SrcOperandIds.empty())
    return nullptr;

  // Check whether we can fold the def into SrcOperandId.
  if (MachineInstr *FoldMI = foldMemoryOperand(MI, SrcOperandIds, *DefMI)) {
    FoldAsLoadDefReg = 0;
    return FoldMI;
  }

  return nullptr;
}

/// Expand a single-def pseudo instruction to a two-addr
/// instruction with two undef reads of the register being defined.
/// This is used for mapping:
///   %xmm4 = V_SET0
/// to:
///   %xmm4 = PXORrr undef %xmm4, undef %xmm4
///
static bool Expand2AddrUndef(MachineInstrBuilder &MIB,
                             const MCInstrDesc &Desc) {
  assert(Desc.getNumOperands() == 3 && "Expected two-addr instruction.");
  Register Reg = MIB.getReg(0);
  MIB->setDesc(Desc);

  // MachineInstr::addOperand() will insert explicit operands before any
  // implicit operands.
  MIB.addReg(Reg, RegState::Undef).addReg(Reg, RegState::Undef);
  // But we don't trust that.
  assert(MIB.getReg(1) == Reg &&
         MIB.getReg(2) == Reg && "Misplaced operand");
  return true;
}

/// Expand a single-def pseudo instruction to a two-addr
/// instruction with two %k0 reads.
/// This is used for mapping:
///   %k4 = K_SET1
/// to:
///   %k4 = KXNORrr %k0, %k0
static bool Expand2AddrKreg(MachineInstrBuilder &MIB,
                            const MCInstrDesc &Desc, unsigned Reg) {
  assert(Desc.getNumOperands() == 3 && "Expected two-addr instruction.");
  MIB->setDesc(Desc);
  MIB.addReg(Reg, RegState::Undef).addReg(Reg, RegState::Undef);
  return true;
}

static bool expandMOV32r1(MachineInstrBuilder &MIB, const TargetInstrInfo &TII,
                          bool MinusOne) {
  MachineBasicBlock &MBB = *MIB->getParent();
  DebugLoc DL = MIB->getDebugLoc();
  Register Reg = MIB.getReg(0);

  // Insert the XOR.
  BuildMI(MBB, MIB.getInstr(), DL, TII.get(X86::XOR32rr), Reg)
      .addReg(Reg, RegState::Undef)
      .addReg(Reg, RegState::Undef);

  // Turn the pseudo into an INC or DEC.
  MIB->setDesc(TII.get(MinusOne ? X86::DEC32r : X86::INC32r));
  MIB.addReg(Reg);

  return true;
}

static bool ExpandMOVImmSExti8(MachineInstrBuilder &MIB,
                               const TargetInstrInfo &TII,
                               const X86Subtarget &Subtarget) {
  MachineBasicBlock &MBB = *MIB->getParent();
  DebugLoc DL = MIB->getDebugLoc();
  int64_t Imm = MIB->getOperand(1).getImm();
  assert(Imm != 0 && "Using push/pop for 0 is not efficient.");
  MachineBasicBlock::iterator I = MIB.getInstr();

  int StackAdjustment;

  if (Subtarget.is64Bit()) {
    assert(MIB->getOpcode() == X86::MOV64ImmSExti8 ||
           MIB->getOpcode() == X86::MOV32ImmSExti8);

    // Can't use push/pop lowering if the function might write to the red zone.
    X86MachineFunctionInfo *X86FI =
        MBB.getParent()->getInfo<X86MachineFunctionInfo>();
    if (X86FI->getUsesRedZone()) {
      MIB->setDesc(TII.get(MIB->getOpcode() ==
                           X86::MOV32ImmSExti8 ? X86::MOV32ri : X86::MOV64ri));
      return true;
    }

    // 64-bit mode doesn't have 32-bit push/pop, so use 64-bit operations and
    // widen the register if necessary.
    StackAdjustment = 8;
    BuildMI(MBB, I, DL, TII.get(X86::PUSH64i8)).addImm(Imm);
    MIB->setDesc(TII.get(X86::POP64r));
    MIB->getOperand(0)
        .setReg(getX86SubSuperRegister(MIB.getReg(0), 64));
  } else {
    assert(MIB->getOpcode() == X86::MOV32ImmSExti8);
    StackAdjustment = 4;
    BuildMI(MBB, I, DL, TII.get(X86::PUSH32i8)).addImm(Imm);
    MIB->setDesc(TII.get(X86::POP32r));
  }
  MIB->RemoveOperand(1);
  MIB->addImplicitDefUseOperands(*MBB.getParent());

  // Build CFI if necessary.
  MachineFunction &MF = *MBB.getParent();
  const X86FrameLowering *TFL = Subtarget.getFrameLowering();
  bool IsWin64Prologue = MF.getTarget().getMCAsmInfo()->usesWindowsCFI();
  bool NeedsDwarfCFI = !IsWin64Prologue && MF.needsFrameMoves();
  bool EmitCFI = !TFL->hasFP(MF) && NeedsDwarfCFI;
  if (EmitCFI) {
    TFL->BuildCFI(MBB, I, DL,
        MCCFIInstruction::createAdjustCfaOffset(nullptr, StackAdjustment));
    TFL->BuildCFI(MBB, std::next(I), DL,
        MCCFIInstruction::createAdjustCfaOffset(nullptr, -StackAdjustment));
  }

  return true;
}

// LoadStackGuard has so far only been implemented for 64-bit MachO. Different
// code sequence is needed for other targets.
static void expandLoadStackGuard(MachineInstrBuilder &MIB,
                                 const TargetInstrInfo &TII) {
  MachineBasicBlock &MBB = *MIB->getParent();
  DebugLoc DL = MIB->getDebugLoc();
  Register Reg = MIB.getReg(0);
  const GlobalValue *GV =
      cast<GlobalValue>((*MIB->memoperands_begin())->getValue());
  auto Flags = MachineMemOperand::MOLoad |
               MachineMemOperand::MODereferenceable |
               MachineMemOperand::MOInvariant;
  MachineMemOperand *MMO = MBB.getParent()->getMachineMemOperand(
      MachinePointerInfo::getGOT(*MBB.getParent()), Flags, 8, Align(8));
  MachineBasicBlock::iterator I = MIB.getInstr();

  BuildMI(MBB, I, DL, TII.get(X86::MOV64rm), Reg).addReg(X86::RIP).addImm(1)
      .addReg(0).addGlobalAddress(GV, 0, X86II::MO_GOTPCREL).addReg(0)
      .addMemOperand(MMO);
  MIB->setDebugLoc(DL);
  MIB->setDesc(TII.get(X86::MOV64rm));
  MIB.addReg(Reg, RegState::Kill).addImm(1).addReg(0).addImm(0).addReg(0);
}

static bool expandXorFP(MachineInstrBuilder &MIB, const TargetInstrInfo &TII) {
  MachineBasicBlock &MBB = *MIB->getParent();
  MachineFunction &MF = *MBB.getParent();
  const X86Subtarget &Subtarget = MF.getSubtarget<X86Subtarget>();
  const X86RegisterInfo *TRI = Subtarget.getRegisterInfo();
  unsigned XorOp =
      MIB->getOpcode() == X86::XOR64_FP ? X86::XOR64rr : X86::XOR32rr;
  MIB->setDesc(TII.get(XorOp));
  MIB.addReg(TRI->getFrameRegister(MF), RegState::Undef);
  return true;
}

// This is used to handle spills for 128/256-bit registers when we have AVX512,
// but not VLX. If it uses an extended register we need to use an instruction
// that loads the lower 128/256-bit, but is available with only AVX512F.
static bool expandNOVLXLoad(MachineInstrBuilder &MIB,
                            const TargetRegisterInfo *TRI,
                            const MCInstrDesc &LoadDesc,
                            const MCInstrDesc &BroadcastDesc,
                            unsigned SubIdx) {
  Register DestReg = MIB.getReg(0);
  // Check if DestReg is XMM16-31 or YMM16-31.
  if (TRI->getEncodingValue(DestReg) < 16) {
    // We can use a normal VEX encoded load.
    MIB->setDesc(LoadDesc);
  } else {
    // Use a 128/256-bit VBROADCAST instruction.
    MIB->setDesc(BroadcastDesc);
    // Change the destination to a 512-bit register.
    DestReg = TRI->getMatchingSuperReg(DestReg, SubIdx, &X86::VR512RegClass);
    MIB->getOperand(0).setReg(DestReg);
  }
  return true;
}

// This is used to handle spills for 128/256-bit registers when we have AVX512,
// but not VLX. If it uses an extended register we need to use an instruction
// that stores the lower 128/256-bit, but is available with only AVX512F.
static bool expandNOVLXStore(MachineInstrBuilder &MIB,
                             const TargetRegisterInfo *TRI,
                             const MCInstrDesc &StoreDesc,
                             const MCInstrDesc &ExtractDesc,
                             unsigned SubIdx) {
  Register SrcReg = MIB.getReg(X86::AddrNumOperands);
  // Check if DestReg is XMM16-31 or YMM16-31.
  if (TRI->getEncodingValue(SrcReg) < 16) {
    // We can use a normal VEX encoded store.
    MIB->setDesc(StoreDesc);
  } else {
    // Use a VEXTRACTF instruction.
    MIB->setDesc(ExtractDesc);
    // Change the destination to a 512-bit register.
    SrcReg = TRI->getMatchingSuperReg(SrcReg, SubIdx, &X86::VR512RegClass);
    MIB->getOperand(X86::AddrNumOperands).setReg(SrcReg);
    MIB.addImm(0x0); // Append immediate to extract from the lower bits.
  }

  return true;
}

static bool expandSHXDROT(MachineInstrBuilder &MIB, const MCInstrDesc &Desc) {
  MIB->setDesc(Desc);
  int64_t ShiftAmt = MIB->getOperand(2).getImm();
  // Temporarily remove the immediate so we can add another source register.
  MIB->RemoveOperand(2);
  // Add the register. Don't copy the kill flag if there is one.
  MIB.addReg(MIB.getReg(1),
             getUndefRegState(MIB->getOperand(1).isUndef()));
  // Add back the immediate.
  MIB.addImm(ShiftAmt);
  return true;
}

bool X86InstrInfo::expandPostRAPseudo(MachineInstr &MI) const {
  bool HasAVX = Subtarget.hasAVX();
  MachineInstrBuilder MIB(*MI.getParent()->getParent(), MI);
  switch (MI.getOpcode()) {
  case X86::MOV32r0:
    return Expand2AddrUndef(MIB, get(X86::XOR32rr));
  case X86::MOV32r1:
    return expandMOV32r1(MIB, *this, /*MinusOne=*/ false);
  case X86::MOV32r_1:
    return expandMOV32r1(MIB, *this, /*MinusOne=*/ true);
  case X86::MOV32ImmSExti8:
  case X86::MOV64ImmSExti8:
    return ExpandMOVImmSExti8(MIB, *this, Subtarget);
  case X86::SETB_C32r:
    return Expand2AddrUndef(MIB, get(X86::SBB32rr));
  case X86::SETB_C64r:
    return Expand2AddrUndef(MIB, get(X86::SBB64rr));
  case X86::MMX_SET0:
    return Expand2AddrUndef(MIB, get(X86::MMX_PXORirr));
  case X86::V_SET0:
  case X86::FsFLD0SS:
  case X86::FsFLD0SD:
  case X86::FsFLD0F128:
    return Expand2AddrUndef(MIB, get(HasAVX ? X86::VXORPSrr : X86::XORPSrr));
  case X86::AVX_SET0: {
    assert(HasAVX && "AVX not supported");
    const TargetRegisterInfo *TRI = &getRegisterInfo();
    Register SrcReg = MIB.getReg(0);
    Register XReg = TRI->getSubReg(SrcReg, X86::sub_xmm);
    MIB->getOperand(0).setReg(XReg);
    Expand2AddrUndef(MIB, get(X86::VXORPSrr));
    MIB.addReg(SrcReg, RegState::ImplicitDefine);
    return true;
  }
  case X86::AVX512_128_SET0:
#if INTEL_CUSTOMIZATION
#if INTEL_FEATURE_ISA_FP16
  case X86::AVX512_FsFLD0SH:
#endif // INTEL_FEATURE_ISA_FP16
#endif // INTEL_CUSTOMIZATION
  case X86::AVX512_FsFLD0SS:
  case X86::AVX512_FsFLD0SD:
  case X86::AVX512_FsFLD0F128: {
    bool HasVLX = Subtarget.hasVLX();
    Register SrcReg = MIB.getReg(0);
    const TargetRegisterInfo *TRI = &getRegisterInfo();
    if (HasVLX || TRI->getEncodingValue(SrcReg) < 16)
      return Expand2AddrUndef(MIB,
                              get(HasVLX ? X86::VPXORDZ128rr : X86::VXORPSrr));
    // Extended register without VLX. Use a larger XOR.
    SrcReg =
        TRI->getMatchingSuperReg(SrcReg, X86::sub_xmm, &X86::VR512RegClass);
    MIB->getOperand(0).setReg(SrcReg);
    return Expand2AddrUndef(MIB, get(X86::VPXORDZrr));
  }
  case X86::AVX512_256_SET0:
  case X86::AVX512_512_SET0: {
    bool HasVLX = Subtarget.hasVLX();
    Register SrcReg = MIB.getReg(0);
    const TargetRegisterInfo *TRI = &getRegisterInfo();
    if (HasVLX || TRI->getEncodingValue(SrcReg) < 16) {
      Register XReg = TRI->getSubReg(SrcReg, X86::sub_xmm);
      MIB->getOperand(0).setReg(XReg);
      Expand2AddrUndef(MIB,
                       get(HasVLX ? X86::VPXORDZ128rr : X86::VXORPSrr));
      MIB.addReg(SrcReg, RegState::ImplicitDefine);
      return true;
    }
    if (MI.getOpcode() == X86::AVX512_256_SET0) {
      // No VLX so we must reference a zmm.
      unsigned ZReg =
        TRI->getMatchingSuperReg(SrcReg, X86::sub_ymm, &X86::VR512RegClass);
      MIB->getOperand(0).setReg(ZReg);
    }
    return Expand2AddrUndef(MIB, get(X86::VPXORDZrr));
  }
  case X86::V_SETALLONES:
    return Expand2AddrUndef(MIB, get(HasAVX ? X86::VPCMPEQDrr : X86::PCMPEQDrr));
  case X86::AVX2_SETALLONES:
    return Expand2AddrUndef(MIB, get(X86::VPCMPEQDYrr));
  case X86::AVX1_SETALLONES: {
    Register Reg = MIB.getReg(0);
    // VCMPPSYrri with an immediate 0xf should produce VCMPTRUEPS.
    MIB->setDesc(get(X86::VCMPPSYrri));
    MIB.addReg(Reg, RegState::Undef).addReg(Reg, RegState::Undef).addImm(0xf);
    return true;
  }
  case X86::AVX512_512_SETALLONES: {
    Register Reg = MIB.getReg(0);
    MIB->setDesc(get(X86::VPTERNLOGDZrri));
    // VPTERNLOGD needs 3 register inputs and an immediate.
    // 0xff will return 1s for any input.
    MIB.addReg(Reg, RegState::Undef).addReg(Reg, RegState::Undef)
       .addReg(Reg, RegState::Undef).addImm(0xff);
    return true;
  }
  case X86::AVX512_512_SEXT_MASK_32:
  case X86::AVX512_512_SEXT_MASK_64: {
    Register Reg = MIB.getReg(0);
    Register MaskReg = MIB.getReg(1);
    unsigned MaskState = getRegState(MIB->getOperand(1));
    unsigned Opc = (MI.getOpcode() == X86::AVX512_512_SEXT_MASK_64) ?
                   X86::VPTERNLOGQZrrikz : X86::VPTERNLOGDZrrikz;
    MI.RemoveOperand(1);
    MIB->setDesc(get(Opc));
    // VPTERNLOG needs 3 register inputs and an immediate.
    // 0xff will return 1s for any input.
    MIB.addReg(Reg, RegState::Undef).addReg(MaskReg, MaskState)
       .addReg(Reg, RegState::Undef).addReg(Reg, RegState::Undef).addImm(0xff);
    return true;
  }
  case X86::VMOVAPSZ128rm_NOVLX:
    return expandNOVLXLoad(MIB, &getRegisterInfo(), get(X86::VMOVAPSrm),
                           get(X86::VBROADCASTF32X4rm), X86::sub_xmm);
  case X86::VMOVUPSZ128rm_NOVLX:
    return expandNOVLXLoad(MIB, &getRegisterInfo(), get(X86::VMOVUPSrm),
                           get(X86::VBROADCASTF32X4rm), X86::sub_xmm);
  case X86::VMOVAPSZ256rm_NOVLX:
    return expandNOVLXLoad(MIB, &getRegisterInfo(), get(X86::VMOVAPSYrm),
                           get(X86::VBROADCASTF64X4rm), X86::sub_ymm);
  case X86::VMOVUPSZ256rm_NOVLX:
    return expandNOVLXLoad(MIB, &getRegisterInfo(), get(X86::VMOVUPSYrm),
                           get(X86::VBROADCASTF64X4rm), X86::sub_ymm);
  case X86::VMOVAPSZ128mr_NOVLX:
    return expandNOVLXStore(MIB, &getRegisterInfo(), get(X86::VMOVAPSmr),
                            get(X86::VEXTRACTF32x4Zmr), X86::sub_xmm);
  case X86::VMOVUPSZ128mr_NOVLX:
    return expandNOVLXStore(MIB, &getRegisterInfo(), get(X86::VMOVUPSmr),
                            get(X86::VEXTRACTF32x4Zmr), X86::sub_xmm);
  case X86::VMOVAPSZ256mr_NOVLX:
    return expandNOVLXStore(MIB, &getRegisterInfo(), get(X86::VMOVAPSYmr),
                            get(X86::VEXTRACTF64x4Zmr), X86::sub_ymm);
  case X86::VMOVUPSZ256mr_NOVLX:
    return expandNOVLXStore(MIB, &getRegisterInfo(), get(X86::VMOVUPSYmr),
                            get(X86::VEXTRACTF64x4Zmr), X86::sub_ymm);
  case X86::MOV32ri64: {
    Register Reg = MIB.getReg(0);
    Register Reg32 = RI.getSubReg(Reg, X86::sub_32bit);
    MI.setDesc(get(X86::MOV32ri));
    MIB->getOperand(0).setReg(Reg32);
    MIB.addReg(Reg, RegState::ImplicitDefine);
    return true;
  }

  // KNL does not recognize dependency-breaking idioms for mask registers,
  // so kxnor %k1, %k1, %k2 has a RAW dependence on %k1.
  // Using %k0 as the undef input register is a performance heuristic based
  // on the assumption that %k0 is used less frequently than the other mask
  // registers, since it is not usable as a write mask.
  // FIXME: A more advanced approach would be to choose the best input mask
  // register based on context.
  case X86::KSET0W: return Expand2AddrKreg(MIB, get(X86::KXORWrr), X86::K0);
  case X86::KSET0D: return Expand2AddrKreg(MIB, get(X86::KXORDrr), X86::K0);
  case X86::KSET0Q: return Expand2AddrKreg(MIB, get(X86::KXORQrr), X86::K0);
  case X86::KSET1W: return Expand2AddrKreg(MIB, get(X86::KXNORWrr), X86::K0);
  case X86::KSET1D: return Expand2AddrKreg(MIB, get(X86::KXNORDrr), X86::K0);
  case X86::KSET1Q: return Expand2AddrKreg(MIB, get(X86::KXNORQrr), X86::K0);
  case TargetOpcode::LOAD_STACK_GUARD:
    expandLoadStackGuard(MIB, *this);
    return true;
  case X86::XOR64_FP:
  case X86::XOR32_FP:
    return expandXorFP(MIB, *this);
  case X86::SHLDROT32ri: return expandSHXDROT(MIB, get(X86::SHLD32rri8));
  case X86::SHLDROT64ri: return expandSHXDROT(MIB, get(X86::SHLD64rri8));
  case X86::SHRDROT32ri: return expandSHXDROT(MIB, get(X86::SHRD32rri8));
  case X86::SHRDROT64ri: return expandSHXDROT(MIB, get(X86::SHRD64rri8));
  case X86::ADD8rr_DB:    MIB->setDesc(get(X86::OR8rr));    break;
  case X86::ADD16rr_DB:   MIB->setDesc(get(X86::OR16rr));   break;
  case X86::ADD32rr_DB:   MIB->setDesc(get(X86::OR32rr));   break;
  case X86::ADD64rr_DB:   MIB->setDesc(get(X86::OR64rr));   break;
  case X86::ADD8ri_DB:    MIB->setDesc(get(X86::OR8ri));    break;
  case X86::ADD16ri_DB:   MIB->setDesc(get(X86::OR16ri));   break;
  case X86::ADD32ri_DB:   MIB->setDesc(get(X86::OR32ri));   break;
  case X86::ADD64ri32_DB: MIB->setDesc(get(X86::OR64ri32)); break;
  case X86::ADD16ri8_DB:  MIB->setDesc(get(X86::OR16ri8));  break;
  case X86::ADD32ri8_DB:  MIB->setDesc(get(X86::OR32ri8));  break;
  case X86::ADD64ri8_DB:  MIB->setDesc(get(X86::OR64ri8));  break;
  }
  return false;
}

/// Return true for all instructions that only update
/// the first 32 or 64-bits of the destination register and leave the rest
/// unmodified. This can be used to avoid folding loads if the instructions
/// only update part of the destination register, and the non-updated part is
/// not needed. e.g. cvtss2sd, sqrtss. Unfolding the load from these
/// instructions breaks the partial register dependency and it can improve
/// performance. e.g.:
///
///   movss (%rdi), %xmm0
///   cvtss2sd %xmm0, %xmm0
///
/// Instead of
///   cvtss2sd (%rdi), %xmm0
///
/// FIXME: This should be turned into a TSFlags.
///
static bool hasPartialRegUpdate(unsigned Opcode,
                                const X86Subtarget &Subtarget,
                                bool ForLoadFold = false) {
  switch (Opcode) {
  case X86::CVTSI2SSrr:
  case X86::CVTSI2SSrm:
  case X86::CVTSI642SSrr:
  case X86::CVTSI642SSrm:
  case X86::CVTSI2SDrr:
  case X86::CVTSI2SDrm:
  case X86::CVTSI642SDrr:
  case X86::CVTSI642SDrm:
    // Load folding won't effect the undef register update since the input is
    // a GPR.
    return !ForLoadFold;
  case X86::CVTSD2SSrr:
  case X86::CVTSD2SSrm:
  case X86::CVTSS2SDrr:
  case X86::CVTSS2SDrm:
  case X86::MOVHPDrm:
  case X86::MOVHPSrm:
  case X86::MOVLPDrm:
  case X86::MOVLPSrm:
  case X86::RCPSSr:
  case X86::RCPSSm:
  case X86::RCPSSr_Int:
  case X86::RCPSSm_Int:
  case X86::ROUNDSDr:
  case X86::ROUNDSDm:
  case X86::ROUNDSSr:
  case X86::ROUNDSSm:
  case X86::RSQRTSSr:
  case X86::RSQRTSSm:
  case X86::RSQRTSSr_Int:
  case X86::RSQRTSSm_Int:
  case X86::SQRTSSr:
  case X86::SQRTSSm:
  case X86::SQRTSSr_Int:
  case X86::SQRTSSm_Int:
  case X86::SQRTSDr:
  case X86::SQRTSDm:
  case X86::SQRTSDr_Int:
  case X86::SQRTSDm_Int:
    return true;
  // GPR
  case X86::POPCNT32rm:
  case X86::POPCNT32rr:
  case X86::POPCNT64rm:
  case X86::POPCNT64rr:
    return Subtarget.hasPOPCNTFalseDeps();
  case X86::LZCNT32rm:
  case X86::LZCNT32rr:
  case X86::LZCNT64rm:
  case X86::LZCNT64rr:
  case X86::TZCNT32rm:
  case X86::TZCNT32rr:
  case X86::TZCNT64rm:
  case X86::TZCNT64rr:
    return Subtarget.hasLZCNTFalseDeps();
  }

  return false;
}

/// Inform the BreakFalseDeps pass how many idle
/// instructions we would like before a partial register update.
unsigned X86InstrInfo::getPartialRegUpdateClearance(
    const MachineInstr &MI, unsigned OpNum,
    const TargetRegisterInfo *TRI) const {
  if (OpNum != 0 || !hasPartialRegUpdate(MI.getOpcode(), Subtarget))
    return 0;

  // If MI is marked as reading Reg, the partial register update is wanted.
  const MachineOperand &MO = MI.getOperand(0);
  Register Reg = MO.getReg();
  if (Register::isVirtualRegister(Reg)) {
    if (MO.readsReg() || MI.readsVirtualRegister(Reg))
      return 0;
  } else {
    if (MI.readsRegister(Reg, TRI))
      return 0;
  }

  // If any instructions in the clearance range are reading Reg, insert a
  // dependency breaking instruction, which is inexpensive and is likely to
  // be hidden in other instruction's cycles.
  return PartialRegUpdateClearance;
}

// Return true for any instruction the copies the high bits of the first source
// operand into the unused high bits of the destination operand.
// Also returns true for instructions that have two inputs where one may
// be undef and we want it to use the same register as the other input.
static bool hasUndefRegUpdate(unsigned Opcode, unsigned OpNum,
                              bool ForLoadFold = false) {
  // Set the OpNum parameter to the first source operand.
  switch (Opcode) {
  case X86::MMX_PUNPCKHBWirr:
  case X86::MMX_PUNPCKHWDirr:
  case X86::MMX_PUNPCKHDQirr:
  case X86::MMX_PUNPCKLBWirr:
  case X86::MMX_PUNPCKLWDirr:
  case X86::MMX_PUNPCKLDQirr:
  case X86::MOVHLPSrr:
  case X86::PACKSSWBrr:
  case X86::PACKUSWBrr:
  case X86::PACKSSDWrr:
  case X86::PACKUSDWrr:
  case X86::PUNPCKHBWrr:
  case X86::PUNPCKLBWrr:
  case X86::PUNPCKHWDrr:
  case X86::PUNPCKLWDrr:
  case X86::PUNPCKHDQrr:
  case X86::PUNPCKLDQrr:
  case X86::PUNPCKHQDQrr:
  case X86::PUNPCKLQDQrr:
  case X86::SHUFPDrri:
  case X86::SHUFPSrri:
    // These instructions are sometimes used with an undef first or second
    // source. Return true here so BreakFalseDeps will assign this source to the
    // same register as the first source to avoid a false dependency.
    // Operand 1 of these instructions is tied so they're separate from their
    // VEX counterparts.
    return OpNum == 2 && !ForLoadFold;

  case X86::VMOVLHPSrr:
  case X86::VMOVLHPSZrr:
  case X86::VPACKSSWBrr:
  case X86::VPACKUSWBrr:
  case X86::VPACKSSDWrr:
  case X86::VPACKUSDWrr:
  case X86::VPACKSSWBZ128rr:
  case X86::VPACKUSWBZ128rr:
  case X86::VPACKSSDWZ128rr:
  case X86::VPACKUSDWZ128rr:
  case X86::VPERM2F128rr:
  case X86::VPERM2I128rr:
  case X86::VSHUFF32X4Z256rri:
  case X86::VSHUFF32X4Zrri:
  case X86::VSHUFF64X2Z256rri:
  case X86::VSHUFF64X2Zrri:
  case X86::VSHUFI32X4Z256rri:
  case X86::VSHUFI32X4Zrri:
  case X86::VSHUFI64X2Z256rri:
  case X86::VSHUFI64X2Zrri:
  case X86::VPUNPCKHBWrr:
  case X86::VPUNPCKLBWrr:
  case X86::VPUNPCKHBWYrr:
  case X86::VPUNPCKLBWYrr:
  case X86::VPUNPCKHBWZ128rr:
  case X86::VPUNPCKLBWZ128rr:
  case X86::VPUNPCKHBWZ256rr:
  case X86::VPUNPCKLBWZ256rr:
  case X86::VPUNPCKHBWZrr:
  case X86::VPUNPCKLBWZrr:
  case X86::VPUNPCKHWDrr:
  case X86::VPUNPCKLWDrr:
  case X86::VPUNPCKHWDYrr:
  case X86::VPUNPCKLWDYrr:
  case X86::VPUNPCKHWDZ128rr:
  case X86::VPUNPCKLWDZ128rr:
  case X86::VPUNPCKHWDZ256rr:
  case X86::VPUNPCKLWDZ256rr:
  case X86::VPUNPCKHWDZrr:
  case X86::VPUNPCKLWDZrr:
  case X86::VPUNPCKHDQrr:
  case X86::VPUNPCKLDQrr:
  case X86::VPUNPCKHDQYrr:
  case X86::VPUNPCKLDQYrr:
  case X86::VPUNPCKHDQZ128rr:
  case X86::VPUNPCKLDQZ128rr:
  case X86::VPUNPCKHDQZ256rr:
  case X86::VPUNPCKLDQZ256rr:
  case X86::VPUNPCKHDQZrr:
  case X86::VPUNPCKLDQZrr:
  case X86::VPUNPCKHQDQrr:
  case X86::VPUNPCKLQDQrr:
  case X86::VPUNPCKHQDQYrr:
  case X86::VPUNPCKLQDQYrr:
  case X86::VPUNPCKHQDQZ128rr:
  case X86::VPUNPCKLQDQZ128rr:
  case X86::VPUNPCKHQDQZ256rr:
  case X86::VPUNPCKLQDQZ256rr:
  case X86::VPUNPCKHQDQZrr:
  case X86::VPUNPCKLQDQZrr:
    // These instructions are sometimes used with an undef first or second
    // source. Return true here so BreakFalseDeps will assign this source to the
    // same register as the first source to avoid a false dependency.
    return (OpNum == 1 || OpNum == 2) && !ForLoadFold;

  case X86::VCVTSI2SSrr:
  case X86::VCVTSI2SSrm:
  case X86::VCVTSI2SSrr_Int:
  case X86::VCVTSI2SSrm_Int:
  case X86::VCVTSI642SSrr:
  case X86::VCVTSI642SSrm:
  case X86::VCVTSI642SSrr_Int:
  case X86::VCVTSI642SSrm_Int:
  case X86::VCVTSI2SDrr:
  case X86::VCVTSI2SDrm:
  case X86::VCVTSI2SDrr_Int:
  case X86::VCVTSI2SDrm_Int:
  case X86::VCVTSI642SDrr:
  case X86::VCVTSI642SDrm:
  case X86::VCVTSI642SDrr_Int:
  case X86::VCVTSI642SDrm_Int:
  // AVX-512
  case X86::VCVTSI2SSZrr:
  case X86::VCVTSI2SSZrm:
  case X86::VCVTSI2SSZrr_Int:
  case X86::VCVTSI2SSZrrb_Int:
  case X86::VCVTSI2SSZrm_Int:
  case X86::VCVTSI642SSZrr:
  case X86::VCVTSI642SSZrm:
  case X86::VCVTSI642SSZrr_Int:
  case X86::VCVTSI642SSZrrb_Int:
  case X86::VCVTSI642SSZrm_Int:
  case X86::VCVTSI2SDZrr:
  case X86::VCVTSI2SDZrm:
  case X86::VCVTSI2SDZrr_Int:
  case X86::VCVTSI2SDZrm_Int:
  case X86::VCVTSI642SDZrr:
  case X86::VCVTSI642SDZrm:
  case X86::VCVTSI642SDZrr_Int:
  case X86::VCVTSI642SDZrrb_Int:
  case X86::VCVTSI642SDZrm_Int:
  case X86::VCVTUSI2SSZrr:
  case X86::VCVTUSI2SSZrm:
  case X86::VCVTUSI2SSZrr_Int:
  case X86::VCVTUSI2SSZrrb_Int:
  case X86::VCVTUSI2SSZrm_Int:
  case X86::VCVTUSI642SSZrr:
  case X86::VCVTUSI642SSZrm:
  case X86::VCVTUSI642SSZrr_Int:
  case X86::VCVTUSI642SSZrrb_Int:
  case X86::VCVTUSI642SSZrm_Int:
  case X86::VCVTUSI2SDZrr:
  case X86::VCVTUSI2SDZrm:
  case X86::VCVTUSI2SDZrr_Int:
  case X86::VCVTUSI2SDZrm_Int:
  case X86::VCVTUSI642SDZrr:
  case X86::VCVTUSI642SDZrm:
  case X86::VCVTUSI642SDZrr_Int:
  case X86::VCVTUSI642SDZrrb_Int:
  case X86::VCVTUSI642SDZrm_Int:
#if INTEL_CUSTOMIZATION
#if INTEL_FEATURE_ISA_FP16
  case X86::VCVTSI2SHZrr:
  case X86::VCVTSI2SHZrm:
  case X86::VCVTSI2SHZrr_Int:
  case X86::VCVTSI2SHZrrb_Int:
  case X86::VCVTSI2SHZrm_Int:
  case X86::VCVTSI642SHZrr:
  case X86::VCVTSI642SHZrm:
  case X86::VCVTSI642SHZrr_Int:
  case X86::VCVTSI642SHZrrb_Int:
  case X86::VCVTSI642SHZrm_Int:
  case X86::VCVTUSI2SHZrr:
  case X86::VCVTUSI2SHZrm:
  case X86::VCVTUSI2SHZrr_Int:
  case X86::VCVTUSI2SHZrrb_Int:
  case X86::VCVTUSI2SHZrm_Int:
  case X86::VCVTUSI642SHZrr:
  case X86::VCVTUSI642SHZrm:
  case X86::VCVTUSI642SHZrr_Int:
  case X86::VCVTUSI642SHZrrb_Int:
  case X86::VCVTUSI642SHZrm_Int:
#endif // INTEL_FEATURE_ISA_FP16
#endif // INTEL_CUSTOMIZATION
    // Load folding won't effect the undef register update since the input is
    // a GPR.
    return OpNum == 1 && !ForLoadFold;
  case X86::VCVTSD2SSrr:
  case X86::VCVTSD2SSrm:
  case X86::VCVTSD2SSrr_Int:
  case X86::VCVTSD2SSrm_Int:
  case X86::VCVTSS2SDrr:
  case X86::VCVTSS2SDrm:
  case X86::VCVTSS2SDrr_Int:
  case X86::VCVTSS2SDrm_Int:
  case X86::VRCPSSr:
  case X86::VRCPSSr_Int:
  case X86::VRCPSSm:
  case X86::VRCPSSm_Int:
  case X86::VROUNDSDr:
  case X86::VROUNDSDm:
  case X86::VROUNDSDr_Int:
  case X86::VROUNDSDm_Int:
  case X86::VROUNDSSr:
  case X86::VROUNDSSm:
  case X86::VROUNDSSr_Int:
  case X86::VROUNDSSm_Int:
  case X86::VRSQRTSSr:
  case X86::VRSQRTSSr_Int:
  case X86::VRSQRTSSm:
  case X86::VRSQRTSSm_Int:
  case X86::VSQRTSSr:
  case X86::VSQRTSSr_Int:
  case X86::VSQRTSSm:
  case X86::VSQRTSSm_Int:
  case X86::VSQRTSDr:
  case X86::VSQRTSDr_Int:
  case X86::VSQRTSDm:
  case X86::VSQRTSDm_Int:
  // AVX-512
  case X86::VCVTSD2SSZrr:
  case X86::VCVTSD2SSZrr_Int:
  case X86::VCVTSD2SSZrrb_Int:
  case X86::VCVTSD2SSZrm:
  case X86::VCVTSD2SSZrm_Int:
  case X86::VCVTSS2SDZrr:
  case X86::VCVTSS2SDZrr_Int:
  case X86::VCVTSS2SDZrrb_Int:
  case X86::VCVTSS2SDZrm:
  case X86::VCVTSS2SDZrm_Int:
  case X86::VGETEXPSDZr:
  case X86::VGETEXPSDZrb:
  case X86::VGETEXPSDZm:
  case X86::VGETEXPSSZr:
  case X86::VGETEXPSSZrb:
  case X86::VGETEXPSSZm:
  case X86::VGETMANTSDZrri:
  case X86::VGETMANTSDZrrib:
  case X86::VGETMANTSDZrmi:
  case X86::VGETMANTSSZrri:
  case X86::VGETMANTSSZrrib:
  case X86::VGETMANTSSZrmi:
  case X86::VRNDSCALESDZr:
  case X86::VRNDSCALESDZr_Int:
  case X86::VRNDSCALESDZrb_Int:
  case X86::VRNDSCALESDZm:
  case X86::VRNDSCALESDZm_Int:
  case X86::VRNDSCALESSZr:
  case X86::VRNDSCALESSZr_Int:
  case X86::VRNDSCALESSZrb_Int:
  case X86::VRNDSCALESSZm:
  case X86::VRNDSCALESSZm_Int:
  case X86::VRCP14SDZrr:
  case X86::VRCP14SDZrm:
  case X86::VRCP14SSZrr:
  case X86::VRCP14SSZrm:
#if INTEL_CUSTOMIZATION
#if INTEL_FEATURE_ISA_FP16
  case X86::VRCPSHZrr:
  case X86::VRCPSHZrm:
  case X86::VRSQRTSHZrr:
  case X86::VRSQRTSHZrm:
  case X86::VREDUCESHZrmi:
  case X86::VREDUCESHZrri:
  case X86::VREDUCESHZrrib:
  case X86::VGETEXPSHZr:
  case X86::VGETEXPSHZrb:
  case X86::VGETEXPSHZm:
  case X86::VGETMANTSHZrri:
  case X86::VGETMANTSHZrrib:
  case X86::VGETMANTSHZrmi:
  case X86::VRNDSCALESHZr:
  case X86::VRNDSCALESHZr_Int:
  case X86::VRNDSCALESHZrb_Int:
  case X86::VRNDSCALESHZm:
  case X86::VRNDSCALESHZm_Int:
  case X86::VSQRTSHZr:
  case X86::VSQRTSHZr_Int:
  case X86::VSQRTSHZrb_Int:
  case X86::VSQRTSHZm:
  case X86::VSQRTSHZm_Int:
#endif // INTEL_FEATURE_ISA_FP16
#endif // INTEL_CUSTOMIZATION
  case X86::VRCP28SDZr:
  case X86::VRCP28SDZrb:
  case X86::VRCP28SDZm:
  case X86::VRCP28SSZr:
  case X86::VRCP28SSZrb:
  case X86::VRCP28SSZm:
  case X86::VREDUCESSZrmi:
  case X86::VREDUCESSZrri:
  case X86::VREDUCESSZrrib:
  case X86::VRSQRT14SDZrr:
  case X86::VRSQRT14SDZrm:
  case X86::VRSQRT14SSZrr:
  case X86::VRSQRT14SSZrm:
#if INTEL_CUSTOMIZATION
  case X86::VRSQRT14SDZr_alt:
  case X86::VRSQRT14SDZm_alt:
#endif // INTEL_CUSTOMIZATION
  case X86::VRSQRT28SDZr:
  case X86::VRSQRT28SDZrb:
  case X86::VRSQRT28SDZm:
  case X86::VRSQRT28SSZr:
  case X86::VRSQRT28SSZrb:
  case X86::VRSQRT28SSZm:
  case X86::VSQRTSSZr:
  case X86::VSQRTSSZr_Int:
  case X86::VSQRTSSZrb_Int:
  case X86::VSQRTSSZm:
  case X86::VSQRTSSZm_Int:
  case X86::VSQRTSDZr:
  case X86::VSQRTSDZr_Int:
  case X86::VSQRTSDZrb_Int:
  case X86::VSQRTSDZm:
  case X86::VSQRTSDZm_Int:
#if INTEL_CUSTOMIZATION
#if INTEL_FEATURE_ISA_FP16
  case X86::VCVTSD2SHZrr:
  case X86::VCVTSD2SHZrr_Int:
  case X86::VCVTSD2SHZrrb_Int:
  case X86::VCVTSD2SHZrm:
  case X86::VCVTSD2SHZrm_Int:
  case X86::VCVTSS2SHZrr:
  case X86::VCVTSS2SHZrr_Int:
  case X86::VCVTSS2SHZrrb_Int:
  case X86::VCVTSS2SHZrm:
  case X86::VCVTSS2SHZrm_Int:
  case X86::VCVTSH2SDZrr:
  case X86::VCVTSH2SDZrr_Int:
  case X86::VCVTSH2SDZrrb_Int:
  case X86::VCVTSH2SDZrm:
  case X86::VCVTSH2SDZrm_Int:
  case X86::VCVTSH2SSZrr:
  case X86::VCVTSH2SSZrr_Int:
  case X86::VCVTSH2SSZrrb_Int:
  case X86::VCVTSH2SSZrm:
  case X86::VCVTSH2SSZrm_Int:
#endif // INTEL_FEATURE_ISA_FP16
#endif // INTEL_CUSTOMIZATION
    return OpNum == 1;
  case X86::VMOVSSZrrk:
  case X86::VMOVSDZrrk:
    return OpNum == 3 && !ForLoadFold;
  case X86::VMOVSSZrrkz:
  case X86::VMOVSDZrrkz:
    return OpNum == 2 && !ForLoadFold;
  }

  return false;
}

/// Inform the BreakFalseDeps pass how many idle instructions we would like
/// before certain undef register reads.
///
/// This catches the VCVTSI2SD family of instructions:
///
/// vcvtsi2sdq %rax, undef %xmm0, %xmm14
///
/// We should to be careful *not* to catch VXOR idioms which are presumably
/// handled specially in the pipeline:
///
/// vxorps undef %xmm1, undef %xmm1, %xmm1
///
/// Like getPartialRegUpdateClearance, this makes a strong assumption that the
/// high bits that are passed-through are not live.
unsigned
X86InstrInfo::getUndefRegClearance(const MachineInstr &MI, unsigned OpNum,
                                   const TargetRegisterInfo *TRI) const {
  const MachineOperand &MO = MI.getOperand(OpNum);
  if (Register::isPhysicalRegister(MO.getReg()) &&
      hasUndefRegUpdate(MI.getOpcode(), OpNum))
    return UndefRegClearance;

  return 0;
}

void X86InstrInfo::breakPartialRegDependency(
    MachineInstr &MI, unsigned OpNum, const TargetRegisterInfo *TRI) const {
  Register Reg = MI.getOperand(OpNum).getReg();
  // If MI kills this register, the false dependence is already broken.
  if (MI.killsRegister(Reg, TRI))
    return;

  if (X86::VR128RegClass.contains(Reg)) {
    // These instructions are all floating point domain, so xorps is the best
    // choice.
    unsigned Opc = Subtarget.hasAVX() ? X86::VXORPSrr : X86::XORPSrr;
    BuildMI(*MI.getParent(), MI, MI.getDebugLoc(), get(Opc), Reg)
        .addReg(Reg, RegState::Undef)
        .addReg(Reg, RegState::Undef);
    MI.addRegisterKilled(Reg, TRI, true);
  } else if (X86::VR256RegClass.contains(Reg)) {
    // Use vxorps to clear the full ymm register.
    // It wants to read and write the xmm sub-register.
    Register XReg = TRI->getSubReg(Reg, X86::sub_xmm);
    BuildMI(*MI.getParent(), MI, MI.getDebugLoc(), get(X86::VXORPSrr), XReg)
        .addReg(XReg, RegState::Undef)
        .addReg(XReg, RegState::Undef)
        .addReg(Reg, RegState::ImplicitDefine);
    MI.addRegisterKilled(Reg, TRI, true);
  } else if (X86::GR64RegClass.contains(Reg)) {
    // Using XOR32rr because it has shorter encoding and zeros up the upper bits
    // as well.
    Register XReg = TRI->getSubReg(Reg, X86::sub_32bit);
    BuildMI(*MI.getParent(), MI, MI.getDebugLoc(), get(X86::XOR32rr), XReg)
        .addReg(XReg, RegState::Undef)
        .addReg(XReg, RegState::Undef)
        .addReg(Reg, RegState::ImplicitDefine);
    MI.addRegisterKilled(Reg, TRI, true);
  } else if (X86::GR32RegClass.contains(Reg)) {
    BuildMI(*MI.getParent(), MI, MI.getDebugLoc(), get(X86::XOR32rr), Reg)
        .addReg(Reg, RegState::Undef)
        .addReg(Reg, RegState::Undef);
    MI.addRegisterKilled(Reg, TRI, true);
  }
}

static void addOperands(MachineInstrBuilder &MIB, ArrayRef<MachineOperand> MOs,
                        int PtrOffset = 0) {
  unsigned NumAddrOps = MOs.size();

  if (NumAddrOps < 4) {
    // FrameIndex only - add an immediate offset (whether its zero or not).
    for (unsigned i = 0; i != NumAddrOps; ++i)
      MIB.add(MOs[i]);
    addOffset(MIB, PtrOffset);
  } else {
    // General Memory Addressing - we need to add any offset to an existing
    // offset.
    assert(MOs.size() == 5 && "Unexpected memory operand list length");
    for (unsigned i = 0; i != NumAddrOps; ++i) {
      const MachineOperand &MO = MOs[i];
      if (i == 3 && PtrOffset != 0) {
        MIB.addDisp(MO, PtrOffset);
      } else {
        MIB.add(MO);
      }
    }
  }
}

static void updateOperandRegConstraints(MachineFunction &MF,
                                        MachineInstr &NewMI,
                                        const TargetInstrInfo &TII) {
  MachineRegisterInfo &MRI = MF.getRegInfo();
  const TargetRegisterInfo &TRI = *MRI.getTargetRegisterInfo();

  for (int Idx : llvm::seq<int>(0, NewMI.getNumOperands())) {
    MachineOperand &MO = NewMI.getOperand(Idx);
    // We only need to update constraints on virtual register operands.
    if (!MO.isReg())
      continue;
    Register Reg = MO.getReg();
    if (!Register::isVirtualRegister(Reg))
      continue;

    auto *NewRC = MRI.constrainRegClass(
        Reg, TII.getRegClass(NewMI.getDesc(), Idx, &TRI, MF));
    if (!NewRC) {
      LLVM_DEBUG(
          dbgs() << "WARNING: Unable to update register constraint for operand "
                 << Idx << " of instruction:\n";
          NewMI.dump(); dbgs() << "\n");
    }
  }
}

static MachineInstr *FuseTwoAddrInst(MachineFunction &MF, unsigned Opcode,
                                     ArrayRef<MachineOperand> MOs,
                                     MachineBasicBlock::iterator InsertPt,
                                     MachineInstr &MI,
                                     const TargetInstrInfo &TII) {
  // Create the base instruction with the memory operand as the first part.
  // Omit the implicit operands, something BuildMI can't do.
  MachineInstr *NewMI =
      MF.CreateMachineInstr(TII.get(Opcode), MI.getDebugLoc(), true);
  MachineInstrBuilder MIB(MF, NewMI);
  addOperands(MIB, MOs);

  // Loop over the rest of the ri operands, converting them over.
  unsigned NumOps = MI.getDesc().getNumOperands() - 2;
  for (unsigned i = 0; i != NumOps; ++i) {
    MachineOperand &MO = MI.getOperand(i + 2);
    MIB.add(MO);
  }
  for (unsigned i = NumOps + 2, e = MI.getNumOperands(); i != e; ++i) {
    MachineOperand &MO = MI.getOperand(i);
    MIB.add(MO);
  }

  updateOperandRegConstraints(MF, *NewMI, TII);

  MachineBasicBlock *MBB = InsertPt->getParent();
  MBB->insert(InsertPt, NewMI);

  return MIB;
}

static MachineInstr *FuseInst(MachineFunction &MF, unsigned Opcode,
                              unsigned OpNo, ArrayRef<MachineOperand> MOs,
                              MachineBasicBlock::iterator InsertPt,
                              MachineInstr &MI, const TargetInstrInfo &TII,
                              int PtrOffset = 0) {
  // Omit the implicit operands, something BuildMI can't do.
  MachineInstr *NewMI =
      MF.CreateMachineInstr(TII.get(Opcode), MI.getDebugLoc(), true);
  MachineInstrBuilder MIB(MF, NewMI);

  for (unsigned i = 0, e = MI.getNumOperands(); i != e; ++i) {
    MachineOperand &MO = MI.getOperand(i);
    if (i == OpNo) {
      assert(MO.isReg() && "Expected to fold into reg operand!");
      addOperands(MIB, MOs, PtrOffset);
    } else {
      MIB.add(MO);
    }
  }

  updateOperandRegConstraints(MF, *NewMI, TII);

  // Copy the NoFPExcept flag from the instruction we're fusing.
  if (MI.getFlag(MachineInstr::MIFlag::NoFPExcept))
    NewMI->setFlag(MachineInstr::MIFlag::NoFPExcept);

  MachineBasicBlock *MBB = InsertPt->getParent();
  MBB->insert(InsertPt, NewMI);

  return MIB;
}

static MachineInstr *MakeM0Inst(const TargetInstrInfo &TII, unsigned Opcode,
                                ArrayRef<MachineOperand> MOs,
                                MachineBasicBlock::iterator InsertPt,
                                MachineInstr &MI) {
  MachineInstrBuilder MIB = BuildMI(*InsertPt->getParent(), InsertPt,
                                    MI.getDebugLoc(), TII.get(Opcode));
  addOperands(MIB, MOs);
  return MIB.addImm(0);
}

MachineInstr *X86InstrInfo::foldMemoryOperandCustom(
    MachineFunction &MF, MachineInstr &MI, unsigned OpNum,
    ArrayRef<MachineOperand> MOs, MachineBasicBlock::iterator InsertPt,
    unsigned Size, Align Alignment) const {
  switch (MI.getOpcode()) {
  case X86::INSERTPSrr:
  case X86::VINSERTPSrr:
  case X86::VINSERTPSZrr:
    // Attempt to convert the load of inserted vector into a fold load
    // of a single float.
    if (OpNum == 2) {
      unsigned Imm = MI.getOperand(MI.getNumOperands() - 1).getImm();
      unsigned ZMask = Imm & 15;
      unsigned DstIdx = (Imm >> 4) & 3;
      unsigned SrcIdx = (Imm >> 6) & 3;

      const TargetRegisterInfo &TRI = *MF.getSubtarget().getRegisterInfo();
      const TargetRegisterClass *RC = getRegClass(MI.getDesc(), OpNum, &RI, MF);
      unsigned RCSize = TRI.getRegSizeInBits(*RC) / 8;
      if ((Size == 0 || Size >= 16) && RCSize >= 16 && Alignment >= Align(4)) {
        int PtrOffset = SrcIdx * 4;
        unsigned NewImm = (DstIdx << 4) | ZMask;
        unsigned NewOpCode =
            (MI.getOpcode() == X86::VINSERTPSZrr) ? X86::VINSERTPSZrm :
            (MI.getOpcode() == X86::VINSERTPSrr)  ? X86::VINSERTPSrm  :
                                                    X86::INSERTPSrm;
        MachineInstr *NewMI =
            FuseInst(MF, NewOpCode, OpNum, MOs, InsertPt, MI, *this, PtrOffset);
        NewMI->getOperand(NewMI->getNumOperands() - 1).setImm(NewImm);
        return NewMI;
      }
    }
    break;
  case X86::MOVHLPSrr:
  case X86::VMOVHLPSrr:
  case X86::VMOVHLPSZrr:
    // Move the upper 64-bits of the second operand to the lower 64-bits.
    // To fold the load, adjust the pointer to the upper and use (V)MOVLPS.
    // TODO: In most cases AVX doesn't have a 8-byte alignment requirement.
    if (OpNum == 2) {
      const TargetRegisterInfo &TRI = *MF.getSubtarget().getRegisterInfo();
      const TargetRegisterClass *RC = getRegClass(MI.getDesc(), OpNum, &RI, MF);
      unsigned RCSize = TRI.getRegSizeInBits(*RC) / 8;
      if ((Size == 0 || Size >= 16) && RCSize >= 16 && Alignment >= Align(8)) {
        unsigned NewOpCode =
            (MI.getOpcode() == X86::VMOVHLPSZrr) ? X86::VMOVLPSZ128rm :
            (MI.getOpcode() == X86::VMOVHLPSrr)  ? X86::VMOVLPSrm     :
                                                   X86::MOVLPSrm;
        MachineInstr *NewMI =
            FuseInst(MF, NewOpCode, OpNum, MOs, InsertPt, MI, *this, 8);
        return NewMI;
      }
    }
    break;
  case X86::UNPCKLPDrr:
    // If we won't be able to fold this to the memory form of UNPCKL, use
    // MOVHPD instead. Done as custom because we can't have this in the load
    // table twice.
    if (OpNum == 2) {
      const TargetRegisterInfo &TRI = *MF.getSubtarget().getRegisterInfo();
      const TargetRegisterClass *RC = getRegClass(MI.getDesc(), OpNum, &RI, MF);
      unsigned RCSize = TRI.getRegSizeInBits(*RC) / 8;
      if ((Size == 0 || Size >= 16) && RCSize >= 16 && Alignment < Align(16)) {
        MachineInstr *NewMI =
            FuseInst(MF, X86::MOVHPDrm, OpNum, MOs, InsertPt, MI, *this);
        return NewMI;
      }
    }
    break;
  }

  return nullptr;
}

static bool shouldPreventUndefRegUpdateMemFold(MachineFunction &MF,
                                               MachineInstr &MI) {
  if (!hasUndefRegUpdate(MI.getOpcode(), 1, /*ForLoadFold*/true) ||
      !MI.getOperand(1).isReg())
    return false;

  // The are two cases we need to handle depending on where in the pipeline
  // the folding attempt is being made.
  // -Register has the undef flag set.
  // -Register is produced by the IMPLICIT_DEF instruction.

  if (MI.getOperand(1).isUndef())
    return true;

  MachineRegisterInfo &RegInfo = MF.getRegInfo();
  MachineInstr *VRegDef = RegInfo.getUniqueVRegDef(MI.getOperand(1).getReg());
  return VRegDef && VRegDef->isImplicitDef();
}

#if INTEL_CUSTOMIZATION
MachineInstr *X86InstrInfo::foldMemoryBroadcast(
    MachineFunction &MF, MachineInstr &MI, unsigned OpNum,
    ArrayRef<MachineOperand> MOs, MachineBasicBlock::iterator InsertPt,
    unsigned Size, Align Alignment, bool AllowCommute) const {

  const X86MemoryFoldTableEntry *I =
      lookupBroadcastFoldTable(MI.getOpcode(), OpNum);
  if (I != nullptr) {
    unsigned Opcode = I->DstOp;
    unsigned BCastType = I->Flags & TB_BCAST_MASK;
    if ((Size == 4 && (BCastType == TB_BCAST_SS || BCastType == TB_BCAST_D)) ||
        (Size == 8 && (BCastType == TB_BCAST_SD || BCastType == TB_BCAST_Q))) {
      return FuseInst(MF, Opcode, OpNum, MOs, InsertPt, MI, *this);
    }

    // Sizes don't match.
    return nullptr;
  }

  if (AllowCommute) {
    unsigned CommuteOpIdx1 = OpNum, CommuteOpIdx2 = CommuteAnyOperandIndex;
    if (findCommutedOpIndices(MI, CommuteOpIdx1, CommuteOpIdx2)) {
      bool HasDef = MI.getDesc().getNumDefs();
      Register Reg0 = HasDef ? MI.getOperand(0).getReg() : Register();
      Register Reg1 = MI.getOperand(CommuteOpIdx1).getReg();
      Register Reg2 = MI.getOperand(CommuteOpIdx2).getReg();
      bool Tied1 =
          0 == MI.getDesc().getOperandConstraint(CommuteOpIdx1, MCOI::TIED_TO);
      bool Tied2 =
          0 == MI.getDesc().getOperandConstraint(CommuteOpIdx2, MCOI::TIED_TO);

      // If either of the commutable operands are tied to the destination
      // then we can not commute + fold.
      if ((HasDef && Reg0 == Reg1 && Tied1) ||
          (HasDef && Reg0 == Reg2 && Tied2))
        return nullptr;

      MachineInstr *CommutedMI =
          commuteInstruction(MI, false, CommuteOpIdx1, CommuteOpIdx2);
      if (!CommutedMI) {
        // Unable to commute.
        return nullptr;
      }
      if (CommutedMI != &MI) {
        // New instruction. We can't fold from this.
        CommutedMI->eraseFromParent();
        return nullptr;
      }

      // Attempt to fold with the commuted version of the instruction.
      MachineInstr *NewMI = foldMemoryBroadcast(MF, MI, CommuteOpIdx2, MOs,
                                                InsertPt, Size, Alignment,
                                                /*AllowCommute=*/false);
      if (NewMI)
        return NewMI;

      // Folding failed again - undo the commute before returning.
      MachineInstr *UncommutedMI =
          commuteInstruction(MI, false, CommuteOpIdx1, CommuteOpIdx2);
      if (!UncommutedMI) {
        // Unable to commute.
        return nullptr;
      }
      if (UncommutedMI != &MI) {
        // New instruction. It doesn't need to be kept.
        UncommutedMI->eraseFromParent();
        return nullptr;
      }

      // Return here to prevent duplicate fuse failure report.
      return nullptr;
    }
  }

  // No fusion
  if (PrintFailedFusing && !MI.isCopy())
    dbgs() << "We failed to fuse operand " << OpNum << " in " << MI;
  return nullptr;
}
#endif

MachineInstr *X86InstrInfo::foldMemoryOperandImpl(
    MachineFunction &MF, MachineInstr &MI, unsigned OpNum,
    ArrayRef<MachineOperand> MOs, MachineBasicBlock::iterator InsertPt,
    unsigned Size, Align Alignment, bool AllowCommute) const {
  bool isSlowTwoMemOps = Subtarget.slowTwoMemOps();
  bool isTwoAddrFold = false;

  // For CPUs that favor the register form of a call or push,
  // do not fold loads into calls or pushes, unless optimizing for size
  // aggressively.
  if (isSlowTwoMemOps && !MF.getFunction().hasMinSize() &&
      (MI.getOpcode() == X86::CALL32r || MI.getOpcode() == X86::CALL64r ||
       MI.getOpcode() == X86::PUSH16r || MI.getOpcode() == X86::PUSH32r ||
       MI.getOpcode() == X86::PUSH64r))
    return nullptr;

  // Avoid partial and undef register update stalls unless optimizing for size.
  if (!MF.getFunction().hasOptSize() &&
      (hasPartialRegUpdate(MI.getOpcode(), Subtarget, /*ForLoadFold*/true) ||
       shouldPreventUndefRegUpdateMemFold(MF, MI)))
    return nullptr;

  unsigned NumOps = MI.getDesc().getNumOperands();
  bool isTwoAddr =
      NumOps > 1 && MI.getDesc().getOperandConstraint(1, MCOI::TIED_TO) != -1;

  // FIXME: AsmPrinter doesn't know how to handle
  // X86II::MO_GOT_ABSOLUTE_ADDRESS after folding.
  if (MI.getOpcode() == X86::ADD32ri &&
      MI.getOperand(2).getTargetFlags() == X86II::MO_GOT_ABSOLUTE_ADDRESS)
    return nullptr;

  // GOTTPOFF relocation loads can only be folded into add instructions.
  // FIXME: Need to exclude other relocations that only support specific
  // instructions.
  if (MOs.size() == X86::AddrNumOperands &&
      MOs[X86::AddrDisp].getTargetFlags() == X86II::MO_GOTTPOFF &&
      MI.getOpcode() != X86::ADD64rr)
    return nullptr;

  MachineInstr *NewMI = nullptr;

  // Attempt to fold any custom cases we have.
  if (MachineInstr *CustomMI = foldMemoryOperandCustom(
          MF, MI, OpNum, MOs, InsertPt, Size, Alignment))
    return CustomMI;

  const X86MemoryFoldTableEntry *I = nullptr;

  // Folding a memory location into the two-address part of a two-address
  // instruction is different than folding it other places.  It requires
  // replacing the *two* registers with the memory location.
  if (isTwoAddr && NumOps >= 2 && OpNum < 2 && MI.getOperand(0).isReg() &&
      MI.getOperand(1).isReg() &&
      MI.getOperand(0).getReg() == MI.getOperand(1).getReg()) {
    I = lookupTwoAddrFoldTable(MI.getOpcode());
    isTwoAddrFold = true;
  } else {
    if (OpNum == 0) {
      if (MI.getOpcode() == X86::MOV32r0) {
        NewMI = MakeM0Inst(*this, X86::MOV32mi, MOs, InsertPt, MI);
        if (NewMI)
          return NewMI;
      }
    }

    I = lookupFoldTable(MI.getOpcode(), OpNum);
  }

  if (I != nullptr) {
    unsigned Opcode = I->DstOp;
    bool FoldedLoad =
        isTwoAddrFold || (OpNum == 0 && I->Flags & TB_FOLDED_LOAD) || OpNum > 0;
    bool FoldedStore =
        isTwoAddrFold || (OpNum == 0 && I->Flags & TB_FOLDED_STORE);
    MaybeAlign MinAlign =
        decodeMaybeAlign((I->Flags & TB_ALIGN_MASK) >> TB_ALIGN_SHIFT);
    if (MinAlign && Alignment < *MinAlign)
      return nullptr;
    bool NarrowToMOV32rm = false;
    if (Size) {
      const TargetRegisterInfo &TRI = *MF.getSubtarget().getRegisterInfo();
      const TargetRegisterClass *RC = getRegClass(MI.getDesc(), OpNum,
                                                  &RI, MF);
      unsigned RCSize = TRI.getRegSizeInBits(*RC) / 8;
      // Check if it's safe to fold the load. If the size of the object is
      // narrower than the load width, then it's not.
      // FIXME: Allow scalar intrinsic instructions like ADDSSrm_Int.
      if (FoldedLoad && Size < RCSize) {
        // If this is a 64-bit load, but the spill slot is 32, then we can do
        // a 32-bit load which is implicitly zero-extended. This likely is
        // due to live interval analysis remat'ing a load from stack slot.
        if (Opcode != X86::MOV64rm || RCSize != 8 || Size != 4)
          return nullptr;
        if (MI.getOperand(0).getSubReg() || MI.getOperand(1).getSubReg())
          return nullptr;
        Opcode = X86::MOV32rm;
        NarrowToMOV32rm = true;
      }
      // For stores, make sure the size of the object is equal to the size of
      // the store. If the object is larger, the extra bits would be garbage. If
      // the object is smaller we might overwrite another object or fault.
      if (FoldedStore && Size != RCSize)
        return nullptr;
    }

    if (isTwoAddrFold)
      NewMI = FuseTwoAddrInst(MF, Opcode, MOs, InsertPt, MI, *this);
    else
      NewMI = FuseInst(MF, Opcode, OpNum, MOs, InsertPt, MI, *this);

    if (NarrowToMOV32rm) {
      // If this is the special case where we use a MOV32rm to load a 32-bit
      // value and zero-extend the top bits. Change the destination register
      // to a 32-bit one.
      Register DstReg = NewMI->getOperand(0).getReg();
      if (Register::isPhysicalRegister(DstReg))
        NewMI->getOperand(0).setReg(RI.getSubReg(DstReg, X86::sub_32bit));
      else
        NewMI->getOperand(0).setSubReg(X86::sub_32bit);
    }
    return NewMI;
  }

  // If the instruction and target operand are commutable, commute the
  // instruction and try again.
  if (AllowCommute) {
    unsigned CommuteOpIdx1 = OpNum, CommuteOpIdx2 = CommuteAnyOperandIndex;
    if (findCommutedOpIndices(MI, CommuteOpIdx1, CommuteOpIdx2)) {
      bool HasDef = MI.getDesc().getNumDefs();
      Register Reg0 = HasDef ? MI.getOperand(0).getReg() : Register();
      Register Reg1 = MI.getOperand(CommuteOpIdx1).getReg();
      Register Reg2 = MI.getOperand(CommuteOpIdx2).getReg();
      bool Tied1 =
          0 == MI.getDesc().getOperandConstraint(CommuteOpIdx1, MCOI::TIED_TO);
      bool Tied2 =
          0 == MI.getDesc().getOperandConstraint(CommuteOpIdx2, MCOI::TIED_TO);

      // If either of the commutable operands are tied to the destination
      // then we can not commute + fold.
      if ((HasDef && Reg0 == Reg1 && Tied1) ||
          (HasDef && Reg0 == Reg2 && Tied2))
        return nullptr;

      MachineInstr *CommutedMI =
          commuteInstruction(MI, false, CommuteOpIdx1, CommuteOpIdx2);
      if (!CommutedMI) {
        // Unable to commute.
        return nullptr;
      }
      if (CommutedMI != &MI) {
        // New instruction. We can't fold from this.
        CommutedMI->eraseFromParent();
        return nullptr;
      }

      // Attempt to fold with the commuted version of the instruction.
      NewMI = foldMemoryOperandImpl(MF, MI, CommuteOpIdx2, MOs, InsertPt, Size,
                                    Alignment, /*AllowCommute=*/false);
      if (NewMI)
        return NewMI;

      // Folding failed again - undo the commute before returning.
      MachineInstr *UncommutedMI =
          commuteInstruction(MI, false, CommuteOpIdx1, CommuteOpIdx2);
      if (!UncommutedMI) {
        // Unable to commute.
        return nullptr;
      }
      if (UncommutedMI != &MI) {
        // New instruction. It doesn't need to be kept.
        UncommutedMI->eraseFromParent();
        return nullptr;
      }

      // Return here to prevent duplicate fuse failure report.
      return nullptr;
    }
  }

  // No fusion
  if (PrintFailedFusing && !MI.isCopy())
    dbgs() << "We failed to fuse operand " << OpNum << " in " << MI;
  return nullptr;
}

MachineInstr *
X86InstrInfo::foldMemoryOperandImpl(MachineFunction &MF, MachineInstr &MI,
                                    ArrayRef<unsigned> Ops,
                                    MachineBasicBlock::iterator InsertPt,
                                    int FrameIndex, LiveIntervals *LIS,
                                    VirtRegMap *VRM) const {
  // Check switch flag
  if (NoFusing)
    return nullptr;

  // Avoid partial and undef register update stalls unless optimizing for size.
  if (!MF.getFunction().hasOptSize() &&
      (hasPartialRegUpdate(MI.getOpcode(), Subtarget, /*ForLoadFold*/true) ||
       shouldPreventUndefRegUpdateMemFold(MF, MI)))
    return nullptr;

  // Don't fold subreg spills, or reloads that use a high subreg.
  for (auto Op : Ops) {
    MachineOperand &MO = MI.getOperand(Op);
    auto SubReg = MO.getSubReg();
    if (SubReg && (MO.isDef() || SubReg == X86::sub_8bit_hi))
      return nullptr;
  }

  const MachineFrameInfo &MFI = MF.getFrameInfo();
  unsigned Size = MFI.getObjectSize(FrameIndex);
  Align Alignment = MFI.getObjectAlign(FrameIndex);
  // If the function stack isn't realigned we don't want to fold instructions
  // that need increased alignment.
  if (!RI.needsStackRealignment(MF))
    Alignment =
        std::min(Alignment, Subtarget.getFrameLowering()->getStackAlign());
  if (Ops.size() == 2 && Ops[0] == 0 && Ops[1] == 1) {
    unsigned NewOpc = 0;
    unsigned RCSize = 0;
    switch (MI.getOpcode()) {
    default: return nullptr;
    case X86::TEST8rr:  NewOpc = X86::CMP8ri; RCSize = 1; break;
    case X86::TEST16rr: NewOpc = X86::CMP16ri8; RCSize = 2; break;
    case X86::TEST32rr: NewOpc = X86::CMP32ri8; RCSize = 4; break;
    case X86::TEST64rr: NewOpc = X86::CMP64ri8; RCSize = 8; break;
    }
    // Check if it's safe to fold the load. If the size of the object is
    // narrower than the load width, then it's not.
    if (Size < RCSize)
      return nullptr;
    // Change to CMPXXri r, 0 first.
    MI.setDesc(get(NewOpc));
    MI.getOperand(1).ChangeToImmediate(0);
  } else if (Ops.size() != 1)
    return nullptr;

  return foldMemoryOperandImpl(MF, MI, Ops[0],
                               MachineOperand::CreateFI(FrameIndex), InsertPt,
                               Size, Alignment, /*AllowCommute=*/true);
}

/// Check if \p LoadMI is a partial register load that we can't fold into \p MI
/// because the latter uses contents that wouldn't be defined in the folded
/// version.  For instance, this transformation isn't legal:
///   movss (%rdi), %xmm0
///   addps %xmm0, %xmm0
/// ->
///   addps (%rdi), %xmm0
///
/// But this one is:
///   movss (%rdi), %xmm0
///   addss %xmm0, %xmm0
/// ->
///   addss (%rdi), %xmm0
///
static bool isNonFoldablePartialRegisterLoad(const MachineInstr &LoadMI,
                                             const MachineInstr &UserMI,
                                             const MachineFunction &MF) {
  unsigned Opc = LoadMI.getOpcode();
  unsigned UserOpc = UserMI.getOpcode();
  const TargetRegisterInfo &TRI = *MF.getSubtarget().getRegisterInfo();
  const TargetRegisterClass *RC =
      MF.getRegInfo().getRegClass(LoadMI.getOperand(0).getReg());
  unsigned RegSize = TRI.getRegSizeInBits(*RC);

  if ((Opc == X86::MOVSSrm || Opc == X86::VMOVSSrm || Opc == X86::VMOVSSZrm ||
       Opc == X86::MOVSSrm_alt || Opc == X86::VMOVSSrm_alt ||
       Opc == X86::VMOVSSZrm_alt) &&
      RegSize > 32) {
    // These instructions only load 32 bits, we can't fold them if the
    // destination register is wider than 32 bits (4 bytes), and its user
    // instruction isn't scalar (SS).
    switch (UserOpc) {
    case X86::CVTSS2SDrr_Int:
    case X86::VCVTSS2SDrr_Int:
    case X86::VCVTSS2SDZrr_Int:
    case X86::VCVTSS2SDZrr_Intk:
    case X86::VCVTSS2SDZrr_Intkz:
    case X86::CVTSS2SIrr_Int:     case X86::CVTSS2SI64rr_Int:
    case X86::VCVTSS2SIrr_Int:    case X86::VCVTSS2SI64rr_Int:
    case X86::VCVTSS2SIZrr_Int:   case X86::VCVTSS2SI64Zrr_Int:
    case X86::CVTTSS2SIrr_Int:    case X86::CVTTSS2SI64rr_Int:
    case X86::VCVTTSS2SIrr_Int:   case X86::VCVTTSS2SI64rr_Int:
    case X86::VCVTTSS2SIZrr_Int:  case X86::VCVTTSS2SI64Zrr_Int:
    case X86::VCVTSS2USIZrr_Int:  case X86::VCVTSS2USI64Zrr_Int:
    case X86::VCVTTSS2USIZrr_Int: case X86::VCVTTSS2USI64Zrr_Int:
    case X86::RCPSSr_Int:   case X86::VRCPSSr_Int:
    case X86::RSQRTSSr_Int: case X86::VRSQRTSSr_Int:
    case X86::ROUNDSSr_Int: case X86::VROUNDSSr_Int:
    case X86::COMISSrr_Int: case X86::VCOMISSrr_Int: case X86::VCOMISSZrr_Int:
    case X86::UCOMISSrr_Int:case X86::VUCOMISSrr_Int:case X86::VUCOMISSZrr_Int:
    case X86::ADDSSrr_Int: case X86::VADDSSrr_Int: case X86::VADDSSZrr_Int:
    case X86::CMPSSrr_Int: case X86::VCMPSSrr_Int: case X86::VCMPSSZrr_Int:
    case X86::DIVSSrr_Int: case X86::VDIVSSrr_Int: case X86::VDIVSSZrr_Int:
    case X86::MAXSSrr_Int: case X86::VMAXSSrr_Int: case X86::VMAXSSZrr_Int:
    case X86::MINSSrr_Int: case X86::VMINSSrr_Int: case X86::VMINSSZrr_Int:
    case X86::MULSSrr_Int: case X86::VMULSSrr_Int: case X86::VMULSSZrr_Int:
    case X86::SQRTSSr_Int: case X86::VSQRTSSr_Int: case X86::VSQRTSSZr_Int:
    case X86::SUBSSrr_Int: case X86::VSUBSSrr_Int: case X86::VSUBSSZrr_Int:
    case X86::VADDSSZrr_Intk: case X86::VADDSSZrr_Intkz:
    case X86::VCMPSSZrr_Intk:
    case X86::VDIVSSZrr_Intk: case X86::VDIVSSZrr_Intkz:
    case X86::VMAXSSZrr_Intk: case X86::VMAXSSZrr_Intkz:
    case X86::VMINSSZrr_Intk: case X86::VMINSSZrr_Intkz:
    case X86::VMULSSZrr_Intk: case X86::VMULSSZrr_Intkz:
    case X86::VSQRTSSZr_Intk: case X86::VSQRTSSZr_Intkz:
    case X86::VSUBSSZrr_Intk: case X86::VSUBSSZrr_Intkz:
    case X86::VFMADDSS4rr_Int:   case X86::VFNMADDSS4rr_Int:
    case X86::VFMSUBSS4rr_Int:   case X86::VFNMSUBSS4rr_Int:
    case X86::VFMADD132SSr_Int:  case X86::VFNMADD132SSr_Int:
    case X86::VFMADD213SSr_Int:  case X86::VFNMADD213SSr_Int:
    case X86::VFMADD231SSr_Int:  case X86::VFNMADD231SSr_Int:
    case X86::VFMSUB132SSr_Int:  case X86::VFNMSUB132SSr_Int:
    case X86::VFMSUB213SSr_Int:  case X86::VFNMSUB213SSr_Int:
    case X86::VFMSUB231SSr_Int:  case X86::VFNMSUB231SSr_Int:
    case X86::VFMADD132SSZr_Int: case X86::VFNMADD132SSZr_Int:
    case X86::VFMADD213SSZr_Int: case X86::VFNMADD213SSZr_Int:
    case X86::VFMADD231SSZr_Int: case X86::VFNMADD231SSZr_Int:
    case X86::VFMSUB132SSZr_Int: case X86::VFNMSUB132SSZr_Int:
    case X86::VFMSUB213SSZr_Int: case X86::VFNMSUB213SSZr_Int:
    case X86::VFMSUB231SSZr_Int: case X86::VFNMSUB231SSZr_Int:
    case X86::VFMADD132SSZr_Intk: case X86::VFNMADD132SSZr_Intk:
    case X86::VFMADD213SSZr_Intk: case X86::VFNMADD213SSZr_Intk:
    case X86::VFMADD231SSZr_Intk: case X86::VFNMADD231SSZr_Intk:
    case X86::VFMSUB132SSZr_Intk: case X86::VFNMSUB132SSZr_Intk:
    case X86::VFMSUB213SSZr_Intk: case X86::VFNMSUB213SSZr_Intk:
    case X86::VFMSUB231SSZr_Intk: case X86::VFNMSUB231SSZr_Intk:
    case X86::VFMADD132SSZr_Intkz: case X86::VFNMADD132SSZr_Intkz:
    case X86::VFMADD213SSZr_Intkz: case X86::VFNMADD213SSZr_Intkz:
    case X86::VFMADD231SSZr_Intkz: case X86::VFNMADD231SSZr_Intkz:
    case X86::VFMSUB132SSZr_Intkz: case X86::VFNMSUB132SSZr_Intkz:
    case X86::VFMSUB213SSZr_Intkz: case X86::VFNMSUB213SSZr_Intkz:
    case X86::VFMSUB231SSZr_Intkz: case X86::VFNMSUB231SSZr_Intkz:
    case X86::VFIXUPIMMSSZrri:
    case X86::VFIXUPIMMSSZrrik:
    case X86::VFIXUPIMMSSZrrikz:
    case X86::VFPCLASSSSZrr:
    case X86::VFPCLASSSSZrrk:
    case X86::VGETEXPSSZr:
    case X86::VGETEXPSSZrk:
    case X86::VGETEXPSSZrkz:
    case X86::VGETMANTSSZrri:
    case X86::VGETMANTSSZrrik:
    case X86::VGETMANTSSZrrikz:
    case X86::VRANGESSZrri:
    case X86::VRANGESSZrrik:
    case X86::VRANGESSZrrikz:
    case X86::VRCP14SSZrr:
    case X86::VRCP14SSZrrk:
    case X86::VRCP14SSZrrkz:
    case X86::VRCP28SSZr:
    case X86::VRCP28SSZrk:
    case X86::VRCP28SSZrkz:
    case X86::VREDUCESSZrri:
    case X86::VREDUCESSZrrik:
    case X86::VREDUCESSZrrikz:
    case X86::VRNDSCALESSZr_Int:
    case X86::VRNDSCALESSZr_Intk:
    case X86::VRNDSCALESSZr_Intkz:
    case X86::VRSQRT14SSZrr:
    case X86::VRSQRT14SSZrrk:
    case X86::VRSQRT14SSZrrkz:
    case X86::VRSQRT28SSZr:
    case X86::VRSQRT28SSZrk:
    case X86::VRSQRT28SSZrkz:
    case X86::VSCALEFSSZrr:
    case X86::VSCALEFSSZrrk:
    case X86::VSCALEFSSZrrkz:
      return false;
    default:
      return true;
    }
  }

  if ((Opc == X86::MOVSDrm || Opc == X86::VMOVSDrm || Opc == X86::VMOVSDZrm ||
       Opc == X86::MOVSDrm_alt || Opc == X86::VMOVSDrm_alt ||
       Opc == X86::VMOVSDZrm_alt) &&
      RegSize > 64) {
    // These instructions only load 64 bits, we can't fold them if the
    // destination register is wider than 64 bits (8 bytes), and its user
    // instruction isn't scalar (SD).
    switch (UserOpc) {
    case X86::CVTSD2SSrr_Int:
    case X86::VCVTSD2SSrr_Int:
    case X86::VCVTSD2SSZrr_Int:
    case X86::VCVTSD2SSZrr_Intk:
    case X86::VCVTSD2SSZrr_Intkz:
    case X86::CVTSD2SIrr_Int:     case X86::CVTSD2SI64rr_Int:
    case X86::VCVTSD2SIrr_Int:    case X86::VCVTSD2SI64rr_Int:
    case X86::VCVTSD2SIZrr_Int:   case X86::VCVTSD2SI64Zrr_Int:
    case X86::CVTTSD2SIrr_Int:    case X86::CVTTSD2SI64rr_Int:
    case X86::VCVTTSD2SIrr_Int:   case X86::VCVTTSD2SI64rr_Int:
    case X86::VCVTTSD2SIZrr_Int:  case X86::VCVTTSD2SI64Zrr_Int:
    case X86::VCVTSD2USIZrr_Int:  case X86::VCVTSD2USI64Zrr_Int:
    case X86::VCVTTSD2USIZrr_Int: case X86::VCVTTSD2USI64Zrr_Int:
    case X86::ROUNDSDr_Int: case X86::VROUNDSDr_Int:
    case X86::COMISDrr_Int: case X86::VCOMISDrr_Int: case X86::VCOMISDZrr_Int:
    case X86::UCOMISDrr_Int:case X86::VUCOMISDrr_Int:case X86::VUCOMISDZrr_Int:
    case X86::ADDSDrr_Int: case X86::VADDSDrr_Int: case X86::VADDSDZrr_Int:
    case X86::CMPSDrr_Int: case X86::VCMPSDrr_Int: case X86::VCMPSDZrr_Int:
    case X86::DIVSDrr_Int: case X86::VDIVSDrr_Int: case X86::VDIVSDZrr_Int:
    case X86::MAXSDrr_Int: case X86::VMAXSDrr_Int: case X86::VMAXSDZrr_Int:
    case X86::MINSDrr_Int: case X86::VMINSDrr_Int: case X86::VMINSDZrr_Int:
    case X86::MULSDrr_Int: case X86::VMULSDrr_Int: case X86::VMULSDZrr_Int:
    case X86::SQRTSDr_Int: case X86::VSQRTSDr_Int: case X86::VSQRTSDZr_Int:
    case X86::SUBSDrr_Int: case X86::VSUBSDrr_Int: case X86::VSUBSDZrr_Int:
    case X86::VADDSDZrr_Intk: case X86::VADDSDZrr_Intkz:
    case X86::VCMPSDZrr_Intk:
    case X86::VDIVSDZrr_Intk: case X86::VDIVSDZrr_Intkz:
    case X86::VMAXSDZrr_Intk: case X86::VMAXSDZrr_Intkz:
    case X86::VMINSDZrr_Intk: case X86::VMINSDZrr_Intkz:
    case X86::VMULSDZrr_Intk: case X86::VMULSDZrr_Intkz:
    case X86::VSQRTSDZr_Intk: case X86::VSQRTSDZr_Intkz:
    case X86::VSUBSDZrr_Intk: case X86::VSUBSDZrr_Intkz:
    case X86::VFMADDSD4rr_Int:   case X86::VFNMADDSD4rr_Int:
    case X86::VFMSUBSD4rr_Int:   case X86::VFNMSUBSD4rr_Int:
    case X86::VFMADD132SDr_Int:  case X86::VFNMADD132SDr_Int:
    case X86::VFMADD213SDr_Int:  case X86::VFNMADD213SDr_Int:
    case X86::VFMADD231SDr_Int:  case X86::VFNMADD231SDr_Int:
    case X86::VFMSUB132SDr_Int:  case X86::VFNMSUB132SDr_Int:
    case X86::VFMSUB213SDr_Int:  case X86::VFNMSUB213SDr_Int:
    case X86::VFMSUB231SDr_Int:  case X86::VFNMSUB231SDr_Int:
    case X86::VFMADD132SDZr_Int: case X86::VFNMADD132SDZr_Int:
    case X86::VFMADD213SDZr_Int: case X86::VFNMADD213SDZr_Int:
    case X86::VFMADD231SDZr_Int: case X86::VFNMADD231SDZr_Int:
    case X86::VFMSUB132SDZr_Int: case X86::VFNMSUB132SDZr_Int:
    case X86::VFMSUB213SDZr_Int: case X86::VFNMSUB213SDZr_Int:
    case X86::VFMSUB231SDZr_Int: case X86::VFNMSUB231SDZr_Int:
    case X86::VFMADD132SDZr_Intk: case X86::VFNMADD132SDZr_Intk:
    case X86::VFMADD213SDZr_Intk: case X86::VFNMADD213SDZr_Intk:
    case X86::VFMADD231SDZr_Intk: case X86::VFNMADD231SDZr_Intk:
    case X86::VFMSUB132SDZr_Intk: case X86::VFNMSUB132SDZr_Intk:
    case X86::VFMSUB213SDZr_Intk: case X86::VFNMSUB213SDZr_Intk:
    case X86::VFMSUB231SDZr_Intk: case X86::VFNMSUB231SDZr_Intk:
    case X86::VFMADD132SDZr_Intkz: case X86::VFNMADD132SDZr_Intkz:
    case X86::VFMADD213SDZr_Intkz: case X86::VFNMADD213SDZr_Intkz:
    case X86::VFMADD231SDZr_Intkz: case X86::VFNMADD231SDZr_Intkz:
    case X86::VFMSUB132SDZr_Intkz: case X86::VFNMSUB132SDZr_Intkz:
    case X86::VFMSUB213SDZr_Intkz: case X86::VFNMSUB213SDZr_Intkz:
    case X86::VFMSUB231SDZr_Intkz: case X86::VFNMSUB231SDZr_Intkz:
    case X86::VFIXUPIMMSDZrri:
    case X86::VFIXUPIMMSDZrrik:
    case X86::VFIXUPIMMSDZrrikz:
    case X86::VFPCLASSSDZrr:
    case X86::VFPCLASSSDZrrk:
    case X86::VGETEXPSDZr:
    case X86::VGETEXPSDZrk:
    case X86::VGETEXPSDZrkz:
    case X86::VGETMANTSDZrri:
    case X86::VGETMANTSDZrrik:
    case X86::VGETMANTSDZrrikz:
    case X86::VRANGESDZrri:
    case X86::VRANGESDZrrik:
    case X86::VRANGESDZrrikz:
    case X86::VRCP14SDZrr:
    case X86::VRCP14SDZrrk:
    case X86::VRCP14SDZrrkz:
    case X86::VRCP28SDZr:
    case X86::VRCP28SDZrk:
    case X86::VRCP28SDZrkz:
    case X86::VREDUCESDZrri:
    case X86::VREDUCESDZrrik:
    case X86::VREDUCESDZrrikz:
    case X86::VRNDSCALESDZr_Int:
    case X86::VRNDSCALESDZr_Intk:
    case X86::VRNDSCALESDZr_Intkz:
    case X86::VRSQRT14SDZrr:
    case X86::VRSQRT14SDZrrk:
    case X86::VRSQRT14SDZrrkz:
    case X86::VRSQRT28SDZr:
    case X86::VRSQRT28SDZrk:
    case X86::VRSQRT28SDZrkz:
    case X86::VSCALEFSDZrr:
    case X86::VSCALEFSDZrrk:
    case X86::VSCALEFSDZrrkz:
      return false;
    default:
      return true;
    }
  }

#if INTEL_CUSTOMIZATION
#if INTEL_FEATURE_ISA_FP16
  if ((Opc == X86::VMOVSHZrm || Opc == X86::VMOVSHZrm_alt) && RegSize > 16) {
    // These instructions only load 16 bits, we can't fold them if the
    // destination register is wider than 16 bits (2 bytes), and its user
    // instruction isn't scalar (SS).
    switch (UserOpc) {
    case X86::VADDSHZrr_Int:
    case X86::VCMPSHZrr_Int:
    case X86::VDIVSHZrr_Int:
    case X86::VMAXSHZrr_Int:
    case X86::VMINSHZrr_Int:
    case X86::VMULSHZrr_Int:
    case X86::VSUBSHZrr_Int:
    case X86::VADDSHZrr_Intk: case X86::VADDSHZrr_Intkz:
    case X86::VCMPSHZrr_Intk:
    case X86::VDIVSHZrr_Intk: case X86::VDIVSHZrr_Intkz:
    case X86::VMAXSHZrr_Intk: case X86::VMAXSHZrr_Intkz:
    case X86::VMINSHZrr_Intk: case X86::VMINSHZrr_Intkz:
    case X86::VMULSHZrr_Intk: case X86::VMULSHZrr_Intkz:
    case X86::VSUBSHZrr_Intk: case X86::VSUBSHZrr_Intkz:
    case X86::VFMADD132SHZr_Int: case X86::VFNMADD132SHZr_Int:
    case X86::VFMADD213SHZr_Int: case X86::VFNMADD213SHZr_Int:
    case X86::VFMADD231SHZr_Int: case X86::VFNMADD231SHZr_Int:
    case X86::VFMSUB132SHZr_Int: case X86::VFNMSUB132SHZr_Int:
    case X86::VFMSUB213SHZr_Int: case X86::VFNMSUB213SHZr_Int:
    case X86::VFMSUB231SHZr_Int: case X86::VFNMSUB231SHZr_Int:
    case X86::VFMADD132SHZr_Intk: case X86::VFNMADD132SHZr_Intk:
    case X86::VFMADD213SHZr_Intk: case X86::VFNMADD213SHZr_Intk:
    case X86::VFMADD231SHZr_Intk: case X86::VFNMADD231SHZr_Intk:
    case X86::VFMSUB132SHZr_Intk: case X86::VFNMSUB132SHZr_Intk:
    case X86::VFMSUB213SHZr_Intk: case X86::VFNMSUB213SHZr_Intk:
    case X86::VFMSUB231SHZr_Intk: case X86::VFNMSUB231SHZr_Intk:
    case X86::VFMADD132SHZr_Intkz: case X86::VFNMADD132SHZr_Intkz:
    case X86::VFMADD213SHZr_Intkz: case X86::VFNMADD213SHZr_Intkz:
    case X86::VFMADD231SHZr_Intkz: case X86::VFNMADD231SHZr_Intkz:
    case X86::VFMSUB132SHZr_Intkz: case X86::VFNMSUB132SHZr_Intkz:
    case X86::VFMSUB213SHZr_Intkz: case X86::VFNMSUB213SHZr_Intkz:
    case X86::VFMSUB231SHZr_Intkz: case X86::VFNMSUB231SHZr_Intkz:
      return false;
    default:
      return true;
    }
  }
#endif // INTEL_FEATURE_ISA_FP16
#endif // INTEL_CUSTOMIZATION

  return false;
}

MachineInstr *X86InstrInfo::foldMemoryOperandImpl(
    MachineFunction &MF, MachineInstr &MI, ArrayRef<unsigned> Ops,
    MachineBasicBlock::iterator InsertPt, MachineInstr &LoadMI,
    LiveIntervals *LIS) const {

  // TODO: Support the case where LoadMI loads a wide register, but MI
  // only uses a subreg.
  for (auto Op : Ops) {
    if (MI.getOperand(Op).getSubReg())
      return nullptr;
  }

  // If loading from a FrameIndex, fold directly from the FrameIndex.
  unsigned NumOps = LoadMI.getDesc().getNumOperands();
  int FrameIndex;
  if (isLoadFromStackSlot(LoadMI, FrameIndex)) {
    if (isNonFoldablePartialRegisterLoad(LoadMI, MI, MF))
      return nullptr;
    return foldMemoryOperandImpl(MF, MI, Ops, InsertPt, FrameIndex, LIS);
  }

  // Check switch flag
  if (NoFusing) return nullptr;

  // Avoid partial and undef register update stalls unless optimizing for size.
  if (!MF.getFunction().hasOptSize() &&
      (hasPartialRegUpdate(MI.getOpcode(), Subtarget, /*ForLoadFold*/true) ||
       shouldPreventUndefRegUpdateMemFold(MF, MI)))
    return nullptr;

  // Determine the alignment of the load.
  Align Alignment;
  if (LoadMI.hasOneMemOperand())
    Alignment = (*LoadMI.memoperands_begin())->getAlign();
  else
    switch (LoadMI.getOpcode()) {
    case X86::AVX512_512_SET0:
    case X86::AVX512_512_SETALLONES:
      Alignment = Align(64);
      break;
    case X86::AVX2_SETALLONES:
    case X86::AVX1_SETALLONES:
    case X86::AVX_SET0:
    case X86::AVX512_256_SET0:
      Alignment = Align(32);
      break;
    case X86::V_SET0:
    case X86::V_SETALLONES:
    case X86::AVX512_128_SET0:
    case X86::FsFLD0F128:
    case X86::AVX512_FsFLD0F128:
      Alignment = Align(16);
      break;
    case X86::MMX_SET0:
    case X86::FsFLD0SD:
    case X86::AVX512_FsFLD0SD:
      Alignment = Align(8);
      break;
    case X86::FsFLD0SS:
    case X86::AVX512_FsFLD0SS:
      Alignment = Align(4);
      break;
#if INTEL_CUSTOMIZATION
#if INTEL_FEATURE_ISA_FP16
    case X86::AVX512_FsFLD0SH:
      Alignment = Align(2);
      break;
#endif // INTEL_FEATURE_ISA_FP16
#endif // INTEL_CUSTOMIZATION
    default:
      return nullptr;
    }
  if (Ops.size() == 2 && Ops[0] == 0 && Ops[1] == 1) {
    unsigned NewOpc = 0;
    switch (MI.getOpcode()) {
    default: return nullptr;
    case X86::TEST8rr:  NewOpc = X86::CMP8ri; break;
    case X86::TEST16rr: NewOpc = X86::CMP16ri8; break;
    case X86::TEST32rr: NewOpc = X86::CMP32ri8; break;
    case X86::TEST64rr: NewOpc = X86::CMP64ri8; break;
    }
    // Change to CMPXXri r, 0 first.
    MI.setDesc(get(NewOpc));
    MI.getOperand(1).ChangeToImmediate(0);
  } else if (Ops.size() != 1)
    return nullptr;

  // Make sure the subregisters match.
  // Otherwise we risk changing the size of the load.
  if (LoadMI.getOperand(0).getSubReg() != MI.getOperand(Ops[0]).getSubReg())
    return nullptr;

  SmallVector<MachineOperand,X86::AddrNumOperands> MOs;
  switch (LoadMI.getOpcode()) {
  case X86::MMX_SET0:
  case X86::V_SET0:
  case X86::V_SETALLONES:
  case X86::AVX2_SETALLONES:
  case X86::AVX1_SETALLONES:
  case X86::AVX_SET0:
  case X86::AVX512_128_SET0:
  case X86::AVX512_256_SET0:
  case X86::AVX512_512_SET0:
  case X86::AVX512_512_SETALLONES:
#if INTEL_CUSTOMIZATION
#if INTEL_FEATURE_ISA_FP16
  case X86::AVX512_FsFLD0SH:
#endif // INTEL_FEATURE_ISA_FP16
#endif // INTEL_CUSTOMIZATION
  case X86::FsFLD0SD:
  case X86::AVX512_FsFLD0SD:
  case X86::FsFLD0SS:
  case X86::AVX512_FsFLD0SS:
  case X86::FsFLD0F128:
  case X86::AVX512_FsFLD0F128: {
    // Folding a V_SET0 or V_SETALLONES as a load, to ease register pressure.
    // Create a constant-pool entry and operands to load from it.

    // Medium and large mode can't fold loads this way.
    if (MF.getTarget().getCodeModel() != CodeModel::Small &&
        MF.getTarget().getCodeModel() != CodeModel::Kernel)
      return nullptr;

    // x86-32 PIC requires a PIC base register for constant pools.
    unsigned PICBase = 0;
    if (MF.getTarget().isPositionIndependent()) {
      if (Subtarget.is64Bit())
        PICBase = X86::RIP;
      else
        // FIXME: PICBase = getGlobalBaseReg(&MF);
        // This doesn't work for several reasons.
        // 1. GlobalBaseReg may have been spilled.
        // 2. It may not be live at MI.
        return nullptr;
    }

    // Create a constant-pool entry.
    MachineConstantPool &MCP = *MF.getConstantPool();
    Type *Ty;
    unsigned Opc = LoadMI.getOpcode();
    if (Opc == X86::FsFLD0SS || Opc == X86::AVX512_FsFLD0SS)
      Ty = Type::getFloatTy(MF.getFunction().getContext());
    else if (Opc == X86::FsFLD0SD || Opc == X86::AVX512_FsFLD0SD)
      Ty = Type::getDoubleTy(MF.getFunction().getContext());
    else if (Opc == X86::FsFLD0F128 || Opc == X86::AVX512_FsFLD0F128)
      Ty = Type::getFP128Ty(MF.getFunction().getContext());
#if INTEL_CUSTOMIZATION
#if INTEL_FEATURE_ISA_FP16
    else if (Opc == X86::AVX512_FsFLD0SH)
      Ty = Type::getHalfTy(MF.getFunction().getContext());
#endif // INTEL_FEATURE_ISA_FP16
#endif // INTEL_CUSTOMIZATION
    else if (Opc == X86::AVX512_512_SET0 || Opc == X86::AVX512_512_SETALLONES)
      Ty = FixedVectorType::get(Type::getInt32Ty(MF.getFunction().getContext()),
                                16);
    else if (Opc == X86::AVX2_SETALLONES || Opc == X86::AVX_SET0 ||
             Opc == X86::AVX512_256_SET0 || Opc == X86::AVX1_SETALLONES)
      Ty = FixedVectorType::get(Type::getInt32Ty(MF.getFunction().getContext()),
                                8);
    else if (Opc == X86::MMX_SET0)
      Ty = FixedVectorType::get(Type::getInt32Ty(MF.getFunction().getContext()),
                                2);
    else
      Ty = FixedVectorType::get(Type::getInt32Ty(MF.getFunction().getContext()),
                                4);

    bool IsAllOnes = (Opc == X86::V_SETALLONES || Opc == X86::AVX2_SETALLONES ||
                      Opc == X86::AVX512_512_SETALLONES ||
                      Opc == X86::AVX1_SETALLONES);
    const Constant *C = IsAllOnes ? Constant::getAllOnesValue(Ty) :
                                    Constant::getNullValue(Ty);
    unsigned CPI = MCP.getConstantPoolIndex(C, Alignment);

    // Create operands to load from the constant pool entry.
    MOs.push_back(MachineOperand::CreateReg(PICBase, false));
    MOs.push_back(MachineOperand::CreateImm(1));
    MOs.push_back(MachineOperand::CreateReg(0, false));
    MOs.push_back(MachineOperand::CreateCPI(CPI, 0));
    MOs.push_back(MachineOperand::CreateReg(0, false));
    break;
  }
#if INTEL_CUSTOMIZATION
  case X86::VPBROADCASTBZ128rm:
  case X86::VPBROADCASTBZ256rm:
  case X86::VPBROADCASTBZrm:
  case X86::VPBROADCASTWZ128rm:
  case X86::VPBROADCASTWZ256rm:
  case X86::VPBROADCASTWZrm:
  case X86::VBROADCASTF32X2Z256rm:
  case X86::VBROADCASTF32X2Zrm:
  case X86::VBROADCASTI32X2Z128rm:
  case X86::VBROADCASTI32X2Z256rm:
  case X86::VBROADCASTI32X2Zrm:
    // No instructions currently fuse with B/W size. And I don't think
    // 32X2 are used often.
    return nullptr;

  case X86::VPBROADCASTDZ128rm:
  case X86::VPBROADCASTDZ256rm:
  case X86::VPBROADCASTDZrm:
  case X86::VBROADCASTSSZ128rm:
  case X86::VBROADCASTSSZ256rm:
  case X86::VBROADCASTSSZrm:
    // Folding a broadcast. Just copy the broadcast's address operands.
    MOs.append(LoadMI.operands_begin() + NumOps - X86::AddrNumOperands,
               LoadMI.operands_begin() + NumOps);

    return foldMemoryBroadcast(MF, MI, Ops[0], MOs, InsertPt,
                               /*Size=*/4, Alignment, /*AllowCommute=*/true);
  case X86::VPBROADCASTQZ128rm:
  case X86::VPBROADCASTQZ256rm:
  case X86::VPBROADCASTQZrm:
  case X86::VBROADCASTSDZ256rm:
  case X86::VBROADCASTSDZrm:
    // Folding a broadcast. Just copy the broadcast's address operands.
    MOs.append(LoadMI.operands_begin() + NumOps - X86::AddrNumOperands,
               LoadMI.operands_begin() + NumOps);

    return foldMemoryBroadcast(MF, MI, Ops[0], MOs, InsertPt,
                               /*Size=*/8, Alignment, /*AllowCommute=*/true);
#endif // INTEL_CUSTOMIZATION
  default: {
    if (isNonFoldablePartialRegisterLoad(LoadMI, MI, MF))
      return nullptr;

    // Folding a normal load. Just copy the load's address operands.
    MOs.append(LoadMI.operands_begin() + NumOps - X86::AddrNumOperands,
               LoadMI.operands_begin() + NumOps);
    break;
  }
  }
  return foldMemoryOperandImpl(MF, MI, Ops[0], MOs, InsertPt,
                               /*Size=*/0, Alignment, /*AllowCommute=*/true);
}

static SmallVector<MachineMemOperand *, 2>
extractLoadMMOs(ArrayRef<MachineMemOperand *> MMOs, MachineFunction &MF) {
  SmallVector<MachineMemOperand *, 2> LoadMMOs;

  for (MachineMemOperand *MMO : MMOs) {
    if (!MMO->isLoad())
      continue;

    if (!MMO->isStore()) {
      // Reuse the MMO.
      LoadMMOs.push_back(MMO);
    } else {
      // Clone the MMO and unset the store flag.
      LoadMMOs.push_back(MF.getMachineMemOperand(
          MMO, MMO->getFlags() & ~MachineMemOperand::MOStore));
    }
  }

  return LoadMMOs;
}

static SmallVector<MachineMemOperand *, 2>
extractStoreMMOs(ArrayRef<MachineMemOperand *> MMOs, MachineFunction &MF) {
  SmallVector<MachineMemOperand *, 2> StoreMMOs;

  for (MachineMemOperand *MMO : MMOs) {
    if (!MMO->isStore())
      continue;

    if (!MMO->isLoad()) {
      // Reuse the MMO.
      StoreMMOs.push_back(MMO);
    } else {
      // Clone the MMO and unset the load flag.
      StoreMMOs.push_back(MF.getMachineMemOperand(
          MMO, MMO->getFlags() & ~MachineMemOperand::MOLoad));
    }
  }

  return StoreMMOs;
}

static unsigned getBroadcastOpcode(const X86MemoryFoldTableEntry *I,
                                   const TargetRegisterClass *RC,
                                   const X86Subtarget &STI) {
  assert(STI.hasAVX512() && "Expected at least AVX512!");
  unsigned SpillSize = STI.getRegisterInfo()->getSpillSize(*RC);
  assert((SpillSize == 64 || STI.hasVLX()) &&
         "Can't broadcast less than 64 bytes without AVX512VL!");

  switch (I->Flags & TB_BCAST_MASK) {
  default: llvm_unreachable("Unexpected broadcast type!");
  case TB_BCAST_D:
    switch (SpillSize) {
    default: llvm_unreachable("Unknown spill size");
    case 16: return X86::VPBROADCASTDZ128rm;
    case 32: return X86::VPBROADCASTDZ256rm;
    case 64: return X86::VPBROADCASTDZrm;
    }
    break;
  case TB_BCAST_Q:
    switch (SpillSize) {
    default: llvm_unreachable("Unknown spill size");
    case 16: return X86::VPBROADCASTQZ128rm;
    case 32: return X86::VPBROADCASTQZ256rm;
    case 64: return X86::VPBROADCASTQZrm;
    }
    break;
  case TB_BCAST_SS:
    switch (SpillSize) {
    default: llvm_unreachable("Unknown spill size");
    case 16: return X86::VBROADCASTSSZ128rm;
    case 32: return X86::VBROADCASTSSZ256rm;
    case 64: return X86::VBROADCASTSSZrm;
    }
    break;
  case TB_BCAST_SD:
    switch (SpillSize) {
    default: llvm_unreachable("Unknown spill size");
    case 16: return X86::VMOVDDUPZ128rm;
    case 32: return X86::VBROADCASTSDZ256rm;
    case 64: return X86::VBROADCASTSDZrm;
    }
    break;
  }
}

bool X86InstrInfo::unfoldMemoryOperand(
    MachineFunction &MF, MachineInstr &MI, unsigned Reg, bool UnfoldLoad,
    bool UnfoldStore, SmallVectorImpl<MachineInstr *> &NewMIs) const {
  const X86MemoryFoldTableEntry *I = lookupUnfoldTable(MI.getOpcode());
  if (I == nullptr)
    return false;
  unsigned Opc = I->DstOp;
  unsigned Index = I->Flags & TB_INDEX_MASK;
  bool FoldedLoad = I->Flags & TB_FOLDED_LOAD;
  bool FoldedStore = I->Flags & TB_FOLDED_STORE;
  bool FoldedBCast = I->Flags & TB_FOLDED_BCAST;
  if (UnfoldLoad && !FoldedLoad)
    return false;
  UnfoldLoad &= FoldedLoad;
  if (UnfoldStore && !FoldedStore)
    return false;
  UnfoldStore &= FoldedStore;

  const MCInstrDesc &MCID = get(Opc);

  const TargetRegisterClass *RC = getRegClass(MCID, Index, &RI, MF);
  const TargetRegisterInfo &TRI = *MF.getSubtarget().getRegisterInfo();
  // TODO: Check if 32-byte or greater accesses are slow too?
  if (!MI.hasOneMemOperand() && RC == &X86::VR128RegClass &&
      Subtarget.isUnalignedMem16Slow())
    // Without memoperands, loadRegFromAddr and storeRegToStackSlot will
    // conservatively assume the address is unaligned. That's bad for
    // performance.
    return false;
  SmallVector<MachineOperand, X86::AddrNumOperands> AddrOps;
  SmallVector<MachineOperand,2> BeforeOps;
  SmallVector<MachineOperand,2> AfterOps;
  SmallVector<MachineOperand,4> ImpOps;
  for (unsigned i = 0, e = MI.getNumOperands(); i != e; ++i) {
    MachineOperand &Op = MI.getOperand(i);
    if (i >= Index && i < Index + X86::AddrNumOperands)
      AddrOps.push_back(Op);
    else if (Op.isReg() && Op.isImplicit())
      ImpOps.push_back(Op);
    else if (i < Index)
      BeforeOps.push_back(Op);
    else if (i > Index)
      AfterOps.push_back(Op);
  }

  // Emit the load or broadcast instruction.
  if (UnfoldLoad) {
    auto MMOs = extractLoadMMOs(MI.memoperands(), MF);

#if INTEL_CUSTOMIZATION
    if (X86II::isKMasked(MCID.TSFlags)) {
      if (MMOs.size() != 1)
        return false;

      // Make sure we won't read more bits than our memop says.
      if (FoldedBCast) {
        switch (I->Flags & TB_BCAST_MASK) {
        default: llvm_unreachable("Unexpected broadcast type!");
        case TB_BCAST_D:
        case TB_BCAST_SS:
          if (MMOs.front()->getSize() < 4)
            return false;
          break;
        case TB_BCAST_Q:
        case TB_BCAST_SD:
          if (MMOs.front()->getSize() < 8)
            return false;
          break;
        }
      } else if (MMOs.front()->getSize() < TRI.getSpillSize(*RC))
        return false;

      auto IsDeferenceableLoad = [&MF](MachineMemOperand *MMO) {
        if (MMO->isDereferenceable())
          return true;

        // A load from the constant pool is deferenceable.
        const MachineFrameInfo &MFI = MF.getFrameInfo();
        if (const PseudoSourceValue *PSV = MMO->getPseudoValue())
          if (PSV->isConstant(&MFI))
            return true;

        // Be conservative.
        return false;
      };

      // Make sure the pointer is dereferenceable.
      if (!IsDeferenceableLoad(MMOs.front()))
        return false;
    }
#endif

    unsigned Opc;
    if (FoldedBCast) {
      Opc = getBroadcastOpcode(I, RC, Subtarget);
    } else {
      unsigned Alignment = std::max<uint32_t>(TRI.getSpillSize(*RC), 16);
      bool isAligned = !MMOs.empty() && MMOs.front()->getAlign() >= Alignment;
      Opc = getLoadRegOpcode(Reg, RC, isAligned, Subtarget);
    }

    DebugLoc DL;
    MachineInstrBuilder MIB = BuildMI(MF, DL, get(Opc), Reg);
    for (unsigned i = 0, e = AddrOps.size(); i != e; ++i)
      MIB.add(AddrOps[i]);
    MIB.setMemRefs(MMOs);
    NewMIs.push_back(MIB);

    if (UnfoldStore) {
      // Address operands cannot be marked isKill.
      for (unsigned i = 1; i != 1 + X86::AddrNumOperands; ++i) {
        MachineOperand &MO = NewMIs[0]->getOperand(i);
        if (MO.isReg())
          MO.setIsKill(false);
      }
    }
  }

  // Emit the data processing instruction.
  MachineInstr *DataMI = MF.CreateMachineInstr(MCID, MI.getDebugLoc(), true);
  MachineInstrBuilder MIB(MF, DataMI);

  if (FoldedStore)
    MIB.addReg(Reg, RegState::Define);
  for (MachineOperand &BeforeOp : BeforeOps)
    MIB.add(BeforeOp);
  if (FoldedLoad)
    MIB.addReg(Reg);
  for (MachineOperand &AfterOp : AfterOps)
    MIB.add(AfterOp);
  for (MachineOperand &ImpOp : ImpOps) {
    MIB.addReg(ImpOp.getReg(),
               getDefRegState(ImpOp.isDef()) |
               RegState::Implicit |
               getKillRegState(ImpOp.isKill()) |
               getDeadRegState(ImpOp.isDead()) |
               getUndefRegState(ImpOp.isUndef()));
  }
  // Change CMP32ri r, 0 back to TEST32rr r, r, etc.
  switch (DataMI->getOpcode()) {
  default: break;
  case X86::CMP64ri32:
  case X86::CMP64ri8:
  case X86::CMP32ri:
  case X86::CMP32ri8:
  case X86::CMP16ri:
  case X86::CMP16ri8:
  case X86::CMP8ri: {
    MachineOperand &MO0 = DataMI->getOperand(0);
    MachineOperand &MO1 = DataMI->getOperand(1);
    if (MO1.getImm() == 0) {
      unsigned NewOpc;
      switch (DataMI->getOpcode()) {
      default: llvm_unreachable("Unreachable!");
      case X86::CMP64ri8:
      case X86::CMP64ri32: NewOpc = X86::TEST64rr; break;
      case X86::CMP32ri8:
      case X86::CMP32ri:   NewOpc = X86::TEST32rr; break;
      case X86::CMP16ri8:
      case X86::CMP16ri:   NewOpc = X86::TEST16rr; break;
      case X86::CMP8ri:    NewOpc = X86::TEST8rr; break;
      }
      DataMI->setDesc(get(NewOpc));
      MO1.ChangeToRegister(MO0.getReg(), false);
    }
  }
  }
  NewMIs.push_back(DataMI);

  // Emit the store instruction.
  if (UnfoldStore) {
    const TargetRegisterClass *DstRC = getRegClass(MCID, 0, &RI, MF);
    auto MMOs = extractStoreMMOs(MI.memoperands(), MF);
    unsigned Alignment = std::max<uint32_t>(TRI.getSpillSize(*DstRC), 16);
    bool isAligned = !MMOs.empty() && MMOs.front()->getAlign() >= Alignment;
    unsigned Opc = getStoreRegOpcode(Reg, DstRC, isAligned, Subtarget);
    DebugLoc DL;
    MachineInstrBuilder MIB = BuildMI(MF, DL, get(Opc));
    for (unsigned i = 0, e = AddrOps.size(); i != e; ++i)
      MIB.add(AddrOps[i]);
    MIB.addReg(Reg, RegState::Kill);
    MIB.setMemRefs(MMOs);
    NewMIs.push_back(MIB);
  }

  return true;
}

bool
X86InstrInfo::unfoldMemoryOperand(SelectionDAG &DAG, SDNode *N,
                                  SmallVectorImpl<SDNode*> &NewNodes) const {
  if (!N->isMachineOpcode())
    return false;

  const X86MemoryFoldTableEntry *I = lookupUnfoldTable(N->getMachineOpcode());
  if (I == nullptr)
    return false;
  unsigned Opc = I->DstOp;
  unsigned Index = I->Flags & TB_INDEX_MASK;
  bool FoldedLoad = I->Flags & TB_FOLDED_LOAD;
  bool FoldedStore = I->Flags & TB_FOLDED_STORE;
  bool FoldedBCast = I->Flags & TB_FOLDED_BCAST;
  const MCInstrDesc &MCID = get(Opc);
  MachineFunction &MF = DAG.getMachineFunction();
  const TargetRegisterInfo &TRI = *MF.getSubtarget().getRegisterInfo();
  const TargetRegisterClass *RC = getRegClass(MCID, Index, &RI, MF);
  unsigned NumDefs = MCID.NumDefs;
  std::vector<SDValue> AddrOps;
  std::vector<SDValue> BeforeOps;
  std::vector<SDValue> AfterOps;
  SDLoc dl(N);
  unsigned NumOps = N->getNumOperands();
  for (unsigned i = 0; i != NumOps-1; ++i) {
    SDValue Op = N->getOperand(i);
    if (i >= Index-NumDefs && i < Index-NumDefs + X86::AddrNumOperands)
      AddrOps.push_back(Op);
    else if (i < Index-NumDefs)
      BeforeOps.push_back(Op);
    else if (i > Index-NumDefs)
      AfterOps.push_back(Op);
  }
  SDValue Chain = N->getOperand(NumOps-1);
  AddrOps.push_back(Chain);

#if INTEL_CUSTOMIZATION
  // FIXME: Only handle unmasked for now.
  if (X86II::isKMasked(MCID.TSFlags))
    return false;
#endif

  // Emit the load instruction.
  SDNode *Load = nullptr;
  if (FoldedLoad) {
    EVT VT = *TRI.legalclasstypes_begin(*RC);
    auto MMOs = extractLoadMMOs(cast<MachineSDNode>(N)->memoperands(), MF);
    if (MMOs.empty() && RC == &X86::VR128RegClass &&
        Subtarget.isUnalignedMem16Slow())
      // Do not introduce a slow unaligned load.
      return false;
    // FIXME: If a VR128 can have size 32, we should be checking if a 32-byte
    // memory access is slow above.

    unsigned Opc;
    if (FoldedBCast) {
      Opc = getBroadcastOpcode(I, RC, Subtarget);
    } else {
      unsigned Alignment = std::max<uint32_t>(TRI.getSpillSize(*RC), 16);
      bool isAligned = !MMOs.empty() && MMOs.front()->getAlign() >= Alignment;
      Opc = getLoadRegOpcode(0, RC, isAligned, Subtarget);
    }

    Load = DAG.getMachineNode(Opc, dl, VT, MVT::Other, AddrOps);
    NewNodes.push_back(Load);

    // Preserve memory reference information.
    DAG.setNodeMemRefs(cast<MachineSDNode>(Load), MMOs);
  }

  // Emit the data processing instruction.
  std::vector<EVT> VTs;
  const TargetRegisterClass *DstRC = nullptr;
  if (MCID.getNumDefs() > 0) {
    DstRC = getRegClass(MCID, 0, &RI, MF);
    VTs.push_back(*TRI.legalclasstypes_begin(*DstRC));
  }
  for (unsigned i = 0, e = N->getNumValues(); i != e; ++i) {
    EVT VT = N->getValueType(i);
    if (VT != MVT::Other && i >= (unsigned)MCID.getNumDefs())
      VTs.push_back(VT);
  }
  if (Load)
    BeforeOps.push_back(SDValue(Load, 0));
  BeforeOps.insert(BeforeOps.end(), AfterOps.begin(), AfterOps.end());
  // Change CMP32ri r, 0 back to TEST32rr r, r, etc.
  switch (Opc) {
    default: break;
    case X86::CMP64ri32:
    case X86::CMP64ri8:
    case X86::CMP32ri:
    case X86::CMP32ri8:
    case X86::CMP16ri:
    case X86::CMP16ri8:
    case X86::CMP8ri:
      if (isNullConstant(BeforeOps[1])) {
        switch (Opc) {
          default: llvm_unreachable("Unreachable!");
          case X86::CMP64ri8:
          case X86::CMP64ri32: Opc = X86::TEST64rr; break;
          case X86::CMP32ri8:
          case X86::CMP32ri:   Opc = X86::TEST32rr; break;
          case X86::CMP16ri8:
          case X86::CMP16ri:   Opc = X86::TEST16rr; break;
          case X86::CMP8ri:    Opc = X86::TEST8rr; break;
        }
        BeforeOps[1] = BeforeOps[0];
      }
  }
  SDNode *NewNode= DAG.getMachineNode(Opc, dl, VTs, BeforeOps);
  NewNodes.push_back(NewNode);

  // Emit the store instruction.
  if (FoldedStore) {
    AddrOps.pop_back();
    AddrOps.push_back(SDValue(NewNode, 0));
    AddrOps.push_back(Chain);
    auto MMOs = extractStoreMMOs(cast<MachineSDNode>(N)->memoperands(), MF);
    if (MMOs.empty() && RC == &X86::VR128RegClass &&
        Subtarget.isUnalignedMem16Slow())
      // Do not introduce a slow unaligned store.
      return false;
    // FIXME: If a VR128 can have size 32, we should be checking if a 32-byte
    // memory access is slow above.
    unsigned Alignment = std::max<uint32_t>(TRI.getSpillSize(*RC), 16);
    bool isAligned = !MMOs.empty() && MMOs.front()->getAlign() >= Alignment;
    SDNode *Store =
        DAG.getMachineNode(getStoreRegOpcode(0, DstRC, isAligned, Subtarget),
                           dl, MVT::Other, AddrOps);
    NewNodes.push_back(Store);

    // Preserve memory reference information.
    DAG.setNodeMemRefs(cast<MachineSDNode>(Store), MMOs);
  }

  return true;
}

unsigned X86InstrInfo::getOpcodeAfterMemoryUnfold(unsigned Opc,
                                      bool UnfoldLoad, bool UnfoldStore,
                                      unsigned *LoadRegIndex) const {
  const X86MemoryFoldTableEntry *I = lookupUnfoldTable(Opc);
  if (I == nullptr)
    return 0;
  bool FoldedLoad = I->Flags & TB_FOLDED_LOAD;
  bool FoldedStore = I->Flags & TB_FOLDED_STORE;
  if (UnfoldLoad && !FoldedLoad)
    return 0;
  if (UnfoldStore && !FoldedStore)
    return 0;
  if (LoadRegIndex)
    *LoadRegIndex = I->Flags & TB_INDEX_MASK;
  return I->DstOp;
}

bool
X86InstrInfo::areLoadsFromSameBasePtr(SDNode *Load1, SDNode *Load2,
                                     int64_t &Offset1, int64_t &Offset2) const {
  if (!Load1->isMachineOpcode() || !Load2->isMachineOpcode())
    return false;
  unsigned Opc1 = Load1->getMachineOpcode();
  unsigned Opc2 = Load2->getMachineOpcode();
  switch (Opc1) {
  default: return false;
  case X86::MOV8rm:
  case X86::MOV16rm:
  case X86::MOV32rm:
  case X86::MOV64rm:
  case X86::LD_Fp32m:
  case X86::LD_Fp64m:
  case X86::LD_Fp80m:
  case X86::MOVSSrm:
  case X86::MOVSSrm_alt:
  case X86::MOVSDrm:
  case X86::MOVSDrm_alt:
  case X86::MMX_MOVD64rm:
  case X86::MMX_MOVQ64rm:
  case X86::MOVAPSrm:
  case X86::MOVUPSrm:
  case X86::MOVAPDrm:
  case X86::MOVUPDrm:
  case X86::MOVDQArm:
  case X86::MOVDQUrm:
  // AVX load instructions
  case X86::VMOVSSrm:
  case X86::VMOVSSrm_alt:
  case X86::VMOVSDrm:
  case X86::VMOVSDrm_alt:
  case X86::VMOVAPSrm:
  case X86::VMOVUPSrm:
  case X86::VMOVAPDrm:
  case X86::VMOVUPDrm:
  case X86::VMOVDQArm:
  case X86::VMOVDQUrm:
  case X86::VMOVAPSYrm:
  case X86::VMOVUPSYrm:
  case X86::VMOVAPDYrm:
  case X86::VMOVUPDYrm:
  case X86::VMOVDQAYrm:
  case X86::VMOVDQUYrm:
  // AVX512 load instructions
  case X86::VMOVSSZrm:
  case X86::VMOVSSZrm_alt:
  case X86::VMOVSDZrm:
  case X86::VMOVSDZrm_alt:
  case X86::VMOVAPSZ128rm:
  case X86::VMOVUPSZ128rm:
  case X86::VMOVAPSZ128rm_NOVLX:
  case X86::VMOVUPSZ128rm_NOVLX:
  case X86::VMOVAPDZ128rm:
  case X86::VMOVUPDZ128rm:
  case X86::VMOVDQU8Z128rm:
  case X86::VMOVDQU16Z128rm:
  case X86::VMOVDQA32Z128rm:
  case X86::VMOVDQU32Z128rm:
  case X86::VMOVDQA64Z128rm:
  case X86::VMOVDQU64Z128rm:
  case X86::VMOVAPSZ256rm:
  case X86::VMOVUPSZ256rm:
  case X86::VMOVAPSZ256rm_NOVLX:
  case X86::VMOVUPSZ256rm_NOVLX:
  case X86::VMOVAPDZ256rm:
  case X86::VMOVUPDZ256rm:
  case X86::VMOVDQU8Z256rm:
  case X86::VMOVDQU16Z256rm:
  case X86::VMOVDQA32Z256rm:
  case X86::VMOVDQU32Z256rm:
  case X86::VMOVDQA64Z256rm:
  case X86::VMOVDQU64Z256rm:
  case X86::VMOVAPSZrm:
  case X86::VMOVUPSZrm:
  case X86::VMOVAPDZrm:
  case X86::VMOVUPDZrm:
  case X86::VMOVDQU8Zrm:
  case X86::VMOVDQU16Zrm:
  case X86::VMOVDQA32Zrm:
  case X86::VMOVDQU32Zrm:
  case X86::VMOVDQA64Zrm:
  case X86::VMOVDQU64Zrm:
  case X86::KMOVBkm:
  case X86::KMOVWkm:
  case X86::KMOVDkm:
  case X86::KMOVQkm:
    break;
  }
  switch (Opc2) {
  default: return false;
  case X86::MOV8rm:
  case X86::MOV16rm:
  case X86::MOV32rm:
  case X86::MOV64rm:
  case X86::LD_Fp32m:
  case X86::LD_Fp64m:
  case X86::LD_Fp80m:
  case X86::MOVSSrm:
  case X86::MOVSSrm_alt:
  case X86::MOVSDrm:
  case X86::MOVSDrm_alt:
  case X86::MMX_MOVD64rm:
  case X86::MMX_MOVQ64rm:
  case X86::MOVAPSrm:
  case X86::MOVUPSrm:
  case X86::MOVAPDrm:
  case X86::MOVUPDrm:
  case X86::MOVDQArm:
  case X86::MOVDQUrm:
  // AVX load instructions
  case X86::VMOVSSrm:
  case X86::VMOVSSrm_alt:
  case X86::VMOVSDrm:
  case X86::VMOVSDrm_alt:
  case X86::VMOVAPSrm:
  case X86::VMOVUPSrm:
  case X86::VMOVAPDrm:
  case X86::VMOVUPDrm:
  case X86::VMOVDQArm:
  case X86::VMOVDQUrm:
  case X86::VMOVAPSYrm:
  case X86::VMOVUPSYrm:
  case X86::VMOVAPDYrm:
  case X86::VMOVUPDYrm:
  case X86::VMOVDQAYrm:
  case X86::VMOVDQUYrm:
  // AVX512 load instructions
  case X86::VMOVSSZrm:
  case X86::VMOVSSZrm_alt:
  case X86::VMOVSDZrm:
  case X86::VMOVSDZrm_alt:
  case X86::VMOVAPSZ128rm:
  case X86::VMOVUPSZ128rm:
  case X86::VMOVAPSZ128rm_NOVLX:
  case X86::VMOVUPSZ128rm_NOVLX:
  case X86::VMOVAPDZ128rm:
  case X86::VMOVUPDZ128rm:
  case X86::VMOVDQU8Z128rm:
  case X86::VMOVDQU16Z128rm:
  case X86::VMOVDQA32Z128rm:
  case X86::VMOVDQU32Z128rm:
  case X86::VMOVDQA64Z128rm:
  case X86::VMOVDQU64Z128rm:
  case X86::VMOVAPSZ256rm:
  case X86::VMOVUPSZ256rm:
  case X86::VMOVAPSZ256rm_NOVLX:
  case X86::VMOVUPSZ256rm_NOVLX:
  case X86::VMOVAPDZ256rm:
  case X86::VMOVUPDZ256rm:
  case X86::VMOVDQU8Z256rm:
  case X86::VMOVDQU16Z256rm:
  case X86::VMOVDQA32Z256rm:
  case X86::VMOVDQU32Z256rm:
  case X86::VMOVDQA64Z256rm:
  case X86::VMOVDQU64Z256rm:
  case X86::VMOVAPSZrm:
  case X86::VMOVUPSZrm:
  case X86::VMOVAPDZrm:
  case X86::VMOVUPDZrm:
  case X86::VMOVDQU8Zrm:
  case X86::VMOVDQU16Zrm:
  case X86::VMOVDQA32Zrm:
  case X86::VMOVDQU32Zrm:
  case X86::VMOVDQA64Zrm:
  case X86::VMOVDQU64Zrm:
  case X86::KMOVBkm:
  case X86::KMOVWkm:
  case X86::KMOVDkm:
  case X86::KMOVQkm:
    break;
  }

  // Lambda to check if both the loads have the same value for an operand index.
  auto HasSameOp = [&](int I) {
    return Load1->getOperand(I) == Load2->getOperand(I);
  };

  // All operands except the displacement should match.
  if (!HasSameOp(X86::AddrBaseReg) || !HasSameOp(X86::AddrScaleAmt) ||
      !HasSameOp(X86::AddrIndexReg) || !HasSameOp(X86::AddrSegmentReg))
    return false;

  // Chain Operand must be the same.
  if (!HasSameOp(5))
    return false;

  // Now let's examine if the displacements are constants.
  auto Disp1 = dyn_cast<ConstantSDNode>(Load1->getOperand(X86::AddrDisp));
  auto Disp2 = dyn_cast<ConstantSDNode>(Load2->getOperand(X86::AddrDisp));
  if (!Disp1 || !Disp2)
    return false;

  Offset1 = Disp1->getSExtValue();
  Offset2 = Disp2->getSExtValue();
  return true;
}

bool X86InstrInfo::shouldScheduleLoadsNear(SDNode *Load1, SDNode *Load2,
                                           int64_t Offset1, int64_t Offset2,
                                           unsigned NumLoads) const {
  assert(Offset2 > Offset1);
  if ((Offset2 - Offset1) / 8 > 64)
    return false;

  unsigned Opc1 = Load1->getMachineOpcode();
  unsigned Opc2 = Load2->getMachineOpcode();
  if (Opc1 != Opc2)
    return false;  // FIXME: overly conservative?

  switch (Opc1) {
  default: break;
  case X86::LD_Fp32m:
  case X86::LD_Fp64m:
  case X86::LD_Fp80m:
  case X86::MMX_MOVD64rm:
  case X86::MMX_MOVQ64rm:
    return false;
  }

  EVT VT = Load1->getValueType(0);
  switch (VT.getSimpleVT().SimpleTy) {
  default:
    // XMM registers. In 64-bit mode we can be a bit more aggressive since we
    // have 16 of them to play with.
    if (Subtarget.is64Bit()) {
      if (NumLoads >= 3)
        return false;
    } else if (NumLoads) {
      return false;
    }
    break;
  case MVT::i8:
  case MVT::i16:
  case MVT::i32:
  case MVT::i64:
  case MVT::f32:
  case MVT::f64:
    if (NumLoads)
      return false;
    break;
  }

  return true;
}

bool X86InstrInfo::isSchedulingBoundary(const MachineInstr &MI,
                                        const MachineBasicBlock *MBB,
                                        const MachineFunction &MF) const {

  // ENDBR instructions should not be scheduled around.
  unsigned Opcode = MI.getOpcode();
  if (Opcode == X86::ENDBR64 || Opcode == X86::ENDBR32)
    return true;

  return TargetInstrInfo::isSchedulingBoundary(MI, MBB, MF);
}

bool X86InstrInfo::
reverseBranchCondition(SmallVectorImpl<MachineOperand> &Cond) const {
  assert(Cond.size() == 1 && "Invalid X86 branch condition!");
  X86::CondCode CC = static_cast<X86::CondCode>(Cond[0].getImm());
  Cond[0].setImm(GetOppositeBranchCondition(CC));
  return false;
}

bool X86InstrInfo::
isSafeToMoveRegClassDefs(const TargetRegisterClass *RC) const {
  // FIXME: Return false for x87 stack register classes for now. We can't
  // allow any loads of these registers before FpGet_ST0_80.
  return !(RC == &X86::CCRRegClass || RC == &X86::DFCCRRegClass ||
           RC == &X86::RFP32RegClass || RC == &X86::RFP64RegClass ||
           RC == &X86::RFP80RegClass);
}

/// Return a virtual register initialized with the
/// the global base register value. Output instructions required to
/// initialize the register in the function entry block, if necessary.
///
/// TODO: Eliminate this and move the code to X86MachineFunctionInfo.
///
unsigned X86InstrInfo::getGlobalBaseReg(MachineFunction *MF) const {
  assert((!Subtarget.is64Bit() ||
          MF->getTarget().getCodeModel() == CodeModel::Medium ||
          MF->getTarget().getCodeModel() == CodeModel::Large) &&
         "X86-64 PIC uses RIP relative addressing");

  X86MachineFunctionInfo *X86FI = MF->getInfo<X86MachineFunctionInfo>();
  Register GlobalBaseReg = X86FI->getGlobalBaseReg();
  if (GlobalBaseReg != 0)
    return GlobalBaseReg;

  // Create the register. The code to initialize it is inserted
  // later, by the CGBR pass (below).
  MachineRegisterInfo &RegInfo = MF->getRegInfo();
  GlobalBaseReg = RegInfo.createVirtualRegister(
      Subtarget.is64Bit() ? &X86::GR64_NOSPRegClass : &X86::GR32_NOSPRegClass);
  X86FI->setGlobalBaseReg(GlobalBaseReg);
  return GlobalBaseReg;
}

// These are the replaceable SSE instructions. Some of these have Int variants
// that we don't include here. We don't want to replace instructions selected
// by intrinsics.
static const uint16_t ReplaceableInstrs[][3] = {
  //PackedSingle     PackedDouble    PackedInt
  { X86::MOVAPSmr,   X86::MOVAPDmr,  X86::MOVDQAmr  },
  { X86::MOVAPSrm,   X86::MOVAPDrm,  X86::MOVDQArm  },
  { X86::MOVAPSrr,   X86::MOVAPDrr,  X86::MOVDQArr  },
  { X86::MOVUPSmr,   X86::MOVUPDmr,  X86::MOVDQUmr  },
  { X86::MOVUPSrm,   X86::MOVUPDrm,  X86::MOVDQUrm  },
  { X86::MOVLPSmr,   X86::MOVLPDmr,  X86::MOVPQI2QImr },
  { X86::MOVSDmr,    X86::MOVSDmr,   X86::MOVPQI2QImr },
  { X86::MOVSSmr,    X86::MOVSSmr,   X86::MOVPDI2DImr },
  { X86::MOVSDrm,    X86::MOVSDrm,   X86::MOVQI2PQIrm },
  { X86::MOVSDrm_alt,X86::MOVSDrm_alt,X86::MOVQI2PQIrm },
  { X86::MOVSSrm,    X86::MOVSSrm,   X86::MOVDI2PDIrm },
  { X86::MOVSSrm_alt,X86::MOVSSrm_alt,X86::MOVDI2PDIrm },
  { X86::MOVNTPSmr,  X86::MOVNTPDmr, X86::MOVNTDQmr },
  { X86::ANDNPSrm,   X86::ANDNPDrm,  X86::PANDNrm   },
  { X86::ANDNPSrr,   X86::ANDNPDrr,  X86::PANDNrr   },
  { X86::ANDPSrm,    X86::ANDPDrm,   X86::PANDrm    },
  { X86::ANDPSrr,    X86::ANDPDrr,   X86::PANDrr    },
  { X86::ORPSrm,     X86::ORPDrm,    X86::PORrm     },
  { X86::ORPSrr,     X86::ORPDrr,    X86::PORrr     },
  { X86::XORPSrm,    X86::XORPDrm,   X86::PXORrm    },
  { X86::XORPSrr,    X86::XORPDrr,   X86::PXORrr    },
  { X86::UNPCKLPDrm, X86::UNPCKLPDrm, X86::PUNPCKLQDQrm },
  { X86::MOVLHPSrr,  X86::UNPCKLPDrr, X86::PUNPCKLQDQrr },
  { X86::UNPCKHPDrm, X86::UNPCKHPDrm, X86::PUNPCKHQDQrm },
  { X86::UNPCKHPDrr, X86::UNPCKHPDrr, X86::PUNPCKHQDQrr },
  { X86::UNPCKLPSrm, X86::UNPCKLPSrm, X86::PUNPCKLDQrm },
  { X86::UNPCKLPSrr, X86::UNPCKLPSrr, X86::PUNPCKLDQrr },
  { X86::UNPCKHPSrm, X86::UNPCKHPSrm, X86::PUNPCKHDQrm },
  { X86::UNPCKHPSrr, X86::UNPCKHPSrr, X86::PUNPCKHDQrr },
  { X86::EXTRACTPSmr, X86::EXTRACTPSmr, X86::PEXTRDmr },
  { X86::EXTRACTPSrr, X86::EXTRACTPSrr, X86::PEXTRDrr },
  // AVX 128-bit support
  { X86::VMOVAPSmr,  X86::VMOVAPDmr,  X86::VMOVDQAmr  },
  { X86::VMOVAPSrm,  X86::VMOVAPDrm,  X86::VMOVDQArm  },
  { X86::VMOVAPSrr,  X86::VMOVAPDrr,  X86::VMOVDQArr  },
  { X86::VMOVUPSmr,  X86::VMOVUPDmr,  X86::VMOVDQUmr  },
  { X86::VMOVUPSrm,  X86::VMOVUPDrm,  X86::VMOVDQUrm  },
  { X86::VMOVLPSmr,  X86::VMOVLPDmr,  X86::VMOVPQI2QImr },
  { X86::VMOVSDmr,   X86::VMOVSDmr,   X86::VMOVPQI2QImr },
  { X86::VMOVSSmr,   X86::VMOVSSmr,   X86::VMOVPDI2DImr },
  { X86::VMOVSDrm,   X86::VMOVSDrm,   X86::VMOVQI2PQIrm },
  { X86::VMOVSDrm_alt,X86::VMOVSDrm_alt,X86::VMOVQI2PQIrm },
  { X86::VMOVSSrm,   X86::VMOVSSrm,   X86::VMOVDI2PDIrm },
  { X86::VMOVSSrm_alt,X86::VMOVSSrm_alt,X86::VMOVDI2PDIrm },
  { X86::VMOVNTPSmr, X86::VMOVNTPDmr, X86::VMOVNTDQmr },
  { X86::VANDNPSrm,  X86::VANDNPDrm,  X86::VPANDNrm   },
  { X86::VANDNPSrr,  X86::VANDNPDrr,  X86::VPANDNrr   },
  { X86::VANDPSrm,   X86::VANDPDrm,   X86::VPANDrm    },
  { X86::VANDPSrr,   X86::VANDPDrr,   X86::VPANDrr    },
  { X86::VORPSrm,    X86::VORPDrm,    X86::VPORrm     },
  { X86::VORPSrr,    X86::VORPDrr,    X86::VPORrr     },
  { X86::VXORPSrm,   X86::VXORPDrm,   X86::VPXORrm    },
  { X86::VXORPSrr,   X86::VXORPDrr,   X86::VPXORrr    },
  { X86::VUNPCKLPDrm, X86::VUNPCKLPDrm, X86::VPUNPCKLQDQrm },
  { X86::VMOVLHPSrr,  X86::VUNPCKLPDrr, X86::VPUNPCKLQDQrr },
  { X86::VUNPCKHPDrm, X86::VUNPCKHPDrm, X86::VPUNPCKHQDQrm },
  { X86::VUNPCKHPDrr, X86::VUNPCKHPDrr, X86::VPUNPCKHQDQrr },
  { X86::VUNPCKLPSrm, X86::VUNPCKLPSrm, X86::VPUNPCKLDQrm },
  { X86::VUNPCKLPSrr, X86::VUNPCKLPSrr, X86::VPUNPCKLDQrr },
  { X86::VUNPCKHPSrm, X86::VUNPCKHPSrm, X86::VPUNPCKHDQrm },
  { X86::VUNPCKHPSrr, X86::VUNPCKHPSrr, X86::VPUNPCKHDQrr },
  { X86::VEXTRACTPSmr, X86::VEXTRACTPSmr, X86::VPEXTRDmr },
  { X86::VEXTRACTPSrr, X86::VEXTRACTPSrr, X86::VPEXTRDrr },
  // AVX 256-bit support
  { X86::VMOVAPSYmr,   X86::VMOVAPDYmr,   X86::VMOVDQAYmr  },
  { X86::VMOVAPSYrm,   X86::VMOVAPDYrm,   X86::VMOVDQAYrm  },
  { X86::VMOVAPSYrr,   X86::VMOVAPDYrr,   X86::VMOVDQAYrr  },
  { X86::VMOVUPSYmr,   X86::VMOVUPDYmr,   X86::VMOVDQUYmr  },
  { X86::VMOVUPSYrm,   X86::VMOVUPDYrm,   X86::VMOVDQUYrm  },
  { X86::VMOVNTPSYmr,  X86::VMOVNTPDYmr,  X86::VMOVNTDQYmr },
  { X86::VPERMPSYrm,   X86::VPERMPSYrm,   X86::VPERMDYrm },
  { X86::VPERMPSYrr,   X86::VPERMPSYrr,   X86::VPERMDYrr },
  { X86::VPERMPDYmi,   X86::VPERMPDYmi,   X86::VPERMQYmi },
  { X86::VPERMPDYri,   X86::VPERMPDYri,   X86::VPERMQYri },
  // AVX512 support
  { X86::VMOVLPSZ128mr,  X86::VMOVLPDZ128mr,  X86::VMOVPQI2QIZmr  },
  { X86::VMOVNTPSZ128mr, X86::VMOVNTPDZ128mr, X86::VMOVNTDQZ128mr },
  { X86::VMOVNTPSZ256mr, X86::VMOVNTPDZ256mr, X86::VMOVNTDQZ256mr },
  { X86::VMOVNTPSZmr,    X86::VMOVNTPDZmr,    X86::VMOVNTDQZmr    },
  { X86::VMOVSDZmr,      X86::VMOVSDZmr,      X86::VMOVPQI2QIZmr  },
  { X86::VMOVSSZmr,      X86::VMOVSSZmr,      X86::VMOVPDI2DIZmr  },
  { X86::VMOVSDZrm,      X86::VMOVSDZrm,      X86::VMOVQI2PQIZrm  },
  { X86::VMOVSDZrm_alt,  X86::VMOVSDZrm_alt,  X86::VMOVQI2PQIZrm  },
  { X86::VMOVSSZrm,      X86::VMOVSSZrm,      X86::VMOVDI2PDIZrm  },
  { X86::VMOVSSZrm_alt,  X86::VMOVSSZrm_alt,  X86::VMOVDI2PDIZrm  },
  { X86::VBROADCASTSSZ128rr,X86::VBROADCASTSSZ128rr,X86::VPBROADCASTDZ128rr },
  { X86::VBROADCASTSSZ128rm,X86::VBROADCASTSSZ128rm,X86::VPBROADCASTDZ128rm },
  { X86::VBROADCASTSSZ256rr,X86::VBROADCASTSSZ256rr,X86::VPBROADCASTDZ256rr },
  { X86::VBROADCASTSSZ256rm,X86::VBROADCASTSSZ256rm,X86::VPBROADCASTDZ256rm },
  { X86::VBROADCASTSSZrr,   X86::VBROADCASTSSZrr,   X86::VPBROADCASTDZrr },
  { X86::VBROADCASTSSZrm,   X86::VBROADCASTSSZrm,   X86::VPBROADCASTDZrm },
  { X86::VMOVDDUPZ128rr,    X86::VMOVDDUPZ128rr,    X86::VPBROADCASTQZ128rr },
  { X86::VMOVDDUPZ128rm,    X86::VMOVDDUPZ128rm,    X86::VPBROADCASTQZ128rm },
  { X86::VBROADCASTSDZ256rr,X86::VBROADCASTSDZ256rr,X86::VPBROADCASTQZ256rr },
  { X86::VBROADCASTSDZ256rm,X86::VBROADCASTSDZ256rm,X86::VPBROADCASTQZ256rm },
  { X86::VBROADCASTSDZrr,   X86::VBROADCASTSDZrr,   X86::VPBROADCASTQZrr },
  { X86::VBROADCASTSDZrm,   X86::VBROADCASTSDZrm,   X86::VPBROADCASTQZrm },
  { X86::VINSERTF32x4Zrr,   X86::VINSERTF32x4Zrr,   X86::VINSERTI32x4Zrr },
  { X86::VINSERTF32x4Zrm,   X86::VINSERTF32x4Zrm,   X86::VINSERTI32x4Zrm },
  { X86::VINSERTF32x8Zrr,   X86::VINSERTF32x8Zrr,   X86::VINSERTI32x8Zrr },
  { X86::VINSERTF32x8Zrm,   X86::VINSERTF32x8Zrm,   X86::VINSERTI32x8Zrm },
  { X86::VINSERTF64x2Zrr,   X86::VINSERTF64x2Zrr,   X86::VINSERTI64x2Zrr },
  { X86::VINSERTF64x2Zrm,   X86::VINSERTF64x2Zrm,   X86::VINSERTI64x2Zrm },
  { X86::VINSERTF64x4Zrr,   X86::VINSERTF64x4Zrr,   X86::VINSERTI64x4Zrr },
  { X86::VINSERTF64x4Zrm,   X86::VINSERTF64x4Zrm,   X86::VINSERTI64x4Zrm },
  { X86::VINSERTF32x4Z256rr,X86::VINSERTF32x4Z256rr,X86::VINSERTI32x4Z256rr },
  { X86::VINSERTF32x4Z256rm,X86::VINSERTF32x4Z256rm,X86::VINSERTI32x4Z256rm },
  { X86::VINSERTF64x2Z256rr,X86::VINSERTF64x2Z256rr,X86::VINSERTI64x2Z256rr },
  { X86::VINSERTF64x2Z256rm,X86::VINSERTF64x2Z256rm,X86::VINSERTI64x2Z256rm },
  { X86::VEXTRACTF32x4Zrr,   X86::VEXTRACTF32x4Zrr,   X86::VEXTRACTI32x4Zrr },
  { X86::VEXTRACTF32x4Zmr,   X86::VEXTRACTF32x4Zmr,   X86::VEXTRACTI32x4Zmr },
  { X86::VEXTRACTF32x8Zrr,   X86::VEXTRACTF32x8Zrr,   X86::VEXTRACTI32x8Zrr },
  { X86::VEXTRACTF32x8Zmr,   X86::VEXTRACTF32x8Zmr,   X86::VEXTRACTI32x8Zmr },
  { X86::VEXTRACTF64x2Zrr,   X86::VEXTRACTF64x2Zrr,   X86::VEXTRACTI64x2Zrr },
  { X86::VEXTRACTF64x2Zmr,   X86::VEXTRACTF64x2Zmr,   X86::VEXTRACTI64x2Zmr },
  { X86::VEXTRACTF64x4Zrr,   X86::VEXTRACTF64x4Zrr,   X86::VEXTRACTI64x4Zrr },
  { X86::VEXTRACTF64x4Zmr,   X86::VEXTRACTF64x4Zmr,   X86::VEXTRACTI64x4Zmr },
  { X86::VEXTRACTF32x4Z256rr,X86::VEXTRACTF32x4Z256rr,X86::VEXTRACTI32x4Z256rr },
  { X86::VEXTRACTF32x4Z256mr,X86::VEXTRACTF32x4Z256mr,X86::VEXTRACTI32x4Z256mr },
  { X86::VEXTRACTF64x2Z256rr,X86::VEXTRACTF64x2Z256rr,X86::VEXTRACTI64x2Z256rr },
  { X86::VEXTRACTF64x2Z256mr,X86::VEXTRACTF64x2Z256mr,X86::VEXTRACTI64x2Z256mr },
  { X86::VPERMILPSmi,        X86::VPERMILPSmi,        X86::VPSHUFDmi },
  { X86::VPERMILPSri,        X86::VPERMILPSri,        X86::VPSHUFDri },
  { X86::VPERMILPSZ128mi,    X86::VPERMILPSZ128mi,    X86::VPSHUFDZ128mi },
  { X86::VPERMILPSZ128ri,    X86::VPERMILPSZ128ri,    X86::VPSHUFDZ128ri },
  { X86::VPERMILPSZ256mi,    X86::VPERMILPSZ256mi,    X86::VPSHUFDZ256mi },
  { X86::VPERMILPSZ256ri,    X86::VPERMILPSZ256ri,    X86::VPSHUFDZ256ri },
  { X86::VPERMILPSZmi,       X86::VPERMILPSZmi,       X86::VPSHUFDZmi },
  { X86::VPERMILPSZri,       X86::VPERMILPSZri,       X86::VPSHUFDZri },
  { X86::VPERMPSZ256rm,      X86::VPERMPSZ256rm,      X86::VPERMDZ256rm },
  { X86::VPERMPSZ256rr,      X86::VPERMPSZ256rr,      X86::VPERMDZ256rr },
  { X86::VPERMPDZ256mi,      X86::VPERMPDZ256mi,      X86::VPERMQZ256mi },
  { X86::VPERMPDZ256ri,      X86::VPERMPDZ256ri,      X86::VPERMQZ256ri },
  { X86::VPERMPDZ256rm,      X86::VPERMPDZ256rm,      X86::VPERMQZ256rm },
  { X86::VPERMPDZ256rr,      X86::VPERMPDZ256rr,      X86::VPERMQZ256rr },
  { X86::VPERMPSZrm,         X86::VPERMPSZrm,         X86::VPERMDZrm },
  { X86::VPERMPSZrr,         X86::VPERMPSZrr,         X86::VPERMDZrr },
  { X86::VPERMPDZmi,         X86::VPERMPDZmi,         X86::VPERMQZmi },
  { X86::VPERMPDZri,         X86::VPERMPDZri,         X86::VPERMQZri },
  { X86::VPERMPDZrm,         X86::VPERMPDZrm,         X86::VPERMQZrm },
  { X86::VPERMPDZrr,         X86::VPERMPDZrr,         X86::VPERMQZrr },
  { X86::VUNPCKLPDZ256rm,    X86::VUNPCKLPDZ256rm,    X86::VPUNPCKLQDQZ256rm },
  { X86::VUNPCKLPDZ256rr,    X86::VUNPCKLPDZ256rr,    X86::VPUNPCKLQDQZ256rr },
  { X86::VUNPCKHPDZ256rm,    X86::VUNPCKHPDZ256rm,    X86::VPUNPCKHQDQZ256rm },
  { X86::VUNPCKHPDZ256rr,    X86::VUNPCKHPDZ256rr,    X86::VPUNPCKHQDQZ256rr },
  { X86::VUNPCKLPSZ256rm,    X86::VUNPCKLPSZ256rm,    X86::VPUNPCKLDQZ256rm },
  { X86::VUNPCKLPSZ256rr,    X86::VUNPCKLPSZ256rr,    X86::VPUNPCKLDQZ256rr },
  { X86::VUNPCKHPSZ256rm,    X86::VUNPCKHPSZ256rm,    X86::VPUNPCKHDQZ256rm },
  { X86::VUNPCKHPSZ256rr,    X86::VUNPCKHPSZ256rr,    X86::VPUNPCKHDQZ256rr },
  { X86::VUNPCKLPDZ128rm,    X86::VUNPCKLPDZ128rm,    X86::VPUNPCKLQDQZ128rm },
  { X86::VMOVLHPSZrr,        X86::VUNPCKLPDZ128rr,    X86::VPUNPCKLQDQZ128rr },
  { X86::VUNPCKHPDZ128rm,    X86::VUNPCKHPDZ128rm,    X86::VPUNPCKHQDQZ128rm },
  { X86::VUNPCKHPDZ128rr,    X86::VUNPCKHPDZ128rr,    X86::VPUNPCKHQDQZ128rr },
  { X86::VUNPCKLPSZ128rm,    X86::VUNPCKLPSZ128rm,    X86::VPUNPCKLDQZ128rm },
  { X86::VUNPCKLPSZ128rr,    X86::VUNPCKLPSZ128rr,    X86::VPUNPCKLDQZ128rr },
  { X86::VUNPCKHPSZ128rm,    X86::VUNPCKHPSZ128rm,    X86::VPUNPCKHDQZ128rm },
  { X86::VUNPCKHPSZ128rr,    X86::VUNPCKHPSZ128rr,    X86::VPUNPCKHDQZ128rr },
  { X86::VUNPCKLPDZrm,       X86::VUNPCKLPDZrm,       X86::VPUNPCKLQDQZrm },
  { X86::VUNPCKLPDZrr,       X86::VUNPCKLPDZrr,       X86::VPUNPCKLQDQZrr },
  { X86::VUNPCKHPDZrm,       X86::VUNPCKHPDZrm,       X86::VPUNPCKHQDQZrm },
  { X86::VUNPCKHPDZrr,       X86::VUNPCKHPDZrr,       X86::VPUNPCKHQDQZrr },
  { X86::VUNPCKLPSZrm,       X86::VUNPCKLPSZrm,       X86::VPUNPCKLDQZrm },
  { X86::VUNPCKLPSZrr,       X86::VUNPCKLPSZrr,       X86::VPUNPCKLDQZrr },
  { X86::VUNPCKHPSZrm,       X86::VUNPCKHPSZrm,       X86::VPUNPCKHDQZrm },
  { X86::VUNPCKHPSZrr,       X86::VUNPCKHPSZrr,       X86::VPUNPCKHDQZrr },
  { X86::VEXTRACTPSZmr,      X86::VEXTRACTPSZmr,      X86::VPEXTRDZmr },
  { X86::VEXTRACTPSZrr,      X86::VEXTRACTPSZrr,      X86::VPEXTRDZrr },
};

static const uint16_t ReplaceableInstrsAVX2[][3] = {
  //PackedSingle       PackedDouble       PackedInt
  { X86::VANDNPSYrm,   X86::VANDNPDYrm,   X86::VPANDNYrm   },
  { X86::VANDNPSYrr,   X86::VANDNPDYrr,   X86::VPANDNYrr   },
  { X86::VANDPSYrm,    X86::VANDPDYrm,    X86::VPANDYrm    },
  { X86::VANDPSYrr,    X86::VANDPDYrr,    X86::VPANDYrr    },
  { X86::VORPSYrm,     X86::VORPDYrm,     X86::VPORYrm     },
  { X86::VORPSYrr,     X86::VORPDYrr,     X86::VPORYrr     },
  { X86::VXORPSYrm,    X86::VXORPDYrm,    X86::VPXORYrm    },
  { X86::VXORPSYrr,    X86::VXORPDYrr,    X86::VPXORYrr    },
  { X86::VPERM2F128rm,   X86::VPERM2F128rm,   X86::VPERM2I128rm },
  { X86::VPERM2F128rr,   X86::VPERM2F128rr,   X86::VPERM2I128rr },
  { X86::VBROADCASTSSrm, X86::VBROADCASTSSrm, X86::VPBROADCASTDrm},
  { X86::VBROADCASTSSrr, X86::VBROADCASTSSrr, X86::VPBROADCASTDrr},
  { X86::VMOVDDUPrm,     X86::VMOVDDUPrm,     X86::VPBROADCASTQrm},
  { X86::VMOVDDUPrr,     X86::VMOVDDUPrr,     X86::VPBROADCASTQrr},
  { X86::VBROADCASTSSYrr, X86::VBROADCASTSSYrr, X86::VPBROADCASTDYrr},
  { X86::VBROADCASTSSYrm, X86::VBROADCASTSSYrm, X86::VPBROADCASTDYrm},
  { X86::VBROADCASTSDYrr, X86::VBROADCASTSDYrr, X86::VPBROADCASTQYrr},
  { X86::VBROADCASTSDYrm, X86::VBROADCASTSDYrm, X86::VPBROADCASTQYrm},
  { X86::VBROADCASTF128,  X86::VBROADCASTF128,  X86::VBROADCASTI128 },
  { X86::VBLENDPSYrri,    X86::VBLENDPSYrri,    X86::VPBLENDDYrri },
  { X86::VBLENDPSYrmi,    X86::VBLENDPSYrmi,    X86::VPBLENDDYrmi },
  { X86::VPERMILPSYmi,    X86::VPERMILPSYmi,    X86::VPSHUFDYmi },
  { X86::VPERMILPSYri,    X86::VPERMILPSYri,    X86::VPSHUFDYri },
  { X86::VUNPCKLPDYrm,    X86::VUNPCKLPDYrm,    X86::VPUNPCKLQDQYrm },
  { X86::VUNPCKLPDYrr,    X86::VUNPCKLPDYrr,    X86::VPUNPCKLQDQYrr },
  { X86::VUNPCKHPDYrm,    X86::VUNPCKHPDYrm,    X86::VPUNPCKHQDQYrm },
  { X86::VUNPCKHPDYrr,    X86::VUNPCKHPDYrr,    X86::VPUNPCKHQDQYrr },
  { X86::VUNPCKLPSYrm,    X86::VUNPCKLPSYrm,    X86::VPUNPCKLDQYrm },
  { X86::VUNPCKLPSYrr,    X86::VUNPCKLPSYrr,    X86::VPUNPCKLDQYrr },
  { X86::VUNPCKHPSYrm,    X86::VUNPCKHPSYrm,    X86::VPUNPCKHDQYrm },
  { X86::VUNPCKHPSYrr,    X86::VUNPCKHPSYrr,    X86::VPUNPCKHDQYrr },
};

static const uint16_t ReplaceableInstrsFP[][3] = {
  //PackedSingle         PackedDouble
  { X86::MOVLPSrm,       X86::MOVLPDrm,      X86::INSTRUCTION_LIST_END },
  { X86::MOVHPSrm,       X86::MOVHPDrm,      X86::INSTRUCTION_LIST_END },
  { X86::MOVHPSmr,       X86::MOVHPDmr,      X86::INSTRUCTION_LIST_END },
  { X86::VMOVLPSrm,      X86::VMOVLPDrm,     X86::INSTRUCTION_LIST_END },
  { X86::VMOVHPSrm,      X86::VMOVHPDrm,     X86::INSTRUCTION_LIST_END },
  { X86::VMOVHPSmr,      X86::VMOVHPDmr,     X86::INSTRUCTION_LIST_END },
  { X86::VMOVLPSZ128rm,  X86::VMOVLPDZ128rm, X86::INSTRUCTION_LIST_END },
  { X86::VMOVHPSZ128rm,  X86::VMOVHPDZ128rm, X86::INSTRUCTION_LIST_END },
  { X86::VMOVHPSZ128mr,  X86::VMOVHPDZ128mr, X86::INSTRUCTION_LIST_END },
};

static const uint16_t ReplaceableInstrsAVX2InsertExtract[][3] = {
  //PackedSingle       PackedDouble       PackedInt
  { X86::VEXTRACTF128mr, X86::VEXTRACTF128mr, X86::VEXTRACTI128mr },
  { X86::VEXTRACTF128rr, X86::VEXTRACTF128rr, X86::VEXTRACTI128rr },
  { X86::VINSERTF128rm,  X86::VINSERTF128rm,  X86::VINSERTI128rm },
  { X86::VINSERTF128rr,  X86::VINSERTF128rr,  X86::VINSERTI128rr },
};

static const uint16_t ReplaceableInstrsAVX512[][4] = {
  // Two integer columns for 64-bit and 32-bit elements.
  //PackedSingle        PackedDouble        PackedInt             PackedInt
  { X86::VMOVAPSZ128mr, X86::VMOVAPDZ128mr, X86::VMOVDQA64Z128mr, X86::VMOVDQA32Z128mr  },
  { X86::VMOVAPSZ128rm, X86::VMOVAPDZ128rm, X86::VMOVDQA64Z128rm, X86::VMOVDQA32Z128rm  },
  { X86::VMOVAPSZ128rr, X86::VMOVAPDZ128rr, X86::VMOVDQA64Z128rr, X86::VMOVDQA32Z128rr  },
  { X86::VMOVUPSZ128mr, X86::VMOVUPDZ128mr, X86::VMOVDQU64Z128mr, X86::VMOVDQU32Z128mr  },
  { X86::VMOVUPSZ128rm, X86::VMOVUPDZ128rm, X86::VMOVDQU64Z128rm, X86::VMOVDQU32Z128rm  },
  { X86::VMOVAPSZ256mr, X86::VMOVAPDZ256mr, X86::VMOVDQA64Z256mr, X86::VMOVDQA32Z256mr  },
  { X86::VMOVAPSZ256rm, X86::VMOVAPDZ256rm, X86::VMOVDQA64Z256rm, X86::VMOVDQA32Z256rm  },
  { X86::VMOVAPSZ256rr, X86::VMOVAPDZ256rr, X86::VMOVDQA64Z256rr, X86::VMOVDQA32Z256rr  },
  { X86::VMOVUPSZ256mr, X86::VMOVUPDZ256mr, X86::VMOVDQU64Z256mr, X86::VMOVDQU32Z256mr  },
  { X86::VMOVUPSZ256rm, X86::VMOVUPDZ256rm, X86::VMOVDQU64Z256rm, X86::VMOVDQU32Z256rm  },
  { X86::VMOVAPSZmr,    X86::VMOVAPDZmr,    X86::VMOVDQA64Zmr,    X86::VMOVDQA32Zmr     },
  { X86::VMOVAPSZrm,    X86::VMOVAPDZrm,    X86::VMOVDQA64Zrm,    X86::VMOVDQA32Zrm     },
  { X86::VMOVAPSZrr,    X86::VMOVAPDZrr,    X86::VMOVDQA64Zrr,    X86::VMOVDQA32Zrr     },
  { X86::VMOVUPSZmr,    X86::VMOVUPDZmr,    X86::VMOVDQU64Zmr,    X86::VMOVDQU32Zmr     },
  { X86::VMOVUPSZrm,    X86::VMOVUPDZrm,    X86::VMOVDQU64Zrm,    X86::VMOVDQU32Zrm     },
};

static const uint16_t ReplaceableInstrsAVX512DQ[][4] = {
  // Two integer columns for 64-bit and 32-bit elements.
  //PackedSingle        PackedDouble        PackedInt           PackedInt
  { X86::VANDNPSZ128rm, X86::VANDNPDZ128rm, X86::VPANDNQZ128rm, X86::VPANDNDZ128rm },
  { X86::VANDNPSZ128rr, X86::VANDNPDZ128rr, X86::VPANDNQZ128rr, X86::VPANDNDZ128rr },
  { X86::VANDPSZ128rm,  X86::VANDPDZ128rm,  X86::VPANDQZ128rm,  X86::VPANDDZ128rm  },
  { X86::VANDPSZ128rr,  X86::VANDPDZ128rr,  X86::VPANDQZ128rr,  X86::VPANDDZ128rr  },
  { X86::VORPSZ128rm,   X86::VORPDZ128rm,   X86::VPORQZ128rm,   X86::VPORDZ128rm   },
  { X86::VORPSZ128rr,   X86::VORPDZ128rr,   X86::VPORQZ128rr,   X86::VPORDZ128rr   },
  { X86::VXORPSZ128rm,  X86::VXORPDZ128rm,  X86::VPXORQZ128rm,  X86::VPXORDZ128rm  },
  { X86::VXORPSZ128rr,  X86::VXORPDZ128rr,  X86::VPXORQZ128rr,  X86::VPXORDZ128rr  },
  { X86::VANDNPSZ256rm, X86::VANDNPDZ256rm, X86::VPANDNQZ256rm, X86::VPANDNDZ256rm },
  { X86::VANDNPSZ256rr, X86::VANDNPDZ256rr, X86::VPANDNQZ256rr, X86::VPANDNDZ256rr },
  { X86::VANDPSZ256rm,  X86::VANDPDZ256rm,  X86::VPANDQZ256rm,  X86::VPANDDZ256rm  },
  { X86::VANDPSZ256rr,  X86::VANDPDZ256rr,  X86::VPANDQZ256rr,  X86::VPANDDZ256rr  },
  { X86::VORPSZ256rm,   X86::VORPDZ256rm,   X86::VPORQZ256rm,   X86::VPORDZ256rm   },
  { X86::VORPSZ256rr,   X86::VORPDZ256rr,   X86::VPORQZ256rr,   X86::VPORDZ256rr   },
  { X86::VXORPSZ256rm,  X86::VXORPDZ256rm,  X86::VPXORQZ256rm,  X86::VPXORDZ256rm  },
  { X86::VXORPSZ256rr,  X86::VXORPDZ256rr,  X86::VPXORQZ256rr,  X86::VPXORDZ256rr  },
  { X86::VANDNPSZrm,    X86::VANDNPDZrm,    X86::VPANDNQZrm,    X86::VPANDNDZrm    },
  { X86::VANDNPSZrr,    X86::VANDNPDZrr,    X86::VPANDNQZrr,    X86::VPANDNDZrr    },
  { X86::VANDPSZrm,     X86::VANDPDZrm,     X86::VPANDQZrm,     X86::VPANDDZrm     },
  { X86::VANDPSZrr,     X86::VANDPDZrr,     X86::VPANDQZrr,     X86::VPANDDZrr     },
  { X86::VORPSZrm,      X86::VORPDZrm,      X86::VPORQZrm,      X86::VPORDZrm      },
  { X86::VORPSZrr,      X86::VORPDZrr,      X86::VPORQZrr,      X86::VPORDZrr      },
  { X86::VXORPSZrm,     X86::VXORPDZrm,     X86::VPXORQZrm,     X86::VPXORDZrm     },
  { X86::VXORPSZrr,     X86::VXORPDZrr,     X86::VPXORQZrr,     X86::VPXORDZrr     },
};

static const uint16_t ReplaceableInstrsAVX512DQMasked[][4] = {
  // Two integer columns for 64-bit and 32-bit elements.
  //PackedSingle          PackedDouble
  //PackedInt             PackedInt
  { X86::VANDNPSZ128rmk,  X86::VANDNPDZ128rmk,
    X86::VPANDNQZ128rmk,  X86::VPANDNDZ128rmk  },
  { X86::VANDNPSZ128rmkz, X86::VANDNPDZ128rmkz,
    X86::VPANDNQZ128rmkz, X86::VPANDNDZ128rmkz },
  { X86::VANDNPSZ128rrk,  X86::VANDNPDZ128rrk,
    X86::VPANDNQZ128rrk,  X86::VPANDNDZ128rrk  },
  { X86::VANDNPSZ128rrkz, X86::VANDNPDZ128rrkz,
    X86::VPANDNQZ128rrkz, X86::VPANDNDZ128rrkz },
  { X86::VANDPSZ128rmk,   X86::VANDPDZ128rmk,
    X86::VPANDQZ128rmk,   X86::VPANDDZ128rmk   },
  { X86::VANDPSZ128rmkz,  X86::VANDPDZ128rmkz,
    X86::VPANDQZ128rmkz,  X86::VPANDDZ128rmkz  },
  { X86::VANDPSZ128rrk,   X86::VANDPDZ128rrk,
    X86::VPANDQZ128rrk,   X86::VPANDDZ128rrk   },
  { X86::VANDPSZ128rrkz,  X86::VANDPDZ128rrkz,
    X86::VPANDQZ128rrkz,  X86::VPANDDZ128rrkz  },
  { X86::VORPSZ128rmk,    X86::VORPDZ128rmk,
    X86::VPORQZ128rmk,    X86::VPORDZ128rmk    },
  { X86::VORPSZ128rmkz,   X86::VORPDZ128rmkz,
    X86::VPORQZ128rmkz,   X86::VPORDZ128rmkz   },
  { X86::VORPSZ128rrk,    X86::VORPDZ128rrk,
    X86::VPORQZ128rrk,    X86::VPORDZ128rrk    },
  { X86::VORPSZ128rrkz,   X86::VORPDZ128rrkz,
    X86::VPORQZ128rrkz,   X86::VPORDZ128rrkz   },
  { X86::VXORPSZ128rmk,   X86::VXORPDZ128rmk,
    X86::VPXORQZ128rmk,   X86::VPXORDZ128rmk   },
  { X86::VXORPSZ128rmkz,  X86::VXORPDZ128rmkz,
    X86::VPXORQZ128rmkz,  X86::VPXORDZ128rmkz  },
  { X86::VXORPSZ128rrk,   X86::VXORPDZ128rrk,
    X86::VPXORQZ128rrk,   X86::VPXORDZ128rrk   },
  { X86::VXORPSZ128rrkz,  X86::VXORPDZ128rrkz,
    X86::VPXORQZ128rrkz,  X86::VPXORDZ128rrkz  },
  { X86::VANDNPSZ256rmk,  X86::VANDNPDZ256rmk,
    X86::VPANDNQZ256rmk,  X86::VPANDNDZ256rmk  },
  { X86::VANDNPSZ256rmkz, X86::VANDNPDZ256rmkz,
    X86::VPANDNQZ256rmkz, X86::VPANDNDZ256rmkz },
  { X86::VANDNPSZ256rrk,  X86::VANDNPDZ256rrk,
    X86::VPANDNQZ256rrk,  X86::VPANDNDZ256rrk  },
  { X86::VANDNPSZ256rrkz, X86::VANDNPDZ256rrkz,
    X86::VPANDNQZ256rrkz, X86::VPANDNDZ256rrkz },
  { X86::VANDPSZ256rmk,   X86::VANDPDZ256rmk,
    X86::VPANDQZ256rmk,   X86::VPANDDZ256rmk   },
  { X86::VANDPSZ256rmkz,  X86::VANDPDZ256rmkz,
    X86::VPANDQZ256rmkz,  X86::VPANDDZ256rmkz  },
  { X86::VANDPSZ256rrk,   X86::VANDPDZ256rrk,
    X86::VPANDQZ256rrk,   X86::VPANDDZ256rrk   },
  { X86::VANDPSZ256rrkz,  X86::VANDPDZ256rrkz,
    X86::VPANDQZ256rrkz,  X86::VPANDDZ256rrkz  },
  { X86::VORPSZ256rmk,    X86::VORPDZ256rmk,
    X86::VPORQZ256rmk,    X86::VPORDZ256rmk    },
  { X86::VORPSZ256rmkz,   X86::VORPDZ256rmkz,
    X86::VPORQZ256rmkz,   X86::VPORDZ256rmkz   },
  { X86::VORPSZ256rrk,    X86::VORPDZ256rrk,
    X86::VPORQZ256rrk,    X86::VPORDZ256rrk    },
  { X86::VORPSZ256rrkz,   X86::VORPDZ256rrkz,
    X86::VPORQZ256rrkz,   X86::VPORDZ256rrkz   },
  { X86::VXORPSZ256rmk,   X86::VXORPDZ256rmk,
    X86::VPXORQZ256rmk,   X86::VPXORDZ256rmk   },
  { X86::VXORPSZ256rmkz,  X86::VXORPDZ256rmkz,
    X86::VPXORQZ256rmkz,  X86::VPXORDZ256rmkz  },
  { X86::VXORPSZ256rrk,   X86::VXORPDZ256rrk,
    X86::VPXORQZ256rrk,   X86::VPXORDZ256rrk   },
  { X86::VXORPSZ256rrkz,  X86::VXORPDZ256rrkz,
    X86::VPXORQZ256rrkz,  X86::VPXORDZ256rrkz  },
  { X86::VANDNPSZrmk,     X86::VANDNPDZrmk,
    X86::VPANDNQZrmk,     X86::VPANDNDZrmk     },
  { X86::VANDNPSZrmkz,    X86::VANDNPDZrmkz,
    X86::VPANDNQZrmkz,    X86::VPANDNDZrmkz    },
  { X86::VANDNPSZrrk,     X86::VANDNPDZrrk,
    X86::VPANDNQZrrk,     X86::VPANDNDZrrk     },
  { X86::VANDNPSZrrkz,    X86::VANDNPDZrrkz,
    X86::VPANDNQZrrkz,    X86::VPANDNDZrrkz    },
  { X86::VANDPSZrmk,      X86::VANDPDZrmk,
    X86::VPANDQZrmk,      X86::VPANDDZrmk      },
  { X86::VANDPSZrmkz,     X86::VANDPDZrmkz,
    X86::VPANDQZrmkz,     X86::VPANDDZrmkz     },
  { X86::VANDPSZrrk,      X86::VANDPDZrrk,
    X86::VPANDQZrrk,      X86::VPANDDZrrk      },
  { X86::VANDPSZrrkz,     X86::VANDPDZrrkz,
    X86::VPANDQZrrkz,     X86::VPANDDZrrkz     },
  { X86::VORPSZrmk,       X86::VORPDZrmk,
    X86::VPORQZrmk,       X86::VPORDZrmk       },
  { X86::VORPSZrmkz,      X86::VORPDZrmkz,
    X86::VPORQZrmkz,      X86::VPORDZrmkz      },
  { X86::VORPSZrrk,       X86::VORPDZrrk,
    X86::VPORQZrrk,       X86::VPORDZrrk       },
  { X86::VORPSZrrkz,      X86::VORPDZrrkz,
    X86::VPORQZrrkz,      X86::VPORDZrrkz      },
  { X86::VXORPSZrmk,      X86::VXORPDZrmk,
    X86::VPXORQZrmk,      X86::VPXORDZrmk      },
  { X86::VXORPSZrmkz,     X86::VXORPDZrmkz,
    X86::VPXORQZrmkz,     X86::VPXORDZrmkz     },
  { X86::VXORPSZrrk,      X86::VXORPDZrrk,
    X86::VPXORQZrrk,      X86::VPXORDZrrk      },
  { X86::VXORPSZrrkz,     X86::VXORPDZrrkz,
    X86::VPXORQZrrkz,     X86::VPXORDZrrkz     },
  // Broadcast loads can be handled the same as masked operations to avoid
  // changing element size.
  { X86::VANDNPSZ128rmb,  X86::VANDNPDZ128rmb,
    X86::VPANDNQZ128rmb,  X86::VPANDNDZ128rmb  },
  { X86::VANDPSZ128rmb,   X86::VANDPDZ128rmb,
    X86::VPANDQZ128rmb,   X86::VPANDDZ128rmb   },
  { X86::VORPSZ128rmb,    X86::VORPDZ128rmb,
    X86::VPORQZ128rmb,    X86::VPORDZ128rmb    },
  { X86::VXORPSZ128rmb,   X86::VXORPDZ128rmb,
    X86::VPXORQZ128rmb,   X86::VPXORDZ128rmb   },
  { X86::VANDNPSZ256rmb,  X86::VANDNPDZ256rmb,
    X86::VPANDNQZ256rmb,  X86::VPANDNDZ256rmb  },
  { X86::VANDPSZ256rmb,   X86::VANDPDZ256rmb,
    X86::VPANDQZ256rmb,   X86::VPANDDZ256rmb   },
  { X86::VORPSZ256rmb,    X86::VORPDZ256rmb,
    X86::VPORQZ256rmb,    X86::VPORDZ256rmb    },
  { X86::VXORPSZ256rmb,   X86::VXORPDZ256rmb,
    X86::VPXORQZ256rmb,   X86::VPXORDZ256rmb   },
  { X86::VANDNPSZrmb,     X86::VANDNPDZrmb,
    X86::VPANDNQZrmb,     X86::VPANDNDZrmb     },
  { X86::VANDPSZrmb,      X86::VANDPDZrmb,
    X86::VPANDQZrmb,      X86::VPANDDZrmb      },
  { X86::VANDPSZrmb,      X86::VANDPDZrmb,
    X86::VPANDQZrmb,      X86::VPANDDZrmb      },
  { X86::VORPSZrmb,       X86::VORPDZrmb,
    X86::VPORQZrmb,       X86::VPORDZrmb       },
  { X86::VXORPSZrmb,      X86::VXORPDZrmb,
    X86::VPXORQZrmb,      X86::VPXORDZrmb      },
  { X86::VANDNPSZ128rmbk, X86::VANDNPDZ128rmbk,
    X86::VPANDNQZ128rmbk, X86::VPANDNDZ128rmbk },
  { X86::VANDPSZ128rmbk,  X86::VANDPDZ128rmbk,
    X86::VPANDQZ128rmbk,  X86::VPANDDZ128rmbk  },
  { X86::VORPSZ128rmbk,   X86::VORPDZ128rmbk,
    X86::VPORQZ128rmbk,   X86::VPORDZ128rmbk   },
  { X86::VXORPSZ128rmbk,  X86::VXORPDZ128rmbk,
    X86::VPXORQZ128rmbk,  X86::VPXORDZ128rmbk  },
  { X86::VANDNPSZ256rmbk, X86::VANDNPDZ256rmbk,
    X86::VPANDNQZ256rmbk, X86::VPANDNDZ256rmbk },
  { X86::VANDPSZ256rmbk,  X86::VANDPDZ256rmbk,
    X86::VPANDQZ256rmbk,  X86::VPANDDZ256rmbk  },
  { X86::VORPSZ256rmbk,   X86::VORPDZ256rmbk,
    X86::VPORQZ256rmbk,   X86::VPORDZ256rmbk   },
  { X86::VXORPSZ256rmbk,  X86::VXORPDZ256rmbk,
    X86::VPXORQZ256rmbk,  X86::VPXORDZ256rmbk  },
  { X86::VANDNPSZrmbk,    X86::VANDNPDZrmbk,
    X86::VPANDNQZrmbk,    X86::VPANDNDZrmbk    },
  { X86::VANDPSZrmbk,     X86::VANDPDZrmbk,
    X86::VPANDQZrmbk,     X86::VPANDDZrmbk     },
  { X86::VANDPSZrmbk,     X86::VANDPDZrmbk,
    X86::VPANDQZrmbk,     X86::VPANDDZrmbk     },
  { X86::VORPSZrmbk,      X86::VORPDZrmbk,
    X86::VPORQZrmbk,      X86::VPORDZrmbk      },
  { X86::VXORPSZrmbk,     X86::VXORPDZrmbk,
    X86::VPXORQZrmbk,     X86::VPXORDZrmbk     },
  { X86::VANDNPSZ128rmbkz,X86::VANDNPDZ128rmbkz,
    X86::VPANDNQZ128rmbkz,X86::VPANDNDZ128rmbkz},
  { X86::VANDPSZ128rmbkz, X86::VANDPDZ128rmbkz,
    X86::VPANDQZ128rmbkz, X86::VPANDDZ128rmbkz },
  { X86::VORPSZ128rmbkz,  X86::VORPDZ128rmbkz,
    X86::VPORQZ128rmbkz,  X86::VPORDZ128rmbkz  },
  { X86::VXORPSZ128rmbkz, X86::VXORPDZ128rmbkz,
    X86::VPXORQZ128rmbkz, X86::VPXORDZ128rmbkz },
  { X86::VANDNPSZ256rmbkz,X86::VANDNPDZ256rmbkz,
    X86::VPANDNQZ256rmbkz,X86::VPANDNDZ256rmbkz},
  { X86::VANDPSZ256rmbkz, X86::VANDPDZ256rmbkz,
    X86::VPANDQZ256rmbkz, X86::VPANDDZ256rmbkz },
  { X86::VORPSZ256rmbkz,  X86::VORPDZ256rmbkz,
    X86::VPORQZ256rmbkz,  X86::VPORDZ256rmbkz  },
  { X86::VXORPSZ256rmbkz, X86::VXORPDZ256rmbkz,
    X86::VPXORQZ256rmbkz, X86::VPXORDZ256rmbkz },
  { X86::VANDNPSZrmbkz,   X86::VANDNPDZrmbkz,
    X86::VPANDNQZrmbkz,   X86::VPANDNDZrmbkz   },
  { X86::VANDPSZrmbkz,    X86::VANDPDZrmbkz,
    X86::VPANDQZrmbkz,    X86::VPANDDZrmbkz    },
  { X86::VANDPSZrmbkz,    X86::VANDPDZrmbkz,
    X86::VPANDQZrmbkz,    X86::VPANDDZrmbkz    },
  { X86::VORPSZrmbkz,     X86::VORPDZrmbkz,
    X86::VPORQZrmbkz,     X86::VPORDZrmbkz     },
  { X86::VXORPSZrmbkz,    X86::VXORPDZrmbkz,
    X86::VPXORQZrmbkz,    X86::VPXORDZrmbkz    },
};

// NOTE: These should only be used by the custom domain methods.
static const uint16_t ReplaceableBlendInstrs[][3] = {
  //PackedSingle             PackedDouble             PackedInt
  { X86::BLENDPSrmi,         X86::BLENDPDrmi,         X86::PBLENDWrmi   },
  { X86::BLENDPSrri,         X86::BLENDPDrri,         X86::PBLENDWrri   },
  { X86::VBLENDPSrmi,        X86::VBLENDPDrmi,        X86::VPBLENDWrmi  },
  { X86::VBLENDPSrri,        X86::VBLENDPDrri,        X86::VPBLENDWrri  },
  { X86::VBLENDPSYrmi,       X86::VBLENDPDYrmi,       X86::VPBLENDWYrmi },
  { X86::VBLENDPSYrri,       X86::VBLENDPDYrri,       X86::VPBLENDWYrri },
};
static const uint16_t ReplaceableBlendAVX2Instrs[][3] = {
  //PackedSingle             PackedDouble             PackedInt
  { X86::VBLENDPSrmi,        X86::VBLENDPDrmi,        X86::VPBLENDDrmi  },
  { X86::VBLENDPSrri,        X86::VBLENDPDrri,        X86::VPBLENDDrri  },
  { X86::VBLENDPSYrmi,       X86::VBLENDPDYrmi,       X86::VPBLENDDYrmi },
  { X86::VBLENDPSYrri,       X86::VBLENDPDYrri,       X86::VPBLENDDYrri },
};

// Special table for changing EVEX logic instructions to VEX.
// TODO: Should we run EVEX->VEX earlier?
static const uint16_t ReplaceableCustomAVX512LogicInstrs[][4] = {
  // Two integer columns for 64-bit and 32-bit elements.
  //PackedSingle     PackedDouble     PackedInt           PackedInt
  { X86::VANDNPSrm,  X86::VANDNPDrm,  X86::VPANDNQZ128rm, X86::VPANDNDZ128rm },
  { X86::VANDNPSrr,  X86::VANDNPDrr,  X86::VPANDNQZ128rr, X86::VPANDNDZ128rr },
  { X86::VANDPSrm,   X86::VANDPDrm,   X86::VPANDQZ128rm,  X86::VPANDDZ128rm  },
  { X86::VANDPSrr,   X86::VANDPDrr,   X86::VPANDQZ128rr,  X86::VPANDDZ128rr  },
  { X86::VORPSrm,    X86::VORPDrm,    X86::VPORQZ128rm,   X86::VPORDZ128rm   },
  { X86::VORPSrr,    X86::VORPDrr,    X86::VPORQZ128rr,   X86::VPORDZ128rr   },
  { X86::VXORPSrm,   X86::VXORPDrm,   X86::VPXORQZ128rm,  X86::VPXORDZ128rm  },
  { X86::VXORPSrr,   X86::VXORPDrr,   X86::VPXORQZ128rr,  X86::VPXORDZ128rr  },
  { X86::VANDNPSYrm, X86::VANDNPDYrm, X86::VPANDNQZ256rm, X86::VPANDNDZ256rm },
  { X86::VANDNPSYrr, X86::VANDNPDYrr, X86::VPANDNQZ256rr, X86::VPANDNDZ256rr },
  { X86::VANDPSYrm,  X86::VANDPDYrm,  X86::VPANDQZ256rm,  X86::VPANDDZ256rm  },
  { X86::VANDPSYrr,  X86::VANDPDYrr,  X86::VPANDQZ256rr,  X86::VPANDDZ256rr  },
  { X86::VORPSYrm,   X86::VORPDYrm,   X86::VPORQZ256rm,   X86::VPORDZ256rm   },
  { X86::VORPSYrr,   X86::VORPDYrr,   X86::VPORQZ256rr,   X86::VPORDZ256rr   },
  { X86::VXORPSYrm,  X86::VXORPDYrm,  X86::VPXORQZ256rm,  X86::VPXORDZ256rm  },
  { X86::VXORPSYrr,  X86::VXORPDYrr,  X86::VPXORQZ256rr,  X86::VPXORDZ256rr  },
};

// FIXME: Some shuffle and unpack instructions have equivalents in different
// domains, but they require a bit more work than just switching opcodes.

static const uint16_t *lookup(unsigned opcode, unsigned domain,
                              ArrayRef<uint16_t[3]> Table) {
  for (const uint16_t (&Row)[3] : Table)
    if (Row[domain-1] == opcode)
      return Row;
  return nullptr;
}

static const uint16_t *lookupAVX512(unsigned opcode, unsigned domain,
                                    ArrayRef<uint16_t[4]> Table) {
  // If this is the integer domain make sure to check both integer columns.
  for (const uint16_t (&Row)[4] : Table)
    if (Row[domain-1] == opcode || (domain == 3 && Row[3] == opcode))
      return Row;
  return nullptr;
}

// Helper to attempt to widen/narrow blend masks.
static bool AdjustBlendMask(unsigned OldMask, unsigned OldWidth,
                            unsigned NewWidth, unsigned *pNewMask = nullptr) {
  assert(((OldWidth % NewWidth) == 0 || (NewWidth % OldWidth) == 0) &&
         "Illegal blend mask scale");
  unsigned NewMask = 0;

  if ((OldWidth % NewWidth) == 0) {
    unsigned Scale = OldWidth / NewWidth;
    unsigned SubMask = (1u << Scale) - 1;
    for (unsigned i = 0; i != NewWidth; ++i) {
      unsigned Sub = (OldMask >> (i * Scale)) & SubMask;
      if (Sub == SubMask)
        NewMask |= (1u << i);
      else if (Sub != 0x0)
        return false;
    }
  } else {
    unsigned Scale = NewWidth / OldWidth;
    unsigned SubMask = (1u << Scale) - 1;
    for (unsigned i = 0; i != OldWidth; ++i) {
      if (OldMask & (1 << i)) {
        NewMask |= (SubMask << (i * Scale));
      }
    }
  }

  if (pNewMask)
    *pNewMask = NewMask;
  return true;
}

uint16_t X86InstrInfo::getExecutionDomainCustom(const MachineInstr &MI) const {
  unsigned Opcode = MI.getOpcode();
  unsigned NumOperands = MI.getDesc().getNumOperands();

  auto GetBlendDomains = [&](unsigned ImmWidth, bool Is256) {
    uint16_t validDomains = 0;
    if (MI.getOperand(NumOperands - 1).isImm()) {
      unsigned Imm = MI.getOperand(NumOperands - 1).getImm();
      if (AdjustBlendMask(Imm, ImmWidth, Is256 ? 8 : 4))
        validDomains |= 0x2; // PackedSingle
      if (AdjustBlendMask(Imm, ImmWidth, Is256 ? 4 : 2))
        validDomains |= 0x4; // PackedDouble
      if (!Is256 || Subtarget.hasAVX2())
        validDomains |= 0x8; // PackedInt
    }
    return validDomains;
  };

  switch (Opcode) {
  case X86::BLENDPDrmi:
  case X86::BLENDPDrri:
  case X86::VBLENDPDrmi:
  case X86::VBLENDPDrri:
    return GetBlendDomains(2, false);
  case X86::VBLENDPDYrmi:
  case X86::VBLENDPDYrri:
    return GetBlendDomains(4, true);
  case X86::BLENDPSrmi:
  case X86::BLENDPSrri:
  case X86::VBLENDPSrmi:
  case X86::VBLENDPSrri:
  case X86::VPBLENDDrmi:
  case X86::VPBLENDDrri:
    return GetBlendDomains(4, false);
  case X86::VBLENDPSYrmi:
  case X86::VBLENDPSYrri:
  case X86::VPBLENDDYrmi:
  case X86::VPBLENDDYrri:
    return GetBlendDomains(8, true);
  case X86::PBLENDWrmi:
  case X86::PBLENDWrri:
  case X86::VPBLENDWrmi:
  case X86::VPBLENDWrri:
  // Treat VPBLENDWY as a 128-bit vector as it repeats the lo/hi masks.
  case X86::VPBLENDWYrmi:
  case X86::VPBLENDWYrri:
    return GetBlendDomains(8, false);
  case X86::VPANDDZ128rr:  case X86::VPANDDZ128rm:
  case X86::VPANDDZ256rr:  case X86::VPANDDZ256rm:
  case X86::VPANDQZ128rr:  case X86::VPANDQZ128rm:
  case X86::VPANDQZ256rr:  case X86::VPANDQZ256rm:
  case X86::VPANDNDZ128rr: case X86::VPANDNDZ128rm:
  case X86::VPANDNDZ256rr: case X86::VPANDNDZ256rm:
  case X86::VPANDNQZ128rr: case X86::VPANDNQZ128rm:
  case X86::VPANDNQZ256rr: case X86::VPANDNQZ256rm:
  case X86::VPORDZ128rr:   case X86::VPORDZ128rm:
  case X86::VPORDZ256rr:   case X86::VPORDZ256rm:
  case X86::VPORQZ128rr:   case X86::VPORQZ128rm:
  case X86::VPORQZ256rr:   case X86::VPORQZ256rm:
  case X86::VPXORDZ128rr:  case X86::VPXORDZ128rm:
  case X86::VPXORDZ256rr:  case X86::VPXORDZ256rm:
  case X86::VPXORQZ128rr:  case X86::VPXORQZ128rm:
  case X86::VPXORQZ256rr:  case X86::VPXORQZ256rm:
    // If we don't have DQI see if we can still switch from an EVEX integer
    // instruction to a VEX floating point instruction.
    if (Subtarget.hasDQI())
      return 0;

    if (RI.getEncodingValue(MI.getOperand(0).getReg()) >= 16)
      return 0;
    if (RI.getEncodingValue(MI.getOperand(1).getReg()) >= 16)
      return 0;
    // Register forms will have 3 operands. Memory form will have more.
    if (NumOperands == 3 &&
        RI.getEncodingValue(MI.getOperand(2).getReg()) >= 16)
      return 0;

    // All domains are valid.
    return 0xe;
  case X86::MOVHLPSrr:
    // We can swap domains when both inputs are the same register.
    // FIXME: This doesn't catch all the cases we would like. If the input
    // register isn't KILLed by the instruction, the two address instruction
    // pass puts a COPY on one input. The other input uses the original
    // register. This prevents the same physical register from being used by
    // both inputs.
    if (MI.getOperand(1).getReg() == MI.getOperand(2).getReg() &&
        MI.getOperand(0).getSubReg() == 0 &&
        MI.getOperand(1).getSubReg() == 0 &&
        MI.getOperand(2).getSubReg() == 0)
      return 0x6;
    return 0;
  case X86::SHUFPDrri:
    return 0x6;
  }
  return 0;
}

bool X86InstrInfo::setExecutionDomainCustom(MachineInstr &MI,
                                            unsigned Domain) const {
  assert(Domain > 0 && Domain < 4 && "Invalid execution domain");
  uint16_t dom = (MI.getDesc().TSFlags >> X86II::SSEDomainShift) & 3;
  assert(dom && "Not an SSE instruction");

  unsigned Opcode = MI.getOpcode();
  unsigned NumOperands = MI.getDesc().getNumOperands();

  auto SetBlendDomain = [&](unsigned ImmWidth, bool Is256) {
    if (MI.getOperand(NumOperands - 1).isImm()) {
      unsigned Imm = MI.getOperand(NumOperands - 1).getImm() & 255;
      Imm = (ImmWidth == 16 ? ((Imm << 8) | Imm) : Imm);
      unsigned NewImm = Imm;

      const uint16_t *table = lookup(Opcode, dom, ReplaceableBlendInstrs);
      if (!table)
        table = lookup(Opcode, dom, ReplaceableBlendAVX2Instrs);

      if (Domain == 1) { // PackedSingle
        AdjustBlendMask(Imm, ImmWidth, Is256 ? 8 : 4, &NewImm);
      } else if (Domain == 2) { // PackedDouble
        AdjustBlendMask(Imm, ImmWidth, Is256 ? 4 : 2, &NewImm);
      } else if (Domain == 3) { // PackedInt
        if (Subtarget.hasAVX2()) {
          // If we are already VPBLENDW use that, else use VPBLENDD.
          if ((ImmWidth / (Is256 ? 2 : 1)) != 8) {
            table = lookup(Opcode, dom, ReplaceableBlendAVX2Instrs);
            AdjustBlendMask(Imm, ImmWidth, Is256 ? 8 : 4, &NewImm);
          }
        } else {
          assert(!Is256 && "128-bit vector expected");
          AdjustBlendMask(Imm, ImmWidth, 8, &NewImm);
        }
      }

      assert(table && table[Domain - 1] && "Unknown domain op");
      MI.setDesc(get(table[Domain - 1]));
      MI.getOperand(NumOperands - 1).setImm(NewImm & 255);
    }
    return true;
  };

  switch (Opcode) {
  case X86::BLENDPDrmi:
  case X86::BLENDPDrri:
  case X86::VBLENDPDrmi:
  case X86::VBLENDPDrri:
    return SetBlendDomain(2, false);
  case X86::VBLENDPDYrmi:
  case X86::VBLENDPDYrri:
    return SetBlendDomain(4, true);
  case X86::BLENDPSrmi:
  case X86::BLENDPSrri:
  case X86::VBLENDPSrmi:
  case X86::VBLENDPSrri:
  case X86::VPBLENDDrmi:
  case X86::VPBLENDDrri:
    return SetBlendDomain(4, false);
  case X86::VBLENDPSYrmi:
  case X86::VBLENDPSYrri:
  case X86::VPBLENDDYrmi:
  case X86::VPBLENDDYrri:
    return SetBlendDomain(8, true);
  case X86::PBLENDWrmi:
  case X86::PBLENDWrri:
  case X86::VPBLENDWrmi:
  case X86::VPBLENDWrri:
    return SetBlendDomain(8, false);
  case X86::VPBLENDWYrmi:
  case X86::VPBLENDWYrri:
    return SetBlendDomain(16, true);
  case X86::VPANDDZ128rr:  case X86::VPANDDZ128rm:
  case X86::VPANDDZ256rr:  case X86::VPANDDZ256rm:
  case X86::VPANDQZ128rr:  case X86::VPANDQZ128rm:
  case X86::VPANDQZ256rr:  case X86::VPANDQZ256rm:
  case X86::VPANDNDZ128rr: case X86::VPANDNDZ128rm:
  case X86::VPANDNDZ256rr: case X86::VPANDNDZ256rm:
  case X86::VPANDNQZ128rr: case X86::VPANDNQZ128rm:
  case X86::VPANDNQZ256rr: case X86::VPANDNQZ256rm:
  case X86::VPORDZ128rr:   case X86::VPORDZ128rm:
  case X86::VPORDZ256rr:   case X86::VPORDZ256rm:
  case X86::VPORQZ128rr:   case X86::VPORQZ128rm:
  case X86::VPORQZ256rr:   case X86::VPORQZ256rm:
  case X86::VPXORDZ128rr:  case X86::VPXORDZ128rm:
  case X86::VPXORDZ256rr:  case X86::VPXORDZ256rm:
  case X86::VPXORQZ128rr:  case X86::VPXORQZ128rm:
  case X86::VPXORQZ256rr:  case X86::VPXORQZ256rm: {
    // Without DQI, convert EVEX instructions to VEX instructions.
    if (Subtarget.hasDQI())
      return false;

    const uint16_t *table = lookupAVX512(MI.getOpcode(), dom,
                                         ReplaceableCustomAVX512LogicInstrs);
    assert(table && "Instruction not found in table?");
    // Don't change integer Q instructions to D instructions and
    // use D intructions if we started with a PS instruction.
    if (Domain == 3 && (dom == 1 || table[3] == MI.getOpcode()))
      Domain = 4;
    MI.setDesc(get(table[Domain - 1]));
    return true;
  }
  case X86::UNPCKHPDrr:
  case X86::MOVHLPSrr:
    // We just need to commute the instruction which will switch the domains.
    if (Domain != dom && Domain != 3 &&
        MI.getOperand(1).getReg() == MI.getOperand(2).getReg() &&
        MI.getOperand(0).getSubReg() == 0 &&
        MI.getOperand(1).getSubReg() == 0 &&
        MI.getOperand(2).getSubReg() == 0) {
      commuteInstruction(MI, false);
      return true;
    }
    // We must always return true for MOVHLPSrr.
    if (Opcode == X86::MOVHLPSrr)
      return true;
    break;
  case X86::SHUFPDrri: {
    if (Domain == 1) {
      unsigned Imm = MI.getOperand(3).getImm();
      unsigned NewImm = 0x44;
      if (Imm & 1) NewImm |= 0x0a;
      if (Imm & 2) NewImm |= 0xa0;
      MI.getOperand(3).setImm(NewImm);
      MI.setDesc(get(X86::SHUFPSrri));
    }
    return true;
  }
  }
  return false;
}

std::pair<uint16_t, uint16_t>
X86InstrInfo::getExecutionDomain(const MachineInstr &MI) const {
  uint16_t domain = (MI.getDesc().TSFlags >> X86II::SSEDomainShift) & 3;
  unsigned opcode = MI.getOpcode();
  uint16_t validDomains = 0;
  if (domain) {
    // Attempt to match for custom instructions.
    validDomains = getExecutionDomainCustom(MI);
    if (validDomains)
      return std::make_pair(domain, validDomains);

    if (lookup(opcode, domain, ReplaceableInstrs)) {
      validDomains = 0xe;
    } else if (lookup(opcode, domain, ReplaceableInstrsAVX2)) {
      validDomains = Subtarget.hasAVX2() ? 0xe : 0x6;
    } else if (lookup(opcode, domain, ReplaceableInstrsFP)) {
      validDomains = 0x6;
    } else if (lookup(opcode, domain, ReplaceableInstrsAVX2InsertExtract)) {
      // Insert/extract instructions should only effect domain if AVX2
      // is enabled.
      if (!Subtarget.hasAVX2())
        return std::make_pair(0, 0);
      validDomains = 0xe;
    } else if (lookupAVX512(opcode, domain, ReplaceableInstrsAVX512)) {
      validDomains = 0xe;
    } else if (Subtarget.hasDQI() && lookupAVX512(opcode, domain,
                                                  ReplaceableInstrsAVX512DQ)) {
      validDomains = 0xe;
    } else if (Subtarget.hasDQI()) {
      if (const uint16_t *table = lookupAVX512(opcode, domain,
                                             ReplaceableInstrsAVX512DQMasked)) {
        if (domain == 1 || (domain == 3 && table[3] == opcode))
          validDomains = 0xa;
        else
          validDomains = 0xc;
      }
    }
  }
  return std::make_pair(domain, validDomains);
}

void X86InstrInfo::setExecutionDomain(MachineInstr &MI, unsigned Domain) const {
  assert(Domain>0 && Domain<4 && "Invalid execution domain");
  uint16_t dom = (MI.getDesc().TSFlags >> X86II::SSEDomainShift) & 3;
  assert(dom && "Not an SSE instruction");

  // Attempt to match for custom instructions.
  if (setExecutionDomainCustom(MI, Domain))
    return;

  const uint16_t *table = lookup(MI.getOpcode(), dom, ReplaceableInstrs);
  if (!table) { // try the other table
    assert((Subtarget.hasAVX2() || Domain < 3) &&
           "256-bit vector operations only available in AVX2");
    table = lookup(MI.getOpcode(), dom, ReplaceableInstrsAVX2);
  }
  if (!table) { // try the FP table
    table = lookup(MI.getOpcode(), dom, ReplaceableInstrsFP);
    assert((!table || Domain < 3) &&
           "Can only select PackedSingle or PackedDouble");
  }
  if (!table) { // try the other table
    assert(Subtarget.hasAVX2() &&
           "256-bit insert/extract only available in AVX2");
    table = lookup(MI.getOpcode(), dom, ReplaceableInstrsAVX2InsertExtract);
  }
  if (!table) { // try the AVX512 table
    assert(Subtarget.hasAVX512() && "Requires AVX-512");
    table = lookupAVX512(MI.getOpcode(), dom, ReplaceableInstrsAVX512);
    // Don't change integer Q instructions to D instructions.
    if (table && Domain == 3 && table[3] == MI.getOpcode())
      Domain = 4;
  }
  if (!table) { // try the AVX512DQ table
    assert((Subtarget.hasDQI() || Domain >= 3) && "Requires AVX-512DQ");
    table = lookupAVX512(MI.getOpcode(), dom, ReplaceableInstrsAVX512DQ);
    // Don't change integer Q instructions to D instructions and
    // use D instructions if we started with a PS instruction.
    if (table && Domain == 3 && (dom == 1 || table[3] == MI.getOpcode()))
      Domain = 4;
  }
  if (!table) { // try the AVX512DQMasked table
    assert((Subtarget.hasDQI() || Domain >= 3) && "Requires AVX-512DQ");
    table = lookupAVX512(MI.getOpcode(), dom, ReplaceableInstrsAVX512DQMasked);
    if (table && Domain == 3 && (dom == 1 || table[3] == MI.getOpcode()))
      Domain = 4;
  }
  assert(table && "Cannot change domain");
  MI.setDesc(get(table[Domain - 1]));
}

/// Return the noop instruction to use for a noop.
void X86InstrInfo::getNoop(MCInst &NopInst) const {
  NopInst.setOpcode(X86::NOOP);
}

bool X86InstrInfo::isHighLatencyDef(int opc) const {
  switch (opc) {
  default: return false;
  case X86::DIVPDrm:
  case X86::DIVPDrr:
  case X86::DIVPSrm:
  case X86::DIVPSrr:
  case X86::DIVSDrm:
  case X86::DIVSDrm_Int:
  case X86::DIVSDrr:
  case X86::DIVSDrr_Int:
  case X86::DIVSSrm:
  case X86::DIVSSrm_Int:
  case X86::DIVSSrr:
  case X86::DIVSSrr_Int:
  case X86::SQRTPDm:
  case X86::SQRTPDr:
  case X86::SQRTPSm:
  case X86::SQRTPSr:
  case X86::SQRTSDm:
  case X86::SQRTSDm_Int:
  case X86::SQRTSDr:
  case X86::SQRTSDr_Int:
  case X86::SQRTSSm:
  case X86::SQRTSSm_Int:
  case X86::SQRTSSr:
  case X86::SQRTSSr_Int:
  // AVX instructions with high latency
  case X86::VDIVPDrm:
  case X86::VDIVPDrr:
  case X86::VDIVPDYrm:
  case X86::VDIVPDYrr:
  case X86::VDIVPSrm:
  case X86::VDIVPSrr:
  case X86::VDIVPSYrm:
  case X86::VDIVPSYrr:
  case X86::VDIVSDrm:
  case X86::VDIVSDrm_Int:
  case X86::VDIVSDrr:
  case X86::VDIVSDrr_Int:
  case X86::VDIVSSrm:
  case X86::VDIVSSrm_Int:
  case X86::VDIVSSrr:
  case X86::VDIVSSrr_Int:
  case X86::VSQRTPDm:
  case X86::VSQRTPDr:
  case X86::VSQRTPDYm:
  case X86::VSQRTPDYr:
  case X86::VSQRTPSm:
  case X86::VSQRTPSr:
  case X86::VSQRTPSYm:
  case X86::VSQRTPSYr:
  case X86::VSQRTSDm:
  case X86::VSQRTSDm_Int:
  case X86::VSQRTSDr:
  case X86::VSQRTSDr_Int:
  case X86::VSQRTSSm:
  case X86::VSQRTSSm_Int:
  case X86::VSQRTSSr:
  case X86::VSQRTSSr_Int:
  // AVX512 instructions with high latency
  case X86::VDIVPDZ128rm:
  case X86::VDIVPDZ128rmb:
  case X86::VDIVPDZ128rmbk:
  case X86::VDIVPDZ128rmbkz:
  case X86::VDIVPDZ128rmk:
  case X86::VDIVPDZ128rmkz:
  case X86::VDIVPDZ128rr:
  case X86::VDIVPDZ128rrk:
  case X86::VDIVPDZ128rrkz:
  case X86::VDIVPDZ256rm:
  case X86::VDIVPDZ256rmb:
  case X86::VDIVPDZ256rmbk:
  case X86::VDIVPDZ256rmbkz:
  case X86::VDIVPDZ256rmk:
  case X86::VDIVPDZ256rmkz:
  case X86::VDIVPDZ256rr:
  case X86::VDIVPDZ256rrk:
  case X86::VDIVPDZ256rrkz:
  case X86::VDIVPDZrrb:
  case X86::VDIVPDZrrbk:
  case X86::VDIVPDZrrbkz:
  case X86::VDIVPDZrm:
  case X86::VDIVPDZrmb:
  case X86::VDIVPDZrmbk:
  case X86::VDIVPDZrmbkz:
  case X86::VDIVPDZrmk:
  case X86::VDIVPDZrmkz:
  case X86::VDIVPDZrr:
  case X86::VDIVPDZrrk:
  case X86::VDIVPDZrrkz:
  case X86::VDIVPSZ128rm:
  case X86::VDIVPSZ128rmb:
  case X86::VDIVPSZ128rmbk:
  case X86::VDIVPSZ128rmbkz:
  case X86::VDIVPSZ128rmk:
  case X86::VDIVPSZ128rmkz:
  case X86::VDIVPSZ128rr:
  case X86::VDIVPSZ128rrk:
  case X86::VDIVPSZ128rrkz:
  case X86::VDIVPSZ256rm:
  case X86::VDIVPSZ256rmb:
  case X86::VDIVPSZ256rmbk:
  case X86::VDIVPSZ256rmbkz:
  case X86::VDIVPSZ256rmk:
  case X86::VDIVPSZ256rmkz:
  case X86::VDIVPSZ256rr:
  case X86::VDIVPSZ256rrk:
  case X86::VDIVPSZ256rrkz:
  case X86::VDIVPSZrrb:
  case X86::VDIVPSZrrbk:
  case X86::VDIVPSZrrbkz:
  case X86::VDIVPSZrm:
  case X86::VDIVPSZrmb:
  case X86::VDIVPSZrmbk:
  case X86::VDIVPSZrmbkz:
  case X86::VDIVPSZrmk:
  case X86::VDIVPSZrmkz:
  case X86::VDIVPSZrr:
  case X86::VDIVPSZrrk:
  case X86::VDIVPSZrrkz:
  case X86::VDIVSDZrm:
  case X86::VDIVSDZrr:
  case X86::VDIVSDZrm_Int:
  case X86::VDIVSDZrm_Intk:
  case X86::VDIVSDZrm_Intkz:
  case X86::VDIVSDZrr_Int:
  case X86::VDIVSDZrr_Intk:
  case X86::VDIVSDZrr_Intkz:
  case X86::VDIVSDZrrb_Int:
  case X86::VDIVSDZrrb_Intk:
  case X86::VDIVSDZrrb_Intkz:
  case X86::VDIVSSZrm:
  case X86::VDIVSSZrr:
  case X86::VDIVSSZrm_Int:
  case X86::VDIVSSZrm_Intk:
  case X86::VDIVSSZrm_Intkz:
  case X86::VDIVSSZrr_Int:
  case X86::VDIVSSZrr_Intk:
  case X86::VDIVSSZrr_Intkz:
  case X86::VDIVSSZrrb_Int:
  case X86::VDIVSSZrrb_Intk:
  case X86::VDIVSSZrrb_Intkz:
  case X86::VSQRTPDZ128m:
  case X86::VSQRTPDZ128mb:
  case X86::VSQRTPDZ128mbk:
  case X86::VSQRTPDZ128mbkz:
  case X86::VSQRTPDZ128mk:
  case X86::VSQRTPDZ128mkz:
  case X86::VSQRTPDZ128r:
  case X86::VSQRTPDZ128rk:
  case X86::VSQRTPDZ128rkz:
  case X86::VSQRTPDZ256m:
  case X86::VSQRTPDZ256mb:
  case X86::VSQRTPDZ256mbk:
  case X86::VSQRTPDZ256mbkz:
  case X86::VSQRTPDZ256mk:
  case X86::VSQRTPDZ256mkz:
  case X86::VSQRTPDZ256r:
  case X86::VSQRTPDZ256rk:
  case X86::VSQRTPDZ256rkz:
  case X86::VSQRTPDZm:
  case X86::VSQRTPDZmb:
  case X86::VSQRTPDZmbk:
  case X86::VSQRTPDZmbkz:
  case X86::VSQRTPDZmk:
  case X86::VSQRTPDZmkz:
  case X86::VSQRTPDZr:
  case X86::VSQRTPDZrb:
  case X86::VSQRTPDZrbk:
  case X86::VSQRTPDZrbkz:
  case X86::VSQRTPDZrk:
  case X86::VSQRTPDZrkz:
  case X86::VSQRTPSZ128m:
  case X86::VSQRTPSZ128mb:
  case X86::VSQRTPSZ128mbk:
  case X86::VSQRTPSZ128mbkz:
  case X86::VSQRTPSZ128mk:
  case X86::VSQRTPSZ128mkz:
  case X86::VSQRTPSZ128r:
  case X86::VSQRTPSZ128rk:
  case X86::VSQRTPSZ128rkz:
  case X86::VSQRTPSZ256m:
  case X86::VSQRTPSZ256mb:
  case X86::VSQRTPSZ256mbk:
  case X86::VSQRTPSZ256mbkz:
  case X86::VSQRTPSZ256mk:
  case X86::VSQRTPSZ256mkz:
  case X86::VSQRTPSZ256r:
  case X86::VSQRTPSZ256rk:
  case X86::VSQRTPSZ256rkz:
  case X86::VSQRTPSZm:
  case X86::VSQRTPSZmb:
  case X86::VSQRTPSZmbk:
  case X86::VSQRTPSZmbkz:
  case X86::VSQRTPSZmk:
  case X86::VSQRTPSZmkz:
  case X86::VSQRTPSZr:
  case X86::VSQRTPSZrb:
  case X86::VSQRTPSZrbk:
  case X86::VSQRTPSZrbkz:
  case X86::VSQRTPSZrk:
  case X86::VSQRTPSZrkz:
  case X86::VSQRTSDZm:
  case X86::VSQRTSDZm_Int:
  case X86::VSQRTSDZm_Intk:
  case X86::VSQRTSDZm_Intkz:
  case X86::VSQRTSDZr:
  case X86::VSQRTSDZr_Int:
  case X86::VSQRTSDZr_Intk:
  case X86::VSQRTSDZr_Intkz:
  case X86::VSQRTSDZrb_Int:
  case X86::VSQRTSDZrb_Intk:
  case X86::VSQRTSDZrb_Intkz:
  case X86::VSQRTSSZm:
  case X86::VSQRTSSZm_Int:
  case X86::VSQRTSSZm_Intk:
  case X86::VSQRTSSZm_Intkz:
  case X86::VSQRTSSZr:
  case X86::VSQRTSSZr_Int:
  case X86::VSQRTSSZr_Intk:
  case X86::VSQRTSSZr_Intkz:
  case X86::VSQRTSSZrb_Int:
  case X86::VSQRTSSZrb_Intk:
  case X86::VSQRTSSZrb_Intkz:

  case X86::VGATHERDPDYrm:
  case X86::VGATHERDPDZ128rm:
  case X86::VGATHERDPDZ256rm:
  case X86::VGATHERDPDZrm:
  case X86::VGATHERDPDrm:
  case X86::VGATHERDPSYrm:
  case X86::VGATHERDPSZ128rm:
  case X86::VGATHERDPSZ256rm:
  case X86::VGATHERDPSZrm:
  case X86::VGATHERDPSrm:
  case X86::VGATHERPF0DPDm:
  case X86::VGATHERPF0DPSm:
  case X86::VGATHERPF0QPDm:
  case X86::VGATHERPF0QPSm:
  case X86::VGATHERPF1DPDm:
  case X86::VGATHERPF1DPSm:
  case X86::VGATHERPF1QPDm:
  case X86::VGATHERPF1QPSm:
  case X86::VGATHERQPDYrm:
  case X86::VGATHERQPDZ128rm:
  case X86::VGATHERQPDZ256rm:
  case X86::VGATHERQPDZrm:
  case X86::VGATHERQPDrm:
  case X86::VGATHERQPSYrm:
  case X86::VGATHERQPSZ128rm:
  case X86::VGATHERQPSZ256rm:
  case X86::VGATHERQPSZrm:
  case X86::VGATHERQPSrm:
  case X86::VPGATHERDDYrm:
  case X86::VPGATHERDDZ128rm:
  case X86::VPGATHERDDZ256rm:
  case X86::VPGATHERDDZrm:
  case X86::VPGATHERDDrm:
  case X86::VPGATHERDQYrm:
  case X86::VPGATHERDQZ128rm:
  case X86::VPGATHERDQZ256rm:
  case X86::VPGATHERDQZrm:
  case X86::VPGATHERDQrm:
  case X86::VPGATHERQDYrm:
  case X86::VPGATHERQDZ128rm:
  case X86::VPGATHERQDZ256rm:
  case X86::VPGATHERQDZrm:
  case X86::VPGATHERQDrm:
  case X86::VPGATHERQQYrm:
  case X86::VPGATHERQQZ128rm:
  case X86::VPGATHERQQZ256rm:
  case X86::VPGATHERQQZrm:
  case X86::VPGATHERQQrm:
  case X86::VSCATTERDPDZ128mr:
  case X86::VSCATTERDPDZ256mr:
  case X86::VSCATTERDPDZmr:
  case X86::VSCATTERDPSZ128mr:
  case X86::VSCATTERDPSZ256mr:
  case X86::VSCATTERDPSZmr:
  case X86::VSCATTERPF0DPDm:
  case X86::VSCATTERPF0DPSm:
  case X86::VSCATTERPF0QPDm:
  case X86::VSCATTERPF0QPSm:
  case X86::VSCATTERPF1DPDm:
  case X86::VSCATTERPF1DPSm:
  case X86::VSCATTERPF1QPDm:
  case X86::VSCATTERPF1QPSm:
  case X86::VSCATTERQPDZ128mr:
  case X86::VSCATTERQPDZ256mr:
  case X86::VSCATTERQPDZmr:
  case X86::VSCATTERQPSZ128mr:
  case X86::VSCATTERQPSZ256mr:
  case X86::VSCATTERQPSZmr:
  case X86::VPSCATTERDDZ128mr:
  case X86::VPSCATTERDDZ256mr:
  case X86::VPSCATTERDDZmr:
  case X86::VPSCATTERDQZ128mr:
  case X86::VPSCATTERDQZ256mr:
  case X86::VPSCATTERDQZmr:
  case X86::VPSCATTERQDZ128mr:
  case X86::VPSCATTERQDZ256mr:
  case X86::VPSCATTERQDZmr:
  case X86::VPSCATTERQQZ128mr:
  case X86::VPSCATTERQQZ256mr:
  case X86::VPSCATTERQQZmr:
    return true;
  }
}

bool X86InstrInfo::hasHighOperandLatency(const TargetSchedModel &SchedModel,
                                         const MachineRegisterInfo *MRI,
                                         const MachineInstr &DefMI,
                                         unsigned DefIdx,
                                         const MachineInstr &UseMI,
                                         unsigned UseIdx) const {
  return isHighLatencyDef(DefMI.getOpcode());
}

bool X86InstrInfo::hasReassociableOperands(const MachineInstr &Inst,
                                           const MachineBasicBlock *MBB) const {
  assert(Inst.getNumExplicitOperands() == 3 && Inst.getNumExplicitDefs() == 1 &&
         Inst.getNumDefs() <= 2 && "Reassociation needs binary operators");

  // Integer binary math/logic instructions have a third source operand:
  // the EFLAGS register. That operand must be both defined here and never
  // used; ie, it must be dead. If the EFLAGS operand is live, then we can
  // not change anything because rearranging the operands could affect other
  // instructions that depend on the exact status flags (zero, sign, etc.)
  // that are set by using these particular operands with this operation.
  const MachineOperand *FlagDef = Inst.findRegisterDefOperand(X86::EFLAGS);
  assert((Inst.getNumDefs() == 1 || FlagDef) &&
         "Implicit def isn't flags?");
  if (FlagDef && !FlagDef->isDead())
    return false;

  return TargetInstrInfo::hasReassociableOperands(Inst, MBB);
}

// TODO: There are many more machine instruction opcodes to match:
//       1. Other data types (integer, vectors)
//       2. Other math / logic operations (xor, or)
//       3. Other forms of the same operation (intrinsics and other variants)
bool X86InstrInfo::isAssociativeAndCommutative(const MachineInstr &Inst) const {
  switch (Inst.getOpcode()) {
  case X86::AND8rr:
  case X86::AND16rr:
  case X86::AND32rr:
  case X86::AND64rr:
  case X86::OR8rr:
  case X86::OR16rr:
  case X86::OR32rr:
  case X86::OR64rr:
  case X86::XOR8rr:
  case X86::XOR16rr:
  case X86::XOR32rr:
  case X86::XOR64rr:
  case X86::IMUL16rr:
  case X86::IMUL32rr:
  case X86::IMUL64rr:
  case X86::PANDrr:
  case X86::PORrr:
  case X86::PXORrr:
  case X86::ANDPDrr:
  case X86::ANDPSrr:
  case X86::ORPDrr:
  case X86::ORPSrr:
  case X86::XORPDrr:
  case X86::XORPSrr:
  case X86::PADDBrr:
  case X86::PADDWrr:
  case X86::PADDDrr:
  case X86::PADDQrr:
  case X86::PMULLWrr:
  case X86::PMULLDrr:
  case X86::PMAXSBrr:
  case X86::PMAXSDrr:
  case X86::PMAXSWrr:
  case X86::PMAXUBrr:
  case X86::PMAXUDrr:
  case X86::PMAXUWrr:
  case X86::PMINSBrr:
  case X86::PMINSDrr:
  case X86::PMINSWrr:
  case X86::PMINUBrr:
  case X86::PMINUDrr:
  case X86::PMINUWrr:
  case X86::VPANDrr:
  case X86::VPANDYrr:
  case X86::VPANDDZ128rr:
  case X86::VPANDDZ256rr:
  case X86::VPANDDZrr:
  case X86::VPANDQZ128rr:
  case X86::VPANDQZ256rr:
  case X86::VPANDQZrr:
  case X86::VPORrr:
  case X86::VPORYrr:
  case X86::VPORDZ128rr:
  case X86::VPORDZ256rr:
  case X86::VPORDZrr:
  case X86::VPORQZ128rr:
  case X86::VPORQZ256rr:
  case X86::VPORQZrr:
  case X86::VPXORrr:
  case X86::VPXORYrr:
  case X86::VPXORDZ128rr:
  case X86::VPXORDZ256rr:
  case X86::VPXORDZrr:
  case X86::VPXORQZ128rr:
  case X86::VPXORQZ256rr:
  case X86::VPXORQZrr:
  case X86::VANDPDrr:
  case X86::VANDPSrr:
  case X86::VANDPDYrr:
  case X86::VANDPSYrr:
  case X86::VANDPDZ128rr:
  case X86::VANDPSZ128rr:
  case X86::VANDPDZ256rr:
  case X86::VANDPSZ256rr:
  case X86::VANDPDZrr:
  case X86::VANDPSZrr:
  case X86::VORPDrr:
  case X86::VORPSrr:
  case X86::VORPDYrr:
  case X86::VORPSYrr:
  case X86::VORPDZ128rr:
  case X86::VORPSZ128rr:
  case X86::VORPDZ256rr:
  case X86::VORPSZ256rr:
  case X86::VORPDZrr:
  case X86::VORPSZrr:
  case X86::VXORPDrr:
  case X86::VXORPSrr:
  case X86::VXORPDYrr:
  case X86::VXORPSYrr:
  case X86::VXORPDZ128rr:
  case X86::VXORPSZ128rr:
  case X86::VXORPDZ256rr:
  case X86::VXORPSZ256rr:
  case X86::VXORPDZrr:
  case X86::VXORPSZrr:
  case X86::KADDBrr:
  case X86::KADDWrr:
  case X86::KADDDrr:
  case X86::KADDQrr:
  case X86::KANDBrr:
  case X86::KANDWrr:
  case X86::KANDDrr:
  case X86::KANDQrr:
  case X86::KORBrr:
  case X86::KORWrr:
  case X86::KORDrr:
  case X86::KORQrr:
  case X86::KXORBrr:
  case X86::KXORWrr:
  case X86::KXORDrr:
  case X86::KXORQrr:
  case X86::VPADDBrr:
  case X86::VPADDWrr:
  case X86::VPADDDrr:
  case X86::VPADDQrr:
  case X86::VPADDBYrr:
  case X86::VPADDWYrr:
  case X86::VPADDDYrr:
  case X86::VPADDQYrr:
  case X86::VPADDBZ128rr:
  case X86::VPADDWZ128rr:
  case X86::VPADDDZ128rr:
  case X86::VPADDQZ128rr:
  case X86::VPADDBZ256rr:
  case X86::VPADDWZ256rr:
  case X86::VPADDDZ256rr:
  case X86::VPADDQZ256rr:
  case X86::VPADDBZrr:
  case X86::VPADDWZrr:
  case X86::VPADDDZrr:
  case X86::VPADDQZrr:
  case X86::VPMULLWrr:
  case X86::VPMULLWYrr:
  case X86::VPMULLWZ128rr:
  case X86::VPMULLWZ256rr:
  case X86::VPMULLWZrr:
  case X86::VPMULLDrr:
  case X86::VPMULLDYrr:
  case X86::VPMULLDZ128rr:
  case X86::VPMULLDZ256rr:
  case X86::VPMULLDZrr:
  case X86::VPMULLQZ128rr:
  case X86::VPMULLQZ256rr:
  case X86::VPMULLQZrr:
  case X86::VPMAXSBrr:
  case X86::VPMAXSBYrr:
  case X86::VPMAXSBZ128rr:
  case X86::VPMAXSBZ256rr:
  case X86::VPMAXSBZrr:
  case X86::VPMAXSDrr:
  case X86::VPMAXSDYrr:
  case X86::VPMAXSDZ128rr:
  case X86::VPMAXSDZ256rr:
  case X86::VPMAXSDZrr:
  case X86::VPMAXSQZ128rr:
  case X86::VPMAXSQZ256rr:
  case X86::VPMAXSQZrr:
  case X86::VPMAXSWrr:
  case X86::VPMAXSWYrr:
  case X86::VPMAXSWZ128rr:
  case X86::VPMAXSWZ256rr:
  case X86::VPMAXSWZrr:
  case X86::VPMAXUBrr:
  case X86::VPMAXUBYrr:
  case X86::VPMAXUBZ128rr:
  case X86::VPMAXUBZ256rr:
  case X86::VPMAXUBZrr:
  case X86::VPMAXUDrr:
  case X86::VPMAXUDYrr:
  case X86::VPMAXUDZ128rr:
  case X86::VPMAXUDZ256rr:
  case X86::VPMAXUDZrr:
  case X86::VPMAXUQZ128rr:
  case X86::VPMAXUQZ256rr:
  case X86::VPMAXUQZrr:
  case X86::VPMAXUWrr:
  case X86::VPMAXUWYrr:
  case X86::VPMAXUWZ128rr:
  case X86::VPMAXUWZ256rr:
  case X86::VPMAXUWZrr:
  case X86::VPMINSBrr:
  case X86::VPMINSBYrr:
  case X86::VPMINSBZ128rr:
  case X86::VPMINSBZ256rr:
  case X86::VPMINSBZrr:
  case X86::VPMINSDrr:
  case X86::VPMINSDYrr:
  case X86::VPMINSDZ128rr:
  case X86::VPMINSDZ256rr:
  case X86::VPMINSDZrr:
  case X86::VPMINSQZ128rr:
  case X86::VPMINSQZ256rr:
  case X86::VPMINSQZrr:
  case X86::VPMINSWrr:
  case X86::VPMINSWYrr:
  case X86::VPMINSWZ128rr:
  case X86::VPMINSWZ256rr:
  case X86::VPMINSWZrr:
  case X86::VPMINUBrr:
  case X86::VPMINUBYrr:
  case X86::VPMINUBZ128rr:
  case X86::VPMINUBZ256rr:
  case X86::VPMINUBZrr:
  case X86::VPMINUDrr:
  case X86::VPMINUDYrr:
  case X86::VPMINUDZ128rr:
  case X86::VPMINUDZ256rr:
  case X86::VPMINUDZrr:
  case X86::VPMINUQZ128rr:
  case X86::VPMINUQZ256rr:
  case X86::VPMINUQZrr:
  case X86::VPMINUWrr:
  case X86::VPMINUWYrr:
  case X86::VPMINUWZ128rr:
  case X86::VPMINUWZ256rr:
  case X86::VPMINUWZrr:
  // Normal min/max instructions are not commutative because of NaN and signed
  // zero semantics, but these are. Thus, there's no need to check for global
  // relaxed math; the instructions themselves have the properties we need.
  case X86::MAXCPDrr:
  case X86::MAXCPSrr:
  case X86::MAXCSDrr:
  case X86::MAXCSSrr:
  case X86::MINCPDrr:
  case X86::MINCPSrr:
  case X86::MINCSDrr:
  case X86::MINCSSrr:
  case X86::VMAXCPDrr:
  case X86::VMAXCPSrr:
  case X86::VMAXCPDYrr:
  case X86::VMAXCPSYrr:
  case X86::VMAXCPDZ128rr:
  case X86::VMAXCPSZ128rr:
  case X86::VMAXCPDZ256rr:
  case X86::VMAXCPSZ256rr:
  case X86::VMAXCPDZrr:
  case X86::VMAXCPSZrr:
  case X86::VMAXCSDrr:
  case X86::VMAXCSSrr:
  case X86::VMAXCSDZrr:
  case X86::VMAXCSSZrr:
  case X86::VMINCPDrr:
  case X86::VMINCPSrr:
  case X86::VMINCPDYrr:
  case X86::VMINCPSYrr:
  case X86::VMINCPDZ128rr:
  case X86::VMINCPSZ128rr:
  case X86::VMINCPDZ256rr:
  case X86::VMINCPSZ256rr:
  case X86::VMINCPDZrr:
  case X86::VMINCPSZrr:
  case X86::VMINCSDrr:
  case X86::VMINCSSrr:
  case X86::VMINCSDZrr:
  case X86::VMINCSSZrr:
#if INTEL_CUSTOMIZATION
#if INTEL_FEATURE_ISA_FP16
  case X86::VMAXCPHZ128rr:
  case X86::VMAXCPHZ256rr:
  case X86::VMAXCPHZrr:
  case X86::VMAXCSHZrr:
  case X86::VMINCPHZ128rr:
  case X86::VMINCPHZ256rr:
  case X86::VMINCPHZrr:
  case X86::VMINCSHZrr:
#endif // INTEL_FEATURE_ISA_FP16
#endif // INTEL_CUSTOMIZATION
    return true;
  case X86::ADDPDrr:
  case X86::ADDPSrr:
  case X86::ADDSDrr:
  case X86::ADDSSrr:
  case X86::MULPDrr:
  case X86::MULPSrr:
  case X86::MULSDrr:
  case X86::MULSSrr:
  case X86::VADDPDrr:
  case X86::VADDPSrr:
  case X86::VADDPDYrr:
  case X86::VADDPSYrr:
  case X86::VADDPDZ128rr:
  case X86::VADDPSZ128rr:
  case X86::VADDPDZ256rr:
  case X86::VADDPSZ256rr:
  case X86::VADDPDZrr:
  case X86::VADDPSZrr:
  case X86::VADDSDrr:
  case X86::VADDSSrr:
  case X86::VADDSDZrr:
  case X86::VADDSSZrr:
  case X86::VMULPDrr:
  case X86::VMULPSrr:
  case X86::VMULPDYrr:
  case X86::VMULPSYrr:
  case X86::VMULPDZ128rr:
  case X86::VMULPSZ128rr:
  case X86::VMULPDZ256rr:
  case X86::VMULPSZ256rr:
  case X86::VMULPDZrr:
  case X86::VMULPSZrr:
  case X86::VMULSDrr:
  case X86::VMULSSrr:
  case X86::VMULSDZrr:
  case X86::VMULSSZrr:
#if INTEL_CUSTOMIZATION
#if INTEL_FEATURE_ISA_FP16
  case X86::VADDPHZ128rr:
  case X86::VADDPHZ256rr:
  case X86::VADDPHZrr:
  case X86::VADDSHZrr:
  case X86::VMULPHZ128rr:
  case X86::VMULPHZ256rr:
  case X86::VMULPHZrr:
  case X86::VMULSHZrr:
#endif // INTEL_FEATURE_ISA_FP16
#endif // INTEL_CUSTOMIZATION
    return Inst.getFlag(MachineInstr::MIFlag::FmReassoc) &&
           Inst.getFlag(MachineInstr::MIFlag::FmNsz);
  default:
    return false;
  }
}

/// If \p DescribedReg overlaps with the MOVrr instruction's destination
/// register then, if possible, describe the value in terms of the source
/// register.
static Optional<ParamLoadedValue>
describeMOVrrLoadedValue(const MachineInstr &MI, Register DescribedReg,
                         const TargetRegisterInfo *TRI) {
  Register DestReg = MI.getOperand(0).getReg();
  Register SrcReg = MI.getOperand(1).getReg();

  auto Expr = DIExpression::get(MI.getMF()->getFunction().getContext(), {});

  // If the described register is the destination, just return the source.
  if (DestReg == DescribedReg)
    return ParamLoadedValue(MachineOperand::CreateReg(SrcReg, false), Expr);

  // If the described register is a sub-register of the destination register,
  // then pick out the source register's corresponding sub-register.
  if (unsigned SubRegIdx = TRI->getSubRegIndex(DestReg, DescribedReg)) {
    Register SrcSubReg = TRI->getSubReg(SrcReg, SubRegIdx);
    return ParamLoadedValue(MachineOperand::CreateReg(SrcSubReg, false), Expr);
  }

  // The remaining case to consider is when the described register is a
  // super-register of the destination register. MOV8rr and MOV16rr does not
  // write to any of the other bytes in the register, meaning that we'd have to
  // describe the value using a combination of the source register and the
  // non-overlapping bits in the described register, which is not currently
  // possible.
  if (MI.getOpcode() == X86::MOV8rr || MI.getOpcode() == X86::MOV16rr ||
      !TRI->isSuperRegister(DestReg, DescribedReg))
    return None;

  assert(MI.getOpcode() == X86::MOV32rr && "Unexpected super-register case");
  return ParamLoadedValue(MachineOperand::CreateReg(SrcReg, false), Expr);
}

Optional<ParamLoadedValue>
X86InstrInfo::describeLoadedValue(const MachineInstr &MI, Register Reg) const {
  const MachineOperand *Op = nullptr;
  DIExpression *Expr = nullptr;

  const TargetRegisterInfo *TRI = &getRegisterInfo();

  switch (MI.getOpcode()) {
  case X86::LEA32r:
  case X86::LEA64r:
  case X86::LEA64_32r: {
    // We may need to describe a 64-bit parameter with a 32-bit LEA.
    if (!TRI->isSuperRegisterEq(MI.getOperand(0).getReg(), Reg))
      return None;

    // Operand 4 could be global address. For now we do not support
    // such situation.
    if (!MI.getOperand(4).isImm() || !MI.getOperand(2).isImm())
      return None;

    const MachineOperand &Op1 = MI.getOperand(1);
    const MachineOperand &Op2 = MI.getOperand(3);
    assert(Op2.isReg() && (Op2.getReg() == X86::NoRegister ||
                           Register::isPhysicalRegister(Op2.getReg())));

    // Omit situations like:
    // %rsi = lea %rsi, 4, ...
    if ((Op1.isReg() && Op1.getReg() == MI.getOperand(0).getReg()) ||
        Op2.getReg() == MI.getOperand(0).getReg())
      return None;
    else if ((Op1.isReg() && Op1.getReg() != X86::NoRegister &&
              TRI->regsOverlap(Op1.getReg(), MI.getOperand(0).getReg())) ||
             (Op2.getReg() != X86::NoRegister &&
              TRI->regsOverlap(Op2.getReg(), MI.getOperand(0).getReg())))
      return None;

    int64_t Coef = MI.getOperand(2).getImm();
    int64_t Offset = MI.getOperand(4).getImm();
    SmallVector<uint64_t, 8> Ops;

    if ((Op1.isReg() && Op1.getReg() != X86::NoRegister)) {
      Op = &Op1;
    } else if (Op1.isFI())
      Op = &Op1;

    if (Op && Op->isReg() && Op->getReg() == Op2.getReg() && Coef > 0) {
      Ops.push_back(dwarf::DW_OP_constu);
      Ops.push_back(Coef + 1);
      Ops.push_back(dwarf::DW_OP_mul);
    } else {
      if (Op && Op2.getReg() != X86::NoRegister) {
        int dwarfReg = TRI->getDwarfRegNum(Op2.getReg(), false);
        if (dwarfReg < 0)
          return None;
        else if (dwarfReg < 32) {
          Ops.push_back(dwarf::DW_OP_breg0 + dwarfReg);
          Ops.push_back(0);
        } else {
          Ops.push_back(dwarf::DW_OP_bregx);
          Ops.push_back(dwarfReg);
          Ops.push_back(0);
        }
      } else if (!Op) {
        assert(Op2.getReg() != X86::NoRegister);
        Op = &Op2;
      }

      if (Coef > 1) {
        assert(Op2.getReg() != X86::NoRegister);
        Ops.push_back(dwarf::DW_OP_constu);
        Ops.push_back(Coef);
        Ops.push_back(dwarf::DW_OP_mul);
      }

      if (((Op1.isReg() && Op1.getReg() != X86::NoRegister) || Op1.isFI()) &&
          Op2.getReg() != X86::NoRegister) {
        Ops.push_back(dwarf::DW_OP_plus);
      }
    }

    DIExpression::appendOffset(Ops, Offset);
    Expr = DIExpression::get(MI.getMF()->getFunction().getContext(), Ops);

    return ParamLoadedValue(*Op, Expr);;
  }
  case X86::MOV8ri:
  case X86::MOV16ri:
    // TODO: Handle MOV8ri and MOV16ri.
    return None;
  case X86::MOV32ri:
  case X86::MOV64ri:
  case X86::MOV64ri32:
    // MOV32ri may be used for producing zero-extended 32-bit immediates in
    // 64-bit parameters, so we need to consider super-registers.
    if (!TRI->isSuperRegisterEq(MI.getOperand(0).getReg(), Reg))
      return None;
    return ParamLoadedValue(MI.getOperand(1), Expr);
  case X86::MOV8rr:
  case X86::MOV16rr:
  case X86::MOV32rr:
  case X86::MOV64rr:
    return describeMOVrrLoadedValue(MI, Reg, TRI);
  case X86::XOR32rr: {
    // 64-bit parameters are zero-materialized using XOR32rr, so also consider
    // super-registers.
    if (!TRI->isSuperRegisterEq(MI.getOperand(0).getReg(), Reg))
      return None;
    if (MI.getOperand(1).getReg() == MI.getOperand(2).getReg())
      return ParamLoadedValue(MachineOperand::CreateImm(0), Expr);
    return None;
  }
  case X86::MOVSX64rr32: {
    // We may need to describe the lower 32 bits of the MOVSX; for example, in
    // cases like this:
    //
    //  $ebx = [...]
    //  $rdi = MOVSX64rr32 $ebx
    //  $esi = MOV32rr $edi
    if (!TRI->isSubRegisterEq(MI.getOperand(0).getReg(), Reg))
      return None;

    Expr = DIExpression::get(MI.getMF()->getFunction().getContext(), {});

    // If the described register is the destination register we need to
    // sign-extend the source register from 32 bits. The other case we handle
    // is when the described register is the 32-bit sub-register of the
    // destination register, in case we just need to return the source
    // register.
    if (Reg == MI.getOperand(0).getReg())
      Expr = DIExpression::appendExt(Expr, 32, 64, true);
    else
      assert(X86MCRegisterClasses[X86::GR32RegClassID].contains(Reg) &&
             "Unhandled sub-register case for MOVSX64rr32");

    return ParamLoadedValue(MI.getOperand(1), Expr);
  }
  default:
    assert(!MI.isMoveImmediate() && "Unexpected MoveImm instruction");
    return TargetInstrInfo::describeLoadedValue(MI, Reg);
  }
}

/// This is an architecture-specific helper function of reassociateOps.
/// Set special operand attributes for new instructions after reassociation.
void X86InstrInfo::setSpecialOperandAttr(MachineInstr &OldMI1,
                                         MachineInstr &OldMI2,
                                         MachineInstr &NewMI1,
                                         MachineInstr &NewMI2) const {
  // Propagate FP flags from the original instructions.
  // But clear poison-generating flags because those may not be valid now.
  // TODO: There should be a helper function for copying only fast-math-flags.
  uint16_t IntersectedFlags = OldMI1.getFlags() & OldMI2.getFlags();
  NewMI1.setFlags(IntersectedFlags);
  NewMI1.clearFlag(MachineInstr::MIFlag::NoSWrap);
  NewMI1.clearFlag(MachineInstr::MIFlag::NoUWrap);
  NewMI1.clearFlag(MachineInstr::MIFlag::IsExact);

  NewMI2.setFlags(IntersectedFlags);
  NewMI2.clearFlag(MachineInstr::MIFlag::NoSWrap);
  NewMI2.clearFlag(MachineInstr::MIFlag::NoUWrap);
  NewMI2.clearFlag(MachineInstr::MIFlag::IsExact);

  // Integer instructions may define an implicit EFLAGS dest register operand.
  MachineOperand *OldFlagDef1 = OldMI1.findRegisterDefOperand(X86::EFLAGS);
  MachineOperand *OldFlagDef2 = OldMI2.findRegisterDefOperand(X86::EFLAGS);

  assert(!OldFlagDef1 == !OldFlagDef2 &&
         "Unexpected instruction type for reassociation");

  if (!OldFlagDef1 || !OldFlagDef2)
    return;

  assert(OldFlagDef1->isDead() && OldFlagDef2->isDead() &&
         "Must have dead EFLAGS operand in reassociable instruction");

  MachineOperand *NewFlagDef1 = NewMI1.findRegisterDefOperand(X86::EFLAGS);
  MachineOperand *NewFlagDef2 = NewMI2.findRegisterDefOperand(X86::EFLAGS);

  assert(NewFlagDef1 && NewFlagDef2 &&
         "Unexpected operand in reassociable instruction");

  // Mark the new EFLAGS operands as dead to be helpful to subsequent iterations
  // of this pass or other passes. The EFLAGS operands must be dead in these new
  // instructions because the EFLAGS operands in the original instructions must
  // be dead in order for reassociation to occur.
  NewFlagDef1->setIsDead();
  NewFlagDef2->setIsDead();
}

std::pair<unsigned, unsigned>
X86InstrInfo::decomposeMachineOperandsTargetFlags(unsigned TF) const {
  return std::make_pair(TF, 0u);
}

ArrayRef<std::pair<unsigned, const char *>>
X86InstrInfo::getSerializableDirectMachineOperandTargetFlags() const {
  using namespace X86II;
  static const std::pair<unsigned, const char *> TargetFlags[] = {
      {MO_GOT_ABSOLUTE_ADDRESS, "x86-got-absolute-address"},
      {MO_PIC_BASE_OFFSET, "x86-pic-base-offset"},
      {MO_GOT, "x86-got"},
      {MO_GOTOFF, "x86-gotoff"},
      {MO_GOTPCREL, "x86-gotpcrel"},
      {MO_PLT, "x86-plt"},
      {MO_TLSGD, "x86-tlsgd"},
      {MO_TLSLD, "x86-tlsld"},
      {MO_TLSLDM, "x86-tlsldm"},
      {MO_GOTTPOFF, "x86-gottpoff"},
      {MO_INDNTPOFF, "x86-indntpoff"},
      {MO_TPOFF, "x86-tpoff"},
      {MO_DTPOFF, "x86-dtpoff"},
      {MO_NTPOFF, "x86-ntpoff"},
      {MO_GOTNTPOFF, "x86-gotntpoff"},
      {MO_DLLIMPORT, "x86-dllimport"},
      {MO_DARWIN_NONLAZY, "x86-darwin-nonlazy"},
      {MO_DARWIN_NONLAZY_PIC_BASE, "x86-darwin-nonlazy-pic-base"},
      {MO_TLVP, "x86-tlvp"},
      {MO_TLVP_PIC_BASE, "x86-tlvp-pic-base"},
      {MO_SECREL, "x86-secrel"},
      {MO_COFFSTUB, "x86-coffstub"}};
  return makeArrayRef(TargetFlags);
}

namespace {
  /// Create Global Base Reg pass. This initializes the PIC
  /// global base register for x86-32.
  struct CGBR : public MachineFunctionPass {
    static char ID;
    CGBR() : MachineFunctionPass(ID) {}

    bool runOnMachineFunction(MachineFunction &MF) override {
      const X86TargetMachine *TM =
        static_cast<const X86TargetMachine *>(&MF.getTarget());
      const X86Subtarget &STI = MF.getSubtarget<X86Subtarget>();

      // Don't do anything in the 64-bit small and kernel code models. They use
      // RIP-relative addressing for everything.
      if (STI.is64Bit() && (TM->getCodeModel() == CodeModel::Small ||
                            TM->getCodeModel() == CodeModel::Kernel))
        return false;

      // Only emit a global base reg in PIC mode.
      if (!TM->isPositionIndependent())
        return false;

      X86MachineFunctionInfo *X86FI = MF.getInfo<X86MachineFunctionInfo>();
      Register GlobalBaseReg = X86FI->getGlobalBaseReg();

      // If we didn't need a GlobalBaseReg, don't insert code.
      if (GlobalBaseReg == 0)
        return false;

      // Insert the set of GlobalBaseReg into the first MBB of the function
      MachineBasicBlock &FirstMBB = MF.front();
      MachineBasicBlock::iterator MBBI = FirstMBB.begin();
      DebugLoc DL = FirstMBB.findDebugLoc(MBBI);
      MachineRegisterInfo &RegInfo = MF.getRegInfo();
      const X86InstrInfo *TII = STI.getInstrInfo();

      Register PC;
      if (STI.isPICStyleGOT())
        PC = RegInfo.createVirtualRegister(&X86::GR32RegClass);
      else
        PC = GlobalBaseReg;

      if (STI.is64Bit()) {
        if (TM->getCodeModel() == CodeModel::Medium) {
          // In the medium code model, use a RIP-relative LEA to materialize the
          // GOT.
          BuildMI(FirstMBB, MBBI, DL, TII->get(X86::LEA64r), PC)
              .addReg(X86::RIP)
              .addImm(0)
              .addReg(0)
              .addExternalSymbol("_GLOBAL_OFFSET_TABLE_")
              .addReg(0);
        } else if (TM->getCodeModel() == CodeModel::Large) {
          // In the large code model, we are aiming for this code, though the
          // register allocation may vary:
          //   leaq .LN$pb(%rip), %rax
          //   movq $_GLOBAL_OFFSET_TABLE_ - .LN$pb, %rcx
          //   addq %rcx, %rax
          // RAX now holds address of _GLOBAL_OFFSET_TABLE_.
          Register PBReg = RegInfo.createVirtualRegister(&X86::GR64RegClass);
          Register GOTReg = RegInfo.createVirtualRegister(&X86::GR64RegClass);
          BuildMI(FirstMBB, MBBI, DL, TII->get(X86::LEA64r), PBReg)
              .addReg(X86::RIP)
              .addImm(0)
              .addReg(0)
              .addSym(MF.getPICBaseSymbol())
              .addReg(0);
          std::prev(MBBI)->setPreInstrSymbol(MF, MF.getPICBaseSymbol());
          BuildMI(FirstMBB, MBBI, DL, TII->get(X86::MOV64ri), GOTReg)
              .addExternalSymbol("_GLOBAL_OFFSET_TABLE_",
                                 X86II::MO_PIC_BASE_OFFSET);
          BuildMI(FirstMBB, MBBI, DL, TII->get(X86::ADD64rr), PC)
              .addReg(PBReg, RegState::Kill)
              .addReg(GOTReg, RegState::Kill);
        } else {
          llvm_unreachable("unexpected code model");
        }
      } else {
        // Operand of MovePCtoStack is completely ignored by asm printer. It's
        // only used in JIT code emission as displacement to pc.
        BuildMI(FirstMBB, MBBI, DL, TII->get(X86::MOVPC32r), PC).addImm(0);

        // If we're using vanilla 'GOT' PIC style, we should use relative
        // addressing not to pc, but to _GLOBAL_OFFSET_TABLE_ external.
        if (STI.isPICStyleGOT()) {
          // Generate addl $__GLOBAL_OFFSET_TABLE_ + [.-piclabel],
          // %some_register
          BuildMI(FirstMBB, MBBI, DL, TII->get(X86::ADD32ri), GlobalBaseReg)
              .addReg(PC)
              .addExternalSymbol("_GLOBAL_OFFSET_TABLE_",
                                 X86II::MO_GOT_ABSOLUTE_ADDRESS);
        }
      }

      return true;
    }

    StringRef getPassName() const override {
      return "X86 PIC Global Base Reg Initialization";
    }

    void getAnalysisUsage(AnalysisUsage &AU) const override {
      AU.setPreservesCFG();
      MachineFunctionPass::getAnalysisUsage(AU);
    }
  };
} // namespace

char CGBR::ID = 0;
FunctionPass*
llvm::createX86GlobalBaseRegPass() { return new CGBR(); }

namespace {
  struct LDTLSCleanup : public MachineFunctionPass {
    static char ID;
    LDTLSCleanup() : MachineFunctionPass(ID) {}

    bool runOnMachineFunction(MachineFunction &MF) override {
      if (skipFunction(MF.getFunction()))
        return false;

      X86MachineFunctionInfo *MFI = MF.getInfo<X86MachineFunctionInfo>();
      if (MFI->getNumLocalDynamicTLSAccesses() < 2) {
        // No point folding accesses if there isn't at least two.
        return false;
      }

      MachineDominatorTree *DT = &getAnalysis<MachineDominatorTree>();
      return VisitNode(DT->getRootNode(), 0);
    }

    // Visit the dominator subtree rooted at Node in pre-order.
    // If TLSBaseAddrReg is non-null, then use that to replace any
    // TLS_base_addr instructions. Otherwise, create the register
    // when the first such instruction is seen, and then use it
    // as we encounter more instructions.
    bool VisitNode(MachineDomTreeNode *Node, unsigned TLSBaseAddrReg) {
      MachineBasicBlock *BB = Node->getBlock();
      bool Changed = false;

      // Traverse the current block.
      for (MachineBasicBlock::iterator I = BB->begin(), E = BB->end(); I != E;
           ++I) {
        switch (I->getOpcode()) {
          case X86::TLS_base_addr32:
          case X86::TLS_base_addr64:
            if (TLSBaseAddrReg)
              I = ReplaceTLSBaseAddrCall(*I, TLSBaseAddrReg);
            else
              I = SetRegister(*I, &TLSBaseAddrReg);
            Changed = true;
            break;
          default:
            break;
        }
      }

      // Visit the children of this block in the dominator tree.
      for (auto I = Node->begin(), E = Node->end(); I != E; ++I) {
        Changed |= VisitNode(*I, TLSBaseAddrReg);
      }

      return Changed;
    }

    // Replace the TLS_base_addr instruction I with a copy from
    // TLSBaseAddrReg, returning the new instruction.
    MachineInstr *ReplaceTLSBaseAddrCall(MachineInstr &I,
                                         unsigned TLSBaseAddrReg) {
      MachineFunction *MF = I.getParent()->getParent();
      const X86Subtarget &STI = MF->getSubtarget<X86Subtarget>();
      const bool is64Bit = STI.is64Bit();
      const X86InstrInfo *TII = STI.getInstrInfo();

      // Insert a Copy from TLSBaseAddrReg to RAX/EAX.
      MachineInstr *Copy =
          BuildMI(*I.getParent(), I, I.getDebugLoc(),
                  TII->get(TargetOpcode::COPY), is64Bit ? X86::RAX : X86::EAX)
              .addReg(TLSBaseAddrReg);

      // Erase the TLS_base_addr instruction.
      I.eraseFromParent();

      return Copy;
    }

    // Create a virtual register in *TLSBaseAddrReg, and populate it by
    // inserting a copy instruction after I. Returns the new instruction.
    MachineInstr *SetRegister(MachineInstr &I, unsigned *TLSBaseAddrReg) {
      MachineFunction *MF = I.getParent()->getParent();
      const X86Subtarget &STI = MF->getSubtarget<X86Subtarget>();
      const bool is64Bit = STI.is64Bit();
      const X86InstrInfo *TII = STI.getInstrInfo();

      // Create a virtual register for the TLS base address.
      MachineRegisterInfo &RegInfo = MF->getRegInfo();
      *TLSBaseAddrReg = RegInfo.createVirtualRegister(is64Bit
                                                      ? &X86::GR64RegClass
                                                      : &X86::GR32RegClass);

      // Insert a copy from RAX/EAX to TLSBaseAddrReg.
      MachineInstr *Next = I.getNextNode();
      MachineInstr *Copy =
          BuildMI(*I.getParent(), Next, I.getDebugLoc(),
                  TII->get(TargetOpcode::COPY), *TLSBaseAddrReg)
              .addReg(is64Bit ? X86::RAX : X86::EAX);

      return Copy;
    }

    StringRef getPassName() const override {
      return "Local Dynamic TLS Access Clean-up";
    }

    void getAnalysisUsage(AnalysisUsage &AU) const override {
      AU.setPreservesCFG();
      AU.addRequired<MachineDominatorTree>();
      MachineFunctionPass::getAnalysisUsage(AU);
    }
  };
}

char LDTLSCleanup::ID = 0;
FunctionPass*
llvm::createCleanupLocalDynamicTLSPass() { return new LDTLSCleanup(); }

/// Constants defining how certain sequences should be outlined.
///
/// \p MachineOutlinerDefault implies that the function is called with a call
/// instruction, and a return must be emitted for the outlined function frame.
///
/// That is,
///
/// I1                                 OUTLINED_FUNCTION:
/// I2 --> call OUTLINED_FUNCTION       I1
/// I3                                  I2
///                                     I3
///                                     ret
///
/// * Call construction overhead: 1 (call instruction)
/// * Frame construction overhead: 1 (return instruction)
///
/// \p MachineOutlinerTailCall implies that the function is being tail called.
/// A jump is emitted instead of a call, and the return is already present in
/// the outlined sequence. That is,
///
/// I1                                 OUTLINED_FUNCTION:
/// I2 --> jmp OUTLINED_FUNCTION       I1
/// ret                                I2
///                                    ret
///
/// * Call construction overhead: 1 (jump instruction)
/// * Frame construction overhead: 0 (don't need to return)
///
enum MachineOutlinerClass {
  MachineOutlinerDefault,
  MachineOutlinerTailCall
};

outliner::OutlinedFunction X86InstrInfo::getOutliningCandidateInfo(
    std::vector<outliner::Candidate> &RepeatedSequenceLocs) const {
  unsigned SequenceSize =
      std::accumulate(RepeatedSequenceLocs[0].front(),
                      std::next(RepeatedSequenceLocs[0].back()), 0,
                      [](unsigned Sum, const MachineInstr &MI) {
                        // FIXME: x86 doesn't implement getInstSizeInBytes, so
                        // we can't tell the cost.  Just assume each instruction
                        // is one byte.
                        if (MI.isDebugInstr() || MI.isKill())
                          return Sum;
                        return Sum + 1;
                      });

  // We check to see if CFI Instructions are present, and if they are
  // we find the number of CFI Instructions in the candidates.
  unsigned CFICount = 0;
  MachineBasicBlock::iterator MBBI = RepeatedSequenceLocs[0].front();
  for (unsigned Loc = RepeatedSequenceLocs[0].getStartIdx();
       Loc < RepeatedSequenceLocs[0].getEndIdx() + 1; Loc++) {
    const std::vector<MCCFIInstruction> &CFIInstructions =
        RepeatedSequenceLocs[0].getMF()->getFrameInstructions();
    if (MBBI->isCFIInstruction()) {
      unsigned CFIIndex = MBBI->getOperand(0).getCFIIndex();
      MCCFIInstruction CFI = CFIInstructions[CFIIndex];
      CFICount++;
    }
    MBBI++;
  }

  // We compare the number of found CFI Instructions to  the number of CFI
  // instructions in the parent function for each candidate.  We must check this
  // since if we outline one of the CFI instructions in a function, we have to
  // outline them all for correctness. If we do not, the address offsets will be
  // incorrect between the two sections of the program.
  for (outliner::Candidate &C : RepeatedSequenceLocs) {
    std::vector<MCCFIInstruction> CFIInstructions =
        C.getMF()->getFrameInstructions();

    if (CFICount > 0 && CFICount != CFIInstructions.size())
      return outliner::OutlinedFunction();
  }

  // FIXME: Use real size in bytes for call and ret instructions.
  if (RepeatedSequenceLocs[0].back()->isTerminator()) {
    for (outliner::Candidate &C : RepeatedSequenceLocs)
      C.setCallInfo(MachineOutlinerTailCall, 1);

    return outliner::OutlinedFunction(RepeatedSequenceLocs, SequenceSize,
                                      0, // Number of bytes to emit frame.
                                      MachineOutlinerTailCall // Type of frame.
    );
  }

  if (CFICount > 0)
    return outliner::OutlinedFunction();

  for (outliner::Candidate &C : RepeatedSequenceLocs)
    C.setCallInfo(MachineOutlinerDefault, 1);

  return outliner::OutlinedFunction(RepeatedSequenceLocs, SequenceSize, 1,
                                    MachineOutlinerDefault);
}

bool X86InstrInfo::isFunctionSafeToOutlineFrom(MachineFunction &MF,
                                           bool OutlineFromLinkOnceODRs) const {
  const Function &F = MF.getFunction();

  // Does the function use a red zone? If it does, then we can't risk messing
  // with the stack.
  if (Subtarget.getFrameLowering()->has128ByteRedZone(MF)) {
    // It could have a red zone. If it does, then we don't want to touch it.
    const X86MachineFunctionInfo *X86FI = MF.getInfo<X86MachineFunctionInfo>();
    if (!X86FI || X86FI->getUsesRedZone())
      return false;
  }

  // If we *don't* want to outline from things that could potentially be deduped
  // then return false.
  if (!OutlineFromLinkOnceODRs && F.hasLinkOnceODRLinkage())
      return false;

  // This function is viable for outlining, so return true.
  return true;
}

outliner::InstrType
X86InstrInfo::getOutliningType(MachineBasicBlock::iterator &MIT,  unsigned Flags) const {
  MachineInstr &MI = *MIT;
  // Don't allow debug values to impact outlining type.
  if (MI.isDebugInstr() || MI.isIndirectDebugValue())
    return outliner::InstrType::Invisible;

  // At this point, KILL instructions don't really tell us much so we can go
  // ahead and skip over them.
  if (MI.isKill())
    return outliner::InstrType::Invisible;

  // Is this a tail call? If yes, we can outline as a tail call.
  if (isTailCall(MI))
    return outliner::InstrType::Legal;

  // Is this the terminator of a basic block?
  if (MI.isTerminator() || MI.isReturn()) {

    // Does its parent have any successors in its MachineFunction?
    if (MI.getParent()->succ_empty())
      return outliner::InstrType::Legal;

    // It does, so we can't tail call it.
    return outliner::InstrType::Illegal;
  }

  // Don't outline anything that modifies or reads from the stack pointer.
  //
  // FIXME: There are instructions which are being manually built without
  // explicit uses/defs so we also have to check the MCInstrDesc. We should be
  // able to remove the extra checks once those are fixed up. For example,
  // sometimes we might get something like %rax = POP64r 1. This won't be
  // caught by modifiesRegister or readsRegister even though the instruction
  // really ought to be formed so that modifiesRegister/readsRegister would
  // catch it.
  if (MI.modifiesRegister(X86::RSP, &RI) || MI.readsRegister(X86::RSP, &RI) ||
      MI.getDesc().hasImplicitUseOfPhysReg(X86::RSP) ||
      MI.getDesc().hasImplicitDefOfPhysReg(X86::RSP))
    return outliner::InstrType::Illegal;

  // Outlined calls change the instruction pointer, so don't read from it.
  if (MI.readsRegister(X86::RIP, &RI) ||
      MI.getDesc().hasImplicitUseOfPhysReg(X86::RIP) ||
      MI.getDesc().hasImplicitDefOfPhysReg(X86::RIP))
    return outliner::InstrType::Illegal;

  // Positions can't safely be outlined.
  if (MI.isPosition())
    return outliner::InstrType::Illegal;

  // Make sure none of the operands of this instruction do anything tricky.
  for (const MachineOperand &MOP : MI.operands())
    if (MOP.isCPI() || MOP.isJTI() || MOP.isCFIIndex() || MOP.isFI() ||
        MOP.isTargetIndex())
      return outliner::InstrType::Illegal;

  return outliner::InstrType::Legal;
}

void X86InstrInfo::buildOutlinedFrame(MachineBasicBlock &MBB,
                                          MachineFunction &MF,
                                          const outliner::OutlinedFunction &OF)
                                          const {
  // If we're a tail call, we already have a return, so don't do anything.
  if (OF.FrameConstructionID == MachineOutlinerTailCall)
    return;

  // We're a normal call, so our sequence doesn't have a return instruction.
  // Add it in.
  MachineInstr *retq = BuildMI(MF, DebugLoc(), get(X86::RETQ));
  MBB.insert(MBB.end(), retq);
}

MachineBasicBlock::iterator
X86InstrInfo::insertOutlinedCall(Module &M, MachineBasicBlock &MBB,
                                 MachineBasicBlock::iterator &It,
                                 MachineFunction &MF,
                                 const outliner::Candidate &C) const {
  // Is it a tail call?
  if (C.CallConstructionID == MachineOutlinerTailCall) {
    // Yes, just insert a JMP.
    It = MBB.insert(It,
                  BuildMI(MF, DebugLoc(), get(X86::TAILJMPd64))
                      .addGlobalAddress(M.getNamedValue(MF.getName())));
  } else {
    // No, insert a call.
    It = MBB.insert(It,
                  BuildMI(MF, DebugLoc(), get(X86::CALL64pcrel32))
                      .addGlobalAddress(M.getNamedValue(MF.getName())));
  }

  return It;
}

#define GET_INSTRINFO_HELPERS
#include "X86GenInstrInfo.inc"<|MERGE_RESOLUTION|>--- conflicted
+++ resolved
@@ -2622,17 +2622,11 @@
   case X86::VPTERNLOGQZ256rmbikz:
   case X86::VPTERNLOGQZrmbikz:
     return findThreeSrcCommutedOpIndices(MI, SrcOpIdx1, SrcOpIdx2);
-<<<<<<< HEAD
-#if INTEL_CUSTOMIZATION
-#if INTEL_FEATURE_ISA_AVX_VNNI
-=======
->>>>>>> 756f5978
   case X86::VPDPWSSDYrr:
   case X86::VPDPWSSDrr:
   case X86::VPDPWSSDSYrr:
   case X86::VPDPWSSDSrr:
-<<<<<<< HEAD
-#endif // INTEL_FEATURE_ISA_AVX_VNNI
+#if INTEL_CUSTOMIZATION
 #if INTEL_FEATURE_ISA_AVX_DOTPROD_INT8
   case X86::VPDPBSSDSrr:
   case X86::VPDPBSSDSYrr:
@@ -2682,8 +2676,6 @@
   case X86::VPDPBUUDZrkz:
 #endif // INTEL_FEATURE_ISA_AVX512_DOTPROD_INT8
 #endif // INTEL_CUSTOMIZATION
-=======
->>>>>>> 756f5978
   case X86::VPDPWSSDZ128r:
   case X86::VPDPWSSDZ128rk:
   case X86::VPDPWSSDZ128rkz:
