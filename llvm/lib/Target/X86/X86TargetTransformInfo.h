--- conflicted
+++ resolved
@@ -167,14 +167,9 @@
                                          unsigned AddressSpace,
                                          TTI::TargetCostKind CostKind,
                                          const Instruction *I);
-<<<<<<< HEAD
-#endif // INTEL_CUSTOMIZATION
-  int getAddressComputationCost(Type *PtrTy, ScalarEvolution *SE,
-                                const SCEV *Ptr);
-=======
+#endif // INTEL_CUSTOMIZATION
   InstructionCost getAddressComputationCost(Type *PtrTy, ScalarEvolution *SE,
                                             const SCEV *Ptr);
->>>>>>> e0edfa05
 
   Optional<Instruction *> instCombineIntrinsic(InstCombiner &IC,
                                                IntrinsicInst &II) const;
