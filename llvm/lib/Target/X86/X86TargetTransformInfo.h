--- conflicted
+++ resolved
@@ -230,8 +230,6 @@
   bool isLegalMaskedGather(Type *DataType, Align Alignment);
 #if INTEL_CUSTOMIZATION
   bool shouldScalarizeMaskedGather(CallInst *CI);
-<<<<<<< HEAD
-=======
   bool shouldOptGatherToLoadPermute(Type *ArrayElemTy, uint64_t ArrayNum,
                                     uint32_t GatherNum,
                                     uint32_t *WidenNum) const;
@@ -244,7 +242,6 @@
       Intrinsic::ID ID, Type *DataTy, const Value *Ptr, bool VariableMask,
       bool UndefPassThru, Type *&ArrayElemTy, uint64_t &ArrayNum,
       unsigned &GatherNum, unsigned &WidenNum) const;
->>>>>>> 6c8b510a
 #endif // INTEL_CUSTOMIZATION
   bool isLegalMaskedScatter(Type *DataType, Align Alignment);
   bool isLegalMaskedExpandLoad(Type *DataType);
