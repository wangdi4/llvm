--- conflicted
+++ resolved
@@ -45,34 +45,7 @@
       X86::FeatureCMPXCHG16B,
       X86::FeatureLAHFSAHF,
 
-<<<<<<< HEAD
-      // Codegen control options.
-      X86::FeatureFast11ByteNOP,
-      X86::FeatureFast15ByteNOP,
-      X86::FeatureFastBEXTR,
-      X86::FeatureFastHorizontalOps,
-      X86::FeatureFastLZCNT,
-      X86::FeatureFastScalarFSQRT,
-      X86::FeatureFastSHLDRotate,
-      X86::FeatureFastScalarShiftMasks,
-      X86::FeatureFastVectorShiftMasks,
-      X86::FeatureFastVariableCrossLaneShuffle,
-      X86::FeatureFastVariablePerLaneShuffle,
-      X86::FeatureFastVectorFSQRT,
-      X86::FeatureLEAForSP,
-      X86::FeatureLEAUsesAG,
-      X86::FeatureLZCNTFalseDeps,
-      X86::FeatureBranchFusion,
-      X86::FeatureMacroFusion,
-#if INTEL_CUSTOMIZATION
-      X86::FeatureHasDSB,
-      X86::FeatureCMULFalseDeps,
-#endif // INTEL_CUSTOMIZATION
-      X86::FeaturePadShortFunctions,
-      X86::FeaturePOPCNTFalseDeps,
-=======
       // Some older targets can be setup to fold unaligned loads.
->>>>>>> e78bf49a
       X86::FeatureSSEUnalignedMem,
 
       // Codegen control options.
@@ -93,6 +66,10 @@
       X86::TuningLZCNTFalseDeps,
       X86::TuningBranchFusion,
       X86::TuningMacroFusion,
+#if INTEL_CUSTOMIZATION
+      X86::FeatureHasDSB,
+      X86::FeatureCMULFalseDeps,
+#endif // INTEL_CUSTOMIZATION
       X86::TuningPadShortFunctions,
       X86::TuningPOPCNTFalseDeps,
       X86::TuningSlow3OpsLEA,
