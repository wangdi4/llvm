//===-- X86TargetTransformInfo.h - X86 specific TTI -------------*- C++ -*-===//
//
// Part of the LLVM Project, under the Apache License v2.0 with LLVM Exceptions.
// See https://llvm.org/LICENSE.txt for license information.
// SPDX-License-Identifier: Apache-2.0 WITH LLVM-exception
//
//===----------------------------------------------------------------------===//
/// \file
/// This file a TargetTransformInfo::Concept conforming object specific to the
/// X86 target machine. It uses the target's detailed information to
/// provide more precise answers to certain TTI queries, while letting the
/// target independent and default TTI implementations handle the rest.
///
//===----------------------------------------------------------------------===//

#ifndef LLVM_LIB_TARGET_X86_X86TARGETTRANSFORMINFO_H
#define LLVM_LIB_TARGET_X86_X86TARGETTRANSFORMINFO_H

#include "X86TargetMachine.h"
#include "llvm/Analysis/TargetTransformInfo.h"
#include "llvm/CodeGen/BasicTTIImpl.h"

namespace llvm {

class InstCombiner;

class X86TTIImpl : public BasicTTIImplBase<X86TTIImpl> {
  typedef BasicTTIImplBase<X86TTIImpl> BaseT;
  typedef TargetTransformInfo TTI;
  friend BaseT;

  const X86Subtarget *ST;
  const X86TargetLowering *TLI;

  const X86Subtarget *getST() const { return ST; }
  const X86TargetLowering *getTLI() const { return TLI; }

  const FeatureBitset InlineFeatureIgnoreList = {
      // This indicates the CPU is 64 bit capable not that we are in 64-bit
      // mode.
      X86::Feature64Bit,

      // These features don't have any intrinsics or ABI effect.
      X86::FeatureNOPL,
      X86::FeatureCMPXCHG16B,
      X86::FeatureLAHFSAHF,

      // Codegen control options.
      X86::FeatureFast11ByteNOP,
      X86::FeatureFast15ByteNOP,
      X86::FeatureFastBEXTR,
      X86::FeatureFastHorizontalOps,
      X86::FeatureFastLZCNT,
      X86::FeatureFastScalarFSQRT,
      X86::FeatureFastSHLDRotate,
      X86::FeatureFastScalarShiftMasks,
      X86::FeatureFastVectorShiftMasks,
      X86::FeatureFastVariableShuffle,
      X86::FeatureFastVectorFSQRT,
      X86::FeatureLEAForSP,
      X86::FeatureLEAUsesAG,
      X86::FeatureLZCNTFalseDeps,
      X86::FeatureBranchFusion,
      X86::FeatureMacroFusion,
#if INTEL_CUSTOMIZATION
      X86::FeatureHasDSB,
#endif // INTEL_CUSTOMIZATION
      X86::FeaturePadShortFunctions,
      X86::FeaturePOPCNTFalseDeps,
      X86::FeatureSSEUnalignedMem,
      X86::FeatureSlow3OpsLEA,
      X86::FeatureSlowDivide32,
      X86::FeatureSlowDivide64,
      X86::FeatureSlowIncDec,
      X86::FeatureSlowLEA,
      X86::FeatureSlowPMADDWD,
      X86::FeatureSlowPMULLD,
      X86::FeatureSlowSHLD,
      X86::FeatureSlowTwoMemOps,
      X86::FeatureSlowUAMem16,
      X86::FeaturePreferMaskRegisters,
      X86::FeatureInsertVZEROUPPER,
      X86::FeatureUseGLMDivSqrtCosts,

      // Perf-tuning flags.
      X86::FeatureHasFastGather,
      X86::FeatureSlowUAMem32,

      // Based on whether user set the -mprefer-vector-width command line.
      X86::FeaturePrefer128Bit,
      X86::FeaturePrefer256Bit,

      // CPU name enums. These just follow CPU string.
      X86::ProcIntelAtom,
      X86::ProcIntelSLM,
  };

public:
  explicit X86TTIImpl(const X86TargetMachine *TM, const Function &F)
      : BaseT(TM, F.getParent()->getDataLayout()), ST(TM->getSubtargetImpl(F)),
        TLI(ST->getTargetLowering()) {}

  /// \name Scalar TTI Implementations
  /// @{
  TTI::PopcntSupportKind getPopcntSupport(unsigned TyWidth);
  unsigned getLoopRotationDefaultThreshold(bool OptForSize) const;

  /// @}

  /// \name Cache TTI Implementation
  /// @{
  llvm::Optional<unsigned> getCacheSize(
    TargetTransformInfo::CacheLevel Level) const override;
  llvm::Optional<unsigned> getCacheAssociativity(
    TargetTransformInfo::CacheLevel Level) const override;
  /// @}

  /// \name Vector TTI Implementations
  /// @{

  unsigned getNumberOfRegisters(unsigned ClassID) const;
  TypeSize getRegisterBitWidth(TargetTransformInfo::RegisterKind K) const;
  unsigned getLoadStoreVecRegBitWidth(unsigned AS) const;
  unsigned getMaxInterleaveFactor(unsigned VF);
  int getArithmeticInstrCost(
      unsigned Opcode, Type *Ty,
      TTI::TargetCostKind CostKind = TTI::TCK_RecipThroughput,
      TTI::OperandValueKind Opd1Info = TTI::OK_AnyValue,
      TTI::OperandValueKind Opd2Info = TTI::OK_AnyValue,
      TTI::OperandValueProperties Opd1PropInfo = TTI::OP_None,
      TTI::OperandValueProperties Opd2PropInfo = TTI::OP_None,
      ArrayRef<const Value *> Args = ArrayRef<const Value *>(),
      const Instruction *CxtI = nullptr);
  int getShuffleCost(TTI::ShuffleKind Kind, VectorType *Tp, ArrayRef<int> Mask,
                     int Index, VectorType *SubTp);
  InstructionCost getCastInstrCost(unsigned Opcode, Type *Dst, Type *Src,
                                   TTI::CastContextHint CCH,
                                   TTI::TargetCostKind CostKind,
                                   const Instruction *I = nullptr);
  int getCmpSelInstrCost(unsigned Opcode, Type *ValTy, Type *CondTy,
                         CmpInst::Predicate VecPred,
                         TTI::TargetCostKind CostKind,
                         const Instruction *I = nullptr);
  int getVectorInstrCost(unsigned Opcode, Type *Val, unsigned Index);
  unsigned getScalarizationOverhead(VectorType *Ty, const APInt &DemandedElts,
                                    bool Insert, bool Extract);
  int getMemoryOpCost(unsigned Opcode, Type *Src, MaybeAlign Alignment,
                      unsigned AddressSpace,
                      TTI::TargetCostKind CostKind,
                      const Instruction *I = nullptr);
  int getMaskedMemoryOpCost(
      unsigned Opcode, Type *Src, Align Alignment, unsigned AddressSpace,
      TTI::TargetCostKind CostKind = TTI::TCK_SizeAndLatency);
<<<<<<< HEAD
  int getGatherScatterOpCost(unsigned Opcode, Type *DataTy, const Value *Ptr,
                             bool VariableMask, Align Alignment,
                             TTI::TargetCostKind CostKind,
                             const Instruction *I, bool UndefPassThru); // INTEL
#if INTEL_CUSTOMIZATION
  int getGatherScatterOpCost(unsigned Opcode, Type *DataTy, unsigned IndexSize,
                             bool VariableMask, unsigned Alignment,
                             unsigned AddressSpace,
                             TTI::TargetCostKind CostKind,
                             const Instruction *I);
#endif // INTEL_CUSTOMIZATION
=======
  InstructionCost getGatherScatterOpCost(unsigned Opcode, Type *DataTy,
                                         const Value *Ptr, bool VariableMask,
                                         Align Alignment,
                                         TTI::TargetCostKind CostKind,
                                         const Instruction *I);
>>>>>>> fd1f8a54
  int getAddressComputationCost(Type *PtrTy, ScalarEvolution *SE,
                                const SCEV *Ptr);

  Optional<Instruction *> instCombineIntrinsic(InstCombiner &IC,
                                               IntrinsicInst &II) const;
  Optional<Value *>
  simplifyDemandedUseBitsIntrinsic(InstCombiner &IC, IntrinsicInst &II,
                                   APInt DemandedMask, KnownBits &Known,
                                   bool &KnownBitsComputed) const;
  Optional<Value *> simplifyDemandedVectorEltsIntrinsic(
      InstCombiner &IC, IntrinsicInst &II, APInt DemandedElts, APInt &UndefElts,
      APInt &UndefElts2, APInt &UndefElts3,
      std::function<void(Instruction *, unsigned, APInt, APInt &)>
          SimplifyAndSetOp) const;

  unsigned getAtomicMemIntrinsicMaxElementSize() const;

  InstructionCost
  getTypeBasedIntrinsicInstrCost(const IntrinsicCostAttributes &ICA,
                                 TTI::TargetCostKind CostKind);
  InstructionCost getIntrinsicInstrCost(const IntrinsicCostAttributes &ICA,
                                        TTI::TargetCostKind CostKind);

  int getArithmeticReductionCost(unsigned Opcode, VectorType *Ty,
                                 bool IsPairwiseForm,
                                 TTI::TargetCostKind CostKind = TTI::TCK_SizeAndLatency);

  int getMinMaxCost(Type *Ty, Type *CondTy, bool IsUnsigned);

  int getMinMaxReductionCost(VectorType *Ty, VectorType *CondTy,
                             bool IsPairwiseForm, bool IsUnsigned,
                             TTI::TargetCostKind CostKind);

  int getInterleavedMemoryOpCost(
      unsigned Opcode, Type *VecTy, unsigned Factor, ArrayRef<unsigned> Indices,
      Align Alignment, unsigned AddressSpace,
      TTI::TargetCostKind CostKind = TTI::TCK_SizeAndLatency,
      bool UseMaskForCond = false, bool UseMaskForGaps = false);
  int getInterleavedMemoryOpCostAVX512(
      unsigned Opcode, FixedVectorType *VecTy, unsigned Factor,
      ArrayRef<unsigned> Indices, Align Alignment, unsigned AddressSpace,
      TTI::TargetCostKind CostKind = TTI::TCK_SizeAndLatency,
      bool UseMaskForCond = false, bool UseMaskForGaps = false);
  int getInterleavedMemoryOpCostAVX2(
      unsigned Opcode, FixedVectorType *VecTy, unsigned Factor,
      ArrayRef<unsigned> Indices, Align Alignment, unsigned AddressSpace,
      TTI::TargetCostKind CostKind = TTI::TCK_SizeAndLatency,
      bool UseMaskForCond = false, bool UseMaskForGaps = false);

  int getIntImmCost(int64_t);

  int getIntImmCost(const APInt &Imm, Type *Ty, TTI::TargetCostKind CostKind);

  unsigned getCFInstrCost(unsigned Opcode, TTI::TargetCostKind CostKind,
                          const Instruction *I = nullptr);

  int getIntImmCostInst(unsigned Opcode, unsigned Idx, const APInt &Imm,
                        Type *Ty, TTI::TargetCostKind CostKind,
                        Instruction *Inst = nullptr);
  int getIntImmCostIntrin(Intrinsic::ID IID, unsigned Idx, const APInt &Imm,
                          Type *Ty, TTI::TargetCostKind CostKind);
  bool isLSRCostLess(TargetTransformInfo::LSRCost &C1,
                     TargetTransformInfo::LSRCost &C2);
  bool canMacroFuseCmp();
  bool isLegalMaskedLoad(Type *DataType, Align Alignment);
  bool isLegalMaskedStore(Type *DataType, Align Alignment);
  bool isLegalNTLoad(Type *DataType, Align Alignment);
  bool isLegalNTStore(Type *DataType, Align Alignment);
  bool isLegalMaskedGather(Type *DataType, Align Alignment);
#if INTEL_CUSTOMIZATION
  bool shouldScalarizeMaskedGather(CallInst *CI);
  bool shouldOptGatherToLoadPermute(Type *ArrayElemTy, uint64_t ArrayNum,
                                    uint32_t GatherNum,
                                    uint32_t *WidenNum) const;
  bool isLegalToTransformGather2PermuteLoad(const IntrinsicInst *II,
                                            Type *&ArrayElemTy,
                                            uint64_t &ArrayNum,
                                            unsigned &GatherNum,
                                            unsigned &WidenNum) const;
  bool isLegalToTransformGather2PermuteLoad(
      Intrinsic::ID ID, Type *DataTy, const Value *Ptr, bool VariableMask,
      bool UndefPassThru, Type *&ArrayElemTy, uint64_t &ArrayNum,
      unsigned &GatherNum, unsigned &WidenNum) const;
#endif // INTEL_CUSTOMIZATION
  bool isLegalMaskedScatter(Type *DataType, Align Alignment);
  bool isLegalMaskedExpandLoad(Type *DataType);
  bool isLegalMaskedCompressStore(Type *DataType);
#if INTEL_CUSTOMIZATION
  bool isAdvancedOptEnabled(TTI::AdvancedOptLevel AO) const;
  bool adjustCallArgs(CallInst* CI);
  bool isTargetSpecificShuffleMask(ArrayRef<uint32_t> Mask) const;
  bool isVPlanVLSProfitable() const;
  bool isAggressiveVLSProfitable() const;
  int getMatchingVectorVariant(
      VectorVariant &ForCall,
      SmallVectorImpl<VectorVariant> &Variants,
      const Module *M) const;
  const char *getISASetForIMLFunctions() const;
#endif // INTEL_CUSTOMIZATION
  bool hasDivRemOp(Type *DataType, bool IsSigned);
  bool isFCmpOrdCheaperThanFCmpZero(Type *Ty);
  bool areInlineCompatible(const Function *Caller,
                           const Function *Callee) const;
  bool areFunctionArgsABICompatible(const Function *Caller,
                                    const Function *Callee,
                                    SmallPtrSetImpl<Argument *> &Args) const;
  TTI::MemCmpExpansionOptions enableMemCmpExpansion(bool OptSize,
                                                    bool IsZeroCmp) const;
  bool enableInterleavedAccessVectorization();

private:
#if INTEL_CUSTOMIZATION
  int getGSScalarCost(unsigned Opcode, Type *PtrTy, Type *DataTy,
                      bool VariableMask, Align Alignment,
                      unsigned AddressSpace);
  int getGSVectorCost(unsigned Opcode, Type *DataTy, unsigned IndexSize,
                      Align Alignment, unsigned AddressSpace);
  bool targetMatchesVariantISA(VectorVariant::ISAClass VariantISA) const;
#endif // INTEL_CUSTOMIZATION
  int getGSVectorCost(unsigned Opcode, Type *DataTy, const Value *Ptr,
                      Align Alignment, unsigned AddressSpace);

  int getGatherOverhead() const;
  int getScatterOverhead() const;

  /// @}
};

} // end namespace llvm

#endif<|MERGE_RESOLUTION|>--- conflicted
+++ resolved
@@ -151,11 +151,12 @@
   int getMaskedMemoryOpCost(
       unsigned Opcode, Type *Src, Align Alignment, unsigned AddressSpace,
       TTI::TargetCostKind CostKind = TTI::TCK_SizeAndLatency);
-<<<<<<< HEAD
-  int getGatherScatterOpCost(unsigned Opcode, Type *DataTy, const Value *Ptr,
-                             bool VariableMask, Align Alignment,
-                             TTI::TargetCostKind CostKind,
-                             const Instruction *I, bool UndefPassThru); // INTEL
+  InstructionCost getGatherScatterOpCost(unsigned Opcode, Type *DataTy,
+                                         const Value *Ptr, bool VariableMask,
+                                         Align Alignment,
+                                         TTI::TargetCostKind CostKind,
+                                         const Instruction *I,
+                                         bool UndefPassThru); // INTEL
 #if INTEL_CUSTOMIZATION
   int getGatherScatterOpCost(unsigned Opcode, Type *DataTy, unsigned IndexSize,
                              bool VariableMask, unsigned Alignment,
@@ -163,13 +164,6 @@
                              TTI::TargetCostKind CostKind,
                              const Instruction *I);
 #endif // INTEL_CUSTOMIZATION
-=======
-  InstructionCost getGatherScatterOpCost(unsigned Opcode, Type *DataTy,
-                                         const Value *Ptr, bool VariableMask,
-                                         Align Alignment,
-                                         TTI::TargetCostKind CostKind,
-                                         const Instruction *I);
->>>>>>> fd1f8a54
   int getAddressComputationCost(Type *PtrTy, ScalarEvolution *SE,
                                 const SCEV *Ptr);
 
