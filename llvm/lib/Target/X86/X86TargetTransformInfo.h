//===-- X86TargetTransformInfo.h - X86 specific TTI -------------*- C++ -*-===//
//
// Part of the LLVM Project, under the Apache License v2.0 with LLVM Exceptions.
// See https://llvm.org/LICENSE.txt for license information.
// SPDX-License-Identifier: Apache-2.0 WITH LLVM-exception
//
//===----------------------------------------------------------------------===//
/// \file
/// This file a TargetTransformInfo::Concept conforming object specific to the
/// X86 target machine. It uses the target's detailed information to
/// provide more precise answers to certain TTI queries, while letting the
/// target independent and default TTI implementations handle the rest.
///
//===----------------------------------------------------------------------===//

#ifndef LLVM_LIB_TARGET_X86_X86TARGETTRANSFORMINFO_H
#define LLVM_LIB_TARGET_X86_X86TARGETTRANSFORMINFO_H

#include "X86TargetMachine.h"
#include "llvm/Analysis/TargetTransformInfo.h"
#include "llvm/CodeGen/BasicTTIImpl.h"

namespace llvm {

class InstCombiner;

class X86TTIImpl : public BasicTTIImplBase<X86TTIImpl> {
  typedef BasicTTIImplBase<X86TTIImpl> BaseT;
  typedef TargetTransformInfo TTI;
  friend BaseT;

  const X86Subtarget *ST;
  const X86TargetLowering *TLI;

  const X86Subtarget *getST() const { return ST; }
  const X86TargetLowering *getTLI() const { return TLI; }

  const FeatureBitset InlineFeatureIgnoreList = {
      // This indicates the CPU is 64 bit capable not that we are in 64-bit
      // mode.
      X86::Feature64Bit,

      // These features don't have any intrinsics or ABI effect.
      X86::FeatureNOPL,
      X86::FeatureCMPXCHG16B,
      X86::FeatureLAHFSAHF,

      // Codegen control options.
      X86::FeatureFast11ByteNOP,
      X86::FeatureFast15ByteNOP,
      X86::FeatureFastBEXTR,
      X86::FeatureFastHorizontalOps,
      X86::FeatureFastLZCNT,
      X86::FeatureFastScalarFSQRT,
      X86::FeatureFastSHLDRotate,
      X86::FeatureFastScalarShiftMasks,
      X86::FeatureFastVectorShiftMasks,
      X86::FeatureFastVariableShuffle,
      X86::FeatureFastVectorFSQRT,
      X86::FeatureLEAForSP,
      X86::FeatureLEAUsesAG,
      X86::FeatureLZCNTFalseDeps,
      X86::FeatureBranchFusion,
      X86::FeatureMacroFusion,
#if INTEL_CUSTOMIZATION
      X86::FeatureHasDSB,
#endif // INTEL_CUSTOMIZATION
      X86::FeaturePadShortFunctions,
      X86::FeaturePOPCNTFalseDeps,
      X86::FeatureSSEUnalignedMem,
      X86::FeatureSlow3OpsLEA,
      X86::FeatureSlowDivide32,
      X86::FeatureSlowDivide64,
      X86::FeatureSlowIncDec,
      X86::FeatureSlowLEA,
      X86::FeatureSlowPMADDWD,
      X86::FeatureSlowPMULLD,
      X86::FeatureSlowSHLD,
      X86::FeatureSlowTwoMemOps,
      X86::FeatureSlowUAMem16,
      X86::FeaturePreferMaskRegisters,
      X86::FeatureInsertVZEROUPPER,
      X86::FeatureUseGLMDivSqrtCosts,

      // Perf-tuning flags.
      X86::FeatureHasFastGather,
      X86::FeatureSlowUAMem32,

      // Based on whether user set the -mprefer-vector-width command line.
      X86::FeaturePrefer128Bit,
      X86::FeaturePrefer256Bit,

      // CPU name enums. These just follow CPU string.
      X86::ProcIntelAtom,
      X86::ProcIntelSLM,
  };

public:
  explicit X86TTIImpl(const X86TargetMachine *TM, const Function &F)
      : BaseT(TM, F.getParent()->getDataLayout()), ST(TM->getSubtargetImpl(F)),
        TLI(ST->getTargetLowering()) {}

  /// \name Scalar TTI Implementations
  /// @{
  TTI::PopcntSupportKind getPopcntSupport(unsigned TyWidth);
  unsigned getLoopRotationDefaultThreshold(bool OptForSize) const;

  /// @}

  /// \name Cache TTI Implementation
  /// @{
  llvm::Optional<unsigned> getCacheSize(
    TargetTransformInfo::CacheLevel Level) const override;
  llvm::Optional<unsigned> getCacheAssociativity(
    TargetTransformInfo::CacheLevel Level) const override;
  /// @}

  /// \name Vector TTI Implementations
  /// @{

  unsigned getNumberOfRegisters(unsigned ClassID) const;
  TypeSize getRegisterBitWidth(TargetTransformInfo::RegisterKind K) const;
  unsigned getLoadStoreVecRegBitWidth(unsigned AS) const;
  unsigned getMaxInterleaveFactor(unsigned VF);
  int getArithmeticInstrCost(
      unsigned Opcode, Type *Ty,
      TTI::TargetCostKind CostKind = TTI::TCK_RecipThroughput,
      TTI::OperandValueKind Opd1Info = TTI::OK_AnyValue,
      TTI::OperandValueKind Opd2Info = TTI::OK_AnyValue,
      TTI::OperandValueProperties Opd1PropInfo = TTI::OP_None,
      TTI::OperandValueProperties Opd2PropInfo = TTI::OP_None,
      ArrayRef<const Value *> Args = ArrayRef<const Value *>(),
      const Instruction *CxtI = nullptr);
  int getShuffleCost(TTI::ShuffleKind Kind, VectorType *Tp, ArrayRef<int> Mask,
                     int Index, VectorType *SubTp);
  InstructionCost getCastInstrCost(unsigned Opcode, Type *Dst, Type *Src,
                                   TTI::CastContextHint CCH,
                                   TTI::TargetCostKind CostKind,
                                   const Instruction *I = nullptr);
  InstructionCost getCmpSelInstrCost(unsigned Opcode, Type *ValTy, Type *CondTy,
                                     CmpInst::Predicate VecPred,
                                     TTI::TargetCostKind CostKind,
                                     const Instruction *I = nullptr);
  int getVectorInstrCost(unsigned Opcode, Type *Val, unsigned Index);
  unsigned getScalarizationOverhead(VectorType *Ty, const APInt &DemandedElts,
                                    bool Insert, bool Extract);
  InstructionCost getMemoryOpCost(unsigned Opcode, Type *Src,
                                  MaybeAlign Alignment, unsigned AddressSpace,
                                  TTI::TargetCostKind CostKind,
                                  const Instruction *I = nullptr);
  InstructionCost
  getMaskedMemoryOpCost(unsigned Opcode, Type *Src, Align Alignment,
                        unsigned AddressSpace,
                        TTI::TargetCostKind CostKind = TTI::TCK_SizeAndLatency);
  InstructionCost getGatherScatterOpCost(unsigned Opcode, Type *DataTy,
                                         const Value *Ptr, bool VariableMask,
                                         Align Alignment,
                                         TTI::TargetCostKind CostKind,
                                         const Instruction *I,
                                         bool UndefPassThru); // INTEL
#if INTEL_CUSTOMIZATION
  int getGatherScatterOpCost(unsigned Opcode, Type *DataTy, unsigned IndexSize,
                             bool VariableMask, unsigned Alignment,
                             unsigned AddressSpace,
                             TTI::TargetCostKind CostKind,
                             const Instruction *I);
#endif // INTEL_CUSTOMIZATION
  int getAddressComputationCost(Type *PtrTy, ScalarEvolution *SE,
                                const SCEV *Ptr);

  Optional<Instruction *> instCombineIntrinsic(InstCombiner &IC,
                                               IntrinsicInst &II) const;
  Optional<Value *>
  simplifyDemandedUseBitsIntrinsic(InstCombiner &IC, IntrinsicInst &II,
                                   APInt DemandedMask, KnownBits &Known,
                                   bool &KnownBitsComputed) const;
  Optional<Value *> simplifyDemandedVectorEltsIntrinsic(
      InstCombiner &IC, IntrinsicInst &II, APInt DemandedElts, APInt &UndefElts,
      APInt &UndefElts2, APInt &UndefElts3,
      std::function<void(Instruction *, unsigned, APInt, APInt &)>
          SimplifyAndSetOp) const;

  unsigned getAtomicMemIntrinsicMaxElementSize() const;

  InstructionCost
  getTypeBasedIntrinsicInstrCost(const IntrinsicCostAttributes &ICA,
                                 TTI::TargetCostKind CostKind);
  InstructionCost getIntrinsicInstrCost(const IntrinsicCostAttributes &ICA,
                                        TTI::TargetCostKind CostKind);

  InstructionCost getArithmeticReductionCost(
      unsigned Opcode, VectorType *Ty, bool IsPairwiseForm,
      TTI::TargetCostKind CostKind = TTI::TCK_SizeAndLatency);

  InstructionCost getMinMaxCost(Type *Ty, Type *CondTy, bool IsUnsigned);

  InstructionCost getMinMaxReductionCost(VectorType *Ty, VectorType *CondTy,
                                         bool IsPairwiseForm, bool IsUnsigned,
                                         TTI::TargetCostKind CostKind);

  InstructionCost getInterleavedMemoryOpCost(
      unsigned Opcode, Type *VecTy, unsigned Factor, ArrayRef<unsigned> Indices,
      Align Alignment, unsigned AddressSpace,
      TTI::TargetCostKind CostKind = TTI::TCK_SizeAndLatency,
      bool UseMaskForCond = false, bool UseMaskForGaps = false);
  InstructionCost getInterleavedMemoryOpCostAVX512(
      unsigned Opcode, FixedVectorType *VecTy, unsigned Factor,
      ArrayRef<unsigned> Indices, Align Alignment, unsigned AddressSpace,
      TTI::TargetCostKind CostKind = TTI::TCK_SizeAndLatency,
      bool UseMaskForCond = false, bool UseMaskForGaps = false);
  InstructionCost getInterleavedMemoryOpCostAVX2(
      unsigned Opcode, FixedVectorType *VecTy, unsigned Factor,
      ArrayRef<unsigned> Indices, Align Alignment, unsigned AddressSpace,
      TTI::TargetCostKind CostKind = TTI::TCK_SizeAndLatency,
      bool UseMaskForCond = false, bool UseMaskForGaps = false);

  int getIntImmCost(int64_t);

  int getIntImmCost(const APInt &Imm, Type *Ty, TTI::TargetCostKind CostKind);

  unsigned getCFInstrCost(unsigned Opcode, TTI::TargetCostKind CostKind,
                          const Instruction *I = nullptr);

  int getIntImmCostInst(unsigned Opcode, unsigned Idx, const APInt &Imm,
                        Type *Ty, TTI::TargetCostKind CostKind,
                        Instruction *Inst = nullptr);
  int getIntImmCostIntrin(Intrinsic::ID IID, unsigned Idx, const APInt &Imm,
                          Type *Ty, TTI::TargetCostKind CostKind);
  bool isLSRCostLess(TargetTransformInfo::LSRCost &C1,
                     TargetTransformInfo::LSRCost &C2);
  bool canMacroFuseCmp();
  bool isLegalMaskedLoad(Type *DataType, Align Alignment);
  bool isLegalMaskedStore(Type *DataType, Align Alignment);
  bool isLegalNTLoad(Type *DataType, Align Alignment);
  bool isLegalNTStore(Type *DataType, Align Alignment);
  bool isLegalMaskedGather(Type *DataType, Align Alignment);
#if INTEL_CUSTOMIZATION
  bool shouldScalarizeMaskedGather(CallInst *CI);
  bool shouldOptGatherToLoadPermute(Type *ArrayElemTy, uint64_t ArrayNum,
                                    uint32_t GatherNum,
                                    uint32_t *WidenNum) const;
  bool isLegalToTransformGather2PermuteLoad(const IntrinsicInst *II,
                                            Type *&ArrayElemTy,
                                            uint64_t &ArrayNum,
                                            unsigned &GatherNum,
                                            unsigned &WidenNum) const;
  bool isLegalToTransformGather2PermuteLoad(
      Intrinsic::ID ID, Type *DataTy, const Value *Ptr, bool VariableMask,
      bool UndefPassThru, Type *&ArrayElemTy, uint64_t &ArrayNum,
      unsigned &GatherNum, unsigned &WidenNum) const;
#endif // INTEL_CUSTOMIZATION
  bool isLegalMaskedScatter(Type *DataType, Align Alignment);
  bool isLegalMaskedExpandLoad(Type *DataType);
  bool isLegalMaskedCompressStore(Type *DataType);
#if INTEL_CUSTOMIZATION
  bool isAdvancedOptEnabled(TTI::AdvancedOptLevel AO) const;
  bool adjustCallArgs(CallInst* CI);
  bool isTargetSpecificShuffleMask(ArrayRef<uint32_t> Mask) const;
  bool isVPlanVLSProfitable() const;
  bool isAggressiveVLSProfitable() const;
  int getMatchingVectorVariant(
      VectorVariant &ForCall,
      SmallVectorImpl<VectorVariant> &Variants,
      const Module *M) const;
  const char *getISASetForIMLFunctions() const;
#endif // INTEL_CUSTOMIZATION
  bool hasDivRemOp(Type *DataType, bool IsSigned);
  bool isFCmpOrdCheaperThanFCmpZero(Type *Ty);
  bool areInlineCompatible(const Function *Caller,
                           const Function *Callee) const;
  bool areFunctionArgsABICompatible(const Function *Caller,
                                    const Function *Callee,
                                    SmallPtrSetImpl<Argument *> &Args) const;
  TTI::MemCmpExpansionOptions enableMemCmpExpansion(bool OptSize,
                                                    bool IsZeroCmp) const;
  bool enableInterleavedAccessVectorization();

private:
<<<<<<< HEAD
#if INTEL_CUSTOMIZATION
  int getGSScalarCost(unsigned Opcode, Type *PtrTy, Type *DataTy,
                      bool VariableMask, Align Alignment,
                      unsigned AddressSpace);
  int getGSVectorCost(unsigned Opcode, Type *DataTy, unsigned IndexSize,
                      Align Alignment, unsigned AddressSpace);
  bool targetMatchesVariantISA(VectorVariant::ISAClass VariantISA) const;
#endif // INTEL_CUSTOMIZATION
  int getGSVectorCost(unsigned Opcode, Type *DataTy, const Value *Ptr,
                      Align Alignment, unsigned AddressSpace);
=======
  InstructionCost getGSScalarCost(unsigned Opcode, Type *DataTy,
                                  bool VariableMask, Align Alignment,
                                  unsigned AddressSpace);
  InstructionCost getGSVectorCost(unsigned Opcode, Type *DataTy,
                                  const Value *Ptr, Align Alignment,
                                  unsigned AddressSpace);
>>>>>>> 03f47bdc

  int getGatherOverhead() const;
  int getScatterOverhead() const;

  /// @}
};

} // end namespace llvm

#endif<|MERGE_RESOLUTION|>--- conflicted
+++ resolved
@@ -276,7 +276,6 @@
   bool enableInterleavedAccessVectorization();
 
 private:
-<<<<<<< HEAD
 #if INTEL_CUSTOMIZATION
   int getGSScalarCost(unsigned Opcode, Type *PtrTy, Type *DataTy,
                       bool VariableMask, Align Alignment,
@@ -285,16 +284,9 @@
                       Align Alignment, unsigned AddressSpace);
   bool targetMatchesVariantISA(VectorVariant::ISAClass VariantISA) const;
 #endif // INTEL_CUSTOMIZATION
-  int getGSVectorCost(unsigned Opcode, Type *DataTy, const Value *Ptr,
-                      Align Alignment, unsigned AddressSpace);
-=======
-  InstructionCost getGSScalarCost(unsigned Opcode, Type *DataTy,
-                                  bool VariableMask, Align Alignment,
-                                  unsigned AddressSpace);
   InstructionCost getGSVectorCost(unsigned Opcode, Type *DataTy,
                                   const Value *Ptr, Align Alignment,
                                   unsigned AddressSpace);
->>>>>>> 03f47bdc
 
   int getGatherOverhead() const;
   int getScatterOverhead() const;
