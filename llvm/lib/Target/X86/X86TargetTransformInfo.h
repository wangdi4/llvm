--- conflicted
+++ resolved
@@ -275,7 +275,6 @@
   bool enableInterleavedAccessVectorization();
 
 private:
-<<<<<<< HEAD
 #if INTEL_CUSTOMIZATION
   int getGSScalarCost(unsigned Opcode, Type *PtrTy, Type *DataTy,
                       bool VariableMask, Align Alignment,
@@ -284,11 +283,6 @@
                       Align Alignment, unsigned AddressSpace);
   bool targetMatchesVariantISA(VectorVariant::ISAClass VariantISA) const;
 #endif // INTEL_CUSTOMIZATION
-=======
-  InstructionCost getGSScalarCost(unsigned Opcode, Type *DataTy,
-                                  bool VariableMask, Align Alignment,
-                                  unsigned AddressSpace);
->>>>>>> db134e24
   int getGSVectorCost(unsigned Opcode, Type *DataTy, const Value *Ptr,
                       Align Alignment, unsigned AddressSpace);
 
