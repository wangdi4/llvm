//===-- X86TargetTransformInfo.h - X86 specific TTI -------------*- C++ -*-===//
//
// Part of the LLVM Project, under the Apache License v2.0 with LLVM Exceptions.
// See https://llvm.org/LICENSE.txt for license information.
// SPDX-License-Identifier: Apache-2.0 WITH LLVM-exception
//
//===----------------------------------------------------------------------===//
/// \file
/// This file a TargetTransformInfo::Concept conforming object specific to the
/// X86 target machine. It uses the target's detailed information to
/// provide more precise answers to certain TTI queries, while letting the
/// target independent and default TTI implementations handle the rest.
///
//===----------------------------------------------------------------------===//

#ifndef LLVM_LIB_TARGET_X86_X86TARGETTRANSFORMINFO_H
#define LLVM_LIB_TARGET_X86_X86TARGETTRANSFORMINFO_H

#include "X86.h"
#include "X86TargetMachine.h"
#include "llvm/Analysis/TargetTransformInfo.h"
#include "llvm/CodeGen/BasicTTIImpl.h"
#include "llvm/CodeGen/TargetLowering.h"

namespace llvm {

class X86TTIImpl : public BasicTTIImplBase<X86TTIImpl> {
  typedef BasicTTIImplBase<X86TTIImpl> BaseT;
  typedef TargetTransformInfo TTI;
  friend BaseT;

  const X86Subtarget *ST;
  const X86TargetLowering *TLI;

  const X86Subtarget *getST() const { return ST; }
  const X86TargetLowering *getTLI() const { return TLI; }

  const FeatureBitset InlineFeatureIgnoreList = {
    // This indicates the CPU is 64 bit capable not that we are in 64-bit mode.
    X86::Feature64Bit,

    // These features don't have any intrinsics or ABI effect.
    X86::FeatureNOPL,
    X86::FeatureCMPXCHG16B,
    X86::FeatureLAHFSAHF,

    // Codegen control options.
    X86::FeatureFast11ByteNOP,
    X86::FeatureFast15ByteNOP,
    X86::FeatureFastBEXTR,
    X86::FeatureFastHorizontalOps,
    X86::FeatureFastLZCNT,
    X86::FeatureFastPartialYMMorZMMWrite,
    X86::FeatureFastScalarFSQRT,
    X86::FeatureFastSHLDRotate,
    X86::FeatureFastVariableShuffle,
    X86::FeatureFastVectorFSQRT,
    X86::FeatureLEAForSP,
    X86::FeatureLEAUsesAG,
    X86::FeatureLZCNTFalseDeps,
    X86::FeatureMacroFusion,
    X86::FeatureMergeToThreeWayBranch,
    X86::FeaturePadShortFunctions,
    X86::FeaturePOPCNTFalseDeps,
    X86::FeatureSSEUnalignedMem,
    X86::FeatureSlow3OpsLEA,
    X86::FeatureSlowDivide32,
    X86::FeatureSlowDivide64,
    X86::FeatureSlowIncDec,
    X86::FeatureSlowLEA,
    X86::FeatureSlowPMADDWD,
    X86::FeatureSlowPMULLD,
    X86::FeatureSlowSHLD,
    X86::FeatureSlowTwoMemOps,
    X86::FeatureSlowUAMem16,

    // Perf-tuning flags.
    X86::FeatureHasFastGather,
    X86::FeatureSlowUAMem32,

    // Based on whether user set the -mprefer-vector-width command line.
    X86::FeaturePrefer256Bit,

    // CPU name enums. These just follow CPU string.
    X86::ProcIntelAtom,
    X86::ProcIntelGLM,
    X86::ProcIntelGLP,
    X86::ProcIntelSLM,
    X86::ProcIntelTRM,
  };

public:
  explicit X86TTIImpl(const X86TargetMachine *TM, const Function &F)
      : BaseT(TM, F.getParent()->getDataLayout()), ST(TM->getSubtargetImpl(F)),
        TLI(ST->getTargetLowering()) {}

  /// \name Scalar TTI Implementations
  /// @{
  TTI::PopcntSupportKind getPopcntSupport(unsigned TyWidth);
  unsigned getLoopRotationDefaultThreshold(bool OptForSize) const;

  /// @}

  /// \name Cache TTI Implementation
  /// @{
  llvm::Optional<unsigned> getCacheSize(
    TargetTransformInfo::CacheLevel Level) const;
  llvm::Optional<unsigned> getCacheAssociativity(
    TargetTransformInfo::CacheLevel Level) const;
  /// @}

  /// \name Vector TTI Implementations
  /// @{

  unsigned getNumberOfRegisters(bool Vector);
  unsigned getRegisterBitWidth(bool Vector) const;
  unsigned getLoadStoreVecRegBitWidth(unsigned AS) const;
  unsigned getMaxInterleaveFactor(unsigned VF);
  int getArithmeticInstrCost(
      unsigned Opcode, Type *Ty,
      TTI::OperandValueKind Opd1Info = TTI::OK_AnyValue,
      TTI::OperandValueKind Opd2Info = TTI::OK_AnyValue,
      TTI::OperandValueProperties Opd1PropInfo = TTI::OP_None,
      TTI::OperandValueProperties Opd2PropInfo = TTI::OP_None,
      ArrayRef<const Value *> Args = ArrayRef<const Value *>());
  int getShuffleCost(TTI::ShuffleKind Kind, Type *Tp, int Index, Type *SubTp);
  int getCastInstrCost(unsigned Opcode, Type *Dst, Type *Src,
                       const Instruction *I = nullptr);
  int getCmpSelInstrCost(unsigned Opcode, Type *ValTy, Type *CondTy,
                         const Instruction *I = nullptr);
  int getVectorInstrCost(unsigned Opcode, Type *Val, unsigned Index);
  int getMemoryOpCost(unsigned Opcode, Type *Src, unsigned Alignment,
                      unsigned AddressSpace, const Instruction *I = nullptr);
  int getMaskedMemoryOpCost(unsigned Opcode, Type *Src, unsigned Alignment,
                            unsigned AddressSpace);
  int getGatherScatterOpCost(unsigned Opcode, Type *DataTy, Value *Ptr,
                             bool VariableMask, unsigned Alignment);
  int getAddressComputationCost(Type *PtrTy, ScalarEvolution *SE,
                                const SCEV *Ptr);

  unsigned getAtomicMemIntrinsicMaxElementSize() const;

  int getIntrinsicInstrCost(Intrinsic::ID IID, Type *RetTy,
                            ArrayRef<Type *> Tys, FastMathFlags FMF,
                            unsigned ScalarizationCostPassed = UINT_MAX);
  int getIntrinsicInstrCost(Intrinsic::ID IID, Type *RetTy,
                            ArrayRef<Value *> Args, FastMathFlags FMF,
                            unsigned VF = 1);

  int getArithmeticReductionCost(unsigned Opcode, Type *Ty,
                                 bool IsPairwiseForm);

  int getMinMaxReductionCost(Type *Ty, Type *CondTy, bool IsPairwiseForm,
                             bool IsUnsigned);

  int getInterleavedMemoryOpCost(unsigned Opcode, Type *VecTy,
                                 unsigned Factor, ArrayRef<unsigned> Indices,
                                 unsigned Alignment, unsigned AddressSpace,
                                 bool UseMaskForCond = false,
                                 bool UseMaskForGaps = false);
  int getInterleavedMemoryOpCostAVX512(unsigned Opcode, Type *VecTy,
                                 unsigned Factor, ArrayRef<unsigned> Indices,
                                 unsigned Alignment, unsigned AddressSpace,
                                 bool UseMaskForCond = false,
                                 bool UseMaskForGaps = false);
  int getInterleavedMemoryOpCostAVX2(unsigned Opcode, Type *VecTy,
                                 unsigned Factor, ArrayRef<unsigned> Indices,
                                 unsigned Alignment, unsigned AddressSpace,
                                 bool UseMaskForCond = false,
                                 bool UseMaskForGaps = false);

  int getIntImmCost(int64_t);

  int getIntImmCost(const APInt &Imm, Type *Ty);

  unsigned getUserCost(const User *U, ArrayRef<const Value *> Operands);

  int getIntImmCost(unsigned Opcode, unsigned Idx, const APInt &Imm, Type *Ty);
  int getIntImmCost(Intrinsic::ID IID, unsigned Idx, const APInt &Imm,
                    Type *Ty);
  bool isLSRCostLess(TargetTransformInfo::LSRCost &C1,
                     TargetTransformInfo::LSRCost &C2);
  bool canMacroFuseCmp();
  bool isLegalMaskedLoad(Type *DataType);
  bool isLegalMaskedStore(Type *DataType);
  bool isLegalMaskedGather(Type *DataType);
  bool isLegalMaskedScatter(Type *DataType);
<<<<<<< HEAD
#if INTEL_CUSTOMIZATION
  bool isAdvancedOptEnabled(TTI::AdvancedOptLevel AO) const;
  bool adjustCallArgs(CallInst* CI);
  bool isTargetSpecificShuffleMask(ArrayRef<uint32_t> Mask) const;
#endif // INTEL_CUSTOMIZATION
=======
  bool isLegalMaskedExpandLoad(Type *DataType);
  bool isLegalMaskedCompressStore(Type *DataType);
>>>>>>> 0125e448
  bool hasDivRemOp(Type *DataType, bool IsSigned);
  bool isFCmpOrdCheaperThanFCmpZero(Type *Ty);
  bool areInlineCompatible(const Function *Caller,
                           const Function *Callee) const;
  bool areFunctionArgsABICompatible(const Function *Caller,
                                    const Function *Callee,
                                    SmallPtrSetImpl<Argument *> &Args) const;
  const TTI::MemCmpExpansionOptions *enableMemCmpExpansion(
      bool IsZeroCmp) const;
  bool enableInterleavedAccessVectorization();
private:
#if INTEL_CUSTOMIZATION
  int getGSScalarCost(unsigned Opcode, Type *PtrTy, Type *DataTy,
                      bool VariableMask, unsigned Alignment,
                      unsigned AddressSpace);
#endif // INTEL_CUSTOMIZATION
  int getGSVectorCost(unsigned Opcode, Type *DataTy, Value *Ptr,
                      unsigned Alignment, unsigned AddressSpace);

  /// @}
};

} // end namespace llvm

#endif<|MERGE_RESOLUTION|>--- conflicted
+++ resolved
@@ -185,16 +185,13 @@
   bool isLegalMaskedStore(Type *DataType);
   bool isLegalMaskedGather(Type *DataType);
   bool isLegalMaskedScatter(Type *DataType);
-<<<<<<< HEAD
+  bool isLegalMaskedExpandLoad(Type *DataType);
+  bool isLegalMaskedCompressStore(Type *DataType);
 #if INTEL_CUSTOMIZATION
   bool isAdvancedOptEnabled(TTI::AdvancedOptLevel AO) const;
   bool adjustCallArgs(CallInst* CI);
   bool isTargetSpecificShuffleMask(ArrayRef<uint32_t> Mask) const;
 #endif // INTEL_CUSTOMIZATION
-=======
-  bool isLegalMaskedExpandLoad(Type *DataType);
-  bool isLegalMaskedCompressStore(Type *DataType);
->>>>>>> 0125e448
   bool hasDivRemOp(Type *DataType, bool IsSigned);
   bool isFCmpOrdCheaperThanFCmpZero(Type *Ty);
   bool areInlineCompatible(const Function *Caller,
