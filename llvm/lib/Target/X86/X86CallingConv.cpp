--- conflicted
+++ resolved
@@ -290,57 +290,6 @@
   return true;
 }
 
-<<<<<<< HEAD
-#if INTEL_CUSTOMIZATION
-/// Conditionally promote masks to XMM/YMM register based on the VT of the
-/// already assigned first argument.
-/// \return true if registers were allocated and false otherwise.
-static bool CC_SVML_Mask(unsigned ValNo, MVT ValVT, MVT LocVT,
-                         CCValAssign::LocInfo LocInfo,
-                         ISD::ArgFlagsTy ArgFlags,
-                         CCState &State) {
-  if (ValNo == 0)
-    report_fatal_error("Can't handle mask as first argument.");
-
-  // Find the size of argument 0.
-  unsigned PrevSize = State.getLoc(0).getLocVT().getSizeInBits();
-
-  // If the previous size was 512 bits use mask directly.
-  if (PrevSize == 512) {
-    if (unsigned Reg = State.AllocateReg(X86::K1)) {
-      State.addLoc(CCValAssign::getReg(ValNo, ValVT, Reg, LocVT, LocInfo));
-      return true;
-    }
-    return false;
-  }
-
-  ArrayRef<MCPhysReg> Regs;
-  if (PrevSize == 128) {
-    static const MCPhysReg XMMRegs[] = { X86::XMM0, X86::XMM1, X86::XMM2 };
-    Regs = XMMRegs;
-  } else if (PrevSize == 256) {
-    static const MCPhysReg YMMRegs[] = { X86::YMM0, X86::YMM1, X86::YMM2 };
-    Regs = YMMRegs;
-  } else {
-    report_fatal_error("Unable to determine size for mask!");
-  }
-
-  if (unsigned Reg = State.AllocateReg(Regs)) {
-    // Determine the integer VT corresponding to the argument 0 size with the
-    // right number of elements.
-    unsigned EltSize = PrevSize / ValVT.getVectorNumElements();
-    MVT EltVT = MVT::getIntegerVT(EltSize);
-    MVT VecVT = MVT::getVectorVT(EltVT, PrevSize / EltSize);
-    // Force a sign extend to be generated.
-    LocInfo = CCValAssign::SExt;
-    State.addLoc(CCValAssign::getReg(ValNo, ValVT, Reg, VecVT, LocInfo));
-    return true;
-  }
-
-  return false;
-}
-#endif
-=======
 /// X86 interrupt handlers can only take one or two stack arguments, but if
 /// there are two arguments, they are in the opposite order from the standard
 /// convention. Therefore, we have to look at the argument count up front before
@@ -380,7 +329,56 @@
   State.addLoc(CCValAssign::getMem(ValNo, ValVT, Offset, LocVT, LocInfo));
   return true;
 }
->>>>>>> 0125e448
+
+#if INTEL_CUSTOMIZATION
+/// Conditionally promote masks to XMM/YMM register based on the VT of the
+/// already assigned first argument.
+/// \return true if registers were allocated and false otherwise.
+static bool CC_SVML_Mask(unsigned ValNo, MVT ValVT, MVT LocVT,
+                         CCValAssign::LocInfo LocInfo,
+                         ISD::ArgFlagsTy ArgFlags,
+                         CCState &State) {
+  if (ValNo == 0)
+    report_fatal_error("Can't handle mask as first argument.");
+
+  // Find the size of argument 0.
+  unsigned PrevSize = State.getLoc(0).getLocVT().getSizeInBits();
+
+  // If the previous size was 512 bits use mask directly.
+  if (PrevSize == 512) {
+    if (unsigned Reg = State.AllocateReg(X86::K1)) {
+      State.addLoc(CCValAssign::getReg(ValNo, ValVT, Reg, LocVT, LocInfo));
+      return true;
+    }
+    return false;
+  }
+
+  ArrayRef<MCPhysReg> Regs;
+  if (PrevSize == 128) {
+    static const MCPhysReg XMMRegs[] = { X86::XMM0, X86::XMM1, X86::XMM2 };
+    Regs = XMMRegs;
+  } else if (PrevSize == 256) {
+    static const MCPhysReg YMMRegs[] = { X86::YMM0, X86::YMM1, X86::YMM2 };
+    Regs = YMMRegs;
+  } else {
+    report_fatal_error("Unable to determine size for mask!");
+  }
+
+  if (unsigned Reg = State.AllocateReg(Regs)) {
+    // Determine the integer VT corresponding to the argument 0 size with the
+    // right number of elements.
+    unsigned EltSize = PrevSize / ValVT.getVectorNumElements();
+    MVT EltVT = MVT::getIntegerVT(EltSize);
+    MVT VecVT = MVT::getVectorVT(EltVT, PrevSize / EltSize);
+    // Force a sign extend to be generated.
+    LocInfo = CCValAssign::SExt;
+    State.addLoc(CCValAssign::getReg(ValNo, ValVT, Reg, VecVT, LocInfo));
+    return true;
+  }
+
+  return false;
+}
+#endif
 
 // Provides entry points of CC_X86 and RetCC_X86.
 #include "X86GenCallingConv.inc"