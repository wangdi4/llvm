//=== X86CallingConv.cpp - X86 Custom Calling Convention Impl   -*- C++ -*-===//
//
// Part of the LLVM Project, under the Apache License v2.0 with LLVM Exceptions.
// See https://llvm.org/LICENSE.txt for license information.
// SPDX-License-Identifier: Apache-2.0 WITH LLVM-exception
//
//===----------------------------------------------------------------------===//
//
// This file contains the implementation of custom routines for the X86
// Calling Convention that aren't done by tablegen.
//
//===----------------------------------------------------------------------===//

#include "X86CallingConv.h"
#include "X86Subtarget.h"
#include "llvm/ADT/SmallVector.h"
#include "llvm/CodeGen/CallingConvLower.h"
#include "llvm/IR/CallingConv.h"

using namespace llvm;

/// When regcall calling convention compiled to 32 bit arch, special treatment
/// is required for 64 bit masks.
/// The value should be assigned to two GPRs.
/// \return true if registers were allocated and false otherwise.
static bool CC_X86_32_RegCall_Assign2Regs(unsigned &ValNo, MVT &ValVT,
                                          MVT &LocVT,
                                          CCValAssign::LocInfo &LocInfo,
                                          ISD::ArgFlagsTy &ArgFlags,
                                          CCState &State) {
  // List of GPR registers that are available to store values in regcall
  // calling convention.
  static const MCPhysReg RegList[] = {X86::EAX, X86::ECX, X86::EDX, X86::EDI,
                                      X86::ESI};

  // The vector will save all the available registers for allocation.
  SmallVector<unsigned, 5> AvailableRegs;

  // searching for the available registers.
  for (auto Reg : RegList) {
    if (!State.isAllocated(Reg))
      AvailableRegs.push_back(Reg);
  }

  const size_t RequiredGprsUponSplit = 2;
  if (AvailableRegs.size() < RequiredGprsUponSplit)
    return false; // Not enough free registers - continue the search.

  // Allocating the available registers.
  for (unsigned I = 0; I < RequiredGprsUponSplit; I++) {

    // Marking the register as located.
    unsigned Reg = State.AllocateReg(AvailableRegs[I]);

    // Since we previously made sure that 2 registers are available
    // we expect that a real register number will be returned.
    assert(Reg && "Expecting a register will be available");

    // Assign the value to the allocated register
    State.addLoc(CCValAssign::getCustomReg(ValNo, ValVT, Reg, LocVT, LocInfo));
  }

  // Successful in allocating registers - stop scanning next rules.
  return true;
}

static ArrayRef<MCPhysReg> CC_X86_VectorCallGetSSEs(const MVT &ValVT) {
  if (ValVT.is512BitVector()) {
    static const MCPhysReg RegListZMM[] = {X86::ZMM0, X86::ZMM1, X86::ZMM2,
                                           X86::ZMM3, X86::ZMM4, X86::ZMM5};
    return makeArrayRef(std::begin(RegListZMM), std::end(RegListZMM));
  }

  if (ValVT.is256BitVector()) {
    static const MCPhysReg RegListYMM[] = {X86::YMM0, X86::YMM1, X86::YMM2,
                                           X86::YMM3, X86::YMM4, X86::YMM5};
    return makeArrayRef(std::begin(RegListYMM), std::end(RegListYMM));
  }

  static const MCPhysReg RegListXMM[] = {X86::XMM0, X86::XMM1, X86::XMM2,
                                         X86::XMM3, X86::XMM4, X86::XMM5};
  return makeArrayRef(std::begin(RegListXMM), std::end(RegListXMM));
}

static ArrayRef<MCPhysReg> CC_X86_64_VectorCallGetGPRs() {
  static const MCPhysReg RegListGPR[] = {X86::RCX, X86::RDX, X86::R8, X86::R9};
  return makeArrayRef(std::begin(RegListGPR), std::end(RegListGPR));
}

static bool CC_X86_VectorCallAssignRegister(unsigned &ValNo, MVT &ValVT,
                                            MVT &LocVT,
                                            CCValAssign::LocInfo &LocInfo,
                                            ISD::ArgFlagsTy &ArgFlags,
                                            CCState &State) {

  ArrayRef<MCPhysReg> RegList = CC_X86_VectorCallGetSSEs(ValVT);
  bool Is64bit = static_cast<const X86Subtarget &>(
                     State.getMachineFunction().getSubtarget())
                     .is64Bit();

  for (auto Reg : RegList) {
    // If the register is not marked as allocated - assign to it.
    if (!State.isAllocated(Reg)) {
      unsigned AssigedReg = State.AllocateReg(Reg);
      assert(AssigedReg == Reg && "Expecting a valid register allocation");
      State.addLoc(
          CCValAssign::getReg(ValNo, ValVT, AssigedReg, LocVT, LocInfo));
      return true;
    }
    // If the register is marked as shadow allocated - assign to it.
    if (Is64bit && State.IsShadowAllocatedReg(Reg)) {
      State.addLoc(CCValAssign::getReg(ValNo, ValVT, Reg, LocVT, LocInfo));
      return true;
    }
  }

  llvm_unreachable("Clang should ensure that hva marked vectors will have "
                   "an available register.");
  return false;
}

/// Vectorcall calling convention has special handling for vector types or
/// HVA for 64 bit arch.
/// For HVAs shadow registers might be allocated on the first pass
/// and actual XMM registers are allocated on the second pass.
/// For vector types, actual XMM registers are allocated on the first pass.
/// \return true if registers were allocated and false otherwise.
static bool CC_X86_64_VectorCall(unsigned &ValNo, MVT &ValVT, MVT &LocVT,
                                 CCValAssign::LocInfo &LocInfo,
                                 ISD::ArgFlagsTy &ArgFlags, CCState &State) {
  // On the second pass, go through the HVAs only.
  if (ArgFlags.isSecArgPass()) {
    if (ArgFlags.isHva())
      return CC_X86_VectorCallAssignRegister(ValNo, ValVT, LocVT, LocInfo,
                                             ArgFlags, State);
    return true;
  }

  // Process only vector types as defined by vectorcall spec:
  // "A vector type is either a floating-point type, for example,
  //  a float or double, or an SIMD vector type, for example, __m128 or __m256".
  if (!(ValVT.isFloatingPoint() ||
        (ValVT.isVector() && ValVT.getSizeInBits() >= 128))) {
    // If R9 was already assigned it means that we are after the fourth element
    // and because this is not an HVA / Vector type, we need to allocate
    // shadow XMM register.
    if (State.isAllocated(X86::R9)) {
      // Assign shadow XMM register.
      (void)State.AllocateReg(CC_X86_VectorCallGetSSEs(ValVT));
    }

    return false;
  }

  if (!ArgFlags.isHva() || ArgFlags.isHvaStart()) {
    // Assign shadow GPR register.
    (void)State.AllocateReg(CC_X86_64_VectorCallGetGPRs());

    // Assign XMM register - (shadow for HVA and non-shadow for non HVA).
    if (unsigned Reg = State.AllocateReg(CC_X86_VectorCallGetSSEs(ValVT))) {
      // In Vectorcall Calling convention, additional shadow stack can be
      // created on top of the basic 32 bytes of win64.
      // It can happen if the fifth or sixth argument is vector type or HVA.
      // At that case for each argument a shadow stack of 8 bytes is allocated.
      const TargetRegisterInfo *TRI =
          State.getMachineFunction().getSubtarget().getRegisterInfo();
      if (TRI->regsOverlap(Reg, X86::XMM4) ||
          TRI->regsOverlap(Reg, X86::XMM5))
        State.AllocateStack(8, Align(8));

      if (!ArgFlags.isHva()) {
        State.addLoc(CCValAssign::getReg(ValNo, ValVT, Reg, LocVT, LocInfo));
        return true; // Allocated a register - Stop the search.
      }
    }
  }

  // If this is an HVA - Stop the search,
  // otherwise continue the search.
  return ArgFlags.isHva();
}

/// Vectorcall calling convention has special handling for vector types or
/// HVA for 32 bit arch.
/// For HVAs actual XMM registers are allocated on the second pass.
/// For vector types, actual XMM registers are allocated on the first pass.
/// \return true if registers were allocated and false otherwise.
static bool CC_X86_32_VectorCall(unsigned &ValNo, MVT &ValVT, MVT &LocVT,
                                 CCValAssign::LocInfo &LocInfo,
                                 ISD::ArgFlagsTy &ArgFlags, CCState &State) {
  // On the second pass, go through the HVAs only.
  if (ArgFlags.isSecArgPass()) {
    if (ArgFlags.isHva())
      return CC_X86_VectorCallAssignRegister(ValNo, ValVT, LocVT, LocInfo,
                                             ArgFlags, State);
    return true;
  }

  // Process only vector types as defined by vectorcall spec:
  // "A vector type is either a floating point type, for example,
  //  a float or double, or an SIMD vector type, for example, __m128 or __m256".
  if (!(ValVT.isFloatingPoint() ||
        (ValVT.isVector() && ValVT.getSizeInBits() >= 128))) {
    return false;
  }

  if (ArgFlags.isHva())
    return true; // If this is an HVA - Stop the search.

  // Assign XMM register.
  if (unsigned Reg = State.AllocateReg(CC_X86_VectorCallGetSSEs(ValVT))) {
    State.addLoc(CCValAssign::getReg(ValNo, ValVT, Reg, LocVT, LocInfo));
    return true;
  }

  // In case we did not find an available XMM register for a vector -
  // pass it indirectly.
  // It is similar to CCPassIndirect, with the addition of inreg.
  if (!ValVT.isFloatingPoint()) {
    LocVT = MVT::i32;
    LocInfo = CCValAssign::Indirect;
    ArgFlags.setInReg();
  }

  return false; // No register was assigned - Continue the search.
}

static bool CC_X86_AnyReg_Error(unsigned &, MVT &, MVT &,
                                CCValAssign::LocInfo &, ISD::ArgFlagsTy &,
                                CCState &) {
  llvm_unreachable("The AnyReg calling convention is only supported by the "
                   "stackmap and patchpoint intrinsics.");
  // gracefully fallback to X86 C calling convention on Release builds.
  return false;
}

static bool CC_X86_32_MCUInReg(unsigned &ValNo, MVT &ValVT, MVT &LocVT,
                               CCValAssign::LocInfo &LocInfo,
                               ISD::ArgFlagsTy &ArgFlags, CCState &State) {
  // This is similar to CCAssignToReg<[EAX, EDX, ECX]>, but makes sure
  // not to split i64 and double between a register and stack
  static const MCPhysReg RegList[] = {X86::EAX, X86::EDX, X86::ECX};
  static const unsigned NumRegs = sizeof(RegList) / sizeof(RegList[0]);

  SmallVectorImpl<CCValAssign> &PendingMembers = State.getPendingLocs();

  // If this is the first part of an double/i64/i128, or if we're already
  // in the middle of a split, add to the pending list. If this is not
  // the end of the split, return, otherwise go on to process the pending
  // list
  if (ArgFlags.isSplit() || !PendingMembers.empty()) {
    PendingMembers.push_back(
        CCValAssign::getPending(ValNo, ValVT, LocVT, LocInfo));
    if (!ArgFlags.isSplitEnd())
      return true;
  }

  // If there are no pending members, we are not in the middle of a split,
  // so do the usual inreg stuff.
  if (PendingMembers.empty()) {
    if (unsigned Reg = State.AllocateReg(RegList)) {
      State.addLoc(CCValAssign::getReg(ValNo, ValVT, Reg, LocVT, LocInfo));
      return true;
    }
    return false;
  }

  assert(ArgFlags.isSplitEnd());

  // We now have the entire original argument in PendingMembers, so decide
  // whether to use registers or the stack.
  // Per the MCU ABI:
  // a) To use registers, we need to have enough of them free to contain
  // the entire argument.
  // b) We never want to use more than 2 registers for a single argument.

  unsigned FirstFree = State.getFirstUnallocated(RegList);
  bool UseRegs = PendingMembers.size() <= std::min(2U, NumRegs - FirstFree);

  for (auto &It : PendingMembers) {
    if (UseRegs)
      It.convertToReg(State.AllocateReg(RegList[FirstFree++]));
    else
      It.convertToMem(State.AllocateStack(4, Align(4)));
    State.addLoc(It);
  }

  PendingMembers.clear();

  return true;
}

/// X86 interrupt handlers can only take one or two stack arguments, but if
/// there are two arguments, they are in the opposite order from the standard
/// convention. Therefore, we have to look at the argument count up front before
/// allocating stack for each argument.
static bool CC_X86_Intr(unsigned &ValNo, MVT &ValVT, MVT &LocVT,
                        CCValAssign::LocInfo &LocInfo,
                        ISD::ArgFlagsTy &ArgFlags, CCState &State) {
  const MachineFunction &MF = State.getMachineFunction();
  size_t ArgCount = State.getMachineFunction().getFunction().arg_size();
  bool Is64Bit = static_cast<const X86Subtarget &>(MF.getSubtarget()).is64Bit();
  unsigned SlotSize = Is64Bit ? 8 : 4;
  unsigned Offset;
  if (ArgCount == 1 && ValNo == 0) {
    // If we have one argument, the argument is five stack slots big, at fixed
    // offset zero.
    Offset = State.AllocateStack(5 * SlotSize, Align(4));
  } else if (ArgCount == 2 && ValNo == 0) {
    // If we have two arguments, the stack slot is *after* the error code
    // argument. Pretend it doesn't consume stack space, and account for it when
    // we assign the second argument.
    Offset = SlotSize;
  } else if (ArgCount == 2 && ValNo == 1) {
    // If this is the second of two arguments, it must be the error code. It
    // appears first on the stack, and is then followed by the five slot
    // interrupt struct.
    Offset = 0;
    (void)State.AllocateStack(6 * SlotSize, Align(4));
  } else {
    report_fatal_error("unsupported x86 interrupt prototype");
  }

  // FIXME: This should be accounted for in
  // X86FrameLowering::getFrameIndexReference, not here.
  if (Is64Bit && ArgCount == 2)
    Offset += SlotSize;

  State.addLoc(CCValAssign::getMem(ValNo, ValVT, Offset, LocVT, LocInfo));
  return true;
}

<<<<<<< HEAD
#if INTEL_CUSTOMIZATION
/// Conditionally promote masks to XMM/YMM register based on the VT of the
/// already assigned first argument.
/// \return true if registers were allocated and false otherwise.
static bool CC_SVML_Mask(unsigned ValNo, MVT ValVT, MVT LocVT,
                         CCValAssign::LocInfo LocInfo,
                         ISD::ArgFlagsTy ArgFlags,
                         CCState &State) {
  if (ValNo == 0)
    report_fatal_error("Can't handle mask as first argument.");

  // Find the size of argument 0.
  unsigned PrevSize = State.getLoc(0).getLocVT().getSizeInBits();

  // If the previous size was 512 bits use mask directly.
  if (PrevSize == 512) {
    if (unsigned Reg = State.AllocateReg(X86::K1)) {
      State.addLoc(CCValAssign::getReg(ValNo, ValVT, Reg, LocVT, LocInfo));
      return true;
    }
    return false;
  }

  ArrayRef<MCPhysReg> Regs;
  if (PrevSize == 128) {
    static const MCPhysReg XMMRegs[] = { X86::XMM0, X86::XMM1, X86::XMM2 };
    Regs = XMMRegs;
  } else if (PrevSize == 256) {
    static const MCPhysReg YMMRegs[] = { X86::YMM0, X86::YMM1, X86::YMM2 };
    Regs = YMMRegs;
  } else {
    report_fatal_error("Unable to determine size for mask!");
  }

  if (unsigned Reg = State.AllocateReg(Regs)) {
    // Determine the integer VT corresponding to the argument 0 size with the
    // right number of elements.
    unsigned EltSize = PrevSize / ValVT.getVectorNumElements();
    MVT EltVT = MVT::getIntegerVT(EltSize);
    MVT VecVT = MVT::getVectorVT(EltVT, PrevSize / EltSize);
    // Force a sign extend to be generated.
    LocInfo = CCValAssign::SExt;
    State.addLoc(CCValAssign::getReg(ValNo, ValVT, Reg, VecVT, LocInfo));
    return true;
  }

  return false;
}
#endif
=======
static bool CC_X86_64_Pointer(unsigned &ValNo, MVT &ValVT, MVT &LocVT,
                              CCValAssign::LocInfo &LocInfo,
                              ISD::ArgFlagsTy &ArgFlags, CCState &State) {
  if (LocVT != MVT::i64) {
    LocVT = MVT::i64;
    LocInfo = CCValAssign::ZExt;
  }
  return false;
}
>>>>>>> cdac34bd

// Provides entry points of CC_X86 and RetCC_X86.
#include "X86GenCallingConv.inc"<|MERGE_RESOLUTION|>--- conflicted
+++ resolved
@@ -330,7 +330,6 @@
   return true;
 }
 
-<<<<<<< HEAD
 #if INTEL_CUSTOMIZATION
 /// Conditionally promote masks to XMM/YMM register based on the VT of the
 /// already assigned first argument.
@@ -380,7 +379,7 @@
   return false;
 }
 #endif
-=======
+
 static bool CC_X86_64_Pointer(unsigned &ValNo, MVT &ValVT, MVT &LocVT,
                               CCValAssign::LocInfo &LocInfo,
                               ISD::ArgFlagsTy &ArgFlags, CCState &State) {
@@ -390,7 +389,6 @@
   }
   return false;
 }
->>>>>>> cdac34bd
 
 // Provides entry points of CC_X86 and RetCC_X86.
 #include "X86GenCallingConv.inc"