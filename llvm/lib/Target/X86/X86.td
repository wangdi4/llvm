--- conflicted
+++ resolved
@@ -966,21 +966,10 @@
   list<SubtargetFeature> SNBAdditionalFeatures = [FeatureAVX,
                                                   FeatureXSAVE,
                                                   FeatureXSAVEOPT];
-<<<<<<< HEAD
-  list<SubtargetFeature> SNBTuning = [FeatureMacroFusion,
+  list<SubtargetFeature> SNBTuning = [TuningMacroFusion,
 #if INTEL_CUSTOMIZATION
                                       FeatureHasDSB,
 #endif // INTEL_CUSTOMIZATION
-                                      FeatureSlow3OpsLEA,
-                                      FeatureSlowDivide64,
-                                      FeatureSlowUAMem32,
-                                      FeatureFastScalarFSQRT,
-                                      FeatureFastSHLDRotate,
-                                      FeatureFast15ByteNOP,
-                                      FeaturePOPCNTFalseDeps,
-                                      FeatureInsertVZEROUPPER];
-=======
-  list<SubtargetFeature> SNBTuning = [TuningMacroFusion,
                                       TuningSlow3OpsLEA,
                                       TuningSlowDivide64,
                                       TuningSlowUAMem32,
@@ -989,7 +978,6 @@
                                       TuningFast15ByteNOP,
                                       TuningPOPCNTFalseDeps,
                                       TuningInsertVZEROUPPER];
->>>>>>> e78bf49a
   list<SubtargetFeature> SNBFeatures =
     !listconcat(WSMFeatures, SNBAdditionalFeatures);
 
@@ -1010,23 +998,10 @@
                                                   FeatureINVPCID,
                                                   FeatureLZCNT,
                                                   FeatureMOVBE];
-<<<<<<< HEAD
-  list<SubtargetFeature> HSWTuning = [FeatureMacroFusion,
+  list<SubtargetFeature> HSWTuning = [TuningMacroFusion,
 #if INTEL_CUSTOMIZATION
                                       FeatureHasDSB,
 #endif // INTEL_CUSTOMIZATION
-                                      FeatureSlow3OpsLEA,
-                                      FeatureSlowDivide64,
-                                      FeatureFastScalarFSQRT,
-                                      FeatureFastSHLDRotate,
-                                      FeatureFast15ByteNOP,
-                                      FeatureFastVariableCrossLaneShuffle,
-                                      FeatureFastVariablePerLaneShuffle,
-                                      FeaturePOPCNTFalseDeps,
-                                      FeatureLZCNTFalseDeps,
-                                      FeatureInsertVZEROUPPER];
-=======
-  list<SubtargetFeature> HSWTuning = [TuningMacroFusion,
                                       TuningSlow3OpsLEA,
                                       TuningSlowDivide64,
                                       TuningFastScalarFSQRT,
@@ -1037,7 +1012,6 @@
                                       TuningPOPCNTFalseDeps,
                                       TuningLZCNTFalseDeps,
                                       TuningInsertVZEROUPPER];
->>>>>>> e78bf49a
   list<SubtargetFeature> HSWFeatures =
     !listconcat(IVBFeatures, HSWAdditionalFeatures);
 
@@ -1054,25 +1028,11 @@
                                                   FeatureXSAVEC,
                                                   FeatureXSAVES,
                                                   FeatureCLFLUSHOPT];
-<<<<<<< HEAD
-  list<SubtargetFeature> SKLTuning = [FeatureFastGather,
-                                      FeatureMacroFusion,
+  list<SubtargetFeature> SKLTuning = [TuningFastGather,
+                                      TuningMacroFusion,
 #if INTEL_CUSTOMIZATION
                                       FeatureHasDSB,
 #endif // INTEL_CUSTOMIZATION
-                                      FeatureSlow3OpsLEA,
-                                      FeatureSlowDivide64,
-                                      FeatureFastScalarFSQRT,
-                                      FeatureFastVectorFSQRT,
-                                      FeatureFastSHLDRotate,
-                                      FeatureFast15ByteNOP,
-                                      FeatureFastVariableCrossLaneShuffle,
-                                      FeatureFastVariablePerLaneShuffle,
-                                      FeaturePOPCNTFalseDeps,
-                                      FeatureInsertVZEROUPPER];
-=======
-  list<SubtargetFeature> SKLTuning = [TuningFastGather,
-                                      TuningMacroFusion,
                                       TuningSlow3OpsLEA,
                                       TuningSlowDivide64,
                                       TuningFastScalarFSQRT,
@@ -1083,7 +1043,6 @@
                                       TuningFastVariablePerLaneShuffle,
                                       TuningPOPCNTFalseDeps,
                                       TuningInsertVZEROUPPER];
->>>>>>> e78bf49a
   list<SubtargetFeature> SKLFeatures =
     !listconcat(BDWFeatures, SKLAdditionalFeatures);
 
@@ -1099,26 +1058,11 @@
                                                   FeatureVLX,
                                                   FeaturePKU,
                                                   FeatureCLWB];
-<<<<<<< HEAD
-  list<SubtargetFeature> SKXTuning = [FeatureFastGather,
-                                      FeatureMacroFusion,
+  list<SubtargetFeature> SKXTuning = [TuningFastGather,
+                                      TuningMacroFusion,
 #if INTEL_CUSTOMIZATION
                                       FeatureHasDSB,
 #endif // INTEL_CUSTOMIZATION
-                                      FeatureSlow3OpsLEA,
-                                      FeatureSlowDivide64,
-                                      FeatureFastScalarFSQRT,
-                                      FeatureFastVectorFSQRT,
-                                      FeatureFastSHLDRotate,
-                                      FeatureFast15ByteNOP,
-                                      FeatureFastVariableCrossLaneShuffle,
-                                      FeatureFastVariablePerLaneShuffle,
-                                      FeaturePrefer256Bit,
-                                      FeaturePOPCNTFalseDeps,
-                                      FeatureInsertVZEROUPPER];
-=======
-  list<SubtargetFeature> SKXTuning = [TuningFastGather,
-                                      TuningMacroFusion,
                                       TuningSlow3OpsLEA,
                                       TuningSlowDivide64,
                                       TuningFastScalarFSQRT,
@@ -1130,7 +1074,6 @@
                                       TuningPrefer256Bit,
                                       TuningPOPCNTFalseDeps,
                                       TuningInsertVZEROUPPER];
->>>>>>> e78bf49a
   list<SubtargetFeature> SKXFeatures =
     !listconcat(BDWFeatures, SKXAdditionalFeatures);
 
@@ -1210,25 +1153,11 @@
                                                   FeatureVBMI,
                                                   FeatureIFMA,
                                                   FeatureSHA];
-<<<<<<< HEAD
-  list<SubtargetFeature> CNLTuning = [FeatureFastGather,
-                                      FeatureMacroFusion,
+  list<SubtargetFeature> CNLTuning = [TuningFastGather,
+                                      TuningMacroFusion,
 #if INTEL_CUSTOMIZATION
                                       FeatureHasDSB,
 #endif // INTEL_CUSTOMIZATION
-                                      FeatureSlow3OpsLEA,
-                                      FeatureSlowDivide64,
-                                      FeatureFastScalarFSQRT,
-                                      FeatureFastVectorFSQRT,
-                                      FeatureFastSHLDRotate,
-                                      FeatureFast15ByteNOP,
-                                      FeatureFastVariableCrossLaneShuffle,
-                                      FeatureFastVariablePerLaneShuffle,
-                                      FeaturePrefer256Bit,
-                                      FeatureInsertVZEROUPPER];
-=======
-  list<SubtargetFeature> CNLTuning = [TuningFastGather,
-                                      TuningMacroFusion,
                                       TuningSlow3OpsLEA,
                                       TuningSlowDivide64,
                                       TuningFastScalarFSQRT,
@@ -1239,7 +1168,6 @@
                                       TuningFastVariablePerLaneShuffle,
                                       TuningPrefer256Bit,
                                       TuningInsertVZEROUPPER];
->>>>>>> e78bf49a
   list<SubtargetFeature> CNLFeatures =
     !listconcat(SKLFeatures, CNLAdditionalFeatures);
 
