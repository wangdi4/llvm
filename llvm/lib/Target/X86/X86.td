//
// INTEL CONFIDENTIAL
//
// Modifications, Copyright (C) 2021 Intel Corporation
//
// This software and the related documents are Intel copyrighted materials, and
// your use of them is governed by the express license under which they were
// provided to you ("License"). Unless the License provides otherwise, you may not
// use, modify, copy, publish, distribute, disclose or transmit this software or
// the related documents without Intel's prior written permission.
//
// This software and the related documents are provided as is, with no express
// or implied warranties, other than those that are expressly stated in the
// License.
//
//===-- X86.td - Target definition file for the Intel X86 --*- tablegen -*-===//
//
// Part of the LLVM Project, under the Apache License v2.0 with LLVM Exceptions.
// See https://llvm.org/LICENSE.txt for license information.
// SPDX-License-Identifier: Apache-2.0 WITH LLVM-exception
//
//===----------------------------------------------------------------------===//
//
// This is a target description file for the Intel i386 architecture, referred
// to here as the "X86" architecture.
//
//===----------------------------------------------------------------------===//

// Get the target-independent interfaces which we are implementing...
//
include "llvm/Target/Target.td"

//===----------------------------------------------------------------------===//
// X86 Subtarget state
//
// disregarding specific ABI / programming model
def Is64Bit : SubtargetFeature<"64bit-mode", "Is64Bit", "true",
                               "64-bit mode (x86_64)">;
def Is32Bit : SubtargetFeature<"32bit-mode", "Is32Bit", "true",
                               "32-bit mode (80386)">;
def Is16Bit : SubtargetFeature<"16bit-mode", "Is16Bit", "true",
                               "16-bit mode (i8086)">;
#if INTEL_CUSTOMIZATION
#if INTEL_FEATURE_XUCC
def ModeXuCC : SubtargetFeature<"xucc-mode", "InXuCCMode", "true",
                                "xucc mode (x86_64_xucc)">;
#endif // INTEL_FEATURE_XUCC
#endif // INTEL_CUSTOMIZATION

//===----------------------------------------------------------------------===//
// X86 Subtarget ISA features
//===----------------------------------------------------------------------===//

def FeatureX87     : SubtargetFeature<"x87","HasX87", "true",
                                      "Enable X87 float instructions">;

def FeatureNOPL    : SubtargetFeature<"nopl", "HasNOPL", "true",
                                      "Enable NOPL instruction (generally pentium pro+)">;

def FeatureCMOV    : SubtargetFeature<"cmov","HasCMOV", "true",
                                      "Enable conditional move instructions">;

def FeatureCX8     : SubtargetFeature<"cx8", "HasCX8", "true",
                                      "Support CMPXCHG8B instructions">;

def FeatureCRC32   : SubtargetFeature<"crc32", "HasCRC32", "true",
                                      "Enable SSE 4.2 CRC32 instruction (used when SSE4.2 is supported but function is GPR only)">;

def FeaturePOPCNT   : SubtargetFeature<"popcnt", "HasPOPCNT", "true",
                                       "Support POPCNT instruction">;

def FeatureFXSR    : SubtargetFeature<"fxsr", "HasFXSR", "true",
                                      "Support fxsave/fxrestore instructions">;

def FeatureXSAVE   : SubtargetFeature<"xsave", "HasXSAVE", "true",
                                       "Support xsave instructions">;

def FeatureXSAVEOPT: SubtargetFeature<"xsaveopt", "HasXSAVEOPT", "true",
                                       "Support xsaveopt instructions",
                                       [FeatureXSAVE]>;

def FeatureXSAVEC  : SubtargetFeature<"xsavec", "HasXSAVEC", "true",
                                       "Support xsavec instructions",
                                       [FeatureXSAVE]>;

def FeatureXSAVES  : SubtargetFeature<"xsaves", "HasXSAVES", "true",
                                       "Support xsaves instructions",
                                       [FeatureXSAVE]>;

def FeatureSSE1    : SubtargetFeature<"sse", "X86SSELevel", "SSE1",
                                      "Enable SSE instructions">;
def FeatureSSE2    : SubtargetFeature<"sse2", "X86SSELevel", "SSE2",
                                      "Enable SSE2 instructions",
                                      [FeatureSSE1]>;
def FeatureSSE3    : SubtargetFeature<"sse3", "X86SSELevel", "SSE3",
                                      "Enable SSE3 instructions",
                                      [FeatureSSE2]>;
def FeatureSSSE3   : SubtargetFeature<"ssse3", "X86SSELevel", "SSSE3",
                                      "Enable SSSE3 instructions",
                                      [FeatureSSE3]>;
def FeatureSSE41   : SubtargetFeature<"sse4.1", "X86SSELevel", "SSE41",
                                      "Enable SSE 4.1 instructions",
                                      [FeatureSSSE3]>;
def FeatureSSE42   : SubtargetFeature<"sse4.2", "X86SSELevel", "SSE42",
                                      "Enable SSE 4.2 instructions",
                                      [FeatureSSE41]>;
// The MMX subtarget feature is separate from the rest of the SSE features
// because it's important (for odd compatibility reasons) to be able to
// turn it off explicitly while allowing SSE+ to be on.
def FeatureMMX     : SubtargetFeature<"mmx","X863DNowLevel", "MMX",
                                      "Enable MMX instructions">;
def Feature3DNow   : SubtargetFeature<"3dnow", "X863DNowLevel", "ThreeDNow",
                                      "Enable 3DNow! instructions",
                                      [FeatureMMX]>;
def Feature3DNowA  : SubtargetFeature<"3dnowa", "X863DNowLevel", "ThreeDNowA",
                                      "Enable 3DNow! Athlon instructions",
                                      [Feature3DNow]>;
// All x86-64 hardware has SSE2, but we don't mark SSE2 as an implied
// feature, because SSE2 can be disabled (e.g. for compiling OS kernels)
// without disabling 64-bit mode. Nothing should imply this feature bit. It
// is used to enforce that only 64-bit capable CPUs are used in 64-bit mode.
def FeatureX86_64   : SubtargetFeature<"64bit", "HasX86_64", "true",
                                      "Support 64-bit instructions">;
def FeatureCX16     : SubtargetFeature<"cx16", "HasCX16", "true",
                                       "64-bit with cmpxchg16b (this is true for most x86-64 chips, but not the first AMD chips)",
                                       [FeatureCX8]>;
def FeatureSSE4A   : SubtargetFeature<"sse4a", "HasSSE4A", "true",
                                      "Support SSE 4a instructions",
                                      [FeatureSSE3]>;

def FeatureAVX     : SubtargetFeature<"avx", "X86SSELevel", "AVX",
                                      "Enable AVX instructions",
                                      [FeatureSSE42]>;
def FeatureAVX2    : SubtargetFeature<"avx2", "X86SSELevel", "AVX2",
                                      "Enable AVX2 instructions",
                                      [FeatureAVX]>;
def FeatureFMA     : SubtargetFeature<"fma", "HasFMA", "true",
                                      "Enable three-operand fused multiple-add",
                                      [FeatureAVX]>;
def FeatureF16C    : SubtargetFeature<"f16c", "HasF16C", "true",
                       "Support 16-bit floating point conversion instructions",
                       [FeatureAVX]>;
#if INTEL_CUSTOMIZATION
#if INTEL_FEATURE_ISA_AVX256P
// FIXME: Change the name to FeatureAVX512F when upstream.
def FeatureAVX512   : SubtargetFeature<"avx512f", "HasAVX512F", "true",
                                      "Enable AVX512F instructions",
#else // INTEL_FEATURE_ISA_AVX256P
def FeatureAVX512   : SubtargetFeature<"avx512f", "X86SSELevel", "AVX512",
                                      "Enable AVX-512 instructions",
#endif // INTEL_FEATURE_ISA_AVX256P
#endif // INTEL_CUSTOMIZATION
                                      [FeatureAVX2, FeatureFMA, FeatureF16C]>;
def FeatureERI      : SubtargetFeature<"avx512er", "HasERI", "true",
                      "Enable AVX-512 Exponential and Reciprocal Instructions",
                                      [FeatureAVX512]>;
def FeatureCDI      : SubtargetFeature<"avx512cd", "HasCDI", "true",
                      "Enable AVX-512 Conflict Detection Instructions",
                                      [FeatureAVX512]>;
def FeatureVPOPCNTDQ : SubtargetFeature<"avx512vpopcntdq", "HasVPOPCNTDQ",
                       "true", "Enable AVX-512 Population Count Instructions",
                                      [FeatureAVX512]>;
def FeaturePFI      : SubtargetFeature<"avx512pf", "HasPFI", "true",
                      "Enable AVX-512 PreFetch Instructions",
                                      [FeatureAVX512]>;
#if INTEL_CUSTOMIZATION
#if INTEL_FEATURE_ISA_PREFETCHST2
def FeaturePREFETCHST2  : SubtargetFeature<"prefetchst2", "HasPREFETCHST2",
                                   "true",
                                   "Prefetch with Intent to Shared and T2 Hint">;
#endif // INTEL_FEATURE_ISA_PREFETCHST2
#endif // INTEL_CUSTOMIZATION
def FeaturePREFETCHI  : SubtargetFeature<"prefetchi", "HasPREFETCHI",
                                   "true",
                                   "Prefetch instruction with T0 or T1 Hint">;
def FeaturePREFETCHWT1  : SubtargetFeature<"prefetchwt1", "HasPREFETCHWT1",
                                   "true",
                                   "Prefetch with Intent to Write and T1 Hint">;
def FeatureDQI     : SubtargetFeature<"avx512dq", "HasDQI", "true",
                      "Enable AVX-512 Doubleword and Quadword Instructions",
                                      [FeatureAVX512]>;
def FeatureBWI     : SubtargetFeature<"avx512bw", "HasBWI", "true",
                      "Enable AVX-512 Byte and Word Instructions",
                                      [FeatureAVX512]>;
def FeatureVLX     : SubtargetFeature<"avx512vl", "HasVLX", "true",
                      "Enable AVX-512 Vector Length eXtensions",
                                      [FeatureAVX512]>;
def FeatureVBMI     : SubtargetFeature<"avx512vbmi", "HasVBMI", "true",
                      "Enable AVX-512 Vector Byte Manipulation Instructions",
                                      [FeatureBWI]>;
def FeatureVBMI2    : SubtargetFeature<"avx512vbmi2", "HasVBMI2", "true",
                      "Enable AVX-512 further Vector Byte Manipulation Instructions",
                                      [FeatureBWI]>;
def FeatureAVXIFMA    : SubtargetFeature<"avxifma", "HasAVXIFMA", "true",
                           "Enable AVX-IFMA",
                           [FeatureAVX2]>;
def FeatureIFMA     : SubtargetFeature<"avx512ifma", "HasIFMA", "true",
                      "Enable AVX-512 Integer Fused Multiple-Add",
                                      [FeatureAVX512]>;
def FeaturePKU   : SubtargetFeature<"pku", "HasPKU", "true",
                      "Enable protection keys">;
def FeatureVNNI    : SubtargetFeature<"avx512vnni", "HasVNNI", "true",
                          "Enable AVX-512 Vector Neural Network Instructions",
                                      [FeatureAVX512]>;
def FeatureAVXVNNI    : SubtargetFeature<"avxvnni", "HasAVXVNNI", "true",
                           "Support AVX_VNNI encoding",
                                      [FeatureAVX2]>;
def FeatureBF16    : SubtargetFeature<"avx512bf16", "HasBF16", "true",
                           "Support bfloat16 floating point",
                                      [FeatureBWI]>;

#if INTEL_CUSTOMIZATION
#if INTEL_FEATURE_ISA_AVX512_VPMM
def FeatureVPMM    : SubtargetFeature<"avx512vpmm", "HasAVX512VPMM", "true",
                           "Support packed BF16/FP16 small matrix multiplication",
                                      [FeatureAVX512]>;
#endif // INTEL_FEATURE_ISA_AVX512_VPMM

#if INTEL_FEATURE_ISA_AVX_BF16
def FeatureAVXBF16  : SubtargetFeature<"avxbf16", "HasAVXBF16", "true",
                           "Support bfloat16 floating point",
                                      [FeatureAVX2]>;
#endif // INTEL_FEATURE_ISA_AVX_BF16
#endif // INTEL_CUSTOMIZATION
def FeatureBITALG  : SubtargetFeature<"avx512bitalg", "HasBITALG", "true",
                       "Enable AVX-512 Bit Algorithms",
                        [FeatureBWI]>;
def FeatureVP2INTERSECT  : SubtargetFeature<"avx512vp2intersect",
                                            "HasVP2INTERSECT", "true",
                                            "Enable AVX-512 vp2intersect",
                                            [FeatureAVX512]>;
// FIXME: FP16 scalar intrinsics use the type v8f16, which is supposed to be
// guarded under condition hasVLX. So we imply it in FeatureFP16 currently.
// FIXME: FP16 conversion between f16 and i64 customize type v8i64, which is
// supposed to be guarded under condition hasDQI. So we imply it in FeatureFP16
// currently.
def FeatureFP16    : SubtargetFeature<"avx512fp16", "HasFP16", "true",
                           "Support 16-bit floating point",
                           [FeatureBWI, FeatureVLX, FeatureDQI]>;
def FeatureAVXVNNIINT8  : SubtargetFeature<"avxvnniint8",
                             "HasAVXVNNIINT8", "true",
                             "Enable AVX-VNNI-INT8",
                             [FeatureAVX2]>;
#if INTEL_CUSTOMIZATION
#if INTEL_FEATURE_ISA_AVX512_BF16_NE
def FeatureNEBF16    : SubtargetFeature<"avx512bf16ne", "HasNEBF16", "true",
                           "Support bfloat16 floating point without exceptions",
                           [FeatureFP16, FeatureBF16]>;
#endif // INTEL_FEATURE_ISA_AVX512_BF16_NE
#if INTEL_FEATURE_ISA_AVX_DOTPROD_PHPS
def FeatureAVXDOTPRODPHPS  : SubtargetFeature<"avxdotprodphps",
                             "HasAVXDOTPRODPHPS", "true",
                             "Enable AVX-DOTPROD-PHPS",
                             [FeatureAVX2]>;
#endif // INTEL_FEATURE_ISA_AVX_DOTPROD_PHPS
#if INTEL_FEATURE_ISA_AVX512_VNNI_INT8
def FeatureAVX512VNNIINT8 : SubtargetFeature<"avx512vnniint8",
                               "HasAVX512VNNIINT8", "true",
                               "Enable AVX512-VNNI-INT8",
                               [FeatureAVXVNNIINT8, FeatureAVX512]>;
#endif // INTEL_FEATURE_ISA_AVX512_VNNI_INT8
#if INTEL_FEATURE_ISA_AVX512_VNNI_FP16
def FeatureAVX512VNNIFP16 : SubtargetFeature<"avx512vnnifp16",
                               "HasAVX512VNNIFP16", "true",
                               "Enable AVX512-VNNI-FP16",
                               [FeatureAVXDOTPRODPHPS, FeatureFP16, FeatureAVX512]>;
#endif // INTEL_FEATURE_ISA_AVX512_VNNI_FP16
#if INTEL_FEATURE_ISA_AVX_CONVERT
def FeatureAVXCONVERT  : SubtargetFeature<"avxconvert", "HasAVXCONVERT", "true",
                           "Enable AVX-CONVERT",
                           [FeatureAVX2]>;
#endif // INTEL_FEATURE_ISA_AVX_CONVERT
#if INTEL_FEATURE_ISA_AVX512_CONVERT
def FeatureCONVERT    : SubtargetFeature<"avx512convert", "HasCONVERT", "true",
                           "Enable AVX512-CONVERT",
                           [FeatureAVXCONVERT, FeatureBF16, FeatureFP16, FeatureAVX512]>;
#endif // INTEL_FEATURE_ISA_AVX512_CONVERT
#if INTEL_FEATURE_ISA_AVX_COMPRESS
def FeatureAVXCOMPRESS    : SubtargetFeature<"avxcompress", "HasAVXCOMPRESS", "true",
                           "Enable AVX-COMPRESS",
                           [FeatureAVX2]>;
#endif // INTEL_FEATURE_ISA_AVX_COMPRESS
#if INTEL_FEATURE_ISA_AVX512_MOVRS
def FeatureAVXMOVRS   : SubtargetFeature<"avxmovrs", "HasAVXMOVRS", "true",
                           "Enable AVX-MOVRS",
                           [FeatureAVX2]>;
def FeatureAVX512MOVRS  : SubtargetFeature<"avx512movrs", "HasAVX512MOVRS", "true",
                            "Enable AVX512-MOVRS",
                            [FeatureAVX512]>;
#endif // INTEL_FEATURE_ISA_AVX512_MOVRS
#if INTEL_FEATURE_ISA_AVX512_MEDIAX
def FeatureAVX512MEDIAX  : SubtargetFeature<"avx512mediax", "HasAVX512MEDIAX", "true",
                            "Enable AVX512-MEDIAX",
                            [FeatureBWI]>;
#endif // INTEL_FEATURE_ISA_AVX512_MEDIAX
#if INTEL_FEATURE_ISA_AVX_MOVGET
def FeatureAVXMOVGET : SubtargetFeature<"avxmovget", "HasAVXMOVGET", "true",
                       "Support AVX-MOVGET instructions",
                       [FeatureAVX2]>;
#endif // INTEL_FEATURE_ISA_AVX_MOVGET
#if INTEL_FEATURE_ISA_AVX512_MOVGET
def FeatureAVX512MOVGET : SubtargetFeature<"avx512movget", "HasAVX512MOVGET", "true",
                          "Support AVX512-MOVGET instructions",
                          [FeatureAVX512]>;
#endif // INTEL_FEATURE_ISA_AVX512_MOVGET

#if INTEL_FEATURE_ISA_APX_F
def FeatureEGPR : SubtargetFeature<"egpr", "HasEGPR", "true",
                                   "Support extended general purpose register">;
def FeaturePush2Pop2 : SubtargetFeature<"push2pop2", "HasPush2Pop2", "true",
                                   "Support PUSH2/POP2 instructions">;
def FeatureNDD : SubtargetFeature<"ndd", "HasNDD", "true",
                                   "Support non-destructive destination">;
#endif // INTEL_FEATURE_ISA_APX_F
#endif // INTEL_CUSTOMIZATION

def FeaturePCLMUL  : SubtargetFeature<"pclmul", "HasPCLMUL", "true",
                         "Enable packed carry-less multiplication instructions",
                               [FeatureSSE2]>;
def FeatureGFNI    : SubtargetFeature<"gfni", "HasGFNI", "true",
                         "Enable Galois Field Arithmetic Instructions",
                               [FeatureSSE2]>;
def FeatureVPCLMULQDQ : SubtargetFeature<"vpclmulqdq", "HasVPCLMULQDQ", "true",
                                         "Enable vpclmulqdq instructions",
                                         [FeatureAVX, FeaturePCLMUL]>;
def FeatureFMA4    : SubtargetFeature<"fma4", "HasFMA4", "true",
                                      "Enable four-operand fused multiple-add",
                                      [FeatureAVX, FeatureSSE4A]>;
def FeatureXOP     : SubtargetFeature<"xop", "HasXOP", "true",
                                      "Enable XOP instructions",
                                      [FeatureFMA4]>;
def FeatureSSEUnalignedMem : SubtargetFeature<"sse-unaligned-mem",
                                          "HasSSEUnalignedMem", "true",
                      "Allow unaligned memory operands with SSE instructions (this may require setting a configuration bit in the processor)">;
def FeatureAES     : SubtargetFeature<"aes", "HasAES", "true",
                                      "Enable AES instructions",
                                      [FeatureSSE2]>;
def FeatureVAES    : SubtargetFeature<"vaes", "HasVAES", "true",
                       "Promote selected AES instructions to AVX512/AVX registers",
                        [FeatureAVX, FeatureAES]>;
def FeatureTBM     : SubtargetFeature<"tbm", "HasTBM", "true",
                                      "Enable TBM instructions">;
def FeatureLWP     : SubtargetFeature<"lwp", "HasLWP", "true",
                                      "Enable LWP instructions">;
def FeatureMOVBE   : SubtargetFeature<"movbe", "HasMOVBE", "true",
                                      "Support MOVBE instruction">;
def FeatureRDRAND  : SubtargetFeature<"rdrnd", "HasRDRAND", "true",
                                      "Support RDRAND instruction">;
def FeatureFSGSBase : SubtargetFeature<"fsgsbase", "HasFSGSBase", "true",
                                       "Support FS/GS Base instructions">;
def FeatureLZCNT   : SubtargetFeature<"lzcnt", "HasLZCNT", "true",
                                      "Support LZCNT instruction">;
def FeatureBMI     : SubtargetFeature<"bmi", "HasBMI", "true",
                                      "Support BMI instructions">;
def FeatureBMI2    : SubtargetFeature<"bmi2", "HasBMI2", "true",
                                      "Support BMI2 instructions">;
def FeatureRTM     : SubtargetFeature<"rtm", "HasRTM", "true",
                                      "Support RTM instructions">;
def FeatureADX     : SubtargetFeature<"adx", "HasADX", "true",
                                      "Support ADX instructions">;
def FeatureSHA     : SubtargetFeature<"sha", "HasSHA", "true",
                                      "Enable SHA instructions",
                                      [FeatureSSE2]>;
// Processor supports CET SHSTK - Control-Flow Enforcement Technology
// using Shadow Stack
def FeatureSHSTK   : SubtargetFeature<"shstk", "HasSHSTK", "true",
                       "Support CET Shadow-Stack instructions">;
def FeaturePRFCHW  : SubtargetFeature<"prfchw", "HasPRFCHW", "true",
                                      "Support PRFCHW instructions">;
def FeatureRDSEED  : SubtargetFeature<"rdseed", "HasRDSEED", "true",
                                      "Support RDSEED instruction">;
def FeatureLAHFSAHF64 : SubtargetFeature<"sahf", "HasLAHFSAHF64", "true",
                           "Support LAHF and SAHF instructions in 64-bit mode">;
def FeatureMWAITX  : SubtargetFeature<"mwaitx", "HasMWAITX", "true",
                                      "Enable MONITORX/MWAITX timer functionality">;
def FeatureCLZERO  : SubtargetFeature<"clzero", "HasCLZERO", "true",
                                      "Enable Cache Line Zero">;
def FeatureCLDEMOTE  : SubtargetFeature<"cldemote", "HasCLDEMOTE", "true",
                                      "Enable Cache Line Demote">;
def FeaturePTWRITE  : SubtargetFeature<"ptwrite", "HasPTWRITE", "true",
                                      "Support ptwrite instruction">;
def FeatureAMXTILE     : SubtargetFeature<"amx-tile", "HasAMXTILE", "true",
                                      "Support AMX-TILE instructions">;
def FeatureAMXINT8     : SubtargetFeature<"amx-int8", "HasAMXINT8", "true",
                                      "Support AMX-INT8 instructions",
                                      [FeatureAMXTILE]>;
def FeatureAMXBF16     : SubtargetFeature<"amx-bf16", "HasAMXBF16", "true",
                                      "Support AMX-BF16 instructions",
                                      [FeatureAMXTILE]>;
#if INTEL_CUSTOMIZATION
#if INTEL_FEATURE_ISA_AMX_FP8
// AUTO GENERATED BY TOOL
def FeatureAMXFP8 : SubtargetFeature<"amx-fp8", "HasAMXFP8", "true",
                                        "Support AMX-FP8 instructions",
                                        [FeatureAMXTILE]>;
// end AUTO GENERATED BY TOOL
#endif // INTEL_FEATURE_ISA_AMX_FP8
#if INTEL_FEATURE_ISA_AMX_MOVRS
def FeatureAMXMOVRS   : SubtargetFeature<"amx-movrs", "HasAMXMOVRS", "true",
                                    "Support AMX-MOVRS instructions",
                                    [FeatureAMXTILE]>;
#endif // INTEL_FEATURE_ISA_AMX_MOVRS
#if INTEL_FEATURE_ISA_AMX_MEMADVISE_EVEX
def FeatureAMXMEMADVISEEVEX : SubtargetFeature<"amx-memadvise-evex", "HasAMXMEMADVISEEVEX", "true",
                                  "Support AMX-MEMADVISE-EVEX instructions",
                                  [FeatureAMXTILE]>;
#endif // INTEL_FEATURE_ISA_AMX_MEMADVISE_EVEX
#if INTEL_FEATURE_ISA_AMX_FUTURE
def FeatureAMXELEMENT     : SubtargetFeature<"amx-element", "HasAMXELEMENT", "true",
                                      "Support AMX amx-element instructions",
                                      [FeatureAMXTILE]>;
def FeatureAMXREDUCE     : SubtargetFeature<"amx-reduce", "HasAMXREDUCE", "true",
                                      "Support AMX amx-reduce instructions",
                                      [FeatureAMXTILE]>;
def FeatureAMXFORMAT     : SubtargetFeature<"amx-format", "HasAMXFORMAT", "true",
                                      "Support AMX amx-format instructions",
                                      [FeatureAMXTILE]>;
def FeatureAMXMEMORY     : SubtargetFeature<"amx-memory", "HasAMXMEMORY", "true",
                                      "Support AMX amx-memory instructions",
                                      [FeatureAMXTILE]>;
#endif // INTEL_FEATURE_ISA_AMX_FUTURE
#if INTEL_FEATURE_ISA_AMX_TRANSPOSE
def FeatureAMXTRANSPOSE     : SubtargetFeature<"amx-transpose", "HasAMXTRANSPOSE", "true",
                                      "Support AMX amx-transpose instructions",
                                      [FeatureAMXTILE]>;

#endif // INTEL_FEATURE_ISA_AMX_TRANSPOSE
def FeatureAMXFP16     : SubtargetFeature<"amx-fp16", "HasAMXFP16", "true",
                                      "Support AMX amx-fp16 instructions",
                                      [FeatureAMXTILE]>;

#if INTEL_FEATURE_ISA_AMX_MEMORY2
def FeatureAMXMEMORY2     : SubtargetFeature<"amx-memory2", "HasAMXMEMORY2", "true",
                                      "Support AMX amx-memory2 instructions",
                                      [FeatureAMXTILE]>;
#endif // INTEL_FEATURE_ISA_AMX_MEMORY2

#if INTEL_FEATURE_ISA_AMX_BF16_EVEX
def FeatureAMXBF16EVEX     : SubtargetFeature<"amx-bf16-evex", "HasAMXBF16EVEX", "true",
                                      "Support AMX amx-bf16-evex instructions",
                                      [FeatureAMXTILE]>;

#endif // INTEL_FEATURE_ISA_AMX_BF16_EVEX

#if INTEL_FEATURE_ISA_AMX_ELEMENT_EVEX
def FeatureAMXELEMENTEVEX     : SubtargetFeature<"amx-element-evex", "HasAMXELEMENTEVEX", "true",
                                      "Support AMX amx-element-evex instructions",
                                      [FeatureAMXTILE]>;

#endif // INTEL_FEATURE_ISA_AMX_ELEMENT_EVEX

#if INTEL_FEATURE_ISA_AMX_CONVERT
def FeatureAMXCONVERT         : SubtargetFeature<"amx-convert", "HasAMXCONVERT", "true",
                                      "Support AMX amx-convert instructions",
                                      [FeatureAMXTILE]>;

#endif // INTEL_FEATURE_ISA_AMX_CONVERT

#if INTEL_FEATURE_ISA_AMX_INT8_EVEX
def FeatureAMXINT8EVEX     : SubtargetFeature<"amx-int8-evex", "HasAMXINT8EVEX", "true",
                                      "Support AMX amx-int8-evex instructions",
                                      [FeatureAMXTILE]>;

#endif // INTEL_FEATURE_ISA_AMX_INT8_EVEX

#if INTEL_FEATURE_ISA_AMX_TILE_EVEX
def FeatureAMXTILEEVEX     : SubtargetFeature<"amx-tile-evex", "HasAMXTILEEVEX", "true",
                                      "Support AMX amx-tile-evex instructions",
                                      [FeatureAMXTILE]>;


#endif // INTEL_FEATURE_ISA_AMX_TILE_EVEX
#if INTEL_FEATURE_ISA_AMX_TRANSPOSE2
def FeatureAMXTRANSPOSE2     : SubtargetFeature<"amx-transpose2", "HasAMXTRANSPOSE2", "true",
                                      "Support AMX amx-transpose2 instructions",
                                      [FeatureAMXTILE]>;

#endif // INTEL_FEATURE_ISA_AMX_TRANSPOSE2

#if INTEL_FEATURE_ISA_AMX_TILE2
def FeatureAMXTILE2 : SubtargetFeature<"amx-tile2", "HasAMXTILE2", "true",
                                       "Support AMX amx-tile2 instructions",
                                       [FeatureAMXTILE]>;
#endif // INTEL_FEATURE_ISA_AMX_TILE2
#if INTEL_FEATURE_ISA_AMX_TF32
def FeatureAMXTF32 : SubtargetFeature<"amx-tf32", "HasAMXTF32", "true",
                                      "Support AMX-TF32 instructions",
                                      [FeatureAMXTILE]>;
#endif // INTEL_FEATURE_ISA_AMX_TF32
#if INTEL_FEATURE_ISA_GPR_MOVGET
def FeatureGPRMOVGET : SubtargetFeature<"gprmovget", "HasGPRMOVGET", "true",
                                        "Support GPR-MOVGET instructions",
                                        []>;
#endif // INTEL_FEATURE_ISA_GPR_MOVGET
#if INTEL_FEATURE_ISA_MOVGET64B
def FeatureMOVGET64B : SubtargetFeature<"movget64b", "HasMOVGET64B", "true",
                                        "Support MOVGET64B instructions",
                                        [FeatureAVX512]>;
#endif // INTEL_FEATURE_ISA_MOVGET64B
#if INTEL_FEATURE_ISA_AVX_RAO_INT
def FeatureAVXRAOINT : SubtargetFeature<"avxraoint", "HasAVXRAOINT", "true",
                                        "Support AVX-RAO-INT instructions",
                                        [FeatureAVX2]>;
#endif // INTEL_FEATURE_ISA_AVX_RAO_INT
#if INTEL_FEATURE_ISA_AVX_RAO_FP
// AUTO GENERATED BY TOOL
def FeatureAVXRAOFP : SubtargetFeature<"avxraofp", "HasAVXRAOFP", "true",
                                       "Support AVX-RAO-FP instructions",
                                       [FeatureAVX2]>;
// end AUTO GENERATED BY TOOL
#endif // INTEL_FEATURE_ISA_AVX_RAO_FP
#if INTEL_FEATURE_ISA_AVX512_RAO_INT
// AUTO GENERATED BY TOOL
def FeatureAVX512RAOINT : SubtargetFeature<"avx512raoint", "HasAVX512RAOINT", "true",
                                           "Support AVX512-RAO-INT instructions",
                                           [FeatureAVX512]>;
// end AUTO GENERATED BY TOOL
#endif // INTEL_FEATURE_ISA_AVX512_RAO_INT
#if INTEL_FEATURE_ISA_AVX512_RAO_FP
// AUTO GENERATED BY TOOL
def FeatureAVX512RAOFP : SubtargetFeature<"avx512raofp", "HasAVX512RAOFP", "true",
                                          "Support AVX512-RAO-FP instructions",
                                          [FeatureAVX512]>;
// end AUTO GENERATED BY TOOL
#endif // INTEL_FEATURE_ISA_AVX512_RAO_FP
#if INTEL_FEATURE_ISA_AMX_AVX512
// AUTO GENERATED BY TOOL
def FeatureAMXAVX512 : SubtargetFeature<"amx-avx512",
                                              "HasAMXAVX512", "true",
                                              "Support AMX-AVX512 instructions",
                                              [FeatureAMXTILE, FeatureAVX512]>;
// end AUTO GENERATED BY TOOL
#endif // INTEL_FEATURE_ISA_AMX_AVX512
#if INTEL_FEATURE_ISA_AMX_AVX512_TILE16MOV
def FeatureAMXAVX512TILE16MOV : SubtargetFeature<"amx-avx512-tile16mov",
                                              "HasAMXAVX512TILE16MOV", "true",
                                              "Support AMX-AVX512-TILE16MOV instructions",
                                              [FeatureAMXTILE, FeatureAVX512]>;
#endif // INTEL_FEATURE_ISA_AMX_AVX512_TILE16MOV
#if INTEL_FEATURE_ISA_AVX512_NE_CONVERT
// AUTO GENERATED BY TOOL
def FeatureAVX512NECONVERT : SubtargetFeature<"avx512neconvert", "HasAVX512NECONVERT", "true",
                                              "Support AVX512-NE-CONVERT instructions",
                                              [FeatureAVX512]>;
// end AUTO GENERATED BY TOOL
#endif // INTEL_FEATURE_ISA_AVX512_NE_CONVERT
#if INTEL_FEATURE_ISA_SHA512
// AUTO GENERATED BY TOOL
def FeatureSHA512 : SubtargetFeature<"sha512", "HasSHA512", "true",
                                     "Support SHA512 instructions",
                                     [FeatureAVX]>;
// end AUTO GENERATED BY TOOL
#endif // INTEL_FEATURE_ISA_SHA512
#if INTEL_FEATURE_ISA_SM3
// AUTO GENERATED BY TOOL
def FeatureSM3 : SubtargetFeature<"sm3", "HasSM3", "true",
                                  "Support SM3 instructions",
                                  [FeatureAVX]>;
// end AUTO GENERATED BY TOOL
#endif // INTEL_FEATURE_ISA_SM3
#if INTEL_FEATURE_ISA_SM4
// AUTO GENERATED BY TOOL
def FeatureSM4 : SubtargetFeature<"sm4", "HasSM4", "true",
                                  "Support SM4 instructions",
                                  [FeatureAVX]>;
// end AUTO GENERATED BY TOOL
#endif // INTEL_FEATURE_ISA_SM4
#if INTEL_FEATURE_ISA_DSPV1
// AUTO GENERATED BY TOOL
def FeatureDSPV1 : SubtargetFeature<"dspv1", "HasDSPV1", "true",
                                    "Support DSPV1 instructions",
                                    [FeatureSSE2]>;
// end AUTO GENERATED BY TOOL
#endif // INTEL_FEATURE_ISA_DSPV1
#if INTEL_FEATURE_ISA_AVX_VNNI_INT16
// AUTO GENERATED BY TOOL
def FeatureAVXVNNIINT16 : SubtargetFeature<"avxvnniint16", "HasAVXVNNIINT16", "true",
                                           "Support AVX-VNNI-INT16 instructions",
                                           [FeatureAVX2]>;
// end AUTO GENERATED BY TOOL
#endif // INTEL_FEATURE_ISA_AVX_VNNI_INT16
#if INTEL_FEATURE_ISA_AVX512_VNNI_INT16
// AUTO GENERATED BY TOOL
def FeatureAVX512VNNIINT16 : SubtargetFeature<"avx512vnniint16", "HasAVX512VNNIINT16", "true",
                                              "Support AVX512-VNNI-INT16 instructions",
                                              [FeatureAVX512]>;
// end AUTO GENERATED BY TOOL
#endif // INTEL_FEATURE_ISA_AVX512_VNNI_INT16
#if INTEL_FEATURE_ISA_AMX_SPARSE
// AUTO GENERATED BY TOOL
def FeatureAMXSPARSE : SubtargetFeature<"amx-sparse", "HasAMXSPARSE", "true",
                                        "Support AMX-SPARSE instructions",
                                        [FeatureAMXTILE]>;
// end AUTO GENERATED BY TOOL
#endif // INTEL_FEATURE_ISA_AMX_SPARSE
#if INTEL_FEATURE_ISA_AMX_V3
// AUTO GENERATED BY TOOL
def FeatureAMXV3 : SubtargetFeature<"amx-v3", "HasAMXV3", "true",
                                    "Support AMX-V3 instructions",
                                    [FeatureAMXTILE]>;
// end AUTO GENERATED BY TOOL
#endif // INTEL_FEATURE_ISA_AMX_V3
#if INTEL_FEATURE_ISA_VPINSR_VPEXTR
def FeatureVPINSRVPEXTR : SubtargetFeature<"vpinsr-vpextr", "HasVPINSRVPEXTR",
                                    "true",
                                    "Support VPINSR_VPEXTR_YMM_ZMM instructions",
                                    [FeatureAVX512]>;
#endif // INTEL_FEATURE_ISA_VPINSR_VPEXTR
#if INTEL_FEATURE_ISA_AVX512_SAT_CVT
// AUTO GENERATED BY TOOL
def FeatureAVX512SATCVT : SubtargetFeature<"avx512satcvt", "HasAVX512SATCVT", "true",
                                           "Support AVX512-SAT-CVT instructions",
                                           [FeatureBF16, FeatureFP16]>;
// end AUTO GENERATED BY TOOL
#endif // INTEL_FEATURE_ISA_AVX512_SAT_CVT
#if INTEL_FEATURE_ISA_AVX512_MOVZXC
def FeatureAVX512MOVZXC : SubtargetFeature<"avx512movzxc", "HasAVX512MOVZXC", "true",
                                           "Support AVX512-MOVZXC instructions",
                                           [FeatureAVX512]>;
#endif // INTEL_FEATURE_ISA_AVX512_MOVZXC
#if INTEL_FEATURE_ISA_AVX512_MINMAX
def FeatureAVX512MINMAX : SubtargetFeature<"avx512minmax", "HasAVX512MINMAX", "true",
                                           "Support AVX512-MINMAX instructions",
                                           [FeatureBF16, FeatureFP16]>;
#endif // INTEL_FEATURE_ISA_AVX512_MINMAX
#if INTEL_FEATURE_ISA_AVX512_COMPLEX
def FeatureAVX512COMPLEX : SubtargetFeature<"avx512complex", "HasAVX512COMPLEX", "true",
                                           "Support AVX512-COMPLEX instructions",
                                           [FeatureFP16]>;
#endif // INTEL_FEATURE_ISA_AVX512_COMPLEX
#if INTEL_FEATURE_ISA_AVX512_REDUCTION
def FeatureAVX512REDUCTION : SubtargetFeature<"avx512reduction", "HasAVX512REDUCTION", "true",
                                           "Support AVX512-REDUCTION instructions",
                                           [FeatureAVX512]>;
#endif // INTEL_FEATURE_ISA_AVX512_REDUCTION
#if INTEL_FEATURE_ISA_AVX512_REDUCTION2
// AUTO GENERATED BY TOOL
def FeatureAVX512REDUCTION2 : SubtargetFeature<"avx512reduction2", "HasAVX512REDUCTION2", "true",
                                        "Support AVX512-REDUCTION2 instructions",
                                        [FeatureAVX512]>;
// end AUTO GENERATED BY TOOL
#endif // INTEL_FEATURE_ISA_AVX512_REDUCTION2
#if INTEL_FEATURE_ISA_AVX256P
def FeatureAVX256P : SubtargetFeature<"avx256p", "HasAVX256P", "true",
                                      "Support AVX256P instructions",
                                      [FeatureAVX2, FeatureFMA, FeatureF16C]>;
#endif // INTEL_FEATURE_ISA_AVX256P
#if INTEL_FEATURE_ISA_AVX512_NE_CONVERT_FP8
def FeatureAVX512NECONVERTFP8 :
      SubtargetFeature<"avx512neconvertfp8", "HasAVX512NECONVERTFP8", "true",
                       "Support AVX512-NE-CONVERT-FP8 instructions",
                       [FeatureFP16]>;
#endif // INTEL_FEATURE_ISA_AVX512_NE_CONVERT_FP8
#if INTEL_FEATURE_ISA_AVX512_VNNI_FP8
def FeatureAVX512VNNIFP8 :
      SubtargetFeature<"avx512vnnifp8", "HasAVX512VNNIFP8", "true",
                       "Support AVX512-VNNI-FP8 instructions",
                       [FeatureAVX512]>;
#endif // INTEL_FEATURE_ISA_AVX512_VNNI_FP8
#endif // INTEL_CUSTOMIZATION
def FeatureAMXCOMPLEX : SubtargetFeature<"amx-complex", "HasAMXCOMPLEX", "true",
                                         "Support AMX-COMPLEX instructions",
                                         [FeatureAMXTILE]>;
def FeatureCMPCCXADD : SubtargetFeature<"cmpccxadd", "HasCMPCCXADD", "true",
                                        "Support CMPCCXADD instructions">;
def FeatureRAOINT : SubtargetFeature<"raoint", "HasRAOINT", "true",
                                     "Support RAO-INT instructions",
                                     []>;
def FeatureAVXNECONVERT : SubtargetFeature<"avxneconvert", "HasAVXNECONVERT", "true",
                                           "Support AVX-NE-CONVERT instructions",
                                           [FeatureAVX2]>;
def FeatureINVPCID : SubtargetFeature<"invpcid", "HasINVPCID", "true",
                                      "Invalidate Process-Context Identifier">;
def FeatureSGX     : SubtargetFeature<"sgx", "HasSGX", "true",
                                      "Enable Software Guard Extensions">;
def FeatureCLFLUSHOPT : SubtargetFeature<"clflushopt", "HasCLFLUSHOPT", "true",
                                      "Flush A Cache Line Optimized">;
def FeatureCLWB    : SubtargetFeature<"clwb", "HasCLWB", "true",
                                      "Cache Line Write Back">;
def FeatureWBNOINVD    : SubtargetFeature<"wbnoinvd", "HasWBNOINVD", "true",
                                      "Write Back No Invalidate">;
def FeatureRDPID : SubtargetFeature<"rdpid", "HasRDPID", "true",
                                    "Support RDPID instructions">;
def FeatureRDPRU : SubtargetFeature<"rdpru", "HasRDPRU", "true",
                                    "Support RDPRU instructions">;
def FeatureWAITPKG  : SubtargetFeature<"waitpkg", "HasWAITPKG", "true",
                                      "Wait and pause enhancements">;
def FeatureENQCMD : SubtargetFeature<"enqcmd", "HasENQCMD", "true",
                                     "Has ENQCMD instructions">;
def FeatureKL  : SubtargetFeature<"kl", "HasKL", "true",
                                  "Support Key Locker kl Instructions",
                                  [FeatureSSE2]>;
def FeatureWIDEKL  : SubtargetFeature<"widekl", "HasWIDEKL", "true",
                                      "Support Key Locker wide Instructions",
                                      [FeatureKL]>;
def FeatureHRESET : SubtargetFeature<"hreset", "HasHRESET", "true",
                                      "Has hreset instruction">;
def FeatureSERIALIZE : SubtargetFeature<"serialize", "HasSERIALIZE", "true",
                                        "Has serialize instruction">;
def FeatureTSXLDTRK : SubtargetFeature<"tsxldtrk", "HasTSXLDTRK", "true",
                                       "Support TSXLDTRK instructions">;
def FeatureUINTR : SubtargetFeature<"uintr", "HasUINTR", "true",
                                    "Has UINTR Instructions">;
def FeaturePCONFIG : SubtargetFeature<"pconfig", "HasPCONFIG", "true",
                                      "platform configuration instruction">;
def FeatureMOVDIRI  : SubtargetFeature<"movdiri", "HasMOVDIRI", "true",
                                       "Support movdiri instruction (direct store integer)">;
def FeatureMOVDIR64B : SubtargetFeature<"movdir64b", "HasMOVDIR64B", "true",
                                        "Support movdir64b instruction (direct store 64 bytes)">;

// Ivy Bridge and newer processors have enhanced REP MOVSB and STOSB (aka
// "string operations"). See "REP String Enhancement" in the Intel Software
// Development Manual. This feature essentially means that REP MOVSB will copy
// using the largest available size instead of copying bytes one by one, making
// it at least as fast as REPMOVS{W,D,Q}.
def FeatureERMSB
    : SubtargetFeature<
          "ermsb", "HasERMSB", "true",
          "REP MOVS/STOS are fast">;

// Icelake and newer processors have Fast Short REP MOV.
def FeatureFSRM
    : SubtargetFeature<
          "fsrm", "HasFSRM", "true",
          "REP MOVSB of short lengths is faster">;

def FeatureSoftFloat
    : SubtargetFeature<"soft-float", "UseSoftFloat", "true",
                       "Use software floating point features">;

//===----------------------------------------------------------------------===//
// X86 Subtarget Security Mitigation features
//===----------------------------------------------------------------------===//

// Lower indirect calls using a special construct called a `retpoline` to
// mitigate potential Spectre v2 attacks against them.
def FeatureRetpolineIndirectCalls
    : SubtargetFeature<
          "retpoline-indirect-calls", "UseRetpolineIndirectCalls", "true",
          "Remove speculation of indirect calls from the generated code">;

// Lower indirect branches and switches either using conditional branch trees
// or using a special construct called a `retpoline` to mitigate potential
// Spectre v2 attacks against them.
def FeatureRetpolineIndirectBranches
    : SubtargetFeature<
          "retpoline-indirect-branches", "UseRetpolineIndirectBranches", "true",
          "Remove speculation of indirect branches from the generated code">;

// Deprecated umbrella feature for enabling both `retpoline-indirect-calls` and
// `retpoline-indirect-branches` above.
def FeatureRetpoline
    : SubtargetFeature<"retpoline", "DeprecatedUseRetpoline", "true",
                       "Remove speculation of indirect branches from the "
                       "generated code, either by avoiding them entirely or "
                       "lowering them with a speculation blocking construct",
                       [FeatureRetpolineIndirectCalls,
                        FeatureRetpolineIndirectBranches]>;

// Rely on external thunks for the emitted retpoline calls. This allows users
// to provide their own custom thunk definitions in highly specialized
// environments such as a kernel that does boot-time hot patching.
def FeatureRetpolineExternalThunk
    : SubtargetFeature<
          "retpoline-external-thunk", "UseRetpolineExternalThunk", "true",
          "When lowering an indirect call or branch using a `retpoline`, rely "
          "on the specified user provided thunk rather than emitting one "
          "ourselves. Only has effect when combined with some other retpoline "
          "feature", [FeatureRetpolineIndirectCalls]>;

// Mitigate LVI attacks against indirect calls/branches and call returns
def FeatureLVIControlFlowIntegrity
    : SubtargetFeature<
          "lvi-cfi", "UseLVIControlFlowIntegrity", "true",
          "Prevent indirect calls/branches from using a memory operand, and "
          "precede all indirect calls/branches from a register with an "
          "LFENCE instruction to serialize control flow. Also decompose RET "
          "instructions into a POP+LFENCE+JMP sequence.">;

// Enable SESES to mitigate speculative execution attacks
def FeatureSpeculativeExecutionSideEffectSuppression
    : SubtargetFeature<
          "seses", "UseSpeculativeExecutionSideEffectSuppression", "true",
          "Prevent speculative execution side channel timing attacks by "
          "inserting a speculation barrier before memory reads, memory writes, "
          "and conditional branches. Implies LVI Control Flow integrity.",
          [FeatureLVIControlFlowIntegrity]>;

// Mitigate LVI attacks against data loads
def FeatureLVILoadHardening
    : SubtargetFeature<
          "lvi-load-hardening", "UseLVILoadHardening", "true",
          "Insert LFENCE instructions to prevent data speculatively injected "
          "into loads from being used maliciously.">;

def FeatureTaggedGlobals
    : SubtargetFeature<
          "tagged-globals", "AllowTaggedGlobals", "true",
          "Use an instruction sequence for taking the address of a global "
          "that allows a memory tag in the upper address bits.">;

// Control codegen mitigation against Straight Line Speculation vulnerability.
def FeatureHardenSlsRet
    : SubtargetFeature<
          "harden-sls-ret", "HardenSlsRet", "true",
          "Harden against straight line speculation across RET instructions.">;

def FeatureHardenSlsIJmp
    : SubtargetFeature<
          "harden-sls-ijmp", "HardenSlsIJmp", "true",
          "Harden against straight line speculation across indirect JMP instructions.">;

#if INTEL_CUSTOMIZATION
def FeaturePreferNoGather
<<<<<<< HEAD
    : SubtargetFeature<"prefer-no-gather", "PreferNoGather", "true",
                       "Indicates if gather is disabled">;
=======
    : SubtargetFeature<"prefer-no-gather", "PreferGather", "false",
                       "Indicates if gather prefer to be disabled">;
def FeaturePreferNoScatter
    : SubtargetFeature<"prefer-no-scatter", "PreferScatter", "false",
                       "Indicates if scatter prefer to be disabled">;
>>>>>>> 5a805999
#endif // INTEL_CUSTOMIZATION

//===----------------------------------------------------------------------===//
// X86 Subtarget Tuning features
//===----------------------------------------------------------------------===//

def TuningSlowSHLD : SubtargetFeature<"slow-shld", "IsSHLDSlow", "true",
                                       "SHLD instruction is slow">;

def TuningSlowPMULLD : SubtargetFeature<"slow-pmulld", "IsPMULLDSlow", "true",
                                        "PMULLD instruction is slow (compared to PMULLW/PMULHW and PMULUDQ)">;

def TuningSlowPMADDWD : SubtargetFeature<"slow-pmaddwd", "IsPMADDWDSlow",
                                          "true",
                                          "PMADDWD is slower than PMULLD">;

// FIXME: This should not apply to CPUs that do not have SSE.
def TuningSlowUAMem16 : SubtargetFeature<"slow-unaligned-mem-16",
                                "IsUnalignedMem16Slow", "true",
                                "Slow unaligned 16-byte memory access">;

def TuningSlowUAMem32 : SubtargetFeature<"slow-unaligned-mem-32",
                                "IsUnalignedMem32Slow", "true",
                                "Slow unaligned 32-byte memory access">;

def TuningLEAForSP : SubtargetFeature<"lea-sp", "UseLeaForSP", "true",
                                     "Use LEA for adjusting the stack pointer (this is an optimization for Intel Atom processors)">;

// True if 8-bit divisions are significantly faster than
// 32-bit divisions and should be used when possible.
def TuningSlowDivide32 : SubtargetFeature<"idivl-to-divb",
                                     "HasSlowDivide32", "true",
                                     "Use 8-bit divide for positive values less than 256">;

// True if 32-bit divides are significantly faster than
// 64-bit divisions and should be used when possible.
def TuningSlowDivide64 : SubtargetFeature<"idivq-to-divl",
                                     "HasSlowDivide64", "true",
                                     "Use 32-bit divide for positive values less than 2^32">;

def TuningPadShortFunctions : SubtargetFeature<"pad-short-functions",
                                     "PadShortFunctions", "true",
                                     "Pad short functions (to prevent a stall when returning too early)">;

// On some processors, instructions that implicitly take two memory operands are
// slow. In practice, this means that CALL, PUSH, and POP with memory operands
// should be avoided in favor of a MOV + register CALL/PUSH/POP.
def TuningSlowTwoMemOps : SubtargetFeature<"slow-two-mem-ops",
                                     "SlowTwoMemOps", "true",
                                     "Two memory operand instructions are slow">;

// True if the LEA instruction inputs have to be ready at address generation
// (AG) time.
def TuningLEAUsesAG : SubtargetFeature<"lea-uses-ag", "LeaUsesAG", "true",
                                   "LEA instruction needs inputs at AG stage">;

def TuningSlowLEA : SubtargetFeature<"slow-lea", "SlowLEA", "true",
                                   "LEA instruction with certain arguments is slow">;

// True if the LEA instruction has all three source operands: base, index,
// and offset or if the LEA instruction uses base and index registers where
// the base is EBP, RBP,or R13
def TuningSlow3OpsLEA : SubtargetFeature<"slow-3ops-lea", "Slow3OpsLEA", "true",
                                   "LEA instruction with 3 ops or certain registers is slow">;

// True if INC and DEC instructions are slow when writing to flags
def TuningSlowIncDec : SubtargetFeature<"slow-incdec", "SlowIncDec", "true",
                                   "INC and DEC instructions are slower than ADD and SUB">;

def TuningPOPCNTFalseDeps : SubtargetFeature<"false-deps-popcnt",
                                     "HasPOPCNTFalseDeps", "true",
                                     "POPCNT has a false dependency on dest register">;

def TuningLZCNTFalseDeps : SubtargetFeature<"false-deps-lzcnt-tzcnt",
                                     "HasLZCNTFalseDeps", "true",
                                     "LZCNT/TZCNT have a false dependency on dest register">;

def TuningMULCFalseDeps : SubtargetFeature<"false-deps-mulc",
                               "HasMULCFalseDeps", "true",
                               "VF[C]MULCPH/SH has a false dependency on dest register">;

def TuningPERMFalseDeps : SubtargetFeature<"false-deps-perm",
                               "HasPERMFalseDeps", "true",
                               "VPERMD/Q/PS/PD has a false dependency on dest register">;

def TuningRANGEFalseDeps : SubtargetFeature<"false-deps-range",
                               "HasRANGEFalseDeps", "true",
                               "VRANGEPD/PS/SD/SS has a false dependency on dest register">;

def TuningGETMANTFalseDeps : SubtargetFeature<"false-deps-getmant",
                               "HasGETMANTFalseDeps", "true",
                               "VGETMANTSS/SD/SH and VGETMANDPS/PD(memory version) has a"
                               " false dependency on dest register">;

def TuningMULLQFalseDeps : SubtargetFeature<"false-deps-mullq",
                               "HasMULLQFalseDeps", "true",
                               "VPMULLQ has a false dependency on dest register">;

def TuningSBBDepBreaking : SubtargetFeature<"sbb-dep-breaking",
                                     "HasSBBDepBreaking", "true",
                                     "SBB with same register has no source dependency">;

// On recent X86 (port bound) processors, its preferable to combine to a single shuffle
// using a variable mask over multiple fixed shuffles.
def TuningFastVariableCrossLaneShuffle
    : SubtargetFeature<"fast-variable-crosslane-shuffle",
                       "HasFastVariableCrossLaneShuffle",
                       "true", "Cross-lane shuffles with variable masks are fast">;
def TuningFastVariablePerLaneShuffle
    : SubtargetFeature<"fast-variable-perlane-shuffle",
                       "HasFastVariablePerLaneShuffle",
                       "true", "Per-lane shuffles with variable masks are fast">;

// Goldmont / Tremont (atom in general) has no bypass delay
def TuningNoDomainDelay : SubtargetFeature<"no-bypass-delay",
                                   "NoDomainDelay","true",
                                   "Has no bypass delay when using the 'wrong' domain">;

// Many processors (Nehalem+ on Intel) have no bypass delay when
// using the wrong mov type.
def TuningNoDomainDelayMov : SubtargetFeature<"no-bypass-delay-mov",
                                   "NoDomainDelayMov","true",
                                   "Has no bypass delay when using the 'wrong' mov type">;

// Newer processors (Skylake+ on Intel) have no bypass delay when
// using the wrong blend type.
def TuningNoDomainDelayBlend : SubtargetFeature<"no-bypass-delay-blend",
                                   "NoDomainDelayBlend","true",
                                   "Has no bypass delay when using the 'wrong' blend type">;

// Newer processors (Haswell+ on Intel) have no bypass delay when
// using the wrong shuffle type.
def TuningNoDomainDelayShuffle : SubtargetFeature<"no-bypass-delay-shuffle",
                                   "NoDomainDelayShuffle","true",
                                   "Has no bypass delay when using the 'wrong' shuffle type">;

// Prefer lowering shuffles on AVX512 targets (e.g. Skylake Server) to
// imm shifts/rotate if they can use more ports than regular shuffles.
def TuningPreferShiftShuffle : SubtargetFeature<"faster-shift-than-shuffle",
                                   "PreferLowerShuffleAsShift", "true",
                                   "Shifts are faster (or as fast) as shuffle">;

// On some X86 processors, a vzeroupper instruction should be inserted after
// using ymm/zmm registers before executing code that may use SSE instructions.
def TuningInsertVZEROUPPER
    : SubtargetFeature<"vzeroupper",
                       "InsertVZEROUPPER",
                       "true", "Should insert vzeroupper instructions">;

// TuningFastScalarFSQRT should be enabled if scalar FSQRT has shorter latency
// than the corresponding NR code. TuningFastVectorFSQRT should be enabled if
// vector FSQRT has higher throughput than the corresponding NR code.
// The idea is that throughput bound code is likely to be vectorized, so for
// vectorized code we should care about the throughput of SQRT operations.
// But if the code is scalar that probably means that the code has some kind of
// dependency and we should care more about reducing the latency.

// True if hardware SQRTSS instruction is at least as fast (latency) as
// RSQRTSS followed by a Newton-Raphson iteration.
def TuningFastScalarFSQRT
    : SubtargetFeature<"fast-scalar-fsqrt", "HasFastScalarFSQRT",
                       "true", "Scalar SQRT is fast (disable Newton-Raphson)">;
// True if hardware SQRTPS/VSQRTPS instructions are at least as fast
// (throughput) as RSQRTPS/VRSQRTPS followed by a Newton-Raphson iteration.
def TuningFastVectorFSQRT
    : SubtargetFeature<"fast-vector-fsqrt", "HasFastVectorFSQRT",
                       "true", "Vector SQRT is fast (disable Newton-Raphson)">;

// If lzcnt has equivalent latency/throughput to most simple integer ops, it can
// be used to replace test/set sequences.
def TuningFastLZCNT
    : SubtargetFeature<
          "fast-lzcnt", "HasFastLZCNT", "true",
          "LZCNT instructions are as fast as most simple integer ops">;

// If the target can efficiently decode NOPs upto 7-bytes in length.
def TuningFast7ByteNOP
    : SubtargetFeature<
          "fast-7bytenop", "HasFast7ByteNOP", "true",
          "Target can quickly decode up to 7 byte NOPs">;

// If the target can efficiently decode NOPs upto 11-bytes in length.
def TuningFast11ByteNOP
    : SubtargetFeature<
          "fast-11bytenop", "HasFast11ByteNOP", "true",
          "Target can quickly decode up to 11 byte NOPs">;

// If the target can efficiently decode NOPs upto 15-bytes in length.
def TuningFast15ByteNOP
    : SubtargetFeature<
          "fast-15bytenop", "HasFast15ByteNOP", "true",
          "Target can quickly decode up to 15 byte NOPs">;

// Sandy Bridge and newer processors can use SHLD with the same source on both
// inputs to implement rotate to avoid the partial flag update of the normal
// rotate instructions.
def TuningFastSHLDRotate
    : SubtargetFeature<
          "fast-shld-rotate", "HasFastSHLDRotate", "true",
          "SHLD can be used as a faster rotate">;

// Bulldozer and newer processors can merge CMP/TEST (but not other
// instructions) with conditional branches.
def TuningBranchFusion
    : SubtargetFeature<"branchfusion", "HasBranchFusion", "true",
                 "CMP/TEST can be fused with conditional branches">;

// Sandy Bridge and newer processors have many instructions that can be
// fused with conditional branches and pass through the CPU as a single
// operation.
def TuningMacroFusion
    : SubtargetFeature<"macrofusion", "HasMacroFusion", "true",
                 "Various instructions can be fused with conditional branches">;

// Gather is available since Haswell (AVX2 set). So technically, we can
// generate Gathers on all AVX2 processors. But the overhead on HSW is high.
// Skylake Client processor has faster Gathers than HSW and performance is
// similar to Skylake Server (AVX-512).
def TuningFastGather
    : SubtargetFeature<"fast-gather", "HasFastGather", "true",
                       "Indicates if gather is reasonably fast (this is true for Skylake client and all AVX-512 CPUs)">;

def TuningPrefer128Bit
    : SubtargetFeature<"prefer-128-bit", "Prefer128Bit", "true",
                       "Prefer 128-bit AVX instructions">;

def TuningPrefer256Bit
    : SubtargetFeature<"prefer-256-bit", "Prefer256Bit", "true",
                       "Prefer 256-bit AVX instructions">;

def TuningAllowLight256Bit
    : SubtargetFeature<"allow-light-256-bit", "AllowLight256Bit", "true",
                       "Enable generation of 256-bit load/stores even if we prefer 128-bit">;

def TuningPreferMaskRegisters
    : SubtargetFeature<"prefer-mask-registers", "PreferMaskRegisters", "true",
                       "Prefer AVX512 mask registers over PTEST/MOVMSK">;

def TuningFastBEXTR : SubtargetFeature<"fast-bextr", "HasFastBEXTR", "true",
          "Indicates that the BEXTR instruction is implemented as a single uop "
          "with good throughput">;

// Combine vector math operations with shuffles into horizontal math
// instructions if a CPU implements horizontal operations (introduced with
// SSE3) with better latency/throughput than the alternative sequence.
def TuningFastHorizontalOps
    : SubtargetFeature<
        "fast-hops", "HasFastHorizontalOps", "true",
        "Prefer horizontal vector math instructions (haddp, phsub, etc.) over "
        "normal vector instructions with shuffles">;

def TuningFastScalarShiftMasks
    : SubtargetFeature<
        "fast-scalar-shift-masks", "HasFastScalarShiftMasks", "true",
        "Prefer a left/right scalar logical shift pair over a shift+and pair">;

def TuningFastVectorShiftMasks
    : SubtargetFeature<
        "fast-vector-shift-masks", "HasFastVectorShiftMasks", "true",
        "Prefer a left/right vector logical shift pair over a shift+and pair">;

def TuningFastMOVBE
    : SubtargetFeature<"fast-movbe", "HasFastMOVBE", "true",
    "Prefer a movbe over a single-use load + bswap / single-use bswap + store">;

def TuningUseSLMArithCosts
    : SubtargetFeature<"use-slm-arith-costs", "UseSLMArithCosts", "true",
        "Use Silvermont specific arithmetic costs">;

def TuningUseGLMDivSqrtCosts
    : SubtargetFeature<"use-glm-div-sqrt-costs", "UseGLMDivSqrtCosts", "true",
        "Use Goldmont specific floating point div/sqrt costs">;

#if INTEL_CUSTOMIZATION
// If the target has decoded stream buffer.
def TuningDSB : SubtargetFeature<"dsb", "DSBSize", "DSB1500",
                               "Target has decoded stream buffer">;
def Tuning2KDSB : SubtargetFeature<"2kdsb", "DSBSize", "DSB2K",
                               "Target has 2K or above decoded stream buffer",
                               [TuningDSB]>;
def Tuning4KDSB : SubtargetFeature<"4kdsb", "DSBSize", "DSB4K",
                               "Target has 4K or above decoded stream buffer",
                               [Tuning2KDSB]>;
def TuningMRN : SubtargetFeature<"mrn", "HasMRN", "true",
                               "Target has memory renaming feature">;
def TuningFastCoreType
    : SubtargetFeature<
          "fast-core-type", "HasFastCoreType", "true",
          "Target is hybrid processor and supports fast core type detection">;
#endif // INTEL_CUSTOMIZATION
//===----------------------------------------------------------------------===//
// X86 CPU Families
// TODO: Remove these - use general tuning features to determine codegen.
//===----------------------------------------------------------------------===//

// Bonnell
def ProcIntelAtom : SubtargetFeature<"", "IsAtom", "true", "Is Intel Atom processor">;

//===----------------------------------------------------------------------===//
// Register File Description
//===----------------------------------------------------------------------===//

include "X86RegisterInfo.td"
include "X86RegisterBanks.td"

//===----------------------------------------------------------------------===//
// Instruction Descriptions
//===----------------------------------------------------------------------===//

include "X86Schedule.td"
include "X86InstrInfo.td"
include "X86SchedPredicates.td"

def X86InstrInfo : InstrInfo;

//===----------------------------------------------------------------------===//
// X86 Scheduler Models
//===----------------------------------------------------------------------===//

include "X86ScheduleAtom.td"
include "X86SchedSandyBridge.td"
include "X86SchedHaswell.td"
include "X86SchedBroadwell.td"
include "X86ScheduleSLM.td"
include "X86ScheduleZnver1.td"
include "X86ScheduleZnver2.td"
include "X86ScheduleZnver3.td"
include "X86ScheduleZnver4.td"
include "X86ScheduleBdVer2.td"
include "X86ScheduleBtVer2.td"
include "X86SchedSkylakeClient.td"
include "X86SchedSkylakeServer.td"
include "X86SchedIceLake.td"
include "X86SchedAlderlakeP.td"
#if INTEL_CUSTOMIZATION
include "Intel_X86ScheduleSPR.td"
include "Intel_X86ScheduleGRT.td"
#if INTEL_FEATURE_CPU_RYL
include "Intel_X86ScheduleRYL.td"
#endif // INTEL_FEATURE_CPU_RYL
#endif // INTEL_CUSTOMIZATION

//===----------------------------------------------------------------------===//
// X86 Processor Feature Lists
//===----------------------------------------------------------------------===//

def ProcessorFeatures {
  // x86-64 micro-architecture levels: x86-64 and x86-64-v[234]
  list<SubtargetFeature> X86_64V1Features = [
    FeatureX87, FeatureCX8, FeatureCMOV, FeatureMMX, FeatureSSE2,
    FeatureFXSR, FeatureNOPL, FeatureX86_64,
  ];
  list<SubtargetFeature> X86_64V1Tuning = [
    TuningMacroFusion,
    TuningSlow3OpsLEA,
    TuningSlowDivide64,
    TuningSlowIncDec,
    TuningInsertVZEROUPPER
  ];

  list<SubtargetFeature> X86_64V2Features = !listconcat(X86_64V1Features, [
    FeatureCX16, FeatureLAHFSAHF64, FeatureCRC32, FeaturePOPCNT,
    FeatureSSE42
  ]);
  list<SubtargetFeature> X86_64V2Tuning = [
    TuningMacroFusion,
    TuningSlow3OpsLEA,
    TuningSlowDivide64,
    TuningSlowUAMem32,
    TuningFastScalarFSQRT,
    TuningFastSHLDRotate,
    TuningFast15ByteNOP,
    TuningPOPCNTFalseDeps,
    TuningInsertVZEROUPPER
  ];

  list<SubtargetFeature> X86_64V3Features = !listconcat(X86_64V2Features, [
    FeatureAVX2, FeatureBMI, FeatureBMI2, FeatureF16C, FeatureFMA, FeatureLZCNT,
    FeatureMOVBE, FeatureXSAVE
  ]);
  list<SubtargetFeature> X86_64V3Tuning = [
    TuningMacroFusion,
    TuningSlow3OpsLEA,
    TuningSlowDivide64,
    TuningFastScalarFSQRT,
    TuningFastSHLDRotate,
    TuningFast15ByteNOP,
    TuningFastVariableCrossLaneShuffle,
    TuningFastVariablePerLaneShuffle,
    TuningPOPCNTFalseDeps,
    TuningLZCNTFalseDeps,
    TuningInsertVZEROUPPER,
    TuningAllowLight256Bit
  ];

  list<SubtargetFeature> X86_64V4Features = !listconcat(X86_64V3Features, [
    FeatureBWI,
    FeatureCDI,
    FeatureDQI,
    FeatureVLX,
  ]);
  list<SubtargetFeature> X86_64V4Tuning = [
    TuningMacroFusion,
    TuningSlow3OpsLEA,
    TuningSlowDivide64,
    TuningFastScalarFSQRT,
    TuningFastVectorFSQRT,
    TuningFastSHLDRotate,
    TuningFast15ByteNOP,
    TuningFastVariableCrossLaneShuffle,
    TuningFastVariablePerLaneShuffle,
    TuningPrefer256Bit,
    TuningFastGather,
    TuningPOPCNTFalseDeps,
    TuningInsertVZEROUPPER,
    TuningAllowLight256Bit
  ];

  // Nehalem
  list<SubtargetFeature> NHMFeatures = X86_64V2Features;
  list<SubtargetFeature> NHMTuning = [TuningMacroFusion,
                                      TuningInsertVZEROUPPER,
                                      TuningNoDomainDelayMov];

  // Westmere
  list<SubtargetFeature> WSMAdditionalFeatures = [FeaturePCLMUL];
  list<SubtargetFeature> WSMTuning = NHMTuning;
  list<SubtargetFeature> WSMFeatures =
    !listconcat(NHMFeatures, WSMAdditionalFeatures);

  // Sandybridge
  list<SubtargetFeature> SNBAdditionalFeatures = [FeatureAVX,
                                                  FeatureXSAVE,
                                                  FeatureXSAVEOPT];
  list<SubtargetFeature> SNBTuning = [TuningMacroFusion,
#if INTEL_CUSTOMIZATION
                                      TuningDSB,
#endif // INTEL_CUSTOMIZATION
                                      TuningSlow3OpsLEA,
                                      TuningSlowDivide64,
                                      TuningSlowUAMem32,
                                      TuningFastScalarFSQRT,
                                      TuningFastSHLDRotate,
                                      TuningFast15ByteNOP,
                                      TuningPOPCNTFalseDeps,
                                      TuningInsertVZEROUPPER,
                                      TuningNoDomainDelayMov];
  list<SubtargetFeature> SNBFeatures =
    !listconcat(WSMFeatures, SNBAdditionalFeatures);

  // Ivybridge
  list<SubtargetFeature> IVBAdditionalFeatures = [FeatureRDRAND,
                                                  FeatureF16C,
                                                  FeatureFSGSBase];
  list<SubtargetFeature> IVBTuning = SNBTuning;
  list<SubtargetFeature> IVBFeatures =
    !listconcat(SNBFeatures, IVBAdditionalFeatures);

  // Haswell
  list<SubtargetFeature> HSWAdditionalFeatures = [FeatureAVX2,
                                                  FeatureBMI,
                                                  FeatureBMI2,
                                                  FeatureERMSB,
                                                  FeatureFMA,
                                                  FeatureINVPCID,
                                                  FeatureLZCNT,
                                                  FeatureMOVBE];
  list<SubtargetFeature> HSWTuning = [TuningMacroFusion,
#if INTEL_CUSTOMIZATION
                                      TuningDSB,
#endif // INTEL_CUSTOMIZATION
                                      TuningSlow3OpsLEA,
                                      TuningSlowDivide64,
                                      TuningFastScalarFSQRT,
                                      TuningFastSHLDRotate,
                                      TuningFast15ByteNOP,
                                      TuningFastVariableCrossLaneShuffle,
                                      TuningFastVariablePerLaneShuffle,
                                      TuningPOPCNTFalseDeps,
                                      TuningLZCNTFalseDeps,
                                      TuningInsertVZEROUPPER,
                                      TuningAllowLight256Bit,
                                      TuningNoDomainDelayMov,
                                      TuningNoDomainDelayShuffle];
  list<SubtargetFeature> HSWFeatures =
    !listconcat(IVBFeatures, HSWAdditionalFeatures);

  // Broadwell
  list<SubtargetFeature> BDWAdditionalFeatures = [FeatureADX,
                                                  FeatureRDSEED,
                                                  FeaturePRFCHW];
  list<SubtargetFeature> BDWTuning = HSWTuning;
  list<SubtargetFeature> BDWFeatures =
    !listconcat(HSWFeatures, BDWAdditionalFeatures);

  // Skylake
  list<SubtargetFeature> SKLAdditionalFeatures = [FeatureAES,
                                                  FeatureXSAVEC,
                                                  FeatureXSAVES,
                                                  FeatureCLFLUSHOPT];
  list<SubtargetFeature> SKLTuning = [TuningFastGather,
                                      TuningMacroFusion,
#if INTEL_CUSTOMIZATION
                                      TuningDSB,
#endif // INTEL_CUSTOMIZATION
                                      TuningSlow3OpsLEA,
                                      TuningSlowDivide64,
                                      TuningFastScalarFSQRT,
                                      TuningFastVectorFSQRT,
                                      TuningFastSHLDRotate,
                                      TuningFast15ByteNOP,
                                      TuningFastVariableCrossLaneShuffle,
                                      TuningFastVariablePerLaneShuffle,
                                      TuningPOPCNTFalseDeps,
                                      TuningInsertVZEROUPPER,
                                      TuningAllowLight256Bit,
                                      TuningNoDomainDelayMov,
                                      TuningNoDomainDelayShuffle,
                                      TuningNoDomainDelayBlend];
  list<SubtargetFeature> SKLFeatures =
    !listconcat(BDWFeatures, SKLAdditionalFeatures);

  // Skylake-AVX512
  list<SubtargetFeature> SKXAdditionalFeatures = [FeatureAES,
                                                  FeatureXSAVEC,
                                                  FeatureXSAVES,
                                                  FeatureCLFLUSHOPT,
                                                  FeatureAVX512,
                                                  FeatureCDI,
                                                  FeatureDQI,
                                                  FeatureBWI,
                                                  FeatureVLX,
                                                  FeaturePKU,
                                                  FeatureCLWB];
  list<SubtargetFeature> SKXTuning = [TuningFastGather,
                                      TuningMacroFusion,
#if INTEL_CUSTOMIZATION
                                      TuningDSB,
#endif // INTEL_CUSTOMIZATION
                                      TuningSlow3OpsLEA,
                                      TuningSlowDivide64,
                                      TuningFastScalarFSQRT,
                                      TuningFastVectorFSQRT,
                                      TuningFastSHLDRotate,
                                      TuningFast15ByteNOP,
                                      TuningFastVariableCrossLaneShuffle,
                                      TuningFastVariablePerLaneShuffle,
                                      TuningPrefer256Bit,
                                      TuningPOPCNTFalseDeps,
                                      TuningInsertVZEROUPPER,
                                      TuningAllowLight256Bit,
                                      TuningPreferShiftShuffle,
                                      TuningNoDomainDelayMov,
                                      TuningNoDomainDelayShuffle,
                                      TuningNoDomainDelayBlend];
  list<SubtargetFeature> SKXFeatures =
    !listconcat(BDWFeatures, SKXAdditionalFeatures);

#if INTEL_CUSTOMIZATION
  // Broadwell ISA, AVX512F+CD and SKX tuning flags.
  list<SubtargetFeature> CommonAVX512AdditionalFeatures = [FeatureAVX512,
                                                           FeatureCDI];
  list<SubtargetFeature> CommonAVX512Features =
    !listconcat(BDWFeatures, CommonAVX512AdditionalFeatures);
  list<SubtargetFeature> CommonAVX512Tuning = SKXTuning;
#endif // INTEL_CUSTOMIZATION

  // Cascadelake
  list<SubtargetFeature> CLXAdditionalFeatures = [FeatureVNNI];
  list<SubtargetFeature> CLXTuning = SKXTuning;
  list<SubtargetFeature> CLXFeatures =
    !listconcat(SKXFeatures, CLXAdditionalFeatures);

  // Cooperlake
  list<SubtargetFeature> CPXAdditionalFeatures = [FeatureBF16];
  list<SubtargetFeature> CPXTuning = SKXTuning;
  list<SubtargetFeature> CPXFeatures =
    !listconcat(CLXFeatures, CPXAdditionalFeatures);

  // Cannonlake
  list<SubtargetFeature> CNLAdditionalFeatures = [FeatureAVX512,
                                                  FeatureCDI,
                                                  FeatureDQI,
                                                  FeatureBWI,
                                                  FeatureVLX,
                                                  FeaturePKU,
                                                  FeatureVBMI,
                                                  FeatureIFMA,
                                                  FeatureSHA];
  list<SubtargetFeature> CNLTuning = [TuningFastGather,
                                      TuningMacroFusion,
#if INTEL_CUSTOMIZATION
                                      TuningDSB,
#endif // INTEL_CUSTOMIZATION
                                      TuningSlow3OpsLEA,
                                      TuningSlowDivide64,
                                      TuningFastScalarFSQRT,
                                      TuningFastVectorFSQRT,
                                      TuningFastSHLDRotate,
                                      TuningFast15ByteNOP,
                                      TuningFastVariableCrossLaneShuffle,
                                      TuningFastVariablePerLaneShuffle,
                                      TuningPrefer256Bit,
                                      TuningInsertVZEROUPPER,
                                      TuningAllowLight256Bit,
                                      TuningNoDomainDelayMov,
                                      TuningNoDomainDelayShuffle,
                                      TuningNoDomainDelayBlend];
  list<SubtargetFeature> CNLFeatures =
    !listconcat(SKLFeatures, CNLAdditionalFeatures);

  // Icelake
  list<SubtargetFeature> ICLAdditionalFeatures = [FeatureBITALG,
                                                  FeatureVAES,
                                                  FeatureVBMI2,
                                                  FeatureVNNI,
                                                  FeatureVPCLMULQDQ,
                                                  FeatureVPOPCNTDQ,
                                                  FeatureGFNI,
                                                  FeatureRDPID,
                                                  FeatureFSRM];
  list<SubtargetFeature> ICLTuning = [TuningFastGather,
                                      TuningMacroFusion,
                                      TuningSlowDivide64,
                                      TuningFastScalarFSQRT,
                                      TuningFastVectorFSQRT,
                                      TuningFastSHLDRotate,
                                      TuningFast15ByteNOP,
                                      TuningFastVariableCrossLaneShuffle,
                                      TuningFastVariablePerLaneShuffle,
                                      TuningPrefer256Bit,
                                      TuningInsertVZEROUPPER,
                                      TuningAllowLight256Bit,
                                      TuningNoDomainDelayMov,
                                      TuningNoDomainDelayShuffle,
                                      TuningNoDomainDelayBlend];
#if INTEL_CUSTOMIZATION
  list<SubtargetFeature> ICLAdditionalTuning = [Tuning2KDSB, TuningDSB];
  list<SubtargetFeature> ICLTuning2 = !listconcat(ICLTuning, ICLAdditionalTuning);
#endif // INTEL_CUSTOMIZATION
  list<SubtargetFeature> ICLFeatures =
    !listconcat(CNLFeatures, ICLAdditionalFeatures);

  // Icelake Server
  list<SubtargetFeature> ICXAdditionalFeatures = [FeaturePCONFIG,
                                                  FeatureCLWB,
                                                  FeatureWBNOINVD];
  list<SubtargetFeature> ICXTuning = ICLTuning2; // INTEL
  list<SubtargetFeature> ICXFeatures =
    !listconcat(ICLFeatures, ICXAdditionalFeatures);

  // Tigerlake
  list<SubtargetFeature> TGLAdditionalFeatures = [FeatureVP2INTERSECT,
                                                  FeatureKL,
                                                  FeatureCLWB,
                                                  FeatureMOVDIRI,
                                                  FeatureMOVDIR64B,
                                                  FeatureSHSTK];
  list<SubtargetFeature> TGLTuning = ICLTuning2; // INTEL
  list<SubtargetFeature> TGLFeatures =
    !listconcat(ICLFeatures, TGLAdditionalFeatures );

  // Sapphirerapids
  list<SubtargetFeature> SPRAdditionalFeatures = [FeatureAMXTILE,
                                                  FeatureAMXINT8,
                                                  FeatureAMXBF16,
                                                  FeatureBF16,
                                                  FeatureSERIALIZE,
                                                  FeatureCLDEMOTE,
                                                  FeatureWAITPKG,
                                                  FeaturePTWRITE,
                                                  FeatureFP16,
                                                  FeatureAVXVNNI,
                                                  FeatureTSXLDTRK,
                                                  FeatureENQCMD,
                                                  FeatureSHSTK,
                                                  FeatureMOVDIRI,
                                                  FeatureMOVDIR64B,
                                                  FeatureUINTR];
#if INTEL_CUSTOMIZATION
  list<SubtargetFeature> SPRAdditionalTuning = [TuningMULCFalseDeps,
                                                TuningPERMFalseDeps,
                                                TuningRANGEFalseDeps,
                                                TuningGETMANTFalseDeps,
                                                TuningMULLQFalseDeps,
                                                Tuning4KDSB,
                                                TuningMRN];
#endif // INTEL_CUSTOMIZATION
  list<SubtargetFeature> SPRTuning = !listconcat(ICXTuning, SPRAdditionalTuning);
  list<SubtargetFeature> SPRFeatures =
    !listconcat(ICXFeatures, SPRAdditionalFeatures);

  // Graniterapids
  list<SubtargetFeature> GNRAdditionalFeatures = [FeatureAMXFP16,
                                                  FeaturePREFETCHI,
                                                  FeatureAMXCOMPLEX];
  list<SubtargetFeature> GNRFeatures =
    !listconcat(SPRFeatures, GNRAdditionalFeatures);

#if INTEL_CUSTOMIZATION
#if INTEL_FEATURE_CPU_DMR
#define ENABLE_CPU_DMR
  // Lioncove
  list<SubtargetFeature> LNCAdditionalFeatures = [
#endif // INTEL_FEATURE_CPU_DMR
#ifdef ENABLE_CPU_DMR
#if INTEL_FEATURE_ISA_SM3
                                                  FeatureSM3,
#endif // INTEL_FEATURE_ISA_SM3
#if INTEL_FEATURE_ISA_SM4
                                                  FeatureSM4,
#endif // INTEL_FEATURE_ISA_SM4
#if INTEL_FEATURE_ISA_AVX512_VNNI_FP16
                                                  FeatureAVX512VNNIFP16,
#endif // INTEL_FEATURE_ISA_AVX512_VNNI_FP16
#if INTEL_FEATURE_ISA_AVX512_VNNI_INT16
                                                  FeatureAVX512VNNIINT16,
#endif // INTEL_FEATURE_ISA_AVX512_VNNI_INT16
#if INTEL_FEATURE_ISA_AVX512_VNNI_INT8
                                                  FeatureAVX512VNNIINT8,
#endif // INTEL_FEATURE_ISA_AVX512_VNNI_INT8
#if INTEL_FEATURE_ISA_AVX_CONVERT
// FIXME: Need to change to AVX-NE-CONVERT
                                                  FeatureAVXCONVERT,
#endif // INTEL_FEATURE_ISA_AVX_CONVERT
#if INTEL_FEATURE_ISA_AVX_VNNI_INT16
                                                  FeatureAVXVNNIINT16,
#endif // INTEL_FEATURE_ISA_AVX_VNNI_INT16
                                                  FeatureAVXVNNIINT8,
#if INTEL_FEATURE_ISA_AVX512_MEDIAX
                                                  FeatureAVX512MEDIAX,
#endif // INTEL_FEATURE_ISA_AVX512_MEDIAX
#if INTEL_FEATURE_ISA_AVX512_CONVERT
// FIXME: Need to change to AVX512-NE-CONVERT
                                                  FeatureAVX512NECONVERT,
#endif // INTEL_FEATURE_ISA_AVX512_CONVERT
#if INTEL_FEATURE_ISA_AVX512_BF16_NE
                                                  FeatureNEBF16,
#endif // INTEL_FEATURE_ISA_AVX512_BF16_NE
                                                  FeatureAVXIFMA,
                                                  FeatureCMPCCXADD,
#if INTEL_FEATURE_ISA_SHA512
                                                  FeatureSHA512,
#endif // INTEL_FEATURE_ISA_SHA512
#if INTEL_FEATURE_ISA_PREFETCHST2
                                                  FeaturePREFETCHST2,
#endif // INTEL_FEATURE_ISA_PREFETCHST2
#if INTEL_FEATURE_ISA_AMX_TRANSPOSE
// FIXME: according to latest EAS (lnc-rev52 and pnc-rev11), part of AMX_TRANSPOSE
// is split into AMX_INTERLEAVE, which is introduced in pnc.
                                                  FeatureAMXTRANSPOSE,
                                                  FeatureAMXAVX512,
#endif // INTEL_FEATURE_ISA_AMX_TRANSPOSE
#if INTEL_FEATURE_ISA_AMX_AVX512_TILE16MOV
                                                  FeatureAMXAVX512TILE16MOV,
#endif // INTEL_FEATURE_ISA_AMX_AVX512_TILE16MOV
#if INTEL_FEATURE_ISA_AMX_TF32
                                                  FeatureAMXTF32
#endif // INTEL_FEATURE_ISA_AMX_TF32
#endif // ENABLE_CPU_DMR
#if INTEL_FEATURE_CPU_DMR
  ];
  list<SubtargetFeature> LNCFeatures =
    !listconcat(GNRFeatures, LNCAdditionalFeatures);
  // Diamondrapids
  list<SubtargetFeature> DMRAdditionalFeatures = [
// FIXME: Add FeatureMTT
// FIXME: Add FeatureUMSR
// FIXME: Add FeatureAMXF8
// FIXME: Add FeatureAVX512NECONVERTFP8
// FIXME: Add FeatureAVX512VNNIFP8
#endif // INTEL_FEATURE_CPU_DMR
#ifdef ENABLE_CPU_DMR
#if INTEL_FEATURE_ISA_AMX_SPARSE
                                                  FeatureAMXSPARSE,
#endif // INTEL_FEATURE_ISA_AMX_SPARSE
#if INTEL_FEATURE_ISA_AMX_TILE2
                                                  FeatureAMXTILE2,
#endif // INTEL_FEATURE_ISA_AMX_TILE2
#if INTEL_FEATURE_ISA_AMX_MOVRS
                                                  FeatureAMXMOVRS,
#endif // INTEL_FEATURE_ISA_AMX_MOVRS
#if INTEL_FEATURE_ISA_AVX512_MOVRS
                                                  FeatureAVX512MOVRS,
#endif // INTEL_FEATURE_ISA_AVX512_MOVRS
#if INTEL_FEATURE_ISA_AVX512_MINMAX
                                                  FeatureAVX512MINMAX,
#endif // INTEL_FEATURE_ISA_AVX512_MINMAX
#if INTEL_FEATURE_ISA_AVX512_COMPLEX
                                                  FeatureAVX512COMPLEX,
#endif // INTEL_FEATURE_ISA_AVX512_COMPLEX
#if INTEL_FEATURE_ISA_AVX512_REDUCTION
                                                  FeatureAVX512REDUCTION,
#endif // INTEL_FEATURE_ISA_AVX512_REDUCTION
#if INTEL_FEATURE_ISA_AVX512_SAT_CVT
                                                  FeatureAVX512SATCVT,
#endif // INTEL_FEATURE_ISA_AVX512_SAT_CVT
#if INTEL_FEATURE_ISA_AVX256P
                                                  FeatureAVX256P,
#endif // INTEL_FEATURE_ISA_AVX256P
#if INTEL_FEATURE_ISA_VPINSR_VPEXTR
                                                  FeatureVPINSRVPEXTR,
#endif // INTEL_FEATURE_ISA_VPINSR_VPEXTR
                                                  FeatureRAOINT,
#if INTEL_FEATURE_ISA_AVX_RAO_FP
                                                  FeatureAVXRAOFP,
#endif // INTEL_FEATURE_ISA_AVX_RAO_FP
#if INTEL_FEATURE_ISA_AVX512_RAO_FP
                                                  FeatureAVX512RAOFP
#endif // INTEL_FEATURE_ISA_AVX512_RAO_FP
#endif // ENABLE_CPU_DMR
#if INTEL_FEATURE_CPU_DMR
  ];
  list<SubtargetFeature> DMRTuning = SPRTuning;
  list<SubtargetFeature> DMRFeatures =
    !listconcat(LNCFeatures, DMRAdditionalFeatures);
#endif // INTEL_FEATURE_CPU_DMR
#endif // INTEL_CUSTOMIZATION

#if INTEL_CUSTOMIZATION
#if INTEL_FEATURE_ISA_AVX256P
  list<SubtargetFeature> CommonAVX256AdditionalFeatures = [
    FeatureAVX256P
  ];
  list<SubtargetFeature> CommonAVX256Features =
    !listconcat(SKLFeatures, CommonAVX256AdditionalFeatures);
  list<SubtargetFeature> CommonAVX256Tuning = SKLTuning;
#endif // INTEL_FEATURE_ISA_AVX256P
#endif // INTEL_CUSTOMIZATION

  // Atom
  list<SubtargetFeature> AtomFeatures = [FeatureX87,
                                         FeatureCX8,
                                         FeatureCMOV,
                                         FeatureMMX,
                                         FeatureSSSE3,
                                         FeatureFXSR,
                                         FeatureNOPL,
                                         FeatureX86_64,
                                         FeatureCX16,
                                         FeatureMOVBE,
                                         FeatureLAHFSAHF64];
  list<SubtargetFeature> AtomTuning = [ProcIntelAtom,
                                       TuningSlowUAMem16,
                                       TuningLEAForSP,
                                       TuningSlowDivide32,
                                       TuningSlowDivide64,
                                       TuningSlowTwoMemOps,
                                       TuningLEAUsesAG,
                                       TuningPadShortFunctions,
                                       TuningInsertVZEROUPPER,
                                       TuningNoDomainDelay];

  // Silvermont
  list<SubtargetFeature> SLMAdditionalFeatures = [FeatureSSE42,
                                                  FeatureCRC32,
                                                  FeaturePOPCNT,
                                                  FeaturePCLMUL,
                                                  FeaturePRFCHW,
                                                  FeatureRDRAND];
  list<SubtargetFeature> SLMTuning = [TuningUseSLMArithCosts,
                                      TuningSlowTwoMemOps,
                                      TuningSlowLEA,
                                      TuningSlowIncDec,
                                      TuningSlowDivide64,
                                      TuningSlowPMULLD,
                                      TuningFast7ByteNOP,
                                      TuningFastMOVBE,
                                      TuningPOPCNTFalseDeps,
                                      TuningInsertVZEROUPPER,
                                      TuningNoDomainDelay];
  list<SubtargetFeature> SLMFeatures =
    !listconcat(AtomFeatures, SLMAdditionalFeatures);

  // Goldmont
  list<SubtargetFeature> GLMAdditionalFeatures = [FeatureAES,
                                                  FeatureSHA,
                                                  FeatureRDSEED,
                                                  FeatureXSAVE,
                                                  FeatureXSAVEOPT,
                                                  FeatureXSAVEC,
                                                  FeatureXSAVES,
                                                  FeatureCLFLUSHOPT,
                                                  FeatureFSGSBase];
  list<SubtargetFeature> GLMTuning = [TuningUseGLMDivSqrtCosts,
                                      TuningSlowTwoMemOps,
                                      TuningSlowLEA,
                                      TuningSlowIncDec,
                                      TuningFastMOVBE,
                                      TuningPOPCNTFalseDeps,
                                      TuningInsertVZEROUPPER,
                                      TuningNoDomainDelay];
  list<SubtargetFeature> GLMFeatures =
    !listconcat(SLMFeatures, GLMAdditionalFeatures);

  // Goldmont Plus
  list<SubtargetFeature> GLPAdditionalFeatures = [FeaturePTWRITE,
                                                  FeatureRDPID];
  list<SubtargetFeature> GLPTuning = [TuningUseGLMDivSqrtCosts,
                                      TuningSlowTwoMemOps,
                                      TuningSlowLEA,
                                      TuningSlowIncDec,
                                      TuningFastMOVBE,
                                      TuningInsertVZEROUPPER,
                                      TuningNoDomainDelay];
  list<SubtargetFeature> GLPFeatures =
    !listconcat(GLMFeatures, GLPAdditionalFeatures);

  // Tremont
  list<SubtargetFeature> TRMAdditionalFeatures = [FeatureCLWB,
                                                  FeatureGFNI];
  list<SubtargetFeature> TRMTuning = GLPTuning;
  list<SubtargetFeature> TRMFeatures =
    !listconcat(GLPFeatures, TRMAdditionalFeatures);

  // Alderlake
  list<SubtargetFeature> ADLAdditionalFeatures = [FeatureSERIALIZE,
                                                  FeaturePCONFIG,
                                                  FeatureSHSTK,
                                                  FeatureWIDEKL,
                                                  FeatureINVPCID,
                                                  FeatureADX,
                                                  FeatureFMA,
                                                  FeatureVAES,
                                                  FeatureVPCLMULQDQ,
                                                  FeatureF16C,
                                                  FeatureBMI,
                                                  FeatureBMI2,
                                                  FeatureLZCNT,
                                                  FeatureAVXVNNI,
                                                  FeaturePKU,
                                                  FeatureHRESET,
                                                  FeatureCLDEMOTE,
                                                  FeatureMOVDIRI,
                                                  FeatureMOVDIR64B,
                                                  FeatureWAITPKG];
#if INTEL_CUSTOMIZATION
  list<SubtargetFeature> ADLAdditionalTuning = [Tuning4KDSB,
                                                TuningPERMFalseDeps,
                                                TuningMRN,
                                                TuningFastCoreType];
  list<SubtargetFeature> ADLTuning = !listconcat(TGLTuning, ADLAdditionalTuning);
#endif // INTEL_CUSTOMIZATION
  list<SubtargetFeature> ADLFeatures =
    !listconcat(TRMFeatures, ADLAdditionalFeatures);

#if INTEL_CUSTOMIZATION
  // Gracemont
  list<SubtargetFeature> GRTTuning = [TuningMacroFusion,
                                      TuningSlow3OpsLEA,
                                      TuningSlowDivide32,
                                      TuningSlowDivide64,
                                      TuningFastScalarFSQRT,
                                      TuningFastVectorFSQRT,
                                      TuningFast15ByteNOP,
                                      TuningFastVariablePerLaneShuffle,
                                      TuningPOPCNTFalseDeps,
                                      TuningInsertVZEROUPPER];
#if INTEL_FEATURE_CPU_RYL
#define ENABLE_CPU_RYL
  list<SubtargetFeature> RYLAdditionalFeatures = [
#endif // INTEL_FEATURE_CPU_RYL
#ifdef ENABLE_CPU_RYL
#if INTEL_FEATURE_ISA_AVX256P
    FeatureAVX256P,
#endif // INTEL_FEATURE_ISA_AVX256P
#endif // ENABLE_CPU_RYL
#if INTEL_FEATURE_CPU_RYL
  ];
  list<SubtargetFeature> RYLFeatures =
    !listconcat(ADLFeatures, RYLAdditionalFeatures);
  list<SubtargetFeature> RYLAdditionalTuning = [TuningMRN];
  list<SubtargetFeature> RYLTuning =
    !listconcat(ICLTuning, RYLAdditionalTuning);
#endif // INTEL_FEATURE_CPU_RYL
#endif // INTEL_CUSTOMIZATION
  // Sierraforest
  list<SubtargetFeature> SRFAdditionalFeatures = [FeatureCMPCCXADD,
                                                  FeatureAVXIFMA,
                                                  FeatureAVXNECONVERT,
                                                  FeatureAVXVNNIINT8];
  list<SubtargetFeature> SRFFeatures =
    !listconcat(ADLFeatures, SRFAdditionalFeatures);

  // Grandridge
  list<SubtargetFeature> GRRAdditionalFeatures = [FeatureRAOINT];
  list<SubtargetFeature> GRRFeatures =
    !listconcat(SRFFeatures, GRRAdditionalFeatures);

  // Knights Landing
  list<SubtargetFeature> KNLFeatures = [FeatureX87,
                                        FeatureCX8,
                                        FeatureCMOV,
                                        FeatureMMX,
                                        FeatureFXSR,
                                        FeatureNOPL,
                                        FeatureX86_64,
                                        FeatureCX16,
                                        FeatureCRC32,
                                        FeaturePOPCNT,
                                        FeaturePCLMUL,
                                        FeatureXSAVE,
                                        FeatureXSAVEOPT,
                                        FeatureLAHFSAHF64,
                                        FeatureAES,
                                        FeatureRDRAND,
                                        FeatureF16C,
                                        FeatureFSGSBase,
                                        FeatureAVX512,
                                        FeatureERI,
                                        FeatureCDI,
                                        FeaturePFI,
                                        FeaturePREFETCHWT1,
                                        FeatureADX,
                                        FeatureRDSEED,
                                        FeatureMOVBE,
                                        FeatureLZCNT,
                                        FeatureBMI,
                                        FeatureBMI2,
                                        FeatureFMA,
                                        FeaturePRFCHW];
  list<SubtargetFeature> KNLTuning = [TuningSlowDivide64,
                                      TuningSlow3OpsLEA,
                                      TuningSlowIncDec,
                                      TuningSlowTwoMemOps,
                                      TuningPreferMaskRegisters,
                                      TuningFastGather,
                                      TuningFastMOVBE,
                                      TuningSlowPMADDWD];
  // TODO Add AVX5124FMAPS/AVX5124VNNIW features
  list<SubtargetFeature> KNMFeatures =
    !listconcat(KNLFeatures, [FeatureVPOPCNTDQ]);

  // Barcelona
  list<SubtargetFeature> BarcelonaFeatures = [FeatureX87,
                                              FeatureCX8,
                                              FeatureSSE4A,
                                              Feature3DNowA,
                                              FeatureFXSR,
                                              FeatureNOPL,
                                              FeatureCX16,
                                              FeaturePRFCHW,
                                              FeatureLZCNT,
                                              FeaturePOPCNT,
                                              FeatureLAHFSAHF64,
                                              FeatureCMOV,
                                              FeatureX86_64];
  list<SubtargetFeature> BarcelonaTuning = [TuningFastScalarShiftMasks,
                                            TuningSlowSHLD,
                                            TuningSBBDepBreaking,
                                            TuningInsertVZEROUPPER];

  // Bobcat
  list<SubtargetFeature> BtVer1Features = [FeatureX87,
                                           FeatureCX8,
                                           FeatureCMOV,
                                           FeatureMMX,
                                           FeatureSSSE3,
                                           FeatureSSE4A,
                                           FeatureFXSR,
                                           FeatureNOPL,
                                           FeatureX86_64,
                                           FeatureCX16,
                                           FeaturePRFCHW,
                                           FeatureLZCNT,
                                           FeaturePOPCNT,
                                           FeatureLAHFSAHF64];
  list<SubtargetFeature> BtVer1Tuning = [TuningFast15ByteNOP,
                                         TuningFastScalarShiftMasks,
                                         TuningFastVectorShiftMasks,
                                         TuningSlowSHLD,
                                         TuningSBBDepBreaking,
                                         TuningInsertVZEROUPPER];

  // Jaguar
  list<SubtargetFeature> BtVer2AdditionalFeatures = [FeatureAVX,
                                                     FeatureAES,
                                                     FeatureCRC32,
                                                     FeaturePCLMUL,
                                                     FeatureBMI,
                                                     FeatureF16C,
                                                     FeatureMOVBE,
                                                     FeatureXSAVE,
                                                     FeatureXSAVEOPT];
  list<SubtargetFeature> BtVer2Tuning = [TuningFastLZCNT,
                                         TuningFastBEXTR,
                                         TuningFastHorizontalOps,
                                         TuningFast15ByteNOP,
                                         TuningFastScalarShiftMasks,
                                         TuningFastVectorShiftMasks,
                                         TuningFastMOVBE,
                                         TuningSBBDepBreaking,
                                         TuningSlowSHLD];
  list<SubtargetFeature> BtVer2Features =
    !listconcat(BtVer1Features, BtVer2AdditionalFeatures);

  // Bulldozer
  list<SubtargetFeature> BdVer1Features = [FeatureX87,
                                           FeatureCX8,
                                           FeatureCMOV,
                                           FeatureXOP,
                                           FeatureX86_64,
                                           FeatureCX16,
                                           FeatureAES,
                                           FeatureCRC32,
                                           FeaturePRFCHW,
                                           FeaturePCLMUL,
                                           FeatureMMX,
                                           FeatureFXSR,
                                           FeatureNOPL,
                                           FeatureLZCNT,
                                           FeaturePOPCNT,
                                           FeatureXSAVE,
                                           FeatureLWP,
                                           FeatureLAHFSAHF64];
  list<SubtargetFeature> BdVer1Tuning = [TuningSlowSHLD,
                                         TuningFast11ByteNOP,
                                         TuningFastScalarShiftMasks,
                                         TuningBranchFusion,
                                         TuningSBBDepBreaking,
                                         TuningInsertVZEROUPPER];

  // PileDriver
  list<SubtargetFeature> BdVer2AdditionalFeatures = [FeatureF16C,
                                                     FeatureBMI,
                                                     FeatureTBM,
                                                     FeatureFMA];
  list<SubtargetFeature> BdVer2AdditionalTuning = [TuningFastBEXTR,
                                                   TuningFastMOVBE];
  list<SubtargetFeature> BdVer2Tuning =
    !listconcat(BdVer1Tuning, BdVer2AdditionalTuning);
  list<SubtargetFeature> BdVer2Features =
    !listconcat(BdVer1Features, BdVer2AdditionalFeatures);

  // Steamroller
  list<SubtargetFeature> BdVer3AdditionalFeatures = [FeatureXSAVEOPT,
                                                     FeatureFSGSBase];
  list<SubtargetFeature> BdVer3Tuning = BdVer2Tuning;
  list<SubtargetFeature> BdVer3Features =
    !listconcat(BdVer2Features, BdVer3AdditionalFeatures);

  // Excavator
  list<SubtargetFeature> BdVer4AdditionalFeatures = [FeatureAVX2,
                                                     FeatureBMI2,
                                                     FeatureMOVBE,
                                                     FeatureRDRAND,
                                                     FeatureMWAITX];
  list<SubtargetFeature> BdVer4Tuning = BdVer3Tuning;
  list<SubtargetFeature> BdVer4Features =
    !listconcat(BdVer3Features, BdVer4AdditionalFeatures);


  // AMD Zen Processors common ISAs
  list<SubtargetFeature> ZNFeatures = [FeatureADX,
                                       FeatureAES,
                                       FeatureAVX2,
                                       FeatureBMI,
                                       FeatureBMI2,
                                       FeatureCLFLUSHOPT,
                                       FeatureCLZERO,
                                       FeatureCMOV,
                                       FeatureX86_64,
                                       FeatureCX16,
                                       FeatureCRC32,
                                       FeatureF16C,
                                       FeatureFMA,
                                       FeatureFSGSBase,
                                       FeatureFXSR,
                                       FeatureNOPL,
                                       FeatureLAHFSAHF64,
                                       FeatureLZCNT,
                                       FeatureMMX,
                                       FeatureMOVBE,
                                       FeatureMWAITX,
                                       FeaturePCLMUL,
                                       FeaturePOPCNT,
                                       FeaturePRFCHW,
                                       FeatureRDRAND,
                                       FeatureRDSEED,
                                       FeatureSHA,
                                       FeatureSSE4A,
                                       FeatureX87,
                                       FeatureXSAVE,
                                       FeatureXSAVEC,
                                       FeatureXSAVEOPT,
                                       FeatureXSAVES];
  list<SubtargetFeature> ZNTuning = [TuningFastLZCNT,
                                     TuningFastBEXTR,
                                     TuningFast15ByteNOP,
                                     TuningBranchFusion,
                                     TuningFastScalarFSQRT,
                                     TuningFastVectorFSQRT,
                                     TuningFastScalarShiftMasks,
                                     TuningFastVariablePerLaneShuffle,
                                     TuningFastMOVBE,
                                     TuningSlowSHLD,
                                     TuningSBBDepBreaking,
                                     TuningInsertVZEROUPPER,
                                     TuningAllowLight256Bit];
  list<SubtargetFeature> ZN2AdditionalFeatures = [FeatureCLWB,
                                                  FeatureRDPID,
                                                  FeatureRDPRU,
                                                  FeatureWBNOINVD];
  list<SubtargetFeature> ZN2Tuning = ZNTuning;
  list<SubtargetFeature> ZN2Features =
    !listconcat(ZNFeatures, ZN2AdditionalFeatures);
  list<SubtargetFeature> ZN3AdditionalFeatures = [FeatureFSRM,
                                                  FeatureINVPCID,
                                                  FeaturePKU,
                                                  FeatureVAES,
                                                  FeatureVPCLMULQDQ];
  list<SubtargetFeature> ZN3AdditionalTuning = [TuningMacroFusion];
  list<SubtargetFeature> ZN3Tuning =
    !listconcat(ZN2Tuning, ZN3AdditionalTuning);
  list<SubtargetFeature> ZN3Features =
    !listconcat(ZN2Features, ZN3AdditionalFeatures);
  list<SubtargetFeature> ZN4Tuning = ZN3Tuning;
  list<SubtargetFeature> ZN4AdditionalFeatures = [FeatureAVX512,
                                                  FeatureCDI,
                                                  FeatureDQI,
                                                  FeatureBWI,
                                                  FeatureVLX,
                                                  FeatureVBMI,
                                                  FeatureVBMI2,
                                                  FeatureIFMA,
                                                  FeatureVNNI,
                                                  FeatureBITALG,
                                                  FeatureGFNI,
                                                  FeatureBF16,
                                                  FeatureSHSTK,
                                                  FeatureVPOPCNTDQ];
  list<SubtargetFeature> ZN4Features =
    !listconcat(ZN3Features, ZN4AdditionalFeatures);
}

//===----------------------------------------------------------------------===//
// X86 processors supported.
//===----------------------------------------------------------------------===//

class Proc<string Name, list<SubtargetFeature> Features,
           list<SubtargetFeature> TuneFeatures>
 : ProcessorModel<Name, GenericModel, Features, TuneFeatures>;

class ProcModel<string Name, SchedMachineModel Model,
                list<SubtargetFeature> Features,
                list<SubtargetFeature> TuneFeatures>
 : ProcessorModel<Name, Model, Features, TuneFeatures>;

// NOTE: CMPXCHG8B is here for legacy compatibility so that it is only disabled
// if i386/i486 is specifically requested.
// NOTE: 64Bit is here as "generic" is the default llc CPU. The X86Subtarget
// constructor checks that any CPU used in 64-bit mode has FeatureX86_64
// enabled. It has no effect on code generation.
// NOTE: As a default tuning, "generic" aims to produce code optimized for the
// most common X86 processors. The tunings might be changed over time. It is
// recommended to use "tune-cpu"="x86-64" in function attribute for consistency.
def : ProcModel<"generic", SandyBridgeModel,
                [FeatureX87, FeatureCX8, FeatureX86_64],
                [TuningSlow3OpsLEA,
                 TuningSlowDivide64,
                 TuningMacroFusion,
                 TuningFastScalarFSQRT,
                 TuningFast15ByteNOP,
                 TuningInsertVZEROUPPER]>;

def : Proc<"i386",            [FeatureX87],
                              [TuningSlowUAMem16, TuningInsertVZEROUPPER]>;
def : Proc<"i486",            [FeatureX87],
                              [TuningSlowUAMem16, TuningInsertVZEROUPPER]>;
def : Proc<"i586",            [FeatureX87, FeatureCX8],
                              [TuningSlowUAMem16, TuningInsertVZEROUPPER]>;
def : Proc<"pentium",         [FeatureX87, FeatureCX8],
                              [TuningSlowUAMem16, TuningInsertVZEROUPPER]>;
def : Proc<"pentium-mmx",     [FeatureX87, FeatureCX8, FeatureMMX],
                              [TuningSlowUAMem16, TuningInsertVZEROUPPER]>;

def : Proc<"i686", [FeatureX87, FeatureCX8, FeatureCMOV],
                   [TuningSlowUAMem16, TuningInsertVZEROUPPER]>;
def : Proc<"pentiumpro", [FeatureX87, FeatureCX8, FeatureCMOV,
                          FeatureNOPL],
                         [TuningSlowUAMem16, TuningInsertVZEROUPPER]>;

def : Proc<"pentium2", [FeatureX87, FeatureCX8, FeatureMMX, FeatureCMOV,
                        FeatureFXSR, FeatureNOPL],
                       [TuningSlowUAMem16, TuningInsertVZEROUPPER]>;

foreach P = ["pentium3", "pentium3m"] in {
  def : Proc<P, [FeatureX87, FeatureCX8, FeatureMMX,
                 FeatureSSE1, FeatureFXSR, FeatureNOPL, FeatureCMOV],
                [TuningSlowUAMem16, TuningInsertVZEROUPPER]>;
}

// Enable the PostRAScheduler for SSE2 and SSE3 class cpus.
// The intent is to enable it for pentium4 which is the current default
// processor in a vanilla 32-bit clang compilation when no specific
// architecture is specified.  This generally gives a nice performance
// increase on silvermont, with largely neutral behavior on other
// contemporary large core processors.
// pentium-m, pentium4m, prescott and nocona are included as a preventative
// measure to avoid performance surprises, in case clang's default cpu
// changes slightly.

def : ProcModel<"pentium-m", GenericPostRAModel,
                [FeatureX87, FeatureCX8, FeatureMMX, FeatureSSE2,
                FeatureFXSR, FeatureNOPL, FeatureCMOV],
                [TuningSlowUAMem16, TuningInsertVZEROUPPER]>;

foreach P = ["pentium4", "pentium4m"] in {
  def : ProcModel<P, GenericPostRAModel,
                  [FeatureX87, FeatureCX8, FeatureMMX, FeatureSSE2,
                   FeatureFXSR, FeatureNOPL, FeatureCMOV],
                  [TuningSlowUAMem16, TuningInsertVZEROUPPER]>;
}

// Intel Quark.
def : Proc<"lakemont", [FeatureCX8],
                       [TuningSlowUAMem16, TuningInsertVZEROUPPER]>;

// Intel Core Duo.
def : ProcModel<"yonah", SandyBridgeModel,
                [FeatureX87, FeatureCX8, FeatureMMX, FeatureSSE3,
                 FeatureFXSR, FeatureNOPL, FeatureCMOV],
                [TuningSlowUAMem16, TuningInsertVZEROUPPER]>;

// NetBurst.
def : ProcModel<"prescott", GenericPostRAModel,
                [FeatureX87, FeatureCX8, FeatureMMX, FeatureSSE3,
                 FeatureFXSR, FeatureNOPL, FeatureCMOV],
                [TuningSlowUAMem16, TuningInsertVZEROUPPER]>;
def : ProcModel<"nocona", GenericPostRAModel, [
  FeatureX87,
  FeatureCX8,
  FeatureCMOV,
  FeatureMMX,
  FeatureSSE3,
  FeatureFXSR,
  FeatureNOPL,
  FeatureX86_64,
  FeatureCX16,
],
[
  TuningSlowUAMem16,
  TuningInsertVZEROUPPER
]>;

// Intel Core 2 Solo/Duo.
def : ProcModel<"core2", SandyBridgeModel, [
  FeatureX87,
  FeatureCX8,
  FeatureCMOV,
  FeatureMMX,
  FeatureSSSE3,
  FeatureFXSR,
  FeatureNOPL,
  FeatureX86_64,
  FeatureCX16,
  FeatureLAHFSAHF64
],
[
  TuningMacroFusion,
  TuningSlowUAMem16,
  TuningInsertVZEROUPPER
]>;
def : ProcModel<"penryn", SandyBridgeModel, [
  FeatureX87,
  FeatureCX8,
  FeatureCMOV,
  FeatureMMX,
  FeatureSSE41,
  FeatureFXSR,
  FeatureNOPL,
  FeatureX86_64,
  FeatureCX16,
  FeatureLAHFSAHF64
],
[
  TuningMacroFusion,
  TuningSlowUAMem16,
  TuningInsertVZEROUPPER
]>;

// Atom CPUs.
foreach P = ["bonnell", "atom"] in {
  def : ProcModel<P, AtomModel, ProcessorFeatures.AtomFeatures,
                  ProcessorFeatures.AtomTuning>;
}

foreach P = ["silvermont", "slm"] in {
  def : ProcModel<P, SLMModel, ProcessorFeatures.SLMFeatures,
                  ProcessorFeatures.SLMTuning>;
}

def : ProcModel<"goldmont", SLMModel, ProcessorFeatures.GLMFeatures,
                ProcessorFeatures.GLMTuning>;
def : ProcModel<"goldmont-plus", SLMModel, ProcessorFeatures.GLPFeatures,
                ProcessorFeatures.GLPTuning>;
def : ProcModel<"tremont", SLMModel, ProcessorFeatures.TRMFeatures,
                ProcessorFeatures.TRMTuning>;
def : ProcModel<"sierraforest", AlderlakePModel, ProcessorFeatures.SRFFeatures,
                ProcessorFeatures.TRMTuning>;
def : ProcModel<"grandridge", AlderlakePModel, ProcessorFeatures.GRRFeatures,
                ProcessorFeatures.TRMTuning>;

// "Arrandale" along with corei3 and corei5
foreach P = ["nehalem", "corei7"] in {
  def : ProcModel<P, SandyBridgeModel, ProcessorFeatures.NHMFeatures,
                  ProcessorFeatures.NHMTuning>;
}

// Westmere is the corei3/i5/i7 path from nehalem to sandybridge
def : ProcModel<"westmere", SandyBridgeModel, ProcessorFeatures.WSMFeatures,
                ProcessorFeatures.WSMTuning>;

foreach P = ["sandybridge", "corei7-avx"] in {
  def : ProcModel<P, SandyBridgeModel, ProcessorFeatures.SNBFeatures,
                  ProcessorFeatures.SNBTuning>;
}

foreach P = ["ivybridge", "core-avx-i"] in {
  def : ProcModel<P, SandyBridgeModel, ProcessorFeatures.IVBFeatures,
                  ProcessorFeatures.IVBTuning>;
}

foreach P = ["haswell", "core-avx2"] in {
  def : ProcModel<P, HaswellModel, ProcessorFeatures.HSWFeatures,
                  ProcessorFeatures.HSWTuning>;
}

def : ProcModel<"broadwell", BroadwellModel, ProcessorFeatures.BDWFeatures,
                ProcessorFeatures.BDWTuning>;

def : ProcModel<"skylake", SkylakeClientModel, ProcessorFeatures.SKLFeatures,
                ProcessorFeatures.SKLTuning>;

// FIXME: define KNL scheduler model
def : ProcModel<"knl", HaswellModel, ProcessorFeatures.KNLFeatures,
                ProcessorFeatures.KNLTuning>;
def : ProcModel<"knm", HaswellModel, ProcessorFeatures.KNMFeatures,
                ProcessorFeatures.KNLTuning>;

foreach P = ["skylake-avx512", "skx"] in {
  def : ProcModel<P, SkylakeServerModel, ProcessorFeatures.SKXFeatures,
                  ProcessorFeatures.SKXTuning>;
}

#if INTEL_CUSTOMIZATION
def : ProcModel<"common-avx512", SkylakeServerModel,
                ProcessorFeatures.CommonAVX512Features,
                ProcessorFeatures.CommonAVX512Tuning>;
#if INTEL_FEATURE_ISA_AVX256P
def : ProcModel<"common-avx256", SkylakeServerModel,
                ProcessorFeatures.CommonAVX256Features,
                ProcessorFeatures.CommonAVX256Tuning>;
#endif // INTEL_FEATURE_ISA_AVX256P
#endif // INTEL_CUSTOMIZATION

def : ProcModel<"cascadelake", SkylakeServerModel,
                ProcessorFeatures.CLXFeatures, ProcessorFeatures.CLXTuning>;
def : ProcModel<"cooperlake", SkylakeServerModel,
                ProcessorFeatures.CPXFeatures, ProcessorFeatures.CPXTuning>;
def : ProcModel<"cannonlake", SkylakeServerModel,
                ProcessorFeatures.CNLFeatures, ProcessorFeatures.CNLTuning>;
def : ProcModel<"icelake-client", IceLakeModel,
                ProcessorFeatures.ICLFeatures, ProcessorFeatures.ICLTuning>;
def : ProcModel<"rocketlake", IceLakeModel,
                ProcessorFeatures.ICLFeatures, ProcessorFeatures.ICLTuning>;
def : ProcModel<"icelake-server", IceLakeModel,
                ProcessorFeatures.ICXFeatures, ProcessorFeatures.ICXTuning>;
def : ProcModel<"tigerlake", IceLakeModel,
                ProcessorFeatures.TGLFeatures, ProcessorFeatures.TGLTuning>;
def : ProcModel<"sapphirerapids", SPRModel,  // INTEL
                ProcessorFeatures.SPRFeatures, ProcessorFeatures.SPRTuning>;
def : ProcModel<"alderlake", AlderlakePModel,
                ProcessorFeatures.ADLFeatures, ProcessorFeatures.ADLTuning>;
#if INTEL_CUSTOMIZATION
def : ProcModel<"gracemont", GRTModel,
                ProcessorFeatures.ADLFeatures, ProcessorFeatures.GRTTuning>;
#if INTEL_FEATURE_CPU_DMR
def : ProcModel<"diamondrapids", SPRModel,
                ProcessorFeatures.DMRFeatures, ProcessorFeatures.DMRTuning>;
#endif // INTEL_FEATURE_CPU_DMR
#if INTEL_FEATURE_CPU_RYL
def : ProcModel<"royal", RYLModel,
                ProcessorFeatures.RYLFeatures, ProcessorFeatures.RYLTuning>;
#endif // INTEL_FEATURE_CPU_RYL
#endif // INTEL_CUSTOMIZATION
def : ProcModel<"raptorlake", AlderlakePModel,
                ProcessorFeatures.ADLFeatures, ProcessorFeatures.ADLTuning>;
def : ProcModel<"meteorlake", AlderlakePModel,
                ProcessorFeatures.ADLFeatures, ProcessorFeatures.ADLTuning>;
def : ProcModel<"graniterapids", SkylakeServerModel,
                ProcessorFeatures.GNRFeatures, ProcessorFeatures.SPRTuning>;
def : ProcModel<"emeraldrapids", SkylakeServerModel,
                ProcessorFeatures.SPRFeatures, ProcessorFeatures.SPRTuning>;

// AMD CPUs.

def : Proc<"k6",   [FeatureX87, FeatureCX8, FeatureMMX],
                   [TuningSlowUAMem16, TuningInsertVZEROUPPER]>;
def : Proc<"k6-2", [FeatureX87, FeatureCX8, Feature3DNow],
                   [TuningSlowUAMem16, TuningInsertVZEROUPPER]>;
def : Proc<"k6-3", [FeatureX87, FeatureCX8, Feature3DNow],
                   [TuningSlowUAMem16, TuningInsertVZEROUPPER]>;

foreach P = ["athlon", "athlon-tbird"] in {
  def : Proc<P, [FeatureX87, FeatureCX8, FeatureCMOV, Feature3DNowA,
                 FeatureNOPL],
                [TuningSlowSHLD, TuningSlowUAMem16, TuningInsertVZEROUPPER]>;
}

foreach P = ["athlon-4", "athlon-xp", "athlon-mp"] in {
  def : Proc<P, [FeatureX87, FeatureCX8, FeatureCMOV,
                 FeatureSSE1, Feature3DNowA, FeatureFXSR, FeatureNOPL],
                [TuningSlowSHLD, TuningSlowUAMem16, TuningInsertVZEROUPPER]>;
}

foreach P = ["k8", "opteron", "athlon64", "athlon-fx"] in {
  def : Proc<P, [FeatureX87, FeatureCX8, FeatureSSE2, Feature3DNowA,
                 FeatureFXSR, FeatureNOPL, FeatureX86_64, FeatureCMOV],
                [TuningFastScalarShiftMasks, TuningSlowSHLD, TuningSlowUAMem16,
                 TuningSBBDepBreaking, TuningInsertVZEROUPPER]>;
}

foreach P = ["k8-sse3", "opteron-sse3", "athlon64-sse3"] in {
  def : Proc<P, [FeatureX87, FeatureCX8, FeatureSSE3, Feature3DNowA,
                 FeatureFXSR, FeatureNOPL, FeatureCX16, FeatureCMOV,
                 FeatureX86_64],
                [TuningFastScalarShiftMasks, TuningSlowSHLD, TuningSlowUAMem16,
                 TuningSBBDepBreaking, TuningInsertVZEROUPPER]>;
}

foreach P = ["amdfam10", "barcelona"] in {
  def : Proc<P, ProcessorFeatures.BarcelonaFeatures,
             ProcessorFeatures.BarcelonaTuning>;
}

// Bobcat
def : Proc<"btver1", ProcessorFeatures.BtVer1Features,
           ProcessorFeatures.BtVer1Tuning>;
// Jaguar
def : ProcModel<"btver2", BtVer2Model, ProcessorFeatures.BtVer2Features,
                ProcessorFeatures.BtVer2Tuning>;

// Bulldozer
def : ProcModel<"bdver1", BdVer2Model, ProcessorFeatures.BdVer1Features,
                ProcessorFeatures.BdVer1Tuning>;
// Piledriver
def : ProcModel<"bdver2", BdVer2Model, ProcessorFeatures.BdVer2Features,
                ProcessorFeatures.BdVer2Tuning>;
// Steamroller
def : Proc<"bdver3", ProcessorFeatures.BdVer3Features,
           ProcessorFeatures.BdVer3Tuning>;
// Excavator
def : Proc<"bdver4", ProcessorFeatures.BdVer4Features,
           ProcessorFeatures.BdVer4Tuning>;

def : ProcModel<"znver1", Znver1Model, ProcessorFeatures.ZNFeatures,
                ProcessorFeatures.ZNTuning>;
def : ProcModel<"znver2", Znver2Model, ProcessorFeatures.ZN2Features,
                ProcessorFeatures.ZN2Tuning>;
def : ProcModel<"znver3", Znver3Model, ProcessorFeatures.ZN3Features,
                ProcessorFeatures.ZN3Tuning>;
def : ProcModel<"znver4", Znver4Model, ProcessorFeatures.ZN4Features,
           ProcessorFeatures.ZN4Tuning>;

def : Proc<"geode",           [FeatureX87, FeatureCX8, Feature3DNowA],
                              [TuningSlowUAMem16, TuningInsertVZEROUPPER]>;

def : Proc<"winchip-c6",      [FeatureX87, FeatureMMX],
                              [TuningSlowUAMem16, TuningInsertVZEROUPPER]>;
def : Proc<"winchip2",        [FeatureX87, Feature3DNow],
                              [TuningSlowUAMem16, TuningInsertVZEROUPPER]>;
def : Proc<"c3",              [FeatureX87, Feature3DNow],
                              [TuningSlowUAMem16, TuningInsertVZEROUPPER]>;
def : Proc<"c3-2",            [FeatureX87, FeatureCX8, FeatureMMX,
                               FeatureSSE1, FeatureFXSR, FeatureCMOV],
                              [TuningSlowUAMem16, TuningInsertVZEROUPPER]>;

// We also provide a generic 64-bit specific x86 processor model which tries to
// be good for modern chips without enabling instruction set encodings past the
// basic SSE2 and 64-bit ones. It disables slow things from any mainstream and
// modern 64-bit x86 chip, and enables features that are generally beneficial.
//
// We currently use the Sandy Bridge model as the default scheduling model as
// we use it across Nehalem, Westmere, Sandy Bridge, and Ivy Bridge which
// covers a huge swath of x86 processors. If there are specific scheduling
// knobs which need to be tuned differently for AMD chips, we might consider
// forming a common base for them.
def : ProcModel<"x86-64", SandyBridgeModel, ProcessorFeatures.X86_64V1Features,
                ProcessorFeatures.X86_64V1Tuning>;
// Close to Sandybridge.
def : ProcModel<"x86-64-v2", SandyBridgeModel, ProcessorFeatures.X86_64V2Features,
                ProcessorFeatures.X86_64V2Tuning>;
// Close to Haswell.
def : ProcModel<"x86-64-v3", HaswellModel, ProcessorFeatures.X86_64V3Features,
                ProcessorFeatures.X86_64V3Tuning>;
// Close to the AVX-512 level implemented by Xeon Scalable Processors.
def : ProcModel<"x86-64-v4", SkylakeServerModel, ProcessorFeatures.X86_64V4Features,
                ProcessorFeatures.X86_64V4Tuning>;

//===----------------------------------------------------------------------===//
// Calling Conventions
//===----------------------------------------------------------------------===//

include "X86CallingConv.td"


//===----------------------------------------------------------------------===//
// Assembly Parser
//===----------------------------------------------------------------------===//

def ATTAsmParserVariant : AsmParserVariant {
  int Variant = 0;

  // Variant name.
  string Name = "att";

  // Discard comments in assembly strings.
  string CommentDelimiter = "#";

  // Recognize hard coded registers.
  string RegisterPrefix = "%";
}

def IntelAsmParserVariant : AsmParserVariant {
  int Variant = 1;

  // Variant name.
  string Name = "intel";

  // Discard comments in assembly strings.
  string CommentDelimiter = ";";

  // Recognize hard coded registers.
  string RegisterPrefix = "";
}

//===----------------------------------------------------------------------===//
// Assembly Printers
//===----------------------------------------------------------------------===//

// The X86 target supports two different syntaxes for emitting machine code.
// This is controlled by the -x86-asm-syntax={att|intel}
def ATTAsmWriter : AsmWriter {
  string AsmWriterClassName  = "ATTInstPrinter";
  int Variant = 0;
}
def IntelAsmWriter : AsmWriter {
  string AsmWriterClassName  = "IntelInstPrinter";
  int Variant = 1;
}

def X86 : Target {
  // Information about the instructions...
  let InstructionSet = X86InstrInfo;
  let AssemblyParserVariants = [ATTAsmParserVariant, IntelAsmParserVariant];
  let AssemblyWriters = [ATTAsmWriter, IntelAsmWriter];
  let AllowRegisterRenaming = 1;
}

//===----------------------------------------------------------------------===//
// Pfm Counters
//===----------------------------------------------------------------------===//

include "X86PfmCounters.td"<|MERGE_RESOLUTION|>--- conflicted
+++ resolved
@@ -812,16 +812,11 @@
 
 #if INTEL_CUSTOMIZATION
 def FeaturePreferNoGather
-<<<<<<< HEAD
-    : SubtargetFeature<"prefer-no-gather", "PreferNoGather", "true",
-                       "Indicates if gather is disabled">;
-=======
     : SubtargetFeature<"prefer-no-gather", "PreferGather", "false",
                        "Indicates if gather prefer to be disabled">;
 def FeaturePreferNoScatter
     : SubtargetFeature<"prefer-no-scatter", "PreferScatter", "false",
                        "Indicates if scatter prefer to be disabled">;
->>>>>>> 5a805999
 #endif // INTEL_CUSTOMIZATION
 
 //===----------------------------------------------------------------------===//
