--- conflicted
+++ resolved
@@ -167,13 +167,7 @@
 def FeatureVNNI    : SubtargetFeature<"avx512vnni", "HasVNNI", "true",
                           "Enable AVX-512 Vector Neural Network Instructions",
                                       [FeatureAVX512]>;
-<<<<<<< HEAD
 #if INTEL_CUSTOMIZATION
-#if INTEL_FEATURE_ISA_BF16
-def FeatureBF16    : SubtargetFeature<"avx512bf16", "HasBF16", "true",
-                           "Support bfloat16 floating point",
-                                      [FeatureBWI]>;
-#endif // INTEL_FEATURE_ISA_BF16
 #if INTEL_FEATURE_ISA_AVX_VNNI
 def FeatureVNNIVL     : SubtargetFeature<"vnnivl", "HasAnyVNNIVL", "true",
                            "Dummy feature to track if either avx512vnni "
@@ -183,11 +177,9 @@
                                       [FeatureAVX2]>;
 #endif // INTEL_FEATURE_ISA_AVX_VNNI
 #endif // INTEL_CUSTOMIZATION
-=======
 def FeatureBF16    : SubtargetFeature<"avx512bf16", "HasBF16", "true",
                            "Support bfloat16 floating point",
                                       [FeatureBWI]>;
->>>>>>> bede937b
 def FeatureBITALG  : SubtargetFeature<"avx512bitalg", "HasBITALG", "true",
                        "Enable AVX-512 Bit Algorithms",
                         [FeatureBWI]>;
