//===-- X86.td - Target definition file for the Intel X86 --*- tablegen -*-===//
//
// Part of the LLVM Project, under the Apache License v2.0 with LLVM Exceptions.
// See https://llvm.org/LICENSE.txt for license information.
// SPDX-License-Identifier: Apache-2.0 WITH LLVM-exception
//
//===----------------------------------------------------------------------===//
//
// This is a target description file for the Intel i386 architecture, referred
// to here as the "X86" architecture.
//
//===----------------------------------------------------------------------===//

// Get the target-independent interfaces which we are implementing...
//
include "llvm/Target/Target.td"

//===----------------------------------------------------------------------===//
// X86 Subtarget state
//

#if INTEL_CUSTOMIZATION
#if INTEL_FEATURE_ICECODE
def ModeIceCode : SubtargetFeature<"icecode-mode", "InIceCodeMode", "true",
                                  "icecode mode (x86_icecode)">;
#endif // INTEL_FEATURE_ICECODE
#endif // INTEL_CUSTOMIZATION
def Mode64Bit : SubtargetFeature<"64bit-mode", "In64BitMode", "true",
                                  "64-bit mode (x86_64)">;
def Mode32Bit : SubtargetFeature<"32bit-mode", "In32BitMode", "true",
                                  "32-bit mode (80386)">;
def Mode16Bit : SubtargetFeature<"16bit-mode", "In16BitMode", "true",
                                  "16-bit mode (i8086)">;

//===----------------------------------------------------------------------===//
// X86 Subtarget features
//===----------------------------------------------------------------------===//

def FeatureX87     : SubtargetFeature<"x87","HasX87", "true",
                                      "Enable X87 float instructions">;

def FeatureNOPL    : SubtargetFeature<"nopl", "HasNOPL", "true",
                                      "Enable NOPL instruction">;

def FeatureCMOV    : SubtargetFeature<"cmov","HasCMov", "true",
                                      "Enable conditional move instructions">;

def FeatureCMPXCHG8B : SubtargetFeature<"cx8", "HasCmpxchg8b", "true",
                                        "Support CMPXCHG8B instructions">;

def FeaturePOPCNT   : SubtargetFeature<"popcnt", "HasPOPCNT", "true",
                                       "Support POPCNT instruction">;

def FeatureFXSR    : SubtargetFeature<"fxsr", "HasFXSR", "true",
                                      "Support fxsave/fxrestore instructions">;

def FeatureXSAVE   : SubtargetFeature<"xsave", "HasXSAVE", "true",
                                       "Support xsave instructions">;

def FeatureXSAVEOPT: SubtargetFeature<"xsaveopt", "HasXSAVEOPT", "true",
                                       "Support xsaveopt instructions",
                                       [FeatureXSAVE]>;

def FeatureXSAVEC  : SubtargetFeature<"xsavec", "HasXSAVEC", "true",
                                       "Support xsavec instructions",
                                       [FeatureXSAVE]>;

def FeatureXSAVES  : SubtargetFeature<"xsaves", "HasXSAVES", "true",
                                       "Support xsaves instructions",
                                       [FeatureXSAVE]>;

def FeatureSSE1    : SubtargetFeature<"sse", "X86SSELevel", "SSE1",
                                      "Enable SSE instructions">;
def FeatureSSE2    : SubtargetFeature<"sse2", "X86SSELevel", "SSE2",
                                      "Enable SSE2 instructions",
                                      [FeatureSSE1]>;
def FeatureSSE3    : SubtargetFeature<"sse3", "X86SSELevel", "SSE3",
                                      "Enable SSE3 instructions",
                                      [FeatureSSE2]>;
def FeatureSSSE3   : SubtargetFeature<"ssse3", "X86SSELevel", "SSSE3",
                                      "Enable SSSE3 instructions",
                                      [FeatureSSE3]>;
def FeatureSSE41   : SubtargetFeature<"sse4.1", "X86SSELevel", "SSE41",
                                      "Enable SSE 4.1 instructions",
                                      [FeatureSSSE3]>;
def FeatureSSE42   : SubtargetFeature<"sse4.2", "X86SSELevel", "SSE42",
                                      "Enable SSE 4.2 instructions",
                                      [FeatureSSE41]>;
// The MMX subtarget feature is separate from the rest of the SSE features
// because it's important (for odd compatibility reasons) to be able to
// turn it off explicitly while allowing SSE+ to be on.
def FeatureMMX     : SubtargetFeature<"mmx","X863DNowLevel", "MMX",
                                      "Enable MMX instructions">;
def Feature3DNow   : SubtargetFeature<"3dnow", "X863DNowLevel", "ThreeDNow",
                                      "Enable 3DNow! instructions",
                                      [FeatureMMX]>;
def Feature3DNowA  : SubtargetFeature<"3dnowa", "X863DNowLevel", "ThreeDNowA",
                                      "Enable 3DNow! Athlon instructions",
                                      [Feature3DNow]>;
// All x86-64 hardware has SSE2, but we don't mark SSE2 as an implied
// feature, because SSE2 can be disabled (e.g. for compiling OS kernels)
// without disabling 64-bit mode. Nothing should imply this feature bit. It
// is used to enforce that only 64-bit capable CPUs are used in 64-bit mode.
def Feature64Bit   : SubtargetFeature<"64bit", "HasX86_64", "true",
                                      "Support 64-bit instructions">;
def FeatureCMPXCHG16B : SubtargetFeature<"cx16", "HasCmpxchg16b", "true",
                                      "64-bit with cmpxchg16b",
                                      [FeatureCMPXCHG8B]>;
def FeatureSlowSHLD : SubtargetFeature<"slow-shld", "IsSHLDSlow", "true",
                                       "SHLD instruction is slow">;
def FeatureSlowPMULLD : SubtargetFeature<"slow-pmulld", "IsPMULLDSlow", "true",
                                        "PMULLD instruction is slow">;
def FeatureSlowPMADDWD : SubtargetFeature<"slow-pmaddwd", "IsPMADDWDSlow",
                                          "true",
                                          "PMADDWD is slower than PMULLD">;
// FIXME: This should not apply to CPUs that do not have SSE.
def FeatureSlowUAMem16 : SubtargetFeature<"slow-unaligned-mem-16",
                                "IsUAMem16Slow", "true",
                                "Slow unaligned 16-byte memory access">;
def FeatureSlowUAMem32 : SubtargetFeature<"slow-unaligned-mem-32",
                                "IsUAMem32Slow", "true",
                                "Slow unaligned 32-byte memory access">;
def FeatureSSE4A   : SubtargetFeature<"sse4a", "HasSSE4A", "true",
                                      "Support SSE 4a instructions",
                                      [FeatureSSE3]>;

def FeatureAVX     : SubtargetFeature<"avx", "X86SSELevel", "AVX",
                                      "Enable AVX instructions",
                                      [FeatureSSE42]>;
def FeatureAVX2    : SubtargetFeature<"avx2", "X86SSELevel", "AVX2",
                                      "Enable AVX2 instructions",
                                      [FeatureAVX]>;
def FeatureFMA     : SubtargetFeature<"fma", "HasFMA", "true",
                                      "Enable three-operand fused multiple-add",
                                      [FeatureAVX]>;
def FeatureF16C    : SubtargetFeature<"f16c", "HasF16C", "true",
                       "Support 16-bit floating point conversion instructions",
                       [FeatureAVX]>;
def FeatureAVX512   : SubtargetFeature<"avx512f", "X86SSELevel", "AVX512F",
                                      "Enable AVX-512 instructions",
                                      [FeatureAVX2, FeatureFMA, FeatureF16C]>;
def FeatureERI      : SubtargetFeature<"avx512er", "HasERI", "true",
                      "Enable AVX-512 Exponential and Reciprocal Instructions",
                                      [FeatureAVX512]>;
def FeatureCDI      : SubtargetFeature<"avx512cd", "HasCDI", "true",
                      "Enable AVX-512 Conflict Detection Instructions",
                                      [FeatureAVX512]>;
def FeatureVPOPCNTDQ : SubtargetFeature<"avx512vpopcntdq", "HasVPOPCNTDQ",
                       "true", "Enable AVX-512 Population Count Instructions",
                                      [FeatureAVX512]>;
def FeaturePFI      : SubtargetFeature<"avx512pf", "HasPFI", "true",
                      "Enable AVX-512 PreFetch Instructions",
                                      [FeatureAVX512]>;
def FeaturePREFETCHWT1  : SubtargetFeature<"prefetchwt1", "HasPREFETCHWT1",
                                   "true",
                                   "Prefetch with Intent to Write and T1 Hint">;
def FeatureDQI     : SubtargetFeature<"avx512dq", "HasDQI", "true",
                      "Enable AVX-512 Doubleword and Quadword Instructions",
                                      [FeatureAVX512]>;
def FeatureBWI     : SubtargetFeature<"avx512bw", "HasBWI", "true",
                      "Enable AVX-512 Byte and Word Instructions",
                                      [FeatureAVX512]>;
def FeatureVLX     : SubtargetFeature<"avx512vl", "HasVLX", "true",
                      "Enable AVX-512 Vector Length eXtensions",
                                      [FeatureAVX512]>;
def FeatureVBMI     : SubtargetFeature<"avx512vbmi", "HasVBMI", "true",
                      "Enable AVX-512 Vector Byte Manipulation Instructions",
                                      [FeatureBWI]>;
def FeatureVBMI2    : SubtargetFeature<"avx512vbmi2", "HasVBMI2", "true",
                      "Enable AVX-512 further Vector Byte Manipulation Instructions",
                                      [FeatureBWI]>;
#if INTEL_CUSTOMIZATION
#if INTEL_FEATURE_ISA_AVX_IFMA
def FeatureAVXIFMA    : SubtargetFeature<"avxifma", "HasAVXIFMA", "true",
                           "Enable AVX-IFMA",
                           [FeatureAVX2]>;
#endif // INTEL_FEATURE_ISA_AVX_IFMA
#endif // INTEL_CUSTOMIZATION
def FeatureIFMA     : SubtargetFeature<"avx512ifma", "HasIFMA", "true",
                      "Enable AVX-512 Integer Fused Multiple-Add",
                                      [FeatureAVX512]>;
def FeaturePKU   : SubtargetFeature<"pku", "HasPKU", "true",
                      "Enable protection keys">;
def FeatureVNNI    : SubtargetFeature<"avx512vnni", "HasVNNI", "true",
                          "Enable AVX-512 Vector Neural Network Instructions",
                                      [FeatureAVX512]>;
def FeatureAVXVNNI    : SubtargetFeature<"avxvnni", "HasAVXVNNI", "true",
                           "Support AVX_VNNI encoding",
                                      [FeatureAVX2]>;
def FeatureBF16    : SubtargetFeature<"avx512bf16", "HasBF16", "true",
                           "Support bfloat16 floating point",
                                      [FeatureBWI]>;

#if INTEL_CUSTOMIZATION
#if INTEL_FEATURE_ISA_AVX_BF16
def FeatureAVXBF16  : SubtargetFeature<"avxbf16", "HasAVXBF16", "true",
                           "Support bfloat16 floating point",
                                      [FeatureAVX2]>;
#endif // INTEL_FEATURE_ISA_AVX_BF16
#endif // INTEL_CUSTOMIZATION
def FeatureBITALG  : SubtargetFeature<"avx512bitalg", "HasBITALG", "true",
                       "Enable AVX-512 Bit Algorithms",
                        [FeatureBWI]>;
def FeatureVP2INTERSECT  : SubtargetFeature<"avx512vp2intersect",
                                            "HasVP2INTERSECT", "true",
                                            "Enable AVX-512 vp2intersect",
                                            [FeatureAVX512]>;
#if INTEL_CUSTOMIZATION
#if INTEL_FEATURE_ISA_FP16
// FIXME: FP16 scalar intrinsics use the type v8f16, which is supposed to be
// guarded under condition hasVLX. So we imply it in FeatureFP16 currently.
// FIXME: FP16 conversion between f16 and i64 customise type v8i64, which is
// supposed to be guarded under condition hasDQI. So we imply it in FeatureFP16
// currently.
def FeatureFP16    : SubtargetFeature<"avx512fp16", "HasFP16", "true",
                           "Support 16-bit floating point",
                           [FeatureBWI, FeatureVLX, FeatureDQI]>;
#endif // INTEL_FEATURE_ISA_FP16
#endif // INTEL_CUSTOMIZATION

#if INTEL_CUSTOMIZATION
#if INTEL_FEATURE_ISA_AVX_DOTPROD_INT8
def FeatureAVXDOTPRODINT8  : SubtargetFeature<"avxdotprodint8",
                             "HasAVXDOTPRODINT8", "true",
                             "Enable AVX-DOTPROD-INT8",
                             [FeatureAVX2]>;
#endif // INTEL_FEATURE_ISA_AVX_DOTPROD_INT8
#if INTEL_FEATURE_ISA_AVX_DOTPROD_PHPS
def FeatureAVXDOTPRODPHPS  : SubtargetFeature<"avxdotprodphps",
                             "HasAVXDOTPRODPHPS", "true",
                             "Enable AVX-DOTPROD-PHPS",
                             [FeatureAVX2]>;
#endif // INTEL_FEATURE_ISA_AVX_DOTPROD_PHPS
#if INTEL_FEATURE_ISA_AVX512_DOTPROD_INT8
def FeatureAVX512DOTPRODINT8 : SubtargetFeature<"avx512dotprodint8",
                               "HasAVX512DOTPRODINT8", "true",
                               "Enable AVX512-DOTPROD-INT8",
                               [FeatureAVXDOTPRODINT8, FeatureAVX512]>;
#endif // INTEL_FEATURE_ISA_AVX512_DOTPROD_INT8
#if INTEL_FEATURE_ISA_AVX512_DOTPROD_PHPS
def FeatureAVX512DOTPRODPHPS : SubtargetFeature<"avx512dotprodphps",
                               "HasAVX512DOTPRODPHPS", "true",
                               "Enable AVX512-DOTPROD-PHPS",
                               [FeatureAVXDOTPRODPHPS, FeatureFP16, FeatureAVX512]>;
#endif // INTEL_FEATURE_ISA_AVX512_DOTPROD_PHPS
#if INTEL_FEATURE_ISA_AVX_CONVERT
def FeatureAVXCONVERT  : SubtargetFeature<"avxconvert", "HasAVXCONVERT", "true",
                           "Enable AVX-CONVERT",
                           [FeatureAVX2]>;
#endif // INTEL_FEATURE_ISA_AVX_CONVERT
#if INTEL_FEATURE_ISA_AVX512_CONVERT
def FeatureCONVERT    : SubtargetFeature<"avx512convert", "HasCONVERT", "true",
                           "Enable AVX512-CONVERT",
                           [FeatureAVXCONVERT, FeatureBF16, FeatureFP16, FeatureAVX512]>;
#endif // INTEL_FEATURE_ISA_AVX512_CONVERT
#if INTEL_FEATURE_ISA_AVX_COMPRESS
def FeatureAVXCOMPRESS    : SubtargetFeature<"avxcompress", "HasAVXCOMPRESS", "true",
                           "Enable AVX-COMPRESS",
                           [FeatureAVX2]>;
#endif // INTEL_FEATURE_ISA_AVX_COMPRESS
#if INTEL_FEATURE_ISA_AVX_MEMADVISE
def FeatureAVXMEMADVISE   : SubtargetFeature<"avxmemadvise", "HasAVXMEMADVISE", "true",
                           "Enable AVX-MEMADVISE",
                           [FeatureAVX2]>;
def FeatureAVX512MEMADVISE  : SubtargetFeature<"avx512memadvise", "HasAVX512MEMADVISE", "true",
                            "Enable AVX512-MEMADVISE",
                            [FeatureAVX512]>;
#endif // INTEL_FEATURE_ISA_AVX_MEMADVISE
#if INTEL_FEATURE_ISA_AVX_MPSADBW
def FeatureAVX512MPSADBW  : SubtargetFeature<"avx512mpsadbw", "HasAVX512MPSADBW", "true",
                            "Enable AVX512-MPSADBW",
                            [FeatureBWI]>;
#endif // INTEL_FEATURE_ISA_AVX_MPSADBW
#if INTEL_FEATURE_ISA_AVX_MOVGET
def FeatureAVXMOVGET : SubtargetFeature<"avxmovget", "HasAVXMOVGET", "true",
                       "Support AVX-MOVGET instructions",
                       [FeatureAVX2]>;
#endif // INTEL_FEATURE_ISA_AVX_MOVGET
#if INTEL_FEATURE_ISA_AVX512_MOVGET
def FeatureAVX512MOVGET : SubtargetFeature<"avx512movget", "HasAVX512MOVGET", "true",
                          "Support AVX512-MOVGET instructions",
                          [FeatureAVX512]>;
#endif // INTEL_FEATURE_ISA_AVX512_MOVGET

#endif // INTEL_CUSTOMIZATION

def FeaturePCLMUL  : SubtargetFeature<"pclmul", "HasPCLMUL", "true",
                         "Enable packed carry-less multiplication instructions",
                               [FeatureSSE2]>;
def FeatureGFNI    : SubtargetFeature<"gfni", "HasGFNI", "true",
                         "Enable Galois Field Arithmetic Instructions",
                               [FeatureSSE2]>;
def FeatureVPCLMULQDQ : SubtargetFeature<"vpclmulqdq", "HasVPCLMULQDQ", "true",
                                         "Enable vpclmulqdq instructions",
                                         [FeatureAVX, FeaturePCLMUL]>;
def FeatureFMA4    : SubtargetFeature<"fma4", "HasFMA4", "true",
                                      "Enable four-operand fused multiple-add",
                                      [FeatureAVX, FeatureSSE4A]>;
def FeatureXOP     : SubtargetFeature<"xop", "HasXOP", "true",
                                      "Enable XOP instructions",
                                      [FeatureFMA4]>;
def FeatureSSEUnalignedMem : SubtargetFeature<"sse-unaligned-mem",
                                          "HasSSEUnalignedMem", "true",
                      "Allow unaligned memory operands with SSE instructions">;
def FeatureAES     : SubtargetFeature<"aes", "HasAES", "true",
                                      "Enable AES instructions",
                                      [FeatureSSE2]>;
def FeatureVAES    : SubtargetFeature<"vaes", "HasVAES", "true",
                       "Promote selected AES instructions to AVX512/AVX registers",
                        [FeatureAVX, FeatureAES]>;
def FeatureTBM     : SubtargetFeature<"tbm", "HasTBM", "true",
                                      "Enable TBM instructions">;
def FeatureLWP     : SubtargetFeature<"lwp", "HasLWP", "true",
                                      "Enable LWP instructions">;
def FeatureMOVBE   : SubtargetFeature<"movbe", "HasMOVBE", "true",
                                      "Support MOVBE instruction">;
def FeatureRDRAND  : SubtargetFeature<"rdrnd", "HasRDRAND", "true",
                                      "Support RDRAND instruction">;
def FeatureFSGSBase : SubtargetFeature<"fsgsbase", "HasFSGSBase", "true",
                                       "Support FS/GS Base instructions">;
def FeatureLZCNT   : SubtargetFeature<"lzcnt", "HasLZCNT", "true",
                                      "Support LZCNT instruction">;
def FeatureBMI     : SubtargetFeature<"bmi", "HasBMI", "true",
                                      "Support BMI instructions">;
def FeatureBMI2    : SubtargetFeature<"bmi2", "HasBMI2", "true",
                                      "Support BMI2 instructions">;
def FeatureRTM     : SubtargetFeature<"rtm", "HasRTM", "true",
                                      "Support RTM instructions">;
def FeatureADX     : SubtargetFeature<"adx", "HasADX", "true",
                                      "Support ADX instructions">;
def FeatureSHA     : SubtargetFeature<"sha", "HasSHA", "true",
                                      "Enable SHA instructions",
                                      [FeatureSSE2]>;
def FeatureSHSTK   : SubtargetFeature<"shstk", "HasSHSTK", "true",
                       "Support CET Shadow-Stack instructions">;
def FeaturePRFCHW  : SubtargetFeature<"prfchw", "HasPRFCHW", "true",
                                      "Support PRFCHW instructions">;
def FeatureRDSEED  : SubtargetFeature<"rdseed", "HasRDSEED", "true",
                                      "Support RDSEED instruction">;
def FeatureLAHFSAHF : SubtargetFeature<"sahf", "HasLAHFSAHF64", "true",
                           "Support LAHF and SAHF instructions in 64-bit mode">;
def FeatureMWAITX  : SubtargetFeature<"mwaitx", "HasMWAITX", "true",
                                      "Enable MONITORX/MWAITX timer functionality">;
def FeatureCLZERO  : SubtargetFeature<"clzero", "HasCLZERO", "true",
                                      "Enable Cache Line Zero">;
def FeatureCLDEMOTE  : SubtargetFeature<"cldemote", "HasCLDEMOTE", "true",
                                      "Enable Cache Demote">;
def FeaturePTWRITE  : SubtargetFeature<"ptwrite", "HasPTWRITE", "true",
                                      "Support ptwrite instruction">;
def FeatureAMXTILE     : SubtargetFeature<"amx-tile", "HasAMXTILE", "true",
                                      "Support AMX-TILE instructions">;
def FeatureAMXINT8     : SubtargetFeature<"amx-int8", "HasAMXINT8", "true",
                                      "Support AMX-INT8 instructions",
                                      [FeatureAMXTILE]>;
def FeatureAMXBF16     : SubtargetFeature<"amx-bf16", "HasAMXBF16", "true",
                                      "Support AMX-BF16 instructions",
                                      [FeatureAMXTILE]>;
#if INTEL_CUSTOMIZATION
#if INTEL_FEATURE_ISA_AMX_BF8
def FeatureAMXBF8     : SubtargetFeature<"amx-bf8", "HasAMXBF8", "true",
                                      "Support AMX-BF8 instructions",
                                      [FeatureAMXTILE]>;
#endif // INTEL_FEATURE_ISA_AMX_BF8
#if INTEL_FEATURE_ISA_AMX_MEMADVISE
def FeatureAMXMEMADVISE   : SubtargetFeature<"amx-memadvise", "HasAMXMEMADVISE", "true",
                                    "Support AMX-MEMADVISE instructions",
                                    [FeatureAMXTILE]>;
#endif // INTEL_FEATURE_ISA_AMX_MEMADVISE
#if INTEL_FEATURE_ISA_AMX_MEMADVISE_EVEX
def FeatureAMXMEMADVISEEVEX : SubtargetFeature<"amx-memadvise-evex", "HasAMXMEMADVISEEVEX", "true",
                                  "Support AMX-MEMADVISE-EVEX instructions",
                                  [FeatureAMXTILE]>;
#endif // INTEL_FEATURE_ISA_AMX_MEMADVISE_EVEX
#if INTEL_FEATURE_ISA_AMX_FUTURE
def FeatureAMXELEMENT     : SubtargetFeature<"amx-element", "HasAMXELEMENT", "true",
                                      "Support AMX amx-element instructions",
                                      [FeatureAMXTILE]>;
def FeatureAMXREDUCE     : SubtargetFeature<"amx-reduce", "HasAMXREDUCE", "true",
                                      "Support AMX amx-reduce instructions",
                                      [FeatureAMXTILE]>;
def FeatureAMXFORMAT     : SubtargetFeature<"amx-format", "HasAMXFORMAT", "true",
                                      "Support AMX amx-format instructions",
                                      [FeatureAMXTILE]>;
def FeatureAMXMEMORY     : SubtargetFeature<"amx-memory", "HasAMXMEMORY", "true",
                                      "Support AMX amx-memory instructions",
                                      [FeatureAMXTILE]>;
#endif // INTEL_FEATURE_ISA_AMX_FUTURE
#if INTEL_FEATURE_ISA_AMX_LNC
def FeatureAMXTRANSPOSE     : SubtargetFeature<"amx-transpose", "HasAMXTRANSPOSE", "true",
                                      "Support AMX amx-transpose instructions",
                                      [FeatureAMXTILE]>;

def FeatureAMXAVX512     : SubtargetFeature<"amx-avx512", "HasAMXAVX512", "true",
                                      "Support AMX amx-avx512 instructions",
                                      [FeatureAMXTILE]>;

#endif // INTEL_FEATURE_ISA_AMX_LNC
#if INTEL_FEATURE_ISA_AMX_FP16
def FeatureAMXFP16     : SubtargetFeature<"amx-fp16", "HasAMXFP16", "true",
                                      "Support AMX amx-fp16 instructions",
                                      [FeatureAMXTILE]>;

#endif // INTEL_FEATURE_ISA_AMX_FP16

#if INTEL_FEATURE_ISA_AMX_MEMORY2
def FeatureAMXMEMORY2     : SubtargetFeature<"amx-memory2", "HasAMXMEMORY2", "true",
                                      "Support AMX amx-memory2 instructions",
                                      [FeatureAMXTILE]>;
#endif // INTEL_FEATURE_ISA_AMX_MEMORY2

#if INTEL_FEATURE_ISA_AMX_BF16_EVEX
def FeatureAMXBF16EVEX     : SubtargetFeature<"amx-bf16-evex", "HasAMXBF16EVEX", "true",
                                      "Support AMX amx-bf16-evex instructions",
                                      [FeatureAMXTILE]>;

#endif // INTEL_FEATURE_ISA_AMX_BF16_EVEX

#if INTEL_FEATURE_ISA_AMX_ELEMENT_EVEX
def FeatureAMXELEMENTEVEX     : SubtargetFeature<"amx-element-evex", "HasAMXELEMENTEVEX", "true",
                                      "Support AMX amx-element-evex instructions",
                                      [FeatureAMXTILE]>;

#endif // INTEL_FEATURE_ISA_AMX_ELEMENT_EVEX

#if INTEL_FEATURE_ISA_AMX_CONVERT
def FeatureAMXCONVERT         : SubtargetFeature<"amx-convert", "HasAMXCONVERT", "true",
                                      "Support AMX amx-convert instructions",
                                      [FeatureAMXTILE]>;

#endif // INTEL_FEATURE_ISA_AMX_CONVERT

#if INTEL_FEATURE_ISA_AMX_INT8_EVEX
def FeatureAMXINT8EVEX     : SubtargetFeature<"amx-int8-evex", "HasAMXINT8EVEX", "true",
                                      "Support AMX amx-int8-evex instructions",
                                      [FeatureAMXTILE]>;

#endif // INTEL_FEATURE_ISA_AMX_INT8_EVEX

#if INTEL_FEATURE_ISA_AMX_TILE_EVEX
def FeatureAMXTILEEVEX     : SubtargetFeature<"amx-tile-evex", "HasAMXTILEEVEX", "true",
                                      "Support AMX amx-tile-evex instructions",
                                      [FeatureAMXTILE]>;


#endif // INTEL_FEATURE_ISA_AMX_TILE_EVEX
#if INTEL_FEATURE_ISA_AMX_TRANSPOSE2
def FeatureAMXTRANSPOSE2     : SubtargetFeature<"amx-transpose2", "HasAMXTRANSPOSE2", "true",
                                      "Support AMX amx-transpose2 instructions",
                                      [FeatureAMXTILE]>;

#endif // INTEL_FEATURE_ISA_AMX_TRANSPOSE2

#if INTEL_FEATURE_ISA_AMX_TILE2
def FeatureAMXTILE2 : SubtargetFeature<"amx-tile2", "HasAMXTILE2", "true",
                                       "Support AMX amx-tile2 instructions",
                                       [FeatureAMXTILE]>;
#endif // INTEL_FEATURE_ISA_AMX_TILE2
#if INTEL_FEATURE_ISA_AMX_COMPLEX
def FeatureAMXCOMPLEX : SubtargetFeature<"amx-complex", "HasAMXCOMPLEX", "true",
                                          "Support AMX-COMPLEX instructions",
                                          [FeatureAMXTILE]>;
#endif // INTEL_FEATURE_ISA_AMX_COMPLEX
#if INTEL_FEATURE_ISA_AMX_COMPLEX_EVEX
def FeatureAMXCOMPLEXEVEX : SubtargetFeature<"amx-complex-evex", "HasAMXCOMPLEXEVEX", "true",
                                             "Support AMX-COMPLEX-EVEX instructions",
                                             [FeatureAMXTILE]>;
#endif // INTEL_FEATURE_ISA_AMX_COMPLEX_EVEX
#if INTEL_FEATURE_ISA_AMX_FP19
def FeatureAMXFP19 : SubtargetFeature<"amx-fp19", "HasAMXFP19", "true",
                                      "Support AMX-FP19 instructions",
                                      [FeatureAMXTILE]>;
#endif // INTEL_FEATURE_ISA_AMX_FP19
#if INTEL_FEATURE_ISA_GPR_MOVGET
def FeatureGPRMOVGET : SubtargetFeature<"gprmovget", "HasGPRMOVGET", "true",
                                        "Support GPR-MOVGET instructions",
                                        []>;
#endif // INTEL_FEATURE_ISA_GPR_MOVGET
#if INTEL_FEATURE_ISA_MOVGET64B
def FeatureMOVGET64B : SubtargetFeature<"movget64b", "HasMOVGET64B", "true",
                                        "Support MOVGET64B instructions",
                                        [FeatureAVX512]>;
#endif // INTEL_FEATURE_ISA_MOVGET64B
#if INTEL_FEATURE_ISA_RAO_INT
def FeatureRAOINT : SubtargetFeature<"raoint", "HasRAOINT", "true",
                                     "Support RAO-INT instructions",
                                     []>;
#endif // INTEL_FEATURE_ISA_RAO_INT
#if INTEL_FEATURE_ISA_AVX_RAO_INT
def FeatureAVXRAOINT : SubtargetFeature<"avxraoint", "HasAVXRAOINT", "true",
                                        "Support AVX-RAO-INT instructions",
                                        [FeatureAVX2]>;
#endif // INTEL_FEATURE_ISA_AVX_RAO_INT
#if INTEL_FEATURE_ISA_AVX_RAO_FP
// AUTO GENERATED BY TOOL
def FeatureAVXRAOFP : SubtargetFeature<"avxraofp", "HasAVXRAOFP", "true",
                                       "Support AVX-RAO-FP instructions",
                                       [FeatureAVX2]>;
// end AUTO GENERATED BY TOOL
#endif // INTEL_FEATURE_ISA_AVX_RAO_FP
#if INTEL_FEATURE_ISA_AVX512_RAO_INT
// AUTO GENERATED BY TOOL
def FeatureAVX512RAOINT : SubtargetFeature<"avx512raoint", "HasAVX512RAOINT", "true",
                                           "Support AVX512-RAO-INT instructions",
                                           [FeatureAVX512]>;
// end AUTO GENERATED BY TOOL
#endif // INTEL_FEATURE_ISA_AVX512_RAO_INT
#if INTEL_FEATURE_ISA_AVX512_RAO_FP
// AUTO GENERATED BY TOOL
def FeatureAVX512RAOFP : SubtargetFeature<"avx512raofp", "HasAVX512RAOFP", "true",
                                          "Support AVX512-RAO-FP instructions",
                                          [FeatureAVX512]>;
// end AUTO GENERATED BY TOOL
#endif // INTEL_FEATURE_ISA_AVX512_RAO_FP
#if INTEL_FEATURE_ISA_AMX_AVX512_CVTROW
// AUTO GENERATED BY TOOL
def FeatureAMXAVX512CVTROW : SubtargetFeature<"amx-avx512-cvtrow",
                                              "HasAMXAVX512CVTROW", "true",
                                              "Support AMX-AVX512-CVTROW instructions",
                                              [FeatureAMXTILE, FeatureAVX512]>;
// end AUTO GENERATED BY TOOL
#endif // INTEL_FEATURE_ISA_AMX_AVX512_CVTROW
#endif // INTEL_CUSTOMIZATION
def FeatureLEAForSP : SubtargetFeature<"lea-sp", "UseLeaForSP", "true",
                                     "Use LEA for adjusting the stack pointer">;
def FeatureSlowDivide32 : SubtargetFeature<"idivl-to-divb",
                                     "HasSlowDivide32", "true",
                                     "Use 8-bit divide for positive values less than 256">;
def FeatureSlowDivide64 : SubtargetFeature<"idivq-to-divl",
                                     "HasSlowDivide64", "true",
                                     "Use 32-bit divide for positive values less than 2^32">;
def FeaturePadShortFunctions : SubtargetFeature<"pad-short-functions",
                                     "PadShortFunctions", "true",
                                     "Pad short functions">;
def FeatureINVPCID : SubtargetFeature<"invpcid", "HasINVPCID", "true",
                                      "Invalidate Process-Context Identifier">;
def FeatureSGX     : SubtargetFeature<"sgx", "HasSGX", "true",
                                      "Enable Software Guard Extensions">;
def FeatureCLFLUSHOPT : SubtargetFeature<"clflushopt", "HasCLFLUSHOPT", "true",
                                      "Flush A Cache Line Optimized">;
def FeatureCLWB    : SubtargetFeature<"clwb", "HasCLWB", "true",
                                      "Cache Line Write Back">;
def FeatureWBNOINVD    : SubtargetFeature<"wbnoinvd", "HasWBNOINVD", "true",
                                      "Write Back No Invalidate">;
def FeatureRDPID : SubtargetFeature<"rdpid", "HasRDPID", "true",
                                    "Support RDPID instructions">;
def FeatureWAITPKG  : SubtargetFeature<"waitpkg", "HasWAITPKG", "true",
                                      "Wait and pause enhancements">;
def FeatureENQCMD : SubtargetFeature<"enqcmd", "HasENQCMD", "true",
                                     "Has ENQCMD instructions">;
def FeatureKL  : SubtargetFeature<"kl", "HasKL", "true",
                                  "Support Key Locker kl Instructions",
                                  [FeatureSSE2]>;
def FeatureWIDEKL  : SubtargetFeature<"widekl", "HasWIDEKL", "true",
                                      "Support Key Locker wide Instructions",
                                      [FeatureKL]>;
def FeatureHRESET : SubtargetFeature<"hreset", "HasHRESET", "true",
                                      "Has hreset instruction">;
def FeatureSERIALIZE : SubtargetFeature<"serialize", "HasSERIALIZE", "true",
                                        "Has serialize instruction">;
def FeatureTSXLDTRK : SubtargetFeature<"tsxldtrk", "HasTSXLDTRK", "true",
                                       "Support TSXLDTRK instructions">;
def FeatureUINTR : SubtargetFeature<"uintr", "HasUINTR", "true",
                                    "Has UINTR Instructions">;
// On some processors, instructions that implicitly take two memory operands are
// slow. In practice, this means that CALL, PUSH, and POP with memory operands
// should be avoided in favor of a MOV + register CALL/PUSH/POP.
def FeatureSlowTwoMemOps : SubtargetFeature<"slow-two-mem-ops",
                                     "SlowTwoMemOps", "true",
                                     "Two memory operand instructions are slow">;
def FeatureLEAUsesAG : SubtargetFeature<"lea-uses-ag", "LEAUsesAG", "true",
                                   "LEA instruction needs inputs at AG stage">;
def FeatureSlowLEA : SubtargetFeature<"slow-lea", "SlowLEA", "true",
                                   "LEA instruction with certain arguments is slow">;
def FeatureSlow3OpsLEA : SubtargetFeature<"slow-3ops-lea", "Slow3OpsLEA", "true",
                                   "LEA instruction with 3 ops or certain registers is slow">;
def FeatureSlowIncDec : SubtargetFeature<"slow-incdec", "SlowIncDec", "true",
                                   "INC and DEC instructions are slower than ADD and SUB">;
def FeatureSoftFloat
    : SubtargetFeature<"soft-float", "UseSoftFloat", "true",
                       "Use software floating point features">;
def FeaturePOPCNTFalseDeps : SubtargetFeature<"false-deps-popcnt",
                                     "HasPOPCNTFalseDeps", "true",
                                     "POPCNT has a false dependency on dest register">;
def FeatureLZCNTFalseDeps : SubtargetFeature<"false-deps-lzcnt-tzcnt",
                                     "HasLZCNTFalseDeps", "true",
                                     "LZCNT/TZCNT have a false dependency on dest register">;
def FeaturePCONFIG : SubtargetFeature<"pconfig", "HasPCONFIG", "true",
                                      "platform configuration instruction">;
// On recent X86 (port bound) processors, its preferable to combine to a single shuffle
// using a variable mask over multiple fixed shuffles.
def FeatureFastVariableShuffle
    : SubtargetFeature<"fast-variable-shuffle",
                       "HasFastVariableShuffle",
                       "true", "Shuffles with variable masks are fast">;
// On some X86 processors, a vzeroupper instruction should be inserted after
// using ymm/zmm registers before executing code that may use SSE instructions.
def FeatureInsertVZEROUPPER
    : SubtargetFeature<"vzeroupper",
                       "InsertVZEROUPPER",
                       "true", "Should insert vzeroupper instructions">;
// FeatureFastScalarFSQRT should be enabled if scalar FSQRT has shorter latency
// than the corresponding NR code. FeatureFastVectorFSQRT should be enabled if
// vector FSQRT has higher throughput than the corresponding NR code.
// The idea is that throughput bound code is likely to be vectorized, so for
// vectorized code we should care about the throughput of SQRT operations.
// But if the code is scalar that probably means that the code has some kind of
// dependency and we should care more about reducing the latency.
def FeatureFastScalarFSQRT
    : SubtargetFeature<"fast-scalar-fsqrt", "HasFastScalarFSQRT",
                       "true", "Scalar SQRT is fast (disable Newton-Raphson)">;
def FeatureFastVectorFSQRT
    : SubtargetFeature<"fast-vector-fsqrt", "HasFastVectorFSQRT",
                       "true", "Vector SQRT is fast (disable Newton-Raphson)">;
// If lzcnt has equivalent latency/throughput to most simple integer ops, it can
// be used to replace test/set sequences.
def FeatureFastLZCNT
    : SubtargetFeature<
          "fast-lzcnt", "HasFastLZCNT", "true",
          "LZCNT instructions are as fast as most simple integer ops">;
// If the target can efficiently decode NOPs upto 7-bytes in length.
def FeatureFast7ByteNOP
    : SubtargetFeature<
          "fast-7bytenop", "HasFast7ByteNOP", "true",
          "Target can quickly decode up to 7 byte NOPs">;
// If the target can efficiently decode NOPs upto 11-bytes in length.
def FeatureFast11ByteNOP
    : SubtargetFeature<
          "fast-11bytenop", "HasFast11ByteNOP", "true",
          "Target can quickly decode up to 11 byte NOPs">;
// If the target can efficiently decode NOPs upto 15-bytes in length.
def FeatureFast15ByteNOP
    : SubtargetFeature<
          "fast-15bytenop", "HasFast15ByteNOP", "true",
          "Target can quickly decode up to 15 byte NOPs">;
// Sandy Bridge and newer processors can use SHLD with the same source on both
// inputs to implement rotate to avoid the partial flag update of the normal
// rotate instructions.
def FeatureFastSHLDRotate
    : SubtargetFeature<
          "fast-shld-rotate", "HasFastSHLDRotate", "true",
          "SHLD can be used as a faster rotate">;

// Ivy Bridge and newer processors have enhanced REP MOVSB and STOSB (aka
// "string operations"). See "REP String Enhancement" in the Intel Software
// Development Manual. This feature essentially means that REP MOVSB will copy
// using the largest available size instead of copying bytes one by one, making
// it at least as fast as REPMOVS{W,D,Q}.
def FeatureERMSB
    : SubtargetFeature<
          "ermsb", "HasERMSB", "true",
          "REP MOVS/STOS are fast">;

// Icelake and newer processors have Fast Short REP MOV.
def FeatureFSRM
    : SubtargetFeature<
          "fsrm", "HasFSRM", "true",
          "REP MOVSB of short lengths is faster">;

// Bulldozer and newer processors can merge CMP/TEST (but not other
// instructions) with conditional branches.
def FeatureBranchFusion
    : SubtargetFeature<"branchfusion", "HasBranchFusion", "true",
                 "CMP/TEST can be fused with conditional branches">;

// Sandy Bridge and newer processors have many instructions that can be
// fused with conditional branches and pass through the CPU as a single
// operation.
def FeatureMacroFusion
    : SubtargetFeature<"macrofusion", "HasMacroFusion", "true",
                 "Various instructions can be fused with conditional branches">;

// Gather is available since Haswell (AVX2 set). So technically, we can
// generate Gathers on all AVX2 processors. But the overhead on HSW is high.
// Skylake Client processor has faster Gathers than HSW and performance is
// similar to Skylake Server (AVX-512).
def FeatureHasFastGather
    : SubtargetFeature<"fast-gather", "HasFastGather", "true",
                       "Indicates if gather is reasonably fast">;

def FeaturePrefer128Bit
    : SubtargetFeature<"prefer-128-bit", "Prefer128Bit", "true",
                       "Prefer 128-bit AVX instructions">;

def FeaturePrefer256Bit
    : SubtargetFeature<"prefer-256-bit", "Prefer256Bit", "true",
                       "Prefer 256-bit AVX instructions">;

def FeaturePreferMaskRegisters
    : SubtargetFeature<"prefer-mask-registers", "PreferMaskRegisters", "true",
                       "Prefer AVX512 mask registers over PTEST/MOVMSK">;

// Lower indirect calls using a special construct called a `retpoline` to
// mitigate potential Spectre v2 attacks against them.
def FeatureRetpolineIndirectCalls
    : SubtargetFeature<
          "retpoline-indirect-calls", "UseRetpolineIndirectCalls", "true",
          "Remove speculation of indirect calls from the generated code">;

// Lower indirect branches and switches either using conditional branch trees
// or using a special construct called a `retpoline` to mitigate potential
// Spectre v2 attacks against them.
def FeatureRetpolineIndirectBranches
    : SubtargetFeature<
          "retpoline-indirect-branches", "UseRetpolineIndirectBranches", "true",
          "Remove speculation of indirect branches from the generated code">;

// Deprecated umbrella feature for enabling both `retpoline-indirect-calls` and
// `retpoline-indirect-branches` above.
def FeatureRetpoline
    : SubtargetFeature<"retpoline", "DeprecatedUseRetpoline", "true",
                       "Remove speculation of indirect branches from the "
                       "generated code, either by avoiding them entirely or "
                       "lowering them with a speculation blocking construct",
                       [FeatureRetpolineIndirectCalls,
                        FeatureRetpolineIndirectBranches]>;

// Rely on external thunks for the emitted retpoline calls. This allows users
// to provide their own custom thunk definitions in highly specialized
// environments such as a kernel that does boot-time hot patching.
def FeatureRetpolineExternalThunk
    : SubtargetFeature<
          "retpoline-external-thunk", "UseRetpolineExternalThunk", "true",
          "When lowering an indirect call or branch using a `retpoline`, rely "
          "on the specified user provided thunk rather than emitting one "
          "ourselves. Only has effect when combined with some other retpoline "
          "feature", [FeatureRetpolineIndirectCalls]>;

// Mitigate LVI attacks against indirect calls/branches and call returns
def FeatureLVIControlFlowIntegrity
    : SubtargetFeature<
          "lvi-cfi", "UseLVIControlFlowIntegrity", "true",
          "Prevent indirect calls/branches from using a memory operand, and "
          "precede all indirect calls/branches from a register with an "
          "LFENCE instruction to serialize control flow. Also decompose RET "
          "instructions into a POP+LFENCE+JMP sequence.">;

// Enable SESES to mitigate speculative execution attacks
def FeatureSpeculativeExecutionSideEffectSuppression
    : SubtargetFeature<
          "seses", "UseSpeculativeExecutionSideEffectSuppression", "true",
          "Prevent speculative execution side channel timing attacks by "
          "inserting a speculation barrier before memory reads, memory writes, "
          "and conditional branches. Implies LVI Control Flow integrity.",
          [FeatureLVIControlFlowIntegrity]>;

// Mitigate LVI attacks against data loads
def FeatureLVILoadHardening
    : SubtargetFeature<
          "lvi-load-hardening", "UseLVILoadHardening", "true",
          "Insert LFENCE instructions to prevent data speculatively injected "
          "into loads from being used maliciously.">;

// Direct Move instructions.
def FeatureMOVDIRI  : SubtargetFeature<"movdiri", "HasMOVDIRI", "true",
                                       "Support movdiri instruction">;
def FeatureMOVDIR64B : SubtargetFeature<"movdir64b", "HasMOVDIR64B", "true",
                                        "Support movdir64b instruction">;

def FeatureFastBEXTR : SubtargetFeature<"fast-bextr", "HasFastBEXTR", "true",
          "Indicates that the BEXTR instruction is implemented as a single uop "
          "with good throughput">;

// Combine vector math operations with shuffles into horizontal math
// instructions if a CPU implements horizontal operations (introduced with
// SSE3) with better latency/throughput than the alternative sequence.
def FeatureFastHorizontalOps
    : SubtargetFeature<
        "fast-hops", "HasFastHorizontalOps", "true",
        "Prefer horizontal vector math instructions (haddp, phsub, etc.) over "
        "normal vector instructions with shuffles">;

def FeatureFastScalarShiftMasks
    : SubtargetFeature<
        "fast-scalar-shift-masks", "HasFastScalarShiftMasks", "true",
        "Prefer a left/right scalar logical shift pair over a shift+and pair">;

def FeatureFastVectorShiftMasks
    : SubtargetFeature<
        "fast-vector-shift-masks", "HasFastVectorShiftMasks", "true",
        "Prefer a left/right vector logical shift pair over a shift+and pair">;

def FeatureUseGLMDivSqrtCosts
    : SubtargetFeature<"use-glm-div-sqrt-costs", "UseGLMDivSqrtCosts", "true",
        "Use Goldmont specific floating point div/sqrt costs">;

// Enable use of alias analysis during code generation.
def FeatureUseAA : SubtargetFeature<"use-aa", "UseAA", "true",
                                    "Use alias analysis during codegen">;

#if INTEL_CUSTOMIZATION
// If the target has decoded stream buffer.
def FeatureHasDSB : SubtargetFeature<"dsb", "HasDSB", "true",
                                    "Target has decoded stream buffer">;
#endif // INTEL_CUSTOMIZATION
// Bonnell
def ProcIntelAtom : SubtargetFeature<"", "X86ProcFamily", "IntelAtom", "">;
// Silvermont
def ProcIntelSLM  : SubtargetFeature<"", "X86ProcFamily", "IntelSLM", "">;

//===----------------------------------------------------------------------===//
// Register File Description
//===----------------------------------------------------------------------===//

include "X86RegisterInfo.td"
include "X86RegisterBanks.td"

//===----------------------------------------------------------------------===//
// Instruction Descriptions
//===----------------------------------------------------------------------===//

include "X86Schedule.td"
include "X86InstrInfo.td"
include "X86SchedPredicates.td"

def X86InstrInfo : InstrInfo;

//===----------------------------------------------------------------------===//
// X86 Scheduler Models
//===----------------------------------------------------------------------===//

include "X86ScheduleAtom.td"
include "X86SchedSandyBridge.td"
include "X86SchedHaswell.td"
include "X86SchedBroadwell.td"
include "X86ScheduleSLM.td"
include "X86ScheduleZnver1.td"
include "X86ScheduleZnver2.td"
include "X86ScheduleBdVer2.td"
include "X86ScheduleBtVer2.td"
include "X86SchedSkylakeClient.td"
include "X86SchedSkylakeServer.td"

//===----------------------------------------------------------------------===//
// X86 Processor Feature Lists
//===----------------------------------------------------------------------===//

def ProcessorFeatures {
  // x86-64 and x86-64-v[234]
  list<SubtargetFeature> X86_64V1Features = [
    FeatureX87, FeatureCMPXCHG8B, FeatureCMOV, FeatureMMX, FeatureSSE2,
    FeatureFXSR, FeatureNOPL, Feature64Bit
  ];
  list<SubtargetFeature> X86_64V2Features = !listconcat(
      X86_64V1Features,
      [FeatureCMPXCHG16B, FeatureLAHFSAHF, FeaturePOPCNT, FeatureSSE42]);
  list<SubtargetFeature> X86_64V3Features = !listconcat(X86_64V2Features, [
    FeatureAVX2, FeatureBMI, FeatureBMI2, FeatureF16C, FeatureFMA, FeatureLZCNT,
    FeatureMOVBE, FeatureXSAVE
  ]);
  list<SubtargetFeature> X86_64V4Features = !listconcat(X86_64V3Features, [
    FeatureBWI,
    FeatureCDI,
    FeatureDQI,
    FeatureVLX,
  ]);

  // Nehalem
  list<SubtargetFeature> NHMFeatures = X86_64V2Features;
  list<SubtargetFeature> NHMTuning = [FeatureMacroFusion,
                                      FeatureInsertVZEROUPPER];

  // Westmere
  list<SubtargetFeature> WSMAdditionalFeatures = [FeaturePCLMUL];
  list<SubtargetFeature> WSMTuning = NHMTuning;
  list<SubtargetFeature> WSMFeatures =
    !listconcat(NHMFeatures, WSMAdditionalFeatures);

  // Sandybridge
  list<SubtargetFeature> SNBAdditionalFeatures = [FeatureAVX,
                                                  FeatureXSAVE,
                                                  FeatureXSAVEOPT];
  list<SubtargetFeature> SNBTuning = [FeatureMacroFusion,
#if INTEL_CUSTOMIZATION
                                      FeatureHasDSB,
#endif // INTEL_CUSTOMIZATION
                                      FeatureSlow3OpsLEA,
                                      FeatureSlowDivide64,
                                      FeatureSlowUAMem32,
                                      FeatureFastScalarFSQRT,
                                      FeatureFastSHLDRotate,
                                      FeatureFast15ByteNOP,
                                      FeaturePOPCNTFalseDeps,
                                      FeatureInsertVZEROUPPER];
  list<SubtargetFeature> SNBFeatures =
    !listconcat(WSMFeatures, SNBAdditionalFeatures);

  // Ivybridge
  list<SubtargetFeature> IVBAdditionalFeatures = [FeatureRDRAND,
                                                  FeatureF16C,
                                                  FeatureFSGSBase];
  list<SubtargetFeature> IVBTuning = SNBTuning;
  list<SubtargetFeature> IVBFeatures =
    !listconcat(SNBFeatures, IVBAdditionalFeatures);

  // Haswell
  list<SubtargetFeature> HSWAdditionalFeatures = [FeatureAVX2,
                                                  FeatureBMI,
                                                  FeatureBMI2,
                                                  FeatureERMSB,
                                                  FeatureFMA,
                                                  FeatureINVPCID,
                                                  FeatureLZCNT,
                                                  FeatureMOVBE];
  list<SubtargetFeature> HSWTuning = [FeatureMacroFusion,
#if INTEL_CUSTOMIZATION
                                      FeatureHasDSB,
#endif // INTEL_CUSTOMIZATION
                                      FeatureSlow3OpsLEA,
                                      FeatureSlowDivide64,
                                      FeatureFastScalarFSQRT,
                                      FeatureFastSHLDRotate,
                                      FeatureFast15ByteNOP,
                                      FeatureFastVariableShuffle,
                                      FeaturePOPCNTFalseDeps,
                                      FeatureLZCNTFalseDeps,
                                      FeatureInsertVZEROUPPER];
  list<SubtargetFeature> HSWFeatures =
    !listconcat(IVBFeatures, HSWAdditionalFeatures);

  // Broadwell
  list<SubtargetFeature> BDWAdditionalFeatures = [FeatureADX,
                                                  FeatureRDSEED,
                                                  FeaturePRFCHW];
  list<SubtargetFeature> BDWTuning = HSWTuning;
  list<SubtargetFeature> BDWFeatures =
    !listconcat(HSWFeatures, BDWAdditionalFeatures);

  // Skylake
  list<SubtargetFeature> SKLAdditionalFeatures = [FeatureAES,
                                                  FeatureXSAVEC,
                                                  FeatureXSAVES,
                                                  FeatureCLFLUSHOPT,
                                                  FeatureSGX];
  list<SubtargetFeature> SKLTuning = [FeatureHasFastGather,
                                      FeatureMacroFusion,
#if INTEL_CUSTOMIZATION
                                      FeatureHasDSB,
#endif // INTEL_CUSTOMIZATION
                                      FeatureSlow3OpsLEA,
                                      FeatureSlowDivide64,
                                      FeatureFastScalarFSQRT,
                                      FeatureFastVectorFSQRT,
                                      FeatureFastSHLDRotate,
                                      FeatureFast15ByteNOP,
                                      FeatureFastVariableShuffle,
                                      FeaturePOPCNTFalseDeps,
                                      FeatureInsertVZEROUPPER];
  list<SubtargetFeature> SKLFeatures =
    !listconcat(BDWFeatures, SKLAdditionalFeatures);

  // Skylake-AVX512
  list<SubtargetFeature> SKXAdditionalFeatures = [FeatureAES,
                                                  FeatureXSAVEC,
                                                  FeatureXSAVES,
                                                  FeatureCLFLUSHOPT,
                                                  FeatureAVX512,
                                                  FeatureCDI,
                                                  FeatureDQI,
                                                  FeatureBWI,
                                                  FeatureVLX,
                                                  FeaturePKU,
                                                  FeatureCLWB];
  list<SubtargetFeature> SKXTuning = [FeatureHasFastGather,
                                      FeatureMacroFusion,
#if INTEL_CUSTOMIZATION
                                      FeatureHasDSB,
#endif // INTEL_CUSTOMIZATION
                                      FeatureSlow3OpsLEA,
                                      FeatureSlowDivide64,
                                      FeatureFastScalarFSQRT,
                                      FeatureFastVectorFSQRT,
                                      FeatureFastSHLDRotate,
                                      FeatureFast15ByteNOP,
                                      FeatureFastVariableShuffle,
                                      FeaturePrefer256Bit,
                                      FeaturePOPCNTFalseDeps,
                                      FeatureInsertVZEROUPPER];
  list<SubtargetFeature> SKXFeatures =
    !listconcat(BDWFeatures, SKXAdditionalFeatures);

#if INTEL_CUSTOMIZATION
  // Broadwell ISA, AVX512F+CD and SKX tuning flags.
  list<SubtargetFeature> CommonAVX512AdditionalFeatures = [FeatureAVX512,
                                                           FeatureCDI];
  list<SubtargetFeature> CommonAVX512Features =
    !listconcat(BDWFeatures, CommonAVX512AdditionalFeatures);
  list<SubtargetFeature> CommonAVX512Tuning = SKXTuning;
#endif

  // Cascadelake
  list<SubtargetFeature> CLXAdditionalFeatures = [FeatureVNNI];
  list<SubtargetFeature> CLXTuning = SKXTuning;
  list<SubtargetFeature> CLXFeatures =
    !listconcat(SKXFeatures, CLXAdditionalFeatures);

  // Cooperlake
  list<SubtargetFeature> CPXAdditionalFeatures = [FeatureBF16];
  list<SubtargetFeature> CPXTuning = SKXTuning;
  list<SubtargetFeature> CPXFeatures =
    !listconcat(CLXFeatures, CPXAdditionalFeatures);

  // Cannonlake
  list<SubtargetFeature> CNLAdditionalFeatures = [FeatureAVX512,
                                                  FeatureCDI,
                                                  FeatureDQI,
                                                  FeatureBWI,
                                                  FeatureVLX,
                                                  FeaturePKU,
                                                  FeatureVBMI,
                                                  FeatureIFMA,
                                                  FeatureSHA];
  list<SubtargetFeature> CNLTuning = [FeatureHasFastGather,
                                      FeatureMacroFusion,
#if INTEL_CUSTOMIZATION
                                      FeatureHasDSB,
#endif // INTEL_CUSTOMIZATION
                                      FeatureSlow3OpsLEA,
                                      FeatureSlowDivide64,
                                      FeatureFastScalarFSQRT,
                                      FeatureFastVectorFSQRT,
                                      FeatureFastSHLDRotate,
                                      FeatureFast15ByteNOP,
                                      FeatureFastVariableShuffle,
                                      FeaturePrefer256Bit,
                                      FeatureInsertVZEROUPPER];
  list<SubtargetFeature> CNLFeatures =
    !listconcat(SKLFeatures, CNLAdditionalFeatures);

  // Icelake
  list<SubtargetFeature> ICLAdditionalFeatures = [FeatureBITALG,
                                                  FeatureVAES,
                                                  FeatureVBMI2,
                                                  FeatureVNNI,
                                                  FeatureVPCLMULQDQ,
                                                  FeatureVPOPCNTDQ,
                                                  FeatureGFNI,
                                                  FeatureCLWB,
                                                  FeatureRDPID,
                                                  FeatureFSRM];
  list<SubtargetFeature> ICLTuning = CNLTuning;
  list<SubtargetFeature> ICLFeatures =
    !listconcat(CNLFeatures, ICLAdditionalFeatures);

  // Icelake Server
  list<SubtargetFeature> ICXAdditionalFeatures = [FeaturePCONFIG,
                                                  FeatureWBNOINVD];
  list<SubtargetFeature> ICXTuning = CNLTuning;
  list<SubtargetFeature> ICXFeatures =
    !listconcat(ICLFeatures, ICXAdditionalFeatures);

  //Tigerlake
  list<SubtargetFeature> TGLAdditionalFeatures = [FeatureVP2INTERSECT,
                                                  FeatureKL,
                                                  FeatureMOVDIRI,
                                                  FeatureMOVDIR64B,
                                                  FeatureSHSTK];
  list<SubtargetFeature> TGLTuning = CNLTuning;
  list<SubtargetFeature> TGLFeatures =
    !listconcat(ICLFeatures, TGLAdditionalFeatures );

  //Sapphirerapids
  list<SubtargetFeature> SPRAdditionalFeatures = [FeatureAMXTILE,
                                                  FeatureAMXINT8,
                                                  FeatureAMXBF16,
                                                  FeatureBF16,
                                                  FeatureSERIALIZE,
                                                  FeatureCLDEMOTE,
                                                  FeatureWAITPKG,
                                                  FeaturePTWRITE,
#if INTEL_CUSTOMIZATION
#if INTEL_FEATURE_ISA_FP16
                                                  FeatureFP16,
#endif // INTEL_FEATURE_ISA_FP16
#endif // INTEL_CUSTOMIZATION
                                                  FeatureAVXVNNI,
                                                  FeatureTSXLDTRK,
                                                  FeatureENQCMD,
                                                  FeatureSHSTK,
                                                  FeatureVP2INTERSECT,
                                                  FeatureMOVDIRI,
                                                  FeatureMOVDIR64B,
                                                  FeatureUINTR];
  list<SubtargetFeature> SPRTuning = ICXTuning;
  list<SubtargetFeature> SPRFeatures =
    !listconcat(ICXFeatures, SPRAdditionalFeatures);

  // Atom
  list<SubtargetFeature> AtomFeatures = [FeatureX87,
                                         FeatureCMPXCHG8B,
                                         FeatureCMOV,
                                         FeatureMMX,
                                         FeatureSSSE3,
                                         FeatureFXSR,
                                         FeatureNOPL,
                                         Feature64Bit,
                                         FeatureCMPXCHG16B,
                                         FeatureMOVBE,
                                         FeatureLAHFSAHF];
  list<SubtargetFeature> AtomTuning = [ProcIntelAtom,
                                       FeatureSlowUAMem16,
                                       FeatureLEAForSP,
                                       FeatureSlowDivide32,
                                       FeatureSlowDivide64,
                                       FeatureSlowTwoMemOps,
                                       FeatureLEAUsesAG,
                                       FeaturePadShortFunctions,
                                       FeatureInsertVZEROUPPER];

  // Silvermont
  list<SubtargetFeature> SLMAdditionalFeatures = [FeatureSSE42,
                                                  FeaturePOPCNT,
                                                  FeaturePCLMUL,
                                                  FeaturePRFCHW,
                                                  FeatureRDRAND];
  list<SubtargetFeature> SLMTuning = [ProcIntelSLM,
                                      FeatureSlowTwoMemOps,
                                      FeatureSlowLEA,
                                      FeatureSlowIncDec,
                                      FeatureSlowDivide64,
                                      FeatureSlowPMULLD,
                                      FeatureFast7ByteNOP,
                                      FeaturePOPCNTFalseDeps,
                                      FeatureInsertVZEROUPPER];
  list<SubtargetFeature> SLMFeatures =
    !listconcat(AtomFeatures, SLMAdditionalFeatures);

  // Goldmont
  list<SubtargetFeature> GLMAdditionalFeatures = [FeatureAES,
                                                  FeatureSHA,
                                                  FeatureRDSEED,
                                                  FeatureXSAVE,
                                                  FeatureXSAVEOPT,
                                                  FeatureXSAVEC,
                                                  FeatureXSAVES,
                                                  FeatureCLFLUSHOPT,
                                                  FeatureFSGSBase];
  list<SubtargetFeature> GLMTuning = [FeatureUseGLMDivSqrtCosts,
                                      FeatureSlowTwoMemOps,
                                      FeatureSlowLEA,
                                      FeatureSlowIncDec,
                                      FeaturePOPCNTFalseDeps,
                                      FeatureInsertVZEROUPPER];
  list<SubtargetFeature> GLMFeatures =
    !listconcat(SLMFeatures, GLMAdditionalFeatures);

  // Goldmont Plus
  list<SubtargetFeature> GLPAdditionalFeatures = [FeaturePTWRITE,
                                                  FeatureRDPID,
                                                  FeatureSGX];
  list<SubtargetFeature> GLPTuning = [FeatureUseGLMDivSqrtCosts,
                                      FeatureSlowTwoMemOps,
                                      FeatureSlowLEA,
                                      FeatureSlowIncDec,
                                      FeatureInsertVZEROUPPER];
  list<SubtargetFeature> GLPFeatures =
    !listconcat(GLMFeatures, GLPAdditionalFeatures);

  // Tremont
  list<SubtargetFeature> TRMAdditionalFeatures = [FeatureCLWB,
                                                  FeatureGFNI];
  list<SubtargetFeature> TRMTuning = GLPTuning;
  list<SubtargetFeature> TRMFeatures =
    !listconcat(GLPFeatures, TRMAdditionalFeatures);

<<<<<<< HEAD
#if INTEL_CUSTOMIZATION
  // Alderlake
  list<SubtargetFeature> IntelAnonymous2AdditionalFeatures =[
    FeatureSERIALIZE,
    FeaturePCONFIG,
    FeatureWBNOINVD,
    FeatureSHSTK,
    FeatureKL,
    FeatureINVPCID,
    FeatureADX,
    FeatureAVX,
    FeatureAVX2,
    FeatureAES,
    FeatureVAES,
    FeatureVPCLMULQDQ,
    FeatureF16C,
    FeatureBMI,
    FeatureBMI2,
    FeatureLZCNT,
    // TODO: set feature of RAO-INT when it's ready
    FeatureAVXVNNI,
    FeaturePKU,
    FeaturePCONFIG,
    FeatureHRESET,
    FeatureCLDEMOTE,
    FeatureMOVDIRI,
    FeatureMOVDIR64B,
    FeatureWAITPKG
  ];
  // TODO: inherit from Snow Ridge when it's ready
  list<SubtargetFeature> IntelAnonymous2Features =
    !listconcat(TRMFeatures, IntelAnonymous2AdditionalFeatures);
  // TODO: Is this correct tuning. It's GLP minus FeatureUseGLMDivSqrtCosts.
  list<SubtargetFeature> IntelAnonymous2Tuning = [FeatureSlowTwoMemOps,
                                                  FeatureSlowLEA,
                                                  FeatureSlowIncDec,
                                                  FeatureInsertVZEROUPPER];
#endif // INTEL_CUSTOMIZATION
=======
  // Alderlake
  list<SubtargetFeature> ADLAdditionalFeatures = [FeatureSERIALIZE,
                                                  FeaturePCONFIG,
                                                  FeatureSHSTK,
                                                  FeatureWIDEKL,
                                                  FeatureINVPCID,
                                                  FeatureADX,
                                                  FeatureFMA,
                                                  FeatureVAES,
                                                  FeatureVPCLMULQDQ,
                                                  FeatureF16C,
                                                  FeatureBMI,
                                                  FeatureBMI2,
                                                  FeatureLZCNT,
                                                  FeatureAVXVNNI,
                                                  FeaturePKU,
                                                  FeatureHRESET,
                                                  FeatureCLDEMOTE,
                                                  FeatureMOVDIRI,
                                                  FeatureMOVDIR64B,
                                                  FeatureWAITPKG];
  list<SubtargetFeature> ADLTuning = SKLTuning;
  list<SubtargetFeature> ADLFeatures =
    !listconcat(TRMFeatures, ADLAdditionalFeatures);
>>>>>>> 5f9489b7

  // Knights Landing
  list<SubtargetFeature> KNLFeatures = [FeatureX87,
                                        FeatureCMPXCHG8B,
                                        FeatureCMOV,
                                        FeatureMMX,
                                        FeatureFXSR,
                                        FeatureNOPL,
                                        Feature64Bit,
                                        FeatureCMPXCHG16B,
                                        FeaturePOPCNT,
                                        FeaturePCLMUL,
                                        FeatureXSAVE,
                                        FeatureXSAVEOPT,
                                        FeatureLAHFSAHF,
                                        FeatureAES,
                                        FeatureRDRAND,
                                        FeatureF16C,
                                        FeatureFSGSBase,
                                        FeatureAVX512,
                                        FeatureERI,
                                        FeatureCDI,
                                        FeaturePFI,
                                        FeaturePREFETCHWT1,
                                        FeatureADX,
                                        FeatureRDSEED,
                                        FeatureMOVBE,
                                        FeatureLZCNT,
                                        FeatureBMI,
                                        FeatureBMI2,
                                        FeatureFMA,
                                        FeaturePRFCHW];
  list<SubtargetFeature> KNLTuning = [FeatureSlowDivide64,
                                      FeatureSlow3OpsLEA,
                                      FeatureSlowIncDec,
                                      FeatureSlowTwoMemOps,
                                      FeaturePreferMaskRegisters,
                                      FeatureHasFastGather,
                                      FeatureSlowPMADDWD];
  // TODO Add AVX5124FMAPS/AVX5124VNNIW features
  list<SubtargetFeature> KNMFeatures =
    !listconcat(KNLFeatures, [FeatureVPOPCNTDQ]);

  // Barcelona
  list<SubtargetFeature> BarcelonaFeatures = [FeatureX87,
                                              FeatureCMPXCHG8B,
                                              FeatureSSE4A,
                                              Feature3DNowA,
                                              FeatureFXSR,
                                              FeatureNOPL,
                                              FeatureCMPXCHG16B,
                                              FeaturePRFCHW,
                                              FeatureLZCNT,
                                              FeaturePOPCNT,
                                              FeatureLAHFSAHF,
                                              FeatureCMOV,
                                              Feature64Bit];
  list<SubtargetFeature> BarcelonaTuning = [FeatureFastScalarShiftMasks,
                                            FeatureSlowSHLD,
                                            FeatureInsertVZEROUPPER];

  // Bobcat
  list<SubtargetFeature> BtVer1Features = [FeatureX87,
                                           FeatureCMPXCHG8B,
                                           FeatureCMOV,
                                           FeatureMMX,
                                           FeatureSSSE3,
                                           FeatureSSE4A,
                                           FeatureFXSR,
                                           FeatureNOPL,
                                           Feature64Bit,
                                           FeatureCMPXCHG16B,
                                           FeaturePRFCHW,
                                           FeatureLZCNT,
                                           FeaturePOPCNT,
                                           FeatureLAHFSAHF];
  list<SubtargetFeature> BtVer1Tuning = [FeatureFast15ByteNOP,
                                         FeatureFastScalarShiftMasks,
                                         FeatureFastVectorShiftMasks,
                                         FeatureSlowSHLD,
                                         FeatureInsertVZEROUPPER];

  // Jaguar
  list<SubtargetFeature> BtVer2AdditionalFeatures = [FeatureAVX,
                                                     FeatureAES,
                                                     FeaturePCLMUL,
                                                     FeatureBMI,
                                                     FeatureF16C,
                                                     FeatureMOVBE,
                                                     FeatureXSAVE,
                                                     FeatureXSAVEOPT];
  list<SubtargetFeature> BtVer2Tuning = [FeatureFastLZCNT,
                                         FeatureFastBEXTR,
                                         FeatureFastHorizontalOps,
                                         FeatureFast15ByteNOP,
                                         FeatureFastScalarShiftMasks,
                                         FeatureFastVectorShiftMasks,
                                         FeatureSlowSHLD];
  list<SubtargetFeature> BtVer2Features =
    !listconcat(BtVer1Features, BtVer2AdditionalFeatures);

  // Bulldozer
  list<SubtargetFeature> BdVer1Features = [FeatureX87,
                                           FeatureCMPXCHG8B,
                                           FeatureCMOV,
                                           FeatureXOP,
                                           Feature64Bit,
                                           FeatureCMPXCHG16B,
                                           FeatureAES,
                                           FeaturePRFCHW,
                                           FeaturePCLMUL,
                                           FeatureMMX,
                                           FeatureFXSR,
                                           FeatureNOPL,
                                           FeatureLZCNT,
                                           FeaturePOPCNT,
                                           FeatureXSAVE,
                                           FeatureLWP,
                                           FeatureLAHFSAHF];
  list<SubtargetFeature> BdVer1Tuning = [FeatureSlowSHLD,
                                         FeatureFast11ByteNOP,
                                         FeatureFastScalarShiftMasks,
                                         FeatureBranchFusion,
                                         FeatureInsertVZEROUPPER];

  // PileDriver
  list<SubtargetFeature> BdVer2AdditionalFeatures = [FeatureF16C,
                                                     FeatureBMI,
                                                     FeatureTBM,
                                                     FeatureFMA,
                                                     FeatureFastBEXTR];
  list<SubtargetFeature> BdVer2Tuning = BdVer1Tuning;
  list<SubtargetFeature> BdVer2Features =
    !listconcat(BdVer1Features, BdVer2AdditionalFeatures);

  // Steamroller
  list<SubtargetFeature> BdVer3AdditionalFeatures = [FeatureXSAVEOPT,
                                                     FeatureFSGSBase];
  list<SubtargetFeature> BdVer3Tuning = BdVer2Tuning;
  list<SubtargetFeature> BdVer3Features =
    !listconcat(BdVer2Features, BdVer3AdditionalFeatures);

  // Excavator
  list<SubtargetFeature> BdVer4AdditionalFeatures = [FeatureAVX2,
                                                     FeatureBMI2,
                                                     FeatureMOVBE,
                                                     FeatureRDRAND,
                                                     FeatureMWAITX];
  list<SubtargetFeature> BdVer4Tuning = BdVer3Tuning;
  list<SubtargetFeature> BdVer4Features =
    !listconcat(BdVer3Features, BdVer4AdditionalFeatures);


  // AMD Zen Processors common ISAs
  list<SubtargetFeature> ZNFeatures = [FeatureADX,
                                       FeatureAES,
                                       FeatureAVX2,
                                       FeatureBMI,
                                       FeatureBMI2,
                                       FeatureCLFLUSHOPT,
                                       FeatureCLZERO,
                                       FeatureCMOV,
                                       Feature64Bit,
                                       FeatureCMPXCHG16B,
                                       FeatureF16C,
                                       FeatureFMA,
                                       FeatureFSGSBase,
                                       FeatureFXSR,
                                       FeatureNOPL,
                                       FeatureLAHFSAHF,
                                       FeatureLZCNT,
                                       FeatureMMX,
                                       FeatureMOVBE,
                                       FeatureMWAITX,
                                       FeaturePCLMUL,
                                       FeaturePOPCNT,
                                       FeaturePRFCHW,
                                       FeatureRDRAND,
                                       FeatureRDSEED,
                                       FeatureSHA,
                                       FeatureSSE4A,
                                       FeatureX87,
                                       FeatureXSAVE,
                                       FeatureXSAVEC,
                                       FeatureXSAVEOPT,
                                       FeatureXSAVES];
  list<SubtargetFeature> ZNTuning = [FeatureFastLZCNT,
                                     FeatureFastBEXTR,
                                     FeatureFast15ByteNOP,
                                     FeatureBranchFusion,
                                     FeatureFastScalarShiftMasks,
                                     FeatureSlowSHLD,
                                     FeatureInsertVZEROUPPER];
  list<SubtargetFeature> ZN2AdditionalFeatures = [FeatureCLWB,
                                                  FeatureRDPID,
                                                  FeatureWBNOINVD];
  list<SubtargetFeature> ZN2Tuning = ZNTuning;
  list<SubtargetFeature> ZN2Features =
    !listconcat(ZNFeatures, ZN2AdditionalFeatures);
  list<SubtargetFeature> ZN3AdditionalFeatures = [FeatureFSRM,
                                                  FeatureINVPCID,
                                                  FeaturePKU,
                                                  FeatureVAES,
                                                  FeatureVPCLMULQDQ];
  list<SubtargetFeature> ZN3Tuning = ZNTuning;
  list<SubtargetFeature> ZN3Features =
    !listconcat(ZN2Features, ZN3AdditionalFeatures);
}

//===----------------------------------------------------------------------===//
// X86 processors supported.
//===----------------------------------------------------------------------===//

class Proc<string Name, list<SubtargetFeature> Features,
           list<SubtargetFeature> TuneFeatures>
 : ProcessorModel<Name, GenericModel, Features, TuneFeatures>;

class ProcModel<string Name, SchedMachineModel Model,
                list<SubtargetFeature> Features,
                list<SubtargetFeature> TuneFeatures>
 : ProcessorModel<Name, Model, Features, TuneFeatures>;

// NOTE: CMPXCHG8B is here for legacy compatibility so that it is only disabled
// if i386/i486 is specifically requested.
// NOTE: 64Bit is here as "generic" is the default llc CPU. The X86Subtarget
// constructor checks that any CPU used in 64-bit mode has Feature64Bit enabled.
// It has no effect on code generation.
def : ProcModel<"generic", SandyBridgeModel,
                [FeatureX87, FeatureCMPXCHG8B, Feature64Bit],
                [FeatureSlow3OpsLEA,
                 FeatureSlowDivide64,
                 FeatureSlowIncDec,
                 FeatureMacroFusion,
                 FeatureInsertVZEROUPPER]>;

def : Proc<"i386",            [FeatureX87],
                              [FeatureSlowUAMem16, FeatureInsertVZEROUPPER]>;
def : Proc<"i486",            [FeatureX87],
                              [FeatureSlowUAMem16, FeatureInsertVZEROUPPER]>;
def : Proc<"i586",            [FeatureX87, FeatureCMPXCHG8B],
                              [FeatureSlowUAMem16, FeatureInsertVZEROUPPER]>;
def : Proc<"pentium",         [FeatureX87, FeatureCMPXCHG8B],
                              [FeatureSlowUAMem16, FeatureInsertVZEROUPPER]>;
def : Proc<"pentium-mmx",     [FeatureX87, FeatureCMPXCHG8B, FeatureMMX],
                              [FeatureSlowUAMem16, FeatureInsertVZEROUPPER]>;

def : Proc<"i686", [FeatureX87, FeatureCMPXCHG8B, FeatureCMOV],
                   [FeatureSlowUAMem16, FeatureInsertVZEROUPPER]>;
def : Proc<"pentiumpro", [FeatureX87, FeatureCMPXCHG8B, FeatureCMOV,
                          FeatureNOPL],
                         [FeatureSlowUAMem16, FeatureInsertVZEROUPPER]>;

def : Proc<"pentium2", [FeatureX87, FeatureCMPXCHG8B, FeatureMMX, FeatureCMOV,
                        FeatureFXSR, FeatureNOPL],
                       [FeatureSlowUAMem16, FeatureInsertVZEROUPPER]>;

foreach P = ["pentium3", "pentium3m"] in {
  def : Proc<P, [FeatureX87, FeatureCMPXCHG8B, FeatureMMX,
                 FeatureSSE1, FeatureFXSR, FeatureNOPL, FeatureCMOV],
                [FeatureSlowUAMem16, FeatureInsertVZEROUPPER]>;
}

// Enable the PostRAScheduler for SSE2 and SSE3 class cpus.
// The intent is to enable it for pentium4 which is the current default
// processor in a vanilla 32-bit clang compilation when no specific
// architecture is specified.  This generally gives a nice performance
// increase on silvermont, with largely neutral behavior on other
// contemporary large core processors.
// pentium-m, pentium4m, prescott and nocona are included as a preventative
// measure to avoid performance surprises, in case clang's default cpu
// changes slightly.

def : ProcModel<"pentium-m", GenericPostRAModel,
                [FeatureX87, FeatureCMPXCHG8B, FeatureMMX, FeatureSSE2,
                FeatureFXSR, FeatureNOPL, FeatureCMOV],
                [FeatureSlowUAMem16, FeatureInsertVZEROUPPER]>;

foreach P = ["pentium4", "pentium4m"] in {
  def : ProcModel<P, GenericPostRAModel,
                  [FeatureX87, FeatureCMPXCHG8B, FeatureMMX, FeatureSSE2,
                   FeatureFXSR, FeatureNOPL, FeatureCMOV],
                  [FeatureSlowUAMem16, FeatureInsertVZEROUPPER]>;
}

// Intel Quark.
def : Proc<"lakemont", [FeatureCMPXCHG8B],
                       [FeatureSlowUAMem16, FeatureInsertVZEROUPPER]>;

// Intel Core Duo.
def : ProcModel<"yonah", SandyBridgeModel,
                [FeatureX87, FeatureCMPXCHG8B, FeatureMMX, FeatureSSE3,
                 FeatureFXSR, FeatureNOPL, FeatureCMOV],
                [FeatureSlowUAMem16, FeatureInsertVZEROUPPER]>;

// NetBurst.
def : ProcModel<"prescott", GenericPostRAModel,
                [FeatureX87, FeatureCMPXCHG8B, FeatureMMX, FeatureSSE3,
                 FeatureFXSR, FeatureNOPL, FeatureCMOV],
                [FeatureSlowUAMem16, FeatureInsertVZEROUPPER]>;
def : ProcModel<"nocona", GenericPostRAModel, [
  FeatureX87,
  FeatureCMPXCHG8B,
  FeatureCMOV,
  FeatureMMX,
  FeatureSSE3,
  FeatureFXSR,
  FeatureNOPL,
  Feature64Bit,
  FeatureCMPXCHG16B,
],
[
  FeatureSlowUAMem16,
  FeatureInsertVZEROUPPER
]>;

// Intel Core 2 Solo/Duo.
def : ProcModel<"core2", SandyBridgeModel, [
  FeatureX87,
  FeatureCMPXCHG8B,
  FeatureCMOV,
  FeatureMMX,
  FeatureSSSE3,
  FeatureFXSR,
  FeatureNOPL,
  Feature64Bit,
  FeatureCMPXCHG16B,
  FeatureLAHFSAHF
],
[
  FeatureMacroFusion,
  FeatureSlowUAMem16,
  FeatureInsertVZEROUPPER
]>;
def : ProcModel<"penryn", SandyBridgeModel, [
  FeatureX87,
  FeatureCMPXCHG8B,
  FeatureCMOV,
  FeatureMMX,
  FeatureSSE41,
  FeatureFXSR,
  FeatureNOPL,
  Feature64Bit,
  FeatureCMPXCHG16B,
  FeatureLAHFSAHF
],
[
  FeatureMacroFusion,
  FeatureSlowUAMem16,
  FeatureInsertVZEROUPPER
]>;

// Atom CPUs.
foreach P = ["bonnell", "atom"] in {
  def : ProcModel<P, AtomModel, ProcessorFeatures.AtomFeatures,
                  ProcessorFeatures.AtomTuning>;
}

foreach P = ["silvermont", "slm"] in {
  def : ProcModel<P, SLMModel, ProcessorFeatures.SLMFeatures,
                  ProcessorFeatures.SLMTuning>;
}

def : ProcModel<"goldmont", SLMModel, ProcessorFeatures.GLMFeatures,
                ProcessorFeatures.GLMTuning>;
def : ProcModel<"goldmont-plus", SLMModel, ProcessorFeatures.GLPFeatures,
                ProcessorFeatures.GLPTuning>;
def : ProcModel<"tremont", SLMModel, ProcessorFeatures.TRMFeatures,
                ProcessorFeatures.TRMTuning>;
#if INTEL_CUSTOMIZATION
#if INTEL_FEATURE_CPU_ADL
def : ProcModel<"alderlake", SLMModel,
                ProcessorFeatures.IntelAnonymous2Features,
                ProcessorFeatures.IntelAnonymous2Tuning>;
#endif // INTEL_FEATURE_CPU_ADL
#endif // INTEL_CUSTOMIZATION

// "Arrandale" along with corei3 and corei5
foreach P = ["nehalem", "corei7"] in {
  def : ProcModel<P, SandyBridgeModel, ProcessorFeatures.NHMFeatures,
                  ProcessorFeatures.NHMTuning>;
}

// Westmere is the corei3/i5/i7 path from nehalem to sandybridge
def : ProcModel<"westmere", SandyBridgeModel, ProcessorFeatures.WSMFeatures,
                ProcessorFeatures.WSMTuning>;

foreach P = ["sandybridge", "corei7-avx"] in {
  def : ProcModel<P, SandyBridgeModel, ProcessorFeatures.SNBFeatures,
                  ProcessorFeatures.SNBTuning>;
}

foreach P = ["ivybridge", "core-avx-i"] in {
  def : ProcModel<P, SandyBridgeModel, ProcessorFeatures.IVBFeatures,
                  ProcessorFeatures.IVBTuning>;
}

foreach P = ["haswell", "core-avx2"] in {
  def : ProcModel<P, HaswellModel, ProcessorFeatures.HSWFeatures,
                  ProcessorFeatures.HSWTuning>;
}

def : ProcModel<"broadwell", BroadwellModel, ProcessorFeatures.BDWFeatures,
                ProcessorFeatures.BDWTuning>;

def : ProcModel<"skylake", SkylakeClientModel, ProcessorFeatures.SKLFeatures,
                ProcessorFeatures.SKLTuning>;

// FIXME: define KNL scheduler model
def : ProcModel<"knl", HaswellModel, ProcessorFeatures.KNLFeatures,
                ProcessorFeatures.KNLTuning>;
def : ProcModel<"knm", HaswellModel, ProcessorFeatures.KNMFeatures,
                ProcessorFeatures.KNLTuning>;

foreach P = ["skylake-avx512", "skx"] in {
  def : ProcModel<P, SkylakeServerModel, ProcessorFeatures.SKXFeatures,
                  ProcessorFeatures.SKXTuning>;
}

#if INTEL_CUSTOMIZATION
def : ProcModel<"common-avx512", SkylakeServerModel,
                ProcessorFeatures.CommonAVX512Features,
                ProcessorFeatures.CommonAVX512Tuning>;
#endif

def : ProcModel<"cascadelake", SkylakeServerModel,
                ProcessorFeatures.CLXFeatures, ProcessorFeatures.CLXTuning>;
def : ProcModel<"cooperlake", SkylakeServerModel,
                ProcessorFeatures.CPXFeatures, ProcessorFeatures.CPXTuning>;
def : ProcModel<"cannonlake", SkylakeServerModel,
                ProcessorFeatures.CNLFeatures, ProcessorFeatures.CNLTuning>;
def : ProcModel<"icelake-client", SkylakeServerModel,
                ProcessorFeatures.ICLFeatures, ProcessorFeatures.ICLTuning>;
#if INTEL_CUSTOMIZATION
#if INTEL_FEATURE_CPU_RKL
def : ProcModel<"rocketlake", SkylakeServerModel,
                ProcessorFeatures.ICLFeatures,
                ProcessorFeatures.ICLTuning>;
#endif // INTEL_FEATURE_CPU_RKL
#endif // INTEL_CUSTOMIZATION
def : ProcModel<"icelake-server", SkylakeServerModel,
                ProcessorFeatures.ICXFeatures, ProcessorFeatures.ICXTuning>;
def : ProcModel<"tigerlake", SkylakeServerModel,
                ProcessorFeatures.TGLFeatures, ProcessorFeatures.TGLTuning>;
def : ProcModel<"sapphirerapids", SkylakeServerModel,
                ProcessorFeatures.SPRFeatures, ProcessorFeatures.SPRTuning>;
def : ProcModel<"alderlake", SkylakeClientModel,
                ProcessorFeatures.ADLFeatures, ProcessorFeatures.ADLTuning>;

// AMD CPUs.

def : Proc<"k6",   [FeatureX87, FeatureCMPXCHG8B, FeatureMMX],
                   [FeatureSlowUAMem16, FeatureInsertVZEROUPPER]>;
def : Proc<"k6-2", [FeatureX87, FeatureCMPXCHG8B, Feature3DNow],
                   [FeatureSlowUAMem16, FeatureInsertVZEROUPPER]>;
def : Proc<"k6-3", [FeatureX87, FeatureCMPXCHG8B, Feature3DNow],
                   [FeatureSlowUAMem16, FeatureInsertVZEROUPPER]>;

foreach P = ["athlon", "athlon-tbird"] in {
  def : Proc<P, [FeatureX87, FeatureCMPXCHG8B, FeatureCMOV, Feature3DNowA,
                 FeatureNOPL],
                [FeatureSlowSHLD, FeatureSlowUAMem16, FeatureInsertVZEROUPPER]>;
}

foreach P = ["athlon-4", "athlon-xp", "athlon-mp"] in {
  def : Proc<P, [FeatureX87, FeatureCMPXCHG8B, FeatureCMOV,
                 FeatureSSE1, Feature3DNowA, FeatureFXSR, FeatureNOPL],
                [FeatureSlowSHLD, FeatureSlowUAMem16, FeatureInsertVZEROUPPER]>;
}

foreach P = ["k8", "opteron", "athlon64", "athlon-fx"] in {
  def : Proc<P, [FeatureX87, FeatureCMPXCHG8B, FeatureSSE2, Feature3DNowA,
                 FeatureFXSR, FeatureNOPL, Feature64Bit, FeatureCMOV],
                [FeatureFastScalarShiftMasks, FeatureSlowSHLD, FeatureSlowUAMem16,
                 FeatureInsertVZEROUPPER]>;
}

foreach P = ["k8-sse3", "opteron-sse3", "athlon64-sse3"] in {
  def : Proc<P, [FeatureX87, FeatureCMPXCHG8B, FeatureSSE3, Feature3DNowA,
                 FeatureFXSR, FeatureNOPL, FeatureCMPXCHG16B, FeatureCMOV,
                 Feature64Bit],
                [FeatureFastScalarShiftMasks, FeatureSlowSHLD, FeatureSlowUAMem16,
                 FeatureInsertVZEROUPPER]>;
}

foreach P = ["amdfam10", "barcelona"] in {
  def : Proc<P, ProcessorFeatures.BarcelonaFeatures,
             ProcessorFeatures.BarcelonaTuning>;
}

// Bobcat
def : Proc<"btver1", ProcessorFeatures.BtVer1Features,
           ProcessorFeatures.BtVer1Tuning>;
// Jaguar
def : ProcModel<"btver2", BtVer2Model, ProcessorFeatures.BtVer2Features,
                ProcessorFeatures.BtVer2Tuning>;

// Bulldozer
def : ProcModel<"bdver1", BdVer2Model, ProcessorFeatures.BdVer1Features,
                ProcessorFeatures.BdVer1Tuning>;
// Piledriver
def : ProcModel<"bdver2", BdVer2Model, ProcessorFeatures.BdVer2Features,
                ProcessorFeatures.BdVer2Tuning>;
// Steamroller
def : Proc<"bdver3", ProcessorFeatures.BdVer3Features,
           ProcessorFeatures.BdVer3Tuning>;
// Excavator
def : Proc<"bdver4", ProcessorFeatures.BdVer4Features,
           ProcessorFeatures.BdVer4Tuning>;

def : ProcModel<"znver1", Znver1Model, ProcessorFeatures.ZNFeatures,
                ProcessorFeatures.ZNTuning>;
def : ProcModel<"znver2", Znver2Model, ProcessorFeatures.ZN2Features,
                ProcessorFeatures.ZN2Tuning>;
def : ProcModel<"znver3", Znver2Model, ProcessorFeatures.ZN3Features,
                ProcessorFeatures.ZN3Tuning>;

def : Proc<"geode",           [FeatureX87, FeatureCMPXCHG8B, Feature3DNowA],
                              [FeatureSlowUAMem16, FeatureInsertVZEROUPPER]>;

def : Proc<"winchip-c6",      [FeatureX87, FeatureMMX],
                              [FeatureSlowUAMem16, FeatureInsertVZEROUPPER]>;
def : Proc<"winchip2",        [FeatureX87, Feature3DNow],
                              [FeatureSlowUAMem16, FeatureInsertVZEROUPPER]>;
def : Proc<"c3",              [FeatureX87, Feature3DNow],
                              [FeatureSlowUAMem16, FeatureInsertVZEROUPPER]>;
def : Proc<"c3-2",            [FeatureX87, FeatureCMPXCHG8B, FeatureMMX,
                               FeatureSSE1, FeatureFXSR, FeatureCMOV],
                              [FeatureSlowUAMem16, FeatureInsertVZEROUPPER]>;

// We also provide a generic 64-bit specific x86 processor model which tries to
// be good for modern chips without enabling instruction set encodings past the
// basic SSE2 and 64-bit ones. It disables slow things from any mainstream and
// modern 64-bit x86 chip, and enables features that are generally beneficial.
//
// We currently use the Sandy Bridge model as the default scheduling model as
// we use it across Nehalem, Westmere, Sandy Bridge, and Ivy Bridge which
// covers a huge swath of x86 processors. If there are specific scheduling
// knobs which need to be tuned differently for AMD chips, we might consider
// forming a common base for them.
def : ProcModel<"x86-64", SandyBridgeModel, ProcessorFeatures.X86_64V1Features,
[
  FeatureSlow3OpsLEA,
  FeatureSlowDivide64,
  FeatureSlowIncDec,
  FeatureMacroFusion,
  FeatureInsertVZEROUPPER
]>;

// x86-64 micro-architecture levels.
def : ProcModel<"x86-64-v2", SandyBridgeModel, ProcessorFeatures.X86_64V2Features,
                ProcessorFeatures.SNBTuning>;
// Close to Haswell.
def : ProcModel<"x86-64-v3", HaswellModel, ProcessorFeatures.X86_64V3Features,
                ProcessorFeatures.HSWTuning>;
// Close to the AVX-512 level implemented by Xeon Scalable Processors.
def : ProcModel<"x86-64-v4", HaswellModel, ProcessorFeatures.X86_64V4Features,
                ProcessorFeatures.SKXTuning>;

//===----------------------------------------------------------------------===//
// Calling Conventions
//===----------------------------------------------------------------------===//

include "X86CallingConv.td"


//===----------------------------------------------------------------------===//
// Assembly Parser
//===----------------------------------------------------------------------===//

def ATTAsmParserVariant : AsmParserVariant {
  int Variant = 0;

  // Variant name.
  string Name = "att";

  // Discard comments in assembly strings.
  string CommentDelimiter = "#";

  // Recognize hard coded registers.
  string RegisterPrefix = "%";
}

def IntelAsmParserVariant : AsmParserVariant {
  int Variant = 1;

  // Variant name.
  string Name = "intel";

  // Discard comments in assembly strings.
  string CommentDelimiter = ";";

  // Recognize hard coded registers.
  string RegisterPrefix = "";
}

//===----------------------------------------------------------------------===//
// Assembly Printers
//===----------------------------------------------------------------------===//

// The X86 target supports two different syntaxes for emitting machine code.
// This is controlled by the -x86-asm-syntax={att|intel}
def ATTAsmWriter : AsmWriter {
  string AsmWriterClassName  = "ATTInstPrinter";
  int Variant = 0;
}
def IntelAsmWriter : AsmWriter {
  string AsmWriterClassName  = "IntelInstPrinter";
  int Variant = 1;
}

def X86 : Target {
  // Information about the instructions...
  let InstructionSet = X86InstrInfo;
  let AssemblyParserVariants = [ATTAsmParserVariant, IntelAsmParserVariant];
  let AssemblyWriters = [ATTAsmWriter, IntelAsmWriter];
  let AllowRegisterRenaming = 1;
}

//===----------------------------------------------------------------------===//
// Pfm Counters
//===----------------------------------------------------------------------===//

include "X86PfmCounters.td"<|MERGE_RESOLUTION|>--- conflicted
+++ resolved
@@ -1162,7 +1162,6 @@
   list<SubtargetFeature> TRMFeatures =
     !listconcat(GLPFeatures, TRMAdditionalFeatures);
 
-<<<<<<< HEAD
 #if INTEL_CUSTOMIZATION
   // Alderlake
   list<SubtargetFeature> IntelAnonymous2AdditionalFeatures =[
@@ -1201,7 +1200,7 @@
                                                   FeatureSlowIncDec,
                                                   FeatureInsertVZEROUPPER];
 #endif // INTEL_CUSTOMIZATION
-=======
+
   // Alderlake
   list<SubtargetFeature> ADLAdditionalFeatures = [FeatureSERIALIZE,
                                                   FeaturePCONFIG,
@@ -1226,7 +1225,6 @@
   list<SubtargetFeature> ADLTuning = SKLTuning;
   list<SubtargetFeature> ADLFeatures =
     !listconcat(TRMFeatures, ADLAdditionalFeatures);
->>>>>>> 5f9489b7
 
   // Knights Landing
   list<SubtargetFeature> KNLFeatures = [FeatureX87,
