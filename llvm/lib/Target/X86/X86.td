--- conflicted
+++ resolved
@@ -546,44 +546,6 @@
                                FeatureSlowBTMem, FeatureSlowSHLD]>;
 def : Proc<"athlon-4",        [FeatureX87, FeatureSlowUAMem16, FeatureSSE1,
                                Feature3DNowA, FeatureFXSR, FeatureSlowBTMem,
-<<<<<<< HEAD
-                               FeatureSlowSHLD]>;
-def : Proc<"athlon-xp",       [FeatureX87, FeatureSlowUAMem16, FeatureSSE1,
-                               Feature3DNowA, FeatureFXSR, FeatureSlowBTMem,
-                               FeatureSlowSHLD]>;
-def : Proc<"athlon-mp",       [FeatureX87, FeatureSlowUAMem16, FeatureSSE1,
-                               Feature3DNowA, FeatureFXSR, FeatureSlowBTMem,
-                               FeatureSlowSHLD]>;
-def : Proc<"k8",              [FeatureX87, FeatureSlowUAMem16, FeatureSSE2,
-                               Feature3DNowA, FeatureFXSR, Feature64Bit,
-                               FeatureSlowBTMem, FeatureSlowSHLD]>;
-def : Proc<"opteron",         [FeatureX87, FeatureSlowUAMem16, FeatureSSE2,
-                               Feature3DNowA, FeatureFXSR, Feature64Bit,
-                               FeatureSlowBTMem, FeatureSlowSHLD]>;
-def : Proc<"athlon64",        [FeatureX87, FeatureSlowUAMem16, FeatureSSE2,
-                               Feature3DNowA, FeatureFXSR, Feature64Bit,
-                               FeatureSlowBTMem, FeatureSlowSHLD]>;
-def : Proc<"athlon-fx",       [FeatureX87, FeatureSlowUAMem16, FeatureSSE2,
-                               Feature3DNowA, FeatureFXSR, Feature64Bit,
-                               FeatureSlowBTMem, FeatureSlowSHLD]>;
-def : Proc<"k8-sse3",         [FeatureX87, FeatureSlowUAMem16, FeatureSSE3,
-                               Feature3DNowA, FeatureFXSR, FeatureCMPXCHG16B,
-                               FeatureSlowBTMem, FeatureSlowSHLD]>;
-def : Proc<"opteron-sse3",    [FeatureX87, FeatureSlowUAMem16, FeatureSSE3,
-                               Feature3DNowA, FeatureFXSR, FeatureCMPXCHG16B,
-                               FeatureSlowBTMem, FeatureSlowSHLD]>;
-def : Proc<"athlon64-sse3",   [FeatureX87, FeatureSlowUAMem16, FeatureSSE3,
-                               Feature3DNowA, FeatureFXSR, FeatureCMPXCHG16B,
-                               FeatureSlowBTMem, FeatureSlowSHLD]>;
-def : Proc<"amdfam10",        [FeatureX87, FeatureSSE4A, Feature3DNowA,
-                               FeatureFXSR, FeatureCMPXCHG16B, FeatureLZCNT,
-                               FeaturePOPCNT, FeatureSlowBTMem,
-                               FeatureSlowSHLD]>;
-def : Proc<"barcelona",       [FeatureX87, FeatureSSE4A, Feature3DNowA,
-                               FeatureFXSR, FeatureCMPXCHG16B, FeatureLZCNT,
-                               FeaturePOPCNT, FeatureSlowBTMem,
-                               FeatureSlowSHLD]>;
-=======
                                FeatureSlowSHLD]>;
 def : Proc<"athlon-xp",       [FeatureX87, FeatureSlowUAMem16, FeatureSSE1,
                                Feature3DNowA, FeatureFXSR, FeatureSlowBTMem,
@@ -620,7 +582,6 @@
                                FeatureFXSR, FeatureCMPXCHG16B, FeatureLZCNT,
                                FeaturePOPCNT, FeatureSlowBTMem, FeatureSlowSHLD,
                                FeatureLAHFSAHF]>;
->>>>>>> 92c2eae4
 
 // Bobcat
 def : Proc<"btver1", [
