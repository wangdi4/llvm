//===-- X86.td - Target definition file for the Intel X86 --*- tablegen -*-===//
//
//                     The LLVM Compiler Infrastructure
//
// This file is distributed under the University of Illinois Open Source
// License. See LICENSE.TXT for details.
//
//===----------------------------------------------------------------------===//
//
// This is a target description file for the Intel i386 architecture, referred
// to here as the "X86" architecture.
//
//===----------------------------------------------------------------------===//

// Get the target-independent interfaces which we are implementing...
//
include "llvm/Target/Target.td"

//===----------------------------------------------------------------------===//
// X86 Subtarget state
//

def Mode64Bit : SubtargetFeature<"64bit-mode", "In64BitMode", "true",
                                  "64-bit mode (x86_64)">;
def Mode32Bit : SubtargetFeature<"32bit-mode", "In32BitMode", "true",
                                  "32-bit mode (80386)">;
def Mode16Bit : SubtargetFeature<"16bit-mode", "In16BitMode", "true",
                                  "16-bit mode (i8086)">;

//===----------------------------------------------------------------------===//
// X86 Subtarget features
//===----------------------------------------------------------------------===//

def FeatureX87     : SubtargetFeature<"x87","HasX87", "true",
                                      "Enable X87 float instructions">;

def FeatureCMOV    : SubtargetFeature<"cmov","HasCMov", "true",
                                      "Enable conditional move instructions">;

def FeaturePOPCNT   : SubtargetFeature<"popcnt", "HasPOPCNT", "true",
                                       "Support POPCNT instruction">;

def FeatureFXSR    : SubtargetFeature<"fxsr", "HasFXSR", "true",
                                      "Support fxsave/fxrestore instructions">;

def FeatureXSAVE   : SubtargetFeature<"xsave", "HasXSAVE", "true",
                                       "Support xsave instructions">;

def FeatureXSAVEOPT: SubtargetFeature<"xsaveopt", "HasXSAVEOPT", "true",
                                       "Support xsaveopt instructions">;

def FeatureXSAVEC  : SubtargetFeature<"xsavec", "HasXSAVEC", "true",
                                       "Support xsavec instructions">;

def FeatureXSAVES  : SubtargetFeature<"xsaves", "HasXSAVES", "true",
                                       "Support xsaves instructions">;

def FeatureSSE1    : SubtargetFeature<"sse", "X86SSELevel", "SSE1",
                                      "Enable SSE instructions",
                                      // SSE codegen depends on cmovs, and all
                                      // SSE1+ processors support them.
                                      [FeatureCMOV]>;
def FeatureSSE2    : SubtargetFeature<"sse2", "X86SSELevel", "SSE2",
                                      "Enable SSE2 instructions",
                                      [FeatureSSE1]>;
def FeatureSSE3    : SubtargetFeature<"sse3", "X86SSELevel", "SSE3",
                                      "Enable SSE3 instructions",
                                      [FeatureSSE2]>;
def FeatureSSSE3   : SubtargetFeature<"ssse3", "X86SSELevel", "SSSE3",
                                      "Enable SSSE3 instructions",
                                      [FeatureSSE3]>;
def FeatureSSE41   : SubtargetFeature<"sse4.1", "X86SSELevel", "SSE41",
                                      "Enable SSE 4.1 instructions",
                                      [FeatureSSSE3]>;
def FeatureSSE42   : SubtargetFeature<"sse4.2", "X86SSELevel", "SSE42",
                                      "Enable SSE 4.2 instructions",
                                      [FeatureSSE41]>;
// The MMX subtarget feature is separate from the rest of the SSE features
// because it's important (for odd compatibility reasons) to be able to
// turn it off explicitly while allowing SSE+ to be on.
def FeatureMMX     : SubtargetFeature<"mmx","X863DNowLevel", "MMX",
                                      "Enable MMX instructions">;
def Feature3DNow   : SubtargetFeature<"3dnow", "X863DNowLevel", "ThreeDNow",
                                      "Enable 3DNow! instructions",
                                      [FeatureMMX]>;
def Feature3DNowA  : SubtargetFeature<"3dnowa", "X863DNowLevel", "ThreeDNowA",
                                      "Enable 3DNow! Athlon instructions",
                                      [Feature3DNow]>;
// All x86-64 hardware has SSE2, but we don't mark SSE2 as an implied
// feature, because SSE2 can be disabled (e.g. for compiling OS kernels)
// without disabling 64-bit mode.
def Feature64Bit   : SubtargetFeature<"64bit", "HasX86_64", "true",
                                      "Support 64-bit instructions",
                                      [FeatureCMOV]>;
def FeatureCMPXCHG16B : SubtargetFeature<"cx16", "HasCmpxchg16b", "true",
                                      "64-bit with cmpxchg16b",
                                      [Feature64Bit]>;
def FeatureSlowBTMem : SubtargetFeature<"slow-bt-mem", "IsBTMemSlow", "true",
                                       "Bit testing of memory is slow">;
def FeatureSlowSHLD : SubtargetFeature<"slow-shld", "IsSHLDSlow", "true",
                                       "SHLD instruction is slow">;
// FIXME: This should not apply to CPUs that do not have SSE.
def FeatureSlowUAMem16 : SubtargetFeature<"slow-unaligned-mem-16",
                                "IsUAMem16Slow", "true",
                                "Slow unaligned 16-byte memory access">;
def FeatureSlowUAMem32 : SubtargetFeature<"slow-unaligned-mem-32",
                                "IsUAMem32Slow", "true",
                                "Slow unaligned 32-byte memory access">;
def FeatureSSE4A   : SubtargetFeature<"sse4a", "HasSSE4A", "true",
                                      "Support SSE 4a instructions",
                                      [FeatureSSE3]>;

def FeatureAVX     : SubtargetFeature<"avx", "X86SSELevel", "AVX",
                                      "Enable AVX instructions",
                                      [FeatureSSE42]>;
def FeatureAVX2    : SubtargetFeature<"avx2", "X86SSELevel", "AVX2",
                                      "Enable AVX2 instructions",
                                      [FeatureAVX]>;
def FeatureAVX512   : SubtargetFeature<"avx512f", "X86SSELevel", "AVX512F",
                                      "Enable AVX-512 instructions",
                                      [FeatureAVX2]>;
def FeatureERI      : SubtargetFeature<"avx512er", "HasERI", "true",
                      "Enable AVX-512 Exponential and Reciprocal Instructions",
                                      [FeatureAVX512]>;
def FeatureCDI      : SubtargetFeature<"avx512cd", "HasCDI", "true",
                      "Enable AVX-512 Conflict Detection Instructions",
                                      [FeatureAVX512]>;
def FeaturePFI      : SubtargetFeature<"avx512pf", "HasPFI", "true",
                      "Enable AVX-512 PreFetch Instructions",
                                      [FeatureAVX512]>;
def FeaturePREFETCHWT1  : SubtargetFeature<"prefetchwt1", "HasPFPREFETCHWT1",
                                   "true",
                                   "Prefetch with Intent to Write and T1 Hint">;
def FeatureDQI     : SubtargetFeature<"avx512dq", "HasDQI", "true",
                      "Enable AVX-512 Doubleword and Quadword Instructions",
                                      [FeatureAVX512]>;
def FeatureBWI     : SubtargetFeature<"avx512bw", "HasBWI", "true",
                      "Enable AVX-512 Byte and Word Instructions",
                                      [FeatureAVX512]>;
def FeatureVLX     : SubtargetFeature<"avx512vl", "HasVLX", "true",
                      "Enable AVX-512 Vector Length eXtensions",
                                      [FeatureAVX512]>;
def FeatureVBMI     : SubtargetFeature<"avx512vbmi", "HasVBMI", "true",
                      "Enable AVX-512 Vector Bit Manipulation Instructions",
                                      [FeatureAVX512]>;
def FeatureIFMA     : SubtargetFeature<"avx512ifma", "HasIFMA", "true",
                      "Enable AVX-512 Integer Fused Multiple-Add",
                                      [FeatureAVX512]>;
def FeaturePKU   : SubtargetFeature<"pku", "HasPKU", "true",
                      "Enable protection keys">;
def FeaturePCLMUL  : SubtargetFeature<"pclmul", "HasPCLMUL", "true",
                         "Enable packed carry-less multiplication instructions",
                               [FeatureSSE2]>;
def FeatureFMA     : SubtargetFeature<"fma", "HasFMA", "true",
                                      "Enable three-operand fused multiple-add",
                                      [FeatureAVX]>;
def FeatureFMA4    : SubtargetFeature<"fma4", "HasFMA4", "true",
                                      "Enable four-operand fused multiple-add",
                                      [FeatureAVX, FeatureSSE4A]>;
def FeatureXOP     : SubtargetFeature<"xop", "HasXOP", "true",
                                      "Enable XOP instructions",
                                      [FeatureFMA4]>;
def FeatureSSEUnalignedMem : SubtargetFeature<"sse-unaligned-mem",
                                          "HasSSEUnalignedMem", "true",
                      "Allow unaligned memory operands with SSE instructions">;
def FeatureAES     : SubtargetFeature<"aes", "HasAES", "true",
                                      "Enable AES instructions",
                                      [FeatureSSE2]>;
def FeatureTBM     : SubtargetFeature<"tbm", "HasTBM", "true",
                                      "Enable TBM instructions">;
def FeatureMOVBE   : SubtargetFeature<"movbe", "HasMOVBE", "true",
                                      "Support MOVBE instruction">;
def FeatureRDRAND  : SubtargetFeature<"rdrnd", "HasRDRAND", "true",
                                      "Support RDRAND instruction">;
def FeatureF16C    : SubtargetFeature<"f16c", "HasF16C", "true",
                       "Support 16-bit floating point conversion instructions",
                       [FeatureAVX]>;
def FeatureFSGSBase : SubtargetFeature<"fsgsbase", "HasFSGSBase", "true",
                                       "Support FS/GS Base instructions">;
def FeatureLZCNT   : SubtargetFeature<"lzcnt", "HasLZCNT", "true",
                                      "Support LZCNT instruction">;
def FeatureBMI     : SubtargetFeature<"bmi", "HasBMI", "true",
                                      "Support BMI instructions">;
def FeatureBMI2    : SubtargetFeature<"bmi2", "HasBMI2", "true",
                                      "Support BMI2 instructions">;
def FeatureRTM     : SubtargetFeature<"rtm", "HasRTM", "true",
                                      "Support RTM instructions">;
def FeatureHLE     : SubtargetFeature<"hle", "HasHLE", "true",
                                      "Support HLE">;
def FeatureADX     : SubtargetFeature<"adx", "HasADX", "true",
                                      "Support ADX instructions">;
def FeatureSHA     : SubtargetFeature<"sha", "HasSHA", "true",
                                      "Enable SHA instructions",
                                      [FeatureSSE2]>;
def FeaturePRFCHW  : SubtargetFeature<"prfchw", "HasPRFCHW", "true",
                                      "Support PRFCHW instructions">;
def FeatureRDSEED  : SubtargetFeature<"rdseed", "HasRDSEED", "true",
                                      "Support RDSEED instruction">;
def FeatureLAHFSAHF : SubtargetFeature<"sahf", "HasLAHFSAHF", "true",
                                       "Support LAHF and SAHF instructions">;
def FeatureMPX     : SubtargetFeature<"mpx", "HasMPX", "true",
                                      "Support MPX instructions">;
def FeatureLEAForSP : SubtargetFeature<"lea-sp", "UseLeaForSP", "true",
                                     "Use LEA for adjusting the stack pointer">;
def FeatureSlowDivide32 : SubtargetFeature<"idivl-to-divb",
                                     "HasSlowDivide32", "true",
                                     "Use 8-bit divide for positive values less than 256">;
def FeatureSlowDivide64 : SubtargetFeature<"idivq-to-divw",
                                     "HasSlowDivide64", "true",
                                     "Use 16-bit divide for positive values less than 65536">;
def FeaturePadShortFunctions : SubtargetFeature<"pad-short-functions",
                                     "PadShortFunctions", "true",
                                     "Pad short functions">;
def FeatureINVPCID : SubtargetFeature<"invpcid", "HasInvPCId", "true",
                                      "Invalidate Process-Context Identifier">;
def FeatureVMFUNC  : SubtargetFeature<"vmfunc", "HasVMFUNC", "true",
                                      "VM Functions">;
def FeatureSMAP    : SubtargetFeature<"smap", "HasSMAP", "true",
                                      "Supervisor Mode Access Protection">;
def FeatureSGX     : SubtargetFeature<"sgx", "HasSGX", "true",
                                      "Enable Software Guard Extensions">;
def FeatureCLFLUSHOPT : SubtargetFeature<"clflushopt", "HasCLFLUSHOPT", "true",
                                      "Flush A Cache Line Optimized">;
def FeaturePCOMMIT : SubtargetFeature<"pcommit", "HasPCOMMIT", "true",
                                      "Enable Persistent Commit">;
def FeatureCLWB    : SubtargetFeature<"clwb", "HasCLWB", "true",
                                      "Cache Line Write Back">;
// TODO: This feature ought to be renamed.
// What it really refers to are CPUs for which certain instructions
// (which ones besides the example below?) are microcoded.
// The best examples of this are the memory forms of CALL and PUSH
// instructions, which should be avoided in favor of a MOV + register CALL/PUSH.
def FeatureCallRegIndirect : SubtargetFeature<"call-reg-indirect",
                                     "CallRegIndirect", "true",
                                     "Call register indirect">;
def FeatureLEAUsesAG : SubtargetFeature<"lea-uses-ag", "LEAUsesAG", "true",
                                   "LEA instruction needs inputs at AG stage">;
def FeatureSlowLEA : SubtargetFeature<"slow-lea", "SlowLEA", "true",
                                   "LEA instruction with certain arguments is slow">;
def FeatureSlowIncDec : SubtargetFeature<"slow-incdec", "SlowIncDec", "true",
                                   "INC and DEC instructions are slower than ADD and SUB">;
def FeatureSoftFloat
    : SubtargetFeature<"soft-float", "UseSoftFloat", "true",
                       "Use software floating point features.">;
// On at least some AMD processors, there is no performance hazard to writing
// only the lower parts of a YMM register without clearing the upper part.
def FeatureFastPartialYMMWrite
    : SubtargetFeature<"fast-partial-ymm-write", "HasFastPartialYMMWrite",
                       "true", "Partial writes to YMM registers are fast">;

//===----------------------------------------------------------------------===//
// X86 processors supported.
//===----------------------------------------------------------------------===//

include "X86Schedule.td"

def ProcIntelAtom : SubtargetFeature<"atom", "X86ProcFamily", "IntelAtom",
                    "Intel Atom processors">;
def ProcIntelSLM  : SubtargetFeature<"slm", "X86ProcFamily", "IntelSLM",
                    "Intel Silvermont processors">;

class Proc<string Name, list<SubtargetFeature> Features>
 : ProcessorModel<Name, GenericModel, Features>;

def : Proc<"generic",         [FeatureX87, FeatureSlowUAMem16]>;
def : Proc<"i386",            [FeatureX87, FeatureSlowUAMem16]>;
def : Proc<"i486",            [FeatureX87, FeatureSlowUAMem16]>;
def : Proc<"i586",            [FeatureX87, FeatureSlowUAMem16]>;
def : Proc<"pentium",         [FeatureX87, FeatureSlowUAMem16]>;
def : Proc<"pentium-mmx",     [FeatureX87, FeatureSlowUAMem16, FeatureMMX]>;
def : Proc<"i686",            [FeatureX87, FeatureSlowUAMem16]>;
def : Proc<"pentiumpro",      [FeatureX87, FeatureSlowUAMem16, FeatureCMOV]>;
def : Proc<"pentium2",        [FeatureX87, FeatureSlowUAMem16, FeatureMMX,
                               FeatureCMOV, FeatureFXSR]>;
def : Proc<"pentium3",        [FeatureX87, FeatureSlowUAMem16, FeatureMMX,
                               FeatureSSE1, FeatureFXSR]>;
def : Proc<"pentium3m",       [FeatureX87, FeatureSlowUAMem16, FeatureMMX,
                               FeatureSSE1, FeatureFXSR, FeatureSlowBTMem]>;
def : Proc<"pentium-m",       [FeatureX87, FeatureSlowUAMem16, FeatureMMX,
                               FeatureSSE2, FeatureFXSR, FeatureSlowBTMem]>;
def : Proc<"pentium4",        [FeatureX87, FeatureSlowUAMem16, FeatureMMX,
                               FeatureSSE2, FeatureFXSR]>;
def : Proc<"pentium4m",       [FeatureX87, FeatureSlowUAMem16, FeatureMMX,
                               FeatureSSE2, FeatureFXSR, FeatureSlowBTMem]>;

// Intel Quark.
def : Proc<"lakemont",        []>;

// Intel Core Duo.
def : ProcessorModel<"yonah", SandyBridgeModel,
                     [FeatureX87, FeatureSlowUAMem16, FeatureMMX, FeatureSSE3,
                      FeatureFXSR, FeatureSlowBTMem]>;

// NetBurst.
def : Proc<"prescott",
           [FeatureX87, FeatureSlowUAMem16, FeatureMMX, FeatureSSE3,
            FeatureFXSR, FeatureSlowBTMem]>;
def : Proc<"nocona", [
  FeatureX87,
  FeatureSlowUAMem16,
  FeatureMMX,
  FeatureSSE3,
  FeatureFXSR,
  FeatureCMPXCHG16B,
  FeatureSlowBTMem
]>;

// Intel Core 2 Solo/Duo.
def : ProcessorModel<"core2", SandyBridgeModel, [
  FeatureX87,
  FeatureSlowUAMem16,
  FeatureMMX,
  FeatureSSSE3,
  FeatureFXSR,
  FeatureCMPXCHG16B,
  FeatureSlowBTMem,
  FeatureLAHFSAHF
]>;
def : ProcessorModel<"penryn", SandyBridgeModel, [
  FeatureX87,
  FeatureSlowUAMem16,
  FeatureMMX,
  FeatureSSE41,
  FeatureFXSR,
  FeatureCMPXCHG16B,
  FeatureSlowBTMem,
  FeatureLAHFSAHF
]>;

// Atom CPUs.
class BonnellProc<string Name> : ProcessorModel<Name, AtomModel, [
  ProcIntelAtom,
  FeatureX87,
  FeatureSlowUAMem16,
  FeatureMMX,
  FeatureSSSE3,
  FeatureFXSR,
  FeatureCMPXCHG16B,
  FeatureMOVBE,
  FeatureSlowBTMem,
  FeatureLEAForSP,
  FeatureSlowDivide32,
  FeatureSlowDivide64,
  FeatureCallRegIndirect,
  FeatureLEAUsesAG,
  FeaturePadShortFunctions,
  FeatureLAHFSAHF
]>;
def : BonnellProc<"bonnell">;
def : BonnellProc<"atom">; // Pin the generic name to the baseline.

class SilvermontProc<string Name> : ProcessorModel<Name, SLMModel, [
  ProcIntelSLM,
  FeatureX87,
  FeatureMMX,
  FeatureSSE42,
  FeatureFXSR,
  FeatureCMPXCHG16B,
  FeatureMOVBE,
  FeaturePOPCNT,
  FeaturePCLMUL,
  FeatureAES,
  FeatureSlowDivide64,
  FeatureCallRegIndirect,
  FeaturePRFCHW,
  FeatureSlowLEA,
  FeatureSlowIncDec,
  FeatureSlowBTMem,
  FeatureLAHFSAHF
]>;
def : SilvermontProc<"silvermont">;
def : SilvermontProc<"slm">; // Legacy alias.

// "Arrandale" along with corei3 and corei5
class NehalemProc<string Name> : ProcessorModel<Name, SandyBridgeModel, [
  FeatureX87,
  FeatureMMX,
  FeatureSSE42,
  FeatureFXSR,
  FeatureCMPXCHG16B,
  FeatureSlowBTMem,
  FeaturePOPCNT,
  FeatureLAHFSAHF
]>;
def : NehalemProc<"nehalem">;
def : NehalemProc<"corei7">;

// Westmere is a similar machine to nehalem with some additional features.
// Westmere is the corei3/i5/i7 path from nehalem to sandybridge
class WestmereProc<string Name> : ProcessorModel<Name, SandyBridgeModel, [
  FeatureX87,
  FeatureMMX,
  FeatureSSE42,
  FeatureFXSR,
  FeatureCMPXCHG16B,
  FeatureSlowBTMem,
  FeaturePOPCNT,
  FeatureAES,
  FeaturePCLMUL,
  FeatureLAHFSAHF
]>;
def : WestmereProc<"westmere">;

class ProcessorFeatures<list<SubtargetFeature> Inherited,
                        list<SubtargetFeature> NewFeatures> {
  list<SubtargetFeature> Value = !listconcat(Inherited, NewFeatures);
}

class ProcModel<string Name, SchedMachineModel Model,
                list<SubtargetFeature> ProcFeatures,
                list<SubtargetFeature> OtherFeatures> :
  ProcessorModel<Name, Model, !listconcat(ProcFeatures, OtherFeatures)>;

// SSE is not listed here since llvm treats AVX as a reimplementation of SSE,
// rather than a superset.
<<<<<<< HEAD
def ProcIntelSNB : SubtargetFeature<"snb", "X86ProcFamily", "IntelSNB",
                                    " Intel SandyBridge Processor", [
  FeatureX87,
=======
def SNBFeatures : ProcessorFeatures<[], [
>>>>>>> abcee45b
  FeatureMMX,
  FeatureAVX,
  FeatureFXSR,
  FeatureCMPXCHG16B,
  FeaturePOPCNT,
  FeatureAES,
  FeaturePCLMUL,
  FeatureXSAVE,
  FeatureXSAVEOPT,
  FeatureLAHFSAHF
]>;

class SandyBridgeProc<string Name> : ProcModel<Name, SandyBridgeModel,
                                               SNBFeatures.Value, [
  FeatureSlowBTMem,
  FeatureSlowUAMem32
]>;
def : SandyBridgeProc<"sandybridge">;
def : SandyBridgeProc<"corei7-avx">; // Legacy alias.

def IVBFeatures : ProcessorFeatures<SNBFeatures.Value, [
  FeatureRDRAND,
  FeatureF16C,
  FeatureFSGSBase
]>;

class IvyBridgeProc<string Name> : ProcModel<Name, SandyBridgeModel,
                                             IVBFeatures.Value, [
  FeatureSlowBTMem,
  FeatureSlowUAMem32
]>;
def : IvyBridgeProc<"ivybridge">;
def : IvyBridgeProc<"core-avx-i">; // Legacy alias.

def HSWFeatures : ProcessorFeatures<IVBFeatures.Value, [
  FeatureAVX2,
  FeatureBMI,
  FeatureBMI2,
  FeatureFMA,
  FeatureLZCNT,
  FeatureMOVBE,
  FeatureINVPCID,
  FeatureVMFUNC,
  FeatureRTM,
  FeatureHLE,
  FeatureSlowIncDec
]>;

class HaswellProc<string Name> : ProcModel<Name, HaswellModel,
                                           HSWFeatures.Value, []>;
def : HaswellProc<"haswell">;
def : HaswellProc<"core-avx2">; // Legacy alias.

def BDWFeatures : ProcessorFeatures<HSWFeatures.Value, [
  FeatureADX,
  FeatureRDSEED,
  FeatureSMAP
]>;
class BroadwellProc<string Name> : ProcModel<Name, HaswellModel,
                                             BDWFeatures.Value, []>;
def : BroadwellProc<"broadwell">;

def SKLFeatures : ProcessorFeatures<BDWFeatures.Value, [
  FeatureMPX,
  FeatureXSAVEC,
  FeatureXSAVES,
  FeatureSGX,
  FeatureCLFLUSHOPT
]>;

// FIXME: define SKL model
class SkylakeClientProc<string Name> : ProcModel<Name, HaswellModel,
                                                 SKLFeatures.Value, []>;
def : SkylakeClientProc<"skylake">;

// FIXME: define KNL model
class KnightsLandingProc<string Name> : ProcModel<Name, HaswellModel,
                                                  IVBFeatures.Value, [
  FeatureAVX512,
  FeatureERI,
  FeatureCDI,
  FeaturePFI,
  FeaturePREFETCHWT1,
  FeatureADX,
  FeatureRDSEED,
  FeatureMOVBE,
  FeatureLZCNT,
  FeatureBMI,
  FeatureBMI2,
  FeatureFMA
]>;
def : KnightsLandingProc<"knl">;

def SKXFeatures : ProcessorFeatures<SKLFeatures.Value, [
  FeatureAVX512,
  FeatureCDI,
  FeatureDQI,
  FeatureBWI,
  FeatureVLX,
  FeaturePKU,
  FeaturePCOMMIT,
  FeatureCLWB
]>;

// FIXME: define SKX model
class SkylakeServerProc<string Name> : ProcModel<Name, HaswellModel,
                                                 SKXFeatures.Value, []>;
def : SkylakeServerProc<"skylake-avx512">;
def : SkylakeServerProc<"skx">; // Legacy alias.

def CNLFeatures : ProcessorFeatures<SKXFeatures.Value, [
  FeatureVBMI,
  FeatureIFMA,
  FeatureSHA
]>;

class CannonlakeProc<string Name> : ProcModel<Name, HaswellModel,
                                              CNLFeatures.Value, []>;
def : CannonlakeProc<"cannonlake">;

// AMD CPUs.

def : Proc<"k6",              [FeatureX87, FeatureSlowUAMem16, FeatureMMX]>;
def : Proc<"k6-2",            [FeatureX87, FeatureSlowUAMem16, Feature3DNow]>;
def : Proc<"k6-3",            [FeatureX87, FeatureSlowUAMem16, Feature3DNow]>;
def : Proc<"athlon",          [FeatureX87, FeatureSlowUAMem16, Feature3DNowA,
                               FeatureSlowBTMem, FeatureSlowSHLD]>;
def : Proc<"athlon-tbird",    [FeatureX87, FeatureSlowUAMem16, Feature3DNowA,
                               FeatureSlowBTMem, FeatureSlowSHLD]>;
def : Proc<"athlon-4",        [FeatureX87, FeatureSlowUAMem16, FeatureSSE1,
                               Feature3DNowA, FeatureFXSR, FeatureSlowBTMem,
                               FeatureSlowSHLD]>;
def : Proc<"athlon-xp",       [FeatureX87, FeatureSlowUAMem16, FeatureSSE1,
                               Feature3DNowA, FeatureFXSR, FeatureSlowBTMem,
                               FeatureSlowSHLD]>;
def : Proc<"athlon-mp",       [FeatureX87, FeatureSlowUAMem16, FeatureSSE1,
                               Feature3DNowA, FeatureFXSR, FeatureSlowBTMem,
                               FeatureSlowSHLD]>;
def : Proc<"k8",              [FeatureX87, FeatureSlowUAMem16, FeatureSSE2,
                               Feature3DNowA, FeatureFXSR, Feature64Bit,
                               FeatureSlowBTMem, FeatureSlowSHLD]>;
def : Proc<"opteron",         [FeatureX87, FeatureSlowUAMem16, FeatureSSE2,
                               Feature3DNowA, FeatureFXSR, Feature64Bit,
                               FeatureSlowBTMem, FeatureSlowSHLD]>;
def : Proc<"athlon64",        [FeatureX87, FeatureSlowUAMem16, FeatureSSE2,
                               Feature3DNowA, FeatureFXSR, Feature64Bit,
                               FeatureSlowBTMem, FeatureSlowSHLD]>;
def : Proc<"athlon-fx",       [FeatureX87, FeatureSlowUAMem16, FeatureSSE2,
                               Feature3DNowA, FeatureFXSR, Feature64Bit,
                               FeatureSlowBTMem, FeatureSlowSHLD]>;
def : Proc<"k8-sse3",         [FeatureX87, FeatureSlowUAMem16, FeatureSSE3,
                               Feature3DNowA, FeatureFXSR, FeatureCMPXCHG16B,
                               FeatureSlowBTMem, FeatureSlowSHLD]>;
def : Proc<"opteron-sse3",    [FeatureX87, FeatureSlowUAMem16, FeatureSSE3,
                               Feature3DNowA, FeatureFXSR, FeatureCMPXCHG16B,
                               FeatureSlowBTMem, FeatureSlowSHLD]>;
def : Proc<"athlon64-sse3",   [FeatureX87, FeatureSlowUAMem16, FeatureSSE3,
                               Feature3DNowA, FeatureFXSR, FeatureCMPXCHG16B,
                               FeatureSlowBTMem, FeatureSlowSHLD]>;
def : Proc<"amdfam10",        [FeatureX87, FeatureSSE4A, Feature3DNowA,
                               FeatureFXSR, FeatureCMPXCHG16B, FeatureLZCNT,
                               FeaturePOPCNT, FeatureSlowBTMem,
                               FeatureSlowSHLD]>;
def : Proc<"barcelona",       [FeatureX87, FeatureSSE4A, Feature3DNowA,
                               FeatureFXSR, FeatureCMPXCHG16B, FeatureLZCNT,
                               FeaturePOPCNT, FeatureSlowBTMem,
                               FeatureSlowSHLD]>;

// Bobcat
def : Proc<"btver1", [
  FeatureX87,
  FeatureMMX,
  FeatureSSSE3,
  FeatureSSE4A,
  FeatureFXSR,
  FeatureCMPXCHG16B,
  FeaturePRFCHW,
  FeatureLZCNT,
  FeaturePOPCNT,
  FeatureXSAVE,
  FeatureSlowSHLD,
  FeatureLAHFSAHF
]>;

// Jaguar
def : ProcessorModel<"btver2", BtVer2Model, [
  FeatureX87,
  FeatureMMX,
  FeatureAVX,
  FeatureFXSR,
  FeatureSSE4A,
  FeatureCMPXCHG16B,
  FeaturePRFCHW,
  FeatureAES,
  FeaturePCLMUL,
  FeatureBMI,
  FeatureF16C,
  FeatureMOVBE,
  FeatureLZCNT,
  FeaturePOPCNT,
  FeatureXSAVE,
  FeatureXSAVEOPT,
  FeatureSlowSHLD,
  FeatureLAHFSAHF,
  FeatureFastPartialYMMWrite
]>;

// Bulldozer
def : Proc<"bdver1", [
  FeatureX87,
  FeatureXOP,
  FeatureFMA4,
  FeatureCMPXCHG16B,
  FeatureAES,
  FeaturePRFCHW,
  FeaturePCLMUL,
  FeatureMMX,
  FeatureAVX,
  FeatureFXSR,
  FeatureSSE4A,
  FeatureLZCNT,
  FeaturePOPCNT,
  FeatureXSAVE,
  FeatureSlowSHLD,
  FeatureLAHFSAHF
]>;
// Piledriver
def : Proc<"bdver2", [
  FeatureX87,
  FeatureXOP,
  FeatureFMA4,
  FeatureCMPXCHG16B,
  FeatureAES,
  FeaturePRFCHW,
  FeaturePCLMUL,
  FeatureMMX,
  FeatureAVX,
  FeatureFXSR,
  FeatureSSE4A,
  FeatureF16C,
  FeatureLZCNT,
  FeaturePOPCNT,
  FeatureXSAVE,
  FeatureBMI,
  FeatureTBM,
  FeatureFMA,
  FeatureSlowSHLD,
  FeatureLAHFSAHF
]>;

// Steamroller
def : Proc<"bdver3", [
  FeatureX87,
  FeatureXOP,
  FeatureFMA4,
  FeatureCMPXCHG16B,
  FeatureAES,
  FeaturePRFCHW,
  FeaturePCLMUL,
  FeatureMMX,
  FeatureAVX,
  FeatureFXSR,
  FeatureSSE4A,
  FeatureF16C,
  FeatureLZCNT,
  FeaturePOPCNT,
  FeatureXSAVE,
  FeatureBMI,
  FeatureTBM,
  FeatureFMA,
  FeatureXSAVEOPT,
  FeatureSlowSHLD,
  FeatureFSGSBase,
  FeatureLAHFSAHF
]>;

// Excavator
def : Proc<"bdver4", [
  FeatureX87,
  FeatureMMX,
  FeatureAVX2,
  FeatureFXSR,
  FeatureXOP,
  FeatureFMA4,
  FeatureCMPXCHG16B,
  FeatureAES,
  FeaturePRFCHW,
  FeaturePCLMUL,
  FeatureF16C,
  FeatureLZCNT,
  FeaturePOPCNT,
  FeatureXSAVE,
  FeatureBMI,
  FeatureBMI2,
  FeatureTBM,
  FeatureFMA,
  FeatureXSAVEOPT,
  FeatureFSGSBase,
  FeatureLAHFSAHF
]>;

def : Proc<"geode",           [FeatureX87, FeatureSlowUAMem16, Feature3DNowA]>;

def : Proc<"winchip-c6",      [FeatureX87, FeatureSlowUAMem16, FeatureMMX]>;
def : Proc<"winchip2",        [FeatureX87, FeatureSlowUAMem16, Feature3DNow]>;
def : Proc<"c3",              [FeatureX87, FeatureSlowUAMem16, Feature3DNow]>;
def : Proc<"c3-2",            [FeatureX87, FeatureSlowUAMem16, FeatureMMX,
                               FeatureSSE1, FeatureFXSR]>;

// We also provide a generic 64-bit specific x86 processor model which tries to
// be good for modern chips without enabling instruction set encodings past the
// basic SSE2 and 64-bit ones. It disables slow things from any mainstream and
// modern 64-bit x86 chip, and enables features that are generally beneficial.
//
// We currently use the Sandy Bridge model as the default scheduling model as
// we use it across Nehalem, Westmere, Sandy Bridge, and Ivy Bridge which
// covers a huge swath of x86 processors. If there are specific scheduling
// knobs which need to be tuned differently for AMD chips, we might consider
// forming a common base for them.
def : ProcessorModel<"x86-64", SandyBridgeModel,
                     [FeatureX87, FeatureMMX, FeatureSSE2, FeatureFXSR,
                      Feature64Bit, FeatureSlowBTMem ]>;

//===----------------------------------------------------------------------===//
// Register File Description
//===----------------------------------------------------------------------===//

include "X86RegisterInfo.td"

//===----------------------------------------------------------------------===//
// Instruction Descriptions
//===----------------------------------------------------------------------===//

include "X86InstrInfo.td"

def X86InstrInfo : InstrInfo;

//===----------------------------------------------------------------------===//
// Calling Conventions
//===----------------------------------------------------------------------===//

include "X86CallingConv.td"


//===----------------------------------------------------------------------===//
// Assembly Parser
//===----------------------------------------------------------------------===//

def ATTAsmParserVariant : AsmParserVariant {
  int Variant = 0;

  // Variant name.
  string Name = "att";

  // Discard comments in assembly strings.
  string CommentDelimiter = "#";

  // Recognize hard coded registers.
  string RegisterPrefix = "%";
}

def IntelAsmParserVariant : AsmParserVariant {
  int Variant = 1;

  // Variant name.
  string Name = "intel";

  // Discard comments in assembly strings.
  string CommentDelimiter = ";";

  // Recognize hard coded registers.
  string RegisterPrefix = "";
}

//===----------------------------------------------------------------------===//
// Assembly Printers
//===----------------------------------------------------------------------===//

// The X86 target supports two different syntaxes for emitting machine code.
// This is controlled by the -x86-asm-syntax={att|intel}
def ATTAsmWriter : AsmWriter {
  string AsmWriterClassName  = "ATTInstPrinter";
  int Variant = 0;
}
def IntelAsmWriter : AsmWriter {
  string AsmWriterClassName  = "IntelInstPrinter";
  int Variant = 1;
}

def X86 : Target {
  // Information about the instructions...
  let InstructionSet = X86InstrInfo;
  let AssemblyParserVariants = [ATTAsmParserVariant, IntelAsmParserVariant];
  let AssemblyWriters = [ATTAsmWriter, IntelAsmWriter];
}<|MERGE_RESOLUTION|>--- conflicted
+++ resolved
@@ -413,13 +413,8 @@
 
 // SSE is not listed here since llvm treats AVX as a reimplementation of SSE,
 // rather than a superset.
-<<<<<<< HEAD
-def ProcIntelSNB : SubtargetFeature<"snb", "X86ProcFamily", "IntelSNB",
-                                    " Intel SandyBridge Processor", [
-  FeatureX87,
-=======
 def SNBFeatures : ProcessorFeatures<[], [
->>>>>>> abcee45b
+  FeatureX87,
   FeatureMMX,
   FeatureAVX,
   FeatureFXSR,
