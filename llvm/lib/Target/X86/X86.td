--- conflicted
+++ resolved
@@ -191,23 +191,14 @@
                                             "HasVP2INTERSECT", "true",
                                             "Enable AVX-512 vp2intersect",
                                             [FeatureAVX512]>;
-<<<<<<< HEAD
-#if INTEL_CUSTOMIZATION
-// FIXME: FP16 scalar intrinsics use the type v8f16, which is supposed to be
-// guarded under condition hasVLX. So we imply it in FeatureFP16 currently.
-// FIXME: FP16 conversion between f16 and i64 customise type v8i64, which is
-=======
 // FIXME: FP16 scalar intrinsics use the type v8f16, which is supposed to be
 // guarded under condition hasVLX. So we imply it in FeatureFP16 currently.
 // FIXME: FP16 conversion between f16 and i64 customize type v8i64, which is
->>>>>>> 6f7f5b54
 // supposed to be guarded under condition hasDQI. So we imply it in FeatureFP16
 // currently.
 def FeatureFP16    : SubtargetFeature<"avx512fp16", "HasFP16", "true",
                            "Support 16-bit floating point",
                            [FeatureBWI, FeatureVLX, FeatureDQI]>;
-<<<<<<< HEAD
-#endif // INTEL_CUSTOMIZATION
 
 #if INTEL_CUSTOMIZATION
 #if INTEL_FEATURE_ISA_AVX_DOTPROD_INT8
@@ -275,8 +266,6 @@
 
 #endif // INTEL_CUSTOMIZATION
 
-=======
->>>>>>> 6f7f5b54
 def FeaturePCLMUL  : SubtargetFeature<"pclmul", "HasPCLMUL", "true",
                          "Enable packed carry-less multiplication instructions",
                                [FeatureSSE2]>;
@@ -1222,13 +1211,7 @@
                                                   FeatureCLDEMOTE,
                                                   FeatureWAITPKG,
                                                   FeaturePTWRITE,
-<<<<<<< HEAD
-#if INTEL_CUSTOMIZATION
                                                   FeatureFP16,
-#endif // INTEL_CUSTOMIZATION
-=======
-                                                  FeatureFP16,
->>>>>>> 6f7f5b54
                                                   FeatureAVXVNNI,
                                                   FeatureTSXLDTRK,
                                                   FeatureENQCMD,
