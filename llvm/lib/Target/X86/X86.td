--- conflicted
+++ resolved
@@ -1607,7 +1607,6 @@
                 ProcessorFeatures.CNLFeatures, ProcessorFeatures.CNLTuning>;
 def : ProcModel<"icelake-client", SkylakeServerModel,
                 ProcessorFeatures.ICLFeatures, ProcessorFeatures.ICLTuning>;
-<<<<<<< HEAD
 #if INTEL_CUSTOMIZATION
 #if INTEL_FEATURE_CPU_RKL
 def : ProcModel<"rocketlake", SkylakeServerModel,
@@ -1615,10 +1614,8 @@
                 ProcessorFeatures.ICLTuning>;
 #endif // INTEL_FEATURE_CPU_RKL
 #endif // INTEL_CUSTOMIZATION
-=======
 def : ProcModel<"rocketlake", SkylakeServerModel,
                 ProcessorFeatures.ICLFeatures, ProcessorFeatures.ICLTuning>;
->>>>>>> 3fc1fe8d
 def : ProcModel<"icelake-server", SkylakeServerModel,
                 ProcessorFeatures.ICXFeatures, ProcessorFeatures.ICXTuning>;
 def : ProcModel<"tigerlake", SkylakeServerModel,
