--- conflicted
+++ resolved
@@ -1745,13 +1745,8 @@
 // NOTE: CMPXCHG8B is here for legacy compatibility so that it is only disabled
 // if i386/i486 is specifically requested.
 // NOTE: 64Bit is here as "generic" is the default llc CPU. The X86Subtarget
-<<<<<<< HEAD
-// constructor checks that any CPU used in 64-bit mode has Feature64Bit enabled.
-// It has no effect on code generation.
-=======
 // constructor checks that any CPU used in 64-bit mode has FeatureX86_64
 // enabled. It has no effect on code generation.
->>>>>>> f7db7f67
 // NOTE: As a default tuning, "generic" aims to produce code optimized for the
 // most common X86 processors. The tunings might be changed over time. It is
 // recommended to use "x86-64" in lit tests for consistency.
