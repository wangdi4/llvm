--- conflicted
+++ resolved
@@ -1074,7 +1074,6 @@
 def CSR_64_Intel_OCL_BI_AVX512 : CalleeSavedRegs<(add RBX, RDI, RSI, R14, R15,
                                                   (sequence "ZMM%u", 16, 31),
                                                   K4, K5, K6, K7)>;
-<<<<<<< HEAD
 // if INTEL_CUSTOMIZATION
 
 // Intel SVML
@@ -1110,8 +1109,6 @@
                                                 (sequence "R%u", 12, 15),
                                                 (sequence "XMM%u", 8, 15))>;
 // endif INTEL_CUSTOMIZATION
-=======
 
 // Only R12 is preserved for PHP calls in HHVM.
-def CSR_64_HHVM : CalleeSavedRegs<(add R12)>;
->>>>>>> 7978c600
+def CSR_64_HHVM : CalleeSavedRegs<(add R12)>;