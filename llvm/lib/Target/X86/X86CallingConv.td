--- conflicted
+++ resolved
@@ -705,33 +705,10 @@
   CCIfType<[v16i1], CCPromoteToType<v16i8>>,
   CCIfType<[v32i1], CCPromoteToType<v32i8>>,
   CCIfType<[v64i1], CCPromoteToType<v64i8>>,
-<<<<<<< HEAD
 
   // The first 4 SSE vector arguments are passed in XMM registers.
   CCIfNotVarArg<CCIfType<[v16i8, v8i16, v4i32, v2i64, v4f32, v2f64],
                 CCAssignToReg<[XMM0, XMM1, XMM2, XMM3]>>>,
-
-  // The first 4 AVX 256-bit vector arguments are passed in YMM registers.
-  CCIfNotVarArg<CCIfType<[v32i8, v16i16, v8i32, v4i64, v8f32, v4f64],
-                CCIfSubtarget<"hasFp256()",
-                CCAssignToReg<[YMM0, YMM1, YMM2, YMM3]>>>>,
-
-  // The first 4 AVX 512-bit vector arguments are passed in ZMM registers.
-  CCIfNotVarArg<CCIfType<[v64i8, v32i16, v16i32, v8i64, v16f32, v8f64],
-                CCAssignToReg<[ZMM0, ZMM1, ZMM2, ZMM3]>>>,
-
-  // Other SSE vectors get 16-byte stack slots that are 16-byte aligned.
-  CCIfType<[v16i8, v8i16, v4i32, v2i64, v4f32, v2f64], CCAssignToStack<16, 16>>,
-
-  // 256-bit AVX vectors get 32-byte stack slots that are 32-byte aligned.
-  CCIfType<[v32i8, v16i16, v8i32, v4i64, v8f32, v4f64],
-           CCAssignToStack<32, 32>>,
-
-  // 512-bit AVX 512-bit vectors get 64-byte stack slots that are 64-byte aligned.
-  CCIfType<[v64i8, v32i16, v16i32, v8i64, v16f32, v8f64],
-           CCAssignToStack<64, 64>>,
-=======
->>>>>>> 851d2f11
 
   // __m64 vectors get 8-byte stack slots that are 4-byte aligned. They are
   // passed in the parameter area.
