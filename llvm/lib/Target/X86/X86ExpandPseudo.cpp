--- conflicted
+++ resolved
@@ -478,7 +478,6 @@
   case TargetOpcode::ICALL_BRANCH_FUNNEL:
     ExpandICallBranchFunnel(&MBB, MBBI);
     return true;
-<<<<<<< HEAD
 #if INTEL_CUSTOMIZATION
 #if INTEL_FEATURE_ISA_AMX_LNC
   case X86::TILE16MOVEPseudo: {
@@ -505,12 +504,10 @@
   }
 #endif // INTEL_FEATURE_ISA_AMX_LNC
 #endif // INTEL_CUSTOMIZATION
-=======
   case X86::PLDTILECFGV: {
     MI.setDesc(TII->get(X86::LDTILECFG));
     return true;
   }
->>>>>>> 77e2e5e0
   case X86::PTILELOADDV: {
     for (unsigned i = 2; i > 0; --i)
       MI.RemoveOperand(i);
