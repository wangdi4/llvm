--- conflicted
+++ resolved
@@ -461,7 +461,6 @@
   case TargetOpcode::ICALL_BRANCH_FUNNEL:
     ExpandICallBranchFunnel(&MBB, MBBI);
     return true;
-<<<<<<< HEAD
 #if INTEL_CUSTOMIZATION
 #if INTEL_FEATURE_ISA_AMX_LNC
   case X86::TILE16MOVEPseudo: {
@@ -488,18 +487,6 @@
   }
 #endif // INTEL_FEATURE_ISA_AMX_LNC
 #endif // INTEL_CUSTOMIZATION
-  case X86::PLDTILECFG: {
-    MI.RemoveOperand(0);
-    MI.setDesc(TII->get(X86::LDTILECFG));
-    return true;
-  }
-  case X86::PSTTILECFG: {
-    MI.RemoveOperand(MI.getNumOperands() - 1); // Remove $tmmcfg
-    MI.setDesc(TII->get(X86::STTILECFG));
-    return true;
-  }
-=======
->>>>>>> 20013d02
   case X86::PTILELOADDV: {
     for (unsigned i = 2; i > 0; --i)
       MI.RemoveOperand(i);
