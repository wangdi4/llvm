--- conflicted
+++ resolved
@@ -49,7 +49,6 @@
 /// This will prevent a stall when returning on the Atom.
 FunctionPass *createX86PadShortFunctions();
 
-<<<<<<< HEAD
 #if INTEL_CUSTOMIZATION
 /// This pass performs Fused-Multiply-Add transformations.
 FunctionPass *createX86GlobalFMAPass();
@@ -61,10 +60,7 @@
 FunctionPass *createX86FixupBWInsts();
 #endif // INTEL_CUSTOMIZATION
 
-/// Return a a pass that selectively replaces certain instructions (like add,
-=======
 /// Return a pass that selectively replaces certain instructions (like add,
->>>>>>> 24557011
 /// sub, inc, dec, some shifts, and some multiplies) by equivalent LEA
 /// instructions, in order to eliminate execution delays in some processors.
 FunctionPass *createX86FixupLEAs();
