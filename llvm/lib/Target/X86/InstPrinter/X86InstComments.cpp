--- conflicted
+++ resolved
@@ -131,15 +131,9 @@
     // FALL THROUGH.
   case X86::BLENDPDrmi:
   case X86::VBLENDPDrmi:
-<<<<<<< HEAD
-    if(MI->getOperand(MI->getNumOperands()-1).isImm())
+    if (MI->getOperand(MI->getNumOperands() - 1).isImm())
       DecodeBLENDMask(MVT::v2f64,
-                      MI->getOperand(MI->getNumOperands()-1).getImm(),
-=======
-    if (MI->getOperand(MI->getNumOperands() - 1).isImm())
-      DecodeBLENDMask(MVT::v2f64,
-                      MI->getOperand(MI->getNumOperands() - 1).getImm(),
->>>>>>> 6c12e2db
+                      MI->getOperand(MI->getNumOperands() - 1).getImm(),
                       ShuffleMask);
     Src1Name = getRegName(MI->getOperand(1).getReg());
     DestName = getRegName(MI->getOperand(0).getReg());
@@ -148,15 +142,9 @@
     Src2Name = getRegName(MI->getOperand(2).getReg());
     // FALL THROUGH.
   case X86::VBLENDPDYrmi:
-<<<<<<< HEAD
-    if(MI->getOperand(MI->getNumOperands()-1).isImm())
+    if (MI->getOperand(MI->getNumOperands() - 1).isImm())
       DecodeBLENDMask(MVT::v4f64,
-                      MI->getOperand(MI->getNumOperands()-1).getImm(),
-=======
-    if (MI->getOperand(MI->getNumOperands() - 1).isImm())
-      DecodeBLENDMask(MVT::v4f64,
-                      MI->getOperand(MI->getNumOperands() - 1).getImm(),
->>>>>>> 6c12e2db
+                      MI->getOperand(MI->getNumOperands() - 1).getImm(),
                       ShuffleMask);
     Src1Name = getRegName(MI->getOperand(1).getReg());
     DestName = getRegName(MI->getOperand(0).getReg());
@@ -168,15 +156,9 @@
     // FALL THROUGH.
   case X86::BLENDPSrmi:
   case X86::VBLENDPSrmi:
-<<<<<<< HEAD
-    if(MI->getOperand(MI->getNumOperands()-1).isImm())
+    if (MI->getOperand(MI->getNumOperands() - 1).isImm())
       DecodeBLENDMask(MVT::v4f32,
-                      MI->getOperand(MI->getNumOperands()-1).getImm(),
-=======
-    if (MI->getOperand(MI->getNumOperands() - 1).isImm())
-      DecodeBLENDMask(MVT::v4f32,
-                      MI->getOperand(MI->getNumOperands() - 1).getImm(),
->>>>>>> 6c12e2db
+                      MI->getOperand(MI->getNumOperands() - 1).getImm(),
                       ShuffleMask);
     Src1Name = getRegName(MI->getOperand(1).getReg());
     DestName = getRegName(MI->getOperand(0).getReg());
@@ -185,15 +167,9 @@
     Src2Name = getRegName(MI->getOperand(2).getReg());
     // FALL THROUGH.
   case X86::VBLENDPSYrmi:
-<<<<<<< HEAD
-    if(MI->getOperand(MI->getNumOperands()-1).isImm())
+    if (MI->getOperand(MI->getNumOperands() - 1).isImm())
       DecodeBLENDMask(MVT::v8f32,
-                      MI->getOperand(MI->getNumOperands()-1).getImm(),
-=======
-    if (MI->getOperand(MI->getNumOperands() - 1).isImm())
-      DecodeBLENDMask(MVT::v8f32,
-                      MI->getOperand(MI->getNumOperands() - 1).getImm(),
->>>>>>> 6c12e2db
+                      MI->getOperand(MI->getNumOperands() - 1).getImm(),
                       ShuffleMask);
     Src1Name = getRegName(MI->getOperand(1).getReg());
     DestName = getRegName(MI->getOperand(0).getReg());
@@ -205,15 +181,9 @@
     // FALL THROUGH.
   case X86::PBLENDWrmi:
   case X86::VPBLENDWrmi:
-<<<<<<< HEAD
-    if(MI->getOperand(MI->getNumOperands()-1).isImm())
+    if (MI->getOperand(MI->getNumOperands() - 1).isImm())
       DecodeBLENDMask(MVT::v8i16,
-                      MI->getOperand(MI->getNumOperands()-1).getImm(),
-=======
-    if (MI->getOperand(MI->getNumOperands() - 1).isImm())
-      DecodeBLENDMask(MVT::v8i16,
-                      MI->getOperand(MI->getNumOperands() - 1).getImm(),
->>>>>>> 6c12e2db
+                      MI->getOperand(MI->getNumOperands() - 1).getImm(),
                       ShuffleMask);
     Src1Name = getRegName(MI->getOperand(1).getReg());
     DestName = getRegName(MI->getOperand(0).getReg());
@@ -222,15 +192,9 @@
     Src2Name = getRegName(MI->getOperand(2).getReg());
     // FALL THROUGH.
   case X86::VPBLENDWYrmi:
-<<<<<<< HEAD
-    if(MI->getOperand(MI->getNumOperands()-1).isImm())
+    if (MI->getOperand(MI->getNumOperands() - 1).isImm())
       DecodeBLENDMask(MVT::v16i16,
-                      MI->getOperand(MI->getNumOperands()-1).getImm(),
-=======
-    if (MI->getOperand(MI->getNumOperands() - 1).isImm())
-      DecodeBLENDMask(MVT::v16i16,
-                      MI->getOperand(MI->getNumOperands() - 1).getImm(),
->>>>>>> 6c12e2db
+                      MI->getOperand(MI->getNumOperands() - 1).getImm(),
                       ShuffleMask);
     Src1Name = getRegName(MI->getOperand(1).getReg());
     DestName = getRegName(MI->getOperand(0).getReg());
@@ -240,15 +204,9 @@
     Src2Name = getRegName(MI->getOperand(2).getReg());
     // FALL THROUGH.
   case X86::VPBLENDDrmi:
-<<<<<<< HEAD
-    if(MI->getOperand(MI->getNumOperands()-1).isImm())
+    if (MI->getOperand(MI->getNumOperands() - 1).isImm())
       DecodeBLENDMask(MVT::v4i32,
-                      MI->getOperand(MI->getNumOperands()-1).getImm(),
-=======
-    if (MI->getOperand(MI->getNumOperands() - 1).isImm())
-      DecodeBLENDMask(MVT::v4i32,
-                      MI->getOperand(MI->getNumOperands() - 1).getImm(),
->>>>>>> 6c12e2db
+                      MI->getOperand(MI->getNumOperands() - 1).getImm(),
                       ShuffleMask);
     Src1Name = getRegName(MI->getOperand(1).getReg());
     DestName = getRegName(MI->getOperand(0).getReg());
@@ -258,15 +216,9 @@
     Src2Name = getRegName(MI->getOperand(2).getReg());
     // FALL THROUGH.
   case X86::VPBLENDDYrmi:
-<<<<<<< HEAD
-    if(MI->getOperand(MI->getNumOperands()-1).isImm())
+    if (MI->getOperand(MI->getNumOperands() - 1).isImm())
       DecodeBLENDMask(MVT::v8i32,
-                      MI->getOperand(MI->getNumOperands()-1).getImm(),
-=======
-    if (MI->getOperand(MI->getNumOperands() - 1).isImm())
-      DecodeBLENDMask(MVT::v8i32,
-                      MI->getOperand(MI->getNumOperands() - 1).getImm(),
->>>>>>> 6c12e2db
+                      MI->getOperand(MI->getNumOperands() - 1).getImm(),
                       ShuffleMask);
     Src1Name = getRegName(MI->getOperand(1).getReg());
     DestName = getRegName(MI->getOperand(0).getReg());
@@ -280,13 +232,8 @@
   case X86::VINSERTPSrm:
     DestName = getRegName(MI->getOperand(0).getReg());
     Src1Name = getRegName(MI->getOperand(1).getReg());
-<<<<<<< HEAD
-    if(MI->getOperand(MI->getNumOperands()-1).isImm())
-      DecodeINSERTPSMask(MI->getOperand(MI->getNumOperands()-1).getImm(),
-=======
     if (MI->getOperand(MI->getNumOperands() - 1).isImm())
       DecodeINSERTPSMask(MI->getOperand(MI->getNumOperands() - 1).getImm(),
->>>>>>> 6c12e2db
                          ShuffleMask);
     break;
 
@@ -364,30 +311,18 @@
   case X86::VPSLLDQri:
     Src1Name = getRegName(MI->getOperand(1).getReg());
     DestName = getRegName(MI->getOperand(0).getReg());
-<<<<<<< HEAD
-    if(MI->getOperand(MI->getNumOperands()-1).isImm())
-      DecodePSLLDQMask(MVT::v16i8,
-                       MI->getOperand(MI->getNumOperands()-1).getImm(),
-=======
     if (MI->getOperand(MI->getNumOperands() - 1).isImm())
       DecodePSLLDQMask(MVT::v16i8,
                        MI->getOperand(MI->getNumOperands() - 1).getImm(),
->>>>>>> 6c12e2db
                        ShuffleMask);
     break;
 
   case X86::VPSLLDQYri:
     Src1Name = getRegName(MI->getOperand(1).getReg());
     DestName = getRegName(MI->getOperand(0).getReg());
-<<<<<<< HEAD
-    if(MI->getOperand(MI->getNumOperands()-1).isImm())
-      DecodePSLLDQMask(MVT::v32i8,
-                       MI->getOperand(MI->getNumOperands()-1).getImm(),
-=======
     if (MI->getOperand(MI->getNumOperands() - 1).isImm())
       DecodePSLLDQMask(MVT::v32i8,
                        MI->getOperand(MI->getNumOperands() - 1).getImm(),
->>>>>>> 6c12e2db
                        ShuffleMask);
     break;
 
@@ -395,30 +330,18 @@
   case X86::VPSRLDQri:
     Src1Name = getRegName(MI->getOperand(1).getReg());
     DestName = getRegName(MI->getOperand(0).getReg());
-<<<<<<< HEAD
-    if(MI->getOperand(MI->getNumOperands()-1).isImm())
-      DecodePSRLDQMask(MVT::v16i8,
-                       MI->getOperand(MI->getNumOperands()-1).getImm(),
-=======
     if (MI->getOperand(MI->getNumOperands() - 1).isImm())
       DecodePSRLDQMask(MVT::v16i8,
                        MI->getOperand(MI->getNumOperands() - 1).getImm(),
->>>>>>> 6c12e2db
                        ShuffleMask);
     break;
 
   case X86::VPSRLDQYri:
     Src1Name = getRegName(MI->getOperand(1).getReg());
     DestName = getRegName(MI->getOperand(0).getReg());
-<<<<<<< HEAD
-    if(MI->getOperand(MI->getNumOperands()-1).isImm())
-      DecodePSRLDQMask(MVT::v32i8,
-                       MI->getOperand(MI->getNumOperands()-1).getImm(),
-=======
     if (MI->getOperand(MI->getNumOperands() - 1).isImm())
       DecodePSRLDQMask(MVT::v32i8,
                        MI->getOperand(MI->getNumOperands() - 1).getImm(),
->>>>>>> 6c12e2db
                        ShuffleMask);
     break;
 
@@ -430,15 +353,9 @@
   case X86::VPALIGNR128rm:
     Src2Name = getRegName(MI->getOperand(1).getReg());
     DestName = getRegName(MI->getOperand(0).getReg());
-<<<<<<< HEAD
-    if(MI->getOperand(MI->getNumOperands()-1).isImm())
-      DecodePALIGNRMask(MVT::v16i8,
-                        MI->getOperand(MI->getNumOperands()-1).getImm(),
-=======
     if (MI->getOperand(MI->getNumOperands() - 1).isImm())
       DecodePALIGNRMask(MVT::v16i8,
                         MI->getOperand(MI->getNumOperands() - 1).getImm(),
->>>>>>> 6c12e2db
                         ShuffleMask);
     break;
   case X86::VPALIGNR256rr:
@@ -447,15 +364,9 @@
   case X86::VPALIGNR256rm:
     Src2Name = getRegName(MI->getOperand(1).getReg());
     DestName = getRegName(MI->getOperand(0).getReg());
-<<<<<<< HEAD
-    if(MI->getOperand(MI->getNumOperands()-1).isImm())
-      DecodePALIGNRMask(MVT::v32i8,
-                        MI->getOperand(MI->getNumOperands()-1).getImm(),
-=======
     if (MI->getOperand(MI->getNumOperands() - 1).isImm())
       DecodePALIGNRMask(MVT::v32i8,
                         MI->getOperand(MI->getNumOperands() - 1).getImm(),
->>>>>>> 6c12e2db
                         ShuffleMask);
     break;
 
@@ -466,15 +377,9 @@
   case X86::PSHUFDmi:
   case X86::VPSHUFDmi:
     DestName = getRegName(MI->getOperand(0).getReg());
-<<<<<<< HEAD
-    if(MI->getOperand(MI->getNumOperands()-1).isImm())
+    if (MI->getOperand(MI->getNumOperands() - 1).isImm())
       DecodePSHUFMask(MVT::v4i32,
-                      MI->getOperand(MI->getNumOperands()-1).getImm(),
-=======
-    if (MI->getOperand(MI->getNumOperands() - 1).isImm())
-      DecodePSHUFMask(MVT::v4i32,
-                      MI->getOperand(MI->getNumOperands() - 1).getImm(),
->>>>>>> 6c12e2db
+                      MI->getOperand(MI->getNumOperands() - 1).getImm(),
                       ShuffleMask);
     break;
   case X86::VPSHUFDYri:
@@ -482,22 +387,12 @@
     // FALL THROUGH.
   case X86::VPSHUFDYmi:
     DestName = getRegName(MI->getOperand(0).getReg());
-<<<<<<< HEAD
-    if(MI->getOperand(MI->getNumOperands()-1).isImm())
+    if (MI->getOperand(MI->getNumOperands() - 1).isImm())
       DecodePSHUFMask(MVT::v8i32,
-                      MI->getOperand(MI->getNumOperands()-1).getImm(),
-                      ShuffleMask);
-    break;
-
-
-=======
-    if (MI->getOperand(MI->getNumOperands() - 1).isImm())
-      DecodePSHUFMask(MVT::v8i32,
-                      MI->getOperand(MI->getNumOperands() - 1).getImm(),
-                      ShuffleMask);
-    break;
-
->>>>>>> 6c12e2db
+                      MI->getOperand(MI->getNumOperands() - 1).getImm(),
+                      ShuffleMask);
+    break;
+
   case X86::PSHUFHWri:
   case X86::VPSHUFHWri:
     Src1Name = getRegName(MI->getOperand(1).getReg());
@@ -505,15 +400,9 @@
   case X86::PSHUFHWmi:
   case X86::VPSHUFHWmi:
     DestName = getRegName(MI->getOperand(0).getReg());
-<<<<<<< HEAD
-    if(MI->getOperand(MI->getNumOperands()-1).isImm())
-      DecodePSHUFHWMask(MVT::v8i16,
-                        MI->getOperand(MI->getNumOperands()-1).getImm(),
-=======
     if (MI->getOperand(MI->getNumOperands() - 1).isImm())
       DecodePSHUFHWMask(MVT::v8i16,
                         MI->getOperand(MI->getNumOperands() - 1).getImm(),
->>>>>>> 6c12e2db
                         ShuffleMask);
     break;
   case X86::VPSHUFHWYri:
@@ -521,15 +410,9 @@
     // FALL THROUGH.
   case X86::VPSHUFHWYmi:
     DestName = getRegName(MI->getOperand(0).getReg());
-<<<<<<< HEAD
-    if(MI->getOperand(MI->getNumOperands()-1).isImm())
-      DecodePSHUFHWMask(MVT::v16i16,
-                        MI->getOperand(MI->getNumOperands()-1).getImm(),
-=======
     if (MI->getOperand(MI->getNumOperands() - 1).isImm())
       DecodePSHUFHWMask(MVT::v16i16,
                         MI->getOperand(MI->getNumOperands() - 1).getImm(),
->>>>>>> 6c12e2db
                         ShuffleMask);
     break;
   case X86::PSHUFLWri:
@@ -539,15 +422,9 @@
   case X86::PSHUFLWmi:
   case X86::VPSHUFLWmi:
     DestName = getRegName(MI->getOperand(0).getReg());
-<<<<<<< HEAD
-    if(MI->getOperand(MI->getNumOperands()-1).isImm())
-      DecodePSHUFLWMask(MVT::v8i16,
-                        MI->getOperand(MI->getNumOperands()-1).getImm(),
-=======
     if (MI->getOperand(MI->getNumOperands() - 1).isImm())
       DecodePSHUFLWMask(MVT::v8i16,
                         MI->getOperand(MI->getNumOperands() - 1).getImm(),
->>>>>>> 6c12e2db
                         ShuffleMask);
     break;
   case X86::VPSHUFLWYri:
@@ -555,15 +432,9 @@
     // FALL THROUGH.
   case X86::VPSHUFLWYmi:
     DestName = getRegName(MI->getOperand(0).getReg());
-<<<<<<< HEAD
-    if(MI->getOperand(MI->getNumOperands()-1).isImm())
-      DecodePSHUFLWMask(MVT::v16i16,
-                        MI->getOperand(MI->getNumOperands()-1).getImm(),
-=======
     if (MI->getOperand(MI->getNumOperands() - 1).isImm())
       DecodePSHUFLWMask(MVT::v16i16,
                         MI->getOperand(MI->getNumOperands() - 1).getImm(),
->>>>>>> 6c12e2db
                         ShuffleMask);
     break;
 
@@ -751,15 +622,9 @@
     // FALL THROUGH.
   case X86::SHUFPDrmi:
   case X86::VSHUFPDrmi:
-<<<<<<< HEAD
-    if(MI->getOperand(MI->getNumOperands()-1).isImm())
+    if (MI->getOperand(MI->getNumOperands() - 1).isImm())
       DecodeSHUFPMask(MVT::v2f64,
-                      MI->getOperand(MI->getNumOperands()-1).getImm(),
-=======
-    if (MI->getOperand(MI->getNumOperands() - 1).isImm())
-      DecodeSHUFPMask(MVT::v2f64,
-                      MI->getOperand(MI->getNumOperands() - 1).getImm(),
->>>>>>> 6c12e2db
+                      MI->getOperand(MI->getNumOperands() - 1).getImm(),
                       ShuffleMask);
     Src1Name = getRegName(MI->getOperand(1).getReg());
     DestName = getRegName(MI->getOperand(0).getReg());
@@ -768,15 +633,9 @@
     Src2Name = getRegName(MI->getOperand(2).getReg());
     // FALL THROUGH.
   case X86::VSHUFPDYrmi:
-<<<<<<< HEAD
-    if(MI->getOperand(MI->getNumOperands()-1).isImm())
+    if (MI->getOperand(MI->getNumOperands() - 1).isImm())
       DecodeSHUFPMask(MVT::v4f64,
-                      MI->getOperand(MI->getNumOperands()-1).getImm(),
-=======
-    if (MI->getOperand(MI->getNumOperands() - 1).isImm())
-      DecodeSHUFPMask(MVT::v4f64,
-                      MI->getOperand(MI->getNumOperands() - 1).getImm(),
->>>>>>> 6c12e2db
+                      MI->getOperand(MI->getNumOperands() - 1).getImm(),
                       ShuffleMask);
     Src1Name = getRegName(MI->getOperand(1).getReg());
     DestName = getRegName(MI->getOperand(0).getReg());
@@ -788,15 +647,9 @@
     // FALL THROUGH.
   case X86::SHUFPSrmi:
   case X86::VSHUFPSrmi:
-<<<<<<< HEAD
-    if(MI->getOperand(MI->getNumOperands()-1).isImm())
+    if (MI->getOperand(MI->getNumOperands() - 1).isImm())
       DecodeSHUFPMask(MVT::v4f32,
-                      MI->getOperand(MI->getNumOperands()-1).getImm(),
-=======
-    if (MI->getOperand(MI->getNumOperands() - 1).isImm())
-      DecodeSHUFPMask(MVT::v4f32,
-                      MI->getOperand(MI->getNumOperands() - 1).getImm(),
->>>>>>> 6c12e2db
+                      MI->getOperand(MI->getNumOperands() - 1).getImm(),
                       ShuffleMask);
     Src1Name = getRegName(MI->getOperand(1).getReg());
     DestName = getRegName(MI->getOperand(0).getReg());
@@ -805,15 +658,9 @@
     Src2Name = getRegName(MI->getOperand(2).getReg());
     // FALL THROUGH.
   case X86::VSHUFPSYrmi:
-<<<<<<< HEAD
-    if(MI->getOperand(MI->getNumOperands()-1).isImm())
+    if (MI->getOperand(MI->getNumOperands() - 1).isImm())
       DecodeSHUFPMask(MVT::v8f32,
-                      MI->getOperand(MI->getNumOperands()-1).getImm(),
-=======
-    if (MI->getOperand(MI->getNumOperands() - 1).isImm())
-      DecodeSHUFPMask(MVT::v8f32,
-                      MI->getOperand(MI->getNumOperands() - 1).getImm(),
->>>>>>> 6c12e2db
+                      MI->getOperand(MI->getNumOperands() - 1).getImm(),
                       ShuffleMask);
     Src1Name = getRegName(MI->getOperand(1).getReg());
     DestName = getRegName(MI->getOperand(0).getReg());
@@ -927,15 +774,9 @@
     Src1Name = getRegName(MI->getOperand(1).getReg());
     // FALL THROUGH.
   case X86::VPERMILPSmi:
-<<<<<<< HEAD
-    if(MI->getOperand(MI->getNumOperands()-1).isImm())
+    if (MI->getOperand(MI->getNumOperands() - 1).isImm())
       DecodePSHUFMask(MVT::v4f32,
-                      MI->getOperand(MI->getNumOperands()-1).getImm(),
-=======
-    if (MI->getOperand(MI->getNumOperands() - 1).isImm())
-      DecodePSHUFMask(MVT::v4f32,
-                      MI->getOperand(MI->getNumOperands() - 1).getImm(),
->>>>>>> 6c12e2db
+                      MI->getOperand(MI->getNumOperands() - 1).getImm(),
                       ShuffleMask);
     DestName = getRegName(MI->getOperand(0).getReg());
     break;
@@ -943,15 +784,9 @@
     Src1Name = getRegName(MI->getOperand(1).getReg());
     // FALL THROUGH.
   case X86::VPERMILPSYmi:
-<<<<<<< HEAD
-    if(MI->getOperand(MI->getNumOperands()-1).isImm())
+    if (MI->getOperand(MI->getNumOperands() - 1).isImm())
       DecodePSHUFMask(MVT::v8f32,
-                      MI->getOperand(MI->getNumOperands()-1).getImm(),
-=======
-    if (MI->getOperand(MI->getNumOperands() - 1).isImm())
-      DecodePSHUFMask(MVT::v8f32,
-                      MI->getOperand(MI->getNumOperands() - 1).getImm(),
->>>>>>> 6c12e2db
+                      MI->getOperand(MI->getNumOperands() - 1).getImm(),
                       ShuffleMask);
     DestName = getRegName(MI->getOperand(0).getReg());
     break;
@@ -959,15 +794,9 @@
     Src1Name = getRegName(MI->getOperand(1).getReg());
     // FALL THROUGH.
   case X86::VPERMILPDmi:
-<<<<<<< HEAD
-    if(MI->getOperand(MI->getNumOperands()-1).isImm())
+    if (MI->getOperand(MI->getNumOperands() - 1).isImm())
       DecodePSHUFMask(MVT::v2f64,
-                      MI->getOperand(MI->getNumOperands()-1).getImm(),
-=======
-    if (MI->getOperand(MI->getNumOperands() - 1).isImm())
-      DecodePSHUFMask(MVT::v2f64,
-                      MI->getOperand(MI->getNumOperands() - 1).getImm(),
->>>>>>> 6c12e2db
+                      MI->getOperand(MI->getNumOperands() - 1).getImm(),
                       ShuffleMask);
     DestName = getRegName(MI->getOperand(0).getReg());
     break;
@@ -975,15 +804,9 @@
     Src1Name = getRegName(MI->getOperand(1).getReg());
     // FALL THROUGH.
   case X86::VPERMILPDYmi:
-<<<<<<< HEAD
-    if(MI->getOperand(MI->getNumOperands()-1).isImm())
+    if (MI->getOperand(MI->getNumOperands() - 1).isImm())
       DecodePSHUFMask(MVT::v4f64,
-                      MI->getOperand(MI->getNumOperands()-1).getImm(),
-=======
-    if (MI->getOperand(MI->getNumOperands() - 1).isImm())
-      DecodePSHUFMask(MVT::v4f64,
-                      MI->getOperand(MI->getNumOperands() - 1).getImm(),
->>>>>>> 6c12e2db
+                      MI->getOperand(MI->getNumOperands() - 1).getImm(),
                       ShuffleMask);
     DestName = getRegName(MI->getOperand(0).getReg());
     break;
@@ -994,15 +817,9 @@
   case X86::VPERM2F128rm:
   case X86::VPERM2I128rm:
     // For instruction comments purpose, assume the 256-bit vector is v4i64.
-<<<<<<< HEAD
-    if(MI->getOperand(MI->getNumOperands()-1).isImm())
-      DecodeVPERM2X128Mask(MVT::v4i64,
-                           MI->getOperand(MI->getNumOperands()-1).getImm(),
-=======
     if (MI->getOperand(MI->getNumOperands() - 1).isImm())
       DecodeVPERM2X128Mask(MVT::v4i64,
                            MI->getOperand(MI->getNumOperands() - 1).getImm(),
->>>>>>> 6c12e2db
                            ShuffleMask);
     Src1Name = getRegName(MI->getOperand(1).getReg());
     DestName = getRegName(MI->getOperand(0).getReg());
@@ -1013,13 +830,8 @@
     // FALL THROUGH.
   case X86::VPERMQYmi:
   case X86::VPERMPDYmi:
-<<<<<<< HEAD
-    if(MI->getOperand(MI->getNumOperands()-1).isImm())
-      DecodeVPERMMask(MI->getOperand(MI->getNumOperands()-1).getImm(),
-=======
     if (MI->getOperand(MI->getNumOperands() - 1).isImm())
       DecodeVPERMMask(MI->getOperand(MI->getNumOperands() - 1).getImm(),
->>>>>>> 6c12e2db
                       ShuffleMask);
     DestName = getRegName(MI->getOperand(0).getReg());
     break;
@@ -1124,11 +936,7 @@
   if (Src1Name == Src2Name) {
     for (unsigned i = 0, e = ShuffleMask.size(); i != e; ++i) {
       if ((int)ShuffleMask[i] >= 0 && // Not sentinel.
-<<<<<<< HEAD
-          ShuffleMask[i] >= (int)e)        // From second mask.
-=======
           ShuffleMask[i] >= (int)e)   // From second mask.
->>>>>>> 6c12e2db
         ShuffleMask[i] -= e;
     }
   }
@@ -1163,11 +971,7 @@
       ++i;
     }
     OS << ']';
-<<<<<<< HEAD
-    --i;  // For loop increments element #.
-=======
     --i; // For loop increments element #.
->>>>>>> 6c12e2db
   }
   //MI->print(OS, 0);
   OS << "\n";
