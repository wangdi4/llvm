--- conflicted
+++ resolved
@@ -134,7 +134,6 @@
   /// \p MBB will be correctly handled by the target.
   bool canUseAsEpilogue(const MachineBasicBlock &MBB) const override;
 
-<<<<<<< HEAD
 #if INTEL_CUSTOMIZATION
   /// Order the symbols in the local stack.
   /// We want to place the local stack objects in some sort of sensible order.
@@ -144,16 +143,6 @@
                          std::vector<int> &objectsToAllocate) const override;
 #endif // INTEL_CUSTOMIZATION
 
-#if INTEL_CUSTOMIZATION
-  // Cherry picking r252266.
-  /// Sets up EBP and optionally ESI based on the incoming EBP value.  Only
-  /// needed for 32-bit. Used in funclet prologues and at catchret destinations.
-  MachineBasicBlock::iterator
-  restoreWin32EHStackPointers(MachineBasicBlock &MBB,
-                              MachineBasicBlock::iterator MBBI, DebugLoc DL,
-                              bool RestoreSP = false) const;
-#endif // INTEL_CUSTOMIZATION
-=======
   /// Returns true if the target will correctly handle shrink wrapping.
   bool enableShrinkWrapping(const MachineFunction &MF) const override;
 
@@ -165,29 +154,11 @@
                               MachineBasicBlock &MBB,
                               MachineBasicBlock::iterator I, 
                               uint64_t Amount) const;
->>>>>>> 9e934b0c
 
   /// Wraps up getting a CFI index and building a MachineInstr for it.
   void BuildCFI(MachineBasicBlock &MBB, MachineBasicBlock::iterator MBBI,
                 DebugLoc DL, MCCFIInstruction CFIInst) const;
 
-<<<<<<< HEAD
-private:
-  uint64_t calculateMaxStackAlign(const MachineFunction &MF) const;
-
-#if INTEL_CUSTOMIZATION
-  // Cherry picking r252210.
-  /// Aligns the stack pointer by ANDing it with -MaxAlign.
-  void BuildStackAlignAND(MachineBasicBlock &MBB,
-                          MachineBasicBlock::iterator MBBI, DebugLoc DL,
-                          unsigned Reg, uint64_t MaxAlign) const;
-#else // !INTEL_CUSTOMIZATION
-  /// Aligns the stack pointer by ANDing it with -MaxAlign.
-  void BuildStackAlignAND(MachineBasicBlock &MBB,
-                          MachineBasicBlock::iterator MBBI, DebugLoc DL,
-                          uint64_t MaxAlign) const;
-#endif // !INTEL_CUSTOMIZATION
-=======
   /// Sets up EBP and optionally ESI based on the incoming EBP value.  Only
   /// needed for 32-bit. Used in funclet prologues and at catchret destinations.
   MachineBasicBlock::iterator
@@ -219,7 +190,6 @@
   void BuildStackAlignAND(MachineBasicBlock &MBB,
                           MachineBasicBlock::iterator MBBI, DebugLoc DL,
                           unsigned Reg, uint64_t MaxAlign) const;
->>>>>>> 9e934b0c
 
   /// Make small positive stack adjustments using POPs.
   bool adjustStackWithPops(MachineBasicBlock &MBB,
@@ -232,7 +202,6 @@
                                            DebugLoc DL, int64_t Offset,
                                            bool InEpilogue) const;
 
-<<<<<<< HEAD
 #if INTEL_CUSTOMIZATION
   /// Class used by orderFrameObjects to help sort the stack objects.
   class X86FrameSortingObject {
@@ -294,18 +263,7 @@
   };
 #endif // INTEL_CUSTOMIZATION
 
-#if !INTEL_CUSTOMIZATION
-  // Cherry picking r252266, where this is moved to public.
-  /// Sets up EBP and optionally ESI based on the incoming EBP value.  Only
-  /// needed for 32-bit. Used in funclet prologues and at catchret destinations.
-  MachineBasicBlock::iterator
-  restoreWin32EHStackPointers(MachineBasicBlock &MBB,
-                              MachineBasicBlock::iterator MBBI, DebugLoc DL,
-                              bool RestoreSP = false) const;
-#endif // !INTEL_CUSTOMIZATION
-=======
   unsigned getPSPSlotOffsetFromSP(const MachineFunction &MF) const;
->>>>>>> 9e934b0c
 
   unsigned getWinEHFuncletFrameSize(const MachineFunction &MF) const;
 };
