//===- llvm/CodeGen/TileShapeInfo.h - ---------------------------*- C++ -*-===//
//
// Part of the LLVM Project, under the Apache License v2.0 with LLVM Exceptions.
// See https://llvm.org/LICENSE.txt for license information.
// SPDX-License-Identifier: Apache-2.0 WITH LLVM-exception
//
//===----------------------------------------------------------------------===//
//
/// \file Pass to transform <256 x i32> load/store
/// <256 x i32> is bitcasted to x86_amx on X86, and AMX instruction set only
/// provides simple operation on x86_amx. The basic elementwise operation
/// is not supported by AMX. Since x86_amx is bitcasted from vector <256 x i32>
/// and only AMX intrinsics can operate on the type, we need transform
/// load/store <256 x i32> instruction to AMX load/store. If the bitcast can
/// not be combined with load/store, we transform the bitcast to amx load/store
/// and <256 x i32> store/load.
//
//===----------------------------------------------------------------------===//
//
#include "X86.h"
#include "llvm/ADT/PostOrderIterator.h"
#include "llvm/ADT/SmallSet.h"
#include "llvm/Analysis/OptimizationRemarkEmitter.h"
#include "llvm/Analysis/TargetTransformInfo.h"
#include "llvm/CodeGen/Passes.h"
#include "llvm/CodeGen/TargetPassConfig.h"
#include "llvm/CodeGen/ValueTypes.h"
#include "llvm/IR/DataLayout.h"
#include "llvm/IR/Function.h"
#include "llvm/IR/IRBuilder.h"
#include "llvm/IR/Instructions.h"
#include "llvm/IR/IntrinsicInst.h"
#include "llvm/IR/IntrinsicsX86.h"
#include "llvm/IR/PatternMatch.h"
#include "llvm/InitializePasses.h"
#include "llvm/Pass.h"
#include "llvm/Target/TargetMachine.h"

using namespace llvm;
using namespace PatternMatch;

#define DEBUG_TYPE "lower-amx-type"

static AllocaInst *CreateAllocaInst(IRBuilder<> &Builder, BasicBlock *BB) {
  Function &F = *BB->getParent();
  Module *M = BB->getModule();
  const DataLayout &DL = M->getDataLayout();

  Type *V256I32Ty = VectorType::get(Builder.getInt32Ty(), 256, false);
  LLVMContext &Ctx = Builder.getContext();
  auto AllocaAlignment = DL.getPrefTypeAlign(Type::getX86_AMXTy(Ctx));
  unsigned AllocaAS = DL.getAllocaAddrSpace();
  AllocaInst *AllocaRes =
      new AllocaInst(V256I32Ty, AllocaAS, "", &F.getEntryBlock().front());
  AllocaRes->setAlignment(AllocaAlignment);
  return AllocaRes;
}

static std::pair<Value *, Value *> getShape(IntrinsicInst *II, unsigned OpNo) {
  Value *Row = nullptr, *Col = nullptr;
  switch (II->getIntrinsicID()) {
  default:
    llvm_unreachable("Expect amx intrinsics");
  case Intrinsic::x86_tileloadd64_internal:
  case Intrinsic::x86_tilestored64_internal: {
    Row = II->getArgOperand(0);
    Col = II->getArgOperand(1);
    break;
  }
  // a * b + c
  // The shape depends on which operand.
<<<<<<< HEAD
  case Intrinsic::x86_tdpbssd_internal: {
=======
  case Intrinsic::x86_tdpbssd_internal:
  case Intrinsic::x86_tdpbsud_internal:
  case Intrinsic::x86_tdpbusd_internal:
  case Intrinsic::x86_tdpbuud_internal:
  case Intrinsic::x86_tdpbf16ps_internal: {
>>>>>>> 37c1c249
    switch (OpNo) {
    case 3:
      Row = II->getArgOperand(0);
      Col = II->getArgOperand(1);
      break;
    case 4:
      Row = II->getArgOperand(0);
      Col = II->getArgOperand(2);
      break;
    case 5:
      Row = II->getArgOperand(2);
      Col = II->getArgOperand(1);
      break;
    }
    break;
  }
  }

  return std::make_pair(Row, Col);
}

// %src = load <256 x i32>, <256 x i32>* %addr, align 64
// %2 = bitcast <256 x i32> %src to x86_amx
// -->
// %2 = call x86_amx @llvm.x86.tileloadd64.internal(i16 %row, i16 %col,
// i8* %addr, i64 %stride64)
static void combineLoadBitcast(LoadInst *LD, BitCastInst *Bitcast) {
  Value *Row = nullptr, *Col = nullptr;
  Use &U = *(Bitcast->use_begin());
  unsigned OpNo = U.getOperandNo();
  auto *II = cast<IntrinsicInst>(U.getUser());
  std::tie(Row, Col) = getShape(II, OpNo);
  IRBuilder<> Builder(Bitcast);
  // Use the maximun column as stride.
  Value *Stride = Builder.getInt64(64);
  Value *I8Ptr =
      Builder.CreateBitCast(LD->getOperand(0), Builder.getInt8PtrTy());
  std::array<Value *, 4> Args = {Row, Col, I8Ptr, Stride};

  Value *NewInst =
      Builder.CreateIntrinsic(Intrinsic::x86_tileloadd64_internal, None, Args);
  Bitcast->replaceAllUsesWith(NewInst);
}

// %src = call x86_amx @llvm.x86.tileloadd64.internal(%row, %col, %addr,
//                                                    %stride);
// %13 = bitcast x86_amx %src to <256 x i32>
// store <256 x i32> %13, <256 x i32>* %addr, align 64
// -->
// call void @llvm.x86.tilestored64.internal(%row, %col, %addr,
//                                           %stride64, %13)
static void combineBitcastStore(BitCastInst *Bitcast, StoreInst *ST) {

  Value *Tile = Bitcast->getOperand(0);
  auto *II = cast<IntrinsicInst>(Tile);
  // Tile is output from AMX intrinsic. The first operand of the
  // intrinsic is row, the second operand of the intrinsic is column.
  Value *Row = II->getOperand(0);
  Value *Col = II->getOperand(1);
  IRBuilder<> Builder(ST);
  // Use the maximum column as stride. It must be the same with load
  // stride.
  Value *Stride = Builder.getInt64(64);
  Value *I8Ptr =
      Builder.CreateBitCast(ST->getOperand(1), Builder.getInt8PtrTy());
  std::array<Value *, 5> Args = {Row, Col, I8Ptr, Stride, Tile};
  Builder.CreateIntrinsic(Intrinsic::x86_tilestored64_internal, None, Args);
  if (Bitcast->hasOneUse())
    return;
  // %13 = bitcast x86_amx %src to <256 x i32>
  // store <256 x i32> %13, <256 x i32>* %addr, align 64
  // %add = <256 x i32> %13, <256 x i32> %src2
  // -->
  // %13 = bitcast x86_amx %src to <256 x i32>
  // call void @llvm.x86.tilestored64.internal(%row, %col, %addr,
  //                                           %stride64, %13)
  // %14 = load <256 x i32>, %addr
  // %add = <256 x i32> %14, <256 x i32> %src2
  Value *Vec = Builder.CreateLoad(Bitcast->getType(), ST->getOperand(1));
  Bitcast->replaceAllUsesWith(Vec);
}

// transform bitcast to <store, load> instructions.
static bool transformBitcast(BitCastInst *Bitcast) {
  IRBuilder<> Builder(Bitcast);
  AllocaInst *AllocaAddr;
  Value *I8Ptr, *Stride;
  auto *Src = Bitcast->getOperand(0);

  auto Prepare = [&]() {
    AllocaAddr = CreateAllocaInst(Builder, Bitcast->getParent());
    I8Ptr = Builder.CreateBitCast(AllocaAddr, Builder.getInt8PtrTy());
    Stride = Builder.getInt64(64);
  };

  if (Bitcast->getType()->isX86_AMXTy()) {
    // %2 = bitcast <256 x i32> %src to x86_amx
    // -->
    // %addr = alloca <256 x i32>, align 64
    // store <256 x i32> %src, <256 x i32>* %addr, align 64
    // %addr2 = bitcast <256 x i32>* to i8*
    // %2 = call x86_amx @llvm.x86.tileloadd64.internal(i16 %row, i16 %col,
    //                                                  i8* %addr2,
    //                                                  i64 64)
    Use &U = *(Bitcast->use_begin());
    unsigned OpNo = U.getOperandNo();
    auto *II = dyn_cast<IntrinsicInst>(U.getUser());
    if (!II)
      return false; // May be bitcast from x86amx to <256 x i32>.
    Prepare();
    Builder.CreateStore(Src, AllocaAddr);
    // TODO we can pick an constant operand for the shape.
    Value *Row = nullptr, *Col = nullptr;
    std::tie(Row, Col) = getShape(II, OpNo);
    std::array<Value *, 4> Args = {Row, Col, I8Ptr, Stride};
    Value *NewInst = Builder.CreateIntrinsic(
        Intrinsic::x86_tileloadd64_internal, None, Args);
    Bitcast->replaceAllUsesWith(NewInst);
  } else {
    // %2 = bitcast x86_amx %src to <256 x i32>
    // -->
    // %addr = alloca <256 x i32>, align 64
    // %addr2 = bitcast <256 x i32>* to i8*
    // call void @llvm.x86.tilestored64.internal(i16 %row, i16 %col,
    //                                           i8* %addr2, i64 %stride)
    // %2 = load <256 x i32>, <256 x i32>* %addr, align 64
    auto *II = dyn_cast<IntrinsicInst>(Src);
    if (!II)
      return false; // May be bitcast from <256 x i32> to x86amx.
    Prepare();
    Value *Row = II->getOperand(0);
    Value *Col = II->getOperand(1);
    std::array<Value *, 5> Args = {Row, Col, I8Ptr, Stride, Src};
    Builder.CreateIntrinsic(Intrinsic::x86_tilestored64_internal, None, Args);
    Value *NewInst = Builder.CreateLoad(Bitcast->getType(), AllocaAddr);
    Bitcast->replaceAllUsesWith(NewInst);
  }

  return true;
}

namespace {
class X86LowerAMXType {
  Function &Func;

public:
  X86LowerAMXType(Function &F) : Func(F) {}
  bool visit();
};

bool X86LowerAMXType::visit() {
  SmallVector<Instruction *, 8> DeadInsts;

  for (BasicBlock *BB : post_order(&Func)) {
    for (BasicBlock::reverse_iterator II = BB->rbegin(), IE = BB->rend();
         II != IE;) {
      Instruction &Inst = *II++;
      auto *Bitcast = dyn_cast<BitCastInst>(&Inst);
      if (!Bitcast)
        continue;

      Value *Src = Bitcast->getOperand(0);
      if (Bitcast->getType()->isX86_AMXTy()) {
        if (Bitcast->user_empty()) {
          DeadInsts.push_back(Bitcast);
          continue;
        }
        LoadInst *LD = dyn_cast<LoadInst>(Src);
        if (!LD) {
          if (transformBitcast(Bitcast))
            DeadInsts.push_back(Bitcast);
          continue;
        }
        // If load has mutli-user, duplicate a vector load.
        // %src = load <256 x i32>, <256 x i32>* %addr, align 64
        // %2 = bitcast <256 x i32> %src to x86_amx
        // %add = add <256 x i32> %src, <256 x i32> %src2
        // -->
        // %src = load <256 x i32>, <256 x i32>* %addr, align 64
        // %2 = call x86_amx @llvm.x86.tileloadd64.internal(i16 %row, i16 %col,
        //                                            i8* %addr, i64 %stride64)
        // %add = add <256 x i32> %src, <256 x i32> %src2

        // If load has one user, the load will be eliminated in DAG ISel.
        // %src = load <256 x i32>, <256 x i32>* %addr, align 64
        // %2 = bitcast <256 x i32> %src to x86_amx
        // -->
        // %2 = call x86_amx @llvm.x86.tileloadd64.internal(i16 %row, i16 %col,
        //                                            i8* %addr, i64 %stride64)
        combineLoadBitcast(LD, Bitcast);
        DeadInsts.push_back(Bitcast);
        if (LD->hasOneUse())
          DeadInsts.push_back(LD);
      } else if (Src->getType()->isX86_AMXTy()) {
        if (Bitcast->user_empty()) {
          DeadInsts.push_back(Bitcast);
          continue;
        }
        StoreInst *ST = nullptr;
        for (auto UI = Bitcast->use_begin(), UE = Bitcast->use_end();
             UI != UE;) {
          Value *I = (UI++)->getUser();
          ST = dyn_cast<StoreInst>(I);
          if (ST)
            break;
        }
        if (!ST) {
          if (transformBitcast(Bitcast))
            DeadInsts.push_back(Bitcast);
          continue;
        }
        // If bitcast (%13) has one use, combine bitcast and store to amx store.
        // %src = call x86_amx @llvm.x86.tileloadd64.internal(%row, %col, %addr,
        //                                                    %stride);
        // %13 = bitcast x86_amx %src to <256 x i32>
        // store <256 x i32> %13, <256 x i32>* %addr, align 64
        // -->
        // call void @llvm.x86.tilestored64.internal(%row, %col, %addr,
        //                                           %stride64, %13)
        //
        // If bitcast (%13) has multi-use, transform as below.
        // %13 = bitcast x86_amx %src to <256 x i32>
        // store <256 x i32> %13, <256 x i32>* %addr, align 64
        // %add = <256 x i32> %13, <256 x i32> %src2
        // -->
        // %13 = bitcast x86_amx %src to <256 x i32>
        // call void @llvm.x86.tilestored64.internal(%row, %col, %addr,
        //                                           %stride64, %13)
        // %14 = load <256 x i32>, %addr
        // %add = <256 x i32> %14, <256 x i32> %src2
        //
        combineBitcastStore(Bitcast, ST);
        // Delete user first.
        DeadInsts.push_back(ST);
        DeadInsts.push_back(Bitcast);
      }
    }
  }

  bool C = !DeadInsts.empty();

  for (auto *Inst : DeadInsts)
    Inst->eraseFromParent();

  return C;
}
} // anonymous namespace

namespace {

class X86LowerAMXTypeLegacyPass : public FunctionPass {
public:
  static char ID;

  X86LowerAMXTypeLegacyPass() : FunctionPass(ID) {
    initializeX86LowerAMXTypeLegacyPassPass(*PassRegistry::getPassRegistry());
  }

  bool runOnFunction(Function &F) override {
    TargetMachine *TM = &getAnalysis<TargetPassConfig>().getTM<TargetMachine>();
    if (F.hasFnAttribute(Attribute::OptimizeNone) ||
        TM->getOptLevel() == CodeGenOpt::None)
      return false;
    X86LowerAMXType LAT(F);
    bool C = LAT.visit();
    return C;
  }

  void getAnalysisUsage(AnalysisUsage &AU) const override {
    AU.setPreservesCFG();
    AU.addRequired<TargetPassConfig>();
  }
};

} // anonymous namespace

static const char PassName[] = "Lower AMX type for load/store";
char X86LowerAMXTypeLegacyPass::ID = 0;
INITIALIZE_PASS_BEGIN(X86LowerAMXTypeLegacyPass, DEBUG_TYPE, PassName, false,
                      false)
INITIALIZE_PASS_DEPENDENCY(TargetPassConfig)
INITIALIZE_PASS_END(X86LowerAMXTypeLegacyPass, DEBUG_TYPE, PassName, false,
                    false)

FunctionPass *llvm::createX86LowerAMXTypePass() {
  return new X86LowerAMXTypeLegacyPass();
}<|MERGE_RESOLUTION|>--- conflicted
+++ resolved
@@ -69,15 +69,11 @@
   }
   // a * b + c
   // The shape depends on which operand.
-<<<<<<< HEAD
-  case Intrinsic::x86_tdpbssd_internal: {
-=======
   case Intrinsic::x86_tdpbssd_internal:
   case Intrinsic::x86_tdpbsud_internal:
   case Intrinsic::x86_tdpbusd_internal:
   case Intrinsic::x86_tdpbuud_internal:
   case Intrinsic::x86_tdpbf16ps_internal: {
->>>>>>> 37c1c249
     switch (OpNo) {
     case 3:
       Row = II->getArgOperand(0);
