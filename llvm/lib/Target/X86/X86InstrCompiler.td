//===- X86InstrCompiler.td - Compiler Pseudos and Patterns -*- tablegen -*-===//
//
//                     The LLVM Compiler Infrastructure
//
// This file is distributed under the University of Illinois Open Source
// License. See LICENSE.TXT for details.
//
//===----------------------------------------------------------------------===//
//
// This file describes the various pseudo instructions used by the compiler,
// as well as Pat patterns used during instruction selection.
//
//===----------------------------------------------------------------------===//

//===----------------------------------------------------------------------===//
// Pattern Matching Support

def GetLo32XForm : SDNodeXForm<imm, [{
  // Transformation function: get the low 32 bits.
  return getI32Imm((unsigned)N->getZExtValue(), SDLoc(N));
}]>;

def GetLo8XForm : SDNodeXForm<imm, [{
  // Transformation function: get the low 8 bits.
  return getI8Imm((uint8_t)N->getZExtValue(), SDLoc(N));
}]>;


//===----------------------------------------------------------------------===//
// Random Pseudo Instructions.

// PIC base construction.  This expands to code that looks like this:
//     call  $next_inst
//     popl %destreg"
let hasSideEffects = 0, isNotDuplicable = 1, Uses = [ESP, SSP] in
  def MOVPC32r : Ii32<0xE8, Pseudo, (outs GR32:$reg), (ins i32imm:$label),
                      "", []>;


// ADJCALLSTACKDOWN/UP implicitly use/def ESP because they may be expanded into
// a stack adjustment and the codegen must know that they may modify the stack
// pointer before prolog-epilog rewriting occurs.
// Pessimistically assume ADJCALLSTACKDOWN / ADJCALLSTACKUP will become
// sub / add which can clobber EFLAGS.
let Defs = [ESP, EFLAGS, SSP], Uses = [ESP, SSP] in {
def ADJCALLSTACKDOWN32 : I<0, Pseudo, (outs),
                           (ins i32imm:$amt1, i32imm:$amt2, i32imm:$amt3),
                           "#ADJCALLSTACKDOWN",
                           []>,
                          Requires<[NotLP64]>;
def ADJCALLSTACKUP32   : I<0, Pseudo, (outs), (ins i32imm:$amt1, i32imm:$amt2),
                           "#ADJCALLSTACKUP",
                           [(X86callseq_end timm:$amt1, timm:$amt2)]>,
                          Requires<[NotLP64]>;
}
def : Pat<(X86callseq_start timm:$amt1, timm:$amt2),
       (ADJCALLSTACKDOWN32 i32imm:$amt1, i32imm:$amt2, 0)>, Requires<[NotLP64]>;


// ADJCALLSTACKDOWN/UP implicitly use/def RSP because they may be expanded into
// a stack adjustment and the codegen must know that they may modify the stack
// pointer before prolog-epilog rewriting occurs.
// Pessimistically assume ADJCALLSTACKDOWN / ADJCALLSTACKUP will become
// sub / add which can clobber EFLAGS.
let Defs = [RSP, EFLAGS, SSP], Uses = [RSP, SSP] in {
def ADJCALLSTACKDOWN64 : I<0, Pseudo, (outs),
                           (ins i32imm:$amt1, i32imm:$amt2, i32imm:$amt3),
                           "#ADJCALLSTACKDOWN",
                           []>,
                          Requires<[IsLP64]>;
def ADJCALLSTACKUP64   : I<0, Pseudo, (outs), (ins i32imm:$amt1, i32imm:$amt2),
                           "#ADJCALLSTACKUP",
                           [(X86callseq_end timm:$amt1, timm:$amt2)]>,
                          Requires<[IsLP64]>;
}
def : Pat<(X86callseq_start timm:$amt1, timm:$amt2),
        (ADJCALLSTACKDOWN64 i32imm:$amt1, i32imm:$amt2, 0)>, Requires<[IsLP64]>;


// x86-64 va_start lowering magic.
let usesCustomInserter = 1, Defs = [EFLAGS] in {
def VASTART_SAVE_XMM_REGS : I<0, Pseudo,
                              (outs),
                              (ins GR8:$al,
                                   i64imm:$regsavefi, i64imm:$offset,
                                   variable_ops),
                              "#VASTART_SAVE_XMM_REGS $al, $regsavefi, $offset",
                              [(X86vastart_save_xmm_regs GR8:$al,
                                                         imm:$regsavefi,
                                                         imm:$offset),
                               (implicit EFLAGS)]>;

// The VAARG_64 pseudo-instruction takes the address of the va_list,
// and places the address of the next argument into a register.
let Defs = [EFLAGS] in
def VAARG_64 : I<0, Pseudo,
                 (outs GR64:$dst),
                 (ins i8mem:$ap, i32imm:$size, i8imm:$mode, i32imm:$align),
                 "#VAARG_64 $dst, $ap, $size, $mode, $align",
                 [(set GR64:$dst,
                    (X86vaarg64 addr:$ap, imm:$size, imm:$mode, imm:$align)),
                  (implicit EFLAGS)]>;


// When using segmented stacks these are lowered into instructions which first
// check if the current stacklet has enough free memory. If it does, memory is
// allocated by bumping the stack pointer. Otherwise memory is allocated from
// the heap.

let Defs = [EAX, ESP, EFLAGS], Uses = [ESP] in
def SEG_ALLOCA_32 : I<0, Pseudo, (outs GR32:$dst), (ins GR32:$size),
                      "# variable sized alloca for segmented stacks",
                      [(set GR32:$dst,
                         (X86SegAlloca GR32:$size))]>,
                    Requires<[NotLP64]>;

let Defs = [RAX, RSP, EFLAGS], Uses = [RSP] in
def SEG_ALLOCA_64 : I<0, Pseudo, (outs GR64:$dst), (ins GR64:$size),
                      "# variable sized alloca for segmented stacks",
                      [(set GR64:$dst,
                         (X86SegAlloca GR64:$size))]>,
                    Requires<[In64BitMode]>;
}

// Dynamic stack allocation yields a _chkstk or _alloca call for all Windows
// targets.  These calls are needed to probe the stack when allocating more than
// 4k bytes in one go. Touching the stack at 4K increments is necessary to
// ensure that the guard pages used by the OS virtual memory manager are
// allocated in correct sequence.
// The main point of having separate instruction are extra unmodelled effects
// (compared to ordinary calls) like stack pointer change.

let Defs = [EAX, ESP, EFLAGS], Uses = [ESP] in
def WIN_ALLOCA_32 : I<0, Pseudo, (outs), (ins GR32:$size),
                     "# dynamic stack allocation",
                     [(X86WinAlloca GR32:$size)]>,
                     Requires<[NotLP64]>;

let Defs = [RAX, RSP, EFLAGS], Uses = [RSP] in
def WIN_ALLOCA_64 : I<0, Pseudo, (outs), (ins GR64:$size),
                     "# dynamic stack allocation",
                     [(X86WinAlloca GR64:$size)]>,
                     Requires<[In64BitMode]>;


//===----------------------------------------------------------------------===//
// EH Pseudo Instructions
//
let SchedRW = [WriteSystem] in {
let isTerminator = 1, isReturn = 1, isBarrier = 1,
    hasCtrlDep = 1, isCodeGenOnly = 1 in {
def EH_RETURN   : I<0xC3, RawFrm, (outs), (ins GR32:$addr),
                    "ret\t#eh_return, addr: $addr",
                    [(X86ehret GR32:$addr)], IIC_RET>, Sched<[WriteJumpLd]>;

}

let isTerminator = 1, isReturn = 1, isBarrier = 1,
    hasCtrlDep = 1, isCodeGenOnly = 1 in {
def EH_RETURN64   : I<0xC3, RawFrm, (outs), (ins GR64:$addr),
                     "ret\t#eh_return, addr: $addr",
                     [(X86ehret GR64:$addr)], IIC_RET>, Sched<[WriteJumpLd]>;

}

let isTerminator = 1, hasSideEffects = 1, isBarrier = 1, hasCtrlDep = 1,
    isCodeGenOnly = 1, isReturn = 1 in {
  def CLEANUPRET : I<0, Pseudo, (outs), (ins), "# CLEANUPRET", [(cleanupret)]>;

  // CATCHRET needs a custom inserter for SEH.
  let usesCustomInserter = 1 in
    def CATCHRET : I<0, Pseudo, (outs), (ins brtarget32:$dst, brtarget32:$from),
                     "# CATCHRET",
                     [(catchret bb:$dst, bb:$from)]>;
}

let hasSideEffects = 1, hasCtrlDep = 1, isCodeGenOnly = 1,
    usesCustomInserter = 1 in
def CATCHPAD : I<0, Pseudo, (outs), (ins), "# CATCHPAD", [(catchpad)]>;

// This instruction is responsible for re-establishing stack pointers after an
// exception has been caught and we are rejoining normal control flow in the
// parent function or funclet. It generally sets ESP and EBP, and optionally
// ESI. It is only needed for 32-bit WinEH, as the runtime restores CSRs for us
// elsewhere.
let hasSideEffects = 1, hasCtrlDep = 1, isCodeGenOnly = 1 in
def EH_RESTORE : I<0, Pseudo, (outs), (ins), "# EH_RESTORE", []>;

let hasSideEffects = 1, isBarrier = 1, isCodeGenOnly = 1,
    usesCustomInserter = 1 in {
  def EH_SjLj_SetJmp32  : I<0, Pseudo, (outs GR32:$dst), (ins i32mem:$buf),
                            "#EH_SJLJ_SETJMP32",
                            [(set GR32:$dst, (X86eh_sjlj_setjmp addr:$buf))]>,
                          Requires<[Not64BitMode]>;
  def EH_SjLj_SetJmp64  : I<0, Pseudo, (outs GR32:$dst), (ins i64mem:$buf),
                            "#EH_SJLJ_SETJMP64",
                            [(set GR32:$dst, (X86eh_sjlj_setjmp addr:$buf))]>,
                          Requires<[In64BitMode]>;
  let isTerminator = 1 in {
  def EH_SjLj_LongJmp32 : I<0, Pseudo, (outs), (ins i32mem:$buf),
                            "#EH_SJLJ_LONGJMP32",
                            [(X86eh_sjlj_longjmp addr:$buf)]>,
                          Requires<[Not64BitMode]>;
  def EH_SjLj_LongJmp64 : I<0, Pseudo, (outs), (ins i64mem:$buf),
                            "#EH_SJLJ_LONGJMP64",
                            [(X86eh_sjlj_longjmp addr:$buf)]>,
                          Requires<[In64BitMode]>;
  }
}
} // SchedRW

let isBranch = 1, isTerminator = 1, isCodeGenOnly = 1 in {
  def EH_SjLj_Setup : I<0, Pseudo, (outs), (ins brtarget:$dst),
                        "#EH_SjLj_Setup\t$dst", []>;
}

//===----------------------------------------------------------------------===//
// Pseudo instructions used by unwind info.
//
let isPseudo = 1 in {
  def SEH_PushReg : I<0, Pseudo, (outs), (ins i32imm:$reg),
                            "#SEH_PushReg $reg", []>;
  def SEH_SaveReg : I<0, Pseudo, (outs), (ins i32imm:$reg, i32imm:$dst),
                            "#SEH_SaveReg $reg, $dst", []>;
  def SEH_SaveXMM : I<0, Pseudo, (outs), (ins i32imm:$reg, i32imm:$dst),
                            "#SEH_SaveXMM $reg, $dst", []>;
  def SEH_StackAlloc : I<0, Pseudo, (outs), (ins i32imm:$size),
                            "#SEH_StackAlloc $size", []>;
  def SEH_SetFrame : I<0, Pseudo, (outs), (ins i32imm:$reg, i32imm:$offset),
                            "#SEH_SetFrame $reg, $offset", []>;
  def SEH_PushFrame : I<0, Pseudo, (outs), (ins i1imm:$mode),
                            "#SEH_PushFrame $mode", []>;
  def SEH_EndPrologue : I<0, Pseudo, (outs), (ins),
                            "#SEH_EndPrologue", []>;
  def SEH_Epilogue : I<0, Pseudo, (outs), (ins),
                            "#SEH_Epilogue", []>;
}

//===----------------------------------------------------------------------===//
// Pseudo instructions used by segmented stacks.
//

// This is lowered into a RET instruction by MCInstLower.  We need
// this so that we don't have to have a MachineBasicBlock which ends
// with a RET and also has successors.
let isPseudo = 1 in {
def MORESTACK_RET: I<0, Pseudo, (outs), (ins),
                          "", []>;

// This instruction is lowered to a RET followed by a MOV.  The two
// instructions are not generated on a higher level since then the
// verifier sees a MachineBasicBlock ending with a non-terminator.
def MORESTACK_RET_RESTORE_R10 : I<0, Pseudo, (outs), (ins),
                                  "", []>;
}

//===----------------------------------------------------------------------===//
// Alias Instructions
//===----------------------------------------------------------------------===//

// Alias instruction mapping movr0 to xor.
// FIXME: remove when we can teach regalloc that xor reg, reg is ok.
let Defs = [EFLAGS], isReMaterializable = 1, isAsCheapAsAMove = 1,
    isPseudo = 1, AddedComplexity = 10 in
def MOV32r0  : I<0, Pseudo, (outs GR32:$dst), (ins), "",
                 [(set GR32:$dst, 0)], IIC_ALU_NONMEM>, Sched<[WriteZero]>;

// Other widths can also make use of the 32-bit xor, which may have a smaller
// encoding and avoid partial register updates.
let AddedComplexity = 10 in {
def : Pat<(i8 0), (EXTRACT_SUBREG (MOV32r0), sub_8bit)>;
def : Pat<(i16 0), (EXTRACT_SUBREG (MOV32r0), sub_16bit)>;
def : Pat<(i64 0), (SUBREG_TO_REG (i64 0), (MOV32r0), sub_32bit)>;
}

let Predicates = [OptForSize, Not64BitMode],
    AddedComplexity = 10 in {
  // Pseudo instructions for materializing 1 and -1 using XOR+INC/DEC,
  // which only require 3 bytes compared to MOV32ri which requires 5.
  let Defs = [EFLAGS], isReMaterializable = 1, isPseudo = 1 in {
    def MOV32r1 : I<0, Pseudo, (outs GR32:$dst), (ins), "",
                        [(set GR32:$dst, 1)]>;
    def MOV32r_1 : I<0, Pseudo, (outs GR32:$dst), (ins), "",
                        [(set GR32:$dst, -1)]>;
  }

  // MOV16ri is 4 bytes, so the instructions above are smaller.
  def : Pat<(i16 1), (EXTRACT_SUBREG (MOV32r1), sub_16bit)>;
  def : Pat<(i16 -1), (EXTRACT_SUBREG (MOV32r_1), sub_16bit)>;
}

let isReMaterializable = 1, isPseudo = 1, AddedComplexity = 5 in {
// AddedComplexity higher than MOV64ri but lower than MOV32r0 and MOV32r1.
// FIXME: Add itinerary class and Schedule.
def MOV32ImmSExti8 : I<0, Pseudo, (outs GR32:$dst), (ins i32i8imm:$src), "",
                       [(set GR32:$dst, i32immSExt8:$src)]>,
                     Requires<[OptForMinSize, NotWin64WithoutFP]>;
def MOV64ImmSExti8 : I<0, Pseudo, (outs GR64:$dst), (ins i64i8imm:$src), "",
                       [(set GR64:$dst, i64immSExt8:$src)]>,
                     Requires<[OptForMinSize, NotWin64WithoutFP]>;
}

// Materialize i64 constant where top 32-bits are zero. This could theoretically
// use MOV32ri with a SUBREG_TO_REG to represent the zero-extension, however
// that would make it more difficult to rematerialize.
let isReMaterializable = 1, isAsCheapAsAMove = 1,
    isPseudo = 1, hasSideEffects = 0 in
def MOV32ri64 : I<0, Pseudo, (outs GR32:$dst), (ins i64i32imm:$src), "", []>;

// This 64-bit pseudo-move can be used for both a 64-bit constant that is
// actually the zero-extension of a 32-bit constant and for labels in the
// x86-64 small code model.
def mov64imm32 : ComplexPattern<i64, 1, "selectMOV64Imm32", [imm, X86Wrapper]>;

let AddedComplexity = 1 in
def : Pat<(i64 mov64imm32:$src),
          (SUBREG_TO_REG (i64 0), (MOV32ri64 mov64imm32:$src), sub_32bit)>;

// Use sbb to materialize carry bit.
let Uses = [EFLAGS], Defs = [EFLAGS], isPseudo = 1, SchedRW = [WriteALU] in {
// FIXME: These are pseudo ops that should be replaced with Pat<> patterns.
// However, Pat<> can't replicate the destination reg into the inputs of the
// result.
def SETB_C8r : I<0, Pseudo, (outs GR8:$dst), (ins), "",
                 [(set GR8:$dst, (X86setcc_c X86_COND_B, EFLAGS))]>;
def SETB_C16r : I<0, Pseudo, (outs GR16:$dst), (ins), "",
                 [(set GR16:$dst, (X86setcc_c X86_COND_B, EFLAGS))]>;
def SETB_C32r : I<0, Pseudo, (outs GR32:$dst), (ins), "",
                 [(set GR32:$dst, (X86setcc_c X86_COND_B, EFLAGS))]>;
def SETB_C64r : I<0, Pseudo, (outs GR64:$dst), (ins), "",
                 [(set GR64:$dst, (X86setcc_c X86_COND_B, EFLAGS))]>;
} // isCodeGenOnly


def : Pat<(i16 (anyext (i8 (X86setcc_c X86_COND_B, EFLAGS)))),
          (SETB_C16r)>;
def : Pat<(i32 (anyext (i8 (X86setcc_c X86_COND_B, EFLAGS)))),
          (SETB_C32r)>;
def : Pat<(i64 (anyext (i8 (X86setcc_c X86_COND_B, EFLAGS)))),
          (SETB_C64r)>;

def : Pat<(i16 (sext (i8 (X86setcc_c X86_COND_B, EFLAGS)))),
          (SETB_C16r)>;
def : Pat<(i32 (sext (i8 (X86setcc_c X86_COND_B, EFLAGS)))),
          (SETB_C32r)>;
def : Pat<(i64 (sext (i8 (X86setcc_c X86_COND_B, EFLAGS)))),
          (SETB_C64r)>;

// We canonicalize 'setb' to "(and (sbb reg,reg), 1)" on the hope that the and
// will be eliminated and that the sbb can be extended up to a wider type.  When
// this happens, it is great.  However, if we are left with an 8-bit sbb and an
// and, we might as well just match it as a setb.
def : Pat<(and (i8 (X86setcc_c X86_COND_B, EFLAGS)), 1),
          (SETBr)>;

// (add OP, SETB) -> (adc OP, 0)
def : Pat<(add (and (i8 (X86setcc_c X86_COND_B, EFLAGS)), 1), GR8:$op),
          (ADC8ri GR8:$op, 0)>;
def : Pat<(add (and (i32 (X86setcc_c X86_COND_B, EFLAGS)), 1), GR32:$op),
          (ADC32ri8 GR32:$op, 0)>;
def : Pat<(add (and (i64 (X86setcc_c X86_COND_B, EFLAGS)), 1), GR64:$op),
          (ADC64ri8 GR64:$op, 0)>;

// (sub OP, SETB) -> (sbb OP, 0)
def : Pat<(sub GR8:$op, (and (i8 (X86setcc_c X86_COND_B, EFLAGS)), 1)),
          (SBB8ri GR8:$op, 0)>;
def : Pat<(sub GR32:$op, (and (i32 (X86setcc_c X86_COND_B, EFLAGS)), 1)),
          (SBB32ri8 GR32:$op, 0)>;
def : Pat<(sub GR64:$op, (and (i64 (X86setcc_c X86_COND_B, EFLAGS)), 1)),
          (SBB64ri8 GR64:$op, 0)>;

// (sub OP, SETCC_CARRY) -> (adc OP, 0)
def : Pat<(sub GR8:$op, (i8 (X86setcc_c X86_COND_B, EFLAGS))),
          (ADC8ri GR8:$op, 0)>;
def : Pat<(sub GR32:$op, (i32 (X86setcc_c X86_COND_B, EFLAGS))),
          (ADC32ri8 GR32:$op, 0)>;
def : Pat<(sub GR64:$op, (i64 (X86setcc_c X86_COND_B, EFLAGS))),
          (ADC64ri8 GR64:$op, 0)>;

//===----------------------------------------------------------------------===//
// String Pseudo Instructions
//
let SchedRW = [WriteMicrocoded] in {
let Defs = [ECX,EDI,ESI], Uses = [ECX,EDI,ESI], isCodeGenOnly = 1 in {
def REP_MOVSB_32 : I<0xA4, RawFrm, (outs), (ins), "{rep;movsb|rep movsb}",
                    [(X86rep_movs i8)], IIC_REP_MOVS>, REP,
                   Requires<[Not64BitMode]>;
def REP_MOVSW_32 : I<0xA5, RawFrm, (outs), (ins), "{rep;movsw|rep movsw}",
                    [(X86rep_movs i16)], IIC_REP_MOVS>, REP, OpSize16,
                   Requires<[Not64BitMode]>;
def REP_MOVSD_32 : I<0xA5, RawFrm, (outs), (ins), "{rep;movsl|rep movsd}",
                    [(X86rep_movs i32)], IIC_REP_MOVS>, REP, OpSize32,
                   Requires<[Not64BitMode]>;
}

let Defs = [RCX,RDI,RSI], Uses = [RCX,RDI,RSI], isCodeGenOnly = 1 in {
def REP_MOVSB_64 : I<0xA4, RawFrm, (outs), (ins), "{rep;movsb|rep movsb}",
                    [(X86rep_movs i8)], IIC_REP_MOVS>, REP,
                   Requires<[In64BitMode]>;
def REP_MOVSW_64 : I<0xA5, RawFrm, (outs), (ins), "{rep;movsw|rep movsw}",
                    [(X86rep_movs i16)], IIC_REP_MOVS>, REP, OpSize16,
                   Requires<[In64BitMode]>;
def REP_MOVSD_64 : I<0xA5, RawFrm, (outs), (ins), "{rep;movsl|rep movsd}",
                    [(X86rep_movs i32)], IIC_REP_MOVS>, REP, OpSize32,
                   Requires<[In64BitMode]>;
def REP_MOVSQ_64 : RI<0xA5, RawFrm, (outs), (ins), "{rep;movsq|rep movsq}",
                    [(X86rep_movs i64)], IIC_REP_MOVS>, REP,
                   Requires<[In64BitMode]>;
}

// FIXME: Should use "(X86rep_stos AL)" as the pattern.
let Defs = [ECX,EDI], isCodeGenOnly = 1 in {
  let Uses = [AL,ECX,EDI] in
  def REP_STOSB_32 : I<0xAA, RawFrm, (outs), (ins), "{rep;stosb|rep stosb}",
                      [(X86rep_stos i8)], IIC_REP_STOS>, REP,
                     Requires<[Not64BitMode]>;
  let Uses = [AX,ECX,EDI] in
  def REP_STOSW_32 : I<0xAB, RawFrm, (outs), (ins), "{rep;stosw|rep stosw}",
                      [(X86rep_stos i16)], IIC_REP_STOS>, REP, OpSize16,
                     Requires<[Not64BitMode]>;
  let Uses = [EAX,ECX,EDI] in
  def REP_STOSD_32 : I<0xAB, RawFrm, (outs), (ins), "{rep;stosl|rep stosd}",
                      [(X86rep_stos i32)], IIC_REP_STOS>, REP, OpSize32,
                     Requires<[Not64BitMode]>;
}

let Defs = [RCX,RDI], isCodeGenOnly = 1 in {
  let Uses = [AL,RCX,RDI] in
  def REP_STOSB_64 : I<0xAA, RawFrm, (outs), (ins), "{rep;stosb|rep stosb}",
                      [(X86rep_stos i8)], IIC_REP_STOS>, REP,
                     Requires<[In64BitMode]>;
  let Uses = [AX,RCX,RDI] in
  def REP_STOSW_64 : I<0xAB, RawFrm, (outs), (ins), "{rep;stosw|rep stosw}",
                      [(X86rep_stos i16)], IIC_REP_STOS>, REP, OpSize16,
                     Requires<[In64BitMode]>;
  let Uses = [RAX,RCX,RDI] in
  def REP_STOSD_64 : I<0xAB, RawFrm, (outs), (ins), "{rep;stosl|rep stosd}",
                      [(X86rep_stos i32)], IIC_REP_STOS>, REP, OpSize32,
                     Requires<[In64BitMode]>;

  let Uses = [RAX,RCX,RDI] in
  def REP_STOSQ_64 : RI<0xAB, RawFrm, (outs), (ins), "{rep;stosq|rep stosq}",
                      [(X86rep_stos i64)], IIC_REP_STOS>, REP,
                     Requires<[In64BitMode]>;
}
} // SchedRW

//===----------------------------------------------------------------------===//
// Thread Local Storage Instructions
//

// ELF TLS Support
// All calls clobber the non-callee saved registers. ESP is marked as
// a use to prevent stack-pointer assignments that appear immediately
// before calls from potentially appearing dead.
let Defs = [EAX, ECX, EDX, FP0, FP1, FP2, FP3, FP4, FP5, FP6, FP7,
            ST0, ST1, ST2, ST3, ST4, ST5, ST6, ST7,
            MM0, MM1, MM2, MM3, MM4, MM5, MM6, MM7,
            XMM0, XMM1, XMM2, XMM3, XMM4, XMM5, XMM6, XMM7,
            XMM8, XMM9, XMM10, XMM11, XMM12, XMM13, XMM14, XMM15, EFLAGS],
    usesCustomInserter = 1, Uses = [ESP, SSP] in {
def TLS_addr32 : I<0, Pseudo, (outs), (ins i32mem:$sym),
                  "# TLS_addr32",
                  [(X86tlsaddr tls32addr:$sym)]>,
                  Requires<[Not64BitMode]>;
def TLS_base_addr32 : I<0, Pseudo, (outs), (ins i32mem:$sym),
                  "# TLS_base_addr32",
                  [(X86tlsbaseaddr tls32baseaddr:$sym)]>,
                  Requires<[Not64BitMode]>;
}

// All calls clobber the non-callee saved registers. RSP is marked as
// a use to prevent stack-pointer assignments that appear immediately
// before calls from potentially appearing dead.
let Defs = [RAX, RCX, RDX, RSI, RDI, R8, R9, R10, R11,
            FP0, FP1, FP2, FP3, FP4, FP5, FP6, FP7,
            ST0, ST1, ST2, ST3, ST4, ST5, ST6, ST7,
            MM0, MM1, MM2, MM3, MM4, MM5, MM6, MM7,
            XMM0, XMM1, XMM2, XMM3, XMM4, XMM5, XMM6, XMM7,
            XMM8, XMM9, XMM10, XMM11, XMM12, XMM13, XMM14, XMM15, EFLAGS],
    usesCustomInserter = 1, Uses = [RSP, SSP] in {
def TLS_addr64 : I<0, Pseudo, (outs), (ins i64mem:$sym),
                   "# TLS_addr64",
                  [(X86tlsaddr tls64addr:$sym)]>,
                  Requires<[In64BitMode]>;
def TLS_base_addr64 : I<0, Pseudo, (outs), (ins i64mem:$sym),
                   "# TLS_base_addr64",
                  [(X86tlsbaseaddr tls64baseaddr:$sym)]>,
                  Requires<[In64BitMode]>;
}

// Darwin TLS Support
// For i386, the address of the thunk is passed on the stack, on return the
// address of the variable is in %eax.  %ecx is trashed during the function
// call.  All other registers are preserved.
let Defs = [EAX, ECX, EFLAGS],
    Uses = [ESP, SSP],
    usesCustomInserter = 1 in
def TLSCall_32 : I<0, Pseudo, (outs), (ins i32mem:$sym),
                "# TLSCall_32",
                [(X86TLSCall addr:$sym)]>,
                Requires<[Not64BitMode]>;

// For x86_64, the address of the thunk is passed in %rdi, but the
// pseudo directly use the symbol, so do not add an implicit use of
// %rdi. The lowering will do the right thing with RDI.
// On return the address of the variable is in %rax.  All other
// registers are preserved.
let Defs = [RAX, EFLAGS],
    Uses = [RSP, SSP],
    usesCustomInserter = 1 in
def TLSCall_64 : I<0, Pseudo, (outs), (ins i64mem:$sym),
                  "# TLSCall_64",
                  [(X86TLSCall addr:$sym)]>,
                  Requires<[In64BitMode]>;


//===----------------------------------------------------------------------===//
// Conditional Move Pseudo Instructions

// CMOV* - Used to implement the SELECT DAG operation.  Expanded after
// instruction selection into a branch sequence.
multiclass CMOVrr_PSEUDO<RegisterClass RC, ValueType VT> {
  def CMOV#NAME  : I<0, Pseudo,
                    (outs RC:$dst), (ins RC:$t, RC:$f, i8imm:$cond),
                    "#CMOV_"#NAME#" PSEUDO!",
                    [(set RC:$dst, (VT (X86cmov RC:$t, RC:$f, imm:$cond,
                                                EFLAGS)))]>;
}

let usesCustomInserter = 1, Uses = [EFLAGS] in {
  // X86 doesn't have 8-bit conditional moves. Use a customInserter to
  // emit control flow. An alternative to this is to mark i8 SELECT as Promote,
  // however that requires promoting the operands, and can induce additional
  // i8 register pressure.
  defm _GR8 : CMOVrr_PSEUDO<GR8, i8>;

  let Predicates = [NoCMov] in {
    defm _GR32 : CMOVrr_PSEUDO<GR32, i32>;
    defm _GR16 : CMOVrr_PSEUDO<GR16, i16>;
  } // Predicates = [NoCMov]

  // fcmov doesn't handle all possible EFLAGS, provide a fallback if there is no
  // SSE1/SSE2.
  let Predicates = [FPStackf32] in
    defm _RFP32 : CMOVrr_PSEUDO<RFP32, f32>;

  let Predicates = [FPStackf64] in
    defm _RFP64 : CMOVrr_PSEUDO<RFP64, f64>;

  defm _RFP80 : CMOVrr_PSEUDO<RFP80, f80>;

  defm _FR32   : CMOVrr_PSEUDO<FR32, f32>;
  defm _FR64   : CMOVrr_PSEUDO<FR64, f64>;
  defm _FR128  : CMOVrr_PSEUDO<FR128, f128>;
  defm _V4F32  : CMOVrr_PSEUDO<VR128, v4f32>;
  defm _V2F64  : CMOVrr_PSEUDO<VR128, v2f64>;
  defm _V2I64  : CMOVrr_PSEUDO<VR128, v2i64>;
  defm _V8F32  : CMOVrr_PSEUDO<VR256, v8f32>;
  defm _V4F64  : CMOVrr_PSEUDO<VR256, v4f64>;
  defm _V4I64  : CMOVrr_PSEUDO<VR256, v4i64>;
  defm _V8I64  : CMOVrr_PSEUDO<VR512, v8i64>;
  defm _V8F64  : CMOVrr_PSEUDO<VR512, v8f64>;
  defm _V16F32 : CMOVrr_PSEUDO<VR512, v16f32>;
  defm _V8I1   : CMOVrr_PSEUDO<VK8,  v8i1>;
  defm _V16I1  : CMOVrr_PSEUDO<VK16, v16i1>;
  defm _V32I1  : CMOVrr_PSEUDO<VK32, v32i1>;
  defm _V64I1  : CMOVrr_PSEUDO<VK64, v64i1>;
} // usesCustomInserter = 1, Uses = [EFLAGS]

//===----------------------------------------------------------------------===//
// Normal-Instructions-With-Lock-Prefix Pseudo Instructions
//===----------------------------------------------------------------------===//

// FIXME: Use normal instructions and add lock prefix dynamically.

// Memory barriers

// TODO: Get this to fold the constant into the instruction.
let isCodeGenOnly = 1, Defs = [EFLAGS] in
def OR32mrLocked  : I<0x09, MRMDestMem, (outs), (ins i32mem:$dst, GR32:$zero),
                      "or{l}\t{$zero, $dst|$dst, $zero}", [],
                      IIC_ALU_MEM>, Requires<[Not64BitMode]>, OpSize32, LOCK,
                    Sched<[WriteALULd, WriteRMW]>;

let hasSideEffects = 1 in
def Int_MemBarrier : I<0, Pseudo, (outs), (ins),
                     "#MEMBARRIER",
                     [(X86MemBarrier)]>, Sched<[WriteLoad]>;

// RegOpc corresponds to the mr version of the instruction
// ImmOpc corresponds to the mi version of the instruction
// ImmOpc8 corresponds to the mi8 version of the instruction
// ImmMod corresponds to the instruction format of the mi and mi8 versions
multiclass LOCK_ArithBinOp<bits<8> RegOpc, bits<8> ImmOpc, bits<8> ImmOpc8,
                           Format ImmMod, SDNode Op, string mnemonic> {
let Defs = [EFLAGS], mayLoad = 1, mayStore = 1, isCodeGenOnly = 1,
    SchedRW = [WriteALULd, WriteRMW] in {

def NAME#8mr : I<{RegOpc{7}, RegOpc{6}, RegOpc{5}, RegOpc{4},
                  RegOpc{3}, RegOpc{2}, RegOpc{1}, 0 },
                  MRMDestMem, (outs), (ins i8mem:$dst, GR8:$src2),
                  !strconcat(mnemonic, "{b}\t",
                             "{$src2, $dst|$dst, $src2}"),
                  [(set EFLAGS, (Op addr:$dst, GR8:$src2))],
                  IIC_ALU_NONMEM>, LOCK;

def NAME#16mr : I<{RegOpc{7}, RegOpc{6}, RegOpc{5}, RegOpc{4},
                   RegOpc{3}, RegOpc{2}, RegOpc{1}, 1 },
                   MRMDestMem, (outs), (ins i16mem:$dst, GR16:$src2),
                   !strconcat(mnemonic, "{w}\t",
                              "{$src2, $dst|$dst, $src2}"),
                   [(set EFLAGS, (Op addr:$dst, GR16:$src2))],
                   IIC_ALU_NONMEM>, OpSize16, LOCK;

def NAME#32mr : I<{RegOpc{7}, RegOpc{6}, RegOpc{5}, RegOpc{4},
                   RegOpc{3}, RegOpc{2}, RegOpc{1}, 1 },
                   MRMDestMem, (outs), (ins i32mem:$dst, GR32:$src2),
                   !strconcat(mnemonic, "{l}\t",
                              "{$src2, $dst|$dst, $src2}"),
                   [(set EFLAGS, (Op addr:$dst, GR32:$src2))],
                   IIC_ALU_NONMEM>, OpSize32, LOCK;

def NAME#64mr : RI<{RegOpc{7}, RegOpc{6}, RegOpc{5}, RegOpc{4},
                    RegOpc{3}, RegOpc{2}, RegOpc{1}, 1 },
                    MRMDestMem, (outs), (ins i64mem:$dst, GR64:$src2),
                    !strconcat(mnemonic, "{q}\t",
                               "{$src2, $dst|$dst, $src2}"),
                    [(set EFLAGS, (Op addr:$dst, GR64:$src2))],
                    IIC_ALU_NONMEM>, LOCK;

def NAME#8mi : Ii8<{ImmOpc{7}, ImmOpc{6}, ImmOpc{5}, ImmOpc{4},
                    ImmOpc{3}, ImmOpc{2}, ImmOpc{1}, 0 },
                    ImmMod, (outs), (ins i8mem :$dst, i8imm :$src2),
                    !strconcat(mnemonic, "{b}\t",
                               "{$src2, $dst|$dst, $src2}"),
                    [(set EFLAGS, (Op addr:$dst, (i8 imm:$src2)))],
                    IIC_ALU_MEM>, LOCK;

def NAME#16mi : Ii16<{ImmOpc{7}, ImmOpc{6}, ImmOpc{5}, ImmOpc{4},
                      ImmOpc{3}, ImmOpc{2}, ImmOpc{1}, 1 },
                      ImmMod, (outs), (ins i16mem :$dst, i16imm :$src2),
                      !strconcat(mnemonic, "{w}\t",
                                 "{$src2, $dst|$dst, $src2}"),
                      [(set EFLAGS, (Op addr:$dst, (i16 imm:$src2)))],
                      IIC_ALU_MEM>, OpSize16, LOCK;

def NAME#32mi : Ii32<{ImmOpc{7}, ImmOpc{6}, ImmOpc{5}, ImmOpc{4},
                      ImmOpc{3}, ImmOpc{2}, ImmOpc{1}, 1 },
                      ImmMod, (outs), (ins i32mem :$dst, i32imm :$src2),
                      !strconcat(mnemonic, "{l}\t",
                                 "{$src2, $dst|$dst, $src2}"),
                      [(set EFLAGS, (Op addr:$dst, (i32 imm:$src2)))],
                      IIC_ALU_MEM>, OpSize32, LOCK;

def NAME#64mi32 : RIi32S<{ImmOpc{7}, ImmOpc{6}, ImmOpc{5}, ImmOpc{4},
                          ImmOpc{3}, ImmOpc{2}, ImmOpc{1}, 1 },
                          ImmMod, (outs), (ins i64mem :$dst, i64i32imm :$src2),
                          !strconcat(mnemonic, "{q}\t",
                                     "{$src2, $dst|$dst, $src2}"),
                          [(set EFLAGS, (Op addr:$dst, i64immSExt32:$src2))],
                          IIC_ALU_MEM>, LOCK;

def NAME#16mi8 : Ii8<{ImmOpc8{7}, ImmOpc8{6}, ImmOpc8{5}, ImmOpc8{4},
                      ImmOpc8{3}, ImmOpc8{2}, ImmOpc8{1}, 1 },
                      ImmMod, (outs), (ins i16mem :$dst, i16i8imm :$src2),
                      !strconcat(mnemonic, "{w}\t",
                                 "{$src2, $dst|$dst, $src2}"),
                      [(set EFLAGS, (Op addr:$dst, i16immSExt8:$src2))],
                      IIC_ALU_MEM>, OpSize16, LOCK;

def NAME#32mi8 : Ii8<{ImmOpc8{7}, ImmOpc8{6}, ImmOpc8{5}, ImmOpc8{4},
                      ImmOpc8{3}, ImmOpc8{2}, ImmOpc8{1}, 1 },
                      ImmMod, (outs), (ins i32mem :$dst, i32i8imm :$src2),
                      !strconcat(mnemonic, "{l}\t",
                                 "{$src2, $dst|$dst, $src2}"),
                      [(set EFLAGS, (Op addr:$dst, i32immSExt8:$src2))],
                      IIC_ALU_MEM>, OpSize32, LOCK;

def NAME#64mi8 : RIi8<{ImmOpc8{7}, ImmOpc8{6}, ImmOpc8{5}, ImmOpc8{4},
                       ImmOpc8{3}, ImmOpc8{2}, ImmOpc8{1}, 1 },
                       ImmMod, (outs), (ins i64mem :$dst, i64i8imm :$src2),
                       !strconcat(mnemonic, "{q}\t",
                                  "{$src2, $dst|$dst, $src2}"),
                       [(set EFLAGS, (Op addr:$dst, i64immSExt8:$src2))],
                       IIC_ALU_MEM>, LOCK;

}

}

defm LOCK_ADD : LOCK_ArithBinOp<0x00, 0x80, 0x83, MRM0m, X86lock_add, "add">;
defm LOCK_SUB : LOCK_ArithBinOp<0x28, 0x80, 0x83, MRM5m, X86lock_sub, "sub">;
defm LOCK_OR  : LOCK_ArithBinOp<0x08, 0x80, 0x83, MRM1m, X86lock_or , "or">;
defm LOCK_AND : LOCK_ArithBinOp<0x20, 0x80, 0x83, MRM4m, X86lock_and, "and">;
defm LOCK_XOR : LOCK_ArithBinOp<0x30, 0x80, 0x83, MRM6m, X86lock_xor, "xor">;

multiclass LOCK_ArithUnOp<bits<8> Opc8, bits<8> Opc, Format Form,
                          string frag, string mnemonic> {
let Defs = [EFLAGS], mayLoad = 1, mayStore = 1, isCodeGenOnly = 1,
    SchedRW = [WriteALULd, WriteRMW] in {
def NAME#8m  : I<Opc8, Form, (outs), (ins i8mem :$dst),
                 !strconcat(mnemonic, "{b}\t$dst"),
                 [(set EFLAGS, (!cast<PatFrag>(frag # "_8") addr:$dst))],
                  IIC_UNARY_MEM>, LOCK;
def NAME#16m : I<Opc, Form, (outs), (ins i16mem:$dst),
                 !strconcat(mnemonic, "{w}\t$dst"),
                 [(set EFLAGS, (!cast<PatFrag>(frag # "_16") addr:$dst))],
                 IIC_UNARY_MEM>, OpSize16, LOCK;
def NAME#32m : I<Opc, Form, (outs), (ins i32mem:$dst),
                 !strconcat(mnemonic, "{l}\t$dst"),
                 [(set EFLAGS, (!cast<PatFrag>(frag # "_32") addr:$dst))],
                 IIC_UNARY_MEM>, OpSize32, LOCK;
def NAME#64m : RI<Opc, Form, (outs), (ins i64mem:$dst),
                  !strconcat(mnemonic, "{q}\t$dst"),
                  [(set EFLAGS, (!cast<PatFrag>(frag # "_64") addr:$dst))],
                  IIC_UNARY_MEM>, LOCK;
}
}

multiclass unary_atomic_intrin<SDNode atomic_op> {
  def _8 : PatFrag<(ops node:$ptr),
                   (atomic_op  node:$ptr), [{
    return cast<MemIntrinsicSDNode>(N)->getMemoryVT() == MVT::i8;
  }]>;
  def _16 : PatFrag<(ops node:$ptr),
                    (atomic_op node:$ptr), [{
    return cast<MemIntrinsicSDNode>(N)->getMemoryVT() == MVT::i16;
  }]>;
  def _32 : PatFrag<(ops node:$ptr),
                    (atomic_op node:$ptr), [{
    return cast<MemIntrinsicSDNode>(N)->getMemoryVT() == MVT::i32;
  }]>;
  def _64 : PatFrag<(ops node:$ptr),
                    (atomic_op node:$ptr), [{
    return cast<MemIntrinsicSDNode>(N)->getMemoryVT() == MVT::i64;
  }]>;
}

defm X86lock_inc : unary_atomic_intrin<X86lock_inc>;
defm X86lock_dec : unary_atomic_intrin<X86lock_dec>;

defm LOCK_INC    : LOCK_ArithUnOp<0xFE, 0xFF, MRM0m, "X86lock_inc", "inc">;
defm LOCK_DEC    : LOCK_ArithUnOp<0xFE, 0xFF, MRM1m, "X86lock_dec", "dec">;

// Atomic compare and swap.
multiclass LCMPXCHG_UnOp<bits<8> Opc, Format Form, string mnemonic,
                         SDPatternOperator frag, X86MemOperand x86memop,
                         InstrItinClass itin> {
let isCodeGenOnly = 1, usesCustomInserter = 1 in {
  def NAME : I<Opc, Form, (outs), (ins x86memop:$ptr),
               !strconcat(mnemonic, "\t$ptr"),
               [(frag addr:$ptr)], itin>, TB, LOCK;
}
}

multiclass LCMPXCHG_BinOp<bits<8> Opc8, bits<8> Opc, Format Form,
                          string mnemonic, SDPatternOperator frag,
                          InstrItinClass itin8, InstrItinClass itin> {
let isCodeGenOnly = 1, SchedRW = [WriteALULd, WriteRMW] in {
  let Defs = [AL, EFLAGS], Uses = [AL] in
  def NAME#8  : I<Opc8, Form, (outs), (ins i8mem:$ptr, GR8:$swap),
                  !strconcat(mnemonic, "{b}\t{$swap, $ptr|$ptr, $swap}"),
                  [(frag addr:$ptr, GR8:$swap, 1)], itin8>, TB, LOCK;
  let Defs = [AX, EFLAGS], Uses = [AX] in
  def NAME#16 : I<Opc, Form, (outs), (ins i16mem:$ptr, GR16:$swap),
                  !strconcat(mnemonic, "{w}\t{$swap, $ptr|$ptr, $swap}"),
                  [(frag addr:$ptr, GR16:$swap, 2)], itin>, TB, OpSize16, LOCK;
  let Defs = [EAX, EFLAGS], Uses = [EAX] in
  def NAME#32 : I<Opc, Form, (outs), (ins i32mem:$ptr, GR32:$swap),
                  !strconcat(mnemonic, "{l}\t{$swap, $ptr|$ptr, $swap}"),
                  [(frag addr:$ptr, GR32:$swap, 4)], itin>, TB, OpSize32, LOCK;
  let Defs = [RAX, EFLAGS], Uses = [RAX] in
  def NAME#64 : RI<Opc, Form, (outs), (ins i64mem:$ptr, GR64:$swap),
                   !strconcat(mnemonic, "{q}\t{$swap, $ptr|$ptr, $swap}"),
                   [(frag addr:$ptr, GR64:$swap, 8)], itin>, TB, LOCK;
}
}

let Defs = [EAX, EDX, EFLAGS], Uses = [EAX, EBX, ECX, EDX],
    SchedRW = [WriteALULd, WriteRMW] in {
defm LCMPXCHG8B : LCMPXCHG_UnOp<0xC7, MRM1m, "cmpxchg8b",
                                X86cas8, i64mem,
                                IIC_CMPX_LOCK_8B>;
}

// This pseudo must be used when the frame uses RBX as
// the base pointer. Indeed, in such situation RBX is a reserved
// register and the register allocator will ignore any use/def of
// it. In other words, the register will not fix the clobbering of
// RBX that will happen when setting the arguments for the instrucion.
// 
// Unlike the actual related instuction, we mark that this one
// defines EBX (instead of using EBX).
// The rationale is that we will define RBX during the expansion of
// the pseudo. The argument feeding EBX is ebx_input.
//
// The additional argument, $ebx_save, is a temporary register used to
// save the value of RBX across the actual instruction.
//
// To make sure the register assigned to $ebx_save does not interfere with
// the definition of the actual instruction, we use a definition $dst which
// is tied to $rbx_save. That way, the live-range of $rbx_save spans across
// the instruction and we are sure we will have a valid register to restore
// the value of RBX.
let Defs = [EAX, EDX, EBX, EFLAGS], Uses = [EAX, ECX, EDX],
    SchedRW = [WriteALULd, WriteRMW], isCodeGenOnly = 1, isPseudo = 1,
    Constraints = "$ebx_save = $dst", usesCustomInserter = 1 in {
def LCMPXCHG8B_SAVE_EBX :
    I<0, Pseudo, (outs GR32:$dst),
      (ins i64mem:$ptr, GR32:$ebx_input, GR32:$ebx_save),
      !strconcat("cmpxchg8b", "\t$ptr"),
      [(set GR32:$dst, (X86cas8save_ebx addr:$ptr, GR32:$ebx_input,
                                        GR32:$ebx_save))],
      IIC_CMPX_LOCK_8B>;
}


let Defs = [RAX, RDX, EFLAGS], Uses = [RAX, RBX, RCX, RDX],
    Predicates = [HasCmpxchg16b], SchedRW = [WriteALULd, WriteRMW] in {
defm LCMPXCHG16B : LCMPXCHG_UnOp<0xC7, MRM1m, "cmpxchg16b",
                                 X86cas16, i128mem,
                                 IIC_CMPX_LOCK_16B>, REX_W;
}

// Same as LCMPXCHG8B_SAVE_RBX but for the 16 Bytes variant.
let Defs = [RAX, RDX, RBX, EFLAGS], Uses = [RAX, RCX, RDX],
    Predicates = [HasCmpxchg16b], SchedRW = [WriteALULd, WriteRMW],
    isCodeGenOnly = 1, isPseudo = 1, Constraints = "$rbx_save = $dst",
    usesCustomInserter = 1 in {
def LCMPXCHG16B_SAVE_RBX :
    I<0, Pseudo, (outs GR64:$dst),
      (ins i128mem:$ptr, GR64:$rbx_input, GR64:$rbx_save),
      !strconcat("cmpxchg16b", "\t$ptr"),
      [(set GR64:$dst, (X86cas16save_rbx addr:$ptr, GR64:$rbx_input,
                                                    GR64:$rbx_save))],
      IIC_CMPX_LOCK_16B>;
}

defm LCMPXCHG : LCMPXCHG_BinOp<0xB0, 0xB1, MRMDestMem, "cmpxchg",
                               X86cas, IIC_CMPX_LOCK_8, IIC_CMPX_LOCK>;

// Atomic exchange and add
multiclass ATOMIC_LOAD_BINOP<bits<8> opc8, bits<8> opc, string mnemonic,
                             string frag,
                             InstrItinClass itin8, InstrItinClass itin> {
  let Constraints = "$val = $dst", Defs = [EFLAGS], isCodeGenOnly = 1,
      SchedRW = [WriteALULd, WriteRMW] in {
    def NAME#8  : I<opc8, MRMSrcMem, (outs GR8:$dst),
                    (ins GR8:$val, i8mem:$ptr),
                    !strconcat(mnemonic, "{b}\t{$val, $ptr|$ptr, $val}"),
                    [(set GR8:$dst,
                          (!cast<PatFrag>(frag # "_8") addr:$ptr, GR8:$val))],
                    itin8>;
    def NAME#16 : I<opc, MRMSrcMem, (outs GR16:$dst),
                    (ins GR16:$val, i16mem:$ptr),
                    !strconcat(mnemonic, "{w}\t{$val, $ptr|$ptr, $val}"),
                    [(set
                       GR16:$dst,
                       (!cast<PatFrag>(frag # "_16") addr:$ptr, GR16:$val))],
                    itin>, OpSize16;
    def NAME#32 : I<opc, MRMSrcMem, (outs GR32:$dst),
                    (ins GR32:$val, i32mem:$ptr),
                    !strconcat(mnemonic, "{l}\t{$val, $ptr|$ptr, $val}"),
                    [(set
                       GR32:$dst,
                       (!cast<PatFrag>(frag # "_32") addr:$ptr, GR32:$val))],
                    itin>, OpSize32;
    def NAME#64 : RI<opc, MRMSrcMem, (outs GR64:$dst),
                     (ins GR64:$val, i64mem:$ptr),
                     !strconcat(mnemonic, "{q}\t{$val, $ptr|$ptr, $val}"),
                     [(set
                        GR64:$dst,
                        (!cast<PatFrag>(frag # "_64") addr:$ptr, GR64:$val))],
                     itin>;
  }
}

defm LXADD : ATOMIC_LOAD_BINOP<0xc0, 0xc1, "xadd", "atomic_load_add",
                               IIC_XADD_LOCK_MEM8, IIC_XADD_LOCK_MEM>,
             TB, LOCK;

/* The following multiclass tries to make sure that in code like
 *    x.store (immediate op x.load(acquire), release)
 * and
 *    x.store (register op x.load(acquire), release)
 * an operation directly on memory is generated instead of wasting a register.
 * It is not automatic as atomic_store/load are only lowered to MOV instructions
 * extremely late to prevent them from being accidentally reordered in the backend
 * (see below the RELEASE_MOV* / ACQUIRE_MOV* pseudo-instructions)
 */
multiclass RELEASE_BINOP_MI<SDNode op> {
    def NAME#8mi : I<0, Pseudo, (outs), (ins i8mem:$dst, i8imm:$src),
        "#BINOP "#NAME#"8mi PSEUDO!",
        [(atomic_store_8 addr:$dst, (op
            (atomic_load_8 addr:$dst), (i8 imm:$src)))]>;
    def NAME#8mr : I<0, Pseudo, (outs), (ins i8mem:$dst, GR8:$src),
        "#BINOP "#NAME#"8mr PSEUDO!",
        [(atomic_store_8 addr:$dst, (op
            (atomic_load_8 addr:$dst), GR8:$src))]>;
    // NAME#16 is not generated as 16-bit arithmetic instructions are considered
    // costly and avoided as far as possible by this backend anyway
    def NAME#32mi : I<0, Pseudo, (outs), (ins i32mem:$dst, i32imm:$src),
        "#BINOP "#NAME#"32mi PSEUDO!",
        [(atomic_store_32 addr:$dst, (op
            (atomic_load_32 addr:$dst), (i32 imm:$src)))]>;
    def NAME#32mr : I<0, Pseudo, (outs), (ins i32mem:$dst, GR32:$src),
        "#BINOP "#NAME#"32mr PSEUDO!",
        [(atomic_store_32 addr:$dst, (op
            (atomic_load_32 addr:$dst), GR32:$src))]>;
    def NAME#64mi32 : I<0, Pseudo, (outs), (ins i64mem:$dst, i64i32imm:$src),
        "#BINOP "#NAME#"64mi32 PSEUDO!",
        [(atomic_store_64 addr:$dst, (op
            (atomic_load_64 addr:$dst), (i64immSExt32:$src)))]>;
    def NAME#64mr : I<0, Pseudo, (outs), (ins i64mem:$dst, GR64:$src),
        "#BINOP "#NAME#"64mr PSEUDO!",
        [(atomic_store_64 addr:$dst, (op
            (atomic_load_64 addr:$dst), GR64:$src))]>;
}
let Defs = [EFLAGS] in {
  defm RELEASE_ADD : RELEASE_BINOP_MI<add>;
  defm RELEASE_AND : RELEASE_BINOP_MI<and>;
  defm RELEASE_OR  : RELEASE_BINOP_MI<or>;
  defm RELEASE_XOR : RELEASE_BINOP_MI<xor>;
  // Note: we don't deal with sub, because substractions of constants are
  //       optimized into additions before this code can run.
}

// Same as above, but for floating-point.
// FIXME: imm version.
// FIXME: Version that doesn't clobber $src, using AVX's VADDSS.
// FIXME: This could also handle SIMD operations with *ps and *pd instructions.
let usesCustomInserter = 1 in {
multiclass RELEASE_FP_BINOP_MI<SDNode op> {
    def NAME#32mr : I<0, Pseudo, (outs), (ins i32mem:$dst, FR32:$src),
        "#BINOP "#NAME#"32mr PSEUDO!",
        [(atomic_store_32 addr:$dst,
	   (i32 (bitconvert (op
             (f32 (bitconvert (i32 (atomic_load_32 addr:$dst)))),
	      FR32:$src))))]>, Requires<[HasSSE1]>;
    def NAME#64mr : I<0, Pseudo, (outs), (ins i64mem:$dst, FR64:$src),
        "#BINOP "#NAME#"64mr PSEUDO!",
        [(atomic_store_64 addr:$dst,
	   (i64 (bitconvert (op
             (f64 (bitconvert (i64 (atomic_load_64 addr:$dst)))),
	      FR64:$src))))]>, Requires<[HasSSE2]>;
}
defm RELEASE_FADD : RELEASE_FP_BINOP_MI<fadd>;
// FIXME: Add fsub, fmul, fdiv, ...
}

multiclass RELEASE_UNOP<dag dag8, dag dag16, dag dag32, dag dag64> {
    def NAME#8m : I<0, Pseudo, (outs), (ins i8mem:$dst),
        "#UNOP "#NAME#"8m PSEUDO!",
        [(atomic_store_8 addr:$dst, dag8)]>;
    def NAME#16m : I<0, Pseudo, (outs), (ins i16mem:$dst),
        "#UNOP "#NAME#"16m PSEUDO!",
        [(atomic_store_16 addr:$dst, dag16)]>;
    def NAME#32m : I<0, Pseudo, (outs), (ins i32mem:$dst),
        "#UNOP "#NAME#"32m PSEUDO!",
        [(atomic_store_32 addr:$dst, dag32)]>;
    def NAME#64m : I<0, Pseudo, (outs), (ins i64mem:$dst),
        "#UNOP "#NAME#"64m PSEUDO!",
        [(atomic_store_64 addr:$dst, dag64)]>;
}

let Defs = [EFLAGS], Predicates = [UseIncDec] in {
  defm RELEASE_INC : RELEASE_UNOP<
      (add (atomic_load_8  addr:$dst), (i8 1)),
      (add (atomic_load_16 addr:$dst), (i16 1)),
      (add (atomic_load_32 addr:$dst), (i32 1)),
      (add (atomic_load_64 addr:$dst), (i64 1))>;
  defm RELEASE_DEC : RELEASE_UNOP<
      (add (atomic_load_8  addr:$dst), (i8 -1)),
      (add (atomic_load_16 addr:$dst), (i16 -1)),
      (add (atomic_load_32 addr:$dst), (i32 -1)),
      (add (atomic_load_64 addr:$dst), (i64 -1))>;
}
/*
TODO: These don't work because the type inference of TableGen fails.
TODO: find a way to fix it.
let Defs = [EFLAGS] in {
  defm RELEASE_NEG : RELEASE_UNOP<
      (ineg (atomic_load_8  addr:$dst)),
      (ineg (atomic_load_16 addr:$dst)),
      (ineg (atomic_load_32 addr:$dst)),
      (ineg (atomic_load_64 addr:$dst))>;
}
// NOT doesn't set flags.
defm RELEASE_NOT : RELEASE_UNOP<
    (not (atomic_load_8  addr:$dst)),
    (not (atomic_load_16 addr:$dst)),
    (not (atomic_load_32 addr:$dst)),
    (not (atomic_load_64 addr:$dst))>;
*/

def RELEASE_MOV8mi : I<0, Pseudo, (outs), (ins i8mem:$dst, i8imm:$src),
			"#RELEASE_MOV8mi PSEUDO!",
			[(atomic_store_8 addr:$dst, (i8 imm:$src))]>;
def RELEASE_MOV16mi : I<0, Pseudo, (outs), (ins i16mem:$dst, i16imm:$src),
			"#RELEASE_MOV16mi PSEUDO!",
			[(atomic_store_16 addr:$dst, (i16 imm:$src))]>;
def RELEASE_MOV32mi : I<0, Pseudo, (outs), (ins i32mem:$dst, i32imm:$src),
			"#RELEASE_MOV32mi PSEUDO!",
			[(atomic_store_32 addr:$dst, (i32 imm:$src))]>;
def RELEASE_MOV64mi32 : I<0, Pseudo, (outs), (ins i64mem:$dst, i64i32imm:$src),
			"#RELEASE_MOV64mi32 PSEUDO!",
			[(atomic_store_64 addr:$dst, i64immSExt32:$src)]>;

def RELEASE_MOV8mr  : I<0, Pseudo, (outs), (ins i8mem :$dst, GR8 :$src),
                        "#RELEASE_MOV8mr PSEUDO!",
                        [(atomic_store_8  addr:$dst, GR8 :$src)]>;
def RELEASE_MOV16mr : I<0, Pseudo, (outs), (ins i16mem:$dst, GR16:$src),
                        "#RELEASE_MOV16mr PSEUDO!",
                        [(atomic_store_16 addr:$dst, GR16:$src)]>;
def RELEASE_MOV32mr : I<0, Pseudo, (outs), (ins i32mem:$dst, GR32:$src),
                        "#RELEASE_MOV32mr PSEUDO!",
                        [(atomic_store_32 addr:$dst, GR32:$src)]>;
def RELEASE_MOV64mr : I<0, Pseudo, (outs), (ins i64mem:$dst, GR64:$src),
                        "#RELEASE_MOV64mr PSEUDO!",
                        [(atomic_store_64 addr:$dst, GR64:$src)]>;

def ACQUIRE_MOV8rm  : I<0, Pseudo, (outs GR8 :$dst), (ins i8mem :$src),
                      "#ACQUIRE_MOV8rm PSEUDO!",
                      [(set GR8:$dst,  (atomic_load_8  addr:$src))]>;
def ACQUIRE_MOV16rm : I<0, Pseudo, (outs GR16:$dst), (ins i16mem:$src),
                      "#ACQUIRE_MOV16rm PSEUDO!",
                      [(set GR16:$dst, (atomic_load_16 addr:$src))]>;
def ACQUIRE_MOV32rm : I<0, Pseudo, (outs GR32:$dst), (ins i32mem:$src),
                      "#ACQUIRE_MOV32rm PSEUDO!",
                      [(set GR32:$dst, (atomic_load_32 addr:$src))]>;
def ACQUIRE_MOV64rm : I<0, Pseudo, (outs GR64:$dst), (ins i64mem:$src),
                      "#ACQUIRE_MOV64rm PSEUDO!",
                      [(set GR64:$dst, (atomic_load_64 addr:$src))]>;

//===----------------------------------------------------------------------===//
// DAG Pattern Matching Rules
//===----------------------------------------------------------------------===//

// Use AND/OR to store 0/-1 in memory when optimizing for minsize. This saves
// binary size compared to a regular MOV, but it introduces an unnecessary
// load, so is not suitable for regular or optsize functions.
let Predicates = [OptForMinSize] in {
def : Pat<(store (i16 0), addr:$dst), (AND16mi8 addr:$dst, 0)>;
def : Pat<(store (i32 0), addr:$dst), (AND32mi8 addr:$dst, 0)>;
def : Pat<(store (i64 0), addr:$dst), (AND64mi8 addr:$dst, 0)>;
def : Pat<(store (i16 -1), addr:$dst), (OR16mi8 addr:$dst, -1)>;
def : Pat<(store (i32 -1), addr:$dst), (OR32mi8 addr:$dst, -1)>;
def : Pat<(store (i64 -1), addr:$dst), (OR64mi8 addr:$dst, -1)>;
}

// In kernel code model, we can get the address of a label
// into a register with 'movq'.  FIXME: This is a hack, the 'imm' predicate of
// the MOV64ri32 should accept these.
def : Pat<(i64 (X86Wrapper tconstpool  :$dst)),
          (MOV64ri32 tconstpool  :$dst)>, Requires<[KernelCode]>;
def : Pat<(i64 (X86Wrapper tjumptable  :$dst)),
          (MOV64ri32 tjumptable  :$dst)>, Requires<[KernelCode]>;
def : Pat<(i64 (X86Wrapper tglobaladdr :$dst)),
          (MOV64ri32 tglobaladdr :$dst)>, Requires<[KernelCode]>;
def : Pat<(i64 (X86Wrapper texternalsym:$dst)),
          (MOV64ri32 texternalsym:$dst)>, Requires<[KernelCode]>;
def : Pat<(i64 (X86Wrapper mcsym:$dst)),
          (MOV64ri32 mcsym:$dst)>, Requires<[KernelCode]>;
def : Pat<(i64 (X86Wrapper tblockaddress:$dst)),
          (MOV64ri32 tblockaddress:$dst)>, Requires<[KernelCode]>;

// If we have small model and -static mode, it is safe to store global addresses
// directly as immediates.  FIXME: This is really a hack, the 'imm' predicate
// for MOV64mi32 should handle this sort of thing.
def : Pat<(store (i64 (X86Wrapper tconstpool:$src)), addr:$dst),
          (MOV64mi32 addr:$dst, tconstpool:$src)>,
          Requires<[NearData, IsNotPIC]>;
def : Pat<(store (i64 (X86Wrapper tjumptable:$src)), addr:$dst),
          (MOV64mi32 addr:$dst, tjumptable:$src)>,
          Requires<[NearData, IsNotPIC]>;
def : Pat<(store (i64 (X86Wrapper tglobaladdr:$src)), addr:$dst),
          (MOV64mi32 addr:$dst, tglobaladdr:$src)>,
          Requires<[NearData, IsNotPIC]>;
def : Pat<(store (i64 (X86Wrapper texternalsym:$src)), addr:$dst),
          (MOV64mi32 addr:$dst, texternalsym:$src)>,
          Requires<[NearData, IsNotPIC]>;
def : Pat<(store (i64 (X86Wrapper mcsym:$src)), addr:$dst),
          (MOV64mi32 addr:$dst, mcsym:$src)>,
          Requires<[NearData, IsNotPIC]>;
def : Pat<(store (i64 (X86Wrapper tblockaddress:$src)), addr:$dst),
          (MOV64mi32 addr:$dst, tblockaddress:$src)>,
          Requires<[NearData, IsNotPIC]>;

def : Pat<(i32 (X86RecoverFrameAlloc mcsym:$dst)), (MOV32ri mcsym:$dst)>;
def : Pat<(i64 (X86RecoverFrameAlloc mcsym:$dst)), (MOV64ri mcsym:$dst)>;

// Calls

// tls has some funny stuff here...
// This corresponds to movabs $foo@tpoff, %rax
def : Pat<(i64 (X86Wrapper tglobaltlsaddr :$dst)),
          (MOV64ri32 tglobaltlsaddr :$dst)>;
// This corresponds to add $foo@tpoff, %rax
def : Pat<(add GR64:$src1, (X86Wrapper tglobaltlsaddr :$dst)),
          (ADD64ri32 GR64:$src1, tglobaltlsaddr :$dst)>;


// Direct PC relative function call for small code model. 32-bit displacement
// sign extended to 64-bit.
def : Pat<(X86call (i64 tglobaladdr:$dst)),
          (CALL64pcrel32 tglobaladdr:$dst)>;
def : Pat<(X86call (i64 texternalsym:$dst)),
          (CALL64pcrel32 texternalsym:$dst)>;

// Tailcall stuff. The TCRETURN instructions execute after the epilog, so they
// can never use callee-saved registers. That is the purpose of the GR64_TC
// register classes.
//
// The only volatile register that is never used by the calling convention is
// %r11. This happens when calling a vararg function with 6 arguments.
//
// Match an X86tcret that uses less than 7 volatile registers.
def X86tcret_6regs : PatFrag<(ops node:$ptr, node:$off),
                             (X86tcret node:$ptr, node:$off), [{
  // X86tcret args: (*chain, ptr, imm, regs..., glue)
  unsigned NumRegs = 0;
  for (unsigned i = 3, e = N->getNumOperands(); i != e; ++i)
    if (isa<RegisterSDNode>(N->getOperand(i)) && ++NumRegs > 6)
      return false;
  return true;
}]>;

def : Pat<(X86tcret ptr_rc_tailcall:$dst, imm:$off),
          (TCRETURNri ptr_rc_tailcall:$dst, imm:$off)>,
          Requires<[Not64BitMode]>;

// FIXME: This is disabled for 32-bit PIC mode because the global base
// register which is part of the address mode may be assigned a
// callee-saved register.
def : Pat<(X86tcret (load addr:$dst), imm:$off),
          (TCRETURNmi addr:$dst, imm:$off)>,
          Requires<[Not64BitMode, IsNotPIC]>;

def : Pat<(X86tcret (i32 tglobaladdr:$dst), imm:$off),
          (TCRETURNdi tglobaladdr:$dst, imm:$off)>,
          Requires<[NotLP64]>;

def : Pat<(X86tcret (i32 texternalsym:$dst), imm:$off),
          (TCRETURNdi texternalsym:$dst, imm:$off)>,
          Requires<[NotLP64]>;

def : Pat<(X86tcret ptr_rc_tailcall:$dst, imm:$off),
          (TCRETURNri64 ptr_rc_tailcall:$dst, imm:$off)>,
          Requires<[In64BitMode]>;

// Don't fold loads into X86tcret requiring more than 6 regs.
// There wouldn't be enough scratch registers for base+index.
def : Pat<(X86tcret_6regs (load addr:$dst), imm:$off),
          (TCRETURNmi64 addr:$dst, imm:$off)>,
          Requires<[In64BitMode]>;

def : Pat<(X86tcret (i64 tglobaladdr:$dst), imm:$off),
          (TCRETURNdi64 tglobaladdr:$dst, imm:$off)>,
          Requires<[IsLP64]>;

def : Pat<(X86tcret (i64 texternalsym:$dst), imm:$off),
          (TCRETURNdi64 texternalsym:$dst, imm:$off)>,
          Requires<[IsLP64]>;

// Normal calls, with various flavors of addresses.
def : Pat<(X86call (i32 tglobaladdr:$dst)),
          (CALLpcrel32 tglobaladdr:$dst)>;
def : Pat<(X86call (i32 texternalsym:$dst)),
          (CALLpcrel32 texternalsym:$dst)>;
def : Pat<(X86call (i32 imm:$dst)),
          (CALLpcrel32 imm:$dst)>, Requires<[CallImmAddr]>;

// Comparisons.

// TEST R,R is smaller than CMP R,0
def : Pat<(X86cmp GR8:$src1, 0),
          (TEST8rr GR8:$src1, GR8:$src1)>;
def : Pat<(X86cmp GR16:$src1, 0),
          (TEST16rr GR16:$src1, GR16:$src1)>;
def : Pat<(X86cmp GR32:$src1, 0),
          (TEST32rr GR32:$src1, GR32:$src1)>;
def : Pat<(X86cmp GR64:$src1, 0),
          (TEST64rr GR64:$src1, GR64:$src1)>;

// Conditional moves with folded loads with operands swapped and conditions
// inverted.
multiclass CMOVmr<PatLeaf InvertedCond, Instruction Inst16, Instruction Inst32,
                  Instruction Inst64> {
  let Predicates = [HasCMov] in {
    def : Pat<(X86cmov (loadi16 addr:$src1), GR16:$src2, InvertedCond, EFLAGS),
              (Inst16 GR16:$src2, addr:$src1)>;
    def : Pat<(X86cmov (loadi32 addr:$src1), GR32:$src2, InvertedCond, EFLAGS),
              (Inst32 GR32:$src2, addr:$src1)>;
    def : Pat<(X86cmov (loadi64 addr:$src1), GR64:$src2, InvertedCond, EFLAGS),
              (Inst64 GR64:$src2, addr:$src1)>;
  }
}

defm : CMOVmr<X86_COND_B , CMOVAE16rm, CMOVAE32rm, CMOVAE64rm>;
defm : CMOVmr<X86_COND_AE, CMOVB16rm , CMOVB32rm , CMOVB64rm>;
defm : CMOVmr<X86_COND_E , CMOVNE16rm, CMOVNE32rm, CMOVNE64rm>;
defm : CMOVmr<X86_COND_NE, CMOVE16rm , CMOVE32rm , CMOVE64rm>;
defm : CMOVmr<X86_COND_BE, CMOVA16rm , CMOVA32rm , CMOVA64rm>;
defm : CMOVmr<X86_COND_A , CMOVBE16rm, CMOVBE32rm, CMOVBE64rm>;
defm : CMOVmr<X86_COND_L , CMOVGE16rm, CMOVGE32rm, CMOVGE64rm>;
defm : CMOVmr<X86_COND_GE, CMOVL16rm , CMOVL32rm , CMOVL64rm>;
defm : CMOVmr<X86_COND_LE, CMOVG16rm , CMOVG32rm , CMOVG64rm>;
defm : CMOVmr<X86_COND_G , CMOVLE16rm, CMOVLE32rm, CMOVLE64rm>;
defm : CMOVmr<X86_COND_P , CMOVNP16rm, CMOVNP32rm, CMOVNP64rm>;
defm : CMOVmr<X86_COND_NP, CMOVP16rm , CMOVP32rm , CMOVP64rm>;
defm : CMOVmr<X86_COND_S , CMOVNS16rm, CMOVNS32rm, CMOVNS64rm>;
defm : CMOVmr<X86_COND_NS, CMOVS16rm , CMOVS32rm , CMOVS64rm>;
defm : CMOVmr<X86_COND_O , CMOVNO16rm, CMOVNO32rm, CMOVNO64rm>;
defm : CMOVmr<X86_COND_NO, CMOVO16rm , CMOVO32rm , CMOVO64rm>;

// zextload bool -> zextload byte
// i1 stored in one byte in zero-extended form.
// Upper bits cleanup should be executed before Store.
def : Pat<(zextloadi8i1  addr:$src), (MOV8rm addr:$src)>;
def : Pat<(zextloadi16i1 addr:$src), (MOVZX16rm8 addr:$src)>;
def : Pat<(zextloadi32i1 addr:$src), (MOVZX32rm8 addr:$src)>;
def : Pat<(zextloadi64i1 addr:$src),
          (SUBREG_TO_REG (i64 0), (MOVZX32rm8 addr:$src), sub_32bit)>;

// extload bool -> extload byte
// When extloading from 16-bit and smaller memory locations into 64-bit
// registers, use zero-extending loads so that the entire 64-bit register is
// defined, avoiding partial-register updates.

def : Pat<(extloadi8i1 addr:$src),   (MOV8rm      addr:$src)>;
def : Pat<(extloadi16i1 addr:$src),  (MOVZX16rm8  addr:$src)>;
def : Pat<(extloadi32i1 addr:$src),  (MOVZX32rm8  addr:$src)>;
def : Pat<(extloadi16i8 addr:$src),  (MOVZX16rm8  addr:$src)>;
def : Pat<(extloadi32i8 addr:$src),  (MOVZX32rm8  addr:$src)>;
def : Pat<(extloadi32i16 addr:$src), (MOVZX32rm16 addr:$src)>;

// For other extloads, use subregs, since the high contents of the register are
// defined after an extload.
def : Pat<(extloadi64i1 addr:$src),
          (SUBREG_TO_REG (i64 0), (MOVZX32rm8 addr:$src), sub_32bit)>;
def : Pat<(extloadi64i8 addr:$src),
          (SUBREG_TO_REG (i64 0), (MOVZX32rm8 addr:$src), sub_32bit)>;
def : Pat<(extloadi64i16 addr:$src),
          (SUBREG_TO_REG (i64 0), (MOVZX32rm16 addr:$src), sub_32bit)>;
def : Pat<(extloadi64i32 addr:$src),
          (SUBREG_TO_REG (i64 0), (MOV32rm addr:$src), sub_32bit)>;

// anyext. Define these to do an explicit zero-extend to
// avoid partial-register updates.
def : Pat<(i16 (anyext GR8 :$src)), (EXTRACT_SUBREG
                                     (MOVZX32rr8 GR8 :$src), sub_16bit)>;
def : Pat<(i32 (anyext GR8 :$src)), (MOVZX32rr8  GR8 :$src)>;

// Except for i16 -> i32 since isel expect i16 ops to be promoted to i32.
def : Pat<(i32 (anyext GR16:$src)),
          (INSERT_SUBREG (i32 (IMPLICIT_DEF)), GR16:$src, sub_16bit)>;

def : Pat<(i64 (anyext GR8 :$src)),
          (SUBREG_TO_REG (i64 0), (MOVZX32rr8  GR8  :$src), sub_32bit)>;
def : Pat<(i64 (anyext GR16:$src)),
          (SUBREG_TO_REG (i64 0), (MOVZX32rr16 GR16 :$src), sub_32bit)>;
def : Pat<(i64 (anyext GR32:$src)),
          (INSERT_SUBREG (i64 (IMPLICIT_DEF)), GR32:$src, sub_32bit)>;


// Any instruction that defines a 32-bit result leaves the high half of the
// register. Truncate can be lowered to EXTRACT_SUBREG. CopyFromReg may
// be copying from a truncate. Any other 32-bit operation will zero-extend
// up to 64 bits. AssertSext/AssertZext aren't saying anything about the upper
// 32 bits, they're probably just qualifying a CopyFromReg.
def def32 : PatLeaf<(i32 GR32:$src), [{
  return N->getOpcode() != ISD::TRUNCATE &&
         N->getOpcode() != TargetOpcode::EXTRACT_SUBREG &&
         N->getOpcode() != ISD::CopyFromReg &&
         N->getOpcode() != ISD::AssertSext &&
         N->getOpcode() != ISD::AssertZext;
}]>;

// In the case of a 32-bit def that is known to implicitly zero-extend,
// we can use a SUBREG_TO_REG.
def : Pat<(i64 (zext def32:$src)),
          (SUBREG_TO_REG (i64 0), GR32:$src, sub_32bit)>;

//===----------------------------------------------------------------------===//
// Pattern match OR as ADD
//===----------------------------------------------------------------------===//

// If safe, we prefer to pattern match OR as ADD at isel time. ADD can be
// 3-addressified into an LEA instruction to avoid copies.  However, we also
// want to finally emit these instructions as an or at the end of the code
// generator to make the generated code easier to read.  To do this, we select
// into "disjoint bits" pseudo ops.

// Treat an 'or' node is as an 'add' if the or'ed bits are known to be zero.
def or_is_add : PatFrag<(ops node:$lhs, node:$rhs), (or node:$lhs, node:$rhs),[{
  if (ConstantSDNode *CN = dyn_cast<ConstantSDNode>(N->getOperand(1)))
    return CurDAG->MaskedValueIsZero(N->getOperand(0), CN->getAPIntValue());

  KnownBits Known0;
  CurDAG->computeKnownBits(N->getOperand(0), Known0, 0);
  KnownBits Known1;
  CurDAG->computeKnownBits(N->getOperand(1), Known1, 0);
  return (~Known0.Zero & ~Known1.Zero) == 0;
}]>;


// (or x1, x2) -> (add x1, x2) if two operands are known not to share bits.
// Try this before the selecting to OR.
let AddedComplexity = 5, SchedRW = [WriteALU] in {

let isConvertibleToThreeAddress = 1,
    Constraints = "$src1 = $dst", Defs = [EFLAGS] in {
let isCommutable = 1 in {
def ADD16rr_DB  : I<0, Pseudo, (outs GR16:$dst), (ins GR16:$src1, GR16:$src2),
                    "", // orw/addw REG, REG
                    [(set GR16:$dst, (or_is_add GR16:$src1, GR16:$src2))]>;
def ADD32rr_DB  : I<0, Pseudo, (outs GR32:$dst), (ins GR32:$src1, GR32:$src2),
                    "", // orl/addl REG, REG
                    [(set GR32:$dst, (or_is_add GR32:$src1, GR32:$src2))]>;
def ADD64rr_DB  : I<0, Pseudo, (outs GR64:$dst), (ins GR64:$src1, GR64:$src2),
                    "", // orq/addq REG, REG
                    [(set GR64:$dst, (or_is_add GR64:$src1, GR64:$src2))]>;
} // isCommutable

// NOTE: These are order specific, we want the ri8 forms to be listed
// first so that they are slightly preferred to the ri forms.

def ADD16ri8_DB : I<0, Pseudo,
                    (outs GR16:$dst), (ins GR16:$src1, i16i8imm:$src2),
                    "", // orw/addw REG, imm8
                    [(set GR16:$dst,(or_is_add GR16:$src1,i16immSExt8:$src2))]>;
def ADD16ri_DB  : I<0, Pseudo, (outs GR16:$dst), (ins GR16:$src1, i16imm:$src2),
                    "", // orw/addw REG, imm
                    [(set GR16:$dst, (or_is_add GR16:$src1, imm:$src2))]>;

def ADD32ri8_DB : I<0, Pseudo,
                    (outs GR32:$dst), (ins GR32:$src1, i32i8imm:$src2),
                    "", // orl/addl REG, imm8
                    [(set GR32:$dst,(or_is_add GR32:$src1,i32immSExt8:$src2))]>;
def ADD32ri_DB  : I<0, Pseudo, (outs GR32:$dst), (ins GR32:$src1, i32imm:$src2),
                    "", // orl/addl REG, imm
                    [(set GR32:$dst, (or_is_add GR32:$src1, imm:$src2))]>;


def ADD64ri8_DB : I<0, Pseudo,
                    (outs GR64:$dst), (ins GR64:$src1, i64i8imm:$src2),
                    "", // orq/addq REG, imm8
                    [(set GR64:$dst, (or_is_add GR64:$src1,
                                                i64immSExt8:$src2))]>;
def ADD64ri32_DB : I<0, Pseudo,
                     (outs GR64:$dst), (ins GR64:$src1, i64i32imm:$src2),
                      "", // orq/addq REG, imm
                      [(set GR64:$dst, (or_is_add GR64:$src1,
                                                  i64immSExt32:$src2))]>;
}
} // AddedComplexity, SchedRW


//===----------------------------------------------------------------------===//
// Some peepholes
//===----------------------------------------------------------------------===//

// Odd encoding trick: -128 fits into an 8-bit immediate field while
// +128 doesn't, so in this special case use a sub instead of an add.
def : Pat<(add GR16:$src1, 128),
          (SUB16ri8 GR16:$src1, -128)>;
def : Pat<(store (add (loadi16 addr:$dst), 128), addr:$dst),
          (SUB16mi8 addr:$dst, -128)>;

def : Pat<(add GR32:$src1, 128),
          (SUB32ri8 GR32:$src1, -128)>;
def : Pat<(store (add (loadi32 addr:$dst), 128), addr:$dst),
          (SUB32mi8 addr:$dst, -128)>;

def : Pat<(add GR64:$src1, 128),
          (SUB64ri8 GR64:$src1, -128)>;
def : Pat<(store (add (loadi64 addr:$dst), 128), addr:$dst),
          (SUB64mi8 addr:$dst, -128)>;

// The same trick applies for 32-bit immediate fields in 64-bit
// instructions.
def : Pat<(add GR64:$src1, 0x0000000080000000),
          (SUB64ri32 GR64:$src1, 0xffffffff80000000)>;
def : Pat<(store (add (loadi64 addr:$dst), 0x0000000080000000), addr:$dst),
          (SUB64mi32 addr:$dst, 0xffffffff80000000)>;

// To avoid needing to materialize an immediate in a register, use a 32-bit and
// with implicit zero-extension instead of a 64-bit and if the immediate has at
// least 32 bits of leading zeros. If in addition the last 32 bits can be
// represented with a sign extension of a 8 bit constant, use that.
// This can also reduce instruction size by eliminating the need for the REX
// prefix.

// AddedComplexity is needed to give priority over i64immSExt8 and i64immSExt32.
let AddedComplexity = 1 in {
def : Pat<(and GR64:$src, i64immZExt32SExt8:$imm),
          (SUBREG_TO_REG
            (i64 0),
            (AND32ri8
              (EXTRACT_SUBREG GR64:$src, sub_32bit),
              (i32 (GetLo8XForm imm:$imm))),
            sub_32bit)>;

def : Pat<(and GR64:$src, i64immZExt32:$imm),
          (SUBREG_TO_REG
            (i64 0),
            (AND32ri
              (EXTRACT_SUBREG GR64:$src, sub_32bit),
              (i32 (GetLo32XForm imm:$imm))),
            sub_32bit)>;
} // AddedComplexity = 1


// AddedComplexity is needed due to the increased complexity on the
// i64immZExt32SExt8 and i64immZExt32 patterns above. Applying this to all
// the MOVZX patterns keeps thems together in DAGIsel tables.
let AddedComplexity = 1 in {
// r & (2^16-1) ==> movz
def : Pat<(and GR32:$src1, 0xffff),
          (MOVZX32rr16 (EXTRACT_SUBREG GR32:$src1, sub_16bit))>;
// r & (2^8-1) ==> movz
def : Pat<(and GR32:$src1, 0xff),
          (MOVZX32rr8 (EXTRACT_SUBREG GR32:$src1, sub_8bit))>;
// r & (2^8-1) ==> movz
def : Pat<(and GR16:$src1, 0xff),
           (EXTRACT_SUBREG (MOVZX32rr8 (EXTRACT_SUBREG GR16:$src1, sub_8bit)),
             sub_16bit)>;

// r & (2^32-1) ==> movz
def : Pat<(and GR64:$src, 0x00000000FFFFFFFF),
          (SUBREG_TO_REG (i64 0),
                         (MOV32rr (EXTRACT_SUBREG GR64:$src, sub_32bit)),
                         sub_32bit)>;
// r & (2^16-1) ==> movz
def : Pat<(and GR64:$src, 0xffff),
          (SUBREG_TO_REG (i64 0),
                      (MOVZX32rr16 (i16 (EXTRACT_SUBREG GR64:$src, sub_16bit))),
                      sub_32bit)>;
// r & (2^8-1) ==> movz
def : Pat<(and GR64:$src, 0xff),
          (SUBREG_TO_REG (i64 0),
                         (MOVZX32rr8 (i8 (EXTRACT_SUBREG GR64:$src, sub_8bit))),
                         sub_32bit)>;
} // AddedComplexity = 1


// sext_inreg patterns
def : Pat<(sext_inreg GR32:$src, i16),
          (MOVSX32rr16 (EXTRACT_SUBREG GR32:$src, sub_16bit))>;
def : Pat<(sext_inreg GR32:$src, i8),
          (MOVSX32rr8 (EXTRACT_SUBREG GR32:$src, sub_8bit))>;

def : Pat<(sext_inreg GR16:$src, i8),
           (EXTRACT_SUBREG (MOVSX32rr8 (EXTRACT_SUBREG GR16:$src, sub_8bit)),
             sub_16bit)>;

def : Pat<(sext_inreg GR64:$src, i32),
          (MOVSX64rr32 (EXTRACT_SUBREG GR64:$src, sub_32bit))>;
def : Pat<(sext_inreg GR64:$src, i16),
          (MOVSX64rr16 (EXTRACT_SUBREG GR64:$src, sub_16bit))>;
def : Pat<(sext_inreg GR64:$src, i8),
          (MOVSX64rr8 (EXTRACT_SUBREG GR64:$src, sub_8bit))>;

// sext, sext_load, zext, zext_load
def: Pat<(i16 (sext GR8:$src)),
          (EXTRACT_SUBREG (MOVSX32rr8 GR8:$src), sub_16bit)>;
def: Pat<(sextloadi16i8 addr:$src),
          (EXTRACT_SUBREG (MOVSX32rm8 addr:$src), sub_16bit)>;
def: Pat<(i16 (zext GR8:$src)),
          (EXTRACT_SUBREG (MOVZX32rr8 GR8:$src), sub_16bit)>;
def: Pat<(zextloadi16i8 addr:$src),
          (EXTRACT_SUBREG (MOVZX32rm8 addr:$src), sub_16bit)>;

// trunc patterns
def : Pat<(i16 (trunc GR32:$src)),
          (EXTRACT_SUBREG GR32:$src, sub_16bit)>;
def : Pat<(i8 (trunc GR32:$src)),
          (EXTRACT_SUBREG (i32 (COPY_TO_REGCLASS GR32:$src, GR32_ABCD)),
                          sub_8bit)>,
      Requires<[Not64BitMode]>;
def : Pat<(i8 (trunc GR16:$src)),
          (EXTRACT_SUBREG (i16 (COPY_TO_REGCLASS GR16:$src, GR16_ABCD)),
                          sub_8bit)>,
      Requires<[Not64BitMode]>;
def : Pat<(i32 (trunc GR64:$src)),
          (EXTRACT_SUBREG GR64:$src, sub_32bit)>;
def : Pat<(i16 (trunc GR64:$src)),
          (EXTRACT_SUBREG GR64:$src, sub_16bit)>;
def : Pat<(i8 (trunc GR64:$src)),
          (EXTRACT_SUBREG GR64:$src, sub_8bit)>;
def : Pat<(i8 (trunc GR32:$src)),
          (EXTRACT_SUBREG GR32:$src, sub_8bit)>,
      Requires<[In64BitMode]>;
def : Pat<(i8 (trunc GR16:$src)),
          (EXTRACT_SUBREG GR16:$src, sub_8bit)>,
      Requires<[In64BitMode]>;

// h-register tricks
def : Pat<(i8 (trunc (srl_su GR16:$src, (i8 8)))),
          (EXTRACT_SUBREG GR16:$src, sub_8bit_hi)>,
      Requires<[Not64BitMode]>;
def : Pat<(i8 (trunc (srl_su (i32 (anyext GR16:$src)), (i8 8)))),
          (EXTRACT_SUBREG GR16:$src, sub_8bit_hi)>,
      Requires<[Not64BitMode]>;
def : Pat<(i8 (trunc (srl_su GR32:$src, (i8 8)))),
          (EXTRACT_SUBREG GR32:$src, sub_8bit_hi)>,
      Requires<[Not64BitMode]>;
def : Pat<(srl GR16:$src, (i8 8)),
          (EXTRACT_SUBREG
            (MOVZX32_NOREXrr8 (EXTRACT_SUBREG GR16:$src, sub_8bit_hi)),
            sub_16bit)>;
def : Pat<(i32 (zext (srl_su GR16:$src, (i8 8)))),
          (MOVZX32_NOREXrr8 (EXTRACT_SUBREG GR16:$src, sub_8bit_hi))>;
def : Pat<(i32 (anyext (srl_su GR16:$src, (i8 8)))),
          (MOVZX32_NOREXrr8 (EXTRACT_SUBREG GR16:$src, sub_8bit_hi))>;
def : Pat<(and (srl_su GR32:$src, (i8 8)), (i32 255)),
          (MOVZX32_NOREXrr8 (EXTRACT_SUBREG GR32:$src, sub_8bit_hi))>;
def : Pat<(srl (and_su GR32:$src, 0xff00), (i8 8)),
          (MOVZX32_NOREXrr8 (EXTRACT_SUBREG GR32:$src, sub_8bit_hi))>;

// h-register tricks.
// For now, be conservative on x86-64 and use an h-register extract only if the
// value is immediately zero-extended or stored, which are somewhat common
// cases. This uses a bunch of code to prevent a register requiring a REX prefix
// from being allocated in the same instruction as the h register, as there's
// currently no way to describe this requirement to the register allocator.

// h-register extract and zero-extend.
def : Pat<(and (srl_su GR64:$src, (i8 8)), (i64 255)),
          (SUBREG_TO_REG
            (i64 0),
            (MOVZX32_NOREXrr8
              (EXTRACT_SUBREG GR64:$src, sub_8bit_hi)),
            sub_32bit)>;
def : Pat<(i64 (zext (srl_su GR16:$src, (i8 8)))),
          (SUBREG_TO_REG
            (i64 0),
            (MOVZX32_NOREXrr8
              (EXTRACT_SUBREG GR16:$src, sub_8bit_hi)),
            sub_32bit)>;
def : Pat<(i64 (anyext (srl_su GR16:$src, (i8 8)))),
          (SUBREG_TO_REG
            (i64 0),
            (MOVZX32_NOREXrr8
              (EXTRACT_SUBREG GR16:$src, sub_8bit_hi)),
            sub_32bit)>;

// h-register extract and store.
def : Pat<(store (i8 (trunc_su (srl_su GR64:$src, (i8 8)))), addr:$dst),
          (MOV8mr_NOREX
            addr:$dst,
            (EXTRACT_SUBREG GR64:$src, sub_8bit_hi))>;
def : Pat<(store (i8 (trunc_su (srl_su GR32:$src, (i8 8)))), addr:$dst),
          (MOV8mr_NOREX
            addr:$dst,
            (EXTRACT_SUBREG GR32:$src, sub_8bit_hi))>,
      Requires<[In64BitMode]>;
def : Pat<(store (i8 (trunc_su (srl_su GR16:$src, (i8 8)))), addr:$dst),
          (MOV8mr_NOREX
            addr:$dst,
            (EXTRACT_SUBREG GR16:$src, sub_8bit_hi))>,
      Requires<[In64BitMode]>;


// (shl x, 1) ==> (add x, x)
// Note that if x is undef (immediate or otherwise), we could theoretically
// end up with the two uses of x getting different values, producing a result
// where the least significant bit is not 0. However, the probability of this
// happening is considered low enough that this is officially not a
// "real problem".
def : Pat<(shl GR8 :$src1, (i8 1)), (ADD8rr  GR8 :$src1, GR8 :$src1)>;
def : Pat<(shl GR16:$src1, (i8 1)), (ADD16rr GR16:$src1, GR16:$src1)>;
def : Pat<(shl GR32:$src1, (i8 1)), (ADD32rr GR32:$src1, GR32:$src1)>;
def : Pat<(shl GR64:$src1, (i8 1)), (ADD64rr GR64:$src1, GR64:$src1)>;

// Helper imms to check if a mask doesn't change significant shift/rotate bits.
def immShift8 : ImmLeaf<i8, [{
  return countTrailingOnes<uint64_t>(Imm) >= 3;
}]>;
def immShift16 : ImmLeaf<i8, [{
  return countTrailingOnes<uint64_t>(Imm) >= 4;
}]>;
def immShift32 : ImmLeaf<i8, [{
  return countTrailingOnes<uint64_t>(Imm) >= 5;
}]>;
def immShift64 : ImmLeaf<i8, [{
  return countTrailingOnes<uint64_t>(Imm) >= 6;
}]>;

// Shift amount is implicitly masked.
multiclass MaskedShiftAmountPats<SDNode frag, string name> {
  // (shift x (and y, 31)) ==> (shift x, y)
  def : Pat<(frag GR8:$src1, (and CL, immShift32)),
            (!cast<Instruction>(name # "8rCL") GR8:$src1)>;
  def : Pat<(frag GR16:$src1, (and CL, immShift32)),
            (!cast<Instruction>(name # "16rCL") GR16:$src1)>;
  def : Pat<(frag GR32:$src1, (and CL, immShift32)),
            (!cast<Instruction>(name # "32rCL") GR32:$src1)>;
  def : Pat<(store (frag (loadi8 addr:$dst), (and CL, immShift32)), addr:$dst),
            (!cast<Instruction>(name # "8mCL") addr:$dst)>;
  def : Pat<(store (frag (loadi16 addr:$dst), (and CL, immShift32)), addr:$dst),
            (!cast<Instruction>(name # "16mCL") addr:$dst)>;
  def : Pat<(store (frag (loadi32 addr:$dst), (and CL, immShift32)), addr:$dst),
            (!cast<Instruction>(name # "32mCL") addr:$dst)>;

  // (shift x (and y, 63)) ==> (shift x, y)
  def : Pat<(frag GR64:$src1, (and CL, immShift64)),
            (!cast<Instruction>(name # "64rCL") GR64:$src1)>;
  def : Pat<(store (frag (loadi64 addr:$dst), (and CL, immShift64)), addr:$dst),
            (!cast<Instruction>(name # "64mCL") addr:$dst)>;
}

defm : MaskedShiftAmountPats<shl, "SHL">;
defm : MaskedShiftAmountPats<srl, "SHR">;
defm : MaskedShiftAmountPats<sra, "SAR">;

// ROL/ROR instructions allow a stronger mask optimization than shift for 8- and
// 16-bit. We can remove a mask of any (bitwidth - 1) on the rotation amount
// because over-rotating produces the same result. This is noted in the Intel
// docs with: "tempCOUNT <- (COUNT & COUNTMASK) MOD SIZE". Masking the rotation
// amount could affect EFLAGS results, but that does not matter because we are
// not tracking flags for these nodes.
multiclass MaskedRotateAmountPats<SDNode frag, string name> {
  // (rot x (and y, BitWidth - 1)) ==> (rot x, y)
  def : Pat<(frag GR8:$src1, (and CL, immShift8)),
  (!cast<Instruction>(name # "8rCL") GR8:$src1)>;
  def : Pat<(frag GR16:$src1, (and CL, immShift16)),
  (!cast<Instruction>(name # "16rCL") GR16:$src1)>;
  def : Pat<(frag GR32:$src1, (and CL, immShift32)),
  (!cast<Instruction>(name # "32rCL") GR32:$src1)>;
  def : Pat<(store (frag (loadi8 addr:$dst), (and CL, immShift8)), addr:$dst),
  (!cast<Instruction>(name # "8mCL") addr:$dst)>;
  def : Pat<(store (frag (loadi16 addr:$dst), (and CL, immShift16)), addr:$dst),
  (!cast<Instruction>(name # "16mCL") addr:$dst)>;
  def : Pat<(store (frag (loadi32 addr:$dst), (and CL, immShift32)), addr:$dst),
  (!cast<Instruction>(name # "32mCL") addr:$dst)>;

  // (rot x (and y, 63)) ==> (rot x, y)
  def : Pat<(frag GR64:$src1, (and CL, immShift64)),
  (!cast<Instruction>(name # "64rCL") GR64:$src1)>;
  def : Pat<(store (frag (loadi64 addr:$dst), (and CL, immShift64)), addr:$dst),
  (!cast<Instruction>(name # "64mCL") addr:$dst)>;
}


defm : MaskedRotateAmountPats<rotl, "ROL">;
defm : MaskedRotateAmountPats<rotr, "ROR">;

// Double shift amount is implicitly masked.
multiclass MaskedDoubleShiftAmountPats<SDNode frag, string name> {
  // (shift x (and y, 31)) ==> (shift x, y)
  def : Pat<(frag GR16:$src1, GR16:$src2, (and CL, immShift32)),
            (!cast<Instruction>(name # "16rrCL") GR16:$src1, GR16:$src2)>;
  def : Pat<(frag GR32:$src1, GR32:$src2, (and CL, immShift32)),
            (!cast<Instruction>(name # "32rrCL") GR32:$src1, GR32:$src2)>;

  // (shift x (and y, 63)) ==> (shift x, y)
  def : Pat<(frag GR64:$src1, GR64:$src2, (and CL, immShift64)),
            (!cast<Instruction>(name # "64rrCL") GR64:$src1, GR64:$src2)>;
}

defm : MaskedDoubleShiftAmountPats<X86shld, "SHLD">;
defm : MaskedDoubleShiftAmountPats<X86shrd, "SHRD">;

let Predicates = [HasBMI2] in {
  let AddedComplexity = 1 in {
    def : Pat<(sra GR32:$src1, (and GR8:$src2, immShift32)),
              (SARX32rr GR32:$src1,
                        (INSERT_SUBREG
                          (i32 (IMPLICIT_DEF)), GR8:$src2, sub_8bit))>;
    def : Pat<(sra GR64:$src1, (and GR8:$src2, immShift64)),
              (SARX64rr GR64:$src1,
                        (INSERT_SUBREG
                          (i64 (IMPLICIT_DEF)), GR8:$src2, sub_8bit))>;

    def : Pat<(srl GR32:$src1, (and GR8:$src2, immShift32)),
              (SHRX32rr GR32:$src1,
                        (INSERT_SUBREG
                          (i32 (IMPLICIT_DEF)), GR8:$src2, sub_8bit))>;
    def : Pat<(srl GR64:$src1, (and GR8:$src2, immShift64)),
              (SHRX64rr GR64:$src1,
                        (INSERT_SUBREG
                          (i64 (IMPLICIT_DEF)), GR8:$src2, sub_8bit))>;

    def : Pat<(shl GR32:$src1, (and GR8:$src2, immShift32)),
              (SHLX32rr GR32:$src1,
                        (INSERT_SUBREG
                          (i32 (IMPLICIT_DEF)), GR8:$src2, sub_8bit))>;
    def : Pat<(shl GR64:$src1, (and GR8:$src2, immShift64)),
              (SHLX64rr GR64:$src1,
                        (INSERT_SUBREG
                          (i64 (IMPLICIT_DEF)), GR8:$src2, sub_8bit))>;
  }
<<<<<<< HEAD
=======

  let AddedComplexity = -20 in {
    def : Pat<(sra (loadi32 addr:$src1), (and GR8:$src2, immShift32)),
              (SARX32rm addr:$src1,
                        (INSERT_SUBREG
                          (i32 (IMPLICIT_DEF)), GR8:$src2, sub_8bit))>;
    def : Pat<(sra (loadi64 addr:$src1), (and GR8:$src2, immShift64)),
              (SARX64rm addr:$src1,
                        (INSERT_SUBREG
                          (i64 (IMPLICIT_DEF)), GR8:$src2, sub_8bit))>;

    def : Pat<(srl (loadi32 addr:$src1), (and GR8:$src2, immShift32)),
              (SHRX32rm addr:$src1,
                        (INSERT_SUBREG
                          (i32 (IMPLICIT_DEF)), GR8:$src2, sub_8bit))>;
    def : Pat<(srl (loadi64 addr:$src1), (and GR8:$src2, immShift64)),
              (SHRX64rm addr:$src1,
                        (INSERT_SUBREG
                          (i64 (IMPLICIT_DEF)), GR8:$src2, sub_8bit))>;

    def : Pat<(shl (loadi32 addr:$src1), (and GR8:$src2, immShift32)),
              (SHLX32rm addr:$src1,
                        (INSERT_SUBREG
                          (i32 (IMPLICIT_DEF)), GR8:$src2, sub_8bit))>;
    def : Pat<(shl (loadi64 addr:$src1), (and GR8:$src2, immShift64)),
              (SHLX64rm addr:$src1,
                        (INSERT_SUBREG
                          (i64 (IMPLICIT_DEF)), GR8:$src2, sub_8bit))>;
  }
>>>>>>> 0e95ba0d
}

// (anyext (setcc_carry)) -> (setcc_carry)
def : Pat<(i16 (anyext (i8 (X86setcc_c X86_COND_B, EFLAGS)))),
          (SETB_C16r)>;
def : Pat<(i32 (anyext (i8 (X86setcc_c X86_COND_B, EFLAGS)))),
          (SETB_C32r)>;
def : Pat<(i32 (anyext (i16 (X86setcc_c X86_COND_B, EFLAGS)))),
          (SETB_C32r)>;

//===----------------------------------------------------------------------===//
// EFLAGS-defining Patterns
//===----------------------------------------------------------------------===//

// add reg, reg
def : Pat<(add GR8 :$src1, GR8 :$src2), (ADD8rr  GR8 :$src1, GR8 :$src2)>;
def : Pat<(add GR16:$src1, GR16:$src2), (ADD16rr GR16:$src1, GR16:$src2)>;
def : Pat<(add GR32:$src1, GR32:$src2), (ADD32rr GR32:$src1, GR32:$src2)>;

// add reg, mem
def : Pat<(add GR8:$src1, (loadi8 addr:$src2)),
          (ADD8rm GR8:$src1, addr:$src2)>;
def : Pat<(add GR16:$src1, (loadi16 addr:$src2)),
          (ADD16rm GR16:$src1, addr:$src2)>;
def : Pat<(add GR32:$src1, (loadi32 addr:$src2)),
          (ADD32rm GR32:$src1, addr:$src2)>;

// add reg, imm
def : Pat<(add GR8 :$src1, imm:$src2), (ADD8ri  GR8:$src1 , imm:$src2)>;
def : Pat<(add GR16:$src1, imm:$src2), (ADD16ri GR16:$src1, imm:$src2)>;
def : Pat<(add GR32:$src1, imm:$src2), (ADD32ri GR32:$src1, imm:$src2)>;
def : Pat<(add GR16:$src1, i16immSExt8:$src2),
          (ADD16ri8 GR16:$src1, i16immSExt8:$src2)>;
def : Pat<(add GR32:$src1, i32immSExt8:$src2),
          (ADD32ri8 GR32:$src1, i32immSExt8:$src2)>;

// sub reg, reg
def : Pat<(sub GR8 :$src1, GR8 :$src2), (SUB8rr  GR8 :$src1, GR8 :$src2)>;
def : Pat<(sub GR16:$src1, GR16:$src2), (SUB16rr GR16:$src1, GR16:$src2)>;
def : Pat<(sub GR32:$src1, GR32:$src2), (SUB32rr GR32:$src1, GR32:$src2)>;

// sub reg, mem
def : Pat<(sub GR8:$src1, (loadi8 addr:$src2)),
          (SUB8rm GR8:$src1, addr:$src2)>;
def : Pat<(sub GR16:$src1, (loadi16 addr:$src2)),
          (SUB16rm GR16:$src1, addr:$src2)>;
def : Pat<(sub GR32:$src1, (loadi32 addr:$src2)),
          (SUB32rm GR32:$src1, addr:$src2)>;

// sub reg, imm
def : Pat<(sub GR8:$src1, imm:$src2),
          (SUB8ri GR8:$src1, imm:$src2)>;
def : Pat<(sub GR16:$src1, imm:$src2),
          (SUB16ri GR16:$src1, imm:$src2)>;
def : Pat<(sub GR32:$src1, imm:$src2),
          (SUB32ri GR32:$src1, imm:$src2)>;
def : Pat<(sub GR16:$src1, i16immSExt8:$src2),
          (SUB16ri8 GR16:$src1, i16immSExt8:$src2)>;
def : Pat<(sub GR32:$src1, i32immSExt8:$src2),
          (SUB32ri8 GR32:$src1, i32immSExt8:$src2)>;

// sub 0, reg
def : Pat<(X86sub_flag 0, GR8 :$src), (NEG8r  GR8 :$src)>;
def : Pat<(X86sub_flag 0, GR16:$src), (NEG16r GR16:$src)>;
def : Pat<(X86sub_flag 0, GR32:$src), (NEG32r GR32:$src)>;
def : Pat<(X86sub_flag 0, GR64:$src), (NEG64r GR64:$src)>;

// sub reg, relocImm
def : Pat<(X86sub_flag GR64:$src1, i64relocImmSExt8_su:$src2),
          (SUB64ri8 GR64:$src1, i64relocImmSExt8_su:$src2)>;
def : Pat<(X86sub_flag GR64:$src1, i64relocImmSExt32_su:$src2),
          (SUB64ri32 GR64:$src1, i64relocImmSExt32_su:$src2)>;

// mul reg, reg
def : Pat<(mul GR16:$src1, GR16:$src2),
          (IMUL16rr GR16:$src1, GR16:$src2)>;
def : Pat<(mul GR32:$src1, GR32:$src2),
          (IMUL32rr GR32:$src1, GR32:$src2)>;

// mul reg, mem
def : Pat<(mul GR16:$src1, (loadi16 addr:$src2)),
          (IMUL16rm GR16:$src1, addr:$src2)>;
def : Pat<(mul GR32:$src1, (loadi32 addr:$src2)),
          (IMUL32rm GR32:$src1, addr:$src2)>;

// mul reg, imm
def : Pat<(mul GR16:$src1, imm:$src2),
          (IMUL16rri GR16:$src1, imm:$src2)>;
def : Pat<(mul GR32:$src1, imm:$src2),
          (IMUL32rri GR32:$src1, imm:$src2)>;
def : Pat<(mul GR16:$src1, i16immSExt8:$src2),
          (IMUL16rri8 GR16:$src1, i16immSExt8:$src2)>;
def : Pat<(mul GR32:$src1, i32immSExt8:$src2),
          (IMUL32rri8 GR32:$src1, i32immSExt8:$src2)>;

// reg = mul mem, imm
def : Pat<(mul (loadi16 addr:$src1), imm:$src2),
          (IMUL16rmi addr:$src1, imm:$src2)>;
def : Pat<(mul (loadi32 addr:$src1), imm:$src2),
          (IMUL32rmi addr:$src1, imm:$src2)>;
def : Pat<(mul (loadi16 addr:$src1), i16immSExt8:$src2),
          (IMUL16rmi8 addr:$src1, i16immSExt8:$src2)>;
def : Pat<(mul (loadi32 addr:$src1), i32immSExt8:$src2),
          (IMUL32rmi8 addr:$src1, i32immSExt8:$src2)>;

// Patterns for nodes that do not produce flags, for instructions that do.

// addition
def : Pat<(add GR64:$src1, GR64:$src2),
          (ADD64rr GR64:$src1, GR64:$src2)>;
def : Pat<(add GR64:$src1, i64immSExt8:$src2),
          (ADD64ri8 GR64:$src1, i64immSExt8:$src2)>;
def : Pat<(add GR64:$src1, i64immSExt32:$src2),
          (ADD64ri32 GR64:$src1, i64immSExt32:$src2)>;
def : Pat<(add GR64:$src1, (loadi64 addr:$src2)),
          (ADD64rm GR64:$src1, addr:$src2)>;

// subtraction
def : Pat<(sub GR64:$src1, GR64:$src2),
          (SUB64rr GR64:$src1, GR64:$src2)>;
def : Pat<(sub GR64:$src1, (loadi64 addr:$src2)),
          (SUB64rm GR64:$src1, addr:$src2)>;
def : Pat<(sub GR64:$src1, i64immSExt8:$src2),
          (SUB64ri8 GR64:$src1, i64immSExt8:$src2)>;
def : Pat<(sub GR64:$src1, i64immSExt32:$src2),
          (SUB64ri32 GR64:$src1, i64immSExt32:$src2)>;

// Multiply
def : Pat<(mul GR64:$src1, GR64:$src2),
          (IMUL64rr GR64:$src1, GR64:$src2)>;
def : Pat<(mul GR64:$src1, (loadi64 addr:$src2)),
          (IMUL64rm GR64:$src1, addr:$src2)>;
def : Pat<(mul GR64:$src1, i64immSExt8:$src2),
          (IMUL64rri8 GR64:$src1, i64immSExt8:$src2)>;
def : Pat<(mul GR64:$src1, i64immSExt32:$src2),
          (IMUL64rri32 GR64:$src1, i64immSExt32:$src2)>;
def : Pat<(mul (loadi64 addr:$src1), i64immSExt8:$src2),
          (IMUL64rmi8 addr:$src1, i64immSExt8:$src2)>;
def : Pat<(mul (loadi64 addr:$src1), i64immSExt32:$src2),
          (IMUL64rmi32 addr:$src1, i64immSExt32:$src2)>;

// Increment/Decrement reg.
// Do not make INC/DEC if it is slow
let Predicates = [UseIncDec] in {
  def : Pat<(add GR8:$src, 1),   (INC8r GR8:$src)>;
  def : Pat<(add GR16:$src, 1),  (INC16r GR16:$src)>;
  def : Pat<(add GR32:$src, 1),  (INC32r GR32:$src)>;
  def : Pat<(add GR64:$src, 1),  (INC64r GR64:$src)>;
  def : Pat<(add GR8:$src, -1),  (DEC8r GR8:$src)>;
  def : Pat<(add GR16:$src, -1), (DEC16r GR16:$src)>;
  def : Pat<(add GR32:$src, -1), (DEC32r GR32:$src)>;
  def : Pat<(add GR64:$src, -1), (DEC64r GR64:$src)>;
}

// or reg/reg.
def : Pat<(or GR8 :$src1, GR8 :$src2), (OR8rr  GR8 :$src1, GR8 :$src2)>;
def : Pat<(or GR16:$src1, GR16:$src2), (OR16rr GR16:$src1, GR16:$src2)>;
def : Pat<(or GR32:$src1, GR32:$src2), (OR32rr GR32:$src1, GR32:$src2)>;
def : Pat<(or GR64:$src1, GR64:$src2), (OR64rr GR64:$src1, GR64:$src2)>;

// or reg/mem
def : Pat<(or GR8:$src1, (loadi8 addr:$src2)),
          (OR8rm GR8:$src1, addr:$src2)>;
def : Pat<(or GR16:$src1, (loadi16 addr:$src2)),
          (OR16rm GR16:$src1, addr:$src2)>;
def : Pat<(or GR32:$src1, (loadi32 addr:$src2)),
          (OR32rm GR32:$src1, addr:$src2)>;
def : Pat<(or GR64:$src1, (loadi64 addr:$src2)),
          (OR64rm GR64:$src1, addr:$src2)>;

// or reg/imm
def : Pat<(or GR8:$src1 , imm:$src2), (OR8ri  GR8 :$src1, imm:$src2)>;
def : Pat<(or GR16:$src1, imm:$src2), (OR16ri GR16:$src1, imm:$src2)>;
def : Pat<(or GR32:$src1, imm:$src2), (OR32ri GR32:$src1, imm:$src2)>;
def : Pat<(or GR16:$src1, i16immSExt8:$src2),
          (OR16ri8 GR16:$src1, i16immSExt8:$src2)>;
def : Pat<(or GR32:$src1, i32immSExt8:$src2),
          (OR32ri8 GR32:$src1, i32immSExt8:$src2)>;
def : Pat<(or GR64:$src1, i64immSExt8:$src2),
          (OR64ri8 GR64:$src1, i64immSExt8:$src2)>;
def : Pat<(or GR64:$src1, i64immSExt32:$src2),
          (OR64ri32 GR64:$src1, i64immSExt32:$src2)>;

// xor reg/reg
def : Pat<(xor GR8 :$src1, GR8 :$src2), (XOR8rr  GR8 :$src1, GR8 :$src2)>;
def : Pat<(xor GR16:$src1, GR16:$src2), (XOR16rr GR16:$src1, GR16:$src2)>;
def : Pat<(xor GR32:$src1, GR32:$src2), (XOR32rr GR32:$src1, GR32:$src2)>;
def : Pat<(xor GR64:$src1, GR64:$src2), (XOR64rr GR64:$src1, GR64:$src2)>;

// xor reg/mem
def : Pat<(xor GR8:$src1, (loadi8 addr:$src2)),
          (XOR8rm GR8:$src1, addr:$src2)>;
def : Pat<(xor GR16:$src1, (loadi16 addr:$src2)),
          (XOR16rm GR16:$src1, addr:$src2)>;
def : Pat<(xor GR32:$src1, (loadi32 addr:$src2)),
          (XOR32rm GR32:$src1, addr:$src2)>;
def : Pat<(xor GR64:$src1, (loadi64 addr:$src2)),
          (XOR64rm GR64:$src1, addr:$src2)>;

// xor reg/imm
def : Pat<(xor GR8:$src1, imm:$src2),
          (XOR8ri GR8:$src1, imm:$src2)>;
def : Pat<(xor GR16:$src1, imm:$src2),
          (XOR16ri GR16:$src1, imm:$src2)>;
def : Pat<(xor GR32:$src1, imm:$src2),
          (XOR32ri GR32:$src1, imm:$src2)>;
def : Pat<(xor GR16:$src1, i16immSExt8:$src2),
          (XOR16ri8 GR16:$src1, i16immSExt8:$src2)>;
def : Pat<(xor GR32:$src1, i32immSExt8:$src2),
          (XOR32ri8 GR32:$src1, i32immSExt8:$src2)>;
def : Pat<(xor GR64:$src1, i64immSExt8:$src2),
          (XOR64ri8 GR64:$src1, i64immSExt8:$src2)>;
def : Pat<(xor GR64:$src1, i64immSExt32:$src2),
          (XOR64ri32 GR64:$src1, i64immSExt32:$src2)>;

// and reg/reg
def : Pat<(and GR8 :$src1, GR8 :$src2), (AND8rr  GR8 :$src1, GR8 :$src2)>;
def : Pat<(and GR16:$src1, GR16:$src2), (AND16rr GR16:$src1, GR16:$src2)>;
def : Pat<(and GR32:$src1, GR32:$src2), (AND32rr GR32:$src1, GR32:$src2)>;
def : Pat<(and GR64:$src1, GR64:$src2), (AND64rr GR64:$src1, GR64:$src2)>;

// and reg/mem
def : Pat<(and GR8:$src1, (loadi8 addr:$src2)),
          (AND8rm GR8:$src1, addr:$src2)>;
def : Pat<(and GR16:$src1, (loadi16 addr:$src2)),
          (AND16rm GR16:$src1, addr:$src2)>;
def : Pat<(and GR32:$src1, (loadi32 addr:$src2)),
          (AND32rm GR32:$src1, addr:$src2)>;
def : Pat<(and GR64:$src1, (loadi64 addr:$src2)),
          (AND64rm GR64:$src1, addr:$src2)>;

// and reg/imm
def : Pat<(and GR8:$src1, imm:$src2),
          (AND8ri GR8:$src1, imm:$src2)>;
def : Pat<(and GR16:$src1, imm:$src2),
          (AND16ri GR16:$src1, imm:$src2)>;
def : Pat<(and GR32:$src1, imm:$src2),
          (AND32ri GR32:$src1, imm:$src2)>;
def : Pat<(and GR16:$src1, i16immSExt8:$src2),
          (AND16ri8 GR16:$src1, i16immSExt8:$src2)>;
def : Pat<(and GR32:$src1, i32immSExt8:$src2),
          (AND32ri8 GR32:$src1, i32immSExt8:$src2)>;
def : Pat<(and GR64:$src1, i64immSExt8:$src2),
          (AND64ri8 GR64:$src1, i64immSExt8:$src2)>;
def : Pat<(and GR64:$src1, i64immSExt32:$src2),
          (AND64ri32 GR64:$src1, i64immSExt32:$src2)>;

// Bit scan instruction patterns to match explicit zero-undef behavior.
def : Pat<(cttz_zero_undef GR16:$src), (BSF16rr GR16:$src)>;
def : Pat<(cttz_zero_undef GR32:$src), (BSF32rr GR32:$src)>;
def : Pat<(cttz_zero_undef GR64:$src), (BSF64rr GR64:$src)>;
def : Pat<(cttz_zero_undef (loadi16 addr:$src)), (BSF16rm addr:$src)>;
def : Pat<(cttz_zero_undef (loadi32 addr:$src)), (BSF32rm addr:$src)>;
def : Pat<(cttz_zero_undef (loadi64 addr:$src)), (BSF64rm addr:$src)>;

// When HasMOVBE is enabled it is possible to get a non-legalized
// register-register 16 bit bswap. This maps it to a ROL instruction.
let Predicates = [HasMOVBE] in {
 def : Pat<(bswap GR16:$src), (ROL16ri GR16:$src, (i8 8))>;
}<|MERGE_RESOLUTION|>--- conflicted
+++ resolved
@@ -1692,8 +1692,6 @@
                         (INSERT_SUBREG
                           (i64 (IMPLICIT_DEF)), GR8:$src2, sub_8bit))>;
   }
-<<<<<<< HEAD
-=======
 
   let AddedComplexity = -20 in {
     def : Pat<(sra (loadi32 addr:$src1), (and GR8:$src2, immShift32)),
@@ -1723,7 +1721,6 @@
                         (INSERT_SUBREG
                           (i64 (IMPLICIT_DEF)), GR8:$src2, sub_8bit))>;
   }
->>>>>>> 0e95ba0d
 }
 
 // (anyext (setcc_carry)) -> (setcc_carry)
