//===- X86InstrCompiler.td - Compiler Pseudos and Patterns -*- tablegen -*-===//
//
// Part of the LLVM Project, under the Apache License v2.0 with LLVM Exceptions.
// See https://llvm.org/LICENSE.txt for license information.
// SPDX-License-Identifier: Apache-2.0 WITH LLVM-exception
//
//===----------------------------------------------------------------------===//
//
// This file describes the various pseudo instructions used by the compiler,
// as well as Pat patterns used during instruction selection.
//
//===----------------------------------------------------------------------===//

//===----------------------------------------------------------------------===//
// Pattern Matching Support

def GetLo32XForm : SDNodeXForm<imm, [{
  // Transformation function: get the low 32 bits.
  return getI32Imm((uint32_t)N->getZExtValue(), SDLoc(N));
}]>;


//===----------------------------------------------------------------------===//
// Random Pseudo Instructions.

// PIC base construction.  This expands to code that looks like this:
//     call  $next_inst
//     popl %destreg"
let hasSideEffects = 0, isNotDuplicable = 1, Uses = [ESP, SSP],
    SchedRW = [WriteJump] in
  def MOVPC32r : Ii32<0xE8, Pseudo, (outs GR32:$reg), (ins i32imm:$label),
                      "", []>;

// ADJCALLSTACKDOWN/UP implicitly use/def ESP because they may be expanded into
// a stack adjustment and the codegen must know that they may modify the stack
// pointer before prolog-epilog rewriting occurs.
// Pessimistically assume ADJCALLSTACKDOWN / ADJCALLSTACKUP will become
// sub / add which can clobber EFLAGS.
let Defs = [ESP, EFLAGS, SSP], Uses = [ESP, SSP], SchedRW = [WriteALU] in {
def ADJCALLSTACKDOWN32 : I<0, Pseudo, (outs),
                           (ins i32imm:$amt1, i32imm:$amt2, i32imm:$amt3),
                           "#ADJCALLSTACKDOWN", []>, Requires<[NotLP64]>;
def ADJCALLSTACKUP32   : I<0, Pseudo, (outs), (ins i32imm:$amt1, i32imm:$amt2),
                           "#ADJCALLSTACKUP",
                           [(X86callseq_end timm:$amt1, timm:$amt2)]>,
                           Requires<[NotLP64]>;
}
def : Pat<(X86callseq_start timm:$amt1, timm:$amt2),
       (ADJCALLSTACKDOWN32 i32imm:$amt1, i32imm:$amt2, 0)>, Requires<[NotLP64]>;


// ADJCALLSTACKDOWN/UP implicitly use/def RSP because they may be expanded into
// a stack adjustment and the codegen must know that they may modify the stack
// pointer before prolog-epilog rewriting occurs.
// Pessimistically assume ADJCALLSTACKDOWN / ADJCALLSTACKUP will become
// sub / add which can clobber EFLAGS.
let Defs = [RSP, EFLAGS, SSP], Uses = [RSP, SSP], SchedRW = [WriteALU] in {
def ADJCALLSTACKDOWN64 : I<0, Pseudo, (outs),
                           (ins i32imm:$amt1, i32imm:$amt2, i32imm:$amt3),
                           "#ADJCALLSTACKDOWN", []>, Requires<[IsLP64]>;
def ADJCALLSTACKUP64   : I<0, Pseudo, (outs), (ins i32imm:$amt1, i32imm:$amt2),
                           "#ADJCALLSTACKUP",
                           [(X86callseq_end timm:$amt1, timm:$amt2)]>,
                           Requires<[IsLP64]>;
}
def : Pat<(X86callseq_start timm:$amt1, timm:$amt2),
        (ADJCALLSTACKDOWN64 i32imm:$amt1, i32imm:$amt2, 0)>, Requires<[IsLP64]>;

let SchedRW = [WriteSystem] in {

// x86-64 va_start lowering magic.
let hasSideEffects = 1, Defs = [EFLAGS] in {
def VASTART_SAVE_XMM_REGS : I<0, Pseudo,
                              (outs),
                              (ins GR8:$al,
                                   i32imm:$regsavefi, i32imm:$offset,
                                   variable_ops),
                              "#VASTART_SAVE_XMM_REGS $al, $regsavefi, $offset",
                              [(X86vastart_save_xmm_regs GR8:$al,
                                                         timm:$regsavefi,
                                                         timm:$offset),
                               (implicit EFLAGS)]>;
}

let usesCustomInserter = 1, Defs = [EFLAGS] in {
// The VAARG_64 and VAARG_X32 pseudo-instructions take the address of the
// va_list, and place the address of the next argument into a register.
let Defs = [EFLAGS] in {
def VAARG_64 : I<0, Pseudo,
                 (outs GR64:$dst),
                 (ins i8mem:$ap, i32imm:$size, i8imm:$mode, i32imm:$align),
                 "#VAARG_64 $dst, $ap, $size, $mode, $align",
                 [(set GR64:$dst,
                    (X86vaarg64 addr:$ap, timm:$size, timm:$mode, timm:$align)),
                  (implicit EFLAGS)]>, Requires<[In64BitMode, IsLP64]>;
def VAARG_X32 : I<0, Pseudo,
                 (outs GR32:$dst),
                 (ins i8mem:$ap, i32imm:$size, i8imm:$mode, i32imm:$align),
                 "#VAARG_X32 $dst, $ap, $size, $mode, $align",
                 [(set GR32:$dst,
                    (X86vaargx32 addr:$ap, timm:$size, timm:$mode, timm:$align)),
                  (implicit EFLAGS)]>, Requires<[In64BitMode, NotLP64]>;
}

// When using segmented stacks these are lowered into instructions which first
// check if the current stacklet has enough free memory. If it does, memory is
// allocated by bumping the stack pointer. Otherwise memory is allocated from
// the heap.

let Defs = [EAX, ESP, EFLAGS], Uses = [ESP] in
def SEG_ALLOCA_32 : I<0, Pseudo, (outs GR32:$dst), (ins GR32:$size),
                      "# variable sized alloca for segmented stacks",
                      [(set GR32:$dst,
                         (X86SegAlloca GR32:$size))]>,
                    Requires<[NotLP64]>;

let Defs = [RAX, RSP, EFLAGS], Uses = [RSP] in
def SEG_ALLOCA_64 : I<0, Pseudo, (outs GR64:$dst), (ins GR64:$size),
                      "# variable sized alloca for segmented stacks",
                      [(set GR64:$dst,
                         (X86SegAlloca GR64:$size))]>,
                    Requires<[In64BitMode]>;

// To protect against stack clash, dynamic allocation should perform a memory
// probe at each page.

let Defs = [EAX, ESP, EFLAGS], Uses = [ESP] in
def PROBED_ALLOCA_32 : I<0, Pseudo, (outs GR32:$dst), (ins GR32:$size),
                      "# variable sized alloca with probing",
                      [(set GR32:$dst,
                         (X86ProbedAlloca GR32:$size))]>,
                    Requires<[NotLP64]>;

let Defs = [RAX, RSP, EFLAGS], Uses = [RSP] in
def PROBED_ALLOCA_64 : I<0, Pseudo, (outs GR64:$dst), (ins GR64:$size),
                      "# variable sized alloca with probing",
                      [(set GR64:$dst,
                         (X86ProbedAlloca GR64:$size))]>,
                    Requires<[In64BitMode]>;
}

let hasNoSchedulingInfo = 1 in
def STACKALLOC_W_PROBING : I<0, Pseudo, (outs), (ins i64imm:$stacksize),
                             "# fixed size alloca with probing",
                             []>;

// Dynamic stack allocation yields a _chkstk or _alloca call for all Windows
// targets.  These calls are needed to probe the stack when allocating more than
// 4k bytes in one go. Touching the stack at 4K increments is necessary to
// ensure that the guard pages used by the OS virtual memory manager are
// allocated in correct sequence.
// The main point of having separate instruction are extra unmodelled effects
// (compared to ordinary calls) like stack pointer change.

let Defs = [EAX, ESP, EFLAGS], Uses = [ESP] in
def WIN_ALLOCA_32 : I<0, Pseudo, (outs), (ins GR32:$size),
                     "# dynamic stack allocation",
                     [(X86WinAlloca GR32:$size)]>,
                     Requires<[NotLP64]>;

let Defs = [RAX, RSP, EFLAGS], Uses = [RSP] in
def WIN_ALLOCA_64 : I<0, Pseudo, (outs), (ins GR64:$size),
                     "# dynamic stack allocation",
                     [(X86WinAlloca GR64:$size)]>,
                     Requires<[In64BitMode]>;
} // SchedRW

// These instructions XOR the frame pointer into a GPR. They are used in some
// stack protection schemes. These are post-RA pseudos because we only know the
// frame register after register allocation.
let Constraints = "$src = $dst", isMoveImm = 1, isPseudo = 1, Defs = [EFLAGS] in {
  def XOR32_FP : I<0, Pseudo, (outs GR32:$dst), (ins GR32:$src),
                  "xorl\t$$FP, $src", []>,
                  Requires<[NotLP64]>, Sched<[WriteALU]>;
  def XOR64_FP : I<0, Pseudo, (outs GR64:$dst), (ins GR64:$src),
                  "xorq\t$$FP $src", []>,
                  Requires<[In64BitMode]>, Sched<[WriteALU]>;
}

//===----------------------------------------------------------------------===//
// EH Pseudo Instructions
//
let SchedRW = [WriteSystem] in {
let isTerminator = 1, isReturn = 1, isBarrier = 1,
    hasCtrlDep = 1, isCodeGenOnly = 1 in {
def EH_RETURN   : I<0xC3, RawFrm, (outs), (ins GR32:$addr),
                    "ret\t#eh_return, addr: $addr",
                    [(X86ehret GR32:$addr)]>, Sched<[WriteJumpLd]>;

}

let isTerminator = 1, isReturn = 1, isBarrier = 1,
    hasCtrlDep = 1, isCodeGenOnly = 1 in {
def EH_RETURN64   : I<0xC3, RawFrm, (outs), (ins GR64:$addr),
                     "ret\t#eh_return, addr: $addr",
                     [(X86ehret GR64:$addr)]>, Sched<[WriteJumpLd]>;

}

let isTerminator = 1, hasSideEffects = 1, isBarrier = 1, hasCtrlDep = 1,
    isCodeGenOnly = 1, isReturn = 1, isEHScopeReturn = 1 in {
  def CLEANUPRET : I<0, Pseudo, (outs), (ins), "# CLEANUPRET", [(cleanupret)]>;

  // CATCHRET needs a custom inserter for SEH.
  let usesCustomInserter = 1 in
    def CATCHRET : I<0, Pseudo, (outs), (ins brtarget32:$dst, brtarget32:$from),
                     "# CATCHRET",
                     [(catchret bb:$dst, bb:$from)]>;
}

let hasSideEffects = 1, isBarrier = 1, isCodeGenOnly = 1,
    usesCustomInserter = 1 in {
  def EH_SjLj_SetJmp32  : I<0, Pseudo, (outs GR32:$dst), (ins i32mem:$buf),
                            "#EH_SJLJ_SETJMP32",
                            [(set GR32:$dst, (X86eh_sjlj_setjmp addr:$buf))]>,
                          Requires<[Not64BitMode]>;
  def EH_SjLj_SetJmp64  : I<0, Pseudo, (outs GR32:$dst), (ins i64mem:$buf),
                            "#EH_SJLJ_SETJMP64",
                            [(set GR32:$dst, (X86eh_sjlj_setjmp addr:$buf))]>,
                          Requires<[In64BitMode]>;
  let isTerminator = 1 in {
  def EH_SjLj_LongJmp32 : I<0, Pseudo, (outs), (ins i32mem:$buf),
                            "#EH_SJLJ_LONGJMP32",
                            [(X86eh_sjlj_longjmp addr:$buf)]>,
                          Requires<[Not64BitMode]>;
  def EH_SjLj_LongJmp64 : I<0, Pseudo, (outs), (ins i64mem:$buf),
                            "#EH_SJLJ_LONGJMP64",
                            [(X86eh_sjlj_longjmp addr:$buf)]>,
                          Requires<[In64BitMode]>;
  }
}

let isBranch = 1, isTerminator = 1, isCodeGenOnly = 1 in {
  def EH_SjLj_Setup : I<0, Pseudo, (outs), (ins brtarget:$dst),
                        "#EH_SjLj_Setup\t$dst", []>;
}
} // SchedRW

//===----------------------------------------------------------------------===//
// Pseudo instructions used by unwind info.
//
let isPseudo = 1, SchedRW = [WriteSystem] in {
  def SEH_PushReg : I<0, Pseudo, (outs), (ins i32imm:$reg),
                            "#SEH_PushReg $reg", []>;
  def SEH_SaveReg : I<0, Pseudo, (outs), (ins i32imm:$reg, i32imm:$dst),
                            "#SEH_SaveReg $reg, $dst", []>;
  def SEH_SaveXMM : I<0, Pseudo, (outs), (ins i32imm:$reg, i32imm:$dst),
                            "#SEH_SaveXMM $reg, $dst", []>;
  def SEH_StackAlloc : I<0, Pseudo, (outs), (ins i32imm:$size),
                            "#SEH_StackAlloc $size", []>;
  def SEH_StackAlign : I<0, Pseudo, (outs), (ins i32imm:$align),
                            "#SEH_StackAlign $align", []>;
  def SEH_SetFrame : I<0, Pseudo, (outs), (ins i32imm:$reg, i32imm:$offset),
                            "#SEH_SetFrame $reg, $offset", []>;
  def SEH_PushFrame : I<0, Pseudo, (outs), (ins i1imm:$mode),
                            "#SEH_PushFrame $mode", []>;
  def SEH_EndPrologue : I<0, Pseudo, (outs), (ins),
                            "#SEH_EndPrologue", []>;
  def SEH_Epilogue : I<0, Pseudo, (outs), (ins),
                            "#SEH_Epilogue", []>;
}

//===----------------------------------------------------------------------===//
// Pseudo instructions used by segmented stacks.
//

// This is lowered into a RET instruction by MCInstLower.  We need
// this so that we don't have to have a MachineBasicBlock which ends
// with a RET and also has successors.
let isPseudo = 1, SchedRW = [WriteJumpLd] in {
def MORESTACK_RET: I<0, Pseudo, (outs), (ins), "", []>;

// This instruction is lowered to a RET followed by a MOV.  The two
// instructions are not generated on a higher level since then the
// verifier sees a MachineBasicBlock ending with a non-terminator.
def MORESTACK_RET_RESTORE_R10 : I<0, Pseudo, (outs), (ins), "", []>;
}

//===----------------------------------------------------------------------===//
// Alias Instructions
//===----------------------------------------------------------------------===//

// Alias instruction mapping movr0 to xor.
// FIXME: remove when we can teach regalloc that xor reg, reg is ok.
let Defs = [EFLAGS], isReMaterializable = 1, isAsCheapAsAMove = 1,
    isPseudo = 1, isMoveImm = 1, AddedComplexity = 10 in
def MOV32r0  : I<0, Pseudo, (outs GR32:$dst), (ins), "",
                 [(set GR32:$dst, 0)]>, Sched<[WriteZero]>;

// Other widths can also make use of the 32-bit xor, which may have a smaller
// encoding and avoid partial register updates.
let AddedComplexity = 10 in {
def : Pat<(i8 0), (EXTRACT_SUBREG (MOV32r0), sub_8bit)>;
def : Pat<(i16 0), (EXTRACT_SUBREG (MOV32r0), sub_16bit)>;
def : Pat<(i64 0), (SUBREG_TO_REG (i64 0), (MOV32r0), sub_32bit)>;
}

let Predicates = [OptForSize, Not64BitMode],
    AddedComplexity = 10 in {
  let SchedRW = [WriteALU] in {
  // Pseudo instructions for materializing 1 and -1 using XOR+INC/DEC,
  // which only require 3 bytes compared to MOV32ri which requires 5.
  let Defs = [EFLAGS], isReMaterializable = 1, isPseudo = 1 in {
    def MOV32r1 : I<0, Pseudo, (outs GR32:$dst), (ins), "",
                        [(set GR32:$dst, 1)]>;
    def MOV32r_1 : I<0, Pseudo, (outs GR32:$dst), (ins), "",
                        [(set GR32:$dst, -1)]>;
  }
  } // SchedRW

  // MOV16ri is 4 bytes, so the instructions above are smaller.
  def : Pat<(i16 1), (EXTRACT_SUBREG (MOV32r1), sub_16bit)>;
  def : Pat<(i16 -1), (EXTRACT_SUBREG (MOV32r_1), sub_16bit)>;
}

let isReMaterializable = 1, isPseudo = 1, AddedComplexity = 5,
    SchedRW = [WriteALU] in {
// AddedComplexity higher than MOV64ri but lower than MOV32r0 and MOV32r1.
def MOV32ImmSExti8 : I<0, Pseudo, (outs GR32:$dst), (ins i32i8imm:$src), "",
                       [(set GR32:$dst, i32immSExt8:$src)]>,
                       Requires<[OptForMinSize, NotWin64WithoutFP]>;
def MOV64ImmSExti8 : I<0, Pseudo, (outs GR64:$dst), (ins i64i8imm:$src), "",
                       [(set GR64:$dst, i64immSExt8:$src)]>,
                       Requires<[OptForMinSize, NotWin64WithoutFP]>;
}

// Materialize i64 constant where top 32-bits are zero. This could theoretically
// use MOV32ri with a SUBREG_TO_REG to represent the zero-extension, however
// that would make it more difficult to rematerialize.
let AddedComplexity = 1, isReMaterializable = 1, isAsCheapAsAMove = 1,
    isPseudo = 1, SchedRW = [WriteMove] in
def MOV32ri64 : I<0, Pseudo, (outs GR64:$dst), (ins i64i32imm:$src), "",
                  [(set GR64:$dst, i64immZExt32:$src)]>;

// This 64-bit pseudo-move can also be used for labels in the x86-64 small code
// model.
def mov64imm32 : ComplexPattern<i64, 1, "selectMOV64Imm32", [X86Wrapper]>;
def : Pat<(i64 mov64imm32:$src), (MOV32ri64 mov64imm32:$src)>;

// Use sbb to materialize carry bit.
let Uses = [EFLAGS], Defs = [EFLAGS], isPseudo = 1, SchedRW = [WriteADC],
    hasSideEffects = 0 in {
// FIXME: These are pseudo ops that should be replaced with Pat<> patterns.
// However, Pat<> can't replicate the destination reg into the inputs of the
// result.
def SETB_C32r : I<0, Pseudo, (outs GR32:$dst), (ins), "", []>;
def SETB_C64r : I<0, Pseudo, (outs GR64:$dst), (ins), "", []>;
} // isCodeGenOnly

//===----------------------------------------------------------------------===//
// String Pseudo Instructions
//
let SchedRW = [WriteMicrocoded] in {
let Defs = [ECX,EDI,ESI], Uses = [ECX,EDI,ESI], isCodeGenOnly = 1 in {
def REP_MOVSB_32 : I<0xA4, RawFrm, (outs), (ins),
                    "{rep;movsb (%esi), %es:(%edi)|rep movsb es:[edi], [esi]}",
                    [(X86rep_movs i8)]>, REP, AdSize32,
                   Requires<[NotLP64]>;
def REP_MOVSW_32 : I<0xA5, RawFrm, (outs), (ins),
                    "{rep;movsw (%esi), %es:(%edi)|rep movsw es:[edi], [esi]}",
                    [(X86rep_movs i16)]>, REP, AdSize32, OpSize16,
                   Requires<[NotLP64]>;
def REP_MOVSD_32 : I<0xA5, RawFrm, (outs), (ins),
                    "{rep;movsl (%esi), %es:(%edi)|rep movsd es:[edi], [esi]}",
                    [(X86rep_movs i32)]>, REP, AdSize32, OpSize32,
                   Requires<[NotLP64]>;
def REP_MOVSQ_32 : RI<0xA5, RawFrm, (outs), (ins),
                    "{rep;movsq (%esi), %es:(%edi)|rep movsq es:[edi], [esi]}",
                    [(X86rep_movs i64)]>, REP, AdSize32,
                   Requires<[NotLP64, In64BitMode]>;
}

let Defs = [RCX,RDI,RSI], Uses = [RCX,RDI,RSI], isCodeGenOnly = 1 in {
def REP_MOVSB_64 : I<0xA4, RawFrm, (outs), (ins),
                    "{rep;movsb (%rsi), %es:(%rdi)|rep movsb es:[rdi], [rsi]}",
                    [(X86rep_movs i8)]>, REP, AdSize64,
                   Requires<[IsLP64]>;
def REP_MOVSW_64 : I<0xA5, RawFrm, (outs), (ins),
                    "{rep;movsw (%rsi), %es:(%rdi)|rep movsw es:[rdi], [rsi]}",
                    [(X86rep_movs i16)]>, REP, AdSize64, OpSize16,
                   Requires<[IsLP64]>;
def REP_MOVSD_64 : I<0xA5, RawFrm, (outs), (ins),
                    "{rep;movsl (%rsi), %es:(%rdi)|rep movsdi es:[rdi], [rsi]}",
                    [(X86rep_movs i32)]>, REP, AdSize64, OpSize32,
                   Requires<[IsLP64]>;
def REP_MOVSQ_64 : RI<0xA5, RawFrm, (outs), (ins),
                    "{rep;movsq (%rsi), %es:(%rdi)|rep movsq es:[rdi], [rsi]}",
                    [(X86rep_movs i64)]>, REP, AdSize64,
                   Requires<[IsLP64]>;
}

// FIXME: Should use "(X86rep_stos AL)" as the pattern.
let Defs = [ECX,EDI], isCodeGenOnly = 1 in {
  let Uses = [AL,ECX,EDI] in
  def REP_STOSB_32 : I<0xAA, RawFrm, (outs), (ins),
                       "{rep;stosb %al, %es:(%edi)|rep stosb es:[edi], al}",
                      [(X86rep_stos i8)]>, REP, AdSize32,
                     Requires<[NotLP64]>;
  let Uses = [AX,ECX,EDI] in
  def REP_STOSW_32 : I<0xAB, RawFrm, (outs), (ins),
                      "{rep;stosw %ax, %es:(%edi)|rep stosw es:[edi], ax}",
                      [(X86rep_stos i16)]>, REP, AdSize32, OpSize16,
                     Requires<[NotLP64]>;
  let Uses = [EAX,ECX,EDI] in
  def REP_STOSD_32 : I<0xAB, RawFrm, (outs), (ins),
                      "{rep;stosl %eax, %es:(%edi)|rep stosd es:[edi], eax}",
                      [(X86rep_stos i32)]>, REP, AdSize32, OpSize32,
                     Requires<[NotLP64]>;
  let Uses = [RAX,RCX,RDI] in
  def REP_STOSQ_32 : RI<0xAB, RawFrm, (outs), (ins),
                        "{rep;stosq %rax, %es:(%edi)|rep stosq es:[edi], rax}",
                        [(X86rep_stos i64)]>, REP, AdSize32,
                        Requires<[NotLP64, In64BitMode]>;
}

let Defs = [RCX,RDI], isCodeGenOnly = 1 in {
  let Uses = [AL,RCX,RDI] in
  def REP_STOSB_64 : I<0xAA, RawFrm, (outs), (ins),
                       "{rep;stosb %al, %es:(%rdi)|rep stosb es:[rdi], al}",
                       [(X86rep_stos i8)]>, REP, AdSize64,
                       Requires<[IsLP64]>;
  let Uses = [AX,RCX,RDI] in
  def REP_STOSW_64 : I<0xAB, RawFrm, (outs), (ins),
                       "{rep;stosw %ax, %es:(%rdi)|rep stosw es:[rdi], ax}",
                       [(X86rep_stos i16)]>, REP, AdSize64, OpSize16,
                       Requires<[IsLP64]>;
  let Uses = [RAX,RCX,RDI] in
  def REP_STOSD_64 : I<0xAB, RawFrm, (outs), (ins),
                      "{rep;stosl %eax, %es:(%rdi)|rep stosd es:[rdi], eax}",
                       [(X86rep_stos i32)]>, REP, AdSize64, OpSize32,
                       Requires<[IsLP64]>;

  let Uses = [RAX,RCX,RDI] in
  def REP_STOSQ_64 : RI<0xAB, RawFrm, (outs), (ins),
                        "{rep;stosq %rax, %es:(%rdi)|rep stosq es:[rdi], rax}",
                        [(X86rep_stos i64)]>, REP, AdSize64,
                        Requires<[IsLP64]>;
}
} // SchedRW

//===----------------------------------------------------------------------===//
// Thread Local Storage Instructions
//
let SchedRW = [WriteSystem] in {

// ELF TLS Support
// All calls clobber the non-callee saved registers. ESP is marked as
// a use to prevent stack-pointer assignments that appear immediately
// before calls from potentially appearing dead.
let Defs = [EAX, ECX, EDX, FP0, FP1, FP2, FP3, FP4, FP5, FP6, FP7,
            ST0, ST1, ST2, ST3, ST4, ST5, ST6, ST7,
            MM0, MM1, MM2, MM3, MM4, MM5, MM6, MM7,
            XMM0, XMM1, XMM2, XMM3, XMM4, XMM5, XMM6, XMM7,
            XMM8, XMM9, XMM10, XMM11, XMM12, XMM13, XMM14, XMM15, EFLAGS, DF],
    usesCustomInserter = 1, Uses = [ESP, SSP] in {
def TLS_addr32 : I<0, Pseudo, (outs), (ins i32mem:$sym),
                  "# TLS_addr32",
                  [(X86tlsaddr tls32addr:$sym)]>,
                  Requires<[Not64BitMode]>;
def TLS_base_addr32 : I<0, Pseudo, (outs), (ins i32mem:$sym),
                  "# TLS_base_addr32",
                  [(X86tlsbaseaddr tls32baseaddr:$sym)]>,
                  Requires<[Not64BitMode]>;
}

// All calls clobber the non-callee saved registers. RSP is marked as
// a use to prevent stack-pointer assignments that appear immediately
// before calls from potentially appearing dead.
let Defs = [RAX, RCX, RDX, RSI, RDI, R8, R9, R10, R11,
            FP0, FP1, FP2, FP3, FP4, FP5, FP6, FP7,
            ST0, ST1, ST2, ST3, ST4, ST5, ST6, ST7,
            MM0, MM1, MM2, MM3, MM4, MM5, MM6, MM7,
            XMM0, XMM1, XMM2, XMM3, XMM4, XMM5, XMM6, XMM7,
            XMM8, XMM9, XMM10, XMM11, XMM12, XMM13, XMM14, XMM15, EFLAGS, DF],
    usesCustomInserter = 1, Uses = [RSP, SSP] in {
def TLS_addr64 : I<0, Pseudo, (outs), (ins i64mem:$sym),
                   "# TLS_addr64",
                  [(X86tlsaddr tls64addr:$sym)]>,
                  Requires<[In64BitMode, IsLP64]>;
def TLS_base_addr64 : I<0, Pseudo, (outs), (ins i64mem:$sym),
                   "# TLS_base_addr64",
                  [(X86tlsbaseaddr tls64baseaddr:$sym)]>,
                  Requires<[In64BitMode, IsLP64]>;
def TLS_addrX32 : I<0, Pseudo, (outs), (ins i32mem:$sym),
                   "# TLS_addrX32",
                  [(X86tlsaddr tls32addr:$sym)]>,
                  Requires<[In64BitMode, NotLP64]>;
def TLS_base_addrX32 : I<0, Pseudo, (outs), (ins i32mem:$sym),
                   "# TLS_base_addrX32",
                  [(X86tlsbaseaddr tls32baseaddr:$sym)]>,
                  Requires<[In64BitMode, NotLP64]>;
}

// Darwin TLS Support
// For i386, the address of the thunk is passed on the stack, on return the
// address of the variable is in %eax.  %ecx is trashed during the function
// call.  All other registers are preserved.
let Defs = [EAX, ECX, EFLAGS, DF],
    Uses = [ESP, SSP],
    usesCustomInserter = 1 in
def TLSCall_32 : I<0, Pseudo, (outs), (ins i32mem:$sym),
                "# TLSCall_32",
                [(X86TLSCall addr:$sym)]>,
                Requires<[Not64BitMode]>;

// For x86_64, the address of the thunk is passed in %rdi, but the
// pseudo directly use the symbol, so do not add an implicit use of
// %rdi. The lowering will do the right thing with RDI.
// On return the address of the variable is in %rax.  All other
// registers are preserved.
let Defs = [RAX, EFLAGS, DF],
    Uses = [RSP, SSP],
    usesCustomInserter = 1 in
def TLSCall_64 : I<0, Pseudo, (outs), (ins i64mem:$sym),
                  "# TLSCall_64",
                  [(X86TLSCall addr:$sym)]>,
                  Requires<[In64BitMode]>;
} // SchedRW

//===----------------------------------------------------------------------===//
// Conditional Move Pseudo Instructions

// CMOV* - Used to implement the SELECT DAG operation.  Expanded after
// instruction selection into a branch sequence.
multiclass CMOVrr_PSEUDO<RegisterClass RC, ValueType VT> {
  def CMOV#NAME  : I<0, Pseudo,
                    (outs RC:$dst), (ins RC:$t, RC:$f, i8imm:$cond),
                    "#CMOV_"#NAME#" PSEUDO!",
                    [(set RC:$dst, (VT (X86cmov RC:$t, RC:$f, timm:$cond,
                                                EFLAGS)))]>;
}

let usesCustomInserter = 1, hasNoSchedulingInfo = 1, Uses = [EFLAGS] in {
  // X86 doesn't have 8-bit conditional moves. Use a customInserter to
  // emit control flow. An alternative to this is to mark i8 SELECT as Promote,
  // however that requires promoting the operands, and can induce additional
  // i8 register pressure.
  defm _GR8 : CMOVrr_PSEUDO<GR8, i8>;

  let Predicates = [NoCMov] in {
    defm _GR32 : CMOVrr_PSEUDO<GR32, i32>;
    defm _GR16 : CMOVrr_PSEUDO<GR16, i16>;
  } // Predicates = [NoCMov]

  // fcmov doesn't handle all possible EFLAGS, provide a fallback if there is no
  // SSE1/SSE2.
  let Predicates = [FPStackf32] in
    defm _RFP32 : CMOVrr_PSEUDO<RFP32, f32>;

  let Predicates = [FPStackf64] in
    defm _RFP64 : CMOVrr_PSEUDO<RFP64, f64>;

  defm _RFP80 : CMOVrr_PSEUDO<RFP80, f80>;

  let Predicates = [HasMMX] in
    defm _VR64   : CMOVrr_PSEUDO<VR64, x86mmx>;

<<<<<<< HEAD
#if INTEL_CUSTOMIZATION
  defm _FR16X   : CMOVrr_PSEUDO<FR16X, f16>;
#endif // INTEL_CUSTOMIZATION
=======
  defm _FR16X    : CMOVrr_PSEUDO<FR16X, f16>;
>>>>>>> 6f7f5b54
  let Predicates = [HasSSE1,NoAVX512] in
    defm _FR32   : CMOVrr_PSEUDO<FR32, f32>;
  let Predicates = [HasSSE2,NoAVX512] in
    defm _FR64   : CMOVrr_PSEUDO<FR64, f64>;
  let Predicates = [HasAVX512] in {
    defm _FR32X  : CMOVrr_PSEUDO<FR32X, f32>;
    defm _FR64X  : CMOVrr_PSEUDO<FR64X, f64>;
  }
  let Predicates = [NoVLX] in {
    defm _VR128  : CMOVrr_PSEUDO<VR128, v2i64>;
    defm _VR256  : CMOVrr_PSEUDO<VR256, v4i64>;
  }
  let Predicates = [HasVLX] in {
    defm _VR128X : CMOVrr_PSEUDO<VR128X, v2i64>;
    defm _VR256X : CMOVrr_PSEUDO<VR256X, v4i64>;
  }
  defm _VR512  : CMOVrr_PSEUDO<VR512, v8i64>;
  defm _VK1    : CMOVrr_PSEUDO<VK1,  v1i1>;
  defm _VK2    : CMOVrr_PSEUDO<VK2,  v2i1>;
  defm _VK4    : CMOVrr_PSEUDO<VK4,  v4i1>;
  defm _VK8    : CMOVrr_PSEUDO<VK8,  v8i1>;
  defm _VK16   : CMOVrr_PSEUDO<VK16, v16i1>;
  defm _VK32   : CMOVrr_PSEUDO<VK32, v32i1>;
  defm _VK64   : CMOVrr_PSEUDO<VK64, v64i1>;
} // usesCustomInserter = 1, hasNoSchedulingInfo = 1, Uses = [EFLAGS]

def : Pat<(f128 (X86cmov VR128:$t, VR128:$f, timm:$cond, EFLAGS)),
          (CMOV_VR128 VR128:$t, VR128:$f, timm:$cond)>;

let Predicates = [NoVLX] in {
  def : Pat<(v16i8 (X86cmov VR128:$t, VR128:$f, timm:$cond, EFLAGS)),
            (CMOV_VR128 VR128:$t, VR128:$f, timm:$cond)>;
  def : Pat<(v8i16 (X86cmov VR128:$t, VR128:$f, timm:$cond, EFLAGS)),
            (CMOV_VR128 VR128:$t, VR128:$f, timm:$cond)>;
  def : Pat<(v4i32 (X86cmov VR128:$t, VR128:$f, timm:$cond, EFLAGS)),
            (CMOV_VR128 VR128:$t, VR128:$f, timm:$cond)>;
  def : Pat<(v4f32 (X86cmov VR128:$t, VR128:$f, timm:$cond, EFLAGS)),
            (CMOV_VR128 VR128:$t, VR128:$f, timm:$cond)>;
  def : Pat<(v2f64 (X86cmov VR128:$t, VR128:$f, timm:$cond, EFLAGS)),
            (CMOV_VR128 VR128:$t, VR128:$f, timm:$cond)>;

  def : Pat<(v32i8 (X86cmov VR256:$t, VR256:$f, timm:$cond, EFLAGS)),
            (CMOV_VR256 VR256:$t, VR256:$f, timm:$cond)>;
  def : Pat<(v16i16 (X86cmov VR256:$t, VR256:$f, timm:$cond, EFLAGS)),
            (CMOV_VR256 VR256:$t, VR256:$f, timm:$cond)>;
  def : Pat<(v8i32 (X86cmov VR256:$t, VR256:$f, timm:$cond, EFLAGS)),
            (CMOV_VR256 VR256:$t, VR256:$f, timm:$cond)>;
  def : Pat<(v8f32 (X86cmov VR256:$t, VR256:$f, timm:$cond, EFLAGS)),
            (CMOV_VR256 VR256:$t, VR256:$f, timm:$cond)>;
  def : Pat<(v4f64 (X86cmov VR256:$t, VR256:$f, timm:$cond, EFLAGS)),
            (CMOV_VR256 VR256:$t, VR256:$f, timm:$cond)>;
}
let Predicates = [HasVLX] in {
  def : Pat<(v16i8 (X86cmov VR128X:$t, VR128X:$f, timm:$cond, EFLAGS)),
            (CMOV_VR128X VR128X:$t, VR128X:$f, timm:$cond)>;
  def : Pat<(v8i16 (X86cmov VR128X:$t, VR128X:$f, timm:$cond, EFLAGS)),
            (CMOV_VR128X VR128X:$t, VR128X:$f, timm:$cond)>;
<<<<<<< HEAD
#if INTEL_CUSTOMIZATION
  def : Pat<(v8f16 (X86cmov VR128X:$t, VR128X:$f, timm:$cond, EFLAGS)),
            (CMOV_VR128X VR128X:$t, VR128X:$f, timm:$cond)>;
#endif // INTEL_CUSTOMIZATION
=======
  def : Pat<(v8f16 (X86cmov VR128X:$t, VR128X:$f, timm:$cond, EFLAGS)),
            (CMOV_VR128X VR128X:$t, VR128X:$f, timm:$cond)>;
>>>>>>> 6f7f5b54
  def : Pat<(v4i32 (X86cmov VR128X:$t, VR128X:$f, timm:$cond, EFLAGS)),
            (CMOV_VR128X VR128X:$t, VR128X:$f, timm:$cond)>;
  def : Pat<(v4f32 (X86cmov VR128X:$t, VR128X:$f, timm:$cond, EFLAGS)),
            (CMOV_VR128X VR128X:$t, VR128X:$f, timm:$cond)>;
  def : Pat<(v2f64 (X86cmov VR128X:$t, VR128X:$f, timm:$cond, EFLAGS)),
            (CMOV_VR128X VR128X:$t, VR128X:$f, timm:$cond)>;

  def : Pat<(v32i8 (X86cmov VR256X:$t, VR256X:$f, timm:$cond, EFLAGS)),
            (CMOV_VR256X VR256X:$t, VR256X:$f, timm:$cond)>;
  def : Pat<(v16i16 (X86cmov VR256X:$t, VR256X:$f, timm:$cond, EFLAGS)),
            (CMOV_VR256X VR256X:$t, VR256X:$f, timm:$cond)>;
<<<<<<< HEAD
#if INTEL_CUSTOMIZATION
  def : Pat<(v16f16 (X86cmov VR256X:$t, VR256X:$f, timm:$cond, EFLAGS)),
            (CMOV_VR256X VR256X:$t, VR256X:$f, timm:$cond)>;
#endif // INTEL_CUSTOMIZATION
=======
  def : Pat<(v16f16 (X86cmov VR256X:$t, VR256X:$f, timm:$cond, EFLAGS)),
            (CMOV_VR256X VR256X:$t, VR256X:$f, timm:$cond)>;
>>>>>>> 6f7f5b54
  def : Pat<(v8i32 (X86cmov VR256X:$t, VR256X:$f, timm:$cond, EFLAGS)),
            (CMOV_VR256X VR256X:$t, VR256X:$f, timm:$cond)>;
  def : Pat<(v8f32 (X86cmov VR256X:$t, VR256X:$f, timm:$cond, EFLAGS)),
            (CMOV_VR256X VR256X:$t, VR256X:$f, timm:$cond)>;
  def : Pat<(v4f64 (X86cmov VR256X:$t, VR256X:$f, timm:$cond, EFLAGS)),
            (CMOV_VR256X VR256X:$t, VR256X:$f, timm:$cond)>;
}

def : Pat<(v64i8 (X86cmov VR512:$t, VR512:$f, timm:$cond, EFLAGS)),
          (CMOV_VR512 VR512:$t, VR512:$f, timm:$cond)>;
def : Pat<(v32i16 (X86cmov VR512:$t, VR512:$f, timm:$cond, EFLAGS)),
          (CMOV_VR512 VR512:$t, VR512:$f, timm:$cond)>;
<<<<<<< HEAD
#if INTEL_CUSTOMIZATION
def : Pat<(v32f16 (X86cmov VR512:$t, VR512:$f, timm:$cond, EFLAGS)),
          (CMOV_VR512 VR512:$t, VR512:$f, timm:$cond)>;
#endif // INTEL_CUSTOMIZATION
=======
def : Pat<(v32f16 (X86cmov VR512:$t, VR512:$f, timm:$cond, EFLAGS)),
          (CMOV_VR512 VR512:$t, VR512:$f, timm:$cond)>;
>>>>>>> 6f7f5b54
def : Pat<(v16i32 (X86cmov VR512:$t, VR512:$f, timm:$cond, EFLAGS)),
          (CMOV_VR512 VR512:$t, VR512:$f, timm:$cond)>;
def : Pat<(v16f32 (X86cmov VR512:$t, VR512:$f, timm:$cond, EFLAGS)),
          (CMOV_VR512 VR512:$t, VR512:$f, timm:$cond)>;
def : Pat<(v8f64 (X86cmov VR512:$t, VR512:$f, timm:$cond, EFLAGS)),
          (CMOV_VR512 VR512:$t, VR512:$f, timm:$cond)>;

//===----------------------------------------------------------------------===//
// Normal-Instructions-With-Lock-Prefix Pseudo Instructions
//===----------------------------------------------------------------------===//

// FIXME: Use normal instructions and add lock prefix dynamically.

// Memory barriers

let isCodeGenOnly = 1, Defs = [EFLAGS] in
def OR32mi8Locked  : Ii8<0x83, MRM1m, (outs), (ins i32mem:$dst, i32i8imm:$zero),
                         "or{l}\t{$zero, $dst|$dst, $zero}", []>,
                         Requires<[Not64BitMode]>, OpSize32, LOCK,
                         Sched<[WriteALURMW]>;

let hasSideEffects = 1 in
def Int_MemBarrier : I<0, Pseudo, (outs), (ins),
                     "#MEMBARRIER",
                     [(X86MemBarrier)]>, Sched<[WriteLoad]>;

// RegOpc corresponds to the mr version of the instruction
// ImmOpc corresponds to the mi version of the instruction
// ImmOpc8 corresponds to the mi8 version of the instruction
// ImmMod corresponds to the instruction format of the mi and mi8 versions
multiclass LOCK_ArithBinOp<bits<8> RegOpc, bits<8> ImmOpc, bits<8> ImmOpc8,
                           Format ImmMod, SDNode Op, string mnemonic> {
let Defs = [EFLAGS], mayLoad = 1, mayStore = 1, isCodeGenOnly = 1,
    SchedRW = [WriteALURMW] in {

def NAME#8mr : I<{RegOpc{7}, RegOpc{6}, RegOpc{5}, RegOpc{4},
                  RegOpc{3}, RegOpc{2}, RegOpc{1}, 0 },
                  MRMDestMem, (outs), (ins i8mem:$dst, GR8:$src2),
                  !strconcat(mnemonic, "{b}\t",
                             "{$src2, $dst|$dst, $src2}"),
                  [(set EFLAGS, (Op addr:$dst, GR8:$src2))]>, LOCK;

def NAME#16mr : I<{RegOpc{7}, RegOpc{6}, RegOpc{5}, RegOpc{4},
                   RegOpc{3}, RegOpc{2}, RegOpc{1}, 1 },
                   MRMDestMem, (outs), (ins i16mem:$dst, GR16:$src2),
                   !strconcat(mnemonic, "{w}\t",
                              "{$src2, $dst|$dst, $src2}"),
                   [(set EFLAGS, (Op addr:$dst, GR16:$src2))]>,
                   OpSize16, LOCK;

def NAME#32mr : I<{RegOpc{7}, RegOpc{6}, RegOpc{5}, RegOpc{4},
                   RegOpc{3}, RegOpc{2}, RegOpc{1}, 1 },
                   MRMDestMem, (outs), (ins i32mem:$dst, GR32:$src2),
                   !strconcat(mnemonic, "{l}\t",
                              "{$src2, $dst|$dst, $src2}"),
                   [(set EFLAGS, (Op addr:$dst, GR32:$src2))]>,
                   OpSize32, LOCK;

def NAME#64mr : RI<{RegOpc{7}, RegOpc{6}, RegOpc{5}, RegOpc{4},
                    RegOpc{3}, RegOpc{2}, RegOpc{1}, 1 },
                    MRMDestMem, (outs), (ins i64mem:$dst, GR64:$src2),
                    !strconcat(mnemonic, "{q}\t",
                               "{$src2, $dst|$dst, $src2}"),
                    [(set EFLAGS, (Op addr:$dst, GR64:$src2))]>, LOCK;

// NOTE: These are order specific, we want the mi8 forms to be listed
// first so that they are slightly preferred to the mi forms.
def NAME#16mi8 : Ii8<{ImmOpc8{7}, ImmOpc8{6}, ImmOpc8{5}, ImmOpc8{4},
                      ImmOpc8{3}, ImmOpc8{2}, ImmOpc8{1}, 1 },
                      ImmMod, (outs), (ins i16mem :$dst, i16i8imm :$src2),
                      !strconcat(mnemonic, "{w}\t",
                                 "{$src2, $dst|$dst, $src2}"),
                      [(set EFLAGS, (Op addr:$dst, i16immSExt8:$src2))]>,
                      OpSize16, LOCK;

def NAME#32mi8 : Ii8<{ImmOpc8{7}, ImmOpc8{6}, ImmOpc8{5}, ImmOpc8{4},
                      ImmOpc8{3}, ImmOpc8{2}, ImmOpc8{1}, 1 },
                      ImmMod, (outs), (ins i32mem :$dst, i32i8imm :$src2),
                      !strconcat(mnemonic, "{l}\t",
                                 "{$src2, $dst|$dst, $src2}"),
                      [(set EFLAGS, (Op addr:$dst, i32immSExt8:$src2))]>,
                      OpSize32, LOCK;

def NAME#64mi8 : RIi8<{ImmOpc8{7}, ImmOpc8{6}, ImmOpc8{5}, ImmOpc8{4},
                       ImmOpc8{3}, ImmOpc8{2}, ImmOpc8{1}, 1 },
                       ImmMod, (outs), (ins i64mem :$dst, i64i8imm :$src2),
                       !strconcat(mnemonic, "{q}\t",
                                  "{$src2, $dst|$dst, $src2}"),
                       [(set EFLAGS, (Op addr:$dst, i64immSExt8:$src2))]>,
                       LOCK;

def NAME#8mi : Ii8<{ImmOpc{7}, ImmOpc{6}, ImmOpc{5}, ImmOpc{4},
                    ImmOpc{3}, ImmOpc{2}, ImmOpc{1}, 0 },
                    ImmMod, (outs), (ins i8mem :$dst, i8imm :$src2),
                    !strconcat(mnemonic, "{b}\t",
                               "{$src2, $dst|$dst, $src2}"),
                    [(set EFLAGS, (Op addr:$dst, (i8 imm:$src2)))]>, LOCK;

def NAME#16mi : Ii16<{ImmOpc{7}, ImmOpc{6}, ImmOpc{5}, ImmOpc{4},
                      ImmOpc{3}, ImmOpc{2}, ImmOpc{1}, 1 },
                      ImmMod, (outs), (ins i16mem :$dst, i16imm :$src2),
                      !strconcat(mnemonic, "{w}\t",
                                 "{$src2, $dst|$dst, $src2}"),
                      [(set EFLAGS, (Op addr:$dst, (i16 imm:$src2)))]>,
                      OpSize16, LOCK;

def NAME#32mi : Ii32<{ImmOpc{7}, ImmOpc{6}, ImmOpc{5}, ImmOpc{4},
                      ImmOpc{3}, ImmOpc{2}, ImmOpc{1}, 1 },
                      ImmMod, (outs), (ins i32mem :$dst, i32imm :$src2),
                      !strconcat(mnemonic, "{l}\t",
                                 "{$src2, $dst|$dst, $src2}"),
                      [(set EFLAGS, (Op addr:$dst, (i32 imm:$src2)))]>,
                      OpSize32, LOCK;

def NAME#64mi32 : RIi32S<{ImmOpc{7}, ImmOpc{6}, ImmOpc{5}, ImmOpc{4},
                          ImmOpc{3}, ImmOpc{2}, ImmOpc{1}, 1 },
                          ImmMod, (outs), (ins i64mem :$dst, i64i32imm :$src2),
                          !strconcat(mnemonic, "{q}\t",
                                     "{$src2, $dst|$dst, $src2}"),
                          [(set EFLAGS, (Op addr:$dst, i64immSExt32:$src2))]>,
                          LOCK;
}

}

defm LOCK_ADD : LOCK_ArithBinOp<0x00, 0x80, 0x83, MRM0m, X86lock_add, "add">;
defm LOCK_SUB : LOCK_ArithBinOp<0x28, 0x80, 0x83, MRM5m, X86lock_sub, "sub">;
defm LOCK_OR  : LOCK_ArithBinOp<0x08, 0x80, 0x83, MRM1m, X86lock_or , "or">;
defm LOCK_AND : LOCK_ArithBinOp<0x20, 0x80, 0x83, MRM4m, X86lock_and, "and">;
defm LOCK_XOR : LOCK_ArithBinOp<0x30, 0x80, 0x83, MRM6m, X86lock_xor, "xor">;

def X86lock_add_nocf : PatFrag<(ops node:$lhs, node:$rhs),
                               (X86lock_add node:$lhs, node:$rhs), [{
  return hasNoCarryFlagUses(SDValue(N, 0));
}]>;

def X86lock_sub_nocf : PatFrag<(ops node:$lhs, node:$rhs),
                               (X86lock_sub node:$lhs, node:$rhs), [{
  return hasNoCarryFlagUses(SDValue(N, 0));
}]>;

let Predicates = [UseIncDec] in {
  let Defs = [EFLAGS], mayLoad = 1, mayStore = 1, isCodeGenOnly = 1,
      SchedRW = [WriteALURMW]  in {
    def LOCK_INC8m  : I<0xFE, MRM0m, (outs), (ins i8mem :$dst),
                        "inc{b}\t$dst",
                        [(set EFLAGS, (X86lock_add_nocf addr:$dst, (i8 1)))]>,
                        LOCK;
    def LOCK_INC16m : I<0xFF, MRM0m, (outs), (ins i16mem:$dst),
                        "inc{w}\t$dst",
                        [(set EFLAGS, (X86lock_add_nocf addr:$dst, (i16 1)))]>,
                        OpSize16, LOCK;
    def LOCK_INC32m : I<0xFF, MRM0m, (outs), (ins i32mem:$dst),
                        "inc{l}\t$dst",
                        [(set EFLAGS, (X86lock_add_nocf addr:$dst, (i32 1)))]>,
                        OpSize32, LOCK;
    def LOCK_INC64m : RI<0xFF, MRM0m, (outs), (ins i64mem:$dst),
                         "inc{q}\t$dst",
                         [(set EFLAGS, (X86lock_add_nocf addr:$dst, (i64 1)))]>,
                         LOCK;

    def LOCK_DEC8m  : I<0xFE, MRM1m, (outs), (ins i8mem :$dst),
                        "dec{b}\t$dst",
                        [(set EFLAGS, (X86lock_sub_nocf addr:$dst, (i8 1)))]>,
                        LOCK;
    def LOCK_DEC16m : I<0xFF, MRM1m, (outs), (ins i16mem:$dst),
                        "dec{w}\t$dst",
                        [(set EFLAGS, (X86lock_sub_nocf addr:$dst, (i16 1)))]>,
                        OpSize16, LOCK;
    def LOCK_DEC32m : I<0xFF, MRM1m, (outs), (ins i32mem:$dst),
                        "dec{l}\t$dst",
                        [(set EFLAGS, (X86lock_sub_nocf addr:$dst, (i32 1)))]>,
                        OpSize32, LOCK;
    def LOCK_DEC64m : RI<0xFF, MRM1m, (outs), (ins i64mem:$dst),
                         "dec{q}\t$dst",
                         [(set EFLAGS, (X86lock_sub_nocf addr:$dst, (i64 1)))]>,
                         LOCK;
  }

  // Additional patterns for -1 constant.
  def : Pat<(X86lock_add addr:$dst, (i8  -1)), (LOCK_DEC8m  addr:$dst)>;
  def : Pat<(X86lock_add addr:$dst, (i16 -1)), (LOCK_DEC16m addr:$dst)>;
  def : Pat<(X86lock_add addr:$dst, (i32 -1)), (LOCK_DEC32m addr:$dst)>;
  def : Pat<(X86lock_add addr:$dst, (i64 -1)), (LOCK_DEC64m addr:$dst)>;
  def : Pat<(X86lock_sub addr:$dst, (i8  -1)), (LOCK_INC8m  addr:$dst)>;
  def : Pat<(X86lock_sub addr:$dst, (i16 -1)), (LOCK_INC16m addr:$dst)>;
  def : Pat<(X86lock_sub addr:$dst, (i32 -1)), (LOCK_INC32m addr:$dst)>;
  def : Pat<(X86lock_sub addr:$dst, (i64 -1)), (LOCK_INC64m addr:$dst)>;
}

// Atomic compare and swap.
multiclass LCMPXCHG_BinOp<bits<8> Opc8, bits<8> Opc, Format Form,
                          string mnemonic, SDPatternOperator frag> {
let isCodeGenOnly = 1, SchedRW = [WriteCMPXCHGRMW] in {
  let Defs = [AL, EFLAGS], Uses = [AL] in
  def NAME#8  : I<Opc8, Form, (outs), (ins i8mem:$ptr, GR8:$swap),
                  !strconcat(mnemonic, "{b}\t{$swap, $ptr|$ptr, $swap}"),
                  [(frag addr:$ptr, GR8:$swap, 1)]>, TB, LOCK;
  let Defs = [AX, EFLAGS], Uses = [AX] in
  def NAME#16 : I<Opc, Form, (outs), (ins i16mem:$ptr, GR16:$swap),
                  !strconcat(mnemonic, "{w}\t{$swap, $ptr|$ptr, $swap}"),
                  [(frag addr:$ptr, GR16:$swap, 2)]>, TB, OpSize16, LOCK;
  let Defs = [EAX, EFLAGS], Uses = [EAX] in
  def NAME#32 : I<Opc, Form, (outs), (ins i32mem:$ptr, GR32:$swap),
                  !strconcat(mnemonic, "{l}\t{$swap, $ptr|$ptr, $swap}"),
                  [(frag addr:$ptr, GR32:$swap, 4)]>, TB, OpSize32, LOCK;
  let Defs = [RAX, EFLAGS], Uses = [RAX] in
  def NAME#64 : RI<Opc, Form, (outs), (ins i64mem:$ptr, GR64:$swap),
                   !strconcat(mnemonic, "{q}\t{$swap, $ptr|$ptr, $swap}"),
                   [(frag addr:$ptr, GR64:$swap, 8)]>, TB, LOCK;
}
}

let Defs = [EAX, EDX, EFLAGS], Uses = [EAX, EBX, ECX, EDX],
    Predicates = [HasCmpxchg8b], SchedRW = [WriteCMPXCHGRMW],
    isCodeGenOnly = 1, usesCustomInserter = 1 in {
def LCMPXCHG8B : I<0xC7, MRM1m, (outs), (ins i64mem:$ptr),
                   "cmpxchg8b\t$ptr",
                   [(X86cas8 addr:$ptr)]>, TB, LOCK;
}

let Defs = [RAX, RDX, EFLAGS], Uses = [RAX, RBX, RCX, RDX],
    Predicates = [HasCmpxchg16b,In64BitMode], SchedRW = [WriteCMPXCHGRMW],
    isCodeGenOnly = 1, mayLoad = 1, mayStore = 1, hasSideEffects = 0 in {
def LCMPXCHG16B : RI<0xC7, MRM1m, (outs), (ins i128mem:$ptr),
                     "cmpxchg16b\t$ptr",
                     []>, TB, LOCK;
}

// This pseudo must be used when the frame uses RBX as
// the base pointer. Indeed, in such situation RBX is a reserved
// register and the register allocator will ignore any use/def of
// it. In other words, the register will not fix the clobbering of
// RBX that will happen when setting the arguments for the instrucion.
//
// Unlike the actual related instruction, we mark that this one
// defines RBX (instead of using RBX).
// The rationale is that we will define RBX during the expansion of
// the pseudo. The argument feeding RBX is rbx_input.
//
// The additional argument, $rbx_save, is a temporary register used to
// save the value of RBX across the actual instruction.
//
// To make sure the register assigned to $rbx_save does not interfere with
// the definition of the actual instruction, we use a definition $dst which
// is tied to $rbx_save. That way, the live-range of $rbx_save spans across
// the instruction and we are sure we will have a valid register to restore
// the value of RBX.
let Defs = [RAX, RDX, RBX, EFLAGS], Uses = [RAX, RCX, RDX],
    Predicates = [HasCmpxchg16b,In64BitMode], SchedRW = [WriteCMPXCHGRMW],
    isCodeGenOnly = 1, isPseudo = 1,
    mayLoad = 1, mayStore = 1, hasSideEffects = 0,
    Constraints = "$rbx_save = $dst" in {
def LCMPXCHG16B_SAVE_RBX :
    I<0, Pseudo, (outs GR64:$dst),
      (ins i128mem:$ptr, GR64:$rbx_input, GR64:$rbx_save), "", []>;
}

// Pseudo instruction that doesn't read/write RBX. Will be turned into either
// LCMPXCHG16B_SAVE_RBX or LCMPXCHG16B via a custom inserter.
let Defs = [RAX, RDX, EFLAGS], Uses = [RAX, RCX, RDX],
    Predicates = [HasCmpxchg16b,In64BitMode], SchedRW = [WriteCMPXCHGRMW],
    isCodeGenOnly = 1, isPseudo = 1,
    mayLoad = 1, mayStore = 1, hasSideEffects = 0,
    usesCustomInserter = 1 in {
def LCMPXCHG16B_NO_RBX :
    I<0, Pseudo, (outs), (ins i128mem:$ptr, GR64:$rbx_input), "",
      [(X86cas16 addr:$ptr, GR64:$rbx_input)]>;
}

// This pseudo must be used when the frame uses RBX/EBX as
// the base pointer.
// cf comment for LCMPXCHG16B_SAVE_RBX.
let Defs = [EBX], Uses = [ECX, EAX],
    Predicates = [HasMWAITX], SchedRW = [WriteSystem],
    isCodeGenOnly = 1, isPseudo = 1, Constraints = "$rbx_save = $dst" in {
def MWAITX_SAVE_RBX :
    I<0, Pseudo, (outs GR64:$dst),
      (ins GR32:$ebx_input, GR64:$rbx_save),
      "mwaitx",
      []>;
}

// Pseudo mwaitx instruction to use for custom insertion.
let Predicates = [HasMWAITX], SchedRW = [WriteSystem],
    isCodeGenOnly = 1, isPseudo = 1,
    usesCustomInserter = 1 in {
def MWAITX :
    I<0, Pseudo, (outs), (ins GR32:$ecx, GR32:$eax, GR32:$ebx),
      "mwaitx",
      [(int_x86_mwaitx GR32:$ecx, GR32:$eax, GR32:$ebx)]>;
}


defm LCMPXCHG : LCMPXCHG_BinOp<0xB0, 0xB1, MRMDestMem, "cmpxchg", X86cas>;

// Atomic exchange and add
multiclass ATOMIC_RMW_BINOP<bits<8> opc8, bits<8> opc, string mnemonic,
                            string frag> {
  let Constraints = "$val = $dst", Defs = [EFLAGS], mayLoad = 1, mayStore = 1,
      isCodeGenOnly = 1, SchedRW = [WriteALURMW] in {
    def NAME#8  : I<opc8, MRMSrcMem, (outs GR8:$dst),
                    (ins GR8:$val, i8mem:$ptr),
                    !strconcat(mnemonic, "{b}\t{$val, $ptr|$ptr, $val}"),
                    [(set GR8:$dst,
                          (!cast<PatFrag>(frag # "_8") addr:$ptr, GR8:$val))]>;
    def NAME#16 : I<opc, MRMSrcMem, (outs GR16:$dst),
                    (ins GR16:$val, i16mem:$ptr),
                    !strconcat(mnemonic, "{w}\t{$val, $ptr|$ptr, $val}"),
                    [(set
                       GR16:$dst,
                       (!cast<PatFrag>(frag # "_16") addr:$ptr, GR16:$val))]>,
                    OpSize16;
    def NAME#32 : I<opc, MRMSrcMem, (outs GR32:$dst),
                    (ins GR32:$val, i32mem:$ptr),
                    !strconcat(mnemonic, "{l}\t{$val, $ptr|$ptr, $val}"),
                    [(set
                       GR32:$dst,
                       (!cast<PatFrag>(frag # "_32") addr:$ptr, GR32:$val))]>, 
                    OpSize32;
    def NAME#64 : RI<opc, MRMSrcMem, (outs GR64:$dst),
                     (ins GR64:$val, i64mem:$ptr),
                     !strconcat(mnemonic, "{q}\t{$val, $ptr|$ptr, $val}"),
                     [(set
                        GR64:$dst,
                        (!cast<PatFrag>(frag # "_64") addr:$ptr, GR64:$val))]>;
  }
}

defm LXADD : ATOMIC_RMW_BINOP<0xc0, 0xc1, "xadd", "atomic_load_add">, TB, LOCK;

/* The following multiclass tries to make sure that in code like
 *    x.store (immediate op x.load(acquire), release)
 * and
 *    x.store (register op x.load(acquire), release)
 * an operation directly on memory is generated instead of wasting a register.
 * It is not automatic as atomic_store/load are only lowered to MOV instructions
 * extremely late to prevent them from being accidentally reordered in the backend
 * (see below the RELEASE_MOV* / ACQUIRE_MOV* pseudo-instructions)
 */
multiclass RELEASE_BINOP_MI<string Name, SDNode op> {
  def : Pat<(atomic_store_8 addr:$dst,
             (op (atomic_load_8 addr:$dst), (i8 imm:$src))),
            (!cast<Instruction>(Name#"8mi") addr:$dst, imm:$src)>;
  def : Pat<(atomic_store_16 addr:$dst,
             (op (atomic_load_16 addr:$dst), (i16 imm:$src))),
            (!cast<Instruction>(Name#"16mi") addr:$dst, imm:$src)>;
  def : Pat<(atomic_store_32 addr:$dst,
             (op (atomic_load_32 addr:$dst), (i32 imm:$src))),
            (!cast<Instruction>(Name#"32mi") addr:$dst, imm:$src)>;
  def : Pat<(atomic_store_64 addr:$dst,
             (op (atomic_load_64 addr:$dst), (i64immSExt32:$src))),
            (!cast<Instruction>(Name#"64mi32") addr:$dst, (i64immSExt32:$src))>;

  def : Pat<(atomic_store_8 addr:$dst,
             (op (atomic_load_8 addr:$dst), (i8 GR8:$src))),
            (!cast<Instruction>(Name#"8mr") addr:$dst, GR8:$src)>;
  def : Pat<(atomic_store_16 addr:$dst,
             (op (atomic_load_16 addr:$dst), (i16 GR16:$src))),
            (!cast<Instruction>(Name#"16mr") addr:$dst, GR16:$src)>;
  def : Pat<(atomic_store_32 addr:$dst,
             (op (atomic_load_32 addr:$dst), (i32 GR32:$src))),
            (!cast<Instruction>(Name#"32mr") addr:$dst, GR32:$src)>;
  def : Pat<(atomic_store_64 addr:$dst,
             (op (atomic_load_64 addr:$dst), (i64 GR64:$src))),
            (!cast<Instruction>(Name#"64mr") addr:$dst, GR64:$src)>;
}
defm : RELEASE_BINOP_MI<"ADD", add>;
defm : RELEASE_BINOP_MI<"AND", and>;
defm : RELEASE_BINOP_MI<"OR",  or>;
defm : RELEASE_BINOP_MI<"XOR", xor>;
defm : RELEASE_BINOP_MI<"SUB", sub>;

// Atomic load + floating point patterns.
// FIXME: This could also handle SIMD operations with *ps and *pd instructions.
multiclass ATOMIC_LOAD_FP_BINOP_MI<string Name, SDNode op> {
  def : Pat<(op FR32:$src1, (bitconvert (i32 (atomic_load_32 addr:$src2)))),
            (!cast<Instruction>(Name#"SSrm") FR32:$src1, addr:$src2)>,
            Requires<[UseSSE1]>;
  def : Pat<(op FR32:$src1, (bitconvert (i32 (atomic_load_32 addr:$src2)))),
            (!cast<Instruction>("V"#Name#"SSrm") FR32:$src1, addr:$src2)>,
            Requires<[UseAVX]>;
  def : Pat<(op FR32X:$src1, (bitconvert (i32 (atomic_load_32 addr:$src2)))),
            (!cast<Instruction>("V"#Name#"SSZrm") FR32X:$src1, addr:$src2)>,
            Requires<[HasAVX512]>;

  def : Pat<(op FR64:$src1, (bitconvert (i64 (atomic_load_64 addr:$src2)))),
            (!cast<Instruction>(Name#"SDrm") FR64:$src1, addr:$src2)>,
            Requires<[UseSSE1]>;
  def : Pat<(op FR64:$src1, (bitconvert (i64 (atomic_load_64 addr:$src2)))),
            (!cast<Instruction>("V"#Name#"SDrm") FR64:$src1, addr:$src2)>,
            Requires<[UseAVX]>;
  def : Pat<(op FR64X:$src1, (bitconvert (i64 (atomic_load_64 addr:$src2)))),
            (!cast<Instruction>("V"#Name#"SDZrm") FR64X:$src1, addr:$src2)>,
            Requires<[HasAVX512]>;
}
defm : ATOMIC_LOAD_FP_BINOP_MI<"ADD", fadd>;
// FIXME: Add fsub, fmul, fdiv, ...

multiclass RELEASE_UNOP<string Name, dag dag8, dag dag16, dag dag32,
                        dag dag64> {
  def : Pat<(atomic_store_8 addr:$dst, dag8),
            (!cast<Instruction>(Name#8m) addr:$dst)>;
  def : Pat<(atomic_store_16 addr:$dst, dag16),
            (!cast<Instruction>(Name#16m) addr:$dst)>;
  def : Pat<(atomic_store_32 addr:$dst, dag32),
            (!cast<Instruction>(Name#32m) addr:$dst)>;
  def : Pat<(atomic_store_64 addr:$dst, dag64),
            (!cast<Instruction>(Name#64m) addr:$dst)>;
}

let Predicates = [UseIncDec] in {
  defm : RELEASE_UNOP<"INC",
      (add (atomic_load_8  addr:$dst), (i8 1)),
      (add (atomic_load_16 addr:$dst), (i16 1)),
      (add (atomic_load_32 addr:$dst), (i32 1)),
      (add (atomic_load_64 addr:$dst), (i64 1))>;
  defm : RELEASE_UNOP<"DEC",
      (add (atomic_load_8  addr:$dst), (i8 -1)),
      (add (atomic_load_16 addr:$dst), (i16 -1)),
      (add (atomic_load_32 addr:$dst), (i32 -1)),
      (add (atomic_load_64 addr:$dst), (i64 -1))>;
}

defm : RELEASE_UNOP<"NEG",
    (ineg (i8 (atomic_load_8  addr:$dst))),
    (ineg (i16 (atomic_load_16 addr:$dst))),
    (ineg (i32 (atomic_load_32 addr:$dst))),
    (ineg (i64 (atomic_load_64 addr:$dst)))>;
defm : RELEASE_UNOP<"NOT",
    (not (i8 (atomic_load_8  addr:$dst))),
    (not (i16 (atomic_load_16 addr:$dst))),
    (not (i32 (atomic_load_32 addr:$dst))),
    (not (i64 (atomic_load_64 addr:$dst)))>;

def : Pat<(atomic_store_8 addr:$dst, (i8 imm:$src)),
          (MOV8mi addr:$dst, imm:$src)>;
def : Pat<(atomic_store_16 addr:$dst, (i16 imm:$src)),
          (MOV16mi addr:$dst, imm:$src)>;
def : Pat<(atomic_store_32 addr:$dst, (i32 imm:$src)),
          (MOV32mi addr:$dst, imm:$src)>;
def : Pat<(atomic_store_64 addr:$dst, (i64immSExt32:$src)),
          (MOV64mi32 addr:$dst, i64immSExt32:$src)>;

def : Pat<(atomic_store_8 addr:$dst, GR8:$src),
          (MOV8mr addr:$dst, GR8:$src)>;
def : Pat<(atomic_store_16 addr:$dst, GR16:$src),
          (MOV16mr addr:$dst, GR16:$src)>;
def : Pat<(atomic_store_32 addr:$dst, GR32:$src),
          (MOV32mr addr:$dst, GR32:$src)>;
def : Pat<(atomic_store_64 addr:$dst, GR64:$src),
          (MOV64mr addr:$dst, GR64:$src)>;

def : Pat<(i8  (atomic_load_8 addr:$src)),  (MOV8rm addr:$src)>;
def : Pat<(i16 (atomic_load_16 addr:$src)), (MOV16rm addr:$src)>;
def : Pat<(i32 (atomic_load_32 addr:$src)), (MOV32rm addr:$src)>;
def : Pat<(i64 (atomic_load_64 addr:$src)), (MOV64rm addr:$src)>;

// Floating point loads/stores.
def : Pat<(atomic_store_32 addr:$dst, (i32 (bitconvert (f32 FR32:$src)))),
          (MOVSSmr addr:$dst, FR32:$src)>, Requires<[UseSSE1]>;
def : Pat<(atomic_store_32 addr:$dst, (i32 (bitconvert (f32 FR32:$src)))),
          (VMOVSSmr addr:$dst, FR32:$src)>, Requires<[UseAVX]>;
def : Pat<(atomic_store_32 addr:$dst, (i32 (bitconvert (f32 FR32:$src)))),
          (VMOVSSZmr addr:$dst, FR32:$src)>, Requires<[HasAVX512]>;

def : Pat<(atomic_store_64 addr:$dst, (i64 (bitconvert (f64 FR64:$src)))),
          (MOVSDmr addr:$dst, FR64:$src)>, Requires<[UseSSE2]>;
def : Pat<(atomic_store_64 addr:$dst, (i64 (bitconvert (f64 FR64:$src)))),
          (VMOVSDmr addr:$dst, FR64:$src)>, Requires<[UseAVX]>;
def : Pat<(atomic_store_64 addr:$dst, (i64 (bitconvert (f64 FR64:$src)))),
          (VMOVSDmr addr:$dst, FR64:$src)>, Requires<[HasAVX512]>;

def : Pat<(f32 (bitconvert (i32 (atomic_load_32 addr:$src)))),
          (MOVSSrm_alt addr:$src)>, Requires<[UseSSE1]>;
def : Pat<(f32 (bitconvert (i32 (atomic_load_32 addr:$src)))),
          (VMOVSSrm_alt addr:$src)>, Requires<[UseAVX]>;
def : Pat<(f32 (bitconvert (i32 (atomic_load_32 addr:$src)))),
          (VMOVSSZrm_alt addr:$src)>, Requires<[HasAVX512]>;

def : Pat<(f64 (bitconvert (i64 (atomic_load_64 addr:$src)))),
          (MOVSDrm_alt addr:$src)>, Requires<[UseSSE2]>;
def : Pat<(f64 (bitconvert (i64 (atomic_load_64 addr:$src)))),
          (VMOVSDrm_alt addr:$src)>, Requires<[UseAVX]>;
def : Pat<(f64 (bitconvert (i64 (atomic_load_64 addr:$src)))),
          (VMOVSDZrm_alt addr:$src)>, Requires<[HasAVX512]>;

//===----------------------------------------------------------------------===//
// DAG Pattern Matching Rules
//===----------------------------------------------------------------------===//

// Use AND/OR to store 0/-1 in memory when optimizing for minsize. This saves
// binary size compared to a regular MOV, but it introduces an unnecessary
// load, so is not suitable for regular or optsize functions.
let Predicates = [OptForMinSize] in {
def : Pat<(simple_store (i16 0), addr:$dst), (AND16mi8 addr:$dst, 0)>;
def : Pat<(simple_store (i32 0), addr:$dst), (AND32mi8 addr:$dst, 0)>;
def : Pat<(simple_store (i64 0), addr:$dst), (AND64mi8 addr:$dst, 0)>;
def : Pat<(simple_store (i16 -1), addr:$dst), (OR16mi8 addr:$dst, -1)>;
def : Pat<(simple_store (i32 -1), addr:$dst), (OR32mi8 addr:$dst, -1)>;
def : Pat<(simple_store (i64 -1), addr:$dst), (OR64mi8 addr:$dst, -1)>;
}

// In kernel code model, we can get the address of a label
// into a register with 'movq'.  FIXME: This is a hack, the 'imm' predicate of
// the MOV64ri32 should accept these.
def : Pat<(i64 (X86Wrapper tconstpool  :$dst)),
          (MOV64ri32 tconstpool  :$dst)>, Requires<[KernelCode]>;
def : Pat<(i64 (X86Wrapper tjumptable  :$dst)),
          (MOV64ri32 tjumptable  :$dst)>, Requires<[KernelCode]>;
def : Pat<(i64 (X86Wrapper tglobaladdr :$dst)),
          (MOV64ri32 tglobaladdr :$dst)>, Requires<[KernelCode]>;
def : Pat<(i64 (X86Wrapper texternalsym:$dst)),
          (MOV64ri32 texternalsym:$dst)>, Requires<[KernelCode]>;
def : Pat<(i64 (X86Wrapper mcsym:$dst)),
          (MOV64ri32 mcsym:$dst)>, Requires<[KernelCode]>;
def : Pat<(i64 (X86Wrapper tblockaddress:$dst)),
          (MOV64ri32 tblockaddress:$dst)>, Requires<[KernelCode]>;

// If we have small model and -static mode, it is safe to store global addresses
// directly as immediates.  FIXME: This is really a hack, the 'imm' predicate
// for MOV64mi32 should handle this sort of thing.
def : Pat<(store (i64 (X86Wrapper tconstpool:$src)), addr:$dst),
          (MOV64mi32 addr:$dst, tconstpool:$src)>,
          Requires<[NearData, IsNotPIC]>;
def : Pat<(store (i64 (X86Wrapper tjumptable:$src)), addr:$dst),
          (MOV64mi32 addr:$dst, tjumptable:$src)>,
          Requires<[NearData, IsNotPIC]>;
def : Pat<(store (i64 (X86Wrapper tglobaladdr:$src)), addr:$dst),
          (MOV64mi32 addr:$dst, tglobaladdr:$src)>,
          Requires<[NearData, IsNotPIC]>;
def : Pat<(store (i64 (X86Wrapper texternalsym:$src)), addr:$dst),
          (MOV64mi32 addr:$dst, texternalsym:$src)>,
          Requires<[NearData, IsNotPIC]>;
def : Pat<(store (i64 (X86Wrapper mcsym:$src)), addr:$dst),
          (MOV64mi32 addr:$dst, mcsym:$src)>,
          Requires<[NearData, IsNotPIC]>;
def : Pat<(store (i64 (X86Wrapper tblockaddress:$src)), addr:$dst),
          (MOV64mi32 addr:$dst, tblockaddress:$src)>,
          Requires<[NearData, IsNotPIC]>;

def : Pat<(i32 (X86RecoverFrameAlloc mcsym:$dst)), (MOV32ri mcsym:$dst)>;
def : Pat<(i64 (X86RecoverFrameAlloc mcsym:$dst)), (MOV64ri mcsym:$dst)>;

// Calls

// tls has some funny stuff here...
// This corresponds to movabs $foo@tpoff, %rax
def : Pat<(i64 (X86Wrapper tglobaltlsaddr :$dst)),
          (MOV64ri32 tglobaltlsaddr :$dst)>;
// This corresponds to add $foo@tpoff, %rax
def : Pat<(add GR64:$src1, (X86Wrapper tglobaltlsaddr :$dst)),
          (ADD64ri32 GR64:$src1, tglobaltlsaddr :$dst)>;


// Direct PC relative function call for small code model. 32-bit displacement
// sign extended to 64-bit.
def : Pat<(X86call (i64 tglobaladdr:$dst)),
          (CALL64pcrel32 tglobaladdr:$dst)>;
def : Pat<(X86call (i64 texternalsym:$dst)),
          (CALL64pcrel32 texternalsym:$dst)>;

def : Pat<(X86call_rvmarker (timm:$sel), (i64 texternalsym:$dst)),
          (CALL64pcrel32_RVMARKER timm:$sel, texternalsym:$dst)>;
def : Pat<(X86call_rvmarker (timm:$sel), (i64 tglobaladdr:$dst)),
          (CALL64pcrel32_RVMARKER timm:$sel, tglobaladdr:$dst)>;


// Tailcall stuff. The TCRETURN instructions execute after the epilog, so they
// can never use callee-saved registers. That is the purpose of the GR64_TC
// register classes.
//
// The only volatile register that is never used by the calling convention is
// %r11. This happens when calling a vararg function with 6 arguments.
//
// Match an X86tcret that uses less than 7 volatile registers.
def X86tcret_6regs : PatFrag<(ops node:$ptr, node:$off),
                             (X86tcret node:$ptr, node:$off), [{
  // X86tcret args: (*chain, ptr, imm, regs..., glue)
  unsigned NumRegs = 0;
  for (unsigned i = 3, e = N->getNumOperands(); i != e; ++i)
    if (isa<RegisterSDNode>(N->getOperand(i)) && ++NumRegs > 6)
      return false;
  return true;
}]>;

def : Pat<(X86tcret ptr_rc_tailcall:$dst, timm:$off),
          (TCRETURNri ptr_rc_tailcall:$dst, timm:$off)>,
          Requires<[Not64BitMode, NotUseIndirectThunkCalls]>;

// FIXME: This is disabled for 32-bit PIC mode because the global base
// register which is part of the address mode may be assigned a
// callee-saved register.
def : Pat<(X86tcret (load addr:$dst), timm:$off),
          (TCRETURNmi addr:$dst, timm:$off)>,
          Requires<[Not64BitMode, IsNotPIC, NotUseIndirectThunkCalls]>;

def : Pat<(X86tcret (i32 tglobaladdr:$dst), timm:$off),
          (TCRETURNdi tglobaladdr:$dst, timm:$off)>,
          Requires<[NotLP64]>;

def : Pat<(X86tcret (i32 texternalsym:$dst), timm:$off),
          (TCRETURNdi texternalsym:$dst, timm:$off)>,
          Requires<[NotLP64]>;

def : Pat<(X86tcret ptr_rc_tailcall:$dst, timm:$off),
          (TCRETURNri64 ptr_rc_tailcall:$dst, timm:$off)>,
          Requires<[In64BitMode, NotUseIndirectThunkCalls]>;

// Don't fold loads into X86tcret requiring more than 6 regs.
// There wouldn't be enough scratch registers for base+index.
def : Pat<(X86tcret_6regs (load addr:$dst), timm:$off),
          (TCRETURNmi64 addr:$dst, timm:$off)>,
          Requires<[In64BitMode, NotUseIndirectThunkCalls]>;

def : Pat<(X86tcret ptr_rc_tailcall:$dst, timm:$off),
          (INDIRECT_THUNK_TCRETURN64 ptr_rc_tailcall:$dst, timm:$off)>,
          Requires<[In64BitMode, UseIndirectThunkCalls]>;

def : Pat<(X86tcret ptr_rc_tailcall:$dst, timm:$off),
          (INDIRECT_THUNK_TCRETURN32 ptr_rc_tailcall:$dst, timm:$off)>,
          Requires<[Not64BitMode, UseIndirectThunkCalls]>;

def : Pat<(X86tcret (i64 tglobaladdr:$dst), timm:$off),
          (TCRETURNdi64 tglobaladdr:$dst, timm:$off)>,
          Requires<[IsLP64]>;

def : Pat<(X86tcret (i64 texternalsym:$dst), timm:$off),
          (TCRETURNdi64 texternalsym:$dst, timm:$off)>,
          Requires<[IsLP64]>;

// Normal calls, with various flavors of addresses.
def : Pat<(X86call (i32 tglobaladdr:$dst)),
          (CALLpcrel32 tglobaladdr:$dst)>;
def : Pat<(X86call (i32 texternalsym:$dst)),
          (CALLpcrel32 texternalsym:$dst)>;
def : Pat<(X86call (i32 imm:$dst)),
          (CALLpcrel32 imm:$dst)>, Requires<[CallImmAddr]>;

// Comparisons.

// TEST R,R is smaller than CMP R,0
def : Pat<(X86cmp GR8:$src1, 0),
          (TEST8rr GR8:$src1, GR8:$src1)>;
def : Pat<(X86cmp GR16:$src1, 0),
          (TEST16rr GR16:$src1, GR16:$src1)>;
def : Pat<(X86cmp GR32:$src1, 0),
          (TEST32rr GR32:$src1, GR32:$src1)>;
def : Pat<(X86cmp GR64:$src1, 0),
          (TEST64rr GR64:$src1, GR64:$src1)>;

// zextload bool -> zextload byte
// i1 stored in one byte in zero-extended form.
// Upper bits cleanup should be executed before Store.
def : Pat<(zextloadi8i1  addr:$src), (MOV8rm addr:$src)>;
def : Pat<(zextloadi16i1 addr:$src),
          (EXTRACT_SUBREG (MOVZX32rm8 addr:$src), sub_16bit)>;
def : Pat<(zextloadi32i1 addr:$src), (MOVZX32rm8 addr:$src)>;
def : Pat<(zextloadi64i1 addr:$src),
          (SUBREG_TO_REG (i64 0), (MOVZX32rm8 addr:$src), sub_32bit)>;

// extload bool -> extload byte
// When extloading from 16-bit and smaller memory locations into 64-bit
// registers, use zero-extending loads so that the entire 64-bit register is
// defined, avoiding partial-register updates.

def : Pat<(extloadi8i1 addr:$src),   (MOV8rm      addr:$src)>;
def : Pat<(extloadi16i1 addr:$src),
          (EXTRACT_SUBREG (MOVZX32rm8 addr:$src), sub_16bit)>;
def : Pat<(extloadi32i1 addr:$src),  (MOVZX32rm8  addr:$src)>;
def : Pat<(extloadi16i8 addr:$src),
          (EXTRACT_SUBREG (MOVZX32rm8 addr:$src), sub_16bit)>;
def : Pat<(extloadi32i8 addr:$src),  (MOVZX32rm8  addr:$src)>;
def : Pat<(extloadi32i16 addr:$src), (MOVZX32rm16 addr:$src)>;

// For other extloads, use subregs, since the high contents of the register are
// defined after an extload.
// NOTE: The extloadi64i32 pattern needs to be first as it will try to form
// 32-bit loads for 4 byte aligned i8/i16 loads.
def : Pat<(extloadi64i32 addr:$src),
          (SUBREG_TO_REG (i64 0), (MOV32rm addr:$src), sub_32bit)>;
def : Pat<(extloadi64i1 addr:$src),
          (SUBREG_TO_REG (i64 0), (MOVZX32rm8 addr:$src), sub_32bit)>;
def : Pat<(extloadi64i8 addr:$src),
          (SUBREG_TO_REG (i64 0), (MOVZX32rm8 addr:$src), sub_32bit)>;
def : Pat<(extloadi64i16 addr:$src),
          (SUBREG_TO_REG (i64 0), (MOVZX32rm16 addr:$src), sub_32bit)>;

// anyext. Define these to do an explicit zero-extend to
// avoid partial-register updates.
def : Pat<(i16 (anyext GR8 :$src)), (EXTRACT_SUBREG
                                     (MOVZX32rr8 GR8 :$src), sub_16bit)>;
def : Pat<(i32 (anyext GR8 :$src)), (MOVZX32rr8  GR8 :$src)>;

// Except for i16 -> i32 since isel expect i16 ops to be promoted to i32.
def : Pat<(i32 (anyext GR16:$src)),
          (INSERT_SUBREG (i32 (IMPLICIT_DEF)), GR16:$src, sub_16bit)>;

def : Pat<(i64 (anyext GR8 :$src)),
          (SUBREG_TO_REG (i64 0), (MOVZX32rr8  GR8  :$src), sub_32bit)>;
def : Pat<(i64 (anyext GR16:$src)),
          (SUBREG_TO_REG (i64 0), (MOVZX32rr16 GR16 :$src), sub_32bit)>;
def : Pat<(i64 (anyext GR32:$src)),
          (INSERT_SUBREG (i64 (IMPLICIT_DEF)), GR32:$src, sub_32bit)>;

// If this is an anyext of the remainder of an 8-bit sdivrem, use a MOVSX
// instead of a MOVZX. The sdivrem lowering will emit emit a MOVSX to move
// %ah to the lower byte of a register. By using a MOVSX here we allow a
// post-isel peephole to merge the two MOVSX instructions into one.
def anyext_sdiv : PatFrag<(ops node:$lhs), (anyext node:$lhs),[{
  return (N->getOperand(0).getOpcode() == ISD::SDIVREM &&
          N->getOperand(0).getResNo() == 1);
}]>;
def : Pat<(i32 (anyext_sdiv GR8:$src)), (MOVSX32rr8 GR8:$src)>;

// Any instruction that defines a 32-bit result leaves the high half of the
// register. Truncate can be lowered to EXTRACT_SUBREG. CopyFromReg may
// be copying from a truncate. AssertSext/AssertZext/AssertAlign aren't saying
// anything about the upper 32 bits, they're probably just qualifying a
// CopyFromReg. FREEZE may be coming from a a truncate. Any other 32-bit
// operation will zero-extend up to 64 bits.
def def32 : PatLeaf<(i32 GR32:$src), [{
  return N->getOpcode() != ISD::TRUNCATE &&
         N->getOpcode() != TargetOpcode::EXTRACT_SUBREG &&
         N->getOpcode() != ISD::CopyFromReg &&
         N->getOpcode() != ISD::AssertSext &&
         N->getOpcode() != ISD::AssertZext &&
         N->getOpcode() != ISD::AssertAlign &&
         N->getOpcode() != ISD::FREEZE;
}]>;

// In the case of a 32-bit def that is known to implicitly zero-extend,
// we can use a SUBREG_TO_REG.
def : Pat<(i64 (zext def32:$src)),
          (SUBREG_TO_REG (i64 0), GR32:$src, sub_32bit)>;
def : Pat<(i64 (and (anyext def32:$src), 0x00000000FFFFFFFF)),
          (SUBREG_TO_REG (i64 0), GR32:$src, sub_32bit)>;

//===----------------------------------------------------------------------===//
// Pattern match OR as ADD
//===----------------------------------------------------------------------===//

// If safe, we prefer to pattern match OR as ADD at isel time. ADD can be
// 3-addressified into an LEA instruction to avoid copies.  However, we also
// want to finally emit these instructions as an or at the end of the code
// generator to make the generated code easier to read.  To do this, we select
// into "disjoint bits" pseudo ops.

// Treat an 'or' node is as an 'add' if the or'ed bits are known to be zero.
def or_is_add : PatFrag<(ops node:$lhs, node:$rhs), (or node:$lhs, node:$rhs),[{
  if (ConstantSDNode *CN = dyn_cast<ConstantSDNode>(N->getOperand(1)))
    return CurDAG->MaskedValueIsZero(N->getOperand(0), CN->getAPIntValue());

  KnownBits Known0 = CurDAG->computeKnownBits(N->getOperand(0), 0);
  KnownBits Known1 = CurDAG->computeKnownBits(N->getOperand(1), 0);
  return (~Known0.Zero & ~Known1.Zero) == 0;
}]>;


// (or x1, x2) -> (add x1, x2) if two operands are known not to share bits.
// Try this before the selecting to OR.
let SchedRW = [WriteALU] in {

let isConvertibleToThreeAddress = 1, isPseudo = 1,
    Constraints = "$src1 = $dst", Defs = [EFLAGS] in {
let isCommutable = 1 in {
def ADD8rr_DB   : I<0, Pseudo, (outs GR8:$dst), (ins GR8:$src1, GR8:$src2),
                    "", // orb/addb REG, REG
                    [(set GR8:$dst, (or_is_add GR8:$src1, GR8:$src2))]>;
def ADD16rr_DB  : I<0, Pseudo, (outs GR16:$dst), (ins GR16:$src1, GR16:$src2),
                    "", // orw/addw REG, REG
                    [(set GR16:$dst, (or_is_add GR16:$src1, GR16:$src2))]>;
def ADD32rr_DB  : I<0, Pseudo, (outs GR32:$dst), (ins GR32:$src1, GR32:$src2),
                    "", // orl/addl REG, REG
                    [(set GR32:$dst, (or_is_add GR32:$src1, GR32:$src2))]>;
def ADD64rr_DB  : I<0, Pseudo, (outs GR64:$dst), (ins GR64:$src1, GR64:$src2),
                    "", // orq/addq REG, REG
                    [(set GR64:$dst, (or_is_add GR64:$src1, GR64:$src2))]>;
} // isCommutable

// NOTE: These are order specific, we want the ri8 forms to be listed
// first so that they are slightly preferred to the ri forms.

def ADD8ri_DB :   I<0, Pseudo,
                    (outs GR8:$dst), (ins GR8:$src1, i8imm:$src2),
                    "", // orb/addb REG, imm8
                    [(set GR8:$dst, (or_is_add GR8:$src1, imm:$src2))]>;
def ADD16ri8_DB : I<0, Pseudo,
                    (outs GR16:$dst), (ins GR16:$src1, i16i8imm:$src2),
                    "", // orw/addw REG, imm8
                    [(set GR16:$dst,(or_is_add GR16:$src1,i16immSExt8:$src2))]>;
def ADD16ri_DB  : I<0, Pseudo, (outs GR16:$dst), (ins GR16:$src1, i16imm:$src2),
                    "", // orw/addw REG, imm
                    [(set GR16:$dst, (or_is_add GR16:$src1, imm:$src2))]>;

def ADD32ri8_DB : I<0, Pseudo,
                    (outs GR32:$dst), (ins GR32:$src1, i32i8imm:$src2),
                    "", // orl/addl REG, imm8
                    [(set GR32:$dst,(or_is_add GR32:$src1,i32immSExt8:$src2))]>;
def ADD32ri_DB  : I<0, Pseudo, (outs GR32:$dst), (ins GR32:$src1, i32imm:$src2),
                    "", // orl/addl REG, imm
                    [(set GR32:$dst, (or_is_add GR32:$src1, imm:$src2))]>;


def ADD64ri8_DB : I<0, Pseudo,
                    (outs GR64:$dst), (ins GR64:$src1, i64i8imm:$src2),
                    "", // orq/addq REG, imm8
                    [(set GR64:$dst, (or_is_add GR64:$src1,
                                                i64immSExt8:$src2))]>;
def ADD64ri32_DB : I<0, Pseudo,
                     (outs GR64:$dst), (ins GR64:$src1, i64i32imm:$src2),
                     "", // orq/addq REG, imm
                     [(set GR64:$dst, (or_is_add GR64:$src1,
                                                 i64immSExt32:$src2))]>;
}
} // AddedComplexity, SchedRW

//===----------------------------------------------------------------------===//
// Pattern match SUB as XOR
//===----------------------------------------------------------------------===//

// An immediate in the LHS of a subtract can't be encoded in the instruction.
// If there is no possibility of a borrow we can use an XOR instead of a SUB
// to enable the immediate to be folded.
// TODO: Move this to a DAG combine?

def sub_is_xor : PatFrag<(ops node:$lhs, node:$rhs), (sub node:$lhs, node:$rhs),[{
  if (ConstantSDNode *CN = dyn_cast<ConstantSDNode>(N->getOperand(0))) {
    KnownBits Known = CurDAG->computeKnownBits(N->getOperand(1));

    // If all possible ones in the RHS are set in the LHS then there can't be
    // a borrow and we can use xor.
    return (~Known.Zero).isSubsetOf(CN->getAPIntValue());
  }

  return false;
}]>;

let AddedComplexity = 5 in {
def : Pat<(sub_is_xor imm:$src2, GR8:$src1),
          (XOR8ri GR8:$src1, imm:$src2)>;
def : Pat<(sub_is_xor i16immSExt8:$src2, GR16:$src1),
          (XOR16ri8 GR16:$src1, i16immSExt8:$src2)>;
def : Pat<(sub_is_xor imm:$src2, GR16:$src1),
          (XOR16ri GR16:$src1, imm:$src2)>;
def : Pat<(sub_is_xor i32immSExt8:$src2, GR32:$src1),
          (XOR32ri8 GR32:$src1, i32immSExt8:$src2)>;
def : Pat<(sub_is_xor imm:$src2, GR32:$src1),
          (XOR32ri GR32:$src1, imm:$src2)>;
def : Pat<(sub_is_xor i64immSExt8:$src2, GR64:$src1),
          (XOR64ri8 GR64:$src1, i64immSExt8:$src2)>;
def : Pat<(sub_is_xor i64immSExt32:$src2, GR64:$src1),
          (XOR64ri32 GR64:$src1, i64immSExt32:$src2)>;
}

//===----------------------------------------------------------------------===//
// Some peepholes
//===----------------------------------------------------------------------===//

// Odd encoding trick: -128 fits into an 8-bit immediate field while
// +128 doesn't, so in this special case use a sub instead of an add.
def : Pat<(add GR16:$src1, 128),
          (SUB16ri8 GR16:$src1, -128)>;
def : Pat<(store (add (loadi16 addr:$dst), 128), addr:$dst),
          (SUB16mi8 addr:$dst, -128)>;

def : Pat<(add GR32:$src1, 128),
          (SUB32ri8 GR32:$src1, -128)>;
def : Pat<(store (add (loadi32 addr:$dst), 128), addr:$dst),
          (SUB32mi8 addr:$dst, -128)>;

def : Pat<(add GR64:$src1, 128),
          (SUB64ri8 GR64:$src1, -128)>;
def : Pat<(store (add (loadi64 addr:$dst), 128), addr:$dst),
          (SUB64mi8 addr:$dst, -128)>;

def : Pat<(X86add_flag_nocf GR16:$src1, 128),
          (SUB16ri8 GR16:$src1, -128)>;
def : Pat<(X86add_flag_nocf GR32:$src1, 128),
          (SUB32ri8 GR32:$src1, -128)>;
def : Pat<(X86add_flag_nocf GR64:$src1, 128),
          (SUB64ri8 GR64:$src1, -128)>;

// The same trick applies for 32-bit immediate fields in 64-bit
// instructions.
def : Pat<(add GR64:$src1, 0x0000000080000000),
          (SUB64ri32 GR64:$src1, 0xffffffff80000000)>;
def : Pat<(store (add (loadi64 addr:$dst), 0x0000000080000000), addr:$dst),
          (SUB64mi32 addr:$dst, 0xffffffff80000000)>;

def : Pat<(X86add_flag_nocf GR64:$src1, 0x0000000080000000),
          (SUB64ri32 GR64:$src1, 0xffffffff80000000)>;

// To avoid needing to materialize an immediate in a register, use a 32-bit and
// with implicit zero-extension instead of a 64-bit and if the immediate has at
// least 32 bits of leading zeros. If in addition the last 32 bits can be
// represented with a sign extension of a 8 bit constant, use that.
// This can also reduce instruction size by eliminating the need for the REX
// prefix.

// AddedComplexity is needed to give priority over i64immSExt8 and i64immSExt32.
let AddedComplexity = 1 in {
def : Pat<(and GR64:$src, i64immZExt32SExt8:$imm),
          (SUBREG_TO_REG
            (i64 0),
            (AND32ri8
              (EXTRACT_SUBREG GR64:$src, sub_32bit),
              (i32 (GetLo32XForm imm:$imm))),
            sub_32bit)>;

def : Pat<(and GR64:$src, i64immZExt32:$imm),
          (SUBREG_TO_REG
            (i64 0),
            (AND32ri
              (EXTRACT_SUBREG GR64:$src, sub_32bit),
              (i32 (GetLo32XForm imm:$imm))),
            sub_32bit)>;
} // AddedComplexity = 1


// AddedComplexity is needed due to the increased complexity on the
// i64immZExt32SExt8 and i64immZExt32 patterns above. Applying this to all
// the MOVZX patterns keeps thems together in DAGIsel tables.
let AddedComplexity = 1 in {
// r & (2^16-1) ==> movz
def : Pat<(and GR32:$src1, 0xffff),
          (MOVZX32rr16 (EXTRACT_SUBREG GR32:$src1, sub_16bit))>;
// r & (2^8-1) ==> movz
def : Pat<(and GR32:$src1, 0xff),
          (MOVZX32rr8 (EXTRACT_SUBREG GR32:$src1, sub_8bit))>;
// r & (2^8-1) ==> movz
def : Pat<(and GR16:$src1, 0xff),
           (EXTRACT_SUBREG (MOVZX32rr8 (EXTRACT_SUBREG GR16:$src1, sub_8bit)),
             sub_16bit)>;

// r & (2^32-1) ==> movz
def : Pat<(and GR64:$src, 0x00000000FFFFFFFF),
          (SUBREG_TO_REG (i64 0),
                         (MOV32rr (EXTRACT_SUBREG GR64:$src, sub_32bit)),
                         sub_32bit)>;
// r & (2^16-1) ==> movz
def : Pat<(and GR64:$src, 0xffff),
          (SUBREG_TO_REG (i64 0),
                      (MOVZX32rr16 (i16 (EXTRACT_SUBREG GR64:$src, sub_16bit))),
                      sub_32bit)>;
// r & (2^8-1) ==> movz
def : Pat<(and GR64:$src, 0xff),
          (SUBREG_TO_REG (i64 0),
                         (MOVZX32rr8 (i8 (EXTRACT_SUBREG GR64:$src, sub_8bit))),
                         sub_32bit)>;
} // AddedComplexity = 1


// Try to use BTS/BTR/BTC for single bit operations on the upper 32-bits.

def BTRXForm : SDNodeXForm<imm, [{
  // Transformation function: Find the lowest 0.
  return getI64Imm((uint8_t)N->getAPIntValue().countTrailingOnes(), SDLoc(N));
}]>;

def BTCBTSXForm : SDNodeXForm<imm, [{
  // Transformation function: Find the lowest 1.
  return getI64Imm((uint8_t)N->getAPIntValue().countTrailingZeros(), SDLoc(N));
}]>;

def BTRMask64 : ImmLeaf<i64, [{
  return !isUInt<32>(Imm) && !isInt<32>(Imm) && isPowerOf2_64(~Imm);
}]>;

def BTCBTSMask64 : ImmLeaf<i64, [{
  return !isInt<32>(Imm) && isPowerOf2_64(Imm);
}]>;

// For now only do this for optsize.
let AddedComplexity = 1, Predicates=[OptForSize] in {
  def : Pat<(and GR64:$src1, BTRMask64:$mask),
            (BTR64ri8 GR64:$src1, (BTRXForm imm:$mask))>;
  def : Pat<(or GR64:$src1, BTCBTSMask64:$mask),
            (BTS64ri8 GR64:$src1, (BTCBTSXForm imm:$mask))>;
  def : Pat<(xor GR64:$src1, BTCBTSMask64:$mask),
            (BTC64ri8 GR64:$src1, (BTCBTSXForm imm:$mask))>;
}


// sext_inreg patterns
def : Pat<(sext_inreg GR32:$src, i16),
          (MOVSX32rr16 (EXTRACT_SUBREG GR32:$src, sub_16bit))>;
def : Pat<(sext_inreg GR32:$src, i8),
          (MOVSX32rr8 (EXTRACT_SUBREG GR32:$src, sub_8bit))>;

def : Pat<(sext_inreg GR16:$src, i8),
           (EXTRACT_SUBREG (MOVSX32rr8 (EXTRACT_SUBREG GR16:$src, sub_8bit)),
             sub_16bit)>;

def : Pat<(sext_inreg GR64:$src, i32),
          (MOVSX64rr32 (EXTRACT_SUBREG GR64:$src, sub_32bit))>;
def : Pat<(sext_inreg GR64:$src, i16),
          (MOVSX64rr16 (EXTRACT_SUBREG GR64:$src, sub_16bit))>;
def : Pat<(sext_inreg GR64:$src, i8),
          (MOVSX64rr8 (EXTRACT_SUBREG GR64:$src, sub_8bit))>;

// sext, sext_load, zext, zext_load
def: Pat<(i16 (sext GR8:$src)),
          (EXTRACT_SUBREG (MOVSX32rr8 GR8:$src), sub_16bit)>;
def: Pat<(sextloadi16i8 addr:$src),
          (EXTRACT_SUBREG (MOVSX32rm8 addr:$src), sub_16bit)>;
def: Pat<(i16 (zext GR8:$src)),
          (EXTRACT_SUBREG (MOVZX32rr8 GR8:$src), sub_16bit)>;
def: Pat<(zextloadi16i8 addr:$src),
          (EXTRACT_SUBREG (MOVZX32rm8 addr:$src), sub_16bit)>;

// trunc patterns
def : Pat<(i16 (trunc GR32:$src)),
          (EXTRACT_SUBREG GR32:$src, sub_16bit)>;
def : Pat<(i8 (trunc GR32:$src)),
          (EXTRACT_SUBREG (i32 (COPY_TO_REGCLASS GR32:$src, GR32_ABCD)),
                          sub_8bit)>,
      Requires<[Not64BitMode]>;
def : Pat<(i8 (trunc GR16:$src)),
          (EXTRACT_SUBREG (i16 (COPY_TO_REGCLASS GR16:$src, GR16_ABCD)),
                          sub_8bit)>,
      Requires<[Not64BitMode]>;
def : Pat<(i32 (trunc GR64:$src)),
          (EXTRACT_SUBREG GR64:$src, sub_32bit)>;
def : Pat<(i16 (trunc GR64:$src)),
          (EXTRACT_SUBREG GR64:$src, sub_16bit)>;
def : Pat<(i8 (trunc GR64:$src)),
          (EXTRACT_SUBREG GR64:$src, sub_8bit)>;
def : Pat<(i8 (trunc GR32:$src)),
          (EXTRACT_SUBREG GR32:$src, sub_8bit)>,
      Requires<[In64BitMode]>;
def : Pat<(i8 (trunc GR16:$src)),
          (EXTRACT_SUBREG GR16:$src, sub_8bit)>,
      Requires<[In64BitMode]>;

def immff00_ffff  : ImmLeaf<i32, [{
  return Imm >= 0xff00 && Imm <= 0xffff;
}]>;

// h-register tricks
def : Pat<(i8 (trunc (srl_su GR16:$src, (i8 8)))),
          (EXTRACT_SUBREG GR16:$src, sub_8bit_hi)>,
      Requires<[Not64BitMode]>;
def : Pat<(i8 (trunc (srl_su (i32 (anyext GR16:$src)), (i8 8)))),
          (EXTRACT_SUBREG GR16:$src, sub_8bit_hi)>,
      Requires<[Not64BitMode]>;
def : Pat<(i8 (trunc (srl_su GR32:$src, (i8 8)))),
          (EXTRACT_SUBREG GR32:$src, sub_8bit_hi)>,
      Requires<[Not64BitMode]>;
def : Pat<(srl GR16:$src, (i8 8)),
          (EXTRACT_SUBREG
            (MOVZX32rr8_NOREX (EXTRACT_SUBREG GR16:$src, sub_8bit_hi)),
            sub_16bit)>;
def : Pat<(i32 (zext (srl_su GR16:$src, (i8 8)))),
          (MOVZX32rr8_NOREX (EXTRACT_SUBREG GR16:$src, sub_8bit_hi))>;
def : Pat<(i32 (anyext (srl_su GR16:$src, (i8 8)))),
          (MOVZX32rr8_NOREX (EXTRACT_SUBREG GR16:$src, sub_8bit_hi))>;
def : Pat<(and (srl_su GR32:$src, (i8 8)), (i32 255)),
          (MOVZX32rr8_NOREX (EXTRACT_SUBREG GR32:$src, sub_8bit_hi))>;
def : Pat<(srl (and_su GR32:$src, immff00_ffff), (i8 8)),
          (MOVZX32rr8_NOREX (EXTRACT_SUBREG GR32:$src, sub_8bit_hi))>;

// h-register tricks.
// For now, be conservative on x86-64 and use an h-register extract only if the
// value is immediately zero-extended or stored, which are somewhat common
// cases. This uses a bunch of code to prevent a register requiring a REX prefix
// from being allocated in the same instruction as the h register, as there's
// currently no way to describe this requirement to the register allocator.

// h-register extract and zero-extend.
def : Pat<(and (srl_su GR64:$src, (i8 8)), (i64 255)),
          (SUBREG_TO_REG
            (i64 0),
            (MOVZX32rr8_NOREX
              (EXTRACT_SUBREG GR64:$src, sub_8bit_hi)),
            sub_32bit)>;
def : Pat<(i64 (zext (srl_su GR16:$src, (i8 8)))),
          (SUBREG_TO_REG
            (i64 0),
            (MOVZX32rr8_NOREX
              (EXTRACT_SUBREG GR16:$src, sub_8bit_hi)),
            sub_32bit)>;
def : Pat<(i64 (anyext (srl_su GR16:$src, (i8 8)))),
          (SUBREG_TO_REG
            (i64 0),
            (MOVZX32rr8_NOREX
              (EXTRACT_SUBREG GR16:$src, sub_8bit_hi)),
            sub_32bit)>;

// h-register extract and store.
def : Pat<(store (i8 (trunc_su (srl_su GR64:$src, (i8 8)))), addr:$dst),
          (MOV8mr_NOREX
            addr:$dst,
            (EXTRACT_SUBREG GR64:$src, sub_8bit_hi))>;
def : Pat<(store (i8 (trunc_su (srl_su GR32:$src, (i8 8)))), addr:$dst),
          (MOV8mr_NOREX
            addr:$dst,
            (EXTRACT_SUBREG GR32:$src, sub_8bit_hi))>,
      Requires<[In64BitMode]>;
def : Pat<(store (i8 (trunc_su (srl_su GR16:$src, (i8 8)))), addr:$dst),
          (MOV8mr_NOREX
            addr:$dst,
            (EXTRACT_SUBREG GR16:$src, sub_8bit_hi))>,
      Requires<[In64BitMode]>;

// Special pattern to catch the last step of __builtin_parity handling. Our
// goal is to use an xor of an h-register with the corresponding l-register.
// The above patterns would handle this on non 64-bit targets, but for 64-bit
// we need to be more careful. We're using a NOREX instruction here in case
// register allocation fails to keep the two registers together. So we need to
// make sure we can't accidentally mix R8-R15 with an h-register.
def : Pat<(X86xor_flag (i8 (trunc GR32:$src)),
                       (i8 (trunc (srl_su GR32:$src, (i8 8))))),
          (XOR8rr_NOREX (EXTRACT_SUBREG GR32:$src, sub_8bit),
                        (EXTRACT_SUBREG GR32:$src, sub_8bit_hi))>;

// (shl x, 1) ==> (add x, x)
// Note that if x is undef (immediate or otherwise), we could theoretically
// end up with the two uses of x getting different values, producing a result
// where the least significant bit is not 0. However, the probability of this
// happening is considered low enough that this is officially not a
// "real problem".
def : Pat<(shl GR8 :$src1, (i8 1)), (ADD8rr  GR8 :$src1, GR8 :$src1)>;
def : Pat<(shl GR16:$src1, (i8 1)), (ADD16rr GR16:$src1, GR16:$src1)>;
def : Pat<(shl GR32:$src1, (i8 1)), (ADD32rr GR32:$src1, GR32:$src1)>;
def : Pat<(shl GR64:$src1, (i8 1)), (ADD64rr GR64:$src1, GR64:$src1)>;

def shiftMask8 : PatFrag<(ops node:$lhs), (and node:$lhs, imm), [{
  return isUnneededShiftMask(N, 3);
}]>;

def shiftMask16 : PatFrag<(ops node:$lhs), (and node:$lhs, imm), [{
  return isUnneededShiftMask(N, 4);
}]>;

def shiftMask32 : PatFrag<(ops node:$lhs), (and node:$lhs, imm), [{
  return isUnneededShiftMask(N, 5);
}]>;

def shiftMask64 : PatFrag<(ops node:$lhs), (and node:$lhs, imm), [{
  return isUnneededShiftMask(N, 6);
}]>;


// Shift amount is implicitly masked.
multiclass MaskedShiftAmountPats<SDNode frag, string name> {
  // (shift x (and y, 31)) ==> (shift x, y)
  def : Pat<(frag GR8:$src1, (shiftMask32 CL)),
            (!cast<Instruction>(name # "8rCL") GR8:$src1)>;
  def : Pat<(frag GR16:$src1, (shiftMask32 CL)),
            (!cast<Instruction>(name # "16rCL") GR16:$src1)>;
  def : Pat<(frag GR32:$src1, (shiftMask32 CL)),
            (!cast<Instruction>(name # "32rCL") GR32:$src1)>;
  def : Pat<(store (frag (loadi8 addr:$dst), (shiftMask32 CL)), addr:$dst),
            (!cast<Instruction>(name # "8mCL") addr:$dst)>;
  def : Pat<(store (frag (loadi16 addr:$dst), (shiftMask32 CL)), addr:$dst),
            (!cast<Instruction>(name # "16mCL") addr:$dst)>;
  def : Pat<(store (frag (loadi32 addr:$dst), (shiftMask32 CL)), addr:$dst),
            (!cast<Instruction>(name # "32mCL") addr:$dst)>;

  // (shift x (and y, 63)) ==> (shift x, y)
  def : Pat<(frag GR64:$src1, (shiftMask64 CL)),
            (!cast<Instruction>(name # "64rCL") GR64:$src1)>;
  def : Pat<(store (frag (loadi64 addr:$dst), (shiftMask64 CL)), addr:$dst),
            (!cast<Instruction>(name # "64mCL") addr:$dst)>;
}

defm : MaskedShiftAmountPats<shl, "SHL">;
defm : MaskedShiftAmountPats<srl, "SHR">;
defm : MaskedShiftAmountPats<sra, "SAR">;

// ROL/ROR instructions allow a stronger mask optimization than shift for 8- and
// 16-bit. We can remove a mask of any (bitwidth - 1) on the rotation amount
// because over-rotating produces the same result. This is noted in the Intel
// docs with: "tempCOUNT <- (COUNT & COUNTMASK) MOD SIZE". Masking the rotation
// amount could affect EFLAGS results, but that does not matter because we are
// not tracking flags for these nodes.
multiclass MaskedRotateAmountPats<SDNode frag, string name> {
  // (rot x (and y, BitWidth - 1)) ==> (rot x, y)
  def : Pat<(frag GR8:$src1, (shiftMask8 CL)),
  (!cast<Instruction>(name # "8rCL") GR8:$src1)>;
  def : Pat<(frag GR16:$src1, (shiftMask16 CL)),
  (!cast<Instruction>(name # "16rCL") GR16:$src1)>;
  def : Pat<(frag GR32:$src1, (shiftMask32 CL)),
  (!cast<Instruction>(name # "32rCL") GR32:$src1)>;
  def : Pat<(store (frag (loadi8 addr:$dst), (shiftMask8 CL)), addr:$dst),
  (!cast<Instruction>(name # "8mCL") addr:$dst)>;
  def : Pat<(store (frag (loadi16 addr:$dst), (shiftMask16 CL)), addr:$dst),
  (!cast<Instruction>(name # "16mCL") addr:$dst)>;
  def : Pat<(store (frag (loadi32 addr:$dst), (shiftMask32 CL)), addr:$dst),
  (!cast<Instruction>(name # "32mCL") addr:$dst)>;

  // (rot x (and y, 63)) ==> (rot x, y)
  def : Pat<(frag GR64:$src1, (shiftMask64 CL)),
  (!cast<Instruction>(name # "64rCL") GR64:$src1)>;
  def : Pat<(store (frag (loadi64 addr:$dst), (shiftMask64 CL)), addr:$dst),
  (!cast<Instruction>(name # "64mCL") addr:$dst)>;
}


defm : MaskedRotateAmountPats<rotl, "ROL">;
defm : MaskedRotateAmountPats<rotr, "ROR">;

// Double "funnel" shift amount is implicitly masked.
// (fshl/fshr x (and y, 31)) ==> (fshl/fshr x, y) (NOTE: modulo32)
def : Pat<(X86fshl GR16:$src1, GR16:$src2, (shiftMask32 CL)),
          (SHLD16rrCL GR16:$src1, GR16:$src2)>;
def : Pat<(X86fshr GR16:$src2, GR16:$src1, (shiftMask32 CL)),
          (SHRD16rrCL GR16:$src1, GR16:$src2)>;

// (fshl/fshr x (and y, 31)) ==> (fshl/fshr x, y)
def : Pat<(fshl GR32:$src1, GR32:$src2, (shiftMask32 CL)),
          (SHLD32rrCL GR32:$src1, GR32:$src2)>;
def : Pat<(fshr GR32:$src2, GR32:$src1, (shiftMask32 CL)),
          (SHRD32rrCL GR32:$src1, GR32:$src2)>;

// (fshl/fshr x (and y, 63)) ==> (fshl/fshr x, y)
def : Pat<(fshl GR64:$src1, GR64:$src2, (shiftMask64 CL)),
          (SHLD64rrCL GR64:$src1, GR64:$src2)>;
def : Pat<(fshr GR64:$src2, GR64:$src1, (shiftMask64 CL)),
          (SHRD64rrCL GR64:$src1, GR64:$src2)>;

let Predicates = [HasBMI2] in {
  let AddedComplexity = 1 in {
    def : Pat<(sra GR32:$src1, (shiftMask32 GR8:$src2)),
              (SARX32rr GR32:$src1,
                        (INSERT_SUBREG
                          (i32 (IMPLICIT_DEF)), GR8:$src2, sub_8bit))>;
    def : Pat<(sra GR64:$src1, (shiftMask64 GR8:$src2)),
              (SARX64rr GR64:$src1,
                        (INSERT_SUBREG
                          (i64 (IMPLICIT_DEF)), GR8:$src2, sub_8bit))>;

    def : Pat<(srl GR32:$src1, (shiftMask32 GR8:$src2)),
              (SHRX32rr GR32:$src1,
                        (INSERT_SUBREG
                          (i32 (IMPLICIT_DEF)), GR8:$src2, sub_8bit))>;
    def : Pat<(srl GR64:$src1, (shiftMask64 GR8:$src2)),
              (SHRX64rr GR64:$src1,
                        (INSERT_SUBREG
                          (i64 (IMPLICIT_DEF)), GR8:$src2, sub_8bit))>;

    def : Pat<(shl GR32:$src1, (shiftMask32 GR8:$src2)),
              (SHLX32rr GR32:$src1,
                        (INSERT_SUBREG
                          (i32 (IMPLICIT_DEF)), GR8:$src2, sub_8bit))>;
    def : Pat<(shl GR64:$src1, (shiftMask64 GR8:$src2)),
              (SHLX64rr GR64:$src1,
                        (INSERT_SUBREG
                          (i64 (IMPLICIT_DEF)), GR8:$src2, sub_8bit))>;
  }

  def : Pat<(sra (loadi32 addr:$src1), (shiftMask32 GR8:$src2)),
            (SARX32rm addr:$src1,
                      (INSERT_SUBREG
                        (i32 (IMPLICIT_DEF)), GR8:$src2, sub_8bit))>;
  def : Pat<(sra (loadi64 addr:$src1), (shiftMask64 GR8:$src2)),
            (SARX64rm addr:$src1,
                      (INSERT_SUBREG
                        (i64 (IMPLICIT_DEF)), GR8:$src2, sub_8bit))>;

  def : Pat<(srl (loadi32 addr:$src1), (shiftMask32 GR8:$src2)),
            (SHRX32rm addr:$src1,
                      (INSERT_SUBREG
                        (i32 (IMPLICIT_DEF)), GR8:$src2, sub_8bit))>;
  def : Pat<(srl (loadi64 addr:$src1), (shiftMask64 GR8:$src2)),
            (SHRX64rm addr:$src1,
                      (INSERT_SUBREG
                        (i64 (IMPLICIT_DEF)), GR8:$src2, sub_8bit))>;

  def : Pat<(shl (loadi32 addr:$src1), (shiftMask32 GR8:$src2)),
            (SHLX32rm addr:$src1,
                      (INSERT_SUBREG
                        (i32 (IMPLICIT_DEF)), GR8:$src2, sub_8bit))>;
  def : Pat<(shl (loadi64 addr:$src1), (shiftMask64 GR8:$src2)),
            (SHLX64rm addr:$src1,
                      (INSERT_SUBREG
                        (i64 (IMPLICIT_DEF)), GR8:$src2, sub_8bit))>;
}

// Use BTR/BTS/BTC for clearing/setting/toggling a bit in a variable location.
multiclass one_bit_patterns<RegisterClass RC, ValueType VT, Instruction BTR,
                            Instruction BTS, Instruction BTC,
                            PatFrag ShiftMask> {
  def : Pat<(and RC:$src1, (rotl -2, GR8:$src2)),
            (BTR RC:$src1,
                 (INSERT_SUBREG (VT (IMPLICIT_DEF)), GR8:$src2, sub_8bit))>;
  def : Pat<(or RC:$src1, (shl 1, GR8:$src2)),
            (BTS RC:$src1,
                 (INSERT_SUBREG (VT (IMPLICIT_DEF)), GR8:$src2, sub_8bit))>;
  def : Pat<(xor RC:$src1, (shl 1, GR8:$src2)),
            (BTC RC:$src1,
                 (INSERT_SUBREG (VT (IMPLICIT_DEF)), GR8:$src2, sub_8bit))>;

  // Similar to above, but removing unneeded masking of the shift amount.
  def : Pat<(and RC:$src1, (rotl -2, (ShiftMask GR8:$src2))),
            (BTR RC:$src1,
                 (INSERT_SUBREG (VT (IMPLICIT_DEF)), GR8:$src2, sub_8bit))>;
  def : Pat<(or RC:$src1, (shl 1, (ShiftMask GR8:$src2))),
            (BTS RC:$src1,
                (INSERT_SUBREG (VT (IMPLICIT_DEF)), GR8:$src2, sub_8bit))>;
  def : Pat<(xor RC:$src1, (shl 1, (ShiftMask GR8:$src2))),
            (BTC RC:$src1,
                (INSERT_SUBREG (VT (IMPLICIT_DEF)), GR8:$src2, sub_8bit))>;
}

defm : one_bit_patterns<GR16, i16, BTR16rr, BTS16rr, BTC16rr, shiftMask16>;
defm : one_bit_patterns<GR32, i32, BTR32rr, BTS32rr, BTC32rr, shiftMask32>;
defm : one_bit_patterns<GR64, i64, BTR64rr, BTS64rr, BTC64rr, shiftMask64>;

//===----------------------------------------------------------------------===//
// EFLAGS-defining Patterns
//===----------------------------------------------------------------------===//

// add reg, reg
def : Pat<(add GR8 :$src1, GR8 :$src2), (ADD8rr  GR8 :$src1, GR8 :$src2)>;
def : Pat<(add GR16:$src1, GR16:$src2), (ADD16rr GR16:$src1, GR16:$src2)>;
def : Pat<(add GR32:$src1, GR32:$src2), (ADD32rr GR32:$src1, GR32:$src2)>;
def : Pat<(add GR64:$src1, GR64:$src2), (ADD64rr GR64:$src1, GR64:$src2)>;

// add reg, mem
def : Pat<(add GR8:$src1, (loadi8 addr:$src2)),
          (ADD8rm GR8:$src1, addr:$src2)>;
def : Pat<(add GR16:$src1, (loadi16 addr:$src2)),
          (ADD16rm GR16:$src1, addr:$src2)>;
def : Pat<(add GR32:$src1, (loadi32 addr:$src2)),
          (ADD32rm GR32:$src1, addr:$src2)>;
def : Pat<(add GR64:$src1, (loadi64 addr:$src2)),
          (ADD64rm GR64:$src1, addr:$src2)>;

// add reg, imm
def : Pat<(add GR8 :$src1, imm:$src2), (ADD8ri  GR8:$src1 , imm:$src2)>;
def : Pat<(add GR16:$src1, imm:$src2), (ADD16ri GR16:$src1, imm:$src2)>;
def : Pat<(add GR32:$src1, imm:$src2), (ADD32ri GR32:$src1, imm:$src2)>;
def : Pat<(add GR16:$src1, i16immSExt8:$src2),
          (ADD16ri8 GR16:$src1, i16immSExt8:$src2)>;
def : Pat<(add GR32:$src1, i32immSExt8:$src2),
          (ADD32ri8 GR32:$src1, i32immSExt8:$src2)>;
def : Pat<(add GR64:$src1, i64immSExt8:$src2),
          (ADD64ri8 GR64:$src1, i64immSExt8:$src2)>;
def : Pat<(add GR64:$src1, i64immSExt32:$src2),
          (ADD64ri32 GR64:$src1, i64immSExt32:$src2)>;

// sub reg, reg
def : Pat<(sub GR8 :$src1, GR8 :$src2), (SUB8rr  GR8 :$src1, GR8 :$src2)>;
def : Pat<(sub GR16:$src1, GR16:$src2), (SUB16rr GR16:$src1, GR16:$src2)>;
def : Pat<(sub GR32:$src1, GR32:$src2), (SUB32rr GR32:$src1, GR32:$src2)>;
def : Pat<(sub GR64:$src1, GR64:$src2), (SUB64rr GR64:$src1, GR64:$src2)>;

// sub reg, mem
def : Pat<(sub GR8:$src1, (loadi8 addr:$src2)),
          (SUB8rm GR8:$src1, addr:$src2)>;
def : Pat<(sub GR16:$src1, (loadi16 addr:$src2)),
          (SUB16rm GR16:$src1, addr:$src2)>;
def : Pat<(sub GR32:$src1, (loadi32 addr:$src2)),
          (SUB32rm GR32:$src1, addr:$src2)>;
def : Pat<(sub GR64:$src1, (loadi64 addr:$src2)),
          (SUB64rm GR64:$src1, addr:$src2)>;

// sub reg, imm
def : Pat<(sub GR8:$src1, imm:$src2),
          (SUB8ri GR8:$src1, imm:$src2)>;
def : Pat<(sub GR16:$src1, imm:$src2),
          (SUB16ri GR16:$src1, imm:$src2)>;
def : Pat<(sub GR32:$src1, imm:$src2),
          (SUB32ri GR32:$src1, imm:$src2)>;
def : Pat<(sub GR16:$src1, i16immSExt8:$src2),
          (SUB16ri8 GR16:$src1, i16immSExt8:$src2)>;
def : Pat<(sub GR32:$src1, i32immSExt8:$src2),
          (SUB32ri8 GR32:$src1, i32immSExt8:$src2)>;
def : Pat<(sub GR64:$src1, i64immSExt8:$src2),
          (SUB64ri8 GR64:$src1, i64immSExt8:$src2)>;
def : Pat<(sub GR64:$src1, i64immSExt32:$src2),
          (SUB64ri32 GR64:$src1, i64immSExt32:$src2)>;

// sub 0, reg
def : Pat<(X86sub_flag 0, GR8 :$src), (NEG8r  GR8 :$src)>;
def : Pat<(X86sub_flag 0, GR16:$src), (NEG16r GR16:$src)>;
def : Pat<(X86sub_flag 0, GR32:$src), (NEG32r GR32:$src)>;
def : Pat<(X86sub_flag 0, GR64:$src), (NEG64r GR64:$src)>;

// mul reg, reg
def : Pat<(mul GR16:$src1, GR16:$src2),
          (IMUL16rr GR16:$src1, GR16:$src2)>;
def : Pat<(mul GR32:$src1, GR32:$src2),
          (IMUL32rr GR32:$src1, GR32:$src2)>;
def : Pat<(mul GR64:$src1, GR64:$src2),
          (IMUL64rr GR64:$src1, GR64:$src2)>;

// mul reg, mem
def : Pat<(mul GR16:$src1, (loadi16 addr:$src2)),
          (IMUL16rm GR16:$src1, addr:$src2)>;
def : Pat<(mul GR32:$src1, (loadi32 addr:$src2)),
          (IMUL32rm GR32:$src1, addr:$src2)>;
def : Pat<(mul GR64:$src1, (loadi64 addr:$src2)),
          (IMUL64rm GR64:$src1, addr:$src2)>;

// mul reg, imm
def : Pat<(mul GR16:$src1, imm:$src2),
          (IMUL16rri GR16:$src1, imm:$src2)>;
def : Pat<(mul GR32:$src1, imm:$src2),
          (IMUL32rri GR32:$src1, imm:$src2)>;
def : Pat<(mul GR16:$src1, i16immSExt8:$src2),
          (IMUL16rri8 GR16:$src1, i16immSExt8:$src2)>;
def : Pat<(mul GR32:$src1, i32immSExt8:$src2),
          (IMUL32rri8 GR32:$src1, i32immSExt8:$src2)>;
def : Pat<(mul GR64:$src1, i64immSExt8:$src2),
          (IMUL64rri8 GR64:$src1, i64immSExt8:$src2)>;
def : Pat<(mul GR64:$src1, i64immSExt32:$src2),
          (IMUL64rri32 GR64:$src1, i64immSExt32:$src2)>;

// reg = mul mem, imm
def : Pat<(mul (loadi16 addr:$src1), imm:$src2),
          (IMUL16rmi addr:$src1, imm:$src2)>;
def : Pat<(mul (loadi32 addr:$src1), imm:$src2),
          (IMUL32rmi addr:$src1, imm:$src2)>;
def : Pat<(mul (loadi16 addr:$src1), i16immSExt8:$src2),
          (IMUL16rmi8 addr:$src1, i16immSExt8:$src2)>;
def : Pat<(mul (loadi32 addr:$src1), i32immSExt8:$src2),
          (IMUL32rmi8 addr:$src1, i32immSExt8:$src2)>;
def : Pat<(mul (loadi64 addr:$src1), i64immSExt8:$src2),
          (IMUL64rmi8 addr:$src1, i64immSExt8:$src2)>;
def : Pat<(mul (loadi64 addr:$src1), i64immSExt32:$src2),
          (IMUL64rmi32 addr:$src1, i64immSExt32:$src2)>;

// Increment/Decrement reg.
// Do not make INC/DEC if it is slow
let Predicates = [UseIncDec] in {
  def : Pat<(add GR8:$src, 1),   (INC8r GR8:$src)>;
  def : Pat<(add GR16:$src, 1),  (INC16r GR16:$src)>;
  def : Pat<(add GR32:$src, 1),  (INC32r GR32:$src)>;
  def : Pat<(add GR64:$src, 1),  (INC64r GR64:$src)>;
  def : Pat<(add GR8:$src, -1),  (DEC8r GR8:$src)>;
  def : Pat<(add GR16:$src, -1), (DEC16r GR16:$src)>;
  def : Pat<(add GR32:$src, -1), (DEC32r GR32:$src)>;
  def : Pat<(add GR64:$src, -1), (DEC64r GR64:$src)>;

  def : Pat<(X86add_flag_nocf GR8:$src, -1),  (DEC8r GR8:$src)>;
  def : Pat<(X86add_flag_nocf GR16:$src, -1), (DEC16r GR16:$src)>;
  def : Pat<(X86add_flag_nocf GR32:$src, -1), (DEC32r GR32:$src)>;
  def : Pat<(X86add_flag_nocf GR64:$src, -1), (DEC64r GR64:$src)>;
  def : Pat<(X86sub_flag_nocf GR8:$src, -1),  (INC8r GR8:$src)>;
  def : Pat<(X86sub_flag_nocf GR16:$src, -1), (INC16r GR16:$src)>;
  def : Pat<(X86sub_flag_nocf GR32:$src, -1), (INC32r GR32:$src)>;
  def : Pat<(X86sub_flag_nocf GR64:$src, -1), (INC64r GR64:$src)>;
}

// or reg/reg.
def : Pat<(or GR8 :$src1, GR8 :$src2), (OR8rr  GR8 :$src1, GR8 :$src2)>;
def : Pat<(or GR16:$src1, GR16:$src2), (OR16rr GR16:$src1, GR16:$src2)>;
def : Pat<(or GR32:$src1, GR32:$src2), (OR32rr GR32:$src1, GR32:$src2)>;
def : Pat<(or GR64:$src1, GR64:$src2), (OR64rr GR64:$src1, GR64:$src2)>;

// or reg/mem
def : Pat<(or GR8:$src1, (loadi8 addr:$src2)),
          (OR8rm GR8:$src1, addr:$src2)>;
def : Pat<(or GR16:$src1, (loadi16 addr:$src2)),
          (OR16rm GR16:$src1, addr:$src2)>;
def : Pat<(or GR32:$src1, (loadi32 addr:$src2)),
          (OR32rm GR32:$src1, addr:$src2)>;
def : Pat<(or GR64:$src1, (loadi64 addr:$src2)),
          (OR64rm GR64:$src1, addr:$src2)>;

// or reg/imm
def : Pat<(or GR8:$src1 , imm:$src2), (OR8ri  GR8 :$src1, imm:$src2)>;
def : Pat<(or GR16:$src1, imm:$src2), (OR16ri GR16:$src1, imm:$src2)>;
def : Pat<(or GR32:$src1, imm:$src2), (OR32ri GR32:$src1, imm:$src2)>;
def : Pat<(or GR16:$src1, i16immSExt8:$src2),
          (OR16ri8 GR16:$src1, i16immSExt8:$src2)>;
def : Pat<(or GR32:$src1, i32immSExt8:$src2),
          (OR32ri8 GR32:$src1, i32immSExt8:$src2)>;
def : Pat<(or GR64:$src1, i64immSExt8:$src2),
          (OR64ri8 GR64:$src1, i64immSExt8:$src2)>;
def : Pat<(or GR64:$src1, i64immSExt32:$src2),
          (OR64ri32 GR64:$src1, i64immSExt32:$src2)>;

// xor reg/reg
def : Pat<(xor GR8 :$src1, GR8 :$src2), (XOR8rr  GR8 :$src1, GR8 :$src2)>;
def : Pat<(xor GR16:$src1, GR16:$src2), (XOR16rr GR16:$src1, GR16:$src2)>;
def : Pat<(xor GR32:$src1, GR32:$src2), (XOR32rr GR32:$src1, GR32:$src2)>;
def : Pat<(xor GR64:$src1, GR64:$src2), (XOR64rr GR64:$src1, GR64:$src2)>;

// xor reg/mem
def : Pat<(xor GR8:$src1, (loadi8 addr:$src2)),
          (XOR8rm GR8:$src1, addr:$src2)>;
def : Pat<(xor GR16:$src1, (loadi16 addr:$src2)),
          (XOR16rm GR16:$src1, addr:$src2)>;
def : Pat<(xor GR32:$src1, (loadi32 addr:$src2)),
          (XOR32rm GR32:$src1, addr:$src2)>;
def : Pat<(xor GR64:$src1, (loadi64 addr:$src2)),
          (XOR64rm GR64:$src1, addr:$src2)>;

// xor reg/imm
def : Pat<(xor GR8:$src1, imm:$src2),
          (XOR8ri GR8:$src1, imm:$src2)>;
def : Pat<(xor GR16:$src1, imm:$src2),
          (XOR16ri GR16:$src1, imm:$src2)>;
def : Pat<(xor GR32:$src1, imm:$src2),
          (XOR32ri GR32:$src1, imm:$src2)>;
def : Pat<(xor GR16:$src1, i16immSExt8:$src2),
          (XOR16ri8 GR16:$src1, i16immSExt8:$src2)>;
def : Pat<(xor GR32:$src1, i32immSExt8:$src2),
          (XOR32ri8 GR32:$src1, i32immSExt8:$src2)>;
def : Pat<(xor GR64:$src1, i64immSExt8:$src2),
          (XOR64ri8 GR64:$src1, i64immSExt8:$src2)>;
def : Pat<(xor GR64:$src1, i64immSExt32:$src2),
          (XOR64ri32 GR64:$src1, i64immSExt32:$src2)>;

// and reg/reg
def : Pat<(and GR8 :$src1, GR8 :$src2), (AND8rr  GR8 :$src1, GR8 :$src2)>;
def : Pat<(and GR16:$src1, GR16:$src2), (AND16rr GR16:$src1, GR16:$src2)>;
def : Pat<(and GR32:$src1, GR32:$src2), (AND32rr GR32:$src1, GR32:$src2)>;
def : Pat<(and GR64:$src1, GR64:$src2), (AND64rr GR64:$src1, GR64:$src2)>;

// and reg/mem
def : Pat<(and GR8:$src1, (loadi8 addr:$src2)),
          (AND8rm GR8:$src1, addr:$src2)>;
def : Pat<(and GR16:$src1, (loadi16 addr:$src2)),
          (AND16rm GR16:$src1, addr:$src2)>;
def : Pat<(and GR32:$src1, (loadi32 addr:$src2)),
          (AND32rm GR32:$src1, addr:$src2)>;
def : Pat<(and GR64:$src1, (loadi64 addr:$src2)),
          (AND64rm GR64:$src1, addr:$src2)>;

// and reg/imm
def : Pat<(and GR8:$src1, imm:$src2),
          (AND8ri GR8:$src1, imm:$src2)>;
def : Pat<(and GR16:$src1, imm:$src2),
          (AND16ri GR16:$src1, imm:$src2)>;
def : Pat<(and GR32:$src1, imm:$src2),
          (AND32ri GR32:$src1, imm:$src2)>;
def : Pat<(and GR16:$src1, i16immSExt8:$src2),
          (AND16ri8 GR16:$src1, i16immSExt8:$src2)>;
def : Pat<(and GR32:$src1, i32immSExt8:$src2),
          (AND32ri8 GR32:$src1, i32immSExt8:$src2)>;
def : Pat<(and GR64:$src1, i64immSExt8:$src2),
          (AND64ri8 GR64:$src1, i64immSExt8:$src2)>;
def : Pat<(and GR64:$src1, i64immSExt32:$src2),
          (AND64ri32 GR64:$src1, i64immSExt32:$src2)>;

// Bit scan instruction patterns to match explicit zero-undef behavior.
def : Pat<(cttz_zero_undef GR16:$src), (BSF16rr GR16:$src)>;
def : Pat<(cttz_zero_undef GR32:$src), (BSF32rr GR32:$src)>;
def : Pat<(cttz_zero_undef GR64:$src), (BSF64rr GR64:$src)>;
def : Pat<(cttz_zero_undef (loadi16 addr:$src)), (BSF16rm addr:$src)>;
def : Pat<(cttz_zero_undef (loadi32 addr:$src)), (BSF32rm addr:$src)>;
def : Pat<(cttz_zero_undef (loadi64 addr:$src)), (BSF64rm addr:$src)>;

// When HasMOVBE is enabled it is possible to get a non-legalized
// register-register 16 bit bswap. This maps it to a ROL instruction.
let Predicates = [HasMOVBE] in {
 def : Pat<(bswap GR16:$src), (ROL16ri GR16:$src, (i8 8))>;
}<|MERGE_RESOLUTION|>--- conflicted
+++ resolved
@@ -555,13 +555,7 @@
   let Predicates = [HasMMX] in
     defm _VR64   : CMOVrr_PSEUDO<VR64, x86mmx>;
 
-<<<<<<< HEAD
-#if INTEL_CUSTOMIZATION
-  defm _FR16X   : CMOVrr_PSEUDO<FR16X, f16>;
-#endif // INTEL_CUSTOMIZATION
-=======
   defm _FR16X    : CMOVrr_PSEUDO<FR16X, f16>;
->>>>>>> 6f7f5b54
   let Predicates = [HasSSE1,NoAVX512] in
     defm _FR32   : CMOVrr_PSEUDO<FR32, f32>;
   let Predicates = [HasSSE2,NoAVX512] in
@@ -619,15 +613,8 @@
             (CMOV_VR128X VR128X:$t, VR128X:$f, timm:$cond)>;
   def : Pat<(v8i16 (X86cmov VR128X:$t, VR128X:$f, timm:$cond, EFLAGS)),
             (CMOV_VR128X VR128X:$t, VR128X:$f, timm:$cond)>;
-<<<<<<< HEAD
-#if INTEL_CUSTOMIZATION
   def : Pat<(v8f16 (X86cmov VR128X:$t, VR128X:$f, timm:$cond, EFLAGS)),
             (CMOV_VR128X VR128X:$t, VR128X:$f, timm:$cond)>;
-#endif // INTEL_CUSTOMIZATION
-=======
-  def : Pat<(v8f16 (X86cmov VR128X:$t, VR128X:$f, timm:$cond, EFLAGS)),
-            (CMOV_VR128X VR128X:$t, VR128X:$f, timm:$cond)>;
->>>>>>> 6f7f5b54
   def : Pat<(v4i32 (X86cmov VR128X:$t, VR128X:$f, timm:$cond, EFLAGS)),
             (CMOV_VR128X VR128X:$t, VR128X:$f, timm:$cond)>;
   def : Pat<(v4f32 (X86cmov VR128X:$t, VR128X:$f, timm:$cond, EFLAGS)),
@@ -639,15 +626,8 @@
             (CMOV_VR256X VR256X:$t, VR256X:$f, timm:$cond)>;
   def : Pat<(v16i16 (X86cmov VR256X:$t, VR256X:$f, timm:$cond, EFLAGS)),
             (CMOV_VR256X VR256X:$t, VR256X:$f, timm:$cond)>;
-<<<<<<< HEAD
-#if INTEL_CUSTOMIZATION
   def : Pat<(v16f16 (X86cmov VR256X:$t, VR256X:$f, timm:$cond, EFLAGS)),
             (CMOV_VR256X VR256X:$t, VR256X:$f, timm:$cond)>;
-#endif // INTEL_CUSTOMIZATION
-=======
-  def : Pat<(v16f16 (X86cmov VR256X:$t, VR256X:$f, timm:$cond, EFLAGS)),
-            (CMOV_VR256X VR256X:$t, VR256X:$f, timm:$cond)>;
->>>>>>> 6f7f5b54
   def : Pat<(v8i32 (X86cmov VR256X:$t, VR256X:$f, timm:$cond, EFLAGS)),
             (CMOV_VR256X VR256X:$t, VR256X:$f, timm:$cond)>;
   def : Pat<(v8f32 (X86cmov VR256X:$t, VR256X:$f, timm:$cond, EFLAGS)),
@@ -660,15 +640,8 @@
           (CMOV_VR512 VR512:$t, VR512:$f, timm:$cond)>;
 def : Pat<(v32i16 (X86cmov VR512:$t, VR512:$f, timm:$cond, EFLAGS)),
           (CMOV_VR512 VR512:$t, VR512:$f, timm:$cond)>;
-<<<<<<< HEAD
-#if INTEL_CUSTOMIZATION
 def : Pat<(v32f16 (X86cmov VR512:$t, VR512:$f, timm:$cond, EFLAGS)),
           (CMOV_VR512 VR512:$t, VR512:$f, timm:$cond)>;
-#endif // INTEL_CUSTOMIZATION
-=======
-def : Pat<(v32f16 (X86cmov VR512:$t, VR512:$f, timm:$cond, EFLAGS)),
-          (CMOV_VR512 VR512:$t, VR512:$f, timm:$cond)>;
->>>>>>> 6f7f5b54
 def : Pat<(v16i32 (X86cmov VR512:$t, VR512:$f, timm:$cond, EFLAGS)),
           (CMOV_VR512 VR512:$t, VR512:$f, timm:$cond)>;
 def : Pat<(v16f32 (X86cmov VR512:$t, VR512:$f, timm:$cond, EFLAGS)),
