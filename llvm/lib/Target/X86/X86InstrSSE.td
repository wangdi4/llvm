//===-- X86InstrSSE.td - SSE Instruction Set ---------------*- tablegen -*-===//
//
// Part of the LLVM Project, under the Apache License v2.0 with LLVM Exceptions.
// See https://llvm.org/LICENSE.txt for license information.
// SPDX-License-Identifier: Apache-2.0 WITH LLVM-exception
//
//===----------------------------------------------------------------------===//
//
// This file describes the X86 SSE instruction set, defining the instructions,
// and properties of the instructions which are needed for code generation,
// machine code emission, and analysis.
//
//===----------------------------------------------------------------------===//

//===----------------------------------------------------------------------===//
// SSE 1 & 2 Instructions Classes
//===----------------------------------------------------------------------===//

/// sse12_fp_scalar - SSE 1 & 2 scalar instructions class
multiclass sse12_fp_scalar<bits<8> opc, string OpcodeStr, SDNode OpNode,
                           RegisterClass RC, X86MemOperand x86memop,
                           Domain d, X86FoldableSchedWrite sched,
                           bit Is2Addr = 1> {
  let isCommutable = 1 in {
    def rr : SI<opc, MRMSrcReg, (outs RC:$dst), (ins RC:$src1, RC:$src2),
       !if(Is2Addr,
           !strconcat(OpcodeStr, "\t{$src2, $dst|$dst, $src2}"),
           !strconcat(OpcodeStr, "\t{$src2, $src1, $dst|$dst, $src1, $src2}")),
       [(set RC:$dst, (OpNode RC:$src1, RC:$src2))], d>,
       Sched<[sched]>;
  }
  def rm : SI<opc, MRMSrcMem, (outs RC:$dst), (ins RC:$src1, x86memop:$src2),
       !if(Is2Addr,
           !strconcat(OpcodeStr, "\t{$src2, $dst|$dst, $src2}"),
           !strconcat(OpcodeStr, "\t{$src2, $src1, $dst|$dst, $src1, $src2}")),
       [(set RC:$dst, (OpNode RC:$src1, (load addr:$src2)))], d>,
       Sched<[sched.Folded, sched.ReadAfterFold]>;
}

/// sse12_fp_scalar_int - SSE 1 & 2 scalar instructions intrinsics class
multiclass sse12_fp_scalar_int<bits<8> opc, string OpcodeStr,
                               SDPatternOperator OpNode, RegisterClass RC,
                               ValueType VT, string asm, Operand memopr,
                               ComplexPattern mem_cpat, Domain d,
                               X86FoldableSchedWrite sched, bit Is2Addr = 1> {
let isCodeGenOnly = 1, hasSideEffects = 0 in {
  def rr_Int : SI_Int<opc, MRMSrcReg, (outs RC:$dst), (ins RC:$src1, RC:$src2),
       !if(Is2Addr,
           !strconcat(asm, "\t{$src2, $dst|$dst, $src2}"),
           !strconcat(asm, "\t{$src2, $src1, $dst|$dst, $src1, $src2}")),
       [(set RC:$dst, (VT (OpNode RC:$src1, RC:$src2)))], d>,
       Sched<[sched]>;
  let mayLoad = 1 in
  def rm_Int : SI_Int<opc, MRMSrcMem, (outs RC:$dst), (ins RC:$src1, memopr:$src2),
       !if(Is2Addr,
           !strconcat(asm, "\t{$src2, $dst|$dst, $src2}"),
           !strconcat(asm, "\t{$src2, $src1, $dst|$dst, $src1, $src2}")),
       [(set RC:$dst, (VT (OpNode RC:$src1, mem_cpat:$src2)))], d>,
       Sched<[sched.Folded, sched.ReadAfterFold]>;
}
}

/// sse12_fp_packed - SSE 1 & 2 packed instructions class
multiclass sse12_fp_packed<bits<8> opc, string OpcodeStr, SDNode OpNode,
                           RegisterClass RC, ValueType vt,
                           X86MemOperand x86memop, PatFrag mem_frag,
                           Domain d, X86FoldableSchedWrite sched,
                           bit Is2Addr = 1> {
  let isCommutable = 1 in
    def rr : PI<opc, MRMSrcReg, (outs RC:$dst), (ins RC:$src1, RC:$src2),
       !if(Is2Addr,
           !strconcat(OpcodeStr, "\t{$src2, $dst|$dst, $src2}"),
           !strconcat(OpcodeStr, "\t{$src2, $src1, $dst|$dst, $src1, $src2}")),
       [(set RC:$dst, (vt (OpNode RC:$src1, RC:$src2)))], d>,
       Sched<[sched]>;
  let mayLoad = 1 in
    def rm : PI<opc, MRMSrcMem, (outs RC:$dst), (ins RC:$src1, x86memop:$src2),
       !if(Is2Addr,
           !strconcat(OpcodeStr, "\t{$src2, $dst|$dst, $src2}"),
           !strconcat(OpcodeStr, "\t{$src2, $src1, $dst|$dst, $src1, $src2}")),
       [(set RC:$dst, (OpNode RC:$src1, (mem_frag addr:$src2)))],
          d>,
       Sched<[sched.Folded, sched.ReadAfterFold]>;
}

/// sse12_fp_packed_logical_rm - SSE 1 & 2 packed instructions class
multiclass sse12_fp_packed_logical_rm<bits<8> opc, RegisterClass RC, Domain d,
                                      string OpcodeStr, X86MemOperand x86memop,
                                      X86FoldableSchedWrite sched,
                                      list<dag> pat_rr, list<dag> pat_rm,
                                      bit Is2Addr = 1> {
  let isCommutable = 1, hasSideEffects = 0 in
    def rr : PI<opc, MRMSrcReg, (outs RC:$dst), (ins RC:$src1, RC:$src2),
       !if(Is2Addr,
           !strconcat(OpcodeStr, "\t{$src2, $dst|$dst, $src2}"),
           !strconcat(OpcodeStr, "\t{$src2, $src1, $dst|$dst, $src1, $src2}")),
       pat_rr, d>,
       Sched<[sched]>;
  let hasSideEffects = 0, mayLoad = 1 in
  def rm : PI<opc, MRMSrcMem, (outs RC:$dst), (ins RC:$src1, x86memop:$src2),
       !if(Is2Addr,
           !strconcat(OpcodeStr, "\t{$src2, $dst|$dst, $src2}"),
           !strconcat(OpcodeStr, "\t{$src2, $src1, $dst|$dst, $src1, $src2}")),
       pat_rm, d>,
       Sched<[sched.Folded, sched.ReadAfterFold]>;
}


// Alias instructions that map fld0 to xorps for sse or vxorps for avx.
// This is expanded by ExpandPostRAPseudos.
let isReMaterializable = 1, isAsCheapAsAMove = 1, canFoldAsLoad = 1,
    isPseudo = 1, SchedRW = [WriteZero] in {
  def FsFLD0SS : I<0, Pseudo, (outs FR32:$dst), (ins), "",
                   [(set FR32:$dst, fp32imm0)]>, Requires<[HasSSE1, NoAVX512]>;
  def FsFLD0SD : I<0, Pseudo, (outs FR64:$dst), (ins), "",
                   [(set FR64:$dst, fpimm0)]>, Requires<[HasSSE2, NoAVX512]>;
}

//===----------------------------------------------------------------------===//
// AVX & SSE - Zero/One Vectors
//===----------------------------------------------------------------------===//

// Alias instruction that maps zero vector to pxor / xorp* for sse.
// This is expanded by ExpandPostRAPseudos to an xorps / vxorps, and then
// swizzled by ExecutionDomainFix to pxor.
// We set canFoldAsLoad because this can be converted to a constant-pool
// load of an all-zeros value if folding it would be beneficial.
let isReMaterializable = 1, isAsCheapAsAMove = 1, canFoldAsLoad = 1,
    isPseudo = 1, SchedRW = [WriteZero] in {
def V_SET0 : I<0, Pseudo, (outs VR128:$dst), (ins), "",
               [(set VR128:$dst, (v4f32 immAllZerosV))]>;
}

let Predicates = [NoAVX512] in
def : Pat<(v4i32 immAllZerosV), (V_SET0)>;


// The same as done above but for AVX.  The 256-bit AVX1 ISA doesn't support PI,
// and doesn't need it because on sandy bridge the register is set to zero
// at the rename stage without using any execution unit, so SET0PSY
// and SET0PDY can be used for vector int instructions without penalty
let isReMaterializable = 1, isAsCheapAsAMove = 1, canFoldAsLoad = 1,
    isPseudo = 1, Predicates = [NoAVX512], SchedRW = [WriteZero] in {
def AVX_SET0 : I<0, Pseudo, (outs VR256:$dst), (ins), "",
                 [(set VR256:$dst, (v8i32 immAllZerosV))]>;
}

// We set canFoldAsLoad because this can be converted to a constant-pool
// load of an all-ones value if folding it would be beneficial.
let isReMaterializable = 1, isAsCheapAsAMove = 1, canFoldAsLoad = 1,
    isPseudo = 1, SchedRW = [WriteZero] in {
  def V_SETALLONES : I<0, Pseudo, (outs VR128:$dst), (ins), "",
                       [(set VR128:$dst, (v4i32 immAllOnesV))]>;
  let Predicates = [HasAVX1Only, OptForMinSize] in {
  def AVX1_SETALLONES: I<0, Pseudo, (outs VR256:$dst), (ins), "",
                          [(set VR256:$dst, (v8i32 immAllOnesV))]>;
  }
  let Predicates = [HasAVX2] in
  def AVX2_SETALLONES : I<0, Pseudo, (outs VR256:$dst), (ins), "",
                          [(set VR256:$dst, (v8i32 immAllOnesV))]>;
}

//===----------------------------------------------------------------------===//
// SSE 1 & 2 - Move FP Scalar Instructions
//
// Move Instructions. Register-to-register movss/movsd is not used for FR32/64
// register copies because it's a partial register update; Register-to-register
// movss/movsd is not modeled as an INSERT_SUBREG because INSERT_SUBREG requires
// that the insert be implementable in terms of a copy, and just mentioned, we
// don't use movss/movsd for copies.
//===----------------------------------------------------------------------===//

multiclass sse12_move_rr<SDNode OpNode, ValueType vt,
                         X86MemOperand x86memop, string base_opc,
                         string asm_opr, Domain d, string Name> {
  let isCommutable = 1 in
  def rr : SI<0x10, MRMSrcReg, (outs VR128:$dst),
              (ins VR128:$src1, VR128:$src2),
              !strconcat(base_opc, asm_opr),
              [(set VR128:$dst, (vt (OpNode VR128:$src1, VR128:$src2)))], d>,
              Sched<[SchedWriteFShuffle.XMM]>;

  // For the disassembler
  let isCodeGenOnly = 1, ForceDisassemble = 1, hasSideEffects = 0 in
  def rr_REV : SI<0x11, MRMDestReg, (outs VR128:$dst),
                  (ins VR128:$src1, VR128:$src2),
                  !strconcat(base_opc, asm_opr), []>,
                  Sched<[SchedWriteFShuffle.XMM]>, FoldGenData<Name#rr>;
}

multiclass sse12_move<RegisterClass RC, SDNode OpNode, ValueType vt,
                      X86MemOperand x86memop, string OpcodeStr,
                      Domain d, string Name, Predicate pred> {
  // AVX
  let Predicates = [UseAVX, OptForSize] in
  defm V#NAME : sse12_move_rr<OpNode, vt, x86memop, OpcodeStr,
                              "\t{$src2, $src1, $dst|$dst, $src1, $src2}", d,
                              "V"#Name>,
                              VEX_4V, VEX_LIG, VEX_WIG;

  def V#NAME#mr : SI<0x11, MRMDestMem, (outs), (ins x86memop:$dst, RC:$src),
                     !strconcat(OpcodeStr, "\t{$src, $dst|$dst, $src}"),
                     [(store RC:$src, addr:$dst)], d>,
                     VEX, VEX_LIG, Sched<[WriteFStore]>, VEX_WIG;
  // SSE1 & 2
  let Constraints = "$src1 = $dst" in {
    let Predicates = [pred, NoSSE41_Or_OptForSize] in
    defm NAME : sse12_move_rr<OpNode, vt, x86memop, OpcodeStr,
                              "\t{$src2, $dst|$dst, $src2}", d, Name>;
  }

  def NAME#mr   : SI<0x11, MRMDestMem, (outs), (ins x86memop:$dst, RC:$src),
                     !strconcat(OpcodeStr, "\t{$src, $dst|$dst, $src}"),
                     [(store RC:$src, addr:$dst)], d>,
                     Sched<[WriteFStore]>;

  def : InstAlias<"v"#OpcodeStr#".s\t{$src2, $src1, $dst|$dst, $src1, $src2}",
                  (!cast<Instruction>("V"#NAME#"rr_REV")
                   VR128:$dst, VR128:$src1, VR128:$src2), 0>;
  def : InstAlias<OpcodeStr#".s\t{$src2, $dst|$dst, $src2}",
                  (!cast<Instruction>(NAME#"rr_REV")
                   VR128:$dst, VR128:$src2), 0>;
}

// Loading from memory automatically zeroing upper bits.
multiclass sse12_move_rm<RegisterClass RC, X86MemOperand x86memop,
                         PatFrag mem_pat, string OpcodeStr, Domain d> {
  def V#NAME#rm : SI<0x10, MRMSrcMem, (outs RC:$dst), (ins x86memop:$src),
                     !strconcat(OpcodeStr, "\t{$src, $dst|$dst, $src}"),
                     [(set RC:$dst, (mem_pat addr:$src))], d>,
                     VEX, VEX_LIG, Sched<[WriteFLoad]>, VEX_WIG;
  def NAME#rm   : SI<0x10, MRMSrcMem, (outs RC:$dst), (ins x86memop:$src),
                     !strconcat(OpcodeStr, "\t{$src, $dst|$dst, $src}"),
                     [(set RC:$dst, (mem_pat addr:$src))], d>,
                     Sched<[WriteFLoad]>;
}

defm MOVSS : sse12_move<FR32, X86Movss, v4f32, f32mem, "movss",
                        SSEPackedSingle, "MOVSS", UseSSE1>, XS;
defm MOVSD : sse12_move<FR64, X86Movsd, v2f64, f64mem, "movsd",
                        SSEPackedDouble, "MOVSD", UseSSE2>, XD;

let canFoldAsLoad = 1, isReMaterializable = 1 in {
  defm MOVSS : sse12_move_rm<FR32, f32mem, loadf32, "movss",
                             SSEPackedSingle>, XS;
  defm MOVSD : sse12_move_rm<FR64, f64mem, loadf64, "movsd",
                             SSEPackedDouble>, XD;
}

// Patterns
let Predicates = [UseAVX] in {
  // MOVSSrm zeros the high parts of the register; represent this
  // with SUBREG_TO_REG. The AVX versions also write: DST[255:128] <- 0
  def : Pat<(v4f32 (X86vzmovl (v4f32 (scalar_to_vector (loadf32 addr:$src))))),
            (COPY_TO_REGCLASS (VMOVSSrm addr:$src), VR128)>;
  def : Pat<(v4f32 (X86vzmovl (loadv4f32 addr:$src))),
            (COPY_TO_REGCLASS (VMOVSSrm addr:$src), VR128)>;
  def : Pat<(v4f32 (X86vzload addr:$src)),
            (COPY_TO_REGCLASS (VMOVSSrm addr:$src), VR128)>;

  // MOVSDrm zeros the high parts of the register; represent this
  // with SUBREG_TO_REG. The AVX versions also write: DST[255:128] <- 0
  def : Pat<(v2f64 (X86vzmovl (v2f64 (scalar_to_vector (loadf64 addr:$src))))),
            (COPY_TO_REGCLASS (VMOVSDrm addr:$src), VR128)>;
  def : Pat<(v2f64 (X86vzmovl (loadv2f64 addr:$src))),
            (COPY_TO_REGCLASS (VMOVSDrm addr:$src), VR128)>;
  def : Pat<(v2f64 (X86vzload addr:$src)),
            (COPY_TO_REGCLASS (VMOVSDrm addr:$src), VR128)>;

  // Represent the same patterns above but in the form they appear for
  // 256-bit types
  def : Pat<(v8f32 (X86vzmovl (insert_subvector undef,
                   (v4f32 (scalar_to_vector (loadf32 addr:$src))), (iPTR 0)))),
            (SUBREG_TO_REG (i32 0), (VMOVSSrm addr:$src), sub_xmm)>;
  def : Pat<(v8f32 (X86vzload addr:$src)),
            (SUBREG_TO_REG (i32 0), (VMOVSSrm addr:$src), sub_xmm)>;
  def : Pat<(v4f64 (X86vzmovl (insert_subvector undef,
                   (v2f64 (scalar_to_vector (loadf64 addr:$src))), (iPTR 0)))),
            (SUBREG_TO_REG (i32 0), (VMOVSDrm addr:$src), sub_xmm)>;
  def : Pat<(v4f64 (X86vzload addr:$src)),
            (SUBREG_TO_REG (i32 0), (VMOVSDrm addr:$src), sub_xmm)>;

  // Extract and store.
  def : Pat<(store (f32 (extractelt (v4f32 VR128:$src), (iPTR 0))),
                   addr:$dst),
            (VMOVSSmr addr:$dst, (COPY_TO_REGCLASS (v4f32 VR128:$src), FR32))>;
}

let Predicates = [UseAVX, OptForSize] in {
  // Move scalar to XMM zero-extended, zeroing a VR128 then do a
  // MOVSS to the lower bits.
  def : Pat<(v4f32 (X86vzmovl (v4f32 VR128:$src))),
            (VMOVSSrr (v4f32 (V_SET0)), VR128:$src)>;
  def : Pat<(v4i32 (X86vzmovl (v4i32 VR128:$src))),
            (VMOVSSrr (v4i32 (V_SET0)), VR128:$src)>;

  // Move low f32 and clear high bits.
  def : Pat<(v8f32 (X86vzmovl (v8f32 VR256:$src))),
            (SUBREG_TO_REG (i32 0),
             (v4f32 (VMOVSSrr (v4f32 (V_SET0)),
              (v4f32 (EXTRACT_SUBREG (v8f32 VR256:$src), sub_xmm)))), sub_xmm)>;
  def : Pat<(v8i32 (X86vzmovl (v8i32 VR256:$src))),
            (SUBREG_TO_REG (i32 0),
             (v4i32 (VMOVSSrr (v4i32 (V_SET0)),
              (v4i32 (EXTRACT_SUBREG (v8i32 VR256:$src), sub_xmm)))), sub_xmm)>;

  def : Pat<(v4f64 (X86vzmovl (v4f64 VR256:$src))),
            (SUBREG_TO_REG (i32 0),
             (v2f64 (VMOVSDrr (v2f64 (V_SET0)),
                       (v2f64 (EXTRACT_SUBREG (v4f64 VR256:$src), sub_xmm)))),
             sub_xmm)>;
  def : Pat<(v4i64 (X86vzmovl (v4i64 VR256:$src))),
            (SUBREG_TO_REG (i32 0),
             (v2i64 (VMOVSDrr (v2i64 (V_SET0)),
                       (v2i64 (EXTRACT_SUBREG (v4i64 VR256:$src), sub_xmm)))),
             sub_xmm)>;
}

let Predicates = [UseSSE1] in {
  let Predicates = [UseSSE1, NoSSE41_Or_OptForSize] in {
  // Move scalar to XMM zero-extended, zeroing a VR128 then do a
  // MOVSS to the lower bits.
  def : Pat<(v4f32 (X86vzmovl (v4f32 VR128:$src))),
            (MOVSSrr (v4f32 (V_SET0)), VR128:$src)>;
  def : Pat<(v4i32 (X86vzmovl (v4i32 VR128:$src))),
            (MOVSSrr (v4i32 (V_SET0)), VR128:$src)>;
  }

  // MOVSSrm already zeros the high parts of the register.
  def : Pat<(v4f32 (X86vzmovl (v4f32 (scalar_to_vector (loadf32 addr:$src))))),
            (COPY_TO_REGCLASS (MOVSSrm addr:$src), VR128)>;
  def : Pat<(v4f32 (X86vzmovl (loadv4f32 addr:$src))),
            (COPY_TO_REGCLASS (MOVSSrm addr:$src), VR128)>;
  def : Pat<(v4f32 (X86vzload addr:$src)),
            (COPY_TO_REGCLASS (MOVSSrm addr:$src), VR128)>;

  // Extract and store.
  def : Pat<(store (f32 (extractelt (v4f32 VR128:$src), (iPTR 0))),
                   addr:$dst),
            (MOVSSmr addr:$dst, (COPY_TO_REGCLASS VR128:$src, FR32))>;
}

let Predicates = [UseSSE2] in {
  // MOVSDrm already zeros the high parts of the register.
  def : Pat<(v2f64 (X86vzmovl (v2f64 (scalar_to_vector (loadf64 addr:$src))))),
            (COPY_TO_REGCLASS (MOVSDrm addr:$src), VR128)>;
  def : Pat<(v2f64 (X86vzmovl (loadv2f64 addr:$src))),
            (COPY_TO_REGCLASS (MOVSDrm addr:$src), VR128)>;
  def : Pat<(v2f64 (X86vzload addr:$src)),
            (COPY_TO_REGCLASS (MOVSDrm addr:$src), VR128)>;
}

// Aliases to help the assembler pick two byte VEX encodings by swapping the
// operands relative to the normal instructions to use VEX.R instead of VEX.B.
def : InstAlias<"vmovss\t{$src2, $src1, $dst|$dst, $src1, $src2}",
                (VMOVSSrr_REV VR128L:$dst, VR128:$src1, VR128H:$src2), 0>;
def : InstAlias<"vmovsd\t{$src2, $src1, $dst|$dst, $src1, $src2}",
                (VMOVSDrr_REV VR128L:$dst, VR128:$src1, VR128H:$src2), 0>;

//===----------------------------------------------------------------------===//
// SSE 1 & 2 - Move Aligned/Unaligned FP Instructions
//===----------------------------------------------------------------------===//

multiclass sse12_mov_packed<bits<8> opc, RegisterClass RC,
                            X86MemOperand x86memop, PatFrag ld_frag,
                            string asm, Domain d,
                            X86SchedWriteMoveLS sched> {
let hasSideEffects = 0, isMoveReg = 1 in
  def rr : PI<opc, MRMSrcReg, (outs RC:$dst), (ins RC:$src),
              !strconcat(asm, "\t{$src, $dst|$dst, $src}"), [], d>,
           Sched<[sched.RR]>;
let canFoldAsLoad = 1, isReMaterializable = 1 in
  def rm : PI<opc, MRMSrcMem, (outs RC:$dst), (ins x86memop:$src),
              !strconcat(asm, "\t{$src, $dst|$dst, $src}"),
                   [(set RC:$dst, (ld_frag addr:$src))], d>,
           Sched<[sched.RM]>;
}

let Predicates = [HasAVX, NoVLX] in {
defm VMOVAPS : sse12_mov_packed<0x28, VR128, f128mem, alignedloadv4f32, "movaps",
                                SSEPackedSingle, SchedWriteFMoveLS.XMM>,
                                PS, VEX, VEX_WIG;
defm VMOVAPD : sse12_mov_packed<0x28, VR128, f128mem, alignedloadv2f64, "movapd",
                                SSEPackedDouble, SchedWriteFMoveLS.XMM>,
                                PD, VEX, VEX_WIG;
defm VMOVUPS : sse12_mov_packed<0x10, VR128, f128mem, loadv4f32, "movups",
                                SSEPackedSingle, SchedWriteFMoveLS.XMM>,
                                PS, VEX, VEX_WIG;
defm VMOVUPD : sse12_mov_packed<0x10, VR128, f128mem, loadv2f64, "movupd",
                                SSEPackedDouble, SchedWriteFMoveLS.XMM>,
                                PD, VEX, VEX_WIG;

defm VMOVAPSY : sse12_mov_packed<0x28, VR256, f256mem, alignedloadv8f32, "movaps",
                                 SSEPackedSingle, SchedWriteFMoveLS.YMM>,
                                 PS, VEX, VEX_L, VEX_WIG;
defm VMOVAPDY : sse12_mov_packed<0x28, VR256, f256mem, alignedloadv4f64, "movapd",
                                 SSEPackedDouble, SchedWriteFMoveLS.YMM>,
                                 PD, VEX, VEX_L, VEX_WIG;
defm VMOVUPSY : sse12_mov_packed<0x10, VR256, f256mem, loadv8f32, "movups",
                                 SSEPackedSingle, SchedWriteFMoveLS.YMM>,
                                 PS, VEX, VEX_L, VEX_WIG;
defm VMOVUPDY : sse12_mov_packed<0x10, VR256, f256mem, loadv4f64, "movupd", 
                                 SSEPackedDouble, SchedWriteFMoveLS.YMM>,
                                 PD, VEX, VEX_L, VEX_WIG;
}

let Predicates = [UseSSE1] in {
defm MOVAPS : sse12_mov_packed<0x28, VR128, f128mem, alignedloadv4f32, "movaps",
                               SSEPackedSingle, SchedWriteFMoveLS.XMM>,
                               PS;
defm MOVUPS : sse12_mov_packed<0x10, VR128, f128mem, loadv4f32, "movups",
                               SSEPackedSingle, SchedWriteFMoveLS.XMM>,
                               PS;
}
let Predicates = [UseSSE2] in {
defm MOVAPD : sse12_mov_packed<0x28, VR128, f128mem, alignedloadv2f64, "movapd",
                               SSEPackedDouble, SchedWriteFMoveLS.XMM>,
                               PD;
defm MOVUPD : sse12_mov_packed<0x10, VR128, f128mem, loadv2f64, "movupd",
                               SSEPackedDouble, SchedWriteFMoveLS.XMM>,
                               PD;
}

let Predicates = [HasAVX, NoVLX]  in {
let SchedRW = [SchedWriteFMoveLS.XMM.MR] in {
def VMOVAPSmr : VPSI<0x29, MRMDestMem, (outs), (ins f128mem:$dst, VR128:$src),
                   "movaps\t{$src, $dst|$dst, $src}",
                   [(alignedstore (v4f32 VR128:$src), addr:$dst)]>,
                   VEX, VEX_WIG;
def VMOVAPDmr : VPDI<0x29, MRMDestMem, (outs), (ins f128mem:$dst, VR128:$src),
                   "movapd\t{$src, $dst|$dst, $src}",
                   [(alignedstore (v2f64 VR128:$src), addr:$dst)]>,
                   VEX, VEX_WIG;
def VMOVUPSmr : VPSI<0x11, MRMDestMem, (outs), (ins f128mem:$dst, VR128:$src),
                   "movups\t{$src, $dst|$dst, $src}",
                   [(store (v4f32 VR128:$src), addr:$dst)]>,
                   VEX, VEX_WIG;
def VMOVUPDmr : VPDI<0x11, MRMDestMem, (outs), (ins f128mem:$dst, VR128:$src),
                   "movupd\t{$src, $dst|$dst, $src}",
                   [(store (v2f64 VR128:$src), addr:$dst)]>,
                   VEX, VEX_WIG;
} // SchedRW

let SchedRW = [SchedWriteFMoveLS.YMM.MR] in {
def VMOVAPSYmr : VPSI<0x29, MRMDestMem, (outs), (ins f256mem:$dst, VR256:$src),
                   "movaps\t{$src, $dst|$dst, $src}",
                   [(alignedstore (v8f32 VR256:$src), addr:$dst)]>,
                   VEX, VEX_L, VEX_WIG;
def VMOVAPDYmr : VPDI<0x29, MRMDestMem, (outs), (ins f256mem:$dst, VR256:$src),
                   "movapd\t{$src, $dst|$dst, $src}",
                   [(alignedstore (v4f64 VR256:$src), addr:$dst)]>,
                   VEX, VEX_L, VEX_WIG;
def VMOVUPSYmr : VPSI<0x11, MRMDestMem, (outs), (ins f256mem:$dst, VR256:$src),
                   "movups\t{$src, $dst|$dst, $src}",
                   [(store (v8f32 VR256:$src), addr:$dst)]>,
                   VEX, VEX_L, VEX_WIG;
def VMOVUPDYmr : VPDI<0x11, MRMDestMem, (outs), (ins f256mem:$dst, VR256:$src),
                   "movupd\t{$src, $dst|$dst, $src}",
                   [(store (v4f64 VR256:$src), addr:$dst)]>,
                   VEX, VEX_L, VEX_WIG;
} // SchedRW
} // Predicate

// For disassembler
let isCodeGenOnly = 1, ForceDisassemble = 1, hasSideEffects = 0,
    isMoveReg = 1 in {
let SchedRW = [SchedWriteFMoveLS.XMM.RR] in {
  def VMOVAPSrr_REV : VPSI<0x29, MRMDestReg, (outs VR128:$dst),
                          (ins VR128:$src),
                          "movaps\t{$src, $dst|$dst, $src}", []>,
                          VEX, VEX_WIG, FoldGenData<"VMOVAPSrr">;
  def VMOVAPDrr_REV : VPDI<0x29, MRMDestReg, (outs VR128:$dst),
                           (ins VR128:$src),
                           "movapd\t{$src, $dst|$dst, $src}", []>,
                           VEX, VEX_WIG, FoldGenData<"VMOVAPDrr">;
  def VMOVUPSrr_REV : VPSI<0x11, MRMDestReg, (outs VR128:$dst),
                           (ins VR128:$src),
                           "movups\t{$src, $dst|$dst, $src}", []>,
                           VEX, VEX_WIG, FoldGenData<"VMOVUPSrr">;
  def VMOVUPDrr_REV : VPDI<0x11, MRMDestReg, (outs VR128:$dst),
                           (ins VR128:$src),
                           "movupd\t{$src, $dst|$dst, $src}", []>,
                           VEX, VEX_WIG, FoldGenData<"VMOVUPDrr">;
} // SchedRW

let SchedRW = [SchedWriteFMoveLS.YMM.RR] in {
  def VMOVAPSYrr_REV : VPSI<0x29, MRMDestReg, (outs VR256:$dst),
                            (ins VR256:$src),
                            "movaps\t{$src, $dst|$dst, $src}", []>,
                            VEX, VEX_L, VEX_WIG, FoldGenData<"VMOVAPSYrr">;
  def VMOVAPDYrr_REV : VPDI<0x29, MRMDestReg, (outs VR256:$dst),
                            (ins VR256:$src),
                            "movapd\t{$src, $dst|$dst, $src}", []>,
                            VEX, VEX_L, VEX_WIG, FoldGenData<"VMOVAPDYrr">;
  def VMOVUPSYrr_REV : VPSI<0x11, MRMDestReg, (outs VR256:$dst),
                            (ins VR256:$src),
                            "movups\t{$src, $dst|$dst, $src}", []>,
                            VEX, VEX_L, VEX_WIG, FoldGenData<"VMOVUPSYrr">;
  def VMOVUPDYrr_REV : VPDI<0x11, MRMDestReg, (outs VR256:$dst),
                            (ins VR256:$src),
                            "movupd\t{$src, $dst|$dst, $src}", []>,
                            VEX, VEX_L, VEX_WIG, FoldGenData<"VMOVUPDYrr">;
} // SchedRW
} // Predicate

// Aliases to help the assembler pick two byte VEX encodings by swapping the
// operands relative to the normal instructions to use VEX.R instead of VEX.B.
def : InstAlias<"vmovaps\t{$src, $dst|$dst, $src}",
                (VMOVAPSrr_REV VR128L:$dst, VR128H:$src), 0>;
def : InstAlias<"vmovapd\t{$src, $dst|$dst, $src}",
                (VMOVAPDrr_REV VR128L:$dst, VR128H:$src), 0>;
def : InstAlias<"vmovups\t{$src, $dst|$dst, $src}",
                (VMOVUPSrr_REV VR128L:$dst, VR128H:$src), 0>;
def : InstAlias<"vmovupd\t{$src, $dst|$dst, $src}",
                (VMOVUPDrr_REV VR128L:$dst, VR128H:$src), 0>;
def : InstAlias<"vmovaps\t{$src, $dst|$dst, $src}",
                (VMOVAPSYrr_REV VR256L:$dst, VR256H:$src), 0>;
def : InstAlias<"vmovapd\t{$src, $dst|$dst, $src}",
                (VMOVAPDYrr_REV VR256L:$dst, VR256H:$src), 0>;
def : InstAlias<"vmovups\t{$src, $dst|$dst, $src}",
                (VMOVUPSYrr_REV VR256L:$dst, VR256H:$src), 0>;
def : InstAlias<"vmovupd\t{$src, $dst|$dst, $src}",
                (VMOVUPDYrr_REV VR256L:$dst, VR256H:$src), 0>;

// Reversed version with ".s" suffix for GAS compatibility.
def : InstAlias<"vmovaps.s\t{$src, $dst|$dst, $src}",
                (VMOVAPSrr_REV VR128:$dst, VR128:$src), 0>;
def : InstAlias<"vmovapd.s\t{$src, $dst|$dst, $src}",
                (VMOVAPDrr_REV VR128:$dst, VR128:$src), 0>;
def : InstAlias<"vmovups.s\t{$src, $dst|$dst, $src}",
                (VMOVUPSrr_REV VR128:$dst, VR128:$src), 0>;
def : InstAlias<"vmovupd.s\t{$src, $dst|$dst, $src}",
                (VMOVUPDrr_REV VR128:$dst, VR128:$src), 0>;
def : InstAlias<"vmovaps.s\t{$src, $dst|$dst, $src}",
                (VMOVAPSYrr_REV VR256:$dst, VR256:$src), 0>;
def : InstAlias<"vmovapd.s\t{$src, $dst|$dst, $src}",
                (VMOVAPDYrr_REV VR256:$dst, VR256:$src), 0>;
def : InstAlias<"vmovups.s\t{$src, $dst|$dst, $src}",
                (VMOVUPSYrr_REV VR256:$dst, VR256:$src), 0>;
def : InstAlias<"vmovupd.s\t{$src, $dst|$dst, $src}",
                (VMOVUPDYrr_REV VR256:$dst, VR256:$src), 0>;

let SchedRW = [SchedWriteFMoveLS.XMM.MR] in {
def MOVAPSmr : PSI<0x29, MRMDestMem, (outs), (ins f128mem:$dst, VR128:$src),
                   "movaps\t{$src, $dst|$dst, $src}",
                   [(alignedstore (v4f32 VR128:$src), addr:$dst)]>;
def MOVAPDmr : PDI<0x29, MRMDestMem, (outs), (ins f128mem:$dst, VR128:$src),
                   "movapd\t{$src, $dst|$dst, $src}",
                   [(alignedstore (v2f64 VR128:$src), addr:$dst)]>;
def MOVUPSmr : PSI<0x11, MRMDestMem, (outs), (ins f128mem:$dst, VR128:$src),
                   "movups\t{$src, $dst|$dst, $src}",
                   [(store (v4f32 VR128:$src), addr:$dst)]>;
def MOVUPDmr : PDI<0x11, MRMDestMem, (outs), (ins f128mem:$dst, VR128:$src),
                   "movupd\t{$src, $dst|$dst, $src}",
                   [(store (v2f64 VR128:$src), addr:$dst)]>;
} // SchedRW

// For disassembler
let isCodeGenOnly = 1, ForceDisassemble = 1, hasSideEffects = 0,
    isMoveReg = 1, SchedRW = [SchedWriteFMoveLS.XMM.RR] in {
  def MOVAPSrr_REV : PSI<0x29, MRMDestReg, (outs VR128:$dst), (ins VR128:$src),
                         "movaps\t{$src, $dst|$dst, $src}", []>,
                         FoldGenData<"MOVAPSrr">;
  def MOVAPDrr_REV : PDI<0x29, MRMDestReg, (outs VR128:$dst), (ins VR128:$src),
                         "movapd\t{$src, $dst|$dst, $src}", []>,
                         FoldGenData<"MOVAPDrr">;
  def MOVUPSrr_REV : PSI<0x11, MRMDestReg, (outs VR128:$dst), (ins VR128:$src),
                         "movups\t{$src, $dst|$dst, $src}", []>,
                         FoldGenData<"MOVUPSrr">;
  def MOVUPDrr_REV : PDI<0x11, MRMDestReg, (outs VR128:$dst), (ins VR128:$src),
                         "movupd\t{$src, $dst|$dst, $src}", []>,
                         FoldGenData<"MOVUPDrr">;
}

// Reversed version with ".s" suffix for GAS compatibility.
def : InstAlias<"movaps.s\t{$src, $dst|$dst, $src}",
                (MOVAPSrr_REV VR128:$dst, VR128:$src), 0>;
def : InstAlias<"movapd.s\t{$src, $dst|$dst, $src}",
                (MOVAPDrr_REV VR128:$dst, VR128:$src), 0>;
def : InstAlias<"movups.s\t{$src, $dst|$dst, $src}",
                (MOVUPSrr_REV VR128:$dst, VR128:$src), 0>;
def : InstAlias<"movupd.s\t{$src, $dst|$dst, $src}",
                (MOVUPDrr_REV VR128:$dst, VR128:$src), 0>;

let Predicates = [HasAVX, NoVLX] in {
  // 256-bit load/store need to use floating point load/store in case we don't
  // have AVX2. Execution domain fixing will convert to integer if AVX2 is
  // available and changing the domain is beneficial.
  def : Pat<(alignedloadv4i64 addr:$src),
            (VMOVAPSYrm addr:$src)>;
  def : Pat<(alignedloadv8i32 addr:$src),
            (VMOVAPSYrm addr:$src)>;
  def : Pat<(alignedloadv16i16 addr:$src),
            (VMOVAPSYrm addr:$src)>;
  def : Pat<(alignedloadv32i8 addr:$src),
            (VMOVAPSYrm addr:$src)>;
  def : Pat<(loadv4i64 addr:$src),
            (VMOVUPSYrm addr:$src)>;
  def : Pat<(loadv8i32 addr:$src),
            (VMOVUPSYrm addr:$src)>;
  def : Pat<(loadv16i16 addr:$src),
            (VMOVUPSYrm addr:$src)>;
  def : Pat<(loadv32i8 addr:$src),
            (VMOVUPSYrm addr:$src)>;

  def : Pat<(alignedstore (v4i64 VR256:$src), addr:$dst),
            (VMOVAPSYmr addr:$dst, VR256:$src)>;
  def : Pat<(alignedstore (v8i32 VR256:$src), addr:$dst),
            (VMOVAPSYmr addr:$dst, VR256:$src)>;
  def : Pat<(alignedstore (v16i16 VR256:$src), addr:$dst),
            (VMOVAPSYmr addr:$dst, VR256:$src)>;
  def : Pat<(alignedstore (v32i8 VR256:$src), addr:$dst),
            (VMOVAPSYmr addr:$dst, VR256:$src)>;
  def : Pat<(store (v4i64 VR256:$src), addr:$dst),
            (VMOVUPSYmr addr:$dst, VR256:$src)>;
  def : Pat<(store (v8i32 VR256:$src), addr:$dst),
            (VMOVUPSYmr addr:$dst, VR256:$src)>;
  def : Pat<(store (v16i16 VR256:$src), addr:$dst),
            (VMOVUPSYmr addr:$dst, VR256:$src)>;
  def : Pat<(store (v32i8 VR256:$src), addr:$dst),
            (VMOVUPSYmr addr:$dst, VR256:$src)>;
}

// Use movaps / movups for SSE integer load / store (one byte shorter).
// The instructions selected below are then converted to MOVDQA/MOVDQU
// during the SSE domain pass.
let Predicates = [UseSSE1] in {
  def : Pat<(alignedloadv2i64 addr:$src),
            (MOVAPSrm addr:$src)>;
  def : Pat<(alignedloadv4i32 addr:$src),
            (MOVAPSrm addr:$src)>;
  def : Pat<(alignedloadv8i16 addr:$src),
            (MOVAPSrm addr:$src)>;
  def : Pat<(alignedloadv16i8 addr:$src),
            (MOVAPSrm addr:$src)>;
  def : Pat<(loadv2i64 addr:$src),
            (MOVUPSrm addr:$src)>;
  def : Pat<(loadv4i32 addr:$src),
            (MOVUPSrm addr:$src)>;
  def : Pat<(loadv8i16 addr:$src),
            (MOVUPSrm addr:$src)>;
  def : Pat<(loadv16i8 addr:$src),
            (MOVUPSrm addr:$src)>;

  def : Pat<(alignedstore (v2i64 VR128:$src), addr:$dst),
            (MOVAPSmr addr:$dst, VR128:$src)>;
  def : Pat<(alignedstore (v4i32 VR128:$src), addr:$dst),
            (MOVAPSmr addr:$dst, VR128:$src)>;
  def : Pat<(alignedstore (v8i16 VR128:$src), addr:$dst),
            (MOVAPSmr addr:$dst, VR128:$src)>;
  def : Pat<(alignedstore (v16i8 VR128:$src), addr:$dst),
            (MOVAPSmr addr:$dst, VR128:$src)>;
  def : Pat<(store (v2i64 VR128:$src), addr:$dst),
            (MOVUPSmr addr:$dst, VR128:$src)>;
  def : Pat<(store (v4i32 VR128:$src), addr:$dst),
            (MOVUPSmr addr:$dst, VR128:$src)>;
  def : Pat<(store (v8i16 VR128:$src), addr:$dst),
            (MOVUPSmr addr:$dst, VR128:$src)>;
  def : Pat<(store (v16i8 VR128:$src), addr:$dst),
            (MOVUPSmr addr:$dst, VR128:$src)>;
}

//===----------------------------------------------------------------------===//
// SSE 1 & 2 - Move Low packed FP Instructions
//===----------------------------------------------------------------------===//

multiclass sse12_mov_hilo_packed_base<bits<8>opc,  SDNode pdnode,
                                      string base_opc, string asm_opr> {
  // No pattern as they need be special cased between high and low.
  let hasSideEffects = 0, mayLoad = 1 in
  def PSrm : PI<opc, MRMSrcMem,
                (outs VR128:$dst), (ins VR128:$src1, f64mem:$src2),
                !strconcat(base_opc, "s", asm_opr),
                [], SSEPackedSingle>, PS,
                Sched<[SchedWriteFShuffle.XMM.Folded, SchedWriteFShuffle.XMM.ReadAfterFold]>;

  def PDrm : PI<opc, MRMSrcMem,
         (outs VR128:$dst), (ins VR128:$src1, f64mem:$src2),
         !strconcat(base_opc, "d", asm_opr),
     [(set VR128:$dst, (v2f64 (pdnode VR128:$src1,
                              (scalar_to_vector (loadf64 addr:$src2)))))],
              SSEPackedDouble>, PD,
     Sched<[SchedWriteFShuffle.XMM.Folded, SchedWriteFShuffle.XMM.ReadAfterFold]>;
}

multiclass sse12_mov_hilo_packed<bits<8>opc, SDPatternOperator pdnode,
                                 string base_opc> {
  let Predicates = [UseAVX] in
    defm V#NAME : sse12_mov_hilo_packed_base<opc, pdnode, base_opc,
                                    "\t{$src2, $src1, $dst|$dst, $src1, $src2}">,
                                    VEX_4V, VEX_WIG;

  let Constraints = "$src1 = $dst" in
    defm NAME : sse12_mov_hilo_packed_base<opc,  pdnode, base_opc,
                                    "\t{$src2, $dst|$dst, $src2}">;
}

defm MOVL : sse12_mov_hilo_packed<0x12, X86Movsd, "movlp">;

let SchedRW = [WriteFStore] in {
let Predicates = [UseAVX] in {
def VMOVLPSmr : VPSI<0x13, MRMDestMem, (outs), (ins f64mem:$dst, VR128:$src),
                     "movlps\t{$src, $dst|$dst, $src}",
                     [(store (f64 (extractelt (bc_v2f64 (v4f32 VR128:$src)),
                                   (iPTR 0))), addr:$dst)]>,
                     VEX, VEX_WIG;
def VMOVLPDmr : VPDI<0x13, MRMDestMem, (outs), (ins f64mem:$dst, VR128:$src),
                     "movlpd\t{$src, $dst|$dst, $src}",
                     [(store (f64 (extractelt (v2f64 VR128:$src),
                                   (iPTR 0))), addr:$dst)]>,
                     VEX, VEX_WIG;
}// UseAVX
def MOVLPSmr : PSI<0x13, MRMDestMem, (outs), (ins f64mem:$dst, VR128:$src),
                   "movlps\t{$src, $dst|$dst, $src}",
                   [(store (f64 (extractelt (bc_v2f64 (v4f32 VR128:$src)),
                                 (iPTR 0))), addr:$dst)]>;
def MOVLPDmr : PDI<0x13, MRMDestMem, (outs), (ins f64mem:$dst, VR128:$src),
                   "movlpd\t{$src, $dst|$dst, $src}",
                   [(store (f64 (extractelt (v2f64 VR128:$src),
                                 (iPTR 0))), addr:$dst)]>;
} // SchedRW

let Predicates = [UseSSE1] in {
  // (store (vector_shuffle (load addr), v2, <4, 5, 2, 3>), addr) using MOVLPS
  def : Pat<(store (i64 (extractelt (bc_v2i64 (v4f32 VR128:$src2)),
                                 (iPTR 0))), addr:$src1),
            (MOVLPSmr addr:$src1, VR128:$src2)>;

  // This pattern helps select MOVLPS on SSE1 only targets. With SSE2 we'll
  // end up with a movsd or blend instead of shufp.
  // No need for aligned load, we're only loading 64-bits.
  def : Pat<(X86Shufp (loadv4f32 addr:$src2), VR128:$src1, (i8 -28)),
            (MOVLPSrm VR128:$src1, addr:$src2)>;
}

//===----------------------------------------------------------------------===//
// SSE 1 & 2 - Move Hi packed FP Instructions
//===----------------------------------------------------------------------===//

defm MOVH : sse12_mov_hilo_packed<0x16, X86Unpckl, "movhp">;

let SchedRW = [WriteFStore] in {
// v2f64 extract element 1 is always custom lowered to unpack high to low
// and extract element 0 so the non-store version isn't too horrible.
let Predicates = [UseAVX] in {
def VMOVHPSmr : VPSI<0x17, MRMDestMem, (outs), (ins f64mem:$dst, VR128:$src),
                   "movhps\t{$src, $dst|$dst, $src}",
                   [(store (f64 (extractelt
                                 (X86Unpckh (bc_v2f64 (v4f32 VR128:$src)),
                                            (bc_v2f64 (v4f32 VR128:$src))),
                                 (iPTR 0))), addr:$dst)]>, VEX, VEX_WIG;
def VMOVHPDmr : VPDI<0x17, MRMDestMem, (outs), (ins f64mem:$dst, VR128:$src),
                   "movhpd\t{$src, $dst|$dst, $src}",
                   [(store (f64 (extractelt
                                 (v2f64 (X86Unpckh VR128:$src, VR128:$src)),
                                 (iPTR 0))), addr:$dst)]>, VEX, VEX_WIG;
} // UseAVX
def MOVHPSmr : PSI<0x17, MRMDestMem, (outs), (ins f64mem:$dst, VR128:$src),
                   "movhps\t{$src, $dst|$dst, $src}",
                   [(store (f64 (extractelt
                                 (X86Unpckh (bc_v2f64 (v4f32 VR128:$src)),
                                            (bc_v2f64 (v4f32 VR128:$src))),
                                 (iPTR 0))), addr:$dst)]>;
def MOVHPDmr : PDI<0x17, MRMDestMem, (outs), (ins f64mem:$dst, VR128:$src),
                   "movhpd\t{$src, $dst|$dst, $src}",
                   [(store (f64 (extractelt
                                 (v2f64 (X86Unpckh VR128:$src, VR128:$src)),
                                 (iPTR 0))), addr:$dst)]>;
} // SchedRW

let Predicates = [UseAVX] in {
  // Also handle an i64 load because that may get selected as a faster way to
  // load the data.
  def : Pat<(v2f64 (X86Unpckl VR128:$src1,
                      (bc_v2f64 (v2i64 (scalar_to_vector (loadi64 addr:$src2)))))),
            (VMOVHPDrm VR128:$src1, addr:$src2)>;

  def : Pat<(store (f64 (extractelt
                          (v2f64 (X86VPermilpi VR128:$src, (i8 1))),
                          (iPTR 0))), addr:$dst),
            (VMOVHPDmr addr:$dst, VR128:$src)>;
}

let Predicates = [UseSSE1] in {
  // This pattern helps select MOVHPS on SSE1 only targets. With SSE2 we'll
  // end up with a movsd or blend instead of shufp.
  // No need for aligned load, we're only loading 64-bits.
  def : Pat<(X86Movlhps VR128:$src1, (loadv4f32 addr:$src2)),
            (MOVHPSrm VR128:$src1, addr:$src2)>;
}

let Predicates = [UseSSE2] in {
  // MOVHPD patterns

  // Also handle an i64 load because that may get selected as a faster way to
  // load the data.
  def : Pat<(v2f64 (X86Unpckl VR128:$src1,
                      (bc_v2f64 (v2i64 (scalar_to_vector (loadi64 addr:$src2)))))),
            (MOVHPDrm VR128:$src1, addr:$src2)>;

  def : Pat<(store (f64 (extractelt
                          (v2f64 (X86Shufp VR128:$src, VR128:$src, (i8 1))),
                          (iPTR 0))), addr:$dst),
            (MOVHPDmr addr:$dst, VR128:$src)>;
}

//===----------------------------------------------------------------------===//
// SSE 1 & 2 - Move Low to High and High to Low packed FP Instructions
//===----------------------------------------------------------------------===//

let Predicates = [UseAVX] in {
  def VMOVLHPSrr : VPSI<0x16, MRMSrcReg, (outs VR128:$dst),
                                       (ins VR128:$src1, VR128:$src2),
                      "movlhps\t{$src2, $src1, $dst|$dst, $src1, $src2}",
                      [(set VR128:$dst,
                        (v4f32 (X86Movlhps VR128:$src1, VR128:$src2)))]>,
                      VEX_4V, Sched<[SchedWriteFShuffle.XMM]>, VEX_WIG;
  let isCommutable = 1 in
  def VMOVHLPSrr : VPSI<0x12, MRMSrcReg, (outs VR128:$dst),
                                       (ins VR128:$src1, VR128:$src2),
                      "movhlps\t{$src2, $src1, $dst|$dst, $src1, $src2}",
                      [(set VR128:$dst,
                        (v4f32 (X86Movhlps VR128:$src1, VR128:$src2)))]>,
                      VEX_4V, Sched<[SchedWriteFShuffle.XMM]>, VEX_WIG,
                      NotMemoryFoldable;
}
let Constraints = "$src1 = $dst" in {
  def MOVLHPSrr : PSI<0x16, MRMSrcReg, (outs VR128:$dst),
                                       (ins VR128:$src1, VR128:$src2),
                      "movlhps\t{$src2, $dst|$dst, $src2}",
                      [(set VR128:$dst,
                        (v4f32 (X86Movlhps VR128:$src1, VR128:$src2)))]>,
                      Sched<[SchedWriteFShuffle.XMM]>;
  let isCommutable = 1 in
  def MOVHLPSrr : PSI<0x12, MRMSrcReg, (outs VR128:$dst),
                                       (ins VR128:$src1, VR128:$src2),
                      "movhlps\t{$src2, $dst|$dst, $src2}",
                      [(set VR128:$dst,
                        (v4f32 (X86Movhlps VR128:$src1, VR128:$src2)))]>,
                      Sched<[SchedWriteFShuffle.XMM]>, NotMemoryFoldable;
}

//===----------------------------------------------------------------------===//
// SSE 1 & 2 - Conversion Instructions
//===----------------------------------------------------------------------===//

multiclass sse12_cvt_s<bits<8> opc, RegisterClass SrcRC, RegisterClass DstRC,
                     SDNode OpNode, X86MemOperand x86memop, PatFrag ld_frag,
                     string asm, X86FoldableSchedWrite sched,
                     SchedRead Int2Fpu = ReadDefault> {
  def rr : SI<opc, MRMSrcReg, (outs DstRC:$dst), (ins SrcRC:$src), asm,
                        [(set DstRC:$dst, (OpNode SrcRC:$src))]>,
                        Sched<[sched, Int2Fpu]>;
  def rm : SI<opc, MRMSrcMem, (outs DstRC:$dst), (ins x86memop:$src), asm,
                        [(set DstRC:$dst, (OpNode (ld_frag addr:$src)))]>,
                        Sched<[sched.Folded]>;
}

multiclass sse12_cvt_p<bits<8> opc, RegisterClass RC, X86MemOperand x86memop,
                       ValueType DstTy, ValueType SrcTy, PatFrag ld_frag,
                       string asm, Domain d, X86FoldableSchedWrite sched> {
let hasSideEffects = 0 in {
  def rr : I<opc, MRMSrcReg, (outs RC:$dst), (ins RC:$src), asm,
             [(set RC:$dst, (DstTy (sint_to_fp (SrcTy RC:$src))))], d>,
             Sched<[sched]>;
  let mayLoad = 1 in
  def rm : I<opc, MRMSrcMem, (outs RC:$dst), (ins x86memop:$src), asm,
             [(set RC:$dst, (DstTy (sint_to_fp
                                    (SrcTy (ld_frag addr:$src)))))], d>,
             Sched<[sched.Folded]>;
}
}

multiclass sse12_vcvt_avx<bits<8> opc, RegisterClass SrcRC, RegisterClass DstRC,
                          X86MemOperand x86memop, string asm,
                          X86FoldableSchedWrite sched> {
let hasSideEffects = 0, Predicates = [UseAVX] in {
  def rr : SI<opc, MRMSrcReg, (outs DstRC:$dst), (ins DstRC:$src1, SrcRC:$src),
              !strconcat(asm,"\t{$src, $src1, $dst|$dst, $src1, $src}"), []>,
              Sched<[sched, ReadDefault, ReadInt2Fpu]>;
  let mayLoad = 1 in
  def rm : SI<opc, MRMSrcMem, (outs DstRC:$dst),
              (ins DstRC:$src1, x86memop:$src),
              !strconcat(asm,"\t{$src, $src1, $dst|$dst, $src1, $src}"), []>,
           Sched<[sched.Folded, sched.ReadAfterFold]>;
} // hasSideEffects = 0
}

let Predicates = [UseAVX] in {
defm VCVTTSS2SI   : sse12_cvt_s<0x2C, FR32, GR32, fp_to_sint, f32mem, loadf32,
                                "cvttss2si\t{$src, $dst|$dst, $src}",
                                WriteCvtSS2I>,
                                XS, VEX, VEX_LIG;
defm VCVTTSS2SI64 : sse12_cvt_s<0x2C, FR32, GR64, fp_to_sint, f32mem, loadf32,
                                "cvttss2si\t{$src, $dst|$dst, $src}",
                                WriteCvtSS2I>,
                                XS, VEX, VEX_W, VEX_LIG;
defm VCVTTSD2SI   : sse12_cvt_s<0x2C, FR64, GR32, fp_to_sint, f64mem, loadf64,
                                "cvttsd2si\t{$src, $dst|$dst, $src}",
                                WriteCvtSD2I>,
                                XD, VEX, VEX_LIG;
defm VCVTTSD2SI64 : sse12_cvt_s<0x2C, FR64, GR64, fp_to_sint, f64mem, loadf64,
                                "cvttsd2si\t{$src, $dst|$dst, $src}",
                                WriteCvtSD2I>,
                                XD, VEX, VEX_W, VEX_LIG;

def : InstAlias<"vcvttss2si{l}\t{$src, $dst|$dst, $src}",
                (VCVTTSS2SIrr GR32:$dst, FR32:$src), 0, "att">;
def : InstAlias<"vcvttss2si{l}\t{$src, $dst|$dst, $src}",
                (VCVTTSS2SIrm GR32:$dst, f32mem:$src), 0, "att">;
def : InstAlias<"vcvttsd2si{l}\t{$src, $dst|$dst, $src}",
                (VCVTTSD2SIrr GR32:$dst, FR64:$src), 0, "att">;
def : InstAlias<"vcvttsd2si{l}\t{$src, $dst|$dst, $src}",
                (VCVTTSD2SIrm GR32:$dst, f64mem:$src), 0, "att">;
def : InstAlias<"vcvttss2si{q}\t{$src, $dst|$dst, $src}",
                (VCVTTSS2SI64rr GR64:$dst, FR32:$src), 0, "att">;
def : InstAlias<"vcvttss2si{q}\t{$src, $dst|$dst, $src}",
                (VCVTTSS2SI64rm GR64:$dst, f32mem:$src), 0, "att">;
def : InstAlias<"vcvttsd2si{q}\t{$src, $dst|$dst, $src}",
                (VCVTTSD2SI64rr GR64:$dst, FR64:$src), 0, "att">;
def : InstAlias<"vcvttsd2si{q}\t{$src, $dst|$dst, $src}",
                (VCVTTSD2SI64rm GR64:$dst, f64mem:$src), 0, "att">;
}
// The assembler can recognize rr 64-bit instructions by seeing a rxx
// register, but the same isn't true when only using memory operands,
// provide other assembly "l" and "q" forms to address this explicitly
// where appropriate to do so.
defm VCVTSI2SS   : sse12_vcvt_avx<0x2A, GR32, FR32, i32mem, "cvtsi2ss{l}",
                                  WriteCvtI2SS>, XS, VEX_4V, VEX_LIG;
defm VCVTSI642SS : sse12_vcvt_avx<0x2A, GR64, FR32, i64mem, "cvtsi2ss{q}",
                                  WriteCvtI2SS>, XS, VEX_4V, VEX_W, VEX_LIG;
defm VCVTSI2SD   : sse12_vcvt_avx<0x2A, GR32, FR64, i32mem, "cvtsi2sd{l}",
                                  WriteCvtI2SD>, XD, VEX_4V, VEX_LIG;
defm VCVTSI642SD : sse12_vcvt_avx<0x2A, GR64, FR64, i64mem, "cvtsi2sd{q}",
                                  WriteCvtI2SD>, XD, VEX_4V, VEX_W, VEX_LIG;

def : InstAlias<"vcvtsi2ss\t{$src, $src1, $dst|$dst, $src1, $src}",
              (VCVTSI2SSrm FR64:$dst, FR64:$src1, i32mem:$src), 0, "att">;
def : InstAlias<"vcvtsi2sd\t{$src, $src1, $dst|$dst, $src1, $src}",
              (VCVTSI2SDrm FR64:$dst, FR64:$src1, i32mem:$src), 0, "att">;

let Predicates = [UseAVX] in {
  def : Pat<(f32 (sint_to_fp (loadi32 addr:$src))),
            (VCVTSI2SSrm (f32 (IMPLICIT_DEF)), addr:$src)>;
  def : Pat<(f32 (sint_to_fp (loadi64 addr:$src))),
            (VCVTSI642SSrm (f32 (IMPLICIT_DEF)), addr:$src)>;
  def : Pat<(f64 (sint_to_fp (loadi32 addr:$src))),
            (VCVTSI2SDrm (f64 (IMPLICIT_DEF)), addr:$src)>;
  def : Pat<(f64 (sint_to_fp (loadi64 addr:$src))),
            (VCVTSI642SDrm (f64 (IMPLICIT_DEF)), addr:$src)>;

  def : Pat<(f32 (sint_to_fp GR32:$src)),
            (VCVTSI2SSrr (f32 (IMPLICIT_DEF)), GR32:$src)>;
  def : Pat<(f32 (sint_to_fp GR64:$src)),
            (VCVTSI642SSrr (f32 (IMPLICIT_DEF)), GR64:$src)>;
  def : Pat<(f64 (sint_to_fp GR32:$src)),
            (VCVTSI2SDrr (f64 (IMPLICIT_DEF)), GR32:$src)>;
  def : Pat<(f64 (sint_to_fp GR64:$src)),
            (VCVTSI642SDrr (f64 (IMPLICIT_DEF)), GR64:$src)>;
}

defm CVTTSS2SI : sse12_cvt_s<0x2C, FR32, GR32, fp_to_sint, f32mem, loadf32,
                      "cvttss2si\t{$src, $dst|$dst, $src}",
                      WriteCvtSS2I>, XS;
defm CVTTSS2SI64 : sse12_cvt_s<0x2C, FR32, GR64, fp_to_sint, f32mem, loadf32,
                      "cvttss2si\t{$src, $dst|$dst, $src}",
                      WriteCvtSS2I>, XS, REX_W;
defm CVTTSD2SI : sse12_cvt_s<0x2C, FR64, GR32, fp_to_sint, f64mem, loadf64,
                      "cvttsd2si\t{$src, $dst|$dst, $src}",
                      WriteCvtSD2I>, XD;
defm CVTTSD2SI64 : sse12_cvt_s<0x2C, FR64, GR64, fp_to_sint, f64mem, loadf64,
                      "cvttsd2si\t{$src, $dst|$dst, $src}",
                      WriteCvtSD2I>, XD, REX_W;
defm CVTSI2SS  : sse12_cvt_s<0x2A, GR32, FR32, sint_to_fp, i32mem, loadi32,
                      "cvtsi2ss{l}\t{$src, $dst|$dst, $src}",
                      WriteCvtI2SS, ReadInt2Fpu>, XS;
defm CVTSI642SS : sse12_cvt_s<0x2A, GR64, FR32, sint_to_fp, i64mem, loadi64,
                      "cvtsi2ss{q}\t{$src, $dst|$dst, $src}",
                      WriteCvtI2SS, ReadInt2Fpu>, XS, REX_W;
defm CVTSI2SD  : sse12_cvt_s<0x2A, GR32, FR64, sint_to_fp, i32mem, loadi32,
                      "cvtsi2sd{l}\t{$src, $dst|$dst, $src}",
                      WriteCvtI2SD, ReadInt2Fpu>, XD;
defm CVTSI642SD : sse12_cvt_s<0x2A, GR64, FR64, sint_to_fp, i64mem, loadi64,
                      "cvtsi2sd{q}\t{$src, $dst|$dst, $src}",
                      WriteCvtI2SD, ReadInt2Fpu>, XD, REX_W;

def : InstAlias<"cvttss2si{l}\t{$src, $dst|$dst, $src}",
                (CVTTSS2SIrr GR32:$dst, FR32:$src), 0, "att">;
def : InstAlias<"cvttss2si{l}\t{$src, $dst|$dst, $src}",
                (CVTTSS2SIrm GR32:$dst, f32mem:$src), 0, "att">;
def : InstAlias<"cvttsd2si{l}\t{$src, $dst|$dst, $src}",
                (CVTTSD2SIrr GR32:$dst, FR64:$src), 0, "att">;
def : InstAlias<"cvttsd2si{l}\t{$src, $dst|$dst, $src}",
                (CVTTSD2SIrm GR32:$dst, f64mem:$src), 0, "att">;
def : InstAlias<"cvttss2si{q}\t{$src, $dst|$dst, $src}",
                (CVTTSS2SI64rr GR64:$dst, FR32:$src), 0, "att">;
def : InstAlias<"cvttss2si{q}\t{$src, $dst|$dst, $src}",
                (CVTTSS2SI64rm GR64:$dst, f32mem:$src), 0, "att">;
def : InstAlias<"cvttsd2si{q}\t{$src, $dst|$dst, $src}",
                (CVTTSD2SI64rr GR64:$dst, FR64:$src), 0, "att">;
def : InstAlias<"cvttsd2si{q}\t{$src, $dst|$dst, $src}",
                (CVTTSD2SI64rm GR64:$dst, f64mem:$src), 0, "att">;

def : InstAlias<"cvtsi2ss\t{$src, $dst|$dst, $src}",
                (CVTSI2SSrm FR64:$dst, i32mem:$src), 0, "att">;
def : InstAlias<"cvtsi2sd\t{$src, $dst|$dst, $src}",
                (CVTSI2SDrm FR64:$dst, i32mem:$src), 0, "att">;

// Conversion Instructions Intrinsics - Match intrinsics which expect MM
// and/or XMM operand(s).

multiclass sse12_cvt_sint<bits<8> opc, RegisterClass SrcRC, RegisterClass DstRC,
                          ValueType DstVT, ValueType SrcVT, SDNode OpNode,
                          Operand memop, ComplexPattern mem_cpat, string asm,
                          X86FoldableSchedWrite sched> {
  def rr_Int : SI<opc, MRMSrcReg, (outs DstRC:$dst), (ins SrcRC:$src),
                  !strconcat(asm, "\t{$src, $dst|$dst, $src}"),
                  [(set DstRC:$dst, (DstVT (OpNode (SrcVT SrcRC:$src))))]>,
               Sched<[sched]>;
  def rm_Int : SI<opc, MRMSrcMem, (outs DstRC:$dst), (ins memop:$src),
                  !strconcat(asm, "\t{$src, $dst|$dst, $src}"),
                  [(set DstRC:$dst, (DstVT (OpNode (SrcVT mem_cpat:$src))))]>,
               Sched<[sched.Folded]>;
}

multiclass sse12_cvt_sint_3addr<bits<8> opc, RegisterClass SrcRC,
                    RegisterClass DstRC, X86MemOperand x86memop,
                    string asm, X86FoldableSchedWrite sched,
                    bit Is2Addr = 1> {
let hasSideEffects = 0 in {
  def rr_Int : SI<opc, MRMSrcReg, (outs DstRC:$dst), (ins DstRC:$src1, SrcRC:$src2),
                  !if(Is2Addr,
                      !strconcat(asm, "\t{$src2, $dst|$dst, $src2}"),
                      !strconcat(asm, "\t{$src2, $src1, $dst|$dst, $src1, $src2}")),
                  []>, Sched<[sched, ReadDefault, ReadInt2Fpu]>;
  let mayLoad = 1 in
  def rm_Int : SI<opc, MRMSrcMem, (outs DstRC:$dst),
                  (ins DstRC:$src1, x86memop:$src2),
                  !if(Is2Addr,
                      !strconcat(asm, "\t{$src2, $dst|$dst, $src2}"),
                      !strconcat(asm, "\t{$src2, $src1, $dst|$dst, $src1, $src2}")),
                  []>, Sched<[sched.Folded, sched.ReadAfterFold]>;
}
}

let Predicates = [UseAVX] in {
defm VCVTSD2SI : sse12_cvt_sint<0x2D, VR128, GR32, i32, v2f64,
                  X86cvts2si, sdmem, sse_load_f64, "cvtsd2si",
                  WriteCvtSD2I>, XD, VEX, VEX_LIG;
defm VCVTSD2SI64 : sse12_cvt_sint<0x2D, VR128, GR64, i64, v2f64,
                    X86cvts2si, sdmem, sse_load_f64, "cvtsd2si",
                    WriteCvtSD2I>, XD, VEX, VEX_W, VEX_LIG;
}
defm CVTSD2SI : sse12_cvt_sint<0x2D, VR128, GR32, i32, v2f64, X86cvts2si,
                 sdmem, sse_load_f64, "cvtsd2si", WriteCvtSD2I>, XD;
defm CVTSD2SI64 : sse12_cvt_sint<0x2D, VR128, GR64, i64, v2f64, X86cvts2si,
                   sdmem, sse_load_f64, "cvtsd2si", WriteCvtSD2I>, XD, REX_W;


let isCodeGenOnly = 1 in {
  let Predicates = [UseAVX] in {
  defm VCVTSI2SS : sse12_cvt_sint_3addr<0x2A, GR32, VR128,
            i32mem, "cvtsi2ss{l}", WriteCvtI2SS, 0>, XS, VEX_4V;
  defm VCVTSI642SS : sse12_cvt_sint_3addr<0x2A, GR64, VR128,
            i64mem, "cvtsi2ss{q}", WriteCvtI2SS, 0>, XS, VEX_4V, VEX_W;
  defm VCVTSI2SD : sse12_cvt_sint_3addr<0x2A, GR32, VR128,
            i32mem, "cvtsi2sd{l}", WriteCvtI2SD, 0>, XD, VEX_4V;
  defm VCVTSI642SD : sse12_cvt_sint_3addr<0x2A, GR64, VR128,
            i64mem, "cvtsi2sd{q}", WriteCvtI2SD, 0>, XD, VEX_4V, VEX_W;
  }
  let Constraints = "$src1 = $dst" in {
    defm CVTSI2SS : sse12_cvt_sint_3addr<0x2A, GR32, VR128,
                          i32mem, "cvtsi2ss{l}", WriteCvtI2SS>, XS;
    defm CVTSI642SS : sse12_cvt_sint_3addr<0x2A, GR64, VR128,
                          i64mem, "cvtsi2ss{q}", WriteCvtI2SS>, XS, REX_W;
    defm CVTSI2SD : sse12_cvt_sint_3addr<0x2A, GR32, VR128,
                          i32mem, "cvtsi2sd{l}", WriteCvtI2SD>, XD;
    defm CVTSI642SD : sse12_cvt_sint_3addr<0x2A, GR64, VR128,
                          i64mem, "cvtsi2sd{q}", WriteCvtI2SD>, XD, REX_W;
  }
} // isCodeGenOnly = 1

/// SSE 1 Only

// Aliases for intrinsics
let isCodeGenOnly = 1 in {
let Predicates = [UseAVX] in {
defm VCVTTSS2SI : sse12_cvt_sint<0x2C, VR128, GR32, i32, v4f32, X86cvtts2Int,
                                ssmem, sse_load_f32, "cvttss2si",
                                WriteCvtSS2I>, XS, VEX;
defm VCVTTSS2SI64 : sse12_cvt_sint<0x2C, VR128, GR64, i64, v4f32,
                               X86cvtts2Int, ssmem, sse_load_f32,
                               "cvttss2si", WriteCvtSS2I>,
                               XS, VEX, VEX_W;
defm VCVTTSD2SI : sse12_cvt_sint<0x2C, VR128, GR32, i32, v2f64, X86cvtts2Int,
                                sdmem, sse_load_f64, "cvttsd2si",
                                WriteCvtSS2I>, XD, VEX;
defm VCVTTSD2SI64 : sse12_cvt_sint<0x2C, VR128, GR64, i64, v2f64,
                              X86cvtts2Int, sdmem, sse_load_f64,
                              "cvttsd2si", WriteCvtSS2I>,
                              XD, VEX, VEX_W;
}
defm CVTTSS2SI : sse12_cvt_sint<0x2C, VR128, GR32, i32, v4f32, X86cvtts2Int,
                                    ssmem, sse_load_f32, "cvttss2si",
                                    WriteCvtSS2I>, XS;
defm CVTTSS2SI64 : sse12_cvt_sint<0x2C, VR128, GR64, i64, v4f32,
                                   X86cvtts2Int, ssmem, sse_load_f32,
                                   "cvttss2si", WriteCvtSS2I>, XS, REX_W;
defm CVTTSD2SI : sse12_cvt_sint<0x2C, VR128, GR32, i32, v2f64, X86cvtts2Int,
                                    sdmem, sse_load_f64, "cvttsd2si",
                                    WriteCvtSD2I>, XD;
defm CVTTSD2SI64 : sse12_cvt_sint<0x2C, VR128, GR64, i64, v2f64,
                                  X86cvtts2Int, sdmem, sse_load_f64,
                                  "cvttsd2si", WriteCvtSD2I>, XD, REX_W;
} // isCodeGenOnly = 1

let Predicates = [UseAVX] in {
defm VCVTSS2SI   : sse12_cvt_sint<0x2D, VR128, GR32, i32, v4f32, X86cvts2si,
                                  ssmem, sse_load_f32, "cvtss2si",
                                  WriteCvtSS2I>, XS, VEX, VEX_LIG;
defm VCVTSS2SI64 : sse12_cvt_sint<0x2D, VR128, GR64, i64, v4f32, X86cvts2si,
                                  ssmem, sse_load_f32, "cvtss2si",
                                  WriteCvtSS2I>, XS, VEX, VEX_W, VEX_LIG;
}
defm CVTSS2SI : sse12_cvt_sint<0x2D, VR128, GR32, i32, v4f32, X86cvts2si,
                               ssmem, sse_load_f32, "cvtss2si",
                               WriteCvtSS2I>, XS;
defm CVTSS2SI64 : sse12_cvt_sint<0x2D, VR128, GR64, i64, v4f32, X86cvts2si,
                                 ssmem, sse_load_f32, "cvtss2si",
                                 WriteCvtSS2I>, XS, REX_W;

defm VCVTDQ2PS   : sse12_cvt_p<0x5B, VR128, i128mem, v4f32, v4i32, load,
                               "vcvtdq2ps\t{$src, $dst|$dst, $src}",
                               SSEPackedSingle, WriteCvtI2PS>,
                               PS, VEX, Requires<[HasAVX, NoVLX]>, VEX_WIG;
defm VCVTDQ2PSY  : sse12_cvt_p<0x5B, VR256, i256mem, v8f32, v8i32, load,
                               "vcvtdq2ps\t{$src, $dst|$dst, $src}",
                               SSEPackedSingle, WriteCvtI2PSY>,
                               PS, VEX, VEX_L, Requires<[HasAVX, NoVLX]>, VEX_WIG;

defm CVTDQ2PS : sse12_cvt_p<0x5B, VR128, i128mem, v4f32, v4i32, memop,
                            "cvtdq2ps\t{$src, $dst|$dst, $src}",
                            SSEPackedSingle, WriteCvtI2PS>,
                            PS, Requires<[UseSSE2]>;

// AVX aliases
def : InstAlias<"vcvtss2si{l}\t{$src, $dst|$dst, $src}",
                (VCVTSS2SIrr_Int GR32:$dst, VR128:$src), 0, "att">;
def : InstAlias<"vcvtss2si{l}\t{$src, $dst|$dst, $src}",
                (VCVTSS2SIrm_Int GR32:$dst, ssmem:$src), 0, "att">;
def : InstAlias<"vcvtsd2si{l}\t{$src, $dst|$dst, $src}",
                (VCVTSD2SIrr_Int GR32:$dst, VR128:$src), 0, "att">;
def : InstAlias<"vcvtsd2si{l}\t{$src, $dst|$dst, $src}",
                (VCVTSD2SIrm_Int GR32:$dst, sdmem:$src), 0, "att">;
def : InstAlias<"vcvtss2si{q}\t{$src, $dst|$dst, $src}",
                (VCVTSS2SI64rr_Int GR64:$dst, VR128:$src), 0, "att">;
def : InstAlias<"vcvtss2si{q}\t{$src, $dst|$dst, $src}",
                (VCVTSS2SI64rm_Int GR64:$dst, ssmem:$src), 0, "att">;
def : InstAlias<"vcvtsd2si{q}\t{$src, $dst|$dst, $src}",
                (VCVTSD2SI64rr_Int GR64:$dst, VR128:$src), 0, "att">;
def : InstAlias<"vcvtsd2si{q}\t{$src, $dst|$dst, $src}",
                (VCVTSD2SI64rm_Int GR64:$dst, sdmem:$src), 0, "att">;

// SSE aliases
def : InstAlias<"cvtss2si{l}\t{$src, $dst|$dst, $src}",
                (CVTSS2SIrr_Int GR32:$dst, VR128:$src), 0, "att">;
def : InstAlias<"cvtss2si{l}\t{$src, $dst|$dst, $src}",
                (CVTSS2SIrm_Int GR32:$dst, ssmem:$src), 0, "att">;
def : InstAlias<"cvtsd2si{l}\t{$src, $dst|$dst, $src}",
                (CVTSD2SIrr_Int GR32:$dst, VR128:$src), 0, "att">;
def : InstAlias<"cvtsd2si{l}\t{$src, $dst|$dst, $src}",
                (CVTSD2SIrm_Int GR32:$dst, sdmem:$src), 0, "att">;
def : InstAlias<"cvtss2si{q}\t{$src, $dst|$dst, $src}",
                (CVTSS2SI64rr_Int GR64:$dst, VR128:$src), 0, "att">;
def : InstAlias<"cvtss2si{q}\t{$src, $dst|$dst, $src}",
                (CVTSS2SI64rm_Int GR64:$dst, ssmem:$src), 0, "att">;
def : InstAlias<"cvtsd2si{q}\t{$src, $dst|$dst, $src}",
                (CVTSD2SI64rr_Int GR64:$dst, VR128:$src), 0, "att">;
def : InstAlias<"cvtsd2si{q}\t{$src, $dst|$dst, $src}",
                (CVTSD2SI64rm_Int GR64:$dst, sdmem:$src), 0, "att">;

/// SSE 2 Only

// Convert scalar double to scalar single
let hasSideEffects = 0, Predicates = [UseAVX] in {
def VCVTSD2SSrr  : VSDI<0x5A, MRMSrcReg, (outs FR32:$dst),
                        (ins FR32:$src1, FR64:$src2),
                        "cvtsd2ss\t{$src2, $src1, $dst|$dst, $src1, $src2}", []>,
                        VEX_4V, VEX_LIG, VEX_WIG,
                        Sched<[WriteCvtSD2SS]>;
let mayLoad = 1 in
def VCVTSD2SSrm  : I<0x5A, MRMSrcMem, (outs FR32:$dst),
                     (ins FR32:$src1, f64mem:$src2),
                     "vcvtsd2ss\t{$src2, $src1, $dst|$dst, $src1, $src2}", []>,
                     XD, VEX_4V, VEX_LIG, VEX_WIG,
                     Sched<[WriteCvtSD2SS.Folded, WriteCvtSD2SS.ReadAfterFold]>;
}

def : Pat<(f32 (fpround FR64:$src)),
            (VCVTSD2SSrr (f32 (IMPLICIT_DEF)), FR64:$src)>,
          Requires<[UseAVX]>;

def CVTSD2SSrr  : SDI<0x5A, MRMSrcReg, (outs FR32:$dst), (ins FR64:$src),
                      "cvtsd2ss\t{$src, $dst|$dst, $src}",
                      [(set FR32:$dst, (fpround FR64:$src))]>,
                      Sched<[WriteCvtSD2SS]>;
def CVTSD2SSrm  : I<0x5A, MRMSrcMem, (outs FR32:$dst), (ins f64mem:$src),
                    "cvtsd2ss\t{$src, $dst|$dst, $src}",
                    [(set FR32:$dst, (fpround (loadf64 addr:$src)))]>,
                    XD, Requires<[UseSSE2, OptForSize]>,
                    Sched<[WriteCvtSD2SS.Folded]>;

let isCodeGenOnly = 1 in {
def VCVTSD2SSrr_Int: I<0x5A, MRMSrcReg,
                       (outs VR128:$dst), (ins VR128:$src1, VR128:$src2),
                       "vcvtsd2ss\t{$src2, $src1, $dst|$dst, $src1, $src2}",
                       [(set VR128:$dst,
                         (v4f32 (X86frounds VR128:$src1, (v2f64 VR128:$src2))))]>,
                       XD, VEX_4V, VEX_WIG, Requires<[UseAVX]>,
                       Sched<[WriteCvtSD2SS]>;
def VCVTSD2SSrm_Int: I<0x5A, MRMSrcMem,
                       (outs VR128:$dst), (ins VR128:$src1, sdmem:$src2),
                       "vcvtsd2ss\t{$src2, $src1, $dst|$dst, $src1, $src2}",
                       [(set VR128:$dst,
                         (v4f32 (X86frounds VR128:$src1, sse_load_f64:$src2)))]>,
                       XD, VEX_4V, VEX_WIG, Requires<[UseAVX]>,
                       Sched<[WriteCvtSD2SS.Folded, WriteCvtSD2SS.ReadAfterFold]>;
let Constraints = "$src1 = $dst" in {
def CVTSD2SSrr_Int: I<0x5A, MRMSrcReg,
                       (outs VR128:$dst), (ins VR128:$src1, VR128:$src2),
                       "cvtsd2ss\t{$src2, $dst|$dst, $src2}",
                       [(set VR128:$dst,
                         (v4f32 (X86frounds VR128:$src1, (v2f64 VR128:$src2))))]>,
                       XD, Requires<[UseSSE2]>, Sched<[WriteCvtSD2SS]>;
def CVTSD2SSrm_Int: I<0x5A, MRMSrcMem,
                       (outs VR128:$dst), (ins VR128:$src1, sdmem:$src2),
                       "cvtsd2ss\t{$src2, $dst|$dst, $src2}",
                       [(set VR128:$dst,
                         (v4f32 (X86frounds VR128:$src1,sse_load_f64:$src2)))]>,
                       XD, Requires<[UseSSE2]>,
                       Sched<[WriteCvtSD2SS.Folded, WriteCvtSD2SS.ReadAfterFold]>;
}
} // isCodeGenOnly = 1

// Convert scalar single to scalar double
// SSE2 instructions with XS prefix
let hasSideEffects = 0 in {
def VCVTSS2SDrr : I<0x5A, MRMSrcReg, (outs FR64:$dst),
                    (ins FR64:$src1, FR32:$src2),
                    "vcvtss2sd\t{$src2, $src1, $dst|$dst, $src1, $src2}", []>,
                    XS, VEX_4V, VEX_LIG, VEX_WIG,
                    Sched<[WriteCvtSS2SD]>, Requires<[UseAVX]>;
let mayLoad = 1 in
def VCVTSS2SDrm : I<0x5A, MRMSrcMem, (outs FR64:$dst),
                    (ins FR64:$src1, f32mem:$src2),
                    "vcvtss2sd\t{$src2, $src1, $dst|$dst, $src1, $src2}", []>,
                    XS, VEX_4V, VEX_LIG, VEX_WIG,
                    Sched<[WriteCvtSS2SD.Folded, WriteCvtSS2SD.ReadAfterFold]>,
                    Requires<[UseAVX, OptForSize]>;
}

def : Pat<(f64 (fpextend FR32:$src)),
    (VCVTSS2SDrr (f64 (IMPLICIT_DEF)), FR32:$src)>, Requires<[UseAVX]>;
def : Pat<(fpextend (loadf32 addr:$src)),
    (VCVTSS2SDrm (f64 (IMPLICIT_DEF)), addr:$src)>, Requires<[UseAVX, OptForSize]>;

def : Pat<(extloadf32 addr:$src),
    (VCVTSS2SDrm (f64 (IMPLICIT_DEF)), addr:$src)>,
    Requires<[UseAVX, OptForSize]>;
def : Pat<(extloadf32 addr:$src),
    (VCVTSS2SDrr (f64 (IMPLICIT_DEF)), (VMOVSSrm addr:$src))>,
    Requires<[UseAVX, OptForSpeed]>;

def CVTSS2SDrr : I<0x5A, MRMSrcReg, (outs FR64:$dst), (ins FR32:$src),
                   "cvtss2sd\t{$src, $dst|$dst, $src}",
                   [(set FR64:$dst, (fpextend FR32:$src))]>,
                   XS, Requires<[UseSSE2]>, Sched<[WriteCvtSS2SD]>;
def CVTSS2SDrm : I<0x5A, MRMSrcMem, (outs FR64:$dst), (ins f32mem:$src),
                   "cvtss2sd\t{$src, $dst|$dst, $src}",
                   [(set FR64:$dst, (extloadf32 addr:$src))]>,
                   XS, Requires<[UseSSE2, OptForSize]>,
                   Sched<[WriteCvtSS2SD.Folded]>;

// extload f32 -> f64.  This matches load+fpextend because we have a hack in
// the isel (PreprocessForFPConvert) that can introduce loads after dag
// combine.
// Since these loads aren't folded into the fpextend, we have to match it
// explicitly here.
def : Pat<(fpextend (loadf32 addr:$src)),
          (CVTSS2SDrm addr:$src)>, Requires<[UseSSE2, OptForSize]>;
def : Pat<(extloadf32 addr:$src),
          (CVTSS2SDrr (MOVSSrm addr:$src))>, Requires<[UseSSE2, OptForSpeed]>;

let isCodeGenOnly = 1, hasSideEffects = 0 in {
def VCVTSS2SDrr_Int: I<0x5A, MRMSrcReg,
                      (outs VR128:$dst), (ins VR128:$src1, VR128:$src2),
                    "vcvtss2sd\t{$src2, $src1, $dst|$dst, $src1, $src2}",
                    []>, XS, VEX_4V, VEX_WIG,
                    Requires<[HasAVX]>, Sched<[WriteCvtSS2SD]>;
let mayLoad = 1 in
def VCVTSS2SDrm_Int: I<0x5A, MRMSrcMem,
                      (outs VR128:$dst), (ins VR128:$src1, ssmem:$src2),
                    "vcvtss2sd\t{$src2, $src1, $dst|$dst, $src1, $src2}",
                    []>, XS, VEX_4V, VEX_WIG, Requires<[HasAVX]>,
                    Sched<[WriteCvtSS2SD.Folded, WriteCvtSS2SD.ReadAfterFold]>;
let Constraints = "$src1 = $dst" in { // SSE2 instructions with XS prefix
def CVTSS2SDrr_Int: I<0x5A, MRMSrcReg,
                      (outs VR128:$dst), (ins VR128:$src1, VR128:$src2),
                    "cvtss2sd\t{$src2, $dst|$dst, $src2}",
                    []>, XS, Requires<[UseSSE2]>,
                    Sched<[WriteCvtSS2SD]>;
let mayLoad = 1 in
def CVTSS2SDrm_Int: I<0x5A, MRMSrcMem,
                      (outs VR128:$dst), (ins VR128:$src1, ssmem:$src2),
                    "cvtss2sd\t{$src2, $dst|$dst, $src2}",
                    []>, XS, Requires<[UseSSE2]>,
                    Sched<[WriteCvtSS2SD.Folded, WriteCvtSS2SD.ReadAfterFold]>;
}
} // isCodeGenOnly = 1

// Patterns used for matching (v)cvtsi2ss, (v)cvtsi2sd, (v)cvtsd2ss and
// (v)cvtss2sd intrinsic sequences from clang which produce unnecessary
// vmovs{s,d} instructions
let Predicates = [UseAVX] in {
def : Pat<(v4f32 (X86Movss
                   (v4f32 VR128:$dst),
                   (v4f32 (scalar_to_vector
                     (f32 (fpround (f64 (extractelt VR128:$src, (iPTR 0))))))))),
          (VCVTSD2SSrr_Int VR128:$dst, VR128:$src)>;

def : Pat<(v2f64 (X86Movsd
                   (v2f64 VR128:$dst),
                   (v2f64 (scalar_to_vector
                     (f64 (fpextend (f32 (extractelt VR128:$src, (iPTR 0))))))))),
          (VCVTSS2SDrr_Int VR128:$dst, VR128:$src)>;

def : Pat<(v4f32 (X86Movss
                   (v4f32 VR128:$dst),
                   (v4f32 (scalar_to_vector (f32 (sint_to_fp GR64:$src)))))),
          (VCVTSI642SSrr_Int VR128:$dst, GR64:$src)>;

def : Pat<(v4f32 (X86Movss
                   (v4f32 VR128:$dst),
                   (v4f32 (scalar_to_vector (f32 (sint_to_fp (loadi64 addr:$src))))))),
          (VCVTSI642SSrm_Int VR128:$dst, addr:$src)>;

def : Pat<(v4f32 (X86Movss
                   (v4f32 VR128:$dst),
                   (v4f32 (scalar_to_vector (f32 (sint_to_fp GR32:$src)))))),
          (VCVTSI2SSrr_Int VR128:$dst, GR32:$src)>;

def : Pat<(v4f32 (X86Movss
                   (v4f32 VR128:$dst),
                   (v4f32 (scalar_to_vector (f32 (sint_to_fp (loadi32 addr:$src))))))),
          (VCVTSI2SSrm_Int VR128:$dst, addr:$src)>;

def : Pat<(v2f64 (X86Movsd
                   (v2f64 VR128:$dst),
                   (v2f64 (scalar_to_vector (f64 (sint_to_fp GR64:$src)))))),
          (VCVTSI642SDrr_Int VR128:$dst, GR64:$src)>;

def : Pat<(v2f64 (X86Movsd
                   (v2f64 VR128:$dst),
                   (v2f64 (scalar_to_vector (f64 (sint_to_fp (loadi64 addr:$src))))))),
          (VCVTSI642SDrm_Int VR128:$dst, addr:$src)>;

def : Pat<(v2f64 (X86Movsd
                   (v2f64 VR128:$dst),
                   (v2f64 (scalar_to_vector (f64 (sint_to_fp GR32:$src)))))),
          (VCVTSI2SDrr_Int VR128:$dst, GR32:$src)>;

def : Pat<(v2f64 (X86Movsd
                   (v2f64 VR128:$dst),
                   (v2f64 (scalar_to_vector (f64 (sint_to_fp (loadi32 addr:$src))))))),
          (VCVTSI2SDrm_Int VR128:$dst, addr:$src)>;
} // Predicates = [UseAVX]

let Predicates = [UseSSE2] in {
def : Pat<(v4f32 (X86Movss
                   (v4f32 VR128:$dst),
                   (v4f32 (scalar_to_vector
                     (f32 (fpround (f64 (extractelt VR128:$src, (iPTR 0))))))))),
          (CVTSD2SSrr_Int VR128:$dst, VR128:$src)>;

def : Pat<(v2f64 (X86Movsd
                   (v2f64 VR128:$dst),
                   (v2f64 (scalar_to_vector
                     (f64 (fpextend (f32 (extractelt VR128:$src, (iPTR 0))))))))),
          (CVTSS2SDrr_Int VR128:$dst, VR128:$src)>;

def : Pat<(v2f64 (X86Movsd
                   (v2f64 VR128:$dst),
                   (v2f64 (scalar_to_vector (f64 (sint_to_fp GR64:$src)))))),
          (CVTSI642SDrr_Int VR128:$dst, GR64:$src)>;

def : Pat<(v2f64 (X86Movsd
                   (v2f64 VR128:$dst),
                   (v2f64 (scalar_to_vector (f64 (sint_to_fp (loadi64 addr:$src))))))),
          (CVTSI642SDrm_Int VR128:$dst, addr:$src)>;

def : Pat<(v2f64 (X86Movsd
                   (v2f64 VR128:$dst),
                   (v2f64 (scalar_to_vector (f64 (sint_to_fp GR32:$src)))))),
          (CVTSI2SDrr_Int VR128:$dst, GR32:$src)>;

def : Pat<(v2f64 (X86Movsd
                   (v2f64 VR128:$dst),
                   (v2f64 (scalar_to_vector (f64 (sint_to_fp (loadi32 addr:$src))))))),
          (CVTSI2SDrm_Int VR128:$dst, addr:$src)>;
} // Predicates = [UseSSE2]

let Predicates = [UseSSE1] in {
def : Pat<(v4f32 (X86Movss
                   (v4f32 VR128:$dst),
                   (v4f32 (scalar_to_vector (f32 (sint_to_fp GR64:$src)))))),
          (CVTSI642SSrr_Int VR128:$dst, GR64:$src)>;

def : Pat<(v4f32 (X86Movss
                   (v4f32 VR128:$dst),
                   (v4f32 (scalar_to_vector (f32 (sint_to_fp (loadi64 addr:$src))))))),
          (CVTSI642SSrm_Int VR128:$dst, addr:$src)>;

def : Pat<(v4f32 (X86Movss
                   (v4f32 VR128:$dst),
                   (v4f32 (scalar_to_vector (f32 (sint_to_fp GR32:$src)))))),
          (CVTSI2SSrr_Int VR128:$dst, GR32:$src)>;

def : Pat<(v4f32 (X86Movss
                   (v4f32 VR128:$dst),
                   (v4f32 (scalar_to_vector (f32 (sint_to_fp (loadi32 addr:$src))))))),
          (CVTSI2SSrm_Int VR128:$dst, addr:$src)>;
} // Predicates = [UseSSE1]

let Predicates = [HasAVX, NoVLX] in {
// Convert packed single/double fp to doubleword
def VCVTPS2DQrr : VPDI<0x5B, MRMSrcReg, (outs VR128:$dst), (ins VR128:$src),
                       "cvtps2dq\t{$src, $dst|$dst, $src}",
                       [(set VR128:$dst, (v4i32 (X86cvtp2Int (v4f32 VR128:$src))))]>,
                       VEX, Sched<[WriteCvtPS2I]>, VEX_WIG;
def VCVTPS2DQrm : VPDI<0x5B, MRMSrcMem, (outs VR128:$dst), (ins f128mem:$src),
                       "cvtps2dq\t{$src, $dst|$dst, $src}",
                       [(set VR128:$dst,
                         (v4i32 (X86cvtp2Int (loadv4f32 addr:$src))))]>,
                       VEX, Sched<[WriteCvtPS2ILd]>, VEX_WIG;
def VCVTPS2DQYrr : VPDI<0x5B, MRMSrcReg, (outs VR256:$dst), (ins VR256:$src),
                        "cvtps2dq\t{$src, $dst|$dst, $src}",
                        [(set VR256:$dst,
                          (v8i32 (X86cvtp2Int (v8f32 VR256:$src))))]>,
                        VEX, VEX_L, Sched<[WriteCvtPS2IY]>, VEX_WIG;
def VCVTPS2DQYrm : VPDI<0x5B, MRMSrcMem, (outs VR256:$dst), (ins f256mem:$src),
                        "cvtps2dq\t{$src, $dst|$dst, $src}",
                        [(set VR256:$dst,
                          (v8i32 (X86cvtp2Int (loadv8f32 addr:$src))))]>,
                        VEX, VEX_L, Sched<[WriteCvtPS2IYLd]>, VEX_WIG;
}
def CVTPS2DQrr : PDI<0x5B, MRMSrcReg, (outs VR128:$dst), (ins VR128:$src),
                     "cvtps2dq\t{$src, $dst|$dst, $src}",
                     [(set VR128:$dst, (v4i32 (X86cvtp2Int (v4f32 VR128:$src))))]>,
                     Sched<[WriteCvtPS2I]>;
def CVTPS2DQrm : PDI<0x5B, MRMSrcMem, (outs VR128:$dst), (ins f128mem:$src),
                     "cvtps2dq\t{$src, $dst|$dst, $src}",
                     [(set VR128:$dst,
                       (v4i32 (X86cvtp2Int (memopv4f32 addr:$src))))]>,
                     Sched<[WriteCvtPS2ILd]>;


// Convert Packed Double FP to Packed DW Integers
let Predicates = [HasAVX, NoVLX] in {
// The assembler can recognize rr 256-bit instructions by seeing a ymm
// register, but the same isn't true when using memory operands instead.
// Provide other assembly rr and rm forms to address this explicitly.
def VCVTPD2DQrr  : SDI<0xE6, MRMSrcReg, (outs VR128:$dst), (ins VR128:$src),
                       "vcvtpd2dq\t{$src, $dst|$dst, $src}",
                       [(set VR128:$dst,
                         (v4i32 (X86cvtp2Int (v2f64 VR128:$src))))]>,
                       VEX, Sched<[WriteCvtPD2I]>, VEX_WIG;

// XMM only
def VCVTPD2DQrm : SDI<0xE6, MRMSrcMem, (outs VR128:$dst), (ins f128mem:$src),
                      "vcvtpd2dq{x}\t{$src, $dst|$dst, $src}",
                      [(set VR128:$dst,
                        (v4i32 (X86cvtp2Int (loadv2f64 addr:$src))))]>, VEX,
                      Sched<[WriteCvtPD2ILd]>, VEX_WIG;

// YMM only
def VCVTPD2DQYrr : SDI<0xE6, MRMSrcReg, (outs VR128:$dst), (ins VR256:$src),
                       "vcvtpd2dq\t{$src, $dst|$dst, $src}",
                       [(set VR128:$dst,
                         (v4i32 (X86cvtp2Int (v4f64 VR256:$src))))]>,
                       VEX, VEX_L, Sched<[WriteCvtPD2IY]>, VEX_WIG;
def VCVTPD2DQYrm : SDI<0xE6, MRMSrcMem, (outs VR128:$dst), (ins f256mem:$src),
                       "vcvtpd2dq{y}\t{$src, $dst|$dst, $src}",
                       [(set VR128:$dst,
                         (v4i32 (X86cvtp2Int (loadv4f64 addr:$src))))]>,
                       VEX, VEX_L, Sched<[WriteCvtPD2IYLd]>, VEX_WIG;
}

def : InstAlias<"vcvtpd2dqx\t{$src, $dst|$dst, $src}",
                (VCVTPD2DQrr VR128:$dst, VR128:$src), 0>;
def : InstAlias<"vcvtpd2dqx\t{$src, $dst|$dst, $src}",
                (VCVTPD2DQrm VR128:$dst, f128mem:$src), 0, "intel">;
def : InstAlias<"vcvtpd2dqy\t{$src, $dst|$dst, $src}",
                (VCVTPD2DQYrr VR128:$dst, VR256:$src), 0>;
def : InstAlias<"vcvtpd2dqy\t{$src, $dst|$dst, $src}",
                (VCVTPD2DQYrm VR128:$dst, f256mem:$src), 0, "intel">;

def CVTPD2DQrm  : SDI<0xE6, MRMSrcMem, (outs VR128:$dst), (ins f128mem:$src),
                      "cvtpd2dq\t{$src, $dst|$dst, $src}",
                      [(set VR128:$dst,
                        (v4i32 (X86cvtp2Int (memopv2f64 addr:$src))))]>,
                      Sched<[WriteCvtPD2ILd]>;
def CVTPD2DQrr  : SDI<0xE6, MRMSrcReg, (outs VR128:$dst), (ins VR128:$src),
                      "cvtpd2dq\t{$src, $dst|$dst, $src}",
                      [(set VR128:$dst,
                        (v4i32 (X86cvtp2Int (v2f64 VR128:$src))))]>,
                      Sched<[WriteCvtPD2I]>;

// Convert with truncation packed single/double fp to doubleword
// SSE2 packed instructions with XS prefix
let Predicates = [HasAVX, NoVLX] in {
def VCVTTPS2DQrr : VS2SI<0x5B, MRMSrcReg, (outs VR128:$dst), (ins VR128:$src),
                         "cvttps2dq\t{$src, $dst|$dst, $src}",
                         [(set VR128:$dst,
                           (v4i32 (X86cvttp2si (v4f32 VR128:$src))))]>,
                         VEX, Sched<[WriteCvtPS2I]>, VEX_WIG;
def VCVTTPS2DQrm : VS2SI<0x5B, MRMSrcMem, (outs VR128:$dst), (ins f128mem:$src),
                         "cvttps2dq\t{$src, $dst|$dst, $src}",
                         [(set VR128:$dst,
                           (v4i32 (X86cvttp2si (loadv4f32 addr:$src))))]>,
                         VEX, Sched<[WriteCvtPS2ILd]>, VEX_WIG;
def VCVTTPS2DQYrr : VS2SI<0x5B, MRMSrcReg, (outs VR256:$dst), (ins VR256:$src),
                          "cvttps2dq\t{$src, $dst|$dst, $src}",
                          [(set VR256:$dst,
                            (v8i32 (X86cvttp2si (v8f32 VR256:$src))))]>,
                          VEX, VEX_L, Sched<[WriteCvtPS2IY]>, VEX_WIG;
def VCVTTPS2DQYrm : VS2SI<0x5B, MRMSrcMem, (outs VR256:$dst), (ins f256mem:$src),
                          "cvttps2dq\t{$src, $dst|$dst, $src}",
                          [(set VR256:$dst,
                            (v8i32 (X86cvttp2si (loadv8f32 addr:$src))))]>,
                          VEX, VEX_L,
                          Sched<[WriteCvtPS2IYLd]>, VEX_WIG;
}

let Predicates = [HasAVX, NoVLX] in {
  def : Pat<(v4i32 (fp_to_sint (v4f32 VR128:$src))),
            (VCVTTPS2DQrr VR128:$src)>;
  def : Pat<(v4i32 (fp_to_sint (loadv4f32 addr:$src))),
            (VCVTTPS2DQrm addr:$src)>;
  def : Pat<(v8i32 (fp_to_sint (v8f32 VR256:$src))),
            (VCVTTPS2DQYrr VR256:$src)>;
  def : Pat<(v8i32 (fp_to_sint (loadv8f32 addr:$src))),
            (VCVTTPS2DQYrm addr:$src)>;
}

def CVTTPS2DQrr : S2SI<0x5B, MRMSrcReg, (outs VR128:$dst), (ins VR128:$src),
                       "cvttps2dq\t{$src, $dst|$dst, $src}",
                       [(set VR128:$dst,
                         (v4i32 (X86cvttp2si (v4f32 VR128:$src))))]>,
                       Sched<[WriteCvtPS2I]>;
def CVTTPS2DQrm : S2SI<0x5B, MRMSrcMem, (outs VR128:$dst), (ins f128mem:$src),
                       "cvttps2dq\t{$src, $dst|$dst, $src}",
                       [(set VR128:$dst,
                         (v4i32 (X86cvttp2si (memopv4f32 addr:$src))))]>,
                       Sched<[WriteCvtPS2ILd]>;

let Predicates = [UseSSE2] in {
  def : Pat<(v4i32 (fp_to_sint (v4f32 VR128:$src))),
            (CVTTPS2DQrr VR128:$src)>;
  def : Pat<(v4i32 (fp_to_sint (memopv4f32 addr:$src))),
            (CVTTPS2DQrm addr:$src)>;
}

// The assembler can recognize rr 256-bit instructions by seeing a ymm
// register, but the same isn't true when using memory operands instead.
// Provide other assembly rr and rm forms to address this explicitly.
let Predicates = [HasAVX, NoVLX] in {
// XMM only
def VCVTTPD2DQrr : VPDI<0xE6, MRMSrcReg, (outs VR128:$dst), (ins VR128:$src),
                        "cvttpd2dq\t{$src, $dst|$dst, $src}",
                        [(set VR128:$dst,
                          (v4i32 (X86cvttp2si (v2f64 VR128:$src))))]>,
                        VEX, Sched<[WriteCvtPD2I]>, VEX_WIG;
def VCVTTPD2DQrm : VPDI<0xE6, MRMSrcMem, (outs VR128:$dst), (ins f128mem:$src),
                        "cvttpd2dq{x}\t{$src, $dst|$dst, $src}",
                        [(set VR128:$dst,
                          (v4i32 (X86cvttp2si (loadv2f64 addr:$src))))]>,
                        VEX, Sched<[WriteCvtPD2ILd]>, VEX_WIG;

// YMM only
def VCVTTPD2DQYrr : VPDI<0xE6, MRMSrcReg, (outs VR128:$dst), (ins VR256:$src),
                         "cvttpd2dq\t{$src, $dst|$dst, $src}",
                         [(set VR128:$dst,
                           (v4i32 (X86cvttp2si (v4f64 VR256:$src))))]>,
                         VEX, VEX_L, Sched<[WriteCvtPD2IY]>, VEX_WIG;
def VCVTTPD2DQYrm : VPDI<0xE6, MRMSrcMem, (outs VR128:$dst), (ins f256mem:$src),
                         "cvttpd2dq{y}\t{$src, $dst|$dst, $src}",
                         [(set VR128:$dst,
                           (v4i32 (X86cvttp2si (loadv4f64 addr:$src))))]>,
                         VEX, VEX_L, Sched<[WriteCvtPD2IYLd]>, VEX_WIG;
} // Predicates = [HasAVX, NoVLX]

def : InstAlias<"vcvttpd2dqx\t{$src, $dst|$dst, $src}",
                (VCVTTPD2DQrr VR128:$dst, VR128:$src), 0>;
def : InstAlias<"vcvttpd2dqx\t{$src, $dst|$dst, $src}",
                (VCVTTPD2DQrm VR128:$dst, f128mem:$src), 0, "intel">;
def : InstAlias<"vcvttpd2dqy\t{$src, $dst|$dst, $src}",
                (VCVTTPD2DQYrr VR128:$dst, VR256:$src), 0>;
def : InstAlias<"vcvttpd2dqy\t{$src, $dst|$dst, $src}",
                (VCVTTPD2DQYrm VR128:$dst, f256mem:$src), 0, "intel">;

let Predicates = [HasAVX, NoVLX] in {
  def : Pat<(v4i32 (fp_to_sint (v4f64 VR256:$src))),
            (VCVTTPD2DQYrr VR256:$src)>;
  def : Pat<(v4i32 (fp_to_sint (loadv4f64 addr:$src))),
            (VCVTTPD2DQYrm addr:$src)>;
}

def CVTTPD2DQrr : PDI<0xE6, MRMSrcReg, (outs VR128:$dst), (ins VR128:$src),
                      "cvttpd2dq\t{$src, $dst|$dst, $src}",
                      [(set VR128:$dst,
                        (v4i32 (X86cvttp2si (v2f64 VR128:$src))))]>,
                      Sched<[WriteCvtPD2I]>;
def CVTTPD2DQrm : PDI<0xE6, MRMSrcMem, (outs VR128:$dst),(ins f128mem:$src),
                      "cvttpd2dq\t{$src, $dst|$dst, $src}",
                      [(set VR128:$dst,
                        (v4i32 (X86cvttp2si (memopv2f64 addr:$src))))]>,
                      Sched<[WriteCvtPD2ILd]>;

// Convert packed single to packed double
let Predicates = [HasAVX, NoVLX] in {
                  // SSE2 instructions without OpSize prefix
def VCVTPS2PDrr : I<0x5A, MRMSrcReg, (outs VR128:$dst), (ins VR128:$src),
                    "vcvtps2pd\t{$src, $dst|$dst, $src}",
                    [(set VR128:$dst, (v2f64 (X86vfpext (v4f32 VR128:$src))))]>,
                    PS, VEX, Sched<[WriteCvtPS2PD]>, VEX_WIG;
def VCVTPS2PDrm : I<0x5A, MRMSrcMem, (outs VR128:$dst), (ins f64mem:$src),
                    "vcvtps2pd\t{$src, $dst|$dst, $src}",
                    [(set VR128:$dst, (v2f64 (extloadv2f32 addr:$src)))]>,
                    PS, VEX, Sched<[WriteCvtPS2PD.Folded]>, VEX_WIG;
def VCVTPS2PDYrr : I<0x5A, MRMSrcReg, (outs VR256:$dst), (ins VR128:$src),
                     "vcvtps2pd\t{$src, $dst|$dst, $src}",
                     [(set VR256:$dst, (v4f64 (fpextend (v4f32 VR128:$src))))]>,
                     PS, VEX, VEX_L, Sched<[WriteCvtPS2PDY]>, VEX_WIG;
def VCVTPS2PDYrm : I<0x5A, MRMSrcMem, (outs VR256:$dst), (ins f128mem:$src),
                     "vcvtps2pd\t{$src, $dst|$dst, $src}",
                     [(set VR256:$dst, (v4f64 (extloadv4f32 addr:$src)))]>,
                     PS, VEX, VEX_L, Sched<[WriteCvtPS2PDY.Folded]>, VEX_WIG;
}

let Predicates = [UseSSE2] in {
def CVTPS2PDrr : I<0x5A, MRMSrcReg, (outs VR128:$dst), (ins VR128:$src),
                   "cvtps2pd\t{$src, $dst|$dst, $src}",
                   [(set VR128:$dst, (v2f64 (X86vfpext (v4f32 VR128:$src))))]>,
                   PS, Sched<[WriteCvtPS2PD]>;
def CVTPS2PDrm : I<0x5A, MRMSrcMem, (outs VR128:$dst), (ins f64mem:$src),
                   "cvtps2pd\t{$src, $dst|$dst, $src}",
                   [(set VR128:$dst, (v2f64 (extloadv2f32 addr:$src)))]>,
                   PS, Sched<[WriteCvtPS2PD.Folded]>;
}

// Convert Packed DW Integers to Packed Double FP
let Predicates = [HasAVX, NoVLX] in {
let hasSideEffects = 0, mayLoad = 1 in
def VCVTDQ2PDrm  : S2SI<0xE6, MRMSrcMem, (outs VR128:$dst), (ins i64mem:$src),
                        "vcvtdq2pd\t{$src, $dst|$dst, $src}",
                        [(set VR128:$dst,
                          (v2f64 (X86VSintToFP (loadv4i32 addr:$src))))]>,
                        VEX, Sched<[WriteCvtI2PDLd]>, VEX_WIG;
def VCVTDQ2PDrr  : S2SI<0xE6, MRMSrcReg, (outs VR128:$dst), (ins VR128:$src),
                        "vcvtdq2pd\t{$src, $dst|$dst, $src}",
                        [(set VR128:$dst,
                          (v2f64 (X86VSintToFP (v4i32 VR128:$src))))]>,
                        VEX, Sched<[WriteCvtI2PD]>, VEX_WIG;
def VCVTDQ2PDYrm  : S2SI<0xE6, MRMSrcMem, (outs VR256:$dst), (ins i128mem:$src),
                         "vcvtdq2pd\t{$src, $dst|$dst, $src}",
                         [(set VR256:$dst,
                           (v4f64 (sint_to_fp (loadv4i32 addr:$src))))]>,
                         VEX, VEX_L, Sched<[WriteCvtI2PDYLd]>,
                         VEX_WIG;
def VCVTDQ2PDYrr  : S2SI<0xE6, MRMSrcReg, (outs VR256:$dst), (ins VR128:$src),
                         "vcvtdq2pd\t{$src, $dst|$dst, $src}",
                         [(set VR256:$dst,
                           (v4f64 (sint_to_fp (v4i32 VR128:$src))))]>,
                         VEX, VEX_L, Sched<[WriteCvtI2PDY]>, VEX_WIG;
}

let hasSideEffects = 0, mayLoad = 1 in
def CVTDQ2PDrm  : S2SI<0xE6, MRMSrcMem, (outs VR128:$dst), (ins i64mem:$src),
                       "cvtdq2pd\t{$src, $dst|$dst, $src}",
                       [(set VR128:$dst,
                         (v2f64 (X86VSintToFP (loadv4i32 addr:$src))))]>,
                       Sched<[WriteCvtI2PDLd]>;
def CVTDQ2PDrr  : S2SI<0xE6, MRMSrcReg, (outs VR128:$dst), (ins VR128:$src),
                       "cvtdq2pd\t{$src, $dst|$dst, $src}",
                       [(set VR128:$dst,
                         (v2f64 (X86VSintToFP (v4i32 VR128:$src))))]>,
                       Sched<[WriteCvtI2PD]>;

// AVX register conversion intrinsics
let Predicates = [HasAVX, NoVLX] in {
  def : Pat<(v2f64 (X86VSintToFP (bc_v4i32 (v2i64 (scalar_to_vector (loadi64 addr:$src)))))),
            (VCVTDQ2PDrm addr:$src)>;
  def : Pat<(v2f64 (X86VSintToFP (bc_v4i32 (v2i64 (X86vzload addr:$src))))),
            (VCVTDQ2PDrm addr:$src)>;
} // Predicates = [HasAVX, NoVLX]

// SSE2 register conversion intrinsics
let Predicates = [UseSSE2] in {
  def : Pat<(v2f64 (X86VSintToFP (bc_v4i32 (v2i64 (scalar_to_vector (loadi64 addr:$src)))))),
            (CVTDQ2PDrm addr:$src)>;
  def : Pat<(v2f64 (X86VSintToFP (bc_v4i32 (v2i64 (X86vzload addr:$src))))),
            (CVTDQ2PDrm addr:$src)>;
} // Predicates = [UseSSE2]

// Convert packed double to packed single
// The assembler can recognize rr 256-bit instructions by seeing a ymm
// register, but the same isn't true when using memory operands instead.
// Provide other assembly rr and rm forms to address this explicitly.
let Predicates = [HasAVX, NoVLX] in {
// XMM only
def VCVTPD2PSrr : VPDI<0x5A, MRMSrcReg, (outs VR128:$dst), (ins VR128:$src),
                       "cvtpd2ps\t{$src, $dst|$dst, $src}",
                       [(set VR128:$dst, (X86vfpround (v2f64 VR128:$src)))]>,
                       VEX, Sched<[WriteCvtPD2PS]>, VEX_WIG;
def VCVTPD2PSrm : VPDI<0x5A, MRMSrcMem, (outs VR128:$dst), (ins f128mem:$src),
                       "cvtpd2ps{x}\t{$src, $dst|$dst, $src}",
                       [(set VR128:$dst, (X86vfpround (loadv2f64 addr:$src)))]>,
                       VEX, Sched<[WriteCvtPD2PS.Folded]>, VEX_WIG;

def VCVTPD2PSYrr : VPDI<0x5A, MRMSrcReg, (outs VR128:$dst), (ins VR256:$src),
                        "cvtpd2ps\t{$src, $dst|$dst, $src}",
#if INTEL_CUSTOMIZATION
#if INTEL_FEATURE_ISA_FP16
                        [(set VR128:$dst, (v4f32 (X86vfpround VR256:$src)))]>,
#else // INTEL_FEATURE_ISA_FP16
                        [(set VR128:$dst, (X86vfpround VR256:$src))]>,
#endif // INTEL_FEATURE_ISA_FP16
#endif // INTEL_CUSTOMIZATION
                        VEX, VEX_L, Sched<[WriteCvtPD2PSY]>, VEX_WIG;
def VCVTPD2PSYrm : VPDI<0x5A, MRMSrcMem, (outs VR128:$dst), (ins f256mem:$src),
                        "cvtpd2ps{y}\t{$src, $dst|$dst, $src}",
#if INTEL_CUSTOMIZATION
#if INTEL_FEATURE_ISA_FP16
                        [(set VR128:$dst, (v4f32 (X86vfpround (loadv4f64 addr:$src))))]>,
#else // INTEL_FEATURE_ISA_FP16
                        [(set VR128:$dst, (X86vfpround (loadv4f64 addr:$src)))]>,
#endif // INTEL_FEATURE_ISA_FP16
#endif // INTEL_CUSTOMIZATION
                        VEX, VEX_L, Sched<[WriteCvtPD2PSY.Folded]>, VEX_WIG;
} // Predicates = [HasAVX, NoVLX]

def : InstAlias<"vcvtpd2psx\t{$src, $dst|$dst, $src}",
                (VCVTPD2PSrr VR128:$dst, VR128:$src), 0>;
def : InstAlias<"vcvtpd2psx\t{$src, $dst|$dst, $src}",
                (VCVTPD2PSrm VR128:$dst, f128mem:$src), 0, "intel">;
def : InstAlias<"vcvtpd2psy\t{$src, $dst|$dst, $src}",
                (VCVTPD2PSYrr VR128:$dst, VR256:$src), 0>;
def : InstAlias<"vcvtpd2psy\t{$src, $dst|$dst, $src}",
                (VCVTPD2PSYrm VR128:$dst, f256mem:$src), 0, "intel">;

def CVTPD2PSrr : PDI<0x5A, MRMSrcReg, (outs VR128:$dst), (ins VR128:$src),
                     "cvtpd2ps\t{$src, $dst|$dst, $src}",
                     [(set VR128:$dst, (X86vfpround (v2f64 VR128:$src)))]>,
                     Sched<[WriteCvtPD2PS]>;
def CVTPD2PSrm : PDI<0x5A, MRMSrcMem, (outs VR128:$dst), (ins f128mem:$src),
                     "cvtpd2ps\t{$src, $dst|$dst, $src}",
                     [(set VR128:$dst, (X86vfpround (memopv2f64 addr:$src)))]>,
                     Sched<[WriteCvtPD2PS.Folded]>;

let Predicates = [HasAVX, NoVLX] in {
  def : Pat<(v4f32 (fpround (v4f64 VR256:$src))),
            (VCVTPD2PSYrr VR256:$src)>;
  def : Pat<(v4f32 (fpround (loadv4f64 addr:$src))),
            (VCVTPD2PSYrm addr:$src)>;
}

//===----------------------------------------------------------------------===//
// SSE 1 & 2 - Compare Instructions
//===----------------------------------------------------------------------===//

// sse12_cmp_scalar - sse 1 & 2 compare scalar instructions
multiclass sse12_cmp_scalar<RegisterClass RC, X86MemOperand x86memop,
                            SDNode OpNode, ValueType VT,
                            PatFrag ld_frag, string asm,
                            X86FoldableSchedWrite sched> {
  let isCommutable = 1 in
  def rr : SIi8<0xC2, MRMSrcReg,
                (outs RC:$dst), (ins RC:$src1, RC:$src2, u8imm:$cc), asm,
                [(set RC:$dst, (OpNode (VT RC:$src1), RC:$src2, imm:$cc))]>,
                Sched<[sched]>;
  def rm : SIi8<0xC2, MRMSrcMem,
                (outs RC:$dst), (ins RC:$src1, x86memop:$src2, u8imm:$cc), asm,
                [(set RC:$dst, (OpNode (VT RC:$src1),
                                         (ld_frag addr:$src2), imm:$cc))]>,
                Sched<[sched.Folded, sched.ReadAfterFold]>;
}

let ExeDomain = SSEPackedSingle in
defm VCMPSS : sse12_cmp_scalar<FR32, f32mem, X86cmps, f32, loadf32,
                 "cmpss\t{$cc, $src2, $src1, $dst|$dst, $src1, $src2, $cc}",
                 SchedWriteFCmpSizes.PS.Scl>, XS, VEX_4V, VEX_LIG, VEX_WIG;
let ExeDomain = SSEPackedDouble in
defm VCMPSD : sse12_cmp_scalar<FR64, f64mem, X86cmps, f64, loadf64,
                 "cmpsd\t{$cc, $src2, $src1, $dst|$dst, $src1, $src2, $cc}",
                 SchedWriteFCmpSizes.PD.Scl>,
                 XD, VEX_4V, VEX_LIG, VEX_WIG;

let Constraints = "$src1 = $dst" in {
  let ExeDomain = SSEPackedSingle in
  defm CMPSS : sse12_cmp_scalar<FR32, f32mem, X86cmps, f32, loadf32,
                  "cmpss\t{$cc, $src2, $dst|$dst, $src2, $cc}",
                  SchedWriteFCmpSizes.PS.Scl>, XS;
  let ExeDomain = SSEPackedDouble in
  defm CMPSD : sse12_cmp_scalar<FR64, f64mem, X86cmps, f64, loadf64,
                  "cmpsd\t{$cc, $src2, $dst|$dst, $src2, $cc}",
                  SchedWriteFCmpSizes.PD.Scl>, XD;
}

multiclass sse12_cmp_scalar_int<Operand memop,
                         Intrinsic Int, string asm, X86FoldableSchedWrite sched,
                         ComplexPattern mem_cpat> {
  def rr_Int : SIi8<0xC2, MRMSrcReg, (outs VR128:$dst),
                      (ins VR128:$src1, VR128:$src, u8imm:$cc), asm,
                        [(set VR128:$dst, (Int VR128:$src1,
                                               VR128:$src, imm:$cc))]>,
           Sched<[sched]>;
let mayLoad = 1 in
  def rm_Int : SIi8<0xC2, MRMSrcMem, (outs VR128:$dst),
                      (ins VR128:$src1, memop:$src, u8imm:$cc), asm,
                        [(set VR128:$dst, (Int VR128:$src1,
                                               mem_cpat:$src, imm:$cc))]>,
           Sched<[sched.Folded, sched.ReadAfterFold]>;
}

let isCodeGenOnly = 1 in {
  // Aliases to match intrinsics which expect XMM operand(s).
  let ExeDomain = SSEPackedSingle in
  defm VCMPSS  : sse12_cmp_scalar_int<ssmem, int_x86_sse_cmp_ss,
                       "cmpss\t{$cc, $src, $src1, $dst|$dst, $src1, $src, $cc}",
                       SchedWriteFCmpSizes.PS.Scl, sse_load_f32>, XS, VEX_4V;
  let ExeDomain = SSEPackedDouble in
  defm VCMPSD  : sse12_cmp_scalar_int<sdmem, int_x86_sse2_cmp_sd,
                       "cmpsd\t{$cc, $src, $src1, $dst|$dst, $src1, $src, $cc}",
                       SchedWriteFCmpSizes.PD.Scl, sse_load_f64>,
                       XD, VEX_4V;
  let Constraints = "$src1 = $dst" in {
    let ExeDomain = SSEPackedSingle in
    defm CMPSS  : sse12_cmp_scalar_int<ssmem, int_x86_sse_cmp_ss,
                         "cmpss\t{$cc, $src, $dst|$dst, $src, $cc}",
                         SchedWriteFCmpSizes.PS.Scl, sse_load_f32>, XS;
    let ExeDomain = SSEPackedDouble in
    defm CMPSD  : sse12_cmp_scalar_int<sdmem, int_x86_sse2_cmp_sd,
                         "cmpsd\t{$cc, $src, $dst|$dst, $src, $cc}",
                         SchedWriteFCmpSizes.PD.Scl, sse_load_f64>, XD;
}
}


// sse12_ord_cmp - Unordered/Ordered scalar fp compare and set EFLAGS
multiclass sse12_ord_cmp<bits<8> opc, RegisterClass RC, SDNode OpNode,
                         ValueType vt, X86MemOperand x86memop,
                         PatFrag ld_frag, string OpcodeStr,
                         X86FoldableSchedWrite sched> {
let hasSideEffects = 0 in {
  def rr: SI<opc, MRMSrcReg, (outs), (ins RC:$src1, RC:$src2),
                     !strconcat(OpcodeStr, "\t{$src2, $src1|$src1, $src2}"),
                     [(set EFLAGS, (OpNode (vt RC:$src1), RC:$src2))]>,
          Sched<[sched]>;
let mayLoad = 1 in
  def rm: SI<opc, MRMSrcMem, (outs), (ins RC:$src1, x86memop:$src2),
                     !strconcat(OpcodeStr, "\t{$src2, $src1|$src1, $src2}"),
                     [(set EFLAGS, (OpNode (vt RC:$src1),
                                           (ld_frag addr:$src2)))]>,
          Sched<[sched.Folded, sched.ReadAfterFold]>;
}
}

// sse12_ord_cmp_int - Intrinsic version of sse12_ord_cmp
multiclass sse12_ord_cmp_int<bits<8> opc, RegisterClass RC, SDNode OpNode,
                             ValueType vt, Operand memop,
                             ComplexPattern mem_cpat, string OpcodeStr,
                             X86FoldableSchedWrite sched> {
  def rr_Int: SI<opc, MRMSrcReg, (outs), (ins RC:$src1, RC:$src2),
                     !strconcat(OpcodeStr, "\t{$src2, $src1|$src1, $src2}"),
                     [(set EFLAGS, (OpNode (vt RC:$src1), RC:$src2))]>,
          Sched<[sched]>;
let mayLoad = 1 in
  def rm_Int: SI<opc, MRMSrcMem, (outs), (ins RC:$src1, memop:$src2),
                     !strconcat(OpcodeStr, "\t{$src2, $src1|$src1, $src2}"),
                     [(set EFLAGS, (OpNode (vt RC:$src1),
                                           mem_cpat:$src2))]>,
          Sched<[sched.Folded, sched.ReadAfterFold]>;
}

let Defs = [EFLAGS] in {
  defm VUCOMISS : sse12_ord_cmp<0x2E, FR32, X86cmp, f32, f32mem, loadf32,
                               "ucomiss", WriteFCom>, PS, VEX, VEX_LIG, VEX_WIG;
  defm VUCOMISD : sse12_ord_cmp<0x2E, FR64, X86cmp, f64, f64mem, loadf64,
                               "ucomisd", WriteFCom>, PD, VEX, VEX_LIG, VEX_WIG;
  let Pattern = []<dag> in {
    defm VCOMISS  : sse12_ord_cmp<0x2F, FR32, undef, f32, f32mem, loadf32,
                                "comiss", WriteFCom>, PS, VEX, VEX_LIG, VEX_WIG;
    defm VCOMISD  : sse12_ord_cmp<0x2F, FR64, undef, f64, f64mem, loadf64,
                                "comisd", WriteFCom>, PD, VEX, VEX_LIG, VEX_WIG;
  }

  let isCodeGenOnly = 1 in {
    defm VUCOMISS  : sse12_ord_cmp_int<0x2E, VR128, X86ucomi, v4f32, ssmem,
                      sse_load_f32, "ucomiss", WriteFCom>, PS, VEX, VEX_WIG;
    defm VUCOMISD  : sse12_ord_cmp_int<0x2E, VR128, X86ucomi, v2f64, sdmem,
                      sse_load_f64, "ucomisd", WriteFCom>, PD, VEX, VEX_WIG;

    defm VCOMISS  : sse12_ord_cmp_int<0x2F, VR128, X86comi, v4f32, ssmem,
                       sse_load_f32, "comiss", WriteFCom>, PS, VEX, VEX_WIG;
    defm VCOMISD  : sse12_ord_cmp_int<0x2F, VR128, X86comi, v2f64, sdmem,
                       sse_load_f64, "comisd", WriteFCom>, PD, VEX, VEX_WIG;
  }
  defm UCOMISS  : sse12_ord_cmp<0x2E, FR32, X86cmp, f32, f32mem, loadf32,
                                  "ucomiss", WriteFCom>, PS;
  defm UCOMISD  : sse12_ord_cmp<0x2E, FR64, X86cmp, f64, f64mem, loadf64,
                                  "ucomisd", WriteFCom>, PD;

  let Pattern = []<dag> in {
    defm COMISS  : sse12_ord_cmp<0x2F, FR32, undef, f32, f32mem, loadf32,
                                    "comiss", WriteFCom>, PS;
    defm COMISD  : sse12_ord_cmp<0x2F, FR64, undef, f64, f64mem, loadf64,
                                    "comisd", WriteFCom>, PD;
  }

  let isCodeGenOnly = 1 in {
    defm UCOMISS  : sse12_ord_cmp_int<0x2E, VR128, X86ucomi, v4f32, ssmem,
                            sse_load_f32, "ucomiss", WriteFCom>, PS;
    defm UCOMISD  : sse12_ord_cmp_int<0x2E, VR128, X86ucomi, v2f64, sdmem,
                            sse_load_f64, "ucomisd", WriteFCom>, PD;

    defm COMISS  : sse12_ord_cmp_int<0x2F, VR128, X86comi, v4f32, ssmem,
                                sse_load_f32, "comiss", WriteFCom>, PS;
    defm COMISD  : sse12_ord_cmp_int<0x2F, VR128, X86comi, v2f64, sdmem,
                                    sse_load_f64, "comisd", WriteFCom>, PD;
  }
} // Defs = [EFLAGS]

// sse12_cmp_packed - sse 1 & 2 compare packed instructions
multiclass sse12_cmp_packed<RegisterClass RC, X86MemOperand x86memop,
                            ValueType VT, string asm,
                            X86FoldableSchedWrite sched,
                            Domain d, PatFrag ld_frag> {
  let isCommutable = 1 in
  def rri : PIi8<0xC2, MRMSrcReg,
             (outs RC:$dst), (ins RC:$src1, RC:$src2, u8imm:$cc), asm,
             [(set RC:$dst, (VT (X86cmpp RC:$src1, RC:$src2, imm:$cc)))], d>,
            Sched<[sched]>;
  def rmi : PIi8<0xC2, MRMSrcMem,
             (outs RC:$dst), (ins RC:$src1, x86memop:$src2, u8imm:$cc), asm,
             [(set RC:$dst,
               (VT (X86cmpp RC:$src1, (ld_frag addr:$src2), imm:$cc)))], d>,
            Sched<[sched.Folded, sched.ReadAfterFold]>;
}

defm VCMPPS : sse12_cmp_packed<VR128, f128mem, v4f32,
               "cmpps\t{$cc, $src2, $src1, $dst|$dst, $src1, $src2, $cc}",
               SchedWriteFCmpSizes.PS.XMM, SSEPackedSingle, loadv4f32>, PS, VEX_4V, VEX_WIG;
defm VCMPPD : sse12_cmp_packed<VR128, f128mem, v2f64,
               "cmppd\t{$cc, $src2, $src1, $dst|$dst, $src1, $src2, $cc}",
               SchedWriteFCmpSizes.PD.XMM, SSEPackedDouble, loadv2f64>, PD, VEX_4V, VEX_WIG;
defm VCMPPSY : sse12_cmp_packed<VR256, f256mem, v8f32,
               "cmpps\t{$cc, $src2, $src1, $dst|$dst, $src1, $src2, $cc}",
               SchedWriteFCmpSizes.PS.YMM, SSEPackedSingle, loadv8f32>, PS, VEX_4V, VEX_L, VEX_WIG;
defm VCMPPDY : sse12_cmp_packed<VR256, f256mem, v4f64,
               "cmppd\t{$cc, $src2, $src1, $dst|$dst, $src1, $src2, $cc}",
               SchedWriteFCmpSizes.PD.YMM, SSEPackedDouble, loadv4f64>, PD, VEX_4V, VEX_L, VEX_WIG;
let Constraints = "$src1 = $dst" in {
  defm CMPPS : sse12_cmp_packed<VR128, f128mem, v4f32,
                 "cmpps\t{$cc, $src2, $dst|$dst, $src2, $cc}",
                 SchedWriteFCmpSizes.PS.XMM, SSEPackedSingle, memopv4f32>, PS;
  defm CMPPD : sse12_cmp_packed<VR128, f128mem, v2f64,
                 "cmppd\t{$cc, $src2, $dst|$dst, $src2, $cc}",
                 SchedWriteFCmpSizes.PD.XMM, SSEPackedDouble, memopv2f64>, PD;
}

def CommutableCMPCC : PatLeaf<(imm), [{
  uint64_t Imm = N->getZExtValue() & 0x7;
  return (Imm == 0x00 || Imm == 0x03 || Imm == 0x04 || Imm == 0x07);
}]>;

// Patterns to select compares with loads in first operand.
let Predicates = [HasAVX] in {
  def : Pat<(v4f64 (X86cmpp (loadv4f64 addr:$src2), VR256:$src1,
                            CommutableCMPCC:$cc)),
            (VCMPPDYrmi VR256:$src1, addr:$src2, imm:$cc)>;

  def : Pat<(v8f32 (X86cmpp (loadv8f32 addr:$src2), VR256:$src1,
                            CommutableCMPCC:$cc)),
            (VCMPPSYrmi VR256:$src1, addr:$src2, imm:$cc)>;

  def : Pat<(v2f64 (X86cmpp (loadv2f64 addr:$src2), VR128:$src1,
                            CommutableCMPCC:$cc)),
            (VCMPPDrmi VR128:$src1, addr:$src2, imm:$cc)>;

  def : Pat<(v4f32 (X86cmpp (loadv4f32 addr:$src2), VR128:$src1,
                            CommutableCMPCC:$cc)),
            (VCMPPSrmi VR128:$src1, addr:$src2, imm:$cc)>;

  def : Pat<(f64 (X86cmps (loadf64 addr:$src2), FR64:$src1,
                          CommutableCMPCC:$cc)),
            (VCMPSDrm FR64:$src1, addr:$src2, imm:$cc)>;

  def : Pat<(f32 (X86cmps (loadf32 addr:$src2), FR32:$src1,
                          CommutableCMPCC:$cc)),
            (VCMPSSrm FR32:$src1, addr:$src2, imm:$cc)>;
}

let Predicates = [UseSSE2] in {
  def : Pat<(v2f64 (X86cmpp (memopv2f64 addr:$src2), VR128:$src1,
                            CommutableCMPCC:$cc)),
            (CMPPDrmi VR128:$src1, addr:$src2, imm:$cc)>;

  def : Pat<(f64 (X86cmps (loadf64 addr:$src2), FR64:$src1,
                          CommutableCMPCC:$cc)),
            (CMPSDrm FR64:$src1, addr:$src2, imm:$cc)>;
}

let Predicates = [UseSSE1] in {
  def : Pat<(v4f32 (X86cmpp (memopv4f32 addr:$src2), VR128:$src1,
                            CommutableCMPCC:$cc)),
            (CMPPSrmi VR128:$src1, addr:$src2, imm:$cc)>;

  def : Pat<(f32 (X86cmps (loadf32 addr:$src2), FR32:$src1,
                          CommutableCMPCC:$cc)),
            (CMPSSrm FR32:$src1, addr:$src2, imm:$cc)>;
}

//===----------------------------------------------------------------------===//
// SSE 1 & 2 - Shuffle Instructions
//===----------------------------------------------------------------------===//

/// sse12_shuffle - sse 1 & 2 fp shuffle instructions
multiclass sse12_shuffle<RegisterClass RC, X86MemOperand x86memop,
                         ValueType vt, string asm, PatFrag mem_frag,
                         X86FoldableSchedWrite sched, Domain d> {
  def rmi : PIi8<0xC6, MRMSrcMem, (outs RC:$dst),
                   (ins RC:$src1, x86memop:$src2, u8imm:$src3), asm,
                   [(set RC:$dst, (vt (X86Shufp RC:$src1, (mem_frag addr:$src2),
                                       (i8 imm:$src3))))], d>,
            Sched<[sched.Folded, sched.ReadAfterFold]>;
  def rri : PIi8<0xC6, MRMSrcReg, (outs RC:$dst),
                 (ins RC:$src1, RC:$src2, u8imm:$src3), asm,
                 [(set RC:$dst, (vt (X86Shufp RC:$src1, RC:$src2,
                                     (i8 imm:$src3))))], d>,
            Sched<[sched]>;
}

let Predicates = [HasAVX, NoVLX] in {
  defm VSHUFPS  : sse12_shuffle<VR128, f128mem, v4f32,
           "shufps\t{$src3, $src2, $src1, $dst|$dst, $src1, $src2, $src3}",
           loadv4f32, SchedWriteFShuffle.XMM, SSEPackedSingle>,
           PS, VEX_4V, VEX_WIG;
  defm VSHUFPSY : sse12_shuffle<VR256, f256mem, v8f32,
           "shufps\t{$src3, $src2, $src1, $dst|$dst, $src1, $src2, $src3}",
           loadv8f32, SchedWriteFShuffle.YMM, SSEPackedSingle>,
           PS, VEX_4V, VEX_L, VEX_WIG;
  defm VSHUFPD  : sse12_shuffle<VR128, f128mem, v2f64,
           "shufpd\t{$src3, $src2, $src1, $dst|$dst, $src1, $src2, $src3}",
           loadv2f64, SchedWriteFShuffle.XMM, SSEPackedDouble>,
           PD, VEX_4V, VEX_WIG;
  defm VSHUFPDY : sse12_shuffle<VR256, f256mem, v4f64,
           "shufpd\t{$src3, $src2, $src1, $dst|$dst, $src1, $src2, $src3}",
           loadv4f64, SchedWriteFShuffle.YMM, SSEPackedDouble>,
           PD, VEX_4V, VEX_L, VEX_WIG;
}
let Constraints = "$src1 = $dst" in {
  defm SHUFPS : sse12_shuffle<VR128, f128mem, v4f32,
                    "shufps\t{$src3, $src2, $dst|$dst, $src2, $src3}",
                    memopv4f32, SchedWriteFShuffle.XMM, SSEPackedSingle>, PS;
  defm SHUFPD : sse12_shuffle<VR128, f128mem, v2f64,
                    "shufpd\t{$src3, $src2, $dst|$dst, $src2, $src3}",
                    memopv2f64, SchedWriteFShuffle.XMM, SSEPackedDouble>, PD;
}

//===----------------------------------------------------------------------===//
// SSE 1 & 2 - Unpack FP Instructions
//===----------------------------------------------------------------------===//

/// sse12_unpack_interleave - sse 1 & 2 fp unpack and interleave
multiclass sse12_unpack_interleave<bits<8> opc, SDNode OpNode, ValueType vt,
                                   PatFrag mem_frag, RegisterClass RC,
                                   X86MemOperand x86memop, string asm,
                                   X86FoldableSchedWrite sched, Domain d,
                                   bit IsCommutable = 0> {
    let isCommutable = IsCommutable in
    def rr : PI<opc, MRMSrcReg,
                (outs RC:$dst), (ins RC:$src1, RC:$src2),
                asm, [(set RC:$dst,
                           (vt (OpNode RC:$src1, RC:$src2)))], d>,
                Sched<[sched]>;
    def rm : PI<opc, MRMSrcMem,
                (outs RC:$dst), (ins RC:$src1, x86memop:$src2),
                asm, [(set RC:$dst,
                           (vt (OpNode RC:$src1,
                                       (mem_frag addr:$src2))))], d>,
             Sched<[sched.Folded, sched.ReadAfterFold]>;
}

let Predicates = [HasAVX, NoVLX] in {
defm VUNPCKHPS: sse12_unpack_interleave<0x15, X86Unpckh, v4f32, load,
      VR128, f128mem, "unpckhps\t{$src2, $src1, $dst|$dst, $src1, $src2}",
                     SchedWriteFShuffle.XMM, SSEPackedSingle>, PS, VEX_4V, VEX_WIG;
defm VUNPCKHPD: sse12_unpack_interleave<0x15, X86Unpckh, v2f64, load,
      VR128, f128mem, "unpckhpd\t{$src2, $src1, $dst|$dst, $src1, $src2}",
                     SchedWriteFShuffle.XMM, SSEPackedDouble, 1>, PD, VEX_4V, VEX_WIG;
defm VUNPCKLPS: sse12_unpack_interleave<0x14, X86Unpckl, v4f32, load,
      VR128, f128mem, "unpcklps\t{$src2, $src1, $dst|$dst, $src1, $src2}",
                     SchedWriteFShuffle.XMM, SSEPackedSingle>, PS, VEX_4V, VEX_WIG;
defm VUNPCKLPD: sse12_unpack_interleave<0x14, X86Unpckl, v2f64, load,
      VR128, f128mem, "unpcklpd\t{$src2, $src1, $dst|$dst, $src1, $src2}",
                     SchedWriteFShuffle.XMM, SSEPackedDouble>, PD, VEX_4V, VEX_WIG;

defm VUNPCKHPSY: sse12_unpack_interleave<0x15, X86Unpckh, v8f32, load,
      VR256, f256mem, "unpckhps\t{$src2, $src1, $dst|$dst, $src1, $src2}",
                     SchedWriteFShuffle.YMM, SSEPackedSingle>, PS, VEX_4V, VEX_L, VEX_WIG;
defm VUNPCKHPDY: sse12_unpack_interleave<0x15, X86Unpckh, v4f64, load,
      VR256, f256mem, "unpckhpd\t{$src2, $src1, $dst|$dst, $src1, $src2}",
                     SchedWriteFShuffle.YMM, SSEPackedDouble>, PD, VEX_4V, VEX_L, VEX_WIG;
defm VUNPCKLPSY: sse12_unpack_interleave<0x14, X86Unpckl, v8f32, load,
      VR256, f256mem, "unpcklps\t{$src2, $src1, $dst|$dst, $src1, $src2}",
                     SchedWriteFShuffle.YMM, SSEPackedSingle>, PS, VEX_4V, VEX_L, VEX_WIG;
defm VUNPCKLPDY: sse12_unpack_interleave<0x14, X86Unpckl, v4f64, load,
      VR256, f256mem, "unpcklpd\t{$src2, $src1, $dst|$dst, $src1, $src2}",
                     SchedWriteFShuffle.YMM, SSEPackedDouble>, PD, VEX_4V, VEX_L, VEX_WIG;
}// Predicates = [HasAVX, NoVLX]

let Constraints = "$src1 = $dst" in {
  defm UNPCKHPS: sse12_unpack_interleave<0x15, X86Unpckh, v4f32, memop,
        VR128, f128mem, "unpckhps\t{$src2, $dst|$dst, $src2}",
                       SchedWriteFShuffle.XMM, SSEPackedSingle>, PS;
  defm UNPCKHPD: sse12_unpack_interleave<0x15, X86Unpckh, v2f64, memop,
        VR128, f128mem, "unpckhpd\t{$src2, $dst|$dst, $src2}",
                       SchedWriteFShuffle.XMM, SSEPackedDouble, 1>, PD;
  defm UNPCKLPS: sse12_unpack_interleave<0x14, X86Unpckl, v4f32, memop,
        VR128, f128mem, "unpcklps\t{$src2, $dst|$dst, $src2}",
                       SchedWriteFShuffle.XMM, SSEPackedSingle>, PS;
  defm UNPCKLPD: sse12_unpack_interleave<0x14, X86Unpckl, v2f64, memop,
        VR128, f128mem, "unpcklpd\t{$src2, $dst|$dst, $src2}",
                       SchedWriteFShuffle.XMM, SSEPackedDouble>, PD;
} // Constraints = "$src1 = $dst"

let Predicates = [HasAVX1Only] in {
  def : Pat<(v8i32 (X86Unpckl VR256:$src1, (loadv8i32 addr:$src2))),
            (VUNPCKLPSYrm VR256:$src1, addr:$src2)>;
  def : Pat<(v8i32 (X86Unpckl VR256:$src1, VR256:$src2)),
            (VUNPCKLPSYrr VR256:$src1, VR256:$src2)>;
  def : Pat<(v8i32 (X86Unpckh VR256:$src1, (loadv8i32 addr:$src2))),
            (VUNPCKHPSYrm VR256:$src1, addr:$src2)>;
  def : Pat<(v8i32 (X86Unpckh VR256:$src1, VR256:$src2)),
            (VUNPCKHPSYrr VR256:$src1, VR256:$src2)>;

  def : Pat<(v4i64 (X86Unpckl VR256:$src1, (loadv4i64 addr:$src2))),
            (VUNPCKLPDYrm VR256:$src1, addr:$src2)>;
  def : Pat<(v4i64 (X86Unpckl VR256:$src1, VR256:$src2)),
            (VUNPCKLPDYrr VR256:$src1, VR256:$src2)>;
  def : Pat<(v4i64 (X86Unpckh VR256:$src1, (loadv4i64 addr:$src2))),
            (VUNPCKHPDYrm VR256:$src1, addr:$src2)>;
  def : Pat<(v4i64 (X86Unpckh VR256:$src1, VR256:$src2)),
            (VUNPCKHPDYrr VR256:$src1, VR256:$src2)>;
}

//===----------------------------------------------------------------------===//
// SSE 1 & 2 - Extract Floating-Point Sign mask
//===----------------------------------------------------------------------===//

/// sse12_extr_sign_mask - sse 1 & 2 unpack and interleave
multiclass sse12_extr_sign_mask<RegisterClass RC, ValueType vt,
                                string asm, Domain d> {
  def rr : PI<0x50, MRMSrcReg, (outs GR32orGR64:$dst), (ins RC:$src),
              !strconcat(asm, "\t{$src, $dst|$dst, $src}"),
              [(set GR32orGR64:$dst, (X86movmsk (vt RC:$src)))], d>,
              Sched<[WriteFMOVMSK]>;
}

let Predicates = [HasAVX] in {
  defm VMOVMSKPS : sse12_extr_sign_mask<VR128, v4f32, "movmskps",
                                        SSEPackedSingle>, PS, VEX, VEX_WIG;
  defm VMOVMSKPD : sse12_extr_sign_mask<VR128, v2f64, "movmskpd",
                                        SSEPackedDouble>, PD, VEX, VEX_WIG;
  defm VMOVMSKPSY : sse12_extr_sign_mask<VR256, v8f32, "movmskps",
                                         SSEPackedSingle>, PS, VEX, VEX_L, VEX_WIG;
  defm VMOVMSKPDY : sse12_extr_sign_mask<VR256, v4f64, "movmskpd",
                                         SSEPackedDouble>, PD, VEX, VEX_L, VEX_WIG;

  // Also support integer VTs to avoid a int->fp bitcast in the DAG.
  def : Pat<(X86movmsk (v4i32 VR128:$src)),
            (VMOVMSKPSrr VR128:$src)>;
  def : Pat<(X86movmsk (v2i64 VR128:$src)),
            (VMOVMSKPDrr VR128:$src)>;
  def : Pat<(X86movmsk (v8i32 VR256:$src)),
            (VMOVMSKPSYrr VR256:$src)>;
  def : Pat<(X86movmsk (v4i64 VR256:$src)),
            (VMOVMSKPDYrr VR256:$src)>;
}

defm MOVMSKPS : sse12_extr_sign_mask<VR128, v4f32, "movmskps",
                                     SSEPackedSingle>, PS;
defm MOVMSKPD : sse12_extr_sign_mask<VR128, v2f64, "movmskpd",
                                     SSEPackedDouble>, PD;

let Predicates = [UseSSE2] in {
  // Also support integer VTs to avoid a int->fp bitcast in the DAG.
  def : Pat<(X86movmsk (v4i32 VR128:$src)),
            (MOVMSKPSrr VR128:$src)>;
  def : Pat<(X86movmsk (v2i64 VR128:$src)),
            (MOVMSKPDrr VR128:$src)>;
}

//===---------------------------------------------------------------------===//
// SSE2 - Packed Integer Logical Instructions
//===---------------------------------------------------------------------===//

let ExeDomain = SSEPackedInt in { // SSE integer instructions

/// PDI_binop_rm - Simple SSE2 binary operator.
multiclass PDI_binop_rm<bits<8> opc, string OpcodeStr, SDNode OpNode,
                        ValueType OpVT, RegisterClass RC, PatFrag memop_frag,
                        X86MemOperand x86memop, X86FoldableSchedWrite sched,
                        bit IsCommutable, bit Is2Addr> {
  let isCommutable = IsCommutable in
  def rr : PDI<opc, MRMSrcReg, (outs RC:$dst),
       (ins RC:$src1, RC:$src2),
       !if(Is2Addr,
           !strconcat(OpcodeStr, "\t{$src2, $dst|$dst, $src2}"),
           !strconcat(OpcodeStr, "\t{$src2, $src1, $dst|$dst, $src1, $src2}")),
       [(set RC:$dst, (OpVT (OpNode RC:$src1, RC:$src2)))]>,
       Sched<[sched]>;
  def rm : PDI<opc, MRMSrcMem, (outs RC:$dst),
       (ins RC:$src1, x86memop:$src2),
       !if(Is2Addr,
           !strconcat(OpcodeStr, "\t{$src2, $dst|$dst, $src2}"),
           !strconcat(OpcodeStr, "\t{$src2, $src1, $dst|$dst, $src1, $src2}")),
       [(set RC:$dst, (OpVT (OpNode RC:$src1, (memop_frag addr:$src2))))]>,
       Sched<[sched.Folded, sched.ReadAfterFold]>;
}
} // ExeDomain = SSEPackedInt

multiclass PDI_binop_all<bits<8> opc, string OpcodeStr, SDNode Opcode,
                         ValueType OpVT128, ValueType OpVT256,
                         X86SchedWriteWidths sched, bit IsCommutable,
                         Predicate prd> {
let Predicates = [HasAVX, prd] in
  defm V#NAME : PDI_binop_rm<opc, !strconcat("v", OpcodeStr), Opcode, OpVT128,
                             VR128, load, i128mem, sched.XMM,
                             IsCommutable, 0>, VEX_4V, VEX_WIG;

let Constraints = "$src1 = $dst" in
  defm NAME : PDI_binop_rm<opc, OpcodeStr, Opcode, OpVT128, VR128,
                           memop, i128mem, sched.XMM, IsCommutable, 1>;

let Predicates = [HasAVX2, prd] in
  defm V#NAME#Y : PDI_binop_rm<opc, !strconcat("v", OpcodeStr), Opcode,
                               OpVT256, VR256, load, i256mem, sched.YMM,
                               IsCommutable, 0>, VEX_4V, VEX_L, VEX_WIG;
}

// These are ordered here for pattern ordering requirements with the fp versions

defm PAND  : PDI_binop_all<0xDB, "pand", and, v2i64, v4i64,
                           SchedWriteVecLogic, 1, NoVLX>;
defm POR   : PDI_binop_all<0xEB, "por", or, v2i64, v4i64,
                           SchedWriteVecLogic, 1, NoVLX>;
defm PXOR  : PDI_binop_all<0xEF, "pxor", xor, v2i64, v4i64,
                           SchedWriteVecLogic, 1, NoVLX>;
defm PANDN : PDI_binop_all<0xDF, "pandn", X86andnp, v2i64, v4i64,
                           SchedWriteVecLogic, 0, NoVLX>;

//===----------------------------------------------------------------------===//
// SSE 1 & 2 - Logical Instructions
//===----------------------------------------------------------------------===//

/// sse12_fp_packed_logical - SSE 1 & 2 packed FP logical ops
///
/// There are no patterns here because isel prefers integer versions for SSE2
/// and later. There are SSE1 v4f32 patterns later.
multiclass sse12_fp_packed_logical<bits<8> opc, string OpcodeStr,
                                   SDNode OpNode, X86SchedWriteWidths sched> {
  let Predicates = [HasAVX, NoVLX] in {
  defm V#NAME#PSY : sse12_fp_packed_logical_rm<opc, VR256, SSEPackedSingle,
        !strconcat(OpcodeStr, "ps"), f256mem, sched.YMM,
        [], [], 0>, PS, VEX_4V, VEX_L, VEX_WIG;

  defm V#NAME#PDY : sse12_fp_packed_logical_rm<opc, VR256, SSEPackedDouble,
        !strconcat(OpcodeStr, "pd"), f256mem, sched.YMM,
        [], [], 0>, PD, VEX_4V, VEX_L, VEX_WIG;

  defm V#NAME#PS : sse12_fp_packed_logical_rm<opc, VR128, SSEPackedSingle,
       !strconcat(OpcodeStr, "ps"), f128mem, sched.XMM,
       [], [], 0>, PS, VEX_4V, VEX_WIG;

  defm V#NAME#PD : sse12_fp_packed_logical_rm<opc, VR128, SSEPackedDouble,
       !strconcat(OpcodeStr, "pd"), f128mem, sched.XMM,
       [], [], 0>, PD, VEX_4V, VEX_WIG;
  }

  let Constraints = "$src1 = $dst" in {
    defm PS : sse12_fp_packed_logical_rm<opc, VR128, SSEPackedSingle,
         !strconcat(OpcodeStr, "ps"), f128mem, sched.XMM,
         [], []>, PS;

    defm PD : sse12_fp_packed_logical_rm<opc, VR128, SSEPackedDouble,
         !strconcat(OpcodeStr, "pd"), f128mem, sched.XMM,
         [], []>, PD;
  }
}

defm AND  : sse12_fp_packed_logical<0x54, "and", and, SchedWriteFLogic>;
defm OR   : sse12_fp_packed_logical<0x56, "or", or, SchedWriteFLogic>;
defm XOR  : sse12_fp_packed_logical<0x57, "xor", xor, SchedWriteFLogic>;
let isCommutable = 0 in
  defm ANDN : sse12_fp_packed_logical<0x55, "andn", X86andnp, SchedWriteFLogic>;

let Predicates = [HasAVX2, NoVLX] in {
  def : Pat<(v32i8 (and VR256:$src1, VR256:$src2)),
            (VPANDYrr VR256:$src1, VR256:$src2)>;
  def : Pat<(v16i16 (and VR256:$src1, VR256:$src2)),
            (VPANDYrr VR256:$src1, VR256:$src2)>;
  def : Pat<(v8i32 (and VR256:$src1, VR256:$src2)),
            (VPANDYrr VR256:$src1, VR256:$src2)>;

  def : Pat<(v32i8 (or VR256:$src1, VR256:$src2)),
            (VPORYrr VR256:$src1, VR256:$src2)>;
  def : Pat<(v16i16 (or VR256:$src1, VR256:$src2)),
            (VPORYrr VR256:$src1, VR256:$src2)>;
  def : Pat<(v8i32 (or VR256:$src1, VR256:$src2)),
            (VPORYrr VR256:$src1, VR256:$src2)>;

  def : Pat<(v32i8 (xor VR256:$src1, VR256:$src2)),
            (VPXORYrr VR256:$src1, VR256:$src2)>;
  def : Pat<(v16i16 (xor VR256:$src1, VR256:$src2)),
            (VPXORYrr VR256:$src1, VR256:$src2)>;
  def : Pat<(v8i32 (xor VR256:$src1, VR256:$src2)),
            (VPXORYrr VR256:$src1, VR256:$src2)>;

  def : Pat<(v32i8 (X86andnp VR256:$src1, VR256:$src2)),
            (VPANDNYrr VR256:$src1, VR256:$src2)>;
  def : Pat<(v16i16 (X86andnp VR256:$src1, VR256:$src2)),
            (VPANDNYrr VR256:$src1, VR256:$src2)>;
  def : Pat<(v8i32 (X86andnp VR256:$src1, VR256:$src2)),
            (VPANDNYrr VR256:$src1, VR256:$src2)>;

  def : Pat<(and VR256:$src1, (loadv32i8 addr:$src2)),
            (VPANDYrm VR256:$src1, addr:$src2)>;
  def : Pat<(and VR256:$src1, (loadv16i16 addr:$src2)),
            (VPANDYrm VR256:$src1, addr:$src2)>;
  def : Pat<(and VR256:$src1, (loadv8i32 addr:$src2)),
            (VPANDYrm VR256:$src1, addr:$src2)>;

  def : Pat<(or VR256:$src1, (loadv32i8 addr:$src2)),
            (VPORYrm VR256:$src1, addr:$src2)>;
  def : Pat<(or VR256:$src1, (loadv16i16 addr:$src2)),
            (VPORYrm VR256:$src1, addr:$src2)>;
  def : Pat<(or VR256:$src1, (loadv8i32 addr:$src2)),
            (VPORYrm VR256:$src1, addr:$src2)>;

  def : Pat<(xor VR256:$src1, (loadv32i8 addr:$src2)),
            (VPXORYrm VR256:$src1, addr:$src2)>;
  def : Pat<(xor VR256:$src1, (loadv16i16 addr:$src2)),
            (VPXORYrm VR256:$src1, addr:$src2)>;
  def : Pat<(xor VR256:$src1, (loadv8i32 addr:$src2)),
            (VPXORYrm VR256:$src1, addr:$src2)>;

  def : Pat<(X86andnp VR256:$src1, (loadv32i8 addr:$src2)),
            (VPANDNYrm VR256:$src1, addr:$src2)>;
  def : Pat<(X86andnp VR256:$src1, (loadv16i16 addr:$src2)),
            (VPANDNYrm VR256:$src1, addr:$src2)>;
  def : Pat<(X86andnp VR256:$src1, (loadv8i32 addr:$src2)),
            (VPANDNYrm VR256:$src1, addr:$src2)>;
}

// If only AVX1 is supported, we need to handle integer operations with
// floating point instructions since the integer versions aren't available.
let Predicates = [HasAVX1Only] in {
  def : Pat<(v32i8 (and VR256:$src1, VR256:$src2)),
            (VANDPSYrr VR256:$src1, VR256:$src2)>;
  def : Pat<(v16i16 (and VR256:$src1, VR256:$src2)),
            (VANDPSYrr VR256:$src1, VR256:$src2)>;
  def : Pat<(v8i32 (and VR256:$src1, VR256:$src2)),
            (VANDPSYrr VR256:$src1, VR256:$src2)>;
  def : Pat<(v4i64 (and VR256:$src1, VR256:$src2)),
            (VANDPSYrr VR256:$src1, VR256:$src2)>;

  def : Pat<(v32i8 (or VR256:$src1, VR256:$src2)),
            (VORPSYrr VR256:$src1, VR256:$src2)>;
  def : Pat<(v16i16 (or VR256:$src1, VR256:$src2)),
            (VORPSYrr VR256:$src1, VR256:$src2)>;
  def : Pat<(v8i32 (or VR256:$src1, VR256:$src2)),
            (VORPSYrr VR256:$src1, VR256:$src2)>;
  def : Pat<(v4i64 (or VR256:$src1, VR256:$src2)),
            (VORPSYrr VR256:$src1, VR256:$src2)>;

  def : Pat<(v32i8 (xor VR256:$src1, VR256:$src2)),
            (VXORPSYrr VR256:$src1, VR256:$src2)>;
  def : Pat<(v16i16 (xor VR256:$src1, VR256:$src2)),
            (VXORPSYrr VR256:$src1, VR256:$src2)>;
  def : Pat<(v8i32 (xor VR256:$src1, VR256:$src2)),
            (VXORPSYrr VR256:$src1, VR256:$src2)>;
  def : Pat<(v4i64 (xor VR256:$src1, VR256:$src2)),
            (VXORPSYrr VR256:$src1, VR256:$src2)>;

  def : Pat<(v32i8 (X86andnp VR256:$src1, VR256:$src2)),
            (VANDNPSYrr VR256:$src1, VR256:$src2)>;
  def : Pat<(v16i16 (X86andnp VR256:$src1, VR256:$src2)),
            (VANDNPSYrr VR256:$src1, VR256:$src2)>;
  def : Pat<(v8i32 (X86andnp VR256:$src1, VR256:$src2)),
            (VANDNPSYrr VR256:$src1, VR256:$src2)>;
  def : Pat<(v4i64 (X86andnp VR256:$src1, VR256:$src2)),
            (VANDNPSYrr VR256:$src1, VR256:$src2)>;

  def : Pat<(and VR256:$src1, (loadv32i8 addr:$src2)),
            (VANDPSYrm VR256:$src1, addr:$src2)>;
  def : Pat<(and VR256:$src1, (loadv16i16 addr:$src2)),
            (VANDPSYrm VR256:$src1, addr:$src2)>;
  def : Pat<(and VR256:$src1, (loadv8i32 addr:$src2)),
            (VANDPSYrm VR256:$src1, addr:$src2)>;
  def : Pat<(and VR256:$src1, (loadv4i64 addr:$src2)),
            (VANDPSYrm VR256:$src1, addr:$src2)>;

  def : Pat<(or VR256:$src1, (loadv32i8 addr:$src2)),
            (VORPSYrm VR256:$src1, addr:$src2)>;
  def : Pat<(or VR256:$src1, (loadv16i16 addr:$src2)),
            (VORPSYrm VR256:$src1, addr:$src2)>;
  def : Pat<(or VR256:$src1, (loadv8i32 addr:$src2)),
            (VORPSYrm VR256:$src1, addr:$src2)>;
  def : Pat<(or VR256:$src1, (loadv4i64 addr:$src2)),
            (VORPSYrm VR256:$src1, addr:$src2)>;

  def : Pat<(xor VR256:$src1, (loadv32i8 addr:$src2)),
            (VXORPSYrm VR256:$src1, addr:$src2)>;
  def : Pat<(xor VR256:$src1, (loadv16i16 addr:$src2)),
            (VXORPSYrm VR256:$src1, addr:$src2)>;
  def : Pat<(xor VR256:$src1, (loadv8i32 addr:$src2)),
            (VXORPSYrm VR256:$src1, addr:$src2)>;
  def : Pat<(xor VR256:$src1, (loadv4i64 addr:$src2)),
            (VXORPSYrm VR256:$src1, addr:$src2)>;

  def : Pat<(X86andnp VR256:$src1, (loadv32i8 addr:$src2)),
            (VANDNPSYrm VR256:$src1, addr:$src2)>;
  def : Pat<(X86andnp VR256:$src1, (loadv16i16 addr:$src2)),
            (VANDNPSYrm VR256:$src1, addr:$src2)>;
  def : Pat<(X86andnp VR256:$src1, (loadv8i32 addr:$src2)),
            (VANDNPSYrm VR256:$src1, addr:$src2)>;
  def : Pat<(X86andnp VR256:$src1, (loadv4i64 addr:$src2)),
            (VANDNPSYrm VR256:$src1, addr:$src2)>;
}

let Predicates = [HasAVX, NoVLX_Or_NoDQI] in {
  // Use packed logical operations for scalar ops.
  def : Pat<(f64 (X86fand FR64:$src1, FR64:$src2)),
            (COPY_TO_REGCLASS
             (v2f64 (VANDPDrr (v2f64 (COPY_TO_REGCLASS FR64:$src1, VR128)),
                              (v2f64 (COPY_TO_REGCLASS FR64:$src2, VR128)))),
             FR64)>;
  def : Pat<(f64 (X86for FR64:$src1, FR64:$src2)),
            (COPY_TO_REGCLASS
             (v2f64 (VORPDrr (v2f64 (COPY_TO_REGCLASS FR64:$src1, VR128)),
                             (v2f64 (COPY_TO_REGCLASS FR64:$src2, VR128)))),
             FR64)>;
  def : Pat<(f64 (X86fxor FR64:$src1, FR64:$src2)),
            (COPY_TO_REGCLASS
             (v2f64 (VXORPDrr (v2f64 (COPY_TO_REGCLASS FR64:$src1, VR128)),
                              (v2f64 (COPY_TO_REGCLASS FR64:$src2, VR128)))),
             FR64)>;
  def : Pat<(f64 (X86fandn FR64:$src1, FR64:$src2)),
            (COPY_TO_REGCLASS
             (v2f64 (VANDNPDrr (v2f64 (COPY_TO_REGCLASS FR64:$src1, VR128)),
                               (v2f64 (COPY_TO_REGCLASS FR64:$src2, VR128)))),
             FR64)>;

  def : Pat<(f32 (X86fand FR32:$src1, FR32:$src2)),
            (COPY_TO_REGCLASS
             (v4f32 (VANDPSrr (v4f32 (COPY_TO_REGCLASS FR32:$src1, VR128)),
                              (v4f32 (COPY_TO_REGCLASS FR32:$src2, VR128)))),
             FR32)>;
  def : Pat<(f32 (X86for FR32:$src1, FR32:$src2)),
            (COPY_TO_REGCLASS
             (v4f32 (VORPSrr (v4f32 (COPY_TO_REGCLASS FR32:$src1, VR128)),
                             (v4f32 (COPY_TO_REGCLASS FR32:$src2, VR128)))),
             FR32)>;
  def : Pat<(f32 (X86fxor FR32:$src1, FR32:$src2)),
            (COPY_TO_REGCLASS
             (v4f32 (VXORPSrr (v4f32 (COPY_TO_REGCLASS FR32:$src1, VR128)),
                              (v4f32 (COPY_TO_REGCLASS FR32:$src2, VR128)))),
             FR32)>;
  def : Pat<(f32 (X86fandn FR32:$src1, FR32:$src2)),
            (COPY_TO_REGCLASS
             (v4f32 (VANDNPSrr (v4f32 (COPY_TO_REGCLASS FR32:$src1, VR128)),
                               (v4f32 (COPY_TO_REGCLASS FR32:$src2, VR128)))),
             FR32)>;
}

let Predicates = [UseSSE1] in {
  // Use packed logical operations for scalar ops.
  def : Pat<(f32 (X86fand FR32:$src1, FR32:$src2)),
            (COPY_TO_REGCLASS
             (v4f32 (ANDPSrr (v4f32 (COPY_TO_REGCLASS FR32:$src1, VR128)),
                             (v4f32 (COPY_TO_REGCLASS FR32:$src2, VR128)))),
             FR32)>;
  def : Pat<(f32 (X86for FR32:$src1, FR32:$src2)),
            (COPY_TO_REGCLASS
             (v4f32 (ORPSrr (v4f32 (COPY_TO_REGCLASS FR32:$src1, VR128)),
                            (v4f32 (COPY_TO_REGCLASS FR32:$src2, VR128)))),
             FR32)>;
  def : Pat<(f32 (X86fxor FR32:$src1, FR32:$src2)),
            (COPY_TO_REGCLASS
             (v4f32 (XORPSrr (v4f32 (COPY_TO_REGCLASS FR32:$src1, VR128)),
                             (v4f32 (COPY_TO_REGCLASS FR32:$src2, VR128)))),
             FR32)>;
  def : Pat<(f32 (X86fandn FR32:$src1, FR32:$src2)),
            (COPY_TO_REGCLASS
             (v4f32 (ANDNPSrr (v4f32 (COPY_TO_REGCLASS FR32:$src1, VR128)),
                              (v4f32 (COPY_TO_REGCLASS FR32:$src2, VR128)))),
             FR32)>;
}

let Predicates = [UseSSE2] in {
  // Use packed logical operations for scalar ops.
  def : Pat<(f64 (X86fand FR64:$src1, FR64:$src2)),
            (COPY_TO_REGCLASS
             (v2f64 (ANDPDrr (v2f64 (COPY_TO_REGCLASS FR64:$src1, VR128)),
                             (v2f64 (COPY_TO_REGCLASS FR64:$src2, VR128)))),
             FR64)>;
  def : Pat<(f64 (X86for FR64:$src1, FR64:$src2)),
            (COPY_TO_REGCLASS
             (v2f64 (ORPDrr (v2f64 (COPY_TO_REGCLASS FR64:$src1, VR128)),
                            (v2f64 (COPY_TO_REGCLASS FR64:$src2, VR128)))),
             FR64)>;
  def : Pat<(f64 (X86fxor FR64:$src1, FR64:$src2)),
            (COPY_TO_REGCLASS
             (v2f64 (XORPDrr (v2f64 (COPY_TO_REGCLASS FR64:$src1, VR128)),
                             (v2f64 (COPY_TO_REGCLASS FR64:$src2, VR128)))),
             FR64)>;
  def : Pat<(f64 (X86fandn FR64:$src1, FR64:$src2)),
            (COPY_TO_REGCLASS
             (v2f64 (ANDNPDrr (v2f64 (COPY_TO_REGCLASS FR64:$src1, VR128)),
                              (v2f64 (COPY_TO_REGCLASS FR64:$src2, VR128)))),
             FR64)>;
}

let Predicates = [HasAVX, NoVLX] in {
  def : Pat<(v16i8 (and VR128:$src1, VR128:$src2)),
            (VPANDrr VR128:$src1, VR128:$src2)>;
  def : Pat<(v8i16 (and VR128:$src1, VR128:$src2)),
            (VPANDrr VR128:$src1, VR128:$src2)>;
  def : Pat<(v4i32 (and VR128:$src1, VR128:$src2)),
            (VPANDrr VR128:$src1, VR128:$src2)>;

  def : Pat<(v16i8 (or VR128:$src1, VR128:$src2)),
            (VPORrr VR128:$src1, VR128:$src2)>;
  def : Pat<(v8i16 (or VR128:$src1, VR128:$src2)),
            (VPORrr VR128:$src1, VR128:$src2)>;
  def : Pat<(v4i32 (or VR128:$src1, VR128:$src2)),
            (VPORrr VR128:$src1, VR128:$src2)>;

  def : Pat<(v16i8 (xor VR128:$src1, VR128:$src2)),
            (VPXORrr VR128:$src1, VR128:$src2)>;
  def : Pat<(v8i16 (xor VR128:$src1, VR128:$src2)),
            (VPXORrr VR128:$src1, VR128:$src2)>;
  def : Pat<(v4i32 (xor VR128:$src1, VR128:$src2)),
            (VPXORrr VR128:$src1, VR128:$src2)>;

  def : Pat<(v16i8 (X86andnp VR128:$src1, VR128:$src2)),
            (VPANDNrr VR128:$src1, VR128:$src2)>;
  def : Pat<(v8i16 (X86andnp VR128:$src1, VR128:$src2)),
            (VPANDNrr VR128:$src1, VR128:$src2)>;
  def : Pat<(v4i32 (X86andnp VR128:$src1, VR128:$src2)),
            (VPANDNrr VR128:$src1, VR128:$src2)>;

  def : Pat<(and VR128:$src1, (loadv16i8 addr:$src2)),
            (VPANDrm VR128:$src1, addr:$src2)>;
  def : Pat<(and VR128:$src1, (loadv8i16 addr:$src2)),
            (VPANDrm VR128:$src1, addr:$src2)>;
  def : Pat<(and VR128:$src1, (loadv4i32 addr:$src2)),
            (VPANDrm VR128:$src1, addr:$src2)>;

  def : Pat<(or VR128:$src1, (loadv16i8 addr:$src2)),
            (VPORrm VR128:$src1, addr:$src2)>;
  def : Pat<(or VR128:$src1, (loadv8i16 addr:$src2)),
            (VPORrm VR128:$src1, addr:$src2)>;
  def : Pat<(or VR128:$src1, (loadv4i32 addr:$src2)),
            (VPORrm VR128:$src1, addr:$src2)>;

  def : Pat<(xor VR128:$src1, (loadv16i8 addr:$src2)),
            (VPXORrm VR128:$src1, addr:$src2)>;
  def : Pat<(xor VR128:$src1, (loadv8i16 addr:$src2)),
            (VPXORrm VR128:$src1, addr:$src2)>;
  def : Pat<(xor VR128:$src1, (loadv4i32 addr:$src2)),
            (VPXORrm VR128:$src1, addr:$src2)>;

  def : Pat<(X86andnp VR128:$src1, (loadv16i8 addr:$src2)),
            (VPANDNrm VR128:$src1, addr:$src2)>;
  def : Pat<(X86andnp VR128:$src1, (loadv8i16 addr:$src2)),
            (VPANDNrm VR128:$src1, addr:$src2)>;
  def : Pat<(X86andnp VR128:$src1, (loadv4i32 addr:$src2)),
            (VPANDNrm VR128:$src1, addr:$src2)>;
}

let Predicates = [UseSSE2] in {
  def : Pat<(v16i8 (and VR128:$src1, VR128:$src2)),
            (PANDrr VR128:$src1, VR128:$src2)>;
  def : Pat<(v8i16 (and VR128:$src1, VR128:$src2)),
            (PANDrr VR128:$src1, VR128:$src2)>;
  def : Pat<(v4i32 (and VR128:$src1, VR128:$src2)),
            (PANDrr VR128:$src1, VR128:$src2)>;

  def : Pat<(v16i8 (or VR128:$src1, VR128:$src2)),
            (PORrr VR128:$src1, VR128:$src2)>;
  def : Pat<(v8i16 (or VR128:$src1, VR128:$src2)),
            (PORrr VR128:$src1, VR128:$src2)>;
  def : Pat<(v4i32 (or VR128:$src1, VR128:$src2)),
            (PORrr VR128:$src1, VR128:$src2)>;

  def : Pat<(v16i8 (xor VR128:$src1, VR128:$src2)),
            (PXORrr VR128:$src1, VR128:$src2)>;
  def : Pat<(v8i16 (xor VR128:$src1, VR128:$src2)),
            (PXORrr VR128:$src1, VR128:$src2)>;
  def : Pat<(v4i32 (xor VR128:$src1, VR128:$src2)),
            (PXORrr VR128:$src1, VR128:$src2)>;

  def : Pat<(v16i8 (X86andnp VR128:$src1, VR128:$src2)),
            (PANDNrr VR128:$src1, VR128:$src2)>;
  def : Pat<(v8i16 (X86andnp VR128:$src1, VR128:$src2)),
            (PANDNrr VR128:$src1, VR128:$src2)>;
  def : Pat<(v4i32 (X86andnp VR128:$src1, VR128:$src2)),
            (PANDNrr VR128:$src1, VR128:$src2)>;

  def : Pat<(and VR128:$src1, (memopv16i8 addr:$src2)),
            (PANDrm VR128:$src1, addr:$src2)>;
  def : Pat<(and VR128:$src1, (memopv8i16 addr:$src2)),
            (PANDrm VR128:$src1, addr:$src2)>;
  def : Pat<(and VR128:$src1, (memopv4i32 addr:$src2)),
            (PANDrm VR128:$src1, addr:$src2)>;

  def : Pat<(or VR128:$src1, (memopv16i8 addr:$src2)),
            (PORrm VR128:$src1, addr:$src2)>;
  def : Pat<(or VR128:$src1, (memopv8i16 addr:$src2)),
            (PORrm VR128:$src1, addr:$src2)>;
  def : Pat<(or VR128:$src1, (memopv4i32 addr:$src2)),
            (PORrm VR128:$src1, addr:$src2)>;

  def : Pat<(xor VR128:$src1, (memopv16i8 addr:$src2)),
            (PXORrm VR128:$src1, addr:$src2)>;
  def : Pat<(xor VR128:$src1, (memopv8i16 addr:$src2)),
            (PXORrm VR128:$src1, addr:$src2)>;
  def : Pat<(xor VR128:$src1, (memopv4i32 addr:$src2)),
            (PXORrm VR128:$src1, addr:$src2)>;

  def : Pat<(X86andnp VR128:$src1, (memopv16i8 addr:$src2)),
            (PANDNrm VR128:$src1, addr:$src2)>;
  def : Pat<(X86andnp VR128:$src1, (memopv8i16 addr:$src2)),
            (PANDNrm VR128:$src1, addr:$src2)>;
  def : Pat<(X86andnp VR128:$src1, (memopv4i32 addr:$src2)),
            (PANDNrm VR128:$src1, addr:$src2)>;
}

// Patterns for packed operations when we don't have integer type available.
def : Pat<(v4f32 (X86fand VR128:$src1, VR128:$src2)),
          (ANDPSrr VR128:$src1, VR128:$src2)>;
def : Pat<(v4f32 (X86for VR128:$src1, VR128:$src2)),
          (ORPSrr VR128:$src1, VR128:$src2)>;
def : Pat<(v4f32 (X86fxor VR128:$src1, VR128:$src2)),
          (XORPSrr VR128:$src1, VR128:$src2)>;
def : Pat<(v4f32 (X86fandn VR128:$src1, VR128:$src2)),
          (ANDNPSrr VR128:$src1, VR128:$src2)>;

def : Pat<(X86fand VR128:$src1, (memopv4f32 addr:$src2)),
          (ANDPSrm VR128:$src1, addr:$src2)>;
def : Pat<(X86for VR128:$src1, (memopv4f32 addr:$src2)),
          (ORPSrm VR128:$src1, addr:$src2)>;
def : Pat<(X86fxor VR128:$src1, (memopv4f32 addr:$src2)),
          (XORPSrm VR128:$src1, addr:$src2)>;
def : Pat<(X86fandn VR128:$src1, (memopv4f32 addr:$src2)),
          (ANDNPSrm VR128:$src1, addr:$src2)>;

//===----------------------------------------------------------------------===//
// SSE 1 & 2 - Arithmetic Instructions
//===----------------------------------------------------------------------===//

/// basic_sse12_fp_binop_xxx - SSE 1 & 2 binops come in both scalar and
/// vector forms.
///
/// In addition, we also have a special variant of the scalar form here to
/// represent the associated intrinsic operation.  This form is unlike the
/// plain scalar form, in that it takes an entire vector (instead of a scalar)
/// and leaves the top elements unmodified (therefore these cannot be commuted).
///
/// These three forms can each be reg+reg or reg+mem.
///

/// FIXME: once all 256-bit intrinsics are matched, cleanup and refactor those
/// classes below
multiclass basic_sse12_fp_binop_p<bits<8> opc, string OpcodeStr,
                                  SDNode OpNode, X86SchedWriteSizes sched> {
  let Predicates = [HasAVX, NoVLX] in {
  defm V#NAME#PS : sse12_fp_packed<opc, !strconcat(OpcodeStr, "ps"), OpNode,
                               VR128, v4f32, f128mem, loadv4f32,
                               SSEPackedSingle, sched.PS.XMM, 0>, PS, VEX_4V, VEX_WIG;
  defm V#NAME#PD : sse12_fp_packed<opc, !strconcat(OpcodeStr, "pd"), OpNode,
                               VR128, v2f64, f128mem, loadv2f64,
                               SSEPackedDouble, sched.PD.XMM, 0>, PD, VEX_4V, VEX_WIG;

  defm V#NAME#PSY : sse12_fp_packed<opc, !strconcat(OpcodeStr, "ps"),
                        OpNode, VR256, v8f32, f256mem, loadv8f32,
                        SSEPackedSingle, sched.PS.YMM, 0>, PS, VEX_4V, VEX_L, VEX_WIG;
  defm V#NAME#PDY : sse12_fp_packed<opc, !strconcat(OpcodeStr, "pd"),
                        OpNode, VR256, v4f64, f256mem, loadv4f64,
                        SSEPackedDouble, sched.PD.YMM, 0>, PD, VEX_4V, VEX_L, VEX_WIG;
  }

  let Constraints = "$src1 = $dst" in {
    defm PS : sse12_fp_packed<opc, !strconcat(OpcodeStr, "ps"), OpNode, VR128,
                              v4f32, f128mem, memopv4f32, SSEPackedSingle,
                              sched.PS.XMM>, PS;
    defm PD : sse12_fp_packed<opc, !strconcat(OpcodeStr, "pd"), OpNode, VR128,
                              v2f64, f128mem, memopv2f64, SSEPackedDouble,
                              sched.PD.XMM>, PD;
  }
}

multiclass basic_sse12_fp_binop_s<bits<8> opc, string OpcodeStr, SDNode OpNode,
                                  X86SchedWriteSizes sched> {
  defm V#NAME#SS : sse12_fp_scalar<opc, !strconcat(OpcodeStr, "ss"),
                         OpNode, FR32, f32mem, SSEPackedSingle, sched.PS.Scl, 0>,
                         XS, VEX_4V, VEX_LIG, VEX_WIG;
  defm V#NAME#SD : sse12_fp_scalar<opc, !strconcat(OpcodeStr, "sd"),
                         OpNode, FR64, f64mem, SSEPackedDouble, sched.PD.Scl, 0>,
                         XD, VEX_4V, VEX_LIG, VEX_WIG;

  let Constraints = "$src1 = $dst" in {
    defm SS : sse12_fp_scalar<opc, !strconcat(OpcodeStr, "ss"),
                              OpNode, FR32, f32mem, SSEPackedSingle,
                              sched.PS.Scl>, XS;
    defm SD : sse12_fp_scalar<opc, !strconcat(OpcodeStr, "sd"),
                              OpNode, FR64, f64mem, SSEPackedDouble,
                              sched.PD.Scl>, XD;
  }
}

multiclass basic_sse12_fp_binop_s_int<bits<8> opc, string OpcodeStr,
                                      SDPatternOperator OpNode,
                                      X86SchedWriteSizes sched> {
  defm V#NAME#SS : sse12_fp_scalar_int<opc, OpcodeStr, OpNode, VR128, v4f32,
                   !strconcat(OpcodeStr, "ss"), ssmem, sse_load_f32,
                   SSEPackedSingle, sched.PS.Scl, 0>, XS, VEX_4V, VEX_LIG, VEX_WIG;
  defm V#NAME#SD : sse12_fp_scalar_int<opc, OpcodeStr, OpNode, VR128, v2f64,
                   !strconcat(OpcodeStr, "sd"), sdmem, sse_load_f64,
                   SSEPackedDouble, sched.PD.Scl, 0>, XD, VEX_4V, VEX_LIG, VEX_WIG;

  let Constraints = "$src1 = $dst" in {
    defm SS : sse12_fp_scalar_int<opc, OpcodeStr, OpNode, VR128, v4f32,
                   !strconcat(OpcodeStr, "ss"), ssmem, sse_load_f32,
                   SSEPackedSingle, sched.PS.Scl>, XS;
    defm SD : sse12_fp_scalar_int<opc, OpcodeStr, OpNode, VR128, v2f64,
                   !strconcat(OpcodeStr, "sd"), sdmem, sse_load_f64,
                   SSEPackedDouble, sched.PD.Scl>, XD;
  }
}

// Binary Arithmetic instructions
defm ADD : basic_sse12_fp_binop_p<0x58, "add", fadd, SchedWriteFAddSizes>,
           basic_sse12_fp_binop_s<0x58, "add", fadd, SchedWriteFAddSizes>,
           basic_sse12_fp_binop_s_int<0x58, "add", null_frag, SchedWriteFAddSizes>;
defm MUL : basic_sse12_fp_binop_p<0x59, "mul", fmul, SchedWriteFMulSizes>,
           basic_sse12_fp_binop_s<0x59, "mul", fmul, SchedWriteFMulSizes>,
           basic_sse12_fp_binop_s_int<0x59, "mul", null_frag, SchedWriteFMulSizes>;
let isCommutable = 0 in {
  defm SUB : basic_sse12_fp_binop_p<0x5C, "sub", fsub, SchedWriteFAddSizes>,
             basic_sse12_fp_binop_s<0x5C, "sub", fsub, SchedWriteFAddSizes>,
             basic_sse12_fp_binop_s_int<0x5C, "sub", null_frag, SchedWriteFAddSizes>;
  defm DIV : basic_sse12_fp_binop_p<0x5E, "div", fdiv, SchedWriteFDivSizes>,
             basic_sse12_fp_binop_s<0x5E, "div", fdiv, SchedWriteFDivSizes>,
             basic_sse12_fp_binop_s_int<0x5E, "div", null_frag, SchedWriteFDivSizes>;
  defm MAX : basic_sse12_fp_binop_p<0x5F, "max", X86fmax, SchedWriteFCmpSizes>,
             basic_sse12_fp_binop_s<0x5F, "max", X86fmax, SchedWriteFCmpSizes>,
             basic_sse12_fp_binop_s_int<0x5F, "max", X86fmaxs, SchedWriteFCmpSizes>;
  defm MIN : basic_sse12_fp_binop_p<0x5D, "min", X86fmin, SchedWriteFCmpSizes>,
             basic_sse12_fp_binop_s<0x5D, "min", X86fmin, SchedWriteFCmpSizes>,
             basic_sse12_fp_binop_s_int<0x5D, "min", X86fmins, SchedWriteFCmpSizes>;
}

let isCodeGenOnly = 1 in {
  defm MAXC: basic_sse12_fp_binop_p<0x5F, "max", X86fmaxc, SchedWriteFCmpSizes>,
             basic_sse12_fp_binop_s<0x5F, "max", X86fmaxc, SchedWriteFCmpSizes>;
  defm MINC: basic_sse12_fp_binop_p<0x5D, "min", X86fminc, SchedWriteFCmpSizes>,
             basic_sse12_fp_binop_s<0x5D, "min", X86fminc, SchedWriteFCmpSizes>;
}

// Patterns used to select SSE scalar fp arithmetic instructions from
// either:
//
// (1) a scalar fp operation followed by a blend
//
// The effect is that the backend no longer emits unnecessary vector
// insert instructions immediately after SSE scalar fp instructions
// like addss or mulss.
//
// For example, given the following code:
//   __m128 foo(__m128 A, __m128 B) {
//     A[0] += B[0];
//     return A;
//   }
//
// Previously we generated:
//   addss %xmm0, %xmm1
//   movss %xmm1, %xmm0
//
// We now generate:
//   addss %xmm1, %xmm0
//
// (2) a vector packed single/double fp operation followed by a vector insert
//
// The effect is that the backend converts the packed fp instruction
// followed by a vector insert into a single SSE scalar fp instruction.
//
// For example, given the following code:
//   __m128 foo(__m128 A, __m128 B) {
//     __m128 C = A + B;
//     return (__m128) {c[0], a[1], a[2], a[3]};
//   }
//
// Previously we generated:
//   addps %xmm0, %xmm1
//   movss %xmm1, %xmm0
//
// We now generate:
//   addss %xmm1, %xmm0

// TODO: Some canonicalization in lowering would simplify the number of
// patterns we have to try to match.
multiclass scalar_math_patterns<SDNode Op, string OpcPrefix, SDNode Move,
                                    ValueType VT, ValueType EltTy,
                                    RegisterClass RC, Predicate BasePredicate> {
  let Predicates = [BasePredicate] in {
    // extracted scalar math op with insert via movss/movsd
    def : Pat<(VT (Move (VT VR128:$dst),
                        (VT (scalar_to_vector
                             (Op (EltTy (extractelt (VT VR128:$dst), (iPTR 0))),
                                 RC:$src))))),
              (!cast<Instruction>(OpcPrefix#rr_Int) VT:$dst,
               (VT (COPY_TO_REGCLASS RC:$src, VR128)))>;
  }

  // Repeat for AVX versions of the instructions.
  let Predicates = [UseAVX] in {
    // extracted scalar math op with insert via movss/movsd
    def : Pat<(VT (Move (VT VR128:$dst),
                        (VT (scalar_to_vector
                             (Op (EltTy (extractelt (VT VR128:$dst), (iPTR 0))),
                                 RC:$src))))),
              (!cast<Instruction>("V"#OpcPrefix#rr_Int) VT:$dst,
               (VT (COPY_TO_REGCLASS RC:$src, VR128)))>;
  }
}

defm : scalar_math_patterns<fadd, "ADDSS", X86Movss, v4f32, f32, FR32, UseSSE1>;
defm : scalar_math_patterns<fsub, "SUBSS", X86Movss, v4f32, f32, FR32, UseSSE1>;
defm : scalar_math_patterns<fmul, "MULSS", X86Movss, v4f32, f32, FR32, UseSSE1>;
defm : scalar_math_patterns<fdiv, "DIVSS", X86Movss, v4f32, f32, FR32, UseSSE1>;

defm : scalar_math_patterns<fadd, "ADDSD", X86Movsd, v2f64, f64, FR64, UseSSE2>;
defm : scalar_math_patterns<fsub, "SUBSD", X86Movsd, v2f64, f64, FR64, UseSSE2>;
defm : scalar_math_patterns<fmul, "MULSD", X86Movsd, v2f64, f64, FR64, UseSSE2>;
defm : scalar_math_patterns<fdiv, "DIVSD", X86Movsd, v2f64, f64, FR64, UseSSE2>;
 
/// Unop Arithmetic
/// In addition, we also have a special variant of the scalar form here to
/// represent the associated intrinsic operation.  This form is unlike the
/// plain scalar form, in that it takes an entire vector (instead of a
/// scalar) and leaves the top elements undefined.
///
/// And, we have a special variant form for a full-vector intrinsic form.

/// sse_fp_unop_s - SSE1 unops in scalar form
/// For the non-AVX defs, we need $src1 to be tied to $dst because
/// the HW instructions are 2 operand / destructive.
multiclass sse_fp_unop_s<bits<8> opc, string OpcodeStr, RegisterClass RC,
                          ValueType ScalarVT, X86MemOperand x86memop,
                          Operand intmemop, SDNode OpNode, Domain d,
                          X86FoldableSchedWrite sched, Predicate target> {
  let hasSideEffects = 0 in {
  def r : I<opc, MRMSrcReg, (outs RC:$dst), (ins RC:$src1),
              !strconcat(OpcodeStr, "\t{$src1, $dst|$dst, $src1}"),
            [(set RC:$dst, (OpNode RC:$src1))], d>, Sched<[sched]>,
            Requires<[target]>;
  let mayLoad = 1 in
  def m : I<opc, MRMSrcMem, (outs RC:$dst), (ins x86memop:$src1),
            !strconcat(OpcodeStr, "\t{$src1, $dst|$dst, $src1}"),
            [(set RC:$dst, (OpNode (load addr:$src1)))], d>,
            Sched<[sched.Folded]>,
            Requires<[target, OptForSize]>;

  let isCodeGenOnly = 1, Constraints = "$src1 = $dst", ExeDomain = d in {
  def r_Int : I<opc, MRMSrcReg, (outs VR128:$dst), (ins VR128:$src1, VR128:$src2),
                !strconcat(OpcodeStr, "\t{$src2, $dst|$dst, $src2}"), []>,
                Sched<[sched]>;
  let mayLoad = 1 in
  def m_Int : I<opc, MRMSrcMem, (outs VR128:$dst), (ins VR128:$src1, intmemop:$src2),
                !strconcat(OpcodeStr, "\t{$src2, $dst|$dst, $src2}"), []>,
                Sched<[sched.Folded, sched.ReadAfterFold]>;
  }
  }

}

multiclass sse_fp_unop_s_intr<RegisterClass RC, ValueType vt,
                              ComplexPattern int_cpat, Intrinsic Intr,
                              Predicate target, string Suffix> {
  let Predicates = [target] in {
  // These are unary operations, but they are modeled as having 2 source operands
  // because the high elements of the destination are unchanged in SSE.
  def : Pat<(Intr VR128:$src),
            (!cast<Instruction>(NAME#r_Int) VR128:$src, VR128:$src)>;
  }
  // We don't want to fold scalar loads into these instructions unless
  // optimizing for size. This is because the folded instruction will have a
  // partial register update, while the unfolded sequence will not, e.g.
  // movss mem, %xmm0
  // rcpss %xmm0, %xmm0
  // which has a clobber before the rcp, vs.
  // rcpss mem, %xmm0
  let Predicates = [target, OptForSize] in {
    def : Pat<(Intr int_cpat:$src2),
               (!cast<Instruction>(NAME#m_Int)
                      (vt (IMPLICIT_DEF)), addr:$src2)>;
  }
}

multiclass avx_fp_unop_s_intr<RegisterClass RC, ValueType vt, ComplexPattern int_cpat,
                              Intrinsic Intr, Predicate target> {
  let Predicates = [target] in {
   def : Pat<(Intr VR128:$src),
             (!cast<Instruction>(NAME#r_Int) VR128:$src,
                                 VR128:$src)>;
  }
  let Predicates = [target, OptForSize] in {
    def : Pat<(Intr int_cpat:$src2),
              (!cast<Instruction>(NAME#m_Int)
                    (vt (IMPLICIT_DEF)), addr:$src2)>;
  }
}

multiclass avx_fp_unop_s<bits<8> opc, string OpcodeStr, RegisterClass RC,
                          ValueType ScalarVT, X86MemOperand x86memop,
                          Operand intmemop, SDNode OpNode, Domain d,
                          X86FoldableSchedWrite sched, Predicate target> {
  let hasSideEffects = 0 in {
  def r : I<opc, MRMSrcReg, (outs RC:$dst), (ins RC:$src1, RC:$src2),
            !strconcat(OpcodeStr, "\t{$src2, $src1, $dst|$dst, $src1, $src2}"),
            [], d>, Sched<[sched]>;
  let mayLoad = 1 in
  def m : I<opc, MRMSrcMem, (outs RC:$dst), (ins RC:$src1, x86memop:$src2),
             !strconcat(OpcodeStr, "\t{$src2, $src1, $dst|$dst, $src1, $src2}"),
            [], d>, Sched<[sched.Folded, sched.ReadAfterFold]>;
  let isCodeGenOnly = 1, ExeDomain = d in {
  def r_Int : I<opc, MRMSrcReg, (outs VR128:$dst),
                (ins VR128:$src1, VR128:$src2),
             !strconcat(OpcodeStr, "\t{$src2, $src1, $dst|$dst, $src1, $src2}"),
             []>, Sched<[sched]>;
  let mayLoad = 1 in
  def m_Int : I<opc, MRMSrcMem, (outs VR128:$dst),
                (ins VR128:$src1, intmemop:$src2),
             !strconcat(OpcodeStr, "\t{$src2, $src1, $dst|$dst, $src1, $src2}"),
             []>, Sched<[sched.Folded, sched.ReadAfterFold]>;
  }
  }

  // We don't want to fold scalar loads into these instructions unless
  // optimizing for size. This is because the folded instruction will have a
  // partial register update, while the unfolded sequence will not, e.g.
  // vmovss mem, %xmm0
  // vrcpss %xmm0, %xmm0, %xmm0
  // which has a clobber before the rcp, vs.
  // vrcpss mem, %xmm0, %xmm0
  // TODO: In theory, we could fold the load, and avoid the stall caused by
  // the partial register store, either in BreakFalseDeps or with smarter RA.
  let Predicates = [target] in {
   def : Pat<(OpNode RC:$src),  (!cast<Instruction>(NAME#r)
                                (ScalarVT (IMPLICIT_DEF)), RC:$src)>;
  }
  let Predicates = [target, OptForSize] in {
    def : Pat<(ScalarVT (OpNode (load addr:$src))),
              (!cast<Instruction>(NAME#m) (ScalarVT (IMPLICIT_DEF)),
            addr:$src)>;
  }
}

/// sse1_fp_unop_p - SSE1 unops in packed form.
multiclass sse1_fp_unop_p<bits<8> opc, string OpcodeStr, SDNode OpNode,
                          X86SchedWriteWidths sched, list<Predicate> prds> {
let Predicates = prds in {
  def V#NAME#PSr : PSI<opc, MRMSrcReg, (outs VR128:$dst), (ins VR128:$src),
                       !strconcat("v", OpcodeStr,
                                  "ps\t{$src, $dst|$dst, $src}"),
                       [(set VR128:$dst, (v4f32 (OpNode VR128:$src)))]>,
                       VEX, Sched<[sched.XMM]>, VEX_WIG;
  def V#NAME#PSm : PSI<opc, MRMSrcMem, (outs VR128:$dst), (ins f128mem:$src),
                       !strconcat("v", OpcodeStr,
                                  "ps\t{$src, $dst|$dst, $src}"),
                       [(set VR128:$dst, (OpNode (loadv4f32 addr:$src)))]>,
                       VEX, Sched<[sched.XMM.Folded]>, VEX_WIG;
  def V#NAME#PSYr : PSI<opc, MRMSrcReg, (outs VR256:$dst), (ins VR256:$src),
                        !strconcat("v", OpcodeStr,
                                   "ps\t{$src, $dst|$dst, $src}"),
                        [(set VR256:$dst, (v8f32 (OpNode VR256:$src)))]>,
                        VEX, VEX_L, Sched<[sched.YMM]>, VEX_WIG;
  def V#NAME#PSYm : PSI<opc, MRMSrcMem, (outs VR256:$dst), (ins f256mem:$src),
                        !strconcat("v", OpcodeStr,
                                   "ps\t{$src, $dst|$dst, $src}"),
                        [(set VR256:$dst, (OpNode (loadv8f32 addr:$src)))]>,
                        VEX, VEX_L, Sched<[sched.YMM.Folded]>, VEX_WIG;
}

  def PSr : PSI<opc, MRMSrcReg, (outs VR128:$dst), (ins VR128:$src),
                !strconcat(OpcodeStr, "ps\t{$src, $dst|$dst, $src}"),
                [(set VR128:$dst, (v4f32 (OpNode VR128:$src)))]>,
                Sched<[sched.XMM]>;
  def PSm : PSI<opc, MRMSrcMem, (outs VR128:$dst), (ins f128mem:$src),
                !strconcat(OpcodeStr, "ps\t{$src, $dst|$dst, $src}"),
                [(set VR128:$dst, (OpNode (memopv4f32 addr:$src)))]>,
                Sched<[sched.XMM.Folded]>;
}

/// sse2_fp_unop_p - SSE2 unops in vector forms.
multiclass sse2_fp_unop_p<bits<8> opc, string OpcodeStr,
                          SDNode OpNode, X86SchedWriteWidths sched> {
let Predicates = [HasAVX, NoVLX] in {
  def V#NAME#PDr : PDI<opc, MRMSrcReg, (outs VR128:$dst), (ins VR128:$src),
                       !strconcat("v", OpcodeStr,
                                  "pd\t{$src, $dst|$dst, $src}"),
                       [(set VR128:$dst, (v2f64 (OpNode VR128:$src)))]>,
                       VEX, Sched<[sched.XMM]>, VEX_WIG;
  def V#NAME#PDm : PDI<opc, MRMSrcMem, (outs VR128:$dst), (ins f128mem:$src),
                       !strconcat("v", OpcodeStr,
                                  "pd\t{$src, $dst|$dst, $src}"),
                       [(set VR128:$dst, (OpNode (loadv2f64 addr:$src)))]>,
                       VEX, Sched<[sched.XMM.Folded]>, VEX_WIG;
  def V#NAME#PDYr : PDI<opc, MRMSrcReg, (outs VR256:$dst), (ins VR256:$src),
                        !strconcat("v", OpcodeStr,
                                   "pd\t{$src, $dst|$dst, $src}"),
                        [(set VR256:$dst, (v4f64 (OpNode VR256:$src)))]>,
                        VEX, VEX_L, Sched<[sched.YMM]>, VEX_WIG;
  def V#NAME#PDYm : PDI<opc, MRMSrcMem, (outs VR256:$dst), (ins f256mem:$src),
                        !strconcat("v", OpcodeStr,
                                   "pd\t{$src, $dst|$dst, $src}"),
                        [(set VR256:$dst, (OpNode (loadv4f64 addr:$src)))]>,
                        VEX, VEX_L, Sched<[sched.YMM.Folded]>, VEX_WIG;
}

  def PDr : PDI<opc, MRMSrcReg, (outs VR128:$dst), (ins VR128:$src),
                !strconcat(OpcodeStr, "pd\t{$src, $dst|$dst, $src}"),
                [(set VR128:$dst, (v2f64 (OpNode VR128:$src)))]>,
                Sched<[sched.XMM]>;
  def PDm : PDI<opc, MRMSrcMem, (outs VR128:$dst), (ins f128mem:$src),
                !strconcat(OpcodeStr, "pd\t{$src, $dst|$dst, $src}"),
                [(set VR128:$dst, (OpNode (memopv2f64 addr:$src)))]>,
                Sched<[sched.XMM.Folded]>;
}

multiclass sse1_fp_unop_s_intr<bits<8> opc, string OpcodeStr, SDNode OpNode,
                          X86SchedWriteWidths sched, Predicate AVXTarget> {
  defm SS        :  sse_fp_unop_s_intr<FR32, v4f32, sse_load_f32,
                      !cast<Intrinsic>("int_x86_sse_"##OpcodeStr##_ss),
                      UseSSE1, "SS">, XS;
  defm V#NAME#SS  : avx_fp_unop_s_intr<FR32, v4f32, sse_load_f32,
                      !cast<Intrinsic>("int_x86_sse_"##OpcodeStr##_ss),
                      AVXTarget>,
                      XS, VEX_4V, VEX_LIG, VEX_WIG, NotMemoryFoldable;
}

multiclass sse1_fp_unop_s<bits<8> opc, string OpcodeStr, SDNode OpNode,
                          X86SchedWriteWidths sched, Predicate AVXTarget> {
  defm SS        :  sse_fp_unop_s<opc, OpcodeStr##ss, FR32, f32, f32mem,
                      ssmem, OpNode, SSEPackedSingle, sched.Scl, UseSSE1>, XS;
  defm V#NAME#SS  : avx_fp_unop_s<opc, "v"#OpcodeStr##ss, FR32, f32,
                      f32mem, ssmem, OpNode, SSEPackedSingle, sched.Scl, AVXTarget>,
                       XS, VEX_4V, VEX_LIG, VEX_WIG;
}

multiclass sse2_fp_unop_s<bits<8> opc, string OpcodeStr, SDNode OpNode,
                          X86SchedWriteWidths sched, Predicate AVXTarget> {
  defm SD         : sse_fp_unop_s<opc, OpcodeStr##sd, FR64, f64, f64mem,
                         sdmem, OpNode, SSEPackedDouble, sched.Scl, UseSSE2>, XD;
  defm V#NAME#SD  : avx_fp_unop_s<opc, "v"#OpcodeStr##sd, FR64, f64,
                         f64mem, sdmem, OpNode, SSEPackedDouble, sched.Scl, AVXTarget>,
                         XD, VEX_4V, VEX_LIG, VEX_WIG;
}

// Square root.
defm SQRT  : sse1_fp_unop_s<0x51, "sqrt", fsqrt, SchedWriteFSqrt, UseAVX>,
             sse1_fp_unop_p<0x51, "sqrt", fsqrt, SchedWriteFSqrt, [HasAVX, NoVLX]>,
             sse2_fp_unop_s<0x51, "sqrt", fsqrt, SchedWriteFSqrt64, UseAVX>,
             sse2_fp_unop_p<0x51, "sqrt", fsqrt, SchedWriteFSqrt64>;

// Reciprocal approximations. Note that these typically require refinement
// in order to obtain suitable precision.
defm RSQRT : sse1_fp_unop_s<0x52, "rsqrt", X86frsqrt, SchedWriteFRsqrt, HasAVX>,
             sse1_fp_unop_s_intr<0x52, "rsqrt", X86frsqrt, SchedWriteFRsqrt, HasAVX>,
             sse1_fp_unop_p<0x52, "rsqrt", X86frsqrt, SchedWriteFRsqrt, [HasAVX]>;
defm RCP   : sse1_fp_unop_s<0x53, "rcp", X86frcp, SchedWriteFRcp, HasAVX>,
             sse1_fp_unop_s_intr<0x53, "rcp", X86frcp, SchedWriteFRcp, HasAVX>,
             sse1_fp_unop_p<0x53, "rcp", X86frcp, SchedWriteFRcp, [HasAVX]>;

// There is no f64 version of the reciprocal approximation instructions.

multiclass scalar_unary_math_patterns<SDNode OpNode, string OpcPrefix, SDNode Move,
                                      ValueType VT, Predicate BasePredicate> {
  let Predicates = [BasePredicate] in {
    def : Pat<(VT (Move VT:$dst, (scalar_to_vector
                                  (OpNode (extractelt VT:$src, 0))))),
              (!cast<Instruction>(OpcPrefix#r_Int) VT:$dst, VT:$src)>;
  }

  // Repeat for AVX versions of the instructions.
  let Predicates = [UseAVX] in {
    def : Pat<(VT (Move VT:$dst, (scalar_to_vector
                                  (OpNode (extractelt VT:$src, 0))))),
              (!cast<Instruction>("V"#OpcPrefix#r_Int) VT:$dst, VT:$src)>;
  }
}

multiclass scalar_unary_math_imm_patterns<SDNode OpNode, string OpcPrefix, SDNode Move,
                                          ValueType VT, bits<8> ImmV,
                                          Predicate BasePredicate> {
  let Predicates = [BasePredicate] in {
    def : Pat<(VT (Move VT:$dst, (scalar_to_vector
                                  (OpNode (extractelt VT:$src, 0))))),
              (!cast<Instruction>(OpcPrefix#r_Int) VT:$dst, VT:$src, (i32 ImmV))>;
  }

  // Repeat for AVX versions of the instructions.
  let Predicates = [UseAVX] in {
    def : Pat<(VT (Move VT:$dst, (scalar_to_vector
                                  (OpNode (extractelt VT:$src, 0))))),
              (!cast<Instruction>("V"#OpcPrefix#r_Int) VT:$dst, VT:$src, (i32 ImmV))>;
  }
}

defm : scalar_unary_math_patterns<fsqrt, "SQRTSS", X86Movss, v4f32, UseSSE1>;
defm : scalar_unary_math_patterns<fsqrt, "SQRTSD", X86Movsd, v2f64, UseSSE2>;

multiclass scalar_unary_math_intr_patterns<Intrinsic Intr, string OpcPrefix,
                                           SDNode Move, ValueType VT,
                                           Predicate BasePredicate> {
  let Predicates = [BasePredicate] in {
    def : Pat<(VT (Move VT:$dst, (Intr VT:$src))),
              (!cast<Instruction>(OpcPrefix#r_Int) VT:$dst, VT:$src)>;
  }

  // Repeat for AVX versions of the instructions.
  let Predicates = [HasAVX] in {
    def : Pat<(VT (Move VT:$dst, (Intr VT:$src))),
              (!cast<Instruction>("V"#OpcPrefix#r_Int) VT:$dst, VT:$src)>;
  }
}

defm : scalar_unary_math_intr_patterns<int_x86_sse_rcp_ss, "RCPSS", X86Movss,
                                       v4f32, UseSSE1>;
defm : scalar_unary_math_intr_patterns<int_x86_sse_rsqrt_ss, "RSQRTSS", X86Movss,
                                       v4f32, UseSSE1>;


//===----------------------------------------------------------------------===//
// SSE 1 & 2 - Non-temporal stores
//===----------------------------------------------------------------------===//

let AddedComplexity = 400 in { // Prefer non-temporal versions
let Predicates = [HasAVX, NoVLX] in {
let SchedRW = [SchedWriteFMoveLSNT.XMM.MR] in {
def VMOVNTPSmr : VPSI<0x2B, MRMDestMem, (outs),
                     (ins f128mem:$dst, VR128:$src),
                     "movntps\t{$src, $dst|$dst, $src}",
                     [(alignednontemporalstore (v4f32 VR128:$src),
                                               addr:$dst)]>, VEX, VEX_WIG;
def VMOVNTPDmr : VPDI<0x2B, MRMDestMem, (outs),
                     (ins f128mem:$dst, VR128:$src),
                     "movntpd\t{$src, $dst|$dst, $src}",
                     [(alignednontemporalstore (v2f64 VR128:$src),
                                               addr:$dst)]>, VEX, VEX_WIG;
} // SchedRW

let SchedRW = [SchedWriteFMoveLSNT.YMM.MR] in {
def VMOVNTPSYmr : VPSI<0x2B, MRMDestMem, (outs),
                     (ins f256mem:$dst, VR256:$src),
                     "movntps\t{$src, $dst|$dst, $src}",
                     [(alignednontemporalstore (v8f32 VR256:$src),
                                               addr:$dst)]>, VEX, VEX_L, VEX_WIG;
def VMOVNTPDYmr : VPDI<0x2B, MRMDestMem, (outs),
                     (ins f256mem:$dst, VR256:$src),
                     "movntpd\t{$src, $dst|$dst, $src}",
                     [(alignednontemporalstore (v4f64 VR256:$src),
                                               addr:$dst)]>, VEX, VEX_L, VEX_WIG;
} // SchedRW

let ExeDomain = SSEPackedInt in {
def VMOVNTDQmr    : VPDI<0xE7, MRMDestMem, (outs),
                         (ins i128mem:$dst, VR128:$src),
                         "movntdq\t{$src, $dst|$dst, $src}",
                         [(alignednontemporalstore (v2i64 VR128:$src),
                                                   addr:$dst)]>, VEX, VEX_WIG,
                         Sched<[SchedWriteVecMoveLSNT.XMM.MR]>;
def VMOVNTDQYmr : VPDI<0xE7, MRMDestMem, (outs),
                    (ins i256mem:$dst, VR256:$src),
                    "movntdq\t{$src, $dst|$dst, $src}",
                    [(alignednontemporalstore (v4i64 VR256:$src),
                                              addr:$dst)]>, VEX, VEX_L, VEX_WIG,
                    Sched<[SchedWriteVecMoveLSNT.YMM.MR]>;
} // ExeDomain
} // Predicates

let SchedRW = [SchedWriteFMoveLSNT.XMM.MR] in {
def MOVNTPSmr : PSI<0x2B, MRMDestMem, (outs), (ins f128mem:$dst, VR128:$src),
                    "movntps\t{$src, $dst|$dst, $src}",
                    [(alignednontemporalstore (v4f32 VR128:$src), addr:$dst)]>;
def MOVNTPDmr : PDI<0x2B, MRMDestMem, (outs), (ins f128mem:$dst, VR128:$src),
                    "movntpd\t{$src, $dst|$dst, $src}",
                    [(alignednontemporalstore(v2f64 VR128:$src), addr:$dst)]>;
} // SchedRW

let ExeDomain = SSEPackedInt, SchedRW = [SchedWriteVecMoveLSNT.XMM.MR] in
def MOVNTDQmr : PDI<0xE7, MRMDestMem, (outs), (ins f128mem:$dst, VR128:$src),
                    "movntdq\t{$src, $dst|$dst, $src}",
                    [(alignednontemporalstore (v2i64 VR128:$src), addr:$dst)]>;

let SchedRW = [WriteStoreNT] in {
// There is no AVX form for instructions below this point
def MOVNTImr : I<0xC3, MRMDestMem, (outs), (ins i32mem:$dst, GR32:$src),
                 "movnti{l}\t{$src, $dst|$dst, $src}",
                 [(nontemporalstore (i32 GR32:$src), addr:$dst)]>,
               PS, Requires<[HasSSE2]>;
def MOVNTI_64mr : RI<0xC3, MRMDestMem, (outs), (ins i64mem:$dst, GR64:$src),
                     "movnti{q}\t{$src, $dst|$dst, $src}",
                     [(nontemporalstore (i64 GR64:$src), addr:$dst)]>,
                  PS, Requires<[HasSSE2]>;
} // SchedRW = [WriteStoreNT]

let Predicates = [HasAVX, NoVLX] in {
  def : Pat<(alignednontemporalstore (v8i32 VR256:$src), addr:$dst),
            (VMOVNTDQYmr addr:$dst, VR256:$src)>;
  def : Pat<(alignednontemporalstore (v16i16 VR256:$src), addr:$dst),
            (VMOVNTDQYmr addr:$dst, VR256:$src)>;
  def : Pat<(alignednontemporalstore (v32i8 VR256:$src), addr:$dst),
            (VMOVNTDQYmr addr:$dst, VR256:$src)>;

  def : Pat<(alignednontemporalstore (v4i32 VR128:$src), addr:$dst),
            (VMOVNTDQmr addr:$dst, VR128:$src)>;
  def : Pat<(alignednontemporalstore (v8i16 VR128:$src), addr:$dst),
            (VMOVNTDQmr addr:$dst, VR128:$src)>;
  def : Pat<(alignednontemporalstore (v16i8 VR128:$src), addr:$dst),
            (VMOVNTDQmr addr:$dst, VR128:$src)>;
}

let Predicates = [UseSSE2] in {
  def : Pat<(alignednontemporalstore (v4i32 VR128:$src), addr:$dst),
            (MOVNTDQmr addr:$dst, VR128:$src)>;
  def : Pat<(alignednontemporalstore (v8i16 VR128:$src), addr:$dst),
            (MOVNTDQmr addr:$dst, VR128:$src)>;
  def : Pat<(alignednontemporalstore (v16i8 VR128:$src), addr:$dst),
            (MOVNTDQmr addr:$dst, VR128:$src)>;
}

} // AddedComplexity

//===----------------------------------------------------------------------===//
// SSE 1 & 2 - Prefetch and memory fence
//===----------------------------------------------------------------------===//

// Prefetch intrinsic.
let Predicates = [HasSSEPrefetch], SchedRW = [WriteLoad] in {
def PREFETCHT0   : I<0x18, MRM1m, (outs), (ins i8mem:$src),
    "prefetcht0\t$src", [(prefetch addr:$src, imm, (i32 3), (i32 1))]>, TB;
def PREFETCHT1   : I<0x18, MRM2m, (outs), (ins i8mem:$src),
    "prefetcht1\t$src", [(prefetch addr:$src, imm, (i32 2), (i32 1))]>, TB;
def PREFETCHT2   : I<0x18, MRM3m, (outs), (ins i8mem:$src),
    "prefetcht2\t$src", [(prefetch addr:$src, imm, (i32 1), (i32 1))]>, TB;
def PREFETCHNTA  : I<0x18, MRM0m, (outs), (ins i8mem:$src),
    "prefetchnta\t$src", [(prefetch addr:$src, imm, (i32 0), (i32 1))]>, TB;
}

// FIXME: How should flush instruction be modeled?
let SchedRW = [WriteLoad] in {
// Flush cache
def CLFLUSH : I<0xAE, MRM7m, (outs), (ins i8mem:$src),
               "clflush\t$src", [(int_x86_sse2_clflush addr:$src)]>,
               PS, Requires<[HasSSE2]>;
}

let SchedRW = [WriteNop] in {
// Pause. This "instruction" is encoded as "rep; nop", so even though it
// was introduced with SSE2, it's backward compatible.
def PAUSE : I<0x90, RawFrm, (outs), (ins),
              "pause", [(int_x86_sse2_pause)]>, OBXS;
}

let SchedRW = [WriteFence] in {
// Load, store, and memory fence
// TODO: As with mfence, we may want to ease the availablity of sfence/lfence
// to include any 64-bit target.
def SFENCE : I<0xAE, MRM_F8, (outs), (ins), "sfence", [(int_x86_sse_sfence)]>,
               PS, Requires<[HasSSE1]>;
def LFENCE : I<0xAE, MRM_E8, (outs), (ins), "lfence", [(int_x86_sse2_lfence)]>,
               PS, Requires<[HasSSE2]>;
def MFENCE : I<0xAE, MRM_F0, (outs), (ins), "mfence", [(int_x86_sse2_mfence)]>,
               PS, Requires<[HasMFence]>;
} // SchedRW

def : Pat<(X86MFence), (MFENCE)>;

//===----------------------------------------------------------------------===//
// SSE 1 & 2 - Load/Store XCSR register
//===----------------------------------------------------------------------===//

def VLDMXCSR : VPSI<0xAE, MRM2m, (outs), (ins i32mem:$src),
               "ldmxcsr\t$src", [(int_x86_sse_ldmxcsr addr:$src)]>,
               VEX, Sched<[WriteLDMXCSR]>, VEX_WIG;
def VSTMXCSR : VPSI<0xAE, MRM3m, (outs), (ins i32mem:$dst),
               "stmxcsr\t$dst", [(int_x86_sse_stmxcsr addr:$dst)]>,
               VEX, Sched<[WriteSTMXCSR]>, VEX_WIG;

def LDMXCSR : I<0xAE, MRM2m, (outs), (ins i32mem:$src),
              "ldmxcsr\t$src", [(int_x86_sse_ldmxcsr addr:$src)]>,
              TB, Sched<[WriteLDMXCSR]>;
def STMXCSR : I<0xAE, MRM3m, (outs), (ins i32mem:$dst),
              "stmxcsr\t$dst", [(int_x86_sse_stmxcsr addr:$dst)]>,
              TB, Sched<[WriteSTMXCSR]>;

//===---------------------------------------------------------------------===//
// SSE2 - Move Aligned/Unaligned Packed Integer Instructions
//===---------------------------------------------------------------------===//

let ExeDomain = SSEPackedInt in { // SSE integer instructions

let hasSideEffects = 0 in {
def VMOVDQArr  : VPDI<0x6F, MRMSrcReg, (outs VR128:$dst), (ins VR128:$src),
                      "movdqa\t{$src, $dst|$dst, $src}", []>,
                      Sched<[SchedWriteVecMoveLS.XMM.RR]>, VEX, VEX_WIG;
def VMOVDQUrr  : VSSI<0x6F, MRMSrcReg, (outs VR128:$dst), (ins VR128:$src),
                      "movdqu\t{$src, $dst|$dst, $src}", []>,
                      Sched<[SchedWriteVecMoveLS.XMM.RR]>, VEX, VEX_WIG;
def VMOVDQAYrr : VPDI<0x6F, MRMSrcReg, (outs VR256:$dst), (ins VR256:$src),
                      "movdqa\t{$src, $dst|$dst, $src}", []>,
                      Sched<[SchedWriteVecMoveLS.YMM.RR]>, VEX, VEX_L, VEX_WIG;
def VMOVDQUYrr : VSSI<0x6F, MRMSrcReg, (outs VR256:$dst), (ins VR256:$src),
                      "movdqu\t{$src, $dst|$dst, $src}", []>,
                      Sched<[SchedWriteVecMoveLS.YMM.RR]>, VEX, VEX_L, VEX_WIG;
}

// For Disassembler
let isCodeGenOnly = 1, ForceDisassemble = 1, hasSideEffects = 0 in {
def VMOVDQArr_REV  : VPDI<0x7F, MRMDestReg, (outs VR128:$dst), (ins VR128:$src),
                          "movdqa\t{$src, $dst|$dst, $src}", []>,
                          Sched<[SchedWriteVecMoveLS.XMM.RR]>,
                          VEX, VEX_WIG, FoldGenData<"VMOVDQArr">;
def VMOVDQAYrr_REV : VPDI<0x7F, MRMDestReg, (outs VR256:$dst), (ins VR256:$src),
                          "movdqa\t{$src, $dst|$dst, $src}", []>,
                          Sched<[SchedWriteVecMoveLS.YMM.RR]>,
                          VEX, VEX_L, VEX_WIG, FoldGenData<"VMOVDQAYrr">;
def VMOVDQUrr_REV  : VSSI<0x7F, MRMDestReg, (outs VR128:$dst), (ins VR128:$src),
                          "movdqu\t{$src, $dst|$dst, $src}", []>,
                          Sched<[SchedWriteVecMoveLS.XMM.RR]>,
                          VEX, VEX_WIG, FoldGenData<"VMOVDQUrr">;
def VMOVDQUYrr_REV : VSSI<0x7F, MRMDestReg, (outs VR256:$dst), (ins VR256:$src),
                          "movdqu\t{$src, $dst|$dst, $src}", []>,
                          Sched<[SchedWriteVecMoveLS.YMM.RR]>,
                          VEX, VEX_L, VEX_WIG, FoldGenData<"VMOVDQUYrr">;
}

let canFoldAsLoad = 1, mayLoad = 1, isReMaterializable = 1,
    hasSideEffects = 0, Predicates = [HasAVX,NoVLX] in {
def VMOVDQArm  : VPDI<0x6F, MRMSrcMem, (outs VR128:$dst), (ins i128mem:$src),
                      "movdqa\t{$src, $dst|$dst, $src}",
                      [(set VR128:$dst, (alignedloadv2i64 addr:$src))]>,
                      Sched<[SchedWriteVecMoveLS.XMM.RM]>, VEX, VEX_WIG;
def VMOVDQAYrm : VPDI<0x6F, MRMSrcMem, (outs VR256:$dst), (ins i256mem:$src),
                      "movdqa\t{$src, $dst|$dst, $src}", []>,
                      Sched<[SchedWriteVecMoveLS.YMM.RM]>,
                      VEX, VEX_L, VEX_WIG;
def VMOVDQUrm  : I<0x6F, MRMSrcMem, (outs VR128:$dst), (ins i128mem:$src),
                   "vmovdqu\t{$src, $dst|$dst, $src}",
                   [(set VR128:$dst, (loadv2i64 addr:$src))]>,
                   Sched<[SchedWriteVecMoveLS.XMM.RM]>,
                   XS, VEX, VEX_WIG;
def VMOVDQUYrm : I<0x6F, MRMSrcMem, (outs VR256:$dst), (ins i256mem:$src),
                   "vmovdqu\t{$src, $dst|$dst, $src}", []>,
                   Sched<[SchedWriteVecMoveLS.YMM.RM]>,
                   XS, VEX, VEX_L, VEX_WIG;
}

let mayStore = 1, hasSideEffects = 0, Predicates = [HasAVX,NoVLX] in {
def VMOVDQAmr  : VPDI<0x7F, MRMDestMem, (outs),
                      (ins i128mem:$dst, VR128:$src),
                      "movdqa\t{$src, $dst|$dst, $src}",
                      [(alignedstore (v2i64 VR128:$src), addr:$dst)]>,
                      Sched<[SchedWriteVecMoveLS.XMM.MR]>, VEX, VEX_WIG;
def VMOVDQAYmr : VPDI<0x7F, MRMDestMem, (outs),
                      (ins i256mem:$dst, VR256:$src),
                      "movdqa\t{$src, $dst|$dst, $src}", []>,
                     Sched<[SchedWriteVecMoveLS.YMM.MR]>, VEX, VEX_L, VEX_WIG;
def VMOVDQUmr  : I<0x7F, MRMDestMem, (outs), (ins i128mem:$dst, VR128:$src),
                   "vmovdqu\t{$src, $dst|$dst, $src}",
                   [(store (v2i64 VR128:$src), addr:$dst)]>,
                   Sched<[SchedWriteVecMoveLS.XMM.MR]>, XS, VEX, VEX_WIG;
def VMOVDQUYmr : I<0x7F, MRMDestMem, (outs), (ins i256mem:$dst, VR256:$src),
                   "vmovdqu\t{$src, $dst|$dst, $src}",[]>,
                   Sched<[SchedWriteVecMoveLS.YMM.MR]>, XS, VEX, VEX_L, VEX_WIG;
}

let SchedRW = [SchedWriteVecMoveLS.XMM.RR] in {
let hasSideEffects = 0 in {
def MOVDQArr : PDI<0x6F, MRMSrcReg, (outs VR128:$dst), (ins VR128:$src),
                   "movdqa\t{$src, $dst|$dst, $src}", []>;

def MOVDQUrr :   I<0x6F, MRMSrcReg, (outs VR128:$dst), (ins VR128:$src),
                   "movdqu\t{$src, $dst|$dst, $src}", []>,
                   XS, Requires<[UseSSE2]>;
}

// For Disassembler
let isCodeGenOnly = 1, ForceDisassemble = 1, hasSideEffects = 0 in {
def MOVDQArr_REV : PDI<0x7F, MRMDestReg, (outs VR128:$dst), (ins VR128:$src),
                       "movdqa\t{$src, $dst|$dst, $src}", []>,
                       FoldGenData<"MOVDQArr">;

def MOVDQUrr_REV :   I<0x7F, MRMDestReg, (outs VR128:$dst), (ins VR128:$src),
                       "movdqu\t{$src, $dst|$dst, $src}", []>,
                       XS, Requires<[UseSSE2]>, FoldGenData<"MOVDQUrr">;
}
} // SchedRW

let canFoldAsLoad = 1, mayLoad = 1, isReMaterializable = 1,
    hasSideEffects = 0, SchedRW = [SchedWriteVecMoveLS.XMM.RM] in {
def MOVDQArm : PDI<0x6F, MRMSrcMem, (outs VR128:$dst), (ins i128mem:$src),
                   "movdqa\t{$src, $dst|$dst, $src}",
                   [/*(set VR128:$dst, (alignedloadv2i64 addr:$src))*/]>;
def MOVDQUrm :   I<0x6F, MRMSrcMem, (outs VR128:$dst), (ins i128mem:$src),
                   "movdqu\t{$src, $dst|$dst, $src}",
                   [/*(set VR128:$dst, (loadv2i64 addr:$src))*/]>,
                 XS, Requires<[UseSSE2]>;
}

let mayStore = 1, hasSideEffects = 0,
    SchedRW = [SchedWriteVecMoveLS.XMM.MR] in {
def MOVDQAmr : PDI<0x7F, MRMDestMem, (outs), (ins i128mem:$dst, VR128:$src),
                   "movdqa\t{$src, $dst|$dst, $src}",
                   [/*(alignedstore (v2i64 VR128:$src), addr:$dst)*/]>;
def MOVDQUmr :   I<0x7F, MRMDestMem, (outs), (ins i128mem:$dst, VR128:$src),
                   "movdqu\t{$src, $dst|$dst, $src}",
                   [/*(store (v2i64 VR128:$src), addr:$dst)*/]>,
                 XS, Requires<[UseSSE2]>;
}

} // ExeDomain = SSEPackedInt

// Aliases to help the assembler pick two byte VEX encodings by swapping the
// operands relative to the normal instructions to use VEX.R instead of VEX.B.
def : InstAlias<"vmovdqa\t{$src, $dst|$dst, $src}",
                (VMOVDQArr_REV VR128L:$dst, VR128H:$src), 0>;
def : InstAlias<"vmovdqa\t{$src, $dst|$dst, $src}",
                (VMOVDQAYrr_REV VR256L:$dst, VR256H:$src), 0>;
def : InstAlias<"vmovdqu\t{$src, $dst|$dst, $src}",
                (VMOVDQUrr_REV VR128L:$dst, VR128H:$src), 0>;
def : InstAlias<"vmovdqu\t{$src, $dst|$dst, $src}",
                (VMOVDQUYrr_REV VR256L:$dst, VR256H:$src), 0>;

// Reversed version with ".s" suffix for GAS compatibility.
def : InstAlias<"vmovdqa.s\t{$src, $dst|$dst, $src}",
                (VMOVDQArr_REV VR128:$dst, VR128:$src), 0>;
def : InstAlias<"vmovdqa.s\t{$src, $dst|$dst, $src}",
                (VMOVDQAYrr_REV VR256:$dst, VR256:$src), 0>;
def : InstAlias<"vmovdqu.s\t{$src, $dst|$dst, $src}",
                (VMOVDQUrr_REV VR128:$dst, VR128:$src), 0>;
def : InstAlias<"vmovdqu.s\t{$src, $dst|$dst, $src}",
                (VMOVDQUYrr_REV VR256:$dst, VR256:$src), 0>;

// Reversed version with ".s" suffix for GAS compatibility.
def : InstAlias<"movdqa.s\t{$src, $dst|$dst, $src}",
                (MOVDQArr_REV VR128:$dst, VR128:$src), 0>;
def : InstAlias<"movdqu.s\t{$src, $dst|$dst, $src}",
                (MOVDQUrr_REV VR128:$dst, VR128:$src), 0>;

let Predicates = [HasAVX, NoVLX] in {
  // Additional patterns for other integer sizes.
  def : Pat<(alignedloadv4i32 addr:$src),
            (VMOVDQArm addr:$src)>;
  def : Pat<(alignedloadv8i16 addr:$src),
            (VMOVDQArm addr:$src)>;
  def : Pat<(alignedloadv16i8 addr:$src),
            (VMOVDQArm addr:$src)>;
  def : Pat<(loadv4i32 addr:$src),
            (VMOVDQUrm addr:$src)>;
  def : Pat<(loadv8i16 addr:$src),
            (VMOVDQUrm addr:$src)>;
  def : Pat<(loadv16i8 addr:$src),
            (VMOVDQUrm addr:$src)>;

  def : Pat<(alignedstore (v4i32 VR128:$src), addr:$dst),
            (VMOVDQAmr addr:$dst, VR128:$src)>;
  def : Pat<(alignedstore (v8i16 VR128:$src), addr:$dst),
            (VMOVDQAmr addr:$dst, VR128:$src)>;
  def : Pat<(alignedstore (v16i8 VR128:$src), addr:$dst),
            (VMOVDQAmr addr:$dst, VR128:$src)>;
  def : Pat<(store (v4i32 VR128:$src), addr:$dst),
            (VMOVDQUmr addr:$dst, VR128:$src)>;
  def : Pat<(store (v8i16 VR128:$src), addr:$dst),
            (VMOVDQUmr addr:$dst, VR128:$src)>;
  def : Pat<(store (v16i8 VR128:$src), addr:$dst),
            (VMOVDQUmr addr:$dst, VR128:$src)>;
}

//===---------------------------------------------------------------------===//
// SSE2 - Packed Integer Arithmetic Instructions
//===---------------------------------------------------------------------===//

let ExeDomain = SSEPackedInt in { // SSE integer instructions

/// PDI_binop_rm2 - Simple SSE2 binary operator with different src and dst types
multiclass PDI_binop_rm2<bits<8> opc, string OpcodeStr, SDNode OpNode,
                         ValueType DstVT, ValueType SrcVT, RegisterClass RC,
                         PatFrag memop_frag, X86MemOperand x86memop,
                         X86FoldableSchedWrite sched, bit Is2Addr = 1> {
  let isCommutable = 1 in
  def rr : PDI<opc, MRMSrcReg, (outs RC:$dst),
       (ins RC:$src1, RC:$src2),
       !if(Is2Addr,
           !strconcat(OpcodeStr, "\t{$src2, $dst|$dst, $src2}"),
           !strconcat(OpcodeStr, "\t{$src2, $src1, $dst|$dst, $src1, $src2}")),
       [(set RC:$dst, (DstVT (OpNode (SrcVT RC:$src1), RC:$src2)))]>,
       Sched<[sched]>;
  def rm : PDI<opc, MRMSrcMem, (outs RC:$dst),
       (ins RC:$src1, x86memop:$src2),
       !if(Is2Addr,
           !strconcat(OpcodeStr, "\t{$src2, $dst|$dst, $src2}"),
           !strconcat(OpcodeStr, "\t{$src2, $src1, $dst|$dst, $src1, $src2}")),
       [(set RC:$dst, (DstVT (OpNode (SrcVT RC:$src1),
                                     (memop_frag addr:$src2))))]>,
       Sched<[sched.Folded, sched.ReadAfterFold]>;
}
} // ExeDomain = SSEPackedInt

defm PADDB   : PDI_binop_all<0xFC, "paddb", add, v16i8, v32i8,
                             SchedWriteVecALU, 1, NoVLX_Or_NoBWI>;
defm PADDW   : PDI_binop_all<0xFD, "paddw", add, v8i16, v16i16,
                             SchedWriteVecALU, 1, NoVLX_Or_NoBWI>;
defm PADDD   : PDI_binop_all<0xFE, "paddd", add, v4i32, v8i32,
                             SchedWriteVecALU, 1, NoVLX>;
defm PADDQ   : PDI_binop_all<0xD4, "paddq", add, v2i64, v4i64,
                             SchedWriteVecALU, 1, NoVLX>;
defm PADDSB  : PDI_binop_all<0xEC, "paddsb", saddsat, v16i8, v32i8,
                             SchedWriteVecALU, 1, NoVLX_Or_NoBWI>;
defm PADDSW  : PDI_binop_all<0xED, "paddsw", saddsat, v8i16, v16i16,
                             SchedWriteVecALU, 1, NoVLX_Or_NoBWI>;
defm PADDUSB : PDI_binop_all<0xDC, "paddusb", uaddsat, v16i8, v32i8,
                             SchedWriteVecALU, 1, NoVLX_Or_NoBWI>;
defm PADDUSW : PDI_binop_all<0xDD, "paddusw", uaddsat, v8i16, v16i16,
                             SchedWriteVecALU, 1, NoVLX_Or_NoBWI>;
defm PMULLW  : PDI_binop_all<0xD5, "pmullw", mul, v8i16, v16i16,
                             SchedWriteVecIMul, 1, NoVLX_Or_NoBWI>;
defm PMULHUW : PDI_binop_all<0xE4, "pmulhuw", mulhu, v8i16, v16i16,
                             SchedWriteVecIMul, 1, NoVLX_Or_NoBWI>;
defm PMULHW  : PDI_binop_all<0xE5, "pmulhw", mulhs, v8i16, v16i16,
                             SchedWriteVecIMul, 1, NoVLX_Or_NoBWI>;
defm PSUBB   : PDI_binop_all<0xF8, "psubb", sub, v16i8, v32i8,
                             SchedWriteVecALU, 0, NoVLX_Or_NoBWI>;
defm PSUBW   : PDI_binop_all<0xF9, "psubw", sub, v8i16, v16i16,
                             SchedWriteVecALU, 0, NoVLX_Or_NoBWI>;
defm PSUBD   : PDI_binop_all<0xFA, "psubd", sub, v4i32, v8i32,
                             SchedWriteVecALU, 0, NoVLX>;
defm PSUBQ   : PDI_binop_all<0xFB, "psubq", sub, v2i64, v4i64,
                             SchedWriteVecALU, 0, NoVLX>;
defm PSUBSB  : PDI_binop_all<0xE8, "psubsb", ssubsat, v16i8, v32i8,
                             SchedWriteVecALU, 0, NoVLX_Or_NoBWI>;
defm PSUBSW  : PDI_binop_all<0xE9, "psubsw", ssubsat, v8i16, v16i16,
                             SchedWriteVecALU, 0, NoVLX_Or_NoBWI>;
defm PSUBUSB : PDI_binop_all<0xD8, "psubusb", usubsat, v16i8, v32i8,
                             SchedWriteVecALU, 0, NoVLX_Or_NoBWI>;
defm PSUBUSW : PDI_binop_all<0xD9, "psubusw", usubsat, v8i16, v16i16,
                             SchedWriteVecALU, 0, NoVLX_Or_NoBWI>;
defm PMINUB  : PDI_binop_all<0xDA, "pminub", umin, v16i8, v32i8,
                             SchedWriteVecALU, 1, NoVLX_Or_NoBWI>;
defm PMINSW  : PDI_binop_all<0xEA, "pminsw", smin, v8i16, v16i16,
                             SchedWriteVecALU, 1, NoVLX_Or_NoBWI>;
defm PMAXUB  : PDI_binop_all<0xDE, "pmaxub", umax, v16i8, v32i8,
                             SchedWriteVecALU, 1, NoVLX_Or_NoBWI>;
defm PMAXSW  : PDI_binop_all<0xEE, "pmaxsw", smax, v8i16, v16i16,
                             SchedWriteVecALU, 1, NoVLX_Or_NoBWI>;
defm PAVGB   : PDI_binop_all<0xE0, "pavgb", X86avg, v16i8, v32i8,
                             SchedWriteVecALU, 1, NoVLX_Or_NoBWI>;
defm PAVGW   : PDI_binop_all<0xE3, "pavgw", X86avg, v8i16, v16i16,
                             SchedWriteVecALU, 1, NoVLX_Or_NoBWI>;
defm PMULUDQ : PDI_binop_all<0xF4, "pmuludq", X86pmuludq, v2i64, v4i64,
                             SchedWriteVecIMul, 1, NoVLX>;

let Predicates = [HasAVX, NoVLX_Or_NoBWI] in
defm VPMADDWD : PDI_binop_rm2<0xF5, "vpmaddwd", X86vpmaddwd, v4i32, v8i16, VR128,
                              load, i128mem, SchedWriteVecIMul.XMM, 0>,
                              VEX_4V, VEX_WIG;

let Predicates = [HasAVX2, NoVLX_Or_NoBWI] in
defm VPMADDWDY : PDI_binop_rm2<0xF5, "vpmaddwd", X86vpmaddwd, v8i32, v16i16,
                               VR256, load, i256mem, SchedWriteVecIMul.YMM,
                               0>, VEX_4V, VEX_L, VEX_WIG;
let Constraints = "$src1 = $dst" in
defm PMADDWD : PDI_binop_rm2<0xF5, "pmaddwd", X86vpmaddwd, v4i32, v8i16, VR128,
                             memop, i128mem, SchedWriteVecIMul.XMM>;

let Predicates = [HasAVX, NoVLX_Or_NoBWI] in
defm VPSADBW : PDI_binop_rm2<0xF6, "vpsadbw", X86psadbw, v2i64, v16i8, VR128,
                             load, i128mem, SchedWritePSADBW.XMM, 0>,
                             VEX_4V, VEX_WIG;
let Predicates = [HasAVX2, NoVLX_Or_NoBWI] in
defm VPSADBWY : PDI_binop_rm2<0xF6, "vpsadbw", X86psadbw, v4i64, v32i8, VR256,
                             load, i256mem, SchedWritePSADBW.YMM, 0>,
                             VEX_4V, VEX_L, VEX_WIG;
let Constraints = "$src1 = $dst" in
defm PSADBW : PDI_binop_rm2<0xF6, "psadbw", X86psadbw, v2i64, v16i8, VR128,
                            memop, i128mem, SchedWritePSADBW.XMM>;

//===---------------------------------------------------------------------===//
// SSE2 - Packed Integer Logical Instructions
//===---------------------------------------------------------------------===//

multiclass PDI_binop_rmi<bits<8> opc, bits<8> opc2, Format ImmForm,
                         string OpcodeStr, SDNode OpNode,
                         SDNode OpNode2, RegisterClass RC,
                         X86FoldableSchedWrite sched,
                         X86FoldableSchedWrite schedImm,
                         ValueType DstVT, ValueType SrcVT,
                         PatFrag ld_frag, bit Is2Addr = 1> {
  // src2 is always 128-bit
  def rr : PDI<opc, MRMSrcReg, (outs RC:$dst),
       (ins RC:$src1, VR128:$src2),
       !if(Is2Addr,
           !strconcat(OpcodeStr, "\t{$src2, $dst|$dst, $src2}"),
           !strconcat(OpcodeStr, "\t{$src2, $src1, $dst|$dst, $src1, $src2}")),
       [(set RC:$dst, (DstVT (OpNode RC:$src1, (SrcVT VR128:$src2))))]>,
       Sched<[sched]>;
  def rm : PDI<opc, MRMSrcMem, (outs RC:$dst),
       (ins RC:$src1, i128mem:$src2),
       !if(Is2Addr,
           !strconcat(OpcodeStr, "\t{$src2, $dst|$dst, $src2}"),
           !strconcat(OpcodeStr, "\t{$src2, $src1, $dst|$dst, $src1, $src2}")),
       [(set RC:$dst, (DstVT (OpNode RC:$src1,
                       (SrcVT (ld_frag addr:$src2)))))]>,
       Sched<[sched.Folded, sched.ReadAfterFold]>;
  def ri : PDIi8<opc2, ImmForm, (outs RC:$dst),
       (ins RC:$src1, u8imm:$src2),
       !if(Is2Addr,
           !strconcat(OpcodeStr, "\t{$src2, $dst|$dst, $src2}"),
           !strconcat(OpcodeStr, "\t{$src2, $src1, $dst|$dst, $src1, $src2}")),
       [(set RC:$dst, (DstVT (OpNode2 RC:$src1, (i8 imm:$src2))))]>,
       Sched<[schedImm]>;
}

multiclass PDI_binop_rmi_all<bits<8> opc, bits<8> opc2, Format ImmForm,
                             string OpcodeStr, SDNode OpNode,
                             SDNode OpNode2, ValueType DstVT128,
                             ValueType DstVT256, ValueType SrcVT,
                             X86SchedWriteWidths sched,
                             X86SchedWriteWidths schedImm, Predicate prd> {
let Predicates = [HasAVX, prd] in
  defm V#NAME : PDI_binop_rmi<opc, opc2, ImmForm, !strconcat("v", OpcodeStr),
                              OpNode, OpNode2, VR128, sched.XMM, schedImm.XMM,
                              DstVT128, SrcVT, load, 0>, VEX_4V, VEX_WIG;
let Predicates = [HasAVX2, prd] in
  defm V#NAME#Y : PDI_binop_rmi<opc, opc2, ImmForm, !strconcat("v", OpcodeStr),
                                OpNode, OpNode2, VR256, sched.YMM, schedImm.YMM,
                                DstVT256, SrcVT, load, 0>, VEX_4V, VEX_L,
                                VEX_WIG;
let Constraints = "$src1 = $dst" in
  defm NAME : PDI_binop_rmi<opc, opc2, ImmForm, OpcodeStr, OpNode, OpNode2,
                            VR128, sched.XMM, schedImm.XMM, DstVT128, SrcVT,
                            memop>;
}

multiclass PDI_binop_ri<bits<8> opc, Format ImmForm, string OpcodeStr,
                        SDNode OpNode, RegisterClass RC, ValueType VT,
                        X86FoldableSchedWrite sched, bit Is2Addr = 1> {
  def ri : PDIi8<opc, ImmForm, (outs RC:$dst), (ins RC:$src1, u8imm:$src2),
       !if(Is2Addr,
           !strconcat(OpcodeStr, "\t{$src2, $dst|$dst, $src2}"),
           !strconcat(OpcodeStr, "\t{$src2, $src1, $dst|$dst, $src1, $src2}")),
       [(set RC:$dst, (VT (OpNode RC:$src1, (i8 imm:$src2))))]>,
       Sched<[sched]>;
}

multiclass PDI_binop_ri_all<bits<8> opc, Format ImmForm, string OpcodeStr,
                            SDNode OpNode, X86SchedWriteWidths sched> {
let Predicates = [HasAVX, NoVLX_Or_NoBWI] in
  defm V#NAME : PDI_binop_ri<opc, ImmForm, !strconcat("v", OpcodeStr), OpNode,
                             VR128, v16i8, sched.XMM, 0>, VEX_4V, VEX_WIG;
let Predicates = [HasAVX2, NoVLX_Or_NoBWI] in
  defm V#NAME#Y : PDI_binop_ri<opc, ImmForm, !strconcat("v", OpcodeStr), OpNode,
                               VR256, v32i8, sched.YMM, 0>,
                               VEX_4V, VEX_L, VEX_WIG;
let Constraints = "$src1 = $dst" in
  defm NAME : PDI_binop_ri<opc, ImmForm, OpcodeStr, OpNode, VR128, v16i8,
                           sched.XMM>;
}

let ExeDomain = SSEPackedInt in {
  defm PSLLW : PDI_binop_rmi_all<0xF1, 0x71, MRM6r, "psllw", X86vshl, X86vshli,
                                 v8i16, v16i16, v8i16, SchedWriteVecShift,
                                 SchedWriteVecShiftImm, NoVLX_Or_NoBWI>;
  defm PSLLD : PDI_binop_rmi_all<0xF2, 0x72, MRM6r, "pslld", X86vshl, X86vshli,
                                 v4i32, v8i32, v4i32, SchedWriteVecShift,
                                 SchedWriteVecShiftImm, NoVLX>;
  defm PSLLQ : PDI_binop_rmi_all<0xF3, 0x73, MRM6r, "psllq", X86vshl, X86vshli,
                                 v2i64, v4i64, v2i64, SchedWriteVecShift,
                                 SchedWriteVecShiftImm, NoVLX>;

  defm PSRLW : PDI_binop_rmi_all<0xD1, 0x71, MRM2r, "psrlw", X86vsrl, X86vsrli,
                                 v8i16, v16i16, v8i16, SchedWriteVecShift,
                                 SchedWriteVecShiftImm, NoVLX_Or_NoBWI>;
  defm PSRLD : PDI_binop_rmi_all<0xD2, 0x72, MRM2r, "psrld", X86vsrl, X86vsrli,
                                 v4i32, v8i32, v4i32, SchedWriteVecShift,
                                 SchedWriteVecShiftImm, NoVLX>;
  defm PSRLQ : PDI_binop_rmi_all<0xD3, 0x73, MRM2r, "psrlq", X86vsrl, X86vsrli,
                                 v2i64, v4i64, v2i64, SchedWriteVecShift,
                                 SchedWriteVecShiftImm, NoVLX>;

  defm PSRAW : PDI_binop_rmi_all<0xE1, 0x71, MRM4r, "psraw", X86vsra, X86vsrai,
                                 v8i16, v16i16, v8i16, SchedWriteVecShift,
                                 SchedWriteVecShiftImm, NoVLX_Or_NoBWI>;
  defm PSRAD : PDI_binop_rmi_all<0xE2, 0x72, MRM4r, "psrad", X86vsra, X86vsrai,
                                 v4i32, v8i32, v4i32, SchedWriteVecShift,
                                 SchedWriteVecShiftImm, NoVLX>;

  defm PSLLDQ : PDI_binop_ri_all<0x73, MRM7r, "pslldq", X86vshldq,
                                 SchedWriteShuffle>;
  defm PSRLDQ : PDI_binop_ri_all<0x73, MRM3r, "psrldq", X86vshrdq,
                                 SchedWriteShuffle>;
} // ExeDomain = SSEPackedInt

//===---------------------------------------------------------------------===//
// SSE2 - Packed Integer Comparison Instructions
//===---------------------------------------------------------------------===//

defm PCMPEQB : PDI_binop_all<0x74, "pcmpeqb", X86pcmpeq, v16i8, v32i8,
                             SchedWriteVecALU, 1, TruePredicate>;
defm PCMPEQW : PDI_binop_all<0x75, "pcmpeqw", X86pcmpeq, v8i16, v16i16,
                             SchedWriteVecALU, 1, TruePredicate>;
defm PCMPEQD : PDI_binop_all<0x76, "pcmpeqd", X86pcmpeq, v4i32, v8i32,
                             SchedWriteVecALU, 1, TruePredicate>;
defm PCMPGTB : PDI_binop_all<0x64, "pcmpgtb", X86pcmpgt, v16i8, v32i8,
                             SchedWriteVecALU, 0, TruePredicate>;
defm PCMPGTW : PDI_binop_all<0x65, "pcmpgtw", X86pcmpgt, v8i16, v16i16,
                             SchedWriteVecALU, 0, TruePredicate>;
defm PCMPGTD : PDI_binop_all<0x66, "pcmpgtd", X86pcmpgt, v4i32, v8i32,
                             SchedWriteVecALU, 0, TruePredicate>;

//===---------------------------------------------------------------------===//
// SSE2 - Packed Integer Shuffle Instructions
//===---------------------------------------------------------------------===//

let ExeDomain = SSEPackedInt in {
multiclass sse2_pshuffle<string OpcodeStr, ValueType vt128, ValueType vt256,
                         SDNode OpNode, X86SchedWriteWidths sched,
                         Predicate prd> {
let Predicates = [HasAVX, prd] in {
  def V#NAME#ri : Ii8<0x70, MRMSrcReg, (outs VR128:$dst),
                      (ins VR128:$src1, u8imm:$src2),
                      !strconcat("v", OpcodeStr,
                                 "\t{$src2, $src1, $dst|$dst, $src1, $src2}"),
                      [(set VR128:$dst,
                        (vt128 (OpNode VR128:$src1, (i8 imm:$src2))))]>,
                      VEX, Sched<[sched.XMM]>, VEX_WIG;
  def V#NAME#mi : Ii8<0x70, MRMSrcMem, (outs VR128:$dst),
                      (ins i128mem:$src1, u8imm:$src2),
                      !strconcat("v", OpcodeStr,
                                 "\t{$src2, $src1, $dst|$dst, $src1, $src2}"),
                     [(set VR128:$dst,
                       (vt128 (OpNode (load addr:$src1),
                        (i8 imm:$src2))))]>, VEX,
                  Sched<[sched.XMM.Folded]>, VEX_WIG;
}

let Predicates = [HasAVX2, prd] in {
  def V#NAME#Yri : Ii8<0x70, MRMSrcReg, (outs VR256:$dst),
                       (ins VR256:$src1, u8imm:$src2),
                       !strconcat("v", OpcodeStr,
                                  "\t{$src2, $src1, $dst|$dst, $src1, $src2}"),
                       [(set VR256:$dst,
                         (vt256 (OpNode VR256:$src1, (i8 imm:$src2))))]>,
                       VEX, VEX_L, Sched<[sched.YMM]>, VEX_WIG;
  def V#NAME#Ymi : Ii8<0x70, MRMSrcMem, (outs VR256:$dst),
                       (ins i256mem:$src1, u8imm:$src2),
                       !strconcat("v", OpcodeStr,
                                  "\t{$src2, $src1, $dst|$dst, $src1, $src2}"),
                      [(set VR256:$dst,
                        (vt256 (OpNode (load addr:$src1),
                         (i8 imm:$src2))))]>, VEX, VEX_L,
                   Sched<[sched.YMM.Folded]>, VEX_WIG;
}

let Predicates = [UseSSE2] in {
  def ri : Ii8<0x70, MRMSrcReg,
               (outs VR128:$dst), (ins VR128:$src1, u8imm:$src2),
               !strconcat(OpcodeStr,
                          "\t{$src2, $src1, $dst|$dst, $src1, $src2}"),
               [(set VR128:$dst,
                 (vt128 (OpNode VR128:$src1, (i8 imm:$src2))))]>,
               Sched<[sched.XMM]>;
  def mi : Ii8<0x70, MRMSrcMem,
               (outs VR128:$dst), (ins i128mem:$src1, u8imm:$src2),
               !strconcat(OpcodeStr,
                          "\t{$src2, $src1, $dst|$dst, $src1, $src2}"),
               [(set VR128:$dst,
                 (vt128 (OpNode (memop addr:$src1),
                        (i8 imm:$src2))))]>,
               Sched<[sched.XMM.Folded]>;
}
}
} // ExeDomain = SSEPackedInt

defm PSHUFD  : sse2_pshuffle<"pshufd", v4i32, v8i32, X86PShufd,
                             SchedWriteShuffle, NoVLX>, PD;
defm PSHUFHW : sse2_pshuffle<"pshufhw", v8i16, v16i16, X86PShufhw,
                             SchedWriteShuffle, NoVLX_Or_NoBWI>, XS;
defm PSHUFLW : sse2_pshuffle<"pshuflw", v8i16, v16i16, X86PShuflw,
                             SchedWriteShuffle, NoVLX_Or_NoBWI>, XD;

//===---------------------------------------------------------------------===//
// Packed Integer Pack Instructions (SSE & AVX)
//===---------------------------------------------------------------------===//

let ExeDomain = SSEPackedInt in {
multiclass sse2_pack<bits<8> opc, string OpcodeStr, ValueType OutVT,
                     ValueType ArgVT, SDNode OpNode, RegisterClass RC,
                     X86MemOperand x86memop, X86FoldableSchedWrite sched,
                     PatFrag ld_frag, bit Is2Addr = 1> {
  def rr : PDI<opc, MRMSrcReg,
               (outs RC:$dst), (ins RC:$src1, RC:$src2),
               !if(Is2Addr,
                   !strconcat(OpcodeStr, "\t{$src2, $dst|$dst, $src2}"),
                   !strconcat(OpcodeStr,
                              "\t{$src2, $src1, $dst|$dst, $src1, $src2}")),
               [(set RC:$dst,
                     (OutVT (OpNode (ArgVT RC:$src1), RC:$src2)))]>,
               Sched<[sched]>;
  def rm : PDI<opc, MRMSrcMem,
               (outs RC:$dst), (ins RC:$src1, x86memop:$src2),
               !if(Is2Addr,
                   !strconcat(OpcodeStr, "\t{$src2, $dst|$dst, $src2}"),
                   !strconcat(OpcodeStr,
                              "\t{$src2, $src1, $dst|$dst, $src1, $src2}")),
               [(set RC:$dst,
                     (OutVT (OpNode (ArgVT RC:$src1),
                                    (ld_frag addr:$src2))))]>,
               Sched<[sched.Folded, sched.ReadAfterFold]>;
}

multiclass sse4_pack<bits<8> opc, string OpcodeStr, ValueType OutVT,
                     ValueType ArgVT, SDNode OpNode, RegisterClass RC,
                     X86MemOperand x86memop, X86FoldableSchedWrite sched,
                     PatFrag ld_frag, bit Is2Addr = 1> {
  def rr : SS48I<opc, MRMSrcReg,
                 (outs RC:$dst), (ins RC:$src1, RC:$src2),
                 !if(Is2Addr,
                     !strconcat(OpcodeStr, "\t{$src2, $dst|$dst, $src2}"),
                     !strconcat(OpcodeStr,
                                "\t{$src2, $src1, $dst|$dst, $src1, $src2}")),
                 [(set RC:$dst,
                       (OutVT (OpNode (ArgVT RC:$src1), RC:$src2)))]>,
                 Sched<[sched]>;
  def rm : SS48I<opc, MRMSrcMem,
                 (outs RC:$dst), (ins RC:$src1, x86memop:$src2),
                 !if(Is2Addr,
                     !strconcat(OpcodeStr, "\t{$src2, $dst|$dst, $src2}"),
                     !strconcat(OpcodeStr,
                                "\t{$src2, $src1, $dst|$dst, $src1, $src2}")),
                 [(set RC:$dst,
                       (OutVT (OpNode (ArgVT RC:$src1),
                                      (ld_frag addr:$src2))))]>,
                 Sched<[sched.Folded, sched.ReadAfterFold]>;
}

let Predicates = [HasAVX, NoVLX_Or_NoBWI] in {
  defm VPACKSSWB : sse2_pack<0x63, "vpacksswb", v16i8, v8i16, X86Packss, VR128,
                             i128mem, SchedWriteShuffle.XMM, load, 0>,
                             VEX_4V, VEX_WIG;
  defm VPACKSSDW : sse2_pack<0x6B, "vpackssdw", v8i16, v4i32, X86Packss, VR128,
                             i128mem, SchedWriteShuffle.XMM, load, 0>,
                             VEX_4V, VEX_WIG;

  defm VPACKUSWB : sse2_pack<0x67, "vpackuswb", v16i8, v8i16, X86Packus, VR128,
                             i128mem, SchedWriteShuffle.XMM, load, 0>,
                             VEX_4V, VEX_WIG;
  defm VPACKUSDW : sse4_pack<0x2B, "vpackusdw", v8i16, v4i32, X86Packus, VR128,
                             i128mem, SchedWriteShuffle.XMM, load, 0>,
                             VEX_4V;
}

let Predicates = [HasAVX2, NoVLX_Or_NoBWI] in {
  defm VPACKSSWBY : sse2_pack<0x63, "vpacksswb", v32i8, v16i16, X86Packss, VR256,
                              i256mem, SchedWriteShuffle.YMM, load, 0>,
                              VEX_4V, VEX_L, VEX_WIG;
  defm VPACKSSDWY : sse2_pack<0x6B, "vpackssdw", v16i16, v8i32, X86Packss, VR256,
                              i256mem, SchedWriteShuffle.YMM, load, 0>,
                              VEX_4V, VEX_L, VEX_WIG;

  defm VPACKUSWBY : sse2_pack<0x67, "vpackuswb", v32i8, v16i16, X86Packus, VR256,
                              i256mem, SchedWriteShuffle.YMM, load, 0>,
                              VEX_4V, VEX_L, VEX_WIG;
  defm VPACKUSDWY : sse4_pack<0x2B, "vpackusdw", v16i16, v8i32, X86Packus, VR256,
                              i256mem, SchedWriteShuffle.YMM, load, 0>,
                              VEX_4V, VEX_L;
}

let Constraints = "$src1 = $dst" in {
  defm PACKSSWB : sse2_pack<0x63, "packsswb", v16i8, v8i16, X86Packss, VR128,
                            i128mem, SchedWriteShuffle.XMM, memop>;
  defm PACKSSDW : sse2_pack<0x6B, "packssdw", v8i16, v4i32, X86Packss, VR128,
                            i128mem, SchedWriteShuffle.XMM, memop>;

  defm PACKUSWB : sse2_pack<0x67, "packuswb", v16i8, v8i16, X86Packus, VR128,
                            i128mem, SchedWriteShuffle.XMM, memop>;

  defm PACKUSDW : sse4_pack<0x2B, "packusdw", v8i16, v4i32, X86Packus, VR128,
                            i128mem, SchedWriteShuffle.XMM, memop>;
}
} // ExeDomain = SSEPackedInt

//===---------------------------------------------------------------------===//
// SSE2 - Packed Integer Unpack Instructions
//===---------------------------------------------------------------------===//

let ExeDomain = SSEPackedInt in {
multiclass sse2_unpack<bits<8> opc, string OpcodeStr, ValueType vt,
                       SDNode OpNode, RegisterClass RC, X86MemOperand x86memop,
                       X86FoldableSchedWrite sched, PatFrag ld_frag,
                       bit Is2Addr = 1> {
  def rr : PDI<opc, MRMSrcReg,
      (outs RC:$dst), (ins RC:$src1, RC:$src2),
      !if(Is2Addr,
          !strconcat(OpcodeStr,"\t{$src2, $dst|$dst, $src2}"),
          !strconcat(OpcodeStr,"\t{$src2, $src1, $dst|$dst, $src1, $src2}")),
      [(set RC:$dst, (vt (OpNode RC:$src1, RC:$src2)))]>,
      Sched<[sched]>;
  def rm : PDI<opc, MRMSrcMem,
      (outs RC:$dst), (ins RC:$src1, x86memop:$src2),
      !if(Is2Addr,
          !strconcat(OpcodeStr,"\t{$src2, $dst|$dst, $src2}"),
          !strconcat(OpcodeStr,"\t{$src2, $src1, $dst|$dst, $src1, $src2}")),
      [(set RC:$dst, (vt (OpNode RC:$src1, (ld_frag addr:$src2))))]>,
      Sched<[sched.Folded, sched.ReadAfterFold]>;
}

let Predicates = [HasAVX, NoVLX_Or_NoBWI] in {
  defm VPUNPCKLBW  : sse2_unpack<0x60, "vpunpcklbw", v16i8, X86Unpckl, VR128,
                                 i128mem, SchedWriteShuffle.XMM, load, 0>,
                                 VEX_4V, VEX_WIG;
  defm VPUNPCKLWD  : sse2_unpack<0x61, "vpunpcklwd", v8i16, X86Unpckl, VR128,
                                 i128mem, SchedWriteShuffle.XMM, load, 0>,
                                 VEX_4V, VEX_WIG;
  defm VPUNPCKHBW  : sse2_unpack<0x68, "vpunpckhbw", v16i8, X86Unpckh, VR128,
                                 i128mem, SchedWriteShuffle.XMM, load, 0>,
                                 VEX_4V, VEX_WIG;
  defm VPUNPCKHWD  : sse2_unpack<0x69, "vpunpckhwd", v8i16, X86Unpckh, VR128,
                                 i128mem, SchedWriteShuffle.XMM, load, 0>,
                                 VEX_4V, VEX_WIG;
}

let Predicates = [HasAVX, NoVLX] in {
  defm VPUNPCKLDQ  : sse2_unpack<0x62, "vpunpckldq", v4i32, X86Unpckl, VR128,
                                 i128mem, SchedWriteShuffle.XMM, load, 0>,
                                 VEX_4V, VEX_WIG;
  defm VPUNPCKLQDQ : sse2_unpack<0x6C, "vpunpcklqdq", v2i64, X86Unpckl, VR128,
                                 i128mem, SchedWriteShuffle.XMM, load, 0>,
                                 VEX_4V, VEX_WIG;
  defm VPUNPCKHDQ  : sse2_unpack<0x6A, "vpunpckhdq", v4i32, X86Unpckh, VR128,
                                 i128mem, SchedWriteShuffle.XMM, load, 0>,
                                 VEX_4V, VEX_WIG;
  defm VPUNPCKHQDQ : sse2_unpack<0x6D, "vpunpckhqdq", v2i64, X86Unpckh, VR128,
                                 i128mem, SchedWriteShuffle.XMM, load, 0>,
                                 VEX_4V, VEX_WIG;
}

let Predicates = [HasAVX2, NoVLX_Or_NoBWI] in {
  defm VPUNPCKLBWY  : sse2_unpack<0x60, "vpunpcklbw", v32i8, X86Unpckl, VR256,
                                  i256mem, SchedWriteShuffle.YMM, load, 0>,
                                  VEX_4V, VEX_L, VEX_WIG;
  defm VPUNPCKLWDY  : sse2_unpack<0x61, "vpunpcklwd", v16i16, X86Unpckl, VR256,
                                  i256mem, SchedWriteShuffle.YMM, load, 0>,
                                  VEX_4V, VEX_L, VEX_WIG;
  defm VPUNPCKHBWY  : sse2_unpack<0x68, "vpunpckhbw", v32i8, X86Unpckh, VR256,
                                  i256mem, SchedWriteShuffle.YMM, load, 0>,
                                  VEX_4V, VEX_L, VEX_WIG;
  defm VPUNPCKHWDY  : sse2_unpack<0x69, "vpunpckhwd", v16i16, X86Unpckh, VR256,
                                  i256mem, SchedWriteShuffle.YMM, load, 0>,
                                  VEX_4V, VEX_L, VEX_WIG;
}

let Predicates = [HasAVX2, NoVLX] in {
  defm VPUNPCKLDQY  : sse2_unpack<0x62, "vpunpckldq", v8i32, X86Unpckl, VR256,
                                  i256mem, SchedWriteShuffle.YMM, load, 0>,
                                  VEX_4V, VEX_L, VEX_WIG;
  defm VPUNPCKLQDQY : sse2_unpack<0x6C, "vpunpcklqdq", v4i64, X86Unpckl, VR256,
                                  i256mem, SchedWriteShuffle.YMM, load, 0>,
                                  VEX_4V, VEX_L, VEX_WIG;
  defm VPUNPCKHDQY  : sse2_unpack<0x6A, "vpunpckhdq", v8i32, X86Unpckh, VR256,
                                  i256mem, SchedWriteShuffle.YMM, load, 0>,
                                  VEX_4V, VEX_L, VEX_WIG;
  defm VPUNPCKHQDQY : sse2_unpack<0x6D, "vpunpckhqdq", v4i64, X86Unpckh, VR256,
                                  i256mem, SchedWriteShuffle.YMM, load, 0>,
                                  VEX_4V, VEX_L, VEX_WIG;
}

let Constraints = "$src1 = $dst" in {
  defm PUNPCKLBW  : sse2_unpack<0x60, "punpcklbw", v16i8, X86Unpckl, VR128,
                                i128mem, SchedWriteShuffle.XMM, memop>;
  defm PUNPCKLWD  : sse2_unpack<0x61, "punpcklwd", v8i16, X86Unpckl, VR128,
                                i128mem, SchedWriteShuffle.XMM, memop>;
  defm PUNPCKLDQ  : sse2_unpack<0x62, "punpckldq", v4i32, X86Unpckl, VR128,
                                i128mem, SchedWriteShuffle.XMM, memop>;
  defm PUNPCKLQDQ : sse2_unpack<0x6C, "punpcklqdq", v2i64, X86Unpckl, VR128,
                                i128mem, SchedWriteShuffle.XMM, memop>;

  defm PUNPCKHBW  : sse2_unpack<0x68, "punpckhbw", v16i8, X86Unpckh, VR128,
                                i128mem, SchedWriteShuffle.XMM, memop>;
  defm PUNPCKHWD  : sse2_unpack<0x69, "punpckhwd", v8i16, X86Unpckh, VR128,
                                i128mem, SchedWriteShuffle.XMM, memop>;
  defm PUNPCKHDQ  : sse2_unpack<0x6A, "punpckhdq", v4i32, X86Unpckh, VR128,
                                i128mem, SchedWriteShuffle.XMM, memop>;
  defm PUNPCKHQDQ : sse2_unpack<0x6D, "punpckhqdq", v2i64, X86Unpckh, VR128,
                                i128mem, SchedWriteShuffle.XMM, memop>;
}
} // ExeDomain = SSEPackedInt

//===---------------------------------------------------------------------===//
// SSE2 - Packed Integer Extract and Insert
//===---------------------------------------------------------------------===//

let ExeDomain = SSEPackedInt in {
multiclass sse2_pinsrw<bit Is2Addr = 1> {
  def rr : Ii8<0xC4, MRMSrcReg,
       (outs VR128:$dst), (ins VR128:$src1,
        GR32orGR64:$src2, u8imm:$src3),
       !if(Is2Addr,
           "pinsrw\t{$src3, $src2, $dst|$dst, $src2, $src3}",
           "vpinsrw\t{$src3, $src2, $src1, $dst|$dst, $src1, $src2, $src3}"),
       [(set VR128:$dst,
         (X86pinsrw VR128:$src1, GR32orGR64:$src2, imm:$src3))]>,
       Sched<[WriteVecInsert, ReadDefault, ReadInt2Fpu]>;
  def rm : Ii8<0xC4, MRMSrcMem,
                      (outs VR128:$dst), (ins VR128:$src1,
                       i16mem:$src2, u8imm:$src3),
       !if(Is2Addr,
           "pinsrw\t{$src3, $src2, $dst|$dst, $src2, $src3}",
           "vpinsrw\t{$src3, $src2, $src1, $dst|$dst, $src1, $src2, $src3}"),
       [(set VR128:$dst,
         (X86pinsrw VR128:$src1, (extloadi16 addr:$src2),
                    imm:$src3))]>,
       Sched<[WriteVecInsert.Folded, WriteVecInsert.ReadAfterFold]>;
}

// Extract
let Predicates = [HasAVX, NoBWI] in
def VPEXTRWrr : Ii8<0xC5, MRMSrcReg,
                    (outs GR32orGR64:$dst), (ins VR128:$src1, u8imm:$src2),
                    "vpextrw\t{$src2, $src1, $dst|$dst, $src1, $src2}",
                    [(set GR32orGR64:$dst, (X86pextrw (v8i16 VR128:$src1),
                                            imm:$src2))]>,
                PD, VEX, Sched<[WriteVecExtract]>;
def PEXTRWrr : PDIi8<0xC5, MRMSrcReg,
                    (outs GR32orGR64:$dst), (ins VR128:$src1, u8imm:$src2),
                    "pextrw\t{$src2, $src1, $dst|$dst, $src1, $src2}",
                    [(set GR32orGR64:$dst, (X86pextrw (v8i16 VR128:$src1),
                                            imm:$src2))]>,
               Sched<[WriteVecExtract]>;

// Insert
let Predicates = [HasAVX, NoBWI] in
defm VPINSRW : sse2_pinsrw<0>, PD, VEX_4V;

let Predicates = [UseSSE2], Constraints = "$src1 = $dst" in
defm PINSRW : sse2_pinsrw, PD;

} // ExeDomain = SSEPackedInt

//===---------------------------------------------------------------------===//
// SSE2 - Packed Mask Creation
//===---------------------------------------------------------------------===//

let ExeDomain = SSEPackedInt in {

def VPMOVMSKBrr  : VPDI<0xD7, MRMSrcReg, (outs GR32orGR64:$dst),
           (ins VR128:$src),
           "pmovmskb\t{$src, $dst|$dst, $src}",
           [(set GR32orGR64:$dst, (X86movmsk (v16i8 VR128:$src)))]>,
           Sched<[WriteVecMOVMSK]>, VEX, VEX_WIG;

let Predicates = [HasAVX2] in {
def VPMOVMSKBYrr  : VPDI<0xD7, MRMSrcReg, (outs GR32orGR64:$dst),
           (ins VR256:$src),
           "pmovmskb\t{$src, $dst|$dst, $src}",
           [(set GR32orGR64:$dst, (X86movmsk (v32i8 VR256:$src)))]>,
           Sched<[WriteVecMOVMSKY]>, VEX, VEX_L, VEX_WIG;
}

def PMOVMSKBrr : PDI<0xD7, MRMSrcReg, (outs GR32orGR64:$dst), (ins VR128:$src),
           "pmovmskb\t{$src, $dst|$dst, $src}",
           [(set GR32orGR64:$dst, (X86movmsk (v16i8 VR128:$src)))]>,
           Sched<[WriteVecMOVMSK]>;

} // ExeDomain = SSEPackedInt

//===---------------------------------------------------------------------===//
// SSE2 - Conditional Store
//===---------------------------------------------------------------------===//

let ExeDomain = SSEPackedInt, SchedRW = [SchedWriteVecMoveLS.XMM.MR] in {
let Uses = [EDI], Predicates = [HasAVX,Not64BitMode] in
def VMASKMOVDQU : VPDI<0xF7, MRMSrcReg, (outs),
           (ins VR128:$src, VR128:$mask),
           "maskmovdqu\t{$mask, $src|$src, $mask}",
           [(int_x86_sse2_maskmov_dqu VR128:$src, VR128:$mask, EDI)]>,
           VEX, VEX_WIG;
let Uses = [RDI], Predicates = [HasAVX,In64BitMode] in
def VMASKMOVDQU64 : VPDI<0xF7, MRMSrcReg, (outs),
           (ins VR128:$src, VR128:$mask),
           "maskmovdqu\t{$mask, $src|$src, $mask}",
           [(int_x86_sse2_maskmov_dqu VR128:$src, VR128:$mask, RDI)]>,
           VEX, VEX_WIG;

let Uses = [EDI], Predicates = [UseSSE2,Not64BitMode] in
def MASKMOVDQU : PDI<0xF7, MRMSrcReg, (outs), (ins VR128:$src, VR128:$mask),
           "maskmovdqu\t{$mask, $src|$src, $mask}",
           [(int_x86_sse2_maskmov_dqu VR128:$src, VR128:$mask, EDI)]>;
let Uses = [RDI], Predicates = [UseSSE2,In64BitMode] in
def MASKMOVDQU64 : PDI<0xF7, MRMSrcReg, (outs), (ins VR128:$src, VR128:$mask),
           "maskmovdqu\t{$mask, $src|$src, $mask}",
           [(int_x86_sse2_maskmov_dqu VR128:$src, VR128:$mask, RDI)]>;

} // ExeDomain = SSEPackedInt

//===---------------------------------------------------------------------===//
// SSE2 - Move Doubleword/Quadword
//===---------------------------------------------------------------------===//

//===---------------------------------------------------------------------===//
// Move Int Doubleword to Packed Double Int
//
let ExeDomain = SSEPackedInt in {
def VMOVDI2PDIrr : VS2I<0x6E, MRMSrcReg, (outs VR128:$dst), (ins GR32:$src),
                        "movd\t{$src, $dst|$dst, $src}",
                        [(set VR128:$dst,
                          (v4i32 (scalar_to_vector GR32:$src)))]>,
                          VEX, Sched<[WriteVecMoveFromGpr]>;
def VMOVDI2PDIrm : VS2I<0x6E, MRMSrcMem, (outs VR128:$dst), (ins i32mem:$src),
                        "movd\t{$src, $dst|$dst, $src}",
                        [(set VR128:$dst,
                          (v4i32 (scalar_to_vector (loadi32 addr:$src))))]>,
                        VEX, Sched<[WriteVecLoad]>;
def VMOV64toPQIrr : VRS2I<0x6E, MRMSrcReg, (outs VR128:$dst), (ins GR64:$src),
                          "movq\t{$src, $dst|$dst, $src}",
                          [(set VR128:$dst,
                            (v2i64 (scalar_to_vector GR64:$src)))]>,
                          VEX, Sched<[WriteVecMoveFromGpr]>;
let isCodeGenOnly = 1, ForceDisassemble = 1, hasSideEffects = 0, mayLoad = 1 in
def VMOV64toPQIrm : VRS2I<0x6E, MRMSrcMem, (outs VR128:$dst), (ins i64mem:$src),
                          "movq\t{$src, $dst|$dst, $src}", []>,
                          VEX, Sched<[WriteVecLoad]>;
let isCodeGenOnly = 1 in
def VMOV64toSDrr : VRS2I<0x6E, MRMSrcReg, (outs FR64:$dst), (ins GR64:$src),
                         "movq\t{$src, $dst|$dst, $src}",
                         [(set FR64:$dst, (bitconvert GR64:$src))]>,
                         VEX, Sched<[WriteVecMoveFromGpr]>;

def MOVDI2PDIrr : S2I<0x6E, MRMSrcReg, (outs VR128:$dst), (ins GR32:$src),
                      "movd\t{$src, $dst|$dst, $src}",
                      [(set VR128:$dst,
                        (v4i32 (scalar_to_vector GR32:$src)))]>,
                      Sched<[WriteVecMoveFromGpr]>;
def MOVDI2PDIrm : S2I<0x6E, MRMSrcMem, (outs VR128:$dst), (ins i32mem:$src),
                      "movd\t{$src, $dst|$dst, $src}",
                      [(set VR128:$dst,
                        (v4i32 (scalar_to_vector (loadi32 addr:$src))))]>,
                      Sched<[WriteVecLoad]>;
def MOV64toPQIrr : RS2I<0x6E, MRMSrcReg, (outs VR128:$dst), (ins GR64:$src),
                        "movq\t{$src, $dst|$dst, $src}",
                        [(set VR128:$dst,
                          (v2i64 (scalar_to_vector GR64:$src)))]>,
                        Sched<[WriteVecMoveFromGpr]>;
let isCodeGenOnly = 1, ForceDisassemble = 1, hasSideEffects = 0, mayLoad = 1 in
def MOV64toPQIrm : RS2I<0x6E, MRMSrcMem, (outs VR128:$dst), (ins i64mem:$src),
                        "movq\t{$src, $dst|$dst, $src}", []>,
                        Sched<[WriteVecLoad]>;
let isCodeGenOnly = 1 in
def MOV64toSDrr : RS2I<0x6E, MRMSrcReg, (outs FR64:$dst), (ins GR64:$src),
                       "movq\t{$src, $dst|$dst, $src}",
                       [(set FR64:$dst, (bitconvert GR64:$src))]>,
                       Sched<[WriteVecMoveFromGpr]>;
} // ExeDomain = SSEPackedInt

//===---------------------------------------------------------------------===//
// Move Int Doubleword to Single Scalar
//
let ExeDomain = SSEPackedInt, isCodeGenOnly = 1 in {
  def VMOVDI2SSrr  : VS2I<0x6E, MRMSrcReg, (outs FR32:$dst), (ins GR32:$src),
                        "movd\t{$src, $dst|$dst, $src}",
                        [(set FR32:$dst, (bitconvert GR32:$src))]>,
                        VEX, Sched<[WriteVecMoveFromGpr]>;

  def VMOVDI2SSrm  : VS2I<0x6E, MRMSrcMem, (outs FR32:$dst), (ins i32mem:$src),
                        "movd\t{$src, $dst|$dst, $src}",
                        [(set FR32:$dst, (bitconvert (loadi32 addr:$src)))]>,
                        VEX, Sched<[WriteVecLoad]>;
  def MOVDI2SSrr  : S2I<0x6E, MRMSrcReg, (outs FR32:$dst), (ins GR32:$src),
                        "movd\t{$src, $dst|$dst, $src}",
                        [(set FR32:$dst, (bitconvert GR32:$src))]>,
                        Sched<[WriteVecMoveFromGpr]>;

  def MOVDI2SSrm  : S2I<0x6E, MRMSrcMem, (outs FR32:$dst), (ins i32mem:$src),
                        "movd\t{$src, $dst|$dst, $src}",
                        [(set FR32:$dst, (bitconvert (loadi32 addr:$src)))]>,
                        Sched<[WriteVecLoad]>;
} // ExeDomain = SSEPackedInt, isCodeGenOnly = 1

//===---------------------------------------------------------------------===//
// Move Packed Doubleword Int to Packed Double Int
//
let ExeDomain = SSEPackedInt in {
def VMOVPDI2DIrr  : VS2I<0x7E, MRMDestReg, (outs GR32:$dst), (ins VR128:$src),
                         "movd\t{$src, $dst|$dst, $src}",
                         [(set GR32:$dst, (extractelt (v4i32 VR128:$src),
                                          (iPTR 0)))]>, VEX,
                         Sched<[WriteVecMoveToGpr]>;
def VMOVPDI2DImr  : VS2I<0x7E, MRMDestMem, (outs),
                         (ins i32mem:$dst, VR128:$src),
                         "movd\t{$src, $dst|$dst, $src}",
                         [(store (i32 (extractelt (v4i32 VR128:$src),
                                       (iPTR 0))), addr:$dst)]>,
                         VEX, Sched<[WriteVecStore]>;
def MOVPDI2DIrr  : S2I<0x7E, MRMDestReg, (outs GR32:$dst), (ins VR128:$src),
                       "movd\t{$src, $dst|$dst, $src}",
                       [(set GR32:$dst, (extractelt (v4i32 VR128:$src),
                                        (iPTR 0)))]>,
                   Sched<[WriteVecMoveToGpr]>;
def MOVPDI2DImr  : S2I<0x7E, MRMDestMem, (outs), (ins i32mem:$dst, VR128:$src),
                       "movd\t{$src, $dst|$dst, $src}",
                       [(store (i32 (extractelt (v4i32 VR128:$src),
                                     (iPTR 0))), addr:$dst)]>,
                       Sched<[WriteVecStore]>;
} // ExeDomain = SSEPackedInt

//===---------------------------------------------------------------------===//
// Move Packed Doubleword Int first element to Doubleword Int
//
let ExeDomain = SSEPackedInt in {
let SchedRW = [WriteVecMoveToGpr] in {
def VMOVPQIto64rr : VRS2I<0x7E, MRMDestReg, (outs GR64:$dst), (ins VR128:$src),
                          "movq\t{$src, $dst|$dst, $src}",
                          [(set GR64:$dst, (extractelt (v2i64 VR128:$src),
                                                        (iPTR 0)))]>,
                      VEX;

def MOVPQIto64rr : RS2I<0x7E, MRMDestReg, (outs GR64:$dst), (ins VR128:$src),
                        "movq\t{$src, $dst|$dst, $src}",
                        [(set GR64:$dst, (extractelt (v2i64 VR128:$src),
                                                         (iPTR 0)))]>;
} //SchedRW

let isCodeGenOnly = 1, ForceDisassemble = 1, hasSideEffects = 0, mayStore = 1 in
def VMOVPQIto64mr : VRS2I<0x7E, MRMDestMem, (outs),
                          (ins i64mem:$dst, VR128:$src),
                          "movq\t{$src, $dst|$dst, $src}", []>,
                          VEX, Sched<[WriteVecStore]>;
let isCodeGenOnly = 1, ForceDisassemble = 1, hasSideEffects = 0, mayStore = 1 in
def MOVPQIto64mr : RS2I<0x7E, MRMDestMem, (outs), (ins i64mem:$dst, VR128:$src),
                        "movq\t{$src, $dst|$dst, $src}", []>,
                        Sched<[WriteVecStore]>;
} // ExeDomain = SSEPackedInt

//===---------------------------------------------------------------------===//
// Bitcast FR64 <-> GR64
//
let ExeDomain = SSEPackedInt, isCodeGenOnly = 1 in {
  let Predicates = [UseAVX] in
  def VMOV64toSDrm : VS2SI<0x7E, MRMSrcMem, (outs FR64:$dst), (ins i64mem:$src),
                          "movq\t{$src, $dst|$dst, $src}",
                          [(set FR64:$dst, (bitconvert (loadi64 addr:$src)))]>,
                          VEX, Sched<[WriteVecLoad]>;
  def VMOVSDto64rr : VRS2I<0x7E, MRMDestReg, (outs GR64:$dst), (ins FR64:$src),
                           "movq\t{$src, $dst|$dst, $src}",
                           [(set GR64:$dst, (bitconvert FR64:$src))]>,
                           VEX, Sched<[WriteVecMoveToGpr]>;
  def VMOVSDto64mr : VRS2I<0x7E, MRMDestMem, (outs), (ins i64mem:$dst, FR64:$src),
                           "movq\t{$src, $dst|$dst, $src}",
                           [(store (i64 (bitconvert FR64:$src)), addr:$dst)]>,
                           VEX, Sched<[WriteVecStore]>;

  def MOV64toSDrm : S2SI<0x7E, MRMSrcMem, (outs FR64:$dst), (ins i64mem:$src),
                         "movq\t{$src, $dst|$dst, $src}",
                         [(set FR64:$dst, (bitconvert (loadi64 addr:$src)))]>,
                         Sched<[WriteVecLoad]>;
  def MOVSDto64rr : RS2I<0x7E, MRMDestReg, (outs GR64:$dst), (ins FR64:$src),
                         "movq\t{$src, $dst|$dst, $src}",
                         [(set GR64:$dst, (bitconvert FR64:$src))]>,
                         Sched<[WriteVecMoveToGpr]>;
  def MOVSDto64mr : RS2I<0x7E, MRMDestMem, (outs), (ins i64mem:$dst, FR64:$src),
                         "movq\t{$src, $dst|$dst, $src}",
                         [(store (i64 (bitconvert FR64:$src)), addr:$dst)]>,
                         Sched<[WriteVecStore]>;
} // ExeDomain = SSEPackedInt, isCodeGenOnly = 1

//===---------------------------------------------------------------------===//
// Move Scalar Single to Double Int
//
let ExeDomain = SSEPackedInt, isCodeGenOnly = 1 in {
  def VMOVSS2DIrr  : VS2I<0x7E, MRMDestReg, (outs GR32:$dst), (ins FR32:$src),
                        "movd\t{$src, $dst|$dst, $src}",
                        [(set GR32:$dst, (bitconvert FR32:$src))]>,
                        VEX, Sched<[WriteVecMoveToGpr]>;
  def VMOVSS2DImr  : VS2I<0x7E, MRMDestMem, (outs), (ins i32mem:$dst, FR32:$src),
                        "movd\t{$src, $dst|$dst, $src}",
                        [(store (i32 (bitconvert FR32:$src)), addr:$dst)]>,
                        VEX, Sched<[WriteVecStore]>;
  def MOVSS2DIrr  : S2I<0x7E, MRMDestReg, (outs GR32:$dst), (ins FR32:$src),
                        "movd\t{$src, $dst|$dst, $src}",
                        [(set GR32:$dst, (bitconvert FR32:$src))]>,
                        Sched<[WriteVecMoveToGpr]>;
  def MOVSS2DImr  : S2I<0x7E, MRMDestMem, (outs), (ins i32mem:$dst, FR32:$src),
                        "movd\t{$src, $dst|$dst, $src}",
                        [(store (i32 (bitconvert FR32:$src)), addr:$dst)]>,
                        Sched<[WriteVecStore]>;
} // ExeDomain = SSEPackedInt, isCodeGenOnly = 1

let Predicates = [UseAVX] in {
  def : Pat<(v4i32 (X86vzmovl (v4i32 (scalar_to_vector GR32:$src)))),
            (VMOVDI2PDIrr GR32:$src)>;

  def : Pat<(v2i64 (X86vzmovl (v2i64 (scalar_to_vector GR64:$src)))),
            (VMOV64toPQIrr GR64:$src)>;

  def : Pat<(v4i64 (X86vzmovl (insert_subvector undef,
              (v2i64 (scalar_to_vector GR64:$src)),(iPTR 0)))),
            (SUBREG_TO_REG (i64 0), (v2i64 (VMOV64toPQIrr GR64:$src)), sub_xmm)>;
  // AVX 128-bit movd/movq instructions write zeros in the high 128-bit part.
  // These instructions also write zeros in the high part of a 256-bit register.
  def : Pat<(v2i64 (X86vzmovl (v2i64 (scalar_to_vector (zextloadi64i32 addr:$src))))),
            (VMOVDI2PDIrm addr:$src)>;
  def : Pat<(v4i32 (X86vzmovl (v4i32 (scalar_to_vector (loadi32 addr:$src))))),
            (VMOVDI2PDIrm addr:$src)>;
  def : Pat<(v4i32 (X86vzmovl (loadv4i32 addr:$src))),
            (VMOVDI2PDIrm addr:$src)>;
  def : Pat<(v4i32 (X86vzload addr:$src)),
            (VMOVDI2PDIrm addr:$src)>;
  def : Pat<(v8i32 (X86vzmovl (insert_subvector undef,
              (v4i32 (scalar_to_vector (loadi32 addr:$src))), (iPTR 0)))),
            (SUBREG_TO_REG (i32 0), (v4i32 (VMOVDI2PDIrm addr:$src)), sub_xmm)>;
  def : Pat<(v8i32 (X86vzload addr:$src)),
            (SUBREG_TO_REG (i64 0), (v4i32 (VMOVDI2PDIrm addr:$src)), sub_xmm)>;
  // Use regular 128-bit instructions to match 256-bit scalar_to_vec+zext.
  def : Pat<(v8i32 (X86vzmovl (insert_subvector undef,
                               (v4i32 (scalar_to_vector GR32:$src)),(iPTR 0)))),
            (SUBREG_TO_REG (i32 0), (v4i32 (VMOVDI2PDIrr GR32:$src)), sub_xmm)>;
}

let Predicates = [UseSSE2] in {
  def : Pat<(v4i32 (X86vzmovl (v4i32 (scalar_to_vector GR32:$src)))),
            (MOVDI2PDIrr GR32:$src)>;

  def : Pat<(v2i64 (X86vzmovl (v2i64 (scalar_to_vector GR64:$src)))),
            (MOV64toPQIrr GR64:$src)>;
  def : Pat<(v2i64 (X86vzmovl (v2i64 (scalar_to_vector (zextloadi64i32 addr:$src))))),
            (MOVDI2PDIrm addr:$src)>;
  def : Pat<(v4i32 (X86vzmovl (v4i32 (scalar_to_vector (loadi32 addr:$src))))),
            (MOVDI2PDIrm addr:$src)>;
  def : Pat<(v4i32 (X86vzmovl (loadv4i32 addr:$src))),
            (MOVDI2PDIrm addr:$src)>;
  def : Pat<(v4i32 (X86vzload addr:$src)),
            (MOVDI2PDIrm addr:$src)>;
}

// Before the MC layer of LLVM existed, clang emitted "movd" assembly instead of
// "movq" due to MacOS parsing limitation. In order to parse old assembly, we add
// these aliases.
def : InstAlias<"movd\t{$src, $dst|$dst, $src}",
                (MOV64toPQIrr VR128:$dst, GR64:$src), 0>;
def : InstAlias<"movd\t{$src, $dst|$dst, $src}",
                (MOVPQIto64rr GR64:$dst, VR128:$src), 0>;
// Allow "vmovd" but print "vmovq" since we don't need compatibility for AVX.
def : InstAlias<"vmovd\t{$src, $dst|$dst, $src}",
                (VMOV64toPQIrr VR128:$dst, GR64:$src), 0>;
def : InstAlias<"vmovd\t{$src, $dst|$dst, $src}",
                (VMOVPQIto64rr GR64:$dst, VR128:$src), 0>;

//===---------------------------------------------------------------------===//
// SSE2 - Move Quadword
//===---------------------------------------------------------------------===//

//===---------------------------------------------------------------------===//
// Move Quadword Int to Packed Quadword Int
//

let ExeDomain = SSEPackedInt, SchedRW = [WriteVecLoad] in {
def VMOVQI2PQIrm : I<0x7E, MRMSrcMem, (outs VR128:$dst), (ins i64mem:$src),
                    "vmovq\t{$src, $dst|$dst, $src}",
                    [(set VR128:$dst,
                      (v2i64 (scalar_to_vector (loadi64 addr:$src))))]>, XS,
                    VEX, Requires<[UseAVX]>, VEX_WIG;
def MOVQI2PQIrm : I<0x7E, MRMSrcMem, (outs VR128:$dst), (ins i64mem:$src),
                    "movq\t{$src, $dst|$dst, $src}",
                    [(set VR128:$dst,
                      (v2i64 (scalar_to_vector (loadi64 addr:$src))))]>,
                    XS, Requires<[UseSSE2]>; // SSE2 instruction with XS Prefix
} // ExeDomain, SchedRW

//===---------------------------------------------------------------------===//
// Move Packed Quadword Int to Quadword Int
//
let ExeDomain = SSEPackedInt, SchedRW = [WriteVecStore] in {
def VMOVPQI2QImr : VS2I<0xD6, MRMDestMem, (outs), (ins i64mem:$dst, VR128:$src),
                        "movq\t{$src, $dst|$dst, $src}",
                        [(store (i64 (extractelt (v2i64 VR128:$src),
                                      (iPTR 0))), addr:$dst)]>,
                        VEX, VEX_WIG;
def MOVPQI2QImr : S2I<0xD6, MRMDestMem, (outs), (ins i64mem:$dst, VR128:$src),
                      "movq\t{$src, $dst|$dst, $src}",
                      [(store (i64 (extractelt (v2i64 VR128:$src),
                                    (iPTR 0))), addr:$dst)]>;
} // ExeDomain, SchedRW

// For disassembler only
let isCodeGenOnly = 1, ForceDisassemble = 1, hasSideEffects = 0,
    SchedRW = [SchedWriteVecLogic.XMM] in {
def VMOVPQI2QIrr : VS2I<0xD6, MRMDestReg, (outs VR128:$dst), (ins VR128:$src),
                     "movq\t{$src, $dst|$dst, $src}", []>, VEX, VEX_WIG;
def MOVPQI2QIrr : S2I<0xD6, MRMDestReg, (outs VR128:$dst), (ins VR128:$src),
                      "movq\t{$src, $dst|$dst, $src}", []>;
}

// Aliases to help the assembler pick two byte VEX encodings by swapping the
// operands relative to the normal instructions to use VEX.R instead of VEX.B.
def : InstAlias<"vmovq\t{$src, $dst|$dst, $src}",
                (VMOVPQI2QIrr VR128L:$dst, VR128H:$src), 0>;

def : InstAlias<"vmovq.s\t{$src, $dst|$dst, $src}",
                (VMOVPQI2QIrr VR128:$dst, VR128:$src), 0>;
def : InstAlias<"movq.s\t{$src, $dst|$dst, $src}",
                (MOVPQI2QIrr VR128:$dst, VR128:$src), 0>;

let Predicates = [UseAVX] in {
  def : Pat<(v2i64 (X86vzmovl (loadv2i64 addr:$src))),
            (VMOVQI2PQIrm addr:$src)>;
  def : Pat<(v2i64 (X86vzload addr:$src)),
            (VMOVQI2PQIrm addr:$src)>;
  def : Pat<(v4i64 (X86vzmovl (insert_subvector undef,
              (v2i64 (scalar_to_vector (loadi64 addr:$src))), (iPTR 0)))),
            (SUBREG_TO_REG (i64 0), (v2i64 (VMOVQI2PQIrm addr:$src)), sub_xmm)>;
  def : Pat<(v4i64 (X86vzload addr:$src)),
            (SUBREG_TO_REG (i64 0), (v2i64 (VMOVQI2PQIrm addr:$src)), sub_xmm)>;
}

let Predicates = [UseSSE2] in {
  def : Pat<(v2i64 (X86vzmovl (loadv2i64 addr:$src))),
            (MOVQI2PQIrm addr:$src)>;
  def : Pat<(v2i64 (X86vzload addr:$src)), (MOVQI2PQIrm addr:$src)>;
}

//===---------------------------------------------------------------------===//
// Moving from XMM to XMM and clear upper 64 bits. Note, there is a bug in
// IA32 document. movq xmm1, xmm2 does clear the high bits.
//
let ExeDomain = SSEPackedInt, SchedRW = [SchedWriteVecLogic.XMM] in {
def VMOVZPQILo2PQIrr : I<0x7E, MRMSrcReg, (outs VR128:$dst), (ins VR128:$src),
                        "vmovq\t{$src, $dst|$dst, $src}",
                    [(set VR128:$dst, (v2i64 (X86vzmovl (v2i64 VR128:$src))))]>,
                         XS, VEX, Requires<[UseAVX]>, VEX_WIG;
def MOVZPQILo2PQIrr : I<0x7E, MRMSrcReg, (outs VR128:$dst), (ins VR128:$src),
                        "movq\t{$src, $dst|$dst, $src}",
                    [(set VR128:$dst, (v2i64 (X86vzmovl (v2i64 VR128:$src))))]>,
                        XS, Requires<[UseSSE2]>;
} // ExeDomain, SchedRW

let Predicates = [UseAVX] in {
  def : Pat<(v2f64 (X86vzmovl (v2f64 VR128:$src))),
            (VMOVZPQILo2PQIrr VR128:$src)>;
}
let Predicates = [UseSSE2] in {
  def : Pat<(v2f64 (X86vzmovl (v2f64 VR128:$src))),
            (MOVZPQILo2PQIrr VR128:$src)>;
}

//===---------------------------------------------------------------------===//
// SSE3 - Replicate Single FP - MOVSHDUP and MOVSLDUP
//===---------------------------------------------------------------------===//

multiclass sse3_replicate_sfp<bits<8> op, SDNode OpNode, string OpcodeStr,
                              ValueType vt, RegisterClass RC, PatFrag mem_frag,
                              X86MemOperand x86memop, X86FoldableSchedWrite sched> {
def rr : S3SI<op, MRMSrcReg, (outs RC:$dst), (ins RC:$src),
                    !strconcat(OpcodeStr, "\t{$src, $dst|$dst, $src}"),
                      [(set RC:$dst, (vt (OpNode RC:$src)))]>,
                      Sched<[sched]>;
def rm : S3SI<op, MRMSrcMem, (outs RC:$dst), (ins x86memop:$src),
                    !strconcat(OpcodeStr, "\t{$src, $dst|$dst, $src}"),
                      [(set RC:$dst, (OpNode (mem_frag addr:$src)))]>,
                      Sched<[sched.Folded]>;
}

let Predicates = [HasAVX, NoVLX] in {
  defm VMOVSHDUP  : sse3_replicate_sfp<0x16, X86Movshdup, "vmovshdup",
                                       v4f32, VR128, loadv4f32, f128mem,
                                       SchedWriteFShuffle.XMM>, VEX, VEX_WIG;
  defm VMOVSLDUP  : sse3_replicate_sfp<0x12, X86Movsldup, "vmovsldup",
                                       v4f32, VR128, loadv4f32, f128mem,
                                       SchedWriteFShuffle.XMM>, VEX, VEX_WIG;
  defm VMOVSHDUPY : sse3_replicate_sfp<0x16, X86Movshdup, "vmovshdup",
                                       v8f32, VR256, loadv8f32, f256mem,
                                       SchedWriteFShuffle.YMM>, VEX, VEX_L, VEX_WIG;
  defm VMOVSLDUPY : sse3_replicate_sfp<0x12, X86Movsldup, "vmovsldup",
                                       v8f32, VR256, loadv8f32, f256mem,
                                       SchedWriteFShuffle.YMM>, VEX, VEX_L, VEX_WIG;
}
defm MOVSHDUP : sse3_replicate_sfp<0x16, X86Movshdup, "movshdup", v4f32, VR128,
                                   memopv4f32, f128mem, SchedWriteFShuffle.XMM>;
defm MOVSLDUP : sse3_replicate_sfp<0x12, X86Movsldup, "movsldup", v4f32, VR128,
                                   memopv4f32, f128mem, SchedWriteFShuffle.XMM>;

let Predicates = [HasAVX, NoVLX] in {
  def : Pat<(v4i32 (X86Movshdup VR128:$src)),
            (VMOVSHDUPrr VR128:$src)>;
  def : Pat<(v4i32 (X86Movshdup (load addr:$src))),
            (VMOVSHDUPrm addr:$src)>;
  def : Pat<(v4i32 (X86Movsldup VR128:$src)),
            (VMOVSLDUPrr VR128:$src)>;
  def : Pat<(v4i32 (X86Movsldup (load addr:$src))),
            (VMOVSLDUPrm addr:$src)>;
  def : Pat<(v8i32 (X86Movshdup VR256:$src)),
            (VMOVSHDUPYrr VR256:$src)>;
  def : Pat<(v8i32 (X86Movshdup (load addr:$src))),
            (VMOVSHDUPYrm addr:$src)>;
  def : Pat<(v8i32 (X86Movsldup VR256:$src)),
            (VMOVSLDUPYrr VR256:$src)>;
  def : Pat<(v8i32 (X86Movsldup (load addr:$src))),
            (VMOVSLDUPYrm addr:$src)>;
}

let Predicates = [UseSSE3] in {
  def : Pat<(v4i32 (X86Movshdup VR128:$src)),
            (MOVSHDUPrr VR128:$src)>;
  def : Pat<(v4i32 (X86Movshdup (memop addr:$src))),
            (MOVSHDUPrm addr:$src)>;
  def : Pat<(v4i32 (X86Movsldup VR128:$src)),
            (MOVSLDUPrr VR128:$src)>;
  def : Pat<(v4i32 (X86Movsldup (memop addr:$src))),
            (MOVSLDUPrm addr:$src)>;
}

//===---------------------------------------------------------------------===//
// SSE3 - Replicate Double FP - MOVDDUP
//===---------------------------------------------------------------------===//

multiclass sse3_replicate_dfp<string OpcodeStr, X86SchedWriteWidths sched> {
def rr  : S3DI<0x12, MRMSrcReg, (outs VR128:$dst), (ins VR128:$src),
                    !strconcat(OpcodeStr, "\t{$src, $dst|$dst, $src}"),
                    [(set VR128:$dst, (v2f64 (X86Movddup VR128:$src)))]>,
                    Sched<[sched.XMM]>;
def rm  : S3DI<0x12, MRMSrcMem, (outs VR128:$dst), (ins f64mem:$src),
                    !strconcat(OpcodeStr, "\t{$src, $dst|$dst, $src}"),
                    [(set VR128:$dst,
                      (v2f64 (X86Movddup
                              (scalar_to_vector (loadf64 addr:$src)))))]>,
                    Sched<[sched.XMM.Folded]>;
}

// FIXME: Merge with above classes when there are patterns for the ymm version
multiclass sse3_replicate_dfp_y<string OpcodeStr, X86SchedWriteWidths sched> {
def rr  : S3DI<0x12, MRMSrcReg, (outs VR256:$dst), (ins VR256:$src),
                    !strconcat(OpcodeStr, "\t{$src, $dst|$dst, $src}"),
                    [(set VR256:$dst, (v4f64 (X86Movddup VR256:$src)))]>,
                    Sched<[sched.YMM]>;
def rm  : S3DI<0x12, MRMSrcMem, (outs VR256:$dst), (ins f256mem:$src),
                    !strconcat(OpcodeStr, "\t{$src, $dst|$dst, $src}"),
                    [(set VR256:$dst,
                      (v4f64 (X86Movddup (loadv4f64 addr:$src))))]>,
                    Sched<[sched.YMM.Folded]>;
}

let Predicates = [HasAVX, NoVLX] in {
  defm VMOVDDUP  : sse3_replicate_dfp<"vmovddup", SchedWriteFShuffle>,
                                      VEX, VEX_WIG;
  defm VMOVDDUPY : sse3_replicate_dfp_y<"vmovddup", SchedWriteFShuffle>,
                                        VEX, VEX_L, VEX_WIG;
}

defm MOVDDUP : sse3_replicate_dfp<"movddup", SchedWriteFShuffle>;


let Predicates = [HasAVX, NoVLX] in {
  def : Pat<(X86Movddup (loadv2f64 addr:$src)),
            (VMOVDDUPrm addr:$src)>, Requires<[HasAVX]>;
  def : Pat<(X86Movddup (v2f64 (X86vzload addr:$src))),
            (VMOVDDUPrm addr:$src)>, Requires<[HasAVX]>;
}

let Predicates = [UseSSE3] in {
  // No need for aligned memory as this only loads 64-bits.
  def : Pat<(X86Movddup (loadv2f64 addr:$src)),
            (MOVDDUPrm addr:$src)>;
  def : Pat<(X86Movddup (v2f64 (X86vzload addr:$src))),
            (MOVDDUPrm addr:$src)>;
}

//===---------------------------------------------------------------------===//
// SSE3 - Move Unaligned Integer
//===---------------------------------------------------------------------===//

let Predicates = [HasAVX] in {
  def VLDDQUrm : S3DI<0xF0, MRMSrcMem, (outs VR128:$dst), (ins i128mem:$src),
                      "vlddqu\t{$src, $dst|$dst, $src}",
                      [(set VR128:$dst, (int_x86_sse3_ldu_dq addr:$src))]>,
                      Sched<[SchedWriteVecMoveLS.XMM.RM]>, VEX, VEX_WIG;
  def VLDDQUYrm : S3DI<0xF0, MRMSrcMem, (outs VR256:$dst), (ins i256mem:$src),
                       "vlddqu\t{$src, $dst|$dst, $src}",
                       [(set VR256:$dst, (int_x86_avx_ldu_dq_256 addr:$src))]>,
                       Sched<[SchedWriteVecMoveLS.YMM.RM]>, VEX, VEX_L, VEX_WIG;
} // Predicates

def LDDQUrm : S3DI<0xF0, MRMSrcMem, (outs VR128:$dst), (ins i128mem:$src),
                   "lddqu\t{$src, $dst|$dst, $src}",
                   [(set VR128:$dst, (int_x86_sse3_ldu_dq addr:$src))]>,
                   Sched<[SchedWriteVecMoveLS.XMM.RM]>;

//===---------------------------------------------------------------------===//
// SSE3 - Arithmetic
//===---------------------------------------------------------------------===//

multiclass sse3_addsub<string OpcodeStr, ValueType vt, RegisterClass RC,
                       X86MemOperand x86memop, X86FoldableSchedWrite sched,
                       PatFrag ld_frag, bit Is2Addr = 1> {
  def rr : I<0xD0, MRMSrcReg,
       (outs RC:$dst), (ins RC:$src1, RC:$src2),
       !if(Is2Addr,
           !strconcat(OpcodeStr, "\t{$src2, $dst|$dst, $src2}"),
           !strconcat(OpcodeStr, "\t{$src2, $src1, $dst|$dst, $src1, $src2}")),
       [(set RC:$dst, (vt (X86Addsub RC:$src1, RC:$src2)))]>,
       Sched<[sched]>;
  def rm : I<0xD0, MRMSrcMem,
       (outs RC:$dst), (ins RC:$src1, x86memop:$src2),
       !if(Is2Addr,
           !strconcat(OpcodeStr, "\t{$src2, $dst|$dst, $src2}"),
           !strconcat(OpcodeStr, "\t{$src2, $src1, $dst|$dst, $src1, $src2}")),
       [(set RC:$dst, (vt (X86Addsub RC:$src1, (ld_frag addr:$src2))))]>,
       Sched<[sched.Folded, sched.ReadAfterFold]>;
}

let Predicates = [HasAVX] in {
  let ExeDomain = SSEPackedSingle in {
    defm VADDSUBPS : sse3_addsub<"vaddsubps", v4f32, VR128, f128mem,
                                 SchedWriteFAddSizes.PS.XMM, loadv4f32, 0>,
                                 XD, VEX_4V, VEX_WIG;
    defm VADDSUBPSY : sse3_addsub<"vaddsubps", v8f32, VR256, f256mem,
                                  SchedWriteFAddSizes.PS.YMM, loadv8f32, 0>,
                                  XD, VEX_4V, VEX_L, VEX_WIG;
  }
  let ExeDomain = SSEPackedDouble in {
    defm VADDSUBPD : sse3_addsub<"vaddsubpd", v2f64, VR128, f128mem,
                                 SchedWriteFAddSizes.PD.XMM, loadv2f64, 0>,
                                 PD, VEX_4V, VEX_WIG;
    defm VADDSUBPDY : sse3_addsub<"vaddsubpd", v4f64, VR256, f256mem,
                                  SchedWriteFAddSizes.PD.YMM, loadv4f64, 0>,
                                  PD, VEX_4V, VEX_L, VEX_WIG;
  }
}
let Constraints = "$src1 = $dst", Predicates = [UseSSE3] in {
  let ExeDomain = SSEPackedSingle in
  defm ADDSUBPS : sse3_addsub<"addsubps", v4f32, VR128, f128mem,
                              SchedWriteFAddSizes.PS.XMM, memopv4f32>, XD;
  let ExeDomain = SSEPackedDouble in
  defm ADDSUBPD : sse3_addsub<"addsubpd", v2f64, VR128, f128mem,
                              SchedWriteFAddSizes.PD.XMM, memopv2f64>, PD;
}

//===---------------------------------------------------------------------===//
// SSE3 Instructions
//===---------------------------------------------------------------------===//

// Horizontal ops
multiclass S3D_Int<bits<8> o, string OpcodeStr, ValueType vt, RegisterClass RC,
                   X86MemOperand x86memop, SDNode OpNode,
                   X86FoldableSchedWrite sched, PatFrag ld_frag,
                   bit Is2Addr = 1> {
  def rr : S3DI<o, MRMSrcReg, (outs RC:$dst), (ins RC:$src1, RC:$src2),
       !if(Is2Addr,
         !strconcat(OpcodeStr, "\t{$src2, $dst|$dst, $src2}"),
         !strconcat(OpcodeStr, "\t{$src2, $src1, $dst|$dst, $src1, $src2}")),
      [(set RC:$dst, (vt (OpNode RC:$src1, RC:$src2)))]>,
      Sched<[sched]>;

  def rm : S3DI<o, MRMSrcMem, (outs RC:$dst), (ins RC:$src1, x86memop:$src2),
       !if(Is2Addr,
         !strconcat(OpcodeStr, "\t{$src2, $dst|$dst, $src2}"),
         !strconcat(OpcodeStr, "\t{$src2, $src1, $dst|$dst, $src1, $src2}")),
      [(set RC:$dst, (vt (OpNode RC:$src1, (ld_frag addr:$src2))))]>,
      Sched<[sched.Folded, sched.ReadAfterFold]>;
}
multiclass S3_Int<bits<8> o, string OpcodeStr, ValueType vt, RegisterClass RC,
                  X86MemOperand x86memop, SDNode OpNode,
                  X86FoldableSchedWrite sched, PatFrag ld_frag,
                  bit Is2Addr = 1> {
  def rr : S3I<o, MRMSrcReg, (outs RC:$dst), (ins RC:$src1, RC:$src2),
       !if(Is2Addr,
         !strconcat(OpcodeStr, "\t{$src2, $dst|$dst, $src2}"),
         !strconcat(OpcodeStr, "\t{$src2, $src1, $dst|$dst, $src1, $src2}")),
      [(set RC:$dst, (vt (OpNode RC:$src1, RC:$src2)))]>,
        Sched<[sched]>;

  def rm : S3I<o, MRMSrcMem, (outs RC:$dst), (ins RC:$src1, x86memop:$src2),
       !if(Is2Addr,
         !strconcat(OpcodeStr, "\t{$src2, $dst|$dst, $src2}"),
         !strconcat(OpcodeStr, "\t{$src2, $src1, $dst|$dst, $src1, $src2}")),
      [(set RC:$dst, (vt (OpNode RC:$src1, (ld_frag addr:$src2))))]>,
        Sched<[sched.Folded, sched.ReadAfterFold]>;
}

let Predicates = [HasAVX] in {
  let ExeDomain = SSEPackedSingle in {
    defm VHADDPS  : S3D_Int<0x7C, "vhaddps", v4f32, VR128, f128mem,
                            X86fhadd, WriteFHAdd, loadv4f32, 0>, VEX_4V, VEX_WIG;
    defm VHSUBPS  : S3D_Int<0x7D, "vhsubps", v4f32, VR128, f128mem,
                            X86fhsub, WriteFHAdd, loadv4f32, 0>, VEX_4V, VEX_WIG;
    defm VHADDPSY : S3D_Int<0x7C, "vhaddps", v8f32, VR256, f256mem,
                            X86fhadd, WriteFHAddY, loadv8f32, 0>, VEX_4V, VEX_L, VEX_WIG;
    defm VHSUBPSY : S3D_Int<0x7D, "vhsubps", v8f32, VR256, f256mem,
                            X86fhsub, WriteFHAddY, loadv8f32, 0>, VEX_4V, VEX_L, VEX_WIG;
  }
  let ExeDomain = SSEPackedDouble in {
    defm VHADDPD  : S3_Int<0x7C, "vhaddpd", v2f64, VR128, f128mem,
                           X86fhadd, WriteFHAdd, loadv2f64, 0>, VEX_4V, VEX_WIG;
    defm VHSUBPD  : S3_Int<0x7D, "vhsubpd", v2f64, VR128, f128mem,
                           X86fhsub, WriteFHAdd, loadv2f64, 0>, VEX_4V, VEX_WIG;
    defm VHADDPDY : S3_Int<0x7C, "vhaddpd", v4f64, VR256, f256mem,
                           X86fhadd, WriteFHAddY, loadv4f64, 0>, VEX_4V, VEX_L, VEX_WIG;
    defm VHSUBPDY : S3_Int<0x7D, "vhsubpd", v4f64, VR256, f256mem,
                           X86fhsub, WriteFHAddY, loadv4f64, 0>, VEX_4V, VEX_L, VEX_WIG;
  }
}

let Constraints = "$src1 = $dst" in {
  let ExeDomain = SSEPackedSingle in {
    defm HADDPS : S3D_Int<0x7C, "haddps", v4f32, VR128, f128mem, X86fhadd,
                          WriteFHAdd, memopv4f32>;
    defm HSUBPS : S3D_Int<0x7D, "hsubps", v4f32, VR128, f128mem, X86fhsub,
                          WriteFHAdd, memopv4f32>;
  }
  let ExeDomain = SSEPackedDouble in {
    defm HADDPD : S3_Int<0x7C, "haddpd", v2f64, VR128, f128mem, X86fhadd,
                         WriteFHAdd, memopv2f64>;
    defm HSUBPD : S3_Int<0x7D, "hsubpd", v2f64, VR128, f128mem, X86fhsub,
                         WriteFHAdd, memopv2f64>;
  }
}

//===---------------------------------------------------------------------===//
// SSSE3 - Packed Absolute Instructions
//===---------------------------------------------------------------------===//

/// SS3I_unop_rm_int - Simple SSSE3 unary op whose type can be v*{i8,i16,i32}.
multiclass SS3I_unop_rm<bits<8> opc, string OpcodeStr, ValueType vt,
                        SDNode OpNode, X86SchedWriteWidths sched, PatFrag ld_frag> {
  def rr : SS38I<opc, MRMSrcReg, (outs VR128:$dst),
                 (ins VR128:$src),
                 !strconcat(OpcodeStr, "\t{$src, $dst|$dst, $src}"),
                 [(set VR128:$dst, (vt (OpNode VR128:$src)))]>,
                 Sched<[sched.XMM]>;

  def rm : SS38I<opc, MRMSrcMem, (outs VR128:$dst),
                 (ins i128mem:$src),
                 !strconcat(OpcodeStr, "\t{$src, $dst|$dst, $src}"),
                 [(set VR128:$dst,
                   (vt (OpNode (ld_frag addr:$src))))]>,
                 Sched<[sched.XMM.Folded]>;
}

/// SS3I_unop_rm_int_y - Simple SSSE3 unary op whose type can be v*{i8,i16,i32}.
multiclass SS3I_unop_rm_y<bits<8> opc, string OpcodeStr, ValueType vt,
                          SDNode OpNode, X86SchedWriteWidths sched> {
  def Yrr : SS38I<opc, MRMSrcReg, (outs VR256:$dst),
                  (ins VR256:$src),
                  !strconcat(OpcodeStr, "\t{$src, $dst|$dst, $src}"),
                  [(set VR256:$dst, (vt (OpNode VR256:$src)))]>,
                  Sched<[sched.YMM]>;

  def Yrm : SS38I<opc, MRMSrcMem, (outs VR256:$dst),
                  (ins i256mem:$src),
                  !strconcat(OpcodeStr, "\t{$src, $dst|$dst, $src}"),
                  [(set VR256:$dst,
                    (vt (OpNode (load addr:$src))))]>,
                  Sched<[sched.YMM.Folded]>;
}

let Predicates = [HasAVX, NoVLX_Or_NoBWI] in {
  defm VPABSB  : SS3I_unop_rm<0x1C, "vpabsb", v16i8, abs, SchedWriteVecALU,
                              load>, VEX, VEX_WIG;
  defm VPABSW  : SS3I_unop_rm<0x1D, "vpabsw", v8i16, abs, SchedWriteVecALU,
                              load>, VEX, VEX_WIG;
}
let Predicates = [HasAVX, NoVLX] in {
  defm VPABSD  : SS3I_unop_rm<0x1E, "vpabsd", v4i32, abs, SchedWriteVecALU,
                              load>, VEX, VEX_WIG;
}
let Predicates = [HasAVX2, NoVLX_Or_NoBWI] in {
  defm VPABSB  : SS3I_unop_rm_y<0x1C, "vpabsb", v32i8, abs, SchedWriteVecALU>,
                                VEX, VEX_L, VEX_WIG;
  defm VPABSW  : SS3I_unop_rm_y<0x1D, "vpabsw", v16i16, abs, SchedWriteVecALU>,
                                VEX, VEX_L, VEX_WIG;
}
let Predicates = [HasAVX2, NoVLX] in {
  defm VPABSD  : SS3I_unop_rm_y<0x1E, "vpabsd", v8i32, abs, SchedWriteVecALU>,
                                VEX, VEX_L, VEX_WIG;
}

defm PABSB : SS3I_unop_rm<0x1C, "pabsb", v16i8, abs, SchedWriteVecALU,
                          memop>;
defm PABSW : SS3I_unop_rm<0x1D, "pabsw", v8i16, abs, SchedWriteVecALU,
                          memop>;
defm PABSD : SS3I_unop_rm<0x1E, "pabsd", v4i32, abs, SchedWriteVecALU,
                          memop>;

//===---------------------------------------------------------------------===//
// SSSE3 - Packed Binary Operator Instructions
//===---------------------------------------------------------------------===//

/// SS3I_binop_rm - Simple SSSE3 bin op
multiclass SS3I_binop_rm<bits<8> opc, string OpcodeStr, SDNode OpNode,
                         ValueType DstVT, ValueType OpVT, RegisterClass RC,
                         PatFrag memop_frag, X86MemOperand x86memop,
                         X86FoldableSchedWrite sched, bit Is2Addr = 1> {
  let isCommutable = 1 in
  def rr : SS38I<opc, MRMSrcReg, (outs RC:$dst),
       (ins RC:$src1, RC:$src2),
       !if(Is2Addr,
         !strconcat(OpcodeStr, "\t{$src2, $dst|$dst, $src2}"),
         !strconcat(OpcodeStr, "\t{$src2, $src1, $dst|$dst, $src1, $src2}")),
       [(set RC:$dst, (DstVT (OpNode (OpVT RC:$src1), RC:$src2)))]>,
       Sched<[sched]>;
  def rm : SS38I<opc, MRMSrcMem, (outs RC:$dst),
       (ins RC:$src1, x86memop:$src2),
       !if(Is2Addr,
         !strconcat(OpcodeStr, "\t{$src2, $dst|$dst, $src2}"),
         !strconcat(OpcodeStr, "\t{$src2, $src1, $dst|$dst, $src1, $src2}")),
       [(set RC:$dst,
         (DstVT (OpNode (OpVT RC:$src1), (memop_frag addr:$src2))))]>,
       Sched<[sched.Folded, sched.ReadAfterFold]>;
}

/// SS3I_binop_rm_int - Simple SSSE3 bin op whose type can be v*{i8,i16,i32}.
multiclass SS3I_binop_rm_int<bits<8> opc, string OpcodeStr,
                             Intrinsic IntId128, X86FoldableSchedWrite sched,
                             PatFrag ld_frag, bit Is2Addr = 1> {
  let isCommutable = 1 in
  def rr : SS38I<opc, MRMSrcReg, (outs VR128:$dst),
       (ins VR128:$src1, VR128:$src2),
       !if(Is2Addr,
         !strconcat(OpcodeStr, "\t{$src2, $dst|$dst, $src2}"),
         !strconcat(OpcodeStr, "\t{$src2, $src1, $dst|$dst, $src1, $src2}")),
       [(set VR128:$dst, (IntId128 VR128:$src1, VR128:$src2))]>,
       Sched<[sched]>;
  def rm : SS38I<opc, MRMSrcMem, (outs VR128:$dst),
       (ins VR128:$src1, i128mem:$src2),
       !if(Is2Addr,
         !strconcat(OpcodeStr, "\t{$src2, $dst|$dst, $src2}"),
         !strconcat(OpcodeStr, "\t{$src2, $src1, $dst|$dst, $src1, $src2}")),
       [(set VR128:$dst,
         (IntId128 VR128:$src1, (ld_frag addr:$src2)))]>,
       Sched<[sched.Folded, sched.ReadAfterFold]>;
}

multiclass SS3I_binop_rm_int_y<bits<8> opc, string OpcodeStr,
                               Intrinsic IntId256,
                               X86FoldableSchedWrite sched> {
  let isCommutable = 1 in
  def Yrr : SS38I<opc, MRMSrcReg, (outs VR256:$dst),
       (ins VR256:$src1, VR256:$src2),
       !strconcat(OpcodeStr, "\t{$src2, $src1, $dst|$dst, $src1, $src2}"),
       [(set VR256:$dst, (IntId256 VR256:$src1, VR256:$src2))]>,
       Sched<[sched]>;
  def Yrm : SS38I<opc, MRMSrcMem, (outs VR256:$dst),
       (ins VR256:$src1, i256mem:$src2),
       !strconcat(OpcodeStr, "\t{$src2, $src1, $dst|$dst, $src1, $src2}"),
       [(set VR256:$dst,
         (IntId256 VR256:$src1, (load addr:$src2)))]>,
       Sched<[sched.Folded, sched.ReadAfterFold]>;
}

let ImmT = NoImm, Predicates = [HasAVX, NoVLX_Or_NoBWI] in {
let isCommutable = 0 in {
  defm VPSHUFB    : SS3I_binop_rm<0x00, "vpshufb", X86pshufb, v16i8, v16i8,
                                  VR128, load, i128mem,
                                  SchedWriteVarShuffle.XMM, 0>, VEX_4V, VEX_WIG;
  defm VPMADDUBSW : SS3I_binop_rm<0x04, "vpmaddubsw", X86vpmaddubsw, v8i16,
                                  v16i8, VR128, load, i128mem,
                                  SchedWriteVecIMul.XMM, 0>, VEX_4V, VEX_WIG;
}
defm VPMULHRSW    : SS3I_binop_rm<0x0B, "vpmulhrsw", X86mulhrs, v8i16, v8i16,
                                  VR128, load, i128mem,
                                  SchedWriteVecIMul.XMM, 0>, VEX_4V, VEX_WIG;
}

let ImmT = NoImm, Predicates = [HasAVX] in {
let isCommutable = 0 in {
  defm VPHADDW    : SS3I_binop_rm<0x01, "vphaddw", X86hadd, v8i16, v8i16, VR128,
                                  load, i128mem,
                                  SchedWritePHAdd.XMM, 0>, VEX_4V, VEX_WIG;
  defm VPHADDD    : SS3I_binop_rm<0x02, "vphaddd", X86hadd, v4i32, v4i32, VR128,
                                  load, i128mem,
                                  SchedWritePHAdd.XMM, 0>, VEX_4V, VEX_WIG;
  defm VPHSUBW    : SS3I_binop_rm<0x05, "vphsubw", X86hsub, v8i16, v8i16, VR128,
                                  load, i128mem,
                                  SchedWritePHAdd.XMM, 0>, VEX_4V, VEX_WIG;
  defm VPHSUBD    : SS3I_binop_rm<0x06, "vphsubd", X86hsub, v4i32, v4i32, VR128,
                                  load, i128mem,
                                  SchedWritePHAdd.XMM, 0>, VEX_4V;
  defm VPSIGNB    : SS3I_binop_rm_int<0x08, "vpsignb",
                                      int_x86_ssse3_psign_b_128,
                                      SchedWriteVecALU.XMM, load, 0>, VEX_4V, VEX_WIG;
  defm VPSIGNW    : SS3I_binop_rm_int<0x09, "vpsignw",
                                      int_x86_ssse3_psign_w_128,
                                      SchedWriteVecALU.XMM, load, 0>, VEX_4V, VEX_WIG;
  defm VPSIGND    : SS3I_binop_rm_int<0x0A, "vpsignd",
                                      int_x86_ssse3_psign_d_128,
                                      SchedWriteVecALU.XMM, load, 0>, VEX_4V, VEX_WIG;
  defm VPHADDSW   : SS3I_binop_rm_int<0x03, "vphaddsw",
                                      int_x86_ssse3_phadd_sw_128,
                                      SchedWritePHAdd.XMM, load, 0>, VEX_4V, VEX_WIG;
  defm VPHSUBSW   : SS3I_binop_rm_int<0x07, "vphsubsw",
                                      int_x86_ssse3_phsub_sw_128,
                                      SchedWritePHAdd.XMM, load, 0>, VEX_4V, VEX_WIG;
}
}

let ImmT = NoImm, Predicates = [HasAVX2, NoVLX_Or_NoBWI] in {
let isCommutable = 0 in {
  defm VPSHUFBY   : SS3I_binop_rm<0x00, "vpshufb", X86pshufb, v32i8, v32i8,
                                  VR256, load, i256mem,
                                  SchedWriteVarShuffle.YMM, 0>, VEX_4V, VEX_L, VEX_WIG;
  defm VPMADDUBSWY : SS3I_binop_rm<0x04, "vpmaddubsw", X86vpmaddubsw, v16i16,
                                   v32i8, VR256, load, i256mem,
                                   SchedWriteVecIMul.YMM, 0>, VEX_4V, VEX_L, VEX_WIG;
}
defm VPMULHRSWY   : SS3I_binop_rm<0x0B, "vpmulhrsw", X86mulhrs, v16i16, v16i16,
                                  VR256, load, i256mem,
                                  SchedWriteVecIMul.YMM, 0>, VEX_4V, VEX_L, VEX_WIG;
}

let ImmT = NoImm, Predicates = [HasAVX2] in {
let isCommutable = 0 in {
  defm VPHADDWY   : SS3I_binop_rm<0x01, "vphaddw", X86hadd, v16i16, v16i16,
                                  VR256, load, i256mem,
                                  SchedWritePHAdd.YMM, 0>, VEX_4V, VEX_L, VEX_WIG;
  defm VPHADDDY   : SS3I_binop_rm<0x02, "vphaddd", X86hadd, v8i32, v8i32, VR256,
                                  load, i256mem,
                                  SchedWritePHAdd.YMM, 0>, VEX_4V, VEX_L, VEX_WIG;
  defm VPHSUBWY   : SS3I_binop_rm<0x05, "vphsubw", X86hsub, v16i16, v16i16,
                                  VR256, load, i256mem,
                                  SchedWritePHAdd.YMM, 0>, VEX_4V, VEX_L, VEX_WIG;
  defm VPHSUBDY   : SS3I_binop_rm<0x06, "vphsubd", X86hsub, v8i32, v8i32, VR256,
                                  load, i256mem,
                                  SchedWritePHAdd.YMM, 0>, VEX_4V, VEX_L;
  defm VPSIGNB   : SS3I_binop_rm_int_y<0x08, "vpsignb", int_x86_avx2_psign_b,
                                       SchedWriteVecALU.YMM>, VEX_4V, VEX_L, VEX_WIG;
  defm VPSIGNW   : SS3I_binop_rm_int_y<0x09, "vpsignw", int_x86_avx2_psign_w,
                                       SchedWriteVecALU.YMM>, VEX_4V, VEX_L, VEX_WIG;
  defm VPSIGND   : SS3I_binop_rm_int_y<0x0A, "vpsignd", int_x86_avx2_psign_d,
                                       SchedWriteVecALU.YMM>, VEX_4V, VEX_L, VEX_WIG;
  defm VPHADDSW  : SS3I_binop_rm_int_y<0x03, "vphaddsw",
                                       int_x86_avx2_phadd_sw,
                                       SchedWritePHAdd.YMM>, VEX_4V, VEX_L, VEX_WIG;
  defm VPHSUBSW  : SS3I_binop_rm_int_y<0x07, "vphsubsw",
                                       int_x86_avx2_phsub_sw,
                                       SchedWritePHAdd.YMM>, VEX_4V, VEX_L, VEX_WIG;
}
}

// None of these have i8 immediate fields.
let ImmT = NoImm, Constraints = "$src1 = $dst" in {
let isCommutable = 0 in {
  defm PHADDW    : SS3I_binop_rm<0x01, "phaddw", X86hadd, v8i16, v8i16, VR128,
                                 memop, i128mem, SchedWritePHAdd.XMM>;
  defm PHADDD    : SS3I_binop_rm<0x02, "phaddd", X86hadd, v4i32, v4i32, VR128,
                                 memop, i128mem, SchedWritePHAdd.XMM>;
  defm PHSUBW    : SS3I_binop_rm<0x05, "phsubw", X86hsub, v8i16, v8i16, VR128,
                                 memop, i128mem, SchedWritePHAdd.XMM>;
  defm PHSUBD    : SS3I_binop_rm<0x06, "phsubd", X86hsub, v4i32, v4i32, VR128,
                                 memop, i128mem, SchedWritePHAdd.XMM>;
  defm PSIGNB    : SS3I_binop_rm_int<0x08, "psignb", int_x86_ssse3_psign_b_128,
                                     SchedWriteVecALU.XMM, memop>;
  defm PSIGNW    : SS3I_binop_rm_int<0x09, "psignw", int_x86_ssse3_psign_w_128,
                                     SchedWriteVecALU.XMM, memop>;
  defm PSIGND    : SS3I_binop_rm_int<0x0A, "psignd", int_x86_ssse3_psign_d_128,
                                     SchedWriteVecALU.XMM, memop>;
  defm PSHUFB    : SS3I_binop_rm<0x00, "pshufb", X86pshufb, v16i8, v16i8, VR128,
                                 memop, i128mem, SchedWriteVarShuffle.XMM>;
  defm PHADDSW   : SS3I_binop_rm_int<0x03, "phaddsw",
                                     int_x86_ssse3_phadd_sw_128,
                                     SchedWritePHAdd.XMM, memop>;
  defm PHSUBSW   : SS3I_binop_rm_int<0x07, "phsubsw",
                                     int_x86_ssse3_phsub_sw_128,
                                     SchedWritePHAdd.XMM, memop>;
  defm PMADDUBSW : SS3I_binop_rm<0x04, "pmaddubsw", X86vpmaddubsw, v8i16,
                                 v16i8, VR128, memop, i128mem,
                                 SchedWriteVecIMul.XMM>;
}
defm PMULHRSW    : SS3I_binop_rm<0x0B, "pmulhrsw", X86mulhrs, v8i16, v8i16,
                                 VR128, memop, i128mem, SchedWriteVecIMul.XMM>;
}

//===---------------------------------------------------------------------===//
// SSSE3 - Packed Align Instruction Patterns
//===---------------------------------------------------------------------===//

multiclass ssse3_palignr<string asm, ValueType VT, RegisterClass RC,
                         PatFrag memop_frag, X86MemOperand x86memop,
                         X86FoldableSchedWrite sched, bit Is2Addr = 1> {
  let hasSideEffects = 0 in {
  def rri : SS3AI<0x0F, MRMSrcReg, (outs RC:$dst),
      (ins RC:$src1, RC:$src2, u8imm:$src3),
      !if(Is2Addr,
        !strconcat(asm, "\t{$src3, $src2, $dst|$dst, $src2, $src3}"),
        !strconcat(asm,
                  "\t{$src3, $src2, $src1, $dst|$dst, $src1, $src2, $src3}")),
      [(set RC:$dst, (VT (X86PAlignr RC:$src1, RC:$src2, (i8 imm:$src3))))]>,
      Sched<[sched]>;
  let mayLoad = 1 in
  def rmi : SS3AI<0x0F, MRMSrcMem, (outs RC:$dst),
      (ins RC:$src1, x86memop:$src2, u8imm:$src3),
      !if(Is2Addr,
        !strconcat(asm, "\t{$src3, $src2, $dst|$dst, $src2, $src3}"),
        !strconcat(asm,
                  "\t{$src3, $src2, $src1, $dst|$dst, $src1, $src2, $src3}")),
      [(set RC:$dst, (VT (X86PAlignr RC:$src1,
                                     (memop_frag addr:$src2),
                                     (i8 imm:$src3))))]>,
      Sched<[sched.Folded, sched.ReadAfterFold]>;
  }
}

let Predicates = [HasAVX, NoVLX_Or_NoBWI] in
  defm VPALIGNR : ssse3_palignr<"vpalignr", v16i8, VR128, load, i128mem,
                                SchedWriteShuffle.XMM, 0>, VEX_4V, VEX_WIG;
let Predicates = [HasAVX2, NoVLX_Or_NoBWI] in
  defm VPALIGNRY : ssse3_palignr<"vpalignr", v32i8, VR256, load, i256mem,
                                 SchedWriteShuffle.YMM, 0>, VEX_4V, VEX_L, VEX_WIG;
let Constraints = "$src1 = $dst", Predicates = [UseSSSE3] in
  defm PALIGNR : ssse3_palignr<"palignr", v16i8, VR128, memop, i128mem,
                               SchedWriteShuffle.XMM>;

//===---------------------------------------------------------------------===//
// SSSE3 - Thread synchronization
//===---------------------------------------------------------------------===//

let SchedRW = [WriteSystem] in {
let usesCustomInserter = 1 in {
def MONITOR : PseudoI<(outs), (ins i32mem:$src1, GR32:$src2, GR32:$src3),
                [(int_x86_sse3_monitor addr:$src1, GR32:$src2, GR32:$src3)]>,
                Requires<[HasSSE3]>;
}

let Uses = [EAX, ECX, EDX] in
def MONITORrrr : I<0x01, MRM_C8, (outs), (ins), "monitor", []>,
                   TB, Requires<[HasSSE3]>;

let Uses = [ECX, EAX] in
def MWAITrr   : I<0x01, MRM_C9, (outs), (ins), "mwait",
                  [(int_x86_sse3_mwait ECX, EAX)]>, TB, Requires<[HasSSE3]>;
} // SchedRW

def : InstAlias<"mwait\t{%eax, %ecx|ecx, eax}", (MWAITrr)>, Requires<[Not64BitMode]>;
def : InstAlias<"mwait\t{%rax, %rcx|rcx, rax}", (MWAITrr)>, Requires<[In64BitMode]>;

def : InstAlias<"monitor\t{%eax, %ecx, %edx|edx, ecx, eax}", (MONITORrrr)>,
      Requires<[Not64BitMode]>;
def : InstAlias<"monitor\t{%rax, %rcx, %rdx|rdx, rcx, rax}", (MONITORrrr)>,
      Requires<[In64BitMode]>;

//===----------------------------------------------------------------------===//
// SSE4.1 - Packed Move with Sign/Zero Extend
//===----------------------------------------------------------------------===//

multiclass SS41I_pmovx_rrrm<bits<8> opc, string OpcodeStr, X86MemOperand MemOp,
                            RegisterClass OutRC, RegisterClass InRC,
                            X86FoldableSchedWrite sched> {
  def rr : SS48I<opc, MRMSrcReg, (outs OutRC:$dst), (ins InRC:$src),
                 !strconcat(OpcodeStr, "\t{$src, $dst|$dst, $src}"), []>,
                 Sched<[sched]>;

  def rm : SS48I<opc, MRMSrcMem, (outs OutRC:$dst), (ins MemOp:$src),
                 !strconcat(OpcodeStr, "\t{$src, $dst|$dst, $src}"), []>,
                 Sched<[sched.Folded]>;
}

multiclass SS41I_pmovx_rm_all<bits<8> opc, string OpcodeStr,
                              X86MemOperand MemOp, X86MemOperand MemYOp,
                              Predicate prd> {
  defm NAME : SS41I_pmovx_rrrm<opc, OpcodeStr, MemOp, VR128, VR128,
                               SchedWriteShuffle.XMM>;
  let Predicates = [HasAVX, prd] in
    defm V#NAME   : SS41I_pmovx_rrrm<opc, !strconcat("v", OpcodeStr), MemOp,
                                     VR128, VR128, SchedWriteShuffle.XMM>,
                                     VEX, VEX_WIG;
  let Predicates = [HasAVX2, prd] in
    defm V#NAME#Y : SS41I_pmovx_rrrm<opc, !strconcat("v", OpcodeStr), MemYOp,
                                     VR256, VR128, WriteShuffle256>,
                                     VEX, VEX_L, VEX_WIG;
}

multiclass SS41I_pmovx_rm<bits<8> opc, string OpcodeStr, X86MemOperand MemOp,
                          X86MemOperand MemYOp, Predicate prd> {
  defm PMOVSX#NAME : SS41I_pmovx_rm_all<opc, !strconcat("pmovsx", OpcodeStr),
                                        MemOp, MemYOp, prd>;
  defm PMOVZX#NAME : SS41I_pmovx_rm_all<!add(opc, 0x10),
                                        !strconcat("pmovzx", OpcodeStr),
                                        MemOp, MemYOp, prd>;
}

defm BW : SS41I_pmovx_rm<0x20, "bw", i64mem, i128mem, NoVLX_Or_NoBWI>;
defm WD : SS41I_pmovx_rm<0x23, "wd", i64mem, i128mem, NoVLX>;
defm DQ : SS41I_pmovx_rm<0x25, "dq", i64mem, i128mem, NoVLX>;

defm BD : SS41I_pmovx_rm<0x21, "bd", i32mem, i64mem, NoVLX>;
defm WQ : SS41I_pmovx_rm<0x24, "wq", i32mem, i64mem, NoVLX>;

defm BQ : SS41I_pmovx_rm<0x22, "bq", i16mem, i32mem, NoVLX>;

// Patterns that we also need for any_extend.
// Any_extend_vector_inreg is currently legalized to zero_extend_vector_inreg.
multiclass SS41I_pmovx_avx2_patterns_base<string OpcPrefix, SDNode ExtOp> {
  // Register-Register patterns
  let Predicates = [HasAVX2, NoVLX_Or_NoBWI] in {
    def : Pat<(v16i16 (ExtOp (v16i8 VR128:$src))),
              (!cast<I>(OpcPrefix#BWYrr) VR128:$src)>;
  }

  let Predicates = [HasAVX2, NoVLX] in {
    def : Pat<(v8i32 (ExtOp (v8i16 VR128:$src))),
              (!cast<I>(OpcPrefix#WDYrr) VR128:$src)>;

    def : Pat<(v4i64 (ExtOp (v4i32 VR128:$src))),
              (!cast<I>(OpcPrefix#DQYrr) VR128:$src)>;
  }

  // AVX2 Register-Memory patterns
  let Predicates = [HasAVX2, NoVLX_Or_NoBWI] in {
    def : Pat<(v16i16 (ExtOp (loadv16i8 addr:$src))),
              (!cast<I>(OpcPrefix#BWYrm) addr:$src)>;
    def : Pat<(v16i16 (ExtOp (v16i8 (vzmovl_v2i64 addr:$src)))),
              (!cast<I>(OpcPrefix#BWYrm) addr:$src)>;
    def : Pat<(v16i16 (ExtOp (v16i8 (vzload_v2i64 addr:$src)))),
              (!cast<I>(OpcPrefix#BWYrm) addr:$src)>;
  }

  let Predicates = [HasAVX2, NoVLX] in {
    def : Pat<(v8i32 (ExtOp (loadv8i16 addr:$src))),
              (!cast<I>(OpcPrefix#WDYrm) addr:$src)>;
    def : Pat<(v8i32 (ExtOp (v8i16 (vzmovl_v2i64 addr:$src)))),
              (!cast<I>(OpcPrefix#WDYrm) addr:$src)>;
    def : Pat<(v8i32 (ExtOp (v8i16 (vzload_v2i64 addr:$src)))),
              (!cast<I>(OpcPrefix#WDYrm) addr:$src)>;

    def : Pat<(v4i64 (ExtOp (loadv4i32 addr:$src))),
              (!cast<I>(OpcPrefix#DQYrm) addr:$src)>;
    def : Pat<(v4i64 (ExtOp (v4i32 (vzmovl_v2i64 addr:$src)))),
              (!cast<I>(OpcPrefix#DQYrm) addr:$src)>;
    def : Pat<(v4i64 (ExtOp (v4i32 (vzload_v2i64 addr:$src)))),
              (!cast<I>(OpcPrefix#DQYrm) addr:$src)>;
  }
}

// AVX2 Patterns
multiclass SS41I_pmovx_avx2_patterns<string OpcPrefix, string ExtTy,
                                     SDNode ExtOp, SDNode InVecOp> :
    SS41I_pmovx_avx2_patterns_base<OpcPrefix, ExtOp> {

  // Register-Register patterns
  let Predicates = [HasAVX2, NoVLX] in {
  def : Pat<(v8i32 (InVecOp (v16i8 VR128:$src))),
            (!cast<I>(OpcPrefix#BDYrr) VR128:$src)>;
  def : Pat<(v4i64 (InVecOp (v16i8 VR128:$src))),
            (!cast<I>(OpcPrefix#BQYrr) VR128:$src)>;

  def : Pat<(v4i64 (InVecOp (v8i16 VR128:$src))),
            (!cast<I>(OpcPrefix#WQYrr) VR128:$src)>;
  }

  // Simple Register-Memory patterns
  let Predicates = [HasAVX2, NoVLX_Or_NoBWI] in {
  def : Pat<(v16i16 (!cast<PatFrag>(ExtTy#"extloadvi8") addr:$src)),
            (!cast<I>(OpcPrefix#BWYrm) addr:$src)>;
  }
  let Predicates = [HasAVX2, NoVLX] in {
  def : Pat<(v8i32 (!cast<PatFrag>(ExtTy#"extloadvi8") addr:$src)),
            (!cast<I>(OpcPrefix#BDYrm) addr:$src)>;
  def : Pat<(v4i64 (!cast<PatFrag>(ExtTy#"extloadvi8") addr:$src)),
            (!cast<I>(OpcPrefix#BQYrm) addr:$src)>;

  def : Pat<(v8i32 (!cast<PatFrag>(ExtTy#"extloadvi16") addr:$src)),
            (!cast<I>(OpcPrefix#WDYrm) addr:$src)>;
  def : Pat<(v4i64 (!cast<PatFrag>(ExtTy#"extloadvi16") addr:$src)),
            (!cast<I>(OpcPrefix#WQYrm) addr:$src)>;

  def : Pat<(v4i64 (!cast<PatFrag>(ExtTy#"extloadvi32") addr:$src)),
            (!cast<I>(OpcPrefix#DQYrm) addr:$src)>;
  }

  // AVX2 Register-Memory patterns
  let Predicates = [HasAVX2, NoVLX] in {
  def : Pat<(v8i32 (InVecOp (bc_v16i8 (v2i64 (scalar_to_vector (loadi64 addr:$src)))))),
            (!cast<I>(OpcPrefix#BDYrm) addr:$src)>;
  def : Pat<(v8i32 (InVecOp (v16i8 (vzmovl_v2i64 addr:$src)))),
            (!cast<I>(OpcPrefix#BDYrm) addr:$src)>;
  def : Pat<(v8i32 (InVecOp (v16i8 (vzload_v2i64 addr:$src)))),
            (!cast<I>(OpcPrefix#BDYrm) addr:$src)>;
  def : Pat<(v8i32 (InVecOp (loadv16i8 addr:$src))),
            (!cast<I>(OpcPrefix#BDYrm) addr:$src)>;

  def : Pat<(v4i64 (InVecOp (bc_v16i8 (v4i32 (scalar_to_vector (loadi32 addr:$src)))))),
            (!cast<I>(OpcPrefix#BQYrm) addr:$src)>;
  def : Pat<(v4i64 (InVecOp (v16i8 (vzmovl_v4i32 addr:$src)))),
            (!cast<I>(OpcPrefix#BQYrm) addr:$src)>;
  def : Pat<(v4i64 (InVecOp (v16i8 (vzload_v2i64 addr:$src)))),
            (!cast<I>(OpcPrefix#BQYrm) addr:$src)>;
  def : Pat<(v4i64 (InVecOp (loadv16i8 addr:$src))),
            (!cast<I>(OpcPrefix#BQYrm) addr:$src)>;

  def : Pat<(v4i64 (InVecOp (bc_v8i16 (v2i64 (scalar_to_vector (loadi64 addr:$src)))))),
            (!cast<I>(OpcPrefix#WQYrm) addr:$src)>;
  def : Pat<(v4i64 (InVecOp (v8i16 (vzmovl_v2i64 addr:$src)))),
            (!cast<I>(OpcPrefix#WQYrm) addr:$src)>;
  def : Pat<(v4i64 (InVecOp (v8i16 (vzload_v2i64 addr:$src)))),
            (!cast<I>(OpcPrefix#WQYrm) addr:$src)>;
  def : Pat<(v4i64 (InVecOp (loadv8i16 addr:$src))),
            (!cast<I>(OpcPrefix#WQYrm) addr:$src)>;
  }
}

defm : SS41I_pmovx_avx2_patterns<"VPMOVSX", "s", sext, sext_invec>;
defm : SS41I_pmovx_avx2_patterns<"VPMOVZX", "z", zext, zext_invec>;
defm : SS41I_pmovx_avx2_patterns_base<"VPMOVZX", anyext>;

// SSE4.1/AVX patterns.
multiclass SS41I_pmovx_patterns<string OpcPrefix, string ExtTy,
                                SDNode ExtOp> {
  let Predicates = [HasAVX, NoVLX_Or_NoBWI] in {
  def : Pat<(v8i16 (ExtOp (v16i8 VR128:$src))),
            (!cast<I>(OpcPrefix#BWrr) VR128:$src)>;
  }
  let Predicates = [HasAVX, NoVLX] in {
  def : Pat<(v4i32 (ExtOp (v16i8 VR128:$src))),
            (!cast<I>(OpcPrefix#BDrr) VR128:$src)>;
  def : Pat<(v2i64 (ExtOp (v16i8 VR128:$src))),
            (!cast<I>(OpcPrefix#BQrr) VR128:$src)>;

  def : Pat<(v4i32 (ExtOp (v8i16 VR128:$src))),
            (!cast<I>(OpcPrefix#WDrr) VR128:$src)>;
  def : Pat<(v2i64 (ExtOp (v8i16 VR128:$src))),
            (!cast<I>(OpcPrefix#WQrr) VR128:$src)>;

  def : Pat<(v2i64 (ExtOp (v4i32 VR128:$src))),
            (!cast<I>(OpcPrefix#DQrr) VR128:$src)>;
  }
  let Predicates = [HasAVX, NoVLX_Or_NoBWI] in {
  def : Pat<(v8i16 (!cast<PatFrag>(ExtTy#"extloadvi8") addr:$src)),
            (!cast<I>(OpcPrefix#BWrm) addr:$src)>;
  }
  let Predicates = [HasAVX, NoVLX] in {
  def : Pat<(v4i32 (!cast<PatFrag>(ExtTy#"extloadvi8") addr:$src)),
            (!cast<I>(OpcPrefix#BDrm) addr:$src)>;
  def : Pat<(v2i64 (!cast<PatFrag>(ExtTy#"extloadvi8") addr:$src)),
            (!cast<I>(OpcPrefix#BQrm) addr:$src)>;

  def : Pat<(v4i32 (!cast<PatFrag>(ExtTy#"extloadvi16") addr:$src)),
            (!cast<I>(OpcPrefix#WDrm) addr:$src)>;
  def : Pat<(v2i64 (!cast<PatFrag>(ExtTy#"extloadvi16") addr:$src)),
            (!cast<I>(OpcPrefix#WQrm) addr:$src)>;

  def : Pat<(v2i64 (!cast<PatFrag>(ExtTy#"extloadvi32") addr:$src)),
            (!cast<I>(OpcPrefix#DQrm) addr:$src)>;
  }
  let Predicates = [HasAVX, NoVLX_Or_NoBWI] in {
  def : Pat<(v8i16 (ExtOp (bc_v16i8 (v2i64 (scalar_to_vector (loadi64 addr:$src)))))),
            (!cast<I>(OpcPrefix#BWrm) addr:$src)>;
  def : Pat<(v8i16 (ExtOp (bc_v16i8 (v2f64 (scalar_to_vector (loadf64 addr:$src)))))),
            (!cast<I>(OpcPrefix#BWrm) addr:$src)>;
  def : Pat<(v8i16 (ExtOp (v16i8 (vzmovl_v2i64 addr:$src)))),
            (!cast<I>(OpcPrefix#BWrm) addr:$src)>;
  def : Pat<(v8i16 (ExtOp (v16i8 (vzload_v2i64 addr:$src)))),
            (!cast<I>(OpcPrefix#BWrm) addr:$src)>;
  def : Pat<(v8i16 (ExtOp (loadv16i8 addr:$src))),
            (!cast<I>(OpcPrefix#BWrm) addr:$src)>;
  }
  let Predicates = [HasAVX, NoVLX] in {
  def : Pat<(v4i32 (ExtOp (bc_v16i8 (v4i32 (scalar_to_vector (loadi32 addr:$src)))))),
            (!cast<I>(OpcPrefix#BDrm) addr:$src)>;
  def : Pat<(v4i32 (ExtOp (v16i8 (vzmovl_v4i32 addr:$src)))),
            (!cast<I>(OpcPrefix#BDrm) addr:$src)>;
  def : Pat<(v4i32 (ExtOp (v16i8 (vzload_v2i64 addr:$src)))),
            (!cast<I>(OpcPrefix#BDrm) addr:$src)>;
  def : Pat<(v4i32 (ExtOp (loadv16i8 addr:$src))),
            (!cast<I>(OpcPrefix#BDrm) addr:$src)>;

  def : Pat<(v2i64 (ExtOp (bc_v16i8 (v4i32 (scalar_to_vector (extloadi32i16 addr:$src)))))),
            (!cast<I>(OpcPrefix#BQrm) addr:$src)>;
  def : Pat<(v2i64 (ExtOp (v16i8 (vzmovl_v4i32 addr:$src)))),
            (!cast<I>(OpcPrefix#BQrm) addr:$src)>;
  def : Pat<(v2i64 (ExtOp (v16i8 (vzload_v2i64 addr:$src)))),
            (!cast<I>(OpcPrefix#BQrm) addr:$src)>;
  def : Pat<(v2i64 (ExtOp (loadv16i8 addr:$src))),
            (!cast<I>(OpcPrefix#BQrm) addr:$src)>;

  def : Pat<(v4i32 (ExtOp (bc_v8i16 (v2i64 (scalar_to_vector (loadi64 addr:$src)))))),
            (!cast<I>(OpcPrefix#WDrm) addr:$src)>;
  def : Pat<(v4i32 (ExtOp (bc_v8i16 (v2f64 (scalar_to_vector (loadf64 addr:$src)))))),
            (!cast<I>(OpcPrefix#WDrm) addr:$src)>;
  def : Pat<(v4i32 (ExtOp (v8i16 (vzmovl_v2i64 addr:$src)))),
            (!cast<I>(OpcPrefix#WDrm) addr:$src)>;
  def : Pat<(v4i32 (ExtOp (v8i16 (vzload_v2i64 addr:$src)))),
            (!cast<I>(OpcPrefix#WDrm) addr:$src)>;
  def : Pat<(v4i32 (ExtOp (loadv8i16 addr:$src))),
            (!cast<I>(OpcPrefix#WDrm) addr:$src)>;

  def : Pat<(v2i64 (ExtOp (bc_v8i16 (v4i32 (scalar_to_vector (loadi32 addr:$src)))))),
            (!cast<I>(OpcPrefix#WQrm) addr:$src)>;
  def : Pat<(v2i64 (ExtOp (v8i16 (vzmovl_v4i32 addr:$src)))),
            (!cast<I>(OpcPrefix#WQrm) addr:$src)>;
  def : Pat<(v2i64 (ExtOp (v8i16 (vzload_v2i64 addr:$src)))),
            (!cast<I>(OpcPrefix#WQrm) addr:$src)>;
  def : Pat<(v2i64 (ExtOp (loadv8i16 addr:$src))),
            (!cast<I>(OpcPrefix#WQrm) addr:$src)>;

  def : Pat<(v2i64 (ExtOp (bc_v4i32 (v2i64 (scalar_to_vector (loadi64 addr:$src)))))),
            (!cast<I>(OpcPrefix#DQrm) addr:$src)>;
  def : Pat<(v2i64 (ExtOp (bc_v4i32 (v2f64 (scalar_to_vector (loadf64 addr:$src)))))),
            (!cast<I>(OpcPrefix#DQrm) addr:$src)>;
  def : Pat<(v2i64 (ExtOp (v4i32 (vzmovl_v2i64 addr:$src)))),
            (!cast<I>(OpcPrefix#DQrm) addr:$src)>;
  def : Pat<(v2i64 (ExtOp (v4i32 (vzload_v2i64 addr:$src)))),
            (!cast<I>(OpcPrefix#DQrm) addr:$src)>;
  def : Pat<(v2i64 (ExtOp (loadv4i32 addr:$src))),
            (!cast<I>(OpcPrefix#DQrm) addr:$src)>;
  }
}

defm : SS41I_pmovx_patterns<"VPMOVSX", "s", sext_invec>;
defm : SS41I_pmovx_patterns<"VPMOVZX", "z", zext_invec>;

let Predicates = [UseSSE41] in {
  defm : SS41I_pmovx_patterns<"PMOVSX", "s", sext_invec>;
  defm : SS41I_pmovx_patterns<"PMOVZX", "z", zext_invec>;
}

//===----------------------------------------------------------------------===//
// SSE4.1 - Extract Instructions
//===----------------------------------------------------------------------===//

/// SS41I_binop_ext8 - SSE 4.1 extract 8 bits to 32 bit reg or 8 bit mem
multiclass SS41I_extract8<bits<8> opc, string OpcodeStr> {
  def rr : SS4AIi8<opc, MRMDestReg, (outs GR32orGR64:$dst),
                 (ins VR128:$src1, u8imm:$src2),
                 !strconcat(OpcodeStr,
                            "\t{$src2, $src1, $dst|$dst, $src1, $src2}"),
                 [(set GR32orGR64:$dst, (X86pextrb (v16i8 VR128:$src1),
                                         imm:$src2))]>,
                  Sched<[WriteVecExtract]>;
  let hasSideEffects = 0, mayStore = 1 in
  def mr : SS4AIi8<opc, MRMDestMem, (outs),
                 (ins i8mem:$dst, VR128:$src1, u8imm:$src2),
                 !strconcat(OpcodeStr,
                            "\t{$src2, $src1, $dst|$dst, $src1, $src2}"),
                 [(store (i8 (trunc (X86pextrb (v16i8 VR128:$src1), imm:$src2))),
                          addr:$dst)]>, Sched<[WriteVecExtractSt]>;
}

let Predicates = [HasAVX, NoBWI] in
  defm VPEXTRB : SS41I_extract8<0x14, "vpextrb">, VEX;

defm PEXTRB      : SS41I_extract8<0x14, "pextrb">;


/// SS41I_extract16 - SSE 4.1 extract 16 bits to memory destination
multiclass SS41I_extract16<bits<8> opc, string OpcodeStr> {
  let isCodeGenOnly = 1, ForceDisassemble = 1, hasSideEffects = 0 in
  def rr_REV : SS4AIi8<opc, MRMDestReg, (outs GR32orGR64:$dst),
                   (ins VR128:$src1, u8imm:$src2),
                   !strconcat(OpcodeStr,
                   "\t{$src2, $src1, $dst|$dst, $src1, $src2}"), []>,
                   Sched<[WriteVecExtract]>, FoldGenData<NAME#rr>;

  let hasSideEffects = 0, mayStore = 1 in
  def mr : SS4AIi8<opc, MRMDestMem, (outs),
                 (ins i16mem:$dst, VR128:$src1, u8imm:$src2),
                 !strconcat(OpcodeStr,
                  "\t{$src2, $src1, $dst|$dst, $src1, $src2}"),
                 [(store (i16 (trunc (X86pextrw (v8i16 VR128:$src1), imm:$src2))),
                          addr:$dst)]>, Sched<[WriteVecExtractSt]>;
}

let Predicates = [HasAVX, NoBWI] in
  defm VPEXTRW : SS41I_extract16<0x15, "vpextrw">, VEX;

defm PEXTRW      : SS41I_extract16<0x15, "pextrw">;


/// SS41I_extract32 - SSE 4.1 extract 32 bits to int reg or memory destination
multiclass SS41I_extract32<bits<8> opc, string OpcodeStr> {
  def rr : SS4AIi8<opc, MRMDestReg, (outs GR32:$dst),
                 (ins VR128:$src1, u8imm:$src2),
                 !strconcat(OpcodeStr,
                  "\t{$src2, $src1, $dst|$dst, $src1, $src2}"),
                 [(set GR32:$dst,
                  (extractelt (v4i32 VR128:$src1), imm:$src2))]>,
                  Sched<[WriteVecExtract]>;
  def mr : SS4AIi8<opc, MRMDestMem, (outs),
                 (ins i32mem:$dst, VR128:$src1, u8imm:$src2),
                 !strconcat(OpcodeStr,
                  "\t{$src2, $src1, $dst|$dst, $src1, $src2}"),
                 [(store (extractelt (v4i32 VR128:$src1), imm:$src2),
                          addr:$dst)]>, Sched<[WriteVecExtractSt]>;
}

let Predicates = [HasAVX, NoDQI] in
  defm VPEXTRD : SS41I_extract32<0x16, "vpextrd">, VEX;

defm PEXTRD      : SS41I_extract32<0x16, "pextrd">;

/// SS41I_extract32 - SSE 4.1 extract 32 bits to int reg or memory destination
multiclass SS41I_extract64<bits<8> opc, string OpcodeStr> {
  def rr : SS4AIi8<opc, MRMDestReg, (outs GR64:$dst),
                 (ins VR128:$src1, u8imm:$src2),
                 !strconcat(OpcodeStr,
                  "\t{$src2, $src1, $dst|$dst, $src1, $src2}"),
                 [(set GR64:$dst,
                  (extractelt (v2i64 VR128:$src1), imm:$src2))]>,
                  Sched<[WriteVecExtract]>;
  def mr : SS4AIi8<opc, MRMDestMem, (outs),
                 (ins i64mem:$dst, VR128:$src1, u8imm:$src2),
                 !strconcat(OpcodeStr,
                  "\t{$src2, $src1, $dst|$dst, $src1, $src2}"),
                 [(store (extractelt (v2i64 VR128:$src1), imm:$src2),
                          addr:$dst)]>, Sched<[WriteVecExtractSt]>;
}

let Predicates = [HasAVX, NoDQI] in
  defm VPEXTRQ : SS41I_extract64<0x16, "vpextrq">, VEX, VEX_W;

defm PEXTRQ      : SS41I_extract64<0x16, "pextrq">, REX_W;

/// SS41I_extractf32 - SSE 4.1 extract 32 bits fp value to int reg or memory
/// destination
multiclass SS41I_extractf32<bits<8> opc, string OpcodeStr> {
  def rr : SS4AIi8<opc, MRMDestReg, (outs GR32orGR64:$dst),
                   (ins VR128:$src1, u8imm:$src2),
                   !strconcat(OpcodeStr,
                    "\t{$src2, $src1, $dst|$dst, $src1, $src2}"),
                   [(set GR32orGR64:$dst,
                      (extractelt (bc_v4i32 (v4f32 VR128:$src1)), imm:$src2))]>,
                   Sched<[WriteVecExtract]>;
  def mr : SS4AIi8<opc, MRMDestMem, (outs),
                   (ins f32mem:$dst, VR128:$src1, u8imm:$src2),
                   !strconcat(OpcodeStr,
                    "\t{$src2, $src1, $dst|$dst, $src1, $src2}"),
                   [(store (extractelt (bc_v4i32 (v4f32 VR128:$src1)), imm:$src2),
                            addr:$dst)]>, Sched<[WriteVecExtractSt]>;
}

let ExeDomain = SSEPackedSingle in {
  let Predicates = [UseAVX] in
    defm VEXTRACTPS : SS41I_extractf32<0x17, "vextractps">, VEX, VEX_WIG;
  defm EXTRACTPS   : SS41I_extractf32<0x17, "extractps">;
}

//===----------------------------------------------------------------------===//
// SSE4.1 - Insert Instructions
//===----------------------------------------------------------------------===//

multiclass SS41I_insert8<bits<8> opc, string asm, bit Is2Addr = 1> {
  def rr : SS4AIi8<opc, MRMSrcReg, (outs VR128:$dst),
      (ins VR128:$src1, GR32orGR64:$src2, u8imm:$src3),
      !if(Is2Addr,
        !strconcat(asm, "\t{$src3, $src2, $dst|$dst, $src2, $src3}"),
        !strconcat(asm,
                   "\t{$src3, $src2, $src1, $dst|$dst, $src1, $src2, $src3}")),
      [(set VR128:$dst,
        (X86pinsrb VR128:$src1, GR32orGR64:$src2, imm:$src3))]>,
      Sched<[WriteVecInsert, ReadDefault, ReadInt2Fpu]>;
  def rm : SS4AIi8<opc, MRMSrcMem, (outs VR128:$dst),
      (ins VR128:$src1, i8mem:$src2, u8imm:$src3),
      !if(Is2Addr,
        !strconcat(asm, "\t{$src3, $src2, $dst|$dst, $src2, $src3}"),
        !strconcat(asm,
                   "\t{$src3, $src2, $src1, $dst|$dst, $src1, $src2, $src3}")),
      [(set VR128:$dst,
        (X86pinsrb VR128:$src1, (extloadi8 addr:$src2), imm:$src3))]>,
                   Sched<[WriteVecInsert.Folded, WriteVecInsert.ReadAfterFold]>;
}

let Predicates = [HasAVX, NoBWI] in
  defm VPINSRB : SS41I_insert8<0x20, "vpinsrb", 0>, VEX_4V;
let Constraints = "$src1 = $dst" in
  defm PINSRB  : SS41I_insert8<0x20, "pinsrb">;

multiclass SS41I_insert32<bits<8> opc, string asm, bit Is2Addr = 1> {
  def rr : SS4AIi8<opc, MRMSrcReg, (outs VR128:$dst),
      (ins VR128:$src1, GR32:$src2, u8imm:$src3),
      !if(Is2Addr,
        !strconcat(asm, "\t{$src3, $src2, $dst|$dst, $src2, $src3}"),
        !strconcat(asm,
                   "\t{$src3, $src2, $src1, $dst|$dst, $src1, $src2, $src3}")),
      [(set VR128:$dst,
        (v4i32 (insertelt VR128:$src1, GR32:$src2, imm:$src3)))]>,
      Sched<[WriteVecInsert, ReadDefault, ReadInt2Fpu]>;
  def rm : SS4AIi8<opc, MRMSrcMem, (outs VR128:$dst),
      (ins VR128:$src1, i32mem:$src2, u8imm:$src3),
      !if(Is2Addr,
        !strconcat(asm, "\t{$src3, $src2, $dst|$dst, $src2, $src3}"),
        !strconcat(asm,
                   "\t{$src3, $src2, $src1, $dst|$dst, $src1, $src2, $src3}")),
      [(set VR128:$dst,
        (v4i32 (insertelt VR128:$src1, (loadi32 addr:$src2), imm:$src3)))]>,
                   Sched<[WriteVecInsert.Folded, WriteVecInsert.ReadAfterFold]>;
}

let Predicates = [HasAVX, NoDQI] in
  defm VPINSRD : SS41I_insert32<0x22, "vpinsrd", 0>, VEX_4V;
let Constraints = "$src1 = $dst" in
  defm PINSRD : SS41I_insert32<0x22, "pinsrd">;

multiclass SS41I_insert64<bits<8> opc, string asm, bit Is2Addr = 1> {
  def rr : SS4AIi8<opc, MRMSrcReg, (outs VR128:$dst),
      (ins VR128:$src1, GR64:$src2, u8imm:$src3),
      !if(Is2Addr,
        !strconcat(asm, "\t{$src3, $src2, $dst|$dst, $src2, $src3}"),
        !strconcat(asm,
                   "\t{$src3, $src2, $src1, $dst|$dst, $src1, $src2, $src3}")),
      [(set VR128:$dst,
        (v2i64 (insertelt VR128:$src1, GR64:$src2, imm:$src3)))]>,
      Sched<[WriteVecInsert, ReadDefault, ReadInt2Fpu]>;
  def rm : SS4AIi8<opc, MRMSrcMem, (outs VR128:$dst),
      (ins VR128:$src1, i64mem:$src2, u8imm:$src3),
      !if(Is2Addr,
        !strconcat(asm, "\t{$src3, $src2, $dst|$dst, $src2, $src3}"),
        !strconcat(asm,
                   "\t{$src3, $src2, $src1, $dst|$dst, $src1, $src2, $src3}")),
      [(set VR128:$dst,
        (v2i64 (insertelt VR128:$src1, (loadi64 addr:$src2), imm:$src3)))]>,
                   Sched<[WriteVecInsert.Folded, WriteVecInsert.ReadAfterFold]>;
}

let Predicates = [HasAVX, NoDQI] in
  defm VPINSRQ : SS41I_insert64<0x22, "vpinsrq", 0>, VEX_4V, VEX_W;
let Constraints = "$src1 = $dst" in
  defm PINSRQ : SS41I_insert64<0x22, "pinsrq">, REX_W;

// insertps has a few different modes, there's the first two here below which
// are optimized inserts that won't zero arbitrary elements in the destination
// vector. The next one matches the intrinsic and could zero arbitrary elements
// in the target vector.
multiclass SS41I_insertf32<bits<8> opc, string asm, bit Is2Addr = 1> {
  let isCommutable = 1 in
  def rr : SS4AIi8<opc, MRMSrcReg, (outs VR128:$dst),
      (ins VR128:$src1, VR128:$src2, u8imm:$src3),
      !if(Is2Addr,
        !strconcat(asm, "\t{$src3, $src2, $dst|$dst, $src2, $src3}"),
        !strconcat(asm,
                   "\t{$src3, $src2, $src1, $dst|$dst, $src1, $src2, $src3}")),
      [(set VR128:$dst,
        (X86insertps VR128:$src1, VR128:$src2, imm:$src3))]>,
      Sched<[SchedWriteFShuffle.XMM]>;
  def rm : SS4AIi8<opc, MRMSrcMem, (outs VR128:$dst),
      (ins VR128:$src1, f32mem:$src2, u8imm:$src3),
      !if(Is2Addr,
        !strconcat(asm, "\t{$src3, $src2, $dst|$dst, $src2, $src3}"),
        !strconcat(asm,
                   "\t{$src3, $src2, $src1, $dst|$dst, $src1, $src2, $src3}")),
      [(set VR128:$dst,
        (X86insertps VR128:$src1,
                   (v4f32 (scalar_to_vector (loadf32 addr:$src2))),
                    imm:$src3))]>,
      Sched<[SchedWriteFShuffle.XMM.Folded, SchedWriteFShuffle.XMM.ReadAfterFold]>;
}

let ExeDomain = SSEPackedSingle in {
  let Predicates = [UseAVX] in
    defm VINSERTPS : SS41I_insertf32<0x21, "vinsertps", 0>,
                     VEX_4V, VEX_WIG;
  let Constraints = "$src1 = $dst" in
    defm INSERTPS : SS41I_insertf32<0x21, "insertps", 1>;
}

let Predicates = [UseAVX] in {
  // If we're inserting an element from a vbroadcast of a load, fold the
  // load into the X86insertps instruction.
  def : Pat<(v4f32 (X86insertps (v4f32 VR128:$src1),
                (X86VBroadcast (loadf32 addr:$src2)), imm:$src3)),
            (VINSERTPSrm VR128:$src1, addr:$src2, imm:$src3)>;
  def : Pat<(v4f32 (X86insertps (v4f32 VR128:$src1),
                (X86VBroadcast (loadv4f32 addr:$src2)), imm:$src3)),
            (VINSERTPSrm VR128:$src1, addr:$src2, imm:$src3)>;
}

//===----------------------------------------------------------------------===//
// SSE4.1 - Round Instructions
//===----------------------------------------------------------------------===//

multiclass sse41_fp_unop_p<bits<8> opc, string OpcodeStr,
                           X86MemOperand x86memop, RegisterClass RC,
                           ValueType VT, PatFrag mem_frag, SDNode OpNode,
                           X86FoldableSchedWrite sched> {
  // Intrinsic operation, reg.
  // Vector intrinsic operation, reg
  def r : SS4AIi8<opc, MRMSrcReg,
                  (outs RC:$dst), (ins RC:$src1, i32u8imm:$src2),
                  !strconcat(OpcodeStr,
                  "\t{$src2, $src1, $dst|$dst, $src1, $src2}"),
                  [(set RC:$dst, (VT (OpNode RC:$src1, imm:$src2)))]>,
                  Sched<[sched]>;

  // Vector intrinsic operation, mem
  def m : SS4AIi8<opc, MRMSrcMem,
                  (outs RC:$dst), (ins x86memop:$src1, i32u8imm:$src2),
                  !strconcat(OpcodeStr,
                  "\t{$src2, $src1, $dst|$dst, $src1, $src2}"),
                  [(set RC:$dst,
                        (VT (OpNode (mem_frag addr:$src1),imm:$src2)))]>,
                  Sched<[sched.Folded]>;
}

multiclass avx_fp_unop_rm<bits<8> opcss, bits<8> opcsd,
                          string OpcodeStr, X86FoldableSchedWrite sched> {
let ExeDomain = SSEPackedSingle, hasSideEffects = 0 in {
  def SSr : SS4AIi8<opcss, MRMSrcReg,
        (outs FR32:$dst), (ins FR32:$src1, FR32:$src2, i32u8imm:$src3),
        !strconcat(OpcodeStr,
            "ss\t{$src3, $src2, $src1, $dst|$dst, $src1, $src2, $src3}"),
      []>, Sched<[sched]>;

  let mayLoad = 1 in
  def SSm : SS4AIi8<opcss, MRMSrcMem,
        (outs FR32:$dst), (ins FR32:$src1, f32mem:$src2, i32u8imm:$src3),
        !strconcat(OpcodeStr,
             "ss\t{$src3, $src2, $src1, $dst|$dst, $src1, $src2, $src3}"),
        []>, Sched<[sched.Folded, sched.ReadAfterFold]>;
} // ExeDomain = SSEPackedSingle, hasSideEffects = 0

let ExeDomain = SSEPackedDouble, hasSideEffects = 0 in {
  def SDr : SS4AIi8<opcsd, MRMSrcReg,
        (outs FR64:$dst), (ins FR64:$src1, FR64:$src2, i32u8imm:$src3),
        !strconcat(OpcodeStr,
              "sd\t{$src3, $src2, $src1, $dst|$dst, $src1, $src2, $src3}"),
        []>, Sched<[sched]>;

  let mayLoad = 1 in
  def SDm : SS4AIi8<opcsd, MRMSrcMem,
        (outs FR64:$dst), (ins FR64:$src1, f64mem:$src2, i32u8imm:$src3),
        !strconcat(OpcodeStr,
             "sd\t{$src3, $src2, $src1, $dst|$dst, $src1, $src2, $src3}"),
        []>, Sched<[sched.Folded, sched.ReadAfterFold]>;
} // ExeDomain = SSEPackedDouble, hasSideEffects = 0
}

multiclass sse41_fp_unop_s<bits<8> opcss, bits<8> opcsd,
                           string OpcodeStr, X86FoldableSchedWrite sched> {
let ExeDomain = SSEPackedSingle, hasSideEffects = 0 in {
  def SSr : SS4AIi8<opcss, MRMSrcReg,
                    (outs FR32:$dst), (ins FR32:$src1, i32u8imm:$src2),
                    !strconcat(OpcodeStr,
                               "ss\t{$src2, $src1, $dst|$dst, $src1, $src2}"),
                    []>, Sched<[sched]>;

  let mayLoad = 1 in
  def SSm : SS4AIi8<opcss, MRMSrcMem,
                    (outs FR32:$dst), (ins f32mem:$src1, i32u8imm:$src2),
                    !strconcat(OpcodeStr,
                               "ss\t{$src2, $src1, $dst|$dst, $src1, $src2}"),
                    []>, Sched<[sched.Folded, sched.ReadAfterFold]>;
} // ExeDomain = SSEPackedSingle, hasSideEffects = 0

let ExeDomain = SSEPackedDouble, hasSideEffects = 0 in {
  def SDr : SS4AIi8<opcsd, MRMSrcReg,
                    (outs FR64:$dst), (ins FR64:$src1, i32u8imm:$src2),
                    !strconcat(OpcodeStr,
                               "sd\t{$src2, $src1, $dst|$dst, $src1, $src2}"),
                    []>, Sched<[sched]>;

  let mayLoad = 1 in
  def SDm : SS4AIi8<opcsd, MRMSrcMem,
                    (outs FR64:$dst), (ins f64mem:$src1, i32u8imm:$src2),
                    !strconcat(OpcodeStr,
                               "sd\t{$src2, $src1, $dst|$dst, $src1, $src2}"),
                    []>, Sched<[sched.Folded, sched.ReadAfterFold]>;
} // ExeDomain = SSEPackedDouble, hasSideEffects = 0
}

multiclass sse41_fp_binop_s<bits<8> opcss, bits<8> opcsd,
                            string OpcodeStr, X86FoldableSchedWrite sched,
                            ValueType VT32, ValueType VT64,
                            SDNode OpNode, bit Is2Addr = 1> {
let ExeDomain = SSEPackedSingle, isCodeGenOnly = 1 in {
  def SSr_Int : SS4AIi8<opcss, MRMSrcReg,
        (outs VR128:$dst), (ins VR128:$src1, VR128:$src2, i32u8imm:$src3),
        !if(Is2Addr,
            !strconcat(OpcodeStr,
                "ss\t{$src3, $src2, $dst|$dst, $src2, $src3}"),
            !strconcat(OpcodeStr,
                "ss\t{$src3, $src2, $src1, $dst|$dst, $src1, $src2, $src3}")),
        [(set VR128:$dst, (VT32 (OpNode VR128:$src1, VR128:$src2, imm:$src3)))]>,
        Sched<[sched]>;

  def SSm_Int : SS4AIi8<opcss, MRMSrcMem,
        (outs VR128:$dst), (ins VR128:$src1, ssmem:$src2, i32u8imm:$src3),
        !if(Is2Addr,
            !strconcat(OpcodeStr,
                "ss\t{$src3, $src2, $dst|$dst, $src2, $src3}"),
            !strconcat(OpcodeStr,
                "ss\t{$src3, $src2, $src1, $dst|$dst, $src1, $src2, $src3}")),
        [(set VR128:$dst,
             (OpNode VR128:$src1, sse_load_f32:$src2, imm:$src3))]>,
        Sched<[sched.Folded, sched.ReadAfterFold]>;
} // ExeDomain = SSEPackedSingle, isCodeGenOnly = 1

let ExeDomain = SSEPackedDouble, isCodeGenOnly = 1 in {
  def SDr_Int : SS4AIi8<opcsd, MRMSrcReg,
        (outs VR128:$dst), (ins VR128:$src1, VR128:$src2, i32u8imm:$src3),
        !if(Is2Addr,
            !strconcat(OpcodeStr,
                "sd\t{$src3, $src2, $dst|$dst, $src2, $src3}"),
            !strconcat(OpcodeStr,
                "sd\t{$src3, $src2, $src1, $dst|$dst, $src1, $src2, $src3}")),
        [(set VR128:$dst, (VT64 (OpNode VR128:$src1, VR128:$src2, imm:$src3)))]>,
        Sched<[sched]>;

  def SDm_Int : SS4AIi8<opcsd, MRMSrcMem,
        (outs VR128:$dst), (ins VR128:$src1, sdmem:$src2, i32u8imm:$src3),
        !if(Is2Addr,
            !strconcat(OpcodeStr,
                "sd\t{$src3, $src2, $dst|$dst, $src2, $src3}"),
            !strconcat(OpcodeStr,
                "sd\t{$src3, $src2, $src1, $dst|$dst, $src1, $src2, $src3}")),
        [(set VR128:$dst,
              (OpNode VR128:$src1, sse_load_f64:$src2, imm:$src3))]>,
        Sched<[sched.Folded, sched.ReadAfterFold]>;
} // ExeDomain = SSEPackedDouble, isCodeGenOnly = 1
}

// FP round - roundss, roundps, roundsd, roundpd
let Predicates = [HasAVX, NoVLX] in {
  let ExeDomain = SSEPackedSingle in {
    // Intrinsic form
    defm VROUNDPS  : sse41_fp_unop_p<0x08, "vroundps", f128mem, VR128, v4f32,
                                     loadv4f32, X86VRndScale, SchedWriteFRnd.XMM>,
                                   VEX, VEX_WIG;
    defm VROUNDPSY : sse41_fp_unop_p<0x08, "vroundps", f256mem, VR256, v8f32,
                                     loadv8f32, X86VRndScale, SchedWriteFRnd.YMM>,
                                   VEX, VEX_L, VEX_WIG;
  }

  let ExeDomain = SSEPackedDouble in {
    defm VROUNDPD  : sse41_fp_unop_p<0x09, "vroundpd", f128mem, VR128, v2f64,
                                     loadv2f64, X86VRndScale, SchedWriteFRnd.XMM>,
                                   VEX, VEX_WIG;
    defm VROUNDPDY : sse41_fp_unop_p<0x09, "vroundpd", f256mem, VR256, v4f64,
                                     loadv4f64, X86VRndScale, SchedWriteFRnd.YMM>,
                                   VEX, VEX_L, VEX_WIG;
  }
}
let Predicates = [UseAVX] in {
  defm VROUND  : sse41_fp_binop_s<0x0A, 0x0B, "vround", SchedWriteFRnd.Scl,
                                  v4f32, v2f64, X86RndScales, 0>,
                                  VEX_4V, VEX_LIG, VEX_WIG;
  defm VROUND  : avx_fp_unop_rm<0x0A, 0x0B, "vround", SchedWriteFRnd.Scl>,
                                VEX_4V, VEX_LIG, VEX_WIG;
}

let Predicates = [UseAVX] in {
  def : Pat<(ffloor FR32:$src),
            (VROUNDSSr (f32 (IMPLICIT_DEF)), FR32:$src, (i32 0x9))>;
  def : Pat<(f32 (fnearbyint FR32:$src)),
            (VROUNDSSr (f32 (IMPLICIT_DEF)), FR32:$src, (i32 0xC))>;
  def : Pat<(f32 (fceil FR32:$src)),
            (VROUNDSSr (f32 (IMPLICIT_DEF)), FR32:$src, (i32 0xA))>;
  def : Pat<(f32 (frint FR32:$src)),
            (VROUNDSSr (f32 (IMPLICIT_DEF)), FR32:$src, (i32 0x4))>;
  def : Pat<(f32 (ftrunc FR32:$src)),
            (VROUNDSSr (f32 (IMPLICIT_DEF)), FR32:$src, (i32 0xB))>;

  def : Pat<(f64 (ffloor FR64:$src)),
            (VROUNDSDr (f64 (IMPLICIT_DEF)), FR64:$src, (i32 0x9))>;
  def : Pat<(f64 (fnearbyint FR64:$src)),
            (VROUNDSDr (f64 (IMPLICIT_DEF)), FR64:$src, (i32 0xC))>;
  def : Pat<(f64 (fceil FR64:$src)),
            (VROUNDSDr (f64 (IMPLICIT_DEF)), FR64:$src, (i32 0xA))>;
  def : Pat<(f64 (frint FR64:$src)),
            (VROUNDSDr (f64 (IMPLICIT_DEF)), FR64:$src, (i32 0x4))>;
  def : Pat<(f64 (ftrunc FR64:$src)),
            (VROUNDSDr (f64 (IMPLICIT_DEF)), FR64:$src, (i32 0xB))>;
}

let Predicates = [UseAVX, OptForSize] in {
  def : Pat<(ffloor (loadf32 addr:$src)),
            (VROUNDSSm (f32 (IMPLICIT_DEF)), addr:$src, (i32 0x9))>;
  def : Pat<(f32 (fnearbyint (loadf32 addr:$src))),
            (VROUNDSSm (f32 (IMPLICIT_DEF)), addr:$src, (i32 0xC))>;
  def : Pat<(f32 (fceil (loadf32 addr:$src))),
            (VROUNDSSm (f32 (IMPLICIT_DEF)), addr:$src, (i32 0xA))>;
  def : Pat<(f32 (frint (loadf32 addr:$src))),
            (VROUNDSSm (f32 (IMPLICIT_DEF)), addr:$src, (i32 0x4))>;
  def : Pat<(f32 (ftrunc (loadf32 addr:$src))),
            (VROUNDSSm (f32 (IMPLICIT_DEF)), addr:$src, (i32 0xB))>;

  def : Pat<(f64 (ffloor (loadf64 addr:$src))),
            (VROUNDSDm (f64 (IMPLICIT_DEF)), addr:$src, (i32 0x9))>;
  def : Pat<(f64 (fnearbyint (loadf64 addr:$src))),
            (VROUNDSDm (f64 (IMPLICIT_DEF)), addr:$src, (i32 0xC))>;
  def : Pat<(f64 (fceil (loadf64 addr:$src))),
            (VROUNDSDm (f64 (IMPLICIT_DEF)), addr:$src, (i32 0xA))>;
  def : Pat<(f64 (frint (loadf64 addr:$src))),
            (VROUNDSDm (f64 (IMPLICIT_DEF)), addr:$src, (i32 0x4))>;
  def : Pat<(f64 (ftrunc (loadf64 addr:$src))),
            (VROUNDSDm (f64 (IMPLICIT_DEF)), addr:$src, (i32 0xB))>;
}

let Predicates = [HasAVX, NoVLX] in {
  def : Pat<(v4f32 (ffloor VR128:$src)),
            (VROUNDPSr VR128:$src, (i32 0x9))>;
  def : Pat<(v4f32 (fnearbyint VR128:$src)),
            (VROUNDPSr VR128:$src, (i32 0xC))>;
  def : Pat<(v4f32 (fceil VR128:$src)),
            (VROUNDPSr VR128:$src, (i32 0xA))>;
  def : Pat<(v4f32 (frint VR128:$src)),
            (VROUNDPSr VR128:$src, (i32 0x4))>;
  def : Pat<(v4f32 (ftrunc VR128:$src)),
            (VROUNDPSr VR128:$src, (i32 0xB))>;

  def : Pat<(v4f32 (ffloor (loadv4f32 addr:$src))),
            (VROUNDPSm addr:$src, (i32 0x9))>;
  def : Pat<(v4f32 (fnearbyint (loadv4f32 addr:$src))),
            (VROUNDPSm addr:$src, (i32 0xC))>;
  def : Pat<(v4f32 (fceil (loadv4f32 addr:$src))),
            (VROUNDPSm addr:$src, (i32 0xA))>;
  def : Pat<(v4f32 (frint (loadv4f32 addr:$src))),
            (VROUNDPSm addr:$src, (i32 0x4))>;
  def : Pat<(v4f32 (ftrunc (loadv4f32 addr:$src))),
            (VROUNDPSm addr:$src, (i32 0xB))>;

  def : Pat<(v2f64 (ffloor VR128:$src)),
            (VROUNDPDr VR128:$src, (i32 0x9))>;
  def : Pat<(v2f64 (fnearbyint VR128:$src)),
            (VROUNDPDr VR128:$src, (i32 0xC))>;
  def : Pat<(v2f64 (fceil VR128:$src)),
            (VROUNDPDr VR128:$src, (i32 0xA))>;
  def : Pat<(v2f64 (frint VR128:$src)),
            (VROUNDPDr VR128:$src, (i32 0x4))>;
  def : Pat<(v2f64 (ftrunc VR128:$src)),
            (VROUNDPDr VR128:$src, (i32 0xB))>;

  def : Pat<(v2f64 (ffloor (loadv2f64 addr:$src))),
            (VROUNDPDm addr:$src, (i32 0x9))>;
  def : Pat<(v2f64 (fnearbyint (loadv2f64 addr:$src))),
            (VROUNDPDm addr:$src, (i32 0xC))>;
  def : Pat<(v2f64 (fceil (loadv2f64 addr:$src))),
            (VROUNDPDm addr:$src, (i32 0xA))>;
  def : Pat<(v2f64 (frint (loadv2f64 addr:$src))),
            (VROUNDPDm addr:$src, (i32 0x4))>;
  def : Pat<(v2f64 (ftrunc (loadv2f64 addr:$src))),
            (VROUNDPDm addr:$src, (i32 0xB))>;

  def : Pat<(v8f32 (ffloor VR256:$src)),
            (VROUNDPSYr VR256:$src, (i32 0x9))>;
  def : Pat<(v8f32 (fnearbyint VR256:$src)),
            (VROUNDPSYr VR256:$src, (i32 0xC))>;
  def : Pat<(v8f32 (fceil VR256:$src)),
            (VROUNDPSYr VR256:$src, (i32 0xA))>;
  def : Pat<(v8f32 (frint VR256:$src)),
            (VROUNDPSYr VR256:$src, (i32 0x4))>;
  def : Pat<(v8f32 (ftrunc VR256:$src)),
            (VROUNDPSYr VR256:$src, (i32 0xB))>;

  def : Pat<(v8f32 (ffloor (loadv8f32 addr:$src))),
            (VROUNDPSYm addr:$src, (i32 0x9))>;
  def : Pat<(v8f32 (fnearbyint (loadv8f32 addr:$src))),
            (VROUNDPSYm addr:$src, (i32 0xC))>;
  def : Pat<(v8f32 (fceil (loadv8f32 addr:$src))),
            (VROUNDPSYm addr:$src, (i32 0xA))>;
  def : Pat<(v8f32 (frint (loadv8f32 addr:$src))),
            (VROUNDPSYm addr:$src, (i32 0x4))>;
  def : Pat<(v8f32 (ftrunc (loadv8f32 addr:$src))),
            (VROUNDPSYm addr:$src, (i32 0xB))>;

  def : Pat<(v4f64 (ffloor VR256:$src)),
            (VROUNDPDYr VR256:$src, (i32 0x9))>;
  def : Pat<(v4f64 (fnearbyint VR256:$src)),
            (VROUNDPDYr VR256:$src, (i32 0xC))>;
  def : Pat<(v4f64 (fceil VR256:$src)),
            (VROUNDPDYr VR256:$src, (i32 0xA))>;
  def : Pat<(v4f64 (frint VR256:$src)),
            (VROUNDPDYr VR256:$src, (i32 0x4))>;
  def : Pat<(v4f64 (ftrunc VR256:$src)),
            (VROUNDPDYr VR256:$src, (i32 0xB))>;

  def : Pat<(v4f64 (ffloor (loadv4f64 addr:$src))),
            (VROUNDPDYm addr:$src, (i32 0x9))>;
  def : Pat<(v4f64 (fnearbyint (loadv4f64 addr:$src))),
            (VROUNDPDYm addr:$src, (i32 0xC))>;
  def : Pat<(v4f64 (fceil (loadv4f64 addr:$src))),
            (VROUNDPDYm addr:$src, (i32 0xA))>;
  def : Pat<(v4f64 (frint (loadv4f64 addr:$src))),
            (VROUNDPDYm addr:$src, (i32 0x4))>;
  def : Pat<(v4f64 (ftrunc (loadv4f64 addr:$src))),
            (VROUNDPDYm addr:$src, (i32 0xB))>;
}

let ExeDomain = SSEPackedSingle in
defm ROUNDPS  : sse41_fp_unop_p<0x08, "roundps", f128mem, VR128, v4f32,
                                memopv4f32, X86VRndScale, SchedWriteFRnd.XMM>;
let ExeDomain = SSEPackedDouble in
defm ROUNDPD  : sse41_fp_unop_p<0x09, "roundpd", f128mem, VR128, v2f64,
                                memopv2f64, X86VRndScale, SchedWriteFRnd.XMM>;

defm ROUND  : sse41_fp_unop_s<0x0A, 0x0B, "round", SchedWriteFRnd.Scl>;

let Constraints = "$src1 = $dst" in
defm ROUND  : sse41_fp_binop_s<0x0A, 0x0B, "round", SchedWriteFRnd.Scl,
                               v4f32, v2f64, X86RndScales>;

let Predicates = [UseSSE41] in {
  def : Pat<(ffloor FR32:$src),
            (ROUNDSSr FR32:$src, (i32 0x9))>;
  def : Pat<(f32 (fnearbyint FR32:$src)),
            (ROUNDSSr FR32:$src, (i32 0xC))>;
  def : Pat<(f32 (fceil FR32:$src)),
            (ROUNDSSr FR32:$src, (i32 0xA))>;
  def : Pat<(f32 (frint FR32:$src)),
            (ROUNDSSr FR32:$src, (i32 0x4))>;
  def : Pat<(f32 (ftrunc FR32:$src)),
            (ROUNDSSr FR32:$src, (i32 0xB))>;

  def : Pat<(f64 (ffloor FR64:$src)),
            (ROUNDSDr FR64:$src, (i32 0x9))>;
  def : Pat<(f64 (fnearbyint FR64:$src)),
            (ROUNDSDr FR64:$src, (i32 0xC))>;
  def : Pat<(f64 (fceil FR64:$src)),
            (ROUNDSDr FR64:$src, (i32 0xA))>;
  def : Pat<(f64 (frint FR64:$src)),
            (ROUNDSDr FR64:$src, (i32 0x4))>;
  def : Pat<(f64 (ftrunc FR64:$src)),
            (ROUNDSDr FR64:$src, (i32 0xB))>;
}

let Predicates = [UseSSE41, OptForSize] in {
  def : Pat<(ffloor (loadf32 addr:$src)),
            (ROUNDSSm addr:$src, (i32 0x9))>;
  def : Pat<(f32 (fnearbyint (loadf32 addr:$src))),
            (ROUNDSSm addr:$src, (i32 0xC))>;
  def : Pat<(f32 (fceil (loadf32 addr:$src))),
            (ROUNDSSm addr:$src, (i32 0xA))>;
  def : Pat<(f32 (frint (loadf32 addr:$src))),
            (ROUNDSSm addr:$src, (i32 0x4))>;
  def : Pat<(f32 (ftrunc (loadf32 addr:$src))),
            (ROUNDSSm addr:$src, (i32 0xB))>;

  def : Pat<(f64 (ffloor (loadf64 addr:$src))),
            (ROUNDSDm addr:$src, (i32 0x9))>;
  def : Pat<(f64 (fnearbyint (loadf64 addr:$src))),
            (ROUNDSDm addr:$src, (i32 0xC))>;
  def : Pat<(f64 (fceil (loadf64 addr:$src))),
            (ROUNDSDm addr:$src, (i32 0xA))>;
  def : Pat<(f64 (frint (loadf64 addr:$src))),
            (ROUNDSDm addr:$src, (i32 0x4))>;
  def : Pat<(f64 (ftrunc (loadf64 addr:$src))),
            (ROUNDSDm addr:$src, (i32 0xB))>;
}

let Predicates = [UseSSE41] in {
  def : Pat<(v4f32 (ffloor VR128:$src)),
            (ROUNDPSr VR128:$src, (i32 0x9))>;
  def : Pat<(v4f32 (fnearbyint VR128:$src)),
            (ROUNDPSr VR128:$src, (i32 0xC))>;
  def : Pat<(v4f32 (fceil VR128:$src)),
            (ROUNDPSr VR128:$src, (i32 0xA))>;
  def : Pat<(v4f32 (frint VR128:$src)),
            (ROUNDPSr VR128:$src, (i32 0x4))>;
  def : Pat<(v4f32 (ftrunc VR128:$src)),
            (ROUNDPSr VR128:$src, (i32 0xB))>;

  def : Pat<(v4f32 (ffloor (memopv4f32 addr:$src))),
            (ROUNDPSm addr:$src, (i32 0x9))>;
  def : Pat<(v4f32 (fnearbyint (memopv4f32 addr:$src))),
            (ROUNDPSm addr:$src, (i32 0xC))>;
  def : Pat<(v4f32 (fceil (memopv4f32 addr:$src))),
            (ROUNDPSm addr:$src, (i32 0xA))>;
  def : Pat<(v4f32 (frint (memopv4f32 addr:$src))),
            (ROUNDPSm addr:$src, (i32 0x4))>;
  def : Pat<(v4f32 (ftrunc (memopv4f32 addr:$src))),
            (ROUNDPSm addr:$src, (i32 0xB))>;

  def : Pat<(v2f64 (ffloor VR128:$src)),
            (ROUNDPDr VR128:$src, (i32 0x9))>;
  def : Pat<(v2f64 (fnearbyint VR128:$src)),
            (ROUNDPDr VR128:$src, (i32 0xC))>;
  def : Pat<(v2f64 (fceil VR128:$src)),
            (ROUNDPDr VR128:$src, (i32 0xA))>;
  def : Pat<(v2f64 (frint VR128:$src)),
            (ROUNDPDr VR128:$src, (i32 0x4))>;
  def : Pat<(v2f64 (ftrunc VR128:$src)),
            (ROUNDPDr VR128:$src, (i32 0xB))>;

  def : Pat<(v2f64 (ffloor (memopv2f64 addr:$src))),
            (ROUNDPDm addr:$src, (i32 0x9))>;
  def : Pat<(v2f64 (fnearbyint (memopv2f64 addr:$src))),
            (ROUNDPDm addr:$src, (i32 0xC))>;
  def : Pat<(v2f64 (fceil (memopv2f64 addr:$src))),
            (ROUNDPDm addr:$src, (i32 0xA))>;
  def : Pat<(v2f64 (frint (memopv2f64 addr:$src))),
            (ROUNDPDm addr:$src, (i32 0x4))>;
  def : Pat<(v2f64 (ftrunc (memopv2f64 addr:$src))),
            (ROUNDPDm addr:$src, (i32 0xB))>;
}

defm : scalar_unary_math_imm_patterns<ffloor, "ROUNDSS", X86Movss,
                                      v4f32, 0x01, UseSSE41>;
defm : scalar_unary_math_imm_patterns<fceil, "ROUNDSS", X86Movss,
                                      v4f32, 0x02, UseSSE41>;
defm : scalar_unary_math_imm_patterns<ffloor, "ROUNDSD", X86Movsd,
                                      v2f64, 0x01, UseSSE41>;
defm : scalar_unary_math_imm_patterns<fceil, "ROUNDSD", X86Movsd,
                                      v2f64, 0x02, UseSSE41>;

//===----------------------------------------------------------------------===//
// SSE4.1 - Packed Bit Test
//===----------------------------------------------------------------------===//

// ptest instruction we'll lower to this in X86ISelLowering primarily from
// the intel intrinsic that corresponds to this.
let Defs = [EFLAGS], Predicates = [HasAVX] in {
def VPTESTrr  : SS48I<0x17, MRMSrcReg, (outs), (ins VR128:$src1, VR128:$src2),
                "vptest\t{$src2, $src1|$src1, $src2}",
                [(set EFLAGS, (X86ptest VR128:$src1, (v2i64 VR128:$src2)))]>,
                Sched<[SchedWriteVecTest.XMM]>, VEX, VEX_WIG;
def VPTESTrm  : SS48I<0x17, MRMSrcMem, (outs), (ins VR128:$src1, f128mem:$src2),
                "vptest\t{$src2, $src1|$src1, $src2}",
                [(set EFLAGS,(X86ptest VR128:$src1, (loadv2i64 addr:$src2)))]>,
                Sched<[SchedWriteVecTest.XMM.Folded, SchedWriteVecTest.XMM.ReadAfterFold]>,
                VEX, VEX_WIG;

def VPTESTYrr : SS48I<0x17, MRMSrcReg, (outs), (ins VR256:$src1, VR256:$src2),
                "vptest\t{$src2, $src1|$src1, $src2}",
                [(set EFLAGS, (X86ptest VR256:$src1, (v4i64 VR256:$src2)))]>,
                Sched<[SchedWriteVecTest.YMM]>, VEX, VEX_L, VEX_WIG;
def VPTESTYrm : SS48I<0x17, MRMSrcMem, (outs), (ins VR256:$src1, i256mem:$src2),
                "vptest\t{$src2, $src1|$src1, $src2}",
                [(set EFLAGS,(X86ptest VR256:$src1, (loadv4i64 addr:$src2)))]>,
                Sched<[SchedWriteVecTest.YMM.Folded, SchedWriteVecTest.YMM.ReadAfterFold]>,
                VEX, VEX_L, VEX_WIG;
}

let Defs = [EFLAGS] in {
def PTESTrr : SS48I<0x17, MRMSrcReg, (outs), (ins VR128:$src1, VR128:$src2),
              "ptest\t{$src2, $src1|$src1, $src2}",
              [(set EFLAGS, (X86ptest VR128:$src1, (v2i64 VR128:$src2)))]>,
              Sched<[SchedWriteVecTest.XMM]>;
def PTESTrm : SS48I<0x17, MRMSrcMem, (outs), (ins VR128:$src1, f128mem:$src2),
              "ptest\t{$src2, $src1|$src1, $src2}",
              [(set EFLAGS, (X86ptest VR128:$src1, (memopv2i64 addr:$src2)))]>,
              Sched<[SchedWriteVecTest.XMM.Folded, SchedWriteVecTest.XMM.ReadAfterFold]>;
}

// The bit test instructions below are AVX only
multiclass avx_bittest<bits<8> opc, string OpcodeStr, RegisterClass RC,
                       X86MemOperand x86memop, PatFrag mem_frag, ValueType vt,
                       X86FoldableSchedWrite sched> {
  def rr : SS48I<opc, MRMSrcReg, (outs), (ins RC:$src1, RC:$src2),
            !strconcat(OpcodeStr, "\t{$src2, $src1|$src1, $src2}"),
            [(set EFLAGS, (X86testp RC:$src1, (vt RC:$src2)))]>,
            Sched<[sched]>, VEX;
  def rm : SS48I<opc, MRMSrcMem, (outs), (ins RC:$src1, x86memop:$src2),
            !strconcat(OpcodeStr, "\t{$src2, $src1|$src1, $src2}"),
            [(set EFLAGS, (X86testp RC:$src1, (mem_frag addr:$src2)))]>,
            Sched<[sched.Folded, sched.ReadAfterFold]>, VEX;
}

let Defs = [EFLAGS], Predicates = [HasAVX] in {
let ExeDomain = SSEPackedSingle in {
defm VTESTPS  : avx_bittest<0x0E, "vtestps", VR128, f128mem, loadv4f32, v4f32,
                            SchedWriteFTest.XMM>;
defm VTESTPSY : avx_bittest<0x0E, "vtestps", VR256, f256mem, loadv8f32, v8f32,
                            SchedWriteFTest.YMM>, VEX_L;
}
let ExeDomain = SSEPackedDouble in {
defm VTESTPD  : avx_bittest<0x0F, "vtestpd", VR128, f128mem, loadv2f64, v2f64,
                            SchedWriteFTest.XMM>;
defm VTESTPDY : avx_bittest<0x0F, "vtestpd", VR256, f256mem, loadv4f64, v4f64,
                            SchedWriteFTest.YMM>, VEX_L;
}
}

//===----------------------------------------------------------------------===//
// SSE4.1 - Misc Instructions
//===----------------------------------------------------------------------===//

let Defs = [EFLAGS], Predicates = [HasPOPCNT] in {
  def POPCNT16rr : I<0xB8, MRMSrcReg, (outs GR16:$dst), (ins GR16:$src),
                     "popcnt{w}\t{$src, $dst|$dst, $src}",
                     [(set GR16:$dst, (ctpop GR16:$src)), (implicit EFLAGS)]>,
                     Sched<[WritePOPCNT]>, OpSize16, XS;
  def POPCNT16rm : I<0xB8, MRMSrcMem, (outs GR16:$dst), (ins i16mem:$src),
                     "popcnt{w}\t{$src, $dst|$dst, $src}",
                     [(set GR16:$dst, (ctpop (loadi16 addr:$src))),
                      (implicit EFLAGS)]>,
                      Sched<[WritePOPCNT.Folded]>, OpSize16, XS;

  def POPCNT32rr : I<0xB8, MRMSrcReg, (outs GR32:$dst), (ins GR32:$src),
                     "popcnt{l}\t{$src, $dst|$dst, $src}",
                     [(set GR32:$dst, (ctpop GR32:$src)), (implicit EFLAGS)]>,
                     Sched<[WritePOPCNT]>, OpSize32, XS;

  def POPCNT32rm : I<0xB8, MRMSrcMem, (outs GR32:$dst), (ins i32mem:$src),
                     "popcnt{l}\t{$src, $dst|$dst, $src}",
                     [(set GR32:$dst, (ctpop (loadi32 addr:$src))),
                      (implicit EFLAGS)]>,
                      Sched<[WritePOPCNT.Folded]>, OpSize32, XS;

  def POPCNT64rr : RI<0xB8, MRMSrcReg, (outs GR64:$dst), (ins GR64:$src),
                      "popcnt{q}\t{$src, $dst|$dst, $src}",
                      [(set GR64:$dst, (ctpop GR64:$src)), (implicit EFLAGS)]>,
                      Sched<[WritePOPCNT]>, XS;
  def POPCNT64rm : RI<0xB8, MRMSrcMem, (outs GR64:$dst), (ins i64mem:$src),
                      "popcnt{q}\t{$src, $dst|$dst, $src}",
                      [(set GR64:$dst, (ctpop (loadi64 addr:$src))),
                       (implicit EFLAGS)]>,
                       Sched<[WritePOPCNT.Folded]>, XS;
}

// SS41I_unop_rm_int_v16 - SSE 4.1 unary operator whose type is v8i16.
multiclass SS41I_unop_rm_int_v16<bits<8> opc, string OpcodeStr,
                                 SDNode OpNode, PatFrag ld_frag,
                                 X86FoldableSchedWrite Sched> {
  def rr : SS48I<opc, MRMSrcReg, (outs VR128:$dst),
                 (ins VR128:$src),
                 !strconcat(OpcodeStr, "\t{$src, $dst|$dst, $src}"),
                 [(set VR128:$dst, (v8i16 (OpNode (v8i16 VR128:$src))))]>,
                 Sched<[Sched]>;
  def rm : SS48I<opc, MRMSrcMem, (outs VR128:$dst),
                  (ins i128mem:$src),
                  !strconcat(OpcodeStr, "\t{$src, $dst|$dst, $src}"),
                  [(set VR128:$dst,
                    (v8i16 (OpNode (ld_frag addr:$src))))]>,
                 Sched<[Sched.Folded]>;
}

// PHMIN has the same profile as PSAD, thus we use the same scheduling
// model, although the naming is misleading.
let Predicates = [HasAVX] in
defm VPHMINPOSUW : SS41I_unop_rm_int_v16<0x41, "vphminposuw",
                                         X86phminpos, load,
                                         WritePHMINPOS>, VEX, VEX_WIG;
defm PHMINPOSUW : SS41I_unop_rm_int_v16<0x41, "phminposuw",
                                         X86phminpos, memop,
                                         WritePHMINPOS>;

/// SS48I_binop_rm - Simple SSE41 binary operator.
multiclass SS48I_binop_rm<bits<8> opc, string OpcodeStr, SDNode OpNode,
                          ValueType OpVT, RegisterClass RC, PatFrag memop_frag,
                          X86MemOperand x86memop, X86FoldableSchedWrite sched,
                          bit Is2Addr = 1> {
  let isCommutable = 1 in
  def rr : SS48I<opc, MRMSrcReg, (outs RC:$dst),
       (ins RC:$src1, RC:$src2),
       !if(Is2Addr,
           !strconcat(OpcodeStr, "\t{$src2, $dst|$dst, $src2}"),
           !strconcat(OpcodeStr, "\t{$src2, $src1, $dst|$dst, $src1, $src2}")),
       [(set RC:$dst, (OpVT (OpNode RC:$src1, RC:$src2)))]>,
       Sched<[sched]>;
  def rm : SS48I<opc, MRMSrcMem, (outs RC:$dst),
       (ins RC:$src1, x86memop:$src2),
       !if(Is2Addr,
           !strconcat(OpcodeStr, "\t{$src2, $dst|$dst, $src2}"),
           !strconcat(OpcodeStr, "\t{$src2, $src1, $dst|$dst, $src1, $src2}")),
       [(set RC:$dst,
         (OpVT (OpNode RC:$src1, (memop_frag addr:$src2))))]>,
       Sched<[sched.Folded, sched.ReadAfterFold]>;
}

let Predicates = [HasAVX, NoVLX] in {
  defm VPMINSD   : SS48I_binop_rm<0x39, "vpminsd", smin, v4i32, VR128,
                                  load, i128mem, SchedWriteVecALU.XMM, 0>,
                                  VEX_4V, VEX_WIG;
  defm VPMINUD   : SS48I_binop_rm<0x3B, "vpminud", umin, v4i32, VR128,
                                  load, i128mem, SchedWriteVecALU.XMM, 0>,
                                  VEX_4V, VEX_WIG;
  defm VPMAXSD   : SS48I_binop_rm<0x3D, "vpmaxsd", smax, v4i32, VR128,
                                  load, i128mem, SchedWriteVecALU.XMM, 0>,
                                  VEX_4V, VEX_WIG;
  defm VPMAXUD   : SS48I_binop_rm<0x3F, "vpmaxud", umax, v4i32, VR128,
                                  load, i128mem, SchedWriteVecALU.XMM, 0>,
                                  VEX_4V, VEX_WIG;
  defm VPMULDQ   : SS48I_binop_rm<0x28, "vpmuldq", X86pmuldq, v2i64, VR128,
                                  load, i128mem, SchedWriteVecIMul.XMM, 0>,
                                  VEX_4V, VEX_WIG;
}
let Predicates = [HasAVX, NoVLX_Or_NoBWI] in {
  defm VPMINSB   : SS48I_binop_rm<0x38, "vpminsb", smin, v16i8, VR128,
                                  load, i128mem, SchedWriteVecALU.XMM, 0>,
                                  VEX_4V, VEX_WIG;
  defm VPMINUW   : SS48I_binop_rm<0x3A, "vpminuw", umin, v8i16, VR128,
                                  load, i128mem, SchedWriteVecALU.XMM, 0>,
                                  VEX_4V, VEX_WIG;
  defm VPMAXSB   : SS48I_binop_rm<0x3C, "vpmaxsb", smax, v16i8, VR128,
                                  load, i128mem, SchedWriteVecALU.XMM, 0>,
                                  VEX_4V, VEX_WIG;
  defm VPMAXUW   : SS48I_binop_rm<0x3E, "vpmaxuw", umax, v8i16, VR128,
                                  load, i128mem, SchedWriteVecALU.XMM, 0>,
                                  VEX_4V, VEX_WIG;
}

let Predicates = [HasAVX2, NoVLX] in {
  defm VPMINSDY  : SS48I_binop_rm<0x39, "vpminsd", smin, v8i32, VR256,
                                  load, i256mem, SchedWriteVecALU.YMM, 0>,
                                  VEX_4V, VEX_L, VEX_WIG;
  defm VPMINUDY  : SS48I_binop_rm<0x3B, "vpminud", umin, v8i32, VR256,
                                  load, i256mem, SchedWriteVecALU.YMM, 0>,
                                  VEX_4V, VEX_L, VEX_WIG;
  defm VPMAXSDY  : SS48I_binop_rm<0x3D, "vpmaxsd", smax, v8i32, VR256,
                                  load, i256mem, SchedWriteVecALU.YMM, 0>,
                                  VEX_4V, VEX_L, VEX_WIG;
  defm VPMAXUDY  : SS48I_binop_rm<0x3F, "vpmaxud", umax, v8i32, VR256,
                                  load, i256mem, SchedWriteVecALU.YMM, 0>,
                                  VEX_4V, VEX_L, VEX_WIG;
  defm VPMULDQY  : SS48I_binop_rm<0x28, "vpmuldq", X86pmuldq, v4i64, VR256,
                                  load, i256mem, SchedWriteVecIMul.YMM, 0>,
                                  VEX_4V, VEX_L, VEX_WIG;
}
let Predicates = [HasAVX2, NoVLX_Or_NoBWI] in {
  defm VPMINSBY  : SS48I_binop_rm<0x38, "vpminsb", smin, v32i8, VR256,
                                  load, i256mem, SchedWriteVecALU.YMM, 0>,
                                  VEX_4V, VEX_L, VEX_WIG;
  defm VPMINUWY  : SS48I_binop_rm<0x3A, "vpminuw", umin, v16i16, VR256,
                                  load, i256mem, SchedWriteVecALU.YMM, 0>,
                                  VEX_4V, VEX_L, VEX_WIG;
  defm VPMAXSBY  : SS48I_binop_rm<0x3C, "vpmaxsb", smax, v32i8, VR256,
                                  load, i256mem, SchedWriteVecALU.YMM, 0>,
                                  VEX_4V, VEX_L, VEX_WIG;
  defm VPMAXUWY  : SS48I_binop_rm<0x3E, "vpmaxuw", umax, v16i16, VR256,
                                  load, i256mem, SchedWriteVecALU.YMM, 0>,
                                  VEX_4V, VEX_L, VEX_WIG;
}

let Constraints = "$src1 = $dst" in {
  defm PMINSB   : SS48I_binop_rm<0x38, "pminsb", smin, v16i8, VR128,
                                 memop, i128mem, SchedWriteVecALU.XMM, 1>;
  defm PMINSD   : SS48I_binop_rm<0x39, "pminsd", smin, v4i32, VR128,
                                 memop, i128mem, SchedWriteVecALU.XMM, 1>;
  defm PMINUD   : SS48I_binop_rm<0x3B, "pminud", umin, v4i32, VR128,
                                 memop, i128mem, SchedWriteVecALU.XMM, 1>;
  defm PMINUW   : SS48I_binop_rm<0x3A, "pminuw", umin, v8i16, VR128,
                                 memop, i128mem, SchedWriteVecALU.XMM, 1>;
  defm PMAXSB   : SS48I_binop_rm<0x3C, "pmaxsb", smax, v16i8, VR128,
                                 memop, i128mem, SchedWriteVecALU.XMM, 1>;
  defm PMAXSD   : SS48I_binop_rm<0x3D, "pmaxsd", smax, v4i32, VR128,
                                 memop, i128mem, SchedWriteVecALU.XMM, 1>;
  defm PMAXUD   : SS48I_binop_rm<0x3F, "pmaxud", umax, v4i32, VR128,
                                 memop, i128mem, SchedWriteVecALU.XMM, 1>;
  defm PMAXUW   : SS48I_binop_rm<0x3E, "pmaxuw", umax, v8i16, VR128,
                                 memop, i128mem, SchedWriteVecALU.XMM, 1>;
  defm PMULDQ   : SS48I_binop_rm<0x28, "pmuldq", X86pmuldq, v2i64, VR128,
                                 memop, i128mem, SchedWriteVecIMul.XMM, 1>;
}

let Predicates = [HasAVX, NoVLX] in
  defm VPMULLD  : SS48I_binop_rm<0x40, "vpmulld", mul, v4i32, VR128,
                                 load, i128mem, SchedWritePMULLD.XMM, 0>,
                                 VEX_4V, VEX_WIG;
let Predicates = [HasAVX] in
  defm VPCMPEQQ : SS48I_binop_rm<0x29, "vpcmpeqq", X86pcmpeq, v2i64, VR128,
                                 load, i128mem, SchedWriteVecALU.XMM, 0>,
                                 VEX_4V, VEX_WIG;

let Predicates = [HasAVX2, NoVLX] in
  defm VPMULLDY  : SS48I_binop_rm<0x40, "vpmulld", mul, v8i32, VR256,
                                  load, i256mem, SchedWritePMULLD.YMM, 0>,
                                  VEX_4V, VEX_L, VEX_WIG;
let Predicates = [HasAVX2] in
  defm VPCMPEQQY : SS48I_binop_rm<0x29, "vpcmpeqq", X86pcmpeq, v4i64, VR256,
                                  load, i256mem, SchedWriteVecALU.YMM, 0>,
                                  VEX_4V, VEX_L, VEX_WIG;

let Constraints = "$src1 = $dst" in {
  defm PMULLD  : SS48I_binop_rm<0x40, "pmulld", mul, v4i32, VR128,
                                memop, i128mem, SchedWritePMULLD.XMM, 1>;
  defm PCMPEQQ : SS48I_binop_rm<0x29, "pcmpeqq", X86pcmpeq, v2i64, VR128,
                                memop, i128mem, SchedWriteVecALU.XMM, 1>;
}

/// SS41I_binop_rmi_int - SSE 4.1 binary operator with 8-bit immediate
multiclass SS41I_binop_rmi_int<bits<8> opc, string OpcodeStr,
                 Intrinsic IntId, RegisterClass RC, PatFrag memop_frag,
                 X86MemOperand x86memop, bit Is2Addr,
                 X86FoldableSchedWrite sched> {
  let isCommutable = 1 in
  def rri : SS4AIi8<opc, MRMSrcReg, (outs RC:$dst),
        (ins RC:$src1, RC:$src2, u8imm:$src3),
        !if(Is2Addr,
            !strconcat(OpcodeStr,
                "\t{$src3, $src2, $dst|$dst, $src2, $src3}"),
            !strconcat(OpcodeStr,
                "\t{$src3, $src2, $src1, $dst|$dst, $src1, $src2, $src3}")),
        [(set RC:$dst, (IntId RC:$src1, RC:$src2, imm:$src3))]>,
        Sched<[sched]>;
  def rmi : SS4AIi8<opc, MRMSrcMem, (outs RC:$dst),
        (ins RC:$src1, x86memop:$src2, u8imm:$src3),
        !if(Is2Addr,
            !strconcat(OpcodeStr,
                "\t{$src3, $src2, $dst|$dst, $src2, $src3}"),
            !strconcat(OpcodeStr,
                "\t{$src3, $src2, $src1, $dst|$dst, $src1, $src2, $src3}")),
        [(set RC:$dst,
          (IntId RC:$src1, (memop_frag addr:$src2), imm:$src3))]>,
        Sched<[sched.Folded, sched.ReadAfterFold]>;
}

/// SS41I_binop_rmi - SSE 4.1 binary operator with 8-bit immediate
multiclass SS41I_binop_rmi<bits<8> opc, string OpcodeStr, SDNode OpNode,
                           ValueType OpVT, RegisterClass RC, PatFrag memop_frag,
                           X86MemOperand x86memop, bit Is2Addr,
                           X86FoldableSchedWrite sched> {
  let isCommutable = 1 in
  def rri : SS4AIi8<opc, MRMSrcReg, (outs RC:$dst),
        (ins RC:$src1, RC:$src2, u8imm:$src3),
        !if(Is2Addr,
            !strconcat(OpcodeStr,
                "\t{$src3, $src2, $dst|$dst, $src2, $src3}"),
            !strconcat(OpcodeStr,
                "\t{$src3, $src2, $src1, $dst|$dst, $src1, $src2, $src3}")),
        [(set RC:$dst, (OpVT (OpNode RC:$src1, RC:$src2, imm:$src3)))]>,
        Sched<[sched]>;
  def rmi : SS4AIi8<opc, MRMSrcMem, (outs RC:$dst),
        (ins RC:$src1, x86memop:$src2, u8imm:$src3),
        !if(Is2Addr,
            !strconcat(OpcodeStr,
                "\t{$src3, $src2, $dst|$dst, $src2, $src3}"),
            !strconcat(OpcodeStr,
                "\t{$src3, $src2, $src1, $dst|$dst, $src1, $src2, $src3}")),
        [(set RC:$dst,
          (OpVT (OpNode RC:$src1, (memop_frag addr:$src2), imm:$src3)))]>,
        Sched<[sched.Folded, sched.ReadAfterFold]>;
}

def BlendCommuteImm2 : SDNodeXForm<imm, [{
  uint8_t Imm = N->getZExtValue() & 0x03;
  return getI8Imm(Imm ^ 0x03, SDLoc(N));
}]>;

def BlendCommuteImm4 : SDNodeXForm<imm, [{
  uint8_t Imm = N->getZExtValue() & 0x0f;
  return getI8Imm(Imm ^ 0x0f, SDLoc(N));
}]>;

def BlendCommuteImm8 : SDNodeXForm<imm, [{
  uint8_t Imm = N->getZExtValue() & 0xff;
  return getI8Imm(Imm ^ 0xff, SDLoc(N));
}]>;

// Turn a 4-bit blendi immediate to 8-bit for use with pblendw.
def BlendScaleImm4 : SDNodeXForm<imm, [{
  uint8_t Imm = N->getZExtValue();
  uint8_t NewImm = 0;
  for (unsigned i = 0; i != 4; ++i) {
    if (Imm & (1 << i))
      NewImm |= 0x3 << (i * 2);
  }
  return getI8Imm(NewImm, SDLoc(N));
}]>;

// Turn a 2-bit blendi immediate to 8-bit for use with pblendw.
def BlendScaleImm2 : SDNodeXForm<imm, [{
  uint8_t Imm = N->getZExtValue();
  uint8_t NewImm = 0;
  for (unsigned i = 0; i != 2; ++i) {
    if (Imm & (1 << i))
      NewImm |= 0xf << (i * 4);
  }
  return getI8Imm(NewImm, SDLoc(N));
}]>;

// Turn a 2-bit blendi immediate to 4-bit for use with pblendd.
def BlendScaleImm2to4 : SDNodeXForm<imm, [{
  uint8_t Imm = N->getZExtValue();
  uint8_t NewImm = 0;
  for (unsigned i = 0; i != 2; ++i) {
    if (Imm & (1 << i))
      NewImm |= 0x3 << (i * 2);
  }
  return getI8Imm(NewImm, SDLoc(N));
}]>;

// Turn a 4-bit blendi immediate to 8-bit for use with pblendw and invert it.
def BlendScaleCommuteImm4 : SDNodeXForm<imm, [{
  uint8_t Imm = N->getZExtValue();
  uint8_t NewImm = 0;
  for (unsigned i = 0; i != 4; ++i) {
    if (Imm & (1 << i))
      NewImm |= 0x3 << (i * 2);
  }
  return getI8Imm(NewImm ^ 0xff, SDLoc(N));
}]>;

// Turn a 2-bit blendi immediate to 8-bit for use with pblendw and invert it.
def BlendScaleCommuteImm2 : SDNodeXForm<imm, [{
  uint8_t Imm = N->getZExtValue();
  uint8_t NewImm = 0;
  for (unsigned i = 0; i != 2; ++i) {
    if (Imm & (1 << i))
      NewImm |= 0xf << (i * 4);
  }
  return getI8Imm(NewImm ^ 0xff, SDLoc(N));
}]>;

// Turn a 2-bit blendi immediate to 4-bit for use with pblendd and invert it.
def BlendScaleCommuteImm2to4 : SDNodeXForm<imm, [{
  uint8_t Imm = N->getZExtValue();
  uint8_t NewImm = 0;
  for (unsigned i = 0; i != 2; ++i) {
    if (Imm & (1 << i))
      NewImm |= 0x3 << (i * 2);
  }
  return getI8Imm(NewImm ^ 0xf, SDLoc(N));
}]>;

let Predicates = [HasAVX] in {
  let isCommutable = 0 in {
    defm VMPSADBW : SS41I_binop_rmi_int<0x42, "vmpsadbw", int_x86_sse41_mpsadbw,
                                        VR128, load, i128mem, 0,
                                        SchedWriteMPSAD.XMM>, VEX_4V, VEX_WIG;
  }

  let ExeDomain = SSEPackedSingle in
  defm VDPPS : SS41I_binop_rmi_int<0x40, "vdpps", int_x86_sse41_dpps,
                                   VR128, load, f128mem, 0,
                                   SchedWriteDPPS.XMM>, VEX_4V, VEX_WIG;
  let ExeDomain = SSEPackedDouble in
  defm VDPPD : SS41I_binop_rmi_int<0x41, "vdppd", int_x86_sse41_dppd,
                                   VR128, load, f128mem, 0,
                                   SchedWriteDPPD.XMM>, VEX_4V, VEX_WIG;
  let ExeDomain = SSEPackedSingle in
  defm VDPPSY : SS41I_binop_rmi_int<0x40, "vdpps", int_x86_avx_dp_ps_256,
                                    VR256, load, i256mem, 0,
                                    SchedWriteDPPS.YMM>, VEX_4V, VEX_L, VEX_WIG;
}

let Predicates = [HasAVX2] in {
  let isCommutable = 0 in {
  defm VMPSADBWY : SS41I_binop_rmi_int<0x42, "vmpsadbw", int_x86_avx2_mpsadbw,
                                  VR256, load, i256mem, 0,
                                  SchedWriteMPSAD.YMM>, VEX_4V, VEX_L, VEX_WIG;
  }
}

let Constraints = "$src1 = $dst" in {
  let isCommutable = 0 in {
  defm MPSADBW : SS41I_binop_rmi_int<0x42, "mpsadbw", int_x86_sse41_mpsadbw,
                                     VR128, memop, i128mem, 1,
                                     SchedWriteMPSAD.XMM>;
  }

  let ExeDomain = SSEPackedSingle in
  defm DPPS : SS41I_binop_rmi_int<0x40, "dpps", int_x86_sse41_dpps,
                                  VR128, memop, f128mem, 1,
                                  SchedWriteDPPS.XMM>;
  let ExeDomain = SSEPackedDouble in
  defm DPPD : SS41I_binop_rmi_int<0x41, "dppd", int_x86_sse41_dppd,
                                  VR128, memop, f128mem, 1,
                                  SchedWriteDPPD.XMM>;
}

/// SS41I_blend_rmi - SSE 4.1 blend with 8-bit immediate
multiclass SS41I_blend_rmi<bits<8> opc, string OpcodeStr, SDNode OpNode,
                           ValueType OpVT, RegisterClass RC, PatFrag memop_frag,
                           X86MemOperand x86memop, bit Is2Addr, Domain d,
                           X86FoldableSchedWrite sched, SDNodeXForm commuteXForm> {
let ExeDomain = d, Constraints = !if(Is2Addr, "$src1 = $dst", "") in {
  let isCommutable = 1 in
  def rri : SS4AIi8<opc, MRMSrcReg, (outs RC:$dst),
        (ins RC:$src1, RC:$src2, u8imm:$src3),
        !if(Is2Addr,
            !strconcat(OpcodeStr,
                "\t{$src3, $src2, $dst|$dst, $src2, $src3}"),
            !strconcat(OpcodeStr,
                "\t{$src3, $src2, $src1, $dst|$dst, $src1, $src2, $src3}")),
        [(set RC:$dst, (OpVT (OpNode RC:$src1, RC:$src2, imm:$src3)))]>,
        Sched<[sched]>;
  def rmi : SS4AIi8<opc, MRMSrcMem, (outs RC:$dst),
        (ins RC:$src1, x86memop:$src2, u8imm:$src3),
        !if(Is2Addr,
            !strconcat(OpcodeStr,
                "\t{$src3, $src2, $dst|$dst, $src2, $src3}"),
            !strconcat(OpcodeStr,
                "\t{$src3, $src2, $src1, $dst|$dst, $src1, $src2, $src3}")),
        [(set RC:$dst,
          (OpVT (OpNode RC:$src1, (memop_frag addr:$src2), imm:$src3)))]>,
        Sched<[sched.Folded, sched.ReadAfterFold]>;
}

  // Pattern to commute if load is in first source.
  def : Pat<(OpVT (OpNode (memop_frag addr:$src2), RC:$src1, imm:$src3)),
            (!cast<Instruction>(NAME#"rmi") RC:$src1, addr:$src2,
                                            (commuteXForm imm:$src3))>;
}

let Predicates = [HasAVX] in {
  defm VBLENDPS : SS41I_blend_rmi<0x0C, "vblendps", X86Blendi, v4f32,
                                  VR128, load, f128mem, 0, SSEPackedSingle,
                                  SchedWriteFBlend.XMM, BlendCommuteImm4>,
                                  VEX_4V, VEX_WIG;
  defm VBLENDPSY : SS41I_blend_rmi<0x0C, "vblendps", X86Blendi, v8f32,
                                   VR256, load, f256mem, 0, SSEPackedSingle,
                                   SchedWriteFBlend.YMM, BlendCommuteImm8>,
                                   VEX_4V, VEX_L, VEX_WIG;
  defm VBLENDPD : SS41I_blend_rmi<0x0D, "vblendpd", X86Blendi, v2f64,
                                  VR128, load, f128mem, 0, SSEPackedDouble,
                                  SchedWriteFBlend.XMM, BlendCommuteImm2>,
                                  VEX_4V, VEX_WIG;
  defm VBLENDPDY : SS41I_blend_rmi<0x0D, "vblendpd", X86Blendi, v4f64,
                                   VR256, load, f256mem, 0, SSEPackedDouble,
                                   SchedWriteFBlend.YMM, BlendCommuteImm4>,
                                   VEX_4V, VEX_L, VEX_WIG;
  defm VPBLENDW : SS41I_blend_rmi<0x0E, "vpblendw", X86Blendi, v8i16,
                                  VR128, load, i128mem, 0, SSEPackedInt,
                                  SchedWriteBlend.XMM, BlendCommuteImm8>,
                                  VEX_4V, VEX_WIG;
}

let Predicates = [HasAVX2] in {
  defm VPBLENDWY : SS41I_blend_rmi<0x0E, "vpblendw", X86Blendi, v16i16,
                                   VR256, load, i256mem, 0, SSEPackedInt,
                                   SchedWriteBlend.YMM, BlendCommuteImm8>,
                                   VEX_4V, VEX_L, VEX_WIG;
}

// Emulate vXi32/vXi64 blends with vXf32/vXf64 or pblendw.
// ExecutionDomainFixPass will cleanup domains later on.
let Predicates = [HasAVX1Only] in {
def : Pat<(X86Blendi (v4i64 VR256:$src1), (v4i64 VR256:$src2), imm:$src3),
          (VBLENDPDYrri VR256:$src1, VR256:$src2, imm:$src3)>;
def : Pat<(X86Blendi VR256:$src1, (loadv4i64 addr:$src2), imm:$src3),
          (VBLENDPDYrmi VR256:$src1, addr:$src2, imm:$src3)>;
def : Pat<(X86Blendi (loadv4i64 addr:$src2), VR256:$src1, imm:$src3),
          (VBLENDPDYrmi VR256:$src1, addr:$src2, (BlendCommuteImm4 imm:$src3))>;

// Use pblendw for 128-bit integer to keep it in the integer domain and prevent
// it from becoming movsd via commuting under optsize.
def : Pat<(X86Blendi (v2i64 VR128:$src1), (v2i64 VR128:$src2), imm:$src3),
          (VPBLENDWrri VR128:$src1, VR128:$src2, (BlendScaleImm2 imm:$src3))>;
def : Pat<(X86Blendi VR128:$src1, (loadv2i64 addr:$src2), imm:$src3),
          (VPBLENDWrmi VR128:$src1, addr:$src2, (BlendScaleImm2 imm:$src3))>;
def : Pat<(X86Blendi (loadv2i64 addr:$src2), VR128:$src1, imm:$src3),
          (VPBLENDWrmi VR128:$src1, addr:$src2, (BlendScaleCommuteImm2 imm:$src3))>;

def : Pat<(X86Blendi (v8i32 VR256:$src1), (v8i32 VR256:$src2), imm:$src3),
          (VBLENDPSYrri VR256:$src1, VR256:$src2, imm:$src3)>;
def : Pat<(X86Blendi VR256:$src1, (loadv8i32 addr:$src2), imm:$src3),
          (VBLENDPSYrmi VR256:$src1, addr:$src2, imm:$src3)>;
def : Pat<(X86Blendi (loadv8i32 addr:$src2), VR256:$src1, imm:$src3),
          (VBLENDPSYrmi VR256:$src1, addr:$src2, (BlendCommuteImm8 imm:$src3))>;

// Use pblendw for 128-bit integer to keep it in the integer domain and prevent
// it from becoming movss via commuting under optsize.
def : Pat<(X86Blendi (v4i32 VR128:$src1), (v4i32 VR128:$src2), imm:$src3),
<<<<<<< HEAD
          (VBLENDPSrri VR128:$src1, VR128:$src2, imm:$src3)>;
def : Pat<(X86Blendi VR128:$src1, (loadv4i32 addr:$src2), imm:$src3),
          (VBLENDPSrmi VR128:$src1, addr:$src2, imm:$src3)>;
def : Pat<(X86Blendi (loadv4i32 addr:$src2), VR128:$src1, imm:$src3),
          (VBLENDPSrmi VR128:$src1, addr:$src2, (BlendCommuteImm4 imm:$src3))>;
=======
          (VPBLENDWrri VR128:$src1, VR128:$src2, (BlendScaleImm4 imm:$src3))>;
def : Pat<(X86Blendi VR128:$src1, (loadv4i32 addr:$src2), imm:$src3),
          (VPBLENDWrmi VR128:$src1, addr:$src2, (BlendScaleImm4 imm:$src3))>;
def : Pat<(X86Blendi (loadv4i32 addr:$src2), VR128:$src1, imm:$src3),
          (VPBLENDWrmi VR128:$src1, addr:$src2, (BlendScaleCommuteImm4 imm:$src3))>;
>>>>>>> 0125e448
}

defm BLENDPS : SS41I_blend_rmi<0x0C, "blendps", X86Blendi, v4f32,
                               VR128, memop, f128mem, 1, SSEPackedSingle,
                               SchedWriteFBlend.XMM, BlendCommuteImm4>;
defm BLENDPD : SS41I_blend_rmi<0x0D, "blendpd", X86Blendi, v2f64,
                               VR128, memop, f128mem, 1, SSEPackedDouble,
                               SchedWriteFBlend.XMM, BlendCommuteImm2>;
defm PBLENDW : SS41I_blend_rmi<0x0E, "pblendw", X86Blendi, v8i16,
                               VR128, memop, i128mem, 1, SSEPackedInt,
                               SchedWriteBlend.XMM, BlendCommuteImm8>;

let Predicates = [UseSSE41] in {
// Use pblendw for 128-bit integer to keep it in the integer domain and prevent
// it from becoming movss via commuting under optsize.
def : Pat<(X86Blendi (v2i64 VR128:$src1), (v2i64 VR128:$src2), imm:$src3),
          (PBLENDWrri VR128:$src1, VR128:$src2, (BlendScaleImm2 imm:$src3))>;
def : Pat<(X86Blendi VR128:$src1, (memopv2i64 addr:$src2), imm:$src3),
          (PBLENDWrmi VR128:$src1, addr:$src2, (BlendScaleImm2 imm:$src3))>;
def : Pat<(X86Blendi (memopv2i64 addr:$src2), VR128:$src1, imm:$src3),
          (PBLENDWrmi VR128:$src1, addr:$src2, (BlendScaleCommuteImm2 imm:$src3))>;

def : Pat<(X86Blendi (v4i32 VR128:$src1), (v4i32 VR128:$src2), imm:$src3),
          (PBLENDWrri VR128:$src1, VR128:$src2, (BlendScaleImm4 imm:$src3))>;
def : Pat<(X86Blendi VR128:$src1, (memopv4i32 addr:$src2), imm:$src3),
          (PBLENDWrmi VR128:$src1, addr:$src2, (BlendScaleImm4 imm:$src3))>;
def : Pat<(X86Blendi (memopv4i32 addr:$src2), VR128:$src1, imm:$src3),
          (PBLENDWrmi VR128:$src1, addr:$src2, (BlendScaleCommuteImm4 imm:$src3))>;
}

// For insertion into the zero index (low half) of a 256-bit vector, it is
// more efficient to generate a blend with immediate instead of an insert*128.
let Predicates = [HasAVX] in {
def : Pat<(insert_subvector (v4f64 VR256:$src1), (v2f64 VR128:$src2), (iPTR 0)),
          (VBLENDPDYrri VR256:$src1,
                        (INSERT_SUBREG (v4f64 (IMPLICIT_DEF)),
                                       VR128:$src2, sub_xmm), 0x3)>;
def : Pat<(insert_subvector (v8f32 VR256:$src1), (v4f32 VR128:$src2), (iPTR 0)),
          (VBLENDPSYrri VR256:$src1,
                        (INSERT_SUBREG (v8f32 (IMPLICIT_DEF)),
                                       VR128:$src2, sub_xmm), 0xf)>;

def : Pat<(insert_subvector (loadv4f64 addr:$src2), (v2f64 VR128:$src1), (iPTR 0)),
          (VBLENDPDYrmi (INSERT_SUBREG (v4f64 (IMPLICIT_DEF)),
                                       VR128:$src1, sub_xmm), addr:$src2, 0xc)>;
def : Pat<(insert_subvector (loadv8f32 addr:$src2), (v4f32 VR128:$src1), (iPTR 0)),
          (VBLENDPSYrmi (INSERT_SUBREG (v8f32 (IMPLICIT_DEF)),
                                       VR128:$src1, sub_xmm), addr:$src2, 0xf0)>;
}

/// SS41I_quaternary_vx - AVX SSE 4.1 with 4 operators
multiclass SS41I_quaternary_avx<bits<8> opc, string OpcodeStr, RegisterClass RC,
                                X86MemOperand x86memop, ValueType VT,
                                PatFrag mem_frag, SDNode OpNode,
                                X86FoldableSchedWrite sched> {
  def rr : Ii8Reg<opc, MRMSrcReg, (outs RC:$dst),
                  (ins RC:$src1, RC:$src2, RC:$src3),
                  !strconcat(OpcodeStr,
                    "\t{$src3, $src2, $src1, $dst|$dst, $src1, $src2, $src3}"),
                  [(set RC:$dst, (VT (OpNode RC:$src3, RC:$src2, RC:$src1)))],
                  SSEPackedInt>, TAPD, VEX_4V,
                Sched<[sched]>;

  def rm : Ii8Reg<opc, MRMSrcMem, (outs RC:$dst),
                  (ins RC:$src1, x86memop:$src2, RC:$src3),
                  !strconcat(OpcodeStr,
                    "\t{$src3, $src2, $src1, $dst|$dst, $src1, $src2, $src3}"),
                  [(set RC:$dst,
                        (OpNode RC:$src3, (mem_frag addr:$src2),
                                RC:$src1))], SSEPackedInt>, TAPD, VEX_4V,
                Sched<[sched.Folded, sched.ReadAfterFold,
                       // x86memop:$src2
                       ReadDefault, ReadDefault, ReadDefault, ReadDefault,
                       ReadDefault,
                       // RC::$src3
                       sched.ReadAfterFold]>;
}

let Predicates = [HasAVX] in {
let ExeDomain = SSEPackedDouble in {
defm VBLENDVPD  : SS41I_quaternary_avx<0x4B, "vblendvpd", VR128, f128mem,
                                       v2f64, loadv2f64, X86Blendv,
                                       SchedWriteFVarBlend.XMM>;
defm VBLENDVPDY : SS41I_quaternary_avx<0x4B, "vblendvpd", VR256, f256mem,
                                       v4f64, loadv4f64, X86Blendv,
                                       SchedWriteFVarBlend.YMM>, VEX_L;
} // ExeDomain = SSEPackedDouble
let ExeDomain = SSEPackedSingle in {
defm VBLENDVPS  : SS41I_quaternary_avx<0x4A, "vblendvps", VR128, f128mem,
                                       v4f32, loadv4f32, X86Blendv,
                                       SchedWriteFVarBlend.XMM>;
defm VBLENDVPSY : SS41I_quaternary_avx<0x4A, "vblendvps", VR256, f256mem,
                                       v8f32, loadv8f32, X86Blendv,
                                       SchedWriteFVarBlend.YMM>, VEX_L;
} // ExeDomain = SSEPackedSingle
defm VPBLENDVB  : SS41I_quaternary_avx<0x4C, "vpblendvb", VR128, i128mem,
                                       v16i8, loadv16i8, X86Blendv,
                                       SchedWriteVarBlend.XMM>;
}

let Predicates = [HasAVX2] in {
defm VPBLENDVBY : SS41I_quaternary_avx<0x4C, "vpblendvb", VR256, i256mem,
                                       v32i8, loadv32i8, X86Blendv,
                                       SchedWriteVarBlend.YMM>, VEX_L;
}

let Predicates = [HasAVX] in {
  def : Pat<(v4i32 (X86Blendv (v4i32 VR128:$mask), (v4i32 VR128:$src1),
                              (v4i32 VR128:$src2))),
            (VBLENDVPSrr VR128:$src2, VR128:$src1, VR128:$mask)>;
  def : Pat<(v2i64 (X86Blendv (v2i64 VR128:$mask), (v2i64 VR128:$src1),
                              (v2i64 VR128:$src2))),
            (VBLENDVPDrr VR128:$src2, VR128:$src1, VR128:$mask)>;
  def : Pat<(v8i32 (X86Blendv (v8i32 VR256:$mask), (v8i32 VR256:$src1),
                              (v8i32 VR256:$src2))),
            (VBLENDVPSYrr VR256:$src2, VR256:$src1, VR256:$mask)>;
  def : Pat<(v4i64 (X86Blendv (v4i64 VR256:$mask), (v4i64 VR256:$src1),
                              (v4i64 VR256:$src2))),
            (VBLENDVPDYrr VR256:$src2, VR256:$src1, VR256:$mask)>;
}

// Prefer a movss or movsd over a blendps when optimizing for size. these were
// changed to use blends because blends have better throughput on sandybridge
// and haswell, but movs[s/d] are 1-2 byte shorter instructions.
let Predicates = [HasAVX, OptForSpeed] in {
  def : Pat<(v4f32 (X86vzmovl (v4f32 VR128:$src))),
            (VBLENDPSrri (v4f32 (V_SET0)), VR128:$src, (i8 1))>;
  def : Pat<(v4i32 (X86vzmovl (v4i32 VR128:$src))),
            (VPBLENDWrri (v4i32 (V_SET0)), VR128:$src, (i8 3))>;

  def : Pat<(v4f32 (X86Movss VR128:$src1, VR128:$src2)),
            (VBLENDPSrri VR128:$src1, VR128:$src2, (i8 1))>;
  def : Pat<(v4f32 (X86Movss VR128:$src1, (loadv4f32 addr:$src2))),
            (VBLENDPSrmi VR128:$src1, addr:$src2, (i8 1))>;
  def : Pat<(v4f32 (X86Movss (loadv4f32 addr:$src2), VR128:$src1)),
            (VBLENDPSrmi VR128:$src1, addr:$src2, (i8 0xe))>;

  def : Pat<(v2f64 (X86Movsd VR128:$src1, VR128:$src2)),
            (VBLENDPDrri VR128:$src1, VR128:$src2, (i8 1))>;
  def : Pat<(v2f64 (X86Movsd VR128:$src1, (loadv2f64 addr:$src2))),
            (VBLENDPDrmi VR128:$src1, addr:$src2, (i8 1))>;
  def : Pat<(v2f64 (X86Movsd (loadv2f64 addr:$src2), VR128:$src1)),
            (VBLENDPDrmi VR128:$src1, addr:$src2, (i8 2))>;

  // Move low f32 and clear high bits.
  def : Pat<(v8f32 (X86vzmovl (v8f32 VR256:$src))),
            (SUBREG_TO_REG (i32 0),
             (v4f32 (VBLENDPSrri (v4f32 (V_SET0)),
                          (v4f32 (EXTRACT_SUBREG (v8f32 VR256:$src), sub_xmm)),
                          (i8 1))), sub_xmm)>;
  def : Pat<(v8i32 (X86vzmovl (v8i32 VR256:$src))),
            (SUBREG_TO_REG (i32 0),
             (v4i32 (VPBLENDWrri (v4i32 (V_SET0)),
                          (v4i32 (EXTRACT_SUBREG (v8i32 VR256:$src), sub_xmm)),
                          (i8 3))), sub_xmm)>;

  def : Pat<(v4f64 (X86vzmovl (v4f64 VR256:$src))),
            (SUBREG_TO_REG (i32 0),
             (v2f64 (VBLENDPDrri (v2f64 (V_SET0)),
                          (v2f64 (EXTRACT_SUBREG (v4f64 VR256:$src), sub_xmm)),
                          (i8 1))), sub_xmm)>;
  def : Pat<(v4i64 (X86vzmovl (v4i64 VR256:$src))),
            (SUBREG_TO_REG (i32 0),
             (v2i64 (VPBLENDWrri (v2i64 (V_SET0)),
                          (v2i64 (EXTRACT_SUBREG (v4i64 VR256:$src), sub_xmm)),
                          (i8 0xf))), sub_xmm)>;
}

// Prefer a movss or movsd over a blendps when optimizing for size. these were
// changed to use blends because blends have better throughput on sandybridge
// and haswell, but movs[s/d] are 1-2 byte shorter instructions.
let Predicates = [UseSSE41, OptForSpeed] in {
  // With SSE41 we can use blends for these patterns.
  def : Pat<(v4f32 (X86vzmovl (v4f32 VR128:$src))),
            (BLENDPSrri (v4f32 (V_SET0)), VR128:$src, (i8 1))>;
  def : Pat<(v4i32 (X86vzmovl (v4i32 VR128:$src))),
            (PBLENDWrri (v4i32 (V_SET0)), VR128:$src, (i8 3))>;

  def : Pat<(v4f32 (X86Movss VR128:$src1, VR128:$src2)),
            (BLENDPSrri VR128:$src1, VR128:$src2, (i8 1))>;
  def : Pat<(v4f32 (X86Movss VR128:$src1, (memopv4f32 addr:$src2))),
            (BLENDPSrmi VR128:$src1, addr:$src2, (i8 1))>;
  def : Pat<(v4f32 (X86Movss (memopv4f32 addr:$src2), VR128:$src1)),
            (BLENDPSrmi VR128:$src1, addr:$src2, (i8 0xe))>;

  def : Pat<(v2f64 (X86Movsd VR128:$src1, VR128:$src2)),
            (BLENDPDrri VR128:$src1, VR128:$src2, (i8 1))>;
  def : Pat<(v2f64 (X86Movsd VR128:$src1, (memopv2f64 addr:$src2))),
            (BLENDPDrmi VR128:$src1, addr:$src2, (i8 1))>;
  def : Pat<(v2f64 (X86Movsd (memopv2f64 addr:$src2), VR128:$src1)),
            (BLENDPDrmi VR128:$src1, addr:$src2, (i8 2))>;
}


/// SS41I_ternary - SSE 4.1 ternary operator
let Uses = [XMM0], Constraints = "$src1 = $dst" in {
  multiclass SS41I_ternary<bits<8> opc, string OpcodeStr, ValueType VT,
                           PatFrag mem_frag, X86MemOperand x86memop,
                           SDNode OpNode, X86FoldableSchedWrite sched> {
    def rr0 : SS48I<opc, MRMSrcReg, (outs VR128:$dst),
                    (ins VR128:$src1, VR128:$src2),
                    !strconcat(OpcodeStr,
                     "\t{%xmm0, $src2, $dst|$dst, $src2, xmm0}"),
                    [(set VR128:$dst,
                      (VT (OpNode XMM0, VR128:$src2, VR128:$src1)))]>,
                    Sched<[sched]>;

    def rm0 : SS48I<opc, MRMSrcMem, (outs VR128:$dst),
                    (ins VR128:$src1, x86memop:$src2),
                    !strconcat(OpcodeStr,
                     "\t{%xmm0, $src2, $dst|$dst, $src2, xmm0}"),
                    [(set VR128:$dst,
                      (OpNode XMM0, (mem_frag addr:$src2), VR128:$src1))]>,
                    Sched<[sched.Folded, sched.ReadAfterFold]>;
  }
}

let ExeDomain = SSEPackedDouble in
defm BLENDVPD : SS41I_ternary<0x15, "blendvpd", v2f64, memopv2f64, f128mem,
                              X86Blendv, SchedWriteFVarBlend.XMM>;
let ExeDomain = SSEPackedSingle in
defm BLENDVPS : SS41I_ternary<0x14, "blendvps", v4f32, memopv4f32, f128mem,
                              X86Blendv, SchedWriteFVarBlend.XMM>;
defm PBLENDVB : SS41I_ternary<0x10, "pblendvb", v16i8, memopv16i8, i128mem,
                              X86Blendv, SchedWriteVarBlend.XMM>;

// Aliases with the implicit xmm0 argument
def : InstAlias<"blendvpd\t{$src2, $dst|$dst, $src2}",
                (BLENDVPDrr0 VR128:$dst, VR128:$src2), 0>;
def : InstAlias<"blendvpd\t{$src2, $dst|$dst, $src2}",
                (BLENDVPDrm0 VR128:$dst, f128mem:$src2), 0>;
def : InstAlias<"blendvps\t{$src2, $dst|$dst, $src2}",
                (BLENDVPSrr0 VR128:$dst, VR128:$src2), 0>;
def : InstAlias<"blendvps\t{$src2, $dst|$dst, $src2}",
                (BLENDVPSrm0 VR128:$dst, f128mem:$src2), 0>;
def : InstAlias<"pblendvb\t{$src2, $dst|$dst, $src2}",
                (PBLENDVBrr0 VR128:$dst, VR128:$src2), 0>;
def : InstAlias<"pblendvb\t{$src2, $dst|$dst, $src2}",
                (PBLENDVBrm0 VR128:$dst, i128mem:$src2), 0>;

let Predicates = [UseSSE41] in {
  def : Pat<(v4i32 (X86Blendv (v4i32 XMM0), (v4i32 VR128:$src1),
                              (v4i32 VR128:$src2))),
            (BLENDVPSrr0 VR128:$src2, VR128:$src1)>;
  def : Pat<(v2i64 (X86Blendv (v2i64 XMM0), (v2i64 VR128:$src1),
                              (v2i64 VR128:$src2))),
            (BLENDVPDrr0 VR128:$src2, VR128:$src1)>;
}

let AddedComplexity = 400 in { // Prefer non-temporal versions

let Predicates = [HasAVX, NoVLX] in
def VMOVNTDQArm : SS48I<0x2A, MRMSrcMem, (outs VR128:$dst), (ins i128mem:$src),
                        "vmovntdqa\t{$src, $dst|$dst, $src}", []>,
                        Sched<[SchedWriteVecMoveLSNT.XMM.RM]>, VEX, VEX_WIG;
let Predicates = [HasAVX2, NoVLX] in
def VMOVNTDQAYrm : SS48I<0x2A, MRMSrcMem, (outs VR256:$dst), (ins i256mem:$src),
                         "vmovntdqa\t{$src, $dst|$dst, $src}", []>,
                         Sched<[SchedWriteVecMoveLSNT.YMM.RM]>, VEX, VEX_L, VEX_WIG;
def MOVNTDQArm : SS48I<0x2A, MRMSrcMem, (outs VR128:$dst), (ins i128mem:$src),
                       "movntdqa\t{$src, $dst|$dst, $src}", []>,
                       Sched<[SchedWriteVecMoveLSNT.XMM.RM]>;

let Predicates = [HasAVX2, NoVLX] in {
  def : Pat<(v8f32 (alignednontemporalload addr:$src)),
            (VMOVNTDQAYrm addr:$src)>;
  def : Pat<(v4f64 (alignednontemporalload addr:$src)),
            (VMOVNTDQAYrm addr:$src)>;
  def : Pat<(v4i64 (alignednontemporalload addr:$src)),
            (VMOVNTDQAYrm addr:$src)>;
  def : Pat<(v8i32 (alignednontemporalload addr:$src)),
            (VMOVNTDQAYrm addr:$src)>;
  def : Pat<(v16i16 (alignednontemporalload addr:$src)),
            (VMOVNTDQAYrm addr:$src)>;
  def : Pat<(v32i8 (alignednontemporalload addr:$src)),
            (VMOVNTDQAYrm addr:$src)>;
}

let Predicates = [HasAVX, NoVLX] in {
  def : Pat<(v4f32 (alignednontemporalload addr:$src)),
            (VMOVNTDQArm addr:$src)>;
  def : Pat<(v2f64 (alignednontemporalload addr:$src)),
            (VMOVNTDQArm addr:$src)>;
  def : Pat<(v2i64 (alignednontemporalload addr:$src)),
            (VMOVNTDQArm addr:$src)>;
  def : Pat<(v4i32 (alignednontemporalload addr:$src)),
            (VMOVNTDQArm addr:$src)>;
  def : Pat<(v8i16 (alignednontemporalload addr:$src)),
            (VMOVNTDQArm addr:$src)>;
  def : Pat<(v16i8 (alignednontemporalload addr:$src)),
            (VMOVNTDQArm addr:$src)>;
}

let Predicates = [UseSSE41] in {
  def : Pat<(v4f32 (alignednontemporalload addr:$src)),
            (MOVNTDQArm addr:$src)>;
  def : Pat<(v2f64 (alignednontemporalload addr:$src)),
            (MOVNTDQArm addr:$src)>;
  def : Pat<(v2i64 (alignednontemporalload addr:$src)),
            (MOVNTDQArm addr:$src)>;
  def : Pat<(v4i32 (alignednontemporalload addr:$src)),
            (MOVNTDQArm addr:$src)>;
  def : Pat<(v8i16 (alignednontemporalload addr:$src)),
            (MOVNTDQArm addr:$src)>;
  def : Pat<(v16i8 (alignednontemporalload addr:$src)),
            (MOVNTDQArm addr:$src)>;
}

} // AddedComplexity

//===----------------------------------------------------------------------===//
// SSE4.2 - Compare Instructions
//===----------------------------------------------------------------------===//

/// SS42I_binop_rm - Simple SSE 4.2 binary operator
multiclass SS42I_binop_rm<bits<8> opc, string OpcodeStr, SDNode OpNode,
                          ValueType OpVT, RegisterClass RC, PatFrag memop_frag,
                          X86MemOperand x86memop, X86FoldableSchedWrite sched,
                          bit Is2Addr = 1> {
  def rr : SS428I<opc, MRMSrcReg, (outs RC:$dst),
       (ins RC:$src1, RC:$src2),
       !if(Is2Addr,
           !strconcat(OpcodeStr, "\t{$src2, $dst|$dst, $src2}"),
           !strconcat(OpcodeStr, "\t{$src2, $src1, $dst|$dst, $src1, $src2}")),
       [(set RC:$dst, (OpVT (OpNode RC:$src1, RC:$src2)))]>,
       Sched<[sched]>;
  def rm : SS428I<opc, MRMSrcMem, (outs RC:$dst),
       (ins RC:$src1, x86memop:$src2),
       !if(Is2Addr,
           !strconcat(OpcodeStr, "\t{$src2, $dst|$dst, $src2}"),
           !strconcat(OpcodeStr, "\t{$src2, $src1, $dst|$dst, $src1, $src2}")),
       [(set RC:$dst,
         (OpVT (OpNode RC:$src1, (memop_frag addr:$src2))))]>,
       Sched<[sched.Folded, sched.ReadAfterFold]>;
}

let Predicates = [HasAVX] in
  defm VPCMPGTQ : SS42I_binop_rm<0x37, "vpcmpgtq", X86pcmpgt, v2i64, VR128,
                                 load, i128mem, SchedWriteVecALU.XMM, 0>,
                                 VEX_4V, VEX_WIG;

let Predicates = [HasAVX2] in
  defm VPCMPGTQY : SS42I_binop_rm<0x37, "vpcmpgtq", X86pcmpgt, v4i64, VR256,
                                  load, i256mem, SchedWriteVecALU.YMM, 0>,
                                  VEX_4V, VEX_L, VEX_WIG;

let Constraints = "$src1 = $dst" in
  defm PCMPGTQ : SS42I_binop_rm<0x37, "pcmpgtq", X86pcmpgt, v2i64, VR128,
                                memop, i128mem, SchedWriteVecALU.XMM>;

//===----------------------------------------------------------------------===//
// SSE4.2 - String/text Processing Instructions
//===----------------------------------------------------------------------===//

multiclass pcmpistrm_SS42AI<string asm> {
  def rr : SS42AI<0x62, MRMSrcReg, (outs),
    (ins VR128:$src1, VR128:$src2, u8imm:$src3),
    !strconcat(asm, "\t{$src3, $src2, $src1|$src1, $src2, $src3}"),
    []>, Sched<[WritePCmpIStrM]>;
  let mayLoad = 1 in
  def rm :SS42AI<0x62, MRMSrcMem, (outs),
    (ins VR128:$src1, i128mem:$src2, u8imm:$src3),
    !strconcat(asm, "\t{$src3, $src2, $src1|$src1, $src2, $src3}"),
    []>, Sched<[WritePCmpIStrM.Folded, WritePCmpIStrM.ReadAfterFold]>;
}

let Defs = [XMM0, EFLAGS], hasSideEffects = 0 in {
  let Predicates = [HasAVX] in
  defm VPCMPISTRM : pcmpistrm_SS42AI<"vpcmpistrm">, VEX;
  defm PCMPISTRM  : pcmpistrm_SS42AI<"pcmpistrm"> ;
}

multiclass SS42AI_pcmpestrm<string asm> {
  def rr : SS42AI<0x60, MRMSrcReg, (outs),
    (ins VR128:$src1, VR128:$src3, u8imm:$src5),
    !strconcat(asm, "\t{$src5, $src3, $src1|$src1, $src3, $src5}"),
    []>, Sched<[WritePCmpEStrM]>;
  let mayLoad = 1 in
  def rm : SS42AI<0x60, MRMSrcMem, (outs),
    (ins VR128:$src1, i128mem:$src3, u8imm:$src5),
    !strconcat(asm, "\t{$src5, $src3, $src1|$src1, $src3, $src5}"),
    []>, Sched<[WritePCmpEStrM.Folded, WritePCmpEStrM.ReadAfterFold]>;
}

let Defs = [XMM0, EFLAGS], Uses = [EAX, EDX], hasSideEffects = 0 in {
  let Predicates = [HasAVX] in
  defm VPCMPESTRM : SS42AI_pcmpestrm<"vpcmpestrm">, VEX;
  defm PCMPESTRM :  SS42AI_pcmpestrm<"pcmpestrm">;
}

multiclass SS42AI_pcmpistri<string asm> {
  def rr : SS42AI<0x63, MRMSrcReg, (outs),
    (ins VR128:$src1, VR128:$src2, u8imm:$src3),
    !strconcat(asm, "\t{$src3, $src2, $src1|$src1, $src2, $src3}"),
    []>, Sched<[WritePCmpIStrI]>;
  let mayLoad = 1 in
  def rm : SS42AI<0x63, MRMSrcMem, (outs),
    (ins VR128:$src1, i128mem:$src2, u8imm:$src3),
    !strconcat(asm, "\t{$src3, $src2, $src1|$src1, $src2, $src3}"),
    []>, Sched<[WritePCmpIStrI.Folded, WritePCmpIStrI.ReadAfterFold]>;
}

let Defs = [ECX, EFLAGS], hasSideEffects = 0 in {
  let Predicates = [HasAVX] in
  defm VPCMPISTRI : SS42AI_pcmpistri<"vpcmpistri">, VEX;
  defm PCMPISTRI  : SS42AI_pcmpistri<"pcmpistri">;
}

multiclass SS42AI_pcmpestri<string asm> {
  def rr : SS42AI<0x61, MRMSrcReg, (outs),
    (ins VR128:$src1, VR128:$src3, u8imm:$src5),
    !strconcat(asm, "\t{$src5, $src3, $src1|$src1, $src3, $src5}"),
    []>, Sched<[WritePCmpEStrI]>;
  let mayLoad = 1 in
  def rm : SS42AI<0x61, MRMSrcMem, (outs),
    (ins VR128:$src1, i128mem:$src3, u8imm:$src5),
    !strconcat(asm, "\t{$src5, $src3, $src1|$src1, $src3, $src5}"),
    []>, Sched<[WritePCmpEStrI.Folded, WritePCmpEStrI.ReadAfterFold]>;
}

let Defs = [ECX, EFLAGS], Uses = [EAX, EDX], hasSideEffects = 0 in {
  let Predicates = [HasAVX] in
  defm VPCMPESTRI : SS42AI_pcmpestri<"vpcmpestri">, VEX;
  defm PCMPESTRI  : SS42AI_pcmpestri<"pcmpestri">;
}

//===----------------------------------------------------------------------===//
// SSE4.2 - CRC Instructions
//===----------------------------------------------------------------------===//

// No CRC instructions have AVX equivalents

// crc intrinsic instruction
// This set of instructions are only rm, the only difference is the size
// of r and m.
class SS42I_crc32r<bits<8> opc, string asm, RegisterClass RCOut,
                   RegisterClass RCIn, SDPatternOperator Int> :
  SS42FI<opc, MRMSrcReg, (outs RCOut:$dst), (ins RCOut:$src1, RCIn:$src2),
         !strconcat(asm, "\t{$src2, $src1|$src1, $src2}"),
         [(set RCOut:$dst, (Int RCOut:$src1, RCIn:$src2))]>,
         Sched<[WriteCRC32]>;

class SS42I_crc32m<bits<8> opc, string asm, RegisterClass RCOut,
                   X86MemOperand x86memop, SDPatternOperator Int> :
  SS42FI<opc, MRMSrcMem, (outs RCOut:$dst), (ins RCOut:$src1, x86memop:$src2),
         !strconcat(asm, "\t{$src2, $src1|$src1, $src2}"),
         [(set RCOut:$dst, (Int RCOut:$src1, (load addr:$src2)))]>,
         Sched<[WriteCRC32.Folded, WriteCRC32.ReadAfterFold]>;

let Constraints = "$src1 = $dst" in {
  def CRC32r32m8  : SS42I_crc32m<0xF0, "crc32{b}", GR32, i8mem,
                                 int_x86_sse42_crc32_32_8>;
  def CRC32r32r8  : SS42I_crc32r<0xF0, "crc32{b}", GR32, GR8,
                                 int_x86_sse42_crc32_32_8>;
  def CRC32r32m16 : SS42I_crc32m<0xF1, "crc32{w}", GR32, i16mem,
                                 int_x86_sse42_crc32_32_16>, OpSize16;
  def CRC32r32r16 : SS42I_crc32r<0xF1, "crc32{w}", GR32, GR16,
                                 int_x86_sse42_crc32_32_16>, OpSize16;
  def CRC32r32m32 : SS42I_crc32m<0xF1, "crc32{l}", GR32, i32mem,
                                 int_x86_sse42_crc32_32_32>, OpSize32;
  def CRC32r32r32 : SS42I_crc32r<0xF1, "crc32{l}", GR32, GR32,
                                 int_x86_sse42_crc32_32_32>, OpSize32;
  def CRC32r64m64 : SS42I_crc32m<0xF1, "crc32{q}", GR64, i64mem,
                                 int_x86_sse42_crc32_64_64>, REX_W;
  def CRC32r64r64 : SS42I_crc32r<0xF1, "crc32{q}", GR64, GR64,
                                 int_x86_sse42_crc32_64_64>, REX_W;
  let hasSideEffects = 0 in {
    let mayLoad = 1 in
    def CRC32r64m8 : SS42I_crc32m<0xF0, "crc32{b}", GR64, i8mem,
                                   null_frag>, REX_W;
    def CRC32r64r8 : SS42I_crc32r<0xF0, "crc32{b}", GR64, GR8,
                                   null_frag>, REX_W;
  }
}

//===----------------------------------------------------------------------===//
// SHA-NI Instructions
//===----------------------------------------------------------------------===//

// FIXME: Is there a better scheduler class for SHA than WriteVecIMul?
multiclass SHAI_binop<bits<8> Opc, string OpcodeStr, Intrinsic IntId,
                      X86FoldableSchedWrite sched, bit UsesXMM0 = 0> {
  def rr : I<Opc, MRMSrcReg, (outs VR128:$dst),
             (ins VR128:$src1, VR128:$src2),
             !if(UsesXMM0,
                 !strconcat(OpcodeStr, "\t{%xmm0, $src2, $dst|$dst, $src2, xmm0}"),
                 !strconcat(OpcodeStr, "\t{$src2, $dst|$dst, $src2}")),
             [!if(UsesXMM0,
                  (set VR128:$dst, (IntId VR128:$src1, VR128:$src2, XMM0)),
                  (set VR128:$dst, (IntId VR128:$src1, VR128:$src2)))]>,
             T8, Sched<[sched]>;

  def rm : I<Opc, MRMSrcMem, (outs VR128:$dst),
             (ins VR128:$src1, i128mem:$src2),
             !if(UsesXMM0,
                 !strconcat(OpcodeStr, "\t{%xmm0, $src2, $dst|$dst, $src2, xmm0}"),
                 !strconcat(OpcodeStr, "\t{$src2, $dst|$dst, $src2}")),
             [!if(UsesXMM0,
                  (set VR128:$dst, (IntId VR128:$src1,
                    (memop addr:$src2), XMM0)),
                  (set VR128:$dst, (IntId VR128:$src1,
                    (memop addr:$src2))))]>, T8,
             Sched<[sched.Folded, sched.ReadAfterFold]>;
}

let Constraints = "$src1 = $dst", Predicates = [HasSHA] in {
  def SHA1RNDS4rri : Ii8<0xCC, MRMSrcReg, (outs VR128:$dst),
                         (ins VR128:$src1, VR128:$src2, u8imm:$src3),
                         "sha1rnds4\t{$src3, $src2, $dst|$dst, $src2, $src3}",
                         [(set VR128:$dst,
                           (int_x86_sha1rnds4 VR128:$src1, VR128:$src2,
                            (i8 imm:$src3)))]>, TA,
                         Sched<[SchedWriteVecIMul.XMM]>;
  def SHA1RNDS4rmi : Ii8<0xCC, MRMSrcMem, (outs VR128:$dst),
                         (ins VR128:$src1, i128mem:$src2, u8imm:$src3),
                         "sha1rnds4\t{$src3, $src2, $dst|$dst, $src2, $src3}",
                         [(set VR128:$dst,
                           (int_x86_sha1rnds4 VR128:$src1,
                            (memop addr:$src2),
                            (i8 imm:$src3)))]>, TA,
                         Sched<[SchedWriteVecIMul.XMM.Folded,
                                SchedWriteVecIMul.XMM.ReadAfterFold]>;

  defm SHA1NEXTE : SHAI_binop<0xC8, "sha1nexte", int_x86_sha1nexte,
                              SchedWriteVecIMul.XMM>;
  defm SHA1MSG1  : SHAI_binop<0xC9, "sha1msg1", int_x86_sha1msg1,
                              SchedWriteVecIMul.XMM>;
  defm SHA1MSG2  : SHAI_binop<0xCA, "sha1msg2", int_x86_sha1msg2,
                              SchedWriteVecIMul.XMM>;

  let Uses=[XMM0] in
  defm SHA256RNDS2 : SHAI_binop<0xCB, "sha256rnds2", int_x86_sha256rnds2,
                                SchedWriteVecIMul.XMM, 1>;

  defm SHA256MSG1 : SHAI_binop<0xCC, "sha256msg1", int_x86_sha256msg1,
                               SchedWriteVecIMul.XMM>;
  defm SHA256MSG2 : SHAI_binop<0xCD, "sha256msg2", int_x86_sha256msg2,
                               SchedWriteVecIMul.XMM>;
}

// Aliases with explicit %xmm0
def : InstAlias<"sha256rnds2\t{$src2, $dst|$dst, $src2}",
                (SHA256RNDS2rr VR128:$dst, VR128:$src2), 0>;
def : InstAlias<"sha256rnds2\t{$src2, $dst|$dst, $src2}",
                (SHA256RNDS2rm VR128:$dst, i128mem:$src2), 0>;

//===----------------------------------------------------------------------===//
// AES-NI Instructions
//===----------------------------------------------------------------------===//

multiclass AESI_binop_rm_int<bits<8> opc, string OpcodeStr,
                             Intrinsic IntId, PatFrag ld_frag,
                             bit Is2Addr = 0, RegisterClass RC = VR128,
                             X86MemOperand MemOp = i128mem> {
  let AsmString = OpcodeStr##
                  !if(Is2Addr, "\t{$src2, $dst|$dst, $src2}",
                               "\t{$src2, $src1, $dst|$dst, $src1, $src2}") in {
    def rr : AES8I<opc, MRMSrcReg, (outs RC:$dst),
                   (ins RC:$src1, RC:$src2), "",
                   [(set RC:$dst, (IntId RC:$src1, RC:$src2))]>,
                   Sched<[WriteAESDecEnc]>;
    def rm : AES8I<opc, MRMSrcMem, (outs RC:$dst),
                   (ins RC:$src1, MemOp:$src2), "",
                   [(set RC:$dst, (IntId RC:$src1, (ld_frag addr:$src2)))]>,
                   Sched<[WriteAESDecEnc.Folded, WriteAESDecEnc.ReadAfterFold]>;
  }
}

// Perform One Round of an AES Encryption/Decryption Flow
let Predicates = [HasAVX, NoVLX_Or_NoVAES, HasAES] in {
  defm VAESENC          : AESI_binop_rm_int<0xDC, "vaesenc",
                         int_x86_aesni_aesenc, load>, VEX_4V, VEX_WIG;
  defm VAESENCLAST      : AESI_binop_rm_int<0xDD, "vaesenclast",
                         int_x86_aesni_aesenclast, load>, VEX_4V, VEX_WIG;
  defm VAESDEC          : AESI_binop_rm_int<0xDE, "vaesdec",
                         int_x86_aesni_aesdec, load>, VEX_4V, VEX_WIG;
  defm VAESDECLAST      : AESI_binop_rm_int<0xDF, "vaesdeclast",
                         int_x86_aesni_aesdeclast, load>, VEX_4V, VEX_WIG;
}

let Predicates = [NoVLX, HasVAES] in {
  defm VAESENCY         : AESI_binop_rm_int<0xDC, "vaesenc",
                         int_x86_aesni_aesenc_256, load, 0, VR256,
                         i256mem>, VEX_4V, VEX_L, VEX_WIG;
  defm VAESENCLASTY     : AESI_binop_rm_int<0xDD, "vaesenclast",
                         int_x86_aesni_aesenclast_256, load, 0, VR256,
                         i256mem>, VEX_4V, VEX_L, VEX_WIG;
  defm VAESDECY         : AESI_binop_rm_int<0xDE, "vaesdec",
                         int_x86_aesni_aesdec_256, load, 0, VR256,
                         i256mem>, VEX_4V, VEX_L, VEX_WIG;
  defm VAESDECLASTY     : AESI_binop_rm_int<0xDF, "vaesdeclast",
                         int_x86_aesni_aesdeclast_256, load, 0, VR256,
                         i256mem>, VEX_4V, VEX_L, VEX_WIG;
}

let Constraints = "$src1 = $dst" in {
  defm AESENC          : AESI_binop_rm_int<0xDC, "aesenc",
                         int_x86_aesni_aesenc, memop, 1>;
  defm AESENCLAST      : AESI_binop_rm_int<0xDD, "aesenclast",
                         int_x86_aesni_aesenclast, memop, 1>;
  defm AESDEC          : AESI_binop_rm_int<0xDE, "aesdec",
                         int_x86_aesni_aesdec, memop, 1>;
  defm AESDECLAST      : AESI_binop_rm_int<0xDF, "aesdeclast",
                         int_x86_aesni_aesdeclast, memop, 1>;
}

// Perform the AES InvMixColumn Transformation
let Predicates = [HasAVX, HasAES] in {
  def VAESIMCrr : AES8I<0xDB, MRMSrcReg, (outs VR128:$dst),
      (ins VR128:$src1),
      "vaesimc\t{$src1, $dst|$dst, $src1}",
      [(set VR128:$dst,
        (int_x86_aesni_aesimc VR128:$src1))]>, Sched<[WriteAESIMC]>,
      VEX, VEX_WIG;
  def VAESIMCrm : AES8I<0xDB, MRMSrcMem, (outs VR128:$dst),
      (ins i128mem:$src1),
      "vaesimc\t{$src1, $dst|$dst, $src1}",
      [(set VR128:$dst, (int_x86_aesni_aesimc (load addr:$src1)))]>,
      Sched<[WriteAESIMC.Folded]>, VEX, VEX_WIG;
}
def AESIMCrr : AES8I<0xDB, MRMSrcReg, (outs VR128:$dst),
  (ins VR128:$src1),
  "aesimc\t{$src1, $dst|$dst, $src1}",
  [(set VR128:$dst,
    (int_x86_aesni_aesimc VR128:$src1))]>, Sched<[WriteAESIMC]>;
def AESIMCrm : AES8I<0xDB, MRMSrcMem, (outs VR128:$dst),
  (ins i128mem:$src1),
  "aesimc\t{$src1, $dst|$dst, $src1}",
  [(set VR128:$dst, (int_x86_aesni_aesimc (memop addr:$src1)))]>,
  Sched<[WriteAESIMC.Folded]>;

// AES Round Key Generation Assist
let Predicates = [HasAVX, HasAES] in {
  def VAESKEYGENASSIST128rr : AESAI<0xDF, MRMSrcReg, (outs VR128:$dst),
      (ins VR128:$src1, u8imm:$src2),
      "vaeskeygenassist\t{$src2, $src1, $dst|$dst, $src1, $src2}",
      [(set VR128:$dst,
        (int_x86_aesni_aeskeygenassist VR128:$src1, imm:$src2))]>,
      Sched<[WriteAESKeyGen]>, VEX, VEX_WIG;
  def VAESKEYGENASSIST128rm : AESAI<0xDF, MRMSrcMem, (outs VR128:$dst),
      (ins i128mem:$src1, u8imm:$src2),
      "vaeskeygenassist\t{$src2, $src1, $dst|$dst, $src1, $src2}",
      [(set VR128:$dst,
        (int_x86_aesni_aeskeygenassist (load addr:$src1), imm:$src2))]>,
      Sched<[WriteAESKeyGen.Folded]>, VEX, VEX_WIG;
}
def AESKEYGENASSIST128rr : AESAI<0xDF, MRMSrcReg, (outs VR128:$dst),
  (ins VR128:$src1, u8imm:$src2),
  "aeskeygenassist\t{$src2, $src1, $dst|$dst, $src1, $src2}",
  [(set VR128:$dst,
    (int_x86_aesni_aeskeygenassist VR128:$src1, imm:$src2))]>,
  Sched<[WriteAESKeyGen]>;
def AESKEYGENASSIST128rm : AESAI<0xDF, MRMSrcMem, (outs VR128:$dst),
  (ins i128mem:$src1, u8imm:$src2),
  "aeskeygenassist\t{$src2, $src1, $dst|$dst, $src1, $src2}",
  [(set VR128:$dst,
    (int_x86_aesni_aeskeygenassist (memop addr:$src1), imm:$src2))]>,
  Sched<[WriteAESKeyGen.Folded]>;

//===----------------------------------------------------------------------===//
// PCLMUL Instructions
//===----------------------------------------------------------------------===//

// Immediate transform to help with commuting.
def PCLMULCommuteImm : SDNodeXForm<imm, [{
  uint8_t Imm = N->getZExtValue();
  return getI8Imm((uint8_t)((Imm >> 4) | (Imm << 4)), SDLoc(N));
}]>;

// SSE carry-less Multiplication instructions
let Predicates = [NoAVX, HasPCLMUL] in {
  let Constraints = "$src1 = $dst" in {
    let isCommutable = 1 in
    def PCLMULQDQrr : PCLMULIi8<0x44, MRMSrcReg, (outs VR128:$dst),
              (ins VR128:$src1, VR128:$src2, u8imm:$src3),
              "pclmulqdq\t{$src3, $src2, $dst|$dst, $src2, $src3}",
              [(set VR128:$dst,
                (int_x86_pclmulqdq VR128:$src1, VR128:$src2, imm:$src3))]>,
                Sched<[WriteCLMul]>;

    def PCLMULQDQrm : PCLMULIi8<0x44, MRMSrcMem, (outs VR128:$dst),
              (ins VR128:$src1, i128mem:$src2, u8imm:$src3),
              "pclmulqdq\t{$src3, $src2, $dst|$dst, $src2, $src3}",
              [(set VR128:$dst,
                 (int_x86_pclmulqdq VR128:$src1, (memop addr:$src2),
                  imm:$src3))]>,
              Sched<[WriteCLMul.Folded, WriteCLMul.ReadAfterFold]>;
  } // Constraints = "$src1 = $dst"

  def : Pat<(int_x86_pclmulqdq (memop addr:$src2), VR128:$src1,
                                (i8 imm:$src3)),
            (PCLMULQDQrm VR128:$src1, addr:$src2,
                          (PCLMULCommuteImm imm:$src3))>;
} // Predicates = [NoAVX, HasPCLMUL]

// SSE aliases
foreach HI = ["hq","lq"] in
foreach LO = ["hq","lq"] in {
  def : InstAlias<"pclmul" # HI # LO # "dq\t{$src, $dst|$dst, $src}",
                  (PCLMULQDQrr VR128:$dst, VR128:$src,
                   !add(!shl(!eq(LO,"hq"),4),!eq(HI,"hq"))), 0>;
  def : InstAlias<"pclmul" # HI # LO # "dq\t{$src, $dst|$dst, $src}",
                  (PCLMULQDQrm VR128:$dst, i128mem:$src,
                   !add(!shl(!eq(LO,"hq"),4),!eq(HI,"hq"))), 0>;
}

// AVX carry-less Multiplication instructions
multiclass vpclmulqdq<RegisterClass RC, X86MemOperand MemOp,
                      PatFrag LdFrag, Intrinsic IntId> {
  let isCommutable = 1 in
  def rr : PCLMULIi8<0x44, MRMSrcReg, (outs RC:$dst),
            (ins RC:$src1, RC:$src2, u8imm:$src3),
            "vpclmulqdq\t{$src3, $src2, $src1, $dst|$dst, $src1, $src2, $src3}",
            [(set RC:$dst,
              (IntId RC:$src1, RC:$src2, imm:$src3))]>,
            Sched<[WriteCLMul]>;

  def rm : PCLMULIi8<0x44, MRMSrcMem, (outs RC:$dst),
            (ins RC:$src1, MemOp:$src2, u8imm:$src3),
            "vpclmulqdq\t{$src3, $src2, $src1, $dst|$dst, $src1, $src2, $src3}",
            [(set RC:$dst,
               (IntId RC:$src1, (LdFrag addr:$src2), imm:$src3))]>,
            Sched<[WriteCLMul.Folded, WriteCLMul.ReadAfterFold]>;

  // We can commute a load in the first operand by swapping the sources and
  // rotating the immediate.
  def : Pat<(IntId (LdFrag addr:$src2), RC:$src1, (i8 imm:$src3)),
            (!cast<Instruction>(NAME#"rm") RC:$src1, addr:$src2,
                                           (PCLMULCommuteImm imm:$src3))>;
}

let Predicates = [HasAVX, NoVLX_Or_NoVPCLMULQDQ, HasPCLMUL] in
defm VPCLMULQDQ : vpclmulqdq<VR128, i128mem, load,
                             int_x86_pclmulqdq>, VEX_4V, VEX_WIG;

let Predicates = [NoVLX, HasVPCLMULQDQ] in
defm VPCLMULQDQY : vpclmulqdq<VR256, i256mem, load,
                              int_x86_pclmulqdq_256>, VEX_4V, VEX_L, VEX_WIG;

multiclass vpclmulqdq_aliases_impl<string InstStr, RegisterClass RC,
                                   X86MemOperand MemOp, string Hi, string Lo> {
  def : InstAlias<"vpclmul"##Hi##Lo##"dq\t{$src2, $src1, $dst|$dst, $src1, $src2}",
                  (!cast<Instruction>(InstStr # "rr") RC:$dst, RC:$src1, RC:$src2,
                        !add(!shl(!eq(Lo,"hq"),4),!eq(Hi,"hq"))), 0>;
  def : InstAlias<"vpclmul"##Hi##Lo##"dq\t{$src2, $src1, $dst|$dst, $src1, $src2}",
                  (!cast<Instruction>(InstStr # "rm") RC:$dst, RC:$src1, MemOp:$src2,
                        !add(!shl(!eq(Lo,"hq"),4),!eq(Hi,"hq"))), 0>;
}

multiclass vpclmulqdq_aliases<string InstStr, RegisterClass RC,
                              X86MemOperand MemOp> {
  defm : vpclmulqdq_aliases_impl<InstStr, RC, MemOp, "hq", "hq">;
  defm : vpclmulqdq_aliases_impl<InstStr, RC, MemOp, "hq", "lq">;
  defm : vpclmulqdq_aliases_impl<InstStr, RC, MemOp, "lq", "hq">;
  defm : vpclmulqdq_aliases_impl<InstStr, RC, MemOp, "lq", "lq">;
}

// AVX aliases
defm : vpclmulqdq_aliases<"VPCLMULQDQ", VR128, i128mem>;
defm : vpclmulqdq_aliases<"VPCLMULQDQY", VR256, i256mem>;

//===----------------------------------------------------------------------===//
// SSE4A Instructions
//===----------------------------------------------------------------------===//

let Predicates = [HasSSE4A] in {

let ExeDomain = SSEPackedInt in {
let Constraints = "$src = $dst" in {
def EXTRQI : Ii8<0x78, MRMXr, (outs VR128:$dst),
                 (ins VR128:$src, u8imm:$len, u8imm:$idx),
                 "extrq\t{$idx, $len, $src|$src, $len, $idx}",
                 [(set VR128:$dst, (X86extrqi VR128:$src, imm:$len,
                                    imm:$idx))]>,
                 PD, Sched<[SchedWriteVecALU.XMM]>;
def EXTRQ  : I<0x79, MRMSrcReg, (outs VR128:$dst),
              (ins VR128:$src, VR128:$mask),
              "extrq\t{$mask, $src|$src, $mask}",
              [(set VR128:$dst, (int_x86_sse4a_extrq VR128:$src,
                                 VR128:$mask))]>,
              PD, Sched<[SchedWriteVecALU.XMM]>;

def INSERTQI : Ii8<0x78, MRMSrcReg, (outs VR128:$dst),
                   (ins VR128:$src, VR128:$src2, u8imm:$len, u8imm:$idx),
                   "insertq\t{$idx, $len, $src2, $src|$src, $src2, $len, $idx}",
                   [(set VR128:$dst, (X86insertqi VR128:$src, VR128:$src2,
                                      imm:$len, imm:$idx))]>,
                   XD, Sched<[SchedWriteVecALU.XMM]>;
def INSERTQ  : I<0x79, MRMSrcReg, (outs VR128:$dst),
                 (ins VR128:$src, VR128:$mask),
                 "insertq\t{$mask, $src|$src, $mask}",
                 [(set VR128:$dst, (int_x86_sse4a_insertq VR128:$src,
                                    VR128:$mask))]>,
                 XD, Sched<[SchedWriteVecALU.XMM]>;
}
} // ExeDomain = SSEPackedInt

// Non-temporal (unaligned) scalar stores.
let AddedComplexity = 400 in { // Prefer non-temporal versions
let hasSideEffects = 0, mayStore = 1, SchedRW = [SchedWriteFMoveLSNT.Scl.MR] in {
def MOVNTSS : I<0x2B, MRMDestMem, (outs), (ins f32mem:$dst, VR128:$src),
                "movntss\t{$src, $dst|$dst, $src}", []>, XS;

def MOVNTSD : I<0x2B, MRMDestMem, (outs), (ins f64mem:$dst, VR128:$src),
                "movntsd\t{$src, $dst|$dst, $src}", []>, XD;
} // SchedRW

def : Pat<(nontemporalstore FR32:$src, addr:$dst),
          (MOVNTSS addr:$dst, (v4f32 (COPY_TO_REGCLASS FR32:$src, VR128)))>;

def : Pat<(nontemporalstore FR64:$src, addr:$dst),
          (MOVNTSD addr:$dst, (v2f64 (COPY_TO_REGCLASS FR64:$src, VR128)))>;

} // AddedComplexity
} // HasSSE4A

//===----------------------------------------------------------------------===//
// AVX Instructions
//===----------------------------------------------------------------------===//

//===----------------------------------------------------------------------===//
// VBROADCAST - Load from memory and broadcast to all elements of the
//              destination operand
//
class avx_broadcast_rm<bits<8> opc, string OpcodeStr, RegisterClass RC,
                           X86MemOperand x86memop, ValueType VT,
                           PatFrag ld_frag, SchedWrite Sched> :
  AVX8I<opc, MRMSrcMem, (outs RC:$dst), (ins x86memop:$src),
        !strconcat(OpcodeStr, "\t{$src, $dst|$dst, $src}"),
        [(set RC:$dst, (VT (X86VBroadcast (ld_frag addr:$src))))]>,
        Sched<[Sched]>, VEX;

// AVX2 adds register forms
class avx2_broadcast_rr<bits<8> opc, string OpcodeStr, RegisterClass RC,
                        ValueType ResVT, ValueType OpVT, SchedWrite Sched> :
  AVX28I<opc, MRMSrcReg, (outs RC:$dst), (ins VR128:$src),
         !strconcat(OpcodeStr, "\t{$src, $dst|$dst, $src}"),
         [(set RC:$dst, (ResVT (X86VBroadcast (OpVT VR128:$src))))]>,
         Sched<[Sched]>, VEX;

let ExeDomain = SSEPackedSingle, Predicates = [HasAVX, NoVLX] in {
  def VBROADCASTSSrm  : avx_broadcast_rm<0x18, "vbroadcastss", VR128,
                                         f32mem, v4f32, loadf32,
                                         SchedWriteFShuffle.XMM.Folded>;
  def VBROADCASTSSYrm : avx_broadcast_rm<0x18, "vbroadcastss", VR256,
                                         f32mem, v8f32, loadf32,
                                         SchedWriteFShuffle.XMM.Folded>, VEX_L;
}
let ExeDomain = SSEPackedDouble, Predicates = [HasAVX, NoVLX] in
def VBROADCASTSDYrm  : avx_broadcast_rm<0x19, "vbroadcastsd", VR256, f64mem,
                                        v4f64, loadf64,
                                        SchedWriteFShuffle.XMM.Folded>, VEX_L;

let ExeDomain = SSEPackedSingle, Predicates = [HasAVX2, NoVLX] in {
  def VBROADCASTSSrr  : avx2_broadcast_rr<0x18, "vbroadcastss", VR128,
                                          v4f32, v4f32, SchedWriteFShuffle.XMM>;
  def VBROADCASTSSYrr : avx2_broadcast_rr<0x18, "vbroadcastss", VR256,
                                          v8f32, v4f32, WriteFShuffle256>, VEX_L;
}
let ExeDomain = SSEPackedDouble, Predicates = [HasAVX2, NoVLX] in
def VBROADCASTSDYrr  : avx2_broadcast_rr<0x19, "vbroadcastsd", VR256,
                                         v4f64, v2f64, WriteFShuffle256>, VEX_L;

let Predicates = [HasAVX, NoVLX] in {
  def : Pat<(v4f32 (X86VBroadcast (v4f32 (scalar_to_vector (loadf32 addr:$src))))),
            (VBROADCASTSSrm addr:$src)>;
  def : Pat<(v8f32 (X86VBroadcast (v4f32 (scalar_to_vector (loadf32 addr:$src))))),
            (VBROADCASTSSYrm addr:$src)>;
  def : Pat<(v4f64 (X86VBroadcast (v2f64 (scalar_to_vector (loadf64 addr:$src))))),
            (VBROADCASTSDYrm addr:$src)>;
}

//===----------------------------------------------------------------------===//
// VBROADCAST*128 - Load from memory and broadcast 128-bit vector to both
//                  halves of a 256-bit vector.
//
let mayLoad = 1, hasSideEffects = 0, Predicates = [HasAVX2] in
def VBROADCASTI128 : AVX8I<0x5A, MRMSrcMem, (outs VR256:$dst),
                           (ins i128mem:$src),
                           "vbroadcasti128\t{$src, $dst|$dst, $src}", []>,
                           Sched<[WriteShuffleLd]>, VEX, VEX_L;

let mayLoad = 1, hasSideEffects = 0, Predicates = [HasAVX],
    ExeDomain = SSEPackedSingle in
def VBROADCASTF128 : AVX8I<0x1A, MRMSrcMem, (outs VR256:$dst),
                           (ins f128mem:$src),
                           "vbroadcastf128\t{$src, $dst|$dst, $src}", []>,
                           Sched<[SchedWriteFShuffle.XMM.Folded]>, VEX, VEX_L;

let Predicates = [HasAVX, NoVLX] in {
def : Pat<(v4f64 (X86SubVBroadcast (loadv2f64 addr:$src))),
          (VBROADCASTF128 addr:$src)>;
def : Pat<(v8f32 (X86SubVBroadcast (loadv4f32 addr:$src))),
          (VBROADCASTF128 addr:$src)>;
}

// NOTE: We're using FP instructions here, but execution domain fixing can
// convert to integer when profitable.
let Predicates = [HasAVX, NoVLX] in {
def : Pat<(v4i64 (X86SubVBroadcast (loadv2i64 addr:$src))),
          (VBROADCASTF128 addr:$src)>;
def : Pat<(v8i32 (X86SubVBroadcast (loadv4i32 addr:$src))),
          (VBROADCASTF128 addr:$src)>;
def : Pat<(v16i16 (X86SubVBroadcast (loadv8i16 addr:$src))),
          (VBROADCASTF128 addr:$src)>;
def : Pat<(v32i8 (X86SubVBroadcast (loadv16i8 addr:$src))),
          (VBROADCASTF128 addr:$src)>;
}

//===----------------------------------------------------------------------===//
// VINSERTF128 - Insert packed floating-point values
//
let hasSideEffects = 0, ExeDomain = SSEPackedSingle in {
def VINSERTF128rr : AVXAIi8<0x18, MRMSrcReg, (outs VR256:$dst),
          (ins VR256:$src1, VR128:$src2, u8imm:$src3),
          "vinsertf128\t{$src3, $src2, $src1, $dst|$dst, $src1, $src2, $src3}",
          []>, Sched<[WriteFShuffle256]>, VEX_4V, VEX_L;
let mayLoad = 1 in
def VINSERTF128rm : AVXAIi8<0x18, MRMSrcMem, (outs VR256:$dst),
          (ins VR256:$src1, f128mem:$src2, u8imm:$src3),
          "vinsertf128\t{$src3, $src2, $src1, $dst|$dst, $src1, $src2, $src3}",
          []>, Sched<[WriteFShuffle256.Folded, WriteFShuffle256.ReadAfterFold]>, VEX_4V, VEX_L;
}

// To create a 256-bit all ones value, we should produce VCMPTRUEPS
// with YMM register containing zero.
// FIXME: Avoid producing vxorps to clear the fake inputs.
let Predicates = [HasAVX1Only] in {
def : Pat<(v8i32 immAllOnesV), (VCMPPSYrri (AVX_SET0), (AVX_SET0), 0xf)>;
}

multiclass vinsert_lowering<string InstrStr, ValueType From, ValueType To,
                            PatFrag memop_frag> {
  def : Pat<(vinsert128_insert:$ins (To VR256:$src1), (From VR128:$src2),
                                   (iPTR imm)),
            (!cast<Instruction>(InstrStr#rr) VR256:$src1, VR128:$src2,
                                       (INSERT_get_vinsert128_imm VR256:$ins))>;
  def : Pat<(vinsert128_insert:$ins (To VR256:$src1),
                                    (From (memop_frag addr:$src2)),
                                    (iPTR imm)),
            (!cast<Instruction>(InstrStr#rm) VR256:$src1, addr:$src2,
                                       (INSERT_get_vinsert128_imm VR256:$ins))>;
}

let Predicates = [HasAVX, NoVLX] in {
  defm : vinsert_lowering<"VINSERTF128", v4f32, v8f32, loadv4f32>;
  defm : vinsert_lowering<"VINSERTF128", v2f64, v4f64, loadv2f64>;
}

let Predicates = [HasAVX1Only] in {
  defm : vinsert_lowering<"VINSERTF128", v2i64, v4i64,  loadv2i64>;
  defm : vinsert_lowering<"VINSERTF128", v4i32, v8i32,  loadv4i32>;
  defm : vinsert_lowering<"VINSERTF128", v8i16, v16i16, loadv8i16>;
  defm : vinsert_lowering<"VINSERTF128", v16i8, v32i8,  loadv16i8>;
}

//===----------------------------------------------------------------------===//
// VEXTRACTF128 - Extract packed floating-point values
//
let hasSideEffects = 0, ExeDomain = SSEPackedSingle in {
def VEXTRACTF128rr : AVXAIi8<0x19, MRMDestReg, (outs VR128:$dst),
          (ins VR256:$src1, u8imm:$src2),
          "vextractf128\t{$src2, $src1, $dst|$dst, $src1, $src2}",
          []>, Sched<[WriteFShuffle256]>, VEX, VEX_L;
let mayStore = 1 in
def VEXTRACTF128mr : AVXAIi8<0x19, MRMDestMem, (outs),
          (ins f128mem:$dst, VR256:$src1, u8imm:$src2),
          "vextractf128\t{$src2, $src1, $dst|$dst, $src1, $src2}",
          []>, Sched<[WriteFStoreX]>, VEX, VEX_L;
}

multiclass vextract_lowering<string InstrStr, ValueType From, ValueType To> {
  def : Pat<(vextract128_extract:$ext VR256:$src1, (iPTR imm)),
            (To (!cast<Instruction>(InstrStr#rr)
                                    (From VR256:$src1),
                                    (EXTRACT_get_vextract128_imm VR128:$ext)))>;
  def : Pat<(store (To (vextract128_extract:$ext (From VR256:$src1),
                                                 (iPTR imm))), addr:$dst),
            (!cast<Instruction>(InstrStr#mr) addr:$dst, VR256:$src1,
             (EXTRACT_get_vextract128_imm VR128:$ext))>;
}

// AVX1 patterns
let Predicates = [HasAVX, NoVLX] in {
  defm : vextract_lowering<"VEXTRACTF128", v8f32, v4f32>;
  defm : vextract_lowering<"VEXTRACTF128", v4f64, v2f64>;
}

let Predicates = [HasAVX1Only] in {
  defm : vextract_lowering<"VEXTRACTF128", v4i64,  v2i64>;
  defm : vextract_lowering<"VEXTRACTF128", v8i32,  v4i32>;
  defm : vextract_lowering<"VEXTRACTF128", v16i16, v8i16>;
  defm : vextract_lowering<"VEXTRACTF128", v32i8,  v16i8>;
}

//===----------------------------------------------------------------------===//
// VMASKMOV - Conditional SIMD Packed Loads and Stores
//
multiclass avx_movmask_rm<bits<8> opc_rm, bits<8> opc_mr, string OpcodeStr,
                          Intrinsic IntLd, Intrinsic IntLd256,
                          Intrinsic IntSt, Intrinsic IntSt256> {
  def rm  : AVX8I<opc_rm, MRMSrcMem, (outs VR128:$dst),
             (ins VR128:$src1, f128mem:$src2),
             !strconcat(OpcodeStr, "\t{$src2, $src1, $dst|$dst, $src1, $src2}"),
             [(set VR128:$dst, (IntLd addr:$src2, VR128:$src1))]>,
             VEX_4V, Sched<[WriteFMaskedLoad]>;
  def Yrm : AVX8I<opc_rm, MRMSrcMem, (outs VR256:$dst),
             (ins VR256:$src1, f256mem:$src2),
             !strconcat(OpcodeStr, "\t{$src2, $src1, $dst|$dst, $src1, $src2}"),
             [(set VR256:$dst, (IntLd256 addr:$src2, VR256:$src1))]>,
             VEX_4V, VEX_L, Sched<[WriteFMaskedLoadY]>;
  def mr  : AVX8I<opc_mr, MRMDestMem, (outs),
             (ins f128mem:$dst, VR128:$src1, VR128:$src2),
             !strconcat(OpcodeStr, "\t{$src2, $src1, $dst|$dst, $src1, $src2}"),
             [(IntSt addr:$dst, VR128:$src1, VR128:$src2)]>,
             VEX_4V, Sched<[WriteFMaskedStore]>;
  def Ymr : AVX8I<opc_mr, MRMDestMem, (outs),
             (ins f256mem:$dst, VR256:$src1, VR256:$src2),
             !strconcat(OpcodeStr, "\t{$src2, $src1, $dst|$dst, $src1, $src2}"),
             [(IntSt256 addr:$dst, VR256:$src1, VR256:$src2)]>,
             VEX_4V, VEX_L, Sched<[WriteFMaskedStoreY]>;
}

let ExeDomain = SSEPackedSingle in
defm VMASKMOVPS : avx_movmask_rm<0x2C, 0x2E, "vmaskmovps",
                                 int_x86_avx_maskload_ps,
                                 int_x86_avx_maskload_ps_256,
                                 int_x86_avx_maskstore_ps,
                                 int_x86_avx_maskstore_ps_256>;
let ExeDomain = SSEPackedDouble in
defm VMASKMOVPD : avx_movmask_rm<0x2D, 0x2F, "vmaskmovpd",
                                 int_x86_avx_maskload_pd,
                                 int_x86_avx_maskload_pd_256,
                                 int_x86_avx_maskstore_pd,
                                 int_x86_avx_maskstore_pd_256>;

#if INTEL_CUSTOMIZATION
#if INTEL_FEATURE_ISA_AVX_VNNI
//===----------------------------------------------------------------------===//
// AVX_VNNI
//===----------------------------------------------------------------------===//
// FIXME: Bump the complexity to give priority over the EVEX version. It's
// difficult to prefer VEX for unmasked and EVEX for masked when both are
// enabled due to the multiclass structure over in X86InstrAVX512.td
let Predicates = [HasAVXVNNI], Constraints = "$src1 = $dst",
    AddedComplexity = 5 in
multiclass avx_vnni_rm<bits<8> opc, string OpcodeStr, SDNode OpNode> {
  def rr  : AVX8I<opc, MRMSrcReg, (outs VR128:$dst),
             (ins VR128:$src1, VR128:$src2, VR128:$src3),
             !strconcat(OpcodeStr, "\t{$src3, $src2, $dst|$dst, $src2, $src3}"),
             [(set VR128:$dst, (v4i32 (OpNode VR128:$src1,
                                              VR128:$src2, VR128:$src3)))]>,
             VEX_4V, Sched<[SchedWriteVecIMul.XMM]>;

  def rm  : AVX8I<opc, MRMSrcMem, (outs VR128:$dst),
             (ins VR128:$src1, VR128:$src2, i128mem:$src3),
             !strconcat(OpcodeStr, "\t{$src3, $src2, $dst|$dst, $src2, $src3}"),
             [(set VR128:$dst, (v4i32 (OpNode VR128:$src1, VR128:$src2,
                                              (v4i32 (loadv4i32 addr:$src3)))))]>,
             VEX_4V, Sched<[SchedWriteVecIMul.XMM]>;

  def Yrr  : AVX8I<opc, MRMSrcReg, (outs VR256:$dst),
             (ins VR256:$src1, VR256:$src2, VR256:$src3),
             !strconcat(OpcodeStr, "\t{$src3, $src2, $dst|$dst, $src2, $src3}"),
             [(set VR256:$dst, (v8i32 (OpNode VR256:$src1,
                                              VR256:$src2, VR256:$src3)))]>,
             VEX_4V, VEX_L, Sched<[SchedWriteVecIMul.XMM]>;

  def Yrm  : AVX8I<opc, MRMSrcMem, (outs VR256:$dst),
             (ins VR256:$src1, VR256:$src2, i256mem:$src3),
             !strconcat(OpcodeStr, "\t{$src3, $src2, $dst|$dst, $src2, $src3}"),
             [(set VR256:$dst, (v8i32 (OpNode VR256:$src1, VR256:$src2,
                                              (v8i32 (loadv8i32 addr:$src3)))))]>,
             VEX_4V, VEX_L, Sched<[SchedWriteVecIMul.XMM]>;
}

defm VPDPBUSD   : avx_vnni_rm<0x50, "vpdpbusd", X86Vpdpbusd>;
defm VPDPBUSDS  : avx_vnni_rm<0x51, "vpdpbusds", X86Vpdpbusds>;
defm VPDPWSSD   : avx_vnni_rm<0x52, "vpdpwssd", X86Vpdpwssd>;
defm VPDPWSSDS  : avx_vnni_rm<0x53, "vpdpwssds", X86Vpdpwssds>;
#endif // INTEL_FEATURE_ISA_AVX_VNNI
#endif // INTEL_CUSTOMIZATION

//===----------------------------------------------------------------------===//
// VPERMIL - Permute Single and Double Floating-Point Values
//

multiclass avx_permil<bits<8> opc_rm, bits<8> opc_rmi, string OpcodeStr,
                      RegisterClass RC, X86MemOperand x86memop_f,
                      X86MemOperand x86memop_i,
                      ValueType f_vt, ValueType i_vt,
                      X86FoldableSchedWrite sched,
                      X86FoldableSchedWrite varsched> {
  let Predicates = [HasAVX, NoVLX] in {
    def rr  : AVX8I<opc_rm, MRMSrcReg, (outs RC:$dst),
               (ins RC:$src1, RC:$src2),
               !strconcat(OpcodeStr, "\t{$src2, $src1, $dst|$dst, $src1, $src2}"),
               [(set RC:$dst, (f_vt (X86VPermilpv RC:$src1, (i_vt RC:$src2))))]>, VEX_4V,
               Sched<[varsched]>;
    def rm  : AVX8I<opc_rm, MRMSrcMem, (outs RC:$dst),
               (ins RC:$src1, x86memop_i:$src2),
               !strconcat(OpcodeStr, "\t{$src2, $src1, $dst|$dst, $src1, $src2}"),
               [(set RC:$dst, (f_vt (X86VPermilpv RC:$src1,
                              (i_vt (load addr:$src2)))))]>, VEX_4V,
               Sched<[varsched.Folded, sched.ReadAfterFold]>;

    def ri  : AVXAIi8<opc_rmi, MRMSrcReg, (outs RC:$dst),
             (ins RC:$src1, u8imm:$src2),
             !strconcat(OpcodeStr, "\t{$src2, $src1, $dst|$dst, $src1, $src2}"),
             [(set RC:$dst, (f_vt (X86VPermilpi RC:$src1, (i8 imm:$src2))))]>, VEX,
             Sched<[sched]>;
    def mi  : AVXAIi8<opc_rmi, MRMSrcMem, (outs RC:$dst),
             (ins x86memop_f:$src1, u8imm:$src2),
             !strconcat(OpcodeStr, "\t{$src2, $src1, $dst|$dst, $src1, $src2}"),
             [(set RC:$dst,
               (f_vt (X86VPermilpi (load addr:$src1), (i8 imm:$src2))))]>, VEX,
             Sched<[sched.Folded]>;
  }// Predicates = [HasAVX, NoVLX]
}

let ExeDomain = SSEPackedSingle in {
  defm VPERMILPS  : avx_permil<0x0C, 0x04, "vpermilps", VR128, f128mem, i128mem,
                               v4f32, v4i32, SchedWriteFShuffle.XMM,
                               SchedWriteFVarShuffle.XMM>;
  defm VPERMILPSY : avx_permil<0x0C, 0x04, "vpermilps", VR256, f256mem, i256mem,
                               v8f32, v8i32, SchedWriteFShuffle.YMM,
                               SchedWriteFVarShuffle.YMM>, VEX_L;
}
let ExeDomain = SSEPackedDouble in {
  defm VPERMILPD  : avx_permil<0x0D, 0x05, "vpermilpd", VR128, f128mem, i128mem,
                               v2f64, v2i64, SchedWriteFShuffle.XMM,
                               SchedWriteFVarShuffle.XMM>;
  defm VPERMILPDY : avx_permil<0x0D, 0x05, "vpermilpd", VR256, f256mem, i256mem,
                               v4f64, v4i64, SchedWriteFShuffle.YMM,
                               SchedWriteFVarShuffle.YMM>, VEX_L;
}

//===----------------------------------------------------------------------===//
// VPERM2F128 - Permute Floating-Point Values in 128-bit chunks
//

let ExeDomain = SSEPackedSingle in {
let isCommutable = 1 in
def VPERM2F128rr : AVXAIi8<0x06, MRMSrcReg, (outs VR256:$dst),
          (ins VR256:$src1, VR256:$src2, u8imm:$src3),
          "vperm2f128\t{$src3, $src2, $src1, $dst|$dst, $src1, $src2, $src3}",
          [(set VR256:$dst, (v4f64 (X86VPerm2x128 VR256:$src1, VR256:$src2,
                              (i8 imm:$src3))))]>, VEX_4V, VEX_L,
          Sched<[WriteFShuffle256]>;
def VPERM2F128rm : AVXAIi8<0x06, MRMSrcMem, (outs VR256:$dst),
          (ins VR256:$src1, f256mem:$src2, u8imm:$src3),
          "vperm2f128\t{$src3, $src2, $src1, $dst|$dst, $src1, $src2, $src3}",
          [(set VR256:$dst, (X86VPerm2x128 VR256:$src1, (loadv4f64 addr:$src2),
                             (i8 imm:$src3)))]>, VEX_4V, VEX_L,
          Sched<[WriteFShuffle256.Folded, WriteFShuffle256.ReadAfterFold]>;
}

// Immediate transform to help with commuting.
def Perm2XCommuteImm : SDNodeXForm<imm, [{
  return getI8Imm(N->getZExtValue() ^ 0x22, SDLoc(N));
}]>;

let Predicates = [HasAVX] in {
// Pattern with load in other operand.
def : Pat<(v4f64 (X86VPerm2x128 (loadv4f64 addr:$src2),
                                VR256:$src1, (i8 imm:$imm))),
          (VPERM2F128rm VR256:$src1, addr:$src2, (Perm2XCommuteImm imm:$imm))>;
}

let Predicates = [HasAVX1Only] in {
def : Pat<(v4i64 (X86VPerm2x128 VR256:$src1, VR256:$src2, (i8 imm:$imm))),
          (VPERM2F128rr VR256:$src1, VR256:$src2, imm:$imm)>;
def : Pat<(v4i64 (X86VPerm2x128 VR256:$src1,
                  (loadv4i64 addr:$src2), (i8 imm:$imm))),
          (VPERM2F128rm VR256:$src1, addr:$src2, imm:$imm)>;
// Pattern with load in other operand.
def : Pat<(v4i64 (X86VPerm2x128 (loadv4i64 addr:$src2),
                                VR256:$src1, (i8 imm:$imm))),
          (VPERM2F128rm VR256:$src1, addr:$src2, (Perm2XCommuteImm imm:$imm))>;
}

//===----------------------------------------------------------------------===//
// VZERO - Zero YMM registers
// Note: These instruction do not affect the YMM16-YMM31.
//

let SchedRW = [WriteSystem] in {
let Defs = [YMM0, YMM1, YMM2, YMM3, YMM4, YMM5, YMM6, YMM7,
            YMM8, YMM9, YMM10, YMM11, YMM12, YMM13, YMM14, YMM15] in {
  // Zero All YMM registers
  def VZEROALL : I<0x77, RawFrm, (outs), (ins), "vzeroall",
                  [(int_x86_avx_vzeroall)]>, PS, VEX, VEX_L,
                  Requires<[HasAVX]>, VEX_WIG;

  // Zero Upper bits of YMM registers
  def VZEROUPPER : I<0x77, RawFrm, (outs), (ins), "vzeroupper",
                     [(int_x86_avx_vzeroupper)]>, PS, VEX,
                     Requires<[HasAVX]>, VEX_WIG;
} // Defs
} // SchedRW

//===----------------------------------------------------------------------===//
// Half precision conversion instructions
//

multiclass f16c_ph2ps<RegisterClass RC, X86MemOperand x86memop,
                      X86FoldableSchedWrite sched> {
  def rr : I<0x13, MRMSrcReg, (outs RC:$dst), (ins VR128:$src),
             "vcvtph2ps\t{$src, $dst|$dst, $src}",
             [(set RC:$dst, (X86cvtph2ps VR128:$src))]>,
             T8PD, VEX, Sched<[sched]>;
  let hasSideEffects = 0, mayLoad = 1 in
  def rm : I<0x13, MRMSrcMem, (outs RC:$dst), (ins x86memop:$src),
             "vcvtph2ps\t{$src, $dst|$dst, $src}",
             [(set RC:$dst, (X86cvtph2ps (loadv8i16 addr:$src)))]>,
             T8PD, VEX, Sched<[sched.Folded]>;
}

multiclass f16c_ps2ph<RegisterClass RC, X86MemOperand x86memop,
                      SchedWrite RR, SchedWrite MR> {
  def rr : Ii8<0x1D, MRMDestReg, (outs VR128:$dst),
               (ins RC:$src1, i32u8imm:$src2),
               "vcvtps2ph\t{$src2, $src1, $dst|$dst, $src1, $src2}",
               [(set VR128:$dst, (X86cvtps2ph RC:$src1, imm:$src2))]>,
               TAPD, VEX, Sched<[RR]>;
  let hasSideEffects = 0, mayStore = 1 in
  def mr : Ii8<0x1D, MRMDestMem, (outs),
               (ins x86memop:$dst, RC:$src1, i32u8imm:$src2),
               "vcvtps2ph\t{$src2, $src1, $dst|$dst, $src1, $src2}", []>,
               TAPD, VEX, Sched<[MR]>;
}

let Predicates = [HasF16C, NoVLX] in {
  defm VCVTPH2PS  : f16c_ph2ps<VR128, f64mem, WriteCvtPH2PS>;
  defm VCVTPH2PSY : f16c_ph2ps<VR256, f128mem, WriteCvtPH2PSY>, VEX_L;
  defm VCVTPS2PH  : f16c_ps2ph<VR128, f64mem, WriteCvtPS2PH,
                               WriteCvtPS2PHSt>;
  defm VCVTPS2PHY : f16c_ps2ph<VR256, f128mem, WriteCvtPS2PHY,
                               WriteCvtPS2PHYSt>, VEX_L;

  // Pattern match vcvtph2ps of a scalar i64 load.
  def : Pat<(v4f32 (X86cvtph2ps (v8i16 (vzmovl_v2i64 addr:$src)))),
            (VCVTPH2PSrm addr:$src)>;
  def : Pat<(v4f32 (X86cvtph2ps (v8i16 (vzload_v2i64 addr:$src)))),
            (VCVTPH2PSrm addr:$src)>;
  def : Pat<(v4f32 (X86cvtph2ps (v8i16 (bitconvert
              (v2i64 (scalar_to_vector (loadi64 addr:$src))))))),
            (VCVTPH2PSrm addr:$src)>;

  def : Pat<(store (f64 (extractelt
                         (bc_v2f64 (v8i16 (X86cvtps2ph VR128:$src1, i32:$src2))),
                         (iPTR 0))), addr:$dst),
            (VCVTPS2PHmr addr:$dst, VR128:$src1, imm:$src2)>;
  def : Pat<(store (i64 (extractelt
                         (bc_v2i64 (v8i16 (X86cvtps2ph VR128:$src1, i32:$src2))),
                         (iPTR 0))), addr:$dst),
            (VCVTPS2PHmr addr:$dst, VR128:$src1, imm:$src2)>;
  def : Pat<(store (v8i16 (X86cvtps2ph VR256:$src1, i32:$src2)), addr:$dst),
            (VCVTPS2PHYmr addr:$dst, VR256:$src1, imm:$src2)>;
}

// Patterns for  matching conversions from float to half-float and vice versa.
let Predicates = [HasF16C, NoVLX] in {
  // Use MXCSR.RC for rounding instead of explicitly specifying the default
  // rounding mode (Nearest-Even, encoded as 0). Both are equivalent in the
  // configurations we support (the default). However, falling back to MXCSR is
  // more consistent with other instructions, which are always controlled by it.
  // It's encoded as 0b100.
  def : Pat<(fp_to_f16 FR32:$src),
            (i16 (EXTRACT_SUBREG (VMOVPDI2DIrr (v8i16 (VCVTPS2PHrr
              (v4f32 (COPY_TO_REGCLASS FR32:$src, VR128)), 4))), sub_16bit))>;

  def : Pat<(f16_to_fp GR16:$src),
            (f32 (COPY_TO_REGCLASS (v4f32 (VCVTPH2PSrr
              (v4i32 (COPY_TO_REGCLASS (MOVSX32rr16 GR16:$src), VR128)))), FR32)) >;

  def : Pat<(f16_to_fp (i16 (fp_to_f16 FR32:$src))),
            (f32 (COPY_TO_REGCLASS (v4f32 (VCVTPH2PSrr
             (v8i16 (VCVTPS2PHrr (v4f32 (COPY_TO_REGCLASS FR32:$src, VR128)), 4)))), FR32)) >;
}

//===----------------------------------------------------------------------===//
// AVX2 Instructions
//===----------------------------------------------------------------------===//

/// AVX2_blend_rmi - AVX2 blend with 8-bit immediate
multiclass AVX2_blend_rmi<bits<8> opc, string OpcodeStr, SDNode OpNode,
                          ValueType OpVT, X86FoldableSchedWrite sched,
                          RegisterClass RC,
                          X86MemOperand x86memop, SDNodeXForm commuteXForm> {
  let isCommutable = 1 in
  def rri : AVX2AIi8<opc, MRMSrcReg, (outs RC:$dst),
        (ins RC:$src1, RC:$src2, u8imm:$src3),
        !strconcat(OpcodeStr,
            "\t{$src3, $src2, $src1, $dst|$dst, $src1, $src2, $src3}"),
        [(set RC:$dst, (OpVT (OpNode RC:$src1, RC:$src2, imm:$src3)))]>,
        Sched<[sched]>, VEX_4V;
  def rmi : AVX2AIi8<opc, MRMSrcMem, (outs RC:$dst),
        (ins RC:$src1, x86memop:$src2, u8imm:$src3),
        !strconcat(OpcodeStr,
            "\t{$src3, $src2, $src1, $dst|$dst, $src1, $src2, $src3}"),
        [(set RC:$dst,
          (OpVT (OpNode RC:$src1, (load addr:$src2), imm:$src3)))]>,
        Sched<[sched.Folded, sched.ReadAfterFold]>, VEX_4V;

  // Pattern to commute if load is in first source.
  def : Pat<(OpVT (OpNode (load addr:$src2), RC:$src1, imm:$src3)),
            (!cast<Instruction>(NAME#"rmi") RC:$src1, addr:$src2,
                                            (commuteXForm imm:$src3))>;
}

let Predicates = [HasAVX2] in {
defm VPBLENDD : AVX2_blend_rmi<0x02, "vpblendd", X86Blendi, v4i32,
                               SchedWriteBlend.XMM, VR128, i128mem,
                               BlendCommuteImm4>;
defm VPBLENDDY : AVX2_blend_rmi<0x02, "vpblendd", X86Blendi, v8i32,
                                SchedWriteBlend.YMM, VR256, i256mem,
                                BlendCommuteImm8>, VEX_L;

def : Pat<(X86Blendi (v4i64 VR256:$src1), (v4i64 VR256:$src2), imm:$src3),
          (VPBLENDDYrri VR256:$src1, VR256:$src2, (BlendScaleImm4 imm:$src3))>;
def : Pat<(X86Blendi VR256:$src1, (loadv4i64 addr:$src2), imm:$src3),
          (VPBLENDDYrmi VR256:$src1, addr:$src2, (BlendScaleImm4 imm:$src3))>;
def : Pat<(X86Blendi (loadv4i64 addr:$src2), VR256:$src1, imm:$src3),
          (VPBLENDDYrmi VR256:$src1, addr:$src2, (BlendScaleCommuteImm4 imm:$src3))>;

def : Pat<(X86Blendi (v2i64 VR128:$src1), (v2i64 VR128:$src2), imm:$src3),
          (VPBLENDDrri VR128:$src1, VR128:$src2, (BlendScaleImm2to4 imm:$src3))>;
def : Pat<(X86Blendi VR128:$src1, (loadv2i64 addr:$src2), imm:$src3),
          (VPBLENDDrmi VR128:$src1, addr:$src2, (BlendScaleImm2to4 imm:$src3))>;
def : Pat<(X86Blendi (loadv2i64 addr:$src2), VR128:$src1, imm:$src3),
          (VPBLENDDrmi VR128:$src1, addr:$src2, (BlendScaleCommuteImm2to4 imm:$src3))>;
}

// For insertion into the zero index (low half) of a 256-bit vector, it is
// more efficient to generate a blend with immediate instead of an insert*128.
// NOTE: We're using FP instructions here, but exeuction domain fixing should
// take care of using integer instructions when profitable.
let Predicates = [HasAVX] in {
def : Pat<(insert_subvector (v8i32 VR256:$src1), (v4i32 VR128:$src2), (iPTR 0)),
          (VBLENDPSYrri VR256:$src1,
                        (INSERT_SUBREG (v8i32 (IMPLICIT_DEF)),
                                       VR128:$src2, sub_xmm), 0xf)>;
def : Pat<(insert_subvector (v4i64 VR256:$src1), (v2i64 VR128:$src2), (iPTR 0)),
          (VBLENDPSYrri VR256:$src1,
                        (INSERT_SUBREG (v8i32 (IMPLICIT_DEF)),
                                       VR128:$src2, sub_xmm), 0xf)>;
def : Pat<(insert_subvector (v16i16 VR256:$src1), (v8i16 VR128:$src2), (iPTR 0)),
          (VBLENDPSYrri VR256:$src1,
                        (INSERT_SUBREG (v8i32 (IMPLICIT_DEF)),
                                       VR128:$src2, sub_xmm), 0xf)>;
def : Pat<(insert_subvector (v32i8 VR256:$src1), (v16i8 VR128:$src2), (iPTR 0)),
          (VBLENDPSYrri VR256:$src1,
                        (INSERT_SUBREG (v8i32 (IMPLICIT_DEF)),
                                       VR128:$src2, sub_xmm), 0xf)>;

def : Pat<(insert_subvector (loadv8i32 addr:$src2), (v4i32 VR128:$src1), (iPTR 0)),
          (VBLENDPSYrmi (INSERT_SUBREG (v8i32 (IMPLICIT_DEF)),
                                       VR128:$src1, sub_xmm), addr:$src2, 0xf0)>;
def : Pat<(insert_subvector (loadv4i64 addr:$src2), (v2i64 VR128:$src1), (iPTR 0)),
          (VBLENDPSYrmi (INSERT_SUBREG (v8i32 (IMPLICIT_DEF)),
                                       VR128:$src1, sub_xmm), addr:$src2, 0xf0)>;
def : Pat<(insert_subvector (loadv16i16 addr:$src2), (v8i16 VR128:$src1), (iPTR 0)),
          (VBLENDPSYrmi (INSERT_SUBREG (v8i32 (IMPLICIT_DEF)),
                                       VR128:$src1, sub_xmm), addr:$src2, 0xf0)>;
def : Pat<(insert_subvector (loadv32i8 addr:$src2), (v16i8 VR128:$src1), (iPTR 0)),
          (VBLENDPSYrmi (INSERT_SUBREG (v8i32 (IMPLICIT_DEF)),
                                       VR128:$src1, sub_xmm), addr:$src2, 0xf0)>;
}

//===----------------------------------------------------------------------===//
// VPBROADCAST - Load from memory and broadcast to all elements of the
//               destination operand
//
multiclass avx2_broadcast<bits<8> opc, string OpcodeStr,
                          X86MemOperand x86memop, PatFrag ld_frag,
                          ValueType OpVT128, ValueType OpVT256, Predicate prd> {
  let Predicates = [HasAVX2, prd] in {
    def rr : AVX28I<opc, MRMSrcReg, (outs VR128:$dst), (ins VR128:$src),
                  !strconcat(OpcodeStr, "\t{$src, $dst|$dst, $src}"),
                  [(set VR128:$dst,
                   (OpVT128 (X86VBroadcast (OpVT128 VR128:$src))))]>,
                  Sched<[SchedWriteShuffle.XMM]>, VEX;
    def rm : AVX28I<opc, MRMSrcMem, (outs VR128:$dst), (ins x86memop:$src),
                  !strconcat(OpcodeStr, "\t{$src, $dst|$dst, $src}"),
                  [(set VR128:$dst,
                   (OpVT128 (X86VBroadcast (ld_frag addr:$src))))]>,
                  Sched<[SchedWriteShuffle.XMM.Folded]>, VEX;
    def Yrr : AVX28I<opc, MRMSrcReg, (outs VR256:$dst), (ins VR128:$src),
                   !strconcat(OpcodeStr, "\t{$src, $dst|$dst, $src}"),
                   [(set VR256:$dst,
                    (OpVT256 (X86VBroadcast (OpVT128 VR128:$src))))]>,
                   Sched<[WriteShuffle256]>, VEX, VEX_L;
    def Yrm : AVX28I<opc, MRMSrcMem, (outs VR256:$dst), (ins x86memop:$src),
                   !strconcat(OpcodeStr, "\t{$src, $dst|$dst, $src}"),
                   [(set VR256:$dst,
                    (OpVT256 (X86VBroadcast (ld_frag addr:$src))))]>,
                   Sched<[SchedWriteShuffle.XMM.Folded]>, VEX, VEX_L;

    // Provide aliases for broadcast from the same register class that
    // automatically does the extract.
    def : Pat<(OpVT256 (X86VBroadcast (OpVT256 VR256:$src))),
              (!cast<Instruction>(NAME#"Yrr")
                  (OpVT128 (EXTRACT_SUBREG (OpVT256 VR256:$src),sub_xmm)))>;
  }
}

defm VPBROADCASTB  : avx2_broadcast<0x78, "vpbroadcastb", i8mem, loadi8,
                                    v16i8, v32i8, NoVLX_Or_NoBWI>;
defm VPBROADCASTW  : avx2_broadcast<0x79, "vpbroadcastw", i16mem, loadi16,
                                    v8i16, v16i16, NoVLX_Or_NoBWI>;
defm VPBROADCASTD  : avx2_broadcast<0x58, "vpbroadcastd", i32mem, loadi32,
                                    v4i32, v8i32, NoVLX>;
defm VPBROADCASTQ  : avx2_broadcast<0x59, "vpbroadcastq", i64mem, loadi64,
                                    v2i64, v4i64, NoVLX>;

let Predicates = [HasAVX2, NoVLX] in {
  // 32-bit targets will fail to load a i64 directly but can use ZEXT_LOAD.
  def : Pat<(v2i64 (X86VBroadcast (v2i64 (X86vzload addr:$src)))),
            (VPBROADCASTQrm addr:$src)>;
  def : Pat<(v4i64 (X86VBroadcast (v2i64 (X86vzload addr:$src)))),
            (VPBROADCASTQYrm addr:$src)>;

  def : Pat<(v4i32 (X86VBroadcast (v4i32 (scalar_to_vector (loadi32 addr:$src))))),
            (VPBROADCASTDrm addr:$src)>;
  def : Pat<(v8i32 (X86VBroadcast (v4i32 (scalar_to_vector (loadi32 addr:$src))))),
            (VPBROADCASTDYrm addr:$src)>;
  def : Pat<(v2i64 (X86VBroadcast (v2i64 (scalar_to_vector (loadi64 addr:$src))))),
            (VPBROADCASTQrm addr:$src)>;
  def : Pat<(v4i64 (X86VBroadcast (v2i64 (scalar_to_vector (loadi64 addr:$src))))),
            (VPBROADCASTQYrm addr:$src)>;
}
let Predicates = [HasAVX2, NoVLX_Or_NoBWI] in {
  // loadi16 is tricky to fold, because !isTypeDesirableForOp, justifiably.
  // This means we'll encounter truncated i32 loads; match that here.
  def : Pat<(v8i16 (X86VBroadcast (i16 (trunc (i32 (load addr:$src)))))),
            (VPBROADCASTWrm addr:$src)>;
  def : Pat<(v16i16 (X86VBroadcast (i16 (trunc (i32 (load addr:$src)))))),
            (VPBROADCASTWYrm addr:$src)>;
  def : Pat<(v8i16 (X86VBroadcast
              (i16 (trunc (i32 (zextloadi16 addr:$src)))))),
            (VPBROADCASTWrm addr:$src)>;
  def : Pat<(v16i16 (X86VBroadcast
              (i16 (trunc (i32 (zextloadi16 addr:$src)))))),
            (VPBROADCASTWYrm addr:$src)>;
}

let Predicates = [HasAVX2, NoVLX] in {
  // Provide aliases for broadcast from the same register class that
  // automatically does the extract.
  def : Pat<(v8f32 (X86VBroadcast (v8f32 VR256:$src))),
            (VBROADCASTSSYrr (v4f32 (EXTRACT_SUBREG (v8f32 VR256:$src),
                                                    sub_xmm)))>;
  def : Pat<(v4f64 (X86VBroadcast (v4f64 VR256:$src))),
            (VBROADCASTSDYrr (v2f64 (EXTRACT_SUBREG (v4f64 VR256:$src),
                                                    sub_xmm)))>;
}

let Predicates = [HasAVX2, NoVLX] in {
  // Provide fallback in case the load node that is used in the patterns above
  // is used by additional users, which prevents the pattern selection.
    def : Pat<(v4f32 (X86VBroadcast FR32:$src)),
              (VBROADCASTSSrr (v4f32 (COPY_TO_REGCLASS FR32:$src, VR128)))>;
    def : Pat<(v8f32 (X86VBroadcast FR32:$src)),
              (VBROADCASTSSYrr (v4f32 (COPY_TO_REGCLASS FR32:$src, VR128)))>;
    def : Pat<(v4f64 (X86VBroadcast FR64:$src)),
              (VBROADCASTSDYrr (v2f64 (COPY_TO_REGCLASS FR64:$src, VR128)))>;
}

let Predicates = [HasAVX2, NoVLX_Or_NoBWI] in {
  def : Pat<(v16i8 (X86VBroadcast GR8:$src)),
        (VPBROADCASTBrr (v16i8 (COPY_TO_REGCLASS
                         (i32 (INSERT_SUBREG (i32 (IMPLICIT_DEF)),
                                             GR8:$src, sub_8bit)),
                         VR128)))>;
  def : Pat<(v32i8 (X86VBroadcast GR8:$src)),
        (VPBROADCASTBYrr (v16i8 (COPY_TO_REGCLASS
                          (i32 (INSERT_SUBREG (i32 (IMPLICIT_DEF)),
                                              GR8:$src, sub_8bit)),
                          VR128)))>;

  def : Pat<(v8i16 (X86VBroadcast GR16:$src)),
        (VPBROADCASTWrr (v8i16 (COPY_TO_REGCLASS
                         (i32 (INSERT_SUBREG (i32 (IMPLICIT_DEF)),
                                             GR16:$src, sub_16bit)),
                         VR128)))>;
  def : Pat<(v16i16 (X86VBroadcast GR16:$src)),
        (VPBROADCASTWYrr (v8i16 (COPY_TO_REGCLASS
                          (i32 (INSERT_SUBREG (i32 (IMPLICIT_DEF)),
                                              GR16:$src, sub_16bit)),
                          VR128)))>;
}
let Predicates = [HasAVX2, NoVLX] in {
  def : Pat<(v4i32 (X86VBroadcast GR32:$src)),
            (VPBROADCASTDrr (v4i32 (COPY_TO_REGCLASS GR32:$src, VR128)))>;
  def : Pat<(v8i32 (X86VBroadcast GR32:$src)),
            (VPBROADCASTDYrr (v4i32 (COPY_TO_REGCLASS GR32:$src, VR128)))>;
  def : Pat<(v2i64 (X86VBroadcast GR64:$src)),
            (VPBROADCASTQrr (v2i64 (COPY_TO_REGCLASS GR64:$src, VR128)))>;
  def : Pat<(v4i64 (X86VBroadcast GR64:$src)),
            (VPBROADCASTQYrr (v2i64 (COPY_TO_REGCLASS GR64:$src, VR128)))>;
}

// AVX1 broadcast patterns
let Predicates = [HasAVX1Only] in {
def : Pat<(v8i32 (X86VBroadcast (loadi32 addr:$src))),
          (VBROADCASTSSYrm addr:$src)>;
def : Pat<(v4i64 (X86VBroadcast (loadi64 addr:$src))),
          (VBROADCASTSDYrm addr:$src)>;
def : Pat<(v4i32 (X86VBroadcast (loadi32 addr:$src))),
          (VBROADCASTSSrm addr:$src)>;
}

  // Provide fallback in case the load node that is used in the patterns above
  // is used by additional users, which prevents the pattern selection.
let Predicates = [HasAVX, NoVLX] in {
  // 128bit broadcasts:
  def : Pat<(v2f64 (X86VBroadcast f64:$src)),
            (VMOVDDUPrr (v2f64 (COPY_TO_REGCLASS FR64:$src, VR128)))>;
  def : Pat<(v2f64 (X86VBroadcast (loadf64 addr:$src))),
            (VMOVDDUPrm addr:$src)>;

  def : Pat<(v2f64 (X86VBroadcast v2f64:$src)),
            (VMOVDDUPrr VR128:$src)>;
  def : Pat<(v2f64 (X86VBroadcast (loadv2f64 addr:$src))),
            (VMOVDDUPrm addr:$src)>;
  def : Pat<(v2f64 (X86VBroadcast (v2f64 (X86vzload addr:$src)))),
            (VMOVDDUPrm addr:$src)>;
}

let Predicates = [HasAVX1Only] in {
  def : Pat<(v4f32 (X86VBroadcast FR32:$src)),
            (VPERMILPSri (v4f32 (COPY_TO_REGCLASS FR32:$src, VR128)), 0)>;
  def : Pat<(v8f32 (X86VBroadcast FR32:$src)),
            (VINSERTF128rr (INSERT_SUBREG (v8f32 (IMPLICIT_DEF)),
              (v4f32 (VPERMILPSri (v4f32 (COPY_TO_REGCLASS FR32:$src, VR128)), 0)), sub_xmm),
              (v4f32 (VPERMILPSri (v4f32 (COPY_TO_REGCLASS FR32:$src, VR128)), 0)), 1)>;
  def : Pat<(v4f64 (X86VBroadcast FR64:$src)),
            (VINSERTF128rr (INSERT_SUBREG (v4f64 (IMPLICIT_DEF)),
              (v2f64 (VMOVDDUPrr (v2f64 (COPY_TO_REGCLASS FR64:$src, VR128)))), sub_xmm),
              (v2f64 (VMOVDDUPrr (v2f64 (COPY_TO_REGCLASS FR64:$src, VR128)))), 1)>;

  def : Pat<(v4i32 (X86VBroadcast GR32:$src)),
            (VPSHUFDri (v4i32 (COPY_TO_REGCLASS GR32:$src, VR128)), 0)>;
  def : Pat<(v8i32 (X86VBroadcast GR32:$src)),
            (VINSERTF128rr (INSERT_SUBREG (v8i32 (IMPLICIT_DEF)),
              (v4i32 (VPSHUFDri (v4i32 (COPY_TO_REGCLASS GR32:$src, VR128)), 0)), sub_xmm),
              (v4i32 (VPSHUFDri (v4i32 (COPY_TO_REGCLASS GR32:$src, VR128)), 0)), 1)>;
  def : Pat<(v4i64 (X86VBroadcast GR64:$src)),
            (VINSERTF128rr (INSERT_SUBREG (v4i64 (IMPLICIT_DEF)),
              (v4i32 (VPSHUFDri (v4i32 (COPY_TO_REGCLASS GR64:$src, VR128)), 0x44)), sub_xmm),
              (v4i32 (VPSHUFDri (v4i32 (COPY_TO_REGCLASS GR64:$src, VR128)), 0x44)), 1)>;

  def : Pat<(v2i64 (X86VBroadcast i64:$src)),
            (VPSHUFDri (v4i32 (COPY_TO_REGCLASS GR64:$src, VR128)), 0x44)>;
  def : Pat<(v2i64 (X86VBroadcast (loadi64 addr:$src))),
            (VMOVDDUPrm addr:$src)>;
}

//===----------------------------------------------------------------------===//
// VPERM - Permute instructions
//

multiclass avx2_perm<bits<8> opc, string OpcodeStr,
                     ValueType OpVT, X86FoldableSchedWrite Sched,
                     X86MemOperand memOp> {
  let Predicates = [HasAVX2, NoVLX] in {
    def Yrr : AVX28I<opc, MRMSrcReg, (outs VR256:$dst),
                     (ins VR256:$src1, VR256:$src2),
                     !strconcat(OpcodeStr,
                         "\t{$src2, $src1, $dst|$dst, $src1, $src2}"),
                     [(set VR256:$dst,
                       (OpVT (X86VPermv VR256:$src1, VR256:$src2)))]>,
                     Sched<[Sched]>, VEX_4V, VEX_L;
    def Yrm : AVX28I<opc, MRMSrcMem, (outs VR256:$dst),
                     (ins VR256:$src1, memOp:$src2),
                     !strconcat(OpcodeStr,
                         "\t{$src2, $src1, $dst|$dst, $src1, $src2}"),
                     [(set VR256:$dst,
                       (OpVT (X86VPermv VR256:$src1,
                              (load addr:$src2))))]>,
                     Sched<[Sched.Folded, Sched.ReadAfterFold]>, VEX_4V, VEX_L;
  }
}

defm VPERMD : avx2_perm<0x36, "vpermd", v8i32, WriteVarShuffle256, i256mem>;
let ExeDomain = SSEPackedSingle in
defm VPERMPS : avx2_perm<0x16, "vpermps", v8f32, WriteFVarShuffle256, f256mem>;

multiclass avx2_perm_imm<bits<8> opc, string OpcodeStr, PatFrag mem_frag,
                         ValueType OpVT, X86FoldableSchedWrite Sched,
                         X86MemOperand memOp> {
  let Predicates = [HasAVX2, NoVLX] in {
    def Yri : AVX2AIi8<opc, MRMSrcReg, (outs VR256:$dst),
                       (ins VR256:$src1, u8imm:$src2),
                       !strconcat(OpcodeStr,
                           "\t{$src2, $src1, $dst|$dst, $src1, $src2}"),
                       [(set VR256:$dst,
                         (OpVT (X86VPermi VR256:$src1, (i8 imm:$src2))))]>,
                       Sched<[Sched]>, VEX, VEX_L;
    def Ymi : AVX2AIi8<opc, MRMSrcMem, (outs VR256:$dst),
                       (ins memOp:$src1, u8imm:$src2),
                       !strconcat(OpcodeStr,
                           "\t{$src2, $src1, $dst|$dst, $src1, $src2}"),
                       [(set VR256:$dst,
                         (OpVT (X86VPermi (mem_frag addr:$src1),
                                (i8 imm:$src2))))]>,
                       Sched<[Sched.Folded, Sched.ReadAfterFold]>, VEX, VEX_L;
  }
}

defm VPERMQ : avx2_perm_imm<0x00, "vpermq", loadv4i64, v4i64,
                            WriteShuffle256, i256mem>, VEX_W;
let ExeDomain = SSEPackedDouble in
defm VPERMPD : avx2_perm_imm<0x01, "vpermpd", loadv4f64, v4f64,
                             WriteFShuffle256, f256mem>, VEX_W;

//===----------------------------------------------------------------------===//
// VPERM2I128 - Permute Floating-Point Values in 128-bit chunks
//
let isCommutable = 1 in
def VPERM2I128rr : AVX2AIi8<0x46, MRMSrcReg, (outs VR256:$dst),
          (ins VR256:$src1, VR256:$src2, u8imm:$src3),
          "vperm2i128\t{$src3, $src2, $src1, $dst|$dst, $src1, $src2, $src3}",
          [(set VR256:$dst, (v4i64 (X86VPerm2x128 VR256:$src1, VR256:$src2,
                            (i8 imm:$src3))))]>, Sched<[WriteShuffle256]>,
          VEX_4V, VEX_L;
def VPERM2I128rm : AVX2AIi8<0x46, MRMSrcMem, (outs VR256:$dst),
          (ins VR256:$src1, f256mem:$src2, u8imm:$src3),
          "vperm2i128\t{$src3, $src2, $src1, $dst|$dst, $src1, $src2, $src3}",
          [(set VR256:$dst, (X86VPerm2x128 VR256:$src1, (loadv4i64 addr:$src2),
                             (i8 imm:$src3)))]>,
          Sched<[WriteShuffle256.Folded, WriteShuffle256.ReadAfterFold]>, VEX_4V, VEX_L;

let Predicates = [HasAVX2] in
def : Pat<(v4i64 (X86VPerm2x128 (loadv4i64 addr:$src2),
                                VR256:$src1, (i8 imm:$imm))),
          (VPERM2I128rm VR256:$src1, addr:$src2, (Perm2XCommuteImm imm:$imm))>;


//===----------------------------------------------------------------------===//
// VINSERTI128 - Insert packed integer values
//
let hasSideEffects = 0 in {
def VINSERTI128rr : AVX2AIi8<0x38, MRMSrcReg, (outs VR256:$dst),
          (ins VR256:$src1, VR128:$src2, u8imm:$src3),
          "vinserti128\t{$src3, $src2, $src1, $dst|$dst, $src1, $src2, $src3}",
          []>, Sched<[WriteShuffle256]>, VEX_4V, VEX_L;
let mayLoad = 1 in
def VINSERTI128rm : AVX2AIi8<0x38, MRMSrcMem, (outs VR256:$dst),
          (ins VR256:$src1, i128mem:$src2, u8imm:$src3),
          "vinserti128\t{$src3, $src2, $src1, $dst|$dst, $src1, $src2, $src3}",
          []>, Sched<[WriteShuffle256.Folded, WriteShuffle256.ReadAfterFold]>, VEX_4V, VEX_L;
}

let Predicates = [HasAVX2, NoVLX] in {
  defm : vinsert_lowering<"VINSERTI128", v2i64, v4i64,  loadv2i64>;
  defm : vinsert_lowering<"VINSERTI128", v4i32, v8i32,  loadv4i32>;
  defm : vinsert_lowering<"VINSERTI128", v8i16, v16i16, loadv8i16>;
  defm : vinsert_lowering<"VINSERTI128", v16i8, v32i8,  loadv16i8>;
}

//===----------------------------------------------------------------------===//
// VEXTRACTI128 - Extract packed integer values
//
def VEXTRACTI128rr : AVX2AIi8<0x39, MRMDestReg, (outs VR128:$dst),
          (ins VR256:$src1, u8imm:$src2),
          "vextracti128\t{$src2, $src1, $dst|$dst, $src1, $src2}", []>,
          Sched<[WriteShuffle256]>, VEX, VEX_L;
let hasSideEffects = 0, mayStore = 1 in
def VEXTRACTI128mr : AVX2AIi8<0x39, MRMDestMem, (outs),
          (ins i128mem:$dst, VR256:$src1, u8imm:$src2),
          "vextracti128\t{$src2, $src1, $dst|$dst, $src1, $src2}", []>,
          Sched<[SchedWriteVecMoveLS.XMM.MR]>, VEX, VEX_L;

let Predicates = [HasAVX2, NoVLX] in {
  defm : vextract_lowering<"VEXTRACTI128", v4i64,  v2i64>;
  defm : vextract_lowering<"VEXTRACTI128", v8i32,  v4i32>;
  defm : vextract_lowering<"VEXTRACTI128", v16i16, v8i16>;
  defm : vextract_lowering<"VEXTRACTI128", v32i8,  v16i8>;
}

//===----------------------------------------------------------------------===//
// VPMASKMOV - Conditional SIMD Integer Packed Loads and Stores
//
multiclass avx2_pmovmask<string OpcodeStr,
                         Intrinsic IntLd128, Intrinsic IntLd256,
                         Intrinsic IntSt128, Intrinsic IntSt256> {
  def rm  : AVX28I<0x8c, MRMSrcMem, (outs VR128:$dst),
             (ins VR128:$src1, i128mem:$src2),
             !strconcat(OpcodeStr, "\t{$src2, $src1, $dst|$dst, $src1, $src2}"),
             [(set VR128:$dst, (IntLd128 addr:$src2, VR128:$src1))]>,
             VEX_4V, Sched<[WriteVecMaskedLoad]>;
  def Yrm : AVX28I<0x8c, MRMSrcMem, (outs VR256:$dst),
             (ins VR256:$src1, i256mem:$src2),
             !strconcat(OpcodeStr, "\t{$src2, $src1, $dst|$dst, $src1, $src2}"),
             [(set VR256:$dst, (IntLd256 addr:$src2, VR256:$src1))]>,
             VEX_4V, VEX_L, Sched<[WriteVecMaskedLoadY]>;
  def mr  : AVX28I<0x8e, MRMDestMem, (outs),
             (ins i128mem:$dst, VR128:$src1, VR128:$src2),
             !strconcat(OpcodeStr, "\t{$src2, $src1, $dst|$dst, $src1, $src2}"),
             [(IntSt128 addr:$dst, VR128:$src1, VR128:$src2)]>,
             VEX_4V, Sched<[WriteVecMaskedStore]>;
  def Ymr : AVX28I<0x8e, MRMDestMem, (outs),
             (ins i256mem:$dst, VR256:$src1, VR256:$src2),
             !strconcat(OpcodeStr, "\t{$src2, $src1, $dst|$dst, $src1, $src2}"),
             [(IntSt256 addr:$dst, VR256:$src1, VR256:$src2)]>,
             VEX_4V, VEX_L, Sched<[WriteVecMaskedStoreY]>;
}

defm VPMASKMOVD : avx2_pmovmask<"vpmaskmovd",
                                int_x86_avx2_maskload_d,
                                int_x86_avx2_maskload_d_256,
                                int_x86_avx2_maskstore_d,
                                int_x86_avx2_maskstore_d_256>;
defm VPMASKMOVQ : avx2_pmovmask<"vpmaskmovq",
                                int_x86_avx2_maskload_q,
                                int_x86_avx2_maskload_q_256,
                                int_x86_avx2_maskstore_q,
                                int_x86_avx2_maskstore_q_256>, VEX_W;

multiclass maskmov_lowering<string InstrStr, RegisterClass RC, ValueType VT,
                          ValueType MaskVT, string BlendStr, ValueType ZeroVT> {
    // masked store
    def: Pat<(X86mstore (VT RC:$src), addr:$ptr, (MaskVT RC:$mask)),
             (!cast<Instruction>(InstrStr#"mr") addr:$ptr, RC:$mask, RC:$src)>;
    // masked load
    def: Pat<(VT (X86mload addr:$ptr, (MaskVT RC:$mask), undef)),
             (!cast<Instruction>(InstrStr#"rm") RC:$mask, addr:$ptr)>;
    def: Pat<(VT (X86mload addr:$ptr, (MaskVT RC:$mask),
                              (VT immAllZerosV))),
             (!cast<Instruction>(InstrStr#"rm") RC:$mask, addr:$ptr)>;
    def: Pat<(VT (X86mload addr:$ptr, (MaskVT RC:$mask), (VT RC:$src0))),
             (!cast<Instruction>(BlendStr#"rr")
                 RC:$src0,
                 (VT (!cast<Instruction>(InstrStr#"rm") RC:$mask, addr:$ptr)),
                 RC:$mask)>;
}
let Predicates = [HasAVX] in {
  defm : maskmov_lowering<"VMASKMOVPS", VR128, v4f32, v4i32, "VBLENDVPS", v4i32>;
  defm : maskmov_lowering<"VMASKMOVPD", VR128, v2f64, v2i64, "VBLENDVPD", v4i32>;
  defm : maskmov_lowering<"VMASKMOVPSY", VR256, v8f32, v8i32, "VBLENDVPSY", v8i32>;
  defm : maskmov_lowering<"VMASKMOVPDY", VR256, v4f64, v4i64, "VBLENDVPDY", v8i32>;
}
let Predicates = [HasAVX1Only] in {
  // load/store i32/i64 not supported use ps/pd version
  defm : maskmov_lowering<"VMASKMOVPSY", VR256, v8i32, v8i32, "VBLENDVPSY", v8i32>;
  defm : maskmov_lowering<"VMASKMOVPDY", VR256, v4i64, v4i64, "VBLENDVPDY", v8i32>;
  defm : maskmov_lowering<"VMASKMOVPS", VR128, v4i32, v4i32, "VBLENDVPS", v4i32>;
  defm : maskmov_lowering<"VMASKMOVPD", VR128, v2i64, v2i64, "VBLENDVPD", v4i32>;
}
let Predicates = [HasAVX2] in {
  defm : maskmov_lowering<"VPMASKMOVDY", VR256, v8i32, v8i32, "VBLENDVPSY", v8i32>;
  defm : maskmov_lowering<"VPMASKMOVQY", VR256, v4i64, v4i64, "VBLENDVPDY", v8i32>;
  defm : maskmov_lowering<"VPMASKMOVD", VR128, v4i32, v4i32, "VBLENDVPS", v4i32>;
  defm : maskmov_lowering<"VPMASKMOVQ", VR128, v2i64, v2i64, "VBLENDVPD", v4i32>;
}

//===----------------------------------------------------------------------===//
// SubVector Broadcasts
// Provide fallback in case the load node that is used in the patterns above
// is used by additional users, which prevents the pattern selection.

let Predicates = [HasAVX, NoVLX] in {
def : Pat<(v4f64 (X86SubVBroadcast (v2f64 VR128:$src))),
          (VINSERTF128rr (INSERT_SUBREG (v4f64 (IMPLICIT_DEF)), VR128:$src, sub_xmm),
                         (v2f64 VR128:$src), 1)>;
def : Pat<(v8f32 (X86SubVBroadcast (v4f32 VR128:$src))),
          (VINSERTF128rr (INSERT_SUBREG (v8f32 (IMPLICIT_DEF)), VR128:$src, sub_xmm),
                         (v4f32 VR128:$src), 1)>;
}

// NOTE: We're using FP instructions here, but execution domain fixing can
// convert to integer when profitable.
let Predicates = [HasAVX, NoVLX] in {
def : Pat<(v4i64 (X86SubVBroadcast (v2i64 VR128:$src))),
          (VINSERTF128rr (INSERT_SUBREG (v4i64 (IMPLICIT_DEF)), VR128:$src, sub_xmm),
                         (v2i64 VR128:$src), 1)>;
def : Pat<(v8i32 (X86SubVBroadcast (v4i32 VR128:$src))),
          (VINSERTF128rr (INSERT_SUBREG (v8i32 (IMPLICIT_DEF)), VR128:$src, sub_xmm),
                         (v4i32 VR128:$src), 1)>;
def : Pat<(v16i16 (X86SubVBroadcast (v8i16 VR128:$src))),
          (VINSERTF128rr (INSERT_SUBREG (v16i16 (IMPLICIT_DEF)), VR128:$src, sub_xmm),
                         (v8i16 VR128:$src), 1)>;
def : Pat<(v32i8 (X86SubVBroadcast (v16i8 VR128:$src))),
          (VINSERTF128rr (INSERT_SUBREG (v32i8 (IMPLICIT_DEF)), VR128:$src, sub_xmm),
                         (v16i8 VR128:$src), 1)>;
}

//===----------------------------------------------------------------------===//
// Variable Bit Shifts
//
multiclass avx2_var_shift<bits<8> opc, string OpcodeStr, SDNode OpNode,
                          ValueType vt128, ValueType vt256> {
  def rr  : AVX28I<opc, MRMSrcReg, (outs VR128:$dst),
             (ins VR128:$src1, VR128:$src2),
             !strconcat(OpcodeStr, "\t{$src2, $src1, $dst|$dst, $src1, $src2}"),
             [(set VR128:$dst,
               (vt128 (OpNode VR128:$src1, (vt128 VR128:$src2))))]>,
             VEX_4V, Sched<[SchedWriteVarVecShift.XMM]>;
  def rm  : AVX28I<opc, MRMSrcMem, (outs VR128:$dst),
             (ins VR128:$src1, i128mem:$src2),
             !strconcat(OpcodeStr, "\t{$src2, $src1, $dst|$dst, $src1, $src2}"),
             [(set VR128:$dst,
               (vt128 (OpNode VR128:$src1,
                       (vt128 (load addr:$src2)))))]>,
             VEX_4V, Sched<[SchedWriteVarVecShift.XMM.Folded,
                            SchedWriteVarVecShift.XMM.ReadAfterFold]>;
  def Yrr : AVX28I<opc, MRMSrcReg, (outs VR256:$dst),
             (ins VR256:$src1, VR256:$src2),
             !strconcat(OpcodeStr, "\t{$src2, $src1, $dst|$dst, $src1, $src2}"),
             [(set VR256:$dst,
               (vt256 (OpNode VR256:$src1, (vt256 VR256:$src2))))]>,
             VEX_4V, VEX_L, Sched<[SchedWriteVarVecShift.YMM]>;
  def Yrm : AVX28I<opc, MRMSrcMem, (outs VR256:$dst),
             (ins VR256:$src1, i256mem:$src2),
             !strconcat(OpcodeStr, "\t{$src2, $src1, $dst|$dst, $src1, $src2}"),
             [(set VR256:$dst,
               (vt256 (OpNode VR256:$src1,
                       (vt256 (load addr:$src2)))))]>,
             VEX_4V, VEX_L, Sched<[SchedWriteVarVecShift.YMM.Folded,
                                   SchedWriteVarVecShift.YMM.ReadAfterFold]>;
}

let Predicates = [HasAVX2, NoVLX] in {
  defm VPSLLVD : avx2_var_shift<0x47, "vpsllvd", X86vshlv, v4i32, v8i32>;
  defm VPSLLVQ : avx2_var_shift<0x47, "vpsllvq", X86vshlv, v2i64, v4i64>, VEX_W;
  defm VPSRLVD : avx2_var_shift<0x45, "vpsrlvd", X86vsrlv, v4i32, v8i32>;
  defm VPSRLVQ : avx2_var_shift<0x45, "vpsrlvq", X86vsrlv, v2i64, v4i64>, VEX_W;
  defm VPSRAVD : avx2_var_shift<0x46, "vpsravd", X86vsrav, v4i32, v8i32>;
}

//===----------------------------------------------------------------------===//
// VGATHER - GATHER Operations

// FIXME: Improve scheduling of gather instructions.
multiclass avx2_gather<bits<8> opc, string OpcodeStr, ValueType VTx,
                       ValueType VTy, PatFrag GatherNode128,
                       PatFrag GatherNode256, RegisterClass RC256,
                       X86MemOperand memop128, X86MemOperand memop256,
                       ValueType MTx = VTx, ValueType MTy = VTy> {
  def rm  : AVX28I<opc, MRMSrcMem4VOp3, (outs VR128:$dst, VR128:$mask_wb),
            (ins VR128:$src1, memop128:$src2, VR128:$mask),
            !strconcat(OpcodeStr,
              "\t{$mask, $src2, $dst|$dst, $src2, $mask}"),
            [(set (VTx VR128:$dst), (MTx VR128:$mask_wb),
                  (GatherNode128 VR128:$src1, VR128:$mask,
                                vectoraddr:$src2))]>,
            VEX, Sched<[WriteLoad]>;
  def Yrm : AVX28I<opc, MRMSrcMem4VOp3, (outs RC256:$dst, RC256:$mask_wb),
            (ins RC256:$src1, memop256:$src2, RC256:$mask),
            !strconcat(OpcodeStr,
              "\t{$mask, $src2, $dst|$dst, $src2, $mask}"),
            [(set (VTy RC256:$dst), (MTy RC256:$mask_wb),
                  (GatherNode256 RC256:$src1, RC256:$mask,
                                vectoraddr:$src2))]>,
            VEX, VEX_L, Sched<[WriteLoad]>;
}

let Predicates = [HasAVX2] in {
  let mayLoad = 1, hasSideEffects = 0, Constraints
    = "@earlyclobber $dst,@earlyclobber $mask_wb, $src1 = $dst, $mask = $mask_wb"
    in {
    defm VPGATHERDQ : avx2_gather<0x90, "vpgatherdq", v2i64, v4i64, mgatherv4i32,
                        mgatherv4i32, VR256, vx128mem, vx256mem>, VEX_W;
    defm VPGATHERQQ : avx2_gather<0x91, "vpgatherqq", v2i64, v4i64, mgatherv2i64,
                        mgatherv4i64, VR256, vx128mem, vy256mem>, VEX_W;
    defm VPGATHERDD : avx2_gather<0x90, "vpgatherdd", v4i32, v8i32, mgatherv4i32,
                        mgatherv8i32, VR256, vx128mem, vy256mem>;
    defm VPGATHERQD : avx2_gather<0x91, "vpgatherqd", v4i32, v4i32, mgatherv2i64,
                        mgatherv4i64, VR128, vx64mem, vy128mem>;

    let ExeDomain = SSEPackedDouble in {
      defm VGATHERDPD : avx2_gather<0x92, "vgatherdpd", v2f64, v4f64, mgatherv4i32,
                          mgatherv4i32, VR256, vx128mem, vx256mem,
                          v2i64, v4i64>, VEX_W;
      defm VGATHERQPD : avx2_gather<0x93, "vgatherqpd", v2f64, v4f64, mgatherv2i64,
                          mgatherv4i64, VR256, vx128mem, vy256mem,
                          v2i64, v4i64>, VEX_W;
    }

    let ExeDomain = SSEPackedSingle in {
      defm VGATHERDPS : avx2_gather<0x92, "vgatherdps", v4f32, v8f32, mgatherv4i32,
                          mgatherv8i32, VR256, vx128mem, vy256mem,
                          v4i32, v8i32>;
      defm VGATHERQPS : avx2_gather<0x93, "vgatherqps", v4f32, v4f32, mgatherv2i64,
                          mgatherv4i64, VR128, vx64mem, vy128mem,
                          v4i32, v4i32>;
    }
  }
}

//===----------------------------------------------------------------------===//
// GFNI instructions
//===----------------------------------------------------------------------===//

multiclass GF2P8MULB_rm<string OpcodeStr, ValueType OpVT,
                        RegisterClass RC, PatFrag MemOpFrag,
                        X86MemOperand X86MemOp, bit Is2Addr = 0> {
  let ExeDomain = SSEPackedInt,
      AsmString = !if(Is2Addr,
        OpcodeStr##"\t{$src2, $dst|$dst, $src2}",
        OpcodeStr##"\t{$src2, $src1, $dst|$dst, $src1, $src2}") in {
    let isCommutable = 1 in
    def rr : PDI<0xCF, MRMSrcReg, (outs RC:$dst), (ins RC:$src1, RC:$src2), "",
                 [(set RC:$dst, (OpVT (X86GF2P8mulb RC:$src1, RC:$src2)))]>,
             Sched<[SchedWriteVecALU.XMM]>, T8PD;

    def rm : PDI<0xCF, MRMSrcMem, (outs RC:$dst), (ins RC:$src1, X86MemOp:$src2), "",
                 [(set RC:$dst, (OpVT (X86GF2P8mulb RC:$src1,
                                 (MemOpFrag addr:$src2))))]>,
             Sched<[SchedWriteVecALU.XMM.Folded, SchedWriteVecALU.XMM.ReadAfterFold]>, T8PD;
  }
}

multiclass GF2P8AFFINE_rmi<bits<8> Op, string OpStr, ValueType OpVT,
                           SDNode OpNode, RegisterClass RC, PatFrag MemOpFrag,
                           X86MemOperand X86MemOp, bit Is2Addr = 0> {
  let AsmString = !if(Is2Addr,
      OpStr##"\t{$src3, $src2, $dst|$dst, $src2, $src3}",
      OpStr##"\t{$src3, $src2, $src1, $dst|$dst, $src1, $src2, $src3}") in {
  def rri : Ii8<Op, MRMSrcReg, (outs RC:$dst),
              (ins RC:$src1, RC:$src2, u8imm:$src3), "",
              [(set RC:$dst, (OpVT (OpNode RC:$src1, RC:$src2, imm:$src3)))],
              SSEPackedInt>, Sched<[SchedWriteVecALU.XMM]>;
  def rmi : Ii8<Op, MRMSrcMem, (outs RC:$dst),
              (ins RC:$src1, X86MemOp:$src2, u8imm:$src3), "",
              [(set RC:$dst, (OpVT (OpNode RC:$src1,
                                    (MemOpFrag addr:$src2),
                              imm:$src3)))], SSEPackedInt>,
              Sched<[SchedWriteVecALU.XMM.Folded, SchedWriteVecALU.XMM.ReadAfterFold]>;
  }
}

multiclass GF2P8AFFINE_common<bits<8> Op, string OpStr, SDNode OpNode> {
  let Constraints = "$src1 = $dst",
      Predicates  = [HasGFNI, UseSSE2] in
  defm NAME         : GF2P8AFFINE_rmi<Op, OpStr, v16i8, OpNode,
                                      VR128, load, i128mem, 1>;
  let Predicates  = [HasGFNI, HasAVX, NoVLX_Or_NoBWI] in {
    defm V##NAME    : GF2P8AFFINE_rmi<Op, "v"##OpStr, v16i8, OpNode, VR128,
                                      load, i128mem>, VEX_4V, VEX_W;
    defm V##NAME##Y : GF2P8AFFINE_rmi<Op, "v"##OpStr, v32i8, OpNode, VR256,
                                      load, i256mem>, VEX_4V, VEX_L, VEX_W;
  }
}

// GF2P8MULB
let Constraints = "$src1 = $dst",
    Predicates  = [HasGFNI, UseSSE2] in
defm GF2P8MULB      : GF2P8MULB_rm<"gf2p8mulb", v16i8, VR128, memop,
                                    i128mem, 1>;
let Predicates  = [HasGFNI, HasAVX, NoVLX_Or_NoBWI] in {
  defm VGF2P8MULB   : GF2P8MULB_rm<"vgf2p8mulb", v16i8, VR128, load,
                                   i128mem>, VEX_4V;
  defm VGF2P8MULBY  : GF2P8MULB_rm<"vgf2p8mulb", v32i8, VR256, load,
                                   i256mem>, VEX_4V, VEX_L;
}
// GF2P8AFFINEINVQB, GF2P8AFFINEQB
let isCommutable = 0 in {
  defm GF2P8AFFINEINVQB : GF2P8AFFINE_common<0xCF, "gf2p8affineinvqb",
                                             X86GF2P8affineinvqb>, TAPD;
  defm GF2P8AFFINEQB    : GF2P8AFFINE_common<0xCE, "gf2p8affineqb",
                                             X86GF2P8affineqb>, TAPD;
}
<|MERGE_RESOLUTION|>--- conflicted
+++ resolved
@@ -6569,19 +6569,11 @@
 // Use pblendw for 128-bit integer to keep it in the integer domain and prevent
 // it from becoming movss via commuting under optsize.
 def : Pat<(X86Blendi (v4i32 VR128:$src1), (v4i32 VR128:$src2), imm:$src3),
-<<<<<<< HEAD
           (VBLENDPSrri VR128:$src1, VR128:$src2, imm:$src3)>;
 def : Pat<(X86Blendi VR128:$src1, (loadv4i32 addr:$src2), imm:$src3),
           (VBLENDPSrmi VR128:$src1, addr:$src2, imm:$src3)>;
 def : Pat<(X86Blendi (loadv4i32 addr:$src2), VR128:$src1, imm:$src3),
           (VBLENDPSrmi VR128:$src1, addr:$src2, (BlendCommuteImm4 imm:$src3))>;
-=======
-          (VPBLENDWrri VR128:$src1, VR128:$src2, (BlendScaleImm4 imm:$src3))>;
-def : Pat<(X86Blendi VR128:$src1, (loadv4i32 addr:$src2), imm:$src3),
-          (VPBLENDWrmi VR128:$src1, addr:$src2, (BlendScaleImm4 imm:$src3))>;
-def : Pat<(X86Blendi (loadv4i32 addr:$src2), VR128:$src1, imm:$src3),
-          (VPBLENDWrmi VR128:$src1, addr:$src2, (BlendScaleCommuteImm4 imm:$src3))>;
->>>>>>> 0125e448
 }
 
 defm BLENDPS : SS41I_blend_rmi<0x0C, "blendps", X86Blendi, v4f32,
