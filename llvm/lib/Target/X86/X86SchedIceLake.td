--- conflicted
+++ resolved
@@ -672,10 +672,6 @@
                                             "(V?)PALIGNR(Y|Z128|Z256)?rri",
                                             "(V?)PERMIL(PD|PS)(Y|Z128|Z256)?ri",
                                             "(V?)PERMIL(PD|PS)(Y|Z128|Z256)?rr",
-<<<<<<< HEAD
-                                            "(V?)PACK(U|S)S(DW|WB)(Y|Z|Z128|Z256)?rr",
-=======
->>>>>>> a21c843c
                                             "(V?)UNPCK(L|H)(PD|PS)(Y|Z128|Z256)?rr")>;
 
 def ICXWriteResGroup4 : SchedWriteRes<[ICXPort6]> {
@@ -1545,10 +1541,6 @@
                                               "(V?)PALIGNR(Y|Z256)rmi",
                                               "(V?)PERMIL(PD|PS)(Y|Z256)m(b?)i",
                                               "(V?)PERMIL(PD|PS)(Y|Z256)rm",
-<<<<<<< HEAD
-                                              "(V?)PACK(U|S)S(DW|WB)(Y|Z|Z256)rm",
-=======
->>>>>>> a21c843c
                                               "(V?)UNPCK(L|H)(PD|PS)(Y|Z256)rm")>;
 def: InstRW<[ICXWriteResGroup119], (instrs VPBROADCASTBYrm,
                                            VPBROADCASTWYrm,
