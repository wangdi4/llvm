--- conflicted
+++ resolved
@@ -1131,7 +1131,6 @@
   return cast<MemIntrinsicSDNode>(N)->getMemoryVT().getStoreSize() == 8;
 }]>;
 
-<<<<<<< HEAD
 #if INTEL_CUSTOMIZATION
 def X86masked_VBroadcastld8 : PatFrag<(ops node:$src, node:$mask),
                               (X86masked_VBroadcastld node:$src, node:$mask), [{
@@ -1161,7 +1160,7 @@
 }]>;
 #endif // INTEL_FEATURE_ISA_FP16
 #endif // INTEL_CUSTOMIZATION
-=======
+
 def X86SubVBroadcastld128 : PatFrag<(ops node:$src),
                                     (X86SubVBroadcastld node:$src), [{
   return cast<MemIntrinsicSDNode>(N)->getMemoryVT().getStoreSize() == 16;
@@ -1172,7 +1171,6 @@
   return cast<MemIntrinsicSDNode>(N)->getMemoryVT().getStoreSize() == 32;
 }]>;
 
->>>>>>> cdb692ee
 // Scalar SSE intrinsic fragments to match several different types of loads.
 // Used by scalar SSE intrinsic instructions which have 128 bit types, but
 // only load a single element.
