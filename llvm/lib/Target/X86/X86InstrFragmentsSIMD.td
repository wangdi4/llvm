--- conflicted
+++ resolved
@@ -417,13 +417,6 @@
 def X86Movddup  : SDNode<"X86ISD::MOVDDUP", SDTShuff1Op>;
 def X86Movshdup : SDNode<"X86ISD::MOVSHDUP", SDTShuff1Op>;
 def X86Movsldup : SDNode<"X86ISD::MOVSLDUP", SDTShuff1Op>;
-
-#if INTEL_CUSTOMIZATION
-def X86Movsh : SDNode<"X86ISD::MOVSH",
-                      SDTypeProfile<1, 2, [SDTCisVT<0, v8f16>,
-                                           SDTCisVT<1, v8f16>,
-                                           SDTCisVT<2, v8f16>]>>;
-#endif // INTEL_CUSTOMIZATION
 
 def X86Movsd : SDNode<"X86ISD::MOVSD",
                       SDTypeProfile<1, 2, [SDTCisVT<0, v2f64>,
@@ -970,13 +963,7 @@
 //===----------------------------------------------------------------------===//
 
 // 128-bit load pattern fragments
-<<<<<<< HEAD
-#if INTEL_CUSTOMIZATION
 def loadv8f16    : PatFrag<(ops node:$ptr), (v8f16 (load node:$ptr))>;
-#endif // INTEL_CUSTOMIZATION
-=======
-def loadv8f16    : PatFrag<(ops node:$ptr), (v8f16 (load node:$ptr))>;
->>>>>>> 6f7f5b54
 def loadv4f32    : PatFrag<(ops node:$ptr), (v4f32 (load node:$ptr))>;
 def loadv2f64    : PatFrag<(ops node:$ptr), (v2f64 (load node:$ptr))>;
 def loadv2i64    : PatFrag<(ops node:$ptr), (v2i64 (load node:$ptr))>;
@@ -985,13 +972,7 @@
 def loadv16i8    : PatFrag<(ops node:$ptr), (v16i8 (load node:$ptr))>;
 
 // 256-bit load pattern fragments
-<<<<<<< HEAD
-#if INTEL_CUSTOMIZATION
 def loadv16f16   : PatFrag<(ops node:$ptr), (v16f16 (load node:$ptr))>;
-#endif // INTEL_CUSTOMIZATION
-=======
-def loadv16f16   : PatFrag<(ops node:$ptr), (v16f16 (load node:$ptr))>;
->>>>>>> 6f7f5b54
 def loadv8f32    : PatFrag<(ops node:$ptr), (v8f32  (load node:$ptr))>;
 def loadv4f64    : PatFrag<(ops node:$ptr), (v4f64  (load node:$ptr))>;
 def loadv4i64    : PatFrag<(ops node:$ptr), (v4i64  (load node:$ptr))>;
@@ -1000,13 +981,7 @@
 def loadv32i8    : PatFrag<(ops node:$ptr), (v32i8  (load node:$ptr))>;
 
 // 512-bit load pattern fragments
-<<<<<<< HEAD
-#if INTEL_CUSTOMIZATION
 def loadv32f16   : PatFrag<(ops node:$ptr), (v32f16 (load node:$ptr))>;
-#endif // INTEL_CUSTOMIZATION
-=======
-def loadv32f16   : PatFrag<(ops node:$ptr), (v32f16 (load node:$ptr))>;
->>>>>>> 6f7f5b54
 def loadv16f32   : PatFrag<(ops node:$ptr), (v16f32 (load node:$ptr))>;
 def loadv8f64    : PatFrag<(ops node:$ptr), (v8f64  (load node:$ptr))>;
 def loadv8i64    : PatFrag<(ops node:$ptr), (v8i64  (load node:$ptr))>;
@@ -1018,18 +993,10 @@
 def extloadv2f32 : PatFrag<(ops node:$ptr), (extloadvf32 node:$ptr)>;
 def extloadv4f32 : PatFrag<(ops node:$ptr), (extloadvf32 node:$ptr)>;
 def extloadv8f32 : PatFrag<(ops node:$ptr), (extloadvf32 node:$ptr)>;
-<<<<<<< HEAD
-#if INTEL_CUSTOMIZATION
-=======
->>>>>>> 6f7f5b54
 def extloadv2f16 : PatFrag<(ops node:$ptr), (extloadvf16 node:$ptr)>;
 def extloadv4f16 : PatFrag<(ops node:$ptr), (extloadvf16 node:$ptr)>;
 def extloadv8f16 : PatFrag<(ops node:$ptr), (extloadvf16 node:$ptr)>;
 def extloadv16f16 : PatFrag<(ops node:$ptr), (extloadvf16 node:$ptr)>;
-<<<<<<< HEAD
-#endif // INTEL_CUSTOMIZATION
-=======
->>>>>>> 6f7f5b54
 
 // Like 'store', but always requires vector size alignment.
 def alignedstore : PatFrag<(ops node:$val, node:$ptr),
@@ -1046,15 +1013,8 @@
 
 // 128-bit aligned load pattern fragments
 // NOTE: all 128-bit integer vector loads are promoted to v2i64
-<<<<<<< HEAD
-#if INTEL_CUSTOMIZATION
 def alignedloadv8f16 : PatFrag<(ops node:$ptr),
                                (v8f16 (alignedload node:$ptr))>;
-#endif // INTEL_CUSTOMIZATION
-=======
-def alignedloadv8f16 : PatFrag<(ops node:$ptr),
-                               (v8f16 (alignedload node:$ptr))>;
->>>>>>> 6f7f5b54
 def alignedloadv4f32 : PatFrag<(ops node:$ptr),
                                (v4f32 (alignedload node:$ptr))>;
 def alignedloadv2f64 : PatFrag<(ops node:$ptr),
@@ -1070,15 +1030,8 @@
 
 // 256-bit aligned load pattern fragments
 // NOTE: all 256-bit integer vector loads are promoted to v4i64
-<<<<<<< HEAD
-#if INTEL_CUSTOMIZATION
 def alignedloadv16f16 : PatFrag<(ops node:$ptr),
                                 (v16f16 (alignedload node:$ptr))>;
-#endif // INTEL_CUSTOMIZATION
-=======
-def alignedloadv16f16 : PatFrag<(ops node:$ptr),
-                                (v16f16 (alignedload node:$ptr))>;
->>>>>>> 6f7f5b54
 def alignedloadv8f32  : PatFrag<(ops node:$ptr),
                                 (v8f32  (alignedload node:$ptr))>;
 def alignedloadv4f64  : PatFrag<(ops node:$ptr),
@@ -1092,15 +1045,8 @@
 def alignedloadv32i8  : PatFrag<(ops node:$ptr),
                                 (v32i8  (alignedload node:$ptr))>;
 // 512-bit aligned load pattern fragments
-<<<<<<< HEAD
-#if INTEL_CUSTOMIZATION
 def alignedloadv32f16 : PatFrag<(ops node:$ptr),
                                 (v32f16 (alignedload node:$ptr))>;
-#endif // INTEL_CUSTOMIZATION
-=======
-def alignedloadv32f16 : PatFrag<(ops node:$ptr),
-                                (v32f16 (alignedload node:$ptr))>;
->>>>>>> 6f7f5b54
 def alignedloadv16f32 : PatFrag<(ops node:$ptr),
                                 (v16f32 (alignedload node:$ptr))>;
 def alignedloadv8f64  : PatFrag<(ops node:$ptr),
@@ -1159,18 +1105,10 @@
 def bc_v8f64 : PatFrag<(ops node:$in), (v8f64 (bitconvert node:$in))>;
 def bc_v16f32 : PatFrag<(ops node:$in), (v16f32 (bitconvert node:$in))>;
 
-<<<<<<< HEAD
-#if INTEL_CUSTOMIZATION
-=======
->>>>>>> 6f7f5b54
 def X86vzload16 : PatFrag<(ops node:$src),
                           (X86vzld node:$src), [{
   return cast<MemIntrinsicSDNode>(N)->getMemoryVT().getStoreSize() == 2;
 }]>;
-<<<<<<< HEAD
-#endif // INTEL_CUSTOMIZATION
-=======
->>>>>>> 6f7f5b54
 
 def X86vzload32 : PatFrag<(ops node:$src),
                           (X86vzld node:$src), [{
@@ -1226,12 +1164,6 @@
 def X86masked_VBroadcastld64 : PatFrag<(ops node:$src, node:$mask),
                               (X86masked_VBroadcastld node:$src, node:$mask), [{
   return cast<MemIntrinsicSDNode>(N)->getMemoryVT().getStoreSize() == 8;
-}]>;
-#endif // INTEL_CUSTOMIZATION
-
-#if INTEL_CUSTOMIZATION
-def fp16imm0 : PatLeaf<(f16 fpimm), [{
-  return N->isExactlyValue(+0.0);
 }]>;
 #endif // INTEL_CUSTOMIZATION
 
@@ -1250,18 +1182,10 @@
 // only load a single element.
 // FIXME: We should add more canolicalizing in DAGCombine. Particulary removing
 // the simple_load case.
-<<<<<<< HEAD
-#if INTEL_CUSTOMIZATION
-=======
->>>>>>> 6f7f5b54
 def sse_load_f16 : PatFrags<(ops node:$ptr),
                             [(v8f16 (simple_load node:$ptr)),
                              (v8f16 (X86vzload16 node:$ptr)),
                              (v8f16 (scalar_to_vector (loadf16 node:$ptr)))]>;
-<<<<<<< HEAD
-#endif // INTEL_CUSTOMIZATION
-=======
->>>>>>> 6f7f5b54
 def sse_load_f32 : PatFrags<(ops node:$ptr),
                             [(v4f32 (simple_load node:$ptr)),
                              (v4f32 (X86vzload32 node:$ptr)),
@@ -1271,14 +1195,7 @@
                              (v2f64 (X86vzload64 node:$ptr)),
                              (v2f64 (scalar_to_vector (loadf64 node:$ptr)))]>;
 
-<<<<<<< HEAD
-
-#if INTEL_CUSTOMIZATION
 def shmem : X86MemOperand<"printwordmem", X86Mem16AsmOperand>;
-#endif // INTEL_CUSTOMIZATION
-=======
-def shmem : X86MemOperand<"printwordmem", X86Mem16AsmOperand>;
->>>>>>> 6f7f5b54
 def ssmem : X86MemOperand<"printdwordmem", X86Mem32AsmOperand>;
 def sdmem : X86MemOperand<"printqwordmem", X86Mem64AsmOperand>;
 
