--- conflicted
+++ resolved
@@ -1040,8 +1040,6 @@
 #endif // INTEL_FEATURE_ISA_FP16
 #endif // INTEL_CUSTOMIZATION
 
-<<<<<<< HEAD
-=======
 def X86vzload32 : PatFrag<(ops node:$src),
                           (X86vzld node:$src), [{
   return cast<MemIntrinsicSDNode>(N)->getMemoryVT().getStoreSize() == 4;
@@ -1057,7 +1055,6 @@
   return cast<MemIntrinsicSDNode>(N)->getMemoryVT().getStoreSize() == 8;
 }]>;
 
->>>>>>> a04ae881
 #if INTEL_CUSTOMIZATION
 #if INTEL_FEATURE_ISA_FP16
 def fp16imm0 : PatLeaf<(f16 fpimm), [{
