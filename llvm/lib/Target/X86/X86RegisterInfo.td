--- conflicted
+++ resolved
@@ -762,7 +762,6 @@
 // Tiles
 let CopyCost = -1 in // Don't allow copying of tile registers
 def TILE : RegisterClass<"X86", [x86amx], 8192,
-<<<<<<< HEAD
                          (sequence "TMM%u", 0, 7)> {let Size = 8192;}
 #endif // INTEL_FEATURE_ISA_AMX
 
@@ -782,13 +781,4 @@
 // Need check alignment 3rd operand size=512*16
 def ZMM16TUPLES : RegisterClass<"X86", [untyped], 512, (add Z16TUPLES)> {let Size = 8196;}
 #endif // INTEL_FEATURE_ISA_AMX_LNC
-#endif // INTEL_CUSTOMIZATION
-
-def TILECFG : RegisterClass<"X86", [untyped], 512, (add TMMCFG)> {
-  let CopyCost = -1;  // Don't allow copying of tile config registers.
-  let isAllocatable = 1;
-  let Size = 512;
-}
-=======
-                         (sequence "TMM%u", 0, 7)> {let Size = 8192;}
->>>>>>> 20013d02
+#endif // INTEL_CUSTOMIZATION