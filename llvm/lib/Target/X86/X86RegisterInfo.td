--- conflicted
+++ resolved
@@ -749,27 +749,6 @@
 let isAllocatable = 0 in
 def TILEPAIR : RegisterClass<"X86", [untyped], 0, (add TPAIRS)> {let Size = 16384;}
 
-<<<<<<< HEAD
-// TMM register quad
-def TQUADS : RegisterTuples<[sub_t0, sub_t1, sub_t2, sub_t3],
-                            [(add TMM0, TMM4, TMM8,  TMM12),
-                             (add TMM1, TMM5, TMM9,  TMM13),
-                             (add TMM2, TMM6, TMM10, TMM14),
-                             (add TMM3, TMM7, TMM11, TMM15)]>;
-
-// Need check alignment 3rd operand size=1024*4*8
-let isAllocatable = 0 in
-def TILEQUAD : RegisterClass<"X86", [untyped], 0, (add TQUADS)> {let Size = 32768;}
-#else // INTEL_FEATURE_ISA_AMX
-// Tiles
-let CopyCost = -1 in // Don't allow copying of tile registers
-def TILE : RegisterClass<"X86", [x86amx], 8192,
-                         (sequence "TMM%u", 0, 7)> {let Size = 8192;}
-#endif // INTEL_FEATURE_ISA_AMX
-
-#if INTEL_FEATURE_ISA_AMX_LNC
-=======
->>>>>>> 37c1c249
 // FIXME: Now we only support ZMM16-ZMM31 for ZMM16TUPLES, but the tile16move
 // can also choose ZMM0-ZMM15, so we should support ZMM0-ZMM15 too.
 def Z16TUPLES : RegisterTuples<[sub_z0, sub_z1, sub_z2, sub_z3, sub_z4, sub_z5, sub_z6,
