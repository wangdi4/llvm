//===-- X86MCInstLower.cpp - Convert X86 MachineInstr to an MCInst --------===//
//
//                     The LLVM Compiler Infrastructure
//
// This file is distributed under the University of Illinois Open Source
// License. See LICENSE.TXT for details.
//
//===----------------------------------------------------------------------===//
//
// This file contains code to lower X86 MachineInstrs to their corresponding
// MCInst records.
//
//===----------------------------------------------------------------------===//

#include "X86AsmPrinter.h"
#include "X86RegisterInfo.h"
#include "InstPrinter/X86ATTInstPrinter.h"
#include "MCTargetDesc/X86BaseInfo.h"
#include "Utils/X86ShuffleDecode.h"
#include "llvm/ADT/SmallString.h"
#include "llvm/CodeGen/MachineFunction.h"
#include "llvm/CodeGen/MachineConstantPool.h"
#include "llvm/CodeGen/MachineOperand.h"
#include "llvm/CodeGen/MachineModuleInfoImpls.h"
#include "llvm/CodeGen/StackMaps.h"
#include "llvm/IR/DataLayout.h"
#include "llvm/IR/GlobalValue.h"
#include "llvm/IR/Mangler.h"
#include "llvm/MC/MCAsmInfo.h"
#include "llvm/MC/MCCodeEmitter.h"
#include "llvm/MC/MCContext.h"
#include "llvm/MC/MCExpr.h"
#include "llvm/MC/MCInst.h"
#include "llvm/MC/MCInstBuilder.h"
#include "llvm/MC/MCStreamer.h"
#include "llvm/MC/MCSymbol.h"
#include "llvm/Support/TargetRegistry.h"
using namespace llvm;

namespace {

/// X86MCInstLower - This class is used to lower an MachineInstr into an MCInst.
class X86MCInstLower {
  MCContext &Ctx;
  const MachineFunction &MF;
  const TargetMachine &TM;
  const MCAsmInfo &MAI;
  X86AsmPrinter &AsmPrinter;
public:
  X86MCInstLower(const MachineFunction &MF, X86AsmPrinter &asmprinter);

  void Lower(const MachineInstr *MI, MCInst &OutMI) const;

  MCSymbol *GetSymbolFromOperand(const MachineOperand &MO) const;
  MCOperand LowerSymbolOperand(const MachineOperand &MO, MCSymbol *Sym) const;

private:
  MachineModuleInfoMachO &getMachOMMI() const;
  Mangler *getMang() const {
    return AsmPrinter.Mang;
  }
};

} // end anonymous namespace

// Emit a minimal sequence of nops spanning NumBytes bytes.
static void EmitNops(MCStreamer &OS, unsigned NumBytes, bool Is64Bit,
                     const MCSubtargetInfo &STI);

namespace llvm {
   X86AsmPrinter::StackMapShadowTracker::StackMapShadowTracker(TargetMachine &TM)
     : TM(TM), InShadow(false), RequiredShadowSize(0), CurrentShadowSize(0) {}

  X86AsmPrinter::StackMapShadowTracker::~StackMapShadowTracker() {}

  void
  X86AsmPrinter::StackMapShadowTracker::startFunction(MachineFunction &MF) {
    CodeEmitter.reset(TM.getTarget().createMCCodeEmitter(
        *TM.getSubtargetImpl()->getInstrInfo(),
        *TM.getSubtargetImpl()->getRegisterInfo(), *TM.getSubtargetImpl(),
        MF.getContext()));
  }

  void X86AsmPrinter::StackMapShadowTracker::count(MCInst &Inst,
                                                   const MCSubtargetInfo &STI) {
    if (InShadow) {
      SmallString<256> Code;
      SmallVector<MCFixup, 4> Fixups;
      raw_svector_ostream VecOS(Code);
      CodeEmitter->EncodeInstruction(Inst, VecOS, Fixups, STI);
      VecOS.flush();
      CurrentShadowSize += Code.size();
      if (CurrentShadowSize >= RequiredShadowSize)
        InShadow = false; // The shadow is big enough. Stop counting.
    }
  }

  void X86AsmPrinter::StackMapShadowTracker::emitShadowPadding(
    MCStreamer &OutStreamer, const MCSubtargetInfo &STI) {
    if (InShadow && CurrentShadowSize < RequiredShadowSize) {
      InShadow = false;
      EmitNops(OutStreamer, RequiredShadowSize - CurrentShadowSize,
               TM.getSubtarget<X86Subtarget>().is64Bit(), STI);
    }
  }

  void X86AsmPrinter::EmitAndCountInstruction(MCInst &Inst) {
    OutStreamer.EmitInstruction(Inst, getSubtargetInfo());
    SMShadowTracker.count(Inst, getSubtargetInfo());
  }
} // end llvm namespace

X86MCInstLower::X86MCInstLower(const MachineFunction &mf,
                               X86AsmPrinter &asmprinter)
: Ctx(mf.getContext()), MF(mf), TM(mf.getTarget()),
  MAI(*TM.getMCAsmInfo()), AsmPrinter(asmprinter) {}

MachineModuleInfoMachO &X86MCInstLower::getMachOMMI() const {
  return MF.getMMI().getObjFileInfo<MachineModuleInfoMachO>();
}


/// GetSymbolFromOperand - Lower an MO_GlobalAddress or MO_ExternalSymbol
/// operand to an MCSymbol.
MCSymbol *X86MCInstLower::
GetSymbolFromOperand(const MachineOperand &MO) const {
  const DataLayout *DL = TM.getSubtargetImpl()->getDataLayout();
  assert((MO.isGlobal() || MO.isSymbol() || MO.isMBB()) && "Isn't a symbol reference");

  SmallString<128> Name;
  StringRef Suffix;

  switch (MO.getTargetFlags()) {
  case X86II::MO_DLLIMPORT:
    // Handle dllimport linkage.
    Name += "__imp_";
    break;
  case X86II::MO_DARWIN_STUB:
    Suffix = "$stub";
    break;
  case X86II::MO_DARWIN_NONLAZY:
  case X86II::MO_DARWIN_NONLAZY_PIC_BASE:
  case X86II::MO_DARWIN_HIDDEN_NONLAZY_PIC_BASE:
    Suffix = "$non_lazy_ptr";
    break;
  }

  if (!Suffix.empty())
    Name += DL->getPrivateGlobalPrefix();

  unsigned PrefixLen = Name.size();

  if (MO.isGlobal()) {
    const GlobalValue *GV = MO.getGlobal();
    AsmPrinter.getNameWithPrefix(Name, GV);
  } else if (MO.isSymbol()) {
    getMang()->getNameWithPrefix(Name, MO.getSymbolName());
  } else if (MO.isMBB()) {
    Name += MO.getMBB()->getSymbol()->getName();
  }
  unsigned OrigLen = Name.size() - PrefixLen;

  Name += Suffix;
  MCSymbol *Sym = Ctx.GetOrCreateSymbol(Name);

  StringRef OrigName = StringRef(Name).substr(PrefixLen, OrigLen);

  // If the target flags on the operand changes the name of the symbol, do that
  // before we return the symbol.
  switch (MO.getTargetFlags()) {
  default: break;
  case X86II::MO_DARWIN_NONLAZY:
  case X86II::MO_DARWIN_NONLAZY_PIC_BASE: {
    MachineModuleInfoImpl::StubValueTy &StubSym =
      getMachOMMI().getGVStubEntry(Sym);
    if (!StubSym.getPointer()) {
      assert(MO.isGlobal() && "Extern symbol not handled yet");
      StubSym =
        MachineModuleInfoImpl::
        StubValueTy(AsmPrinter.getSymbol(MO.getGlobal()),
                    !MO.getGlobal()->hasInternalLinkage());
    }
    break;
  }
  case X86II::MO_DARWIN_HIDDEN_NONLAZY_PIC_BASE: {
    MachineModuleInfoImpl::StubValueTy &StubSym =
      getMachOMMI().getHiddenGVStubEntry(Sym);
    if (!StubSym.getPointer()) {
      assert(MO.isGlobal() && "Extern symbol not handled yet");
      StubSym =
        MachineModuleInfoImpl::
        StubValueTy(AsmPrinter.getSymbol(MO.getGlobal()),
                    !MO.getGlobal()->hasInternalLinkage());
    }
    break;
  }
  case X86II::MO_DARWIN_STUB: {
    MachineModuleInfoImpl::StubValueTy &StubSym =
      getMachOMMI().getFnStubEntry(Sym);
    if (StubSym.getPointer())
      return Sym;

    if (MO.isGlobal()) {
      StubSym =
        MachineModuleInfoImpl::
        StubValueTy(AsmPrinter.getSymbol(MO.getGlobal()),
                    !MO.getGlobal()->hasInternalLinkage());
    } else {
      StubSym =
        MachineModuleInfoImpl::
        StubValueTy(Ctx.GetOrCreateSymbol(OrigName), false);
    }
    break;
  }
  }

  return Sym;
}

MCOperand X86MCInstLower::LowerSymbolOperand(const MachineOperand &MO,
                                             MCSymbol *Sym) const {
  // FIXME: We would like an efficient form for this, so we don't have to do a
  // lot of extra uniquing.
  const MCExpr *Expr = nullptr;
  MCSymbolRefExpr::VariantKind RefKind = MCSymbolRefExpr::VK_None;

  switch (MO.getTargetFlags()) {
  default: llvm_unreachable("Unknown target flag on GV operand");
  case X86II::MO_NO_FLAG:    // No flag.
  // These affect the name of the symbol, not any suffix.
  case X86II::MO_DARWIN_NONLAZY:
  case X86II::MO_DLLIMPORT:
  case X86II::MO_DARWIN_STUB:
    break;

  case X86II::MO_TLVP:      RefKind = MCSymbolRefExpr::VK_TLVP; break;
  case X86II::MO_TLVP_PIC_BASE:
    Expr = MCSymbolRefExpr::Create(Sym, MCSymbolRefExpr::VK_TLVP, Ctx);
    // Subtract the pic base.
    Expr = MCBinaryExpr::CreateSub(Expr,
                                  MCSymbolRefExpr::Create(MF.getPICBaseSymbol(),
                                                           Ctx),
                                   Ctx);
    break;
  case X86II::MO_SECREL:    RefKind = MCSymbolRefExpr::VK_SECREL; break;
  case X86II::MO_TLSGD:     RefKind = MCSymbolRefExpr::VK_TLSGD; break;
  case X86II::MO_TLSLD:     RefKind = MCSymbolRefExpr::VK_TLSLD; break;
  case X86II::MO_TLSLDM:    RefKind = MCSymbolRefExpr::VK_TLSLDM; break;
  case X86II::MO_GOTTPOFF:  RefKind = MCSymbolRefExpr::VK_GOTTPOFF; break;
  case X86II::MO_INDNTPOFF: RefKind = MCSymbolRefExpr::VK_INDNTPOFF; break;
  case X86II::MO_TPOFF:     RefKind = MCSymbolRefExpr::VK_TPOFF; break;
  case X86II::MO_DTPOFF:    RefKind = MCSymbolRefExpr::VK_DTPOFF; break;
  case X86II::MO_NTPOFF:    RefKind = MCSymbolRefExpr::VK_NTPOFF; break;
  case X86II::MO_GOTNTPOFF: RefKind = MCSymbolRefExpr::VK_GOTNTPOFF; break;
  case X86II::MO_GOTPCREL:  RefKind = MCSymbolRefExpr::VK_GOTPCREL; break;
  case X86II::MO_GOT:       RefKind = MCSymbolRefExpr::VK_GOT; break;
  case X86II::MO_GOTOFF:    RefKind = MCSymbolRefExpr::VK_GOTOFF; break;
  case X86II::MO_PLT:       RefKind = MCSymbolRefExpr::VK_PLT; break;
  case X86II::MO_PIC_BASE_OFFSET:
  case X86II::MO_DARWIN_NONLAZY_PIC_BASE:
  case X86II::MO_DARWIN_HIDDEN_NONLAZY_PIC_BASE:
    Expr = MCSymbolRefExpr::Create(Sym, Ctx);
    // Subtract the pic base.
    Expr = MCBinaryExpr::CreateSub(Expr,
                            MCSymbolRefExpr::Create(MF.getPICBaseSymbol(), Ctx),
                                   Ctx);
    if (MO.isJTI() && MAI.hasSetDirective()) {
      // If .set directive is supported, use it to reduce the number of
      // relocations the assembler will generate for differences between
      // local labels. This is only safe when the symbols are in the same
      // section so we are restricting it to jumptable references.
      MCSymbol *Label = Ctx.CreateTempSymbol();
      AsmPrinter.OutStreamer.EmitAssignment(Label, Expr);
      Expr = MCSymbolRefExpr::Create(Label, Ctx);
    }
    break;
  }

  if (!Expr)
    Expr = MCSymbolRefExpr::Create(Sym, RefKind, Ctx);

  if (!MO.isJTI() && !MO.isMBB() && MO.getOffset())
    Expr = MCBinaryExpr::CreateAdd(Expr,
                                   MCConstantExpr::Create(MO.getOffset(), Ctx),
                                   Ctx);
  return MCOperand::CreateExpr(Expr);
}


/// \brief Simplify FOO $imm, %{al,ax,eax,rax} to FOO $imm, for instruction with
/// a short fixed-register form.
static void SimplifyShortImmForm(MCInst &Inst, unsigned Opcode) {
  unsigned ImmOp = Inst.getNumOperands() - 1;
  assert(Inst.getOperand(0).isReg() &&
         (Inst.getOperand(ImmOp).isImm() || Inst.getOperand(ImmOp).isExpr()) &&
         ((Inst.getNumOperands() == 3 && Inst.getOperand(1).isReg() &&
           Inst.getOperand(0).getReg() == Inst.getOperand(1).getReg()) ||
          Inst.getNumOperands() == 2) && "Unexpected instruction!");

  // Check whether the destination register can be fixed.
  unsigned Reg = Inst.getOperand(0).getReg();
  if (Reg != X86::AL && Reg != X86::AX && Reg != X86::EAX && Reg != X86::RAX)
    return;

  // If so, rewrite the instruction.
  MCOperand Saved = Inst.getOperand(ImmOp);
  Inst = MCInst();
  Inst.setOpcode(Opcode);
  Inst.addOperand(Saved);
}

/// \brief If a movsx instruction has a shorter encoding for the used register
/// simplify the instruction to use it instead.
static void SimplifyMOVSX(MCInst &Inst) {
  unsigned NewOpcode = 0;
  unsigned Op0 = Inst.getOperand(0).getReg(), Op1 = Inst.getOperand(1).getReg();
  switch (Inst.getOpcode()) {
  default:
    llvm_unreachable("Unexpected instruction!");
  case X86::MOVSX16rr8:  // movsbw %al, %ax   --> cbtw
    if (Op0 == X86::AX && Op1 == X86::AL)
      NewOpcode = X86::CBW;
    break;
  case X86::MOVSX32rr16: // movswl %ax, %eax  --> cwtl
    if (Op0 == X86::EAX && Op1 == X86::AX)
      NewOpcode = X86::CWDE;
    break;
  case X86::MOVSX64rr32: // movslq %eax, %rax --> cltq
    if (Op0 == X86::RAX && Op1 == X86::EAX)
      NewOpcode = X86::CDQE;
    break;
  }

  if (NewOpcode != 0) {
    Inst = MCInst();
    Inst.setOpcode(NewOpcode);
  }
}

/// \brief Simplify things like MOV32rm to MOV32o32a.
static void SimplifyShortMoveForm(X86AsmPrinter &Printer, MCInst &Inst,
                                  unsigned Opcode) {
  // Don't make these simplifications in 64-bit mode; other assemblers don't
  // perform them because they make the code larger.
  if (Printer.getSubtarget().is64Bit())
    return;

  bool IsStore = Inst.getOperand(0).isReg() && Inst.getOperand(1).isReg();
  unsigned AddrBase = IsStore;
  unsigned RegOp = IsStore ? 0 : 5;
  unsigned AddrOp = AddrBase + 3;
  assert(Inst.getNumOperands() == 6 && Inst.getOperand(RegOp).isReg() &&
         Inst.getOperand(AddrBase + X86::AddrBaseReg).isReg() &&
         Inst.getOperand(AddrBase + X86::AddrScaleAmt).isImm() &&
         Inst.getOperand(AddrBase + X86::AddrIndexReg).isReg() &&
         Inst.getOperand(AddrBase + X86::AddrSegmentReg).isReg() &&
         (Inst.getOperand(AddrOp).isExpr() ||
          Inst.getOperand(AddrOp).isImm()) &&
         "Unexpected instruction!");

  // Check whether the destination register can be fixed.
  unsigned Reg = Inst.getOperand(RegOp).getReg();
  if (Reg != X86::AL && Reg != X86::AX && Reg != X86::EAX && Reg != X86::RAX)
    return;

  // Check whether this is an absolute address.
  // FIXME: We know TLVP symbol refs aren't, but there should be a better way
  // to do this here.
  bool Absolute = true;
  if (Inst.getOperand(AddrOp).isExpr()) {
    const MCExpr *MCE = Inst.getOperand(AddrOp).getExpr();
    if (const MCSymbolRefExpr *SRE = dyn_cast<MCSymbolRefExpr>(MCE))
      if (SRE->getKind() == MCSymbolRefExpr::VK_TLVP)
        Absolute = false;
  }

  if (Absolute &&
      (Inst.getOperand(AddrBase + X86::AddrBaseReg).getReg() != 0 ||
       Inst.getOperand(AddrBase + X86::AddrScaleAmt).getImm() != 1 ||
       Inst.getOperand(AddrBase + X86::AddrIndexReg).getReg() != 0))
    return;

  // If so, rewrite the instruction.
  MCOperand Saved = Inst.getOperand(AddrOp);
  MCOperand Seg = Inst.getOperand(AddrBase + X86::AddrSegmentReg);
  Inst = MCInst();
  Inst.setOpcode(Opcode);
  Inst.addOperand(Saved);
  Inst.addOperand(Seg);
}

static unsigned getRetOpcode(const X86Subtarget &Subtarget) {
  return Subtarget.is64Bit() ? X86::RETQ : X86::RETL;
}

void X86MCInstLower::Lower(const MachineInstr *MI, MCInst &OutMI) const {
  OutMI.setOpcode(MI->getOpcode());

  for (unsigned i = 0, e = MI->getNumOperands(); i != e; ++i) {
    const MachineOperand &MO = MI->getOperand(i);

    MCOperand MCOp;
    switch (MO.getType()) {
    default:
      MI->dump();
      llvm_unreachable("unknown operand type");
    case MachineOperand::MO_Register:
      // Ignore all implicit register operands.
      if (MO.isImplicit()) continue;
      MCOp = MCOperand::CreateReg(MO.getReg());
      break;
    case MachineOperand::MO_Immediate:
      MCOp = MCOperand::CreateImm(MO.getImm());
      break;
    case MachineOperand::MO_MachineBasicBlock:
    case MachineOperand::MO_GlobalAddress:
    case MachineOperand::MO_ExternalSymbol:
      MCOp = LowerSymbolOperand(MO, GetSymbolFromOperand(MO));
      break;
    case MachineOperand::MO_JumpTableIndex:
      MCOp = LowerSymbolOperand(MO, AsmPrinter.GetJTISymbol(MO.getIndex()));
      break;
    case MachineOperand::MO_ConstantPoolIndex:
      MCOp = LowerSymbolOperand(MO, AsmPrinter.GetCPISymbol(MO.getIndex()));
      break;
    case MachineOperand::MO_BlockAddress:
      MCOp = LowerSymbolOperand(MO,
                     AsmPrinter.GetBlockAddressSymbol(MO.getBlockAddress()));
      break;
    case MachineOperand::MO_RegisterMask:
      // Ignore call clobbers.
      continue;
    }

    OutMI.addOperand(MCOp);
  }

  // Handle a few special cases to eliminate operand modifiers.
ReSimplify:
  switch (OutMI.getOpcode()) {
  case X86::LEA64_32r:
  case X86::LEA64r:
  case X86::LEA16r:
  case X86::LEA32r:
    // LEA should have a segment register, but it must be empty.
    assert(OutMI.getNumOperands() == 1+X86::AddrNumOperands &&
           "Unexpected # of LEA operands");
    assert(OutMI.getOperand(1+X86::AddrSegmentReg).getReg() == 0 &&
           "LEA has segment specified!");
    break;

  case X86::MOV32ri64:
    OutMI.setOpcode(X86::MOV32ri);
    break;

  // Commute operands to get a smaller encoding by using VEX.R instead of VEX.B
  // if one of the registers is extended, but other isn't.
  case X86::VMOVAPDrr:
  case X86::VMOVAPDYrr:
  case X86::VMOVAPSrr:
  case X86::VMOVAPSYrr:
  case X86::VMOVDQArr:
  case X86::VMOVDQAYrr:
  case X86::VMOVDQUrr:
  case X86::VMOVDQUYrr:
  case X86::VMOVUPDrr:
  case X86::VMOVUPDYrr:
  case X86::VMOVUPSrr:
  case X86::VMOVUPSYrr: {
    if (!X86II::isX86_64ExtendedReg(OutMI.getOperand(0).getReg()) &&
        X86II::isX86_64ExtendedReg(OutMI.getOperand(1).getReg())) {
      unsigned NewOpc;
      switch (OutMI.getOpcode()) {
      default: llvm_unreachable("Invalid opcode");
      case X86::VMOVAPDrr:  NewOpc = X86::VMOVAPDrr_REV;  break;
      case X86::VMOVAPDYrr: NewOpc = X86::VMOVAPDYrr_REV; break;
      case X86::VMOVAPSrr:  NewOpc = X86::VMOVAPSrr_REV;  break;
      case X86::VMOVAPSYrr: NewOpc = X86::VMOVAPSYrr_REV; break;
      case X86::VMOVDQArr:  NewOpc = X86::VMOVDQArr_REV;  break;
      case X86::VMOVDQAYrr: NewOpc = X86::VMOVDQAYrr_REV; break;
      case X86::VMOVDQUrr:  NewOpc = X86::VMOVDQUrr_REV;  break;
      case X86::VMOVDQUYrr: NewOpc = X86::VMOVDQUYrr_REV; break;
      case X86::VMOVUPDrr:  NewOpc = X86::VMOVUPDrr_REV;  break;
      case X86::VMOVUPDYrr: NewOpc = X86::VMOVUPDYrr_REV; break;
      case X86::VMOVUPSrr:  NewOpc = X86::VMOVUPSrr_REV;  break;
      case X86::VMOVUPSYrr: NewOpc = X86::VMOVUPSYrr_REV; break;
      }
      OutMI.setOpcode(NewOpc);
    }
    break;
  }
  case X86::VMOVSDrr:
  case X86::VMOVSSrr: {
    if (!X86II::isX86_64ExtendedReg(OutMI.getOperand(0).getReg()) &&
        X86II::isX86_64ExtendedReg(OutMI.getOperand(2).getReg())) {
      unsigned NewOpc;
      switch (OutMI.getOpcode()) {
      default: llvm_unreachable("Invalid opcode");
      case X86::VMOVSDrr:   NewOpc = X86::VMOVSDrr_REV;   break;
      case X86::VMOVSSrr:   NewOpc = X86::VMOVSSrr_REV;   break;
      }
      OutMI.setOpcode(NewOpc);
    }
    break;
  }

  // TAILJMPr64, CALL64r, CALL64pcrel32 - These instructions have register
  // inputs modeled as normal uses instead of implicit uses.  As such, truncate
  // off all but the first operand (the callee).  FIXME: Change isel.
  case X86::TAILJMPr64:
  case X86::CALL64r:
  case X86::CALL64pcrel32: {
    unsigned Opcode = OutMI.getOpcode();
    MCOperand Saved = OutMI.getOperand(0);
    OutMI = MCInst();
    OutMI.setOpcode(Opcode);
    OutMI.addOperand(Saved);
    break;
  }

  case X86::EH_RETURN:
  case X86::EH_RETURN64: {
    OutMI = MCInst();
    OutMI.setOpcode(getRetOpcode(AsmPrinter.getSubtarget()));
    break;
  }

  // TAILJMPd, TAILJMPd64 - Lower to the correct jump instructions.
  case X86::TAILJMPr:
  case X86::TAILJMPd:
  case X86::TAILJMPd64: {
    unsigned Opcode;
    switch (OutMI.getOpcode()) {
    default: llvm_unreachable("Invalid opcode");
    case X86::TAILJMPr: Opcode = X86::JMP32r; break;
    case X86::TAILJMPd:
    case X86::TAILJMPd64: Opcode = X86::JMP_1; break;
    }

    MCOperand Saved = OutMI.getOperand(0);
    OutMI = MCInst();
    OutMI.setOpcode(Opcode);
    OutMI.addOperand(Saved);
    break;
  }

  case X86::DEC16r:
  case X86::DEC32r:
  case X86::INC16r:
  case X86::INC32r:
    // If we aren't in 64-bit mode we can use the 1-byte inc/dec instructions.
    if (!AsmPrinter.getSubtarget().is64Bit()) {
      unsigned Opcode;
      switch (OutMI.getOpcode()) {
      default: llvm_unreachable("Invalid opcode");
      case X86::DEC16r: Opcode = X86::DEC16r_alt; break;
      case X86::DEC32r: Opcode = X86::DEC32r_alt; break;
      case X86::INC16r: Opcode = X86::INC16r_alt; break;
      case X86::INC32r: Opcode = X86::INC32r_alt; break;
      }
      OutMI.setOpcode(Opcode);
    }
    break;

  // These are pseudo-ops for OR to help with the OR->ADD transformation.  We do
  // this with an ugly goto in case the resultant OR uses EAX and needs the
  // short form.
  case X86::ADD16rr_DB:   OutMI.setOpcode(X86::OR16rr); goto ReSimplify;
  case X86::ADD32rr_DB:   OutMI.setOpcode(X86::OR32rr); goto ReSimplify;
  case X86::ADD64rr_DB:   OutMI.setOpcode(X86::OR64rr); goto ReSimplify;
  case X86::ADD16ri_DB:   OutMI.setOpcode(X86::OR16ri); goto ReSimplify;
  case X86::ADD32ri_DB:   OutMI.setOpcode(X86::OR32ri); goto ReSimplify;
  case X86::ADD64ri32_DB: OutMI.setOpcode(X86::OR64ri32); goto ReSimplify;
  case X86::ADD16ri8_DB:  OutMI.setOpcode(X86::OR16ri8); goto ReSimplify;
  case X86::ADD32ri8_DB:  OutMI.setOpcode(X86::OR32ri8); goto ReSimplify;
  case X86::ADD64ri8_DB:  OutMI.setOpcode(X86::OR64ri8); goto ReSimplify;

  // Atomic load and store require a separate pseudo-inst because Acquire
  // implies mayStore and Release implies mayLoad; fix these to regular MOV
  // instructions here
  case X86::ACQUIRE_MOV8rm:    OutMI.setOpcode(X86::MOV8rm); goto ReSimplify;
  case X86::ACQUIRE_MOV16rm:   OutMI.setOpcode(X86::MOV16rm); goto ReSimplify;
  case X86::ACQUIRE_MOV32rm:   OutMI.setOpcode(X86::MOV32rm); goto ReSimplify;
  case X86::ACQUIRE_MOV64rm:   OutMI.setOpcode(X86::MOV64rm); goto ReSimplify;
  case X86::RELEASE_MOV8mr:    OutMI.setOpcode(X86::MOV8mr); goto ReSimplify;
  case X86::RELEASE_MOV16mr:   OutMI.setOpcode(X86::MOV16mr); goto ReSimplify;
  case X86::RELEASE_MOV32mr:   OutMI.setOpcode(X86::MOV32mr); goto ReSimplify;
  case X86::RELEASE_MOV64mr:   OutMI.setOpcode(X86::MOV64mr); goto ReSimplify;
  case X86::RELEASE_MOV8mi:    OutMI.setOpcode(X86::MOV8mi); goto ReSimplify;
  case X86::RELEASE_MOV16mi:   OutMI.setOpcode(X86::MOV16mi); goto ReSimplify;
  case X86::RELEASE_MOV32mi:   OutMI.setOpcode(X86::MOV32mi); goto ReSimplify;
  case X86::RELEASE_MOV64mi32: OutMI.setOpcode(X86::MOV64mi32); goto ReSimplify;
  case X86::RELEASE_ADD8mi:    OutMI.setOpcode(X86::ADD8mi); goto ReSimplify;
  case X86::RELEASE_ADD32mi:   OutMI.setOpcode(X86::ADD32mi); goto ReSimplify;
  case X86::RELEASE_ADD64mi32: OutMI.setOpcode(X86::ADD64mi32); goto ReSimplify;
  case X86::RELEASE_AND8mi:    OutMI.setOpcode(X86::AND8mi); goto ReSimplify;
  case X86::RELEASE_AND32mi:   OutMI.setOpcode(X86::AND32mi); goto ReSimplify;
  case X86::RELEASE_AND64mi32: OutMI.setOpcode(X86::AND64mi32); goto ReSimplify;
  case X86::RELEASE_OR8mi:     OutMI.setOpcode(X86::OR8mi); goto ReSimplify;
  case X86::RELEASE_OR32mi:    OutMI.setOpcode(X86::OR32mi); goto ReSimplify;
  case X86::RELEASE_OR64mi32:  OutMI.setOpcode(X86::OR64mi32); goto ReSimplify;
  case X86::RELEASE_XOR8mi:    OutMI.setOpcode(X86::XOR8mi); goto ReSimplify;
  case X86::RELEASE_XOR32mi:   OutMI.setOpcode(X86::XOR32mi); goto ReSimplify;
  case X86::RELEASE_XOR64mi32: OutMI.setOpcode(X86::XOR64mi32); goto ReSimplify;
  case X86::RELEASE_INC8m:     OutMI.setOpcode(X86::INC8m); goto ReSimplify;
  case X86::RELEASE_INC16m:    OutMI.setOpcode(X86::INC16m); goto ReSimplify;
  case X86::RELEASE_INC32m:    OutMI.setOpcode(X86::INC32m); goto ReSimplify;
  case X86::RELEASE_INC64m:    OutMI.setOpcode(X86::INC64m); goto ReSimplify;
  case X86::RELEASE_DEC8m:     OutMI.setOpcode(X86::DEC8m); goto ReSimplify;
  case X86::RELEASE_DEC16m:    OutMI.setOpcode(X86::DEC16m); goto ReSimplify;
  case X86::RELEASE_DEC32m:    OutMI.setOpcode(X86::DEC32m); goto ReSimplify;
  case X86::RELEASE_DEC64m:    OutMI.setOpcode(X86::DEC64m); goto ReSimplify;

  // We don't currently select the correct instruction form for instructions
  // which have a short %eax, etc. form. Handle this by custom lowering, for
  // now.
  //
  // Note, we are currently not handling the following instructions:
  // MOV64ao8, MOV64o8a
  // XCHG16ar, XCHG32ar, XCHG64ar
  case X86::MOV8mr_NOREX:
  case X86::MOV8mr:     SimplifyShortMoveForm(AsmPrinter, OutMI, X86::MOV8o32a); break;
  case X86::MOV8rm_NOREX:
  case X86::MOV8rm:     SimplifyShortMoveForm(AsmPrinter, OutMI, X86::MOV8ao32); break;
  case X86::MOV16mr:    SimplifyShortMoveForm(AsmPrinter, OutMI, X86::MOV16o32a); break;
  case X86::MOV16rm:    SimplifyShortMoveForm(AsmPrinter, OutMI, X86::MOV16ao32); break;
  case X86::MOV32mr:    SimplifyShortMoveForm(AsmPrinter, OutMI, X86::MOV32o32a); break;
  case X86::MOV32rm:    SimplifyShortMoveForm(AsmPrinter, OutMI, X86::MOV32ao32); break;

  case X86::ADC8ri:     SimplifyShortImmForm(OutMI, X86::ADC8i8);    break;
  case X86::ADC16ri:    SimplifyShortImmForm(OutMI, X86::ADC16i16);  break;
  case X86::ADC32ri:    SimplifyShortImmForm(OutMI, X86::ADC32i32);  break;
  case X86::ADC64ri32:  SimplifyShortImmForm(OutMI, X86::ADC64i32);  break;
  case X86::ADD8ri:     SimplifyShortImmForm(OutMI, X86::ADD8i8);    break;
  case X86::ADD16ri:    SimplifyShortImmForm(OutMI, X86::ADD16i16);  break;
  case X86::ADD32ri:    SimplifyShortImmForm(OutMI, X86::ADD32i32);  break;
  case X86::ADD64ri32:  SimplifyShortImmForm(OutMI, X86::ADD64i32);  break;
  case X86::AND8ri:     SimplifyShortImmForm(OutMI, X86::AND8i8);    break;
  case X86::AND16ri:    SimplifyShortImmForm(OutMI, X86::AND16i16);  break;
  case X86::AND32ri:    SimplifyShortImmForm(OutMI, X86::AND32i32);  break;
  case X86::AND64ri32:  SimplifyShortImmForm(OutMI, X86::AND64i32);  break;
  case X86::CMP8ri:     SimplifyShortImmForm(OutMI, X86::CMP8i8);    break;
  case X86::CMP16ri:    SimplifyShortImmForm(OutMI, X86::CMP16i16);  break;
  case X86::CMP32ri:    SimplifyShortImmForm(OutMI, X86::CMP32i32);  break;
  case X86::CMP64ri32:  SimplifyShortImmForm(OutMI, X86::CMP64i32);  break;
  case X86::OR8ri:      SimplifyShortImmForm(OutMI, X86::OR8i8);     break;
  case X86::OR16ri:     SimplifyShortImmForm(OutMI, X86::OR16i16);   break;
  case X86::OR32ri:     SimplifyShortImmForm(OutMI, X86::OR32i32);   break;
  case X86::OR64ri32:   SimplifyShortImmForm(OutMI, X86::OR64i32);   break;
  case X86::SBB8ri:     SimplifyShortImmForm(OutMI, X86::SBB8i8);    break;
  case X86::SBB16ri:    SimplifyShortImmForm(OutMI, X86::SBB16i16);  break;
  case X86::SBB32ri:    SimplifyShortImmForm(OutMI, X86::SBB32i32);  break;
  case X86::SBB64ri32:  SimplifyShortImmForm(OutMI, X86::SBB64i32);  break;
  case X86::SUB8ri:     SimplifyShortImmForm(OutMI, X86::SUB8i8);    break;
  case X86::SUB16ri:    SimplifyShortImmForm(OutMI, X86::SUB16i16);  break;
  case X86::SUB32ri:    SimplifyShortImmForm(OutMI, X86::SUB32i32);  break;
  case X86::SUB64ri32:  SimplifyShortImmForm(OutMI, X86::SUB64i32);  break;
  case X86::TEST8ri:    SimplifyShortImmForm(OutMI, X86::TEST8i8);   break;
  case X86::TEST16ri:   SimplifyShortImmForm(OutMI, X86::TEST16i16); break;
  case X86::TEST32ri:   SimplifyShortImmForm(OutMI, X86::TEST32i32); break;
  case X86::TEST64ri32: SimplifyShortImmForm(OutMI, X86::TEST64i32); break;
  case X86::XOR8ri:     SimplifyShortImmForm(OutMI, X86::XOR8i8);    break;
  case X86::XOR16ri:    SimplifyShortImmForm(OutMI, X86::XOR16i16);  break;
  case X86::XOR32ri:    SimplifyShortImmForm(OutMI, X86::XOR32i32);  break;
  case X86::XOR64ri32:  SimplifyShortImmForm(OutMI, X86::XOR64i32);  break;

  // Try to shrink some forms of movsx.
  case X86::MOVSX16rr8:
  case X86::MOVSX32rr16:
  case X86::MOVSX64rr32:
    SimplifyMOVSX(OutMI);
    break;
  }
}

void X86AsmPrinter::LowerTlsAddr(X86MCInstLower &MCInstLowering,
                                 const MachineInstr &MI) {

  bool is64Bits = MI.getOpcode() == X86::TLS_addr64 ||
                  MI.getOpcode() == X86::TLS_base_addr64;

  bool needsPadding = MI.getOpcode() == X86::TLS_addr64;

  MCContext &context = OutStreamer.getContext();

  if (needsPadding)
    EmitAndCountInstruction(MCInstBuilder(X86::DATA16_PREFIX));

  MCSymbolRefExpr::VariantKind SRVK;
  switch (MI.getOpcode()) {
    case X86::TLS_addr32:
    case X86::TLS_addr64:
      SRVK = MCSymbolRefExpr::VK_TLSGD;
      break;
    case X86::TLS_base_addr32:
      SRVK = MCSymbolRefExpr::VK_TLSLDM;
      break;
    case X86::TLS_base_addr64:
      SRVK = MCSymbolRefExpr::VK_TLSLD;
      break;
    default:
      llvm_unreachable("unexpected opcode");
  }

  MCSymbol *sym = MCInstLowering.GetSymbolFromOperand(MI.getOperand(3));
  const MCSymbolRefExpr *symRef = MCSymbolRefExpr::Create(sym, SRVK, context);

  MCInst LEA;
  if (is64Bits) {
    LEA.setOpcode(X86::LEA64r);
    LEA.addOperand(MCOperand::CreateReg(X86::RDI)); // dest
    LEA.addOperand(MCOperand::CreateReg(X86::RIP)); // base
    LEA.addOperand(MCOperand::CreateImm(1));        // scale
    LEA.addOperand(MCOperand::CreateReg(0));        // index
    LEA.addOperand(MCOperand::CreateExpr(symRef));  // disp
    LEA.addOperand(MCOperand::CreateReg(0));        // seg
  } else if (SRVK == MCSymbolRefExpr::VK_TLSLDM) {
    LEA.setOpcode(X86::LEA32r);
    LEA.addOperand(MCOperand::CreateReg(X86::EAX)); // dest
    LEA.addOperand(MCOperand::CreateReg(X86::EBX)); // base
    LEA.addOperand(MCOperand::CreateImm(1));        // scale
    LEA.addOperand(MCOperand::CreateReg(0));        // index
    LEA.addOperand(MCOperand::CreateExpr(symRef));  // disp
    LEA.addOperand(MCOperand::CreateReg(0));        // seg
  } else {
    LEA.setOpcode(X86::LEA32r);
    LEA.addOperand(MCOperand::CreateReg(X86::EAX)); // dest
    LEA.addOperand(MCOperand::CreateReg(0));        // base
    LEA.addOperand(MCOperand::CreateImm(1));        // scale
    LEA.addOperand(MCOperand::CreateReg(X86::EBX)); // index
    LEA.addOperand(MCOperand::CreateExpr(symRef));  // disp
    LEA.addOperand(MCOperand::CreateReg(0));        // seg
  }
  EmitAndCountInstruction(LEA);

  if (needsPadding) {
    EmitAndCountInstruction(MCInstBuilder(X86::DATA16_PREFIX));
    EmitAndCountInstruction(MCInstBuilder(X86::DATA16_PREFIX));
    EmitAndCountInstruction(MCInstBuilder(X86::REX64_PREFIX));
  }

  StringRef name = is64Bits ? "__tls_get_addr" : "___tls_get_addr";
  MCSymbol *tlsGetAddr = context.GetOrCreateSymbol(name);
  const MCSymbolRefExpr *tlsRef =
    MCSymbolRefExpr::Create(tlsGetAddr,
                            MCSymbolRefExpr::VK_PLT,
                            context);

  EmitAndCountInstruction(MCInstBuilder(is64Bits ? X86::CALL64pcrel32
                                                 : X86::CALLpcrel32)
                            .addExpr(tlsRef));
}

/// \brief Emit the optimal amount of multi-byte nops on X86.
static void EmitNops(MCStreamer &OS, unsigned NumBytes, bool Is64Bit, const MCSubtargetInfo &STI) {
  // This works only for 64bit. For 32bit we have to do additional checking if
  // the CPU supports multi-byte nops.
  assert(Is64Bit && "EmitNops only supports X86-64");
  while (NumBytes) {
    unsigned Opc, BaseReg, ScaleVal, IndexReg, Displacement, SegmentReg;
    Opc = IndexReg = Displacement = SegmentReg = 0;
    BaseReg = X86::RAX; ScaleVal = 1;
    switch (NumBytes) {
    case  0: llvm_unreachable("Zero nops?"); break;
    case  1: NumBytes -=  1; Opc = X86::NOOP; break;
    case  2: NumBytes -=  2; Opc = X86::XCHG16ar; break;
    case  3: NumBytes -=  3; Opc = X86::NOOPL; break;
    case  4: NumBytes -=  4; Opc = X86::NOOPL; Displacement = 8; break;
    case  5: NumBytes -=  5; Opc = X86::NOOPL; Displacement = 8;
             IndexReg = X86::RAX; break;
    case  6: NumBytes -=  6; Opc = X86::NOOPW; Displacement = 8;
             IndexReg = X86::RAX; break;
    case  7: NumBytes -=  7; Opc = X86::NOOPL; Displacement = 512; break;
    case  8: NumBytes -=  8; Opc = X86::NOOPL; Displacement = 512;
             IndexReg = X86::RAX; break;
    case  9: NumBytes -=  9; Opc = X86::NOOPW; Displacement = 512;
             IndexReg = X86::RAX; break;
    default: NumBytes -= 10; Opc = X86::NOOPW; Displacement = 512;
             IndexReg = X86::RAX; SegmentReg = X86::CS; break;
    }

    unsigned NumPrefixes = std::min(NumBytes, 5U);
    NumBytes -= NumPrefixes;
    for (unsigned i = 0; i != NumPrefixes; ++i)
      OS.EmitBytes("\x66");

    switch (Opc) {
    default: llvm_unreachable("Unexpected opcode"); break;
    case X86::NOOP:
      OS.EmitInstruction(MCInstBuilder(Opc), STI);
      break;
    case X86::XCHG16ar:
      OS.EmitInstruction(MCInstBuilder(Opc).addReg(X86::AX), STI);
      break;
    case X86::NOOPL:
    case X86::NOOPW:
      OS.EmitInstruction(MCInstBuilder(Opc).addReg(BaseReg)
                         .addImm(ScaleVal).addReg(IndexReg)
                         .addImm(Displacement).addReg(SegmentReg), STI);
      break;
    }
  } // while (NumBytes)
}

<<<<<<< HEAD
=======
static void LowerSTATEPOINT(MCStreamer &OS, StackMaps &SM,
                            const MachineInstr &MI, bool Is64Bit,
                            const TargetMachine& TM,
                            const MCSubtargetInfo& STI,
                            X86MCInstLower &MCInstLowering) {
  assert(Is64Bit && "Statepoint currently only supports X86-64");

  // Lower call target and choose correct opcode
  const MachineOperand &call_target = StatepointOpers(&MI).getCallTarget();
  MCOperand call_target_mcop;
  unsigned call_opcode;
  switch (call_target.getType()) {
  case MachineOperand::MO_GlobalAddress:
  case MachineOperand::MO_ExternalSymbol:
    call_target_mcop = MCInstLowering.LowerSymbolOperand(
      call_target,
      MCInstLowering.GetSymbolFromOperand(call_target));
    call_opcode = X86::CALL64pcrel32;
    // Currently, we only support relative addressing with statepoints.
    // Otherwise, we'll need a scratch register to hold the target
    // address.  You'll fail asserts during load & relocation if this
    // symbol is to far away. (TODO: support non-relative addressing)
    break;
  case MachineOperand::MO_Immediate:
    call_target_mcop = MCOperand::CreateImm(call_target.getImm());
    call_opcode = X86::CALL64pcrel32;
    // Currently, we only support relative addressing with statepoints.
    // Otherwise, we'll need a scratch register to hold the target
    // immediate.  You'll fail asserts during load & relocation if this
    // address is to far away. (TODO: support non-relative addressing)
    break;
  case MachineOperand::MO_Register:
    call_target_mcop = MCOperand::CreateReg(call_target.getReg());
    call_opcode = X86::CALL64r;
    break;
  default:
    llvm_unreachable("Unsupported operand type in statepoint call target");
    break;
  }

  // Emit call
  MCInst call_inst;
  call_inst.setOpcode(call_opcode);
  call_inst.addOperand(call_target_mcop);
  OS.EmitInstruction(call_inst, STI);

  // Record our statepoint node in the same section used by STACKMAP
  // and PATCHPOINT
  SM.recordStatepoint(MI);
}


>>>>>>> 41cb3da2
// Lower a stackmap of the form:
// <id>, <shadowBytes>, ...
void X86AsmPrinter::LowerSTACKMAP(const MachineInstr &MI) {
  SMShadowTracker.emitShadowPadding(OutStreamer, getSubtargetInfo());
  SM.recordStackMap(MI);
  unsigned NumShadowBytes = MI.getOperand(1).getImm();
  SMShadowTracker.reset(NumShadowBytes);
}

// Lower a patchpoint of the form:
// [<def>], <id>, <numBytes>, <target>, <numArgs>, <cc>, ...
void X86AsmPrinter::LowerPATCHPOINT(const MachineInstr &MI) {
  assert(Subtarget->is64Bit() && "Patchpoint currently only supports X86-64");

  SMShadowTracker.emitShadowPadding(OutStreamer, getSubtargetInfo());

  SM.recordPatchPoint(MI);

  PatchPointOpers opers(&MI);
  unsigned ScratchIdx = opers.getNextScratchIdx();
  unsigned EncodedBytes = 0;
  int64_t CallTarget = opers.getMetaOper(PatchPointOpers::TargetPos).getImm();
  if (CallTarget) {
    // Emit MOV to materialize the target address and the CALL to target.
    // This is encoded with 12-13 bytes, depending on which register is used.
    unsigned ScratchReg = MI.getOperand(ScratchIdx).getReg();
    if (X86II::isX86_64ExtendedReg(ScratchReg))
      EncodedBytes = 13;
    else
      EncodedBytes = 12;
    EmitAndCountInstruction(MCInstBuilder(X86::MOV64ri).addReg(ScratchReg)
                                                       .addImm(CallTarget));
    EmitAndCountInstruction(MCInstBuilder(X86::CALL64r).addReg(ScratchReg));
  }
  // Emit padding.
  unsigned NumBytes = opers.getMetaOper(PatchPointOpers::NBytesPos).getImm();
  assert(NumBytes >= EncodedBytes &&
         "Patchpoint can't request size less than the length of a call.");

  EmitNops(OutStreamer, NumBytes - EncodedBytes, Subtarget->is64Bit(),
           getSubtargetInfo());
}

// Returns instruction preceding MBBI in MachineFunction.
// If MBBI is the first instruction of the first basic block, returns null.
static MachineBasicBlock::const_iterator
PrevCrossBBInst(MachineBasicBlock::const_iterator MBBI) {
  const MachineBasicBlock *MBB = MBBI->getParent();
  while (MBBI == MBB->begin()) {
    if (MBB == MBB->getParent()->begin())
      return nullptr;
    MBB = MBB->getPrevNode();
    MBBI = MBB->end();
  }
  return --MBBI;
}

static const Constant *getConstantFromPool(const MachineInstr &MI,
                                           const MachineOperand &Op) {
  if (!Op.isCPI())
    return nullptr;

  ArrayRef<MachineConstantPoolEntry> Constants =
      MI.getParent()->getParent()->getConstantPool()->getConstants();
  const MachineConstantPoolEntry &ConstantEntry =
      Constants[Op.getIndex()];

  // Bail if this is a machine constant pool entry, we won't be able to dig out
  // anything useful.
  if (ConstantEntry.isMachineConstantPoolEntry())
    return nullptr;

  auto *C = dyn_cast<Constant>(ConstantEntry.Val.ConstVal);
  assert((!C || ConstantEntry.getType() == C->getType()) &&
         "Expected a constant of the same type!");
  return C;
}

static std::string getShuffleComment(const MachineOperand &DstOp,
                                     const MachineOperand &SrcOp,
                                     ArrayRef<int> Mask) {
  std::string Comment;

  // Compute the name for a register. This is really goofy because we have
  // multiple instruction printers that could (in theory) use different
  // names. Fortunately most people use the ATT style (outside of Windows)
  // and they actually agree on register naming here. Ultimately, this is
  // a comment, and so its OK if it isn't perfect.
  auto GetRegisterName = [](unsigned RegNum) -> StringRef {
    return X86ATTInstPrinter::getRegisterName(RegNum);
  };

  StringRef DstName = DstOp.isReg() ? GetRegisterName(DstOp.getReg()) : "mem";
  StringRef SrcName = SrcOp.isReg() ? GetRegisterName(SrcOp.getReg()) : "mem";

  raw_string_ostream CS(Comment);
  CS << DstName << " = ";
  bool NeedComma = false;
  bool InSrc = false;
  for (int M : Mask) {
    // Wrap up any prior entry...
    if (M == SM_SentinelZero && InSrc) {
      InSrc = false;
      CS << "]";
    }
    if (NeedComma)
      CS << ",";
    else
      NeedComma = true;

    // Print this shuffle...
    if (M == SM_SentinelZero) {
      CS << "zero";
    } else {
      if (!InSrc) {
        InSrc = true;
        CS << SrcName << "[";
      }
      if (M == SM_SentinelUndef)
        CS << "u";
      else
        CS << M;
    }
  }
  if (InSrc)
    CS << "]";
  CS.flush();

  return Comment;
}

void X86AsmPrinter::EmitInstruction(const MachineInstr *MI) {
  X86MCInstLower MCInstLowering(*MF, *this);
  const X86RegisterInfo *RI = static_cast<const X86RegisterInfo *>(
      TM.getSubtargetImpl()->getRegisterInfo());

  switch (MI->getOpcode()) {
  case TargetOpcode::DBG_VALUE:
    llvm_unreachable("Should be handled target independently");

  // Emit nothing here but a comment if we can.
  case X86::Int_MemBarrier:
    OutStreamer.emitRawComment("MEMBARRIER");
    return;


  case X86::EH_RETURN:
  case X86::EH_RETURN64: {
    // Lower these as normal, but add some comments.
    unsigned Reg = MI->getOperand(0).getReg();
    OutStreamer.AddComment(StringRef("eh_return, addr: %") +
                           X86ATTInstPrinter::getRegisterName(Reg));
    break;
  }
  case X86::TAILJMPr:
  case X86::TAILJMPd:
  case X86::TAILJMPd64:
    // Lower these as normal, but add some comments.
    OutStreamer.AddComment("TAILCALL");
    break;

  case X86::TLS_addr32:
  case X86::TLS_addr64:
  case X86::TLS_base_addr32:
  case X86::TLS_base_addr64:
    return LowerTlsAddr(MCInstLowering, *MI);

  case X86::MOVPC32r: {
    // This is a pseudo op for a two instruction sequence with a label, which
    // looks like:
    //     call "L1$pb"
    // "L1$pb":
    //     popl %esi

    // Emit the call.
    MCSymbol *PICBase = MF->getPICBaseSymbol();
    // FIXME: We would like an efficient form for this, so we don't have to do a
    // lot of extra uniquing.
    EmitAndCountInstruction(MCInstBuilder(X86::CALLpcrel32)
      .addExpr(MCSymbolRefExpr::Create(PICBase, OutContext)));

    // Emit the label.
    OutStreamer.EmitLabel(PICBase);

    // popl $reg
    EmitAndCountInstruction(MCInstBuilder(X86::POP32r)
                            .addReg(MI->getOperand(0).getReg()));
    return;
  }

  case X86::ADD32ri: {
    // Lower the MO_GOT_ABSOLUTE_ADDRESS form of ADD32ri.
    if (MI->getOperand(2).getTargetFlags() != X86II::MO_GOT_ABSOLUTE_ADDRESS)
      break;

    // Okay, we have something like:
    //  EAX = ADD32ri EAX, MO_GOT_ABSOLUTE_ADDRESS(@MYGLOBAL)

    // For this, we want to print something like:
    //   MYGLOBAL + (. - PICBASE)
    // However, we can't generate a ".", so just emit a new label here and refer
    // to it.
    MCSymbol *DotSym = OutContext.CreateTempSymbol();
    OutStreamer.EmitLabel(DotSym);

    // Now that we have emitted the label, lower the complex operand expression.
    MCSymbol *OpSym = MCInstLowering.GetSymbolFromOperand(MI->getOperand(2));

    const MCExpr *DotExpr = MCSymbolRefExpr::Create(DotSym, OutContext);
    const MCExpr *PICBase =
      MCSymbolRefExpr::Create(MF->getPICBaseSymbol(), OutContext);
    DotExpr = MCBinaryExpr::CreateSub(DotExpr, PICBase, OutContext);

    DotExpr = MCBinaryExpr::CreateAdd(MCSymbolRefExpr::Create(OpSym,OutContext),
                                      DotExpr, OutContext);

    EmitAndCountInstruction(MCInstBuilder(X86::ADD32ri)
      .addReg(MI->getOperand(0).getReg())
      .addReg(MI->getOperand(1).getReg())
      .addExpr(DotExpr));
    return;
  }
<<<<<<< HEAD
=======
  case TargetOpcode::STATEPOINT:
    return LowerSTATEPOINT(OutStreamer, SM, *MI, Subtarget->is64Bit(), TM,
                           getSubtargetInfo(), MCInstLowering);
>>>>>>> 41cb3da2

  case TargetOpcode::STACKMAP:
    return LowerSTACKMAP(*MI);

  case TargetOpcode::PATCHPOINT:
    return LowerPATCHPOINT(*MI);

  case X86::MORESTACK_RET:
    EmitAndCountInstruction(MCInstBuilder(getRetOpcode(*Subtarget)));
    return;

  case X86::MORESTACK_RET_RESTORE_R10:
    // Return, then restore R10.
    EmitAndCountInstruction(MCInstBuilder(getRetOpcode(*Subtarget)));
    EmitAndCountInstruction(MCInstBuilder(X86::MOV64rr)
                            .addReg(X86::R10)
                            .addReg(X86::RAX));
    return;

  case X86::SEH_PushReg:
    OutStreamer.EmitWinCFIPushReg(RI->getSEHRegNum(MI->getOperand(0).getImm()));
    return;

  case X86::SEH_SaveReg:
    OutStreamer.EmitWinCFISaveReg(RI->getSEHRegNum(MI->getOperand(0).getImm()),
                                  MI->getOperand(1).getImm());
    return;

  case X86::SEH_SaveXMM:
    OutStreamer.EmitWinCFISaveXMM(RI->getSEHRegNum(MI->getOperand(0).getImm()),
                                  MI->getOperand(1).getImm());
    return;

  case X86::SEH_StackAlloc:
    OutStreamer.EmitWinCFIAllocStack(MI->getOperand(0).getImm());
    return;

  case X86::SEH_SetFrame:
    OutStreamer.EmitWinCFISetFrame(RI->getSEHRegNum(MI->getOperand(0).getImm()),
                                   MI->getOperand(1).getImm());
    return;

  case X86::SEH_PushFrame:
    OutStreamer.EmitWinCFIPushFrame(MI->getOperand(0).getImm());
    return;

  case X86::SEH_EndPrologue:
    OutStreamer.EmitWinCFIEndProlog();
    return;

  case X86::SEH_Epilogue: {
    MachineBasicBlock::const_iterator MBBI(MI);
    // Check if preceded by a call and emit nop if so.
    for (MBBI = PrevCrossBBInst(MBBI); MBBI; MBBI = PrevCrossBBInst(MBBI)) {
      // Conservatively assume that pseudo instructions don't emit code and keep
      // looking for a call. We may emit an unnecessary nop in some cases.
      if (!MBBI->isPseudo()) {
        if (MBBI->isCall())
          EmitAndCountInstruction(MCInstBuilder(X86::NOOP));
        break;
      }
    }
    return;
  }

    // Lower PSHUFB and VPERMILP normally but add a comment if we can find
    // a constant shuffle mask. We won't be able to do this at the MC layer
    // because the mask isn't an immediate.
  case X86::PSHUFBrm:
  case X86::VPSHUFBrm:
  case X86::VPSHUFBYrm: {
    if (!OutStreamer.isVerboseAsm())
      break;
    assert(MI->getNumOperands() > 5 &&
           "We should always have at least 5 operands!");
    const MachineOperand &DstOp = MI->getOperand(0);
    const MachineOperand &SrcOp = MI->getOperand(1);
    const MachineOperand &MaskOp = MI->getOperand(5);

    if (auto *C = getConstantFromPool(*MI, MaskOp)) {
      SmallVector<int, 16> Mask;
      DecodePSHUFBMask(C, Mask);
      if (!Mask.empty())
        OutStreamer.AddComment(getShuffleComment(DstOp, SrcOp, Mask));
    }
    break;
  }
  case X86::VPERMILPSrm:
  case X86::VPERMILPDrm:
  case X86::VPERMILPSYrm:
  case X86::VPERMILPDYrm: {
    if (!OutStreamer.isVerboseAsm())
      break;
    assert(MI->getNumOperands() > 5 &&
           "We should always have at least 5 operands!");
    const MachineOperand &DstOp = MI->getOperand(0);
    const MachineOperand &SrcOp = MI->getOperand(1);
    const MachineOperand &MaskOp = MI->getOperand(5);

    if (auto *C = getConstantFromPool(*MI, MaskOp)) {
      SmallVector<int, 16> Mask;
      DecodeVPERMILPMask(C, Mask);
      if (!Mask.empty())
        OutStreamer.AddComment(getShuffleComment(DstOp, SrcOp, Mask));
    }
    break;
  }

    // For loads from a constant pool to a vector register, print the constant
    // loaded.
  case X86::MOVAPDrm:
  case X86::VMOVAPDrm:
  case X86::VMOVAPDYrm:
  case X86::MOVUPDrm:
  case X86::VMOVUPDrm:
  case X86::VMOVUPDYrm:
  case X86::MOVAPSrm:
  case X86::VMOVAPSrm:
  case X86::VMOVAPSYrm:
  case X86::MOVUPSrm:
  case X86::VMOVUPSrm:
  case X86::VMOVUPSYrm:
  case X86::MOVDQArm:
  case X86::VMOVDQArm:
  case X86::VMOVDQAYrm:
  case X86::MOVDQUrm:
  case X86::VMOVDQUrm:
  case X86::VMOVDQUYrm:
    if (!OutStreamer.isVerboseAsm())
      break;
    if (MI->getNumOperands() > 4)
    if (auto *C = getConstantFromPool(*MI, MI->getOperand(4))) {
      std::string Comment;
      raw_string_ostream CS(Comment);
      const MachineOperand &DstOp = MI->getOperand(0);
      CS << X86ATTInstPrinter::getRegisterName(DstOp.getReg()) << " = ";
      if (auto *CDS = dyn_cast<ConstantDataSequential>(C)) {
        CS << "[";
        for (int i = 0, NumElements = CDS->getNumElements(); i < NumElements; ++i) {
          if (i != 0)
            CS << ",";
          if (CDS->getElementType()->isIntegerTy())
            CS << CDS->getElementAsInteger(i);
          else if (CDS->getElementType()->isFloatTy())
            CS << CDS->getElementAsFloat(i);
          else if (CDS->getElementType()->isDoubleTy())
            CS << CDS->getElementAsDouble(i);
          else
            CS << "?";
        }
        CS << "]";
        OutStreamer.AddComment(CS.str());
      } else if (auto *CV = dyn_cast<ConstantVector>(C)) {
        CS << "<";
        for (int i = 0, NumOperands = CV->getNumOperands(); i < NumOperands; ++i) {
          if (i != 0)
            CS << ",";
          Constant *COp = CV->getOperand(i);
          if (isa<UndefValue>(COp)) {
            CS << "u";
          } else if (auto *CI = dyn_cast<ConstantInt>(COp)) {
            CS << CI->getZExtValue();
          } else if (auto *CF = dyn_cast<ConstantFP>(COp)) {
            SmallString<32> Str;
            CF->getValueAPF().toString(Str);
            CS << Str;
          } else {
            CS << "?";
          }
        }
        CS << ">";
        OutStreamer.AddComment(CS.str());
      }
    }
    break;
  }

  MCInst TmpInst;
  MCInstLowering.Lower(MI, TmpInst);
  EmitAndCountInstruction(TmpInst);
}<|MERGE_RESOLUTION|>--- conflicted
+++ resolved
@@ -264,7 +264,8 @@
     Expr = MCBinaryExpr::CreateSub(Expr,
                             MCSymbolRefExpr::Create(MF.getPICBaseSymbol(), Ctx),
                                    Ctx);
-    if (MO.isJTI() && MAI.hasSetDirective()) {
+    if (MO.isJTI()) {
+      assert(MAI.doesSetDirectiveSuppressesReloc());
       // If .set directive is supported, use it to reduce the number of
       // relocations the assembler will generate for differences between
       // local labels. This is only safe when the symbols are in the same
@@ -802,8 +803,6 @@
   } // while (NumBytes)
 }
 
-<<<<<<< HEAD
-=======
 static void LowerSTATEPOINT(MCStreamer &OS, StackMaps &SM,
                             const MachineInstr &MI, bool Is64Bit,
                             const TargetMachine& TM,
@@ -856,7 +855,6 @@
 }
 
 
->>>>>>> 41cb3da2
 // Lower a stackmap of the form:
 // <id>, <shadowBytes>, ...
 void X86AsmPrinter::LowerSTACKMAP(const MachineInstr &MI) {
@@ -1079,12 +1077,9 @@
       .addExpr(DotExpr));
     return;
   }
-<<<<<<< HEAD
-=======
   case TargetOpcode::STATEPOINT:
     return LowerSTATEPOINT(OutStreamer, SM, *MI, Subtarget->is64Bit(), TM,
                            getSubtargetInfo(), MCInstLowering);
->>>>>>> 41cb3da2
 
   case TargetOpcode::STACKMAP:
     return LowerSTACKMAP(*MI);
@@ -1264,5 +1259,21 @@
 
   MCInst TmpInst;
   MCInstLowering.Lower(MI, TmpInst);
+
+  // Stackmap shadows cannot include branch targets, so we can count the bytes
+  // in a call towards the shadow, but must ensure that the no thread returns
+  // in to the stackmap shadow.  The only way to achieve this is if the call
+  // is at the end of the shadow.
+  if (MI->isCall()) {
+    // Count then size of the call towards the shadow
+    SMShadowTracker.count(TmpInst, getSubtargetInfo());
+    // Then flush the shadow so that we fill with nops before the call, not
+    // after it.
+    SMShadowTracker.emitShadowPadding(OutStreamer, getSubtargetInfo());
+    // Then emit the call
+    OutStreamer.EmitInstruction(TmpInst, getSubtargetInfo());
+    return;
+  }
+
   EmitAndCountInstruction(TmpInst);
 }