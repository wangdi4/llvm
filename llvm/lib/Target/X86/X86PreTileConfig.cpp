//===-- X86PreTileConfig.cpp - Tile Register Pre-configure-----------------===//
//
// Part of the LLVM Project, under the Apache License v2.0 with LLVM Exceptions.
// See https://llvm.org/LICENSE.txt for license information.
// SPDX-License-Identifier: Apache-2.0 WITH LLVM-exception
//
//===----------------------------------------------------------------------===//
//
/// \file Pass to pre-config the shapes of AMX registers
/// AMX register needs to be configured before use. The shapes of AMX register
/// are encoded in the 1st and 2nd machine operand of AMX pseudo instructions.
///
/// The instruction ldtilecfg is used to config the shapes. It must be reachable
/// for all variable shapes. ldtilecfg will be inserted more than once if we
/// cannot find a dominating point for all AMX instructions.
///
/// The configure register is caller saved according to ABI. We need to insert
/// ldtilecfg again after the call instruction if callee clobbers any AMX
/// registers.
///
/// This pass calculates all points that ldtilecfg need to be inserted to and
/// insert them. It reports error if the reachability conditions aren't met.
//
//===----------------------------------------------------------------------===//

#include "X86.h"
#include "X86InstrBuilder.h"
#include "X86RegisterInfo.h"
#include "X86Subtarget.h"
#include "llvm/CodeGen/MachineFunctionPass.h"
#include "llvm/CodeGen/MachineInstr.h"
#include "llvm/CodeGen/MachineLoopInfo.h"
#include "llvm/CodeGen/MachineRegisterInfo.h"
#include "llvm/CodeGen/Passes.h"
#include "llvm/CodeGen/TargetInstrInfo.h"
#include "llvm/CodeGen/TargetRegisterInfo.h"
#include "llvm/InitializePasses.h"

using namespace llvm;

#define DEBUG_TYPE "tile-pre-config"
#define REPORT_CONFIG_FAIL                                                     \
  report_fatal_error(                                                          \
      MF.getName() +                                                           \
      ": Failed to config tile register, please define the shape earlier");

namespace {

struct MIRef {
  MachineInstr *MI = nullptr;
  MachineBasicBlock *MBB = nullptr;
  // A virtual position for instruction that will be inserted after MI.
  size_t Pos = 0;
  MIRef() = default;
  MIRef(MachineBasicBlock *MBB) : MBB(MBB) {
    for (auto I = MBB->begin(), E = MBB->end(); I != E && I->isPHI();
         ++I, ++Pos)
      MI = &*I;
  }
  MIRef(MachineInstr *MI, MachineBasicBlock *MBB)
      : MI(MI), MBB(MBB),
        Pos(std::distance(MBB->instr_begin(), ++MI->getIterator())) {}
  MIRef(MachineInstr *MI, MachineBasicBlock *MBB, size_t Pos)
      : MI(MI), MBB(MBB), Pos(Pos) {}
  operator bool() const { return MBB != nullptr; }
  bool operator==(const MIRef &RHS) const {
    return MI == RHS.MI && MBB == RHS.MBB;
  }
  bool operator<(const MIRef &RHS) const {
<<<<<<< HEAD
    return MBB < RHS.MBB || (MBB == RHS.MBB && Pos < RHS.Pos);
  }
  bool operator>(const MIRef &RHS) const {
    return MBB > RHS.MBB || (MBB == RHS.MBB && Pos > RHS.Pos);
=======
    return (!MBB && RHS.MBB) || (MBB == RHS.MBB && Pos < RHS.Pos);
  }
  bool operator>(const MIRef &RHS) const {
    return (!RHS.MBB && MBB) || (MBB == RHS.MBB && Pos > RHS.Pos);
>>>>>>> aafb6d81
  }
};

struct BBInfo {
  MIRef FirstAMX;
  MIRef LastCall;
  MIRef LastShape;
  bool TileCfgForbidden = false;
  bool NeedTileCfgLiveIn = false;
};

class X86PreTileConfig : public MachineFunctionPass {
  MachineRegisterInfo *MRI;
  const MachineLoopInfo *MLI;
  SmallSet<MachineInstr *, 8> DefVisited;
  SmallSet<MachineBasicBlock *, 8> ShapeBBs;
  DenseMap<MachineBasicBlock *, BBInfo> BBVisitedInfo;

  /// Check if the callee will clobber AMX registers.
  bool isDestructiveCall(MachineInstr &MI, BitVector UsableRegs) {
    auto Iter = llvm::find_if(
        MI.operands(), [](MachineOperand &MO) { return MO.isRegMask(); });
    if (Iter == MI.operands_end())
      return false;
    UsableRegs.clearBitsInMask(Iter->getRegMask());
    return !UsableRegs.none();
  }

  /// Check if MI is AMX pseudo instruction.
  bool isAMXInstruction(MachineInstr &MI) {
    if (MI.isPHI() || MI.isDebugInstr() || MI.getNumOperands() < 3)
      return false;
    MachineOperand &MO = MI.getOperand(0);
    // We can simply check if it is AMX instruction by its def.
    // But we should exclude old API which uses physical registers.
    if (MO.isReg() && MO.getReg().isVirtual() &&
        MRI->getRegClass(MO.getReg())->getID() == X86::TILERegClassID) {
      collectShapeInfo(MI);
      return true;
    }
    // PTILESTOREDV is the only exception that doesn't def a AMX register.
    return MI.getOpcode() == X86::PTILESTOREDV;
  }

  /// Check if it is an edge from loop bottom to loop head.
  bool isLoopBackEdge(MachineBasicBlock *Header, MachineBasicBlock *Bottom) {
    return MLI->isLoopHeader(Header) &&
           MLI->getLoopFor(Header)->getBottomBlock() == Bottom;
  }

  /// Collect the shape def information for later use.
  void collectShapeInfo(MachineInstr &MI);

public:
  X86PreTileConfig() : MachineFunctionPass(ID) {}

  /// Return the pass name.
  StringRef getPassName() const override {
    return "Tile Register Pre-configure";
  }

  /// X86PreTileConfig analysis usage.
  void getAnalysisUsage(AnalysisUsage &AU) const override {
    AU.setPreservesAll();
    AU.addRequired<MachineLoopInfo>();
    MachineFunctionPass::getAnalysisUsage(AU);
  }

  /// Clear MF related structures.
  void releaseMemory() override {
    ShapeBBs.clear();
    DefVisited.clear();
    BBVisitedInfo.clear();
  }

  /// Perform ldtilecfg instructions inserting.
  bool runOnMachineFunction(MachineFunction &MF) override;

  static char ID;
};

} // end anonymous namespace

char X86PreTileConfig::ID = 0;

INITIALIZE_PASS_BEGIN(X86PreTileConfig, "tilepreconfig",
                      "Tile Register Pre-configure", false, false)
INITIALIZE_PASS_DEPENDENCY(MachineLoopInfo)
INITIALIZE_PASS_END(X86PreTileConfig, "tilepreconfig",
                    "Tile Register Pre-configure", false, false)

void X86PreTileConfig::collectShapeInfo(MachineInstr &MI) {
  auto RecordShape = [&](MachineInstr *MI, MachineBasicBlock *MBB) {
    MIRef MIR(MI, MBB);
    if (BBVisitedInfo[MBB].LastShape < MIR)
      BBVisitedInfo[MBB].LastShape = MIR;
    ShapeBBs.insert(MBB);
  };

  SmallVector<Register, 8> WorkList(
      {MI.getOperand(1).getReg(), MI.getOperand(2).getReg()});
  while (!WorkList.empty()) {
    Register R = WorkList.pop_back_val();
    MachineInstr *DefMI = MRI->getVRegDef(R);
    MachineBasicBlock *DefMBB = DefMI->getParent();
    if (!DefMI || DefMI->isMoveImmediate() || !DefVisited.insert(DefMI).second)
      continue;
    if (DefMI->isPHI()) {
      for (unsigned I = 1; I < DefMI->getNumOperands(); I += 2)
        if (isLoopBackEdge(DefMBB, DefMI->getOperand(I + 1).getMBB()))
          RecordShape(DefMI, DefMBB); // In this case, PHI is also a shape def.
        else
          WorkList.push_back(DefMI->getOperand(I).getReg());
    } else {
      RecordShape(DefMI, DefMBB);
    }
  }
}

bool X86PreTileConfig::runOnMachineFunction(MachineFunction &MF) {
  const X86Subtarget &ST = MF.getSubtarget<X86Subtarget>();
  const TargetInstrInfo *TII = ST.getInstrInfo();
  const TargetRegisterInfo *TRI = ST.getRegisterInfo();
  const TargetRegisterClass *RC = TRI->getRegClass(X86::TILERegClassID);

  BitVector AMXRegs(TRI->getNumRegs());
  for (unsigned I = 0; I < RC->getNumRegs(); I++)
    AMXRegs.set(X86::TMM0 + I);

  // Iterate MF to collect information.
  MRI = &MF.getRegInfo();
  MLI = &getAnalysis<MachineLoopInfo>();
  SmallSet<MIRef, 8> CfgNeedInsert;
  SmallVector<MachineBasicBlock *, 8> CfgLiveInBBs;
  for (auto &MBB : MF) {
    size_t Pos = 0;
    for (auto &MI : MBB) {
      ++Pos;
      if (isAMXInstruction(MI)) {
        // If there's call before the AMX, we need to reload tile config.
        if (BBVisitedInfo[&MBB].LastCall)
          CfgNeedInsert.insert(BBVisitedInfo[&MBB].LastCall);
        else // Otherwise, we need tile config to live in this BB.
          BBVisitedInfo[&MBB].NeedTileCfgLiveIn = true;
        // Always record the first AMX in case there's shape def after it.
        if (!BBVisitedInfo[&MBB].FirstAMX)
          BBVisitedInfo[&MBB].FirstAMX = MIRef(&MI, &MBB, Pos);
      } else if (MI.isCall() && isDestructiveCall(MI, AMXRegs)) {
        // Record the call only if the callee clobbers all AMX registers.
        BBVisitedInfo[&MBB].LastCall = MIRef(&MI, &MBB, Pos);
      }
    }
    if (BBVisitedInfo[&MBB].NeedTileCfgLiveIn) {
      if (&MBB == &MF.front())
        CfgNeedInsert.insert(MIRef(&MBB));
      else
        CfgLiveInBBs.push_back(&MBB);
    }
  }

  // Update NeedTileCfgLiveIn for predecessors.
  while (!CfgLiveInBBs.empty()) {
    MachineBasicBlock *MBB = CfgLiveInBBs.pop_back_val();
    for (auto *Pred : MBB->predecessors()) {
      if (BBVisitedInfo[Pred].LastCall) {
        CfgNeedInsert.insert(BBVisitedInfo[Pred].LastCall);
      } else if (!BBVisitedInfo[Pred].NeedTileCfgLiveIn) {
        BBVisitedInfo[Pred].NeedTileCfgLiveIn = true;
        if (Pred == &MF.front())
          CfgNeedInsert.insert(MIRef(Pred));
        else
          CfgLiveInBBs.push_back(Pred);
      }
    }
  }

  // There's no AMX instruction if we didn't find a tile config live in point.
  if (CfgNeedInsert.empty())
    return false;

  // Avoid to insert ldtilecfg before any shape defs.
  SmallVector<MachineBasicBlock *, 8> WorkList(
      make_range(ShapeBBs.begin(), ShapeBBs.end()));
  while (!WorkList.empty()) {
    MachineBasicBlock *MBB = WorkList.pop_back_val();
    for (auto *Pred : MBB->predecessors()) {
      if (!BBVisitedInfo[Pred].TileCfgForbidden && !isLoopBackEdge(MBB, Pred)) {
        BBVisitedInfo[Pred].TileCfgForbidden = true;
        WorkList.push_back(Pred);
      }
    }
  }

  DebugLoc DL;
  SmallSet<MIRef, 8> VisitedOrInserted;
  int SS = MF.getFrameInfo().CreateStackObject(
      ST.getTileConfigSize(), ST.getTileConfigAlignment(), false);

  // Try to insert for the tile config live in points.
  for (auto I : CfgNeedInsert) {
    SmallSet<MIRef, 8> InsertPoints;
    SmallVector<MIRef, 8> WorkList({I});
    while (!WorkList.empty()) {
      MIRef I = WorkList.pop_back_val();
      if (!VisitedOrInserted.count(I)) {
        if (!BBVisitedInfo[I.MBB].TileCfgForbidden) {
          // If the BB is all shapes reachable, stop sink and try to insert.
          InsertPoints.insert(I);
        } else {
          // Avoid the BB to be multi visited.
          VisitedOrInserted.insert(I);
          // We cannot sink it across any AMX instruction.
          if (BBVisitedInfo[I.MBB].FirstAMX)
            REPORT_CONFIG_FAIL;
          // Sink the inserting point along the chain with NeedTileCfgLiveIn =
          // true when MBB isn't all shapes reachable.
          for (auto *Succ : I.MBB->successors())
            if (BBVisitedInfo[Succ].NeedTileCfgLiveIn)
              WorkList.push_back(MIRef(Succ));
        }
      }
    }

    // A given point might be forked due to shape conditions are not met.
    for (MIRef I : InsertPoints) {
      // Even MBB is all shapes reachable, we still need to check if there's
      // AMX that intersects with shapes in the same MBB.
      if (BBVisitedInfo[I.MBB].FirstAMX &&
          BBVisitedInfo[I.MBB].FirstAMX < BBVisitedInfo[I.MBB].LastShape)
        REPORT_CONFIG_FAIL;
      // Make sure we insert ldtilecfg after the last shape def in MBB.
      if (I < BBVisitedInfo[I.MBB].LastShape)
        I = BBVisitedInfo[I.MBB].LastShape;
      // There're chances the MBB is sunk more than once. Record it to avoid
      // multi insert.
      if (VisitedOrInserted.insert(I).second) {
        auto II = I.MI ? I.MI->getIterator() : I.MBB->instr_begin();
        addFrameReference(BuildMI(*I.MBB, ++II, DL, TII->get(X86::LDTILECFG)),
                          SS);
      }
    }
  }

  // Zero stack slot.
  MachineBasicBlock &MBB = MF.front();
  MachineInstr *MI = &*MBB.begin();
  if (ST.hasAVX512()) {
    Register Zmm = MRI->createVirtualRegister(&X86::VR512RegClass);
    BuildMI(MBB, MI, DL, TII->get(X86::VPXORDZrr), Zmm)
        .addReg(Zmm, RegState::Undef)
        .addReg(Zmm, RegState::Undef);
    addFrameReference(BuildMI(MBB, MI, DL, TII->get(X86::VMOVUPSZmr)), SS)
        .addReg(Zmm);
  } else if (ST.hasAVX2()) {
    Register Ymm = MRI->createVirtualRegister(&X86::VR256RegClass);
    BuildMI(MBB, MI, DL, TII->get(X86::VPXORYrr), Ymm)
        .addReg(Ymm, RegState::Undef)
        .addReg(Ymm, RegState::Undef);
    addFrameReference(BuildMI(MBB, MI, DL, TII->get(X86::VMOVUPSYmr)), SS)
        .addReg(Ymm);
    addFrameReference(BuildMI(MBB, MI, DL, TII->get(X86::VMOVUPSYmr)), SS, 32)
        .addReg(Ymm);
  } else {
    assert(ST.hasSSE2() && "AMX should assume SSE2 enabled");
    Register Xmm = MRI->createVirtualRegister(&X86::VR128RegClass);
    BuildMI(MBB, MI, DL, TII->get(X86::PXORrr), Xmm)
        .addReg(Xmm, RegState::Undef)
        .addReg(Xmm, RegState::Undef);
    addFrameReference(BuildMI(MBB, MI, DL, TII->get(X86::MOVUPSmr)), SS)
        .addReg(Xmm);
    addFrameReference(BuildMI(MBB, MI, DL, TII->get(X86::MOVUPSmr)), SS, 16)
        .addReg(Xmm);
    addFrameReference(BuildMI(MBB, MI, DL, TII->get(X86::MOVUPSmr)), SS, 32)
        .addReg(Xmm);
    addFrameReference(BuildMI(MBB, MI, DL, TII->get(X86::MOVUPSmr)), SS, 48)
        .addReg(Xmm);
  }
  // Fill in the palette first.
  addFrameReference(BuildMI(MBB, MI, DL, TII->get(X86::MOV8mi)), SS).addImm(1);

  return true;
}

FunctionPass *llvm::createX86PreTileConfigPass() {
  return new X86PreTileConfig();
}<|MERGE_RESOLUTION|>--- conflicted
+++ resolved
@@ -67,17 +67,10 @@
     return MI == RHS.MI && MBB == RHS.MBB;
   }
   bool operator<(const MIRef &RHS) const {
-<<<<<<< HEAD
-    return MBB < RHS.MBB || (MBB == RHS.MBB && Pos < RHS.Pos);
-  }
-  bool operator>(const MIRef &RHS) const {
-    return MBB > RHS.MBB || (MBB == RHS.MBB && Pos > RHS.Pos);
-=======
     return (!MBB && RHS.MBB) || (MBB == RHS.MBB && Pos < RHS.Pos);
   }
   bool operator>(const MIRef &RHS) const {
     return (!RHS.MBB && MBB) || (MBB == RHS.MBB && Pos > RHS.Pos);
->>>>>>> aafb6d81
   }
 };
 
