//===-- X86TargetTransformInfo.cpp - X86 specific TTI pass ----------------===//
//
// Part of the LLVM Project, under the Apache License v2.0 with LLVM Exceptions.
// See https://llvm.org/LICENSE.txt for license information.
// SPDX-License-Identifier: Apache-2.0 WITH LLVM-exception
//
//===----------------------------------------------------------------------===//
/// \file
/// This file implements a TargetTransformInfo analysis pass specific to the
/// X86 target machine. It uses the target's detailed information to provide
/// more precise answers to certain TTI queries, while letting the target
/// independent and default TTI implementations handle the rest.
///
//===----------------------------------------------------------------------===//
/// About Cost Model numbers used below it's necessary to say the following:
/// the numbers correspond to some "generic" X86 CPU instead of usage of
/// concrete CPU model. Usually the numbers correspond to CPU where the feature
/// apeared at the first time. For example, if we do Subtarget.hasSSE42() in
/// the lookups below the cost is based on Nehalem as that was the first CPU
/// to support that feature level and thus has most likely the worst case cost.
/// Some examples of other technologies/CPUs:
///   SSE 3   - Pentium4 / Athlon64
///   SSE 4.1 - Penryn
///   SSE 4.2 - Nehalem
///   AVX     - Sandy Bridge
///   AVX2    - Haswell
///   AVX-512 - Xeon Phi / Skylake
/// And some examples of instruction target dependent costs (latency)
///                   divss     sqrtss          rsqrtss
///   AMD K7            11-16     19              3
///   Piledriver        9-24      13-15           5
///   Jaguar            14        16              2
///   Pentium II,III    18        30              2
///   Nehalem           7-14      7-18            3
///   Haswell           10-13     11              5
/// TODO: Develop and implement  the target dependent cost model and
/// specialize cost numbers for different Cost Model Targets such as throughput,
/// code size, latency and uop count.
//===----------------------------------------------------------------------===//

#include "X86TargetTransformInfo.h"
#include "llvm/Analysis/Intel_VectorVariant.h" // INTEL
#include "llvm/Analysis/TargetTransformInfo.h"
#include "llvm/CodeGen/BasicTTIImpl.h"
#include "llvm/CodeGen/CostTable.h"
#include "llvm/CodeGen/TargetLowering.h"
#include "llvm/IR/IntrinsicInst.h"
#include "llvm/Support/Debug.h"
#include "llvm/IR/Module.h" // INTEL

using namespace llvm;

#define DEBUG_TYPE "x86tti"

//===----------------------------------------------------------------------===//
//
// X86 cost model.
//
//===----------------------------------------------------------------------===//

TargetTransformInfo::PopcntSupportKind
X86TTIImpl::getPopcntSupport(unsigned TyWidth) {
  assert(isPowerOf2_32(TyWidth) && "Ty width must be power of 2");
  // TODO: Currently the __builtin_popcount() implementation using SSE3
  //   instructions is inefficient. Once the problem is fixed, we should
  //   call ST->hasSSE3() instead of ST->hasPOPCNT().
  return ST->hasPOPCNT() ? TTI::PSK_FastHardware : TTI::PSK_Software;
}

llvm::Optional<unsigned> X86TTIImpl::getCacheSize(
  TargetTransformInfo::CacheLevel Level) const {
  switch (Level) {
  case TargetTransformInfo::CacheLevel::L1D:
    //   - Penryn
    //   - Nehalem
    //   - Westmere
    //   - Sandy Bridge
    //   - Ivy Bridge
    //   - Haswell
    //   - Broadwell
    //   - Skylake
    //   - Kabylake
    return 32 * 1024;  //  32 KByte
  case TargetTransformInfo::CacheLevel::L2D:
    //   - Penryn
    //   - Nehalem
    //   - Westmere
    //   - Sandy Bridge
    //   - Ivy Bridge
    //   - Haswell
    //   - Broadwell
    //   - Skylake
    //   - Kabylake
    return 256 * 1024; // 256 KByte
  }

  llvm_unreachable("Unknown TargetTransformInfo::CacheLevel");
}

llvm::Optional<unsigned> X86TTIImpl::getCacheAssociativity(
  TargetTransformInfo::CacheLevel Level) const {
  //   - Penryn
  //   - Nehalem
  //   - Westmere
  //   - Sandy Bridge
  //   - Ivy Bridge
  //   - Haswell
  //   - Broadwell
  //   - Skylake
  //   - Kabylake
  switch (Level) {
  case TargetTransformInfo::CacheLevel::L1D:
    LLVM_FALLTHROUGH;
  case TargetTransformInfo::CacheLevel::L2D:
    return 8;
  }

  llvm_unreachable("Unknown TargetTransformInfo::CacheLevel");
}

unsigned X86TTIImpl::getNumberOfRegisters(unsigned ClassID) const {
  bool Vector = (ClassID == 1);
#if INTEL_CUSTOMIZATION
  // Avoid vectorization for SSE1 targets which will just need to be undone
  // in the backend for vXf64 and integer vectors. Also prevents creation
  // of v2f64 SVML functions the backend can't handle until SSE2.
  if (Vector && !ST->hasSSE2())
#endif
    return 0;

  if (ST->is64Bit()) {
    if (Vector && ST->hasAVX512())
      return 32;
    return 16;
  }
  return 8;
}

unsigned X86TTIImpl::getRegisterBitWidth(bool Vector) const {
  unsigned PreferVectorWidth = ST->getPreferVectorWidth();
  if (Vector) {
    if (ST->hasAVX512() && PreferVectorWidth >= 512)
      return 512;
    if (ST->hasAVX() && PreferVectorWidth >= 256)
      return 256;
#if INTEL_CUSTOMIZATION
    // Avoid vectorization for SSE1 targets which will just need to be undone
    // in the backend for vXf64 and integer vectors. Also prevents creation
    // of v2f64 SVML functions the backend can't handle until SSE2.
    if (ST->hasSSE2() && PreferVectorWidth >= 128)
#endif
      return 128;
    return 0;
  }

  if (ST->is64Bit())
    return 64;

  return 32;
}

unsigned X86TTIImpl::getLoadStoreVecRegBitWidth(unsigned) const {
  return getRegisterBitWidth(true);
}

unsigned X86TTIImpl::getMaxInterleaveFactor(unsigned VF) {
  // If the loop will not be vectorized, don't interleave the loop.
  // Let regular unroll to unroll the loop, which saves the overflow
  // check and memory check cost.
  if (VF == 1)
    return 1;

  if (ST->isAtom())
    return 1;

  // Sandybridge and Haswell have multiple execution ports and pipelined
  // vector units.
  if (ST->hasAVX())
    return 4;

  return 2;
}

int X86TTIImpl::getArithmeticInstrCost(unsigned Opcode, Type *Ty,
                                       TTI::TargetCostKind CostKind,
                                       TTI::OperandValueKind Op1Info,
                                       TTI::OperandValueKind Op2Info,
                                       TTI::OperandValueProperties Opd1PropInfo,
                                       TTI::OperandValueProperties Opd2PropInfo,
                                       ArrayRef<const Value *> Args,
                                       const Instruction *CxtI) {
  // TODO: Handle more cost kinds.
  if (CostKind != TTI::TCK_RecipThroughput)
    return BaseT::getArithmeticInstrCost(Opcode, Ty, CostKind, Op1Info,
                                         Op2Info, Opd1PropInfo,
                                         Opd2PropInfo, Args, CxtI);
  // Legalize the type.
  std::pair<int, MVT> LT = TLI->getTypeLegalizationCost(DL, Ty);

  int ISD = TLI->InstructionOpcodeToISD(Opcode);
  assert(ISD && "Invalid opcode");

  static const CostTblEntry GLMCostTable[] = {
    { ISD::FDIV,  MVT::f32,   18 }, // divss
    { ISD::FDIV,  MVT::v4f32, 35 }, // divps
    { ISD::FDIV,  MVT::f64,   33 }, // divsd
    { ISD::FDIV,  MVT::v2f64, 65 }, // divpd
  };

  if (ST->useGLMDivSqrtCosts())
    if (const auto *Entry = CostTableLookup(GLMCostTable, ISD,
                                            LT.second))
      return LT.first * Entry->Cost;

#if INTEL_CUSTOMIZATION
  if (ISD == ISD::MUL && ST->hasSSE2() && LT.second.isVector() &&
      Op2Info == TargetTransformInfo::OK_UniformConstantValue &&
      (LT.second.getVectorElementType() == MVT::i8 ||
       (LT.second.getVectorElementType() == MVT::i32 && !ST->hasSSE41()) ||
       (LT.second.getVectorElementType() == MVT::i64 && !ST->hasDQI()))) {
    if (Opd2PropInfo == TargetTransformInfo::OP_PowerOf2) {
      int Cost = getArithmeticInstrCost(Instruction::Shl, Ty, CostKind, Op1Info,
                                        Op2Info, TargetTransformInfo::OP_None,
                                        TargetTransformInfo::OP_None);
      return Cost;
    }
    if (Opd2PropInfo == TargetTransformInfo::OP_PowerOf2_PlusMinus1) {
      int Cost = getArithmeticInstrCost(Instruction::Shl, Ty, CostKind, Op1Info,
                                        Op2Info, TargetTransformInfo::OP_None,
                                        TargetTransformInfo::OP_None);
      Cost += getArithmeticInstrCost(Instruction::Add, Ty, CostKind,
                                     TargetTransformInfo::OK_AnyValue,
                                     Op1Info, TargetTransformInfo::OP_None,
                                     TargetTransformInfo::OP_None);
      return Cost;
    }
  }
#endif // INTEL_CUSTOMIZATION

  static const CostTblEntry SLMCostTable[] = {
    { ISD::MUL,   MVT::v4i32, 11 }, // pmulld
    { ISD::MUL,   MVT::v8i16, 2  }, // pmullw
    { ISD::MUL,   MVT::v16i8, 14 }, // extend/pmullw/trunc sequence.
    { ISD::FMUL,  MVT::f64,   2  }, // mulsd
    { ISD::FMUL,  MVT::v2f64, 4  }, // mulpd
    { ISD::FMUL,  MVT::v4f32, 2  }, // mulps
    { ISD::FDIV,  MVT::f32,   17 }, // divss
    { ISD::FDIV,  MVT::v4f32, 39 }, // divps
    { ISD::FDIV,  MVT::f64,   32 }, // divsd
    { ISD::FDIV,  MVT::v2f64, 69 }, // divpd
    { ISD::FADD,  MVT::v2f64, 2  }, // addpd
    { ISD::FSUB,  MVT::v2f64, 2  }, // subpd
    // v2i64/v4i64 mul is custom lowered as a series of long:
    // multiplies(3), shifts(3) and adds(2)
    // slm muldq version throughput is 2 and addq throughput 4
    // thus: 3X2 (muldq throughput) + 3X1 (shift throughput) +
    //       3X4 (addq throughput) = 17
    { ISD::MUL,   MVT::v2i64, 17 },
    // slm addq\subq throughput is 4
    { ISD::ADD,   MVT::v2i64, 4  },
    { ISD::SUB,   MVT::v2i64, 4  },
  };

  if (ST->isSLM()) {
    if (Args.size() == 2 && ISD == ISD::MUL && LT.second == MVT::v4i32) {
      // Check if the operands can be shrinked into a smaller datatype.
      bool Op1Signed = false;
      unsigned Op1MinSize = BaseT::minRequiredElementSize(Args[0], Op1Signed);
      bool Op2Signed = false;
      unsigned Op2MinSize = BaseT::minRequiredElementSize(Args[1], Op2Signed);

      bool SignedMode = Op1Signed || Op2Signed;
      unsigned OpMinSize = std::max(Op1MinSize, Op2MinSize);

      if (OpMinSize <= 7)
        return LT.first * 3; // pmullw/sext
      if (!SignedMode && OpMinSize <= 8)
        return LT.first * 3; // pmullw/zext
      if (OpMinSize <= 15)
        return LT.first * 5; // pmullw/pmulhw/pshuf
      if (!SignedMode && OpMinSize <= 16)
        return LT.first * 5; // pmullw/pmulhw/pshuf
    }

    if (const auto *Entry = CostTableLookup(SLMCostTable, ISD,
                                            LT.second)) {
      return LT.first * Entry->Cost;
    }
  }

  if ((ISD == ISD::SDIV || ISD == ISD::SREM || ISD == ISD::UDIV ||
       ISD == ISD::UREM) &&
      (Op2Info == TargetTransformInfo::OK_UniformConstantValue ||
       Op2Info == TargetTransformInfo::OK_NonUniformConstantValue) &&
      Opd2PropInfo == TargetTransformInfo::OP_PowerOf2) {
    if (ISD == ISD::SDIV || ISD == ISD::SREM) {
      // On X86, vector signed division by constants power-of-two are
      // normally expanded to the sequence SRA + SRL + ADD + SRA.
      // The OperandValue properties may not be the same as that of the previous
      // operation; conservatively assume OP_None.
      int Cost =
          2 * getArithmeticInstrCost(Instruction::AShr, Ty, CostKind, Op1Info,
                                     Op2Info,
                                     TargetTransformInfo::OP_None,
                                     TargetTransformInfo::OP_None);
      Cost += getArithmeticInstrCost(Instruction::LShr, Ty, CostKind, Op1Info,
                                     Op2Info,
                                     TargetTransformInfo::OP_None,
                                     TargetTransformInfo::OP_None);
      Cost += getArithmeticInstrCost(Instruction::Add, Ty, CostKind, Op1Info,
                                     Op2Info,
                                     TargetTransformInfo::OP_None,
                                     TargetTransformInfo::OP_None);

      if (ISD == ISD::SREM) {
        // For SREM: (X % C) is the equivalent of (X - (X/C)*C)
        Cost += getArithmeticInstrCost(Instruction::Mul, Ty, CostKind, Op1Info,
                                       Op2Info);
        Cost += getArithmeticInstrCost(Instruction::Sub, Ty, CostKind, Op1Info,
                                       Op2Info);
      }

      return Cost;
    }

    // Vector unsigned division/remainder will be simplified to shifts/masks.
    if (ISD == ISD::UDIV)
      return getArithmeticInstrCost(Instruction::LShr, Ty, CostKind,
                                    Op1Info, Op2Info,
                                    TargetTransformInfo::OP_None,
                                    TargetTransformInfo::OP_None);

    else // UREM
      return getArithmeticInstrCost(Instruction::And, Ty, CostKind,
                                    Op1Info, Op2Info,
                                    TargetTransformInfo::OP_None,
                                    TargetTransformInfo::OP_None);
  }

#if INTEL_CUSTOMIZATION
  // On X86, div and rem on none-power-of-2 constants need more register
  // spilling and shifts. Currently the cost of div/rem on none-power-of-2
  // constants is default 1, which is even smaller than power-of-2 ones.
  // Creating a CostTable here for div/rem on none-power-of-2 can make
  // their costs more comparible. The values are tuned by compensating
  // power-of-2 costs which is {4,1,6,1}. Since different constant leads
  // to different optimizations, the costs set here are conservative.
  static const CostTblEntry AVX2DivRemNormalConstCostTable[] = {
    { ISD::SDIV, MVT::i64,     6 },
    { ISD::SDIV, MVT::i32,     6 },

    { ISD::UDIV, MVT::i64,     2 },
    { ISD::UDIV, MVT::i32,     2 },

    { ISD::SREM, MVT::i64,     8 },
    { ISD::SREM, MVT::i32,     8 },

    { ISD::UREM, MVT::i64,     6 },
    { ISD::UREM, MVT::i32,     6 },
  };

  if (ST->hasAVX2() &&
      (ISD == ISD::SDIV || ISD == ISD::SREM || ISD == ISD::UDIV ||
       ISD == ISD::UREM) &&
      (Op2Info == TargetTransformInfo::OK_UniformConstantValue ||
       Op2Info == TargetTransformInfo::OK_NonUniformConstantValue) &&
      Opd2PropInfo != TargetTransformInfo::OP_PowerOf2) {

    if (const auto *Entry = CostTableLookup(AVX2DivRemNormalConstCostTable, ISD,
                                            LT.second))
      return LT.first * Entry->Cost;
  }
#endif // INTEL_CUSTOMIZATION

  static const CostTblEntry AVX512BWUniformConstCostTable[] = {
    { ISD::SHL,  MVT::v64i8,   2 }, // psllw + pand.
    { ISD::SRL,  MVT::v64i8,   2 }, // psrlw + pand.
    { ISD::SRA,  MVT::v64i8,   4 }, // psrlw, pand, pxor, psubb.
  };

  if (Op2Info == TargetTransformInfo::OK_UniformConstantValue &&
      ST->hasBWI()) {
    if (const auto *Entry = CostTableLookup(AVX512BWUniformConstCostTable, ISD,
                                            LT.second))
      return LT.first * Entry->Cost;
  }

  static const CostTblEntry AVX512UniformConstCostTable[] = {
    { ISD::SRA,  MVT::v2i64,   1 },
    { ISD::SRA,  MVT::v4i64,   1 },
    { ISD::SRA,  MVT::v8i64,   1 },

    { ISD::SHL,  MVT::v64i8,   4 }, // psllw + pand.
    { ISD::SRL,  MVT::v64i8,   4 }, // psrlw + pand.
    { ISD::SRA,  MVT::v64i8,   8 }, // psrlw, pand, pxor, psubb.

    { ISD::SDIV, MVT::v16i32,  6 }, // pmuludq sequence
    { ISD::SREM, MVT::v16i32,  8 }, // pmuludq+mul+sub sequence
    { ISD::UDIV, MVT::v16i32,  5 }, // pmuludq sequence
    { ISD::UREM, MVT::v16i32,  7 }, // pmuludq+mul+sub sequence
  };

  if (Op2Info == TargetTransformInfo::OK_UniformConstantValue &&
      ST->hasAVX512()) {
    if (const auto *Entry = CostTableLookup(AVX512UniformConstCostTable, ISD,
                                            LT.second))
      return LT.first * Entry->Cost;
  }

  static const CostTblEntry AVX2UniformConstCostTable[] = {
    { ISD::SHL,  MVT::v32i8,   2 }, // psllw + pand.
    { ISD::SRL,  MVT::v32i8,   2 }, // psrlw + pand.
    { ISD::SRA,  MVT::v32i8,   4 }, // psrlw, pand, pxor, psubb.

    { ISD::SRA,  MVT::v4i64,   4 }, // 2 x psrad + shuffle.

    { ISD::SDIV, MVT::v8i32,   6 }, // pmuludq sequence
    { ISD::SREM, MVT::v8i32,   8 }, // pmuludq+mul+sub sequence
    { ISD::UDIV, MVT::v8i32,   5 }, // pmuludq sequence
    { ISD::UREM, MVT::v8i32,   7 }, // pmuludq+mul+sub sequence
  };

  if (Op2Info == TargetTransformInfo::OK_UniformConstantValue &&
      ST->hasAVX2()) {
    if (const auto *Entry = CostTableLookup(AVX2UniformConstCostTable, ISD,
                                            LT.second))
      return LT.first * Entry->Cost;
  }

  static const CostTblEntry SSE2UniformConstCostTable[] = {
    { ISD::SHL,  MVT::v16i8,     2 }, // psllw + pand.
    { ISD::SRL,  MVT::v16i8,     2 }, // psrlw + pand.
    { ISD::SRA,  MVT::v16i8,     4 }, // psrlw, pand, pxor, psubb.

    { ISD::SHL,  MVT::v32i8,   4+2 }, // 2*(psllw + pand) + split.
    { ISD::SRL,  MVT::v32i8,   4+2 }, // 2*(psrlw + pand) + split.
    { ISD::SRA,  MVT::v32i8,   8+2 }, // 2*(psrlw, pand, pxor, psubb) + split.

    { ISD::SDIV, MVT::v8i32,  12+2 }, // 2*pmuludq sequence + split.
    { ISD::SREM, MVT::v8i32,  16+2 }, // 2*pmuludq+mul+sub sequence + split.
    { ISD::SDIV, MVT::v4i32,     6 }, // pmuludq sequence
    { ISD::SREM, MVT::v4i32,     8 }, // pmuludq+mul+sub sequence
    { ISD::UDIV, MVT::v8i32,  10+2 }, // 2*pmuludq sequence + split.
    { ISD::UREM, MVT::v8i32,  14+2 }, // 2*pmuludq+mul+sub sequence + split.
    { ISD::UDIV, MVT::v4i32,     5 }, // pmuludq sequence
    { ISD::UREM, MVT::v4i32,     7 }, // pmuludq+mul+sub sequence
  };

  // XOP has faster vXi8 shifts.
  if (Op2Info == TargetTransformInfo::OK_UniformConstantValue &&
      ST->hasSSE2() && !ST->hasXOP()) {
    if (const auto *Entry =
            CostTableLookup(SSE2UniformConstCostTable, ISD, LT.second))
      return LT.first * Entry->Cost;
  }

  static const CostTblEntry AVX512BWConstCostTable[] = {
    { ISD::SDIV, MVT::v64i8,  14 }, // 2*ext+2*pmulhw sequence
    { ISD::SREM, MVT::v64i8,  16 }, // 2*ext+2*pmulhw+mul+sub sequence
    { ISD::UDIV, MVT::v64i8,  14 }, // 2*ext+2*pmulhw sequence
    { ISD::UREM, MVT::v64i8,  16 }, // 2*ext+2*pmulhw+mul+sub sequence
    { ISD::SDIV, MVT::v32i16,  6 }, // vpmulhw sequence
    { ISD::SREM, MVT::v32i16,  8 }, // vpmulhw+mul+sub sequence
    { ISD::UDIV, MVT::v32i16,  6 }, // vpmulhuw sequence
    { ISD::UREM, MVT::v32i16,  8 }, // vpmulhuw+mul+sub sequence
  };

  if ((Op2Info == TargetTransformInfo::OK_UniformConstantValue ||
       Op2Info == TargetTransformInfo::OK_NonUniformConstantValue) &&
      ST->hasBWI()) {
    if (const auto *Entry =
            CostTableLookup(AVX512BWConstCostTable, ISD, LT.second))
      return LT.first * Entry->Cost;
  }

  static const CostTblEntry AVX512ConstCostTable[] = {
    { ISD::SDIV, MVT::v16i32, 15 }, // vpmuldq sequence
    { ISD::SREM, MVT::v16i32, 17 }, // vpmuldq+mul+sub sequence
    { ISD::UDIV, MVT::v16i32, 15 }, // vpmuludq sequence
    { ISD::UREM, MVT::v16i32, 17 }, // vpmuludq+mul+sub sequence
    { ISD::SDIV, MVT::v64i8,  28 }, // 4*ext+4*pmulhw sequence
    { ISD::SREM, MVT::v64i8,  32 }, // 4*ext+4*pmulhw+mul+sub sequence
    { ISD::UDIV, MVT::v64i8,  28 }, // 4*ext+4*pmulhw sequence
    { ISD::UREM, MVT::v64i8,  32 }, // 4*ext+4*pmulhw+mul+sub sequence
    { ISD::SDIV, MVT::v32i16, 12 }, // 2*vpmulhw sequence
    { ISD::SREM, MVT::v32i16, 16 }, // 2*vpmulhw+mul+sub sequence
    { ISD::UDIV, MVT::v32i16, 12 }, // 2*vpmulhuw sequence
    { ISD::UREM, MVT::v32i16, 16 }, // 2*vpmulhuw+mul+sub sequence
  };

  if ((Op2Info == TargetTransformInfo::OK_UniformConstantValue ||
       Op2Info == TargetTransformInfo::OK_NonUniformConstantValue) &&
      ST->hasAVX512()) {
    if (const auto *Entry =
            CostTableLookup(AVX512ConstCostTable, ISD, LT.second))
      return LT.first * Entry->Cost;
  }

  static const CostTblEntry AVX2ConstCostTable[] = {
    { ISD::SDIV, MVT::v32i8,  14 }, // 2*ext+2*pmulhw sequence
    { ISD::SREM, MVT::v32i8,  16 }, // 2*ext+2*pmulhw+mul+sub sequence
    { ISD::UDIV, MVT::v32i8,  14 }, // 2*ext+2*pmulhw sequence
    { ISD::UREM, MVT::v32i8,  16 }, // 2*ext+2*pmulhw+mul+sub sequence
    { ISD::SDIV, MVT::v16i16,  6 }, // vpmulhw sequence
    { ISD::SREM, MVT::v16i16,  8 }, // vpmulhw+mul+sub sequence
    { ISD::UDIV, MVT::v16i16,  6 }, // vpmulhuw sequence
    { ISD::UREM, MVT::v16i16,  8 }, // vpmulhuw+mul+sub sequence
    { ISD::SDIV, MVT::v8i32,  15 }, // vpmuldq sequence
    { ISD::SREM, MVT::v8i32,  19 }, // vpmuldq+mul+sub sequence
    { ISD::UDIV, MVT::v8i32,  15 }, // vpmuludq sequence
    { ISD::UREM, MVT::v8i32,  19 }, // vpmuludq+mul+sub sequence
  };

  if ((Op2Info == TargetTransformInfo::OK_UniformConstantValue ||
       Op2Info == TargetTransformInfo::OK_NonUniformConstantValue) &&
      ST->hasAVX2()) {
    if (const auto *Entry = CostTableLookup(AVX2ConstCostTable, ISD, LT.second))
      return LT.first * Entry->Cost;
  }

  static const CostTblEntry SSE2ConstCostTable[] = {
    { ISD::SDIV, MVT::v32i8,  28+2 }, // 4*ext+4*pmulhw sequence + split.
    { ISD::SREM, MVT::v32i8,  32+2 }, // 4*ext+4*pmulhw+mul+sub sequence + split.
    { ISD::SDIV, MVT::v16i8,    14 }, // 2*ext+2*pmulhw sequence
    { ISD::SREM, MVT::v16i8,    16 }, // 2*ext+2*pmulhw+mul+sub sequence
    { ISD::UDIV, MVT::v32i8,  28+2 }, // 4*ext+4*pmulhw sequence + split.
    { ISD::UREM, MVT::v32i8,  32+2 }, // 4*ext+4*pmulhw+mul+sub sequence + split.
    { ISD::UDIV, MVT::v16i8,    14 }, // 2*ext+2*pmulhw sequence
    { ISD::UREM, MVT::v16i8,    16 }, // 2*ext+2*pmulhw+mul+sub sequence
    { ISD::SDIV, MVT::v16i16, 12+2 }, // 2*pmulhw sequence + split.
    { ISD::SREM, MVT::v16i16, 16+2 }, // 2*pmulhw+mul+sub sequence + split.
    { ISD::SDIV, MVT::v8i16,     6 }, // pmulhw sequence
    { ISD::SREM, MVT::v8i16,     8 }, // pmulhw+mul+sub sequence
    { ISD::UDIV, MVT::v16i16, 12+2 }, // 2*pmulhuw sequence + split.
    { ISD::UREM, MVT::v16i16, 16+2 }, // 2*pmulhuw+mul+sub sequence + split.
    { ISD::UDIV, MVT::v8i16,     6 }, // pmulhuw sequence
    { ISD::UREM, MVT::v8i16,     8 }, // pmulhuw+mul+sub sequence
    { ISD::SDIV, MVT::v8i32,  38+2 }, // 2*pmuludq sequence + split.
    { ISD::SREM, MVT::v8i32,  48+2 }, // 2*pmuludq+mul+sub sequence + split.
    { ISD::SDIV, MVT::v4i32,    19 }, // pmuludq sequence
    { ISD::SREM, MVT::v4i32,    24 }, // pmuludq+mul+sub sequence
    { ISD::UDIV, MVT::v8i32,  30+2 }, // 2*pmuludq sequence + split.
    { ISD::UREM, MVT::v8i32,  40+2 }, // 2*pmuludq+mul+sub sequence + split.
    { ISD::UDIV, MVT::v4i32,    15 }, // pmuludq sequence
    { ISD::UREM, MVT::v4i32,    20 }, // pmuludq+mul+sub sequence
  };

  if ((Op2Info == TargetTransformInfo::OK_UniformConstantValue ||
       Op2Info == TargetTransformInfo::OK_NonUniformConstantValue) &&
      ST->hasSSE2()) {
    // pmuldq sequence.
    if (ISD == ISD::SDIV && LT.second == MVT::v8i32 && ST->hasAVX())
      return LT.first * 32;
    if (ISD == ISD::SREM && LT.second == MVT::v8i32 && ST->hasAVX())
      return LT.first * 38;
    if (ISD == ISD::SDIV && LT.second == MVT::v4i32 && ST->hasSSE41())
      return LT.first * 15;
    if (ISD == ISD::SREM && LT.second == MVT::v4i32 && ST->hasSSE41())
      return LT.first * 20;

    if (const auto *Entry = CostTableLookup(SSE2ConstCostTable, ISD, LT.second))
      return LT.first * Entry->Cost;
  }

  static const CostTblEntry AVX512BWShiftCostTable[] = {
    { ISD::SHL,   MVT::v8i16,      1 }, // vpsllvw
    { ISD::SRL,   MVT::v8i16,      1 }, // vpsrlvw
    { ISD::SRA,   MVT::v8i16,      1 }, // vpsravw

    { ISD::SHL,   MVT::v16i16,     1 }, // vpsllvw
    { ISD::SRL,   MVT::v16i16,     1 }, // vpsrlvw
    { ISD::SRA,   MVT::v16i16,     1 }, // vpsravw

    { ISD::SHL,   MVT::v32i16,     1 }, // vpsllvw
    { ISD::SRL,   MVT::v32i16,     1 }, // vpsrlvw
    { ISD::SRA,   MVT::v32i16,     1 }, // vpsravw
  };

  if (ST->hasBWI())
    if (const auto *Entry = CostTableLookup(AVX512BWShiftCostTable, ISD, LT.second))
      return LT.first * Entry->Cost;

  static const CostTblEntry AVX2UniformCostTable[] = {
    // Uniform splats are cheaper for the following instructions.
    { ISD::SHL,  MVT::v16i16, 1 }, // psllw.
    { ISD::SRL,  MVT::v16i16, 1 }, // psrlw.
    { ISD::SRA,  MVT::v16i16, 1 }, // psraw.
    { ISD::SHL,  MVT::v32i16, 2 }, // 2*psllw.
    { ISD::SRL,  MVT::v32i16, 2 }, // 2*psrlw.
    { ISD::SRA,  MVT::v32i16, 2 }, // 2*psraw.
  };

  if (ST->hasAVX2() &&
      ((Op2Info == TargetTransformInfo::OK_UniformConstantValue) ||
       (Op2Info == TargetTransformInfo::OK_UniformValue))) {
    if (const auto *Entry =
            CostTableLookup(AVX2UniformCostTable, ISD, LT.second))
      return LT.first * Entry->Cost;
  }

  static const CostTblEntry SSE2UniformCostTable[] = {
    // Uniform splats are cheaper for the following instructions.
    { ISD::SHL,  MVT::v8i16,  1 }, // psllw.
    { ISD::SHL,  MVT::v4i32,  1 }, // pslld
    { ISD::SHL,  MVT::v2i64,  1 }, // psllq.

    { ISD::SRL,  MVT::v8i16,  1 }, // psrlw.
    { ISD::SRL,  MVT::v4i32,  1 }, // psrld.
    { ISD::SRL,  MVT::v2i64,  1 }, // psrlq.

    { ISD::SRA,  MVT::v8i16,  1 }, // psraw.
    { ISD::SRA,  MVT::v4i32,  1 }, // psrad.
  };

  if (ST->hasSSE2() &&
      ((Op2Info == TargetTransformInfo::OK_UniformConstantValue) ||
       (Op2Info == TargetTransformInfo::OK_UniformValue))) {
    if (const auto *Entry =
            CostTableLookup(SSE2UniformCostTable, ISD, LT.second))
      return LT.first * Entry->Cost;
  }

  static const CostTblEntry AVX512DQCostTable[] = {
    { ISD::MUL,  MVT::v2i64, 1 },
    { ISD::MUL,  MVT::v4i64, 1 },
    { ISD::MUL,  MVT::v8i64, 1 }
  };

  // Look for AVX512DQ lowering tricks for custom cases.
  if (ST->hasDQI())
    if (const auto *Entry = CostTableLookup(AVX512DQCostTable, ISD, LT.second))
      return LT.first * Entry->Cost;

  static const CostTblEntry AVX512BWCostTable[] = {
    { ISD::SHL,   MVT::v64i8,     11 }, // vpblendvb sequence.
    { ISD::SRL,   MVT::v64i8,     11 }, // vpblendvb sequence.
    { ISD::SRA,   MVT::v64i8,     24 }, // vpblendvb sequence.

    { ISD::MUL,   MVT::v64i8,     11 }, // extend/pmullw/trunc sequence.
    { ISD::MUL,   MVT::v32i8,      4 }, // extend/pmullw/trunc sequence.
    { ISD::MUL,   MVT::v16i8,      4 }, // extend/pmullw/trunc sequence.
  };

  // Look for AVX512BW lowering tricks for custom cases.
  if (ST->hasBWI())
    if (const auto *Entry = CostTableLookup(AVX512BWCostTable, ISD, LT.second))
      return LT.first * Entry->Cost;

  static const CostTblEntry AVX512CostTable[] = {
    { ISD::SHL,     MVT::v16i32,     1 },
    { ISD::SRL,     MVT::v16i32,     1 },
    { ISD::SRA,     MVT::v16i32,     1 },

    { ISD::SHL,     MVT::v8i64,      1 },
    { ISD::SRL,     MVT::v8i64,      1 },

    { ISD::SRA,     MVT::v2i64,      1 },
    { ISD::SRA,     MVT::v4i64,      1 },
    { ISD::SRA,     MVT::v8i64,      1 },

    { ISD::MUL,     MVT::v64i8,     26 }, // extend/pmullw/trunc sequence.
    { ISD::MUL,     MVT::v32i8,     13 }, // extend/pmullw/trunc sequence.
    { ISD::MUL,     MVT::v16i8,      5 }, // extend/pmullw/trunc sequence.
    { ISD::MUL,     MVT::v16i32,     1 }, // pmulld (Skylake from agner.org)
    { ISD::MUL,     MVT::v8i32,      1 }, // pmulld (Skylake from agner.org)
    { ISD::MUL,     MVT::v4i32,      1 }, // pmulld (Skylake from agner.org)
    { ISD::MUL,     MVT::v8i64,      8 }, // 3*pmuludq/3*shift/2*add

    { ISD::FADD,    MVT::v8f64,      1 }, // Skylake from http://www.agner.org/
    { ISD::FSUB,    MVT::v8f64,      1 }, // Skylake from http://www.agner.org/
    { ISD::FMUL,    MVT::v8f64,      1 }, // Skylake from http://www.agner.org/

    { ISD::FADD,    MVT::v16f32,     1 }, // Skylake from http://www.agner.org/
    { ISD::FSUB,    MVT::v16f32,     1 }, // Skylake from http://www.agner.org/
    { ISD::FMUL,    MVT::v16f32,     1 }, // Skylake from http://www.agner.org/
  };

  if (ST->hasAVX512())
    if (const auto *Entry = CostTableLookup(AVX512CostTable, ISD, LT.second))
      return LT.first * Entry->Cost;

  static const CostTblEntry AVX2ShiftCostTable[] = {
    // Shifts on v4i64/v8i32 on AVX2 is legal even though we declare to
    // customize them to detect the cases where shift amount is a scalar one.
    { ISD::SHL,     MVT::v4i32,    1 },
    { ISD::SRL,     MVT::v4i32,    1 },
    { ISD::SRA,     MVT::v4i32,    1 },
    { ISD::SHL,     MVT::v8i32,    1 },
    { ISD::SRL,     MVT::v8i32,    1 },
    { ISD::SRA,     MVT::v8i32,    1 },
    { ISD::SHL,     MVT::v2i64,    1 },
    { ISD::SRL,     MVT::v2i64,    1 },
    { ISD::SHL,     MVT::v4i64,    1 },
    { ISD::SRL,     MVT::v4i64,    1 },
  };

  if (ST->hasAVX512()) {
    if (ISD == ISD::SHL && LT.second == MVT::v32i16 &&
        (Op2Info == TargetTransformInfo::OK_UniformConstantValue ||
         Op2Info == TargetTransformInfo::OK_NonUniformConstantValue))
      // On AVX512, a packed v32i16 shift left by a constant build_vector
      // is lowered into a vector multiply (vpmullw).
      return getArithmeticInstrCost(Instruction::Mul, Ty, CostKind,
                                    Op1Info, Op2Info,
                                    TargetTransformInfo::OP_None,
                                    TargetTransformInfo::OP_None);
  }

  // Look for AVX2 lowering tricks.
  if (ST->hasAVX2()) {
    if (ISD == ISD::SHL && LT.second == MVT::v16i16 &&
        (Op2Info == TargetTransformInfo::OK_UniformConstantValue ||
         Op2Info == TargetTransformInfo::OK_NonUniformConstantValue))
      // On AVX2, a packed v16i16 shift left by a constant build_vector
      // is lowered into a vector multiply (vpmullw).
      return getArithmeticInstrCost(Instruction::Mul, Ty, CostKind,
                                    Op1Info, Op2Info,
                                    TargetTransformInfo::OP_None,
                                    TargetTransformInfo::OP_None);

    if (const auto *Entry = CostTableLookup(AVX2ShiftCostTable, ISD, LT.second))
      return LT.first * Entry->Cost;
  }

  static const CostTblEntry XOPShiftCostTable[] = {
    // 128bit shifts take 1cy, but right shifts require negation beforehand.
    { ISD::SHL,     MVT::v16i8,    1 },
    { ISD::SRL,     MVT::v16i8,    2 },
    { ISD::SRA,     MVT::v16i8,    2 },
    { ISD::SHL,     MVT::v8i16,    1 },
    { ISD::SRL,     MVT::v8i16,    2 },
    { ISD::SRA,     MVT::v8i16,    2 },
    { ISD::SHL,     MVT::v4i32,    1 },
    { ISD::SRL,     MVT::v4i32,    2 },
    { ISD::SRA,     MVT::v4i32,    2 },
    { ISD::SHL,     MVT::v2i64,    1 },
    { ISD::SRL,     MVT::v2i64,    2 },
    { ISD::SRA,     MVT::v2i64,    2 },
    // 256bit shifts require splitting if AVX2 didn't catch them above.
    { ISD::SHL,     MVT::v32i8,  2+2 },
    { ISD::SRL,     MVT::v32i8,  4+2 },
    { ISD::SRA,     MVT::v32i8,  4+2 },
    { ISD::SHL,     MVT::v16i16, 2+2 },
    { ISD::SRL,     MVT::v16i16, 4+2 },
    { ISD::SRA,     MVT::v16i16, 4+2 },
    { ISD::SHL,     MVT::v8i32,  2+2 },
    { ISD::SRL,     MVT::v8i32,  4+2 },
    { ISD::SRA,     MVT::v8i32,  4+2 },
    { ISD::SHL,     MVT::v4i64,  2+2 },
    { ISD::SRL,     MVT::v4i64,  4+2 },
    { ISD::SRA,     MVT::v4i64,  4+2 },
  };

  // Look for XOP lowering tricks.
  if (ST->hasXOP()) {
    // If the right shift is constant then we'll fold the negation so
    // it's as cheap as a left shift.
    int ShiftISD = ISD;
    if ((ShiftISD == ISD::SRL || ShiftISD == ISD::SRA) &&
        (Op2Info == TargetTransformInfo::OK_UniformConstantValue ||
         Op2Info == TargetTransformInfo::OK_NonUniformConstantValue))
      ShiftISD = ISD::SHL;
    if (const auto *Entry =
            CostTableLookup(XOPShiftCostTable, ShiftISD, LT.second))
      return LT.first * Entry->Cost;
  }

  static const CostTblEntry SSE2UniformShiftCostTable[] = {
    // Uniform splats are cheaper for the following instructions.
    { ISD::SHL,  MVT::v16i16, 2+2 }, // 2*psllw + split.
    { ISD::SHL,  MVT::v8i32,  2+2 }, // 2*pslld + split.
    { ISD::SHL,  MVT::v4i64,  2+2 }, // 2*psllq + split.

    { ISD::SRL,  MVT::v16i16, 2+2 }, // 2*psrlw + split.
    { ISD::SRL,  MVT::v8i32,  2+2 }, // 2*psrld + split.
    { ISD::SRL,  MVT::v4i64,  2+2 }, // 2*psrlq + split.

    { ISD::SRA,  MVT::v16i16, 2+2 }, // 2*psraw + split.
    { ISD::SRA,  MVT::v8i32,  2+2 }, // 2*psrad + split.
    { ISD::SRA,  MVT::v2i64,    4 }, // 2*psrad + shuffle.
    { ISD::SRA,  MVT::v4i64,  8+2 }, // 2*(2*psrad + shuffle) + split.
  };

  if (ST->hasSSE2() &&
      ((Op2Info == TargetTransformInfo::OK_UniformConstantValue) ||
       (Op2Info == TargetTransformInfo::OK_UniformValue))) {

    // Handle AVX2 uniform v4i64 ISD::SRA, it's not worth a table.
    if (ISD == ISD::SRA && LT.second == MVT::v4i64 && ST->hasAVX2())
      return LT.first * 4; // 2*psrad + shuffle.

    if (const auto *Entry =
            CostTableLookup(SSE2UniformShiftCostTable, ISD, LT.second))
      return LT.first * Entry->Cost;
  }

  if (ISD == ISD::SHL &&
      Op2Info == TargetTransformInfo::OK_NonUniformConstantValue) {
    MVT VT = LT.second;
    // Vector shift left by non uniform constant can be lowered
    // into vector multiply.
    if (((VT == MVT::v8i16 || VT == MVT::v4i32) && ST->hasSSE2()) ||
        ((VT == MVT::v16i16 || VT == MVT::v8i32) && ST->hasAVX()))
      ISD = ISD::MUL;
  }

  static const CostTblEntry AVX2CostTable[] = {
    { ISD::SHL,  MVT::v32i8,     11 }, // vpblendvb sequence.
    { ISD::SHL,  MVT::v64i8,     22 }, // 2*vpblendvb sequence.
    { ISD::SHL,  MVT::v16i16,    10 }, // extend/vpsrlvd/pack sequence.
    { ISD::SHL,  MVT::v32i16,    20 }, // 2*extend/vpsrlvd/pack sequence.

    { ISD::SRL,  MVT::v32i8,     11 }, // vpblendvb sequence.
    { ISD::SRL,  MVT::v64i8,     22 }, // 2*vpblendvb sequence.
    { ISD::SRL,  MVT::v16i16,    10 }, // extend/vpsrlvd/pack sequence.
    { ISD::SRL,  MVT::v32i16,    20 }, // 2*extend/vpsrlvd/pack sequence.

    { ISD::SRA,  MVT::v32i8,     24 }, // vpblendvb sequence.
    { ISD::SRA,  MVT::v64i8,     48 }, // 2*vpblendvb sequence.
    { ISD::SRA,  MVT::v16i16,    10 }, // extend/vpsravd/pack sequence.
    { ISD::SRA,  MVT::v32i16,    20 }, // 2*extend/vpsravd/pack sequence.
    { ISD::SRA,  MVT::v2i64,      4 }, // srl/xor/sub sequence.
    { ISD::SRA,  MVT::v4i64,      4 }, // srl/xor/sub sequence.

    { ISD::SUB,  MVT::v32i8,      1 }, // psubb
    { ISD::ADD,  MVT::v32i8,      1 }, // paddb
    { ISD::SUB,  MVT::v16i16,     1 }, // psubw
    { ISD::ADD,  MVT::v16i16,     1 }, // paddw
    { ISD::SUB,  MVT::v8i32,      1 }, // psubd
    { ISD::ADD,  MVT::v8i32,      1 }, // paddd
    { ISD::SUB,  MVT::v4i64,      1 }, // psubq
    { ISD::ADD,  MVT::v4i64,      1 }, // paddq

    { ISD::MUL,  MVT::v32i8,     17 }, // extend/pmullw/trunc sequence.
    { ISD::MUL,  MVT::v16i8,      7 }, // extend/pmullw/trunc sequence.
    { ISD::MUL,  MVT::v16i16,     1 }, // pmullw
    { ISD::MUL,  MVT::v8i32,      2 }, // pmulld (Haswell from agner.org)
    { ISD::MUL,  MVT::v4i64,      8 }, // 3*pmuludq/3*shift/2*add

    { ISD::FADD, MVT::v4f64,      1 }, // Haswell from http://www.agner.org/
    { ISD::FADD, MVT::v8f32,      1 }, // Haswell from http://www.agner.org/
    { ISD::FSUB, MVT::v4f64,      1 }, // Haswell from http://www.agner.org/
    { ISD::FSUB, MVT::v8f32,      1 }, // Haswell from http://www.agner.org/
    { ISD::FMUL, MVT::v4f64,      1 }, // Haswell from http://www.agner.org/
    { ISD::FMUL, MVT::v8f32,      1 }, // Haswell from http://www.agner.org/

    { ISD::FDIV, MVT::f32,        7 }, // Haswell from http://www.agner.org/
    { ISD::FDIV, MVT::v4f32,      7 }, // Haswell from http://www.agner.org/
    { ISD::FDIV, MVT::v8f32,     14 }, // Haswell from http://www.agner.org/
    { ISD::FDIV, MVT::f64,       14 }, // Haswell from http://www.agner.org/
    { ISD::FDIV, MVT::v2f64,     14 }, // Haswell from http://www.agner.org/
    { ISD::FDIV, MVT::v4f64,     28 }, // Haswell from http://www.agner.org/
  };

  // Look for AVX2 lowering tricks for custom cases.
  if (ST->hasAVX2())
    if (const auto *Entry = CostTableLookup(AVX2CostTable, ISD, LT.second))
      return LT.first * Entry->Cost;

  static const CostTblEntry AVX1CostTable[] = {
    // We don't have to scalarize unsupported ops. We can issue two half-sized
    // operations and we only need to extract the upper YMM half.
    // Two ops + 1 extract + 1 insert = 4.
    { ISD::MUL,     MVT::v16i16,     4 },
    { ISD::MUL,     MVT::v8i32,      4 },
    { ISD::SUB,     MVT::v32i8,      4 },
    { ISD::ADD,     MVT::v32i8,      4 },
    { ISD::SUB,     MVT::v16i16,     4 },
    { ISD::ADD,     MVT::v16i16,     4 },
    { ISD::SUB,     MVT::v8i32,      4 },
    { ISD::ADD,     MVT::v8i32,      4 },
    { ISD::SUB,     MVT::v4i64,      4 },
    { ISD::ADD,     MVT::v4i64,      4 },

    // A v4i64 multiply is custom lowered as two split v2i64 vectors that then
    // are lowered as a series of long multiplies(3), shifts(3) and adds(2)
    // Because we believe v4i64 to be a legal type, we must also include the
    // extract+insert in the cost table. Therefore, the cost here is 18
    // instead of 8.
    { ISD::MUL,     MVT::v4i64,     18 },

    { ISD::MUL,     MVT::v32i8,     26 }, // extend/pmullw/trunc sequence.

    { ISD::FDIV,    MVT::f32,       14 }, // SNB from http://www.agner.org/
    { ISD::FDIV,    MVT::v4f32,     14 }, // SNB from http://www.agner.org/
    { ISD::FDIV,    MVT::v8f32,     28 }, // SNB from http://www.agner.org/
    { ISD::FDIV,    MVT::f64,       22 }, // SNB from http://www.agner.org/
    { ISD::FDIV,    MVT::v2f64,     22 }, // SNB from http://www.agner.org/
    { ISD::FDIV,    MVT::v4f64,     44 }, // SNB from http://www.agner.org/
  };

  if (ST->hasAVX())
    if (const auto *Entry = CostTableLookup(AVX1CostTable, ISD, LT.second))
      return LT.first * Entry->Cost;

  static const CostTblEntry SSE42CostTable[] = {
    { ISD::FADD, MVT::f64,     1 }, // Nehalem from http://www.agner.org/
    { ISD::FADD, MVT::f32,     1 }, // Nehalem from http://www.agner.org/
    { ISD::FADD, MVT::v2f64,   1 }, // Nehalem from http://www.agner.org/
    { ISD::FADD, MVT::v4f32,   1 }, // Nehalem from http://www.agner.org/

    { ISD::FSUB, MVT::f64,     1 }, // Nehalem from http://www.agner.org/
    { ISD::FSUB, MVT::f32 ,    1 }, // Nehalem from http://www.agner.org/
    { ISD::FSUB, MVT::v2f64,   1 }, // Nehalem from http://www.agner.org/
    { ISD::FSUB, MVT::v4f32,   1 }, // Nehalem from http://www.agner.org/

    { ISD::FMUL, MVT::f64,     1 }, // Nehalem from http://www.agner.org/
    { ISD::FMUL, MVT::f32,     1 }, // Nehalem from http://www.agner.org/
    { ISD::FMUL, MVT::v2f64,   1 }, // Nehalem from http://www.agner.org/
    { ISD::FMUL, MVT::v4f32,   1 }, // Nehalem from http://www.agner.org/

    { ISD::FDIV,  MVT::f32,   14 }, // Nehalem from http://www.agner.org/
    { ISD::FDIV,  MVT::v4f32, 14 }, // Nehalem from http://www.agner.org/
    { ISD::FDIV,  MVT::f64,   22 }, // Nehalem from http://www.agner.org/
    { ISD::FDIV,  MVT::v2f64, 22 }, // Nehalem from http://www.agner.org/
  };

  if (ST->hasSSE42())
    if (const auto *Entry = CostTableLookup(SSE42CostTable, ISD, LT.second))
      return LT.first * Entry->Cost;

  static const CostTblEntry SSE41CostTable[] = {
    { ISD::SHL,  MVT::v16i8,      11 }, // pblendvb sequence.
    { ISD::SHL,  MVT::v32i8,  2*11+2 }, // pblendvb sequence + split.
    { ISD::SHL,  MVT::v8i16,      14 }, // pblendvb sequence.
    { ISD::SHL,  MVT::v16i16, 2*14+2 }, // pblendvb sequence + split.
    { ISD::SHL,  MVT::v4i32,       4 }, // pslld/paddd/cvttps2dq/pmulld
    { ISD::SHL,  MVT::v8i32,   2*4+2 }, // pslld/paddd/cvttps2dq/pmulld + split

    { ISD::SRL,  MVT::v16i8,      12 }, // pblendvb sequence.
    { ISD::SRL,  MVT::v32i8,  2*12+2 }, // pblendvb sequence + split.
    { ISD::SRL,  MVT::v8i16,      14 }, // pblendvb sequence.
    { ISD::SRL,  MVT::v16i16, 2*14+2 }, // pblendvb sequence + split.
    { ISD::SRL,  MVT::v4i32,      11 }, // Shift each lane + blend.
    { ISD::SRL,  MVT::v8i32,  2*11+2 }, // Shift each lane + blend + split.

    { ISD::SRA,  MVT::v16i8,      24 }, // pblendvb sequence.
    { ISD::SRA,  MVT::v32i8,  2*24+2 }, // pblendvb sequence + split.
    { ISD::SRA,  MVT::v8i16,      14 }, // pblendvb sequence.
    { ISD::SRA,  MVT::v16i16, 2*14+2 }, // pblendvb sequence + split.
    { ISD::SRA,  MVT::v4i32,      12 }, // Shift each lane + blend.
    { ISD::SRA,  MVT::v8i32,  2*12+2 }, // Shift each lane + blend + split.

    { ISD::MUL,  MVT::v4i32,       2 }  // pmulld (Nehalem from agner.org)
  };

  if (ST->hasSSE41())
    if (const auto *Entry = CostTableLookup(SSE41CostTable, ISD, LT.second))
      return LT.first * Entry->Cost;

  static const CostTblEntry SSE2CostTable[] = {
    // We don't correctly identify costs of casts because they are marked as
    // custom.
    { ISD::SHL,  MVT::v16i8,      26 }, // cmpgtb sequence.
    { ISD::SHL,  MVT::v8i16,      32 }, // cmpgtb sequence.
    { ISD::SHL,  MVT::v4i32,     2*5 }, // We optimized this using mul.
    { ISD::SHL,  MVT::v2i64,       4 }, // splat+shuffle sequence.
    { ISD::SHL,  MVT::v4i64,   2*4+2 }, // splat+shuffle sequence + split.

    { ISD::SRL,  MVT::v16i8,      26 }, // cmpgtb sequence.
    { ISD::SRL,  MVT::v8i16,      32 }, // cmpgtb sequence.
    { ISD::SRL,  MVT::v4i32,      16 }, // Shift each lane + blend.
    { ISD::SRL,  MVT::v2i64,       4 }, // splat+shuffle sequence.
    { ISD::SRL,  MVT::v4i64,   2*4+2 }, // splat+shuffle sequence + split.

    { ISD::SRA,  MVT::v16i8,      54 }, // unpacked cmpgtb sequence.
    { ISD::SRA,  MVT::v8i16,      32 }, // cmpgtb sequence.
    { ISD::SRA,  MVT::v4i32,      16 }, // Shift each lane + blend.
    { ISD::SRA,  MVT::v2i64,      12 }, // srl/xor/sub sequence.
    { ISD::SRA,  MVT::v4i64,  2*12+2 }, // srl/xor/sub sequence+split.

    { ISD::MUL,  MVT::v16i8,      12 }, // extend/pmullw/trunc sequence.
    { ISD::MUL,  MVT::v8i16,       1 }, // pmullw
    { ISD::MUL,  MVT::v4i32,       6 }, // 3*pmuludq/4*shuffle
    { ISD::MUL,  MVT::v2i64,       8 }, // 3*pmuludq/3*shift/2*add

    { ISD::FDIV, MVT::f32,        23 }, // Pentium IV from http://www.agner.org/
    { ISD::FDIV, MVT::v4f32,      39 }, // Pentium IV from http://www.agner.org/
    { ISD::FDIV, MVT::f64,        38 }, // Pentium IV from http://www.agner.org/
    { ISD::FDIV, MVT::v2f64,      69 }, // Pentium IV from http://www.agner.org/

    { ISD::FADD, MVT::f32,         2 }, // Pentium IV from http://www.agner.org/
    { ISD::FADD, MVT::f64,         2 }, // Pentium IV from http://www.agner.org/

    { ISD::FSUB, MVT::f32,         2 }, // Pentium IV from http://www.agner.org/
    { ISD::FSUB, MVT::f64,         2 }, // Pentium IV from http://www.agner.org/
  };

  if (ST->hasSSE2())
    if (const auto *Entry = CostTableLookup(SSE2CostTable, ISD, LT.second))
      return LT.first * Entry->Cost;

  static const CostTblEntry SSE1CostTable[] = {
    { ISD::FDIV, MVT::f32,   17 }, // Pentium III from http://www.agner.org/
    { ISD::FDIV, MVT::v4f32, 34 }, // Pentium III from http://www.agner.org/

    { ISD::FADD, MVT::f32,    1 }, // Pentium III from http://www.agner.org/
    { ISD::FADD, MVT::v4f32,  2 }, // Pentium III from http://www.agner.org/

    { ISD::FSUB, MVT::f32,    1 }, // Pentium III from http://www.agner.org/
    { ISD::FSUB, MVT::v4f32,  2 }, // Pentium III from http://www.agner.org/

    { ISD::ADD, MVT::i8,      1 }, // Pentium III from http://www.agner.org/
    { ISD::ADD, MVT::i16,     1 }, // Pentium III from http://www.agner.org/
    { ISD::ADD, MVT::i32,     1 }, // Pentium III from http://www.agner.org/

    { ISD::SUB, MVT::i8,      1 }, // Pentium III from http://www.agner.org/
    { ISD::SUB, MVT::i16,     1 }, // Pentium III from http://www.agner.org/
    { ISD::SUB, MVT::i32,     1 }, // Pentium III from http://www.agner.org/
  };

  if (ST->hasSSE1())
    if (const auto *Entry = CostTableLookup(SSE1CostTable, ISD, LT.second))
      return LT.first * Entry->Cost;

  // It is not a good idea to vectorize division. We have to scalarize it and
  // in the process we will often end up having to spilling regular
  // registers. The overhead of division is going to dominate most kernels
  // anyways so try hard to prevent vectorization of division - it is
  // generally a bad idea. Assume somewhat arbitrarily that we have to be able
  // to hide "20 cycles" for each lane.
  if (LT.second.isVector() && (ISD == ISD::SDIV || ISD == ISD::SREM ||
                               ISD == ISD::UDIV || ISD == ISD::UREM)) {
    int ScalarCost = getArithmeticInstrCost(
        Opcode, Ty->getScalarType(), CostKind, Op1Info, Op2Info,
        TargetTransformInfo::OP_None, TargetTransformInfo::OP_None);
    return 20 * LT.first * LT.second.getVectorNumElements() * ScalarCost;
  }

  // Fallback to the default implementation.
  return BaseT::getArithmeticInstrCost(Opcode, Ty, CostKind, Op1Info, Op2Info);
}

#if INTEL_CUSTOMIZATION
/// Currently, under target specific category we are only looking for
/// alternate-lane shuffle mask such as, <0, 4, 2, 6>([v]unpck[l,h]pd) or
/// <1, 5, 3, 7>([v]unpckhpd).
bool X86TTIImpl::isTargetSpecificShuffleMask(
    ArrayRef<uint32_t> Mask) const {
  bool IsAlternateLaneVectorMask = true;
  unsigned MaskSize = Mask.size();

  // TODO: Support undefined mask value which is not supported currently.
  // Look for even-lanes
  // Example: shufflevector <4xT>A, <4xT>B, <0,4,2,6>
  for (unsigned i = 0; i < MaskSize && IsAlternateLaneVectorMask; ++i)
    IsAlternateLaneVectorMask = Mask[i] == ((i % 2) ? MaskSize + i - 1 : i);

  if (IsAlternateLaneVectorMask)
    return true;

  IsAlternateLaneVectorMask = true;
  // Look for odd-lanes.
  // Example: shufflevector <4xT>A, <4xT>B, <1,5,3,7>
  for (unsigned i = 0; i < MaskSize && IsAlternateLaneVectorMask; ++i)
    IsAlternateLaneVectorMask = Mask[i] == ((i % 2) ? MaskSize + i : i + 1);

  return IsAlternateLaneVectorMask;
}

bool X86TTIImpl::isVPlanVLSProfitable() const {
  // Conservative VLS is profitable for most architectures, except the most
  // advanced IA processors.
  return !(ST->hasAVX512() &&
           getTLI()->getTargetMachine().Options.IntelAdvancedOptim);
}

bool X86TTIImpl::isAggressiveVLSProfitable() const {
  // Old processors without support for GATHER/SCATTER instructions always
  // benefit from the optimization.
  if (!ST->hasAVX2())
    return true;

  // We know that it is safe to run VLS aggressively when tuning for IA.
  if (getTLI()->getTargetMachine().Options.IntelAdvancedOptim)
    return true;

  // Be conservative otherwise.
  return false;
}

bool X86TTIImpl::targetMatchesVariantISA(
    VectorVariant::ISAClass VariantISAClass) const {
  VectorVariant::ISAClass TargetISAClass = VectorVariant::ISAClass::NOSSE;
  if (ST->hasAVX512())
    TargetISAClass = VectorVariant::ISAClass::ZMM;
  else if (ST->hasAVX2())
    TargetISAClass = VectorVariant::ISAClass::YMM2;
  else if (ST->hasAVX())
    TargetISAClass = VectorVariant::ISAClass::YMM1;
  else if (ST->hasSSE1())
    // All SSE targets support XMM
    TargetISAClass = VectorVariant::ISAClass::XMM;
  if (VariantISAClass <= TargetISAClass)
    return true;
  return false;
}

int X86TTIImpl::getMatchingVectorVariant(
    VectorVariant &ForCall,
    SmallVectorImpl<VectorVariant> &Variants,
    const Module *M) const {
  // ForCall is a VectorVariant created for the call instruction.
  int BestIndex = -1;
  int CurrIndex = -1;
  // Keep track of parameter position containing the largest score. Can be
  // used as a tiebreaker when selecting the best variant.
  int BestArg = -1;
  int BestScore = 0;
  VectorVariant::ISAClass BestISA = VectorVariant::ISAClass::NOSSE;
  for (auto Variant : Variants) {
    CurrIndex++;
    if (!targetMatchesVariantISA(Variant.getISA()))
      continue;
    int MaxArg = 0;
    auto Score = ForCall.getMatchingScore(Variant, MaxArg, M);
    if (Score > BestScore) {
      BestScore = Score;
      BestIndex = CurrIndex;
      BestISA = Variant.getISA();
      BestArg = MaxArg;
      continue;
    } else if (Score == BestScore) {
      if (Variant.getISA() > BestISA) {
        BestIndex = CurrIndex;
        BestISA = Variant.getISA();
        BestArg = MaxArg;
        continue;
      } else if (Variant.getISA() == BestISA) {
        // Check best parameter score
        if (MaxArg > BestArg) {
          BestIndex = CurrIndex;
          BestArg = MaxArg;
        }
      }
    }
  }
  return BestIndex;
}
#endif // INTEL_CUSTOMIZATION

int X86TTIImpl::getShuffleCost(TTI::ShuffleKind Kind, VectorType *BaseTp,
                               int Index, VectorType *SubTp) {
  // 64-bit packed float vectors (v2f32) are widened to type v4f32.
  // 64-bit packed integer vectors (v2i32) are widened to type v4i32.
  std::pair<int, MVT> LT = TLI->getTypeLegalizationCost(DL, BaseTp);

  // Treat Transpose as 2-op shuffles - there's no difference in lowering.
  if (Kind == TTI::SK_Transpose)
    Kind = TTI::SK_PermuteTwoSrc;

#if INTEL_CUSTOMIZATION
  if (Kind == TTI::SK_TargetSpecific) {
    // Currently, in this category we are assuming target-specific mask
    // is the alternate-shuffle-lane vector mask which is pretty restricted
    // and error-prone.
    // TODO: Eventually, getShuffleCost() should have access to the
    // mask in order to estimate the cost accurately for the right shuffle kind.

    // The backend knows how to generate [v]unpck[l,h]pds for 64bit
    // element if the target supports SSE2 and above.
    if (ST->hasSSE2() && BaseTp->getScalarSizeInBits() == 64)
      return LT.first;

    // For non-64bit, we can generate 2 [v]pshuf[b,d,ps].
    return 2 * LT.first;
  }
#endif // INTEL_CUSTOMIZATION

  // For Broadcasts we are splatting the first element from the first input
  // register, so only need to reference that input and all the output
  // registers are the same.
  if (Kind == TTI::SK_Broadcast)
    LT.first = 1;

  // Subvector extractions are free if they start at the beginning of a
  // vector and cheap if the subvectors are aligned.
  if (Kind == TTI::SK_ExtractSubvector && LT.second.isVector()) {
    int NumElts = LT.second.getVectorNumElements();
    if ((Index % NumElts) == 0)
      return 0;
    std::pair<int, MVT> SubLT = TLI->getTypeLegalizationCost(DL, SubTp);
    if (SubLT.second.isVector()) {
      int NumSubElts = SubLT.second.getVectorNumElements();
      if ((Index % NumSubElts) == 0 && (NumElts % NumSubElts) == 0)
        return SubLT.first;
      // Handle some cases for widening legalization. For now we only handle
      // cases where the original subvector was naturally aligned and evenly
      // fit in its legalized subvector type.
      // FIXME: Remove some of the alignment restrictions.
      // FIXME: We can use permq for 64-bit or larger extracts from 256-bit
      // vectors.
      int OrigSubElts = cast<FixedVectorType>(SubTp)->getNumElements();
      if (NumSubElts > OrigSubElts && (Index % OrigSubElts) == 0 &&
          (NumSubElts % OrigSubElts) == 0 &&
          LT.second.getVectorElementType() ==
              SubLT.second.getVectorElementType() &&
          LT.second.getVectorElementType().getSizeInBits() ==
              BaseTp->getElementType()->getPrimitiveSizeInBits()) {
        assert(NumElts >= NumSubElts && NumElts > OrigSubElts &&
               "Unexpected number of elements!");
        auto *VecTy = FixedVectorType::get(BaseTp->getElementType(),
                                           LT.second.getVectorNumElements());
        auto *SubTy = FixedVectorType::get(BaseTp->getElementType(),
                                           SubLT.second.getVectorNumElements());
        int ExtractIndex = alignDown((Index % NumElts), NumSubElts);
        int ExtractCost = getShuffleCost(TTI::SK_ExtractSubvector, VecTy,
                                         ExtractIndex, SubTy);

        // If the original size is 32-bits or more, we can use pshufd. Otherwise
        // if we have SSSE3 we can use pshufb.
        if (SubTp->getPrimitiveSizeInBits() >= 32 || ST->hasSSSE3())
          return ExtractCost + 1; // pshufd or pshufb

        assert(SubTp->getPrimitiveSizeInBits() == 16 &&
               "Unexpected vector size");

        return ExtractCost + 2; // worst case pshufhw + pshufd
      }
    }
  }

  // Handle some common (illegal) sub-vector types as they are often very cheap
  // to shuffle even on targets without PSHUFB.
  EVT VT = TLI->getValueType(DL, BaseTp);
  if (VT.isSimple() && VT.isVector() && VT.getSizeInBits() < 128 &&
      !ST->hasSSSE3()) {
     static const CostTblEntry SSE2SubVectorShuffleTbl[] = {
      {TTI::SK_Broadcast,        MVT::v4i16, 1}, // pshuflw
      {TTI::SK_Broadcast,        MVT::v2i16, 1}, // pshuflw
      {TTI::SK_Broadcast,        MVT::v8i8,  2}, // punpck/pshuflw
      {TTI::SK_Broadcast,        MVT::v4i8,  2}, // punpck/pshuflw
      {TTI::SK_Broadcast,        MVT::v2i8,  1}, // punpck

      {TTI::SK_Reverse,          MVT::v4i16, 1}, // pshuflw
      {TTI::SK_Reverse,          MVT::v2i16, 1}, // pshuflw
      {TTI::SK_Reverse,          MVT::v4i8,  3}, // punpck/pshuflw/packus
      {TTI::SK_Reverse,          MVT::v2i8,  1}, // punpck

      {TTI::SK_PermuteTwoSrc,    MVT::v4i16, 2}, // punpck/pshuflw
      {TTI::SK_PermuteTwoSrc,    MVT::v2i16, 2}, // punpck/pshuflw
      {TTI::SK_PermuteTwoSrc,    MVT::v8i8,  7}, // punpck/pshuflw
      {TTI::SK_PermuteTwoSrc,    MVT::v4i8,  4}, // punpck/pshuflw
      {TTI::SK_PermuteTwoSrc,    MVT::v2i8,  2}, // punpck

      {TTI::SK_PermuteSingleSrc, MVT::v4i16, 1}, // pshuflw
      {TTI::SK_PermuteSingleSrc, MVT::v2i16, 1}, // pshuflw
      {TTI::SK_PermuteSingleSrc, MVT::v8i8,  5}, // punpck/pshuflw
      {TTI::SK_PermuteSingleSrc, MVT::v4i8,  3}, // punpck/pshuflw
      {TTI::SK_PermuteSingleSrc, MVT::v2i8,  1}, // punpck
    };

    if (ST->hasSSE2())
      if (const auto *Entry =
              CostTableLookup(SSE2SubVectorShuffleTbl, Kind, VT.getSimpleVT()))
        return Entry->Cost;
  }

  // We are going to permute multiple sources and the result will be in multiple
  // destinations. Providing an accurate cost only for splits where the element
  // type remains the same.
  if (Kind == TTI::SK_PermuteSingleSrc && LT.first != 1) {
    MVT LegalVT = LT.second;
    if (LegalVT.isVector() &&
        LegalVT.getVectorElementType().getSizeInBits() ==
            BaseTp->getElementType()->getPrimitiveSizeInBits() &&
        LegalVT.getVectorNumElements() <
            cast<FixedVectorType>(BaseTp)->getNumElements()) {

      unsigned VecTySize = DL.getTypeStoreSize(BaseTp);
      unsigned LegalVTSize = LegalVT.getStoreSize();
      // Number of source vectors after legalization:
      unsigned NumOfSrcs = (VecTySize + LegalVTSize - 1) / LegalVTSize;
      // Number of destination vectors after legalization:
      unsigned NumOfDests = LT.first;

      auto *SingleOpTy = FixedVectorType::get(BaseTp->getElementType(),
                                              LegalVT.getVectorNumElements());

      unsigned NumOfShuffles = (NumOfSrcs - 1) * NumOfDests;
      return NumOfShuffles *
             getShuffleCost(TTI::SK_PermuteTwoSrc, SingleOpTy, 0, nullptr);
    }

    return BaseT::getShuffleCost(Kind, BaseTp, Index, SubTp);
  }

  // For 2-input shuffles, we must account for splitting the 2 inputs into many.
  if (Kind == TTI::SK_PermuteTwoSrc && LT.first != 1) {
    // We assume that source and destination have the same vector type.
    int NumOfDests = LT.first;
    int NumOfShufflesPerDest = LT.first * 2 - 1;
    LT.first = NumOfDests * NumOfShufflesPerDest;
  }

#if INTEL_CUSTOMIZATION
#if INTEL_FEATURE_ISA_FP16
  static const CostTblEntry AVX512FP16ShuffleTbl[] = {
      {TTI::SK_Broadcast, MVT::v32f16, 1}, // vpbroadcastw
      {TTI::SK_Broadcast, MVT::v16f16, 1}, // vpbroadcastw
      {TTI::SK_Broadcast, MVT::v8f16, 1}, // vpbroadcastw

      {TTI::SK_Reverse, MVT::v32f16, 2}, // vpermw
      {TTI::SK_Reverse, MVT::v16f16, 2}, // vpermw
      {TTI::SK_Reverse, MVT::v8f16, 1}, // vpshufb

      {TTI::SK_PermuteSingleSrc, MVT::v32f16, 2}, // vpermw
      {TTI::SK_PermuteSingleSrc, MVT::v16f16, 2}, // vpermw
      {TTI::SK_PermuteSingleSrc, MVT::v8f16, 1},  // vpshufb

      {TTI::SK_PermuteTwoSrc, MVT::v32f16, 2},    // vpermt2w
      {TTI::SK_PermuteTwoSrc, MVT::v16f16, 2},    // vpermt2w
      {TTI::SK_PermuteTwoSrc, MVT::v8f16, 2}      // vpermt2w
  };

  if (!ST->useSoftFloat() && ST->hasFP16())
    if (const auto *Entry =
            CostTableLookup(AVX512FP16ShuffleTbl, Kind, LT.second))
      return LT.first * Entry->Cost;
#endif // INTEL_FEATURE_ISA_FP16
#endif // INTEL_CUSTOMIZATION

  static const CostTblEntry AVX512VBMIShuffleTbl[] = {
      {TTI::SK_Reverse, MVT::v64i8, 1}, // vpermb
      {TTI::SK_Reverse, MVT::v32i8, 1}, // vpermb

      {TTI::SK_PermuteSingleSrc, MVT::v64i8, 1}, // vpermb
      {TTI::SK_PermuteSingleSrc, MVT::v32i8, 1}, // vpermb

      {TTI::SK_PermuteTwoSrc, MVT::v64i8, 2}, // vpermt2b
      {TTI::SK_PermuteTwoSrc, MVT::v32i8, 2}, // vpermt2b
      {TTI::SK_PermuteTwoSrc, MVT::v16i8, 2}  // vpermt2b
  };

  if (ST->hasVBMI())
    if (const auto *Entry =
            CostTableLookup(AVX512VBMIShuffleTbl, Kind, LT.second))
      return LT.first * Entry->Cost;

  static const CostTblEntry AVX512BWShuffleTbl[] = {
      {TTI::SK_Broadcast, MVT::v32i16, 1}, // vpbroadcastw
      {TTI::SK_Broadcast, MVT::v64i8, 1},  // vpbroadcastb

      {TTI::SK_Reverse, MVT::v32i16, 2}, // vpermw
      {TTI::SK_Reverse, MVT::v16i16, 2}, // vpermw
      {TTI::SK_Reverse, MVT::v64i8, 2},  // pshufb + vshufi64x2

      {TTI::SK_PermuteSingleSrc, MVT::v32i16, 2}, // vpermw
      {TTI::SK_PermuteSingleSrc, MVT::v16i16, 2}, // vpermw
      {TTI::SK_PermuteSingleSrc, MVT::v64i8, 8},  // extend to v32i16

      {TTI::SK_PermuteTwoSrc, MVT::v32i16, 2}, // vpermt2w
      {TTI::SK_PermuteTwoSrc, MVT::v16i16, 2}, // vpermt2w
      {TTI::SK_PermuteTwoSrc, MVT::v8i16, 2},  // vpermt2w
      {TTI::SK_PermuteTwoSrc, MVT::v64i8, 19}, // 6 * v32i8 + 1

      {TTI::SK_Select, MVT::v32i16, 1}, // vblendmw
      {TTI::SK_Select, MVT::v64i8,  1}, // vblendmb
  };

  if (ST->hasBWI())
    if (const auto *Entry =
            CostTableLookup(AVX512BWShuffleTbl, Kind, LT.second))
      return LT.first * Entry->Cost;

  static const CostTblEntry AVX512ShuffleTbl[] = {
      {TTI::SK_Broadcast, MVT::v8f64, 1},  // vbroadcastpd
      {TTI::SK_Broadcast, MVT::v16f32, 1}, // vbroadcastps
      {TTI::SK_Broadcast, MVT::v8i64, 1},  // vpbroadcastq
      {TTI::SK_Broadcast, MVT::v16i32, 1}, // vpbroadcastd
      {TTI::SK_Broadcast, MVT::v32i16, 1}, // vpbroadcastw
      {TTI::SK_Broadcast, MVT::v64i8, 1},  // vpbroadcastb

      {TTI::SK_Reverse, MVT::v8f64, 1},  // vpermpd
      {TTI::SK_Reverse, MVT::v16f32, 1}, // vpermps
      {TTI::SK_Reverse, MVT::v8i64, 1},  // vpermq
      {TTI::SK_Reverse, MVT::v16i32, 1}, // vpermd

      {TTI::SK_PermuteSingleSrc, MVT::v8f64, 1},  // vpermpd
      {TTI::SK_PermuteSingleSrc, MVT::v4f64, 1},  // vpermpd
      {TTI::SK_PermuteSingleSrc, MVT::v2f64, 1},  // vpermpd
      {TTI::SK_PermuteSingleSrc, MVT::v16f32, 1}, // vpermps
      {TTI::SK_PermuteSingleSrc, MVT::v8f32, 1},  // vpermps
      {TTI::SK_PermuteSingleSrc, MVT::v4f32, 1},  // vpermps
      {TTI::SK_PermuteSingleSrc, MVT::v8i64, 1},  // vpermq
      {TTI::SK_PermuteSingleSrc, MVT::v4i64, 1},  // vpermq
      {TTI::SK_PermuteSingleSrc, MVT::v2i64, 1},  // vpermq
      {TTI::SK_PermuteSingleSrc, MVT::v16i32, 1}, // vpermd
      {TTI::SK_PermuteSingleSrc, MVT::v8i32, 1},  // vpermd
      {TTI::SK_PermuteSingleSrc, MVT::v4i32, 1},  // vpermd
      {TTI::SK_PermuteSingleSrc, MVT::v16i8, 1},  // pshufb

      {TTI::SK_PermuteTwoSrc, MVT::v8f64, 1},  // vpermt2pd
      {TTI::SK_PermuteTwoSrc, MVT::v16f32, 1}, // vpermt2ps
      {TTI::SK_PermuteTwoSrc, MVT::v8i64, 1},  // vpermt2q
      {TTI::SK_PermuteTwoSrc, MVT::v16i32, 1}, // vpermt2d
      {TTI::SK_PermuteTwoSrc, MVT::v4f64, 1},  // vpermt2pd
      {TTI::SK_PermuteTwoSrc, MVT::v8f32, 1},  // vpermt2ps
      {TTI::SK_PermuteTwoSrc, MVT::v4i64, 1},  // vpermt2q
      {TTI::SK_PermuteTwoSrc, MVT::v8i32, 1},  // vpermt2d
      {TTI::SK_PermuteTwoSrc, MVT::v2f64, 1},  // vpermt2pd
      {TTI::SK_PermuteTwoSrc, MVT::v4f32, 1},  // vpermt2ps
      {TTI::SK_PermuteTwoSrc, MVT::v2i64, 1},  // vpermt2q
      {TTI::SK_PermuteTwoSrc, MVT::v4i32, 1},  // vpermt2d

      // FIXME: This just applies the type legalization cost rules above
      // assuming these completely split.
      {TTI::SK_PermuteSingleSrc, MVT::v32i16, 14},
      {TTI::SK_PermuteSingleSrc, MVT::v64i8,  14},
      {TTI::SK_PermuteTwoSrc,    MVT::v32i16, 42},
      {TTI::SK_PermuteTwoSrc,    MVT::v64i8,  42},

      {TTI::SK_Select, MVT::v32i16, 1}, // vpternlogq
      {TTI::SK_Select, MVT::v64i8,  1}, // vpternlogq
      {TTI::SK_Select, MVT::v8f64,  1}, // vblendmpd
      {TTI::SK_Select, MVT::v16f32, 1}, // vblendmps
      {TTI::SK_Select, MVT::v8i64,  1}, // vblendmq
      {TTI::SK_Select, MVT::v16i32, 1}, // vblendmd
  };

  if (ST->hasAVX512())
    if (const auto *Entry = CostTableLookup(AVX512ShuffleTbl, Kind, LT.second))
      return LT.first * Entry->Cost;

  static const CostTblEntry AVX2ShuffleTbl[] = {
      {TTI::SK_Broadcast, MVT::v4f64, 1},  // vbroadcastpd
      {TTI::SK_Broadcast, MVT::v8f32, 1},  // vbroadcastps
      {TTI::SK_Broadcast, MVT::v4i64, 1},  // vpbroadcastq
      {TTI::SK_Broadcast, MVT::v8i32, 1},  // vpbroadcastd
      {TTI::SK_Broadcast, MVT::v16i16, 1}, // vpbroadcastw
      {TTI::SK_Broadcast, MVT::v32i8, 1},  // vpbroadcastb

      {TTI::SK_Reverse, MVT::v4f64, 1},  // vpermpd
      {TTI::SK_Reverse, MVT::v8f32, 1},  // vpermps
      {TTI::SK_Reverse, MVT::v4i64, 1},  // vpermq
      {TTI::SK_Reverse, MVT::v8i32, 1},  // vpermd
      {TTI::SK_Reverse, MVT::v16i16, 2}, // vperm2i128 + pshufb
      {TTI::SK_Reverse, MVT::v32i8, 2},  // vperm2i128 + pshufb

      {TTI::SK_Select, MVT::v16i16, 1}, // vpblendvb
      {TTI::SK_Select, MVT::v32i8, 1},  // vpblendvb

      {TTI::SK_PermuteSingleSrc, MVT::v4f64, 1},  // vpermpd
      {TTI::SK_PermuteSingleSrc, MVT::v8f32, 1},  // vpermps
      {TTI::SK_PermuteSingleSrc, MVT::v4i64, 1},  // vpermq
      {TTI::SK_PermuteSingleSrc, MVT::v8i32, 1},  // vpermd
      {TTI::SK_PermuteSingleSrc, MVT::v16i16, 4}, // vperm2i128 + 2*vpshufb
                                                  // + vpblendvb
      {TTI::SK_PermuteSingleSrc, MVT::v32i8, 4},  // vperm2i128 + 2*vpshufb
                                                  // + vpblendvb

      {TTI::SK_PermuteTwoSrc, MVT::v4f64, 3},  // 2*vpermpd + vblendpd
      {TTI::SK_PermuteTwoSrc, MVT::v8f32, 3},  // 2*vpermps + vblendps
      {TTI::SK_PermuteTwoSrc, MVT::v4i64, 3},  // 2*vpermq + vpblendd
      {TTI::SK_PermuteTwoSrc, MVT::v8i32, 3},  // 2*vpermd + vpblendd
      {TTI::SK_PermuteTwoSrc, MVT::v16i16, 7}, // 2*vperm2i128 + 4*vpshufb
                                               // + vpblendvb
      {TTI::SK_PermuteTwoSrc, MVT::v32i8, 7},  // 2*vperm2i128 + 4*vpshufb
                                               // + vpblendvb
  };

  if (ST->hasAVX2())
    if (const auto *Entry = CostTableLookup(AVX2ShuffleTbl, Kind, LT.second))
      return LT.first * Entry->Cost;

  static const CostTblEntry XOPShuffleTbl[] = {
      {TTI::SK_PermuteSingleSrc, MVT::v4f64, 2},  // vperm2f128 + vpermil2pd
      {TTI::SK_PermuteSingleSrc, MVT::v8f32, 2},  // vperm2f128 + vpermil2ps
      {TTI::SK_PermuteSingleSrc, MVT::v4i64, 2},  // vperm2f128 + vpermil2pd
      {TTI::SK_PermuteSingleSrc, MVT::v8i32, 2},  // vperm2f128 + vpermil2ps
      {TTI::SK_PermuteSingleSrc, MVT::v16i16, 4}, // vextractf128 + 2*vpperm
                                                  // + vinsertf128
      {TTI::SK_PermuteSingleSrc, MVT::v32i8, 4},  // vextractf128 + 2*vpperm
                                                  // + vinsertf128

      {TTI::SK_PermuteTwoSrc, MVT::v16i16, 9}, // 2*vextractf128 + 6*vpperm
                                               // + vinsertf128
      {TTI::SK_PermuteTwoSrc, MVT::v8i16, 1},  // vpperm
      {TTI::SK_PermuteTwoSrc, MVT::v32i8, 9},  // 2*vextractf128 + 6*vpperm
                                               // + vinsertf128
      {TTI::SK_PermuteTwoSrc, MVT::v16i8, 1},  // vpperm
  };

  if (ST->hasXOP())
    if (const auto *Entry = CostTableLookup(XOPShuffleTbl, Kind, LT.second))
      return LT.first * Entry->Cost;

  static const CostTblEntry AVX1ShuffleTbl[] = {
      {TTI::SK_Broadcast, MVT::v4f64, 2},  // vperm2f128 + vpermilpd
      {TTI::SK_Broadcast, MVT::v8f32, 2},  // vperm2f128 + vpermilps
      {TTI::SK_Broadcast, MVT::v4i64, 2},  // vperm2f128 + vpermilpd
      {TTI::SK_Broadcast, MVT::v8i32, 2},  // vperm2f128 + vpermilps
      {TTI::SK_Broadcast, MVT::v16i16, 3}, // vpshuflw + vpshufd + vinsertf128
      {TTI::SK_Broadcast, MVT::v32i8, 2},  // vpshufb + vinsertf128

      {TTI::SK_Reverse, MVT::v4f64, 2},  // vperm2f128 + vpermilpd
      {TTI::SK_Reverse, MVT::v8f32, 2},  // vperm2f128 + vpermilps
      {TTI::SK_Reverse, MVT::v4i64, 2},  // vperm2f128 + vpermilpd
      {TTI::SK_Reverse, MVT::v8i32, 2},  // vperm2f128 + vpermilps
      {TTI::SK_Reverse, MVT::v16i16, 4}, // vextractf128 + 2*pshufb
                                         // + vinsertf128
      {TTI::SK_Reverse, MVT::v32i8, 4},  // vextractf128 + 2*pshufb
                                         // + vinsertf128

      {TTI::SK_Select, MVT::v4i64, 1},  // vblendpd
      {TTI::SK_Select, MVT::v4f64, 1},  // vblendpd
      {TTI::SK_Select, MVT::v8i32, 1},  // vblendps
      {TTI::SK_Select, MVT::v8f32, 1},  // vblendps
      {TTI::SK_Select, MVT::v16i16, 3}, // vpand + vpandn + vpor
      {TTI::SK_Select, MVT::v32i8, 3},  // vpand + vpandn + vpor

      {TTI::SK_PermuteSingleSrc, MVT::v4f64, 2},  // vperm2f128 + vshufpd
      {TTI::SK_PermuteSingleSrc, MVT::v4i64, 2},  // vperm2f128 + vshufpd
      {TTI::SK_PermuteSingleSrc, MVT::v8f32, 4},  // 2*vperm2f128 + 2*vshufps
      {TTI::SK_PermuteSingleSrc, MVT::v8i32, 4},  // 2*vperm2f128 + 2*vshufps
      {TTI::SK_PermuteSingleSrc, MVT::v16i16, 8}, // vextractf128 + 4*pshufb
                                                  // + 2*por + vinsertf128
      {TTI::SK_PermuteSingleSrc, MVT::v32i8, 8},  // vextractf128 + 4*pshufb
                                                  // + 2*por + vinsertf128

      {TTI::SK_PermuteTwoSrc, MVT::v4f64, 3},   // 2*vperm2f128 + vshufpd
      {TTI::SK_PermuteTwoSrc, MVT::v4i64, 3},   // 2*vperm2f128 + vshufpd
      {TTI::SK_PermuteTwoSrc, MVT::v8f32, 4},   // 2*vperm2f128 + 2*vshufps
      {TTI::SK_PermuteTwoSrc, MVT::v8i32, 4},   // 2*vperm2f128 + 2*vshufps
      {TTI::SK_PermuteTwoSrc, MVT::v16i16, 15}, // 2*vextractf128 + 8*pshufb
                                                // + 4*por + vinsertf128
      {TTI::SK_PermuteTwoSrc, MVT::v32i8, 15},  // 2*vextractf128 + 8*pshufb
                                                // + 4*por + vinsertf128
  };

  if (ST->hasAVX())
    if (const auto *Entry = CostTableLookup(AVX1ShuffleTbl, Kind, LT.second))
      return LT.first * Entry->Cost;

  static const CostTblEntry SSE41ShuffleTbl[] = {
      {TTI::SK_Select, MVT::v2i64, 1}, // pblendw
      {TTI::SK_Select, MVT::v2f64, 1}, // movsd
      {TTI::SK_Select, MVT::v4i32, 1}, // pblendw
      {TTI::SK_Select, MVT::v4f32, 1}, // blendps
      {TTI::SK_Select, MVT::v8i16, 1}, // pblendw
      {TTI::SK_Select, MVT::v16i8, 1}  // pblendvb
  };

  if (ST->hasSSE41())
    if (const auto *Entry = CostTableLookup(SSE41ShuffleTbl, Kind, LT.second))
      return LT.first * Entry->Cost;

  static const CostTblEntry SSSE3ShuffleTbl[] = {
      {TTI::SK_Broadcast, MVT::v8i16, 1}, // pshufb
      {TTI::SK_Broadcast, MVT::v16i8, 1}, // pshufb

      {TTI::SK_Reverse, MVT::v8i16, 1}, // pshufb
      {TTI::SK_Reverse, MVT::v16i8, 1}, // pshufb

      {TTI::SK_Select, MVT::v8i16, 3}, // 2*pshufb + por
      {TTI::SK_Select, MVT::v16i8, 3}, // 2*pshufb + por

      {TTI::SK_PermuteSingleSrc, MVT::v8i16, 1}, // pshufb
      {TTI::SK_PermuteSingleSrc, MVT::v16i8, 1}, // pshufb

      {TTI::SK_PermuteTwoSrc, MVT::v8i16, 3}, // 2*pshufb + por
      {TTI::SK_PermuteTwoSrc, MVT::v16i8, 3}, // 2*pshufb + por
  };

  if (ST->hasSSSE3())
    if (const auto *Entry = CostTableLookup(SSSE3ShuffleTbl, Kind, LT.second))
      return LT.first * Entry->Cost;

  static const CostTblEntry SSE2ShuffleTbl[] = {
      {TTI::SK_Broadcast, MVT::v2f64, 1}, // shufpd
      {TTI::SK_Broadcast, MVT::v2i64, 1}, // pshufd
      {TTI::SK_Broadcast, MVT::v4i32, 1}, // pshufd
      {TTI::SK_Broadcast, MVT::v8i16, 2}, // pshuflw + pshufd
      {TTI::SK_Broadcast, MVT::v16i8, 3}, // unpck + pshuflw + pshufd

      {TTI::SK_Reverse, MVT::v2f64, 1}, // shufpd
      {TTI::SK_Reverse, MVT::v2i64, 1}, // pshufd
      {TTI::SK_Reverse, MVT::v4i32, 1}, // pshufd
      {TTI::SK_Reverse, MVT::v8i16, 3}, // pshuflw + pshufhw + pshufd
      {TTI::SK_Reverse, MVT::v16i8, 9}, // 2*pshuflw + 2*pshufhw
                                        // + 2*pshufd + 2*unpck + packus

      {TTI::SK_Select, MVT::v2i64, 1}, // movsd
      {TTI::SK_Select, MVT::v2f64, 1}, // movsd
      {TTI::SK_Select, MVT::v4i32, 2}, // 2*shufps
      {TTI::SK_Select, MVT::v8i16, 3}, // pand + pandn + por
      {TTI::SK_Select, MVT::v16i8, 3}, // pand + pandn + por

      {TTI::SK_PermuteSingleSrc, MVT::v2f64, 1}, // shufpd
      {TTI::SK_PermuteSingleSrc, MVT::v2i64, 1}, // pshufd
      {TTI::SK_PermuteSingleSrc, MVT::v4i32, 1}, // pshufd
      {TTI::SK_PermuteSingleSrc, MVT::v8i16, 5}, // 2*pshuflw + 2*pshufhw
                                                  // + pshufd/unpck
    { TTI::SK_PermuteSingleSrc, MVT::v16i8, 10 }, // 2*pshuflw + 2*pshufhw
                                                  // + 2*pshufd + 2*unpck + 2*packus

    { TTI::SK_PermuteTwoSrc,    MVT::v2f64,  1 }, // shufpd
    { TTI::SK_PermuteTwoSrc,    MVT::v2i64,  1 }, // shufpd
    { TTI::SK_PermuteTwoSrc,    MVT::v4i32,  2 }, // 2*{unpck,movsd,pshufd}
    { TTI::SK_PermuteTwoSrc,    MVT::v8i16,  8 }, // blend+permute
    { TTI::SK_PermuteTwoSrc,    MVT::v16i8, 13 }, // blend+permute
  };

  if (ST->hasSSE2())
    if (const auto *Entry = CostTableLookup(SSE2ShuffleTbl, Kind, LT.second))
      return LT.first * Entry->Cost;

  static const CostTblEntry SSE1ShuffleTbl[] = {
    { TTI::SK_Broadcast,        MVT::v4f32, 1 }, // shufps
    { TTI::SK_Reverse,          MVT::v4f32, 1 }, // shufps
    { TTI::SK_Select,           MVT::v4f32, 2 }, // 2*shufps
    { TTI::SK_PermuteSingleSrc, MVT::v4f32, 1 }, // shufps
    { TTI::SK_PermuteTwoSrc,    MVT::v4f32, 2 }, // 2*shufps
  };

  if (ST->hasSSE1())
    if (const auto *Entry = CostTableLookup(SSE1ShuffleTbl, Kind, LT.second))
      return LT.first * Entry->Cost;

  return BaseT::getShuffleCost(Kind, BaseTp, Index, SubTp);
}

int X86TTIImpl::getCastInstrCost(unsigned Opcode, Type *Dst, Type *Src,
                                 TTI::CastContextHint CCH,
                                 TTI::TargetCostKind CostKind,
                                 const Instruction *I) {
  int ISD = TLI->InstructionOpcodeToISD(Opcode);
  assert(ISD && "Invalid opcode");

  // TODO: Allow non-throughput costs that aren't binary.
  auto AdjustCost = [&CostKind](int Cost) {
    if (CostKind != TTI::TCK_RecipThroughput)
      return Cost == 0 ? 0 : 1;
    return Cost;
  };

  // FIXME: Need a better design of the cost table to handle non-simple types of
  // potential massive combinations (elem_num x src_type x dst_type).

  static const TypeConversionCostTblEntry AVX512BWConversionTbl[] {
    { ISD::SIGN_EXTEND, MVT::v32i16, MVT::v32i8, 1 },
    { ISD::ZERO_EXTEND, MVT::v32i16, MVT::v32i8, 1 },

    // Mask sign extend has an instruction.
    { ISD::SIGN_EXTEND, MVT::v2i8,   MVT::v2i1,  1 },
    { ISD::SIGN_EXTEND, MVT::v2i16,  MVT::v2i1,  1 },
    { ISD::SIGN_EXTEND, MVT::v4i8,   MVT::v4i1,  1 },
    { ISD::SIGN_EXTEND, MVT::v4i16,  MVT::v4i1,  1 },
    { ISD::SIGN_EXTEND, MVT::v8i8,   MVT::v8i1,  1 },
    { ISD::SIGN_EXTEND, MVT::v8i16,  MVT::v8i1,  1 },
    { ISD::SIGN_EXTEND, MVT::v16i8,  MVT::v16i1, 1 },
    { ISD::SIGN_EXTEND, MVT::v16i16, MVT::v16i1, 1 },
    { ISD::SIGN_EXTEND, MVT::v32i8,  MVT::v32i1, 1 },
    { ISD::SIGN_EXTEND, MVT::v32i16, MVT::v32i1, 1 },
    { ISD::SIGN_EXTEND, MVT::v64i8,  MVT::v64i1, 1 },

    // Mask zero extend is a sext + shift.
    { ISD::ZERO_EXTEND, MVT::v2i8,   MVT::v2i1,  2 },
    { ISD::ZERO_EXTEND, MVT::v2i16,  MVT::v2i1,  2 },
    { ISD::ZERO_EXTEND, MVT::v4i8,   MVT::v4i1,  2 },
    { ISD::ZERO_EXTEND, MVT::v4i16,  MVT::v4i1,  2 },
    { ISD::ZERO_EXTEND, MVT::v8i8,   MVT::v8i1,  2 },
    { ISD::ZERO_EXTEND, MVT::v8i16,  MVT::v8i1,  2 },
    { ISD::ZERO_EXTEND, MVT::v16i8,  MVT::v16i1, 2 },
    { ISD::ZERO_EXTEND, MVT::v16i16, MVT::v16i1, 2 },
    { ISD::ZERO_EXTEND, MVT::v32i8,  MVT::v32i1, 2 },
    { ISD::ZERO_EXTEND, MVT::v32i16, MVT::v32i1, 2 },
    { ISD::ZERO_EXTEND, MVT::v64i8,  MVT::v64i1, 2 },

    { ISD::TRUNCATE,    MVT::v32i8,  MVT::v32i16, 2 },
    { ISD::TRUNCATE,    MVT::v16i8,  MVT::v16i16, 2 }, // widen to zmm
    { ISD::TRUNCATE,    MVT::v2i1,   MVT::v2i8,   2 }, // widen to zmm
    { ISD::TRUNCATE,    MVT::v2i1,   MVT::v2i16,  2 }, // widen to zmm
    { ISD::TRUNCATE,    MVT::v4i1,   MVT::v4i8,   2 }, // widen to zmm
    { ISD::TRUNCATE,    MVT::v4i1,   MVT::v4i16,  2 }, // widen to zmm
    { ISD::TRUNCATE,    MVT::v8i1,   MVT::v8i8,   2 }, // widen to zmm
    { ISD::TRUNCATE,    MVT::v8i1,   MVT::v8i16,  2 }, // widen to zmm
    { ISD::TRUNCATE,    MVT::v16i1,  MVT::v16i8,  2 }, // widen to zmm
    { ISD::TRUNCATE,    MVT::v16i1,  MVT::v16i16, 2 }, // widen to zmm
    { ISD::TRUNCATE,    MVT::v32i1,  MVT::v32i8,  2 }, // widen to zmm
    { ISD::TRUNCATE,    MVT::v32i1,  MVT::v32i16, 2 },
    { ISD::TRUNCATE,    MVT::v64i1,  MVT::v64i8,  2 },
  };

  static const TypeConversionCostTblEntry AVX512DQConversionTbl[] = {
    { ISD::SINT_TO_FP,  MVT::v8f32,  MVT::v8i64,  1 },
    { ISD::SINT_TO_FP,  MVT::v8f64,  MVT::v8i64,  1 },

    { ISD::UINT_TO_FP,  MVT::v8f32,  MVT::v8i64,  1 },
    { ISD::UINT_TO_FP,  MVT::v8f64,  MVT::v8i64,  1 },

    { ISD::FP_TO_SINT,  MVT::v8i64,  MVT::v8f32,  1 },
    { ISD::FP_TO_SINT,  MVT::v8i64,  MVT::v8f64,  1 },

    { ISD::FP_TO_UINT,  MVT::v8i64,  MVT::v8f32,  1 },
    { ISD::FP_TO_UINT,  MVT::v8i64,  MVT::v8f64,  1 },
  };

  // TODO: For AVX512DQ + AVX512VL, we also have cheap casts for 128-bit and
  // 256-bit wide vectors.

  static const TypeConversionCostTblEntry AVX512FConversionTbl[] = {
    { ISD::FP_EXTEND, MVT::v8f64,   MVT::v8f32,  1 },
    { ISD::FP_EXTEND, MVT::v8f64,   MVT::v16f32, 3 },
    { ISD::FP_ROUND,  MVT::v8f32,   MVT::v8f64,  1 },

    { ISD::TRUNCATE,  MVT::v2i1,    MVT::v2i8,   3 }, // sext+vpslld+vptestmd
    { ISD::TRUNCATE,  MVT::v4i1,    MVT::v4i8,   3 }, // sext+vpslld+vptestmd
    { ISD::TRUNCATE,  MVT::v8i1,    MVT::v8i8,   3 }, // sext+vpslld+vptestmd
    { ISD::TRUNCATE,  MVT::v16i1,   MVT::v16i8,  3 }, // sext+vpslld+vptestmd
    { ISD::TRUNCATE,  MVT::v2i1,    MVT::v2i16,  3 }, // sext+vpsllq+vptestmq
    { ISD::TRUNCATE,  MVT::v4i1,    MVT::v4i16,  3 }, // sext+vpsllq+vptestmq
    { ISD::TRUNCATE,  MVT::v8i1,    MVT::v8i16,  3 }, // sext+vpsllq+vptestmq
    { ISD::TRUNCATE,  MVT::v16i1,   MVT::v16i16, 3 }, // sext+vpslld+vptestmd
    { ISD::TRUNCATE,  MVT::v2i1,    MVT::v2i32,  2 }, // zmm vpslld+vptestmd
    { ISD::TRUNCATE,  MVT::v4i1,    MVT::v4i32,  2 }, // zmm vpslld+vptestmd
    { ISD::TRUNCATE,  MVT::v8i1,    MVT::v8i32,  2 }, // zmm vpslld+vptestmd
    { ISD::TRUNCATE,  MVT::v16i1,   MVT::v16i32, 2 }, // vpslld+vptestmd
    { ISD::TRUNCATE,  MVT::v2i1,    MVT::v2i64,  2 }, // zmm vpsllq+vptestmq
    { ISD::TRUNCATE,  MVT::v4i1,    MVT::v4i64,  2 }, // zmm vpsllq+vptestmq
    { ISD::TRUNCATE,  MVT::v8i1,    MVT::v8i64,  2 }, // vpsllq+vptestmq
    { ISD::TRUNCATE,  MVT::v16i8,   MVT::v16i32, 2 },
    { ISD::TRUNCATE,  MVT::v16i16,  MVT::v16i32, 2 },
    { ISD::TRUNCATE,  MVT::v8i8,    MVT::v8i64,  2 },
    { ISD::TRUNCATE,  MVT::v8i16,   MVT::v8i64,  2 },
    { ISD::TRUNCATE,  MVT::v8i32,   MVT::v8i64,  1 },
    { ISD::TRUNCATE,  MVT::v4i32,   MVT::v4i64,  1 }, // zmm vpmovqd
    { ISD::TRUNCATE,  MVT::v16i8,   MVT::v16i64, 5 },// 2*vpmovqd+concat+vpmovdb

    { ISD::TRUNCATE,  MVT::v16i8,  MVT::v16i16,  3 }, // extend to v16i32
    { ISD::TRUNCATE,  MVT::v32i8,  MVT::v32i16,  8 },

    // Sign extend is zmm vpternlogd+vptruncdb.
    // Zero extend is zmm broadcast load+vptruncdw.
    { ISD::SIGN_EXTEND, MVT::v2i8,   MVT::v2i1,   3 },
    { ISD::ZERO_EXTEND, MVT::v2i8,   MVT::v2i1,   4 },
    { ISD::SIGN_EXTEND, MVT::v4i8,   MVT::v4i1,   3 },
    { ISD::ZERO_EXTEND, MVT::v4i8,   MVT::v4i1,   4 },
    { ISD::SIGN_EXTEND, MVT::v8i8,   MVT::v8i1,   3 },
    { ISD::ZERO_EXTEND, MVT::v8i8,   MVT::v8i1,   4 },
    { ISD::SIGN_EXTEND, MVT::v16i8,  MVT::v16i1,  3 },
    { ISD::ZERO_EXTEND, MVT::v16i8,  MVT::v16i1,  4 },

    // Sign extend is zmm vpternlogd+vptruncdw.
    // Zero extend is zmm vpternlogd+vptruncdw+vpsrlw.
    { ISD::SIGN_EXTEND, MVT::v2i16,  MVT::v2i1,   3 },
    { ISD::ZERO_EXTEND, MVT::v2i16,  MVT::v2i1,   4 },
    { ISD::SIGN_EXTEND, MVT::v4i16,  MVT::v4i1,   3 },
    { ISD::ZERO_EXTEND, MVT::v4i16,  MVT::v4i1,   4 },
    { ISD::SIGN_EXTEND, MVT::v8i16,  MVT::v8i1,   3 },
    { ISD::ZERO_EXTEND, MVT::v8i16,  MVT::v8i1,   4 },
    { ISD::SIGN_EXTEND, MVT::v16i16, MVT::v16i1,  3 },
    { ISD::ZERO_EXTEND, MVT::v16i16, MVT::v16i1,  4 },

    { ISD::SIGN_EXTEND, MVT::v2i32,  MVT::v2i1,   1 }, // zmm vpternlogd
    { ISD::ZERO_EXTEND, MVT::v2i32,  MVT::v2i1,   2 }, // zmm vpternlogd+psrld
    { ISD::SIGN_EXTEND, MVT::v4i32,  MVT::v4i1,   1 }, // zmm vpternlogd
    { ISD::ZERO_EXTEND, MVT::v4i32,  MVT::v4i1,   2 }, // zmm vpternlogd+psrld
    { ISD::SIGN_EXTEND, MVT::v8i32,  MVT::v8i1,   1 }, // zmm vpternlogd
    { ISD::ZERO_EXTEND, MVT::v8i32,  MVT::v8i1,   2 }, // zmm vpternlogd+psrld
    { ISD::SIGN_EXTEND, MVT::v2i64,  MVT::v2i1,   1 }, // zmm vpternlogq
    { ISD::ZERO_EXTEND, MVT::v2i64,  MVT::v2i1,   2 }, // zmm vpternlogq+psrlq
    { ISD::SIGN_EXTEND, MVT::v4i64,  MVT::v4i1,   1 }, // zmm vpternlogq
    { ISD::ZERO_EXTEND, MVT::v4i64,  MVT::v4i1,   2 }, // zmm vpternlogq+psrlq

    { ISD::SIGN_EXTEND, MVT::v16i32, MVT::v16i1,  1 }, // vpternlogd
    { ISD::ZERO_EXTEND, MVT::v16i32, MVT::v16i1,  2 }, // vpternlogd+psrld
    { ISD::SIGN_EXTEND, MVT::v8i64,  MVT::v8i1,   1 }, // vpternlogq
    { ISD::ZERO_EXTEND, MVT::v8i64,  MVT::v8i1,   2 }, // vpternlogq+psrlq

    { ISD::SIGN_EXTEND, MVT::v16i32, MVT::v16i8,  1 },
    { ISD::ZERO_EXTEND, MVT::v16i32, MVT::v16i8,  1 },
    { ISD::SIGN_EXTEND, MVT::v16i32, MVT::v16i16, 1 },
    { ISD::ZERO_EXTEND, MVT::v16i32, MVT::v16i16, 1 },
    { ISD::SIGN_EXTEND, MVT::v8i64,  MVT::v8i8,   1 },
    { ISD::ZERO_EXTEND, MVT::v8i64,  MVT::v8i8,   1 },
    { ISD::SIGN_EXTEND, MVT::v8i64,  MVT::v8i16,  1 },
    { ISD::ZERO_EXTEND, MVT::v8i64,  MVT::v8i16,  1 },
    { ISD::SIGN_EXTEND, MVT::v8i64,  MVT::v8i32,  1 },
    { ISD::ZERO_EXTEND, MVT::v8i64,  MVT::v8i32,  1 },

    { ISD::SIGN_EXTEND, MVT::v32i16, MVT::v32i8, 3 }, // FIXME: May not be right
    { ISD::ZERO_EXTEND, MVT::v32i16, MVT::v32i8, 3 }, // FIXME: May not be right

    { ISD::SINT_TO_FP,  MVT::v8f64,  MVT::v8i1,   4 },
    { ISD::SINT_TO_FP,  MVT::v16f32, MVT::v16i1,  3 },
    { ISD::SINT_TO_FP,  MVT::v8f64,  MVT::v8i8,   2 },
    { ISD::SINT_TO_FP,  MVT::v16f32, MVT::v16i8,  2 },
    { ISD::SINT_TO_FP,  MVT::v8f64,  MVT::v8i16,  2 },
    { ISD::SINT_TO_FP,  MVT::v16f32, MVT::v16i16, 2 },
    { ISD::SINT_TO_FP,  MVT::v16f32, MVT::v16i32, 1 },
    { ISD::SINT_TO_FP,  MVT::v8f64,  MVT::v8i32,  1 },

    { ISD::UINT_TO_FP,  MVT::v8f64,  MVT::v8i1,   4 },
    { ISD::UINT_TO_FP,  MVT::v16f32, MVT::v16i1,  3 },
    { ISD::UINT_TO_FP,  MVT::v8f64,  MVT::v8i8,   2 },
    { ISD::UINT_TO_FP,  MVT::v16f32, MVT::v16i8,  2 },
    { ISD::UINT_TO_FP,  MVT::v8f64,  MVT::v8i16,  2 },
    { ISD::UINT_TO_FP,  MVT::v16f32, MVT::v16i16, 2 },
    { ISD::UINT_TO_FP,  MVT::v8f64,  MVT::v8i32,  1 },
    { ISD::UINT_TO_FP,  MVT::v16f32, MVT::v16i32, 1 },
    { ISD::UINT_TO_FP,  MVT::v8f32,  MVT::v8i64, 26 },
    { ISD::UINT_TO_FP,  MVT::v8f64,  MVT::v8i64,  5 },

    { ISD::FP_TO_SINT,  MVT::v8i8,   MVT::v8f64,  3 },
    { ISD::FP_TO_SINT,  MVT::v8i16,  MVT::v8f64,  3 },
    { ISD::FP_TO_SINT,  MVT::v16i8,  MVT::v16f32, 3 },
    { ISD::FP_TO_SINT,  MVT::v16i16, MVT::v16f32, 3 },

    { ISD::FP_TO_UINT,  MVT::v8i32,  MVT::v8f64,  1 },
    { ISD::FP_TO_UINT,  MVT::v8i16,  MVT::v8f64,  3 },
    { ISD::FP_TO_UINT,  MVT::v8i8,   MVT::v8f64,  3 },
    { ISD::FP_TO_UINT,  MVT::v16i32, MVT::v16f32, 1 },
    { ISD::FP_TO_UINT,  MVT::v16i16, MVT::v16f32, 3 },
    { ISD::FP_TO_UINT,  MVT::v16i8,  MVT::v16f32, 3 },
  };

  static const TypeConversionCostTblEntry AVX512BWVLConversionTbl[] {
    // Mask sign extend has an instruction.
    { ISD::SIGN_EXTEND, MVT::v2i8,   MVT::v2i1,  1 },
    { ISD::SIGN_EXTEND, MVT::v2i16,  MVT::v2i1,  1 },
    { ISD::SIGN_EXTEND, MVT::v4i8,   MVT::v4i1,  1 },
    { ISD::SIGN_EXTEND, MVT::v4i16,  MVT::v4i1,  1 },
    { ISD::SIGN_EXTEND, MVT::v8i8,   MVT::v8i1,  1 },
    { ISD::SIGN_EXTEND, MVT::v8i16,  MVT::v8i1,  1 },
    { ISD::SIGN_EXTEND, MVT::v16i8,  MVT::v16i1, 1 },
    { ISD::SIGN_EXTEND, MVT::v16i16, MVT::v16i1, 1 },
    { ISD::SIGN_EXTEND, MVT::v32i8,  MVT::v32i1, 1 },

    // Mask zero extend is a sext + shift.
    { ISD::ZERO_EXTEND, MVT::v2i8,   MVT::v2i1,  2 },
    { ISD::ZERO_EXTEND, MVT::v2i16,  MVT::v2i1,  2 },
    { ISD::ZERO_EXTEND, MVT::v4i8,   MVT::v4i1,  2 },
    { ISD::ZERO_EXTEND, MVT::v4i16,  MVT::v4i1,  2 },
    { ISD::ZERO_EXTEND, MVT::v8i8,   MVT::v8i1,  2 },
    { ISD::ZERO_EXTEND, MVT::v8i16,  MVT::v8i1,  2 },
    { ISD::ZERO_EXTEND, MVT::v16i8,  MVT::v16i1, 2 },
    { ISD::ZERO_EXTEND, MVT::v16i16, MVT::v16i1, 2 },
    { ISD::ZERO_EXTEND, MVT::v32i8,  MVT::v32i1, 2 },

    { ISD::TRUNCATE,    MVT::v16i8,  MVT::v16i16, 2 },
    { ISD::TRUNCATE,    MVT::v2i1,   MVT::v2i8,   2 }, // vpsllw+vptestmb
    { ISD::TRUNCATE,    MVT::v2i1,   MVT::v2i16,  2 }, // vpsllw+vptestmw
    { ISD::TRUNCATE,    MVT::v4i1,   MVT::v4i8,   2 }, // vpsllw+vptestmb
    { ISD::TRUNCATE,    MVT::v4i1,   MVT::v4i16,  2 }, // vpsllw+vptestmw
    { ISD::TRUNCATE,    MVT::v8i1,   MVT::v8i8,   2 }, // vpsllw+vptestmb
    { ISD::TRUNCATE,    MVT::v8i1,   MVT::v8i16,  2 }, // vpsllw+vptestmw
    { ISD::TRUNCATE,    MVT::v16i1,  MVT::v16i8,  2 }, // vpsllw+vptestmb
    { ISD::TRUNCATE,    MVT::v16i1,  MVT::v16i16, 2 }, // vpsllw+vptestmw
    { ISD::TRUNCATE,    MVT::v32i1,  MVT::v32i8,  2 }, // vpsllw+vptestmb
  };

  static const TypeConversionCostTblEntry AVX512DQVLConversionTbl[] = {
    { ISD::SINT_TO_FP,  MVT::v2f32,  MVT::v2i64,  1 },
    { ISD::SINT_TO_FP,  MVT::v2f64,  MVT::v2i64,  1 },
    { ISD::SINT_TO_FP,  MVT::v4f32,  MVT::v4i64,  1 },
    { ISD::SINT_TO_FP,  MVT::v4f64,  MVT::v4i64,  1 },

    { ISD::UINT_TO_FP,  MVT::v2f32,  MVT::v2i64,  1 },
    { ISD::UINT_TO_FP,  MVT::v2f64,  MVT::v2i64,  1 },
    { ISD::UINT_TO_FP,  MVT::v4f32,  MVT::v4i64,  1 },
    { ISD::UINT_TO_FP,  MVT::v4f64,  MVT::v4i64,  1 },

    { ISD::FP_TO_SINT,  MVT::v2i64,  MVT::v2f32,  1 },
    { ISD::FP_TO_SINT,  MVT::v4i64,  MVT::v4f32,  1 },
    { ISD::FP_TO_SINT,  MVT::v2i64,  MVT::v2f64,  1 },
    { ISD::FP_TO_SINT,  MVT::v4i64,  MVT::v4f64,  1 },

    { ISD::FP_TO_UINT,  MVT::v2i64,  MVT::v2f32,  1 },
    { ISD::FP_TO_UINT,  MVT::v4i64,  MVT::v4f32,  1 },
    { ISD::FP_TO_UINT,  MVT::v2i64,  MVT::v2f64,  1 },
    { ISD::FP_TO_UINT,  MVT::v4i64,  MVT::v4f64,  1 },
  };

  static const TypeConversionCostTblEntry AVX512VLConversionTbl[] = {
    { ISD::TRUNCATE,  MVT::v2i1,    MVT::v2i8,   3 }, // sext+vpslld+vptestmd
    { ISD::TRUNCATE,  MVT::v4i1,    MVT::v4i8,   3 }, // sext+vpslld+vptestmd
    { ISD::TRUNCATE,  MVT::v8i1,    MVT::v8i8,   3 }, // sext+vpslld+vptestmd
    { ISD::TRUNCATE,  MVT::v16i1,   MVT::v16i8,  8 }, // split+2*v8i8
    { ISD::TRUNCATE,  MVT::v2i1,    MVT::v2i16,  3 }, // sext+vpsllq+vptestmq
    { ISD::TRUNCATE,  MVT::v4i1,    MVT::v4i16,  3 }, // sext+vpsllq+vptestmq
    { ISD::TRUNCATE,  MVT::v8i1,    MVT::v8i16,  3 }, // sext+vpsllq+vptestmq
    { ISD::TRUNCATE,  MVT::v16i1,   MVT::v16i16, 8 }, // split+2*v8i16
    { ISD::TRUNCATE,  MVT::v2i1,    MVT::v2i32,  2 }, // vpslld+vptestmd
    { ISD::TRUNCATE,  MVT::v4i1,    MVT::v4i32,  2 }, // vpslld+vptestmd
    { ISD::TRUNCATE,  MVT::v8i1,    MVT::v8i32,  2 }, // vpslld+vptestmd
    { ISD::TRUNCATE,  MVT::v2i1,    MVT::v2i64,  2 }, // vpsllq+vptestmq
    { ISD::TRUNCATE,  MVT::v4i1,    MVT::v4i64,  2 }, // vpsllq+vptestmq
    { ISD::TRUNCATE,  MVT::v4i32,   MVT::v4i64,  1 }, // vpmovqd

    // sign extend is vpcmpeq+maskedmove+vpmovdw+vpacksswb
    // zero extend is vpcmpeq+maskedmove+vpmovdw+vpsrlw+vpackuswb
    { ISD::SIGN_EXTEND, MVT::v2i8,   MVT::v2i1,   5 },
    { ISD::ZERO_EXTEND, MVT::v2i8,   MVT::v2i1,   6 },
    { ISD::SIGN_EXTEND, MVT::v4i8,   MVT::v4i1,   5 },
    { ISD::ZERO_EXTEND, MVT::v4i8,   MVT::v4i1,   6 },
    { ISD::SIGN_EXTEND, MVT::v8i8,   MVT::v8i1,   5 },
    { ISD::ZERO_EXTEND, MVT::v8i8,   MVT::v8i1,   6 },
    { ISD::SIGN_EXTEND, MVT::v16i8,  MVT::v16i1, 10 },
    { ISD::ZERO_EXTEND, MVT::v16i8,  MVT::v16i1, 12 },

    // sign extend is vpcmpeq+maskedmove+vpmovdw
    // zero extend is vpcmpeq+maskedmove+vpmovdw+vpsrlw
    { ISD::SIGN_EXTEND, MVT::v2i16,  MVT::v2i1,   4 },
    { ISD::ZERO_EXTEND, MVT::v2i16,  MVT::v2i1,   5 },
    { ISD::SIGN_EXTEND, MVT::v4i16,  MVT::v4i1,   4 },
    { ISD::ZERO_EXTEND, MVT::v4i16,  MVT::v4i1,   5 },
    { ISD::SIGN_EXTEND, MVT::v8i16,  MVT::v8i1,   4 },
    { ISD::ZERO_EXTEND, MVT::v8i16,  MVT::v8i1,   5 },
    { ISD::SIGN_EXTEND, MVT::v16i16, MVT::v16i1, 10 },
    { ISD::ZERO_EXTEND, MVT::v16i16, MVT::v16i1, 12 },

    { ISD::SIGN_EXTEND, MVT::v2i32,  MVT::v2i1,   1 }, // vpternlogd
    { ISD::ZERO_EXTEND, MVT::v2i32,  MVT::v2i1,   2 }, // vpternlogd+psrld
    { ISD::SIGN_EXTEND, MVT::v4i32,  MVT::v4i1,   1 }, // vpternlogd
    { ISD::ZERO_EXTEND, MVT::v4i32,  MVT::v4i1,   2 }, // vpternlogd+psrld
    { ISD::SIGN_EXTEND, MVT::v8i32,  MVT::v8i1,   1 }, // vpternlogd
    { ISD::ZERO_EXTEND, MVT::v8i32,  MVT::v8i1,   2 }, // vpternlogd+psrld
    { ISD::SIGN_EXTEND, MVT::v2i64,  MVT::v2i1,   1 }, // vpternlogq
    { ISD::ZERO_EXTEND, MVT::v2i64,  MVT::v2i1,   2 }, // vpternlogq+psrlq
    { ISD::SIGN_EXTEND, MVT::v4i64,  MVT::v4i1,   1 }, // vpternlogq
    { ISD::ZERO_EXTEND, MVT::v4i64,  MVT::v4i1,   2 }, // vpternlogq+psrlq

    { ISD::UINT_TO_FP,  MVT::v2f64,  MVT::v2i8,   2 },
    { ISD::UINT_TO_FP,  MVT::v4f64,  MVT::v4i8,   2 },
    { ISD::UINT_TO_FP,  MVT::v8f32,  MVT::v8i8,   2 },
    { ISD::UINT_TO_FP,  MVT::v2f64,  MVT::v2i16,  5 },
    { ISD::UINT_TO_FP,  MVT::v4f64,  MVT::v4i16,  2 },
    { ISD::UINT_TO_FP,  MVT::v8f32,  MVT::v8i16,  2 },
    { ISD::UINT_TO_FP,  MVT::v2f32,  MVT::v2i32,  2 },
    { ISD::UINT_TO_FP,  MVT::v2f64,  MVT::v2i32,  1 },
    { ISD::UINT_TO_FP,  MVT::v4f32,  MVT::v4i32,  1 },
    { ISD::UINT_TO_FP,  MVT::v4f64,  MVT::v4i32,  1 },
    { ISD::UINT_TO_FP,  MVT::v8f32,  MVT::v8i32,  1 },
    { ISD::UINT_TO_FP,  MVT::v2f32,  MVT::v2i64,  5 },
    { ISD::UINT_TO_FP,  MVT::v2f64,  MVT::v2i64,  5 },
    { ISD::UINT_TO_FP,  MVT::v4f64,  MVT::v4i64,  5 },

    { ISD::UINT_TO_FP,  MVT::f32,    MVT::i64,    1 },
    { ISD::UINT_TO_FP,  MVT::f64,    MVT::i64,    1 },

    { ISD::FP_TO_SINT,  MVT::v8i8,   MVT::v8f32,  3 },
    { ISD::FP_TO_UINT,  MVT::v8i8,   MVT::v8f32,  3 },

    { ISD::FP_TO_UINT,  MVT::i64,    MVT::f32,    1 },
    { ISD::FP_TO_UINT,  MVT::i64,    MVT::f64,    1 },

    { ISD::FP_TO_UINT,  MVT::v2i32,  MVT::v2f32,  1 },
    { ISD::FP_TO_UINT,  MVT::v4i32,  MVT::v4f32,  1 },
    { ISD::FP_TO_UINT,  MVT::v2i32,  MVT::v2f64,  1 },
    { ISD::FP_TO_UINT,  MVT::v4i32,  MVT::v4f64,  1 },
    { ISD::FP_TO_UINT,  MVT::v8i32,  MVT::v8f32,  1 },
  };

  static const TypeConversionCostTblEntry AVX2ConversionTbl[] = {
    { ISD::SIGN_EXTEND, MVT::v4i64,  MVT::v4i1,   3 },
    { ISD::ZERO_EXTEND, MVT::v4i64,  MVT::v4i1,   3 },
    { ISD::SIGN_EXTEND, MVT::v8i32,  MVT::v8i1,   3 },
    { ISD::ZERO_EXTEND, MVT::v8i32,  MVT::v8i1,   3 },
    { ISD::SIGN_EXTEND, MVT::v4i64,  MVT::v4i8,   1 },
    { ISD::ZERO_EXTEND, MVT::v4i64,  MVT::v4i8,   1 },
    { ISD::SIGN_EXTEND, MVT::v8i32,  MVT::v8i8,   1 },
    { ISD::ZERO_EXTEND, MVT::v8i32,  MVT::v8i8,   1 },
    { ISD::SIGN_EXTEND, MVT::v16i16, MVT::v16i1,  1 },
    { ISD::ZERO_EXTEND, MVT::v16i16, MVT::v16i1,  1 },
    { ISD::SIGN_EXTEND, MVT::v16i16, MVT::v16i8,  1 },
    { ISD::ZERO_EXTEND, MVT::v16i16, MVT::v16i8,  1 },
    { ISD::SIGN_EXTEND, MVT::v4i64,  MVT::v4i16,  1 },
    { ISD::ZERO_EXTEND, MVT::v4i64,  MVT::v4i16,  1 },
    { ISD::SIGN_EXTEND, MVT::v8i32,  MVT::v8i16,  1 },
    { ISD::ZERO_EXTEND, MVT::v8i32,  MVT::v8i16,  1 },
    { ISD::SIGN_EXTEND, MVT::v4i64,  MVT::v4i32,  1 },
    { ISD::ZERO_EXTEND, MVT::v4i64,  MVT::v4i32,  1 },
    { ISD::ZERO_EXTEND, MVT::v16i32, MVT::v16i16, 3 },
    { ISD::SIGN_EXTEND, MVT::v16i32, MVT::v16i16, 3 },

    { ISD::TRUNCATE,    MVT::v4i32,  MVT::v4i64,  2 },
    { ISD::TRUNCATE,    MVT::v8i1,   MVT::v8i32,  2 },

    { ISD::TRUNCATE,    MVT::v4i8,   MVT::v4i64,  2 },
    { ISD::TRUNCATE,    MVT::v4i16,  MVT::v4i64,  2 },
    { ISD::TRUNCATE,    MVT::v8i8,   MVT::v8i32,  2 },
    { ISD::TRUNCATE,    MVT::v8i16,  MVT::v8i32,  2 },

    { ISD::FP_EXTEND,   MVT::v8f64,  MVT::v8f32,  3 },
    { ISD::FP_ROUND,    MVT::v8f32,  MVT::v8f64,  3 },

    { ISD::UINT_TO_FP,  MVT::v8f32,  MVT::v8i32,  8 },
  };

  static const TypeConversionCostTblEntry AVXConversionTbl[] = {
    { ISD::SIGN_EXTEND, MVT::v4i64,  MVT::v4i1,  6 },
    { ISD::ZERO_EXTEND, MVT::v4i64,  MVT::v4i1,  4 },
    { ISD::SIGN_EXTEND, MVT::v8i32,  MVT::v8i1,  7 },
    { ISD::ZERO_EXTEND, MVT::v8i32,  MVT::v8i1,  4 },
    { ISD::SIGN_EXTEND, MVT::v4i64,  MVT::v4i8,  4 },
    { ISD::ZERO_EXTEND, MVT::v4i64,  MVT::v4i8,  4 },
    { ISD::SIGN_EXTEND, MVT::v8i32,  MVT::v8i8,  4 },
    { ISD::ZERO_EXTEND, MVT::v8i32,  MVT::v8i8,  4 },
    { ISD::SIGN_EXTEND, MVT::v16i16, MVT::v16i1, 4 },
    { ISD::ZERO_EXTEND, MVT::v16i16, MVT::v16i1, 4 },
    { ISD::SIGN_EXTEND, MVT::v16i16, MVT::v16i8, 4 },
    { ISD::ZERO_EXTEND, MVT::v16i16, MVT::v16i8, 4 },
    { ISD::SIGN_EXTEND, MVT::v4i64,  MVT::v4i16, 4 },
    { ISD::ZERO_EXTEND, MVT::v4i64,  MVT::v4i16, 3 },
    { ISD::SIGN_EXTEND, MVT::v8i32,  MVT::v8i16, 4 },
    { ISD::ZERO_EXTEND, MVT::v8i32,  MVT::v8i16, 4 },
    { ISD::SIGN_EXTEND, MVT::v4i64,  MVT::v4i32, 4 },
    { ISD::ZERO_EXTEND, MVT::v4i64,  MVT::v4i32, 4 },

    { ISD::TRUNCATE,    MVT::v4i1,  MVT::v4i64,  4 },
    { ISD::TRUNCATE,    MVT::v8i1,  MVT::v8i32,  5 },
    { ISD::TRUNCATE,    MVT::v16i1, MVT::v16i16, 4 },
    { ISD::TRUNCATE,    MVT::v8i1,  MVT::v8i64,  9 },
    { ISD::TRUNCATE,    MVT::v16i1, MVT::v16i64, 11 },

    { ISD::TRUNCATE,    MVT::v16i8, MVT::v16i16, 4 },
    { ISD::TRUNCATE,    MVT::v8i8,  MVT::v8i32,  4 },
    { ISD::TRUNCATE,    MVT::v8i16, MVT::v8i32,  5 },
    { ISD::TRUNCATE,    MVT::v4i8,  MVT::v4i64,  4 },
    { ISD::TRUNCATE,    MVT::v4i16, MVT::v4i64,  4 },
    { ISD::TRUNCATE,    MVT::v4i32, MVT::v4i64,  2 },
    { ISD::TRUNCATE,    MVT::v8i8,  MVT::v8i64, 11 },
    { ISD::TRUNCATE,    MVT::v8i16, MVT::v8i64,  9 },
    { ISD::TRUNCATE,    MVT::v8i32, MVT::v8i64,  3 },
    { ISD::TRUNCATE,    MVT::v16i8, MVT::v16i64, 11 },

    { ISD::SINT_TO_FP,  MVT::v4f32, MVT::v4i1,  3 },
    { ISD::SINT_TO_FP,  MVT::v4f64, MVT::v4i1,  3 },
    { ISD::SINT_TO_FP,  MVT::v8f32, MVT::v8i1,  8 },
    { ISD::SINT_TO_FP,  MVT::v4f32, MVT::v4i8,  3 },
    { ISD::SINT_TO_FP,  MVT::v4f64, MVT::v4i8,  3 },
    { ISD::SINT_TO_FP,  MVT::v8f32, MVT::v8i8,  8 },
    { ISD::SINT_TO_FP,  MVT::v4f32, MVT::v4i16, 3 },
    { ISD::SINT_TO_FP,  MVT::v4f64, MVT::v4i16, 3 },
    { ISD::SINT_TO_FP,  MVT::v8f32, MVT::v8i16, 5 },
    { ISD::SINT_TO_FP,  MVT::v4f32, MVT::v4i32, 1 },
    { ISD::SINT_TO_FP,  MVT::v4f64, MVT::v4i32, 1 },
    { ISD::SINT_TO_FP,  MVT::v8f32, MVT::v8i32, 1 },

    { ISD::UINT_TO_FP,  MVT::v4f32, MVT::v4i1,  7 },
    { ISD::UINT_TO_FP,  MVT::v4f64, MVT::v4i1,  7 },
    { ISD::UINT_TO_FP,  MVT::v8f32, MVT::v8i1,  6 },
    { ISD::UINT_TO_FP,  MVT::v4f32, MVT::v4i8,  2 },
    { ISD::UINT_TO_FP,  MVT::v4f64, MVT::v4i8,  2 },
    { ISD::UINT_TO_FP,  MVT::v8f32, MVT::v8i8,  5 },
    { ISD::UINT_TO_FP,  MVT::v4f32, MVT::v4i16, 2 },
    { ISD::UINT_TO_FP,  MVT::v4f64, MVT::v4i16, 2 },
    { ISD::UINT_TO_FP,  MVT::v8f32, MVT::v8i16, 5 },
    { ISD::UINT_TO_FP,  MVT::v2f64, MVT::v2i32, 6 },
    { ISD::UINT_TO_FP,  MVT::v4f32, MVT::v4i32, 6 },
    { ISD::UINT_TO_FP,  MVT::v4f64, MVT::v4i32, 6 },
    { ISD::UINT_TO_FP,  MVT::v8f32, MVT::v8i32, 9 },
    { ISD::UINT_TO_FP,  MVT::v2f64, MVT::v2i64, 5 },
    { ISD::UINT_TO_FP,  MVT::v4f64, MVT::v4i64, 6 },
    // The generic code to compute the scalar overhead is currently broken.
    // Workaround this limitation by estimating the scalarization overhead
    // here. We have roughly 10 instructions per scalar element.
    // Multiply that by the vector width.
    // FIXME: remove that when PR19268 is fixed.
    { ISD::SINT_TO_FP,  MVT::v4f64, MVT::v4i64, 13 },
    { ISD::SINT_TO_FP,  MVT::v4f64, MVT::v4i64, 13 },

    { ISD::FP_TO_SINT,  MVT::v8i8,  MVT::v8f32, 4 },
    { ISD::FP_TO_SINT,  MVT::v4i8,  MVT::v4f64, 3 },
    { ISD::FP_TO_SINT,  MVT::v4i16, MVT::v4f64, 2 },
    { ISD::FP_TO_SINT,  MVT::v8i16, MVT::v8f32, 3 },

    { ISD::FP_TO_UINT,  MVT::v4i8,  MVT::v4f64, 3 },
    { ISD::FP_TO_UINT,  MVT::v4i16, MVT::v4f64, 2 },
    { ISD::FP_TO_UINT,  MVT::v8i8,  MVT::v8f32, 4 },
    { ISD::FP_TO_UINT,  MVT::v8i16, MVT::v8f32, 3 },
    // This node is expanded into scalarized operations but BasicTTI is overly
    // optimistic estimating its cost.  It computes 3 per element (one
    // vector-extract, one scalar conversion and one vector-insert).  The
    // problem is that the inserts form a read-modify-write chain so latency
    // should be factored in too.  Inflating the cost per element by 1.
    { ISD::FP_TO_UINT,  MVT::v8i32, MVT::v8f32, 8*4 },
    { ISD::FP_TO_UINT,  MVT::v4i32, MVT::v4f64, 4*4 },

    { ISD::FP_EXTEND,   MVT::v4f64,  MVT::v4f32,  1 },
    { ISD::FP_ROUND,    MVT::v4f32,  MVT::v4f64,  1 },
  };

  static const TypeConversionCostTblEntry SSE41ConversionTbl[] = {
    { ISD::ZERO_EXTEND, MVT::v4i64, MVT::v4i8,    2 },
    { ISD::SIGN_EXTEND, MVT::v4i64, MVT::v4i8,    2 },
    { ISD::ZERO_EXTEND, MVT::v4i64, MVT::v4i16,   2 },
    { ISD::SIGN_EXTEND, MVT::v4i64, MVT::v4i16,   2 },
    { ISD::ZERO_EXTEND, MVT::v4i64, MVT::v4i32,   2 },
    { ISD::SIGN_EXTEND, MVT::v4i64, MVT::v4i32,   2 },

    { ISD::ZERO_EXTEND, MVT::v4i16,  MVT::v4i8,   1 },
    { ISD::SIGN_EXTEND, MVT::v4i16,  MVT::v4i8,   2 },
    { ISD::ZERO_EXTEND, MVT::v4i32,  MVT::v4i8,   1 },
    { ISD::SIGN_EXTEND, MVT::v4i32,  MVT::v4i8,   1 },
    { ISD::ZERO_EXTEND, MVT::v8i16,  MVT::v8i8,   1 },
    { ISD::SIGN_EXTEND, MVT::v8i16,  MVT::v8i8,   1 },
    { ISD::ZERO_EXTEND, MVT::v8i32,  MVT::v8i8,   2 },
    { ISD::SIGN_EXTEND, MVT::v8i32,  MVT::v8i8,   2 },
    { ISD::ZERO_EXTEND, MVT::v16i16, MVT::v16i8,  2 },
    { ISD::SIGN_EXTEND, MVT::v16i16, MVT::v16i8,  2 },
    { ISD::ZERO_EXTEND, MVT::v16i32, MVT::v16i8,  4 },
    { ISD::SIGN_EXTEND, MVT::v16i32, MVT::v16i8,  4 },
    { ISD::ZERO_EXTEND, MVT::v4i32,  MVT::v4i16,  1 },
    { ISD::SIGN_EXTEND, MVT::v4i32,  MVT::v4i16,  1 },
    { ISD::ZERO_EXTEND, MVT::v8i32,  MVT::v8i16,  2 },
    { ISD::SIGN_EXTEND, MVT::v8i32,  MVT::v8i16,  2 },
    { ISD::ZERO_EXTEND, MVT::v16i32, MVT::v16i16, 4 },
    { ISD::SIGN_EXTEND, MVT::v16i32, MVT::v16i16, 4 },

    // These truncates end up widening elements.
    { ISD::TRUNCATE,    MVT::v2i1,   MVT::v2i8,   1 }, // PMOVXZBQ
    { ISD::TRUNCATE,    MVT::v2i1,   MVT::v2i16,  1 }, // PMOVXZWQ
    { ISD::TRUNCATE,    MVT::v4i1,   MVT::v4i8,   1 }, // PMOVXZBD

    { ISD::TRUNCATE,    MVT::v2i8,   MVT::v2i16,  1 },
    { ISD::TRUNCATE,    MVT::v4i8,   MVT::v4i16,  1 },
    { ISD::TRUNCATE,    MVT::v8i8,   MVT::v8i16,  1 },
    { ISD::TRUNCATE,    MVT::v4i8,   MVT::v4i32,  1 },
    { ISD::TRUNCATE,    MVT::v4i16,  MVT::v4i32,  1 },
    { ISD::TRUNCATE,    MVT::v8i8,   MVT::v8i32,  3 },
    { ISD::TRUNCATE,    MVT::v8i16,  MVT::v8i32,  3 },
    { ISD::TRUNCATE,    MVT::v16i16, MVT::v16i32, 6 },
    { ISD::TRUNCATE,    MVT::v2i8,   MVT::v2i64,  1 }, // PSHUFB

    { ISD::UINT_TO_FP,  MVT::f32,    MVT::i64,    4 },
    { ISD::UINT_TO_FP,  MVT::f64,    MVT::i64,    4 },

    { ISD::FP_TO_SINT,  MVT::v2i8,   MVT::v2f32,  3 },
    { ISD::FP_TO_SINT,  MVT::v2i8,   MVT::v2f64,  3 },

    { ISD::FP_TO_UINT,  MVT::v2i8,   MVT::v2f32,  3 },
    { ISD::FP_TO_UINT,  MVT::v2i8,   MVT::v2f64,  3 },
    { ISD::FP_TO_UINT,  MVT::v4i16,  MVT::v4f32,  2 },
  };

  static const TypeConversionCostTblEntry SSE2ConversionTbl[] = {
    // These are somewhat magic numbers justified by looking at the output of
    // Intel's IACA, running some kernels and making sure when we take
    // legalization into account the throughput will be overestimated.
    { ISD::SINT_TO_FP, MVT::v4f32, MVT::v16i8, 8 },
    { ISD::SINT_TO_FP, MVT::v2f64, MVT::v16i8, 16*10 },
    { ISD::SINT_TO_FP, MVT::v4f32, MVT::v8i16, 15 },
    { ISD::SINT_TO_FP, MVT::v2f64, MVT::v8i16, 8*10 },
    { ISD::SINT_TO_FP, MVT::v4f32, MVT::v4i32, 5 },
    { ISD::SINT_TO_FP, MVT::v2f64, MVT::v4i32, 2*10 },
    { ISD::SINT_TO_FP, MVT::v2f64, MVT::v2i32, 2*10 },
    { ISD::SINT_TO_FP, MVT::v4f32, MVT::v2i64, 15 },
    { ISD::SINT_TO_FP, MVT::v2f64, MVT::v2i64, 2*10 },

    { ISD::UINT_TO_FP, MVT::v2f64, MVT::v16i8, 16*10 },
    { ISD::UINT_TO_FP, MVT::v4f32, MVT::v16i8, 8 },
    { ISD::UINT_TO_FP, MVT::v4f32, MVT::v8i16, 15 },
    { ISD::UINT_TO_FP, MVT::v2f64, MVT::v8i16, 8*10 },
    { ISD::UINT_TO_FP, MVT::v2f64, MVT::v4i32, 4*10 },
    { ISD::UINT_TO_FP, MVT::v4f32, MVT::v4i32, 8 },
    { ISD::UINT_TO_FP, MVT::v2f64, MVT::v2i64, 6 },
    { ISD::UINT_TO_FP, MVT::v4f32, MVT::v2i64, 15 },

    { ISD::FP_TO_SINT,  MVT::v2i8,   MVT::v2f32,  4 },
    { ISD::FP_TO_SINT,  MVT::v2i16,  MVT::v2f32,  2 },
    { ISD::FP_TO_SINT,  MVT::v4i8,   MVT::v4f32,  3 },
    { ISD::FP_TO_SINT,  MVT::v4i16,  MVT::v4f32,  2 },
    { ISD::FP_TO_SINT,  MVT::v2i16,  MVT::v2f64,  2 },
    { ISD::FP_TO_SINT,  MVT::v2i8,   MVT::v2f64,  4 },

    { ISD::FP_TO_SINT,  MVT::v2i32,  MVT::v2f64,  1 },

    { ISD::UINT_TO_FP,  MVT::f32,    MVT::i64,    6 },
    { ISD::UINT_TO_FP,  MVT::f64,    MVT::i64,    6 },

    { ISD::FP_TO_UINT,  MVT::i64,    MVT::f32,    4 },
    { ISD::FP_TO_UINT,  MVT::i64,    MVT::f64,    4 },
    { ISD::FP_TO_UINT,  MVT::v2i8,   MVT::v2f32,  4 },
    { ISD::FP_TO_UINT,  MVT::v2i8,   MVT::v2f64,  4 },
    { ISD::FP_TO_UINT,  MVT::v4i8,   MVT::v4f32,  3 },
    { ISD::FP_TO_UINT,  MVT::v2i16,  MVT::v2f32,  2 },
    { ISD::FP_TO_UINT,  MVT::v2i16,  MVT::v2f64,  2 },
    { ISD::FP_TO_UINT,  MVT::v4i16,  MVT::v4f32,  4 },

    { ISD::ZERO_EXTEND, MVT::v4i16,  MVT::v4i8,   1 },
    { ISD::SIGN_EXTEND, MVT::v4i16,  MVT::v4i8,   6 },
    { ISD::ZERO_EXTEND, MVT::v4i32,  MVT::v4i8,   2 },
    { ISD::SIGN_EXTEND, MVT::v4i32,  MVT::v4i8,   3 },
    { ISD::ZERO_EXTEND, MVT::v4i64,  MVT::v4i8,   4 },
    { ISD::SIGN_EXTEND, MVT::v4i64,  MVT::v4i8,   8 },
    { ISD::ZERO_EXTEND, MVT::v8i16,  MVT::v8i8,   1 },
    { ISD::SIGN_EXTEND, MVT::v8i16,  MVT::v8i8,   2 },
    { ISD::ZERO_EXTEND, MVT::v8i32,  MVT::v8i8,   6 },
    { ISD::SIGN_EXTEND, MVT::v8i32,  MVT::v8i8,   6 },
    { ISD::ZERO_EXTEND, MVT::v16i16, MVT::v16i8,  3 },
    { ISD::SIGN_EXTEND, MVT::v16i16, MVT::v16i8,  4 },
    { ISD::ZERO_EXTEND, MVT::v16i32, MVT::v16i8,  9 },
    { ISD::SIGN_EXTEND, MVT::v16i32, MVT::v16i8,  12 },
    { ISD::ZERO_EXTEND, MVT::v4i32,  MVT::v4i16,  1 },
    { ISD::SIGN_EXTEND, MVT::v4i32,  MVT::v4i16,  2 },
    { ISD::ZERO_EXTEND, MVT::v4i64,  MVT::v4i16,  3 },
    { ISD::SIGN_EXTEND, MVT::v4i64,  MVT::v4i16,  10 },
    { ISD::ZERO_EXTEND, MVT::v8i32,  MVT::v8i16,  3 },
    { ISD::SIGN_EXTEND, MVT::v8i32,  MVT::v8i16,  4 },
    { ISD::ZERO_EXTEND, MVT::v16i32, MVT::v16i16, 6 },
    { ISD::SIGN_EXTEND, MVT::v16i32, MVT::v16i16, 8 },
    { ISD::ZERO_EXTEND, MVT::v4i64,  MVT::v4i32,  3 },
    { ISD::SIGN_EXTEND, MVT::v4i64,  MVT::v4i32,  5 },

    // These truncates are really widening elements.
    { ISD::TRUNCATE,    MVT::v2i1,   MVT::v2i32,  1 }, // PSHUFD
    { ISD::TRUNCATE,    MVT::v2i1,   MVT::v2i16,  2 }, // PUNPCKLWD+DQ
    { ISD::TRUNCATE,    MVT::v2i1,   MVT::v2i8,   3 }, // PUNPCKLBW+WD+PSHUFD
    { ISD::TRUNCATE,    MVT::v4i1,   MVT::v4i16,  1 }, // PUNPCKLWD
    { ISD::TRUNCATE,    MVT::v4i1,   MVT::v4i8,   2 }, // PUNPCKLBW+WD
    { ISD::TRUNCATE,    MVT::v8i1,   MVT::v8i8,   1 }, // PUNPCKLBW

    { ISD::TRUNCATE,    MVT::v2i8,   MVT::v2i16,  2 }, // PAND+PACKUSWB
    { ISD::TRUNCATE,    MVT::v4i8,   MVT::v4i16,  2 }, // PAND+PACKUSWB
    { ISD::TRUNCATE,    MVT::v8i8,   MVT::v8i16,  2 }, // PAND+PACKUSWB
    { ISD::TRUNCATE,    MVT::v16i8,  MVT::v16i16, 3 },
    { ISD::TRUNCATE,    MVT::v2i8,   MVT::v2i32,  3 }, // PAND+2*PACKUSWB
    { ISD::TRUNCATE,    MVT::v2i16,  MVT::v2i32,  1 },
    { ISD::TRUNCATE,    MVT::v4i8,   MVT::v4i32,  3 },
    { ISD::TRUNCATE,    MVT::v4i16,  MVT::v4i32,  3 },
    { ISD::TRUNCATE,    MVT::v8i8,   MVT::v8i32,  4 },
    { ISD::TRUNCATE,    MVT::v16i8,  MVT::v16i32, 7 },
    { ISD::TRUNCATE,    MVT::v8i16,  MVT::v8i32,  5 },
    { ISD::TRUNCATE,    MVT::v16i16, MVT::v16i32, 10 },
    { ISD::TRUNCATE,    MVT::v2i8,   MVT::v2i64,  4 }, // PAND+3*PACKUSWB
    { ISD::TRUNCATE,    MVT::v2i16,  MVT::v2i64,  2 }, // PSHUFD+PSHUFLW
    { ISD::TRUNCATE,    MVT::v2i32,  MVT::v2i64,  1 }, // PSHUFD
  };

  std::pair<int, MVT> LTSrc = TLI->getTypeLegalizationCost(DL, Src);
  std::pair<int, MVT> LTDest = TLI->getTypeLegalizationCost(DL, Dst);

  if (ST->hasSSE2() && !ST->hasAVX()) {
    if (const auto *Entry = ConvertCostTableLookup(SSE2ConversionTbl, ISD,
                                                   LTDest.second, LTSrc.second))
      return AdjustCost(LTSrc.first * Entry->Cost);
  }

  EVT SrcTy = TLI->getValueType(DL, Src);
  EVT DstTy = TLI->getValueType(DL, Dst);

#if INTEL_CUSTOMIZATION
  // Get the widen VT if VT is vector, and the element
  // count is non-power of 2.
  auto getWidenVT = [&](Type* Ty, EVT& VT) {
    auto* VTy = dyn_cast<FixedVectorType>(Ty);
    if (!VTy) return false;

    unsigned NumElem = VTy->getNumElements();
    Type* ScalarTy = VTy->getScalarType();

    if (isPowerOf2_32(NumElem))
      return false;

    EVT ScalarVT = TLI->getValueType(DL, ScalarTy);

    if (!ScalarVT.isSimple())
      return false;

    Type* NewTy = FixedVectorType::get(ScalarTy, NextPowerOf2(NumElem));
    VT = TLI->getValueType(DL, NewTy);

    return true;
  };

  EVT NSrcTy = SrcTy;
  EVT NDstTy = DstTy;

  if (getWidenVT(Src, NSrcTy) && getWidenVT(Dst, NDstTy)) {
    SrcTy = NSrcTy;
    DstTy = NDstTy;
  }
#endif // INTEL_CUSTOMIZATION

  // The function getSimpleVT only handles simple value types.
  if (!SrcTy.isSimple() || !DstTy.isSimple())
    return AdjustCost(BaseT::getCastInstrCost(Opcode, Dst, Src, CCH, CostKind));

  MVT SimpleSrcTy = SrcTy.getSimpleVT();
  MVT SimpleDstTy = DstTy.getSimpleVT();

  if (ST->useAVX512Regs()) {
    if (ST->hasBWI())
      if (const auto *Entry = ConvertCostTableLookup(AVX512BWConversionTbl, ISD,
                                                     SimpleDstTy, SimpleSrcTy))
        return AdjustCost(Entry->Cost);

    if (ST->hasDQI())
      if (const auto *Entry = ConvertCostTableLookup(AVX512DQConversionTbl, ISD,
                                                     SimpleDstTy, SimpleSrcTy))
        return AdjustCost(Entry->Cost);

    if (ST->hasAVX512())
      if (const auto *Entry = ConvertCostTableLookup(AVX512FConversionTbl, ISD,
                                                     SimpleDstTy, SimpleSrcTy))
        return AdjustCost(Entry->Cost);
  }

  if (ST->hasBWI())
    if (const auto *Entry = ConvertCostTableLookup(AVX512BWVLConversionTbl, ISD,
                                                   SimpleDstTy, SimpleSrcTy))
      return AdjustCost(Entry->Cost);

  if (ST->hasDQI())
    if (const auto *Entry = ConvertCostTableLookup(AVX512DQVLConversionTbl, ISD,
                                                   SimpleDstTy, SimpleSrcTy))
      return AdjustCost(Entry->Cost);

  if (ST->hasAVX512())
    if (const auto *Entry = ConvertCostTableLookup(AVX512VLConversionTbl, ISD,
                                                   SimpleDstTy, SimpleSrcTy))
      return AdjustCost(Entry->Cost);

  if (ST->hasAVX2()) {
    if (const auto *Entry = ConvertCostTableLookup(AVX2ConversionTbl, ISD,
                                                   SimpleDstTy, SimpleSrcTy))
      return AdjustCost(Entry->Cost);
  }

  if (ST->hasAVX()) {
    if (const auto *Entry = ConvertCostTableLookup(AVXConversionTbl, ISD,
                                                   SimpleDstTy, SimpleSrcTy))
      return AdjustCost(Entry->Cost);
  }

  if (ST->hasSSE41()) {
    if (const auto *Entry = ConvertCostTableLookup(SSE41ConversionTbl, ISD,
                                                   SimpleDstTy, SimpleSrcTy))
      return AdjustCost(Entry->Cost);
  }

  if (ST->hasSSE2()) {
    if (const auto *Entry = ConvertCostTableLookup(SSE2ConversionTbl, ISD,
                                                   SimpleDstTy, SimpleSrcTy))
      return AdjustCost(Entry->Cost);
  }

  return AdjustCost(
      BaseT::getCastInstrCost(Opcode, Dst, Src, CCH, CostKind, I));
}

int X86TTIImpl::getCmpSelInstrCost(unsigned Opcode, Type *ValTy, Type *CondTy,
                                   CmpInst::Predicate VecPred,
                                   TTI::TargetCostKind CostKind,
                                   const Instruction *I) {
  // TODO: Handle other cost kinds.
  if (CostKind != TTI::TCK_RecipThroughput)
    return BaseT::getCmpSelInstrCost(Opcode, ValTy, CondTy, VecPred, CostKind,
                                     I);

  // Legalize the type.
  std::pair<int, MVT> LT = TLI->getTypeLegalizationCost(DL, ValTy);

  MVT MTy = LT.second;

  int ISD = TLI->InstructionOpcodeToISD(Opcode);
  assert(ISD && "Invalid opcode");

  unsigned ExtraCost = 0;
  if (I && (Opcode == Instruction::ICmp || Opcode == Instruction::FCmp)) {
    // Some vector comparison predicates cost extra instructions.
    if (MTy.isVector() &&
        !((ST->hasXOP() && (!ST->hasAVX2() || MTy.is128BitVector())) ||
          (ST->hasAVX512() && 32 <= MTy.getScalarSizeInBits()) ||
          ST->hasBWI())) {
      switch (cast<CmpInst>(I)->getPredicate()) {
      case CmpInst::Predicate::ICMP_NE:
        // xor(cmpeq(x,y),-1)
        ExtraCost = 1;
        break;
      case CmpInst::Predicate::ICMP_SGE:
      case CmpInst::Predicate::ICMP_SLE:
        // xor(cmpgt(x,y),-1)
        ExtraCost = 1;
        break;
      case CmpInst::Predicate::ICMP_ULT:
      case CmpInst::Predicate::ICMP_UGT:
        // cmpgt(xor(x,signbit),xor(y,signbit))
        // xor(cmpeq(pmaxu(x,y),x),-1)
        ExtraCost = 2;
        break;
      case CmpInst::Predicate::ICMP_ULE:
      case CmpInst::Predicate::ICMP_UGE:
        if ((ST->hasSSE41() && MTy.getScalarSizeInBits() == 32) ||
            (ST->hasSSE2() && MTy.getScalarSizeInBits() < 32)) {
          // cmpeq(psubus(x,y),0)
          // cmpeq(pminu(x,y),x)
          ExtraCost = 1;
        } else {
          // xor(cmpgt(xor(x,signbit),xor(y,signbit)),-1)
          ExtraCost = 3;
        }
        break;
      default:
        break;
      }
    }
  }

  static const CostTblEntry SLMCostTbl[] = {
    // slm pcmpeq/pcmpgt throughput is 2
    { ISD::SETCC,   MVT::v2i64,   2 },
  };

  static const CostTblEntry AVX512BWCostTbl[] = {
    { ISD::SETCC,   MVT::v32i16,  1 },
    { ISD::SETCC,   MVT::v64i8,   1 },

    { ISD::SELECT,  MVT::v32i16,  1 },
    { ISD::SELECT,  MVT::v64i8,   1 },
  };

  static const CostTblEntry AVX512CostTbl[] = {
    { ISD::SETCC,   MVT::v8i64,   1 },
    { ISD::SETCC,   MVT::v16i32,  1 },
    { ISD::SETCC,   MVT::v8f64,   1 },
    { ISD::SETCC,   MVT::v16f32,  1 },

    { ISD::SELECT,  MVT::v8i64,   1 },
    { ISD::SELECT,  MVT::v16i32,  1 },
    { ISD::SELECT,  MVT::v8f64,   1 },
    { ISD::SELECT,  MVT::v16f32,  1 },

    { ISD::SETCC,   MVT::v32i16,  2 }, // FIXME: should probably be 4
    { ISD::SETCC,   MVT::v64i8,   2 }, // FIXME: should probably be 4

    { ISD::SELECT,  MVT::v32i16,  2 }, // FIXME: should be 3
    { ISD::SELECT,  MVT::v64i8,   2 }, // FIXME: should be 3
  };

  static const CostTblEntry AVX2CostTbl[] = {
    { ISD::SETCC,   MVT::v4i64,   1 },
    { ISD::SETCC,   MVT::v8i32,   1 },
    { ISD::SETCC,   MVT::v16i16,  1 },
    { ISD::SETCC,   MVT::v32i8,   1 },

    { ISD::SELECT,  MVT::v4i64,   1 }, // pblendvb
    { ISD::SELECT,  MVT::v8i32,   1 }, // pblendvb
    { ISD::SELECT,  MVT::v16i16,  1 }, // pblendvb
    { ISD::SELECT,  MVT::v32i8,   1 }, // pblendvb
  };

  static const CostTblEntry AVX1CostTbl[] = {
    { ISD::SETCC,   MVT::v4f64,   1 },
    { ISD::SETCC,   MVT::v8f32,   1 },
    // AVX1 does not support 8-wide integer compare.
    { ISD::SETCC,   MVT::v4i64,   4 },
    { ISD::SETCC,   MVT::v8i32,   4 },
    { ISD::SETCC,   MVT::v16i16,  4 },
    { ISD::SETCC,   MVT::v32i8,   4 },

    { ISD::SELECT,  MVT::v4f64,   1 }, // vblendvpd
    { ISD::SELECT,  MVT::v8f32,   1 }, // vblendvps
    { ISD::SELECT,  MVT::v4i64,   1 }, // vblendvpd
    { ISD::SELECT,  MVT::v8i32,   1 }, // vblendvps
    { ISD::SELECT,  MVT::v16i16,  3 }, // vandps + vandnps + vorps
    { ISD::SELECT,  MVT::v32i8,   3 }, // vandps + vandnps + vorps
  };

  static const CostTblEntry SSE42CostTbl[] = {
    { ISD::SETCC,   MVT::v2f64,   1 },
    { ISD::SETCC,   MVT::v4f32,   1 },
    { ISD::SETCC,   MVT::v2i64,   1 },
  };

  static const CostTblEntry SSE41CostTbl[] = {
    { ISD::SELECT,  MVT::v2f64,   1 }, // blendvpd
    { ISD::SELECT,  MVT::v4f32,   1 }, // blendvps
    { ISD::SELECT,  MVT::v2i64,   1 }, // pblendvb
    { ISD::SELECT,  MVT::v4i32,   1 }, // pblendvb
    { ISD::SELECT,  MVT::v8i16,   1 }, // pblendvb
    { ISD::SELECT,  MVT::v16i8,   1 }, // pblendvb
  };

  static const CostTblEntry SSE2CostTbl[] = {
    { ISD::SETCC,   MVT::v2f64,   2 },
    { ISD::SETCC,   MVT::f64,     1 },
    { ISD::SETCC,   MVT::v2i64,   8 },
    { ISD::SETCC,   MVT::v4i32,   1 },
    { ISD::SETCC,   MVT::v8i16,   1 },
    { ISD::SETCC,   MVT::v16i8,   1 },

    { ISD::SELECT,  MVT::v2f64,   3 }, // andpd + andnpd + orpd
    { ISD::SELECT,  MVT::v2i64,   3 }, // pand + pandn + por
    { ISD::SELECT,  MVT::v4i32,   3 }, // pand + pandn + por
    { ISD::SELECT,  MVT::v8i16,   3 }, // pand + pandn + por
    { ISD::SELECT,  MVT::v16i8,   3 }, // pand + pandn + por
  };

  static const CostTblEntry SSE1CostTbl[] = {
    { ISD::SETCC,   MVT::v4f32,   2 },
    { ISD::SETCC,   MVT::f32,     1 },

    { ISD::SELECT,  MVT::v4f32,   3 }, // andps + andnps + orps
  };

  if (ST->isSLM())
    if (const auto *Entry = CostTableLookup(SLMCostTbl, ISD, MTy))
      return LT.first * (ExtraCost + Entry->Cost);

  if (ST->hasBWI())
    if (const auto *Entry = CostTableLookup(AVX512BWCostTbl, ISD, MTy))
      return LT.first * (ExtraCost + Entry->Cost);

  if (ST->hasAVX512())
    if (const auto *Entry = CostTableLookup(AVX512CostTbl, ISD, MTy))
      return LT.first * (ExtraCost + Entry->Cost);

  if (ST->hasAVX2())
    if (const auto *Entry = CostTableLookup(AVX2CostTbl, ISD, MTy))
      return LT.first * (ExtraCost + Entry->Cost);

  if (ST->hasAVX())
    if (const auto *Entry = CostTableLookup(AVX1CostTbl, ISD, MTy))
      return LT.first * (ExtraCost + Entry->Cost);

  if (ST->hasSSE42())
    if (const auto *Entry = CostTableLookup(SSE42CostTbl, ISD, MTy))
      return LT.first * (ExtraCost + Entry->Cost);

  if (ST->hasSSE41())
    if (const auto *Entry = CostTableLookup(SSE41CostTbl, ISD, MTy))
      return LT.first * (ExtraCost + Entry->Cost);

  if (ST->hasSSE2())
    if (const auto *Entry = CostTableLookup(SSE2CostTbl, ISD, MTy))
      return LT.first * (ExtraCost + Entry->Cost);

  if (ST->hasSSE1())
    if (const auto *Entry = CostTableLookup(SSE1CostTbl, ISD, MTy))
      return LT.first * (ExtraCost + Entry->Cost);

  return BaseT::getCmpSelInstrCost(Opcode, ValTy, CondTy, VecPred, CostKind, I);
}

unsigned X86TTIImpl::getAtomicMemIntrinsicMaxElementSize() const { return 16; }

int X86TTIImpl::getTypeBasedIntrinsicInstrCost(
  const IntrinsicCostAttributes &ICA, TTI::TargetCostKind CostKind) {

  // Costs should match the codegen from:
  // BITREVERSE: llvm\test\CodeGen\X86\vector-bitreverse.ll
  // BSWAP: llvm\test\CodeGen\X86\bswap-vector.ll
  // CTLZ: llvm\test\CodeGen\X86\vector-lzcnt-*.ll
  // CTPOP: llvm\test\CodeGen\X86\vector-popcnt-*.ll
  // CTTZ: llvm\test\CodeGen\X86\vector-tzcnt-*.ll

  // TODO: Overflow intrinsics (*ADDO, *SUBO, *MULO) with vector types are not
  //       specialized in these tables yet.
  static const CostTblEntry AVX512CDCostTbl[] = {
    { ISD::CTLZ,       MVT::v8i64,   1 },
    { ISD::CTLZ,       MVT::v16i32,  1 },
    { ISD::CTLZ,       MVT::v32i16,  8 },
    { ISD::CTLZ,       MVT::v64i8,  20 },
    { ISD::CTLZ,       MVT::v4i64,   1 },
    { ISD::CTLZ,       MVT::v8i32,   1 },
    { ISD::CTLZ,       MVT::v16i16,  4 },
    { ISD::CTLZ,       MVT::v32i8,  10 },
    { ISD::CTLZ,       MVT::v2i64,   1 },
    { ISD::CTLZ,       MVT::v4i32,   1 },
    { ISD::CTLZ,       MVT::v8i16,   4 },
    { ISD::CTLZ,       MVT::v16i8,   4 },
  };
  static const CostTblEntry AVX512BWCostTbl[] = {
    { ISD::ABS,        MVT::v32i16,  1 },
    { ISD::ABS,        MVT::v64i8,   1 },
    { ISD::BITREVERSE, MVT::v8i64,   5 },
    { ISD::BITREVERSE, MVT::v16i32,  5 },
    { ISD::BITREVERSE, MVT::v32i16,  5 },
    { ISD::BITREVERSE, MVT::v64i8,   5 },
    { ISD::CTLZ,       MVT::v8i64,  23 },
    { ISD::CTLZ,       MVT::v16i32, 22 },
    { ISD::CTLZ,       MVT::v32i16, 18 },
    { ISD::CTLZ,       MVT::v64i8,  17 },
    { ISD::CTPOP,      MVT::v8i64,   7 },
    { ISD::CTPOP,      MVT::v16i32, 11 },
    { ISD::CTPOP,      MVT::v32i16,  9 },
    { ISD::CTPOP,      MVT::v64i8,   6 },
    { ISD::CTTZ,       MVT::v8i64,  10 },
    { ISD::CTTZ,       MVT::v16i32, 14 },
    { ISD::CTTZ,       MVT::v32i16, 12 },
    { ISD::CTTZ,       MVT::v64i8,   9 },
    { ISD::SADDSAT,    MVT::v32i16,  1 },
    { ISD::SADDSAT,    MVT::v64i8,   1 },
    { ISD::SMAX,       MVT::v32i16,  1 },
    { ISD::SMAX,       MVT::v64i8,   1 },
    { ISD::SMIN,       MVT::v32i16,  1 },
    { ISD::SMIN,       MVT::v64i8,   1 },
    { ISD::SSUBSAT,    MVT::v32i16,  1 },
    { ISD::SSUBSAT,    MVT::v64i8,   1 },
    { ISD::UADDSAT,    MVT::v32i16,  1 },
    { ISD::UADDSAT,    MVT::v64i8,   1 },
    { ISD::UMAX,       MVT::v32i16,  1 },
    { ISD::UMAX,       MVT::v64i8,   1 },
    { ISD::UMIN,       MVT::v32i16,  1 },
    { ISD::UMIN,       MVT::v64i8,   1 },
    { ISD::USUBSAT,    MVT::v32i16,  1 },
    { ISD::USUBSAT,    MVT::v64i8,   1 },
  };
  static const CostTblEntry AVX512CostTbl[] = {
    { ISD::ABS,        MVT::v8i64,   1 },
    { ISD::ABS,        MVT::v16i32,  1 },
    { ISD::ABS,        MVT::v32i16,  2 }, // FIXME: include split
    { ISD::ABS,        MVT::v64i8,   2 }, // FIXME: include split
    { ISD::ABS,        MVT::v4i64,   1 },
    { ISD::ABS,        MVT::v2i64,   1 },
    { ISD::BITREVERSE, MVT::v8i64,  36 },
    { ISD::BITREVERSE, MVT::v16i32, 24 },
    { ISD::BITREVERSE, MVT::v32i16, 10 },
    { ISD::BITREVERSE, MVT::v64i8,  10 },
    { ISD::CTLZ,       MVT::v8i64,  29 },
    { ISD::CTLZ,       MVT::v16i32, 35 },
    { ISD::CTLZ,       MVT::v32i16, 28 },
    { ISD::CTLZ,       MVT::v64i8,  18 },
    { ISD::CTPOP,      MVT::v8i64,  16 },
    { ISD::CTPOP,      MVT::v16i32, 24 },
    { ISD::CTPOP,      MVT::v32i16, 18 },
    { ISD::CTPOP,      MVT::v64i8,  12 },
    { ISD::CTTZ,       MVT::v8i64,  20 },
    { ISD::CTTZ,       MVT::v16i32, 28 },
    { ISD::CTTZ,       MVT::v32i16, 24 },
    { ISD::CTTZ,       MVT::v64i8,  18 },
    { ISD::SMAX,       MVT::v8i64,   1 },
    { ISD::SMAX,       MVT::v16i32,  1 },
    { ISD::SMAX,       MVT::v32i16,  2 }, // FIXME: include split
    { ISD::SMAX,       MVT::v64i8,   2 }, // FIXME: include split
    { ISD::SMAX,       MVT::v4i64,   1 },
    { ISD::SMAX,       MVT::v2i64,   1 },
    { ISD::SMIN,       MVT::v8i64,   1 },
    { ISD::SMIN,       MVT::v16i32,  1 },
    { ISD::SMIN,       MVT::v32i16,  2 }, // FIXME: include split
    { ISD::SMIN,       MVT::v64i8,   2 }, // FIXME: include split
    { ISD::SMIN,       MVT::v4i64,   1 },
    { ISD::SMIN,       MVT::v2i64,   1 },
    { ISD::UMAX,       MVT::v8i64,   1 },
    { ISD::UMAX,       MVT::v16i32,  1 },
    { ISD::UMAX,       MVT::v32i16,  2 }, // FIXME: include split
    { ISD::UMAX,       MVT::v64i8,   2 }, // FIXME: include split
    { ISD::UMAX,       MVT::v4i64,   1 },
    { ISD::UMAX,       MVT::v2i64,   1 },
    { ISD::UMIN,       MVT::v8i64,   1 },
    { ISD::UMIN,       MVT::v16i32,  1 },
    { ISD::UMIN,       MVT::v32i16,  2 }, // FIXME: include split
    { ISD::UMIN,       MVT::v64i8,   2 }, // FIXME: include split
    { ISD::UMIN,       MVT::v4i64,   1 },
    { ISD::UMIN,       MVT::v2i64,   1 },
    { ISD::USUBSAT,    MVT::v16i32,  2 }, // pmaxud + psubd
    { ISD::USUBSAT,    MVT::v2i64,   2 }, // pmaxuq + psubq
    { ISD::USUBSAT,    MVT::v4i64,   2 }, // pmaxuq + psubq
    { ISD::USUBSAT,    MVT::v8i64,   2 }, // pmaxuq + psubq
    { ISD::UADDSAT,    MVT::v16i32,  3 }, // not + pminud + paddd
    { ISD::UADDSAT,    MVT::v2i64,   3 }, // not + pminuq + paddq
    { ISD::UADDSAT,    MVT::v4i64,   3 }, // not + pminuq + paddq
    { ISD::UADDSAT,    MVT::v8i64,   3 }, // not + pminuq + paddq
    { ISD::SADDSAT,    MVT::v32i16,  2 }, // FIXME: include split
    { ISD::SADDSAT,    MVT::v64i8,   2 }, // FIXME: include split
    { ISD::SSUBSAT,    MVT::v32i16,  2 }, // FIXME: include split
    { ISD::SSUBSAT,    MVT::v64i8,   2 }, // FIXME: include split
    { ISD::UADDSAT,    MVT::v32i16,  2 }, // FIXME: include split
    { ISD::UADDSAT,    MVT::v64i8,   2 }, // FIXME: include split
    { ISD::USUBSAT,    MVT::v32i16,  2 }, // FIXME: include split
    { ISD::USUBSAT,    MVT::v64i8,   2 }, // FIXME: include split
    { ISD::FMAXNUM,    MVT::f32,     2 },
    { ISD::FMAXNUM,    MVT::v4f32,   2 },
    { ISD::FMAXNUM,    MVT::v8f32,   2 },
    { ISD::FMAXNUM,    MVT::v16f32,  2 },
    { ISD::FMAXNUM,    MVT::f64,     2 },
    { ISD::FMAXNUM,    MVT::v2f64,   2 },
    { ISD::FMAXNUM,    MVT::v4f64,   2 },
    { ISD::FMAXNUM,    MVT::v8f64,   2 },
  };
  static const CostTblEntry XOPCostTbl[] = {
    { ISD::BITREVERSE, MVT::v4i64,   4 },
    { ISD::BITREVERSE, MVT::v8i32,   4 },
    { ISD::BITREVERSE, MVT::v16i16,  4 },
    { ISD::BITREVERSE, MVT::v32i8,   4 },
    { ISD::BITREVERSE, MVT::v2i64,   1 },
    { ISD::BITREVERSE, MVT::v4i32,   1 },
    { ISD::BITREVERSE, MVT::v8i16,   1 },
    { ISD::BITREVERSE, MVT::v16i8,   1 },
    { ISD::BITREVERSE, MVT::i64,     3 },
    { ISD::BITREVERSE, MVT::i32,     3 },
    { ISD::BITREVERSE, MVT::i16,     3 },
    { ISD::BITREVERSE, MVT::i8,      3 }
  };
  static const CostTblEntry AVX2CostTbl[] = {
    { ISD::ABS,        MVT::v4i64,   2 }, // VBLENDVPD(X,VPSUBQ(0,X),X)
    { ISD::ABS,        MVT::v8i32,   1 },
    { ISD::ABS,        MVT::v16i16,  1 },
    { ISD::ABS,        MVT::v32i8,   1 },
    { ISD::BITREVERSE, MVT::v4i64,   5 },
    { ISD::BITREVERSE, MVT::v8i32,   5 },
    { ISD::BITREVERSE, MVT::v16i16,  5 },
    { ISD::BITREVERSE, MVT::v32i8,   5 },
    { ISD::BSWAP,      MVT::v4i64,   1 },
    { ISD::BSWAP,      MVT::v8i32,   1 },
    { ISD::BSWAP,      MVT::v16i16,  1 },
    { ISD::CTLZ,       MVT::v4i64,  23 },
    { ISD::CTLZ,       MVT::v8i32,  18 },
    { ISD::CTLZ,       MVT::v16i16, 14 },
    { ISD::CTLZ,       MVT::v32i8,   9 },
    { ISD::CTPOP,      MVT::v4i64,   7 },
    { ISD::CTPOP,      MVT::v8i32,  11 },
    { ISD::CTPOP,      MVT::v16i16,  9 },
    { ISD::CTPOP,      MVT::v32i8,   6 },
    { ISD::CTTZ,       MVT::v4i64,  10 },
    { ISD::CTTZ,       MVT::v8i32,  14 },
    { ISD::CTTZ,       MVT::v16i16, 12 },
    { ISD::CTTZ,       MVT::v32i8,   9 },
    { ISD::SADDSAT,    MVT::v16i16,  1 },
    { ISD::SADDSAT,    MVT::v32i8,   1 },
    { ISD::SMAX,       MVT::v8i32,   1 },
    { ISD::SMAX,       MVT::v16i16,  1 },
    { ISD::SMAX,       MVT::v32i8,   1 },
    { ISD::SMIN,       MVT::v8i32,   1 },
    { ISD::SMIN,       MVT::v16i16,  1 },
    { ISD::SMIN,       MVT::v32i8,   1 },
    { ISD::SSUBSAT,    MVT::v16i16,  1 },
    { ISD::SSUBSAT,    MVT::v32i8,   1 },
    { ISD::UADDSAT,    MVT::v16i16,  1 },
    { ISD::UADDSAT,    MVT::v32i8,   1 },
    { ISD::UADDSAT,    MVT::v8i32,   3 }, // not + pminud + paddd
    { ISD::UMAX,       MVT::v8i32,   1 },
    { ISD::UMAX,       MVT::v16i16,  1 },
    { ISD::UMAX,       MVT::v32i8,   1 },
    { ISD::UMIN,       MVT::v8i32,   1 },
    { ISD::UMIN,       MVT::v16i16,  1 },
    { ISD::UMIN,       MVT::v32i8,   1 },
    { ISD::USUBSAT,    MVT::v16i16,  1 },
    { ISD::USUBSAT,    MVT::v32i8,   1 },
    { ISD::USUBSAT,    MVT::v8i32,   2 }, // pmaxud + psubd
    { ISD::FMAXNUM,    MVT::v8f32,   3 }, // MAXPS + CMPUNORDPS + BLENDVPS
    { ISD::FMAXNUM,    MVT::v4f64,   3 }, // MAXPD + CMPUNORDPD + BLENDVPD
    { ISD::FSQRT,      MVT::f32,     7 }, // Haswell from http://www.agner.org/
    { ISD::FSQRT,      MVT::v4f32,   7 }, // Haswell from http://www.agner.org/
    { ISD::FSQRT,      MVT::v8f32,  14 }, // Haswell from http://www.agner.org/
    { ISD::FSQRT,      MVT::f64,    14 }, // Haswell from http://www.agner.org/
    { ISD::FSQRT,      MVT::v2f64,  14 }, // Haswell from http://www.agner.org/
    { ISD::FSQRT,      MVT::v4f64,  28 }, // Haswell from http://www.agner.org/
  };
  static const CostTblEntry AVX1CostTbl[] = {
    { ISD::ABS,        MVT::v4i64,   5 }, // VBLENDVPD(X,VPSUBQ(0,X),X)
    { ISD::ABS,        MVT::v8i32,   3 },
    { ISD::ABS,        MVT::v16i16,  3 },
    { ISD::ABS,        MVT::v32i8,   3 },
    { ISD::BITREVERSE, MVT::v4i64,  12 }, // 2 x 128-bit Op + extract/insert
    { ISD::BITREVERSE, MVT::v8i32,  12 }, // 2 x 128-bit Op + extract/insert
    { ISD::BITREVERSE, MVT::v16i16, 12 }, // 2 x 128-bit Op + extract/insert
    { ISD::BITREVERSE, MVT::v32i8,  12 }, // 2 x 128-bit Op + extract/insert
    { ISD::BSWAP,      MVT::v4i64,   4 },
    { ISD::BSWAP,      MVT::v8i32,   4 },
    { ISD::BSWAP,      MVT::v16i16,  4 },
    { ISD::CTLZ,       MVT::v4i64,  48 }, // 2 x 128-bit Op + extract/insert
    { ISD::CTLZ,       MVT::v8i32,  38 }, // 2 x 128-bit Op + extract/insert
    { ISD::CTLZ,       MVT::v16i16, 30 }, // 2 x 128-bit Op + extract/insert
    { ISD::CTLZ,       MVT::v32i8,  20 }, // 2 x 128-bit Op + extract/insert
    { ISD::CTPOP,      MVT::v4i64,  16 }, // 2 x 128-bit Op + extract/insert
    { ISD::CTPOP,      MVT::v8i32,  24 }, // 2 x 128-bit Op + extract/insert
    { ISD::CTPOP,      MVT::v16i16, 20 }, // 2 x 128-bit Op + extract/insert
    { ISD::CTPOP,      MVT::v32i8,  14 }, // 2 x 128-bit Op + extract/insert
    { ISD::CTTZ,       MVT::v4i64,  22 }, // 2 x 128-bit Op + extract/insert
    { ISD::CTTZ,       MVT::v8i32,  30 }, // 2 x 128-bit Op + extract/insert
    { ISD::CTTZ,       MVT::v16i16, 26 }, // 2 x 128-bit Op + extract/insert
    { ISD::CTTZ,       MVT::v32i8,  20 }, // 2 x 128-bit Op + extract/insert
    { ISD::SADDSAT,    MVT::v16i16,  4 }, // 2 x 128-bit Op + extract/insert
    { ISD::SADDSAT,    MVT::v32i8,   4 }, // 2 x 128-bit Op + extract/insert
    { ISD::SMAX,       MVT::v8i32,   4 }, // 2 x 128-bit Op + extract/insert
    { ISD::SMAX,       MVT::v16i16,  4 }, // 2 x 128-bit Op + extract/insert
    { ISD::SMAX,       MVT::v32i8,   4 }, // 2 x 128-bit Op + extract/insert
    { ISD::SMIN,       MVT::v8i32,   4 }, // 2 x 128-bit Op + extract/insert
    { ISD::SMIN,       MVT::v16i16,  4 }, // 2 x 128-bit Op + extract/insert
    { ISD::SMIN,       MVT::v32i8,   4 }, // 2 x 128-bit Op + extract/insert
    { ISD::SSUBSAT,    MVT::v16i16,  4 }, // 2 x 128-bit Op + extract/insert
    { ISD::SSUBSAT,    MVT::v32i8,   4 }, // 2 x 128-bit Op + extract/insert
    { ISD::UADDSAT,    MVT::v16i16,  4 }, // 2 x 128-bit Op + extract/insert
    { ISD::UADDSAT,    MVT::v32i8,   4 }, // 2 x 128-bit Op + extract/insert
    { ISD::UADDSAT,    MVT::v8i32,   8 }, // 2 x 128-bit Op + extract/insert
    { ISD::UMAX,       MVT::v8i32,   4 }, // 2 x 128-bit Op + extract/insert
    { ISD::UMAX,       MVT::v16i16,  4 }, // 2 x 128-bit Op + extract/insert
    { ISD::UMAX,       MVT::v32i8,   4 }, // 2 x 128-bit Op + extract/insert
    { ISD::UMIN,       MVT::v8i32,   4 }, // 2 x 128-bit Op + extract/insert
    { ISD::UMIN,       MVT::v16i16,  4 }, // 2 x 128-bit Op + extract/insert
    { ISD::UMIN,       MVT::v32i8,   4 }, // 2 x 128-bit Op + extract/insert
    { ISD::USUBSAT,    MVT::v16i16,  4 }, // 2 x 128-bit Op + extract/insert
    { ISD::USUBSAT,    MVT::v32i8,   4 }, // 2 x 128-bit Op + extract/insert
    { ISD::USUBSAT,    MVT::v8i32,   6 }, // 2 x 128-bit Op + extract/insert
    { ISD::FMAXNUM,    MVT::f32,     3 }, // MAXSS + CMPUNORDSS + BLENDVPS
    { ISD::FMAXNUM,    MVT::v4f32,   3 }, // MAXPS + CMPUNORDPS + BLENDVPS
    { ISD::FMAXNUM,    MVT::v8f32,   5 }, // MAXPS + CMPUNORDPS + BLENDVPS + ?
    { ISD::FMAXNUM,    MVT::f64,     3 }, // MAXSD + CMPUNORDSD + BLENDVPD
    { ISD::FMAXNUM,    MVT::v2f64,   3 }, // MAXPD + CMPUNORDPD + BLENDVPD
    { ISD::FMAXNUM,    MVT::v4f64,   5 }, // MAXPD + CMPUNORDPD + BLENDVPD + ?
    { ISD::FSQRT,      MVT::f32,    14 }, // SNB from http://www.agner.org/
    { ISD::FSQRT,      MVT::v4f32,  14 }, // SNB from http://www.agner.org/
    { ISD::FSQRT,      MVT::v8f32,  28 }, // SNB from http://www.agner.org/
    { ISD::FSQRT,      MVT::f64,    21 }, // SNB from http://www.agner.org/
    { ISD::FSQRT,      MVT::v2f64,  21 }, // SNB from http://www.agner.org/
    { ISD::FSQRT,      MVT::v4f64,  43 }, // SNB from http://www.agner.org/
  };
  static const CostTblEntry GLMCostTbl[] = {
    { ISD::FSQRT, MVT::f32,   19 }, // sqrtss
    { ISD::FSQRT, MVT::v4f32, 37 }, // sqrtps
    { ISD::FSQRT, MVT::f64,   34 }, // sqrtsd
    { ISD::FSQRT, MVT::v2f64, 67 }, // sqrtpd
  };
  static const CostTblEntry SLMCostTbl[] = {
    { ISD::FSQRT, MVT::f32,   20 }, // sqrtss
    { ISD::FSQRT, MVT::v4f32, 40 }, // sqrtps
    { ISD::FSQRT, MVT::f64,   35 }, // sqrtsd
    { ISD::FSQRT, MVT::v2f64, 70 }, // sqrtpd
  };
  static const CostTblEntry SSE42CostTbl[] = {
    { ISD::USUBSAT,    MVT::v4i32,   2 }, // pmaxud + psubd
    { ISD::UADDSAT,    MVT::v4i32,   3 }, // not + pminud + paddd
    { ISD::FSQRT,      MVT::f32,    18 }, // Nehalem from http://www.agner.org/
    { ISD::FSQRT,      MVT::v4f32,  18 }, // Nehalem from http://www.agner.org/
  };
  static const CostTblEntry SSE41CostTbl[] = {
    { ISD::ABS,        MVT::v2i64,   2 }, // BLENDVPD(X,PSUBQ(0,X),X)
    { ISD::SMAX,       MVT::v4i32,   1 },
    { ISD::SMAX,       MVT::v16i8,   1 },
    { ISD::SMIN,       MVT::v4i32,   1 },
    { ISD::SMIN,       MVT::v16i8,   1 },
    { ISD::UMAX,       MVT::v4i32,   1 },
    { ISD::UMAX,       MVT::v8i16,   1 },
    { ISD::UMIN,       MVT::v4i32,   1 },
    { ISD::UMIN,       MVT::v8i16,   1 },
  };
  static const CostTblEntry SSSE3CostTbl[] = {
    { ISD::ABS,        MVT::v4i32,   1 },
    { ISD::ABS,        MVT::v8i16,   1 },
    { ISD::ABS,        MVT::v16i8,   1 },
    { ISD::BITREVERSE, MVT::v2i64,   5 },
    { ISD::BITREVERSE, MVT::v4i32,   5 },
    { ISD::BITREVERSE, MVT::v8i16,   5 },
    { ISD::BITREVERSE, MVT::v16i8,   5 },
    { ISD::BSWAP,      MVT::v2i64,   1 },
    { ISD::BSWAP,      MVT::v4i32,   1 },
    { ISD::BSWAP,      MVT::v8i16,   1 },
    { ISD::CTLZ,       MVT::v2i64,  23 },
    { ISD::CTLZ,       MVT::v4i32,  18 },
    { ISD::CTLZ,       MVT::v8i16,  14 },
    { ISD::CTLZ,       MVT::v16i8,   9 },
    { ISD::CTPOP,      MVT::v2i64,   7 },
    { ISD::CTPOP,      MVT::v4i32,  11 },
    { ISD::CTPOP,      MVT::v8i16,   9 },
    { ISD::CTPOP,      MVT::v16i8,   6 },
    { ISD::CTTZ,       MVT::v2i64,  10 },
    { ISD::CTTZ,       MVT::v4i32,  14 },
    { ISD::CTTZ,       MVT::v8i16,  12 },
    { ISD::CTTZ,       MVT::v16i8,   9 }
  };
  static const CostTblEntry SSE2CostTbl[] = {
    { ISD::ABS,        MVT::v2i64,   4 },
    { ISD::ABS,        MVT::v4i32,   3 },
    { ISD::ABS,        MVT::v8i16,   2 },
    { ISD::ABS,        MVT::v16i8,   2 },
    { ISD::BITREVERSE, MVT::v2i64,  29 },
    { ISD::BITREVERSE, MVT::v4i32,  27 },
    { ISD::BITREVERSE, MVT::v8i16,  27 },
    { ISD::BITREVERSE, MVT::v16i8,  20 },
    { ISD::BSWAP,      MVT::v2i64,   7 },
    { ISD::BSWAP,      MVT::v4i32,   7 },
    { ISD::BSWAP,      MVT::v8i16,   7 },
    { ISD::CTLZ,       MVT::v2i64,  25 },
    { ISD::CTLZ,       MVT::v4i32,  26 },
    { ISD::CTLZ,       MVT::v8i16,  20 },
    { ISD::CTLZ,       MVT::v16i8,  17 },
    { ISD::CTPOP,      MVT::v2i64,  12 },
    { ISD::CTPOP,      MVT::v4i32,  15 },
    { ISD::CTPOP,      MVT::v8i16,  13 },
    { ISD::CTPOP,      MVT::v16i8,  10 },
    { ISD::CTTZ,       MVT::v2i64,  14 },
    { ISD::CTTZ,       MVT::v4i32,  18 },
    { ISD::CTTZ,       MVT::v8i16,  16 },
    { ISD::CTTZ,       MVT::v16i8,  13 },
    { ISD::SADDSAT,    MVT::v8i16,   1 },
    { ISD::SADDSAT,    MVT::v16i8,   1 },
    { ISD::SMAX,       MVT::v8i16,   1 },
    { ISD::SMIN,       MVT::v8i16,   1 },
    { ISD::SSUBSAT,    MVT::v8i16,   1 },
    { ISD::SSUBSAT,    MVT::v16i8,   1 },
    { ISD::UADDSAT,    MVT::v8i16,   1 },
    { ISD::UADDSAT,    MVT::v16i8,   1 },
    { ISD::UMAX,       MVT::v8i16,   2 },
    { ISD::UMAX,       MVT::v16i8,   1 },
    { ISD::UMIN,       MVT::v8i16,   2 },
    { ISD::UMIN,       MVT::v16i8,   1 },
    { ISD::USUBSAT,    MVT::v8i16,   1 },
    { ISD::USUBSAT,    MVT::v16i8,   1 },
    { ISD::FMAXNUM,    MVT::f64,     4 },
    { ISD::FMAXNUM,    MVT::v2f64,   4 },
    { ISD::FSQRT,      MVT::f64,    32 }, // Nehalem from http://www.agner.org/
    { ISD::FSQRT,      MVT::v2f64,  32 }, // Nehalem from http://www.agner.org/
  };
  static const CostTblEntry SSE1CostTbl[] = {
    { ISD::FMAXNUM,    MVT::f32,     4 },
    { ISD::FMAXNUM,    MVT::v4f32,   4 },
    { ISD::FSQRT,      MVT::f32,    28 }, // Pentium III from http://www.agner.org/
    { ISD::FSQRT,      MVT::v4f32,  56 }, // Pentium III from http://www.agner.org/
  };
  static const CostTblEntry BMI64CostTbl[] = { // 64-bit targets
    { ISD::CTTZ,       MVT::i64,     1 },
  };
  static const CostTblEntry BMI32CostTbl[] = { // 32 or 64-bit targets
    { ISD::CTTZ,       MVT::i32,     1 },
    { ISD::CTTZ,       MVT::i16,     1 },
    { ISD::CTTZ,       MVT::i8,      1 },
  };
  static const CostTblEntry LZCNT64CostTbl[] = { // 64-bit targets
    { ISD::CTLZ,       MVT::i64,     1 },
  };
  static const CostTblEntry LZCNT32CostTbl[] = { // 32 or 64-bit targets
    { ISD::CTLZ,       MVT::i32,     1 },
    { ISD::CTLZ,       MVT::i16,     1 },
    { ISD::CTLZ,       MVT::i8,      1 },
  };
  static const CostTblEntry POPCNT64CostTbl[] = { // 64-bit targets
    { ISD::CTPOP,      MVT::i64,     1 },
  };
  static const CostTblEntry POPCNT32CostTbl[] = { // 32 or 64-bit targets
    { ISD::CTPOP,      MVT::i32,     1 },
    { ISD::CTPOP,      MVT::i16,     1 },
    { ISD::CTPOP,      MVT::i8,      1 },
  };
  static const CostTblEntry X64CostTbl[] = { // 64-bit targets
    { ISD::ABS,        MVT::i64,     2 }, // SUB+CMOV
    { ISD::BITREVERSE, MVT::i64,    14 },
    { ISD::CTLZ,       MVT::i64,     4 }, // BSR+XOR or BSR+XOR+CMOV
    { ISD::CTTZ,       MVT::i64,     3 }, // TEST+BSF+CMOV/BRANCH
    { ISD::CTPOP,      MVT::i64,    10 },
    { ISD::SADDO,      MVT::i64,     1 },
    { ISD::UADDO,      MVT::i64,     1 },
    { ISD::UMULO,      MVT::i64,     2 }, // mulq + seto
  };
  static const CostTblEntry X86CostTbl[] = { // 32 or 64-bit targets
    { ISD::ABS,        MVT::i32,     2 }, // SUB+CMOV
    { ISD::ABS,        MVT::i16,     2 }, // SUB+CMOV
    { ISD::BITREVERSE, MVT::i32,    14 },
    { ISD::BITREVERSE, MVT::i16,    14 },
    { ISD::BITREVERSE, MVT::i8,     11 },
    { ISD::CTLZ,       MVT::i32,     4 }, // BSR+XOR or BSR+XOR+CMOV
    { ISD::CTLZ,       MVT::i16,     4 }, // BSR+XOR or BSR+XOR+CMOV
    { ISD::CTLZ,       MVT::i8,      4 }, // BSR+XOR or BSR+XOR+CMOV
    { ISD::CTTZ,       MVT::i32,     3 }, // TEST+BSF+CMOV/BRANCH
    { ISD::CTTZ,       MVT::i16,     3 }, // TEST+BSF+CMOV/BRANCH
    { ISD::CTTZ,       MVT::i8,      3 }, // TEST+BSF+CMOV/BRANCH
    { ISD::CTPOP,      MVT::i32,     8 },
    { ISD::CTPOP,      MVT::i16,     9 },
    { ISD::CTPOP,      MVT::i8,      7 },
    { ISD::SADDO,      MVT::i32,     1 },
    { ISD::SADDO,      MVT::i16,     1 },
    { ISD::SADDO,      MVT::i8,      1 },
    { ISD::UADDO,      MVT::i32,     1 },
    { ISD::UADDO,      MVT::i16,     1 },
    { ISD::UADDO,      MVT::i8,      1 },
    { ISD::UMULO,      MVT::i32,     2 }, // mul + seto
    { ISD::UMULO,      MVT::i16,     2 },
    { ISD::UMULO,      MVT::i8,      2 },
  };

  Type *RetTy = ICA.getReturnType();
  Type *OpTy = RetTy;
  Intrinsic::ID IID = ICA.getID();
  unsigned ISD = ISD::DELETED_NODE;
  switch (IID) {
  default:
    break;
  case Intrinsic::abs:
    ISD = ISD::ABS;
    break;
  case Intrinsic::bitreverse:
    ISD = ISD::BITREVERSE;
    break;
  case Intrinsic::bswap:
    ISD = ISD::BSWAP;
    break;
  case Intrinsic::ctlz:
    ISD = ISD::CTLZ;
    break;
  case Intrinsic::ctpop:
    ISD = ISD::CTPOP;
    break;
  case Intrinsic::cttz:
    ISD = ISD::CTTZ;
    break;
  case Intrinsic::maxnum:
  case Intrinsic::minnum:
    // FMINNUM has same costs so don't duplicate.
    ISD = ISD::FMAXNUM;
    break;
  case Intrinsic::sadd_sat:
    ISD = ISD::SADDSAT;
    break;
  case Intrinsic::smax:
    ISD = ISD::SMAX;
    break;
  case Intrinsic::smin:
    ISD = ISD::SMIN;
    break;
  case Intrinsic::ssub_sat:
    ISD = ISD::SSUBSAT;
    break;
  case Intrinsic::uadd_sat:
    ISD = ISD::UADDSAT;
    break;
  case Intrinsic::umax:
    ISD = ISD::UMAX;
    break;
  case Intrinsic::umin:
    ISD = ISD::UMIN;
    break;
  case Intrinsic::usub_sat:
    ISD = ISD::USUBSAT;
    break;
  case Intrinsic::sqrt:
    ISD = ISD::FSQRT;
    break;
  case Intrinsic::sadd_with_overflow:
  case Intrinsic::ssub_with_overflow:
    // SSUBO has same costs so don't duplicate.
    ISD = ISD::SADDO;
    OpTy = RetTy->getContainedType(0);
    break;
  case Intrinsic::uadd_with_overflow:
  case Intrinsic::usub_with_overflow:
    // USUBO has same costs so don't duplicate.
    ISD = ISD::UADDO;
    OpTy = RetTy->getContainedType(0);
    break;
  case Intrinsic::umul_with_overflow:
  case Intrinsic::smul_with_overflow:
    // SMULO has same costs so don't duplicate.
    ISD = ISD::UMULO;
    OpTy = RetTy->getContainedType(0);
    break;
  }

  if (ISD != ISD::DELETED_NODE) {
    // Legalize the type.
    std::pair<int, MVT> LT = TLI->getTypeLegalizationCost(DL, OpTy);
    MVT MTy = LT.second;

    // Attempt to lookup cost.
    if (ISD == ISD::BITREVERSE && ST->hasGFNI() && ST->hasSSSE3() &&
        MTy.isVector()) {
      // With PSHUFB the code is very similar for all types. If we have integer
      // byte operations, we just need a GF2P8AFFINEQB for vXi8. For other types
      // we also need a PSHUFB.
      unsigned Cost = MTy.getVectorElementType() == MVT::i8 ? 1 : 2;

      // Without byte operations, we need twice as many GF2P8AFFINEQB and PSHUFB
      // instructions. We also need an extract and an insert.
      if (!(MTy.is128BitVector() || (ST->hasAVX2() && MTy.is256BitVector()) ||
            (ST->hasBWI() && MTy.is512BitVector())))
        Cost = Cost * 2 + 2;

      return LT.first * Cost;
    }

    auto adjustTableCost = [](const CostTblEntry &Entry, int LegalizationCost,
                              FastMathFlags FMF) {
      // If there are no NANs to deal with, then these are reduced to a
      // single MIN** or MAX** instruction instead of the MIN/CMP/SELECT that we
      // assume is used in the non-fast case.
      if (Entry.ISD == ISD::FMAXNUM || Entry.ISD == ISD::FMINNUM) {
        if (FMF.noNaNs())
          return LegalizationCost * 1;
      }
      return LegalizationCost * (int)Entry.Cost;
    };

    if (ST->useGLMDivSqrtCosts())
      if (const auto *Entry = CostTableLookup(GLMCostTbl, ISD, MTy))
        return adjustTableCost(*Entry, LT.first, ICA.getFlags());

    if (ST->isSLM())
      if (const auto *Entry = CostTableLookup(SLMCostTbl, ISD, MTy))
        return adjustTableCost(*Entry, LT.first, ICA.getFlags());

    if (ST->hasCDI())
      if (const auto *Entry = CostTableLookup(AVX512CDCostTbl, ISD, MTy))
        return adjustTableCost(*Entry, LT.first, ICA.getFlags());

    if (ST->hasBWI())
      if (const auto *Entry = CostTableLookup(AVX512BWCostTbl, ISD, MTy))
        return adjustTableCost(*Entry, LT.first, ICA.getFlags());

    if (ST->hasAVX512())
      if (const auto *Entry = CostTableLookup(AVX512CostTbl, ISD, MTy))
        return adjustTableCost(*Entry, LT.first, ICA.getFlags());

    if (ST->hasXOP())
      if (const auto *Entry = CostTableLookup(XOPCostTbl, ISD, MTy))
        return adjustTableCost(*Entry, LT.first, ICA.getFlags());

    if (ST->hasAVX2())
      if (const auto *Entry = CostTableLookup(AVX2CostTbl, ISD, MTy))
        return adjustTableCost(*Entry, LT.first, ICA.getFlags());

    if (ST->hasAVX())
      if (const auto *Entry = CostTableLookup(AVX1CostTbl, ISD, MTy))
        return adjustTableCost(*Entry, LT.first, ICA.getFlags());

    if (ST->hasSSE42())
      if (const auto *Entry = CostTableLookup(SSE42CostTbl, ISD, MTy))
        return adjustTableCost(*Entry, LT.first, ICA.getFlags());

    if (ST->hasSSE41())
      if (const auto *Entry = CostTableLookup(SSE41CostTbl, ISD, MTy))
        return adjustTableCost(*Entry, LT.first, ICA.getFlags());

    if (ST->hasSSSE3())
      if (const auto *Entry = CostTableLookup(SSSE3CostTbl, ISD, MTy))
        return adjustTableCost(*Entry, LT.first, ICA.getFlags());

    if (ST->hasSSE2())
      if (const auto *Entry = CostTableLookup(SSE2CostTbl, ISD, MTy))
        return adjustTableCost(*Entry, LT.first, ICA.getFlags());

    if (ST->hasSSE1())
      if (const auto *Entry = CostTableLookup(SSE1CostTbl, ISD, MTy))
        return adjustTableCost(*Entry, LT.first, ICA.getFlags());

    if (ST->hasBMI()) {
      if (ST->is64Bit())
        if (const auto *Entry = CostTableLookup(BMI64CostTbl, ISD, MTy))
          return adjustTableCost(*Entry, LT.first, ICA.getFlags());

      if (const auto *Entry = CostTableLookup(BMI32CostTbl, ISD, MTy))
        return adjustTableCost(*Entry, LT.first, ICA.getFlags());
    }

    if (ST->hasLZCNT()) {
      if (ST->is64Bit())
        if (const auto *Entry = CostTableLookup(LZCNT64CostTbl, ISD, MTy))
          return adjustTableCost(*Entry, LT.first, ICA.getFlags());

      if (const auto *Entry = CostTableLookup(LZCNT32CostTbl, ISD, MTy))
        return adjustTableCost(*Entry, LT.first, ICA.getFlags());
    }

    if (ST->hasPOPCNT()) {
      if (ST->is64Bit())
        if (const auto *Entry = CostTableLookup(POPCNT64CostTbl, ISD, MTy))
          return adjustTableCost(*Entry, LT.first, ICA.getFlags());

      if (const auto *Entry = CostTableLookup(POPCNT32CostTbl, ISD, MTy))
        return adjustTableCost(*Entry, LT.first, ICA.getFlags());
    }

    // TODO - add BMI (TZCNT) scalar handling

    if (ST->is64Bit())
      if (const auto *Entry = CostTableLookup(X64CostTbl, ISD, MTy))
        return adjustTableCost(*Entry, LT.first, ICA.getFlags());

    if (const auto *Entry = CostTableLookup(X86CostTbl, ISD, MTy))
      return adjustTableCost(*Entry, LT.first, ICA.getFlags());
  }

  return BaseT::getIntrinsicInstrCost(ICA, CostKind);
}

int X86TTIImpl::getIntrinsicInstrCost(const IntrinsicCostAttributes &ICA,
                                      TTI::TargetCostKind CostKind) {
  if (ICA.isTypeBasedOnly())
    return getTypeBasedIntrinsicInstrCost(ICA, CostKind);

  static const CostTblEntry AVX512CostTbl[] = {
    { ISD::ROTL,       MVT::v8i64,   1 },
    { ISD::ROTL,       MVT::v4i64,   1 },
    { ISD::ROTL,       MVT::v2i64,   1 },
    { ISD::ROTL,       MVT::v16i32,  1 },
    { ISD::ROTL,       MVT::v8i32,   1 },
    { ISD::ROTL,       MVT::v4i32,   1 },
    { ISD::ROTR,       MVT::v8i64,   1 },
    { ISD::ROTR,       MVT::v4i64,   1 },
    { ISD::ROTR,       MVT::v2i64,   1 },
    { ISD::ROTR,       MVT::v16i32,  1 },
    { ISD::ROTR,       MVT::v8i32,   1 },
    { ISD::ROTR,       MVT::v4i32,   1 }
  };
  // XOP: ROTL = VPROT(X,Y), ROTR = VPROT(X,SUB(0,Y))
  static const CostTblEntry XOPCostTbl[] = {
    { ISD::ROTL,       MVT::v4i64,   4 },
    { ISD::ROTL,       MVT::v8i32,   4 },
    { ISD::ROTL,       MVT::v16i16,  4 },
    { ISD::ROTL,       MVT::v32i8,   4 },
    { ISD::ROTL,       MVT::v2i64,   1 },
    { ISD::ROTL,       MVT::v4i32,   1 },
    { ISD::ROTL,       MVT::v8i16,   1 },
    { ISD::ROTL,       MVT::v16i8,   1 },
    { ISD::ROTR,       MVT::v4i64,   6 },
    { ISD::ROTR,       MVT::v8i32,   6 },
    { ISD::ROTR,       MVT::v16i16,  6 },
    { ISD::ROTR,       MVT::v32i8,   6 },
    { ISD::ROTR,       MVT::v2i64,   2 },
    { ISD::ROTR,       MVT::v4i32,   2 },
    { ISD::ROTR,       MVT::v8i16,   2 },
    { ISD::ROTR,       MVT::v16i8,   2 }
  };
  static const CostTblEntry X64CostTbl[] = { // 64-bit targets
    { ISD::ROTL,       MVT::i64,     1 },
    { ISD::ROTR,       MVT::i64,     1 },
    { ISD::FSHL,       MVT::i64,     4 }
  };
  static const CostTblEntry X86CostTbl[] = { // 32 or 64-bit targets
    { ISD::ROTL,       MVT::i32,     1 },
    { ISD::ROTL,       MVT::i16,     1 },
    { ISD::ROTL,       MVT::i8,      1 },
    { ISD::ROTR,       MVT::i32,     1 },
    { ISD::ROTR,       MVT::i16,     1 },
    { ISD::ROTR,       MVT::i8,      1 },
    { ISD::FSHL,       MVT::i32,     4 },
    { ISD::FSHL,       MVT::i16,     4 },
    { ISD::FSHL,       MVT::i8,      4 }
  };

  Intrinsic::ID IID = ICA.getID();
  Type *RetTy = ICA.getReturnType();
  const SmallVectorImpl<const Value *> &Args = ICA.getArgs();
  unsigned ISD = ISD::DELETED_NODE;
  switch (IID) {
  default:
    break;
  case Intrinsic::fshl:
    ISD = ISD::FSHL;
    if (Args[0] == Args[1])
      ISD = ISD::ROTL;
    break;
  case Intrinsic::fshr:
    // FSHR has same costs so don't duplicate.
    ISD = ISD::FSHL;
    if (Args[0] == Args[1])
      ISD = ISD::ROTR;
    break;
  }

  if (ISD != ISD::DELETED_NODE) {
    // Legalize the type.
    std::pair<int, MVT> LT = TLI->getTypeLegalizationCost(DL, RetTy);
    MVT MTy = LT.second;

    // Attempt to lookup cost.
    if (ST->hasAVX512())
      if (const auto *Entry = CostTableLookup(AVX512CostTbl, ISD, MTy))
        return LT.first * Entry->Cost;

    if (ST->hasXOP())
      if (const auto *Entry = CostTableLookup(XOPCostTbl, ISD, MTy))
        return LT.first * Entry->Cost;

    if (ST->is64Bit())
      if (const auto *Entry = CostTableLookup(X64CostTbl, ISD, MTy))
        return LT.first * Entry->Cost;

    if (const auto *Entry = CostTableLookup(X86CostTbl, ISD, MTy))
      return LT.first * Entry->Cost;
  }

  return BaseT::getIntrinsicInstrCost(ICA, CostKind);
}

int X86TTIImpl::getVectorInstrCost(unsigned Opcode, Type *Val, unsigned Index) {
  static const CostTblEntry SLMCostTbl[] = {
     { ISD::EXTRACT_VECTOR_ELT,       MVT::i8,      4 },
     { ISD::EXTRACT_VECTOR_ELT,       MVT::i16,     4 },
     { ISD::EXTRACT_VECTOR_ELT,       MVT::i32,     4 },
     { ISD::EXTRACT_VECTOR_ELT,       MVT::i64,     7 }
   };

  assert(Val->isVectorTy() && "This must be a vector type");
  Type *ScalarType = Val->getScalarType();
  int RegisterFileMoveCost = 0;

  if (Index != -1U && (Opcode == Instruction::ExtractElement ||
                       Opcode == Instruction::InsertElement)) {
    // Legalize the type.
    std::pair<int, MVT> LT = TLI->getTypeLegalizationCost(DL, Val);

    // This type is legalized to a scalar type.
    if (!LT.second.isVector())
      return 0;

    // The type may be split. Normalize the index to the new type.
    unsigned NumElts = LT.second.getVectorNumElements();
    unsigned SubNumElts = NumElts;
    Index = Index % NumElts;

    // For >128-bit vectors, we need to extract higher 128-bit subvectors.
    // For inserts, we also need to insert the subvector back.
    if (LT.second.getSizeInBits() > 128) {
      assert((LT.second.getSizeInBits() % 128) == 0 && "Illegal vector");
      unsigned NumSubVecs = LT.second.getSizeInBits() / 128;
      SubNumElts = NumElts / NumSubVecs;
      if (SubNumElts <= Index) {
        RegisterFileMoveCost += (Opcode == Instruction::InsertElement ? 2 : 1);
        Index %= SubNumElts;
      }
    }

    if (Index == 0) {
      // Floating point scalars are already located in index #0.
      // Many insertions to #0 can fold away for scalar fp-ops, so let's assume
      // true for all.
      if (ScalarType->isFloatingPointTy())
        return RegisterFileMoveCost;

      // Assume movd/movq XMM -> GPR is relatively cheap on all targets.
      if (ScalarType->isIntegerTy() && Opcode == Instruction::ExtractElement)
        return 1 + RegisterFileMoveCost;
    }

    int ISD = TLI->InstructionOpcodeToISD(Opcode);
    assert(ISD && "Unexpected vector opcode");
    MVT MScalarTy = LT.second.getScalarType();
    if (ST->isSLM())
      if (auto *Entry = CostTableLookup(SLMCostTbl, ISD, MScalarTy))
        return Entry->Cost + RegisterFileMoveCost;

    // Assume pinsr/pextr XMM <-> GPR is relatively cheap on all targets.
    if ((MScalarTy == MVT::i16 && ST->hasSSE2()) ||
        (MScalarTy.isInteger() && ST->hasSSE41()))
      return 1 + RegisterFileMoveCost;

    // Assume insertps is relatively cheap on all targets.
    if (MScalarTy == MVT::f32 && ST->hasSSE41() &&
        Opcode == Instruction::InsertElement)
      return 1 + RegisterFileMoveCost;

    // For extractions we just need to shuffle the element to index 0, which
    // should be very cheap (assume cost = 1). For insertions we need to shuffle
    // the elements to its destination. In both cases we must handle the
    // subvector move(s).
    // If the vector type is already less than 128-bits then don't reduce it.
    // TODO: Under what circumstances should we shuffle using the full width?
    int ShuffleCost = 1;
    if (Opcode == Instruction::InsertElement) {
      auto *SubTy = cast<VectorType>(Val);
      EVT VT = TLI->getValueType(DL, Val);
      if (VT.getScalarType() != MScalarTy || VT.getSizeInBits() >= 128)
        SubTy = FixedVectorType::get(ScalarType, SubNumElts);
      ShuffleCost = getShuffleCost(TTI::SK_PermuteTwoSrc, SubTy, 0, SubTy);
    }
    int IntOrFpCost = ScalarType->isFloatingPointTy() ? 0 : 1;
    return ShuffleCost + IntOrFpCost + RegisterFileMoveCost;
  }

  // Add to the base cost if we know that the extracted element of a vector is
  // destined to be moved to and used in the integer register file.
  if (Opcode == Instruction::ExtractElement && ScalarType->isPointerTy())
    RegisterFileMoveCost += 1;

  return BaseT::getVectorInstrCost(Opcode, Val, Index) + RegisterFileMoveCost;
}

unsigned X86TTIImpl::getScalarizationOverhead(VectorType *Ty,
                                              const APInt &DemandedElts,
                                              bool Insert, bool Extract) {
  unsigned Cost = 0;

  // For insertions, a ISD::BUILD_VECTOR style vector initialization can be much
  // cheaper than an accumulation of ISD::INSERT_VECTOR_ELT.
  if (Insert) {
    std::pair<int, MVT> LT = TLI->getTypeLegalizationCost(DL, Ty);
    MVT MScalarTy = LT.second.getScalarType();

    if ((MScalarTy == MVT::i16 && ST->hasSSE2()) ||
        (MScalarTy.isInteger() && ST->hasSSE41()) ||
        (MScalarTy == MVT::f32 && ST->hasSSE41())) {
      // For types we can insert directly, insertion into 128-bit sub vectors is
      // cheap, followed by a cheap chain of concatenations.
      if (LT.second.getSizeInBits() <= 128) {
        Cost +=
            BaseT::getScalarizationOverhead(Ty, DemandedElts, Insert, false);
      } else {
        // In each 128-lane, if at least one index is demanded but not all
        // indices are demanded and this 128-lane is not the first 128-lane of
        // the legalized-vector, then this 128-lane needs a extracti128; If in
        // each 128-lane, there is at least one demanded index, this 128-lane
        // needs a inserti128.

        // The following cases will help you build a better understanding:
        // Assume we insert several elements into a v8i32 vector in avx2,
        // Case#1: inserting into 1th index needs vpinsrd + inserti128.
        // Case#2: inserting into 5th index needs extracti128 + vpinsrd +
        // inserti128.
        // Case#3: inserting into 4,5,6,7 index needs 4*vpinsrd + inserti128.
        unsigned Num128Lanes = LT.second.getSizeInBits() / 128 * LT.first;
        unsigned NumElts = LT.second.getVectorNumElements() * LT.first;
        APInt WidenedDemandedElts = DemandedElts.zextOrSelf(NumElts);
        unsigned Scale = NumElts / Num128Lanes;
        // We iterate each 128-lane, and check if we need a
        // extracti128/inserti128 for this 128-lane.
        for (unsigned I = 0; I < NumElts; I += Scale) {
          APInt Mask = WidenedDemandedElts.getBitsSet(NumElts, I, I + Scale);
          APInt MaskedDE = Mask & WidenedDemandedElts;
          unsigned Population = MaskedDE.countPopulation();
          Cost += (Population > 0 && Population != Scale &&
                   I % LT.second.getVectorNumElements() != 0);
          Cost += Population > 0;
        }
        Cost += DemandedElts.countPopulation();

        // For vXf32 cases, insertion into the 0'th index in each v4f32
        // 128-bit vector is free.
        // NOTE: This assumes legalization widens vXf32 vectors.
        if (MScalarTy == MVT::f32)
          for (unsigned i = 0, e = cast<FixedVectorType>(Ty)->getNumElements();
               i < e; i += 4)
            if (DemandedElts[i])
              Cost--;
      }
    } else if (LT.second.isVector()) {
      // Without fast insertion, we need to use MOVD/MOVQ to pass each demanded
      // integer element as a SCALAR_TO_VECTOR, then we build the vector as a
      // series of UNPCK followed by CONCAT_VECTORS - all of these can be
      // considered cheap.
      if (Ty->isIntOrIntVectorTy())
        Cost += DemandedElts.countPopulation();

      // Get the smaller of the legalized or original pow2-extended number of
      // vector elements, which represents the number of unpacks we'll end up
      // performing.
      unsigned NumElts = LT.second.getVectorNumElements();
      unsigned Pow2Elts =
          PowerOf2Ceil(cast<FixedVectorType>(Ty)->getNumElements());
      Cost += (std::min<unsigned>(NumElts, Pow2Elts) - 1) * LT.first;
    }
  }

  // TODO: Use default extraction for now, but we should investigate extending this
  // to handle repeated subvector extraction.
  if (Extract)
    Cost += BaseT::getScalarizationOverhead(Ty, DemandedElts, false, Extract);

  return Cost;
}

int X86TTIImpl::getMemoryOpCost(unsigned Opcode, Type *Src,
                                MaybeAlign Alignment, unsigned AddressSpace,
                                TTI::TargetCostKind CostKind,
                                const Instruction *I) {
#if INTEL_CUSTOMIZATION
  // Defer to base implementation to split.
  if (Src->isAggregateType())
    return BaseT::getMemoryOpCost(Opcode, Src, Alignment, AddressSpace,
                                  CostKind, I);
#endif

  // TODO: Handle other cost kinds.
  if (CostKind != TTI::TCK_RecipThroughput) {
    if (isa_and_nonnull<StoreInst>(I)) {
      Value *Ptr = I->getOperand(1);
      // Store instruction with index and scale costs 2 Uops.
      // Check the preceding GEP to identify non-const indices.
      if (auto *GEP = dyn_cast<GetElementPtrInst>(Ptr)) {
        if (!all_of(GEP->indices(), [](Value *V) { return isa<Constant>(V); }))
          return TTI::TCC_Basic * 2;
      }
    }
    return TTI::TCC_Basic;
  }

  // Handle non-power-of-two vectors such as <3 x float>
  if (auto *VTy = dyn_cast<FixedVectorType>(Src)) {
    unsigned NumElem = VTy->getNumElements();

#if INTEL_CUSTOMIZATION
    if (!isPowerOf2_32(NumElem)) {
      unsigned ScalarSize = VTy->getScalarSizeInBits();
      if (ST->hasAVX512() && ST->hasVLX() &&
          ((ScalarSize == 64 || ScalarSize == 32) ||
           (ST->hasBWI() && (ScalarSize == 16 || ScalarSize == 8)))) {

        // Type legalization can't handle structs
        if (TLI->getValueType(DL, Src, true) != MVT::Other) {
          // Legalize the type.
          std::pair<int, MVT> LT = TLI->getTypeLegalizationCost(DL, Src);
          assert(
              (Opcode == Instruction::Load || Opcode == Instruction::Store) &&
              "Invalid Opcode");

          // Skip the extra mask cost.
          return LT.first;
        }
      }
    }
#endif // INTEL_CUSTOMIZATION

    // Handle a few common cases:
    // <3 x float>
    if (NumElem == 3 && VTy->getScalarSizeInBits() == 32)
      // Cost = 64 bit store + extract + 32 bit store.
      return 3;

    // <3 x double>
    if (NumElem == 3 && VTy->getScalarSizeInBits() == 64)
      // Cost = 128 bit store + unpack + 64 bit store.
      return 3;

    // Assume that all other non-power-of-two numbers are scalarized.
    if (!isPowerOf2_32(NumElem)) {
      APInt DemandedElts = APInt::getAllOnesValue(NumElem);
      int Cost = BaseT::getMemoryOpCost(Opcode, VTy->getScalarType(), Alignment,
                                        AddressSpace, CostKind);
      int SplitCost = getScalarizationOverhead(VTy, DemandedElts,
                                               Opcode == Instruction::Load,
                                               Opcode == Instruction::Store);
      return NumElem * Cost + SplitCost;
    }
  }

  // Type legalization can't handle structs
  if (TLI->getValueType(DL, Src,  true) == MVT::Other)
    return BaseT::getMemoryOpCost(Opcode, Src, Alignment, AddressSpace,
                                  CostKind);

  // Legalize the type.
  std::pair<int, MVT> LT = TLI->getTypeLegalizationCost(DL, Src);
  assert((Opcode == Instruction::Load || Opcode == Instruction::Store) &&
         "Invalid Opcode");

  // Each load/store unit costs 1.
  int Cost = LT.first * 1;

  // This isn't exactly right. We're using slow unaligned 32-byte accesses as a
  // proxy for a double-pumped AVX memory interface such as on Sandybridge.
  if (LT.second.getStoreSize() == 32 && ST->isUnalignedMem32Slow())
    Cost *= 2;

  return Cost;
}

int X86TTIImpl::getMaskedMemoryOpCost(unsigned Opcode, Type *SrcTy,
                                      Align Alignment, unsigned AddressSpace,
                                      TTI::TargetCostKind CostKind) {
  bool IsLoad = (Instruction::Load == Opcode);
  bool IsStore = (Instruction::Store == Opcode);

  auto *SrcVTy = dyn_cast<FixedVectorType>(SrcTy);
  if (!SrcVTy)
    // To calculate scalar take the regular cost, without mask
    return getMemoryOpCost(Opcode, SrcTy, Alignment, AddressSpace, CostKind);

  unsigned NumElem = SrcVTy->getNumElements();
  auto *MaskTy =
      FixedVectorType::get(Type::getInt8Ty(SrcVTy->getContext()), NumElem);
  if ((IsLoad && !isLegalMaskedLoad(SrcVTy, Alignment)) ||
      (IsStore && !isLegalMaskedStore(SrcVTy, Alignment)) ||
      !isPowerOf2_32(NumElem)) {
#if INTEL_CUSTOMIZATION
    // CMPLRLLVM-20504 Increase store cost to the value I'm told icc uses.
    if (IsStore)
      return 14 * NumElem;
#endif

    // Scalarization
    APInt DemandedElts = APInt::getAllOnesValue(NumElem);
    int MaskSplitCost =
        getScalarizationOverhead(MaskTy, DemandedElts, false, true);
    int ScalarCompareCost = getCmpSelInstrCost(
        Instruction::ICmp, Type::getInt8Ty(SrcVTy->getContext()), nullptr,
        CmpInst::BAD_ICMP_PREDICATE, CostKind);
    int BranchCost = getCFInstrCost(Instruction::Br, CostKind);
    int MaskCmpCost = NumElem * (BranchCost + ScalarCompareCost);
    int ValueSplitCost =
        getScalarizationOverhead(SrcVTy, DemandedElts, IsLoad, IsStore);
    int MemopCost =
        NumElem * BaseT::getMemoryOpCost(Opcode, SrcVTy->getScalarType(),
                                         Alignment, AddressSpace, CostKind);
    return MemopCost + ValueSplitCost + MaskSplitCost + MaskCmpCost;
  }

  // Legalize the type.
  std::pair<int, MVT> LT = TLI->getTypeLegalizationCost(DL, SrcVTy);
  auto VT = TLI->getValueType(DL, SrcVTy);
  int Cost = 0;
  if (VT.isSimple() && LT.second != VT.getSimpleVT() &&
      LT.second.getVectorNumElements() == NumElem)
    // Promotion requires expand/truncate for data and a shuffle for mask.
    Cost += getShuffleCost(TTI::SK_PermuteTwoSrc, SrcVTy, 0, nullptr) +
            getShuffleCost(TTI::SK_PermuteTwoSrc, MaskTy, 0, nullptr);

  else if (LT.second.getVectorNumElements() > NumElem) {
    auto *NewMaskTy = FixedVectorType::get(MaskTy->getElementType(),
                                           LT.second.getVectorNumElements());
    // Expanding requires fill mask with zeroes
    Cost += getShuffleCost(TTI::SK_InsertSubvector, NewMaskTy, 0, MaskTy);
  }

  // Pre-AVX512 - each maskmov load costs 2 + store costs ~8.
  if (!ST->hasAVX512())
    return Cost + LT.first * (IsLoad ? 2 : 8);

  // AVX-512 masked load/store is cheapper
  return Cost + LT.first;
}

int X86TTIImpl::getAddressComputationCost(Type *Ty, ScalarEvolution *SE,
                                          const SCEV *Ptr) {
  // Address computations in vectorized code with non-consecutive addresses will
  // likely result in more instructions compared to scalar code where the
  // computation can more often be merged into the index mode. The resulting
  // extra micro-ops can significantly decrease throughput.
  const unsigned NumVectorInstToHideOverhead = 10;

  // Cost modeling of Strided Access Computation is hidden by the indexing
  // modes of X86 regardless of the stride value. We dont believe that there
  // is a difference between constant strided access in gerenal and constant
  // strided value which is less than or equal to 64.
  // Even in the case of (loop invariant) stride whose value is not known at
  // compile time, the address computation will not incur more than one extra
  // ADD instruction.
  if (Ty->isVectorTy() && SE) {
    if (!BaseT::isStridedAccess(Ptr))
      return NumVectorInstToHideOverhead;
    if (!BaseT::getConstantStrideStep(SE, Ptr))
      return 1;
  }

  return BaseT::getAddressComputationCost(Ty, SE, Ptr);
}

int X86TTIImpl::getArithmeticReductionCost(unsigned Opcode, VectorType *ValTy,
                                           bool IsPairwise,
                                           TTI::TargetCostKind CostKind) {
  // Just use the default implementation for pair reductions.
  if (IsPairwise)
    return BaseT::getArithmeticReductionCost(Opcode, ValTy, IsPairwise, CostKind);

#if INTEL_CUSTOMIZATION
  // If it is llvm.experimental.vector.reduce.or/and.vNi1, it can be replaced to
  // integer bitcast+cmp.
  if (getTLI()->getTargetMachine().Options.IntelAdvancedOptim &&
      ValTy->getElementType() == Type::getInt1Ty(ValTy->getContext()) &&
      ValTy->getNumElements() > 1 &&
      ((ST->is64Bit() && ValTy->getNumElements() <= 64) ||
       ValTy->getNumElements() <= 32) &&
      (Opcode == Instruction::And || Opcode == Instruction::Or)) {
    return 2;
  }
#endif // INTEL_CUSTOMIZATION

  // We use the Intel Architecture Code Analyzer(IACA) to measure the throughput
  // and make it as the cost.
  static const CostTblEntry SLMCostTblNoPairWise[] = {
    { ISD::FADD,  MVT::v2f64,   3 },
    { ISD::ADD,   MVT::v2i64,   5 },
  };

  static const CostTblEntry SSE2CostTblNoPairWise[] = {
    { ISD::FADD,  MVT::v2f64,   2 },
    { ISD::FADD,  MVT::v4f32,   4 },
    { ISD::ADD,   MVT::v2i64,   2 },      // The data reported by the IACA tool is "1.6".
    { ISD::ADD,   MVT::v2i32,   2 }, // FIXME: chosen to be less than v4i32
    { ISD::ADD,   MVT::v4i32,   3 },      // The data reported by the IACA tool is "3.3".
    { ISD::ADD,   MVT::v2i16,   2 },      // The data reported by the IACA tool is "4.3".
    { ISD::ADD,   MVT::v4i16,   3 },      // The data reported by the IACA tool is "4.3".
    { ISD::ADD,   MVT::v8i16,   4 },      // The data reported by the IACA tool is "4.3".
    { ISD::ADD,   MVT::v2i8,    2 },
    { ISD::ADD,   MVT::v4i8,    2 },
    { ISD::ADD,   MVT::v8i8,    2 },
    { ISD::ADD,   MVT::v16i8,   3 },
  };

  static const CostTblEntry AVX1CostTblNoPairWise[] = {
    { ISD::FADD,  MVT::v4f64,   3 },
    { ISD::FADD,  MVT::v4f32,   3 },
    { ISD::FADD,  MVT::v8f32,   4 },
    { ISD::ADD,   MVT::v2i64,   1 },      // The data reported by the IACA tool is "1.5".
    { ISD::ADD,   MVT::v4i64,   3 },
    { ISD::ADD,   MVT::v8i32,   5 },
    { ISD::ADD,   MVT::v16i16,  5 },
    { ISD::ADD,   MVT::v32i8,   4 },
  };

  int ISD = TLI->InstructionOpcodeToISD(Opcode);
  assert(ISD && "Invalid opcode");

  // Before legalizing the type, give a chance to look up illegal narrow types
  // in the table.
  // FIXME: Is there a better way to do this?
  EVT VT = TLI->getValueType(DL, ValTy);
  if (VT.isSimple()) {
    MVT MTy = VT.getSimpleVT();
    if (ST->isSLM())
      if (const auto *Entry = CostTableLookup(SLMCostTblNoPairWise, ISD, MTy))
        return Entry->Cost;

    if (ST->hasAVX())
      if (const auto *Entry = CostTableLookup(AVX1CostTblNoPairWise, ISD, MTy))
        return Entry->Cost;

    if (ST->hasSSE2())
      if (const auto *Entry = CostTableLookup(SSE2CostTblNoPairWise, ISD, MTy))
        return Entry->Cost;
  }

  std::pair<int, MVT> LT = TLI->getTypeLegalizationCost(DL, ValTy);

  MVT MTy = LT.second;

  auto *ValVTy = cast<FixedVectorType>(ValTy);

  unsigned ArithmeticCost = 0;
  if (LT.first != 1 && MTy.isVector() &&
      MTy.getVectorNumElements() < ValVTy->getNumElements()) {
    // Type needs to be split. We need LT.first - 1 arithmetic ops.
    auto *SingleOpTy = FixedVectorType::get(ValVTy->getElementType(),
                                            MTy.getVectorNumElements());
    ArithmeticCost = getArithmeticInstrCost(Opcode, SingleOpTy, CostKind);
    ArithmeticCost *= LT.first - 1;
  }

  if (ST->isSLM())
    if (const auto *Entry = CostTableLookup(SLMCostTblNoPairWise, ISD, MTy))
      return ArithmeticCost + Entry->Cost;

  if (ST->hasAVX())
    if (const auto *Entry = CostTableLookup(AVX1CostTblNoPairWise, ISD, MTy))
      return ArithmeticCost + Entry->Cost;

  if (ST->hasSSE2())
    if (const auto *Entry = CostTableLookup(SSE2CostTblNoPairWise, ISD, MTy))
      return ArithmeticCost + Entry->Cost;

  // FIXME: These assume a naive kshift+binop lowering, which is probably
  // conservative in most cases.
  static const CostTblEntry AVX512BoolReduction[] = {
    { ISD::AND,  MVT::v2i1,   3 },
    { ISD::AND,  MVT::v4i1,   5 },
    { ISD::AND,  MVT::v8i1,   7 },
    { ISD::AND,  MVT::v16i1,  9 },
    { ISD::AND,  MVT::v32i1, 11 },
    { ISD::AND,  MVT::v64i1, 13 },
    { ISD::OR,   MVT::v2i1,   3 },
    { ISD::OR,   MVT::v4i1,   5 },
    { ISD::OR,   MVT::v8i1,   7 },
    { ISD::OR,   MVT::v16i1,  9 },
    { ISD::OR,   MVT::v32i1, 11 },
    { ISD::OR,   MVT::v64i1, 13 },
  };

  static const CostTblEntry AVX2BoolReduction[] = {
    { ISD::AND,  MVT::v16i16,  2 }, // vpmovmskb + cmp
    { ISD::AND,  MVT::v32i8,   2 }, // vpmovmskb + cmp
    { ISD::OR,   MVT::v16i16,  2 }, // vpmovmskb + cmp
    { ISD::OR,   MVT::v32i8,   2 }, // vpmovmskb + cmp
  };

  static const CostTblEntry AVX1BoolReduction[] = {
    { ISD::AND,  MVT::v4i64,   2 }, // vmovmskpd + cmp
    { ISD::AND,  MVT::v8i32,   2 }, // vmovmskps + cmp
    { ISD::AND,  MVT::v16i16,  4 }, // vextractf128 + vpand + vpmovmskb + cmp
    { ISD::AND,  MVT::v32i8,   4 }, // vextractf128 + vpand + vpmovmskb + cmp
    { ISD::OR,   MVT::v4i64,   2 }, // vmovmskpd + cmp
    { ISD::OR,   MVT::v8i32,   2 }, // vmovmskps + cmp
    { ISD::OR,   MVT::v16i16,  4 }, // vextractf128 + vpor + vpmovmskb + cmp
    { ISD::OR,   MVT::v32i8,   4 }, // vextractf128 + vpor + vpmovmskb + cmp
  };

  static const CostTblEntry SSE2BoolReduction[] = {
    { ISD::AND,  MVT::v2i64,   2 }, // movmskpd + cmp
    { ISD::AND,  MVT::v4i32,   2 }, // movmskps + cmp
    { ISD::AND,  MVT::v8i16,   2 }, // pmovmskb + cmp
    { ISD::AND,  MVT::v16i8,   2 }, // pmovmskb + cmp
    { ISD::OR,   MVT::v2i64,   2 }, // movmskpd + cmp
    { ISD::OR,   MVT::v4i32,   2 }, // movmskps + cmp
    { ISD::OR,   MVT::v8i16,   2 }, // pmovmskb + cmp
    { ISD::OR,   MVT::v16i8,   2 }, // pmovmskb + cmp
  };

  // Handle bool allof/anyof patterns.
  if (ValVTy->getElementType()->isIntegerTy(1)) {
    unsigned ArithmeticCost = 0;
    if (LT.first != 1 && MTy.isVector() &&
        MTy.getVectorNumElements() < ValVTy->getNumElements()) {
      // Type needs to be split. We need LT.first - 1 arithmetic ops.
      auto *SingleOpTy = FixedVectorType::get(ValVTy->getElementType(),
                                              MTy.getVectorNumElements());
      ArithmeticCost = getArithmeticInstrCost(Opcode, SingleOpTy, CostKind);
      ArithmeticCost *= LT.first - 1;
    }

    if (ST->hasAVX512())
      if (const auto *Entry = CostTableLookup(AVX512BoolReduction, ISD, MTy))
        return ArithmeticCost + Entry->Cost;
    if (ST->hasAVX2())
      if (const auto *Entry = CostTableLookup(AVX2BoolReduction, ISD, MTy))
        return ArithmeticCost + Entry->Cost;
    if (ST->hasAVX())
      if (const auto *Entry = CostTableLookup(AVX1BoolReduction, ISD, MTy))
        return ArithmeticCost + Entry->Cost;
    if (ST->hasSSE2())
      if (const auto *Entry = CostTableLookup(SSE2BoolReduction, ISD, MTy))
        return ArithmeticCost + Entry->Cost;

    return BaseT::getArithmeticReductionCost(Opcode, ValVTy, IsPairwise,
                                             CostKind);
  }

  unsigned NumVecElts = ValVTy->getNumElements();
  unsigned ScalarSize = ValVTy->getScalarSizeInBits();

  // Special case power of 2 reductions where the scalar type isn't changed
  // by type legalization.
  if (!isPowerOf2_32(NumVecElts) || ScalarSize != MTy.getScalarSizeInBits())
    return BaseT::getArithmeticReductionCost(Opcode, ValVTy, IsPairwise,
                                             CostKind);

  unsigned ReductionCost = 0;

  auto *Ty = ValVTy;
  if (LT.first != 1 && MTy.isVector() &&
      MTy.getVectorNumElements() < ValVTy->getNumElements()) {
    // Type needs to be split. We need LT.first - 1 arithmetic ops.
    Ty = FixedVectorType::get(ValVTy->getElementType(),
                              MTy.getVectorNumElements());
    ReductionCost = getArithmeticInstrCost(Opcode, Ty, CostKind);
    ReductionCost *= LT.first - 1;
    NumVecElts = MTy.getVectorNumElements();
  }

  // Now handle reduction with the legal type, taking into account size changes
  // at each level.
  while (NumVecElts > 1) {
    // Determine the size of the remaining vector we need to reduce.
    unsigned Size = NumVecElts * ScalarSize;
    NumVecElts /= 2;
    // If we're reducing from 256/512 bits, use an extract_subvector.
    if (Size > 128) {
      auto *SubTy = FixedVectorType::get(ValVTy->getElementType(), NumVecElts);
      ReductionCost +=
          getShuffleCost(TTI::SK_ExtractSubvector, Ty, NumVecElts, SubTy);
      Ty = SubTy;
    } else if (Size == 128) {
      // Reducing from 128 bits is a permute of v2f64/v2i64.
      FixedVectorType *ShufTy;
      if (ValVTy->isFloatingPointTy())
        ShufTy =
            FixedVectorType::get(Type::getDoubleTy(ValVTy->getContext()), 2);
      else
        ShufTy =
            FixedVectorType::get(Type::getInt64Ty(ValVTy->getContext()), 2);
      ReductionCost +=
          getShuffleCost(TTI::SK_PermuteSingleSrc, ShufTy, 0, nullptr);
    } else if (Size == 64) {
      // Reducing from 64 bits is a shuffle of v4f32/v4i32.
      FixedVectorType *ShufTy;
      if (ValVTy->isFloatingPointTy())
        ShufTy =
            FixedVectorType::get(Type::getFloatTy(ValVTy->getContext()), 4);
      else
        ShufTy =
            FixedVectorType::get(Type::getInt32Ty(ValVTy->getContext()), 4);
      ReductionCost +=
          getShuffleCost(TTI::SK_PermuteSingleSrc, ShufTy, 0, nullptr);
    } else {
      // Reducing from smaller size is a shift by immediate.
      auto *ShiftTy = FixedVectorType::get(
          Type::getIntNTy(ValVTy->getContext(), Size), 128 / Size);
      ReductionCost += getArithmeticInstrCost(
          Instruction::LShr, ShiftTy, CostKind,
          TargetTransformInfo::OK_AnyValue,
          TargetTransformInfo::OK_UniformConstantValue,
          TargetTransformInfo::OP_None, TargetTransformInfo::OP_None);
    }

    // Add the arithmetic op for this level.
    ReductionCost += getArithmeticInstrCost(Opcode, Ty, CostKind);
  }

  // Add the final extract element to the cost.
  return ReductionCost + getVectorInstrCost(Instruction::ExtractElement, Ty, 0);
}

int X86TTIImpl::getMinMaxCost(Type *Ty, Type *CondTy, bool IsUnsigned) {
  std::pair<int, MVT> LT = TLI->getTypeLegalizationCost(DL, Ty);

  MVT MTy = LT.second;

  int ISD;
#if INTEL_CUSTOMIZATION
  if (Ty->isIntOrIntVectorTy() || Ty->isPtrOrPtrVectorTy()) {
#endif // INTEL_CUSTOMIZATION
    ISD = IsUnsigned ? ISD::UMIN : ISD::SMIN;
  } else {
    assert(Ty->isFPOrFPVectorTy() &&
           "Expected float point or integer vector type.");
    ISD = ISD::FMINNUM;
  }

  static const CostTblEntry SSE1CostTbl[] = {
    {ISD::FMINNUM, MVT::v4f32, 1},
  };

  static const CostTblEntry SSE2CostTbl[] = {
    {ISD::FMINNUM, MVT::v2f64, 1},
    {ISD::SMIN,    MVT::v8i16, 1},
    {ISD::UMIN,    MVT::v16i8, 1},
  };

  static const CostTblEntry SSE41CostTbl[] = {
    {ISD::SMIN,    MVT::v4i32, 1},
    {ISD::UMIN,    MVT::v4i32, 1},
    {ISD::UMIN,    MVT::v8i16, 1},
    {ISD::SMIN,    MVT::v16i8, 1},
  };

  static const CostTblEntry SSE42CostTbl[] = {
    {ISD::UMIN,    MVT::v2i64, 3}, // xor+pcmpgtq+blendvpd
  };

  static const CostTblEntry AVX1CostTbl[] = {
    {ISD::FMINNUM, MVT::v8f32,  1},
    {ISD::FMINNUM, MVT::v4f64,  1},
    {ISD::SMIN,    MVT::v8i32,  3},
    {ISD::UMIN,    MVT::v8i32,  3},
    {ISD::SMIN,    MVT::v16i16, 3},
    {ISD::UMIN,    MVT::v16i16, 3},
    {ISD::SMIN,    MVT::v32i8,  3},
    {ISD::UMIN,    MVT::v32i8,  3},
  };

  static const CostTblEntry AVX2CostTbl[] = {
    {ISD::SMIN,    MVT::v8i32,  1},
    {ISD::UMIN,    MVT::v8i32,  1},
    {ISD::SMIN,    MVT::v16i16, 1},
    {ISD::UMIN,    MVT::v16i16, 1},
    {ISD::SMIN,    MVT::v32i8,  1},
    {ISD::UMIN,    MVT::v32i8,  1},
  };

  static const CostTblEntry AVX512CostTbl[] = {
    {ISD::FMINNUM, MVT::v16f32, 1},
    {ISD::FMINNUM, MVT::v8f64,  1},
    {ISD::SMIN,    MVT::v2i64,  1},
    {ISD::UMIN,    MVT::v2i64,  1},
    {ISD::SMIN,    MVT::v4i64,  1},
    {ISD::UMIN,    MVT::v4i64,  1},
    {ISD::SMIN,    MVT::v8i64,  1},
    {ISD::UMIN,    MVT::v8i64,  1},
    {ISD::SMIN,    MVT::v16i32, 1},
    {ISD::UMIN,    MVT::v16i32, 1},
  };

  static const CostTblEntry AVX512BWCostTbl[] = {
    {ISD::SMIN,    MVT::v32i16, 1},
    {ISD::UMIN,    MVT::v32i16, 1},
    {ISD::SMIN,    MVT::v64i8,  1},
    {ISD::UMIN,    MVT::v64i8,  1},
  };

  // If we have a native MIN/MAX instruction for this type, use it.
  if (ST->hasBWI())
    if (const auto *Entry = CostTableLookup(AVX512BWCostTbl, ISD, MTy))
      return LT.first * Entry->Cost;

  if (ST->hasAVX512())
    if (const auto *Entry = CostTableLookup(AVX512CostTbl, ISD, MTy))
      return LT.first * Entry->Cost;

  if (ST->hasAVX2())
    if (const auto *Entry = CostTableLookup(AVX2CostTbl, ISD, MTy))
      return LT.first * Entry->Cost;

  if (ST->hasAVX())
    if (const auto *Entry = CostTableLookup(AVX1CostTbl, ISD, MTy))
      return LT.first * Entry->Cost;

  if (ST->hasSSE42())
    if (const auto *Entry = CostTableLookup(SSE42CostTbl, ISD, MTy))
      return LT.first * Entry->Cost;

  if (ST->hasSSE41())
    if (const auto *Entry = CostTableLookup(SSE41CostTbl, ISD, MTy))
      return LT.first * Entry->Cost;

  if (ST->hasSSE2())
    if (const auto *Entry = CostTableLookup(SSE2CostTbl, ISD, MTy))
      return LT.first * Entry->Cost;

  if (ST->hasSSE1())
    if (const auto *Entry = CostTableLookup(SSE1CostTbl, ISD, MTy))
      return LT.first * Entry->Cost;

  unsigned CmpOpcode;
  if (Ty->isFPOrFPVectorTy()) {
    CmpOpcode = Instruction::FCmp;
  } else {
#if INTEL_CUSTOMIZATION
    assert((Ty->isIntOrIntVectorTy() || Ty->isPtrOrPtrVectorTy()) &&
           "expecting floating point or integer type for min/max reduction");
#endif // INTEL_CUSTOMIZATION
    CmpOpcode = Instruction::ICmp;
  }

  TTI::TargetCostKind CostKind = TTI::TCK_RecipThroughput;
  // Otherwise fall back to cmp+select.
  return getCmpSelInstrCost(CmpOpcode, Ty, CondTy, CmpInst::BAD_ICMP_PREDICATE,
                            CostKind) +
         getCmpSelInstrCost(Instruction::Select, Ty, CondTy,
                            CmpInst::BAD_ICMP_PREDICATE, CostKind);
}

int X86TTIImpl::getMinMaxReductionCost(VectorType *ValTy, VectorType *CondTy,
                                       bool IsPairwise, bool IsUnsigned,
                                       TTI::TargetCostKind CostKind) {
  // Just use the default implementation for pair reductions.
  if (IsPairwise)
    return BaseT::getMinMaxReductionCost(ValTy, CondTy, IsPairwise, IsUnsigned,
                                         CostKind);

  std::pair<int, MVT> LT = TLI->getTypeLegalizationCost(DL, ValTy);

  MVT MTy = LT.second;

  int ISD;
#if INTEL_CUSTOMIZATION
  if (ValTy->isIntOrIntVectorTy() || ValTy->isPtrOrPtrVectorTy()) {
#endif // INTEL_CUSTOMIZATION
    ISD = IsUnsigned ? ISD::UMIN : ISD::SMIN;
  } else {
    assert(ValTy->isFPOrFPVectorTy() &&
           "Expected float point or integer vector type.");
    ISD = ISD::FMINNUM;
  }

  // We use the Intel Architecture Code Analyzer(IACA) to measure the throughput
  // and make it as the cost.

  static const CostTblEntry SSE2CostTblNoPairWise[] = {
      {ISD::UMIN, MVT::v2i16, 5}, // need pxors to use pminsw/pmaxsw
      {ISD::UMIN, MVT::v4i16, 7}, // need pxors to use pminsw/pmaxsw
      {ISD::UMIN, MVT::v8i16, 9}, // need pxors to use pminsw/pmaxsw
  };

  static const CostTblEntry SSE41CostTblNoPairWise[] = {
      {ISD::SMIN, MVT::v2i16, 3}, // same as sse2
      {ISD::SMIN, MVT::v4i16, 5}, // same as sse2
      {ISD::UMIN, MVT::v2i16, 5}, // same as sse2
      {ISD::UMIN, MVT::v4i16, 7}, // same as sse2
      {ISD::SMIN, MVT::v8i16, 4}, // phminposuw+xor
      {ISD::UMIN, MVT::v8i16, 4}, // FIXME: umin is cheaper than umax
      {ISD::SMIN, MVT::v2i8,  3}, // pminsb
      {ISD::SMIN, MVT::v4i8,  5}, // pminsb
      {ISD::SMIN, MVT::v8i8,  7}, // pminsb
      {ISD::SMIN, MVT::v16i8, 6},
      {ISD::UMIN, MVT::v2i8,  3}, // same as sse2
      {ISD::UMIN, MVT::v4i8,  5}, // same as sse2
      {ISD::UMIN, MVT::v8i8,  7}, // same as sse2
      {ISD::UMIN, MVT::v16i8, 6}, // FIXME: umin is cheaper than umax
  };

  static const CostTblEntry AVX1CostTblNoPairWise[] = {
      {ISD::SMIN, MVT::v16i16, 6},
      {ISD::UMIN, MVT::v16i16, 6}, // FIXME: umin is cheaper than umax
      {ISD::SMIN, MVT::v32i8, 8},
      {ISD::UMIN, MVT::v32i8, 8},
  };

  static const CostTblEntry AVX512BWCostTblNoPairWise[] = {
      {ISD::SMIN, MVT::v32i16, 8},
      {ISD::UMIN, MVT::v32i16, 8}, // FIXME: umin is cheaper than umax
      {ISD::SMIN, MVT::v64i8, 10},
      {ISD::UMIN, MVT::v64i8, 10},
  };

  // Before legalizing the type, give a chance to look up illegal narrow types
  // in the table.
  // FIXME: Is there a better way to do this?
  EVT VT = TLI->getValueType(DL, ValTy);
  if (VT.isSimple()) {
    MVT MTy = VT.getSimpleVT();
    if (ST->hasBWI())
      if (const auto *Entry = CostTableLookup(AVX512BWCostTblNoPairWise, ISD, MTy))
        return Entry->Cost;

    if (ST->hasAVX())
      if (const auto *Entry = CostTableLookup(AVX1CostTblNoPairWise, ISD, MTy))
        return Entry->Cost;

    if (ST->hasSSE41())
      if (const auto *Entry = CostTableLookup(SSE41CostTblNoPairWise, ISD, MTy))
        return Entry->Cost;

    if (ST->hasSSE2())
      if (const auto *Entry = CostTableLookup(SSE2CostTblNoPairWise, ISD, MTy))
        return Entry->Cost;
  }

  auto *ValVTy = cast<FixedVectorType>(ValTy);
  unsigned NumVecElts = ValVTy->getNumElements();

  auto *Ty = ValVTy;
  unsigned MinMaxCost = 0;
  if (LT.first != 1 && MTy.isVector() &&
      MTy.getVectorNumElements() < ValVTy->getNumElements()) {
    // Type needs to be split. We need LT.first - 1 operations ops.
    Ty = FixedVectorType::get(ValVTy->getElementType(),
                              MTy.getVectorNumElements());
    auto *SubCondTy = FixedVectorType::get(CondTy->getElementType(),
                                           MTy.getVectorNumElements());
    MinMaxCost = getMinMaxCost(Ty, SubCondTy, IsUnsigned);
    MinMaxCost *= LT.first - 1;
    NumVecElts = MTy.getVectorNumElements();
  }

  if (ST->hasBWI())
    if (const auto *Entry = CostTableLookup(AVX512BWCostTblNoPairWise, ISD, MTy))
      return MinMaxCost + Entry->Cost;

  if (ST->hasAVX())
    if (const auto *Entry = CostTableLookup(AVX1CostTblNoPairWise, ISD, MTy))
      return MinMaxCost + Entry->Cost;

  if (ST->hasSSE41())
    if (const auto *Entry = CostTableLookup(SSE41CostTblNoPairWise, ISD, MTy))
      return MinMaxCost + Entry->Cost;

  if (ST->hasSSE2())
    if (const auto *Entry = CostTableLookup(SSE2CostTblNoPairWise, ISD, MTy))
      return MinMaxCost + Entry->Cost;

  unsigned ScalarSize = ValTy->getScalarSizeInBits();

  // Special case power of 2 reductions where the scalar type isn't changed
  // by type legalization.
  if (!isPowerOf2_32(ValVTy->getNumElements()) ||
      ScalarSize != MTy.getScalarSizeInBits())
    return BaseT::getMinMaxReductionCost(ValTy, CondTy, IsPairwise, IsUnsigned,
                                         CostKind);

  // Now handle reduction with the legal type, taking into account size changes
  // at each level.
  while (NumVecElts > 1) {
    // Determine the size of the remaining vector we need to reduce.
    unsigned Size = NumVecElts * ScalarSize;
    NumVecElts /= 2;
    // If we're reducing from 256/512 bits, use an extract_subvector.
    if (Size > 128) {
      auto *SubTy = FixedVectorType::get(ValVTy->getElementType(), NumVecElts);
      MinMaxCost +=
          getShuffleCost(TTI::SK_ExtractSubvector, Ty, NumVecElts, SubTy);
      Ty = SubTy;
    } else if (Size == 128) {
      // Reducing from 128 bits is a permute of v2f64/v2i64.
      VectorType *ShufTy;
      if (ValTy->isFloatingPointTy())
        ShufTy =
            FixedVectorType::get(Type::getDoubleTy(ValTy->getContext()), 2);
      else
        ShufTy = FixedVectorType::get(Type::getInt64Ty(ValTy->getContext()), 2);
      MinMaxCost +=
          getShuffleCost(TTI::SK_PermuteSingleSrc, ShufTy, 0, nullptr);
    } else if (Size == 64) {
      // Reducing from 64 bits is a shuffle of v4f32/v4i32.
      FixedVectorType *ShufTy;
      if (ValTy->isFloatingPointTy())
        ShufTy = FixedVectorType::get(Type::getFloatTy(ValTy->getContext()), 4);
      else
        ShufTy = FixedVectorType::get(Type::getInt32Ty(ValTy->getContext()), 4);
      MinMaxCost +=
          getShuffleCost(TTI::SK_PermuteSingleSrc, ShufTy, 0, nullptr);
    } else {
      // Reducing from smaller size is a shift by immediate.
      auto *ShiftTy = FixedVectorType::get(
          Type::getIntNTy(ValTy->getContext(), Size), 128 / Size);
      MinMaxCost += getArithmeticInstrCost(
          Instruction::LShr, ShiftTy, TTI::TCK_RecipThroughput,
          TargetTransformInfo::OK_AnyValue,
          TargetTransformInfo::OK_UniformConstantValue,
          TargetTransformInfo::OP_None, TargetTransformInfo::OP_None);
    }

    // Add the arithmetic op for this level.
    auto *SubCondTy =
        FixedVectorType::get(CondTy->getElementType(), Ty->getNumElements());
    MinMaxCost += getMinMaxCost(Ty, SubCondTy, IsUnsigned);
  }

  // Add the final extract element to the cost.
  return MinMaxCost + getVectorInstrCost(Instruction::ExtractElement, Ty, 0);
}

/// Calculate the cost of materializing a 64-bit value. This helper
/// method might only calculate a fraction of a larger immediate. Therefore it
/// is valid to return a cost of ZERO.
int X86TTIImpl::getIntImmCost(int64_t Val) {
  if (Val == 0)
    return TTI::TCC_Free;

  if (isInt<32>(Val))
    return TTI::TCC_Basic;

  return 2 * TTI::TCC_Basic;
}

int X86TTIImpl::getIntImmCost(const APInt &Imm, Type *Ty,
                              TTI::TargetCostKind CostKind) {
  assert(Ty->isIntegerTy());

  unsigned BitSize = Ty->getPrimitiveSizeInBits();
  if (BitSize == 0)
    return ~0U;

  // Never hoist constants larger than 128bit, because this might lead to
  // incorrect code generation or assertions in codegen.
  // Fixme: Create a cost model for types larger than i128 once the codegen
  // issues have been fixed.
  if (BitSize > 128)
    return TTI::TCC_Free;

  if (Imm == 0)
    return TTI::TCC_Free;

  // Sign-extend all constants to a multiple of 64-bit.
  APInt ImmVal = Imm;
  if (BitSize % 64 != 0)
    ImmVal = Imm.sext(alignTo(BitSize, 64));

  // Split the constant into 64-bit chunks and calculate the cost for each
  // chunk.
  int Cost = 0;
  for (unsigned ShiftVal = 0; ShiftVal < BitSize; ShiftVal += 64) {
    APInt Tmp = ImmVal.ashr(ShiftVal).sextOrTrunc(64);
    int64_t Val = Tmp.getSExtValue();
    Cost += getIntImmCost(Val);
  }
  // We need at least one instruction to materialize the constant.
  return std::max(1, Cost);
}

int X86TTIImpl::getIntImmCostInst(unsigned Opcode, unsigned Idx,
                                  const APInt &Imm, Type *Ty,
                                  TTI::TargetCostKind CostKind,
                                  Instruction *Inst) {
  assert(Ty->isIntegerTy());

  unsigned BitSize = Ty->getPrimitiveSizeInBits();
  // There is no cost model for constants with a bit size of 0. Return TCC_Free
  // here, so that constant hoisting will ignore this constant.
  if (BitSize == 0)
    return TTI::TCC_Free;

  unsigned ImmIdx = ~0U;
  switch (Opcode) {
  default:
    return TTI::TCC_Free;
  case Instruction::GetElementPtr:
    // Always hoist the base address of a GetElementPtr. This prevents the
    // creation of new constants for every base constant that gets constant
    // folded with the offset.
    if (Idx == 0)
      return 2 * TTI::TCC_Basic;
    return TTI::TCC_Free;
  case Instruction::Store:
    ImmIdx = 0;
    break;
  case Instruction::ICmp:
    // This is an imperfect hack to prevent constant hoisting of
    // compares that might be trying to check if a 64-bit value fits in
    // 32-bits. The backend can optimize these cases using a right shift by 32.
    // Ideally we would check the compare predicate here. There also other
    // similar immediates the backend can use shifts for.
    if (Idx == 1 && Imm.getBitWidth() == 64) {
      uint64_t ImmVal = Imm.getZExtValue();
      if (ImmVal == 0x100000000ULL || ImmVal == 0xffffffff)
        return TTI::TCC_Free;
    }
    ImmIdx = 1;
    break;
  case Instruction::And:
    // We support 64-bit ANDs with immediates with 32-bits of leading zeroes
    // by using a 32-bit operation with implicit zero extension. Detect such
    // immediates here as the normal path expects bit 31 to be sign extended.
    if (Idx == 1 && Imm.getBitWidth() == 64 && isUInt<32>(Imm.getZExtValue()))
      return TTI::TCC_Free;
    ImmIdx = 1;
    break;
  case Instruction::Add:
  case Instruction::Sub:
    // For add/sub, we can use the opposite instruction for INT32_MIN.
    if (Idx == 1 && Imm.getBitWidth() == 64 && Imm.getZExtValue() == 0x80000000)
      return TTI::TCC_Free;
    ImmIdx = 1;
    break;
  case Instruction::UDiv:
  case Instruction::SDiv:
  case Instruction::URem:
  case Instruction::SRem:
    // Division by constant is typically expanded later into a different
    // instruction sequence. This completely changes the constants.
    // Report them as "free" to stop ConstantHoist from marking them as opaque.
    return TTI::TCC_Free;
  case Instruction::Mul:
  case Instruction::Or:
  case Instruction::Xor:
    ImmIdx = 1;
    break;
  // Always return TCC_Free for the shift value of a shift instruction.
  case Instruction::Shl:
  case Instruction::LShr:
  case Instruction::AShr:
    if (Idx == 1)
      return TTI::TCC_Free;
    break;
  case Instruction::Trunc:
  case Instruction::ZExt:
  case Instruction::SExt:
  case Instruction::IntToPtr:
  case Instruction::PtrToInt:
  case Instruction::BitCast:
  case Instruction::PHI:
  case Instruction::Call:
  case Instruction::Select:
  case Instruction::Ret:
  case Instruction::Load:
    break;
  }

  if (Idx == ImmIdx) {
    int NumConstants = divideCeil(BitSize, 64);
    int Cost = X86TTIImpl::getIntImmCost(Imm, Ty, CostKind);
    return (Cost <= NumConstants * TTI::TCC_Basic)
               ? static_cast<int>(TTI::TCC_Free)
               : Cost;
  }

  return X86TTIImpl::getIntImmCost(Imm, Ty, CostKind);
}

int X86TTIImpl::getIntImmCostIntrin(Intrinsic::ID IID, unsigned Idx,
                                    const APInt &Imm, Type *Ty,
                                    TTI::TargetCostKind CostKind) {
  assert(Ty->isIntegerTy());

  unsigned BitSize = Ty->getPrimitiveSizeInBits();
  // There is no cost model for constants with a bit size of 0. Return TCC_Free
  // here, so that constant hoisting will ignore this constant.
  if (BitSize == 0)
    return TTI::TCC_Free;

  switch (IID) {
  default:
    return TTI::TCC_Free;
  case Intrinsic::sadd_with_overflow:
  case Intrinsic::uadd_with_overflow:
  case Intrinsic::ssub_with_overflow:
  case Intrinsic::usub_with_overflow:
  case Intrinsic::smul_with_overflow:
  case Intrinsic::umul_with_overflow:
    if ((Idx == 1) && Imm.getBitWidth() <= 64 && isInt<32>(Imm.getSExtValue()))
      return TTI::TCC_Free;
    break;
  case Intrinsic::experimental_stackmap:
    if ((Idx < 2) || (Imm.getBitWidth() <= 64 && isInt<64>(Imm.getSExtValue())))
      return TTI::TCC_Free;
    break;
  case Intrinsic::experimental_patchpoint_void:
  case Intrinsic::experimental_patchpoint_i64:
    if ((Idx < 4) || (Imm.getBitWidth() <= 64 && isInt<64>(Imm.getSExtValue())))
      return TTI::TCC_Free;
    break;
  }
  return X86TTIImpl::getIntImmCost(Imm, Ty, CostKind);
}

unsigned
X86TTIImpl::getCFInstrCost(unsigned Opcode, TTI::TargetCostKind CostKind) {
  if (CostKind != TTI::TCK_RecipThroughput)
    return Opcode == Instruction::PHI ? 0 : 1;
  // Branches are assumed to be predicted.
  return CostKind == TTI::TCK_RecipThroughput ? 0 : 1;
}

int X86TTIImpl::getGatherOverhead() const {
  // Some CPUs have more overhead for gather. The specified overhead is relative
  // to the Load operation. "2" is the number provided by Intel architects. This
  // parameter is used for cost estimation of Gather Op and comparison with
  // other alternatives.
  // TODO: Remove the explicit hasAVX512()?, That would mean we would only
  // enable gather with a -march.
  if (ST->hasAVX512() || (ST->hasAVX2() && ST->hasFastGather()))
    return 2;

  return 1024;
}

int X86TTIImpl::getScatterOverhead() const {
  if (ST->hasAVX512())
    return 2;

  return 1024;
}

// Return an average cost of Gather / Scatter instruction, maybe improved later.
// FIXME: Add TargetCostKind support.
int X86TTIImpl::getGSVectorCost(unsigned Opcode, Type *SrcVTy, const Value *Ptr,
                                Align Alignment, unsigned AddressSpace) {

  assert(isa<VectorType>(SrcVTy) && "Unexpected type in getGSVectorCost");
  unsigned VF = cast<FixedVectorType>(SrcVTy)->getNumElements();

  // Try to reduce index size from 64 bit (default for GEP)
  // to 32. It is essential for VF 16. If the index can't be reduced to 32, the
  // operation will use 16 x 64 indices which do not fit in a zmm and needs
  // to split. Also check that the base pointer is the same for all lanes,
  // and that there's at most one variable index.
  auto getIndexSizeInBits = [](const Value *Ptr, const DataLayout &DL) {
    unsigned IndexSize = DL.getPointerSizeInBits();
    const GetElementPtrInst *GEP = dyn_cast<GetElementPtrInst>(Ptr);
    if (IndexSize < 64 || !GEP)
      return IndexSize;

    unsigned NumOfVarIndices = 0;
    const Value *Ptrs = GEP->getPointerOperand();
    if (Ptrs->getType()->isVectorTy() && !getSplatValue(Ptrs))
      return IndexSize;
    for (unsigned i = 1; i < GEP->getNumOperands(); ++i) {
      if (isa<Constant>(GEP->getOperand(i)))
        continue;
      Type *IndxTy = GEP->getOperand(i)->getType();
      if (auto *IndexVTy = dyn_cast<VectorType>(IndxTy))
        IndxTy = IndexVTy->getElementType();
      if ((IndxTy->getPrimitiveSizeInBits() == 64 &&
          !isa<SExtInst>(GEP->getOperand(i))) ||
         ++NumOfVarIndices > 1)
        return IndexSize; // 64
    }
    return (unsigned)32;
  };

  // Trying to reduce IndexSize to 32 bits for vector 16.
  // By default the IndexSize is equal to pointer size.
  unsigned IndexSize = (ST->hasAVX512() && VF >= 16)
                           ? getIndexSizeInBits(Ptr, DL)
                           : DL.getPointerSizeInBits();
  return getGSVectorCost(Opcode, SrcVTy, IndexSize, Alignment, AddressSpace);
}

// Return an average cost of Gather / Scatter instruction, maybe improved later
int X86TTIImpl::getGSVectorCost(unsigned Opcode, Type *SrcVTy,
                                unsigned IndexSize, Align Alignment,
                                unsigned AddressSpace) {
  unsigned VF = cast<VectorType>(SrcVTy)->getNumElements();
  auto *IndexVTy = FixedVectorType::get(
      IntegerType::get(SrcVTy->getContext(), IndexSize), VF);
  std::pair<int, MVT> IdxsLT = TLI->getTypeLegalizationCost(DL, IndexVTy);
  std::pair<int, MVT> SrcLT = TLI->getTypeLegalizationCost(DL, SrcVTy);
  int SplitFactor = std::max(IdxsLT.first, SrcLT.first);
  if (SplitFactor > 1) {
    // Handle splitting of vector of pointers
    auto *SplitSrcTy =
        FixedVectorType::get(SrcVTy->getScalarType(), VF / SplitFactor);
    return SplitFactor * getGSVectorCost(
      Opcode, SplitSrcTy, IndexSize, Alignment, AddressSpace);
  }
#if INTEL_CUSTOMIZATION
  static const CostTblEntry SKXScatterDTbl[] = {
    { ISD::MSCATTER, MVT::v4i32, 5 }, // vpscatterdd xmm version.
    { ISD::MSCATTER, MVT::v8i32, 8 }, // vpscatterdd ymm version.
    { ISD::MSCATTER, MVT::v16i32, 16 }, // vpscatterdd zmm version.

    { ISD::MSCATTER, MVT::v4f32, 5 }, // vpscatterdps xmm version.
    { ISD::MSCATTER, MVT::v8f32, 8 }, // vpscatterdps ymm version.
    { ISD::MSCATTER, MVT::v16f32, 16 }, // vpscatterdps zmm version.

    { ISD::MSCATTER, MVT::v2i64, 3 }, // vpscatterdq xmm version.
    { ISD::MSCATTER, MVT::v4i64, 4 }, // vpscatterdq ymm version.
    { ISD::MSCATTER, MVT::v8i64, 8 }, // vpscatterdq zmm version.

    { ISD::MSCATTER, MVT::v2f64, 3 }, // vpscatterdpd xmm version.
    { ISD::MSCATTER, MVT::v4f64, 4 }, // vpscatterdpd ymm version.
    { ISD::MSCATTER, MVT::v8f64, 8 }, // vpscatterdpd zmm version.
  };

  static const CostTblEntry SKXScatterQTbl[] = {
    { ISD::MSCATTER, MVT::v2i32, 4 }, // vpscatterqd xmm version.
    { ISD::MSCATTER, MVT::v4i32, 4 }, // vpscatterqd ymm version.
    { ISD::MSCATTER, MVT::v8i32, 2 }, // vpscatterqd zmm version.

    { ISD::MSCATTER, MVT::v2f32, 4 }, // vpscatterqps xmm version.
    { ISD::MSCATTER, MVT::v4f32, 4 }, // vpscatterqps ymm version.
    { ISD::MSCATTER, MVT::v8f32, 2 }, // vpscatterqps zmm version.

    { ISD::MSCATTER, MVT::v2i64, 3 }, // vpscatterqq xmm version.
    { ISD::MSCATTER, MVT::v4i64, 4 }, // vpscatterqq ymm version.
    { ISD::MSCATTER, MVT::v8i64, 8 }, // vpscatterqq zmm version.

    { ISD::MSCATTER, MVT::v2f64, 3 }, // vpscatterqpd xmm version.
    { ISD::MSCATTER, MVT::v4f64, 4 }, // vpscatterqpd ymm version.
    { ISD::MSCATTER, MVT::v8f64, 8 }, // vpscatterqpd zmm version.
  };

  static const CostTblEntry SKXGatherDTbl[] = {
    { ISD::MGATHER, MVT::v4i32, 2 }, // vpgatherdd xmm version.
    { ISD::MGATHER, MVT::v8i32, 4 }, // vpgatherdd ymm version.
    { ISD::MGATHER, MVT::v16i32, 10 }, // vpgatherdd zmm version.

    { ISD::MGATHER, MVT::v4f32, 2 }, // vpgatherdps xmm version.
    { ISD::MGATHER, MVT::v8f32, 4 }, // vpgatherdps ymm version.
    { ISD::MGATHER, MVT::v16f32, 10 }, // vpgatherdps zmm version.

    { ISD::MGATHER, MVT::v2i64, 3 }, // vpgatherdq xmm version.
    { ISD::MGATHER, MVT::v4i64, 3 }, // vpgatherdq ymm version.
    { ISD::MGATHER, MVT::v8i64, 4 }, // vpgatherdq zmm version.

    { ISD::MGATHER, MVT::v2f64, 3 }, // vpgatherdpd xmm version.
    { ISD::MGATHER, MVT::v4f64, 3 }, // vpgatherdpd ymm version.
    { ISD::MGATHER, MVT::v8f64, 4 }, // vpgatherdpd zmm version.
  };

  static const CostTblEntry SKXGatherQTbl[] = {
    { ISD::MGATHER, MVT::v2i32, 3 }, // vpgatherqd xmm version.
    { ISD::MGATHER, MVT::v4i32, 3 }, // vpgatherqd ymm version.
    { ISD::MGATHER, MVT::v8i32, 4 }, // vpgatherqd zmm version.

    { ISD::MGATHER, MVT::v2f32, 3 }, // vpgatherqps xmm version.
    { ISD::MGATHER, MVT::v4f32, 3 }, // vpgatherqps ymm version.
    { ISD::MGATHER, MVT::v8f32, 4 }, // vpgatherqps zmm version.

    { ISD::MGATHER, MVT::v2i64, 3 }, // vpgatherqq xmm version.
    { ISD::MGATHER, MVT::v4i64, 3 }, // vpgatherqq ymm version.
    { ISD::MGATHER, MVT::v8i64, 4 }, // vpgatherqq zmm version.

    { ISD::MGATHER, MVT::v2f64, 3 }, // vpgatherqpd xmm version.
    { ISD::MGATHER, MVT::v4f64, 3 }, // vpgatherqpd ymm version.
    { ISD::MGATHER, MVT::v8f64, 4 }, // vpgatherqpd zmm version.
  };

  // Assume that VLX defines Skylake-X processor, which might not be
  // the case for future processors that can have different TPT or LAT
  // values for gather or scatter instructions.
  if (ST->hasVLX()) {
    if (Opcode == Instruction::Store) {
      const CostTblEntry *Entry = nullptr;
      if (IndexSize == 32 &&
          (Entry =
               CostTableLookup(SKXScatterDTbl, ISD::MSCATTER, SrcLT.second))) {
        return Entry->Cost;
      }
      if (IndexSize == 64 &&
          (Entry =
               CostTableLookup(SKXScatterQTbl, ISD::MSCATTER, SrcLT.second))) {
        return Entry->Cost;
      }
    }

    if (Opcode == Instruction::Load) {
      const CostTblEntry *Entry = nullptr;
      if (IndexSize == 32 && (Entry = CostTableLookup(
                                  SKXGatherDTbl, ISD::MGATHER, SrcLT.second))) {
        return Entry->Cost;
      }
      if (IndexSize == 64 && (Entry = CostTableLookup(
                                  SKXGatherQTbl, ISD::MGATHER, SrcLT.second))) {
        return Entry->Cost;
      }
    }
  }
#endif // INTEL_CUSTOMIZATION

  // The gather / scatter cost is given by Intel architects. It is a rough
  // number since we are looking at one instruction in a time.
  const int GSOverhead = (Opcode == Instruction::Load)
                             ? getGatherOverhead()
                             : getScatterOverhead();
  return GSOverhead + VF * getMemoryOpCost(Opcode, SrcVTy->getScalarType(),
                                           MaybeAlign(Alignment), AddressSpace,
                                           TTI::TCK_RecipThroughput);
}

/// Return the cost of full scalarization of gather / scatter operation.
///
/// Opcode - Load or Store instruction.
/// SrcVTy - The type of the data vector that should be gathered or scattered.
/// VariableMask - The mask is non-constant at compile time.
/// Alignment - Alignment for one element.
/// AddressSpace - pointer[s] address space.
///
/// FIXME: Add TargetCostKind support.

#if INTEL_CUSTOMIZATION
int X86TTIImpl::getGSScalarCost(unsigned Opcode, Type *PtrTy, Type *SrcVTy,
                                bool VariableMask, Align Alignment,
                                unsigned AddressSpace) {
  unsigned VF = cast<FixedVectorType>(SrcVTy)->getNumElements();
  APInt DemandedElts = APInt::getAllOnesValue(VF);
  TTI::TargetCostKind CostKind = TTI::TCK_RecipThroughput;

  int MaskUnpackCost = 0;
  if (VariableMask) {
    auto *MaskTy =
        FixedVectorType::get(Type::getInt1Ty(SrcVTy->getContext()), VF);
    MaskUnpackCost =
        getScalarizationOverhead(MaskTy, DemandedElts, false, true);
    int ScalarCompareCost = getCmpSelInstrCost(
        Instruction::ICmp, Type::getInt1Ty(SrcVTy->getContext()), nullptr,
        CmpInst::BAD_ICMP_PREDICATE, CostKind);
    int BranchCost = getCFInstrCost(Instruction::Br, CostKind);
    MaskUnpackCost += VF * (BranchCost + ScalarCompareCost);
  }

  // The cost of the scalar loads/stores.
  int MemoryOpCost = VF * getMemoryOpCost(Opcode, SrcVTy->getScalarType(),
                                          MaybeAlign(Alignment), AddressSpace,
                                          CostKind);

  int InsertExtractCost = 0;
  // The cost to extract bases from the Ptr vector.
  for (unsigned i = 0; i < VF; ++i)
    InsertExtractCost +=
        getVectorInstrCost(Instruction::ExtractElement, PtrTy, i);

  if (Opcode == Instruction::Load)
    for (unsigned i = 0; i < VF; ++i)
      // Add the cost of inserting each scalar load into the vector
      InsertExtractCost +=
        getVectorInstrCost(Instruction::InsertElement, SrcVTy, i);
  else
    for (unsigned i = 0; i < VF; ++i)
      // Add the cost of extracting each element out of the data vector
      InsertExtractCost +=
        getVectorInstrCost(Instruction::ExtractElement, SrcVTy, i);

  return MemoryOpCost + MaskUnpackCost + InsertExtractCost;
}

static unsigned getLoadPermuteCost(Type *ArrayElemTy, uint64_t ArrayNum,
                                   unsigned GatherNum, unsigned WidenNum) {
  if (WidenNum == 8 && ArrayElemTy->getScalarSizeInBits() == 32)
    // Base cost is load + permute.
    // When use a mask register, increase the cost.
    return isPowerOf2_32(ArrayNum) ? 2 : 3;

  llvm_unreachable("Unreachable!\n");
}
#endif // INTEL_CUSTOMIZATION

/// Calculate the cost of Gather / Scatter operation
int X86TTIImpl::getGatherScatterOpCost(unsigned Opcode, Type *SrcVTy,
                                       const Value *Ptr, bool VariableMask,
                                       Align Alignment,
                                       TTI::TargetCostKind CostKind,
                                       const Instruction *I = nullptr, // INTEL
                                       bool UndefPassThru = false) { // INTEL
  if (CostKind != TTI::TCK_RecipThroughput) {
    if ((Opcode == Instruction::Load &&
         isLegalMaskedGather(SrcVTy, Align(Alignment))) ||
        (Opcode == Instruction::Store &&
         isLegalMaskedScatter(SrcVTy, Align(Alignment))))
      return 1;
    return BaseT::getGatherScatterOpCost(Opcode, SrcVTy, Ptr, VariableMask,
                                         Alignment, CostKind, I);
  }

  assert(SrcVTy->isVectorTy() && "Unexpected data type for Gather/Scatter");
  unsigned VF = cast<FixedVectorType>(SrcVTy)->getNumElements();
  PointerType *PtrTy = dyn_cast<PointerType>(Ptr->getType());
  if (!PtrTy && Ptr->getType()->isVectorTy())
    PtrTy = dyn_cast<PointerType>(
        cast<VectorType>(Ptr->getType())->getElementType());
  assert(PtrTy && "Unexpected type for Ptr argument");
  unsigned AddressSpace = PtrTy->getAddressSpace();

  bool Scalarize = false;
  if ((Opcode == Instruction::Load &&
       !isLegalMaskedGather(SrcVTy, Align(Alignment))) ||
      (Opcode == Instruction::Store &&
       !isLegalMaskedScatter(SrcVTy, Align(Alignment))))
    Scalarize = true;
  // Gather / Scatter for vector 2 is not profitable on KNL / SKX
  // Vector-4 of gather/scatter instruction does not exist on KNL.
  // We can extend it to 8 elements, but zeroing upper bits of
  // the mask vector will add more instructions. Right now we give the scalar
  // cost of vector-4 for KNL. TODO: Check, maybe the gather/scatter instruction
  // is better in the VariableMask case.
  if (ST->hasAVX512() && (VF == 2 || (VF == 4 && !ST->hasVLX())))
    Scalarize = true;

#if INTEL_CUSTOMIZATION
  if (Scalarize)
    return getGSScalarCost(Opcode, FixedVectorType::get(PtrTy, VF), SrcVTy,
                           VariableMask, Alignment, AddressSpace);

  Type *ArrayElemTy = nullptr;
  uint64_t ArrayNum = 0;
  unsigned GatherNum = 0;
  unsigned WidenNum = 0;

  const IntrinsicInst *II = dyn_cast_or_null<IntrinsicInst>(I);
  if (II && isLegalToTransformGather2PermuteLoad(II, ArrayElemTy, ArrayNum,
                                                 GatherNum, WidenNum))
    return getLoadPermuteCost(ArrayElemTy, ArrayNum, GatherNum, WidenNum);

  if (Opcode == Instruction::Load &&
      isLegalToTransformGather2PermuteLoad(
          Intrinsic::masked_gather, SrcVTy, Ptr, VariableMask, UndefPassThru,
          ArrayElemTy, ArrayNum, GatherNum, WidenNum))
    return getLoadPermuteCost(ArrayElemTy, ArrayNum, GatherNum, WidenNum);

#endif // INTEL_CUSTOMIZATION

  return getGSVectorCost(Opcode, SrcVTy, Ptr, Alignment, AddressSpace);
}

#if INTEL_CUSTOMIZATION
/// Calculate the cost of Gather / Scatter operation
int X86TTIImpl::getGatherScatterOpCost(unsigned Opcode, Type *SrcVTy,
                                       unsigned IndexSize, bool VariableMask,
                                       unsigned Alignment,
                                       unsigned AddressSpace,
                                       TTI::TargetCostKind CostKind,
                                       const Instruction *I = nullptr) {
  assert(SrcVTy->isVectorTy() && "Unexpected data type for Gather/Scatter");
  unsigned VF = cast<VectorType>(SrcVTy)->getNumElements();
  PointerType *PtrTy = SrcVTy->getScalarType()->getPointerTo(AddressSpace);

  bool Scalarize = false;
  if ((Opcode == Instruction::Load &&
       !isLegalMaskedGather(SrcVTy, Align(Alignment))) ||
      (Opcode == Instruction::Store &&
       !isLegalMaskedScatter(SrcVTy, Align(Alignment))))
    Scalarize = true;
  // Gather / Scatter for vector 2 is not profitable on KNL / SKX
  // Vector-4 of gather/scatter instruction does not exist on KNL.
  // We can extend it to 8 elements, but zeroing upper bits of
  // the mask vector will add more instructions. Right now we give the scalar
  // cost of vector-4 for KNL. TODO: Check, maybe the gather/scatter instruction
  // is better in the VariableMask case.
  if (ST->hasAVX512() && (VF == 2 || (VF == 4 && !ST->hasVLX())))
    Scalarize = true;

  if (Scalarize)
    return getGSScalarCost(Opcode, FixedVectorType::get(PtrTy, VF), SrcVTy,
                           VariableMask, Align(Alignment), AddressSpace);

  Type *ArrayElemTy = nullptr;
  uint64_t ArrayNum = 0;
  unsigned GatherNum = 0;
  unsigned WidenNum = 0;

  const IntrinsicInst *II = dyn_cast_or_null<IntrinsicInst>(I);
  if (II && isLegalToTransformGather2PermuteLoad(II, ArrayElemTy, ArrayNum,
    GatherNum, WidenNum))
    return getLoadPermuteCost(ArrayElemTy, ArrayNum, GatherNum, WidenNum);

  return getGSVectorCost(Opcode, SrcVTy, IndexSize, Align(Alignment), AddressSpace);
}
#endif // INTEL_CUSTOMIZATION

bool X86TTIImpl::isLSRCostLess(TargetTransformInfo::LSRCost &C1,
                               TargetTransformInfo::LSRCost &C2) {
    // X86 specific here are "instruction number 1st priority".
    return std::tie(C1.Insns, C1.NumRegs, C1.AddRecCost,
                    C1.NumIVMuls, C1.NumBaseAdds,
                    C1.ScaleCost, C1.ImmCost, C1.SetupCost) <
           std::tie(C2.Insns, C2.NumRegs, C2.AddRecCost,
                    C2.NumIVMuls, C2.NumBaseAdds,
                    C2.ScaleCost, C2.ImmCost, C2.SetupCost);
}

bool X86TTIImpl::canMacroFuseCmp() {
  return ST->hasMacroFusion() || ST->hasBranchFusion();
}

bool X86TTIImpl::isLegalMaskedLoad(Type *DataTy, Align Alignment) {
  if (!ST->hasAVX())
    return false;

  // The backend can't handle a single element vector.
  if (isa<VectorType>(DataTy) &&
      cast<FixedVectorType>(DataTy)->getNumElements() == 1)
    return false;
  Type *ScalarTy = DataTy->getScalarType();

  if (ScalarTy->isPointerTy())
    return true;

  if (ScalarTy->isFloatTy() || ScalarTy->isDoubleTy())
    return true;

#if INTEL_CUSTOMIZATION
#if INTEL_FEATURE_ISA_FP16
  if (ScalarTy->isHalfTy() && ST->hasBWI() && ST->hasFP16())
    return true;
#endif // INTEL_FEATURE_ISA_FP16
#endif // INTEL_CUSTOMIZATION

  if (!ScalarTy->isIntegerTy())
    return false;

  unsigned IntWidth = ScalarTy->getIntegerBitWidth();
  return IntWidth == 32 || IntWidth == 64 ||
         ((IntWidth == 8 || IntWidth == 16) && ST->hasBWI());
}

bool X86TTIImpl::isLegalMaskedStore(Type *DataType, Align Alignment) {
  return isLegalMaskedLoad(DataType, Alignment);
}

bool X86TTIImpl::isLegalNTLoad(Type *DataType, Align Alignment) {
  unsigned DataSize = DL.getTypeStoreSize(DataType);
  // The only supported nontemporal loads are for aligned vectors of 16 or 32
  // bytes.  Note that 32-byte nontemporal vector loads are supported by AVX2
  // (the equivalent stores only require AVX).
  if (Alignment >= DataSize && (DataSize == 16 || DataSize == 32))
    return DataSize == 16 ?  ST->hasSSE1() : ST->hasAVX2();

  return false;
}

bool X86TTIImpl::isLegalNTStore(Type *DataType, Align Alignment) {
  unsigned DataSize = DL.getTypeStoreSize(DataType);

  // SSE4A supports nontemporal stores of float and double at arbitrary
  // alignment.
  if (ST->hasSSE4A() && (DataType->isFloatTy() || DataType->isDoubleTy()))
    return true;

  // Besides the SSE4A subtarget exception above, only aligned stores are
  // available nontemporaly on any other subtarget.  And only stores with a size
  // of 4..32 bytes (powers of 2, only) are permitted.
  if (Alignment < DataSize || DataSize < 4 || DataSize > 32 ||
      !isPowerOf2_32(DataSize))
    return false;

  // 32-byte vector nontemporal stores are supported by AVX (the equivalent
  // loads require AVX2).
  if (DataSize == 32)
    return ST->hasAVX();
  else if (DataSize == 16)
    return ST->hasSSE1();
  return true;
}

bool X86TTIImpl::isLegalMaskedExpandLoad(Type *DataTy) {
  if (!isa<VectorType>(DataTy))
    return false;

  if (!ST->hasAVX512())
    return false;

  // The backend can't handle a single element vector.
  if (cast<FixedVectorType>(DataTy)->getNumElements() == 1)
    return false;

  Type *ScalarTy = cast<VectorType>(DataTy)->getElementType();

  if (ScalarTy->isFloatTy() || ScalarTy->isDoubleTy())
    return true;

  if (!ScalarTy->isIntegerTy())
    return false;

  unsigned IntWidth = ScalarTy->getIntegerBitWidth();
  return IntWidth == 32 || IntWidth == 64 ||
         ((IntWidth == 8 || IntWidth == 16) && ST->hasVBMI2());
}

bool X86TTIImpl::isLegalMaskedCompressStore(Type *DataTy) {
  return isLegalMaskedExpandLoad(DataTy);
}

#if INTEL_CUSTOMIZATION
bool X86TTIImpl::isAdvancedOptEnabled(TTI::AdvancedOptLevel AO) const {
    const TargetMachine &TM = getTLI()->getTargetMachine();

    // Captures if the target is specified with -x, which will indicate
    // that the user has enabled code generation specialized for a particular
    // instruction set.
    bool IntelTargetCheck = TM.Options.IntelAdvancedOptim;

    // Currently all levels rely on IntelTargetCheck, but that may not always
    // be the case so we test in each case below rather than doing an early
    // return.
    switch(AO) {
    case TTI::AdvancedOptLevel::AO_TargetHasIntelSSE42:
      return IntelTargetCheck && ST->hasSSE42();
    case TTI::AdvancedOptLevel::AO_TargetHasIntelAVX:
      return IntelTargetCheck && ST->hasAVX();
    case TTI::AdvancedOptLevel::AO_TargetHasIntelAVX2:
      return IntelTargetCheck && ST->hasAVX2();
<<<<<<< HEAD
    case TTI::AdvancedOptLevel::AO_TargetHasAVX2:
      return ST->hasAVX2();
    case TTI::AdvancedOptLevel::AO_TargetHasAVX512:
=======
    case TTI::AdvancedOptLevel::AO_TargetHasGenericAVX2:
      return ST->hasAVX2();
    case TTI::AdvancedOptLevel::AO_TargetHasIntelAVX512:
>>>>>>> 6c8b510a
      return IntelTargetCheck && ST->hasAVX512();
    default:
      return false;
    }
    llvm_unreachable("fully covered switch statement");
}

bool X86TTIImpl::adjustCallArgs(CallInst* CI) {
  if (CI->getCallingConv() != CallingConv::Intel_OCL_BI)
    return false;

  if (CI->getNumOperands() < 2)
    return false;
  unsigned lastOpNo = CI->getNumArgOperands() - 1;
  Value *lastOp = CI->getArgOperand(lastOpNo);
  VectorType *lastOpType = dyn_cast<VectorType>(lastOp->getType());
  if (!lastOpType || lastOpType->getScalarSizeInBits() != 1)
    return false;
  VectorType *firstOpType =
    dyn_cast<VectorType>(CI->getArgOperand(0)->getType());
  assert(firstOpType && "Unexpected type for SVML argument");
  if (!firstOpType->getElementCount().isScalable() &&
      firstOpType->getPrimitiveSizeInBits().getFixedSize() == 512)
    return false;
  Function *origFunc = CI->getCalledFunction();
  // Bail out in case of indirect call.
  if (!origFunc)
    return false;
  IRBuilder<> Builder(CI);

  LLVMContext &C(CI->getFunction()->getContext());
  Type *Int32Ty = Type::getInt32Ty(C);
  Type *Int64Ty = Type::getInt64Ty(C);
  Type* newType = FixedVectorType::get(firstOpType->isDoubleTy()?
                                  Int64Ty : Int32Ty,
                                  firstOpType->getNumElements());
  lastOp = Builder.CreateSExt(lastOp, newType, "extMask");
  CI->setArgOperand(lastOpNo, lastOp);

  // Create new declaration
  SmallVector<Type *, 3> ParamTys;
  for (unsigned i = 0; i < CI->getNumArgOperands(); i++)
    ParamTys.push_back(CI->getArgOperand(i)->getType());
  FunctionType* newFuncType =
    FunctionType::get(CI->getType(), ParamTys, false);

  Function *newFunc;
  Module *M = origFunc->getParent();
  if (origFunc->getName().startswith("_replaced_")) {
    newFunc = M->getFunction(origFunc->getName().substr(sizeof("_replaced_") - 1));
    assert(newFunc && "The function should be defined");
  }
  else {
    std::string baseName = std::string(origFunc->getName());
    origFunc->setName(Twine("_replaced_").concat(baseName));
    newFunc = cast<Function>((M->getOrInsertFunction(baseName, newFuncType,
                                     origFunc->getAttributes())).getCallee());
  }
  CI->setCalledFunction(newFunc);
  return true;
}
#endif // INTEL_CUSTOMIZATION

#if INTEL_CUSTOMIZATION
static bool isConstantIntVector(Value *Mask) {
  Constant *C = dyn_cast<Constant>(Mask);
  if (!C)
    return false;

  unsigned NumElts = cast<FixedVectorType>(Mask->getType())->getNumElements();
  for (unsigned i = 0; i != NumElts; ++i) {
    Constant *CElt = C->getAggregateElement(i);
    if (!CElt || !isa<ConstantInt>(CElt))
      return false;
  }

  return true;
}

bool X86TTIImpl::shouldScalarizeMaskedGather(CallInst *CI) {
  // If it is none of the following three situation, we will
  // scalarize maskgather:
  // 1. the subtarget has avx512
  // 2. the subtarget has avx2 && hasfastgather
  // 3. the target is BDW/HSW and masked-gather has 4 or more elements and the
  // mask is unknown.
  //
  // Notes: According to optimization manual, on Haswell,
  // gather with 4 or more elements and unknown mask is better than
  // data-dependent branches:
  //  if (condition[i] > 0) { result[i] = x[index[i]] }
  // Since Broadwell improve the throughput of the VGATHER family of
  // instructions significantly, this rule also works on BDW.
  Type *DataTy = CI->getType();
  auto isAVX2GatherProfitable = [&]() {
    if (!ST->hasAVX2())
      return false;
    if (ST->hasFastGather())
      return true;
    if (auto *DataVTy = dyn_cast<FixedVectorType>(DataTy)) {
      if (DataVTy->getNumElements() >= 4 &&
          !isConstantIntVector(CI->getOperand(2)))
        return true;
    }
    return false;
  };

  if (ST->hasAVX512() || isAVX2GatherProfitable()) {
    if (auto *DataVTy = dyn_cast<FixedVectorType>(DataTy)) {
      unsigned NumElts = DataVTy->getNumElements();
<<<<<<< HEAD
      if (NumElts == 1 || !isPowerOf2_32(NumElts))
=======
      if (NumElts == 1)
>>>>>>> 6c8b510a
        return true;
    }
    Type *ScalarTy = DataTy->getScalarType();
    if (ScalarTy->isPointerTy())
      return false;

    if (ScalarTy->isFloatTy() || ScalarTy->isDoubleTy())
      return false;

    if (!ScalarTy->isIntegerTy())
      return true;

    unsigned IntWidth = ScalarTy->getIntegerBitWidth();
    return !(IntWidth == 32 || IntWidth == 64);
  }
  return true;
}
<<<<<<< HEAD
=======

/// Check if we need transform gather to load and permute.
bool X86TTIImpl::shouldOptGatherToLoadPermute(Type *ArrayElemTy,
                                              uint64_t ArrayNum,
                                              uint32_t GatherNum,
                                              uint32_t *WidenNum) const {

  const TargetMachine &TM = getTLI()->getTargetMachine();
  if (!TM.Options.IntelAdvancedOptim)
    return false;

  if (!ST || !ST->hasVLX())
    return false;

  // Only handle fixed size integer/float array.
  if (ArrayNum == 0 || ArrayElemTy->isAggregateType())
    return false;

  // Check if array size is bigger than max simd register size.
  if (ArrayElemTy->getScalarSizeInBits() * ArrayNum > getRegisterBitWidth(true))
    return false;

  // Check if gather size is bigger than max simd register size.
  if (ArrayElemTy->getScalarSizeInBits() * GatherNum >
      getRegisterBitWidth(true))
    return false;

  // Only enable 256-bit load and permute currently, will enable 512-bit
  // load and permute when see the potential gain.
  if (ArrayElemTy->isIntegerTy(32)) {
    if (ArrayNum <= 8 && GatherNum <= 8) {
      if (WidenNum)
        *WidenNum = 8;
      return true;
    }
  } else if (ArrayElemTy->isFloatTy()) {
    if (ArrayNum <= 8 && GatherNum <= 8) {
      if (WidenNum)
        *WidenNum = 8;
      return true;
    }
  }

  return false;
}

bool X86TTIImpl::isLegalToTransformGather2PermuteLoad(
    Intrinsic::ID ID, Type *DataTy, const Value *Ptrs, bool VariableMask,
    bool UndefPassThru, Type *&ArrayEleTy, uint64_t &ArrayNum,
    unsigned &GatherNum, unsigned &WidenNum) const {

  if (ID != Intrinsic::masked_gather)
    return false;

  if (VariableMask || !UndefPassThru)
    return false;

  if (!isa<FixedVectorType>(DataTy))
    return false;

  auto *GEP = dyn_cast<GetElementPtrInst>(Ptrs);
  if (!GEP || !GEP->isInBounds())
    return false;

  // Check if last index is vector type.
  unsigned GEPNumOper = GEP->getNumOperands();
  Value *LastIndex = GEP->getOperand(GEPNumOper - 1);
  if (!LastIndex->getType()->isVectorTy())
    return false;

  // Check if other operands are all scalar type.
  for (unsigned i = 0; i != GEPNumOper - 1; ++i) {
    Value *GEPIdx = GEP->getOperand(i);
    if (GEPIdx->getType()->isVectorTy())
      return false;
  }

  GatherNum = cast<FixedVectorType>(DataTy)->getNumElements();

  // Check if it is an array type.
  SmallVector<Value *, 4> Ops(GEP->idx_begin(), GEP->idx_end() - 1);
  Type *IndexedTy =
      GetElementPtrInst::getIndexedType(GEP->getSourceElementType(), Ops);
  auto *IndexedArrayTy = dyn_cast<ArrayType>(IndexedTy);
  if (!IndexedArrayTy)
    return false;

  ArrayNum = IndexedArrayTy->getArrayNumElements();
  ArrayEleTy = IndexedArrayTy->getElementType();

  if (!shouldOptGatherToLoadPermute(ArrayEleTy, ArrayNum, GatherNum, &WidenNum))
    return false;

  return true;
}

bool X86TTIImpl::isLegalToTransformGather2PermuteLoad(
    const IntrinsicInst *II, Type *&ArrayEleTy, uint64_t &ArrayNum,
    unsigned &GatherNum, unsigned &WidenNum) const {
  if (II->getIntrinsicID() != Intrinsic::masked_gather)
    return false;

  Value *Ptrs = II->getArgOperand(0);
  Value *Mask = II->getArgOperand(2);
  Value *PassThru = II->getArgOperand(3);

  // Only handle contant mask.
  if (!isConstantIntVector(Mask))
    return false;

  // Dead code?
  if (cast<Constant>(Mask)->isNullValue())
    return false;

  if (!isa<UndefValue>(PassThru))
    return false;

  if (!isLegalToTransformGather2PermuteLoad(
          Intrinsic::masked_gather, II->getType(), Ptrs, false, true,
          ArrayEleTy, ArrayNum, GatherNum, WidenNum))
    return false;

  return true;
}
>>>>>>> 6c8b510a
#endif // INTEL_CUSTOMIZATION

bool X86TTIImpl::isLegalMaskedGather(Type *DataTy, Align Alignment) {
  // Some CPUs have better gather performance than others.
  // TODO: Remove the explicit ST->hasAVX512()?, That would mean we would only
  // enable gather with a -march.
  if (!(ST->hasAVX512() || (ST->hasFastGather() && ST->hasAVX2())))
    return false;

  // This function is called now in two cases: from the Loop Vectorizer
  // and from the Scalarizer.
  // When the Loop Vectorizer asks about legality of the feature,
  // the vectorization factor is not calculated yet. The Loop Vectorizer
  // sends a scalar type and the decision is based on the width of the
  // scalar element.
  // Later on, the cost model will estimate usage this intrinsic based on
  // the vector type.
  // The Scalarizer asks again about legality. It sends a vector type.
  // In this case we can reject non-power-of-2 vectors.
  // We also reject single element vectors as the type legalizer can't
  // scalarize it.
  if (auto *DataVTy = dyn_cast<FixedVectorType>(DataTy)) {
    unsigned NumElts = DataVTy->getNumElements();
    if (NumElts == 1)
      return false;
  }
  Type *ScalarTy = DataTy->getScalarType();
  if (ScalarTy->isPointerTy())
    return true;

  if (ScalarTy->isFloatTy() || ScalarTy->isDoubleTy())
    return true;

  if (!ScalarTy->isIntegerTy())
    return false;

  unsigned IntWidth = ScalarTy->getIntegerBitWidth();
  return IntWidth == 32 || IntWidth == 64;
}

bool X86TTIImpl::isLegalMaskedScatter(Type *DataType, Align Alignment) {
  // AVX2 doesn't support scatter
  if (!ST->hasAVX512())
    return false;
  return isLegalMaskedGather(DataType, Alignment);
}

bool X86TTIImpl::hasDivRemOp(Type *DataType, bool IsSigned) {
  EVT VT = TLI->getValueType(DL, DataType);
  return TLI->isOperationLegal(IsSigned ? ISD::SDIVREM : ISD::UDIVREM, VT);
}

bool X86TTIImpl::isFCmpOrdCheaperThanFCmpZero(Type *Ty) {
  return false;
}

bool X86TTIImpl::areInlineCompatible(const Function *Caller,
                                     const Function *Callee) const {
  const TargetMachine &TM = getTLI()->getTargetMachine();

  // Work this as a subsetting of subtarget features.
  const FeatureBitset &CallerBits =
      TM.getSubtargetImpl(*Caller)->getFeatureBits();
  const FeatureBitset &CalleeBits =
      TM.getSubtargetImpl(*Callee)->getFeatureBits();

  FeatureBitset RealCallerBits = CallerBits & ~InlineFeatureIgnoreList;
  FeatureBitset RealCalleeBits = CalleeBits & ~InlineFeatureIgnoreList;
  return (RealCallerBits & RealCalleeBits) == RealCalleeBits;
}

bool X86TTIImpl::areFunctionArgsABICompatible(
    const Function *Caller, const Function *Callee,
    SmallPtrSetImpl<Argument *> &Args) const {
  if (!BaseT::areFunctionArgsABICompatible(Caller, Callee, Args))
    return false;

  // If we get here, we know the target features match. If one function
  // considers 512-bit vectors legal and the other does not, consider them
  // incompatible.
  const TargetMachine &TM = getTLI()->getTargetMachine();

  if (TM.getSubtarget<X86Subtarget>(*Caller).useAVX512Regs() ==
      TM.getSubtarget<X86Subtarget>(*Callee).useAVX512Regs())
    return true;

  // Consider the arguments compatible if they aren't vectors or aggregates.
  // FIXME: Look at the size of vectors.
  // FIXME: Look at the element types of aggregates to see if there are vectors.
  // FIXME: The API of this function seems intended to allow arguments
  // to be removed from the set, but the caller doesn't check if the set
  // becomes empty so that may not work in practice.
  return llvm::none_of(Args, [](Argument *A) {
    auto *EltTy = cast<PointerType>(A->getType())->getElementType();
    return EltTy->isVectorTy() || EltTy->isAggregateType();
  });
}

#if INTEL_CUSTOMIZATION
unsigned X86TTIImpl::getLoopRotationDefaultThreshold(bool OptForSize) const {
  return (ST->getCPU() == "lakemont" && OptForSize) ? 2 : 16;
}
#endif // INTEL_CUSTOMIZATION

X86TTIImpl::TTI::MemCmpExpansionOptions
X86TTIImpl::enableMemCmpExpansion(bool OptSize, bool IsZeroCmp) const {
  TTI::MemCmpExpansionOptions Options;
  Options.MaxNumLoads = TLI->getMaxExpandSizeMemcmp(OptSize);
  Options.NumLoadsPerBlock = 2;
  // All GPR and vector loads can be unaligned.
  Options.AllowOverlappingLoads = true;
  if (IsZeroCmp) {
    // Only enable vector loads for equality comparison. Right now the vector
    // version is not as fast for three way compare (see #33329).
    const unsigned PreferredWidth = ST->getPreferVectorWidth();
    if (PreferredWidth >= 512 && ST->hasAVX512()) Options.LoadSizes.push_back(64);
    if (PreferredWidth >= 256 && ST->hasAVX()) Options.LoadSizes.push_back(32);
    if (PreferredWidth >= 128 && ST->hasSSE2()) Options.LoadSizes.push_back(16);
  }
  if (ST->is64Bit()) {
    Options.LoadSizes.push_back(8);
  }
  Options.LoadSizes.push_back(4);
  Options.LoadSizes.push_back(2);
  Options.LoadSizes.push_back(1);
  return Options;
}

bool X86TTIImpl::enableInterleavedAccessVectorization() {
  // TODO: We expect this to be beneficial regardless of arch,
  // but there are currently some unexplained performance artifacts on Atom.
  // As a temporary solution, disable on Atom.
  return !(ST->isAtom());
}

// Get estimation for interleaved load/store operations for AVX2.
// \p Factor is the interleaved-access factor (stride) - number of
// (interleaved) elements in the group.
// \p Indices contains the indices for a strided load: when the
// interleaved load has gaps they indicate which elements are used.
// If Indices is empty (or if the number of indices is equal to the size
// of the interleaved-access as given in \p Factor) the access has no gaps.
//
// As opposed to AVX-512, AVX2 does not have generic shuffles that allow
// computing the cost using a generic formula as a function of generic
// shuffles. We therefore use a lookup table instead, filled according to
// the instruction sequences that codegen currently generates.
int X86TTIImpl::getInterleavedMemoryOpCostAVX2(
    unsigned Opcode, FixedVectorType *VecTy, unsigned Factor,
    ArrayRef<unsigned> Indices, Align Alignment, unsigned AddressSpace,
    TTI::TargetCostKind CostKind, bool UseMaskForCond, bool UseMaskForGaps) {

  if (UseMaskForCond || UseMaskForGaps)
    return BaseT::getInterleavedMemoryOpCost(Opcode, VecTy, Factor, Indices,
                                             Alignment, AddressSpace, CostKind,
                                             UseMaskForCond, UseMaskForGaps);

  // We currently Support only fully-interleaved groups, with no gaps.
  // TODO: Support also strided loads (interleaved-groups with gaps).
  if (Indices.size() && Indices.size() != Factor)
    return BaseT::getInterleavedMemoryOpCost(Opcode, VecTy, Factor, Indices,
                                             Alignment, AddressSpace,
                                             CostKind);

  // VecTy for interleave memop is <VF*Factor x Elt>.
  // So, for VF=4, Interleave Factor = 3, Element type = i32 we have
  // VecTy = <12 x i32>.
  MVT LegalVT = getTLI()->getTypeLegalizationCost(DL, VecTy).second;

  // This function can be called with VecTy=<6xi128>, Factor=3, in which case
  // the VF=2, while v2i128 is an unsupported MVT vector type
  // (see MachineValueType.h::getVectorVT()).
  if (!LegalVT.isVector())
    return BaseT::getInterleavedMemoryOpCost(Opcode, VecTy, Factor, Indices,
                                             Alignment, AddressSpace,
                                             CostKind);

  unsigned VF = VecTy->getNumElements() / Factor;
  Type *ScalarTy = VecTy->getElementType();

  // Calculate the number of memory operations (NumOfMemOps), required
  // for load/store the VecTy.
  unsigned VecTySize = DL.getTypeStoreSize(VecTy);
  unsigned LegalVTSize = LegalVT.getStoreSize();
  unsigned NumOfMemOps = (VecTySize + LegalVTSize - 1) / LegalVTSize;

  // Get the cost of one memory operation.
  auto *SingleMemOpTy = FixedVectorType::get(VecTy->getElementType(),
                                             LegalVT.getVectorNumElements());
  unsigned MemOpCost = getMemoryOpCost(Opcode, SingleMemOpTy,
                                       MaybeAlign(Alignment), AddressSpace,
                                       CostKind);

  auto *VT = FixedVectorType::get(ScalarTy, VF);
  EVT ETy = TLI->getValueType(DL, VT);
  if (!ETy.isSimple())
    return BaseT::getInterleavedMemoryOpCost(Opcode, VecTy, Factor, Indices,
                                             Alignment, AddressSpace,
                                             CostKind);

  // TODO: Complete for other data-types and strides.
  // Each combination of Stride, ElementTy and VF results in a different
  // sequence; The cost tables are therefore accessed with:
  // Factor (stride) and VectorType=VFxElemType.
  // The Cost accounts only for the shuffle sequence;
  // The cost of the loads/stores is accounted for separately.
  //
  static const CostTblEntry AVX2InterleavedLoadTbl[] = {
    { 2, MVT::v4i64, 6 }, //(load 8i64 and) deinterleave into 2 x 4i64
    { 2, MVT::v4f64, 6 }, //(load 8f64 and) deinterleave into 2 x 4f64

    { 3, MVT::v2i8,  10 }, //(load 6i8 and)  deinterleave into 3 x 2i8
    { 3, MVT::v4i8,  4 },  //(load 12i8 and) deinterleave into 3 x 4i8
    { 3, MVT::v8i8,  9 },  //(load 24i8 and) deinterleave into 3 x 8i8
    { 3, MVT::v16i8, 11},  //(load 48i8 and) deinterleave into 3 x 16i8
    { 3, MVT::v32i8, 13},  //(load 96i8 and) deinterleave into 3 x 32i8
    { 3, MVT::v8f32, 17 }, //(load 24f32 and)deinterleave into 3 x 8f32

    { 4, MVT::v2i8,  12 }, //(load 8i8 and)   deinterleave into 4 x 2i8
    { 4, MVT::v4i8,  4 },  //(load 16i8 and)  deinterleave into 4 x 4i8
    { 4, MVT::v8i8,  20 }, //(load 32i8 and)  deinterleave into 4 x 8i8
    { 4, MVT::v16i8, 39 }, //(load 64i8 and)  deinterleave into 4 x 16i8
    { 4, MVT::v32i8, 80 }, //(load 128i8 and) deinterleave into 4 x 32i8

    { 8, MVT::v8f32, 40 }  //(load 64f32 and)deinterleave into 8 x 8f32
  };

  static const CostTblEntry AVX2InterleavedStoreTbl[] = {
    { 2, MVT::v4i64, 6 }, //interleave into 2 x 4i64 into 8i64 (and store)
    { 2, MVT::v4f64, 6 }, //interleave into 2 x 4f64 into 8f64 (and store)

    { 3, MVT::v2i8,  7 },  //interleave 3 x 2i8  into 6i8 (and store)
    { 3, MVT::v4i8,  8 },  //interleave 3 x 4i8  into 12i8 (and store)
    { 3, MVT::v8i8,  11 }, //interleave 3 x 8i8  into 24i8 (and store)
    { 3, MVT::v16i8, 11 }, //interleave 3 x 16i8 into 48i8 (and store)
    { 3, MVT::v32i8, 13 }, //interleave 3 x 32i8 into 96i8 (and store)

    { 4, MVT::v2i8,  12 }, //interleave 4 x 2i8  into 8i8 (and store)
    { 4, MVT::v4i8,  9 },  //interleave 4 x 4i8  into 16i8 (and store)
    { 4, MVT::v8i8,  10 }, //interleave 4 x 8i8  into 32i8 (and store)
    { 4, MVT::v16i8, 10 }, //interleave 4 x 16i8 into 64i8 (and store)
    { 4, MVT::v32i8, 12 }  //interleave 4 x 32i8 into 128i8 (and store)
  };

  if (Opcode == Instruction::Load) {
    if (const auto *Entry =
            CostTableLookup(AVX2InterleavedLoadTbl, Factor, ETy.getSimpleVT()))
      return NumOfMemOps * MemOpCost + Entry->Cost;
  } else {
    assert(Opcode == Instruction::Store &&
           "Expected Store Instruction at this  point");
    if (const auto *Entry =
            CostTableLookup(AVX2InterleavedStoreTbl, Factor, ETy.getSimpleVT()))
      return NumOfMemOps * MemOpCost + Entry->Cost;
  }

  return BaseT::getInterleavedMemoryOpCost(Opcode, VecTy, Factor, Indices,
                                           Alignment, AddressSpace, CostKind);
}

// Get estimation for interleaved load/store operations and strided load.
// \p Indices contains indices for strided load.
// \p Factor - the factor of interleaving.
// AVX-512 provides 3-src shuffles that significantly reduces the cost.
int X86TTIImpl::getInterleavedMemoryOpCostAVX512(
    unsigned Opcode, FixedVectorType *VecTy, unsigned Factor,
    ArrayRef<unsigned> Indices, Align Alignment, unsigned AddressSpace,
    TTI::TargetCostKind CostKind, bool UseMaskForCond, bool UseMaskForGaps) {

  if (UseMaskForCond || UseMaskForGaps)
    return BaseT::getInterleavedMemoryOpCost(Opcode, VecTy, Factor, Indices,
                                             Alignment, AddressSpace, CostKind,
                                             UseMaskForCond, UseMaskForGaps);

  // VecTy for interleave memop is <VF*Factor x Elt>.
  // So, for VF=4, Interleave Factor = 3, Element type = i32 we have
  // VecTy = <12 x i32>.

  // Calculate the number of memory operations (NumOfMemOps), required
  // for load/store the VecTy.
  MVT LegalVT = getTLI()->getTypeLegalizationCost(DL, VecTy).second;
  unsigned VecTySize = DL.getTypeStoreSize(VecTy);
  unsigned LegalVTSize = LegalVT.getStoreSize();
  unsigned NumOfMemOps = (VecTySize + LegalVTSize - 1) / LegalVTSize;

  // Get the cost of one memory operation.
  auto *SingleMemOpTy = FixedVectorType::get(VecTy->getElementType(),
                                             LegalVT.getVectorNumElements());
  unsigned MemOpCost = getMemoryOpCost(Opcode, SingleMemOpTy,
                                       MaybeAlign(Alignment), AddressSpace,
                                       CostKind);

  unsigned VF = VecTy->getNumElements() / Factor;
  MVT VT = MVT::getVectorVT(MVT::getVT(VecTy->getScalarType()), VF);

  if (Opcode == Instruction::Load) {
    // The tables (AVX512InterleavedLoadTbl and AVX512InterleavedStoreTbl)
    // contain the cost of the optimized shuffle sequence that the
    // X86InterleavedAccess pass will generate.
    // The cost of loads and stores are computed separately from the table.

    // X86InterleavedAccess support only the following interleaved-access group.
    static const CostTblEntry AVX512InterleavedLoadTbl[] = {
        {3, MVT::v16i8, 12}, //(load 48i8 and) deinterleave into 3 x 16i8
        {3, MVT::v32i8, 14}, //(load 96i8 and) deinterleave into 3 x 32i8
        {3, MVT::v64i8, 22}, //(load 96i8 and) deinterleave into 3 x 32i8
    };

    if (const auto *Entry =
            CostTableLookup(AVX512InterleavedLoadTbl, Factor, VT))
      return NumOfMemOps * MemOpCost + Entry->Cost;
    //If an entry does not exist, fallback to the default implementation.

    // Kind of shuffle depends on number of loaded values.
    // If we load the entire data in one register, we can use a 1-src shuffle.
    // Otherwise, we'll merge 2 sources in each operation.
    TTI::ShuffleKind ShuffleKind =
        (NumOfMemOps > 1) ? TTI::SK_PermuteTwoSrc : TTI::SK_PermuteSingleSrc;

    unsigned ShuffleCost =
        getShuffleCost(ShuffleKind, SingleMemOpTy, 0, nullptr);

    unsigned NumOfLoadsInInterleaveGrp =
        Indices.size() ? Indices.size() : Factor;
    auto *ResultTy = FixedVectorType::get(VecTy->getElementType(),
                                          VecTy->getNumElements() / Factor);
    unsigned NumOfResults =
        getTLI()->getTypeLegalizationCost(DL, ResultTy).first *
        NumOfLoadsInInterleaveGrp;

    // About a half of the loads may be folded in shuffles when we have only
    // one result. If we have more than one result, we do not fold loads at all.
    unsigned NumOfUnfoldedLoads =
        NumOfResults > 1 ? NumOfMemOps : NumOfMemOps / 2;

    // Get a number of shuffle operations per result.
    unsigned NumOfShufflesPerResult =
        std::max((unsigned)1, (unsigned)(NumOfMemOps - 1));

    // The SK_MergeTwoSrc shuffle clobbers one of src operands.
    // When we have more than one destination, we need additional instructions
    // to keep sources.
    unsigned NumOfMoves = 0;
    if (NumOfResults > 1 && ShuffleKind == TTI::SK_PermuteTwoSrc)
      NumOfMoves = NumOfResults * NumOfShufflesPerResult / 2;

    int Cost = NumOfResults * NumOfShufflesPerResult * ShuffleCost +
               NumOfUnfoldedLoads * MemOpCost + NumOfMoves;

    return Cost;
  }

  // Store.
  assert(Opcode == Instruction::Store &&
         "Expected Store Instruction at this  point");
  // X86InterleavedAccess support only the following interleaved-access group.
  static const CostTblEntry AVX512InterleavedStoreTbl[] = {
      {3, MVT::v16i8, 12}, // interleave 3 x 16i8 into 48i8 (and store)
      {3, MVT::v32i8, 14}, // interleave 3 x 32i8 into 96i8 (and store)
      {3, MVT::v64i8, 26}, // interleave 3 x 64i8 into 96i8 (and store)

      {4, MVT::v8i8, 10},  // interleave 4 x 8i8  into 32i8  (and store)
      {4, MVT::v16i8, 11}, // interleave 4 x 16i8 into 64i8  (and store)
      {4, MVT::v32i8, 14}, // interleave 4 x 32i8 into 128i8 (and store)
      {4, MVT::v64i8, 24}  // interleave 4 x 32i8 into 256i8 (and store)
  };

  if (const auto *Entry =
          CostTableLookup(AVX512InterleavedStoreTbl, Factor, VT))
    return NumOfMemOps * MemOpCost + Entry->Cost;
  //If an entry does not exist, fallback to the default implementation.

  // There is no strided stores meanwhile. And store can't be folded in
  // shuffle.
  unsigned NumOfSources = Factor; // The number of values to be merged.
  unsigned ShuffleCost =
      getShuffleCost(TTI::SK_PermuteTwoSrc, SingleMemOpTy, 0, nullptr);
  unsigned NumOfShufflesPerStore = NumOfSources - 1;

  // The SK_MergeTwoSrc shuffle clobbers one of src operands.
  // We need additional instructions to keep sources.
  unsigned NumOfMoves = NumOfMemOps * NumOfShufflesPerStore / 2;
  int Cost = NumOfMemOps * (MemOpCost + NumOfShufflesPerStore * ShuffleCost) +
             NumOfMoves;
  return Cost;
}

int X86TTIImpl::getInterleavedMemoryOpCost(
    unsigned Opcode, Type *VecTy, unsigned Factor, ArrayRef<unsigned> Indices,
    Align Alignment, unsigned AddressSpace, TTI::TargetCostKind CostKind,
    bool UseMaskForCond, bool UseMaskForGaps) {
#if INTEL_CUSTOMIZATION
#if INTEL_FEATURE_ISA_FP16
  auto isSupportedOnAVX512 = [&](Type *VecTy, bool HasBW) {
#else // INTEL_FEATURE_ISA_FP16
  auto isSupportedOnAVX512 = [](Type *VecTy, bool HasBW) {
#endif // INTEL_FEATURE_ISA_FP16
#endif // INTEL_CUSTOMIZATION
    Type *EltTy = cast<VectorType>(VecTy)->getElementType();
    if (EltTy->isFloatTy() || EltTy->isDoubleTy() || EltTy->isIntegerTy(64) ||
        EltTy->isIntegerTy(32) || EltTy->isPointerTy())
      return true;
#if INTEL_CUSTOMIZATION
#if INTEL_FEATURE_ISA_FP16
    if (EltTy->isIntegerTy(16) || EltTy->isIntegerTy(8) ||
        (!ST->useSoftFloat() && ST->hasFP16() && EltTy->isHalfTy()))
#else // INTEL_FEATURE_ISA_FP16
    if (EltTy->isIntegerTy(16) || EltTy->isIntegerTy(8))
#endif // INTEL_FEATURE_ISA_FP16
#endif // INTEL_CUSTOMIZATION
      return HasBW;
    return false;
  };
  if (ST->hasAVX512() && isSupportedOnAVX512(VecTy, ST->hasBWI()))
    return getInterleavedMemoryOpCostAVX512(
        Opcode, cast<FixedVectorType>(VecTy), Factor, Indices, Alignment,
        AddressSpace, CostKind, UseMaskForCond, UseMaskForGaps);
  if (ST->hasAVX2())
    return getInterleavedMemoryOpCostAVX2(
        Opcode, cast<FixedVectorType>(VecTy), Factor, Indices, Alignment,
        AddressSpace, CostKind, UseMaskForCond, UseMaskForGaps);

  return BaseT::getInterleavedMemoryOpCost(Opcode, VecTy, Factor, Indices,
                                           Alignment, AddressSpace, CostKind,
                                           UseMaskForCond, UseMaskForGaps);
}<|MERGE_RESOLUTION|>--- conflicted
+++ resolved
@@ -4886,15 +4886,9 @@
       return IntelTargetCheck && ST->hasAVX();
     case TTI::AdvancedOptLevel::AO_TargetHasIntelAVX2:
       return IntelTargetCheck && ST->hasAVX2();
-<<<<<<< HEAD
-    case TTI::AdvancedOptLevel::AO_TargetHasAVX2:
-      return ST->hasAVX2();
-    case TTI::AdvancedOptLevel::AO_TargetHasAVX512:
-=======
     case TTI::AdvancedOptLevel::AO_TargetHasGenericAVX2:
       return ST->hasAVX2();
     case TTI::AdvancedOptLevel::AO_TargetHasIntelAVX512:
->>>>>>> 6c8b510a
       return IntelTargetCheck && ST->hasAVX512();
     default:
       return false;
@@ -5005,11 +4999,7 @@
   if (ST->hasAVX512() || isAVX2GatherProfitable()) {
     if (auto *DataVTy = dyn_cast<FixedVectorType>(DataTy)) {
       unsigned NumElts = DataVTy->getNumElements();
-<<<<<<< HEAD
-      if (NumElts == 1 || !isPowerOf2_32(NumElts))
-=======
       if (NumElts == 1)
->>>>>>> 6c8b510a
         return true;
     }
     Type *ScalarTy = DataTy->getScalarType();
@@ -5027,8 +5017,6 @@
   }
   return true;
 }
-<<<<<<< HEAD
-=======
 
 /// Check if we need transform gather to load and permute.
 bool X86TTIImpl::shouldOptGatherToLoadPermute(Type *ArrayElemTy,
@@ -5153,7 +5141,6 @@
 
   return true;
 }
->>>>>>> 6c8b510a
 #endif // INTEL_CUSTOMIZATION
 
 bool X86TTIImpl::isLegalMaskedGather(Type *DataTy, Align Alignment) {
