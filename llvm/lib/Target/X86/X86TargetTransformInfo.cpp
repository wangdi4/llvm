//===-- X86TargetTransformInfo.cpp - X86 specific TTI pass ----------------===//
//
// Part of the LLVM Project, under the Apache License v2.0 with LLVM Exceptions.
// See https://llvm.org/LICENSE.txt for license information.
// SPDX-License-Identifier: Apache-2.0 WITH LLVM-exception
//
//===----------------------------------------------------------------------===//
/// \file
/// This file implements a TargetTransformInfo analysis pass specific to the
/// X86 target machine. It uses the target's detailed information to provide
/// more precise answers to certain TTI queries, while letting the target
/// independent and default TTI implementations handle the rest.
///
//===----------------------------------------------------------------------===//
/// About Cost Model numbers used below it's necessary to say the following:
/// the numbers correspond to some "generic" X86 CPU instead of usage of
/// concrete CPU model. Usually the numbers correspond to CPU where the feature
/// apeared at the first time. For example, if we do Subtarget.hasSSE42() in
/// the lookups below the cost is based on Nehalem as that was the first CPU
/// to support that feature level and thus has most likely the worst case cost.
/// Some examples of other technologies/CPUs:
///   SSE 3   - Pentium4 / Athlon64
///   SSE 4.1 - Penryn
///   SSE 4.2 - Nehalem
///   AVX     - Sandy Bridge
///   AVX2    - Haswell
///   AVX-512 - Xeon Phi / Skylake
/// And some examples of instruction target dependent costs (latency)
///                   divss     sqrtss          rsqrtss
///   AMD K7            11-16     19              3
///   Piledriver        9-24      13-15           5
///   Jaguar            14        16              2
///   Pentium II,III    18        30              2
///   Nehalem           7-14      7-18            3
///   Haswell           10-13     11              5
/// TODO: Develop and implement  the target dependent cost model and
/// specialize cost numbers for different Cost Model Targets such as throughput,
/// code size, latency and uop count.
//===----------------------------------------------------------------------===//

#include "X86TargetTransformInfo.h"
#include "llvm/Analysis/Intel_VectorVariant.h" // INTEL
#include "llvm/Analysis/TargetTransformInfo.h"
#include "llvm/CodeGen/BasicTTIImpl.h"
#include "llvm/CodeGen/CostTable.h"
#include "llvm/CodeGen/TargetLowering.h"
#include "llvm/IR/IntrinsicInst.h"
#include "llvm/Support/Debug.h"
#include "llvm/IR/Module.h" // INTEL

using namespace llvm;

#define DEBUG_TYPE "x86tti"

#if INTEL_CUSTOMIZATION
static cl::opt<bool> UseStrictTargetISAVariantMatch(
    "tti-use-strict-target-isa-for-variant", cl::Hidden, cl::init(false),
    cl::desc("Use strict matching between vector variants and target ISA i.e. "
             "do not allow subsets for higher ISAs."));
#endif // INTEL_CUSTOMIZATION

//===----------------------------------------------------------------------===//
//
// X86 cost model.
//
//===----------------------------------------------------------------------===//

TargetTransformInfo::PopcntSupportKind
X86TTIImpl::getPopcntSupport(unsigned TyWidth) {
  assert(isPowerOf2_32(TyWidth) && "Ty width must be power of 2");
  // TODO: Currently the __builtin_popcount() implementation using SSE3
  //   instructions is inefficient. Once the problem is fixed, we should
  //   call ST->hasSSE3() instead of ST->hasPOPCNT().
  return ST->hasPOPCNT() ? TTI::PSK_FastHardware : TTI::PSK_Software;
}

llvm::Optional<unsigned> X86TTIImpl::getCacheSize(
  TargetTransformInfo::CacheLevel Level) const {
  switch (Level) {
  case TargetTransformInfo::CacheLevel::L1D:
    //   - Penryn
    //   - Nehalem
    //   - Westmere
    //   - Sandy Bridge
    //   - Ivy Bridge
    //   - Haswell
    //   - Broadwell
    //   - Skylake
    //   - Kabylake
    return 32 * 1024;  //  32 KByte
  case TargetTransformInfo::CacheLevel::L2D:
    //   - Penryn
    //   - Nehalem
    //   - Westmere
    //   - Sandy Bridge
    //   - Ivy Bridge
    //   - Haswell
    //   - Broadwell
    //   - Skylake
    //   - Kabylake
    return 256 * 1024; // 256 KByte
  }

  llvm_unreachable("Unknown TargetTransformInfo::CacheLevel");
}

llvm::Optional<unsigned> X86TTIImpl::getCacheAssociativity(
  TargetTransformInfo::CacheLevel Level) const {
  //   - Penryn
  //   - Nehalem
  //   - Westmere
  //   - Sandy Bridge
  //   - Ivy Bridge
  //   - Haswell
  //   - Broadwell
  //   - Skylake
  //   - Kabylake
  switch (Level) {
  case TargetTransformInfo::CacheLevel::L1D:
    LLVM_FALLTHROUGH;
  case TargetTransformInfo::CacheLevel::L2D:
    return 8;
  }

  llvm_unreachable("Unknown TargetTransformInfo::CacheLevel");
}

unsigned X86TTIImpl::getNumberOfRegisters(unsigned ClassID) const {
  bool Vector = (ClassID == 1);
#if INTEL_CUSTOMIZATION
  // Avoid vectorization for SSE1 targets which will just need to be undone
  // in the backend for vXf64 and integer vectors. Also prevents creation
  // of v2f64 SVML functions the backend can't handle until SSE2.
  if (Vector && !ST->hasSSE2())
#endif
    return 0;

  if (ST->is64Bit()) {
    if (Vector && ST->hasAVX512())
      return 32;
    return 16;
  }
  return 8;
}

TypeSize
X86TTIImpl::getRegisterBitWidth(TargetTransformInfo::RegisterKind K) const {
  unsigned PreferVectorWidth = ST->getPreferVectorWidth();
  switch (K) {
  case TargetTransformInfo::RGK_Scalar:
    return TypeSize::getFixed(ST->is64Bit() ? 64 : 32);
  case TargetTransformInfo::RGK_FixedWidthVector:
    if (ST->hasAVX512() && PreferVectorWidth >= 512)
      return TypeSize::getFixed(512);
    if (ST->hasAVX() && PreferVectorWidth >= 256)
      return TypeSize::getFixed(256);
#if INTEL_CUSTOMIZATION
    // Avoid vectorization for SSE1 targets which will just need to be undone
    // in the backend for vXf64 and integer vectors. Also prevents creation
    // of v2f64 SVML functions the backend can't handle until SSE2.
    if (ST->hasSSE2() && PreferVectorWidth >= 128)
      return TypeSize::getFixed(128);
#endif
    if (ST->hasSSE1() && PreferVectorWidth >= 128)
      return TypeSize::getFixed(128);
    return TypeSize::getFixed(0);
  case TargetTransformInfo::RGK_ScalableVector:
    return TypeSize::getScalable(0);
  }

  llvm_unreachable("Unsupported register kind");
}

unsigned X86TTIImpl::getLoadStoreVecRegBitWidth(unsigned) const {
  return getRegisterBitWidth(TargetTransformInfo::RGK_FixedWidthVector)
      .getFixedSize();
}

unsigned X86TTIImpl::getMaxInterleaveFactor(unsigned VF) {
  // If the loop will not be vectorized, don't interleave the loop.
  // Let regular unroll to unroll the loop, which saves the overflow
  // check and memory check cost.
  if (VF == 1)
    return 1;

  if (ST->isAtom())
    return 1;

  // Sandybridge and Haswell have multiple execution ports and pipelined
  // vector units.
  if (ST->hasAVX())
    return 4;

  return 2;
}

InstructionCost X86TTIImpl::getArithmeticInstrCost(
    unsigned Opcode, Type *Ty, TTI::TargetCostKind CostKind,
    TTI::OperandValueKind Op1Info, TTI::OperandValueKind Op2Info,
    TTI::OperandValueProperties Opd1PropInfo,
    TTI::OperandValueProperties Opd2PropInfo, ArrayRef<const Value *> Args,
    const Instruction *CxtI) {
  // TODO: Handle more cost kinds.
  if (CostKind != TTI::TCK_RecipThroughput)
    return BaseT::getArithmeticInstrCost(Opcode, Ty, CostKind, Op1Info,
                                         Op2Info, Opd1PropInfo,
                                         Opd2PropInfo, Args, CxtI);

  // vXi8 multiplications are always promoted to vXi16.
  if (Opcode == Instruction::Mul && Ty->isVectorTy() &&
      Ty->getScalarSizeInBits() == 8) {
    Type *WideVecTy =
        VectorType::getExtendedElementVectorType(cast<VectorType>(Ty));
    return getCastInstrCost(Instruction::ZExt, WideVecTy, Ty,
                            TargetTransformInfo::CastContextHint::None,
                            CostKind) +
           getCastInstrCost(Instruction::Trunc, Ty, WideVecTy,
                            TargetTransformInfo::CastContextHint::None,
                            CostKind) +
           getArithmeticInstrCost(Opcode, WideVecTy, CostKind, Op1Info, Op2Info,
                                  Opd1PropInfo, Opd2PropInfo);
  }

  // Legalize the type.
  std::pair<InstructionCost, MVT> LT = TLI->getTypeLegalizationCost(DL, Ty);

  int ISD = TLI->InstructionOpcodeToISD(Opcode);
  assert(ISD && "Invalid opcode");

  static const CostTblEntry GLMCostTable[] = {
    { ISD::FDIV,  MVT::f32,   18 }, // divss
    { ISD::FDIV,  MVT::v4f32, 35 }, // divps
    { ISD::FDIV,  MVT::f64,   33 }, // divsd
    { ISD::FDIV,  MVT::v2f64, 65 }, // divpd
  };

  if (ST->useGLMDivSqrtCosts())
    if (const auto *Entry = CostTableLookup(GLMCostTable, ISD,
                                            LT.second))
      return LT.first * Entry->Cost;

#if INTEL_CUSTOMIZATION
  if (ISD == ISD::MUL && ST->hasSSE2() && LT.second.isVector() &&
      Op2Info == TargetTransformInfo::OK_UniformConstantValue &&
      (LT.second.getVectorElementType() == MVT::i8 ||
       (LT.second.getVectorElementType() == MVT::i32 && !ST->hasSSE41()) ||
       (LT.second.getVectorElementType() == MVT::i64 && !ST->hasDQI()))) {
    if (Opd2PropInfo == TargetTransformInfo::OP_PowerOf2)
      return getArithmeticInstrCost(Instruction::Shl, Ty, CostKind, Op1Info,
                                    Op2Info, TargetTransformInfo::OP_None,
                                    TargetTransformInfo::OP_None);
    if (Opd2PropInfo == TargetTransformInfo::OP_PowerOf2_PlusMinus1) {
      InstructionCost Cost = getArithmeticInstrCost(
          Instruction::Shl, Ty, CostKind, Op1Info, Op2Info,
          TargetTransformInfo::OP_None, TargetTransformInfo::OP_None);
      Cost += getArithmeticInstrCost(
          Instruction::Add, Ty, CostKind, TargetTransformInfo::OK_AnyValue,
          Op1Info, TargetTransformInfo::OP_None, TargetTransformInfo::OP_None);
      return Cost;
    }
  }
#endif // INTEL_CUSTOMIZATION

  static const CostTblEntry SLMCostTable[] = {
    { ISD::MUL,   MVT::v4i32, 11 }, // pmulld
    { ISD::MUL,   MVT::v8i16, 2  }, // pmullw
    { ISD::FMUL,  MVT::f64,   2  }, // mulsd
    { ISD::FMUL,  MVT::v2f64, 4  }, // mulpd
    { ISD::FMUL,  MVT::v4f32, 2  }, // mulps
    { ISD::FDIV,  MVT::f32,   17 }, // divss
    { ISD::FDIV,  MVT::v4f32, 39 }, // divps
    { ISD::FDIV,  MVT::f64,   32 }, // divsd
    { ISD::FDIV,  MVT::v2f64, 69 }, // divpd
    { ISD::FADD,  MVT::v2f64, 2  }, // addpd
    { ISD::FSUB,  MVT::v2f64, 2  }, // subpd
    // v2i64/v4i64 mul is custom lowered as a series of long:
    // multiplies(3), shifts(3) and adds(2)
    // slm muldq version throughput is 2 and addq throughput 4
    // thus: 3X2 (muldq throughput) + 3X1 (shift throughput) +
    //       3X4 (addq throughput) = 17
    { ISD::MUL,   MVT::v2i64, 17 },
    // slm addq\subq throughput is 4
    { ISD::ADD,   MVT::v2i64, 4  },
    { ISD::SUB,   MVT::v2i64, 4  },
  };

  if (ST->isSLM()) {
    if (Args.size() == 2 && ISD == ISD::MUL && LT.second == MVT::v4i32) {
      // Check if the operands can be shrinked into a smaller datatype.
      bool Op1Signed = false;
      unsigned Op1MinSize = BaseT::minRequiredElementSize(Args[0], Op1Signed);
      bool Op2Signed = false;
      unsigned Op2MinSize = BaseT::minRequiredElementSize(Args[1], Op2Signed);

      bool SignedMode = Op1Signed || Op2Signed;
      unsigned OpMinSize = std::max(Op1MinSize, Op2MinSize);

      if (OpMinSize <= 7)
        return LT.first * 3; // pmullw/sext
      if (!SignedMode && OpMinSize <= 8)
        return LT.first * 3; // pmullw/zext
      if (OpMinSize <= 15)
        return LT.first * 5; // pmullw/pmulhw/pshuf
      if (!SignedMode && OpMinSize <= 16)
        return LT.first * 5; // pmullw/pmulhw/pshuf
    }

    if (const auto *Entry = CostTableLookup(SLMCostTable, ISD,
                                            LT.second)) {
      return LT.first * Entry->Cost;
    }
  }

  if ((ISD == ISD::SDIV || ISD == ISD::SREM || ISD == ISD::UDIV ||
       ISD == ISD::UREM) &&
      (Op2Info == TargetTransformInfo::OK_UniformConstantValue ||
       Op2Info == TargetTransformInfo::OK_NonUniformConstantValue) &&
      Opd2PropInfo == TargetTransformInfo::OP_PowerOf2) {
    if (ISD == ISD::SDIV || ISD == ISD::SREM) {
      // On X86, vector signed division by constants power-of-two are
      // normally expanded to the sequence SRA + SRL + ADD + SRA.
      // The OperandValue properties may not be the same as that of the previous
      // operation; conservatively assume OP_None.
      InstructionCost Cost =
          2 * getArithmeticInstrCost(Instruction::AShr, Ty, CostKind, Op1Info,
                                     Op2Info, TargetTransformInfo::OP_None,
                                     TargetTransformInfo::OP_None);
      Cost += getArithmeticInstrCost(Instruction::LShr, Ty, CostKind, Op1Info,
                                     Op2Info,
                                     TargetTransformInfo::OP_None,
                                     TargetTransformInfo::OP_None);
      Cost += getArithmeticInstrCost(Instruction::Add, Ty, CostKind, Op1Info,
                                     Op2Info,
                                     TargetTransformInfo::OP_None,
                                     TargetTransformInfo::OP_None);

      if (ISD == ISD::SREM) {
        // For SREM: (X % C) is the equivalent of (X - (X/C)*C)
        Cost += getArithmeticInstrCost(Instruction::Mul, Ty, CostKind, Op1Info,
                                       Op2Info);
        Cost += getArithmeticInstrCost(Instruction::Sub, Ty, CostKind, Op1Info,
                                       Op2Info);
      }

      return Cost;
    }

    // Vector unsigned division/remainder will be simplified to shifts/masks.
    if (ISD == ISD::UDIV)
      return getArithmeticInstrCost(Instruction::LShr, Ty, CostKind,
                                    Op1Info, Op2Info,
                                    TargetTransformInfo::OP_None,
                                    TargetTransformInfo::OP_None);

    else // UREM
      return getArithmeticInstrCost(Instruction::And, Ty, CostKind,
                                    Op1Info, Op2Info,
                                    TargetTransformInfo::OP_None,
                                    TargetTransformInfo::OP_None);
  }

#if INTEL_CUSTOMIZATION
  // On X86, div and rem on none-power-of-2 constants need more register
  // spilling and shifts. Currently the cost of div/rem on none-power-of-2
  // constants is default 1, which is even smaller than power-of-2 ones.
  // Creating a CostTable here for div/rem on none-power-of-2 can make
  // their costs more comparible. The values are tuned by compensating
  // power-of-2 costs which is {4,1,6,1}. Since different constant leads
  // to different optimizations, the costs set here are conservative.
  static const CostTblEntry AVX2DivRemNormalConstCostTable[] = {
    { ISD::SDIV, MVT::i64,     6 },
    { ISD::SDIV, MVT::i32,     6 },

    { ISD::UDIV, MVT::i64,     2 },
    { ISD::UDIV, MVT::i32,     2 },

    { ISD::SREM, MVT::i64,     8 },
    { ISD::SREM, MVT::i32,     8 },

    { ISD::UREM, MVT::i64,     6 },
    { ISD::UREM, MVT::i32,     6 },
  };

  if (ST->hasAVX2() &&
      (ISD == ISD::SDIV || ISD == ISD::SREM || ISD == ISD::UDIV ||
       ISD == ISD::UREM) &&
      (Op2Info == TargetTransformInfo::OK_UniformConstantValue ||
       Op2Info == TargetTransformInfo::OK_NonUniformConstantValue) &&
      Opd2PropInfo != TargetTransformInfo::OP_PowerOf2) {

    if (const auto *Entry = CostTableLookup(AVX2DivRemNormalConstCostTable, ISD,
                                            LT.second))
      return LT.first * Entry->Cost;
  }
#endif // INTEL_CUSTOMIZATION

  static const CostTblEntry AVX512BWUniformConstCostTable[] = {
    { ISD::SHL,  MVT::v64i8,   2 }, // psllw + pand.
    { ISD::SRL,  MVT::v64i8,   2 }, // psrlw + pand.
    { ISD::SRA,  MVT::v64i8,   4 }, // psrlw, pand, pxor, psubb.
  };

  if (Op2Info == TargetTransformInfo::OK_UniformConstantValue &&
      ST->hasBWI()) {
    if (const auto *Entry = CostTableLookup(AVX512BWUniformConstCostTable, ISD,
                                            LT.second))
      return LT.first * Entry->Cost;
  }

  static const CostTblEntry AVX512UniformConstCostTable[] = {
    { ISD::SRA,  MVT::v2i64,   1 },
    { ISD::SRA,  MVT::v4i64,   1 },
    { ISD::SRA,  MVT::v8i64,   1 },

    { ISD::SHL,  MVT::v64i8,   4 }, // psllw + pand.
    { ISD::SRL,  MVT::v64i8,   4 }, // psrlw + pand.
    { ISD::SRA,  MVT::v64i8,   8 }, // psrlw, pand, pxor, psubb.

    { ISD::SDIV, MVT::v16i32,  6 }, // pmuludq sequence
    { ISD::SREM, MVT::v16i32,  8 }, // pmuludq+mul+sub sequence
    { ISD::UDIV, MVT::v16i32,  5 }, // pmuludq sequence
    { ISD::UREM, MVT::v16i32,  7 }, // pmuludq+mul+sub sequence
  };

  if (Op2Info == TargetTransformInfo::OK_UniformConstantValue &&
      ST->hasAVX512()) {
    if (const auto *Entry = CostTableLookup(AVX512UniformConstCostTable, ISD,
                                            LT.second))
      return LT.first * Entry->Cost;
  }

  static const CostTblEntry AVX2UniformConstCostTable[] = {
    { ISD::SHL,  MVT::v32i8,   2 }, // psllw + pand.
    { ISD::SRL,  MVT::v32i8,   2 }, // psrlw + pand.
    { ISD::SRA,  MVT::v32i8,   4 }, // psrlw, pand, pxor, psubb.

    { ISD::SRA,  MVT::v4i64,   4 }, // 2 x psrad + shuffle.

    { ISD::SDIV, MVT::v8i32,   6 }, // pmuludq sequence
    { ISD::SREM, MVT::v8i32,   8 }, // pmuludq+mul+sub sequence
    { ISD::UDIV, MVT::v8i32,   5 }, // pmuludq sequence
    { ISD::UREM, MVT::v8i32,   7 }, // pmuludq+mul+sub sequence
  };

  if (Op2Info == TargetTransformInfo::OK_UniformConstantValue &&
      ST->hasAVX2()) {
    if (const auto *Entry = CostTableLookup(AVX2UniformConstCostTable, ISD,
                                            LT.second))
      return LT.first * Entry->Cost;
  }

  static const CostTblEntry SSE2UniformConstCostTable[] = {
    { ISD::SHL,  MVT::v16i8,     2 }, // psllw + pand.
    { ISD::SRL,  MVT::v16i8,     2 }, // psrlw + pand.
    { ISD::SRA,  MVT::v16i8,     4 }, // psrlw, pand, pxor, psubb.

    { ISD::SHL,  MVT::v32i8,   4+2 }, // 2*(psllw + pand) + split.
    { ISD::SRL,  MVT::v32i8,   4+2 }, // 2*(psrlw + pand) + split.
    { ISD::SRA,  MVT::v32i8,   8+2 }, // 2*(psrlw, pand, pxor, psubb) + split.

    { ISD::SDIV, MVT::v8i32,  12+2 }, // 2*pmuludq sequence + split.
    { ISD::SREM, MVT::v8i32,  16+2 }, // 2*pmuludq+mul+sub sequence + split.
    { ISD::SDIV, MVT::v4i32,     6 }, // pmuludq sequence
    { ISD::SREM, MVT::v4i32,     8 }, // pmuludq+mul+sub sequence
    { ISD::UDIV, MVT::v8i32,  10+2 }, // 2*pmuludq sequence + split.
    { ISD::UREM, MVT::v8i32,  14+2 }, // 2*pmuludq+mul+sub sequence + split.
    { ISD::UDIV, MVT::v4i32,     5 }, // pmuludq sequence
    { ISD::UREM, MVT::v4i32,     7 }, // pmuludq+mul+sub sequence
  };

  // XOP has faster vXi8 shifts.
  if (Op2Info == TargetTransformInfo::OK_UniformConstantValue &&
      ST->hasSSE2() && !ST->hasXOP()) {
    if (const auto *Entry =
            CostTableLookup(SSE2UniformConstCostTable, ISD, LT.second))
      return LT.first * Entry->Cost;
  }

  static const CostTblEntry AVX512BWConstCostTable[] = {
    { ISD::SDIV, MVT::v64i8,  14 }, // 2*ext+2*pmulhw sequence
    { ISD::SREM, MVT::v64i8,  16 }, // 2*ext+2*pmulhw+mul+sub sequence
    { ISD::UDIV, MVT::v64i8,  14 }, // 2*ext+2*pmulhw sequence
    { ISD::UREM, MVT::v64i8,  16 }, // 2*ext+2*pmulhw+mul+sub sequence
    { ISD::SDIV, MVT::v32i16,  6 }, // vpmulhw sequence
    { ISD::SREM, MVT::v32i16,  8 }, // vpmulhw+mul+sub sequence
    { ISD::UDIV, MVT::v32i16,  6 }, // vpmulhuw sequence
    { ISD::UREM, MVT::v32i16,  8 }, // vpmulhuw+mul+sub sequence
  };

  if ((Op2Info == TargetTransformInfo::OK_UniformConstantValue ||
       Op2Info == TargetTransformInfo::OK_NonUniformConstantValue) &&
      ST->hasBWI()) {
    if (const auto *Entry =
            CostTableLookup(AVX512BWConstCostTable, ISD, LT.second))
      return LT.first * Entry->Cost;
  }

  static const CostTblEntry AVX512ConstCostTable[] = {
    { ISD::SDIV, MVT::v16i32, 15 }, // vpmuldq sequence
    { ISD::SREM, MVT::v16i32, 17 }, // vpmuldq+mul+sub sequence
    { ISD::UDIV, MVT::v16i32, 15 }, // vpmuludq sequence
    { ISD::UREM, MVT::v16i32, 17 }, // vpmuludq+mul+sub sequence
    { ISD::SDIV, MVT::v64i8,  28 }, // 4*ext+4*pmulhw sequence
    { ISD::SREM, MVT::v64i8,  32 }, // 4*ext+4*pmulhw+mul+sub sequence
    { ISD::UDIV, MVT::v64i8,  28 }, // 4*ext+4*pmulhw sequence
    { ISD::UREM, MVT::v64i8,  32 }, // 4*ext+4*pmulhw+mul+sub sequence
    { ISD::SDIV, MVT::v32i16, 12 }, // 2*vpmulhw sequence
    { ISD::SREM, MVT::v32i16, 16 }, // 2*vpmulhw+mul+sub sequence
    { ISD::UDIV, MVT::v32i16, 12 }, // 2*vpmulhuw sequence
    { ISD::UREM, MVT::v32i16, 16 }, // 2*vpmulhuw+mul+sub sequence
  };

  if ((Op2Info == TargetTransformInfo::OK_UniformConstantValue ||
       Op2Info == TargetTransformInfo::OK_NonUniformConstantValue) &&
      ST->hasAVX512()) {
    if (const auto *Entry =
            CostTableLookup(AVX512ConstCostTable, ISD, LT.second))
      return LT.first * Entry->Cost;
  }

  static const CostTblEntry AVX2ConstCostTable[] = {
    { ISD::SDIV, MVT::v32i8,  14 }, // 2*ext+2*pmulhw sequence
    { ISD::SREM, MVT::v32i8,  16 }, // 2*ext+2*pmulhw+mul+sub sequence
    { ISD::UDIV, MVT::v32i8,  14 }, // 2*ext+2*pmulhw sequence
    { ISD::UREM, MVT::v32i8,  16 }, // 2*ext+2*pmulhw+mul+sub sequence
    { ISD::SDIV, MVT::v16i16,  6 }, // vpmulhw sequence
    { ISD::SREM, MVT::v16i16,  8 }, // vpmulhw+mul+sub sequence
    { ISD::UDIV, MVT::v16i16,  6 }, // vpmulhuw sequence
    { ISD::UREM, MVT::v16i16,  8 }, // vpmulhuw+mul+sub sequence
    { ISD::SDIV, MVT::v8i32,  15 }, // vpmuldq sequence
    { ISD::SREM, MVT::v8i32,  19 }, // vpmuldq+mul+sub sequence
    { ISD::UDIV, MVT::v8i32,  15 }, // vpmuludq sequence
    { ISD::UREM, MVT::v8i32,  19 }, // vpmuludq+mul+sub sequence
  };

  if ((Op2Info == TargetTransformInfo::OK_UniformConstantValue ||
       Op2Info == TargetTransformInfo::OK_NonUniformConstantValue) &&
      ST->hasAVX2()) {
    if (const auto *Entry = CostTableLookup(AVX2ConstCostTable, ISD, LT.second))
      return LT.first * Entry->Cost;
  }

  static const CostTblEntry SSE2ConstCostTable[] = {
    { ISD::SDIV, MVT::v32i8,  28+2 }, // 4*ext+4*pmulhw sequence + split.
    { ISD::SREM, MVT::v32i8,  32+2 }, // 4*ext+4*pmulhw+mul+sub sequence + split.
    { ISD::SDIV, MVT::v16i8,    14 }, // 2*ext+2*pmulhw sequence
    { ISD::SREM, MVT::v16i8,    16 }, // 2*ext+2*pmulhw+mul+sub sequence
    { ISD::UDIV, MVT::v32i8,  28+2 }, // 4*ext+4*pmulhw sequence + split.
    { ISD::UREM, MVT::v32i8,  32+2 }, // 4*ext+4*pmulhw+mul+sub sequence + split.
    { ISD::UDIV, MVT::v16i8,    14 }, // 2*ext+2*pmulhw sequence
    { ISD::UREM, MVT::v16i8,    16 }, // 2*ext+2*pmulhw+mul+sub sequence
    { ISD::SDIV, MVT::v16i16, 12+2 }, // 2*pmulhw sequence + split.
    { ISD::SREM, MVT::v16i16, 16+2 }, // 2*pmulhw+mul+sub sequence + split.
    { ISD::SDIV, MVT::v8i16,     6 }, // pmulhw sequence
    { ISD::SREM, MVT::v8i16,     8 }, // pmulhw+mul+sub sequence
    { ISD::UDIV, MVT::v16i16, 12+2 }, // 2*pmulhuw sequence + split.
    { ISD::UREM, MVT::v16i16, 16+2 }, // 2*pmulhuw+mul+sub sequence + split.
    { ISD::UDIV, MVT::v8i16,     6 }, // pmulhuw sequence
    { ISD::UREM, MVT::v8i16,     8 }, // pmulhuw+mul+sub sequence
    { ISD::SDIV, MVT::v8i32,  38+2 }, // 2*pmuludq sequence + split.
    { ISD::SREM, MVT::v8i32,  48+2 }, // 2*pmuludq+mul+sub sequence + split.
    { ISD::SDIV, MVT::v4i32,    19 }, // pmuludq sequence
    { ISD::SREM, MVT::v4i32,    24 }, // pmuludq+mul+sub sequence
    { ISD::UDIV, MVT::v8i32,  30+2 }, // 2*pmuludq sequence + split.
    { ISD::UREM, MVT::v8i32,  40+2 }, // 2*pmuludq+mul+sub sequence + split.
    { ISD::UDIV, MVT::v4i32,    15 }, // pmuludq sequence
    { ISD::UREM, MVT::v4i32,    20 }, // pmuludq+mul+sub sequence
  };

  if ((Op2Info == TargetTransformInfo::OK_UniformConstantValue ||
       Op2Info == TargetTransformInfo::OK_NonUniformConstantValue) &&
      ST->hasSSE2()) {
    // pmuldq sequence.
    if (ISD == ISD::SDIV && LT.second == MVT::v8i32 && ST->hasAVX())
      return LT.first * 32;
    if (ISD == ISD::SREM && LT.second == MVT::v8i32 && ST->hasAVX())
      return LT.first * 38;
    if (ISD == ISD::SDIV && LT.second == MVT::v4i32 && ST->hasSSE41())
      return LT.first * 15;
    if (ISD == ISD::SREM && LT.second == MVT::v4i32 && ST->hasSSE41())
      return LT.first * 20;

    if (const auto *Entry = CostTableLookup(SSE2ConstCostTable, ISD, LT.second))
      return LT.first * Entry->Cost;
  }

  static const CostTblEntry AVX512BWShiftCostTable[] = {
    { ISD::SHL,   MVT::v8i16,      1 }, // vpsllvw
    { ISD::SRL,   MVT::v8i16,      1 }, // vpsrlvw
    { ISD::SRA,   MVT::v8i16,      1 }, // vpsravw

    { ISD::SHL,   MVT::v16i16,     1 }, // vpsllvw
    { ISD::SRL,   MVT::v16i16,     1 }, // vpsrlvw
    { ISD::SRA,   MVT::v16i16,     1 }, // vpsravw

    { ISD::SHL,   MVT::v32i16,     1 }, // vpsllvw
    { ISD::SRL,   MVT::v32i16,     1 }, // vpsrlvw
    { ISD::SRA,   MVT::v32i16,     1 }, // vpsravw
  };

  if (ST->hasBWI())
    if (const auto *Entry = CostTableLookup(AVX512BWShiftCostTable, ISD, LT.second))
      return LT.first * Entry->Cost;

  static const CostTblEntry AVX2UniformCostTable[] = {
    // Uniform splats are cheaper for the following instructions.
    { ISD::SHL,  MVT::v16i16, 1 }, // psllw.
    { ISD::SRL,  MVT::v16i16, 1 }, // psrlw.
    { ISD::SRA,  MVT::v16i16, 1 }, // psraw.
    { ISD::SHL,  MVT::v32i16, 2 }, // 2*psllw.
    { ISD::SRL,  MVT::v32i16, 2 }, // 2*psrlw.
    { ISD::SRA,  MVT::v32i16, 2 }, // 2*psraw.

    { ISD::SHL,  MVT::v8i32,  1 }, // pslld
    { ISD::SRL,  MVT::v8i32,  1 }, // psrld
    { ISD::SRA,  MVT::v8i32,  1 }, // psrad
    { ISD::SHL,  MVT::v4i64,  1 }, // psllq
    { ISD::SRL,  MVT::v4i64,  1 }, // psrlq
  };

  if (ST->hasAVX2() &&
      ((Op2Info == TargetTransformInfo::OK_UniformConstantValue) ||
       (Op2Info == TargetTransformInfo::OK_UniformValue))) {
    if (const auto *Entry =
            CostTableLookup(AVX2UniformCostTable, ISD, LT.second))
      return LT.first * Entry->Cost;
  }

  static const CostTblEntry SSE2UniformCostTable[] = {
    // Uniform splats are cheaper for the following instructions.
    { ISD::SHL,  MVT::v8i16,  1 }, // psllw.
    { ISD::SHL,  MVT::v4i32,  1 }, // pslld
    { ISD::SHL,  MVT::v2i64,  1 }, // psllq.

    { ISD::SRL,  MVT::v8i16,  1 }, // psrlw.
    { ISD::SRL,  MVT::v4i32,  1 }, // psrld.
    { ISD::SRL,  MVT::v2i64,  1 }, // psrlq.

    { ISD::SRA,  MVT::v8i16,  1 }, // psraw.
    { ISD::SRA,  MVT::v4i32,  1 }, // psrad.
  };

  if (ST->hasSSE2() &&
      ((Op2Info == TargetTransformInfo::OK_UniformConstantValue) ||
       (Op2Info == TargetTransformInfo::OK_UniformValue))) {
    if (const auto *Entry =
            CostTableLookup(SSE2UniformCostTable, ISD, LT.second))
      return LT.first * Entry->Cost;
  }

  static const CostTblEntry AVX512DQCostTable[] = {
    { ISD::MUL,  MVT::v2i64, 2 }, // pmullq
    { ISD::MUL,  MVT::v4i64, 2 }, // pmullq
    { ISD::MUL,  MVT::v8i64, 2 }  // pmullq
  };

  // Look for AVX512DQ lowering tricks for custom cases.
  if (ST->hasDQI())
    if (const auto *Entry = CostTableLookup(AVX512DQCostTable, ISD, LT.second))
      return LT.first * Entry->Cost;

  static const CostTblEntry AVX512BWCostTable[] = {
    { ISD::SHL,   MVT::v64i8,     11 }, // vpblendvb sequence.
    { ISD::SRL,   MVT::v64i8,     11 }, // vpblendvb sequence.
    { ISD::SRA,   MVT::v64i8,     24 }, // vpblendvb sequence.
  };

  // Look for AVX512BW lowering tricks for custom cases.
  if (ST->hasBWI())
    if (const auto *Entry = CostTableLookup(AVX512BWCostTable, ISD, LT.second))
      return LT.first * Entry->Cost;

  static const CostTblEntry AVX512CostTable[] = {
    { ISD::SHL,     MVT::v4i32,      1 },
    { ISD::SRL,     MVT::v4i32,      1 },
    { ISD::SRA,     MVT::v4i32,      1 },
    { ISD::SHL,     MVT::v8i32,      1 },
    { ISD::SRL,     MVT::v8i32,      1 },
    { ISD::SRA,     MVT::v8i32,      1 },
    { ISD::SHL,     MVT::v16i32,     1 },
    { ISD::SRL,     MVT::v16i32,     1 },
    { ISD::SRA,     MVT::v16i32,     1 },

    { ISD::SHL,     MVT::v2i64,      1 },
    { ISD::SRL,     MVT::v2i64,      1 },
    { ISD::SHL,     MVT::v4i64,      1 },
    { ISD::SRL,     MVT::v4i64,      1 },
    { ISD::SHL,     MVT::v8i64,      1 },
    { ISD::SRL,     MVT::v8i64,      1 },

    { ISD::SRA,     MVT::v2i64,      1 },
    { ISD::SRA,     MVT::v4i64,      1 },
    { ISD::SRA,     MVT::v8i64,      1 },

    { ISD::MUL,     MVT::v16i32,     1 }, // pmulld (Skylake from agner.org)
    { ISD::MUL,     MVT::v8i32,      1 }, // pmulld (Skylake from agner.org)
    { ISD::MUL,     MVT::v4i32,      1 }, // pmulld (Skylake from agner.org)
    { ISD::MUL,     MVT::v8i64,      6 }, // 3*pmuludq/3*shift/2*add

    { ISD::FNEG,    MVT::v8f64,      1 }, // Skylake from http://www.agner.org/
    { ISD::FADD,    MVT::v8f64,      1 }, // Skylake from http://www.agner.org/
    { ISD::FSUB,    MVT::v8f64,      1 }, // Skylake from http://www.agner.org/
    { ISD::FMUL,    MVT::v8f64,      1 }, // Skylake from http://www.agner.org/

    { ISD::FNEG,    MVT::v16f32,     1 }, // Skylake from http://www.agner.org/
    { ISD::FADD,    MVT::v16f32,     1 }, // Skylake from http://www.agner.org/
    { ISD::FSUB,    MVT::v16f32,     1 }, // Skylake from http://www.agner.org/
    { ISD::FMUL,    MVT::v16f32,     1 }, // Skylake from http://www.agner.org/
  };

  if (ST->hasAVX512())
    if (const auto *Entry = CostTableLookup(AVX512CostTable, ISD, LT.second))
      return LT.first * Entry->Cost;

  static const CostTblEntry AVX2ShiftCostTable[] = {
    // Shifts on vXi64/vXi32 on AVX2 is legal even though we declare to
    // customize them to detect the cases where shift amount is a scalar one.
    { ISD::SHL,     MVT::v4i32,    2 }, // vpsllvd (Haswell from agner.org)
    { ISD::SRL,     MVT::v4i32,    2 }, // vpsrlvd (Haswell from agner.org)
    { ISD::SRA,     MVT::v4i32,    2 }, // vpsravd (Haswell from agner.org)
    { ISD::SHL,     MVT::v8i32,    2 }, // vpsllvd (Haswell from agner.org)
    { ISD::SRL,     MVT::v8i32,    2 }, // vpsrlvd (Haswell from agner.org)
    { ISD::SRA,     MVT::v8i32,    2 }, // vpsravd (Haswell from agner.org)
    { ISD::SHL,     MVT::v2i64,    2 }, // vpsllvq (Haswell from agner.org)
    { ISD::SRL,     MVT::v2i64,    2 }, // vpsrlvq (Haswell from agner.org)
    { ISD::SHL,     MVT::v4i64,    2 }, // vpsllvq (Haswell from agner.org)
    { ISD::SRL,     MVT::v4i64,    2 }, // vpsrlvq (Haswell from agner.org)
  };

  if (ST->hasAVX512()) {
    if (ISD == ISD::SHL && LT.second == MVT::v32i16 &&
        (Op2Info == TargetTransformInfo::OK_UniformConstantValue ||
         Op2Info == TargetTransformInfo::OK_NonUniformConstantValue))
      // On AVX512, a packed v32i16 shift left by a constant build_vector
      // is lowered into a vector multiply (vpmullw).
      return getArithmeticInstrCost(Instruction::Mul, Ty, CostKind,
                                    Op1Info, Op2Info,
                                    TargetTransformInfo::OP_None,
                                    TargetTransformInfo::OP_None);
  }

  // Look for AVX2 lowering tricks (XOP is always better at 128-bit shifts).
  if (ST->hasAVX2() && !(ST->hasXOP() && LT.second.is128BitVector())) {
    if (ISD == ISD::SHL && LT.second == MVT::v16i16 &&
        (Op2Info == TargetTransformInfo::OK_UniformConstantValue ||
         Op2Info == TargetTransformInfo::OK_NonUniformConstantValue))
      // On AVX2, a packed v16i16 shift left by a constant build_vector
      // is lowered into a vector multiply (vpmullw).
      return getArithmeticInstrCost(Instruction::Mul, Ty, CostKind,
                                    Op1Info, Op2Info,
                                    TargetTransformInfo::OP_None,
                                    TargetTransformInfo::OP_None);

    if (const auto *Entry = CostTableLookup(AVX2ShiftCostTable, ISD, LT.second))
      return LT.first * Entry->Cost;
  }

  static const CostTblEntry XOPShiftCostTable[] = {
    // 128bit shifts take 1cy, but right shifts require negation beforehand.
    { ISD::SHL,     MVT::v16i8,    1 },
    { ISD::SRL,     MVT::v16i8,    2 },
    { ISD::SRA,     MVT::v16i8,    2 },
    { ISD::SHL,     MVT::v8i16,    1 },
    { ISD::SRL,     MVT::v8i16,    2 },
    { ISD::SRA,     MVT::v8i16,    2 },
    { ISD::SHL,     MVT::v4i32,    1 },
    { ISD::SRL,     MVT::v4i32,    2 },
    { ISD::SRA,     MVT::v4i32,    2 },
    { ISD::SHL,     MVT::v2i64,    1 },
    { ISD::SRL,     MVT::v2i64,    2 },
    { ISD::SRA,     MVT::v2i64,    2 },
    // 256bit shifts require splitting if AVX2 didn't catch them above.
    { ISD::SHL,     MVT::v32i8,  2+2 },
    { ISD::SRL,     MVT::v32i8,  4+2 },
    { ISD::SRA,     MVT::v32i8,  4+2 },
    { ISD::SHL,     MVT::v16i16, 2+2 },
    { ISD::SRL,     MVT::v16i16, 4+2 },
    { ISD::SRA,     MVT::v16i16, 4+2 },
    { ISD::SHL,     MVT::v8i32,  2+2 },
    { ISD::SRL,     MVT::v8i32,  4+2 },
    { ISD::SRA,     MVT::v8i32,  4+2 },
    { ISD::SHL,     MVT::v4i64,  2+2 },
    { ISD::SRL,     MVT::v4i64,  4+2 },
    { ISD::SRA,     MVT::v4i64,  4+2 },
  };

  // Look for XOP lowering tricks.
  if (ST->hasXOP()) {
    // If the right shift is constant then we'll fold the negation so
    // it's as cheap as a left shift.
    int ShiftISD = ISD;
    if ((ShiftISD == ISD::SRL || ShiftISD == ISD::SRA) &&
        (Op2Info == TargetTransformInfo::OK_UniformConstantValue ||
         Op2Info == TargetTransformInfo::OK_NonUniformConstantValue))
      ShiftISD = ISD::SHL;
    if (const auto *Entry =
            CostTableLookup(XOPShiftCostTable, ShiftISD, LT.second))
      return LT.first * Entry->Cost;
  }

  static const CostTblEntry SSE2UniformShiftCostTable[] = {
    // Uniform splats are cheaper for the following instructions.
    { ISD::SHL,  MVT::v16i16, 2+2 }, // 2*psllw + split.
    { ISD::SHL,  MVT::v8i32,  2+2 }, // 2*pslld + split.
    { ISD::SHL,  MVT::v4i64,  2+2 }, // 2*psllq + split.

    { ISD::SRL,  MVT::v16i16, 2+2 }, // 2*psrlw + split.
    { ISD::SRL,  MVT::v8i32,  2+2 }, // 2*psrld + split.
    { ISD::SRL,  MVT::v4i64,  2+2 }, // 2*psrlq + split.

    { ISD::SRA,  MVT::v16i16, 2+2 }, // 2*psraw + split.
    { ISD::SRA,  MVT::v8i32,  2+2 }, // 2*psrad + split.
    { ISD::SRA,  MVT::v2i64,    4 }, // 2*psrad + shuffle.
    { ISD::SRA,  MVT::v4i64,  8+2 }, // 2*(2*psrad + shuffle) + split.
  };

  if (ST->hasSSE2() &&
      ((Op2Info == TargetTransformInfo::OK_UniformConstantValue) ||
       (Op2Info == TargetTransformInfo::OK_UniformValue))) {

    // Handle AVX2 uniform v4i64 ISD::SRA, it's not worth a table.
    if (ISD == ISD::SRA && LT.second == MVT::v4i64 && ST->hasAVX2())
      return LT.first * 4; // 2*psrad + shuffle.

    if (const auto *Entry =
            CostTableLookup(SSE2UniformShiftCostTable, ISD, LT.second))
      return LT.first * Entry->Cost;
  }

  if (ISD == ISD::SHL &&
      Op2Info == TargetTransformInfo::OK_NonUniformConstantValue) {
    MVT VT = LT.second;
    // Vector shift left by non uniform constant can be lowered
    // into vector multiply.
    if (((VT == MVT::v8i16 || VT == MVT::v4i32) && ST->hasSSE2()) ||
        ((VT == MVT::v16i16 || VT == MVT::v8i32) && ST->hasAVX()))
      ISD = ISD::MUL;
  }

  static const CostTblEntry AVX2CostTable[] = {
    { ISD::SHL,  MVT::v32i8,     11 }, // vpblendvb sequence.
    { ISD::SHL,  MVT::v64i8,     22 }, // 2*vpblendvb sequence.
    { ISD::SHL,  MVT::v16i16,    10 }, // extend/vpsrlvd/pack sequence.
    { ISD::SHL,  MVT::v32i16,    20 }, // 2*extend/vpsrlvd/pack sequence.

    { ISD::SRL,  MVT::v32i8,     11 }, // vpblendvb sequence.
    { ISD::SRL,  MVT::v64i8,     22 }, // 2*vpblendvb sequence.
    { ISD::SRL,  MVT::v16i16,    10 }, // extend/vpsrlvd/pack sequence.
    { ISD::SRL,  MVT::v32i16,    20 }, // 2*extend/vpsrlvd/pack sequence.

    { ISD::SRA,  MVT::v32i8,     24 }, // vpblendvb sequence.
    { ISD::SRA,  MVT::v64i8,     48 }, // 2*vpblendvb sequence.
    { ISD::SRA,  MVT::v16i16,    10 }, // extend/vpsravd/pack sequence.
    { ISD::SRA,  MVT::v32i16,    20 }, // 2*extend/vpsravd/pack sequence.
    { ISD::SRA,  MVT::v2i64,      4 }, // srl/xor/sub sequence.
    { ISD::SRA,  MVT::v4i64,      4 }, // srl/xor/sub sequence.

    { ISD::SUB,  MVT::v32i8,      1 }, // psubb
    { ISD::ADD,  MVT::v32i8,      1 }, // paddb
    { ISD::SUB,  MVT::v16i16,     1 }, // psubw
    { ISD::ADD,  MVT::v16i16,     1 }, // paddw
    { ISD::SUB,  MVT::v8i32,      1 }, // psubd
    { ISD::ADD,  MVT::v8i32,      1 }, // paddd
    { ISD::SUB,  MVT::v4i64,      1 }, // psubq
    { ISD::ADD,  MVT::v4i64,      1 }, // paddq

    { ISD::MUL,  MVT::v16i16,     1 }, // pmullw
    { ISD::MUL,  MVT::v8i32,      2 }, // pmulld (Haswell from agner.org)
    { ISD::MUL,  MVT::v4i64,      6 }, // 3*pmuludq/3*shift/2*add

    { ISD::FNEG, MVT::v4f64,      1 }, // Haswell from http://www.agner.org/
    { ISD::FNEG, MVT::v8f32,      1 }, // Haswell from http://www.agner.org/
    { ISD::FADD, MVT::v4f64,      1 }, // Haswell from http://www.agner.org/
    { ISD::FADD, MVT::v8f32,      1 }, // Haswell from http://www.agner.org/
    { ISD::FSUB, MVT::v4f64,      1 }, // Haswell from http://www.agner.org/
    { ISD::FSUB, MVT::v8f32,      1 }, // Haswell from http://www.agner.org/
    { ISD::FMUL, MVT::f64,        1 }, // Haswell from http://www.agner.org/
    { ISD::FMUL, MVT::v2f64,      1 }, // Haswell from http://www.agner.org/
    { ISD::FMUL, MVT::v4f64,      1 }, // Haswell from http://www.agner.org/
    { ISD::FMUL, MVT::v8f32,      1 }, // Haswell from http://www.agner.org/

    { ISD::FDIV, MVT::f32,        7 }, // Haswell from http://www.agner.org/
    { ISD::FDIV, MVT::v4f32,      7 }, // Haswell from http://www.agner.org/
    { ISD::FDIV, MVT::v8f32,     14 }, // Haswell from http://www.agner.org/
    { ISD::FDIV, MVT::f64,       14 }, // Haswell from http://www.agner.org/
    { ISD::FDIV, MVT::v2f64,     14 }, // Haswell from http://www.agner.org/
    { ISD::FDIV, MVT::v4f64,     28 }, // Haswell from http://www.agner.org/
  };

  // Look for AVX2 lowering tricks for custom cases.
  if (ST->hasAVX2())
    if (const auto *Entry = CostTableLookup(AVX2CostTable, ISD, LT.second))
      return LT.first * Entry->Cost;

  static const CostTblEntry AVX1CostTable[] = {
    // We don't have to scalarize unsupported ops. We can issue two half-sized
    // operations and we only need to extract the upper YMM half.
    // Two ops + 1 extract + 1 insert = 4.
    { ISD::MUL,     MVT::v16i16,     4 },
    { ISD::MUL,     MVT::v8i32,      5 }, // BTVER2 from http://www.agner.org/
    { ISD::MUL,     MVT::v4i64,     12 },

    { ISD::SUB,     MVT::v32i8,      4 },
    { ISD::ADD,     MVT::v32i8,      4 },
    { ISD::SUB,     MVT::v16i16,     4 },
    { ISD::ADD,     MVT::v16i16,     4 },
    { ISD::SUB,     MVT::v8i32,      4 },
    { ISD::ADD,     MVT::v8i32,      4 },
    { ISD::SUB,     MVT::v4i64,      4 },
    { ISD::ADD,     MVT::v4i64,      4 },

    { ISD::FNEG,    MVT::v4f64,      2 }, // BTVER2 from http://www.agner.org/
    { ISD::FNEG,    MVT::v8f32,      2 }, // BTVER2 from http://www.agner.org/

    { ISD::FMUL,    MVT::f64,        2 }, // BTVER2 from http://www.agner.org/
    { ISD::FMUL,    MVT::v2f64,      2 }, // BTVER2 from http://www.agner.org/
    { ISD::FMUL,    MVT::v4f64,      4 }, // BTVER2 from http://www.agner.org/

    { ISD::FDIV,    MVT::f32,       14 }, // SNB from http://www.agner.org/
    { ISD::FDIV,    MVT::v4f32,     14 }, // SNB from http://www.agner.org/
    { ISD::FDIV,    MVT::v8f32,     28 }, // SNB from http://www.agner.org/
    { ISD::FDIV,    MVT::f64,       22 }, // SNB from http://www.agner.org/
    { ISD::FDIV,    MVT::v2f64,     22 }, // SNB from http://www.agner.org/
    { ISD::FDIV,    MVT::v4f64,     44 }, // SNB from http://www.agner.org/
  };

  if (ST->hasAVX())
    if (const auto *Entry = CostTableLookup(AVX1CostTable, ISD, LT.second))
      return LT.first * Entry->Cost;

  static const CostTblEntry SSE42CostTable[] = {
    { ISD::FADD, MVT::f64,     1 }, // Nehalem from http://www.agner.org/
    { ISD::FADD, MVT::f32,     1 }, // Nehalem from http://www.agner.org/
    { ISD::FADD, MVT::v2f64,   1 }, // Nehalem from http://www.agner.org/
    { ISD::FADD, MVT::v4f32,   1 }, // Nehalem from http://www.agner.org/

    { ISD::FSUB, MVT::f64,     1 }, // Nehalem from http://www.agner.org/
    { ISD::FSUB, MVT::f32 ,    1 }, // Nehalem from http://www.agner.org/
    { ISD::FSUB, MVT::v2f64,   1 }, // Nehalem from http://www.agner.org/
    { ISD::FSUB, MVT::v4f32,   1 }, // Nehalem from http://www.agner.org/

    { ISD::FMUL, MVT::f64,     1 }, // Nehalem from http://www.agner.org/
    { ISD::FMUL, MVT::f32,     1 }, // Nehalem from http://www.agner.org/
    { ISD::FMUL, MVT::v2f64,   1 }, // Nehalem from http://www.agner.org/
    { ISD::FMUL, MVT::v4f32,   1 }, // Nehalem from http://www.agner.org/

    { ISD::FDIV,  MVT::f32,   14 }, // Nehalem from http://www.agner.org/
    { ISD::FDIV,  MVT::v4f32, 14 }, // Nehalem from http://www.agner.org/
    { ISD::FDIV,  MVT::f64,   22 }, // Nehalem from http://www.agner.org/
    { ISD::FDIV,  MVT::v2f64, 22 }, // Nehalem from http://www.agner.org/

    { ISD::MUL,   MVT::v2i64,  6 }  // 3*pmuludq/3*shift/2*add
  };

  if (ST->hasSSE42())
    if (const auto *Entry = CostTableLookup(SSE42CostTable, ISD, LT.second))
      return LT.first * Entry->Cost;

  static const CostTblEntry SSE41CostTable[] = {
    { ISD::SHL,  MVT::v16i8,      11 }, // pblendvb sequence.
    { ISD::SHL,  MVT::v32i8,  2*11+2 }, // pblendvb sequence + split.
    { ISD::SHL,  MVT::v8i16,      14 }, // pblendvb sequence.
    { ISD::SHL,  MVT::v16i16, 2*14+2 }, // pblendvb sequence + split.
    { ISD::SHL,  MVT::v4i32,       4 }, // pslld/paddd/cvttps2dq/pmulld
    { ISD::SHL,  MVT::v8i32,   2*4+2 }, // pslld/paddd/cvttps2dq/pmulld + split

    { ISD::SRL,  MVT::v16i8,      12 }, // pblendvb sequence.
    { ISD::SRL,  MVT::v32i8,  2*12+2 }, // pblendvb sequence + split.
    { ISD::SRL,  MVT::v8i16,      14 }, // pblendvb sequence.
    { ISD::SRL,  MVT::v16i16, 2*14+2 }, // pblendvb sequence + split.
    { ISD::SRL,  MVT::v4i32,      11 }, // Shift each lane + blend.
    { ISD::SRL,  MVT::v8i32,  2*11+2 }, // Shift each lane + blend + split.

    { ISD::SRA,  MVT::v16i8,      24 }, // pblendvb sequence.
    { ISD::SRA,  MVT::v32i8,  2*24+2 }, // pblendvb sequence + split.
    { ISD::SRA,  MVT::v8i16,      14 }, // pblendvb sequence.
    { ISD::SRA,  MVT::v16i16, 2*14+2 }, // pblendvb sequence + split.
    { ISD::SRA,  MVT::v4i32,      12 }, // Shift each lane + blend.
    { ISD::SRA,  MVT::v8i32,  2*12+2 }, // Shift each lane + blend + split.

    { ISD::MUL,  MVT::v4i32,       2 }  // pmulld (Nehalem from agner.org)
  };

  if (ST->hasSSE41())
    if (const auto *Entry = CostTableLookup(SSE41CostTable, ISD, LT.second))
      return LT.first * Entry->Cost;

  static const CostTblEntry SSE2CostTable[] = {
    // We don't correctly identify costs of casts because they are marked as
    // custom.
    { ISD::SHL,  MVT::v16i8,      26 }, // cmpgtb sequence.
    { ISD::SHL,  MVT::v8i16,      32 }, // cmpgtb sequence.
    { ISD::SHL,  MVT::v4i32,     2*5 }, // We optimized this using mul.
    { ISD::SHL,  MVT::v2i64,       4 }, // splat+shuffle sequence.
    { ISD::SHL,  MVT::v4i64,   2*4+2 }, // splat+shuffle sequence + split.

    { ISD::SRL,  MVT::v16i8,      26 }, // cmpgtb sequence.
    { ISD::SRL,  MVT::v8i16,      32 }, // cmpgtb sequence.
    { ISD::SRL,  MVT::v4i32,      16 }, // Shift each lane + blend.
    { ISD::SRL,  MVT::v2i64,       4 }, // splat+shuffle sequence.
    { ISD::SRL,  MVT::v4i64,   2*4+2 }, // splat+shuffle sequence + split.

    { ISD::SRA,  MVT::v16i8,      54 }, // unpacked cmpgtb sequence.
    { ISD::SRA,  MVT::v8i16,      32 }, // cmpgtb sequence.
    { ISD::SRA,  MVT::v4i32,      16 }, // Shift each lane + blend.
    { ISD::SRA,  MVT::v2i64,      12 }, // srl/xor/sub sequence.
    { ISD::SRA,  MVT::v4i64,  2*12+2 }, // srl/xor/sub sequence+split.

    { ISD::MUL,  MVT::v8i16,       1 }, // pmullw
    { ISD::MUL,  MVT::v4i32,       6 }, // 3*pmuludq/4*shuffle
    { ISD::MUL,  MVT::v2i64,       8 }, // 3*pmuludq/3*shift/2*add

    { ISD::FDIV, MVT::f32,        23 }, // Pentium IV from http://www.agner.org/
    { ISD::FDIV, MVT::v4f32,      39 }, // Pentium IV from http://www.agner.org/
    { ISD::FDIV, MVT::f64,        38 }, // Pentium IV from http://www.agner.org/
    { ISD::FDIV, MVT::v2f64,      69 }, // Pentium IV from http://www.agner.org/

    { ISD::FNEG, MVT::f32,         1 }, // Pentium IV from http://www.agner.org/
    { ISD::FNEG, MVT::f64,         1 }, // Pentium IV from http://www.agner.org/
    { ISD::FNEG, MVT::v4f32,       1 }, // Pentium IV from http://www.agner.org/
    { ISD::FNEG, MVT::v2f64,       1 }, // Pentium IV from http://www.agner.org/

    { ISD::FADD, MVT::f32,         2 }, // Pentium IV from http://www.agner.org/
    { ISD::FADD, MVT::f64,         2 }, // Pentium IV from http://www.agner.org/

    { ISD::FSUB, MVT::f32,         2 }, // Pentium IV from http://www.agner.org/
    { ISD::FSUB, MVT::f64,         2 }, // Pentium IV from http://www.agner.org/
  };

  if (ST->hasSSE2())
    if (const auto *Entry = CostTableLookup(SSE2CostTable, ISD, LT.second))
      return LT.first * Entry->Cost;

  static const CostTblEntry SSE1CostTable[] = {
    { ISD::FDIV, MVT::f32,   17 }, // Pentium III from http://www.agner.org/
    { ISD::FDIV, MVT::v4f32, 34 }, // Pentium III from http://www.agner.org/

    { ISD::FNEG, MVT::f32,    2 }, // Pentium III from http://www.agner.org/
    { ISD::FNEG, MVT::v4f32,  2 }, // Pentium III from http://www.agner.org/

    { ISD::FADD, MVT::f32,    1 }, // Pentium III from http://www.agner.org/
    { ISD::FADD, MVT::v4f32,  2 }, // Pentium III from http://www.agner.org/

    { ISD::FSUB, MVT::f32,    1 }, // Pentium III from http://www.agner.org/
    { ISD::FSUB, MVT::v4f32,  2 }, // Pentium III from http://www.agner.org/
  };

  if (ST->hasSSE1())
    if (const auto *Entry = CostTableLookup(SSE1CostTable, ISD, LT.second))
      return LT.first * Entry->Cost;

  static const CostTblEntry X64CostTbl[] = { // 64-bit targets
    { ISD::ADD,  MVT::i64,    1 }, // Core (Merom) from http://www.agner.org/
    { ISD::SUB,  MVT::i64,    1 }, // Core (Merom) from http://www.agner.org/
  };

  if (ST->is64Bit())
    if (const auto *Entry = CostTableLookup(X64CostTbl, ISD, LT.second))
      return LT.first * Entry->Cost;

  static const CostTblEntry X86CostTbl[] = { // 32 or 64-bit targets
    { ISD::ADD,  MVT::i8,    1 }, // Pentium III from http://www.agner.org/
    { ISD::ADD,  MVT::i16,   1 }, // Pentium III from http://www.agner.org/
    { ISD::ADD,  MVT::i32,   1 }, // Pentium III from http://www.agner.org/

    { ISD::SUB,  MVT::i8,    1 }, // Pentium III from http://www.agner.org/
    { ISD::SUB,  MVT::i16,   1 }, // Pentium III from http://www.agner.org/
    { ISD::SUB,  MVT::i32,   1 }, // Pentium III from http://www.agner.org/
  };

  if (const auto *Entry = CostTableLookup(X86CostTbl, ISD, LT.second))
    return LT.first * Entry->Cost;

  // It is not a good idea to vectorize division. We have to scalarize it and
  // in the process we will often end up having to spilling regular
  // registers. The overhead of division is going to dominate most kernels
  // anyways so try hard to prevent vectorization of division - it is
  // generally a bad idea. Assume somewhat arbitrarily that we have to be able
  // to hide "20 cycles" for each lane.
  if (LT.second.isVector() && (ISD == ISD::SDIV || ISD == ISD::SREM ||
                               ISD == ISD::UDIV || ISD == ISD::UREM)) {
    InstructionCost ScalarCost = getArithmeticInstrCost(
        Opcode, Ty->getScalarType(), CostKind, Op1Info, Op2Info,
        TargetTransformInfo::OP_None, TargetTransformInfo::OP_None);
    return 20 * LT.first * LT.second.getVectorNumElements() * ScalarCost;
  }

  // Fallback to the default implementation.
  return BaseT::getArithmeticInstrCost(Opcode, Ty, CostKind, Op1Info, Op2Info);
}

#if INTEL_CUSTOMIZATION
/// Currently, under target specific category we are only looking for
/// alternate-lane shuffle mask such as, <0, 4, 2, 6>([v]unpck[l,h]pd) or
/// <1, 5, 3, 7>([v]unpckhpd).
bool X86TTIImpl::isTargetSpecificShuffleMask(
    ArrayRef<uint32_t> Mask) const {
  bool IsAlternateLaneVectorMask = true;
  unsigned MaskSize = Mask.size();

  // TODO: Support undefined mask value which is not supported currently.
  // Look for even-lanes
  // Example: shufflevector <4xT>A, <4xT>B, <0,4,2,6>
  for (unsigned i = 0; i < MaskSize && IsAlternateLaneVectorMask; ++i)
    IsAlternateLaneVectorMask = Mask[i] == ((i % 2) ? MaskSize + i - 1 : i);

  if (IsAlternateLaneVectorMask)
    return true;

  IsAlternateLaneVectorMask = true;
  // Look for odd-lanes.
  // Example: shufflevector <4xT>A, <4xT>B, <1,5,3,7>
  for (unsigned i = 0; i < MaskSize && IsAlternateLaneVectorMask; ++i)
    IsAlternateLaneVectorMask = Mask[i] == ((i % 2) ? MaskSize + i : i + 1);

  return IsAlternateLaneVectorMask;
}

bool X86TTIImpl::isVPlanVLSProfitable() const {
  // Conservative VLS is profitable for most architectures, except the most
  // advanced IA processors.
  return !(ST->hasAVX512() &&
           getTLI()->getTargetMachine().Options.IntelAdvancedOptim);
}

bool X86TTIImpl::isAggressiveVLSProfitable() const {
  // Old processors without support for GATHER/SCATTER instructions always
  // benefit from the optimization.
  if (!ST->hasAVX2())
    return true;

  // We know that it is safe to run VLS aggressively when tuning for IA.
  if (getTLI()->getTargetMachine().Options.IntelAdvancedOptim)
    return true;

  // Be conservative otherwise.
  return false;
}

bool X86TTIImpl::targetMatchesVariantISA(
    VectorVariant::ISAClass VariantISAClass) const {
  VectorVariant::ISAClass TargetISAClass = VectorVariant::ISAClass::NOSSE;
  if (ST->hasAVX512())
    TargetISAClass = VectorVariant::ISAClass::ZMM;
  else if (ST->hasAVX2())
    TargetISAClass = VectorVariant::ISAClass::YMM2;
  else if (ST->hasAVX())
    TargetISAClass = VectorVariant::ISAClass::YMM1;
  else if (ST->hasSSE1())
    // All SSE targets support XMM
    TargetISAClass = VectorVariant::ISAClass::XMM;
  if (UseStrictTargetISAVariantMatch)
    return VariantISAClass == TargetISAClass;
  if (VariantISAClass <= TargetISAClass)
    return true;
  return false;
}

int X86TTIImpl::getMatchingVectorVariant(
    VectorVariant &ForCall,
    SmallVectorImpl<VectorVariant> &Variants,
    const Module *M) const {
  // ForCall is a VectorVariant created for the call instruction.
  int BestIndex = -1;
  int CurrIndex = -1;
  // Keep track of parameter position containing the largest score. Can be
  // used as a tiebreaker when selecting the best variant.
  int BestArg = -1;
  int BestScore = 0;
  VectorVariant::ISAClass BestISA = VectorVariant::ISAClass::NOSSE;
  for (auto Variant : Variants) {
    CurrIndex++;
    if (!targetMatchesVariantISA(Variant.getISA()))
      continue;
    int MaxArg = 0;
    auto Score = ForCall.getMatchingScore(Variant, MaxArg, M);
    if (Score > BestScore) {
      BestScore = Score;
      BestIndex = CurrIndex;
      BestISA = Variant.getISA();
      BestArg = MaxArg;
      continue;
    } else if (Score == BestScore) {
      if (Variant.getISA() > BestISA) {
        BestIndex = CurrIndex;
        BestISA = Variant.getISA();
        BestArg = MaxArg;
        continue;
      } else if (Variant.getISA() == BestISA) {
        // Check best parameter score
        if (MaxArg > BestArg) {
          BestIndex = CurrIndex;
          BestArg = MaxArg;
        }
      }
    }
  }
  return BestIndex;
}

const char *X86TTIImpl::getISASetForIMLFunctions() const {
  if (ST->hasAVX512()) {
    if (getRegisterBitWidth(TargetTransformInfo::RGK_FixedWidthVector) > 256)
      return "coreavx512";
    else
      return "coreavx512zmmlow";
  }
  if (ST->hasAVX2())
    return "avx2";

  if (ST->hasAVX())
    return "avx";

  if (ST->hasSSE42())
    return "sse42";

  return "all";
}
#endif // INTEL_CUSTOMIZATION

InstructionCost X86TTIImpl::getShuffleCost(TTI::ShuffleKind Kind,
                                           VectorType *BaseTp,
                                           ArrayRef<int> Mask, int Index,
                                           VectorType *SubTp) {
  // 64-bit packed float vectors (v2f32) are widened to type v4f32.
  // 64-bit packed integer vectors (v2i32) are widened to type v4i32.
  std::pair<InstructionCost, MVT> LT = TLI->getTypeLegalizationCost(DL, BaseTp);

  Kind = improveShuffleKindFromMask(Kind, Mask);
  // Treat Transpose as 2-op shuffles - there's no difference in lowering.
  if (Kind == TTI::SK_Transpose)
    Kind = TTI::SK_PermuteTwoSrc;

#if INTEL_CUSTOMIZATION
  if (Kind == TTI::SK_TargetSpecific) {
    // Currently, in this category we are assuming target-specific mask
    // is the alternate-shuffle-lane vector mask which is pretty restricted
    // and error-prone.
    // TODO: Eventually, getShuffleCost() should have access to the
    // mask in order to estimate the cost accurately for the right shuffle kind.

    // The backend knows how to generate [v]unpck[l,h]pds for 64bit
    // element if the target supports SSE2 and above.
    if (ST->hasSSE2() && BaseTp->getScalarSizeInBits() == 64)
      return LT.first;

    // For non-64bit, we can generate 2 [v]pshuf[b,d,ps].
    return 2 * LT.first;
  }
#endif // INTEL_CUSTOMIZATION

  // For Broadcasts we are splatting the first element from the first input
  // register, so only need to reference that input and all the output
  // registers are the same.
  if (Kind == TTI::SK_Broadcast)
    LT.first = 1;

  // Subvector extractions are free if they start at the beginning of a
  // vector and cheap if the subvectors are aligned.
  if (Kind == TTI::SK_ExtractSubvector && LT.second.isVector()) {
    int NumElts = LT.second.getVectorNumElements();
    if ((Index % NumElts) == 0)
      return 0;
    std::pair<InstructionCost, MVT> SubLT =
        TLI->getTypeLegalizationCost(DL, SubTp);
    if (SubLT.second.isVector()) {
      int NumSubElts = SubLT.second.getVectorNumElements();
      if ((Index % NumSubElts) == 0 && (NumElts % NumSubElts) == 0)
        return SubLT.first;
      // Handle some cases for widening legalization. For now we only handle
      // cases where the original subvector was naturally aligned and evenly
      // fit in its legalized subvector type.
      // FIXME: Remove some of the alignment restrictions.
      // FIXME: We can use permq for 64-bit or larger extracts from 256-bit
      // vectors.
      int OrigSubElts = cast<FixedVectorType>(SubTp)->getNumElements();
      if (NumSubElts > OrigSubElts && (Index % OrigSubElts) == 0 &&
          (NumSubElts % OrigSubElts) == 0 &&
          LT.second.getVectorElementType() ==
              SubLT.second.getVectorElementType() &&
          LT.second.getVectorElementType().getSizeInBits() ==
              BaseTp->getElementType()->getPrimitiveSizeInBits()) {
        assert(NumElts >= NumSubElts && NumElts > OrigSubElts &&
               "Unexpected number of elements!");
        auto *VecTy = FixedVectorType::get(BaseTp->getElementType(),
                                           LT.second.getVectorNumElements());
        auto *SubTy = FixedVectorType::get(BaseTp->getElementType(),
                                           SubLT.second.getVectorNumElements());
        int ExtractIndex = alignDown((Index % NumElts), NumSubElts);
        InstructionCost ExtractCost = getShuffleCost(
            TTI::SK_ExtractSubvector, VecTy, None, ExtractIndex, SubTy);

        // If the original size is 32-bits or more, we can use pshufd. Otherwise
        // if we have SSSE3 we can use pshufb.
        if (SubTp->getPrimitiveSizeInBits() >= 32 || ST->hasSSSE3())
          return ExtractCost + 1; // pshufd or pshufb

        assert(SubTp->getPrimitiveSizeInBits() == 16 &&
               "Unexpected vector size");

        return ExtractCost + 2; // worst case pshufhw + pshufd
      }
    }
  }

  // Subvector insertions are cheap if the subvectors are aligned.
  // Note that in general, the insertion starting at the beginning of a vector
  // isn't free, because we need to preserve the rest of the wide vector.
  if (Kind == TTI::SK_InsertSubvector && LT.second.isVector()) {
    int NumElts = LT.second.getVectorNumElements();
    std::pair<InstructionCost, MVT> SubLT =
        TLI->getTypeLegalizationCost(DL, SubTp);
    if (SubLT.second.isVector()) {
      int NumSubElts = SubLT.second.getVectorNumElements();
      if ((Index % NumSubElts) == 0 && (NumElts % NumSubElts) == 0)
        return SubLT.first;
    }
  }

  // Handle some common (illegal) sub-vector types as they are often very cheap
  // to shuffle even on targets without PSHUFB.
  EVT VT = TLI->getValueType(DL, BaseTp);
  if (VT.isSimple() && VT.isVector() && VT.getSizeInBits() < 128 &&
      !ST->hasSSSE3()) {
     static const CostTblEntry SSE2SubVectorShuffleTbl[] = {
      {TTI::SK_Broadcast,        MVT::v4i16, 1}, // pshuflw
      {TTI::SK_Broadcast,        MVT::v2i16, 1}, // pshuflw
      {TTI::SK_Broadcast,        MVT::v8i8,  2}, // punpck/pshuflw
      {TTI::SK_Broadcast,        MVT::v4i8,  2}, // punpck/pshuflw
      {TTI::SK_Broadcast,        MVT::v2i8,  1}, // punpck

      {TTI::SK_Reverse,          MVT::v4i16, 1}, // pshuflw
      {TTI::SK_Reverse,          MVT::v2i16, 1}, // pshuflw
      {TTI::SK_Reverse,          MVT::v4i8,  3}, // punpck/pshuflw/packus
      {TTI::SK_Reverse,          MVT::v2i8,  1}, // punpck

      {TTI::SK_PermuteTwoSrc,    MVT::v4i16, 2}, // punpck/pshuflw
      {TTI::SK_PermuteTwoSrc,    MVT::v2i16, 2}, // punpck/pshuflw
      {TTI::SK_PermuteTwoSrc,    MVT::v8i8,  7}, // punpck/pshuflw
      {TTI::SK_PermuteTwoSrc,    MVT::v4i8,  4}, // punpck/pshuflw
      {TTI::SK_PermuteTwoSrc,    MVT::v2i8,  2}, // punpck

      {TTI::SK_PermuteSingleSrc, MVT::v4i16, 1}, // pshuflw
      {TTI::SK_PermuteSingleSrc, MVT::v2i16, 1}, // pshuflw
      {TTI::SK_PermuteSingleSrc, MVT::v8i8,  5}, // punpck/pshuflw
      {TTI::SK_PermuteSingleSrc, MVT::v4i8,  3}, // punpck/pshuflw
      {TTI::SK_PermuteSingleSrc, MVT::v2i8,  1}, // punpck
    };

    if (ST->hasSSE2())
      if (const auto *Entry =
              CostTableLookup(SSE2SubVectorShuffleTbl, Kind, VT.getSimpleVT()))
        return Entry->Cost;
  }

  // We are going to permute multiple sources and the result will be in multiple
  // destinations. Providing an accurate cost only for splits where the element
  // type remains the same.
  if (Kind == TTI::SK_PermuteSingleSrc && LT.first != 1) {
    MVT LegalVT = LT.second;
    if (LegalVT.isVector() &&
        LegalVT.getVectorElementType().getSizeInBits() ==
            BaseTp->getElementType()->getPrimitiveSizeInBits() &&
        LegalVT.getVectorNumElements() <
            cast<FixedVectorType>(BaseTp)->getNumElements()) {

      unsigned VecTySize = DL.getTypeStoreSize(BaseTp);
      unsigned LegalVTSize = LegalVT.getStoreSize();
      // Number of source vectors after legalization:
      unsigned NumOfSrcs = (VecTySize + LegalVTSize - 1) / LegalVTSize;
      // Number of destination vectors after legalization:
      InstructionCost NumOfDests = LT.first;

      auto *SingleOpTy = FixedVectorType::get(BaseTp->getElementType(),
                                              LegalVT.getVectorNumElements());

      InstructionCost NumOfShuffles = (NumOfSrcs - 1) * NumOfDests;
      return NumOfShuffles * getShuffleCost(TTI::SK_PermuteTwoSrc, SingleOpTy,
                                            None, 0, nullptr);
    }

    return BaseT::getShuffleCost(Kind, BaseTp, Mask, Index, SubTp);
  }

  // For 2-input shuffles, we must account for splitting the 2 inputs into many.
  if (Kind == TTI::SK_PermuteTwoSrc && LT.first != 1) {
    // We assume that source and destination have the same vector type.
    InstructionCost NumOfDests = LT.first;
    InstructionCost NumOfShufflesPerDest = LT.first * 2 - 1;
    LT.first = NumOfDests * NumOfShufflesPerDest;
  }

#if INTEL_CUSTOMIZATION
#if INTEL_FEATURE_ISA_FP16
  static const CostTblEntry AVX512FP16ShuffleTbl[] = {
      {TTI::SK_Broadcast, MVT::v32f16, 1}, // vpbroadcastw
      {TTI::SK_Broadcast, MVT::v16f16, 1}, // vpbroadcastw
      {TTI::SK_Broadcast, MVT::v8f16, 1}, // vpbroadcastw

      {TTI::SK_Reverse, MVT::v32f16, 2}, // vpermw
      {TTI::SK_Reverse, MVT::v16f16, 2}, // vpermw
      {TTI::SK_Reverse, MVT::v8f16, 1}, // vpshufb

      {TTI::SK_PermuteSingleSrc, MVT::v32f16, 2}, // vpermw
      {TTI::SK_PermuteSingleSrc, MVT::v16f16, 2}, // vpermw
      {TTI::SK_PermuteSingleSrc, MVT::v8f16, 1},  // vpshufb

      {TTI::SK_PermuteTwoSrc, MVT::v32f16, 2},    // vpermt2w
      {TTI::SK_PermuteTwoSrc, MVT::v16f16, 2},    // vpermt2w
      {TTI::SK_PermuteTwoSrc, MVT::v8f16, 2}      // vpermt2w
  };

  if (!ST->useSoftFloat() && ST->hasFP16())
    if (const auto *Entry =
            CostTableLookup(AVX512FP16ShuffleTbl, Kind, LT.second))
      return LT.first * Entry->Cost;
#endif // INTEL_FEATURE_ISA_FP16
#endif // INTEL_CUSTOMIZATION

  static const CostTblEntry AVX512VBMIShuffleTbl[] = {
      {TTI::SK_Reverse, MVT::v64i8, 1}, // vpermb
      {TTI::SK_Reverse, MVT::v32i8, 1}, // vpermb

      {TTI::SK_PermuteSingleSrc, MVT::v64i8, 1}, // vpermb
      {TTI::SK_PermuteSingleSrc, MVT::v32i8, 1}, // vpermb

      {TTI::SK_PermuteTwoSrc, MVT::v64i8, 2}, // vpermt2b
      {TTI::SK_PermuteTwoSrc, MVT::v32i8, 2}, // vpermt2b
      {TTI::SK_PermuteTwoSrc, MVT::v16i8, 2}  // vpermt2b
  };

  if (ST->hasVBMI())
    if (const auto *Entry =
            CostTableLookup(AVX512VBMIShuffleTbl, Kind, LT.second))
      return LT.first * Entry->Cost;

  static const CostTblEntry AVX512BWShuffleTbl[] = {
      {TTI::SK_Broadcast, MVT::v32i16, 1}, // vpbroadcastw
      {TTI::SK_Broadcast, MVT::v64i8, 1},  // vpbroadcastb

      {TTI::SK_Reverse, MVT::v32i16, 2}, // vpermw
      {TTI::SK_Reverse, MVT::v16i16, 2}, // vpermw
      {TTI::SK_Reverse, MVT::v64i8, 2},  // pshufb + vshufi64x2

      {TTI::SK_PermuteSingleSrc, MVT::v32i16, 2}, // vpermw
      {TTI::SK_PermuteSingleSrc, MVT::v16i16, 2}, // vpermw
      {TTI::SK_PermuteSingleSrc, MVT::v64i8, 8},  // extend to v32i16

      {TTI::SK_PermuteTwoSrc, MVT::v32i16, 2}, // vpermt2w
      {TTI::SK_PermuteTwoSrc, MVT::v16i16, 2}, // vpermt2w
      {TTI::SK_PermuteTwoSrc, MVT::v8i16, 2},  // vpermt2w
      {TTI::SK_PermuteTwoSrc, MVT::v64i8, 19}, // 6 * v32i8 + 1

      {TTI::SK_Select, MVT::v32i16, 1}, // vblendmw
      {TTI::SK_Select, MVT::v64i8,  1}, // vblendmb
  };

  if (ST->hasBWI())
    if (const auto *Entry =
            CostTableLookup(AVX512BWShuffleTbl, Kind, LT.second))
      return LT.first * Entry->Cost;

  static const CostTblEntry AVX512ShuffleTbl[] = {
      {TTI::SK_Broadcast, MVT::v8f64, 1},  // vbroadcastpd
      {TTI::SK_Broadcast, MVT::v16f32, 1}, // vbroadcastps
      {TTI::SK_Broadcast, MVT::v8i64, 1},  // vpbroadcastq
      {TTI::SK_Broadcast, MVT::v16i32, 1}, // vpbroadcastd
      {TTI::SK_Broadcast, MVT::v32i16, 1}, // vpbroadcastw
      {TTI::SK_Broadcast, MVT::v64i8, 1},  // vpbroadcastb

      {TTI::SK_Reverse, MVT::v8f64, 1},  // vpermpd
      {TTI::SK_Reverse, MVT::v16f32, 1}, // vpermps
      {TTI::SK_Reverse, MVT::v8i64, 1},  // vpermq
      {TTI::SK_Reverse, MVT::v16i32, 1}, // vpermd
      {TTI::SK_Reverse, MVT::v32i16, 7}, // per mca
      {TTI::SK_Reverse, MVT::v64i8,  7}, // per mca

      {TTI::SK_PermuteSingleSrc, MVT::v8f64, 1},  // vpermpd
      {TTI::SK_PermuteSingleSrc, MVT::v4f64, 1},  // vpermpd
      {TTI::SK_PermuteSingleSrc, MVT::v2f64, 1},  // vpermpd
      {TTI::SK_PermuteSingleSrc, MVT::v16f32, 1}, // vpermps
      {TTI::SK_PermuteSingleSrc, MVT::v8f32, 1},  // vpermps
      {TTI::SK_PermuteSingleSrc, MVT::v4f32, 1},  // vpermps
      {TTI::SK_PermuteSingleSrc, MVT::v8i64, 1},  // vpermq
      {TTI::SK_PermuteSingleSrc, MVT::v4i64, 1},  // vpermq
      {TTI::SK_PermuteSingleSrc, MVT::v2i64, 1},  // vpermq
      {TTI::SK_PermuteSingleSrc, MVT::v16i32, 1}, // vpermd
      {TTI::SK_PermuteSingleSrc, MVT::v8i32, 1},  // vpermd
      {TTI::SK_PermuteSingleSrc, MVT::v4i32, 1},  // vpermd
      {TTI::SK_PermuteSingleSrc, MVT::v16i8, 1},  // pshufb

      {TTI::SK_PermuteTwoSrc, MVT::v8f64, 1},  // vpermt2pd
      {TTI::SK_PermuteTwoSrc, MVT::v16f32, 1}, // vpermt2ps
      {TTI::SK_PermuteTwoSrc, MVT::v8i64, 1},  // vpermt2q
      {TTI::SK_PermuteTwoSrc, MVT::v16i32, 1}, // vpermt2d
      {TTI::SK_PermuteTwoSrc, MVT::v4f64, 1},  // vpermt2pd
      {TTI::SK_PermuteTwoSrc, MVT::v8f32, 1},  // vpermt2ps
      {TTI::SK_PermuteTwoSrc, MVT::v4i64, 1},  // vpermt2q
      {TTI::SK_PermuteTwoSrc, MVT::v8i32, 1},  // vpermt2d
      {TTI::SK_PermuteTwoSrc, MVT::v2f64, 1},  // vpermt2pd
      {TTI::SK_PermuteTwoSrc, MVT::v4f32, 1},  // vpermt2ps
      {TTI::SK_PermuteTwoSrc, MVT::v2i64, 1},  // vpermt2q
      {TTI::SK_PermuteTwoSrc, MVT::v4i32, 1},  // vpermt2d

      // FIXME: This just applies the type legalization cost rules above
      // assuming these completely split.
      {TTI::SK_PermuteSingleSrc, MVT::v32i16, 14},
      {TTI::SK_PermuteSingleSrc, MVT::v64i8,  14},
      {TTI::SK_PermuteTwoSrc,    MVT::v32i16, 42},
      {TTI::SK_PermuteTwoSrc,    MVT::v64i8,  42},

      {TTI::SK_Select, MVT::v32i16, 1}, // vpternlogq
      {TTI::SK_Select, MVT::v64i8,  1}, // vpternlogq
      {TTI::SK_Select, MVT::v8f64,  1}, // vblendmpd
      {TTI::SK_Select, MVT::v16f32, 1}, // vblendmps
      {TTI::SK_Select, MVT::v8i64,  1}, // vblendmq
      {TTI::SK_Select, MVT::v16i32, 1}, // vblendmd
  };

  if (ST->hasAVX512())
    if (const auto *Entry = CostTableLookup(AVX512ShuffleTbl, Kind, LT.second))
      return LT.first * Entry->Cost;

  static const CostTblEntry AVX2ShuffleTbl[] = {
      {TTI::SK_Broadcast, MVT::v4f64, 1},  // vbroadcastpd
      {TTI::SK_Broadcast, MVT::v8f32, 1},  // vbroadcastps
      {TTI::SK_Broadcast, MVT::v4i64, 1},  // vpbroadcastq
      {TTI::SK_Broadcast, MVT::v8i32, 1},  // vpbroadcastd
      {TTI::SK_Broadcast, MVT::v16i16, 1}, // vpbroadcastw
      {TTI::SK_Broadcast, MVT::v32i8, 1},  // vpbroadcastb

      {TTI::SK_Reverse, MVT::v4f64, 1},  // vpermpd
      {TTI::SK_Reverse, MVT::v8f32, 1},  // vpermps
      {TTI::SK_Reverse, MVT::v4i64, 1},  // vpermq
      {TTI::SK_Reverse, MVT::v8i32, 1},  // vpermd
      {TTI::SK_Reverse, MVT::v16i16, 2}, // vperm2i128 + pshufb
      {TTI::SK_Reverse, MVT::v32i8, 2},  // vperm2i128 + pshufb

      {TTI::SK_Select, MVT::v16i16, 1}, // vpblendvb
      {TTI::SK_Select, MVT::v32i8, 1},  // vpblendvb

      {TTI::SK_PermuteSingleSrc, MVT::v4f64, 1},  // vpermpd
      {TTI::SK_PermuteSingleSrc, MVT::v8f32, 1},  // vpermps
      {TTI::SK_PermuteSingleSrc, MVT::v4i64, 1},  // vpermq
      {TTI::SK_PermuteSingleSrc, MVT::v8i32, 1},  // vpermd
      {TTI::SK_PermuteSingleSrc, MVT::v16i16, 4}, // vperm2i128 + 2*vpshufb
                                                  // + vpblendvb
      {TTI::SK_PermuteSingleSrc, MVT::v32i8, 4},  // vperm2i128 + 2*vpshufb
                                                  // + vpblendvb

      {TTI::SK_PermuteTwoSrc, MVT::v4f64, 3},  // 2*vpermpd + vblendpd
      {TTI::SK_PermuteTwoSrc, MVT::v8f32, 3},  // 2*vpermps + vblendps
      {TTI::SK_PermuteTwoSrc, MVT::v4i64, 3},  // 2*vpermq + vpblendd
      {TTI::SK_PermuteTwoSrc, MVT::v8i32, 3},  // 2*vpermd + vpblendd
      {TTI::SK_PermuteTwoSrc, MVT::v16i16, 7}, // 2*vperm2i128 + 4*vpshufb
                                               // + vpblendvb
      {TTI::SK_PermuteTwoSrc, MVT::v32i8, 7},  // 2*vperm2i128 + 4*vpshufb
                                               // + vpblendvb
  };

  if (ST->hasAVX2())
    if (const auto *Entry = CostTableLookup(AVX2ShuffleTbl, Kind, LT.second))
      return LT.first * Entry->Cost;

  static const CostTblEntry XOPShuffleTbl[] = {
      {TTI::SK_PermuteSingleSrc, MVT::v4f64, 2},  // vperm2f128 + vpermil2pd
      {TTI::SK_PermuteSingleSrc, MVT::v8f32, 2},  // vperm2f128 + vpermil2ps
      {TTI::SK_PermuteSingleSrc, MVT::v4i64, 2},  // vperm2f128 + vpermil2pd
      {TTI::SK_PermuteSingleSrc, MVT::v8i32, 2},  // vperm2f128 + vpermil2ps
      {TTI::SK_PermuteSingleSrc, MVT::v16i16, 4}, // vextractf128 + 2*vpperm
                                                  // + vinsertf128
      {TTI::SK_PermuteSingleSrc, MVT::v32i8, 4},  // vextractf128 + 2*vpperm
                                                  // + vinsertf128

      {TTI::SK_PermuteTwoSrc, MVT::v16i16, 9}, // 2*vextractf128 + 6*vpperm
                                               // + vinsertf128
      {TTI::SK_PermuteTwoSrc, MVT::v8i16, 1},  // vpperm
      {TTI::SK_PermuteTwoSrc, MVT::v32i8, 9},  // 2*vextractf128 + 6*vpperm
                                               // + vinsertf128
      {TTI::SK_PermuteTwoSrc, MVT::v16i8, 1},  // vpperm
  };

  if (ST->hasXOP())
    if (const auto *Entry = CostTableLookup(XOPShuffleTbl, Kind, LT.second))
      return LT.first * Entry->Cost;

  static const CostTblEntry AVX1ShuffleTbl[] = {
      {TTI::SK_Broadcast, MVT::v4f64, 2},  // vperm2f128 + vpermilpd
      {TTI::SK_Broadcast, MVT::v8f32, 2},  // vperm2f128 + vpermilps
      {TTI::SK_Broadcast, MVT::v4i64, 2},  // vperm2f128 + vpermilpd
      {TTI::SK_Broadcast, MVT::v8i32, 2},  // vperm2f128 + vpermilps
      {TTI::SK_Broadcast, MVT::v16i16, 3}, // vpshuflw + vpshufd + vinsertf128
      {TTI::SK_Broadcast, MVT::v32i8, 2},  // vpshufb + vinsertf128

      {TTI::SK_Reverse, MVT::v4f64, 2},  // vperm2f128 + vpermilpd
      {TTI::SK_Reverse, MVT::v8f32, 2},  // vperm2f128 + vpermilps
      {TTI::SK_Reverse, MVT::v4i64, 2},  // vperm2f128 + vpermilpd
      {TTI::SK_Reverse, MVT::v8i32, 2},  // vperm2f128 + vpermilps
      {TTI::SK_Reverse, MVT::v16i16, 4}, // vextractf128 + 2*pshufb
                                         // + vinsertf128
      {TTI::SK_Reverse, MVT::v32i8, 4},  // vextractf128 + 2*pshufb
                                         // + vinsertf128

      {TTI::SK_Select, MVT::v4i64, 1},  // vblendpd
      {TTI::SK_Select, MVT::v4f64, 1},  // vblendpd
      {TTI::SK_Select, MVT::v8i32, 1},  // vblendps
      {TTI::SK_Select, MVT::v8f32, 1},  // vblendps
      {TTI::SK_Select, MVT::v16i16, 3}, // vpand + vpandn + vpor
      {TTI::SK_Select, MVT::v32i8, 3},  // vpand + vpandn + vpor

      {TTI::SK_PermuteSingleSrc, MVT::v4f64, 2},  // vperm2f128 + vshufpd
      {TTI::SK_PermuteSingleSrc, MVT::v4i64, 2},  // vperm2f128 + vshufpd
      {TTI::SK_PermuteSingleSrc, MVT::v8f32, 4},  // 2*vperm2f128 + 2*vshufps
      {TTI::SK_PermuteSingleSrc, MVT::v8i32, 4},  // 2*vperm2f128 + 2*vshufps
      {TTI::SK_PermuteSingleSrc, MVT::v16i16, 8}, // vextractf128 + 4*pshufb
                                                  // + 2*por + vinsertf128
      {TTI::SK_PermuteSingleSrc, MVT::v32i8, 8},  // vextractf128 + 4*pshufb
                                                  // + 2*por + vinsertf128

      {TTI::SK_PermuteTwoSrc, MVT::v4f64, 3},   // 2*vperm2f128 + vshufpd
      {TTI::SK_PermuteTwoSrc, MVT::v4i64, 3},   // 2*vperm2f128 + vshufpd
      {TTI::SK_PermuteTwoSrc, MVT::v8f32, 4},   // 2*vperm2f128 + 2*vshufps
      {TTI::SK_PermuteTwoSrc, MVT::v8i32, 4},   // 2*vperm2f128 + 2*vshufps
      {TTI::SK_PermuteTwoSrc, MVT::v16i16, 15}, // 2*vextractf128 + 8*pshufb
                                                // + 4*por + vinsertf128
      {TTI::SK_PermuteTwoSrc, MVT::v32i8, 15},  // 2*vextractf128 + 8*pshufb
                                                // + 4*por + vinsertf128
  };

  if (ST->hasAVX())
    if (const auto *Entry = CostTableLookup(AVX1ShuffleTbl, Kind, LT.second))
      return LT.first * Entry->Cost;

  static const CostTblEntry SSE41ShuffleTbl[] = {
      {TTI::SK_Select, MVT::v2i64, 1}, // pblendw
      {TTI::SK_Select, MVT::v2f64, 1}, // movsd
      {TTI::SK_Select, MVT::v4i32, 1}, // pblendw
      {TTI::SK_Select, MVT::v4f32, 1}, // blendps
      {TTI::SK_Select, MVT::v8i16, 1}, // pblendw
      {TTI::SK_Select, MVT::v16i8, 1}  // pblendvb
  };

  if (ST->hasSSE41())
    if (const auto *Entry = CostTableLookup(SSE41ShuffleTbl, Kind, LT.second))
      return LT.first * Entry->Cost;

  static const CostTblEntry SSSE3ShuffleTbl[] = {
      {TTI::SK_Broadcast, MVT::v8i16, 1}, // pshufb
      {TTI::SK_Broadcast, MVT::v16i8, 1}, // pshufb

      {TTI::SK_Reverse, MVT::v8i16, 1}, // pshufb
      {TTI::SK_Reverse, MVT::v16i8, 1}, // pshufb

      {TTI::SK_Select, MVT::v8i16, 3}, // 2*pshufb + por
      {TTI::SK_Select, MVT::v16i8, 3}, // 2*pshufb + por

      {TTI::SK_PermuteSingleSrc, MVT::v8i16, 1}, // pshufb
      {TTI::SK_PermuteSingleSrc, MVT::v16i8, 1}, // pshufb

      {TTI::SK_PermuteTwoSrc, MVT::v8i16, 3}, // 2*pshufb + por
      {TTI::SK_PermuteTwoSrc, MVT::v16i8, 3}, // 2*pshufb + por
  };

  if (ST->hasSSSE3())
    if (const auto *Entry = CostTableLookup(SSSE3ShuffleTbl, Kind, LT.second))
      return LT.first * Entry->Cost;

  static const CostTblEntry SSE2ShuffleTbl[] = {
      {TTI::SK_Broadcast, MVT::v2f64, 1}, // shufpd
      {TTI::SK_Broadcast, MVT::v2i64, 1}, // pshufd
      {TTI::SK_Broadcast, MVT::v4i32, 1}, // pshufd
      {TTI::SK_Broadcast, MVT::v8i16, 2}, // pshuflw + pshufd
      {TTI::SK_Broadcast, MVT::v16i8, 3}, // unpck + pshuflw + pshufd

      {TTI::SK_Reverse, MVT::v2f64, 1}, // shufpd
      {TTI::SK_Reverse, MVT::v2i64, 1}, // pshufd
      {TTI::SK_Reverse, MVT::v4i32, 1}, // pshufd
      {TTI::SK_Reverse, MVT::v8i16, 3}, // pshuflw + pshufhw + pshufd
      {TTI::SK_Reverse, MVT::v16i8, 9}, // 2*pshuflw + 2*pshufhw
                                        // + 2*pshufd + 2*unpck + packus

      {TTI::SK_Select, MVT::v2i64, 1}, // movsd
      {TTI::SK_Select, MVT::v2f64, 1}, // movsd
      {TTI::SK_Select, MVT::v4i32, 2}, // 2*shufps
      {TTI::SK_Select, MVT::v8i16, 3}, // pand + pandn + por
      {TTI::SK_Select, MVT::v16i8, 3}, // pand + pandn + por

      {TTI::SK_PermuteSingleSrc, MVT::v2f64, 1}, // shufpd
      {TTI::SK_PermuteSingleSrc, MVT::v2i64, 1}, // pshufd
      {TTI::SK_PermuteSingleSrc, MVT::v4i32, 1}, // pshufd
      {TTI::SK_PermuteSingleSrc, MVT::v8i16, 5}, // 2*pshuflw + 2*pshufhw
                                                  // + pshufd/unpck
    { TTI::SK_PermuteSingleSrc, MVT::v16i8, 10 }, // 2*pshuflw + 2*pshufhw
                                                  // + 2*pshufd + 2*unpck + 2*packus

    { TTI::SK_PermuteTwoSrc,    MVT::v2f64,  1 }, // shufpd
    { TTI::SK_PermuteTwoSrc,    MVT::v2i64,  1 }, // shufpd
    { TTI::SK_PermuteTwoSrc,    MVT::v4i32,  2 }, // 2*{unpck,movsd,pshufd}
    { TTI::SK_PermuteTwoSrc,    MVT::v8i16,  8 }, // blend+permute
    { TTI::SK_PermuteTwoSrc,    MVT::v16i8, 13 }, // blend+permute
  };

  if (ST->hasSSE2())
    if (const auto *Entry = CostTableLookup(SSE2ShuffleTbl, Kind, LT.second))
      return LT.first * Entry->Cost;

  static const CostTblEntry SSE1ShuffleTbl[] = {
    { TTI::SK_Broadcast,        MVT::v4f32, 1 }, // shufps
    { TTI::SK_Reverse,          MVT::v4f32, 1 }, // shufps
    { TTI::SK_Select,           MVT::v4f32, 2 }, // 2*shufps
    { TTI::SK_PermuteSingleSrc, MVT::v4f32, 1 }, // shufps
    { TTI::SK_PermuteTwoSrc,    MVT::v4f32, 2 }, // 2*shufps
  };

  if (ST->hasSSE1())
    if (const auto *Entry = CostTableLookup(SSE1ShuffleTbl, Kind, LT.second))
      return LT.first * Entry->Cost;

  return BaseT::getShuffleCost(Kind, BaseTp, Mask, Index, SubTp);
}

InstructionCost X86TTIImpl::getCastInstrCost(unsigned Opcode, Type *Dst,
                                             Type *Src,
                                             TTI::CastContextHint CCH,
                                             TTI::TargetCostKind CostKind,
                                             const Instruction *I) {
  int ISD = TLI->InstructionOpcodeToISD(Opcode);
  assert(ISD && "Invalid opcode");

  // TODO: Allow non-throughput costs that aren't binary.
  auto AdjustCost = [&CostKind](InstructionCost Cost) -> InstructionCost {
    if (CostKind != TTI::TCK_RecipThroughput)
      return Cost == 0 ? 0 : 1;
    return Cost;
  };

  // FIXME: Need a better design of the cost table to handle non-simple types of
  // potential massive combinations (elem_num x src_type x dst_type).

  static const TypeConversionCostTblEntry AVX512BWConversionTbl[] {
    { ISD::SIGN_EXTEND, MVT::v32i16, MVT::v32i8, 1 },
    { ISD::ZERO_EXTEND, MVT::v32i16, MVT::v32i8, 1 },

    // Mask sign extend has an instruction.
    { ISD::SIGN_EXTEND, MVT::v2i8,   MVT::v2i1,  1 },
    { ISD::SIGN_EXTEND, MVT::v2i16,  MVT::v2i1,  1 },
    { ISD::SIGN_EXTEND, MVT::v4i8,   MVT::v4i1,  1 },
    { ISD::SIGN_EXTEND, MVT::v4i16,  MVT::v4i1,  1 },
    { ISD::SIGN_EXTEND, MVT::v8i8,   MVT::v8i1,  1 },
    { ISD::SIGN_EXTEND, MVT::v8i16,  MVT::v8i1,  1 },
    { ISD::SIGN_EXTEND, MVT::v16i8,  MVT::v16i1, 1 },
    { ISD::SIGN_EXTEND, MVT::v16i16, MVT::v16i1, 1 },
    { ISD::SIGN_EXTEND, MVT::v32i8,  MVT::v32i1, 1 },
    { ISD::SIGN_EXTEND, MVT::v32i16, MVT::v32i1, 1 },
    { ISD::SIGN_EXTEND, MVT::v64i8,  MVT::v64i1, 1 },

    // Mask zero extend is a sext + shift.
    { ISD::ZERO_EXTEND, MVT::v2i8,   MVT::v2i1,  2 },
    { ISD::ZERO_EXTEND, MVT::v2i16,  MVT::v2i1,  2 },
    { ISD::ZERO_EXTEND, MVT::v4i8,   MVT::v4i1,  2 },
    { ISD::ZERO_EXTEND, MVT::v4i16,  MVT::v4i1,  2 },
    { ISD::ZERO_EXTEND, MVT::v8i8,   MVT::v8i1,  2 },
    { ISD::ZERO_EXTEND, MVT::v8i16,  MVT::v8i1,  2 },
    { ISD::ZERO_EXTEND, MVT::v16i8,  MVT::v16i1, 2 },
    { ISD::ZERO_EXTEND, MVT::v16i16, MVT::v16i1, 2 },
    { ISD::ZERO_EXTEND, MVT::v32i8,  MVT::v32i1, 2 },
    { ISD::ZERO_EXTEND, MVT::v32i16, MVT::v32i1, 2 },
    { ISD::ZERO_EXTEND, MVT::v64i8,  MVT::v64i1, 2 },

    { ISD::TRUNCATE,    MVT::v32i8,  MVT::v32i16, 2 },
    { ISD::TRUNCATE,    MVT::v16i8,  MVT::v16i16, 2 }, // widen to zmm
    { ISD::TRUNCATE,    MVT::v2i1,   MVT::v2i8,   2 }, // widen to zmm
    { ISD::TRUNCATE,    MVT::v2i1,   MVT::v2i16,  2 }, // widen to zmm
    { ISD::TRUNCATE,    MVT::v4i1,   MVT::v4i8,   2 }, // widen to zmm
    { ISD::TRUNCATE,    MVT::v4i1,   MVT::v4i16,  2 }, // widen to zmm
    { ISD::TRUNCATE,    MVT::v8i1,   MVT::v8i8,   2 }, // widen to zmm
    { ISD::TRUNCATE,    MVT::v8i1,   MVT::v8i16,  2 }, // widen to zmm
    { ISD::TRUNCATE,    MVT::v16i1,  MVT::v16i8,  2 }, // widen to zmm
    { ISD::TRUNCATE,    MVT::v16i1,  MVT::v16i16, 2 }, // widen to zmm
    { ISD::TRUNCATE,    MVT::v32i1,  MVT::v32i8,  2 }, // widen to zmm
    { ISD::TRUNCATE,    MVT::v32i1,  MVT::v32i16, 2 },
    { ISD::TRUNCATE,    MVT::v64i1,  MVT::v64i8,  2 },
  };

  static const TypeConversionCostTblEntry AVX512DQConversionTbl[] = {
    { ISD::SINT_TO_FP,  MVT::v8f32,  MVT::v8i64,  1 },
    { ISD::SINT_TO_FP,  MVT::v8f64,  MVT::v8i64,  1 },

    { ISD::UINT_TO_FP,  MVT::v8f32,  MVT::v8i64,  1 },
    { ISD::UINT_TO_FP,  MVT::v8f64,  MVT::v8i64,  1 },

    { ISD::FP_TO_SINT,  MVT::v8i64,  MVT::v8f32,  1 },
    { ISD::FP_TO_SINT,  MVT::v8i64,  MVT::v8f64,  1 },

    { ISD::FP_TO_UINT,  MVT::v8i64,  MVT::v8f32,  1 },
    { ISD::FP_TO_UINT,  MVT::v8i64,  MVT::v8f64,  1 },
  };

  // TODO: For AVX512DQ + AVX512VL, we also have cheap casts for 128-bit and
  // 256-bit wide vectors.

  static const TypeConversionCostTblEntry AVX512FConversionTbl[] = {
    { ISD::FP_EXTEND, MVT::v8f64,   MVT::v8f32,  1 },
    { ISD::FP_EXTEND, MVT::v8f64,   MVT::v16f32, 3 },
    { ISD::FP_ROUND,  MVT::v8f32,   MVT::v8f64,  1 },

    { ISD::TRUNCATE,  MVT::v2i1,    MVT::v2i8,   3 }, // sext+vpslld+vptestmd
    { ISD::TRUNCATE,  MVT::v4i1,    MVT::v4i8,   3 }, // sext+vpslld+vptestmd
    { ISD::TRUNCATE,  MVT::v8i1,    MVT::v8i8,   3 }, // sext+vpslld+vptestmd
    { ISD::TRUNCATE,  MVT::v16i1,   MVT::v16i8,  3 }, // sext+vpslld+vptestmd
    { ISD::TRUNCATE,  MVT::v2i1,    MVT::v2i16,  3 }, // sext+vpsllq+vptestmq
    { ISD::TRUNCATE,  MVT::v4i1,    MVT::v4i16,  3 }, // sext+vpsllq+vptestmq
    { ISD::TRUNCATE,  MVT::v8i1,    MVT::v8i16,  3 }, // sext+vpsllq+vptestmq
    { ISD::TRUNCATE,  MVT::v16i1,   MVT::v16i16, 3 }, // sext+vpslld+vptestmd
    { ISD::TRUNCATE,  MVT::v2i1,    MVT::v2i32,  2 }, // zmm vpslld+vptestmd
    { ISD::TRUNCATE,  MVT::v4i1,    MVT::v4i32,  2 }, // zmm vpslld+vptestmd
    { ISD::TRUNCATE,  MVT::v8i1,    MVT::v8i32,  2 }, // zmm vpslld+vptestmd
    { ISD::TRUNCATE,  MVT::v16i1,   MVT::v16i32, 2 }, // vpslld+vptestmd
    { ISD::TRUNCATE,  MVT::v2i1,    MVT::v2i64,  2 }, // zmm vpsllq+vptestmq
    { ISD::TRUNCATE,  MVT::v4i1,    MVT::v4i64,  2 }, // zmm vpsllq+vptestmq
    { ISD::TRUNCATE,  MVT::v8i1,    MVT::v8i64,  2 }, // vpsllq+vptestmq
    { ISD::TRUNCATE,  MVT::v16i8,   MVT::v16i32, 2 },
    { ISD::TRUNCATE,  MVT::v16i16,  MVT::v16i32, 2 },
    { ISD::TRUNCATE,  MVT::v8i8,    MVT::v8i64,  2 },
    { ISD::TRUNCATE,  MVT::v8i16,   MVT::v8i64,  2 },
    { ISD::TRUNCATE,  MVT::v8i32,   MVT::v8i64,  1 },
    { ISD::TRUNCATE,  MVT::v4i32,   MVT::v4i64,  1 }, // zmm vpmovqd
    { ISD::TRUNCATE,  MVT::v16i8,   MVT::v16i64, 5 },// 2*vpmovqd+concat+vpmovdb

    { ISD::TRUNCATE,  MVT::v16i8,  MVT::v16i16,  3 }, // extend to v16i32
    { ISD::TRUNCATE,  MVT::v32i8,  MVT::v32i16,  8 },

    // Sign extend is zmm vpternlogd+vptruncdb.
    // Zero extend is zmm broadcast load+vptruncdw.
    { ISD::SIGN_EXTEND, MVT::v2i8,   MVT::v2i1,   3 },
    { ISD::ZERO_EXTEND, MVT::v2i8,   MVT::v2i1,   4 },
    { ISD::SIGN_EXTEND, MVT::v4i8,   MVT::v4i1,   3 },
    { ISD::ZERO_EXTEND, MVT::v4i8,   MVT::v4i1,   4 },
    { ISD::SIGN_EXTEND, MVT::v8i8,   MVT::v8i1,   3 },
    { ISD::ZERO_EXTEND, MVT::v8i8,   MVT::v8i1,   4 },
    { ISD::SIGN_EXTEND, MVT::v16i8,  MVT::v16i1,  3 },
    { ISD::ZERO_EXTEND, MVT::v16i8,  MVT::v16i1,  4 },

    // Sign extend is zmm vpternlogd+vptruncdw.
    // Zero extend is zmm vpternlogd+vptruncdw+vpsrlw.
    { ISD::SIGN_EXTEND, MVT::v2i16,  MVT::v2i1,   3 },
    { ISD::ZERO_EXTEND, MVT::v2i16,  MVT::v2i1,   4 },
    { ISD::SIGN_EXTEND, MVT::v4i16,  MVT::v4i1,   3 },
    { ISD::ZERO_EXTEND, MVT::v4i16,  MVT::v4i1,   4 },
    { ISD::SIGN_EXTEND, MVT::v8i16,  MVT::v8i1,   3 },
    { ISD::ZERO_EXTEND, MVT::v8i16,  MVT::v8i1,   4 },
    { ISD::SIGN_EXTEND, MVT::v16i16, MVT::v16i1,  3 },
    { ISD::ZERO_EXTEND, MVT::v16i16, MVT::v16i1,  4 },

    { ISD::SIGN_EXTEND, MVT::v2i32,  MVT::v2i1,   1 }, // zmm vpternlogd
    { ISD::ZERO_EXTEND, MVT::v2i32,  MVT::v2i1,   2 }, // zmm vpternlogd+psrld
    { ISD::SIGN_EXTEND, MVT::v4i32,  MVT::v4i1,   1 }, // zmm vpternlogd
    { ISD::ZERO_EXTEND, MVT::v4i32,  MVT::v4i1,   2 }, // zmm vpternlogd+psrld
    { ISD::SIGN_EXTEND, MVT::v8i32,  MVT::v8i1,   1 }, // zmm vpternlogd
    { ISD::ZERO_EXTEND, MVT::v8i32,  MVT::v8i1,   2 }, // zmm vpternlogd+psrld
    { ISD::SIGN_EXTEND, MVT::v2i64,  MVT::v2i1,   1 }, // zmm vpternlogq
    { ISD::ZERO_EXTEND, MVT::v2i64,  MVT::v2i1,   2 }, // zmm vpternlogq+psrlq
    { ISD::SIGN_EXTEND, MVT::v4i64,  MVT::v4i1,   1 }, // zmm vpternlogq
    { ISD::ZERO_EXTEND, MVT::v4i64,  MVT::v4i1,   2 }, // zmm vpternlogq+psrlq

    { ISD::SIGN_EXTEND, MVT::v16i32, MVT::v16i1,  1 }, // vpternlogd
    { ISD::ZERO_EXTEND, MVT::v16i32, MVT::v16i1,  2 }, // vpternlogd+psrld
    { ISD::SIGN_EXTEND, MVT::v8i64,  MVT::v8i1,   1 }, // vpternlogq
    { ISD::ZERO_EXTEND, MVT::v8i64,  MVT::v8i1,   2 }, // vpternlogq+psrlq

    { ISD::SIGN_EXTEND, MVT::v16i32, MVT::v16i8,  1 },
    { ISD::ZERO_EXTEND, MVT::v16i32, MVT::v16i8,  1 },
    { ISD::SIGN_EXTEND, MVT::v16i32, MVT::v16i16, 1 },
    { ISD::ZERO_EXTEND, MVT::v16i32, MVT::v16i16, 1 },
    { ISD::SIGN_EXTEND, MVT::v8i64,  MVT::v8i8,   1 },
    { ISD::ZERO_EXTEND, MVT::v8i64,  MVT::v8i8,   1 },
    { ISD::SIGN_EXTEND, MVT::v8i64,  MVT::v8i16,  1 },
    { ISD::ZERO_EXTEND, MVT::v8i64,  MVT::v8i16,  1 },
    { ISD::SIGN_EXTEND, MVT::v8i64,  MVT::v8i32,  1 },
    { ISD::ZERO_EXTEND, MVT::v8i64,  MVT::v8i32,  1 },

    { ISD::SIGN_EXTEND, MVT::v32i16, MVT::v32i8, 3 }, // FIXME: May not be right
    { ISD::ZERO_EXTEND, MVT::v32i16, MVT::v32i8, 3 }, // FIXME: May not be right

    { ISD::SINT_TO_FP,  MVT::v8f64,  MVT::v8i1,   4 },
    { ISD::SINT_TO_FP,  MVT::v16f32, MVT::v16i1,  3 },
    { ISD::SINT_TO_FP,  MVT::v8f64,  MVT::v8i8,   2 },
    { ISD::SINT_TO_FP,  MVT::v16f32, MVT::v16i8,  2 },
    { ISD::SINT_TO_FP,  MVT::v8f64,  MVT::v8i16,  2 },
    { ISD::SINT_TO_FP,  MVT::v16f32, MVT::v16i16, 2 },
    { ISD::SINT_TO_FP,  MVT::v16f32, MVT::v16i32, 1 },
    { ISD::SINT_TO_FP,  MVT::v8f64,  MVT::v8i32,  1 },

    { ISD::UINT_TO_FP,  MVT::v8f64,  MVT::v8i1,   4 },
    { ISD::UINT_TO_FP,  MVT::v16f32, MVT::v16i1,  3 },
    { ISD::UINT_TO_FP,  MVT::v8f64,  MVT::v8i8,   2 },
    { ISD::UINT_TO_FP,  MVT::v16f32, MVT::v16i8,  2 },
    { ISD::UINT_TO_FP,  MVT::v8f64,  MVT::v8i16,  2 },
    { ISD::UINT_TO_FP,  MVT::v16f32, MVT::v16i16, 2 },
    { ISD::UINT_TO_FP,  MVT::v8f64,  MVT::v8i32,  1 },
    { ISD::UINT_TO_FP,  MVT::v16f32, MVT::v16i32, 1 },
    { ISD::UINT_TO_FP,  MVT::v8f32,  MVT::v8i64, 26 },
    { ISD::UINT_TO_FP,  MVT::v8f64,  MVT::v8i64,  5 },

    { ISD::FP_TO_SINT,  MVT::v8i8,   MVT::v8f64,  3 },
    { ISD::FP_TO_SINT,  MVT::v8i16,  MVT::v8f64,  3 },
    { ISD::FP_TO_SINT,  MVT::v16i8,  MVT::v16f32, 3 },
    { ISD::FP_TO_SINT,  MVT::v16i16, MVT::v16f32, 3 },

    { ISD::FP_TO_UINT,  MVT::v8i32,  MVT::v8f64,  1 },
    { ISD::FP_TO_UINT,  MVT::v8i16,  MVT::v8f64,  3 },
    { ISD::FP_TO_UINT,  MVT::v8i8,   MVT::v8f64,  3 },
    { ISD::FP_TO_UINT,  MVT::v16i32, MVT::v16f32, 1 },
    { ISD::FP_TO_UINT,  MVT::v16i16, MVT::v16f32, 3 },
    { ISD::FP_TO_UINT,  MVT::v16i8,  MVT::v16f32, 3 },
  };

  static const TypeConversionCostTblEntry AVX512BWVLConversionTbl[] {
    // Mask sign extend has an instruction.
    { ISD::SIGN_EXTEND, MVT::v2i8,   MVT::v2i1,  1 },
    { ISD::SIGN_EXTEND, MVT::v2i16,  MVT::v2i1,  1 },
    { ISD::SIGN_EXTEND, MVT::v4i8,   MVT::v4i1,  1 },
    { ISD::SIGN_EXTEND, MVT::v4i16,  MVT::v4i1,  1 },
    { ISD::SIGN_EXTEND, MVT::v8i8,   MVT::v8i1,  1 },
    { ISD::SIGN_EXTEND, MVT::v8i16,  MVT::v8i1,  1 },
    { ISD::SIGN_EXTEND, MVT::v16i8,  MVT::v16i1, 1 },
    { ISD::SIGN_EXTEND, MVT::v16i16, MVT::v16i1, 1 },
    { ISD::SIGN_EXTEND, MVT::v32i8,  MVT::v32i1, 1 },

    // Mask zero extend is a sext + shift.
    { ISD::ZERO_EXTEND, MVT::v2i8,   MVT::v2i1,  2 },
    { ISD::ZERO_EXTEND, MVT::v2i16,  MVT::v2i1,  2 },
    { ISD::ZERO_EXTEND, MVT::v4i8,   MVT::v4i1,  2 },
    { ISD::ZERO_EXTEND, MVT::v4i16,  MVT::v4i1,  2 },
    { ISD::ZERO_EXTEND, MVT::v8i8,   MVT::v8i1,  2 },
    { ISD::ZERO_EXTEND, MVT::v8i16,  MVT::v8i1,  2 },
    { ISD::ZERO_EXTEND, MVT::v16i8,  MVT::v16i1, 2 },
    { ISD::ZERO_EXTEND, MVT::v16i16, MVT::v16i1, 2 },
    { ISD::ZERO_EXTEND, MVT::v32i8,  MVT::v32i1, 2 },

    { ISD::TRUNCATE,    MVT::v16i8,  MVT::v16i16, 2 },
    { ISD::TRUNCATE,    MVT::v2i1,   MVT::v2i8,   2 }, // vpsllw+vptestmb
    { ISD::TRUNCATE,    MVT::v2i1,   MVT::v2i16,  2 }, // vpsllw+vptestmw
    { ISD::TRUNCATE,    MVT::v4i1,   MVT::v4i8,   2 }, // vpsllw+vptestmb
    { ISD::TRUNCATE,    MVT::v4i1,   MVT::v4i16,  2 }, // vpsllw+vptestmw
    { ISD::TRUNCATE,    MVT::v8i1,   MVT::v8i8,   2 }, // vpsllw+vptestmb
    { ISD::TRUNCATE,    MVT::v8i1,   MVT::v8i16,  2 }, // vpsllw+vptestmw
    { ISD::TRUNCATE,    MVT::v16i1,  MVT::v16i8,  2 }, // vpsllw+vptestmb
    { ISD::TRUNCATE,    MVT::v16i1,  MVT::v16i16, 2 }, // vpsllw+vptestmw
    { ISD::TRUNCATE,    MVT::v32i1,  MVT::v32i8,  2 }, // vpsllw+vptestmb
  };

  static const TypeConversionCostTblEntry AVX512DQVLConversionTbl[] = {
    { ISD::SINT_TO_FP,  MVT::v2f32,  MVT::v2i64,  1 },
    { ISD::SINT_TO_FP,  MVT::v2f64,  MVT::v2i64,  1 },
    { ISD::SINT_TO_FP,  MVT::v4f32,  MVT::v4i64,  1 },
    { ISD::SINT_TO_FP,  MVT::v4f64,  MVT::v4i64,  1 },

    { ISD::UINT_TO_FP,  MVT::v2f32,  MVT::v2i64,  1 },
    { ISD::UINT_TO_FP,  MVT::v2f64,  MVT::v2i64,  1 },
    { ISD::UINT_TO_FP,  MVT::v4f32,  MVT::v4i64,  1 },
    { ISD::UINT_TO_FP,  MVT::v4f64,  MVT::v4i64,  1 },

    { ISD::FP_TO_SINT,  MVT::v2i64,  MVT::v2f32,  1 },
    { ISD::FP_TO_SINT,  MVT::v4i64,  MVT::v4f32,  1 },
    { ISD::FP_TO_SINT,  MVT::v2i64,  MVT::v2f64,  1 },
    { ISD::FP_TO_SINT,  MVT::v4i64,  MVT::v4f64,  1 },

    { ISD::FP_TO_UINT,  MVT::v2i64,  MVT::v2f32,  1 },
    { ISD::FP_TO_UINT,  MVT::v4i64,  MVT::v4f32,  1 },
    { ISD::FP_TO_UINT,  MVT::v2i64,  MVT::v2f64,  1 },
    { ISD::FP_TO_UINT,  MVT::v4i64,  MVT::v4f64,  1 },
  };

  static const TypeConversionCostTblEntry AVX512VLConversionTbl[] = {
    { ISD::TRUNCATE,  MVT::v2i1,    MVT::v2i8,   3 }, // sext+vpslld+vptestmd
    { ISD::TRUNCATE,  MVT::v4i1,    MVT::v4i8,   3 }, // sext+vpslld+vptestmd
    { ISD::TRUNCATE,  MVT::v8i1,    MVT::v8i8,   3 }, // sext+vpslld+vptestmd
    { ISD::TRUNCATE,  MVT::v16i1,   MVT::v16i8,  8 }, // split+2*v8i8
    { ISD::TRUNCATE,  MVT::v2i1,    MVT::v2i16,  3 }, // sext+vpsllq+vptestmq
    { ISD::TRUNCATE,  MVT::v4i1,    MVT::v4i16,  3 }, // sext+vpsllq+vptestmq
    { ISD::TRUNCATE,  MVT::v8i1,    MVT::v8i16,  3 }, // sext+vpsllq+vptestmq
    { ISD::TRUNCATE,  MVT::v16i1,   MVT::v16i16, 8 }, // split+2*v8i16
    { ISD::TRUNCATE,  MVT::v2i1,    MVT::v2i32,  2 }, // vpslld+vptestmd
    { ISD::TRUNCATE,  MVT::v4i1,    MVT::v4i32,  2 }, // vpslld+vptestmd
    { ISD::TRUNCATE,  MVT::v8i1,    MVT::v8i32,  2 }, // vpslld+vptestmd
    { ISD::TRUNCATE,  MVT::v2i1,    MVT::v2i64,  2 }, // vpsllq+vptestmq
    { ISD::TRUNCATE,  MVT::v4i1,    MVT::v4i64,  2 }, // vpsllq+vptestmq
    { ISD::TRUNCATE,  MVT::v4i32,   MVT::v4i64,  1 }, // vpmovqd
    { ISD::TRUNCATE,  MVT::v4i8,    MVT::v4i64,  2 }, // vpmovqb
    { ISD::TRUNCATE,  MVT::v4i16,   MVT::v4i64,  2 }, // vpmovqw
    { ISD::TRUNCATE,  MVT::v8i8,    MVT::v8i32,  2 }, // vpmovwb

    // sign extend is vpcmpeq+maskedmove+vpmovdw+vpacksswb
    // zero extend is vpcmpeq+maskedmove+vpmovdw+vpsrlw+vpackuswb
    { ISD::SIGN_EXTEND, MVT::v2i8,   MVT::v2i1,   5 },
    { ISD::ZERO_EXTEND, MVT::v2i8,   MVT::v2i1,   6 },
    { ISD::SIGN_EXTEND, MVT::v4i8,   MVT::v4i1,   5 },
    { ISD::ZERO_EXTEND, MVT::v4i8,   MVT::v4i1,   6 },
    { ISD::SIGN_EXTEND, MVT::v8i8,   MVT::v8i1,   5 },
    { ISD::ZERO_EXTEND, MVT::v8i8,   MVT::v8i1,   6 },
    { ISD::SIGN_EXTEND, MVT::v16i8,  MVT::v16i1, 10 },
    { ISD::ZERO_EXTEND, MVT::v16i8,  MVT::v16i1, 12 },

    // sign extend is vpcmpeq+maskedmove+vpmovdw
    // zero extend is vpcmpeq+maskedmove+vpmovdw+vpsrlw
    { ISD::SIGN_EXTEND, MVT::v2i16,  MVT::v2i1,   4 },
    { ISD::ZERO_EXTEND, MVT::v2i16,  MVT::v2i1,   5 },
    { ISD::SIGN_EXTEND, MVT::v4i16,  MVT::v4i1,   4 },
    { ISD::ZERO_EXTEND, MVT::v4i16,  MVT::v4i1,   5 },
    { ISD::SIGN_EXTEND, MVT::v8i16,  MVT::v8i1,   4 },
    { ISD::ZERO_EXTEND, MVT::v8i16,  MVT::v8i1,   5 },
    { ISD::SIGN_EXTEND, MVT::v16i16, MVT::v16i1, 10 },
    { ISD::ZERO_EXTEND, MVT::v16i16, MVT::v16i1, 12 },

    { ISD::SIGN_EXTEND, MVT::v2i32,  MVT::v2i1,   1 }, // vpternlogd
    { ISD::ZERO_EXTEND, MVT::v2i32,  MVT::v2i1,   2 }, // vpternlogd+psrld
    { ISD::SIGN_EXTEND, MVT::v4i32,  MVT::v4i1,   1 }, // vpternlogd
    { ISD::ZERO_EXTEND, MVT::v4i32,  MVT::v4i1,   2 }, // vpternlogd+psrld
    { ISD::SIGN_EXTEND, MVT::v8i32,  MVT::v8i1,   1 }, // vpternlogd
    { ISD::ZERO_EXTEND, MVT::v8i32,  MVT::v8i1,   2 }, // vpternlogd+psrld
    { ISD::SIGN_EXTEND, MVT::v2i64,  MVT::v2i1,   1 }, // vpternlogq
    { ISD::ZERO_EXTEND, MVT::v2i64,  MVT::v2i1,   2 }, // vpternlogq+psrlq
    { ISD::SIGN_EXTEND, MVT::v4i64,  MVT::v4i1,   1 }, // vpternlogq
    { ISD::ZERO_EXTEND, MVT::v4i64,  MVT::v4i1,   2 }, // vpternlogq+psrlq

    { ISD::UINT_TO_FP,  MVT::v2f64,  MVT::v2i8,   2 },
    { ISD::UINT_TO_FP,  MVT::v4f64,  MVT::v4i8,   2 },
    { ISD::UINT_TO_FP,  MVT::v8f32,  MVT::v8i8,   2 },
    { ISD::UINT_TO_FP,  MVT::v2f64,  MVT::v2i16,  5 },
    { ISD::UINT_TO_FP,  MVT::v4f64,  MVT::v4i16,  2 },
    { ISD::UINT_TO_FP,  MVT::v8f32,  MVT::v8i16,  2 },
    { ISD::UINT_TO_FP,  MVT::v2f32,  MVT::v2i32,  2 },
    { ISD::UINT_TO_FP,  MVT::v2f64,  MVT::v2i32,  1 },
    { ISD::UINT_TO_FP,  MVT::v4f32,  MVT::v4i32,  1 },
    { ISD::UINT_TO_FP,  MVT::v4f64,  MVT::v4i32,  1 },
    { ISD::UINT_TO_FP,  MVT::v8f32,  MVT::v8i32,  1 },
    { ISD::UINT_TO_FP,  MVT::v2f32,  MVT::v2i64,  5 },
    { ISD::UINT_TO_FP,  MVT::v2f64,  MVT::v2i64,  5 },
    { ISD::UINT_TO_FP,  MVT::v4f64,  MVT::v4i64,  5 },

    { ISD::UINT_TO_FP,  MVT::f32,    MVT::i64,    1 },
    { ISD::UINT_TO_FP,  MVT::f64,    MVT::i64,    1 },

    { ISD::FP_TO_SINT,  MVT::v8i8,   MVT::v8f32,  3 },
    { ISD::FP_TO_UINT,  MVT::v8i8,   MVT::v8f32,  3 },

    { ISD::FP_TO_UINT,  MVT::i64,    MVT::f32,    1 },
    { ISD::FP_TO_UINT,  MVT::i64,    MVT::f64,    1 },

    { ISD::FP_TO_UINT,  MVT::v2i32,  MVT::v2f32,  1 },
    { ISD::FP_TO_UINT,  MVT::v4i32,  MVT::v4f32,  1 },
    { ISD::FP_TO_UINT,  MVT::v2i32,  MVT::v2f64,  1 },
    { ISD::FP_TO_UINT,  MVT::v4i32,  MVT::v4f64,  1 },
    { ISD::FP_TO_UINT,  MVT::v8i32,  MVT::v8f32,  1 },
  };

  static const TypeConversionCostTblEntry AVX2ConversionTbl[] = {
    { ISD::SIGN_EXTEND, MVT::v4i64,  MVT::v4i1,   3 },
    { ISD::ZERO_EXTEND, MVT::v4i64,  MVT::v4i1,   3 },
    { ISD::SIGN_EXTEND, MVT::v8i32,  MVT::v8i1,   3 },
    { ISD::ZERO_EXTEND, MVT::v8i32,  MVT::v8i1,   3 },
    { ISD::SIGN_EXTEND, MVT::v4i64,  MVT::v4i8,   1 },
    { ISD::ZERO_EXTEND, MVT::v4i64,  MVT::v4i8,   1 },
    { ISD::SIGN_EXTEND, MVT::v8i32,  MVT::v8i8,   1 },
    { ISD::ZERO_EXTEND, MVT::v8i32,  MVT::v8i8,   1 },
    { ISD::SIGN_EXTEND, MVT::v16i16, MVT::v16i1,  1 },
    { ISD::ZERO_EXTEND, MVT::v16i16, MVT::v16i1,  1 },
    { ISD::SIGN_EXTEND, MVT::v16i16, MVT::v16i8,  1 },
    { ISD::ZERO_EXTEND, MVT::v16i16, MVT::v16i8,  1 },
    { ISD::SIGN_EXTEND, MVT::v4i64,  MVT::v4i16,  1 },
    { ISD::ZERO_EXTEND, MVT::v4i64,  MVT::v4i16,  1 },
    { ISD::SIGN_EXTEND, MVT::v8i32,  MVT::v8i16,  1 },
    { ISD::ZERO_EXTEND, MVT::v8i32,  MVT::v8i16,  1 },
    { ISD::SIGN_EXTEND, MVT::v4i64,  MVT::v4i32,  1 },
    { ISD::ZERO_EXTEND, MVT::v4i64,  MVT::v4i32,  1 },
    { ISD::ZERO_EXTEND, MVT::v16i32, MVT::v16i16, 3 },
    { ISD::SIGN_EXTEND, MVT::v16i32, MVT::v16i16, 3 },

    { ISD::TRUNCATE,    MVT::v4i32,  MVT::v4i64,  2 },
    { ISD::TRUNCATE,    MVT::v8i1,   MVT::v8i32,  2 },
    { ISD::TRUNCATE,    MVT::v8i16,  MVT::v8i32,  2 },

    { ISD::FP_EXTEND,   MVT::v8f64,  MVT::v8f32,  3 },
    { ISD::FP_ROUND,    MVT::v8f32,  MVT::v8f64,  3 },

    { ISD::UINT_TO_FP,  MVT::v8f32,  MVT::v8i32,  5 },
  };

  static const TypeConversionCostTblEntry AVXConversionTbl[] = {
    { ISD::SIGN_EXTEND, MVT::v4i64,  MVT::v4i1,  6 },
    { ISD::ZERO_EXTEND, MVT::v4i64,  MVT::v4i1,  4 },
    { ISD::SIGN_EXTEND, MVT::v8i32,  MVT::v8i1,  7 },
    { ISD::ZERO_EXTEND, MVT::v8i32,  MVT::v8i1,  4 },
    { ISD::SIGN_EXTEND, MVT::v4i64,  MVT::v4i8,  4 },
    { ISD::ZERO_EXTEND, MVT::v4i64,  MVT::v4i8,  4 },
    { ISD::SIGN_EXTEND, MVT::v8i32,  MVT::v8i8,  4 },
    { ISD::ZERO_EXTEND, MVT::v8i32,  MVT::v8i8,  4 },
    { ISD::SIGN_EXTEND, MVT::v16i16, MVT::v16i1, 4 },
    { ISD::ZERO_EXTEND, MVT::v16i16, MVT::v16i1, 4 },
    { ISD::SIGN_EXTEND, MVT::v16i16, MVT::v16i8, 4 },
    { ISD::ZERO_EXTEND, MVT::v16i16, MVT::v16i8, 4 },
    { ISD::SIGN_EXTEND, MVT::v4i64,  MVT::v4i16, 4 },
    { ISD::ZERO_EXTEND, MVT::v4i64,  MVT::v4i16, 3 },
    { ISD::SIGN_EXTEND, MVT::v8i32,  MVT::v8i16, 4 },
    { ISD::ZERO_EXTEND, MVT::v8i32,  MVT::v8i16, 4 },
    { ISD::SIGN_EXTEND, MVT::v4i64,  MVT::v4i32, 4 },
    { ISD::ZERO_EXTEND, MVT::v4i64,  MVT::v4i32, 4 },

    { ISD::TRUNCATE,    MVT::v4i1,  MVT::v4i64,  4 },
    { ISD::TRUNCATE,    MVT::v8i1,  MVT::v8i32,  5 },
    { ISD::TRUNCATE,    MVT::v16i1, MVT::v16i16, 4 },
    { ISD::TRUNCATE,    MVT::v8i1,  MVT::v8i64,  9 },
    { ISD::TRUNCATE,    MVT::v16i1, MVT::v16i64, 11 },

    { ISD::TRUNCATE,    MVT::v16i8, MVT::v16i16, 4 },
    { ISD::TRUNCATE,    MVT::v8i8,  MVT::v8i32,  4 },
    { ISD::TRUNCATE,    MVT::v8i16, MVT::v8i32,  5 },
    { ISD::TRUNCATE,    MVT::v4i8,  MVT::v4i64,  4 },
    { ISD::TRUNCATE,    MVT::v4i16, MVT::v4i64,  4 },
    { ISD::TRUNCATE,    MVT::v4i32, MVT::v4i64,  2 },
    { ISD::TRUNCATE,    MVT::v8i8,  MVT::v8i64, 11 },
    { ISD::TRUNCATE,    MVT::v8i16, MVT::v8i64,  9 },
    { ISD::TRUNCATE,    MVT::v8i32, MVT::v8i64,  3 },
    { ISD::TRUNCATE,    MVT::v16i8, MVT::v16i64, 11 },

    { ISD::SINT_TO_FP,  MVT::v4f32, MVT::v4i1,  3 },
    { ISD::SINT_TO_FP,  MVT::v4f64, MVT::v4i1,  3 },
    { ISD::SINT_TO_FP,  MVT::v8f32, MVT::v8i1,  8 },
    { ISD::SINT_TO_FP,  MVT::v4f32, MVT::v4i8,  3 },
    { ISD::SINT_TO_FP,  MVT::v4f64, MVT::v4i8,  3 },
    { ISD::SINT_TO_FP,  MVT::v8f32, MVT::v8i8,  8 },
    { ISD::SINT_TO_FP,  MVT::v4f32, MVT::v4i16, 3 },
    { ISD::SINT_TO_FP,  MVT::v4f64, MVT::v4i16, 3 },
    { ISD::SINT_TO_FP,  MVT::v8f32, MVT::v8i16, 5 },
    { ISD::SINT_TO_FP,  MVT::v4f32, MVT::v4i32, 1 },
    { ISD::SINT_TO_FP,  MVT::v4f64, MVT::v4i32, 1 },
    { ISD::SINT_TO_FP,  MVT::v8f32, MVT::v8i32, 1 },

    { ISD::UINT_TO_FP,  MVT::v4f32, MVT::v4i1,  7 },
    { ISD::UINT_TO_FP,  MVT::v4f64, MVT::v4i1,  7 },
    { ISD::UINT_TO_FP,  MVT::v8f32, MVT::v8i1,  6 },
    { ISD::UINT_TO_FP,  MVT::v4f32, MVT::v4i8,  2 },
    { ISD::UINT_TO_FP,  MVT::v4f64, MVT::v4i8,  2 },
    { ISD::UINT_TO_FP,  MVT::v8f32, MVT::v8i8,  5 },
    { ISD::UINT_TO_FP,  MVT::v4f32, MVT::v4i16, 2 },
    { ISD::UINT_TO_FP,  MVT::v4f64, MVT::v4i16, 2 },
    { ISD::UINT_TO_FP,  MVT::v8f32, MVT::v8i16, 5 },
    { ISD::UINT_TO_FP,  MVT::v2f64, MVT::v2i32, 6 },
    { ISD::UINT_TO_FP,  MVT::v4f32, MVT::v4i32, 6 },
    { ISD::UINT_TO_FP,  MVT::v4f64, MVT::v4i32, 6 },
    { ISD::UINT_TO_FP,  MVT::v8f32, MVT::v8i32, 8 },
    { ISD::UINT_TO_FP,  MVT::v2f64, MVT::v2i64, 5 },
    { ISD::UINT_TO_FP,  MVT::v4f64, MVT::v4i64, 6 },
    // The generic code to compute the scalar overhead is currently broken.
    // Workaround this limitation by estimating the scalarization overhead
    // here. We have roughly 10 instructions per scalar element.
    // Multiply that by the vector width.
    // FIXME: remove that when PR19268 is fixed.
    { ISD::SINT_TO_FP,  MVT::v4f64, MVT::v4i64, 13 },
    { ISD::SINT_TO_FP,  MVT::v4f64, MVT::v4i64, 13 },

    { ISD::FP_TO_SINT,  MVT::v8i8,  MVT::v8f32, 4 },
    { ISD::FP_TO_SINT,  MVT::v4i8,  MVT::v4f64, 3 },
    { ISD::FP_TO_SINT,  MVT::v4i16, MVT::v4f64, 2 },
    { ISD::FP_TO_SINT,  MVT::v8i16, MVT::v8f32, 3 },

    { ISD::FP_TO_UINT,  MVT::v4i8,  MVT::v4f64, 3 },
    { ISD::FP_TO_UINT,  MVT::v4i16, MVT::v4f64, 2 },
    { ISD::FP_TO_UINT,  MVT::v8i8,  MVT::v8f32, 4 },
    { ISD::FP_TO_UINT,  MVT::v8i16, MVT::v8f32, 3 },
    { ISD::FP_TO_UINT,  MVT::v8i32, MVT::v8f32, 9 },
    // This node is expanded into scalarized operations but BasicTTI is overly
    // optimistic estimating its cost.  It computes 3 per element (one
    // vector-extract, one scalar conversion and one vector-insert).  The
    // problem is that the inserts form a read-modify-write chain so latency
    // should be factored in too.  Inflating the cost per element by 1.
    { ISD::FP_TO_UINT,  MVT::v4i32, MVT::v4f64, 4*4 },

    { ISD::FP_EXTEND,   MVT::v4f64,  MVT::v4f32,  1 },
    { ISD::FP_ROUND,    MVT::v4f32,  MVT::v4f64,  1 },
  };

  static const TypeConversionCostTblEntry SSE41ConversionTbl[] = {
    { ISD::ZERO_EXTEND, MVT::v4i64, MVT::v4i8,    2 },
    { ISD::SIGN_EXTEND, MVT::v4i64, MVT::v4i8,    2 },
    { ISD::ZERO_EXTEND, MVT::v4i64, MVT::v4i16,   2 },
    { ISD::SIGN_EXTEND, MVT::v4i64, MVT::v4i16,   2 },
    { ISD::ZERO_EXTEND, MVT::v4i64, MVT::v4i32,   2 },
    { ISD::SIGN_EXTEND, MVT::v4i64, MVT::v4i32,   2 },

    { ISD::ZERO_EXTEND, MVT::v2i16,  MVT::v2i8,   1 },
    { ISD::SIGN_EXTEND, MVT::v2i16,  MVT::v2i8,   1 },
    { ISD::ZERO_EXTEND, MVT::v2i32,  MVT::v2i8,   1 },
    { ISD::SIGN_EXTEND, MVT::v2i32,  MVT::v2i8,   1 },
    { ISD::ZERO_EXTEND, MVT::v2i64,  MVT::v2i8,   1 },
    { ISD::SIGN_EXTEND, MVT::v2i64,  MVT::v2i8,   1 },
    { ISD::ZERO_EXTEND, MVT::v4i16,  MVT::v4i8,   1 },
    { ISD::SIGN_EXTEND, MVT::v4i16,  MVT::v4i8,   1 },
    { ISD::ZERO_EXTEND, MVT::v4i32,  MVT::v4i8,   1 },
    { ISD::SIGN_EXTEND, MVT::v4i32,  MVT::v4i8,   1 },
    { ISD::ZERO_EXTEND, MVT::v8i16,  MVT::v8i8,   1 },
    { ISD::SIGN_EXTEND, MVT::v8i16,  MVT::v8i8,   1 },
    { ISD::ZERO_EXTEND, MVT::v8i32,  MVT::v8i8,   2 },
    { ISD::SIGN_EXTEND, MVT::v8i32,  MVT::v8i8,   2 },
    { ISD::ZERO_EXTEND, MVT::v16i16, MVT::v16i8,  2 },
    { ISD::SIGN_EXTEND, MVT::v16i16, MVT::v16i8,  2 },
    { ISD::ZERO_EXTEND, MVT::v16i32, MVT::v16i8,  4 },
    { ISD::SIGN_EXTEND, MVT::v16i32, MVT::v16i8,  4 },
    { ISD::ZERO_EXTEND, MVT::v2i32,  MVT::v2i16,  1 },
    { ISD::SIGN_EXTEND, MVT::v2i32,  MVT::v2i16,  1 },
    { ISD::ZERO_EXTEND, MVT::v2i64,  MVT::v2i16,  1 },
    { ISD::SIGN_EXTEND, MVT::v2i64,  MVT::v2i16,  1 },
    { ISD::ZERO_EXTEND, MVT::v4i32,  MVT::v4i16,  1 },
    { ISD::SIGN_EXTEND, MVT::v4i32,  MVT::v4i16,  1 },
    { ISD::ZERO_EXTEND, MVT::v8i32,  MVT::v8i16,  2 },
    { ISD::SIGN_EXTEND, MVT::v8i32,  MVT::v8i16,  2 },
    { ISD::ZERO_EXTEND, MVT::v16i32, MVT::v16i16, 4 },
    { ISD::SIGN_EXTEND, MVT::v16i32, MVT::v16i16, 4 },
    { ISD::ZERO_EXTEND, MVT::v2i64,  MVT::v2i32,  1 },
    { ISD::SIGN_EXTEND, MVT::v2i64,  MVT::v2i32,  1 },

    // These truncates end up widening elements.
    { ISD::TRUNCATE,    MVT::v2i1,   MVT::v2i8,   1 }, // PMOVXZBQ
    { ISD::TRUNCATE,    MVT::v2i1,   MVT::v2i16,  1 }, // PMOVXZWQ
    { ISD::TRUNCATE,    MVT::v4i1,   MVT::v4i8,   1 }, // PMOVXZBD

    { ISD::TRUNCATE,    MVT::v2i8,   MVT::v2i16,  1 },
    { ISD::TRUNCATE,    MVT::v4i8,   MVT::v4i16,  1 },
    { ISD::TRUNCATE,    MVT::v8i8,   MVT::v8i16,  1 },
    { ISD::TRUNCATE,    MVT::v4i8,   MVT::v4i32,  1 },
    { ISD::TRUNCATE,    MVT::v4i16,  MVT::v4i32,  1 },
    { ISD::TRUNCATE,    MVT::v8i8,   MVT::v8i32,  3 },
    { ISD::TRUNCATE,    MVT::v8i16,  MVT::v8i32,  3 },
    { ISD::TRUNCATE,    MVT::v16i16, MVT::v16i32, 6 },
    { ISD::TRUNCATE,    MVT::v2i8,   MVT::v2i64,  1 }, // PSHUFB

    { ISD::UINT_TO_FP,  MVT::f32,    MVT::i64,    4 },
    { ISD::UINT_TO_FP,  MVT::f64,    MVT::i64,    4 },

    { ISD::FP_TO_SINT,  MVT::v2i8,   MVT::v2f32,  3 },
    { ISD::FP_TO_SINT,  MVT::v2i8,   MVT::v2f64,  3 },

    { ISD::FP_TO_UINT,  MVT::v2i8,   MVT::v2f32,  3 },
    { ISD::FP_TO_UINT,  MVT::v2i8,   MVT::v2f64,  3 },
    { ISD::FP_TO_UINT,  MVT::v4i16,  MVT::v4f32,  2 },
  };

  static const TypeConversionCostTblEntry SSE2ConversionTbl[] = {
    // These are somewhat magic numbers justified by looking at the output of
    // Intel's IACA, running some kernels and making sure when we take
    // legalization into account the throughput will be overestimated.
    { ISD::SINT_TO_FP, MVT::v4f32, MVT::v16i8, 8 },
    { ISD::SINT_TO_FP, MVT::v2f64, MVT::v16i8, 16*10 },
    { ISD::SINT_TO_FP, MVT::v4f32, MVT::v8i16, 15 },
    { ISD::SINT_TO_FP, MVT::v2f64, MVT::v8i16, 8*10 },
    { ISD::SINT_TO_FP, MVT::v4f32, MVT::v4i32, 5 },
    { ISD::SINT_TO_FP, MVT::v2f64, MVT::v4i32, 2*10 },
    { ISD::SINT_TO_FP, MVT::v2f64, MVT::v2i32, 2*10 },
    { ISD::SINT_TO_FP, MVT::v4f32, MVT::v2i64, 15 },
    { ISD::SINT_TO_FP, MVT::v2f64, MVT::v2i64, 2*10 },

    { ISD::UINT_TO_FP, MVT::v2f64, MVT::v16i8, 16*10 },
    { ISD::UINT_TO_FP, MVT::v4f32, MVT::v16i8, 8 },
    { ISD::UINT_TO_FP, MVT::v4f32, MVT::v8i16, 15 },
    { ISD::UINT_TO_FP, MVT::v2f64, MVT::v8i16, 8*10 },
    { ISD::UINT_TO_FP, MVT::v2f64, MVT::v4i32, 4*10 },
    { ISD::UINT_TO_FP, MVT::v4f32, MVT::v4i32, 5 },
    { ISD::UINT_TO_FP, MVT::v2f64, MVT::v2i64, 6 },
    { ISD::UINT_TO_FP, MVT::v4f32, MVT::v2i64, 15 },

    { ISD::FP_TO_SINT,  MVT::v2i8,   MVT::v2f32,  4 },
    { ISD::FP_TO_SINT,  MVT::v2i16,  MVT::v2f32,  2 },
    { ISD::FP_TO_SINT,  MVT::v4i8,   MVT::v4f32,  3 },
    { ISD::FP_TO_SINT,  MVT::v4i16,  MVT::v4f32,  2 },
    { ISD::FP_TO_SINT,  MVT::v2i16,  MVT::v2f64,  2 },
    { ISD::FP_TO_SINT,  MVT::v2i8,   MVT::v2f64,  4 },

    { ISD::FP_TO_SINT,  MVT::v2i32,  MVT::v2f64,  1 },

    { ISD::UINT_TO_FP,  MVT::f32,    MVT::i64,    6 },
    { ISD::UINT_TO_FP,  MVT::f64,    MVT::i64,    6 },

    { ISD::FP_TO_UINT,  MVT::i64,    MVT::f32,    4 },
    { ISD::FP_TO_UINT,  MVT::i64,    MVT::f64,    4 },
    { ISD::FP_TO_UINT,  MVT::v2i8,   MVT::v2f32,  4 },
    { ISD::FP_TO_UINT,  MVT::v2i8,   MVT::v2f64,  4 },
    { ISD::FP_TO_UINT,  MVT::v4i8,   MVT::v4f32,  3 },
    { ISD::FP_TO_UINT,  MVT::v2i16,  MVT::v2f32,  2 },
    { ISD::FP_TO_UINT,  MVT::v2i16,  MVT::v2f64,  2 },
    { ISD::FP_TO_UINT,  MVT::v4i16,  MVT::v4f32,  4 },
    { ISD::FP_TO_UINT,  MVT::v4i32,  MVT::v4f32,  8 },

    { ISD::ZERO_EXTEND, MVT::v4i16,  MVT::v4i8,   1 },
    { ISD::SIGN_EXTEND, MVT::v4i16,  MVT::v4i8,   6 },
    { ISD::ZERO_EXTEND, MVT::v4i32,  MVT::v4i8,   2 },
    { ISD::SIGN_EXTEND, MVT::v4i32,  MVT::v4i8,   3 },
    { ISD::ZERO_EXTEND, MVT::v4i64,  MVT::v4i8,   4 },
    { ISD::SIGN_EXTEND, MVT::v4i64,  MVT::v4i8,   8 },
    { ISD::ZERO_EXTEND, MVT::v8i16,  MVT::v8i8,   1 },
    { ISD::SIGN_EXTEND, MVT::v8i16,  MVT::v8i8,   2 },
    { ISD::ZERO_EXTEND, MVT::v8i32,  MVT::v8i8,   6 },
    { ISD::SIGN_EXTEND, MVT::v8i32,  MVT::v8i8,   6 },
    { ISD::ZERO_EXTEND, MVT::v16i16, MVT::v16i8,  3 },
    { ISD::SIGN_EXTEND, MVT::v16i16, MVT::v16i8,  4 },
    { ISD::ZERO_EXTEND, MVT::v16i32, MVT::v16i8,  9 },
    { ISD::SIGN_EXTEND, MVT::v16i32, MVT::v16i8,  12 },
    { ISD::ZERO_EXTEND, MVT::v4i32,  MVT::v4i16,  1 },
    { ISD::SIGN_EXTEND, MVT::v4i32,  MVT::v4i16,  2 },
    { ISD::ZERO_EXTEND, MVT::v4i64,  MVT::v4i16,  3 },
    { ISD::SIGN_EXTEND, MVT::v4i64,  MVT::v4i16,  10 },
    { ISD::ZERO_EXTEND, MVT::v8i32,  MVT::v8i16,  3 },
    { ISD::SIGN_EXTEND, MVT::v8i32,  MVT::v8i16,  4 },
    { ISD::ZERO_EXTEND, MVT::v16i32, MVT::v16i16, 6 },
    { ISD::SIGN_EXTEND, MVT::v16i32, MVT::v16i16, 8 },
    { ISD::ZERO_EXTEND, MVT::v4i64,  MVT::v4i32,  3 },
    { ISD::SIGN_EXTEND, MVT::v4i64,  MVT::v4i32,  5 },

    // These truncates are really widening elements.
    { ISD::TRUNCATE,    MVT::v2i1,   MVT::v2i32,  1 }, // PSHUFD
    { ISD::TRUNCATE,    MVT::v2i1,   MVT::v2i16,  2 }, // PUNPCKLWD+DQ
    { ISD::TRUNCATE,    MVT::v2i1,   MVT::v2i8,   3 }, // PUNPCKLBW+WD+PSHUFD
    { ISD::TRUNCATE,    MVT::v4i1,   MVT::v4i16,  1 }, // PUNPCKLWD
    { ISD::TRUNCATE,    MVT::v4i1,   MVT::v4i8,   2 }, // PUNPCKLBW+WD
    { ISD::TRUNCATE,    MVT::v8i1,   MVT::v8i8,   1 }, // PUNPCKLBW

    { ISD::TRUNCATE,    MVT::v2i8,   MVT::v2i16,  2 }, // PAND+PACKUSWB
    { ISD::TRUNCATE,    MVT::v4i8,   MVT::v4i16,  2 }, // PAND+PACKUSWB
    { ISD::TRUNCATE,    MVT::v8i8,   MVT::v8i16,  2 }, // PAND+PACKUSWB
    { ISD::TRUNCATE,    MVT::v16i8,  MVT::v16i16, 3 },
    { ISD::TRUNCATE,    MVT::v2i8,   MVT::v2i32,  3 }, // PAND+2*PACKUSWB
    { ISD::TRUNCATE,    MVT::v2i16,  MVT::v2i32,  1 },
    { ISD::TRUNCATE,    MVT::v4i8,   MVT::v4i32,  3 },
    { ISD::TRUNCATE,    MVT::v4i16,  MVT::v4i32,  3 },
    { ISD::TRUNCATE,    MVT::v8i8,   MVT::v8i32,  4 },
    { ISD::TRUNCATE,    MVT::v16i8,  MVT::v16i32, 7 },
    { ISD::TRUNCATE,    MVT::v8i16,  MVT::v8i32,  5 },
    { ISD::TRUNCATE,    MVT::v16i16, MVT::v16i32, 10 },
    { ISD::TRUNCATE,    MVT::v2i8,   MVT::v2i64,  4 }, // PAND+3*PACKUSWB
    { ISD::TRUNCATE,    MVT::v2i16,  MVT::v2i64,  2 }, // PSHUFD+PSHUFLW
    { ISD::TRUNCATE,    MVT::v2i32,  MVT::v2i64,  1 }, // PSHUFD
  };

  std::pair<InstructionCost, MVT> LTSrc = TLI->getTypeLegalizationCost(DL, Src);
  std::pair<InstructionCost, MVT> LTDest =
      TLI->getTypeLegalizationCost(DL, Dst);

  if (ST->hasSSE41() && !ST->hasAVX())
    if (const auto *Entry = ConvertCostTableLookup(SSE41ConversionTbl, ISD,
                                                   LTDest.second, LTSrc.second))
      return AdjustCost(LTSrc.first * Entry->Cost);

  if (ST->hasSSE2() && !ST->hasAVX())
    if (const auto *Entry = ConvertCostTableLookup(SSE2ConversionTbl, ISD,
                                                   LTDest.second, LTSrc.second))
      return AdjustCost(LTSrc.first * Entry->Cost);

  EVT SrcTy = TLI->getValueType(DL, Src);
  EVT DstTy = TLI->getValueType(DL, Dst);

#if INTEL_CUSTOMIZATION
  // Get the widen VT if VT is vector, and the element
  // count is non-power of 2.
  auto getWidenVT = [&](Type* Ty, EVT& VT) {
    auto* VTy = dyn_cast<FixedVectorType>(Ty);
    if (!VTy) return false;

    unsigned NumElem = VTy->getNumElements();
    Type* ScalarTy = VTy->getScalarType();

    if (isPowerOf2_32(NumElem))
      return false;

    EVT ScalarVT = TLI->getValueType(DL, ScalarTy);

    if (!ScalarVT.isSimple())
      return false;

    Type* NewTy = FixedVectorType::get(ScalarTy, NextPowerOf2(NumElem));
    VT = TLI->getValueType(DL, NewTy);

    return true;
  };

  EVT NSrcTy = SrcTy;
  EVT NDstTy = DstTy;

  if (getWidenVT(Src, NSrcTy) && getWidenVT(Dst, NDstTy)) {
    SrcTy = NSrcTy;
    DstTy = NDstTy;
  }
#endif // INTEL_CUSTOMIZATION

  // The function getSimpleVT only handles simple value types.
  if (!SrcTy.isSimple() || !DstTy.isSimple())
    return AdjustCost(BaseT::getCastInstrCost(Opcode, Dst, Src, CCH, CostKind));

  MVT SimpleSrcTy = SrcTy.getSimpleVT();
  MVT SimpleDstTy = DstTy.getSimpleVT();

  if (ST->useAVX512Regs()) {
    if (ST->hasBWI())
      if (const auto *Entry = ConvertCostTableLookup(AVX512BWConversionTbl, ISD,
                                                     SimpleDstTy, SimpleSrcTy))
        return AdjustCost(Entry->Cost);

    if (ST->hasDQI())
      if (const auto *Entry = ConvertCostTableLookup(AVX512DQConversionTbl, ISD,
                                                     SimpleDstTy, SimpleSrcTy))
        return AdjustCost(Entry->Cost);

    if (ST->hasAVX512())
      if (const auto *Entry = ConvertCostTableLookup(AVX512FConversionTbl, ISD,
                                                     SimpleDstTy, SimpleSrcTy))
        return AdjustCost(Entry->Cost);
  }

  if (ST->hasBWI())
    if (const auto *Entry = ConvertCostTableLookup(AVX512BWVLConversionTbl, ISD,
                                                   SimpleDstTy, SimpleSrcTy))
      return AdjustCost(Entry->Cost);

  if (ST->hasDQI())
    if (const auto *Entry = ConvertCostTableLookup(AVX512DQVLConversionTbl, ISD,
                                                   SimpleDstTy, SimpleSrcTy))
      return AdjustCost(Entry->Cost);

  if (ST->hasAVX512())
    if (const auto *Entry = ConvertCostTableLookup(AVX512VLConversionTbl, ISD,
                                                   SimpleDstTy, SimpleSrcTy))
      return AdjustCost(Entry->Cost);

  if (ST->hasAVX2()) {
    if (const auto *Entry = ConvertCostTableLookup(AVX2ConversionTbl, ISD,
                                                   SimpleDstTy, SimpleSrcTy))
      return AdjustCost(Entry->Cost);
  }

  if (ST->hasAVX()) {
    if (const auto *Entry = ConvertCostTableLookup(AVXConversionTbl, ISD,
                                                   SimpleDstTy, SimpleSrcTy))
      return AdjustCost(Entry->Cost);
  }

  if (ST->hasSSE41()) {
    if (const auto *Entry = ConvertCostTableLookup(SSE41ConversionTbl, ISD,
                                                   SimpleDstTy, SimpleSrcTy))
      return AdjustCost(Entry->Cost);
  }

  if (ST->hasSSE2()) {
    if (const auto *Entry = ConvertCostTableLookup(SSE2ConversionTbl, ISD,
                                                   SimpleDstTy, SimpleSrcTy))
      return AdjustCost(Entry->Cost);
  }

  return AdjustCost(
      BaseT::getCastInstrCost(Opcode, Dst, Src, CCH, CostKind, I));
}

InstructionCost X86TTIImpl::getCmpSelInstrCost(unsigned Opcode, Type *ValTy,
                                               Type *CondTy,
                                               CmpInst::Predicate VecPred,
                                               TTI::TargetCostKind CostKind,
                                               const Instruction *I) {
  // TODO: Handle other cost kinds.
  if (CostKind != TTI::TCK_RecipThroughput)
    return BaseT::getCmpSelInstrCost(Opcode, ValTy, CondTy, VecPred, CostKind,
                                     I);

  // Legalize the type.
  std::pair<InstructionCost, MVT> LT = TLI->getTypeLegalizationCost(DL, ValTy);

  MVT MTy = LT.second;

  int ISD = TLI->InstructionOpcodeToISD(Opcode);
  assert(ISD && "Invalid opcode");

  unsigned ExtraCost = 0;
  if (I && (Opcode == Instruction::ICmp || Opcode == Instruction::FCmp)) {
    // Some vector comparison predicates cost extra instructions.
    if (MTy.isVector() &&
        !((ST->hasXOP() && (!ST->hasAVX2() || MTy.is128BitVector())) ||
          (ST->hasAVX512() && 32 <= MTy.getScalarSizeInBits()) ||
          ST->hasBWI())) {
      switch (cast<CmpInst>(I)->getPredicate()) {
      case CmpInst::Predicate::ICMP_NE:
        // xor(cmpeq(x,y),-1)
        ExtraCost = 1;
        break;
      case CmpInst::Predicate::ICMP_SGE:
      case CmpInst::Predicate::ICMP_SLE:
        // xor(cmpgt(x,y),-1)
        ExtraCost = 1;
        break;
      case CmpInst::Predicate::ICMP_ULT:
      case CmpInst::Predicate::ICMP_UGT:
        // cmpgt(xor(x,signbit),xor(y,signbit))
        // xor(cmpeq(pmaxu(x,y),x),-1)
        ExtraCost = 2;
        break;
      case CmpInst::Predicate::ICMP_ULE:
      case CmpInst::Predicate::ICMP_UGE:
        if ((ST->hasSSE41() && MTy.getScalarSizeInBits() == 32) ||
            (ST->hasSSE2() && MTy.getScalarSizeInBits() < 32)) {
          // cmpeq(psubus(x,y),0)
          // cmpeq(pminu(x,y),x)
          ExtraCost = 1;
        } else {
          // xor(cmpgt(xor(x,signbit),xor(y,signbit)),-1)
          ExtraCost = 3;
        }
        break;
      default:
        break;
      }
    }
  }

  static const CostTblEntry SLMCostTbl[] = {
    // slm pcmpeq/pcmpgt throughput is 2
    { ISD::SETCC,   MVT::v2i64,   2 },
  };

  static const CostTblEntry AVX512BWCostTbl[] = {
    { ISD::SETCC,   MVT::v32i16,  1 },
    { ISD::SETCC,   MVT::v64i8,   1 },

    { ISD::SELECT,  MVT::v32i16,  1 },
    { ISD::SELECT,  MVT::v64i8,   1 },
  };

  static const CostTblEntry AVX512CostTbl[] = {
    { ISD::SETCC,   MVT::v8i64,   1 },
    { ISD::SETCC,   MVT::v16i32,  1 },
    { ISD::SETCC,   MVT::v8f64,   1 },
    { ISD::SETCC,   MVT::v16f32,  1 },

    { ISD::SELECT,  MVT::v8i64,   1 },
    { ISD::SELECT,  MVT::v16i32,  1 },
    { ISD::SELECT,  MVT::v8f64,   1 },
    { ISD::SELECT,  MVT::v16f32,  1 },

    { ISD::SETCC,   MVT::v32i16,  2 }, // FIXME: should probably be 4
    { ISD::SETCC,   MVT::v64i8,   2 }, // FIXME: should probably be 4

    { ISD::SELECT,  MVT::v32i16,  2 }, // FIXME: should be 3
    { ISD::SELECT,  MVT::v64i8,   2 }, // FIXME: should be 3
  };

  static const CostTblEntry AVX2CostTbl[] = {
    { ISD::SETCC,   MVT::v4i64,   1 },
    { ISD::SETCC,   MVT::v8i32,   1 },
    { ISD::SETCC,   MVT::v16i16,  1 },
    { ISD::SETCC,   MVT::v32i8,   1 },

    { ISD::SELECT,  MVT::v4i64,   1 }, // pblendvb
    { ISD::SELECT,  MVT::v8i32,   1 }, // pblendvb
    { ISD::SELECT,  MVT::v16i16,  1 }, // pblendvb
    { ISD::SELECT,  MVT::v32i8,   1 }, // pblendvb
  };

  static const CostTblEntry AVX1CostTbl[] = {
    { ISD::SETCC,   MVT::v4f64,   1 },
    { ISD::SETCC,   MVT::v8f32,   1 },
    // AVX1 does not support 8-wide integer compare.
    { ISD::SETCC,   MVT::v4i64,   4 },
    { ISD::SETCC,   MVT::v8i32,   4 },
    { ISD::SETCC,   MVT::v16i16,  4 },
    { ISD::SETCC,   MVT::v32i8,   4 },

    { ISD::SELECT,  MVT::v4f64,   1 }, // vblendvpd
    { ISD::SELECT,  MVT::v8f32,   1 }, // vblendvps
    { ISD::SELECT,  MVT::v4i64,   1 }, // vblendvpd
    { ISD::SELECT,  MVT::v8i32,   1 }, // vblendvps
    { ISD::SELECT,  MVT::v16i16,  3 }, // vandps + vandnps + vorps
    { ISD::SELECT,  MVT::v32i8,   3 }, // vandps + vandnps + vorps
  };

  static const CostTblEntry SSE42CostTbl[] = {
    { ISD::SETCC,   MVT::v2f64,   1 },
    { ISD::SETCC,   MVT::v4f32,   1 },
    { ISD::SETCC,   MVT::v2i64,   1 },
  };

  static const CostTblEntry SSE41CostTbl[] = {
    { ISD::SELECT,  MVT::v2f64,   1 }, // blendvpd
    { ISD::SELECT,  MVT::v4f32,   1 }, // blendvps
    { ISD::SELECT,  MVT::v2i64,   1 }, // pblendvb
    { ISD::SELECT,  MVT::v4i32,   1 }, // pblendvb
    { ISD::SELECT,  MVT::v8i16,   1 }, // pblendvb
    { ISD::SELECT,  MVT::v16i8,   1 }, // pblendvb
  };

  static const CostTblEntry SSE2CostTbl[] = {
    { ISD::SETCC,   MVT::v2f64,   2 },
    { ISD::SETCC,   MVT::f64,     1 },
    { ISD::SETCC,   MVT::v2i64,   8 },
    { ISD::SETCC,   MVT::v4i32,   1 },
    { ISD::SETCC,   MVT::v8i16,   1 },
    { ISD::SETCC,   MVT::v16i8,   1 },

    { ISD::SELECT,  MVT::v2f64,   3 }, // andpd + andnpd + orpd
    { ISD::SELECT,  MVT::v2i64,   3 }, // pand + pandn + por
    { ISD::SELECT,  MVT::v4i32,   3 }, // pand + pandn + por
    { ISD::SELECT,  MVT::v8i16,   3 }, // pand + pandn + por
    { ISD::SELECT,  MVT::v16i8,   3 }, // pand + pandn + por
  };

  static const CostTblEntry SSE1CostTbl[] = {
    { ISD::SETCC,   MVT::v4f32,   2 },
    { ISD::SETCC,   MVT::f32,     1 },

    { ISD::SELECT,  MVT::v4f32,   3 }, // andps + andnps + orps
  };

  if (ST->isSLM())
    if (const auto *Entry = CostTableLookup(SLMCostTbl, ISD, MTy))
      return LT.first * (ExtraCost + Entry->Cost);

  if (ST->hasBWI())
    if (const auto *Entry = CostTableLookup(AVX512BWCostTbl, ISD, MTy))
      return LT.first * (ExtraCost + Entry->Cost);

  if (ST->hasAVX512())
    if (const auto *Entry = CostTableLookup(AVX512CostTbl, ISD, MTy))
      return LT.first * (ExtraCost + Entry->Cost);

  if (ST->hasAVX2())
    if (const auto *Entry = CostTableLookup(AVX2CostTbl, ISD, MTy))
      return LT.first * (ExtraCost + Entry->Cost);

  if (ST->hasAVX())
    if (const auto *Entry = CostTableLookup(AVX1CostTbl, ISD, MTy))
      return LT.first * (ExtraCost + Entry->Cost);

  if (ST->hasSSE42())
    if (const auto *Entry = CostTableLookup(SSE42CostTbl, ISD, MTy))
      return LT.first * (ExtraCost + Entry->Cost);

  if (ST->hasSSE41())
    if (const auto *Entry = CostTableLookup(SSE41CostTbl, ISD, MTy))
      return LT.first * (ExtraCost + Entry->Cost);

  if (ST->hasSSE2())
    if (const auto *Entry = CostTableLookup(SSE2CostTbl, ISD, MTy))
      return LT.first * (ExtraCost + Entry->Cost);

  if (ST->hasSSE1())
    if (const auto *Entry = CostTableLookup(SSE1CostTbl, ISD, MTy))
      return LT.first * (ExtraCost + Entry->Cost);

  return BaseT::getCmpSelInstrCost(Opcode, ValTy, CondTy, VecPred, CostKind, I);
}

unsigned X86TTIImpl::getAtomicMemIntrinsicMaxElementSize() const { return 16; }

InstructionCost
X86TTIImpl::getTypeBasedIntrinsicInstrCost(const IntrinsicCostAttributes &ICA,
                                           TTI::TargetCostKind CostKind) {

  // Costs should match the codegen from:
  // BITREVERSE: llvm\test\CodeGen\X86\vector-bitreverse.ll
  // BSWAP: llvm\test\CodeGen\X86\bswap-vector.ll
  // CTLZ: llvm\test\CodeGen\X86\vector-lzcnt-*.ll
  // CTPOP: llvm\test\CodeGen\X86\vector-popcnt-*.ll
  // CTTZ: llvm\test\CodeGen\X86\vector-tzcnt-*.ll

  // TODO: Overflow intrinsics (*ADDO, *SUBO, *MULO) with vector types are not
  //       specialized in these tables yet.
  static const CostTblEntry AVX512CDCostTbl[] = {
    { ISD::CTLZ,       MVT::v8i64,   1 },
    { ISD::CTLZ,       MVT::v16i32,  1 },
    { ISD::CTLZ,       MVT::v32i16,  8 },
    { ISD::CTLZ,       MVT::v64i8,  20 },
    { ISD::CTLZ,       MVT::v4i64,   1 },
    { ISD::CTLZ,       MVT::v8i32,   1 },
    { ISD::CTLZ,       MVT::v16i16,  4 },
    { ISD::CTLZ,       MVT::v32i8,  10 },
    { ISD::CTLZ,       MVT::v2i64,   1 },
    { ISD::CTLZ,       MVT::v4i32,   1 },
    { ISD::CTLZ,       MVT::v8i16,   4 },
    { ISD::CTLZ,       MVT::v16i8,   4 },
  };
  static const CostTblEntry AVX512BWCostTbl[] = {
    { ISD::ABS,        MVT::v32i16,  1 },
    { ISD::ABS,        MVT::v64i8,   1 },
    { ISD::BITREVERSE, MVT::v8i64,   5 },
    { ISD::BITREVERSE, MVT::v16i32,  5 },
    { ISD::BITREVERSE, MVT::v32i16,  5 },
    { ISD::BITREVERSE, MVT::v64i8,   5 },
    { ISD::CTLZ,       MVT::v8i64,  23 },
    { ISD::CTLZ,       MVT::v16i32, 22 },
    { ISD::CTLZ,       MVT::v32i16, 18 },
    { ISD::CTLZ,       MVT::v64i8,  17 },
    { ISD::CTPOP,      MVT::v8i64,   7 },
    { ISD::CTPOP,      MVT::v16i32, 11 },
    { ISD::CTPOP,      MVT::v32i16,  9 },
    { ISD::CTPOP,      MVT::v64i8,   6 },
    { ISD::CTTZ,       MVT::v8i64,  10 },
    { ISD::CTTZ,       MVT::v16i32, 14 },
    { ISD::CTTZ,       MVT::v32i16, 12 },
    { ISD::CTTZ,       MVT::v64i8,   9 },
    { ISD::SADDSAT,    MVT::v32i16,  1 },
    { ISD::SADDSAT,    MVT::v64i8,   1 },
    { ISD::SMAX,       MVT::v32i16,  1 },
    { ISD::SMAX,       MVT::v64i8,   1 },
    { ISD::SMIN,       MVT::v32i16,  1 },
    { ISD::SMIN,       MVT::v64i8,   1 },
    { ISD::SSUBSAT,    MVT::v32i16,  1 },
    { ISD::SSUBSAT,    MVT::v64i8,   1 },
    { ISD::UADDSAT,    MVT::v32i16,  1 },
    { ISD::UADDSAT,    MVT::v64i8,   1 },
    { ISD::UMAX,       MVT::v32i16,  1 },
    { ISD::UMAX,       MVT::v64i8,   1 },
    { ISD::UMIN,       MVT::v32i16,  1 },
    { ISD::UMIN,       MVT::v64i8,   1 },
    { ISD::USUBSAT,    MVT::v32i16,  1 },
    { ISD::USUBSAT,    MVT::v64i8,   1 },
  };
  static const CostTblEntry AVX512CostTbl[] = {
    { ISD::ABS,        MVT::v8i64,   1 },
    { ISD::ABS,        MVT::v16i32,  1 },
    { ISD::ABS,        MVT::v32i16,  2 }, // FIXME: include split
    { ISD::ABS,        MVT::v64i8,   2 }, // FIXME: include split
    { ISD::ABS,        MVT::v4i64,   1 },
    { ISD::ABS,        MVT::v2i64,   1 },
    { ISD::BITREVERSE, MVT::v8i64,  36 },
    { ISD::BITREVERSE, MVT::v16i32, 24 },
    { ISD::BITREVERSE, MVT::v32i16, 10 },
    { ISD::BITREVERSE, MVT::v64i8,  10 },
    { ISD::CTLZ,       MVT::v8i64,  29 },
    { ISD::CTLZ,       MVT::v16i32, 35 },
    { ISD::CTLZ,       MVT::v32i16, 28 },
    { ISD::CTLZ,       MVT::v64i8,  18 },
    { ISD::CTPOP,      MVT::v8i64,  16 },
    { ISD::CTPOP,      MVT::v16i32, 24 },
    { ISD::CTPOP,      MVT::v32i16, 18 },
    { ISD::CTPOP,      MVT::v64i8,  12 },
    { ISD::CTTZ,       MVT::v8i64,  20 },
    { ISD::CTTZ,       MVT::v16i32, 28 },
    { ISD::CTTZ,       MVT::v32i16, 24 },
    { ISD::CTTZ,       MVT::v64i8,  18 },
    { ISD::SMAX,       MVT::v8i64,   1 },
    { ISD::SMAX,       MVT::v16i32,  1 },
    { ISD::SMAX,       MVT::v32i16,  2 }, // FIXME: include split
    { ISD::SMAX,       MVT::v64i8,   2 }, // FIXME: include split
    { ISD::SMAX,       MVT::v4i64,   1 },
    { ISD::SMAX,       MVT::v2i64,   1 },
    { ISD::SMIN,       MVT::v8i64,   1 },
    { ISD::SMIN,       MVT::v16i32,  1 },
    { ISD::SMIN,       MVT::v32i16,  2 }, // FIXME: include split
    { ISD::SMIN,       MVT::v64i8,   2 }, // FIXME: include split
    { ISD::SMIN,       MVT::v4i64,   1 },
    { ISD::SMIN,       MVT::v2i64,   1 },
    { ISD::UMAX,       MVT::v8i64,   1 },
    { ISD::UMAX,       MVT::v16i32,  1 },
    { ISD::UMAX,       MVT::v32i16,  2 }, // FIXME: include split
    { ISD::UMAX,       MVT::v64i8,   2 }, // FIXME: include split
    { ISD::UMAX,       MVT::v4i64,   1 },
    { ISD::UMAX,       MVT::v2i64,   1 },
    { ISD::UMIN,       MVT::v8i64,   1 },
    { ISD::UMIN,       MVT::v16i32,  1 },
    { ISD::UMIN,       MVT::v32i16,  2 }, // FIXME: include split
    { ISD::UMIN,       MVT::v64i8,   2 }, // FIXME: include split
    { ISD::UMIN,       MVT::v4i64,   1 },
    { ISD::UMIN,       MVT::v2i64,   1 },
    { ISD::USUBSAT,    MVT::v16i32,  2 }, // pmaxud + psubd
    { ISD::USUBSAT,    MVT::v2i64,   2 }, // pmaxuq + psubq
    { ISD::USUBSAT,    MVT::v4i64,   2 }, // pmaxuq + psubq
    { ISD::USUBSAT,    MVT::v8i64,   2 }, // pmaxuq + psubq
    { ISD::UADDSAT,    MVT::v16i32,  3 }, // not + pminud + paddd
    { ISD::UADDSAT,    MVT::v2i64,   3 }, // not + pminuq + paddq
    { ISD::UADDSAT,    MVT::v4i64,   3 }, // not + pminuq + paddq
    { ISD::UADDSAT,    MVT::v8i64,   3 }, // not + pminuq + paddq
    { ISD::SADDSAT,    MVT::v32i16,  2 }, // FIXME: include split
    { ISD::SADDSAT,    MVT::v64i8,   2 }, // FIXME: include split
    { ISD::SSUBSAT,    MVT::v32i16,  2 }, // FIXME: include split
    { ISD::SSUBSAT,    MVT::v64i8,   2 }, // FIXME: include split
    { ISD::UADDSAT,    MVT::v32i16,  2 }, // FIXME: include split
    { ISD::UADDSAT,    MVT::v64i8,   2 }, // FIXME: include split
    { ISD::USUBSAT,    MVT::v32i16,  2 }, // FIXME: include split
    { ISD::USUBSAT,    MVT::v64i8,   2 }, // FIXME: include split
    { ISD::FMAXNUM,    MVT::f32,     2 },
    { ISD::FMAXNUM,    MVT::v4f32,   2 },
    { ISD::FMAXNUM,    MVT::v8f32,   2 },
    { ISD::FMAXNUM,    MVT::v16f32,  2 },
    { ISD::FMAXNUM,    MVT::f64,     2 },
    { ISD::FMAXNUM,    MVT::v2f64,   2 },
    { ISD::FMAXNUM,    MVT::v4f64,   2 },
    { ISD::FMAXNUM,    MVT::v8f64,   2 },
  };
  static const CostTblEntry XOPCostTbl[] = {
    { ISD::BITREVERSE, MVT::v4i64,   4 },
    { ISD::BITREVERSE, MVT::v8i32,   4 },
    { ISD::BITREVERSE, MVT::v16i16,  4 },
    { ISD::BITREVERSE, MVT::v32i8,   4 },
    { ISD::BITREVERSE, MVT::v2i64,   1 },
    { ISD::BITREVERSE, MVT::v4i32,   1 },
    { ISD::BITREVERSE, MVT::v8i16,   1 },
    { ISD::BITREVERSE, MVT::v16i8,   1 },
    { ISD::BITREVERSE, MVT::i64,     3 },
    { ISD::BITREVERSE, MVT::i32,     3 },
    { ISD::BITREVERSE, MVT::i16,     3 },
    { ISD::BITREVERSE, MVT::i8,      3 }
  };
  static const CostTblEntry AVX2CostTbl[] = {
    { ISD::ABS,        MVT::v4i64,   2 }, // VBLENDVPD(X,VPSUBQ(0,X),X)
    { ISD::ABS,        MVT::v8i32,   1 },
    { ISD::ABS,        MVT::v16i16,  1 },
    { ISD::ABS,        MVT::v32i8,   1 },
    { ISD::BITREVERSE, MVT::v4i64,   5 },
    { ISD::BITREVERSE, MVT::v8i32,   5 },
    { ISD::BITREVERSE, MVT::v16i16,  5 },
    { ISD::BITREVERSE, MVT::v32i8,   5 },
    { ISD::BSWAP,      MVT::v4i64,   1 },
    { ISD::BSWAP,      MVT::v8i32,   1 },
    { ISD::BSWAP,      MVT::v16i16,  1 },
    { ISD::CTLZ,       MVT::v4i64,  23 },
    { ISD::CTLZ,       MVT::v8i32,  18 },
    { ISD::CTLZ,       MVT::v16i16, 14 },
    { ISD::CTLZ,       MVT::v32i8,   9 },
    { ISD::CTPOP,      MVT::v4i64,   7 },
    { ISD::CTPOP,      MVT::v8i32,  11 },
    { ISD::CTPOP,      MVT::v16i16,  9 },
    { ISD::CTPOP,      MVT::v32i8,   6 },
    { ISD::CTTZ,       MVT::v4i64,  10 },
    { ISD::CTTZ,       MVT::v8i32,  14 },
    { ISD::CTTZ,       MVT::v16i16, 12 },
    { ISD::CTTZ,       MVT::v32i8,   9 },
    { ISD::SADDSAT,    MVT::v16i16,  1 },
    { ISD::SADDSAT,    MVT::v32i8,   1 },
    { ISD::SMAX,       MVT::v8i32,   1 },
    { ISD::SMAX,       MVT::v16i16,  1 },
    { ISD::SMAX,       MVT::v32i8,   1 },
    { ISD::SMIN,       MVT::v8i32,   1 },
    { ISD::SMIN,       MVT::v16i16,  1 },
    { ISD::SMIN,       MVT::v32i8,   1 },
    { ISD::SSUBSAT,    MVT::v16i16,  1 },
    { ISD::SSUBSAT,    MVT::v32i8,   1 },
    { ISD::UADDSAT,    MVT::v16i16,  1 },
    { ISD::UADDSAT,    MVT::v32i8,   1 },
    { ISD::UADDSAT,    MVT::v8i32,   3 }, // not + pminud + paddd
    { ISD::UMAX,       MVT::v8i32,   1 },
    { ISD::UMAX,       MVT::v16i16,  1 },
    { ISD::UMAX,       MVT::v32i8,   1 },
    { ISD::UMIN,       MVT::v8i32,   1 },
    { ISD::UMIN,       MVT::v16i16,  1 },
    { ISD::UMIN,       MVT::v32i8,   1 },
    { ISD::USUBSAT,    MVT::v16i16,  1 },
    { ISD::USUBSAT,    MVT::v32i8,   1 },
    { ISD::USUBSAT,    MVT::v8i32,   2 }, // pmaxud + psubd
    { ISD::FMAXNUM,    MVT::v8f32,   3 }, // MAXPS + CMPUNORDPS + BLENDVPS
    { ISD::FMAXNUM,    MVT::v4f64,   3 }, // MAXPD + CMPUNORDPD + BLENDVPD
    { ISD::FSQRT,      MVT::f32,     7 }, // Haswell from http://www.agner.org/
    { ISD::FSQRT,      MVT::v4f32,   7 }, // Haswell from http://www.agner.org/
    { ISD::FSQRT,      MVT::v8f32,  14 }, // Haswell from http://www.agner.org/
    { ISD::FSQRT,      MVT::f64,    14 }, // Haswell from http://www.agner.org/
    { ISD::FSQRT,      MVT::v2f64,  14 }, // Haswell from http://www.agner.org/
    { ISD::FSQRT,      MVT::v4f64,  28 }, // Haswell from http://www.agner.org/
  };
  static const CostTblEntry AVX1CostTbl[] = {
    { ISD::ABS,        MVT::v4i64,   5 }, // VBLENDVPD(X,VPSUBQ(0,X),X)
    { ISD::ABS,        MVT::v8i32,   3 },
    { ISD::ABS,        MVT::v16i16,  3 },
    { ISD::ABS,        MVT::v32i8,   3 },
    { ISD::BITREVERSE, MVT::v4i64,  12 }, // 2 x 128-bit Op + extract/insert
    { ISD::BITREVERSE, MVT::v8i32,  12 }, // 2 x 128-bit Op + extract/insert
    { ISD::BITREVERSE, MVT::v16i16, 12 }, // 2 x 128-bit Op + extract/insert
    { ISD::BITREVERSE, MVT::v32i8,  12 }, // 2 x 128-bit Op + extract/insert
    { ISD::BSWAP,      MVT::v4i64,   4 },
    { ISD::BSWAP,      MVT::v8i32,   4 },
    { ISD::BSWAP,      MVT::v16i16,  4 },
    { ISD::CTLZ,       MVT::v4i64,  48 }, // 2 x 128-bit Op + extract/insert
    { ISD::CTLZ,       MVT::v8i32,  38 }, // 2 x 128-bit Op + extract/insert
    { ISD::CTLZ,       MVT::v16i16, 30 }, // 2 x 128-bit Op + extract/insert
    { ISD::CTLZ,       MVT::v32i8,  20 }, // 2 x 128-bit Op + extract/insert
    { ISD::CTPOP,      MVT::v4i64,  16 }, // 2 x 128-bit Op + extract/insert
    { ISD::CTPOP,      MVT::v8i32,  24 }, // 2 x 128-bit Op + extract/insert
    { ISD::CTPOP,      MVT::v16i16, 20 }, // 2 x 128-bit Op + extract/insert
    { ISD::CTPOP,      MVT::v32i8,  14 }, // 2 x 128-bit Op + extract/insert
    { ISD::CTTZ,       MVT::v4i64,  22 }, // 2 x 128-bit Op + extract/insert
    { ISD::CTTZ,       MVT::v8i32,  30 }, // 2 x 128-bit Op + extract/insert
    { ISD::CTTZ,       MVT::v16i16, 26 }, // 2 x 128-bit Op + extract/insert
    { ISD::CTTZ,       MVT::v32i8,  20 }, // 2 x 128-bit Op + extract/insert
    { ISD::SADDSAT,    MVT::v16i16,  4 }, // 2 x 128-bit Op + extract/insert
    { ISD::SADDSAT,    MVT::v32i8,   4 }, // 2 x 128-bit Op + extract/insert
    { ISD::SMAX,       MVT::v8i32,   4 }, // 2 x 128-bit Op + extract/insert
    { ISD::SMAX,       MVT::v16i16,  4 }, // 2 x 128-bit Op + extract/insert
    { ISD::SMAX,       MVT::v32i8,   4 }, // 2 x 128-bit Op + extract/insert
    { ISD::SMIN,       MVT::v8i32,   4 }, // 2 x 128-bit Op + extract/insert
    { ISD::SMIN,       MVT::v16i16,  4 }, // 2 x 128-bit Op + extract/insert
    { ISD::SMIN,       MVT::v32i8,   4 }, // 2 x 128-bit Op + extract/insert
    { ISD::SSUBSAT,    MVT::v16i16,  4 }, // 2 x 128-bit Op + extract/insert
    { ISD::SSUBSAT,    MVT::v32i8,   4 }, // 2 x 128-bit Op + extract/insert
    { ISD::UADDSAT,    MVT::v16i16,  4 }, // 2 x 128-bit Op + extract/insert
    { ISD::UADDSAT,    MVT::v32i8,   4 }, // 2 x 128-bit Op + extract/insert
    { ISD::UADDSAT,    MVT::v8i32,   8 }, // 2 x 128-bit Op + extract/insert
    { ISD::UMAX,       MVT::v8i32,   4 }, // 2 x 128-bit Op + extract/insert
    { ISD::UMAX,       MVT::v16i16,  4 }, // 2 x 128-bit Op + extract/insert
    { ISD::UMAX,       MVT::v32i8,   4 }, // 2 x 128-bit Op + extract/insert
    { ISD::UMIN,       MVT::v8i32,   4 }, // 2 x 128-bit Op + extract/insert
    { ISD::UMIN,       MVT::v16i16,  4 }, // 2 x 128-bit Op + extract/insert
    { ISD::UMIN,       MVT::v32i8,   4 }, // 2 x 128-bit Op + extract/insert
    { ISD::USUBSAT,    MVT::v16i16,  4 }, // 2 x 128-bit Op + extract/insert
    { ISD::USUBSAT,    MVT::v32i8,   4 }, // 2 x 128-bit Op + extract/insert
    { ISD::USUBSAT,    MVT::v8i32,   6 }, // 2 x 128-bit Op + extract/insert
    { ISD::FMAXNUM,    MVT::f32,     3 }, // MAXSS + CMPUNORDSS + BLENDVPS
    { ISD::FMAXNUM,    MVT::v4f32,   3 }, // MAXPS + CMPUNORDPS + BLENDVPS
    { ISD::FMAXNUM,    MVT::v8f32,   5 }, // MAXPS + CMPUNORDPS + BLENDVPS + ?
    { ISD::FMAXNUM,    MVT::f64,     3 }, // MAXSD + CMPUNORDSD + BLENDVPD
    { ISD::FMAXNUM,    MVT::v2f64,   3 }, // MAXPD + CMPUNORDPD + BLENDVPD
    { ISD::FMAXNUM,    MVT::v4f64,   5 }, // MAXPD + CMPUNORDPD + BLENDVPD + ?
    { ISD::FSQRT,      MVT::f32,    14 }, // SNB from http://www.agner.org/
    { ISD::FSQRT,      MVT::v4f32,  14 }, // SNB from http://www.agner.org/
    { ISD::FSQRT,      MVT::v8f32,  28 }, // SNB from http://www.agner.org/
    { ISD::FSQRT,      MVT::f64,    21 }, // SNB from http://www.agner.org/
    { ISD::FSQRT,      MVT::v2f64,  21 }, // SNB from http://www.agner.org/
    { ISD::FSQRT,      MVT::v4f64,  43 }, // SNB from http://www.agner.org/
  };
  static const CostTblEntry GLMCostTbl[] = {
    { ISD::FSQRT, MVT::f32,   19 }, // sqrtss
    { ISD::FSQRT, MVT::v4f32, 37 }, // sqrtps
    { ISD::FSQRT, MVT::f64,   34 }, // sqrtsd
    { ISD::FSQRT, MVT::v2f64, 67 }, // sqrtpd
  };
  static const CostTblEntry SLMCostTbl[] = {
    { ISD::FSQRT, MVT::f32,   20 }, // sqrtss
    { ISD::FSQRT, MVT::v4f32, 40 }, // sqrtps
    { ISD::FSQRT, MVT::f64,   35 }, // sqrtsd
    { ISD::FSQRT, MVT::v2f64, 70 }, // sqrtpd
  };
  static const CostTblEntry SSE42CostTbl[] = {
    { ISD::USUBSAT,    MVT::v4i32,   2 }, // pmaxud + psubd
    { ISD::UADDSAT,    MVT::v4i32,   3 }, // not + pminud + paddd
    { ISD::FSQRT,      MVT::f32,    18 }, // Nehalem from http://www.agner.org/
    { ISD::FSQRT,      MVT::v4f32,  18 }, // Nehalem from http://www.agner.org/
  };
  static const CostTblEntry SSE41CostTbl[] = {
    { ISD::ABS,        MVT::v2i64,   2 }, // BLENDVPD(X,PSUBQ(0,X),X)
    { ISD::SMAX,       MVT::v4i32,   1 },
    { ISD::SMAX,       MVT::v16i8,   1 },
    { ISD::SMIN,       MVT::v4i32,   1 },
    { ISD::SMIN,       MVT::v16i8,   1 },
    { ISD::UMAX,       MVT::v4i32,   1 },
    { ISD::UMAX,       MVT::v8i16,   1 },
    { ISD::UMIN,       MVT::v4i32,   1 },
    { ISD::UMIN,       MVT::v8i16,   1 },
  };
  static const CostTblEntry SSSE3CostTbl[] = {
    { ISD::ABS,        MVT::v4i32,   1 },
    { ISD::ABS,        MVT::v8i16,   1 },
    { ISD::ABS,        MVT::v16i8,   1 },
    { ISD::BITREVERSE, MVT::v2i64,   5 },
    { ISD::BITREVERSE, MVT::v4i32,   5 },
    { ISD::BITREVERSE, MVT::v8i16,   5 },
    { ISD::BITREVERSE, MVT::v16i8,   5 },
    { ISD::BSWAP,      MVT::v2i64,   1 },
    { ISD::BSWAP,      MVT::v4i32,   1 },
    { ISD::BSWAP,      MVT::v8i16,   1 },
    { ISD::CTLZ,       MVT::v2i64,  23 },
    { ISD::CTLZ,       MVT::v4i32,  18 },
    { ISD::CTLZ,       MVT::v8i16,  14 },
    { ISD::CTLZ,       MVT::v16i8,   9 },
    { ISD::CTPOP,      MVT::v2i64,   7 },
    { ISD::CTPOP,      MVT::v4i32,  11 },
    { ISD::CTPOP,      MVT::v8i16,   9 },
    { ISD::CTPOP,      MVT::v16i8,   6 },
    { ISD::CTTZ,       MVT::v2i64,  10 },
    { ISD::CTTZ,       MVT::v4i32,  14 },
    { ISD::CTTZ,       MVT::v8i16,  12 },
    { ISD::CTTZ,       MVT::v16i8,   9 }
  };
  static const CostTblEntry SSE2CostTbl[] = {
    { ISD::ABS,        MVT::v2i64,   4 },
    { ISD::ABS,        MVT::v4i32,   3 },
    { ISD::ABS,        MVT::v8i16,   2 },
    { ISD::ABS,        MVT::v16i8,   2 },
    { ISD::BITREVERSE, MVT::v2i64,  29 },
    { ISD::BITREVERSE, MVT::v4i32,  27 },
    { ISD::BITREVERSE, MVT::v8i16,  27 },
    { ISD::BITREVERSE, MVT::v16i8,  20 },
    { ISD::BSWAP,      MVT::v2i64,   7 },
    { ISD::BSWAP,      MVT::v4i32,   7 },
    { ISD::BSWAP,      MVT::v8i16,   7 },
    { ISD::CTLZ,       MVT::v2i64,  25 },
    { ISD::CTLZ,       MVT::v4i32,  26 },
    { ISD::CTLZ,       MVT::v8i16,  20 },
    { ISD::CTLZ,       MVT::v16i8,  17 },
    { ISD::CTPOP,      MVT::v2i64,  12 },
    { ISD::CTPOP,      MVT::v4i32,  15 },
    { ISD::CTPOP,      MVT::v8i16,  13 },
    { ISD::CTPOP,      MVT::v16i8,  10 },
    { ISD::CTTZ,       MVT::v2i64,  14 },
    { ISD::CTTZ,       MVT::v4i32,  18 },
    { ISD::CTTZ,       MVT::v8i16,  16 },
    { ISD::CTTZ,       MVT::v16i8,  13 },
    { ISD::SADDSAT,    MVT::v8i16,   1 },
    { ISD::SADDSAT,    MVT::v16i8,   1 },
    { ISD::SMAX,       MVT::v8i16,   1 },
    { ISD::SMIN,       MVT::v8i16,   1 },
    { ISD::SSUBSAT,    MVT::v8i16,   1 },
    { ISD::SSUBSAT,    MVT::v16i8,   1 },
    { ISD::UADDSAT,    MVT::v8i16,   1 },
    { ISD::UADDSAT,    MVT::v16i8,   1 },
    { ISD::UMAX,       MVT::v8i16,   2 },
    { ISD::UMAX,       MVT::v16i8,   1 },
    { ISD::UMIN,       MVT::v8i16,   2 },
    { ISD::UMIN,       MVT::v16i8,   1 },
    { ISD::USUBSAT,    MVT::v8i16,   1 },
    { ISD::USUBSAT,    MVT::v16i8,   1 },
    { ISD::FMAXNUM,    MVT::f64,     4 },
    { ISD::FMAXNUM,    MVT::v2f64,   4 },
    { ISD::FSQRT,      MVT::f64,    32 }, // Nehalem from http://www.agner.org/
    { ISD::FSQRT,      MVT::v2f64,  32 }, // Nehalem from http://www.agner.org/
  };
  static const CostTblEntry SSE1CostTbl[] = {
    { ISD::FMAXNUM,    MVT::f32,     4 },
    { ISD::FMAXNUM,    MVT::v4f32,   4 },
    { ISD::FSQRT,      MVT::f32,    28 }, // Pentium III from http://www.agner.org/
    { ISD::FSQRT,      MVT::v4f32,  56 }, // Pentium III from http://www.agner.org/
  };
  static const CostTblEntry BMI64CostTbl[] = { // 64-bit targets
    { ISD::CTTZ,       MVT::i64,     1 },
  };
  static const CostTblEntry BMI32CostTbl[] = { // 32 or 64-bit targets
    { ISD::CTTZ,       MVT::i32,     1 },
    { ISD::CTTZ,       MVT::i16,     1 },
    { ISD::CTTZ,       MVT::i8,      1 },
  };
  static const CostTblEntry LZCNT64CostTbl[] = { // 64-bit targets
    { ISD::CTLZ,       MVT::i64,     1 },
  };
  static const CostTblEntry LZCNT32CostTbl[] = { // 32 or 64-bit targets
    { ISD::CTLZ,       MVT::i32,     1 },
    { ISD::CTLZ,       MVT::i16,     1 },
    { ISD::CTLZ,       MVT::i8,      1 },
  };
  static const CostTblEntry POPCNT64CostTbl[] = { // 64-bit targets
    { ISD::CTPOP,      MVT::i64,     1 },
  };
  static const CostTblEntry POPCNT32CostTbl[] = { // 32 or 64-bit targets
    { ISD::CTPOP,      MVT::i32,     1 },
    { ISD::CTPOP,      MVT::i16,     1 },
    { ISD::CTPOP,      MVT::i8,      1 },
  };
  static const CostTblEntry X64CostTbl[] = { // 64-bit targets
    { ISD::ABS,        MVT::i64,     2 }, // SUB+CMOV
    { ISD::BITREVERSE, MVT::i64,    14 },
    { ISD::BSWAP,      MVT::i64,     1 },
    { ISD::CTLZ,       MVT::i64,     4 }, // BSR+XOR or BSR+XOR+CMOV
    { ISD::CTTZ,       MVT::i64,     3 }, // TEST+BSF+CMOV/BRANCH
    { ISD::CTPOP,      MVT::i64,    10 },
    { ISD::SADDO,      MVT::i64,     1 },
    { ISD::UADDO,      MVT::i64,     1 },
    { ISD::UMULO,      MVT::i64,     2 }, // mulq + seto
  };
  static const CostTblEntry X86CostTbl[] = { // 32 or 64-bit targets
    { ISD::ABS,        MVT::i32,     2 }, // SUB+CMOV
    { ISD::ABS,        MVT::i16,     2 }, // SUB+CMOV
    { ISD::BITREVERSE, MVT::i32,    14 },
    { ISD::BITREVERSE, MVT::i16,    14 },
    { ISD::BITREVERSE, MVT::i8,     11 },
    { ISD::BSWAP,      MVT::i32,     1 },
    { ISD::BSWAP,      MVT::i16,     1 }, // ROL
    { ISD::CTLZ,       MVT::i32,     4 }, // BSR+XOR or BSR+XOR+CMOV
    { ISD::CTLZ,       MVT::i16,     4 }, // BSR+XOR or BSR+XOR+CMOV
    { ISD::CTLZ,       MVT::i8,      4 }, // BSR+XOR or BSR+XOR+CMOV
    { ISD::CTTZ,       MVT::i32,     3 }, // TEST+BSF+CMOV/BRANCH
    { ISD::CTTZ,       MVT::i16,     3 }, // TEST+BSF+CMOV/BRANCH
    { ISD::CTTZ,       MVT::i8,      3 }, // TEST+BSF+CMOV/BRANCH
    { ISD::CTPOP,      MVT::i32,     8 },
    { ISD::CTPOP,      MVT::i16,     9 },
    { ISD::CTPOP,      MVT::i8,      7 },
    { ISD::SADDO,      MVT::i32,     1 },
    { ISD::SADDO,      MVT::i16,     1 },
    { ISD::SADDO,      MVT::i8,      1 },
    { ISD::UADDO,      MVT::i32,     1 },
    { ISD::UADDO,      MVT::i16,     1 },
    { ISD::UADDO,      MVT::i8,      1 },
    { ISD::UMULO,      MVT::i32,     2 }, // mul + seto
    { ISD::UMULO,      MVT::i16,     2 },
    { ISD::UMULO,      MVT::i8,      2 },
  };

  Type *RetTy = ICA.getReturnType();
  Type *OpTy = RetTy;
  Intrinsic::ID IID = ICA.getID();
  unsigned ISD = ISD::DELETED_NODE;
  switch (IID) {
  default:
    break;
  case Intrinsic::abs:
    ISD = ISD::ABS;
    break;
  case Intrinsic::bitreverse:
    ISD = ISD::BITREVERSE;
    break;
  case Intrinsic::bswap:
    ISD = ISD::BSWAP;
    break;
  case Intrinsic::ctlz:
    ISD = ISD::CTLZ;
    break;
  case Intrinsic::ctpop:
    ISD = ISD::CTPOP;
    break;
  case Intrinsic::cttz:
    ISD = ISD::CTTZ;
    break;
  case Intrinsic::maxnum:
  case Intrinsic::minnum:
    // FMINNUM has same costs so don't duplicate.
    ISD = ISD::FMAXNUM;
    break;
  case Intrinsic::sadd_sat:
    ISD = ISD::SADDSAT;
    break;
  case Intrinsic::smax:
    ISD = ISD::SMAX;
    break;
  case Intrinsic::smin:
    ISD = ISD::SMIN;
    break;
  case Intrinsic::ssub_sat:
    ISD = ISD::SSUBSAT;
    break;
  case Intrinsic::uadd_sat:
    ISD = ISD::UADDSAT;
    break;
  case Intrinsic::umax:
    ISD = ISD::UMAX;
    break;
  case Intrinsic::umin:
    ISD = ISD::UMIN;
    break;
  case Intrinsic::usub_sat:
    ISD = ISD::USUBSAT;
    break;
  case Intrinsic::sqrt:
    ISD = ISD::FSQRT;
    break;
  case Intrinsic::sadd_with_overflow:
  case Intrinsic::ssub_with_overflow:
    // SSUBO has same costs so don't duplicate.
    ISD = ISD::SADDO;
    OpTy = RetTy->getContainedType(0);
    break;
  case Intrinsic::uadd_with_overflow:
  case Intrinsic::usub_with_overflow:
    // USUBO has same costs so don't duplicate.
    ISD = ISD::UADDO;
    OpTy = RetTy->getContainedType(0);
    break;
  case Intrinsic::umul_with_overflow:
  case Intrinsic::smul_with_overflow:
    // SMULO has same costs so don't duplicate.
    ISD = ISD::UMULO;
    OpTy = RetTy->getContainedType(0);
    break;
  }

  if (ISD != ISD::DELETED_NODE) {
    // Legalize the type.
    std::pair<InstructionCost, MVT> LT = TLI->getTypeLegalizationCost(DL, OpTy);
    MVT MTy = LT.second;

    // Attempt to lookup cost.
    if (ISD == ISD::BITREVERSE && ST->hasGFNI() && ST->hasSSSE3() &&
        MTy.isVector()) {
      // With PSHUFB the code is very similar for all types. If we have integer
      // byte operations, we just need a GF2P8AFFINEQB for vXi8. For other types
      // we also need a PSHUFB.
      unsigned Cost = MTy.getVectorElementType() == MVT::i8 ? 1 : 2;

      // Without byte operations, we need twice as many GF2P8AFFINEQB and PSHUFB
      // instructions. We also need an extract and an insert.
      if (!(MTy.is128BitVector() || (ST->hasAVX2() && MTy.is256BitVector()) ||
            (ST->hasBWI() && MTy.is512BitVector())))
        Cost = Cost * 2 + 2;

      return LT.first * Cost;
    }

    auto adjustTableCost = [](const CostTblEntry &Entry,
                              InstructionCost LegalizationCost,
                              FastMathFlags FMF) {
      // If there are no NANs to deal with, then these are reduced to a
      // single MIN** or MAX** instruction instead of the MIN/CMP/SELECT that we
      // assume is used in the non-fast case.
      if (Entry.ISD == ISD::FMAXNUM || Entry.ISD == ISD::FMINNUM) {
        if (FMF.noNaNs())
          return LegalizationCost * 1;
      }
      return LegalizationCost * (int)Entry.Cost;
    };

    if (ST->useGLMDivSqrtCosts())
      if (const auto *Entry = CostTableLookup(GLMCostTbl, ISD, MTy))
        return adjustTableCost(*Entry, LT.first, ICA.getFlags());

    if (ST->isSLM())
      if (const auto *Entry = CostTableLookup(SLMCostTbl, ISD, MTy))
        return adjustTableCost(*Entry, LT.first, ICA.getFlags());

    if (ST->hasCDI())
      if (const auto *Entry = CostTableLookup(AVX512CDCostTbl, ISD, MTy))
        return adjustTableCost(*Entry, LT.first, ICA.getFlags());

    if (ST->hasBWI())
      if (const auto *Entry = CostTableLookup(AVX512BWCostTbl, ISD, MTy))
        return adjustTableCost(*Entry, LT.first, ICA.getFlags());

    if (ST->hasAVX512())
      if (const auto *Entry = CostTableLookup(AVX512CostTbl, ISD, MTy))
        return adjustTableCost(*Entry, LT.first, ICA.getFlags());

    if (ST->hasXOP())
      if (const auto *Entry = CostTableLookup(XOPCostTbl, ISD, MTy))
        return adjustTableCost(*Entry, LT.first, ICA.getFlags());

    if (ST->hasAVX2())
      if (const auto *Entry = CostTableLookup(AVX2CostTbl, ISD, MTy))
        return adjustTableCost(*Entry, LT.first, ICA.getFlags());

    if (ST->hasAVX())
      if (const auto *Entry = CostTableLookup(AVX1CostTbl, ISD, MTy))
        return adjustTableCost(*Entry, LT.first, ICA.getFlags());

    if (ST->hasSSE42())
      if (const auto *Entry = CostTableLookup(SSE42CostTbl, ISD, MTy))
        return adjustTableCost(*Entry, LT.first, ICA.getFlags());

    if (ST->hasSSE41())
      if (const auto *Entry = CostTableLookup(SSE41CostTbl, ISD, MTy))
        return adjustTableCost(*Entry, LT.first, ICA.getFlags());

    if (ST->hasSSSE3())
      if (const auto *Entry = CostTableLookup(SSSE3CostTbl, ISD, MTy))
        return adjustTableCost(*Entry, LT.first, ICA.getFlags());

    if (ST->hasSSE2())
      if (const auto *Entry = CostTableLookup(SSE2CostTbl, ISD, MTy))
        return adjustTableCost(*Entry, LT.first, ICA.getFlags());

    if (ST->hasSSE1())
      if (const auto *Entry = CostTableLookup(SSE1CostTbl, ISD, MTy))
        return adjustTableCost(*Entry, LT.first, ICA.getFlags());

    if (ST->hasBMI()) {
      if (ST->is64Bit())
        if (const auto *Entry = CostTableLookup(BMI64CostTbl, ISD, MTy))
          return adjustTableCost(*Entry, LT.first, ICA.getFlags());

      if (const auto *Entry = CostTableLookup(BMI32CostTbl, ISD, MTy))
        return adjustTableCost(*Entry, LT.first, ICA.getFlags());
    }

    if (ST->hasLZCNT()) {
      if (ST->is64Bit())
        if (const auto *Entry = CostTableLookup(LZCNT64CostTbl, ISD, MTy))
          return adjustTableCost(*Entry, LT.first, ICA.getFlags());

      if (const auto *Entry = CostTableLookup(LZCNT32CostTbl, ISD, MTy))
        return adjustTableCost(*Entry, LT.first, ICA.getFlags());
    }

    if (ST->hasPOPCNT()) {
      if (ST->is64Bit())
        if (const auto *Entry = CostTableLookup(POPCNT64CostTbl, ISD, MTy))
          return adjustTableCost(*Entry, LT.first, ICA.getFlags());

      if (const auto *Entry = CostTableLookup(POPCNT32CostTbl, ISD, MTy))
        return adjustTableCost(*Entry, LT.first, ICA.getFlags());
    }

    if (ISD == ISD::BSWAP && ST->hasMOVBE() && ST->hasFastMOVBE()) {
      if (const Instruction *II = ICA.getInst()) {
        if (II->hasOneUse() && isa<StoreInst>(II->user_back()))
          return TTI::TCC_Free;
        if (auto *LI = dyn_cast<LoadInst>(II->getOperand(0))) {
          if (LI->hasOneUse())
            return TTI::TCC_Free;
        }
      }
    }

    // TODO - add BMI (TZCNT) scalar handling

    if (ST->is64Bit())
      if (const auto *Entry = CostTableLookup(X64CostTbl, ISD, MTy))
        return adjustTableCost(*Entry, LT.first, ICA.getFlags());

    if (const auto *Entry = CostTableLookup(X86CostTbl, ISD, MTy))
      return adjustTableCost(*Entry, LT.first, ICA.getFlags());
  }

  return BaseT::getIntrinsicInstrCost(ICA, CostKind);
}

InstructionCost
X86TTIImpl::getIntrinsicInstrCost(const IntrinsicCostAttributes &ICA,
                                  TTI::TargetCostKind CostKind) {
  if (ICA.isTypeBasedOnly())
    return getTypeBasedIntrinsicInstrCost(ICA, CostKind);

  static const CostTblEntry AVX512CostTbl[] = {
    { ISD::ROTL,       MVT::v8i64,   1 },
    { ISD::ROTL,       MVT::v4i64,   1 },
    { ISD::ROTL,       MVT::v2i64,   1 },
    { ISD::ROTL,       MVT::v16i32,  1 },
    { ISD::ROTL,       MVT::v8i32,   1 },
    { ISD::ROTL,       MVT::v4i32,   1 },
    { ISD::ROTR,       MVT::v8i64,   1 },
    { ISD::ROTR,       MVT::v4i64,   1 },
    { ISD::ROTR,       MVT::v2i64,   1 },
    { ISD::ROTR,       MVT::v16i32,  1 },
    { ISD::ROTR,       MVT::v8i32,   1 },
    { ISD::ROTR,       MVT::v4i32,   1 }
  };
  // XOP: ROTL = VPROT(X,Y), ROTR = VPROT(X,SUB(0,Y))
  static const CostTblEntry XOPCostTbl[] = {
    { ISD::ROTL,       MVT::v4i64,   4 },
    { ISD::ROTL,       MVT::v8i32,   4 },
    { ISD::ROTL,       MVT::v16i16,  4 },
    { ISD::ROTL,       MVT::v32i8,   4 },
    { ISD::ROTL,       MVT::v2i64,   1 },
    { ISD::ROTL,       MVT::v4i32,   1 },
    { ISD::ROTL,       MVT::v8i16,   1 },
    { ISD::ROTL,       MVT::v16i8,   1 },
    { ISD::ROTR,       MVT::v4i64,   6 },
    { ISD::ROTR,       MVT::v8i32,   6 },
    { ISD::ROTR,       MVT::v16i16,  6 },
    { ISD::ROTR,       MVT::v32i8,   6 },
    { ISD::ROTR,       MVT::v2i64,   2 },
    { ISD::ROTR,       MVT::v4i32,   2 },
    { ISD::ROTR,       MVT::v8i16,   2 },
    { ISD::ROTR,       MVT::v16i8,   2 }
  };
  static const CostTblEntry X64CostTbl[] = { // 64-bit targets
    { ISD::ROTL,       MVT::i64,     1 },
    { ISD::ROTR,       MVT::i64,     1 },
    { ISD::FSHL,       MVT::i64,     4 }
  };
  static const CostTblEntry X86CostTbl[] = { // 32 or 64-bit targets
    { ISD::ROTL,       MVT::i32,     1 },
    { ISD::ROTL,       MVT::i16,     1 },
    { ISD::ROTL,       MVT::i8,      1 },
    { ISD::ROTR,       MVT::i32,     1 },
    { ISD::ROTR,       MVT::i16,     1 },
    { ISD::ROTR,       MVT::i8,      1 },
    { ISD::FSHL,       MVT::i32,     4 },
    { ISD::FSHL,       MVT::i16,     4 },
    { ISD::FSHL,       MVT::i8,      4 }
  };

  Intrinsic::ID IID = ICA.getID();
  Type *RetTy = ICA.getReturnType();
  const SmallVectorImpl<const Value *> &Args = ICA.getArgs();
  unsigned ISD = ISD::DELETED_NODE;
  switch (IID) {
  default:
    break;
  case Intrinsic::fshl:
    ISD = ISD::FSHL;
    if (Args[0] == Args[1])
      ISD = ISD::ROTL;
    break;
  case Intrinsic::fshr:
    // FSHR has same costs so don't duplicate.
    ISD = ISD::FSHL;
    if (Args[0] == Args[1])
      ISD = ISD::ROTR;
    break;
  }

  if (ISD != ISD::DELETED_NODE) {
    // Legalize the type.
    std::pair<InstructionCost, MVT> LT =
        TLI->getTypeLegalizationCost(DL, RetTy);
    MVT MTy = LT.second;

    // Attempt to lookup cost.
    if (ST->hasAVX512())
      if (const auto *Entry = CostTableLookup(AVX512CostTbl, ISD, MTy))
        return LT.first * Entry->Cost;

    if (ST->hasXOP())
      if (const auto *Entry = CostTableLookup(XOPCostTbl, ISD, MTy))
        return LT.first * Entry->Cost;

    if (ST->is64Bit())
      if (const auto *Entry = CostTableLookup(X64CostTbl, ISD, MTy))
        return LT.first * Entry->Cost;

    if (const auto *Entry = CostTableLookup(X86CostTbl, ISD, MTy))
      return LT.first * Entry->Cost;
  }

  return BaseT::getIntrinsicInstrCost(ICA, CostKind);
}

InstructionCost X86TTIImpl::getVectorInstrCost(unsigned Opcode, Type *Val,
                                               unsigned Index) {
  static const CostTblEntry SLMCostTbl[] = {
     { ISD::EXTRACT_VECTOR_ELT,       MVT::i8,      4 },
     { ISD::EXTRACT_VECTOR_ELT,       MVT::i16,     4 },
     { ISD::EXTRACT_VECTOR_ELT,       MVT::i32,     4 },
     { ISD::EXTRACT_VECTOR_ELT,       MVT::i64,     7 }
   };

  assert(Val->isVectorTy() && "This must be a vector type");
  Type *ScalarType = Val->getScalarType();
  int RegisterFileMoveCost = 0;

  if (Index != -1U && (Opcode == Instruction::ExtractElement ||
                       Opcode == Instruction::InsertElement)) {
    // Legalize the type.
    std::pair<InstructionCost, MVT> LT = TLI->getTypeLegalizationCost(DL, Val);

    // This type is legalized to a scalar type.
    if (!LT.second.isVector())
      return 0;

    // The type may be split. Normalize the index to the new type.
    unsigned NumElts = LT.second.getVectorNumElements();
    unsigned SubNumElts = NumElts;
    Index = Index % NumElts;

    // For >128-bit vectors, we need to extract higher 128-bit subvectors.
    // For inserts, we also need to insert the subvector back.
    if (LT.second.getSizeInBits() > 128) {
      assert((LT.second.getSizeInBits() % 128) == 0 && "Illegal vector");
      unsigned NumSubVecs = LT.second.getSizeInBits() / 128;
      SubNumElts = NumElts / NumSubVecs;
      if (SubNumElts <= Index) {
        RegisterFileMoveCost += (Opcode == Instruction::InsertElement ? 2 : 1);
        Index %= SubNumElts;
      }
    }

    if (Index == 0) {
      // Floating point scalars are already located in index #0.
      // Many insertions to #0 can fold away for scalar fp-ops, so let's assume
      // true for all.
      if (ScalarType->isFloatingPointTy())
        return RegisterFileMoveCost;

      // Assume movd/movq XMM -> GPR is relatively cheap on all targets.
      if (ScalarType->isIntegerTy() && Opcode == Instruction::ExtractElement)
        return 1 + RegisterFileMoveCost;
    }

    int ISD = TLI->InstructionOpcodeToISD(Opcode);
    assert(ISD && "Unexpected vector opcode");
    MVT MScalarTy = LT.second.getScalarType();
    if (ST->isSLM())
      if (auto *Entry = CostTableLookup(SLMCostTbl, ISD, MScalarTy))
        return Entry->Cost + RegisterFileMoveCost;

    // Assume pinsr/pextr XMM <-> GPR is relatively cheap on all targets.
    if ((MScalarTy == MVT::i16 && ST->hasSSE2()) ||
        (MScalarTy.isInteger() && ST->hasSSE41()))
      return 1 + RegisterFileMoveCost;

    // Assume insertps is relatively cheap on all targets.
    if (MScalarTy == MVT::f32 && ST->hasSSE41() &&
        Opcode == Instruction::InsertElement)
      return 1 + RegisterFileMoveCost;

    // For extractions we just need to shuffle the element to index 0, which
    // should be very cheap (assume cost = 1). For insertions we need to shuffle
    // the elements to its destination. In both cases we must handle the
    // subvector move(s).
    // If the vector type is already less than 128-bits then don't reduce it.
    // TODO: Under what circumstances should we shuffle using the full width?
    InstructionCost ShuffleCost = 1;
    if (Opcode == Instruction::InsertElement) {
      auto *SubTy = cast<VectorType>(Val);
      EVT VT = TLI->getValueType(DL, Val);
      if (VT.getScalarType() != MScalarTy || VT.getSizeInBits() >= 128)
        SubTy = FixedVectorType::get(ScalarType, SubNumElts);
      ShuffleCost =
          getShuffleCost(TTI::SK_PermuteTwoSrc, SubTy, None, 0, SubTy);
    }
    int IntOrFpCost = ScalarType->isFloatingPointTy() ? 0 : 1;
    return ShuffleCost + IntOrFpCost + RegisterFileMoveCost;
  }

  // Add to the base cost if we know that the extracted element of a vector is
  // destined to be moved to and used in the integer register file.
  if (Opcode == Instruction::ExtractElement && ScalarType->isPointerTy())
    RegisterFileMoveCost += 1;

  return BaseT::getVectorInstrCost(Opcode, Val, Index) + RegisterFileMoveCost;
}

InstructionCost X86TTIImpl::getScalarizationOverhead(VectorType *Ty,
                                                     const APInt &DemandedElts,
                                                     bool Insert,
                                                     bool Extract) {
  InstructionCost Cost = 0;

  // For insertions, a ISD::BUILD_VECTOR style vector initialization can be much
  // cheaper than an accumulation of ISD::INSERT_VECTOR_ELT.
  if (Insert) {
    std::pair<InstructionCost, MVT> LT = TLI->getTypeLegalizationCost(DL, Ty);
    MVT MScalarTy = LT.second.getScalarType();

    if ((MScalarTy == MVT::i16 && ST->hasSSE2()) ||
        (MScalarTy.isInteger() && ST->hasSSE41()) ||
        (MScalarTy == MVT::f32 && ST->hasSSE41())) {
      // For types we can insert directly, insertion into 128-bit sub vectors is
      // cheap, followed by a cheap chain of concatenations.
      if (LT.second.getSizeInBits() <= 128) {
        Cost +=
            BaseT::getScalarizationOverhead(Ty, DemandedElts, Insert, false);
      } else {
        // In each 128-lane, if at least one index is demanded but not all
        // indices are demanded and this 128-lane is not the first 128-lane of
        // the legalized-vector, then this 128-lane needs a extracti128; If in
        // each 128-lane, there is at least one demanded index, this 128-lane
        // needs a inserti128.

        // The following cases will help you build a better understanding:
        // Assume we insert several elements into a v8i32 vector in avx2,
        // Case#1: inserting into 1th index needs vpinsrd + inserti128.
        // Case#2: inserting into 5th index needs extracti128 + vpinsrd +
        // inserti128.
        // Case#3: inserting into 4,5,6,7 index needs 4*vpinsrd + inserti128.
        const int CostValue = *LT.first.getValue();
        assert(CostValue >= 0 && "Negative cost!");
        unsigned Num128Lanes = LT.second.getSizeInBits() / 128 * CostValue;
        unsigned NumElts = LT.second.getVectorNumElements() * CostValue;
        APInt WidenedDemandedElts = DemandedElts.zextOrSelf(NumElts);
        unsigned Scale = NumElts / Num128Lanes;
        // We iterate each 128-lane, and check if we need a
        // extracti128/inserti128 for this 128-lane.
        for (unsigned I = 0; I < NumElts; I += Scale) {
          APInt Mask = WidenedDemandedElts.getBitsSet(NumElts, I, I + Scale);
          APInt MaskedDE = Mask & WidenedDemandedElts;
          unsigned Population = MaskedDE.countPopulation();
          Cost += (Population > 0 && Population != Scale &&
                   I % LT.second.getVectorNumElements() != 0);
          Cost += Population > 0;
        }
        Cost += DemandedElts.countPopulation();

        // For vXf32 cases, insertion into the 0'th index in each v4f32
        // 128-bit vector is free.
        // NOTE: This assumes legalization widens vXf32 vectors.
        if (MScalarTy == MVT::f32)
          for (unsigned i = 0, e = cast<FixedVectorType>(Ty)->getNumElements();
               i < e; i += 4)
            if (DemandedElts[i])
              Cost--;
      }
    } else if (LT.second.isVector()) {
      // Without fast insertion, we need to use MOVD/MOVQ to pass each demanded
      // integer element as a SCALAR_TO_VECTOR, then we build the vector as a
      // series of UNPCK followed by CONCAT_VECTORS - all of these can be
      // considered cheap.
      if (Ty->isIntOrIntVectorTy())
        Cost += DemandedElts.countPopulation();

      // Get the smaller of the legalized or original pow2-extended number of
      // vector elements, which represents the number of unpacks we'll end up
      // performing.
      unsigned NumElts = LT.second.getVectorNumElements();
      unsigned Pow2Elts =
          PowerOf2Ceil(cast<FixedVectorType>(Ty)->getNumElements());
      Cost += (std::min<unsigned>(NumElts, Pow2Elts) - 1) * LT.first;
    }
  }

  // TODO: Use default extraction for now, but we should investigate extending this
  // to handle repeated subvector extraction.
  if (Extract)
    Cost += BaseT::getScalarizationOverhead(Ty, DemandedElts, false, Extract);

  return Cost;
}

InstructionCost X86TTIImpl::getMemoryOpCost(unsigned Opcode, Type *Src,
                                            MaybeAlign Alignment,
                                            unsigned AddressSpace,
                                            TTI::TargetCostKind CostKind,
                                            const Instruction *I) {
#if INTEL_CUSTOMIZATION
  // Defer to base implementation to split.
  if (Src->isAggregateType())
    return BaseT::getMemoryOpCost(Opcode, Src, Alignment, AddressSpace,
                                  CostKind, I);
#endif

  // TODO: Handle other cost kinds.
  if (CostKind != TTI::TCK_RecipThroughput) {
    if (auto *SI = dyn_cast_or_null<StoreInst>(I)) {
      // Store instruction with index and scale costs 2 Uops.
      // Check the preceding GEP to identify non-const indices.
      if (auto *GEP = dyn_cast<GetElementPtrInst>(SI->getPointerOperand())) {
        if (!all_of(GEP->indices(), [](Value *V) { return isa<Constant>(V); }))
          return TTI::TCC_Basic * 2;
      }
    }
    return TTI::TCC_Basic;
  }

  assert((Opcode == Instruction::Load || Opcode == Instruction::Store) &&
         "Invalid Opcode");
  // Type legalization can't handle structs
  if (TLI->getValueType(DL, Src, true) == MVT::Other)
    return BaseT::getMemoryOpCost(Opcode, Src, Alignment, AddressSpace,
                                  CostKind);

  // Legalize the type.
  std::pair<InstructionCost, MVT> LT = TLI->getTypeLegalizationCost(DL, Src);

  auto *VTy = dyn_cast<FixedVectorType>(Src);
#if INTEL_CUSTOMIZATION
  if (VTy && !isPowerOf2_32(VTy->getNumElements())) {
    unsigned ScalarSize = VTy->getScalarSizeInBits();
    if (ST->hasAVX512() && ST->hasVLX() &&
        ((ScalarSize == 64 || ScalarSize == 32) ||
         (ST->hasBWI() && (ScalarSize == 16 || ScalarSize == 8)))) {

      // Type legalization can't handle structs
      if (TLI->getValueType(DL, Src, true) != MVT::Other) {
        // Legalize the type.
        std::pair<InstructionCost, MVT> LT = TLI->getTypeLegalizationCost(DL, Src);
        assert(
            (Opcode == Instruction::Load || Opcode == Instruction::Store) &&
            "Invalid Opcode");

        // Skip the extra mask cost.
        return LT.first;
      }
    }
  }
#endif // INTEL_CUSTOMIZATION

  // Handle the simple case of non-vectors.
  // NOTE: this assumes that legalization never creates vector from scalars!
  if (!VTy || !LT.second.isVector())
    // Each load/store unit costs 1.
    return LT.first * 1;

  bool IsLoad = Opcode == Instruction::Load;

  Type *EltTy = VTy->getElementType();

  const int EltTyBits = DL.getTypeSizeInBits(EltTy);

  InstructionCost Cost = 0;

  // Source of truth: how many elements were there in the original IR vector?
  const unsigned SrcNumElt = VTy->getNumElements();

  // How far have we gotten?
  int NumEltRemaining = SrcNumElt;
  // Note that we intentionally capture by-reference, NumEltRemaining changes.
  auto NumEltDone = [&]() { return SrcNumElt - NumEltRemaining; };

  const int MaxLegalOpSizeBytes = divideCeil(LT.second.getSizeInBits(), 8);

  // Note that even if we can store 64 bits of an XMM, we still operate on XMM.
  const unsigned XMMBits = 128;
  if (XMMBits % EltTyBits != 0)
    // Vector size must be a multiple of the element size. I.e. no padding.
    return BaseT::getMemoryOpCost(Opcode, Src, Alignment, AddressSpace,
                                  CostKind);
  const int NumEltPerXMM = XMMBits / EltTyBits;

  auto *XMMVecTy = FixedVectorType::get(EltTy, NumEltPerXMM);

  for (int CurrOpSizeBytes = MaxLegalOpSizeBytes, SubVecEltsLeft = 0;
       NumEltRemaining > 0; CurrOpSizeBytes /= 2) {
    // How many elements would a single op deal with at once?
    if ((8 * CurrOpSizeBytes) % EltTyBits != 0)
      // Vector size must be a multiple of the element size. I.e. no padding.
      return BaseT::getMemoryOpCost(Opcode, Src, Alignment, AddressSpace,
                                    CostKind);
    int CurrNumEltPerOp = (8 * CurrOpSizeBytes) / EltTyBits;

    assert(CurrOpSizeBytes > 0 && CurrNumEltPerOp > 0 && "How'd we get here?");
    assert((((NumEltRemaining * EltTyBits) < (2 * 8 * CurrOpSizeBytes)) ||
            (CurrOpSizeBytes == MaxLegalOpSizeBytes)) &&
           "Unless we haven't halved the op size yet, "
           "we have less than two op's sized units of work left.");

    auto *CurrVecTy = CurrNumEltPerOp > NumEltPerXMM
                          ? FixedVectorType::get(EltTy, CurrNumEltPerOp)
                          : XMMVecTy;

    assert(CurrVecTy->getNumElements() % CurrNumEltPerOp == 0 &&
           "After halving sizes, the vector elt count is no longer a multiple "
           "of number of elements per operation?");
    auto *CoalescedVecTy =
        CurrNumEltPerOp == 1
            ? CurrVecTy
            : FixedVectorType::get(
                  IntegerType::get(Src->getContext(),
                                   EltTyBits * CurrNumEltPerOp),
                  CurrVecTy->getNumElements() / CurrNumEltPerOp);
    assert(DL.getTypeSizeInBits(CoalescedVecTy) ==
               DL.getTypeSizeInBits(CurrVecTy) &&
           "coalesciing elements doesn't change vector width.");

    while (NumEltRemaining > 0) {
      assert(SubVecEltsLeft >= 0 && "Subreg element count overconsumtion?");

      // Can we use this vector size, as per the remaining element count?
      // Iff the vector is naturally aligned, we can do a wide load regardless.
      if (NumEltRemaining < CurrNumEltPerOp &&
          (!IsLoad || Alignment.valueOrOne() < CurrOpSizeBytes) &&
          CurrOpSizeBytes != 1)
        break; // Try smalled vector size.

      bool Is0thSubVec = (NumEltDone() % LT.second.getVectorNumElements()) == 0;

      // If we have fully processed the previous reg, we need to replenish it.
      if (SubVecEltsLeft == 0) {
        SubVecEltsLeft += CurrVecTy->getNumElements();
        // And that's free only for the 0'th subvector of a legalized vector.
        if (!Is0thSubVec)
          Cost += getShuffleCost(IsLoad ? TTI::ShuffleKind::SK_InsertSubvector
                                        : TTI::ShuffleKind::SK_ExtractSubvector,
                                 VTy, None, NumEltDone(), CurrVecTy);
      }

      // While we can directly load/store ZMM, YMM, and 64-bit halves of XMM,
      // for smaller widths (32/16/8) we have to insert/extract them separately.
      // Again, it's free for the 0'th subreg (if op is 32/64 bit wide,
      // but let's pretend that it is also true for 16/8 bit wide ops...)
      if (CurrOpSizeBytes <= 32 / 8 && !Is0thSubVec) {
        int NumEltDoneInCurrXMM = NumEltDone() % NumEltPerXMM;
        assert(NumEltDoneInCurrXMM % CurrNumEltPerOp == 0 && "");
        int CoalescedVecEltIdx = NumEltDoneInCurrXMM / CurrNumEltPerOp;
        APInt DemandedElts =
            APInt::getBitsSet(CoalescedVecTy->getNumElements(),
                              CoalescedVecEltIdx, CoalescedVecEltIdx + 1);
        assert(DemandedElts.countPopulation() == 1 && "Inserting single value");
        Cost += getScalarizationOverhead(CoalescedVecTy, DemandedElts, IsLoad,
                                         !IsLoad);
      }

      // This isn't exactly right. We're using slow unaligned 32-byte accesses
      // as a proxy for a double-pumped AVX memory interface such as on
      // Sandybridge.
      if (CurrOpSizeBytes == 32 && ST->isUnalignedMem32Slow())
        Cost += 2;
      else
        Cost += 1;

      SubVecEltsLeft -= CurrNumEltPerOp;
      NumEltRemaining -= CurrNumEltPerOp;
      Alignment = commonAlignment(Alignment.valueOrOne(), CurrOpSizeBytes);
    }
  }

  assert(NumEltRemaining <= 0 && "Should have processed all the elements.");

  return Cost;
}

InstructionCost
X86TTIImpl::getMaskedMemoryOpCost(unsigned Opcode, Type *SrcTy, Align Alignment,
                                  unsigned AddressSpace,
                                  TTI::TargetCostKind CostKind) {
  bool IsLoad = (Instruction::Load == Opcode);
  bool IsStore = (Instruction::Store == Opcode);

  auto *SrcVTy = dyn_cast<FixedVectorType>(SrcTy);
  if (!SrcVTy)
    // To calculate scalar take the regular cost, without mask
    return getMemoryOpCost(Opcode, SrcTy, Alignment, AddressSpace, CostKind);

  unsigned NumElem = SrcVTy->getNumElements();
  auto *MaskTy =
      FixedVectorType::get(Type::getInt8Ty(SrcVTy->getContext()), NumElem);
  if ((IsLoad && !isLegalMaskedLoad(SrcVTy, Alignment)) ||
<<<<<<< HEAD
      (IsStore && !isLegalMaskedStore(SrcVTy, Alignment)) ||
      !isPowerOf2_32(NumElem)) {
#if INTEL_CUSTOMIZATION
    // CMPLRLLVM-20504 Increase store cost to the value I'm told icc uses.
    if (IsStore)
      return 14 * NumElem;
#endif

=======
      (IsStore && !isLegalMaskedStore(SrcVTy, Alignment))) {
>>>>>>> c666208f
    // Scalarization
    APInt DemandedElts = APInt::getAllOnesValue(NumElem);
    InstructionCost MaskSplitCost =
        getScalarizationOverhead(MaskTy, DemandedElts, false, true);
    InstructionCost ScalarCompareCost = getCmpSelInstrCost(
        Instruction::ICmp, Type::getInt8Ty(SrcVTy->getContext()), nullptr,
        CmpInst::BAD_ICMP_PREDICATE, CostKind);
    InstructionCost BranchCost = getCFInstrCost(Instruction::Br, CostKind);
    InstructionCost MaskCmpCost = NumElem * (BranchCost + ScalarCompareCost);
    InstructionCost ValueSplitCost =
        getScalarizationOverhead(SrcVTy, DemandedElts, IsLoad, IsStore);
    InstructionCost MemopCost =
        NumElem * BaseT::getMemoryOpCost(Opcode, SrcVTy->getScalarType(),
                                         Alignment, AddressSpace, CostKind);
    return MemopCost + ValueSplitCost + MaskSplitCost + MaskCmpCost;
  }

  // Legalize the type.
  std::pair<InstructionCost, MVT> LT = TLI->getTypeLegalizationCost(DL, SrcVTy);
  auto VT = TLI->getValueType(DL, SrcVTy);
  InstructionCost Cost = 0;
  if (VT.isSimple() && LT.second != VT.getSimpleVT() &&
      LT.second.getVectorNumElements() == NumElem)
    // Promotion requires extend/truncate for data and a shuffle for mask.
    Cost += getShuffleCost(TTI::SK_PermuteTwoSrc, SrcVTy, None, 0, nullptr) +
            getShuffleCost(TTI::SK_PermuteTwoSrc, MaskTy, None, 0, nullptr);

  else if (LT.first * LT.second.getVectorNumElements() > NumElem) {
    auto *NewMaskTy = FixedVectorType::get(MaskTy->getElementType(),
                                           LT.second.getVectorNumElements());
    // Expanding requires fill mask with zeroes
    Cost += getShuffleCost(TTI::SK_InsertSubvector, NewMaskTy, None, 0, MaskTy);
  }

  // Pre-AVX512 - each maskmov load costs 2 + store costs ~8.
  if (!ST->hasAVX512())
    return Cost + LT.first * (IsLoad ? 2 : 8);

  // AVX-512 masked load/store is cheapper
  return Cost + LT.first;
}

InstructionCost X86TTIImpl::getAddressComputationCost(Type *Ty,
                                                      ScalarEvolution *SE,
                                                      const SCEV *Ptr) {
  // Address computations in vectorized code with non-consecutive addresses will
  // likely result in more instructions compared to scalar code where the
  // computation can more often be merged into the index mode. The resulting
  // extra micro-ops can significantly decrease throughput.
  const unsigned NumVectorInstToHideOverhead = 10;

  // Cost modeling of Strided Access Computation is hidden by the indexing
  // modes of X86 regardless of the stride value. We dont believe that there
  // is a difference between constant strided access in gerenal and constant
  // strided value which is less than or equal to 64.
  // Even in the case of (loop invariant) stride whose value is not known at
  // compile time, the address computation will not incur more than one extra
  // ADD instruction.
  if (Ty->isVectorTy() && SE) {
    if (!BaseT::isStridedAccess(Ptr))
      return NumVectorInstToHideOverhead;
    if (!BaseT::getConstantStrideStep(SE, Ptr))
      return 1;
  }

  return BaseT::getAddressComputationCost(Ty, SE, Ptr);
}

InstructionCost
X86TTIImpl::getArithmeticReductionCost(unsigned Opcode, VectorType *ValTy,
                                       bool IsPairwise,
                                       TTI::TargetCostKind CostKind) {
  // Just use the default implementation for pair reductions.
  if (IsPairwise)
    return BaseT::getArithmeticReductionCost(Opcode, ValTy, IsPairwise, CostKind);

#if INTEL_CUSTOMIZATION
  // If it is llvm.experimental.vector.reduce.or/and.vNi1, it can be replaced to
  // integer bitcast+cmp.
  if (getTLI()->getTargetMachine().Options.IntelAdvancedOptim &&
      ValTy->getElementType() == Type::getInt1Ty(ValTy->getContext()) &&
      ValTy->getNumElements() > 1 &&
      ((ST->is64Bit() && ValTy->getNumElements() <= 64) ||
       ValTy->getNumElements() <= 32) &&
      (Opcode == Instruction::And || Opcode == Instruction::Or)) {
    return 2;
  }
#endif // INTEL_CUSTOMIZATION

  // We use the Intel Architecture Code Analyzer(IACA) to measure the throughput
  // and make it as the cost.
  static const CostTblEntry SLMCostTblNoPairWise[] = {
    { ISD::FADD,  MVT::v2f64,   3 },
    { ISD::ADD,   MVT::v2i64,   5 },
  };

  static const CostTblEntry SSE2CostTblNoPairWise[] = {
    { ISD::FADD,  MVT::v2f64,   2 },
    { ISD::FADD,  MVT::v2f32,   2 },
    { ISD::FADD,  MVT::v4f32,   4 },
    { ISD::ADD,   MVT::v2i64,   2 },      // The data reported by the IACA tool is "1.6".
    { ISD::ADD,   MVT::v2i32,   2 }, // FIXME: chosen to be less than v4i32
    { ISD::ADD,   MVT::v4i32,   3 },      // The data reported by the IACA tool is "3.3".
    { ISD::ADD,   MVT::v2i16,   2 },      // The data reported by the IACA tool is "4.3".
    { ISD::ADD,   MVT::v4i16,   3 },      // The data reported by the IACA tool is "4.3".
    { ISD::ADD,   MVT::v8i16,   4 },      // The data reported by the IACA tool is "4.3".
    { ISD::ADD,   MVT::v2i8,    2 },
    { ISD::ADD,   MVT::v4i8,    2 },
    { ISD::ADD,   MVT::v8i8,    2 },
    { ISD::ADD,   MVT::v16i8,   3 },
  };

  static const CostTblEntry AVX1CostTblNoPairWise[] = {
    { ISD::FADD,  MVT::v4f64,   3 },
    { ISD::FADD,  MVT::v4f32,   3 },
    { ISD::FADD,  MVT::v8f32,   4 },
    { ISD::ADD,   MVT::v2i64,   1 },      // The data reported by the IACA tool is "1.5".
    { ISD::ADD,   MVT::v4i64,   3 },
    { ISD::ADD,   MVT::v8i32,   5 },
    { ISD::ADD,   MVT::v16i16,  5 },
    { ISD::ADD,   MVT::v32i8,   4 },
  };

  int ISD = TLI->InstructionOpcodeToISD(Opcode);
  assert(ISD && "Invalid opcode");

  // Before legalizing the type, give a chance to look up illegal narrow types
  // in the table.
  // FIXME: Is there a better way to do this?
  EVT VT = TLI->getValueType(DL, ValTy);
  if (VT.isSimple()) {
    MVT MTy = VT.getSimpleVT();
    if (ST->isSLM())
      if (const auto *Entry = CostTableLookup(SLMCostTblNoPairWise, ISD, MTy))
        return Entry->Cost;

    if (ST->hasAVX())
      if (const auto *Entry = CostTableLookup(AVX1CostTblNoPairWise, ISD, MTy))
        return Entry->Cost;

    if (ST->hasSSE2())
      if (const auto *Entry = CostTableLookup(SSE2CostTblNoPairWise, ISD, MTy))
        return Entry->Cost;
  }

  std::pair<InstructionCost, MVT> LT = TLI->getTypeLegalizationCost(DL, ValTy);

  MVT MTy = LT.second;

  auto *ValVTy = cast<FixedVectorType>(ValTy);

  // Special case: vXi8 mul reductions are performed as vXi16.
  if (ISD == ISD::MUL && MTy.getScalarType() == MVT::i8) {
    auto *WideSclTy = IntegerType::get(ValVTy->getContext(), 16);
    auto *WideVecTy = FixedVectorType::get(WideSclTy, ValVTy->getNumElements());
    return getCastInstrCost(Instruction::ZExt, WideVecTy, ValTy,
                            TargetTransformInfo::CastContextHint::None,
                            CostKind) +
           getArithmeticReductionCost(Opcode, WideVecTy, IsPairwise, CostKind);
  }

  InstructionCost ArithmeticCost = 0;
  if (LT.first != 1 && MTy.isVector() &&
      MTy.getVectorNumElements() < ValVTy->getNumElements()) {
    // Type needs to be split. We need LT.first - 1 arithmetic ops.
    auto *SingleOpTy = FixedVectorType::get(ValVTy->getElementType(),
                                            MTy.getVectorNumElements());
    ArithmeticCost = getArithmeticInstrCost(Opcode, SingleOpTy, CostKind);
    ArithmeticCost *= LT.first - 1;
  }

  if (ST->isSLM())
    if (const auto *Entry = CostTableLookup(SLMCostTblNoPairWise, ISD, MTy))
      return ArithmeticCost + Entry->Cost;

  if (ST->hasAVX())
    if (const auto *Entry = CostTableLookup(AVX1CostTblNoPairWise, ISD, MTy))
      return ArithmeticCost + Entry->Cost;

  if (ST->hasSSE2())
    if (const auto *Entry = CostTableLookup(SSE2CostTblNoPairWise, ISD, MTy))
      return ArithmeticCost + Entry->Cost;

  // FIXME: These assume a naive kshift+binop lowering, which is probably
  // conservative in most cases.
  static const CostTblEntry AVX512BoolReduction[] = {
    { ISD::AND,  MVT::v2i1,   3 },
    { ISD::AND,  MVT::v4i1,   5 },
    { ISD::AND,  MVT::v8i1,   7 },
    { ISD::AND,  MVT::v16i1,  9 },
    { ISD::AND,  MVT::v32i1, 11 },
    { ISD::AND,  MVT::v64i1, 13 },
    { ISD::OR,   MVT::v2i1,   3 },
    { ISD::OR,   MVT::v4i1,   5 },
    { ISD::OR,   MVT::v8i1,   7 },
    { ISD::OR,   MVT::v16i1,  9 },
    { ISD::OR,   MVT::v32i1, 11 },
    { ISD::OR,   MVT::v64i1, 13 },
  };

  static const CostTblEntry AVX2BoolReduction[] = {
    { ISD::AND,  MVT::v16i16,  2 }, // vpmovmskb + cmp
    { ISD::AND,  MVT::v32i8,   2 }, // vpmovmskb + cmp
    { ISD::OR,   MVT::v16i16,  2 }, // vpmovmskb + cmp
    { ISD::OR,   MVT::v32i8,   2 }, // vpmovmskb + cmp
  };

  static const CostTblEntry AVX1BoolReduction[] = {
    { ISD::AND,  MVT::v4i64,   2 }, // vmovmskpd + cmp
    { ISD::AND,  MVT::v8i32,   2 }, // vmovmskps + cmp
    { ISD::AND,  MVT::v16i16,  4 }, // vextractf128 + vpand + vpmovmskb + cmp
    { ISD::AND,  MVT::v32i8,   4 }, // vextractf128 + vpand + vpmovmskb + cmp
    { ISD::OR,   MVT::v4i64,   2 }, // vmovmskpd + cmp
    { ISD::OR,   MVT::v8i32,   2 }, // vmovmskps + cmp
    { ISD::OR,   MVT::v16i16,  4 }, // vextractf128 + vpor + vpmovmskb + cmp
    { ISD::OR,   MVT::v32i8,   4 }, // vextractf128 + vpor + vpmovmskb + cmp
  };

  static const CostTblEntry SSE2BoolReduction[] = {
    { ISD::AND,  MVT::v2i64,   2 }, // movmskpd + cmp
    { ISD::AND,  MVT::v4i32,   2 }, // movmskps + cmp
    { ISD::AND,  MVT::v8i16,   2 }, // pmovmskb + cmp
    { ISD::AND,  MVT::v16i8,   2 }, // pmovmskb + cmp
    { ISD::OR,   MVT::v2i64,   2 }, // movmskpd + cmp
    { ISD::OR,   MVT::v4i32,   2 }, // movmskps + cmp
    { ISD::OR,   MVT::v8i16,   2 }, // pmovmskb + cmp
    { ISD::OR,   MVT::v16i8,   2 }, // pmovmskb + cmp
  };

  // Handle bool allof/anyof patterns.
  if (ValVTy->getElementType()->isIntegerTy(1)) {
    InstructionCost ArithmeticCost = 0;
    if (LT.first != 1 && MTy.isVector() &&
        MTy.getVectorNumElements() < ValVTy->getNumElements()) {
      // Type needs to be split. We need LT.first - 1 arithmetic ops.
      auto *SingleOpTy = FixedVectorType::get(ValVTy->getElementType(),
                                              MTy.getVectorNumElements());
      ArithmeticCost = getArithmeticInstrCost(Opcode, SingleOpTy, CostKind);
      ArithmeticCost *= LT.first - 1;
    }

    if (ST->hasAVX512())
      if (const auto *Entry = CostTableLookup(AVX512BoolReduction, ISD, MTy))
        return ArithmeticCost + Entry->Cost;
    if (ST->hasAVX2())
      if (const auto *Entry = CostTableLookup(AVX2BoolReduction, ISD, MTy))
        return ArithmeticCost + Entry->Cost;
    if (ST->hasAVX())
      if (const auto *Entry = CostTableLookup(AVX1BoolReduction, ISD, MTy))
        return ArithmeticCost + Entry->Cost;
    if (ST->hasSSE2())
      if (const auto *Entry = CostTableLookup(SSE2BoolReduction, ISD, MTy))
        return ArithmeticCost + Entry->Cost;

    return BaseT::getArithmeticReductionCost(Opcode, ValVTy, IsPairwise,
                                             CostKind);
  }

  unsigned NumVecElts = ValVTy->getNumElements();
  unsigned ScalarSize = ValVTy->getScalarSizeInBits();

  // Special case power of 2 reductions where the scalar type isn't changed
  // by type legalization.
  if (!isPowerOf2_32(NumVecElts) || ScalarSize != MTy.getScalarSizeInBits())
    return BaseT::getArithmeticReductionCost(Opcode, ValVTy, IsPairwise,
                                             CostKind);

  InstructionCost ReductionCost = 0;

  auto *Ty = ValVTy;
  if (LT.first != 1 && MTy.isVector() &&
      MTy.getVectorNumElements() < ValVTy->getNumElements()) {
    // Type needs to be split. We need LT.first - 1 arithmetic ops.
    Ty = FixedVectorType::get(ValVTy->getElementType(),
                              MTy.getVectorNumElements());
    ReductionCost = getArithmeticInstrCost(Opcode, Ty, CostKind);
    ReductionCost *= LT.first - 1;
    NumVecElts = MTy.getVectorNumElements();
  }

  // Now handle reduction with the legal type, taking into account size changes
  // at each level.
  while (NumVecElts > 1) {
    // Determine the size of the remaining vector we need to reduce.
    unsigned Size = NumVecElts * ScalarSize;
    NumVecElts /= 2;
    // If we're reducing from 256/512 bits, use an extract_subvector.
    if (Size > 128) {
      auto *SubTy = FixedVectorType::get(ValVTy->getElementType(), NumVecElts);
      ReductionCost +=
          getShuffleCost(TTI::SK_ExtractSubvector, Ty, None, NumVecElts, SubTy);
      Ty = SubTy;
    } else if (Size == 128) {
      // Reducing from 128 bits is a permute of v2f64/v2i64.
      FixedVectorType *ShufTy;
      if (ValVTy->isFloatingPointTy())
        ShufTy =
            FixedVectorType::get(Type::getDoubleTy(ValVTy->getContext()), 2);
      else
        ShufTy =
            FixedVectorType::get(Type::getInt64Ty(ValVTy->getContext()), 2);
      ReductionCost +=
          getShuffleCost(TTI::SK_PermuteSingleSrc, ShufTy, None, 0, nullptr);
    } else if (Size == 64) {
      // Reducing from 64 bits is a shuffle of v4f32/v4i32.
      FixedVectorType *ShufTy;
      if (ValVTy->isFloatingPointTy())
        ShufTy =
            FixedVectorType::get(Type::getFloatTy(ValVTy->getContext()), 4);
      else
        ShufTy =
            FixedVectorType::get(Type::getInt32Ty(ValVTy->getContext()), 4);
      ReductionCost +=
          getShuffleCost(TTI::SK_PermuteSingleSrc, ShufTy, None, 0, nullptr);
    } else {
      // Reducing from smaller size is a shift by immediate.
      auto *ShiftTy = FixedVectorType::get(
          Type::getIntNTy(ValVTy->getContext(), Size), 128 / Size);
      ReductionCost += getArithmeticInstrCost(
          Instruction::LShr, ShiftTy, CostKind,
          TargetTransformInfo::OK_AnyValue,
          TargetTransformInfo::OK_UniformConstantValue,
          TargetTransformInfo::OP_None, TargetTransformInfo::OP_None);
    }

    // Add the arithmetic op for this level.
    ReductionCost += getArithmeticInstrCost(Opcode, Ty, CostKind);
  }

  // Add the final extract element to the cost.
  return ReductionCost + getVectorInstrCost(Instruction::ExtractElement, Ty, 0);
}

InstructionCost X86TTIImpl::getMinMaxCost(Type *Ty, Type *CondTy,
                                          bool IsUnsigned) {
  std::pair<InstructionCost, MVT> LT = TLI->getTypeLegalizationCost(DL, Ty);

  MVT MTy = LT.second;

  int ISD;
#if INTEL_CUSTOMIZATION
  if (Ty->isIntOrIntVectorTy() || Ty->isPtrOrPtrVectorTy()) {
#endif // INTEL_CUSTOMIZATION
    ISD = IsUnsigned ? ISD::UMIN : ISD::SMIN;
  } else {
    assert(Ty->isFPOrFPVectorTy() &&
           "Expected float point or integer vector type.");
    ISD = ISD::FMINNUM;
  }

  static const CostTblEntry SSE1CostTbl[] = {
    {ISD::FMINNUM, MVT::v4f32, 1},
  };

  static const CostTblEntry SSE2CostTbl[] = {
    {ISD::FMINNUM, MVT::v2f64, 1},
    {ISD::SMIN,    MVT::v8i16, 1},
    {ISD::UMIN,    MVT::v16i8, 1},
  };

  static const CostTblEntry SSE41CostTbl[] = {
    {ISD::SMIN,    MVT::v4i32, 1},
    {ISD::UMIN,    MVT::v4i32, 1},
    {ISD::UMIN,    MVT::v8i16, 1},
    {ISD::SMIN,    MVT::v16i8, 1},
  };

  static const CostTblEntry SSE42CostTbl[] = {
    {ISD::UMIN,    MVT::v2i64, 3}, // xor+pcmpgtq+blendvpd
  };

  static const CostTblEntry AVX1CostTbl[] = {
    {ISD::FMINNUM, MVT::v8f32,  1},
    {ISD::FMINNUM, MVT::v4f64,  1},
    {ISD::SMIN,    MVT::v8i32,  3},
    {ISD::UMIN,    MVT::v8i32,  3},
    {ISD::SMIN,    MVT::v16i16, 3},
    {ISD::UMIN,    MVT::v16i16, 3},
    {ISD::SMIN,    MVT::v32i8,  3},
    {ISD::UMIN,    MVT::v32i8,  3},
  };

  static const CostTblEntry AVX2CostTbl[] = {
    {ISD::SMIN,    MVT::v8i32,  1},
    {ISD::UMIN,    MVT::v8i32,  1},
    {ISD::SMIN,    MVT::v16i16, 1},
    {ISD::UMIN,    MVT::v16i16, 1},
    {ISD::SMIN,    MVT::v32i8,  1},
    {ISD::UMIN,    MVT::v32i8,  1},
  };

  static const CostTblEntry AVX512CostTbl[] = {
    {ISD::FMINNUM, MVT::v16f32, 1},
    {ISD::FMINNUM, MVT::v8f64,  1},
    {ISD::SMIN,    MVT::v2i64,  1},
    {ISD::UMIN,    MVT::v2i64,  1},
    {ISD::SMIN,    MVT::v4i64,  1},
    {ISD::UMIN,    MVT::v4i64,  1},
    {ISD::SMIN,    MVT::v8i64,  1},
    {ISD::UMIN,    MVT::v8i64,  1},
    {ISD::SMIN,    MVT::v16i32, 1},
    {ISD::UMIN,    MVT::v16i32, 1},
  };

  static const CostTblEntry AVX512BWCostTbl[] = {
    {ISD::SMIN,    MVT::v32i16, 1},
    {ISD::UMIN,    MVT::v32i16, 1},
    {ISD::SMIN,    MVT::v64i8,  1},
    {ISD::UMIN,    MVT::v64i8,  1},
  };

  // If we have a native MIN/MAX instruction for this type, use it.
  if (ST->hasBWI())
    if (const auto *Entry = CostTableLookup(AVX512BWCostTbl, ISD, MTy))
      return LT.first * Entry->Cost;

  if (ST->hasAVX512())
    if (const auto *Entry = CostTableLookup(AVX512CostTbl, ISD, MTy))
      return LT.first * Entry->Cost;

  if (ST->hasAVX2())
    if (const auto *Entry = CostTableLookup(AVX2CostTbl, ISD, MTy))
      return LT.first * Entry->Cost;

  if (ST->hasAVX())
    if (const auto *Entry = CostTableLookup(AVX1CostTbl, ISD, MTy))
      return LT.first * Entry->Cost;

  if (ST->hasSSE42())
    if (const auto *Entry = CostTableLookup(SSE42CostTbl, ISD, MTy))
      return LT.first * Entry->Cost;

  if (ST->hasSSE41())
    if (const auto *Entry = CostTableLookup(SSE41CostTbl, ISD, MTy))
      return LT.first * Entry->Cost;

  if (ST->hasSSE2())
    if (const auto *Entry = CostTableLookup(SSE2CostTbl, ISD, MTy))
      return LT.first * Entry->Cost;

  if (ST->hasSSE1())
    if (const auto *Entry = CostTableLookup(SSE1CostTbl, ISD, MTy))
      return LT.first * Entry->Cost;

  unsigned CmpOpcode;
  if (Ty->isFPOrFPVectorTy()) {
    CmpOpcode = Instruction::FCmp;
  } else {
#if INTEL_CUSTOMIZATION
    assert((Ty->isIntOrIntVectorTy() || Ty->isPtrOrPtrVectorTy()) &&
           "expecting floating point or integer type for min/max reduction");
#endif // INTEL_CUSTOMIZATION
    CmpOpcode = Instruction::ICmp;
  }

  TTI::TargetCostKind CostKind = TTI::TCK_RecipThroughput;
  // Otherwise fall back to cmp+select.
  InstructionCost Result =
      getCmpSelInstrCost(CmpOpcode, Ty, CondTy, CmpInst::BAD_ICMP_PREDICATE,
                         CostKind) +
      getCmpSelInstrCost(Instruction::Select, Ty, CondTy,
                         CmpInst::BAD_ICMP_PREDICATE, CostKind);
  return Result;
}

InstructionCost
X86TTIImpl::getMinMaxReductionCost(VectorType *ValTy, VectorType *CondTy,
                                   bool IsPairwise, bool IsUnsigned,
                                   TTI::TargetCostKind CostKind) {
  // Just use the default implementation for pair reductions.
  if (IsPairwise)
    return BaseT::getMinMaxReductionCost(ValTy, CondTy, IsPairwise, IsUnsigned,
                                         CostKind);

  std::pair<InstructionCost, MVT> LT = TLI->getTypeLegalizationCost(DL, ValTy);

  MVT MTy = LT.second;

  int ISD;
#if INTEL_CUSTOMIZATION
  if (ValTy->isIntOrIntVectorTy() || ValTy->isPtrOrPtrVectorTy()) {
#endif // INTEL_CUSTOMIZATION
    ISD = IsUnsigned ? ISD::UMIN : ISD::SMIN;
  } else {
    assert(ValTy->isFPOrFPVectorTy() &&
           "Expected float point or integer vector type.");
    ISD = ISD::FMINNUM;
  }

  // We use the Intel Architecture Code Analyzer(IACA) to measure the throughput
  // and make it as the cost.

  static const CostTblEntry SSE2CostTblNoPairWise[] = {
      {ISD::UMIN, MVT::v2i16, 5}, // need pxors to use pminsw/pmaxsw
      {ISD::UMIN, MVT::v4i16, 7}, // need pxors to use pminsw/pmaxsw
      {ISD::UMIN, MVT::v8i16, 9}, // need pxors to use pminsw/pmaxsw
  };

  static const CostTblEntry SSE41CostTblNoPairWise[] = {
      {ISD::SMIN, MVT::v2i16, 3}, // same as sse2
      {ISD::SMIN, MVT::v4i16, 5}, // same as sse2
      {ISD::UMIN, MVT::v2i16, 5}, // same as sse2
      {ISD::UMIN, MVT::v4i16, 7}, // same as sse2
      {ISD::SMIN, MVT::v8i16, 4}, // phminposuw+xor
      {ISD::UMIN, MVT::v8i16, 4}, // FIXME: umin is cheaper than umax
      {ISD::SMIN, MVT::v2i8,  3}, // pminsb
      {ISD::SMIN, MVT::v4i8,  5}, // pminsb
      {ISD::SMIN, MVT::v8i8,  7}, // pminsb
      {ISD::SMIN, MVT::v16i8, 6},
      {ISD::UMIN, MVT::v2i8,  3}, // same as sse2
      {ISD::UMIN, MVT::v4i8,  5}, // same as sse2
      {ISD::UMIN, MVT::v8i8,  7}, // same as sse2
      {ISD::UMIN, MVT::v16i8, 6}, // FIXME: umin is cheaper than umax
  };

  static const CostTblEntry AVX1CostTblNoPairWise[] = {
      {ISD::SMIN, MVT::v16i16, 6},
      {ISD::UMIN, MVT::v16i16, 6}, // FIXME: umin is cheaper than umax
      {ISD::SMIN, MVT::v32i8, 8},
      {ISD::UMIN, MVT::v32i8, 8},
  };

  static const CostTblEntry AVX512BWCostTblNoPairWise[] = {
      {ISD::SMIN, MVT::v32i16, 8},
      {ISD::UMIN, MVT::v32i16, 8}, // FIXME: umin is cheaper than umax
      {ISD::SMIN, MVT::v64i8, 10},
      {ISD::UMIN, MVT::v64i8, 10},
  };

  // Before legalizing the type, give a chance to look up illegal narrow types
  // in the table.
  // FIXME: Is there a better way to do this?
  EVT VT = TLI->getValueType(DL, ValTy);
  if (VT.isSimple()) {
    MVT MTy = VT.getSimpleVT();
    if (ST->hasBWI())
      if (const auto *Entry = CostTableLookup(AVX512BWCostTblNoPairWise, ISD, MTy))
        return Entry->Cost;

    if (ST->hasAVX())
      if (const auto *Entry = CostTableLookup(AVX1CostTblNoPairWise, ISD, MTy))
        return Entry->Cost;

    if (ST->hasSSE41())
      if (const auto *Entry = CostTableLookup(SSE41CostTblNoPairWise, ISD, MTy))
        return Entry->Cost;

    if (ST->hasSSE2())
      if (const auto *Entry = CostTableLookup(SSE2CostTblNoPairWise, ISD, MTy))
        return Entry->Cost;
  }

  auto *ValVTy = cast<FixedVectorType>(ValTy);
  unsigned NumVecElts = ValVTy->getNumElements();

  auto *Ty = ValVTy;
  InstructionCost MinMaxCost = 0;
  if (LT.first != 1 && MTy.isVector() &&
      MTy.getVectorNumElements() < ValVTy->getNumElements()) {
    // Type needs to be split. We need LT.first - 1 operations ops.
    Ty = FixedVectorType::get(ValVTy->getElementType(),
                              MTy.getVectorNumElements());
    auto *SubCondTy = FixedVectorType::get(CondTy->getElementType(),
                                           MTy.getVectorNumElements());
    MinMaxCost = getMinMaxCost(Ty, SubCondTy, IsUnsigned);
    MinMaxCost *= LT.first - 1;
    NumVecElts = MTy.getVectorNumElements();
  }

  if (ST->hasBWI())
    if (const auto *Entry = CostTableLookup(AVX512BWCostTblNoPairWise, ISD, MTy))
      return MinMaxCost + Entry->Cost;

  if (ST->hasAVX())
    if (const auto *Entry = CostTableLookup(AVX1CostTblNoPairWise, ISD, MTy))
      return MinMaxCost + Entry->Cost;

  if (ST->hasSSE41())
    if (const auto *Entry = CostTableLookup(SSE41CostTblNoPairWise, ISD, MTy))
      return MinMaxCost + Entry->Cost;

  if (ST->hasSSE2())
    if (const auto *Entry = CostTableLookup(SSE2CostTblNoPairWise, ISD, MTy))
      return MinMaxCost + Entry->Cost;

  unsigned ScalarSize = ValTy->getScalarSizeInBits();

  // Special case power of 2 reductions where the scalar type isn't changed
  // by type legalization.
  if (!isPowerOf2_32(ValVTy->getNumElements()) ||
      ScalarSize != MTy.getScalarSizeInBits())
    return BaseT::getMinMaxReductionCost(ValTy, CondTy, IsPairwise, IsUnsigned,
                                         CostKind);

  // Now handle reduction with the legal type, taking into account size changes
  // at each level.
  while (NumVecElts > 1) {
    // Determine the size of the remaining vector we need to reduce.
    unsigned Size = NumVecElts * ScalarSize;
    NumVecElts /= 2;
    // If we're reducing from 256/512 bits, use an extract_subvector.
    if (Size > 128) {
      auto *SubTy = FixedVectorType::get(ValVTy->getElementType(), NumVecElts);
      MinMaxCost +=
          getShuffleCost(TTI::SK_ExtractSubvector, Ty, None, NumVecElts, SubTy);
      Ty = SubTy;
    } else if (Size == 128) {
      // Reducing from 128 bits is a permute of v2f64/v2i64.
      VectorType *ShufTy;
      if (ValTy->isFloatingPointTy())
        ShufTy =
            FixedVectorType::get(Type::getDoubleTy(ValTy->getContext()), 2);
      else
        ShufTy = FixedVectorType::get(Type::getInt64Ty(ValTy->getContext()), 2);
      MinMaxCost +=
          getShuffleCost(TTI::SK_PermuteSingleSrc, ShufTy, None, 0, nullptr);
    } else if (Size == 64) {
      // Reducing from 64 bits is a shuffle of v4f32/v4i32.
      FixedVectorType *ShufTy;
      if (ValTy->isFloatingPointTy())
        ShufTy = FixedVectorType::get(Type::getFloatTy(ValTy->getContext()), 4);
      else
        ShufTy = FixedVectorType::get(Type::getInt32Ty(ValTy->getContext()), 4);
      MinMaxCost +=
          getShuffleCost(TTI::SK_PermuteSingleSrc, ShufTy, None, 0, nullptr);
    } else {
      // Reducing from smaller size is a shift by immediate.
      auto *ShiftTy = FixedVectorType::get(
          Type::getIntNTy(ValTy->getContext(), Size), 128 / Size);
      MinMaxCost += getArithmeticInstrCost(
          Instruction::LShr, ShiftTy, TTI::TCK_RecipThroughput,
          TargetTransformInfo::OK_AnyValue,
          TargetTransformInfo::OK_UniformConstantValue,
          TargetTransformInfo::OP_None, TargetTransformInfo::OP_None);
    }

    // Add the arithmetic op for this level.
    auto *SubCondTy =
        FixedVectorType::get(CondTy->getElementType(), Ty->getNumElements());
    MinMaxCost += getMinMaxCost(Ty, SubCondTy, IsUnsigned);
  }

  // Add the final extract element to the cost.
  return MinMaxCost + getVectorInstrCost(Instruction::ExtractElement, Ty, 0);
}

/// Calculate the cost of materializing a 64-bit value. This helper
/// method might only calculate a fraction of a larger immediate. Therefore it
/// is valid to return a cost of ZERO.
InstructionCost X86TTIImpl::getIntImmCost(int64_t Val) {
  if (Val == 0)
    return TTI::TCC_Free;

  if (isInt<32>(Val))
    return TTI::TCC_Basic;

  return 2 * TTI::TCC_Basic;
}

InstructionCost X86TTIImpl::getIntImmCost(const APInt &Imm, Type *Ty,
                                          TTI::TargetCostKind CostKind) {
  assert(Ty->isIntegerTy());

  unsigned BitSize = Ty->getPrimitiveSizeInBits();
  if (BitSize == 0)
    return ~0U;

  // Never hoist constants larger than 128bit, because this might lead to
  // incorrect code generation or assertions in codegen.
  // Fixme: Create a cost model for types larger than i128 once the codegen
  // issues have been fixed.
  if (BitSize > 128)
    return TTI::TCC_Free;

  if (Imm == 0)
    return TTI::TCC_Free;

  // Sign-extend all constants to a multiple of 64-bit.
  APInt ImmVal = Imm;
  if (BitSize % 64 != 0)
    ImmVal = Imm.sext(alignTo(BitSize, 64));

  // Split the constant into 64-bit chunks and calculate the cost for each
  // chunk.
  InstructionCost Cost = 0;
  for (unsigned ShiftVal = 0; ShiftVal < BitSize; ShiftVal += 64) {
    APInt Tmp = ImmVal.ashr(ShiftVal).sextOrTrunc(64);
    int64_t Val = Tmp.getSExtValue();
    Cost += getIntImmCost(Val);
  }
  // We need at least one instruction to materialize the constant.
  return std::max<InstructionCost>(1, Cost);
}

InstructionCost X86TTIImpl::getIntImmCostInst(unsigned Opcode, unsigned Idx,
                                              const APInt &Imm, Type *Ty,
                                              TTI::TargetCostKind CostKind,
                                              Instruction *Inst) {
  assert(Ty->isIntegerTy());

  unsigned BitSize = Ty->getPrimitiveSizeInBits();
  // There is no cost model for constants with a bit size of 0. Return TCC_Free
  // here, so that constant hoisting will ignore this constant.
  if (BitSize == 0)
    return TTI::TCC_Free;

  unsigned ImmIdx = ~0U;
  switch (Opcode) {
  default:
    return TTI::TCC_Free;
  case Instruction::GetElementPtr:
    // Always hoist the base address of a GetElementPtr. This prevents the
    // creation of new constants for every base constant that gets constant
    // folded with the offset.
    if (Idx == 0)
      return 2 * TTI::TCC_Basic;
    return TTI::TCC_Free;
  case Instruction::Store:
    ImmIdx = 0;
    break;
  case Instruction::ICmp:
    // This is an imperfect hack to prevent constant hoisting of
    // compares that might be trying to check if a 64-bit value fits in
    // 32-bits. The backend can optimize these cases using a right shift by 32.
    // Ideally we would check the compare predicate here. There also other
    // similar immediates the backend can use shifts for.
    if (Idx == 1 && Imm.getBitWidth() == 64) {
      uint64_t ImmVal = Imm.getZExtValue();
      if (ImmVal == 0x100000000ULL || ImmVal == 0xffffffff)
        return TTI::TCC_Free;
    }
    ImmIdx = 1;
    break;
  case Instruction::And:
    // We support 64-bit ANDs with immediates with 32-bits of leading zeroes
    // by using a 32-bit operation with implicit zero extension. Detect such
    // immediates here as the normal path expects bit 31 to be sign extended.
    if (Idx == 1 && Imm.getBitWidth() == 64 && isUInt<32>(Imm.getZExtValue()))
      return TTI::TCC_Free;
    ImmIdx = 1;
    break;
  case Instruction::Add:
  case Instruction::Sub:
    // For add/sub, we can use the opposite instruction for INT32_MIN.
    if (Idx == 1 && Imm.getBitWidth() == 64 && Imm.getZExtValue() == 0x80000000)
      return TTI::TCC_Free;
    ImmIdx = 1;
    break;
  case Instruction::UDiv:
  case Instruction::SDiv:
  case Instruction::URem:
  case Instruction::SRem:
    // Division by constant is typically expanded later into a different
    // instruction sequence. This completely changes the constants.
    // Report them as "free" to stop ConstantHoist from marking them as opaque.
    return TTI::TCC_Free;
  case Instruction::Mul:
  case Instruction::Or:
  case Instruction::Xor:
    ImmIdx = 1;
    break;
  // Always return TCC_Free for the shift value of a shift instruction.
  case Instruction::Shl:
  case Instruction::LShr:
  case Instruction::AShr:
    if (Idx == 1)
      return TTI::TCC_Free;
    break;
  case Instruction::Trunc:
  case Instruction::ZExt:
  case Instruction::SExt:
  case Instruction::IntToPtr:
  case Instruction::PtrToInt:
  case Instruction::BitCast:
  case Instruction::PHI:
  case Instruction::Call:
  case Instruction::Select:
  case Instruction::Ret:
  case Instruction::Load:
    break;
  }

  if (Idx == ImmIdx) {
    int NumConstants = divideCeil(BitSize, 64);
    InstructionCost Cost = X86TTIImpl::getIntImmCost(Imm, Ty, CostKind);
    return (Cost <= NumConstants * TTI::TCC_Basic)
               ? static_cast<int>(TTI::TCC_Free)
               : Cost;
  }

  return X86TTIImpl::getIntImmCost(Imm, Ty, CostKind);
}

InstructionCost X86TTIImpl::getIntImmCostIntrin(Intrinsic::ID IID, unsigned Idx,
                                                const APInt &Imm, Type *Ty,
                                                TTI::TargetCostKind CostKind) {
  assert(Ty->isIntegerTy());

  unsigned BitSize = Ty->getPrimitiveSizeInBits();
  // There is no cost model for constants with a bit size of 0. Return TCC_Free
  // here, so that constant hoisting will ignore this constant.
  if (BitSize == 0)
    return TTI::TCC_Free;

  switch (IID) {
  default:
    return TTI::TCC_Free;
  case Intrinsic::sadd_with_overflow:
  case Intrinsic::uadd_with_overflow:
  case Intrinsic::ssub_with_overflow:
  case Intrinsic::usub_with_overflow:
  case Intrinsic::smul_with_overflow:
  case Intrinsic::umul_with_overflow:
    if ((Idx == 1) && Imm.getBitWidth() <= 64 && isInt<32>(Imm.getSExtValue()))
      return TTI::TCC_Free;
    break;
  case Intrinsic::experimental_stackmap:
    if ((Idx < 2) || (Imm.getBitWidth() <= 64 && isInt<64>(Imm.getSExtValue())))
      return TTI::TCC_Free;
    break;
  case Intrinsic::experimental_patchpoint_void:
  case Intrinsic::experimental_patchpoint_i64:
    if ((Idx < 4) || (Imm.getBitWidth() <= 64 && isInt<64>(Imm.getSExtValue())))
      return TTI::TCC_Free;
    break;
  }
  return X86TTIImpl::getIntImmCost(Imm, Ty, CostKind);
}

InstructionCost X86TTIImpl::getCFInstrCost(unsigned Opcode,
                                           TTI::TargetCostKind CostKind,
                                           const Instruction *I) {
  if (CostKind != TTI::TCK_RecipThroughput)
    return Opcode == Instruction::PHI ? 0 : 1;
  // Branches are assumed to be predicted.
  return 0;
}

int X86TTIImpl::getGatherOverhead() const {
  // Some CPUs have more overhead for gather. The specified overhead is relative
  // to the Load operation. "2" is the number provided by Intel architects. This
  // parameter is used for cost estimation of Gather Op and comparison with
  // other alternatives.
  // TODO: Remove the explicit hasAVX512()?, That would mean we would only
  // enable gather with a -march.
  if (ST->hasAVX512() || (ST->hasAVX2() && ST->hasFastGather()))
    return 2;

  return 1024;
}

int X86TTIImpl::getScatterOverhead() const {
  if (ST->hasAVX512())
    return 2;

  return 1024;
}

// Return an average cost of Gather / Scatter instruction, maybe improved later.
// FIXME: Add TargetCostKind support.
InstructionCost X86TTIImpl::getGSVectorCost(unsigned Opcode, Type *SrcVTy,
                                            const Value *Ptr, Align Alignment,
                                            unsigned AddressSpace) {

  assert(isa<VectorType>(SrcVTy) && "Unexpected type in getGSVectorCost");
  unsigned VF = cast<FixedVectorType>(SrcVTy)->getNumElements();

  // Try to reduce index size from 64 bit (default for GEP)
  // to 32. It is essential for VF 16. If the index can't be reduced to 32, the
  // operation will use 16 x 64 indices which do not fit in a zmm and needs
  // to split. Also check that the base pointer is the same for all lanes,
  // and that there's at most one variable index.
  auto getIndexSizeInBits = [](const Value *Ptr, const DataLayout &DL) {
    unsigned IndexSize = DL.getPointerSizeInBits();
    const GetElementPtrInst *GEP = dyn_cast<GetElementPtrInst>(Ptr);
    if (IndexSize < 64 || !GEP)
      return IndexSize;

    unsigned NumOfVarIndices = 0;
    const Value *Ptrs = GEP->getPointerOperand();
    if (Ptrs->getType()->isVectorTy() && !getSplatValue(Ptrs))
      return IndexSize;
    for (unsigned i = 1; i < GEP->getNumOperands(); ++i) {
      if (isa<Constant>(GEP->getOperand(i)))
        continue;
      Type *IndxTy = GEP->getOperand(i)->getType();
      if (auto *IndexVTy = dyn_cast<VectorType>(IndxTy))
        IndxTy = IndexVTy->getElementType();
      if ((IndxTy->getPrimitiveSizeInBits() == 64 &&
          !isa<SExtInst>(GEP->getOperand(i))) ||
         ++NumOfVarIndices > 1)
        return IndexSize; // 64
    }
    return (unsigned)32;
  };

  // Trying to reduce IndexSize to 32 bits for vector 16.
  // By default the IndexSize is equal to pointer size.
  unsigned IndexSize = (ST->hasAVX512() && VF >= 16)
                           ? getIndexSizeInBits(Ptr, DL)
                           : DL.getPointerSizeInBits();
#if INTEL_CUSTOMIZATION
  return getGSVectorCost(Opcode, SrcVTy, IndexSize, Alignment, AddressSpace);
}

// Return an average cost of Gather / Scatter instruction, maybe improved later
InstructionCost X86TTIImpl::getGSVectorCost(unsigned Opcode, Type *SrcVTy,
                                            unsigned IndexSize, Align Alignment,
                                            unsigned AddressSpace) {
  unsigned VF = cast<VectorType>(SrcVTy)->getNumElements();
  auto *IndexVTy = FixedVectorType::get(
      IntegerType::get(SrcVTy->getContext(), IndexSize), VF);
  std::pair<InstructionCost, MVT> IdxsLT =
      TLI->getTypeLegalizationCost(DL, IndexVTy);
  std::pair<InstructionCost, MVT> SrcLT =
      TLI->getTypeLegalizationCost(DL, SrcVTy);
  InstructionCost::CostType SplitFactor =
      *std::max(IdxsLT.first, SrcLT.first).getValue();
  if (SplitFactor > 1) {
    // Handle splitting of vector of pointers
    auto *SplitSrcTy =
        FixedVectorType::get(SrcVTy->getScalarType(), VF / SplitFactor);
    return SplitFactor * getGSVectorCost(
      Opcode, SplitSrcTy, IndexSize, Alignment, AddressSpace);
  }

  static const CostTblEntry SKXScatterDTbl[] = {
    { ISD::MSCATTER, MVT::v4i32, 5 }, // vpscatterdd xmm version.
    { ISD::MSCATTER, MVT::v8i32, 8 }, // vpscatterdd ymm version.
    { ISD::MSCATTER, MVT::v16i32, 16 }, // vpscatterdd zmm version.

    { ISD::MSCATTER, MVT::v4f32, 5 }, // vpscatterdps xmm version.
    { ISD::MSCATTER, MVT::v8f32, 8 }, // vpscatterdps ymm version.
    { ISD::MSCATTER, MVT::v16f32, 16 }, // vpscatterdps zmm version.

    { ISD::MSCATTER, MVT::v2i64, 3 }, // vpscatterdq xmm version.
    { ISD::MSCATTER, MVT::v4i64, 4 }, // vpscatterdq ymm version.
    { ISD::MSCATTER, MVT::v8i64, 8 }, // vpscatterdq zmm version.

    { ISD::MSCATTER, MVT::v2f64, 3 }, // vpscatterdpd xmm version.
    { ISD::MSCATTER, MVT::v4f64, 4 }, // vpscatterdpd ymm version.
    { ISD::MSCATTER, MVT::v8f64, 8 }, // vpscatterdpd zmm version.
  };

  static const CostTblEntry SKXScatterQTbl[] = {
    { ISD::MSCATTER, MVT::v2i32, 4 }, // vpscatterqd xmm version.
    { ISD::MSCATTER, MVT::v4i32, 4 }, // vpscatterqd ymm version.
    { ISD::MSCATTER, MVT::v8i32, 2 }, // vpscatterqd zmm version.

    { ISD::MSCATTER, MVT::v2f32, 4 }, // vpscatterqps xmm version.
    { ISD::MSCATTER, MVT::v4f32, 4 }, // vpscatterqps ymm version.
    { ISD::MSCATTER, MVT::v8f32, 2 }, // vpscatterqps zmm version.

    { ISD::MSCATTER, MVT::v2i64, 3 }, // vpscatterqq xmm version.
    { ISD::MSCATTER, MVT::v4i64, 4 }, // vpscatterqq ymm version.
    { ISD::MSCATTER, MVT::v8i64, 8 }, // vpscatterqq zmm version.

    { ISD::MSCATTER, MVT::v2f64, 3 }, // vpscatterqpd xmm version.
    { ISD::MSCATTER, MVT::v4f64, 4 }, // vpscatterqpd ymm version.
    { ISD::MSCATTER, MVT::v8f64, 8 }, // vpscatterqpd zmm version.
  };

  static const CostTblEntry SKXGatherDTbl[] = {
    { ISD::MGATHER, MVT::v4i32, 2 }, // vpgatherdd xmm version.
    { ISD::MGATHER, MVT::v8i32, 4 }, // vpgatherdd ymm version.
    { ISD::MGATHER, MVT::v16i32, 10 }, // vpgatherdd zmm version.

    { ISD::MGATHER, MVT::v4f32, 2 }, // vpgatherdps xmm version.
    { ISD::MGATHER, MVT::v8f32, 4 }, // vpgatherdps ymm version.
    { ISD::MGATHER, MVT::v16f32, 10 }, // vpgatherdps zmm version.

    { ISD::MGATHER, MVT::v2i64, 3 }, // vpgatherdq xmm version.
    { ISD::MGATHER, MVT::v4i64, 3 }, // vpgatherdq ymm version.
    { ISD::MGATHER, MVT::v8i64, 4 }, // vpgatherdq zmm version.

    { ISD::MGATHER, MVT::v2f64, 3 }, // vpgatherdpd xmm version.
    { ISD::MGATHER, MVT::v4f64, 3 }, // vpgatherdpd ymm version.
    { ISD::MGATHER, MVT::v8f64, 4 }, // vpgatherdpd zmm version.
  };

  static const CostTblEntry SKXGatherQTbl[] = {
    { ISD::MGATHER, MVT::v2i32, 3 }, // vpgatherqd xmm version.
    { ISD::MGATHER, MVT::v4i32, 3 }, // vpgatherqd ymm version.
    { ISD::MGATHER, MVT::v8i32, 4 }, // vpgatherqd zmm version.

    { ISD::MGATHER, MVT::v2f32, 3 }, // vpgatherqps xmm version.
    { ISD::MGATHER, MVT::v4f32, 3 }, // vpgatherqps ymm version.
    { ISD::MGATHER, MVT::v8f32, 4 }, // vpgatherqps zmm version.

    { ISD::MGATHER, MVT::v2i64, 3 }, // vpgatherqq xmm version.
    { ISD::MGATHER, MVT::v4i64, 3 }, // vpgatherqq ymm version.
    { ISD::MGATHER, MVT::v8i64, 4 }, // vpgatherqq zmm version.

    { ISD::MGATHER, MVT::v2f64, 3 }, // vpgatherqpd xmm version.
    { ISD::MGATHER, MVT::v4f64, 3 }, // vpgatherqpd ymm version.
    { ISD::MGATHER, MVT::v8f64, 4 }, // vpgatherqpd zmm version.
  };

  // Assume that VLX defines Skylake-X processor, which might not be
  // the case for future processors that can have different TPT or LAT
  // values for gather or scatter instructions.
  if (ST->hasVLX()) {
    if (Opcode == Instruction::Store) {
      const CostTblEntry *Entry = nullptr;
      if (IndexSize == 32 &&
          (Entry =
               CostTableLookup(SKXScatterDTbl, ISD::MSCATTER, SrcLT.second))) {
        return Entry->Cost;
      }
      if (IndexSize == 64 &&
          (Entry =
               CostTableLookup(SKXScatterQTbl, ISD::MSCATTER, SrcLT.second))) {
        return Entry->Cost;
      }
    }

    if (Opcode == Instruction::Load) {
      const CostTblEntry *Entry = nullptr;
      if (IndexSize == 32 && (Entry = CostTableLookup(
                                  SKXGatherDTbl, ISD::MGATHER, SrcLT.second))) {
        return Entry->Cost;
      }
      if (IndexSize == 64 && (Entry = CostTableLookup(
                                  SKXGatherQTbl, ISD::MGATHER, SrcLT.second))) {
        return Entry->Cost;
      }
    }
  }
#endif // INTEL_CUSTOMIZATION

  // The gather / scatter cost is given by Intel architects. It is a rough
  // number since we are looking at one instruction in a time.
  const int GSOverhead = (Opcode == Instruction::Load)
                             ? getGatherOverhead()
                             : getScatterOverhead();
  return GSOverhead + VF * getMemoryOpCost(Opcode, SrcVTy->getScalarType(),
                                           MaybeAlign(Alignment), AddressSpace,
                                           TTI::TCK_RecipThroughput);
}

/// Return the cost of full scalarization of gather / scatter operation.
///
/// Opcode - Load or Store instruction.
/// SrcVTy - The type of the data vector that should be gathered or scattered.
/// VariableMask - The mask is non-constant at compile time.
/// Alignment - Alignment for one element.
/// AddressSpace - pointer[s] address space.
///
/// FIXME: Add TargetCostKind support.

#if INTEL_CUSTOMIZATION
InstructionCost X86TTIImpl::getGSScalarCost(unsigned Opcode, Type *PtrTy,
                                            Type *SrcVTy, bool VariableMask,
                                            Align Alignment,
                                            unsigned AddressSpace) {
  unsigned VF = cast<FixedVectorType>(SrcVTy)->getNumElements();
  APInt DemandedElts = APInt::getAllOnesValue(VF);
  TTI::TargetCostKind CostKind = TTI::TCK_RecipThroughput;

  InstructionCost MaskUnpackCost = 0;
  if (VariableMask) {
    auto *MaskTy =
        FixedVectorType::get(Type::getInt1Ty(SrcVTy->getContext()), VF);
    MaskUnpackCost =
        getScalarizationOverhead(MaskTy, DemandedElts, false, true);
    InstructionCost ScalarCompareCost = getCmpSelInstrCost(
        Instruction::ICmp, Type::getInt1Ty(SrcVTy->getContext()), nullptr,
        CmpInst::BAD_ICMP_PREDICATE, CostKind);
    InstructionCost BranchCost = getCFInstrCost(Instruction::Br, CostKind);
    MaskUnpackCost += VF * (BranchCost + ScalarCompareCost);
  }

  // The cost of the scalar loads/stores.
  InstructionCost MemoryOpCost =
      VF * getMemoryOpCost(Opcode, SrcVTy->getScalarType(),
                           MaybeAlign(Alignment), AddressSpace, CostKind);

  InstructionCost InsertExtractCost = 0;
#if INTEL_CUSTOMIZATION
  // The cost to extract bases from the Ptr vector.
  for (unsigned i = 0; i < VF; ++i)
    InsertExtractCost +=
        getVectorInstrCost(Instruction::ExtractElement, PtrTy, i);
#endif // INTEL_CUSTOMIZATION

  if (Opcode == Instruction::Load)
    for (unsigned i = 0; i < VF; ++i)
      // Add the cost of inserting each scalar load into the vector
      InsertExtractCost +=
        getVectorInstrCost(Instruction::InsertElement, SrcVTy, i);
  else
    for (unsigned i = 0; i < VF; ++i)
      // Add the cost of extracting each element out of the data vector
      InsertExtractCost +=
        getVectorInstrCost(Instruction::ExtractElement, SrcVTy, i);

  return MemoryOpCost + MaskUnpackCost + InsertExtractCost;
}

static unsigned getLoadPermuteCost(Type *ArrayElemTy, uint64_t ArrayNum,
                                   unsigned GatherNum, unsigned WidenNum) {
  if (WidenNum == 8 && ArrayElemTy->getScalarSizeInBits() == 32)
    // Base cost is load + permute.
    // When use a mask register, increase the cost.
    return isPowerOf2_32(ArrayNum) ? 2 : 3;

  llvm_unreachable("Unreachable!\n");
}
#endif // INTEL_CUSTOMIZATION

/// Calculate the cost of Gather / Scatter operation
InstructionCost X86TTIImpl::getGatherScatterOpCost(
    unsigned Opcode, Type *SrcVTy, const Value *Ptr, bool VariableMask,
    Align Alignment, TTI::TargetCostKind CostKind,
    const Instruction *I = nullptr, // INTEL
    bool UndefPassThru = false) {   // INTEL
  if (CostKind != TTI::TCK_RecipThroughput) {
    if ((Opcode == Instruction::Load &&
         isLegalMaskedGather(SrcVTy, Align(Alignment))) ||
        (Opcode == Instruction::Store &&
         isLegalMaskedScatter(SrcVTy, Align(Alignment))))
      return 1;
    return BaseT::getGatherScatterOpCost(Opcode, SrcVTy, Ptr, VariableMask,
                                         Alignment, CostKind, I);
  }

  assert(SrcVTy->isVectorTy() && "Unexpected data type for Gather/Scatter");
  unsigned VF = cast<FixedVectorType>(SrcVTy)->getNumElements();
  PointerType *PtrTy = dyn_cast<PointerType>(Ptr->getType());
  if (!PtrTy && Ptr->getType()->isVectorTy())
    PtrTy = dyn_cast<PointerType>(
        cast<VectorType>(Ptr->getType())->getElementType());
  assert(PtrTy && "Unexpected type for Ptr argument");
  unsigned AddressSpace = PtrTy->getAddressSpace();

  bool Scalarize = false;
  if ((Opcode == Instruction::Load &&
       !isLegalMaskedGather(SrcVTy, Align(Alignment))) ||
      (Opcode == Instruction::Store &&
       !isLegalMaskedScatter(SrcVTy, Align(Alignment))))
    Scalarize = true;
  // Gather / Scatter for vector 2 is not profitable on KNL / SKX
  // Vector-4 of gather/scatter instruction does not exist on KNL.
  // We can extend it to 8 elements, but zeroing upper bits of
  // the mask vector will add more instructions. Right now we give the scalar
  // cost of vector-4 for KNL. TODO: Check, maybe the gather/scatter instruction
  // is better in the VariableMask case.
  if (ST->hasAVX512() && (VF == 2 || (VF == 4 && !ST->hasVLX())))
    Scalarize = true;

#if INTEL_CUSTOMIZATION
  if (Scalarize)
    return getGSScalarCost(Opcode, FixedVectorType::get(PtrTy, VF), SrcVTy,
                           VariableMask, Alignment, AddressSpace);

  Type *ArrayElemTy = nullptr;
  uint64_t ArrayNum = 0;
  unsigned GatherNum = 0;
  unsigned WidenNum = 0;

  const IntrinsicInst *II = dyn_cast_or_null<IntrinsicInst>(I);
  if (II && isLegalToTransformGather2PermuteLoad(II, ArrayElemTy, ArrayNum,
                                                 GatherNum, WidenNum))
    return getLoadPermuteCost(ArrayElemTy, ArrayNum, GatherNum, WidenNum);

  if (Opcode == Instruction::Load &&
      isLegalToTransformGather2PermuteLoad(
          Intrinsic::masked_gather, SrcVTy, Ptr, VariableMask, UndefPassThru,
          ArrayElemTy, ArrayNum, GatherNum, WidenNum))
    return getLoadPermuteCost(ArrayElemTy, ArrayNum, GatherNum, WidenNum);

#endif // INTEL_CUSTOMIZATION

  return getGSVectorCost(Opcode, SrcVTy, Ptr, Alignment, AddressSpace);
}

#if INTEL_CUSTOMIZATION
/// Calculate the cost of Gather / Scatter operation
InstructionCost X86TTIImpl::getGatherScatterOpCost(
    unsigned Opcode, Type *SrcVTy, unsigned IndexSize, bool VariableMask,
    unsigned Alignment, unsigned AddressSpace, TTI::TargetCostKind CostKind,
    const Instruction *I = nullptr) {
  assert(SrcVTy->isVectorTy() && "Unexpected data type for Gather/Scatter");
  unsigned VF = cast<VectorType>(SrcVTy)->getNumElements();
  PointerType *PtrTy = SrcVTy->getScalarType()->getPointerTo(AddressSpace);

  bool Scalarize = false;
  if ((Opcode == Instruction::Load &&
       !isLegalMaskedGather(SrcVTy, Align(Alignment))) ||
      (Opcode == Instruction::Store &&
       !isLegalMaskedScatter(SrcVTy, Align(Alignment))))
    Scalarize = true;
  // Gather / Scatter for vector 2 is not profitable on KNL / SKX
  // Vector-4 of gather/scatter instruction does not exist on KNL.
  // We can extend it to 8 elements, but zeroing upper bits of
  // the mask vector will add more instructions. Right now we give the scalar
  // cost of vector-4 for KNL. TODO: Check, maybe the gather/scatter instruction
  // is better in the VariableMask case.
  if (ST->hasAVX512() && (VF == 2 || (VF == 4 && !ST->hasVLX())))
    Scalarize = true;

  if (Scalarize)
    return getGSScalarCost(Opcode, FixedVectorType::get(PtrTy, VF), SrcVTy,
                           VariableMask, Align(Alignment), AddressSpace);

  Type *ArrayElemTy = nullptr;
  uint64_t ArrayNum = 0;
  unsigned GatherNum = 0;
  unsigned WidenNum = 0;

  const IntrinsicInst *II = dyn_cast_or_null<IntrinsicInst>(I);
  if (II && isLegalToTransformGather2PermuteLoad(II, ArrayElemTy, ArrayNum,
    GatherNum, WidenNum))
    return getLoadPermuteCost(ArrayElemTy, ArrayNum, GatherNum, WidenNum);

  return getGSVectorCost(Opcode, SrcVTy, IndexSize, Align(Alignment), AddressSpace);
}
#endif // INTEL_CUSTOMIZATION

bool X86TTIImpl::isLSRCostLess(TargetTransformInfo::LSRCost &C1,
                               TargetTransformInfo::LSRCost &C2) {
    // X86 specific here are "instruction number 1st priority".
    return std::tie(C1.Insns, C1.NumRegs, C1.AddRecCost,
                    C1.NumIVMuls, C1.NumBaseAdds,
                    C1.ScaleCost, C1.ImmCost, C1.SetupCost) <
           std::tie(C2.Insns, C2.NumRegs, C2.AddRecCost,
                    C2.NumIVMuls, C2.NumBaseAdds,
                    C2.ScaleCost, C2.ImmCost, C2.SetupCost);
}

bool X86TTIImpl::canMacroFuseCmp() {
  return ST->hasMacroFusion() || ST->hasBranchFusion();
}

bool X86TTIImpl::isLegalMaskedLoad(Type *DataTy, Align Alignment) {
  if (!ST->hasAVX())
    return false;

  // The backend can't handle a single element vector.
  if (isa<VectorType>(DataTy) &&
      cast<FixedVectorType>(DataTy)->getNumElements() == 1)
    return false;
  Type *ScalarTy = DataTy->getScalarType();

  if (ScalarTy->isPointerTy())
    return true;

  if (ScalarTy->isFloatTy() || ScalarTy->isDoubleTy())
    return true;

#if INTEL_CUSTOMIZATION
#if INTEL_FEATURE_ISA_FP16
  if (ScalarTy->isHalfTy() && ST->hasBWI() && ST->hasFP16())
    return true;
#endif // INTEL_FEATURE_ISA_FP16
#endif // INTEL_CUSTOMIZATION

  if (!ScalarTy->isIntegerTy())
    return false;

  unsigned IntWidth = ScalarTy->getIntegerBitWidth();
  return IntWidth == 32 || IntWidth == 64 ||
         ((IntWidth == 8 || IntWidth == 16) && ST->hasBWI());
}

bool X86TTIImpl::isLegalMaskedStore(Type *DataType, Align Alignment) {
  return isLegalMaskedLoad(DataType, Alignment);
}

bool X86TTIImpl::isLegalNTLoad(Type *DataType, Align Alignment) {
  unsigned DataSize = DL.getTypeStoreSize(DataType);
  // The only supported nontemporal loads are for aligned vectors of 16 or 32
  // bytes.  Note that 32-byte nontemporal vector loads are supported by AVX2
  // (the equivalent stores only require AVX).
  if (Alignment >= DataSize && (DataSize == 16 || DataSize == 32))
    return DataSize == 16 ?  ST->hasSSE1() : ST->hasAVX2();

  return false;
}

bool X86TTIImpl::isLegalNTStore(Type *DataType, Align Alignment) {
  unsigned DataSize = DL.getTypeStoreSize(DataType);

  // SSE4A supports nontemporal stores of float and double at arbitrary
  // alignment.
  if (ST->hasSSE4A() && (DataType->isFloatTy() || DataType->isDoubleTy()))
    return true;

  // Besides the SSE4A subtarget exception above, only aligned stores are
  // available nontemporaly on any other subtarget.  And only stores with a size
  // of 4..32 bytes (powers of 2, only) are permitted.
  if (Alignment < DataSize || DataSize < 4 || DataSize > 32 ||
      !isPowerOf2_32(DataSize))
    return false;

  // 32-byte vector nontemporal stores are supported by AVX (the equivalent
  // loads require AVX2).
  if (DataSize == 32)
    return ST->hasAVX();
  else if (DataSize == 16)
    return ST->hasSSE1();
  return true;
}

bool X86TTIImpl::isLegalMaskedExpandLoad(Type *DataTy) {
  if (!isa<VectorType>(DataTy))
    return false;

  if (!ST->hasAVX512())
    return false;

  // The backend can't handle a single element vector.
  if (cast<FixedVectorType>(DataTy)->getNumElements() == 1)
    return false;

  Type *ScalarTy = cast<VectorType>(DataTy)->getElementType();

  if (ScalarTy->isFloatTy() || ScalarTy->isDoubleTy())
    return true;

  if (!ScalarTy->isIntegerTy())
    return false;

  unsigned IntWidth = ScalarTy->getIntegerBitWidth();
  return IntWidth == 32 || IntWidth == 64 ||
         ((IntWidth == 8 || IntWidth == 16) && ST->hasVBMI2());
}

bool X86TTIImpl::isLegalMaskedCompressStore(Type *DataTy) {
  return isLegalMaskedExpandLoad(DataTy);
}

#if INTEL_CUSTOMIZATION
bool X86TTIImpl::isAdvancedOptEnabled(TTI::AdvancedOptLevel AO) const {
    const TargetMachine &TM = getTLI()->getTargetMachine();

    // Captures if the target is specified with -x, which will indicate
    // that the user has enabled code generation specialized for a particular
    // instruction set.
    bool IntelTargetCheck = TM.Options.IntelAdvancedOptim;

    // Currently all levels rely on IntelTargetCheck, but that may not always
    // be the case so we test in each case below rather than doing an early
    // return.
    switch(AO) {
    case TTI::AdvancedOptLevel::AO_TargetHasIntelSSE42:
      return IntelTargetCheck && ST->hasSSE42();
    case TTI::AdvancedOptLevel::AO_TargetHasIntelAVX:
      return IntelTargetCheck && ST->hasAVX();
    case TTI::AdvancedOptLevel::AO_TargetHasIntelAVX2:
      return IntelTargetCheck && ST->hasAVX2();
    case TTI::AdvancedOptLevel::AO_TargetHasGenericAVX2:
      return ST->hasAVX2();
    case TTI::AdvancedOptLevel::AO_TargetHasIntelAVX512:
      return IntelTargetCheck && ST->hasAVX512();
    default:
      return false;
    }
    llvm_unreachable("fully covered switch statement");
}

bool X86TTIImpl::adjustCallArgs(CallInst* CI) {
  if (CI->getCallingConv() != CallingConv::Intel_OCL_BI)
    return false;

  if (CI->getNumOperands() < 2)
    return false;
  unsigned lastOpNo = CI->getNumArgOperands() - 1;
  Value *lastOp = CI->getArgOperand(lastOpNo);
  VectorType *lastOpType = dyn_cast<VectorType>(lastOp->getType());
  if (!lastOpType || lastOpType->getScalarSizeInBits() != 1)
    return false;
  VectorType *firstOpType =
    dyn_cast<VectorType>(CI->getArgOperand(0)->getType());
  assert(firstOpType && "Unexpected type for SVML argument");
  if (!firstOpType->getElementCount().isScalable() &&
      firstOpType->getPrimitiveSizeInBits().getFixedSize() == 512)
    return false;
  Function *origFunc = CI->getCalledFunction();
  // Bail out in case of indirect call.
  if (!origFunc)
    return false;
  IRBuilder<> Builder(CI);

  LLVMContext &C(CI->getFunction()->getContext());
  Type *Int32Ty = Type::getInt32Ty(C);
  Type *Int64Ty = Type::getInt64Ty(C);
  Type* newType = FixedVectorType::get(firstOpType->isDoubleTy()?
                                  Int64Ty : Int32Ty,
                                  firstOpType->getNumElements());
  lastOp = Builder.CreateSExt(lastOp, newType, "extMask");
  CI->setArgOperand(lastOpNo, lastOp);

  // Create new declaration
  SmallVector<Type *, 3> ParamTys;
  for (unsigned i = 0; i < CI->getNumArgOperands(); i++)
    ParamTys.push_back(CI->getArgOperand(i)->getType());
  FunctionType* newFuncType =
    FunctionType::get(CI->getType(), ParamTys, false);

  Function *newFunc;
  Module *M = origFunc->getParent();
  if (origFunc->getName().startswith("_replaced_")) {
    newFunc = M->getFunction(origFunc->getName().substr(sizeof("_replaced_") - 1));
    assert(newFunc && "The function should be defined");
  }
  else {
    std::string baseName = std::string(origFunc->getName());
    origFunc->setName(Twine("_replaced_").concat(baseName));
    newFunc = cast<Function>((M->getOrInsertFunction(baseName, newFuncType,
                                     origFunc->getAttributes())).getCallee());
  }
  CI->setCalledFunction(newFunc);
  return true;
}
#endif // INTEL_CUSTOMIZATION

#if INTEL_CUSTOMIZATION
static bool isConstantIntVector(Value *Mask) {
  Constant *C = dyn_cast<Constant>(Mask);
  if (!C)
    return false;

  unsigned NumElts = cast<FixedVectorType>(Mask->getType())->getNumElements();
  for (unsigned i = 0; i != NumElts; ++i) {
    Constant *CElt = C->getAggregateElement(i);
    if (!CElt || !isa<ConstantInt>(CElt))
      return false;
  }

  return true;
}

bool X86TTIImpl::shouldScalarizeMaskedGather(CallInst *CI) {
  // If it is none of the following three situation, we will
  // scalarize maskgather:
  // 1. the subtarget has avx512
  // 2. the subtarget has avx2 && hasfastgather
  // 3. the target is BDW/HSW and masked-gather has 4 or more elements and the
  // mask is unknown.
  //
  // Notes: According to optimization manual, on Haswell,
  // gather with 4 or more elements and unknown mask is better than
  // data-dependent branches:
  //  if (condition[i] > 0) { result[i] = x[index[i]] }
  // Since Broadwell improve the throughput of the VGATHER family of
  // instructions significantly, this rule also works on BDW.
  Type *DataTy = CI->getType();
  auto isAVX2GatherProfitable = [&]() {
    if (!ST->hasAVX2())
      return false;
    if (ST->hasFastGather())
      return true;
    if (auto *DataVTy = dyn_cast<FixedVectorType>(DataTy)) {
      if (DataVTy->getNumElements() >= 4 &&
          !isConstantIntVector(CI->getOperand(2)))
        return true;
    }
    return false;
  };

  if (ST->hasAVX512() || isAVX2GatherProfitable()) {
    if (auto *DataVTy = dyn_cast<FixedVectorType>(DataTy)) {
      unsigned NumElts = DataVTy->getNumElements();
      if (NumElts == 1)
        return true;
    }
    Type *ScalarTy = DataTy->getScalarType();
    if (ScalarTy->isPointerTy())
      return false;

    if (ScalarTy->isFloatTy() || ScalarTy->isDoubleTy())
      return false;

    if (!ScalarTy->isIntegerTy())
      return true;

    unsigned IntWidth = ScalarTy->getIntegerBitWidth();
    return !(IntWidth == 32 || IntWidth == 64);
  }
  return true;
}

/// Check if we need transform gather to load and permute.
bool X86TTIImpl::shouldOptGatherToLoadPermute(Type *ArrayElemTy,
                                              uint64_t ArrayNum,
                                              uint32_t GatherNum,
                                              uint32_t *WidenNum) const {

  const TargetMachine &TM = getTLI()->getTargetMachine();
  if (!TM.Options.IntelAdvancedOptim)
    return false;

  if (!ST || !ST->hasVLX())
    return false;

  // Only handle fixed size integer/float array.
  if (ArrayNum == 0 || ArrayElemTy->isAggregateType())
    return false;

  // Check if array size is bigger than max simd register size.
  if (ArrayElemTy->getScalarSizeInBits() * ArrayNum >
      getRegisterBitWidth(TargetTransformInfo::RGK_FixedWidthVector))
    return false;

  // Check if gather size is bigger than max simd register size.
  if (ArrayElemTy->getScalarSizeInBits() * GatherNum >
      getRegisterBitWidth(TargetTransformInfo::RGK_FixedWidthVector))
    return false;

  // Only enable 256-bit load and permute currently, will enable 512-bit
  // load and permute when see the potential gain.
  if (ArrayElemTy->isIntegerTy(32)) {
    if (ArrayNum <= 8 && GatherNum <= 8) {
      if (WidenNum)
        *WidenNum = 8;
      return true;
    }
  } else if (ArrayElemTy->isFloatTy()) {
    if (ArrayNum <= 8 && GatherNum <= 8) {
      if (WidenNum)
        *WidenNum = 8;
      return true;
    }
  }

  return false;
}

bool X86TTIImpl::isLegalToTransformGather2PermuteLoad(
    Intrinsic::ID ID, Type *DataTy, const Value *Ptrs, bool VariableMask,
    bool UndefPassThru, Type *&ArrayEleTy, uint64_t &ArrayNum,
    unsigned &GatherNum, unsigned &WidenNum) const {

  if (ID != Intrinsic::masked_gather)
    return false;

  if (VariableMask || !UndefPassThru)
    return false;

  if (!isa<FixedVectorType>(DataTy))
    return false;

  auto *GEP = dyn_cast<GetElementPtrInst>(Ptrs);
  if (!GEP || !GEP->isInBounds())
    return false;

  // Check if last index is vector type.
  unsigned GEPNumOper = GEP->getNumOperands();
  Value *LastIndex = GEP->getOperand(GEPNumOper - 1);
  if (!LastIndex->getType()->isVectorTy())
    return false;

  // Check if other operands are all scalar type.
  for (unsigned i = 0; i != GEPNumOper - 1; ++i) {
    Value *GEPIdx = GEP->getOperand(i);
    if (GEPIdx->getType()->isVectorTy())
      return false;
  }

  GatherNum = cast<FixedVectorType>(DataTy)->getNumElements();

  // Check if it is an array type.
  SmallVector<Value *, 4> Ops(GEP->idx_begin(), GEP->idx_end() - 1);
  Type *IndexedTy =
      GetElementPtrInst::getIndexedType(GEP->getSourceElementType(), Ops);
  auto *IndexedArrayTy = dyn_cast<ArrayType>(IndexedTy);
  if (!IndexedArrayTy)
    return false;

  ArrayNum = IndexedArrayTy->getArrayNumElements();
  ArrayEleTy = IndexedArrayTy->getElementType();

  if (!shouldOptGatherToLoadPermute(ArrayEleTy, ArrayNum, GatherNum, &WidenNum))
    return false;

  return true;
}

bool X86TTIImpl::isLegalToTransformGather2PermuteLoad(
    const IntrinsicInst *II, Type *&ArrayEleTy, uint64_t &ArrayNum,
    unsigned &GatherNum, unsigned &WidenNum) const {
  if (II->getIntrinsicID() != Intrinsic::masked_gather)
    return false;

  Value *Ptrs = II->getArgOperand(0);
  Value *Mask = II->getArgOperand(2);
  Value *PassThru = II->getArgOperand(3);

  // Only handle contant mask.
  if (!isConstantIntVector(Mask))
    return false;

  // Dead code?
  if (cast<Constant>(Mask)->isNullValue())
    return false;

  if (!isa<UndefValue>(PassThru))
    return false;

  if (!isLegalToTransformGather2PermuteLoad(
          Intrinsic::masked_gather, II->getType(), Ptrs, false, true,
          ArrayEleTy, ArrayNum, GatherNum, WidenNum))
    return false;

  return true;
}
#endif // INTEL_CUSTOMIZATION

bool X86TTIImpl::isLegalMaskedGather(Type *DataTy, Align Alignment) {
  // Some CPUs have better gather performance than others.
  // TODO: Remove the explicit ST->hasAVX512()?, That would mean we would only
  // enable gather with a -march.
  if (!(ST->hasAVX512() || (ST->hasFastGather() && ST->hasAVX2())))
    return false;

  // This function is called now in two cases: from the Loop Vectorizer
  // and from the Scalarizer.
  // When the Loop Vectorizer asks about legality of the feature,
  // the vectorization factor is not calculated yet. The Loop Vectorizer
  // sends a scalar type and the decision is based on the width of the
  // scalar element.
  // Later on, the cost model will estimate usage this intrinsic based on
  // the vector type.
  // The Scalarizer asks again about legality. It sends a vector type.
  // In this case we can reject non-power-of-2 vectors.
  // We also reject single element vectors as the type legalizer can't
  // scalarize it.
  if (auto *DataVTy = dyn_cast<FixedVectorType>(DataTy)) {
    unsigned NumElts = DataVTy->getNumElements();
    if (NumElts == 1)
      return false;
  }
  Type *ScalarTy = DataTy->getScalarType();
  if (ScalarTy->isPointerTy())
    return true;

  if (ScalarTy->isFloatTy() || ScalarTy->isDoubleTy())
    return true;

  if (!ScalarTy->isIntegerTy())
    return false;

  unsigned IntWidth = ScalarTy->getIntegerBitWidth();
  return IntWidth == 32 || IntWidth == 64;
}

bool X86TTIImpl::isLegalMaskedScatter(Type *DataType, Align Alignment) {
  // AVX2 doesn't support scatter
  if (!ST->hasAVX512())
    return false;
  return isLegalMaskedGather(DataType, Alignment);
}

bool X86TTIImpl::hasDivRemOp(Type *DataType, bool IsSigned) {
  EVT VT = TLI->getValueType(DL, DataType);
  return TLI->isOperationLegal(IsSigned ? ISD::SDIVREM : ISD::UDIVREM, VT);
}

bool X86TTIImpl::isFCmpOrdCheaperThanFCmpZero(Type *Ty) {
  return false;
}

bool X86TTIImpl::areInlineCompatible(const Function *Caller,
                                     const Function *Callee) const {
  const TargetMachine &TM = getTLI()->getTargetMachine();

  // Work this as a subsetting of subtarget features.
  const FeatureBitset &CallerBits =
      TM.getSubtargetImpl(*Caller)->getFeatureBits();
  const FeatureBitset &CalleeBits =
      TM.getSubtargetImpl(*Callee)->getFeatureBits();

  FeatureBitset RealCallerBits = CallerBits & ~InlineFeatureIgnoreList;
  FeatureBitset RealCalleeBits = CalleeBits & ~InlineFeatureIgnoreList;
  return (RealCallerBits & RealCalleeBits) == RealCalleeBits;
}

bool X86TTIImpl::areFunctionArgsABICompatible(
    const Function *Caller, const Function *Callee,
    SmallPtrSetImpl<Argument *> &Args) const {
  if (!BaseT::areFunctionArgsABICompatible(Caller, Callee, Args))
    return false;

  // If we get here, we know the target features match. If one function
  // considers 512-bit vectors legal and the other does not, consider them
  // incompatible.
  const TargetMachine &TM = getTLI()->getTargetMachine();

  if (TM.getSubtarget<X86Subtarget>(*Caller).useAVX512Regs() ==
      TM.getSubtarget<X86Subtarget>(*Callee).useAVX512Regs())
    return true;

  // Consider the arguments compatible if they aren't vectors or aggregates.
  // FIXME: Look at the size of vectors.
  // FIXME: Look at the element types of aggregates to see if there are vectors.
  // FIXME: The API of this function seems intended to allow arguments
  // to be removed from the set, but the caller doesn't check if the set
  // becomes empty so that may not work in practice.
  return llvm::none_of(Args, [](Argument *A) {
    auto *EltTy = cast<PointerType>(A->getType())->getElementType();
    return EltTy->isVectorTy() || EltTy->isAggregateType();
  });
}

#if INTEL_CUSTOMIZATION
unsigned X86TTIImpl::getLoopRotationDefaultThreshold(bool OptForSize) const {
  return (ST->getCPU() == "lakemont" && OptForSize) ? 2 : 16;
}
#endif // INTEL_CUSTOMIZATION

X86TTIImpl::TTI::MemCmpExpansionOptions
X86TTIImpl::enableMemCmpExpansion(bool OptSize, bool IsZeroCmp) const {
  TTI::MemCmpExpansionOptions Options;
  Options.MaxNumLoads = TLI->getMaxExpandSizeMemcmp(OptSize);
  Options.NumLoadsPerBlock = 2;
  // All GPR and vector loads can be unaligned.
  Options.AllowOverlappingLoads = true;
  if (IsZeroCmp) {
    // Only enable vector loads for equality comparison. Right now the vector
    // version is not as fast for three way compare (see #33329).
    const unsigned PreferredWidth = ST->getPreferVectorWidth();
    if (PreferredWidth >= 512 && ST->hasAVX512()) Options.LoadSizes.push_back(64);
    if (PreferredWidth >= 256 && ST->hasAVX()) Options.LoadSizes.push_back(32);
    if (PreferredWidth >= 128 && ST->hasSSE2()) Options.LoadSizes.push_back(16);
  }
  if (ST->is64Bit()) {
    Options.LoadSizes.push_back(8);
  }
  Options.LoadSizes.push_back(4);
  Options.LoadSizes.push_back(2);
  Options.LoadSizes.push_back(1);
  return Options;
}

bool X86TTIImpl::enableInterleavedAccessVectorization() {
  // TODO: We expect this to be beneficial regardless of arch,
  // but there are currently some unexplained performance artifacts on Atom.
  // As a temporary solution, disable on Atom.
  return !(ST->isAtom());
}

// Get estimation for interleaved load/store operations for AVX2.
// \p Factor is the interleaved-access factor (stride) - number of
// (interleaved) elements in the group.
// \p Indices contains the indices for a strided load: when the
// interleaved load has gaps they indicate which elements are used.
// If Indices is empty (or if the number of indices is equal to the size
// of the interleaved-access as given in \p Factor) the access has no gaps.
//
// As opposed to AVX-512, AVX2 does not have generic shuffles that allow
// computing the cost using a generic formula as a function of generic
// shuffles. We therefore use a lookup table instead, filled according to
// the instruction sequences that codegen currently generates.
InstructionCost X86TTIImpl::getInterleavedMemoryOpCostAVX2(
    unsigned Opcode, FixedVectorType *VecTy, unsigned Factor,
    ArrayRef<unsigned> Indices, Align Alignment, unsigned AddressSpace,
    TTI::TargetCostKind CostKind, bool UseMaskForCond, bool UseMaskForGaps) {

  if (UseMaskForCond || UseMaskForGaps)
    return BaseT::getInterleavedMemoryOpCost(Opcode, VecTy, Factor, Indices,
                                             Alignment, AddressSpace, CostKind,
                                             UseMaskForCond, UseMaskForGaps);

  // We currently Support only fully-interleaved groups, with no gaps.
  // TODO: Support also strided loads (interleaved-groups with gaps).
  if (Indices.size() && Indices.size() != Factor)
    return BaseT::getInterleavedMemoryOpCost(Opcode, VecTy, Factor, Indices,
                                             Alignment, AddressSpace,
                                             CostKind);

  // VecTy for interleave memop is <VF*Factor x Elt>.
  // So, for VF=4, Interleave Factor = 3, Element type = i32 we have
  // VecTy = <12 x i32>.
  MVT LegalVT = getTLI()->getTypeLegalizationCost(DL, VecTy).second;

  // This function can be called with VecTy=<6xi128>, Factor=3, in which case
  // the VF=2, while v2i128 is an unsupported MVT vector type
  // (see MachineValueType.h::getVectorVT()).
  if (!LegalVT.isVector())
    return BaseT::getInterleavedMemoryOpCost(Opcode, VecTy, Factor, Indices,
                                             Alignment, AddressSpace,
                                             CostKind);

  unsigned VF = VecTy->getNumElements() / Factor;
  Type *ScalarTy = VecTy->getElementType();
  // Deduplicate entries, model floats/pointers as appropriately-sized integers.
  if (!ScalarTy->isIntegerTy())
    ScalarTy =
        Type::getIntNTy(ScalarTy->getContext(), DL.getTypeSizeInBits(ScalarTy));

  // Get the cost of all the memory operations.
  InstructionCost MemOpCosts = getMemoryOpCost(
      Opcode, VecTy, MaybeAlign(Alignment), AddressSpace, CostKind);

  auto *VT = FixedVectorType::get(ScalarTy, VF);
  EVT ETy = TLI->getValueType(DL, VT);
  if (!ETy.isSimple())
    return BaseT::getInterleavedMemoryOpCost(Opcode, VecTy, Factor, Indices,
                                             Alignment, AddressSpace,
                                             CostKind);

  // TODO: Complete for other data-types and strides.
  // Each combination of Stride, element bit width and VF results in a different
  // sequence; The cost tables are therefore accessed with:
  // Factor (stride) and VectorType=VFxiN.
  // The Cost accounts only for the shuffle sequence;
  // The cost of the loads/stores is accounted for separately.
  //
  static const CostTblEntry AVX2InterleavedLoadTbl[] = {
    { 2, MVT::v4i64, 6 }, //(load 8i64 and) deinterleave into 2 x 4i64

    { 3, MVT::v2i8,  10 }, //(load 6i8 and)  deinterleave into 3 x 2i8
    { 3, MVT::v4i8,  4 },  //(load 12i8 and) deinterleave into 3 x 4i8
    { 3, MVT::v8i8,  9 },  //(load 24i8 and) deinterleave into 3 x 8i8
    { 3, MVT::v16i8, 11},  //(load 48i8 and) deinterleave into 3 x 16i8
    { 3, MVT::v32i8, 13},  //(load 96i8 and) deinterleave into 3 x 32i8

    { 3, MVT::v8i32, 17 }, //(load 24i32 and)deinterleave into 3 x 8i32

    { 4, MVT::v2i8,  12 }, //(load 8i8 and)   deinterleave into 4 x 2i8
    { 4, MVT::v4i8,  4 },  //(load 16i8 and)  deinterleave into 4 x 4i8
    { 4, MVT::v8i8,  20 }, //(load 32i8 and)  deinterleave into 4 x 8i8
    { 4, MVT::v16i8, 39 }, //(load 64i8 and)  deinterleave into 4 x 16i8
    { 4, MVT::v32i8, 80 }, //(load 128i8 and) deinterleave into 4 x 32i8

    { 8, MVT::v8i32, 40 }  //(load 64i32 and)deinterleave into 8 x 8i32
  };

  static const CostTblEntry AVX2InterleavedStoreTbl[] = {
    { 2, MVT::v4i64, 6 }, //interleave into 2 x 4i64 into 8i64 (and store)

    { 3, MVT::v2i8,  7 },  //interleave 3 x 2i8  into 6i8 (and store)
    { 3, MVT::v4i8,  8 },  //interleave 3 x 4i8  into 12i8 (and store)
    { 3, MVT::v8i8,  11 }, //interleave 3 x 8i8  into 24i8 (and store)
    { 3, MVT::v16i8, 11 }, //interleave 3 x 16i8 into 48i8 (and store)
    { 3, MVT::v32i8, 13 }, //interleave 3 x 32i8 into 96i8 (and store)

    { 4, MVT::v2i8,  12 }, //interleave 4 x 2i8  into 8i8 (and store)
    { 4, MVT::v4i8,  9 },  //interleave 4 x 4i8  into 16i8 (and store)
    { 4, MVT::v8i8,  10 }, //interleave 4 x 8i8  into 32i8 (and store)
    { 4, MVT::v16i8, 10 }, //interleave 4 x 16i8 into 64i8 (and store)
    { 4, MVT::v32i8, 12 }  //interleave 4 x 32i8 into 128i8 (and store)
  };

  if (Opcode == Instruction::Load) {
    if (const auto *Entry =
            CostTableLookup(AVX2InterleavedLoadTbl, Factor, ETy.getSimpleVT()))
      return MemOpCosts + Entry->Cost;
  } else {
    assert(Opcode == Instruction::Store &&
           "Expected Store Instruction at this  point");
    if (const auto *Entry =
            CostTableLookup(AVX2InterleavedStoreTbl, Factor, ETy.getSimpleVT()))
      return MemOpCosts + Entry->Cost;
  }

  return BaseT::getInterleavedMemoryOpCost(Opcode, VecTy, Factor, Indices,
                                           Alignment, AddressSpace, CostKind);
}

// Get estimation for interleaved load/store operations and strided load.
// \p Indices contains indices for strided load.
// \p Factor - the factor of interleaving.
// AVX-512 provides 3-src shuffles that significantly reduces the cost.
InstructionCost X86TTIImpl::getInterleavedMemoryOpCostAVX512(
    unsigned Opcode, FixedVectorType *VecTy, unsigned Factor,
    ArrayRef<unsigned> Indices, Align Alignment, unsigned AddressSpace,
    TTI::TargetCostKind CostKind, bool UseMaskForCond, bool UseMaskForGaps) {

  if (UseMaskForCond || UseMaskForGaps)
    return BaseT::getInterleavedMemoryOpCost(Opcode, VecTy, Factor, Indices,
                                             Alignment, AddressSpace, CostKind,
                                             UseMaskForCond, UseMaskForGaps);

  // VecTy for interleave memop is <VF*Factor x Elt>.
  // So, for VF=4, Interleave Factor = 3, Element type = i32 we have
  // VecTy = <12 x i32>.

  // Calculate the number of memory operations (NumOfMemOps), required
  // for load/store the VecTy.
  MVT LegalVT = getTLI()->getTypeLegalizationCost(DL, VecTy).second;
  unsigned VecTySize = DL.getTypeStoreSize(VecTy);
  unsigned LegalVTSize = LegalVT.getStoreSize();
  unsigned NumOfMemOps = (VecTySize + LegalVTSize - 1) / LegalVTSize;

  // Get the cost of one memory operation.
  auto *SingleMemOpTy = FixedVectorType::get(VecTy->getElementType(),
                                             LegalVT.getVectorNumElements());
  InstructionCost MemOpCost = getMemoryOpCost(
      Opcode, SingleMemOpTy, MaybeAlign(Alignment), AddressSpace, CostKind);

  unsigned VF = VecTy->getNumElements() / Factor;
  MVT VT = MVT::getVectorVT(MVT::getVT(VecTy->getScalarType()), VF);

  if (Opcode == Instruction::Load) {
    // The tables (AVX512InterleavedLoadTbl and AVX512InterleavedStoreTbl)
    // contain the cost of the optimized shuffle sequence that the
    // X86InterleavedAccess pass will generate.
    // The cost of loads and stores are computed separately from the table.

    // X86InterleavedAccess support only the following interleaved-access group.
    static const CostTblEntry AVX512InterleavedLoadTbl[] = {
        {3, MVT::v16i8, 12}, //(load 48i8 and) deinterleave into 3 x 16i8
        {3, MVT::v32i8, 14}, //(load 96i8 and) deinterleave into 3 x 32i8
        {3, MVT::v64i8, 22}, //(load 96i8 and) deinterleave into 3 x 32i8
    };

    if (const auto *Entry =
            CostTableLookup(AVX512InterleavedLoadTbl, Factor, VT))
      return NumOfMemOps * MemOpCost + Entry->Cost;
    //If an entry does not exist, fallback to the default implementation.

    // Kind of shuffle depends on number of loaded values.
    // If we load the entire data in one register, we can use a 1-src shuffle.
    // Otherwise, we'll merge 2 sources in each operation.
    TTI::ShuffleKind ShuffleKind =
        (NumOfMemOps > 1) ? TTI::SK_PermuteTwoSrc : TTI::SK_PermuteSingleSrc;

    InstructionCost ShuffleCost =
        getShuffleCost(ShuffleKind, SingleMemOpTy, None, 0, nullptr);

    unsigned NumOfLoadsInInterleaveGrp =
        Indices.size() ? Indices.size() : Factor;
    auto *ResultTy = FixedVectorType::get(VecTy->getElementType(),
                                          VecTy->getNumElements() / Factor);
    InstructionCost NumOfResults =
        getTLI()->getTypeLegalizationCost(DL, ResultTy).first *
        NumOfLoadsInInterleaveGrp;

    // About a half of the loads may be folded in shuffles when we have only
    // one result. If we have more than one result, we do not fold loads at all.
    unsigned NumOfUnfoldedLoads =
        NumOfResults > 1 ? NumOfMemOps : NumOfMemOps / 2;

    // Get a number of shuffle operations per result.
    unsigned NumOfShufflesPerResult =
        std::max((unsigned)1, (unsigned)(NumOfMemOps - 1));

    // The SK_MergeTwoSrc shuffle clobbers one of src operands.
    // When we have more than one destination, we need additional instructions
    // to keep sources.
    InstructionCost NumOfMoves = 0;
    if (NumOfResults > 1 && ShuffleKind == TTI::SK_PermuteTwoSrc)
      NumOfMoves = NumOfResults * NumOfShufflesPerResult / 2;

    InstructionCost Cost = NumOfResults * NumOfShufflesPerResult * ShuffleCost +
                           NumOfUnfoldedLoads * MemOpCost + NumOfMoves;

    return Cost;
  }

  // Store.
  assert(Opcode == Instruction::Store &&
         "Expected Store Instruction at this  point");
  // X86InterleavedAccess support only the following interleaved-access group.
  static const CostTblEntry AVX512InterleavedStoreTbl[] = {
      {3, MVT::v16i8, 12}, // interleave 3 x 16i8 into 48i8 (and store)
      {3, MVT::v32i8, 14}, // interleave 3 x 32i8 into 96i8 (and store)
      {3, MVT::v64i8, 26}, // interleave 3 x 64i8 into 96i8 (and store)

      {4, MVT::v8i8, 10},  // interleave 4 x 8i8  into 32i8  (and store)
      {4, MVT::v16i8, 11}, // interleave 4 x 16i8 into 64i8  (and store)
      {4, MVT::v32i8, 14}, // interleave 4 x 32i8 into 128i8 (and store)
      {4, MVT::v64i8, 24}  // interleave 4 x 32i8 into 256i8 (and store)
  };

  if (const auto *Entry =
          CostTableLookup(AVX512InterleavedStoreTbl, Factor, VT))
    return NumOfMemOps * MemOpCost + Entry->Cost;
  //If an entry does not exist, fallback to the default implementation.

  // There is no strided stores meanwhile. And store can't be folded in
  // shuffle.
  unsigned NumOfSources = Factor; // The number of values to be merged.
  InstructionCost ShuffleCost =
      getShuffleCost(TTI::SK_PermuteTwoSrc, SingleMemOpTy, None, 0, nullptr);
  unsigned NumOfShufflesPerStore = NumOfSources - 1;

  // The SK_MergeTwoSrc shuffle clobbers one of src operands.
  // We need additional instructions to keep sources.
  unsigned NumOfMoves = NumOfMemOps * NumOfShufflesPerStore / 2;
  InstructionCost Cost =
      NumOfMemOps * (MemOpCost + NumOfShufflesPerStore * ShuffleCost) +
      NumOfMoves;
  return Cost;
}

InstructionCost X86TTIImpl::getInterleavedMemoryOpCost(
    unsigned Opcode, Type *VecTy, unsigned Factor, ArrayRef<unsigned> Indices,
    Align Alignment, unsigned AddressSpace, TTI::TargetCostKind CostKind,
    bool UseMaskForCond, bool UseMaskForGaps) {
#if INTEL_CUSTOMIZATION
#if INTEL_FEATURE_ISA_FP16
  auto isSupportedOnAVX512 = [&](Type *VecTy, bool HasBW) {
#else // INTEL_FEATURE_ISA_FP16
  auto isSupportedOnAVX512 = [](Type *VecTy, bool HasBW) {
#endif // INTEL_FEATURE_ISA_FP16
#endif // INTEL_CUSTOMIZATION
    Type *EltTy = cast<VectorType>(VecTy)->getElementType();
    if (EltTy->isFloatTy() || EltTy->isDoubleTy() || EltTy->isIntegerTy(64) ||
        EltTy->isIntegerTy(32) || EltTy->isPointerTy())
      return true;
#if INTEL_CUSTOMIZATION
#if INTEL_FEATURE_ISA_FP16
    if (EltTy->isIntegerTy(16) || EltTy->isIntegerTy(8) ||
        (!ST->useSoftFloat() && ST->hasFP16() && EltTy->isHalfTy()))
#else // INTEL_FEATURE_ISA_FP16
    if (EltTy->isIntegerTy(16) || EltTy->isIntegerTy(8))
#endif // INTEL_FEATURE_ISA_FP16
#endif // INTEL_CUSTOMIZATION
      return HasBW;
    return false;
  };
  if (ST->hasAVX512() && isSupportedOnAVX512(VecTy, ST->hasBWI()))
    return getInterleavedMemoryOpCostAVX512(
        Opcode, cast<FixedVectorType>(VecTy), Factor, Indices, Alignment,
        AddressSpace, CostKind, UseMaskForCond, UseMaskForGaps);
  if (ST->hasAVX2())
    return getInterleavedMemoryOpCostAVX2(
        Opcode, cast<FixedVectorType>(VecTy), Factor, Indices, Alignment,
        AddressSpace, CostKind, UseMaskForCond, UseMaskForGaps);

  return BaseT::getInterleavedMemoryOpCost(Opcode, VecTy, Factor, Indices,
                                           Alignment, AddressSpace, CostKind,
                                           UseMaskForCond, UseMaskForGaps);
}<|MERGE_RESOLUTION|>--- conflicted
+++ resolved
@@ -3779,18 +3779,13 @@
   auto *MaskTy =
       FixedVectorType::get(Type::getInt8Ty(SrcVTy->getContext()), NumElem);
   if ((IsLoad && !isLegalMaskedLoad(SrcVTy, Alignment)) ||
-<<<<<<< HEAD
-      (IsStore && !isLegalMaskedStore(SrcVTy, Alignment)) ||
-      !isPowerOf2_32(NumElem)) {
+      (IsStore && !isLegalMaskedStore(SrcVTy, Alignment))) {
 #if INTEL_CUSTOMIZATION
     // CMPLRLLVM-20504 Increase store cost to the value I'm told icc uses.
     if (IsStore)
       return 14 * NumElem;
 #endif
 
-=======
-      (IsStore && !isLegalMaskedStore(SrcVTy, Alignment))) {
->>>>>>> c666208f
     // Scalarization
     APInt DemandedElts = APInt::getAllOnesValue(NumElem);
     InstructionCost MaskSplitCost =
