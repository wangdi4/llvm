--- conflicted
+++ resolved
@@ -1129,7 +1129,6 @@
   return isLegalMaskedLoad(DataType, Consecutive);
 }
 
-<<<<<<< HEAD
 #if INTEL_CUSTOMIZATION
 bool X86TTIImpl::adjustCallArgs(CallInst* CI) {
   if (CI->getCallingConv() != CallingConv::Intel_OCL_BI)
@@ -1259,7 +1258,7 @@
   return true;
 }
 #endif // INTEL_CUSTOMIZATION
-=======
+
 bool X86TTIImpl::areInlineCompatible(const Function *Caller,
                                      const Function *Callee) const {
   const TargetMachine &TM = getTLI()->getTargetMachine();
@@ -1274,5 +1273,4 @@
   // that we might not care about for inlining, but it is conservatively
   // correct.
   return (CallerBits & CalleeBits) == CalleeBits;
-}
->>>>>>> c5f000fa
+}