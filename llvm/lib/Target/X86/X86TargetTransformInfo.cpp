//===-- X86TargetTransformInfo.cpp - X86 specific TTI pass ----------------===//
//
// Part of the LLVM Project, under the Apache License v2.0 with LLVM Exceptions.
// See https://llvm.org/LICENSE.txt for license information.
// SPDX-License-Identifier: Apache-2.0 WITH LLVM-exception
//
//===----------------------------------------------------------------------===//
/// \file
/// This file implements a TargetTransformInfo analysis pass specific to the
/// X86 target machine. It uses the target's detailed information to provide
/// more precise answers to certain TTI queries, while letting the target
/// independent and default TTI implementations handle the rest.
///
//===----------------------------------------------------------------------===//
/// About Cost Model numbers used below it's necessary to say the following:
/// the numbers correspond to some "generic" X86 CPU instead of usage of
/// concrete CPU model. Usually the numbers correspond to CPU where the feature
/// apeared at the first time. For example, if we do Subtarget.hasSSE42() in
/// the lookups below the cost is based on Nehalem as that was the first CPU
/// to support that feature level and thus has most likely the worst case cost.
/// Some examples of other technologies/CPUs:
///   SSE 3   - Pentium4 / Athlon64
///   SSE 4.1 - Penryn
///   SSE 4.2 - Nehalem
///   AVX     - Sandy Bridge
///   AVX2    - Haswell
///   AVX-512 - Xeon Phi / Skylake
/// And some examples of instruction target dependent costs (latency)
///                   divss     sqrtss          rsqrtss
///   AMD K7            11-16     19              3
///   Piledriver        9-24      13-15           5
///   Jaguar            14        16              2
///   Pentium II,III    18        30              2
///   Nehalem           7-14      7-18            3
///   Haswell           10-13     11              5
/// TODO: Develop and implement  the target dependent cost model and
/// specialize cost numbers for different Cost Model Targets such as throughput,
/// code size, latency and uop count.
//===----------------------------------------------------------------------===//

#include "X86TargetTransformInfo.h"
#include "llvm/Analysis/Intel_VectorVariant.h" // INTEL
#include "llvm/Analysis/TargetTransformInfo.h"
#include "llvm/CodeGen/BasicTTIImpl.h"
#include "llvm/CodeGen/CostTable.h"
#include "llvm/CodeGen/TargetLowering.h"
#include "llvm/IR/IntrinsicInst.h"
#include "llvm/Support/Debug.h"
#include "llvm/IR/IRBuilder.h" // INTEL
#include "llvm/IR/Module.h" // INTEL

using namespace llvm;

#define DEBUG_TYPE "x86tti"

#if INTEL_CUSTOMIZATION
static cl::opt<bool> UseStrictTargetISAVariantMatch(
    "tti-use-strict-target-isa-for-variant", cl::Hidden, cl::init(false),
    cl::desc("Use strict matching between vector variants and target ISA i.e. "
             "do not allow subsets for higher ISAs."));
#endif // INTEL_CUSTOMIZATION

//===----------------------------------------------------------------------===//
//
// X86 cost model.
//
//===----------------------------------------------------------------------===//

TargetTransformInfo::PopcntSupportKind
X86TTIImpl::getPopcntSupport(unsigned TyWidth) {
  assert(isPowerOf2_32(TyWidth) && "Ty width must be power of 2");
  // TODO: Currently the __builtin_popcount() implementation using SSE3
  //   instructions is inefficient. Once the problem is fixed, we should
  //   call ST->hasSSE3() instead of ST->hasPOPCNT().
  return ST->hasPOPCNT() ? TTI::PSK_FastHardware : TTI::PSK_Software;
}

llvm::Optional<unsigned> X86TTIImpl::getCacheSize(
  TargetTransformInfo::CacheLevel Level) const {
  switch (Level) {
  case TargetTransformInfo::CacheLevel::L1D:
    //   - Penryn
    //   - Nehalem
    //   - Westmere
    //   - Sandy Bridge
    //   - Ivy Bridge
    //   - Haswell
    //   - Broadwell
    //   - Skylake
    //   - Kabylake
    return 32 * 1024;  //  32 KByte
  case TargetTransformInfo::CacheLevel::L2D:
    //   - Penryn
    //   - Nehalem
    //   - Westmere
    //   - Sandy Bridge
    //   - Ivy Bridge
    //   - Haswell
    //   - Broadwell
    //   - Skylake
    //   - Kabylake
    return 256 * 1024; // 256 KByte
  }

  llvm_unreachable("Unknown TargetTransformInfo::CacheLevel");
}

llvm::Optional<unsigned> X86TTIImpl::getCacheAssociativity(
  TargetTransformInfo::CacheLevel Level) const {
  //   - Penryn
  //   - Nehalem
  //   - Westmere
  //   - Sandy Bridge
  //   - Ivy Bridge
  //   - Haswell
  //   - Broadwell
  //   - Skylake
  //   - Kabylake
  switch (Level) {
  case TargetTransformInfo::CacheLevel::L1D:
    LLVM_FALLTHROUGH;
  case TargetTransformInfo::CacheLevel::L2D:
    return 8;
  }

  llvm_unreachable("Unknown TargetTransformInfo::CacheLevel");
}

unsigned X86TTIImpl::getNumberOfRegisters(unsigned ClassID) const {
  bool Vector = (ClassID == 1);
#if INTEL_CUSTOMIZATION
  // Avoid vectorization for SSE1 targets which will just need to be undone
  // in the backend for vXf64 and integer vectors. Also prevents creation
  // of v2f64 SVML functions the backend can't handle until SSE2.
  if (Vector && !ST->hasSSE2())
#endif
    return 0;

  if (ST->is64Bit()) {
    if (Vector && ST->hasAVX512())
      return 32;
    return 16;
  }
  return 8;
}

TypeSize
X86TTIImpl::getRegisterBitWidth(TargetTransformInfo::RegisterKind K) const {
  unsigned PreferVectorWidth = ST->getPreferVectorWidth();
  switch (K) {
  case TargetTransformInfo::RGK_Scalar:
    return TypeSize::getFixed(ST->is64Bit() ? 64 : 32);
  case TargetTransformInfo::RGK_FixedWidthVector:
    if (ST->hasAVX512() && PreferVectorWidth >= 512)
      return TypeSize::getFixed(512);
    if (ST->hasAVX() && PreferVectorWidth >= 256)
      return TypeSize::getFixed(256);
#if INTEL_CUSTOMIZATION
    // Avoid vectorization for SSE1 targets which will just need to be undone
    // in the backend for vXf64 and integer vectors. Also prevents creation
    // of v2f64 SVML functions the backend can't handle until SSE2.
    if (ST->hasSSE2() && PreferVectorWidth >= 128)
      return TypeSize::getFixed(128);
#endif
    if (ST->hasSSE1() && PreferVectorWidth >= 128)
      return TypeSize::getFixed(128);
    return TypeSize::getFixed(0);
  case TargetTransformInfo::RGK_ScalableVector:
    return TypeSize::getScalable(0);
  }

  llvm_unreachable("Unsupported register kind");
}

unsigned X86TTIImpl::getLoadStoreVecRegBitWidth(unsigned) const {
  return getRegisterBitWidth(TargetTransformInfo::RGK_FixedWidthVector)
      .getFixedSize();
}

unsigned X86TTIImpl::getMaxInterleaveFactor(unsigned VF) {
  // If the loop will not be vectorized, don't interleave the loop.
  // Let regular unroll to unroll the loop, which saves the overflow
  // check and memory check cost.
  if (VF == 1)
    return 1;

  if (ST->isAtom())
    return 1;

  // Sandybridge and Haswell have multiple execution ports and pipelined
  // vector units.
  if (ST->hasAVX())
    return 4;

  return 2;
}

InstructionCost X86TTIImpl::getArithmeticInstrCost(
    unsigned Opcode, Type *Ty, TTI::TargetCostKind CostKind,
    TTI::OperandValueKind Op1Info, TTI::OperandValueKind Op2Info,
    TTI::OperandValueProperties Opd1PropInfo,
    TTI::OperandValueProperties Opd2PropInfo, ArrayRef<const Value *> Args,
    const Instruction *CxtI) {
  // TODO: Handle more cost kinds.
  if (CostKind != TTI::TCK_RecipThroughput)
    return BaseT::getArithmeticInstrCost(Opcode, Ty, CostKind, Op1Info,
                                         Op2Info, Opd1PropInfo,
                                         Opd2PropInfo, Args, CxtI);

  // vXi8 multiplications are always promoted to vXi16.
  if (Opcode == Instruction::Mul && Ty->isVectorTy() &&
      Ty->getScalarSizeInBits() == 8) {
    Type *WideVecTy =
        VectorType::getExtendedElementVectorType(cast<VectorType>(Ty));
    return getCastInstrCost(Instruction::ZExt, WideVecTy, Ty,
                            TargetTransformInfo::CastContextHint::None,
                            CostKind) +
           getCastInstrCost(Instruction::Trunc, Ty, WideVecTy,
                            TargetTransformInfo::CastContextHint::None,
                            CostKind) +
           getArithmeticInstrCost(Opcode, WideVecTy, CostKind, Op1Info, Op2Info,
                                  Opd1PropInfo, Opd2PropInfo);
  }

  // Legalize the type.
  std::pair<InstructionCost, MVT> LT = TLI->getTypeLegalizationCost(DL, Ty);

  int ISD = TLI->InstructionOpcodeToISD(Opcode);
  assert(ISD && "Invalid opcode");

  static const CostTblEntry GLMCostTable[] = {
    { ISD::FDIV,  MVT::f32,   18 }, // divss
    { ISD::FDIV,  MVT::v4f32, 35 }, // divps
    { ISD::FDIV,  MVT::f64,   33 }, // divsd
    { ISD::FDIV,  MVT::v2f64, 65 }, // divpd
  };

  if (ST->useGLMDivSqrtCosts())
    if (const auto *Entry = CostTableLookup(GLMCostTable, ISD,
                                            LT.second))
      return LT.first * Entry->Cost;

#if INTEL_CUSTOMIZATION
  if (ISD == ISD::MUL && ST->hasSSE2() && LT.second.isVector() &&
      Op2Info == TargetTransformInfo::OK_UniformConstantValue &&
      (LT.second.getVectorElementType() == MVT::i8 ||
       (LT.second.getVectorElementType() == MVT::i32 && !ST->hasSSE41()) ||
       (LT.second.getVectorElementType() == MVT::i64 && !ST->hasDQI()))) {
    if (Opd2PropInfo == TargetTransformInfo::OP_PowerOf2)
      return getArithmeticInstrCost(Instruction::Shl, Ty, CostKind, Op1Info,
                                    Op2Info, TargetTransformInfo::OP_None,
                                    TargetTransformInfo::OP_None);
    if (Opd2PropInfo == TargetTransformInfo::OP_PowerOf2_PlusMinus1) {
      InstructionCost Cost = getArithmeticInstrCost(
          Instruction::Shl, Ty, CostKind, Op1Info, Op2Info,
          TargetTransformInfo::OP_None, TargetTransformInfo::OP_None);
      Cost += getArithmeticInstrCost(
          Instruction::Add, Ty, CostKind, TargetTransformInfo::OK_AnyValue,
          Op1Info, TargetTransformInfo::OP_None, TargetTransformInfo::OP_None);
      return Cost;
    }
  }
#endif // INTEL_CUSTOMIZATION

  static const CostTblEntry SLMCostTable[] = {
    { ISD::MUL,   MVT::v4i32, 11 }, // pmulld
    { ISD::MUL,   MVT::v8i16, 2  }, // pmullw
    { ISD::FMUL,  MVT::f64,   2  }, // mulsd
    { ISD::FMUL,  MVT::v2f64, 4  }, // mulpd
    { ISD::FMUL,  MVT::v4f32, 2  }, // mulps
    { ISD::FDIV,  MVT::f32,   17 }, // divss
    { ISD::FDIV,  MVT::v4f32, 39 }, // divps
    { ISD::FDIV,  MVT::f64,   32 }, // divsd
    { ISD::FDIV,  MVT::v2f64, 69 }, // divpd
    { ISD::FADD,  MVT::v2f64, 2  }, // addpd
    { ISD::FSUB,  MVT::v2f64, 2  }, // subpd
    // v2i64/v4i64 mul is custom lowered as a series of long:
    // multiplies(3), shifts(3) and adds(2)
    // slm muldq version throughput is 2 and addq throughput 4
    // thus: 3X2 (muldq throughput) + 3X1 (shift throughput) +
    //       3X4 (addq throughput) = 17
    { ISD::MUL,   MVT::v2i64, 17 },
    // slm addq\subq throughput is 4
    { ISD::ADD,   MVT::v2i64, 4  },
    { ISD::SUB,   MVT::v2i64, 4  },
  };

  if (ST->isSLM()) {
    if (Args.size() == 2 && ISD == ISD::MUL && LT.second == MVT::v4i32) {
      // Check if the operands can be shrinked into a smaller datatype.
      bool Op1Signed = false;
      unsigned Op1MinSize = BaseT::minRequiredElementSize(Args[0], Op1Signed);
      bool Op2Signed = false;
      unsigned Op2MinSize = BaseT::minRequiredElementSize(Args[1], Op2Signed);

      bool SignedMode = Op1Signed || Op2Signed;
      unsigned OpMinSize = std::max(Op1MinSize, Op2MinSize);

      if (OpMinSize <= 7)
        return LT.first * 3; // pmullw/sext
      if (!SignedMode && OpMinSize <= 8)
        return LT.first * 3; // pmullw/zext
      if (OpMinSize <= 15)
        return LT.first * 5; // pmullw/pmulhw/pshuf
      if (!SignedMode && OpMinSize <= 16)
        return LT.first * 5; // pmullw/pmulhw/pshuf
    }

    if (const auto *Entry = CostTableLookup(SLMCostTable, ISD,
                                            LT.second)) {
      return LT.first * Entry->Cost;
    }
  }

  if ((ISD == ISD::SDIV || ISD == ISD::SREM || ISD == ISD::UDIV ||
       ISD == ISD::UREM) &&
      (Op2Info == TargetTransformInfo::OK_UniformConstantValue ||
       Op2Info == TargetTransformInfo::OK_NonUniformConstantValue) &&
      Opd2PropInfo == TargetTransformInfo::OP_PowerOf2) {
    if (ISD == ISD::SDIV || ISD == ISD::SREM) {
      // On X86, vector signed division by constants power-of-two are
      // normally expanded to the sequence SRA + SRL + ADD + SRA.
      // The OperandValue properties may not be the same as that of the previous
      // operation; conservatively assume OP_None.
      InstructionCost Cost =
          2 * getArithmeticInstrCost(Instruction::AShr, Ty, CostKind, Op1Info,
                                     Op2Info, TargetTransformInfo::OP_None,
                                     TargetTransformInfo::OP_None);
      Cost += getArithmeticInstrCost(Instruction::LShr, Ty, CostKind, Op1Info,
                                     Op2Info,
                                     TargetTransformInfo::OP_None,
                                     TargetTransformInfo::OP_None);
      Cost += getArithmeticInstrCost(Instruction::Add, Ty, CostKind, Op1Info,
                                     Op2Info,
                                     TargetTransformInfo::OP_None,
                                     TargetTransformInfo::OP_None);

      if (ISD == ISD::SREM) {
        // For SREM: (X % C) is the equivalent of (X - (X/C)*C)
        Cost += getArithmeticInstrCost(Instruction::Mul, Ty, CostKind, Op1Info,
                                       Op2Info);
        Cost += getArithmeticInstrCost(Instruction::Sub, Ty, CostKind, Op1Info,
                                       Op2Info);
      }

      return Cost;
    }

    // Vector unsigned division/remainder will be simplified to shifts/masks.
    if (ISD == ISD::UDIV)
      return getArithmeticInstrCost(Instruction::LShr, Ty, CostKind,
                                    Op1Info, Op2Info,
                                    TargetTransformInfo::OP_None,
                                    TargetTransformInfo::OP_None);

    else // UREM
      return getArithmeticInstrCost(Instruction::And, Ty, CostKind,
                                    Op1Info, Op2Info,
                                    TargetTransformInfo::OP_None,
                                    TargetTransformInfo::OP_None);
  }

#if INTEL_CUSTOMIZATION
  // On X86, div and rem on none-power-of-2 constants need more register
  // spilling and shifts. Currently the cost of div/rem on none-power-of-2
  // constants is default 1, which is even smaller than power-of-2 ones.
  // Creating a CostTable here for div/rem on none-power-of-2 can make
  // their costs more comparible. The values are tuned by compensating
  // power-of-2 costs which is {4,1,6,1}. Since different constant leads
  // to different optimizations, the costs set here are conservative.
  static const CostTblEntry AVX2DivRemNormalConstCostTable[] = {
    { ISD::SDIV, MVT::i64,     6 },
    { ISD::SDIV, MVT::i32,     6 },

    { ISD::UDIV, MVT::i64,     2 },
    { ISD::UDIV, MVT::i32,     2 },

    { ISD::SREM, MVT::i64,     8 },
    { ISD::SREM, MVT::i32,     8 },

    { ISD::UREM, MVT::i64,     6 },
    { ISD::UREM, MVT::i32,     6 },
  };

  if (ST->hasAVX2() &&
      (ISD == ISD::SDIV || ISD == ISD::SREM || ISD == ISD::UDIV ||
       ISD == ISD::UREM) &&
      (Op2Info == TargetTransformInfo::OK_UniformConstantValue ||
       Op2Info == TargetTransformInfo::OK_NonUniformConstantValue) &&
      Opd2PropInfo != TargetTransformInfo::OP_PowerOf2) {

    if (const auto *Entry = CostTableLookup(AVX2DivRemNormalConstCostTable, ISD,
                                            LT.second))
      return LT.first * Entry->Cost;
  }
#endif // INTEL_CUSTOMIZATION

  static const CostTblEntry AVX512BWUniformConstCostTable[] = {
    { ISD::SHL,  MVT::v64i8,   2 }, // psllw + pand.
    { ISD::SRL,  MVT::v64i8,   2 }, // psrlw + pand.
    { ISD::SRA,  MVT::v64i8,   4 }, // psrlw, pand, pxor, psubb.
  };

  if (Op2Info == TargetTransformInfo::OK_UniformConstantValue &&
      ST->hasBWI()) {
    if (const auto *Entry = CostTableLookup(AVX512BWUniformConstCostTable, ISD,
                                            LT.second))
      return LT.first * Entry->Cost;
  }

  static const CostTblEntry AVX512UniformConstCostTable[] = {
    { ISD::SRA,  MVT::v2i64,   1 },
    { ISD::SRA,  MVT::v4i64,   1 },
    { ISD::SRA,  MVT::v8i64,   1 },

    { ISD::SHL,  MVT::v64i8,   4 }, // psllw + pand.
    { ISD::SRL,  MVT::v64i8,   4 }, // psrlw + pand.
    { ISD::SRA,  MVT::v64i8,   8 }, // psrlw, pand, pxor, psubb.

    { ISD::SDIV, MVT::v16i32,  6 }, // pmuludq sequence
    { ISD::SREM, MVT::v16i32,  8 }, // pmuludq+mul+sub sequence
    { ISD::UDIV, MVT::v16i32,  5 }, // pmuludq sequence
    { ISD::UREM, MVT::v16i32,  7 }, // pmuludq+mul+sub sequence
  };

  if (Op2Info == TargetTransformInfo::OK_UniformConstantValue &&
      ST->hasAVX512()) {
    if (const auto *Entry = CostTableLookup(AVX512UniformConstCostTable, ISD,
                                            LT.second))
      return LT.first * Entry->Cost;
  }

  static const CostTblEntry AVX2UniformConstCostTable[] = {
    { ISD::SHL,  MVT::v32i8,   2 }, // psllw + pand.
    { ISD::SRL,  MVT::v32i8,   2 }, // psrlw + pand.
    { ISD::SRA,  MVT::v32i8,   4 }, // psrlw, pand, pxor, psubb.

    { ISD::SRA,  MVT::v4i64,   4 }, // 2 x psrad + shuffle.

    { ISD::SDIV, MVT::v8i32,   6 }, // pmuludq sequence
    { ISD::SREM, MVT::v8i32,   8 }, // pmuludq+mul+sub sequence
    { ISD::UDIV, MVT::v8i32,   5 }, // pmuludq sequence
    { ISD::UREM, MVT::v8i32,   7 }, // pmuludq+mul+sub sequence
  };

  if (Op2Info == TargetTransformInfo::OK_UniformConstantValue &&
      ST->hasAVX2()) {
    if (const auto *Entry = CostTableLookup(AVX2UniformConstCostTable, ISD,
                                            LT.second))
      return LT.first * Entry->Cost;
  }

  static const CostTblEntry SSE2UniformConstCostTable[] = {
    { ISD::SHL,  MVT::v16i8,     2 }, // psllw + pand.
    { ISD::SRL,  MVT::v16i8,     2 }, // psrlw + pand.
    { ISD::SRA,  MVT::v16i8,     4 }, // psrlw, pand, pxor, psubb.

    { ISD::SHL,  MVT::v32i8,   4+2 }, // 2*(psllw + pand) + split.
    { ISD::SRL,  MVT::v32i8,   4+2 }, // 2*(psrlw + pand) + split.
    { ISD::SRA,  MVT::v32i8,   8+2 }, // 2*(psrlw, pand, pxor, psubb) + split.

    { ISD::SDIV, MVT::v8i32,  12+2 }, // 2*pmuludq sequence + split.
    { ISD::SREM, MVT::v8i32,  16+2 }, // 2*pmuludq+mul+sub sequence + split.
    { ISD::SDIV, MVT::v4i32,     6 }, // pmuludq sequence
    { ISD::SREM, MVT::v4i32,     8 }, // pmuludq+mul+sub sequence
    { ISD::UDIV, MVT::v8i32,  10+2 }, // 2*pmuludq sequence + split.
    { ISD::UREM, MVT::v8i32,  14+2 }, // 2*pmuludq+mul+sub sequence + split.
    { ISD::UDIV, MVT::v4i32,     5 }, // pmuludq sequence
    { ISD::UREM, MVT::v4i32,     7 }, // pmuludq+mul+sub sequence
  };

  // XOP has faster vXi8 shifts.
  if (Op2Info == TargetTransformInfo::OK_UniformConstantValue &&
      ST->hasSSE2() && !ST->hasXOP()) {
    if (const auto *Entry =
            CostTableLookup(SSE2UniformConstCostTable, ISD, LT.second))
      return LT.first * Entry->Cost;
  }

  static const CostTblEntry AVX512BWConstCostTable[] = {
    { ISD::SDIV, MVT::v64i8,  14 }, // 2*ext+2*pmulhw sequence
    { ISD::SREM, MVT::v64i8,  16 }, // 2*ext+2*pmulhw+mul+sub sequence
    { ISD::UDIV, MVT::v64i8,  14 }, // 2*ext+2*pmulhw sequence
    { ISD::UREM, MVT::v64i8,  16 }, // 2*ext+2*pmulhw+mul+sub sequence
    { ISD::SDIV, MVT::v32i16,  6 }, // vpmulhw sequence
    { ISD::SREM, MVT::v32i16,  8 }, // vpmulhw+mul+sub sequence
    { ISD::UDIV, MVT::v32i16,  6 }, // vpmulhuw sequence
    { ISD::UREM, MVT::v32i16,  8 }, // vpmulhuw+mul+sub sequence
  };

  if ((Op2Info == TargetTransformInfo::OK_UniformConstantValue ||
       Op2Info == TargetTransformInfo::OK_NonUniformConstantValue) &&
      ST->hasBWI()) {
    if (const auto *Entry =
            CostTableLookup(AVX512BWConstCostTable, ISD, LT.second))
      return LT.first * Entry->Cost;
  }

  static const CostTblEntry AVX512ConstCostTable[] = {
    { ISD::SDIV, MVT::v16i32, 15 }, // vpmuldq sequence
    { ISD::SREM, MVT::v16i32, 17 }, // vpmuldq+mul+sub sequence
    { ISD::UDIV, MVT::v16i32, 15 }, // vpmuludq sequence
    { ISD::UREM, MVT::v16i32, 17 }, // vpmuludq+mul+sub sequence
    { ISD::SDIV, MVT::v64i8,  28 }, // 4*ext+4*pmulhw sequence
    { ISD::SREM, MVT::v64i8,  32 }, // 4*ext+4*pmulhw+mul+sub sequence
    { ISD::UDIV, MVT::v64i8,  28 }, // 4*ext+4*pmulhw sequence
    { ISD::UREM, MVT::v64i8,  32 }, // 4*ext+4*pmulhw+mul+sub sequence
    { ISD::SDIV, MVT::v32i16, 12 }, // 2*vpmulhw sequence
    { ISD::SREM, MVT::v32i16, 16 }, // 2*vpmulhw+mul+sub sequence
    { ISD::UDIV, MVT::v32i16, 12 }, // 2*vpmulhuw sequence
    { ISD::UREM, MVT::v32i16, 16 }, // 2*vpmulhuw+mul+sub sequence
  };

  if ((Op2Info == TargetTransformInfo::OK_UniformConstantValue ||
       Op2Info == TargetTransformInfo::OK_NonUniformConstantValue) &&
      ST->hasAVX512()) {
    if (const auto *Entry =
            CostTableLookup(AVX512ConstCostTable, ISD, LT.second))
      return LT.first * Entry->Cost;
  }

  static const CostTblEntry AVX2ConstCostTable[] = {
    { ISD::SDIV, MVT::v32i8,  14 }, // 2*ext+2*pmulhw sequence
    { ISD::SREM, MVT::v32i8,  16 }, // 2*ext+2*pmulhw+mul+sub sequence
    { ISD::UDIV, MVT::v32i8,  14 }, // 2*ext+2*pmulhw sequence
    { ISD::UREM, MVT::v32i8,  16 }, // 2*ext+2*pmulhw+mul+sub sequence
    { ISD::SDIV, MVT::v16i16,  6 }, // vpmulhw sequence
    { ISD::SREM, MVT::v16i16,  8 }, // vpmulhw+mul+sub sequence
    { ISD::UDIV, MVT::v16i16,  6 }, // vpmulhuw sequence
    { ISD::UREM, MVT::v16i16,  8 }, // vpmulhuw+mul+sub sequence
    { ISD::SDIV, MVT::v8i32,  15 }, // vpmuldq sequence
    { ISD::SREM, MVT::v8i32,  19 }, // vpmuldq+mul+sub sequence
    { ISD::UDIV, MVT::v8i32,  15 }, // vpmuludq sequence
    { ISD::UREM, MVT::v8i32,  19 }, // vpmuludq+mul+sub sequence
  };

  if ((Op2Info == TargetTransformInfo::OK_UniformConstantValue ||
       Op2Info == TargetTransformInfo::OK_NonUniformConstantValue) &&
      ST->hasAVX2()) {
    if (const auto *Entry = CostTableLookup(AVX2ConstCostTable, ISD, LT.second))
      return LT.first * Entry->Cost;
  }

  static const CostTblEntry SSE2ConstCostTable[] = {
    { ISD::SDIV, MVT::v32i8,  28+2 }, // 4*ext+4*pmulhw sequence + split.
    { ISD::SREM, MVT::v32i8,  32+2 }, // 4*ext+4*pmulhw+mul+sub sequence + split.
    { ISD::SDIV, MVT::v16i8,    14 }, // 2*ext+2*pmulhw sequence
    { ISD::SREM, MVT::v16i8,    16 }, // 2*ext+2*pmulhw+mul+sub sequence
    { ISD::UDIV, MVT::v32i8,  28+2 }, // 4*ext+4*pmulhw sequence + split.
    { ISD::UREM, MVT::v32i8,  32+2 }, // 4*ext+4*pmulhw+mul+sub sequence + split.
    { ISD::UDIV, MVT::v16i8,    14 }, // 2*ext+2*pmulhw sequence
    { ISD::UREM, MVT::v16i8,    16 }, // 2*ext+2*pmulhw+mul+sub sequence
    { ISD::SDIV, MVT::v16i16, 12+2 }, // 2*pmulhw sequence + split.
    { ISD::SREM, MVT::v16i16, 16+2 }, // 2*pmulhw+mul+sub sequence + split.
    { ISD::SDIV, MVT::v8i16,     6 }, // pmulhw sequence
    { ISD::SREM, MVT::v8i16,     8 }, // pmulhw+mul+sub sequence
    { ISD::UDIV, MVT::v16i16, 12+2 }, // 2*pmulhuw sequence + split.
    { ISD::UREM, MVT::v16i16, 16+2 }, // 2*pmulhuw+mul+sub sequence + split.
    { ISD::UDIV, MVT::v8i16,     6 }, // pmulhuw sequence
    { ISD::UREM, MVT::v8i16,     8 }, // pmulhuw+mul+sub sequence
    { ISD::SDIV, MVT::v8i32,  38+2 }, // 2*pmuludq sequence + split.
    { ISD::SREM, MVT::v8i32,  48+2 }, // 2*pmuludq+mul+sub sequence + split.
    { ISD::SDIV, MVT::v4i32,    19 }, // pmuludq sequence
    { ISD::SREM, MVT::v4i32,    24 }, // pmuludq+mul+sub sequence
    { ISD::UDIV, MVT::v8i32,  30+2 }, // 2*pmuludq sequence + split.
    { ISD::UREM, MVT::v8i32,  40+2 }, // 2*pmuludq+mul+sub sequence + split.
    { ISD::UDIV, MVT::v4i32,    15 }, // pmuludq sequence
    { ISD::UREM, MVT::v4i32,    20 }, // pmuludq+mul+sub sequence
  };

  if ((Op2Info == TargetTransformInfo::OK_UniformConstantValue ||
       Op2Info == TargetTransformInfo::OK_NonUniformConstantValue) &&
      ST->hasSSE2()) {
    // pmuldq sequence.
    if (ISD == ISD::SDIV && LT.second == MVT::v8i32 && ST->hasAVX())
      return LT.first * 32;
    if (ISD == ISD::SREM && LT.second == MVT::v8i32 && ST->hasAVX())
      return LT.first * 38;
    if (ISD == ISD::SDIV && LT.second == MVT::v4i32 && ST->hasSSE41())
      return LT.first * 15;
    if (ISD == ISD::SREM && LT.second == MVT::v4i32 && ST->hasSSE41())
      return LT.first * 20;

    if (const auto *Entry = CostTableLookup(SSE2ConstCostTable, ISD, LT.second))
      return LT.first * Entry->Cost;
  }

  static const CostTblEntry AVX512BWShiftCostTable[] = {
    { ISD::SHL,   MVT::v16i8,      4 }, // extend/vpsllvw/pack sequence.
    { ISD::SRL,   MVT::v16i8,      4 }, // extend/vpsrlvw/pack sequence.
    { ISD::SRA,   MVT::v16i8,      4 }, // extend/vpsravw/pack sequence.
    { ISD::SHL,   MVT::v32i8,      4 }, // extend/vpsllvw/pack sequence.
    { ISD::SRL,   MVT::v32i8,      4 }, // extend/vpsrlvw/pack sequence.
    { ISD::SRA,   MVT::v32i8,      6 }, // extend/vpsravw/pack sequence.
    { ISD::SHL,   MVT::v64i8,      6 }, // extend/vpsllvw/pack sequence.
    { ISD::SRL,   MVT::v64i8,      7 }, // extend/vpsrlvw/pack sequence.
    { ISD::SRA,   MVT::v64i8,     15 }, // extend/vpsravw/pack sequence.

    { ISD::SHL,   MVT::v8i16,      1 }, // vpsllvw
    { ISD::SRL,   MVT::v8i16,      1 }, // vpsrlvw
    { ISD::SRA,   MVT::v8i16,      1 }, // vpsravw
    { ISD::SHL,   MVT::v16i16,     1 }, // vpsllvw
    { ISD::SRL,   MVT::v16i16,     1 }, // vpsrlvw
    { ISD::SRA,   MVT::v16i16,     1 }, // vpsravw
    { ISD::SHL,   MVT::v32i16,     1 }, // vpsllvw
    { ISD::SRL,   MVT::v32i16,     1 }, // vpsrlvw
    { ISD::SRA,   MVT::v32i16,     1 }, // vpsravw
  };

  if (ST->hasBWI())
    if (const auto *Entry = CostTableLookup(AVX512BWShiftCostTable, ISD, LT.second))
      return LT.first * Entry->Cost;

  static const CostTblEntry AVX2UniformCostTable[] = {
    // Uniform splats are cheaper for the following instructions.
    { ISD::SHL,  MVT::v16i16, 1 }, // psllw.
    { ISD::SRL,  MVT::v16i16, 1 }, // psrlw.
    { ISD::SRA,  MVT::v16i16, 1 }, // psraw.
    { ISD::SHL,  MVT::v32i16, 2 }, // 2*psllw.
    { ISD::SRL,  MVT::v32i16, 2 }, // 2*psrlw.
    { ISD::SRA,  MVT::v32i16, 2 }, // 2*psraw.

    { ISD::SHL,  MVT::v8i32,  1 }, // pslld
    { ISD::SRL,  MVT::v8i32,  1 }, // psrld
    { ISD::SRA,  MVT::v8i32,  1 }, // psrad
    { ISD::SHL,  MVT::v4i64,  1 }, // psllq
    { ISD::SRL,  MVT::v4i64,  1 }, // psrlq
  };

  if (ST->hasAVX2() &&
      ((Op2Info == TargetTransformInfo::OK_UniformConstantValue) ||
       (Op2Info == TargetTransformInfo::OK_UniformValue))) {
    if (const auto *Entry =
            CostTableLookup(AVX2UniformCostTable, ISD, LT.second))
      return LT.first * Entry->Cost;
  }

  static const CostTblEntry SSE2UniformCostTable[] = {
    // Uniform splats are cheaper for the following instructions.
    { ISD::SHL,  MVT::v8i16,  1 }, // psllw.
    { ISD::SHL,  MVT::v4i32,  1 }, // pslld
    { ISD::SHL,  MVT::v2i64,  1 }, // psllq.

    { ISD::SRL,  MVT::v8i16,  1 }, // psrlw.
    { ISD::SRL,  MVT::v4i32,  1 }, // psrld.
    { ISD::SRL,  MVT::v2i64,  1 }, // psrlq.

    { ISD::SRA,  MVT::v8i16,  1 }, // psraw.
    { ISD::SRA,  MVT::v4i32,  1 }, // psrad.
  };

  if (ST->hasSSE2() &&
      ((Op2Info == TargetTransformInfo::OK_UniformConstantValue) ||
       (Op2Info == TargetTransformInfo::OK_UniformValue))) {
    if (const auto *Entry =
            CostTableLookup(SSE2UniformCostTable, ISD, LT.second))
      return LT.first * Entry->Cost;
  }

  static const CostTblEntry AVX512DQCostTable[] = {
    { ISD::MUL,  MVT::v2i64, 2 }, // pmullq
    { ISD::MUL,  MVT::v4i64, 2 }, // pmullq
    { ISD::MUL,  MVT::v8i64, 2 }  // pmullq
  };

  // Look for AVX512DQ lowering tricks for custom cases.
  if (ST->hasDQI())
    if (const auto *Entry = CostTableLookup(AVX512DQCostTable, ISD, LT.second))
      return LT.first * Entry->Cost;

  static const CostTblEntry AVX512BWCostTable[] = {
    { ISD::SHL,   MVT::v64i8,     11 }, // vpblendvb sequence.
    { ISD::SRL,   MVT::v64i8,     11 }, // vpblendvb sequence.
    { ISD::SRA,   MVT::v64i8,     24 }, // vpblendvb sequence.
  };

  // Look for AVX512BW lowering tricks for custom cases.
  if (ST->hasBWI())
    if (const auto *Entry = CostTableLookup(AVX512BWCostTable, ISD, LT.second))
      return LT.first * Entry->Cost;

  static const CostTblEntry AVX512CostTable[] = {
    { ISD::SHL,     MVT::v4i32,      1 },
    { ISD::SRL,     MVT::v4i32,      1 },
    { ISD::SRA,     MVT::v4i32,      1 },
    { ISD::SHL,     MVT::v8i32,      1 },
    { ISD::SRL,     MVT::v8i32,      1 },
    { ISD::SRA,     MVT::v8i32,      1 },
    { ISD::SHL,     MVT::v16i32,     1 },
    { ISD::SRL,     MVT::v16i32,     1 },
    { ISD::SRA,     MVT::v16i32,     1 },

    { ISD::SHL,     MVT::v2i64,      1 },
    { ISD::SRL,     MVT::v2i64,      1 },
    { ISD::SHL,     MVT::v4i64,      1 },
    { ISD::SRL,     MVT::v4i64,      1 },
    { ISD::SHL,     MVT::v8i64,      1 },
    { ISD::SRL,     MVT::v8i64,      1 },

    { ISD::SRA,     MVT::v2i64,      1 },
    { ISD::SRA,     MVT::v4i64,      1 },
    { ISD::SRA,     MVT::v8i64,      1 },

    { ISD::MUL,     MVT::v16i32,     1 }, // pmulld (Skylake from agner.org)
    { ISD::MUL,     MVT::v8i32,      1 }, // pmulld (Skylake from agner.org)
    { ISD::MUL,     MVT::v4i32,      1 }, // pmulld (Skylake from agner.org)
    { ISD::MUL,     MVT::v8i64,      6 }, // 3*pmuludq/3*shift/2*add

    { ISD::FNEG,    MVT::v8f64,      1 }, // Skylake from http://www.agner.org/
    { ISD::FADD,    MVT::v8f64,      1 }, // Skylake from http://www.agner.org/
    { ISD::FSUB,    MVT::v8f64,      1 }, // Skylake from http://www.agner.org/
    { ISD::FMUL,    MVT::v8f64,      1 }, // Skylake from http://www.agner.org/
    { ISD::FDIV,    MVT::f64,        4 }, // Skylake from http://www.agner.org/
    { ISD::FDIV,    MVT::v2f64,      4 }, // Skylake from http://www.agner.org/
    { ISD::FDIV,    MVT::v4f64,      8 }, // Skylake from http://www.agner.org/
    { ISD::FDIV,    MVT::v8f64,     16 }, // Skylake from http://www.agner.org/

    { ISD::FNEG,    MVT::v16f32,     1 }, // Skylake from http://www.agner.org/
    { ISD::FADD,    MVT::v16f32,     1 }, // Skylake from http://www.agner.org/
    { ISD::FSUB,    MVT::v16f32,     1 }, // Skylake from http://www.agner.org/
    { ISD::FMUL,    MVT::v16f32,     1 }, // Skylake from http://www.agner.org/
    { ISD::FDIV,    MVT::f32,        3 }, // Skylake from http://www.agner.org/
    { ISD::FDIV,    MVT::v4f32,      3 }, // Skylake from http://www.agner.org/
    { ISD::FDIV,    MVT::v8f32,      5 }, // Skylake from http://www.agner.org/
    { ISD::FDIV,    MVT::v16f32,    10 }, // Skylake from http://www.agner.org/
  };

  if (ST->hasAVX512())
    if (const auto *Entry = CostTableLookup(AVX512CostTable, ISD, LT.second))
      return LT.first * Entry->Cost;

  static const CostTblEntry AVX2ShiftCostTable[] = {
    // Shifts on vXi64/vXi32 on AVX2 is legal even though we declare to
    // customize them to detect the cases where shift amount is a scalar one.
    { ISD::SHL,     MVT::v4i32,    2 }, // vpsllvd (Haswell from agner.org)
    { ISD::SRL,     MVT::v4i32,    2 }, // vpsrlvd (Haswell from agner.org)
    { ISD::SRA,     MVT::v4i32,    2 }, // vpsravd (Haswell from agner.org)
    { ISD::SHL,     MVT::v8i32,    2 }, // vpsllvd (Haswell from agner.org)
    { ISD::SRL,     MVT::v8i32,    2 }, // vpsrlvd (Haswell from agner.org)
    { ISD::SRA,     MVT::v8i32,    2 }, // vpsravd (Haswell from agner.org)
    { ISD::SHL,     MVT::v2i64,    1 }, // vpsllvq (Haswell from agner.org)
    { ISD::SRL,     MVT::v2i64,    1 }, // vpsrlvq (Haswell from agner.org)
    { ISD::SHL,     MVT::v4i64,    1 }, // vpsllvq (Haswell from agner.org)
    { ISD::SRL,     MVT::v4i64,    1 }, // vpsrlvq (Haswell from agner.org)
  };

  if (ST->hasAVX512()) {
    if (ISD == ISD::SHL && LT.second == MVT::v32i16 &&
        (Op2Info == TargetTransformInfo::OK_UniformConstantValue ||
         Op2Info == TargetTransformInfo::OK_NonUniformConstantValue))
      // On AVX512, a packed v32i16 shift left by a constant build_vector
      // is lowered into a vector multiply (vpmullw).
      return getArithmeticInstrCost(Instruction::Mul, Ty, CostKind,
                                    Op1Info, Op2Info,
                                    TargetTransformInfo::OP_None,
                                    TargetTransformInfo::OP_None);
  }

  // Look for AVX2 lowering tricks (XOP is always better at v4i32 shifts).
  if (ST->hasAVX2() && !(ST->hasXOP() && LT.second == MVT::v4i32)) {
    if (ISD == ISD::SHL && LT.second == MVT::v16i16 &&
        (Op2Info == TargetTransformInfo::OK_UniformConstantValue ||
         Op2Info == TargetTransformInfo::OK_NonUniformConstantValue))
      // On AVX2, a packed v16i16 shift left by a constant build_vector
      // is lowered into a vector multiply (vpmullw).
      return getArithmeticInstrCost(Instruction::Mul, Ty, CostKind,
                                    Op1Info, Op2Info,
                                    TargetTransformInfo::OP_None,
                                    TargetTransformInfo::OP_None);

    if (const auto *Entry = CostTableLookup(AVX2ShiftCostTable, ISD, LT.second))
      return LT.first * Entry->Cost;
  }

  static const CostTblEntry XOPShiftCostTable[] = {
    // 128bit shifts take 1cy, but right shifts require negation beforehand.
    { ISD::SHL,     MVT::v16i8,    1 },
    { ISD::SRL,     MVT::v16i8,    2 },
    { ISD::SRA,     MVT::v16i8,    2 },
    { ISD::SHL,     MVT::v8i16,    1 },
    { ISD::SRL,     MVT::v8i16,    2 },
    { ISD::SRA,     MVT::v8i16,    2 },
    { ISD::SHL,     MVT::v4i32,    1 },
    { ISD::SRL,     MVT::v4i32,    2 },
    { ISD::SRA,     MVT::v4i32,    2 },
    { ISD::SHL,     MVT::v2i64,    1 },
    { ISD::SRL,     MVT::v2i64,    2 },
    { ISD::SRA,     MVT::v2i64,    2 },
    // 256bit shifts require splitting if AVX2 didn't catch them above.
    { ISD::SHL,     MVT::v32i8,  2+2 },
    { ISD::SRL,     MVT::v32i8,  4+2 },
    { ISD::SRA,     MVT::v32i8,  4+2 },
    { ISD::SHL,     MVT::v16i16, 2+2 },
    { ISD::SRL,     MVT::v16i16, 4+2 },
    { ISD::SRA,     MVT::v16i16, 4+2 },
    { ISD::SHL,     MVT::v8i32,  2+2 },
    { ISD::SRL,     MVT::v8i32,  4+2 },
    { ISD::SRA,     MVT::v8i32,  4+2 },
    { ISD::SHL,     MVT::v4i64,  2+2 },
    { ISD::SRL,     MVT::v4i64,  4+2 },
    { ISD::SRA,     MVT::v4i64,  4+2 },
  };

  // Look for XOP lowering tricks.
  if (ST->hasXOP()) {
    // If the right shift is constant then we'll fold the negation so
    // it's as cheap as a left shift.
    int ShiftISD = ISD;
    if ((ShiftISD == ISD::SRL || ShiftISD == ISD::SRA) &&
        (Op2Info == TargetTransformInfo::OK_UniformConstantValue ||
         Op2Info == TargetTransformInfo::OK_NonUniformConstantValue))
      ShiftISD = ISD::SHL;
    if (const auto *Entry =
            CostTableLookup(XOPShiftCostTable, ShiftISD, LT.second))
      return LT.first * Entry->Cost;
  }

  static const CostTblEntry SSE2UniformShiftCostTable[] = {
    // Uniform splats are cheaper for the following instructions.
    { ISD::SHL,  MVT::v16i16, 2+2 }, // 2*psllw + split.
    { ISD::SHL,  MVT::v8i32,  2+2 }, // 2*pslld + split.
    { ISD::SHL,  MVT::v4i64,  2+2 }, // 2*psllq + split.

    { ISD::SRL,  MVT::v16i16, 2+2 }, // 2*psrlw + split.
    { ISD::SRL,  MVT::v8i32,  2+2 }, // 2*psrld + split.
    { ISD::SRL,  MVT::v4i64,  2+2 }, // 2*psrlq + split.

    { ISD::SRA,  MVT::v16i16, 2+2 }, // 2*psraw + split.
    { ISD::SRA,  MVT::v8i32,  2+2 }, // 2*psrad + split.
    { ISD::SRA,  MVT::v2i64,    4 }, // 2*psrad + shuffle.
    { ISD::SRA,  MVT::v4i64,  8+2 }, // 2*(2*psrad + shuffle) + split.
  };

  if (ST->hasSSE2() &&
      ((Op2Info == TargetTransformInfo::OK_UniformConstantValue) ||
       (Op2Info == TargetTransformInfo::OK_UniformValue))) {

    // Handle AVX2 uniform v4i64 ISD::SRA, it's not worth a table.
    if (ISD == ISD::SRA && LT.second == MVT::v4i64 && ST->hasAVX2())
      return LT.first * 4; // 2*psrad + shuffle.

    if (const auto *Entry =
            CostTableLookup(SSE2UniformShiftCostTable, ISD, LT.second))
      return LT.first * Entry->Cost;
  }

  if (ISD == ISD::SHL &&
      Op2Info == TargetTransformInfo::OK_NonUniformConstantValue) {
    MVT VT = LT.second;
    // Vector shift left by non uniform constant can be lowered
    // into vector multiply.
    if (((VT == MVT::v8i16 || VT == MVT::v4i32) && ST->hasSSE2()) ||
        ((VT == MVT::v16i16 || VT == MVT::v8i32) && ST->hasAVX()))
      ISD = ISD::MUL;
  }

  static const CostTblEntry AVX2CostTable[] = {
    { ISD::SHL,  MVT::v16i8,      6 }, // vpblendvb sequence.
    { ISD::SHL,  MVT::v32i8,      6 }, // vpblendvb sequence.
    { ISD::SHL,  MVT::v64i8,     12 }, // 2*vpblendvb sequence.
    { ISD::SHL,  MVT::v8i16,      5 }, // extend/vpsrlvd/pack sequence.
    { ISD::SHL,  MVT::v16i16,     7 }, // extend/vpsrlvd/pack sequence.
    { ISD::SHL,  MVT::v32i16,    14 }, // 2*extend/vpsrlvd/pack sequence.

    { ISD::SRL,  MVT::v16i8,      6 }, // vpblendvb sequence.
    { ISD::SRL,  MVT::v32i8,      6 }, // vpblendvb sequence.
    { ISD::SRL,  MVT::v64i8,     12 }, // 2*vpblendvb sequence.
    { ISD::SRL,  MVT::v8i16,      5 }, // extend/vpsrlvd/pack sequence.
    { ISD::SRL,  MVT::v16i16,     7 }, // extend/vpsrlvd/pack sequence.
    { ISD::SRL,  MVT::v32i16,    14 }, // 2*extend/vpsrlvd/pack sequence.

    { ISD::SRA,  MVT::v16i8,     17 }, // vpblendvb sequence.
    { ISD::SRA,  MVT::v32i8,     17 }, // vpblendvb sequence.
    { ISD::SRA,  MVT::v64i8,     34 }, // 2*vpblendvb sequence.
    { ISD::SRA,  MVT::v8i16,      5 }, // extend/vpsravd/pack sequence.
    { ISD::SRA,  MVT::v16i16,     7 }, // extend/vpsravd/pack sequence.
    { ISD::SRA,  MVT::v32i16,    14 }, // 2*extend/vpsravd/pack sequence.
    { ISD::SRA,  MVT::v2i64,      2 }, // srl/xor/sub sequence.
    { ISD::SRA,  MVT::v4i64,      2 }, // srl/xor/sub sequence.

    { ISD::SUB,  MVT::v32i8,      1 }, // psubb
    { ISD::ADD,  MVT::v32i8,      1 }, // paddb
    { ISD::SUB,  MVT::v16i16,     1 }, // psubw
    { ISD::ADD,  MVT::v16i16,     1 }, // paddw
    { ISD::SUB,  MVT::v8i32,      1 }, // psubd
    { ISD::ADD,  MVT::v8i32,      1 }, // paddd
    { ISD::SUB,  MVT::v4i64,      1 }, // psubq
    { ISD::ADD,  MVT::v4i64,      1 }, // paddq

    { ISD::MUL,  MVT::v16i16,     1 }, // pmullw
    { ISD::MUL,  MVT::v8i32,      2 }, // pmulld (Haswell from agner.org)
    { ISD::MUL,  MVT::v4i64,      6 }, // 3*pmuludq/3*shift/2*add

    { ISD::FNEG, MVT::v4f64,      1 }, // Haswell from http://www.agner.org/
    { ISD::FNEG, MVT::v8f32,      1 }, // Haswell from http://www.agner.org/
    { ISD::FADD, MVT::v4f64,      1 }, // Haswell from http://www.agner.org/
    { ISD::FADD, MVT::v8f32,      1 }, // Haswell from http://www.agner.org/
    { ISD::FSUB, MVT::v4f64,      1 }, // Haswell from http://www.agner.org/
    { ISD::FSUB, MVT::v8f32,      1 }, // Haswell from http://www.agner.org/
    { ISD::FMUL, MVT::f64,        1 }, // Haswell from http://www.agner.org/
    { ISD::FMUL, MVT::v2f64,      1 }, // Haswell from http://www.agner.org/
    { ISD::FMUL, MVT::v4f64,      1 }, // Haswell from http://www.agner.org/
    { ISD::FMUL, MVT::v8f32,      1 }, // Haswell from http://www.agner.org/

    { ISD::FDIV, MVT::f32,        7 }, // Haswell from http://www.agner.org/
    { ISD::FDIV, MVT::v4f32,      7 }, // Haswell from http://www.agner.org/
    { ISD::FDIV, MVT::v8f32,     14 }, // Haswell from http://www.agner.org/
    { ISD::FDIV, MVT::f64,       14 }, // Haswell from http://www.agner.org/
    { ISD::FDIV, MVT::v2f64,     14 }, // Haswell from http://www.agner.org/
    { ISD::FDIV, MVT::v4f64,     28 }, // Haswell from http://www.agner.org/
  };

  // Look for AVX2 lowering tricks for custom cases.
  if (ST->hasAVX2())
    if (const auto *Entry = CostTableLookup(AVX2CostTable, ISD, LT.second))
      return LT.first * Entry->Cost;

  static const CostTblEntry AVX1CostTable[] = {
    // We don't have to scalarize unsupported ops. We can issue two half-sized
    // operations and we only need to extract the upper YMM half.
    // Two ops + 1 extract + 1 insert = 4.
    { ISD::MUL,     MVT::v16i16,     4 },
    { ISD::MUL,     MVT::v8i32,      5 }, // BTVER2 from http://www.agner.org/
    { ISD::MUL,     MVT::v4i64,     12 },

    { ISD::SUB,     MVT::v32i8,      4 },
    { ISD::ADD,     MVT::v32i8,      4 },
    { ISD::SUB,     MVT::v16i16,     4 },
    { ISD::ADD,     MVT::v16i16,     4 },
    { ISD::SUB,     MVT::v8i32,      4 },
    { ISD::ADD,     MVT::v8i32,      4 },
    { ISD::SUB,     MVT::v4i64,      4 },
    { ISD::ADD,     MVT::v4i64,      4 },

    { ISD::SHL,     MVT::v16i8,     10 }, // pblendvb sequence .
    { ISD::SHL,     MVT::v32i8,     22 }, // pblendvb sequence + split.
    { ISD::SHL,     MVT::v8i16,      6 }, // pblendvb sequence.
    { ISD::SHL,     MVT::v16i16,    13 }, // pblendvb sequence + split.
    { ISD::SHL,     MVT::v4i32,      3 }, // pslld/paddd/cvttps2dq/pmulld
    { ISD::SHL,     MVT::v8i32,      9 }, // pslld/paddd/cvttps2dq/pmulld + split
    { ISD::SHL,     MVT::v2i64,      2 }, // Shift each lane + blend.
    { ISD::SHL,     MVT::v4i64,      6 }, // Shift each lane + blend + split.

    { ISD::SRL,     MVT::v16i8,     11 }, // pblendvb sequence.
    { ISD::SRL,     MVT::v32i8,     23 }, // pblendvb sequence + split.
    { ISD::SRL,     MVT::v8i16,     13 }, // pblendvb sequence.
    { ISD::SRL,     MVT::v16i16,    28 }, // pblendvb sequence + split.
    { ISD::SRL,     MVT::v4i32,      6 }, // Shift each lane + blend.
    { ISD::SRL,     MVT::v8i32,     14 }, // Shift each lane + blend + split.
    { ISD::SRL,     MVT::v2i64,      2 }, // Shift each lane + blend.
    { ISD::SRL,     MVT::v4i64,      6 }, // Shift each lane + blend + split.

    { ISD::SRA,     MVT::v16i8,     21 }, // pblendvb sequence.
    { ISD::SRA,     MVT::v32i8,     44 }, // pblendvb sequence + split.
    { ISD::SRA,     MVT::v8i16,     13 }, // pblendvb sequence.
    { ISD::SRA,     MVT::v16i16,    28 }, // pblendvb sequence + split.
    { ISD::SRA,     MVT::v4i32,      6 }, // Shift each lane + blend.
    { ISD::SRA,     MVT::v8i32,     14 }, // Shift each lane + blend + split.
    { ISD::SRA,     MVT::v2i64,      5 }, // Shift each lane + blend.
    { ISD::SRA,     MVT::v4i64,     12 }, // Shift each lane + blend + split.

    { ISD::FNEG,    MVT::v4f64,      2 }, // BTVER2 from http://www.agner.org/
    { ISD::FNEG,    MVT::v8f32,      2 }, // BTVER2 from http://www.agner.org/

    { ISD::FMUL,    MVT::f64,        2 }, // BTVER2 from http://www.agner.org/
    { ISD::FMUL,    MVT::v2f64,      2 }, // BTVER2 from http://www.agner.org/
    { ISD::FMUL,    MVT::v4f64,      4 }, // BTVER2 from http://www.agner.org/

    { ISD::FDIV,    MVT::f32,       14 }, // SNB from http://www.agner.org/
    { ISD::FDIV,    MVT::v4f32,     14 }, // SNB from http://www.agner.org/
    { ISD::FDIV,    MVT::v8f32,     28 }, // SNB from http://www.agner.org/
    { ISD::FDIV,    MVT::f64,       22 }, // SNB from http://www.agner.org/
    { ISD::FDIV,    MVT::v2f64,     22 }, // SNB from http://www.agner.org/
    { ISD::FDIV,    MVT::v4f64,     44 }, // SNB from http://www.agner.org/
  };

  if (ST->hasAVX())
    if (const auto *Entry = CostTableLookup(AVX1CostTable, ISD, LT.second))
      return LT.first * Entry->Cost;

  static const CostTblEntry SSE42CostTable[] = {
    { ISD::FADD, MVT::f64,     1 }, // Nehalem from http://www.agner.org/
    { ISD::FADD, MVT::f32,     1 }, // Nehalem from http://www.agner.org/
    { ISD::FADD, MVT::v2f64,   1 }, // Nehalem from http://www.agner.org/
    { ISD::FADD, MVT::v4f32,   1 }, // Nehalem from http://www.agner.org/

    { ISD::FSUB, MVT::f64,     1 }, // Nehalem from http://www.agner.org/
    { ISD::FSUB, MVT::f32 ,    1 }, // Nehalem from http://www.agner.org/
    { ISD::FSUB, MVT::v2f64,   1 }, // Nehalem from http://www.agner.org/
    { ISD::FSUB, MVT::v4f32,   1 }, // Nehalem from http://www.agner.org/

    { ISD::FMUL, MVT::f64,     1 }, // Nehalem from http://www.agner.org/
    { ISD::FMUL, MVT::f32,     1 }, // Nehalem from http://www.agner.org/
    { ISD::FMUL, MVT::v2f64,   1 }, // Nehalem from http://www.agner.org/
    { ISD::FMUL, MVT::v4f32,   1 }, // Nehalem from http://www.agner.org/

    { ISD::FDIV,  MVT::f32,   14 }, // Nehalem from http://www.agner.org/
    { ISD::FDIV,  MVT::v4f32, 14 }, // Nehalem from http://www.agner.org/
    { ISD::FDIV,  MVT::f64,   22 }, // Nehalem from http://www.agner.org/
    { ISD::FDIV,  MVT::v2f64, 22 }, // Nehalem from http://www.agner.org/

    { ISD::MUL,   MVT::v2i64,  6 }  // 3*pmuludq/3*shift/2*add
  };

  if (ST->hasSSE42())
    if (const auto *Entry = CostTableLookup(SSE42CostTable, ISD, LT.second))
      return LT.first * Entry->Cost;

  static const CostTblEntry SSE41CostTable[] = {
    { ISD::SHL,  MVT::v16i8,      11 }, // pblendvb sequence.
    { ISD::SHL,  MVT::v8i16,      14 }, // pblendvb sequence.
    { ISD::SHL,  MVT::v4i32,       4 }, // pslld/paddd/cvttps2dq/pmulld

    { ISD::SRL,  MVT::v16i8,      12 }, // pblendvb sequence.
    { ISD::SRL,  MVT::v8i16,      14 }, // pblendvb sequence.
    { ISD::SRL,  MVT::v4i32,      11 }, // Shift each lane + blend.

    { ISD::SRA,  MVT::v16i8,      24 }, // pblendvb sequence.
    { ISD::SRA,  MVT::v8i16,      14 }, // pblendvb sequence.
    { ISD::SRA,  MVT::v4i32,      12 }, // Shift each lane + blend.

    { ISD::MUL,  MVT::v4i32,       2 }  // pmulld (Nehalem from agner.org)
  };

  if (ST->hasSSE41())
    if (const auto *Entry = CostTableLookup(SSE41CostTable, ISD, LT.second))
      return LT.first * Entry->Cost;

  static const CostTblEntry SSE2CostTable[] = {
    // We don't correctly identify costs of casts because they are marked as
    // custom.
    { ISD::SHL,  MVT::v16i8,      26 }, // cmpgtb sequence.
    { ISD::SHL,  MVT::v8i16,      32 }, // cmpgtb sequence.
    { ISD::SHL,  MVT::v4i32,     2*5 }, // We optimized this using mul.
    { ISD::SHL,  MVT::v2i64,       4 }, // splat+shuffle sequence.

    { ISD::SRL,  MVT::v16i8,      26 }, // cmpgtb sequence.
    { ISD::SRL,  MVT::v8i16,      32 }, // cmpgtb sequence.
    { ISD::SRL,  MVT::v4i32,      16 }, // Shift each lane + blend.
    { ISD::SRL,  MVT::v2i64,       4 }, // splat+shuffle sequence.

    { ISD::SRA,  MVT::v16i8,      54 }, // unpacked cmpgtb sequence.
    { ISD::SRA,  MVT::v8i16,      32 }, // cmpgtb sequence.
    { ISD::SRA,  MVT::v4i32,      16 }, // Shift each lane + blend.
    { ISD::SRA,  MVT::v2i64,      12 }, // srl/xor/sub sequence.

    { ISD::MUL,  MVT::v8i16,       1 }, // pmullw
    { ISD::MUL,  MVT::v4i32,       6 }, // 3*pmuludq/4*shuffle
    { ISD::MUL,  MVT::v2i64,       8 }, // 3*pmuludq/3*shift/2*add

    { ISD::FDIV, MVT::f32,        23 }, // Pentium IV from http://www.agner.org/
    { ISD::FDIV, MVT::v4f32,      39 }, // Pentium IV from http://www.agner.org/
    { ISD::FDIV, MVT::f64,        38 }, // Pentium IV from http://www.agner.org/
    { ISD::FDIV, MVT::v2f64,      69 }, // Pentium IV from http://www.agner.org/

    { ISD::FNEG, MVT::f32,         1 }, // Pentium IV from http://www.agner.org/
    { ISD::FNEG, MVT::f64,         1 }, // Pentium IV from http://www.agner.org/
    { ISD::FNEG, MVT::v4f32,       1 }, // Pentium IV from http://www.agner.org/
    { ISD::FNEG, MVT::v2f64,       1 }, // Pentium IV from http://www.agner.org/

    { ISD::FADD, MVT::f32,         2 }, // Pentium IV from http://www.agner.org/
    { ISD::FADD, MVT::f64,         2 }, // Pentium IV from http://www.agner.org/

    { ISD::FSUB, MVT::f32,         2 }, // Pentium IV from http://www.agner.org/
    { ISD::FSUB, MVT::f64,         2 }, // Pentium IV from http://www.agner.org/
  };

  if (ST->hasSSE2())
    if (const auto *Entry = CostTableLookup(SSE2CostTable, ISD, LT.second))
      return LT.first * Entry->Cost;

  static const CostTblEntry SSE1CostTable[] = {
    { ISD::FDIV, MVT::f32,   17 }, // Pentium III from http://www.agner.org/
    { ISD::FDIV, MVT::v4f32, 34 }, // Pentium III from http://www.agner.org/

    { ISD::FNEG, MVT::f32,    2 }, // Pentium III from http://www.agner.org/
    { ISD::FNEG, MVT::v4f32,  2 }, // Pentium III from http://www.agner.org/

    { ISD::FADD, MVT::f32,    1 }, // Pentium III from http://www.agner.org/
    { ISD::FADD, MVT::v4f32,  2 }, // Pentium III from http://www.agner.org/

    { ISD::FSUB, MVT::f32,    1 }, // Pentium III from http://www.agner.org/
    { ISD::FSUB, MVT::v4f32,  2 }, // Pentium III from http://www.agner.org/
  };

  if (ST->hasSSE1())
    if (const auto *Entry = CostTableLookup(SSE1CostTable, ISD, LT.second))
      return LT.first * Entry->Cost;

  static const CostTblEntry X64CostTbl[] = { // 64-bit targets
    { ISD::ADD,  MVT::i64,    1 }, // Core (Merom) from http://www.agner.org/
    { ISD::SUB,  MVT::i64,    1 }, // Core (Merom) from http://www.agner.org/
  };

  if (ST->is64Bit())
    if (const auto *Entry = CostTableLookup(X64CostTbl, ISD, LT.second))
      return LT.first * Entry->Cost;

  static const CostTblEntry X86CostTbl[] = { // 32 or 64-bit targets
    { ISD::ADD,  MVT::i8,    1 }, // Pentium III from http://www.agner.org/
    { ISD::ADD,  MVT::i16,   1 }, // Pentium III from http://www.agner.org/
    { ISD::ADD,  MVT::i32,   1 }, // Pentium III from http://www.agner.org/

    { ISD::SUB,  MVT::i8,    1 }, // Pentium III from http://www.agner.org/
    { ISD::SUB,  MVT::i16,   1 }, // Pentium III from http://www.agner.org/
    { ISD::SUB,  MVT::i32,   1 }, // Pentium III from http://www.agner.org/
  };

  if (const auto *Entry = CostTableLookup(X86CostTbl, ISD, LT.second))
    return LT.first * Entry->Cost;

  // It is not a good idea to vectorize division. We have to scalarize it and
  // in the process we will often end up having to spilling regular
  // registers. The overhead of division is going to dominate most kernels
  // anyways so try hard to prevent vectorization of division - it is
  // generally a bad idea. Assume somewhat arbitrarily that we have to be able
  // to hide "20 cycles" for each lane.
  if (LT.second.isVector() && (ISD == ISD::SDIV || ISD == ISD::SREM ||
                               ISD == ISD::UDIV || ISD == ISD::UREM)) {
    InstructionCost ScalarCost = getArithmeticInstrCost(
        Opcode, Ty->getScalarType(), CostKind, Op1Info, Op2Info,
        TargetTransformInfo::OP_None, TargetTransformInfo::OP_None);
    return 20 * LT.first * LT.second.getVectorNumElements() * ScalarCost;
  }

  // Fallback to the default implementation.
  return BaseT::getArithmeticInstrCost(Opcode, Ty, CostKind, Op1Info, Op2Info);
}

#if INTEL_CUSTOMIZATION
/// Currently, under target specific category we are only looking for
/// alternate-lane shuffle mask such as, <0, 4, 2, 6>([v]unpck[l,h]pd) or
/// <1, 5, 3, 7>([v]unpckhpd).
bool X86TTIImpl::isTargetSpecificShuffleMask(
    ArrayRef<uint32_t> Mask) const {
  bool IsAlternateLaneVectorMask = true;
  unsigned MaskSize = Mask.size();

  // TODO: Support undefined mask value which is not supported currently.
  // Look for even-lanes
  // Example: shufflevector <4xT>A, <4xT>B, <0,4,2,6>
  for (unsigned i = 0; i < MaskSize && IsAlternateLaneVectorMask; ++i)
    IsAlternateLaneVectorMask = Mask[i] == ((i % 2) ? MaskSize + i - 1 : i);

  if (IsAlternateLaneVectorMask)
    return true;

  IsAlternateLaneVectorMask = true;
  // Look for odd-lanes.
  // Example: shufflevector <4xT>A, <4xT>B, <1,5,3,7>
  for (unsigned i = 0; i < MaskSize && IsAlternateLaneVectorMask; ++i)
    IsAlternateLaneVectorMask = Mask[i] == ((i % 2) ? MaskSize + i : i + 1);

  return IsAlternateLaneVectorMask;
}

bool X86TTIImpl::isVPlanVLSProfitable() const {
  // Conservative VLS is profitable for most architectures, except the most
  // advanced IA processors.
  return !(ST->hasAVX512() &&
           getTLI()->getTargetMachine().Options.IntelAdvancedOptim);
}

bool X86TTIImpl::isAggressiveVLSProfitable() const {
  // Old processors without support for GATHER/SCATTER instructions always
  // benefit from the optimization.
  if (!ST->hasAVX2())
    return true;

  // We know that it is safe to run VLS aggressively when tuning for IA.
  if (getTLI()->getTargetMachine().Options.IntelAdvancedOptim)
    return true;

  // Be conservative otherwise.
  return false;
}

bool X86TTIImpl::targetMatchesVariantISA(
    VectorVariant::ISAClass VariantISAClass) const {
  VectorVariant::ISAClass TargetISAClass = VectorVariant::ISAClass::NOSSE;
  if (ST->hasAVX512())
    TargetISAClass = VectorVariant::ISAClass::ZMM;
  else if (ST->hasAVX2())
    TargetISAClass = VectorVariant::ISAClass::YMM2;
  else if (ST->hasAVX())
    TargetISAClass = VectorVariant::ISAClass::YMM1;
  else if (ST->hasSSE1())
    // All SSE targets support XMM
    TargetISAClass = VectorVariant::ISAClass::XMM;
  if (UseStrictTargetISAVariantMatch)
    return VariantISAClass == TargetISAClass;
  if (VariantISAClass <= TargetISAClass)
    return true;
  return false;
}

int X86TTIImpl::getMatchingVectorVariant(
    VectorVariant &ForCall,
    SmallVectorImpl<VectorVariant> &Variants,
    const Module *M) const {
  // ForCall is a VectorVariant created for the call instruction.
  int BestIndex = -1;
  int CurrIndex = -1;
  // Keep track of parameter position containing the largest score. Can be
  // used as a tiebreaker when selecting the best variant.
  int BestArg = -1;
  int BestScore = 0;
  VectorVariant::ISAClass BestISA = VectorVariant::ISAClass::NOSSE;
  for (auto Variant : Variants) {
    CurrIndex++;
    if (!targetMatchesVariantISA(Variant.getISA()))
      continue;
    int MaxArg = 0;
    auto Score = ForCall.getMatchingScore(Variant, MaxArg, M);
    if (Score > BestScore) {
      BestScore = Score;
      BestIndex = CurrIndex;
      BestISA = Variant.getISA();
      BestArg = MaxArg;
      continue;
    } else if (Score == BestScore) {
      if (Variant.getISA() > BestISA) {
        BestIndex = CurrIndex;
        BestISA = Variant.getISA();
        BestArg = MaxArg;
        continue;
      } else if (Variant.getISA() == BestISA) {
        // Check best parameter score
        if (MaxArg > BestArg) {
          BestIndex = CurrIndex;
          BestArg = MaxArg;
        }
      }
    }
  }
  return BestIndex;
}

const char *X86TTIImpl::getISASetForIMLFunctions() const {
  if (ST->hasAVX512()) {
    if (getRegisterBitWidth(TargetTransformInfo::RGK_FixedWidthVector) > 256)
      return "coreavx512";
    else
      return "coreavx512zmmlow";
  }
  if (ST->hasAVX2())
    return "avx2";

  if (ST->hasAVX())
    return "avx";

  if (ST->hasSSE42())
    return "sse42";

  return "all";
}

bool X86TTIImpl::hasCDI() const {
  return ST->hasCDI();
}

#endif // INTEL_CUSTOMIZATION

InstructionCost X86TTIImpl::getShuffleCost(TTI::ShuffleKind Kind,
                                           VectorType *BaseTp,
                                           ArrayRef<int> Mask, int Index,
                                           VectorType *SubTp) {
  // 64-bit packed float vectors (v2f32) are widened to type v4f32.
  // 64-bit packed integer vectors (v2i32) are widened to type v4i32.
  std::pair<InstructionCost, MVT> LT = TLI->getTypeLegalizationCost(DL, BaseTp);

  Kind = improveShuffleKindFromMask(Kind, Mask);
  // Treat Transpose as 2-op shuffles - there's no difference in lowering.
  if (Kind == TTI::SK_Transpose)
    Kind = TTI::SK_PermuteTwoSrc;

#if INTEL_CUSTOMIZATION
  if (Kind == TTI::SK_TargetSpecific) {
    // Currently, in this category we are assuming target-specific mask
    // is the alternate-shuffle-lane vector mask which is pretty restricted
    // and error-prone.
    // TODO: Eventually, getShuffleCost() should have access to the
    // mask in order to estimate the cost accurately for the right shuffle kind.

    // The backend knows how to generate [v]unpck[l,h]pds for 64bit
    // element if the target supports SSE2 and above.
    if (ST->hasSSE2() && BaseTp->getScalarSizeInBits() == 64)
      return LT.first;

    // For non-64bit, we can generate 2 [v]pshuf[b,d,ps].
    return 2 * LT.first;
  }
#endif // INTEL_CUSTOMIZATION

  // For Broadcasts we are splatting the first element from the first input
  // register, so only need to reference that input and all the output
  // registers are the same.
  if (Kind == TTI::SK_Broadcast)
    LT.first = 1;

  // Subvector extractions are free if they start at the beginning of a
  // vector and cheap if the subvectors are aligned.
  if (Kind == TTI::SK_ExtractSubvector && LT.second.isVector()) {
    int NumElts = LT.second.getVectorNumElements();
    if ((Index % NumElts) == 0)
      return 0;
    std::pair<InstructionCost, MVT> SubLT =
        TLI->getTypeLegalizationCost(DL, SubTp);
    if (SubLT.second.isVector()) {
      int NumSubElts = SubLT.second.getVectorNumElements();
      if ((Index % NumSubElts) == 0 && (NumElts % NumSubElts) == 0)
        return SubLT.first;
      // Handle some cases for widening legalization. For now we only handle
      // cases where the original subvector was naturally aligned and evenly
      // fit in its legalized subvector type.
      // FIXME: Remove some of the alignment restrictions.
      // FIXME: We can use permq for 64-bit or larger extracts from 256-bit
      // vectors.
      int OrigSubElts = cast<FixedVectorType>(SubTp)->getNumElements();
      if (NumSubElts > OrigSubElts && (Index % OrigSubElts) == 0 &&
          (NumSubElts % OrigSubElts) == 0 &&
          LT.second.getVectorElementType() ==
              SubLT.second.getVectorElementType() &&
          LT.second.getVectorElementType().getSizeInBits() ==
              BaseTp->getElementType()->getPrimitiveSizeInBits()) {
        assert(NumElts >= NumSubElts && NumElts > OrigSubElts &&
               "Unexpected number of elements!");
        auto *VecTy = FixedVectorType::get(BaseTp->getElementType(),
                                           LT.second.getVectorNumElements());
        auto *SubTy = FixedVectorType::get(BaseTp->getElementType(),
                                           SubLT.second.getVectorNumElements());
        int ExtractIndex = alignDown((Index % NumElts), NumSubElts);
        InstructionCost ExtractCost = getShuffleCost(
            TTI::SK_ExtractSubvector, VecTy, None, ExtractIndex, SubTy);

        // If the original size is 32-bits or more, we can use pshufd. Otherwise
        // if we have SSSE3 we can use pshufb.
        if (SubTp->getPrimitiveSizeInBits() >= 32 || ST->hasSSSE3())
          return ExtractCost + 1; // pshufd or pshufb

        assert(SubTp->getPrimitiveSizeInBits() == 16 &&
               "Unexpected vector size");

        return ExtractCost + 2; // worst case pshufhw + pshufd
      }
    }
  }

  // Subvector insertions are cheap if the subvectors are aligned.
  // Note that in general, the insertion starting at the beginning of a vector
  // isn't free, because we need to preserve the rest of the wide vector.
  if (Kind == TTI::SK_InsertSubvector && LT.second.isVector()) {
    int NumElts = LT.second.getVectorNumElements();
    std::pair<InstructionCost, MVT> SubLT =
        TLI->getTypeLegalizationCost(DL, SubTp);
    if (SubLT.second.isVector()) {
      int NumSubElts = SubLT.second.getVectorNumElements();
      if ((Index % NumSubElts) == 0 && (NumElts % NumSubElts) == 0)
        return SubLT.first;
    }
  }

  // Handle some common (illegal) sub-vector types as they are often very cheap
  // to shuffle even on targets without PSHUFB.
  EVT VT = TLI->getValueType(DL, BaseTp);
  if (VT.isSimple() && VT.isVector() && VT.getSizeInBits() < 128 &&
      !ST->hasSSSE3()) {
     static const CostTblEntry SSE2SubVectorShuffleTbl[] = {
      {TTI::SK_Broadcast,        MVT::v4i16, 1}, // pshuflw
      {TTI::SK_Broadcast,        MVT::v2i16, 1}, // pshuflw
      {TTI::SK_Broadcast,        MVT::v8i8,  2}, // punpck/pshuflw
      {TTI::SK_Broadcast,        MVT::v4i8,  2}, // punpck/pshuflw
      {TTI::SK_Broadcast,        MVT::v2i8,  1}, // punpck

      {TTI::SK_Reverse,          MVT::v4i16, 1}, // pshuflw
      {TTI::SK_Reverse,          MVT::v2i16, 1}, // pshuflw
      {TTI::SK_Reverse,          MVT::v4i8,  3}, // punpck/pshuflw/packus
      {TTI::SK_Reverse,          MVT::v2i8,  1}, // punpck

      {TTI::SK_PermuteTwoSrc,    MVT::v4i16, 2}, // punpck/pshuflw
      {TTI::SK_PermuteTwoSrc,    MVT::v2i16, 2}, // punpck/pshuflw
      {TTI::SK_PermuteTwoSrc,    MVT::v8i8,  7}, // punpck/pshuflw
      {TTI::SK_PermuteTwoSrc,    MVT::v4i8,  4}, // punpck/pshuflw
      {TTI::SK_PermuteTwoSrc,    MVT::v2i8,  2}, // punpck

      {TTI::SK_PermuteSingleSrc, MVT::v4i16, 1}, // pshuflw
      {TTI::SK_PermuteSingleSrc, MVT::v2i16, 1}, // pshuflw
      {TTI::SK_PermuteSingleSrc, MVT::v8i8,  5}, // punpck/pshuflw
      {TTI::SK_PermuteSingleSrc, MVT::v4i8,  3}, // punpck/pshuflw
      {TTI::SK_PermuteSingleSrc, MVT::v2i8,  1}, // punpck
    };

    if (ST->hasSSE2())
      if (const auto *Entry =
              CostTableLookup(SSE2SubVectorShuffleTbl, Kind, VT.getSimpleVT()))
        return Entry->Cost;
  }

  // We are going to permute multiple sources and the result will be in multiple
  // destinations. Providing an accurate cost only for splits where the element
  // type remains the same.
  if (Kind == TTI::SK_PermuteSingleSrc && LT.first != 1) {
    MVT LegalVT = LT.second;
    if (LegalVT.isVector() &&
        LegalVT.getVectorElementType().getSizeInBits() ==
            BaseTp->getElementType()->getPrimitiveSizeInBits() &&
        LegalVT.getVectorNumElements() <
            cast<FixedVectorType>(BaseTp)->getNumElements()) {

      unsigned VecTySize = DL.getTypeStoreSize(BaseTp);
      unsigned LegalVTSize = LegalVT.getStoreSize();
      // Number of source vectors after legalization:
      unsigned NumOfSrcs = (VecTySize + LegalVTSize - 1) / LegalVTSize;
      // Number of destination vectors after legalization:
      InstructionCost NumOfDests = LT.first;

      auto *SingleOpTy = FixedVectorType::get(BaseTp->getElementType(),
                                              LegalVT.getVectorNumElements());

      InstructionCost NumOfShuffles = (NumOfSrcs - 1) * NumOfDests;
      return NumOfShuffles * getShuffleCost(TTI::SK_PermuteTwoSrc, SingleOpTy,
                                            None, 0, nullptr);
    }

    return BaseT::getShuffleCost(Kind, BaseTp, Mask, Index, SubTp);
  }

  // For 2-input shuffles, we must account for splitting the 2 inputs into many.
  if (Kind == TTI::SK_PermuteTwoSrc && LT.first != 1) {
    // We assume that source and destination have the same vector type.
    InstructionCost NumOfDests = LT.first;
    InstructionCost NumOfShufflesPerDest = LT.first * 2 - 1;
    LT.first = NumOfDests * NumOfShufflesPerDest;
  }

#if INTEL_CUSTOMIZATION
#if INTEL_FEATURE_ISA_FP16
  static const CostTblEntry AVX512FP16ShuffleTbl[] = {
      {TTI::SK_Broadcast, MVT::v32f16, 1}, // vpbroadcastw
      {TTI::SK_Broadcast, MVT::v16f16, 1}, // vpbroadcastw
      {TTI::SK_Broadcast, MVT::v8f16, 1}, // vpbroadcastw

      {TTI::SK_Reverse, MVT::v32f16, 2}, // vpermw
      {TTI::SK_Reverse, MVT::v16f16, 2}, // vpermw
      {TTI::SK_Reverse, MVT::v8f16, 1}, // vpshufb

      {TTI::SK_PermuteSingleSrc, MVT::v32f16, 2}, // vpermw
      {TTI::SK_PermuteSingleSrc, MVT::v16f16, 2}, // vpermw
      {TTI::SK_PermuteSingleSrc, MVT::v8f16, 1},  // vpshufb

      {TTI::SK_PermuteTwoSrc, MVT::v32f16, 2},    // vpermt2w
      {TTI::SK_PermuteTwoSrc, MVT::v16f16, 2},    // vpermt2w
      {TTI::SK_PermuteTwoSrc, MVT::v8f16, 2}      // vpermt2w
  };

  if (!ST->useSoftFloat() && ST->hasFP16())
    if (const auto *Entry =
            CostTableLookup(AVX512FP16ShuffleTbl, Kind, LT.second))
      return LT.first * Entry->Cost;
#endif // INTEL_FEATURE_ISA_FP16
#endif // INTEL_CUSTOMIZATION

  static const CostTblEntry AVX512VBMIShuffleTbl[] = {
      {TTI::SK_Reverse, MVT::v64i8, 1}, // vpermb
      {TTI::SK_Reverse, MVT::v32i8, 1}, // vpermb

      {TTI::SK_PermuteSingleSrc, MVT::v64i8, 1}, // vpermb
      {TTI::SK_PermuteSingleSrc, MVT::v32i8, 1}, // vpermb

      {TTI::SK_PermuteTwoSrc, MVT::v64i8, 2}, // vpermt2b
      {TTI::SK_PermuteTwoSrc, MVT::v32i8, 2}, // vpermt2b
      {TTI::SK_PermuteTwoSrc, MVT::v16i8, 2}  // vpermt2b
  };

  if (ST->hasVBMI())
    if (const auto *Entry =
            CostTableLookup(AVX512VBMIShuffleTbl, Kind, LT.second))
      return LT.first * Entry->Cost;

  static const CostTblEntry AVX512BWShuffleTbl[] = {
      {TTI::SK_Broadcast, MVT::v32i16, 1}, // vpbroadcastw
      {TTI::SK_Broadcast, MVT::v64i8, 1},  // vpbroadcastb

      {TTI::SK_Reverse, MVT::v32i16, 2}, // vpermw
      {TTI::SK_Reverse, MVT::v16i16, 2}, // vpermw
      {TTI::SK_Reverse, MVT::v64i8, 2},  // pshufb + vshufi64x2

      {TTI::SK_PermuteSingleSrc, MVT::v32i16, 2}, // vpermw
      {TTI::SK_PermuteSingleSrc, MVT::v16i16, 2}, // vpermw
      {TTI::SK_PermuteSingleSrc, MVT::v64i8, 8},  // extend to v32i16

      {TTI::SK_PermuteTwoSrc, MVT::v32i16, 2}, // vpermt2w
      {TTI::SK_PermuteTwoSrc, MVT::v16i16, 2}, // vpermt2w
      {TTI::SK_PermuteTwoSrc, MVT::v8i16, 2},  // vpermt2w
      {TTI::SK_PermuteTwoSrc, MVT::v64i8, 19}, // 6 * v32i8 + 1

      {TTI::SK_Select, MVT::v32i16, 1}, // vblendmw
      {TTI::SK_Select, MVT::v64i8,  1}, // vblendmb
  };

  if (ST->hasBWI())
    if (const auto *Entry =
            CostTableLookup(AVX512BWShuffleTbl, Kind, LT.second))
      return LT.first * Entry->Cost;

  static const CostTblEntry AVX512ShuffleTbl[] = {
      {TTI::SK_Broadcast, MVT::v8f64, 1},  // vbroadcastpd
      {TTI::SK_Broadcast, MVT::v16f32, 1}, // vbroadcastps
      {TTI::SK_Broadcast, MVT::v8i64, 1},  // vpbroadcastq
      {TTI::SK_Broadcast, MVT::v16i32, 1}, // vpbroadcastd
      {TTI::SK_Broadcast, MVT::v32i16, 1}, // vpbroadcastw
      {TTI::SK_Broadcast, MVT::v64i8, 1},  // vpbroadcastb

      {TTI::SK_Reverse, MVT::v8f64, 1},  // vpermpd
      {TTI::SK_Reverse, MVT::v16f32, 1}, // vpermps
      {TTI::SK_Reverse, MVT::v8i64, 1},  // vpermq
      {TTI::SK_Reverse, MVT::v16i32, 1}, // vpermd
      {TTI::SK_Reverse, MVT::v32i16, 7}, // per mca
      {TTI::SK_Reverse, MVT::v64i8,  7}, // per mca

      {TTI::SK_PermuteSingleSrc, MVT::v8f64, 1},  // vpermpd
      {TTI::SK_PermuteSingleSrc, MVT::v4f64, 1},  // vpermpd
      {TTI::SK_PermuteSingleSrc, MVT::v2f64, 1},  // vpermpd
      {TTI::SK_PermuteSingleSrc, MVT::v16f32, 1}, // vpermps
      {TTI::SK_PermuteSingleSrc, MVT::v8f32, 1},  // vpermps
      {TTI::SK_PermuteSingleSrc, MVT::v4f32, 1},  // vpermps
      {TTI::SK_PermuteSingleSrc, MVT::v8i64, 1},  // vpermq
      {TTI::SK_PermuteSingleSrc, MVT::v4i64, 1},  // vpermq
      {TTI::SK_PermuteSingleSrc, MVT::v2i64, 1},  // vpermq
      {TTI::SK_PermuteSingleSrc, MVT::v16i32, 1}, // vpermd
      {TTI::SK_PermuteSingleSrc, MVT::v8i32, 1},  // vpermd
      {TTI::SK_PermuteSingleSrc, MVT::v4i32, 1},  // vpermd
      {TTI::SK_PermuteSingleSrc, MVT::v16i8, 1},  // pshufb

      {TTI::SK_PermuteTwoSrc, MVT::v8f64, 1},  // vpermt2pd
      {TTI::SK_PermuteTwoSrc, MVT::v16f32, 1}, // vpermt2ps
      {TTI::SK_PermuteTwoSrc, MVT::v8i64, 1},  // vpermt2q
      {TTI::SK_PermuteTwoSrc, MVT::v16i32, 1}, // vpermt2d
      {TTI::SK_PermuteTwoSrc, MVT::v4f64, 1},  // vpermt2pd
      {TTI::SK_PermuteTwoSrc, MVT::v8f32, 1},  // vpermt2ps
      {TTI::SK_PermuteTwoSrc, MVT::v4i64, 1},  // vpermt2q
      {TTI::SK_PermuteTwoSrc, MVT::v8i32, 1},  // vpermt2d
      {TTI::SK_PermuteTwoSrc, MVT::v2f64, 1},  // vpermt2pd
      {TTI::SK_PermuteTwoSrc, MVT::v4f32, 1},  // vpermt2ps
      {TTI::SK_PermuteTwoSrc, MVT::v2i64, 1},  // vpermt2q
      {TTI::SK_PermuteTwoSrc, MVT::v4i32, 1},  // vpermt2d

      // FIXME: This just applies the type legalization cost rules above
      // assuming these completely split.
      {TTI::SK_PermuteSingleSrc, MVT::v32i16, 14},
      {TTI::SK_PermuteSingleSrc, MVT::v64i8,  14},
      {TTI::SK_PermuteTwoSrc,    MVT::v32i16, 42},
      {TTI::SK_PermuteTwoSrc,    MVT::v64i8,  42},

      {TTI::SK_Select, MVT::v32i16, 1}, // vpternlogq
      {TTI::SK_Select, MVT::v64i8,  1}, // vpternlogq
      {TTI::SK_Select, MVT::v8f64,  1}, // vblendmpd
      {TTI::SK_Select, MVT::v16f32, 1}, // vblendmps
      {TTI::SK_Select, MVT::v8i64,  1}, // vblendmq
      {TTI::SK_Select, MVT::v16i32, 1}, // vblendmd
  };

  if (ST->hasAVX512())
    if (const auto *Entry = CostTableLookup(AVX512ShuffleTbl, Kind, LT.second))
      return LT.first * Entry->Cost;

  static const CostTblEntry AVX2ShuffleTbl[] = {
      {TTI::SK_Broadcast, MVT::v4f64, 1},  // vbroadcastpd
      {TTI::SK_Broadcast, MVT::v8f32, 1},  // vbroadcastps
      {TTI::SK_Broadcast, MVT::v4i64, 1},  // vpbroadcastq
      {TTI::SK_Broadcast, MVT::v8i32, 1},  // vpbroadcastd
      {TTI::SK_Broadcast, MVT::v16i16, 1}, // vpbroadcastw
      {TTI::SK_Broadcast, MVT::v32i8, 1},  // vpbroadcastb

      {TTI::SK_Reverse, MVT::v4f64, 1},  // vpermpd
      {TTI::SK_Reverse, MVT::v8f32, 1},  // vpermps
      {TTI::SK_Reverse, MVT::v4i64, 1},  // vpermq
      {TTI::SK_Reverse, MVT::v8i32, 1},  // vpermd
      {TTI::SK_Reverse, MVT::v16i16, 2}, // vperm2i128 + pshufb
      {TTI::SK_Reverse, MVT::v32i8, 2},  // vperm2i128 + pshufb

      {TTI::SK_Select, MVT::v16i16, 1}, // vpblendvb
      {TTI::SK_Select, MVT::v32i8, 1},  // vpblendvb

      {TTI::SK_PermuteSingleSrc, MVT::v4f64, 1},  // vpermpd
      {TTI::SK_PermuteSingleSrc, MVT::v8f32, 1},  // vpermps
      {TTI::SK_PermuteSingleSrc, MVT::v4i64, 1},  // vpermq
      {TTI::SK_PermuteSingleSrc, MVT::v8i32, 1},  // vpermd
      {TTI::SK_PermuteSingleSrc, MVT::v16i16, 4}, // vperm2i128 + 2*vpshufb
                                                  // + vpblendvb
      {TTI::SK_PermuteSingleSrc, MVT::v32i8, 4},  // vperm2i128 + 2*vpshufb
                                                  // + vpblendvb

      {TTI::SK_PermuteTwoSrc, MVT::v4f64, 3},  // 2*vpermpd + vblendpd
      {TTI::SK_PermuteTwoSrc, MVT::v8f32, 3},  // 2*vpermps + vblendps
      {TTI::SK_PermuteTwoSrc, MVT::v4i64, 3},  // 2*vpermq + vpblendd
      {TTI::SK_PermuteTwoSrc, MVT::v8i32, 3},  // 2*vpermd + vpblendd
      {TTI::SK_PermuteTwoSrc, MVT::v16i16, 7}, // 2*vperm2i128 + 4*vpshufb
                                               // + vpblendvb
      {TTI::SK_PermuteTwoSrc, MVT::v32i8, 7},  // 2*vperm2i128 + 4*vpshufb
                                               // + vpblendvb
  };

  if (ST->hasAVX2())
    if (const auto *Entry = CostTableLookup(AVX2ShuffleTbl, Kind, LT.second))
      return LT.first * Entry->Cost;

  static const CostTblEntry XOPShuffleTbl[] = {
      {TTI::SK_PermuteSingleSrc, MVT::v4f64, 2},  // vperm2f128 + vpermil2pd
      {TTI::SK_PermuteSingleSrc, MVT::v8f32, 2},  // vperm2f128 + vpermil2ps
      {TTI::SK_PermuteSingleSrc, MVT::v4i64, 2},  // vperm2f128 + vpermil2pd
      {TTI::SK_PermuteSingleSrc, MVT::v8i32, 2},  // vperm2f128 + vpermil2ps
      {TTI::SK_PermuteSingleSrc, MVT::v16i16, 4}, // vextractf128 + 2*vpperm
                                                  // + vinsertf128
      {TTI::SK_PermuteSingleSrc, MVT::v32i8, 4},  // vextractf128 + 2*vpperm
                                                  // + vinsertf128

      {TTI::SK_PermuteTwoSrc, MVT::v16i16, 9}, // 2*vextractf128 + 6*vpperm
                                               // + vinsertf128
      {TTI::SK_PermuteTwoSrc, MVT::v8i16, 1},  // vpperm
      {TTI::SK_PermuteTwoSrc, MVT::v32i8, 9},  // 2*vextractf128 + 6*vpperm
                                               // + vinsertf128
      {TTI::SK_PermuteTwoSrc, MVT::v16i8, 1},  // vpperm
  };

  if (ST->hasXOP())
    if (const auto *Entry = CostTableLookup(XOPShuffleTbl, Kind, LT.second))
      return LT.first * Entry->Cost;

  static const CostTblEntry AVX1ShuffleTbl[] = {
      {TTI::SK_Broadcast, MVT::v4f64, 2},  // vperm2f128 + vpermilpd
      {TTI::SK_Broadcast, MVT::v8f32, 2},  // vperm2f128 + vpermilps
      {TTI::SK_Broadcast, MVT::v4i64, 2},  // vperm2f128 + vpermilpd
      {TTI::SK_Broadcast, MVT::v8i32, 2},  // vperm2f128 + vpermilps
      {TTI::SK_Broadcast, MVT::v16i16, 3}, // vpshuflw + vpshufd + vinsertf128
      {TTI::SK_Broadcast, MVT::v32i8, 2},  // vpshufb + vinsertf128

      {TTI::SK_Reverse, MVT::v4f64, 2},  // vperm2f128 + vpermilpd
      {TTI::SK_Reverse, MVT::v8f32, 2},  // vperm2f128 + vpermilps
      {TTI::SK_Reverse, MVT::v4i64, 2},  // vperm2f128 + vpermilpd
      {TTI::SK_Reverse, MVT::v8i32, 2},  // vperm2f128 + vpermilps
      {TTI::SK_Reverse, MVT::v16i16, 4}, // vextractf128 + 2*pshufb
                                         // + vinsertf128
      {TTI::SK_Reverse, MVT::v32i8, 4},  // vextractf128 + 2*pshufb
                                         // + vinsertf128

      {TTI::SK_Select, MVT::v4i64, 1},  // vblendpd
      {TTI::SK_Select, MVT::v4f64, 1},  // vblendpd
      {TTI::SK_Select, MVT::v8i32, 1},  // vblendps
      {TTI::SK_Select, MVT::v8f32, 1},  // vblendps
      {TTI::SK_Select, MVT::v16i16, 3}, // vpand + vpandn + vpor
      {TTI::SK_Select, MVT::v32i8, 3},  // vpand + vpandn + vpor

      {TTI::SK_PermuteSingleSrc, MVT::v4f64, 2},  // vperm2f128 + vshufpd
      {TTI::SK_PermuteSingleSrc, MVT::v4i64, 2},  // vperm2f128 + vshufpd
      {TTI::SK_PermuteSingleSrc, MVT::v8f32, 4},  // 2*vperm2f128 + 2*vshufps
      {TTI::SK_PermuteSingleSrc, MVT::v8i32, 4},  // 2*vperm2f128 + 2*vshufps
      {TTI::SK_PermuteSingleSrc, MVT::v16i16, 8}, // vextractf128 + 4*pshufb
                                                  // + 2*por + vinsertf128
      {TTI::SK_PermuteSingleSrc, MVT::v32i8, 8},  // vextractf128 + 4*pshufb
                                                  // + 2*por + vinsertf128

      {TTI::SK_PermuteTwoSrc, MVT::v4f64, 3},   // 2*vperm2f128 + vshufpd
      {TTI::SK_PermuteTwoSrc, MVT::v4i64, 3},   // 2*vperm2f128 + vshufpd
      {TTI::SK_PermuteTwoSrc, MVT::v8f32, 4},   // 2*vperm2f128 + 2*vshufps
      {TTI::SK_PermuteTwoSrc, MVT::v8i32, 4},   // 2*vperm2f128 + 2*vshufps
      {TTI::SK_PermuteTwoSrc, MVT::v16i16, 15}, // 2*vextractf128 + 8*pshufb
                                                // + 4*por + vinsertf128
      {TTI::SK_PermuteTwoSrc, MVT::v32i8, 15},  // 2*vextractf128 + 8*pshufb
                                                // + 4*por + vinsertf128
  };

  if (ST->hasAVX())
    if (const auto *Entry = CostTableLookup(AVX1ShuffleTbl, Kind, LT.second))
      return LT.first * Entry->Cost;

  static const CostTblEntry SSE41ShuffleTbl[] = {
      {TTI::SK_Select, MVT::v2i64, 1}, // pblendw
      {TTI::SK_Select, MVT::v2f64, 1}, // movsd
      {TTI::SK_Select, MVT::v4i32, 1}, // pblendw
      {TTI::SK_Select, MVT::v4f32, 1}, // blendps
      {TTI::SK_Select, MVT::v8i16, 1}, // pblendw
      {TTI::SK_Select, MVT::v16i8, 1}  // pblendvb
  };

  if (ST->hasSSE41())
    if (const auto *Entry = CostTableLookup(SSE41ShuffleTbl, Kind, LT.second))
      return LT.first * Entry->Cost;

  static const CostTblEntry SSSE3ShuffleTbl[] = {
      {TTI::SK_Broadcast, MVT::v8i16, 1}, // pshufb
      {TTI::SK_Broadcast, MVT::v16i8, 1}, // pshufb

      {TTI::SK_Reverse, MVT::v8i16, 1}, // pshufb
      {TTI::SK_Reverse, MVT::v16i8, 1}, // pshufb

      {TTI::SK_Select, MVT::v8i16, 3}, // 2*pshufb + por
      {TTI::SK_Select, MVT::v16i8, 3}, // 2*pshufb + por

      {TTI::SK_PermuteSingleSrc, MVT::v8i16, 1}, // pshufb
      {TTI::SK_PermuteSingleSrc, MVT::v16i8, 1}, // pshufb

      {TTI::SK_PermuteTwoSrc, MVT::v8i16, 3}, // 2*pshufb + por
      {TTI::SK_PermuteTwoSrc, MVT::v16i8, 3}, // 2*pshufb + por
  };

  if (ST->hasSSSE3())
    if (const auto *Entry = CostTableLookup(SSSE3ShuffleTbl, Kind, LT.second))
      return LT.first * Entry->Cost;

  static const CostTblEntry SSE2ShuffleTbl[] = {
      {TTI::SK_Broadcast, MVT::v2f64, 1}, // shufpd
      {TTI::SK_Broadcast, MVT::v2i64, 1}, // pshufd
      {TTI::SK_Broadcast, MVT::v4i32, 1}, // pshufd
      {TTI::SK_Broadcast, MVT::v8i16, 2}, // pshuflw + pshufd
      {TTI::SK_Broadcast, MVT::v16i8, 3}, // unpck + pshuflw + pshufd

      {TTI::SK_Reverse, MVT::v2f64, 1}, // shufpd
      {TTI::SK_Reverse, MVT::v2i64, 1}, // pshufd
      {TTI::SK_Reverse, MVT::v4i32, 1}, // pshufd
      {TTI::SK_Reverse, MVT::v8i16, 3}, // pshuflw + pshufhw + pshufd
      {TTI::SK_Reverse, MVT::v16i8, 9}, // 2*pshuflw + 2*pshufhw
                                        // + 2*pshufd + 2*unpck + packus

      {TTI::SK_Select, MVT::v2i64, 1}, // movsd
      {TTI::SK_Select, MVT::v2f64, 1}, // movsd
      {TTI::SK_Select, MVT::v4i32, 2}, // 2*shufps
      {TTI::SK_Select, MVT::v8i16, 3}, // pand + pandn + por
      {TTI::SK_Select, MVT::v16i8, 3}, // pand + pandn + por

      {TTI::SK_PermuteSingleSrc, MVT::v2f64, 1}, // shufpd
      {TTI::SK_PermuteSingleSrc, MVT::v2i64, 1}, // pshufd
      {TTI::SK_PermuteSingleSrc, MVT::v4i32, 1}, // pshufd
      {TTI::SK_PermuteSingleSrc, MVT::v8i16, 5}, // 2*pshuflw + 2*pshufhw
                                                  // + pshufd/unpck
    { TTI::SK_PermuteSingleSrc, MVT::v16i8, 10 }, // 2*pshuflw + 2*pshufhw
                                                  // + 2*pshufd + 2*unpck + 2*packus

    { TTI::SK_PermuteTwoSrc,    MVT::v2f64,  1 }, // shufpd
    { TTI::SK_PermuteTwoSrc,    MVT::v2i64,  1 }, // shufpd
    { TTI::SK_PermuteTwoSrc,    MVT::v4i32,  2 }, // 2*{unpck,movsd,pshufd}
    { TTI::SK_PermuteTwoSrc,    MVT::v8i16,  8 }, // blend+permute
    { TTI::SK_PermuteTwoSrc,    MVT::v16i8, 13 }, // blend+permute
  };

  if (ST->hasSSE2())
    if (const auto *Entry = CostTableLookup(SSE2ShuffleTbl, Kind, LT.second))
      return LT.first * Entry->Cost;

  static const CostTblEntry SSE1ShuffleTbl[] = {
    { TTI::SK_Broadcast,        MVT::v4f32, 1 }, // shufps
    { TTI::SK_Reverse,          MVT::v4f32, 1 }, // shufps
    { TTI::SK_Select,           MVT::v4f32, 2 }, // 2*shufps
    { TTI::SK_PermuteSingleSrc, MVT::v4f32, 1 }, // shufps
    { TTI::SK_PermuteTwoSrc,    MVT::v4f32, 2 }, // 2*shufps
  };

  if (ST->hasSSE1())
    if (const auto *Entry = CostTableLookup(SSE1ShuffleTbl, Kind, LT.second))
      return LT.first * Entry->Cost;

  return BaseT::getShuffleCost(Kind, BaseTp, Mask, Index, SubTp);
}

InstructionCost X86TTIImpl::getCastInstrCost(unsigned Opcode, Type *Dst,
                                             Type *Src,
                                             TTI::CastContextHint CCH,
                                             TTI::TargetCostKind CostKind,
                                             const Instruction *I) {
  int ISD = TLI->InstructionOpcodeToISD(Opcode);
  assert(ISD && "Invalid opcode");

  // TODO: Allow non-throughput costs that aren't binary.
  auto AdjustCost = [&CostKind](InstructionCost Cost) -> InstructionCost {
    if (CostKind != TTI::TCK_RecipThroughput)
      return Cost == 0 ? 0 : 1;
    return Cost;
  };

  // The cost tables include both specific, custom (non-legal) src/dst type
  // conversions and generic, legalized types. We test for customs first, before
  // falling back to legalization.
  // FIXME: Need a better design of the cost table to handle non-simple types of
  // potential massive combinations (elem_num x src_type x dst_type).
  static const TypeConversionCostTblEntry AVX512BWConversionTbl[] {
    { ISD::SIGN_EXTEND, MVT::v32i16, MVT::v32i8, 1 },
    { ISD::ZERO_EXTEND, MVT::v32i16, MVT::v32i8, 1 },

    // Mask sign extend has an instruction.
    { ISD::SIGN_EXTEND, MVT::v2i8,   MVT::v2i1,  1 },
    { ISD::SIGN_EXTEND, MVT::v2i16,  MVT::v2i1,  1 },
    { ISD::SIGN_EXTEND, MVT::v4i8,   MVT::v4i1,  1 },
    { ISD::SIGN_EXTEND, MVT::v4i16,  MVT::v4i1,  1 },
    { ISD::SIGN_EXTEND, MVT::v8i8,   MVT::v8i1,  1 },
    { ISD::SIGN_EXTEND, MVT::v8i16,  MVT::v8i1,  1 },
    { ISD::SIGN_EXTEND, MVT::v16i8,  MVT::v16i1, 1 },
    { ISD::SIGN_EXTEND, MVT::v16i16, MVT::v16i1, 1 },
    { ISD::SIGN_EXTEND, MVT::v32i8,  MVT::v32i1, 1 },
    { ISD::SIGN_EXTEND, MVT::v32i16, MVT::v32i1, 1 },
    { ISD::SIGN_EXTEND, MVT::v64i8,  MVT::v64i1, 1 },

    // Mask zero extend is a sext + shift.
    { ISD::ZERO_EXTEND, MVT::v2i8,   MVT::v2i1,  2 },
    { ISD::ZERO_EXTEND, MVT::v2i16,  MVT::v2i1,  2 },
    { ISD::ZERO_EXTEND, MVT::v4i8,   MVT::v4i1,  2 },
    { ISD::ZERO_EXTEND, MVT::v4i16,  MVT::v4i1,  2 },
    { ISD::ZERO_EXTEND, MVT::v8i8,   MVT::v8i1,  2 },
    { ISD::ZERO_EXTEND, MVT::v8i16,  MVT::v8i1,  2 },
    { ISD::ZERO_EXTEND, MVT::v16i8,  MVT::v16i1, 2 },
    { ISD::ZERO_EXTEND, MVT::v16i16, MVT::v16i1, 2 },
    { ISD::ZERO_EXTEND, MVT::v32i8,  MVT::v32i1, 2 },
    { ISD::ZERO_EXTEND, MVT::v32i16, MVT::v32i1, 2 },
    { ISD::ZERO_EXTEND, MVT::v64i8,  MVT::v64i1, 2 },

    { ISD::TRUNCATE,    MVT::v32i8,  MVT::v32i16, 2 },
    { ISD::TRUNCATE,    MVT::v16i8,  MVT::v16i16, 2 }, // widen to zmm
    { ISD::TRUNCATE,    MVT::v2i1,   MVT::v2i8,   2 }, // widen to zmm
    { ISD::TRUNCATE,    MVT::v2i1,   MVT::v2i16,  2 }, // widen to zmm
    { ISD::TRUNCATE,    MVT::v2i8,   MVT::v2i16,  2 }, // vpmovwb
    { ISD::TRUNCATE,    MVT::v4i1,   MVT::v4i8,   2 }, // widen to zmm
    { ISD::TRUNCATE,    MVT::v4i1,   MVT::v4i16,  2 }, // widen to zmm
    { ISD::TRUNCATE,    MVT::v4i8,   MVT::v4i16,  2 }, // vpmovwb
    { ISD::TRUNCATE,    MVT::v8i1,   MVT::v8i8,   2 }, // widen to zmm
    { ISD::TRUNCATE,    MVT::v8i1,   MVT::v8i16,  2 }, // widen to zmm
    { ISD::TRUNCATE,    MVT::v8i8,   MVT::v8i16,  2 }, // vpmovwb
    { ISD::TRUNCATE,    MVT::v16i1,  MVT::v16i8,  2 }, // widen to zmm
    { ISD::TRUNCATE,    MVT::v16i1,  MVT::v16i16, 2 }, // widen to zmm
    { ISD::TRUNCATE,    MVT::v32i1,  MVT::v32i8,  2 }, // widen to zmm
    { ISD::TRUNCATE,    MVT::v32i1,  MVT::v32i16, 2 },
    { ISD::TRUNCATE,    MVT::v64i1,  MVT::v64i8,  2 },
  };

  static const TypeConversionCostTblEntry AVX512DQConversionTbl[] = {
    { ISD::SINT_TO_FP,  MVT::v8f32,  MVT::v8i64,  1 },
    { ISD::SINT_TO_FP,  MVT::v8f64,  MVT::v8i64,  1 },

    { ISD::UINT_TO_FP,  MVT::v8f32,  MVT::v8i64,  1 },
    { ISD::UINT_TO_FP,  MVT::v8f64,  MVT::v8i64,  1 },

    { ISD::FP_TO_SINT,  MVT::v8i64,  MVT::v8f32,  1 },
    { ISD::FP_TO_SINT,  MVT::v8i64,  MVT::v8f64,  1 },

    { ISD::FP_TO_UINT,  MVT::v8i64,  MVT::v8f32,  1 },
    { ISD::FP_TO_UINT,  MVT::v8i64,  MVT::v8f64,  1 },
  };

  // TODO: For AVX512DQ + AVX512VL, we also have cheap casts for 128-bit and
  // 256-bit wide vectors.

  static const TypeConversionCostTblEntry AVX512FConversionTbl[] = {
    { ISD::FP_EXTEND, MVT::v8f64,   MVT::v8f32,  1 },
    { ISD::FP_EXTEND, MVT::v8f64,   MVT::v16f32, 3 },
    { ISD::FP_ROUND,  MVT::v8f32,   MVT::v8f64,  1 },

    { ISD::TRUNCATE,  MVT::v2i1,    MVT::v2i8,   3 }, // sext+vpslld+vptestmd
    { ISD::TRUNCATE,  MVT::v4i1,    MVT::v4i8,   3 }, // sext+vpslld+vptestmd
    { ISD::TRUNCATE,  MVT::v8i1,    MVT::v8i8,   3 }, // sext+vpslld+vptestmd
    { ISD::TRUNCATE,  MVT::v16i1,   MVT::v16i8,  3 }, // sext+vpslld+vptestmd
    { ISD::TRUNCATE,  MVT::v2i1,    MVT::v2i16,  3 }, // sext+vpsllq+vptestmq
    { ISD::TRUNCATE,  MVT::v4i1,    MVT::v4i16,  3 }, // sext+vpsllq+vptestmq
    { ISD::TRUNCATE,  MVT::v8i1,    MVT::v8i16,  3 }, // sext+vpsllq+vptestmq
    { ISD::TRUNCATE,  MVT::v16i1,   MVT::v16i16, 3 }, // sext+vpslld+vptestmd
    { ISD::TRUNCATE,  MVT::v2i1,    MVT::v2i32,  2 }, // zmm vpslld+vptestmd
    { ISD::TRUNCATE,  MVT::v4i1,    MVT::v4i32,  2 }, // zmm vpslld+vptestmd
    { ISD::TRUNCATE,  MVT::v8i1,    MVT::v8i32,  2 }, // zmm vpslld+vptestmd
    { ISD::TRUNCATE,  MVT::v16i1,   MVT::v16i32, 2 }, // vpslld+vptestmd
    { ISD::TRUNCATE,  MVT::v2i1,    MVT::v2i64,  2 }, // zmm vpsllq+vptestmq
    { ISD::TRUNCATE,  MVT::v4i1,    MVT::v4i64,  2 }, // zmm vpsllq+vptestmq
    { ISD::TRUNCATE,  MVT::v8i1,    MVT::v8i64,  2 }, // vpsllq+vptestmq
    { ISD::TRUNCATE,  MVT::v2i8,    MVT::v2i32,  2 }, // vpmovdb
    { ISD::TRUNCATE,  MVT::v4i8,    MVT::v4i32,  2 }, // vpmovdb
    { ISD::TRUNCATE,  MVT::v16i8,   MVT::v16i32, 2 }, // vpmovdb
    { ISD::TRUNCATE,  MVT::v16i16,  MVT::v16i32, 2 }, // vpmovdb
    { ISD::TRUNCATE,  MVT::v2i8,    MVT::v2i64,  2 }, // vpmovqb
    { ISD::TRUNCATE,  MVT::v2i16,   MVT::v2i64,  1 }, // vpshufb
    { ISD::TRUNCATE,  MVT::v8i8,    MVT::v8i64,  2 }, // vpmovqb
    { ISD::TRUNCATE,  MVT::v8i16,   MVT::v8i64,  2 }, // vpmovqw
    { ISD::TRUNCATE,  MVT::v8i32,   MVT::v8i64,  1 }, // vpmovqd
    { ISD::TRUNCATE,  MVT::v4i32,   MVT::v4i64,  1 }, // zmm vpmovqd
    { ISD::TRUNCATE,  MVT::v16i8,   MVT::v16i64, 5 },// 2*vpmovqd+concat+vpmovdb

    { ISD::TRUNCATE,  MVT::v16i8,  MVT::v16i16,  3 }, // extend to v16i32
    { ISD::TRUNCATE,  MVT::v32i8,  MVT::v32i16,  8 },

    // Sign extend is zmm vpternlogd+vptruncdb.
    // Zero extend is zmm broadcast load+vptruncdw.
    { ISD::SIGN_EXTEND, MVT::v2i8,   MVT::v2i1,   3 },
    { ISD::ZERO_EXTEND, MVT::v2i8,   MVT::v2i1,   4 },
    { ISD::SIGN_EXTEND, MVT::v4i8,   MVT::v4i1,   3 },
    { ISD::ZERO_EXTEND, MVT::v4i8,   MVT::v4i1,   4 },
    { ISD::SIGN_EXTEND, MVT::v8i8,   MVT::v8i1,   3 },
    { ISD::ZERO_EXTEND, MVT::v8i8,   MVT::v8i1,   4 },
    { ISD::SIGN_EXTEND, MVT::v16i8,  MVT::v16i1,  3 },
    { ISD::ZERO_EXTEND, MVT::v16i8,  MVT::v16i1,  4 },

    // Sign extend is zmm vpternlogd+vptruncdw.
    // Zero extend is zmm vpternlogd+vptruncdw+vpsrlw.
    { ISD::SIGN_EXTEND, MVT::v2i16,  MVT::v2i1,   3 },
    { ISD::ZERO_EXTEND, MVT::v2i16,  MVT::v2i1,   4 },
    { ISD::SIGN_EXTEND, MVT::v4i16,  MVT::v4i1,   3 },
    { ISD::ZERO_EXTEND, MVT::v4i16,  MVT::v4i1,   4 },
    { ISD::SIGN_EXTEND, MVT::v8i16,  MVT::v8i1,   3 },
    { ISD::ZERO_EXTEND, MVT::v8i16,  MVT::v8i1,   4 },
    { ISD::SIGN_EXTEND, MVT::v16i16, MVT::v16i1,  3 },
    { ISD::ZERO_EXTEND, MVT::v16i16, MVT::v16i1,  4 },

    { ISD::SIGN_EXTEND, MVT::v2i32,  MVT::v2i1,   1 }, // zmm vpternlogd
    { ISD::ZERO_EXTEND, MVT::v2i32,  MVT::v2i1,   2 }, // zmm vpternlogd+psrld
    { ISD::SIGN_EXTEND, MVT::v4i32,  MVT::v4i1,   1 }, // zmm vpternlogd
    { ISD::ZERO_EXTEND, MVT::v4i32,  MVT::v4i1,   2 }, // zmm vpternlogd+psrld
    { ISD::SIGN_EXTEND, MVT::v8i32,  MVT::v8i1,   1 }, // zmm vpternlogd
    { ISD::ZERO_EXTEND, MVT::v8i32,  MVT::v8i1,   2 }, // zmm vpternlogd+psrld
    { ISD::SIGN_EXTEND, MVT::v2i64,  MVT::v2i1,   1 }, // zmm vpternlogq
    { ISD::ZERO_EXTEND, MVT::v2i64,  MVT::v2i1,   2 }, // zmm vpternlogq+psrlq
    { ISD::SIGN_EXTEND, MVT::v4i64,  MVT::v4i1,   1 }, // zmm vpternlogq
    { ISD::ZERO_EXTEND, MVT::v4i64,  MVT::v4i1,   2 }, // zmm vpternlogq+psrlq

    { ISD::SIGN_EXTEND, MVT::v16i32, MVT::v16i1,  1 }, // vpternlogd
    { ISD::ZERO_EXTEND, MVT::v16i32, MVT::v16i1,  2 }, // vpternlogd+psrld
    { ISD::SIGN_EXTEND, MVT::v8i64,  MVT::v8i1,   1 }, // vpternlogq
    { ISD::ZERO_EXTEND, MVT::v8i64,  MVT::v8i1,   2 }, // vpternlogq+psrlq

    { ISD::SIGN_EXTEND, MVT::v16i32, MVT::v16i8,  1 },
    { ISD::ZERO_EXTEND, MVT::v16i32, MVT::v16i8,  1 },
    { ISD::SIGN_EXTEND, MVT::v16i32, MVT::v16i16, 1 },
    { ISD::ZERO_EXTEND, MVT::v16i32, MVT::v16i16, 1 },
    { ISD::SIGN_EXTEND, MVT::v8i64,  MVT::v8i8,   1 },
    { ISD::ZERO_EXTEND, MVT::v8i64,  MVT::v8i8,   1 },
    { ISD::SIGN_EXTEND, MVT::v8i64,  MVT::v8i16,  1 },
    { ISD::ZERO_EXTEND, MVT::v8i64,  MVT::v8i16,  1 },
    { ISD::SIGN_EXTEND, MVT::v8i64,  MVT::v8i32,  1 },
    { ISD::ZERO_EXTEND, MVT::v8i64,  MVT::v8i32,  1 },

    { ISD::SIGN_EXTEND, MVT::v32i16, MVT::v32i8,  3 }, // FIXME: May not be right
    { ISD::ZERO_EXTEND, MVT::v32i16, MVT::v32i8,  3 }, // FIXME: May not be right

    { ISD::SINT_TO_FP,  MVT::v8f64,  MVT::v8i1,   4 },
    { ISD::SINT_TO_FP,  MVT::v16f32, MVT::v16i1,  3 },
    { ISD::SINT_TO_FP,  MVT::v8f64,  MVT::v16i8,  2 },
    { ISD::SINT_TO_FP,  MVT::v16f32, MVT::v16i8,  1 },
    { ISD::SINT_TO_FP,  MVT::v8f64,  MVT::v8i16,  2 },
    { ISD::SINT_TO_FP,  MVT::v16f32, MVT::v16i16, 1 },
    { ISD::SINT_TO_FP,  MVT::v8f64,  MVT::v8i32,  1 },
    { ISD::SINT_TO_FP,  MVT::v16f32, MVT::v16i32, 1 },

    { ISD::UINT_TO_FP,  MVT::v8f64,  MVT::v8i1,   4 },
    { ISD::UINT_TO_FP,  MVT::v16f32, MVT::v16i1,  3 },
    { ISD::UINT_TO_FP,  MVT::v8f64,  MVT::v16i8,  2 },
    { ISD::UINT_TO_FP,  MVT::v16f32, MVT::v16i8,  1 },
    { ISD::UINT_TO_FP,  MVT::v8f64,  MVT::v8i16,  2 },
    { ISD::UINT_TO_FP,  MVT::v16f32, MVT::v16i16, 1 },
    { ISD::UINT_TO_FP,  MVT::v8f64,  MVT::v8i32,  1 },
    { ISD::UINT_TO_FP,  MVT::v16f32, MVT::v16i32, 1 },
    { ISD::UINT_TO_FP,  MVT::v8f32,  MVT::v8i64, 26 },
    { ISD::UINT_TO_FP,  MVT::v8f64,  MVT::v8i64,  5 },

    { ISD::FP_TO_SINT,  MVT::v8i8,   MVT::v8f64,  3 },
    { ISD::FP_TO_SINT,  MVT::v8i16,  MVT::v8f64,  3 },
    { ISD::FP_TO_SINT,  MVT::v8i32,  MVT::v8f64,  1 },
    { ISD::FP_TO_SINT,  MVT::v16i8,  MVT::v16f32, 3 },
    { ISD::FP_TO_SINT,  MVT::v16i16, MVT::v16f32, 3 },
    { ISD::FP_TO_SINT,  MVT::v16i32, MVT::v16f64, 3 },

    { ISD::FP_TO_UINT,  MVT::v8i32,  MVT::v8f64,  1 },
    { ISD::FP_TO_UINT,  MVT::v8i16,  MVT::v8f64,  3 },
    { ISD::FP_TO_UINT,  MVT::v8i8,   MVT::v8f64,  3 },
    { ISD::FP_TO_UINT,  MVT::v16i32, MVT::v16f32, 1 },
    { ISD::FP_TO_UINT,  MVT::v16i16, MVT::v16f32, 3 },
    { ISD::FP_TO_UINT,  MVT::v16i8,  MVT::v16f32, 3 },
  };

  static const TypeConversionCostTblEntry AVX512BWVLConversionTbl[] {
    // Mask sign extend has an instruction.
    { ISD::SIGN_EXTEND, MVT::v2i8,   MVT::v2i1,  1 },
    { ISD::SIGN_EXTEND, MVT::v2i16,  MVT::v2i1,  1 },
    { ISD::SIGN_EXTEND, MVT::v4i8,   MVT::v4i1,  1 },
    { ISD::SIGN_EXTEND, MVT::v4i16,  MVT::v4i1,  1 },
    { ISD::SIGN_EXTEND, MVT::v8i8,   MVT::v8i1,  1 },
    { ISD::SIGN_EXTEND, MVT::v8i16,  MVT::v8i1,  1 },
    { ISD::SIGN_EXTEND, MVT::v16i8,  MVT::v16i1, 1 },
    { ISD::SIGN_EXTEND, MVT::v16i16, MVT::v16i1, 1 },
    { ISD::SIGN_EXTEND, MVT::v32i8,  MVT::v32i1, 1 },

    // Mask zero extend is a sext + shift.
    { ISD::ZERO_EXTEND, MVT::v2i8,   MVT::v2i1,  2 },
    { ISD::ZERO_EXTEND, MVT::v2i16,  MVT::v2i1,  2 },
    { ISD::ZERO_EXTEND, MVT::v4i8,   MVT::v4i1,  2 },
    { ISD::ZERO_EXTEND, MVT::v4i16,  MVT::v4i1,  2 },
    { ISD::ZERO_EXTEND, MVT::v8i8,   MVT::v8i1,  2 },
    { ISD::ZERO_EXTEND, MVT::v8i16,  MVT::v8i1,  2 },
    { ISD::ZERO_EXTEND, MVT::v16i8,  MVT::v16i1, 2 },
    { ISD::ZERO_EXTEND, MVT::v16i16, MVT::v16i1, 2 },
    { ISD::ZERO_EXTEND, MVT::v32i8,  MVT::v32i1, 2 },

    { ISD::TRUNCATE,    MVT::v16i8,  MVT::v16i16, 2 },
    { ISD::TRUNCATE,    MVT::v2i1,   MVT::v2i8,   2 }, // vpsllw+vptestmb
    { ISD::TRUNCATE,    MVT::v2i1,   MVT::v2i16,  2 }, // vpsllw+vptestmw
    { ISD::TRUNCATE,    MVT::v4i1,   MVT::v4i8,   2 }, // vpsllw+vptestmb
    { ISD::TRUNCATE,    MVT::v4i1,   MVT::v4i16,  2 }, // vpsllw+vptestmw
    { ISD::TRUNCATE,    MVT::v8i1,   MVT::v8i8,   2 }, // vpsllw+vptestmb
    { ISD::TRUNCATE,    MVT::v8i1,   MVT::v8i16,  2 }, // vpsllw+vptestmw
    { ISD::TRUNCATE,    MVT::v16i1,  MVT::v16i8,  2 }, // vpsllw+vptestmb
    { ISD::TRUNCATE,    MVT::v16i1,  MVT::v16i16, 2 }, // vpsllw+vptestmw
    { ISD::TRUNCATE,    MVT::v32i1,  MVT::v32i8,  2 }, // vpsllw+vptestmb
  };

  static const TypeConversionCostTblEntry AVX512DQVLConversionTbl[] = {
    { ISD::SINT_TO_FP,  MVT::v2f32,  MVT::v2i64,  1 },
    { ISD::SINT_TO_FP,  MVT::v2f64,  MVT::v2i64,  1 },
    { ISD::SINT_TO_FP,  MVT::v4f32,  MVT::v4i64,  1 },
    { ISD::SINT_TO_FP,  MVT::v4f64,  MVT::v4i64,  1 },

    { ISD::UINT_TO_FP,  MVT::v2f32,  MVT::v2i64,  1 },
    { ISD::UINT_TO_FP,  MVT::v2f64,  MVT::v2i64,  1 },
    { ISD::UINT_TO_FP,  MVT::v4f32,  MVT::v4i64,  1 },
    { ISD::UINT_TO_FP,  MVT::v4f64,  MVT::v4i64,  1 },

    { ISD::FP_TO_SINT,  MVT::v2i64,  MVT::v2f32,  1 },
    { ISD::FP_TO_SINT,  MVT::v4i64,  MVT::v4f32,  1 },
    { ISD::FP_TO_SINT,  MVT::v2i64,  MVT::v2f64,  1 },
    { ISD::FP_TO_SINT,  MVT::v4i64,  MVT::v4f64,  1 },

    { ISD::FP_TO_UINT,  MVT::v2i64,  MVT::v2f32,  1 },
    { ISD::FP_TO_UINT,  MVT::v4i64,  MVT::v4f32,  1 },
    { ISD::FP_TO_UINT,  MVT::v2i64,  MVT::v2f64,  1 },
    { ISD::FP_TO_UINT,  MVT::v4i64,  MVT::v4f64,  1 },
  };

  static const TypeConversionCostTblEntry AVX512VLConversionTbl[] = {
    { ISD::TRUNCATE,  MVT::v2i1,    MVT::v2i8,   3 }, // sext+vpslld+vptestmd
    { ISD::TRUNCATE,  MVT::v4i1,    MVT::v4i8,   3 }, // sext+vpslld+vptestmd
    { ISD::TRUNCATE,  MVT::v8i1,    MVT::v8i8,   3 }, // sext+vpslld+vptestmd
    { ISD::TRUNCATE,  MVT::v16i1,   MVT::v16i8,  8 }, // split+2*v8i8
    { ISD::TRUNCATE,  MVT::v2i1,    MVT::v2i16,  3 }, // sext+vpsllq+vptestmq
    { ISD::TRUNCATE,  MVT::v4i1,    MVT::v4i16,  3 }, // sext+vpsllq+vptestmq
    { ISD::TRUNCATE,  MVT::v8i1,    MVT::v8i16,  3 }, // sext+vpsllq+vptestmq
    { ISD::TRUNCATE,  MVT::v16i1,   MVT::v16i16, 8 }, // split+2*v8i16
    { ISD::TRUNCATE,  MVT::v2i1,    MVT::v2i32,  2 }, // vpslld+vptestmd
    { ISD::TRUNCATE,  MVT::v4i1,    MVT::v4i32,  2 }, // vpslld+vptestmd
    { ISD::TRUNCATE,  MVT::v8i1,    MVT::v8i32,  2 }, // vpslld+vptestmd
    { ISD::TRUNCATE,  MVT::v2i1,    MVT::v2i64,  2 }, // vpsllq+vptestmq
    { ISD::TRUNCATE,  MVT::v4i1,    MVT::v4i64,  2 }, // vpsllq+vptestmq
    { ISD::TRUNCATE,  MVT::v4i32,   MVT::v4i64,  1 }, // vpmovqd
    { ISD::TRUNCATE,  MVT::v4i8,    MVT::v4i64,  2 }, // vpmovqb
    { ISD::TRUNCATE,  MVT::v4i16,   MVT::v4i64,  2 }, // vpmovqw
    { ISD::TRUNCATE,  MVT::v8i8,    MVT::v8i32,  2 }, // vpmovwb

    // sign extend is vpcmpeq+maskedmove+vpmovdw+vpacksswb
    // zero extend is vpcmpeq+maskedmove+vpmovdw+vpsrlw+vpackuswb
    { ISD::SIGN_EXTEND, MVT::v2i8,   MVT::v2i1,   5 },
    { ISD::ZERO_EXTEND, MVT::v2i8,   MVT::v2i1,   6 },
    { ISD::SIGN_EXTEND, MVT::v4i8,   MVT::v4i1,   5 },
    { ISD::ZERO_EXTEND, MVT::v4i8,   MVT::v4i1,   6 },
    { ISD::SIGN_EXTEND, MVT::v8i8,   MVT::v8i1,   5 },
    { ISD::ZERO_EXTEND, MVT::v8i8,   MVT::v8i1,   6 },
    { ISD::SIGN_EXTEND, MVT::v16i8,  MVT::v16i1, 10 },
    { ISD::ZERO_EXTEND, MVT::v16i8,  MVT::v16i1, 12 },

    // sign extend is vpcmpeq+maskedmove+vpmovdw
    // zero extend is vpcmpeq+maskedmove+vpmovdw+vpsrlw
    { ISD::SIGN_EXTEND, MVT::v2i16,  MVT::v2i1,   4 },
    { ISD::ZERO_EXTEND, MVT::v2i16,  MVT::v2i1,   5 },
    { ISD::SIGN_EXTEND, MVT::v4i16,  MVT::v4i1,   4 },
    { ISD::ZERO_EXTEND, MVT::v4i16,  MVT::v4i1,   5 },
    { ISD::SIGN_EXTEND, MVT::v8i16,  MVT::v8i1,   4 },
    { ISD::ZERO_EXTEND, MVT::v8i16,  MVT::v8i1,   5 },
    { ISD::SIGN_EXTEND, MVT::v16i16, MVT::v16i1, 10 },
    { ISD::ZERO_EXTEND, MVT::v16i16, MVT::v16i1, 12 },

    { ISD::SIGN_EXTEND, MVT::v2i32,  MVT::v2i1,   1 }, // vpternlogd
    { ISD::ZERO_EXTEND, MVT::v2i32,  MVT::v2i1,   2 }, // vpternlogd+psrld
    { ISD::SIGN_EXTEND, MVT::v4i32,  MVT::v4i1,   1 }, // vpternlogd
    { ISD::ZERO_EXTEND, MVT::v4i32,  MVT::v4i1,   2 }, // vpternlogd+psrld
    { ISD::SIGN_EXTEND, MVT::v8i32,  MVT::v8i1,   1 }, // vpternlogd
    { ISD::ZERO_EXTEND, MVT::v8i32,  MVT::v8i1,   2 }, // vpternlogd+psrld
    { ISD::SIGN_EXTEND, MVT::v2i64,  MVT::v2i1,   1 }, // vpternlogq
    { ISD::ZERO_EXTEND, MVT::v2i64,  MVT::v2i1,   2 }, // vpternlogq+psrlq
    { ISD::SIGN_EXTEND, MVT::v4i64,  MVT::v4i1,   1 }, // vpternlogq
    { ISD::ZERO_EXTEND, MVT::v4i64,  MVT::v4i1,   2 }, // vpternlogq+psrlq

    { ISD::SIGN_EXTEND, MVT::v4i64,  MVT::v16i8,  1 },
    { ISD::ZERO_EXTEND, MVT::v4i64,  MVT::v16i8,  1 },
    { ISD::SIGN_EXTEND, MVT::v8i32,  MVT::v16i8,  1 },
    { ISD::ZERO_EXTEND, MVT::v8i32,  MVT::v16i8,  1 },
    { ISD::SIGN_EXTEND, MVT::v16i16, MVT::v16i8,  1 },
    { ISD::ZERO_EXTEND, MVT::v16i16, MVT::v16i8,  1 },
    { ISD::SIGN_EXTEND, MVT::v4i64,  MVT::v8i16,  1 },
    { ISD::ZERO_EXTEND, MVT::v4i64,  MVT::v8i16,  1 },
    { ISD::SIGN_EXTEND, MVT::v8i32,  MVT::v8i16,  1 },
    { ISD::ZERO_EXTEND, MVT::v8i32,  MVT::v8i16,  1 },
    { ISD::SIGN_EXTEND, MVT::v4i64,  MVT::v4i32,  1 },
    { ISD::ZERO_EXTEND, MVT::v4i64,  MVT::v4i32,  1 },

    { ISD::SINT_TO_FP,  MVT::v2f64,  MVT::v16i8,  1 },
    { ISD::SINT_TO_FP,  MVT::v8f32,  MVT::v16i8,  1 },
    { ISD::SINT_TO_FP,  MVT::v2f64,  MVT::v8i16,  1 },
    { ISD::SINT_TO_FP,  MVT::v8f32,  MVT::v8i16,  1 },

    { ISD::UINT_TO_FP,  MVT::f32,    MVT::i64,    1 },
    { ISD::UINT_TO_FP,  MVT::f64,    MVT::i64,    1 },
    { ISD::UINT_TO_FP,  MVT::v2f64,  MVT::v16i8,  1 },
    { ISD::UINT_TO_FP,  MVT::v8f32,  MVT::v16i8,  1 },
    { ISD::UINT_TO_FP,  MVT::v2f64,  MVT::v8i16,  1 },
    { ISD::UINT_TO_FP,  MVT::v8f32,  MVT::v8i16,  1 },
    { ISD::UINT_TO_FP,  MVT::v2f32,  MVT::v2i32,  1 },
    { ISD::UINT_TO_FP,  MVT::v4f32,  MVT::v4i32,  1 },
    { ISD::UINT_TO_FP,  MVT::v4f64,  MVT::v4i32,  1 },
    { ISD::UINT_TO_FP,  MVT::v8f32,  MVT::v8i32,  1 },
    { ISD::UINT_TO_FP,  MVT::v2f32,  MVT::v2i64,  5 },
    { ISD::UINT_TO_FP,  MVT::v2f64,  MVT::v2i64,  5 },
    { ISD::UINT_TO_FP,  MVT::v4f64,  MVT::v4i64,  5 },

    { ISD::FP_TO_SINT,  MVT::v8i8,   MVT::v8f32,  3 },
    { ISD::FP_TO_UINT,  MVT::v8i8,   MVT::v8f32,  3 },

    { ISD::FP_TO_UINT,  MVT::i64,    MVT::f32,    1 },
    { ISD::FP_TO_UINT,  MVT::i64,    MVT::f64,    1 },
    { ISD::FP_TO_UINT,  MVT::v2i32,  MVT::v2f32,  1 },
    { ISD::FP_TO_UINT,  MVT::v4i32,  MVT::v4f32,  1 },
    { ISD::FP_TO_UINT,  MVT::v2i32,  MVT::v2f64,  1 },
    { ISD::FP_TO_UINT,  MVT::v4i32,  MVT::v4f64,  1 },
    { ISD::FP_TO_UINT,  MVT::v8i32,  MVT::v8f32,  1 },
  };

  static const TypeConversionCostTblEntry AVX2ConversionTbl[] = {
    { ISD::SIGN_EXTEND, MVT::v4i64,  MVT::v4i1,   3 },
    { ISD::ZERO_EXTEND, MVT::v4i64,  MVT::v4i1,   3 },
    { ISD::SIGN_EXTEND, MVT::v8i32,  MVT::v8i1,   3 },
    { ISD::ZERO_EXTEND, MVT::v8i32,  MVT::v8i1,   3 },
    { ISD::SIGN_EXTEND, MVT::v16i16, MVT::v16i1,  1 },
    { ISD::ZERO_EXTEND, MVT::v16i16, MVT::v16i1,  1 },

    { ISD::SIGN_EXTEND, MVT::v4i64,  MVT::v16i8,  2 },
    { ISD::ZERO_EXTEND, MVT::v4i64,  MVT::v16i8,  2 },
    { ISD::SIGN_EXTEND, MVT::v8i32,  MVT::v16i8,  2 },
    { ISD::ZERO_EXTEND, MVT::v8i32,  MVT::v16i8,  2 },
    { ISD::SIGN_EXTEND, MVT::v16i16, MVT::v16i8,  2 },
    { ISD::ZERO_EXTEND, MVT::v16i16, MVT::v16i8,  2 },
    { ISD::SIGN_EXTEND, MVT::v4i64,  MVT::v8i16,  2 },
    { ISD::ZERO_EXTEND, MVT::v4i64,  MVT::v8i16,  2 },
    { ISD::SIGN_EXTEND, MVT::v8i32,  MVT::v8i16,  2 },
    { ISD::ZERO_EXTEND, MVT::v8i32,  MVT::v8i16,  2 },
    { ISD::ZERO_EXTEND, MVT::v16i32, MVT::v16i16, 3 },
    { ISD::SIGN_EXTEND, MVT::v16i32, MVT::v16i16, 3 },
    { ISD::SIGN_EXTEND, MVT::v4i64,  MVT::v4i32,  2 },
    { ISD::ZERO_EXTEND, MVT::v4i64,  MVT::v4i32,  2 },

    { ISD::TRUNCATE,    MVT::v2i8,   MVT::v2i32,  1 },
    { ISD::TRUNCATE,    MVT::v2i16,  MVT::v2i64,  1 },
    { ISD::TRUNCATE,    MVT::v4i32,  MVT::v4i64,  1 },
    { ISD::TRUNCATE,    MVT::v8i1,   MVT::v8i32,  2 },
    { ISD::TRUNCATE,    MVT::v8i16,  MVT::v8i32,  2 },

    { ISD::FP_EXTEND,   MVT::v8f64,  MVT::v8f32,  3 },
    { ISD::FP_ROUND,    MVT::v8f32,  MVT::v8f64,  3 },

    { ISD::FP_TO_SINT,  MVT::v4i32,  MVT::v4f64,  1 },
    { ISD::FP_TO_SINT,  MVT::v8i32,  MVT::v8f32,  1 },
    { ISD::FP_TO_SINT,  MVT::v8i32,  MVT::v8f64,  3 },

    { ISD::FP_TO_UINT,  MVT::v2i32,  MVT::v2f32,  4 },
    { ISD::FP_TO_UINT,  MVT::v2i32,  MVT::v2f64,  7 },
    { ISD::FP_TO_UINT,  MVT::v4i32,  MVT::v4f32,  4 },
    { ISD::FP_TO_UINT,  MVT::v4i32,  MVT::v4f64,  7 },
    { ISD::FP_TO_UINT,  MVT::v8i32,  MVT::v8f32,  4 },
    { ISD::FP_TO_UINT,  MVT::v8i32,  MVT::v8f64, 15 },

    { ISD::SINT_TO_FP,  MVT::v2f64,  MVT::v16i8,  2 },
    { ISD::SINT_TO_FP,  MVT::v8f32,  MVT::v16i8,  2 },
    { ISD::SINT_TO_FP,  MVT::v2f64,  MVT::v8i16,  2 },
    { ISD::SINT_TO_FP,  MVT::v8f32,  MVT::v8i16,  2 },
    { ISD::SINT_TO_FP,  MVT::v4f64,  MVT::v4i32,  1 },
    { ISD::SINT_TO_FP,  MVT::v8f32,  MVT::v8i32,  1 },
    { ISD::SINT_TO_FP,  MVT::v8f64,  MVT::v8i32,  3 },

    { ISD::UINT_TO_FP,  MVT::v2f64,  MVT::v16i8,  2 },
    { ISD::UINT_TO_FP,  MVT::v8f32,  MVT::v16i8,  2 },
    { ISD::UINT_TO_FP,  MVT::v2f64,  MVT::v8i16,  2 },
    { ISD::UINT_TO_FP,  MVT::v8f32,  MVT::v8i16,  2 },
    { ISD::UINT_TO_FP,  MVT::v2f32,  MVT::v2i32,  2 },
    { ISD::UINT_TO_FP,  MVT::v2f64,  MVT::v2i32,  1 },
    { ISD::UINT_TO_FP,  MVT::v4f32,  MVT::v4i32,  2 },
    { ISD::UINT_TO_FP,  MVT::v4f64,  MVT::v4i32,  2 },
    { ISD::UINT_TO_FP,  MVT::v8f32,  MVT::v8i32,  2 },
    { ISD::UINT_TO_FP,  MVT::v8f64,  MVT::v8i32,  4 },
  };

  static const TypeConversionCostTblEntry AVXConversionTbl[] = {
    { ISD::SIGN_EXTEND, MVT::v4i64,  MVT::v4i1,   6 },
    { ISD::ZERO_EXTEND, MVT::v4i64,  MVT::v4i1,   4 },
    { ISD::SIGN_EXTEND, MVT::v8i32,  MVT::v8i1,   7 },
    { ISD::ZERO_EXTEND, MVT::v8i32,  MVT::v8i1,   4 },
    { ISD::SIGN_EXTEND, MVT::v16i16, MVT::v16i1,  4 },
    { ISD::ZERO_EXTEND, MVT::v16i16, MVT::v16i1,  4 },

    { ISD::SIGN_EXTEND, MVT::v4i64,  MVT::v16i8,  3 },
    { ISD::ZERO_EXTEND, MVT::v4i64,  MVT::v16i8,  3 },
    { ISD::SIGN_EXTEND, MVT::v8i32,  MVT::v16i8,  3 },
    { ISD::ZERO_EXTEND, MVT::v8i32,  MVT::v16i8,  3 },
    { ISD::SIGN_EXTEND, MVT::v16i16, MVT::v16i8,  3 },
    { ISD::ZERO_EXTEND, MVT::v16i16, MVT::v16i8,  3 },
    { ISD::SIGN_EXTEND, MVT::v4i64,  MVT::v8i16,  3 },
    { ISD::ZERO_EXTEND, MVT::v4i64,  MVT::v8i16,  3 },
    { ISD::SIGN_EXTEND, MVT::v8i32,  MVT::v8i16,  3 },
    { ISD::ZERO_EXTEND, MVT::v8i32,  MVT::v8i16,  3 },
    { ISD::SIGN_EXTEND, MVT::v4i64,  MVT::v4i32,  3 },
    { ISD::ZERO_EXTEND, MVT::v4i64,  MVT::v4i32,  3 },

    { ISD::TRUNCATE,    MVT::v4i1,   MVT::v4i64,  4 },
    { ISD::TRUNCATE,    MVT::v8i1,   MVT::v8i32,  5 },
    { ISD::TRUNCATE,    MVT::v16i1,  MVT::v16i16, 4 },
    { ISD::TRUNCATE,    MVT::v8i1,   MVT::v8i64,  9 },
    { ISD::TRUNCATE,    MVT::v16i1,  MVT::v16i64, 11 },

    { ISD::TRUNCATE,    MVT::v16i8,  MVT::v16i16, 2 }, // and+extract+packuswb
    { ISD::TRUNCATE,    MVT::v2i8,   MVT::v2i32,  2 }, // and+packusdw+packuswb
    { ISD::TRUNCATE,    MVT::v8i8,   MVT::v8i32,  4 },
    { ISD::TRUNCATE,    MVT::v8i16,  MVT::v8i32,  5 },
    { ISD::TRUNCATE,    MVT::v4i8,   MVT::v4i64,  4 },
    { ISD::TRUNCATE,    MVT::v4i16,  MVT::v4i64,  3 }, // and+extract+2*packusdw
    { ISD::TRUNCATE,    MVT::v4i32,  MVT::v4i64,  2 },
    { ISD::TRUNCATE,    MVT::v8i8,   MVT::v8i64, 11 },
    { ISD::TRUNCATE,    MVT::v8i16,  MVT::v8i64,  9 },
    { ISD::TRUNCATE,    MVT::v8i32,  MVT::v8i64,  3 },
    { ISD::TRUNCATE,    MVT::v16i8,  MVT::v16i64, 11 },

    { ISD::SINT_TO_FP,  MVT::v4f32,  MVT::v4i1,   3 },
    { ISD::SINT_TO_FP,  MVT::v4f64,  MVT::v4i1,   3 },
    { ISD::SINT_TO_FP,  MVT::v8f32,  MVT::v8i1,   8 },
    { ISD::SINT_TO_FP,  MVT::v8f32,  MVT::v16i8,  4 },
    { ISD::SINT_TO_FP,  MVT::v4f64,  MVT::v16i8,  2 },
    { ISD::SINT_TO_FP,  MVT::v8f32,  MVT::v8i16,  4 },
    { ISD::SINT_TO_FP,  MVT::v4f64,  MVT::v8i16,  2 },
    { ISD::SINT_TO_FP,  MVT::v4f64,  MVT::v4i32,  2 },
    { ISD::SINT_TO_FP,  MVT::v8f32,  MVT::v8i32,  2 },
    { ISD::SINT_TO_FP,  MVT::v8f64,  MVT::v8i32,  4 },
    { ISD::SINT_TO_FP,  MVT::v4f32,  MVT::v2i64,  5 },
    { ISD::SINT_TO_FP,  MVT::v4f32,  MVT::v4i64,  8 },

    { ISD::UINT_TO_FP,  MVT::v4f32,  MVT::v4i1,   7 },
    { ISD::UINT_TO_FP,  MVT::v4f64,  MVT::v4i1,   7 },
    { ISD::UINT_TO_FP,  MVT::v8f32,  MVT::v8i1,   6 },
    { ISD::UINT_TO_FP,  MVT::v8f32,  MVT::v16i8,  4 },
    { ISD::UINT_TO_FP,  MVT::v4f64,  MVT::v16i8,  2 },
    { ISD::UINT_TO_FP,  MVT::v8f32,  MVT::v8i16,  4 },
    { ISD::UINT_TO_FP,  MVT::v4f64,  MVT::v8i16,  2 },
    { ISD::UINT_TO_FP,  MVT::v2f32,  MVT::v2i32,  4 },
    { ISD::UINT_TO_FP,  MVT::v2f64,  MVT::v2i32,  4 },
    { ISD::UINT_TO_FP,  MVT::v4f32,  MVT::v4i32,  5 },
    { ISD::UINT_TO_FP,  MVT::v4f64,  MVT::v4i32,  6 },
    { ISD::UINT_TO_FP,  MVT::v8f32,  MVT::v8i32,  8 },
    { ISD::UINT_TO_FP,  MVT::v8f64,  MVT::v8i32, 10 },
    { ISD::UINT_TO_FP,  MVT::v2f32,  MVT::v2i64, 10 },
    { ISD::UINT_TO_FP,  MVT::v4f32,  MVT::v4i64, 18 },
    { ISD::UINT_TO_FP,  MVT::v2f64,  MVT::v2i64,  5 },
    { ISD::UINT_TO_FP,  MVT::v4f64,  MVT::v4i64, 10 },

    { ISD::FP_TO_SINT,  MVT::v8i8,   MVT::v8f32,  4 },
    { ISD::FP_TO_SINT,  MVT::v4i8,   MVT::v4f64,  3 },
    { ISD::FP_TO_SINT,  MVT::v4i16,  MVT::v4f64,  2 },
    { ISD::FP_TO_SINT,  MVT::v4i32,  MVT::v4f64,  2 },
    { ISD::FP_TO_SINT,  MVT::v8i16,  MVT::v8f32,  3 },
    { ISD::FP_TO_SINT,  MVT::v8i32,  MVT::v8f32,  2 },
    { ISD::FP_TO_SINT,  MVT::v8i32,  MVT::v8f64,  5 },

    { ISD::FP_TO_UINT,  MVT::v2i32,  MVT::v2f32,  5 },
    { ISD::FP_TO_UINT,  MVT::v2i32,  MVT::v2f64,  9 },
    { ISD::FP_TO_UINT,  MVT::v4i32,  MVT::v4f32,  5 },
    { ISD::FP_TO_UINT,  MVT::v4i8,   MVT::v4f64,  3 },
    { ISD::FP_TO_UINT,  MVT::v4i16,  MVT::v4f64,  2 },
    { ISD::FP_TO_UINT,  MVT::v4i32,  MVT::v4f64,  9 },
    { ISD::FP_TO_UINT,  MVT::v8i8,   MVT::v8f32,  4 },
    { ISD::FP_TO_UINT,  MVT::v8i16,  MVT::v8f32,  3 },
    { ISD::FP_TO_UINT,  MVT::v8i32,  MVT::v8f32,  9 },
    { ISD::FP_TO_UINT,  MVT::v8i32,  MVT::v8f64, 19 },

    { ISD::FP_EXTEND,   MVT::v4f64,  MVT::v4f32,  1 },
    { ISD::FP_ROUND,    MVT::v4f32,  MVT::v4f64,  1 },
  };

  static const TypeConversionCostTblEntry SSE41ConversionTbl[] = {
    { ISD::ZERO_EXTEND, MVT::v2i64, MVT::v16i8,   1 },
    { ISD::SIGN_EXTEND, MVT::v2i64, MVT::v16i8,   1 },
    { ISD::ZERO_EXTEND, MVT::v4i32, MVT::v16i8,   1 },
    { ISD::SIGN_EXTEND, MVT::v4i32, MVT::v16i8,   1 },
    { ISD::ZERO_EXTEND, MVT::v8i16, MVT::v16i8,   1 },
    { ISD::SIGN_EXTEND, MVT::v8i16, MVT::v16i8,   1 },
    { ISD::ZERO_EXTEND, MVT::v2i64, MVT::v8i16,   1 },
    { ISD::SIGN_EXTEND, MVT::v2i64, MVT::v8i16,   1 },
    { ISD::ZERO_EXTEND, MVT::v4i32, MVT::v8i16,   1 },
    { ISD::SIGN_EXTEND, MVT::v4i32, MVT::v8i16,   1 },
    { ISD::ZERO_EXTEND, MVT::v2i64, MVT::v4i32,   1 },
    { ISD::SIGN_EXTEND, MVT::v2i64, MVT::v4i32,   1 },

    // These truncates end up widening elements.
    { ISD::TRUNCATE,    MVT::v2i1,   MVT::v2i8,   1 }, // PMOVXZBQ
    { ISD::TRUNCATE,    MVT::v2i1,   MVT::v2i16,  1 }, // PMOVXZWQ
    { ISD::TRUNCATE,    MVT::v4i1,   MVT::v4i8,   1 }, // PMOVXZBD

    { ISD::TRUNCATE,    MVT::v2i8,   MVT::v2i16,  1 },
    { ISD::TRUNCATE,    MVT::v4i8,   MVT::v4i16,  1 },
    { ISD::TRUNCATE,    MVT::v8i8,   MVT::v8i16,  1 },
    { ISD::TRUNCATE,    MVT::v4i8,   MVT::v4i32,  1 },
    { ISD::TRUNCATE,    MVT::v4i16,  MVT::v4i32,  1 },
    { ISD::TRUNCATE,    MVT::v8i8,   MVT::v8i32,  3 },
    { ISD::TRUNCATE,    MVT::v8i16,  MVT::v8i32,  3 },
    { ISD::TRUNCATE,    MVT::v16i16, MVT::v16i32, 6 },
    { ISD::TRUNCATE,    MVT::v2i8,   MVT::v2i64,  1 }, // PSHUFB

    { ISD::SINT_TO_FP,  MVT::f32,    MVT::i32,    1 },
    { ISD::SINT_TO_FP,  MVT::f64,    MVT::i32,    1 },
    { ISD::SINT_TO_FP,  MVT::f32,    MVT::i64,    1 },
    { ISD::SINT_TO_FP,  MVT::f64,    MVT::i64,    1 },
    { ISD::SINT_TO_FP,  MVT::v4f32,  MVT::v16i8,  1 },
    { ISD::SINT_TO_FP,  MVT::v2f64,  MVT::v16i8,  1 },
    { ISD::SINT_TO_FP,  MVT::v4f32,  MVT::v8i16,  1 },
    { ISD::SINT_TO_FP,  MVT::v2f64,  MVT::v8i16,  1 },
    { ISD::SINT_TO_FP,  MVT::v4f32,  MVT::v4i32,  1 },
    { ISD::SINT_TO_FP,  MVT::v2f64,  MVT::v4i32,  1 },
    { ISD::SINT_TO_FP,  MVT::v4f64,  MVT::v4i32,  2 },

    { ISD::UINT_TO_FP,  MVT::f32,    MVT::i32,    1 },
    { ISD::UINT_TO_FP,  MVT::f64,    MVT::i32,    1 },
    { ISD::UINT_TO_FP,  MVT::f32,    MVT::i64,    4 },
    { ISD::UINT_TO_FP,  MVT::f64,    MVT::i64,    4 },
    { ISD::UINT_TO_FP,  MVT::v4f32,  MVT::v16i8,  1 },
    { ISD::UINT_TO_FP,  MVT::v2f64,  MVT::v16i8,  1 },
    { ISD::UINT_TO_FP,  MVT::v4f32,  MVT::v8i16,  1 },
    { ISD::UINT_TO_FP,  MVT::v2f64,  MVT::v8i16,  1 },
    { ISD::UINT_TO_FP,  MVT::v2f32,  MVT::v2i32,  3 },
    { ISD::UINT_TO_FP,  MVT::v4f32,  MVT::v4i32,  3 },
    { ISD::UINT_TO_FP,  MVT::v2f64,  MVT::v4i32,  2 },
    { ISD::UINT_TO_FP,  MVT::v4f32,  MVT::v2i64, 12 },
    { ISD::UINT_TO_FP,  MVT::v4f32,  MVT::v4i64, 22 },
    { ISD::UINT_TO_FP,  MVT::v2f64,  MVT::v2i64,  4 },

    { ISD::FP_TO_SINT,  MVT::i32,    MVT::f32,    1 },
    { ISD::FP_TO_SINT,  MVT::i64,    MVT::f32,    1 },
    { ISD::FP_TO_SINT,  MVT::i32,    MVT::f64,    1 },
    { ISD::FP_TO_SINT,  MVT::i64,    MVT::f64,    1 },
    { ISD::FP_TO_SINT,  MVT::v2i8,   MVT::v2f32,  3 },
    { ISD::FP_TO_SINT,  MVT::v2i8,   MVT::v2f64,  3 },

    { ISD::FP_TO_UINT,  MVT::i32,    MVT::f32,    1 },
    { ISD::FP_TO_UINT,  MVT::i32,    MVT::f64,    1 },
    { ISD::FP_TO_UINT,  MVT::v2i8,   MVT::v2f32,  3 },
    { ISD::FP_TO_UINT,  MVT::v2i8,   MVT::v2f64,  3 },
    { ISD::FP_TO_UINT,  MVT::v4i16,  MVT::v4f32,  2 },
  };

  static const TypeConversionCostTblEntry SSE2ConversionTbl[] = {
    // These are somewhat magic numbers justified by comparing the
    // output of llvm-mca for our various supported scheduler models
    // and basing it off the worst case scenario.
    { ISD::SINT_TO_FP,  MVT::f32,    MVT::i32,    3 },
    { ISD::SINT_TO_FP,  MVT::f64,    MVT::i32,    3 },
    { ISD::SINT_TO_FP,  MVT::f32,    MVT::i64,    3 },
    { ISD::SINT_TO_FP,  MVT::f64,    MVT::i64,    3 },
    { ISD::SINT_TO_FP,  MVT::v4f32,  MVT::v16i8,  3 },
    { ISD::SINT_TO_FP,  MVT::v2f64,  MVT::v16i8,  4 },
    { ISD::SINT_TO_FP,  MVT::v4f32,  MVT::v8i16,  3 },
    { ISD::SINT_TO_FP,  MVT::v2f64,  MVT::v8i16,  4 },
    { ISD::SINT_TO_FP,  MVT::v4f32,  MVT::v4i32,  3 },
    { ISD::SINT_TO_FP,  MVT::v2f64,  MVT::v4i32,  4 },
    { ISD::SINT_TO_FP,  MVT::v4f32,  MVT::v2i64,  8 },
    { ISD::SINT_TO_FP,  MVT::v2f64,  MVT::v2i64,  8 },

    { ISD::UINT_TO_FP,  MVT::f32,    MVT::i32,    3 },
    { ISD::UINT_TO_FP,  MVT::f64,    MVT::i32,    3 },
    { ISD::UINT_TO_FP,  MVT::f32,    MVT::i64,    8 },
    { ISD::UINT_TO_FP,  MVT::f64,    MVT::i64,    9 },
    { ISD::UINT_TO_FP,  MVT::v2f64,  MVT::v16i8,  4 },
    { ISD::UINT_TO_FP,  MVT::v4f32,  MVT::v16i8,  4 },
    { ISD::UINT_TO_FP,  MVT::v4f32,  MVT::v8i16,  4 },
    { ISD::UINT_TO_FP,  MVT::v2f64,  MVT::v8i16,  4 },
    { ISD::UINT_TO_FP,  MVT::v2f32,  MVT::v2i32,  7 },
    { ISD::UINT_TO_FP,  MVT::v2f64,  MVT::v4i32,  7 },
    { ISD::UINT_TO_FP,  MVT::v4f32,  MVT::v4i32,  5 },
    { ISD::UINT_TO_FP,  MVT::v2f64,  MVT::v2i64, 15 },
    { ISD::UINT_TO_FP,  MVT::v4f32,  MVT::v2i64, 18 },

    { ISD::FP_TO_SINT,  MVT::i32,    MVT::f32,    4 },
    { ISD::FP_TO_SINT,  MVT::i64,    MVT::f32,    4 },
    { ISD::FP_TO_SINT,  MVT::i32,    MVT::f64,    4 },
    { ISD::FP_TO_SINT,  MVT::i64,    MVT::f64,    4 },
    { ISD::FP_TO_SINT,  MVT::v2i8,   MVT::v2f32,  4 },
    { ISD::FP_TO_SINT,  MVT::v2i16,  MVT::v2f32,  2 },
    { ISD::FP_TO_SINT,  MVT::v4i8,   MVT::v4f32,  3 },
    { ISD::FP_TO_SINT,  MVT::v4i16,  MVT::v4f32,  2 },
    { ISD::FP_TO_SINT,  MVT::v2i16,  MVT::v2f64,  2 },
    { ISD::FP_TO_SINT,  MVT::v2i8,   MVT::v2f64,  4 },
    { ISD::FP_TO_SINT,  MVT::v2i32,  MVT::v2f64,  1 },

    { ISD::FP_TO_UINT,  MVT::i32,    MVT::f32,    4 },
    { ISD::FP_TO_UINT,  MVT::i64,    MVT::f32,    4 },
    { ISD::FP_TO_UINT,  MVT::i32,    MVT::f64,    4 },
    { ISD::FP_TO_UINT,  MVT::i64,    MVT::f64,   15 },
    { ISD::FP_TO_UINT,  MVT::v2i8,   MVT::v2f32,  4 },
    { ISD::FP_TO_UINT,  MVT::v2i8,   MVT::v2f64,  4 },
    { ISD::FP_TO_UINT,  MVT::v4i8,   MVT::v4f32,  3 },
    { ISD::FP_TO_UINT,  MVT::v2i16,  MVT::v2f32,  2 },
    { ISD::FP_TO_UINT,  MVT::v2i16,  MVT::v2f64,  2 },
    { ISD::FP_TO_UINT,  MVT::v4i16,  MVT::v4f32,  4 },
    { ISD::FP_TO_UINT,  MVT::v4i32,  MVT::v4f32,  8 },

    { ISD::ZERO_EXTEND, MVT::v2i64,  MVT::v16i8,  4 },
    { ISD::SIGN_EXTEND, MVT::v2i64,  MVT::v16i8,  4 },
    { ISD::ZERO_EXTEND, MVT::v4i32,  MVT::v16i8,  2 },
    { ISD::SIGN_EXTEND, MVT::v4i32,  MVT::v16i8,  3 },
    { ISD::ZERO_EXTEND, MVT::v8i16,  MVT::v16i8,  1 },
    { ISD::SIGN_EXTEND, MVT::v8i16,  MVT::v16i8,  2 },
    { ISD::ZERO_EXTEND, MVT::v2i64,  MVT::v8i16,  2 },
    { ISD::SIGN_EXTEND, MVT::v2i64,  MVT::v8i16,  3 },
    { ISD::ZERO_EXTEND, MVT::v4i32,  MVT::v8i16,  1 },
    { ISD::SIGN_EXTEND, MVT::v4i32,  MVT::v8i16,  2 },
    { ISD::ZERO_EXTEND, MVT::v2i64,  MVT::v4i32,  1 },
    { ISD::SIGN_EXTEND, MVT::v2i64,  MVT::v4i32,  2 },

    // These truncates are really widening elements.
    { ISD::TRUNCATE,    MVT::v2i1,   MVT::v2i32,  1 }, // PSHUFD
    { ISD::TRUNCATE,    MVT::v2i1,   MVT::v2i16,  2 }, // PUNPCKLWD+DQ
    { ISD::TRUNCATE,    MVT::v2i1,   MVT::v2i8,   3 }, // PUNPCKLBW+WD+PSHUFD
    { ISD::TRUNCATE,    MVT::v4i1,   MVT::v4i16,  1 }, // PUNPCKLWD
    { ISD::TRUNCATE,    MVT::v4i1,   MVT::v4i8,   2 }, // PUNPCKLBW+WD
    { ISD::TRUNCATE,    MVT::v8i1,   MVT::v8i8,   1 }, // PUNPCKLBW

    { ISD::TRUNCATE,    MVT::v2i8,   MVT::v2i16,  2 }, // PAND+PACKUSWB
    { ISD::TRUNCATE,    MVT::v4i8,   MVT::v4i16,  2 }, // PAND+PACKUSWB
    { ISD::TRUNCATE,    MVT::v8i8,   MVT::v8i16,  2 }, // PAND+PACKUSWB
    { ISD::TRUNCATE,    MVT::v16i8,  MVT::v16i16, 3 },
    { ISD::TRUNCATE,    MVT::v2i8,   MVT::v2i32,  3 }, // PAND+2*PACKUSWB
    { ISD::TRUNCATE,    MVT::v2i16,  MVT::v2i32,  1 },
    { ISD::TRUNCATE,    MVT::v4i8,   MVT::v4i32,  3 },
    { ISD::TRUNCATE,    MVT::v4i16,  MVT::v4i32,  3 },
    { ISD::TRUNCATE,    MVT::v8i8,   MVT::v8i32,  4 },
    { ISD::TRUNCATE,    MVT::v16i8,  MVT::v16i32, 7 },
    { ISD::TRUNCATE,    MVT::v8i16,  MVT::v8i32,  5 },
    { ISD::TRUNCATE,    MVT::v16i16, MVT::v16i32, 10 },
    { ISD::TRUNCATE,    MVT::v2i8,   MVT::v2i64,  4 }, // PAND+3*PACKUSWB
    { ISD::TRUNCATE,    MVT::v2i16,  MVT::v2i64,  2 }, // PSHUFD+PSHUFLW
    { ISD::TRUNCATE,    MVT::v2i32,  MVT::v2i64,  1 }, // PSHUFD
  };

  // Attempt to map directly to (simple) MVT types to let us match custom entries.
  EVT SrcTy = TLI->getValueType(DL, Src);
  EVT DstTy = TLI->getValueType(DL, Dst);

#if INTEL_CUSTOMIZATION
  // Get the widen VT if VT is vector, and the element
  // count is non-power of 2.
  auto getWidenVT = [&](Type* Ty, EVT& VT) {
    auto* VTy = dyn_cast<FixedVectorType>(Ty);
    if (!VTy) return false;

    unsigned NumElem = VTy->getNumElements();
    Type* ScalarTy = VTy->getScalarType();

    if (isPowerOf2_32(NumElem))
      return false;

    EVT ScalarVT = TLI->getValueType(DL, ScalarTy);

    if (!ScalarVT.isSimple())
      return false;

    Type* NewTy = FixedVectorType::get(ScalarTy, NextPowerOf2(NumElem));
    VT = TLI->getValueType(DL, NewTy);

    return true;
  };

  EVT NSrcTy = SrcTy;
  EVT NDstTy = DstTy;

  if (getWidenVT(Src, NSrcTy) && getWidenVT(Dst, NDstTy)) {
    SrcTy = NSrcTy;
    DstTy = NDstTy;
  }
#endif // INTEL_CUSTOMIZATION

  // The function getSimpleVT only handles simple value types.
  if (SrcTy.isSimple() && DstTy.isSimple()) {
    MVT SimpleSrcTy = SrcTy.getSimpleVT();
    MVT SimpleDstTy = DstTy.getSimpleVT();

    if (ST->useAVX512Regs()) {
      if (ST->hasBWI())
        if (const auto *Entry = ConvertCostTableLookup(
                AVX512BWConversionTbl, ISD, SimpleDstTy, SimpleSrcTy))
          return AdjustCost(Entry->Cost);

      if (ST->hasDQI())
        if (const auto *Entry = ConvertCostTableLookup(
                AVX512DQConversionTbl, ISD, SimpleDstTy, SimpleSrcTy))
          return AdjustCost(Entry->Cost);

      if (ST->hasAVX512())
        if (const auto *Entry = ConvertCostTableLookup(
                AVX512FConversionTbl, ISD, SimpleDstTy, SimpleSrcTy))
          return AdjustCost(Entry->Cost);
    }

    if (ST->hasBWI())
      if (const auto *Entry = ConvertCostTableLookup(
              AVX512BWVLConversionTbl, ISD, SimpleDstTy, SimpleSrcTy))
        return AdjustCost(Entry->Cost);

    if (ST->hasDQI())
      if (const auto *Entry = ConvertCostTableLookup(
              AVX512DQVLConversionTbl, ISD, SimpleDstTy, SimpleSrcTy))
        return AdjustCost(Entry->Cost);

    if (ST->hasAVX512())
      if (const auto *Entry = ConvertCostTableLookup(AVX512VLConversionTbl, ISD,
                                                     SimpleDstTy, SimpleSrcTy))
        return AdjustCost(Entry->Cost);

    if (ST->hasAVX2()) {
      if (const auto *Entry = ConvertCostTableLookup(AVX2ConversionTbl, ISD,
                                                     SimpleDstTy, SimpleSrcTy))
        return AdjustCost(Entry->Cost);
    }

    if (ST->hasAVX()) {
      if (const auto *Entry = ConvertCostTableLookup(AVXConversionTbl, ISD,
                                                     SimpleDstTy, SimpleSrcTy))
        return AdjustCost(Entry->Cost);
    }

    if (ST->hasSSE41()) {
      if (const auto *Entry = ConvertCostTableLookup(SSE41ConversionTbl, ISD,
                                                     SimpleDstTy, SimpleSrcTy))
        return AdjustCost(Entry->Cost);
    }

    if (ST->hasSSE2()) {
      if (const auto *Entry = ConvertCostTableLookup(SSE2ConversionTbl, ISD,
                                                     SimpleDstTy, SimpleSrcTy))
        return AdjustCost(Entry->Cost);
    }
  }

  // Fall back to legalized types.
  std::pair<InstructionCost, MVT> LTSrc = TLI->getTypeLegalizationCost(DL, Src);
  std::pair<InstructionCost, MVT> LTDest =
      TLI->getTypeLegalizationCost(DL, Dst);

  if (ST->useAVX512Regs()) {
    if (ST->hasBWI())
      if (const auto *Entry = ConvertCostTableLookup(
              AVX512BWConversionTbl, ISD, LTDest.second, LTSrc.second))
        return AdjustCost(std::max(LTSrc.first, LTDest.first) * Entry->Cost);

    if (ST->hasDQI())
      if (const auto *Entry = ConvertCostTableLookup(
              AVX512DQConversionTbl, ISD, LTDest.second, LTSrc.second))
        return AdjustCost(std::max(LTSrc.first, LTDest.first) * Entry->Cost);

    if (ST->hasAVX512())
      if (const auto *Entry = ConvertCostTableLookup(
              AVX512FConversionTbl, ISD, LTDest.second, LTSrc.second))
        return AdjustCost(std::max(LTSrc.first, LTDest.first) * Entry->Cost);
  }

  if (ST->hasBWI())
    if (const auto *Entry = ConvertCostTableLookup(AVX512BWVLConversionTbl, ISD,
                                                   LTDest.second, LTSrc.second))
      return AdjustCost(std::max(LTSrc.first, LTDest.first) * Entry->Cost);

  if (ST->hasDQI())
    if (const auto *Entry = ConvertCostTableLookup(AVX512DQVLConversionTbl, ISD,
                                                   LTDest.second, LTSrc.second))
      return AdjustCost(std::max(LTSrc.first, LTDest.first) * Entry->Cost);

  if (ST->hasAVX512())
    if (const auto *Entry = ConvertCostTableLookup(AVX512VLConversionTbl, ISD,
                                                   LTDest.second, LTSrc.second))
      return AdjustCost(std::max(LTSrc.first, LTDest.first) * Entry->Cost);

  if (ST->hasAVX2())
    if (const auto *Entry = ConvertCostTableLookup(AVX2ConversionTbl, ISD,
                                                   LTDest.second, LTSrc.second))
      return AdjustCost(std::max(LTSrc.first, LTDest.first) * Entry->Cost);

  if (ST->hasAVX())
    if (const auto *Entry = ConvertCostTableLookup(AVXConversionTbl, ISD,
                                                   LTDest.second, LTSrc.second))
      return AdjustCost(std::max(LTSrc.first, LTDest.first) * Entry->Cost);

  if (ST->hasSSE41())
    if (const auto *Entry = ConvertCostTableLookup(SSE41ConversionTbl, ISD,
                                                   LTDest.second, LTSrc.second))
      return AdjustCost(std::max(LTSrc.first, LTDest.first) * Entry->Cost);

  if (ST->hasSSE2())
    if (const auto *Entry = ConvertCostTableLookup(SSE2ConversionTbl, ISD,
                                                   LTDest.second, LTSrc.second))
      return AdjustCost(std::max(LTSrc.first, LTDest.first) * Entry->Cost);

  // Fallback, for i8/i16 sitofp/uitofp cases we need to extend to i32 for
  // sitofp.
  if ((ISD == ISD::SINT_TO_FP || ISD == ISD::UINT_TO_FP) &&
      1 < Src->getScalarSizeInBits() && Src->getScalarSizeInBits() < 32) {
    Type *ExtSrc = Src->getWithNewBitWidth(32);
    unsigned ExtOpc =
        (ISD == ISD::SINT_TO_FP) ? Instruction::SExt : Instruction::ZExt;

    // For scalar loads the extend would be free.
    InstructionCost ExtCost = 0;
    if (!(Src->isIntegerTy() && I && isa<LoadInst>(I->getOperand(0))))
      ExtCost = getCastInstrCost(ExtOpc, ExtSrc, Src, CCH, CostKind);

    return ExtCost + getCastInstrCost(Instruction::SIToFP, Dst, ExtSrc,
                                      TTI::CastContextHint::None, CostKind);
  }

  // Fallback for fptosi/fptoui i8/i16 cases we need to truncate from fptosi
  // i32.
  if ((ISD == ISD::FP_TO_SINT || ISD == ISD::FP_TO_UINT) &&
      1 < Dst->getScalarSizeInBits() && Dst->getScalarSizeInBits() < 32) {
    Type *TruncDst = Dst->getWithNewBitWidth(32);
    return getCastInstrCost(Instruction::FPToSI, TruncDst, Src, CCH, CostKind) +
           getCastInstrCost(Instruction::Trunc, Dst, TruncDst,
                            TTI::CastContextHint::None, CostKind);
  }

  return AdjustCost(
      BaseT::getCastInstrCost(Opcode, Dst, Src, CCH, CostKind, I));
}

InstructionCost X86TTIImpl::getCmpSelInstrCost(unsigned Opcode, Type *ValTy,
                                               Type *CondTy,
                                               CmpInst::Predicate VecPred,
                                               TTI::TargetCostKind CostKind,
                                               const Instruction *I) {
  // TODO: Handle other cost kinds.
  if (CostKind != TTI::TCK_RecipThroughput)
    return BaseT::getCmpSelInstrCost(Opcode, ValTy, CondTy, VecPred, CostKind,
                                     I);

  // Legalize the type.
  std::pair<InstructionCost, MVT> LT = TLI->getTypeLegalizationCost(DL, ValTy);

  MVT MTy = LT.second;

  int ISD = TLI->InstructionOpcodeToISD(Opcode);
  assert(ISD && "Invalid opcode");

  unsigned ExtraCost = 0;
  if (I && (Opcode == Instruction::ICmp || Opcode == Instruction::FCmp)) {
    // Some vector comparison predicates cost extra instructions.
    if (MTy.isVector() &&
        !((ST->hasXOP() && (!ST->hasAVX2() || MTy.is128BitVector())) ||
          (ST->hasAVX512() && 32 <= MTy.getScalarSizeInBits()) ||
          ST->hasBWI())) {
      switch (cast<CmpInst>(I)->getPredicate()) {
      case CmpInst::Predicate::ICMP_NE:
        // xor(cmpeq(x,y),-1)
        ExtraCost = 1;
        break;
      case CmpInst::Predicate::ICMP_SGE:
      case CmpInst::Predicate::ICMP_SLE:
        // xor(cmpgt(x,y),-1)
        ExtraCost = 1;
        break;
      case CmpInst::Predicate::ICMP_ULT:
      case CmpInst::Predicate::ICMP_UGT:
        // cmpgt(xor(x,signbit),xor(y,signbit))
        // xor(cmpeq(pmaxu(x,y),x),-1)
        ExtraCost = 2;
        break;
      case CmpInst::Predicate::ICMP_ULE:
      case CmpInst::Predicate::ICMP_UGE:
        if ((ST->hasSSE41() && MTy.getScalarSizeInBits() == 32) ||
            (ST->hasSSE2() && MTy.getScalarSizeInBits() < 32)) {
          // cmpeq(psubus(x,y),0)
          // cmpeq(pminu(x,y),x)
          ExtraCost = 1;
        } else {
          // xor(cmpgt(xor(x,signbit),xor(y,signbit)),-1)
          ExtraCost = 3;
        }
        break;
      default:
        break;
      }
    }
  }

  static const CostTblEntry SLMCostTbl[] = {
    // slm pcmpeq/pcmpgt throughput is 2
    { ISD::SETCC,   MVT::v2i64,   2 },
  };

  static const CostTblEntry AVX512BWCostTbl[] = {
    { ISD::SETCC,   MVT::v32i16,  1 },
    { ISD::SETCC,   MVT::v64i8,   1 },

    { ISD::SELECT,  MVT::v32i16,  1 },
    { ISD::SELECT,  MVT::v64i8,   1 },
  };

  static const CostTblEntry AVX512CostTbl[] = {
    { ISD::SETCC,   MVT::v8i64,   1 },
    { ISD::SETCC,   MVT::v16i32,  1 },
    { ISD::SETCC,   MVT::v8f64,   1 },
    { ISD::SETCC,   MVT::v16f32,  1 },

    { ISD::SELECT,  MVT::v8i64,   1 },
    { ISD::SELECT,  MVT::v16i32,  1 },
    { ISD::SELECT,  MVT::v8f64,   1 },
    { ISD::SELECT,  MVT::v16f32,  1 },

    { ISD::SETCC,   MVT::v32i16,  2 }, // FIXME: should probably be 4
    { ISD::SETCC,   MVT::v64i8,   2 }, // FIXME: should probably be 4

    { ISD::SELECT,  MVT::v32i16,  2 }, // FIXME: should be 3
    { ISD::SELECT,  MVT::v64i8,   2 }, // FIXME: should be 3
  };

  static const CostTblEntry AVX2CostTbl[] = {
    { ISD::SETCC,   MVT::v4i64,   1 },
    { ISD::SETCC,   MVT::v8i32,   1 },
    { ISD::SETCC,   MVT::v16i16,  1 },
    { ISD::SETCC,   MVT::v32i8,   1 },

    { ISD::SELECT,  MVT::v4i64,   1 }, // pblendvb
    { ISD::SELECT,  MVT::v8i32,   1 }, // pblendvb
    { ISD::SELECT,  MVT::v16i16,  1 }, // pblendvb
    { ISD::SELECT,  MVT::v32i8,   1 }, // pblendvb
  };

  static const CostTblEntry AVX1CostTbl[] = {
    { ISD::SETCC,   MVT::v4f64,   1 },
    { ISD::SETCC,   MVT::v8f32,   1 },
    // AVX1 does not support 8-wide integer compare.
    { ISD::SETCC,   MVT::v4i64,   4 },
    { ISD::SETCC,   MVT::v8i32,   4 },
    { ISD::SETCC,   MVT::v16i16,  4 },
    { ISD::SETCC,   MVT::v32i8,   4 },

    { ISD::SELECT,  MVT::v4f64,   1 }, // vblendvpd
    { ISD::SELECT,  MVT::v8f32,   1 }, // vblendvps
    { ISD::SELECT,  MVT::v4i64,   1 }, // vblendvpd
    { ISD::SELECT,  MVT::v8i32,   1 }, // vblendvps
    { ISD::SELECT,  MVT::v16i16,  3 }, // vandps + vandnps + vorps
    { ISD::SELECT,  MVT::v32i8,   3 }, // vandps + vandnps + vorps
  };

  static const CostTblEntry SSE42CostTbl[] = {
    { ISD::SETCC,   MVT::v2f64,   1 },
    { ISD::SETCC,   MVT::v4f32,   1 },
    { ISD::SETCC,   MVT::v2i64,   1 },
  };

  static const CostTblEntry SSE41CostTbl[] = {
    { ISD::SELECT,  MVT::v2f64,   1 }, // blendvpd
    { ISD::SELECT,  MVT::v4f32,   1 }, // blendvps
    { ISD::SELECT,  MVT::v2i64,   1 }, // pblendvb
    { ISD::SELECT,  MVT::v4i32,   1 }, // pblendvb
    { ISD::SELECT,  MVT::v8i16,   1 }, // pblendvb
    { ISD::SELECT,  MVT::v16i8,   1 }, // pblendvb
  };

  static const CostTblEntry SSE2CostTbl[] = {
    { ISD::SETCC,   MVT::v2f64,   2 },
    { ISD::SETCC,   MVT::f64,     1 },
    { ISD::SETCC,   MVT::v2i64,   8 },
    { ISD::SETCC,   MVT::v4i32,   1 },
    { ISD::SETCC,   MVT::v8i16,   1 },
    { ISD::SETCC,   MVT::v16i8,   1 },

    { ISD::SELECT,  MVT::v2f64,   3 }, // andpd + andnpd + orpd
    { ISD::SELECT,  MVT::v2i64,   3 }, // pand + pandn + por
    { ISD::SELECT,  MVT::v4i32,   3 }, // pand + pandn + por
    { ISD::SELECT,  MVT::v8i16,   3 }, // pand + pandn + por
    { ISD::SELECT,  MVT::v16i8,   3 }, // pand + pandn + por
  };

  static const CostTblEntry SSE1CostTbl[] = {
    { ISD::SETCC,   MVT::v4f32,   2 },
    { ISD::SETCC,   MVT::f32,     1 },

    { ISD::SELECT,  MVT::v4f32,   3 }, // andps + andnps + orps
  };

  if (ST->isSLM())
    if (const auto *Entry = CostTableLookup(SLMCostTbl, ISD, MTy))
      return LT.first * (ExtraCost + Entry->Cost);

  if (ST->hasBWI())
    if (const auto *Entry = CostTableLookup(AVX512BWCostTbl, ISD, MTy))
      return LT.first * (ExtraCost + Entry->Cost);

  if (ST->hasAVX512())
    if (const auto *Entry = CostTableLookup(AVX512CostTbl, ISD, MTy))
      return LT.first * (ExtraCost + Entry->Cost);

  if (ST->hasAVX2())
    if (const auto *Entry = CostTableLookup(AVX2CostTbl, ISD, MTy))
      return LT.first * (ExtraCost + Entry->Cost);

  if (ST->hasAVX())
    if (const auto *Entry = CostTableLookup(AVX1CostTbl, ISD, MTy))
      return LT.first * (ExtraCost + Entry->Cost);

  if (ST->hasSSE42())
    if (const auto *Entry = CostTableLookup(SSE42CostTbl, ISD, MTy))
      return LT.first * (ExtraCost + Entry->Cost);

  if (ST->hasSSE41())
    if (const auto *Entry = CostTableLookup(SSE41CostTbl, ISD, MTy))
      return LT.first * (ExtraCost + Entry->Cost);

  if (ST->hasSSE2())
    if (const auto *Entry = CostTableLookup(SSE2CostTbl, ISD, MTy))
      return LT.first * (ExtraCost + Entry->Cost);

  if (ST->hasSSE1())
    if (const auto *Entry = CostTableLookup(SSE1CostTbl, ISD, MTy))
      return LT.first * (ExtraCost + Entry->Cost);

  return BaseT::getCmpSelInstrCost(Opcode, ValTy, CondTy, VecPred, CostKind, I);
}

unsigned X86TTIImpl::getAtomicMemIntrinsicMaxElementSize() const { return 16; }

InstructionCost
X86TTIImpl::getTypeBasedIntrinsicInstrCost(const IntrinsicCostAttributes &ICA,
                                           TTI::TargetCostKind CostKind) {

  // Costs should match the codegen from:
  // BITREVERSE: llvm\test\CodeGen\X86\vector-bitreverse.ll
  // BSWAP: llvm\test\CodeGen\X86\bswap-vector.ll
  // CTLZ: llvm\test\CodeGen\X86\vector-lzcnt-*.ll
  // CTPOP: llvm\test\CodeGen\X86\vector-popcnt-*.ll
  // CTTZ: llvm\test\CodeGen\X86\vector-tzcnt-*.ll

  // TODO: Overflow intrinsics (*ADDO, *SUBO, *MULO) with vector types are not
  //       specialized in these tables yet.
  static const CostTblEntry AVX512CDCostTbl[] = {
    { ISD::CTLZ,       MVT::v8i64,   1 },
    { ISD::CTLZ,       MVT::v16i32,  1 },
    { ISD::CTLZ,       MVT::v32i16,  8 },
    { ISD::CTLZ,       MVT::v64i8,  20 },
    { ISD::CTLZ,       MVT::v4i64,   1 },
    { ISD::CTLZ,       MVT::v8i32,   1 },
    { ISD::CTLZ,       MVT::v16i16,  4 },
    { ISD::CTLZ,       MVT::v32i8,  10 },
    { ISD::CTLZ,       MVT::v2i64,   1 },
    { ISD::CTLZ,       MVT::v4i32,   1 },
    { ISD::CTLZ,       MVT::v8i16,   4 },
    { ISD::CTLZ,       MVT::v16i8,   4 },
  };
  static const CostTblEntry AVX512BWCostTbl[] = {
    { ISD::ABS,        MVT::v32i16,  1 },
    { ISD::ABS,        MVT::v64i8,   1 },
    { ISD::BITREVERSE, MVT::v8i64,   5 },
    { ISD::BITREVERSE, MVT::v16i32,  5 },
    { ISD::BITREVERSE, MVT::v32i16,  5 },
    { ISD::BITREVERSE, MVT::v64i8,   5 },
    { ISD::BSWAP,      MVT::v8i64,   1 },
    { ISD::BSWAP,      MVT::v16i32,  1 },
    { ISD::BSWAP,      MVT::v32i16,  1 },
    { ISD::CTLZ,       MVT::v8i64,  23 },
    { ISD::CTLZ,       MVT::v16i32, 22 },
    { ISD::CTLZ,       MVT::v32i16, 18 },
    { ISD::CTLZ,       MVT::v64i8,  17 },
    { ISD::CTPOP,      MVT::v8i64,   7 },
    { ISD::CTPOP,      MVT::v16i32, 11 },
    { ISD::CTPOP,      MVT::v32i16,  9 },
    { ISD::CTPOP,      MVT::v64i8,   6 },
    { ISD::CTTZ,       MVT::v8i64,  10 },
    { ISD::CTTZ,       MVT::v16i32, 14 },
    { ISD::CTTZ,       MVT::v32i16, 12 },
    { ISD::CTTZ,       MVT::v64i8,   9 },
    { ISD::SADDSAT,    MVT::v32i16,  1 },
    { ISD::SADDSAT,    MVT::v64i8,   1 },
    { ISD::SMAX,       MVT::v32i16,  1 },
    { ISD::SMAX,       MVT::v64i8,   1 },
    { ISD::SMIN,       MVT::v32i16,  1 },
    { ISD::SMIN,       MVT::v64i8,   1 },
    { ISD::SSUBSAT,    MVT::v32i16,  1 },
    { ISD::SSUBSAT,    MVT::v64i8,   1 },
    { ISD::UADDSAT,    MVT::v32i16,  1 },
    { ISD::UADDSAT,    MVT::v64i8,   1 },
    { ISD::UMAX,       MVT::v32i16,  1 },
    { ISD::UMAX,       MVT::v64i8,   1 },
    { ISD::UMIN,       MVT::v32i16,  1 },
    { ISD::UMIN,       MVT::v64i8,   1 },
    { ISD::USUBSAT,    MVT::v32i16,  1 },
    { ISD::USUBSAT,    MVT::v64i8,   1 },
  };
  static const CostTblEntry AVX512CostTbl[] = {
    { ISD::ABS,        MVT::v8i64,   1 },
    { ISD::ABS,        MVT::v16i32,  1 },
    { ISD::ABS,        MVT::v32i16,  2 }, // FIXME: include split
    { ISD::ABS,        MVT::v64i8,   2 }, // FIXME: include split
    { ISD::ABS,        MVT::v4i64,   1 },
    { ISD::ABS,        MVT::v2i64,   1 },
    { ISD::BITREVERSE, MVT::v8i64,  36 },
    { ISD::BITREVERSE, MVT::v16i32, 24 },
    { ISD::BITREVERSE, MVT::v32i16, 10 },
    { ISD::BITREVERSE, MVT::v64i8,  10 },
    { ISD::BSWAP,      MVT::v8i64,   4 },
    { ISD::BSWAP,      MVT::v16i32,  4 },
    { ISD::BSWAP,      MVT::v32i16,  4 },
    { ISD::CTLZ,       MVT::v8i64,  29 },
    { ISD::CTLZ,       MVT::v16i32, 35 },
    { ISD::CTLZ,       MVT::v32i16, 28 },
    { ISD::CTLZ,       MVT::v64i8,  18 },
    { ISD::CTPOP,      MVT::v8i64,  16 },
    { ISD::CTPOP,      MVT::v16i32, 24 },
    { ISD::CTPOP,      MVT::v32i16, 18 },
    { ISD::CTPOP,      MVT::v64i8,  12 },
    { ISD::CTTZ,       MVT::v8i64,  20 },
    { ISD::CTTZ,       MVT::v16i32, 28 },
    { ISD::CTTZ,       MVT::v32i16, 24 },
    { ISD::CTTZ,       MVT::v64i8,  18 },
    { ISD::SMAX,       MVT::v8i64,   1 },
    { ISD::SMAX,       MVT::v16i32,  1 },
    { ISD::SMAX,       MVT::v32i16,  2 }, // FIXME: include split
    { ISD::SMAX,       MVT::v64i8,   2 }, // FIXME: include split
    { ISD::SMAX,       MVT::v4i64,   1 },
    { ISD::SMAX,       MVT::v2i64,   1 },
    { ISD::SMIN,       MVT::v8i64,   1 },
    { ISD::SMIN,       MVT::v16i32,  1 },
    { ISD::SMIN,       MVT::v32i16,  2 }, // FIXME: include split
    { ISD::SMIN,       MVT::v64i8,   2 }, // FIXME: include split
    { ISD::SMIN,       MVT::v4i64,   1 },
    { ISD::SMIN,       MVT::v2i64,   1 },
    { ISD::UMAX,       MVT::v8i64,   1 },
    { ISD::UMAX,       MVT::v16i32,  1 },
    { ISD::UMAX,       MVT::v32i16,  2 }, // FIXME: include split
    { ISD::UMAX,       MVT::v64i8,   2 }, // FIXME: include split
    { ISD::UMAX,       MVT::v4i64,   1 },
    { ISD::UMAX,       MVT::v2i64,   1 },
    { ISD::UMIN,       MVT::v8i64,   1 },
    { ISD::UMIN,       MVT::v16i32,  1 },
    { ISD::UMIN,       MVT::v32i16,  2 }, // FIXME: include split
    { ISD::UMIN,       MVT::v64i8,   2 }, // FIXME: include split
    { ISD::UMIN,       MVT::v4i64,   1 },
    { ISD::UMIN,       MVT::v2i64,   1 },
    { ISD::USUBSAT,    MVT::v16i32,  2 }, // pmaxud + psubd
    { ISD::USUBSAT,    MVT::v2i64,   2 }, // pmaxuq + psubq
    { ISD::USUBSAT,    MVT::v4i64,   2 }, // pmaxuq + psubq
    { ISD::USUBSAT,    MVT::v8i64,   2 }, // pmaxuq + psubq
    { ISD::UADDSAT,    MVT::v16i32,  3 }, // not + pminud + paddd
    { ISD::UADDSAT,    MVT::v2i64,   3 }, // not + pminuq + paddq
    { ISD::UADDSAT,    MVT::v4i64,   3 }, // not + pminuq + paddq
    { ISD::UADDSAT,    MVT::v8i64,   3 }, // not + pminuq + paddq
    { ISD::SADDSAT,    MVT::v32i16,  2 }, // FIXME: include split
    { ISD::SADDSAT,    MVT::v64i8,   2 }, // FIXME: include split
    { ISD::SSUBSAT,    MVT::v32i16,  2 }, // FIXME: include split
    { ISD::SSUBSAT,    MVT::v64i8,   2 }, // FIXME: include split
    { ISD::UADDSAT,    MVT::v32i16,  2 }, // FIXME: include split
    { ISD::UADDSAT,    MVT::v64i8,   2 }, // FIXME: include split
    { ISD::USUBSAT,    MVT::v32i16,  2 }, // FIXME: include split
    { ISD::USUBSAT,    MVT::v64i8,   2 }, // FIXME: include split
    { ISD::FMAXNUM,    MVT::f32,     2 },
    { ISD::FMAXNUM,    MVT::v4f32,   2 },
    { ISD::FMAXNUM,    MVT::v8f32,   2 },
    { ISD::FMAXNUM,    MVT::v16f32,  2 },
    { ISD::FMAXNUM,    MVT::f64,     2 },
    { ISD::FMAXNUM,    MVT::v2f64,   2 },
    { ISD::FMAXNUM,    MVT::v4f64,   2 },
    { ISD::FMAXNUM,    MVT::v8f64,   2 },
  };
  static const CostTblEntry XOPCostTbl[] = {
    { ISD::BITREVERSE, MVT::v4i64,   4 },
    { ISD::BITREVERSE, MVT::v8i32,   4 },
    { ISD::BITREVERSE, MVT::v16i16,  4 },
    { ISD::BITREVERSE, MVT::v32i8,   4 },
    { ISD::BITREVERSE, MVT::v2i64,   1 },
    { ISD::BITREVERSE, MVT::v4i32,   1 },
    { ISD::BITREVERSE, MVT::v8i16,   1 },
    { ISD::BITREVERSE, MVT::v16i8,   1 },
    { ISD::BITREVERSE, MVT::i64,     3 },
    { ISD::BITREVERSE, MVT::i32,     3 },
    { ISD::BITREVERSE, MVT::i16,     3 },
    { ISD::BITREVERSE, MVT::i8,      3 }
  };
  static const CostTblEntry AVX2CostTbl[] = {
    { ISD::ABS,        MVT::v4i64,   2 }, // VBLENDVPD(X,VPSUBQ(0,X),X)
    { ISD::ABS,        MVT::v8i32,   1 },
    { ISD::ABS,        MVT::v16i16,  1 },
    { ISD::ABS,        MVT::v32i8,   1 },
    { ISD::BITREVERSE, MVT::v4i64,   5 },
    { ISD::BITREVERSE, MVT::v8i32,   5 },
    { ISD::BITREVERSE, MVT::v16i16,  5 },
    { ISD::BITREVERSE, MVT::v32i8,   5 },
    { ISD::BSWAP,      MVT::v4i64,   1 },
    { ISD::BSWAP,      MVT::v8i32,   1 },
    { ISD::BSWAP,      MVT::v16i16,  1 },
    { ISD::CTLZ,       MVT::v4i64,  23 },
    { ISD::CTLZ,       MVT::v8i32,  18 },
    { ISD::CTLZ,       MVT::v16i16, 14 },
    { ISD::CTLZ,       MVT::v32i8,   9 },
    { ISD::CTPOP,      MVT::v4i64,   7 },
    { ISD::CTPOP,      MVT::v8i32,  11 },
    { ISD::CTPOP,      MVT::v16i16,  9 },
    { ISD::CTPOP,      MVT::v32i8,   6 },
    { ISD::CTTZ,       MVT::v4i64,  10 },
    { ISD::CTTZ,       MVT::v8i32,  14 },
    { ISD::CTTZ,       MVT::v16i16, 12 },
    { ISD::CTTZ,       MVT::v32i8,   9 },
    { ISD::SADDSAT,    MVT::v16i16,  1 },
    { ISD::SADDSAT,    MVT::v32i8,   1 },
    { ISD::SMAX,       MVT::v8i32,   1 },
    { ISD::SMAX,       MVT::v16i16,  1 },
    { ISD::SMAX,       MVT::v32i8,   1 },
    { ISD::SMIN,       MVT::v8i32,   1 },
    { ISD::SMIN,       MVT::v16i16,  1 },
    { ISD::SMIN,       MVT::v32i8,   1 },
    { ISD::SSUBSAT,    MVT::v16i16,  1 },
    { ISD::SSUBSAT,    MVT::v32i8,   1 },
    { ISD::UADDSAT,    MVT::v16i16,  1 },
    { ISD::UADDSAT,    MVT::v32i8,   1 },
    { ISD::UADDSAT,    MVT::v8i32,   3 }, // not + pminud + paddd
    { ISD::UMAX,       MVT::v8i32,   1 },
    { ISD::UMAX,       MVT::v16i16,  1 },
    { ISD::UMAX,       MVT::v32i8,   1 },
    { ISD::UMIN,       MVT::v8i32,   1 },
    { ISD::UMIN,       MVT::v16i16,  1 },
    { ISD::UMIN,       MVT::v32i8,   1 },
    { ISD::USUBSAT,    MVT::v16i16,  1 },
    { ISD::USUBSAT,    MVT::v32i8,   1 },
    { ISD::USUBSAT,    MVT::v8i32,   2 }, // pmaxud + psubd
    { ISD::FMAXNUM,    MVT::v8f32,   3 }, // MAXPS + CMPUNORDPS + BLENDVPS
    { ISD::FMAXNUM,    MVT::v4f64,   3 }, // MAXPD + CMPUNORDPD + BLENDVPD
    { ISD::FSQRT,      MVT::f32,     7 }, // Haswell from http://www.agner.org/
    { ISD::FSQRT,      MVT::v4f32,   7 }, // Haswell from http://www.agner.org/
    { ISD::FSQRT,      MVT::v8f32,  14 }, // Haswell from http://www.agner.org/
    { ISD::FSQRT,      MVT::f64,    14 }, // Haswell from http://www.agner.org/
    { ISD::FSQRT,      MVT::v2f64,  14 }, // Haswell from http://www.agner.org/
    { ISD::FSQRT,      MVT::v4f64,  28 }, // Haswell from http://www.agner.org/
  };
  static const CostTblEntry AVX1CostTbl[] = {
    { ISD::ABS,        MVT::v4i64,   5 }, // VBLENDVPD(X,VPSUBQ(0,X),X)
    { ISD::ABS,        MVT::v8i32,   3 },
    { ISD::ABS,        MVT::v16i16,  3 },
    { ISD::ABS,        MVT::v32i8,   3 },
    { ISD::BITREVERSE, MVT::v4i64,  12 }, // 2 x 128-bit Op + extract/insert
    { ISD::BITREVERSE, MVT::v8i32,  12 }, // 2 x 128-bit Op + extract/insert
    { ISD::BITREVERSE, MVT::v16i16, 12 }, // 2 x 128-bit Op + extract/insert
    { ISD::BITREVERSE, MVT::v32i8,  12 }, // 2 x 128-bit Op + extract/insert
    { ISD::BSWAP,      MVT::v4i64,   4 },
    { ISD::BSWAP,      MVT::v8i32,   4 },
    { ISD::BSWAP,      MVT::v16i16,  4 },
    { ISD::CTLZ,       MVT::v4i64,  48 }, // 2 x 128-bit Op + extract/insert
    { ISD::CTLZ,       MVT::v8i32,  38 }, // 2 x 128-bit Op + extract/insert
    { ISD::CTLZ,       MVT::v16i16, 30 }, // 2 x 128-bit Op + extract/insert
    { ISD::CTLZ,       MVT::v32i8,  20 }, // 2 x 128-bit Op + extract/insert
    { ISD::CTPOP,      MVT::v4i64,  16 }, // 2 x 128-bit Op + extract/insert
    { ISD::CTPOP,      MVT::v8i32,  24 }, // 2 x 128-bit Op + extract/insert
    { ISD::CTPOP,      MVT::v16i16, 20 }, // 2 x 128-bit Op + extract/insert
    { ISD::CTPOP,      MVT::v32i8,  14 }, // 2 x 128-bit Op + extract/insert
    { ISD::CTTZ,       MVT::v4i64,  22 }, // 2 x 128-bit Op + extract/insert
    { ISD::CTTZ,       MVT::v8i32,  30 }, // 2 x 128-bit Op + extract/insert
    { ISD::CTTZ,       MVT::v16i16, 26 }, // 2 x 128-bit Op + extract/insert
    { ISD::CTTZ,       MVT::v32i8,  20 }, // 2 x 128-bit Op + extract/insert
    { ISD::SADDSAT,    MVT::v16i16,  4 }, // 2 x 128-bit Op + extract/insert
    { ISD::SADDSAT,    MVT::v32i8,   4 }, // 2 x 128-bit Op + extract/insert
    { ISD::SMAX,       MVT::v8i32,   4 }, // 2 x 128-bit Op + extract/insert
    { ISD::SMAX,       MVT::v16i16,  4 }, // 2 x 128-bit Op + extract/insert
    { ISD::SMAX,       MVT::v32i8,   4 }, // 2 x 128-bit Op + extract/insert
    { ISD::SMIN,       MVT::v8i32,   4 }, // 2 x 128-bit Op + extract/insert
    { ISD::SMIN,       MVT::v16i16,  4 }, // 2 x 128-bit Op + extract/insert
    { ISD::SMIN,       MVT::v32i8,   4 }, // 2 x 128-bit Op + extract/insert
    { ISD::SSUBSAT,    MVT::v16i16,  4 }, // 2 x 128-bit Op + extract/insert
    { ISD::SSUBSAT,    MVT::v32i8,   4 }, // 2 x 128-bit Op + extract/insert
    { ISD::UADDSAT,    MVT::v16i16,  4 }, // 2 x 128-bit Op + extract/insert
    { ISD::UADDSAT,    MVT::v32i8,   4 }, // 2 x 128-bit Op + extract/insert
    { ISD::UADDSAT,    MVT::v8i32,   8 }, // 2 x 128-bit Op + extract/insert
    { ISD::UMAX,       MVT::v8i32,   4 }, // 2 x 128-bit Op + extract/insert
    { ISD::UMAX,       MVT::v16i16,  4 }, // 2 x 128-bit Op + extract/insert
    { ISD::UMAX,       MVT::v32i8,   4 }, // 2 x 128-bit Op + extract/insert
    { ISD::UMIN,       MVT::v8i32,   4 }, // 2 x 128-bit Op + extract/insert
    { ISD::UMIN,       MVT::v16i16,  4 }, // 2 x 128-bit Op + extract/insert
    { ISD::UMIN,       MVT::v32i8,   4 }, // 2 x 128-bit Op + extract/insert
    { ISD::USUBSAT,    MVT::v16i16,  4 }, // 2 x 128-bit Op + extract/insert
    { ISD::USUBSAT,    MVT::v32i8,   4 }, // 2 x 128-bit Op + extract/insert
    { ISD::USUBSAT,    MVT::v8i32,   6 }, // 2 x 128-bit Op + extract/insert
    { ISD::FMAXNUM,    MVT::f32,     3 }, // MAXSS + CMPUNORDSS + BLENDVPS
    { ISD::FMAXNUM,    MVT::v4f32,   3 }, // MAXPS + CMPUNORDPS + BLENDVPS
    { ISD::FMAXNUM,    MVT::v8f32,   5 }, // MAXPS + CMPUNORDPS + BLENDVPS + ?
    { ISD::FMAXNUM,    MVT::f64,     3 }, // MAXSD + CMPUNORDSD + BLENDVPD
    { ISD::FMAXNUM,    MVT::v2f64,   3 }, // MAXPD + CMPUNORDPD + BLENDVPD
    { ISD::FMAXNUM,    MVT::v4f64,   5 }, // MAXPD + CMPUNORDPD + BLENDVPD + ?
    { ISD::FSQRT,      MVT::f32,    14 }, // SNB from http://www.agner.org/
    { ISD::FSQRT,      MVT::v4f32,  14 }, // SNB from http://www.agner.org/
    { ISD::FSQRT,      MVT::v8f32,  28 }, // SNB from http://www.agner.org/
    { ISD::FSQRT,      MVT::f64,    21 }, // SNB from http://www.agner.org/
    { ISD::FSQRT,      MVT::v2f64,  21 }, // SNB from http://www.agner.org/
    { ISD::FSQRT,      MVT::v4f64,  43 }, // SNB from http://www.agner.org/
  };
  static const CostTblEntry GLMCostTbl[] = {
    { ISD::FSQRT, MVT::f32,   19 }, // sqrtss
    { ISD::FSQRT, MVT::v4f32, 37 }, // sqrtps
    { ISD::FSQRT, MVT::f64,   34 }, // sqrtsd
    { ISD::FSQRT, MVT::v2f64, 67 }, // sqrtpd
  };
  static const CostTblEntry SLMCostTbl[] = {
    { ISD::FSQRT, MVT::f32,   20 }, // sqrtss
    { ISD::FSQRT, MVT::v4f32, 40 }, // sqrtps
    { ISD::FSQRT, MVT::f64,   35 }, // sqrtsd
    { ISD::FSQRT, MVT::v2f64, 70 }, // sqrtpd
  };
  static const CostTblEntry SSE42CostTbl[] = {
    { ISD::USUBSAT,    MVT::v4i32,   2 }, // pmaxud + psubd
    { ISD::UADDSAT,    MVT::v4i32,   3 }, // not + pminud + paddd
    { ISD::FSQRT,      MVT::f32,    18 }, // Nehalem from http://www.agner.org/
    { ISD::FSQRT,      MVT::v4f32,  18 }, // Nehalem from http://www.agner.org/
  };
  static const CostTblEntry SSE41CostTbl[] = {
    { ISD::ABS,        MVT::v2i64,   2 }, // BLENDVPD(X,PSUBQ(0,X),X)
    { ISD::SMAX,       MVT::v4i32,   1 },
    { ISD::SMAX,       MVT::v16i8,   1 },
    { ISD::SMIN,       MVT::v4i32,   1 },
    { ISD::SMIN,       MVT::v16i8,   1 },
    { ISD::UMAX,       MVT::v4i32,   1 },
    { ISD::UMAX,       MVT::v8i16,   1 },
    { ISD::UMIN,       MVT::v4i32,   1 },
    { ISD::UMIN,       MVT::v8i16,   1 },
  };
  static const CostTblEntry SSSE3CostTbl[] = {
    { ISD::ABS,        MVT::v4i32,   1 },
    { ISD::ABS,        MVT::v8i16,   1 },
    { ISD::ABS,        MVT::v16i8,   1 },
    { ISD::BITREVERSE, MVT::v2i64,   5 },
    { ISD::BITREVERSE, MVT::v4i32,   5 },
    { ISD::BITREVERSE, MVT::v8i16,   5 },
    { ISD::BITREVERSE, MVT::v16i8,   5 },
    { ISD::BSWAP,      MVT::v2i64,   1 },
    { ISD::BSWAP,      MVT::v4i32,   1 },
    { ISD::BSWAP,      MVT::v8i16,   1 },
    { ISD::CTLZ,       MVT::v2i64,  23 },
    { ISD::CTLZ,       MVT::v4i32,  18 },
    { ISD::CTLZ,       MVT::v8i16,  14 },
    { ISD::CTLZ,       MVT::v16i8,   9 },
    { ISD::CTPOP,      MVT::v2i64,   7 },
    { ISD::CTPOP,      MVT::v4i32,  11 },
    { ISD::CTPOP,      MVT::v8i16,   9 },
    { ISD::CTPOP,      MVT::v16i8,   6 },
    { ISD::CTTZ,       MVT::v2i64,  10 },
    { ISD::CTTZ,       MVT::v4i32,  14 },
    { ISD::CTTZ,       MVT::v8i16,  12 },
    { ISD::CTTZ,       MVT::v16i8,   9 }
  };
  static const CostTblEntry SSE2CostTbl[] = {
    { ISD::ABS,        MVT::v2i64,   4 },
    { ISD::ABS,        MVT::v4i32,   3 },
    { ISD::ABS,        MVT::v8i16,   2 },
    { ISD::ABS,        MVT::v16i8,   2 },
    { ISD::BITREVERSE, MVT::v2i64,  29 },
    { ISD::BITREVERSE, MVT::v4i32,  27 },
    { ISD::BITREVERSE, MVT::v8i16,  27 },
    { ISD::BITREVERSE, MVT::v16i8,  20 },
    { ISD::BSWAP,      MVT::v2i64,   7 },
    { ISD::BSWAP,      MVT::v4i32,   7 },
    { ISD::BSWAP,      MVT::v8i16,   7 },
    { ISD::CTLZ,       MVT::v2i64,  25 },
    { ISD::CTLZ,       MVT::v4i32,  26 },
    { ISD::CTLZ,       MVT::v8i16,  20 },
    { ISD::CTLZ,       MVT::v16i8,  17 },
    { ISD::CTPOP,      MVT::v2i64,  12 },
    { ISD::CTPOP,      MVT::v4i32,  15 },
    { ISD::CTPOP,      MVT::v8i16,  13 },
    { ISD::CTPOP,      MVT::v16i8,  10 },
    { ISD::CTTZ,       MVT::v2i64,  14 },
    { ISD::CTTZ,       MVT::v4i32,  18 },
    { ISD::CTTZ,       MVT::v8i16,  16 },
    { ISD::CTTZ,       MVT::v16i8,  13 },
    { ISD::SADDSAT,    MVT::v8i16,   1 },
    { ISD::SADDSAT,    MVT::v16i8,   1 },
    { ISD::SMAX,       MVT::v8i16,   1 },
    { ISD::SMIN,       MVT::v8i16,   1 },
    { ISD::SSUBSAT,    MVT::v8i16,   1 },
    { ISD::SSUBSAT,    MVT::v16i8,   1 },
    { ISD::UADDSAT,    MVT::v8i16,   1 },
    { ISD::UADDSAT,    MVT::v16i8,   1 },
    { ISD::UMAX,       MVT::v8i16,   2 },
    { ISD::UMAX,       MVT::v16i8,   1 },
    { ISD::UMIN,       MVT::v8i16,   2 },
    { ISD::UMIN,       MVT::v16i8,   1 },
    { ISD::USUBSAT,    MVT::v8i16,   1 },
    { ISD::USUBSAT,    MVT::v16i8,   1 },
    { ISD::FMAXNUM,    MVT::f64,     4 },
    { ISD::FMAXNUM,    MVT::v2f64,   4 },
    { ISD::FSQRT,      MVT::f64,    32 }, // Nehalem from http://www.agner.org/
    { ISD::FSQRT,      MVT::v2f64,  32 }, // Nehalem from http://www.agner.org/
  };
  static const CostTblEntry SSE1CostTbl[] = {
    { ISD::FMAXNUM,    MVT::f32,     4 },
    { ISD::FMAXNUM,    MVT::v4f32,   4 },
    { ISD::FSQRT,      MVT::f32,    28 }, // Pentium III from http://www.agner.org/
    { ISD::FSQRT,      MVT::v4f32,  56 }, // Pentium III from http://www.agner.org/
  };
  static const CostTblEntry BMI64CostTbl[] = { // 64-bit targets
    { ISD::CTTZ,       MVT::i64,     1 },
  };
  static const CostTblEntry BMI32CostTbl[] = { // 32 or 64-bit targets
    { ISD::CTTZ,       MVT::i32,     1 },
    { ISD::CTTZ,       MVT::i16,     1 },
    { ISD::CTTZ,       MVT::i8,      1 },
  };
  static const CostTblEntry LZCNT64CostTbl[] = { // 64-bit targets
    { ISD::CTLZ,       MVT::i64,     1 },
  };
  static const CostTblEntry LZCNT32CostTbl[] = { // 32 or 64-bit targets
    { ISD::CTLZ,       MVT::i32,     1 },
    { ISD::CTLZ,       MVT::i16,     1 },
    { ISD::CTLZ,       MVT::i8,      1 },
  };
  static const CostTblEntry POPCNT64CostTbl[] = { // 64-bit targets
    { ISD::CTPOP,      MVT::i64,     1 },
  };
  static const CostTblEntry POPCNT32CostTbl[] = { // 32 or 64-bit targets
    { ISD::CTPOP,      MVT::i32,     1 },
    { ISD::CTPOP,      MVT::i16,     1 },
    { ISD::CTPOP,      MVT::i8,      1 },
  };
  static const CostTblEntry X64CostTbl[] = { // 64-bit targets
    { ISD::ABS,        MVT::i64,     2 }, // SUB+CMOV
    { ISD::BITREVERSE, MVT::i64,    14 },
    { ISD::BSWAP,      MVT::i64,     1 },
    { ISD::CTLZ,       MVT::i64,     4 }, // BSR+XOR or BSR+XOR+CMOV
    { ISD::CTTZ,       MVT::i64,     3 }, // TEST+BSF+CMOV/BRANCH
    { ISD::CTPOP,      MVT::i64,    10 },
    { ISD::SADDO,      MVT::i64,     1 },
    { ISD::UADDO,      MVT::i64,     1 },
    { ISD::UMULO,      MVT::i64,     2 }, // mulq + seto
  };
  static const CostTblEntry X86CostTbl[] = { // 32 or 64-bit targets
    { ISD::ABS,        MVT::i32,     2 }, // SUB+CMOV
    { ISD::ABS,        MVT::i16,     2 }, // SUB+CMOV
    { ISD::BITREVERSE, MVT::i32,    14 },
    { ISD::BITREVERSE, MVT::i16,    14 },
    { ISD::BITREVERSE, MVT::i8,     11 },
    { ISD::BSWAP,      MVT::i32,     1 },
    { ISD::BSWAP,      MVT::i16,     1 }, // ROL
    { ISD::CTLZ,       MVT::i32,     4 }, // BSR+XOR or BSR+XOR+CMOV
    { ISD::CTLZ,       MVT::i16,     4 }, // BSR+XOR or BSR+XOR+CMOV
    { ISD::CTLZ,       MVT::i8,      4 }, // BSR+XOR or BSR+XOR+CMOV
    { ISD::CTTZ,       MVT::i32,     3 }, // TEST+BSF+CMOV/BRANCH
    { ISD::CTTZ,       MVT::i16,     3 }, // TEST+BSF+CMOV/BRANCH
    { ISD::CTTZ,       MVT::i8,      3 }, // TEST+BSF+CMOV/BRANCH
    { ISD::CTPOP,      MVT::i32,     8 },
    { ISD::CTPOP,      MVT::i16,     9 },
    { ISD::CTPOP,      MVT::i8,      7 },
    { ISD::SADDO,      MVT::i32,     1 },
    { ISD::SADDO,      MVT::i16,     1 },
    { ISD::SADDO,      MVT::i8,      1 },
    { ISD::UADDO,      MVT::i32,     1 },
    { ISD::UADDO,      MVT::i16,     1 },
    { ISD::UADDO,      MVT::i8,      1 },
    { ISD::UMULO,      MVT::i32,     2 }, // mul + seto
    { ISD::UMULO,      MVT::i16,     2 },
    { ISD::UMULO,      MVT::i8,      2 },
  };

  Type *RetTy = ICA.getReturnType();
  Type *OpTy = RetTy;
  Intrinsic::ID IID = ICA.getID();
  unsigned ISD = ISD::DELETED_NODE;
  switch (IID) {
  default:
    break;
  case Intrinsic::abs:
    ISD = ISD::ABS;
    break;
  case Intrinsic::bitreverse:
    ISD = ISD::BITREVERSE;
    break;
  case Intrinsic::bswap:
    ISD = ISD::BSWAP;
    break;
  case Intrinsic::ctlz:
    ISD = ISD::CTLZ;
    break;
  case Intrinsic::ctpop:
    ISD = ISD::CTPOP;
    break;
  case Intrinsic::cttz:
    ISD = ISD::CTTZ;
    break;
  case Intrinsic::maxnum:
  case Intrinsic::minnum:
    // FMINNUM has same costs so don't duplicate.
    ISD = ISD::FMAXNUM;
    break;
  case Intrinsic::sadd_sat:
    ISD = ISD::SADDSAT;
    break;
  case Intrinsic::smax:
    ISD = ISD::SMAX;
    break;
  case Intrinsic::smin:
    ISD = ISD::SMIN;
    break;
  case Intrinsic::ssub_sat:
    ISD = ISD::SSUBSAT;
    break;
  case Intrinsic::uadd_sat:
    ISD = ISD::UADDSAT;
    break;
  case Intrinsic::umax:
    ISD = ISD::UMAX;
    break;
  case Intrinsic::umin:
    ISD = ISD::UMIN;
    break;
  case Intrinsic::usub_sat:
    ISD = ISD::USUBSAT;
    break;
  case Intrinsic::sqrt:
    ISD = ISD::FSQRT;
    break;
  case Intrinsic::sadd_with_overflow:
  case Intrinsic::ssub_with_overflow:
    // SSUBO has same costs so don't duplicate.
    ISD = ISD::SADDO;
    OpTy = RetTy->getContainedType(0);
    break;
  case Intrinsic::uadd_with_overflow:
  case Intrinsic::usub_with_overflow:
    // USUBO has same costs so don't duplicate.
    ISD = ISD::UADDO;
    OpTy = RetTy->getContainedType(0);
    break;
  case Intrinsic::umul_with_overflow:
  case Intrinsic::smul_with_overflow:
    // SMULO has same costs so don't duplicate.
    ISD = ISD::UMULO;
    OpTy = RetTy->getContainedType(0);
    break;
  }

  if (ISD != ISD::DELETED_NODE) {
    // Legalize the type.
    std::pair<InstructionCost, MVT> LT = TLI->getTypeLegalizationCost(DL, OpTy);
    MVT MTy = LT.second;

    // Attempt to lookup cost.
    if (ISD == ISD::BITREVERSE && ST->hasGFNI() && ST->hasSSSE3() &&
        MTy.isVector()) {
      // With PSHUFB the code is very similar for all types. If we have integer
      // byte operations, we just need a GF2P8AFFINEQB for vXi8. For other types
      // we also need a PSHUFB.
      unsigned Cost = MTy.getVectorElementType() == MVT::i8 ? 1 : 2;

      // Without byte operations, we need twice as many GF2P8AFFINEQB and PSHUFB
      // instructions. We also need an extract and an insert.
      if (!(MTy.is128BitVector() || (ST->hasAVX2() && MTy.is256BitVector()) ||
            (ST->hasBWI() && MTy.is512BitVector())))
        Cost = Cost * 2 + 2;

      return LT.first * Cost;
    }

    auto adjustTableCost = [](const CostTblEntry &Entry,
                              InstructionCost LegalizationCost,
                              FastMathFlags FMF) {
      // If there are no NANs to deal with, then these are reduced to a
      // single MIN** or MAX** instruction instead of the MIN/CMP/SELECT that we
      // assume is used in the non-fast case.
      if (Entry.ISD == ISD::FMAXNUM || Entry.ISD == ISD::FMINNUM) {
        if (FMF.noNaNs())
          return LegalizationCost * 1;
      }
      return LegalizationCost * (int)Entry.Cost;
    };

    if (ST->useGLMDivSqrtCosts())
      if (const auto *Entry = CostTableLookup(GLMCostTbl, ISD, MTy))
        return adjustTableCost(*Entry, LT.first, ICA.getFlags());

    if (ST->isSLM())
      if (const auto *Entry = CostTableLookup(SLMCostTbl, ISD, MTy))
        return adjustTableCost(*Entry, LT.first, ICA.getFlags());

    if (ST->hasCDI())
      if (const auto *Entry = CostTableLookup(AVX512CDCostTbl, ISD, MTy))
        return adjustTableCost(*Entry, LT.first, ICA.getFlags());

    if (ST->hasBWI())
      if (const auto *Entry = CostTableLookup(AVX512BWCostTbl, ISD, MTy))
        return adjustTableCost(*Entry, LT.first, ICA.getFlags());

    if (ST->hasAVX512())
      if (const auto *Entry = CostTableLookup(AVX512CostTbl, ISD, MTy))
        return adjustTableCost(*Entry, LT.first, ICA.getFlags());

    if (ST->hasXOP())
      if (const auto *Entry = CostTableLookup(XOPCostTbl, ISD, MTy))
        return adjustTableCost(*Entry, LT.first, ICA.getFlags());

    if (ST->hasAVX2())
      if (const auto *Entry = CostTableLookup(AVX2CostTbl, ISD, MTy))
        return adjustTableCost(*Entry, LT.first, ICA.getFlags());

    if (ST->hasAVX())
      if (const auto *Entry = CostTableLookup(AVX1CostTbl, ISD, MTy))
        return adjustTableCost(*Entry, LT.first, ICA.getFlags());

    if (ST->hasSSE42())
      if (const auto *Entry = CostTableLookup(SSE42CostTbl, ISD, MTy))
        return adjustTableCost(*Entry, LT.first, ICA.getFlags());

    if (ST->hasSSE41())
      if (const auto *Entry = CostTableLookup(SSE41CostTbl, ISD, MTy))
        return adjustTableCost(*Entry, LT.first, ICA.getFlags());

    if (ST->hasSSSE3())
      if (const auto *Entry = CostTableLookup(SSSE3CostTbl, ISD, MTy))
        return adjustTableCost(*Entry, LT.first, ICA.getFlags());

    if (ST->hasSSE2())
      if (const auto *Entry = CostTableLookup(SSE2CostTbl, ISD, MTy))
        return adjustTableCost(*Entry, LT.first, ICA.getFlags());

    if (ST->hasSSE1())
      if (const auto *Entry = CostTableLookup(SSE1CostTbl, ISD, MTy))
        return adjustTableCost(*Entry, LT.first, ICA.getFlags());

    if (ST->hasBMI()) {
      if (ST->is64Bit())
        if (const auto *Entry = CostTableLookup(BMI64CostTbl, ISD, MTy))
          return adjustTableCost(*Entry, LT.first, ICA.getFlags());

      if (const auto *Entry = CostTableLookup(BMI32CostTbl, ISD, MTy))
        return adjustTableCost(*Entry, LT.first, ICA.getFlags());
    }

    if (ST->hasLZCNT()) {
      if (ST->is64Bit())
        if (const auto *Entry = CostTableLookup(LZCNT64CostTbl, ISD, MTy))
          return adjustTableCost(*Entry, LT.first, ICA.getFlags());

      if (const auto *Entry = CostTableLookup(LZCNT32CostTbl, ISD, MTy))
        return adjustTableCost(*Entry, LT.first, ICA.getFlags());
    }

    if (ST->hasPOPCNT()) {
      if (ST->is64Bit())
        if (const auto *Entry = CostTableLookup(POPCNT64CostTbl, ISD, MTy))
          return adjustTableCost(*Entry, LT.first, ICA.getFlags());

      if (const auto *Entry = CostTableLookup(POPCNT32CostTbl, ISD, MTy))
        return adjustTableCost(*Entry, LT.first, ICA.getFlags());
    }

    if (ISD == ISD::BSWAP && ST->hasMOVBE() && ST->hasFastMOVBE()) {
      if (const Instruction *II = ICA.getInst()) {
        if (II->hasOneUse() && isa<StoreInst>(II->user_back()))
          return TTI::TCC_Free;
        if (auto *LI = dyn_cast<LoadInst>(II->getOperand(0))) {
          if (LI->hasOneUse())
            return TTI::TCC_Free;
        }
      }
    }

    // TODO - add BMI (TZCNT) scalar handling

    if (ST->is64Bit())
      if (const auto *Entry = CostTableLookup(X64CostTbl, ISD, MTy))
        return adjustTableCost(*Entry, LT.first, ICA.getFlags());

    if (const auto *Entry = CostTableLookup(X86CostTbl, ISD, MTy))
      return adjustTableCost(*Entry, LT.first, ICA.getFlags());
  }

  return BaseT::getIntrinsicInstrCost(ICA, CostKind);
}

InstructionCost
X86TTIImpl::getIntrinsicInstrCost(const IntrinsicCostAttributes &ICA,
                                  TTI::TargetCostKind CostKind) {
  if (ICA.isTypeBasedOnly())
    return getTypeBasedIntrinsicInstrCost(ICA, CostKind);

  static const CostTblEntry AVX512CostTbl[] = {
    { ISD::ROTL,       MVT::v8i64,   1 },
    { ISD::ROTL,       MVT::v4i64,   1 },
    { ISD::ROTL,       MVT::v2i64,   1 },
    { ISD::ROTL,       MVT::v16i32,  1 },
    { ISD::ROTL,       MVT::v8i32,   1 },
    { ISD::ROTL,       MVT::v4i32,   1 },
    { ISD::ROTR,       MVT::v8i64,   1 },
    { ISD::ROTR,       MVT::v4i64,   1 },
    { ISD::ROTR,       MVT::v2i64,   1 },
    { ISD::ROTR,       MVT::v16i32,  1 },
    { ISD::ROTR,       MVT::v8i32,   1 },
    { ISD::ROTR,       MVT::v4i32,   1 }
  };
  // XOP: ROTL = VPROT(X,Y), ROTR = VPROT(X,SUB(0,Y))
  static const CostTblEntry XOPCostTbl[] = {
    { ISD::ROTL,       MVT::v4i64,   4 },
    { ISD::ROTL,       MVT::v8i32,   4 },
    { ISD::ROTL,       MVT::v16i16,  4 },
    { ISD::ROTL,       MVT::v32i8,   4 },
    { ISD::ROTL,       MVT::v2i64,   1 },
    { ISD::ROTL,       MVT::v4i32,   1 },
    { ISD::ROTL,       MVT::v8i16,   1 },
    { ISD::ROTL,       MVT::v16i8,   1 },
    { ISD::ROTR,       MVT::v4i64,   6 },
    { ISD::ROTR,       MVT::v8i32,   6 },
    { ISD::ROTR,       MVT::v16i16,  6 },
    { ISD::ROTR,       MVT::v32i8,   6 },
    { ISD::ROTR,       MVT::v2i64,   2 },
    { ISD::ROTR,       MVT::v4i32,   2 },
    { ISD::ROTR,       MVT::v8i16,   2 },
    { ISD::ROTR,       MVT::v16i8,   2 }
  };
  static const CostTblEntry X64CostTbl[] = { // 64-bit targets
    { ISD::ROTL,       MVT::i64,     1 },
    { ISD::ROTR,       MVT::i64,     1 },
    { ISD::FSHL,       MVT::i64,     4 }
  };
  static const CostTblEntry X86CostTbl[] = { // 32 or 64-bit targets
    { ISD::ROTL,       MVT::i32,     1 },
    { ISD::ROTL,       MVT::i16,     1 },
    { ISD::ROTL,       MVT::i8,      1 },
    { ISD::ROTR,       MVT::i32,     1 },
    { ISD::ROTR,       MVT::i16,     1 },
    { ISD::ROTR,       MVT::i8,      1 },
    { ISD::FSHL,       MVT::i32,     4 },
    { ISD::FSHL,       MVT::i16,     4 },
    { ISD::FSHL,       MVT::i8,      4 }
  };

  Intrinsic::ID IID = ICA.getID();
  Type *RetTy = ICA.getReturnType();
  const SmallVectorImpl<const Value *> &Args = ICA.getArgs();
  unsigned ISD = ISD::DELETED_NODE;
  switch (IID) {
  default:
    break;
  case Intrinsic::fshl:
    ISD = ISD::FSHL;
    if (Args[0] == Args[1])
      ISD = ISD::ROTL;
    break;
  case Intrinsic::fshr:
    // FSHR has same costs so don't duplicate.
    ISD = ISD::FSHL;
    if (Args[0] == Args[1])
      ISD = ISD::ROTR;
    break;
  }

  if (ISD != ISD::DELETED_NODE) {
    // Legalize the type.
    std::pair<InstructionCost, MVT> LT =
        TLI->getTypeLegalizationCost(DL, RetTy);
    MVT MTy = LT.second;

    // Attempt to lookup cost.
    if (ST->hasAVX512())
      if (const auto *Entry = CostTableLookup(AVX512CostTbl, ISD, MTy))
        return LT.first * Entry->Cost;

    if (ST->hasXOP())
      if (const auto *Entry = CostTableLookup(XOPCostTbl, ISD, MTy))
        return LT.first * Entry->Cost;

    if (ST->is64Bit())
      if (const auto *Entry = CostTableLookup(X64CostTbl, ISD, MTy))
        return LT.first * Entry->Cost;

    if (const auto *Entry = CostTableLookup(X86CostTbl, ISD, MTy))
      return LT.first * Entry->Cost;
  }

  return BaseT::getIntrinsicInstrCost(ICA, CostKind);
}

InstructionCost X86TTIImpl::getVectorInstrCost(unsigned Opcode, Type *Val,
                                               unsigned Index) {
  static const CostTblEntry SLMCostTbl[] = {
     { ISD::EXTRACT_VECTOR_ELT,       MVT::i8,      4 },
     { ISD::EXTRACT_VECTOR_ELT,       MVT::i16,     4 },
     { ISD::EXTRACT_VECTOR_ELT,       MVT::i32,     4 },
     { ISD::EXTRACT_VECTOR_ELT,       MVT::i64,     7 }
   };

  assert(Val->isVectorTy() && "This must be a vector type");
  Type *ScalarType = Val->getScalarType();
  int RegisterFileMoveCost = 0;

  // Non-immediate extraction/insertion can be handled as a sequence of
  // aliased loads+stores via the stack.
  if (Index == -1U && (Opcode == Instruction::ExtractElement ||
                       Opcode == Instruction::InsertElement)) {
    // TODO: On some SSE41+ targets, we expand to cmp+splat+select patterns:
    // inselt N0, N1, N2 --> select (SplatN2 == {0,1,2...}) ? SplatN1 : N0. 

    // TODO: Move this to BasicTTIImpl.h? We'd need better gep + index handling.
    assert(isa<FixedVectorType>(Val) && "Fixed vector type expected");
    Align VecAlign = DL.getPrefTypeAlign(Val);
    Align SclAlign = DL.getPrefTypeAlign(ScalarType);

    // Extract - store vector to stack, load scalar.
    if (Opcode == Instruction::ExtractElement) {
      return getMemoryOpCost(Instruction::Store, Val, VecAlign, 0,
                             TTI::TargetCostKind::TCK_RecipThroughput) +
             getMemoryOpCost(Instruction::Load, ScalarType, SclAlign, 0,
                             TTI::TargetCostKind::TCK_RecipThroughput);
    }
    // Insert - store vector to stack, store scalar, load vector.
    if (Opcode == Instruction::InsertElement) {
      return getMemoryOpCost(Instruction::Store, Val, VecAlign, 0,
                             TTI::TargetCostKind::TCK_RecipThroughput) +
             getMemoryOpCost(Instruction::Store, ScalarType, SclAlign, 0,
                             TTI::TargetCostKind::TCK_RecipThroughput) +
             getMemoryOpCost(Instruction::Load, Val, VecAlign, 0,
                             TTI::TargetCostKind::TCK_RecipThroughput);
    }
  }

  if (Index != -1U && (Opcode == Instruction::ExtractElement ||
                       Opcode == Instruction::InsertElement)) {
    // Legalize the type.
    std::pair<InstructionCost, MVT> LT = TLI->getTypeLegalizationCost(DL, Val);

    // This type is legalized to a scalar type.
    if (!LT.second.isVector())
      return 0;

    // The type may be split. Normalize the index to the new type.
    unsigned NumElts = LT.second.getVectorNumElements();
    unsigned SubNumElts = NumElts;
    Index = Index % NumElts;

    // For >128-bit vectors, we need to extract higher 128-bit subvectors.
    // For inserts, we also need to insert the subvector back.
    if (LT.second.getSizeInBits() > 128) {
      assert((LT.second.getSizeInBits() % 128) == 0 && "Illegal vector");
      unsigned NumSubVecs = LT.second.getSizeInBits() / 128;
      SubNumElts = NumElts / NumSubVecs;
      if (SubNumElts <= Index) {
        RegisterFileMoveCost += (Opcode == Instruction::InsertElement ? 2 : 1);
        Index %= SubNumElts;
      }
    }

    if (Index == 0) {
      // Floating point scalars are already located in index #0.
      // Many insertions to #0 can fold away for scalar fp-ops, so let's assume
      // true for all.
      if (ScalarType->isFloatingPointTy())
        return RegisterFileMoveCost;

      // Assume movd/movq XMM -> GPR is relatively cheap on all targets.
      if (ScalarType->isIntegerTy() && Opcode == Instruction::ExtractElement)
        return 1 + RegisterFileMoveCost;
    }

    int ISD = TLI->InstructionOpcodeToISD(Opcode);
    assert(ISD && "Unexpected vector opcode");
    MVT MScalarTy = LT.second.getScalarType();
    if (ST->isSLM())
      if (auto *Entry = CostTableLookup(SLMCostTbl, ISD, MScalarTy))
        return Entry->Cost + RegisterFileMoveCost;

    // Assume pinsr/pextr XMM <-> GPR is relatively cheap on all targets.
    if ((MScalarTy == MVT::i16 && ST->hasSSE2()) ||
        (MScalarTy.isInteger() && ST->hasSSE41()))
      return 1 + RegisterFileMoveCost;

    // Assume insertps is relatively cheap on all targets.
    if (MScalarTy == MVT::f32 && ST->hasSSE41() &&
        Opcode == Instruction::InsertElement)
      return 1 + RegisterFileMoveCost;

    // For extractions we just need to shuffle the element to index 0, which
    // should be very cheap (assume cost = 1). For insertions we need to shuffle
    // the elements to its destination. In both cases we must handle the
    // subvector move(s).
    // If the vector type is already less than 128-bits then don't reduce it.
    // TODO: Under what circumstances should we shuffle using the full width?
    InstructionCost ShuffleCost = 1;
    if (Opcode == Instruction::InsertElement) {
      auto *SubTy = cast<VectorType>(Val);
      EVT VT = TLI->getValueType(DL, Val);
      if (VT.getScalarType() != MScalarTy || VT.getSizeInBits() >= 128)
        SubTy = FixedVectorType::get(ScalarType, SubNumElts);
      ShuffleCost =
          getShuffleCost(TTI::SK_PermuteTwoSrc, SubTy, None, 0, SubTy);
    }
    int IntOrFpCost = ScalarType->isFloatingPointTy() ? 0 : 1;
    return ShuffleCost + IntOrFpCost + RegisterFileMoveCost;
  }

  // Add to the base cost if we know that the extracted element of a vector is
  // destined to be moved to and used in the integer register file.
  if (Opcode == Instruction::ExtractElement && ScalarType->isPointerTy())
    RegisterFileMoveCost += 1;

  return BaseT::getVectorInstrCost(Opcode, Val, Index) + RegisterFileMoveCost;
}

InstructionCost X86TTIImpl::getScalarizationOverhead(VectorType *Ty,
                                                     const APInt &DemandedElts,
                                                     bool Insert,
                                                     bool Extract) {
  InstructionCost Cost = 0;

  // For insertions, a ISD::BUILD_VECTOR style vector initialization can be much
  // cheaper than an accumulation of ISD::INSERT_VECTOR_ELT.
  if (Insert) {
    std::pair<InstructionCost, MVT> LT = TLI->getTypeLegalizationCost(DL, Ty);
    MVT MScalarTy = LT.second.getScalarType();

    if ((MScalarTy == MVT::i16 && ST->hasSSE2()) ||
        (MScalarTy.isInteger() && ST->hasSSE41()) ||
        (MScalarTy == MVT::f32 && ST->hasSSE41())) {
      // For types we can insert directly, insertion into 128-bit sub vectors is
      // cheap, followed by a cheap chain of concatenations.
      if (LT.second.getSizeInBits() <= 128) {
        Cost +=
            BaseT::getScalarizationOverhead(Ty, DemandedElts, Insert, false);
      } else {
        // In each 128-lane, if at least one index is demanded but not all
        // indices are demanded and this 128-lane is not the first 128-lane of
        // the legalized-vector, then this 128-lane needs a extracti128; If in
        // each 128-lane, there is at least one demanded index, this 128-lane
        // needs a inserti128.

        // The following cases will help you build a better understanding:
        // Assume we insert several elements into a v8i32 vector in avx2,
        // Case#1: inserting into 1th index needs vpinsrd + inserti128.
        // Case#2: inserting into 5th index needs extracti128 + vpinsrd +
        // inserti128.
        // Case#3: inserting into 4,5,6,7 index needs 4*vpinsrd + inserti128.
        const int CostValue = *LT.first.getValue();
        assert(CostValue >= 0 && "Negative cost!");
        unsigned Num128Lanes = LT.second.getSizeInBits() / 128 * CostValue;
        unsigned NumElts = LT.second.getVectorNumElements() * CostValue;
        APInt WidenedDemandedElts = DemandedElts.zextOrSelf(NumElts);
        unsigned Scale = NumElts / Num128Lanes;
        // We iterate each 128-lane, and check if we need a
        // extracti128/inserti128 for this 128-lane.
        for (unsigned I = 0; I < NumElts; I += Scale) {
          APInt Mask = WidenedDemandedElts.getBitsSet(NumElts, I, I + Scale);
          APInt MaskedDE = Mask & WidenedDemandedElts;
          unsigned Population = MaskedDE.countPopulation();
          Cost += (Population > 0 && Population != Scale &&
                   I % LT.second.getVectorNumElements() != 0);
          Cost += Population > 0;
        }
        Cost += DemandedElts.countPopulation();

        // For vXf32 cases, insertion into the 0'th index in each v4f32
        // 128-bit vector is free.
        // NOTE: This assumes legalization widens vXf32 vectors.
        if (MScalarTy == MVT::f32)
          for (unsigned i = 0, e = cast<FixedVectorType>(Ty)->getNumElements();
               i < e; i += 4)
            if (DemandedElts[i])
              Cost--;
      }
    } else if (LT.second.isVector()) {
      // Without fast insertion, we need to use MOVD/MOVQ to pass each demanded
      // integer element as a SCALAR_TO_VECTOR, then we build the vector as a
      // series of UNPCK followed by CONCAT_VECTORS - all of these can be
      // considered cheap.
      if (Ty->isIntOrIntVectorTy())
        Cost += DemandedElts.countPopulation();

      // Get the smaller of the legalized or original pow2-extended number of
      // vector elements, which represents the number of unpacks we'll end up
      // performing.
      unsigned NumElts = LT.second.getVectorNumElements();
      unsigned Pow2Elts =
          PowerOf2Ceil(cast<FixedVectorType>(Ty)->getNumElements());
      Cost += (std::min<unsigned>(NumElts, Pow2Elts) - 1) * LT.first;
    }
  }

  // TODO: Use default extraction for now, but we should investigate extending this
  // to handle repeated subvector extraction.
  if (Extract)
    Cost += BaseT::getScalarizationOverhead(Ty, DemandedElts, false, Extract);

  return Cost;
}

InstructionCost X86TTIImpl::getMemoryOpCost(unsigned Opcode, Type *Src,
                                            MaybeAlign Alignment,
                                            unsigned AddressSpace,
                                            TTI::TargetCostKind CostKind,
                                            const Instruction *I) {
#if INTEL_CUSTOMIZATION
  // Defer to base implementation to split.
  if (Src->isAggregateType())
    return BaseT::getMemoryOpCost(Opcode, Src, Alignment, AddressSpace,
                                  CostKind, I);
#endif

  // TODO: Handle other cost kinds.
  if (CostKind != TTI::TCK_RecipThroughput) {
    if (auto *SI = dyn_cast_or_null<StoreInst>(I)) {
      // Store instruction with index and scale costs 2 Uops.
      // Check the preceding GEP to identify non-const indices.
      if (auto *GEP = dyn_cast<GetElementPtrInst>(SI->getPointerOperand())) {
        if (!all_of(GEP->indices(), [](Value *V) { return isa<Constant>(V); }))
          return TTI::TCC_Basic * 2;
      }
    }
    return TTI::TCC_Basic;
  }

  assert((Opcode == Instruction::Load || Opcode == Instruction::Store) &&
         "Invalid Opcode");
  // Type legalization can't handle structs
  if (TLI->getValueType(DL, Src, true) == MVT::Other)
    return BaseT::getMemoryOpCost(Opcode, Src, Alignment, AddressSpace,
                                  CostKind);

  // Legalize the type.
  std::pair<InstructionCost, MVT> LT = TLI->getTypeLegalizationCost(DL, Src);

  auto *VTy = dyn_cast<FixedVectorType>(Src);
#if INTEL_CUSTOMIZATION
  if (VTy && !isPowerOf2_32(VTy->getNumElements())) {
    unsigned ScalarSize = VTy->getScalarSizeInBits();
    if (ST->hasAVX512() && ST->hasVLX() &&
        ((ScalarSize == 64 || ScalarSize == 32) ||
         (ST->hasBWI() && (ScalarSize == 16 || ScalarSize == 8)))) {

      // Type legalization can't handle structs
      if (TLI->getValueType(DL, Src, true) != MVT::Other) {
        // Legalize the type.
        std::pair<InstructionCost, MVT> LT = TLI->getTypeLegalizationCost(DL, Src);
        assert(
            (Opcode == Instruction::Load || Opcode == Instruction::Store) &&
            "Invalid Opcode");

        // Skip the extra mask cost.
        return LT.first;
      }
    }
  }
#endif // INTEL_CUSTOMIZATION

  // Handle the simple case of non-vectors.
  // NOTE: this assumes that legalization never creates vector from scalars!
  if (!VTy || !LT.second.isVector())
    // Each load/store unit costs 1.
    return LT.first * 1;

  bool IsLoad = Opcode == Instruction::Load;

  Type *EltTy = VTy->getElementType();

  const int EltTyBits = DL.getTypeSizeInBits(EltTy);

  InstructionCost Cost = 0;

  // Source of truth: how many elements were there in the original IR vector?
  const unsigned SrcNumElt = VTy->getNumElements();

  // How far have we gotten?
  int NumEltRemaining = SrcNumElt;
  // Note that we intentionally capture by-reference, NumEltRemaining changes.
  auto NumEltDone = [&]() { return SrcNumElt - NumEltRemaining; };

  const int MaxLegalOpSizeBytes = divideCeil(LT.second.getSizeInBits(), 8);

  // Note that even if we can store 64 bits of an XMM, we still operate on XMM.
  const unsigned XMMBits = 128;
  if (XMMBits % EltTyBits != 0)
    // Vector size must be a multiple of the element size. I.e. no padding.
    return BaseT::getMemoryOpCost(Opcode, Src, Alignment, AddressSpace,
                                  CostKind);
  const int NumEltPerXMM = XMMBits / EltTyBits;

  auto *XMMVecTy = FixedVectorType::get(EltTy, NumEltPerXMM);

  for (int CurrOpSizeBytes = MaxLegalOpSizeBytes, SubVecEltsLeft = 0;
       NumEltRemaining > 0; CurrOpSizeBytes /= 2) {
    // How many elements would a single op deal with at once?
    if ((8 * CurrOpSizeBytes) % EltTyBits != 0)
      // Vector size must be a multiple of the element size. I.e. no padding.
      return BaseT::getMemoryOpCost(Opcode, Src, Alignment, AddressSpace,
                                    CostKind);
    int CurrNumEltPerOp = (8 * CurrOpSizeBytes) / EltTyBits;

    assert(CurrOpSizeBytes > 0 && CurrNumEltPerOp > 0 && "How'd we get here?");
    assert((((NumEltRemaining * EltTyBits) < (2 * 8 * CurrOpSizeBytes)) ||
            (CurrOpSizeBytes == MaxLegalOpSizeBytes)) &&
           "Unless we haven't halved the op size yet, "
           "we have less than two op's sized units of work left.");

    auto *CurrVecTy = CurrNumEltPerOp > NumEltPerXMM
                          ? FixedVectorType::get(EltTy, CurrNumEltPerOp)
                          : XMMVecTy;

    assert(CurrVecTy->getNumElements() % CurrNumEltPerOp == 0 &&
           "After halving sizes, the vector elt count is no longer a multiple "
           "of number of elements per operation?");
    auto *CoalescedVecTy =
        CurrNumEltPerOp == 1
            ? CurrVecTy
            : FixedVectorType::get(
                  IntegerType::get(Src->getContext(),
                                   EltTyBits * CurrNumEltPerOp),
                  CurrVecTy->getNumElements() / CurrNumEltPerOp);
    assert(DL.getTypeSizeInBits(CoalescedVecTy) ==
               DL.getTypeSizeInBits(CurrVecTy) &&
           "coalesciing elements doesn't change vector width.");

    while (NumEltRemaining > 0) {
      assert(SubVecEltsLeft >= 0 && "Subreg element count overconsumtion?");

      // Can we use this vector size, as per the remaining element count?
      // Iff the vector is naturally aligned, we can do a wide load regardless.
      if (NumEltRemaining < CurrNumEltPerOp &&
          (!IsLoad || Alignment.valueOrOne() < CurrOpSizeBytes) &&
          CurrOpSizeBytes != 1)
        break; // Try smalled vector size.

      bool Is0thSubVec = (NumEltDone() % LT.second.getVectorNumElements()) == 0;

      // If we have fully processed the previous reg, we need to replenish it.
      if (SubVecEltsLeft == 0) {
        SubVecEltsLeft += CurrVecTy->getNumElements();
        // And that's free only for the 0'th subvector of a legalized vector.
        if (!Is0thSubVec)
          Cost += getShuffleCost(IsLoad ? TTI::ShuffleKind::SK_InsertSubvector
                                        : TTI::ShuffleKind::SK_ExtractSubvector,
                                 VTy, None, NumEltDone(), CurrVecTy);
      }

      // While we can directly load/store ZMM, YMM, and 64-bit halves of XMM,
      // for smaller widths (32/16/8) we have to insert/extract them separately.
      // Again, it's free for the 0'th subreg (if op is 32/64 bit wide,
      // but let's pretend that it is also true for 16/8 bit wide ops...)
      if (CurrOpSizeBytes <= 32 / 8 && !Is0thSubVec) {
        int NumEltDoneInCurrXMM = NumEltDone() % NumEltPerXMM;
        assert(NumEltDoneInCurrXMM % CurrNumEltPerOp == 0 && "");
        int CoalescedVecEltIdx = NumEltDoneInCurrXMM / CurrNumEltPerOp;
        APInt DemandedElts =
            APInt::getBitsSet(CoalescedVecTy->getNumElements(),
                              CoalescedVecEltIdx, CoalescedVecEltIdx + 1);
        assert(DemandedElts.countPopulation() == 1 && "Inserting single value");
        Cost += getScalarizationOverhead(CoalescedVecTy, DemandedElts, IsLoad,
                                         !IsLoad);
      }

      // This isn't exactly right. We're using slow unaligned 32-byte accesses
      // as a proxy for a double-pumped AVX memory interface such as on
      // Sandybridge.
      if (CurrOpSizeBytes == 32 && ST->isUnalignedMem32Slow())
        Cost += 2;
      else
        Cost += 1;

      SubVecEltsLeft -= CurrNumEltPerOp;
      NumEltRemaining -= CurrNumEltPerOp;
      Alignment = commonAlignment(Alignment.valueOrOne(), CurrOpSizeBytes);
    }
  }

  assert(NumEltRemaining <= 0 && "Should have processed all the elements.");

  return Cost;
}

InstructionCost
X86TTIImpl::getMaskedMemoryOpCost(unsigned Opcode, Type *SrcTy, Align Alignment,
                                  unsigned AddressSpace,
                                  TTI::TargetCostKind CostKind) {
  bool IsLoad = (Instruction::Load == Opcode);
  bool IsStore = (Instruction::Store == Opcode);

  auto *SrcVTy = dyn_cast<FixedVectorType>(SrcTy);
  if (!SrcVTy)
    // To calculate scalar take the regular cost, without mask
    return getMemoryOpCost(Opcode, SrcTy, Alignment, AddressSpace, CostKind);

  unsigned NumElem = SrcVTy->getNumElements();
  auto *MaskTy =
      FixedVectorType::get(Type::getInt8Ty(SrcVTy->getContext()), NumElem);
  if ((IsLoad && !isLegalMaskedLoad(SrcVTy, Alignment)) ||
      (IsStore && !isLegalMaskedStore(SrcVTy, Alignment))) {
#if INTEL_CUSTOMIZATION
    // CMPLRLLVM-20504 Increase store cost to the value I'm told icc uses.
    if (IsStore)
      return 14 * NumElem;
#endif

    // Scalarization
    APInt DemandedElts = APInt::getAllOnesValue(NumElem);
    InstructionCost MaskSplitCost =
        getScalarizationOverhead(MaskTy, DemandedElts, false, true);
    InstructionCost ScalarCompareCost = getCmpSelInstrCost(
        Instruction::ICmp, Type::getInt8Ty(SrcVTy->getContext()), nullptr,
        CmpInst::BAD_ICMP_PREDICATE, CostKind);
    InstructionCost BranchCost = getCFInstrCost(Instruction::Br, CostKind);
    InstructionCost MaskCmpCost = NumElem * (BranchCost + ScalarCompareCost);
    InstructionCost ValueSplitCost =
        getScalarizationOverhead(SrcVTy, DemandedElts, IsLoad, IsStore);
    InstructionCost MemopCost =
        NumElem * BaseT::getMemoryOpCost(Opcode, SrcVTy->getScalarType(),
                                         Alignment, AddressSpace, CostKind);
    return MemopCost + ValueSplitCost + MaskSplitCost + MaskCmpCost;
  }

  // Legalize the type.
  std::pair<InstructionCost, MVT> LT = TLI->getTypeLegalizationCost(DL, SrcVTy);
  auto VT = TLI->getValueType(DL, SrcVTy);
  InstructionCost Cost = 0;
  if (VT.isSimple() && LT.second != VT.getSimpleVT() &&
      LT.second.getVectorNumElements() == NumElem)
    // Promotion requires extend/truncate for data and a shuffle for mask.
    Cost += getShuffleCost(TTI::SK_PermuteTwoSrc, SrcVTy, None, 0, nullptr) +
            getShuffleCost(TTI::SK_PermuteTwoSrc, MaskTy, None, 0, nullptr);

  else if (LT.first * LT.second.getVectorNumElements() > NumElem) {
    auto *NewMaskTy = FixedVectorType::get(MaskTy->getElementType(),
                                           LT.second.getVectorNumElements());
    // Expanding requires fill mask with zeroes
    Cost += getShuffleCost(TTI::SK_InsertSubvector, NewMaskTy, None, 0, MaskTy);
  }

  // Pre-AVX512 - each maskmov load costs 2 + store costs ~8.
  if (!ST->hasAVX512())
    return Cost + LT.first * (IsLoad ? 2 : 8);

  // AVX-512 masked load/store is cheapper
  return Cost + LT.first;
}

InstructionCost X86TTIImpl::getAddressComputationCost(Type *Ty,
                                                      ScalarEvolution *SE,
                                                      const SCEV *Ptr) {
  // Address computations in vectorized code with non-consecutive addresses will
  // likely result in more instructions compared to scalar code where the
  // computation can more often be merged into the index mode. The resulting
  // extra micro-ops can significantly decrease throughput.
  const unsigned NumVectorInstToHideOverhead = 10;

  // Cost modeling of Strided Access Computation is hidden by the indexing
  // modes of X86 regardless of the stride value. We dont believe that there
  // is a difference between constant strided access in gerenal and constant
  // strided value which is less than or equal to 64.
  // Even in the case of (loop invariant) stride whose value is not known at
  // compile time, the address computation will not incur more than one extra
  // ADD instruction.
  if (Ty->isVectorTy() && SE) {
    if (!BaseT::isStridedAccess(Ptr))
      return NumVectorInstToHideOverhead;
    if (!BaseT::getConstantStrideStep(SE, Ptr))
      return 1;
  }

  return BaseT::getAddressComputationCost(Ty, SE, Ptr);
}

InstructionCost
X86TTIImpl::getArithmeticReductionCost(unsigned Opcode, VectorType *ValTy,
                                       TTI::TargetCostKind CostKind) {
<<<<<<< HEAD
  // Just use the default implementation for pair reductions.
  if (IsPairwise)
    return BaseT::getArithmeticReductionCost(Opcode, ValTy, IsPairwise, CostKind);

#if INTEL_CUSTOMIZATION
  // If it is llvm.experimental.vector.reduce.or/and.vNi1, it can be replaced to
  // integer bitcast+cmp.
  if (getTLI()->getTargetMachine().Options.IntelAdvancedOptim &&
      ValTy->getElementType() == Type::getInt1Ty(ValTy->getContext()) &&
      ValTy->getNumElements() > 1 &&
      ((ST->is64Bit() && ValTy->getNumElements() <= 64) ||
       ValTy->getNumElements() <= 32) &&
      (Opcode == Instruction::And || Opcode == Instruction::Or)) {
    return 2;
  }
#endif // INTEL_CUSTOMIZATION

=======
>>>>>>> 38c9a406
  // We use the Intel Architecture Code Analyzer(IACA) to measure the throughput
  // and make it as the cost.
  static const CostTblEntry SLMCostTblNoPairWise[] = {
    { ISD::FADD,  MVT::v2f64,   3 },
    { ISD::ADD,   MVT::v2i64,   5 },
  };

  static const CostTblEntry SSE2CostTblNoPairWise[] = {
    { ISD::FADD,  MVT::v2f64,   2 },
    { ISD::FADD,  MVT::v2f32,   2 },
    { ISD::FADD,  MVT::v4f32,   4 },
    { ISD::ADD,   MVT::v2i64,   2 },      // The data reported by the IACA tool is "1.6".
    { ISD::ADD,   MVT::v2i32,   2 }, // FIXME: chosen to be less than v4i32
    { ISD::ADD,   MVT::v4i32,   3 },      // The data reported by the IACA tool is "3.3".
    { ISD::ADD,   MVT::v2i16,   2 },      // The data reported by the IACA tool is "4.3".
    { ISD::ADD,   MVT::v4i16,   3 },      // The data reported by the IACA tool is "4.3".
    { ISD::ADD,   MVT::v8i16,   4 },      // The data reported by the IACA tool is "4.3".
    { ISD::ADD,   MVT::v2i8,    2 },
    { ISD::ADD,   MVT::v4i8,    2 },
    { ISD::ADD,   MVT::v8i8,    2 },
    { ISD::ADD,   MVT::v16i8,   3 },
  };

  static const CostTblEntry AVX1CostTblNoPairWise[] = {
    { ISD::FADD,  MVT::v4f64,   3 },
    { ISD::FADD,  MVT::v4f32,   3 },
    { ISD::FADD,  MVT::v8f32,   4 },
    { ISD::ADD,   MVT::v2i64,   1 },      // The data reported by the IACA tool is "1.5".
    { ISD::ADD,   MVT::v4i64,   3 },
    { ISD::ADD,   MVT::v8i32,   5 },
    { ISD::ADD,   MVT::v16i16,  5 },
    { ISD::ADD,   MVT::v32i8,   4 },
  };

  int ISD = TLI->InstructionOpcodeToISD(Opcode);
  assert(ISD && "Invalid opcode");

  // Before legalizing the type, give a chance to look up illegal narrow types
  // in the table.
  // FIXME: Is there a better way to do this?
  EVT VT = TLI->getValueType(DL, ValTy);
  if (VT.isSimple()) {
    MVT MTy = VT.getSimpleVT();
    if (ST->isSLM())
      if (const auto *Entry = CostTableLookup(SLMCostTblNoPairWise, ISD, MTy))
        return Entry->Cost;

    if (ST->hasAVX())
      if (const auto *Entry = CostTableLookup(AVX1CostTblNoPairWise, ISD, MTy))
        return Entry->Cost;

    if (ST->hasSSE2())
      if (const auto *Entry = CostTableLookup(SSE2CostTblNoPairWise, ISD, MTy))
        return Entry->Cost;
  }

  std::pair<InstructionCost, MVT> LT = TLI->getTypeLegalizationCost(DL, ValTy);

  MVT MTy = LT.second;

  auto *ValVTy = cast<FixedVectorType>(ValTy);

  // Special case: vXi8 mul reductions are performed as vXi16.
  if (ISD == ISD::MUL && MTy.getScalarType() == MVT::i8) {
    auto *WideSclTy = IntegerType::get(ValVTy->getContext(), 16);
    auto *WideVecTy = FixedVectorType::get(WideSclTy, ValVTy->getNumElements());
    return getCastInstrCost(Instruction::ZExt, WideVecTy, ValTy,
                            TargetTransformInfo::CastContextHint::None,
                            CostKind) +
           getArithmeticReductionCost(Opcode, WideVecTy, CostKind);
  }

  InstructionCost ArithmeticCost = 0;
  if (LT.first != 1 && MTy.isVector() &&
      MTy.getVectorNumElements() < ValVTy->getNumElements()) {
    // Type needs to be split. We need LT.first - 1 arithmetic ops.
    auto *SingleOpTy = FixedVectorType::get(ValVTy->getElementType(),
                                            MTy.getVectorNumElements());
    ArithmeticCost = getArithmeticInstrCost(Opcode, SingleOpTy, CostKind);
    ArithmeticCost *= LT.first - 1;
  }

  if (ST->isSLM())
    if (const auto *Entry = CostTableLookup(SLMCostTblNoPairWise, ISD, MTy))
      return ArithmeticCost + Entry->Cost;

  if (ST->hasAVX())
    if (const auto *Entry = CostTableLookup(AVX1CostTblNoPairWise, ISD, MTy))
      return ArithmeticCost + Entry->Cost;

  if (ST->hasSSE2())
    if (const auto *Entry = CostTableLookup(SSE2CostTblNoPairWise, ISD, MTy))
      return ArithmeticCost + Entry->Cost;

  // FIXME: These assume a naive kshift+binop lowering, which is probably
  // conservative in most cases.
  static const CostTblEntry AVX512BoolReduction[] = {
    { ISD::AND,  MVT::v2i1,   3 },
    { ISD::AND,  MVT::v4i1,   5 },
    { ISD::AND,  MVT::v8i1,   7 },
    { ISD::AND,  MVT::v16i1,  9 },
    { ISD::AND,  MVT::v32i1, 11 },
    { ISD::AND,  MVT::v64i1, 13 },
    { ISD::OR,   MVT::v2i1,   3 },
    { ISD::OR,   MVT::v4i1,   5 },
    { ISD::OR,   MVT::v8i1,   7 },
    { ISD::OR,   MVT::v16i1,  9 },
    { ISD::OR,   MVT::v32i1, 11 },
    { ISD::OR,   MVT::v64i1, 13 },
  };

  static const CostTblEntry AVX2BoolReduction[] = {
    { ISD::AND,  MVT::v16i16,  2 }, // vpmovmskb + cmp
    { ISD::AND,  MVT::v32i8,   2 }, // vpmovmskb + cmp
    { ISD::OR,   MVT::v16i16,  2 }, // vpmovmskb + cmp
    { ISD::OR,   MVT::v32i8,   2 }, // vpmovmskb + cmp
  };

  static const CostTblEntry AVX1BoolReduction[] = {
    { ISD::AND,  MVT::v4i64,   2 }, // vmovmskpd + cmp
    { ISD::AND,  MVT::v8i32,   2 }, // vmovmskps + cmp
    { ISD::AND,  MVT::v16i16,  4 }, // vextractf128 + vpand + vpmovmskb + cmp
    { ISD::AND,  MVT::v32i8,   4 }, // vextractf128 + vpand + vpmovmskb + cmp
    { ISD::OR,   MVT::v4i64,   2 }, // vmovmskpd + cmp
    { ISD::OR,   MVT::v8i32,   2 }, // vmovmskps + cmp
    { ISD::OR,   MVT::v16i16,  4 }, // vextractf128 + vpor + vpmovmskb + cmp
    { ISD::OR,   MVT::v32i8,   4 }, // vextractf128 + vpor + vpmovmskb + cmp
  };

  static const CostTblEntry SSE2BoolReduction[] = {
    { ISD::AND,  MVT::v2i64,   2 }, // movmskpd + cmp
    { ISD::AND,  MVT::v4i32,   2 }, // movmskps + cmp
    { ISD::AND,  MVT::v8i16,   2 }, // pmovmskb + cmp
    { ISD::AND,  MVT::v16i8,   2 }, // pmovmskb + cmp
    { ISD::OR,   MVT::v2i64,   2 }, // movmskpd + cmp
    { ISD::OR,   MVT::v4i32,   2 }, // movmskps + cmp
    { ISD::OR,   MVT::v8i16,   2 }, // pmovmskb + cmp
    { ISD::OR,   MVT::v16i8,   2 }, // pmovmskb + cmp
  };

  // Handle bool allof/anyof patterns.
  if (ValVTy->getElementType()->isIntegerTy(1)) {
    InstructionCost ArithmeticCost = 0;
    if (LT.first != 1 && MTy.isVector() &&
        MTy.getVectorNumElements() < ValVTy->getNumElements()) {
      // Type needs to be split. We need LT.first - 1 arithmetic ops.
      auto *SingleOpTy = FixedVectorType::get(ValVTy->getElementType(),
                                              MTy.getVectorNumElements());
      ArithmeticCost = getArithmeticInstrCost(Opcode, SingleOpTy, CostKind);
      ArithmeticCost *= LT.first - 1;
    }

    if (ST->hasAVX512())
      if (const auto *Entry = CostTableLookup(AVX512BoolReduction, ISD, MTy))
        return ArithmeticCost + Entry->Cost;
    if (ST->hasAVX2())
      if (const auto *Entry = CostTableLookup(AVX2BoolReduction, ISD, MTy))
        return ArithmeticCost + Entry->Cost;
    if (ST->hasAVX())
      if (const auto *Entry = CostTableLookup(AVX1BoolReduction, ISD, MTy))
        return ArithmeticCost + Entry->Cost;
    if (ST->hasSSE2())
      if (const auto *Entry = CostTableLookup(SSE2BoolReduction, ISD, MTy))
        return ArithmeticCost + Entry->Cost;

    return BaseT::getArithmeticReductionCost(Opcode, ValVTy, CostKind);
  }

  unsigned NumVecElts = ValVTy->getNumElements();
  unsigned ScalarSize = ValVTy->getScalarSizeInBits();

  // Special case power of 2 reductions where the scalar type isn't changed
  // by type legalization.
  if (!isPowerOf2_32(NumVecElts) || ScalarSize != MTy.getScalarSizeInBits())
    return BaseT::getArithmeticReductionCost(Opcode, ValVTy, CostKind);

  InstructionCost ReductionCost = 0;

  auto *Ty = ValVTy;
  if (LT.first != 1 && MTy.isVector() &&
      MTy.getVectorNumElements() < ValVTy->getNumElements()) {
    // Type needs to be split. We need LT.first - 1 arithmetic ops.
    Ty = FixedVectorType::get(ValVTy->getElementType(),
                              MTy.getVectorNumElements());
    ReductionCost = getArithmeticInstrCost(Opcode, Ty, CostKind);
    ReductionCost *= LT.first - 1;
    NumVecElts = MTy.getVectorNumElements();
  }

  // Now handle reduction with the legal type, taking into account size changes
  // at each level.
  while (NumVecElts > 1) {
    // Determine the size of the remaining vector we need to reduce.
    unsigned Size = NumVecElts * ScalarSize;
    NumVecElts /= 2;
    // If we're reducing from 256/512 bits, use an extract_subvector.
    if (Size > 128) {
      auto *SubTy = FixedVectorType::get(ValVTy->getElementType(), NumVecElts);
      ReductionCost +=
          getShuffleCost(TTI::SK_ExtractSubvector, Ty, None, NumVecElts, SubTy);
      Ty = SubTy;
    } else if (Size == 128) {
      // Reducing from 128 bits is a permute of v2f64/v2i64.
      FixedVectorType *ShufTy;
      if (ValVTy->isFloatingPointTy())
        ShufTy =
            FixedVectorType::get(Type::getDoubleTy(ValVTy->getContext()), 2);
      else
        ShufTy =
            FixedVectorType::get(Type::getInt64Ty(ValVTy->getContext()), 2);
      ReductionCost +=
          getShuffleCost(TTI::SK_PermuteSingleSrc, ShufTy, None, 0, nullptr);
    } else if (Size == 64) {
      // Reducing from 64 bits is a shuffle of v4f32/v4i32.
      FixedVectorType *ShufTy;
      if (ValVTy->isFloatingPointTy())
        ShufTy =
            FixedVectorType::get(Type::getFloatTy(ValVTy->getContext()), 4);
      else
        ShufTy =
            FixedVectorType::get(Type::getInt32Ty(ValVTy->getContext()), 4);
      ReductionCost +=
          getShuffleCost(TTI::SK_PermuteSingleSrc, ShufTy, None, 0, nullptr);
    } else {
      // Reducing from smaller size is a shift by immediate.
      auto *ShiftTy = FixedVectorType::get(
          Type::getIntNTy(ValVTy->getContext(), Size), 128 / Size);
      ReductionCost += getArithmeticInstrCost(
          Instruction::LShr, ShiftTy, CostKind,
          TargetTransformInfo::OK_AnyValue,
          TargetTransformInfo::OK_UniformConstantValue,
          TargetTransformInfo::OP_None, TargetTransformInfo::OP_None);
    }

    // Add the arithmetic op for this level.
    ReductionCost += getArithmeticInstrCost(Opcode, Ty, CostKind);
  }

  // Add the final extract element to the cost.
  return ReductionCost + getVectorInstrCost(Instruction::ExtractElement, Ty, 0);
}

InstructionCost X86TTIImpl::getMinMaxCost(Type *Ty, Type *CondTy,
                                          bool IsUnsigned) {
  std::pair<InstructionCost, MVT> LT = TLI->getTypeLegalizationCost(DL, Ty);

  MVT MTy = LT.second;

  int ISD;
#if INTEL_CUSTOMIZATION
  if (Ty->isIntOrIntVectorTy() || Ty->isPtrOrPtrVectorTy()) {
#endif // INTEL_CUSTOMIZATION
    ISD = IsUnsigned ? ISD::UMIN : ISD::SMIN;
  } else {
    assert(Ty->isFPOrFPVectorTy() &&
           "Expected float point or integer vector type.");
    ISD = ISD::FMINNUM;
  }

  static const CostTblEntry SSE1CostTbl[] = {
    {ISD::FMINNUM, MVT::v4f32, 1},
  };

  static const CostTblEntry SSE2CostTbl[] = {
    {ISD::FMINNUM, MVT::v2f64, 1},
    {ISD::SMIN,    MVT::v8i16, 1},
    {ISD::UMIN,    MVT::v16i8, 1},
  };

  static const CostTblEntry SSE41CostTbl[] = {
    {ISD::SMIN,    MVT::v4i32, 1},
    {ISD::UMIN,    MVT::v4i32, 1},
    {ISD::UMIN,    MVT::v8i16, 1},
    {ISD::SMIN,    MVT::v16i8, 1},
  };

  static const CostTblEntry SSE42CostTbl[] = {
    {ISD::UMIN,    MVT::v2i64, 3}, // xor+pcmpgtq+blendvpd
  };

  static const CostTblEntry AVX1CostTbl[] = {
    {ISD::FMINNUM, MVT::v8f32,  1},
    {ISD::FMINNUM, MVT::v4f64,  1},
    {ISD::SMIN,    MVT::v8i32,  3},
    {ISD::UMIN,    MVT::v8i32,  3},
    {ISD::SMIN,    MVT::v16i16, 3},
    {ISD::UMIN,    MVT::v16i16, 3},
    {ISD::SMIN,    MVT::v32i8,  3},
    {ISD::UMIN,    MVT::v32i8,  3},
  };

  static const CostTblEntry AVX2CostTbl[] = {
    {ISD::SMIN,    MVT::v8i32,  1},
    {ISD::UMIN,    MVT::v8i32,  1},
    {ISD::SMIN,    MVT::v16i16, 1},
    {ISD::UMIN,    MVT::v16i16, 1},
    {ISD::SMIN,    MVT::v32i8,  1},
    {ISD::UMIN,    MVT::v32i8,  1},
  };

  static const CostTblEntry AVX512CostTbl[] = {
    {ISD::FMINNUM, MVT::v16f32, 1},
    {ISD::FMINNUM, MVT::v8f64,  1},
    {ISD::SMIN,    MVT::v2i64,  1},
    {ISD::UMIN,    MVT::v2i64,  1},
    {ISD::SMIN,    MVT::v4i64,  1},
    {ISD::UMIN,    MVT::v4i64,  1},
    {ISD::SMIN,    MVT::v8i64,  1},
    {ISD::UMIN,    MVT::v8i64,  1},
    {ISD::SMIN,    MVT::v16i32, 1},
    {ISD::UMIN,    MVT::v16i32, 1},
  };

  static const CostTblEntry AVX512BWCostTbl[] = {
    {ISD::SMIN,    MVT::v32i16, 1},
    {ISD::UMIN,    MVT::v32i16, 1},
    {ISD::SMIN,    MVT::v64i8,  1},
    {ISD::UMIN,    MVT::v64i8,  1},
  };

  // If we have a native MIN/MAX instruction for this type, use it.
  if (ST->hasBWI())
    if (const auto *Entry = CostTableLookup(AVX512BWCostTbl, ISD, MTy))
      return LT.first * Entry->Cost;

  if (ST->hasAVX512())
    if (const auto *Entry = CostTableLookup(AVX512CostTbl, ISD, MTy))
      return LT.first * Entry->Cost;

  if (ST->hasAVX2())
    if (const auto *Entry = CostTableLookup(AVX2CostTbl, ISD, MTy))
      return LT.first * Entry->Cost;

  if (ST->hasAVX())
    if (const auto *Entry = CostTableLookup(AVX1CostTbl, ISD, MTy))
      return LT.first * Entry->Cost;

  if (ST->hasSSE42())
    if (const auto *Entry = CostTableLookup(SSE42CostTbl, ISD, MTy))
      return LT.first * Entry->Cost;

  if (ST->hasSSE41())
    if (const auto *Entry = CostTableLookup(SSE41CostTbl, ISD, MTy))
      return LT.first * Entry->Cost;

  if (ST->hasSSE2())
    if (const auto *Entry = CostTableLookup(SSE2CostTbl, ISD, MTy))
      return LT.first * Entry->Cost;

  if (ST->hasSSE1())
    if (const auto *Entry = CostTableLookup(SSE1CostTbl, ISD, MTy))
      return LT.first * Entry->Cost;

  unsigned CmpOpcode;
  if (Ty->isFPOrFPVectorTy()) {
    CmpOpcode = Instruction::FCmp;
  } else {
#if INTEL_CUSTOMIZATION
    assert((Ty->isIntOrIntVectorTy() || Ty->isPtrOrPtrVectorTy()) &&
           "expecting floating point or integer type for min/max reduction");
#endif // INTEL_CUSTOMIZATION
    CmpOpcode = Instruction::ICmp;
  }

  TTI::TargetCostKind CostKind = TTI::TCK_RecipThroughput;
  // Otherwise fall back to cmp+select.
  InstructionCost Result =
      getCmpSelInstrCost(CmpOpcode, Ty, CondTy, CmpInst::BAD_ICMP_PREDICATE,
                         CostKind) +
      getCmpSelInstrCost(Instruction::Select, Ty, CondTy,
                         CmpInst::BAD_ICMP_PREDICATE, CostKind);
  return Result;
}

InstructionCost
X86TTIImpl::getMinMaxReductionCost(VectorType *ValTy, VectorType *CondTy,
                                   bool IsUnsigned,
                                   TTI::TargetCostKind CostKind) {
  std::pair<InstructionCost, MVT> LT = TLI->getTypeLegalizationCost(DL, ValTy);

  MVT MTy = LT.second;

  int ISD;
#if INTEL_CUSTOMIZATION
  if (ValTy->isIntOrIntVectorTy() || ValTy->isPtrOrPtrVectorTy()) {
#endif // INTEL_CUSTOMIZATION
    ISD = IsUnsigned ? ISD::UMIN : ISD::SMIN;
  } else {
    assert(ValTy->isFPOrFPVectorTy() &&
           "Expected float point or integer vector type.");
    ISD = ISD::FMINNUM;
  }

  // We use the Intel Architecture Code Analyzer(IACA) to measure the throughput
  // and make it as the cost.

  static const CostTblEntry SSE2CostTblNoPairWise[] = {
      {ISD::UMIN, MVT::v2i16, 5}, // need pxors to use pminsw/pmaxsw
      {ISD::UMIN, MVT::v4i16, 7}, // need pxors to use pminsw/pmaxsw
      {ISD::UMIN, MVT::v8i16, 9}, // need pxors to use pminsw/pmaxsw
  };

  static const CostTblEntry SSE41CostTblNoPairWise[] = {
      {ISD::SMIN, MVT::v2i16, 3}, // same as sse2
      {ISD::SMIN, MVT::v4i16, 5}, // same as sse2
      {ISD::UMIN, MVT::v2i16, 5}, // same as sse2
      {ISD::UMIN, MVT::v4i16, 7}, // same as sse2
      {ISD::SMIN, MVT::v8i16, 4}, // phminposuw+xor
      {ISD::UMIN, MVT::v8i16, 4}, // FIXME: umin is cheaper than umax
      {ISD::SMIN, MVT::v2i8,  3}, // pminsb
      {ISD::SMIN, MVT::v4i8,  5}, // pminsb
      {ISD::SMIN, MVT::v8i8,  7}, // pminsb
      {ISD::SMIN, MVT::v16i8, 6},
      {ISD::UMIN, MVT::v2i8,  3}, // same as sse2
      {ISD::UMIN, MVT::v4i8,  5}, // same as sse2
      {ISD::UMIN, MVT::v8i8,  7}, // same as sse2
      {ISD::UMIN, MVT::v16i8, 6}, // FIXME: umin is cheaper than umax
  };

  static const CostTblEntry AVX1CostTblNoPairWise[] = {
      {ISD::SMIN, MVT::v16i16, 6},
      {ISD::UMIN, MVT::v16i16, 6}, // FIXME: umin is cheaper than umax
      {ISD::SMIN, MVT::v32i8, 8},
      {ISD::UMIN, MVT::v32i8, 8},
  };

  static const CostTblEntry AVX512BWCostTblNoPairWise[] = {
      {ISD::SMIN, MVT::v32i16, 8},
      {ISD::UMIN, MVT::v32i16, 8}, // FIXME: umin is cheaper than umax
      {ISD::SMIN, MVT::v64i8, 10},
      {ISD::UMIN, MVT::v64i8, 10},
  };

  // Before legalizing the type, give a chance to look up illegal narrow types
  // in the table.
  // FIXME: Is there a better way to do this?
  EVT VT = TLI->getValueType(DL, ValTy);
  if (VT.isSimple()) {
    MVT MTy = VT.getSimpleVT();
    if (ST->hasBWI())
      if (const auto *Entry = CostTableLookup(AVX512BWCostTblNoPairWise, ISD, MTy))
        return Entry->Cost;

    if (ST->hasAVX())
      if (const auto *Entry = CostTableLookup(AVX1CostTblNoPairWise, ISD, MTy))
        return Entry->Cost;

    if (ST->hasSSE41())
      if (const auto *Entry = CostTableLookup(SSE41CostTblNoPairWise, ISD, MTy))
        return Entry->Cost;

    if (ST->hasSSE2())
      if (const auto *Entry = CostTableLookup(SSE2CostTblNoPairWise, ISD, MTy))
        return Entry->Cost;
  }

  auto *ValVTy = cast<FixedVectorType>(ValTy);
  unsigned NumVecElts = ValVTy->getNumElements();

  auto *Ty = ValVTy;
  InstructionCost MinMaxCost = 0;
  if (LT.first != 1 && MTy.isVector() &&
      MTy.getVectorNumElements() < ValVTy->getNumElements()) {
    // Type needs to be split. We need LT.first - 1 operations ops.
    Ty = FixedVectorType::get(ValVTy->getElementType(),
                              MTy.getVectorNumElements());
    auto *SubCondTy = FixedVectorType::get(CondTy->getElementType(),
                                           MTy.getVectorNumElements());
    MinMaxCost = getMinMaxCost(Ty, SubCondTy, IsUnsigned);
    MinMaxCost *= LT.first - 1;
    NumVecElts = MTy.getVectorNumElements();
  }

  if (ST->hasBWI())
    if (const auto *Entry = CostTableLookup(AVX512BWCostTblNoPairWise, ISD, MTy))
      return MinMaxCost + Entry->Cost;

  if (ST->hasAVX())
    if (const auto *Entry = CostTableLookup(AVX1CostTblNoPairWise, ISD, MTy))
      return MinMaxCost + Entry->Cost;

  if (ST->hasSSE41())
    if (const auto *Entry = CostTableLookup(SSE41CostTblNoPairWise, ISD, MTy))
      return MinMaxCost + Entry->Cost;

  if (ST->hasSSE2())
    if (const auto *Entry = CostTableLookup(SSE2CostTblNoPairWise, ISD, MTy))
      return MinMaxCost + Entry->Cost;

  unsigned ScalarSize = ValTy->getScalarSizeInBits();

  // Special case power of 2 reductions where the scalar type isn't changed
  // by type legalization.
  if (!isPowerOf2_32(ValVTy->getNumElements()) ||
      ScalarSize != MTy.getScalarSizeInBits())
    return BaseT::getMinMaxReductionCost(ValTy, CondTy, IsUnsigned, CostKind);

  // Now handle reduction with the legal type, taking into account size changes
  // at each level.
  while (NumVecElts > 1) {
    // Determine the size of the remaining vector we need to reduce.
    unsigned Size = NumVecElts * ScalarSize;
    NumVecElts /= 2;
    // If we're reducing from 256/512 bits, use an extract_subvector.
    if (Size > 128) {
      auto *SubTy = FixedVectorType::get(ValVTy->getElementType(), NumVecElts);
      MinMaxCost +=
          getShuffleCost(TTI::SK_ExtractSubvector, Ty, None, NumVecElts, SubTy);
      Ty = SubTy;
    } else if (Size == 128) {
      // Reducing from 128 bits is a permute of v2f64/v2i64.
      VectorType *ShufTy;
      if (ValTy->isFloatingPointTy())
        ShufTy =
            FixedVectorType::get(Type::getDoubleTy(ValTy->getContext()), 2);
      else
        ShufTy = FixedVectorType::get(Type::getInt64Ty(ValTy->getContext()), 2);
      MinMaxCost +=
          getShuffleCost(TTI::SK_PermuteSingleSrc, ShufTy, None, 0, nullptr);
    } else if (Size == 64) {
      // Reducing from 64 bits is a shuffle of v4f32/v4i32.
      FixedVectorType *ShufTy;
      if (ValTy->isFloatingPointTy())
        ShufTy = FixedVectorType::get(Type::getFloatTy(ValTy->getContext()), 4);
      else
        ShufTy = FixedVectorType::get(Type::getInt32Ty(ValTy->getContext()), 4);
      MinMaxCost +=
          getShuffleCost(TTI::SK_PermuteSingleSrc, ShufTy, None, 0, nullptr);
    } else {
      // Reducing from smaller size is a shift by immediate.
      auto *ShiftTy = FixedVectorType::get(
          Type::getIntNTy(ValTy->getContext(), Size), 128 / Size);
      MinMaxCost += getArithmeticInstrCost(
          Instruction::LShr, ShiftTy, TTI::TCK_RecipThroughput,
          TargetTransformInfo::OK_AnyValue,
          TargetTransformInfo::OK_UniformConstantValue,
          TargetTransformInfo::OP_None, TargetTransformInfo::OP_None);
    }

    // Add the arithmetic op for this level.
    auto *SubCondTy =
        FixedVectorType::get(CondTy->getElementType(), Ty->getNumElements());
    MinMaxCost += getMinMaxCost(Ty, SubCondTy, IsUnsigned);
  }

  // Add the final extract element to the cost.
  return MinMaxCost + getVectorInstrCost(Instruction::ExtractElement, Ty, 0);
}

/// Calculate the cost of materializing a 64-bit value. This helper
/// method might only calculate a fraction of a larger immediate. Therefore it
/// is valid to return a cost of ZERO.
InstructionCost X86TTIImpl::getIntImmCost(int64_t Val) {
  if (Val == 0)
    return TTI::TCC_Free;

  if (isInt<32>(Val))
    return TTI::TCC_Basic;

  return 2 * TTI::TCC_Basic;
}

InstructionCost X86TTIImpl::getIntImmCost(const APInt &Imm, Type *Ty,
                                          TTI::TargetCostKind CostKind) {
  assert(Ty->isIntegerTy());

  unsigned BitSize = Ty->getPrimitiveSizeInBits();
  if (BitSize == 0)
    return ~0U;

  // Never hoist constants larger than 128bit, because this might lead to
  // incorrect code generation or assertions in codegen.
  // Fixme: Create a cost model for types larger than i128 once the codegen
  // issues have been fixed.
  if (BitSize > 128)
    return TTI::TCC_Free;

  if (Imm == 0)
    return TTI::TCC_Free;

  // Sign-extend all constants to a multiple of 64-bit.
  APInt ImmVal = Imm;
  if (BitSize % 64 != 0)
    ImmVal = Imm.sext(alignTo(BitSize, 64));

  // Split the constant into 64-bit chunks and calculate the cost for each
  // chunk.
  InstructionCost Cost = 0;
  for (unsigned ShiftVal = 0; ShiftVal < BitSize; ShiftVal += 64) {
    APInt Tmp = ImmVal.ashr(ShiftVal).sextOrTrunc(64);
    int64_t Val = Tmp.getSExtValue();
    Cost += getIntImmCost(Val);
  }
  // We need at least one instruction to materialize the constant.
  return std::max<InstructionCost>(1, Cost);
}

InstructionCost X86TTIImpl::getIntImmCostInst(unsigned Opcode, unsigned Idx,
                                              const APInt &Imm, Type *Ty,
                                              TTI::TargetCostKind CostKind,
                                              Instruction *Inst) {
  assert(Ty->isIntegerTy());

  unsigned BitSize = Ty->getPrimitiveSizeInBits();
  // There is no cost model for constants with a bit size of 0. Return TCC_Free
  // here, so that constant hoisting will ignore this constant.
  if (BitSize == 0)
    return TTI::TCC_Free;

  unsigned ImmIdx = ~0U;
  switch (Opcode) {
  default:
    return TTI::TCC_Free;
  case Instruction::GetElementPtr:
    // Always hoist the base address of a GetElementPtr. This prevents the
    // creation of new constants for every base constant that gets constant
    // folded with the offset.
    if (Idx == 0)
      return 2 * TTI::TCC_Basic;
    return TTI::TCC_Free;
  case Instruction::Store:
    ImmIdx = 0;
    break;
  case Instruction::ICmp:
    // This is an imperfect hack to prevent constant hoisting of
    // compares that might be trying to check if a 64-bit value fits in
    // 32-bits. The backend can optimize these cases using a right shift by 32.
    // Ideally we would check the compare predicate here. There also other
    // similar immediates the backend can use shifts for.
    if (Idx == 1 && Imm.getBitWidth() == 64) {
      uint64_t ImmVal = Imm.getZExtValue();
      if (ImmVal == 0x100000000ULL || ImmVal == 0xffffffff)
        return TTI::TCC_Free;
    }
    ImmIdx = 1;
    break;
  case Instruction::And:
    // We support 64-bit ANDs with immediates with 32-bits of leading zeroes
    // by using a 32-bit operation with implicit zero extension. Detect such
    // immediates here as the normal path expects bit 31 to be sign extended.
    if (Idx == 1 && Imm.getBitWidth() == 64 && isUInt<32>(Imm.getZExtValue()))
      return TTI::TCC_Free;
    ImmIdx = 1;
    break;
  case Instruction::Add:
  case Instruction::Sub:
    // For add/sub, we can use the opposite instruction for INT32_MIN.
    if (Idx == 1 && Imm.getBitWidth() == 64 && Imm.getZExtValue() == 0x80000000)
      return TTI::TCC_Free;
    ImmIdx = 1;
    break;
  case Instruction::UDiv:
  case Instruction::SDiv:
  case Instruction::URem:
  case Instruction::SRem:
    // Division by constant is typically expanded later into a different
    // instruction sequence. This completely changes the constants.
    // Report them as "free" to stop ConstantHoist from marking them as opaque.
    return TTI::TCC_Free;
  case Instruction::Mul:
  case Instruction::Or:
  case Instruction::Xor:
    ImmIdx = 1;
    break;
  // Always return TCC_Free for the shift value of a shift instruction.
  case Instruction::Shl:
  case Instruction::LShr:
  case Instruction::AShr:
    if (Idx == 1)
      return TTI::TCC_Free;
    break;
  case Instruction::Trunc:
  case Instruction::ZExt:
  case Instruction::SExt:
  case Instruction::IntToPtr:
  case Instruction::PtrToInt:
  case Instruction::BitCast:
  case Instruction::PHI:
  case Instruction::Call:
  case Instruction::Select:
  case Instruction::Ret:
  case Instruction::Load:
    break;
  }

  if (Idx == ImmIdx) {
    int NumConstants = divideCeil(BitSize, 64);
    InstructionCost Cost = X86TTIImpl::getIntImmCost(Imm, Ty, CostKind);
    return (Cost <= NumConstants * TTI::TCC_Basic)
               ? static_cast<int>(TTI::TCC_Free)
               : Cost;
  }

  return X86TTIImpl::getIntImmCost(Imm, Ty, CostKind);
}

InstructionCost X86TTIImpl::getIntImmCostIntrin(Intrinsic::ID IID, unsigned Idx,
                                                const APInt &Imm, Type *Ty,
                                                TTI::TargetCostKind CostKind) {
  assert(Ty->isIntegerTy());

  unsigned BitSize = Ty->getPrimitiveSizeInBits();
  // There is no cost model for constants with a bit size of 0. Return TCC_Free
  // here, so that constant hoisting will ignore this constant.
  if (BitSize == 0)
    return TTI::TCC_Free;

  switch (IID) {
  default:
    return TTI::TCC_Free;
  case Intrinsic::sadd_with_overflow:
  case Intrinsic::uadd_with_overflow:
  case Intrinsic::ssub_with_overflow:
  case Intrinsic::usub_with_overflow:
  case Intrinsic::smul_with_overflow:
  case Intrinsic::umul_with_overflow:
    if ((Idx == 1) && Imm.getBitWidth() <= 64 && isInt<32>(Imm.getSExtValue()))
      return TTI::TCC_Free;
    break;
  case Intrinsic::experimental_stackmap:
    if ((Idx < 2) || (Imm.getBitWidth() <= 64 && isInt<64>(Imm.getSExtValue())))
      return TTI::TCC_Free;
    break;
  case Intrinsic::experimental_patchpoint_void:
  case Intrinsic::experimental_patchpoint_i64:
    if ((Idx < 4) || (Imm.getBitWidth() <= 64 && isInt<64>(Imm.getSExtValue())))
      return TTI::TCC_Free;
    break;
  }
  return X86TTIImpl::getIntImmCost(Imm, Ty, CostKind);
}

InstructionCost X86TTIImpl::getCFInstrCost(unsigned Opcode,
                                           TTI::TargetCostKind CostKind,
                                           const Instruction *I) {
  if (CostKind != TTI::TCK_RecipThroughput)
    return Opcode == Instruction::PHI ? 0 : 1;
  // Branches are assumed to be predicted.
  return 0;
}

int X86TTIImpl::getGatherOverhead() const {
  // Some CPUs have more overhead for gather. The specified overhead is relative
  // to the Load operation. "2" is the number provided by Intel architects. This
  // parameter is used for cost estimation of Gather Op and comparison with
  // other alternatives.
  // TODO: Remove the explicit hasAVX512()?, That would mean we would only
  // enable gather with a -march.
  if (ST->hasAVX512() || (ST->hasAVX2() && ST->hasFastGather()))
    return 2;

  return 1024;
}

int X86TTIImpl::getScatterOverhead() const {
  if (ST->hasAVX512())
    return 2;

  return 1024;
}

// Return an average cost of Gather / Scatter instruction, maybe improved later.
// FIXME: Add TargetCostKind support.
InstructionCost X86TTIImpl::getGSVectorCost(unsigned Opcode, Type *SrcVTy,
                                            const Value *Ptr, Align Alignment,
                                            unsigned AddressSpace) {

  assert(isa<VectorType>(SrcVTy) && "Unexpected type in getGSVectorCost");
  unsigned VF = cast<FixedVectorType>(SrcVTy)->getNumElements();

  // Try to reduce index size from 64 bit (default for GEP)
  // to 32. It is essential for VF 16. If the index can't be reduced to 32, the
  // operation will use 16 x 64 indices which do not fit in a zmm and needs
  // to split. Also check that the base pointer is the same for all lanes,
  // and that there's at most one variable index.
  auto getIndexSizeInBits = [](const Value *Ptr, const DataLayout &DL) {
    unsigned IndexSize = DL.getPointerSizeInBits();
    const GetElementPtrInst *GEP = dyn_cast<GetElementPtrInst>(Ptr);
    if (IndexSize < 64 || !GEP)
      return IndexSize;

    unsigned NumOfVarIndices = 0;
    const Value *Ptrs = GEP->getPointerOperand();
    if (Ptrs->getType()->isVectorTy() && !getSplatValue(Ptrs))
      return IndexSize;
    for (unsigned i = 1; i < GEP->getNumOperands(); ++i) {
      if (isa<Constant>(GEP->getOperand(i)))
        continue;
      Type *IndxTy = GEP->getOperand(i)->getType();
      if (auto *IndexVTy = dyn_cast<VectorType>(IndxTy))
        IndxTy = IndexVTy->getElementType();
      if ((IndxTy->getPrimitiveSizeInBits() == 64 &&
          !isa<SExtInst>(GEP->getOperand(i))) ||
         ++NumOfVarIndices > 1)
        return IndexSize; // 64
    }
    return (unsigned)32;
  };

  // Trying to reduce IndexSize to 32 bits for vector 16.
  // By default the IndexSize is equal to pointer size.
  unsigned IndexSize = (ST->hasAVX512() && VF >= 16)
                           ? getIndexSizeInBits(Ptr, DL)
                           : DL.getPointerSizeInBits();
#if INTEL_CUSTOMIZATION
  return getGSVectorCost(Opcode, SrcVTy, IndexSize, Alignment, AddressSpace);
}

// Return an average cost of Gather / Scatter instruction, maybe improved later
InstructionCost X86TTIImpl::getGSVectorCost(unsigned Opcode, Type *SrcVTy,
                                            unsigned IndexSize, Align Alignment,
                                            unsigned AddressSpace) {
  unsigned VF = cast<VectorType>(SrcVTy)->getNumElements();
  auto *IndexVTy = FixedVectorType::get(
      IntegerType::get(SrcVTy->getContext(), IndexSize), VF);
  std::pair<InstructionCost, MVT> IdxsLT =
      TLI->getTypeLegalizationCost(DL, IndexVTy);
  std::pair<InstructionCost, MVT> SrcLT =
      TLI->getTypeLegalizationCost(DL, SrcVTy);
  InstructionCost::CostType SplitFactor =
      *std::max(IdxsLT.first, SrcLT.first).getValue();
  if (SplitFactor > 1) {
    // Handle splitting of vector of pointers
    auto *SplitSrcTy =
        FixedVectorType::get(SrcVTy->getScalarType(), VF / SplitFactor);
    return SplitFactor * getGSVectorCost(
      Opcode, SplitSrcTy, IndexSize, Alignment, AddressSpace);
  }

  static const CostTblEntry SKXScatterDTbl[] = {
    { ISD::MSCATTER, MVT::v4i32, 5 }, // vpscatterdd xmm version.
    { ISD::MSCATTER, MVT::v8i32, 8 }, // vpscatterdd ymm version.
    { ISD::MSCATTER, MVT::v16i32, 16 }, // vpscatterdd zmm version.

    { ISD::MSCATTER, MVT::v4f32, 5 }, // vpscatterdps xmm version.
    { ISD::MSCATTER, MVT::v8f32, 8 }, // vpscatterdps ymm version.
    { ISD::MSCATTER, MVT::v16f32, 16 }, // vpscatterdps zmm version.

    { ISD::MSCATTER, MVT::v2i64, 3 }, // vpscatterdq xmm version.
    { ISD::MSCATTER, MVT::v4i64, 4 }, // vpscatterdq ymm version.
    { ISD::MSCATTER, MVT::v8i64, 8 }, // vpscatterdq zmm version.

    { ISD::MSCATTER, MVT::v2f64, 3 }, // vpscatterdpd xmm version.
    { ISD::MSCATTER, MVT::v4f64, 4 }, // vpscatterdpd ymm version.
    { ISD::MSCATTER, MVT::v8f64, 8 }, // vpscatterdpd zmm version.
  };

  static const CostTblEntry SKXScatterQTbl[] = {
    { ISD::MSCATTER, MVT::v2i32, 4 }, // vpscatterqd xmm version.
    { ISD::MSCATTER, MVT::v4i32, 4 }, // vpscatterqd ymm version.
    { ISD::MSCATTER, MVT::v8i32, 2 }, // vpscatterqd zmm version.

    { ISD::MSCATTER, MVT::v2f32, 4 }, // vpscatterqps xmm version.
    { ISD::MSCATTER, MVT::v4f32, 4 }, // vpscatterqps ymm version.
    { ISD::MSCATTER, MVT::v8f32, 2 }, // vpscatterqps zmm version.

    { ISD::MSCATTER, MVT::v2i64, 3 }, // vpscatterqq xmm version.
    { ISD::MSCATTER, MVT::v4i64, 4 }, // vpscatterqq ymm version.
    { ISD::MSCATTER, MVT::v8i64, 8 }, // vpscatterqq zmm version.

    { ISD::MSCATTER, MVT::v2f64, 3 }, // vpscatterqpd xmm version.
    { ISD::MSCATTER, MVT::v4f64, 4 }, // vpscatterqpd ymm version.
    { ISD::MSCATTER, MVT::v8f64, 8 }, // vpscatterqpd zmm version.
  };

  static const CostTblEntry SKXGatherDTbl[] = {
    { ISD::MGATHER, MVT::v4i32, 2 }, // vpgatherdd xmm version.
    { ISD::MGATHER, MVT::v8i32, 4 }, // vpgatherdd ymm version.
    { ISD::MGATHER, MVT::v16i32, 10 }, // vpgatherdd zmm version.

    { ISD::MGATHER, MVT::v4f32, 2 }, // vpgatherdps xmm version.
    { ISD::MGATHER, MVT::v8f32, 4 }, // vpgatherdps ymm version.
    { ISD::MGATHER, MVT::v16f32, 10 }, // vpgatherdps zmm version.

    { ISD::MGATHER, MVT::v2i64, 3 }, // vpgatherdq xmm version.
    { ISD::MGATHER, MVT::v4i64, 3 }, // vpgatherdq ymm version.
    { ISD::MGATHER, MVT::v8i64, 4 }, // vpgatherdq zmm version.

    { ISD::MGATHER, MVT::v2f64, 3 }, // vpgatherdpd xmm version.
    { ISD::MGATHER, MVT::v4f64, 3 }, // vpgatherdpd ymm version.
    { ISD::MGATHER, MVT::v8f64, 4 }, // vpgatherdpd zmm version.
  };

  static const CostTblEntry SKXGatherQTbl[] = {
    { ISD::MGATHER, MVT::v2i32, 3 }, // vpgatherqd xmm version.
    { ISD::MGATHER, MVT::v4i32, 3 }, // vpgatherqd ymm version.
    { ISD::MGATHER, MVT::v8i32, 4 }, // vpgatherqd zmm version.

    { ISD::MGATHER, MVT::v2f32, 3 }, // vpgatherqps xmm version.
    { ISD::MGATHER, MVT::v4f32, 3 }, // vpgatherqps ymm version.
    { ISD::MGATHER, MVT::v8f32, 4 }, // vpgatherqps zmm version.

    { ISD::MGATHER, MVT::v2i64, 3 }, // vpgatherqq xmm version.
    { ISD::MGATHER, MVT::v4i64, 3 }, // vpgatherqq ymm version.
    { ISD::MGATHER, MVT::v8i64, 4 }, // vpgatherqq zmm version.

    { ISD::MGATHER, MVT::v2f64, 3 }, // vpgatherqpd xmm version.
    { ISD::MGATHER, MVT::v4f64, 3 }, // vpgatherqpd ymm version.
    { ISD::MGATHER, MVT::v8f64, 4 }, // vpgatherqpd zmm version.
  };

  // Assume that VLX defines Skylake-X processor, which might not be
  // the case for future processors that can have different TPT or LAT
  // values for gather or scatter instructions.
  if (ST->hasVLX()) {
    if (Opcode == Instruction::Store) {
      const CostTblEntry *Entry = nullptr;
      if (IndexSize == 32 &&
          (Entry =
               CostTableLookup(SKXScatterDTbl, ISD::MSCATTER, SrcLT.second))) {
        return Entry->Cost;
      }
      if (IndexSize == 64 &&
          (Entry =
               CostTableLookup(SKXScatterQTbl, ISD::MSCATTER, SrcLT.second))) {
        return Entry->Cost;
      }
    }

    if (Opcode == Instruction::Load) {
      const CostTblEntry *Entry = nullptr;
      if (IndexSize == 32 && (Entry = CostTableLookup(
                                  SKXGatherDTbl, ISD::MGATHER, SrcLT.second))) {
        return Entry->Cost;
      }
      if (IndexSize == 64 && (Entry = CostTableLookup(
                                  SKXGatherQTbl, ISD::MGATHER, SrcLT.second))) {
        return Entry->Cost;
      }
    }
  }
#endif // INTEL_CUSTOMIZATION

  // The gather / scatter cost is given by Intel architects. It is a rough
  // number since we are looking at one instruction in a time.
  const int GSOverhead = (Opcode == Instruction::Load)
                             ? getGatherOverhead()
                             : getScatterOverhead();
  return GSOverhead + VF * getMemoryOpCost(Opcode, SrcVTy->getScalarType(),
                                           MaybeAlign(Alignment), AddressSpace,
                                           TTI::TCK_RecipThroughput);
}

/// Return the cost of full scalarization of gather / scatter operation.
///
/// Opcode - Load or Store instruction.
/// SrcVTy - The type of the data vector that should be gathered or scattered.
/// VariableMask - The mask is non-constant at compile time.
/// Alignment - Alignment for one element.
/// AddressSpace - pointer[s] address space.
///
/// FIXME: Add TargetCostKind support.

#if INTEL_CUSTOMIZATION
InstructionCost X86TTIImpl::getGSScalarCost(unsigned Opcode, Type *PtrTy,
                                            Type *SrcVTy, bool VariableMask,
                                            Align Alignment,
                                            unsigned AddressSpace) {
  unsigned VF = cast<FixedVectorType>(SrcVTy)->getNumElements();
  APInt DemandedElts = APInt::getAllOnesValue(VF);
  TTI::TargetCostKind CostKind = TTI::TCK_RecipThroughput;

  InstructionCost MaskUnpackCost = 0;
  if (VariableMask) {
    auto *MaskTy =
        FixedVectorType::get(Type::getInt1Ty(SrcVTy->getContext()), VF);
    MaskUnpackCost =
        getScalarizationOverhead(MaskTy, DemandedElts, false, true);
    InstructionCost ScalarCompareCost = getCmpSelInstrCost(
        Instruction::ICmp, Type::getInt1Ty(SrcVTy->getContext()), nullptr,
        CmpInst::BAD_ICMP_PREDICATE, CostKind);
    InstructionCost BranchCost = getCFInstrCost(Instruction::Br, CostKind);
    MaskUnpackCost += VF * (BranchCost + ScalarCompareCost);
  }

  // The cost of the scalar loads/stores.
  InstructionCost MemoryOpCost =
      VF * getMemoryOpCost(Opcode, SrcVTy->getScalarType(),
                           MaybeAlign(Alignment), AddressSpace, CostKind);

  InstructionCost InsertExtractCost = 0;
#if INTEL_CUSTOMIZATION
  // The cost to extract bases from the Ptr vector.
  for (unsigned i = 0; i < VF; ++i)
    InsertExtractCost +=
        getVectorInstrCost(Instruction::ExtractElement, PtrTy, i);
#endif // INTEL_CUSTOMIZATION

  if (Opcode == Instruction::Load)
    for (unsigned i = 0; i < VF; ++i)
      // Add the cost of inserting each scalar load into the vector
      InsertExtractCost +=
        getVectorInstrCost(Instruction::InsertElement, SrcVTy, i);
  else
    for (unsigned i = 0; i < VF; ++i)
      // Add the cost of extracting each element out of the data vector
      InsertExtractCost +=
        getVectorInstrCost(Instruction::ExtractElement, SrcVTy, i);

  return MemoryOpCost + MaskUnpackCost + InsertExtractCost;
}

static unsigned getLoadPermuteCost(Type *ArrayElemTy, uint64_t ArrayNum,
                                   unsigned GatherNum, unsigned WidenNum) {
  if (WidenNum == 8 && ArrayElemTy->getScalarSizeInBits() == 32)
    // Base cost is load + permute.
    // When use a mask register, increase the cost.
    return isPowerOf2_32(ArrayNum) ? 2 : 3;

  llvm_unreachable("Unreachable!\n");
}
#endif // INTEL_CUSTOMIZATION

/// Calculate the cost of Gather / Scatter operation
InstructionCost X86TTIImpl::getGatherScatterOpCost(
    unsigned Opcode, Type *SrcVTy, const Value *Ptr, bool VariableMask,
    Align Alignment, TTI::TargetCostKind CostKind,
    const Instruction *I = nullptr, // INTEL
    bool UndefPassThru = false) {   // INTEL
  if (CostKind != TTI::TCK_RecipThroughput) {
    if ((Opcode == Instruction::Load &&
         isLegalMaskedGather(SrcVTy, Align(Alignment))) ||
        (Opcode == Instruction::Store &&
         isLegalMaskedScatter(SrcVTy, Align(Alignment))))
      return 1;
    return BaseT::getGatherScatterOpCost(Opcode, SrcVTy, Ptr, VariableMask,
                                         Alignment, CostKind, I);
  }

  assert(SrcVTy->isVectorTy() && "Unexpected data type for Gather/Scatter");
  PointerType *PtrTy = dyn_cast<PointerType>(Ptr->getType());
  if (!PtrTy && Ptr->getType()->isVectorTy())
    PtrTy = dyn_cast<PointerType>(
        cast<VectorType>(Ptr->getType())->getElementType());
  assert(PtrTy && "Unexpected type for Ptr argument");
  unsigned AddressSpace = PtrTy->getAddressSpace();

#if INTEL_CUSTOMIZATION
  if ((Opcode == Instruction::Load &&
       !isLegalMaskedGather(SrcVTy, Align(Alignment))) ||
      (Opcode == Instruction::Store &&
       !isLegalMaskedScatter(SrcVTy, Align(Alignment)))) {
    unsigned VF = cast<FixedVectorType>(SrcVTy)->getNumElements();
    return getGSScalarCost(Opcode, FixedVectorType::get(PtrTy, VF), SrcVTy,
                           VariableMask, Alignment, AddressSpace);
  }

  Type *ArrayElemTy = nullptr;
  uint64_t ArrayNum = 0;
  unsigned GatherNum = 0;
  unsigned WidenNum = 0;

  const IntrinsicInst *II = dyn_cast_or_null<IntrinsicInst>(I);
  if (II && isLegalToTransformGather2PermuteLoad(II, ArrayElemTy, ArrayNum,
                                                 GatherNum, WidenNum))
    return getLoadPermuteCost(ArrayElemTy, ArrayNum, GatherNum, WidenNum);

  if (Opcode == Instruction::Load &&
      isLegalToTransformGather2PermuteLoad(
          Intrinsic::masked_gather, SrcVTy, Ptr, VariableMask, UndefPassThru,
          ArrayElemTy, ArrayNum, GatherNum, WidenNum))
    return getLoadPermuteCost(ArrayElemTy, ArrayNum, GatherNum, WidenNum);

#endif // INTEL_CUSTOMIZATION

  return getGSVectorCost(Opcode, SrcVTy, Ptr, Alignment, AddressSpace);
}

#if INTEL_CUSTOMIZATION
/// Calculate the cost of Gather / Scatter operation
InstructionCost X86TTIImpl::getGatherScatterOpCost(
    unsigned Opcode, Type *SrcVTy, unsigned IndexSize, bool VariableMask,
    unsigned Alignment, unsigned AddressSpace, TTI::TargetCostKind CostKind,
    const Instruction *I = nullptr) {
  assert(SrcVTy->isVectorTy() && "Unexpected data type for Gather/Scatter");
  unsigned VF = cast<VectorType>(SrcVTy)->getNumElements();
  PointerType *PtrTy = SrcVTy->getScalarType()->getPointerTo(AddressSpace);

  bool Scalarize = false;
  if ((Opcode == Instruction::Load &&
       !isLegalMaskedGather(SrcVTy, Align(Alignment))) ||
      (Opcode == Instruction::Store &&
       !isLegalMaskedScatter(SrcVTy, Align(Alignment))))
    Scalarize = true;
  // Gather / Scatter for vector 2 is not profitable on KNL / SKX
  // Vector-4 of gather/scatter instruction does not exist on KNL.
  // We can extend it to 8 elements, but zeroing upper bits of
  // the mask vector will add more instructions. Right now we give the scalar
  // cost of vector-4 for KNL. TODO: Check, maybe the gather/scatter instruction
  // is better in the VariableMask case.
  if (ST->hasAVX512() && (VF == 2 || (VF == 4 && !ST->hasVLX())))
    Scalarize = true;

  if ((Opcode == Instruction::Load &&
       !isLegalMaskedGather(SrcVTy, Align(Alignment))) ||
      (Opcode == Instruction::Store &&
       !isLegalMaskedScatter(SrcVTy, Align(Alignment)))) {
    unsigned VF = cast<FixedVectorType>(SrcVTy)->getNumElements();
    return getGSScalarCost(Opcode, FixedVectorType::get(PtrTy, VF), SrcVTy,
                           VariableMask, Align(Alignment), AddressSpace);
  }

  Type *ArrayElemTy = nullptr;
  uint64_t ArrayNum = 0;
  unsigned GatherNum = 0;
  unsigned WidenNum = 0;

  const IntrinsicInst *II = dyn_cast_or_null<IntrinsicInst>(I);
  if (II && isLegalToTransformGather2PermuteLoad(II, ArrayElemTy, ArrayNum,
    GatherNum, WidenNum))
    return getLoadPermuteCost(ArrayElemTy, ArrayNum, GatherNum, WidenNum);

  return getGSVectorCost(Opcode, SrcVTy, IndexSize, Align(Alignment), AddressSpace);
}
#endif // INTEL_CUSTOMIZATION

bool X86TTIImpl::isLSRCostLess(TargetTransformInfo::LSRCost &C1,
                               TargetTransformInfo::LSRCost &C2) {
    // X86 specific here are "instruction number 1st priority".
    return std::tie(C1.Insns, C1.NumRegs, C1.AddRecCost,
                    C1.NumIVMuls, C1.NumBaseAdds,
                    C1.ScaleCost, C1.ImmCost, C1.SetupCost) <
           std::tie(C2.Insns, C2.NumRegs, C2.AddRecCost,
                    C2.NumIVMuls, C2.NumBaseAdds,
                    C2.ScaleCost, C2.ImmCost, C2.SetupCost);
}

bool X86TTIImpl::canMacroFuseCmp() {
  return ST->hasMacroFusion() || ST->hasBranchFusion();
}

bool X86TTIImpl::isLegalMaskedLoad(Type *DataTy, Align Alignment) {
  if (!ST->hasAVX())
    return false;

  // The backend can't handle a single element vector.
  if (isa<VectorType>(DataTy) &&
      cast<FixedVectorType>(DataTy)->getNumElements() == 1)
    return false;
  Type *ScalarTy = DataTy->getScalarType();

  if (ScalarTy->isPointerTy())
    return true;

  if (ScalarTy->isFloatTy() || ScalarTy->isDoubleTy())
    return true;

#if INTEL_CUSTOMIZATION
#if INTEL_FEATURE_ISA_FP16
  if (ScalarTy->isHalfTy() && ST->hasBWI() && ST->hasFP16())
    return true;
#endif // INTEL_FEATURE_ISA_FP16
#endif // INTEL_CUSTOMIZATION

  if (!ScalarTy->isIntegerTy())
    return false;

  unsigned IntWidth = ScalarTy->getIntegerBitWidth();
  return IntWidth == 32 || IntWidth == 64 ||
         ((IntWidth == 8 || IntWidth == 16) && ST->hasBWI());
}

bool X86TTIImpl::isLegalMaskedStore(Type *DataType, Align Alignment) {
  return isLegalMaskedLoad(DataType, Alignment);
}

bool X86TTIImpl::isLegalNTLoad(Type *DataType, Align Alignment) {
  unsigned DataSize = DL.getTypeStoreSize(DataType);
  // The only supported nontemporal loads are for aligned vectors of 16 or 32
  // bytes.  Note that 32-byte nontemporal vector loads are supported by AVX2
  // (the equivalent stores only require AVX).
  if (Alignment >= DataSize && (DataSize == 16 || DataSize == 32))
    return DataSize == 16 ?  ST->hasSSE1() : ST->hasAVX2();

  return false;
}

bool X86TTIImpl::isLegalNTStore(Type *DataType, Align Alignment) {
  unsigned DataSize = DL.getTypeStoreSize(DataType);

  // SSE4A supports nontemporal stores of float and double at arbitrary
  // alignment.
  if (ST->hasSSE4A() && (DataType->isFloatTy() || DataType->isDoubleTy()))
    return true;

  // Besides the SSE4A subtarget exception above, only aligned stores are
  // available nontemporaly on any other subtarget.  And only stores with a size
  // of 4..32 bytes (powers of 2, only) are permitted.
  if (Alignment < DataSize || DataSize < 4 || DataSize > 32 ||
      !isPowerOf2_32(DataSize))
    return false;

  // 32-byte vector nontemporal stores are supported by AVX (the equivalent
  // loads require AVX2).
  if (DataSize == 32)
    return ST->hasAVX();
  else if (DataSize == 16)
    return ST->hasSSE1();
  return true;
}

bool X86TTIImpl::isLegalMaskedExpandLoad(Type *DataTy) {
  if (!isa<VectorType>(DataTy))
    return false;

  if (!ST->hasAVX512())
    return false;

  // The backend can't handle a single element vector.
  if (cast<FixedVectorType>(DataTy)->getNumElements() == 1)
    return false;

  Type *ScalarTy = cast<VectorType>(DataTy)->getElementType();

  if (ScalarTy->isFloatTy() || ScalarTy->isDoubleTy())
    return true;

  if (!ScalarTy->isIntegerTy())
    return false;

  unsigned IntWidth = ScalarTy->getIntegerBitWidth();
  return IntWidth == 32 || IntWidth == 64 ||
         ((IntWidth == 8 || IntWidth == 16) && ST->hasVBMI2());
}

bool X86TTIImpl::isLegalMaskedCompressStore(Type *DataTy) {
  return isLegalMaskedExpandLoad(DataTy);
}

#if INTEL_CUSTOMIZATION
bool X86TTIImpl::isAdvancedOptEnabled(TTI::AdvancedOptLevel AO) const {
    const TargetMachine &TM = getTLI()->getTargetMachine();

    // Captures if the target is specified with -x, which will indicate
    // that the user has enabled code generation specialized for a particular
    // instruction set.
    bool IntelTargetCheck = TM.Options.IntelAdvancedOptim;

    // Currently all levels rely on IntelTargetCheck, but that may not always
    // be the case so we test in each case below rather than doing an early
    // return.
    switch(AO) {
    case TTI::AdvancedOptLevel::AO_TargetHasIntelSSE42:
      return IntelTargetCheck && ST->hasSSE42();
    case TTI::AdvancedOptLevel::AO_TargetHasIntelAVX:
      return IntelTargetCheck && ST->hasAVX();
    case TTI::AdvancedOptLevel::AO_TargetHasIntelAVX2:
      return IntelTargetCheck && ST->hasAVX2();
    case TTI::AdvancedOptLevel::AO_TargetHasGenericAVX2:
      return ST->hasAVX2();
    case TTI::AdvancedOptLevel::AO_TargetHasIntelAVX512:
      return IntelTargetCheck && ST->hasAVX512();
    default:
      return false;
    }
    llvm_unreachable("fully covered switch statement");
}

bool X86TTIImpl::adjustCallArgs(CallInst* CI) {
  if (CI->getCallingConv() != CallingConv::Intel_OCL_BI)
    return false;

  if (CI->getNumOperands() < 2)
    return false;
  unsigned lastOpNo = CI->getNumArgOperands() - 1;
  Value *lastOp = CI->getArgOperand(lastOpNo);
  VectorType *lastOpType = dyn_cast<VectorType>(lastOp->getType());
  if (!lastOpType || lastOpType->getScalarSizeInBits() != 1)
    return false;
  VectorType *firstOpType =
    dyn_cast<VectorType>(CI->getArgOperand(0)->getType());
  assert(firstOpType && "Unexpected type for SVML argument");
  if (!firstOpType->getElementCount().isScalable() &&
      firstOpType->getPrimitiveSizeInBits().getFixedSize() == 512)
    return false;
  Function *origFunc = CI->getCalledFunction();
  // Bail out in case of indirect call.
  if (!origFunc)
    return false;
  IRBuilder<> Builder(CI);

  LLVMContext &C(CI->getFunction()->getContext());
  Type *Int32Ty = Type::getInt32Ty(C);
  Type *Int64Ty = Type::getInt64Ty(C);
  Type* newType = FixedVectorType::get(firstOpType->isDoubleTy()?
                                  Int64Ty : Int32Ty,
                                  firstOpType->getNumElements());
  lastOp = Builder.CreateSExt(lastOp, newType, "extMask");
  CI->setArgOperand(lastOpNo, lastOp);

  // Create new declaration
  SmallVector<Type *, 3> ParamTys;
  for (unsigned i = 0; i < CI->getNumArgOperands(); i++)
    ParamTys.push_back(CI->getArgOperand(i)->getType());
  FunctionType* newFuncType =
    FunctionType::get(CI->getType(), ParamTys, false);

  Function *newFunc;
  Module *M = origFunc->getParent();
  if (origFunc->getName().startswith("_replaced_")) {
    newFunc = M->getFunction(origFunc->getName().substr(sizeof("_replaced_") - 1));
    assert(newFunc && "The function should be defined");
  }
  else {
    std::string baseName = std::string(origFunc->getName());
    origFunc->setName(Twine("_replaced_").concat(baseName));
    newFunc = cast<Function>((M->getOrInsertFunction(baseName, newFuncType,
                                     origFunc->getAttributes())).getCallee());
  }
  CI->setCalledFunction(newFunc);
  return true;
}
#endif // INTEL_CUSTOMIZATION

#if INTEL_CUSTOMIZATION
static bool isConstantIntVector(Value *Mask) {
  Constant *C = dyn_cast<Constant>(Mask);
  if (!C)
    return false;

  unsigned NumElts = cast<FixedVectorType>(Mask->getType())->getNumElements();
  for (unsigned i = 0; i != NumElts; ++i) {
    Constant *CElt = C->getAggregateElement(i);
    if (!CElt || !isa<ConstantInt>(CElt))
      return false;
  }

  return true;
}

bool X86TTIImpl::shouldScalarizeMaskedGather(CallInst *CI) {
  // If it is none of the following three situation, we will
  // scalarize maskgather:
  // 1. the subtarget has avx512
  // 2. the subtarget has avx2 && hasfastgather
  // 3. the target is BDW/HSW and masked-gather has 4 or more elements and the
  // mask is unknown.
  //
  // Notes: According to optimization manual, on Haswell,
  // gather with 4 or more elements and unknown mask is better than
  // data-dependent branches:
  //  if (condition[i] > 0) { result[i] = x[index[i]] }
  // Since Broadwell improve the throughput of the VGATHER family of
  // instructions significantly, this rule also works on BDW.
  Type *DataTy = CI->getType();
  auto isAVX2GatherProfitable = [&]() {
    if (!ST->hasAVX2())
      return false;
    if (ST->hasFastGather())
      return true;
    if (auto *DataVTy = dyn_cast<FixedVectorType>(DataTy)) {
      if (DataVTy->getNumElements() >= 4 &&
          !isConstantIntVector(CI->getOperand(2)))
        return true;
    }
    return false;
  };

  if (ST->hasAVX512() || isAVX2GatherProfitable()) {
    if (auto *DataVTy = dyn_cast<FixedVectorType>(DataTy)) {
      unsigned NumElts = DataVTy->getNumElements();
      if (NumElts == 1)
        return true;
    }
    Type *ScalarTy = DataTy->getScalarType();
    if (ScalarTy->isPointerTy())
      return false;

    if (ScalarTy->isFloatTy() || ScalarTy->isDoubleTy())
      return false;

    if (!ScalarTy->isIntegerTy())
      return true;

    unsigned IntWidth = ScalarTy->getIntegerBitWidth();
    return !(IntWidth == 32 || IntWidth == 64);
  }
  return true;
}

/// Check if we need transform gather to load and permute.
bool X86TTIImpl::shouldOptGatherToLoadPermute(Type *ArrayElemTy,
                                              uint64_t ArrayNum,
                                              uint32_t GatherNum,
                                              uint32_t *WidenNum) const {

  const TargetMachine &TM = getTLI()->getTargetMachine();
  if (!TM.Options.IntelAdvancedOptim)
    return false;

  if (!ST || !ST->hasVLX())
    return false;

  // Only handle fixed size integer/float array.
  if (ArrayNum == 0 || ArrayElemTy->isAggregateType())
    return false;

  // Check if array size is bigger than max simd register size.
  if (ArrayElemTy->getScalarSizeInBits() * ArrayNum >
      getRegisterBitWidth(TargetTransformInfo::RGK_FixedWidthVector))
    return false;

  // Check if gather size is bigger than max simd register size.
  if (ArrayElemTy->getScalarSizeInBits() * GatherNum >
      getRegisterBitWidth(TargetTransformInfo::RGK_FixedWidthVector))
    return false;

  // Only enable 256-bit load and permute currently, will enable 512-bit
  // load and permute when see the potential gain.
  if (ArrayElemTy->isIntegerTy(32)) {
    if (ArrayNum <= 8 && GatherNum <= 8) {
      if (WidenNum)
        *WidenNum = 8;
      return true;
    }
  } else if (ArrayElemTy->isFloatTy()) {
    if (ArrayNum <= 8 && GatherNum <= 8) {
      if (WidenNum)
        *WidenNum = 8;
      return true;
    }
  }

  return false;
}

bool X86TTIImpl::isLegalToTransformGather2PermuteLoad(
    Intrinsic::ID ID, Type *DataTy, const Value *Ptrs, bool VariableMask,
    bool UndefPassThru, Type *&ArrayEleTy, uint64_t &ArrayNum,
    unsigned &GatherNum, unsigned &WidenNum) const {

  if (ID != Intrinsic::masked_gather)
    return false;

  if (VariableMask || !UndefPassThru)
    return false;

  if (!isa<FixedVectorType>(DataTy))
    return false;

  auto *GEP = dyn_cast<GetElementPtrInst>(Ptrs);
  if (!GEP || !GEP->isInBounds())
    return false;

  // Check if last index is vector type.
  unsigned GEPNumOper = GEP->getNumOperands();
  Value *LastIndex = GEP->getOperand(GEPNumOper - 1);
  if (!LastIndex->getType()->isVectorTy())
    return false;

  // Check if other operands are all scalar type.
  for (unsigned i = 0; i != GEPNumOper - 1; ++i) {
    Value *GEPIdx = GEP->getOperand(i);
    if (GEPIdx->getType()->isVectorTy())
      return false;
  }

  GatherNum = cast<FixedVectorType>(DataTy)->getNumElements();

  // Check if it is an array type.
  SmallVector<Value *, 4> Ops(GEP->idx_begin(), GEP->idx_end() - 1);
  Type *IndexedTy =
      GetElementPtrInst::getIndexedType(GEP->getSourceElementType(), Ops);
  auto *IndexedArrayTy = dyn_cast<ArrayType>(IndexedTy);
  if (!IndexedArrayTy)
    return false;

  ArrayNum = IndexedArrayTy->getArrayNumElements();
  ArrayEleTy = IndexedArrayTy->getElementType();

  if (!shouldOptGatherToLoadPermute(ArrayEleTy, ArrayNum, GatherNum, &WidenNum))
    return false;

  return true;
}

bool X86TTIImpl::isLegalToTransformGather2PermuteLoad(
    const IntrinsicInst *II, Type *&ArrayEleTy, uint64_t &ArrayNum,
    unsigned &GatherNum, unsigned &WidenNum) const {
  if (II->getIntrinsicID() != Intrinsic::masked_gather)
    return false;

  Value *Ptrs = II->getArgOperand(0);
  Value *Mask = II->getArgOperand(2);
  Value *PassThru = II->getArgOperand(3);

  // Only handle contant mask.
  if (!isConstantIntVector(Mask))
    return false;

  // Dead code?
  if (cast<Constant>(Mask)->isNullValue())
    return false;

  if (!isa<UndefValue>(PassThru))
    return false;

  if (!isLegalToTransformGather2PermuteLoad(
          Intrinsic::masked_gather, II->getType(), Ptrs, false, true,
          ArrayEleTy, ArrayNum, GatherNum, WidenNum))
    return false;

  return true;
}
#endif // INTEL_CUSTOMIZATION

bool X86TTIImpl::isLegalMaskedGather(Type *DataTy, Align Alignment) {
  // Some CPUs have better gather performance than others.
  // TODO: Remove the explicit ST->hasAVX512()?, That would mean we would only
  // enable gather with a -march.
  if (!(ST->hasAVX512() || (ST->hasFastGather() && ST->hasAVX2())))
    return false;

  // This function is called now in two cases: from the Loop Vectorizer
  // and from the Scalarizer.
  // When the Loop Vectorizer asks about legality of the feature,
  // the vectorization factor is not calculated yet. The Loop Vectorizer
  // sends a scalar type and the decision is based on the width of the
  // scalar element.
  // Later on, the cost model will estimate usage this intrinsic based on
  // the vector type.
  // The Scalarizer asks again about legality. It sends a vector type.
  // In this case we can reject non-power-of-2 vectors.
  // We also reject single element vectors as the type legalizer can't
  // scalarize it.
  if (auto *DataVTy = dyn_cast<FixedVectorType>(DataTy)) {
    unsigned NumElts = DataVTy->getNumElements();
    if (NumElts == 1)
      return false;
    // Gather / Scatter for vector 2 is not profitable on KNL / SKX
    // Vector-4 of gather/scatter instruction does not exist on KNL.
    // We can extend it to 8 elements, but zeroing upper bits of
    // the mask vector will add more instructions. Right now we give the scalar
    // cost of vector-4 for KNL. TODO: Check, maybe the gather/scatter
    // instruction is better in the VariableMask case.
    if (ST->hasAVX512() && (NumElts == 2 || (NumElts == 4 && !ST->hasVLX())))
      return false;
  }
  Type *ScalarTy = DataTy->getScalarType();
  if (ScalarTy->isPointerTy())
    return true;

  if (ScalarTy->isFloatTy() || ScalarTy->isDoubleTy())
    return true;

  if (!ScalarTy->isIntegerTy())
    return false;

  unsigned IntWidth = ScalarTy->getIntegerBitWidth();
  return IntWidth == 32 || IntWidth == 64;
}

bool X86TTIImpl::isLegalMaskedScatter(Type *DataType, Align Alignment) {
  // AVX2 doesn't support scatter
  if (!ST->hasAVX512())
    return false;
  return isLegalMaskedGather(DataType, Alignment);
}

bool X86TTIImpl::hasDivRemOp(Type *DataType, bool IsSigned) {
  EVT VT = TLI->getValueType(DL, DataType);
  return TLI->isOperationLegal(IsSigned ? ISD::SDIVREM : ISD::UDIVREM, VT);
}

bool X86TTIImpl::isFCmpOrdCheaperThanFCmpZero(Type *Ty) {
  return false;
}

bool X86TTIImpl::areInlineCompatible(const Function *Caller,
                                     const Function *Callee) const {
  const TargetMachine &TM = getTLI()->getTargetMachine();

  // Work this as a subsetting of subtarget features.
  const FeatureBitset &CallerBits =
      TM.getSubtargetImpl(*Caller)->getFeatureBits();
  const FeatureBitset &CalleeBits =
      TM.getSubtargetImpl(*Callee)->getFeatureBits();

  FeatureBitset RealCallerBits = CallerBits & ~InlineFeatureIgnoreList;
  FeatureBitset RealCalleeBits = CalleeBits & ~InlineFeatureIgnoreList;
  return (RealCallerBits & RealCalleeBits) == RealCalleeBits;
}

bool X86TTIImpl::areFunctionArgsABICompatible(
    const Function *Caller, const Function *Callee,
    SmallPtrSetImpl<Argument *> &Args) const {
  if (!BaseT::areFunctionArgsABICompatible(Caller, Callee, Args))
    return false;

  // If we get here, we know the target features match. If one function
  // considers 512-bit vectors legal and the other does not, consider them
  // incompatible.
  const TargetMachine &TM = getTLI()->getTargetMachine();

  if (TM.getSubtarget<X86Subtarget>(*Caller).useAVX512Regs() ==
      TM.getSubtarget<X86Subtarget>(*Callee).useAVX512Regs())
    return true;

  // Consider the arguments compatible if they aren't vectors or aggregates.
  // FIXME: Look at the size of vectors.
  // FIXME: Look at the element types of aggregates to see if there are vectors.
  // FIXME: The API of this function seems intended to allow arguments
  // to be removed from the set, but the caller doesn't check if the set
  // becomes empty so that may not work in practice.
  return llvm::none_of(Args, [](Argument *A) {
    auto *EltTy = cast<PointerType>(A->getType())->getElementType();
    return EltTy->isVectorTy() || EltTy->isAggregateType();
  });
}

#if INTEL_CUSTOMIZATION
unsigned X86TTIImpl::getLoopRotationDefaultThreshold(bool OptForSize) const {
  return (ST->getCPU() == "lakemont" && OptForSize) ? 2 : 16;
}
#endif // INTEL_CUSTOMIZATION

X86TTIImpl::TTI::MemCmpExpansionOptions
X86TTIImpl::enableMemCmpExpansion(bool OptSize, bool IsZeroCmp) const {
  TTI::MemCmpExpansionOptions Options;
  Options.MaxNumLoads = TLI->getMaxExpandSizeMemcmp(OptSize);
  Options.NumLoadsPerBlock = 2;
  // All GPR and vector loads can be unaligned.
  Options.AllowOverlappingLoads = true;
  if (IsZeroCmp) {
    // Only enable vector loads for equality comparison. Right now the vector
    // version is not as fast for three way compare (see #33329).
    const unsigned PreferredWidth = ST->getPreferVectorWidth();
    if (PreferredWidth >= 512 && ST->hasAVX512()) Options.LoadSizes.push_back(64);
    if (PreferredWidth >= 256 && ST->hasAVX()) Options.LoadSizes.push_back(32);
    if (PreferredWidth >= 128 && ST->hasSSE2()) Options.LoadSizes.push_back(16);
  }
  if (ST->is64Bit()) {
    Options.LoadSizes.push_back(8);
  }
  Options.LoadSizes.push_back(4);
  Options.LoadSizes.push_back(2);
  Options.LoadSizes.push_back(1);
  return Options;
}

bool X86TTIImpl::enableInterleavedAccessVectorization() {
  // TODO: We expect this to be beneficial regardless of arch,
  // but there are currently some unexplained performance artifacts on Atom.
  // As a temporary solution, disable on Atom.
  return !(ST->isAtom());
}

// Get estimation for interleaved load/store operations for AVX2.
// \p Factor is the interleaved-access factor (stride) - number of
// (interleaved) elements in the group.
// \p Indices contains the indices for a strided load: when the
// interleaved load has gaps they indicate which elements are used.
// If Indices is empty (or if the number of indices is equal to the size
// of the interleaved-access as given in \p Factor) the access has no gaps.
//
// As opposed to AVX-512, AVX2 does not have generic shuffles that allow
// computing the cost using a generic formula as a function of generic
// shuffles. We therefore use a lookup table instead, filled according to
// the instruction sequences that codegen currently generates.
InstructionCost X86TTIImpl::getInterleavedMemoryOpCostAVX2(
    unsigned Opcode, FixedVectorType *VecTy, unsigned Factor,
    ArrayRef<unsigned> Indices, Align Alignment, unsigned AddressSpace,
    TTI::TargetCostKind CostKind, bool UseMaskForCond, bool UseMaskForGaps) {

  if (UseMaskForCond || UseMaskForGaps)
    return BaseT::getInterleavedMemoryOpCost(Opcode, VecTy, Factor, Indices,
                                             Alignment, AddressSpace, CostKind,
                                             UseMaskForCond, UseMaskForGaps);

  // We currently Support only fully-interleaved groups, with no gaps.
  // TODO: Support also strided loads (interleaved-groups with gaps).
  if (Indices.size() && Indices.size() != Factor)
    return BaseT::getInterleavedMemoryOpCost(Opcode, VecTy, Factor, Indices,
                                             Alignment, AddressSpace, CostKind);

  // VecTy for interleave memop is <VF*Factor x Elt>.
  // So, for VF=4, Interleave Factor = 3, Element type = i32 we have
  // VecTy = <12 x i32>.
  MVT LegalVT = getTLI()->getTypeLegalizationCost(DL, VecTy).second;

  // This function can be called with VecTy=<6xi128>, Factor=3, in which case
  // the VF=2, while v2i128 is an unsupported MVT vector type
  // (see MachineValueType.h::getVectorVT()).
  if (!LegalVT.isVector())
    return BaseT::getInterleavedMemoryOpCost(Opcode, VecTy, Factor, Indices,
                                             Alignment, AddressSpace, CostKind);

  unsigned VF = VecTy->getNumElements() / Factor;
  Type *ScalarTy = VecTy->getElementType();
  // Deduplicate entries, model floats/pointers as appropriately-sized integers.
  if (!ScalarTy->isIntegerTy())
    ScalarTy =
        Type::getIntNTy(ScalarTy->getContext(), DL.getTypeSizeInBits(ScalarTy));

  // Get the cost of all the memory operations.
  InstructionCost MemOpCosts = getMemoryOpCost(
      Opcode, VecTy, MaybeAlign(Alignment), AddressSpace, CostKind);

  auto *VT = FixedVectorType::get(ScalarTy, VF);
  EVT ETy = TLI->getValueType(DL, VT);
  if (!ETy.isSimple())
    return BaseT::getInterleavedMemoryOpCost(Opcode, VecTy, Factor, Indices,
                                             Alignment, AddressSpace, CostKind);

  // TODO: Complete for other data-types and strides.
  // Each combination of Stride, element bit width and VF results in a different
  // sequence; The cost tables are therefore accessed with:
  // Factor (stride) and VectorType=VFxiN.
  // The Cost accounts only for the shuffle sequence;
  // The cost of the loads/stores is accounted for separately.
  //
  static const CostTblEntry AVX2InterleavedLoadTbl[] = {
      {2, MVT::v4i64, 6}, // (load 8i64 and) deinterleave into 2 x 4i64

      {3, MVT::v2i8, 10},  // (load 6i8 and) deinterleave into 3 x 2i8
      {3, MVT::v4i8, 4},   // (load 12i8 and) deinterleave into 3 x 4i8
      {3, MVT::v8i8, 9},   // (load 24i8 and) deinterleave into 3 x 8i8
      {3, MVT::v16i8, 11}, // (load 48i8 and) deinterleave into 3 x 16i8
      {3, MVT::v32i8, 13}, // (load 96i8 and) deinterleave into 3 x 32i8

      {3, MVT::v8i32, 17}, // (load 24i32 and) deinterleave into 3 x 8i32

      {4, MVT::v2i8, 12},  // (load 8i8 and) deinterleave into 4 x 2i8
      {4, MVT::v4i8, 4},   // (load 16i8 and) deinterleave into 4 x 4i8
      {4, MVT::v8i8, 20},  // (load 32i8 and) deinterleave into 4 x 8i8
      {4, MVT::v16i8, 39}, // (load 64i8 and) deinterleave into 4 x 16i8
      {4, MVT::v32i8, 80}, // (load 128i8 and) deinterleave into 4 x 32i8

      {8, MVT::v8i32, 40} // (load 64i32 and) deinterleave into 8 x 8i32
  };

  static const CostTblEntry AVX2InterleavedStoreTbl[] = {
      {2, MVT::v4i64, 6}, // interleave 2 x 4i64 into 8i64 (and store)

      {3, MVT::v2i8, 7},   // interleave 3 x 2i8 into 6i8 (and store)
      {3, MVT::v4i8, 8},   // interleave 3 x 4i8 into 12i8 (and store)
      {3, MVT::v8i8, 11},  // interleave 3 x 8i8 into 24i8 (and store)
      {3, MVT::v16i8, 11}, // interleave 3 x 16i8 into 48i8 (and store)
      {3, MVT::v32i8, 13}, // interleave 3 x 32i8 into 96i8 (and store)

      {4, MVT::v2i8, 12},  // interleave 4 x 2i8 into 8i8 (and store)
      {4, MVT::v4i8, 9},   // interleave 4 x 4i8 into 16i8 (and store)
      {4, MVT::v8i8, 10},  // interleave 4 x 8i8 into 32i8 (and store)
      {4, MVT::v16i8, 10}, // interleave 4 x 16i8 into 64i8 (and store)
      {4, MVT::v32i8, 12}  // interleave 4 x 32i8 into 128i8 (and store)
  };

  if (Opcode == Instruction::Load) {
    if (const auto *Entry =
            CostTableLookup(AVX2InterleavedLoadTbl, Factor, ETy.getSimpleVT()))
      return MemOpCosts + Entry->Cost;
  } else {
    assert(Opcode == Instruction::Store &&
           "Expected Store Instruction at this  point");
    if (const auto *Entry =
            CostTableLookup(AVX2InterleavedStoreTbl, Factor, ETy.getSimpleVT()))
      return MemOpCosts + Entry->Cost;
  }

  return BaseT::getInterleavedMemoryOpCost(Opcode, VecTy, Factor, Indices,
                                           Alignment, AddressSpace, CostKind);
}

// Get estimation for interleaved load/store operations and strided load.
// \p Indices contains indices for strided load.
// \p Factor - the factor of interleaving.
// AVX-512 provides 3-src shuffles that significantly reduces the cost.
InstructionCost X86TTIImpl::getInterleavedMemoryOpCostAVX512(
    unsigned Opcode, FixedVectorType *VecTy, unsigned Factor,
    ArrayRef<unsigned> Indices, Align Alignment, unsigned AddressSpace,
    TTI::TargetCostKind CostKind, bool UseMaskForCond, bool UseMaskForGaps) {

  if (UseMaskForCond || UseMaskForGaps)
    return BaseT::getInterleavedMemoryOpCost(Opcode, VecTy, Factor, Indices,
                                             Alignment, AddressSpace, CostKind,
                                             UseMaskForCond, UseMaskForGaps);

  // VecTy for interleave memop is <VF*Factor x Elt>.
  // So, for VF=4, Interleave Factor = 3, Element type = i32 we have
  // VecTy = <12 x i32>.

  // Calculate the number of memory operations (NumOfMemOps), required
  // for load/store the VecTy.
  MVT LegalVT = getTLI()->getTypeLegalizationCost(DL, VecTy).second;
  unsigned VecTySize = DL.getTypeStoreSize(VecTy);
  unsigned LegalVTSize = LegalVT.getStoreSize();
  unsigned NumOfMemOps = (VecTySize + LegalVTSize - 1) / LegalVTSize;

  // Get the cost of one memory operation.
  auto *SingleMemOpTy = FixedVectorType::get(VecTy->getElementType(),
                                             LegalVT.getVectorNumElements());
  InstructionCost MemOpCost = getMemoryOpCost(
      Opcode, SingleMemOpTy, MaybeAlign(Alignment), AddressSpace, CostKind);

  unsigned VF = VecTy->getNumElements() / Factor;
  MVT VT = MVT::getVectorVT(MVT::getVT(VecTy->getScalarType()), VF);

  if (Opcode == Instruction::Load) {
    // The tables (AVX512InterleavedLoadTbl and AVX512InterleavedStoreTbl)
    // contain the cost of the optimized shuffle sequence that the
    // X86InterleavedAccess pass will generate.
    // The cost of loads and stores are computed separately from the table.

    // X86InterleavedAccess support only the following interleaved-access group.
    static const CostTblEntry AVX512InterleavedLoadTbl[] = {
        {3, MVT::v16i8, 12}, //(load 48i8 and) deinterleave into 3 x 16i8
        {3, MVT::v32i8, 14}, //(load 96i8 and) deinterleave into 3 x 32i8
        {3, MVT::v64i8, 22}, //(load 96i8 and) deinterleave into 3 x 32i8
    };

    if (const auto *Entry =
            CostTableLookup(AVX512InterleavedLoadTbl, Factor, VT))
      return NumOfMemOps * MemOpCost + Entry->Cost;
    //If an entry does not exist, fallback to the default implementation.

    // Kind of shuffle depends on number of loaded values.
    // If we load the entire data in one register, we can use a 1-src shuffle.
    // Otherwise, we'll merge 2 sources in each operation.
    TTI::ShuffleKind ShuffleKind =
        (NumOfMemOps > 1) ? TTI::SK_PermuteTwoSrc : TTI::SK_PermuteSingleSrc;

    InstructionCost ShuffleCost =
        getShuffleCost(ShuffleKind, SingleMemOpTy, None, 0, nullptr);

    unsigned NumOfLoadsInInterleaveGrp =
        Indices.size() ? Indices.size() : Factor;
    auto *ResultTy = FixedVectorType::get(VecTy->getElementType(),
                                          VecTy->getNumElements() / Factor);
    InstructionCost NumOfResults =
        getTLI()->getTypeLegalizationCost(DL, ResultTy).first *
        NumOfLoadsInInterleaveGrp;

    // About a half of the loads may be folded in shuffles when we have only
    // one result. If we have more than one result, we do not fold loads at all.
    unsigned NumOfUnfoldedLoads =
        NumOfResults > 1 ? NumOfMemOps : NumOfMemOps / 2;

    // Get a number of shuffle operations per result.
    unsigned NumOfShufflesPerResult =
        std::max((unsigned)1, (unsigned)(NumOfMemOps - 1));

    // The SK_MergeTwoSrc shuffle clobbers one of src operands.
    // When we have more than one destination, we need additional instructions
    // to keep sources.
    InstructionCost NumOfMoves = 0;
    if (NumOfResults > 1 && ShuffleKind == TTI::SK_PermuteTwoSrc)
      NumOfMoves = NumOfResults * NumOfShufflesPerResult / 2;

    InstructionCost Cost = NumOfResults * NumOfShufflesPerResult * ShuffleCost +
                           NumOfUnfoldedLoads * MemOpCost + NumOfMoves;

    return Cost;
  }

  // Store.
  assert(Opcode == Instruction::Store &&
         "Expected Store Instruction at this  point");
  // X86InterleavedAccess support only the following interleaved-access group.
  static const CostTblEntry AVX512InterleavedStoreTbl[] = {
      {3, MVT::v16i8, 12}, // interleave 3 x 16i8 into 48i8 (and store)
      {3, MVT::v32i8, 14}, // interleave 3 x 32i8 into 96i8 (and store)
      {3, MVT::v64i8, 26}, // interleave 3 x 64i8 into 96i8 (and store)

      {4, MVT::v8i8, 10},  // interleave 4 x 8i8  into 32i8  (and store)
      {4, MVT::v16i8, 11}, // interleave 4 x 16i8 into 64i8  (and store)
      {4, MVT::v32i8, 14}, // interleave 4 x 32i8 into 128i8 (and store)
      {4, MVT::v64i8, 24}  // interleave 4 x 32i8 into 256i8 (and store)
  };

  if (const auto *Entry =
          CostTableLookup(AVX512InterleavedStoreTbl, Factor, VT))
    return NumOfMemOps * MemOpCost + Entry->Cost;
  //If an entry does not exist, fallback to the default implementation.

  // There is no strided stores meanwhile. And store can't be folded in
  // shuffle.
  unsigned NumOfSources = Factor; // The number of values to be merged.
  InstructionCost ShuffleCost =
      getShuffleCost(TTI::SK_PermuteTwoSrc, SingleMemOpTy, None, 0, nullptr);
  unsigned NumOfShufflesPerStore = NumOfSources - 1;

  // The SK_MergeTwoSrc shuffle clobbers one of src operands.
  // We need additional instructions to keep sources.
  unsigned NumOfMoves = NumOfMemOps * NumOfShufflesPerStore / 2;
  InstructionCost Cost =
      NumOfMemOps * (MemOpCost + NumOfShufflesPerStore * ShuffleCost) +
      NumOfMoves;
  return Cost;
}

InstructionCost X86TTIImpl::getInterleavedMemoryOpCost(
    unsigned Opcode, Type *VecTy, unsigned Factor, ArrayRef<unsigned> Indices,
    Align Alignment, unsigned AddressSpace, TTI::TargetCostKind CostKind,
    bool UseMaskForCond, bool UseMaskForGaps) {
#if INTEL_CUSTOMIZATION
#if INTEL_FEATURE_ISA_FP16
  auto isSupportedOnAVX512 = [&](Type *VecTy, bool HasBW) {
#else // INTEL_FEATURE_ISA_FP16
  auto isSupportedOnAVX512 = [](Type *VecTy, bool HasBW) {
#endif // INTEL_FEATURE_ISA_FP16
#endif // INTEL_CUSTOMIZATION
    Type *EltTy = cast<VectorType>(VecTy)->getElementType();
    if (EltTy->isFloatTy() || EltTy->isDoubleTy() || EltTy->isIntegerTy(64) ||
        EltTy->isIntegerTy(32) || EltTy->isPointerTy())
      return true;
#if INTEL_CUSTOMIZATION
#if INTEL_FEATURE_ISA_FP16
    if (EltTy->isIntegerTy(16) || EltTy->isIntegerTy(8) ||
        (!ST->useSoftFloat() && ST->hasFP16() && EltTy->isHalfTy()))
#else // INTEL_FEATURE_ISA_FP16
    if (EltTy->isIntegerTy(16) || EltTy->isIntegerTy(8))
#endif // INTEL_FEATURE_ISA_FP16
#endif // INTEL_CUSTOMIZATION
      return HasBW;
    return false;
  };
  if (ST->hasAVX512() && isSupportedOnAVX512(VecTy, ST->hasBWI()))
    return getInterleavedMemoryOpCostAVX512(
        Opcode, cast<FixedVectorType>(VecTy), Factor, Indices, Alignment,
        AddressSpace, CostKind, UseMaskForCond, UseMaskForGaps);
  if (ST->hasAVX2())
    return getInterleavedMemoryOpCostAVX2(
        Opcode, cast<FixedVectorType>(VecTy), Factor, Indices, Alignment,
        AddressSpace, CostKind, UseMaskForCond, UseMaskForGaps);

  return BaseT::getInterleavedMemoryOpCost(Opcode, VecTy, Factor, Indices,
                                           Alignment, AddressSpace, CostKind,
                                           UseMaskForCond, UseMaskForGaps);
}<|MERGE_RESOLUTION|>--- conflicted
+++ resolved
@@ -4063,11 +4063,6 @@
 InstructionCost
 X86TTIImpl::getArithmeticReductionCost(unsigned Opcode, VectorType *ValTy,
                                        TTI::TargetCostKind CostKind) {
-<<<<<<< HEAD
-  // Just use the default implementation for pair reductions.
-  if (IsPairwise)
-    return BaseT::getArithmeticReductionCost(Opcode, ValTy, IsPairwise, CostKind);
-
 #if INTEL_CUSTOMIZATION
   // If it is llvm.experimental.vector.reduce.or/and.vNi1, it can be replaced to
   // integer bitcast+cmp.
@@ -4081,8 +4076,6 @@
   }
 #endif // INTEL_CUSTOMIZATION
 
-=======
->>>>>>> 38c9a406
   // We use the Intel Architecture Code Analyzer(IACA) to measure the throughput
   // and make it as the cost.
   static const CostTblEntry SLMCostTblNoPairWise[] = {
