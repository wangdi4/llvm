//===-- X86TargetTransformInfo.cpp - X86 specific TTI pass ----------------===//
//
// Part of the LLVM Project, under the Apache License v2.0 with LLVM Exceptions.
// See https://llvm.org/LICENSE.txt for license information.
// SPDX-License-Identifier: Apache-2.0 WITH LLVM-exception
//
//===----------------------------------------------------------------------===//
/// \file
/// This file implements a TargetTransformInfo analysis pass specific to the
/// X86 target machine. It uses the target's detailed information to provide
/// more precise answers to certain TTI queries, while letting the target
/// independent and default TTI implementations handle the rest.
///
//===----------------------------------------------------------------------===//
/// About Cost Model numbers used below it's necessary to say the following:
/// the numbers correspond to some "generic" X86 CPU instead of usage of
/// concrete CPU model. Usually the numbers correspond to CPU where the feature
/// apeared at the first time. For example, if we do Subtarget.hasSSE42() in
/// the lookups below the cost is based on Nehalem as that was the first CPU
/// to support that feature level and thus has most likely the worst case cost.
/// Some examples of other technologies/CPUs:
///   SSE 3   - Pentium4 / Athlon64
///   SSE 4.1 - Penryn
///   SSE 4.2 - Nehalem
///   AVX     - Sandy Bridge
///   AVX2    - Haswell
///   AVX-512 - Xeon Phi / Skylake
/// And some examples of instruction target dependent costs (latency)
///                   divss     sqrtss          rsqrtss
///   AMD K7            11-16     19              3
///   Piledriver        9-24      13-15           5
///   Jaguar            14        16              2
///   Pentium II,III    18        30              2
///   Nehalem           7-14      7-18            3
///   Haswell           10-13     11              5
/// TODO: Develop and implement  the target dependent cost model and
/// specialize cost numbers for different Cost Model Targets such as throughput,
/// code size, latency and uop count.
//===----------------------------------------------------------------------===//

#include "X86TargetTransformInfo.h"
#include "llvm/Analysis/Intel_VectorVariant.h" // INTEL
#include "llvm/Analysis/TargetTransformInfo.h"
#include "llvm/CodeGen/BasicTTIImpl.h"
#include "llvm/CodeGen/CostTable.h"
#include "llvm/CodeGen/TargetLowering.h"
#include "llvm/IR/IntrinsicInst.h"
#include "llvm/Support/Debug.h"
#include "llvm/IR/IRBuilder.h" // INTEL
#include "llvm/IR/Module.h" // INTEL

using namespace llvm;

#define DEBUG_TYPE "x86tti"

#if INTEL_CUSTOMIZATION
static cl::opt<bool> UseStrictTargetISAVariantMatch(
    "tti-use-strict-target-isa-for-variant", cl::Hidden, cl::init(false),
    cl::desc("Use strict matching between vector variants and target ISA i.e. "
             "do not allow subsets for higher ISAs."));
#endif // INTEL_CUSTOMIZATION

//===----------------------------------------------------------------------===//
//
// X86 cost model.
//
//===----------------------------------------------------------------------===//

TargetTransformInfo::PopcntSupportKind
X86TTIImpl::getPopcntSupport(unsigned TyWidth) {
  assert(isPowerOf2_32(TyWidth) && "Ty width must be power of 2");
  // TODO: Currently the __builtin_popcount() implementation using SSE3
  //   instructions is inefficient. Once the problem is fixed, we should
  //   call ST->hasSSE3() instead of ST->hasPOPCNT().
  return ST->hasPOPCNT() ? TTI::PSK_FastHardware : TTI::PSK_Software;
}

llvm::Optional<unsigned> X86TTIImpl::getCacheSize(
  TargetTransformInfo::CacheLevel Level) const {
  switch (Level) {
  case TargetTransformInfo::CacheLevel::L1D:
    //   - Penryn
    //   - Nehalem
    //   - Westmere
    //   - Sandy Bridge
    //   - Ivy Bridge
    //   - Haswell
    //   - Broadwell
    //   - Skylake
    //   - Kabylake
    return 32 * 1024;  //  32 KByte
  case TargetTransformInfo::CacheLevel::L2D:
    //   - Penryn
    //   - Nehalem
    //   - Westmere
    //   - Sandy Bridge
    //   - Ivy Bridge
    //   - Haswell
    //   - Broadwell
    //   - Skylake
    //   - Kabylake
    return 256 * 1024; // 256 KByte
  }

  llvm_unreachable("Unknown TargetTransformInfo::CacheLevel");
}

llvm::Optional<unsigned> X86TTIImpl::getCacheAssociativity(
  TargetTransformInfo::CacheLevel Level) const {
  //   - Penryn
  //   - Nehalem
  //   - Westmere
  //   - Sandy Bridge
  //   - Ivy Bridge
  //   - Haswell
  //   - Broadwell
  //   - Skylake
  //   - Kabylake
  switch (Level) {
  case TargetTransformInfo::CacheLevel::L1D:
    LLVM_FALLTHROUGH;
  case TargetTransformInfo::CacheLevel::L2D:
    return 8;
  }

  llvm_unreachable("Unknown TargetTransformInfo::CacheLevel");
}

unsigned X86TTIImpl::getNumberOfRegisters(unsigned ClassID) const {
  bool Vector = (ClassID == 1);
#if INTEL_CUSTOMIZATION
  // Avoid vectorization for SSE1 targets which will just need to be undone
  // in the backend for vXf64 and integer vectors. Also prevents creation
  // of v2f64 SVML functions the backend can't handle until SSE2.
  if (Vector && !ST->hasSSE2())
#endif
    return 0;

  if (ST->is64Bit()) {
    if (Vector && ST->hasAVX512())
      return 32;
    return 16;
  }
  return 8;
}

TypeSize
X86TTIImpl::getRegisterBitWidth(TargetTransformInfo::RegisterKind K) const {
  unsigned PreferVectorWidth = ST->getPreferVectorWidth();
  switch (K) {
  case TargetTransformInfo::RGK_Scalar:
    return TypeSize::getFixed(ST->is64Bit() ? 64 : 32);
  case TargetTransformInfo::RGK_FixedWidthVector:
    if (ST->hasAVX512() && PreferVectorWidth >= 512)
      return TypeSize::getFixed(512);
    if (ST->hasAVX() && PreferVectorWidth >= 256)
      return TypeSize::getFixed(256);
#if INTEL_CUSTOMIZATION
    // Avoid vectorization for SSE1 targets which will just need to be undone
    // in the backend for vXf64 and integer vectors. Also prevents creation
    // of v2f64 SVML functions the backend can't handle until SSE2.
    if (ST->hasSSE2() && PreferVectorWidth >= 128)
      return TypeSize::getFixed(128);
#endif
    if (ST->hasSSE1() && PreferVectorWidth >= 128)
      return TypeSize::getFixed(128);
    return TypeSize::getFixed(0);
  case TargetTransformInfo::RGK_ScalableVector:
    return TypeSize::getScalable(0);
  }

  llvm_unreachable("Unsupported register kind");
}

unsigned X86TTIImpl::getLoadStoreVecRegBitWidth(unsigned) const {
  return getRegisterBitWidth(TargetTransformInfo::RGK_FixedWidthVector)
      .getFixedSize();
}

unsigned X86TTIImpl::getMaxInterleaveFactor(unsigned VF) {
  // If the loop will not be vectorized, don't interleave the loop.
  // Let regular unroll to unroll the loop, which saves the overflow
  // check and memory check cost.
  if (VF == 1)
    return 1;

  if (ST->isAtom())
    return 1;

  // Sandybridge and Haswell have multiple execution ports and pipelined
  // vector units.
  if (ST->hasAVX())
    return 4;

  return 2;
}

InstructionCost X86TTIImpl::getArithmeticInstrCost(
    unsigned Opcode, Type *Ty, TTI::TargetCostKind CostKind,
    TTI::OperandValueKind Op1Info, TTI::OperandValueKind Op2Info,
    TTI::OperandValueProperties Opd1PropInfo,
    TTI::OperandValueProperties Opd2PropInfo, ArrayRef<const Value *> Args,
    const Instruction *CxtI) {
  // TODO: Handle more cost kinds.
  if (CostKind != TTI::TCK_RecipThroughput)
    return BaseT::getArithmeticInstrCost(Opcode, Ty, CostKind, Op1Info,
                                         Op2Info, Opd1PropInfo,
                                         Opd2PropInfo, Args, CxtI);

  // vXi8 multiplications are always promoted to vXi16.
  if (Opcode == Instruction::Mul && Ty->isVectorTy() &&
      Ty->getScalarSizeInBits() == 8) {
    Type *WideVecTy =
        VectorType::getExtendedElementVectorType(cast<VectorType>(Ty));
    return getCastInstrCost(Instruction::ZExt, WideVecTy, Ty,
                            TargetTransformInfo::CastContextHint::None,
                            CostKind) +
           getCastInstrCost(Instruction::Trunc, Ty, WideVecTy,
                            TargetTransformInfo::CastContextHint::None,
                            CostKind) +
           getArithmeticInstrCost(Opcode, WideVecTy, CostKind, Op1Info, Op2Info,
                                  Opd1PropInfo, Opd2PropInfo);
  }

  // Legalize the type.
  std::pair<InstructionCost, MVT> LT = TLI->getTypeLegalizationCost(DL, Ty);

  int ISD = TLI->InstructionOpcodeToISD(Opcode);
  assert(ISD && "Invalid opcode");

  static const CostTblEntry GLMCostTable[] = {
    { ISD::FDIV,  MVT::f32,   18 }, // divss
    { ISD::FDIV,  MVT::v4f32, 35 }, // divps
    { ISD::FDIV,  MVT::f64,   33 }, // divsd
    { ISD::FDIV,  MVT::v2f64, 65 }, // divpd
  };

  if (ST->useGLMDivSqrtCosts())
    if (const auto *Entry = CostTableLookup(GLMCostTable, ISD,
                                            LT.second))
      return LT.first * Entry->Cost;

#if INTEL_CUSTOMIZATION
  if (ISD == ISD::MUL && ST->hasSSE2() && LT.second.isVector() &&
      Op2Info == TargetTransformInfo::OK_UniformConstantValue &&
      (LT.second.getVectorElementType() == MVT::i8 ||
       (LT.second.getVectorElementType() == MVT::i32 && !ST->hasSSE41()) ||
       (LT.second.getVectorElementType() == MVT::i64 && !ST->hasDQI()))) {
    if (Opd2PropInfo == TargetTransformInfo::OP_PowerOf2)
      return getArithmeticInstrCost(Instruction::Shl, Ty, CostKind, Op1Info,
                                    Op2Info, TargetTransformInfo::OP_None,
                                    TargetTransformInfo::OP_None);
    if (Opd2PropInfo == TargetTransformInfo::OP_PowerOf2_PlusMinus1) {
      InstructionCost Cost = getArithmeticInstrCost(
          Instruction::Shl, Ty, CostKind, Op1Info, Op2Info,
          TargetTransformInfo::OP_None, TargetTransformInfo::OP_None);
      Cost += getArithmeticInstrCost(
          Instruction::Add, Ty, CostKind, TargetTransformInfo::OK_AnyValue,
          Op1Info, TargetTransformInfo::OP_None, TargetTransformInfo::OP_None);
      return Cost;
    }
  }
#endif // INTEL_CUSTOMIZATION

  static const CostTblEntry SLMCostTable[] = {
    { ISD::MUL,   MVT::v4i32, 11 }, // pmulld
    { ISD::MUL,   MVT::v8i16, 2  }, // pmullw
    { ISD::FMUL,  MVT::f64,   2  }, // mulsd
    { ISD::FMUL,  MVT::v2f64, 4  }, // mulpd
    { ISD::FMUL,  MVT::v4f32, 2  }, // mulps
    { ISD::FDIV,  MVT::f32,   17 }, // divss
    { ISD::FDIV,  MVT::v4f32, 39 }, // divps
    { ISD::FDIV,  MVT::f64,   32 }, // divsd
    { ISD::FDIV,  MVT::v2f64, 69 }, // divpd
    { ISD::FADD,  MVT::v2f64, 2  }, // addpd
    { ISD::FSUB,  MVT::v2f64, 2  }, // subpd
    // v2i64/v4i64 mul is custom lowered as a series of long:
    // multiplies(3), shifts(3) and adds(2)
    // slm muldq version throughput is 2 and addq throughput 4
    // thus: 3X2 (muldq throughput) + 3X1 (shift throughput) +
    //       3X4 (addq throughput) = 17
    { ISD::MUL,   MVT::v2i64, 17 },
    // slm addq\subq throughput is 4
    { ISD::ADD,   MVT::v2i64, 4  },
    { ISD::SUB,   MVT::v2i64, 4  },
  };

  if (ST->isSLM()) {
    if (Args.size() == 2 && ISD == ISD::MUL && LT.second == MVT::v4i32) {
      // Check if the operands can be shrinked into a smaller datatype.
      bool Op1Signed = false;
      unsigned Op1MinSize = BaseT::minRequiredElementSize(Args[0], Op1Signed);
      bool Op2Signed = false;
      unsigned Op2MinSize = BaseT::minRequiredElementSize(Args[1], Op2Signed);

      bool SignedMode = Op1Signed || Op2Signed;
      unsigned OpMinSize = std::max(Op1MinSize, Op2MinSize);

      if (OpMinSize <= 7)
        return LT.first * 3; // pmullw/sext
      if (!SignedMode && OpMinSize <= 8)
        return LT.first * 3; // pmullw/zext
      if (OpMinSize <= 15)
        return LT.first * 5; // pmullw/pmulhw/pshuf
      if (!SignedMode && OpMinSize <= 16)
        return LT.first * 5; // pmullw/pmulhw/pshuf
    }

    if (const auto *Entry = CostTableLookup(SLMCostTable, ISD,
                                            LT.second)) {
      return LT.first * Entry->Cost;
    }
  }

  if ((ISD == ISD::SDIV || ISD == ISD::SREM || ISD == ISD::UDIV ||
       ISD == ISD::UREM) &&
      (Op2Info == TargetTransformInfo::OK_UniformConstantValue ||
       Op2Info == TargetTransformInfo::OK_NonUniformConstantValue) &&
      Opd2PropInfo == TargetTransformInfo::OP_PowerOf2) {
    if (ISD == ISD::SDIV || ISD == ISD::SREM) {
      // On X86, vector signed division by constants power-of-two are
      // normally expanded to the sequence SRA + SRL + ADD + SRA.
      // The OperandValue properties may not be the same as that of the previous
      // operation; conservatively assume OP_None.
      InstructionCost Cost =
          2 * getArithmeticInstrCost(Instruction::AShr, Ty, CostKind, Op1Info,
                                     Op2Info, TargetTransformInfo::OP_None,
                                     TargetTransformInfo::OP_None);
      Cost += getArithmeticInstrCost(Instruction::LShr, Ty, CostKind, Op1Info,
                                     Op2Info,
                                     TargetTransformInfo::OP_None,
                                     TargetTransformInfo::OP_None);
      Cost += getArithmeticInstrCost(Instruction::Add, Ty, CostKind, Op1Info,
                                     Op2Info,
                                     TargetTransformInfo::OP_None,
                                     TargetTransformInfo::OP_None);

      if (ISD == ISD::SREM) {
        // For SREM: (X % C) is the equivalent of (X - (X/C)*C)
        Cost += getArithmeticInstrCost(Instruction::Mul, Ty, CostKind, Op1Info,
                                       Op2Info);
        Cost += getArithmeticInstrCost(Instruction::Sub, Ty, CostKind, Op1Info,
                                       Op2Info);
      }

      return Cost;
    }

    // Vector unsigned division/remainder will be simplified to shifts/masks.
    if (ISD == ISD::UDIV)
      return getArithmeticInstrCost(Instruction::LShr, Ty, CostKind,
                                    Op1Info, Op2Info,
                                    TargetTransformInfo::OP_None,
                                    TargetTransformInfo::OP_None);

    else // UREM
      return getArithmeticInstrCost(Instruction::And, Ty, CostKind,
                                    Op1Info, Op2Info,
                                    TargetTransformInfo::OP_None,
                                    TargetTransformInfo::OP_None);
  }

#if INTEL_CUSTOMIZATION
  // On X86, div and rem on none-power-of-2 constants need more register
  // spilling and shifts. Currently the cost of div/rem on none-power-of-2
  // constants is default 1, which is even smaller than power-of-2 ones.
  // Creating a CostTable here for div/rem on none-power-of-2 can make
  // their costs more comparible. The values are tuned by compensating
  // power-of-2 costs which is {4,1,6,1}. Since different constant leads
  // to different optimizations, the costs set here are conservative.
  static const CostTblEntry AVX2DivRemNormalConstCostTable[] = {
    { ISD::SDIV, MVT::i64,     6 },
    { ISD::SDIV, MVT::i32,     6 },

    { ISD::UDIV, MVT::i64,     2 },
    { ISD::UDIV, MVT::i32,     2 },

    { ISD::SREM, MVT::i64,     8 },
    { ISD::SREM, MVT::i32,     8 },

    { ISD::UREM, MVT::i64,     6 },
    { ISD::UREM, MVT::i32,     6 },
  };

  if (ST->hasAVX2() &&
      (ISD == ISD::SDIV || ISD == ISD::SREM || ISD == ISD::UDIV ||
       ISD == ISD::UREM) &&
      (Op2Info == TargetTransformInfo::OK_UniformConstantValue ||
       Op2Info == TargetTransformInfo::OK_NonUniformConstantValue) &&
      Opd2PropInfo != TargetTransformInfo::OP_PowerOf2) {

    if (const auto *Entry = CostTableLookup(AVX2DivRemNormalConstCostTable, ISD,
                                            LT.second))
      return LT.first * Entry->Cost;
  }
#endif // INTEL_CUSTOMIZATION

  static const CostTblEntry AVX512BWUniformConstCostTable[] = {
    { ISD::SHL,  MVT::v64i8,   2 }, // psllw + pand.
    { ISD::SRL,  MVT::v64i8,   2 }, // psrlw + pand.
    { ISD::SRA,  MVT::v64i8,   4 }, // psrlw, pand, pxor, psubb.
  };

  if (Op2Info == TargetTransformInfo::OK_UniformConstantValue &&
      ST->hasBWI()) {
    if (const auto *Entry = CostTableLookup(AVX512BWUniformConstCostTable, ISD,
                                            LT.second))
      return LT.first * Entry->Cost;
  }

  static const CostTblEntry AVX512UniformConstCostTable[] = {
    { ISD::SRA,  MVT::v2i64,   1 },
    { ISD::SRA,  MVT::v4i64,   1 },
    { ISD::SRA,  MVT::v8i64,   1 },

    { ISD::SHL,  MVT::v64i8,   4 }, // psllw + pand.
    { ISD::SRL,  MVT::v64i8,   4 }, // psrlw + pand.
    { ISD::SRA,  MVT::v64i8,   8 }, // psrlw, pand, pxor, psubb.

    { ISD::SDIV, MVT::v16i32,  6 }, // pmuludq sequence
    { ISD::SREM, MVT::v16i32,  8 }, // pmuludq+mul+sub sequence
    { ISD::UDIV, MVT::v16i32,  5 }, // pmuludq sequence
    { ISD::UREM, MVT::v16i32,  7 }, // pmuludq+mul+sub sequence
  };

  if (Op2Info == TargetTransformInfo::OK_UniformConstantValue &&
      ST->hasAVX512()) {
    if (const auto *Entry = CostTableLookup(AVX512UniformConstCostTable, ISD,
                                            LT.second))
      return LT.first * Entry->Cost;
  }

  static const CostTblEntry AVX2UniformConstCostTable[] = {
    { ISD::SHL,  MVT::v32i8,   2 }, // psllw + pand.
    { ISD::SRL,  MVT::v32i8,   2 }, // psrlw + pand.
    { ISD::SRA,  MVT::v32i8,   4 }, // psrlw, pand, pxor, psubb.

    { ISD::SRA,  MVT::v4i64,   4 }, // 2 x psrad + shuffle.

    { ISD::SDIV, MVT::v8i32,   6 }, // pmuludq sequence
    { ISD::SREM, MVT::v8i32,   8 }, // pmuludq+mul+sub sequence
    { ISD::UDIV, MVT::v8i32,   5 }, // pmuludq sequence
    { ISD::UREM, MVT::v8i32,   7 }, // pmuludq+mul+sub sequence
  };

  if (Op2Info == TargetTransformInfo::OK_UniformConstantValue &&
      ST->hasAVX2()) {
    if (const auto *Entry = CostTableLookup(AVX2UniformConstCostTable, ISD,
                                            LT.second))
      return LT.first * Entry->Cost;
  }

  static const CostTblEntry SSE2UniformConstCostTable[] = {
    { ISD::SHL,  MVT::v16i8,     2 }, // psllw + pand.
    { ISD::SRL,  MVT::v16i8,     2 }, // psrlw + pand.
    { ISD::SRA,  MVT::v16i8,     4 }, // psrlw, pand, pxor, psubb.

    { ISD::SHL,  MVT::v32i8,   4+2 }, // 2*(psllw + pand) + split.
    { ISD::SRL,  MVT::v32i8,   4+2 }, // 2*(psrlw + pand) + split.
    { ISD::SRA,  MVT::v32i8,   8+2 }, // 2*(psrlw, pand, pxor, psubb) + split.

    { ISD::SDIV, MVT::v8i32,  12+2 }, // 2*pmuludq sequence + split.
    { ISD::SREM, MVT::v8i32,  16+2 }, // 2*pmuludq+mul+sub sequence + split.
    { ISD::SDIV, MVT::v4i32,     6 }, // pmuludq sequence
    { ISD::SREM, MVT::v4i32,     8 }, // pmuludq+mul+sub sequence
    { ISD::UDIV, MVT::v8i32,  10+2 }, // 2*pmuludq sequence + split.
    { ISD::UREM, MVT::v8i32,  14+2 }, // 2*pmuludq+mul+sub sequence + split.
    { ISD::UDIV, MVT::v4i32,     5 }, // pmuludq sequence
    { ISD::UREM, MVT::v4i32,     7 }, // pmuludq+mul+sub sequence
  };

  // XOP has faster vXi8 shifts.
  if (Op2Info == TargetTransformInfo::OK_UniformConstantValue &&
      ST->hasSSE2() && !ST->hasXOP()) {
    if (const auto *Entry =
            CostTableLookup(SSE2UniformConstCostTable, ISD, LT.second))
      return LT.first * Entry->Cost;
  }

  static const CostTblEntry AVX512BWConstCostTable[] = {
    { ISD::SDIV, MVT::v64i8,  14 }, // 2*ext+2*pmulhw sequence
    { ISD::SREM, MVT::v64i8,  16 }, // 2*ext+2*pmulhw+mul+sub sequence
    { ISD::UDIV, MVT::v64i8,  14 }, // 2*ext+2*pmulhw sequence
    { ISD::UREM, MVT::v64i8,  16 }, // 2*ext+2*pmulhw+mul+sub sequence
    { ISD::SDIV, MVT::v32i16,  6 }, // vpmulhw sequence
    { ISD::SREM, MVT::v32i16,  8 }, // vpmulhw+mul+sub sequence
    { ISD::UDIV, MVT::v32i16,  6 }, // vpmulhuw sequence
    { ISD::UREM, MVT::v32i16,  8 }, // vpmulhuw+mul+sub sequence
  };

  if ((Op2Info == TargetTransformInfo::OK_UniformConstantValue ||
       Op2Info == TargetTransformInfo::OK_NonUniformConstantValue) &&
      ST->hasBWI()) {
    if (const auto *Entry =
            CostTableLookup(AVX512BWConstCostTable, ISD, LT.second))
      return LT.first * Entry->Cost;
  }

  static const CostTblEntry AVX512ConstCostTable[] = {
    { ISD::SDIV, MVT::v16i32, 15 }, // vpmuldq sequence
    { ISD::SREM, MVT::v16i32, 17 }, // vpmuldq+mul+sub sequence
    { ISD::UDIV, MVT::v16i32, 15 }, // vpmuludq sequence
    { ISD::UREM, MVT::v16i32, 17 }, // vpmuludq+mul+sub sequence
    { ISD::SDIV, MVT::v64i8,  28 }, // 4*ext+4*pmulhw sequence
    { ISD::SREM, MVT::v64i8,  32 }, // 4*ext+4*pmulhw+mul+sub sequence
    { ISD::UDIV, MVT::v64i8,  28 }, // 4*ext+4*pmulhw sequence
    { ISD::UREM, MVT::v64i8,  32 }, // 4*ext+4*pmulhw+mul+sub sequence
    { ISD::SDIV, MVT::v32i16, 12 }, // 2*vpmulhw sequence
    { ISD::SREM, MVT::v32i16, 16 }, // 2*vpmulhw+mul+sub sequence
    { ISD::UDIV, MVT::v32i16, 12 }, // 2*vpmulhuw sequence
    { ISD::UREM, MVT::v32i16, 16 }, // 2*vpmulhuw+mul+sub sequence
  };

  if ((Op2Info == TargetTransformInfo::OK_UniformConstantValue ||
       Op2Info == TargetTransformInfo::OK_NonUniformConstantValue) &&
      ST->hasAVX512()) {
    if (const auto *Entry =
            CostTableLookup(AVX512ConstCostTable, ISD, LT.second))
      return LT.first * Entry->Cost;
  }

  static const CostTblEntry AVX2ConstCostTable[] = {
    { ISD::SDIV, MVT::v32i8,  14 }, // 2*ext+2*pmulhw sequence
    { ISD::SREM, MVT::v32i8,  16 }, // 2*ext+2*pmulhw+mul+sub sequence
    { ISD::UDIV, MVT::v32i8,  14 }, // 2*ext+2*pmulhw sequence
    { ISD::UREM, MVT::v32i8,  16 }, // 2*ext+2*pmulhw+mul+sub sequence
    { ISD::SDIV, MVT::v16i16,  6 }, // vpmulhw sequence
    { ISD::SREM, MVT::v16i16,  8 }, // vpmulhw+mul+sub sequence
    { ISD::UDIV, MVT::v16i16,  6 }, // vpmulhuw sequence
    { ISD::UREM, MVT::v16i16,  8 }, // vpmulhuw+mul+sub sequence
    { ISD::SDIV, MVT::v8i32,  15 }, // vpmuldq sequence
    { ISD::SREM, MVT::v8i32,  19 }, // vpmuldq+mul+sub sequence
    { ISD::UDIV, MVT::v8i32,  15 }, // vpmuludq sequence
    { ISD::UREM, MVT::v8i32,  19 }, // vpmuludq+mul+sub sequence
  };

  if ((Op2Info == TargetTransformInfo::OK_UniformConstantValue ||
       Op2Info == TargetTransformInfo::OK_NonUniformConstantValue) &&
      ST->hasAVX2()) {
    if (const auto *Entry = CostTableLookup(AVX2ConstCostTable, ISD, LT.second))
      return LT.first * Entry->Cost;
  }

  static const CostTblEntry SSE2ConstCostTable[] = {
    { ISD::SDIV, MVT::v32i8,  28+2 }, // 4*ext+4*pmulhw sequence + split.
    { ISD::SREM, MVT::v32i8,  32+2 }, // 4*ext+4*pmulhw+mul+sub sequence + split.
    { ISD::SDIV, MVT::v16i8,    14 }, // 2*ext+2*pmulhw sequence
    { ISD::SREM, MVT::v16i8,    16 }, // 2*ext+2*pmulhw+mul+sub sequence
    { ISD::UDIV, MVT::v32i8,  28+2 }, // 4*ext+4*pmulhw sequence + split.
    { ISD::UREM, MVT::v32i8,  32+2 }, // 4*ext+4*pmulhw+mul+sub sequence + split.
    { ISD::UDIV, MVT::v16i8,    14 }, // 2*ext+2*pmulhw sequence
    { ISD::UREM, MVT::v16i8,    16 }, // 2*ext+2*pmulhw+mul+sub sequence
    { ISD::SDIV, MVT::v16i16, 12+2 }, // 2*pmulhw sequence + split.
    { ISD::SREM, MVT::v16i16, 16+2 }, // 2*pmulhw+mul+sub sequence + split.
    { ISD::SDIV, MVT::v8i16,     6 }, // pmulhw sequence
    { ISD::SREM, MVT::v8i16,     8 }, // pmulhw+mul+sub sequence
    { ISD::UDIV, MVT::v16i16, 12+2 }, // 2*pmulhuw sequence + split.
    { ISD::UREM, MVT::v16i16, 16+2 }, // 2*pmulhuw+mul+sub sequence + split.
    { ISD::UDIV, MVT::v8i16,     6 }, // pmulhuw sequence
    { ISD::UREM, MVT::v8i16,     8 }, // pmulhuw+mul+sub sequence
    { ISD::SDIV, MVT::v8i32,  38+2 }, // 2*pmuludq sequence + split.
    { ISD::SREM, MVT::v8i32,  48+2 }, // 2*pmuludq+mul+sub sequence + split.
    { ISD::SDIV, MVT::v4i32,    19 }, // pmuludq sequence
    { ISD::SREM, MVT::v4i32,    24 }, // pmuludq+mul+sub sequence
    { ISD::UDIV, MVT::v8i32,  30+2 }, // 2*pmuludq sequence + split.
    { ISD::UREM, MVT::v8i32,  40+2 }, // 2*pmuludq+mul+sub sequence + split.
    { ISD::UDIV, MVT::v4i32,    15 }, // pmuludq sequence
    { ISD::UREM, MVT::v4i32,    20 }, // pmuludq+mul+sub sequence
  };

  if ((Op2Info == TargetTransformInfo::OK_UniformConstantValue ||
       Op2Info == TargetTransformInfo::OK_NonUniformConstantValue) &&
      ST->hasSSE2()) {
    // pmuldq sequence.
    if (ISD == ISD::SDIV && LT.second == MVT::v8i32 && ST->hasAVX())
      return LT.first * 32;
    if (ISD == ISD::SREM && LT.second == MVT::v8i32 && ST->hasAVX())
      return LT.first * 38;
    if (ISD == ISD::SDIV && LT.second == MVT::v4i32 && ST->hasSSE41())
      return LT.first * 15;
    if (ISD == ISD::SREM && LT.second == MVT::v4i32 && ST->hasSSE41())
      return LT.first * 20;

    if (const auto *Entry = CostTableLookup(SSE2ConstCostTable, ISD, LT.second))
      return LT.first * Entry->Cost;
  }

  static const CostTblEntry AVX512BWShiftCostTable[] = {
    { ISD::SHL,   MVT::v16i8,      4 }, // extend/vpsllvw/pack sequence.
    { ISD::SRL,   MVT::v16i8,      4 }, // extend/vpsrlvw/pack sequence.
    { ISD::SRA,   MVT::v16i8,      4 }, // extend/vpsravw/pack sequence.
    { ISD::SHL,   MVT::v32i8,      4 }, // extend/vpsllvw/pack sequence.
    { ISD::SRL,   MVT::v32i8,      4 }, // extend/vpsrlvw/pack sequence.
    { ISD::SRA,   MVT::v32i8,      6 }, // extend/vpsravw/pack sequence.
    { ISD::SHL,   MVT::v64i8,      6 }, // extend/vpsllvw/pack sequence.
    { ISD::SRL,   MVT::v64i8,      7 }, // extend/vpsrlvw/pack sequence.
    { ISD::SRA,   MVT::v64i8,     15 }, // extend/vpsravw/pack sequence.

    { ISD::SHL,   MVT::v8i16,      1 }, // vpsllvw
    { ISD::SRL,   MVT::v8i16,      1 }, // vpsrlvw
    { ISD::SRA,   MVT::v8i16,      1 }, // vpsravw
    { ISD::SHL,   MVT::v16i16,     1 }, // vpsllvw
    { ISD::SRL,   MVT::v16i16,     1 }, // vpsrlvw
    { ISD::SRA,   MVT::v16i16,     1 }, // vpsravw
    { ISD::SHL,   MVT::v32i16,     1 }, // vpsllvw
    { ISD::SRL,   MVT::v32i16,     1 }, // vpsrlvw
    { ISD::SRA,   MVT::v32i16,     1 }, // vpsravw
  };

  if (ST->hasBWI())
    if (const auto *Entry = CostTableLookup(AVX512BWShiftCostTable, ISD, LT.second))
      return LT.first * Entry->Cost;

  static const CostTblEntry AVX2UniformCostTable[] = {
    // Uniform splats are cheaper for the following instructions.
    { ISD::SHL,  MVT::v16i16, 1 }, // psllw.
    { ISD::SRL,  MVT::v16i16, 1 }, // psrlw.
    { ISD::SRA,  MVT::v16i16, 1 }, // psraw.
    { ISD::SHL,  MVT::v32i16, 2 }, // 2*psllw.
    { ISD::SRL,  MVT::v32i16, 2 }, // 2*psrlw.
    { ISD::SRA,  MVT::v32i16, 2 }, // 2*psraw.

    { ISD::SHL,  MVT::v8i32,  1 }, // pslld
    { ISD::SRL,  MVT::v8i32,  1 }, // psrld
    { ISD::SRA,  MVT::v8i32,  1 }, // psrad
    { ISD::SHL,  MVT::v4i64,  1 }, // psllq
    { ISD::SRL,  MVT::v4i64,  1 }, // psrlq
  };

  if (ST->hasAVX2() &&
      ((Op2Info == TargetTransformInfo::OK_UniformConstantValue) ||
       (Op2Info == TargetTransformInfo::OK_UniformValue))) {
    if (const auto *Entry =
            CostTableLookup(AVX2UniformCostTable, ISD, LT.second))
      return LT.first * Entry->Cost;
  }

  static const CostTblEntry SSE2UniformCostTable[] = {
    // Uniform splats are cheaper for the following instructions.
    { ISD::SHL,  MVT::v8i16,  1 }, // psllw.
    { ISD::SHL,  MVT::v4i32,  1 }, // pslld
    { ISD::SHL,  MVT::v2i64,  1 }, // psllq.

    { ISD::SRL,  MVT::v8i16,  1 }, // psrlw.
    { ISD::SRL,  MVT::v4i32,  1 }, // psrld.
    { ISD::SRL,  MVT::v2i64,  1 }, // psrlq.

    { ISD::SRA,  MVT::v8i16,  1 }, // psraw.
    { ISD::SRA,  MVT::v4i32,  1 }, // psrad.
  };

  if (ST->hasSSE2() &&
      ((Op2Info == TargetTransformInfo::OK_UniformConstantValue) ||
       (Op2Info == TargetTransformInfo::OK_UniformValue))) {
    if (const auto *Entry =
            CostTableLookup(SSE2UniformCostTable, ISD, LT.second))
      return LT.first * Entry->Cost;
  }

  static const CostTblEntry AVX512DQCostTable[] = {
    { ISD::MUL,  MVT::v2i64, 2 }, // pmullq
    { ISD::MUL,  MVT::v4i64, 2 }, // pmullq
    { ISD::MUL,  MVT::v8i64, 2 }  // pmullq
  };

  // Look for AVX512DQ lowering tricks for custom cases.
  if (ST->hasDQI())
    if (const auto *Entry = CostTableLookup(AVX512DQCostTable, ISD, LT.second))
      return LT.first * Entry->Cost;

  static const CostTblEntry AVX512BWCostTable[] = {
    { ISD::SHL,   MVT::v64i8,     11 }, // vpblendvb sequence.
    { ISD::SRL,   MVT::v64i8,     11 }, // vpblendvb sequence.
    { ISD::SRA,   MVT::v64i8,     24 }, // vpblendvb sequence.
  };

  // Look for AVX512BW lowering tricks for custom cases.
  if (ST->hasBWI())
    if (const auto *Entry = CostTableLookup(AVX512BWCostTable, ISD, LT.second))
      return LT.first * Entry->Cost;

  static const CostTblEntry AVX512CostTable[] = {
    { ISD::SHL,     MVT::v4i32,      1 },
    { ISD::SRL,     MVT::v4i32,      1 },
    { ISD::SRA,     MVT::v4i32,      1 },
    { ISD::SHL,     MVT::v8i32,      1 },
    { ISD::SRL,     MVT::v8i32,      1 },
    { ISD::SRA,     MVT::v8i32,      1 },
    { ISD::SHL,     MVT::v16i32,     1 },
    { ISD::SRL,     MVT::v16i32,     1 },
    { ISD::SRA,     MVT::v16i32,     1 },

    { ISD::SHL,     MVT::v2i64,      1 },
    { ISD::SRL,     MVT::v2i64,      1 },
    { ISD::SHL,     MVT::v4i64,      1 },
    { ISD::SRL,     MVT::v4i64,      1 },
    { ISD::SHL,     MVT::v8i64,      1 },
    { ISD::SRL,     MVT::v8i64,      1 },

    { ISD::SRA,     MVT::v2i64,      1 },
    { ISD::SRA,     MVT::v4i64,      1 },
    { ISD::SRA,     MVT::v8i64,      1 },

    { ISD::MUL,     MVT::v16i32,     1 }, // pmulld (Skylake from agner.org)
    { ISD::MUL,     MVT::v8i32,      1 }, // pmulld (Skylake from agner.org)
    { ISD::MUL,     MVT::v4i32,      1 }, // pmulld (Skylake from agner.org)
    { ISD::MUL,     MVT::v8i64,      6 }, // 3*pmuludq/3*shift/2*add

    { ISD::FNEG,    MVT::v8f64,      1 }, // Skylake from http://www.agner.org/
    { ISD::FADD,    MVT::v8f64,      1 }, // Skylake from http://www.agner.org/
    { ISD::FSUB,    MVT::v8f64,      1 }, // Skylake from http://www.agner.org/
    { ISD::FMUL,    MVT::v8f64,      1 }, // Skylake from http://www.agner.org/
    { ISD::FDIV,    MVT::f64,        4 }, // Skylake from http://www.agner.org/
    { ISD::FDIV,    MVT::v2f64,      4 }, // Skylake from http://www.agner.org/
    { ISD::FDIV,    MVT::v4f64,      8 }, // Skylake from http://www.agner.org/
    { ISD::FDIV,    MVT::v8f64,     16 }, // Skylake from http://www.agner.org/

    { ISD::FNEG,    MVT::v16f32,     1 }, // Skylake from http://www.agner.org/
    { ISD::FADD,    MVT::v16f32,     1 }, // Skylake from http://www.agner.org/
    { ISD::FSUB,    MVT::v16f32,     1 }, // Skylake from http://www.agner.org/
    { ISD::FMUL,    MVT::v16f32,     1 }, // Skylake from http://www.agner.org/
    { ISD::FDIV,    MVT::f32,        3 }, // Skylake from http://www.agner.org/
    { ISD::FDIV,    MVT::v4f32,      3 }, // Skylake from http://www.agner.org/
    { ISD::FDIV,    MVT::v8f32,      5 }, // Skylake from http://www.agner.org/
    { ISD::FDIV,    MVT::v16f32,    10 }, // Skylake from http://www.agner.org/
  };

  if (ST->hasAVX512())
    if (const auto *Entry = CostTableLookup(AVX512CostTable, ISD, LT.second))
      return LT.first * Entry->Cost;

  static const CostTblEntry AVX2ShiftCostTable[] = {
    // Shifts on vXi64/vXi32 on AVX2 is legal even though we declare to
    // customize them to detect the cases where shift amount is a scalar one.
    { ISD::SHL,     MVT::v4i32,    2 }, // vpsllvd (Haswell from agner.org)
    { ISD::SRL,     MVT::v4i32,    2 }, // vpsrlvd (Haswell from agner.org)
    { ISD::SRA,     MVT::v4i32,    2 }, // vpsravd (Haswell from agner.org)
    { ISD::SHL,     MVT::v8i32,    2 }, // vpsllvd (Haswell from agner.org)
    { ISD::SRL,     MVT::v8i32,    2 }, // vpsrlvd (Haswell from agner.org)
    { ISD::SRA,     MVT::v8i32,    2 }, // vpsravd (Haswell from agner.org)
    { ISD::SHL,     MVT::v2i64,    1 }, // vpsllvq (Haswell from agner.org)
    { ISD::SRL,     MVT::v2i64,    1 }, // vpsrlvq (Haswell from agner.org)
    { ISD::SHL,     MVT::v4i64,    1 }, // vpsllvq (Haswell from agner.org)
    { ISD::SRL,     MVT::v4i64,    1 }, // vpsrlvq (Haswell from agner.org)
  };

  if (ST->hasAVX512()) {
    if (ISD == ISD::SHL && LT.second == MVT::v32i16 &&
        (Op2Info == TargetTransformInfo::OK_UniformConstantValue ||
         Op2Info == TargetTransformInfo::OK_NonUniformConstantValue))
      // On AVX512, a packed v32i16 shift left by a constant build_vector
      // is lowered into a vector multiply (vpmullw).
      return getArithmeticInstrCost(Instruction::Mul, Ty, CostKind,
                                    Op1Info, Op2Info,
                                    TargetTransformInfo::OP_None,
                                    TargetTransformInfo::OP_None);
  }

  // Look for AVX2 lowering tricks (XOP is always better at v4i32 shifts).
  if (ST->hasAVX2() && !(ST->hasXOP() && LT.second == MVT::v4i32)) {
    if (ISD == ISD::SHL && LT.second == MVT::v16i16 &&
        (Op2Info == TargetTransformInfo::OK_UniformConstantValue ||
         Op2Info == TargetTransformInfo::OK_NonUniformConstantValue))
      // On AVX2, a packed v16i16 shift left by a constant build_vector
      // is lowered into a vector multiply (vpmullw).
      return getArithmeticInstrCost(Instruction::Mul, Ty, CostKind,
                                    Op1Info, Op2Info,
                                    TargetTransformInfo::OP_None,
                                    TargetTransformInfo::OP_None);

    if (const auto *Entry = CostTableLookup(AVX2ShiftCostTable, ISD, LT.second))
      return LT.first * Entry->Cost;
  }

  static const CostTblEntry XOPShiftCostTable[] = {
    // 128bit shifts take 1cy, but right shifts require negation beforehand.
    { ISD::SHL,     MVT::v16i8,    1 },
    { ISD::SRL,     MVT::v16i8,    2 },
    { ISD::SRA,     MVT::v16i8,    2 },
    { ISD::SHL,     MVT::v8i16,    1 },
    { ISD::SRL,     MVT::v8i16,    2 },
    { ISD::SRA,     MVT::v8i16,    2 },
    { ISD::SHL,     MVT::v4i32,    1 },
    { ISD::SRL,     MVT::v4i32,    2 },
    { ISD::SRA,     MVT::v4i32,    2 },
    { ISD::SHL,     MVT::v2i64,    1 },
    { ISD::SRL,     MVT::v2i64,    2 },
    { ISD::SRA,     MVT::v2i64,    2 },
    // 256bit shifts require splitting if AVX2 didn't catch them above.
    { ISD::SHL,     MVT::v32i8,  2+2 },
    { ISD::SRL,     MVT::v32i8,  4+2 },
    { ISD::SRA,     MVT::v32i8,  4+2 },
    { ISD::SHL,     MVT::v16i16, 2+2 },
    { ISD::SRL,     MVT::v16i16, 4+2 },
    { ISD::SRA,     MVT::v16i16, 4+2 },
    { ISD::SHL,     MVT::v8i32,  2+2 },
    { ISD::SRL,     MVT::v8i32,  4+2 },
    { ISD::SRA,     MVT::v8i32,  4+2 },
    { ISD::SHL,     MVT::v4i64,  2+2 },
    { ISD::SRL,     MVT::v4i64,  4+2 },
    { ISD::SRA,     MVT::v4i64,  4+2 },
  };

  // Look for XOP lowering tricks.
  if (ST->hasXOP()) {
    // If the right shift is constant then we'll fold the negation so
    // it's as cheap as a left shift.
    int ShiftISD = ISD;
    if ((ShiftISD == ISD::SRL || ShiftISD == ISD::SRA) &&
        (Op2Info == TargetTransformInfo::OK_UniformConstantValue ||
         Op2Info == TargetTransformInfo::OK_NonUniformConstantValue))
      ShiftISD = ISD::SHL;
    if (const auto *Entry =
            CostTableLookup(XOPShiftCostTable, ShiftISD, LT.second))
      return LT.first * Entry->Cost;
  }

  static const CostTblEntry SSE2UniformShiftCostTable[] = {
    // Uniform splats are cheaper for the following instructions.
    { ISD::SHL,  MVT::v16i16, 2+2 }, // 2*psllw + split.
    { ISD::SHL,  MVT::v8i32,  2+2 }, // 2*pslld + split.
    { ISD::SHL,  MVT::v4i64,  2+2 }, // 2*psllq + split.

    { ISD::SRL,  MVT::v16i16, 2+2 }, // 2*psrlw + split.
    { ISD::SRL,  MVT::v8i32,  2+2 }, // 2*psrld + split.
    { ISD::SRL,  MVT::v4i64,  2+2 }, // 2*psrlq + split.

    { ISD::SRA,  MVT::v16i16, 2+2 }, // 2*psraw + split.
    { ISD::SRA,  MVT::v8i32,  2+2 }, // 2*psrad + split.
    { ISD::SRA,  MVT::v2i64,    4 }, // 2*psrad + shuffle.
    { ISD::SRA,  MVT::v4i64,  8+2 }, // 2*(2*psrad + shuffle) + split.
  };

  if (ST->hasSSE2() &&
      ((Op2Info == TargetTransformInfo::OK_UniformConstantValue) ||
       (Op2Info == TargetTransformInfo::OK_UniformValue))) {

    // Handle AVX2 uniform v4i64 ISD::SRA, it's not worth a table.
    if (ISD == ISD::SRA && LT.second == MVT::v4i64 && ST->hasAVX2())
      return LT.first * 4; // 2*psrad + shuffle.

    if (const auto *Entry =
            CostTableLookup(SSE2UniformShiftCostTable, ISD, LT.second))
      return LT.first * Entry->Cost;
  }

  if (ISD == ISD::SHL &&
      Op2Info == TargetTransformInfo::OK_NonUniformConstantValue) {
    MVT VT = LT.second;
    // Vector shift left by non uniform constant can be lowered
    // into vector multiply.
    if (((VT == MVT::v8i16 || VT == MVT::v4i32) && ST->hasSSE2()) ||
        ((VT == MVT::v16i16 || VT == MVT::v8i32) && ST->hasAVX()))
      ISD = ISD::MUL;
  }

  static const CostTblEntry AVX2CostTable[] = {
    { ISD::SHL,  MVT::v16i8,      6 }, // vpblendvb sequence.
    { ISD::SHL,  MVT::v32i8,      6 }, // vpblendvb sequence.
    { ISD::SHL,  MVT::v64i8,     12 }, // 2*vpblendvb sequence.
    { ISD::SHL,  MVT::v8i16,      5 }, // extend/vpsrlvd/pack sequence.
    { ISD::SHL,  MVT::v16i16,     7 }, // extend/vpsrlvd/pack sequence.
    { ISD::SHL,  MVT::v32i16,    14 }, // 2*extend/vpsrlvd/pack sequence.

    { ISD::SRL,  MVT::v16i8,      6 }, // vpblendvb sequence.
    { ISD::SRL,  MVT::v32i8,      6 }, // vpblendvb sequence.
    { ISD::SRL,  MVT::v64i8,     12 }, // 2*vpblendvb sequence.
    { ISD::SRL,  MVT::v8i16,      5 }, // extend/vpsrlvd/pack sequence.
    { ISD::SRL,  MVT::v16i16,     7 }, // extend/vpsrlvd/pack sequence.
    { ISD::SRL,  MVT::v32i16,    14 }, // 2*extend/vpsrlvd/pack sequence.

    { ISD::SRA,  MVT::v16i8,     17 }, // vpblendvb sequence.
    { ISD::SRA,  MVT::v32i8,     17 }, // vpblendvb sequence.
    { ISD::SRA,  MVT::v64i8,     34 }, // 2*vpblendvb sequence.
    { ISD::SRA,  MVT::v8i16,      5 }, // extend/vpsravd/pack sequence.
    { ISD::SRA,  MVT::v16i16,     7 }, // extend/vpsravd/pack sequence.
    { ISD::SRA,  MVT::v32i16,    14 }, // 2*extend/vpsravd/pack sequence.
    { ISD::SRA,  MVT::v2i64,      2 }, // srl/xor/sub sequence.
    { ISD::SRA,  MVT::v4i64,      2 }, // srl/xor/sub sequence.

    { ISD::SUB,  MVT::v32i8,      1 }, // psubb
    { ISD::ADD,  MVT::v32i8,      1 }, // paddb
    { ISD::SUB,  MVT::v16i16,     1 }, // psubw
    { ISD::ADD,  MVT::v16i16,     1 }, // paddw
    { ISD::SUB,  MVT::v8i32,      1 }, // psubd
    { ISD::ADD,  MVT::v8i32,      1 }, // paddd
    { ISD::SUB,  MVT::v4i64,      1 }, // psubq
    { ISD::ADD,  MVT::v4i64,      1 }, // paddq

    { ISD::MUL,  MVT::v16i16,     1 }, // pmullw
    { ISD::MUL,  MVT::v8i32,      2 }, // pmulld (Haswell from agner.org)
    { ISD::MUL,  MVT::v4i64,      6 }, // 3*pmuludq/3*shift/2*add

    { ISD::FNEG, MVT::v4f64,      1 }, // Haswell from http://www.agner.org/
    { ISD::FNEG, MVT::v8f32,      1 }, // Haswell from http://www.agner.org/
    { ISD::FADD, MVT::v4f64,      1 }, // Haswell from http://www.agner.org/
    { ISD::FADD, MVT::v8f32,      1 }, // Haswell from http://www.agner.org/
    { ISD::FSUB, MVT::v4f64,      1 }, // Haswell from http://www.agner.org/
    { ISD::FSUB, MVT::v8f32,      1 }, // Haswell from http://www.agner.org/
    { ISD::FMUL, MVT::f64,        1 }, // Haswell from http://www.agner.org/
    { ISD::FMUL, MVT::v2f64,      1 }, // Haswell from http://www.agner.org/
    { ISD::FMUL, MVT::v4f64,      1 }, // Haswell from http://www.agner.org/
    { ISD::FMUL, MVT::v8f32,      1 }, // Haswell from http://www.agner.org/

    { ISD::FDIV, MVT::f32,        7 }, // Haswell from http://www.agner.org/
    { ISD::FDIV, MVT::v4f32,      7 }, // Haswell from http://www.agner.org/
    { ISD::FDIV, MVT::v8f32,     14 }, // Haswell from http://www.agner.org/
    { ISD::FDIV, MVT::f64,       14 }, // Haswell from http://www.agner.org/
    { ISD::FDIV, MVT::v2f64,     14 }, // Haswell from http://www.agner.org/
    { ISD::FDIV, MVT::v4f64,     28 }, // Haswell from http://www.agner.org/
  };

  // Look for AVX2 lowering tricks for custom cases.
  if (ST->hasAVX2())
    if (const auto *Entry = CostTableLookup(AVX2CostTable, ISD, LT.second))
      return LT.first * Entry->Cost;

  static const CostTblEntry AVX1CostTable[] = {
    // We don't have to scalarize unsupported ops. We can issue two half-sized
    // operations and we only need to extract the upper YMM half.
    // Two ops + 1 extract + 1 insert = 4.
    { ISD::MUL,     MVT::v16i16,     4 },
    { ISD::MUL,     MVT::v8i32,      5 }, // BTVER2 from http://www.agner.org/
    { ISD::MUL,     MVT::v4i64,     12 },

    { ISD::SUB,     MVT::v32i8,      4 },
    { ISD::ADD,     MVT::v32i8,      4 },
    { ISD::SUB,     MVT::v16i16,     4 },
    { ISD::ADD,     MVT::v16i16,     4 },
    { ISD::SUB,     MVT::v8i32,      4 },
    { ISD::ADD,     MVT::v8i32,      4 },
    { ISD::SUB,     MVT::v4i64,      4 },
    { ISD::ADD,     MVT::v4i64,      4 },

    { ISD::SHL,     MVT::v32i8,     22 }, // pblendvb sequence + split.
    { ISD::SHL,     MVT::v8i16,      6 }, // pblendvb sequence.
    { ISD::SHL,     MVT::v16i16,    13 }, // pblendvb sequence + split.
    { ISD::SHL,     MVT::v4i32,      3 }, // pslld/paddd/cvttps2dq/pmulld
    { ISD::SHL,     MVT::v8i32,      9 }, // pslld/paddd/cvttps2dq/pmulld + split
    { ISD::SHL,     MVT::v2i64,      2 }, // Shift each lane + blend.
    { ISD::SHL,     MVT::v4i64,      6 }, // Shift each lane + blend + split.

    { ISD::SRL,     MVT::v32i8,     23 }, // pblendvb sequence + split.
    { ISD::SRL,     MVT::v16i16,    28 }, // pblendvb sequence + split.
    { ISD::SRL,     MVT::v4i32,      6 }, // Shift each lane + blend.
    { ISD::SRL,     MVT::v8i32,     14 }, // Shift each lane + blend + split.
    { ISD::SRL,     MVT::v2i64,      2 }, // Shift each lane + blend.
    { ISD::SRL,     MVT::v4i64,      6 }, // Shift each lane + blend + split.

    { ISD::SRA,     MVT::v32i8,     44 }, // pblendvb sequence + split.
    { ISD::SRA,     MVT::v16i16,    28 }, // pblendvb sequence + split.
    { ISD::SRA,     MVT::v4i32,      6 }, // Shift each lane + blend.
    { ISD::SRA,     MVT::v8i32,     14 }, // Shift each lane + blend + split.
    { ISD::SRA,     MVT::v2i64,      5 }, // Shift each lane + blend.
    { ISD::SRA,     MVT::v4i64,     12 }, // Shift each lane + blend + split.

    { ISD::FNEG,    MVT::v4f64,      2 }, // BTVER2 from http://www.agner.org/
    { ISD::FNEG,    MVT::v8f32,      2 }, // BTVER2 from http://www.agner.org/

    { ISD::FMUL,    MVT::f64,        2 }, // BTVER2 from http://www.agner.org/
    { ISD::FMUL,    MVT::v2f64,      2 }, // BTVER2 from http://www.agner.org/
    { ISD::FMUL,    MVT::v4f64,      4 }, // BTVER2 from http://www.agner.org/

    { ISD::FDIV,    MVT::f32,       14 }, // SNB from http://www.agner.org/
    { ISD::FDIV,    MVT::v4f32,     14 }, // SNB from http://www.agner.org/
    { ISD::FDIV,    MVT::v8f32,     28 }, // SNB from http://www.agner.org/
    { ISD::FDIV,    MVT::f64,       22 }, // SNB from http://www.agner.org/
    { ISD::FDIV,    MVT::v2f64,     22 }, // SNB from http://www.agner.org/
    { ISD::FDIV,    MVT::v4f64,     44 }, // SNB from http://www.agner.org/
  };

  if (ST->hasAVX())
    if (const auto *Entry = CostTableLookup(AVX1CostTable, ISD, LT.second))
      return LT.first * Entry->Cost;

  static const CostTblEntry SSE42CostTable[] = {
    { ISD::FADD, MVT::f64,     1 }, // Nehalem from http://www.agner.org/
    { ISD::FADD, MVT::f32,     1 }, // Nehalem from http://www.agner.org/
    { ISD::FADD, MVT::v2f64,   1 }, // Nehalem from http://www.agner.org/
    { ISD::FADD, MVT::v4f32,   1 }, // Nehalem from http://www.agner.org/

    { ISD::FSUB, MVT::f64,     1 }, // Nehalem from http://www.agner.org/
    { ISD::FSUB, MVT::f32 ,    1 }, // Nehalem from http://www.agner.org/
    { ISD::FSUB, MVT::v2f64,   1 }, // Nehalem from http://www.agner.org/
    { ISD::FSUB, MVT::v4f32,   1 }, // Nehalem from http://www.agner.org/

    { ISD::FMUL, MVT::f64,     1 }, // Nehalem from http://www.agner.org/
    { ISD::FMUL, MVT::f32,     1 }, // Nehalem from http://www.agner.org/
    { ISD::FMUL, MVT::v2f64,   1 }, // Nehalem from http://www.agner.org/
    { ISD::FMUL, MVT::v4f32,   1 }, // Nehalem from http://www.agner.org/

    { ISD::FDIV,  MVT::f32,   14 }, // Nehalem from http://www.agner.org/
    { ISD::FDIV,  MVT::v4f32, 14 }, // Nehalem from http://www.agner.org/
    { ISD::FDIV,  MVT::f64,   22 }, // Nehalem from http://www.agner.org/
    { ISD::FDIV,  MVT::v2f64, 22 }, // Nehalem from http://www.agner.org/

    { ISD::MUL,   MVT::v2i64,  6 }  // 3*pmuludq/3*shift/2*add
  };

  if (ST->hasSSE42())
    if (const auto *Entry = CostTableLookup(SSE42CostTable, ISD, LT.second))
      return LT.first * Entry->Cost;

  static const CostTblEntry SSE41CostTable[] = {
    { ISD::SHL,  MVT::v16i8,      10 }, // pblendvb sequence.
    { ISD::SHL,  MVT::v8i16,      11 }, // pblendvb sequence.
    { ISD::SHL,  MVT::v4i32,       4 }, // pslld/paddd/cvttps2dq/pmulld

    { ISD::SRL,  MVT::v16i8,      11 }, // pblendvb sequence.
    { ISD::SRL,  MVT::v8i16,      13 }, // pblendvb sequence.
    { ISD::SRL,  MVT::v4i32,      16 }, // Shift each lane + blend.

    { ISD::SRA,  MVT::v16i8,      21 }, // pblendvb sequence.
    { ISD::SRA,  MVT::v8i16,      13 }, // pblendvb sequence.

    { ISD::MUL,  MVT::v4i32,       2 }  // pmulld (Nehalem from agner.org)
  };

  if (ST->hasSSE41())
    if (const auto *Entry = CostTableLookup(SSE41CostTable, ISD, LT.second))
      return LT.first * Entry->Cost;

  static const CostTblEntry SSE2CostTable[] = {
    // We don't correctly identify costs of casts because they are marked as
    // custom.
    { ISD::SHL,  MVT::v16i8,      13 }, // cmpgtb sequence.
    { ISD::SHL,  MVT::v8i16,      25 }, // cmpgtw sequence.
    { ISD::SHL,  MVT::v4i32,      16 }, // pslld/paddd/cvttps2dq/pmuludq.
    { ISD::SHL,  MVT::v2i64,       4 }, // splat+shuffle sequence.

    { ISD::SRL,  MVT::v16i8,      14 }, // cmpgtb sequence.
    { ISD::SRL,  MVT::v8i16,      16 }, // cmpgtw sequence.
    { ISD::SRL,  MVT::v4i32,      12 }, // Shift each lane + blend.
    { ISD::SRL,  MVT::v2i64,       4 }, // splat+shuffle sequence.

    { ISD::SRA,  MVT::v16i8,      27 }, // unpacked cmpgtb sequence.
    { ISD::SRA,  MVT::v8i16,      16 }, // cmpgtw sequence.
    { ISD::SRA,  MVT::v4i32,      12 }, // Shift each lane + blend.
    { ISD::SRA,  MVT::v2i64,       8 }, // srl/xor/sub splat+shuffle sequence.

    { ISD::MUL,  MVT::v8i16,       1 }, // pmullw
    { ISD::MUL,  MVT::v4i32,       6 }, // 3*pmuludq/4*shuffle
    { ISD::MUL,  MVT::v2i64,       8 }, // 3*pmuludq/3*shift/2*add

    { ISD::FDIV, MVT::f32,        23 }, // Pentium IV from http://www.agner.org/
    { ISD::FDIV, MVT::v4f32,      39 }, // Pentium IV from http://www.agner.org/
    { ISD::FDIV, MVT::f64,        38 }, // Pentium IV from http://www.agner.org/
    { ISD::FDIV, MVT::v2f64,      69 }, // Pentium IV from http://www.agner.org/

    { ISD::FNEG, MVT::f32,         1 }, // Pentium IV from http://www.agner.org/
    { ISD::FNEG, MVT::f64,         1 }, // Pentium IV from http://www.agner.org/
    { ISD::FNEG, MVT::v4f32,       1 }, // Pentium IV from http://www.agner.org/
    { ISD::FNEG, MVT::v2f64,       1 }, // Pentium IV from http://www.agner.org/

    { ISD::FADD, MVT::f32,         2 }, // Pentium IV from http://www.agner.org/
    { ISD::FADD, MVT::f64,         2 }, // Pentium IV from http://www.agner.org/

    { ISD::FSUB, MVT::f32,         2 }, // Pentium IV from http://www.agner.org/
    { ISD::FSUB, MVT::f64,         2 }, // Pentium IV from http://www.agner.org/
  };

  if (ST->hasSSE2())
    if (const auto *Entry = CostTableLookup(SSE2CostTable, ISD, LT.second))
      return LT.first * Entry->Cost;

  static const CostTblEntry SSE1CostTable[] = {
    { ISD::FDIV, MVT::f32,   17 }, // Pentium III from http://www.agner.org/
    { ISD::FDIV, MVT::v4f32, 34 }, // Pentium III from http://www.agner.org/

    { ISD::FNEG, MVT::f32,    2 }, // Pentium III from http://www.agner.org/
    { ISD::FNEG, MVT::v4f32,  2 }, // Pentium III from http://www.agner.org/

    { ISD::FADD, MVT::f32,    1 }, // Pentium III from http://www.agner.org/
    { ISD::FADD, MVT::v4f32,  2 }, // Pentium III from http://www.agner.org/

    { ISD::FSUB, MVT::f32,    1 }, // Pentium III from http://www.agner.org/
    { ISD::FSUB, MVT::v4f32,  2 }, // Pentium III from http://www.agner.org/
  };

  if (ST->hasSSE1())
    if (const auto *Entry = CostTableLookup(SSE1CostTable, ISD, LT.second))
      return LT.first * Entry->Cost;

  static const CostTblEntry X64CostTbl[] = { // 64-bit targets
    { ISD::ADD,  MVT::i64,    1 }, // Core (Merom) from http://www.agner.org/
    { ISD::SUB,  MVT::i64,    1 }, // Core (Merom) from http://www.agner.org/
  };

  if (ST->is64Bit())
    if (const auto *Entry = CostTableLookup(X64CostTbl, ISD, LT.second))
      return LT.first * Entry->Cost;

  static const CostTblEntry X86CostTbl[] = { // 32 or 64-bit targets
    { ISD::ADD,  MVT::i8,    1 }, // Pentium III from http://www.agner.org/
    { ISD::ADD,  MVT::i16,   1 }, // Pentium III from http://www.agner.org/
    { ISD::ADD,  MVT::i32,   1 }, // Pentium III from http://www.agner.org/

    { ISD::SUB,  MVT::i8,    1 }, // Pentium III from http://www.agner.org/
    { ISD::SUB,  MVT::i16,   1 }, // Pentium III from http://www.agner.org/
    { ISD::SUB,  MVT::i32,   1 }, // Pentium III from http://www.agner.org/
  };

  if (const auto *Entry = CostTableLookup(X86CostTbl, ISD, LT.second))
    return LT.first * Entry->Cost;

  // It is not a good idea to vectorize division. We have to scalarize it and
  // in the process we will often end up having to spilling regular
  // registers. The overhead of division is going to dominate most kernels
  // anyways so try hard to prevent vectorization of division - it is
  // generally a bad idea. Assume somewhat arbitrarily that we have to be able
  // to hide "20 cycles" for each lane.
  if (LT.second.isVector() && (ISD == ISD::SDIV || ISD == ISD::SREM ||
                               ISD == ISD::UDIV || ISD == ISD::UREM)) {
    InstructionCost ScalarCost = getArithmeticInstrCost(
        Opcode, Ty->getScalarType(), CostKind, Op1Info, Op2Info,
        TargetTransformInfo::OP_None, TargetTransformInfo::OP_None);
    return 20 * LT.first * LT.second.getVectorNumElements() * ScalarCost;
  }

  // Fallback to the default implementation.
  return BaseT::getArithmeticInstrCost(Opcode, Ty, CostKind, Op1Info, Op2Info);
}

#if INTEL_CUSTOMIZATION
/// Currently, under target specific category we are only looking for
/// alternate-lane shuffle mask such as, <0, 4, 2, 6>([v]unpck[l,h]pd) or
/// <1, 5, 3, 7>([v]unpckhpd).
bool X86TTIImpl::isTargetSpecificShuffleMask(
    ArrayRef<uint32_t> Mask) const {
  bool IsAlternateLaneVectorMask = true;
  unsigned MaskSize = Mask.size();

  // TODO: Support undefined mask value which is not supported currently.
  // Look for even-lanes
  // Example: shufflevector <4xT>A, <4xT>B, <0,4,2,6>
  for (unsigned i = 0; i < MaskSize && IsAlternateLaneVectorMask; ++i)
    IsAlternateLaneVectorMask = Mask[i] == ((i % 2) ? MaskSize + i - 1 : i);

  if (IsAlternateLaneVectorMask)
    return true;

  IsAlternateLaneVectorMask = true;
  // Look for odd-lanes.
  // Example: shufflevector <4xT>A, <4xT>B, <1,5,3,7>
  for (unsigned i = 0; i < MaskSize && IsAlternateLaneVectorMask; ++i)
    IsAlternateLaneVectorMask = Mask[i] == ((i % 2) ? MaskSize + i : i + 1);

  return IsAlternateLaneVectorMask;
}

bool X86TTIImpl::isVPlanVLSProfitable() const {
  // Conservative VLS is profitable for most architectures, except the most
  // advanced IA processors.
  return !(ST->hasAVX512() &&
           getTLI()->getTargetMachine().Options.IntelAdvancedOptim);
}

bool X86TTIImpl::isAggressiveVLSProfitable() const {
  // Old processors without support for GATHER/SCATTER instructions always
  // benefit from the optimization.
  if (!ST->hasAVX2())
    return true;

  // We know that it is safe to run VLS aggressively when tuning for IA.
  if (getTLI()->getTargetMachine().Options.IntelAdvancedOptim)
    return true;

  // Be conservative otherwise.
  return false;
}

bool X86TTIImpl::targetMatchesVariantISA(
    VectorVariant::ISAClass VariantISAClass) const {
  VectorVariant::ISAClass TargetISAClass = VectorVariant::ISAClass::NOSSE;
  if (ST->hasAVX512())
    TargetISAClass = VectorVariant::ISAClass::ZMM;
  else if (ST->hasAVX2())
    TargetISAClass = VectorVariant::ISAClass::YMM2;
  else if (ST->hasAVX())
    TargetISAClass = VectorVariant::ISAClass::YMM1;
  else if (ST->hasSSE1())
    // All SSE targets support XMM
    TargetISAClass = VectorVariant::ISAClass::XMM;
  if (UseStrictTargetISAVariantMatch)
    return VariantISAClass == TargetISAClass;
  if (VariantISAClass <= TargetISAClass)
    return true;
  return false;
}

int X86TTIImpl::getMatchingVectorVariant(
    VectorVariant &ForCall,
    SmallVectorImpl<VectorVariant> &Variants,
    const Module *M) const {
  // ForCall is a VectorVariant created for the call instruction.
  int BestIndex = -1;
  int CurrIndex = -1;
  // Keep track of parameter position containing the largest score. Can be
  // used as a tiebreaker when selecting the best variant.
  int BestArg = -1;
  int BestScore = 0;
  VectorVariant::ISAClass BestISA = VectorVariant::ISAClass::NOSSE;
  for (auto Variant : Variants) {
    CurrIndex++;
    if (!targetMatchesVariantISA(Variant.getISA()))
      continue;
    int MaxArg = 0;
    auto Score = ForCall.getMatchingScore(Variant, MaxArg, M);
    if (Score > BestScore) {
      BestScore = Score;
      BestIndex = CurrIndex;
      BestISA = Variant.getISA();
      BestArg = MaxArg;
      continue;
    } else if (Score == BestScore) {
      if (Variant.getISA() > BestISA) {
        BestIndex = CurrIndex;
        BestISA = Variant.getISA();
        BestArg = MaxArg;
        continue;
      } else if (Variant.getISA() == BestISA) {
        // Check best parameter score
        if (MaxArg > BestArg) {
          BestIndex = CurrIndex;
          BestArg = MaxArg;
        }
      }
    }
  }
  return BestIndex;
}

const char *X86TTIImpl::getISASetForIMLFunctions() const {
  if (ST->hasAVX512()) {
    if (getRegisterBitWidth(TargetTransformInfo::RGK_FixedWidthVector) > 256)
      return "coreavx512";
    else
      return "coreavx512zmmlow";
  }
  if (ST->hasAVX2())
    return "avx2";

  if (ST->hasAVX())
    return "avx";

  if (ST->hasSSE42())
    return "sse42";

  return "all";
}

bool X86TTIImpl::hasCDI() const {
  return ST->hasCDI();
}

#endif // INTEL_CUSTOMIZATION

InstructionCost X86TTIImpl::getShuffleCost(TTI::ShuffleKind Kind,
                                           VectorType *BaseTp,
                                           ArrayRef<int> Mask, int Index,
                                           VectorType *SubTp) {
  // 64-bit packed float vectors (v2f32) are widened to type v4f32.
  // 64-bit packed integer vectors (v2i32) are widened to type v4i32.
  std::pair<InstructionCost, MVT> LT = TLI->getTypeLegalizationCost(DL, BaseTp);

  Kind = improveShuffleKindFromMask(Kind, Mask);
  // Treat Transpose as 2-op shuffles - there's no difference in lowering.
  if (Kind == TTI::SK_Transpose)
    Kind = TTI::SK_PermuteTwoSrc;

#if INTEL_CUSTOMIZATION
  if (Kind == TTI::SK_TargetSpecific) {
    // Currently, in this category we are assuming target-specific mask
    // is the alternate-shuffle-lane vector mask which is pretty restricted
    // and error-prone.
    // TODO: Eventually, getShuffleCost() should have access to the
    // mask in order to estimate the cost accurately for the right shuffle kind.

    // The backend knows how to generate [v]unpck[l,h]pds for 64bit
    // element if the target supports SSE2 and above.
    if (ST->hasSSE2() && BaseTp->getScalarSizeInBits() == 64)
      return LT.first;

    // For non-64bit, we can generate 2 [v]pshuf[b,d,ps].
    return 2 * LT.first;
  }
#endif // INTEL_CUSTOMIZATION

  // For Broadcasts we are splatting the first element from the first input
  // register, so only need to reference that input and all the output
  // registers are the same.
  if (Kind == TTI::SK_Broadcast)
    LT.first = 1;

  // Subvector extractions are free if they start at the beginning of a
  // vector and cheap if the subvectors are aligned.
  if (Kind == TTI::SK_ExtractSubvector && LT.second.isVector()) {
    int NumElts = LT.second.getVectorNumElements();
    if ((Index % NumElts) == 0)
      return 0;
    std::pair<InstructionCost, MVT> SubLT =
        TLI->getTypeLegalizationCost(DL, SubTp);
    if (SubLT.second.isVector()) {
      int NumSubElts = SubLT.second.getVectorNumElements();
      if ((Index % NumSubElts) == 0 && (NumElts % NumSubElts) == 0)
        return SubLT.first;
      // Handle some cases for widening legalization. For now we only handle
      // cases where the original subvector was naturally aligned and evenly
      // fit in its legalized subvector type.
      // FIXME: Remove some of the alignment restrictions.
      // FIXME: We can use permq for 64-bit or larger extracts from 256-bit
      // vectors.
      int OrigSubElts = cast<FixedVectorType>(SubTp)->getNumElements();
      if (NumSubElts > OrigSubElts && (Index % OrigSubElts) == 0 &&
          (NumSubElts % OrigSubElts) == 0 &&
          LT.second.getVectorElementType() ==
              SubLT.second.getVectorElementType() &&
          LT.second.getVectorElementType().getSizeInBits() ==
              BaseTp->getElementType()->getPrimitiveSizeInBits()) {
        assert(NumElts >= NumSubElts && NumElts > OrigSubElts &&
               "Unexpected number of elements!");
        auto *VecTy = FixedVectorType::get(BaseTp->getElementType(),
                                           LT.second.getVectorNumElements());
        auto *SubTy = FixedVectorType::get(BaseTp->getElementType(),
                                           SubLT.second.getVectorNumElements());
        int ExtractIndex = alignDown((Index % NumElts), NumSubElts);
        InstructionCost ExtractCost = getShuffleCost(
            TTI::SK_ExtractSubvector, VecTy, None, ExtractIndex, SubTy);

        // If the original size is 32-bits or more, we can use pshufd. Otherwise
        // if we have SSSE3 we can use pshufb.
        if (SubTp->getPrimitiveSizeInBits() >= 32 || ST->hasSSSE3())
          return ExtractCost + 1; // pshufd or pshufb

        assert(SubTp->getPrimitiveSizeInBits() == 16 &&
               "Unexpected vector size");

        return ExtractCost + 2; // worst case pshufhw + pshufd
      }
    }
  }

  // Subvector insertions are cheap if the subvectors are aligned.
  // Note that in general, the insertion starting at the beginning of a vector
  // isn't free, because we need to preserve the rest of the wide vector.
  if (Kind == TTI::SK_InsertSubvector && LT.second.isVector()) {
    int NumElts = LT.second.getVectorNumElements();
    std::pair<InstructionCost, MVT> SubLT =
        TLI->getTypeLegalizationCost(DL, SubTp);
    if (SubLT.second.isVector()) {
      int NumSubElts = SubLT.second.getVectorNumElements();
      if ((Index % NumSubElts) == 0 && (NumElts % NumSubElts) == 0)
        return SubLT.first;
    }
  }

  // Handle some common (illegal) sub-vector types as they are often very cheap
  // to shuffle even on targets without PSHUFB.
  EVT VT = TLI->getValueType(DL, BaseTp);
  if (VT.isSimple() && VT.isVector() && VT.getSizeInBits() < 128 &&
      !ST->hasSSSE3()) {
     static const CostTblEntry SSE2SubVectorShuffleTbl[] = {
      {TTI::SK_Broadcast,        MVT::v4i16, 1}, // pshuflw
      {TTI::SK_Broadcast,        MVT::v2i16, 1}, // pshuflw
      {TTI::SK_Broadcast,        MVT::v8i8,  2}, // punpck/pshuflw
      {TTI::SK_Broadcast,        MVT::v4i8,  2}, // punpck/pshuflw
      {TTI::SK_Broadcast,        MVT::v2i8,  1}, // punpck

      {TTI::SK_Reverse,          MVT::v4i16, 1}, // pshuflw
      {TTI::SK_Reverse,          MVT::v2i16, 1}, // pshuflw
      {TTI::SK_Reverse,          MVT::v4i8,  3}, // punpck/pshuflw/packus
      {TTI::SK_Reverse,          MVT::v2i8,  1}, // punpck

      {TTI::SK_PermuteTwoSrc,    MVT::v4i16, 2}, // punpck/pshuflw
      {TTI::SK_PermuteTwoSrc,    MVT::v2i16, 2}, // punpck/pshuflw
      {TTI::SK_PermuteTwoSrc,    MVT::v8i8,  7}, // punpck/pshuflw
      {TTI::SK_PermuteTwoSrc,    MVT::v4i8,  4}, // punpck/pshuflw
      {TTI::SK_PermuteTwoSrc,    MVT::v2i8,  2}, // punpck

      {TTI::SK_PermuteSingleSrc, MVT::v4i16, 1}, // pshuflw
      {TTI::SK_PermuteSingleSrc, MVT::v2i16, 1}, // pshuflw
      {TTI::SK_PermuteSingleSrc, MVT::v8i8,  5}, // punpck/pshuflw
      {TTI::SK_PermuteSingleSrc, MVT::v4i8,  3}, // punpck/pshuflw
      {TTI::SK_PermuteSingleSrc, MVT::v2i8,  1}, // punpck
    };

    if (ST->hasSSE2())
      if (const auto *Entry =
              CostTableLookup(SSE2SubVectorShuffleTbl, Kind, VT.getSimpleVT()))
        return Entry->Cost;
  }

  // We are going to permute multiple sources and the result will be in multiple
  // destinations. Providing an accurate cost only for splits where the element
  // type remains the same.
  if (Kind == TTI::SK_PermuteSingleSrc && LT.first != 1) {
    MVT LegalVT = LT.second;
    if (LegalVT.isVector() &&
        LegalVT.getVectorElementType().getSizeInBits() ==
            BaseTp->getElementType()->getPrimitiveSizeInBits() &&
        LegalVT.getVectorNumElements() <
            cast<FixedVectorType>(BaseTp)->getNumElements()) {

      unsigned VecTySize = DL.getTypeStoreSize(BaseTp);
      unsigned LegalVTSize = LegalVT.getStoreSize();
      // Number of source vectors after legalization:
      unsigned NumOfSrcs = (VecTySize + LegalVTSize - 1) / LegalVTSize;
      // Number of destination vectors after legalization:
      InstructionCost NumOfDests = LT.first;

      auto *SingleOpTy = FixedVectorType::get(BaseTp->getElementType(),
                                              LegalVT.getVectorNumElements());

      InstructionCost NumOfShuffles = (NumOfSrcs - 1) * NumOfDests;
      return NumOfShuffles * getShuffleCost(TTI::SK_PermuteTwoSrc, SingleOpTy,
                                            None, 0, nullptr);
    }

    return BaseT::getShuffleCost(Kind, BaseTp, Mask, Index, SubTp);
  }

  // For 2-input shuffles, we must account for splitting the 2 inputs into many.
  if (Kind == TTI::SK_PermuteTwoSrc && LT.first != 1) {
    // We assume that source and destination have the same vector type.
    InstructionCost NumOfDests = LT.first;
    InstructionCost NumOfShufflesPerDest = LT.first * 2 - 1;
    LT.first = NumOfDests * NumOfShufflesPerDest;
  }

#if INTEL_CUSTOMIZATION
  static const CostTblEntry AVX512FP16ShuffleTbl[] = {
      {TTI::SK_Broadcast, MVT::v32f16, 1}, // vpbroadcastw
      {TTI::SK_Broadcast, MVT::v16f16, 1}, // vpbroadcastw
      {TTI::SK_Broadcast, MVT::v8f16, 1}, // vpbroadcastw

      {TTI::SK_Reverse, MVT::v32f16, 2}, // vpermw
      {TTI::SK_Reverse, MVT::v16f16, 2}, // vpermw
      {TTI::SK_Reverse, MVT::v8f16, 1}, // vpshufb

      {TTI::SK_PermuteSingleSrc, MVT::v32f16, 2}, // vpermw
      {TTI::SK_PermuteSingleSrc, MVT::v16f16, 2}, // vpermw
      {TTI::SK_PermuteSingleSrc, MVT::v8f16, 1},  // vpshufb

      {TTI::SK_PermuteTwoSrc, MVT::v32f16, 2},    // vpermt2w
      {TTI::SK_PermuteTwoSrc, MVT::v16f16, 2},    // vpermt2w
      {TTI::SK_PermuteTwoSrc, MVT::v8f16, 2}      // vpermt2w
  };

  if (!ST->useSoftFloat() && ST->hasFP16())
    if (const auto *Entry =
            CostTableLookup(AVX512FP16ShuffleTbl, Kind, LT.second))
      return LT.first * Entry->Cost;
#endif // INTEL_CUSTOMIZATION

  static const CostTblEntry AVX512VBMIShuffleTbl[] = {
      {TTI::SK_Reverse, MVT::v64i8, 1}, // vpermb
      {TTI::SK_Reverse, MVT::v32i8, 1}, // vpermb

      {TTI::SK_PermuteSingleSrc, MVT::v64i8, 1}, // vpermb
      {TTI::SK_PermuteSingleSrc, MVT::v32i8, 1}, // vpermb

      {TTI::SK_PermuteTwoSrc, MVT::v64i8, 2}, // vpermt2b
      {TTI::SK_PermuteTwoSrc, MVT::v32i8, 2}, // vpermt2b
      {TTI::SK_PermuteTwoSrc, MVT::v16i8, 2}  // vpermt2b
  };

  if (ST->hasVBMI())
    if (const auto *Entry =
            CostTableLookup(AVX512VBMIShuffleTbl, Kind, LT.second))
      return LT.first * Entry->Cost;

  static const CostTblEntry AVX512BWShuffleTbl[] = {
      {TTI::SK_Broadcast, MVT::v32i16, 1}, // vpbroadcastw
      {TTI::SK_Broadcast, MVT::v64i8, 1},  // vpbroadcastb

      {TTI::SK_Reverse, MVT::v32i16, 2}, // vpermw
      {TTI::SK_Reverse, MVT::v16i16, 2}, // vpermw
      {TTI::SK_Reverse, MVT::v64i8, 2},  // pshufb + vshufi64x2

      {TTI::SK_PermuteSingleSrc, MVT::v32i16, 2}, // vpermw
      {TTI::SK_PermuteSingleSrc, MVT::v16i16, 2}, // vpermw
      {TTI::SK_PermuteSingleSrc, MVT::v64i8, 8},  // extend to v32i16

      {TTI::SK_PermuteTwoSrc, MVT::v32i16, 2}, // vpermt2w
      {TTI::SK_PermuteTwoSrc, MVT::v16i16, 2}, // vpermt2w
      {TTI::SK_PermuteTwoSrc, MVT::v8i16, 2},  // vpermt2w
      {TTI::SK_PermuteTwoSrc, MVT::v64i8, 19}, // 6 * v32i8 + 1

      {TTI::SK_Select, MVT::v32i16, 1}, // vblendmw
      {TTI::SK_Select, MVT::v64i8,  1}, // vblendmb
  };

  if (ST->hasBWI())
    if (const auto *Entry =
            CostTableLookup(AVX512BWShuffleTbl, Kind, LT.second))
      return LT.first * Entry->Cost;

  static const CostTblEntry AVX512ShuffleTbl[] = {
      {TTI::SK_Broadcast, MVT::v8f64, 1},  // vbroadcastpd
      {TTI::SK_Broadcast, MVT::v16f32, 1}, // vbroadcastps
      {TTI::SK_Broadcast, MVT::v8i64, 1},  // vpbroadcastq
      {TTI::SK_Broadcast, MVT::v16i32, 1}, // vpbroadcastd
      {TTI::SK_Broadcast, MVT::v32i16, 1}, // vpbroadcastw
      {TTI::SK_Broadcast, MVT::v64i8, 1},  // vpbroadcastb

      {TTI::SK_Reverse, MVT::v8f64, 1},  // vpermpd
      {TTI::SK_Reverse, MVT::v16f32, 1}, // vpermps
      {TTI::SK_Reverse, MVT::v8i64, 1},  // vpermq
      {TTI::SK_Reverse, MVT::v16i32, 1}, // vpermd
      {TTI::SK_Reverse, MVT::v32i16, 7}, // per mca
      {TTI::SK_Reverse, MVT::v64i8,  7}, // per mca

      {TTI::SK_PermuteSingleSrc, MVT::v8f64, 1},  // vpermpd
      {TTI::SK_PermuteSingleSrc, MVT::v4f64, 1},  // vpermpd
      {TTI::SK_PermuteSingleSrc, MVT::v2f64, 1},  // vpermpd
      {TTI::SK_PermuteSingleSrc, MVT::v16f32, 1}, // vpermps
      {TTI::SK_PermuteSingleSrc, MVT::v8f32, 1},  // vpermps
      {TTI::SK_PermuteSingleSrc, MVT::v4f32, 1},  // vpermps
      {TTI::SK_PermuteSingleSrc, MVT::v8i64, 1},  // vpermq
      {TTI::SK_PermuteSingleSrc, MVT::v4i64, 1},  // vpermq
      {TTI::SK_PermuteSingleSrc, MVT::v2i64, 1},  // vpermq
      {TTI::SK_PermuteSingleSrc, MVT::v16i32, 1}, // vpermd
      {TTI::SK_PermuteSingleSrc, MVT::v8i32, 1},  // vpermd
      {TTI::SK_PermuteSingleSrc, MVT::v4i32, 1},  // vpermd
      {TTI::SK_PermuteSingleSrc, MVT::v16i8, 1},  // pshufb

      {TTI::SK_PermuteTwoSrc, MVT::v8f64, 1},  // vpermt2pd
      {TTI::SK_PermuteTwoSrc, MVT::v16f32, 1}, // vpermt2ps
      {TTI::SK_PermuteTwoSrc, MVT::v8i64, 1},  // vpermt2q
      {TTI::SK_PermuteTwoSrc, MVT::v16i32, 1}, // vpermt2d
      {TTI::SK_PermuteTwoSrc, MVT::v4f64, 1},  // vpermt2pd
      {TTI::SK_PermuteTwoSrc, MVT::v8f32, 1},  // vpermt2ps
      {TTI::SK_PermuteTwoSrc, MVT::v4i64, 1},  // vpermt2q
      {TTI::SK_PermuteTwoSrc, MVT::v8i32, 1},  // vpermt2d
      {TTI::SK_PermuteTwoSrc, MVT::v2f64, 1},  // vpermt2pd
      {TTI::SK_PermuteTwoSrc, MVT::v4f32, 1},  // vpermt2ps
      {TTI::SK_PermuteTwoSrc, MVT::v2i64, 1},  // vpermt2q
      {TTI::SK_PermuteTwoSrc, MVT::v4i32, 1},  // vpermt2d

      // FIXME: This just applies the type legalization cost rules above
      // assuming these completely split.
      {TTI::SK_PermuteSingleSrc, MVT::v32i16, 14},
      {TTI::SK_PermuteSingleSrc, MVT::v64i8,  14},
      {TTI::SK_PermuteTwoSrc,    MVT::v32i16, 42},
      {TTI::SK_PermuteTwoSrc,    MVT::v64i8,  42},

      {TTI::SK_Select, MVT::v32i16, 1}, // vpternlogq
      {TTI::SK_Select, MVT::v64i8,  1}, // vpternlogq
      {TTI::SK_Select, MVT::v8f64,  1}, // vblendmpd
      {TTI::SK_Select, MVT::v16f32, 1}, // vblendmps
      {TTI::SK_Select, MVT::v8i64,  1}, // vblendmq
      {TTI::SK_Select, MVT::v16i32, 1}, // vblendmd
  };

  if (ST->hasAVX512())
    if (const auto *Entry = CostTableLookup(AVX512ShuffleTbl, Kind, LT.second))
      return LT.first * Entry->Cost;

  static const CostTblEntry AVX2ShuffleTbl[] = {
      {TTI::SK_Broadcast, MVT::v4f64, 1},  // vbroadcastpd
      {TTI::SK_Broadcast, MVT::v8f32, 1},  // vbroadcastps
      {TTI::SK_Broadcast, MVT::v4i64, 1},  // vpbroadcastq
      {TTI::SK_Broadcast, MVT::v8i32, 1},  // vpbroadcastd
      {TTI::SK_Broadcast, MVT::v16i16, 1}, // vpbroadcastw
      {TTI::SK_Broadcast, MVT::v32i8, 1},  // vpbroadcastb

      {TTI::SK_Reverse, MVT::v4f64, 1},  // vpermpd
      {TTI::SK_Reverse, MVT::v8f32, 1},  // vpermps
      {TTI::SK_Reverse, MVT::v4i64, 1},  // vpermq
      {TTI::SK_Reverse, MVT::v8i32, 1},  // vpermd
      {TTI::SK_Reverse, MVT::v16i16, 2}, // vperm2i128 + pshufb
      {TTI::SK_Reverse, MVT::v32i8, 2},  // vperm2i128 + pshufb

      {TTI::SK_Select, MVT::v16i16, 1}, // vpblendvb
      {TTI::SK_Select, MVT::v32i8, 1},  // vpblendvb

      {TTI::SK_PermuteSingleSrc, MVT::v4f64, 1},  // vpermpd
      {TTI::SK_PermuteSingleSrc, MVT::v8f32, 1},  // vpermps
      {TTI::SK_PermuteSingleSrc, MVT::v4i64, 1},  // vpermq
      {TTI::SK_PermuteSingleSrc, MVT::v8i32, 1},  // vpermd
      {TTI::SK_PermuteSingleSrc, MVT::v16i16, 4}, // vperm2i128 + 2*vpshufb
                                                  // + vpblendvb
      {TTI::SK_PermuteSingleSrc, MVT::v32i8, 4},  // vperm2i128 + 2*vpshufb
                                                  // + vpblendvb

      {TTI::SK_PermuteTwoSrc, MVT::v4f64, 3},  // 2*vpermpd + vblendpd
      {TTI::SK_PermuteTwoSrc, MVT::v8f32, 3},  // 2*vpermps + vblendps
      {TTI::SK_PermuteTwoSrc, MVT::v4i64, 3},  // 2*vpermq + vpblendd
      {TTI::SK_PermuteTwoSrc, MVT::v8i32, 3},  // 2*vpermd + vpblendd
      {TTI::SK_PermuteTwoSrc, MVT::v16i16, 7}, // 2*vperm2i128 + 4*vpshufb
                                               // + vpblendvb
      {TTI::SK_PermuteTwoSrc, MVT::v32i8, 7},  // 2*vperm2i128 + 4*vpshufb
                                               // + vpblendvb
  };

  if (ST->hasAVX2())
    if (const auto *Entry = CostTableLookup(AVX2ShuffleTbl, Kind, LT.second))
      return LT.first * Entry->Cost;

  static const CostTblEntry XOPShuffleTbl[] = {
      {TTI::SK_PermuteSingleSrc, MVT::v4f64, 2},  // vperm2f128 + vpermil2pd
      {TTI::SK_PermuteSingleSrc, MVT::v8f32, 2},  // vperm2f128 + vpermil2ps
      {TTI::SK_PermuteSingleSrc, MVT::v4i64, 2},  // vperm2f128 + vpermil2pd
      {TTI::SK_PermuteSingleSrc, MVT::v8i32, 2},  // vperm2f128 + vpermil2ps
      {TTI::SK_PermuteSingleSrc, MVT::v16i16, 4}, // vextractf128 + 2*vpperm
                                                  // + vinsertf128
      {TTI::SK_PermuteSingleSrc, MVT::v32i8, 4},  // vextractf128 + 2*vpperm
                                                  // + vinsertf128

      {TTI::SK_PermuteTwoSrc, MVT::v16i16, 9}, // 2*vextractf128 + 6*vpperm
                                               // + vinsertf128
      {TTI::SK_PermuteTwoSrc, MVT::v8i16, 1},  // vpperm
      {TTI::SK_PermuteTwoSrc, MVT::v32i8, 9},  // 2*vextractf128 + 6*vpperm
                                               // + vinsertf128
      {TTI::SK_PermuteTwoSrc, MVT::v16i8, 1},  // vpperm
  };

  if (ST->hasXOP())
    if (const auto *Entry = CostTableLookup(XOPShuffleTbl, Kind, LT.second))
      return LT.first * Entry->Cost;

  static const CostTblEntry AVX1ShuffleTbl[] = {
      {TTI::SK_Broadcast, MVT::v4f64, 2},  // vperm2f128 + vpermilpd
      {TTI::SK_Broadcast, MVT::v8f32, 2},  // vperm2f128 + vpermilps
      {TTI::SK_Broadcast, MVT::v4i64, 2},  // vperm2f128 + vpermilpd
      {TTI::SK_Broadcast, MVT::v8i32, 2},  // vperm2f128 + vpermilps
      {TTI::SK_Broadcast, MVT::v16i16, 3}, // vpshuflw + vpshufd + vinsertf128
      {TTI::SK_Broadcast, MVT::v32i8, 2},  // vpshufb + vinsertf128

      {TTI::SK_Reverse, MVT::v4f64, 2},  // vperm2f128 + vpermilpd
      {TTI::SK_Reverse, MVT::v8f32, 2},  // vperm2f128 + vpermilps
      {TTI::SK_Reverse, MVT::v4i64, 2},  // vperm2f128 + vpermilpd
      {TTI::SK_Reverse, MVT::v8i32, 2},  // vperm2f128 + vpermilps
      {TTI::SK_Reverse, MVT::v16i16, 4}, // vextractf128 + 2*pshufb
                                         // + vinsertf128
      {TTI::SK_Reverse, MVT::v32i8, 4},  // vextractf128 + 2*pshufb
                                         // + vinsertf128

      {TTI::SK_Select, MVT::v4i64, 1},  // vblendpd
      {TTI::SK_Select, MVT::v4f64, 1},  // vblendpd
      {TTI::SK_Select, MVT::v8i32, 1},  // vblendps
      {TTI::SK_Select, MVT::v8f32, 1},  // vblendps
      {TTI::SK_Select, MVT::v16i16, 3}, // vpand + vpandn + vpor
      {TTI::SK_Select, MVT::v32i8, 3},  // vpand + vpandn + vpor

      {TTI::SK_PermuteSingleSrc, MVT::v4f64, 2},  // vperm2f128 + vshufpd
      {TTI::SK_PermuteSingleSrc, MVT::v4i64, 2},  // vperm2f128 + vshufpd
      {TTI::SK_PermuteSingleSrc, MVT::v8f32, 4},  // 2*vperm2f128 + 2*vshufps
      {TTI::SK_PermuteSingleSrc, MVT::v8i32, 4},  // 2*vperm2f128 + 2*vshufps
      {TTI::SK_PermuteSingleSrc, MVT::v16i16, 8}, // vextractf128 + 4*pshufb
                                                  // + 2*por + vinsertf128
      {TTI::SK_PermuteSingleSrc, MVT::v32i8, 8},  // vextractf128 + 4*pshufb
                                                  // + 2*por + vinsertf128

      {TTI::SK_PermuteTwoSrc, MVT::v4f64, 3},   // 2*vperm2f128 + vshufpd
      {TTI::SK_PermuteTwoSrc, MVT::v4i64, 3},   // 2*vperm2f128 + vshufpd
      {TTI::SK_PermuteTwoSrc, MVT::v8f32, 4},   // 2*vperm2f128 + 2*vshufps
      {TTI::SK_PermuteTwoSrc, MVT::v8i32, 4},   // 2*vperm2f128 + 2*vshufps
      {TTI::SK_PermuteTwoSrc, MVT::v16i16, 15}, // 2*vextractf128 + 8*pshufb
                                                // + 4*por + vinsertf128
      {TTI::SK_PermuteTwoSrc, MVT::v32i8, 15},  // 2*vextractf128 + 8*pshufb
                                                // + 4*por + vinsertf128
  };

  if (ST->hasAVX())
    if (const auto *Entry = CostTableLookup(AVX1ShuffleTbl, Kind, LT.second))
      return LT.first * Entry->Cost;

  static const CostTblEntry SSE41ShuffleTbl[] = {
      {TTI::SK_Select, MVT::v2i64, 1}, // pblendw
      {TTI::SK_Select, MVT::v2f64, 1}, // movsd
      {TTI::SK_Select, MVT::v4i32, 1}, // pblendw
      {TTI::SK_Select, MVT::v4f32, 1}, // blendps
      {TTI::SK_Select, MVT::v8i16, 1}, // pblendw
      {TTI::SK_Select, MVT::v16i8, 1}  // pblendvb
  };

  if (ST->hasSSE41())
    if (const auto *Entry = CostTableLookup(SSE41ShuffleTbl, Kind, LT.second))
      return LT.first * Entry->Cost;

  static const CostTblEntry SSSE3ShuffleTbl[] = {
      {TTI::SK_Broadcast, MVT::v8i16, 1}, // pshufb
      {TTI::SK_Broadcast, MVT::v16i8, 1}, // pshufb

      {TTI::SK_Reverse, MVT::v8i16, 1}, // pshufb
      {TTI::SK_Reverse, MVT::v16i8, 1}, // pshufb

      {TTI::SK_Select, MVT::v8i16, 3}, // 2*pshufb + por
      {TTI::SK_Select, MVT::v16i8, 3}, // 2*pshufb + por

      {TTI::SK_PermuteSingleSrc, MVT::v8i16, 1}, // pshufb
      {TTI::SK_PermuteSingleSrc, MVT::v16i8, 1}, // pshufb

      {TTI::SK_PermuteTwoSrc, MVT::v8i16, 3}, // 2*pshufb + por
      {TTI::SK_PermuteTwoSrc, MVT::v16i8, 3}, // 2*pshufb + por
  };

  if (ST->hasSSSE3())
    if (const auto *Entry = CostTableLookup(SSSE3ShuffleTbl, Kind, LT.second))
      return LT.first * Entry->Cost;

  static const CostTblEntry SSE2ShuffleTbl[] = {
      {TTI::SK_Broadcast, MVT::v2f64, 1}, // shufpd
      {TTI::SK_Broadcast, MVT::v2i64, 1}, // pshufd
      {TTI::SK_Broadcast, MVT::v4i32, 1}, // pshufd
      {TTI::SK_Broadcast, MVT::v8i16, 2}, // pshuflw + pshufd
      {TTI::SK_Broadcast, MVT::v16i8, 3}, // unpck + pshuflw + pshufd

      {TTI::SK_Reverse, MVT::v2f64, 1}, // shufpd
      {TTI::SK_Reverse, MVT::v2i64, 1}, // pshufd
      {TTI::SK_Reverse, MVT::v4i32, 1}, // pshufd
      {TTI::SK_Reverse, MVT::v8i16, 3}, // pshuflw + pshufhw + pshufd
      {TTI::SK_Reverse, MVT::v16i8, 9}, // 2*pshuflw + 2*pshufhw
                                        // + 2*pshufd + 2*unpck + packus

      {TTI::SK_Select, MVT::v2i64, 1}, // movsd
      {TTI::SK_Select, MVT::v2f64, 1}, // movsd
      {TTI::SK_Select, MVT::v4i32, 2}, // 2*shufps
      {TTI::SK_Select, MVT::v8i16, 3}, // pand + pandn + por
      {TTI::SK_Select, MVT::v16i8, 3}, // pand + pandn + por

      {TTI::SK_PermuteSingleSrc, MVT::v2f64, 1}, // shufpd
      {TTI::SK_PermuteSingleSrc, MVT::v2i64, 1}, // pshufd
      {TTI::SK_PermuteSingleSrc, MVT::v4i32, 1}, // pshufd
      {TTI::SK_PermuteSingleSrc, MVT::v8i16, 5}, // 2*pshuflw + 2*pshufhw
                                                  // + pshufd/unpck
    { TTI::SK_PermuteSingleSrc, MVT::v16i8, 10 }, // 2*pshuflw + 2*pshufhw
                                                  // + 2*pshufd + 2*unpck + 2*packus

    { TTI::SK_PermuteTwoSrc,    MVT::v2f64,  1 }, // shufpd
    { TTI::SK_PermuteTwoSrc,    MVT::v2i64,  1 }, // shufpd
    { TTI::SK_PermuteTwoSrc,    MVT::v4i32,  2 }, // 2*{unpck,movsd,pshufd}
    { TTI::SK_PermuteTwoSrc,    MVT::v8i16,  8 }, // blend+permute
    { TTI::SK_PermuteTwoSrc,    MVT::v16i8, 13 }, // blend+permute
  };

  if (ST->hasSSE2())
    if (const auto *Entry = CostTableLookup(SSE2ShuffleTbl, Kind, LT.second))
      return LT.first * Entry->Cost;

  static const CostTblEntry SSE1ShuffleTbl[] = {
    { TTI::SK_Broadcast,        MVT::v4f32, 1 }, // shufps
    { TTI::SK_Reverse,          MVT::v4f32, 1 }, // shufps
    { TTI::SK_Select,           MVT::v4f32, 2 }, // 2*shufps
    { TTI::SK_PermuteSingleSrc, MVT::v4f32, 1 }, // shufps
    { TTI::SK_PermuteTwoSrc,    MVT::v4f32, 2 }, // 2*shufps
  };

  if (ST->hasSSE1())
    if (const auto *Entry = CostTableLookup(SSE1ShuffleTbl, Kind, LT.second))
      return LT.first * Entry->Cost;

  return BaseT::getShuffleCost(Kind, BaseTp, Mask, Index, SubTp);
}

InstructionCost X86TTIImpl::getCastInstrCost(unsigned Opcode, Type *Dst,
                                             Type *Src,
                                             TTI::CastContextHint CCH,
                                             TTI::TargetCostKind CostKind,
                                             const Instruction *I) {
  int ISD = TLI->InstructionOpcodeToISD(Opcode);
  assert(ISD && "Invalid opcode");

  // TODO: Allow non-throughput costs that aren't binary.
  auto AdjustCost = [&CostKind](InstructionCost Cost) -> InstructionCost {
    if (CostKind != TTI::TCK_RecipThroughput)
      return Cost == 0 ? 0 : 1;
    return Cost;
  };

  // The cost tables include both specific, custom (non-legal) src/dst type
  // conversions and generic, legalized types. We test for customs first, before
  // falling back to legalization.
  // FIXME: Need a better design of the cost table to handle non-simple types of
  // potential massive combinations (elem_num x src_type x dst_type).
  static const TypeConversionCostTblEntry AVX512BWConversionTbl[] {
    { ISD::SIGN_EXTEND, MVT::v32i16, MVT::v32i8, 1 },
    { ISD::ZERO_EXTEND, MVT::v32i16, MVT::v32i8, 1 },

    // Mask sign extend has an instruction.
    { ISD::SIGN_EXTEND, MVT::v2i8,   MVT::v2i1,  1 },
    { ISD::SIGN_EXTEND, MVT::v2i16,  MVT::v2i1,  1 },
    { ISD::SIGN_EXTEND, MVT::v4i8,   MVT::v4i1,  1 },
    { ISD::SIGN_EXTEND, MVT::v4i16,  MVT::v4i1,  1 },
    { ISD::SIGN_EXTEND, MVT::v8i8,   MVT::v8i1,  1 },
    { ISD::SIGN_EXTEND, MVT::v8i16,  MVT::v8i1,  1 },
    { ISD::SIGN_EXTEND, MVT::v16i8,  MVT::v16i1, 1 },
    { ISD::SIGN_EXTEND, MVT::v16i16, MVT::v16i1, 1 },
    { ISD::SIGN_EXTEND, MVT::v32i8,  MVT::v32i1, 1 },
    { ISD::SIGN_EXTEND, MVT::v32i16, MVT::v32i1, 1 },
    { ISD::SIGN_EXTEND, MVT::v64i8,  MVT::v64i1, 1 },

    // Mask zero extend is a sext + shift.
    { ISD::ZERO_EXTEND, MVT::v2i8,   MVT::v2i1,  2 },
    { ISD::ZERO_EXTEND, MVT::v2i16,  MVT::v2i1,  2 },
    { ISD::ZERO_EXTEND, MVT::v4i8,   MVT::v4i1,  2 },
    { ISD::ZERO_EXTEND, MVT::v4i16,  MVT::v4i1,  2 },
    { ISD::ZERO_EXTEND, MVT::v8i8,   MVT::v8i1,  2 },
    { ISD::ZERO_EXTEND, MVT::v8i16,  MVT::v8i1,  2 },
    { ISD::ZERO_EXTEND, MVT::v16i8,  MVT::v16i1, 2 },
    { ISD::ZERO_EXTEND, MVT::v16i16, MVT::v16i1, 2 },
    { ISD::ZERO_EXTEND, MVT::v32i8,  MVT::v32i1, 2 },
    { ISD::ZERO_EXTEND, MVT::v32i16, MVT::v32i1, 2 },
    { ISD::ZERO_EXTEND, MVT::v64i8,  MVT::v64i1, 2 },

    { ISD::TRUNCATE,    MVT::v32i8,  MVT::v32i16, 2 },
    { ISD::TRUNCATE,    MVT::v16i8,  MVT::v16i16, 2 }, // widen to zmm
    { ISD::TRUNCATE,    MVT::v2i1,   MVT::v2i8,   2 }, // widen to zmm
    { ISD::TRUNCATE,    MVT::v2i1,   MVT::v2i16,  2 }, // widen to zmm
    { ISD::TRUNCATE,    MVT::v2i8,   MVT::v2i16,  2 }, // vpmovwb
    { ISD::TRUNCATE,    MVT::v4i1,   MVT::v4i8,   2 }, // widen to zmm
    { ISD::TRUNCATE,    MVT::v4i1,   MVT::v4i16,  2 }, // widen to zmm
    { ISD::TRUNCATE,    MVT::v4i8,   MVT::v4i16,  2 }, // vpmovwb
    { ISD::TRUNCATE,    MVT::v8i1,   MVT::v8i8,   2 }, // widen to zmm
    { ISD::TRUNCATE,    MVT::v8i1,   MVT::v8i16,  2 }, // widen to zmm
    { ISD::TRUNCATE,    MVT::v8i8,   MVT::v8i16,  2 }, // vpmovwb
    { ISD::TRUNCATE,    MVT::v16i1,  MVT::v16i8,  2 }, // widen to zmm
    { ISD::TRUNCATE,    MVT::v16i1,  MVT::v16i16, 2 }, // widen to zmm
    { ISD::TRUNCATE,    MVT::v32i1,  MVT::v32i8,  2 }, // widen to zmm
    { ISD::TRUNCATE,    MVT::v32i1,  MVT::v32i16, 2 },
    { ISD::TRUNCATE,    MVT::v64i1,  MVT::v64i8,  2 },
  };

  static const TypeConversionCostTblEntry AVX512DQConversionTbl[] = {
    { ISD::SINT_TO_FP,  MVT::v8f32,  MVT::v8i64,  1 },
    { ISD::SINT_TO_FP,  MVT::v8f64,  MVT::v8i64,  1 },

    { ISD::UINT_TO_FP,  MVT::v8f32,  MVT::v8i64,  1 },
    { ISD::UINT_TO_FP,  MVT::v8f64,  MVT::v8i64,  1 },

    { ISD::FP_TO_SINT,  MVT::v8i64,  MVT::v8f32,  1 },
    { ISD::FP_TO_SINT,  MVT::v8i64,  MVT::v8f64,  1 },

    { ISD::FP_TO_UINT,  MVT::v8i64,  MVT::v8f32,  1 },
    { ISD::FP_TO_UINT,  MVT::v8i64,  MVT::v8f64,  1 },
  };

  // TODO: For AVX512DQ + AVX512VL, we also have cheap casts for 128-bit and
  // 256-bit wide vectors.

  static const TypeConversionCostTblEntry AVX512FConversionTbl[] = {
    { ISD::FP_EXTEND, MVT::v8f64,   MVT::v8f32,  1 },
    { ISD::FP_EXTEND, MVT::v8f64,   MVT::v16f32, 3 },
    { ISD::FP_ROUND,  MVT::v8f32,   MVT::v8f64,  1 },

    { ISD::TRUNCATE,  MVT::v2i1,    MVT::v2i8,   3 }, // sext+vpslld+vptestmd
    { ISD::TRUNCATE,  MVT::v4i1,    MVT::v4i8,   3 }, // sext+vpslld+vptestmd
    { ISD::TRUNCATE,  MVT::v8i1,    MVT::v8i8,   3 }, // sext+vpslld+vptestmd
    { ISD::TRUNCATE,  MVT::v16i1,   MVT::v16i8,  3 }, // sext+vpslld+vptestmd
    { ISD::TRUNCATE,  MVT::v2i1,    MVT::v2i16,  3 }, // sext+vpsllq+vptestmq
    { ISD::TRUNCATE,  MVT::v4i1,    MVT::v4i16,  3 }, // sext+vpsllq+vptestmq
    { ISD::TRUNCATE,  MVT::v8i1,    MVT::v8i16,  3 }, // sext+vpsllq+vptestmq
    { ISD::TRUNCATE,  MVT::v16i1,   MVT::v16i16, 3 }, // sext+vpslld+vptestmd
    { ISD::TRUNCATE,  MVT::v2i1,    MVT::v2i32,  2 }, // zmm vpslld+vptestmd
    { ISD::TRUNCATE,  MVT::v4i1,    MVT::v4i32,  2 }, // zmm vpslld+vptestmd
    { ISD::TRUNCATE,  MVT::v8i1,    MVT::v8i32,  2 }, // zmm vpslld+vptestmd
    { ISD::TRUNCATE,  MVT::v16i1,   MVT::v16i32, 2 }, // vpslld+vptestmd
    { ISD::TRUNCATE,  MVT::v2i1,    MVT::v2i64,  2 }, // zmm vpsllq+vptestmq
    { ISD::TRUNCATE,  MVT::v4i1,    MVT::v4i64,  2 }, // zmm vpsllq+vptestmq
    { ISD::TRUNCATE,  MVT::v8i1,    MVT::v8i64,  2 }, // vpsllq+vptestmq
    { ISD::TRUNCATE,  MVT::v2i8,    MVT::v2i32,  2 }, // vpmovdb
    { ISD::TRUNCATE,  MVT::v4i8,    MVT::v4i32,  2 }, // vpmovdb
    { ISD::TRUNCATE,  MVT::v16i8,   MVT::v16i32, 2 }, // vpmovdb
    { ISD::TRUNCATE,  MVT::v16i16,  MVT::v16i32, 2 }, // vpmovdb
    { ISD::TRUNCATE,  MVT::v2i8,    MVT::v2i64,  2 }, // vpmovqb
    { ISD::TRUNCATE,  MVT::v2i16,   MVT::v2i64,  1 }, // vpshufb
    { ISD::TRUNCATE,  MVT::v8i8,    MVT::v8i64,  2 }, // vpmovqb
    { ISD::TRUNCATE,  MVT::v8i16,   MVT::v8i64,  2 }, // vpmovqw
    { ISD::TRUNCATE,  MVT::v8i32,   MVT::v8i64,  1 }, // vpmovqd
    { ISD::TRUNCATE,  MVT::v4i32,   MVT::v4i64,  1 }, // zmm vpmovqd
    { ISD::TRUNCATE,  MVT::v16i8,   MVT::v16i64, 5 },// 2*vpmovqd+concat+vpmovdb

    { ISD::TRUNCATE,  MVT::v16i8,  MVT::v16i16,  3 }, // extend to v16i32
    { ISD::TRUNCATE,  MVT::v32i8,  MVT::v32i16,  8 },

    // Sign extend is zmm vpternlogd+vptruncdb.
    // Zero extend is zmm broadcast load+vptruncdw.
    { ISD::SIGN_EXTEND, MVT::v2i8,   MVT::v2i1,   3 },
    { ISD::ZERO_EXTEND, MVT::v2i8,   MVT::v2i1,   4 },
    { ISD::SIGN_EXTEND, MVT::v4i8,   MVT::v4i1,   3 },
    { ISD::ZERO_EXTEND, MVT::v4i8,   MVT::v4i1,   4 },
    { ISD::SIGN_EXTEND, MVT::v8i8,   MVT::v8i1,   3 },
    { ISD::ZERO_EXTEND, MVT::v8i8,   MVT::v8i1,   4 },
    { ISD::SIGN_EXTEND, MVT::v16i8,  MVT::v16i1,  3 },
    { ISD::ZERO_EXTEND, MVT::v16i8,  MVT::v16i1,  4 },

    // Sign extend is zmm vpternlogd+vptruncdw.
    // Zero extend is zmm vpternlogd+vptruncdw+vpsrlw.
    { ISD::SIGN_EXTEND, MVT::v2i16,  MVT::v2i1,   3 },
    { ISD::ZERO_EXTEND, MVT::v2i16,  MVT::v2i1,   4 },
    { ISD::SIGN_EXTEND, MVT::v4i16,  MVT::v4i1,   3 },
    { ISD::ZERO_EXTEND, MVT::v4i16,  MVT::v4i1,   4 },
    { ISD::SIGN_EXTEND, MVT::v8i16,  MVT::v8i1,   3 },
    { ISD::ZERO_EXTEND, MVT::v8i16,  MVT::v8i1,   4 },
    { ISD::SIGN_EXTEND, MVT::v16i16, MVT::v16i1,  3 },
    { ISD::ZERO_EXTEND, MVT::v16i16, MVT::v16i1,  4 },

    { ISD::SIGN_EXTEND, MVT::v2i32,  MVT::v2i1,   1 }, // zmm vpternlogd
    { ISD::ZERO_EXTEND, MVT::v2i32,  MVT::v2i1,   2 }, // zmm vpternlogd+psrld
    { ISD::SIGN_EXTEND, MVT::v4i32,  MVT::v4i1,   1 }, // zmm vpternlogd
    { ISD::ZERO_EXTEND, MVT::v4i32,  MVT::v4i1,   2 }, // zmm vpternlogd+psrld
    { ISD::SIGN_EXTEND, MVT::v8i32,  MVT::v8i1,   1 }, // zmm vpternlogd
    { ISD::ZERO_EXTEND, MVT::v8i32,  MVT::v8i1,   2 }, // zmm vpternlogd+psrld
    { ISD::SIGN_EXTEND, MVT::v2i64,  MVT::v2i1,   1 }, // zmm vpternlogq
    { ISD::ZERO_EXTEND, MVT::v2i64,  MVT::v2i1,   2 }, // zmm vpternlogq+psrlq
    { ISD::SIGN_EXTEND, MVT::v4i64,  MVT::v4i1,   1 }, // zmm vpternlogq
    { ISD::ZERO_EXTEND, MVT::v4i64,  MVT::v4i1,   2 }, // zmm vpternlogq+psrlq

    { ISD::SIGN_EXTEND, MVT::v16i32, MVT::v16i1,  1 }, // vpternlogd
    { ISD::ZERO_EXTEND, MVT::v16i32, MVT::v16i1,  2 }, // vpternlogd+psrld
    { ISD::SIGN_EXTEND, MVT::v8i64,  MVT::v8i1,   1 }, // vpternlogq
    { ISD::ZERO_EXTEND, MVT::v8i64,  MVT::v8i1,   2 }, // vpternlogq+psrlq

    { ISD::SIGN_EXTEND, MVT::v16i32, MVT::v16i8,  1 },
    { ISD::ZERO_EXTEND, MVT::v16i32, MVT::v16i8,  1 },
    { ISD::SIGN_EXTEND, MVT::v16i32, MVT::v16i16, 1 },
    { ISD::ZERO_EXTEND, MVT::v16i32, MVT::v16i16, 1 },
    { ISD::SIGN_EXTEND, MVT::v8i64,  MVT::v8i8,   1 },
    { ISD::ZERO_EXTEND, MVT::v8i64,  MVT::v8i8,   1 },
    { ISD::SIGN_EXTEND, MVT::v8i64,  MVT::v8i16,  1 },
    { ISD::ZERO_EXTEND, MVT::v8i64,  MVT::v8i16,  1 },
    { ISD::SIGN_EXTEND, MVT::v8i64,  MVT::v8i32,  1 },
    { ISD::ZERO_EXTEND, MVT::v8i64,  MVT::v8i32,  1 },

    { ISD::SIGN_EXTEND, MVT::v32i16, MVT::v32i8,  3 }, // FIXME: May not be right
    { ISD::ZERO_EXTEND, MVT::v32i16, MVT::v32i8,  3 }, // FIXME: May not be right

    { ISD::SINT_TO_FP,  MVT::v8f64,  MVT::v8i1,   4 },
    { ISD::SINT_TO_FP,  MVT::v16f32, MVT::v16i1,  3 },
    { ISD::SINT_TO_FP,  MVT::v8f64,  MVT::v16i8,  2 },
    { ISD::SINT_TO_FP,  MVT::v16f32, MVT::v16i8,  1 },
    { ISD::SINT_TO_FP,  MVT::v8f64,  MVT::v8i16,  2 },
    { ISD::SINT_TO_FP,  MVT::v16f32, MVT::v16i16, 1 },
    { ISD::SINT_TO_FP,  MVT::v8f64,  MVT::v8i32,  1 },
    { ISD::SINT_TO_FP,  MVT::v16f32, MVT::v16i32, 1 },

    { ISD::UINT_TO_FP,  MVT::v8f64,  MVT::v8i1,   4 },
    { ISD::UINT_TO_FP,  MVT::v16f32, MVT::v16i1,  3 },
    { ISD::UINT_TO_FP,  MVT::v8f64,  MVT::v16i8,  2 },
    { ISD::UINT_TO_FP,  MVT::v16f32, MVT::v16i8,  1 },
    { ISD::UINT_TO_FP,  MVT::v8f64,  MVT::v8i16,  2 },
    { ISD::UINT_TO_FP,  MVT::v16f32, MVT::v16i16, 1 },
    { ISD::UINT_TO_FP,  MVT::v8f64,  MVT::v8i32,  1 },
    { ISD::UINT_TO_FP,  MVT::v16f32, MVT::v16i32, 1 },
    { ISD::UINT_TO_FP,  MVT::v8f32,  MVT::v8i64, 26 },
    { ISD::UINT_TO_FP,  MVT::v8f64,  MVT::v8i64,  5 },

    { ISD::FP_TO_SINT,  MVT::v16i8,  MVT::v16f32, 2 },
    { ISD::FP_TO_SINT,  MVT::v16i8,  MVT::v16f64, 7 },
    { ISD::FP_TO_SINT,  MVT::v32i8,  MVT::v32f64,15 },
    { ISD::FP_TO_SINT,  MVT::v64i8,  MVT::v64f32,11 },
    { ISD::FP_TO_SINT,  MVT::v64i8,  MVT::v64f64,31 },
    { ISD::FP_TO_SINT,  MVT::v8i16,  MVT::v8f64,  3 },
    { ISD::FP_TO_SINT,  MVT::v16i16, MVT::v16f64, 7 },
    { ISD::FP_TO_SINT,  MVT::v32i16, MVT::v32f32, 5 },
    { ISD::FP_TO_SINT,  MVT::v32i16, MVT::v32f64,15 },
    { ISD::FP_TO_SINT,  MVT::v8i32,  MVT::v8f64,  1 },
    { ISD::FP_TO_SINT,  MVT::v16i32, MVT::v16f64, 3 },

    { ISD::FP_TO_UINT,  MVT::v8i32,  MVT::v8f64,  1 },
    { ISD::FP_TO_UINT,  MVT::v8i16,  MVT::v8f64,  3 },
    { ISD::FP_TO_UINT,  MVT::v8i8,   MVT::v8f64,  3 },
    { ISD::FP_TO_UINT,  MVT::v16i32, MVT::v16f32, 1 },
    { ISD::FP_TO_UINT,  MVT::v16i16, MVT::v16f32, 3 },
    { ISD::FP_TO_UINT,  MVT::v16i8,  MVT::v16f32, 3 },
  };

  static const TypeConversionCostTblEntry AVX512BWVLConversionTbl[] {
    // Mask sign extend has an instruction.
    { ISD::SIGN_EXTEND, MVT::v2i8,   MVT::v2i1,  1 },
    { ISD::SIGN_EXTEND, MVT::v2i16,  MVT::v2i1,  1 },
    { ISD::SIGN_EXTEND, MVT::v4i8,   MVT::v4i1,  1 },
    { ISD::SIGN_EXTEND, MVT::v4i16,  MVT::v4i1,  1 },
    { ISD::SIGN_EXTEND, MVT::v8i8,   MVT::v8i1,  1 },
    { ISD::SIGN_EXTEND, MVT::v8i16,  MVT::v8i1,  1 },
    { ISD::SIGN_EXTEND, MVT::v16i8,  MVT::v16i1, 1 },
    { ISD::SIGN_EXTEND, MVT::v16i16, MVT::v16i1, 1 },
    { ISD::SIGN_EXTEND, MVT::v32i8,  MVT::v32i1, 1 },

    // Mask zero extend is a sext + shift.
    { ISD::ZERO_EXTEND, MVT::v2i8,   MVT::v2i1,  2 },
    { ISD::ZERO_EXTEND, MVT::v2i16,  MVT::v2i1,  2 },
    { ISD::ZERO_EXTEND, MVT::v4i8,   MVT::v4i1,  2 },
    { ISD::ZERO_EXTEND, MVT::v4i16,  MVT::v4i1,  2 },
    { ISD::ZERO_EXTEND, MVT::v8i8,   MVT::v8i1,  2 },
    { ISD::ZERO_EXTEND, MVT::v8i16,  MVT::v8i1,  2 },
    { ISD::ZERO_EXTEND, MVT::v16i8,  MVT::v16i1, 2 },
    { ISD::ZERO_EXTEND, MVT::v16i16, MVT::v16i1, 2 },
    { ISD::ZERO_EXTEND, MVT::v32i8,  MVT::v32i1, 2 },

    { ISD::TRUNCATE,    MVT::v16i8,  MVT::v16i16, 2 },
    { ISD::TRUNCATE,    MVT::v2i1,   MVT::v2i8,   2 }, // vpsllw+vptestmb
    { ISD::TRUNCATE,    MVT::v2i1,   MVT::v2i16,  2 }, // vpsllw+vptestmw
    { ISD::TRUNCATE,    MVT::v4i1,   MVT::v4i8,   2 }, // vpsllw+vptestmb
    { ISD::TRUNCATE,    MVT::v4i1,   MVT::v4i16,  2 }, // vpsllw+vptestmw
    { ISD::TRUNCATE,    MVT::v8i1,   MVT::v8i8,   2 }, // vpsllw+vptestmb
    { ISD::TRUNCATE,    MVT::v8i1,   MVT::v8i16,  2 }, // vpsllw+vptestmw
    { ISD::TRUNCATE,    MVT::v16i1,  MVT::v16i8,  2 }, // vpsllw+vptestmb
    { ISD::TRUNCATE,    MVT::v16i1,  MVT::v16i16, 2 }, // vpsllw+vptestmw
    { ISD::TRUNCATE,    MVT::v32i1,  MVT::v32i8,  2 }, // vpsllw+vptestmb
  };

  static const TypeConversionCostTblEntry AVX512DQVLConversionTbl[] = {
    { ISD::SINT_TO_FP,  MVT::v2f32,  MVT::v2i64,  1 },
    { ISD::SINT_TO_FP,  MVT::v2f64,  MVT::v2i64,  1 },
    { ISD::SINT_TO_FP,  MVT::v4f32,  MVT::v4i64,  1 },
    { ISD::SINT_TO_FP,  MVT::v4f64,  MVT::v4i64,  1 },

    { ISD::UINT_TO_FP,  MVT::v2f32,  MVT::v2i64,  1 },
    { ISD::UINT_TO_FP,  MVT::v2f64,  MVT::v2i64,  1 },
    { ISD::UINT_TO_FP,  MVT::v4f32,  MVT::v4i64,  1 },
    { ISD::UINT_TO_FP,  MVT::v4f64,  MVT::v4i64,  1 },

    { ISD::FP_TO_SINT,  MVT::v2i64,  MVT::v4f32,  1 },
    { ISD::FP_TO_SINT,  MVT::v4i64,  MVT::v4f32,  1 },
    { ISD::FP_TO_SINT,  MVT::v2i64,  MVT::v2f64,  1 },
    { ISD::FP_TO_SINT,  MVT::v4i64,  MVT::v4f64,  1 },

    { ISD::FP_TO_UINT,  MVT::v2i64,  MVT::v4f32,  1 },
    { ISD::FP_TO_UINT,  MVT::v4i64,  MVT::v4f32,  1 },
    { ISD::FP_TO_UINT,  MVT::v2i64,  MVT::v2f64,  1 },
    { ISD::FP_TO_UINT,  MVT::v4i64,  MVT::v4f64,  1 },
  };

  static const TypeConversionCostTblEntry AVX512VLConversionTbl[] = {
    { ISD::TRUNCATE,  MVT::v2i1,    MVT::v2i8,   3 }, // sext+vpslld+vptestmd
    { ISD::TRUNCATE,  MVT::v4i1,    MVT::v4i8,   3 }, // sext+vpslld+vptestmd
    { ISD::TRUNCATE,  MVT::v8i1,    MVT::v8i8,   3 }, // sext+vpslld+vptestmd
    { ISD::TRUNCATE,  MVT::v16i1,   MVT::v16i8,  8 }, // split+2*v8i8
    { ISD::TRUNCATE,  MVT::v2i1,    MVT::v2i16,  3 }, // sext+vpsllq+vptestmq
    { ISD::TRUNCATE,  MVT::v4i1,    MVT::v4i16,  3 }, // sext+vpsllq+vptestmq
    { ISD::TRUNCATE,  MVT::v8i1,    MVT::v8i16,  3 }, // sext+vpsllq+vptestmq
    { ISD::TRUNCATE,  MVT::v16i1,   MVT::v16i16, 8 }, // split+2*v8i16
    { ISD::TRUNCATE,  MVT::v2i1,    MVT::v2i32,  2 }, // vpslld+vptestmd
    { ISD::TRUNCATE,  MVT::v4i1,    MVT::v4i32,  2 }, // vpslld+vptestmd
    { ISD::TRUNCATE,  MVT::v8i1,    MVT::v8i32,  2 }, // vpslld+vptestmd
    { ISD::TRUNCATE,  MVT::v2i1,    MVT::v2i64,  2 }, // vpsllq+vptestmq
    { ISD::TRUNCATE,  MVT::v4i1,    MVT::v4i64,  2 }, // vpsllq+vptestmq
    { ISD::TRUNCATE,  MVT::v4i32,   MVT::v4i64,  1 }, // vpmovqd
    { ISD::TRUNCATE,  MVT::v4i8,    MVT::v4i64,  2 }, // vpmovqb
    { ISD::TRUNCATE,  MVT::v4i16,   MVT::v4i64,  2 }, // vpmovqw
    { ISD::TRUNCATE,  MVT::v8i8,    MVT::v8i32,  2 }, // vpmovwb

    // sign extend is vpcmpeq+maskedmove+vpmovdw+vpacksswb
    // zero extend is vpcmpeq+maskedmove+vpmovdw+vpsrlw+vpackuswb
    { ISD::SIGN_EXTEND, MVT::v2i8,   MVT::v2i1,   5 },
    { ISD::ZERO_EXTEND, MVT::v2i8,   MVT::v2i1,   6 },
    { ISD::SIGN_EXTEND, MVT::v4i8,   MVT::v4i1,   5 },
    { ISD::ZERO_EXTEND, MVT::v4i8,   MVT::v4i1,   6 },
    { ISD::SIGN_EXTEND, MVT::v8i8,   MVT::v8i1,   5 },
    { ISD::ZERO_EXTEND, MVT::v8i8,   MVT::v8i1,   6 },
    { ISD::SIGN_EXTEND, MVT::v16i8,  MVT::v16i1, 10 },
    { ISD::ZERO_EXTEND, MVT::v16i8,  MVT::v16i1, 12 },

    // sign extend is vpcmpeq+maskedmove+vpmovdw
    // zero extend is vpcmpeq+maskedmove+vpmovdw+vpsrlw
    { ISD::SIGN_EXTEND, MVT::v2i16,  MVT::v2i1,   4 },
    { ISD::ZERO_EXTEND, MVT::v2i16,  MVT::v2i1,   5 },
    { ISD::SIGN_EXTEND, MVT::v4i16,  MVT::v4i1,   4 },
    { ISD::ZERO_EXTEND, MVT::v4i16,  MVT::v4i1,   5 },
    { ISD::SIGN_EXTEND, MVT::v8i16,  MVT::v8i1,   4 },
    { ISD::ZERO_EXTEND, MVT::v8i16,  MVT::v8i1,   5 },
    { ISD::SIGN_EXTEND, MVT::v16i16, MVT::v16i1, 10 },
    { ISD::ZERO_EXTEND, MVT::v16i16, MVT::v16i1, 12 },

    { ISD::SIGN_EXTEND, MVT::v2i32,  MVT::v2i1,   1 }, // vpternlogd
    { ISD::ZERO_EXTEND, MVT::v2i32,  MVT::v2i1,   2 }, // vpternlogd+psrld
    { ISD::SIGN_EXTEND, MVT::v4i32,  MVT::v4i1,   1 }, // vpternlogd
    { ISD::ZERO_EXTEND, MVT::v4i32,  MVT::v4i1,   2 }, // vpternlogd+psrld
    { ISD::SIGN_EXTEND, MVT::v8i32,  MVT::v8i1,   1 }, // vpternlogd
    { ISD::ZERO_EXTEND, MVT::v8i32,  MVT::v8i1,   2 }, // vpternlogd+psrld
    { ISD::SIGN_EXTEND, MVT::v2i64,  MVT::v2i1,   1 }, // vpternlogq
    { ISD::ZERO_EXTEND, MVT::v2i64,  MVT::v2i1,   2 }, // vpternlogq+psrlq
    { ISD::SIGN_EXTEND, MVT::v4i64,  MVT::v4i1,   1 }, // vpternlogq
    { ISD::ZERO_EXTEND, MVT::v4i64,  MVT::v4i1,   2 }, // vpternlogq+psrlq

    { ISD::SIGN_EXTEND, MVT::v4i64,  MVT::v16i8,  1 },
    { ISD::ZERO_EXTEND, MVT::v4i64,  MVT::v16i8,  1 },
    { ISD::SIGN_EXTEND, MVT::v8i32,  MVT::v16i8,  1 },
    { ISD::ZERO_EXTEND, MVT::v8i32,  MVT::v16i8,  1 },
    { ISD::SIGN_EXTEND, MVT::v16i16, MVT::v16i8,  1 },
    { ISD::ZERO_EXTEND, MVT::v16i16, MVT::v16i8,  1 },
    { ISD::SIGN_EXTEND, MVT::v4i64,  MVT::v8i16,  1 },
    { ISD::ZERO_EXTEND, MVT::v4i64,  MVT::v8i16,  1 },
    { ISD::SIGN_EXTEND, MVT::v8i32,  MVT::v8i16,  1 },
    { ISD::ZERO_EXTEND, MVT::v8i32,  MVT::v8i16,  1 },
    { ISD::SIGN_EXTEND, MVT::v4i64,  MVT::v4i32,  1 },
    { ISD::ZERO_EXTEND, MVT::v4i64,  MVT::v4i32,  1 },

    { ISD::SINT_TO_FP,  MVT::v2f64,  MVT::v16i8,  1 },
    { ISD::SINT_TO_FP,  MVT::v8f32,  MVT::v16i8,  1 },
    { ISD::SINT_TO_FP,  MVT::v2f64,  MVT::v8i16,  1 },
    { ISD::SINT_TO_FP,  MVT::v8f32,  MVT::v8i16,  1 },

    { ISD::UINT_TO_FP,  MVT::f32,    MVT::i64,    1 },
    { ISD::UINT_TO_FP,  MVT::f64,    MVT::i64,    1 },
    { ISD::UINT_TO_FP,  MVT::v2f64,  MVT::v16i8,  1 },
    { ISD::UINT_TO_FP,  MVT::v8f32,  MVT::v16i8,  1 },
    { ISD::UINT_TO_FP,  MVT::v2f64,  MVT::v8i16,  1 },
    { ISD::UINT_TO_FP,  MVT::v8f32,  MVT::v8i16,  1 },
    { ISD::UINT_TO_FP,  MVT::v2f32,  MVT::v2i32,  1 },
    { ISD::UINT_TO_FP,  MVT::v4f32,  MVT::v4i32,  1 },
    { ISD::UINT_TO_FP,  MVT::v4f64,  MVT::v4i32,  1 },
    { ISD::UINT_TO_FP,  MVT::v8f32,  MVT::v8i32,  1 },
    { ISD::UINT_TO_FP,  MVT::v2f32,  MVT::v2i64,  5 },
    { ISD::UINT_TO_FP,  MVT::v2f64,  MVT::v2i64,  5 },
    { ISD::UINT_TO_FP,  MVT::v4f64,  MVT::v4i64,  5 },

    { ISD::FP_TO_SINT,  MVT::v16i8,  MVT::v8f32,  2 },
    { ISD::FP_TO_SINT,  MVT::v16i8,  MVT::v16f32, 2 },
    { ISD::FP_TO_SINT,  MVT::v32i8,  MVT::v32f32, 5 },

    { ISD::FP_TO_UINT,  MVT::i64,    MVT::f32,    1 },
    { ISD::FP_TO_UINT,  MVT::i64,    MVT::f64,    1 },
    { ISD::FP_TO_UINT,  MVT::v4i32,  MVT::v4f32,  1 },
    { ISD::FP_TO_UINT,  MVT::v4i32,  MVT::v2f64,  1 },
    { ISD::FP_TO_UINT,  MVT::v4i32,  MVT::v4f64,  1 },
    { ISD::FP_TO_UINT,  MVT::v8i32,  MVT::v8f32,  1 },
    { ISD::FP_TO_UINT,  MVT::v8i32,  MVT::v8f64,  1 },
  };

  static const TypeConversionCostTblEntry AVX2ConversionTbl[] = {
    { ISD::SIGN_EXTEND, MVT::v4i64,  MVT::v4i1,   3 },
    { ISD::ZERO_EXTEND, MVT::v4i64,  MVT::v4i1,   3 },
    { ISD::SIGN_EXTEND, MVT::v8i32,  MVT::v8i1,   3 },
    { ISD::ZERO_EXTEND, MVT::v8i32,  MVT::v8i1,   3 },
    { ISD::SIGN_EXTEND, MVT::v16i16, MVT::v16i1,  1 },
    { ISD::ZERO_EXTEND, MVT::v16i16, MVT::v16i1,  1 },

    { ISD::SIGN_EXTEND, MVT::v4i64,  MVT::v16i8,  2 },
    { ISD::ZERO_EXTEND, MVT::v4i64,  MVT::v16i8,  2 },
    { ISD::SIGN_EXTEND, MVT::v8i32,  MVT::v16i8,  2 },
    { ISD::ZERO_EXTEND, MVT::v8i32,  MVT::v16i8,  2 },
    { ISD::SIGN_EXTEND, MVT::v16i16, MVT::v16i8,  2 },
    { ISD::ZERO_EXTEND, MVT::v16i16, MVT::v16i8,  2 },
    { ISD::SIGN_EXTEND, MVT::v4i64,  MVT::v8i16,  2 },
    { ISD::ZERO_EXTEND, MVT::v4i64,  MVT::v8i16,  2 },
    { ISD::SIGN_EXTEND, MVT::v8i32,  MVT::v8i16,  2 },
    { ISD::ZERO_EXTEND, MVT::v8i32,  MVT::v8i16,  2 },
    { ISD::ZERO_EXTEND, MVT::v16i32, MVT::v16i16, 3 },
    { ISD::SIGN_EXTEND, MVT::v16i32, MVT::v16i16, 3 },
    { ISD::SIGN_EXTEND, MVT::v4i64,  MVT::v4i32,  2 },
    { ISD::ZERO_EXTEND, MVT::v4i64,  MVT::v4i32,  2 },

    { ISD::TRUNCATE,    MVT::v8i1,   MVT::v8i32,  2 },

    { ISD::TRUNCATE,    MVT::v16i8,  MVT::v8i16,  1 },
    { ISD::TRUNCATE,    MVT::v16i8,  MVT::v4i32,  1 },
    { ISD::TRUNCATE,    MVT::v16i8,  MVT::v2i64,  1 },
    { ISD::TRUNCATE,    MVT::v16i8,  MVT::v8i32,  4 },
    { ISD::TRUNCATE,    MVT::v16i8,  MVT::v4i64,  4 },
    { ISD::TRUNCATE,    MVT::v8i16,  MVT::v4i32,  1 },
    { ISD::TRUNCATE,    MVT::v8i16,  MVT::v2i64,  1 },
    { ISD::TRUNCATE,    MVT::v8i16,  MVT::v4i64,  5 },
    { ISD::TRUNCATE,    MVT::v4i32,  MVT::v4i64,  1 },
    { ISD::TRUNCATE,    MVT::v8i16,  MVT::v8i32,  2 },

    { ISD::FP_EXTEND,   MVT::v8f64,  MVT::v8f32,  3 },
    { ISD::FP_ROUND,    MVT::v8f32,  MVT::v8f64,  3 },

    { ISD::FP_TO_SINT,  MVT::v16i16, MVT::v8f32,  1 },
    { ISD::FP_TO_SINT,  MVT::v4i32,  MVT::v4f64,  1 },
    { ISD::FP_TO_SINT,  MVT::v8i32,  MVT::v8f32,  1 },
    { ISD::FP_TO_SINT,  MVT::v8i32,  MVT::v8f64,  3 },

    { ISD::FP_TO_UINT,  MVT::i64,    MVT::f32,    3 },
    { ISD::FP_TO_UINT,  MVT::i64,    MVT::f64,    3 },
    { ISD::FP_TO_UINT,  MVT::v16i16, MVT::v8f32,  1 },
    { ISD::FP_TO_UINT,  MVT::v4i32,  MVT::v4f32,  3 },
    { ISD::FP_TO_UINT,  MVT::v4i32,  MVT::v2f64,  4 },
    { ISD::FP_TO_UINT,  MVT::v4i32,  MVT::v4f64,  4 },
    { ISD::FP_TO_UINT,  MVT::v8i32,  MVT::v8f32,  3 },
    { ISD::FP_TO_UINT,  MVT::v8i32,  MVT::v4f64,  4 },

    { ISD::SINT_TO_FP,  MVT::v2f64,  MVT::v16i8,  2 },
    { ISD::SINT_TO_FP,  MVT::v8f32,  MVT::v16i8,  2 },
    { ISD::SINT_TO_FP,  MVT::v2f64,  MVT::v8i16,  2 },
    { ISD::SINT_TO_FP,  MVT::v8f32,  MVT::v8i16,  2 },
    { ISD::SINT_TO_FP,  MVT::v4f64,  MVT::v4i32,  1 },
    { ISD::SINT_TO_FP,  MVT::v8f32,  MVT::v8i32,  1 },
    { ISD::SINT_TO_FP,  MVT::v8f64,  MVT::v8i32,  3 },

    { ISD::UINT_TO_FP,  MVT::v2f64,  MVT::v16i8,  2 },
    { ISD::UINT_TO_FP,  MVT::v8f32,  MVT::v16i8,  2 },
    { ISD::UINT_TO_FP,  MVT::v2f64,  MVT::v8i16,  2 },
    { ISD::UINT_TO_FP,  MVT::v8f32,  MVT::v8i16,  2 },
    { ISD::UINT_TO_FP,  MVT::v2f32,  MVT::v2i32,  2 },
    { ISD::UINT_TO_FP,  MVT::v2f64,  MVT::v2i32,  1 },
    { ISD::UINT_TO_FP,  MVT::v4f32,  MVT::v4i32,  2 },
    { ISD::UINT_TO_FP,  MVT::v4f64,  MVT::v4i32,  2 },
    { ISD::UINT_TO_FP,  MVT::v8f32,  MVT::v8i32,  2 },
    { ISD::UINT_TO_FP,  MVT::v8f64,  MVT::v8i32,  4 },
  };

  static const TypeConversionCostTblEntry AVXConversionTbl[] = {
    { ISD::SIGN_EXTEND, MVT::v4i64,  MVT::v4i1,   6 },
    { ISD::ZERO_EXTEND, MVT::v4i64,  MVT::v4i1,   4 },
    { ISD::SIGN_EXTEND, MVT::v8i32,  MVT::v8i1,   7 },
    { ISD::ZERO_EXTEND, MVT::v8i32,  MVT::v8i1,   4 },
    { ISD::SIGN_EXTEND, MVT::v16i16, MVT::v16i1,  4 },
    { ISD::ZERO_EXTEND, MVT::v16i16, MVT::v16i1,  4 },

    { ISD::SIGN_EXTEND, MVT::v4i64,  MVT::v16i8,  3 },
    { ISD::ZERO_EXTEND, MVT::v4i64,  MVT::v16i8,  3 },
    { ISD::SIGN_EXTEND, MVT::v8i32,  MVT::v16i8,  3 },
    { ISD::ZERO_EXTEND, MVT::v8i32,  MVT::v16i8,  3 },
    { ISD::SIGN_EXTEND, MVT::v16i16, MVT::v16i8,  3 },
    { ISD::ZERO_EXTEND, MVT::v16i16, MVT::v16i8,  3 },
    { ISD::SIGN_EXTEND, MVT::v4i64,  MVT::v8i16,  3 },
    { ISD::ZERO_EXTEND, MVT::v4i64,  MVT::v8i16,  3 },
    { ISD::SIGN_EXTEND, MVT::v8i32,  MVT::v8i16,  3 },
    { ISD::ZERO_EXTEND, MVT::v8i32,  MVT::v8i16,  3 },
    { ISD::SIGN_EXTEND, MVT::v4i64,  MVT::v4i32,  3 },
    { ISD::ZERO_EXTEND, MVT::v4i64,  MVT::v4i32,  3 },

    { ISD::TRUNCATE,    MVT::v4i1,   MVT::v4i64,  4 },
    { ISD::TRUNCATE,    MVT::v8i1,   MVT::v8i32,  5 },
    { ISD::TRUNCATE,    MVT::v16i1,  MVT::v16i16, 4 },
    { ISD::TRUNCATE,    MVT::v8i1,   MVT::v8i64,  9 },
    { ISD::TRUNCATE,    MVT::v16i1,  MVT::v16i64, 11 },

    { ISD::TRUNCATE,    MVT::v16i8,  MVT::v16i16, 2 }, // and+extract+packuswb
    { ISD::TRUNCATE,    MVT::v16i8,  MVT::v8i32,  5 },
    { ISD::TRUNCATE,    MVT::v8i16,  MVT::v8i32,  5 },
    { ISD::TRUNCATE,    MVT::v16i8,  MVT::v4i64,  5 },
    { ISD::TRUNCATE,    MVT::v8i16,  MVT::v4i64,  3 }, // and+extract+2*packusdw
    { ISD::TRUNCATE,    MVT::v4i32,  MVT::v4i64,  2 },

    { ISD::SINT_TO_FP,  MVT::v4f32,  MVT::v4i1,   3 },
    { ISD::SINT_TO_FP,  MVT::v4f64,  MVT::v4i1,   3 },
    { ISD::SINT_TO_FP,  MVT::v8f32,  MVT::v8i1,   8 },
    { ISD::SINT_TO_FP,  MVT::v8f32,  MVT::v16i8,  4 },
    { ISD::SINT_TO_FP,  MVT::v4f64,  MVT::v16i8,  2 },
    { ISD::SINT_TO_FP,  MVT::v8f32,  MVT::v8i16,  4 },
    { ISD::SINT_TO_FP,  MVT::v4f64,  MVT::v8i16,  2 },
    { ISD::SINT_TO_FP,  MVT::v4f64,  MVT::v4i32,  2 },
    { ISD::SINT_TO_FP,  MVT::v8f32,  MVT::v8i32,  2 },
    { ISD::SINT_TO_FP,  MVT::v8f64,  MVT::v8i32,  4 },
    { ISD::SINT_TO_FP,  MVT::v4f32,  MVT::v2i64,  5 },
    { ISD::SINT_TO_FP,  MVT::v4f32,  MVT::v4i64,  8 },

    { ISD::UINT_TO_FP,  MVT::v4f32,  MVT::v4i1,   7 },
    { ISD::UINT_TO_FP,  MVT::v4f64,  MVT::v4i1,   7 },
    { ISD::UINT_TO_FP,  MVT::v8f32,  MVT::v8i1,   6 },
    { ISD::UINT_TO_FP,  MVT::v8f32,  MVT::v16i8,  4 },
    { ISD::UINT_TO_FP,  MVT::v4f64,  MVT::v16i8,  2 },
    { ISD::UINT_TO_FP,  MVT::v8f32,  MVT::v8i16,  4 },
    { ISD::UINT_TO_FP,  MVT::v4f64,  MVT::v8i16,  2 },
    { ISD::UINT_TO_FP,  MVT::v2f32,  MVT::v2i32,  4 },
    { ISD::UINT_TO_FP,  MVT::v2f64,  MVT::v2i32,  4 },
    { ISD::UINT_TO_FP,  MVT::v4f32,  MVT::v4i32,  5 },
    { ISD::UINT_TO_FP,  MVT::v4f64,  MVT::v4i32,  6 },
    { ISD::UINT_TO_FP,  MVT::v8f32,  MVT::v8i32,  8 },
    { ISD::UINT_TO_FP,  MVT::v8f64,  MVT::v8i32, 10 },
    { ISD::UINT_TO_FP,  MVT::v2f32,  MVT::v2i64, 10 },
    { ISD::UINT_TO_FP,  MVT::v4f32,  MVT::v4i64, 18 },
    { ISD::UINT_TO_FP,  MVT::v2f64,  MVT::v2i64,  5 },
    { ISD::UINT_TO_FP,  MVT::v4f64,  MVT::v4i64, 10 },

    { ISD::FP_TO_SINT,  MVT::v16i8,  MVT::v8f32,  2 },
    { ISD::FP_TO_SINT,  MVT::v16i8,  MVT::v4f64,  2 },
    { ISD::FP_TO_SINT,  MVT::v32i8,  MVT::v8f32,  2 },
    { ISD::FP_TO_SINT,  MVT::v32i8,  MVT::v4f64,  2 },
    { ISD::FP_TO_SINT,  MVT::v8i16,  MVT::v8f32,  2 },
    { ISD::FP_TO_SINT,  MVT::v8i16,  MVT::v4f64,  2 },
    { ISD::FP_TO_SINT,  MVT::v16i16, MVT::v8f32,  2 },
    { ISD::FP_TO_SINT,  MVT::v16i16, MVT::v4f64,  2 },
    { ISD::FP_TO_SINT,  MVT::v4i32,  MVT::v4f64,  2 },
    { ISD::FP_TO_SINT,  MVT::v8i32,  MVT::v8f32,  2 },
    { ISD::FP_TO_SINT,  MVT::v8i32,  MVT::v8f64,  5 },

    { ISD::FP_TO_UINT,  MVT::v16i8,  MVT::v8f32,  2 },
    { ISD::FP_TO_UINT,  MVT::v16i8,  MVT::v4f64,  2 },
    { ISD::FP_TO_UINT,  MVT::v32i8,  MVT::v8f32,  2 },
    { ISD::FP_TO_UINT,  MVT::v32i8,  MVT::v4f64,  2 },
    { ISD::FP_TO_UINT,  MVT::v8i16,  MVT::v8f32,  2 },
    { ISD::FP_TO_UINT,  MVT::v8i16,  MVT::v4f64,  2 },
    { ISD::FP_TO_UINT,  MVT::v16i16, MVT::v8f32,  2 },
    { ISD::FP_TO_UINT,  MVT::v16i16, MVT::v4f64,  2 },
    { ISD::FP_TO_UINT,  MVT::v4i32,  MVT::v4f32,  3 },
    { ISD::FP_TO_UINT,  MVT::v4i32,  MVT::v2f64,  4 },
    { ISD::FP_TO_UINT,  MVT::v4i32,  MVT::v4f64,  6 },
    { ISD::FP_TO_UINT,  MVT::v8i32,  MVT::v8f32,  7 },
    { ISD::FP_TO_UINT,  MVT::v8i32,  MVT::v4f64,  7 },

    { ISD::FP_EXTEND,   MVT::v4f64,  MVT::v4f32,  1 },
    { ISD::FP_ROUND,    MVT::v4f32,  MVT::v4f64,  1 },
  };

  static const TypeConversionCostTblEntry SSE41ConversionTbl[] = {
    { ISD::ZERO_EXTEND, MVT::v2i64, MVT::v16i8,   1 },
    { ISD::SIGN_EXTEND, MVT::v2i64, MVT::v16i8,   1 },
    { ISD::ZERO_EXTEND, MVT::v4i32, MVT::v16i8,   1 },
    { ISD::SIGN_EXTEND, MVT::v4i32, MVT::v16i8,   1 },
    { ISD::ZERO_EXTEND, MVT::v8i16, MVT::v16i8,   1 },
    { ISD::SIGN_EXTEND, MVT::v8i16, MVT::v16i8,   1 },
    { ISD::ZERO_EXTEND, MVT::v2i64, MVT::v8i16,   1 },
    { ISD::SIGN_EXTEND, MVT::v2i64, MVT::v8i16,   1 },
    { ISD::ZERO_EXTEND, MVT::v4i32, MVT::v8i16,   1 },
    { ISD::SIGN_EXTEND, MVT::v4i32, MVT::v8i16,   1 },
    { ISD::ZERO_EXTEND, MVT::v2i64, MVT::v4i32,   1 },
    { ISD::SIGN_EXTEND, MVT::v2i64, MVT::v4i32,   1 },

    // These truncates end up widening elements.
    { ISD::TRUNCATE,    MVT::v2i1,   MVT::v2i8,   1 }, // PMOVXZBQ
    { ISD::TRUNCATE,    MVT::v2i1,   MVT::v2i16,  1 }, // PMOVXZWQ
    { ISD::TRUNCATE,    MVT::v4i1,   MVT::v4i8,   1 }, // PMOVXZBD

    { ISD::TRUNCATE,    MVT::v16i8,  MVT::v4i32,  2 },
    { ISD::TRUNCATE,    MVT::v8i16,  MVT::v4i32,  2 },
    { ISD::TRUNCATE,    MVT::v16i8,  MVT::v2i64,  2 },

    { ISD::SINT_TO_FP,  MVT::f32,    MVT::i32,    1 },
    { ISD::SINT_TO_FP,  MVT::f64,    MVT::i32,    1 },
    { ISD::SINT_TO_FP,  MVT::f32,    MVT::i64,    1 },
    { ISD::SINT_TO_FP,  MVT::f64,    MVT::i64,    1 },
    { ISD::SINT_TO_FP,  MVT::v4f32,  MVT::v16i8,  1 },
    { ISD::SINT_TO_FP,  MVT::v2f64,  MVT::v16i8,  1 },
    { ISD::SINT_TO_FP,  MVT::v4f32,  MVT::v8i16,  1 },
    { ISD::SINT_TO_FP,  MVT::v2f64,  MVT::v8i16,  1 },
    { ISD::SINT_TO_FP,  MVT::v4f32,  MVT::v4i32,  1 },
    { ISD::SINT_TO_FP,  MVT::v2f64,  MVT::v4i32,  1 },
    { ISD::SINT_TO_FP,  MVT::v4f64,  MVT::v4i32,  2 },

    { ISD::UINT_TO_FP,  MVT::f32,    MVT::i32,    1 },
    { ISD::UINT_TO_FP,  MVT::f64,    MVT::i32,    1 },
    { ISD::UINT_TO_FP,  MVT::f32,    MVT::i64,    4 },
    { ISD::UINT_TO_FP,  MVT::f64,    MVT::i64,    4 },
    { ISD::UINT_TO_FP,  MVT::v4f32,  MVT::v16i8,  1 },
    { ISD::UINT_TO_FP,  MVT::v2f64,  MVT::v16i8,  1 },
    { ISD::UINT_TO_FP,  MVT::v4f32,  MVT::v8i16,  1 },
    { ISD::UINT_TO_FP,  MVT::v2f64,  MVT::v8i16,  1 },
    { ISD::UINT_TO_FP,  MVT::v2f32,  MVT::v2i32,  3 },
    { ISD::UINT_TO_FP,  MVT::v4f32,  MVT::v4i32,  3 },
    { ISD::UINT_TO_FP,  MVT::v2f64,  MVT::v4i32,  2 },
    { ISD::UINT_TO_FP,  MVT::v4f32,  MVT::v2i64, 12 },
    { ISD::UINT_TO_FP,  MVT::v4f32,  MVT::v4i64, 22 },
    { ISD::UINT_TO_FP,  MVT::v2f64,  MVT::v2i64,  4 },

    { ISD::FP_TO_SINT,  MVT::i32,    MVT::f32,    1 },
    { ISD::FP_TO_SINT,  MVT::i64,    MVT::f32,    1 },
    { ISD::FP_TO_SINT,  MVT::i32,    MVT::f64,    1 },
    { ISD::FP_TO_SINT,  MVT::i64,    MVT::f64,    1 },
    { ISD::FP_TO_SINT,  MVT::v16i8,  MVT::v4f32,  2 },
    { ISD::FP_TO_SINT,  MVT::v16i8,  MVT::v2f64,  2 },
    { ISD::FP_TO_SINT,  MVT::v8i16,  MVT::v4f32,  1 },
    { ISD::FP_TO_SINT,  MVT::v8i16,  MVT::v2f64,  1 },
    { ISD::FP_TO_SINT,  MVT::v4i32,  MVT::v4f32,  1 },
    { ISD::FP_TO_SINT,  MVT::v4i32,  MVT::v2f64,  1 },

    { ISD::FP_TO_UINT,  MVT::i32,    MVT::f32,    1 },
    { ISD::FP_TO_UINT,  MVT::i64,    MVT::f32,    4 },
    { ISD::FP_TO_UINT,  MVT::i32,    MVT::f64,    1 },
    { ISD::FP_TO_UINT,  MVT::i64,    MVT::f64,    4 },
    { ISD::FP_TO_UINT,  MVT::v16i8,  MVT::v4f32,  2 },
    { ISD::FP_TO_UINT,  MVT::v16i8,  MVT::v2f64,  2 },
    { ISD::FP_TO_UINT,  MVT::v8i16,  MVT::v4f32,  1 },
    { ISD::FP_TO_UINT,  MVT::v8i16,  MVT::v2f64,  1 },
    { ISD::FP_TO_UINT,  MVT::v4i32,  MVT::v4f32,  4 },
    { ISD::FP_TO_UINT,  MVT::v4i32,  MVT::v2f64,  4 },
  };

  static const TypeConversionCostTblEntry SSE2ConversionTbl[] = {
    // These are somewhat magic numbers justified by comparing the
    // output of llvm-mca for our various supported scheduler models
    // and basing it off the worst case scenario.
    { ISD::SINT_TO_FP,  MVT::f32,    MVT::i32,    3 },
    { ISD::SINT_TO_FP,  MVT::f64,    MVT::i32,    3 },
    { ISD::SINT_TO_FP,  MVT::f32,    MVT::i64,    3 },
    { ISD::SINT_TO_FP,  MVT::f64,    MVT::i64,    3 },
    { ISD::SINT_TO_FP,  MVT::v4f32,  MVT::v16i8,  3 },
    { ISD::SINT_TO_FP,  MVT::v2f64,  MVT::v16i8,  4 },
    { ISD::SINT_TO_FP,  MVT::v4f32,  MVT::v8i16,  3 },
    { ISD::SINT_TO_FP,  MVT::v2f64,  MVT::v8i16,  4 },
    { ISD::SINT_TO_FP,  MVT::v4f32,  MVT::v4i32,  3 },
    { ISD::SINT_TO_FP,  MVT::v2f64,  MVT::v4i32,  4 },
    { ISD::SINT_TO_FP,  MVT::v4f32,  MVT::v2i64,  8 },
    { ISD::SINT_TO_FP,  MVT::v2f64,  MVT::v2i64,  8 },

    { ISD::UINT_TO_FP,  MVT::f32,    MVT::i32,    3 },
    { ISD::UINT_TO_FP,  MVT::f64,    MVT::i32,    3 },
    { ISD::UINT_TO_FP,  MVT::f32,    MVT::i64,    8 },
    { ISD::UINT_TO_FP,  MVT::f64,    MVT::i64,    9 },
    { ISD::UINT_TO_FP,  MVT::v2f64,  MVT::v16i8,  4 },
    { ISD::UINT_TO_FP,  MVT::v4f32,  MVT::v16i8,  4 },
    { ISD::UINT_TO_FP,  MVT::v4f32,  MVT::v8i16,  4 },
    { ISD::UINT_TO_FP,  MVT::v2f64,  MVT::v8i16,  4 },
    { ISD::UINT_TO_FP,  MVT::v2f32,  MVT::v2i32,  7 },
    { ISD::UINT_TO_FP,  MVT::v2f64,  MVT::v4i32,  7 },
    { ISD::UINT_TO_FP,  MVT::v4f32,  MVT::v4i32,  5 },
    { ISD::UINT_TO_FP,  MVT::v2f64,  MVT::v2i64, 15 },
    { ISD::UINT_TO_FP,  MVT::v4f32,  MVT::v2i64, 18 },

    { ISD::FP_TO_SINT,  MVT::i32,    MVT::f32,    4 },
    { ISD::FP_TO_SINT,  MVT::i64,    MVT::f32,    4 },
    { ISD::FP_TO_SINT,  MVT::i32,    MVT::f64,    4 },
    { ISD::FP_TO_SINT,  MVT::i64,    MVT::f64,    4 },
    { ISD::FP_TO_SINT,  MVT::v16i8,  MVT::v4f32,  6 },
    { ISD::FP_TO_SINT,  MVT::v16i8,  MVT::v2f64,  6 },
    { ISD::FP_TO_SINT,  MVT::v8i16,  MVT::v4f32,  5 },
    { ISD::FP_TO_SINT,  MVT::v8i16,  MVT::v2f64,  5 },
    { ISD::FP_TO_SINT,  MVT::v4i32,  MVT::v4f32,  4 },
    { ISD::FP_TO_SINT,  MVT::v4i32,  MVT::v2f64,  4 },

    { ISD::FP_TO_UINT,  MVT::i32,    MVT::f32,    4 },
    { ISD::FP_TO_UINT,  MVT::i64,    MVT::f32,    4 },
    { ISD::FP_TO_UINT,  MVT::i32,    MVT::f64,    4 },
    { ISD::FP_TO_UINT,  MVT::i64,    MVT::f64,   15 },
    { ISD::FP_TO_UINT,  MVT::v16i8,  MVT::v4f32,  6 },
    { ISD::FP_TO_UINT,  MVT::v16i8,  MVT::v2f64,  6 },
    { ISD::FP_TO_UINT,  MVT::v8i16,  MVT::v4f32,  5 },
    { ISD::FP_TO_UINT,  MVT::v8i16,  MVT::v2f64,  5 },
    { ISD::FP_TO_UINT,  MVT::v4i32,  MVT::v4f32,  8 },
    { ISD::FP_TO_UINT,  MVT::v4i32,  MVT::v2f64,  8 },

    { ISD::ZERO_EXTEND, MVT::v2i64,  MVT::v16i8,  4 },
    { ISD::SIGN_EXTEND, MVT::v2i64,  MVT::v16i8,  4 },
    { ISD::ZERO_EXTEND, MVT::v4i32,  MVT::v16i8,  2 },
    { ISD::SIGN_EXTEND, MVT::v4i32,  MVT::v16i8,  3 },
    { ISD::ZERO_EXTEND, MVT::v8i16,  MVT::v16i8,  1 },
    { ISD::SIGN_EXTEND, MVT::v8i16,  MVT::v16i8,  2 },
    { ISD::ZERO_EXTEND, MVT::v2i64,  MVT::v8i16,  2 },
    { ISD::SIGN_EXTEND, MVT::v2i64,  MVT::v8i16,  3 },
    { ISD::ZERO_EXTEND, MVT::v4i32,  MVT::v8i16,  1 },
    { ISD::SIGN_EXTEND, MVT::v4i32,  MVT::v8i16,  2 },
    { ISD::ZERO_EXTEND, MVT::v2i64,  MVT::v4i32,  1 },
    { ISD::SIGN_EXTEND, MVT::v2i64,  MVT::v4i32,  2 },

    // These truncates are really widening elements.
    { ISD::TRUNCATE,    MVT::v2i1,   MVT::v2i32,  1 }, // PSHUFD
    { ISD::TRUNCATE,    MVT::v2i1,   MVT::v2i16,  2 }, // PUNPCKLWD+DQ
    { ISD::TRUNCATE,    MVT::v2i1,   MVT::v2i8,   3 }, // PUNPCKLBW+WD+PSHUFD
    { ISD::TRUNCATE,    MVT::v4i1,   MVT::v4i16,  1 }, // PUNPCKLWD
    { ISD::TRUNCATE,    MVT::v4i1,   MVT::v4i8,   2 }, // PUNPCKLBW+WD
    { ISD::TRUNCATE,    MVT::v8i1,   MVT::v8i8,   1 }, // PUNPCKLBW

    { ISD::TRUNCATE,    MVT::v16i8,  MVT::v8i16,  2 }, // PAND+PACKUSWB
    { ISD::TRUNCATE,    MVT::v16i8,  MVT::v16i16, 3 },
    { ISD::TRUNCATE,    MVT::v16i8,  MVT::v4i32,  3 }, // PAND+2*PACKUSWB
    { ISD::TRUNCATE,    MVT::v16i8,  MVT::v16i32, 7 },
    { ISD::TRUNCATE,    MVT::v2i16,  MVT::v2i32,  1 },
    { ISD::TRUNCATE,    MVT::v8i16,  MVT::v4i32,  3 },
    { ISD::TRUNCATE,    MVT::v8i16,  MVT::v8i32,  5 },
    { ISD::TRUNCATE,    MVT::v16i16, MVT::v16i32,10 },
    { ISD::TRUNCATE,    MVT::v16i8,  MVT::v2i64,  4 }, // PAND+3*PACKUSWB
    { ISD::TRUNCATE,    MVT::v8i16,  MVT::v2i64,  2 }, // PSHUFD+PSHUFLW
    { ISD::TRUNCATE,    MVT::v4i32,  MVT::v2i64,  1 }, // PSHUFD
  };

  // Attempt to map directly to (simple) MVT types to let us match custom entries.
  EVT SrcTy = TLI->getValueType(DL, Src);
  EVT DstTy = TLI->getValueType(DL, Dst);

#if INTEL_CUSTOMIZATION
  // Get the widen VT if VT is vector, and the element
  // count is non-power of 2.
  auto getWidenVT = [&](Type* Ty, EVT& VT) {
    auto* VTy = dyn_cast<FixedVectorType>(Ty);
    if (!VTy) return false;

    unsigned NumElem = VTy->getNumElements();
    Type* ScalarTy = VTy->getScalarType();

    if (isPowerOf2_32(NumElem))
      return false;

    EVT ScalarVT = TLI->getValueType(DL, ScalarTy);

    if (!ScalarVT.isSimple())
      return false;

    Type* NewTy = FixedVectorType::get(ScalarTy, NextPowerOf2(NumElem));
    VT = TLI->getValueType(DL, NewTy);

    return true;
  };

  EVT NSrcTy = SrcTy;
  EVT NDstTy = DstTy;

  if (getWidenVT(Src, NSrcTy) && getWidenVT(Dst, NDstTy)) {
    SrcTy = NSrcTy;
    DstTy = NDstTy;
  }
#endif // INTEL_CUSTOMIZATION

  // The function getSimpleVT only handles simple value types.
  if (SrcTy.isSimple() && DstTy.isSimple()) {
    MVT SimpleSrcTy = SrcTy.getSimpleVT();
    MVT SimpleDstTy = DstTy.getSimpleVT();

    if (ST->useAVX512Regs()) {
      if (ST->hasBWI())
        if (const auto *Entry = ConvertCostTableLookup(
                AVX512BWConversionTbl, ISD, SimpleDstTy, SimpleSrcTy))
          return AdjustCost(Entry->Cost);

      if (ST->hasDQI())
        if (const auto *Entry = ConvertCostTableLookup(
                AVX512DQConversionTbl, ISD, SimpleDstTy, SimpleSrcTy))
          return AdjustCost(Entry->Cost);

      if (ST->hasAVX512())
        if (const auto *Entry = ConvertCostTableLookup(
                AVX512FConversionTbl, ISD, SimpleDstTy, SimpleSrcTy))
          return AdjustCost(Entry->Cost);
    }

    if (ST->hasBWI())
      if (const auto *Entry = ConvertCostTableLookup(
              AVX512BWVLConversionTbl, ISD, SimpleDstTy, SimpleSrcTy))
        return AdjustCost(Entry->Cost);

    if (ST->hasDQI())
      if (const auto *Entry = ConvertCostTableLookup(
              AVX512DQVLConversionTbl, ISD, SimpleDstTy, SimpleSrcTy))
        return AdjustCost(Entry->Cost);

    if (ST->hasAVX512())
      if (const auto *Entry = ConvertCostTableLookup(AVX512VLConversionTbl, ISD,
                                                     SimpleDstTy, SimpleSrcTy))
        return AdjustCost(Entry->Cost);

    if (ST->hasAVX2()) {
      if (const auto *Entry = ConvertCostTableLookup(AVX2ConversionTbl, ISD,
                                                     SimpleDstTy, SimpleSrcTy))
        return AdjustCost(Entry->Cost);
    }

    if (ST->hasAVX()) {
      if (const auto *Entry = ConvertCostTableLookup(AVXConversionTbl, ISD,
                                                     SimpleDstTy, SimpleSrcTy))
        return AdjustCost(Entry->Cost);
    }

    if (ST->hasSSE41()) {
      if (const auto *Entry = ConvertCostTableLookup(SSE41ConversionTbl, ISD,
                                                     SimpleDstTy, SimpleSrcTy))
        return AdjustCost(Entry->Cost);
    }

    if (ST->hasSSE2()) {
      if (const auto *Entry = ConvertCostTableLookup(SSE2ConversionTbl, ISD,
                                                     SimpleDstTy, SimpleSrcTy))
        return AdjustCost(Entry->Cost);
    }
  }

  // Fall back to legalized types.
  std::pair<InstructionCost, MVT> LTSrc = TLI->getTypeLegalizationCost(DL, Src);
  std::pair<InstructionCost, MVT> LTDest =
      TLI->getTypeLegalizationCost(DL, Dst);

  if (ST->useAVX512Regs()) {
    if (ST->hasBWI())
      if (const auto *Entry = ConvertCostTableLookup(
              AVX512BWConversionTbl, ISD, LTDest.second, LTSrc.second))
        return AdjustCost(std::max(LTSrc.first, LTDest.first) * Entry->Cost);

    if (ST->hasDQI())
      if (const auto *Entry = ConvertCostTableLookup(
              AVX512DQConversionTbl, ISD, LTDest.second, LTSrc.second))
        return AdjustCost(std::max(LTSrc.first, LTDest.first) * Entry->Cost);

    if (ST->hasAVX512())
      if (const auto *Entry = ConvertCostTableLookup(
              AVX512FConversionTbl, ISD, LTDest.second, LTSrc.second))
        return AdjustCost(std::max(LTSrc.first, LTDest.first) * Entry->Cost);
  }

  if (ST->hasBWI())
    if (const auto *Entry = ConvertCostTableLookup(AVX512BWVLConversionTbl, ISD,
                                                   LTDest.second, LTSrc.second))
      return AdjustCost(std::max(LTSrc.first, LTDest.first) * Entry->Cost);

  if (ST->hasDQI())
    if (const auto *Entry = ConvertCostTableLookup(AVX512DQVLConversionTbl, ISD,
                                                   LTDest.second, LTSrc.second))
      return AdjustCost(std::max(LTSrc.first, LTDest.first) * Entry->Cost);

  if (ST->hasAVX512())
    if (const auto *Entry = ConvertCostTableLookup(AVX512VLConversionTbl, ISD,
                                                   LTDest.second, LTSrc.second))
      return AdjustCost(std::max(LTSrc.first, LTDest.first) * Entry->Cost);

  if (ST->hasAVX2())
    if (const auto *Entry = ConvertCostTableLookup(AVX2ConversionTbl, ISD,
                                                   LTDest.second, LTSrc.second))
      return AdjustCost(std::max(LTSrc.first, LTDest.first) * Entry->Cost);

  if (ST->hasAVX())
    if (const auto *Entry = ConvertCostTableLookup(AVXConversionTbl, ISD,
                                                   LTDest.second, LTSrc.second))
      return AdjustCost(std::max(LTSrc.first, LTDest.first) * Entry->Cost);

  if (ST->hasSSE41())
    if (const auto *Entry = ConvertCostTableLookup(SSE41ConversionTbl, ISD,
                                                   LTDest.second, LTSrc.second))
      return AdjustCost(std::max(LTSrc.first, LTDest.first) * Entry->Cost);

  if (ST->hasSSE2())
    if (const auto *Entry = ConvertCostTableLookup(SSE2ConversionTbl, ISD,
                                                   LTDest.second, LTSrc.second))
      return AdjustCost(std::max(LTSrc.first, LTDest.first) * Entry->Cost);

  // Fallback, for i8/i16 sitofp/uitofp cases we need to extend to i32 for
  // sitofp.
  if ((ISD == ISD::SINT_TO_FP || ISD == ISD::UINT_TO_FP) &&
      1 < Src->getScalarSizeInBits() && Src->getScalarSizeInBits() < 32) {
    Type *ExtSrc = Src->getWithNewBitWidth(32);
    unsigned ExtOpc =
        (ISD == ISD::SINT_TO_FP) ? Instruction::SExt : Instruction::ZExt;

    // For scalar loads the extend would be free.
    InstructionCost ExtCost = 0;
    if (!(Src->isIntegerTy() && I && isa<LoadInst>(I->getOperand(0))))
      ExtCost = getCastInstrCost(ExtOpc, ExtSrc, Src, CCH, CostKind);

    return ExtCost + getCastInstrCost(Instruction::SIToFP, Dst, ExtSrc,
                                      TTI::CastContextHint::None, CostKind);
  }

  // Fallback for fptosi/fptoui i8/i16 cases we need to truncate from fptosi
  // i32.
  if ((ISD == ISD::FP_TO_SINT || ISD == ISD::FP_TO_UINT) &&
      1 < Dst->getScalarSizeInBits() && Dst->getScalarSizeInBits() < 32) {
    Type *TruncDst = Dst->getWithNewBitWidth(32);
    return getCastInstrCost(Instruction::FPToSI, TruncDst, Src, CCH, CostKind) +
           getCastInstrCost(Instruction::Trunc, Dst, TruncDst,
                            TTI::CastContextHint::None, CostKind);
  }

  return AdjustCost(
      BaseT::getCastInstrCost(Opcode, Dst, Src, CCH, CostKind, I));
}

InstructionCost X86TTIImpl::getCmpSelInstrCost(unsigned Opcode, Type *ValTy,
                                               Type *CondTy,
                                               CmpInst::Predicate VecPred,
                                               TTI::TargetCostKind CostKind,
                                               const Instruction *I) {
  // TODO: Handle other cost kinds.
  if (CostKind != TTI::TCK_RecipThroughput)
    return BaseT::getCmpSelInstrCost(Opcode, ValTy, CondTy, VecPred, CostKind,
                                     I);

  // Legalize the type.
  std::pair<InstructionCost, MVT> LT = TLI->getTypeLegalizationCost(DL, ValTy);

  MVT MTy = LT.second;

  int ISD = TLI->InstructionOpcodeToISD(Opcode);
  assert(ISD && "Invalid opcode");

  unsigned ExtraCost = 0;
  if (I && (Opcode == Instruction::ICmp || Opcode == Instruction::FCmp)) {
    // Some vector comparison predicates cost extra instructions.
    if (MTy.isVector() &&
        !((ST->hasXOP() && (!ST->hasAVX2() || MTy.is128BitVector())) ||
          (ST->hasAVX512() && 32 <= MTy.getScalarSizeInBits()) ||
          ST->hasBWI())) {
      switch (cast<CmpInst>(I)->getPredicate()) {
      case CmpInst::Predicate::ICMP_NE:
        // xor(cmpeq(x,y),-1)
        ExtraCost = 1;
        break;
      case CmpInst::Predicate::ICMP_SGE:
      case CmpInst::Predicate::ICMP_SLE:
        // xor(cmpgt(x,y),-1)
        ExtraCost = 1;
        break;
      case CmpInst::Predicate::ICMP_ULT:
      case CmpInst::Predicate::ICMP_UGT:
        // cmpgt(xor(x,signbit),xor(y,signbit))
        // xor(cmpeq(pmaxu(x,y),x),-1)
        ExtraCost = 2;
        break;
      case CmpInst::Predicate::ICMP_ULE:
      case CmpInst::Predicate::ICMP_UGE:
        if ((ST->hasSSE41() && MTy.getScalarSizeInBits() == 32) ||
            (ST->hasSSE2() && MTy.getScalarSizeInBits() < 32)) {
          // cmpeq(psubus(x,y),0)
          // cmpeq(pminu(x,y),x)
          ExtraCost = 1;
        } else {
          // xor(cmpgt(xor(x,signbit),xor(y,signbit)),-1)
          ExtraCost = 3;
        }
        break;
      default:
        break;
      }
    }
  }

  static const CostTblEntry SLMCostTbl[] = {
    // slm pcmpeq/pcmpgt throughput is 2
    { ISD::SETCC,   MVT::v2i64,   2 },
  };

  static const CostTblEntry AVX512BWCostTbl[] = {
    { ISD::SETCC,   MVT::v32i16,  1 },
    { ISD::SETCC,   MVT::v64i8,   1 },

    { ISD::SELECT,  MVT::v32i16,  1 },
    { ISD::SELECT,  MVT::v64i8,   1 },
  };

  static const CostTblEntry AVX512CostTbl[] = {
    { ISD::SETCC,   MVT::v8i64,   1 },
    { ISD::SETCC,   MVT::v16i32,  1 },
    { ISD::SETCC,   MVT::v8f64,   1 },
    { ISD::SETCC,   MVT::v16f32,  1 },

    { ISD::SELECT,  MVT::v8i64,   1 },
    { ISD::SELECT,  MVT::v16i32,  1 },
    { ISD::SELECT,  MVT::v8f64,   1 },
    { ISD::SELECT,  MVT::v16f32,  1 },

    { ISD::SETCC,   MVT::v32i16,  2 }, // FIXME: should probably be 4
    { ISD::SETCC,   MVT::v64i8,   2 }, // FIXME: should probably be 4

    { ISD::SELECT,  MVT::v32i16,  2 }, // FIXME: should be 3
    { ISD::SELECT,  MVT::v64i8,   2 }, // FIXME: should be 3
  };

  static const CostTblEntry AVX2CostTbl[] = {
    { ISD::SETCC,   MVT::v4i64,   1 },
    { ISD::SETCC,   MVT::v8i32,   1 },
    { ISD::SETCC,   MVT::v16i16,  1 },
    { ISD::SETCC,   MVT::v32i8,   1 },

    { ISD::SELECT,  MVT::v4i64,   1 }, // pblendvb
    { ISD::SELECT,  MVT::v8i32,   1 }, // pblendvb
    { ISD::SELECT,  MVT::v16i16,  1 }, // pblendvb
    { ISD::SELECT,  MVT::v32i8,   1 }, // pblendvb
  };

  static const CostTblEntry AVX1CostTbl[] = {
    { ISD::SETCC,   MVT::v4f64,   1 },
    { ISD::SETCC,   MVT::v8f32,   1 },
    // AVX1 does not support 8-wide integer compare.
    { ISD::SETCC,   MVT::v4i64,   4 },
    { ISD::SETCC,   MVT::v8i32,   4 },
    { ISD::SETCC,   MVT::v16i16,  4 },
    { ISD::SETCC,   MVT::v32i8,   4 },

    { ISD::SELECT,  MVT::v4f64,   1 }, // vblendvpd
    { ISD::SELECT,  MVT::v8f32,   1 }, // vblendvps
    { ISD::SELECT,  MVT::v4i64,   1 }, // vblendvpd
    { ISD::SELECT,  MVT::v8i32,   1 }, // vblendvps
    { ISD::SELECT,  MVT::v16i16,  3 }, // vandps + vandnps + vorps
    { ISD::SELECT,  MVT::v32i8,   3 }, // vandps + vandnps + vorps
  };

  static const CostTblEntry SSE42CostTbl[] = {
    { ISD::SETCC,   MVT::v2f64,   1 },
    { ISD::SETCC,   MVT::v4f32,   1 },
    { ISD::SETCC,   MVT::v2i64,   1 },
  };

  static const CostTblEntry SSE41CostTbl[] = {
    { ISD::SELECT,  MVT::v2f64,   1 }, // blendvpd
    { ISD::SELECT,  MVT::v4f32,   1 }, // blendvps
    { ISD::SELECT,  MVT::v2i64,   1 }, // pblendvb
    { ISD::SELECT,  MVT::v4i32,   1 }, // pblendvb
    { ISD::SELECT,  MVT::v8i16,   1 }, // pblendvb
    { ISD::SELECT,  MVT::v16i8,   1 }, // pblendvb
  };

  static const CostTblEntry SSE2CostTbl[] = {
    { ISD::SETCC,   MVT::v2f64,   2 },
    { ISD::SETCC,   MVT::f64,     1 },
    { ISD::SETCC,   MVT::v2i64,   8 },
    { ISD::SETCC,   MVT::v4i32,   1 },
    { ISD::SETCC,   MVT::v8i16,   1 },
    { ISD::SETCC,   MVT::v16i8,   1 },

    { ISD::SELECT,  MVT::v2f64,   3 }, // andpd + andnpd + orpd
    { ISD::SELECT,  MVT::v2i64,   3 }, // pand + pandn + por
    { ISD::SELECT,  MVT::v4i32,   3 }, // pand + pandn + por
    { ISD::SELECT,  MVT::v8i16,   3 }, // pand + pandn + por
    { ISD::SELECT,  MVT::v16i8,   3 }, // pand + pandn + por
  };

  static const CostTblEntry SSE1CostTbl[] = {
    { ISD::SETCC,   MVT::v4f32,   2 },
    { ISD::SETCC,   MVT::f32,     1 },

    { ISD::SELECT,  MVT::v4f32,   3 }, // andps + andnps + orps
  };

  if (ST->isSLM())
    if (const auto *Entry = CostTableLookup(SLMCostTbl, ISD, MTy))
      return LT.first * (ExtraCost + Entry->Cost);

  if (ST->hasBWI())
    if (const auto *Entry = CostTableLookup(AVX512BWCostTbl, ISD, MTy))
      return LT.first * (ExtraCost + Entry->Cost);

  if (ST->hasAVX512())
    if (const auto *Entry = CostTableLookup(AVX512CostTbl, ISD, MTy))
      return LT.first * (ExtraCost + Entry->Cost);

  if (ST->hasAVX2())
    if (const auto *Entry = CostTableLookup(AVX2CostTbl, ISD, MTy))
      return LT.first * (ExtraCost + Entry->Cost);

  if (ST->hasAVX())
    if (const auto *Entry = CostTableLookup(AVX1CostTbl, ISD, MTy))
      return LT.first * (ExtraCost + Entry->Cost);

  if (ST->hasSSE42())
    if (const auto *Entry = CostTableLookup(SSE42CostTbl, ISD, MTy))
      return LT.first * (ExtraCost + Entry->Cost);

  if (ST->hasSSE41())
    if (const auto *Entry = CostTableLookup(SSE41CostTbl, ISD, MTy))
      return LT.first * (ExtraCost + Entry->Cost);

  if (ST->hasSSE2())
    if (const auto *Entry = CostTableLookup(SSE2CostTbl, ISD, MTy))
      return LT.first * (ExtraCost + Entry->Cost);

  if (ST->hasSSE1())
    if (const auto *Entry = CostTableLookup(SSE1CostTbl, ISD, MTy))
      return LT.first * (ExtraCost + Entry->Cost);

  return BaseT::getCmpSelInstrCost(Opcode, ValTy, CondTy, VecPred, CostKind, I);
}

unsigned X86TTIImpl::getAtomicMemIntrinsicMaxElementSize() const { return 16; }

InstructionCost
X86TTIImpl::getTypeBasedIntrinsicInstrCost(const IntrinsicCostAttributes &ICA,
                                           TTI::TargetCostKind CostKind) {

  // Costs should match the codegen from:
  // BITREVERSE: llvm\test\CodeGen\X86\vector-bitreverse.ll
  // BSWAP: llvm\test\CodeGen\X86\bswap-vector.ll
  // CTLZ: llvm\test\CodeGen\X86\vector-lzcnt-*.ll
  // CTPOP: llvm\test\CodeGen\X86\vector-popcnt-*.ll
  // CTTZ: llvm\test\CodeGen\X86\vector-tzcnt-*.ll

  // TODO: Overflow intrinsics (*ADDO, *SUBO, *MULO) with vector types are not
  //       specialized in these tables yet.
  static const CostTblEntry AVX512CDCostTbl[] = {
    { ISD::CTLZ,       MVT::v8i64,   1 },
    { ISD::CTLZ,       MVT::v16i32,  1 },
    { ISD::CTLZ,       MVT::v32i16,  8 },
    { ISD::CTLZ,       MVT::v64i8,  20 },
    { ISD::CTLZ,       MVT::v4i64,   1 },
    { ISD::CTLZ,       MVT::v8i32,   1 },
    { ISD::CTLZ,       MVT::v16i16,  4 },
    { ISD::CTLZ,       MVT::v32i8,  10 },
    { ISD::CTLZ,       MVT::v2i64,   1 },
    { ISD::CTLZ,       MVT::v4i32,   1 },
    { ISD::CTLZ,       MVT::v8i16,   4 },
    { ISD::CTLZ,       MVT::v16i8,   4 },
  };
  static const CostTblEntry AVX512BWCostTbl[] = {
    { ISD::ABS,        MVT::v32i16,  1 },
    { ISD::ABS,        MVT::v64i8,   1 },
    { ISD::BITREVERSE, MVT::v8i64,   5 },
    { ISD::BITREVERSE, MVT::v16i32,  5 },
    { ISD::BITREVERSE, MVT::v32i16,  5 },
    { ISD::BITREVERSE, MVT::v64i8,   5 },
    { ISD::BSWAP,      MVT::v8i64,   1 },
    { ISD::BSWAP,      MVT::v16i32,  1 },
    { ISD::BSWAP,      MVT::v32i16,  1 },
    { ISD::CTLZ,       MVT::v8i64,  23 },
    { ISD::CTLZ,       MVT::v16i32, 22 },
    { ISD::CTLZ,       MVT::v32i16, 18 },
    { ISD::CTLZ,       MVT::v64i8,  17 },
    { ISD::CTPOP,      MVT::v8i64,   7 },
    { ISD::CTPOP,      MVT::v16i32, 11 },
    { ISD::CTPOP,      MVT::v32i16,  9 },
    { ISD::CTPOP,      MVT::v64i8,   6 },
    { ISD::CTTZ,       MVT::v8i64,  10 },
    { ISD::CTTZ,       MVT::v16i32, 14 },
    { ISD::CTTZ,       MVT::v32i16, 12 },
    { ISD::CTTZ,       MVT::v64i8,   9 },
    { ISD::SADDSAT,    MVT::v32i16,  1 },
    { ISD::SADDSAT,    MVT::v64i8,   1 },
    { ISD::SMAX,       MVT::v32i16,  1 },
    { ISD::SMAX,       MVT::v64i8,   1 },
    { ISD::SMIN,       MVT::v32i16,  1 },
    { ISD::SMIN,       MVT::v64i8,   1 },
    { ISD::SSUBSAT,    MVT::v32i16,  1 },
    { ISD::SSUBSAT,    MVT::v64i8,   1 },
    { ISD::UADDSAT,    MVT::v32i16,  1 },
    { ISD::UADDSAT,    MVT::v64i8,   1 },
    { ISD::UMAX,       MVT::v32i16,  1 },
    { ISD::UMAX,       MVT::v64i8,   1 },
    { ISD::UMIN,       MVT::v32i16,  1 },
    { ISD::UMIN,       MVT::v64i8,   1 },
    { ISD::USUBSAT,    MVT::v32i16,  1 },
    { ISD::USUBSAT,    MVT::v64i8,   1 },
  };
  static const CostTblEntry AVX512CostTbl[] = {
    { ISD::ABS,        MVT::v8i64,   1 },
    { ISD::ABS,        MVT::v16i32,  1 },
    { ISD::ABS,        MVT::v32i16,  2 }, // FIXME: include split
    { ISD::ABS,        MVT::v64i8,   2 }, // FIXME: include split
    { ISD::ABS,        MVT::v4i64,   1 },
    { ISD::ABS,        MVT::v2i64,   1 },
    { ISD::BITREVERSE, MVT::v8i64,  36 },
    { ISD::BITREVERSE, MVT::v16i32, 24 },
    { ISD::BITREVERSE, MVT::v32i16, 10 },
    { ISD::BITREVERSE, MVT::v64i8,  10 },
    { ISD::BSWAP,      MVT::v8i64,   4 },
    { ISD::BSWAP,      MVT::v16i32,  4 },
    { ISD::BSWAP,      MVT::v32i16,  4 },
    { ISD::CTLZ,       MVT::v8i64,  29 },
    { ISD::CTLZ,       MVT::v16i32, 35 },
    { ISD::CTLZ,       MVT::v32i16, 28 },
    { ISD::CTLZ,       MVT::v64i8,  18 },
    { ISD::CTPOP,      MVT::v8i64,  16 },
    { ISD::CTPOP,      MVT::v16i32, 24 },
    { ISD::CTPOP,      MVT::v32i16, 18 },
    { ISD::CTPOP,      MVT::v64i8,  12 },
    { ISD::CTTZ,       MVT::v8i64,  20 },
    { ISD::CTTZ,       MVT::v16i32, 28 },
    { ISD::CTTZ,       MVT::v32i16, 24 },
    { ISD::CTTZ,       MVT::v64i8,  18 },
    { ISD::SMAX,       MVT::v8i64,   1 },
    { ISD::SMAX,       MVT::v16i32,  1 },
    { ISD::SMAX,       MVT::v32i16,  2 }, // FIXME: include split
    { ISD::SMAX,       MVT::v64i8,   2 }, // FIXME: include split
    { ISD::SMAX,       MVT::v4i64,   1 },
    { ISD::SMAX,       MVT::v2i64,   1 },
    { ISD::SMIN,       MVT::v8i64,   1 },
    { ISD::SMIN,       MVT::v16i32,  1 },
    { ISD::SMIN,       MVT::v32i16,  2 }, // FIXME: include split
    { ISD::SMIN,       MVT::v64i8,   2 }, // FIXME: include split
    { ISD::SMIN,       MVT::v4i64,   1 },
    { ISD::SMIN,       MVT::v2i64,   1 },
    { ISD::UMAX,       MVT::v8i64,   1 },
    { ISD::UMAX,       MVT::v16i32,  1 },
    { ISD::UMAX,       MVT::v32i16,  2 }, // FIXME: include split
    { ISD::UMAX,       MVT::v64i8,   2 }, // FIXME: include split
    { ISD::UMAX,       MVT::v4i64,   1 },
    { ISD::UMAX,       MVT::v2i64,   1 },
    { ISD::UMIN,       MVT::v8i64,   1 },
    { ISD::UMIN,       MVT::v16i32,  1 },
    { ISD::UMIN,       MVT::v32i16,  2 }, // FIXME: include split
    { ISD::UMIN,       MVT::v64i8,   2 }, // FIXME: include split
    { ISD::UMIN,       MVT::v4i64,   1 },
    { ISD::UMIN,       MVT::v2i64,   1 },
    { ISD::USUBSAT,    MVT::v16i32,  2 }, // pmaxud + psubd
    { ISD::USUBSAT,    MVT::v2i64,   2 }, // pmaxuq + psubq
    { ISD::USUBSAT,    MVT::v4i64,   2 }, // pmaxuq + psubq
    { ISD::USUBSAT,    MVT::v8i64,   2 }, // pmaxuq + psubq
    { ISD::UADDSAT,    MVT::v16i32,  3 }, // not + pminud + paddd
    { ISD::UADDSAT,    MVT::v2i64,   3 }, // not + pminuq + paddq
    { ISD::UADDSAT,    MVT::v4i64,   3 }, // not + pminuq + paddq
    { ISD::UADDSAT,    MVT::v8i64,   3 }, // not + pminuq + paddq
    { ISD::SADDSAT,    MVT::v32i16,  2 }, // FIXME: include split
    { ISD::SADDSAT,    MVT::v64i8,   2 }, // FIXME: include split
    { ISD::SSUBSAT,    MVT::v32i16,  2 }, // FIXME: include split
    { ISD::SSUBSAT,    MVT::v64i8,   2 }, // FIXME: include split
    { ISD::UADDSAT,    MVT::v32i16,  2 }, // FIXME: include split
    { ISD::UADDSAT,    MVT::v64i8,   2 }, // FIXME: include split
    { ISD::USUBSAT,    MVT::v32i16,  2 }, // FIXME: include split
    { ISD::USUBSAT,    MVT::v64i8,   2 }, // FIXME: include split
    { ISD::FMAXNUM,    MVT::f32,     2 },
    { ISD::FMAXNUM,    MVT::v4f32,   2 },
    { ISD::FMAXNUM,    MVT::v8f32,   2 },
    { ISD::FMAXNUM,    MVT::v16f32,  2 },
    { ISD::FMAXNUM,    MVT::f64,     2 },
    { ISD::FMAXNUM,    MVT::v2f64,   2 },
    { ISD::FMAXNUM,    MVT::v4f64,   2 },
    { ISD::FMAXNUM,    MVT::v8f64,   2 },
  };
  static const CostTblEntry XOPCostTbl[] = {
    { ISD::BITREVERSE, MVT::v4i64,   4 },
    { ISD::BITREVERSE, MVT::v8i32,   4 },
    { ISD::BITREVERSE, MVT::v16i16,  4 },
    { ISD::BITREVERSE, MVT::v32i8,   4 },
    { ISD::BITREVERSE, MVT::v2i64,   1 },
    { ISD::BITREVERSE, MVT::v4i32,   1 },
    { ISD::BITREVERSE, MVT::v8i16,   1 },
    { ISD::BITREVERSE, MVT::v16i8,   1 },
    { ISD::BITREVERSE, MVT::i64,     3 },
    { ISD::BITREVERSE, MVT::i32,     3 },
    { ISD::BITREVERSE, MVT::i16,     3 },
    { ISD::BITREVERSE, MVT::i8,      3 }
  };
  static const CostTblEntry AVX2CostTbl[] = {
    { ISD::ABS,        MVT::v4i64,   2 }, // VBLENDVPD(X,VPSUBQ(0,X),X)
    { ISD::ABS,        MVT::v8i32,   1 },
    { ISD::ABS,        MVT::v16i16,  1 },
    { ISD::ABS,        MVT::v32i8,   1 },
    { ISD::BITREVERSE, MVT::v4i64,   5 },
    { ISD::BITREVERSE, MVT::v8i32,   5 },
    { ISD::BITREVERSE, MVT::v16i16,  5 },
    { ISD::BITREVERSE, MVT::v32i8,   5 },
    { ISD::BSWAP,      MVT::v4i64,   1 },
    { ISD::BSWAP,      MVT::v8i32,   1 },
    { ISD::BSWAP,      MVT::v16i16,  1 },
    { ISD::CTLZ,       MVT::v4i64,  23 },
    { ISD::CTLZ,       MVT::v8i32,  18 },
    { ISD::CTLZ,       MVT::v16i16, 14 },
    { ISD::CTLZ,       MVT::v32i8,   9 },
    { ISD::CTPOP,      MVT::v4i64,   7 },
    { ISD::CTPOP,      MVT::v8i32,  11 },
    { ISD::CTPOP,      MVT::v16i16,  9 },
    { ISD::CTPOP,      MVT::v32i8,   6 },
    { ISD::CTTZ,       MVT::v4i64,  10 },
    { ISD::CTTZ,       MVT::v8i32,  14 },
    { ISD::CTTZ,       MVT::v16i16, 12 },
    { ISD::CTTZ,       MVT::v32i8,   9 },
    { ISD::SADDSAT,    MVT::v16i16,  1 },
    { ISD::SADDSAT,    MVT::v32i8,   1 },
    { ISD::SMAX,       MVT::v8i32,   1 },
    { ISD::SMAX,       MVT::v16i16,  1 },
    { ISD::SMAX,       MVT::v32i8,   1 },
    { ISD::SMIN,       MVT::v8i32,   1 },
    { ISD::SMIN,       MVT::v16i16,  1 },
    { ISD::SMIN,       MVT::v32i8,   1 },
    { ISD::SSUBSAT,    MVT::v16i16,  1 },
    { ISD::SSUBSAT,    MVT::v32i8,   1 },
    { ISD::UADDSAT,    MVT::v16i16,  1 },
    { ISD::UADDSAT,    MVT::v32i8,   1 },
    { ISD::UADDSAT,    MVT::v8i32,   3 }, // not + pminud + paddd
    { ISD::UMAX,       MVT::v8i32,   1 },
    { ISD::UMAX,       MVT::v16i16,  1 },
    { ISD::UMAX,       MVT::v32i8,   1 },
    { ISD::UMIN,       MVT::v8i32,   1 },
    { ISD::UMIN,       MVT::v16i16,  1 },
    { ISD::UMIN,       MVT::v32i8,   1 },
    { ISD::USUBSAT,    MVT::v16i16,  1 },
    { ISD::USUBSAT,    MVT::v32i8,   1 },
    { ISD::USUBSAT,    MVT::v8i32,   2 }, // pmaxud + psubd
    { ISD::FMAXNUM,    MVT::v8f32,   3 }, // MAXPS + CMPUNORDPS + BLENDVPS
    { ISD::FMAXNUM,    MVT::v4f64,   3 }, // MAXPD + CMPUNORDPD + BLENDVPD
    { ISD::FSQRT,      MVT::f32,     7 }, // Haswell from http://www.agner.org/
    { ISD::FSQRT,      MVT::v4f32,   7 }, // Haswell from http://www.agner.org/
    { ISD::FSQRT,      MVT::v8f32,  14 }, // Haswell from http://www.agner.org/
    { ISD::FSQRT,      MVT::f64,    14 }, // Haswell from http://www.agner.org/
    { ISD::FSQRT,      MVT::v2f64,  14 }, // Haswell from http://www.agner.org/
    { ISD::FSQRT,      MVT::v4f64,  28 }, // Haswell from http://www.agner.org/
  };
  static const CostTblEntry AVX1CostTbl[] = {
    { ISD::ABS,        MVT::v4i64,   5 }, // VBLENDVPD(X,VPSUBQ(0,X),X)
    { ISD::ABS,        MVT::v8i32,   3 },
    { ISD::ABS,        MVT::v16i16,  3 },
    { ISD::ABS,        MVT::v32i8,   3 },
    { ISD::BITREVERSE, MVT::v4i64,  12 }, // 2 x 128-bit Op + extract/insert
    { ISD::BITREVERSE, MVT::v8i32,  12 }, // 2 x 128-bit Op + extract/insert
    { ISD::BITREVERSE, MVT::v16i16, 12 }, // 2 x 128-bit Op + extract/insert
    { ISD::BITREVERSE, MVT::v32i8,  12 }, // 2 x 128-bit Op + extract/insert
    { ISD::BSWAP,      MVT::v4i64,   4 },
    { ISD::BSWAP,      MVT::v8i32,   4 },
    { ISD::BSWAP,      MVT::v16i16,  4 },
    { ISD::CTLZ,       MVT::v4i64,  48 }, // 2 x 128-bit Op + extract/insert
    { ISD::CTLZ,       MVT::v8i32,  38 }, // 2 x 128-bit Op + extract/insert
    { ISD::CTLZ,       MVT::v16i16, 30 }, // 2 x 128-bit Op + extract/insert
    { ISD::CTLZ,       MVT::v32i8,  20 }, // 2 x 128-bit Op + extract/insert
    { ISD::CTPOP,      MVT::v4i64,  16 }, // 2 x 128-bit Op + extract/insert
    { ISD::CTPOP,      MVT::v8i32,  24 }, // 2 x 128-bit Op + extract/insert
    { ISD::CTPOP,      MVT::v16i16, 20 }, // 2 x 128-bit Op + extract/insert
    { ISD::CTPOP,      MVT::v32i8,  14 }, // 2 x 128-bit Op + extract/insert
    { ISD::CTTZ,       MVT::v4i64,  22 }, // 2 x 128-bit Op + extract/insert
    { ISD::CTTZ,       MVT::v8i32,  30 }, // 2 x 128-bit Op + extract/insert
    { ISD::CTTZ,       MVT::v16i16, 26 }, // 2 x 128-bit Op + extract/insert
    { ISD::CTTZ,       MVT::v32i8,  20 }, // 2 x 128-bit Op + extract/insert
    { ISD::SADDSAT,    MVT::v16i16,  4 }, // 2 x 128-bit Op + extract/insert
    { ISD::SADDSAT,    MVT::v32i8,   4 }, // 2 x 128-bit Op + extract/insert
    { ISD::SMAX,       MVT::v8i32,   4 }, // 2 x 128-bit Op + extract/insert
    { ISD::SMAX,       MVT::v16i16,  4 }, // 2 x 128-bit Op + extract/insert
    { ISD::SMAX,       MVT::v32i8,   4 }, // 2 x 128-bit Op + extract/insert
    { ISD::SMIN,       MVT::v8i32,   4 }, // 2 x 128-bit Op + extract/insert
    { ISD::SMIN,       MVT::v16i16,  4 }, // 2 x 128-bit Op + extract/insert
    { ISD::SMIN,       MVT::v32i8,   4 }, // 2 x 128-bit Op + extract/insert
    { ISD::SSUBSAT,    MVT::v16i16,  4 }, // 2 x 128-bit Op + extract/insert
    { ISD::SSUBSAT,    MVT::v32i8,   4 }, // 2 x 128-bit Op + extract/insert
    { ISD::UADDSAT,    MVT::v16i16,  4 }, // 2 x 128-bit Op + extract/insert
    { ISD::UADDSAT,    MVT::v32i8,   4 }, // 2 x 128-bit Op + extract/insert
    { ISD::UADDSAT,    MVT::v8i32,   8 }, // 2 x 128-bit Op + extract/insert
    { ISD::UMAX,       MVT::v8i32,   4 }, // 2 x 128-bit Op + extract/insert
    { ISD::UMAX,       MVT::v16i16,  4 }, // 2 x 128-bit Op + extract/insert
    { ISD::UMAX,       MVT::v32i8,   4 }, // 2 x 128-bit Op + extract/insert
    { ISD::UMIN,       MVT::v8i32,   4 }, // 2 x 128-bit Op + extract/insert
    { ISD::UMIN,       MVT::v16i16,  4 }, // 2 x 128-bit Op + extract/insert
    { ISD::UMIN,       MVT::v32i8,   4 }, // 2 x 128-bit Op + extract/insert
    { ISD::USUBSAT,    MVT::v16i16,  4 }, // 2 x 128-bit Op + extract/insert
    { ISD::USUBSAT,    MVT::v32i8,   4 }, // 2 x 128-bit Op + extract/insert
    { ISD::USUBSAT,    MVT::v8i32,   6 }, // 2 x 128-bit Op + extract/insert
    { ISD::FMAXNUM,    MVT::f32,     3 }, // MAXSS + CMPUNORDSS + BLENDVPS
    { ISD::FMAXNUM,    MVT::v4f32,   3 }, // MAXPS + CMPUNORDPS + BLENDVPS
    { ISD::FMAXNUM,    MVT::v8f32,   5 }, // MAXPS + CMPUNORDPS + BLENDVPS + ?
    { ISD::FMAXNUM,    MVT::f64,     3 }, // MAXSD + CMPUNORDSD + BLENDVPD
    { ISD::FMAXNUM,    MVT::v2f64,   3 }, // MAXPD + CMPUNORDPD + BLENDVPD
    { ISD::FMAXNUM,    MVT::v4f64,   5 }, // MAXPD + CMPUNORDPD + BLENDVPD + ?
    { ISD::FSQRT,      MVT::f32,    14 }, // SNB from http://www.agner.org/
    { ISD::FSQRT,      MVT::v4f32,  14 }, // SNB from http://www.agner.org/
    { ISD::FSQRT,      MVT::v8f32,  28 }, // SNB from http://www.agner.org/
    { ISD::FSQRT,      MVT::f64,    21 }, // SNB from http://www.agner.org/
    { ISD::FSQRT,      MVT::v2f64,  21 }, // SNB from http://www.agner.org/
    { ISD::FSQRT,      MVT::v4f64,  43 }, // SNB from http://www.agner.org/
  };
  static const CostTblEntry GLMCostTbl[] = {
    { ISD::FSQRT, MVT::f32,   19 }, // sqrtss
    { ISD::FSQRT, MVT::v4f32, 37 }, // sqrtps
    { ISD::FSQRT, MVT::f64,   34 }, // sqrtsd
    { ISD::FSQRT, MVT::v2f64, 67 }, // sqrtpd
  };
  static const CostTblEntry SLMCostTbl[] = {
    { ISD::FSQRT, MVT::f32,   20 }, // sqrtss
    { ISD::FSQRT, MVT::v4f32, 40 }, // sqrtps
    { ISD::FSQRT, MVT::f64,   35 }, // sqrtsd
    { ISD::FSQRT, MVT::v2f64, 70 }, // sqrtpd
  };
  static const CostTblEntry SSE42CostTbl[] = {
    { ISD::USUBSAT,    MVT::v4i32,   2 }, // pmaxud + psubd
    { ISD::UADDSAT,    MVT::v4i32,   3 }, // not + pminud + paddd
    { ISD::FSQRT,      MVT::f32,    18 }, // Nehalem from http://www.agner.org/
    { ISD::FSQRT,      MVT::v4f32,  18 }, // Nehalem from http://www.agner.org/
  };
  static const CostTblEntry SSE41CostTbl[] = {
    { ISD::ABS,        MVT::v2i64,   2 }, // BLENDVPD(X,PSUBQ(0,X),X)
    { ISD::SMAX,       MVT::v4i32,   1 },
    { ISD::SMAX,       MVT::v16i8,   1 },
    { ISD::SMIN,       MVT::v4i32,   1 },
    { ISD::SMIN,       MVT::v16i8,   1 },
    { ISD::UMAX,       MVT::v4i32,   1 },
    { ISD::UMAX,       MVT::v8i16,   1 },
    { ISD::UMIN,       MVT::v4i32,   1 },
    { ISD::UMIN,       MVT::v8i16,   1 },
  };
  static const CostTblEntry SSSE3CostTbl[] = {
    { ISD::ABS,        MVT::v4i32,   1 },
    { ISD::ABS,        MVT::v8i16,   1 },
    { ISD::ABS,        MVT::v16i8,   1 },
    { ISD::BITREVERSE, MVT::v2i64,   5 },
    { ISD::BITREVERSE, MVT::v4i32,   5 },
    { ISD::BITREVERSE, MVT::v8i16,   5 },
    { ISD::BITREVERSE, MVT::v16i8,   5 },
    { ISD::BSWAP,      MVT::v2i64,   1 },
    { ISD::BSWAP,      MVT::v4i32,   1 },
    { ISD::BSWAP,      MVT::v8i16,   1 },
    { ISD::CTLZ,       MVT::v2i64,  23 },
    { ISD::CTLZ,       MVT::v4i32,  18 },
    { ISD::CTLZ,       MVT::v8i16,  14 },
    { ISD::CTLZ,       MVT::v16i8,   9 },
    { ISD::CTPOP,      MVT::v2i64,   7 },
    { ISD::CTPOP,      MVT::v4i32,  11 },
    { ISD::CTPOP,      MVT::v8i16,   9 },
    { ISD::CTPOP,      MVT::v16i8,   6 },
    { ISD::CTTZ,       MVT::v2i64,  10 },
    { ISD::CTTZ,       MVT::v4i32,  14 },
    { ISD::CTTZ,       MVT::v8i16,  12 },
    { ISD::CTTZ,       MVT::v16i8,   9 }
  };
  static const CostTblEntry SSE2CostTbl[] = {
    { ISD::ABS,        MVT::v2i64,   4 },
    { ISD::ABS,        MVT::v4i32,   3 },
    { ISD::ABS,        MVT::v8i16,   2 },
    { ISD::ABS,        MVT::v16i8,   2 },
    { ISD::BITREVERSE, MVT::v2i64,  29 },
    { ISD::BITREVERSE, MVT::v4i32,  27 },
    { ISD::BITREVERSE, MVT::v8i16,  27 },
    { ISD::BITREVERSE, MVT::v16i8,  20 },
    { ISD::BSWAP,      MVT::v2i64,   7 },
    { ISD::BSWAP,      MVT::v4i32,   7 },
    { ISD::BSWAP,      MVT::v8i16,   7 },
    { ISD::CTLZ,       MVT::v2i64,  25 },
    { ISD::CTLZ,       MVT::v4i32,  26 },
    { ISD::CTLZ,       MVT::v8i16,  20 },
    { ISD::CTLZ,       MVT::v16i8,  17 },
    { ISD::CTPOP,      MVT::v2i64,  12 },
    { ISD::CTPOP,      MVT::v4i32,  15 },
    { ISD::CTPOP,      MVT::v8i16,  13 },
    { ISD::CTPOP,      MVT::v16i8,  10 },
    { ISD::CTTZ,       MVT::v2i64,  14 },
    { ISD::CTTZ,       MVT::v4i32,  18 },
    { ISD::CTTZ,       MVT::v8i16,  16 },
    { ISD::CTTZ,       MVT::v16i8,  13 },
    { ISD::SADDSAT,    MVT::v8i16,   1 },
    { ISD::SADDSAT,    MVT::v16i8,   1 },
    { ISD::SMAX,       MVT::v8i16,   1 },
    { ISD::SMIN,       MVT::v8i16,   1 },
    { ISD::SSUBSAT,    MVT::v8i16,   1 },
    { ISD::SSUBSAT,    MVT::v16i8,   1 },
    { ISD::UADDSAT,    MVT::v8i16,   1 },
    { ISD::UADDSAT,    MVT::v16i8,   1 },
    { ISD::UMAX,       MVT::v8i16,   2 },
    { ISD::UMAX,       MVT::v16i8,   1 },
    { ISD::UMIN,       MVT::v8i16,   2 },
    { ISD::UMIN,       MVT::v16i8,   1 },
    { ISD::USUBSAT,    MVT::v8i16,   1 },
    { ISD::USUBSAT,    MVT::v16i8,   1 },
    { ISD::FMAXNUM,    MVT::f64,     4 },
    { ISD::FMAXNUM,    MVT::v2f64,   4 },
    { ISD::FSQRT,      MVT::f64,    32 }, // Nehalem from http://www.agner.org/
    { ISD::FSQRT,      MVT::v2f64,  32 }, // Nehalem from http://www.agner.org/
  };
  static const CostTblEntry SSE1CostTbl[] = {
    { ISD::FMAXNUM,    MVT::f32,     4 },
    { ISD::FMAXNUM,    MVT::v4f32,   4 },
    { ISD::FSQRT,      MVT::f32,    28 }, // Pentium III from http://www.agner.org/
    { ISD::FSQRT,      MVT::v4f32,  56 }, // Pentium III from http://www.agner.org/
  };
  static const CostTblEntry BMI64CostTbl[] = { // 64-bit targets
    { ISD::CTTZ,       MVT::i64,     1 },
  };
  static const CostTblEntry BMI32CostTbl[] = { // 32 or 64-bit targets
    { ISD::CTTZ,       MVT::i32,     1 },
    { ISD::CTTZ,       MVT::i16,     1 },
    { ISD::CTTZ,       MVT::i8,      1 },
  };
  static const CostTblEntry LZCNT64CostTbl[] = { // 64-bit targets
    { ISD::CTLZ,       MVT::i64,     1 },
  };
  static const CostTblEntry LZCNT32CostTbl[] = { // 32 or 64-bit targets
    { ISD::CTLZ,       MVT::i32,     1 },
    { ISD::CTLZ,       MVT::i16,     1 },
    { ISD::CTLZ,       MVT::i8,      1 },
  };
  static const CostTblEntry POPCNT64CostTbl[] = { // 64-bit targets
    { ISD::CTPOP,      MVT::i64,     1 },
  };
  static const CostTblEntry POPCNT32CostTbl[] = { // 32 or 64-bit targets
    { ISD::CTPOP,      MVT::i32,     1 },
    { ISD::CTPOP,      MVT::i16,     1 },
    { ISD::CTPOP,      MVT::i8,      1 },
  };
  static const CostTblEntry X64CostTbl[] = { // 64-bit targets
    { ISD::ABS,        MVT::i64,     2 }, // SUB+CMOV
    { ISD::BITREVERSE, MVT::i64,    14 },
    { ISD::BSWAP,      MVT::i64,     1 },
    { ISD::CTLZ,       MVT::i64,     4 }, // BSR+XOR or BSR+XOR+CMOV
    { ISD::CTTZ,       MVT::i64,     3 }, // TEST+BSF+CMOV/BRANCH
    { ISD::CTPOP,      MVT::i64,    10 },
    { ISD::SADDO,      MVT::i64,     1 },
    { ISD::UADDO,      MVT::i64,     1 },
    { ISD::UMULO,      MVT::i64,     2 }, // mulq + seto
  };
  static const CostTblEntry X86CostTbl[] = { // 32 or 64-bit targets
    { ISD::ABS,        MVT::i32,     2 }, // SUB+CMOV
    { ISD::ABS,        MVT::i16,     2 }, // SUB+CMOV
    { ISD::BITREVERSE, MVT::i32,    14 },
    { ISD::BITREVERSE, MVT::i16,    14 },
    { ISD::BITREVERSE, MVT::i8,     11 },
    { ISD::BSWAP,      MVT::i32,     1 },
    { ISD::BSWAP,      MVT::i16,     1 }, // ROL
    { ISD::CTLZ,       MVT::i32,     4 }, // BSR+XOR or BSR+XOR+CMOV
    { ISD::CTLZ,       MVT::i16,     4 }, // BSR+XOR or BSR+XOR+CMOV
    { ISD::CTLZ,       MVT::i8,      4 }, // BSR+XOR or BSR+XOR+CMOV
    { ISD::CTTZ,       MVT::i32,     3 }, // TEST+BSF+CMOV/BRANCH
    { ISD::CTTZ,       MVT::i16,     3 }, // TEST+BSF+CMOV/BRANCH
    { ISD::CTTZ,       MVT::i8,      3 }, // TEST+BSF+CMOV/BRANCH
    { ISD::CTPOP,      MVT::i32,     8 },
    { ISD::CTPOP,      MVT::i16,     9 },
    { ISD::CTPOP,      MVT::i8,      7 },
    { ISD::SADDO,      MVT::i32,     1 },
    { ISD::SADDO,      MVT::i16,     1 },
    { ISD::SADDO,      MVT::i8,      1 },
    { ISD::UADDO,      MVT::i32,     1 },
    { ISD::UADDO,      MVT::i16,     1 },
    { ISD::UADDO,      MVT::i8,      1 },
    { ISD::UMULO,      MVT::i32,     2 }, // mul + seto
    { ISD::UMULO,      MVT::i16,     2 },
    { ISD::UMULO,      MVT::i8,      2 },
  };

  Type *RetTy = ICA.getReturnType();
  Type *OpTy = RetTy;
  Intrinsic::ID IID = ICA.getID();
  unsigned ISD = ISD::DELETED_NODE;
  switch (IID) {
  default:
    break;
  case Intrinsic::abs:
    ISD = ISD::ABS;
    break;
  case Intrinsic::bitreverse:
    ISD = ISD::BITREVERSE;
    break;
  case Intrinsic::bswap:
    ISD = ISD::BSWAP;
    break;
  case Intrinsic::ctlz:
    ISD = ISD::CTLZ;
    break;
  case Intrinsic::ctpop:
    ISD = ISD::CTPOP;
    break;
  case Intrinsic::cttz:
    ISD = ISD::CTTZ;
    break;
  case Intrinsic::maxnum:
  case Intrinsic::minnum:
    // FMINNUM has same costs so don't duplicate.
    ISD = ISD::FMAXNUM;
    break;
  case Intrinsic::sadd_sat:
    ISD = ISD::SADDSAT;
    break;
  case Intrinsic::smax:
    ISD = ISD::SMAX;
    break;
  case Intrinsic::smin:
    ISD = ISD::SMIN;
    break;
  case Intrinsic::ssub_sat:
    ISD = ISD::SSUBSAT;
    break;
  case Intrinsic::uadd_sat:
    ISD = ISD::UADDSAT;
    break;
  case Intrinsic::umax:
    ISD = ISD::UMAX;
    break;
  case Intrinsic::umin:
    ISD = ISD::UMIN;
    break;
  case Intrinsic::usub_sat:
    ISD = ISD::USUBSAT;
    break;
  case Intrinsic::sqrt:
    ISD = ISD::FSQRT;
    break;
  case Intrinsic::sadd_with_overflow:
  case Intrinsic::ssub_with_overflow:
    // SSUBO has same costs so don't duplicate.
    ISD = ISD::SADDO;
    OpTy = RetTy->getContainedType(0);
    break;
  case Intrinsic::uadd_with_overflow:
  case Intrinsic::usub_with_overflow:
    // USUBO has same costs so don't duplicate.
    ISD = ISD::UADDO;
    OpTy = RetTy->getContainedType(0);
    break;
  case Intrinsic::umul_with_overflow:
  case Intrinsic::smul_with_overflow:
    // SMULO has same costs so don't duplicate.
    ISD = ISD::UMULO;
    OpTy = RetTy->getContainedType(0);
    break;
  }

  if (ISD != ISD::DELETED_NODE) {
    // Legalize the type.
    std::pair<InstructionCost, MVT> LT = TLI->getTypeLegalizationCost(DL, OpTy);
    MVT MTy = LT.second;

    // Attempt to lookup cost.
    if (ISD == ISD::BITREVERSE && ST->hasGFNI() && ST->hasSSSE3() &&
        MTy.isVector()) {
      // With PSHUFB the code is very similar for all types. If we have integer
      // byte operations, we just need a GF2P8AFFINEQB for vXi8. For other types
      // we also need a PSHUFB.
      unsigned Cost = MTy.getVectorElementType() == MVT::i8 ? 1 : 2;

      // Without byte operations, we need twice as many GF2P8AFFINEQB and PSHUFB
      // instructions. We also need an extract and an insert.
      if (!(MTy.is128BitVector() || (ST->hasAVX2() && MTy.is256BitVector()) ||
            (ST->hasBWI() && MTy.is512BitVector())))
        Cost = Cost * 2 + 2;

      return LT.first * Cost;
    }

    auto adjustTableCost = [](const CostTblEntry &Entry,
                              InstructionCost LegalizationCost,
                              FastMathFlags FMF) {
      // If there are no NANs to deal with, then these are reduced to a
      // single MIN** or MAX** instruction instead of the MIN/CMP/SELECT that we
      // assume is used in the non-fast case.
      if (Entry.ISD == ISD::FMAXNUM || Entry.ISD == ISD::FMINNUM) {
        if (FMF.noNaNs())
          return LegalizationCost * 1;
      }
      return LegalizationCost * (int)Entry.Cost;
    };

    if (ST->useGLMDivSqrtCosts())
      if (const auto *Entry = CostTableLookup(GLMCostTbl, ISD, MTy))
        return adjustTableCost(*Entry, LT.first, ICA.getFlags());

    if (ST->isSLM())
      if (const auto *Entry = CostTableLookup(SLMCostTbl, ISD, MTy))
        return adjustTableCost(*Entry, LT.first, ICA.getFlags());

    if (ST->hasCDI())
      if (const auto *Entry = CostTableLookup(AVX512CDCostTbl, ISD, MTy))
        return adjustTableCost(*Entry, LT.first, ICA.getFlags());

    if (ST->hasBWI())
      if (const auto *Entry = CostTableLookup(AVX512BWCostTbl, ISD, MTy))
        return adjustTableCost(*Entry, LT.first, ICA.getFlags());

    if (ST->hasAVX512())
      if (const auto *Entry = CostTableLookup(AVX512CostTbl, ISD, MTy))
        return adjustTableCost(*Entry, LT.first, ICA.getFlags());

    if (ST->hasXOP())
      if (const auto *Entry = CostTableLookup(XOPCostTbl, ISD, MTy))
        return adjustTableCost(*Entry, LT.first, ICA.getFlags());

    if (ST->hasAVX2())
      if (const auto *Entry = CostTableLookup(AVX2CostTbl, ISD, MTy))
        return adjustTableCost(*Entry, LT.first, ICA.getFlags());

    if (ST->hasAVX())
      if (const auto *Entry = CostTableLookup(AVX1CostTbl, ISD, MTy))
        return adjustTableCost(*Entry, LT.first, ICA.getFlags());

    if (ST->hasSSE42())
      if (const auto *Entry = CostTableLookup(SSE42CostTbl, ISD, MTy))
        return adjustTableCost(*Entry, LT.first, ICA.getFlags());

    if (ST->hasSSE41())
      if (const auto *Entry = CostTableLookup(SSE41CostTbl, ISD, MTy))
        return adjustTableCost(*Entry, LT.first, ICA.getFlags());

    if (ST->hasSSSE3())
      if (const auto *Entry = CostTableLookup(SSSE3CostTbl, ISD, MTy))
        return adjustTableCost(*Entry, LT.first, ICA.getFlags());

    if (ST->hasSSE2())
      if (const auto *Entry = CostTableLookup(SSE2CostTbl, ISD, MTy))
        return adjustTableCost(*Entry, LT.first, ICA.getFlags());

    if (ST->hasSSE1())
      if (const auto *Entry = CostTableLookup(SSE1CostTbl, ISD, MTy))
        return adjustTableCost(*Entry, LT.first, ICA.getFlags());

    if (ST->hasBMI()) {
      if (ST->is64Bit())
        if (const auto *Entry = CostTableLookup(BMI64CostTbl, ISD, MTy))
          return adjustTableCost(*Entry, LT.first, ICA.getFlags());

      if (const auto *Entry = CostTableLookup(BMI32CostTbl, ISD, MTy))
        return adjustTableCost(*Entry, LT.first, ICA.getFlags());
    }

    if (ST->hasLZCNT()) {
      if (ST->is64Bit())
        if (const auto *Entry = CostTableLookup(LZCNT64CostTbl, ISD, MTy))
          return adjustTableCost(*Entry, LT.first, ICA.getFlags());

      if (const auto *Entry = CostTableLookup(LZCNT32CostTbl, ISD, MTy))
        return adjustTableCost(*Entry, LT.first, ICA.getFlags());
    }

    if (ST->hasPOPCNT()) {
      if (ST->is64Bit())
        if (const auto *Entry = CostTableLookup(POPCNT64CostTbl, ISD, MTy))
          return adjustTableCost(*Entry, LT.first, ICA.getFlags());

      if (const auto *Entry = CostTableLookup(POPCNT32CostTbl, ISD, MTy))
        return adjustTableCost(*Entry, LT.first, ICA.getFlags());
    }

    if (ISD == ISD::BSWAP && ST->hasMOVBE() && ST->hasFastMOVBE()) {
      if (const Instruction *II = ICA.getInst()) {
        if (II->hasOneUse() && isa<StoreInst>(II->user_back()))
          return TTI::TCC_Free;
        if (auto *LI = dyn_cast<LoadInst>(II->getOperand(0))) {
          if (LI->hasOneUse())
            return TTI::TCC_Free;
        }
      }
    }

    // TODO - add BMI (TZCNT) scalar handling

    if (ST->is64Bit())
      if (const auto *Entry = CostTableLookup(X64CostTbl, ISD, MTy))
        return adjustTableCost(*Entry, LT.first, ICA.getFlags());

    if (const auto *Entry = CostTableLookup(X86CostTbl, ISD, MTy))
      return adjustTableCost(*Entry, LT.first, ICA.getFlags());
  }

  return BaseT::getIntrinsicInstrCost(ICA, CostKind);
}

InstructionCost
X86TTIImpl::getIntrinsicInstrCost(const IntrinsicCostAttributes &ICA,
                                  TTI::TargetCostKind CostKind) {
  if (ICA.isTypeBasedOnly())
    return getTypeBasedIntrinsicInstrCost(ICA, CostKind);

  static const CostTblEntry AVX512CostTbl[] = {
    { ISD::ROTL,       MVT::v8i64,   1 },
    { ISD::ROTL,       MVT::v4i64,   1 },
    { ISD::ROTL,       MVT::v2i64,   1 },
    { ISD::ROTL,       MVT::v16i32,  1 },
    { ISD::ROTL,       MVT::v8i32,   1 },
    { ISD::ROTL,       MVT::v4i32,   1 },
    { ISD::ROTR,       MVT::v8i64,   1 },
    { ISD::ROTR,       MVT::v4i64,   1 },
    { ISD::ROTR,       MVT::v2i64,   1 },
    { ISD::ROTR,       MVT::v16i32,  1 },
    { ISD::ROTR,       MVT::v8i32,   1 },
    { ISD::ROTR,       MVT::v4i32,   1 }
  };
  // XOP: ROTL = VPROT(X,Y), ROTR = VPROT(X,SUB(0,Y))
  static const CostTblEntry XOPCostTbl[] = {
    { ISD::ROTL,       MVT::v4i64,   4 },
    { ISD::ROTL,       MVT::v8i32,   4 },
    { ISD::ROTL,       MVT::v16i16,  4 },
    { ISD::ROTL,       MVT::v32i8,   4 },
    { ISD::ROTL,       MVT::v2i64,   1 },
    { ISD::ROTL,       MVT::v4i32,   1 },
    { ISD::ROTL,       MVT::v8i16,   1 },
    { ISD::ROTL,       MVT::v16i8,   1 },
    { ISD::ROTR,       MVT::v4i64,   6 },
    { ISD::ROTR,       MVT::v8i32,   6 },
    { ISD::ROTR,       MVT::v16i16,  6 },
    { ISD::ROTR,       MVT::v32i8,   6 },
    { ISD::ROTR,       MVT::v2i64,   2 },
    { ISD::ROTR,       MVT::v4i32,   2 },
    { ISD::ROTR,       MVT::v8i16,   2 },
    { ISD::ROTR,       MVT::v16i8,   2 }
  };
  static const CostTblEntry X64CostTbl[] = { // 64-bit targets
    { ISD::ROTL,       MVT::i64,     1 },
    { ISD::ROTR,       MVT::i64,     1 },
    { ISD::FSHL,       MVT::i64,     4 }
  };
  static const CostTblEntry X86CostTbl[] = { // 32 or 64-bit targets
    { ISD::ROTL,       MVT::i32,     1 },
    { ISD::ROTL,       MVT::i16,     1 },
    { ISD::ROTL,       MVT::i8,      1 },
    { ISD::ROTR,       MVT::i32,     1 },
    { ISD::ROTR,       MVT::i16,     1 },
    { ISD::ROTR,       MVT::i8,      1 },
    { ISD::FSHL,       MVT::i32,     4 },
    { ISD::FSHL,       MVT::i16,     4 },
    { ISD::FSHL,       MVT::i8,      4 }
  };

  Intrinsic::ID IID = ICA.getID();
  Type *RetTy = ICA.getReturnType();
  const SmallVectorImpl<const Value *> &Args = ICA.getArgs();
  unsigned ISD = ISD::DELETED_NODE;
  switch (IID) {
  default:
    break;
  case Intrinsic::fshl:
    ISD = ISD::FSHL;
    if (Args[0] == Args[1])
      ISD = ISD::ROTL;
    break;
  case Intrinsic::fshr:
    // FSHR has same costs so don't duplicate.
    ISD = ISD::FSHL;
    if (Args[0] == Args[1])
      ISD = ISD::ROTR;
    break;
  }

  if (ISD != ISD::DELETED_NODE) {
    // Legalize the type.
    std::pair<InstructionCost, MVT> LT =
        TLI->getTypeLegalizationCost(DL, RetTy);
    MVT MTy = LT.second;

    // Attempt to lookup cost.
    if (ST->hasAVX512())
      if (const auto *Entry = CostTableLookup(AVX512CostTbl, ISD, MTy))
        return LT.first * Entry->Cost;

    if (ST->hasXOP())
      if (const auto *Entry = CostTableLookup(XOPCostTbl, ISD, MTy))
        return LT.first * Entry->Cost;

    if (ST->is64Bit())
      if (const auto *Entry = CostTableLookup(X64CostTbl, ISD, MTy))
        return LT.first * Entry->Cost;

    if (const auto *Entry = CostTableLookup(X86CostTbl, ISD, MTy))
      return LT.first * Entry->Cost;
  }

  return BaseT::getIntrinsicInstrCost(ICA, CostKind);
}

InstructionCost X86TTIImpl::getVectorInstrCost(unsigned Opcode, Type *Val,
                                               unsigned Index) {
  static const CostTblEntry SLMCostTbl[] = {
     { ISD::EXTRACT_VECTOR_ELT,       MVT::i8,      4 },
     { ISD::EXTRACT_VECTOR_ELT,       MVT::i16,     4 },
     { ISD::EXTRACT_VECTOR_ELT,       MVT::i32,     4 },
     { ISD::EXTRACT_VECTOR_ELT,       MVT::i64,     7 }
   };

  assert(Val->isVectorTy() && "This must be a vector type");
  Type *ScalarType = Val->getScalarType();
  int RegisterFileMoveCost = 0;

  // Non-immediate extraction/insertion can be handled as a sequence of
  // aliased loads+stores via the stack.
  if (Index == -1U && (Opcode == Instruction::ExtractElement ||
                       Opcode == Instruction::InsertElement)) {
    // TODO: On some SSE41+ targets, we expand to cmp+splat+select patterns:
    // inselt N0, N1, N2 --> select (SplatN2 == {0,1,2...}) ? SplatN1 : N0. 

    // TODO: Move this to BasicTTIImpl.h? We'd need better gep + index handling.
    assert(isa<FixedVectorType>(Val) && "Fixed vector type expected");
    Align VecAlign = DL.getPrefTypeAlign(Val);
    Align SclAlign = DL.getPrefTypeAlign(ScalarType);

    // Extract - store vector to stack, load scalar.
    if (Opcode == Instruction::ExtractElement) {
      return getMemoryOpCost(Instruction::Store, Val, VecAlign, 0,
                             TTI::TargetCostKind::TCK_RecipThroughput) +
             getMemoryOpCost(Instruction::Load, ScalarType, SclAlign, 0,
                             TTI::TargetCostKind::TCK_RecipThroughput);
    }
    // Insert - store vector to stack, store scalar, load vector.
    if (Opcode == Instruction::InsertElement) {
      return getMemoryOpCost(Instruction::Store, Val, VecAlign, 0,
                             TTI::TargetCostKind::TCK_RecipThroughput) +
             getMemoryOpCost(Instruction::Store, ScalarType, SclAlign, 0,
                             TTI::TargetCostKind::TCK_RecipThroughput) +
             getMemoryOpCost(Instruction::Load, Val, VecAlign, 0,
                             TTI::TargetCostKind::TCK_RecipThroughput);
    }
  }

  if (Index != -1U && (Opcode == Instruction::ExtractElement ||
                       Opcode == Instruction::InsertElement)) {
    // Legalize the type.
    std::pair<InstructionCost, MVT> LT = TLI->getTypeLegalizationCost(DL, Val);

    // This type is legalized to a scalar type.
    if (!LT.second.isVector())
      return 0;

    // The type may be split. Normalize the index to the new type.
    unsigned NumElts = LT.second.getVectorNumElements();
    unsigned SubNumElts = NumElts;
    Index = Index % NumElts;

    // For >128-bit vectors, we need to extract higher 128-bit subvectors.
    // For inserts, we also need to insert the subvector back.
    if (LT.second.getSizeInBits() > 128) {
      assert((LT.second.getSizeInBits() % 128) == 0 && "Illegal vector");
      unsigned NumSubVecs = LT.second.getSizeInBits() / 128;
      SubNumElts = NumElts / NumSubVecs;
      if (SubNumElts <= Index) {
        RegisterFileMoveCost += (Opcode == Instruction::InsertElement ? 2 : 1);
        Index %= SubNumElts;
      }
    }

    if (Index == 0) {
      // Floating point scalars are already located in index #0.
      // Many insertions to #0 can fold away for scalar fp-ops, so let's assume
      // true for all.
      if (ScalarType->isFloatingPointTy())
        return RegisterFileMoveCost;

      // Assume movd/movq XMM -> GPR is relatively cheap on all targets.
      if (ScalarType->isIntegerTy() && Opcode == Instruction::ExtractElement)
        return 1 + RegisterFileMoveCost;
    }

    int ISD = TLI->InstructionOpcodeToISD(Opcode);
    assert(ISD && "Unexpected vector opcode");
    MVT MScalarTy = LT.second.getScalarType();
    if (ST->isSLM())
      if (auto *Entry = CostTableLookup(SLMCostTbl, ISD, MScalarTy))
        return Entry->Cost + RegisterFileMoveCost;

    // Assume pinsr/pextr XMM <-> GPR is relatively cheap on all targets.
    if ((MScalarTy == MVT::i16 && ST->hasSSE2()) ||
        (MScalarTy.isInteger() && ST->hasSSE41()))
      return 1 + RegisterFileMoveCost;

    // Assume insertps is relatively cheap on all targets.
    if (MScalarTy == MVT::f32 && ST->hasSSE41() &&
        Opcode == Instruction::InsertElement)
      return 1 + RegisterFileMoveCost;

    // For extractions we just need to shuffle the element to index 0, which
    // should be very cheap (assume cost = 1). For insertions we need to shuffle
    // the elements to its destination. In both cases we must handle the
    // subvector move(s).
    // If the vector type is already less than 128-bits then don't reduce it.
    // TODO: Under what circumstances should we shuffle using the full width?
    InstructionCost ShuffleCost = 1;
    if (Opcode == Instruction::InsertElement) {
      auto *SubTy = cast<VectorType>(Val);
      EVT VT = TLI->getValueType(DL, Val);
      if (VT.getScalarType() != MScalarTy || VT.getSizeInBits() >= 128)
        SubTy = FixedVectorType::get(ScalarType, SubNumElts);
      ShuffleCost =
          getShuffleCost(TTI::SK_PermuteTwoSrc, SubTy, None, 0, SubTy);
    }
    int IntOrFpCost = ScalarType->isFloatingPointTy() ? 0 : 1;
    return ShuffleCost + IntOrFpCost + RegisterFileMoveCost;
  }

  // Add to the base cost if we know that the extracted element of a vector is
  // destined to be moved to and used in the integer register file.
  if (Opcode == Instruction::ExtractElement && ScalarType->isPointerTy())
    RegisterFileMoveCost += 1;

  return BaseT::getVectorInstrCost(Opcode, Val, Index) + RegisterFileMoveCost;
}

InstructionCost X86TTIImpl::getScalarizationOverhead(VectorType *Ty,
                                                     const APInt &DemandedElts,
                                                     bool Insert,
                                                     bool Extract) {
  InstructionCost Cost = 0;

  // For insertions, a ISD::BUILD_VECTOR style vector initialization can be much
  // cheaper than an accumulation of ISD::INSERT_VECTOR_ELT.
  if (Insert) {
    std::pair<InstructionCost, MVT> LT = TLI->getTypeLegalizationCost(DL, Ty);
    MVT MScalarTy = LT.second.getScalarType();

    if ((MScalarTy == MVT::i16 && ST->hasSSE2()) ||
        (MScalarTy.isInteger() && ST->hasSSE41()) ||
        (MScalarTy == MVT::f32 && ST->hasSSE41())) {
      // For types we can insert directly, insertion into 128-bit sub vectors is
      // cheap, followed by a cheap chain of concatenations.
      if (LT.second.getSizeInBits() <= 128) {
        Cost +=
            BaseT::getScalarizationOverhead(Ty, DemandedElts, Insert, false);
      } else {
        // In each 128-lane, if at least one index is demanded but not all
        // indices are demanded and this 128-lane is not the first 128-lane of
        // the legalized-vector, then this 128-lane needs a extracti128; If in
        // each 128-lane, there is at least one demanded index, this 128-lane
        // needs a inserti128.

        // The following cases will help you build a better understanding:
        // Assume we insert several elements into a v8i32 vector in avx2,
        // Case#1: inserting into 1th index needs vpinsrd + inserti128.
        // Case#2: inserting into 5th index needs extracti128 + vpinsrd +
        // inserti128.
        // Case#3: inserting into 4,5,6,7 index needs 4*vpinsrd + inserti128.
        const int CostValue = *LT.first.getValue();
        assert(CostValue >= 0 && "Negative cost!");
        unsigned Num128Lanes = LT.second.getSizeInBits() / 128 * CostValue;
        unsigned NumElts = LT.second.getVectorNumElements() * CostValue;
        APInt WidenedDemandedElts = DemandedElts.zextOrSelf(NumElts);
        unsigned Scale = NumElts / Num128Lanes;
        // We iterate each 128-lane, and check if we need a
        // extracti128/inserti128 for this 128-lane.
        for (unsigned I = 0; I < NumElts; I += Scale) {
          APInt Mask = WidenedDemandedElts.getBitsSet(NumElts, I, I + Scale);
          APInt MaskedDE = Mask & WidenedDemandedElts;
          unsigned Population = MaskedDE.countPopulation();
          Cost += (Population > 0 && Population != Scale &&
                   I % LT.second.getVectorNumElements() != 0);
          Cost += Population > 0;
        }
        Cost += DemandedElts.countPopulation();

        // For vXf32 cases, insertion into the 0'th index in each v4f32
        // 128-bit vector is free.
        // NOTE: This assumes legalization widens vXf32 vectors.
        if (MScalarTy == MVT::f32)
          for (unsigned i = 0, e = cast<FixedVectorType>(Ty)->getNumElements();
               i < e; i += 4)
            if (DemandedElts[i])
              Cost--;
      }
    } else if (LT.second.isVector()) {
      // Without fast insertion, we need to use MOVD/MOVQ to pass each demanded
      // integer element as a SCALAR_TO_VECTOR, then we build the vector as a
      // series of UNPCK followed by CONCAT_VECTORS - all of these can be
      // considered cheap.
      if (Ty->isIntOrIntVectorTy())
        Cost += DemandedElts.countPopulation();

      // Get the smaller of the legalized or original pow2-extended number of
      // vector elements, which represents the number of unpacks we'll end up
      // performing.
      unsigned NumElts = LT.second.getVectorNumElements();
      unsigned Pow2Elts =
          PowerOf2Ceil(cast<FixedVectorType>(Ty)->getNumElements());
      Cost += (std::min<unsigned>(NumElts, Pow2Elts) - 1) * LT.first;
    }
  }

  // TODO: Use default extraction for now, but we should investigate extending this
  // to handle repeated subvector extraction.
  if (Extract)
    Cost += BaseT::getScalarizationOverhead(Ty, DemandedElts, false, Extract);

  return Cost;
}

InstructionCost X86TTIImpl::getMemoryOpCost(unsigned Opcode, Type *Src,
                                            MaybeAlign Alignment,
                                            unsigned AddressSpace,
                                            TTI::TargetCostKind CostKind,
                                            const Instruction *I) {
#if INTEL_CUSTOMIZATION
  // Defer to base implementation to split.
  if (Src->isAggregateType())
    return BaseT::getMemoryOpCost(Opcode, Src, Alignment, AddressSpace,
                                  CostKind, I);
#endif

  // TODO: Handle other cost kinds.
  if (CostKind != TTI::TCK_RecipThroughput) {
    if (auto *SI = dyn_cast_or_null<StoreInst>(I)) {
      // Store instruction with index and scale costs 2 Uops.
      // Check the preceding GEP to identify non-const indices.
      if (auto *GEP = dyn_cast<GetElementPtrInst>(SI->getPointerOperand())) {
        if (!all_of(GEP->indices(), [](Value *V) { return isa<Constant>(V); }))
          return TTI::TCC_Basic * 2;
      }
    }
    return TTI::TCC_Basic;
  }

  assert((Opcode == Instruction::Load || Opcode == Instruction::Store) &&
         "Invalid Opcode");
  // Type legalization can't handle structs
  if (TLI->getValueType(DL, Src, true) == MVT::Other)
    return BaseT::getMemoryOpCost(Opcode, Src, Alignment, AddressSpace,
                                  CostKind);

  // Legalize the type.
  std::pair<InstructionCost, MVT> LT = TLI->getTypeLegalizationCost(DL, Src);

  auto *VTy = dyn_cast<FixedVectorType>(Src);
#if INTEL_CUSTOMIZATION
  if (VTy && !isPowerOf2_32(VTy->getNumElements())) {
    unsigned ScalarSize = VTy->getScalarSizeInBits();
    if (ST->hasAVX512() && ST->hasVLX() &&
        ((ScalarSize == 64 || ScalarSize == 32) ||
         (ST->hasBWI() && (ScalarSize == 16 || ScalarSize == 8)))) {

      // Type legalization can't handle structs
      if (TLI->getValueType(DL, Src, true) != MVT::Other) {
        // Legalize the type.
        std::pair<InstructionCost, MVT> LT = TLI->getTypeLegalizationCost(DL, Src);
        assert(
            (Opcode == Instruction::Load || Opcode == Instruction::Store) &&
            "Invalid Opcode");

        // Skip the extra mask cost.
        return LT.first;
      }
    }
  }
#endif // INTEL_CUSTOMIZATION

  // Handle the simple case of non-vectors.
  // NOTE: this assumes that legalization never creates vector from scalars!
  if (!VTy || !LT.second.isVector())
    // Each load/store unit costs 1.
    return LT.first * 1;

  bool IsLoad = Opcode == Instruction::Load;

  Type *EltTy = VTy->getElementType();

  const int EltTyBits = DL.getTypeSizeInBits(EltTy);

  InstructionCost Cost = 0;

  // Source of truth: how many elements were there in the original IR vector?
  const unsigned SrcNumElt = VTy->getNumElements();

  // How far have we gotten?
  int NumEltRemaining = SrcNumElt;
  // Note that we intentionally capture by-reference, NumEltRemaining changes.
  auto NumEltDone = [&]() { return SrcNumElt - NumEltRemaining; };

  const int MaxLegalOpSizeBytes = divideCeil(LT.second.getSizeInBits(), 8);

  // Note that even if we can store 64 bits of an XMM, we still operate on XMM.
  const unsigned XMMBits = 128;
  if (XMMBits % EltTyBits != 0)
    // Vector size must be a multiple of the element size. I.e. no padding.
    return BaseT::getMemoryOpCost(Opcode, Src, Alignment, AddressSpace,
                                  CostKind);
  const int NumEltPerXMM = XMMBits / EltTyBits;

  auto *XMMVecTy = FixedVectorType::get(EltTy, NumEltPerXMM);

  for (int CurrOpSizeBytes = MaxLegalOpSizeBytes, SubVecEltsLeft = 0;
       NumEltRemaining > 0; CurrOpSizeBytes /= 2) {
    // How many elements would a single op deal with at once?
    if ((8 * CurrOpSizeBytes) % EltTyBits != 0)
      // Vector size must be a multiple of the element size. I.e. no padding.
      return BaseT::getMemoryOpCost(Opcode, Src, Alignment, AddressSpace,
                                    CostKind);
    int CurrNumEltPerOp = (8 * CurrOpSizeBytes) / EltTyBits;

    assert(CurrOpSizeBytes > 0 && CurrNumEltPerOp > 0 && "How'd we get here?");
    assert((((NumEltRemaining * EltTyBits) < (2 * 8 * CurrOpSizeBytes)) ||
            (CurrOpSizeBytes == MaxLegalOpSizeBytes)) &&
           "Unless we haven't halved the op size yet, "
           "we have less than two op's sized units of work left.");

    auto *CurrVecTy = CurrNumEltPerOp > NumEltPerXMM
                          ? FixedVectorType::get(EltTy, CurrNumEltPerOp)
                          : XMMVecTy;

    assert(CurrVecTy->getNumElements() % CurrNumEltPerOp == 0 &&
           "After halving sizes, the vector elt count is no longer a multiple "
           "of number of elements per operation?");
    auto *CoalescedVecTy =
        CurrNumEltPerOp == 1
            ? CurrVecTy
            : FixedVectorType::get(
                  IntegerType::get(Src->getContext(),
                                   EltTyBits * CurrNumEltPerOp),
                  CurrVecTy->getNumElements() / CurrNumEltPerOp);
    assert(DL.getTypeSizeInBits(CoalescedVecTy) ==
               DL.getTypeSizeInBits(CurrVecTy) &&
           "coalesciing elements doesn't change vector width.");

    while (NumEltRemaining > 0) {
      assert(SubVecEltsLeft >= 0 && "Subreg element count overconsumtion?");

      // Can we use this vector size, as per the remaining element count?
      // Iff the vector is naturally aligned, we can do a wide load regardless.
      if (NumEltRemaining < CurrNumEltPerOp &&
          (!IsLoad || Alignment.valueOrOne() < CurrOpSizeBytes) &&
          CurrOpSizeBytes != 1)
        break; // Try smalled vector size.

      bool Is0thSubVec = (NumEltDone() % LT.second.getVectorNumElements()) == 0;

      // If we have fully processed the previous reg, we need to replenish it.
      if (SubVecEltsLeft == 0) {
        SubVecEltsLeft += CurrVecTy->getNumElements();
        // And that's free only for the 0'th subvector of a legalized vector.
        if (!Is0thSubVec)
          Cost += getShuffleCost(IsLoad ? TTI::ShuffleKind::SK_InsertSubvector
                                        : TTI::ShuffleKind::SK_ExtractSubvector,
                                 VTy, None, NumEltDone(), CurrVecTy);
      }

      // While we can directly load/store ZMM, YMM, and 64-bit halves of XMM,
      // for smaller widths (32/16/8) we have to insert/extract them separately.
      // Again, it's free for the 0'th subreg (if op is 32/64 bit wide,
      // but let's pretend that it is also true for 16/8 bit wide ops...)
      if (CurrOpSizeBytes <= 32 / 8 && !Is0thSubVec) {
        int NumEltDoneInCurrXMM = NumEltDone() % NumEltPerXMM;
        assert(NumEltDoneInCurrXMM % CurrNumEltPerOp == 0 && "");
        int CoalescedVecEltIdx = NumEltDoneInCurrXMM / CurrNumEltPerOp;
        APInt DemandedElts =
            APInt::getBitsSet(CoalescedVecTy->getNumElements(),
                              CoalescedVecEltIdx, CoalescedVecEltIdx + 1);
        assert(DemandedElts.countPopulation() == 1 && "Inserting single value");
        Cost += getScalarizationOverhead(CoalescedVecTy, DemandedElts, IsLoad,
                                         !IsLoad);
      }

      // This isn't exactly right. We're using slow unaligned 32-byte accesses
      // as a proxy for a double-pumped AVX memory interface such as on
      // Sandybridge.
      if (CurrOpSizeBytes == 32 && ST->isUnalignedMem32Slow())
        Cost += 2;
      else
        Cost += 1;

      SubVecEltsLeft -= CurrNumEltPerOp;
      NumEltRemaining -= CurrNumEltPerOp;
      Alignment = commonAlignment(Alignment.valueOrOne(), CurrOpSizeBytes);
    }
  }

  assert(NumEltRemaining <= 0 && "Should have processed all the elements.");

  return Cost;
}

InstructionCost
X86TTIImpl::getMaskedMemoryOpCost(unsigned Opcode, Type *SrcTy, Align Alignment,
                                  unsigned AddressSpace,
                                  TTI::TargetCostKind CostKind) {
  bool IsLoad = (Instruction::Load == Opcode);
  bool IsStore = (Instruction::Store == Opcode);

  auto *SrcVTy = dyn_cast<FixedVectorType>(SrcTy);
  if (!SrcVTy)
    // To calculate scalar take the regular cost, without mask
    return getMemoryOpCost(Opcode, SrcTy, Alignment, AddressSpace, CostKind);

  unsigned NumElem = SrcVTy->getNumElements();
  auto *MaskTy =
      FixedVectorType::get(Type::getInt8Ty(SrcVTy->getContext()), NumElem);
  if ((IsLoad && !isLegalMaskedLoad(SrcVTy, Alignment)) ||
      (IsStore && !isLegalMaskedStore(SrcVTy, Alignment))) {
#if INTEL_CUSTOMIZATION
    // CMPLRLLVM-20504 Increase store cost to the value I'm told icc uses.
    if (IsStore)
      return 14 * NumElem;
#endif

    // Scalarization
    APInt DemandedElts = APInt::getAllOnesValue(NumElem);
    InstructionCost MaskSplitCost =
        getScalarizationOverhead(MaskTy, DemandedElts, false, true);
    InstructionCost ScalarCompareCost = getCmpSelInstrCost(
        Instruction::ICmp, Type::getInt8Ty(SrcVTy->getContext()), nullptr,
        CmpInst::BAD_ICMP_PREDICATE, CostKind);
    InstructionCost BranchCost = getCFInstrCost(Instruction::Br, CostKind);
    InstructionCost MaskCmpCost = NumElem * (BranchCost + ScalarCompareCost);
    InstructionCost ValueSplitCost =
        getScalarizationOverhead(SrcVTy, DemandedElts, IsLoad, IsStore);
    InstructionCost MemopCost =
        NumElem * BaseT::getMemoryOpCost(Opcode, SrcVTy->getScalarType(),
                                         Alignment, AddressSpace, CostKind);
    return MemopCost + ValueSplitCost + MaskSplitCost + MaskCmpCost;
  }

  // Legalize the type.
  std::pair<InstructionCost, MVT> LT = TLI->getTypeLegalizationCost(DL, SrcVTy);
  auto VT = TLI->getValueType(DL, SrcVTy);
  InstructionCost Cost = 0;
  if (VT.isSimple() && LT.second != VT.getSimpleVT() &&
      LT.second.getVectorNumElements() == NumElem)
    // Promotion requires extend/truncate for data and a shuffle for mask.
    Cost += getShuffleCost(TTI::SK_PermuteTwoSrc, SrcVTy, None, 0, nullptr) +
            getShuffleCost(TTI::SK_PermuteTwoSrc, MaskTy, None, 0, nullptr);

  else if (LT.first * LT.second.getVectorNumElements() > NumElem) {
    auto *NewMaskTy = FixedVectorType::get(MaskTy->getElementType(),
                                           LT.second.getVectorNumElements());
    // Expanding requires fill mask with zeroes
    Cost += getShuffleCost(TTI::SK_InsertSubvector, NewMaskTy, None, 0, MaskTy);
  }

  // Pre-AVX512 - each maskmov load costs 2 + store costs ~8.
  if (!ST->hasAVX512())
    return Cost + LT.first * (IsLoad ? 2 : 8);

  // AVX-512 masked load/store is cheapper
  return Cost + LT.first;
}

InstructionCost X86TTIImpl::getAddressComputationCost(Type *Ty,
                                                      ScalarEvolution *SE,
                                                      const SCEV *Ptr) {
  // Address computations in vectorized code with non-consecutive addresses will
  // likely result in more instructions compared to scalar code where the
  // computation can more often be merged into the index mode. The resulting
  // extra micro-ops can significantly decrease throughput.
  const unsigned NumVectorInstToHideOverhead = 10;

  // Cost modeling of Strided Access Computation is hidden by the indexing
  // modes of X86 regardless of the stride value. We dont believe that there
  // is a difference between constant strided access in gerenal and constant
  // strided value which is less than or equal to 64.
  // Even in the case of (loop invariant) stride whose value is not known at
  // compile time, the address computation will not incur more than one extra
  // ADD instruction.
  if (Ty->isVectorTy() && SE) {
    if (!BaseT::isStridedAccess(Ptr))
      return NumVectorInstToHideOverhead;
    if (!BaseT::getConstantStrideStep(SE, Ptr))
      return 1;
  }

  return BaseT::getAddressComputationCost(Ty, SE, Ptr);
}

InstructionCost
X86TTIImpl::getArithmeticReductionCost(unsigned Opcode, VectorType *ValTy,
                                       Optional<FastMathFlags> FMF,
                                       TTI::TargetCostKind CostKind) {
<<<<<<< HEAD
#if INTEL_CUSTOMIZATION
  // If it is llvm.experimental.vector.reduce.or/and.vNi1, it can be replaced to
  // integer bitcast+cmp.
  if (getTLI()->getTargetMachine().Options.IntelAdvancedOptim &&
      ValTy->getElementType() == Type::getInt1Ty(ValTy->getContext()) &&
      ValTy->getNumElements() > 1 &&
      ((ST->is64Bit() && ValTy->getNumElements() <= 64) ||
       ValTy->getNumElements() <= 32) &&
      (Opcode == Instruction::And || Opcode == Instruction::Or)) {
    return 2;
  }
#endif // INTEL_CUSTOMIZATION
=======
  if (TTI::requiresOrderedReduction(FMF))
    return BaseT::getArithmeticReductionCost(Opcode, ValTy, FMF, CostKind);
>>>>>>> 0aff1798

  // We use the Intel Architecture Code Analyzer(IACA) to measure the throughput
  // and make it as the cost.
  static const CostTblEntry SLMCostTblNoPairWise[] = {
    { ISD::FADD,  MVT::v2f64,   3 },
    { ISD::ADD,   MVT::v2i64,   5 },
  };

  static const CostTblEntry SSE2CostTblNoPairWise[] = {
    { ISD::FADD,  MVT::v2f64,   2 },
    { ISD::FADD,  MVT::v2f32,   2 },
    { ISD::FADD,  MVT::v4f32,   4 },
    { ISD::ADD,   MVT::v2i64,   2 },      // The data reported by the IACA tool is "1.6".
    { ISD::ADD,   MVT::v2i32,   2 }, // FIXME: chosen to be less than v4i32
    { ISD::ADD,   MVT::v4i32,   3 },      // The data reported by the IACA tool is "3.3".
    { ISD::ADD,   MVT::v2i16,   2 },      // The data reported by the IACA tool is "4.3".
    { ISD::ADD,   MVT::v4i16,   3 },      // The data reported by the IACA tool is "4.3".
    { ISD::ADD,   MVT::v8i16,   4 },      // The data reported by the IACA tool is "4.3".
    { ISD::ADD,   MVT::v2i8,    2 },
    { ISD::ADD,   MVT::v4i8,    2 },
    { ISD::ADD,   MVT::v8i8,    2 },
    { ISD::ADD,   MVT::v16i8,   3 },
  };

  static const CostTblEntry AVX1CostTblNoPairWise[] = {
    { ISD::FADD,  MVT::v4f64,   3 },
    { ISD::FADD,  MVT::v4f32,   3 },
    { ISD::FADD,  MVT::v8f32,   4 },
    { ISD::ADD,   MVT::v2i64,   1 },      // The data reported by the IACA tool is "1.5".
    { ISD::ADD,   MVT::v4i64,   3 },
    { ISD::ADD,   MVT::v8i32,   5 },
    { ISD::ADD,   MVT::v16i16,  5 },
    { ISD::ADD,   MVT::v32i8,   4 },
  };

  int ISD = TLI->InstructionOpcodeToISD(Opcode);
  assert(ISD && "Invalid opcode");

  // Before legalizing the type, give a chance to look up illegal narrow types
  // in the table.
  // FIXME: Is there a better way to do this?
  EVT VT = TLI->getValueType(DL, ValTy);
  if (VT.isSimple()) {
    MVT MTy = VT.getSimpleVT();
    if (ST->isSLM())
      if (const auto *Entry = CostTableLookup(SLMCostTblNoPairWise, ISD, MTy))
        return Entry->Cost;

    if (ST->hasAVX())
      if (const auto *Entry = CostTableLookup(AVX1CostTblNoPairWise, ISD, MTy))
        return Entry->Cost;

    if (ST->hasSSE2())
      if (const auto *Entry = CostTableLookup(SSE2CostTblNoPairWise, ISD, MTy))
        return Entry->Cost;
  }

  std::pair<InstructionCost, MVT> LT = TLI->getTypeLegalizationCost(DL, ValTy);

  MVT MTy = LT.second;

  auto *ValVTy = cast<FixedVectorType>(ValTy);

  // Special case: vXi8 mul reductions are performed as vXi16.
  if (ISD == ISD::MUL && MTy.getScalarType() == MVT::i8) {
    auto *WideSclTy = IntegerType::get(ValVTy->getContext(), 16);
    auto *WideVecTy = FixedVectorType::get(WideSclTy, ValVTy->getNumElements());
    return getCastInstrCost(Instruction::ZExt, WideVecTy, ValTy,
                            TargetTransformInfo::CastContextHint::None,
                            CostKind) +
           getArithmeticReductionCost(Opcode, WideVecTy, FMF, CostKind);
  }

  InstructionCost ArithmeticCost = 0;
  if (LT.first != 1 && MTy.isVector() &&
      MTy.getVectorNumElements() < ValVTy->getNumElements()) {
    // Type needs to be split. We need LT.first - 1 arithmetic ops.
    auto *SingleOpTy = FixedVectorType::get(ValVTy->getElementType(),
                                            MTy.getVectorNumElements());
    ArithmeticCost = getArithmeticInstrCost(Opcode, SingleOpTy, CostKind);
    ArithmeticCost *= LT.first - 1;
  }

  if (ST->isSLM())
    if (const auto *Entry = CostTableLookup(SLMCostTblNoPairWise, ISD, MTy))
      return ArithmeticCost + Entry->Cost;

  if (ST->hasAVX())
    if (const auto *Entry = CostTableLookup(AVX1CostTblNoPairWise, ISD, MTy))
      return ArithmeticCost + Entry->Cost;

  if (ST->hasSSE2())
    if (const auto *Entry = CostTableLookup(SSE2CostTblNoPairWise, ISD, MTy))
      return ArithmeticCost + Entry->Cost;

  // FIXME: These assume a naive kshift+binop lowering, which is probably
  // conservative in most cases.
  static const CostTblEntry AVX512BoolReduction[] = {
    { ISD::AND,  MVT::v2i1,   3 },
    { ISD::AND,  MVT::v4i1,   5 },
    { ISD::AND,  MVT::v8i1,   7 },
    { ISD::AND,  MVT::v16i1,  9 },
    { ISD::AND,  MVT::v32i1, 11 },
    { ISD::AND,  MVT::v64i1, 13 },
    { ISD::OR,   MVT::v2i1,   3 },
    { ISD::OR,   MVT::v4i1,   5 },
    { ISD::OR,   MVT::v8i1,   7 },
    { ISD::OR,   MVT::v16i1,  9 },
    { ISD::OR,   MVT::v32i1, 11 },
    { ISD::OR,   MVT::v64i1, 13 },
  };

  static const CostTblEntry AVX2BoolReduction[] = {
    { ISD::AND,  MVT::v16i16,  2 }, // vpmovmskb + cmp
    { ISD::AND,  MVT::v32i8,   2 }, // vpmovmskb + cmp
    { ISD::OR,   MVT::v16i16,  2 }, // vpmovmskb + cmp
    { ISD::OR,   MVT::v32i8,   2 }, // vpmovmskb + cmp
  };

  static const CostTblEntry AVX1BoolReduction[] = {
    { ISD::AND,  MVT::v4i64,   2 }, // vmovmskpd + cmp
    { ISD::AND,  MVT::v8i32,   2 }, // vmovmskps + cmp
    { ISD::AND,  MVT::v16i16,  4 }, // vextractf128 + vpand + vpmovmskb + cmp
    { ISD::AND,  MVT::v32i8,   4 }, // vextractf128 + vpand + vpmovmskb + cmp
    { ISD::OR,   MVT::v4i64,   2 }, // vmovmskpd + cmp
    { ISD::OR,   MVT::v8i32,   2 }, // vmovmskps + cmp
    { ISD::OR,   MVT::v16i16,  4 }, // vextractf128 + vpor + vpmovmskb + cmp
    { ISD::OR,   MVT::v32i8,   4 }, // vextractf128 + vpor + vpmovmskb + cmp
  };

  static const CostTblEntry SSE2BoolReduction[] = {
    { ISD::AND,  MVT::v2i64,   2 }, // movmskpd + cmp
    { ISD::AND,  MVT::v4i32,   2 }, // movmskps + cmp
    { ISD::AND,  MVT::v8i16,   2 }, // pmovmskb + cmp
    { ISD::AND,  MVT::v16i8,   2 }, // pmovmskb + cmp
    { ISD::OR,   MVT::v2i64,   2 }, // movmskpd + cmp
    { ISD::OR,   MVT::v4i32,   2 }, // movmskps + cmp
    { ISD::OR,   MVT::v8i16,   2 }, // pmovmskb + cmp
    { ISD::OR,   MVT::v16i8,   2 }, // pmovmskb + cmp
  };

  // Handle bool allof/anyof patterns.
  if (ValVTy->getElementType()->isIntegerTy(1)) {
    InstructionCost ArithmeticCost = 0;
    if (LT.first != 1 && MTy.isVector() &&
        MTy.getVectorNumElements() < ValVTy->getNumElements()) {
      // Type needs to be split. We need LT.first - 1 arithmetic ops.
      auto *SingleOpTy = FixedVectorType::get(ValVTy->getElementType(),
                                              MTy.getVectorNumElements());
      ArithmeticCost = getArithmeticInstrCost(Opcode, SingleOpTy, CostKind);
      ArithmeticCost *= LT.first - 1;
    }

    if (ST->hasAVX512())
      if (const auto *Entry = CostTableLookup(AVX512BoolReduction, ISD, MTy))
        return ArithmeticCost + Entry->Cost;
    if (ST->hasAVX2())
      if (const auto *Entry = CostTableLookup(AVX2BoolReduction, ISD, MTy))
        return ArithmeticCost + Entry->Cost;
    if (ST->hasAVX())
      if (const auto *Entry = CostTableLookup(AVX1BoolReduction, ISD, MTy))
        return ArithmeticCost + Entry->Cost;
    if (ST->hasSSE2())
      if (const auto *Entry = CostTableLookup(SSE2BoolReduction, ISD, MTy))
        return ArithmeticCost + Entry->Cost;

    return BaseT::getArithmeticReductionCost(Opcode, ValVTy, FMF, CostKind);
  }

  unsigned NumVecElts = ValVTy->getNumElements();
  unsigned ScalarSize = ValVTy->getScalarSizeInBits();

  // Special case power of 2 reductions where the scalar type isn't changed
  // by type legalization.
  if (!isPowerOf2_32(NumVecElts) || ScalarSize != MTy.getScalarSizeInBits())
    return BaseT::getArithmeticReductionCost(Opcode, ValVTy, FMF, CostKind);

  InstructionCost ReductionCost = 0;

  auto *Ty = ValVTy;
  if (LT.first != 1 && MTy.isVector() &&
      MTy.getVectorNumElements() < ValVTy->getNumElements()) {
    // Type needs to be split. We need LT.first - 1 arithmetic ops.
    Ty = FixedVectorType::get(ValVTy->getElementType(),
                              MTy.getVectorNumElements());
    ReductionCost = getArithmeticInstrCost(Opcode, Ty, CostKind);
    ReductionCost *= LT.first - 1;
    NumVecElts = MTy.getVectorNumElements();
  }

  // Now handle reduction with the legal type, taking into account size changes
  // at each level.
  while (NumVecElts > 1) {
    // Determine the size of the remaining vector we need to reduce.
    unsigned Size = NumVecElts * ScalarSize;
    NumVecElts /= 2;
    // If we're reducing from 256/512 bits, use an extract_subvector.
    if (Size > 128) {
      auto *SubTy = FixedVectorType::get(ValVTy->getElementType(), NumVecElts);
      ReductionCost +=
          getShuffleCost(TTI::SK_ExtractSubvector, Ty, None, NumVecElts, SubTy);
      Ty = SubTy;
    } else if (Size == 128) {
      // Reducing from 128 bits is a permute of v2f64/v2i64.
      FixedVectorType *ShufTy;
      if (ValVTy->isFloatingPointTy())
        ShufTy =
            FixedVectorType::get(Type::getDoubleTy(ValVTy->getContext()), 2);
      else
        ShufTy =
            FixedVectorType::get(Type::getInt64Ty(ValVTy->getContext()), 2);
      ReductionCost +=
          getShuffleCost(TTI::SK_PermuteSingleSrc, ShufTy, None, 0, nullptr);
    } else if (Size == 64) {
      // Reducing from 64 bits is a shuffle of v4f32/v4i32.
      FixedVectorType *ShufTy;
      if (ValVTy->isFloatingPointTy())
        ShufTy =
            FixedVectorType::get(Type::getFloatTy(ValVTy->getContext()), 4);
      else
        ShufTy =
            FixedVectorType::get(Type::getInt32Ty(ValVTy->getContext()), 4);
      ReductionCost +=
          getShuffleCost(TTI::SK_PermuteSingleSrc, ShufTy, None, 0, nullptr);
    } else {
      // Reducing from smaller size is a shift by immediate.
      auto *ShiftTy = FixedVectorType::get(
          Type::getIntNTy(ValVTy->getContext(), Size), 128 / Size);
      ReductionCost += getArithmeticInstrCost(
          Instruction::LShr, ShiftTy, CostKind,
          TargetTransformInfo::OK_AnyValue,
          TargetTransformInfo::OK_UniformConstantValue,
          TargetTransformInfo::OP_None, TargetTransformInfo::OP_None);
    }

    // Add the arithmetic op for this level.
    ReductionCost += getArithmeticInstrCost(Opcode, Ty, CostKind);
  }

  // Add the final extract element to the cost.
  return ReductionCost + getVectorInstrCost(Instruction::ExtractElement, Ty, 0);
}

InstructionCost X86TTIImpl::getMinMaxCost(Type *Ty, Type *CondTy,
                                          bool IsUnsigned) {
  std::pair<InstructionCost, MVT> LT = TLI->getTypeLegalizationCost(DL, Ty);

  MVT MTy = LT.second;

  int ISD;
#if INTEL_CUSTOMIZATION
  if (Ty->isIntOrIntVectorTy() || Ty->isPtrOrPtrVectorTy()) {
#endif // INTEL_CUSTOMIZATION
    ISD = IsUnsigned ? ISD::UMIN : ISD::SMIN;
  } else {
    assert(Ty->isFPOrFPVectorTy() &&
           "Expected float point or integer vector type.");
    ISD = ISD::FMINNUM;
  }

  static const CostTblEntry SSE1CostTbl[] = {
    {ISD::FMINNUM, MVT::v4f32, 1},
  };

  static const CostTblEntry SSE2CostTbl[] = {
    {ISD::FMINNUM, MVT::v2f64, 1},
    {ISD::SMIN,    MVT::v8i16, 1},
    {ISD::UMIN,    MVT::v16i8, 1},
  };

  static const CostTblEntry SSE41CostTbl[] = {
    {ISD::SMIN,    MVT::v4i32, 1},
    {ISD::UMIN,    MVT::v4i32, 1},
    {ISD::UMIN,    MVT::v8i16, 1},
    {ISD::SMIN,    MVT::v16i8, 1},
  };

  static const CostTblEntry SSE42CostTbl[] = {
    {ISD::UMIN,    MVT::v2i64, 3}, // xor+pcmpgtq+blendvpd
  };

  static const CostTblEntry AVX1CostTbl[] = {
    {ISD::FMINNUM, MVT::v8f32,  1},
    {ISD::FMINNUM, MVT::v4f64,  1},
    {ISD::SMIN,    MVT::v8i32,  3},
    {ISD::UMIN,    MVT::v8i32,  3},
    {ISD::SMIN,    MVT::v16i16, 3},
    {ISD::UMIN,    MVT::v16i16, 3},
    {ISD::SMIN,    MVT::v32i8,  3},
    {ISD::UMIN,    MVT::v32i8,  3},
  };

  static const CostTblEntry AVX2CostTbl[] = {
    {ISD::SMIN,    MVT::v8i32,  1},
    {ISD::UMIN,    MVT::v8i32,  1},
    {ISD::SMIN,    MVT::v16i16, 1},
    {ISD::UMIN,    MVT::v16i16, 1},
    {ISD::SMIN,    MVT::v32i8,  1},
    {ISD::UMIN,    MVT::v32i8,  1},
  };

  static const CostTblEntry AVX512CostTbl[] = {
    {ISD::FMINNUM, MVT::v16f32, 1},
    {ISD::FMINNUM, MVT::v8f64,  1},
    {ISD::SMIN,    MVT::v2i64,  1},
    {ISD::UMIN,    MVT::v2i64,  1},
    {ISD::SMIN,    MVT::v4i64,  1},
    {ISD::UMIN,    MVT::v4i64,  1},
    {ISD::SMIN,    MVT::v8i64,  1},
    {ISD::UMIN,    MVT::v8i64,  1},
    {ISD::SMIN,    MVT::v16i32, 1},
    {ISD::UMIN,    MVT::v16i32, 1},
  };

  static const CostTblEntry AVX512BWCostTbl[] = {
    {ISD::SMIN,    MVT::v32i16, 1},
    {ISD::UMIN,    MVT::v32i16, 1},
    {ISD::SMIN,    MVT::v64i8,  1},
    {ISD::UMIN,    MVT::v64i8,  1},
  };

  // If we have a native MIN/MAX instruction for this type, use it.
  if (ST->hasBWI())
    if (const auto *Entry = CostTableLookup(AVX512BWCostTbl, ISD, MTy))
      return LT.first * Entry->Cost;

  if (ST->hasAVX512())
    if (const auto *Entry = CostTableLookup(AVX512CostTbl, ISD, MTy))
      return LT.first * Entry->Cost;

  if (ST->hasAVX2())
    if (const auto *Entry = CostTableLookup(AVX2CostTbl, ISD, MTy))
      return LT.first * Entry->Cost;

  if (ST->hasAVX())
    if (const auto *Entry = CostTableLookup(AVX1CostTbl, ISD, MTy))
      return LT.first * Entry->Cost;

  if (ST->hasSSE42())
    if (const auto *Entry = CostTableLookup(SSE42CostTbl, ISD, MTy))
      return LT.first * Entry->Cost;

  if (ST->hasSSE41())
    if (const auto *Entry = CostTableLookup(SSE41CostTbl, ISD, MTy))
      return LT.first * Entry->Cost;

  if (ST->hasSSE2())
    if (const auto *Entry = CostTableLookup(SSE2CostTbl, ISD, MTy))
      return LT.first * Entry->Cost;

  if (ST->hasSSE1())
    if (const auto *Entry = CostTableLookup(SSE1CostTbl, ISD, MTy))
      return LT.first * Entry->Cost;

  unsigned CmpOpcode;
  if (Ty->isFPOrFPVectorTy()) {
    CmpOpcode = Instruction::FCmp;
  } else {
#if INTEL_CUSTOMIZATION
    assert((Ty->isIntOrIntVectorTy() || Ty->isPtrOrPtrVectorTy()) &&
           "expecting floating point or integer type for min/max reduction");
#endif // INTEL_CUSTOMIZATION
    CmpOpcode = Instruction::ICmp;
  }

  TTI::TargetCostKind CostKind = TTI::TCK_RecipThroughput;
  // Otherwise fall back to cmp+select.
  InstructionCost Result =
      getCmpSelInstrCost(CmpOpcode, Ty, CondTy, CmpInst::BAD_ICMP_PREDICATE,
                         CostKind) +
      getCmpSelInstrCost(Instruction::Select, Ty, CondTy,
                         CmpInst::BAD_ICMP_PREDICATE, CostKind);
  return Result;
}

InstructionCost
X86TTIImpl::getMinMaxReductionCost(VectorType *ValTy, VectorType *CondTy,
                                   bool IsUnsigned,
                                   TTI::TargetCostKind CostKind) {
  std::pair<InstructionCost, MVT> LT = TLI->getTypeLegalizationCost(DL, ValTy);

  MVT MTy = LT.second;

  int ISD;
#if INTEL_CUSTOMIZATION
  if (ValTy->isIntOrIntVectorTy() || ValTy->isPtrOrPtrVectorTy()) {
#endif // INTEL_CUSTOMIZATION
    ISD = IsUnsigned ? ISD::UMIN : ISD::SMIN;
  } else {
    assert(ValTy->isFPOrFPVectorTy() &&
           "Expected float point or integer vector type.");
    ISD = ISD::FMINNUM;
  }

  // We use the Intel Architecture Code Analyzer(IACA) to measure the throughput
  // and make it as the cost.

  static const CostTblEntry SSE2CostTblNoPairWise[] = {
      {ISD::UMIN, MVT::v2i16, 5}, // need pxors to use pminsw/pmaxsw
      {ISD::UMIN, MVT::v4i16, 7}, // need pxors to use pminsw/pmaxsw
      {ISD::UMIN, MVT::v8i16, 9}, // need pxors to use pminsw/pmaxsw
  };

  static const CostTblEntry SSE41CostTblNoPairWise[] = {
      {ISD::SMIN, MVT::v2i16, 3}, // same as sse2
      {ISD::SMIN, MVT::v4i16, 5}, // same as sse2
      {ISD::UMIN, MVT::v2i16, 5}, // same as sse2
      {ISD::UMIN, MVT::v4i16, 7}, // same as sse2
      {ISD::SMIN, MVT::v8i16, 4}, // phminposuw+xor
      {ISD::UMIN, MVT::v8i16, 4}, // FIXME: umin is cheaper than umax
      {ISD::SMIN, MVT::v2i8,  3}, // pminsb
      {ISD::SMIN, MVT::v4i8,  5}, // pminsb
      {ISD::SMIN, MVT::v8i8,  7}, // pminsb
      {ISD::SMIN, MVT::v16i8, 6},
      {ISD::UMIN, MVT::v2i8,  3}, // same as sse2
      {ISD::UMIN, MVT::v4i8,  5}, // same as sse2
      {ISD::UMIN, MVT::v8i8,  7}, // same as sse2
      {ISD::UMIN, MVT::v16i8, 6}, // FIXME: umin is cheaper than umax
  };

  static const CostTblEntry AVX1CostTblNoPairWise[] = {
      {ISD::SMIN, MVT::v16i16, 6},
      {ISD::UMIN, MVT::v16i16, 6}, // FIXME: umin is cheaper than umax
      {ISD::SMIN, MVT::v32i8, 8},
      {ISD::UMIN, MVT::v32i8, 8},
  };

  static const CostTblEntry AVX512BWCostTblNoPairWise[] = {
      {ISD::SMIN, MVT::v32i16, 8},
      {ISD::UMIN, MVT::v32i16, 8}, // FIXME: umin is cheaper than umax
      {ISD::SMIN, MVT::v64i8, 10},
      {ISD::UMIN, MVT::v64i8, 10},
  };

  // Before legalizing the type, give a chance to look up illegal narrow types
  // in the table.
  // FIXME: Is there a better way to do this?
  EVT VT = TLI->getValueType(DL, ValTy);
  if (VT.isSimple()) {
    MVT MTy = VT.getSimpleVT();
    if (ST->hasBWI())
      if (const auto *Entry = CostTableLookup(AVX512BWCostTblNoPairWise, ISD, MTy))
        return Entry->Cost;

    if (ST->hasAVX())
      if (const auto *Entry = CostTableLookup(AVX1CostTblNoPairWise, ISD, MTy))
        return Entry->Cost;

    if (ST->hasSSE41())
      if (const auto *Entry = CostTableLookup(SSE41CostTblNoPairWise, ISD, MTy))
        return Entry->Cost;

    if (ST->hasSSE2())
      if (const auto *Entry = CostTableLookup(SSE2CostTblNoPairWise, ISD, MTy))
        return Entry->Cost;
  }

  auto *ValVTy = cast<FixedVectorType>(ValTy);
  unsigned NumVecElts = ValVTy->getNumElements();

  auto *Ty = ValVTy;
  InstructionCost MinMaxCost = 0;
  if (LT.first != 1 && MTy.isVector() &&
      MTy.getVectorNumElements() < ValVTy->getNumElements()) {
    // Type needs to be split. We need LT.first - 1 operations ops.
    Ty = FixedVectorType::get(ValVTy->getElementType(),
                              MTy.getVectorNumElements());
    auto *SubCondTy = FixedVectorType::get(CondTy->getElementType(),
                                           MTy.getVectorNumElements());
    MinMaxCost = getMinMaxCost(Ty, SubCondTy, IsUnsigned);
    MinMaxCost *= LT.first - 1;
    NumVecElts = MTy.getVectorNumElements();
  }

  if (ST->hasBWI())
    if (const auto *Entry = CostTableLookup(AVX512BWCostTblNoPairWise, ISD, MTy))
      return MinMaxCost + Entry->Cost;

  if (ST->hasAVX())
    if (const auto *Entry = CostTableLookup(AVX1CostTblNoPairWise, ISD, MTy))
      return MinMaxCost + Entry->Cost;

  if (ST->hasSSE41())
    if (const auto *Entry = CostTableLookup(SSE41CostTblNoPairWise, ISD, MTy))
      return MinMaxCost + Entry->Cost;

  if (ST->hasSSE2())
    if (const auto *Entry = CostTableLookup(SSE2CostTblNoPairWise, ISD, MTy))
      return MinMaxCost + Entry->Cost;

  unsigned ScalarSize = ValTy->getScalarSizeInBits();

  // Special case power of 2 reductions where the scalar type isn't changed
  // by type legalization.
  if (!isPowerOf2_32(ValVTy->getNumElements()) ||
      ScalarSize != MTy.getScalarSizeInBits())
    return BaseT::getMinMaxReductionCost(ValTy, CondTy, IsUnsigned, CostKind);

  // Now handle reduction with the legal type, taking into account size changes
  // at each level.
  while (NumVecElts > 1) {
    // Determine the size of the remaining vector we need to reduce.
    unsigned Size = NumVecElts * ScalarSize;
    NumVecElts /= 2;
    // If we're reducing from 256/512 bits, use an extract_subvector.
    if (Size > 128) {
      auto *SubTy = FixedVectorType::get(ValVTy->getElementType(), NumVecElts);
      MinMaxCost +=
          getShuffleCost(TTI::SK_ExtractSubvector, Ty, None, NumVecElts, SubTy);
      Ty = SubTy;
    } else if (Size == 128) {
      // Reducing from 128 bits is a permute of v2f64/v2i64.
      VectorType *ShufTy;
      if (ValTy->isFloatingPointTy())
        ShufTy =
            FixedVectorType::get(Type::getDoubleTy(ValTy->getContext()), 2);
      else
        ShufTy = FixedVectorType::get(Type::getInt64Ty(ValTy->getContext()), 2);
      MinMaxCost +=
          getShuffleCost(TTI::SK_PermuteSingleSrc, ShufTy, None, 0, nullptr);
    } else if (Size == 64) {
      // Reducing from 64 bits is a shuffle of v4f32/v4i32.
      FixedVectorType *ShufTy;
      if (ValTy->isFloatingPointTy())
        ShufTy = FixedVectorType::get(Type::getFloatTy(ValTy->getContext()), 4);
      else
        ShufTy = FixedVectorType::get(Type::getInt32Ty(ValTy->getContext()), 4);
      MinMaxCost +=
          getShuffleCost(TTI::SK_PermuteSingleSrc, ShufTy, None, 0, nullptr);
    } else {
      // Reducing from smaller size is a shift by immediate.
      auto *ShiftTy = FixedVectorType::get(
          Type::getIntNTy(ValTy->getContext(), Size), 128 / Size);
      MinMaxCost += getArithmeticInstrCost(
          Instruction::LShr, ShiftTy, TTI::TCK_RecipThroughput,
          TargetTransformInfo::OK_AnyValue,
          TargetTransformInfo::OK_UniformConstantValue,
          TargetTransformInfo::OP_None, TargetTransformInfo::OP_None);
    }

    // Add the arithmetic op for this level.
    auto *SubCondTy =
        FixedVectorType::get(CondTy->getElementType(), Ty->getNumElements());
    MinMaxCost += getMinMaxCost(Ty, SubCondTy, IsUnsigned);
  }

  // Add the final extract element to the cost.
  return MinMaxCost + getVectorInstrCost(Instruction::ExtractElement, Ty, 0);
}

/// Calculate the cost of materializing a 64-bit value. This helper
/// method might only calculate a fraction of a larger immediate. Therefore it
/// is valid to return a cost of ZERO.
InstructionCost X86TTIImpl::getIntImmCost(int64_t Val) {
  if (Val == 0)
    return TTI::TCC_Free;

  if (isInt<32>(Val))
    return TTI::TCC_Basic;

  return 2 * TTI::TCC_Basic;
}

InstructionCost X86TTIImpl::getIntImmCost(const APInt &Imm, Type *Ty,
                                          TTI::TargetCostKind CostKind) {
  assert(Ty->isIntegerTy());

  unsigned BitSize = Ty->getPrimitiveSizeInBits();
  if (BitSize == 0)
    return ~0U;

  // Never hoist constants larger than 128bit, because this might lead to
  // incorrect code generation or assertions in codegen.
  // Fixme: Create a cost model for types larger than i128 once the codegen
  // issues have been fixed.
  if (BitSize > 128)
    return TTI::TCC_Free;

  if (Imm == 0)
    return TTI::TCC_Free;

  // Sign-extend all constants to a multiple of 64-bit.
  APInt ImmVal = Imm;
  if (BitSize % 64 != 0)
    ImmVal = Imm.sext(alignTo(BitSize, 64));

  // Split the constant into 64-bit chunks and calculate the cost for each
  // chunk.
  InstructionCost Cost = 0;
  for (unsigned ShiftVal = 0; ShiftVal < BitSize; ShiftVal += 64) {
    APInt Tmp = ImmVal.ashr(ShiftVal).sextOrTrunc(64);
    int64_t Val = Tmp.getSExtValue();
    Cost += getIntImmCost(Val);
  }
  // We need at least one instruction to materialize the constant.
  return std::max<InstructionCost>(1, Cost);
}

InstructionCost X86TTIImpl::getIntImmCostInst(unsigned Opcode, unsigned Idx,
                                              const APInt &Imm, Type *Ty,
                                              TTI::TargetCostKind CostKind,
                                              Instruction *Inst) {
  assert(Ty->isIntegerTy());

  unsigned BitSize = Ty->getPrimitiveSizeInBits();
  // There is no cost model for constants with a bit size of 0. Return TCC_Free
  // here, so that constant hoisting will ignore this constant.
  if (BitSize == 0)
    return TTI::TCC_Free;

  unsigned ImmIdx = ~0U;
  switch (Opcode) {
  default:
    return TTI::TCC_Free;
  case Instruction::GetElementPtr:
    // Always hoist the base address of a GetElementPtr. This prevents the
    // creation of new constants for every base constant that gets constant
    // folded with the offset.
    if (Idx == 0)
      return 2 * TTI::TCC_Basic;
    return TTI::TCC_Free;
  case Instruction::Store:
    ImmIdx = 0;
    break;
  case Instruction::ICmp:
    // This is an imperfect hack to prevent constant hoisting of
    // compares that might be trying to check if a 64-bit value fits in
    // 32-bits. The backend can optimize these cases using a right shift by 32.
    // Ideally we would check the compare predicate here. There also other
    // similar immediates the backend can use shifts for.
    if (Idx == 1 && Imm.getBitWidth() == 64) {
      uint64_t ImmVal = Imm.getZExtValue();
      if (ImmVal == 0x100000000ULL || ImmVal == 0xffffffff)
        return TTI::TCC_Free;
    }
    ImmIdx = 1;
    break;
  case Instruction::And:
    // We support 64-bit ANDs with immediates with 32-bits of leading zeroes
    // by using a 32-bit operation with implicit zero extension. Detect such
    // immediates here as the normal path expects bit 31 to be sign extended.
    if (Idx == 1 && Imm.getBitWidth() == 64 && isUInt<32>(Imm.getZExtValue()))
      return TTI::TCC_Free;
    ImmIdx = 1;
    break;
  case Instruction::Add:
  case Instruction::Sub:
    // For add/sub, we can use the opposite instruction for INT32_MIN.
    if (Idx == 1 && Imm.getBitWidth() == 64 && Imm.getZExtValue() == 0x80000000)
      return TTI::TCC_Free;
    ImmIdx = 1;
    break;
  case Instruction::UDiv:
  case Instruction::SDiv:
  case Instruction::URem:
  case Instruction::SRem:
    // Division by constant is typically expanded later into a different
    // instruction sequence. This completely changes the constants.
    // Report them as "free" to stop ConstantHoist from marking them as opaque.
    return TTI::TCC_Free;
  case Instruction::Mul:
  case Instruction::Or:
  case Instruction::Xor:
    ImmIdx = 1;
    break;
  // Always return TCC_Free for the shift value of a shift instruction.
  case Instruction::Shl:
  case Instruction::LShr:
  case Instruction::AShr:
    if (Idx == 1)
      return TTI::TCC_Free;
    break;
  case Instruction::Trunc:
  case Instruction::ZExt:
  case Instruction::SExt:
  case Instruction::IntToPtr:
  case Instruction::PtrToInt:
  case Instruction::BitCast:
  case Instruction::PHI:
  case Instruction::Call:
  case Instruction::Select:
  case Instruction::Ret:
  case Instruction::Load:
    break;
  }

  if (Idx == ImmIdx) {
    int NumConstants = divideCeil(BitSize, 64);
    InstructionCost Cost = X86TTIImpl::getIntImmCost(Imm, Ty, CostKind);
    return (Cost <= NumConstants * TTI::TCC_Basic)
               ? static_cast<int>(TTI::TCC_Free)
               : Cost;
  }

  return X86TTIImpl::getIntImmCost(Imm, Ty, CostKind);
}

InstructionCost X86TTIImpl::getIntImmCostIntrin(Intrinsic::ID IID, unsigned Idx,
                                                const APInt &Imm, Type *Ty,
                                                TTI::TargetCostKind CostKind) {
  assert(Ty->isIntegerTy());

  unsigned BitSize = Ty->getPrimitiveSizeInBits();
  // There is no cost model for constants with a bit size of 0. Return TCC_Free
  // here, so that constant hoisting will ignore this constant.
  if (BitSize == 0)
    return TTI::TCC_Free;

  switch (IID) {
  default:
    return TTI::TCC_Free;
  case Intrinsic::sadd_with_overflow:
  case Intrinsic::uadd_with_overflow:
  case Intrinsic::ssub_with_overflow:
  case Intrinsic::usub_with_overflow:
  case Intrinsic::smul_with_overflow:
  case Intrinsic::umul_with_overflow:
    if ((Idx == 1) && Imm.getBitWidth() <= 64 && isInt<32>(Imm.getSExtValue()))
      return TTI::TCC_Free;
    break;
  case Intrinsic::experimental_stackmap:
    if ((Idx < 2) || (Imm.getBitWidth() <= 64 && isInt<64>(Imm.getSExtValue())))
      return TTI::TCC_Free;
    break;
  case Intrinsic::experimental_patchpoint_void:
  case Intrinsic::experimental_patchpoint_i64:
    if ((Idx < 4) || (Imm.getBitWidth() <= 64 && isInt<64>(Imm.getSExtValue())))
      return TTI::TCC_Free;
    break;
  }
  return X86TTIImpl::getIntImmCost(Imm, Ty, CostKind);
}

InstructionCost X86TTIImpl::getCFInstrCost(unsigned Opcode,
                                           TTI::TargetCostKind CostKind,
                                           const Instruction *I) {
  if (CostKind != TTI::TCK_RecipThroughput)
    return Opcode == Instruction::PHI ? 0 : 1;
  // Branches are assumed to be predicted.
  return 0;
}

int X86TTIImpl::getGatherOverhead() const {
  // Some CPUs have more overhead for gather. The specified overhead is relative
  // to the Load operation. "2" is the number provided by Intel architects. This
  // parameter is used for cost estimation of Gather Op and comparison with
  // other alternatives.
  // TODO: Remove the explicit hasAVX512()?, That would mean we would only
  // enable gather with a -march.
  if (ST->hasAVX512() || (ST->hasAVX2() && ST->hasFastGather()))
    return 2;

  return 1024;
}

int X86TTIImpl::getScatterOverhead() const {
  if (ST->hasAVX512())
    return 2;

  return 1024;
}

// Return an average cost of Gather / Scatter instruction, maybe improved later.
// FIXME: Add TargetCostKind support.
InstructionCost X86TTIImpl::getGSVectorCost(unsigned Opcode, Type *SrcVTy,
                                            const Value *Ptr, Align Alignment,
                                            unsigned AddressSpace) {

  assert(isa<VectorType>(SrcVTy) && "Unexpected type in getGSVectorCost");
  unsigned VF = cast<FixedVectorType>(SrcVTy)->getNumElements();

  // Try to reduce index size from 64 bit (default for GEP)
  // to 32. It is essential for VF 16. If the index can't be reduced to 32, the
  // operation will use 16 x 64 indices which do not fit in a zmm and needs
  // to split. Also check that the base pointer is the same for all lanes,
  // and that there's at most one variable index.
  auto getIndexSizeInBits = [](const Value *Ptr, const DataLayout &DL) {
    unsigned IndexSize = DL.getPointerSizeInBits();
    const GetElementPtrInst *GEP = dyn_cast<GetElementPtrInst>(Ptr);
    if (IndexSize < 64 || !GEP)
      return IndexSize;

    unsigned NumOfVarIndices = 0;
    const Value *Ptrs = GEP->getPointerOperand();
    if (Ptrs->getType()->isVectorTy() && !getSplatValue(Ptrs))
      return IndexSize;
    for (unsigned i = 1; i < GEP->getNumOperands(); ++i) {
      if (isa<Constant>(GEP->getOperand(i)))
        continue;
      Type *IndxTy = GEP->getOperand(i)->getType();
      if (auto *IndexVTy = dyn_cast<VectorType>(IndxTy))
        IndxTy = IndexVTy->getElementType();
      if ((IndxTy->getPrimitiveSizeInBits() == 64 &&
          !isa<SExtInst>(GEP->getOperand(i))) ||
         ++NumOfVarIndices > 1)
        return IndexSize; // 64
    }
    return (unsigned)32;
  };

  // Trying to reduce IndexSize to 32 bits for vector 16.
  // By default the IndexSize is equal to pointer size.
  unsigned IndexSize = (ST->hasAVX512() && VF >= 16)
                           ? getIndexSizeInBits(Ptr, DL)
                           : DL.getPointerSizeInBits();
#if INTEL_CUSTOMIZATION
  return getGSVectorCost(Opcode, SrcVTy, IndexSize, Alignment, AddressSpace);
}

// Return an average cost of Gather / Scatter instruction, maybe improved later
InstructionCost X86TTIImpl::getGSVectorCost(unsigned Opcode, Type *SrcVTy,
                                            unsigned IndexSize, Align Alignment,
                                            unsigned AddressSpace) {
  unsigned VF = cast<VectorType>(SrcVTy)->getNumElements();
  auto *IndexVTy = FixedVectorType::get(
      IntegerType::get(SrcVTy->getContext(), IndexSize), VF);
  std::pair<InstructionCost, MVT> IdxsLT =
      TLI->getTypeLegalizationCost(DL, IndexVTy);
  std::pair<InstructionCost, MVT> SrcLT =
      TLI->getTypeLegalizationCost(DL, SrcVTy);
  InstructionCost::CostType SplitFactor =
      *std::max(IdxsLT.first, SrcLT.first).getValue();
  if (SplitFactor > 1) {
    // Handle splitting of vector of pointers
    auto *SplitSrcTy =
        FixedVectorType::get(SrcVTy->getScalarType(), VF / SplitFactor);
    return SplitFactor * getGSVectorCost(
      Opcode, SplitSrcTy, IndexSize, Alignment, AddressSpace);
  }

  static const CostTblEntry SKXScatterDTbl[] = {
    { ISD::MSCATTER, MVT::v4i32, 5 }, // vpscatterdd xmm version.
    { ISD::MSCATTER, MVT::v8i32, 8 }, // vpscatterdd ymm version.
    { ISD::MSCATTER, MVT::v16i32, 16 }, // vpscatterdd zmm version.

    { ISD::MSCATTER, MVT::v4f32, 5 }, // vpscatterdps xmm version.
    { ISD::MSCATTER, MVT::v8f32, 8 }, // vpscatterdps ymm version.
    { ISD::MSCATTER, MVT::v16f32, 16 }, // vpscatterdps zmm version.

    { ISD::MSCATTER, MVT::v2i64, 3 }, // vpscatterdq xmm version.
    { ISD::MSCATTER, MVT::v4i64, 4 }, // vpscatterdq ymm version.
    { ISD::MSCATTER, MVT::v8i64, 8 }, // vpscatterdq zmm version.

    { ISD::MSCATTER, MVT::v2f64, 3 }, // vpscatterdpd xmm version.
    { ISD::MSCATTER, MVT::v4f64, 4 }, // vpscatterdpd ymm version.
    { ISD::MSCATTER, MVT::v8f64, 8 }, // vpscatterdpd zmm version.
  };

  static const CostTblEntry SKXScatterQTbl[] = {
    { ISD::MSCATTER, MVT::v2i32, 4 }, // vpscatterqd xmm version.
    { ISD::MSCATTER, MVT::v4i32, 4 }, // vpscatterqd ymm version.
    { ISD::MSCATTER, MVT::v8i32, 2 }, // vpscatterqd zmm version.

    { ISD::MSCATTER, MVT::v2f32, 4 }, // vpscatterqps xmm version.
    { ISD::MSCATTER, MVT::v4f32, 4 }, // vpscatterqps ymm version.
    { ISD::MSCATTER, MVT::v8f32, 2 }, // vpscatterqps zmm version.

    { ISD::MSCATTER, MVT::v2i64, 3 }, // vpscatterqq xmm version.
    { ISD::MSCATTER, MVT::v4i64, 4 }, // vpscatterqq ymm version.
    { ISD::MSCATTER, MVT::v8i64, 8 }, // vpscatterqq zmm version.

    { ISD::MSCATTER, MVT::v2f64, 3 }, // vpscatterqpd xmm version.
    { ISD::MSCATTER, MVT::v4f64, 4 }, // vpscatterqpd ymm version.
    { ISD::MSCATTER, MVT::v8f64, 8 }, // vpscatterqpd zmm version.
  };

  static const CostTblEntry SKXGatherDTbl[] = {
    { ISD::MGATHER, MVT::v4i32, 2 }, // vpgatherdd xmm version.
    { ISD::MGATHER, MVT::v8i32, 4 }, // vpgatherdd ymm version.
    { ISD::MGATHER, MVT::v16i32, 10 }, // vpgatherdd zmm version.

    { ISD::MGATHER, MVT::v4f32, 2 }, // vpgatherdps xmm version.
    { ISD::MGATHER, MVT::v8f32, 4 }, // vpgatherdps ymm version.
    { ISD::MGATHER, MVT::v16f32, 10 }, // vpgatherdps zmm version.

    { ISD::MGATHER, MVT::v2i64, 3 }, // vpgatherdq xmm version.
    { ISD::MGATHER, MVT::v4i64, 3 }, // vpgatherdq ymm version.
    { ISD::MGATHER, MVT::v8i64, 4 }, // vpgatherdq zmm version.

    { ISD::MGATHER, MVT::v2f64, 3 }, // vpgatherdpd xmm version.
    { ISD::MGATHER, MVT::v4f64, 3 }, // vpgatherdpd ymm version.
    { ISD::MGATHER, MVT::v8f64, 4 }, // vpgatherdpd zmm version.
  };

  static const CostTblEntry SKXGatherQTbl[] = {
    { ISD::MGATHER, MVT::v2i32, 3 }, // vpgatherqd xmm version.
    { ISD::MGATHER, MVT::v4i32, 3 }, // vpgatherqd ymm version.
    { ISD::MGATHER, MVT::v8i32, 4 }, // vpgatherqd zmm version.

    { ISD::MGATHER, MVT::v2f32, 3 }, // vpgatherqps xmm version.
    { ISD::MGATHER, MVT::v4f32, 3 }, // vpgatherqps ymm version.
    { ISD::MGATHER, MVT::v8f32, 4 }, // vpgatherqps zmm version.

    { ISD::MGATHER, MVT::v2i64, 3 }, // vpgatherqq xmm version.
    { ISD::MGATHER, MVT::v4i64, 3 }, // vpgatherqq ymm version.
    { ISD::MGATHER, MVT::v8i64, 4 }, // vpgatherqq zmm version.

    { ISD::MGATHER, MVT::v2f64, 3 }, // vpgatherqpd xmm version.
    { ISD::MGATHER, MVT::v4f64, 3 }, // vpgatherqpd ymm version.
    { ISD::MGATHER, MVT::v8f64, 4 }, // vpgatherqpd zmm version.
  };

  // Assume that VLX defines Skylake-X processor, which might not be
  // the case for future processors that can have different TPT or LAT
  // values for gather or scatter instructions.
  if (ST->hasVLX()) {
    if (Opcode == Instruction::Store) {
      const CostTblEntry *Entry = nullptr;
      if (IndexSize == 32 &&
          (Entry =
               CostTableLookup(SKXScatterDTbl, ISD::MSCATTER, SrcLT.second))) {
        return Entry->Cost;
      }
      if (IndexSize == 64 &&
          (Entry =
               CostTableLookup(SKXScatterQTbl, ISD::MSCATTER, SrcLT.second))) {
        return Entry->Cost;
      }
    }

    if (Opcode == Instruction::Load) {
      const CostTblEntry *Entry = nullptr;
      if (IndexSize == 32 && (Entry = CostTableLookup(
                                  SKXGatherDTbl, ISD::MGATHER, SrcLT.second))) {
        return Entry->Cost;
      }
      if (IndexSize == 64 && (Entry = CostTableLookup(
                                  SKXGatherQTbl, ISD::MGATHER, SrcLT.second))) {
        return Entry->Cost;
      }
    }
  }
#endif // INTEL_CUSTOMIZATION

  // The gather / scatter cost is given by Intel architects. It is a rough
  // number since we are looking at one instruction in a time.
  const int GSOverhead = (Opcode == Instruction::Load)
                             ? getGatherOverhead()
                             : getScatterOverhead();
  return GSOverhead + VF * getMemoryOpCost(Opcode, SrcVTy->getScalarType(),
                                           MaybeAlign(Alignment), AddressSpace,
                                           TTI::TCK_RecipThroughput);
}

/// Return the cost of full scalarization of gather / scatter operation.
///
/// Opcode - Load or Store instruction.
/// SrcVTy - The type of the data vector that should be gathered or scattered.
/// VariableMask - The mask is non-constant at compile time.
/// Alignment - Alignment for one element.
/// AddressSpace - pointer[s] address space.
///
/// FIXME: Add TargetCostKind support.

#if INTEL_CUSTOMIZATION
InstructionCost X86TTIImpl::getGSScalarCost(unsigned Opcode, Type *PtrTy,
                                            Type *SrcVTy, bool VariableMask,
                                            Align Alignment,
                                            unsigned AddressSpace) {
  unsigned VF = cast<FixedVectorType>(SrcVTy)->getNumElements();
  APInt DemandedElts = APInt::getAllOnesValue(VF);
  TTI::TargetCostKind CostKind = TTI::TCK_RecipThroughput;

  InstructionCost MaskUnpackCost = 0;
  if (VariableMask) {
    auto *MaskTy =
        FixedVectorType::get(Type::getInt1Ty(SrcVTy->getContext()), VF);
    MaskUnpackCost =
        getScalarizationOverhead(MaskTy, DemandedElts, false, true);
    InstructionCost ScalarCompareCost = getCmpSelInstrCost(
        Instruction::ICmp, Type::getInt1Ty(SrcVTy->getContext()), nullptr,
        CmpInst::BAD_ICMP_PREDICATE, CostKind);
    InstructionCost BranchCost = getCFInstrCost(Instruction::Br, CostKind);
    MaskUnpackCost += VF * (BranchCost + ScalarCompareCost);
  }

  // The cost of the scalar loads/stores.
  InstructionCost MemoryOpCost =
      VF * getMemoryOpCost(Opcode, SrcVTy->getScalarType(),
                           MaybeAlign(Alignment), AddressSpace, CostKind);

  InstructionCost InsertExtractCost = 0;
#if INTEL_CUSTOMIZATION
  // The cost to extract bases from the Ptr vector.
  for (unsigned i = 0; i < VF; ++i)
    InsertExtractCost +=
        getVectorInstrCost(Instruction::ExtractElement, PtrTy, i);
#endif // INTEL_CUSTOMIZATION

  if (Opcode == Instruction::Load)
    for (unsigned i = 0; i < VF; ++i)
      // Add the cost of inserting each scalar load into the vector
      InsertExtractCost +=
        getVectorInstrCost(Instruction::InsertElement, SrcVTy, i);
  else
    for (unsigned i = 0; i < VF; ++i)
      // Add the cost of extracting each element out of the data vector
      InsertExtractCost +=
        getVectorInstrCost(Instruction::ExtractElement, SrcVTy, i);

  return MemoryOpCost + MaskUnpackCost + InsertExtractCost;
}

static unsigned getLoadPermuteCost(Type *ArrayElemTy, uint64_t ArrayNum,
                                   unsigned GatherNum, unsigned WidenNum) {
  if (WidenNum == 8 && ArrayElemTy->getScalarSizeInBits() == 32)
    // Base cost is load + permute.
    // When use a mask register, increase the cost.
    return isPowerOf2_32(ArrayNum) ? 2 : 3;

  llvm_unreachable("Unreachable!\n");
}
#endif // INTEL_CUSTOMIZATION

/// Calculate the cost of Gather / Scatter operation
InstructionCost X86TTIImpl::getGatherScatterOpCost(
    unsigned Opcode, Type *SrcVTy, const Value *Ptr, bool VariableMask,
    Align Alignment, TTI::TargetCostKind CostKind,
    const Instruction *I = nullptr, // INTEL
    bool UndefPassThru = false) {   // INTEL
  if (CostKind != TTI::TCK_RecipThroughput) {
    if ((Opcode == Instruction::Load &&
         isLegalMaskedGather(SrcVTy, Align(Alignment))) ||
        (Opcode == Instruction::Store &&
         isLegalMaskedScatter(SrcVTy, Align(Alignment))))
      return 1;
    return BaseT::getGatherScatterOpCost(Opcode, SrcVTy, Ptr, VariableMask,
                                         Alignment, CostKind, I);
  }

  assert(SrcVTy->isVectorTy() && "Unexpected data type for Gather/Scatter");
  PointerType *PtrTy = dyn_cast<PointerType>(Ptr->getType());
  if (!PtrTy && Ptr->getType()->isVectorTy())
    PtrTy = dyn_cast<PointerType>(
        cast<VectorType>(Ptr->getType())->getElementType());
  assert(PtrTy && "Unexpected type for Ptr argument");
  unsigned AddressSpace = PtrTy->getAddressSpace();

#if INTEL_CUSTOMIZATION
  if ((Opcode == Instruction::Load &&
       !isLegalMaskedGather(SrcVTy, Align(Alignment))) ||
      (Opcode == Instruction::Store &&
       !isLegalMaskedScatter(SrcVTy, Align(Alignment)))) {
    unsigned VF = cast<FixedVectorType>(SrcVTy)->getNumElements();
    return getGSScalarCost(Opcode, FixedVectorType::get(PtrTy, VF), SrcVTy,
                           VariableMask, Alignment, AddressSpace);
  }

  Type *ArrayElemTy = nullptr;
  uint64_t ArrayNum = 0;
  unsigned GatherNum = 0;
  unsigned WidenNum = 0;

  const IntrinsicInst *II = dyn_cast_or_null<IntrinsicInst>(I);
  if (II && isLegalToTransformGather2PermuteLoad(II, ArrayElemTy, ArrayNum,
                                                 GatherNum, WidenNum))
    return getLoadPermuteCost(ArrayElemTy, ArrayNum, GatherNum, WidenNum);

  if (Opcode == Instruction::Load &&
      isLegalToTransformGather2PermuteLoad(
          Intrinsic::masked_gather, SrcVTy, Ptr, VariableMask, UndefPassThru,
          ArrayElemTy, ArrayNum, GatherNum, WidenNum))
    return getLoadPermuteCost(ArrayElemTy, ArrayNum, GatherNum, WidenNum);

#endif // INTEL_CUSTOMIZATION

  return getGSVectorCost(Opcode, SrcVTy, Ptr, Alignment, AddressSpace);
}

#if INTEL_CUSTOMIZATION
/// Calculate the cost of Gather / Scatter operation
InstructionCost X86TTIImpl::getGatherScatterOpCost(
    unsigned Opcode, Type *SrcVTy, unsigned IndexSize, bool VariableMask,
    unsigned Alignment, unsigned AddressSpace, TTI::TargetCostKind CostKind,
    const Instruction *I = nullptr) {
  assert(SrcVTy->isVectorTy() && "Unexpected data type for Gather/Scatter");
  PointerType *PtrTy = SrcVTy->getScalarType()->getPointerTo(AddressSpace);

  if ((Opcode == Instruction::Load &&
       !isLegalMaskedGather(SrcVTy, Align(Alignment))) ||
      (Opcode == Instruction::Store &&
       !isLegalMaskedScatter(SrcVTy, Align(Alignment)))) {
    unsigned VF = cast<FixedVectorType>(SrcVTy)->getNumElements();
    return getGSScalarCost(Opcode, FixedVectorType::get(PtrTy, VF), SrcVTy,
                           VariableMask, Align(Alignment), AddressSpace);
  }

  Type *ArrayElemTy = nullptr;
  uint64_t ArrayNum = 0;
  unsigned GatherNum = 0;
  unsigned WidenNum = 0;

  const IntrinsicInst *II = dyn_cast_or_null<IntrinsicInst>(I);
  if (II && isLegalToTransformGather2PermuteLoad(II, ArrayElemTy, ArrayNum,
    GatherNum, WidenNum))
    return getLoadPermuteCost(ArrayElemTy, ArrayNum, GatherNum, WidenNum);

  return getGSVectorCost(Opcode, SrcVTy, IndexSize, Align(Alignment), AddressSpace);
}
#endif // INTEL_CUSTOMIZATION

bool X86TTIImpl::isLSRCostLess(TargetTransformInfo::LSRCost &C1,
                               TargetTransformInfo::LSRCost &C2) {
    // X86 specific here are "instruction number 1st priority".
    return std::tie(C1.Insns, C1.NumRegs, C1.AddRecCost,
                    C1.NumIVMuls, C1.NumBaseAdds,
                    C1.ScaleCost, C1.ImmCost, C1.SetupCost) <
           std::tie(C2.Insns, C2.NumRegs, C2.AddRecCost,
                    C2.NumIVMuls, C2.NumBaseAdds,
                    C2.ScaleCost, C2.ImmCost, C2.SetupCost);
}

bool X86TTIImpl::canMacroFuseCmp() {
  return ST->hasMacroFusion() || ST->hasBranchFusion();
}

bool X86TTIImpl::isLegalMaskedLoad(Type *DataTy, Align Alignment) {
  if (!ST->hasAVX())
    return false;

  // The backend can't handle a single element vector.
  if (isa<VectorType>(DataTy) &&
      cast<FixedVectorType>(DataTy)->getNumElements() == 1)
    return false;
  Type *ScalarTy = DataTy->getScalarType();

  if (ScalarTy->isPointerTy())
    return true;

  if (ScalarTy->isFloatTy() || ScalarTy->isDoubleTy())
    return true;

#if INTEL_CUSTOMIZATION
  if (ScalarTy->isHalfTy() && ST->hasBWI() && ST->hasFP16())
    return true;
#endif // INTEL_CUSTOMIZATION

  if (!ScalarTy->isIntegerTy())
    return false;

  unsigned IntWidth = ScalarTy->getIntegerBitWidth();
  return IntWidth == 32 || IntWidth == 64 ||
         ((IntWidth == 8 || IntWidth == 16) && ST->hasBWI());
}

bool X86TTIImpl::isLegalMaskedStore(Type *DataType, Align Alignment) {
  return isLegalMaskedLoad(DataType, Alignment);
}

bool X86TTIImpl::isLegalNTLoad(Type *DataType, Align Alignment) {
  unsigned DataSize = DL.getTypeStoreSize(DataType);
  // The only supported nontemporal loads are for aligned vectors of 16 or 32
  // bytes.  Note that 32-byte nontemporal vector loads are supported by AVX2
  // (the equivalent stores only require AVX).
  if (Alignment >= DataSize && (DataSize == 16 || DataSize == 32))
    return DataSize == 16 ?  ST->hasSSE1() : ST->hasAVX2();

  return false;
}

bool X86TTIImpl::isLegalNTStore(Type *DataType, Align Alignment) {
  unsigned DataSize = DL.getTypeStoreSize(DataType);

  // SSE4A supports nontemporal stores of float and double at arbitrary
  // alignment.
  if (ST->hasSSE4A() && (DataType->isFloatTy() || DataType->isDoubleTy()))
    return true;

  // Besides the SSE4A subtarget exception above, only aligned stores are
  // available nontemporaly on any other subtarget.  And only stores with a size
  // of 4..32 bytes (powers of 2, only) are permitted.
  if (Alignment < DataSize || DataSize < 4 || DataSize > 32 ||
      !isPowerOf2_32(DataSize))
    return false;

  // 32-byte vector nontemporal stores are supported by AVX (the equivalent
  // loads require AVX2).
  if (DataSize == 32)
    return ST->hasAVX();
  else if (DataSize == 16)
    return ST->hasSSE1();
  return true;
}

bool X86TTIImpl::isLegalMaskedExpandLoad(Type *DataTy) {
  if (!isa<VectorType>(DataTy))
    return false;

  if (!ST->hasAVX512())
    return false;

  // The backend can't handle a single element vector.
  if (cast<FixedVectorType>(DataTy)->getNumElements() == 1)
    return false;

  Type *ScalarTy = cast<VectorType>(DataTy)->getElementType();

  if (ScalarTy->isFloatTy() || ScalarTy->isDoubleTy())
    return true;

  if (!ScalarTy->isIntegerTy())
    return false;

  unsigned IntWidth = ScalarTy->getIntegerBitWidth();
  return IntWidth == 32 || IntWidth == 64 ||
         ((IntWidth == 8 || IntWidth == 16) && ST->hasVBMI2());
}

bool X86TTIImpl::isLegalMaskedCompressStore(Type *DataTy) {
  return isLegalMaskedExpandLoad(DataTy);
}

#if INTEL_CUSTOMIZATION
bool X86TTIImpl::isAdvancedOptEnabled(TTI::AdvancedOptLevel AO) const {
    const TargetMachine &TM = getTLI()->getTargetMachine();

    // Captures if the target is specified with -x, which will indicate
    // that the user has enabled code generation specialized for a particular
    // instruction set.
    bool IntelTargetCheck = TM.Options.IntelAdvancedOptim;

    // Currently all levels rely on IntelTargetCheck, but that may not always
    // be the case so we test in each case below rather than doing an early
    // return.
    switch(AO) {
    case TTI::AdvancedOptLevel::AO_TargetHasIntelSSE42:
      return IntelTargetCheck && ST->hasSSE42();
    case TTI::AdvancedOptLevel::AO_TargetHasIntelAVX:
      return IntelTargetCheck && ST->hasAVX();
    case TTI::AdvancedOptLevel::AO_TargetHasIntelAVX2:
      return IntelTargetCheck && ST->hasAVX2();
    case TTI::AdvancedOptLevel::AO_TargetHasGenericAVX2:
      return ST->hasAVX2();
    case TTI::AdvancedOptLevel::AO_TargetHasIntelAVX512:
      return IntelTargetCheck && ST->hasAVX512();
    default:
      return false;
    }
    llvm_unreachable("fully covered switch statement");
}

bool X86TTIImpl::adjustCallArgs(CallInst* CI) {
  if (CI->getCallingConv() != CallingConv::Intel_OCL_BI)
    return false;

  if (CI->getNumOperands() < 2)
    return false;
  unsigned lastOpNo = CI->getNumArgOperands() - 1;
  Value *lastOp = CI->getArgOperand(lastOpNo);
  VectorType *lastOpType = dyn_cast<VectorType>(lastOp->getType());
  if (!lastOpType || lastOpType->getScalarSizeInBits() != 1)
    return false;
  VectorType *firstOpType =
    dyn_cast<VectorType>(CI->getArgOperand(0)->getType());
  assert(firstOpType && "Unexpected type for SVML argument");
  if (!firstOpType->getElementCount().isScalable() &&
      firstOpType->getPrimitiveSizeInBits().getFixedSize() == 512)
    return false;
  Function *origFunc = CI->getCalledFunction();
  // Bail out in case of indirect call.
  if (!origFunc)
    return false;
  IRBuilder<> Builder(CI);

  LLVMContext &C(CI->getFunction()->getContext());
  Type *Int32Ty = Type::getInt32Ty(C);
  Type *Int64Ty = Type::getInt64Ty(C);
  Type* newType = FixedVectorType::get(firstOpType->isDoubleTy()?
                                  Int64Ty : Int32Ty,
                                  firstOpType->getNumElements());
  lastOp = Builder.CreateSExt(lastOp, newType, "extMask");
  CI->setArgOperand(lastOpNo, lastOp);

  // Create new declaration
  SmallVector<Type *, 3> ParamTys;
  for (unsigned i = 0; i < CI->getNumArgOperands(); i++)
    ParamTys.push_back(CI->getArgOperand(i)->getType());
  FunctionType* newFuncType =
    FunctionType::get(CI->getType(), ParamTys, false);

  Function *newFunc;
  Module *M = origFunc->getParent();
  if (origFunc->getName().startswith("_replaced_")) {
    newFunc = M->getFunction(origFunc->getName().substr(sizeof("_replaced_") - 1));
    assert(newFunc && "The function should be defined");
  }
  else {
    std::string baseName = std::string(origFunc->getName());
    origFunc->setName(Twine("_replaced_").concat(baseName));
    newFunc = cast<Function>((M->getOrInsertFunction(baseName, newFuncType,
                                     origFunc->getAttributes())).getCallee());
  }
  CI->setCalledFunction(newFunc);
  return true;
}
#endif // INTEL_CUSTOMIZATION

#if INTEL_CUSTOMIZATION
static bool isConstantIntVector(Value *Mask) {
  Constant *C = dyn_cast<Constant>(Mask);
  if (!C)
    return false;

  unsigned NumElts = cast<FixedVectorType>(Mask->getType())->getNumElements();
  for (unsigned i = 0; i != NumElts; ++i) {
    Constant *CElt = C->getAggregateElement(i);
    if (!CElt || !isa<ConstantInt>(CElt))
      return false;
  }

  return true;
}

bool X86TTIImpl::shouldScalarizeMaskedGather(CallInst *CI) {
  // If it is none of the following three situation, we will
  // scalarize maskgather:
  // 1. the subtarget has avx512
  // 2. the subtarget has avx2 && hasfastgather
  // 3. the target is BDW/HSW and masked-gather has 4 or more elements and the
  // mask is unknown.
  //
  // Notes: According to optimization manual, on Haswell,
  // gather with 4 or more elements and unknown mask is better than
  // data-dependent branches:
  //  if (condition[i] > 0) { result[i] = x[index[i]] }
  // Since Broadwell improve the throughput of the VGATHER family of
  // instructions significantly, this rule also works on BDW.
  Type *DataTy = CI->getType();
  auto isAVX2GatherProfitable = [&]() {
    if (!ST->hasAVX2())
      return false;
    if (ST->hasFastGather())
      return true;
    if (auto *DataVTy = dyn_cast<FixedVectorType>(DataTy)) {
      if (DataVTy->getNumElements() >= 4 &&
          !isConstantIntVector(CI->getOperand(2)))
        return true;
    }
    return false;
  };

  if (ST->hasAVX512() || isAVX2GatherProfitable()) {
    if (auto *DataVTy = dyn_cast<FixedVectorType>(DataTy)) {
      unsigned NumElts = DataVTy->getNumElements();
      if (NumElts == 1)
        return true;
    }
    Type *ScalarTy = DataTy->getScalarType();
    if (ScalarTy->isPointerTy())
      return false;

    if (ScalarTy->isFloatTy() || ScalarTy->isDoubleTy())
      return false;

    if (!ScalarTy->isIntegerTy())
      return true;

    unsigned IntWidth = ScalarTy->getIntegerBitWidth();
    return !(IntWidth == 32 || IntWidth == 64);
  }
  return true;
}

/// Check if we need transform gather to load and permute.
bool X86TTIImpl::shouldOptGatherToLoadPermute(Type *ArrayElemTy,
                                              uint64_t ArrayNum,
                                              uint32_t GatherNum,
                                              uint32_t *WidenNum) const {

  const TargetMachine &TM = getTLI()->getTargetMachine();
  if (!TM.Options.IntelAdvancedOptim)
    return false;

  if (!ST || !ST->hasVLX())
    return false;

  // Only handle fixed size integer/float array.
  if (ArrayNum == 0 || ArrayElemTy->isAggregateType())
    return false;

  // Check if array size is bigger than max simd register size.
  if (ArrayElemTy->getScalarSizeInBits() * ArrayNum >
      getRegisterBitWidth(TargetTransformInfo::RGK_FixedWidthVector))
    return false;

  // Check if gather size is bigger than max simd register size.
  if (ArrayElemTy->getScalarSizeInBits() * GatherNum >
      getRegisterBitWidth(TargetTransformInfo::RGK_FixedWidthVector))
    return false;

  // Only enable 256-bit load and permute currently, will enable 512-bit
  // load and permute when see the potential gain.
  if (ArrayElemTy->isIntegerTy(32)) {
    if (ArrayNum <= 8 && GatherNum <= 8) {
      if (WidenNum)
        *WidenNum = 8;
      return true;
    }
  } else if (ArrayElemTy->isFloatTy()) {
    if (ArrayNum <= 8 && GatherNum <= 8) {
      if (WidenNum)
        *WidenNum = 8;
      return true;
    }
  }

  return false;
}

bool X86TTIImpl::isLegalToTransformGather2PermuteLoad(
    Intrinsic::ID ID, Type *DataTy, const Value *Ptrs, bool VariableMask,
    bool UndefPassThru, Type *&ArrayEleTy, uint64_t &ArrayNum,
    unsigned &GatherNum, unsigned &WidenNum) const {

  if (ID != Intrinsic::masked_gather)
    return false;

  if (VariableMask || !UndefPassThru)
    return false;

  if (!isa<FixedVectorType>(DataTy))
    return false;

  auto *GEP = dyn_cast<GetElementPtrInst>(Ptrs);
  if (!GEP || !GEP->isInBounds())
    return false;

  // Check if last index is vector type.
  unsigned GEPNumOper = GEP->getNumOperands();
  Value *LastIndex = GEP->getOperand(GEPNumOper - 1);
  if (!LastIndex->getType()->isVectorTy())
    return false;

  // Check if other operands are all scalar type.
  for (unsigned i = 0; i != GEPNumOper - 1; ++i) {
    Value *GEPIdx = GEP->getOperand(i);
    if (GEPIdx->getType()->isVectorTy())
      return false;
  }

  GatherNum = cast<FixedVectorType>(DataTy)->getNumElements();

  // Check if it is an array type.
  SmallVector<Value *, 4> Ops(GEP->idx_begin(), GEP->idx_end() - 1);
  Type *IndexedTy =
      GetElementPtrInst::getIndexedType(GEP->getSourceElementType(), Ops);
  auto *IndexedArrayTy = dyn_cast<ArrayType>(IndexedTy);
  if (!IndexedArrayTy)
    return false;

  ArrayNum = IndexedArrayTy->getArrayNumElements();
  ArrayEleTy = IndexedArrayTy->getElementType();

  if (!shouldOptGatherToLoadPermute(ArrayEleTy, ArrayNum, GatherNum, &WidenNum))
    return false;

  return true;
}

bool X86TTIImpl::isLegalToTransformGather2PermuteLoad(
    const IntrinsicInst *II, Type *&ArrayEleTy, uint64_t &ArrayNum,
    unsigned &GatherNum, unsigned &WidenNum) const {
  if (II->getIntrinsicID() != Intrinsic::masked_gather)
    return false;

  Value *Ptrs = II->getArgOperand(0);
  Value *Mask = II->getArgOperand(2);
  Value *PassThru = II->getArgOperand(3);

  // Only handle contant mask.
  if (!isConstantIntVector(Mask))
    return false;

  // Dead code?
  if (cast<Constant>(Mask)->isNullValue())
    return false;

  if (!isa<UndefValue>(PassThru))
    return false;

  if (!isLegalToTransformGather2PermuteLoad(
          Intrinsic::masked_gather, II->getType(), Ptrs, false, true,
          ArrayEleTy, ArrayNum, GatherNum, WidenNum))
    return false;

  return true;
}
#endif // INTEL_CUSTOMIZATION

bool X86TTIImpl::isLegalMaskedGather(Type *DataTy, Align Alignment) {
  // Some CPUs have better gather performance than others.
  // TODO: Remove the explicit ST->hasAVX512()?, That would mean we would only
  // enable gather with a -march.
  if (!(ST->hasAVX512() || (ST->hasFastGather() && ST->hasAVX2())))
    return false;

  // This function is called now in two cases: from the Loop Vectorizer
  // and from the Scalarizer.
  // When the Loop Vectorizer asks about legality of the feature,
  // the vectorization factor is not calculated yet. The Loop Vectorizer
  // sends a scalar type and the decision is based on the width of the
  // scalar element.
  // Later on, the cost model will estimate usage this intrinsic based on
  // the vector type.
  // The Scalarizer asks again about legality. It sends a vector type.
  // In this case we can reject non-power-of-2 vectors.
  // We also reject single element vectors as the type legalizer can't
  // scalarize it.
  if (auto *DataVTy = dyn_cast<FixedVectorType>(DataTy)) {
    unsigned NumElts = DataVTy->getNumElements();
    if (NumElts == 1)
      return false;
    // Gather / Scatter for vector 2 is not profitable on KNL / SKX
    // Vector-4 of gather/scatter instruction does not exist on KNL.
    // We can extend it to 8 elements, but zeroing upper bits of
    // the mask vector will add more instructions. Right now we give the scalar
    // cost of vector-4 for KNL. TODO: Check, maybe the gather/scatter
    // instruction is better in the VariableMask case.
    if (ST->hasAVX512() && (NumElts == 2 || (NumElts == 4 && !ST->hasVLX())))
      return false;
  }
  Type *ScalarTy = DataTy->getScalarType();
  if (ScalarTy->isPointerTy())
    return true;

  if (ScalarTy->isFloatTy() || ScalarTy->isDoubleTy())
    return true;

  if (!ScalarTy->isIntegerTy())
    return false;

  unsigned IntWidth = ScalarTy->getIntegerBitWidth();
  return IntWidth == 32 || IntWidth == 64;
}

bool X86TTIImpl::isLegalMaskedScatter(Type *DataType, Align Alignment) {
  // AVX2 doesn't support scatter
  if (!ST->hasAVX512())
    return false;
  return isLegalMaskedGather(DataType, Alignment);
}

bool X86TTIImpl::hasDivRemOp(Type *DataType, bool IsSigned) {
  EVT VT = TLI->getValueType(DL, DataType);
  return TLI->isOperationLegal(IsSigned ? ISD::SDIVREM : ISD::UDIVREM, VT);
}

bool X86TTIImpl::isFCmpOrdCheaperThanFCmpZero(Type *Ty) {
  return false;
}

bool X86TTIImpl::areInlineCompatible(const Function *Caller,
                                     const Function *Callee) const {
  const TargetMachine &TM = getTLI()->getTargetMachine();

  // Work this as a subsetting of subtarget features.
  const FeatureBitset &CallerBits =
      TM.getSubtargetImpl(*Caller)->getFeatureBits();
  const FeatureBitset &CalleeBits =
      TM.getSubtargetImpl(*Callee)->getFeatureBits();

  FeatureBitset RealCallerBits = CallerBits & ~InlineFeatureIgnoreList;
  FeatureBitset RealCalleeBits = CalleeBits & ~InlineFeatureIgnoreList;
  return (RealCallerBits & RealCalleeBits) == RealCalleeBits;
}

bool X86TTIImpl::areFunctionArgsABICompatible(
    const Function *Caller, const Function *Callee,
    SmallPtrSetImpl<Argument *> &Args) const {
  if (!BaseT::areFunctionArgsABICompatible(Caller, Callee, Args))
    return false;

  // If we get here, we know the target features match. If one function
  // considers 512-bit vectors legal and the other does not, consider them
  // incompatible.
  const TargetMachine &TM = getTLI()->getTargetMachine();

  if (TM.getSubtarget<X86Subtarget>(*Caller).useAVX512Regs() ==
      TM.getSubtarget<X86Subtarget>(*Callee).useAVX512Regs())
    return true;

  // Consider the arguments compatible if they aren't vectors or aggregates.
  // FIXME: Look at the size of vectors.
  // FIXME: Look at the element types of aggregates to see if there are vectors.
  // FIXME: The API of this function seems intended to allow arguments
  // to be removed from the set, but the caller doesn't check if the set
  // becomes empty so that may not work in practice.
  return llvm::none_of(Args, [](Argument *A) {
    auto *EltTy = cast<PointerType>(A->getType())->getElementType();
    return EltTy->isVectorTy() || EltTy->isAggregateType();
  });
}

#if INTEL_CUSTOMIZATION
unsigned X86TTIImpl::getLoopRotationDefaultThreshold(bool OptForSize) const {
  return (ST->getCPU() == "lakemont" && OptForSize) ? 2 : 16;
}
#endif // INTEL_CUSTOMIZATION

X86TTIImpl::TTI::MemCmpExpansionOptions
X86TTIImpl::enableMemCmpExpansion(bool OptSize, bool IsZeroCmp) const {
  TTI::MemCmpExpansionOptions Options;
  Options.MaxNumLoads = TLI->getMaxExpandSizeMemcmp(OptSize);
  Options.NumLoadsPerBlock = 2;
  // All GPR and vector loads can be unaligned.
  Options.AllowOverlappingLoads = true;
  if (IsZeroCmp) {
    // Only enable vector loads for equality comparison. Right now the vector
    // version is not as fast for three way compare (see #33329).
    const unsigned PreferredWidth = ST->getPreferVectorWidth();
    if (PreferredWidth >= 512 && ST->hasAVX512()) Options.LoadSizes.push_back(64);
    if (PreferredWidth >= 256 && ST->hasAVX()) Options.LoadSizes.push_back(32);
    if (PreferredWidth >= 128 && ST->hasSSE2()) Options.LoadSizes.push_back(16);
  }
  if (ST->is64Bit()) {
    Options.LoadSizes.push_back(8);
  }
  Options.LoadSizes.push_back(4);
  Options.LoadSizes.push_back(2);
  Options.LoadSizes.push_back(1);
  return Options;
}

bool X86TTIImpl::enableInterleavedAccessVectorization() {
  // TODO: We expect this to be beneficial regardless of arch,
  // but there are currently some unexplained performance artifacts on Atom.
  // As a temporary solution, disable on Atom.
  return !(ST->isAtom());
}

// Get estimation for interleaved load/store operations for AVX2.
// \p Factor is the interleaved-access factor (stride) - number of
// (interleaved) elements in the group.
// \p Indices contains the indices for a strided load: when the
// interleaved load has gaps they indicate which elements are used.
// If Indices is empty (or if the number of indices is equal to the size
// of the interleaved-access as given in \p Factor) the access has no gaps.
//
// As opposed to AVX-512, AVX2 does not have generic shuffles that allow
// computing the cost using a generic formula as a function of generic
// shuffles. We therefore use a lookup table instead, filled according to
// the instruction sequences that codegen currently generates.
InstructionCost X86TTIImpl::getInterleavedMemoryOpCostAVX2(
    unsigned Opcode, FixedVectorType *VecTy, unsigned Factor,
    ArrayRef<unsigned> Indices, Align Alignment, unsigned AddressSpace,
    TTI::TargetCostKind CostKind, bool UseMaskForCond, bool UseMaskForGaps) {

  if (UseMaskForCond || UseMaskForGaps)
    return BaseT::getInterleavedMemoryOpCost(Opcode, VecTy, Factor, Indices,
                                             Alignment, AddressSpace, CostKind,
                                             UseMaskForCond, UseMaskForGaps);

  // We currently Support only fully-interleaved groups, with no gaps.
  // TODO: Support also strided loads (interleaved-groups with gaps).
  if (Indices.size() && Indices.size() != Factor)
    return BaseT::getInterleavedMemoryOpCost(Opcode, VecTy, Factor, Indices,
                                             Alignment, AddressSpace, CostKind);

  // VecTy for interleave memop is <VF*Factor x Elt>.
  // So, for VF=4, Interleave Factor = 3, Element type = i32 we have
  // VecTy = <12 x i32>.
  MVT LegalVT = getTLI()->getTypeLegalizationCost(DL, VecTy).second;

  // This function can be called with VecTy=<6xi128>, Factor=3, in which case
  // the VF=2, while v2i128 is an unsupported MVT vector type
  // (see MachineValueType.h::getVectorVT()).
  if (!LegalVT.isVector())
    return BaseT::getInterleavedMemoryOpCost(Opcode, VecTy, Factor, Indices,
                                             Alignment, AddressSpace, CostKind);

  unsigned VF = VecTy->getNumElements() / Factor;
  Type *ScalarTy = VecTy->getElementType();
  // Deduplicate entries, model floats/pointers as appropriately-sized integers.
  if (!ScalarTy->isIntegerTy())
    ScalarTy =
        Type::getIntNTy(ScalarTy->getContext(), DL.getTypeSizeInBits(ScalarTy));

  // Get the cost of all the memory operations.
  InstructionCost MemOpCosts = getMemoryOpCost(
      Opcode, VecTy, MaybeAlign(Alignment), AddressSpace, CostKind);

  auto *VT = FixedVectorType::get(ScalarTy, VF);
  EVT ETy = TLI->getValueType(DL, VT);
  if (!ETy.isSimple())
    return BaseT::getInterleavedMemoryOpCost(Opcode, VecTy, Factor, Indices,
                                             Alignment, AddressSpace, CostKind);

  // TODO: Complete for other data-types and strides.
  // Each combination of Stride, element bit width and VF results in a different
  // sequence; The cost tables are therefore accessed with:
  // Factor (stride) and VectorType=VFxiN.
  // The Cost accounts only for the shuffle sequence;
  // The cost of the loads/stores is accounted for separately.
  //
  static const CostTblEntry AVX2InterleavedLoadTbl[] = {
      {2, MVT::v4i64, 6}, // (load 8i64 and) deinterleave into 2 x 4i64

      {3, MVT::v2i8, 10},  // (load 6i8 and) deinterleave into 3 x 2i8
      {3, MVT::v4i8, 4},   // (load 12i8 and) deinterleave into 3 x 4i8
      {3, MVT::v8i8, 9},   // (load 24i8 and) deinterleave into 3 x 8i8
      {3, MVT::v16i8, 11}, // (load 48i8 and) deinterleave into 3 x 16i8
      {3, MVT::v32i8, 13}, // (load 96i8 and) deinterleave into 3 x 32i8

      {3, MVT::v8i32, 17}, // (load 24i32 and) deinterleave into 3 x 8i32

      {4, MVT::v2i8, 12},  // (load 8i8 and) deinterleave into 4 x 2i8
      {4, MVT::v4i8, 4},   // (load 16i8 and) deinterleave into 4 x 4i8
      {4, MVT::v8i8, 20},  // (load 32i8 and) deinterleave into 4 x 8i8
      {4, MVT::v16i8, 39}, // (load 64i8 and) deinterleave into 4 x 16i8
      {4, MVT::v32i8, 80}, // (load 128i8 and) deinterleave into 4 x 32i8

      {8, MVT::v8i32, 40} // (load 64i32 and) deinterleave into 8 x 8i32
  };

  static const CostTblEntry AVX2InterleavedStoreTbl[] = {
      {2, MVT::v4i64, 6}, // interleave 2 x 4i64 into 8i64 (and store)

      {3, MVT::v2i8, 7},   // interleave 3 x 2i8 into 6i8 (and store)
      {3, MVT::v4i8, 8},   // interleave 3 x 4i8 into 12i8 (and store)
      {3, MVT::v8i8, 11},  // interleave 3 x 8i8 into 24i8 (and store)
      {3, MVT::v16i8, 11}, // interleave 3 x 16i8 into 48i8 (and store)
      {3, MVT::v32i8, 13}, // interleave 3 x 32i8 into 96i8 (and store)

      {4, MVT::v2i8, 12},  // interleave 4 x 2i8 into 8i8 (and store)
      {4, MVT::v4i8, 9},   // interleave 4 x 4i8 into 16i8 (and store)
      {4, MVT::v8i8, 10},  // interleave 4 x 8i8 into 32i8 (and store)
      {4, MVT::v16i8, 10}, // interleave 4 x 16i8 into 64i8 (and store)
      {4, MVT::v32i8, 12}  // interleave 4 x 32i8 into 128i8 (and store)
  };

  if (Opcode == Instruction::Load) {
    if (const auto *Entry =
            CostTableLookup(AVX2InterleavedLoadTbl, Factor, ETy.getSimpleVT()))
      return MemOpCosts + Entry->Cost;
  } else {
    assert(Opcode == Instruction::Store &&
           "Expected Store Instruction at this  point");
    if (const auto *Entry =
            CostTableLookup(AVX2InterleavedStoreTbl, Factor, ETy.getSimpleVT()))
      return MemOpCosts + Entry->Cost;
  }

  return BaseT::getInterleavedMemoryOpCost(Opcode, VecTy, Factor, Indices,
                                           Alignment, AddressSpace, CostKind);
}

// Get estimation for interleaved load/store operations and strided load.
// \p Indices contains indices for strided load.
// \p Factor - the factor of interleaving.
// AVX-512 provides 3-src shuffles that significantly reduces the cost.
InstructionCost X86TTIImpl::getInterleavedMemoryOpCostAVX512(
    unsigned Opcode, FixedVectorType *VecTy, unsigned Factor,
    ArrayRef<unsigned> Indices, Align Alignment, unsigned AddressSpace,
    TTI::TargetCostKind CostKind, bool UseMaskForCond, bool UseMaskForGaps) {

  if (UseMaskForCond || UseMaskForGaps)
    return BaseT::getInterleavedMemoryOpCost(Opcode, VecTy, Factor, Indices,
                                             Alignment, AddressSpace, CostKind,
                                             UseMaskForCond, UseMaskForGaps);

  // VecTy for interleave memop is <VF*Factor x Elt>.
  // So, for VF=4, Interleave Factor = 3, Element type = i32 we have
  // VecTy = <12 x i32>.

  // Calculate the number of memory operations (NumOfMemOps), required
  // for load/store the VecTy.
  MVT LegalVT = getTLI()->getTypeLegalizationCost(DL, VecTy).second;
  unsigned VecTySize = DL.getTypeStoreSize(VecTy);
  unsigned LegalVTSize = LegalVT.getStoreSize();
  unsigned NumOfMemOps = (VecTySize + LegalVTSize - 1) / LegalVTSize;

  // Get the cost of one memory operation.
  auto *SingleMemOpTy = FixedVectorType::get(VecTy->getElementType(),
                                             LegalVT.getVectorNumElements());
  InstructionCost MemOpCost = getMemoryOpCost(
      Opcode, SingleMemOpTy, MaybeAlign(Alignment), AddressSpace, CostKind);

  unsigned VF = VecTy->getNumElements() / Factor;
  MVT VT = MVT::getVectorVT(MVT::getVT(VecTy->getScalarType()), VF);

  if (Opcode == Instruction::Load) {
    // The tables (AVX512InterleavedLoadTbl and AVX512InterleavedStoreTbl)
    // contain the cost of the optimized shuffle sequence that the
    // X86InterleavedAccess pass will generate.
    // The cost of loads and stores are computed separately from the table.

    // X86InterleavedAccess support only the following interleaved-access group.
    static const CostTblEntry AVX512InterleavedLoadTbl[] = {
        {3, MVT::v16i8, 12}, //(load 48i8 and) deinterleave into 3 x 16i8
        {3, MVT::v32i8, 14}, //(load 96i8 and) deinterleave into 3 x 32i8
        {3, MVT::v64i8, 22}, //(load 96i8 and) deinterleave into 3 x 32i8
    };

    if (const auto *Entry =
            CostTableLookup(AVX512InterleavedLoadTbl, Factor, VT))
      return NumOfMemOps * MemOpCost + Entry->Cost;
    //If an entry does not exist, fallback to the default implementation.

    // Kind of shuffle depends on number of loaded values.
    // If we load the entire data in one register, we can use a 1-src shuffle.
    // Otherwise, we'll merge 2 sources in each operation.
    TTI::ShuffleKind ShuffleKind =
        (NumOfMemOps > 1) ? TTI::SK_PermuteTwoSrc : TTI::SK_PermuteSingleSrc;

    InstructionCost ShuffleCost =
        getShuffleCost(ShuffleKind, SingleMemOpTy, None, 0, nullptr);

    unsigned NumOfLoadsInInterleaveGrp =
        Indices.size() ? Indices.size() : Factor;
    auto *ResultTy = FixedVectorType::get(VecTy->getElementType(),
                                          VecTy->getNumElements() / Factor);
    InstructionCost NumOfResults =
        getTLI()->getTypeLegalizationCost(DL, ResultTy).first *
        NumOfLoadsInInterleaveGrp;

    // About a half of the loads may be folded in shuffles when we have only
    // one result. If we have more than one result, we do not fold loads at all.
    unsigned NumOfUnfoldedLoads =
        NumOfResults > 1 ? NumOfMemOps : NumOfMemOps / 2;

    // Get a number of shuffle operations per result.
    unsigned NumOfShufflesPerResult =
        std::max((unsigned)1, (unsigned)(NumOfMemOps - 1));

    // The SK_MergeTwoSrc shuffle clobbers one of src operands.
    // When we have more than one destination, we need additional instructions
    // to keep sources.
    InstructionCost NumOfMoves = 0;
    if (NumOfResults > 1 && ShuffleKind == TTI::SK_PermuteTwoSrc)
      NumOfMoves = NumOfResults * NumOfShufflesPerResult / 2;

    InstructionCost Cost = NumOfResults * NumOfShufflesPerResult * ShuffleCost +
                           NumOfUnfoldedLoads * MemOpCost + NumOfMoves;

    return Cost;
  }

  // Store.
  assert(Opcode == Instruction::Store &&
         "Expected Store Instruction at this  point");
  // X86InterleavedAccess support only the following interleaved-access group.
  static const CostTblEntry AVX512InterleavedStoreTbl[] = {
      {3, MVT::v16i8, 12}, // interleave 3 x 16i8 into 48i8 (and store)
      {3, MVT::v32i8, 14}, // interleave 3 x 32i8 into 96i8 (and store)
      {3, MVT::v64i8, 26}, // interleave 3 x 64i8 into 96i8 (and store)

      {4, MVT::v8i8, 10},  // interleave 4 x 8i8  into 32i8  (and store)
      {4, MVT::v16i8, 11}, // interleave 4 x 16i8 into 64i8  (and store)
      {4, MVT::v32i8, 14}, // interleave 4 x 32i8 into 128i8 (and store)
      {4, MVT::v64i8, 24}  // interleave 4 x 32i8 into 256i8 (and store)
  };

  if (const auto *Entry =
          CostTableLookup(AVX512InterleavedStoreTbl, Factor, VT))
    return NumOfMemOps * MemOpCost + Entry->Cost;
  //If an entry does not exist, fallback to the default implementation.

  // There is no strided stores meanwhile. And store can't be folded in
  // shuffle.
  unsigned NumOfSources = Factor; // The number of values to be merged.
  InstructionCost ShuffleCost =
      getShuffleCost(TTI::SK_PermuteTwoSrc, SingleMemOpTy, None, 0, nullptr);
  unsigned NumOfShufflesPerStore = NumOfSources - 1;

  // The SK_MergeTwoSrc shuffle clobbers one of src operands.
  // We need additional instructions to keep sources.
  unsigned NumOfMoves = NumOfMemOps * NumOfShufflesPerStore / 2;
  InstructionCost Cost =
      NumOfMemOps * (MemOpCost + NumOfShufflesPerStore * ShuffleCost) +
      NumOfMoves;
  return Cost;
}

InstructionCost X86TTIImpl::getInterleavedMemoryOpCost(
    unsigned Opcode, Type *VecTy, unsigned Factor, ArrayRef<unsigned> Indices,
    Align Alignment, unsigned AddressSpace, TTI::TargetCostKind CostKind,
    bool UseMaskForCond, bool UseMaskForGaps) {
#if INTEL_CUSTOMIZATION
  auto isSupportedOnAVX512 = [&](Type *VecTy, bool HasBW) {
#endif // INTEL_CUSTOMIZATION
    Type *EltTy = cast<VectorType>(VecTy)->getElementType();
    if (EltTy->isFloatTy() || EltTy->isDoubleTy() || EltTy->isIntegerTy(64) ||
        EltTy->isIntegerTy(32) || EltTy->isPointerTy())
      return true;
#if INTEL_CUSTOMIZATION
    if (EltTy->isIntegerTy(16) || EltTy->isIntegerTy(8) ||
        (!ST->useSoftFloat() && ST->hasFP16() && EltTy->isHalfTy()))
#endif // INTEL_CUSTOMIZATION
      return HasBW;
    return false;
  };
  if (ST->hasAVX512() && isSupportedOnAVX512(VecTy, ST->hasBWI()))
    return getInterleavedMemoryOpCostAVX512(
        Opcode, cast<FixedVectorType>(VecTy), Factor, Indices, Alignment,
        AddressSpace, CostKind, UseMaskForCond, UseMaskForGaps);
  if (ST->hasAVX2())
    return getInterleavedMemoryOpCostAVX2(
        Opcode, cast<FixedVectorType>(VecTy), Factor, Indices, Alignment,
        AddressSpace, CostKind, UseMaskForCond, UseMaskForGaps);

  return BaseT::getInterleavedMemoryOpCost(Opcode, VecTy, Factor, Indices,
                                           Alignment, AddressSpace, CostKind,
                                           UseMaskForCond, UseMaskForGaps);
}<|MERGE_RESOLUTION|>--- conflicted
+++ resolved
@@ -4071,7 +4071,6 @@
 X86TTIImpl::getArithmeticReductionCost(unsigned Opcode, VectorType *ValTy,
                                        Optional<FastMathFlags> FMF,
                                        TTI::TargetCostKind CostKind) {
-<<<<<<< HEAD
 #if INTEL_CUSTOMIZATION
   // If it is llvm.experimental.vector.reduce.or/and.vNi1, it can be replaced to
   // integer bitcast+cmp.
@@ -4084,10 +4083,9 @@
     return 2;
   }
 #endif // INTEL_CUSTOMIZATION
-=======
+
   if (TTI::requiresOrderedReduction(FMF))
     return BaseT::getArithmeticReductionCost(Opcode, ValTy, FMF, CostKind);
->>>>>>> 0aff1798
 
   // We use the Intel Architecture Code Analyzer(IACA) to measure the throughput
   // and make it as the cost.
