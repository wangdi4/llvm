--- conflicted
+++ resolved
@@ -3537,16 +3537,10 @@
     return BaseT::getMemoryOpCost(Opcode, Src, Alignment, AddressSpace,
                                   CostKind);
 
-<<<<<<< HEAD
-  // Legalize the type.
-  std::pair<InstructionCost, MVT> LT = TLI->getTypeLegalizationCost(DL, Src);
-
-  auto *VTy = dyn_cast<FixedVectorType>(Src);
-
+  // Handle non-power-of-two vectors such as <3 x float> and <48 x i16>
+  if (auto *VTy = dyn_cast<FixedVectorType>(Src)) {
+    const unsigned NumElem = VTy->getNumElements();
 #if INTEL_CUSTOMIZATION
-  // Handle non-power-of-two vectors such as <3 x float> and <48 x i16>
-  if (VTy) {
-    const unsigned NumElem = VTy->getNumElements();
     if (!isPowerOf2_32(NumElem)) {
       unsigned ScalarSize = VTy->getScalarSizeInBits();
       if (ST->hasAVX512() && ST->hasVLX() &&
@@ -3566,20 +3560,7 @@
         }
       }
     }
-  }
 #endif // INTEL_CUSTOMIZATION
-
-  // Handle the simple case of non-vectors.
-  // NOTE: this assumes that legalization never creates vector from scalars!
-  if (!VTy || !LT.second.isVector())
-    // Each load/store unit costs 1.
-    return LT.first * 1;
-
-  bool IsLoad = Opcode == Instruction::Load;
-=======
-  // Handle non-power-of-two vectors such as <3 x float> and <48 x i16>
-  if (auto *VTy = dyn_cast<FixedVectorType>(Src)) {
-    const unsigned NumElem = VTy->getNumElements();
     if (!isPowerOf2_32(NumElem)) {
       // Factorize NumElem into sum of power-of-two.
       InstructionCost Cost = 0;
@@ -3589,7 +3570,6 @@
            NumElemLeft -= Factor) {
         Type *SubTy = FixedVectorType::get(VTy->getScalarType(), Factor);
         unsigned SubTyBytes = SubTy->getPrimitiveSizeInBits() / 8;
->>>>>>> 5fddc331
 
         Cost +=
             getMemoryOpCost(Opcode, SubTy, Alignment, AddressSpace, CostKind);
