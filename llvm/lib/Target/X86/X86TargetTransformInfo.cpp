--- conflicted
+++ resolved
@@ -891,7 +891,10 @@
   // 64-bit packed integer vectors (v2i32) are promoted to type v2i64.
   std::pair<int, MVT> LT = TLI->getTypeLegalizationCost(DL, Tp);
 
-<<<<<<< HEAD
+  // Treat Transpose as 2-op shuffles - there's no difference in lowering.
+  if (Kind == TTI::SK_Transpose)
+    Kind = TTI::SK_PermuteTwoSrc;
+
 #if INTEL_CUSTOMIZATION
   if (Kind == TTI::SK_TargetSpecific) {
     // Currently, in this category we are assuming target-specific mask
@@ -909,11 +912,6 @@
     return 2 * LT.first;
   }
 #endif // INTEL_CUSTOMIZATION
-=======
-  // Treat Transpose as 2-op shuffles - there's no difference in lowering.
-  if (Kind == TTI::SK_Transpose)
-    Kind = TTI::SK_PermuteTwoSrc;
->>>>>>> b44b8901
 
   // For Broadcasts we are splatting the first element from the first input
   // register, so only need to reference that input and all the output
