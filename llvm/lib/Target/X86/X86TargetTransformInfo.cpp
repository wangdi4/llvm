//===-- X86TargetTransformInfo.cpp - X86 specific TTI pass ----------------===//
//
// Part of the LLVM Project, under the Apache License v2.0 with LLVM Exceptions.
// See https://llvm.org/LICENSE.txt for license information.
// SPDX-License-Identifier: Apache-2.0 WITH LLVM-exception
//
//===----------------------------------------------------------------------===//
/// \file
/// This file implements a TargetTransformInfo analysis pass specific to the
/// X86 target machine. It uses the target's detailed information to provide
/// more precise answers to certain TTI queries, while letting the target
/// independent and default TTI implementations handle the rest.
///
//===----------------------------------------------------------------------===//
/// About Cost Model numbers used below it's necessary to say the following:
/// the numbers correspond to some "generic" X86 CPU instead of usage of
/// concrete CPU model. Usually the numbers correspond to CPU where the feature
/// apeared at the first time. For example, if we do Subtarget.hasSSE42() in
/// the lookups below the cost is based on Nehalem as that was the first CPU
/// to support that feature level and thus has most likely the worst case cost.
/// Some examples of other technologies/CPUs:
///   SSE 3   - Pentium4 / Athlon64
///   SSE 4.1 - Penryn
///   SSE 4.2 - Nehalem
///   AVX     - Sandy Bridge
///   AVX2    - Haswell
///   AVX-512 - Xeon Phi / Skylake
/// And some examples of instruction target dependent costs (latency)
///                   divss     sqrtss          rsqrtss
///   AMD K7            11-16     19              3
///   Piledriver        9-24      13-15           5
///   Jaguar            14        16              2
///   Pentium II,III    18        30              2
///   Nehalem           7-14      7-18            3
///   Haswell           10-13     11              5
/// TODO: Develop and implement  the target dependent cost model and
/// specialize cost numbers for different Cost Model Targets such as throughput,
/// code size, latency and uop count.
//===----------------------------------------------------------------------===//

#include "X86TargetTransformInfo.h"
#include "llvm/Analysis/Intel_VectorVariant.h" // INTEL
#include "llvm/Analysis/TargetTransformInfo.h"
#include "llvm/CodeGen/BasicTTIImpl.h"
#include "llvm/CodeGen/CostTable.h"
#include "llvm/CodeGen/TargetLowering.h"
#include "llvm/IR/IntrinsicInst.h"
#include "llvm/Support/Debug.h"
#include "llvm/IR/Module.h" // INTEL

using namespace llvm;

#define DEBUG_TYPE "x86tti"

//===----------------------------------------------------------------------===//
//
// X86 cost model.
//
//===----------------------------------------------------------------------===//

TargetTransformInfo::PopcntSupportKind
X86TTIImpl::getPopcntSupport(unsigned TyWidth) {
  assert(isPowerOf2_32(TyWidth) && "Ty width must be power of 2");
  // TODO: Currently the __builtin_popcount() implementation using SSE3
  //   instructions is inefficient. Once the problem is fixed, we should
  //   call ST->hasSSE3() instead of ST->hasPOPCNT().
  return ST->hasPOPCNT() ? TTI::PSK_FastHardware : TTI::PSK_Software;
}

llvm::Optional<unsigned> X86TTIImpl::getCacheSize(
  TargetTransformInfo::CacheLevel Level) const {
  switch (Level) {
  case TargetTransformInfo::CacheLevel::L1D:
    //   - Penryn
    //   - Nehalem
    //   - Westmere
    //   - Sandy Bridge
    //   - Ivy Bridge
    //   - Haswell
    //   - Broadwell
    //   - Skylake
    //   - Kabylake
    return 32 * 1024;  //  32 KByte
  case TargetTransformInfo::CacheLevel::L2D:
    //   - Penryn
    //   - Nehalem
    //   - Westmere
    //   - Sandy Bridge
    //   - Ivy Bridge
    //   - Haswell
    //   - Broadwell
    //   - Skylake
    //   - Kabylake
    return 256 * 1024; // 256 KByte
  }

  llvm_unreachable("Unknown TargetTransformInfo::CacheLevel");
}

llvm::Optional<unsigned> X86TTIImpl::getCacheAssociativity(
  TargetTransformInfo::CacheLevel Level) const {
  //   - Penryn
  //   - Nehalem
  //   - Westmere
  //   - Sandy Bridge
  //   - Ivy Bridge
  //   - Haswell
  //   - Broadwell
  //   - Skylake
  //   - Kabylake
  switch (Level) {
  case TargetTransformInfo::CacheLevel::L1D:
    LLVM_FALLTHROUGH;
  case TargetTransformInfo::CacheLevel::L2D:
    return 8;
  }

  llvm_unreachable("Unknown TargetTransformInfo::CacheLevel");
}

unsigned X86TTIImpl::getNumberOfRegisters(unsigned ClassID) const {
  bool Vector = (ClassID == 1);
#if INTEL_CUSTOMIZATION
  // Avoid vectorization for SSE1 targets which will just need to be undone
  // in the backend for vXf64 and integer vectors. Also prevents creation
  // of v2f64 SVML functions the backend can't handle until SSE2.
  if (Vector && !ST->hasSSE2())
#endif
    return 0;

  if (ST->is64Bit()) {
    if (Vector && ST->hasAVX512())
      return 32;
    return 16;
  }
  return 8;
}

TypeSize
X86TTIImpl::getRegisterBitWidth(TargetTransformInfo::RegisterKind K) const {
  unsigned PreferVectorWidth = ST->getPreferVectorWidth();
  switch (K) {
  case TargetTransformInfo::RGK_Scalar:
    return TypeSize::getFixed(ST->is64Bit() ? 64 : 32);
  case TargetTransformInfo::RGK_FixedWidthVector:
    if (ST->hasAVX512() && PreferVectorWidth >= 512)
      return TypeSize::getFixed(512);
    if (ST->hasAVX() && PreferVectorWidth >= 256)
      return TypeSize::getFixed(256);
#if INTEL_CUSTOMIZATION
    // Avoid vectorization for SSE1 targets which will just need to be undone
    // in the backend for vXf64 and integer vectors. Also prevents creation
    // of v2f64 SVML functions the backend can't handle until SSE2.
    if (ST->hasSSE2() && PreferVectorWidth >= 128)
      return TypeSize::getFixed(128);
#endif
    if (ST->hasSSE1() && PreferVectorWidth >= 128)
      return TypeSize::getFixed(128);
    return TypeSize::getFixed(0);
  case TargetTransformInfo::RGK_ScalableVector:
    return TypeSize::getScalable(0);
  }

  llvm_unreachable("Unsupported register kind");
}

unsigned X86TTIImpl::getLoadStoreVecRegBitWidth(unsigned) const {
  return getRegisterBitWidth(TargetTransformInfo::RGK_FixedWidthVector)
      .getFixedSize();
}

unsigned X86TTIImpl::getMaxInterleaveFactor(unsigned VF) {
  // If the loop will not be vectorized, don't interleave the loop.
  // Let regular unroll to unroll the loop, which saves the overflow
  // check and memory check cost.
  if (VF == 1)
    return 1;

  if (ST->isAtom())
    return 1;

  // Sandybridge and Haswell have multiple execution ports and pipelined
  // vector units.
  if (ST->hasAVX())
    return 4;

  return 2;
}

int X86TTIImpl::getArithmeticInstrCost(unsigned Opcode, Type *Ty,
                                       TTI::TargetCostKind CostKind,
                                       TTI::OperandValueKind Op1Info,
                                       TTI::OperandValueKind Op2Info,
                                       TTI::OperandValueProperties Opd1PropInfo,
                                       TTI::OperandValueProperties Opd2PropInfo,
                                       ArrayRef<const Value *> Args,
                                       const Instruction *CxtI) {
  // TODO: Handle more cost kinds.
  if (CostKind != TTI::TCK_RecipThroughput)
    return BaseT::getArithmeticInstrCost(Opcode, Ty, CostKind, Op1Info,
                                         Op2Info, Opd1PropInfo,
                                         Opd2PropInfo, Args, CxtI);
  // Legalize the type.
  std::pair<int, MVT> LT = TLI->getTypeLegalizationCost(DL, Ty);

  int ISD = TLI->InstructionOpcodeToISD(Opcode);
  assert(ISD && "Invalid opcode");

  static const CostTblEntry GLMCostTable[] = {
    { ISD::FDIV,  MVT::f32,   18 }, // divss
    { ISD::FDIV,  MVT::v4f32, 35 }, // divps
    { ISD::FDIV,  MVT::f64,   33 }, // divsd
    { ISD::FDIV,  MVT::v2f64, 65 }, // divpd
  };

  if (ST->useGLMDivSqrtCosts())
    if (const auto *Entry = CostTableLookup(GLMCostTable, ISD,
                                            LT.second))
      return LT.first * Entry->Cost;

#if INTEL_CUSTOMIZATION
  if (ISD == ISD::MUL && ST->hasSSE2() && LT.second.isVector() &&
      Op2Info == TargetTransformInfo::OK_UniformConstantValue &&
      (LT.second.getVectorElementType() == MVT::i8 ||
       (LT.second.getVectorElementType() == MVT::i32 && !ST->hasSSE41()) ||
       (LT.second.getVectorElementType() == MVT::i64 && !ST->hasDQI()))) {
    if (Opd2PropInfo == TargetTransformInfo::OP_PowerOf2) {
      int Cost = getArithmeticInstrCost(Instruction::Shl, Ty, CostKind, Op1Info,
                                        Op2Info, TargetTransformInfo::OP_None,
                                        TargetTransformInfo::OP_None);
      return Cost;
    }
    if (Opd2PropInfo == TargetTransformInfo::OP_PowerOf2_PlusMinus1) {
      int Cost = getArithmeticInstrCost(Instruction::Shl, Ty, CostKind, Op1Info,
                                        Op2Info, TargetTransformInfo::OP_None,
                                        TargetTransformInfo::OP_None);
      Cost += getArithmeticInstrCost(Instruction::Add, Ty, CostKind,
                                     TargetTransformInfo::OK_AnyValue,
                                     Op1Info, TargetTransformInfo::OP_None,
                                     TargetTransformInfo::OP_None);
      return Cost;
    }
  }
#endif // INTEL_CUSTOMIZATION

  static const CostTblEntry SLMCostTable[] = {
    { ISD::MUL,   MVT::v4i32, 11 }, // pmulld
    { ISD::MUL,   MVT::v8i16, 2  }, // pmullw
    { ISD::MUL,   MVT::v16i8, 14 }, // extend/pmullw/trunc sequence.
    { ISD::FMUL,  MVT::f64,   2  }, // mulsd
    { ISD::FMUL,  MVT::v2f64, 4  }, // mulpd
    { ISD::FMUL,  MVT::v4f32, 2  }, // mulps
    { ISD::FDIV,  MVT::f32,   17 }, // divss
    { ISD::FDIV,  MVT::v4f32, 39 }, // divps
    { ISD::FDIV,  MVT::f64,   32 }, // divsd
    { ISD::FDIV,  MVT::v2f64, 69 }, // divpd
    { ISD::FADD,  MVT::v2f64, 2  }, // addpd
    { ISD::FSUB,  MVT::v2f64, 2  }, // subpd
    // v2i64/v4i64 mul is custom lowered as a series of long:
    // multiplies(3), shifts(3) and adds(2)
    // slm muldq version throughput is 2 and addq throughput 4
    // thus: 3X2 (muldq throughput) + 3X1 (shift throughput) +
    //       3X4 (addq throughput) = 17
    { ISD::MUL,   MVT::v2i64, 17 },
    // slm addq\subq throughput is 4
    { ISD::ADD,   MVT::v2i64, 4  },
    { ISD::SUB,   MVT::v2i64, 4  },
  };

  if (ST->isSLM()) {
    if (Args.size() == 2 && ISD == ISD::MUL && LT.second == MVT::v4i32) {
      // Check if the operands can be shrinked into a smaller datatype.
      bool Op1Signed = false;
      unsigned Op1MinSize = BaseT::minRequiredElementSize(Args[0], Op1Signed);
      bool Op2Signed = false;
      unsigned Op2MinSize = BaseT::minRequiredElementSize(Args[1], Op2Signed);

      bool SignedMode = Op1Signed || Op2Signed;
      unsigned OpMinSize = std::max(Op1MinSize, Op2MinSize);

      if (OpMinSize <= 7)
        return LT.first * 3; // pmullw/sext
      if (!SignedMode && OpMinSize <= 8)
        return LT.first * 3; // pmullw/zext
      if (OpMinSize <= 15)
        return LT.first * 5; // pmullw/pmulhw/pshuf
      if (!SignedMode && OpMinSize <= 16)
        return LT.first * 5; // pmullw/pmulhw/pshuf
    }

    if (const auto *Entry = CostTableLookup(SLMCostTable, ISD,
                                            LT.second)) {
      return LT.first * Entry->Cost;
    }
  }

  if ((ISD == ISD::SDIV || ISD == ISD::SREM || ISD == ISD::UDIV ||
       ISD == ISD::UREM) &&
      (Op2Info == TargetTransformInfo::OK_UniformConstantValue ||
       Op2Info == TargetTransformInfo::OK_NonUniformConstantValue) &&
      Opd2PropInfo == TargetTransformInfo::OP_PowerOf2) {
    if (ISD == ISD::SDIV || ISD == ISD::SREM) {
      // On X86, vector signed division by constants power-of-two are
      // normally expanded to the sequence SRA + SRL + ADD + SRA.
      // The OperandValue properties may not be the same as that of the previous
      // operation; conservatively assume OP_None.
      int Cost =
          2 * getArithmeticInstrCost(Instruction::AShr, Ty, CostKind, Op1Info,
                                     Op2Info,
                                     TargetTransformInfo::OP_None,
                                     TargetTransformInfo::OP_None);
      Cost += getArithmeticInstrCost(Instruction::LShr, Ty, CostKind, Op1Info,
                                     Op2Info,
                                     TargetTransformInfo::OP_None,
                                     TargetTransformInfo::OP_None);
      Cost += getArithmeticInstrCost(Instruction::Add, Ty, CostKind, Op1Info,
                                     Op2Info,
                                     TargetTransformInfo::OP_None,
                                     TargetTransformInfo::OP_None);

      if (ISD == ISD::SREM) {
        // For SREM: (X % C) is the equivalent of (X - (X/C)*C)
        Cost += getArithmeticInstrCost(Instruction::Mul, Ty, CostKind, Op1Info,
                                       Op2Info);
        Cost += getArithmeticInstrCost(Instruction::Sub, Ty, CostKind, Op1Info,
                                       Op2Info);
      }

      return Cost;
    }

    // Vector unsigned division/remainder will be simplified to shifts/masks.
    if (ISD == ISD::UDIV)
      return getArithmeticInstrCost(Instruction::LShr, Ty, CostKind,
                                    Op1Info, Op2Info,
                                    TargetTransformInfo::OP_None,
                                    TargetTransformInfo::OP_None);

    else // UREM
      return getArithmeticInstrCost(Instruction::And, Ty, CostKind,
                                    Op1Info, Op2Info,
                                    TargetTransformInfo::OP_None,
                                    TargetTransformInfo::OP_None);
  }

#if INTEL_CUSTOMIZATION
  // On X86, div and rem on none-power-of-2 constants need more register
  // spilling and shifts. Currently the cost of div/rem on none-power-of-2
  // constants is default 1, which is even smaller than power-of-2 ones.
  // Creating a CostTable here for div/rem on none-power-of-2 can make
  // their costs more comparible. The values are tuned by compensating
  // power-of-2 costs which is {4,1,6,1}. Since different constant leads
  // to different optimizations, the costs set here are conservative.
  static const CostTblEntry AVX2DivRemNormalConstCostTable[] = {
    { ISD::SDIV, MVT::i64,     6 },
    { ISD::SDIV, MVT::i32,     6 },

    { ISD::UDIV, MVT::i64,     2 },
    { ISD::UDIV, MVT::i32,     2 },

    { ISD::SREM, MVT::i64,     8 },
    { ISD::SREM, MVT::i32,     8 },

    { ISD::UREM, MVT::i64,     6 },
    { ISD::UREM, MVT::i32,     6 },
  };

  if (ST->hasAVX2() &&
      (ISD == ISD::SDIV || ISD == ISD::SREM || ISD == ISD::UDIV ||
       ISD == ISD::UREM) &&
      (Op2Info == TargetTransformInfo::OK_UniformConstantValue ||
       Op2Info == TargetTransformInfo::OK_NonUniformConstantValue) &&
      Opd2PropInfo != TargetTransformInfo::OP_PowerOf2) {

    if (const auto *Entry = CostTableLookup(AVX2DivRemNormalConstCostTable, ISD,
                                            LT.second))
      return LT.first * Entry->Cost;
  }
#endif // INTEL_CUSTOMIZATION

  static const CostTblEntry AVX512BWUniformConstCostTable[] = {
    { ISD::SHL,  MVT::v64i8,   2 }, // psllw + pand.
    { ISD::SRL,  MVT::v64i8,   2 }, // psrlw + pand.
    { ISD::SRA,  MVT::v64i8,   4 }, // psrlw, pand, pxor, psubb.
  };

  if (Op2Info == TargetTransformInfo::OK_UniformConstantValue &&
      ST->hasBWI()) {
    if (const auto *Entry = CostTableLookup(AVX512BWUniformConstCostTable, ISD,
                                            LT.second))
      return LT.first * Entry->Cost;
  }

  static const CostTblEntry AVX512UniformConstCostTable[] = {
    { ISD::SRA,  MVT::v2i64,   1 },
    { ISD::SRA,  MVT::v4i64,   1 },
    { ISD::SRA,  MVT::v8i64,   1 },

    { ISD::SHL,  MVT::v64i8,   4 }, // psllw + pand.
    { ISD::SRL,  MVT::v64i8,   4 }, // psrlw + pand.
    { ISD::SRA,  MVT::v64i8,   8 }, // psrlw, pand, pxor, psubb.

    { ISD::SDIV, MVT::v16i32,  6 }, // pmuludq sequence
    { ISD::SREM, MVT::v16i32,  8 }, // pmuludq+mul+sub sequence
    { ISD::UDIV, MVT::v16i32,  5 }, // pmuludq sequence
    { ISD::UREM, MVT::v16i32,  7 }, // pmuludq+mul+sub sequence
  };

  if (Op2Info == TargetTransformInfo::OK_UniformConstantValue &&
      ST->hasAVX512()) {
    if (const auto *Entry = CostTableLookup(AVX512UniformConstCostTable, ISD,
                                            LT.second))
      return LT.first * Entry->Cost;
  }

  static const CostTblEntry AVX2UniformConstCostTable[] = {
    { ISD::SHL,  MVT::v32i8,   2 }, // psllw + pand.
    { ISD::SRL,  MVT::v32i8,   2 }, // psrlw + pand.
    { ISD::SRA,  MVT::v32i8,   4 }, // psrlw, pand, pxor, psubb.

    { ISD::SRA,  MVT::v4i64,   4 }, // 2 x psrad + shuffle.

    { ISD::SDIV, MVT::v8i32,   6 }, // pmuludq sequence
    { ISD::SREM, MVT::v8i32,   8 }, // pmuludq+mul+sub sequence
    { ISD::UDIV, MVT::v8i32,   5 }, // pmuludq sequence
    { ISD::UREM, MVT::v8i32,   7 }, // pmuludq+mul+sub sequence
  };

  if (Op2Info == TargetTransformInfo::OK_UniformConstantValue &&
      ST->hasAVX2()) {
    if (const auto *Entry = CostTableLookup(AVX2UniformConstCostTable, ISD,
                                            LT.second))
      return LT.first * Entry->Cost;
  }

  static const CostTblEntry SSE2UniformConstCostTable[] = {
    { ISD::SHL,  MVT::v16i8,     2 }, // psllw + pand.
    { ISD::SRL,  MVT::v16i8,     2 }, // psrlw + pand.
    { ISD::SRA,  MVT::v16i8,     4 }, // psrlw, pand, pxor, psubb.

    { ISD::SHL,  MVT::v32i8,   4+2 }, // 2*(psllw + pand) + split.
    { ISD::SRL,  MVT::v32i8,   4+2 }, // 2*(psrlw + pand) + split.
    { ISD::SRA,  MVT::v32i8,   8+2 }, // 2*(psrlw, pand, pxor, psubb) + split.

    { ISD::SDIV, MVT::v8i32,  12+2 }, // 2*pmuludq sequence + split.
    { ISD::SREM, MVT::v8i32,  16+2 }, // 2*pmuludq+mul+sub sequence + split.
    { ISD::SDIV, MVT::v4i32,     6 }, // pmuludq sequence
    { ISD::SREM, MVT::v4i32,     8 }, // pmuludq+mul+sub sequence
    { ISD::UDIV, MVT::v8i32,  10+2 }, // 2*pmuludq sequence + split.
    { ISD::UREM, MVT::v8i32,  14+2 }, // 2*pmuludq+mul+sub sequence + split.
    { ISD::UDIV, MVT::v4i32,     5 }, // pmuludq sequence
    { ISD::UREM, MVT::v4i32,     7 }, // pmuludq+mul+sub sequence
  };

  // XOP has faster vXi8 shifts.
  if (Op2Info == TargetTransformInfo::OK_UniformConstantValue &&
      ST->hasSSE2() && !ST->hasXOP()) {
    if (const auto *Entry =
            CostTableLookup(SSE2UniformConstCostTable, ISD, LT.second))
      return LT.first * Entry->Cost;
  }

  static const CostTblEntry AVX512BWConstCostTable[] = {
    { ISD::SDIV, MVT::v64i8,  14 }, // 2*ext+2*pmulhw sequence
    { ISD::SREM, MVT::v64i8,  16 }, // 2*ext+2*pmulhw+mul+sub sequence
    { ISD::UDIV, MVT::v64i8,  14 }, // 2*ext+2*pmulhw sequence
    { ISD::UREM, MVT::v64i8,  16 }, // 2*ext+2*pmulhw+mul+sub sequence
    { ISD::SDIV, MVT::v32i16,  6 }, // vpmulhw sequence
    { ISD::SREM, MVT::v32i16,  8 }, // vpmulhw+mul+sub sequence
    { ISD::UDIV, MVT::v32i16,  6 }, // vpmulhuw sequence
    { ISD::UREM, MVT::v32i16,  8 }, // vpmulhuw+mul+sub sequence
  };

  if ((Op2Info == TargetTransformInfo::OK_UniformConstantValue ||
       Op2Info == TargetTransformInfo::OK_NonUniformConstantValue) &&
      ST->hasBWI()) {
    if (const auto *Entry =
            CostTableLookup(AVX512BWConstCostTable, ISD, LT.second))
      return LT.first * Entry->Cost;
  }

  static const CostTblEntry AVX512ConstCostTable[] = {
    { ISD::SDIV, MVT::v16i32, 15 }, // vpmuldq sequence
    { ISD::SREM, MVT::v16i32, 17 }, // vpmuldq+mul+sub sequence
    { ISD::UDIV, MVT::v16i32, 15 }, // vpmuludq sequence
    { ISD::UREM, MVT::v16i32, 17 }, // vpmuludq+mul+sub sequence
    { ISD::SDIV, MVT::v64i8,  28 }, // 4*ext+4*pmulhw sequence
    { ISD::SREM, MVT::v64i8,  32 }, // 4*ext+4*pmulhw+mul+sub sequence
    { ISD::UDIV, MVT::v64i8,  28 }, // 4*ext+4*pmulhw sequence
    { ISD::UREM, MVT::v64i8,  32 }, // 4*ext+4*pmulhw+mul+sub sequence
    { ISD::SDIV, MVT::v32i16, 12 }, // 2*vpmulhw sequence
    { ISD::SREM, MVT::v32i16, 16 }, // 2*vpmulhw+mul+sub sequence
    { ISD::UDIV, MVT::v32i16, 12 }, // 2*vpmulhuw sequence
    { ISD::UREM, MVT::v32i16, 16 }, // 2*vpmulhuw+mul+sub sequence
  };

  if ((Op2Info == TargetTransformInfo::OK_UniformConstantValue ||
       Op2Info == TargetTransformInfo::OK_NonUniformConstantValue) &&
      ST->hasAVX512()) {
    if (const auto *Entry =
            CostTableLookup(AVX512ConstCostTable, ISD, LT.second))
      return LT.first * Entry->Cost;
  }

  static const CostTblEntry AVX2ConstCostTable[] = {
    { ISD::SDIV, MVT::v32i8,  14 }, // 2*ext+2*pmulhw sequence
    { ISD::SREM, MVT::v32i8,  16 }, // 2*ext+2*pmulhw+mul+sub sequence
    { ISD::UDIV, MVT::v32i8,  14 }, // 2*ext+2*pmulhw sequence
    { ISD::UREM, MVT::v32i8,  16 }, // 2*ext+2*pmulhw+mul+sub sequence
    { ISD::SDIV, MVT::v16i16,  6 }, // vpmulhw sequence
    { ISD::SREM, MVT::v16i16,  8 }, // vpmulhw+mul+sub sequence
    { ISD::UDIV, MVT::v16i16,  6 }, // vpmulhuw sequence
    { ISD::UREM, MVT::v16i16,  8 }, // vpmulhuw+mul+sub sequence
    { ISD::SDIV, MVT::v8i32,  15 }, // vpmuldq sequence
    { ISD::SREM, MVT::v8i32,  19 }, // vpmuldq+mul+sub sequence
    { ISD::UDIV, MVT::v8i32,  15 }, // vpmuludq sequence
    { ISD::UREM, MVT::v8i32,  19 }, // vpmuludq+mul+sub sequence
  };

  if ((Op2Info == TargetTransformInfo::OK_UniformConstantValue ||
       Op2Info == TargetTransformInfo::OK_NonUniformConstantValue) &&
      ST->hasAVX2()) {
    if (const auto *Entry = CostTableLookup(AVX2ConstCostTable, ISD, LT.second))
      return LT.first * Entry->Cost;
  }

  static const CostTblEntry SSE2ConstCostTable[] = {
    { ISD::SDIV, MVT::v32i8,  28+2 }, // 4*ext+4*pmulhw sequence + split.
    { ISD::SREM, MVT::v32i8,  32+2 }, // 4*ext+4*pmulhw+mul+sub sequence + split.
    { ISD::SDIV, MVT::v16i8,    14 }, // 2*ext+2*pmulhw sequence
    { ISD::SREM, MVT::v16i8,    16 }, // 2*ext+2*pmulhw+mul+sub sequence
    { ISD::UDIV, MVT::v32i8,  28+2 }, // 4*ext+4*pmulhw sequence + split.
    { ISD::UREM, MVT::v32i8,  32+2 }, // 4*ext+4*pmulhw+mul+sub sequence + split.
    { ISD::UDIV, MVT::v16i8,    14 }, // 2*ext+2*pmulhw sequence
    { ISD::UREM, MVT::v16i8,    16 }, // 2*ext+2*pmulhw+mul+sub sequence
    { ISD::SDIV, MVT::v16i16, 12+2 }, // 2*pmulhw sequence + split.
    { ISD::SREM, MVT::v16i16, 16+2 }, // 2*pmulhw+mul+sub sequence + split.
    { ISD::SDIV, MVT::v8i16,     6 }, // pmulhw sequence
    { ISD::SREM, MVT::v8i16,     8 }, // pmulhw+mul+sub sequence
    { ISD::UDIV, MVT::v16i16, 12+2 }, // 2*pmulhuw sequence + split.
    { ISD::UREM, MVT::v16i16, 16+2 }, // 2*pmulhuw+mul+sub sequence + split.
    { ISD::UDIV, MVT::v8i16,     6 }, // pmulhuw sequence
    { ISD::UREM, MVT::v8i16,     8 }, // pmulhuw+mul+sub sequence
    { ISD::SDIV, MVT::v8i32,  38+2 }, // 2*pmuludq sequence + split.
    { ISD::SREM, MVT::v8i32,  48+2 }, // 2*pmuludq+mul+sub sequence + split.
    { ISD::SDIV, MVT::v4i32,    19 }, // pmuludq sequence
    { ISD::SREM, MVT::v4i32,    24 }, // pmuludq+mul+sub sequence
    { ISD::UDIV, MVT::v8i32,  30+2 }, // 2*pmuludq sequence + split.
    { ISD::UREM, MVT::v8i32,  40+2 }, // 2*pmuludq+mul+sub sequence + split.
    { ISD::UDIV, MVT::v4i32,    15 }, // pmuludq sequence
    { ISD::UREM, MVT::v4i32,    20 }, // pmuludq+mul+sub sequence
  };

  if ((Op2Info == TargetTransformInfo::OK_UniformConstantValue ||
       Op2Info == TargetTransformInfo::OK_NonUniformConstantValue) &&
      ST->hasSSE2()) {
    // pmuldq sequence.
    if (ISD == ISD::SDIV && LT.second == MVT::v8i32 && ST->hasAVX())
      return LT.first * 32;
    if (ISD == ISD::SREM && LT.second == MVT::v8i32 && ST->hasAVX())
      return LT.first * 38;
    if (ISD == ISD::SDIV && LT.second == MVT::v4i32 && ST->hasSSE41())
      return LT.first * 15;
    if (ISD == ISD::SREM && LT.second == MVT::v4i32 && ST->hasSSE41())
      return LT.first * 20;

    if (const auto *Entry = CostTableLookup(SSE2ConstCostTable, ISD, LT.second))
      return LT.first * Entry->Cost;
  }

  static const CostTblEntry AVX512BWShiftCostTable[] = {
    { ISD::SHL,   MVT::v8i16,      1 }, // vpsllvw
    { ISD::SRL,   MVT::v8i16,      1 }, // vpsrlvw
    { ISD::SRA,   MVT::v8i16,      1 }, // vpsravw

    { ISD::SHL,   MVT::v16i16,     1 }, // vpsllvw
    { ISD::SRL,   MVT::v16i16,     1 }, // vpsrlvw
    { ISD::SRA,   MVT::v16i16,     1 }, // vpsravw

    { ISD::SHL,   MVT::v32i16,     1 }, // vpsllvw
    { ISD::SRL,   MVT::v32i16,     1 }, // vpsrlvw
    { ISD::SRA,   MVT::v32i16,     1 }, // vpsravw
  };

  if (ST->hasBWI())
    if (const auto *Entry = CostTableLookup(AVX512BWShiftCostTable, ISD, LT.second))
      return LT.first * Entry->Cost;

  static const CostTblEntry AVX2UniformCostTable[] = {
    // Uniform splats are cheaper for the following instructions.
    { ISD::SHL,  MVT::v16i16, 1 }, // psllw.
    { ISD::SRL,  MVT::v16i16, 1 }, // psrlw.
    { ISD::SRA,  MVT::v16i16, 1 }, // psraw.
    { ISD::SHL,  MVT::v32i16, 2 }, // 2*psllw.
    { ISD::SRL,  MVT::v32i16, 2 }, // 2*psrlw.
    { ISD::SRA,  MVT::v32i16, 2 }, // 2*psraw.
  };

  if (ST->hasAVX2() &&
      ((Op2Info == TargetTransformInfo::OK_UniformConstantValue) ||
       (Op2Info == TargetTransformInfo::OK_UniformValue))) {
    if (const auto *Entry =
            CostTableLookup(AVX2UniformCostTable, ISD, LT.second))
      return LT.first * Entry->Cost;
  }

  static const CostTblEntry SSE2UniformCostTable[] = {
    // Uniform splats are cheaper for the following instructions.
    { ISD::SHL,  MVT::v8i16,  1 }, // psllw.
    { ISD::SHL,  MVT::v4i32,  1 }, // pslld
    { ISD::SHL,  MVT::v2i64,  1 }, // psllq.

    { ISD::SRL,  MVT::v8i16,  1 }, // psrlw.
    { ISD::SRL,  MVT::v4i32,  1 }, // psrld.
    { ISD::SRL,  MVT::v2i64,  1 }, // psrlq.

    { ISD::SRA,  MVT::v8i16,  1 }, // psraw.
    { ISD::SRA,  MVT::v4i32,  1 }, // psrad.
  };

  if (ST->hasSSE2() &&
      ((Op2Info == TargetTransformInfo::OK_UniformConstantValue) ||
       (Op2Info == TargetTransformInfo::OK_UniformValue))) {
    if (const auto *Entry =
            CostTableLookup(SSE2UniformCostTable, ISD, LT.second))
      return LT.first * Entry->Cost;
  }

  static const CostTblEntry AVX512DQCostTable[] = {
    { ISD::MUL,  MVT::v2i64, 1 },
    { ISD::MUL,  MVT::v4i64, 1 },
    { ISD::MUL,  MVT::v8i64, 1 }
  };

  // Look for AVX512DQ lowering tricks for custom cases.
  if (ST->hasDQI())
    if (const auto *Entry = CostTableLookup(AVX512DQCostTable, ISD, LT.second))
      return LT.first * Entry->Cost;

  static const CostTblEntry AVX512BWCostTable[] = {
    { ISD::SHL,   MVT::v64i8,     11 }, // vpblendvb sequence.
    { ISD::SRL,   MVT::v64i8,     11 }, // vpblendvb sequence.
    { ISD::SRA,   MVT::v64i8,     24 }, // vpblendvb sequence.

    { ISD::MUL,   MVT::v64i8,     11 }, // extend/pmullw/trunc sequence.
    { ISD::MUL,   MVT::v32i8,      4 }, // extend/pmullw/trunc sequence.
    { ISD::MUL,   MVT::v16i8,      4 }, // extend/pmullw/trunc sequence.
  };

  // Look for AVX512BW lowering tricks for custom cases.
  if (ST->hasBWI())
    if (const auto *Entry = CostTableLookup(AVX512BWCostTable, ISD, LT.second))
      return LT.first * Entry->Cost;

  static const CostTblEntry AVX512CostTable[] = {
    { ISD::SHL,     MVT::v16i32,     1 },
    { ISD::SRL,     MVT::v16i32,     1 },
    { ISD::SRA,     MVT::v16i32,     1 },

    { ISD::SHL,     MVT::v8i64,      1 },
    { ISD::SRL,     MVT::v8i64,      1 },

    { ISD::SRA,     MVT::v2i64,      1 },
    { ISD::SRA,     MVT::v4i64,      1 },
    { ISD::SRA,     MVT::v8i64,      1 },

    { ISD::MUL,     MVT::v64i8,     26 }, // extend/pmullw/trunc sequence.
    { ISD::MUL,     MVT::v32i8,     13 }, // extend/pmullw/trunc sequence.
    { ISD::MUL,     MVT::v16i8,      5 }, // extend/pmullw/trunc sequence.
    { ISD::MUL,     MVT::v16i32,     1 }, // pmulld (Skylake from agner.org)
    { ISD::MUL,     MVT::v8i32,      1 }, // pmulld (Skylake from agner.org)
    { ISD::MUL,     MVT::v4i32,      1 }, // pmulld (Skylake from agner.org)
    { ISD::MUL,     MVT::v8i64,      8 }, // 3*pmuludq/3*shift/2*add

    { ISD::FADD,    MVT::v8f64,      1 }, // Skylake from http://www.agner.org/
    { ISD::FSUB,    MVT::v8f64,      1 }, // Skylake from http://www.agner.org/
    { ISD::FMUL,    MVT::v8f64,      1 }, // Skylake from http://www.agner.org/

    { ISD::FADD,    MVT::v16f32,     1 }, // Skylake from http://www.agner.org/
    { ISD::FSUB,    MVT::v16f32,     1 }, // Skylake from http://www.agner.org/
    { ISD::FMUL,    MVT::v16f32,     1 }, // Skylake from http://www.agner.org/
  };

  if (ST->hasAVX512())
    if (const auto *Entry = CostTableLookup(AVX512CostTable, ISD, LT.second))
      return LT.first * Entry->Cost;

  static const CostTblEntry AVX2ShiftCostTable[] = {
    // Shifts on v4i64/v8i32 on AVX2 is legal even though we declare to
    // customize them to detect the cases where shift amount is a scalar one.
    { ISD::SHL,     MVT::v4i32,    1 },
    { ISD::SRL,     MVT::v4i32,    1 },
    { ISD::SRA,     MVT::v4i32,    1 },
    { ISD::SHL,     MVT::v8i32,    1 },
    { ISD::SRL,     MVT::v8i32,    1 },
    { ISD::SRA,     MVT::v8i32,    1 },
    { ISD::SHL,     MVT::v2i64,    1 },
    { ISD::SRL,     MVT::v2i64,    1 },
    { ISD::SHL,     MVT::v4i64,    1 },
    { ISD::SRL,     MVT::v4i64,    1 },
  };

  if (ST->hasAVX512()) {
    if (ISD == ISD::SHL && LT.second == MVT::v32i16 &&
        (Op2Info == TargetTransformInfo::OK_UniformConstantValue ||
         Op2Info == TargetTransformInfo::OK_NonUniformConstantValue))
      // On AVX512, a packed v32i16 shift left by a constant build_vector
      // is lowered into a vector multiply (vpmullw).
      return getArithmeticInstrCost(Instruction::Mul, Ty, CostKind,
                                    Op1Info, Op2Info,
                                    TargetTransformInfo::OP_None,
                                    TargetTransformInfo::OP_None);
  }

  // Look for AVX2 lowering tricks.
  if (ST->hasAVX2()) {
    if (ISD == ISD::SHL && LT.second == MVT::v16i16 &&
        (Op2Info == TargetTransformInfo::OK_UniformConstantValue ||
         Op2Info == TargetTransformInfo::OK_NonUniformConstantValue))
      // On AVX2, a packed v16i16 shift left by a constant build_vector
      // is lowered into a vector multiply (vpmullw).
      return getArithmeticInstrCost(Instruction::Mul, Ty, CostKind,
                                    Op1Info, Op2Info,
                                    TargetTransformInfo::OP_None,
                                    TargetTransformInfo::OP_None);

    if (const auto *Entry = CostTableLookup(AVX2ShiftCostTable, ISD, LT.second))
      return LT.first * Entry->Cost;
  }

  static const CostTblEntry XOPShiftCostTable[] = {
    // 128bit shifts take 1cy, but right shifts require negation beforehand.
    { ISD::SHL,     MVT::v16i8,    1 },
    { ISD::SRL,     MVT::v16i8,    2 },
    { ISD::SRA,     MVT::v16i8,    2 },
    { ISD::SHL,     MVT::v8i16,    1 },
    { ISD::SRL,     MVT::v8i16,    2 },
    { ISD::SRA,     MVT::v8i16,    2 },
    { ISD::SHL,     MVT::v4i32,    1 },
    { ISD::SRL,     MVT::v4i32,    2 },
    { ISD::SRA,     MVT::v4i32,    2 },
    { ISD::SHL,     MVT::v2i64,    1 },
    { ISD::SRL,     MVT::v2i64,    2 },
    { ISD::SRA,     MVT::v2i64,    2 },
    // 256bit shifts require splitting if AVX2 didn't catch them above.
    { ISD::SHL,     MVT::v32i8,  2+2 },
    { ISD::SRL,     MVT::v32i8,  4+2 },
    { ISD::SRA,     MVT::v32i8,  4+2 },
    { ISD::SHL,     MVT::v16i16, 2+2 },
    { ISD::SRL,     MVT::v16i16, 4+2 },
    { ISD::SRA,     MVT::v16i16, 4+2 },
    { ISD::SHL,     MVT::v8i32,  2+2 },
    { ISD::SRL,     MVT::v8i32,  4+2 },
    { ISD::SRA,     MVT::v8i32,  4+2 },
    { ISD::SHL,     MVT::v4i64,  2+2 },
    { ISD::SRL,     MVT::v4i64,  4+2 },
    { ISD::SRA,     MVT::v4i64,  4+2 },
  };

  // Look for XOP lowering tricks.
  if (ST->hasXOP()) {
    // If the right shift is constant then we'll fold the negation so
    // it's as cheap as a left shift.
    int ShiftISD = ISD;
    if ((ShiftISD == ISD::SRL || ShiftISD == ISD::SRA) &&
        (Op2Info == TargetTransformInfo::OK_UniformConstantValue ||
         Op2Info == TargetTransformInfo::OK_NonUniformConstantValue))
      ShiftISD = ISD::SHL;
    if (const auto *Entry =
            CostTableLookup(XOPShiftCostTable, ShiftISD, LT.second))
      return LT.first * Entry->Cost;
  }

  static const CostTblEntry SSE2UniformShiftCostTable[] = {
    // Uniform splats are cheaper for the following instructions.
    { ISD::SHL,  MVT::v16i16, 2+2 }, // 2*psllw + split.
    { ISD::SHL,  MVT::v8i32,  2+2 }, // 2*pslld + split.
    { ISD::SHL,  MVT::v4i64,  2+2 }, // 2*psllq + split.

    { ISD::SRL,  MVT::v16i16, 2+2 }, // 2*psrlw + split.
    { ISD::SRL,  MVT::v8i32,  2+2 }, // 2*psrld + split.
    { ISD::SRL,  MVT::v4i64,  2+2 }, // 2*psrlq + split.

    { ISD::SRA,  MVT::v16i16, 2+2 }, // 2*psraw + split.
    { ISD::SRA,  MVT::v8i32,  2+2 }, // 2*psrad + split.
    { ISD::SRA,  MVT::v2i64,    4 }, // 2*psrad + shuffle.
    { ISD::SRA,  MVT::v4i64,  8+2 }, // 2*(2*psrad + shuffle) + split.
  };

  if (ST->hasSSE2() &&
      ((Op2Info == TargetTransformInfo::OK_UniformConstantValue) ||
       (Op2Info == TargetTransformInfo::OK_UniformValue))) {

    // Handle AVX2 uniform v4i64 ISD::SRA, it's not worth a table.
    if (ISD == ISD::SRA && LT.second == MVT::v4i64 && ST->hasAVX2())
      return LT.first * 4; // 2*psrad + shuffle.

    if (const auto *Entry =
            CostTableLookup(SSE2UniformShiftCostTable, ISD, LT.second))
      return LT.first * Entry->Cost;
  }

  if (ISD == ISD::SHL &&
      Op2Info == TargetTransformInfo::OK_NonUniformConstantValue) {
    MVT VT = LT.second;
    // Vector shift left by non uniform constant can be lowered
    // into vector multiply.
    if (((VT == MVT::v8i16 || VT == MVT::v4i32) && ST->hasSSE2()) ||
        ((VT == MVT::v16i16 || VT == MVT::v8i32) && ST->hasAVX()))
      ISD = ISD::MUL;
  }

  static const CostTblEntry AVX2CostTable[] = {
    { ISD::SHL,  MVT::v32i8,     11 }, // vpblendvb sequence.
    { ISD::SHL,  MVT::v64i8,     22 }, // 2*vpblendvb sequence.
    { ISD::SHL,  MVT::v16i16,    10 }, // extend/vpsrlvd/pack sequence.
    { ISD::SHL,  MVT::v32i16,    20 }, // 2*extend/vpsrlvd/pack sequence.

    { ISD::SRL,  MVT::v32i8,     11 }, // vpblendvb sequence.
    { ISD::SRL,  MVT::v64i8,     22 }, // 2*vpblendvb sequence.
    { ISD::SRL,  MVT::v16i16,    10 }, // extend/vpsrlvd/pack sequence.
    { ISD::SRL,  MVT::v32i16,    20 }, // 2*extend/vpsrlvd/pack sequence.

    { ISD::SRA,  MVT::v32i8,     24 }, // vpblendvb sequence.
    { ISD::SRA,  MVT::v64i8,     48 }, // 2*vpblendvb sequence.
    { ISD::SRA,  MVT::v16i16,    10 }, // extend/vpsravd/pack sequence.
    { ISD::SRA,  MVT::v32i16,    20 }, // 2*extend/vpsravd/pack sequence.
    { ISD::SRA,  MVT::v2i64,      4 }, // srl/xor/sub sequence.
    { ISD::SRA,  MVT::v4i64,      4 }, // srl/xor/sub sequence.

    { ISD::SUB,  MVT::v32i8,      1 }, // psubb
    { ISD::ADD,  MVT::v32i8,      1 }, // paddb
    { ISD::SUB,  MVT::v16i16,     1 }, // psubw
    { ISD::ADD,  MVT::v16i16,     1 }, // paddw
    { ISD::SUB,  MVT::v8i32,      1 }, // psubd
    { ISD::ADD,  MVT::v8i32,      1 }, // paddd
    { ISD::SUB,  MVT::v4i64,      1 }, // psubq
    { ISD::ADD,  MVT::v4i64,      1 }, // paddq

    { ISD::MUL,  MVT::v32i8,     17 }, // extend/pmullw/trunc sequence.
    { ISD::MUL,  MVT::v16i8,      7 }, // extend/pmullw/trunc sequence.
    { ISD::MUL,  MVT::v16i16,     1 }, // pmullw
    { ISD::MUL,  MVT::v8i32,      2 }, // pmulld (Haswell from agner.org)
    { ISD::MUL,  MVT::v4i64,      8 }, // 3*pmuludq/3*shift/2*add

    { ISD::FADD, MVT::v4f64,      1 }, // Haswell from http://www.agner.org/
    { ISD::FADD, MVT::v8f32,      1 }, // Haswell from http://www.agner.org/
    { ISD::FSUB, MVT::v4f64,      1 }, // Haswell from http://www.agner.org/
    { ISD::FSUB, MVT::v8f32,      1 }, // Haswell from http://www.agner.org/
    { ISD::FMUL, MVT::v4f64,      1 }, // Haswell from http://www.agner.org/
    { ISD::FMUL, MVT::v8f32,      1 }, // Haswell from http://www.agner.org/

    { ISD::FDIV, MVT::f32,        7 }, // Haswell from http://www.agner.org/
    { ISD::FDIV, MVT::v4f32,      7 }, // Haswell from http://www.agner.org/
    { ISD::FDIV, MVT::v8f32,     14 }, // Haswell from http://www.agner.org/
    { ISD::FDIV, MVT::f64,       14 }, // Haswell from http://www.agner.org/
    { ISD::FDIV, MVT::v2f64,     14 }, // Haswell from http://www.agner.org/
    { ISD::FDIV, MVT::v4f64,     28 }, // Haswell from http://www.agner.org/
  };

  // Look for AVX2 lowering tricks for custom cases.
  if (ST->hasAVX2())
    if (const auto *Entry = CostTableLookup(AVX2CostTable, ISD, LT.second))
      return LT.first * Entry->Cost;

  static const CostTblEntry AVX1CostTable[] = {
    // We don't have to scalarize unsupported ops. We can issue two half-sized
    // operations and we only need to extract the upper YMM half.
    // Two ops + 1 extract + 1 insert = 4.
    { ISD::MUL,     MVT::v16i16,     4 },
    { ISD::MUL,     MVT::v8i32,      4 },
    { ISD::SUB,     MVT::v32i8,      4 },
    { ISD::ADD,     MVT::v32i8,      4 },
    { ISD::SUB,     MVT::v16i16,     4 },
    { ISD::ADD,     MVT::v16i16,     4 },
    { ISD::SUB,     MVT::v8i32,      4 },
    { ISD::ADD,     MVT::v8i32,      4 },
    { ISD::SUB,     MVT::v4i64,      4 },
    { ISD::ADD,     MVT::v4i64,      4 },

    // A v4i64 multiply is custom lowered as two split v2i64 vectors that then
    // are lowered as a series of long multiplies(3), shifts(3) and adds(2)
    // Because we believe v4i64 to be a legal type, we must also include the
    // extract+insert in the cost table. Therefore, the cost here is 18
    // instead of 8.
    { ISD::MUL,     MVT::v4i64,     18 },

    { ISD::MUL,     MVT::v32i8,     26 }, // extend/pmullw/trunc sequence.

    { ISD::FDIV,    MVT::f32,       14 }, // SNB from http://www.agner.org/
    { ISD::FDIV,    MVT::v4f32,     14 }, // SNB from http://www.agner.org/
    { ISD::FDIV,    MVT::v8f32,     28 }, // SNB from http://www.agner.org/
    { ISD::FDIV,    MVT::f64,       22 }, // SNB from http://www.agner.org/
    { ISD::FDIV,    MVT::v2f64,     22 }, // SNB from http://www.agner.org/
    { ISD::FDIV,    MVT::v4f64,     44 }, // SNB from http://www.agner.org/
  };

  if (ST->hasAVX())
    if (const auto *Entry = CostTableLookup(AVX1CostTable, ISD, LT.second))
      return LT.first * Entry->Cost;

  static const CostTblEntry SSE42CostTable[] = {
    { ISD::FADD, MVT::f64,     1 }, // Nehalem from http://www.agner.org/
    { ISD::FADD, MVT::f32,     1 }, // Nehalem from http://www.agner.org/
    { ISD::FADD, MVT::v2f64,   1 }, // Nehalem from http://www.agner.org/
    { ISD::FADD, MVT::v4f32,   1 }, // Nehalem from http://www.agner.org/

    { ISD::FSUB, MVT::f64,     1 }, // Nehalem from http://www.agner.org/
    { ISD::FSUB, MVT::f32 ,    1 }, // Nehalem from http://www.agner.org/
    { ISD::FSUB, MVT::v2f64,   1 }, // Nehalem from http://www.agner.org/
    { ISD::FSUB, MVT::v4f32,   1 }, // Nehalem from http://www.agner.org/

    { ISD::FMUL, MVT::f64,     1 }, // Nehalem from http://www.agner.org/
    { ISD::FMUL, MVT::f32,     1 }, // Nehalem from http://www.agner.org/
    { ISD::FMUL, MVT::v2f64,   1 }, // Nehalem from http://www.agner.org/
    { ISD::FMUL, MVT::v4f32,   1 }, // Nehalem from http://www.agner.org/

    { ISD::FDIV,  MVT::f32,   14 }, // Nehalem from http://www.agner.org/
    { ISD::FDIV,  MVT::v4f32, 14 }, // Nehalem from http://www.agner.org/
    { ISD::FDIV,  MVT::f64,   22 }, // Nehalem from http://www.agner.org/
    { ISD::FDIV,  MVT::v2f64, 22 }, // Nehalem from http://www.agner.org/
  };

  if (ST->hasSSE42())
    if (const auto *Entry = CostTableLookup(SSE42CostTable, ISD, LT.second))
      return LT.first * Entry->Cost;

  static const CostTblEntry SSE41CostTable[] = {
    { ISD::SHL,  MVT::v16i8,      11 }, // pblendvb sequence.
    { ISD::SHL,  MVT::v32i8,  2*11+2 }, // pblendvb sequence + split.
    { ISD::SHL,  MVT::v8i16,      14 }, // pblendvb sequence.
    { ISD::SHL,  MVT::v16i16, 2*14+2 }, // pblendvb sequence + split.
    { ISD::SHL,  MVT::v4i32,       4 }, // pslld/paddd/cvttps2dq/pmulld
    { ISD::SHL,  MVT::v8i32,   2*4+2 }, // pslld/paddd/cvttps2dq/pmulld + split

    { ISD::SRL,  MVT::v16i8,      12 }, // pblendvb sequence.
    { ISD::SRL,  MVT::v32i8,  2*12+2 }, // pblendvb sequence + split.
    { ISD::SRL,  MVT::v8i16,      14 }, // pblendvb sequence.
    { ISD::SRL,  MVT::v16i16, 2*14+2 }, // pblendvb sequence + split.
    { ISD::SRL,  MVT::v4i32,      11 }, // Shift each lane + blend.
    { ISD::SRL,  MVT::v8i32,  2*11+2 }, // Shift each lane + blend + split.

    { ISD::SRA,  MVT::v16i8,      24 }, // pblendvb sequence.
    { ISD::SRA,  MVT::v32i8,  2*24+2 }, // pblendvb sequence + split.
    { ISD::SRA,  MVT::v8i16,      14 }, // pblendvb sequence.
    { ISD::SRA,  MVT::v16i16, 2*14+2 }, // pblendvb sequence + split.
    { ISD::SRA,  MVT::v4i32,      12 }, // Shift each lane + blend.
    { ISD::SRA,  MVT::v8i32,  2*12+2 }, // Shift each lane + blend + split.

    { ISD::MUL,  MVT::v4i32,       2 }  // pmulld (Nehalem from agner.org)
  };

  if (ST->hasSSE41())
    if (const auto *Entry = CostTableLookup(SSE41CostTable, ISD, LT.second))
      return LT.first * Entry->Cost;

  static const CostTblEntry SSE2CostTable[] = {
    // We don't correctly identify costs of casts because they are marked as
    // custom.
    { ISD::SHL,  MVT::v16i8,      26 }, // cmpgtb sequence.
    { ISD::SHL,  MVT::v8i16,      32 }, // cmpgtb sequence.
    { ISD::SHL,  MVT::v4i32,     2*5 }, // We optimized this using mul.
    { ISD::SHL,  MVT::v2i64,       4 }, // splat+shuffle sequence.
    { ISD::SHL,  MVT::v4i64,   2*4+2 }, // splat+shuffle sequence + split.

    { ISD::SRL,  MVT::v16i8,      26 }, // cmpgtb sequence.
    { ISD::SRL,  MVT::v8i16,      32 }, // cmpgtb sequence.
    { ISD::SRL,  MVT::v4i32,      16 }, // Shift each lane + blend.
    { ISD::SRL,  MVT::v2i64,       4 }, // splat+shuffle sequence.
    { ISD::SRL,  MVT::v4i64,   2*4+2 }, // splat+shuffle sequence + split.

    { ISD::SRA,  MVT::v16i8,      54 }, // unpacked cmpgtb sequence.
    { ISD::SRA,  MVT::v8i16,      32 }, // cmpgtb sequence.
    { ISD::SRA,  MVT::v4i32,      16 }, // Shift each lane + blend.
    { ISD::SRA,  MVT::v2i64,      12 }, // srl/xor/sub sequence.
    { ISD::SRA,  MVT::v4i64,  2*12+2 }, // srl/xor/sub sequence+split.

    { ISD::MUL,  MVT::v16i8,      12 }, // extend/pmullw/trunc sequence.
    { ISD::MUL,  MVT::v8i16,       1 }, // pmullw
    { ISD::MUL,  MVT::v4i32,       6 }, // 3*pmuludq/4*shuffle
    { ISD::MUL,  MVT::v2i64,       8 }, // 3*pmuludq/3*shift/2*add

    { ISD::FDIV, MVT::f32,        23 }, // Pentium IV from http://www.agner.org/
    { ISD::FDIV, MVT::v4f32,      39 }, // Pentium IV from http://www.agner.org/
    { ISD::FDIV, MVT::f64,        38 }, // Pentium IV from http://www.agner.org/
    { ISD::FDIV, MVT::v2f64,      69 }, // Pentium IV from http://www.agner.org/

    { ISD::FADD, MVT::f32,         2 }, // Pentium IV from http://www.agner.org/
    { ISD::FADD, MVT::f64,         2 }, // Pentium IV from http://www.agner.org/

    { ISD::FSUB, MVT::f32,         2 }, // Pentium IV from http://www.agner.org/
    { ISD::FSUB, MVT::f64,         2 }, // Pentium IV from http://www.agner.org/
  };

  if (ST->hasSSE2())
    if (const auto *Entry = CostTableLookup(SSE2CostTable, ISD, LT.second))
      return LT.first * Entry->Cost;

  static const CostTblEntry SSE1CostTable[] = {
    { ISD::FDIV, MVT::f32,   17 }, // Pentium III from http://www.agner.org/
    { ISD::FDIV, MVT::v4f32, 34 }, // Pentium III from http://www.agner.org/

    { ISD::FADD, MVT::f32,    1 }, // Pentium III from http://www.agner.org/
    { ISD::FADD, MVT::v4f32,  2 }, // Pentium III from http://www.agner.org/

    { ISD::FSUB, MVT::f32,    1 }, // Pentium III from http://www.agner.org/
    { ISD::FSUB, MVT::v4f32,  2 }, // Pentium III from http://www.agner.org/

    { ISD::ADD, MVT::i8,      1 }, // Pentium III from http://www.agner.org/
    { ISD::ADD, MVT::i16,     1 }, // Pentium III from http://www.agner.org/
    { ISD::ADD, MVT::i32,     1 }, // Pentium III from http://www.agner.org/

    { ISD::SUB, MVT::i8,      1 }, // Pentium III from http://www.agner.org/
    { ISD::SUB, MVT::i16,     1 }, // Pentium III from http://www.agner.org/
    { ISD::SUB, MVT::i32,     1 }, // Pentium III from http://www.agner.org/
  };

  if (ST->hasSSE1())
    if (const auto *Entry = CostTableLookup(SSE1CostTable, ISD, LT.second))
      return LT.first * Entry->Cost;

  // It is not a good idea to vectorize division. We have to scalarize it and
  // in the process we will often end up having to spilling regular
  // registers. The overhead of division is going to dominate most kernels
  // anyways so try hard to prevent vectorization of division - it is
  // generally a bad idea. Assume somewhat arbitrarily that we have to be able
  // to hide "20 cycles" for each lane.
  if (LT.second.isVector() && (ISD == ISD::SDIV || ISD == ISD::SREM ||
                               ISD == ISD::UDIV || ISD == ISD::UREM)) {
    int ScalarCost = getArithmeticInstrCost(
        Opcode, Ty->getScalarType(), CostKind, Op1Info, Op2Info,
        TargetTransformInfo::OP_None, TargetTransformInfo::OP_None);
    return 20 * LT.first * LT.second.getVectorNumElements() * ScalarCost;
  }

  // Fallback to the default implementation.
  return BaseT::getArithmeticInstrCost(Opcode, Ty, CostKind, Op1Info, Op2Info);
}

#if INTEL_CUSTOMIZATION
/// Currently, under target specific category we are only looking for
/// alternate-lane shuffle mask such as, <0, 4, 2, 6>([v]unpck[l,h]pd) or
/// <1, 5, 3, 7>([v]unpckhpd).
bool X86TTIImpl::isTargetSpecificShuffleMask(
    ArrayRef<uint32_t> Mask) const {
  bool IsAlternateLaneVectorMask = true;
  unsigned MaskSize = Mask.size();

  // TODO: Support undefined mask value which is not supported currently.
  // Look for even-lanes
  // Example: shufflevector <4xT>A, <4xT>B, <0,4,2,6>
  for (unsigned i = 0; i < MaskSize && IsAlternateLaneVectorMask; ++i)
    IsAlternateLaneVectorMask = Mask[i] == ((i % 2) ? MaskSize + i - 1 : i);

  if (IsAlternateLaneVectorMask)
    return true;

  IsAlternateLaneVectorMask = true;
  // Look for odd-lanes.
  // Example: shufflevector <4xT>A, <4xT>B, <1,5,3,7>
  for (unsigned i = 0; i < MaskSize && IsAlternateLaneVectorMask; ++i)
    IsAlternateLaneVectorMask = Mask[i] == ((i % 2) ? MaskSize + i : i + 1);

  return IsAlternateLaneVectorMask;
}

bool X86TTIImpl::isVPlanVLSProfitable() const {
  // Conservative VLS is profitable for most architectures, except the most
  // advanced IA processors.
  return !(ST->hasAVX512() &&
           getTLI()->getTargetMachine().Options.IntelAdvancedOptim);
}

bool X86TTIImpl::isAggressiveVLSProfitable() const {
  // Old processors without support for GATHER/SCATTER instructions always
  // benefit from the optimization.
  if (!ST->hasAVX2())
    return true;

  // We know that it is safe to run VLS aggressively when tuning for IA.
  if (getTLI()->getTargetMachine().Options.IntelAdvancedOptim)
    return true;

  // Be conservative otherwise.
  return false;
}

bool X86TTIImpl::targetMatchesVariantISA(
    VectorVariant::ISAClass VariantISAClass) const {
  VectorVariant::ISAClass TargetISAClass = VectorVariant::ISAClass::NOSSE;
  if (ST->hasAVX512())
    TargetISAClass = VectorVariant::ISAClass::ZMM;
  else if (ST->hasAVX2())
    TargetISAClass = VectorVariant::ISAClass::YMM2;
  else if (ST->hasAVX())
    TargetISAClass = VectorVariant::ISAClass::YMM1;
  else if (ST->hasSSE1())
    // All SSE targets support XMM
    TargetISAClass = VectorVariant::ISAClass::XMM;
  if (VariantISAClass <= TargetISAClass)
    return true;
  return false;
}

int X86TTIImpl::getMatchingVectorVariant(
    VectorVariant &ForCall,
    SmallVectorImpl<VectorVariant> &Variants,
    const Module *M) const {
  // ForCall is a VectorVariant created for the call instruction.
  int BestIndex = -1;
  int CurrIndex = -1;
  // Keep track of parameter position containing the largest score. Can be
  // used as a tiebreaker when selecting the best variant.
  int BestArg = -1;
  int BestScore = 0;
  VectorVariant::ISAClass BestISA = VectorVariant::ISAClass::NOSSE;
  for (auto Variant : Variants) {
    CurrIndex++;
    if (!targetMatchesVariantISA(Variant.getISA()))
      continue;
    int MaxArg = 0;
    auto Score = ForCall.getMatchingScore(Variant, MaxArg, M);
    if (Score > BestScore) {
      BestScore = Score;
      BestIndex = CurrIndex;
      BestISA = Variant.getISA();
      BestArg = MaxArg;
      continue;
    } else if (Score == BestScore) {
      if (Variant.getISA() > BestISA) {
        BestIndex = CurrIndex;
        BestISA = Variant.getISA();
        BestArg = MaxArg;
        continue;
      } else if (Variant.getISA() == BestISA) {
        // Check best parameter score
        if (MaxArg > BestArg) {
          BestIndex = CurrIndex;
          BestArg = MaxArg;
        }
      }
    }
  }
  return BestIndex;
}

const char *X86TTIImpl::getISASetForIMLFunctions() const {
  if (ST->hasAVX512()) {
    if (getRegisterBitWidth(TargetTransformInfo::RGK_FixedWidthVector) > 256)
      return "coreavx512";
    else
      return "coreavx512zmmlow";
  }
  if (ST->hasAVX2())
    return "avx2";

  if (ST->hasAVX())
    return "avx";

  if (ST->hasSSE42())
    return "sse42";

  return "all";
}
#endif // INTEL_CUSTOMIZATION

int X86TTIImpl::getShuffleCost(TTI::ShuffleKind Kind, VectorType *BaseTp,
                               ArrayRef<int> Mask, int Index,
                               VectorType *SubTp) {
  // 64-bit packed float vectors (v2f32) are widened to type v4f32.
  // 64-bit packed integer vectors (v2i32) are widened to type v4i32.
  std::pair<int, MVT> LT = TLI->getTypeLegalizationCost(DL, BaseTp);

  // Treat Transpose as 2-op shuffles - there's no difference in lowering.
  if (Kind == TTI::SK_Transpose)
    Kind = TTI::SK_PermuteTwoSrc;

#if INTEL_CUSTOMIZATION
  if (Kind == TTI::SK_TargetSpecific) {
    // Currently, in this category we are assuming target-specific mask
    // is the alternate-shuffle-lane vector mask which is pretty restricted
    // and error-prone.
    // TODO: Eventually, getShuffleCost() should have access to the
    // mask in order to estimate the cost accurately for the right shuffle kind.

    // The backend knows how to generate [v]unpck[l,h]pds for 64bit
    // element if the target supports SSE2 and above.
    if (ST->hasSSE2() && BaseTp->getScalarSizeInBits() == 64)
      return LT.first;

    // For non-64bit, we can generate 2 [v]pshuf[b,d,ps].
    return 2 * LT.first;
  }
#endif // INTEL_CUSTOMIZATION

  // For Broadcasts we are splatting the first element from the first input
  // register, so only need to reference that input and all the output
  // registers are the same.
  if (Kind == TTI::SK_Broadcast)
    LT.first = 1;

  // Subvector extractions are free if they start at the beginning of a
  // vector and cheap if the subvectors are aligned.
  if (Kind == TTI::SK_ExtractSubvector && LT.second.isVector()) {
    int NumElts = LT.second.getVectorNumElements();
    if ((Index % NumElts) == 0)
      return 0;
    std::pair<int, MVT> SubLT = TLI->getTypeLegalizationCost(DL, SubTp);
    if (SubLT.second.isVector()) {
      int NumSubElts = SubLT.second.getVectorNumElements();
      if ((Index % NumSubElts) == 0 && (NumElts % NumSubElts) == 0)
        return SubLT.first;
      // Handle some cases for widening legalization. For now we only handle
      // cases where the original subvector was naturally aligned and evenly
      // fit in its legalized subvector type.
      // FIXME: Remove some of the alignment restrictions.
      // FIXME: We can use permq for 64-bit or larger extracts from 256-bit
      // vectors.
      int OrigSubElts = cast<FixedVectorType>(SubTp)->getNumElements();
      if (NumSubElts > OrigSubElts && (Index % OrigSubElts) == 0 &&
          (NumSubElts % OrigSubElts) == 0 &&
          LT.second.getVectorElementType() ==
              SubLT.second.getVectorElementType() &&
          LT.second.getVectorElementType().getSizeInBits() ==
              BaseTp->getElementType()->getPrimitiveSizeInBits()) {
        assert(NumElts >= NumSubElts && NumElts > OrigSubElts &&
               "Unexpected number of elements!");
        auto *VecTy = FixedVectorType::get(BaseTp->getElementType(),
                                           LT.second.getVectorNumElements());
        auto *SubTy = FixedVectorType::get(BaseTp->getElementType(),
                                           SubLT.second.getVectorNumElements());
        int ExtractIndex = alignDown((Index % NumElts), NumSubElts);
        int ExtractCost = getShuffleCost(TTI::SK_ExtractSubvector, VecTy, None,
                                         ExtractIndex, SubTy);

        // If the original size is 32-bits or more, we can use pshufd. Otherwise
        // if we have SSSE3 we can use pshufb.
        if (SubTp->getPrimitiveSizeInBits() >= 32 || ST->hasSSSE3())
          return ExtractCost + 1; // pshufd or pshufb

        assert(SubTp->getPrimitiveSizeInBits() == 16 &&
               "Unexpected vector size");

        return ExtractCost + 2; // worst case pshufhw + pshufd
      }
    }
  }

  // Handle some common (illegal) sub-vector types as they are often very cheap
  // to shuffle even on targets without PSHUFB.
  EVT VT = TLI->getValueType(DL, BaseTp);
  if (VT.isSimple() && VT.isVector() && VT.getSizeInBits() < 128 &&
      !ST->hasSSSE3()) {
     static const CostTblEntry SSE2SubVectorShuffleTbl[] = {
      {TTI::SK_Broadcast,        MVT::v4i16, 1}, // pshuflw
      {TTI::SK_Broadcast,        MVT::v2i16, 1}, // pshuflw
      {TTI::SK_Broadcast,        MVT::v8i8,  2}, // punpck/pshuflw
      {TTI::SK_Broadcast,        MVT::v4i8,  2}, // punpck/pshuflw
      {TTI::SK_Broadcast,        MVT::v2i8,  1}, // punpck

      {TTI::SK_Reverse,          MVT::v4i16, 1}, // pshuflw
      {TTI::SK_Reverse,          MVT::v2i16, 1}, // pshuflw
      {TTI::SK_Reverse,          MVT::v4i8,  3}, // punpck/pshuflw/packus
      {TTI::SK_Reverse,          MVT::v2i8,  1}, // punpck

      {TTI::SK_PermuteTwoSrc,    MVT::v4i16, 2}, // punpck/pshuflw
      {TTI::SK_PermuteTwoSrc,    MVT::v2i16, 2}, // punpck/pshuflw
      {TTI::SK_PermuteTwoSrc,    MVT::v8i8,  7}, // punpck/pshuflw
      {TTI::SK_PermuteTwoSrc,    MVT::v4i8,  4}, // punpck/pshuflw
      {TTI::SK_PermuteTwoSrc,    MVT::v2i8,  2}, // punpck

      {TTI::SK_PermuteSingleSrc, MVT::v4i16, 1}, // pshuflw
      {TTI::SK_PermuteSingleSrc, MVT::v2i16, 1}, // pshuflw
      {TTI::SK_PermuteSingleSrc, MVT::v8i8,  5}, // punpck/pshuflw
      {TTI::SK_PermuteSingleSrc, MVT::v4i8,  3}, // punpck/pshuflw
      {TTI::SK_PermuteSingleSrc, MVT::v2i8,  1}, // punpck
    };

    if (ST->hasSSE2())
      if (const auto *Entry =
              CostTableLookup(SSE2SubVectorShuffleTbl, Kind, VT.getSimpleVT()))
        return Entry->Cost;
  }

  // We are going to permute multiple sources and the result will be in multiple
  // destinations. Providing an accurate cost only for splits where the element
  // type remains the same.
  if (Kind == TTI::SK_PermuteSingleSrc && LT.first != 1) {
    MVT LegalVT = LT.second;
    if (LegalVT.isVector() &&
        LegalVT.getVectorElementType().getSizeInBits() ==
            BaseTp->getElementType()->getPrimitiveSizeInBits() &&
        LegalVT.getVectorNumElements() <
            cast<FixedVectorType>(BaseTp)->getNumElements()) {

      unsigned VecTySize = DL.getTypeStoreSize(BaseTp);
      unsigned LegalVTSize = LegalVT.getStoreSize();
      // Number of source vectors after legalization:
      unsigned NumOfSrcs = (VecTySize + LegalVTSize - 1) / LegalVTSize;
      // Number of destination vectors after legalization:
      unsigned NumOfDests = LT.first;

      auto *SingleOpTy = FixedVectorType::get(BaseTp->getElementType(),
                                              LegalVT.getVectorNumElements());

      unsigned NumOfShuffles = (NumOfSrcs - 1) * NumOfDests;
      return NumOfShuffles * getShuffleCost(TTI::SK_PermuteTwoSrc, SingleOpTy,
                                            None, 0, nullptr);
    }

    return BaseT::getShuffleCost(Kind, BaseTp, Mask, Index, SubTp);
  }

  // For 2-input shuffles, we must account for splitting the 2 inputs into many.
  if (Kind == TTI::SK_PermuteTwoSrc && LT.first != 1) {
    // We assume that source and destination have the same vector type.
    int NumOfDests = LT.first;
    int NumOfShufflesPerDest = LT.first * 2 - 1;
    LT.first = NumOfDests * NumOfShufflesPerDest;
  }

#if INTEL_CUSTOMIZATION
#if INTEL_FEATURE_ISA_FP16
  static const CostTblEntry AVX512FP16ShuffleTbl[] = {
      {TTI::SK_Broadcast, MVT::v32f16, 1}, // vpbroadcastw
      {TTI::SK_Broadcast, MVT::v16f16, 1}, // vpbroadcastw
      {TTI::SK_Broadcast, MVT::v8f16, 1}, // vpbroadcastw

      {TTI::SK_Reverse, MVT::v32f16, 2}, // vpermw
      {TTI::SK_Reverse, MVT::v16f16, 2}, // vpermw
      {TTI::SK_Reverse, MVT::v8f16, 1}, // vpshufb

      {TTI::SK_PermuteSingleSrc, MVT::v32f16, 2}, // vpermw
      {TTI::SK_PermuteSingleSrc, MVT::v16f16, 2}, // vpermw
      {TTI::SK_PermuteSingleSrc, MVT::v8f16, 1},  // vpshufb

      {TTI::SK_PermuteTwoSrc, MVT::v32f16, 2},    // vpermt2w
      {TTI::SK_PermuteTwoSrc, MVT::v16f16, 2},    // vpermt2w
      {TTI::SK_PermuteTwoSrc, MVT::v8f16, 2}      // vpermt2w
  };

  if (!ST->useSoftFloat() && ST->hasFP16())
    if (const auto *Entry =
            CostTableLookup(AVX512FP16ShuffleTbl, Kind, LT.second))
      return LT.first * Entry->Cost;
#endif // INTEL_FEATURE_ISA_FP16
#endif // INTEL_CUSTOMIZATION

  static const CostTblEntry AVX512VBMIShuffleTbl[] = {
      {TTI::SK_Reverse, MVT::v64i8, 1}, // vpermb
      {TTI::SK_Reverse, MVT::v32i8, 1}, // vpermb

      {TTI::SK_PermuteSingleSrc, MVT::v64i8, 1}, // vpermb
      {TTI::SK_PermuteSingleSrc, MVT::v32i8, 1}, // vpermb

      {TTI::SK_PermuteTwoSrc, MVT::v64i8, 2}, // vpermt2b
      {TTI::SK_PermuteTwoSrc, MVT::v32i8, 2}, // vpermt2b
      {TTI::SK_PermuteTwoSrc, MVT::v16i8, 2}  // vpermt2b
  };

  if (ST->hasVBMI())
    if (const auto *Entry =
            CostTableLookup(AVX512VBMIShuffleTbl, Kind, LT.second))
      return LT.first * Entry->Cost;

  static const CostTblEntry AVX512BWShuffleTbl[] = {
      {TTI::SK_Broadcast, MVT::v32i16, 1}, // vpbroadcastw
      {TTI::SK_Broadcast, MVT::v64i8, 1},  // vpbroadcastb

      {TTI::SK_Reverse, MVT::v32i16, 2}, // vpermw
      {TTI::SK_Reverse, MVT::v16i16, 2}, // vpermw
      {TTI::SK_Reverse, MVT::v64i8, 2},  // pshufb + vshufi64x2

      {TTI::SK_PermuteSingleSrc, MVT::v32i16, 2}, // vpermw
      {TTI::SK_PermuteSingleSrc, MVT::v16i16, 2}, // vpermw
      {TTI::SK_PermuteSingleSrc, MVT::v64i8, 8},  // extend to v32i16

      {TTI::SK_PermuteTwoSrc, MVT::v32i16, 2}, // vpermt2w
      {TTI::SK_PermuteTwoSrc, MVT::v16i16, 2}, // vpermt2w
      {TTI::SK_PermuteTwoSrc, MVT::v8i16, 2},  // vpermt2w
      {TTI::SK_PermuteTwoSrc, MVT::v64i8, 19}, // 6 * v32i8 + 1

      {TTI::SK_Select, MVT::v32i16, 1}, // vblendmw
      {TTI::SK_Select, MVT::v64i8,  1}, // vblendmb
  };

  if (ST->hasBWI())
    if (const auto *Entry =
            CostTableLookup(AVX512BWShuffleTbl, Kind, LT.second))
      return LT.first * Entry->Cost;

  static const CostTblEntry AVX512ShuffleTbl[] = {
      {TTI::SK_Broadcast, MVT::v8f64, 1},  // vbroadcastpd
      {TTI::SK_Broadcast, MVT::v16f32, 1}, // vbroadcastps
      {TTI::SK_Broadcast, MVT::v8i64, 1},  // vpbroadcastq
      {TTI::SK_Broadcast, MVT::v16i32, 1}, // vpbroadcastd
      {TTI::SK_Broadcast, MVT::v32i16, 1}, // vpbroadcastw
      {TTI::SK_Broadcast, MVT::v64i8, 1},  // vpbroadcastb

      {TTI::SK_Reverse, MVT::v8f64, 1},  // vpermpd
      {TTI::SK_Reverse, MVT::v16f32, 1}, // vpermps
      {TTI::SK_Reverse, MVT::v8i64, 1},  // vpermq
      {TTI::SK_Reverse, MVT::v16i32, 1}, // vpermd

      {TTI::SK_PermuteSingleSrc, MVT::v8f64, 1},  // vpermpd
      {TTI::SK_PermuteSingleSrc, MVT::v4f64, 1},  // vpermpd
      {TTI::SK_PermuteSingleSrc, MVT::v2f64, 1},  // vpermpd
      {TTI::SK_PermuteSingleSrc, MVT::v16f32, 1}, // vpermps
      {TTI::SK_PermuteSingleSrc, MVT::v8f32, 1},  // vpermps
      {TTI::SK_PermuteSingleSrc, MVT::v4f32, 1},  // vpermps
      {TTI::SK_PermuteSingleSrc, MVT::v8i64, 1},  // vpermq
      {TTI::SK_PermuteSingleSrc, MVT::v4i64, 1},  // vpermq
      {TTI::SK_PermuteSingleSrc, MVT::v2i64, 1},  // vpermq
      {TTI::SK_PermuteSingleSrc, MVT::v16i32, 1}, // vpermd
      {TTI::SK_PermuteSingleSrc, MVT::v8i32, 1},  // vpermd
      {TTI::SK_PermuteSingleSrc, MVT::v4i32, 1},  // vpermd
      {TTI::SK_PermuteSingleSrc, MVT::v16i8, 1},  // pshufb

      {TTI::SK_PermuteTwoSrc, MVT::v8f64, 1},  // vpermt2pd
      {TTI::SK_PermuteTwoSrc, MVT::v16f32, 1}, // vpermt2ps
      {TTI::SK_PermuteTwoSrc, MVT::v8i64, 1},  // vpermt2q
      {TTI::SK_PermuteTwoSrc, MVT::v16i32, 1}, // vpermt2d
      {TTI::SK_PermuteTwoSrc, MVT::v4f64, 1},  // vpermt2pd
      {TTI::SK_PermuteTwoSrc, MVT::v8f32, 1},  // vpermt2ps
      {TTI::SK_PermuteTwoSrc, MVT::v4i64, 1},  // vpermt2q
      {TTI::SK_PermuteTwoSrc, MVT::v8i32, 1},  // vpermt2d
      {TTI::SK_PermuteTwoSrc, MVT::v2f64, 1},  // vpermt2pd
      {TTI::SK_PermuteTwoSrc, MVT::v4f32, 1},  // vpermt2ps
      {TTI::SK_PermuteTwoSrc, MVT::v2i64, 1},  // vpermt2q
      {TTI::SK_PermuteTwoSrc, MVT::v4i32, 1},  // vpermt2d

      // FIXME: This just applies the type legalization cost rules above
      // assuming these completely split.
      {TTI::SK_PermuteSingleSrc, MVT::v32i16, 14},
      {TTI::SK_PermuteSingleSrc, MVT::v64i8,  14},
      {TTI::SK_PermuteTwoSrc,    MVT::v32i16, 42},
      {TTI::SK_PermuteTwoSrc,    MVT::v64i8,  42},

      {TTI::SK_Select, MVT::v32i16, 1}, // vpternlogq
      {TTI::SK_Select, MVT::v64i8,  1}, // vpternlogq
      {TTI::SK_Select, MVT::v8f64,  1}, // vblendmpd
      {TTI::SK_Select, MVT::v16f32, 1}, // vblendmps
      {TTI::SK_Select, MVT::v8i64,  1}, // vblendmq
      {TTI::SK_Select, MVT::v16i32, 1}, // vblendmd
  };

  if (ST->hasAVX512())
    if (const auto *Entry = CostTableLookup(AVX512ShuffleTbl, Kind, LT.second))
      return LT.first * Entry->Cost;

  static const CostTblEntry AVX2ShuffleTbl[] = {
      {TTI::SK_Broadcast, MVT::v4f64, 1},  // vbroadcastpd
      {TTI::SK_Broadcast, MVT::v8f32, 1},  // vbroadcastps
      {TTI::SK_Broadcast, MVT::v4i64, 1},  // vpbroadcastq
      {TTI::SK_Broadcast, MVT::v8i32, 1},  // vpbroadcastd
      {TTI::SK_Broadcast, MVT::v16i16, 1}, // vpbroadcastw
      {TTI::SK_Broadcast, MVT::v32i8, 1},  // vpbroadcastb

      {TTI::SK_Reverse, MVT::v4f64, 1},  // vpermpd
      {TTI::SK_Reverse, MVT::v8f32, 1},  // vpermps
      {TTI::SK_Reverse, MVT::v4i64, 1},  // vpermq
      {TTI::SK_Reverse, MVT::v8i32, 1},  // vpermd
      {TTI::SK_Reverse, MVT::v16i16, 2}, // vperm2i128 + pshufb
      {TTI::SK_Reverse, MVT::v32i8, 2},  // vperm2i128 + pshufb

      {TTI::SK_Select, MVT::v16i16, 1}, // vpblendvb
      {TTI::SK_Select, MVT::v32i8, 1},  // vpblendvb

      {TTI::SK_PermuteSingleSrc, MVT::v4f64, 1},  // vpermpd
      {TTI::SK_PermuteSingleSrc, MVT::v8f32, 1},  // vpermps
      {TTI::SK_PermuteSingleSrc, MVT::v4i64, 1},  // vpermq
      {TTI::SK_PermuteSingleSrc, MVT::v8i32, 1},  // vpermd
      {TTI::SK_PermuteSingleSrc, MVT::v16i16, 4}, // vperm2i128 + 2*vpshufb
                                                  // + vpblendvb
      {TTI::SK_PermuteSingleSrc, MVT::v32i8, 4},  // vperm2i128 + 2*vpshufb
                                                  // + vpblendvb

      {TTI::SK_PermuteTwoSrc, MVT::v4f64, 3},  // 2*vpermpd + vblendpd
      {TTI::SK_PermuteTwoSrc, MVT::v8f32, 3},  // 2*vpermps + vblendps
      {TTI::SK_PermuteTwoSrc, MVT::v4i64, 3},  // 2*vpermq + vpblendd
      {TTI::SK_PermuteTwoSrc, MVT::v8i32, 3},  // 2*vpermd + vpblendd
      {TTI::SK_PermuteTwoSrc, MVT::v16i16, 7}, // 2*vperm2i128 + 4*vpshufb
                                               // + vpblendvb
      {TTI::SK_PermuteTwoSrc, MVT::v32i8, 7},  // 2*vperm2i128 + 4*vpshufb
                                               // + vpblendvb
  };

  if (ST->hasAVX2())
    if (const auto *Entry = CostTableLookup(AVX2ShuffleTbl, Kind, LT.second))
      return LT.first * Entry->Cost;

  static const CostTblEntry XOPShuffleTbl[] = {
      {TTI::SK_PermuteSingleSrc, MVT::v4f64, 2},  // vperm2f128 + vpermil2pd
      {TTI::SK_PermuteSingleSrc, MVT::v8f32, 2},  // vperm2f128 + vpermil2ps
      {TTI::SK_PermuteSingleSrc, MVT::v4i64, 2},  // vperm2f128 + vpermil2pd
      {TTI::SK_PermuteSingleSrc, MVT::v8i32, 2},  // vperm2f128 + vpermil2ps
      {TTI::SK_PermuteSingleSrc, MVT::v16i16, 4}, // vextractf128 + 2*vpperm
                                                  // + vinsertf128
      {TTI::SK_PermuteSingleSrc, MVT::v32i8, 4},  // vextractf128 + 2*vpperm
                                                  // + vinsertf128

      {TTI::SK_PermuteTwoSrc, MVT::v16i16, 9}, // 2*vextractf128 + 6*vpperm
                                               // + vinsertf128
      {TTI::SK_PermuteTwoSrc, MVT::v8i16, 1},  // vpperm
      {TTI::SK_PermuteTwoSrc, MVT::v32i8, 9},  // 2*vextractf128 + 6*vpperm
                                               // + vinsertf128
      {TTI::SK_PermuteTwoSrc, MVT::v16i8, 1},  // vpperm
  };

  if (ST->hasXOP())
    if (const auto *Entry = CostTableLookup(XOPShuffleTbl, Kind, LT.second))
      return LT.first * Entry->Cost;

  static const CostTblEntry AVX1ShuffleTbl[] = {
      {TTI::SK_Broadcast, MVT::v4f64, 2},  // vperm2f128 + vpermilpd
      {TTI::SK_Broadcast, MVT::v8f32, 2},  // vperm2f128 + vpermilps
      {TTI::SK_Broadcast, MVT::v4i64, 2},  // vperm2f128 + vpermilpd
      {TTI::SK_Broadcast, MVT::v8i32, 2},  // vperm2f128 + vpermilps
      {TTI::SK_Broadcast, MVT::v16i16, 3}, // vpshuflw + vpshufd + vinsertf128
      {TTI::SK_Broadcast, MVT::v32i8, 2},  // vpshufb + vinsertf128

      {TTI::SK_Reverse, MVT::v4f64, 2},  // vperm2f128 + vpermilpd
      {TTI::SK_Reverse, MVT::v8f32, 2},  // vperm2f128 + vpermilps
      {TTI::SK_Reverse, MVT::v4i64, 2},  // vperm2f128 + vpermilpd
      {TTI::SK_Reverse, MVT::v8i32, 2},  // vperm2f128 + vpermilps
      {TTI::SK_Reverse, MVT::v16i16, 4}, // vextractf128 + 2*pshufb
                                         // + vinsertf128
      {TTI::SK_Reverse, MVT::v32i8, 4},  // vextractf128 + 2*pshufb
                                         // + vinsertf128

      {TTI::SK_Select, MVT::v4i64, 1},  // vblendpd
      {TTI::SK_Select, MVT::v4f64, 1},  // vblendpd
      {TTI::SK_Select, MVT::v8i32, 1},  // vblendps
      {TTI::SK_Select, MVT::v8f32, 1},  // vblendps
      {TTI::SK_Select, MVT::v16i16, 3}, // vpand + vpandn + vpor
      {TTI::SK_Select, MVT::v32i8, 3},  // vpand + vpandn + vpor

      {TTI::SK_PermuteSingleSrc, MVT::v4f64, 2},  // vperm2f128 + vshufpd
      {TTI::SK_PermuteSingleSrc, MVT::v4i64, 2},  // vperm2f128 + vshufpd
      {TTI::SK_PermuteSingleSrc, MVT::v8f32, 4},  // 2*vperm2f128 + 2*vshufps
      {TTI::SK_PermuteSingleSrc, MVT::v8i32, 4},  // 2*vperm2f128 + 2*vshufps
      {TTI::SK_PermuteSingleSrc, MVT::v16i16, 8}, // vextractf128 + 4*pshufb
                                                  // + 2*por + vinsertf128
      {TTI::SK_PermuteSingleSrc, MVT::v32i8, 8},  // vextractf128 + 4*pshufb
                                                  // + 2*por + vinsertf128

      {TTI::SK_PermuteTwoSrc, MVT::v4f64, 3},   // 2*vperm2f128 + vshufpd
      {TTI::SK_PermuteTwoSrc, MVT::v4i64, 3},   // 2*vperm2f128 + vshufpd
      {TTI::SK_PermuteTwoSrc, MVT::v8f32, 4},   // 2*vperm2f128 + 2*vshufps
      {TTI::SK_PermuteTwoSrc, MVT::v8i32, 4},   // 2*vperm2f128 + 2*vshufps
      {TTI::SK_PermuteTwoSrc, MVT::v16i16, 15}, // 2*vextractf128 + 8*pshufb
                                                // + 4*por + vinsertf128
      {TTI::SK_PermuteTwoSrc, MVT::v32i8, 15},  // 2*vextractf128 + 8*pshufb
                                                // + 4*por + vinsertf128
  };

  if (ST->hasAVX())
    if (const auto *Entry = CostTableLookup(AVX1ShuffleTbl, Kind, LT.second))
      return LT.first * Entry->Cost;

  static const CostTblEntry SSE41ShuffleTbl[] = {
      {TTI::SK_Select, MVT::v2i64, 1}, // pblendw
      {TTI::SK_Select, MVT::v2f64, 1}, // movsd
      {TTI::SK_Select, MVT::v4i32, 1}, // pblendw
      {TTI::SK_Select, MVT::v4f32, 1}, // blendps
      {TTI::SK_Select, MVT::v8i16, 1}, // pblendw
      {TTI::SK_Select, MVT::v16i8, 1}  // pblendvb
  };

  if (ST->hasSSE41())
    if (const auto *Entry = CostTableLookup(SSE41ShuffleTbl, Kind, LT.second))
      return LT.first * Entry->Cost;

  static const CostTblEntry SSSE3ShuffleTbl[] = {
      {TTI::SK_Broadcast, MVT::v8i16, 1}, // pshufb
      {TTI::SK_Broadcast, MVT::v16i8, 1}, // pshufb

      {TTI::SK_Reverse, MVT::v8i16, 1}, // pshufb
      {TTI::SK_Reverse, MVT::v16i8, 1}, // pshufb

      {TTI::SK_Select, MVT::v8i16, 3}, // 2*pshufb + por
      {TTI::SK_Select, MVT::v16i8, 3}, // 2*pshufb + por

      {TTI::SK_PermuteSingleSrc, MVT::v8i16, 1}, // pshufb
      {TTI::SK_PermuteSingleSrc, MVT::v16i8, 1}, // pshufb

      {TTI::SK_PermuteTwoSrc, MVT::v8i16, 3}, // 2*pshufb + por
      {TTI::SK_PermuteTwoSrc, MVT::v16i8, 3}, // 2*pshufb + por
  };

  if (ST->hasSSSE3())
    if (const auto *Entry = CostTableLookup(SSSE3ShuffleTbl, Kind, LT.second))
      return LT.first * Entry->Cost;

  static const CostTblEntry SSE2ShuffleTbl[] = {
      {TTI::SK_Broadcast, MVT::v2f64, 1}, // shufpd
      {TTI::SK_Broadcast, MVT::v2i64, 1}, // pshufd
      {TTI::SK_Broadcast, MVT::v4i32, 1}, // pshufd
      {TTI::SK_Broadcast, MVT::v8i16, 2}, // pshuflw + pshufd
      {TTI::SK_Broadcast, MVT::v16i8, 3}, // unpck + pshuflw + pshufd

      {TTI::SK_Reverse, MVT::v2f64, 1}, // shufpd
      {TTI::SK_Reverse, MVT::v2i64, 1}, // pshufd
      {TTI::SK_Reverse, MVT::v4i32, 1}, // pshufd
      {TTI::SK_Reverse, MVT::v8i16, 3}, // pshuflw + pshufhw + pshufd
      {TTI::SK_Reverse, MVT::v16i8, 9}, // 2*pshuflw + 2*pshufhw
                                        // + 2*pshufd + 2*unpck + packus

      {TTI::SK_Select, MVT::v2i64, 1}, // movsd
      {TTI::SK_Select, MVT::v2f64, 1}, // movsd
      {TTI::SK_Select, MVT::v4i32, 2}, // 2*shufps
      {TTI::SK_Select, MVT::v8i16, 3}, // pand + pandn + por
      {TTI::SK_Select, MVT::v16i8, 3}, // pand + pandn + por

      {TTI::SK_PermuteSingleSrc, MVT::v2f64, 1}, // shufpd
      {TTI::SK_PermuteSingleSrc, MVT::v2i64, 1}, // pshufd
      {TTI::SK_PermuteSingleSrc, MVT::v4i32, 1}, // pshufd
      {TTI::SK_PermuteSingleSrc, MVT::v8i16, 5}, // 2*pshuflw + 2*pshufhw
                                                  // + pshufd/unpck
    { TTI::SK_PermuteSingleSrc, MVT::v16i8, 10 }, // 2*pshuflw + 2*pshufhw
                                                  // + 2*pshufd + 2*unpck + 2*packus

    { TTI::SK_PermuteTwoSrc,    MVT::v2f64,  1 }, // shufpd
    { TTI::SK_PermuteTwoSrc,    MVT::v2i64,  1 }, // shufpd
    { TTI::SK_PermuteTwoSrc,    MVT::v4i32,  2 }, // 2*{unpck,movsd,pshufd}
    { TTI::SK_PermuteTwoSrc,    MVT::v8i16,  8 }, // blend+permute
    { TTI::SK_PermuteTwoSrc,    MVT::v16i8, 13 }, // blend+permute
  };

  if (ST->hasSSE2())
    if (const auto *Entry = CostTableLookup(SSE2ShuffleTbl, Kind, LT.second))
      return LT.first * Entry->Cost;

  static const CostTblEntry SSE1ShuffleTbl[] = {
    { TTI::SK_Broadcast,        MVT::v4f32, 1 }, // shufps
    { TTI::SK_Reverse,          MVT::v4f32, 1 }, // shufps
    { TTI::SK_Select,           MVT::v4f32, 2 }, // 2*shufps
    { TTI::SK_PermuteSingleSrc, MVT::v4f32, 1 }, // shufps
    { TTI::SK_PermuteTwoSrc,    MVT::v4f32, 2 }, // 2*shufps
  };

  if (ST->hasSSE1())
    if (const auto *Entry = CostTableLookup(SSE1ShuffleTbl, Kind, LT.second))
      return LT.first * Entry->Cost;

  return BaseT::getShuffleCost(Kind, BaseTp, Mask, Index, SubTp);
}

InstructionCost X86TTIImpl::getCastInstrCost(unsigned Opcode, Type *Dst,
                                             Type *Src,
                                             TTI::CastContextHint CCH,
                                             TTI::TargetCostKind CostKind,
                                             const Instruction *I) {
  int ISD = TLI->InstructionOpcodeToISD(Opcode);
  assert(ISD && "Invalid opcode");

  // TODO: Allow non-throughput costs that aren't binary.
  auto AdjustCost = [&CostKind](InstructionCost Cost) -> InstructionCost {
    if (CostKind != TTI::TCK_RecipThroughput)
      return Cost == 0 ? 0 : 1;
    return Cost;
  };

  // FIXME: Need a better design of the cost table to handle non-simple types of
  // potential massive combinations (elem_num x src_type x dst_type).

  static const TypeConversionCostTblEntry AVX512BWConversionTbl[] {
    { ISD::SIGN_EXTEND, MVT::v32i16, MVT::v32i8, 1 },
    { ISD::ZERO_EXTEND, MVT::v32i16, MVT::v32i8, 1 },

    // Mask sign extend has an instruction.
    { ISD::SIGN_EXTEND, MVT::v2i8,   MVT::v2i1,  1 },
    { ISD::SIGN_EXTEND, MVT::v2i16,  MVT::v2i1,  1 },
    { ISD::SIGN_EXTEND, MVT::v4i8,   MVT::v4i1,  1 },
    { ISD::SIGN_EXTEND, MVT::v4i16,  MVT::v4i1,  1 },
    { ISD::SIGN_EXTEND, MVT::v8i8,   MVT::v8i1,  1 },
    { ISD::SIGN_EXTEND, MVT::v8i16,  MVT::v8i1,  1 },
    { ISD::SIGN_EXTEND, MVT::v16i8,  MVT::v16i1, 1 },
    { ISD::SIGN_EXTEND, MVT::v16i16, MVT::v16i1, 1 },
    { ISD::SIGN_EXTEND, MVT::v32i8,  MVT::v32i1, 1 },
    { ISD::SIGN_EXTEND, MVT::v32i16, MVT::v32i1, 1 },
    { ISD::SIGN_EXTEND, MVT::v64i8,  MVT::v64i1, 1 },

    // Mask zero extend is a sext + shift.
    { ISD::ZERO_EXTEND, MVT::v2i8,   MVT::v2i1,  2 },
    { ISD::ZERO_EXTEND, MVT::v2i16,  MVT::v2i1,  2 },
    { ISD::ZERO_EXTEND, MVT::v4i8,   MVT::v4i1,  2 },
    { ISD::ZERO_EXTEND, MVT::v4i16,  MVT::v4i1,  2 },
    { ISD::ZERO_EXTEND, MVT::v8i8,   MVT::v8i1,  2 },
    { ISD::ZERO_EXTEND, MVT::v8i16,  MVT::v8i1,  2 },
    { ISD::ZERO_EXTEND, MVT::v16i8,  MVT::v16i1, 2 },
    { ISD::ZERO_EXTEND, MVT::v16i16, MVT::v16i1, 2 },
    { ISD::ZERO_EXTEND, MVT::v32i8,  MVT::v32i1, 2 },
    { ISD::ZERO_EXTEND, MVT::v32i16, MVT::v32i1, 2 },
    { ISD::ZERO_EXTEND, MVT::v64i8,  MVT::v64i1, 2 },

    { ISD::TRUNCATE,    MVT::v32i8,  MVT::v32i16, 2 },
    { ISD::TRUNCATE,    MVT::v16i8,  MVT::v16i16, 2 }, // widen to zmm
    { ISD::TRUNCATE,    MVT::v2i1,   MVT::v2i8,   2 }, // widen to zmm
    { ISD::TRUNCATE,    MVT::v2i1,   MVT::v2i16,  2 }, // widen to zmm
    { ISD::TRUNCATE,    MVT::v4i1,   MVT::v4i8,   2 }, // widen to zmm
    { ISD::TRUNCATE,    MVT::v4i1,   MVT::v4i16,  2 }, // widen to zmm
    { ISD::TRUNCATE,    MVT::v8i1,   MVT::v8i8,   2 }, // widen to zmm
    { ISD::TRUNCATE,    MVT::v8i1,   MVT::v8i16,  2 }, // widen to zmm
    { ISD::TRUNCATE,    MVT::v16i1,  MVT::v16i8,  2 }, // widen to zmm
    { ISD::TRUNCATE,    MVT::v16i1,  MVT::v16i16, 2 }, // widen to zmm
    { ISD::TRUNCATE,    MVT::v32i1,  MVT::v32i8,  2 }, // widen to zmm
    { ISD::TRUNCATE,    MVT::v32i1,  MVT::v32i16, 2 },
    { ISD::TRUNCATE,    MVT::v64i1,  MVT::v64i8,  2 },
  };

  static const TypeConversionCostTblEntry AVX512DQConversionTbl[] = {
    { ISD::SINT_TO_FP,  MVT::v8f32,  MVT::v8i64,  1 },
    { ISD::SINT_TO_FP,  MVT::v8f64,  MVT::v8i64,  1 },

    { ISD::UINT_TO_FP,  MVT::v8f32,  MVT::v8i64,  1 },
    { ISD::UINT_TO_FP,  MVT::v8f64,  MVT::v8i64,  1 },

    { ISD::FP_TO_SINT,  MVT::v8i64,  MVT::v8f32,  1 },
    { ISD::FP_TO_SINT,  MVT::v8i64,  MVT::v8f64,  1 },

    { ISD::FP_TO_UINT,  MVT::v8i64,  MVT::v8f32,  1 },
    { ISD::FP_TO_UINT,  MVT::v8i64,  MVT::v8f64,  1 },
  };

  // TODO: For AVX512DQ + AVX512VL, we also have cheap casts for 128-bit and
  // 256-bit wide vectors.

  static const TypeConversionCostTblEntry AVX512FConversionTbl[] = {
    { ISD::FP_EXTEND, MVT::v8f64,   MVT::v8f32,  1 },
    { ISD::FP_EXTEND, MVT::v8f64,   MVT::v16f32, 3 },
    { ISD::FP_ROUND,  MVT::v8f32,   MVT::v8f64,  1 },

    { ISD::TRUNCATE,  MVT::v2i1,    MVT::v2i8,   3 }, // sext+vpslld+vptestmd
    { ISD::TRUNCATE,  MVT::v4i1,    MVT::v4i8,   3 }, // sext+vpslld+vptestmd
    { ISD::TRUNCATE,  MVT::v8i1,    MVT::v8i8,   3 }, // sext+vpslld+vptestmd
    { ISD::TRUNCATE,  MVT::v16i1,   MVT::v16i8,  3 }, // sext+vpslld+vptestmd
    { ISD::TRUNCATE,  MVT::v2i1,    MVT::v2i16,  3 }, // sext+vpsllq+vptestmq
    { ISD::TRUNCATE,  MVT::v4i1,    MVT::v4i16,  3 }, // sext+vpsllq+vptestmq
    { ISD::TRUNCATE,  MVT::v8i1,    MVT::v8i16,  3 }, // sext+vpsllq+vptestmq
    { ISD::TRUNCATE,  MVT::v16i1,   MVT::v16i16, 3 }, // sext+vpslld+vptestmd
    { ISD::TRUNCATE,  MVT::v2i1,    MVT::v2i32,  2 }, // zmm vpslld+vptestmd
    { ISD::TRUNCATE,  MVT::v4i1,    MVT::v4i32,  2 }, // zmm vpslld+vptestmd
    { ISD::TRUNCATE,  MVT::v8i1,    MVT::v8i32,  2 }, // zmm vpslld+vptestmd
    { ISD::TRUNCATE,  MVT::v16i1,   MVT::v16i32, 2 }, // vpslld+vptestmd
    { ISD::TRUNCATE,  MVT::v2i1,    MVT::v2i64,  2 }, // zmm vpsllq+vptestmq
    { ISD::TRUNCATE,  MVT::v4i1,    MVT::v4i64,  2 }, // zmm vpsllq+vptestmq
    { ISD::TRUNCATE,  MVT::v8i1,    MVT::v8i64,  2 }, // vpsllq+vptestmq
    { ISD::TRUNCATE,  MVT::v16i8,   MVT::v16i32, 2 },
    { ISD::TRUNCATE,  MVT::v16i16,  MVT::v16i32, 2 },
    { ISD::TRUNCATE,  MVT::v8i8,    MVT::v8i64,  2 },
    { ISD::TRUNCATE,  MVT::v8i16,   MVT::v8i64,  2 },
    { ISD::TRUNCATE,  MVT::v8i32,   MVT::v8i64,  1 },
    { ISD::TRUNCATE,  MVT::v4i32,   MVT::v4i64,  1 }, // zmm vpmovqd
    { ISD::TRUNCATE,  MVT::v16i8,   MVT::v16i64, 5 },// 2*vpmovqd+concat+vpmovdb

    { ISD::TRUNCATE,  MVT::v16i8,  MVT::v16i16,  3 }, // extend to v16i32
    { ISD::TRUNCATE,  MVT::v32i8,  MVT::v32i16,  8 },

    // Sign extend is zmm vpternlogd+vptruncdb.
    // Zero extend is zmm broadcast load+vptruncdw.
    { ISD::SIGN_EXTEND, MVT::v2i8,   MVT::v2i1,   3 },
    { ISD::ZERO_EXTEND, MVT::v2i8,   MVT::v2i1,   4 },
    { ISD::SIGN_EXTEND, MVT::v4i8,   MVT::v4i1,   3 },
    { ISD::ZERO_EXTEND, MVT::v4i8,   MVT::v4i1,   4 },
    { ISD::SIGN_EXTEND, MVT::v8i8,   MVT::v8i1,   3 },
    { ISD::ZERO_EXTEND, MVT::v8i8,   MVT::v8i1,   4 },
    { ISD::SIGN_EXTEND, MVT::v16i8,  MVT::v16i1,  3 },
    { ISD::ZERO_EXTEND, MVT::v16i8,  MVT::v16i1,  4 },

    // Sign extend is zmm vpternlogd+vptruncdw.
    // Zero extend is zmm vpternlogd+vptruncdw+vpsrlw.
    { ISD::SIGN_EXTEND, MVT::v2i16,  MVT::v2i1,   3 },
    { ISD::ZERO_EXTEND, MVT::v2i16,  MVT::v2i1,   4 },
    { ISD::SIGN_EXTEND, MVT::v4i16,  MVT::v4i1,   3 },
    { ISD::ZERO_EXTEND, MVT::v4i16,  MVT::v4i1,   4 },
    { ISD::SIGN_EXTEND, MVT::v8i16,  MVT::v8i1,   3 },
    { ISD::ZERO_EXTEND, MVT::v8i16,  MVT::v8i1,   4 },
    { ISD::SIGN_EXTEND, MVT::v16i16, MVT::v16i1,  3 },
    { ISD::ZERO_EXTEND, MVT::v16i16, MVT::v16i1,  4 },

    { ISD::SIGN_EXTEND, MVT::v2i32,  MVT::v2i1,   1 }, // zmm vpternlogd
    { ISD::ZERO_EXTEND, MVT::v2i32,  MVT::v2i1,   2 }, // zmm vpternlogd+psrld
    { ISD::SIGN_EXTEND, MVT::v4i32,  MVT::v4i1,   1 }, // zmm vpternlogd
    { ISD::ZERO_EXTEND, MVT::v4i32,  MVT::v4i1,   2 }, // zmm vpternlogd+psrld
    { ISD::SIGN_EXTEND, MVT::v8i32,  MVT::v8i1,   1 }, // zmm vpternlogd
    { ISD::ZERO_EXTEND, MVT::v8i32,  MVT::v8i1,   2 }, // zmm vpternlogd+psrld
    { ISD::SIGN_EXTEND, MVT::v2i64,  MVT::v2i1,   1 }, // zmm vpternlogq
    { ISD::ZERO_EXTEND, MVT::v2i64,  MVT::v2i1,   2 }, // zmm vpternlogq+psrlq
    { ISD::SIGN_EXTEND, MVT::v4i64,  MVT::v4i1,   1 }, // zmm vpternlogq
    { ISD::ZERO_EXTEND, MVT::v4i64,  MVT::v4i1,   2 }, // zmm vpternlogq+psrlq

    { ISD::SIGN_EXTEND, MVT::v16i32, MVT::v16i1,  1 }, // vpternlogd
    { ISD::ZERO_EXTEND, MVT::v16i32, MVT::v16i1,  2 }, // vpternlogd+psrld
    { ISD::SIGN_EXTEND, MVT::v8i64,  MVT::v8i1,   1 }, // vpternlogq
    { ISD::ZERO_EXTEND, MVT::v8i64,  MVT::v8i1,   2 }, // vpternlogq+psrlq

    { ISD::SIGN_EXTEND, MVT::v16i32, MVT::v16i8,  1 },
    { ISD::ZERO_EXTEND, MVT::v16i32, MVT::v16i8,  1 },
    { ISD::SIGN_EXTEND, MVT::v16i32, MVT::v16i16, 1 },
    { ISD::ZERO_EXTEND, MVT::v16i32, MVT::v16i16, 1 },
    { ISD::SIGN_EXTEND, MVT::v8i64,  MVT::v8i8,   1 },
    { ISD::ZERO_EXTEND, MVT::v8i64,  MVT::v8i8,   1 },
    { ISD::SIGN_EXTEND, MVT::v8i64,  MVT::v8i16,  1 },
    { ISD::ZERO_EXTEND, MVT::v8i64,  MVT::v8i16,  1 },
    { ISD::SIGN_EXTEND, MVT::v8i64,  MVT::v8i32,  1 },
    { ISD::ZERO_EXTEND, MVT::v8i64,  MVT::v8i32,  1 },

    { ISD::SIGN_EXTEND, MVT::v32i16, MVT::v32i8, 3 }, // FIXME: May not be right
    { ISD::ZERO_EXTEND, MVT::v32i16, MVT::v32i8, 3 }, // FIXME: May not be right

    { ISD::SINT_TO_FP,  MVT::v8f64,  MVT::v8i1,   4 },
    { ISD::SINT_TO_FP,  MVT::v16f32, MVT::v16i1,  3 },
    { ISD::SINT_TO_FP,  MVT::v8f64,  MVT::v8i8,   2 },
    { ISD::SINT_TO_FP,  MVT::v16f32, MVT::v16i8,  2 },
    { ISD::SINT_TO_FP,  MVT::v8f64,  MVT::v8i16,  2 },
    { ISD::SINT_TO_FP,  MVT::v16f32, MVT::v16i16, 2 },
    { ISD::SINT_TO_FP,  MVT::v16f32, MVT::v16i32, 1 },
    { ISD::SINT_TO_FP,  MVT::v8f64,  MVT::v8i32,  1 },

    { ISD::UINT_TO_FP,  MVT::v8f64,  MVT::v8i1,   4 },
    { ISD::UINT_TO_FP,  MVT::v16f32, MVT::v16i1,  3 },
    { ISD::UINT_TO_FP,  MVT::v8f64,  MVT::v8i8,   2 },
    { ISD::UINT_TO_FP,  MVT::v16f32, MVT::v16i8,  2 },
    { ISD::UINT_TO_FP,  MVT::v8f64,  MVT::v8i16,  2 },
    { ISD::UINT_TO_FP,  MVT::v16f32, MVT::v16i16, 2 },
    { ISD::UINT_TO_FP,  MVT::v8f64,  MVT::v8i32,  1 },
    { ISD::UINT_TO_FP,  MVT::v16f32, MVT::v16i32, 1 },
    { ISD::UINT_TO_FP,  MVT::v8f32,  MVT::v8i64, 26 },
    { ISD::UINT_TO_FP,  MVT::v8f64,  MVT::v8i64,  5 },

    { ISD::FP_TO_SINT,  MVT::v8i8,   MVT::v8f64,  3 },
    { ISD::FP_TO_SINT,  MVT::v8i16,  MVT::v8f64,  3 },
    { ISD::FP_TO_SINT,  MVT::v16i8,  MVT::v16f32, 3 },
    { ISD::FP_TO_SINT,  MVT::v16i16, MVT::v16f32, 3 },

    { ISD::FP_TO_UINT,  MVT::v8i32,  MVT::v8f64,  1 },
    { ISD::FP_TO_UINT,  MVT::v8i16,  MVT::v8f64,  3 },
    { ISD::FP_TO_UINT,  MVT::v8i8,   MVT::v8f64,  3 },
    { ISD::FP_TO_UINT,  MVT::v16i32, MVT::v16f32, 1 },
    { ISD::FP_TO_UINT,  MVT::v16i16, MVT::v16f32, 3 },
    { ISD::FP_TO_UINT,  MVT::v16i8,  MVT::v16f32, 3 },
  };

  static const TypeConversionCostTblEntry AVX512BWVLConversionTbl[] {
    // Mask sign extend has an instruction.
    { ISD::SIGN_EXTEND, MVT::v2i8,   MVT::v2i1,  1 },
    { ISD::SIGN_EXTEND, MVT::v2i16,  MVT::v2i1,  1 },
    { ISD::SIGN_EXTEND, MVT::v4i8,   MVT::v4i1,  1 },
    { ISD::SIGN_EXTEND, MVT::v4i16,  MVT::v4i1,  1 },
    { ISD::SIGN_EXTEND, MVT::v8i8,   MVT::v8i1,  1 },
    { ISD::SIGN_EXTEND, MVT::v8i16,  MVT::v8i1,  1 },
    { ISD::SIGN_EXTEND, MVT::v16i8,  MVT::v16i1, 1 },
    { ISD::SIGN_EXTEND, MVT::v16i16, MVT::v16i1, 1 },
    { ISD::SIGN_EXTEND, MVT::v32i8,  MVT::v32i1, 1 },

    // Mask zero extend is a sext + shift.
    { ISD::ZERO_EXTEND, MVT::v2i8,   MVT::v2i1,  2 },
    { ISD::ZERO_EXTEND, MVT::v2i16,  MVT::v2i1,  2 },
    { ISD::ZERO_EXTEND, MVT::v4i8,   MVT::v4i1,  2 },
    { ISD::ZERO_EXTEND, MVT::v4i16,  MVT::v4i1,  2 },
    { ISD::ZERO_EXTEND, MVT::v8i8,   MVT::v8i1,  2 },
    { ISD::ZERO_EXTEND, MVT::v8i16,  MVT::v8i1,  2 },
    { ISD::ZERO_EXTEND, MVT::v16i8,  MVT::v16i1, 2 },
    { ISD::ZERO_EXTEND, MVT::v16i16, MVT::v16i1, 2 },
    { ISD::ZERO_EXTEND, MVT::v32i8,  MVT::v32i1, 2 },

    { ISD::TRUNCATE,    MVT::v16i8,  MVT::v16i16, 2 },
    { ISD::TRUNCATE,    MVT::v2i1,   MVT::v2i8,   2 }, // vpsllw+vptestmb
    { ISD::TRUNCATE,    MVT::v2i1,   MVT::v2i16,  2 }, // vpsllw+vptestmw
    { ISD::TRUNCATE,    MVT::v4i1,   MVT::v4i8,   2 }, // vpsllw+vptestmb
    { ISD::TRUNCATE,    MVT::v4i1,   MVT::v4i16,  2 }, // vpsllw+vptestmw
    { ISD::TRUNCATE,    MVT::v8i1,   MVT::v8i8,   2 }, // vpsllw+vptestmb
    { ISD::TRUNCATE,    MVT::v8i1,   MVT::v8i16,  2 }, // vpsllw+vptestmw
    { ISD::TRUNCATE,    MVT::v16i1,  MVT::v16i8,  2 }, // vpsllw+vptestmb
    { ISD::TRUNCATE,    MVT::v16i1,  MVT::v16i16, 2 }, // vpsllw+vptestmw
    { ISD::TRUNCATE,    MVT::v32i1,  MVT::v32i8,  2 }, // vpsllw+vptestmb
  };

  static const TypeConversionCostTblEntry AVX512DQVLConversionTbl[] = {
    { ISD::SINT_TO_FP,  MVT::v2f32,  MVT::v2i64,  1 },
    { ISD::SINT_TO_FP,  MVT::v2f64,  MVT::v2i64,  1 },
    { ISD::SINT_TO_FP,  MVT::v4f32,  MVT::v4i64,  1 },
    { ISD::SINT_TO_FP,  MVT::v4f64,  MVT::v4i64,  1 },

    { ISD::UINT_TO_FP,  MVT::v2f32,  MVT::v2i64,  1 },
    { ISD::UINT_TO_FP,  MVT::v2f64,  MVT::v2i64,  1 },
    { ISD::UINT_TO_FP,  MVT::v4f32,  MVT::v4i64,  1 },
    { ISD::UINT_TO_FP,  MVT::v4f64,  MVT::v4i64,  1 },

    { ISD::FP_TO_SINT,  MVT::v2i64,  MVT::v2f32,  1 },
    { ISD::FP_TO_SINT,  MVT::v4i64,  MVT::v4f32,  1 },
    { ISD::FP_TO_SINT,  MVT::v2i64,  MVT::v2f64,  1 },
    { ISD::FP_TO_SINT,  MVT::v4i64,  MVT::v4f64,  1 },

    { ISD::FP_TO_UINT,  MVT::v2i64,  MVT::v2f32,  1 },
    { ISD::FP_TO_UINT,  MVT::v4i64,  MVT::v4f32,  1 },
    { ISD::FP_TO_UINT,  MVT::v2i64,  MVT::v2f64,  1 },
    { ISD::FP_TO_UINT,  MVT::v4i64,  MVT::v4f64,  1 },
  };

  static const TypeConversionCostTblEntry AVX512VLConversionTbl[] = {
    { ISD::TRUNCATE,  MVT::v2i1,    MVT::v2i8,   3 }, // sext+vpslld+vptestmd
    { ISD::TRUNCATE,  MVT::v4i1,    MVT::v4i8,   3 }, // sext+vpslld+vptestmd
    { ISD::TRUNCATE,  MVT::v8i1,    MVT::v8i8,   3 }, // sext+vpslld+vptestmd
    { ISD::TRUNCATE,  MVT::v16i1,   MVT::v16i8,  8 }, // split+2*v8i8
    { ISD::TRUNCATE,  MVT::v2i1,    MVT::v2i16,  3 }, // sext+vpsllq+vptestmq
    { ISD::TRUNCATE,  MVT::v4i1,    MVT::v4i16,  3 }, // sext+vpsllq+vptestmq
    { ISD::TRUNCATE,  MVT::v8i1,    MVT::v8i16,  3 }, // sext+vpsllq+vptestmq
    { ISD::TRUNCATE,  MVT::v16i1,   MVT::v16i16, 8 }, // split+2*v8i16
    { ISD::TRUNCATE,  MVT::v2i1,    MVT::v2i32,  2 }, // vpslld+vptestmd
    { ISD::TRUNCATE,  MVT::v4i1,    MVT::v4i32,  2 }, // vpslld+vptestmd
    { ISD::TRUNCATE,  MVT::v8i1,    MVT::v8i32,  2 }, // vpslld+vptestmd
    { ISD::TRUNCATE,  MVT::v2i1,    MVT::v2i64,  2 }, // vpsllq+vptestmq
    { ISD::TRUNCATE,  MVT::v4i1,    MVT::v4i64,  2 }, // vpsllq+vptestmq
    { ISD::TRUNCATE,  MVT::v4i32,   MVT::v4i64,  1 }, // vpmovqd

    // sign extend is vpcmpeq+maskedmove+vpmovdw+vpacksswb
    // zero extend is vpcmpeq+maskedmove+vpmovdw+vpsrlw+vpackuswb
    { ISD::SIGN_EXTEND, MVT::v2i8,   MVT::v2i1,   5 },
    { ISD::ZERO_EXTEND, MVT::v2i8,   MVT::v2i1,   6 },
    { ISD::SIGN_EXTEND, MVT::v4i8,   MVT::v4i1,   5 },
    { ISD::ZERO_EXTEND, MVT::v4i8,   MVT::v4i1,   6 },
    { ISD::SIGN_EXTEND, MVT::v8i8,   MVT::v8i1,   5 },
    { ISD::ZERO_EXTEND, MVT::v8i8,   MVT::v8i1,   6 },
    { ISD::SIGN_EXTEND, MVT::v16i8,  MVT::v16i1, 10 },
    { ISD::ZERO_EXTEND, MVT::v16i8,  MVT::v16i1, 12 },

    // sign extend is vpcmpeq+maskedmove+vpmovdw
    // zero extend is vpcmpeq+maskedmove+vpmovdw+vpsrlw
    { ISD::SIGN_EXTEND, MVT::v2i16,  MVT::v2i1,   4 },
    { ISD::ZERO_EXTEND, MVT::v2i16,  MVT::v2i1,   5 },
    { ISD::SIGN_EXTEND, MVT::v4i16,  MVT::v4i1,   4 },
    { ISD::ZERO_EXTEND, MVT::v4i16,  MVT::v4i1,   5 },
    { ISD::SIGN_EXTEND, MVT::v8i16,  MVT::v8i1,   4 },
    { ISD::ZERO_EXTEND, MVT::v8i16,  MVT::v8i1,   5 },
    { ISD::SIGN_EXTEND, MVT::v16i16, MVT::v16i1, 10 },
    { ISD::ZERO_EXTEND, MVT::v16i16, MVT::v16i1, 12 },

    { ISD::SIGN_EXTEND, MVT::v2i32,  MVT::v2i1,   1 }, // vpternlogd
    { ISD::ZERO_EXTEND, MVT::v2i32,  MVT::v2i1,   2 }, // vpternlogd+psrld
    { ISD::SIGN_EXTEND, MVT::v4i32,  MVT::v4i1,   1 }, // vpternlogd
    { ISD::ZERO_EXTEND, MVT::v4i32,  MVT::v4i1,   2 }, // vpternlogd+psrld
    { ISD::SIGN_EXTEND, MVT::v8i32,  MVT::v8i1,   1 }, // vpternlogd
    { ISD::ZERO_EXTEND, MVT::v8i32,  MVT::v8i1,   2 }, // vpternlogd+psrld
    { ISD::SIGN_EXTEND, MVT::v2i64,  MVT::v2i1,   1 }, // vpternlogq
    { ISD::ZERO_EXTEND, MVT::v2i64,  MVT::v2i1,   2 }, // vpternlogq+psrlq
    { ISD::SIGN_EXTEND, MVT::v4i64,  MVT::v4i1,   1 }, // vpternlogq
    { ISD::ZERO_EXTEND, MVT::v4i64,  MVT::v4i1,   2 }, // vpternlogq+psrlq

    { ISD::UINT_TO_FP,  MVT::v2f64,  MVT::v2i8,   2 },
    { ISD::UINT_TO_FP,  MVT::v4f64,  MVT::v4i8,   2 },
    { ISD::UINT_TO_FP,  MVT::v8f32,  MVT::v8i8,   2 },
    { ISD::UINT_TO_FP,  MVT::v2f64,  MVT::v2i16,  5 },
    { ISD::UINT_TO_FP,  MVT::v4f64,  MVT::v4i16,  2 },
    { ISD::UINT_TO_FP,  MVT::v8f32,  MVT::v8i16,  2 },
    { ISD::UINT_TO_FP,  MVT::v2f32,  MVT::v2i32,  2 },
    { ISD::UINT_TO_FP,  MVT::v2f64,  MVT::v2i32,  1 },
    { ISD::UINT_TO_FP,  MVT::v4f32,  MVT::v4i32,  1 },
    { ISD::UINT_TO_FP,  MVT::v4f64,  MVT::v4i32,  1 },
    { ISD::UINT_TO_FP,  MVT::v8f32,  MVT::v8i32,  1 },
    { ISD::UINT_TO_FP,  MVT::v2f32,  MVT::v2i64,  5 },
    { ISD::UINT_TO_FP,  MVT::v2f64,  MVT::v2i64,  5 },
    { ISD::UINT_TO_FP,  MVT::v4f64,  MVT::v4i64,  5 },

    { ISD::UINT_TO_FP,  MVT::f32,    MVT::i64,    1 },
    { ISD::UINT_TO_FP,  MVT::f64,    MVT::i64,    1 },

    { ISD::FP_TO_SINT,  MVT::v8i8,   MVT::v8f32,  3 },
    { ISD::FP_TO_UINT,  MVT::v8i8,   MVT::v8f32,  3 },

    { ISD::FP_TO_UINT,  MVT::i64,    MVT::f32,    1 },
    { ISD::FP_TO_UINT,  MVT::i64,    MVT::f64,    1 },

    { ISD::FP_TO_UINT,  MVT::v2i32,  MVT::v2f32,  1 },
    { ISD::FP_TO_UINT,  MVT::v4i32,  MVT::v4f32,  1 },
    { ISD::FP_TO_UINT,  MVT::v2i32,  MVT::v2f64,  1 },
    { ISD::FP_TO_UINT,  MVT::v4i32,  MVT::v4f64,  1 },
    { ISD::FP_TO_UINT,  MVT::v8i32,  MVT::v8f32,  1 },
  };

  static const TypeConversionCostTblEntry AVX2ConversionTbl[] = {
    { ISD::SIGN_EXTEND, MVT::v4i64,  MVT::v4i1,   3 },
    { ISD::ZERO_EXTEND, MVT::v4i64,  MVT::v4i1,   3 },
    { ISD::SIGN_EXTEND, MVT::v8i32,  MVT::v8i1,   3 },
    { ISD::ZERO_EXTEND, MVT::v8i32,  MVT::v8i1,   3 },
    { ISD::SIGN_EXTEND, MVT::v4i64,  MVT::v4i8,   1 },
    { ISD::ZERO_EXTEND, MVT::v4i64,  MVT::v4i8,   1 },
    { ISD::SIGN_EXTEND, MVT::v8i32,  MVT::v8i8,   1 },
    { ISD::ZERO_EXTEND, MVT::v8i32,  MVT::v8i8,   1 },
    { ISD::SIGN_EXTEND, MVT::v16i16, MVT::v16i1,  1 },
    { ISD::ZERO_EXTEND, MVT::v16i16, MVT::v16i1,  1 },
    { ISD::SIGN_EXTEND, MVT::v16i16, MVT::v16i8,  1 },
    { ISD::ZERO_EXTEND, MVT::v16i16, MVT::v16i8,  1 },
    { ISD::SIGN_EXTEND, MVT::v4i64,  MVT::v4i16,  1 },
    { ISD::ZERO_EXTEND, MVT::v4i64,  MVT::v4i16,  1 },
    { ISD::SIGN_EXTEND, MVT::v8i32,  MVT::v8i16,  1 },
    { ISD::ZERO_EXTEND, MVT::v8i32,  MVT::v8i16,  1 },
    { ISD::SIGN_EXTEND, MVT::v4i64,  MVT::v4i32,  1 },
    { ISD::ZERO_EXTEND, MVT::v4i64,  MVT::v4i32,  1 },
    { ISD::ZERO_EXTEND, MVT::v16i32, MVT::v16i16, 3 },
    { ISD::SIGN_EXTEND, MVT::v16i32, MVT::v16i16, 3 },

    { ISD::TRUNCATE,    MVT::v4i32,  MVT::v4i64,  2 },
    { ISD::TRUNCATE,    MVT::v8i1,   MVT::v8i32,  2 },

    { ISD::TRUNCATE,    MVT::v4i8,   MVT::v4i64,  2 },
    { ISD::TRUNCATE,    MVT::v4i16,  MVT::v4i64,  2 },
    { ISD::TRUNCATE,    MVT::v8i8,   MVT::v8i32,  2 },
    { ISD::TRUNCATE,    MVT::v8i16,  MVT::v8i32,  2 },

    { ISD::FP_EXTEND,   MVT::v8f64,  MVT::v8f32,  3 },
    { ISD::FP_ROUND,    MVT::v8f32,  MVT::v8f64,  3 },

    { ISD::UINT_TO_FP,  MVT::v8f32,  MVT::v8i32,  8 },
  };

  static const TypeConversionCostTblEntry AVXConversionTbl[] = {
    { ISD::SIGN_EXTEND, MVT::v4i64,  MVT::v4i1,  6 },
    { ISD::ZERO_EXTEND, MVT::v4i64,  MVT::v4i1,  4 },
    { ISD::SIGN_EXTEND, MVT::v8i32,  MVT::v8i1,  7 },
    { ISD::ZERO_EXTEND, MVT::v8i32,  MVT::v8i1,  4 },
    { ISD::SIGN_EXTEND, MVT::v4i64,  MVT::v4i8,  4 },
    { ISD::ZERO_EXTEND, MVT::v4i64,  MVT::v4i8,  4 },
    { ISD::SIGN_EXTEND, MVT::v8i32,  MVT::v8i8,  4 },
    { ISD::ZERO_EXTEND, MVT::v8i32,  MVT::v8i8,  4 },
    { ISD::SIGN_EXTEND, MVT::v16i16, MVT::v16i1, 4 },
    { ISD::ZERO_EXTEND, MVT::v16i16, MVT::v16i1, 4 },
    { ISD::SIGN_EXTEND, MVT::v16i16, MVT::v16i8, 4 },
    { ISD::ZERO_EXTEND, MVT::v16i16, MVT::v16i8, 4 },
    { ISD::SIGN_EXTEND, MVT::v4i64,  MVT::v4i16, 4 },
    { ISD::ZERO_EXTEND, MVT::v4i64,  MVT::v4i16, 3 },
    { ISD::SIGN_EXTEND, MVT::v8i32,  MVT::v8i16, 4 },
    { ISD::ZERO_EXTEND, MVT::v8i32,  MVT::v8i16, 4 },
    { ISD::SIGN_EXTEND, MVT::v4i64,  MVT::v4i32, 4 },
    { ISD::ZERO_EXTEND, MVT::v4i64,  MVT::v4i32, 4 },

    { ISD::TRUNCATE,    MVT::v4i1,  MVT::v4i64,  4 },
    { ISD::TRUNCATE,    MVT::v8i1,  MVT::v8i32,  5 },
    { ISD::TRUNCATE,    MVT::v16i1, MVT::v16i16, 4 },
    { ISD::TRUNCATE,    MVT::v8i1,  MVT::v8i64,  9 },
    { ISD::TRUNCATE,    MVT::v16i1, MVT::v16i64, 11 },

    { ISD::TRUNCATE,    MVT::v16i8, MVT::v16i16, 4 },
    { ISD::TRUNCATE,    MVT::v8i8,  MVT::v8i32,  4 },
    { ISD::TRUNCATE,    MVT::v8i16, MVT::v8i32,  5 },
    { ISD::TRUNCATE,    MVT::v4i8,  MVT::v4i64,  4 },
    { ISD::TRUNCATE,    MVT::v4i16, MVT::v4i64,  4 },
    { ISD::TRUNCATE,    MVT::v4i32, MVT::v4i64,  2 },
    { ISD::TRUNCATE,    MVT::v8i8,  MVT::v8i64, 11 },
    { ISD::TRUNCATE,    MVT::v8i16, MVT::v8i64,  9 },
    { ISD::TRUNCATE,    MVT::v8i32, MVT::v8i64,  3 },
    { ISD::TRUNCATE,    MVT::v16i8, MVT::v16i64, 11 },

    { ISD::SINT_TO_FP,  MVT::v4f32, MVT::v4i1,  3 },
    { ISD::SINT_TO_FP,  MVT::v4f64, MVT::v4i1,  3 },
    { ISD::SINT_TO_FP,  MVT::v8f32, MVT::v8i1,  8 },
    { ISD::SINT_TO_FP,  MVT::v4f32, MVT::v4i8,  3 },
    { ISD::SINT_TO_FP,  MVT::v4f64, MVT::v4i8,  3 },
    { ISD::SINT_TO_FP,  MVT::v8f32, MVT::v8i8,  8 },
    { ISD::SINT_TO_FP,  MVT::v4f32, MVT::v4i16, 3 },
    { ISD::SINT_TO_FP,  MVT::v4f64, MVT::v4i16, 3 },
    { ISD::SINT_TO_FP,  MVT::v8f32, MVT::v8i16, 5 },
    { ISD::SINT_TO_FP,  MVT::v4f32, MVT::v4i32, 1 },
    { ISD::SINT_TO_FP,  MVT::v4f64, MVT::v4i32, 1 },
    { ISD::SINT_TO_FP,  MVT::v8f32, MVT::v8i32, 1 },

    { ISD::UINT_TO_FP,  MVT::v4f32, MVT::v4i1,  7 },
    { ISD::UINT_TO_FP,  MVT::v4f64, MVT::v4i1,  7 },
    { ISD::UINT_TO_FP,  MVT::v8f32, MVT::v8i1,  6 },
    { ISD::UINT_TO_FP,  MVT::v4f32, MVT::v4i8,  2 },
    { ISD::UINT_TO_FP,  MVT::v4f64, MVT::v4i8,  2 },
    { ISD::UINT_TO_FP,  MVT::v8f32, MVT::v8i8,  5 },
    { ISD::UINT_TO_FP,  MVT::v4f32, MVT::v4i16, 2 },
    { ISD::UINT_TO_FP,  MVT::v4f64, MVT::v4i16, 2 },
    { ISD::UINT_TO_FP,  MVT::v8f32, MVT::v8i16, 5 },
    { ISD::UINT_TO_FP,  MVT::v2f64, MVT::v2i32, 6 },
    { ISD::UINT_TO_FP,  MVT::v4f32, MVT::v4i32, 6 },
    { ISD::UINT_TO_FP,  MVT::v4f64, MVT::v4i32, 6 },
    { ISD::UINT_TO_FP,  MVT::v8f32, MVT::v8i32, 9 },
    { ISD::UINT_TO_FP,  MVT::v2f64, MVT::v2i64, 5 },
    { ISD::UINT_TO_FP,  MVT::v4f64, MVT::v4i64, 6 },
    // The generic code to compute the scalar overhead is currently broken.
    // Workaround this limitation by estimating the scalarization overhead
    // here. We have roughly 10 instructions per scalar element.
    // Multiply that by the vector width.
    // FIXME: remove that when PR19268 is fixed.
    { ISD::SINT_TO_FP,  MVT::v4f64, MVT::v4i64, 13 },
    { ISD::SINT_TO_FP,  MVT::v4f64, MVT::v4i64, 13 },

    { ISD::FP_TO_SINT,  MVT::v8i8,  MVT::v8f32, 4 },
    { ISD::FP_TO_SINT,  MVT::v4i8,  MVT::v4f64, 3 },
    { ISD::FP_TO_SINT,  MVT::v4i16, MVT::v4f64, 2 },
    { ISD::FP_TO_SINT,  MVT::v8i16, MVT::v8f32, 3 },

    { ISD::FP_TO_UINT,  MVT::v4i8,  MVT::v4f64, 3 },
    { ISD::FP_TO_UINT,  MVT::v4i16, MVT::v4f64, 2 },
    { ISD::FP_TO_UINT,  MVT::v8i8,  MVT::v8f32, 4 },
    { ISD::FP_TO_UINT,  MVT::v8i16, MVT::v8f32, 3 },
    // This node is expanded into scalarized operations but BasicTTI is overly
    // optimistic estimating its cost.  It computes 3 per element (one
    // vector-extract, one scalar conversion and one vector-insert).  The
    // problem is that the inserts form a read-modify-write chain so latency
    // should be factored in too.  Inflating the cost per element by 1.
    { ISD::FP_TO_UINT,  MVT::v8i32, MVT::v8f32, 8*4 },
    { ISD::FP_TO_UINT,  MVT::v4i32, MVT::v4f64, 4*4 },

    { ISD::FP_EXTEND,   MVT::v4f64,  MVT::v4f32,  1 },
    { ISD::FP_ROUND,    MVT::v4f32,  MVT::v4f64,  1 },
  };

  static const TypeConversionCostTblEntry SSE41ConversionTbl[] = {
    { ISD::ZERO_EXTEND, MVT::v4i64, MVT::v4i8,    2 },
    { ISD::SIGN_EXTEND, MVT::v4i64, MVT::v4i8,    2 },
    { ISD::ZERO_EXTEND, MVT::v4i64, MVT::v4i16,   2 },
    { ISD::SIGN_EXTEND, MVT::v4i64, MVT::v4i16,   2 },
    { ISD::ZERO_EXTEND, MVT::v4i64, MVT::v4i32,   2 },
    { ISD::SIGN_EXTEND, MVT::v4i64, MVT::v4i32,   2 },

    { ISD::ZERO_EXTEND, MVT::v4i16,  MVT::v4i8,   1 },
    { ISD::SIGN_EXTEND, MVT::v4i16,  MVT::v4i8,   2 },
    { ISD::ZERO_EXTEND, MVT::v4i32,  MVT::v4i8,   1 },
    { ISD::SIGN_EXTEND, MVT::v4i32,  MVT::v4i8,   1 },
    { ISD::ZERO_EXTEND, MVT::v8i16,  MVT::v8i8,   1 },
    { ISD::SIGN_EXTEND, MVT::v8i16,  MVT::v8i8,   1 },
    { ISD::ZERO_EXTEND, MVT::v8i32,  MVT::v8i8,   2 },
    { ISD::SIGN_EXTEND, MVT::v8i32,  MVT::v8i8,   2 },
    { ISD::ZERO_EXTEND, MVT::v16i16, MVT::v16i8,  2 },
    { ISD::SIGN_EXTEND, MVT::v16i16, MVT::v16i8,  2 },
    { ISD::ZERO_EXTEND, MVT::v16i32, MVT::v16i8,  4 },
    { ISD::SIGN_EXTEND, MVT::v16i32, MVT::v16i8,  4 },
    { ISD::ZERO_EXTEND, MVT::v4i32,  MVT::v4i16,  1 },
    { ISD::SIGN_EXTEND, MVT::v4i32,  MVT::v4i16,  1 },
    { ISD::ZERO_EXTEND, MVT::v8i32,  MVT::v8i16,  2 },
    { ISD::SIGN_EXTEND, MVT::v8i32,  MVT::v8i16,  2 },
    { ISD::ZERO_EXTEND, MVT::v16i32, MVT::v16i16, 4 },
    { ISD::SIGN_EXTEND, MVT::v16i32, MVT::v16i16, 4 },

    // These truncates end up widening elements.
    { ISD::TRUNCATE,    MVT::v2i1,   MVT::v2i8,   1 }, // PMOVXZBQ
    { ISD::TRUNCATE,    MVT::v2i1,   MVT::v2i16,  1 }, // PMOVXZWQ
    { ISD::TRUNCATE,    MVT::v4i1,   MVT::v4i8,   1 }, // PMOVXZBD

    { ISD::TRUNCATE,    MVT::v2i8,   MVT::v2i16,  1 },
    { ISD::TRUNCATE,    MVT::v4i8,   MVT::v4i16,  1 },
    { ISD::TRUNCATE,    MVT::v8i8,   MVT::v8i16,  1 },
    { ISD::TRUNCATE,    MVT::v4i8,   MVT::v4i32,  1 },
    { ISD::TRUNCATE,    MVT::v4i16,  MVT::v4i32,  1 },
    { ISD::TRUNCATE,    MVT::v8i8,   MVT::v8i32,  3 },
    { ISD::TRUNCATE,    MVT::v8i16,  MVT::v8i32,  3 },
    { ISD::TRUNCATE,    MVT::v16i16, MVT::v16i32, 6 },
    { ISD::TRUNCATE,    MVT::v2i8,   MVT::v2i64,  1 }, // PSHUFB

    { ISD::UINT_TO_FP,  MVT::f32,    MVT::i64,    4 },
    { ISD::UINT_TO_FP,  MVT::f64,    MVT::i64,    4 },

    { ISD::FP_TO_SINT,  MVT::v2i8,   MVT::v2f32,  3 },
    { ISD::FP_TO_SINT,  MVT::v2i8,   MVT::v2f64,  3 },

    { ISD::FP_TO_UINT,  MVT::v2i8,   MVT::v2f32,  3 },
    { ISD::FP_TO_UINT,  MVT::v2i8,   MVT::v2f64,  3 },
    { ISD::FP_TO_UINT,  MVT::v4i16,  MVT::v4f32,  2 },
  };

  static const TypeConversionCostTblEntry SSE2ConversionTbl[] = {
    // These are somewhat magic numbers justified by looking at the output of
    // Intel's IACA, running some kernels and making sure when we take
    // legalization into account the throughput will be overestimated.
    { ISD::SINT_TO_FP, MVT::v4f32, MVT::v16i8, 8 },
    { ISD::SINT_TO_FP, MVT::v2f64, MVT::v16i8, 16*10 },
    { ISD::SINT_TO_FP, MVT::v4f32, MVT::v8i16, 15 },
    { ISD::SINT_TO_FP, MVT::v2f64, MVT::v8i16, 8*10 },
    { ISD::SINT_TO_FP, MVT::v4f32, MVT::v4i32, 5 },
    { ISD::SINT_TO_FP, MVT::v2f64, MVT::v4i32, 2*10 },
    { ISD::SINT_TO_FP, MVT::v2f64, MVT::v2i32, 2*10 },
    { ISD::SINT_TO_FP, MVT::v4f32, MVT::v2i64, 15 },
    { ISD::SINT_TO_FP, MVT::v2f64, MVT::v2i64, 2*10 },

    { ISD::UINT_TO_FP, MVT::v2f64, MVT::v16i8, 16*10 },
    { ISD::UINT_TO_FP, MVT::v4f32, MVT::v16i8, 8 },
    { ISD::UINT_TO_FP, MVT::v4f32, MVT::v8i16, 15 },
    { ISD::UINT_TO_FP, MVT::v2f64, MVT::v8i16, 8*10 },
    { ISD::UINT_TO_FP, MVT::v2f64, MVT::v4i32, 4*10 },
    { ISD::UINT_TO_FP, MVT::v4f32, MVT::v4i32, 8 },
    { ISD::UINT_TO_FP, MVT::v2f64, MVT::v2i64, 6 },
    { ISD::UINT_TO_FP, MVT::v4f32, MVT::v2i64, 15 },

    { ISD::FP_TO_SINT,  MVT::v2i8,   MVT::v2f32,  4 },
    { ISD::FP_TO_SINT,  MVT::v2i16,  MVT::v2f32,  2 },
    { ISD::FP_TO_SINT,  MVT::v4i8,   MVT::v4f32,  3 },
    { ISD::FP_TO_SINT,  MVT::v4i16,  MVT::v4f32,  2 },
    { ISD::FP_TO_SINT,  MVT::v2i16,  MVT::v2f64,  2 },
    { ISD::FP_TO_SINT,  MVT::v2i8,   MVT::v2f64,  4 },

    { ISD::FP_TO_SINT,  MVT::v2i32,  MVT::v2f64,  1 },

    { ISD::UINT_TO_FP,  MVT::f32,    MVT::i64,    6 },
    { ISD::UINT_TO_FP,  MVT::f64,    MVT::i64,    6 },

    { ISD::FP_TO_UINT,  MVT::i64,    MVT::f32,    4 },
    { ISD::FP_TO_UINT,  MVT::i64,    MVT::f64,    4 },
    { ISD::FP_TO_UINT,  MVT::v2i8,   MVT::v2f32,  4 },
    { ISD::FP_TO_UINT,  MVT::v2i8,   MVT::v2f64,  4 },
    { ISD::FP_TO_UINT,  MVT::v4i8,   MVT::v4f32,  3 },
    { ISD::FP_TO_UINT,  MVT::v2i16,  MVT::v2f32,  2 },
    { ISD::FP_TO_UINT,  MVT::v2i16,  MVT::v2f64,  2 },
    { ISD::FP_TO_UINT,  MVT::v4i16,  MVT::v4f32,  4 },

    { ISD::ZERO_EXTEND, MVT::v4i16,  MVT::v4i8,   1 },
    { ISD::SIGN_EXTEND, MVT::v4i16,  MVT::v4i8,   6 },
    { ISD::ZERO_EXTEND, MVT::v4i32,  MVT::v4i8,   2 },
    { ISD::SIGN_EXTEND, MVT::v4i32,  MVT::v4i8,   3 },
    { ISD::ZERO_EXTEND, MVT::v4i64,  MVT::v4i8,   4 },
    { ISD::SIGN_EXTEND, MVT::v4i64,  MVT::v4i8,   8 },
    { ISD::ZERO_EXTEND, MVT::v8i16,  MVT::v8i8,   1 },
    { ISD::SIGN_EXTEND, MVT::v8i16,  MVT::v8i8,   2 },
    { ISD::ZERO_EXTEND, MVT::v8i32,  MVT::v8i8,   6 },
    { ISD::SIGN_EXTEND, MVT::v8i32,  MVT::v8i8,   6 },
    { ISD::ZERO_EXTEND, MVT::v16i16, MVT::v16i8,  3 },
    { ISD::SIGN_EXTEND, MVT::v16i16, MVT::v16i8,  4 },
    { ISD::ZERO_EXTEND, MVT::v16i32, MVT::v16i8,  9 },
    { ISD::SIGN_EXTEND, MVT::v16i32, MVT::v16i8,  12 },
    { ISD::ZERO_EXTEND, MVT::v4i32,  MVT::v4i16,  1 },
    { ISD::SIGN_EXTEND, MVT::v4i32,  MVT::v4i16,  2 },
    { ISD::ZERO_EXTEND, MVT::v4i64,  MVT::v4i16,  3 },
    { ISD::SIGN_EXTEND, MVT::v4i64,  MVT::v4i16,  10 },
    { ISD::ZERO_EXTEND, MVT::v8i32,  MVT::v8i16,  3 },
    { ISD::SIGN_EXTEND, MVT::v8i32,  MVT::v8i16,  4 },
    { ISD::ZERO_EXTEND, MVT::v16i32, MVT::v16i16, 6 },
    { ISD::SIGN_EXTEND, MVT::v16i32, MVT::v16i16, 8 },
    { ISD::ZERO_EXTEND, MVT::v4i64,  MVT::v4i32,  3 },
    { ISD::SIGN_EXTEND, MVT::v4i64,  MVT::v4i32,  5 },

    // These truncates are really widening elements.
    { ISD::TRUNCATE,    MVT::v2i1,   MVT::v2i32,  1 }, // PSHUFD
    { ISD::TRUNCATE,    MVT::v2i1,   MVT::v2i16,  2 }, // PUNPCKLWD+DQ
    { ISD::TRUNCATE,    MVT::v2i1,   MVT::v2i8,   3 }, // PUNPCKLBW+WD+PSHUFD
    { ISD::TRUNCATE,    MVT::v4i1,   MVT::v4i16,  1 }, // PUNPCKLWD
    { ISD::TRUNCATE,    MVT::v4i1,   MVT::v4i8,   2 }, // PUNPCKLBW+WD
    { ISD::TRUNCATE,    MVT::v8i1,   MVT::v8i8,   1 }, // PUNPCKLBW

    { ISD::TRUNCATE,    MVT::v2i8,   MVT::v2i16,  2 }, // PAND+PACKUSWB
    { ISD::TRUNCATE,    MVT::v4i8,   MVT::v4i16,  2 }, // PAND+PACKUSWB
    { ISD::TRUNCATE,    MVT::v8i8,   MVT::v8i16,  2 }, // PAND+PACKUSWB
    { ISD::TRUNCATE,    MVT::v16i8,  MVT::v16i16, 3 },
    { ISD::TRUNCATE,    MVT::v2i8,   MVT::v2i32,  3 }, // PAND+2*PACKUSWB
    { ISD::TRUNCATE,    MVT::v2i16,  MVT::v2i32,  1 },
    { ISD::TRUNCATE,    MVT::v4i8,   MVT::v4i32,  3 },
    { ISD::TRUNCATE,    MVT::v4i16,  MVT::v4i32,  3 },
    { ISD::TRUNCATE,    MVT::v8i8,   MVT::v8i32,  4 },
    { ISD::TRUNCATE,    MVT::v16i8,  MVT::v16i32, 7 },
    { ISD::TRUNCATE,    MVT::v8i16,  MVT::v8i32,  5 },
    { ISD::TRUNCATE,    MVT::v16i16, MVT::v16i32, 10 },
    { ISD::TRUNCATE,    MVT::v2i8,   MVT::v2i64,  4 }, // PAND+3*PACKUSWB
    { ISD::TRUNCATE,    MVT::v2i16,  MVT::v2i64,  2 }, // PSHUFD+PSHUFLW
    { ISD::TRUNCATE,    MVT::v2i32,  MVT::v2i64,  1 }, // PSHUFD
  };

  std::pair<int, MVT> LTSrc = TLI->getTypeLegalizationCost(DL, Src);
  std::pair<int, MVT> LTDest = TLI->getTypeLegalizationCost(DL, Dst);

  if (ST->hasSSE2() && !ST->hasAVX()) {
    if (const auto *Entry = ConvertCostTableLookup(SSE2ConversionTbl, ISD,
                                                   LTDest.second, LTSrc.second))
      return AdjustCost(LTSrc.first * Entry->Cost);
  }

  EVT SrcTy = TLI->getValueType(DL, Src);
  EVT DstTy = TLI->getValueType(DL, Dst);

#if INTEL_CUSTOMIZATION
  // Get the widen VT if VT is vector, and the element
  // count is non-power of 2.
  auto getWidenVT = [&](Type* Ty, EVT& VT) {
    auto* VTy = dyn_cast<FixedVectorType>(Ty);
    if (!VTy) return false;

    unsigned NumElem = VTy->getNumElements();
    Type* ScalarTy = VTy->getScalarType();

    if (isPowerOf2_32(NumElem))
      return false;

    EVT ScalarVT = TLI->getValueType(DL, ScalarTy);

    if (!ScalarVT.isSimple())
      return false;

    Type* NewTy = FixedVectorType::get(ScalarTy, NextPowerOf2(NumElem));
    VT = TLI->getValueType(DL, NewTy);

    return true;
  };

  EVT NSrcTy = SrcTy;
  EVT NDstTy = DstTy;

  if (getWidenVT(Src, NSrcTy) && getWidenVT(Dst, NDstTy)) {
    SrcTy = NSrcTy;
    DstTy = NDstTy;
  }
#endif // INTEL_CUSTOMIZATION

  // The function getSimpleVT only handles simple value types.
  if (!SrcTy.isSimple() || !DstTy.isSimple())
    return AdjustCost(BaseT::getCastInstrCost(Opcode, Dst, Src, CCH, CostKind));

  MVT SimpleSrcTy = SrcTy.getSimpleVT();
  MVT SimpleDstTy = DstTy.getSimpleVT();

  if (ST->useAVX512Regs()) {
    if (ST->hasBWI())
      if (const auto *Entry = ConvertCostTableLookup(AVX512BWConversionTbl, ISD,
                                                     SimpleDstTy, SimpleSrcTy))
        return AdjustCost(Entry->Cost);

    if (ST->hasDQI())
      if (const auto *Entry = ConvertCostTableLookup(AVX512DQConversionTbl, ISD,
                                                     SimpleDstTy, SimpleSrcTy))
        return AdjustCost(Entry->Cost);

    if (ST->hasAVX512())
      if (const auto *Entry = ConvertCostTableLookup(AVX512FConversionTbl, ISD,
                                                     SimpleDstTy, SimpleSrcTy))
        return AdjustCost(Entry->Cost);
  }

  if (ST->hasBWI())
    if (const auto *Entry = ConvertCostTableLookup(AVX512BWVLConversionTbl, ISD,
                                                   SimpleDstTy, SimpleSrcTy))
      return AdjustCost(Entry->Cost);

  if (ST->hasDQI())
    if (const auto *Entry = ConvertCostTableLookup(AVX512DQVLConversionTbl, ISD,
                                                   SimpleDstTy, SimpleSrcTy))
      return AdjustCost(Entry->Cost);

  if (ST->hasAVX512())
    if (const auto *Entry = ConvertCostTableLookup(AVX512VLConversionTbl, ISD,
                                                   SimpleDstTy, SimpleSrcTy))
      return AdjustCost(Entry->Cost);

  if (ST->hasAVX2()) {
    if (const auto *Entry = ConvertCostTableLookup(AVX2ConversionTbl, ISD,
                                                   SimpleDstTy, SimpleSrcTy))
      return AdjustCost(Entry->Cost);
  }

  if (ST->hasAVX()) {
    if (const auto *Entry = ConvertCostTableLookup(AVXConversionTbl, ISD,
                                                   SimpleDstTy, SimpleSrcTy))
      return AdjustCost(Entry->Cost);
  }

  if (ST->hasSSE41()) {
    if (const auto *Entry = ConvertCostTableLookup(SSE41ConversionTbl, ISD,
                                                   SimpleDstTy, SimpleSrcTy))
      return AdjustCost(Entry->Cost);
  }

  if (ST->hasSSE2()) {
    if (const auto *Entry = ConvertCostTableLookup(SSE2ConversionTbl, ISD,
                                                   SimpleDstTy, SimpleSrcTy))
      return AdjustCost(Entry->Cost);
  }

  return AdjustCost(
      BaseT::getCastInstrCost(Opcode, Dst, Src, CCH, CostKind, I));
}

int X86TTIImpl::getCmpSelInstrCost(unsigned Opcode, Type *ValTy, Type *CondTy,
                                   CmpInst::Predicate VecPred,
                                   TTI::TargetCostKind CostKind,
                                   const Instruction *I) {
  // TODO: Handle other cost kinds.
  if (CostKind != TTI::TCK_RecipThroughput)
    return BaseT::getCmpSelInstrCost(Opcode, ValTy, CondTy, VecPred, CostKind,
                                     I);

  // Legalize the type.
  std::pair<int, MVT> LT = TLI->getTypeLegalizationCost(DL, ValTy);

  MVT MTy = LT.second;

  int ISD = TLI->InstructionOpcodeToISD(Opcode);
  assert(ISD && "Invalid opcode");

  unsigned ExtraCost = 0;
  if (I && (Opcode == Instruction::ICmp || Opcode == Instruction::FCmp)) {
    // Some vector comparison predicates cost extra instructions.
    if (MTy.isVector() &&
        !((ST->hasXOP() && (!ST->hasAVX2() || MTy.is128BitVector())) ||
          (ST->hasAVX512() && 32 <= MTy.getScalarSizeInBits()) ||
          ST->hasBWI())) {
      switch (cast<CmpInst>(I)->getPredicate()) {
      case CmpInst::Predicate::ICMP_NE:
        // xor(cmpeq(x,y),-1)
        ExtraCost = 1;
        break;
      case CmpInst::Predicate::ICMP_SGE:
      case CmpInst::Predicate::ICMP_SLE:
        // xor(cmpgt(x,y),-1)
        ExtraCost = 1;
        break;
      case CmpInst::Predicate::ICMP_ULT:
      case CmpInst::Predicate::ICMP_UGT:
        // cmpgt(xor(x,signbit),xor(y,signbit))
        // xor(cmpeq(pmaxu(x,y),x),-1)
        ExtraCost = 2;
        break;
      case CmpInst::Predicate::ICMP_ULE:
      case CmpInst::Predicate::ICMP_UGE:
        if ((ST->hasSSE41() && MTy.getScalarSizeInBits() == 32) ||
            (ST->hasSSE2() && MTy.getScalarSizeInBits() < 32)) {
          // cmpeq(psubus(x,y),0)
          // cmpeq(pminu(x,y),x)
          ExtraCost = 1;
        } else {
          // xor(cmpgt(xor(x,signbit),xor(y,signbit)),-1)
          ExtraCost = 3;
        }
        break;
      default:
        break;
      }
    }
  }

  static const CostTblEntry SLMCostTbl[] = {
    // slm pcmpeq/pcmpgt throughput is 2
    { ISD::SETCC,   MVT::v2i64,   2 },
  };

  static const CostTblEntry AVX512BWCostTbl[] = {
    { ISD::SETCC,   MVT::v32i16,  1 },
    { ISD::SETCC,   MVT::v64i8,   1 },

    { ISD::SELECT,  MVT::v32i16,  1 },
    { ISD::SELECT,  MVT::v64i8,   1 },
  };

  static const CostTblEntry AVX512CostTbl[] = {
    { ISD::SETCC,   MVT::v8i64,   1 },
    { ISD::SETCC,   MVT::v16i32,  1 },
    { ISD::SETCC,   MVT::v8f64,   1 },
    { ISD::SETCC,   MVT::v16f32,  1 },

    { ISD::SELECT,  MVT::v8i64,   1 },
    { ISD::SELECT,  MVT::v16i32,  1 },
    { ISD::SELECT,  MVT::v8f64,   1 },
    { ISD::SELECT,  MVT::v16f32,  1 },

    { ISD::SETCC,   MVT::v32i16,  2 }, // FIXME: should probably be 4
    { ISD::SETCC,   MVT::v64i8,   2 }, // FIXME: should probably be 4

    { ISD::SELECT,  MVT::v32i16,  2 }, // FIXME: should be 3
    { ISD::SELECT,  MVT::v64i8,   2 }, // FIXME: should be 3
  };

  static const CostTblEntry AVX2CostTbl[] = {
    { ISD::SETCC,   MVT::v4i64,   1 },
    { ISD::SETCC,   MVT::v8i32,   1 },
    { ISD::SETCC,   MVT::v16i16,  1 },
    { ISD::SETCC,   MVT::v32i8,   1 },

    { ISD::SELECT,  MVT::v4i64,   1 }, // pblendvb
    { ISD::SELECT,  MVT::v8i32,   1 }, // pblendvb
    { ISD::SELECT,  MVT::v16i16,  1 }, // pblendvb
    { ISD::SELECT,  MVT::v32i8,   1 }, // pblendvb
  };

  static const CostTblEntry AVX1CostTbl[] = {
    { ISD::SETCC,   MVT::v4f64,   1 },
    { ISD::SETCC,   MVT::v8f32,   1 },
    // AVX1 does not support 8-wide integer compare.
    { ISD::SETCC,   MVT::v4i64,   4 },
    { ISD::SETCC,   MVT::v8i32,   4 },
    { ISD::SETCC,   MVT::v16i16,  4 },
    { ISD::SETCC,   MVT::v32i8,   4 },

    { ISD::SELECT,  MVT::v4f64,   1 }, // vblendvpd
    { ISD::SELECT,  MVT::v8f32,   1 }, // vblendvps
    { ISD::SELECT,  MVT::v4i64,   1 }, // vblendvpd
    { ISD::SELECT,  MVT::v8i32,   1 }, // vblendvps
    { ISD::SELECT,  MVT::v16i16,  3 }, // vandps + vandnps + vorps
    { ISD::SELECT,  MVT::v32i8,   3 }, // vandps + vandnps + vorps
  };

  static const CostTblEntry SSE42CostTbl[] = {
    { ISD::SETCC,   MVT::v2f64,   1 },
    { ISD::SETCC,   MVT::v4f32,   1 },
    { ISD::SETCC,   MVT::v2i64,   1 },
  };

  static const CostTblEntry SSE41CostTbl[] = {
    { ISD::SELECT,  MVT::v2f64,   1 }, // blendvpd
    { ISD::SELECT,  MVT::v4f32,   1 }, // blendvps
    { ISD::SELECT,  MVT::v2i64,   1 }, // pblendvb
    { ISD::SELECT,  MVT::v4i32,   1 }, // pblendvb
    { ISD::SELECT,  MVT::v8i16,   1 }, // pblendvb
    { ISD::SELECT,  MVT::v16i8,   1 }, // pblendvb
  };

  static const CostTblEntry SSE2CostTbl[] = {
    { ISD::SETCC,   MVT::v2f64,   2 },
    { ISD::SETCC,   MVT::f64,     1 },
    { ISD::SETCC,   MVT::v2i64,   8 },
    { ISD::SETCC,   MVT::v4i32,   1 },
    { ISD::SETCC,   MVT::v8i16,   1 },
    { ISD::SETCC,   MVT::v16i8,   1 },

    { ISD::SELECT,  MVT::v2f64,   3 }, // andpd + andnpd + orpd
    { ISD::SELECT,  MVT::v2i64,   3 }, // pand + pandn + por
    { ISD::SELECT,  MVT::v4i32,   3 }, // pand + pandn + por
    { ISD::SELECT,  MVT::v8i16,   3 }, // pand + pandn + por
    { ISD::SELECT,  MVT::v16i8,   3 }, // pand + pandn + por
  };

  static const CostTblEntry SSE1CostTbl[] = {
    { ISD::SETCC,   MVT::v4f32,   2 },
    { ISD::SETCC,   MVT::f32,     1 },

    { ISD::SELECT,  MVT::v4f32,   3 }, // andps + andnps + orps
  };

  if (ST->isSLM())
    if (const auto *Entry = CostTableLookup(SLMCostTbl, ISD, MTy))
      return LT.first * (ExtraCost + Entry->Cost);

  if (ST->hasBWI())
    if (const auto *Entry = CostTableLookup(AVX512BWCostTbl, ISD, MTy))
      return LT.first * (ExtraCost + Entry->Cost);

  if (ST->hasAVX512())
    if (const auto *Entry = CostTableLookup(AVX512CostTbl, ISD, MTy))
      return LT.first * (ExtraCost + Entry->Cost);

  if (ST->hasAVX2())
    if (const auto *Entry = CostTableLookup(AVX2CostTbl, ISD, MTy))
      return LT.first * (ExtraCost + Entry->Cost);

  if (ST->hasAVX())
    if (const auto *Entry = CostTableLookup(AVX1CostTbl, ISD, MTy))
      return LT.first * (ExtraCost + Entry->Cost);

  if (ST->hasSSE42())
    if (const auto *Entry = CostTableLookup(SSE42CostTbl, ISD, MTy))
      return LT.first * (ExtraCost + Entry->Cost);

  if (ST->hasSSE41())
    if (const auto *Entry = CostTableLookup(SSE41CostTbl, ISD, MTy))
      return LT.first * (ExtraCost + Entry->Cost);

  if (ST->hasSSE2())
    if (const auto *Entry = CostTableLookup(SSE2CostTbl, ISD, MTy))
      return LT.first * (ExtraCost + Entry->Cost);

  if (ST->hasSSE1())
    if (const auto *Entry = CostTableLookup(SSE1CostTbl, ISD, MTy))
      return LT.first * (ExtraCost + Entry->Cost);

  return BaseT::getCmpSelInstrCost(Opcode, ValTy, CondTy, VecPred, CostKind, I);
}

unsigned X86TTIImpl::getAtomicMemIntrinsicMaxElementSize() const { return 16; }

InstructionCost
X86TTIImpl::getTypeBasedIntrinsicInstrCost(const IntrinsicCostAttributes &ICA,
                                           TTI::TargetCostKind CostKind) {

  // Costs should match the codegen from:
  // BITREVERSE: llvm\test\CodeGen\X86\vector-bitreverse.ll
  // BSWAP: llvm\test\CodeGen\X86\bswap-vector.ll
  // CTLZ: llvm\test\CodeGen\X86\vector-lzcnt-*.ll
  // CTPOP: llvm\test\CodeGen\X86\vector-popcnt-*.ll
  // CTTZ: llvm\test\CodeGen\X86\vector-tzcnt-*.ll

  // TODO: Overflow intrinsics (*ADDO, *SUBO, *MULO) with vector types are not
  //       specialized in these tables yet.
  static const CostTblEntry AVX512CDCostTbl[] = {
    { ISD::CTLZ,       MVT::v8i64,   1 },
    { ISD::CTLZ,       MVT::v16i32,  1 },
    { ISD::CTLZ,       MVT::v32i16,  8 },
    { ISD::CTLZ,       MVT::v64i8,  20 },
    { ISD::CTLZ,       MVT::v4i64,   1 },
    { ISD::CTLZ,       MVT::v8i32,   1 },
    { ISD::CTLZ,       MVT::v16i16,  4 },
    { ISD::CTLZ,       MVT::v32i8,  10 },
    { ISD::CTLZ,       MVT::v2i64,   1 },
    { ISD::CTLZ,       MVT::v4i32,   1 },
    { ISD::CTLZ,       MVT::v8i16,   4 },
    { ISD::CTLZ,       MVT::v16i8,   4 },
  };
  static const CostTblEntry AVX512BWCostTbl[] = {
    { ISD::ABS,        MVT::v32i16,  1 },
    { ISD::ABS,        MVT::v64i8,   1 },
    { ISD::BITREVERSE, MVT::v8i64,   5 },
    { ISD::BITREVERSE, MVT::v16i32,  5 },
    { ISD::BITREVERSE, MVT::v32i16,  5 },
    { ISD::BITREVERSE, MVT::v64i8,   5 },
    { ISD::CTLZ,       MVT::v8i64,  23 },
    { ISD::CTLZ,       MVT::v16i32, 22 },
    { ISD::CTLZ,       MVT::v32i16, 18 },
    { ISD::CTLZ,       MVT::v64i8,  17 },
    { ISD::CTPOP,      MVT::v8i64,   7 },
    { ISD::CTPOP,      MVT::v16i32, 11 },
    { ISD::CTPOP,      MVT::v32i16,  9 },
    { ISD::CTPOP,      MVT::v64i8,   6 },
    { ISD::CTTZ,       MVT::v8i64,  10 },
    { ISD::CTTZ,       MVT::v16i32, 14 },
    { ISD::CTTZ,       MVT::v32i16, 12 },
    { ISD::CTTZ,       MVT::v64i8,   9 },
    { ISD::SADDSAT,    MVT::v32i16,  1 },
    { ISD::SADDSAT,    MVT::v64i8,   1 },
    { ISD::SMAX,       MVT::v32i16,  1 },
    { ISD::SMAX,       MVT::v64i8,   1 },
    { ISD::SMIN,       MVT::v32i16,  1 },
    { ISD::SMIN,       MVT::v64i8,   1 },
    { ISD::SSUBSAT,    MVT::v32i16,  1 },
    { ISD::SSUBSAT,    MVT::v64i8,   1 },
    { ISD::UADDSAT,    MVT::v32i16,  1 },
    { ISD::UADDSAT,    MVT::v64i8,   1 },
    { ISD::UMAX,       MVT::v32i16,  1 },
    { ISD::UMAX,       MVT::v64i8,   1 },
    { ISD::UMIN,       MVT::v32i16,  1 },
    { ISD::UMIN,       MVT::v64i8,   1 },
    { ISD::USUBSAT,    MVT::v32i16,  1 },
    { ISD::USUBSAT,    MVT::v64i8,   1 },
  };
  static const CostTblEntry AVX512CostTbl[] = {
    { ISD::ABS,        MVT::v8i64,   1 },
    { ISD::ABS,        MVT::v16i32,  1 },
    { ISD::ABS,        MVT::v32i16,  2 }, // FIXME: include split
    { ISD::ABS,        MVT::v64i8,   2 }, // FIXME: include split
    { ISD::ABS,        MVT::v4i64,   1 },
    { ISD::ABS,        MVT::v2i64,   1 },
    { ISD::BITREVERSE, MVT::v8i64,  36 },
    { ISD::BITREVERSE, MVT::v16i32, 24 },
    { ISD::BITREVERSE, MVT::v32i16, 10 },
    { ISD::BITREVERSE, MVT::v64i8,  10 },
    { ISD::CTLZ,       MVT::v8i64,  29 },
    { ISD::CTLZ,       MVT::v16i32, 35 },
    { ISD::CTLZ,       MVT::v32i16, 28 },
    { ISD::CTLZ,       MVT::v64i8,  18 },
    { ISD::CTPOP,      MVT::v8i64,  16 },
    { ISD::CTPOP,      MVT::v16i32, 24 },
    { ISD::CTPOP,      MVT::v32i16, 18 },
    { ISD::CTPOP,      MVT::v64i8,  12 },
    { ISD::CTTZ,       MVT::v8i64,  20 },
    { ISD::CTTZ,       MVT::v16i32, 28 },
    { ISD::CTTZ,       MVT::v32i16, 24 },
    { ISD::CTTZ,       MVT::v64i8,  18 },
    { ISD::SMAX,       MVT::v8i64,   1 },
    { ISD::SMAX,       MVT::v16i32,  1 },
    { ISD::SMAX,       MVT::v32i16,  2 }, // FIXME: include split
    { ISD::SMAX,       MVT::v64i8,   2 }, // FIXME: include split
    { ISD::SMAX,       MVT::v4i64,   1 },
    { ISD::SMAX,       MVT::v2i64,   1 },
    { ISD::SMIN,       MVT::v8i64,   1 },
    { ISD::SMIN,       MVT::v16i32,  1 },
    { ISD::SMIN,       MVT::v32i16,  2 }, // FIXME: include split
    { ISD::SMIN,       MVT::v64i8,   2 }, // FIXME: include split
    { ISD::SMIN,       MVT::v4i64,   1 },
    { ISD::SMIN,       MVT::v2i64,   1 },
    { ISD::UMAX,       MVT::v8i64,   1 },
    { ISD::UMAX,       MVT::v16i32,  1 },
    { ISD::UMAX,       MVT::v32i16,  2 }, // FIXME: include split
    { ISD::UMAX,       MVT::v64i8,   2 }, // FIXME: include split
    { ISD::UMAX,       MVT::v4i64,   1 },
    { ISD::UMAX,       MVT::v2i64,   1 },
    { ISD::UMIN,       MVT::v8i64,   1 },
    { ISD::UMIN,       MVT::v16i32,  1 },
    { ISD::UMIN,       MVT::v32i16,  2 }, // FIXME: include split
    { ISD::UMIN,       MVT::v64i8,   2 }, // FIXME: include split
    { ISD::UMIN,       MVT::v4i64,   1 },
    { ISD::UMIN,       MVT::v2i64,   1 },
    { ISD::USUBSAT,    MVT::v16i32,  2 }, // pmaxud + psubd
    { ISD::USUBSAT,    MVT::v2i64,   2 }, // pmaxuq + psubq
    { ISD::USUBSAT,    MVT::v4i64,   2 }, // pmaxuq + psubq
    { ISD::USUBSAT,    MVT::v8i64,   2 }, // pmaxuq + psubq
    { ISD::UADDSAT,    MVT::v16i32,  3 }, // not + pminud + paddd
    { ISD::UADDSAT,    MVT::v2i64,   3 }, // not + pminuq + paddq
    { ISD::UADDSAT,    MVT::v4i64,   3 }, // not + pminuq + paddq
    { ISD::UADDSAT,    MVT::v8i64,   3 }, // not + pminuq + paddq
    { ISD::SADDSAT,    MVT::v32i16,  2 }, // FIXME: include split
    { ISD::SADDSAT,    MVT::v64i8,   2 }, // FIXME: include split
    { ISD::SSUBSAT,    MVT::v32i16,  2 }, // FIXME: include split
    { ISD::SSUBSAT,    MVT::v64i8,   2 }, // FIXME: include split
    { ISD::UADDSAT,    MVT::v32i16,  2 }, // FIXME: include split
    { ISD::UADDSAT,    MVT::v64i8,   2 }, // FIXME: include split
    { ISD::USUBSAT,    MVT::v32i16,  2 }, // FIXME: include split
    { ISD::USUBSAT,    MVT::v64i8,   2 }, // FIXME: include split
    { ISD::FMAXNUM,    MVT::f32,     2 },
    { ISD::FMAXNUM,    MVT::v4f32,   2 },
    { ISD::FMAXNUM,    MVT::v8f32,   2 },
    { ISD::FMAXNUM,    MVT::v16f32,  2 },
    { ISD::FMAXNUM,    MVT::f64,     2 },
    { ISD::FMAXNUM,    MVT::v2f64,   2 },
    { ISD::FMAXNUM,    MVT::v4f64,   2 },
    { ISD::FMAXNUM,    MVT::v8f64,   2 },
  };
  static const CostTblEntry XOPCostTbl[] = {
    { ISD::BITREVERSE, MVT::v4i64,   4 },
    { ISD::BITREVERSE, MVT::v8i32,   4 },
    { ISD::BITREVERSE, MVT::v16i16,  4 },
    { ISD::BITREVERSE, MVT::v32i8,   4 },
    { ISD::BITREVERSE, MVT::v2i64,   1 },
    { ISD::BITREVERSE, MVT::v4i32,   1 },
    { ISD::BITREVERSE, MVT::v8i16,   1 },
    { ISD::BITREVERSE, MVT::v16i8,   1 },
    { ISD::BITREVERSE, MVT::i64,     3 },
    { ISD::BITREVERSE, MVT::i32,     3 },
    { ISD::BITREVERSE, MVT::i16,     3 },
    { ISD::BITREVERSE, MVT::i8,      3 }
  };
  static const CostTblEntry AVX2CostTbl[] = {
    { ISD::ABS,        MVT::v4i64,   2 }, // VBLENDVPD(X,VPSUBQ(0,X),X)
    { ISD::ABS,        MVT::v8i32,   1 },
    { ISD::ABS,        MVT::v16i16,  1 },
    { ISD::ABS,        MVT::v32i8,   1 },
    { ISD::BITREVERSE, MVT::v4i64,   5 },
    { ISD::BITREVERSE, MVT::v8i32,   5 },
    { ISD::BITREVERSE, MVT::v16i16,  5 },
    { ISD::BITREVERSE, MVT::v32i8,   5 },
    { ISD::BSWAP,      MVT::v4i64,   1 },
    { ISD::BSWAP,      MVT::v8i32,   1 },
    { ISD::BSWAP,      MVT::v16i16,  1 },
    { ISD::CTLZ,       MVT::v4i64,  23 },
    { ISD::CTLZ,       MVT::v8i32,  18 },
    { ISD::CTLZ,       MVT::v16i16, 14 },
    { ISD::CTLZ,       MVT::v32i8,   9 },
    { ISD::CTPOP,      MVT::v4i64,   7 },
    { ISD::CTPOP,      MVT::v8i32,  11 },
    { ISD::CTPOP,      MVT::v16i16,  9 },
    { ISD::CTPOP,      MVT::v32i8,   6 },
    { ISD::CTTZ,       MVT::v4i64,  10 },
    { ISD::CTTZ,       MVT::v8i32,  14 },
    { ISD::CTTZ,       MVT::v16i16, 12 },
    { ISD::CTTZ,       MVT::v32i8,   9 },
    { ISD::SADDSAT,    MVT::v16i16,  1 },
    { ISD::SADDSAT,    MVT::v32i8,   1 },
    { ISD::SMAX,       MVT::v8i32,   1 },
    { ISD::SMAX,       MVT::v16i16,  1 },
    { ISD::SMAX,       MVT::v32i8,   1 },
    { ISD::SMIN,       MVT::v8i32,   1 },
    { ISD::SMIN,       MVT::v16i16,  1 },
    { ISD::SMIN,       MVT::v32i8,   1 },
    { ISD::SSUBSAT,    MVT::v16i16,  1 },
    { ISD::SSUBSAT,    MVT::v32i8,   1 },
    { ISD::UADDSAT,    MVT::v16i16,  1 },
    { ISD::UADDSAT,    MVT::v32i8,   1 },
    { ISD::UADDSAT,    MVT::v8i32,   3 }, // not + pminud + paddd
    { ISD::UMAX,       MVT::v8i32,   1 },
    { ISD::UMAX,       MVT::v16i16,  1 },
    { ISD::UMAX,       MVT::v32i8,   1 },
    { ISD::UMIN,       MVT::v8i32,   1 },
    { ISD::UMIN,       MVT::v16i16,  1 },
    { ISD::UMIN,       MVT::v32i8,   1 },
    { ISD::USUBSAT,    MVT::v16i16,  1 },
    { ISD::USUBSAT,    MVT::v32i8,   1 },
    { ISD::USUBSAT,    MVT::v8i32,   2 }, // pmaxud + psubd
    { ISD::FMAXNUM,    MVT::v8f32,   3 }, // MAXPS + CMPUNORDPS + BLENDVPS
    { ISD::FMAXNUM,    MVT::v4f64,   3 }, // MAXPD + CMPUNORDPD + BLENDVPD
    { ISD::FSQRT,      MVT::f32,     7 }, // Haswell from http://www.agner.org/
    { ISD::FSQRT,      MVT::v4f32,   7 }, // Haswell from http://www.agner.org/
    { ISD::FSQRT,      MVT::v8f32,  14 }, // Haswell from http://www.agner.org/
    { ISD::FSQRT,      MVT::f64,    14 }, // Haswell from http://www.agner.org/
    { ISD::FSQRT,      MVT::v2f64,  14 }, // Haswell from http://www.agner.org/
    { ISD::FSQRT,      MVT::v4f64,  28 }, // Haswell from http://www.agner.org/
  };
  static const CostTblEntry AVX1CostTbl[] = {
    { ISD::ABS,        MVT::v4i64,   5 }, // VBLENDVPD(X,VPSUBQ(0,X),X)
    { ISD::ABS,        MVT::v8i32,   3 },
    { ISD::ABS,        MVT::v16i16,  3 },
    { ISD::ABS,        MVT::v32i8,   3 },
    { ISD::BITREVERSE, MVT::v4i64,  12 }, // 2 x 128-bit Op + extract/insert
    { ISD::BITREVERSE, MVT::v8i32,  12 }, // 2 x 128-bit Op + extract/insert
    { ISD::BITREVERSE, MVT::v16i16, 12 }, // 2 x 128-bit Op + extract/insert
    { ISD::BITREVERSE, MVT::v32i8,  12 }, // 2 x 128-bit Op + extract/insert
    { ISD::BSWAP,      MVT::v4i64,   4 },
    { ISD::BSWAP,      MVT::v8i32,   4 },
    { ISD::BSWAP,      MVT::v16i16,  4 },
    { ISD::CTLZ,       MVT::v4i64,  48 }, // 2 x 128-bit Op + extract/insert
    { ISD::CTLZ,       MVT::v8i32,  38 }, // 2 x 128-bit Op + extract/insert
    { ISD::CTLZ,       MVT::v16i16, 30 }, // 2 x 128-bit Op + extract/insert
    { ISD::CTLZ,       MVT::v32i8,  20 }, // 2 x 128-bit Op + extract/insert
    { ISD::CTPOP,      MVT::v4i64,  16 }, // 2 x 128-bit Op + extract/insert
    { ISD::CTPOP,      MVT::v8i32,  24 }, // 2 x 128-bit Op + extract/insert
    { ISD::CTPOP,      MVT::v16i16, 20 }, // 2 x 128-bit Op + extract/insert
    { ISD::CTPOP,      MVT::v32i8,  14 }, // 2 x 128-bit Op + extract/insert
    { ISD::CTTZ,       MVT::v4i64,  22 }, // 2 x 128-bit Op + extract/insert
    { ISD::CTTZ,       MVT::v8i32,  30 }, // 2 x 128-bit Op + extract/insert
    { ISD::CTTZ,       MVT::v16i16, 26 }, // 2 x 128-bit Op + extract/insert
    { ISD::CTTZ,       MVT::v32i8,  20 }, // 2 x 128-bit Op + extract/insert
    { ISD::SADDSAT,    MVT::v16i16,  4 }, // 2 x 128-bit Op + extract/insert
    { ISD::SADDSAT,    MVT::v32i8,   4 }, // 2 x 128-bit Op + extract/insert
    { ISD::SMAX,       MVT::v8i32,   4 }, // 2 x 128-bit Op + extract/insert
    { ISD::SMAX,       MVT::v16i16,  4 }, // 2 x 128-bit Op + extract/insert
    { ISD::SMAX,       MVT::v32i8,   4 }, // 2 x 128-bit Op + extract/insert
    { ISD::SMIN,       MVT::v8i32,   4 }, // 2 x 128-bit Op + extract/insert
    { ISD::SMIN,       MVT::v16i16,  4 }, // 2 x 128-bit Op + extract/insert
    { ISD::SMIN,       MVT::v32i8,   4 }, // 2 x 128-bit Op + extract/insert
    { ISD::SSUBSAT,    MVT::v16i16,  4 }, // 2 x 128-bit Op + extract/insert
    { ISD::SSUBSAT,    MVT::v32i8,   4 }, // 2 x 128-bit Op + extract/insert
    { ISD::UADDSAT,    MVT::v16i16,  4 }, // 2 x 128-bit Op + extract/insert
    { ISD::UADDSAT,    MVT::v32i8,   4 }, // 2 x 128-bit Op + extract/insert
    { ISD::UADDSAT,    MVT::v8i32,   8 }, // 2 x 128-bit Op + extract/insert
    { ISD::UMAX,       MVT::v8i32,   4 }, // 2 x 128-bit Op + extract/insert
    { ISD::UMAX,       MVT::v16i16,  4 }, // 2 x 128-bit Op + extract/insert
    { ISD::UMAX,       MVT::v32i8,   4 }, // 2 x 128-bit Op + extract/insert
    { ISD::UMIN,       MVT::v8i32,   4 }, // 2 x 128-bit Op + extract/insert
    { ISD::UMIN,       MVT::v16i16,  4 }, // 2 x 128-bit Op + extract/insert
    { ISD::UMIN,       MVT::v32i8,   4 }, // 2 x 128-bit Op + extract/insert
    { ISD::USUBSAT,    MVT::v16i16,  4 }, // 2 x 128-bit Op + extract/insert
    { ISD::USUBSAT,    MVT::v32i8,   4 }, // 2 x 128-bit Op + extract/insert
    { ISD::USUBSAT,    MVT::v8i32,   6 }, // 2 x 128-bit Op + extract/insert
    { ISD::FMAXNUM,    MVT::f32,     3 }, // MAXSS + CMPUNORDSS + BLENDVPS
    { ISD::FMAXNUM,    MVT::v4f32,   3 }, // MAXPS + CMPUNORDPS + BLENDVPS
    { ISD::FMAXNUM,    MVT::v8f32,   5 }, // MAXPS + CMPUNORDPS + BLENDVPS + ?
    { ISD::FMAXNUM,    MVT::f64,     3 }, // MAXSD + CMPUNORDSD + BLENDVPD
    { ISD::FMAXNUM,    MVT::v2f64,   3 }, // MAXPD + CMPUNORDPD + BLENDVPD
    { ISD::FMAXNUM,    MVT::v4f64,   5 }, // MAXPD + CMPUNORDPD + BLENDVPD + ?
    { ISD::FSQRT,      MVT::f32,    14 }, // SNB from http://www.agner.org/
    { ISD::FSQRT,      MVT::v4f32,  14 }, // SNB from http://www.agner.org/
    { ISD::FSQRT,      MVT::v8f32,  28 }, // SNB from http://www.agner.org/
    { ISD::FSQRT,      MVT::f64,    21 }, // SNB from http://www.agner.org/
    { ISD::FSQRT,      MVT::v2f64,  21 }, // SNB from http://www.agner.org/
    { ISD::FSQRT,      MVT::v4f64,  43 }, // SNB from http://www.agner.org/
  };
  static const CostTblEntry GLMCostTbl[] = {
    { ISD::FSQRT, MVT::f32,   19 }, // sqrtss
    { ISD::FSQRT, MVT::v4f32, 37 }, // sqrtps
    { ISD::FSQRT, MVT::f64,   34 }, // sqrtsd
    { ISD::FSQRT, MVT::v2f64, 67 }, // sqrtpd
  };
  static const CostTblEntry SLMCostTbl[] = {
    { ISD::FSQRT, MVT::f32,   20 }, // sqrtss
    { ISD::FSQRT, MVT::v4f32, 40 }, // sqrtps
    { ISD::FSQRT, MVT::f64,   35 }, // sqrtsd
    { ISD::FSQRT, MVT::v2f64, 70 }, // sqrtpd
  };
  static const CostTblEntry SSE42CostTbl[] = {
    { ISD::USUBSAT,    MVT::v4i32,   2 }, // pmaxud + psubd
    { ISD::UADDSAT,    MVT::v4i32,   3 }, // not + pminud + paddd
    { ISD::FSQRT,      MVT::f32,    18 }, // Nehalem from http://www.agner.org/
    { ISD::FSQRT,      MVT::v4f32,  18 }, // Nehalem from http://www.agner.org/
  };
  static const CostTblEntry SSE41CostTbl[] = {
    { ISD::ABS,        MVT::v2i64,   2 }, // BLENDVPD(X,PSUBQ(0,X),X)
    { ISD::SMAX,       MVT::v4i32,   1 },
    { ISD::SMAX,       MVT::v16i8,   1 },
    { ISD::SMIN,       MVT::v4i32,   1 },
    { ISD::SMIN,       MVT::v16i8,   1 },
    { ISD::UMAX,       MVT::v4i32,   1 },
    { ISD::UMAX,       MVT::v8i16,   1 },
    { ISD::UMIN,       MVT::v4i32,   1 },
    { ISD::UMIN,       MVT::v8i16,   1 },
  };
  static const CostTblEntry SSSE3CostTbl[] = {
    { ISD::ABS,        MVT::v4i32,   1 },
    { ISD::ABS,        MVT::v8i16,   1 },
    { ISD::ABS,        MVT::v16i8,   1 },
    { ISD::BITREVERSE, MVT::v2i64,   5 },
    { ISD::BITREVERSE, MVT::v4i32,   5 },
    { ISD::BITREVERSE, MVT::v8i16,   5 },
    { ISD::BITREVERSE, MVT::v16i8,   5 },
    { ISD::BSWAP,      MVT::v2i64,   1 },
    { ISD::BSWAP,      MVT::v4i32,   1 },
    { ISD::BSWAP,      MVT::v8i16,   1 },
    { ISD::CTLZ,       MVT::v2i64,  23 },
    { ISD::CTLZ,       MVT::v4i32,  18 },
    { ISD::CTLZ,       MVT::v8i16,  14 },
    { ISD::CTLZ,       MVT::v16i8,   9 },
    { ISD::CTPOP,      MVT::v2i64,   7 },
    { ISD::CTPOP,      MVT::v4i32,  11 },
    { ISD::CTPOP,      MVT::v8i16,   9 },
    { ISD::CTPOP,      MVT::v16i8,   6 },
    { ISD::CTTZ,       MVT::v2i64,  10 },
    { ISD::CTTZ,       MVT::v4i32,  14 },
    { ISD::CTTZ,       MVT::v8i16,  12 },
    { ISD::CTTZ,       MVT::v16i8,   9 }
  };
  static const CostTblEntry SSE2CostTbl[] = {
    { ISD::ABS,        MVT::v2i64,   4 },
    { ISD::ABS,        MVT::v4i32,   3 },
    { ISD::ABS,        MVT::v8i16,   2 },
    { ISD::ABS,        MVT::v16i8,   2 },
    { ISD::BITREVERSE, MVT::v2i64,  29 },
    { ISD::BITREVERSE, MVT::v4i32,  27 },
    { ISD::BITREVERSE, MVT::v8i16,  27 },
    { ISD::BITREVERSE, MVT::v16i8,  20 },
    { ISD::BSWAP,      MVT::v2i64,   7 },
    { ISD::BSWAP,      MVT::v4i32,   7 },
    { ISD::BSWAP,      MVT::v8i16,   7 },
    { ISD::CTLZ,       MVT::v2i64,  25 },
    { ISD::CTLZ,       MVT::v4i32,  26 },
    { ISD::CTLZ,       MVT::v8i16,  20 },
    { ISD::CTLZ,       MVT::v16i8,  17 },
    { ISD::CTPOP,      MVT::v2i64,  12 },
    { ISD::CTPOP,      MVT::v4i32,  15 },
    { ISD::CTPOP,      MVT::v8i16,  13 },
    { ISD::CTPOP,      MVT::v16i8,  10 },
    { ISD::CTTZ,       MVT::v2i64,  14 },
    { ISD::CTTZ,       MVT::v4i32,  18 },
    { ISD::CTTZ,       MVT::v8i16,  16 },
    { ISD::CTTZ,       MVT::v16i8,  13 },
    { ISD::SADDSAT,    MVT::v8i16,   1 },
    { ISD::SADDSAT,    MVT::v16i8,   1 },
    { ISD::SMAX,       MVT::v8i16,   1 },
    { ISD::SMIN,       MVT::v8i16,   1 },
    { ISD::SSUBSAT,    MVT::v8i16,   1 },
    { ISD::SSUBSAT,    MVT::v16i8,   1 },
    { ISD::UADDSAT,    MVT::v8i16,   1 },
    { ISD::UADDSAT,    MVT::v16i8,   1 },
    { ISD::UMAX,       MVT::v8i16,   2 },
    { ISD::UMAX,       MVT::v16i8,   1 },
    { ISD::UMIN,       MVT::v8i16,   2 },
    { ISD::UMIN,       MVT::v16i8,   1 },
    { ISD::USUBSAT,    MVT::v8i16,   1 },
    { ISD::USUBSAT,    MVT::v16i8,   1 },
    { ISD::FMAXNUM,    MVT::f64,     4 },
    { ISD::FMAXNUM,    MVT::v2f64,   4 },
    { ISD::FSQRT,      MVT::f64,    32 }, // Nehalem from http://www.agner.org/
    { ISD::FSQRT,      MVT::v2f64,  32 }, // Nehalem from http://www.agner.org/
  };
  static const CostTblEntry SSE1CostTbl[] = {
    { ISD::FMAXNUM,    MVT::f32,     4 },
    { ISD::FMAXNUM,    MVT::v4f32,   4 },
    { ISD::FSQRT,      MVT::f32,    28 }, // Pentium III from http://www.agner.org/
    { ISD::FSQRT,      MVT::v4f32,  56 }, // Pentium III from http://www.agner.org/
  };
  static const CostTblEntry BMI64CostTbl[] = { // 64-bit targets
    { ISD::CTTZ,       MVT::i64,     1 },
  };
  static const CostTblEntry BMI32CostTbl[] = { // 32 or 64-bit targets
    { ISD::CTTZ,       MVT::i32,     1 },
    { ISD::CTTZ,       MVT::i16,     1 },
    { ISD::CTTZ,       MVT::i8,      1 },
  };
  static const CostTblEntry LZCNT64CostTbl[] = { // 64-bit targets
    { ISD::CTLZ,       MVT::i64,     1 },
  };
  static const CostTblEntry LZCNT32CostTbl[] = { // 32 or 64-bit targets
    { ISD::CTLZ,       MVT::i32,     1 },
    { ISD::CTLZ,       MVT::i16,     1 },
    { ISD::CTLZ,       MVT::i8,      1 },
  };
  static const CostTblEntry POPCNT64CostTbl[] = { // 64-bit targets
    { ISD::CTPOP,      MVT::i64,     1 },
  };
  static const CostTblEntry POPCNT32CostTbl[] = { // 32 or 64-bit targets
    { ISD::CTPOP,      MVT::i32,     1 },
    { ISD::CTPOP,      MVT::i16,     1 },
    { ISD::CTPOP,      MVT::i8,      1 },
  };
  static const CostTblEntry X64CostTbl[] = { // 64-bit targets
    { ISD::ABS,        MVT::i64,     2 }, // SUB+CMOV
    { ISD::BITREVERSE, MVT::i64,    14 },
    { ISD::CTLZ,       MVT::i64,     4 }, // BSR+XOR or BSR+XOR+CMOV
    { ISD::CTTZ,       MVT::i64,     3 }, // TEST+BSF+CMOV/BRANCH
    { ISD::CTPOP,      MVT::i64,    10 },
    { ISD::SADDO,      MVT::i64,     1 },
    { ISD::UADDO,      MVT::i64,     1 },
    { ISD::UMULO,      MVT::i64,     2 }, // mulq + seto
  };
  static const CostTblEntry X86CostTbl[] = { // 32 or 64-bit targets
    { ISD::ABS,        MVT::i32,     2 }, // SUB+CMOV
    { ISD::ABS,        MVT::i16,     2 }, // SUB+CMOV
    { ISD::BITREVERSE, MVT::i32,    14 },
    { ISD::BITREVERSE, MVT::i16,    14 },
    { ISD::BITREVERSE, MVT::i8,     11 },
    { ISD::CTLZ,       MVT::i32,     4 }, // BSR+XOR or BSR+XOR+CMOV
    { ISD::CTLZ,       MVT::i16,     4 }, // BSR+XOR or BSR+XOR+CMOV
    { ISD::CTLZ,       MVT::i8,      4 }, // BSR+XOR or BSR+XOR+CMOV
    { ISD::CTTZ,       MVT::i32,     3 }, // TEST+BSF+CMOV/BRANCH
    { ISD::CTTZ,       MVT::i16,     3 }, // TEST+BSF+CMOV/BRANCH
    { ISD::CTTZ,       MVT::i8,      3 }, // TEST+BSF+CMOV/BRANCH
    { ISD::CTPOP,      MVT::i32,     8 },
    { ISD::CTPOP,      MVT::i16,     9 },
    { ISD::CTPOP,      MVT::i8,      7 },
    { ISD::SADDO,      MVT::i32,     1 },
    { ISD::SADDO,      MVT::i16,     1 },
    { ISD::SADDO,      MVT::i8,      1 },
    { ISD::UADDO,      MVT::i32,     1 },
    { ISD::UADDO,      MVT::i16,     1 },
    { ISD::UADDO,      MVT::i8,      1 },
    { ISD::UMULO,      MVT::i32,     2 }, // mul + seto
    { ISD::UMULO,      MVT::i16,     2 },
    { ISD::UMULO,      MVT::i8,      2 },
  };

  Type *RetTy = ICA.getReturnType();
  Type *OpTy = RetTy;
  Intrinsic::ID IID = ICA.getID();
  unsigned ISD = ISD::DELETED_NODE;
  switch (IID) {
  default:
    break;
  case Intrinsic::abs:
    ISD = ISD::ABS;
    break;
  case Intrinsic::bitreverse:
    ISD = ISD::BITREVERSE;
    break;
  case Intrinsic::bswap:
    ISD = ISD::BSWAP;
    break;
  case Intrinsic::ctlz:
    ISD = ISD::CTLZ;
    break;
  case Intrinsic::ctpop:
    ISD = ISD::CTPOP;
    break;
  case Intrinsic::cttz:
    ISD = ISD::CTTZ;
    break;
  case Intrinsic::maxnum:
  case Intrinsic::minnum:
    // FMINNUM has same costs so don't duplicate.
    ISD = ISD::FMAXNUM;
    break;
  case Intrinsic::sadd_sat:
    ISD = ISD::SADDSAT;
    break;
  case Intrinsic::smax:
    ISD = ISD::SMAX;
    break;
  case Intrinsic::smin:
    ISD = ISD::SMIN;
    break;
  case Intrinsic::ssub_sat:
    ISD = ISD::SSUBSAT;
    break;
  case Intrinsic::uadd_sat:
    ISD = ISD::UADDSAT;
    break;
  case Intrinsic::umax:
    ISD = ISD::UMAX;
    break;
  case Intrinsic::umin:
    ISD = ISD::UMIN;
    break;
  case Intrinsic::usub_sat:
    ISD = ISD::USUBSAT;
    break;
  case Intrinsic::sqrt:
    ISD = ISD::FSQRT;
    break;
  case Intrinsic::sadd_with_overflow:
  case Intrinsic::ssub_with_overflow:
    // SSUBO has same costs so don't duplicate.
    ISD = ISD::SADDO;
    OpTy = RetTy->getContainedType(0);
    break;
  case Intrinsic::uadd_with_overflow:
  case Intrinsic::usub_with_overflow:
    // USUBO has same costs so don't duplicate.
    ISD = ISD::UADDO;
    OpTy = RetTy->getContainedType(0);
    break;
  case Intrinsic::umul_with_overflow:
  case Intrinsic::smul_with_overflow:
    // SMULO has same costs so don't duplicate.
    ISD = ISD::UMULO;
    OpTy = RetTy->getContainedType(0);
    break;
  }

  if (ISD != ISD::DELETED_NODE) {
    // Legalize the type.
    std::pair<int, MVT> LT = TLI->getTypeLegalizationCost(DL, OpTy);
    MVT MTy = LT.second;

    // Attempt to lookup cost.
    if (ISD == ISD::BITREVERSE && ST->hasGFNI() && ST->hasSSSE3() &&
        MTy.isVector()) {
      // With PSHUFB the code is very similar for all types. If we have integer
      // byte operations, we just need a GF2P8AFFINEQB for vXi8. For other types
      // we also need a PSHUFB.
      unsigned Cost = MTy.getVectorElementType() == MVT::i8 ? 1 : 2;

      // Without byte operations, we need twice as many GF2P8AFFINEQB and PSHUFB
      // instructions. We also need an extract and an insert.
      if (!(MTy.is128BitVector() || (ST->hasAVX2() && MTy.is256BitVector()) ||
            (ST->hasBWI() && MTy.is512BitVector())))
        Cost = Cost * 2 + 2;

      return LT.first * Cost;
    }

    auto adjustTableCost = [](const CostTblEntry &Entry, int LegalizationCost,
                              FastMathFlags FMF) {
      // If there are no NANs to deal with, then these are reduced to a
      // single MIN** or MAX** instruction instead of the MIN/CMP/SELECT that we
      // assume is used in the non-fast case.
      if (Entry.ISD == ISD::FMAXNUM || Entry.ISD == ISD::FMINNUM) {
        if (FMF.noNaNs())
          return LegalizationCost * 1;
      }
      return LegalizationCost * (int)Entry.Cost;
    };

    if (ST->useGLMDivSqrtCosts())
      if (const auto *Entry = CostTableLookup(GLMCostTbl, ISD, MTy))
        return adjustTableCost(*Entry, LT.first, ICA.getFlags());

    if (ST->isSLM())
      if (const auto *Entry = CostTableLookup(SLMCostTbl, ISD, MTy))
        return adjustTableCost(*Entry, LT.first, ICA.getFlags());

    if (ST->hasCDI())
      if (const auto *Entry = CostTableLookup(AVX512CDCostTbl, ISD, MTy))
        return adjustTableCost(*Entry, LT.first, ICA.getFlags());

    if (ST->hasBWI())
      if (const auto *Entry = CostTableLookup(AVX512BWCostTbl, ISD, MTy))
        return adjustTableCost(*Entry, LT.first, ICA.getFlags());

    if (ST->hasAVX512())
      if (const auto *Entry = CostTableLookup(AVX512CostTbl, ISD, MTy))
        return adjustTableCost(*Entry, LT.first, ICA.getFlags());

    if (ST->hasXOP())
      if (const auto *Entry = CostTableLookup(XOPCostTbl, ISD, MTy))
        return adjustTableCost(*Entry, LT.first, ICA.getFlags());

    if (ST->hasAVX2())
      if (const auto *Entry = CostTableLookup(AVX2CostTbl, ISD, MTy))
        return adjustTableCost(*Entry, LT.first, ICA.getFlags());

    if (ST->hasAVX())
      if (const auto *Entry = CostTableLookup(AVX1CostTbl, ISD, MTy))
        return adjustTableCost(*Entry, LT.first, ICA.getFlags());

    if (ST->hasSSE42())
      if (const auto *Entry = CostTableLookup(SSE42CostTbl, ISD, MTy))
        return adjustTableCost(*Entry, LT.first, ICA.getFlags());

    if (ST->hasSSE41())
      if (const auto *Entry = CostTableLookup(SSE41CostTbl, ISD, MTy))
        return adjustTableCost(*Entry, LT.first, ICA.getFlags());

    if (ST->hasSSSE3())
      if (const auto *Entry = CostTableLookup(SSSE3CostTbl, ISD, MTy))
        return adjustTableCost(*Entry, LT.first, ICA.getFlags());

    if (ST->hasSSE2())
      if (const auto *Entry = CostTableLookup(SSE2CostTbl, ISD, MTy))
        return adjustTableCost(*Entry, LT.first, ICA.getFlags());

    if (ST->hasSSE1())
      if (const auto *Entry = CostTableLookup(SSE1CostTbl, ISD, MTy))
        return adjustTableCost(*Entry, LT.first, ICA.getFlags());

    if (ST->hasBMI()) {
      if (ST->is64Bit())
        if (const auto *Entry = CostTableLookup(BMI64CostTbl, ISD, MTy))
          return adjustTableCost(*Entry, LT.first, ICA.getFlags());

      if (const auto *Entry = CostTableLookup(BMI32CostTbl, ISD, MTy))
        return adjustTableCost(*Entry, LT.first, ICA.getFlags());
    }

    if (ST->hasLZCNT()) {
      if (ST->is64Bit())
        if (const auto *Entry = CostTableLookup(LZCNT64CostTbl, ISD, MTy))
          return adjustTableCost(*Entry, LT.first, ICA.getFlags());

      if (const auto *Entry = CostTableLookup(LZCNT32CostTbl, ISD, MTy))
        return adjustTableCost(*Entry, LT.first, ICA.getFlags());
    }

    if (ST->hasPOPCNT()) {
      if (ST->is64Bit())
        if (const auto *Entry = CostTableLookup(POPCNT64CostTbl, ISD, MTy))
          return adjustTableCost(*Entry, LT.first, ICA.getFlags());

      if (const auto *Entry = CostTableLookup(POPCNT32CostTbl, ISD, MTy))
        return adjustTableCost(*Entry, LT.first, ICA.getFlags());
    }

    // TODO - add BMI (TZCNT) scalar handling

    if (ST->is64Bit())
      if (const auto *Entry = CostTableLookup(X64CostTbl, ISD, MTy))
        return adjustTableCost(*Entry, LT.first, ICA.getFlags());

    if (const auto *Entry = CostTableLookup(X86CostTbl, ISD, MTy))
      return adjustTableCost(*Entry, LT.first, ICA.getFlags());
  }

  return BaseT::getIntrinsicInstrCost(ICA, CostKind);
}

InstructionCost
X86TTIImpl::getIntrinsicInstrCost(const IntrinsicCostAttributes &ICA,
                                  TTI::TargetCostKind CostKind) {
  if (ICA.isTypeBasedOnly())
    return getTypeBasedIntrinsicInstrCost(ICA, CostKind);

  static const CostTblEntry AVX512CostTbl[] = {
    { ISD::ROTL,       MVT::v8i64,   1 },
    { ISD::ROTL,       MVT::v4i64,   1 },
    { ISD::ROTL,       MVT::v2i64,   1 },
    { ISD::ROTL,       MVT::v16i32,  1 },
    { ISD::ROTL,       MVT::v8i32,   1 },
    { ISD::ROTL,       MVT::v4i32,   1 },
    { ISD::ROTR,       MVT::v8i64,   1 },
    { ISD::ROTR,       MVT::v4i64,   1 },
    { ISD::ROTR,       MVT::v2i64,   1 },
    { ISD::ROTR,       MVT::v16i32,  1 },
    { ISD::ROTR,       MVT::v8i32,   1 },
    { ISD::ROTR,       MVT::v4i32,   1 }
  };
  // XOP: ROTL = VPROT(X,Y), ROTR = VPROT(X,SUB(0,Y))
  static const CostTblEntry XOPCostTbl[] = {
    { ISD::ROTL,       MVT::v4i64,   4 },
    { ISD::ROTL,       MVT::v8i32,   4 },
    { ISD::ROTL,       MVT::v16i16,  4 },
    { ISD::ROTL,       MVT::v32i8,   4 },
    { ISD::ROTL,       MVT::v2i64,   1 },
    { ISD::ROTL,       MVT::v4i32,   1 },
    { ISD::ROTL,       MVT::v8i16,   1 },
    { ISD::ROTL,       MVT::v16i8,   1 },
    { ISD::ROTR,       MVT::v4i64,   6 },
    { ISD::ROTR,       MVT::v8i32,   6 },
    { ISD::ROTR,       MVT::v16i16,  6 },
    { ISD::ROTR,       MVT::v32i8,   6 },
    { ISD::ROTR,       MVT::v2i64,   2 },
    { ISD::ROTR,       MVT::v4i32,   2 },
    { ISD::ROTR,       MVT::v8i16,   2 },
    { ISD::ROTR,       MVT::v16i8,   2 }
  };
  static const CostTblEntry X64CostTbl[] = { // 64-bit targets
    { ISD::ROTL,       MVT::i64,     1 },
    { ISD::ROTR,       MVT::i64,     1 },
    { ISD::FSHL,       MVT::i64,     4 }
  };
  static const CostTblEntry X86CostTbl[] = { // 32 or 64-bit targets
    { ISD::ROTL,       MVT::i32,     1 },
    { ISD::ROTL,       MVT::i16,     1 },
    { ISD::ROTL,       MVT::i8,      1 },
    { ISD::ROTR,       MVT::i32,     1 },
    { ISD::ROTR,       MVT::i16,     1 },
    { ISD::ROTR,       MVT::i8,      1 },
    { ISD::FSHL,       MVT::i32,     4 },
    { ISD::FSHL,       MVT::i16,     4 },
    { ISD::FSHL,       MVT::i8,      4 }
  };

  Intrinsic::ID IID = ICA.getID();
  Type *RetTy = ICA.getReturnType();
  const SmallVectorImpl<const Value *> &Args = ICA.getArgs();
  unsigned ISD = ISD::DELETED_NODE;
  switch (IID) {
  default:
    break;
  case Intrinsic::fshl:
    ISD = ISD::FSHL;
    if (Args[0] == Args[1])
      ISD = ISD::ROTL;
    break;
  case Intrinsic::fshr:
    // FSHR has same costs so don't duplicate.
    ISD = ISD::FSHL;
    if (Args[0] == Args[1])
      ISD = ISD::ROTR;
    break;
  }

  if (ISD != ISD::DELETED_NODE) {
    // Legalize the type.
    std::pair<int, MVT> LT = TLI->getTypeLegalizationCost(DL, RetTy);
    MVT MTy = LT.second;

    // Attempt to lookup cost.
    if (ST->hasAVX512())
      if (const auto *Entry = CostTableLookup(AVX512CostTbl, ISD, MTy))
        return LT.first * Entry->Cost;

    if (ST->hasXOP())
      if (const auto *Entry = CostTableLookup(XOPCostTbl, ISD, MTy))
        return LT.first * Entry->Cost;

    if (ST->is64Bit())
      if (const auto *Entry = CostTableLookup(X64CostTbl, ISD, MTy))
        return LT.first * Entry->Cost;

    if (const auto *Entry = CostTableLookup(X86CostTbl, ISD, MTy))
      return LT.first * Entry->Cost;
  }

  return BaseT::getIntrinsicInstrCost(ICA, CostKind);
}

int X86TTIImpl::getVectorInstrCost(unsigned Opcode, Type *Val, unsigned Index) {
  static const CostTblEntry SLMCostTbl[] = {
     { ISD::EXTRACT_VECTOR_ELT,       MVT::i8,      4 },
     { ISD::EXTRACT_VECTOR_ELT,       MVT::i16,     4 },
     { ISD::EXTRACT_VECTOR_ELT,       MVT::i32,     4 },
     { ISD::EXTRACT_VECTOR_ELT,       MVT::i64,     7 }
   };

  assert(Val->isVectorTy() && "This must be a vector type");
  Type *ScalarType = Val->getScalarType();
  int RegisterFileMoveCost = 0;

  if (Index != -1U && (Opcode == Instruction::ExtractElement ||
                       Opcode == Instruction::InsertElement)) {
    // Legalize the type.
    std::pair<int, MVT> LT = TLI->getTypeLegalizationCost(DL, Val);

    // This type is legalized to a scalar type.
    if (!LT.second.isVector())
      return 0;

    // The type may be split. Normalize the index to the new type.
    unsigned NumElts = LT.second.getVectorNumElements();
    unsigned SubNumElts = NumElts;
    Index = Index % NumElts;

    // For >128-bit vectors, we need to extract higher 128-bit subvectors.
    // For inserts, we also need to insert the subvector back.
    if (LT.second.getSizeInBits() > 128) {
      assert((LT.second.getSizeInBits() % 128) == 0 && "Illegal vector");
      unsigned NumSubVecs = LT.second.getSizeInBits() / 128;
      SubNumElts = NumElts / NumSubVecs;
      if (SubNumElts <= Index) {
        RegisterFileMoveCost += (Opcode == Instruction::InsertElement ? 2 : 1);
        Index %= SubNumElts;
      }
    }

    if (Index == 0) {
      // Floating point scalars are already located in index #0.
      // Many insertions to #0 can fold away for scalar fp-ops, so let's assume
      // true for all.
      if (ScalarType->isFloatingPointTy())
        return RegisterFileMoveCost;

      // Assume movd/movq XMM -> GPR is relatively cheap on all targets.
      if (ScalarType->isIntegerTy() && Opcode == Instruction::ExtractElement)
        return 1 + RegisterFileMoveCost;
    }

    int ISD = TLI->InstructionOpcodeToISD(Opcode);
    assert(ISD && "Unexpected vector opcode");
    MVT MScalarTy = LT.second.getScalarType();
    if (ST->isSLM())
      if (auto *Entry = CostTableLookup(SLMCostTbl, ISD, MScalarTy))
        return Entry->Cost + RegisterFileMoveCost;

    // Assume pinsr/pextr XMM <-> GPR is relatively cheap on all targets.
    if ((MScalarTy == MVT::i16 && ST->hasSSE2()) ||
        (MScalarTy.isInteger() && ST->hasSSE41()))
      return 1 + RegisterFileMoveCost;

    // Assume insertps is relatively cheap on all targets.
    if (MScalarTy == MVT::f32 && ST->hasSSE41() &&
        Opcode == Instruction::InsertElement)
      return 1 + RegisterFileMoveCost;

    // For extractions we just need to shuffle the element to index 0, which
    // should be very cheap (assume cost = 1). For insertions we need to shuffle
    // the elements to its destination. In both cases we must handle the
    // subvector move(s).
    // If the vector type is already less than 128-bits then don't reduce it.
    // TODO: Under what circumstances should we shuffle using the full width?
    int ShuffleCost = 1;
    if (Opcode == Instruction::InsertElement) {
      auto *SubTy = cast<VectorType>(Val);
      EVT VT = TLI->getValueType(DL, Val);
      if (VT.getScalarType() != MScalarTy || VT.getSizeInBits() >= 128)
        SubTy = FixedVectorType::get(ScalarType, SubNumElts);
      ShuffleCost =
          getShuffleCost(TTI::SK_PermuteTwoSrc, SubTy, None, 0, SubTy);
    }
    int IntOrFpCost = ScalarType->isFloatingPointTy() ? 0 : 1;
    return ShuffleCost + IntOrFpCost + RegisterFileMoveCost;
  }

  // Add to the base cost if we know that the extracted element of a vector is
  // destined to be moved to and used in the integer register file.
  if (Opcode == Instruction::ExtractElement && ScalarType->isPointerTy())
    RegisterFileMoveCost += 1;

  return BaseT::getVectorInstrCost(Opcode, Val, Index) + RegisterFileMoveCost;
}

unsigned X86TTIImpl::getScalarizationOverhead(VectorType *Ty,
                                              const APInt &DemandedElts,
                                              bool Insert, bool Extract) {
  unsigned Cost = 0;

  // For insertions, a ISD::BUILD_VECTOR style vector initialization can be much
  // cheaper than an accumulation of ISD::INSERT_VECTOR_ELT.
  if (Insert) {
    std::pair<int, MVT> LT = TLI->getTypeLegalizationCost(DL, Ty);
    MVT MScalarTy = LT.second.getScalarType();

    if ((MScalarTy == MVT::i16 && ST->hasSSE2()) ||
        (MScalarTy.isInteger() && ST->hasSSE41()) ||
        (MScalarTy == MVT::f32 && ST->hasSSE41())) {
      // For types we can insert directly, insertion into 128-bit sub vectors is
      // cheap, followed by a cheap chain of concatenations.
      if (LT.second.getSizeInBits() <= 128) {
        Cost +=
            BaseT::getScalarizationOverhead(Ty, DemandedElts, Insert, false);
      } else {
        // In each 128-lane, if at least one index is demanded but not all
        // indices are demanded and this 128-lane is not the first 128-lane of
        // the legalized-vector, then this 128-lane needs a extracti128; If in
        // each 128-lane, there is at least one demanded index, this 128-lane
        // needs a inserti128.

        // The following cases will help you build a better understanding:
        // Assume we insert several elements into a v8i32 vector in avx2,
        // Case#1: inserting into 1th index needs vpinsrd + inserti128.
        // Case#2: inserting into 5th index needs extracti128 + vpinsrd +
        // inserti128.
        // Case#3: inserting into 4,5,6,7 index needs 4*vpinsrd + inserti128.
        unsigned Num128Lanes = LT.second.getSizeInBits() / 128 * LT.first;
        unsigned NumElts = LT.second.getVectorNumElements() * LT.first;
        APInt WidenedDemandedElts = DemandedElts.zextOrSelf(NumElts);
        unsigned Scale = NumElts / Num128Lanes;
        // We iterate each 128-lane, and check if we need a
        // extracti128/inserti128 for this 128-lane.
        for (unsigned I = 0; I < NumElts; I += Scale) {
          APInt Mask = WidenedDemandedElts.getBitsSet(NumElts, I, I + Scale);
          APInt MaskedDE = Mask & WidenedDemandedElts;
          unsigned Population = MaskedDE.countPopulation();
          Cost += (Population > 0 && Population != Scale &&
                   I % LT.second.getVectorNumElements() != 0);
          Cost += Population > 0;
        }
        Cost += DemandedElts.countPopulation();

        // For vXf32 cases, insertion into the 0'th index in each v4f32
        // 128-bit vector is free.
        // NOTE: This assumes legalization widens vXf32 vectors.
        if (MScalarTy == MVT::f32)
          for (unsigned i = 0, e = cast<FixedVectorType>(Ty)->getNumElements();
               i < e; i += 4)
            if (DemandedElts[i])
              Cost--;
      }
    } else if (LT.second.isVector()) {
      // Without fast insertion, we need to use MOVD/MOVQ to pass each demanded
      // integer element as a SCALAR_TO_VECTOR, then we build the vector as a
      // series of UNPCK followed by CONCAT_VECTORS - all of these can be
      // considered cheap.
      if (Ty->isIntOrIntVectorTy())
        Cost += DemandedElts.countPopulation();

      // Get the smaller of the legalized or original pow2-extended number of
      // vector elements, which represents the number of unpacks we'll end up
      // performing.
      unsigned NumElts = LT.second.getVectorNumElements();
      unsigned Pow2Elts =
          PowerOf2Ceil(cast<FixedVectorType>(Ty)->getNumElements());
      Cost += (std::min<unsigned>(NumElts, Pow2Elts) - 1) * LT.first;
    }
  }

  // TODO: Use default extraction for now, but we should investigate extending this
  // to handle repeated subvector extraction.
  if (Extract)
    Cost += BaseT::getScalarizationOverhead(Ty, DemandedElts, false, Extract);

  return Cost;
}

int X86TTIImpl::getMemoryOpCost(unsigned Opcode, Type *Src,
                                MaybeAlign Alignment, unsigned AddressSpace,
                                TTI::TargetCostKind CostKind,
                                const Instruction *I) {
#if INTEL_CUSTOMIZATION
  // Defer to base implementation to split.
  if (Src->isAggregateType())
    return BaseT::getMemoryOpCost(Opcode, Src, Alignment, AddressSpace,
                                  CostKind, I);
#endif

  // TODO: Handle other cost kinds.
  if (CostKind != TTI::TCK_RecipThroughput) {
    if (auto *SI = dyn_cast_or_null<StoreInst>(I)) {
      // Store instruction with index and scale costs 2 Uops.
      // Check the preceding GEP to identify non-const indices.
      if (auto *GEP = dyn_cast<GetElementPtrInst>(SI->getPointerOperand())) {
        if (!all_of(GEP->indices(), [](Value *V) { return isa<Constant>(V); }))
          return TTI::TCC_Basic * 2;
      }
    }
    return TTI::TCC_Basic;
  }

  // Handle non-power-of-two vectors such as <3 x float>
  if (auto *VTy = dyn_cast<FixedVectorType>(Src)) {
    unsigned NumElem = VTy->getNumElements();

#if INTEL_CUSTOMIZATION
    if (!isPowerOf2_32(NumElem)) {
      unsigned ScalarSize = VTy->getScalarSizeInBits();
      if (ST->hasAVX512() && ST->hasVLX() &&
          ((ScalarSize == 64 || ScalarSize == 32) ||
           (ST->hasBWI() && (ScalarSize == 16 || ScalarSize == 8)))) {

        // Type legalization can't handle structs
        if (TLI->getValueType(DL, Src, true) != MVT::Other) {
          // Legalize the type.
          std::pair<int, MVT> LT = TLI->getTypeLegalizationCost(DL, Src);
          assert(
              (Opcode == Instruction::Load || Opcode == Instruction::Store) &&
              "Invalid Opcode");

          // Skip the extra mask cost.
          return LT.first;
        }
      }
    }
#endif // INTEL_CUSTOMIZATION

    // Handle a few common cases:
    // <3 x float>
    if (NumElem == 3 && VTy->getScalarSizeInBits() == 32)
      // Cost = 64 bit store + extract + 32 bit store.
      return 3;

    // <3 x double>
    if (NumElem == 3 && VTy->getScalarSizeInBits() == 64)
      // Cost = 128 bit store + unpack + 64 bit store.
      return 3;

    // Assume that all other non-power-of-two numbers are scalarized.
    if (!isPowerOf2_32(NumElem)) {
      APInt DemandedElts = APInt::getAllOnesValue(NumElem);
      int Cost = BaseT::getMemoryOpCost(Opcode, VTy->getScalarType(), Alignment,
                                        AddressSpace, CostKind);
      int SplitCost = getScalarizationOverhead(VTy, DemandedElts,
                                               Opcode == Instruction::Load,
                                               Opcode == Instruction::Store);
      return NumElem * Cost + SplitCost;
    }
  }

  // Type legalization can't handle structs
  if (TLI->getValueType(DL, Src,  true) == MVT::Other)
    return BaseT::getMemoryOpCost(Opcode, Src, Alignment, AddressSpace,
                                  CostKind);

  // Legalize the type.
  std::pair<int, MVT> LT = TLI->getTypeLegalizationCost(DL, Src);
  assert((Opcode == Instruction::Load || Opcode == Instruction::Store) &&
         "Invalid Opcode");

  // Each load/store unit costs 1.
  int Cost = LT.first * 1;

  // This isn't exactly right. We're using slow unaligned 32-byte accesses as a
  // proxy for a double-pumped AVX memory interface such as on Sandybridge.
  if (LT.second.getStoreSize() == 32 && ST->isUnalignedMem32Slow())
    Cost *= 2;

  return Cost;
}

int X86TTIImpl::getMaskedMemoryOpCost(unsigned Opcode, Type *SrcTy,
                                      Align Alignment, unsigned AddressSpace,
                                      TTI::TargetCostKind CostKind) {
  bool IsLoad = (Instruction::Load == Opcode);
  bool IsStore = (Instruction::Store == Opcode);

  auto *SrcVTy = dyn_cast<FixedVectorType>(SrcTy);
  if (!SrcVTy)
    // To calculate scalar take the regular cost, without mask
    return getMemoryOpCost(Opcode, SrcTy, Alignment, AddressSpace, CostKind);

  unsigned NumElem = SrcVTy->getNumElements();
  auto *MaskTy =
      FixedVectorType::get(Type::getInt8Ty(SrcVTy->getContext()), NumElem);
  if ((IsLoad && !isLegalMaskedLoad(SrcVTy, Alignment)) ||
      (IsStore && !isLegalMaskedStore(SrcVTy, Alignment)) ||
      !isPowerOf2_32(NumElem)) {
#if INTEL_CUSTOMIZATION
    // CMPLRLLVM-20504 Increase store cost to the value I'm told icc uses.
    if (IsStore)
      return 14 * NumElem;
#endif

    // Scalarization
    APInt DemandedElts = APInt::getAllOnesValue(NumElem);
    int MaskSplitCost =
        getScalarizationOverhead(MaskTy, DemandedElts, false, true);
    int ScalarCompareCost = getCmpSelInstrCost(
        Instruction::ICmp, Type::getInt8Ty(SrcVTy->getContext()), nullptr,
        CmpInst::BAD_ICMP_PREDICATE, CostKind);
    int BranchCost = getCFInstrCost(Instruction::Br, CostKind);
    int MaskCmpCost = NumElem * (BranchCost + ScalarCompareCost);
    int ValueSplitCost =
        getScalarizationOverhead(SrcVTy, DemandedElts, IsLoad, IsStore);
    int MemopCost =
        NumElem * BaseT::getMemoryOpCost(Opcode, SrcVTy->getScalarType(),
                                         Alignment, AddressSpace, CostKind);
    return MemopCost + ValueSplitCost + MaskSplitCost + MaskCmpCost;
  }

  // Legalize the type.
  std::pair<int, MVT> LT = TLI->getTypeLegalizationCost(DL, SrcVTy);
  auto VT = TLI->getValueType(DL, SrcVTy);
  int Cost = 0;
  if (VT.isSimple() && LT.second != VT.getSimpleVT() &&
      LT.second.getVectorNumElements() == NumElem)
    // Promotion requires expand/truncate for data and a shuffle for mask.
    Cost += getShuffleCost(TTI::SK_PermuteTwoSrc, SrcVTy, None, 0, nullptr) +
            getShuffleCost(TTI::SK_PermuteTwoSrc, MaskTy, None, 0, nullptr);

  else if (LT.second.getVectorNumElements() > NumElem) {
    auto *NewMaskTy = FixedVectorType::get(MaskTy->getElementType(),
                                           LT.second.getVectorNumElements());
    // Expanding requires fill mask with zeroes
    Cost += getShuffleCost(TTI::SK_InsertSubvector, NewMaskTy, None, 0, MaskTy);
  }

  // Pre-AVX512 - each maskmov load costs 2 + store costs ~8.
  if (!ST->hasAVX512())
    return Cost + LT.first * (IsLoad ? 2 : 8);

  // AVX-512 masked load/store is cheapper
  return Cost + LT.first;
}

int X86TTIImpl::getAddressComputationCost(Type *Ty, ScalarEvolution *SE,
                                          const SCEV *Ptr) {
  // Address computations in vectorized code with non-consecutive addresses will
  // likely result in more instructions compared to scalar code where the
  // computation can more often be merged into the index mode. The resulting
  // extra micro-ops can significantly decrease throughput.
  const unsigned NumVectorInstToHideOverhead = 10;

  // Cost modeling of Strided Access Computation is hidden by the indexing
  // modes of X86 regardless of the stride value. We dont believe that there
  // is a difference between constant strided access in gerenal and constant
  // strided value which is less than or equal to 64.
  // Even in the case of (loop invariant) stride whose value is not known at
  // compile time, the address computation will not incur more than one extra
  // ADD instruction.
  if (Ty->isVectorTy() && SE) {
    if (!BaseT::isStridedAccess(Ptr))
      return NumVectorInstToHideOverhead;
    if (!BaseT::getConstantStrideStep(SE, Ptr))
      return 1;
  }

  return BaseT::getAddressComputationCost(Ty, SE, Ptr);
}

int X86TTIImpl::getArithmeticReductionCost(unsigned Opcode, VectorType *ValTy,
                                           bool IsPairwise,
                                           TTI::TargetCostKind CostKind) {
  // Just use the default implementation for pair reductions.
  if (IsPairwise)
    return BaseT::getArithmeticReductionCost(Opcode, ValTy, IsPairwise, CostKind);

#if INTEL_CUSTOMIZATION
  // If it is llvm.experimental.vector.reduce.or/and.vNi1, it can be replaced to
  // integer bitcast+cmp.
  if (getTLI()->getTargetMachine().Options.IntelAdvancedOptim &&
      ValTy->getElementType() == Type::getInt1Ty(ValTy->getContext()) &&
      ValTy->getNumElements() > 1 &&
      ((ST->is64Bit() && ValTy->getNumElements() <= 64) ||
       ValTy->getNumElements() <= 32) &&
      (Opcode == Instruction::And || Opcode == Instruction::Or)) {
    return 2;
  }
#endif // INTEL_CUSTOMIZATION

  // We use the Intel Architecture Code Analyzer(IACA) to measure the throughput
  // and make it as the cost.
  static const CostTblEntry SLMCostTblNoPairWise[] = {
    { ISD::FADD,  MVT::v2f64,   3 },
    { ISD::ADD,   MVT::v2i64,   5 },
  };

  static const CostTblEntry SSE2CostTblNoPairWise[] = {
    { ISD::FADD,  MVT::v2f64,   2 },
    { ISD::FADD,  MVT::v4f32,   4 },
    { ISD::ADD,   MVT::v2i64,   2 },      // The data reported by the IACA tool is "1.6".
    { ISD::ADD,   MVT::v2i32,   2 }, // FIXME: chosen to be less than v4i32
    { ISD::ADD,   MVT::v4i32,   3 },      // The data reported by the IACA tool is "3.3".
    { ISD::ADD,   MVT::v2i16,   2 },      // The data reported by the IACA tool is "4.3".
    { ISD::ADD,   MVT::v4i16,   3 },      // The data reported by the IACA tool is "4.3".
    { ISD::ADD,   MVT::v8i16,   4 },      // The data reported by the IACA tool is "4.3".
    { ISD::ADD,   MVT::v2i8,    2 },
    { ISD::ADD,   MVT::v4i8,    2 },
    { ISD::ADD,   MVT::v8i8,    2 },
    { ISD::ADD,   MVT::v16i8,   3 },
  };

  static const CostTblEntry AVX1CostTblNoPairWise[] = {
    { ISD::FADD,  MVT::v4f64,   3 },
    { ISD::FADD,  MVT::v4f32,   3 },
    { ISD::FADD,  MVT::v8f32,   4 },
    { ISD::ADD,   MVT::v2i64,   1 },      // The data reported by the IACA tool is "1.5".
    { ISD::ADD,   MVT::v4i64,   3 },
    { ISD::ADD,   MVT::v8i32,   5 },
    { ISD::ADD,   MVT::v16i16,  5 },
    { ISD::ADD,   MVT::v32i8,   4 },
  };

  int ISD = TLI->InstructionOpcodeToISD(Opcode);
  assert(ISD && "Invalid opcode");

  // Before legalizing the type, give a chance to look up illegal narrow types
  // in the table.
  // FIXME: Is there a better way to do this?
  EVT VT = TLI->getValueType(DL, ValTy);
  if (VT.isSimple()) {
    MVT MTy = VT.getSimpleVT();
    if (ST->isSLM())
      if (const auto *Entry = CostTableLookup(SLMCostTblNoPairWise, ISD, MTy))
        return Entry->Cost;

    if (ST->hasAVX())
      if (const auto *Entry = CostTableLookup(AVX1CostTblNoPairWise, ISD, MTy))
        return Entry->Cost;

    if (ST->hasSSE2())
      if (const auto *Entry = CostTableLookup(SSE2CostTblNoPairWise, ISD, MTy))
        return Entry->Cost;
  }

  std::pair<int, MVT> LT = TLI->getTypeLegalizationCost(DL, ValTy);

  MVT MTy = LT.second;

  auto *ValVTy = cast<FixedVectorType>(ValTy);

  // Special case: vXi8 mul reductions are performed as vXi16.
  if (ISD == ISD::MUL && MTy.getScalarType() == MVT::i8) {
    auto *WideSclTy = IntegerType::get(ValVTy->getContext(), 16);
    auto *WideVecTy = FixedVectorType::get(WideSclTy, ValVTy->getNumElements());
    return *getCastInstrCost(Instruction::ZExt, WideVecTy, ValTy,
                             TargetTransformInfo::CastContextHint::None,
                             CostKind)
                .getValue() +
           getArithmeticReductionCost(Opcode, WideVecTy, IsPairwise, CostKind);
  }

  unsigned ArithmeticCost = 0;
  if (LT.first != 1 && MTy.isVector() &&
      MTy.getVectorNumElements() < ValVTy->getNumElements()) {
    // Type needs to be split. We need LT.first - 1 arithmetic ops.
    auto *SingleOpTy = FixedVectorType::get(ValVTy->getElementType(),
                                            MTy.getVectorNumElements());
    ArithmeticCost = getArithmeticInstrCost(Opcode, SingleOpTy, CostKind);
    ArithmeticCost *= LT.first - 1;
  }

  if (ST->isSLM())
    if (const auto *Entry = CostTableLookup(SLMCostTblNoPairWise, ISD, MTy))
      return ArithmeticCost + Entry->Cost;

  if (ST->hasAVX())
    if (const auto *Entry = CostTableLookup(AVX1CostTblNoPairWise, ISD, MTy))
      return ArithmeticCost + Entry->Cost;

  if (ST->hasSSE2())
    if (const auto *Entry = CostTableLookup(SSE2CostTblNoPairWise, ISD, MTy))
      return ArithmeticCost + Entry->Cost;

  // FIXME: These assume a naive kshift+binop lowering, which is probably
  // conservative in most cases.
  static const CostTblEntry AVX512BoolReduction[] = {
    { ISD::AND,  MVT::v2i1,   3 },
    { ISD::AND,  MVT::v4i1,   5 },
    { ISD::AND,  MVT::v8i1,   7 },
    { ISD::AND,  MVT::v16i1,  9 },
    { ISD::AND,  MVT::v32i1, 11 },
    { ISD::AND,  MVT::v64i1, 13 },
    { ISD::OR,   MVT::v2i1,   3 },
    { ISD::OR,   MVT::v4i1,   5 },
    { ISD::OR,   MVT::v8i1,   7 },
    { ISD::OR,   MVT::v16i1,  9 },
    { ISD::OR,   MVT::v32i1, 11 },
    { ISD::OR,   MVT::v64i1, 13 },
  };

  static const CostTblEntry AVX2BoolReduction[] = {
    { ISD::AND,  MVT::v16i16,  2 }, // vpmovmskb + cmp
    { ISD::AND,  MVT::v32i8,   2 }, // vpmovmskb + cmp
    { ISD::OR,   MVT::v16i16,  2 }, // vpmovmskb + cmp
    { ISD::OR,   MVT::v32i8,   2 }, // vpmovmskb + cmp
  };

  static const CostTblEntry AVX1BoolReduction[] = {
    { ISD::AND,  MVT::v4i64,   2 }, // vmovmskpd + cmp
    { ISD::AND,  MVT::v8i32,   2 }, // vmovmskps + cmp
    { ISD::AND,  MVT::v16i16,  4 }, // vextractf128 + vpand + vpmovmskb + cmp
    { ISD::AND,  MVT::v32i8,   4 }, // vextractf128 + vpand + vpmovmskb + cmp
    { ISD::OR,   MVT::v4i64,   2 }, // vmovmskpd + cmp
    { ISD::OR,   MVT::v8i32,   2 }, // vmovmskps + cmp
    { ISD::OR,   MVT::v16i16,  4 }, // vextractf128 + vpor + vpmovmskb + cmp
    { ISD::OR,   MVT::v32i8,   4 }, // vextractf128 + vpor + vpmovmskb + cmp
  };

  static const CostTblEntry SSE2BoolReduction[] = {
    { ISD::AND,  MVT::v2i64,   2 }, // movmskpd + cmp
    { ISD::AND,  MVT::v4i32,   2 }, // movmskps + cmp
    { ISD::AND,  MVT::v8i16,   2 }, // pmovmskb + cmp
    { ISD::AND,  MVT::v16i8,   2 }, // pmovmskb + cmp
    { ISD::OR,   MVT::v2i64,   2 }, // movmskpd + cmp
    { ISD::OR,   MVT::v4i32,   2 }, // movmskps + cmp
    { ISD::OR,   MVT::v8i16,   2 }, // pmovmskb + cmp
    { ISD::OR,   MVT::v16i8,   2 }, // pmovmskb + cmp
  };

  // Handle bool allof/anyof patterns.
  if (ValVTy->getElementType()->isIntegerTy(1)) {
    unsigned ArithmeticCost = 0;
    if (LT.first != 1 && MTy.isVector() &&
        MTy.getVectorNumElements() < ValVTy->getNumElements()) {
      // Type needs to be split. We need LT.first - 1 arithmetic ops.
      auto *SingleOpTy = FixedVectorType::get(ValVTy->getElementType(),
                                              MTy.getVectorNumElements());
      ArithmeticCost = getArithmeticInstrCost(Opcode, SingleOpTy, CostKind);
      ArithmeticCost *= LT.first - 1;
    }

    if (ST->hasAVX512())
      if (const auto *Entry = CostTableLookup(AVX512BoolReduction, ISD, MTy))
        return ArithmeticCost + Entry->Cost;
    if (ST->hasAVX2())
      if (const auto *Entry = CostTableLookup(AVX2BoolReduction, ISD, MTy))
        return ArithmeticCost + Entry->Cost;
    if (ST->hasAVX())
      if (const auto *Entry = CostTableLookup(AVX1BoolReduction, ISD, MTy))
        return ArithmeticCost + Entry->Cost;
    if (ST->hasSSE2())
      if (const auto *Entry = CostTableLookup(SSE2BoolReduction, ISD, MTy))
        return ArithmeticCost + Entry->Cost;

    return BaseT::getArithmeticReductionCost(Opcode, ValVTy, IsPairwise,
                                             CostKind);
  }

  unsigned NumVecElts = ValVTy->getNumElements();
  unsigned ScalarSize = ValVTy->getScalarSizeInBits();

  // Special case power of 2 reductions where the scalar type isn't changed
  // by type legalization.
  if (!isPowerOf2_32(NumVecElts) || ScalarSize != MTy.getScalarSizeInBits())
    return BaseT::getArithmeticReductionCost(Opcode, ValVTy, IsPairwise,
                                             CostKind);

  unsigned ReductionCost = 0;

  auto *Ty = ValVTy;
  if (LT.first != 1 && MTy.isVector() &&
      MTy.getVectorNumElements() < ValVTy->getNumElements()) {
    // Type needs to be split. We need LT.first - 1 arithmetic ops.
    Ty = FixedVectorType::get(ValVTy->getElementType(),
                              MTy.getVectorNumElements());
    ReductionCost = getArithmeticInstrCost(Opcode, Ty, CostKind);
    ReductionCost *= LT.first - 1;
    NumVecElts = MTy.getVectorNumElements();
  }

  // Now handle reduction with the legal type, taking into account size changes
  // at each level.
  while (NumVecElts > 1) {
    // Determine the size of the remaining vector we need to reduce.
    unsigned Size = NumVecElts * ScalarSize;
    NumVecElts /= 2;
    // If we're reducing from 256/512 bits, use an extract_subvector.
    if (Size > 128) {
      auto *SubTy = FixedVectorType::get(ValVTy->getElementType(), NumVecElts);
      ReductionCost +=
          getShuffleCost(TTI::SK_ExtractSubvector, Ty, None, NumVecElts, SubTy);
      Ty = SubTy;
    } else if (Size == 128) {
      // Reducing from 128 bits is a permute of v2f64/v2i64.
      FixedVectorType *ShufTy;
      if (ValVTy->isFloatingPointTy())
        ShufTy =
            FixedVectorType::get(Type::getDoubleTy(ValVTy->getContext()), 2);
      else
        ShufTy =
            FixedVectorType::get(Type::getInt64Ty(ValVTy->getContext()), 2);
      ReductionCost +=
          getShuffleCost(TTI::SK_PermuteSingleSrc, ShufTy, None, 0, nullptr);
    } else if (Size == 64) {
      // Reducing from 64 bits is a shuffle of v4f32/v4i32.
      FixedVectorType *ShufTy;
      if (ValVTy->isFloatingPointTy())
        ShufTy =
            FixedVectorType::get(Type::getFloatTy(ValVTy->getContext()), 4);
      else
        ShufTy =
            FixedVectorType::get(Type::getInt32Ty(ValVTy->getContext()), 4);
      ReductionCost +=
          getShuffleCost(TTI::SK_PermuteSingleSrc, ShufTy, None, 0, nullptr);
    } else {
      // Reducing from smaller size is a shift by immediate.
      auto *ShiftTy = FixedVectorType::get(
          Type::getIntNTy(ValVTy->getContext(), Size), 128 / Size);
      ReductionCost += getArithmeticInstrCost(
          Instruction::LShr, ShiftTy, CostKind,
          TargetTransformInfo::OK_AnyValue,
          TargetTransformInfo::OK_UniformConstantValue,
          TargetTransformInfo::OP_None, TargetTransformInfo::OP_None);
    }

    // Add the arithmetic op for this level.
    ReductionCost += getArithmeticInstrCost(Opcode, Ty, CostKind);
  }

  // Add the final extract element to the cost.
  return ReductionCost + getVectorInstrCost(Instruction::ExtractElement, Ty, 0);
}

int X86TTIImpl::getMinMaxCost(Type *Ty, Type *CondTy, bool IsUnsigned) {
  std::pair<int, MVT> LT = TLI->getTypeLegalizationCost(DL, Ty);

  MVT MTy = LT.second;

  int ISD;
#if INTEL_CUSTOMIZATION
  if (Ty->isIntOrIntVectorTy() || Ty->isPtrOrPtrVectorTy()) {
#endif // INTEL_CUSTOMIZATION
    ISD = IsUnsigned ? ISD::UMIN : ISD::SMIN;
  } else {
    assert(Ty->isFPOrFPVectorTy() &&
           "Expected float point or integer vector type.");
    ISD = ISD::FMINNUM;
  }

  static const CostTblEntry SSE1CostTbl[] = {
    {ISD::FMINNUM, MVT::v4f32, 1},
  };

  static const CostTblEntry SSE2CostTbl[] = {
    {ISD::FMINNUM, MVT::v2f64, 1},
    {ISD::SMIN,    MVT::v8i16, 1},
    {ISD::UMIN,    MVT::v16i8, 1},
  };

  static const CostTblEntry SSE41CostTbl[] = {
    {ISD::SMIN,    MVT::v4i32, 1},
    {ISD::UMIN,    MVT::v4i32, 1},
    {ISD::UMIN,    MVT::v8i16, 1},
    {ISD::SMIN,    MVT::v16i8, 1},
  };

  static const CostTblEntry SSE42CostTbl[] = {
    {ISD::UMIN,    MVT::v2i64, 3}, // xor+pcmpgtq+blendvpd
  };

  static const CostTblEntry AVX1CostTbl[] = {
    {ISD::FMINNUM, MVT::v8f32,  1},
    {ISD::FMINNUM, MVT::v4f64,  1},
    {ISD::SMIN,    MVT::v8i32,  3},
    {ISD::UMIN,    MVT::v8i32,  3},
    {ISD::SMIN,    MVT::v16i16, 3},
    {ISD::UMIN,    MVT::v16i16, 3},
    {ISD::SMIN,    MVT::v32i8,  3},
    {ISD::UMIN,    MVT::v32i8,  3},
  };

  static const CostTblEntry AVX2CostTbl[] = {
    {ISD::SMIN,    MVT::v8i32,  1},
    {ISD::UMIN,    MVT::v8i32,  1},
    {ISD::SMIN,    MVT::v16i16, 1},
    {ISD::UMIN,    MVT::v16i16, 1},
    {ISD::SMIN,    MVT::v32i8,  1},
    {ISD::UMIN,    MVT::v32i8,  1},
  };

  static const CostTblEntry AVX512CostTbl[] = {
    {ISD::FMINNUM, MVT::v16f32, 1},
    {ISD::FMINNUM, MVT::v8f64,  1},
    {ISD::SMIN,    MVT::v2i64,  1},
    {ISD::UMIN,    MVT::v2i64,  1},
    {ISD::SMIN,    MVT::v4i64,  1},
    {ISD::UMIN,    MVT::v4i64,  1},
    {ISD::SMIN,    MVT::v8i64,  1},
    {ISD::UMIN,    MVT::v8i64,  1},
    {ISD::SMIN,    MVT::v16i32, 1},
    {ISD::UMIN,    MVT::v16i32, 1},
  };

  static const CostTblEntry AVX512BWCostTbl[] = {
    {ISD::SMIN,    MVT::v32i16, 1},
    {ISD::UMIN,    MVT::v32i16, 1},
    {ISD::SMIN,    MVT::v64i8,  1},
    {ISD::UMIN,    MVT::v64i8,  1},
  };

  // If we have a native MIN/MAX instruction for this type, use it.
  if (ST->hasBWI())
    if (const auto *Entry = CostTableLookup(AVX512BWCostTbl, ISD, MTy))
      return LT.first * Entry->Cost;

  if (ST->hasAVX512())
    if (const auto *Entry = CostTableLookup(AVX512CostTbl, ISD, MTy))
      return LT.first * Entry->Cost;

  if (ST->hasAVX2())
    if (const auto *Entry = CostTableLookup(AVX2CostTbl, ISD, MTy))
      return LT.first * Entry->Cost;

  if (ST->hasAVX())
    if (const auto *Entry = CostTableLookup(AVX1CostTbl, ISD, MTy))
      return LT.first * Entry->Cost;

  if (ST->hasSSE42())
    if (const auto *Entry = CostTableLookup(SSE42CostTbl, ISD, MTy))
      return LT.first * Entry->Cost;

  if (ST->hasSSE41())
    if (const auto *Entry = CostTableLookup(SSE41CostTbl, ISD, MTy))
      return LT.first * Entry->Cost;

  if (ST->hasSSE2())
    if (const auto *Entry = CostTableLookup(SSE2CostTbl, ISD, MTy))
      return LT.first * Entry->Cost;

  if (ST->hasSSE1())
    if (const auto *Entry = CostTableLookup(SSE1CostTbl, ISD, MTy))
      return LT.first * Entry->Cost;

  unsigned CmpOpcode;
  if (Ty->isFPOrFPVectorTy()) {
    CmpOpcode = Instruction::FCmp;
  } else {
#if INTEL_CUSTOMIZATION
    assert((Ty->isIntOrIntVectorTy() || Ty->isPtrOrPtrVectorTy()) &&
           "expecting floating point or integer type for min/max reduction");
#endif // INTEL_CUSTOMIZATION
    CmpOpcode = Instruction::ICmp;
  }

  TTI::TargetCostKind CostKind = TTI::TCK_RecipThroughput;
  // Otherwise fall back to cmp+select.
  return getCmpSelInstrCost(CmpOpcode, Ty, CondTy, CmpInst::BAD_ICMP_PREDICATE,
                            CostKind) +
         getCmpSelInstrCost(Instruction::Select, Ty, CondTy,
                            CmpInst::BAD_ICMP_PREDICATE, CostKind);
}

int X86TTIImpl::getMinMaxReductionCost(VectorType *ValTy, VectorType *CondTy,
                                       bool IsPairwise, bool IsUnsigned,
                                       TTI::TargetCostKind CostKind) {
  // Just use the default implementation for pair reductions.
  if (IsPairwise)
    return BaseT::getMinMaxReductionCost(ValTy, CondTy, IsPairwise, IsUnsigned,
                                         CostKind);

  std::pair<int, MVT> LT = TLI->getTypeLegalizationCost(DL, ValTy);

  MVT MTy = LT.second;

  int ISD;
#if INTEL_CUSTOMIZATION
  if (ValTy->isIntOrIntVectorTy() || ValTy->isPtrOrPtrVectorTy()) {
#endif // INTEL_CUSTOMIZATION
    ISD = IsUnsigned ? ISD::UMIN : ISD::SMIN;
  } else {
    assert(ValTy->isFPOrFPVectorTy() &&
           "Expected float point or integer vector type.");
    ISD = ISD::FMINNUM;
  }

  // We use the Intel Architecture Code Analyzer(IACA) to measure the throughput
  // and make it as the cost.

  static const CostTblEntry SSE2CostTblNoPairWise[] = {
      {ISD::UMIN, MVT::v2i16, 5}, // need pxors to use pminsw/pmaxsw
      {ISD::UMIN, MVT::v4i16, 7}, // need pxors to use pminsw/pmaxsw
      {ISD::UMIN, MVT::v8i16, 9}, // need pxors to use pminsw/pmaxsw
  };

  static const CostTblEntry SSE41CostTblNoPairWise[] = {
      {ISD::SMIN, MVT::v2i16, 3}, // same as sse2
      {ISD::SMIN, MVT::v4i16, 5}, // same as sse2
      {ISD::UMIN, MVT::v2i16, 5}, // same as sse2
      {ISD::UMIN, MVT::v4i16, 7}, // same as sse2
      {ISD::SMIN, MVT::v8i16, 4}, // phminposuw+xor
      {ISD::UMIN, MVT::v8i16, 4}, // FIXME: umin is cheaper than umax
      {ISD::SMIN, MVT::v2i8,  3}, // pminsb
      {ISD::SMIN, MVT::v4i8,  5}, // pminsb
      {ISD::SMIN, MVT::v8i8,  7}, // pminsb
      {ISD::SMIN, MVT::v16i8, 6},
      {ISD::UMIN, MVT::v2i8,  3}, // same as sse2
      {ISD::UMIN, MVT::v4i8,  5}, // same as sse2
      {ISD::UMIN, MVT::v8i8,  7}, // same as sse2
      {ISD::UMIN, MVT::v16i8, 6}, // FIXME: umin is cheaper than umax
  };

  static const CostTblEntry AVX1CostTblNoPairWise[] = {
      {ISD::SMIN, MVT::v16i16, 6},
      {ISD::UMIN, MVT::v16i16, 6}, // FIXME: umin is cheaper than umax
      {ISD::SMIN, MVT::v32i8, 8},
      {ISD::UMIN, MVT::v32i8, 8},
  };

  static const CostTblEntry AVX512BWCostTblNoPairWise[] = {
      {ISD::SMIN, MVT::v32i16, 8},
      {ISD::UMIN, MVT::v32i16, 8}, // FIXME: umin is cheaper than umax
      {ISD::SMIN, MVT::v64i8, 10},
      {ISD::UMIN, MVT::v64i8, 10},
  };

  // Before legalizing the type, give a chance to look up illegal narrow types
  // in the table.
  // FIXME: Is there a better way to do this?
  EVT VT = TLI->getValueType(DL, ValTy);
  if (VT.isSimple()) {
    MVT MTy = VT.getSimpleVT();
    if (ST->hasBWI())
      if (const auto *Entry = CostTableLookup(AVX512BWCostTblNoPairWise, ISD, MTy))
        return Entry->Cost;

    if (ST->hasAVX())
      if (const auto *Entry = CostTableLookup(AVX1CostTblNoPairWise, ISD, MTy))
        return Entry->Cost;

    if (ST->hasSSE41())
      if (const auto *Entry = CostTableLookup(SSE41CostTblNoPairWise, ISD, MTy))
        return Entry->Cost;

    if (ST->hasSSE2())
      if (const auto *Entry = CostTableLookup(SSE2CostTblNoPairWise, ISD, MTy))
        return Entry->Cost;
  }

  auto *ValVTy = cast<FixedVectorType>(ValTy);
  unsigned NumVecElts = ValVTy->getNumElements();

  auto *Ty = ValVTy;
  unsigned MinMaxCost = 0;
  if (LT.first != 1 && MTy.isVector() &&
      MTy.getVectorNumElements() < ValVTy->getNumElements()) {
    // Type needs to be split. We need LT.first - 1 operations ops.
    Ty = FixedVectorType::get(ValVTy->getElementType(),
                              MTy.getVectorNumElements());
    auto *SubCondTy = FixedVectorType::get(CondTy->getElementType(),
                                           MTy.getVectorNumElements());
    MinMaxCost = getMinMaxCost(Ty, SubCondTy, IsUnsigned);
    MinMaxCost *= LT.first - 1;
    NumVecElts = MTy.getVectorNumElements();
  }

  if (ST->hasBWI())
    if (const auto *Entry = CostTableLookup(AVX512BWCostTblNoPairWise, ISD, MTy))
      return MinMaxCost + Entry->Cost;

  if (ST->hasAVX())
    if (const auto *Entry = CostTableLookup(AVX1CostTblNoPairWise, ISD, MTy))
      return MinMaxCost + Entry->Cost;

  if (ST->hasSSE41())
    if (const auto *Entry = CostTableLookup(SSE41CostTblNoPairWise, ISD, MTy))
      return MinMaxCost + Entry->Cost;

  if (ST->hasSSE2())
    if (const auto *Entry = CostTableLookup(SSE2CostTblNoPairWise, ISD, MTy))
      return MinMaxCost + Entry->Cost;

  unsigned ScalarSize = ValTy->getScalarSizeInBits();

  // Special case power of 2 reductions where the scalar type isn't changed
  // by type legalization.
  if (!isPowerOf2_32(ValVTy->getNumElements()) ||
      ScalarSize != MTy.getScalarSizeInBits())
    return BaseT::getMinMaxReductionCost(ValTy, CondTy, IsPairwise, IsUnsigned,
                                         CostKind);

  // Now handle reduction with the legal type, taking into account size changes
  // at each level.
  while (NumVecElts > 1) {
    // Determine the size of the remaining vector we need to reduce.
    unsigned Size = NumVecElts * ScalarSize;
    NumVecElts /= 2;
    // If we're reducing from 256/512 bits, use an extract_subvector.
    if (Size > 128) {
      auto *SubTy = FixedVectorType::get(ValVTy->getElementType(), NumVecElts);
      MinMaxCost +=
          getShuffleCost(TTI::SK_ExtractSubvector, Ty, None, NumVecElts, SubTy);
      Ty = SubTy;
    } else if (Size == 128) {
      // Reducing from 128 bits is a permute of v2f64/v2i64.
      VectorType *ShufTy;
      if (ValTy->isFloatingPointTy())
        ShufTy =
            FixedVectorType::get(Type::getDoubleTy(ValTy->getContext()), 2);
      else
        ShufTy = FixedVectorType::get(Type::getInt64Ty(ValTy->getContext()), 2);
      MinMaxCost +=
          getShuffleCost(TTI::SK_PermuteSingleSrc, ShufTy, None, 0, nullptr);
    } else if (Size == 64) {
      // Reducing from 64 bits is a shuffle of v4f32/v4i32.
      FixedVectorType *ShufTy;
      if (ValTy->isFloatingPointTy())
        ShufTy = FixedVectorType::get(Type::getFloatTy(ValTy->getContext()), 4);
      else
        ShufTy = FixedVectorType::get(Type::getInt32Ty(ValTy->getContext()), 4);
      MinMaxCost +=
          getShuffleCost(TTI::SK_PermuteSingleSrc, ShufTy, None, 0, nullptr);
    } else {
      // Reducing from smaller size is a shift by immediate.
      auto *ShiftTy = FixedVectorType::get(
          Type::getIntNTy(ValTy->getContext(), Size), 128 / Size);
      MinMaxCost += getArithmeticInstrCost(
          Instruction::LShr, ShiftTy, TTI::TCK_RecipThroughput,
          TargetTransformInfo::OK_AnyValue,
          TargetTransformInfo::OK_UniformConstantValue,
          TargetTransformInfo::OP_None, TargetTransformInfo::OP_None);
    }

    // Add the arithmetic op for this level.
    auto *SubCondTy =
        FixedVectorType::get(CondTy->getElementType(), Ty->getNumElements());
    MinMaxCost += getMinMaxCost(Ty, SubCondTy, IsUnsigned);
  }

  // Add the final extract element to the cost.
  return MinMaxCost + getVectorInstrCost(Instruction::ExtractElement, Ty, 0);
}

/// Calculate the cost of materializing a 64-bit value. This helper
/// method might only calculate a fraction of a larger immediate. Therefore it
/// is valid to return a cost of ZERO.
int X86TTIImpl::getIntImmCost(int64_t Val) {
  if (Val == 0)
    return TTI::TCC_Free;

  if (isInt<32>(Val))
    return TTI::TCC_Basic;

  return 2 * TTI::TCC_Basic;
}

int X86TTIImpl::getIntImmCost(const APInt &Imm, Type *Ty,
                              TTI::TargetCostKind CostKind) {
  assert(Ty->isIntegerTy());

  unsigned BitSize = Ty->getPrimitiveSizeInBits();
  if (BitSize == 0)
    return ~0U;

  // Never hoist constants larger than 128bit, because this might lead to
  // incorrect code generation or assertions in codegen.
  // Fixme: Create a cost model for types larger than i128 once the codegen
  // issues have been fixed.
  if (BitSize > 128)
    return TTI::TCC_Free;

  if (Imm == 0)
    return TTI::TCC_Free;

  // Sign-extend all constants to a multiple of 64-bit.
  APInt ImmVal = Imm;
  if (BitSize % 64 != 0)
    ImmVal = Imm.sext(alignTo(BitSize, 64));

  // Split the constant into 64-bit chunks and calculate the cost for each
  // chunk.
  int Cost = 0;
  for (unsigned ShiftVal = 0; ShiftVal < BitSize; ShiftVal += 64) {
    APInt Tmp = ImmVal.ashr(ShiftVal).sextOrTrunc(64);
    int64_t Val = Tmp.getSExtValue();
    Cost += getIntImmCost(Val);
  }
  // We need at least one instruction to materialize the constant.
  return std::max(1, Cost);
}

int X86TTIImpl::getIntImmCostInst(unsigned Opcode, unsigned Idx,
                                  const APInt &Imm, Type *Ty,
                                  TTI::TargetCostKind CostKind,
                                  Instruction *Inst) {
  assert(Ty->isIntegerTy());

  unsigned BitSize = Ty->getPrimitiveSizeInBits();
  // There is no cost model for constants with a bit size of 0. Return TCC_Free
  // here, so that constant hoisting will ignore this constant.
  if (BitSize == 0)
    return TTI::TCC_Free;

  unsigned ImmIdx = ~0U;
  switch (Opcode) {
  default:
    return TTI::TCC_Free;
  case Instruction::GetElementPtr:
    // Always hoist the base address of a GetElementPtr. This prevents the
    // creation of new constants for every base constant that gets constant
    // folded with the offset.
    if (Idx == 0)
      return 2 * TTI::TCC_Basic;
    return TTI::TCC_Free;
  case Instruction::Store:
    ImmIdx = 0;
    break;
  case Instruction::ICmp:
    // This is an imperfect hack to prevent constant hoisting of
    // compares that might be trying to check if a 64-bit value fits in
    // 32-bits. The backend can optimize these cases using a right shift by 32.
    // Ideally we would check the compare predicate here. There also other
    // similar immediates the backend can use shifts for.
    if (Idx == 1 && Imm.getBitWidth() == 64) {
      uint64_t ImmVal = Imm.getZExtValue();
      if (ImmVal == 0x100000000ULL || ImmVal == 0xffffffff)
        return TTI::TCC_Free;
    }
    ImmIdx = 1;
    break;
  case Instruction::And:
    // We support 64-bit ANDs with immediates with 32-bits of leading zeroes
    // by using a 32-bit operation with implicit zero extension. Detect such
    // immediates here as the normal path expects bit 31 to be sign extended.
    if (Idx == 1 && Imm.getBitWidth() == 64 && isUInt<32>(Imm.getZExtValue()))
      return TTI::TCC_Free;
    ImmIdx = 1;
    break;
  case Instruction::Add:
  case Instruction::Sub:
    // For add/sub, we can use the opposite instruction for INT32_MIN.
    if (Idx == 1 && Imm.getBitWidth() == 64 && Imm.getZExtValue() == 0x80000000)
      return TTI::TCC_Free;
    ImmIdx = 1;
    break;
  case Instruction::UDiv:
  case Instruction::SDiv:
  case Instruction::URem:
  case Instruction::SRem:
    // Division by constant is typically expanded later into a different
    // instruction sequence. This completely changes the constants.
    // Report them as "free" to stop ConstantHoist from marking them as opaque.
    return TTI::TCC_Free;
  case Instruction::Mul:
  case Instruction::Or:
  case Instruction::Xor:
    ImmIdx = 1;
    break;
  // Always return TCC_Free for the shift value of a shift instruction.
  case Instruction::Shl:
  case Instruction::LShr:
  case Instruction::AShr:
    if (Idx == 1)
      return TTI::TCC_Free;
    break;
  case Instruction::Trunc:
  case Instruction::ZExt:
  case Instruction::SExt:
  case Instruction::IntToPtr:
  case Instruction::PtrToInt:
  case Instruction::BitCast:
  case Instruction::PHI:
  case Instruction::Call:
  case Instruction::Select:
  case Instruction::Ret:
  case Instruction::Load:
    break;
  }

  if (Idx == ImmIdx) {
    int NumConstants = divideCeil(BitSize, 64);
    int Cost = X86TTIImpl::getIntImmCost(Imm, Ty, CostKind);
    return (Cost <= NumConstants * TTI::TCC_Basic)
               ? static_cast<int>(TTI::TCC_Free)
               : Cost;
  }

  return X86TTIImpl::getIntImmCost(Imm, Ty, CostKind);
}

int X86TTIImpl::getIntImmCostIntrin(Intrinsic::ID IID, unsigned Idx,
                                    const APInt &Imm, Type *Ty,
                                    TTI::TargetCostKind CostKind) {
  assert(Ty->isIntegerTy());

  unsigned BitSize = Ty->getPrimitiveSizeInBits();
  // There is no cost model for constants with a bit size of 0. Return TCC_Free
  // here, so that constant hoisting will ignore this constant.
  if (BitSize == 0)
    return TTI::TCC_Free;

  switch (IID) {
  default:
    return TTI::TCC_Free;
  case Intrinsic::sadd_with_overflow:
  case Intrinsic::uadd_with_overflow:
  case Intrinsic::ssub_with_overflow:
  case Intrinsic::usub_with_overflow:
  case Intrinsic::smul_with_overflow:
  case Intrinsic::umul_with_overflow:
    if ((Idx == 1) && Imm.getBitWidth() <= 64 && isInt<32>(Imm.getSExtValue()))
      return TTI::TCC_Free;
    break;
  case Intrinsic::experimental_stackmap:
    if ((Idx < 2) || (Imm.getBitWidth() <= 64 && isInt<64>(Imm.getSExtValue())))
      return TTI::TCC_Free;
    break;
  case Intrinsic::experimental_patchpoint_void:
  case Intrinsic::experimental_patchpoint_i64:
    if ((Idx < 4) || (Imm.getBitWidth() <= 64 && isInt<64>(Imm.getSExtValue())))
      return TTI::TCC_Free;
    break;
  }
  return X86TTIImpl::getIntImmCost(Imm, Ty, CostKind);
}

unsigned X86TTIImpl::getCFInstrCost(unsigned Opcode,
                                    TTI::TargetCostKind CostKind,
                                    const Instruction *I) {
  if (CostKind != TTI::TCK_RecipThroughput)
    return Opcode == Instruction::PHI ? 0 : 1;
  // Branches are assumed to be predicted.
  return 0;
}

int X86TTIImpl::getGatherOverhead() const {
  // Some CPUs have more overhead for gather. The specified overhead is relative
  // to the Load operation. "2" is the number provided by Intel architects. This
  // parameter is used for cost estimation of Gather Op and comparison with
  // other alternatives.
  // TODO: Remove the explicit hasAVX512()?, That would mean we would only
  // enable gather with a -march.
  if (ST->hasAVX512() || (ST->hasAVX2() && ST->hasFastGather()))
    return 2;

  return 1024;
}

int X86TTIImpl::getScatterOverhead() const {
  if (ST->hasAVX512())
    return 2;

  return 1024;
}

// Return an average cost of Gather / Scatter instruction, maybe improved later.
// FIXME: Add TargetCostKind support.
int X86TTIImpl::getGSVectorCost(unsigned Opcode, Type *SrcVTy, const Value *Ptr,
                                Align Alignment, unsigned AddressSpace) {

  assert(isa<VectorType>(SrcVTy) && "Unexpected type in getGSVectorCost");
  unsigned VF = cast<FixedVectorType>(SrcVTy)->getNumElements();

  // Try to reduce index size from 64 bit (default for GEP)
  // to 32. It is essential for VF 16. If the index can't be reduced to 32, the
  // operation will use 16 x 64 indices which do not fit in a zmm and needs
  // to split. Also check that the base pointer is the same for all lanes,
  // and that there's at most one variable index.
  auto getIndexSizeInBits = [](const Value *Ptr, const DataLayout &DL) {
    unsigned IndexSize = DL.getPointerSizeInBits();
    const GetElementPtrInst *GEP = dyn_cast<GetElementPtrInst>(Ptr);
    if (IndexSize < 64 || !GEP)
      return IndexSize;

    unsigned NumOfVarIndices = 0;
    const Value *Ptrs = GEP->getPointerOperand();
    if (Ptrs->getType()->isVectorTy() && !getSplatValue(Ptrs))
      return IndexSize;
    for (unsigned i = 1; i < GEP->getNumOperands(); ++i) {
      if (isa<Constant>(GEP->getOperand(i)))
        continue;
      Type *IndxTy = GEP->getOperand(i)->getType();
      if (auto *IndexVTy = dyn_cast<VectorType>(IndxTy))
        IndxTy = IndexVTy->getElementType();
      if ((IndxTy->getPrimitiveSizeInBits() == 64 &&
          !isa<SExtInst>(GEP->getOperand(i))) ||
         ++NumOfVarIndices > 1)
        return IndexSize; // 64
    }
    return (unsigned)32;
  };

  // Trying to reduce IndexSize to 32 bits for vector 16.
  // By default the IndexSize is equal to pointer size.
  unsigned IndexSize = (ST->hasAVX512() && VF >= 16)
                           ? getIndexSizeInBits(Ptr, DL)
                           : DL.getPointerSizeInBits();
  return getGSVectorCost(Opcode, SrcVTy, IndexSize, Alignment, AddressSpace);
}

// Return an average cost of Gather / Scatter instruction, maybe improved later
int X86TTIImpl::getGSVectorCost(unsigned Opcode, Type *SrcVTy,
                                unsigned IndexSize, Align Alignment,
                                unsigned AddressSpace) {
  unsigned VF = cast<VectorType>(SrcVTy)->getNumElements();
  auto *IndexVTy = FixedVectorType::get(
      IntegerType::get(SrcVTy->getContext(), IndexSize), VF);
  std::pair<int, MVT> IdxsLT = TLI->getTypeLegalizationCost(DL, IndexVTy);
  std::pair<int, MVT> SrcLT = TLI->getTypeLegalizationCost(DL, SrcVTy);
  int SplitFactor = std::max(IdxsLT.first, SrcLT.first);
  if (SplitFactor > 1) {
    // Handle splitting of vector of pointers
    auto *SplitSrcTy =
        FixedVectorType::get(SrcVTy->getScalarType(), VF / SplitFactor);
    return SplitFactor * getGSVectorCost(
      Opcode, SplitSrcTy, IndexSize, Alignment, AddressSpace);
  }
#if INTEL_CUSTOMIZATION
  static const CostTblEntry SKXScatterDTbl[] = {
    { ISD::MSCATTER, MVT::v4i32, 5 }, // vpscatterdd xmm version.
    { ISD::MSCATTER, MVT::v8i32, 8 }, // vpscatterdd ymm version.
    { ISD::MSCATTER, MVT::v16i32, 16 }, // vpscatterdd zmm version.

    { ISD::MSCATTER, MVT::v4f32, 5 }, // vpscatterdps xmm version.
    { ISD::MSCATTER, MVT::v8f32, 8 }, // vpscatterdps ymm version.
    { ISD::MSCATTER, MVT::v16f32, 16 }, // vpscatterdps zmm version.

    { ISD::MSCATTER, MVT::v2i64, 3 }, // vpscatterdq xmm version.
    { ISD::MSCATTER, MVT::v4i64, 4 }, // vpscatterdq ymm version.
    { ISD::MSCATTER, MVT::v8i64, 8 }, // vpscatterdq zmm version.

    { ISD::MSCATTER, MVT::v2f64, 3 }, // vpscatterdpd xmm version.
    { ISD::MSCATTER, MVT::v4f64, 4 }, // vpscatterdpd ymm version.
    { ISD::MSCATTER, MVT::v8f64, 8 }, // vpscatterdpd zmm version.
  };

  static const CostTblEntry SKXScatterQTbl[] = {
    { ISD::MSCATTER, MVT::v2i32, 4 }, // vpscatterqd xmm version.
    { ISD::MSCATTER, MVT::v4i32, 4 }, // vpscatterqd ymm version.
    { ISD::MSCATTER, MVT::v8i32, 2 }, // vpscatterqd zmm version.

    { ISD::MSCATTER, MVT::v2f32, 4 }, // vpscatterqps xmm version.
    { ISD::MSCATTER, MVT::v4f32, 4 }, // vpscatterqps ymm version.
    { ISD::MSCATTER, MVT::v8f32, 2 }, // vpscatterqps zmm version.

    { ISD::MSCATTER, MVT::v2i64, 3 }, // vpscatterqq xmm version.
    { ISD::MSCATTER, MVT::v4i64, 4 }, // vpscatterqq ymm version.
    { ISD::MSCATTER, MVT::v8i64, 8 }, // vpscatterqq zmm version.

    { ISD::MSCATTER, MVT::v2f64, 3 }, // vpscatterqpd xmm version.
    { ISD::MSCATTER, MVT::v4f64, 4 }, // vpscatterqpd ymm version.
    { ISD::MSCATTER, MVT::v8f64, 8 }, // vpscatterqpd zmm version.
  };

  static const CostTblEntry SKXGatherDTbl[] = {
    { ISD::MGATHER, MVT::v4i32, 2 }, // vpgatherdd xmm version.
    { ISD::MGATHER, MVT::v8i32, 4 }, // vpgatherdd ymm version.
    { ISD::MGATHER, MVT::v16i32, 10 }, // vpgatherdd zmm version.

    { ISD::MGATHER, MVT::v4f32, 2 }, // vpgatherdps xmm version.
    { ISD::MGATHER, MVT::v8f32, 4 }, // vpgatherdps ymm version.
    { ISD::MGATHER, MVT::v16f32, 10 }, // vpgatherdps zmm version.

    { ISD::MGATHER, MVT::v2i64, 3 }, // vpgatherdq xmm version.
    { ISD::MGATHER, MVT::v4i64, 3 }, // vpgatherdq ymm version.
    { ISD::MGATHER, MVT::v8i64, 4 }, // vpgatherdq zmm version.

    { ISD::MGATHER, MVT::v2f64, 3 }, // vpgatherdpd xmm version.
    { ISD::MGATHER, MVT::v4f64, 3 }, // vpgatherdpd ymm version.
    { ISD::MGATHER, MVT::v8f64, 4 }, // vpgatherdpd zmm version.
  };

  static const CostTblEntry SKXGatherQTbl[] = {
    { ISD::MGATHER, MVT::v2i32, 3 }, // vpgatherqd xmm version.
    { ISD::MGATHER, MVT::v4i32, 3 }, // vpgatherqd ymm version.
    { ISD::MGATHER, MVT::v8i32, 4 }, // vpgatherqd zmm version.

    { ISD::MGATHER, MVT::v2f32, 3 }, // vpgatherqps xmm version.
    { ISD::MGATHER, MVT::v4f32, 3 }, // vpgatherqps ymm version.
    { ISD::MGATHER, MVT::v8f32, 4 }, // vpgatherqps zmm version.

    { ISD::MGATHER, MVT::v2i64, 3 }, // vpgatherqq xmm version.
    { ISD::MGATHER, MVT::v4i64, 3 }, // vpgatherqq ymm version.
    { ISD::MGATHER, MVT::v8i64, 4 }, // vpgatherqq zmm version.

    { ISD::MGATHER, MVT::v2f64, 3 }, // vpgatherqpd xmm version.
    { ISD::MGATHER, MVT::v4f64, 3 }, // vpgatherqpd ymm version.
    { ISD::MGATHER, MVT::v8f64, 4 }, // vpgatherqpd zmm version.
  };

  // Assume that VLX defines Skylake-X processor, which might not be
  // the case for future processors that can have different TPT or LAT
  // values for gather or scatter instructions.
  if (ST->hasVLX()) {
    if (Opcode == Instruction::Store) {
      const CostTblEntry *Entry = nullptr;
      if (IndexSize == 32 &&
          (Entry =
               CostTableLookup(SKXScatterDTbl, ISD::MSCATTER, SrcLT.second))) {
        return Entry->Cost;
      }
      if (IndexSize == 64 &&
          (Entry =
               CostTableLookup(SKXScatterQTbl, ISD::MSCATTER, SrcLT.second))) {
        return Entry->Cost;
      }
    }

    if (Opcode == Instruction::Load) {
      const CostTblEntry *Entry = nullptr;
      if (IndexSize == 32 && (Entry = CostTableLookup(
                                  SKXGatherDTbl, ISD::MGATHER, SrcLT.second))) {
        return Entry->Cost;
      }
      if (IndexSize == 64 && (Entry = CostTableLookup(
                                  SKXGatherQTbl, ISD::MGATHER, SrcLT.second))) {
        return Entry->Cost;
      }
    }
  }
#endif // INTEL_CUSTOMIZATION

  // The gather / scatter cost is given by Intel architects. It is a rough
  // number since we are looking at one instruction in a time.
  const int GSOverhead = (Opcode == Instruction::Load)
                             ? getGatherOverhead()
                             : getScatterOverhead();
  return GSOverhead + VF * getMemoryOpCost(Opcode, SrcVTy->getScalarType(),
                                           MaybeAlign(Alignment), AddressSpace,
                                           TTI::TCK_RecipThroughput);
}

/// Return the cost of full scalarization of gather / scatter operation.
///
/// Opcode - Load or Store instruction.
/// SrcVTy - The type of the data vector that should be gathered or scattered.
/// VariableMask - The mask is non-constant at compile time.
/// Alignment - Alignment for one element.
/// AddressSpace - pointer[s] address space.
///
/// FIXME: Add TargetCostKind support.

#if INTEL_CUSTOMIZATION
int X86TTIImpl::getGSScalarCost(unsigned Opcode, Type *PtrTy, Type *SrcVTy,
                                bool VariableMask, Align Alignment,
                                unsigned AddressSpace) {
  unsigned VF = cast<FixedVectorType>(SrcVTy)->getNumElements();
  APInt DemandedElts = APInt::getAllOnesValue(VF);
  TTI::TargetCostKind CostKind = TTI::TCK_RecipThroughput;

  int MaskUnpackCost = 0;
  if (VariableMask) {
    auto *MaskTy =
        FixedVectorType::get(Type::getInt1Ty(SrcVTy->getContext()), VF);
    MaskUnpackCost =
        getScalarizationOverhead(MaskTy, DemandedElts, false, true);
    int ScalarCompareCost = getCmpSelInstrCost(
        Instruction::ICmp, Type::getInt1Ty(SrcVTy->getContext()), nullptr,
        CmpInst::BAD_ICMP_PREDICATE, CostKind);
    int BranchCost = getCFInstrCost(Instruction::Br, CostKind);
    MaskUnpackCost += VF * (BranchCost + ScalarCompareCost);
  }

  // The cost of the scalar loads/stores.
  int MemoryOpCost = VF * getMemoryOpCost(Opcode, SrcVTy->getScalarType(),
                                          MaybeAlign(Alignment), AddressSpace,
                                          CostKind);

  int InsertExtractCost = 0;
  // The cost to extract bases from the Ptr vector.
  for (unsigned i = 0; i < VF; ++i)
    InsertExtractCost +=
        getVectorInstrCost(Instruction::ExtractElement, PtrTy, i);

  if (Opcode == Instruction::Load)
    for (unsigned i = 0; i < VF; ++i)
      // Add the cost of inserting each scalar load into the vector
      InsertExtractCost +=
        getVectorInstrCost(Instruction::InsertElement, SrcVTy, i);
  else
    for (unsigned i = 0; i < VF; ++i)
      // Add the cost of extracting each element out of the data vector
      InsertExtractCost +=
        getVectorInstrCost(Instruction::ExtractElement, SrcVTy, i);

  return MemoryOpCost + MaskUnpackCost + InsertExtractCost;
}

static unsigned getLoadPermuteCost(Type *ArrayElemTy, uint64_t ArrayNum,
                                   unsigned GatherNum, unsigned WidenNum) {
  if (WidenNum == 8 && ArrayElemTy->getScalarSizeInBits() == 32)
    // Base cost is load + permute.
    // When use a mask register, increase the cost.
    return isPowerOf2_32(ArrayNum) ? 2 : 3;

  llvm_unreachable("Unreachable!\n");
}
#endif // INTEL_CUSTOMIZATION

/// Calculate the cost of Gather / Scatter operation
<<<<<<< HEAD
int X86TTIImpl::getGatherScatterOpCost(unsigned Opcode, Type *SrcVTy,
                                       const Value *Ptr, bool VariableMask,
                                       Align Alignment,
                                       TTI::TargetCostKind CostKind,
                                       const Instruction *I = nullptr, // INTEL
                                       bool UndefPassThru = false) { // INTEL
=======
InstructionCost X86TTIImpl::getGatherScatterOpCost(
    unsigned Opcode, Type *SrcVTy, const Value *Ptr, bool VariableMask,
    Align Alignment, TTI::TargetCostKind CostKind,
    const Instruction *I = nullptr) {
>>>>>>> fd1f8a54
  if (CostKind != TTI::TCK_RecipThroughput) {
    if ((Opcode == Instruction::Load &&
         isLegalMaskedGather(SrcVTy, Align(Alignment))) ||
        (Opcode == Instruction::Store &&
         isLegalMaskedScatter(SrcVTy, Align(Alignment))))
      return 1;
    return BaseT::getGatherScatterOpCost(Opcode, SrcVTy, Ptr, VariableMask,
                                         Alignment, CostKind, I);
  }

  assert(SrcVTy->isVectorTy() && "Unexpected data type for Gather/Scatter");
  unsigned VF = cast<FixedVectorType>(SrcVTy)->getNumElements();
  PointerType *PtrTy = dyn_cast<PointerType>(Ptr->getType());
  if (!PtrTy && Ptr->getType()->isVectorTy())
    PtrTy = dyn_cast<PointerType>(
        cast<VectorType>(Ptr->getType())->getElementType());
  assert(PtrTy && "Unexpected type for Ptr argument");
  unsigned AddressSpace = PtrTy->getAddressSpace();

  bool Scalarize = false;
  if ((Opcode == Instruction::Load &&
       !isLegalMaskedGather(SrcVTy, Align(Alignment))) ||
      (Opcode == Instruction::Store &&
       !isLegalMaskedScatter(SrcVTy, Align(Alignment))))
    Scalarize = true;
  // Gather / Scatter for vector 2 is not profitable on KNL / SKX
  // Vector-4 of gather/scatter instruction does not exist on KNL.
  // We can extend it to 8 elements, but zeroing upper bits of
  // the mask vector will add more instructions. Right now we give the scalar
  // cost of vector-4 for KNL. TODO: Check, maybe the gather/scatter instruction
  // is better in the VariableMask case.
  if (ST->hasAVX512() && (VF == 2 || (VF == 4 && !ST->hasVLX())))
    Scalarize = true;

#if INTEL_CUSTOMIZATION
  if (Scalarize)
    return getGSScalarCost(Opcode, FixedVectorType::get(PtrTy, VF), SrcVTy,
                           VariableMask, Alignment, AddressSpace);

  Type *ArrayElemTy = nullptr;
  uint64_t ArrayNum = 0;
  unsigned GatherNum = 0;
  unsigned WidenNum = 0;

  const IntrinsicInst *II = dyn_cast_or_null<IntrinsicInst>(I);
  if (II && isLegalToTransformGather2PermuteLoad(II, ArrayElemTy, ArrayNum,
                                                 GatherNum, WidenNum))
    return getLoadPermuteCost(ArrayElemTy, ArrayNum, GatherNum, WidenNum);

  if (Opcode == Instruction::Load &&
      isLegalToTransformGather2PermuteLoad(
          Intrinsic::masked_gather, SrcVTy, Ptr, VariableMask, UndefPassThru,
          ArrayElemTy, ArrayNum, GatherNum, WidenNum))
    return getLoadPermuteCost(ArrayElemTy, ArrayNum, GatherNum, WidenNum);

#endif // INTEL_CUSTOMIZATION

  return getGSVectorCost(Opcode, SrcVTy, Ptr, Alignment, AddressSpace);
}

#if INTEL_CUSTOMIZATION
/// Calculate the cost of Gather / Scatter operation
int X86TTIImpl::getGatherScatterOpCost(unsigned Opcode, Type *SrcVTy,
                                       unsigned IndexSize, bool VariableMask,
                                       unsigned Alignment,
                                       unsigned AddressSpace,
                                       TTI::TargetCostKind CostKind,
                                       const Instruction *I = nullptr) {
  assert(SrcVTy->isVectorTy() && "Unexpected data type for Gather/Scatter");
  unsigned VF = cast<VectorType>(SrcVTy)->getNumElements();
  PointerType *PtrTy = SrcVTy->getScalarType()->getPointerTo(AddressSpace);

  bool Scalarize = false;
  if ((Opcode == Instruction::Load &&
       !isLegalMaskedGather(SrcVTy, Align(Alignment))) ||
      (Opcode == Instruction::Store &&
       !isLegalMaskedScatter(SrcVTy, Align(Alignment))))
    Scalarize = true;
  // Gather / Scatter for vector 2 is not profitable on KNL / SKX
  // Vector-4 of gather/scatter instruction does not exist on KNL.
  // We can extend it to 8 elements, but zeroing upper bits of
  // the mask vector will add more instructions. Right now we give the scalar
  // cost of vector-4 for KNL. TODO: Check, maybe the gather/scatter instruction
  // is better in the VariableMask case.
  if (ST->hasAVX512() && (VF == 2 || (VF == 4 && !ST->hasVLX())))
    Scalarize = true;

  if (Scalarize)
    return getGSScalarCost(Opcode, FixedVectorType::get(PtrTy, VF), SrcVTy,
                           VariableMask, Align(Alignment), AddressSpace);

  Type *ArrayElemTy = nullptr;
  uint64_t ArrayNum = 0;
  unsigned GatherNum = 0;
  unsigned WidenNum = 0;

  const IntrinsicInst *II = dyn_cast_or_null<IntrinsicInst>(I);
  if (II && isLegalToTransformGather2PermuteLoad(II, ArrayElemTy, ArrayNum,
    GatherNum, WidenNum))
    return getLoadPermuteCost(ArrayElemTy, ArrayNum, GatherNum, WidenNum);

  return getGSVectorCost(Opcode, SrcVTy, IndexSize, Align(Alignment), AddressSpace);
}
#endif // INTEL_CUSTOMIZATION

bool X86TTIImpl::isLSRCostLess(TargetTransformInfo::LSRCost &C1,
                               TargetTransformInfo::LSRCost &C2) {
    // X86 specific here are "instruction number 1st priority".
    return std::tie(C1.Insns, C1.NumRegs, C1.AddRecCost,
                    C1.NumIVMuls, C1.NumBaseAdds,
                    C1.ScaleCost, C1.ImmCost, C1.SetupCost) <
           std::tie(C2.Insns, C2.NumRegs, C2.AddRecCost,
                    C2.NumIVMuls, C2.NumBaseAdds,
                    C2.ScaleCost, C2.ImmCost, C2.SetupCost);
}

bool X86TTIImpl::canMacroFuseCmp() {
  return ST->hasMacroFusion() || ST->hasBranchFusion();
}

bool X86TTIImpl::isLegalMaskedLoad(Type *DataTy, Align Alignment) {
  if (!ST->hasAVX())
    return false;

  // The backend can't handle a single element vector.
  if (isa<VectorType>(DataTy) &&
      cast<FixedVectorType>(DataTy)->getNumElements() == 1)
    return false;
  Type *ScalarTy = DataTy->getScalarType();

  if (ScalarTy->isPointerTy())
    return true;

  if (ScalarTy->isFloatTy() || ScalarTy->isDoubleTy())
    return true;

#if INTEL_CUSTOMIZATION
#if INTEL_FEATURE_ISA_FP16
  if (ScalarTy->isHalfTy() && ST->hasBWI() && ST->hasFP16())
    return true;
#endif // INTEL_FEATURE_ISA_FP16
#endif // INTEL_CUSTOMIZATION

  if (!ScalarTy->isIntegerTy())
    return false;

  unsigned IntWidth = ScalarTy->getIntegerBitWidth();
  return IntWidth == 32 || IntWidth == 64 ||
         ((IntWidth == 8 || IntWidth == 16) && ST->hasBWI());
}

bool X86TTIImpl::isLegalMaskedStore(Type *DataType, Align Alignment) {
  return isLegalMaskedLoad(DataType, Alignment);
}

bool X86TTIImpl::isLegalNTLoad(Type *DataType, Align Alignment) {
  unsigned DataSize = DL.getTypeStoreSize(DataType);
  // The only supported nontemporal loads are for aligned vectors of 16 or 32
  // bytes.  Note that 32-byte nontemporal vector loads are supported by AVX2
  // (the equivalent stores only require AVX).
  if (Alignment >= DataSize && (DataSize == 16 || DataSize == 32))
    return DataSize == 16 ?  ST->hasSSE1() : ST->hasAVX2();

  return false;
}

bool X86TTIImpl::isLegalNTStore(Type *DataType, Align Alignment) {
  unsigned DataSize = DL.getTypeStoreSize(DataType);

  // SSE4A supports nontemporal stores of float and double at arbitrary
  // alignment.
  if (ST->hasSSE4A() && (DataType->isFloatTy() || DataType->isDoubleTy()))
    return true;

  // Besides the SSE4A subtarget exception above, only aligned stores are
  // available nontemporaly on any other subtarget.  And only stores with a size
  // of 4..32 bytes (powers of 2, only) are permitted.
  if (Alignment < DataSize || DataSize < 4 || DataSize > 32 ||
      !isPowerOf2_32(DataSize))
    return false;

  // 32-byte vector nontemporal stores are supported by AVX (the equivalent
  // loads require AVX2).
  if (DataSize == 32)
    return ST->hasAVX();
  else if (DataSize == 16)
    return ST->hasSSE1();
  return true;
}

bool X86TTIImpl::isLegalMaskedExpandLoad(Type *DataTy) {
  if (!isa<VectorType>(DataTy))
    return false;

  if (!ST->hasAVX512())
    return false;

  // The backend can't handle a single element vector.
  if (cast<FixedVectorType>(DataTy)->getNumElements() == 1)
    return false;

  Type *ScalarTy = cast<VectorType>(DataTy)->getElementType();

  if (ScalarTy->isFloatTy() || ScalarTy->isDoubleTy())
    return true;

  if (!ScalarTy->isIntegerTy())
    return false;

  unsigned IntWidth = ScalarTy->getIntegerBitWidth();
  return IntWidth == 32 || IntWidth == 64 ||
         ((IntWidth == 8 || IntWidth == 16) && ST->hasVBMI2());
}

bool X86TTIImpl::isLegalMaskedCompressStore(Type *DataTy) {
  return isLegalMaskedExpandLoad(DataTy);
}

#if INTEL_CUSTOMIZATION
bool X86TTIImpl::isAdvancedOptEnabled(TTI::AdvancedOptLevel AO) const {
    const TargetMachine &TM = getTLI()->getTargetMachine();

    // Captures if the target is specified with -x, which will indicate
    // that the user has enabled code generation specialized for a particular
    // instruction set.
    bool IntelTargetCheck = TM.Options.IntelAdvancedOptim;

    // Currently all levels rely on IntelTargetCheck, but that may not always
    // be the case so we test in each case below rather than doing an early
    // return.
    switch(AO) {
    case TTI::AdvancedOptLevel::AO_TargetHasIntelSSE42:
      return IntelTargetCheck && ST->hasSSE42();
    case TTI::AdvancedOptLevel::AO_TargetHasIntelAVX:
      return IntelTargetCheck && ST->hasAVX();
    case TTI::AdvancedOptLevel::AO_TargetHasIntelAVX2:
      return IntelTargetCheck && ST->hasAVX2();
    case TTI::AdvancedOptLevel::AO_TargetHasGenericAVX2:
      return ST->hasAVX2();
    case TTI::AdvancedOptLevel::AO_TargetHasIntelAVX512:
      return IntelTargetCheck && ST->hasAVX512();
    default:
      return false;
    }
    llvm_unreachable("fully covered switch statement");
}

bool X86TTIImpl::adjustCallArgs(CallInst* CI) {
  if (CI->getCallingConv() != CallingConv::Intel_OCL_BI)
    return false;

  if (CI->getNumOperands() < 2)
    return false;
  unsigned lastOpNo = CI->getNumArgOperands() - 1;
  Value *lastOp = CI->getArgOperand(lastOpNo);
  VectorType *lastOpType = dyn_cast<VectorType>(lastOp->getType());
  if (!lastOpType || lastOpType->getScalarSizeInBits() != 1)
    return false;
  VectorType *firstOpType =
    dyn_cast<VectorType>(CI->getArgOperand(0)->getType());
  assert(firstOpType && "Unexpected type for SVML argument");
  if (!firstOpType->getElementCount().isScalable() &&
      firstOpType->getPrimitiveSizeInBits().getFixedSize() == 512)
    return false;
  Function *origFunc = CI->getCalledFunction();
  // Bail out in case of indirect call.
  if (!origFunc)
    return false;
  IRBuilder<> Builder(CI);

  LLVMContext &C(CI->getFunction()->getContext());
  Type *Int32Ty = Type::getInt32Ty(C);
  Type *Int64Ty = Type::getInt64Ty(C);
  Type* newType = FixedVectorType::get(firstOpType->isDoubleTy()?
                                  Int64Ty : Int32Ty,
                                  firstOpType->getNumElements());
  lastOp = Builder.CreateSExt(lastOp, newType, "extMask");
  CI->setArgOperand(lastOpNo, lastOp);

  // Create new declaration
  SmallVector<Type *, 3> ParamTys;
  for (unsigned i = 0; i < CI->getNumArgOperands(); i++)
    ParamTys.push_back(CI->getArgOperand(i)->getType());
  FunctionType* newFuncType =
    FunctionType::get(CI->getType(), ParamTys, false);

  Function *newFunc;
  Module *M = origFunc->getParent();
  if (origFunc->getName().startswith("_replaced_")) {
    newFunc = M->getFunction(origFunc->getName().substr(sizeof("_replaced_") - 1));
    assert(newFunc && "The function should be defined");
  }
  else {
    std::string baseName = std::string(origFunc->getName());
    origFunc->setName(Twine("_replaced_").concat(baseName));
    newFunc = cast<Function>((M->getOrInsertFunction(baseName, newFuncType,
                                     origFunc->getAttributes())).getCallee());
  }
  CI->setCalledFunction(newFunc);
  return true;
}
#endif // INTEL_CUSTOMIZATION

#if INTEL_CUSTOMIZATION
static bool isConstantIntVector(Value *Mask) {
  Constant *C = dyn_cast<Constant>(Mask);
  if (!C)
    return false;

  unsigned NumElts = cast<FixedVectorType>(Mask->getType())->getNumElements();
  for (unsigned i = 0; i != NumElts; ++i) {
    Constant *CElt = C->getAggregateElement(i);
    if (!CElt || !isa<ConstantInt>(CElt))
      return false;
  }

  return true;
}

bool X86TTIImpl::shouldScalarizeMaskedGather(CallInst *CI) {
  // If it is none of the following three situation, we will
  // scalarize maskgather:
  // 1. the subtarget has avx512
  // 2. the subtarget has avx2 && hasfastgather
  // 3. the target is BDW/HSW and masked-gather has 4 or more elements and the
  // mask is unknown.
  //
  // Notes: According to optimization manual, on Haswell,
  // gather with 4 or more elements and unknown mask is better than
  // data-dependent branches:
  //  if (condition[i] > 0) { result[i] = x[index[i]] }
  // Since Broadwell improve the throughput of the VGATHER family of
  // instructions significantly, this rule also works on BDW.
  Type *DataTy = CI->getType();
  auto isAVX2GatherProfitable = [&]() {
    if (!ST->hasAVX2())
      return false;
    if (ST->hasFastGather())
      return true;
    if (auto *DataVTy = dyn_cast<FixedVectorType>(DataTy)) {
      if (DataVTy->getNumElements() >= 4 &&
          !isConstantIntVector(CI->getOperand(2)))
        return true;
    }
    return false;
  };

  if (ST->hasAVX512() || isAVX2GatherProfitable()) {
    if (auto *DataVTy = dyn_cast<FixedVectorType>(DataTy)) {
      unsigned NumElts = DataVTy->getNumElements();
      if (NumElts == 1)
        return true;
    }
    Type *ScalarTy = DataTy->getScalarType();
    if (ScalarTy->isPointerTy())
      return false;

    if (ScalarTy->isFloatTy() || ScalarTy->isDoubleTy())
      return false;

    if (!ScalarTy->isIntegerTy())
      return true;

    unsigned IntWidth = ScalarTy->getIntegerBitWidth();
    return !(IntWidth == 32 || IntWidth == 64);
  }
  return true;
}

/// Check if we need transform gather to load and permute.
bool X86TTIImpl::shouldOptGatherToLoadPermute(Type *ArrayElemTy,
                                              uint64_t ArrayNum,
                                              uint32_t GatherNum,
                                              uint32_t *WidenNum) const {

  const TargetMachine &TM = getTLI()->getTargetMachine();
  if (!TM.Options.IntelAdvancedOptim)
    return false;

  if (!ST || !ST->hasVLX())
    return false;

  // Only handle fixed size integer/float array.
  if (ArrayNum == 0 || ArrayElemTy->isAggregateType())
    return false;

  // Check if array size is bigger than max simd register size.
  if (ArrayElemTy->getScalarSizeInBits() * ArrayNum >
      getRegisterBitWidth(TargetTransformInfo::RGK_FixedWidthVector))
    return false;

  // Check if gather size is bigger than max simd register size.
  if (ArrayElemTy->getScalarSizeInBits() * GatherNum >
      getRegisterBitWidth(TargetTransformInfo::RGK_FixedWidthVector))
    return false;

  // Only enable 256-bit load and permute currently, will enable 512-bit
  // load and permute when see the potential gain.
  if (ArrayElemTy->isIntegerTy(32)) {
    if (ArrayNum <= 8 && GatherNum <= 8) {
      if (WidenNum)
        *WidenNum = 8;
      return true;
    }
  } else if (ArrayElemTy->isFloatTy()) {
    if (ArrayNum <= 8 && GatherNum <= 8) {
      if (WidenNum)
        *WidenNum = 8;
      return true;
    }
  }

  return false;
}

bool X86TTIImpl::isLegalToTransformGather2PermuteLoad(
    Intrinsic::ID ID, Type *DataTy, const Value *Ptrs, bool VariableMask,
    bool UndefPassThru, Type *&ArrayEleTy, uint64_t &ArrayNum,
    unsigned &GatherNum, unsigned &WidenNum) const {

  if (ID != Intrinsic::masked_gather)
    return false;

  if (VariableMask || !UndefPassThru)
    return false;

  if (!isa<FixedVectorType>(DataTy))
    return false;

  auto *GEP = dyn_cast<GetElementPtrInst>(Ptrs);
  if (!GEP || !GEP->isInBounds())
    return false;

  // Check if last index is vector type.
  unsigned GEPNumOper = GEP->getNumOperands();
  Value *LastIndex = GEP->getOperand(GEPNumOper - 1);
  if (!LastIndex->getType()->isVectorTy())
    return false;

  // Check if other operands are all scalar type.
  for (unsigned i = 0; i != GEPNumOper - 1; ++i) {
    Value *GEPIdx = GEP->getOperand(i);
    if (GEPIdx->getType()->isVectorTy())
      return false;
  }

  GatherNum = cast<FixedVectorType>(DataTy)->getNumElements();

  // Check if it is an array type.
  SmallVector<Value *, 4> Ops(GEP->idx_begin(), GEP->idx_end() - 1);
  Type *IndexedTy =
      GetElementPtrInst::getIndexedType(GEP->getSourceElementType(), Ops);
  auto *IndexedArrayTy = dyn_cast<ArrayType>(IndexedTy);
  if (!IndexedArrayTy)
    return false;

  ArrayNum = IndexedArrayTy->getArrayNumElements();
  ArrayEleTy = IndexedArrayTy->getElementType();

  if (!shouldOptGatherToLoadPermute(ArrayEleTy, ArrayNum, GatherNum, &WidenNum))
    return false;

  return true;
}

bool X86TTIImpl::isLegalToTransformGather2PermuteLoad(
    const IntrinsicInst *II, Type *&ArrayEleTy, uint64_t &ArrayNum,
    unsigned &GatherNum, unsigned &WidenNum) const {
  if (II->getIntrinsicID() != Intrinsic::masked_gather)
    return false;

  Value *Ptrs = II->getArgOperand(0);
  Value *Mask = II->getArgOperand(2);
  Value *PassThru = II->getArgOperand(3);

  // Only handle contant mask.
  if (!isConstantIntVector(Mask))
    return false;

  // Dead code?
  if (cast<Constant>(Mask)->isNullValue())
    return false;

  if (!isa<UndefValue>(PassThru))
    return false;

  if (!isLegalToTransformGather2PermuteLoad(
          Intrinsic::masked_gather, II->getType(), Ptrs, false, true,
          ArrayEleTy, ArrayNum, GatherNum, WidenNum))
    return false;

  return true;
}
#endif // INTEL_CUSTOMIZATION

bool X86TTIImpl::isLegalMaskedGather(Type *DataTy, Align Alignment) {
  // Some CPUs have better gather performance than others.
  // TODO: Remove the explicit ST->hasAVX512()?, That would mean we would only
  // enable gather with a -march.
  if (!(ST->hasAVX512() || (ST->hasFastGather() && ST->hasAVX2())))
    return false;

  // This function is called now in two cases: from the Loop Vectorizer
  // and from the Scalarizer.
  // When the Loop Vectorizer asks about legality of the feature,
  // the vectorization factor is not calculated yet. The Loop Vectorizer
  // sends a scalar type and the decision is based on the width of the
  // scalar element.
  // Later on, the cost model will estimate usage this intrinsic based on
  // the vector type.
  // The Scalarizer asks again about legality. It sends a vector type.
  // In this case we can reject non-power-of-2 vectors.
  // We also reject single element vectors as the type legalizer can't
  // scalarize it.
  if (auto *DataVTy = dyn_cast<FixedVectorType>(DataTy)) {
    unsigned NumElts = DataVTy->getNumElements();
    if (NumElts == 1)
      return false;
  }
  Type *ScalarTy = DataTy->getScalarType();
  if (ScalarTy->isPointerTy())
    return true;

  if (ScalarTy->isFloatTy() || ScalarTy->isDoubleTy())
    return true;

  if (!ScalarTy->isIntegerTy())
    return false;

  unsigned IntWidth = ScalarTy->getIntegerBitWidth();
  return IntWidth == 32 || IntWidth == 64;
}

bool X86TTIImpl::isLegalMaskedScatter(Type *DataType, Align Alignment) {
  // AVX2 doesn't support scatter
  if (!ST->hasAVX512())
    return false;
  return isLegalMaskedGather(DataType, Alignment);
}

bool X86TTIImpl::hasDivRemOp(Type *DataType, bool IsSigned) {
  EVT VT = TLI->getValueType(DL, DataType);
  return TLI->isOperationLegal(IsSigned ? ISD::SDIVREM : ISD::UDIVREM, VT);
}

bool X86TTIImpl::isFCmpOrdCheaperThanFCmpZero(Type *Ty) {
  return false;
}

bool X86TTIImpl::areInlineCompatible(const Function *Caller,
                                     const Function *Callee) const {
  const TargetMachine &TM = getTLI()->getTargetMachine();

  // Work this as a subsetting of subtarget features.
  const FeatureBitset &CallerBits =
      TM.getSubtargetImpl(*Caller)->getFeatureBits();
  const FeatureBitset &CalleeBits =
      TM.getSubtargetImpl(*Callee)->getFeatureBits();

  FeatureBitset RealCallerBits = CallerBits & ~InlineFeatureIgnoreList;
  FeatureBitset RealCalleeBits = CalleeBits & ~InlineFeatureIgnoreList;
  return (RealCallerBits & RealCalleeBits) == RealCalleeBits;
}

bool X86TTIImpl::areFunctionArgsABICompatible(
    const Function *Caller, const Function *Callee,
    SmallPtrSetImpl<Argument *> &Args) const {
  if (!BaseT::areFunctionArgsABICompatible(Caller, Callee, Args))
    return false;

  // If we get here, we know the target features match. If one function
  // considers 512-bit vectors legal and the other does not, consider them
  // incompatible.
  const TargetMachine &TM = getTLI()->getTargetMachine();

  if (TM.getSubtarget<X86Subtarget>(*Caller).useAVX512Regs() ==
      TM.getSubtarget<X86Subtarget>(*Callee).useAVX512Regs())
    return true;

  // Consider the arguments compatible if they aren't vectors or aggregates.
  // FIXME: Look at the size of vectors.
  // FIXME: Look at the element types of aggregates to see if there are vectors.
  // FIXME: The API of this function seems intended to allow arguments
  // to be removed from the set, but the caller doesn't check if the set
  // becomes empty so that may not work in practice.
  return llvm::none_of(Args, [](Argument *A) {
    auto *EltTy = cast<PointerType>(A->getType())->getElementType();
    return EltTy->isVectorTy() || EltTy->isAggregateType();
  });
}

#if INTEL_CUSTOMIZATION
unsigned X86TTIImpl::getLoopRotationDefaultThreshold(bool OptForSize) const {
  return (ST->getCPU() == "lakemont" && OptForSize) ? 2 : 16;
}
#endif // INTEL_CUSTOMIZATION

X86TTIImpl::TTI::MemCmpExpansionOptions
X86TTIImpl::enableMemCmpExpansion(bool OptSize, bool IsZeroCmp) const {
  TTI::MemCmpExpansionOptions Options;
  Options.MaxNumLoads = TLI->getMaxExpandSizeMemcmp(OptSize);
  Options.NumLoadsPerBlock = 2;
  // All GPR and vector loads can be unaligned.
  Options.AllowOverlappingLoads = true;
  if (IsZeroCmp) {
    // Only enable vector loads for equality comparison. Right now the vector
    // version is not as fast for three way compare (see #33329).
    const unsigned PreferredWidth = ST->getPreferVectorWidth();
    if (PreferredWidth >= 512 && ST->hasAVX512()) Options.LoadSizes.push_back(64);
    if (PreferredWidth >= 256 && ST->hasAVX()) Options.LoadSizes.push_back(32);
    if (PreferredWidth >= 128 && ST->hasSSE2()) Options.LoadSizes.push_back(16);
  }
  if (ST->is64Bit()) {
    Options.LoadSizes.push_back(8);
  }
  Options.LoadSizes.push_back(4);
  Options.LoadSizes.push_back(2);
  Options.LoadSizes.push_back(1);
  return Options;
}

bool X86TTIImpl::enableInterleavedAccessVectorization() {
  // TODO: We expect this to be beneficial regardless of arch,
  // but there are currently some unexplained performance artifacts on Atom.
  // As a temporary solution, disable on Atom.
  return !(ST->isAtom());
}

// Get estimation for interleaved load/store operations for AVX2.
// \p Factor is the interleaved-access factor (stride) - number of
// (interleaved) elements in the group.
// \p Indices contains the indices for a strided load: when the
// interleaved load has gaps they indicate which elements are used.
// If Indices is empty (or if the number of indices is equal to the size
// of the interleaved-access as given in \p Factor) the access has no gaps.
//
// As opposed to AVX-512, AVX2 does not have generic shuffles that allow
// computing the cost using a generic formula as a function of generic
// shuffles. We therefore use a lookup table instead, filled according to
// the instruction sequences that codegen currently generates.
int X86TTIImpl::getInterleavedMemoryOpCostAVX2(
    unsigned Opcode, FixedVectorType *VecTy, unsigned Factor,
    ArrayRef<unsigned> Indices, Align Alignment, unsigned AddressSpace,
    TTI::TargetCostKind CostKind, bool UseMaskForCond, bool UseMaskForGaps) {

  if (UseMaskForCond || UseMaskForGaps)
    return BaseT::getInterleavedMemoryOpCost(Opcode, VecTy, Factor, Indices,
                                             Alignment, AddressSpace, CostKind,
                                             UseMaskForCond, UseMaskForGaps);

  // We currently Support only fully-interleaved groups, with no gaps.
  // TODO: Support also strided loads (interleaved-groups with gaps).
  if (Indices.size() && Indices.size() != Factor)
    return BaseT::getInterleavedMemoryOpCost(Opcode, VecTy, Factor, Indices,
                                             Alignment, AddressSpace,
                                             CostKind);

  // VecTy for interleave memop is <VF*Factor x Elt>.
  // So, for VF=4, Interleave Factor = 3, Element type = i32 we have
  // VecTy = <12 x i32>.
  MVT LegalVT = getTLI()->getTypeLegalizationCost(DL, VecTy).second;

  // This function can be called with VecTy=<6xi128>, Factor=3, in which case
  // the VF=2, while v2i128 is an unsupported MVT vector type
  // (see MachineValueType.h::getVectorVT()).
  if (!LegalVT.isVector())
    return BaseT::getInterleavedMemoryOpCost(Opcode, VecTy, Factor, Indices,
                                             Alignment, AddressSpace,
                                             CostKind);

  unsigned VF = VecTy->getNumElements() / Factor;
  Type *ScalarTy = VecTy->getElementType();

  // Calculate the number of memory operations (NumOfMemOps), required
  // for load/store the VecTy.
  unsigned VecTySize = DL.getTypeStoreSize(VecTy);
  unsigned LegalVTSize = LegalVT.getStoreSize();
  unsigned NumOfMemOps = (VecTySize + LegalVTSize - 1) / LegalVTSize;

  // Get the cost of one memory operation.
  auto *SingleMemOpTy = FixedVectorType::get(VecTy->getElementType(),
                                             LegalVT.getVectorNumElements());
  unsigned MemOpCost = getMemoryOpCost(Opcode, SingleMemOpTy,
                                       MaybeAlign(Alignment), AddressSpace,
                                       CostKind);

  auto *VT = FixedVectorType::get(ScalarTy, VF);
  EVT ETy = TLI->getValueType(DL, VT);
  if (!ETy.isSimple())
    return BaseT::getInterleavedMemoryOpCost(Opcode, VecTy, Factor, Indices,
                                             Alignment, AddressSpace,
                                             CostKind);

  // TODO: Complete for other data-types and strides.
  // Each combination of Stride, ElementTy and VF results in a different
  // sequence; The cost tables are therefore accessed with:
  // Factor (stride) and VectorType=VFxElemType.
  // The Cost accounts only for the shuffle sequence;
  // The cost of the loads/stores is accounted for separately.
  //
  static const CostTblEntry AVX2InterleavedLoadTbl[] = {
    { 2, MVT::v4i64, 6 }, //(load 8i64 and) deinterleave into 2 x 4i64
    { 2, MVT::v4f64, 6 }, //(load 8f64 and) deinterleave into 2 x 4f64

    { 3, MVT::v2i8,  10 }, //(load 6i8 and)  deinterleave into 3 x 2i8
    { 3, MVT::v4i8,  4 },  //(load 12i8 and) deinterleave into 3 x 4i8
    { 3, MVT::v8i8,  9 },  //(load 24i8 and) deinterleave into 3 x 8i8
    { 3, MVT::v16i8, 11},  //(load 48i8 and) deinterleave into 3 x 16i8
    { 3, MVT::v32i8, 13},  //(load 96i8 and) deinterleave into 3 x 32i8
    { 3, MVT::v8f32, 17 }, //(load 24f32 and)deinterleave into 3 x 8f32

    { 4, MVT::v2i8,  12 }, //(load 8i8 and)   deinterleave into 4 x 2i8
    { 4, MVT::v4i8,  4 },  //(load 16i8 and)  deinterleave into 4 x 4i8
    { 4, MVT::v8i8,  20 }, //(load 32i8 and)  deinterleave into 4 x 8i8
    { 4, MVT::v16i8, 39 }, //(load 64i8 and)  deinterleave into 4 x 16i8
    { 4, MVT::v32i8, 80 }, //(load 128i8 and) deinterleave into 4 x 32i8

    { 8, MVT::v8f32, 40 }  //(load 64f32 and)deinterleave into 8 x 8f32
  };

  static const CostTblEntry AVX2InterleavedStoreTbl[] = {
    { 2, MVT::v4i64, 6 }, //interleave into 2 x 4i64 into 8i64 (and store)
    { 2, MVT::v4f64, 6 }, //interleave into 2 x 4f64 into 8f64 (and store)

    { 3, MVT::v2i8,  7 },  //interleave 3 x 2i8  into 6i8 (and store)
    { 3, MVT::v4i8,  8 },  //interleave 3 x 4i8  into 12i8 (and store)
    { 3, MVT::v8i8,  11 }, //interleave 3 x 8i8  into 24i8 (and store)
    { 3, MVT::v16i8, 11 }, //interleave 3 x 16i8 into 48i8 (and store)
    { 3, MVT::v32i8, 13 }, //interleave 3 x 32i8 into 96i8 (and store)

    { 4, MVT::v2i8,  12 }, //interleave 4 x 2i8  into 8i8 (and store)
    { 4, MVT::v4i8,  9 },  //interleave 4 x 4i8  into 16i8 (and store)
    { 4, MVT::v8i8,  10 }, //interleave 4 x 8i8  into 32i8 (and store)
    { 4, MVT::v16i8, 10 }, //interleave 4 x 16i8 into 64i8 (and store)
    { 4, MVT::v32i8, 12 }  //interleave 4 x 32i8 into 128i8 (and store)
  };

  if (Opcode == Instruction::Load) {
    if (const auto *Entry =
            CostTableLookup(AVX2InterleavedLoadTbl, Factor, ETy.getSimpleVT()))
      return NumOfMemOps * MemOpCost + Entry->Cost;
  } else {
    assert(Opcode == Instruction::Store &&
           "Expected Store Instruction at this  point");
    if (const auto *Entry =
            CostTableLookup(AVX2InterleavedStoreTbl, Factor, ETy.getSimpleVT()))
      return NumOfMemOps * MemOpCost + Entry->Cost;
  }

  return BaseT::getInterleavedMemoryOpCost(Opcode, VecTy, Factor, Indices,
                                           Alignment, AddressSpace, CostKind);
}

// Get estimation for interleaved load/store operations and strided load.
// \p Indices contains indices for strided load.
// \p Factor - the factor of interleaving.
// AVX-512 provides 3-src shuffles that significantly reduces the cost.
int X86TTIImpl::getInterleavedMemoryOpCostAVX512(
    unsigned Opcode, FixedVectorType *VecTy, unsigned Factor,
    ArrayRef<unsigned> Indices, Align Alignment, unsigned AddressSpace,
    TTI::TargetCostKind CostKind, bool UseMaskForCond, bool UseMaskForGaps) {

  if (UseMaskForCond || UseMaskForGaps)
    return BaseT::getInterleavedMemoryOpCost(Opcode, VecTy, Factor, Indices,
                                             Alignment, AddressSpace, CostKind,
                                             UseMaskForCond, UseMaskForGaps);

  // VecTy for interleave memop is <VF*Factor x Elt>.
  // So, for VF=4, Interleave Factor = 3, Element type = i32 we have
  // VecTy = <12 x i32>.

  // Calculate the number of memory operations (NumOfMemOps), required
  // for load/store the VecTy.
  MVT LegalVT = getTLI()->getTypeLegalizationCost(DL, VecTy).second;
  unsigned VecTySize = DL.getTypeStoreSize(VecTy);
  unsigned LegalVTSize = LegalVT.getStoreSize();
  unsigned NumOfMemOps = (VecTySize + LegalVTSize - 1) / LegalVTSize;

  // Get the cost of one memory operation.
  auto *SingleMemOpTy = FixedVectorType::get(VecTy->getElementType(),
                                             LegalVT.getVectorNumElements());
  unsigned MemOpCost = getMemoryOpCost(Opcode, SingleMemOpTy,
                                       MaybeAlign(Alignment), AddressSpace,
                                       CostKind);

  unsigned VF = VecTy->getNumElements() / Factor;
  MVT VT = MVT::getVectorVT(MVT::getVT(VecTy->getScalarType()), VF);

  if (Opcode == Instruction::Load) {
    // The tables (AVX512InterleavedLoadTbl and AVX512InterleavedStoreTbl)
    // contain the cost of the optimized shuffle sequence that the
    // X86InterleavedAccess pass will generate.
    // The cost of loads and stores are computed separately from the table.

    // X86InterleavedAccess support only the following interleaved-access group.
    static const CostTblEntry AVX512InterleavedLoadTbl[] = {
        {3, MVT::v16i8, 12}, //(load 48i8 and) deinterleave into 3 x 16i8
        {3, MVT::v32i8, 14}, //(load 96i8 and) deinterleave into 3 x 32i8
        {3, MVT::v64i8, 22}, //(load 96i8 and) deinterleave into 3 x 32i8
    };

    if (const auto *Entry =
            CostTableLookup(AVX512InterleavedLoadTbl, Factor, VT))
      return NumOfMemOps * MemOpCost + Entry->Cost;
    //If an entry does not exist, fallback to the default implementation.

    // Kind of shuffle depends on number of loaded values.
    // If we load the entire data in one register, we can use a 1-src shuffle.
    // Otherwise, we'll merge 2 sources in each operation.
    TTI::ShuffleKind ShuffleKind =
        (NumOfMemOps > 1) ? TTI::SK_PermuteTwoSrc : TTI::SK_PermuteSingleSrc;

    unsigned ShuffleCost =
        getShuffleCost(ShuffleKind, SingleMemOpTy, None, 0, nullptr);

    unsigned NumOfLoadsInInterleaveGrp =
        Indices.size() ? Indices.size() : Factor;
    auto *ResultTy = FixedVectorType::get(VecTy->getElementType(),
                                          VecTy->getNumElements() / Factor);
    unsigned NumOfResults =
        getTLI()->getTypeLegalizationCost(DL, ResultTy).first *
        NumOfLoadsInInterleaveGrp;

    // About a half of the loads may be folded in shuffles when we have only
    // one result. If we have more than one result, we do not fold loads at all.
    unsigned NumOfUnfoldedLoads =
        NumOfResults > 1 ? NumOfMemOps : NumOfMemOps / 2;

    // Get a number of shuffle operations per result.
    unsigned NumOfShufflesPerResult =
        std::max((unsigned)1, (unsigned)(NumOfMemOps - 1));

    // The SK_MergeTwoSrc shuffle clobbers one of src operands.
    // When we have more than one destination, we need additional instructions
    // to keep sources.
    unsigned NumOfMoves = 0;
    if (NumOfResults > 1 && ShuffleKind == TTI::SK_PermuteTwoSrc)
      NumOfMoves = NumOfResults * NumOfShufflesPerResult / 2;

    int Cost = NumOfResults * NumOfShufflesPerResult * ShuffleCost +
               NumOfUnfoldedLoads * MemOpCost + NumOfMoves;

    return Cost;
  }

  // Store.
  assert(Opcode == Instruction::Store &&
         "Expected Store Instruction at this  point");
  // X86InterleavedAccess support only the following interleaved-access group.
  static const CostTblEntry AVX512InterleavedStoreTbl[] = {
      {3, MVT::v16i8, 12}, // interleave 3 x 16i8 into 48i8 (and store)
      {3, MVT::v32i8, 14}, // interleave 3 x 32i8 into 96i8 (and store)
      {3, MVT::v64i8, 26}, // interleave 3 x 64i8 into 96i8 (and store)

      {4, MVT::v8i8, 10},  // interleave 4 x 8i8  into 32i8  (and store)
      {4, MVT::v16i8, 11}, // interleave 4 x 16i8 into 64i8  (and store)
      {4, MVT::v32i8, 14}, // interleave 4 x 32i8 into 128i8 (and store)
      {4, MVT::v64i8, 24}  // interleave 4 x 32i8 into 256i8 (and store)
  };

  if (const auto *Entry =
          CostTableLookup(AVX512InterleavedStoreTbl, Factor, VT))
    return NumOfMemOps * MemOpCost + Entry->Cost;
  //If an entry does not exist, fallback to the default implementation.

  // There is no strided stores meanwhile. And store can't be folded in
  // shuffle.
  unsigned NumOfSources = Factor; // The number of values to be merged.
  unsigned ShuffleCost =
      getShuffleCost(TTI::SK_PermuteTwoSrc, SingleMemOpTy, None, 0, nullptr);
  unsigned NumOfShufflesPerStore = NumOfSources - 1;

  // The SK_MergeTwoSrc shuffle clobbers one of src operands.
  // We need additional instructions to keep sources.
  unsigned NumOfMoves = NumOfMemOps * NumOfShufflesPerStore / 2;
  int Cost = NumOfMemOps * (MemOpCost + NumOfShufflesPerStore * ShuffleCost) +
             NumOfMoves;
  return Cost;
}

int X86TTIImpl::getInterleavedMemoryOpCost(
    unsigned Opcode, Type *VecTy, unsigned Factor, ArrayRef<unsigned> Indices,
    Align Alignment, unsigned AddressSpace, TTI::TargetCostKind CostKind,
    bool UseMaskForCond, bool UseMaskForGaps) {
#if INTEL_CUSTOMIZATION
#if INTEL_FEATURE_ISA_FP16
  auto isSupportedOnAVX512 = [&](Type *VecTy, bool HasBW) {
#else // INTEL_FEATURE_ISA_FP16
  auto isSupportedOnAVX512 = [](Type *VecTy, bool HasBW) {
#endif // INTEL_FEATURE_ISA_FP16
#endif // INTEL_CUSTOMIZATION
    Type *EltTy = cast<VectorType>(VecTy)->getElementType();
    if (EltTy->isFloatTy() || EltTy->isDoubleTy() || EltTy->isIntegerTy(64) ||
        EltTy->isIntegerTy(32) || EltTy->isPointerTy())
      return true;
#if INTEL_CUSTOMIZATION
#if INTEL_FEATURE_ISA_FP16
    if (EltTy->isIntegerTy(16) || EltTy->isIntegerTy(8) ||
        (!ST->useSoftFloat() && ST->hasFP16() && EltTy->isHalfTy()))
#else // INTEL_FEATURE_ISA_FP16
    if (EltTy->isIntegerTy(16) || EltTy->isIntegerTy(8))
#endif // INTEL_FEATURE_ISA_FP16
#endif // INTEL_CUSTOMIZATION
      return HasBW;
    return false;
  };
  if (ST->hasAVX512() && isSupportedOnAVX512(VecTy, ST->hasBWI()))
    return getInterleavedMemoryOpCostAVX512(
        Opcode, cast<FixedVectorType>(VecTy), Factor, Indices, Alignment,
        AddressSpace, CostKind, UseMaskForCond, UseMaskForGaps);
  if (ST->hasAVX2())
    return getInterleavedMemoryOpCostAVX2(
        Opcode, cast<FixedVectorType>(VecTy), Factor, Indices, Alignment,
        AddressSpace, CostKind, UseMaskForCond, UseMaskForGaps);

  return BaseT::getInterleavedMemoryOpCost(Opcode, VecTy, Factor, Indices,
                                           Alignment, AddressSpace, CostKind,
                                           UseMaskForCond, UseMaskForGaps);
}<|MERGE_RESOLUTION|>--- conflicted
+++ resolved
@@ -4684,19 +4684,11 @@
 #endif // INTEL_CUSTOMIZATION
 
 /// Calculate the cost of Gather / Scatter operation
-<<<<<<< HEAD
-int X86TTIImpl::getGatherScatterOpCost(unsigned Opcode, Type *SrcVTy,
-                                       const Value *Ptr, bool VariableMask,
-                                       Align Alignment,
-                                       TTI::TargetCostKind CostKind,
-                                       const Instruction *I = nullptr, // INTEL
-                                       bool UndefPassThru = false) { // INTEL
-=======
 InstructionCost X86TTIImpl::getGatherScatterOpCost(
     unsigned Opcode, Type *SrcVTy, const Value *Ptr, bool VariableMask,
     Align Alignment, TTI::TargetCostKind CostKind,
-    const Instruction *I = nullptr) {
->>>>>>> fd1f8a54
+    const Instruction *I = nullptr, // INTEL
+    bool UndefPassThru = false) {   // INTEL
   if (CostKind != TTI::TCK_RecipThroughput) {
     if ((Opcode == Instruction::Load &&
          isLegalMaskedGather(SrcVTy, Align(Alignment))) ||
