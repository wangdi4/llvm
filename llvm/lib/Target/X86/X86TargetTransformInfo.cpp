//===-- X86TargetTransformInfo.cpp - X86 specific TTI pass ----------------===//
//
// Part of the LLVM Project, under the Apache License v2.0 with LLVM Exceptions.
// See https://llvm.org/LICENSE.txt for license information.
// SPDX-License-Identifier: Apache-2.0 WITH LLVM-exception
//
//===----------------------------------------------------------------------===//
/// \file
/// This file implements a TargetTransformInfo analysis pass specific to the
/// X86 target machine. It uses the target's detailed information to provide
/// more precise answers to certain TTI queries, while letting the target
/// independent and default TTI implementations handle the rest.
///
//===----------------------------------------------------------------------===//
/// About Cost Model numbers used below it's necessary to say the following:
/// the numbers correspond to some "generic" X86 CPU instead of usage of
/// concrete CPU model. Usually the numbers correspond to CPU where the feature
/// apeared at the first time. For example, if we do Subtarget.hasSSE42() in
/// the lookups below the cost is based on Nehalem as that was the first CPU
/// to support that feature level and thus has most likely the worst case cost.
/// Some examples of other technologies/CPUs:
///   SSE 3   - Pentium4 / Athlon64
///   SSE 4.1 - Penryn
///   SSE 4.2 - Nehalem
///   AVX     - Sandy Bridge
///   AVX2    - Haswell
///   AVX-512 - Xeon Phi / Skylake
/// And some examples of instruction target dependent costs (latency)
///                   divss     sqrtss          rsqrtss
///   AMD K7            11-16     19              3
///   Piledriver        9-24      13-15           5
///   Jaguar            14        16              2
///   Pentium II,III    18        30              2
///   Nehalem           7-14      7-18            3
///   Haswell           10-13     11              5
/// TODO: Develop and implement  the target dependent cost model and
/// specialize cost numbers for different Cost Model Targets such as throughput,
/// code size, latency and uop count.
//===----------------------------------------------------------------------===//

#include "X86TargetTransformInfo.h"
#include "llvm/Analysis/Intel_VectorVariant.h" // INTEL
#include "llvm/Analysis/TargetTransformInfo.h"
#include "llvm/CodeGen/BasicTTIImpl.h"
#include "llvm/CodeGen/CostTable.h"
#include "llvm/CodeGen/TargetLowering.h"
#include "llvm/IR/IntrinsicInst.h"
#include "llvm/Support/Debug.h"
#include "llvm/IR/Module.h" // INTEL

using namespace llvm;

#define DEBUG_TYPE "x86tti"

//===----------------------------------------------------------------------===//
//
// X86 cost model.
//
//===----------------------------------------------------------------------===//

TargetTransformInfo::PopcntSupportKind
X86TTIImpl::getPopcntSupport(unsigned TyWidth) {
  assert(isPowerOf2_32(TyWidth) && "Ty width must be power of 2");
  // TODO: Currently the __builtin_popcount() implementation using SSE3
  //   instructions is inefficient. Once the problem is fixed, we should
  //   call ST->hasSSE3() instead of ST->hasPOPCNT().
  return ST->hasPOPCNT() ? TTI::PSK_FastHardware : TTI::PSK_Software;
}

llvm::Optional<unsigned> X86TTIImpl::getCacheSize(
  TargetTransformInfo::CacheLevel Level) const {
  switch (Level) {
  case TargetTransformInfo::CacheLevel::L1D:
    //   - Penryn
    //   - Nehalem
    //   - Westmere
    //   - Sandy Bridge
    //   - Ivy Bridge
    //   - Haswell
    //   - Broadwell
    //   - Skylake
    //   - Kabylake
    return 32 * 1024;  //  32 KByte
  case TargetTransformInfo::CacheLevel::L2D:
    //   - Penryn
    //   - Nehalem
    //   - Westmere
    //   - Sandy Bridge
    //   - Ivy Bridge
    //   - Haswell
    //   - Broadwell
    //   - Skylake
    //   - Kabylake
    return 256 * 1024; // 256 KByte
  }

  llvm_unreachable("Unknown TargetTransformInfo::CacheLevel");
}

llvm::Optional<unsigned> X86TTIImpl::getCacheAssociativity(
  TargetTransformInfo::CacheLevel Level) const {
  //   - Penryn
  //   - Nehalem
  //   - Westmere
  //   - Sandy Bridge
  //   - Ivy Bridge
  //   - Haswell
  //   - Broadwell
  //   - Skylake
  //   - Kabylake
  switch (Level) {
  case TargetTransformInfo::CacheLevel::L1D:
    LLVM_FALLTHROUGH;
  case TargetTransformInfo::CacheLevel::L2D:
    return 8;
  }

  llvm_unreachable("Unknown TargetTransformInfo::CacheLevel");
}

unsigned X86TTIImpl::getNumberOfRegisters(unsigned ClassID) const {
  bool Vector = (ClassID == 1);
#if INTEL_CUSTOMIZATION
  // Avoid vectorization for SSE1 targets which will just need to be undone
  // in the backend for vXf64 and integer vectors. Also prevents creation
  // of v2f64 SVML functions the backend can't handle until SSE2.
  if (Vector && !ST->hasSSE2())
#endif
    return 0;

  if (ST->is64Bit()) {
    if (Vector && ST->hasAVX512())
      return 32;
    return 16;
  }
  return 8;
}

TypeSize
X86TTIImpl::getRegisterBitWidth(TargetTransformInfo::RegisterKind K) const {
  unsigned PreferVectorWidth = ST->getPreferVectorWidth();
  switch (K) {
  case TargetTransformInfo::RGK_Scalar:
    return TypeSize::getFixed(ST->is64Bit() ? 64 : 32);
  case TargetTransformInfo::RGK_FixedWidthVector:
    if (ST->hasAVX512() && PreferVectorWidth >= 512)
      return TypeSize::getFixed(512);
    if (ST->hasAVX() && PreferVectorWidth >= 256)
      return TypeSize::getFixed(256);
#if INTEL_CUSTOMIZATION
    // Avoid vectorization for SSE1 targets which will just need to be undone
    // in the backend for vXf64 and integer vectors. Also prevents creation
    // of v2f64 SVML functions the backend can't handle until SSE2.
    if (ST->hasSSE2() && PreferVectorWidth >= 128)
      return TypeSize::getFixed(128);
#endif
    if (ST->hasSSE1() && PreferVectorWidth >= 128)
      return TypeSize::getFixed(128);
    return TypeSize::getFixed(0);
  case TargetTransformInfo::RGK_ScalableVector:
    return TypeSize::getScalable(0);
  }

  llvm_unreachable("Unsupported register kind");
}

unsigned X86TTIImpl::getLoadStoreVecRegBitWidth(unsigned) const {
  return getRegisterBitWidth(TargetTransformInfo::RGK_FixedWidthVector)
      .getFixedSize();
}

unsigned X86TTIImpl::getMaxInterleaveFactor(unsigned VF) {
  // If the loop will not be vectorized, don't interleave the loop.
  // Let regular unroll to unroll the loop, which saves the overflow
  // check and memory check cost.
  if (VF == 1)
    return 1;

  if (ST->isAtom())
    return 1;

  // Sandybridge and Haswell have multiple execution ports and pipelined
  // vector units.
  if (ST->hasAVX())
    return 4;

  return 2;
}

int X86TTIImpl::getArithmeticInstrCost(unsigned Opcode, Type *Ty,
                                       TTI::TargetCostKind CostKind,
                                       TTI::OperandValueKind Op1Info,
                                       TTI::OperandValueKind Op2Info,
                                       TTI::OperandValueProperties Opd1PropInfo,
                                       TTI::OperandValueProperties Opd2PropInfo,
                                       ArrayRef<const Value *> Args,
                                       const Instruction *CxtI) {
  // TODO: Handle more cost kinds.
  if (CostKind != TTI::TCK_RecipThroughput)
    return BaseT::getArithmeticInstrCost(Opcode, Ty, CostKind, Op1Info,
                                         Op2Info, Opd1PropInfo,
                                         Opd2PropInfo, Args, CxtI);
  // Legalize the type.
  std::pair<int, MVT> LT = TLI->getTypeLegalizationCost(DL, Ty);

  int ISD = TLI->InstructionOpcodeToISD(Opcode);
  assert(ISD && "Invalid opcode");

  static const CostTblEntry GLMCostTable[] = {
    { ISD::FDIV,  MVT::f32,   18 }, // divss
    { ISD::FDIV,  MVT::v4f32, 35 }, // divps
    { ISD::FDIV,  MVT::f64,   33 }, // divsd
    { ISD::FDIV,  MVT::v2f64, 65 }, // divpd
  };

  if (ST->useGLMDivSqrtCosts())
    if (const auto *Entry = CostTableLookup(GLMCostTable, ISD,
                                            LT.second))
      return LT.first * Entry->Cost;

#if INTEL_CUSTOMIZATION
  if (ISD == ISD::MUL && ST->hasSSE2() && LT.second.isVector() &&
      Op2Info == TargetTransformInfo::OK_UniformConstantValue &&
      (LT.second.getVectorElementType() == MVT::i8 ||
       (LT.second.getVectorElementType() == MVT::i32 && !ST->hasSSE41()) ||
       (LT.second.getVectorElementType() == MVT::i64 && !ST->hasDQI()))) {
    if (Opd2PropInfo == TargetTransformInfo::OP_PowerOf2) {
      int Cost = getArithmeticInstrCost(Instruction::Shl, Ty, CostKind, Op1Info,
                                        Op2Info, TargetTransformInfo::OP_None,
                                        TargetTransformInfo::OP_None);
      return Cost;
    }
    if (Opd2PropInfo == TargetTransformInfo::OP_PowerOf2_PlusMinus1) {
      int Cost = getArithmeticInstrCost(Instruction::Shl, Ty, CostKind, Op1Info,
                                        Op2Info, TargetTransformInfo::OP_None,
                                        TargetTransformInfo::OP_None);
      Cost += getArithmeticInstrCost(Instruction::Add, Ty, CostKind,
                                     TargetTransformInfo::OK_AnyValue,
                                     Op1Info, TargetTransformInfo::OP_None,
                                     TargetTransformInfo::OP_None);
      return Cost;
    }
  }
#endif // INTEL_CUSTOMIZATION

  static const CostTblEntry SLMCostTable[] = {
    { ISD::MUL,   MVT::v4i32, 11 }, // pmulld
    { ISD::MUL,   MVT::v8i16, 2  }, // pmullw
    { ISD::MUL,   MVT::v16i8, 14 }, // extend/pmullw/trunc sequence.
    { ISD::FMUL,  MVT::f64,   2  }, // mulsd
    { ISD::FMUL,  MVT::v2f64, 4  }, // mulpd
    { ISD::FMUL,  MVT::v4f32, 2  }, // mulps
    { ISD::FDIV,  MVT::f32,   17 }, // divss
    { ISD::FDIV,  MVT::v4f32, 39 }, // divps
    { ISD::FDIV,  MVT::f64,   32 }, // divsd
    { ISD::FDIV,  MVT::v2f64, 69 }, // divpd
    { ISD::FADD,  MVT::v2f64, 2  }, // addpd
    { ISD::FSUB,  MVT::v2f64, 2  }, // subpd
    // v2i64/v4i64 mul is custom lowered as a series of long:
    // multiplies(3), shifts(3) and adds(2)
    // slm muldq version throughput is 2 and addq throughput 4
    // thus: 3X2 (muldq throughput) + 3X1 (shift throughput) +
    //       3X4 (addq throughput) = 17
    { ISD::MUL,   MVT::v2i64, 17 },
    // slm addq\subq throughput is 4
    { ISD::ADD,   MVT::v2i64, 4  },
    { ISD::SUB,   MVT::v2i64, 4  },
  };

  if (ST->isSLM()) {
    if (Args.size() == 2 && ISD == ISD::MUL && LT.second == MVT::v4i32) {
      // Check if the operands can be shrinked into a smaller datatype.
      bool Op1Signed = false;
      unsigned Op1MinSize = BaseT::minRequiredElementSize(Args[0], Op1Signed);
      bool Op2Signed = false;
      unsigned Op2MinSize = BaseT::minRequiredElementSize(Args[1], Op2Signed);

      bool SignedMode = Op1Signed || Op2Signed;
      unsigned OpMinSize = std::max(Op1MinSize, Op2MinSize);

      if (OpMinSize <= 7)
        return LT.first * 3; // pmullw/sext
      if (!SignedMode && OpMinSize <= 8)
        return LT.first * 3; // pmullw/zext
      if (OpMinSize <= 15)
        return LT.first * 5; // pmullw/pmulhw/pshuf
      if (!SignedMode && OpMinSize <= 16)
        return LT.first * 5; // pmullw/pmulhw/pshuf
    }

    if (const auto *Entry = CostTableLookup(SLMCostTable, ISD,
                                            LT.second)) {
      return LT.first * Entry->Cost;
    }
  }

  if ((ISD == ISD::SDIV || ISD == ISD::SREM || ISD == ISD::UDIV ||
       ISD == ISD::UREM) &&
      (Op2Info == TargetTransformInfo::OK_UniformConstantValue ||
       Op2Info == TargetTransformInfo::OK_NonUniformConstantValue) &&
      Opd2PropInfo == TargetTransformInfo::OP_PowerOf2) {
    if (ISD == ISD::SDIV || ISD == ISD::SREM) {
      // On X86, vector signed division by constants power-of-two are
      // normally expanded to the sequence SRA + SRL + ADD + SRA.
      // The OperandValue properties may not be the same as that of the previous
      // operation; conservatively assume OP_None.
      int Cost =
          2 * getArithmeticInstrCost(Instruction::AShr, Ty, CostKind, Op1Info,
                                     Op2Info,
                                     TargetTransformInfo::OP_None,
                                     TargetTransformInfo::OP_None);
      Cost += getArithmeticInstrCost(Instruction::LShr, Ty, CostKind, Op1Info,
                                     Op2Info,
                                     TargetTransformInfo::OP_None,
                                     TargetTransformInfo::OP_None);
      Cost += getArithmeticInstrCost(Instruction::Add, Ty, CostKind, Op1Info,
                                     Op2Info,
                                     TargetTransformInfo::OP_None,
                                     TargetTransformInfo::OP_None);

      if (ISD == ISD::SREM) {
        // For SREM: (X % C) is the equivalent of (X - (X/C)*C)
        Cost += getArithmeticInstrCost(Instruction::Mul, Ty, CostKind, Op1Info,
                                       Op2Info);
        Cost += getArithmeticInstrCost(Instruction::Sub, Ty, CostKind, Op1Info,
                                       Op2Info);
      }

      return Cost;
    }

    // Vector unsigned division/remainder will be simplified to shifts/masks.
    if (ISD == ISD::UDIV)
      return getArithmeticInstrCost(Instruction::LShr, Ty, CostKind,
                                    Op1Info, Op2Info,
                                    TargetTransformInfo::OP_None,
                                    TargetTransformInfo::OP_None);

    else // UREM
      return getArithmeticInstrCost(Instruction::And, Ty, CostKind,
                                    Op1Info, Op2Info,
                                    TargetTransformInfo::OP_None,
                                    TargetTransformInfo::OP_None);
  }

#if INTEL_CUSTOMIZATION
  // On X86, div and rem on none-power-of-2 constants need more register
  // spilling and shifts. Currently the cost of div/rem on none-power-of-2
  // constants is default 1, which is even smaller than power-of-2 ones.
  // Creating a CostTable here for div/rem on none-power-of-2 can make
  // their costs more comparible. The values are tuned by compensating
  // power-of-2 costs which is {4,1,6,1}. Since different constant leads
  // to different optimizations, the costs set here are conservative.
  static const CostTblEntry AVX2DivRemNormalConstCostTable[] = {
    { ISD::SDIV, MVT::i64,     6 },
    { ISD::SDIV, MVT::i32,     6 },

    { ISD::UDIV, MVT::i64,     2 },
    { ISD::UDIV, MVT::i32,     2 },

    { ISD::SREM, MVT::i64,     8 },
    { ISD::SREM, MVT::i32,     8 },

    { ISD::UREM, MVT::i64,     6 },
    { ISD::UREM, MVT::i32,     6 },
  };

  if (ST->hasAVX2() &&
      (ISD == ISD::SDIV || ISD == ISD::SREM || ISD == ISD::UDIV ||
       ISD == ISD::UREM) &&
      (Op2Info == TargetTransformInfo::OK_UniformConstantValue ||
       Op2Info == TargetTransformInfo::OK_NonUniformConstantValue) &&
      Opd2PropInfo != TargetTransformInfo::OP_PowerOf2) {

    if (const auto *Entry = CostTableLookup(AVX2DivRemNormalConstCostTable, ISD,
                                            LT.second))
      return LT.first * Entry->Cost;
  }
#endif // INTEL_CUSTOMIZATION

  static const CostTblEntry AVX512BWUniformConstCostTable[] = {
    { ISD::SHL,  MVT::v64i8,   2 }, // psllw + pand.
    { ISD::SRL,  MVT::v64i8,   2 }, // psrlw + pand.
    { ISD::SRA,  MVT::v64i8,   4 }, // psrlw, pand, pxor, psubb.
  };

  if (Op2Info == TargetTransformInfo::OK_UniformConstantValue &&
      ST->hasBWI()) {
    if (const auto *Entry = CostTableLookup(AVX512BWUniformConstCostTable, ISD,
                                            LT.second))
      return LT.first * Entry->Cost;
  }

  static const CostTblEntry AVX512UniformConstCostTable[] = {
    { ISD::SRA,  MVT::v2i64,   1 },
    { ISD::SRA,  MVT::v4i64,   1 },
    { ISD::SRA,  MVT::v8i64,   1 },

    { ISD::SHL,  MVT::v64i8,   4 }, // psllw + pand.
    { ISD::SRL,  MVT::v64i8,   4 }, // psrlw + pand.
    { ISD::SRA,  MVT::v64i8,   8 }, // psrlw, pand, pxor, psubb.

    { ISD::SDIV, MVT::v16i32,  6 }, // pmuludq sequence
    { ISD::SREM, MVT::v16i32,  8 }, // pmuludq+mul+sub sequence
    { ISD::UDIV, MVT::v16i32,  5 }, // pmuludq sequence
    { ISD::UREM, MVT::v16i32,  7 }, // pmuludq+mul+sub sequence
  };

  if (Op2Info == TargetTransformInfo::OK_UniformConstantValue &&
      ST->hasAVX512()) {
    if (const auto *Entry = CostTableLookup(AVX512UniformConstCostTable, ISD,
                                            LT.second))
      return LT.first * Entry->Cost;
  }

  static const CostTblEntry AVX2UniformConstCostTable[] = {
    { ISD::SHL,  MVT::v32i8,   2 }, // psllw + pand.
    { ISD::SRL,  MVT::v32i8,   2 }, // psrlw + pand.
    { ISD::SRA,  MVT::v32i8,   4 }, // psrlw, pand, pxor, psubb.

    { ISD::SRA,  MVT::v4i64,   4 }, // 2 x psrad + shuffle.

    { ISD::SDIV, MVT::v8i32,   6 }, // pmuludq sequence
    { ISD::SREM, MVT::v8i32,   8 }, // pmuludq+mul+sub sequence
    { ISD::UDIV, MVT::v8i32,   5 }, // pmuludq sequence
    { ISD::UREM, MVT::v8i32,   7 }, // pmuludq+mul+sub sequence
  };

  if (Op2Info == TargetTransformInfo::OK_UniformConstantValue &&
      ST->hasAVX2()) {
    if (const auto *Entry = CostTableLookup(AVX2UniformConstCostTable, ISD,
                                            LT.second))
      return LT.first * Entry->Cost;
  }

  static const CostTblEntry SSE2UniformConstCostTable[] = {
    { ISD::SHL,  MVT::v16i8,     2 }, // psllw + pand.
    { ISD::SRL,  MVT::v16i8,     2 }, // psrlw + pand.
    { ISD::SRA,  MVT::v16i8,     4 }, // psrlw, pand, pxor, psubb.

    { ISD::SHL,  MVT::v32i8,   4+2 }, // 2*(psllw + pand) + split.
    { ISD::SRL,  MVT::v32i8,   4+2 }, // 2*(psrlw + pand) + split.
    { ISD::SRA,  MVT::v32i8,   8+2 }, // 2*(psrlw, pand, pxor, psubb) + split.

    { ISD::SDIV, MVT::v8i32,  12+2 }, // 2*pmuludq sequence + split.
    { ISD::SREM, MVT::v8i32,  16+2 }, // 2*pmuludq+mul+sub sequence + split.
    { ISD::SDIV, MVT::v4i32,     6 }, // pmuludq sequence
    { ISD::SREM, MVT::v4i32,     8 }, // pmuludq+mul+sub sequence
    { ISD::UDIV, MVT::v8i32,  10+2 }, // 2*pmuludq sequence + split.
    { ISD::UREM, MVT::v8i32,  14+2 }, // 2*pmuludq+mul+sub sequence + split.
    { ISD::UDIV, MVT::v4i32,     5 }, // pmuludq sequence
    { ISD::UREM, MVT::v4i32,     7 }, // pmuludq+mul+sub sequence
  };

  // XOP has faster vXi8 shifts.
  if (Op2Info == TargetTransformInfo::OK_UniformConstantValue &&
      ST->hasSSE2() && !ST->hasXOP()) {
    if (const auto *Entry =
            CostTableLookup(SSE2UniformConstCostTable, ISD, LT.second))
      return LT.first * Entry->Cost;
  }

  static const CostTblEntry AVX512BWConstCostTable[] = {
    { ISD::SDIV, MVT::v64i8,  14 }, // 2*ext+2*pmulhw sequence
    { ISD::SREM, MVT::v64i8,  16 }, // 2*ext+2*pmulhw+mul+sub sequence
    { ISD::UDIV, MVT::v64i8,  14 }, // 2*ext+2*pmulhw sequence
    { ISD::UREM, MVT::v64i8,  16 }, // 2*ext+2*pmulhw+mul+sub sequence
    { ISD::SDIV, MVT::v32i16,  6 }, // vpmulhw sequence
    { ISD::SREM, MVT::v32i16,  8 }, // vpmulhw+mul+sub sequence
    { ISD::UDIV, MVT::v32i16,  6 }, // vpmulhuw sequence
    { ISD::UREM, MVT::v32i16,  8 }, // vpmulhuw+mul+sub sequence
  };

  if ((Op2Info == TargetTransformInfo::OK_UniformConstantValue ||
       Op2Info == TargetTransformInfo::OK_NonUniformConstantValue) &&
      ST->hasBWI()) {
    if (const auto *Entry =
            CostTableLookup(AVX512BWConstCostTable, ISD, LT.second))
      return LT.first * Entry->Cost;
  }

  static const CostTblEntry AVX512ConstCostTable[] = {
    { ISD::SDIV, MVT::v16i32, 15 }, // vpmuldq sequence
    { ISD::SREM, MVT::v16i32, 17 }, // vpmuldq+mul+sub sequence
    { ISD::UDIV, MVT::v16i32, 15 }, // vpmuludq sequence
    { ISD::UREM, MVT::v16i32, 17 }, // vpmuludq+mul+sub sequence
    { ISD::SDIV, MVT::v64i8,  28 }, // 4*ext+4*pmulhw sequence
    { ISD::SREM, MVT::v64i8,  32 }, // 4*ext+4*pmulhw+mul+sub sequence
    { ISD::UDIV, MVT::v64i8,  28 }, // 4*ext+4*pmulhw sequence
    { ISD::UREM, MVT::v64i8,  32 }, // 4*ext+4*pmulhw+mul+sub sequence
    { ISD::SDIV, MVT::v32i16, 12 }, // 2*vpmulhw sequence
    { ISD::SREM, MVT::v32i16, 16 }, // 2*vpmulhw+mul+sub sequence
    { ISD::UDIV, MVT::v32i16, 12 }, // 2*vpmulhuw sequence
    { ISD::UREM, MVT::v32i16, 16 }, // 2*vpmulhuw+mul+sub sequence
  };

  if ((Op2Info == TargetTransformInfo::OK_UniformConstantValue ||
       Op2Info == TargetTransformInfo::OK_NonUniformConstantValue) &&
      ST->hasAVX512()) {
    if (const auto *Entry =
            CostTableLookup(AVX512ConstCostTable, ISD, LT.second))
      return LT.first * Entry->Cost;
  }

  static const CostTblEntry AVX2ConstCostTable[] = {
    { ISD::SDIV, MVT::v32i8,  14 }, // 2*ext+2*pmulhw sequence
    { ISD::SREM, MVT::v32i8,  16 }, // 2*ext+2*pmulhw+mul+sub sequence
    { ISD::UDIV, MVT::v32i8,  14 }, // 2*ext+2*pmulhw sequence
    { ISD::UREM, MVT::v32i8,  16 }, // 2*ext+2*pmulhw+mul+sub sequence
    { ISD::SDIV, MVT::v16i16,  6 }, // vpmulhw sequence
    { ISD::SREM, MVT::v16i16,  8 }, // vpmulhw+mul+sub sequence
    { ISD::UDIV, MVT::v16i16,  6 }, // vpmulhuw sequence
    { ISD::UREM, MVT::v16i16,  8 }, // vpmulhuw+mul+sub sequence
    { ISD::SDIV, MVT::v8i32,  15 }, // vpmuldq sequence
    { ISD::SREM, MVT::v8i32,  19 }, // vpmuldq+mul+sub sequence
    { ISD::UDIV, MVT::v8i32,  15 }, // vpmuludq sequence
    { ISD::UREM, MVT::v8i32,  19 }, // vpmuludq+mul+sub sequence
  };

  if ((Op2Info == TargetTransformInfo::OK_UniformConstantValue ||
       Op2Info == TargetTransformInfo::OK_NonUniformConstantValue) &&
      ST->hasAVX2()) {
    if (const auto *Entry = CostTableLookup(AVX2ConstCostTable, ISD, LT.second))
      return LT.first * Entry->Cost;
  }

  static const CostTblEntry SSE2ConstCostTable[] = {
    { ISD::SDIV, MVT::v32i8,  28+2 }, // 4*ext+4*pmulhw sequence + split.
    { ISD::SREM, MVT::v32i8,  32+2 }, // 4*ext+4*pmulhw+mul+sub sequence + split.
    { ISD::SDIV, MVT::v16i8,    14 }, // 2*ext+2*pmulhw sequence
    { ISD::SREM, MVT::v16i8,    16 }, // 2*ext+2*pmulhw+mul+sub sequence
    { ISD::UDIV, MVT::v32i8,  28+2 }, // 4*ext+4*pmulhw sequence + split.
    { ISD::UREM, MVT::v32i8,  32+2 }, // 4*ext+4*pmulhw+mul+sub sequence + split.
    { ISD::UDIV, MVT::v16i8,    14 }, // 2*ext+2*pmulhw sequence
    { ISD::UREM, MVT::v16i8,    16 }, // 2*ext+2*pmulhw+mul+sub sequence
    { ISD::SDIV, MVT::v16i16, 12+2 }, // 2*pmulhw sequence + split.
    { ISD::SREM, MVT::v16i16, 16+2 }, // 2*pmulhw+mul+sub sequence + split.
    { ISD::SDIV, MVT::v8i16,     6 }, // pmulhw sequence
    { ISD::SREM, MVT::v8i16,     8 }, // pmulhw+mul+sub sequence
    { ISD::UDIV, MVT::v16i16, 12+2 }, // 2*pmulhuw sequence + split.
    { ISD::UREM, MVT::v16i16, 16+2 }, // 2*pmulhuw+mul+sub sequence + split.
    { ISD::UDIV, MVT::v8i16,     6 }, // pmulhuw sequence
    { ISD::UREM, MVT::v8i16,     8 }, // pmulhuw+mul+sub sequence
    { ISD::SDIV, MVT::v8i32,  38+2 }, // 2*pmuludq sequence + split.
    { ISD::SREM, MVT::v8i32,  48+2 }, // 2*pmuludq+mul+sub sequence + split.
    { ISD::SDIV, MVT::v4i32,    19 }, // pmuludq sequence
    { ISD::SREM, MVT::v4i32,    24 }, // pmuludq+mul+sub sequence
    { ISD::UDIV, MVT::v8i32,  30+2 }, // 2*pmuludq sequence + split.
    { ISD::UREM, MVT::v8i32,  40+2 }, // 2*pmuludq+mul+sub sequence + split.
    { ISD::UDIV, MVT::v4i32,    15 }, // pmuludq sequence
    { ISD::UREM, MVT::v4i32,    20 }, // pmuludq+mul+sub sequence
  };

  if ((Op2Info == TargetTransformInfo::OK_UniformConstantValue ||
       Op2Info == TargetTransformInfo::OK_NonUniformConstantValue) &&
      ST->hasSSE2()) {
    // pmuldq sequence.
    if (ISD == ISD::SDIV && LT.second == MVT::v8i32 && ST->hasAVX())
      return LT.first * 32;
    if (ISD == ISD::SREM && LT.second == MVT::v8i32 && ST->hasAVX())
      return LT.first * 38;
    if (ISD == ISD::SDIV && LT.second == MVT::v4i32 && ST->hasSSE41())
      return LT.first * 15;
    if (ISD == ISD::SREM && LT.second == MVT::v4i32 && ST->hasSSE41())
      return LT.first * 20;

    if (const auto *Entry = CostTableLookup(SSE2ConstCostTable, ISD, LT.second))
      return LT.first * Entry->Cost;
  }

  static const CostTblEntry AVX512BWShiftCostTable[] = {
    { ISD::SHL,   MVT::v8i16,      1 }, // vpsllvw
    { ISD::SRL,   MVT::v8i16,      1 }, // vpsrlvw
    { ISD::SRA,   MVT::v8i16,      1 }, // vpsravw

    { ISD::SHL,   MVT::v16i16,     1 }, // vpsllvw
    { ISD::SRL,   MVT::v16i16,     1 }, // vpsrlvw
    { ISD::SRA,   MVT::v16i16,     1 }, // vpsravw

    { ISD::SHL,   MVT::v32i16,     1 }, // vpsllvw
    { ISD::SRL,   MVT::v32i16,     1 }, // vpsrlvw
    { ISD::SRA,   MVT::v32i16,     1 }, // vpsravw
  };

  if (ST->hasBWI())
    if (const auto *Entry = CostTableLookup(AVX512BWShiftCostTable, ISD, LT.second))
      return LT.first * Entry->Cost;

  static const CostTblEntry AVX2UniformCostTable[] = {
    // Uniform splats are cheaper for the following instructions.
    { ISD::SHL,  MVT::v16i16, 1 }, // psllw.
    { ISD::SRL,  MVT::v16i16, 1 }, // psrlw.
    { ISD::SRA,  MVT::v16i16, 1 }, // psraw.
    { ISD::SHL,  MVT::v32i16, 2 }, // 2*psllw.
    { ISD::SRL,  MVT::v32i16, 2 }, // 2*psrlw.
    { ISD::SRA,  MVT::v32i16, 2 }, // 2*psraw.
  };

  if (ST->hasAVX2() &&
      ((Op2Info == TargetTransformInfo::OK_UniformConstantValue) ||
       (Op2Info == TargetTransformInfo::OK_UniformValue))) {
    if (const auto *Entry =
            CostTableLookup(AVX2UniformCostTable, ISD, LT.second))
      return LT.first * Entry->Cost;
  }

  static const CostTblEntry SSE2UniformCostTable[] = {
    // Uniform splats are cheaper for the following instructions.
    { ISD::SHL,  MVT::v8i16,  1 }, // psllw.
    { ISD::SHL,  MVT::v4i32,  1 }, // pslld
    { ISD::SHL,  MVT::v2i64,  1 }, // psllq.

    { ISD::SRL,  MVT::v8i16,  1 }, // psrlw.
    { ISD::SRL,  MVT::v4i32,  1 }, // psrld.
    { ISD::SRL,  MVT::v2i64,  1 }, // psrlq.

    { ISD::SRA,  MVT::v8i16,  1 }, // psraw.
    { ISD::SRA,  MVT::v4i32,  1 }, // psrad.
  };

  if (ST->hasSSE2() &&
      ((Op2Info == TargetTransformInfo::OK_UniformConstantValue) ||
       (Op2Info == TargetTransformInfo::OK_UniformValue))) {
    if (const auto *Entry =
            CostTableLookup(SSE2UniformCostTable, ISD, LT.second))
      return LT.first * Entry->Cost;
  }

  static const CostTblEntry AVX512DQCostTable[] = {
    { ISD::MUL,  MVT::v2i64, 1 },
    { ISD::MUL,  MVT::v4i64, 1 },
    { ISD::MUL,  MVT::v8i64, 1 }
  };

  // Look for AVX512DQ lowering tricks for custom cases.
  if (ST->hasDQI())
    if (const auto *Entry = CostTableLookup(AVX512DQCostTable, ISD, LT.second))
      return LT.first * Entry->Cost;

  static const CostTblEntry AVX512BWCostTable[] = {
    { ISD::SHL,   MVT::v64i8,     11 }, // vpblendvb sequence.
    { ISD::SRL,   MVT::v64i8,     11 }, // vpblendvb sequence.
    { ISD::SRA,   MVT::v64i8,     24 }, // vpblendvb sequence.

    { ISD::MUL,   MVT::v64i8,     11 }, // extend/pmullw/trunc sequence.
    { ISD::MUL,   MVT::v32i8,      4 }, // extend/pmullw/trunc sequence.
    { ISD::MUL,   MVT::v16i8,      4 }, // extend/pmullw/trunc sequence.
  };

  // Look for AVX512BW lowering tricks for custom cases.
  if (ST->hasBWI())
    if (const auto *Entry = CostTableLookup(AVX512BWCostTable, ISD, LT.second))
      return LT.first * Entry->Cost;

  static const CostTblEntry AVX512CostTable[] = {
    { ISD::SHL,     MVT::v16i32,     1 },
    { ISD::SRL,     MVT::v16i32,     1 },
    { ISD::SRA,     MVT::v16i32,     1 },

    { ISD::SHL,     MVT::v8i64,      1 },
    { ISD::SRL,     MVT::v8i64,      1 },

    { ISD::SRA,     MVT::v2i64,      1 },
    { ISD::SRA,     MVT::v4i64,      1 },
    { ISD::SRA,     MVT::v8i64,      1 },

    { ISD::MUL,     MVT::v64i8,     26 }, // extend/pmullw/trunc sequence.
    { ISD::MUL,     MVT::v32i8,     13 }, // extend/pmullw/trunc sequence.
    { ISD::MUL,     MVT::v16i8,      5 }, // extend/pmullw/trunc sequence.
    { ISD::MUL,     MVT::v16i32,     1 }, // pmulld (Skylake from agner.org)
    { ISD::MUL,     MVT::v8i32,      1 }, // pmulld (Skylake from agner.org)
    { ISD::MUL,     MVT::v4i32,      1 }, // pmulld (Skylake from agner.org)
    { ISD::MUL,     MVT::v8i64,      8 }, // 3*pmuludq/3*shift/2*add

    { ISD::FADD,    MVT::v8f64,      1 }, // Skylake from http://www.agner.org/
    { ISD::FSUB,    MVT::v8f64,      1 }, // Skylake from http://www.agner.org/
    { ISD::FMUL,    MVT::v8f64,      1 }, // Skylake from http://www.agner.org/

    { ISD::FADD,    MVT::v16f32,     1 }, // Skylake from http://www.agner.org/
    { ISD::FSUB,    MVT::v16f32,     1 }, // Skylake from http://www.agner.org/
    { ISD::FMUL,    MVT::v16f32,     1 }, // Skylake from http://www.agner.org/
  };

  if (ST->hasAVX512())
    if (const auto *Entry = CostTableLookup(AVX512CostTable, ISD, LT.second))
      return LT.first * Entry->Cost;

  static const CostTblEntry AVX2ShiftCostTable[] = {
    // Shifts on v4i64/v8i32 on AVX2 is legal even though we declare to
    // customize them to detect the cases where shift amount is a scalar one.
    { ISD::SHL,     MVT::v4i32,    1 },
    { ISD::SRL,     MVT::v4i32,    1 },
    { ISD::SRA,     MVT::v4i32,    1 },
    { ISD::SHL,     MVT::v8i32,    1 },
    { ISD::SRL,     MVT::v8i32,    1 },
    { ISD::SRA,     MVT::v8i32,    1 },
    { ISD::SHL,     MVT::v2i64,    1 },
    { ISD::SRL,     MVT::v2i64,    1 },
    { ISD::SHL,     MVT::v4i64,    1 },
    { ISD::SRL,     MVT::v4i64,    1 },
  };

  if (ST->hasAVX512()) {
    if (ISD == ISD::SHL && LT.second == MVT::v32i16 &&
        (Op2Info == TargetTransformInfo::OK_UniformConstantValue ||
         Op2Info == TargetTransformInfo::OK_NonUniformConstantValue))
      // On AVX512, a packed v32i16 shift left by a constant build_vector
      // is lowered into a vector multiply (vpmullw).
      return getArithmeticInstrCost(Instruction::Mul, Ty, CostKind,
                                    Op1Info, Op2Info,
                                    TargetTransformInfo::OP_None,
                                    TargetTransformInfo::OP_None);
  }

  // Look for AVX2 lowering tricks.
  if (ST->hasAVX2()) {
    if (ISD == ISD::SHL && LT.second == MVT::v16i16 &&
        (Op2Info == TargetTransformInfo::OK_UniformConstantValue ||
         Op2Info == TargetTransformInfo::OK_NonUniformConstantValue))
      // On AVX2, a packed v16i16 shift left by a constant build_vector
      // is lowered into a vector multiply (vpmullw).
      return getArithmeticInstrCost(Instruction::Mul, Ty, CostKind,
                                    Op1Info, Op2Info,
                                    TargetTransformInfo::OP_None,
                                    TargetTransformInfo::OP_None);

    if (const auto *Entry = CostTableLookup(AVX2ShiftCostTable, ISD, LT.second))
      return LT.first * Entry->Cost;
  }

  static const CostTblEntry XOPShiftCostTable[] = {
    // 128bit shifts take 1cy, but right shifts require negation beforehand.
    { ISD::SHL,     MVT::v16i8,    1 },
    { ISD::SRL,     MVT::v16i8,    2 },
    { ISD::SRA,     MVT::v16i8,    2 },
    { ISD::SHL,     MVT::v8i16,    1 },
    { ISD::SRL,     MVT::v8i16,    2 },
    { ISD::SRA,     MVT::v8i16,    2 },
    { ISD::SHL,     MVT::v4i32,    1 },
    { ISD::SRL,     MVT::v4i32,    2 },
    { ISD::SRA,     MVT::v4i32,    2 },
    { ISD::SHL,     MVT::v2i64,    1 },
    { ISD::SRL,     MVT::v2i64,    2 },
    { ISD::SRA,     MVT::v2i64,    2 },
    // 256bit shifts require splitting if AVX2 didn't catch them above.
    { ISD::SHL,     MVT::v32i8,  2+2 },
    { ISD::SRL,     MVT::v32i8,  4+2 },
    { ISD::SRA,     MVT::v32i8,  4+2 },
    { ISD::SHL,     MVT::v16i16, 2+2 },
    { ISD::SRL,     MVT::v16i16, 4+2 },
    { ISD::SRA,     MVT::v16i16, 4+2 },
    { ISD::SHL,     MVT::v8i32,  2+2 },
    { ISD::SRL,     MVT::v8i32,  4+2 },
    { ISD::SRA,     MVT::v8i32,  4+2 },
    { ISD::SHL,     MVT::v4i64,  2+2 },
    { ISD::SRL,     MVT::v4i64,  4+2 },
    { ISD::SRA,     MVT::v4i64,  4+2 },
  };

  // Look for XOP lowering tricks.
  if (ST->hasXOP()) {
    // If the right shift is constant then we'll fold the negation so
    // it's as cheap as a left shift.
    int ShiftISD = ISD;
    if ((ShiftISD == ISD::SRL || ShiftISD == ISD::SRA) &&
        (Op2Info == TargetTransformInfo::OK_UniformConstantValue ||
         Op2Info == TargetTransformInfo::OK_NonUniformConstantValue))
      ShiftISD = ISD::SHL;
    if (const auto *Entry =
            CostTableLookup(XOPShiftCostTable, ShiftISD, LT.second))
      return LT.first * Entry->Cost;
  }

  static const CostTblEntry SSE2UniformShiftCostTable[] = {
    // Uniform splats are cheaper for the following instructions.
    { ISD::SHL,  MVT::v16i16, 2+2 }, // 2*psllw + split.
    { ISD::SHL,  MVT::v8i32,  2+2 }, // 2*pslld + split.
    { ISD::SHL,  MVT::v4i64,  2+2 }, // 2*psllq + split.

    { ISD::SRL,  MVT::v16i16, 2+2 }, // 2*psrlw + split.
    { ISD::SRL,  MVT::v8i32,  2+2 }, // 2*psrld + split.
    { ISD::SRL,  MVT::v4i64,  2+2 }, // 2*psrlq + split.

    { ISD::SRA,  MVT::v16i16, 2+2 }, // 2*psraw + split.
    { ISD::SRA,  MVT::v8i32,  2+2 }, // 2*psrad + split.
    { ISD::SRA,  MVT::v2i64,    4 }, // 2*psrad + shuffle.
    { ISD::SRA,  MVT::v4i64,  8+2 }, // 2*(2*psrad + shuffle) + split.
  };

  if (ST->hasSSE2() &&
      ((Op2Info == TargetTransformInfo::OK_UniformConstantValue) ||
       (Op2Info == TargetTransformInfo::OK_UniformValue))) {

    // Handle AVX2 uniform v4i64 ISD::SRA, it's not worth a table.
    if (ISD == ISD::SRA && LT.second == MVT::v4i64 && ST->hasAVX2())
      return LT.first * 4; // 2*psrad + shuffle.

    if (const auto *Entry =
            CostTableLookup(SSE2UniformShiftCostTable, ISD, LT.second))
      return LT.first * Entry->Cost;
  }

  if (ISD == ISD::SHL &&
      Op2Info == TargetTransformInfo::OK_NonUniformConstantValue) {
    MVT VT = LT.second;
    // Vector shift left by non uniform constant can be lowered
    // into vector multiply.
    if (((VT == MVT::v8i16 || VT == MVT::v4i32) && ST->hasSSE2()) ||
        ((VT == MVT::v16i16 || VT == MVT::v8i32) && ST->hasAVX()))
      ISD = ISD::MUL;
  }

  static const CostTblEntry AVX2CostTable[] = {
    { ISD::SHL,  MVT::v32i8,     11 }, // vpblendvb sequence.
    { ISD::SHL,  MVT::v64i8,     22 }, // 2*vpblendvb sequence.
    { ISD::SHL,  MVT::v16i16,    10 }, // extend/vpsrlvd/pack sequence.
    { ISD::SHL,  MVT::v32i16,    20 }, // 2*extend/vpsrlvd/pack sequence.

    { ISD::SRL,  MVT::v32i8,     11 }, // vpblendvb sequence.
    { ISD::SRL,  MVT::v64i8,     22 }, // 2*vpblendvb sequence.
    { ISD::SRL,  MVT::v16i16,    10 }, // extend/vpsrlvd/pack sequence.
    { ISD::SRL,  MVT::v32i16,    20 }, // 2*extend/vpsrlvd/pack sequence.

    { ISD::SRA,  MVT::v32i8,     24 }, // vpblendvb sequence.
    { ISD::SRA,  MVT::v64i8,     48 }, // 2*vpblendvb sequence.
    { ISD::SRA,  MVT::v16i16,    10 }, // extend/vpsravd/pack sequence.
    { ISD::SRA,  MVT::v32i16,    20 }, // 2*extend/vpsravd/pack sequence.
    { ISD::SRA,  MVT::v2i64,      4 }, // srl/xor/sub sequence.
    { ISD::SRA,  MVT::v4i64,      4 }, // srl/xor/sub sequence.

    { ISD::SUB,  MVT::v32i8,      1 }, // psubb
    { ISD::ADD,  MVT::v32i8,      1 }, // paddb
    { ISD::SUB,  MVT::v16i16,     1 }, // psubw
    { ISD::ADD,  MVT::v16i16,     1 }, // paddw
    { ISD::SUB,  MVT::v8i32,      1 }, // psubd
    { ISD::ADD,  MVT::v8i32,      1 }, // paddd
    { ISD::SUB,  MVT::v4i64,      1 }, // psubq
    { ISD::ADD,  MVT::v4i64,      1 }, // paddq

    { ISD::MUL,  MVT::v32i8,     17 }, // extend/pmullw/trunc sequence.
    { ISD::MUL,  MVT::v16i8,      7 }, // extend/pmullw/trunc sequence.
    { ISD::MUL,  MVT::v16i16,     1 }, // pmullw
    { ISD::MUL,  MVT::v8i32,      2 }, // pmulld (Haswell from agner.org)
    { ISD::MUL,  MVT::v4i64,      8 }, // 3*pmuludq/3*shift/2*add

    { ISD::FADD, MVT::v4f64,      1 }, // Haswell from http://www.agner.org/
    { ISD::FADD, MVT::v8f32,      1 }, // Haswell from http://www.agner.org/
    { ISD::FSUB, MVT::v4f64,      1 }, // Haswell from http://www.agner.org/
    { ISD::FSUB, MVT::v8f32,      1 }, // Haswell from http://www.agner.org/
    { ISD::FMUL, MVT::v4f64,      1 }, // Haswell from http://www.agner.org/
    { ISD::FMUL, MVT::v8f32,      1 }, // Haswell from http://www.agner.org/

    { ISD::FDIV, MVT::f32,        7 }, // Haswell from http://www.agner.org/
    { ISD::FDIV, MVT::v4f32,      7 }, // Haswell from http://www.agner.org/
    { ISD::FDIV, MVT::v8f32,     14 }, // Haswell from http://www.agner.org/
    { ISD::FDIV, MVT::f64,       14 }, // Haswell from http://www.agner.org/
    { ISD::FDIV, MVT::v2f64,     14 }, // Haswell from http://www.agner.org/
    { ISD::FDIV, MVT::v4f64,     28 }, // Haswell from http://www.agner.org/
  };

  // Look for AVX2 lowering tricks for custom cases.
  if (ST->hasAVX2())
    if (const auto *Entry = CostTableLookup(AVX2CostTable, ISD, LT.second))
      return LT.first * Entry->Cost;

  static const CostTblEntry AVX1CostTable[] = {
    // We don't have to scalarize unsupported ops. We can issue two half-sized
    // operations and we only need to extract the upper YMM half.
    // Two ops + 1 extract + 1 insert = 4.
    { ISD::MUL,     MVT::v16i16,     4 },
    { ISD::MUL,     MVT::v8i32,      4 },
    { ISD::SUB,     MVT::v32i8,      4 },
    { ISD::ADD,     MVT::v32i8,      4 },
    { ISD::SUB,     MVT::v16i16,     4 },
    { ISD::ADD,     MVT::v16i16,     4 },
    { ISD::SUB,     MVT::v8i32,      4 },
    { ISD::ADD,     MVT::v8i32,      4 },
    { ISD::SUB,     MVT::v4i64,      4 },
    { ISD::ADD,     MVT::v4i64,      4 },

    // A v4i64 multiply is custom lowered as two split v2i64 vectors that then
    // are lowered as a series of long multiplies(3), shifts(3) and adds(2)
    // Because we believe v4i64 to be a legal type, we must also include the
    // extract+insert in the cost table. Therefore, the cost here is 18
    // instead of 8.
    { ISD::MUL,     MVT::v4i64,     18 },

    { ISD::MUL,     MVT::v32i8,     26 }, // extend/pmullw/trunc sequence.

    { ISD::FDIV,    MVT::f32,       14 }, // SNB from http://www.agner.org/
    { ISD::FDIV,    MVT::v4f32,     14 }, // SNB from http://www.agner.org/
    { ISD::FDIV,    MVT::v8f32,     28 }, // SNB from http://www.agner.org/
    { ISD::FDIV,    MVT::f64,       22 }, // SNB from http://www.agner.org/
    { ISD::FDIV,    MVT::v2f64,     22 }, // SNB from http://www.agner.org/
    { ISD::FDIV,    MVT::v4f64,     44 }, // SNB from http://www.agner.org/
  };

  if (ST->hasAVX())
    if (const auto *Entry = CostTableLookup(AVX1CostTable, ISD, LT.second))
      return LT.first * Entry->Cost;

  static const CostTblEntry SSE42CostTable[] = {
    { ISD::FADD, MVT::f64,     1 }, // Nehalem from http://www.agner.org/
    { ISD::FADD, MVT::f32,     1 }, // Nehalem from http://www.agner.org/
    { ISD::FADD, MVT::v2f64,   1 }, // Nehalem from http://www.agner.org/
    { ISD::FADD, MVT::v4f32,   1 }, // Nehalem from http://www.agner.org/

    { ISD::FSUB, MVT::f64,     1 }, // Nehalem from http://www.agner.org/
    { ISD::FSUB, MVT::f32 ,    1 }, // Nehalem from http://www.agner.org/
    { ISD::FSUB, MVT::v2f64,   1 }, // Nehalem from http://www.agner.org/
    { ISD::FSUB, MVT::v4f32,   1 }, // Nehalem from http://www.agner.org/

    { ISD::FMUL, MVT::f64,     1 }, // Nehalem from http://www.agner.org/
    { ISD::FMUL, MVT::f32,     1 }, // Nehalem from http://www.agner.org/
    { ISD::FMUL, MVT::v2f64,   1 }, // Nehalem from http://www.agner.org/
    { ISD::FMUL, MVT::v4f32,   1 }, // Nehalem from http://www.agner.org/

    { ISD::FDIV,  MVT::f32,   14 }, // Nehalem from http://www.agner.org/
    { ISD::FDIV,  MVT::v4f32, 14 }, // Nehalem from http://www.agner.org/
    { ISD::FDIV,  MVT::f64,   22 }, // Nehalem from http://www.agner.org/
    { ISD::FDIV,  MVT::v2f64, 22 }, // Nehalem from http://www.agner.org/
  };

  if (ST->hasSSE42())
    if (const auto *Entry = CostTableLookup(SSE42CostTable, ISD, LT.second))
      return LT.first * Entry->Cost;

  static const CostTblEntry SSE41CostTable[] = {
    { ISD::SHL,  MVT::v16i8,      11 }, // pblendvb sequence.
    { ISD::SHL,  MVT::v32i8,  2*11+2 }, // pblendvb sequence + split.
    { ISD::SHL,  MVT::v8i16,      14 }, // pblendvb sequence.
    { ISD::SHL,  MVT::v16i16, 2*14+2 }, // pblendvb sequence + split.
    { ISD::SHL,  MVT::v4i32,       4 }, // pslld/paddd/cvttps2dq/pmulld
    { ISD::SHL,  MVT::v8i32,   2*4+2 }, // pslld/paddd/cvttps2dq/pmulld + split

    { ISD::SRL,  MVT::v16i8,      12 }, // pblendvb sequence.
    { ISD::SRL,  MVT::v32i8,  2*12+2 }, // pblendvb sequence + split.
    { ISD::SRL,  MVT::v8i16,      14 }, // pblendvb sequence.
    { ISD::SRL,  MVT::v16i16, 2*14+2 }, // pblendvb sequence + split.
    { ISD::SRL,  MVT::v4i32,      11 }, // Shift each lane + blend.
    { ISD::SRL,  MVT::v8i32,  2*11+2 }, // Shift each lane + blend + split.

    { ISD::SRA,  MVT::v16i8,      24 }, // pblendvb sequence.
    { ISD::SRA,  MVT::v32i8,  2*24+2 }, // pblendvb sequence + split.
    { ISD::SRA,  MVT::v8i16,      14 }, // pblendvb sequence.
    { ISD::SRA,  MVT::v16i16, 2*14+2 }, // pblendvb sequence + split.
    { ISD::SRA,  MVT::v4i32,      12 }, // Shift each lane + blend.
    { ISD::SRA,  MVT::v8i32,  2*12+2 }, // Shift each lane + blend + split.

    { ISD::MUL,  MVT::v4i32,       2 }  // pmulld (Nehalem from agner.org)
  };

  if (ST->hasSSE41())
    if (const auto *Entry = CostTableLookup(SSE41CostTable, ISD, LT.second))
      return LT.first * Entry->Cost;

  static const CostTblEntry SSE2CostTable[] = {
    // We don't correctly identify costs of casts because they are marked as
    // custom.
    { ISD::SHL,  MVT::v16i8,      26 }, // cmpgtb sequence.
    { ISD::SHL,  MVT::v8i16,      32 }, // cmpgtb sequence.
    { ISD::SHL,  MVT::v4i32,     2*5 }, // We optimized this using mul.
    { ISD::SHL,  MVT::v2i64,       4 }, // splat+shuffle sequence.
    { ISD::SHL,  MVT::v4i64,   2*4+2 }, // splat+shuffle sequence + split.

    { ISD::SRL,  MVT::v16i8,      26 }, // cmpgtb sequence.
    { ISD::SRL,  MVT::v8i16,      32 }, // cmpgtb sequence.
    { ISD::SRL,  MVT::v4i32,      16 }, // Shift each lane + blend.
    { ISD::SRL,  MVT::v2i64,       4 }, // splat+shuffle sequence.
    { ISD::SRL,  MVT::v4i64,   2*4+2 }, // splat+shuffle sequence + split.

    { ISD::SRA,  MVT::v16i8,      54 }, // unpacked cmpgtb sequence.
    { ISD::SRA,  MVT::v8i16,      32 }, // cmpgtb sequence.
    { ISD::SRA,  MVT::v4i32,      16 }, // Shift each lane + blend.
    { ISD::SRA,  MVT::v2i64,      12 }, // srl/xor/sub sequence.
    { ISD::SRA,  MVT::v4i64,  2*12+2 }, // srl/xor/sub sequence+split.

    { ISD::MUL,  MVT::v16i8,      12 }, // extend/pmullw/trunc sequence.
    { ISD::MUL,  MVT::v8i16,       1 }, // pmullw
    { ISD::MUL,  MVT::v4i32,       6 }, // 3*pmuludq/4*shuffle
    { ISD::MUL,  MVT::v2i64,       8 }, // 3*pmuludq/3*shift/2*add

    { ISD::FDIV, MVT::f32,        23 }, // Pentium IV from http://www.agner.org/
    { ISD::FDIV, MVT::v4f32,      39 }, // Pentium IV from http://www.agner.org/
    { ISD::FDIV, MVT::f64,        38 }, // Pentium IV from http://www.agner.org/
    { ISD::FDIV, MVT::v2f64,      69 }, // Pentium IV from http://www.agner.org/

    { ISD::FADD, MVT::f32,         2 }, // Pentium IV from http://www.agner.org/
    { ISD::FADD, MVT::f64,         2 }, // Pentium IV from http://www.agner.org/

    { ISD::FSUB, MVT::f32,         2 }, // Pentium IV from http://www.agner.org/
    { ISD::FSUB, MVT::f64,         2 }, // Pentium IV from http://www.agner.org/
  };

  if (ST->hasSSE2())
    if (const auto *Entry = CostTableLookup(SSE2CostTable, ISD, LT.second))
      return LT.first * Entry->Cost;

  static const CostTblEntry SSE1CostTable[] = {
    { ISD::FDIV, MVT::f32,   17 }, // Pentium III from http://www.agner.org/
    { ISD::FDIV, MVT::v4f32, 34 }, // Pentium III from http://www.agner.org/

    { ISD::FADD, MVT::f32,    1 }, // Pentium III from http://www.agner.org/
    { ISD::FADD, MVT::v4f32,  2 }, // Pentium III from http://www.agner.org/

    { ISD::FSUB, MVT::f32,    1 }, // Pentium III from http://www.agner.org/
    { ISD::FSUB, MVT::v4f32,  2 }, // Pentium III from http://www.agner.org/

    { ISD::ADD, MVT::i8,      1 }, // Pentium III from http://www.agner.org/
    { ISD::ADD, MVT::i16,     1 }, // Pentium III from http://www.agner.org/
    { ISD::ADD, MVT::i32,     1 }, // Pentium III from http://www.agner.org/

    { ISD::SUB, MVT::i8,      1 }, // Pentium III from http://www.agner.org/
    { ISD::SUB, MVT::i16,     1 }, // Pentium III from http://www.agner.org/
    { ISD::SUB, MVT::i32,     1 }, // Pentium III from http://www.agner.org/
  };

  if (ST->hasSSE1())
    if (const auto *Entry = CostTableLookup(SSE1CostTable, ISD, LT.second))
      return LT.first * Entry->Cost;

  // It is not a good idea to vectorize division. We have to scalarize it and
  // in the process we will often end up having to spilling regular
  // registers. The overhead of division is going to dominate most kernels
  // anyways so try hard to prevent vectorization of division - it is
  // generally a bad idea. Assume somewhat arbitrarily that we have to be able
  // to hide "20 cycles" for each lane.
  if (LT.second.isVector() && (ISD == ISD::SDIV || ISD == ISD::SREM ||
                               ISD == ISD::UDIV || ISD == ISD::UREM)) {
    int ScalarCost = getArithmeticInstrCost(
        Opcode, Ty->getScalarType(), CostKind, Op1Info, Op2Info,
        TargetTransformInfo::OP_None, TargetTransformInfo::OP_None);
    return 20 * LT.first * LT.second.getVectorNumElements() * ScalarCost;
  }

  // Fallback to the default implementation.
  return BaseT::getArithmeticInstrCost(Opcode, Ty, CostKind, Op1Info, Op2Info);
}

#if INTEL_CUSTOMIZATION
/// Currently, under target specific category we are only looking for
/// alternate-lane shuffle mask such as, <0, 4, 2, 6>([v]unpck[l,h]pd) or
/// <1, 5, 3, 7>([v]unpckhpd).
bool X86TTIImpl::isTargetSpecificShuffleMask(
    ArrayRef<uint32_t> Mask) const {
  bool IsAlternateLaneVectorMask = true;
  unsigned MaskSize = Mask.size();

  // TODO: Support undefined mask value which is not supported currently.
  // Look for even-lanes
  // Example: shufflevector <4xT>A, <4xT>B, <0,4,2,6>
  for (unsigned i = 0; i < MaskSize && IsAlternateLaneVectorMask; ++i)
    IsAlternateLaneVectorMask = Mask[i] == ((i % 2) ? MaskSize + i - 1 : i);

  if (IsAlternateLaneVectorMask)
    return true;

  IsAlternateLaneVectorMask = true;
  // Look for odd-lanes.
  // Example: shufflevector <4xT>A, <4xT>B, <1,5,3,7>
  for (unsigned i = 0; i < MaskSize && IsAlternateLaneVectorMask; ++i)
    IsAlternateLaneVectorMask = Mask[i] == ((i % 2) ? MaskSize + i : i + 1);

  return IsAlternateLaneVectorMask;
}

bool X86TTIImpl::isVPlanVLSProfitable() const {
  // Conservative VLS is profitable for most architectures, except the most
  // advanced IA processors.
  return !(ST->hasAVX512() &&
           getTLI()->getTargetMachine().Options.IntelAdvancedOptim);
}

bool X86TTIImpl::isAggressiveVLSProfitable() const {
  // Old processors without support for GATHER/SCATTER instructions always
  // benefit from the optimization.
  if (!ST->hasAVX2())
    return true;

  // We know that it is safe to run VLS aggressively when tuning for IA.
  if (getTLI()->getTargetMachine().Options.IntelAdvancedOptim)
    return true;

  // Be conservative otherwise.
  return false;
}

bool X86TTIImpl::targetMatchesVariantISA(
    VectorVariant::ISAClass VariantISAClass) const {
  VectorVariant::ISAClass TargetISAClass = VectorVariant::ISAClass::NOSSE;
  if (ST->hasAVX512())
    TargetISAClass = VectorVariant::ISAClass::ZMM;
  else if (ST->hasAVX2())
    TargetISAClass = VectorVariant::ISAClass::YMM2;
  else if (ST->hasAVX())
    TargetISAClass = VectorVariant::ISAClass::YMM1;
  else if (ST->hasSSE1())
    // All SSE targets support XMM
    TargetISAClass = VectorVariant::ISAClass::XMM;
  if (VariantISAClass <= TargetISAClass)
    return true;
  return false;
}

int X86TTIImpl::getMatchingVectorVariant(
    VectorVariant &ForCall,
    SmallVectorImpl<VectorVariant> &Variants,
    const Module *M) const {
  // ForCall is a VectorVariant created for the call instruction.
  int BestIndex = -1;
  int CurrIndex = -1;
  // Keep track of parameter position containing the largest score. Can be
  // used as a tiebreaker when selecting the best variant.
  int BestArg = -1;
  int BestScore = 0;
  VectorVariant::ISAClass BestISA = VectorVariant::ISAClass::NOSSE;
  for (auto Variant : Variants) {
    CurrIndex++;
    if (!targetMatchesVariantISA(Variant.getISA()))
      continue;
    int MaxArg = 0;
    auto Score = ForCall.getMatchingScore(Variant, MaxArg, M);
    if (Score > BestScore) {
      BestScore = Score;
      BestIndex = CurrIndex;
      BestISA = Variant.getISA();
      BestArg = MaxArg;
      continue;
    } else if (Score == BestScore) {
      if (Variant.getISA() > BestISA) {
        BestIndex = CurrIndex;
        BestISA = Variant.getISA();
        BestArg = MaxArg;
        continue;
      } else if (Variant.getISA() == BestISA) {
        // Check best parameter score
        if (MaxArg > BestArg) {
          BestIndex = CurrIndex;
          BestArg = MaxArg;
        }
      }
    }
  }
  return BestIndex;
}

const char *X86TTIImpl::getISASetForIMLFunctions() const {
  if (ST->hasAVX512()) {
    if (getRegisterBitWidth(TargetTransformInfo::RGK_FixedWidthVector) > 256)
      return "coreavx512";
    else
      return "coreavx512zmmlow";
  }
  if (ST->hasAVX2())
    return "avx2";

  if (ST->hasAVX())
    return "avx";

  if (ST->hasSSE42())
    return "sse42";

  return "all";
}
#endif // INTEL_CUSTOMIZATION

InstructionCost X86TTIImpl::getShuffleCost(TTI::ShuffleKind Kind,
                                           VectorType *BaseTp,
                                           ArrayRef<int> Mask, int Index,
                                           VectorType *SubTp) {
  // 64-bit packed float vectors (v2f32) are widened to type v4f32.
  // 64-bit packed integer vectors (v2i32) are widened to type v4i32.
  std::pair<int, MVT> LT = TLI->getTypeLegalizationCost(DL, BaseTp);

  // Treat Transpose as 2-op shuffles - there's no difference in lowering.
  if (Kind == TTI::SK_Transpose)
    Kind = TTI::SK_PermuteTwoSrc;

#if INTEL_CUSTOMIZATION
  if (Kind == TTI::SK_TargetSpecific) {
    // Currently, in this category we are assuming target-specific mask
    // is the alternate-shuffle-lane vector mask which is pretty restricted
    // and error-prone.
    // TODO: Eventually, getShuffleCost() should have access to the
    // mask in order to estimate the cost accurately for the right shuffle kind.

    // The backend knows how to generate [v]unpck[l,h]pds for 64bit
    // element if the target supports SSE2 and above.
    if (ST->hasSSE2() && BaseTp->getScalarSizeInBits() == 64)
      return LT.first;

    // For non-64bit, we can generate 2 [v]pshuf[b,d,ps].
    return 2 * LT.first;
  }
#endif // INTEL_CUSTOMIZATION

  // For Broadcasts we are splatting the first element from the first input
  // register, so only need to reference that input and all the output
  // registers are the same.
  if (Kind == TTI::SK_Broadcast)
    LT.first = 1;

  // Subvector extractions are free if they start at the beginning of a
  // vector and cheap if the subvectors are aligned.
  if (Kind == TTI::SK_ExtractSubvector && LT.second.isVector()) {
    int NumElts = LT.second.getVectorNumElements();
    if ((Index % NumElts) == 0)
      return 0;
    std::pair<int, MVT> SubLT = TLI->getTypeLegalizationCost(DL, SubTp);
    if (SubLT.second.isVector()) {
      int NumSubElts = SubLT.second.getVectorNumElements();
      if ((Index % NumSubElts) == 0 && (NumElts % NumSubElts) == 0)
        return SubLT.first;
      // Handle some cases for widening legalization. For now we only handle
      // cases where the original subvector was naturally aligned and evenly
      // fit in its legalized subvector type.
      // FIXME: Remove some of the alignment restrictions.
      // FIXME: We can use permq for 64-bit or larger extracts from 256-bit
      // vectors.
      int OrigSubElts = cast<FixedVectorType>(SubTp)->getNumElements();
      if (NumSubElts > OrigSubElts && (Index % OrigSubElts) == 0 &&
          (NumSubElts % OrigSubElts) == 0 &&
          LT.second.getVectorElementType() ==
              SubLT.second.getVectorElementType() &&
          LT.second.getVectorElementType().getSizeInBits() ==
              BaseTp->getElementType()->getPrimitiveSizeInBits()) {
        assert(NumElts >= NumSubElts && NumElts > OrigSubElts &&
               "Unexpected number of elements!");
        auto *VecTy = FixedVectorType::get(BaseTp->getElementType(),
                                           LT.second.getVectorNumElements());
        auto *SubTy = FixedVectorType::get(BaseTp->getElementType(),
                                           SubLT.second.getVectorNumElements());
        int ExtractIndex = alignDown((Index % NumElts), NumSubElts);
        InstructionCost ExtractCost = getShuffleCost(
            TTI::SK_ExtractSubvector, VecTy, None, ExtractIndex, SubTy);

        // If the original size is 32-bits or more, we can use pshufd. Otherwise
        // if we have SSSE3 we can use pshufb.
        if (SubTp->getPrimitiveSizeInBits() >= 32 || ST->hasSSSE3())
          return ExtractCost + 1; // pshufd or pshufb

        assert(SubTp->getPrimitiveSizeInBits() == 16 &&
               "Unexpected vector size");

        return ExtractCost + 2; // worst case pshufhw + pshufd
      }
    }
  }

  // Handle some common (illegal) sub-vector types as they are often very cheap
  // to shuffle even on targets without PSHUFB.
  EVT VT = TLI->getValueType(DL, BaseTp);
  if (VT.isSimple() && VT.isVector() && VT.getSizeInBits() < 128 &&
      !ST->hasSSSE3()) {
     static const CostTblEntry SSE2SubVectorShuffleTbl[] = {
      {TTI::SK_Broadcast,        MVT::v4i16, 1}, // pshuflw
      {TTI::SK_Broadcast,        MVT::v2i16, 1}, // pshuflw
      {TTI::SK_Broadcast,        MVT::v8i8,  2}, // punpck/pshuflw
      {TTI::SK_Broadcast,        MVT::v4i8,  2}, // punpck/pshuflw
      {TTI::SK_Broadcast,        MVT::v2i8,  1}, // punpck

      {TTI::SK_Reverse,          MVT::v4i16, 1}, // pshuflw
      {TTI::SK_Reverse,          MVT::v2i16, 1}, // pshuflw
      {TTI::SK_Reverse,          MVT::v4i8,  3}, // punpck/pshuflw/packus
      {TTI::SK_Reverse,          MVT::v2i8,  1}, // punpck

      {TTI::SK_PermuteTwoSrc,    MVT::v4i16, 2}, // punpck/pshuflw
      {TTI::SK_PermuteTwoSrc,    MVT::v2i16, 2}, // punpck/pshuflw
      {TTI::SK_PermuteTwoSrc,    MVT::v8i8,  7}, // punpck/pshuflw
      {TTI::SK_PermuteTwoSrc,    MVT::v4i8,  4}, // punpck/pshuflw
      {TTI::SK_PermuteTwoSrc,    MVT::v2i8,  2}, // punpck

      {TTI::SK_PermuteSingleSrc, MVT::v4i16, 1}, // pshuflw
      {TTI::SK_PermuteSingleSrc, MVT::v2i16, 1}, // pshuflw
      {TTI::SK_PermuteSingleSrc, MVT::v8i8,  5}, // punpck/pshuflw
      {TTI::SK_PermuteSingleSrc, MVT::v4i8,  3}, // punpck/pshuflw
      {TTI::SK_PermuteSingleSrc, MVT::v2i8,  1}, // punpck
    };

    if (ST->hasSSE2())
      if (const auto *Entry =
              CostTableLookup(SSE2SubVectorShuffleTbl, Kind, VT.getSimpleVT()))
        return Entry->Cost;
  }

  // We are going to permute multiple sources and the result will be in multiple
  // destinations. Providing an accurate cost only for splits where the element
  // type remains the same.
  if (Kind == TTI::SK_PermuteSingleSrc && LT.first != 1) {
    MVT LegalVT = LT.second;
    if (LegalVT.isVector() &&
        LegalVT.getVectorElementType().getSizeInBits() ==
            BaseTp->getElementType()->getPrimitiveSizeInBits() &&
        LegalVT.getVectorNumElements() <
            cast<FixedVectorType>(BaseTp)->getNumElements()) {

      unsigned VecTySize = DL.getTypeStoreSize(BaseTp);
      unsigned LegalVTSize = LegalVT.getStoreSize();
      // Number of source vectors after legalization:
      unsigned NumOfSrcs = (VecTySize + LegalVTSize - 1) / LegalVTSize;
      // Number of destination vectors after legalization:
      unsigned NumOfDests = LT.first;

      auto *SingleOpTy = FixedVectorType::get(BaseTp->getElementType(),
                                              LegalVT.getVectorNumElements());

      unsigned NumOfShuffles = (NumOfSrcs - 1) * NumOfDests;
      return NumOfShuffles * getShuffleCost(TTI::SK_PermuteTwoSrc, SingleOpTy,
                                            None, 0, nullptr);
    }

    return BaseT::getShuffleCost(Kind, BaseTp, Mask, Index, SubTp);
  }

  // For 2-input shuffles, we must account for splitting the 2 inputs into many.
  if (Kind == TTI::SK_PermuteTwoSrc && LT.first != 1) {
    // We assume that source and destination have the same vector type.
    int NumOfDests = LT.first;
    int NumOfShufflesPerDest = LT.first * 2 - 1;
    LT.first = NumOfDests * NumOfShufflesPerDest;
  }

#if INTEL_CUSTOMIZATION
#if INTEL_FEATURE_ISA_FP16
  static const CostTblEntry AVX512FP16ShuffleTbl[] = {
      {TTI::SK_Broadcast, MVT::v32f16, 1}, // vpbroadcastw
      {TTI::SK_Broadcast, MVT::v16f16, 1}, // vpbroadcastw
      {TTI::SK_Broadcast, MVT::v8f16, 1}, // vpbroadcastw

      {TTI::SK_Reverse, MVT::v32f16, 2}, // vpermw
      {TTI::SK_Reverse, MVT::v16f16, 2}, // vpermw
      {TTI::SK_Reverse, MVT::v8f16, 1}, // vpshufb

      {TTI::SK_PermuteSingleSrc, MVT::v32f16, 2}, // vpermw
      {TTI::SK_PermuteSingleSrc, MVT::v16f16, 2}, // vpermw
      {TTI::SK_PermuteSingleSrc, MVT::v8f16, 1},  // vpshufb

      {TTI::SK_PermuteTwoSrc, MVT::v32f16, 2},    // vpermt2w
      {TTI::SK_PermuteTwoSrc, MVT::v16f16, 2},    // vpermt2w
      {TTI::SK_PermuteTwoSrc, MVT::v8f16, 2}      // vpermt2w
  };

  if (!ST->useSoftFloat() && ST->hasFP16())
    if (const auto *Entry =
            CostTableLookup(AVX512FP16ShuffleTbl, Kind, LT.second))
      return LT.first * Entry->Cost;
#endif // INTEL_FEATURE_ISA_FP16
#endif // INTEL_CUSTOMIZATION

  static const CostTblEntry AVX512VBMIShuffleTbl[] = {
      {TTI::SK_Reverse, MVT::v64i8, 1}, // vpermb
      {TTI::SK_Reverse, MVT::v32i8, 1}, // vpermb

      {TTI::SK_PermuteSingleSrc, MVT::v64i8, 1}, // vpermb
      {TTI::SK_PermuteSingleSrc, MVT::v32i8, 1}, // vpermb

      {TTI::SK_PermuteTwoSrc, MVT::v64i8, 2}, // vpermt2b
      {TTI::SK_PermuteTwoSrc, MVT::v32i8, 2}, // vpermt2b
      {TTI::SK_PermuteTwoSrc, MVT::v16i8, 2}  // vpermt2b
  };

  if (ST->hasVBMI())
    if (const auto *Entry =
            CostTableLookup(AVX512VBMIShuffleTbl, Kind, LT.second))
      return LT.first * Entry->Cost;

  static const CostTblEntry AVX512BWShuffleTbl[] = {
      {TTI::SK_Broadcast, MVT::v32i16, 1}, // vpbroadcastw
      {TTI::SK_Broadcast, MVT::v64i8, 1},  // vpbroadcastb

      {TTI::SK_Reverse, MVT::v32i16, 2}, // vpermw
      {TTI::SK_Reverse, MVT::v16i16, 2}, // vpermw
      {TTI::SK_Reverse, MVT::v64i8, 2},  // pshufb + vshufi64x2

      {TTI::SK_PermuteSingleSrc, MVT::v32i16, 2}, // vpermw
      {TTI::SK_PermuteSingleSrc, MVT::v16i16, 2}, // vpermw
      {TTI::SK_PermuteSingleSrc, MVT::v64i8, 8},  // extend to v32i16

      {TTI::SK_PermuteTwoSrc, MVT::v32i16, 2}, // vpermt2w
      {TTI::SK_PermuteTwoSrc, MVT::v16i16, 2}, // vpermt2w
      {TTI::SK_PermuteTwoSrc, MVT::v8i16, 2},  // vpermt2w
      {TTI::SK_PermuteTwoSrc, MVT::v64i8, 19}, // 6 * v32i8 + 1

      {TTI::SK_Select, MVT::v32i16, 1}, // vblendmw
      {TTI::SK_Select, MVT::v64i8,  1}, // vblendmb
  };

  if (ST->hasBWI())
    if (const auto *Entry =
            CostTableLookup(AVX512BWShuffleTbl, Kind, LT.second))
      return LT.first * Entry->Cost;

  static const CostTblEntry AVX512ShuffleTbl[] = {
      {TTI::SK_Broadcast, MVT::v8f64, 1},  // vbroadcastpd
      {TTI::SK_Broadcast, MVT::v16f32, 1}, // vbroadcastps
      {TTI::SK_Broadcast, MVT::v8i64, 1},  // vpbroadcastq
      {TTI::SK_Broadcast, MVT::v16i32, 1}, // vpbroadcastd
      {TTI::SK_Broadcast, MVT::v32i16, 1}, // vpbroadcastw
      {TTI::SK_Broadcast, MVT::v64i8, 1},  // vpbroadcastb

      {TTI::SK_Reverse, MVT::v8f64, 1},  // vpermpd
      {TTI::SK_Reverse, MVT::v16f32, 1}, // vpermps
      {TTI::SK_Reverse, MVT::v8i64, 1},  // vpermq
      {TTI::SK_Reverse, MVT::v16i32, 1}, // vpermd

      {TTI::SK_PermuteSingleSrc, MVT::v8f64, 1},  // vpermpd
      {TTI::SK_PermuteSingleSrc, MVT::v4f64, 1},  // vpermpd
      {TTI::SK_PermuteSingleSrc, MVT::v2f64, 1},  // vpermpd
      {TTI::SK_PermuteSingleSrc, MVT::v16f32, 1}, // vpermps
      {TTI::SK_PermuteSingleSrc, MVT::v8f32, 1},  // vpermps
      {TTI::SK_PermuteSingleSrc, MVT::v4f32, 1},  // vpermps
      {TTI::SK_PermuteSingleSrc, MVT::v8i64, 1},  // vpermq
      {TTI::SK_PermuteSingleSrc, MVT::v4i64, 1},  // vpermq
      {TTI::SK_PermuteSingleSrc, MVT::v2i64, 1},  // vpermq
      {TTI::SK_PermuteSingleSrc, MVT::v16i32, 1}, // vpermd
      {TTI::SK_PermuteSingleSrc, MVT::v8i32, 1},  // vpermd
      {TTI::SK_PermuteSingleSrc, MVT::v4i32, 1},  // vpermd
      {TTI::SK_PermuteSingleSrc, MVT::v16i8, 1},  // pshufb

      {TTI::SK_PermuteTwoSrc, MVT::v8f64, 1},  // vpermt2pd
      {TTI::SK_PermuteTwoSrc, MVT::v16f32, 1}, // vpermt2ps
      {TTI::SK_PermuteTwoSrc, MVT::v8i64, 1},  // vpermt2q
      {TTI::SK_PermuteTwoSrc, MVT::v16i32, 1}, // vpermt2d
      {TTI::SK_PermuteTwoSrc, MVT::v4f64, 1},  // vpermt2pd
      {TTI::SK_PermuteTwoSrc, MVT::v8f32, 1},  // vpermt2ps
      {TTI::SK_PermuteTwoSrc, MVT::v4i64, 1},  // vpermt2q
      {TTI::SK_PermuteTwoSrc, MVT::v8i32, 1},  // vpermt2d
      {TTI::SK_PermuteTwoSrc, MVT::v2f64, 1},  // vpermt2pd
      {TTI::SK_PermuteTwoSrc, MVT::v4f32, 1},  // vpermt2ps
      {TTI::SK_PermuteTwoSrc, MVT::v2i64, 1},  // vpermt2q
      {TTI::SK_PermuteTwoSrc, MVT::v4i32, 1},  // vpermt2d

      // FIXME: This just applies the type legalization cost rules above
      // assuming these completely split.
      {TTI::SK_PermuteSingleSrc, MVT::v32i16, 14},
      {TTI::SK_PermuteSingleSrc, MVT::v64i8,  14},
      {TTI::SK_PermuteTwoSrc,    MVT::v32i16, 42},
      {TTI::SK_PermuteTwoSrc,    MVT::v64i8,  42},

      {TTI::SK_Select, MVT::v32i16, 1}, // vpternlogq
      {TTI::SK_Select, MVT::v64i8,  1}, // vpternlogq
      {TTI::SK_Select, MVT::v8f64,  1}, // vblendmpd
      {TTI::SK_Select, MVT::v16f32, 1}, // vblendmps
      {TTI::SK_Select, MVT::v8i64,  1}, // vblendmq
      {TTI::SK_Select, MVT::v16i32, 1}, // vblendmd
  };

  if (ST->hasAVX512())
    if (const auto *Entry = CostTableLookup(AVX512ShuffleTbl, Kind, LT.second))
      return LT.first * Entry->Cost;

  static const CostTblEntry AVX2ShuffleTbl[] = {
      {TTI::SK_Broadcast, MVT::v4f64, 1},  // vbroadcastpd
      {TTI::SK_Broadcast, MVT::v8f32, 1},  // vbroadcastps
      {TTI::SK_Broadcast, MVT::v4i64, 1},  // vpbroadcastq
      {TTI::SK_Broadcast, MVT::v8i32, 1},  // vpbroadcastd
      {TTI::SK_Broadcast, MVT::v16i16, 1}, // vpbroadcastw
      {TTI::SK_Broadcast, MVT::v32i8, 1},  // vpbroadcastb

      {TTI::SK_Reverse, MVT::v4f64, 1},  // vpermpd
      {TTI::SK_Reverse, MVT::v8f32, 1},  // vpermps
      {TTI::SK_Reverse, MVT::v4i64, 1},  // vpermq
      {TTI::SK_Reverse, MVT::v8i32, 1},  // vpermd
      {TTI::SK_Reverse, MVT::v16i16, 2}, // vperm2i128 + pshufb
      {TTI::SK_Reverse, MVT::v32i8, 2},  // vperm2i128 + pshufb

      {TTI::SK_Select, MVT::v16i16, 1}, // vpblendvb
      {TTI::SK_Select, MVT::v32i8, 1},  // vpblendvb

      {TTI::SK_PermuteSingleSrc, MVT::v4f64, 1},  // vpermpd
      {TTI::SK_PermuteSingleSrc, MVT::v8f32, 1},  // vpermps
      {TTI::SK_PermuteSingleSrc, MVT::v4i64, 1},  // vpermq
      {TTI::SK_PermuteSingleSrc, MVT::v8i32, 1},  // vpermd
      {TTI::SK_PermuteSingleSrc, MVT::v16i16, 4}, // vperm2i128 + 2*vpshufb
                                                  // + vpblendvb
      {TTI::SK_PermuteSingleSrc, MVT::v32i8, 4},  // vperm2i128 + 2*vpshufb
                                                  // + vpblendvb

      {TTI::SK_PermuteTwoSrc, MVT::v4f64, 3},  // 2*vpermpd + vblendpd
      {TTI::SK_PermuteTwoSrc, MVT::v8f32, 3},  // 2*vpermps + vblendps
      {TTI::SK_PermuteTwoSrc, MVT::v4i64, 3},  // 2*vpermq + vpblendd
      {TTI::SK_PermuteTwoSrc, MVT::v8i32, 3},  // 2*vpermd + vpblendd
      {TTI::SK_PermuteTwoSrc, MVT::v16i16, 7}, // 2*vperm2i128 + 4*vpshufb
                                               // + vpblendvb
      {TTI::SK_PermuteTwoSrc, MVT::v32i8, 7},  // 2*vperm2i128 + 4*vpshufb
                                               // + vpblendvb
  };

  if (ST->hasAVX2())
    if (const auto *Entry = CostTableLookup(AVX2ShuffleTbl, Kind, LT.second))
      return LT.first * Entry->Cost;

  static const CostTblEntry XOPShuffleTbl[] = {
      {TTI::SK_PermuteSingleSrc, MVT::v4f64, 2},  // vperm2f128 + vpermil2pd
      {TTI::SK_PermuteSingleSrc, MVT::v8f32, 2},  // vperm2f128 + vpermil2ps
      {TTI::SK_PermuteSingleSrc, MVT::v4i64, 2},  // vperm2f128 + vpermil2pd
      {TTI::SK_PermuteSingleSrc, MVT::v8i32, 2},  // vperm2f128 + vpermil2ps
      {TTI::SK_PermuteSingleSrc, MVT::v16i16, 4}, // vextractf128 + 2*vpperm
                                                  // + vinsertf128
      {TTI::SK_PermuteSingleSrc, MVT::v32i8, 4},  // vextractf128 + 2*vpperm
                                                  // + vinsertf128

      {TTI::SK_PermuteTwoSrc, MVT::v16i16, 9}, // 2*vextractf128 + 6*vpperm
                                               // + vinsertf128
      {TTI::SK_PermuteTwoSrc, MVT::v8i16, 1},  // vpperm
      {TTI::SK_PermuteTwoSrc, MVT::v32i8, 9},  // 2*vextractf128 + 6*vpperm
                                               // + vinsertf128
      {TTI::SK_PermuteTwoSrc, MVT::v16i8, 1},  // vpperm
  };

  if (ST->hasXOP())
    if (const auto *Entry = CostTableLookup(XOPShuffleTbl, Kind, LT.second))
      return LT.first * Entry->Cost;

  static const CostTblEntry AVX1ShuffleTbl[] = {
      {TTI::SK_Broadcast, MVT::v4f64, 2},  // vperm2f128 + vpermilpd
      {TTI::SK_Broadcast, MVT::v8f32, 2},  // vperm2f128 + vpermilps
      {TTI::SK_Broadcast, MVT::v4i64, 2},  // vperm2f128 + vpermilpd
      {TTI::SK_Broadcast, MVT::v8i32, 2},  // vperm2f128 + vpermilps
      {TTI::SK_Broadcast, MVT::v16i16, 3}, // vpshuflw + vpshufd + vinsertf128
      {TTI::SK_Broadcast, MVT::v32i8, 2},  // vpshufb + vinsertf128

      {TTI::SK_Reverse, MVT::v4f64, 2},  // vperm2f128 + vpermilpd
      {TTI::SK_Reverse, MVT::v8f32, 2},  // vperm2f128 + vpermilps
      {TTI::SK_Reverse, MVT::v4i64, 2},  // vperm2f128 + vpermilpd
      {TTI::SK_Reverse, MVT::v8i32, 2},  // vperm2f128 + vpermilps
      {TTI::SK_Reverse, MVT::v16i16, 4}, // vextractf128 + 2*pshufb
                                         // + vinsertf128
      {TTI::SK_Reverse, MVT::v32i8, 4},  // vextractf128 + 2*pshufb
                                         // + vinsertf128

      {TTI::SK_Select, MVT::v4i64, 1},  // vblendpd
      {TTI::SK_Select, MVT::v4f64, 1},  // vblendpd
      {TTI::SK_Select, MVT::v8i32, 1},  // vblendps
      {TTI::SK_Select, MVT::v8f32, 1},  // vblendps
      {TTI::SK_Select, MVT::v16i16, 3}, // vpand + vpandn + vpor
      {TTI::SK_Select, MVT::v32i8, 3},  // vpand + vpandn + vpor

      {TTI::SK_PermuteSingleSrc, MVT::v4f64, 2},  // vperm2f128 + vshufpd
      {TTI::SK_PermuteSingleSrc, MVT::v4i64, 2},  // vperm2f128 + vshufpd
      {TTI::SK_PermuteSingleSrc, MVT::v8f32, 4},  // 2*vperm2f128 + 2*vshufps
      {TTI::SK_PermuteSingleSrc, MVT::v8i32, 4},  // 2*vperm2f128 + 2*vshufps
      {TTI::SK_PermuteSingleSrc, MVT::v16i16, 8}, // vextractf128 + 4*pshufb
                                                  // + 2*por + vinsertf128
      {TTI::SK_PermuteSingleSrc, MVT::v32i8, 8},  // vextractf128 + 4*pshufb
                                                  // + 2*por + vinsertf128

      {TTI::SK_PermuteTwoSrc, MVT::v4f64, 3},   // 2*vperm2f128 + vshufpd
      {TTI::SK_PermuteTwoSrc, MVT::v4i64, 3},   // 2*vperm2f128 + vshufpd
      {TTI::SK_PermuteTwoSrc, MVT::v8f32, 4},   // 2*vperm2f128 + 2*vshufps
      {TTI::SK_PermuteTwoSrc, MVT::v8i32, 4},   // 2*vperm2f128 + 2*vshufps
      {TTI::SK_PermuteTwoSrc, MVT::v16i16, 15}, // 2*vextractf128 + 8*pshufb
                                                // + 4*por + vinsertf128
      {TTI::SK_PermuteTwoSrc, MVT::v32i8, 15},  // 2*vextractf128 + 8*pshufb
                                                // + 4*por + vinsertf128
  };

  if (ST->hasAVX())
    if (const auto *Entry = CostTableLookup(AVX1ShuffleTbl, Kind, LT.second))
      return LT.first * Entry->Cost;

  static const CostTblEntry SSE41ShuffleTbl[] = {
      {TTI::SK_Select, MVT::v2i64, 1}, // pblendw
      {TTI::SK_Select, MVT::v2f64, 1}, // movsd
      {TTI::SK_Select, MVT::v4i32, 1}, // pblendw
      {TTI::SK_Select, MVT::v4f32, 1}, // blendps
      {TTI::SK_Select, MVT::v8i16, 1}, // pblendw
      {TTI::SK_Select, MVT::v16i8, 1}  // pblendvb
  };

  if (ST->hasSSE41())
    if (const auto *Entry = CostTableLookup(SSE41ShuffleTbl, Kind, LT.second))
      return LT.first * Entry->Cost;

  static const CostTblEntry SSSE3ShuffleTbl[] = {
      {TTI::SK_Broadcast, MVT::v8i16, 1}, // pshufb
      {TTI::SK_Broadcast, MVT::v16i8, 1}, // pshufb

      {TTI::SK_Reverse, MVT::v8i16, 1}, // pshufb
      {TTI::SK_Reverse, MVT::v16i8, 1}, // pshufb

      {TTI::SK_Select, MVT::v8i16, 3}, // 2*pshufb + por
      {TTI::SK_Select, MVT::v16i8, 3}, // 2*pshufb + por

      {TTI::SK_PermuteSingleSrc, MVT::v8i16, 1}, // pshufb
      {TTI::SK_PermuteSingleSrc, MVT::v16i8, 1}, // pshufb

      {TTI::SK_PermuteTwoSrc, MVT::v8i16, 3}, // 2*pshufb + por
      {TTI::SK_PermuteTwoSrc, MVT::v16i8, 3}, // 2*pshufb + por
  };

  if (ST->hasSSSE3())
    if (const auto *Entry = CostTableLookup(SSSE3ShuffleTbl, Kind, LT.second))
      return LT.first * Entry->Cost;

  static const CostTblEntry SSE2ShuffleTbl[] = {
      {TTI::SK_Broadcast, MVT::v2f64, 1}, // shufpd
      {TTI::SK_Broadcast, MVT::v2i64, 1}, // pshufd
      {TTI::SK_Broadcast, MVT::v4i32, 1}, // pshufd
      {TTI::SK_Broadcast, MVT::v8i16, 2}, // pshuflw + pshufd
      {TTI::SK_Broadcast, MVT::v16i8, 3}, // unpck + pshuflw + pshufd

      {TTI::SK_Reverse, MVT::v2f64, 1}, // shufpd
      {TTI::SK_Reverse, MVT::v2i64, 1}, // pshufd
      {TTI::SK_Reverse, MVT::v4i32, 1}, // pshufd
      {TTI::SK_Reverse, MVT::v8i16, 3}, // pshuflw + pshufhw + pshufd
      {TTI::SK_Reverse, MVT::v16i8, 9}, // 2*pshuflw + 2*pshufhw
                                        // + 2*pshufd + 2*unpck + packus

      {TTI::SK_Select, MVT::v2i64, 1}, // movsd
      {TTI::SK_Select, MVT::v2f64, 1}, // movsd
      {TTI::SK_Select, MVT::v4i32, 2}, // 2*shufps
      {TTI::SK_Select, MVT::v8i16, 3}, // pand + pandn + por
      {TTI::SK_Select, MVT::v16i8, 3}, // pand + pandn + por

      {TTI::SK_PermuteSingleSrc, MVT::v2f64, 1}, // shufpd
      {TTI::SK_PermuteSingleSrc, MVT::v2i64, 1}, // pshufd
      {TTI::SK_PermuteSingleSrc, MVT::v4i32, 1}, // pshufd
      {TTI::SK_PermuteSingleSrc, MVT::v8i16, 5}, // 2*pshuflw + 2*pshufhw
                                                  // + pshufd/unpck
    { TTI::SK_PermuteSingleSrc, MVT::v16i8, 10 }, // 2*pshuflw + 2*pshufhw
                                                  // + 2*pshufd + 2*unpck + 2*packus

    { TTI::SK_PermuteTwoSrc,    MVT::v2f64,  1 }, // shufpd
    { TTI::SK_PermuteTwoSrc,    MVT::v2i64,  1 }, // shufpd
    { TTI::SK_PermuteTwoSrc,    MVT::v4i32,  2 }, // 2*{unpck,movsd,pshufd}
    { TTI::SK_PermuteTwoSrc,    MVT::v8i16,  8 }, // blend+permute
    { TTI::SK_PermuteTwoSrc,    MVT::v16i8, 13 }, // blend+permute
  };

  if (ST->hasSSE2())
    if (const auto *Entry = CostTableLookup(SSE2ShuffleTbl, Kind, LT.second))
      return LT.first * Entry->Cost;

  static const CostTblEntry SSE1ShuffleTbl[] = {
    { TTI::SK_Broadcast,        MVT::v4f32, 1 }, // shufps
    { TTI::SK_Reverse,          MVT::v4f32, 1 }, // shufps
    { TTI::SK_Select,           MVT::v4f32, 2 }, // 2*shufps
    { TTI::SK_PermuteSingleSrc, MVT::v4f32, 1 }, // shufps
    { TTI::SK_PermuteTwoSrc,    MVT::v4f32, 2 }, // 2*shufps
  };

  if (ST->hasSSE1())
    if (const auto *Entry = CostTableLookup(SSE1ShuffleTbl, Kind, LT.second))
      return LT.first * Entry->Cost;

  return BaseT::getShuffleCost(Kind, BaseTp, Mask, Index, SubTp);
}

InstructionCost X86TTIImpl::getCastInstrCost(unsigned Opcode, Type *Dst,
                                             Type *Src,
                                             TTI::CastContextHint CCH,
                                             TTI::TargetCostKind CostKind,
                                             const Instruction *I) {
  int ISD = TLI->InstructionOpcodeToISD(Opcode);
  assert(ISD && "Invalid opcode");

  // TODO: Allow non-throughput costs that aren't binary.
  auto AdjustCost = [&CostKind](InstructionCost Cost) -> InstructionCost {
    if (CostKind != TTI::TCK_RecipThroughput)
      return Cost == 0 ? 0 : 1;
    return Cost;
  };

  // FIXME: Need a better design of the cost table to handle non-simple types of
  // potential massive combinations (elem_num x src_type x dst_type).

  static const TypeConversionCostTblEntry AVX512BWConversionTbl[] {
    { ISD::SIGN_EXTEND, MVT::v32i16, MVT::v32i8, 1 },
    { ISD::ZERO_EXTEND, MVT::v32i16, MVT::v32i8, 1 },

    // Mask sign extend has an instruction.
    { ISD::SIGN_EXTEND, MVT::v2i8,   MVT::v2i1,  1 },
    { ISD::SIGN_EXTEND, MVT::v2i16,  MVT::v2i1,  1 },
    { ISD::SIGN_EXTEND, MVT::v4i8,   MVT::v4i1,  1 },
    { ISD::SIGN_EXTEND, MVT::v4i16,  MVT::v4i1,  1 },
    { ISD::SIGN_EXTEND, MVT::v8i8,   MVT::v8i1,  1 },
    { ISD::SIGN_EXTEND, MVT::v8i16,  MVT::v8i1,  1 },
    { ISD::SIGN_EXTEND, MVT::v16i8,  MVT::v16i1, 1 },
    { ISD::SIGN_EXTEND, MVT::v16i16, MVT::v16i1, 1 },
    { ISD::SIGN_EXTEND, MVT::v32i8,  MVT::v32i1, 1 },
    { ISD::SIGN_EXTEND, MVT::v32i16, MVT::v32i1, 1 },
    { ISD::SIGN_EXTEND, MVT::v64i8,  MVT::v64i1, 1 },

    // Mask zero extend is a sext + shift.
    { ISD::ZERO_EXTEND, MVT::v2i8,   MVT::v2i1,  2 },
    { ISD::ZERO_EXTEND, MVT::v2i16,  MVT::v2i1,  2 },
    { ISD::ZERO_EXTEND, MVT::v4i8,   MVT::v4i1,  2 },
    { ISD::ZERO_EXTEND, MVT::v4i16,  MVT::v4i1,  2 },
    { ISD::ZERO_EXTEND, MVT::v8i8,   MVT::v8i1,  2 },
    { ISD::ZERO_EXTEND, MVT::v8i16,  MVT::v8i1,  2 },
    { ISD::ZERO_EXTEND, MVT::v16i8,  MVT::v16i1, 2 },
    { ISD::ZERO_EXTEND, MVT::v16i16, MVT::v16i1, 2 },
    { ISD::ZERO_EXTEND, MVT::v32i8,  MVT::v32i1, 2 },
    { ISD::ZERO_EXTEND, MVT::v32i16, MVT::v32i1, 2 },
    { ISD::ZERO_EXTEND, MVT::v64i8,  MVT::v64i1, 2 },

    { ISD::TRUNCATE,    MVT::v32i8,  MVT::v32i16, 2 },
    { ISD::TRUNCATE,    MVT::v16i8,  MVT::v16i16, 2 }, // widen to zmm
    { ISD::TRUNCATE,    MVT::v2i1,   MVT::v2i8,   2 }, // widen to zmm
    { ISD::TRUNCATE,    MVT::v2i1,   MVT::v2i16,  2 }, // widen to zmm
    { ISD::TRUNCATE,    MVT::v4i1,   MVT::v4i8,   2 }, // widen to zmm
    { ISD::TRUNCATE,    MVT::v4i1,   MVT::v4i16,  2 }, // widen to zmm
    { ISD::TRUNCATE,    MVT::v8i1,   MVT::v8i8,   2 }, // widen to zmm
    { ISD::TRUNCATE,    MVT::v8i1,   MVT::v8i16,  2 }, // widen to zmm
    { ISD::TRUNCATE,    MVT::v16i1,  MVT::v16i8,  2 }, // widen to zmm
    { ISD::TRUNCATE,    MVT::v16i1,  MVT::v16i16, 2 }, // widen to zmm
    { ISD::TRUNCATE,    MVT::v32i1,  MVT::v32i8,  2 }, // widen to zmm
    { ISD::TRUNCATE,    MVT::v32i1,  MVT::v32i16, 2 },
    { ISD::TRUNCATE,    MVT::v64i1,  MVT::v64i8,  2 },
  };

  static const TypeConversionCostTblEntry AVX512DQConversionTbl[] = {
    { ISD::SINT_TO_FP,  MVT::v8f32,  MVT::v8i64,  1 },
    { ISD::SINT_TO_FP,  MVT::v8f64,  MVT::v8i64,  1 },

    { ISD::UINT_TO_FP,  MVT::v8f32,  MVT::v8i64,  1 },
    { ISD::UINT_TO_FP,  MVT::v8f64,  MVT::v8i64,  1 },

    { ISD::FP_TO_SINT,  MVT::v8i64,  MVT::v8f32,  1 },
    { ISD::FP_TO_SINT,  MVT::v8i64,  MVT::v8f64,  1 },

    { ISD::FP_TO_UINT,  MVT::v8i64,  MVT::v8f32,  1 },
    { ISD::FP_TO_UINT,  MVT::v8i64,  MVT::v8f64,  1 },
  };

  // TODO: For AVX512DQ + AVX512VL, we also have cheap casts for 128-bit and
  // 256-bit wide vectors.

  static const TypeConversionCostTblEntry AVX512FConversionTbl[] = {
    { ISD::FP_EXTEND, MVT::v8f64,   MVT::v8f32,  1 },
    { ISD::FP_EXTEND, MVT::v8f64,   MVT::v16f32, 3 },
    { ISD::FP_ROUND,  MVT::v8f32,   MVT::v8f64,  1 },

    { ISD::TRUNCATE,  MVT::v2i1,    MVT::v2i8,   3 }, // sext+vpslld+vptestmd
    { ISD::TRUNCATE,  MVT::v4i1,    MVT::v4i8,   3 }, // sext+vpslld+vptestmd
    { ISD::TRUNCATE,  MVT::v8i1,    MVT::v8i8,   3 }, // sext+vpslld+vptestmd
    { ISD::TRUNCATE,  MVT::v16i1,   MVT::v16i8,  3 }, // sext+vpslld+vptestmd
    { ISD::TRUNCATE,  MVT::v2i1,    MVT::v2i16,  3 }, // sext+vpsllq+vptestmq
    { ISD::TRUNCATE,  MVT::v4i1,    MVT::v4i16,  3 }, // sext+vpsllq+vptestmq
    { ISD::TRUNCATE,  MVT::v8i1,    MVT::v8i16,  3 }, // sext+vpsllq+vptestmq
    { ISD::TRUNCATE,  MVT::v16i1,   MVT::v16i16, 3 }, // sext+vpslld+vptestmd
    { ISD::TRUNCATE,  MVT::v2i1,    MVT::v2i32,  2 }, // zmm vpslld+vptestmd
    { ISD::TRUNCATE,  MVT::v4i1,    MVT::v4i32,  2 }, // zmm vpslld+vptestmd
    { ISD::TRUNCATE,  MVT::v8i1,    MVT::v8i32,  2 }, // zmm vpslld+vptestmd
    { ISD::TRUNCATE,  MVT::v16i1,   MVT::v16i32, 2 }, // vpslld+vptestmd
    { ISD::TRUNCATE,  MVT::v2i1,    MVT::v2i64,  2 }, // zmm vpsllq+vptestmq
    { ISD::TRUNCATE,  MVT::v4i1,    MVT::v4i64,  2 }, // zmm vpsllq+vptestmq
    { ISD::TRUNCATE,  MVT::v8i1,    MVT::v8i64,  2 }, // vpsllq+vptestmq
    { ISD::TRUNCATE,  MVT::v16i8,   MVT::v16i32, 2 },
    { ISD::TRUNCATE,  MVT::v16i16,  MVT::v16i32, 2 },
    { ISD::TRUNCATE,  MVT::v8i8,    MVT::v8i64,  2 },
    { ISD::TRUNCATE,  MVT::v8i16,   MVT::v8i64,  2 },
    { ISD::TRUNCATE,  MVT::v8i32,   MVT::v8i64,  1 },
    { ISD::TRUNCATE,  MVT::v4i32,   MVT::v4i64,  1 }, // zmm vpmovqd
    { ISD::TRUNCATE,  MVT::v16i8,   MVT::v16i64, 5 },// 2*vpmovqd+concat+vpmovdb

    { ISD::TRUNCATE,  MVT::v16i8,  MVT::v16i16,  3 }, // extend to v16i32
    { ISD::TRUNCATE,  MVT::v32i8,  MVT::v32i16,  8 },

    // Sign extend is zmm vpternlogd+vptruncdb.
    // Zero extend is zmm broadcast load+vptruncdw.
    { ISD::SIGN_EXTEND, MVT::v2i8,   MVT::v2i1,   3 },
    { ISD::ZERO_EXTEND, MVT::v2i8,   MVT::v2i1,   4 },
    { ISD::SIGN_EXTEND, MVT::v4i8,   MVT::v4i1,   3 },
    { ISD::ZERO_EXTEND, MVT::v4i8,   MVT::v4i1,   4 },
    { ISD::SIGN_EXTEND, MVT::v8i8,   MVT::v8i1,   3 },
    { ISD::ZERO_EXTEND, MVT::v8i8,   MVT::v8i1,   4 },
    { ISD::SIGN_EXTEND, MVT::v16i8,  MVT::v16i1,  3 },
    { ISD::ZERO_EXTEND, MVT::v16i8,  MVT::v16i1,  4 },

    // Sign extend is zmm vpternlogd+vptruncdw.
    // Zero extend is zmm vpternlogd+vptruncdw+vpsrlw.
    { ISD::SIGN_EXTEND, MVT::v2i16,  MVT::v2i1,   3 },
    { ISD::ZERO_EXTEND, MVT::v2i16,  MVT::v2i1,   4 },
    { ISD::SIGN_EXTEND, MVT::v4i16,  MVT::v4i1,   3 },
    { ISD::ZERO_EXTEND, MVT::v4i16,  MVT::v4i1,   4 },
    { ISD::SIGN_EXTEND, MVT::v8i16,  MVT::v8i1,   3 },
    { ISD::ZERO_EXTEND, MVT::v8i16,  MVT::v8i1,   4 },
    { ISD::SIGN_EXTEND, MVT::v16i16, MVT::v16i1,  3 },
    { ISD::ZERO_EXTEND, MVT::v16i16, MVT::v16i1,  4 },

    { ISD::SIGN_EXTEND, MVT::v2i32,  MVT::v2i1,   1 }, // zmm vpternlogd
    { ISD::ZERO_EXTEND, MVT::v2i32,  MVT::v2i1,   2 }, // zmm vpternlogd+psrld
    { ISD::SIGN_EXTEND, MVT::v4i32,  MVT::v4i1,   1 }, // zmm vpternlogd
    { ISD::ZERO_EXTEND, MVT::v4i32,  MVT::v4i1,   2 }, // zmm vpternlogd+psrld
    { ISD::SIGN_EXTEND, MVT::v8i32,  MVT::v8i1,   1 }, // zmm vpternlogd
    { ISD::ZERO_EXTEND, MVT::v8i32,  MVT::v8i1,   2 }, // zmm vpternlogd+psrld
    { ISD::SIGN_EXTEND, MVT::v2i64,  MVT::v2i1,   1 }, // zmm vpternlogq
    { ISD::ZERO_EXTEND, MVT::v2i64,  MVT::v2i1,   2 }, // zmm vpternlogq+psrlq
    { ISD::SIGN_EXTEND, MVT::v4i64,  MVT::v4i1,   1 }, // zmm vpternlogq
    { ISD::ZERO_EXTEND, MVT::v4i64,  MVT::v4i1,   2 }, // zmm vpternlogq+psrlq

    { ISD::SIGN_EXTEND, MVT::v16i32, MVT::v16i1,  1 }, // vpternlogd
    { ISD::ZERO_EXTEND, MVT::v16i32, MVT::v16i1,  2 }, // vpternlogd+psrld
    { ISD::SIGN_EXTEND, MVT::v8i64,  MVT::v8i1,   1 }, // vpternlogq
    { ISD::ZERO_EXTEND, MVT::v8i64,  MVT::v8i1,   2 }, // vpternlogq+psrlq

    { ISD::SIGN_EXTEND, MVT::v16i32, MVT::v16i8,  1 },
    { ISD::ZERO_EXTEND, MVT::v16i32, MVT::v16i8,  1 },
    { ISD::SIGN_EXTEND, MVT::v16i32, MVT::v16i16, 1 },
    { ISD::ZERO_EXTEND, MVT::v16i32, MVT::v16i16, 1 },
    { ISD::SIGN_EXTEND, MVT::v8i64,  MVT::v8i8,   1 },
    { ISD::ZERO_EXTEND, MVT::v8i64,  MVT::v8i8,   1 },
    { ISD::SIGN_EXTEND, MVT::v8i64,  MVT::v8i16,  1 },
    { ISD::ZERO_EXTEND, MVT::v8i64,  MVT::v8i16,  1 },
    { ISD::SIGN_EXTEND, MVT::v8i64,  MVT::v8i32,  1 },
    { ISD::ZERO_EXTEND, MVT::v8i64,  MVT::v8i32,  1 },

    { ISD::SIGN_EXTEND, MVT::v32i16, MVT::v32i8, 3 }, // FIXME: May not be right
    { ISD::ZERO_EXTEND, MVT::v32i16, MVT::v32i8, 3 }, // FIXME: May not be right

    { ISD::SINT_TO_FP,  MVT::v8f64,  MVT::v8i1,   4 },
    { ISD::SINT_TO_FP,  MVT::v16f32, MVT::v16i1,  3 },
    { ISD::SINT_TO_FP,  MVT::v8f64,  MVT::v8i8,   2 },
    { ISD::SINT_TO_FP,  MVT::v16f32, MVT::v16i8,  2 },
    { ISD::SINT_TO_FP,  MVT::v8f64,  MVT::v8i16,  2 },
    { ISD::SINT_TO_FP,  MVT::v16f32, MVT::v16i16, 2 },
    { ISD::SINT_TO_FP,  MVT::v16f32, MVT::v16i32, 1 },
    { ISD::SINT_TO_FP,  MVT::v8f64,  MVT::v8i32,  1 },

    { ISD::UINT_TO_FP,  MVT::v8f64,  MVT::v8i1,   4 },
    { ISD::UINT_TO_FP,  MVT::v16f32, MVT::v16i1,  3 },
    { ISD::UINT_TO_FP,  MVT::v8f64,  MVT::v8i8,   2 },
    { ISD::UINT_TO_FP,  MVT::v16f32, MVT::v16i8,  2 },
    { ISD::UINT_TO_FP,  MVT::v8f64,  MVT::v8i16,  2 },
    { ISD::UINT_TO_FP,  MVT::v16f32, MVT::v16i16, 2 },
    { ISD::UINT_TO_FP,  MVT::v8f64,  MVT::v8i32,  1 },
    { ISD::UINT_TO_FP,  MVT::v16f32, MVT::v16i32, 1 },
    { ISD::UINT_TO_FP,  MVT::v8f32,  MVT::v8i64, 26 },
    { ISD::UINT_TO_FP,  MVT::v8f64,  MVT::v8i64,  5 },

    { ISD::FP_TO_SINT,  MVT::v8i8,   MVT::v8f64,  3 },
    { ISD::FP_TO_SINT,  MVT::v8i16,  MVT::v8f64,  3 },
    { ISD::FP_TO_SINT,  MVT::v16i8,  MVT::v16f32, 3 },
    { ISD::FP_TO_SINT,  MVT::v16i16, MVT::v16f32, 3 },

    { ISD::FP_TO_UINT,  MVT::v8i32,  MVT::v8f64,  1 },
    { ISD::FP_TO_UINT,  MVT::v8i16,  MVT::v8f64,  3 },
    { ISD::FP_TO_UINT,  MVT::v8i8,   MVT::v8f64,  3 },
    { ISD::FP_TO_UINT,  MVT::v16i32, MVT::v16f32, 1 },
    { ISD::FP_TO_UINT,  MVT::v16i16, MVT::v16f32, 3 },
    { ISD::FP_TO_UINT,  MVT::v16i8,  MVT::v16f32, 3 },
  };

  static const TypeConversionCostTblEntry AVX512BWVLConversionTbl[] {
    // Mask sign extend has an instruction.
    { ISD::SIGN_EXTEND, MVT::v2i8,   MVT::v2i1,  1 },
    { ISD::SIGN_EXTEND, MVT::v2i16,  MVT::v2i1,  1 },
    { ISD::SIGN_EXTEND, MVT::v4i8,   MVT::v4i1,  1 },
    { ISD::SIGN_EXTEND, MVT::v4i16,  MVT::v4i1,  1 },
    { ISD::SIGN_EXTEND, MVT::v8i8,   MVT::v8i1,  1 },
    { ISD::SIGN_EXTEND, MVT::v8i16,  MVT::v8i1,  1 },
    { ISD::SIGN_EXTEND, MVT::v16i8,  MVT::v16i1, 1 },
    { ISD::SIGN_EXTEND, MVT::v16i16, MVT::v16i1, 1 },
    { ISD::SIGN_EXTEND, MVT::v32i8,  MVT::v32i1, 1 },

    // Mask zero extend is a sext + shift.
    { ISD::ZERO_EXTEND, MVT::v2i8,   MVT::v2i1,  2 },
    { ISD::ZERO_EXTEND, MVT::v2i16,  MVT::v2i1,  2 },
    { ISD::ZERO_EXTEND, MVT::v4i8,   MVT::v4i1,  2 },
    { ISD::ZERO_EXTEND, MVT::v4i16,  MVT::v4i1,  2 },
    { ISD::ZERO_EXTEND, MVT::v8i8,   MVT::v8i1,  2 },
    { ISD::ZERO_EXTEND, MVT::v8i16,  MVT::v8i1,  2 },
    { ISD::ZERO_EXTEND, MVT::v16i8,  MVT::v16i1, 2 },
    { ISD::ZERO_EXTEND, MVT::v16i16, MVT::v16i1, 2 },
    { ISD::ZERO_EXTEND, MVT::v32i8,  MVT::v32i1, 2 },

    { ISD::TRUNCATE,    MVT::v16i8,  MVT::v16i16, 2 },
    { ISD::TRUNCATE,    MVT::v2i1,   MVT::v2i8,   2 }, // vpsllw+vptestmb
    { ISD::TRUNCATE,    MVT::v2i1,   MVT::v2i16,  2 }, // vpsllw+vptestmw
    { ISD::TRUNCATE,    MVT::v4i1,   MVT::v4i8,   2 }, // vpsllw+vptestmb
    { ISD::TRUNCATE,    MVT::v4i1,   MVT::v4i16,  2 }, // vpsllw+vptestmw
    { ISD::TRUNCATE,    MVT::v8i1,   MVT::v8i8,   2 }, // vpsllw+vptestmb
    { ISD::TRUNCATE,    MVT::v8i1,   MVT::v8i16,  2 }, // vpsllw+vptestmw
    { ISD::TRUNCATE,    MVT::v16i1,  MVT::v16i8,  2 }, // vpsllw+vptestmb
    { ISD::TRUNCATE,    MVT::v16i1,  MVT::v16i16, 2 }, // vpsllw+vptestmw
    { ISD::TRUNCATE,    MVT::v32i1,  MVT::v32i8,  2 }, // vpsllw+vptestmb
  };

  static const TypeConversionCostTblEntry AVX512DQVLConversionTbl[] = {
    { ISD::SINT_TO_FP,  MVT::v2f32,  MVT::v2i64,  1 },
    { ISD::SINT_TO_FP,  MVT::v2f64,  MVT::v2i64,  1 },
    { ISD::SINT_TO_FP,  MVT::v4f32,  MVT::v4i64,  1 },
    { ISD::SINT_TO_FP,  MVT::v4f64,  MVT::v4i64,  1 },

    { ISD::UINT_TO_FP,  MVT::v2f32,  MVT::v2i64,  1 },
    { ISD::UINT_TO_FP,  MVT::v2f64,  MVT::v2i64,  1 },
    { ISD::UINT_TO_FP,  MVT::v4f32,  MVT::v4i64,  1 },
    { ISD::UINT_TO_FP,  MVT::v4f64,  MVT::v4i64,  1 },

    { ISD::FP_TO_SINT,  MVT::v2i64,  MVT::v2f32,  1 },
    { ISD::FP_TO_SINT,  MVT::v4i64,  MVT::v4f32,  1 },
    { ISD::FP_TO_SINT,  MVT::v2i64,  MVT::v2f64,  1 },
    { ISD::FP_TO_SINT,  MVT::v4i64,  MVT::v4f64,  1 },

    { ISD::FP_TO_UINT,  MVT::v2i64,  MVT::v2f32,  1 },
    { ISD::FP_TO_UINT,  MVT::v4i64,  MVT::v4f32,  1 },
    { ISD::FP_TO_UINT,  MVT::v2i64,  MVT::v2f64,  1 },
    { ISD::FP_TO_UINT,  MVT::v4i64,  MVT::v4f64,  1 },
  };

  static const TypeConversionCostTblEntry AVX512VLConversionTbl[] = {
    { ISD::TRUNCATE,  MVT::v2i1,    MVT::v2i8,   3 }, // sext+vpslld+vptestmd
    { ISD::TRUNCATE,  MVT::v4i1,    MVT::v4i8,   3 }, // sext+vpslld+vptestmd
    { ISD::TRUNCATE,  MVT::v8i1,    MVT::v8i8,   3 }, // sext+vpslld+vptestmd
    { ISD::TRUNCATE,  MVT::v16i1,   MVT::v16i8,  8 }, // split+2*v8i8
    { ISD::TRUNCATE,  MVT::v2i1,    MVT::v2i16,  3 }, // sext+vpsllq+vptestmq
    { ISD::TRUNCATE,  MVT::v4i1,    MVT::v4i16,  3 }, // sext+vpsllq+vptestmq
    { ISD::TRUNCATE,  MVT::v8i1,    MVT::v8i16,  3 }, // sext+vpsllq+vptestmq
    { ISD::TRUNCATE,  MVT::v16i1,   MVT::v16i16, 8 }, // split+2*v8i16
    { ISD::TRUNCATE,  MVT::v2i1,    MVT::v2i32,  2 }, // vpslld+vptestmd
    { ISD::TRUNCATE,  MVT::v4i1,    MVT::v4i32,  2 }, // vpslld+vptestmd
    { ISD::TRUNCATE,  MVT::v8i1,    MVT::v8i32,  2 }, // vpslld+vptestmd
    { ISD::TRUNCATE,  MVT::v2i1,    MVT::v2i64,  2 }, // vpsllq+vptestmq
    { ISD::TRUNCATE,  MVT::v4i1,    MVT::v4i64,  2 }, // vpsllq+vptestmq
    { ISD::TRUNCATE,  MVT::v4i32,   MVT::v4i64,  1 }, // vpmovqd

    // sign extend is vpcmpeq+maskedmove+vpmovdw+vpacksswb
    // zero extend is vpcmpeq+maskedmove+vpmovdw+vpsrlw+vpackuswb
    { ISD::SIGN_EXTEND, MVT::v2i8,   MVT::v2i1,   5 },
    { ISD::ZERO_EXTEND, MVT::v2i8,   MVT::v2i1,   6 },
    { ISD::SIGN_EXTEND, MVT::v4i8,   MVT::v4i1,   5 },
    { ISD::ZERO_EXTEND, MVT::v4i8,   MVT::v4i1,   6 },
    { ISD::SIGN_EXTEND, MVT::v8i8,   MVT::v8i1,   5 },
    { ISD::ZERO_EXTEND, MVT::v8i8,   MVT::v8i1,   6 },
    { ISD::SIGN_EXTEND, MVT::v16i8,  MVT::v16i1, 10 },
    { ISD::ZERO_EXTEND, MVT::v16i8,  MVT::v16i1, 12 },

    // sign extend is vpcmpeq+maskedmove+vpmovdw
    // zero extend is vpcmpeq+maskedmove+vpmovdw+vpsrlw
    { ISD::SIGN_EXTEND, MVT::v2i16,  MVT::v2i1,   4 },
    { ISD::ZERO_EXTEND, MVT::v2i16,  MVT::v2i1,   5 },
    { ISD::SIGN_EXTEND, MVT::v4i16,  MVT::v4i1,   4 },
    { ISD::ZERO_EXTEND, MVT::v4i16,  MVT::v4i1,   5 },
    { ISD::SIGN_EXTEND, MVT::v8i16,  MVT::v8i1,   4 },
    { ISD::ZERO_EXTEND, MVT::v8i16,  MVT::v8i1,   5 },
    { ISD::SIGN_EXTEND, MVT::v16i16, MVT::v16i1, 10 },
    { ISD::ZERO_EXTEND, MVT::v16i16, MVT::v16i1, 12 },

    { ISD::SIGN_EXTEND, MVT::v2i32,  MVT::v2i1,   1 }, // vpternlogd
    { ISD::ZERO_EXTEND, MVT::v2i32,  MVT::v2i1,   2 }, // vpternlogd+psrld
    { ISD::SIGN_EXTEND, MVT::v4i32,  MVT::v4i1,   1 }, // vpternlogd
    { ISD::ZERO_EXTEND, MVT::v4i32,  MVT::v4i1,   2 }, // vpternlogd+psrld
    { ISD::SIGN_EXTEND, MVT::v8i32,  MVT::v8i1,   1 }, // vpternlogd
    { ISD::ZERO_EXTEND, MVT::v8i32,  MVT::v8i1,   2 }, // vpternlogd+psrld
    { ISD::SIGN_EXTEND, MVT::v2i64,  MVT::v2i1,   1 }, // vpternlogq
    { ISD::ZERO_EXTEND, MVT::v2i64,  MVT::v2i1,   2 }, // vpternlogq+psrlq
    { ISD::SIGN_EXTEND, MVT::v4i64,  MVT::v4i1,   1 }, // vpternlogq
    { ISD::ZERO_EXTEND, MVT::v4i64,  MVT::v4i1,   2 }, // vpternlogq+psrlq

    { ISD::UINT_TO_FP,  MVT::v2f64,  MVT::v2i8,   2 },
    { ISD::UINT_TO_FP,  MVT::v4f64,  MVT::v4i8,   2 },
    { ISD::UINT_TO_FP,  MVT::v8f32,  MVT::v8i8,   2 },
    { ISD::UINT_TO_FP,  MVT::v2f64,  MVT::v2i16,  5 },
    { ISD::UINT_TO_FP,  MVT::v4f64,  MVT::v4i16,  2 },
    { ISD::UINT_TO_FP,  MVT::v8f32,  MVT::v8i16,  2 },
    { ISD::UINT_TO_FP,  MVT::v2f32,  MVT::v2i32,  2 },
    { ISD::UINT_TO_FP,  MVT::v2f64,  MVT::v2i32,  1 },
    { ISD::UINT_TO_FP,  MVT::v4f32,  MVT::v4i32,  1 },
    { ISD::UINT_TO_FP,  MVT::v4f64,  MVT::v4i32,  1 },
    { ISD::UINT_TO_FP,  MVT::v8f32,  MVT::v8i32,  1 },
    { ISD::UINT_TO_FP,  MVT::v2f32,  MVT::v2i64,  5 },
    { ISD::UINT_TO_FP,  MVT::v2f64,  MVT::v2i64,  5 },
    { ISD::UINT_TO_FP,  MVT::v4f64,  MVT::v4i64,  5 },

    { ISD::UINT_TO_FP,  MVT::f32,    MVT::i64,    1 },
    { ISD::UINT_TO_FP,  MVT::f64,    MVT::i64,    1 },

    { ISD::FP_TO_SINT,  MVT::v8i8,   MVT::v8f32,  3 },
    { ISD::FP_TO_UINT,  MVT::v8i8,   MVT::v8f32,  3 },

    { ISD::FP_TO_UINT,  MVT::i64,    MVT::f32,    1 },
    { ISD::FP_TO_UINT,  MVT::i64,    MVT::f64,    1 },

    { ISD::FP_TO_UINT,  MVT::v2i32,  MVT::v2f32,  1 },
    { ISD::FP_TO_UINT,  MVT::v4i32,  MVT::v4f32,  1 },
    { ISD::FP_TO_UINT,  MVT::v2i32,  MVT::v2f64,  1 },
    { ISD::FP_TO_UINT,  MVT::v4i32,  MVT::v4f64,  1 },
    { ISD::FP_TO_UINT,  MVT::v8i32,  MVT::v8f32,  1 },
  };

  static const TypeConversionCostTblEntry AVX2ConversionTbl[] = {
    { ISD::SIGN_EXTEND, MVT::v4i64,  MVT::v4i1,   3 },
    { ISD::ZERO_EXTEND, MVT::v4i64,  MVT::v4i1,   3 },
    { ISD::SIGN_EXTEND, MVT::v8i32,  MVT::v8i1,   3 },
    { ISD::ZERO_EXTEND, MVT::v8i32,  MVT::v8i1,   3 },
    { ISD::SIGN_EXTEND, MVT::v4i64,  MVT::v4i8,   1 },
    { ISD::ZERO_EXTEND, MVT::v4i64,  MVT::v4i8,   1 },
    { ISD::SIGN_EXTEND, MVT::v8i32,  MVT::v8i8,   1 },
    { ISD::ZERO_EXTEND, MVT::v8i32,  MVT::v8i8,   1 },
    { ISD::SIGN_EXTEND, MVT::v16i16, MVT::v16i1,  1 },
    { ISD::ZERO_EXTEND, MVT::v16i16, MVT::v16i1,  1 },
    { ISD::SIGN_EXTEND, MVT::v16i16, MVT::v16i8,  1 },
    { ISD::ZERO_EXTEND, MVT::v16i16, MVT::v16i8,  1 },
    { ISD::SIGN_EXTEND, MVT::v4i64,  MVT::v4i16,  1 },
    { ISD::ZERO_EXTEND, MVT::v4i64,  MVT::v4i16,  1 },
    { ISD::SIGN_EXTEND, MVT::v8i32,  MVT::v8i16,  1 },
    { ISD::ZERO_EXTEND, MVT::v8i32,  MVT::v8i16,  1 },
    { ISD::SIGN_EXTEND, MVT::v4i64,  MVT::v4i32,  1 },
    { ISD::ZERO_EXTEND, MVT::v4i64,  MVT::v4i32,  1 },
    { ISD::ZERO_EXTEND, MVT::v16i32, MVT::v16i16, 3 },
    { ISD::SIGN_EXTEND, MVT::v16i32, MVT::v16i16, 3 },

    { ISD::TRUNCATE,    MVT::v4i32,  MVT::v4i64,  2 },
    { ISD::TRUNCATE,    MVT::v8i1,   MVT::v8i32,  2 },

    { ISD::TRUNCATE,    MVT::v4i8,   MVT::v4i64,  2 },
    { ISD::TRUNCATE,    MVT::v4i16,  MVT::v4i64,  2 },
    { ISD::TRUNCATE,    MVT::v8i8,   MVT::v8i32,  2 },
    { ISD::TRUNCATE,    MVT::v8i16,  MVT::v8i32,  2 },

    { ISD::FP_EXTEND,   MVT::v8f64,  MVT::v8f32,  3 },
    { ISD::FP_ROUND,    MVT::v8f32,  MVT::v8f64,  3 },

    { ISD::UINT_TO_FP,  MVT::v8f32,  MVT::v8i32,  8 },
  };

  static const TypeConversionCostTblEntry AVXConversionTbl[] = {
    { ISD::SIGN_EXTEND, MVT::v4i64,  MVT::v4i1,  6 },
    { ISD::ZERO_EXTEND, MVT::v4i64,  MVT::v4i1,  4 },
    { ISD::SIGN_EXTEND, MVT::v8i32,  MVT::v8i1,  7 },
    { ISD::ZERO_EXTEND, MVT::v8i32,  MVT::v8i1,  4 },
    { ISD::SIGN_EXTEND, MVT::v4i64,  MVT::v4i8,  4 },
    { ISD::ZERO_EXTEND, MVT::v4i64,  MVT::v4i8,  4 },
    { ISD::SIGN_EXTEND, MVT::v8i32,  MVT::v8i8,  4 },
    { ISD::ZERO_EXTEND, MVT::v8i32,  MVT::v8i8,  4 },
    { ISD::SIGN_EXTEND, MVT::v16i16, MVT::v16i1, 4 },
    { ISD::ZERO_EXTEND, MVT::v16i16, MVT::v16i1, 4 },
    { ISD::SIGN_EXTEND, MVT::v16i16, MVT::v16i8, 4 },
    { ISD::ZERO_EXTEND, MVT::v16i16, MVT::v16i8, 4 },
    { ISD::SIGN_EXTEND, MVT::v4i64,  MVT::v4i16, 4 },
    { ISD::ZERO_EXTEND, MVT::v4i64,  MVT::v4i16, 3 },
    { ISD::SIGN_EXTEND, MVT::v8i32,  MVT::v8i16, 4 },
    { ISD::ZERO_EXTEND, MVT::v8i32,  MVT::v8i16, 4 },
    { ISD::SIGN_EXTEND, MVT::v4i64,  MVT::v4i32, 4 },
    { ISD::ZERO_EXTEND, MVT::v4i64,  MVT::v4i32, 4 },

    { ISD::TRUNCATE,    MVT::v4i1,  MVT::v4i64,  4 },
    { ISD::TRUNCATE,    MVT::v8i1,  MVT::v8i32,  5 },
    { ISD::TRUNCATE,    MVT::v16i1, MVT::v16i16, 4 },
    { ISD::TRUNCATE,    MVT::v8i1,  MVT::v8i64,  9 },
    { ISD::TRUNCATE,    MVT::v16i1, MVT::v16i64, 11 },

    { ISD::TRUNCATE,    MVT::v16i8, MVT::v16i16, 4 },
    { ISD::TRUNCATE,    MVT::v8i8,  MVT::v8i32,  4 },
    { ISD::TRUNCATE,    MVT::v8i16, MVT::v8i32,  5 },
    { ISD::TRUNCATE,    MVT::v4i8,  MVT::v4i64,  4 },
    { ISD::TRUNCATE,    MVT::v4i16, MVT::v4i64,  4 },
    { ISD::TRUNCATE,    MVT::v4i32, MVT::v4i64,  2 },
    { ISD::TRUNCATE,    MVT::v8i8,  MVT::v8i64, 11 },
    { ISD::TRUNCATE,    MVT::v8i16, MVT::v8i64,  9 },
    { ISD::TRUNCATE,    MVT::v8i32, MVT::v8i64,  3 },
    { ISD::TRUNCATE,    MVT::v16i8, MVT::v16i64, 11 },

    { ISD::SINT_TO_FP,  MVT::v4f32, MVT::v4i1,  3 },
    { ISD::SINT_TO_FP,  MVT::v4f64, MVT::v4i1,  3 },
    { ISD::SINT_TO_FP,  MVT::v8f32, MVT::v8i1,  8 },
    { ISD::SINT_TO_FP,  MVT::v4f32, MVT::v4i8,  3 },
    { ISD::SINT_TO_FP,  MVT::v4f64, MVT::v4i8,  3 },
    { ISD::SINT_TO_FP,  MVT::v8f32, MVT::v8i8,  8 },
    { ISD::SINT_TO_FP,  MVT::v4f32, MVT::v4i16, 3 },
    { ISD::SINT_TO_FP,  MVT::v4f64, MVT::v4i16, 3 },
    { ISD::SINT_TO_FP,  MVT::v8f32, MVT::v8i16, 5 },
    { ISD::SINT_TO_FP,  MVT::v4f32, MVT::v4i32, 1 },
    { ISD::SINT_TO_FP,  MVT::v4f64, MVT::v4i32, 1 },
    { ISD::SINT_TO_FP,  MVT::v8f32, MVT::v8i32, 1 },

    { ISD::UINT_TO_FP,  MVT::v4f32, MVT::v4i1,  7 },
    { ISD::UINT_TO_FP,  MVT::v4f64, MVT::v4i1,  7 },
    { ISD::UINT_TO_FP,  MVT::v8f32, MVT::v8i1,  6 },
    { ISD::UINT_TO_FP,  MVT::v4f32, MVT::v4i8,  2 },
    { ISD::UINT_TO_FP,  MVT::v4f64, MVT::v4i8,  2 },
    { ISD::UINT_TO_FP,  MVT::v8f32, MVT::v8i8,  5 },
    { ISD::UINT_TO_FP,  MVT::v4f32, MVT::v4i16, 2 },
    { ISD::UINT_TO_FP,  MVT::v4f64, MVT::v4i16, 2 },
    { ISD::UINT_TO_FP,  MVT::v8f32, MVT::v8i16, 5 },
    { ISD::UINT_TO_FP,  MVT::v2f64, MVT::v2i32, 6 },
    { ISD::UINT_TO_FP,  MVT::v4f32, MVT::v4i32, 6 },
    { ISD::UINT_TO_FP,  MVT::v4f64, MVT::v4i32, 6 },
    { ISD::UINT_TO_FP,  MVT::v8f32, MVT::v8i32, 9 },
    { ISD::UINT_TO_FP,  MVT::v2f64, MVT::v2i64, 5 },
    { ISD::UINT_TO_FP,  MVT::v4f64, MVT::v4i64, 6 },
    // The generic code to compute the scalar overhead is currently broken.
    // Workaround this limitation by estimating the scalarization overhead
    // here. We have roughly 10 instructions per scalar element.
    // Multiply that by the vector width.
    // FIXME: remove that when PR19268 is fixed.
    { ISD::SINT_TO_FP,  MVT::v4f64, MVT::v4i64, 13 },
    { ISD::SINT_TO_FP,  MVT::v4f64, MVT::v4i64, 13 },

    { ISD::FP_TO_SINT,  MVT::v8i8,  MVT::v8f32, 4 },
    { ISD::FP_TO_SINT,  MVT::v4i8,  MVT::v4f64, 3 },
    { ISD::FP_TO_SINT,  MVT::v4i16, MVT::v4f64, 2 },
    { ISD::FP_TO_SINT,  MVT::v8i16, MVT::v8f32, 3 },

    { ISD::FP_TO_UINT,  MVT::v4i8,  MVT::v4f64, 3 },
    { ISD::FP_TO_UINT,  MVT::v4i16, MVT::v4f64, 2 },
    { ISD::FP_TO_UINT,  MVT::v8i8,  MVT::v8f32, 4 },
    { ISD::FP_TO_UINT,  MVT::v8i16, MVT::v8f32, 3 },
    // This node is expanded into scalarized operations but BasicTTI is overly
    // optimistic estimating its cost.  It computes 3 per element (one
    // vector-extract, one scalar conversion and one vector-insert).  The
    // problem is that the inserts form a read-modify-write chain so latency
    // should be factored in too.  Inflating the cost per element by 1.
    { ISD::FP_TO_UINT,  MVT::v8i32, MVT::v8f32, 8*4 },
    { ISD::FP_TO_UINT,  MVT::v4i32, MVT::v4f64, 4*4 },

    { ISD::FP_EXTEND,   MVT::v4f64,  MVT::v4f32,  1 },
    { ISD::FP_ROUND,    MVT::v4f32,  MVT::v4f64,  1 },
  };

  static const TypeConversionCostTblEntry SSE41ConversionTbl[] = {
    { ISD::ZERO_EXTEND, MVT::v4i64, MVT::v4i8,    2 },
    { ISD::SIGN_EXTEND, MVT::v4i64, MVT::v4i8,    2 },
    { ISD::ZERO_EXTEND, MVT::v4i64, MVT::v4i16,   2 },
    { ISD::SIGN_EXTEND, MVT::v4i64, MVT::v4i16,   2 },
    { ISD::ZERO_EXTEND, MVT::v4i64, MVT::v4i32,   2 },
    { ISD::SIGN_EXTEND, MVT::v4i64, MVT::v4i32,   2 },

    { ISD::ZERO_EXTEND, MVT::v4i16,  MVT::v4i8,   1 },
    { ISD::SIGN_EXTEND, MVT::v4i16,  MVT::v4i8,   2 },
    { ISD::ZERO_EXTEND, MVT::v4i32,  MVT::v4i8,   1 },
    { ISD::SIGN_EXTEND, MVT::v4i32,  MVT::v4i8,   1 },
    { ISD::ZERO_EXTEND, MVT::v8i16,  MVT::v8i8,   1 },
    { ISD::SIGN_EXTEND, MVT::v8i16,  MVT::v8i8,   1 },
    { ISD::ZERO_EXTEND, MVT::v8i32,  MVT::v8i8,   2 },
    { ISD::SIGN_EXTEND, MVT::v8i32,  MVT::v8i8,   2 },
    { ISD::ZERO_EXTEND, MVT::v16i16, MVT::v16i8,  2 },
    { ISD::SIGN_EXTEND, MVT::v16i16, MVT::v16i8,  2 },
    { ISD::ZERO_EXTEND, MVT::v16i32, MVT::v16i8,  4 },
    { ISD::SIGN_EXTEND, MVT::v16i32, MVT::v16i8,  4 },
    { ISD::ZERO_EXTEND, MVT::v4i32,  MVT::v4i16,  1 },
    { ISD::SIGN_EXTEND, MVT::v4i32,  MVT::v4i16,  1 },
    { ISD::ZERO_EXTEND, MVT::v8i32,  MVT::v8i16,  2 },
    { ISD::SIGN_EXTEND, MVT::v8i32,  MVT::v8i16,  2 },
    { ISD::ZERO_EXTEND, MVT::v16i32, MVT::v16i16, 4 },
    { ISD::SIGN_EXTEND, MVT::v16i32, MVT::v16i16, 4 },

    // These truncates end up widening elements.
    { ISD::TRUNCATE,    MVT::v2i1,   MVT::v2i8,   1 }, // PMOVXZBQ
    { ISD::TRUNCATE,    MVT::v2i1,   MVT::v2i16,  1 }, // PMOVXZWQ
    { ISD::TRUNCATE,    MVT::v4i1,   MVT::v4i8,   1 }, // PMOVXZBD

    { ISD::TRUNCATE,    MVT::v2i8,   MVT::v2i16,  1 },
    { ISD::TRUNCATE,    MVT::v4i8,   MVT::v4i16,  1 },
    { ISD::TRUNCATE,    MVT::v8i8,   MVT::v8i16,  1 },
    { ISD::TRUNCATE,    MVT::v4i8,   MVT::v4i32,  1 },
    { ISD::TRUNCATE,    MVT::v4i16,  MVT::v4i32,  1 },
    { ISD::TRUNCATE,    MVT::v8i8,   MVT::v8i32,  3 },
    { ISD::TRUNCATE,    MVT::v8i16,  MVT::v8i32,  3 },
    { ISD::TRUNCATE,    MVT::v16i16, MVT::v16i32, 6 },
    { ISD::TRUNCATE,    MVT::v2i8,   MVT::v2i64,  1 }, // PSHUFB

    { ISD::UINT_TO_FP,  MVT::f32,    MVT::i64,    4 },
    { ISD::UINT_TO_FP,  MVT::f64,    MVT::i64,    4 },

    { ISD::FP_TO_SINT,  MVT::v2i8,   MVT::v2f32,  3 },
    { ISD::FP_TO_SINT,  MVT::v2i8,   MVT::v2f64,  3 },

    { ISD::FP_TO_UINT,  MVT::v2i8,   MVT::v2f32,  3 },
    { ISD::FP_TO_UINT,  MVT::v2i8,   MVT::v2f64,  3 },
    { ISD::FP_TO_UINT,  MVT::v4i16,  MVT::v4f32,  2 },
  };

  static const TypeConversionCostTblEntry SSE2ConversionTbl[] = {
    // These are somewhat magic numbers justified by looking at the output of
    // Intel's IACA, running some kernels and making sure when we take
    // legalization into account the throughput will be overestimated.
    { ISD::SINT_TO_FP, MVT::v4f32, MVT::v16i8, 8 },
    { ISD::SINT_TO_FP, MVT::v2f64, MVT::v16i8, 16*10 },
    { ISD::SINT_TO_FP, MVT::v4f32, MVT::v8i16, 15 },
    { ISD::SINT_TO_FP, MVT::v2f64, MVT::v8i16, 8*10 },
    { ISD::SINT_TO_FP, MVT::v4f32, MVT::v4i32, 5 },
    { ISD::SINT_TO_FP, MVT::v2f64, MVT::v4i32, 2*10 },
    { ISD::SINT_TO_FP, MVT::v2f64, MVT::v2i32, 2*10 },
    { ISD::SINT_TO_FP, MVT::v4f32, MVT::v2i64, 15 },
    { ISD::SINT_TO_FP, MVT::v2f64, MVT::v2i64, 2*10 },

    { ISD::UINT_TO_FP, MVT::v2f64, MVT::v16i8, 16*10 },
    { ISD::UINT_TO_FP, MVT::v4f32, MVT::v16i8, 8 },
    { ISD::UINT_TO_FP, MVT::v4f32, MVT::v8i16, 15 },
    { ISD::UINT_TO_FP, MVT::v2f64, MVT::v8i16, 8*10 },
    { ISD::UINT_TO_FP, MVT::v2f64, MVT::v4i32, 4*10 },
    { ISD::UINT_TO_FP, MVT::v4f32, MVT::v4i32, 8 },
    { ISD::UINT_TO_FP, MVT::v2f64, MVT::v2i64, 6 },
    { ISD::UINT_TO_FP, MVT::v4f32, MVT::v2i64, 15 },

    { ISD::FP_TO_SINT,  MVT::v2i8,   MVT::v2f32,  4 },
    { ISD::FP_TO_SINT,  MVT::v2i16,  MVT::v2f32,  2 },
    { ISD::FP_TO_SINT,  MVT::v4i8,   MVT::v4f32,  3 },
    { ISD::FP_TO_SINT,  MVT::v4i16,  MVT::v4f32,  2 },
    { ISD::FP_TO_SINT,  MVT::v2i16,  MVT::v2f64,  2 },
    { ISD::FP_TO_SINT,  MVT::v2i8,   MVT::v2f64,  4 },

    { ISD::FP_TO_SINT,  MVT::v2i32,  MVT::v2f64,  1 },

    { ISD::UINT_TO_FP,  MVT::f32,    MVT::i64,    6 },
    { ISD::UINT_TO_FP,  MVT::f64,    MVT::i64,    6 },

    { ISD::FP_TO_UINT,  MVT::i64,    MVT::f32,    4 },
    { ISD::FP_TO_UINT,  MVT::i64,    MVT::f64,    4 },
    { ISD::FP_TO_UINT,  MVT::v2i8,   MVT::v2f32,  4 },
    { ISD::FP_TO_UINT,  MVT::v2i8,   MVT::v2f64,  4 },
    { ISD::FP_TO_UINT,  MVT::v4i8,   MVT::v4f32,  3 },
    { ISD::FP_TO_UINT,  MVT::v2i16,  MVT::v2f32,  2 },
    { ISD::FP_TO_UINT,  MVT::v2i16,  MVT::v2f64,  2 },
    { ISD::FP_TO_UINT,  MVT::v4i16,  MVT::v4f32,  4 },

    { ISD::ZERO_EXTEND, MVT::v4i16,  MVT::v4i8,   1 },
    { ISD::SIGN_EXTEND, MVT::v4i16,  MVT::v4i8,   6 },
    { ISD::ZERO_EXTEND, MVT::v4i32,  MVT::v4i8,   2 },
    { ISD::SIGN_EXTEND, MVT::v4i32,  MVT::v4i8,   3 },
    { ISD::ZERO_EXTEND, MVT::v4i64,  MVT::v4i8,   4 },
    { ISD::SIGN_EXTEND, MVT::v4i64,  MVT::v4i8,   8 },
    { ISD::ZERO_EXTEND, MVT::v8i16,  MVT::v8i8,   1 },
    { ISD::SIGN_EXTEND, MVT::v8i16,  MVT::v8i8,   2 },
    { ISD::ZERO_EXTEND, MVT::v8i32,  MVT::v8i8,   6 },
    { ISD::SIGN_EXTEND, MVT::v8i32,  MVT::v8i8,   6 },
    { ISD::ZERO_EXTEND, MVT::v16i16, MVT::v16i8,  3 },
    { ISD::SIGN_EXTEND, MVT::v16i16, MVT::v16i8,  4 },
    { ISD::ZERO_EXTEND, MVT::v16i32, MVT::v16i8,  9 },
    { ISD::SIGN_EXTEND, MVT::v16i32, MVT::v16i8,  12 },
    { ISD::ZERO_EXTEND, MVT::v4i32,  MVT::v4i16,  1 },
    { ISD::SIGN_EXTEND, MVT::v4i32,  MVT::v4i16,  2 },
    { ISD::ZERO_EXTEND, MVT::v4i64,  MVT::v4i16,  3 },
    { ISD::SIGN_EXTEND, MVT::v4i64,  MVT::v4i16,  10 },
    { ISD::ZERO_EXTEND, MVT::v8i32,  MVT::v8i16,  3 },
    { ISD::SIGN_EXTEND, MVT::v8i32,  MVT::v8i16,  4 },
    { ISD::ZERO_EXTEND, MVT::v16i32, MVT::v16i16, 6 },
    { ISD::SIGN_EXTEND, MVT::v16i32, MVT::v16i16, 8 },
    { ISD::ZERO_EXTEND, MVT::v4i64,  MVT::v4i32,  3 },
    { ISD::SIGN_EXTEND, MVT::v4i64,  MVT::v4i32,  5 },

    // These truncates are really widening elements.
    { ISD::TRUNCATE,    MVT::v2i1,   MVT::v2i32,  1 }, // PSHUFD
    { ISD::TRUNCATE,    MVT::v2i1,   MVT::v2i16,  2 }, // PUNPCKLWD+DQ
    { ISD::TRUNCATE,    MVT::v2i1,   MVT::v2i8,   3 }, // PUNPCKLBW+WD+PSHUFD
    { ISD::TRUNCATE,    MVT::v4i1,   MVT::v4i16,  1 }, // PUNPCKLWD
    { ISD::TRUNCATE,    MVT::v4i1,   MVT::v4i8,   2 }, // PUNPCKLBW+WD
    { ISD::TRUNCATE,    MVT::v8i1,   MVT::v8i8,   1 }, // PUNPCKLBW

    { ISD::TRUNCATE,    MVT::v2i8,   MVT::v2i16,  2 }, // PAND+PACKUSWB
    { ISD::TRUNCATE,    MVT::v4i8,   MVT::v4i16,  2 }, // PAND+PACKUSWB
    { ISD::TRUNCATE,    MVT::v8i8,   MVT::v8i16,  2 }, // PAND+PACKUSWB
    { ISD::TRUNCATE,    MVT::v16i8,  MVT::v16i16, 3 },
    { ISD::TRUNCATE,    MVT::v2i8,   MVT::v2i32,  3 }, // PAND+2*PACKUSWB
    { ISD::TRUNCATE,    MVT::v2i16,  MVT::v2i32,  1 },
    { ISD::TRUNCATE,    MVT::v4i8,   MVT::v4i32,  3 },
    { ISD::TRUNCATE,    MVT::v4i16,  MVT::v4i32,  3 },
    { ISD::TRUNCATE,    MVT::v8i8,   MVT::v8i32,  4 },
    { ISD::TRUNCATE,    MVT::v16i8,  MVT::v16i32, 7 },
    { ISD::TRUNCATE,    MVT::v8i16,  MVT::v8i32,  5 },
    { ISD::TRUNCATE,    MVT::v16i16, MVT::v16i32, 10 },
    { ISD::TRUNCATE,    MVT::v2i8,   MVT::v2i64,  4 }, // PAND+3*PACKUSWB
    { ISD::TRUNCATE,    MVT::v2i16,  MVT::v2i64,  2 }, // PSHUFD+PSHUFLW
    { ISD::TRUNCATE,    MVT::v2i32,  MVT::v2i64,  1 }, // PSHUFD
  };

  std::pair<int, MVT> LTSrc = TLI->getTypeLegalizationCost(DL, Src);
  std::pair<int, MVT> LTDest = TLI->getTypeLegalizationCost(DL, Dst);

  if (ST->hasSSE2() && !ST->hasAVX()) {
    if (const auto *Entry = ConvertCostTableLookup(SSE2ConversionTbl, ISD,
                                                   LTDest.second, LTSrc.second))
      return AdjustCost(LTSrc.first * Entry->Cost);
  }

  EVT SrcTy = TLI->getValueType(DL, Src);
  EVT DstTy = TLI->getValueType(DL, Dst);

#if INTEL_CUSTOMIZATION
  // Get the widen VT if VT is vector, and the element
  // count is non-power of 2.
  auto getWidenVT = [&](Type* Ty, EVT& VT) {
    auto* VTy = dyn_cast<FixedVectorType>(Ty);
    if (!VTy) return false;

    unsigned NumElem = VTy->getNumElements();
    Type* ScalarTy = VTy->getScalarType();

    if (isPowerOf2_32(NumElem))
      return false;

    EVT ScalarVT = TLI->getValueType(DL, ScalarTy);

    if (!ScalarVT.isSimple())
      return false;

    Type* NewTy = FixedVectorType::get(ScalarTy, NextPowerOf2(NumElem));
    VT = TLI->getValueType(DL, NewTy);

    return true;
  };

  EVT NSrcTy = SrcTy;
  EVT NDstTy = DstTy;

  if (getWidenVT(Src, NSrcTy) && getWidenVT(Dst, NDstTy)) {
    SrcTy = NSrcTy;
    DstTy = NDstTy;
  }
#endif // INTEL_CUSTOMIZATION

  // The function getSimpleVT only handles simple value types.
  if (!SrcTy.isSimple() || !DstTy.isSimple())
    return AdjustCost(BaseT::getCastInstrCost(Opcode, Dst, Src, CCH, CostKind));

  MVT SimpleSrcTy = SrcTy.getSimpleVT();
  MVT SimpleDstTy = DstTy.getSimpleVT();

  if (ST->useAVX512Regs()) {
    if (ST->hasBWI())
      if (const auto *Entry = ConvertCostTableLookup(AVX512BWConversionTbl, ISD,
                                                     SimpleDstTy, SimpleSrcTy))
        return AdjustCost(Entry->Cost);

    if (ST->hasDQI())
      if (const auto *Entry = ConvertCostTableLookup(AVX512DQConversionTbl, ISD,
                                                     SimpleDstTy, SimpleSrcTy))
        return AdjustCost(Entry->Cost);

    if (ST->hasAVX512())
      if (const auto *Entry = ConvertCostTableLookup(AVX512FConversionTbl, ISD,
                                                     SimpleDstTy, SimpleSrcTy))
        return AdjustCost(Entry->Cost);
  }

  if (ST->hasBWI())
    if (const auto *Entry = ConvertCostTableLookup(AVX512BWVLConversionTbl, ISD,
                                                   SimpleDstTy, SimpleSrcTy))
      return AdjustCost(Entry->Cost);

  if (ST->hasDQI())
    if (const auto *Entry = ConvertCostTableLookup(AVX512DQVLConversionTbl, ISD,
                                                   SimpleDstTy, SimpleSrcTy))
      return AdjustCost(Entry->Cost);

  if (ST->hasAVX512())
    if (const auto *Entry = ConvertCostTableLookup(AVX512VLConversionTbl, ISD,
                                                   SimpleDstTy, SimpleSrcTy))
      return AdjustCost(Entry->Cost);

  if (ST->hasAVX2()) {
    if (const auto *Entry = ConvertCostTableLookup(AVX2ConversionTbl, ISD,
                                                   SimpleDstTy, SimpleSrcTy))
      return AdjustCost(Entry->Cost);
  }

  if (ST->hasAVX()) {
    if (const auto *Entry = ConvertCostTableLookup(AVXConversionTbl, ISD,
                                                   SimpleDstTy, SimpleSrcTy))
      return AdjustCost(Entry->Cost);
  }

  if (ST->hasSSE41()) {
    if (const auto *Entry = ConvertCostTableLookup(SSE41ConversionTbl, ISD,
                                                   SimpleDstTy, SimpleSrcTy))
      return AdjustCost(Entry->Cost);
  }

  if (ST->hasSSE2()) {
    if (const auto *Entry = ConvertCostTableLookup(SSE2ConversionTbl, ISD,
                                                   SimpleDstTy, SimpleSrcTy))
      return AdjustCost(Entry->Cost);
  }

  return AdjustCost(
      BaseT::getCastInstrCost(Opcode, Dst, Src, CCH, CostKind, I));
}

InstructionCost X86TTIImpl::getCmpSelInstrCost(unsigned Opcode, Type *ValTy,
                                               Type *CondTy,
                                               CmpInst::Predicate VecPred,
                                               TTI::TargetCostKind CostKind,
                                               const Instruction *I) {
  // TODO: Handle other cost kinds.
  if (CostKind != TTI::TCK_RecipThroughput)
    return BaseT::getCmpSelInstrCost(Opcode, ValTy, CondTy, VecPred, CostKind,
                                     I);

  // Legalize the type.
  std::pair<int, MVT> LT = TLI->getTypeLegalizationCost(DL, ValTy);

  MVT MTy = LT.second;

  int ISD = TLI->InstructionOpcodeToISD(Opcode);
  assert(ISD && "Invalid opcode");

  unsigned ExtraCost = 0;
  if (I && (Opcode == Instruction::ICmp || Opcode == Instruction::FCmp)) {
    // Some vector comparison predicates cost extra instructions.
    if (MTy.isVector() &&
        !((ST->hasXOP() && (!ST->hasAVX2() || MTy.is128BitVector())) ||
          (ST->hasAVX512() && 32 <= MTy.getScalarSizeInBits()) ||
          ST->hasBWI())) {
      switch (cast<CmpInst>(I)->getPredicate()) {
      case CmpInst::Predicate::ICMP_NE:
        // xor(cmpeq(x,y),-1)
        ExtraCost = 1;
        break;
      case CmpInst::Predicate::ICMP_SGE:
      case CmpInst::Predicate::ICMP_SLE:
        // xor(cmpgt(x,y),-1)
        ExtraCost = 1;
        break;
      case CmpInst::Predicate::ICMP_ULT:
      case CmpInst::Predicate::ICMP_UGT:
        // cmpgt(xor(x,signbit),xor(y,signbit))
        // xor(cmpeq(pmaxu(x,y),x),-1)
        ExtraCost = 2;
        break;
      case CmpInst::Predicate::ICMP_ULE:
      case CmpInst::Predicate::ICMP_UGE:
        if ((ST->hasSSE41() && MTy.getScalarSizeInBits() == 32) ||
            (ST->hasSSE2() && MTy.getScalarSizeInBits() < 32)) {
          // cmpeq(psubus(x,y),0)
          // cmpeq(pminu(x,y),x)
          ExtraCost = 1;
        } else {
          // xor(cmpgt(xor(x,signbit),xor(y,signbit)),-1)
          ExtraCost = 3;
        }
        break;
      default:
        break;
      }
    }
  }

  static const CostTblEntry SLMCostTbl[] = {
    // slm pcmpeq/pcmpgt throughput is 2
    { ISD::SETCC,   MVT::v2i64,   2 },
  };

  static const CostTblEntry AVX512BWCostTbl[] = {
    { ISD::SETCC,   MVT::v32i16,  1 },
    { ISD::SETCC,   MVT::v64i8,   1 },

    { ISD::SELECT,  MVT::v32i16,  1 },
    { ISD::SELECT,  MVT::v64i8,   1 },
  };

  static const CostTblEntry AVX512CostTbl[] = {
    { ISD::SETCC,   MVT::v8i64,   1 },
    { ISD::SETCC,   MVT::v16i32,  1 },
    { ISD::SETCC,   MVT::v8f64,   1 },
    { ISD::SETCC,   MVT::v16f32,  1 },

    { ISD::SELECT,  MVT::v8i64,   1 },
    { ISD::SELECT,  MVT::v16i32,  1 },
    { ISD::SELECT,  MVT::v8f64,   1 },
    { ISD::SELECT,  MVT::v16f32,  1 },

    { ISD::SETCC,   MVT::v32i16,  2 }, // FIXME: should probably be 4
    { ISD::SETCC,   MVT::v64i8,   2 }, // FIXME: should probably be 4

    { ISD::SELECT,  MVT::v32i16,  2 }, // FIXME: should be 3
    { ISD::SELECT,  MVT::v64i8,   2 }, // FIXME: should be 3
  };

  static const CostTblEntry AVX2CostTbl[] = {
    { ISD::SETCC,   MVT::v4i64,   1 },
    { ISD::SETCC,   MVT::v8i32,   1 },
    { ISD::SETCC,   MVT::v16i16,  1 },
    { ISD::SETCC,   MVT::v32i8,   1 },

    { ISD::SELECT,  MVT::v4i64,   1 }, // pblendvb
    { ISD::SELECT,  MVT::v8i32,   1 }, // pblendvb
    { ISD::SELECT,  MVT::v16i16,  1 }, // pblendvb
    { ISD::SELECT,  MVT::v32i8,   1 }, // pblendvb
  };

  static const CostTblEntry AVX1CostTbl[] = {
    { ISD::SETCC,   MVT::v4f64,   1 },
    { ISD::SETCC,   MVT::v8f32,   1 },
    // AVX1 does not support 8-wide integer compare.
    { ISD::SETCC,   MVT::v4i64,   4 },
    { ISD::SETCC,   MVT::v8i32,   4 },
    { ISD::SETCC,   MVT::v16i16,  4 },
    { ISD::SETCC,   MVT::v32i8,   4 },

    { ISD::SELECT,  MVT::v4f64,   1 }, // vblendvpd
    { ISD::SELECT,  MVT::v8f32,   1 }, // vblendvps
    { ISD::SELECT,  MVT::v4i64,   1 }, // vblendvpd
    { ISD::SELECT,  MVT::v8i32,   1 }, // vblendvps
    { ISD::SELECT,  MVT::v16i16,  3 }, // vandps + vandnps + vorps
    { ISD::SELECT,  MVT::v32i8,   3 }, // vandps + vandnps + vorps
  };

  static const CostTblEntry SSE42CostTbl[] = {
    { ISD::SETCC,   MVT::v2f64,   1 },
    { ISD::SETCC,   MVT::v4f32,   1 },
    { ISD::SETCC,   MVT::v2i64,   1 },
  };

  static const CostTblEntry SSE41CostTbl[] = {
    { ISD::SELECT,  MVT::v2f64,   1 }, // blendvpd
    { ISD::SELECT,  MVT::v4f32,   1 }, // blendvps
    { ISD::SELECT,  MVT::v2i64,   1 }, // pblendvb
    { ISD::SELECT,  MVT::v4i32,   1 }, // pblendvb
    { ISD::SELECT,  MVT::v8i16,   1 }, // pblendvb
    { ISD::SELECT,  MVT::v16i8,   1 }, // pblendvb
  };

  static const CostTblEntry SSE2CostTbl[] = {
    { ISD::SETCC,   MVT::v2f64,   2 },
    { ISD::SETCC,   MVT::f64,     1 },
    { ISD::SETCC,   MVT::v2i64,   8 },
    { ISD::SETCC,   MVT::v4i32,   1 },
    { ISD::SETCC,   MVT::v8i16,   1 },
    { ISD::SETCC,   MVT::v16i8,   1 },

    { ISD::SELECT,  MVT::v2f64,   3 }, // andpd + andnpd + orpd
    { ISD::SELECT,  MVT::v2i64,   3 }, // pand + pandn + por
    { ISD::SELECT,  MVT::v4i32,   3 }, // pand + pandn + por
    { ISD::SELECT,  MVT::v8i16,   3 }, // pand + pandn + por
    { ISD::SELECT,  MVT::v16i8,   3 }, // pand + pandn + por
  };

  static const CostTblEntry SSE1CostTbl[] = {
    { ISD::SETCC,   MVT::v4f32,   2 },
    { ISD::SETCC,   MVT::f32,     1 },

    { ISD::SELECT,  MVT::v4f32,   3 }, // andps + andnps + orps
  };

  if (ST->isSLM())
    if (const auto *Entry = CostTableLookup(SLMCostTbl, ISD, MTy))
      return LT.first * (ExtraCost + Entry->Cost);

  if (ST->hasBWI())
    if (const auto *Entry = CostTableLookup(AVX512BWCostTbl, ISD, MTy))
      return LT.first * (ExtraCost + Entry->Cost);

  if (ST->hasAVX512())
    if (const auto *Entry = CostTableLookup(AVX512CostTbl, ISD, MTy))
      return LT.first * (ExtraCost + Entry->Cost);

  if (ST->hasAVX2())
    if (const auto *Entry = CostTableLookup(AVX2CostTbl, ISD, MTy))
      return LT.first * (ExtraCost + Entry->Cost);

  if (ST->hasAVX())
    if (const auto *Entry = CostTableLookup(AVX1CostTbl, ISD, MTy))
      return LT.first * (ExtraCost + Entry->Cost);

  if (ST->hasSSE42())
    if (const auto *Entry = CostTableLookup(SSE42CostTbl, ISD, MTy))
      return LT.first * (ExtraCost + Entry->Cost);

  if (ST->hasSSE41())
    if (const auto *Entry = CostTableLookup(SSE41CostTbl, ISD, MTy))
      return LT.first * (ExtraCost + Entry->Cost);

  if (ST->hasSSE2())
    if (const auto *Entry = CostTableLookup(SSE2CostTbl, ISD, MTy))
      return LT.first * (ExtraCost + Entry->Cost);

  if (ST->hasSSE1())
    if (const auto *Entry = CostTableLookup(SSE1CostTbl, ISD, MTy))
      return LT.first * (ExtraCost + Entry->Cost);

  return BaseT::getCmpSelInstrCost(Opcode, ValTy, CondTy, VecPred, CostKind, I);
}

unsigned X86TTIImpl::getAtomicMemIntrinsicMaxElementSize() const { return 16; }

InstructionCost
X86TTIImpl::getTypeBasedIntrinsicInstrCost(const IntrinsicCostAttributes &ICA,
                                           TTI::TargetCostKind CostKind) {

  // Costs should match the codegen from:
  // BITREVERSE: llvm\test\CodeGen\X86\vector-bitreverse.ll
  // BSWAP: llvm\test\CodeGen\X86\bswap-vector.ll
  // CTLZ: llvm\test\CodeGen\X86\vector-lzcnt-*.ll
  // CTPOP: llvm\test\CodeGen\X86\vector-popcnt-*.ll
  // CTTZ: llvm\test\CodeGen\X86\vector-tzcnt-*.ll

  // TODO: Overflow intrinsics (*ADDO, *SUBO, *MULO) with vector types are not
  //       specialized in these tables yet.
  static const CostTblEntry AVX512CDCostTbl[] = {
    { ISD::CTLZ,       MVT::v8i64,   1 },
    { ISD::CTLZ,       MVT::v16i32,  1 },
    { ISD::CTLZ,       MVT::v32i16,  8 },
    { ISD::CTLZ,       MVT::v64i8,  20 },
    { ISD::CTLZ,       MVT::v4i64,   1 },
    { ISD::CTLZ,       MVT::v8i32,   1 },
    { ISD::CTLZ,       MVT::v16i16,  4 },
    { ISD::CTLZ,       MVT::v32i8,  10 },
    { ISD::CTLZ,       MVT::v2i64,   1 },
    { ISD::CTLZ,       MVT::v4i32,   1 },
    { ISD::CTLZ,       MVT::v8i16,   4 },
    { ISD::CTLZ,       MVT::v16i8,   4 },
  };
  static const CostTblEntry AVX512BWCostTbl[] = {
    { ISD::ABS,        MVT::v32i16,  1 },
    { ISD::ABS,        MVT::v64i8,   1 },
    { ISD::BITREVERSE, MVT::v8i64,   5 },
    { ISD::BITREVERSE, MVT::v16i32,  5 },
    { ISD::BITREVERSE, MVT::v32i16,  5 },
    { ISD::BITREVERSE, MVT::v64i8,   5 },
    { ISD::CTLZ,       MVT::v8i64,  23 },
    { ISD::CTLZ,       MVT::v16i32, 22 },
    { ISD::CTLZ,       MVT::v32i16, 18 },
    { ISD::CTLZ,       MVT::v64i8,  17 },
    { ISD::CTPOP,      MVT::v8i64,   7 },
    { ISD::CTPOP,      MVT::v16i32, 11 },
    { ISD::CTPOP,      MVT::v32i16,  9 },
    { ISD::CTPOP,      MVT::v64i8,   6 },
    { ISD::CTTZ,       MVT::v8i64,  10 },
    { ISD::CTTZ,       MVT::v16i32, 14 },
    { ISD::CTTZ,       MVT::v32i16, 12 },
    { ISD::CTTZ,       MVT::v64i8,   9 },
    { ISD::SADDSAT,    MVT::v32i16,  1 },
    { ISD::SADDSAT,    MVT::v64i8,   1 },
    { ISD::SMAX,       MVT::v32i16,  1 },
    { ISD::SMAX,       MVT::v64i8,   1 },
    { ISD::SMIN,       MVT::v32i16,  1 },
    { ISD::SMIN,       MVT::v64i8,   1 },
    { ISD::SSUBSAT,    MVT::v32i16,  1 },
    { ISD::SSUBSAT,    MVT::v64i8,   1 },
    { ISD::UADDSAT,    MVT::v32i16,  1 },
    { ISD::UADDSAT,    MVT::v64i8,   1 },
    { ISD::UMAX,       MVT::v32i16,  1 },
    { ISD::UMAX,       MVT::v64i8,   1 },
    { ISD::UMIN,       MVT::v32i16,  1 },
    { ISD::UMIN,       MVT::v64i8,   1 },
    { ISD::USUBSAT,    MVT::v32i16,  1 },
    { ISD::USUBSAT,    MVT::v64i8,   1 },
  };
  static const CostTblEntry AVX512CostTbl[] = {
    { ISD::ABS,        MVT::v8i64,   1 },
    { ISD::ABS,        MVT::v16i32,  1 },
    { ISD::ABS,        MVT::v32i16,  2 }, // FIXME: include split
    { ISD::ABS,        MVT::v64i8,   2 }, // FIXME: include split
    { ISD::ABS,        MVT::v4i64,   1 },
    { ISD::ABS,        MVT::v2i64,   1 },
    { ISD::BITREVERSE, MVT::v8i64,  36 },
    { ISD::BITREVERSE, MVT::v16i32, 24 },
    { ISD::BITREVERSE, MVT::v32i16, 10 },
    { ISD::BITREVERSE, MVT::v64i8,  10 },
    { ISD::CTLZ,       MVT::v8i64,  29 },
    { ISD::CTLZ,       MVT::v16i32, 35 },
    { ISD::CTLZ,       MVT::v32i16, 28 },
    { ISD::CTLZ,       MVT::v64i8,  18 },
    { ISD::CTPOP,      MVT::v8i64,  16 },
    { ISD::CTPOP,      MVT::v16i32, 24 },
    { ISD::CTPOP,      MVT::v32i16, 18 },
    { ISD::CTPOP,      MVT::v64i8,  12 },
    { ISD::CTTZ,       MVT::v8i64,  20 },
    { ISD::CTTZ,       MVT::v16i32, 28 },
    { ISD::CTTZ,       MVT::v32i16, 24 },
    { ISD::CTTZ,       MVT::v64i8,  18 },
    { ISD::SMAX,       MVT::v8i64,   1 },
    { ISD::SMAX,       MVT::v16i32,  1 },
    { ISD::SMAX,       MVT::v32i16,  2 }, // FIXME: include split
    { ISD::SMAX,       MVT::v64i8,   2 }, // FIXME: include split
    { ISD::SMAX,       MVT::v4i64,   1 },
    { ISD::SMAX,       MVT::v2i64,   1 },
    { ISD::SMIN,       MVT::v8i64,   1 },
    { ISD::SMIN,       MVT::v16i32,  1 },
    { ISD::SMIN,       MVT::v32i16,  2 }, // FIXME: include split
    { ISD::SMIN,       MVT::v64i8,   2 }, // FIXME: include split
    { ISD::SMIN,       MVT::v4i64,   1 },
    { ISD::SMIN,       MVT::v2i64,   1 },
    { ISD::UMAX,       MVT::v8i64,   1 },
    { ISD::UMAX,       MVT::v16i32,  1 },
    { ISD::UMAX,       MVT::v32i16,  2 }, // FIXME: include split
    { ISD::UMAX,       MVT::v64i8,   2 }, // FIXME: include split
    { ISD::UMAX,       MVT::v4i64,   1 },
    { ISD::UMAX,       MVT::v2i64,   1 },
    { ISD::UMIN,       MVT::v8i64,   1 },
    { ISD::UMIN,       MVT::v16i32,  1 },
    { ISD::UMIN,       MVT::v32i16,  2 }, // FIXME: include split
    { ISD::UMIN,       MVT::v64i8,   2 }, // FIXME: include split
    { ISD::UMIN,       MVT::v4i64,   1 },
    { ISD::UMIN,       MVT::v2i64,   1 },
    { ISD::USUBSAT,    MVT::v16i32,  2 }, // pmaxud + psubd
    { ISD::USUBSAT,    MVT::v2i64,   2 }, // pmaxuq + psubq
    { ISD::USUBSAT,    MVT::v4i64,   2 }, // pmaxuq + psubq
    { ISD::USUBSAT,    MVT::v8i64,   2 }, // pmaxuq + psubq
    { ISD::UADDSAT,    MVT::v16i32,  3 }, // not + pminud + paddd
    { ISD::UADDSAT,    MVT::v2i64,   3 }, // not + pminuq + paddq
    { ISD::UADDSAT,    MVT::v4i64,   3 }, // not + pminuq + paddq
    { ISD::UADDSAT,    MVT::v8i64,   3 }, // not + pminuq + paddq
    { ISD::SADDSAT,    MVT::v32i16,  2 }, // FIXME: include split
    { ISD::SADDSAT,    MVT::v64i8,   2 }, // FIXME: include split
    { ISD::SSUBSAT,    MVT::v32i16,  2 }, // FIXME: include split
    { ISD::SSUBSAT,    MVT::v64i8,   2 }, // FIXME: include split
    { ISD::UADDSAT,    MVT::v32i16,  2 }, // FIXME: include split
    { ISD::UADDSAT,    MVT::v64i8,   2 }, // FIXME: include split
    { ISD::USUBSAT,    MVT::v32i16,  2 }, // FIXME: include split
    { ISD::USUBSAT,    MVT::v64i8,   2 }, // FIXME: include split
    { ISD::FMAXNUM,    MVT::f32,     2 },
    { ISD::FMAXNUM,    MVT::v4f32,   2 },
    { ISD::FMAXNUM,    MVT::v8f32,   2 },
    { ISD::FMAXNUM,    MVT::v16f32,  2 },
    { ISD::FMAXNUM,    MVT::f64,     2 },
    { ISD::FMAXNUM,    MVT::v2f64,   2 },
    { ISD::FMAXNUM,    MVT::v4f64,   2 },
    { ISD::FMAXNUM,    MVT::v8f64,   2 },
  };
  static const CostTblEntry XOPCostTbl[] = {
    { ISD::BITREVERSE, MVT::v4i64,   4 },
    { ISD::BITREVERSE, MVT::v8i32,   4 },
    { ISD::BITREVERSE, MVT::v16i16,  4 },
    { ISD::BITREVERSE, MVT::v32i8,   4 },
    { ISD::BITREVERSE, MVT::v2i64,   1 },
    { ISD::BITREVERSE, MVT::v4i32,   1 },
    { ISD::BITREVERSE, MVT::v8i16,   1 },
    { ISD::BITREVERSE, MVT::v16i8,   1 },
    { ISD::BITREVERSE, MVT::i64,     3 },
    { ISD::BITREVERSE, MVT::i32,     3 },
    { ISD::BITREVERSE, MVT::i16,     3 },
    { ISD::BITREVERSE, MVT::i8,      3 }
  };
  static const CostTblEntry AVX2CostTbl[] = {
    { ISD::ABS,        MVT::v4i64,   2 }, // VBLENDVPD(X,VPSUBQ(0,X),X)
    { ISD::ABS,        MVT::v8i32,   1 },
    { ISD::ABS,        MVT::v16i16,  1 },
    { ISD::ABS,        MVT::v32i8,   1 },
    { ISD::BITREVERSE, MVT::v4i64,   5 },
    { ISD::BITREVERSE, MVT::v8i32,   5 },
    { ISD::BITREVERSE, MVT::v16i16,  5 },
    { ISD::BITREVERSE, MVT::v32i8,   5 },
    { ISD::BSWAP,      MVT::v4i64,   1 },
    { ISD::BSWAP,      MVT::v8i32,   1 },
    { ISD::BSWAP,      MVT::v16i16,  1 },
    { ISD::CTLZ,       MVT::v4i64,  23 },
    { ISD::CTLZ,       MVT::v8i32,  18 },
    { ISD::CTLZ,       MVT::v16i16, 14 },
    { ISD::CTLZ,       MVT::v32i8,   9 },
    { ISD::CTPOP,      MVT::v4i64,   7 },
    { ISD::CTPOP,      MVT::v8i32,  11 },
    { ISD::CTPOP,      MVT::v16i16,  9 },
    { ISD::CTPOP,      MVT::v32i8,   6 },
    { ISD::CTTZ,       MVT::v4i64,  10 },
    { ISD::CTTZ,       MVT::v8i32,  14 },
    { ISD::CTTZ,       MVT::v16i16, 12 },
    { ISD::CTTZ,       MVT::v32i8,   9 },
    { ISD::SADDSAT,    MVT::v16i16,  1 },
    { ISD::SADDSAT,    MVT::v32i8,   1 },
    { ISD::SMAX,       MVT::v8i32,   1 },
    { ISD::SMAX,       MVT::v16i16,  1 },
    { ISD::SMAX,       MVT::v32i8,   1 },
    { ISD::SMIN,       MVT::v8i32,   1 },
    { ISD::SMIN,       MVT::v16i16,  1 },
    { ISD::SMIN,       MVT::v32i8,   1 },
    { ISD::SSUBSAT,    MVT::v16i16,  1 },
    { ISD::SSUBSAT,    MVT::v32i8,   1 },
    { ISD::UADDSAT,    MVT::v16i16,  1 },
    { ISD::UADDSAT,    MVT::v32i8,   1 },
    { ISD::UADDSAT,    MVT::v8i32,   3 }, // not + pminud + paddd
    { ISD::UMAX,       MVT::v8i32,   1 },
    { ISD::UMAX,       MVT::v16i16,  1 },
    { ISD::UMAX,       MVT::v32i8,   1 },
    { ISD::UMIN,       MVT::v8i32,   1 },
    { ISD::UMIN,       MVT::v16i16,  1 },
    { ISD::UMIN,       MVT::v32i8,   1 },
    { ISD::USUBSAT,    MVT::v16i16,  1 },
    { ISD::USUBSAT,    MVT::v32i8,   1 },
    { ISD::USUBSAT,    MVT::v8i32,   2 }, // pmaxud + psubd
    { ISD::FMAXNUM,    MVT::v8f32,   3 }, // MAXPS + CMPUNORDPS + BLENDVPS
    { ISD::FMAXNUM,    MVT::v4f64,   3 }, // MAXPD + CMPUNORDPD + BLENDVPD
    { ISD::FSQRT,      MVT::f32,     7 }, // Haswell from http://www.agner.org/
    { ISD::FSQRT,      MVT::v4f32,   7 }, // Haswell from http://www.agner.org/
    { ISD::FSQRT,      MVT::v8f32,  14 }, // Haswell from http://www.agner.org/
    { ISD::FSQRT,      MVT::f64,    14 }, // Haswell from http://www.agner.org/
    { ISD::FSQRT,      MVT::v2f64,  14 }, // Haswell from http://www.agner.org/
    { ISD::FSQRT,      MVT::v4f64,  28 }, // Haswell from http://www.agner.org/
  };
  static const CostTblEntry AVX1CostTbl[] = {
    { ISD::ABS,        MVT::v4i64,   5 }, // VBLENDVPD(X,VPSUBQ(0,X),X)
    { ISD::ABS,        MVT::v8i32,   3 },
    { ISD::ABS,        MVT::v16i16,  3 },
    { ISD::ABS,        MVT::v32i8,   3 },
    { ISD::BITREVERSE, MVT::v4i64,  12 }, // 2 x 128-bit Op + extract/insert
    { ISD::BITREVERSE, MVT::v8i32,  12 }, // 2 x 128-bit Op + extract/insert
    { ISD::BITREVERSE, MVT::v16i16, 12 }, // 2 x 128-bit Op + extract/insert
    { ISD::BITREVERSE, MVT::v32i8,  12 }, // 2 x 128-bit Op + extract/insert
    { ISD::BSWAP,      MVT::v4i64,   4 },
    { ISD::BSWAP,      MVT::v8i32,   4 },
    { ISD::BSWAP,      MVT::v16i16,  4 },
    { ISD::CTLZ,       MVT::v4i64,  48 }, // 2 x 128-bit Op + extract/insert
    { ISD::CTLZ,       MVT::v8i32,  38 }, // 2 x 128-bit Op + extract/insert
    { ISD::CTLZ,       MVT::v16i16, 30 }, // 2 x 128-bit Op + extract/insert
    { ISD::CTLZ,       MVT::v32i8,  20 }, // 2 x 128-bit Op + extract/insert
    { ISD::CTPOP,      MVT::v4i64,  16 }, // 2 x 128-bit Op + extract/insert
    { ISD::CTPOP,      MVT::v8i32,  24 }, // 2 x 128-bit Op + extract/insert
    { ISD::CTPOP,      MVT::v16i16, 20 }, // 2 x 128-bit Op + extract/insert
    { ISD::CTPOP,      MVT::v32i8,  14 }, // 2 x 128-bit Op + extract/insert
    { ISD::CTTZ,       MVT::v4i64,  22 }, // 2 x 128-bit Op + extract/insert
    { ISD::CTTZ,       MVT::v8i32,  30 }, // 2 x 128-bit Op + extract/insert
    { ISD::CTTZ,       MVT::v16i16, 26 }, // 2 x 128-bit Op + extract/insert
    { ISD::CTTZ,       MVT::v32i8,  20 }, // 2 x 128-bit Op + extract/insert
    { ISD::SADDSAT,    MVT::v16i16,  4 }, // 2 x 128-bit Op + extract/insert
    { ISD::SADDSAT,    MVT::v32i8,   4 }, // 2 x 128-bit Op + extract/insert
    { ISD::SMAX,       MVT::v8i32,   4 }, // 2 x 128-bit Op + extract/insert
    { ISD::SMAX,       MVT::v16i16,  4 }, // 2 x 128-bit Op + extract/insert
    { ISD::SMAX,       MVT::v32i8,   4 }, // 2 x 128-bit Op + extract/insert
    { ISD::SMIN,       MVT::v8i32,   4 }, // 2 x 128-bit Op + extract/insert
    { ISD::SMIN,       MVT::v16i16,  4 }, // 2 x 128-bit Op + extract/insert
    { ISD::SMIN,       MVT::v32i8,   4 }, // 2 x 128-bit Op + extract/insert
    { ISD::SSUBSAT,    MVT::v16i16,  4 }, // 2 x 128-bit Op + extract/insert
    { ISD::SSUBSAT,    MVT::v32i8,   4 }, // 2 x 128-bit Op + extract/insert
    { ISD::UADDSAT,    MVT::v16i16,  4 }, // 2 x 128-bit Op + extract/insert
    { ISD::UADDSAT,    MVT::v32i8,   4 }, // 2 x 128-bit Op + extract/insert
    { ISD::UADDSAT,    MVT::v8i32,   8 }, // 2 x 128-bit Op + extract/insert
    { ISD::UMAX,       MVT::v8i32,   4 }, // 2 x 128-bit Op + extract/insert
    { ISD::UMAX,       MVT::v16i16,  4 }, // 2 x 128-bit Op + extract/insert
    { ISD::UMAX,       MVT::v32i8,   4 }, // 2 x 128-bit Op + extract/insert
    { ISD::UMIN,       MVT::v8i32,   4 }, // 2 x 128-bit Op + extract/insert
    { ISD::UMIN,       MVT::v16i16,  4 }, // 2 x 128-bit Op + extract/insert
    { ISD::UMIN,       MVT::v32i8,   4 }, // 2 x 128-bit Op + extract/insert
    { ISD::USUBSAT,    MVT::v16i16,  4 }, // 2 x 128-bit Op + extract/insert
    { ISD::USUBSAT,    MVT::v32i8,   4 }, // 2 x 128-bit Op + extract/insert
    { ISD::USUBSAT,    MVT::v8i32,   6 }, // 2 x 128-bit Op + extract/insert
    { ISD::FMAXNUM,    MVT::f32,     3 }, // MAXSS + CMPUNORDSS + BLENDVPS
    { ISD::FMAXNUM,    MVT::v4f32,   3 }, // MAXPS + CMPUNORDPS + BLENDVPS
    { ISD::FMAXNUM,    MVT::v8f32,   5 }, // MAXPS + CMPUNORDPS + BLENDVPS + ?
    { ISD::FMAXNUM,    MVT::f64,     3 }, // MAXSD + CMPUNORDSD + BLENDVPD
    { ISD::FMAXNUM,    MVT::v2f64,   3 }, // MAXPD + CMPUNORDPD + BLENDVPD
    { ISD::FMAXNUM,    MVT::v4f64,   5 }, // MAXPD + CMPUNORDPD + BLENDVPD + ?
    { ISD::FSQRT,      MVT::f32,    14 }, // SNB from http://www.agner.org/
    { ISD::FSQRT,      MVT::v4f32,  14 }, // SNB from http://www.agner.org/
    { ISD::FSQRT,      MVT::v8f32,  28 }, // SNB from http://www.agner.org/
    { ISD::FSQRT,      MVT::f64,    21 }, // SNB from http://www.agner.org/
    { ISD::FSQRT,      MVT::v2f64,  21 }, // SNB from http://www.agner.org/
    { ISD::FSQRT,      MVT::v4f64,  43 }, // SNB from http://www.agner.org/
  };
  static const CostTblEntry GLMCostTbl[] = {
    { ISD::FSQRT, MVT::f32,   19 }, // sqrtss
    { ISD::FSQRT, MVT::v4f32, 37 }, // sqrtps
    { ISD::FSQRT, MVT::f64,   34 }, // sqrtsd
    { ISD::FSQRT, MVT::v2f64, 67 }, // sqrtpd
  };
  static const CostTblEntry SLMCostTbl[] = {
    { ISD::FSQRT, MVT::f32,   20 }, // sqrtss
    { ISD::FSQRT, MVT::v4f32, 40 }, // sqrtps
    { ISD::FSQRT, MVT::f64,   35 }, // sqrtsd
    { ISD::FSQRT, MVT::v2f64, 70 }, // sqrtpd
  };
  static const CostTblEntry SSE42CostTbl[] = {
    { ISD::USUBSAT,    MVT::v4i32,   2 }, // pmaxud + psubd
    { ISD::UADDSAT,    MVT::v4i32,   3 }, // not + pminud + paddd
    { ISD::FSQRT,      MVT::f32,    18 }, // Nehalem from http://www.agner.org/
    { ISD::FSQRT,      MVT::v4f32,  18 }, // Nehalem from http://www.agner.org/
  };
  static const CostTblEntry SSE41CostTbl[] = {
    { ISD::ABS,        MVT::v2i64,   2 }, // BLENDVPD(X,PSUBQ(0,X),X)
    { ISD::SMAX,       MVT::v4i32,   1 },
    { ISD::SMAX,       MVT::v16i8,   1 },
    { ISD::SMIN,       MVT::v4i32,   1 },
    { ISD::SMIN,       MVT::v16i8,   1 },
    { ISD::UMAX,       MVT::v4i32,   1 },
    { ISD::UMAX,       MVT::v8i16,   1 },
    { ISD::UMIN,       MVT::v4i32,   1 },
    { ISD::UMIN,       MVT::v8i16,   1 },
  };
  static const CostTblEntry SSSE3CostTbl[] = {
    { ISD::ABS,        MVT::v4i32,   1 },
    { ISD::ABS,        MVT::v8i16,   1 },
    { ISD::ABS,        MVT::v16i8,   1 },
    { ISD::BITREVERSE, MVT::v2i64,   5 },
    { ISD::BITREVERSE, MVT::v4i32,   5 },
    { ISD::BITREVERSE, MVT::v8i16,   5 },
    { ISD::BITREVERSE, MVT::v16i8,   5 },
    { ISD::BSWAP,      MVT::v2i64,   1 },
    { ISD::BSWAP,      MVT::v4i32,   1 },
    { ISD::BSWAP,      MVT::v8i16,   1 },
    { ISD::CTLZ,       MVT::v2i64,  23 },
    { ISD::CTLZ,       MVT::v4i32,  18 },
    { ISD::CTLZ,       MVT::v8i16,  14 },
    { ISD::CTLZ,       MVT::v16i8,   9 },
    { ISD::CTPOP,      MVT::v2i64,   7 },
    { ISD::CTPOP,      MVT::v4i32,  11 },
    { ISD::CTPOP,      MVT::v8i16,   9 },
    { ISD::CTPOP,      MVT::v16i8,   6 },
    { ISD::CTTZ,       MVT::v2i64,  10 },
    { ISD::CTTZ,       MVT::v4i32,  14 },
    { ISD::CTTZ,       MVT::v8i16,  12 },
    { ISD::CTTZ,       MVT::v16i8,   9 }
  };
  static const CostTblEntry SSE2CostTbl[] = {
    { ISD::ABS,        MVT::v2i64,   4 },
    { ISD::ABS,        MVT::v4i32,   3 },
    { ISD::ABS,        MVT::v8i16,   2 },
    { ISD::ABS,        MVT::v16i8,   2 },
    { ISD::BITREVERSE, MVT::v2i64,  29 },
    { ISD::BITREVERSE, MVT::v4i32,  27 },
    { ISD::BITREVERSE, MVT::v8i16,  27 },
    { ISD::BITREVERSE, MVT::v16i8,  20 },
    { ISD::BSWAP,      MVT::v2i64,   7 },
    { ISD::BSWAP,      MVT::v4i32,   7 },
    { ISD::BSWAP,      MVT::v8i16,   7 },
    { ISD::CTLZ,       MVT::v2i64,  25 },
    { ISD::CTLZ,       MVT::v4i32,  26 },
    { ISD::CTLZ,       MVT::v8i16,  20 },
    { ISD::CTLZ,       MVT::v16i8,  17 },
    { ISD::CTPOP,      MVT::v2i64,  12 },
    { ISD::CTPOP,      MVT::v4i32,  15 },
    { ISD::CTPOP,      MVT::v8i16,  13 },
    { ISD::CTPOP,      MVT::v16i8,  10 },
    { ISD::CTTZ,       MVT::v2i64,  14 },
    { ISD::CTTZ,       MVT::v4i32,  18 },
    { ISD::CTTZ,       MVT::v8i16,  16 },
    { ISD::CTTZ,       MVT::v16i8,  13 },
    { ISD::SADDSAT,    MVT::v8i16,   1 },
    { ISD::SADDSAT,    MVT::v16i8,   1 },
    { ISD::SMAX,       MVT::v8i16,   1 },
    { ISD::SMIN,       MVT::v8i16,   1 },
    { ISD::SSUBSAT,    MVT::v8i16,   1 },
    { ISD::SSUBSAT,    MVT::v16i8,   1 },
    { ISD::UADDSAT,    MVT::v8i16,   1 },
    { ISD::UADDSAT,    MVT::v16i8,   1 },
    { ISD::UMAX,       MVT::v8i16,   2 },
    { ISD::UMAX,       MVT::v16i8,   1 },
    { ISD::UMIN,       MVT::v8i16,   2 },
    { ISD::UMIN,       MVT::v16i8,   1 },
    { ISD::USUBSAT,    MVT::v8i16,   1 },
    { ISD::USUBSAT,    MVT::v16i8,   1 },
    { ISD::FMAXNUM,    MVT::f64,     4 },
    { ISD::FMAXNUM,    MVT::v2f64,   4 },
    { ISD::FSQRT,      MVT::f64,    32 }, // Nehalem from http://www.agner.org/
    { ISD::FSQRT,      MVT::v2f64,  32 }, // Nehalem from http://www.agner.org/
  };
  static const CostTblEntry SSE1CostTbl[] = {
    { ISD::FMAXNUM,    MVT::f32,     4 },
    { ISD::FMAXNUM,    MVT::v4f32,   4 },
    { ISD::FSQRT,      MVT::f32,    28 }, // Pentium III from http://www.agner.org/
    { ISD::FSQRT,      MVT::v4f32,  56 }, // Pentium III from http://www.agner.org/
  };
  static const CostTblEntry BMI64CostTbl[] = { // 64-bit targets
    { ISD::CTTZ,       MVT::i64,     1 },
  };
  static const CostTblEntry BMI32CostTbl[] = { // 32 or 64-bit targets
    { ISD::CTTZ,       MVT::i32,     1 },
    { ISD::CTTZ,       MVT::i16,     1 },
    { ISD::CTTZ,       MVT::i8,      1 },
  };
  static const CostTblEntry LZCNT64CostTbl[] = { // 64-bit targets
    { ISD::CTLZ,       MVT::i64,     1 },
  };
  static const CostTblEntry LZCNT32CostTbl[] = { // 32 or 64-bit targets
    { ISD::CTLZ,       MVT::i32,     1 },
    { ISD::CTLZ,       MVT::i16,     1 },
    { ISD::CTLZ,       MVT::i8,      1 },
  };
  static const CostTblEntry POPCNT64CostTbl[] = { // 64-bit targets
    { ISD::CTPOP,      MVT::i64,     1 },
  };
  static const CostTblEntry POPCNT32CostTbl[] = { // 32 or 64-bit targets
    { ISD::CTPOP,      MVT::i32,     1 },
    { ISD::CTPOP,      MVT::i16,     1 },
    { ISD::CTPOP,      MVT::i8,      1 },
  };
  static const CostTblEntry X64CostTbl[] = { // 64-bit targets
    { ISD::ABS,        MVT::i64,     2 }, // SUB+CMOV
    { ISD::BITREVERSE, MVT::i64,    14 },
    { ISD::CTLZ,       MVT::i64,     4 }, // BSR+XOR or BSR+XOR+CMOV
    { ISD::CTTZ,       MVT::i64,     3 }, // TEST+BSF+CMOV/BRANCH
    { ISD::CTPOP,      MVT::i64,    10 },
    { ISD::SADDO,      MVT::i64,     1 },
    { ISD::UADDO,      MVT::i64,     1 },
    { ISD::UMULO,      MVT::i64,     2 }, // mulq + seto
  };
  static const CostTblEntry X86CostTbl[] = { // 32 or 64-bit targets
    { ISD::ABS,        MVT::i32,     2 }, // SUB+CMOV
    { ISD::ABS,        MVT::i16,     2 }, // SUB+CMOV
    { ISD::BITREVERSE, MVT::i32,    14 },
    { ISD::BITREVERSE, MVT::i16,    14 },
    { ISD::BITREVERSE, MVT::i8,     11 },
    { ISD::CTLZ,       MVT::i32,     4 }, // BSR+XOR or BSR+XOR+CMOV
    { ISD::CTLZ,       MVT::i16,     4 }, // BSR+XOR or BSR+XOR+CMOV
    { ISD::CTLZ,       MVT::i8,      4 }, // BSR+XOR or BSR+XOR+CMOV
    { ISD::CTTZ,       MVT::i32,     3 }, // TEST+BSF+CMOV/BRANCH
    { ISD::CTTZ,       MVT::i16,     3 }, // TEST+BSF+CMOV/BRANCH
    { ISD::CTTZ,       MVT::i8,      3 }, // TEST+BSF+CMOV/BRANCH
    { ISD::CTPOP,      MVT::i32,     8 },
    { ISD::CTPOP,      MVT::i16,     9 },
    { ISD::CTPOP,      MVT::i8,      7 },
    { ISD::SADDO,      MVT::i32,     1 },
    { ISD::SADDO,      MVT::i16,     1 },
    { ISD::SADDO,      MVT::i8,      1 },
    { ISD::UADDO,      MVT::i32,     1 },
    { ISD::UADDO,      MVT::i16,     1 },
    { ISD::UADDO,      MVT::i8,      1 },
    { ISD::UMULO,      MVT::i32,     2 }, // mul + seto
    { ISD::UMULO,      MVT::i16,     2 },
    { ISD::UMULO,      MVT::i8,      2 },
  };

  Type *RetTy = ICA.getReturnType();
  Type *OpTy = RetTy;
  Intrinsic::ID IID = ICA.getID();
  unsigned ISD = ISD::DELETED_NODE;
  switch (IID) {
  default:
    break;
  case Intrinsic::abs:
    ISD = ISD::ABS;
    break;
  case Intrinsic::bitreverse:
    ISD = ISD::BITREVERSE;
    break;
  case Intrinsic::bswap:
    ISD = ISD::BSWAP;
    break;
  case Intrinsic::ctlz:
    ISD = ISD::CTLZ;
    break;
  case Intrinsic::ctpop:
    ISD = ISD::CTPOP;
    break;
  case Intrinsic::cttz:
    ISD = ISD::CTTZ;
    break;
  case Intrinsic::maxnum:
  case Intrinsic::minnum:
    // FMINNUM has same costs so don't duplicate.
    ISD = ISD::FMAXNUM;
    break;
  case Intrinsic::sadd_sat:
    ISD = ISD::SADDSAT;
    break;
  case Intrinsic::smax:
    ISD = ISD::SMAX;
    break;
  case Intrinsic::smin:
    ISD = ISD::SMIN;
    break;
  case Intrinsic::ssub_sat:
    ISD = ISD::SSUBSAT;
    break;
  case Intrinsic::uadd_sat:
    ISD = ISD::UADDSAT;
    break;
  case Intrinsic::umax:
    ISD = ISD::UMAX;
    break;
  case Intrinsic::umin:
    ISD = ISD::UMIN;
    break;
  case Intrinsic::usub_sat:
    ISD = ISD::USUBSAT;
    break;
  case Intrinsic::sqrt:
    ISD = ISD::FSQRT;
    break;
  case Intrinsic::sadd_with_overflow:
  case Intrinsic::ssub_with_overflow:
    // SSUBO has same costs so don't duplicate.
    ISD = ISD::SADDO;
    OpTy = RetTy->getContainedType(0);
    break;
  case Intrinsic::uadd_with_overflow:
  case Intrinsic::usub_with_overflow:
    // USUBO has same costs so don't duplicate.
    ISD = ISD::UADDO;
    OpTy = RetTy->getContainedType(0);
    break;
  case Intrinsic::umul_with_overflow:
  case Intrinsic::smul_with_overflow:
    // SMULO has same costs so don't duplicate.
    ISD = ISD::UMULO;
    OpTy = RetTy->getContainedType(0);
    break;
  }

  if (ISD != ISD::DELETED_NODE) {
    // Legalize the type.
    std::pair<int, MVT> LT = TLI->getTypeLegalizationCost(DL, OpTy);
    MVT MTy = LT.second;

    // Attempt to lookup cost.
    if (ISD == ISD::BITREVERSE && ST->hasGFNI() && ST->hasSSSE3() &&
        MTy.isVector()) {
      // With PSHUFB the code is very similar for all types. If we have integer
      // byte operations, we just need a GF2P8AFFINEQB for vXi8. For other types
      // we also need a PSHUFB.
      unsigned Cost = MTy.getVectorElementType() == MVT::i8 ? 1 : 2;

      // Without byte operations, we need twice as many GF2P8AFFINEQB and PSHUFB
      // instructions. We also need an extract and an insert.
      if (!(MTy.is128BitVector() || (ST->hasAVX2() && MTy.is256BitVector()) ||
            (ST->hasBWI() && MTy.is512BitVector())))
        Cost = Cost * 2 + 2;

      return LT.first * Cost;
    }

    auto adjustTableCost = [](const CostTblEntry &Entry, int LegalizationCost,
                              FastMathFlags FMF) {
      // If there are no NANs to deal with, then these are reduced to a
      // single MIN** or MAX** instruction instead of the MIN/CMP/SELECT that we
      // assume is used in the non-fast case.
      if (Entry.ISD == ISD::FMAXNUM || Entry.ISD == ISD::FMINNUM) {
        if (FMF.noNaNs())
          return LegalizationCost * 1;
      }
      return LegalizationCost * (int)Entry.Cost;
    };

    if (ST->useGLMDivSqrtCosts())
      if (const auto *Entry = CostTableLookup(GLMCostTbl, ISD, MTy))
        return adjustTableCost(*Entry, LT.first, ICA.getFlags());

    if (ST->isSLM())
      if (const auto *Entry = CostTableLookup(SLMCostTbl, ISD, MTy))
        return adjustTableCost(*Entry, LT.first, ICA.getFlags());

    if (ST->hasCDI())
      if (const auto *Entry = CostTableLookup(AVX512CDCostTbl, ISD, MTy))
        return adjustTableCost(*Entry, LT.first, ICA.getFlags());

    if (ST->hasBWI())
      if (const auto *Entry = CostTableLookup(AVX512BWCostTbl, ISD, MTy))
        return adjustTableCost(*Entry, LT.first, ICA.getFlags());

    if (ST->hasAVX512())
      if (const auto *Entry = CostTableLookup(AVX512CostTbl, ISD, MTy))
        return adjustTableCost(*Entry, LT.first, ICA.getFlags());

    if (ST->hasXOP())
      if (const auto *Entry = CostTableLookup(XOPCostTbl, ISD, MTy))
        return adjustTableCost(*Entry, LT.first, ICA.getFlags());

    if (ST->hasAVX2())
      if (const auto *Entry = CostTableLookup(AVX2CostTbl, ISD, MTy))
        return adjustTableCost(*Entry, LT.first, ICA.getFlags());

    if (ST->hasAVX())
      if (const auto *Entry = CostTableLookup(AVX1CostTbl, ISD, MTy))
        return adjustTableCost(*Entry, LT.first, ICA.getFlags());

    if (ST->hasSSE42())
      if (const auto *Entry = CostTableLookup(SSE42CostTbl, ISD, MTy))
        return adjustTableCost(*Entry, LT.first, ICA.getFlags());

    if (ST->hasSSE41())
      if (const auto *Entry = CostTableLookup(SSE41CostTbl, ISD, MTy))
        return adjustTableCost(*Entry, LT.first, ICA.getFlags());

    if (ST->hasSSSE3())
      if (const auto *Entry = CostTableLookup(SSSE3CostTbl, ISD, MTy))
        return adjustTableCost(*Entry, LT.first, ICA.getFlags());

    if (ST->hasSSE2())
      if (const auto *Entry = CostTableLookup(SSE2CostTbl, ISD, MTy))
        return adjustTableCost(*Entry, LT.first, ICA.getFlags());

    if (ST->hasSSE1())
      if (const auto *Entry = CostTableLookup(SSE1CostTbl, ISD, MTy))
        return adjustTableCost(*Entry, LT.first, ICA.getFlags());

    if (ST->hasBMI()) {
      if (ST->is64Bit())
        if (const auto *Entry = CostTableLookup(BMI64CostTbl, ISD, MTy))
          return adjustTableCost(*Entry, LT.first, ICA.getFlags());

      if (const auto *Entry = CostTableLookup(BMI32CostTbl, ISD, MTy))
        return adjustTableCost(*Entry, LT.first, ICA.getFlags());
    }

    if (ST->hasLZCNT()) {
      if (ST->is64Bit())
        if (const auto *Entry = CostTableLookup(LZCNT64CostTbl, ISD, MTy))
          return adjustTableCost(*Entry, LT.first, ICA.getFlags());

      if (const auto *Entry = CostTableLookup(LZCNT32CostTbl, ISD, MTy))
        return adjustTableCost(*Entry, LT.first, ICA.getFlags());
    }

    if (ST->hasPOPCNT()) {
      if (ST->is64Bit())
        if (const auto *Entry = CostTableLookup(POPCNT64CostTbl, ISD, MTy))
          return adjustTableCost(*Entry, LT.first, ICA.getFlags());

      if (const auto *Entry = CostTableLookup(POPCNT32CostTbl, ISD, MTy))
        return adjustTableCost(*Entry, LT.first, ICA.getFlags());
    }

    // TODO - add BMI (TZCNT) scalar handling

    if (ST->is64Bit())
      if (const auto *Entry = CostTableLookup(X64CostTbl, ISD, MTy))
        return adjustTableCost(*Entry, LT.first, ICA.getFlags());

    if (const auto *Entry = CostTableLookup(X86CostTbl, ISD, MTy))
      return adjustTableCost(*Entry, LT.first, ICA.getFlags());
  }

  return BaseT::getIntrinsicInstrCost(ICA, CostKind);
}

InstructionCost
X86TTIImpl::getIntrinsicInstrCost(const IntrinsicCostAttributes &ICA,
                                  TTI::TargetCostKind CostKind) {
  if (ICA.isTypeBasedOnly())
    return getTypeBasedIntrinsicInstrCost(ICA, CostKind);

  static const CostTblEntry AVX512CostTbl[] = {
    { ISD::ROTL,       MVT::v8i64,   1 },
    { ISD::ROTL,       MVT::v4i64,   1 },
    { ISD::ROTL,       MVT::v2i64,   1 },
    { ISD::ROTL,       MVT::v16i32,  1 },
    { ISD::ROTL,       MVT::v8i32,   1 },
    { ISD::ROTL,       MVT::v4i32,   1 },
    { ISD::ROTR,       MVT::v8i64,   1 },
    { ISD::ROTR,       MVT::v4i64,   1 },
    { ISD::ROTR,       MVT::v2i64,   1 },
    { ISD::ROTR,       MVT::v16i32,  1 },
    { ISD::ROTR,       MVT::v8i32,   1 },
    { ISD::ROTR,       MVT::v4i32,   1 }
  };
  // XOP: ROTL = VPROT(X,Y), ROTR = VPROT(X,SUB(0,Y))
  static const CostTblEntry XOPCostTbl[] = {
    { ISD::ROTL,       MVT::v4i64,   4 },
    { ISD::ROTL,       MVT::v8i32,   4 },
    { ISD::ROTL,       MVT::v16i16,  4 },
    { ISD::ROTL,       MVT::v32i8,   4 },
    { ISD::ROTL,       MVT::v2i64,   1 },
    { ISD::ROTL,       MVT::v4i32,   1 },
    { ISD::ROTL,       MVT::v8i16,   1 },
    { ISD::ROTL,       MVT::v16i8,   1 },
    { ISD::ROTR,       MVT::v4i64,   6 },
    { ISD::ROTR,       MVT::v8i32,   6 },
    { ISD::ROTR,       MVT::v16i16,  6 },
    { ISD::ROTR,       MVT::v32i8,   6 },
    { ISD::ROTR,       MVT::v2i64,   2 },
    { ISD::ROTR,       MVT::v4i32,   2 },
    { ISD::ROTR,       MVT::v8i16,   2 },
    { ISD::ROTR,       MVT::v16i8,   2 }
  };
  static const CostTblEntry X64CostTbl[] = { // 64-bit targets
    { ISD::ROTL,       MVT::i64,     1 },
    { ISD::ROTR,       MVT::i64,     1 },
    { ISD::FSHL,       MVT::i64,     4 }
  };
  static const CostTblEntry X86CostTbl[] = { // 32 or 64-bit targets
    { ISD::ROTL,       MVT::i32,     1 },
    { ISD::ROTL,       MVT::i16,     1 },
    { ISD::ROTL,       MVT::i8,      1 },
    { ISD::ROTR,       MVT::i32,     1 },
    { ISD::ROTR,       MVT::i16,     1 },
    { ISD::ROTR,       MVT::i8,      1 },
    { ISD::FSHL,       MVT::i32,     4 },
    { ISD::FSHL,       MVT::i16,     4 },
    { ISD::FSHL,       MVT::i8,      4 }
  };

  Intrinsic::ID IID = ICA.getID();
  Type *RetTy = ICA.getReturnType();
  const SmallVectorImpl<const Value *> &Args = ICA.getArgs();
  unsigned ISD = ISD::DELETED_NODE;
  switch (IID) {
  default:
    break;
  case Intrinsic::fshl:
    ISD = ISD::FSHL;
    if (Args[0] == Args[1])
      ISD = ISD::ROTL;
    break;
  case Intrinsic::fshr:
    // FSHR has same costs so don't duplicate.
    ISD = ISD::FSHL;
    if (Args[0] == Args[1])
      ISD = ISD::ROTR;
    break;
  }

  if (ISD != ISD::DELETED_NODE) {
    // Legalize the type.
    std::pair<int, MVT> LT = TLI->getTypeLegalizationCost(DL, RetTy);
    MVT MTy = LT.second;

    // Attempt to lookup cost.
    if (ST->hasAVX512())
      if (const auto *Entry = CostTableLookup(AVX512CostTbl, ISD, MTy))
        return LT.first * Entry->Cost;

    if (ST->hasXOP())
      if (const auto *Entry = CostTableLookup(XOPCostTbl, ISD, MTy))
        return LT.first * Entry->Cost;

    if (ST->is64Bit())
      if (const auto *Entry = CostTableLookup(X64CostTbl, ISD, MTy))
        return LT.first * Entry->Cost;

    if (const auto *Entry = CostTableLookup(X86CostTbl, ISD, MTy))
      return LT.first * Entry->Cost;
  }

  return BaseT::getIntrinsicInstrCost(ICA, CostKind);
}

InstructionCost X86TTIImpl::getVectorInstrCost(unsigned Opcode, Type *Val,
                                               unsigned Index) {
  static const CostTblEntry SLMCostTbl[] = {
     { ISD::EXTRACT_VECTOR_ELT,       MVT::i8,      4 },
     { ISD::EXTRACT_VECTOR_ELT,       MVT::i16,     4 },
     { ISD::EXTRACT_VECTOR_ELT,       MVT::i32,     4 },
     { ISD::EXTRACT_VECTOR_ELT,       MVT::i64,     7 }
   };

  assert(Val->isVectorTy() && "This must be a vector type");
  Type *ScalarType = Val->getScalarType();
  int RegisterFileMoveCost = 0;

  if (Index != -1U && (Opcode == Instruction::ExtractElement ||
                       Opcode == Instruction::InsertElement)) {
    // Legalize the type.
    std::pair<int, MVT> LT = TLI->getTypeLegalizationCost(DL, Val);

    // This type is legalized to a scalar type.
    if (!LT.second.isVector())
      return 0;

    // The type may be split. Normalize the index to the new type.
    unsigned NumElts = LT.second.getVectorNumElements();
    unsigned SubNumElts = NumElts;
    Index = Index % NumElts;

    // For >128-bit vectors, we need to extract higher 128-bit subvectors.
    // For inserts, we also need to insert the subvector back.
    if (LT.second.getSizeInBits() > 128) {
      assert((LT.second.getSizeInBits() % 128) == 0 && "Illegal vector");
      unsigned NumSubVecs = LT.second.getSizeInBits() / 128;
      SubNumElts = NumElts / NumSubVecs;
      if (SubNumElts <= Index) {
        RegisterFileMoveCost += (Opcode == Instruction::InsertElement ? 2 : 1);
        Index %= SubNumElts;
      }
    }

    if (Index == 0) {
      // Floating point scalars are already located in index #0.
      // Many insertions to #0 can fold away for scalar fp-ops, so let's assume
      // true for all.
      if (ScalarType->isFloatingPointTy())
        return RegisterFileMoveCost;

      // Assume movd/movq XMM -> GPR is relatively cheap on all targets.
      if (ScalarType->isIntegerTy() && Opcode == Instruction::ExtractElement)
        return 1 + RegisterFileMoveCost;
    }

    int ISD = TLI->InstructionOpcodeToISD(Opcode);
    assert(ISD && "Unexpected vector opcode");
    MVT MScalarTy = LT.second.getScalarType();
    if (ST->isSLM())
      if (auto *Entry = CostTableLookup(SLMCostTbl, ISD, MScalarTy))
        return Entry->Cost + RegisterFileMoveCost;

    // Assume pinsr/pextr XMM <-> GPR is relatively cheap on all targets.
    if ((MScalarTy == MVT::i16 && ST->hasSSE2()) ||
        (MScalarTy.isInteger() && ST->hasSSE41()))
      return 1 + RegisterFileMoveCost;

    // Assume insertps is relatively cheap on all targets.
    if (MScalarTy == MVT::f32 && ST->hasSSE41() &&
        Opcode == Instruction::InsertElement)
      return 1 + RegisterFileMoveCost;

    // For extractions we just need to shuffle the element to index 0, which
    // should be very cheap (assume cost = 1). For insertions we need to shuffle
    // the elements to its destination. In both cases we must handle the
    // subvector move(s).
    // If the vector type is already less than 128-bits then don't reduce it.
    // TODO: Under what circumstances should we shuffle using the full width?
    InstructionCost ShuffleCost = 1;
    if (Opcode == Instruction::InsertElement) {
      auto *SubTy = cast<VectorType>(Val);
      EVT VT = TLI->getValueType(DL, Val);
      if (VT.getScalarType() != MScalarTy || VT.getSizeInBits() >= 128)
        SubTy = FixedVectorType::get(ScalarType, SubNumElts);
      ShuffleCost =
          getShuffleCost(TTI::SK_PermuteTwoSrc, SubTy, None, 0, SubTy);
    }
    int IntOrFpCost = ScalarType->isFloatingPointTy() ? 0 : 1;
    return ShuffleCost + IntOrFpCost + RegisterFileMoveCost;
  }

  // Add to the base cost if we know that the extracted element of a vector is
  // destined to be moved to and used in the integer register file.
  if (Opcode == Instruction::ExtractElement && ScalarType->isPointerTy())
    RegisterFileMoveCost += 1;

  return BaseT::getVectorInstrCost(Opcode, Val, Index) + RegisterFileMoveCost;
}

unsigned X86TTIImpl::getScalarizationOverhead(VectorType *Ty,
                                              const APInt &DemandedElts,
                                              bool Insert, bool Extract) {
  unsigned Cost = 0;

  // For insertions, a ISD::BUILD_VECTOR style vector initialization can be much
  // cheaper than an accumulation of ISD::INSERT_VECTOR_ELT.
  if (Insert) {
    std::pair<int, MVT> LT = TLI->getTypeLegalizationCost(DL, Ty);
    MVT MScalarTy = LT.second.getScalarType();

    if ((MScalarTy == MVT::i16 && ST->hasSSE2()) ||
        (MScalarTy.isInteger() && ST->hasSSE41()) ||
        (MScalarTy == MVT::f32 && ST->hasSSE41())) {
      // For types we can insert directly, insertion into 128-bit sub vectors is
      // cheap, followed by a cheap chain of concatenations.
      if (LT.second.getSizeInBits() <= 128) {
        Cost +=
            BaseT::getScalarizationOverhead(Ty, DemandedElts, Insert, false);
      } else {
        // In each 128-lane, if at least one index is demanded but not all
        // indices are demanded and this 128-lane is not the first 128-lane of
        // the legalized-vector, then this 128-lane needs a extracti128; If in
        // each 128-lane, there is at least one demanded index, this 128-lane
        // needs a inserti128.

        // The following cases will help you build a better understanding:
        // Assume we insert several elements into a v8i32 vector in avx2,
        // Case#1: inserting into 1th index needs vpinsrd + inserti128.
        // Case#2: inserting into 5th index needs extracti128 + vpinsrd +
        // inserti128.
        // Case#3: inserting into 4,5,6,7 index needs 4*vpinsrd + inserti128.
        unsigned Num128Lanes = LT.second.getSizeInBits() / 128 * LT.first;
        unsigned NumElts = LT.second.getVectorNumElements() * LT.first;
        APInt WidenedDemandedElts = DemandedElts.zextOrSelf(NumElts);
        unsigned Scale = NumElts / Num128Lanes;
        // We iterate each 128-lane, and check if we need a
        // extracti128/inserti128 for this 128-lane.
        for (unsigned I = 0; I < NumElts; I += Scale) {
          APInt Mask = WidenedDemandedElts.getBitsSet(NumElts, I, I + Scale);
          APInt MaskedDE = Mask & WidenedDemandedElts;
          unsigned Population = MaskedDE.countPopulation();
          Cost += (Population > 0 && Population != Scale &&
                   I % LT.second.getVectorNumElements() != 0);
          Cost += Population > 0;
        }
        Cost += DemandedElts.countPopulation();

        // For vXf32 cases, insertion into the 0'th index in each v4f32
        // 128-bit vector is free.
        // NOTE: This assumes legalization widens vXf32 vectors.
        if (MScalarTy == MVT::f32)
          for (unsigned i = 0, e = cast<FixedVectorType>(Ty)->getNumElements();
               i < e; i += 4)
            if (DemandedElts[i])
              Cost--;
      }
    } else if (LT.second.isVector()) {
      // Without fast insertion, we need to use MOVD/MOVQ to pass each demanded
      // integer element as a SCALAR_TO_VECTOR, then we build the vector as a
      // series of UNPCK followed by CONCAT_VECTORS - all of these can be
      // considered cheap.
      if (Ty->isIntOrIntVectorTy())
        Cost += DemandedElts.countPopulation();

      // Get the smaller of the legalized or original pow2-extended number of
      // vector elements, which represents the number of unpacks we'll end up
      // performing.
      unsigned NumElts = LT.second.getVectorNumElements();
      unsigned Pow2Elts =
          PowerOf2Ceil(cast<FixedVectorType>(Ty)->getNumElements());
      Cost += (std::min<unsigned>(NumElts, Pow2Elts) - 1) * LT.first;
    }
  }

  // TODO: Use default extraction for now, but we should investigate extending this
  // to handle repeated subvector extraction.
  if (Extract)
    Cost += BaseT::getScalarizationOverhead(Ty, DemandedElts, false, Extract);

  return Cost;
}

InstructionCost X86TTIImpl::getMemoryOpCost(unsigned Opcode, Type *Src,
                                            MaybeAlign Alignment,
                                            unsigned AddressSpace,
                                            TTI::TargetCostKind CostKind,
                                            const Instruction *I) {
#if INTEL_CUSTOMIZATION
  // Defer to base implementation to split.
  if (Src->isAggregateType())
    return BaseT::getMemoryOpCost(Opcode, Src, Alignment, AddressSpace,
                                  CostKind, I);
#endif

  // TODO: Handle other cost kinds.
  if (CostKind != TTI::TCK_RecipThroughput) {
    if (auto *SI = dyn_cast_or_null<StoreInst>(I)) {
      // Store instruction with index and scale costs 2 Uops.
      // Check the preceding GEP to identify non-const indices.
      if (auto *GEP = dyn_cast<GetElementPtrInst>(SI->getPointerOperand())) {
        if (!all_of(GEP->indices(), [](Value *V) { return isa<Constant>(V); }))
          return TTI::TCC_Basic * 2;
      }
    }
    return TTI::TCC_Basic;
  }

  // Handle non-power-of-two vectors such as <3 x float>
  if (auto *VTy = dyn_cast<FixedVectorType>(Src)) {
    unsigned NumElem = VTy->getNumElements();

#if INTEL_CUSTOMIZATION
    if (!isPowerOf2_32(NumElem)) {
      unsigned ScalarSize = VTy->getScalarSizeInBits();
      if (ST->hasAVX512() && ST->hasVLX() &&
          ((ScalarSize == 64 || ScalarSize == 32) ||
           (ST->hasBWI() && (ScalarSize == 16 || ScalarSize == 8)))) {

        // Type legalization can't handle structs
        if (TLI->getValueType(DL, Src, true) != MVT::Other) {
          // Legalize the type.
          std::pair<int, MVT> LT = TLI->getTypeLegalizationCost(DL, Src);
          assert(
              (Opcode == Instruction::Load || Opcode == Instruction::Store) &&
              "Invalid Opcode");

          // Skip the extra mask cost.
          return LT.first;
        }
      }
    }
#endif // INTEL_CUSTOMIZATION

    // Handle a few common cases:
    // <3 x float>
    if (NumElem == 3 && VTy->getScalarSizeInBits() == 32)
      // Cost = 64 bit store + extract + 32 bit store.
      return 3;

    // <3 x double>
    if (NumElem == 3 && VTy->getScalarSizeInBits() == 64)
      // Cost = 128 bit store + unpack + 64 bit store.
      return 3;

    // Assume that all other non-power-of-two numbers are scalarized.
    if (!isPowerOf2_32(NumElem)) {
      APInt DemandedElts = APInt::getAllOnesValue(NumElem);
      InstructionCost Cost = BaseT::getMemoryOpCost(
          Opcode, VTy->getScalarType(), Alignment, AddressSpace, CostKind);
      int SplitCost = getScalarizationOverhead(VTy, DemandedElts,
                                               Opcode == Instruction::Load,
                                               Opcode == Instruction::Store);
      return NumElem * Cost + SplitCost;
    }
  }

  // Type legalization can't handle structs
  if (TLI->getValueType(DL, Src,  true) == MVT::Other)
    return BaseT::getMemoryOpCost(Opcode, Src, Alignment, AddressSpace,
                                  CostKind);

  // Legalize the type.
  std::pair<int, MVT> LT = TLI->getTypeLegalizationCost(DL, Src);
  assert((Opcode == Instruction::Load || Opcode == Instruction::Store) &&
         "Invalid Opcode");

  // Each load/store unit costs 1.
  int Cost = LT.first * 1;

  // This isn't exactly right. We're using slow unaligned 32-byte accesses as a
  // proxy for a double-pumped AVX memory interface such as on Sandybridge.
  if (LT.second.getStoreSize() == 32 && ST->isUnalignedMem32Slow())
    Cost *= 2;

  return Cost;
}

InstructionCost
X86TTIImpl::getMaskedMemoryOpCost(unsigned Opcode, Type *SrcTy, Align Alignment,
                                  unsigned AddressSpace,
                                  TTI::TargetCostKind CostKind) {
  bool IsLoad = (Instruction::Load == Opcode);
  bool IsStore = (Instruction::Store == Opcode);

  auto *SrcVTy = dyn_cast<FixedVectorType>(SrcTy);
  if (!SrcVTy)
    // To calculate scalar take the regular cost, without mask
    return getMemoryOpCost(Opcode, SrcTy, Alignment, AddressSpace, CostKind);

  unsigned NumElem = SrcVTy->getNumElements();
  auto *MaskTy =
      FixedVectorType::get(Type::getInt8Ty(SrcVTy->getContext()), NumElem);
  if ((IsLoad && !isLegalMaskedLoad(SrcVTy, Alignment)) ||
      (IsStore && !isLegalMaskedStore(SrcVTy, Alignment)) ||
      !isPowerOf2_32(NumElem)) {
#if INTEL_CUSTOMIZATION
    // CMPLRLLVM-20504 Increase store cost to the value I'm told icc uses.
    if (IsStore)
      return 14 * NumElem;
#endif

    // Scalarization
    APInt DemandedElts = APInt::getAllOnesValue(NumElem);
    InstructionCost MaskSplitCost =
        getScalarizationOverhead(MaskTy, DemandedElts, false, true);
    InstructionCost ScalarCompareCost = getCmpSelInstrCost(
        Instruction::ICmp, Type::getInt8Ty(SrcVTy->getContext()), nullptr,
        CmpInst::BAD_ICMP_PREDICATE, CostKind);
    InstructionCost BranchCost = getCFInstrCost(Instruction::Br, CostKind);
    InstructionCost MaskCmpCost = NumElem * (BranchCost + ScalarCompareCost);
    InstructionCost ValueSplitCost =
        getScalarizationOverhead(SrcVTy, DemandedElts, IsLoad, IsStore);
    InstructionCost MemopCost =
        NumElem * BaseT::getMemoryOpCost(Opcode, SrcVTy->getScalarType(),
                                         Alignment, AddressSpace, CostKind);
    return MemopCost + ValueSplitCost + MaskSplitCost + MaskCmpCost;
  }

  // Legalize the type.
  std::pair<int, MVT> LT = TLI->getTypeLegalizationCost(DL, SrcVTy);
  auto VT = TLI->getValueType(DL, SrcVTy);
  InstructionCost Cost = 0;
  if (VT.isSimple() && LT.second != VT.getSimpleVT() &&
      LT.second.getVectorNumElements() == NumElem)
    // Promotion requires expand/truncate for data and a shuffle for mask.
    Cost += getShuffleCost(TTI::SK_PermuteTwoSrc, SrcVTy, None, 0, nullptr) +
            getShuffleCost(TTI::SK_PermuteTwoSrc, MaskTy, None, 0, nullptr);

  else if (LT.second.getVectorNumElements() > NumElem) {
    auto *NewMaskTy = FixedVectorType::get(MaskTy->getElementType(),
                                           LT.second.getVectorNumElements());
    // Expanding requires fill mask with zeroes
    Cost += getShuffleCost(TTI::SK_InsertSubvector, NewMaskTy, None, 0, MaskTy);
  }

  // Pre-AVX512 - each maskmov load costs 2 + store costs ~8.
  if (!ST->hasAVX512())
    return Cost + LT.first * (IsLoad ? 2 : 8);

  // AVX-512 masked load/store is cheapper
  return Cost + LT.first;
}

int X86TTIImpl::getAddressComputationCost(Type *Ty, ScalarEvolution *SE,
                                          const SCEV *Ptr) {
  // Address computations in vectorized code with non-consecutive addresses will
  // likely result in more instructions compared to scalar code where the
  // computation can more often be merged into the index mode. The resulting
  // extra micro-ops can significantly decrease throughput.
  const unsigned NumVectorInstToHideOverhead = 10;

  // Cost modeling of Strided Access Computation is hidden by the indexing
  // modes of X86 regardless of the stride value. We dont believe that there
  // is a difference between constant strided access in gerenal and constant
  // strided value which is less than or equal to 64.
  // Even in the case of (loop invariant) stride whose value is not known at
  // compile time, the address computation will not incur more than one extra
  // ADD instruction.
  if (Ty->isVectorTy() && SE) {
    if (!BaseT::isStridedAccess(Ptr))
      return NumVectorInstToHideOverhead;
    if (!BaseT::getConstantStrideStep(SE, Ptr))
      return 1;
  }

  return BaseT::getAddressComputationCost(Ty, SE, Ptr);
}

InstructionCost
X86TTIImpl::getArithmeticReductionCost(unsigned Opcode, VectorType *ValTy,
                                       bool IsPairwise,
                                       TTI::TargetCostKind CostKind) {
  // Just use the default implementation for pair reductions.
  if (IsPairwise)
    return BaseT::getArithmeticReductionCost(Opcode, ValTy, IsPairwise, CostKind);

#if INTEL_CUSTOMIZATION
  // If it is llvm.experimental.vector.reduce.or/and.vNi1, it can be replaced to
  // integer bitcast+cmp.
  if (getTLI()->getTargetMachine().Options.IntelAdvancedOptim &&
      ValTy->getElementType() == Type::getInt1Ty(ValTy->getContext()) &&
      ValTy->getNumElements() > 1 &&
      ((ST->is64Bit() && ValTy->getNumElements() <= 64) ||
       ValTy->getNumElements() <= 32) &&
      (Opcode == Instruction::And || Opcode == Instruction::Or)) {
    return 2;
  }
#endif // INTEL_CUSTOMIZATION

  // We use the Intel Architecture Code Analyzer(IACA) to measure the throughput
  // and make it as the cost.
  static const CostTblEntry SLMCostTblNoPairWise[] = {
    { ISD::FADD,  MVT::v2f64,   3 },
    { ISD::ADD,   MVT::v2i64,   5 },
  };

  static const CostTblEntry SSE2CostTblNoPairWise[] = {
    { ISD::FADD,  MVT::v2f64,   2 },
    { ISD::FADD,  MVT::v4f32,   4 },
    { ISD::ADD,   MVT::v2i64,   2 },      // The data reported by the IACA tool is "1.6".
    { ISD::ADD,   MVT::v2i32,   2 }, // FIXME: chosen to be less than v4i32
    { ISD::ADD,   MVT::v4i32,   3 },      // The data reported by the IACA tool is "3.3".
    { ISD::ADD,   MVT::v2i16,   2 },      // The data reported by the IACA tool is "4.3".
    { ISD::ADD,   MVT::v4i16,   3 },      // The data reported by the IACA tool is "4.3".
    { ISD::ADD,   MVT::v8i16,   4 },      // The data reported by the IACA tool is "4.3".
    { ISD::ADD,   MVT::v2i8,    2 },
    { ISD::ADD,   MVT::v4i8,    2 },
    { ISD::ADD,   MVT::v8i8,    2 },
    { ISD::ADD,   MVT::v16i8,   3 },
  };

  static const CostTblEntry AVX1CostTblNoPairWise[] = {
    { ISD::FADD,  MVT::v4f64,   3 },
    { ISD::FADD,  MVT::v4f32,   3 },
    { ISD::FADD,  MVT::v8f32,   4 },
    { ISD::ADD,   MVT::v2i64,   1 },      // The data reported by the IACA tool is "1.5".
    { ISD::ADD,   MVT::v4i64,   3 },
    { ISD::ADD,   MVT::v8i32,   5 },
    { ISD::ADD,   MVT::v16i16,  5 },
    { ISD::ADD,   MVT::v32i8,   4 },
  };

  int ISD = TLI->InstructionOpcodeToISD(Opcode);
  assert(ISD && "Invalid opcode");

  // Before legalizing the type, give a chance to look up illegal narrow types
  // in the table.
  // FIXME: Is there a better way to do this?
  EVT VT = TLI->getValueType(DL, ValTy);
  if (VT.isSimple()) {
    MVT MTy = VT.getSimpleVT();
    if (ST->isSLM())
      if (const auto *Entry = CostTableLookup(SLMCostTblNoPairWise, ISD, MTy))
        return Entry->Cost;

    if (ST->hasAVX())
      if (const auto *Entry = CostTableLookup(AVX1CostTblNoPairWise, ISD, MTy))
        return Entry->Cost;

    if (ST->hasSSE2())
      if (const auto *Entry = CostTableLookup(SSE2CostTblNoPairWise, ISD, MTy))
        return Entry->Cost;
  }

  std::pair<int, MVT> LT = TLI->getTypeLegalizationCost(DL, ValTy);

  MVT MTy = LT.second;

  auto *ValVTy = cast<FixedVectorType>(ValTy);

  // Special case: vXi8 mul reductions are performed as vXi16.
  if (ISD == ISD::MUL && MTy.getScalarType() == MVT::i8) {
    auto *WideSclTy = IntegerType::get(ValVTy->getContext(), 16);
    auto *WideVecTy = FixedVectorType::get(WideSclTy, ValVTy->getNumElements());
    return *getCastInstrCost(Instruction::ZExt, WideVecTy, ValTy,
                             TargetTransformInfo::CastContextHint::None,
                             CostKind)
                .getValue() +
           getArithmeticReductionCost(Opcode, WideVecTy, IsPairwise, CostKind);
  }

  unsigned ArithmeticCost = 0;
  if (LT.first != 1 && MTy.isVector() &&
      MTy.getVectorNumElements() < ValVTy->getNumElements()) {
    // Type needs to be split. We need LT.first - 1 arithmetic ops.
    auto *SingleOpTy = FixedVectorType::get(ValVTy->getElementType(),
                                            MTy.getVectorNumElements());
    ArithmeticCost = getArithmeticInstrCost(Opcode, SingleOpTy, CostKind);
    ArithmeticCost *= LT.first - 1;
  }

  if (ST->isSLM())
    if (const auto *Entry = CostTableLookup(SLMCostTblNoPairWise, ISD, MTy))
      return ArithmeticCost + Entry->Cost;

  if (ST->hasAVX())
    if (const auto *Entry = CostTableLookup(AVX1CostTblNoPairWise, ISD, MTy))
      return ArithmeticCost + Entry->Cost;

  if (ST->hasSSE2())
    if (const auto *Entry = CostTableLookup(SSE2CostTblNoPairWise, ISD, MTy))
      return ArithmeticCost + Entry->Cost;

  // FIXME: These assume a naive kshift+binop lowering, which is probably
  // conservative in most cases.
  static const CostTblEntry AVX512BoolReduction[] = {
    { ISD::AND,  MVT::v2i1,   3 },
    { ISD::AND,  MVT::v4i1,   5 },
    { ISD::AND,  MVT::v8i1,   7 },
    { ISD::AND,  MVT::v16i1,  9 },
    { ISD::AND,  MVT::v32i1, 11 },
    { ISD::AND,  MVT::v64i1, 13 },
    { ISD::OR,   MVT::v2i1,   3 },
    { ISD::OR,   MVT::v4i1,   5 },
    { ISD::OR,   MVT::v8i1,   7 },
    { ISD::OR,   MVT::v16i1,  9 },
    { ISD::OR,   MVT::v32i1, 11 },
    { ISD::OR,   MVT::v64i1, 13 },
  };

  static const CostTblEntry AVX2BoolReduction[] = {
    { ISD::AND,  MVT::v16i16,  2 }, // vpmovmskb + cmp
    { ISD::AND,  MVT::v32i8,   2 }, // vpmovmskb + cmp
    { ISD::OR,   MVT::v16i16,  2 }, // vpmovmskb + cmp
    { ISD::OR,   MVT::v32i8,   2 }, // vpmovmskb + cmp
  };

  static const CostTblEntry AVX1BoolReduction[] = {
    { ISD::AND,  MVT::v4i64,   2 }, // vmovmskpd + cmp
    { ISD::AND,  MVT::v8i32,   2 }, // vmovmskps + cmp
    { ISD::AND,  MVT::v16i16,  4 }, // vextractf128 + vpand + vpmovmskb + cmp
    { ISD::AND,  MVT::v32i8,   4 }, // vextractf128 + vpand + vpmovmskb + cmp
    { ISD::OR,   MVT::v4i64,   2 }, // vmovmskpd + cmp
    { ISD::OR,   MVT::v8i32,   2 }, // vmovmskps + cmp
    { ISD::OR,   MVT::v16i16,  4 }, // vextractf128 + vpor + vpmovmskb + cmp
    { ISD::OR,   MVT::v32i8,   4 }, // vextractf128 + vpor + vpmovmskb + cmp
  };

  static const CostTblEntry SSE2BoolReduction[] = {
    { ISD::AND,  MVT::v2i64,   2 }, // movmskpd + cmp
    { ISD::AND,  MVT::v4i32,   2 }, // movmskps + cmp
    { ISD::AND,  MVT::v8i16,   2 }, // pmovmskb + cmp
    { ISD::AND,  MVT::v16i8,   2 }, // pmovmskb + cmp
    { ISD::OR,   MVT::v2i64,   2 }, // movmskpd + cmp
    { ISD::OR,   MVT::v4i32,   2 }, // movmskps + cmp
    { ISD::OR,   MVT::v8i16,   2 }, // pmovmskb + cmp
    { ISD::OR,   MVT::v16i8,   2 }, // pmovmskb + cmp
  };

  // Handle bool allof/anyof patterns.
  if (ValVTy->getElementType()->isIntegerTy(1)) {
    unsigned ArithmeticCost = 0;
    if (LT.first != 1 && MTy.isVector() &&
        MTy.getVectorNumElements() < ValVTy->getNumElements()) {
      // Type needs to be split. We need LT.first - 1 arithmetic ops.
      auto *SingleOpTy = FixedVectorType::get(ValVTy->getElementType(),
                                              MTy.getVectorNumElements());
      ArithmeticCost = getArithmeticInstrCost(Opcode, SingleOpTy, CostKind);
      ArithmeticCost *= LT.first - 1;
    }

    if (ST->hasAVX512())
      if (const auto *Entry = CostTableLookup(AVX512BoolReduction, ISD, MTy))
        return ArithmeticCost + Entry->Cost;
    if (ST->hasAVX2())
      if (const auto *Entry = CostTableLookup(AVX2BoolReduction, ISD, MTy))
        return ArithmeticCost + Entry->Cost;
    if (ST->hasAVX())
      if (const auto *Entry = CostTableLookup(AVX1BoolReduction, ISD, MTy))
        return ArithmeticCost + Entry->Cost;
    if (ST->hasSSE2())
      if (const auto *Entry = CostTableLookup(SSE2BoolReduction, ISD, MTy))
        return ArithmeticCost + Entry->Cost;

    return BaseT::getArithmeticReductionCost(Opcode, ValVTy, IsPairwise,
                                             CostKind);
  }

  unsigned NumVecElts = ValVTy->getNumElements();
  unsigned ScalarSize = ValVTy->getScalarSizeInBits();

  // Special case power of 2 reductions where the scalar type isn't changed
  // by type legalization.
  if (!isPowerOf2_32(NumVecElts) || ScalarSize != MTy.getScalarSizeInBits())
    return BaseT::getArithmeticReductionCost(Opcode, ValVTy, IsPairwise,
                                             CostKind);

  InstructionCost ReductionCost = 0;

  auto *Ty = ValVTy;
  if (LT.first != 1 && MTy.isVector() &&
      MTy.getVectorNumElements() < ValVTy->getNumElements()) {
    // Type needs to be split. We need LT.first - 1 arithmetic ops.
    Ty = FixedVectorType::get(ValVTy->getElementType(),
                              MTy.getVectorNumElements());
    ReductionCost = getArithmeticInstrCost(Opcode, Ty, CostKind);
    ReductionCost *= LT.first - 1;
    NumVecElts = MTy.getVectorNumElements();
  }

  // Now handle reduction with the legal type, taking into account size changes
  // at each level.
  while (NumVecElts > 1) {
    // Determine the size of the remaining vector we need to reduce.
    unsigned Size = NumVecElts * ScalarSize;
    NumVecElts /= 2;
    // If we're reducing from 256/512 bits, use an extract_subvector.
    if (Size > 128) {
      auto *SubTy = FixedVectorType::get(ValVTy->getElementType(), NumVecElts);
      ReductionCost +=
          getShuffleCost(TTI::SK_ExtractSubvector, Ty, None, NumVecElts, SubTy);
      Ty = SubTy;
    } else if (Size == 128) {
      // Reducing from 128 bits is a permute of v2f64/v2i64.
      FixedVectorType *ShufTy;
      if (ValVTy->isFloatingPointTy())
        ShufTy =
            FixedVectorType::get(Type::getDoubleTy(ValVTy->getContext()), 2);
      else
        ShufTy =
            FixedVectorType::get(Type::getInt64Ty(ValVTy->getContext()), 2);
      ReductionCost +=
          getShuffleCost(TTI::SK_PermuteSingleSrc, ShufTy, None, 0, nullptr);
    } else if (Size == 64) {
      // Reducing from 64 bits is a shuffle of v4f32/v4i32.
      FixedVectorType *ShufTy;
      if (ValVTy->isFloatingPointTy())
        ShufTy =
            FixedVectorType::get(Type::getFloatTy(ValVTy->getContext()), 4);
      else
        ShufTy =
            FixedVectorType::get(Type::getInt32Ty(ValVTy->getContext()), 4);
      ReductionCost +=
          getShuffleCost(TTI::SK_PermuteSingleSrc, ShufTy, None, 0, nullptr);
    } else {
      // Reducing from smaller size is a shift by immediate.
      auto *ShiftTy = FixedVectorType::get(
          Type::getIntNTy(ValVTy->getContext(), Size), 128 / Size);
      ReductionCost += getArithmeticInstrCost(
          Instruction::LShr, ShiftTy, CostKind,
          TargetTransformInfo::OK_AnyValue,
          TargetTransformInfo::OK_UniformConstantValue,
          TargetTransformInfo::OP_None, TargetTransformInfo::OP_None);
    }

    // Add the arithmetic op for this level.
    ReductionCost += getArithmeticInstrCost(Opcode, Ty, CostKind);
  }

  // Add the final extract element to the cost.
  return ReductionCost + getVectorInstrCost(Instruction::ExtractElement, Ty, 0);
}

InstructionCost X86TTIImpl::getMinMaxCost(Type *Ty, Type *CondTy,
                                          bool IsUnsigned) {
  std::pair<int, MVT> LT = TLI->getTypeLegalizationCost(DL, Ty);

  MVT MTy = LT.second;

  int ISD;
#if INTEL_CUSTOMIZATION
  if (Ty->isIntOrIntVectorTy() || Ty->isPtrOrPtrVectorTy()) {
#endif // INTEL_CUSTOMIZATION
    ISD = IsUnsigned ? ISD::UMIN : ISD::SMIN;
  } else {
    assert(Ty->isFPOrFPVectorTy() &&
           "Expected float point or integer vector type.");
    ISD = ISD::FMINNUM;
  }

  static const CostTblEntry SSE1CostTbl[] = {
    {ISD::FMINNUM, MVT::v4f32, 1},
  };

  static const CostTblEntry SSE2CostTbl[] = {
    {ISD::FMINNUM, MVT::v2f64, 1},
    {ISD::SMIN,    MVT::v8i16, 1},
    {ISD::UMIN,    MVT::v16i8, 1},
  };

  static const CostTblEntry SSE41CostTbl[] = {
    {ISD::SMIN,    MVT::v4i32, 1},
    {ISD::UMIN,    MVT::v4i32, 1},
    {ISD::UMIN,    MVT::v8i16, 1},
    {ISD::SMIN,    MVT::v16i8, 1},
  };

  static const CostTblEntry SSE42CostTbl[] = {
    {ISD::UMIN,    MVT::v2i64, 3}, // xor+pcmpgtq+blendvpd
  };

  static const CostTblEntry AVX1CostTbl[] = {
    {ISD::FMINNUM, MVT::v8f32,  1},
    {ISD::FMINNUM, MVT::v4f64,  1},
    {ISD::SMIN,    MVT::v8i32,  3},
    {ISD::UMIN,    MVT::v8i32,  3},
    {ISD::SMIN,    MVT::v16i16, 3},
    {ISD::UMIN,    MVT::v16i16, 3},
    {ISD::SMIN,    MVT::v32i8,  3},
    {ISD::UMIN,    MVT::v32i8,  3},
  };

  static const CostTblEntry AVX2CostTbl[] = {
    {ISD::SMIN,    MVT::v8i32,  1},
    {ISD::UMIN,    MVT::v8i32,  1},
    {ISD::SMIN,    MVT::v16i16, 1},
    {ISD::UMIN,    MVT::v16i16, 1},
    {ISD::SMIN,    MVT::v32i8,  1},
    {ISD::UMIN,    MVT::v32i8,  1},
  };

  static const CostTblEntry AVX512CostTbl[] = {
    {ISD::FMINNUM, MVT::v16f32, 1},
    {ISD::FMINNUM, MVT::v8f64,  1},
    {ISD::SMIN,    MVT::v2i64,  1},
    {ISD::UMIN,    MVT::v2i64,  1},
    {ISD::SMIN,    MVT::v4i64,  1},
    {ISD::UMIN,    MVT::v4i64,  1},
    {ISD::SMIN,    MVT::v8i64,  1},
    {ISD::UMIN,    MVT::v8i64,  1},
    {ISD::SMIN,    MVT::v16i32, 1},
    {ISD::UMIN,    MVT::v16i32, 1},
  };

  static const CostTblEntry AVX512BWCostTbl[] = {
    {ISD::SMIN,    MVT::v32i16, 1},
    {ISD::UMIN,    MVT::v32i16, 1},
    {ISD::SMIN,    MVT::v64i8,  1},
    {ISD::UMIN,    MVT::v64i8,  1},
  };

  // If we have a native MIN/MAX instruction for this type, use it.
  if (ST->hasBWI())
    if (const auto *Entry = CostTableLookup(AVX512BWCostTbl, ISD, MTy))
      return LT.first * Entry->Cost;

  if (ST->hasAVX512())
    if (const auto *Entry = CostTableLookup(AVX512CostTbl, ISD, MTy))
      return LT.first * Entry->Cost;

  if (ST->hasAVX2())
    if (const auto *Entry = CostTableLookup(AVX2CostTbl, ISD, MTy))
      return LT.first * Entry->Cost;

  if (ST->hasAVX())
    if (const auto *Entry = CostTableLookup(AVX1CostTbl, ISD, MTy))
      return LT.first * Entry->Cost;

  if (ST->hasSSE42())
    if (const auto *Entry = CostTableLookup(SSE42CostTbl, ISD, MTy))
      return LT.first * Entry->Cost;

  if (ST->hasSSE41())
    if (const auto *Entry = CostTableLookup(SSE41CostTbl, ISD, MTy))
      return LT.first * Entry->Cost;

  if (ST->hasSSE2())
    if (const auto *Entry = CostTableLookup(SSE2CostTbl, ISD, MTy))
      return LT.first * Entry->Cost;

  if (ST->hasSSE1())
    if (const auto *Entry = CostTableLookup(SSE1CostTbl, ISD, MTy))
      return LT.first * Entry->Cost;

  unsigned CmpOpcode;
  if (Ty->isFPOrFPVectorTy()) {
    CmpOpcode = Instruction::FCmp;
  } else {
#if INTEL_CUSTOMIZATION
    assert((Ty->isIntOrIntVectorTy() || Ty->isPtrOrPtrVectorTy()) &&
           "expecting floating point or integer type for min/max reduction");
#endif // INTEL_CUSTOMIZATION
    CmpOpcode = Instruction::ICmp;
  }

  TTI::TargetCostKind CostKind = TTI::TCK_RecipThroughput;
  // Otherwise fall back to cmp+select.
  InstructionCost Result =
      getCmpSelInstrCost(CmpOpcode, Ty, CondTy, CmpInst::BAD_ICMP_PREDICATE,
                         CostKind) +
      getCmpSelInstrCost(Instruction::Select, Ty, CondTy,
                         CmpInst::BAD_ICMP_PREDICATE, CostKind);
  return Result;
}

InstructionCost
X86TTIImpl::getMinMaxReductionCost(VectorType *ValTy, VectorType *CondTy,
                                   bool IsPairwise, bool IsUnsigned,
                                   TTI::TargetCostKind CostKind) {
  // Just use the default implementation for pair reductions.
  if (IsPairwise)
    return BaseT::getMinMaxReductionCost(ValTy, CondTy, IsPairwise, IsUnsigned,
                                         CostKind);

  std::pair<int, MVT> LT = TLI->getTypeLegalizationCost(DL, ValTy);

  MVT MTy = LT.second;

  int ISD;
#if INTEL_CUSTOMIZATION
  if (ValTy->isIntOrIntVectorTy() || ValTy->isPtrOrPtrVectorTy()) {
#endif // INTEL_CUSTOMIZATION
    ISD = IsUnsigned ? ISD::UMIN : ISD::SMIN;
  } else {
    assert(ValTy->isFPOrFPVectorTy() &&
           "Expected float point or integer vector type.");
    ISD = ISD::FMINNUM;
  }

  // We use the Intel Architecture Code Analyzer(IACA) to measure the throughput
  // and make it as the cost.

  static const CostTblEntry SSE2CostTblNoPairWise[] = {
      {ISD::UMIN, MVT::v2i16, 5}, // need pxors to use pminsw/pmaxsw
      {ISD::UMIN, MVT::v4i16, 7}, // need pxors to use pminsw/pmaxsw
      {ISD::UMIN, MVT::v8i16, 9}, // need pxors to use pminsw/pmaxsw
  };

  static const CostTblEntry SSE41CostTblNoPairWise[] = {
      {ISD::SMIN, MVT::v2i16, 3}, // same as sse2
      {ISD::SMIN, MVT::v4i16, 5}, // same as sse2
      {ISD::UMIN, MVT::v2i16, 5}, // same as sse2
      {ISD::UMIN, MVT::v4i16, 7}, // same as sse2
      {ISD::SMIN, MVT::v8i16, 4}, // phminposuw+xor
      {ISD::UMIN, MVT::v8i16, 4}, // FIXME: umin is cheaper than umax
      {ISD::SMIN, MVT::v2i8,  3}, // pminsb
      {ISD::SMIN, MVT::v4i8,  5}, // pminsb
      {ISD::SMIN, MVT::v8i8,  7}, // pminsb
      {ISD::SMIN, MVT::v16i8, 6},
      {ISD::UMIN, MVT::v2i8,  3}, // same as sse2
      {ISD::UMIN, MVT::v4i8,  5}, // same as sse2
      {ISD::UMIN, MVT::v8i8,  7}, // same as sse2
      {ISD::UMIN, MVT::v16i8, 6}, // FIXME: umin is cheaper than umax
  };

  static const CostTblEntry AVX1CostTblNoPairWise[] = {
      {ISD::SMIN, MVT::v16i16, 6},
      {ISD::UMIN, MVT::v16i16, 6}, // FIXME: umin is cheaper than umax
      {ISD::SMIN, MVT::v32i8, 8},
      {ISD::UMIN, MVT::v32i8, 8},
  };

  static const CostTblEntry AVX512BWCostTblNoPairWise[] = {
      {ISD::SMIN, MVT::v32i16, 8},
      {ISD::UMIN, MVT::v32i16, 8}, // FIXME: umin is cheaper than umax
      {ISD::SMIN, MVT::v64i8, 10},
      {ISD::UMIN, MVT::v64i8, 10},
  };

  // Before legalizing the type, give a chance to look up illegal narrow types
  // in the table.
  // FIXME: Is there a better way to do this?
  EVT VT = TLI->getValueType(DL, ValTy);
  if (VT.isSimple()) {
    MVT MTy = VT.getSimpleVT();
    if (ST->hasBWI())
      if (const auto *Entry = CostTableLookup(AVX512BWCostTblNoPairWise, ISD, MTy))
        return Entry->Cost;

    if (ST->hasAVX())
      if (const auto *Entry = CostTableLookup(AVX1CostTblNoPairWise, ISD, MTy))
        return Entry->Cost;

    if (ST->hasSSE41())
      if (const auto *Entry = CostTableLookup(SSE41CostTblNoPairWise, ISD, MTy))
        return Entry->Cost;

    if (ST->hasSSE2())
      if (const auto *Entry = CostTableLookup(SSE2CostTblNoPairWise, ISD, MTy))
        return Entry->Cost;
  }

  auto *ValVTy = cast<FixedVectorType>(ValTy);
  unsigned NumVecElts = ValVTy->getNumElements();

  auto *Ty = ValVTy;
  InstructionCost MinMaxCost = 0;
  if (LT.first != 1 && MTy.isVector() &&
      MTy.getVectorNumElements() < ValVTy->getNumElements()) {
    // Type needs to be split. We need LT.first - 1 operations ops.
    Ty = FixedVectorType::get(ValVTy->getElementType(),
                              MTy.getVectorNumElements());
    auto *SubCondTy = FixedVectorType::get(CondTy->getElementType(),
                                           MTy.getVectorNumElements());
    MinMaxCost = getMinMaxCost(Ty, SubCondTy, IsUnsigned);
    MinMaxCost *= LT.first - 1;
    NumVecElts = MTy.getVectorNumElements();
  }

  if (ST->hasBWI())
    if (const auto *Entry = CostTableLookup(AVX512BWCostTblNoPairWise, ISD, MTy))
      return MinMaxCost + Entry->Cost;

  if (ST->hasAVX())
    if (const auto *Entry = CostTableLookup(AVX1CostTblNoPairWise, ISD, MTy))
      return MinMaxCost + Entry->Cost;

  if (ST->hasSSE41())
    if (const auto *Entry = CostTableLookup(SSE41CostTblNoPairWise, ISD, MTy))
      return MinMaxCost + Entry->Cost;

  if (ST->hasSSE2())
    if (const auto *Entry = CostTableLookup(SSE2CostTblNoPairWise, ISD, MTy))
      return MinMaxCost + Entry->Cost;

  unsigned ScalarSize = ValTy->getScalarSizeInBits();

  // Special case power of 2 reductions where the scalar type isn't changed
  // by type legalization.
  if (!isPowerOf2_32(ValVTy->getNumElements()) ||
      ScalarSize != MTy.getScalarSizeInBits())
    return BaseT::getMinMaxReductionCost(ValTy, CondTy, IsPairwise, IsUnsigned,
                                         CostKind);

  // Now handle reduction with the legal type, taking into account size changes
  // at each level.
  while (NumVecElts > 1) {
    // Determine the size of the remaining vector we need to reduce.
    unsigned Size = NumVecElts * ScalarSize;
    NumVecElts /= 2;
    // If we're reducing from 256/512 bits, use an extract_subvector.
    if (Size > 128) {
      auto *SubTy = FixedVectorType::get(ValVTy->getElementType(), NumVecElts);
      MinMaxCost +=
          getShuffleCost(TTI::SK_ExtractSubvector, Ty, None, NumVecElts, SubTy);
      Ty = SubTy;
    } else if (Size == 128) {
      // Reducing from 128 bits is a permute of v2f64/v2i64.
      VectorType *ShufTy;
      if (ValTy->isFloatingPointTy())
        ShufTy =
            FixedVectorType::get(Type::getDoubleTy(ValTy->getContext()), 2);
      else
        ShufTy = FixedVectorType::get(Type::getInt64Ty(ValTy->getContext()), 2);
      MinMaxCost +=
          getShuffleCost(TTI::SK_PermuteSingleSrc, ShufTy, None, 0, nullptr);
    } else if (Size == 64) {
      // Reducing from 64 bits is a shuffle of v4f32/v4i32.
      FixedVectorType *ShufTy;
      if (ValTy->isFloatingPointTy())
        ShufTy = FixedVectorType::get(Type::getFloatTy(ValTy->getContext()), 4);
      else
        ShufTy = FixedVectorType::get(Type::getInt32Ty(ValTy->getContext()), 4);
      MinMaxCost +=
          getShuffleCost(TTI::SK_PermuteSingleSrc, ShufTy, None, 0, nullptr);
    } else {
      // Reducing from smaller size is a shift by immediate.
      auto *ShiftTy = FixedVectorType::get(
          Type::getIntNTy(ValTy->getContext(), Size), 128 / Size);
      MinMaxCost += getArithmeticInstrCost(
          Instruction::LShr, ShiftTy, TTI::TCK_RecipThroughput,
          TargetTransformInfo::OK_AnyValue,
          TargetTransformInfo::OK_UniformConstantValue,
          TargetTransformInfo::OP_None, TargetTransformInfo::OP_None);
    }

    // Add the arithmetic op for this level.
    auto *SubCondTy =
        FixedVectorType::get(CondTy->getElementType(), Ty->getNumElements());
    MinMaxCost += getMinMaxCost(Ty, SubCondTy, IsUnsigned);
  }

  // Add the final extract element to the cost.
  return MinMaxCost + getVectorInstrCost(Instruction::ExtractElement, Ty, 0);
}

/// Calculate the cost of materializing a 64-bit value. This helper
/// method might only calculate a fraction of a larger immediate. Therefore it
/// is valid to return a cost of ZERO.
int X86TTIImpl::getIntImmCost(int64_t Val) {
  if (Val == 0)
    return TTI::TCC_Free;

  if (isInt<32>(Val))
    return TTI::TCC_Basic;

  return 2 * TTI::TCC_Basic;
}

int X86TTIImpl::getIntImmCost(const APInt &Imm, Type *Ty,
                              TTI::TargetCostKind CostKind) {
  assert(Ty->isIntegerTy());

  unsigned BitSize = Ty->getPrimitiveSizeInBits();
  if (BitSize == 0)
    return ~0U;

  // Never hoist constants larger than 128bit, because this might lead to
  // incorrect code generation or assertions in codegen.
  // Fixme: Create a cost model for types larger than i128 once the codegen
  // issues have been fixed.
  if (BitSize > 128)
    return TTI::TCC_Free;

  if (Imm == 0)
    return TTI::TCC_Free;

  // Sign-extend all constants to a multiple of 64-bit.
  APInt ImmVal = Imm;
  if (BitSize % 64 != 0)
    ImmVal = Imm.sext(alignTo(BitSize, 64));

  // Split the constant into 64-bit chunks and calculate the cost for each
  // chunk.
  int Cost = 0;
  for (unsigned ShiftVal = 0; ShiftVal < BitSize; ShiftVal += 64) {
    APInt Tmp = ImmVal.ashr(ShiftVal).sextOrTrunc(64);
    int64_t Val = Tmp.getSExtValue();
    Cost += getIntImmCost(Val);
  }
  // We need at least one instruction to materialize the constant.
  return std::max(1, Cost);
}

int X86TTIImpl::getIntImmCostInst(unsigned Opcode, unsigned Idx,
                                  const APInt &Imm, Type *Ty,
                                  TTI::TargetCostKind CostKind,
                                  Instruction *Inst) {
  assert(Ty->isIntegerTy());

  unsigned BitSize = Ty->getPrimitiveSizeInBits();
  // There is no cost model for constants with a bit size of 0. Return TCC_Free
  // here, so that constant hoisting will ignore this constant.
  if (BitSize == 0)
    return TTI::TCC_Free;

  unsigned ImmIdx = ~0U;
  switch (Opcode) {
  default:
    return TTI::TCC_Free;
  case Instruction::GetElementPtr:
    // Always hoist the base address of a GetElementPtr. This prevents the
    // creation of new constants for every base constant that gets constant
    // folded with the offset.
    if (Idx == 0)
      return 2 * TTI::TCC_Basic;
    return TTI::TCC_Free;
  case Instruction::Store:
    ImmIdx = 0;
    break;
  case Instruction::ICmp:
    // This is an imperfect hack to prevent constant hoisting of
    // compares that might be trying to check if a 64-bit value fits in
    // 32-bits. The backend can optimize these cases using a right shift by 32.
    // Ideally we would check the compare predicate here. There also other
    // similar immediates the backend can use shifts for.
    if (Idx == 1 && Imm.getBitWidth() == 64) {
      uint64_t ImmVal = Imm.getZExtValue();
      if (ImmVal == 0x100000000ULL || ImmVal == 0xffffffff)
        return TTI::TCC_Free;
    }
    ImmIdx = 1;
    break;
  case Instruction::And:
    // We support 64-bit ANDs with immediates with 32-bits of leading zeroes
    // by using a 32-bit operation with implicit zero extension. Detect such
    // immediates here as the normal path expects bit 31 to be sign extended.
    if (Idx == 1 && Imm.getBitWidth() == 64 && isUInt<32>(Imm.getZExtValue()))
      return TTI::TCC_Free;
    ImmIdx = 1;
    break;
  case Instruction::Add:
  case Instruction::Sub:
    // For add/sub, we can use the opposite instruction for INT32_MIN.
    if (Idx == 1 && Imm.getBitWidth() == 64 && Imm.getZExtValue() == 0x80000000)
      return TTI::TCC_Free;
    ImmIdx = 1;
    break;
  case Instruction::UDiv:
  case Instruction::SDiv:
  case Instruction::URem:
  case Instruction::SRem:
    // Division by constant is typically expanded later into a different
    // instruction sequence. This completely changes the constants.
    // Report them as "free" to stop ConstantHoist from marking them as opaque.
    return TTI::TCC_Free;
  case Instruction::Mul:
  case Instruction::Or:
  case Instruction::Xor:
    ImmIdx = 1;
    break;
  // Always return TCC_Free for the shift value of a shift instruction.
  case Instruction::Shl:
  case Instruction::LShr:
  case Instruction::AShr:
    if (Idx == 1)
      return TTI::TCC_Free;
    break;
  case Instruction::Trunc:
  case Instruction::ZExt:
  case Instruction::SExt:
  case Instruction::IntToPtr:
  case Instruction::PtrToInt:
  case Instruction::BitCast:
  case Instruction::PHI:
  case Instruction::Call:
  case Instruction::Select:
  case Instruction::Ret:
  case Instruction::Load:
    break;
  }

  if (Idx == ImmIdx) {
    int NumConstants = divideCeil(BitSize, 64);
    int Cost = X86TTIImpl::getIntImmCost(Imm, Ty, CostKind);
    return (Cost <= NumConstants * TTI::TCC_Basic)
               ? static_cast<int>(TTI::TCC_Free)
               : Cost;
  }

  return X86TTIImpl::getIntImmCost(Imm, Ty, CostKind);
}

int X86TTIImpl::getIntImmCostIntrin(Intrinsic::ID IID, unsigned Idx,
                                    const APInt &Imm, Type *Ty,
                                    TTI::TargetCostKind CostKind) {
  assert(Ty->isIntegerTy());

  unsigned BitSize = Ty->getPrimitiveSizeInBits();
  // There is no cost model for constants with a bit size of 0. Return TCC_Free
  // here, so that constant hoisting will ignore this constant.
  if (BitSize == 0)
    return TTI::TCC_Free;

  switch (IID) {
  default:
    return TTI::TCC_Free;
  case Intrinsic::sadd_with_overflow:
  case Intrinsic::uadd_with_overflow:
  case Intrinsic::ssub_with_overflow:
  case Intrinsic::usub_with_overflow:
  case Intrinsic::smul_with_overflow:
  case Intrinsic::umul_with_overflow:
    if ((Idx == 1) && Imm.getBitWidth() <= 64 && isInt<32>(Imm.getSExtValue()))
      return TTI::TCC_Free;
    break;
  case Intrinsic::experimental_stackmap:
    if ((Idx < 2) || (Imm.getBitWidth() <= 64 && isInt<64>(Imm.getSExtValue())))
      return TTI::TCC_Free;
    break;
  case Intrinsic::experimental_patchpoint_void:
  case Intrinsic::experimental_patchpoint_i64:
    if ((Idx < 4) || (Imm.getBitWidth() <= 64 && isInt<64>(Imm.getSExtValue())))
      return TTI::TCC_Free;
    break;
  }
  return X86TTIImpl::getIntImmCost(Imm, Ty, CostKind);
}

InstructionCost X86TTIImpl::getCFInstrCost(unsigned Opcode,
                                           TTI::TargetCostKind CostKind,
                                           const Instruction *I) {
  if (CostKind != TTI::TCK_RecipThroughput)
    return Opcode == Instruction::PHI ? 0 : 1;
  // Branches are assumed to be predicted.
  return 0;
}

int X86TTIImpl::getGatherOverhead() const {
  // Some CPUs have more overhead for gather. The specified overhead is relative
  // to the Load operation. "2" is the number provided by Intel architects. This
  // parameter is used for cost estimation of Gather Op and comparison with
  // other alternatives.
  // TODO: Remove the explicit hasAVX512()?, That would mean we would only
  // enable gather with a -march.
  if (ST->hasAVX512() || (ST->hasAVX2() && ST->hasFastGather()))
    return 2;

  return 1024;
}

int X86TTIImpl::getScatterOverhead() const {
  if (ST->hasAVX512())
    return 2;

  return 1024;
}

// Return an average cost of Gather / Scatter instruction, maybe improved later.
// FIXME: Add TargetCostKind support.
InstructionCost X86TTIImpl::getGSVectorCost(unsigned Opcode, Type *SrcVTy,
                                            const Value *Ptr, Align Alignment,
                                            unsigned AddressSpace) {

  assert(isa<VectorType>(SrcVTy) && "Unexpected type in getGSVectorCost");
  unsigned VF = cast<FixedVectorType>(SrcVTy)->getNumElements();

  // Try to reduce index size from 64 bit (default for GEP)
  // to 32. It is essential for VF 16. If the index can't be reduced to 32, the
  // operation will use 16 x 64 indices which do not fit in a zmm and needs
  // to split. Also check that the base pointer is the same for all lanes,
  // and that there's at most one variable index.
  auto getIndexSizeInBits = [](const Value *Ptr, const DataLayout &DL) {
    unsigned IndexSize = DL.getPointerSizeInBits();
    const GetElementPtrInst *GEP = dyn_cast<GetElementPtrInst>(Ptr);
    if (IndexSize < 64 || !GEP)
      return IndexSize;

    unsigned NumOfVarIndices = 0;
    const Value *Ptrs = GEP->getPointerOperand();
    if (Ptrs->getType()->isVectorTy() && !getSplatValue(Ptrs))
      return IndexSize;
    for (unsigned i = 1; i < GEP->getNumOperands(); ++i) {
      if (isa<Constant>(GEP->getOperand(i)))
        continue;
      Type *IndxTy = GEP->getOperand(i)->getType();
      if (auto *IndexVTy = dyn_cast<VectorType>(IndxTy))
        IndxTy = IndexVTy->getElementType();
      if ((IndxTy->getPrimitiveSizeInBits() == 64 &&
          !isa<SExtInst>(GEP->getOperand(i))) ||
         ++NumOfVarIndices > 1)
        return IndexSize; // 64
    }
    return (unsigned)32;
  };

  // Trying to reduce IndexSize to 32 bits for vector 16.
  // By default the IndexSize is equal to pointer size.
  unsigned IndexSize = (ST->hasAVX512() && VF >= 16)
                           ? getIndexSizeInBits(Ptr, DL)
                           : DL.getPointerSizeInBits();
  return getGSVectorCost(Opcode, SrcVTy, IndexSize, Alignment, AddressSpace);
}

// Return an average cost of Gather / Scatter instruction, maybe improved later
int X86TTIImpl::getGSVectorCost(unsigned Opcode, Type *SrcVTy,
                                unsigned IndexSize, Align Alignment,
                                unsigned AddressSpace) {
  unsigned VF = cast<VectorType>(SrcVTy)->getNumElements();
  auto *IndexVTy = FixedVectorType::get(
      IntegerType::get(SrcVTy->getContext(), IndexSize), VF);
  std::pair<int, MVT> IdxsLT = TLI->getTypeLegalizationCost(DL, IndexVTy);
  std::pair<int, MVT> SrcLT = TLI->getTypeLegalizationCost(DL, SrcVTy);
  int SplitFactor = std::max(IdxsLT.first, SrcLT.first);
  if (SplitFactor > 1) {
    // Handle splitting of vector of pointers
    auto *SplitSrcTy =
        FixedVectorType::get(SrcVTy->getScalarType(), VF / SplitFactor);
    return SplitFactor * getGSVectorCost(
      Opcode, SplitSrcTy, IndexSize, Alignment, AddressSpace);
  }
#if INTEL_CUSTOMIZATION
  static const CostTblEntry SKXScatterDTbl[] = {
    { ISD::MSCATTER, MVT::v4i32, 5 }, // vpscatterdd xmm version.
    { ISD::MSCATTER, MVT::v8i32, 8 }, // vpscatterdd ymm version.
    { ISD::MSCATTER, MVT::v16i32, 16 }, // vpscatterdd zmm version.

    { ISD::MSCATTER, MVT::v4f32, 5 }, // vpscatterdps xmm version.
    { ISD::MSCATTER, MVT::v8f32, 8 }, // vpscatterdps ymm version.
    { ISD::MSCATTER, MVT::v16f32, 16 }, // vpscatterdps zmm version.

    { ISD::MSCATTER, MVT::v2i64, 3 }, // vpscatterdq xmm version.
    { ISD::MSCATTER, MVT::v4i64, 4 }, // vpscatterdq ymm version.
    { ISD::MSCATTER, MVT::v8i64, 8 }, // vpscatterdq zmm version.

    { ISD::MSCATTER, MVT::v2f64, 3 }, // vpscatterdpd xmm version.
    { ISD::MSCATTER, MVT::v4f64, 4 }, // vpscatterdpd ymm version.
    { ISD::MSCATTER, MVT::v8f64, 8 }, // vpscatterdpd zmm version.
  };

  static const CostTblEntry SKXScatterQTbl[] = {
    { ISD::MSCATTER, MVT::v2i32, 4 }, // vpscatterqd xmm version.
    { ISD::MSCATTER, MVT::v4i32, 4 }, // vpscatterqd ymm version.
    { ISD::MSCATTER, MVT::v8i32, 2 }, // vpscatterqd zmm version.

    { ISD::MSCATTER, MVT::v2f32, 4 }, // vpscatterqps xmm version.
    { ISD::MSCATTER, MVT::v4f32, 4 }, // vpscatterqps ymm version.
    { ISD::MSCATTER, MVT::v8f32, 2 }, // vpscatterqps zmm version.

    { ISD::MSCATTER, MVT::v2i64, 3 }, // vpscatterqq xmm version.
    { ISD::MSCATTER, MVT::v4i64, 4 }, // vpscatterqq ymm version.
    { ISD::MSCATTER, MVT::v8i64, 8 }, // vpscatterqq zmm version.

    { ISD::MSCATTER, MVT::v2f64, 3 }, // vpscatterqpd xmm version.
    { ISD::MSCATTER, MVT::v4f64, 4 }, // vpscatterqpd ymm version.
    { ISD::MSCATTER, MVT::v8f64, 8 }, // vpscatterqpd zmm version.
  };

  static const CostTblEntry SKXGatherDTbl[] = {
    { ISD::MGATHER, MVT::v4i32, 2 }, // vpgatherdd xmm version.
    { ISD::MGATHER, MVT::v8i32, 4 }, // vpgatherdd ymm version.
    { ISD::MGATHER, MVT::v16i32, 10 }, // vpgatherdd zmm version.

    { ISD::MGATHER, MVT::v4f32, 2 }, // vpgatherdps xmm version.
    { ISD::MGATHER, MVT::v8f32, 4 }, // vpgatherdps ymm version.
    { ISD::MGATHER, MVT::v16f32, 10 }, // vpgatherdps zmm version.

    { ISD::MGATHER, MVT::v2i64, 3 }, // vpgatherdq xmm version.
    { ISD::MGATHER, MVT::v4i64, 3 }, // vpgatherdq ymm version.
    { ISD::MGATHER, MVT::v8i64, 4 }, // vpgatherdq zmm version.

    { ISD::MGATHER, MVT::v2f64, 3 }, // vpgatherdpd xmm version.
    { ISD::MGATHER, MVT::v4f64, 3 }, // vpgatherdpd ymm version.
    { ISD::MGATHER, MVT::v8f64, 4 }, // vpgatherdpd zmm version.
  };

  static const CostTblEntry SKXGatherQTbl[] = {
    { ISD::MGATHER, MVT::v2i32, 3 }, // vpgatherqd xmm version.
    { ISD::MGATHER, MVT::v4i32, 3 }, // vpgatherqd ymm version.
    { ISD::MGATHER, MVT::v8i32, 4 }, // vpgatherqd zmm version.

    { ISD::MGATHER, MVT::v2f32, 3 }, // vpgatherqps xmm version.
    { ISD::MGATHER, MVT::v4f32, 3 }, // vpgatherqps ymm version.
    { ISD::MGATHER, MVT::v8f32, 4 }, // vpgatherqps zmm version.

    { ISD::MGATHER, MVT::v2i64, 3 }, // vpgatherqq xmm version.
    { ISD::MGATHER, MVT::v4i64, 3 }, // vpgatherqq ymm version.
    { ISD::MGATHER, MVT::v8i64, 4 }, // vpgatherqq zmm version.

    { ISD::MGATHER, MVT::v2f64, 3 }, // vpgatherqpd xmm version.
    { ISD::MGATHER, MVT::v4f64, 3 }, // vpgatherqpd ymm version.
    { ISD::MGATHER, MVT::v8f64, 4 }, // vpgatherqpd zmm version.
  };

  // Assume that VLX defines Skylake-X processor, which might not be
  // the case for future processors that can have different TPT or LAT
  // values for gather or scatter instructions.
  if (ST->hasVLX()) {
    if (Opcode == Instruction::Store) {
      const CostTblEntry *Entry = nullptr;
      if (IndexSize == 32 &&
          (Entry =
               CostTableLookup(SKXScatterDTbl, ISD::MSCATTER, SrcLT.second))) {
        return Entry->Cost;
      }
      if (IndexSize == 64 &&
          (Entry =
               CostTableLookup(SKXScatterQTbl, ISD::MSCATTER, SrcLT.second))) {
        return Entry->Cost;
      }
    }

    if (Opcode == Instruction::Load) {
      const CostTblEntry *Entry = nullptr;
      if (IndexSize == 32 && (Entry = CostTableLookup(
                                  SKXGatherDTbl, ISD::MGATHER, SrcLT.second))) {
        return Entry->Cost;
      }
      if (IndexSize == 64 && (Entry = CostTableLookup(
                                  SKXGatherQTbl, ISD::MGATHER, SrcLT.second))) {
        return Entry->Cost;
      }
    }
  }
#endif // INTEL_CUSTOMIZATION

  // The gather / scatter cost is given by Intel architects. It is a rough
  // number since we are looking at one instruction in a time.
  const int GSOverhead = (Opcode == Instruction::Load)
                             ? getGatherOverhead()
                             : getScatterOverhead();
  return GSOverhead + VF * *getMemoryOpCost(Opcode, SrcVTy->getScalarType(),
                                            MaybeAlign(Alignment), AddressSpace,
                                            TTI::TCK_RecipThroughput)
                                .getValue();
}

/// Return the cost of full scalarization of gather / scatter operation.
///
/// Opcode - Load or Store instruction.
/// SrcVTy - The type of the data vector that should be gathered or scattered.
/// VariableMask - The mask is non-constant at compile time.
/// Alignment - Alignment for one element.
/// AddressSpace - pointer[s] address space.
///
/// FIXME: Add TargetCostKind support.

#if INTEL_CUSTOMIZATION
int X86TTIImpl::getGSScalarCost(unsigned Opcode, Type *PtrTy, Type *SrcVTy,
                                bool VariableMask, Align Alignment,
                                unsigned AddressSpace) {
  unsigned VF = cast<FixedVectorType>(SrcVTy)->getNumElements();
  APInt DemandedElts = APInt::getAllOnesValue(VF);
  TTI::TargetCostKind CostKind = TTI::TCK_RecipThroughput;

  InstructionCost MaskUnpackCost = 0;
  if (VariableMask) {
    auto *MaskTy =
        FixedVectorType::get(Type::getInt1Ty(SrcVTy->getContext()), VF);
    MaskUnpackCost =
        getScalarizationOverhead(MaskTy, DemandedElts, false, true);
    InstructionCost ScalarCompareCost = getCmpSelInstrCost(
        Instruction::ICmp, Type::getInt1Ty(SrcVTy->getContext()), nullptr,
        CmpInst::BAD_ICMP_PREDICATE, CostKind);
    InstructionCost BranchCost = getCFInstrCost(Instruction::Br, CostKind);
    MaskUnpackCost += VF * (BranchCost + ScalarCompareCost);
  }

  // The cost of the scalar loads/stores.
  InstructionCost MemoryOpCost =
      VF * getMemoryOpCost(Opcode, SrcVTy->getScalarType(),
                           MaybeAlign(Alignment), AddressSpace, CostKind);

<<<<<<< HEAD
  int InsertExtractCost = 0;
  // The cost to extract bases from the Ptr vector.
  for (unsigned i = 0; i < VF; ++i)
    InsertExtractCost +=
        getVectorInstrCost(Instruction::ExtractElement, PtrTy, i);

=======
  InstructionCost InsertExtractCost = 0;
>>>>>>> 1af35e77
  if (Opcode == Instruction::Load)
    for (unsigned i = 0; i < VF; ++i)
      // Add the cost of inserting each scalar load into the vector
      InsertExtractCost +=
        getVectorInstrCost(Instruction::InsertElement, SrcVTy, i);
  else
    for (unsigned i = 0; i < VF; ++i)
      // Add the cost of extracting each element out of the data vector
      InsertExtractCost +=
        getVectorInstrCost(Instruction::ExtractElement, SrcVTy, i);

  return *MemoryOpCost.getValue() + *MaskUnpackCost.getValue() +
         InsertExtractCost;
}

static unsigned getLoadPermuteCost(Type *ArrayElemTy, uint64_t ArrayNum,
                                   unsigned GatherNum, unsigned WidenNum) {
  if (WidenNum == 8 && ArrayElemTy->getScalarSizeInBits() == 32)
    // Base cost is load + permute.
    // When use a mask register, increase the cost.
    return isPowerOf2_32(ArrayNum) ? 2 : 3;

  llvm_unreachable("Unreachable!\n");
}
#endif // INTEL_CUSTOMIZATION

/// Calculate the cost of Gather / Scatter operation
InstructionCost X86TTIImpl::getGatherScatterOpCost(
    unsigned Opcode, Type *SrcVTy, const Value *Ptr, bool VariableMask,
    Align Alignment, TTI::TargetCostKind CostKind,
    const Instruction *I = nullptr, // INTEL
    bool UndefPassThru = false) {   // INTEL
  if (CostKind != TTI::TCK_RecipThroughput) {
    if ((Opcode == Instruction::Load &&
         isLegalMaskedGather(SrcVTy, Align(Alignment))) ||
        (Opcode == Instruction::Store &&
         isLegalMaskedScatter(SrcVTy, Align(Alignment))))
      return 1;
    return BaseT::getGatherScatterOpCost(Opcode, SrcVTy, Ptr, VariableMask,
                                         Alignment, CostKind, I);
  }

  assert(SrcVTy->isVectorTy() && "Unexpected data type for Gather/Scatter");
  unsigned VF = cast<FixedVectorType>(SrcVTy)->getNumElements();
  PointerType *PtrTy = dyn_cast<PointerType>(Ptr->getType());
  if (!PtrTy && Ptr->getType()->isVectorTy())
    PtrTy = dyn_cast<PointerType>(
        cast<VectorType>(Ptr->getType())->getElementType());
  assert(PtrTy && "Unexpected type for Ptr argument");
  unsigned AddressSpace = PtrTy->getAddressSpace();

  bool Scalarize = false;
  if ((Opcode == Instruction::Load &&
       !isLegalMaskedGather(SrcVTy, Align(Alignment))) ||
      (Opcode == Instruction::Store &&
       !isLegalMaskedScatter(SrcVTy, Align(Alignment))))
    Scalarize = true;
  // Gather / Scatter for vector 2 is not profitable on KNL / SKX
  // Vector-4 of gather/scatter instruction does not exist on KNL.
  // We can extend it to 8 elements, but zeroing upper bits of
  // the mask vector will add more instructions. Right now we give the scalar
  // cost of vector-4 for KNL. TODO: Check, maybe the gather/scatter instruction
  // is better in the VariableMask case.
  if (ST->hasAVX512() && (VF == 2 || (VF == 4 && !ST->hasVLX())))
    Scalarize = true;

#if INTEL_CUSTOMIZATION
  if (Scalarize)
    return getGSScalarCost(Opcode, FixedVectorType::get(PtrTy, VF), SrcVTy,
                           VariableMask, Alignment, AddressSpace);

  Type *ArrayElemTy = nullptr;
  uint64_t ArrayNum = 0;
  unsigned GatherNum = 0;
  unsigned WidenNum = 0;

  const IntrinsicInst *II = dyn_cast_or_null<IntrinsicInst>(I);
  if (II && isLegalToTransformGather2PermuteLoad(II, ArrayElemTy, ArrayNum,
                                                 GatherNum, WidenNum))
    return getLoadPermuteCost(ArrayElemTy, ArrayNum, GatherNum, WidenNum);

  if (Opcode == Instruction::Load &&
      isLegalToTransformGather2PermuteLoad(
          Intrinsic::masked_gather, SrcVTy, Ptr, VariableMask, UndefPassThru,
          ArrayElemTy, ArrayNum, GatherNum, WidenNum))
    return getLoadPermuteCost(ArrayElemTy, ArrayNum, GatherNum, WidenNum);

#endif // INTEL_CUSTOMIZATION

  return getGSVectorCost(Opcode, SrcVTy, Ptr, Alignment, AddressSpace);
}

#if INTEL_CUSTOMIZATION
/// Calculate the cost of Gather / Scatter operation
int X86TTIImpl::getGatherScatterOpCost(unsigned Opcode, Type *SrcVTy,
                                       unsigned IndexSize, bool VariableMask,
                                       unsigned Alignment,
                                       unsigned AddressSpace,
                                       TTI::TargetCostKind CostKind,
                                       const Instruction *I = nullptr) {
  assert(SrcVTy->isVectorTy() && "Unexpected data type for Gather/Scatter");
  unsigned VF = cast<VectorType>(SrcVTy)->getNumElements();
  PointerType *PtrTy = SrcVTy->getScalarType()->getPointerTo(AddressSpace);

  bool Scalarize = false;
  if ((Opcode == Instruction::Load &&
       !isLegalMaskedGather(SrcVTy, Align(Alignment))) ||
      (Opcode == Instruction::Store &&
       !isLegalMaskedScatter(SrcVTy, Align(Alignment))))
    Scalarize = true;
  // Gather / Scatter for vector 2 is not profitable on KNL / SKX
  // Vector-4 of gather/scatter instruction does not exist on KNL.
  // We can extend it to 8 elements, but zeroing upper bits of
  // the mask vector will add more instructions. Right now we give the scalar
  // cost of vector-4 for KNL. TODO: Check, maybe the gather/scatter instruction
  // is better in the VariableMask case.
  if (ST->hasAVX512() && (VF == 2 || (VF == 4 && !ST->hasVLX())))
    Scalarize = true;

  if (Scalarize)
    return getGSScalarCost(Opcode, FixedVectorType::get(PtrTy, VF), SrcVTy,
                           VariableMask, Align(Alignment), AddressSpace);

  Type *ArrayElemTy = nullptr;
  uint64_t ArrayNum = 0;
  unsigned GatherNum = 0;
  unsigned WidenNum = 0;

  const IntrinsicInst *II = dyn_cast_or_null<IntrinsicInst>(I);
  if (II && isLegalToTransformGather2PermuteLoad(II, ArrayElemTy, ArrayNum,
    GatherNum, WidenNum))
    return getLoadPermuteCost(ArrayElemTy, ArrayNum, GatherNum, WidenNum);

  return getGSVectorCost(Opcode, SrcVTy, IndexSize, Align(Alignment), AddressSpace);
}
#endif // INTEL_CUSTOMIZATION

bool X86TTIImpl::isLSRCostLess(TargetTransformInfo::LSRCost &C1,
                               TargetTransformInfo::LSRCost &C2) {
    // X86 specific here are "instruction number 1st priority".
    return std::tie(C1.Insns, C1.NumRegs, C1.AddRecCost,
                    C1.NumIVMuls, C1.NumBaseAdds,
                    C1.ScaleCost, C1.ImmCost, C1.SetupCost) <
           std::tie(C2.Insns, C2.NumRegs, C2.AddRecCost,
                    C2.NumIVMuls, C2.NumBaseAdds,
                    C2.ScaleCost, C2.ImmCost, C2.SetupCost);
}

bool X86TTIImpl::canMacroFuseCmp() {
  return ST->hasMacroFusion() || ST->hasBranchFusion();
}

bool X86TTIImpl::isLegalMaskedLoad(Type *DataTy, Align Alignment) {
  if (!ST->hasAVX())
    return false;

  // The backend can't handle a single element vector.
  if (isa<VectorType>(DataTy) &&
      cast<FixedVectorType>(DataTy)->getNumElements() == 1)
    return false;
  Type *ScalarTy = DataTy->getScalarType();

  if (ScalarTy->isPointerTy())
    return true;

  if (ScalarTy->isFloatTy() || ScalarTy->isDoubleTy())
    return true;

#if INTEL_CUSTOMIZATION
#if INTEL_FEATURE_ISA_FP16
  if (ScalarTy->isHalfTy() && ST->hasBWI() && ST->hasFP16())
    return true;
#endif // INTEL_FEATURE_ISA_FP16
#endif // INTEL_CUSTOMIZATION

  if (!ScalarTy->isIntegerTy())
    return false;

  unsigned IntWidth = ScalarTy->getIntegerBitWidth();
  return IntWidth == 32 || IntWidth == 64 ||
         ((IntWidth == 8 || IntWidth == 16) && ST->hasBWI());
}

bool X86TTIImpl::isLegalMaskedStore(Type *DataType, Align Alignment) {
  return isLegalMaskedLoad(DataType, Alignment);
}

bool X86TTIImpl::isLegalNTLoad(Type *DataType, Align Alignment) {
  unsigned DataSize = DL.getTypeStoreSize(DataType);
  // The only supported nontemporal loads are for aligned vectors of 16 or 32
  // bytes.  Note that 32-byte nontemporal vector loads are supported by AVX2
  // (the equivalent stores only require AVX).
  if (Alignment >= DataSize && (DataSize == 16 || DataSize == 32))
    return DataSize == 16 ?  ST->hasSSE1() : ST->hasAVX2();

  return false;
}

bool X86TTIImpl::isLegalNTStore(Type *DataType, Align Alignment) {
  unsigned DataSize = DL.getTypeStoreSize(DataType);

  // SSE4A supports nontemporal stores of float and double at arbitrary
  // alignment.
  if (ST->hasSSE4A() && (DataType->isFloatTy() || DataType->isDoubleTy()))
    return true;

  // Besides the SSE4A subtarget exception above, only aligned stores are
  // available nontemporaly on any other subtarget.  And only stores with a size
  // of 4..32 bytes (powers of 2, only) are permitted.
  if (Alignment < DataSize || DataSize < 4 || DataSize > 32 ||
      !isPowerOf2_32(DataSize))
    return false;

  // 32-byte vector nontemporal stores are supported by AVX (the equivalent
  // loads require AVX2).
  if (DataSize == 32)
    return ST->hasAVX();
  else if (DataSize == 16)
    return ST->hasSSE1();
  return true;
}

bool X86TTIImpl::isLegalMaskedExpandLoad(Type *DataTy) {
  if (!isa<VectorType>(DataTy))
    return false;

  if (!ST->hasAVX512())
    return false;

  // The backend can't handle a single element vector.
  if (cast<FixedVectorType>(DataTy)->getNumElements() == 1)
    return false;

  Type *ScalarTy = cast<VectorType>(DataTy)->getElementType();

  if (ScalarTy->isFloatTy() || ScalarTy->isDoubleTy())
    return true;

  if (!ScalarTy->isIntegerTy())
    return false;

  unsigned IntWidth = ScalarTy->getIntegerBitWidth();
  return IntWidth == 32 || IntWidth == 64 ||
         ((IntWidth == 8 || IntWidth == 16) && ST->hasVBMI2());
}

bool X86TTIImpl::isLegalMaskedCompressStore(Type *DataTy) {
  return isLegalMaskedExpandLoad(DataTy);
}

#if INTEL_CUSTOMIZATION
bool X86TTIImpl::isAdvancedOptEnabled(TTI::AdvancedOptLevel AO) const {
    const TargetMachine &TM = getTLI()->getTargetMachine();

    // Captures if the target is specified with -x, which will indicate
    // that the user has enabled code generation specialized for a particular
    // instruction set.
    bool IntelTargetCheck = TM.Options.IntelAdvancedOptim;

    // Currently all levels rely on IntelTargetCheck, but that may not always
    // be the case so we test in each case below rather than doing an early
    // return.
    switch(AO) {
    case TTI::AdvancedOptLevel::AO_TargetHasIntelSSE42:
      return IntelTargetCheck && ST->hasSSE42();
    case TTI::AdvancedOptLevel::AO_TargetHasIntelAVX:
      return IntelTargetCheck && ST->hasAVX();
    case TTI::AdvancedOptLevel::AO_TargetHasIntelAVX2:
      return IntelTargetCheck && ST->hasAVX2();
    case TTI::AdvancedOptLevel::AO_TargetHasGenericAVX2:
      return ST->hasAVX2();
    case TTI::AdvancedOptLevel::AO_TargetHasIntelAVX512:
      return IntelTargetCheck && ST->hasAVX512();
    default:
      return false;
    }
    llvm_unreachable("fully covered switch statement");
}

bool X86TTIImpl::adjustCallArgs(CallInst* CI) {
  if (CI->getCallingConv() != CallingConv::Intel_OCL_BI)
    return false;

  if (CI->getNumOperands() < 2)
    return false;
  unsigned lastOpNo = CI->getNumArgOperands() - 1;
  Value *lastOp = CI->getArgOperand(lastOpNo);
  VectorType *lastOpType = dyn_cast<VectorType>(lastOp->getType());
  if (!lastOpType || lastOpType->getScalarSizeInBits() != 1)
    return false;
  VectorType *firstOpType =
    dyn_cast<VectorType>(CI->getArgOperand(0)->getType());
  assert(firstOpType && "Unexpected type for SVML argument");
  if (!firstOpType->getElementCount().isScalable() &&
      firstOpType->getPrimitiveSizeInBits().getFixedSize() == 512)
    return false;
  Function *origFunc = CI->getCalledFunction();
  // Bail out in case of indirect call.
  if (!origFunc)
    return false;
  IRBuilder<> Builder(CI);

  LLVMContext &C(CI->getFunction()->getContext());
  Type *Int32Ty = Type::getInt32Ty(C);
  Type *Int64Ty = Type::getInt64Ty(C);
  Type* newType = FixedVectorType::get(firstOpType->isDoubleTy()?
                                  Int64Ty : Int32Ty,
                                  firstOpType->getNumElements());
  lastOp = Builder.CreateSExt(lastOp, newType, "extMask");
  CI->setArgOperand(lastOpNo, lastOp);

  // Create new declaration
  SmallVector<Type *, 3> ParamTys;
  for (unsigned i = 0; i < CI->getNumArgOperands(); i++)
    ParamTys.push_back(CI->getArgOperand(i)->getType());
  FunctionType* newFuncType =
    FunctionType::get(CI->getType(), ParamTys, false);

  Function *newFunc;
  Module *M = origFunc->getParent();
  if (origFunc->getName().startswith("_replaced_")) {
    newFunc = M->getFunction(origFunc->getName().substr(sizeof("_replaced_") - 1));
    assert(newFunc && "The function should be defined");
  }
  else {
    std::string baseName = std::string(origFunc->getName());
    origFunc->setName(Twine("_replaced_").concat(baseName));
    newFunc = cast<Function>((M->getOrInsertFunction(baseName, newFuncType,
                                     origFunc->getAttributes())).getCallee());
  }
  CI->setCalledFunction(newFunc);
  return true;
}
#endif // INTEL_CUSTOMIZATION

#if INTEL_CUSTOMIZATION
static bool isConstantIntVector(Value *Mask) {
  Constant *C = dyn_cast<Constant>(Mask);
  if (!C)
    return false;

  unsigned NumElts = cast<FixedVectorType>(Mask->getType())->getNumElements();
  for (unsigned i = 0; i != NumElts; ++i) {
    Constant *CElt = C->getAggregateElement(i);
    if (!CElt || !isa<ConstantInt>(CElt))
      return false;
  }

  return true;
}

bool X86TTIImpl::shouldScalarizeMaskedGather(CallInst *CI) {
  // If it is none of the following three situation, we will
  // scalarize maskgather:
  // 1. the subtarget has avx512
  // 2. the subtarget has avx2 && hasfastgather
  // 3. the target is BDW/HSW and masked-gather has 4 or more elements and the
  // mask is unknown.
  //
  // Notes: According to optimization manual, on Haswell,
  // gather with 4 or more elements and unknown mask is better than
  // data-dependent branches:
  //  if (condition[i] > 0) { result[i] = x[index[i]] }
  // Since Broadwell improve the throughput of the VGATHER family of
  // instructions significantly, this rule also works on BDW.
  Type *DataTy = CI->getType();
  auto isAVX2GatherProfitable = [&]() {
    if (!ST->hasAVX2())
      return false;
    if (ST->hasFastGather())
      return true;
    if (auto *DataVTy = dyn_cast<FixedVectorType>(DataTy)) {
      if (DataVTy->getNumElements() >= 4 &&
          !isConstantIntVector(CI->getOperand(2)))
        return true;
    }
    return false;
  };

  if (ST->hasAVX512() || isAVX2GatherProfitable()) {
    if (auto *DataVTy = dyn_cast<FixedVectorType>(DataTy)) {
      unsigned NumElts = DataVTy->getNumElements();
      if (NumElts == 1)
        return true;
    }
    Type *ScalarTy = DataTy->getScalarType();
    if (ScalarTy->isPointerTy())
      return false;

    if (ScalarTy->isFloatTy() || ScalarTy->isDoubleTy())
      return false;

    if (!ScalarTy->isIntegerTy())
      return true;

    unsigned IntWidth = ScalarTy->getIntegerBitWidth();
    return !(IntWidth == 32 || IntWidth == 64);
  }
  return true;
}

/// Check if we need transform gather to load and permute.
bool X86TTIImpl::shouldOptGatherToLoadPermute(Type *ArrayElemTy,
                                              uint64_t ArrayNum,
                                              uint32_t GatherNum,
                                              uint32_t *WidenNum) const {

  const TargetMachine &TM = getTLI()->getTargetMachine();
  if (!TM.Options.IntelAdvancedOptim)
    return false;

  if (!ST || !ST->hasVLX())
    return false;

  // Only handle fixed size integer/float array.
  if (ArrayNum == 0 || ArrayElemTy->isAggregateType())
    return false;

  // Check if array size is bigger than max simd register size.
  if (ArrayElemTy->getScalarSizeInBits() * ArrayNum >
      getRegisterBitWidth(TargetTransformInfo::RGK_FixedWidthVector))
    return false;

  // Check if gather size is bigger than max simd register size.
  if (ArrayElemTy->getScalarSizeInBits() * GatherNum >
      getRegisterBitWidth(TargetTransformInfo::RGK_FixedWidthVector))
    return false;

  // Only enable 256-bit load and permute currently, will enable 512-bit
  // load and permute when see the potential gain.
  if (ArrayElemTy->isIntegerTy(32)) {
    if (ArrayNum <= 8 && GatherNum <= 8) {
      if (WidenNum)
        *WidenNum = 8;
      return true;
    }
  } else if (ArrayElemTy->isFloatTy()) {
    if (ArrayNum <= 8 && GatherNum <= 8) {
      if (WidenNum)
        *WidenNum = 8;
      return true;
    }
  }

  return false;
}

bool X86TTIImpl::isLegalToTransformGather2PermuteLoad(
    Intrinsic::ID ID, Type *DataTy, const Value *Ptrs, bool VariableMask,
    bool UndefPassThru, Type *&ArrayEleTy, uint64_t &ArrayNum,
    unsigned &GatherNum, unsigned &WidenNum) const {

  if (ID != Intrinsic::masked_gather)
    return false;

  if (VariableMask || !UndefPassThru)
    return false;

  if (!isa<FixedVectorType>(DataTy))
    return false;

  auto *GEP = dyn_cast<GetElementPtrInst>(Ptrs);
  if (!GEP || !GEP->isInBounds())
    return false;

  // Check if last index is vector type.
  unsigned GEPNumOper = GEP->getNumOperands();
  Value *LastIndex = GEP->getOperand(GEPNumOper - 1);
  if (!LastIndex->getType()->isVectorTy())
    return false;

  // Check if other operands are all scalar type.
  for (unsigned i = 0; i != GEPNumOper - 1; ++i) {
    Value *GEPIdx = GEP->getOperand(i);
    if (GEPIdx->getType()->isVectorTy())
      return false;
  }

  GatherNum = cast<FixedVectorType>(DataTy)->getNumElements();

  // Check if it is an array type.
  SmallVector<Value *, 4> Ops(GEP->idx_begin(), GEP->idx_end() - 1);
  Type *IndexedTy =
      GetElementPtrInst::getIndexedType(GEP->getSourceElementType(), Ops);
  auto *IndexedArrayTy = dyn_cast<ArrayType>(IndexedTy);
  if (!IndexedArrayTy)
    return false;

  ArrayNum = IndexedArrayTy->getArrayNumElements();
  ArrayEleTy = IndexedArrayTy->getElementType();

  if (!shouldOptGatherToLoadPermute(ArrayEleTy, ArrayNum, GatherNum, &WidenNum))
    return false;

  return true;
}

bool X86TTIImpl::isLegalToTransformGather2PermuteLoad(
    const IntrinsicInst *II, Type *&ArrayEleTy, uint64_t &ArrayNum,
    unsigned &GatherNum, unsigned &WidenNum) const {
  if (II->getIntrinsicID() != Intrinsic::masked_gather)
    return false;

  Value *Ptrs = II->getArgOperand(0);
  Value *Mask = II->getArgOperand(2);
  Value *PassThru = II->getArgOperand(3);

  // Only handle contant mask.
  if (!isConstantIntVector(Mask))
    return false;

  // Dead code?
  if (cast<Constant>(Mask)->isNullValue())
    return false;

  if (!isa<UndefValue>(PassThru))
    return false;

  if (!isLegalToTransformGather2PermuteLoad(
          Intrinsic::masked_gather, II->getType(), Ptrs, false, true,
          ArrayEleTy, ArrayNum, GatherNum, WidenNum))
    return false;

  return true;
}
#endif // INTEL_CUSTOMIZATION

bool X86TTIImpl::isLegalMaskedGather(Type *DataTy, Align Alignment) {
  // Some CPUs have better gather performance than others.
  // TODO: Remove the explicit ST->hasAVX512()?, That would mean we would only
  // enable gather with a -march.
  if (!(ST->hasAVX512() || (ST->hasFastGather() && ST->hasAVX2())))
    return false;

  // This function is called now in two cases: from the Loop Vectorizer
  // and from the Scalarizer.
  // When the Loop Vectorizer asks about legality of the feature,
  // the vectorization factor is not calculated yet. The Loop Vectorizer
  // sends a scalar type and the decision is based on the width of the
  // scalar element.
  // Later on, the cost model will estimate usage this intrinsic based on
  // the vector type.
  // The Scalarizer asks again about legality. It sends a vector type.
  // In this case we can reject non-power-of-2 vectors.
  // We also reject single element vectors as the type legalizer can't
  // scalarize it.
  if (auto *DataVTy = dyn_cast<FixedVectorType>(DataTy)) {
    unsigned NumElts = DataVTy->getNumElements();
    if (NumElts == 1)
      return false;
  }
  Type *ScalarTy = DataTy->getScalarType();
  if (ScalarTy->isPointerTy())
    return true;

  if (ScalarTy->isFloatTy() || ScalarTy->isDoubleTy())
    return true;

  if (!ScalarTy->isIntegerTy())
    return false;

  unsigned IntWidth = ScalarTy->getIntegerBitWidth();
  return IntWidth == 32 || IntWidth == 64;
}

bool X86TTIImpl::isLegalMaskedScatter(Type *DataType, Align Alignment) {
  // AVX2 doesn't support scatter
  if (!ST->hasAVX512())
    return false;
  return isLegalMaskedGather(DataType, Alignment);
}

bool X86TTIImpl::hasDivRemOp(Type *DataType, bool IsSigned) {
  EVT VT = TLI->getValueType(DL, DataType);
  return TLI->isOperationLegal(IsSigned ? ISD::SDIVREM : ISD::UDIVREM, VT);
}

bool X86TTIImpl::isFCmpOrdCheaperThanFCmpZero(Type *Ty) {
  return false;
}

bool X86TTIImpl::areInlineCompatible(const Function *Caller,
                                     const Function *Callee) const {
  const TargetMachine &TM = getTLI()->getTargetMachine();

  // Work this as a subsetting of subtarget features.
  const FeatureBitset &CallerBits =
      TM.getSubtargetImpl(*Caller)->getFeatureBits();
  const FeatureBitset &CalleeBits =
      TM.getSubtargetImpl(*Callee)->getFeatureBits();

  FeatureBitset RealCallerBits = CallerBits & ~InlineFeatureIgnoreList;
  FeatureBitset RealCalleeBits = CalleeBits & ~InlineFeatureIgnoreList;
  return (RealCallerBits & RealCalleeBits) == RealCalleeBits;
}

bool X86TTIImpl::areFunctionArgsABICompatible(
    const Function *Caller, const Function *Callee,
    SmallPtrSetImpl<Argument *> &Args) const {
  if (!BaseT::areFunctionArgsABICompatible(Caller, Callee, Args))
    return false;

  // If we get here, we know the target features match. If one function
  // considers 512-bit vectors legal and the other does not, consider them
  // incompatible.
  const TargetMachine &TM = getTLI()->getTargetMachine();

  if (TM.getSubtarget<X86Subtarget>(*Caller).useAVX512Regs() ==
      TM.getSubtarget<X86Subtarget>(*Callee).useAVX512Regs())
    return true;

  // Consider the arguments compatible if they aren't vectors or aggregates.
  // FIXME: Look at the size of vectors.
  // FIXME: Look at the element types of aggregates to see if there are vectors.
  // FIXME: The API of this function seems intended to allow arguments
  // to be removed from the set, but the caller doesn't check if the set
  // becomes empty so that may not work in practice.
  return llvm::none_of(Args, [](Argument *A) {
    auto *EltTy = cast<PointerType>(A->getType())->getElementType();
    return EltTy->isVectorTy() || EltTy->isAggregateType();
  });
}

#if INTEL_CUSTOMIZATION
unsigned X86TTIImpl::getLoopRotationDefaultThreshold(bool OptForSize) const {
  return (ST->getCPU() == "lakemont" && OptForSize) ? 2 : 16;
}
#endif // INTEL_CUSTOMIZATION

X86TTIImpl::TTI::MemCmpExpansionOptions
X86TTIImpl::enableMemCmpExpansion(bool OptSize, bool IsZeroCmp) const {
  TTI::MemCmpExpansionOptions Options;
  Options.MaxNumLoads = TLI->getMaxExpandSizeMemcmp(OptSize);
  Options.NumLoadsPerBlock = 2;
  // All GPR and vector loads can be unaligned.
  Options.AllowOverlappingLoads = true;
  if (IsZeroCmp) {
    // Only enable vector loads for equality comparison. Right now the vector
    // version is not as fast for three way compare (see #33329).
    const unsigned PreferredWidth = ST->getPreferVectorWidth();
    if (PreferredWidth >= 512 && ST->hasAVX512()) Options.LoadSizes.push_back(64);
    if (PreferredWidth >= 256 && ST->hasAVX()) Options.LoadSizes.push_back(32);
    if (PreferredWidth >= 128 && ST->hasSSE2()) Options.LoadSizes.push_back(16);
  }
  if (ST->is64Bit()) {
    Options.LoadSizes.push_back(8);
  }
  Options.LoadSizes.push_back(4);
  Options.LoadSizes.push_back(2);
  Options.LoadSizes.push_back(1);
  return Options;
}

bool X86TTIImpl::enableInterleavedAccessVectorization() {
  // TODO: We expect this to be beneficial regardless of arch,
  // but there are currently some unexplained performance artifacts on Atom.
  // As a temporary solution, disable on Atom.
  return !(ST->isAtom());
}

// Get estimation for interleaved load/store operations for AVX2.
// \p Factor is the interleaved-access factor (stride) - number of
// (interleaved) elements in the group.
// \p Indices contains the indices for a strided load: when the
// interleaved load has gaps they indicate which elements are used.
// If Indices is empty (or if the number of indices is equal to the size
// of the interleaved-access as given in \p Factor) the access has no gaps.
//
// As opposed to AVX-512, AVX2 does not have generic shuffles that allow
// computing the cost using a generic formula as a function of generic
// shuffles. We therefore use a lookup table instead, filled according to
// the instruction sequences that codegen currently generates.
InstructionCost X86TTIImpl::getInterleavedMemoryOpCostAVX2(
    unsigned Opcode, FixedVectorType *VecTy, unsigned Factor,
    ArrayRef<unsigned> Indices, Align Alignment, unsigned AddressSpace,
    TTI::TargetCostKind CostKind, bool UseMaskForCond, bool UseMaskForGaps) {

  if (UseMaskForCond || UseMaskForGaps)
    return BaseT::getInterleavedMemoryOpCost(Opcode, VecTy, Factor, Indices,
                                             Alignment, AddressSpace, CostKind,
                                             UseMaskForCond, UseMaskForGaps);

  // We currently Support only fully-interleaved groups, with no gaps.
  // TODO: Support also strided loads (interleaved-groups with gaps).
  if (Indices.size() && Indices.size() != Factor)
    return BaseT::getInterleavedMemoryOpCost(Opcode, VecTy, Factor, Indices,
                                             Alignment, AddressSpace,
                                             CostKind);

  // VecTy for interleave memop is <VF*Factor x Elt>.
  // So, for VF=4, Interleave Factor = 3, Element type = i32 we have
  // VecTy = <12 x i32>.
  MVT LegalVT = getTLI()->getTypeLegalizationCost(DL, VecTy).second;

  // This function can be called with VecTy=<6xi128>, Factor=3, in which case
  // the VF=2, while v2i128 is an unsupported MVT vector type
  // (see MachineValueType.h::getVectorVT()).
  if (!LegalVT.isVector())
    return BaseT::getInterleavedMemoryOpCost(Opcode, VecTy, Factor, Indices,
                                             Alignment, AddressSpace,
                                             CostKind);

  unsigned VF = VecTy->getNumElements() / Factor;
  Type *ScalarTy = VecTy->getElementType();

  // Calculate the number of memory operations (NumOfMemOps), required
  // for load/store the VecTy.
  unsigned VecTySize = DL.getTypeStoreSize(VecTy);
  unsigned LegalVTSize = LegalVT.getStoreSize();
  unsigned NumOfMemOps = (VecTySize + LegalVTSize - 1) / LegalVTSize;

  // Get the cost of one memory operation.
  auto *SingleMemOpTy = FixedVectorType::get(VecTy->getElementType(),
                                             LegalVT.getVectorNumElements());
  InstructionCost MemOpCost = getMemoryOpCost(
      Opcode, SingleMemOpTy, MaybeAlign(Alignment), AddressSpace, CostKind);

  auto *VT = FixedVectorType::get(ScalarTy, VF);
  EVT ETy = TLI->getValueType(DL, VT);
  if (!ETy.isSimple())
    return BaseT::getInterleavedMemoryOpCost(Opcode, VecTy, Factor, Indices,
                                             Alignment, AddressSpace,
                                             CostKind);

  // TODO: Complete for other data-types and strides.
  // Each combination of Stride, ElementTy and VF results in a different
  // sequence; The cost tables are therefore accessed with:
  // Factor (stride) and VectorType=VFxElemType.
  // The Cost accounts only for the shuffle sequence;
  // The cost of the loads/stores is accounted for separately.
  //
  static const CostTblEntry AVX2InterleavedLoadTbl[] = {
    { 2, MVT::v4i64, 6 }, //(load 8i64 and) deinterleave into 2 x 4i64
    { 2, MVT::v4f64, 6 }, //(load 8f64 and) deinterleave into 2 x 4f64

    { 3, MVT::v2i8,  10 }, //(load 6i8 and)  deinterleave into 3 x 2i8
    { 3, MVT::v4i8,  4 },  //(load 12i8 and) deinterleave into 3 x 4i8
    { 3, MVT::v8i8,  9 },  //(load 24i8 and) deinterleave into 3 x 8i8
    { 3, MVT::v16i8, 11},  //(load 48i8 and) deinterleave into 3 x 16i8
    { 3, MVT::v32i8, 13},  //(load 96i8 and) deinterleave into 3 x 32i8
    { 3, MVT::v8f32, 17 }, //(load 24f32 and)deinterleave into 3 x 8f32

    { 4, MVT::v2i8,  12 }, //(load 8i8 and)   deinterleave into 4 x 2i8
    { 4, MVT::v4i8,  4 },  //(load 16i8 and)  deinterleave into 4 x 4i8
    { 4, MVT::v8i8,  20 }, //(load 32i8 and)  deinterleave into 4 x 8i8
    { 4, MVT::v16i8, 39 }, //(load 64i8 and)  deinterleave into 4 x 16i8
    { 4, MVT::v32i8, 80 }, //(load 128i8 and) deinterleave into 4 x 32i8

    { 8, MVT::v8f32, 40 }  //(load 64f32 and)deinterleave into 8 x 8f32
  };

  static const CostTblEntry AVX2InterleavedStoreTbl[] = {
    { 2, MVT::v4i64, 6 }, //interleave into 2 x 4i64 into 8i64 (and store)
    { 2, MVT::v4f64, 6 }, //interleave into 2 x 4f64 into 8f64 (and store)

    { 3, MVT::v2i8,  7 },  //interleave 3 x 2i8  into 6i8 (and store)
    { 3, MVT::v4i8,  8 },  //interleave 3 x 4i8  into 12i8 (and store)
    { 3, MVT::v8i8,  11 }, //interleave 3 x 8i8  into 24i8 (and store)
    { 3, MVT::v16i8, 11 }, //interleave 3 x 16i8 into 48i8 (and store)
    { 3, MVT::v32i8, 13 }, //interleave 3 x 32i8 into 96i8 (and store)

    { 4, MVT::v2i8,  12 }, //interleave 4 x 2i8  into 8i8 (and store)
    { 4, MVT::v4i8,  9 },  //interleave 4 x 4i8  into 16i8 (and store)
    { 4, MVT::v8i8,  10 }, //interleave 4 x 8i8  into 32i8 (and store)
    { 4, MVT::v16i8, 10 }, //interleave 4 x 16i8 into 64i8 (and store)
    { 4, MVT::v32i8, 12 }  //interleave 4 x 32i8 into 128i8 (and store)
  };

  if (Opcode == Instruction::Load) {
    if (const auto *Entry =
            CostTableLookup(AVX2InterleavedLoadTbl, Factor, ETy.getSimpleVT()))
      return NumOfMemOps * MemOpCost + Entry->Cost;
  } else {
    assert(Opcode == Instruction::Store &&
           "Expected Store Instruction at this  point");
    if (const auto *Entry =
            CostTableLookup(AVX2InterleavedStoreTbl, Factor, ETy.getSimpleVT()))
      return NumOfMemOps * MemOpCost + Entry->Cost;
  }

  return BaseT::getInterleavedMemoryOpCost(Opcode, VecTy, Factor, Indices,
                                           Alignment, AddressSpace, CostKind);
}

// Get estimation for interleaved load/store operations and strided load.
// \p Indices contains indices for strided load.
// \p Factor - the factor of interleaving.
// AVX-512 provides 3-src shuffles that significantly reduces the cost.
InstructionCost X86TTIImpl::getInterleavedMemoryOpCostAVX512(
    unsigned Opcode, FixedVectorType *VecTy, unsigned Factor,
    ArrayRef<unsigned> Indices, Align Alignment, unsigned AddressSpace,
    TTI::TargetCostKind CostKind, bool UseMaskForCond, bool UseMaskForGaps) {

  if (UseMaskForCond || UseMaskForGaps)
    return BaseT::getInterleavedMemoryOpCost(Opcode, VecTy, Factor, Indices,
                                             Alignment, AddressSpace, CostKind,
                                             UseMaskForCond, UseMaskForGaps);

  // VecTy for interleave memop is <VF*Factor x Elt>.
  // So, for VF=4, Interleave Factor = 3, Element type = i32 we have
  // VecTy = <12 x i32>.

  // Calculate the number of memory operations (NumOfMemOps), required
  // for load/store the VecTy.
  MVT LegalVT = getTLI()->getTypeLegalizationCost(DL, VecTy).second;
  unsigned VecTySize = DL.getTypeStoreSize(VecTy);
  unsigned LegalVTSize = LegalVT.getStoreSize();
  unsigned NumOfMemOps = (VecTySize + LegalVTSize - 1) / LegalVTSize;

  // Get the cost of one memory operation.
  auto *SingleMemOpTy = FixedVectorType::get(VecTy->getElementType(),
                                             LegalVT.getVectorNumElements());
  InstructionCost MemOpCost = getMemoryOpCost(
      Opcode, SingleMemOpTy, MaybeAlign(Alignment), AddressSpace, CostKind);

  unsigned VF = VecTy->getNumElements() / Factor;
  MVT VT = MVT::getVectorVT(MVT::getVT(VecTy->getScalarType()), VF);

  if (Opcode == Instruction::Load) {
    // The tables (AVX512InterleavedLoadTbl and AVX512InterleavedStoreTbl)
    // contain the cost of the optimized shuffle sequence that the
    // X86InterleavedAccess pass will generate.
    // The cost of loads and stores are computed separately from the table.

    // X86InterleavedAccess support only the following interleaved-access group.
    static const CostTblEntry AVX512InterleavedLoadTbl[] = {
        {3, MVT::v16i8, 12}, //(load 48i8 and) deinterleave into 3 x 16i8
        {3, MVT::v32i8, 14}, //(load 96i8 and) deinterleave into 3 x 32i8
        {3, MVT::v64i8, 22}, //(load 96i8 and) deinterleave into 3 x 32i8
    };

    if (const auto *Entry =
            CostTableLookup(AVX512InterleavedLoadTbl, Factor, VT))
      return NumOfMemOps * MemOpCost + Entry->Cost;
    //If an entry does not exist, fallback to the default implementation.

    // Kind of shuffle depends on number of loaded values.
    // If we load the entire data in one register, we can use a 1-src shuffle.
    // Otherwise, we'll merge 2 sources in each operation.
    TTI::ShuffleKind ShuffleKind =
        (NumOfMemOps > 1) ? TTI::SK_PermuteTwoSrc : TTI::SK_PermuteSingleSrc;

    InstructionCost ShuffleCost =
        getShuffleCost(ShuffleKind, SingleMemOpTy, None, 0, nullptr);

    unsigned NumOfLoadsInInterleaveGrp =
        Indices.size() ? Indices.size() : Factor;
    auto *ResultTy = FixedVectorType::get(VecTy->getElementType(),
                                          VecTy->getNumElements() / Factor);
    unsigned NumOfResults =
        getTLI()->getTypeLegalizationCost(DL, ResultTy).first *
        NumOfLoadsInInterleaveGrp;

    // About a half of the loads may be folded in shuffles when we have only
    // one result. If we have more than one result, we do not fold loads at all.
    unsigned NumOfUnfoldedLoads =
        NumOfResults > 1 ? NumOfMemOps : NumOfMemOps / 2;

    // Get a number of shuffle operations per result.
    unsigned NumOfShufflesPerResult =
        std::max((unsigned)1, (unsigned)(NumOfMemOps - 1));

    // The SK_MergeTwoSrc shuffle clobbers one of src operands.
    // When we have more than one destination, we need additional instructions
    // to keep sources.
    unsigned NumOfMoves = 0;
    if (NumOfResults > 1 && ShuffleKind == TTI::SK_PermuteTwoSrc)
      NumOfMoves = NumOfResults * NumOfShufflesPerResult / 2;

    InstructionCost Cost = NumOfResults * NumOfShufflesPerResult * ShuffleCost +
                           NumOfUnfoldedLoads * MemOpCost + NumOfMoves;

    return Cost;
  }

  // Store.
  assert(Opcode == Instruction::Store &&
         "Expected Store Instruction at this  point");
  // X86InterleavedAccess support only the following interleaved-access group.
  static const CostTblEntry AVX512InterleavedStoreTbl[] = {
      {3, MVT::v16i8, 12}, // interleave 3 x 16i8 into 48i8 (and store)
      {3, MVT::v32i8, 14}, // interleave 3 x 32i8 into 96i8 (and store)
      {3, MVT::v64i8, 26}, // interleave 3 x 64i8 into 96i8 (and store)

      {4, MVT::v8i8, 10},  // interleave 4 x 8i8  into 32i8  (and store)
      {4, MVT::v16i8, 11}, // interleave 4 x 16i8 into 64i8  (and store)
      {4, MVT::v32i8, 14}, // interleave 4 x 32i8 into 128i8 (and store)
      {4, MVT::v64i8, 24}  // interleave 4 x 32i8 into 256i8 (and store)
  };

  if (const auto *Entry =
          CostTableLookup(AVX512InterleavedStoreTbl, Factor, VT))
    return NumOfMemOps * MemOpCost + Entry->Cost;
  //If an entry does not exist, fallback to the default implementation.

  // There is no strided stores meanwhile. And store can't be folded in
  // shuffle.
  unsigned NumOfSources = Factor; // The number of values to be merged.
  InstructionCost ShuffleCost =
      getShuffleCost(TTI::SK_PermuteTwoSrc, SingleMemOpTy, None, 0, nullptr);
  unsigned NumOfShufflesPerStore = NumOfSources - 1;

  // The SK_MergeTwoSrc shuffle clobbers one of src operands.
  // We need additional instructions to keep sources.
  unsigned NumOfMoves = NumOfMemOps * NumOfShufflesPerStore / 2;
  InstructionCost Cost =
      NumOfMemOps * (MemOpCost + NumOfShufflesPerStore * ShuffleCost) +
      NumOfMoves;
  return Cost;
}

InstructionCost X86TTIImpl::getInterleavedMemoryOpCost(
    unsigned Opcode, Type *VecTy, unsigned Factor, ArrayRef<unsigned> Indices,
    Align Alignment, unsigned AddressSpace, TTI::TargetCostKind CostKind,
    bool UseMaskForCond, bool UseMaskForGaps) {
#if INTEL_CUSTOMIZATION
#if INTEL_FEATURE_ISA_FP16
  auto isSupportedOnAVX512 = [&](Type *VecTy, bool HasBW) {
#else // INTEL_FEATURE_ISA_FP16
  auto isSupportedOnAVX512 = [](Type *VecTy, bool HasBW) {
#endif // INTEL_FEATURE_ISA_FP16
#endif // INTEL_CUSTOMIZATION
    Type *EltTy = cast<VectorType>(VecTy)->getElementType();
    if (EltTy->isFloatTy() || EltTy->isDoubleTy() || EltTy->isIntegerTy(64) ||
        EltTy->isIntegerTy(32) || EltTy->isPointerTy())
      return true;
#if INTEL_CUSTOMIZATION
#if INTEL_FEATURE_ISA_FP16
    if (EltTy->isIntegerTy(16) || EltTy->isIntegerTy(8) ||
        (!ST->useSoftFloat() && ST->hasFP16() && EltTy->isHalfTy()))
#else // INTEL_FEATURE_ISA_FP16
    if (EltTy->isIntegerTy(16) || EltTy->isIntegerTy(8))
#endif // INTEL_FEATURE_ISA_FP16
#endif // INTEL_CUSTOMIZATION
      return HasBW;
    return false;
  };
  if (ST->hasAVX512() && isSupportedOnAVX512(VecTy, ST->hasBWI()))
    return getInterleavedMemoryOpCostAVX512(
        Opcode, cast<FixedVectorType>(VecTy), Factor, Indices, Alignment,
        AddressSpace, CostKind, UseMaskForCond, UseMaskForGaps);
  if (ST->hasAVX2())
    return getInterleavedMemoryOpCostAVX2(
        Opcode, cast<FixedVectorType>(VecTy), Factor, Indices, Alignment,
        AddressSpace, CostKind, UseMaskForCond, UseMaskForGaps);

  return BaseT::getInterleavedMemoryOpCost(Opcode, VecTy, Factor, Indices,
                                           Alignment, AddressSpace, CostKind,
                                           UseMaskForCond, UseMaskForGaps);
}<|MERGE_RESOLUTION|>--- conflicted
+++ resolved
@@ -4664,16 +4664,7 @@
       VF * getMemoryOpCost(Opcode, SrcVTy->getScalarType(),
                            MaybeAlign(Alignment), AddressSpace, CostKind);
 
-<<<<<<< HEAD
-  int InsertExtractCost = 0;
-  // The cost to extract bases from the Ptr vector.
-  for (unsigned i = 0; i < VF; ++i)
-    InsertExtractCost +=
-        getVectorInstrCost(Instruction::ExtractElement, PtrTy, i);
-
-=======
   InstructionCost InsertExtractCost = 0;
->>>>>>> 1af35e77
   if (Opcode == Instruction::Load)
     for (unsigned i = 0; i < VF; ++i)
       // Add the cost of inserting each scalar load into the vector
@@ -4686,7 +4677,7 @@
         getVectorInstrCost(Instruction::ExtractElement, SrcVTy, i);
 
   return *MemoryOpCost.getValue() + *MaskUnpackCost.getValue() +
-         InsertExtractCost;
+         *InsertExtractCost.getValue();
 }
 
 static unsigned getLoadPermuteCost(Type *ArrayElemTy, uint64_t ArrayNum,
