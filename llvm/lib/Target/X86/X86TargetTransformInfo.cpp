--- conflicted
+++ resolved
@@ -4632,17 +4632,11 @@
 /// AddressSpace - pointer[s] address space.
 ///
 /// FIXME: Add TargetCostKind support.
-<<<<<<< HEAD
 
 #if INTEL_CUSTOMIZATION
 int X86TTIImpl::getGSScalarCost(unsigned Opcode, Type *PtrTy, Type *SrcVTy,
                                 bool VariableMask, Align Alignment,
                                 unsigned AddressSpace) {
-=======
-InstructionCost X86TTIImpl::getGSScalarCost(unsigned Opcode, Type *SrcVTy,
-                                            bool VariableMask, Align Alignment,
-                                            unsigned AddressSpace) {
->>>>>>> db134e24
   unsigned VF = cast<FixedVectorType>(SrcVTy)->getNumElements();
   APInt DemandedElts = APInt::getAllOnesValue(VF);
   TTI::TargetCostKind CostKind = TTI::TCK_RecipThroughput;
@@ -4682,7 +4676,7 @@
       InsertExtractCost +=
         getVectorInstrCost(Instruction::ExtractElement, SrcVTy, i);
 
-  return MemoryOpCost + MaskUnpackCost + InsertExtractCost;
+  return MemoryOpCost + *MaskUnpackCost.getValue() + InsertExtractCost;
 }
 
 static unsigned getLoadPermuteCost(Type *ArrayElemTy, uint64_t ArrayNum,
