--- conflicted
+++ resolved
@@ -1037,7 +1037,6 @@
   return BaseT::getArithmeticInstrCost(Opcode, Ty, CostKind, Op1Info, Op2Info);
 }
 
-<<<<<<< HEAD
 #if INTEL_CUSTOMIZATION
 /// Currently, under target specific category we are only looking for
 /// alternate-lane shuffle mask such as, <0, 4, 2, 6>([v]unpck[l,h]pd) or
@@ -1165,15 +1164,10 @@
 }
 #endif // INTEL_CUSTOMIZATION
 
-int X86TTIImpl::getShuffleCost(TTI::ShuffleKind Kind, VectorType *BaseTp,
-                               ArrayRef<int> Mask, int Index,
-                               VectorType *SubTp) {
-=======
 InstructionCost X86TTIImpl::getShuffleCost(TTI::ShuffleKind Kind,
                                            VectorType *BaseTp,
                                            ArrayRef<int> Mask, int Index,
                                            VectorType *SubTp) {
->>>>>>> 174e8f6c
   // 64-bit packed float vectors (v2f32) are widened to type v4f32.
   // 64-bit packed integer vectors (v2i32) are widened to type v4i32.
   std::pair<int, MVT> LT = TLI->getTypeLegalizationCost(DL, BaseTp);
