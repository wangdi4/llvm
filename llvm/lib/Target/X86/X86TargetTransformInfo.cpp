//===-- X86TargetTransformInfo.cpp - X86 specific TTI pass ----------------===//
//
//                     The LLVM Compiler Infrastructure
//
// This file is distributed under the University of Illinois Open Source
// License. See LICENSE.TXT for details.
//
//===----------------------------------------------------------------------===//
/// \file
/// This file implements a TargetTransformInfo analysis pass specific to the
/// X86 target machine. It uses the target's detailed information to provide
/// more precise answers to certain TTI queries, while letting the target
/// independent and default TTI implementations handle the rest.
///
//===----------------------------------------------------------------------===//
/// About Cost Model numbers used below it's necessary to say the following:
/// the numbers correspond to some "generic" X86 CPU instead of usage of
/// concrete CPU model. Usually the numbers correspond to CPU where the feature
/// apeared at the first time. For example, if we do Subtarget.hasSSE42() in
/// the lookups below the cost is based on Nehalem as that was the first CPU
/// to support that feature level and thus has most likely the worst case cost.
/// Some examples of other technologies/CPUs:
///   SSE 3   - Pentium4 / Athlon64
///   SSE 4.1 - Penryn
///   SSE 4.2 - Nehalem
///   AVX     - Sandy Bridge
///   AVX2    - Haswell
///   AVX-512 - Xeon Phi / Skylake
/// And some examples of instruction target dependent costs (latency)
///                   divss     sqrtss          rsqrtss
///   AMD K7            11-16     19              3
///   Piledriver        9-24      13-15           5
///   Jaguar            14        16              2
///   Pentium II,III    18        30              2
///   Nehalem           7-14      7-18            3
///   Haswell           10-13     11              5
/// TODO: Develop and implement  the target dependent cost model and
/// specialize cost numbers for different Cost Model Targets such as throughput,
/// code size, latency and uop count.
//===----------------------------------------------------------------------===//

#include "X86TargetTransformInfo.h"
#include "llvm/Analysis/TargetTransformInfo.h"
#include "llvm/CodeGen/BasicTTIImpl.h"
#include "llvm/IR/IntrinsicInst.h"
#include "llvm/Support/Debug.h"
#include "llvm/Target/CostTable.h"
#include "llvm/Target/TargetLowering.h"
#include "llvm/IR/Module.h"

using namespace llvm;

#define DEBUG_TYPE "x86tti"

//===----------------------------------------------------------------------===//
//
// X86 cost model.
//
//===----------------------------------------------------------------------===//

TargetTransformInfo::PopcntSupportKind
X86TTIImpl::getPopcntSupport(unsigned TyWidth) {
  assert(isPowerOf2_32(TyWidth) && "Ty width must be power of 2");
  // TODO: Currently the __builtin_popcount() implementation using SSE3
  //   instructions is inefficient. Once the problem is fixed, we should
  //   call ST->hasSSE3() instead of ST->hasPOPCNT().
  return ST->hasPOPCNT() ? TTI::PSK_FastHardware : TTI::PSK_Software;
}

unsigned X86TTIImpl::getNumberOfRegisters(bool Vector) {
  if (Vector && !ST->hasSSE1())
    return 0;

  if (ST->is64Bit()) {
    if (Vector && ST->hasAVX512())
      return 32;
    return 16;
  }
  return 8;
}

unsigned X86TTIImpl::getRegisterBitWidth(bool Vector) {
  if (Vector) {
    if (ST->hasAVX512()) return 512;
    if (ST->hasAVX()) return 256;
    if (ST->hasSSE1()) return 128;
    return 0;
  }

  if (ST->is64Bit())
    return 64;

  return 32;
}

unsigned X86TTIImpl::getMaxInterleaveFactor(unsigned VF) {
  // If the loop will not be vectorized, don't interleave the loop.
  // Let regular unroll to unroll the loop, which saves the overflow
  // check and memory check cost.
  if (VF == 1)
    return 1;

  if (ST->isAtom())
    return 1;

  // Sandybridge and Haswell have multiple execution ports and pipelined
  // vector units.
  if (ST->hasAVX())
    return 4;

  return 2;
}

int X86TTIImpl::getArithmeticInstrCost(
    unsigned Opcode, Type *Ty, TTI::OperandValueKind Op1Info,
    TTI::OperandValueKind Op2Info, TTI::OperandValueProperties Opd1PropInfo,
    TTI::OperandValueProperties Opd2PropInfo) {
  // Legalize the type.
  std::pair<int, MVT> LT = TLI->getTypeLegalizationCost(DL, Ty);

  int ISD = TLI->InstructionOpcodeToISD(Opcode);
  assert(ISD && "Invalid opcode");

  if (ISD == ISD::SDIV &&
      Op2Info == TargetTransformInfo::OK_UniformConstantValue &&
      Opd2PropInfo == TargetTransformInfo::OP_PowerOf2) {
    // On X86, vector signed division by constants power-of-two are
    // normally expanded to the sequence SRA + SRL + ADD + SRA.
    // The OperandValue properties many not be same as that of previous
    // operation;conservatively assume OP_None.
    int Cost = 2 * getArithmeticInstrCost(Instruction::AShr, Ty, Op1Info,
                                          Op2Info, TargetTransformInfo::OP_None,
                                          TargetTransformInfo::OP_None);
    Cost += getArithmeticInstrCost(Instruction::LShr, Ty, Op1Info, Op2Info,
                                   TargetTransformInfo::OP_None,
                                   TargetTransformInfo::OP_None);
    Cost += getArithmeticInstrCost(Instruction::Add, Ty, Op1Info, Op2Info,
                                   TargetTransformInfo::OP_None,
                                   TargetTransformInfo::OP_None);

    return Cost;
  }

  static const CostTblEntry AVX512BWUniformConstCostTable[] = {
    { ISD::SDIV, MVT::v32i16,  6 }, // vpmulhw sequence
    { ISD::UDIV, MVT::v32i16,  6 }, // vpmulhuw sequence
  };

  if (Op2Info == TargetTransformInfo::OK_UniformConstantValue &&
      ST->hasBWI()) {
    if (const auto *Entry = CostTableLookup(AVX512BWUniformConstCostTable, ISD,
                                            LT.second))
      return LT.first * Entry->Cost;
  }

  static const CostTblEntry AVX512UniformConstCostTable[] = {
    { ISD::SDIV, MVT::v16i32, 15 }, // vpmuldq sequence
    { ISD::UDIV, MVT::v16i32, 15 }, // vpmuludq sequence
  };

  if (Op2Info == TargetTransformInfo::OK_UniformConstantValue &&
      ST->hasAVX512()) {
    if (const auto *Entry = CostTableLookup(AVX512UniformConstCostTable, ISD,
                                            LT.second))
      return LT.first * Entry->Cost;
  }

  static const CostTblEntry AVX2UniformConstCostTable[] = {
    { ISD::SRA,  MVT::v4i64,   4 }, // 2 x psrad + shuffle.

    { ISD::SDIV, MVT::v16i16,  6 }, // vpmulhw sequence
    { ISD::UDIV, MVT::v16i16,  6 }, // vpmulhuw sequence
    { ISD::SDIV, MVT::v8i32,  15 }, // vpmuldq sequence
    { ISD::UDIV, MVT::v8i32,  15 }, // vpmuludq sequence
  };

  if (Op2Info == TargetTransformInfo::OK_UniformConstantValue &&
      ST->hasAVX2()) {
    if (const auto *Entry = CostTableLookup(AVX2UniformConstCostTable, ISD,
                                            LT.second))
      return LT.first * Entry->Cost;
  }

  static const CostTblEntry SSE2UniformConstCostTable[] = {
    { ISD::SDIV, MVT::v16i16, 12 }, // pmulhw sequence
    { ISD::SDIV, MVT::v8i16,   6 }, // pmulhw sequence
    { ISD::UDIV, MVT::v16i16, 12 }, // pmulhuw sequence
    { ISD::UDIV, MVT::v8i16,   6 }, // pmulhuw sequence
    { ISD::SDIV, MVT::v8i32,  38 }, // pmuludq sequence
    { ISD::SDIV, MVT::v4i32,  19 }, // pmuludq sequence
    { ISD::UDIV, MVT::v8i32,  30 }, // pmuludq sequence
    { ISD::UDIV, MVT::v4i32,  15 }, // pmuludq sequence
  };

  if (Op2Info == TargetTransformInfo::OK_UniformConstantValue &&
      ST->hasSSE2()) {
    // pmuldq sequence.
    if (ISD == ISD::SDIV && LT.second == MVT::v8i32 && ST->hasAVX())
      return LT.first * 30;
    if (ISD == ISD::SDIV && LT.second == MVT::v4i32 && ST->hasSSE41())
      return LT.first * 15;

    if (const auto *Entry = CostTableLookup(SSE2UniformConstCostTable, ISD,
                                            LT.second))
      return LT.first * Entry->Cost;
  }

  static const CostTblEntry AVX512DQCostTable[] = {
    { ISD::MUL,  MVT::v2i64, 1 },
    { ISD::MUL,  MVT::v4i64, 1 },
    { ISD::MUL,  MVT::v8i64, 1 }
  };

  // Look for AVX512DQ lowering tricks for custom cases.
  if (ST->hasDQI()) {
    if (const auto *Entry = CostTableLookup(AVX512DQCostTable, ISD,
                                            LT.second))
      return LT.first * Entry->Cost;
  }

  static const CostTblEntry AVX512BWCostTable[] = {
    { ISD::MUL,   MVT::v64i8,     11 }, // extend/pmullw/trunc sequence.
    { ISD::MUL,   MVT::v32i8,      4 }, // extend/pmullw/trunc sequence.
    { ISD::MUL,   MVT::v16i8,      4 }, // extend/pmullw/trunc sequence.

    // Vectorizing division is a bad idea. See the SSE2 table for more comments.
    { ISD::SDIV,  MVT::v64i8,  64*20 },
    { ISD::SDIV,  MVT::v32i16, 32*20 },
    { ISD::SDIV,  MVT::v16i32, 16*20 },
    { ISD::SDIV,  MVT::v8i64,   8*20 },
    { ISD::UDIV,  MVT::v64i8,  64*20 },
    { ISD::UDIV,  MVT::v32i16, 32*20 },
    { ISD::UDIV,  MVT::v16i32, 16*20 },
    { ISD::UDIV,  MVT::v8i64,   8*20 },
  };

  // Look for AVX512BW lowering tricks for custom cases.
  if (ST->hasBWI()) {
    if (const auto *Entry = CostTableLookup(AVX512BWCostTable, ISD,
                                            LT.second))
      return LT.first * Entry->Cost;
  }

  static const CostTblEntry AVX512CostTable[] = {
    { ISD::SHL,     MVT::v16i32,    1 },
    { ISD::SRL,     MVT::v16i32,    1 },
    { ISD::SRA,     MVT::v16i32,    1 },
    { ISD::SHL,     MVT::v8i64,     1 },
    { ISD::SRL,     MVT::v8i64,     1 },
    { ISD::SRA,     MVT::v8i64,     1 },

    { ISD::MUL,     MVT::v32i8,    13 }, // extend/pmullw/trunc sequence.
    { ISD::MUL,     MVT::v16i8,     5 }, // extend/pmullw/trunc sequence.
  };

  if (ST->hasAVX512()) {
    if (const auto *Entry = CostTableLookup(AVX512CostTable, ISD, LT.second))
      return LT.first * Entry->Cost;
  }

  static const CostTblEntry AVX2CostTable[] = {
    // Shifts on v4i64/v8i32 on AVX2 is legal even though we declare to
    // customize them to detect the cases where shift amount is a scalar one.
    { ISD::SHL,     MVT::v4i32,    1 },
    { ISD::SRL,     MVT::v4i32,    1 },
    { ISD::SRA,     MVT::v4i32,    1 },
    { ISD::SHL,     MVT::v8i32,    1 },
    { ISD::SRL,     MVT::v8i32,    1 },
    { ISD::SRA,     MVT::v8i32,    1 },
    { ISD::SHL,     MVT::v2i64,    1 },
    { ISD::SRL,     MVT::v2i64,    1 },
    { ISD::SHL,     MVT::v4i64,    1 },
    { ISD::SRL,     MVT::v4i64,    1 },
  };

  // Look for AVX2 lowering tricks.
  if (ST->hasAVX2()) {
    if (ISD == ISD::SHL && LT.second == MVT::v16i16 &&
        (Op2Info == TargetTransformInfo::OK_UniformConstantValue ||
         Op2Info == TargetTransformInfo::OK_NonUniformConstantValue))
      // On AVX2, a packed v16i16 shift left by a constant build_vector
      // is lowered into a vector multiply (vpmullw).
      return LT.first;

    if (const auto *Entry = CostTableLookup(AVX2CostTable, ISD, LT.second))
      return LT.first * Entry->Cost;
  }

  static const CostTblEntry XOPCostTable[] = {
    // 128bit shifts take 1cy, but right shifts require negation beforehand.
    { ISD::SHL,     MVT::v16i8,    1 },
    { ISD::SRL,     MVT::v16i8,    2 },
    { ISD::SRA,     MVT::v16i8,    2 },
    { ISD::SHL,     MVT::v8i16,    1 },
    { ISD::SRL,     MVT::v8i16,    2 },
    { ISD::SRA,     MVT::v8i16,    2 },
    { ISD::SHL,     MVT::v4i32,    1 },
    { ISD::SRL,     MVT::v4i32,    2 },
    { ISD::SRA,     MVT::v4i32,    2 },
    { ISD::SHL,     MVT::v2i64,    1 },
    { ISD::SRL,     MVT::v2i64,    2 },
    { ISD::SRA,     MVT::v2i64,    2 },
    // 256bit shifts require splitting if AVX2 didn't catch them above.
    { ISD::SHL,     MVT::v32i8,    2 },
    { ISD::SRL,     MVT::v32i8,    4 },
    { ISD::SRA,     MVT::v32i8,    4 },
    { ISD::SHL,     MVT::v16i16,   2 },
    { ISD::SRL,     MVT::v16i16,   4 },
    { ISD::SRA,     MVT::v16i16,   4 },
    { ISD::SHL,     MVT::v8i32,    2 },
    { ISD::SRL,     MVT::v8i32,    4 },
    { ISD::SRA,     MVT::v8i32,    4 },
    { ISD::SHL,     MVT::v4i64,    2 },
    { ISD::SRL,     MVT::v4i64,    4 },
    { ISD::SRA,     MVT::v4i64,    4 },
  };

  // Look for XOP lowering tricks.
  if (ST->hasXOP()) {
    if (const auto *Entry = CostTableLookup(XOPCostTable, ISD, LT.second))
      return LT.first * Entry->Cost;
  }

  static const CostTblEntry AVX2CustomCostTable[] = {
    { ISD::SHL,  MVT::v32i8,      11 }, // vpblendvb sequence.
    { ISD::SHL,  MVT::v16i16,     10 }, // extend/vpsrlvd/pack sequence.

    { ISD::SRL,  MVT::v32i8,      11 }, // vpblendvb sequence.
    { ISD::SRL,  MVT::v16i16,     10 }, // extend/vpsrlvd/pack sequence.

    { ISD::SRA,  MVT::v32i8,      24 }, // vpblendvb sequence.
    { ISD::SRA,  MVT::v16i16,     10 }, // extend/vpsravd/pack sequence.
    { ISD::SRA,  MVT::v2i64,       4 }, // srl/xor/sub sequence.
    { ISD::SRA,  MVT::v4i64,       4 }, // srl/xor/sub sequence.

    { ISD::MUL,   MVT::v32i8,     17 }, // extend/pmullw/trunc sequence.
    { ISD::MUL,   MVT::v16i8,      7 }, // extend/pmullw/trunc sequence.

    { ISD::FDIV,  MVT::f32,        7 }, // Haswell from http://www.agner.org/
    { ISD::FDIV,  MVT::v4f32,      7 }, // Haswell from http://www.agner.org/
    { ISD::FDIV,  MVT::v8f32,     14 }, // Haswell from http://www.agner.org/
    { ISD::FDIV,  MVT::f64,       14 }, // Haswell from http://www.agner.org/
    { ISD::FDIV,  MVT::v2f64,     14 }, // Haswell from http://www.agner.org/
    { ISD::FDIV,  MVT::v4f64,     28 }, // Haswell from http://www.agner.org/
  };

  // Look for AVX2 lowering tricks for custom cases.
  if (ST->hasAVX2()) {
    if (const auto *Entry = CostTableLookup(AVX2CustomCostTable, ISD,
                                            LT.second))
      return LT.first * Entry->Cost;
  }

  static const CostTblEntry AVXCustomCostTable[] = {
    { ISD::MUL,   MVT::v32i8,  26 }, // extend/pmullw/trunc sequence.

    { ISD::FDIV,  MVT::f32,    14 }, // SNB from http://www.agner.org/
    { ISD::FDIV,  MVT::v4f32,  14 }, // SNB from http://www.agner.org/
    { ISD::FDIV,  MVT::v8f32,  28 }, // SNB from http://www.agner.org/
    { ISD::FDIV,  MVT::f64,    22 }, // SNB from http://www.agner.org/
    { ISD::FDIV,  MVT::v2f64,  22 }, // SNB from http://www.agner.org/
    { ISD::FDIV,  MVT::v4f64,  44 }, // SNB from http://www.agner.org/

    // Vectorizing division is a bad idea. See the SSE2 table for more comments.
    { ISD::SDIV,  MVT::v32i8,  32*20 },
    { ISD::SDIV,  MVT::v16i16, 16*20 },
    { ISD::SDIV,  MVT::v8i32,  8*20 },
    { ISD::SDIV,  MVT::v4i64,  4*20 },
    { ISD::UDIV,  MVT::v32i8,  32*20 },
    { ISD::UDIV,  MVT::v16i16, 16*20 },
    { ISD::UDIV,  MVT::v8i32,  8*20 },
    { ISD::UDIV,  MVT::v4i64,  4*20 },
  };

  // Look for AVX2 lowering tricks for custom cases.
  if (ST->hasAVX()) {
    if (const auto *Entry = CostTableLookup(AVXCustomCostTable, ISD,
                                            LT.second))
      return LT.first * Entry->Cost;
  }

  static const CostTblEntry SSE42FloatCostTable[] = {
    { ISD::FDIV,  MVT::f32,   14 }, // Nehalem from http://www.agner.org/
    { ISD::FDIV,  MVT::v4f32, 14 }, // Nehalem from http://www.agner.org/
    { ISD::FDIV,  MVT::f64,   22 }, // Nehalem from http://www.agner.org/
    { ISD::FDIV,  MVT::v2f64, 22 }, // Nehalem from http://www.agner.org/
  };

  if (ST->hasSSE42()) {
    if (const auto *Entry = CostTableLookup(SSE42FloatCostTable, ISD,
                                            LT.second))
      return LT.first * Entry->Cost;
  }

  static const CostTblEntry
  SSE2UniformCostTable[] = {
    // Uniform splats are cheaper for the following instructions.
    { ISD::SHL,  MVT::v16i8,  1 }, // psllw.
    { ISD::SHL,  MVT::v32i8,  2 }, // psllw.
    { ISD::SHL,  MVT::v8i16,  1 }, // psllw.
    { ISD::SHL,  MVT::v16i16, 2 }, // psllw.
    { ISD::SHL,  MVT::v4i32,  1 }, // pslld
    { ISD::SHL,  MVT::v8i32,  2 }, // pslld
    { ISD::SHL,  MVT::v2i64,  1 }, // psllq.
    { ISD::SHL,  MVT::v4i64,  2 }, // psllq.

    { ISD::SRL,  MVT::v16i8,  1 }, // psrlw.
    { ISD::SRL,  MVT::v32i8,  2 }, // psrlw.
    { ISD::SRL,  MVT::v8i16,  1 }, // psrlw.
    { ISD::SRL,  MVT::v16i16, 2 }, // psrlw.
    { ISD::SRL,  MVT::v4i32,  1 }, // psrld.
    { ISD::SRL,  MVT::v8i32,  2 }, // psrld.
    { ISD::SRL,  MVT::v2i64,  1 }, // psrlq.
    { ISD::SRL,  MVT::v4i64,  2 }, // psrlq.

    { ISD::SRA,  MVT::v16i8,  4 }, // psrlw, pand, pxor, psubb.
    { ISD::SRA,  MVT::v32i8,  8 }, // psrlw, pand, pxor, psubb.
    { ISD::SRA,  MVT::v8i16,  1 }, // psraw.
    { ISD::SRA,  MVT::v16i16, 2 }, // psraw.
    { ISD::SRA,  MVT::v4i32,  1 }, // psrad.
    { ISD::SRA,  MVT::v8i32,  2 }, // psrad.
    { ISD::SRA,  MVT::v2i64,  4 }, // 2 x psrad + shuffle.
    { ISD::SRA,  MVT::v4i64,  8 }, // 2 x psrad + shuffle.
  };

  if (ST->hasSSE2() &&
      ((Op2Info == TargetTransformInfo::OK_UniformConstantValue) ||
       (Op2Info == TargetTransformInfo::OK_UniformValue))) {
    if (const auto *Entry =
            CostTableLookup(SSE2UniformCostTable, ISD, LT.second))
      return LT.first * Entry->Cost;
  }

  if (ISD == ISD::SHL &&
      Op2Info == TargetTransformInfo::OK_NonUniformConstantValue) {
    MVT VT = LT.second;
    // Vector shift left by non uniform constant can be lowered
    // into vector multiply (pmullw/pmulld).
    if ((VT == MVT::v8i16 && ST->hasSSE2()) ||
        (VT == MVT::v4i32 && ST->hasSSE41()))
      return LT.first;

    // v16i16 and v8i32 shifts by non-uniform constants are lowered into a
    // sequence of extract + two vector multiply + insert.
    if ((VT == MVT::v8i32 || VT == MVT::v16i16) &&
       (ST->hasAVX() && !ST->hasAVX2()))
      ISD = ISD::MUL;

    // A vector shift left by non uniform constant is converted
    // into a vector multiply; the new multiply is eventually
    // lowered into a sequence of shuffles and 2 x pmuludq.
    if (VT == MVT::v4i32 && ST->hasSSE2())
      ISD = ISD::MUL;
  }

  static const CostTblEntry SSE41CostTable[] = {
    { ISD::SHL,  MVT::v16i8,    11 }, // pblendvb sequence.
    { ISD::SHL,  MVT::v32i8,  2*11 }, // pblendvb sequence.
    { ISD::SHL,  MVT::v8i16,    14 }, // pblendvb sequence.
    { ISD::SHL,  MVT::v16i16, 2*14 }, // pblendvb sequence.

    { ISD::SRL,  MVT::v16i8,    12 }, // pblendvb sequence.
    { ISD::SRL,  MVT::v32i8,  2*12 }, // pblendvb sequence.
    { ISD::SRL,  MVT::v8i16,    14 }, // pblendvb sequence.
    { ISD::SRL,  MVT::v16i16, 2*14 }, // pblendvb sequence.
    { ISD::SRL,  MVT::v4i32,    11 }, // Shift each lane + blend.
    { ISD::SRL,  MVT::v8i32,  2*11 }, // Shift each lane + blend.

    { ISD::SRA,  MVT::v16i8,    24 }, // pblendvb sequence.
    { ISD::SRA,  MVT::v32i8,  2*24 }, // pblendvb sequence.
    { ISD::SRA,  MVT::v8i16,    14 }, // pblendvb sequence.
    { ISD::SRA,  MVT::v16i16, 2*14 }, // pblendvb sequence.
    { ISD::SRA,  MVT::v4i32,    12 }, // Shift each lane + blend.
    { ISD::SRA,  MVT::v8i32,  2*12 }, // Shift each lane + blend.
  };

  if (ST->hasSSE41()) {
    if (const auto *Entry = CostTableLookup(SSE41CostTable, ISD, LT.second))
      return LT.first * Entry->Cost;
  }

  static const CostTblEntry SSE2CostTable[] = {
    // We don't correctly identify costs of casts because they are marked as
    // custom.
    { ISD::SHL,  MVT::v16i8,    26 }, // cmpgtb sequence.
    { ISD::SHL,  MVT::v32i8,  2*26 }, // cmpgtb sequence.
    { ISD::SHL,  MVT::v8i16,    32 }, // cmpgtb sequence.
    { ISD::SHL,  MVT::v16i16, 2*32 }, // cmpgtb sequence.
    { ISD::SHL,  MVT::v4i32,   2*5 }, // We optimized this using mul.
    { ISD::SHL,  MVT::v8i32, 2*2*5 }, // We optimized this using mul.
    { ISD::SHL,  MVT::v2i64,     4 }, // splat+shuffle sequence.
    { ISD::SHL,  MVT::v4i64,   2*4 }, // splat+shuffle sequence.

    { ISD::SRL,  MVT::v16i8,    26 }, // cmpgtb sequence.
    { ISD::SRL,  MVT::v32i8,  2*26 }, // cmpgtb sequence.
    { ISD::SRL,  MVT::v8i16,    32 }, // cmpgtb sequence.
    { ISD::SRL,  MVT::v16i16, 2*32 }, // cmpgtb sequence.
    { ISD::SRL,  MVT::v4i32,    16 }, // Shift each lane + blend.
    { ISD::SRL,  MVT::v8i32,  2*16 }, // Shift each lane + blend.
    { ISD::SRL,  MVT::v2i64,     4 }, // splat+shuffle sequence.
    { ISD::SRL,  MVT::v4i64,   2*4 }, // splat+shuffle sequence.

    { ISD::SRA,  MVT::v16i8,    54 }, // unpacked cmpgtb sequence.
    { ISD::SRA,  MVT::v32i8,  2*54 }, // unpacked cmpgtb sequence.
    { ISD::SRA,  MVT::v8i16,    32 }, // cmpgtb sequence.
    { ISD::SRA,  MVT::v16i16, 2*32 }, // cmpgtb sequence.
    { ISD::SRA,  MVT::v4i32,    16 }, // Shift each lane + blend.
    { ISD::SRA,  MVT::v8i32,  2*16 }, // Shift each lane + blend.
    { ISD::SRA,  MVT::v2i64,    12 }, // srl/xor/sub sequence.
    { ISD::SRA,  MVT::v4i64,  2*12 }, // srl/xor/sub sequence.

    { ISD::MUL,  MVT::v16i8,    12 }, // extend/pmullw/trunc sequence.

    { ISD::FDIV, MVT::f32,      23 }, // Pentium IV from http://www.agner.org/
    { ISD::FDIV, MVT::v4f32,    39 }, // Pentium IV from http://www.agner.org/
    { ISD::FDIV, MVT::f64,      38 }, // Pentium IV from http://www.agner.org/
    { ISD::FDIV, MVT::v2f64,    69 }, // Pentium IV from http://www.agner.org/

    // It is not a good idea to vectorize division. We have to scalarize it and
    // in the process we will often end up having to spilling regular
    // registers. The overhead of division is going to dominate most kernels
    // anyways so try hard to prevent vectorization of division - it is
    // generally a bad idea. Assume somewhat arbitrarily that we have to be able
    // to hide "20 cycles" for each lane.
    { ISD::SDIV,  MVT::v16i8,  16*20 },
    { ISD::SDIV,  MVT::v8i16,  8*20 },
    { ISD::SDIV,  MVT::v4i32,  4*20 },
    { ISD::SDIV,  MVT::v2i64,  2*20 },
    { ISD::UDIV,  MVT::v16i8,  16*20 },
    { ISD::UDIV,  MVT::v8i16,  8*20 },
    { ISD::UDIV,  MVT::v4i32,  4*20 },
    { ISD::UDIV,  MVT::v2i64,  2*20 },
  };

  if (ST->hasSSE2()) {
    if (const auto *Entry = CostTableLookup(SSE2CostTable, ISD, LT.second))
      return LT.first * Entry->Cost;
  }

  static const CostTblEntry AVX1CostTable[] = {
    // We don't have to scalarize unsupported ops. We can issue two half-sized
    // operations and we only need to extract the upper YMM half.
    // Two ops + 1 extract + 1 insert = 4.
    { ISD::MUL,     MVT::v16i16,   4 },
    { ISD::MUL,     MVT::v8i32,    4 },
    { ISD::SUB,     MVT::v32i8,    4 },
    { ISD::ADD,     MVT::v32i8,    4 },
    { ISD::SUB,     MVT::v16i16,   4 },
    { ISD::ADD,     MVT::v16i16,   4 },
    { ISD::SUB,     MVT::v8i32,    4 },
    { ISD::ADD,     MVT::v8i32,    4 },
    { ISD::SUB,     MVT::v4i64,    4 },
    { ISD::ADD,     MVT::v4i64,    4 },
    // A v4i64 multiply is custom lowered as two split v2i64 vectors that then
    // are lowered as a series of long multiplies(3), shifts(4) and adds(2)
    // Because we believe v4i64 to be a legal type, we must also include the
    // split factor of two in the cost table. Therefore, the cost here is 18
    // instead of 9.
    { ISD::MUL,     MVT::v4i64,    18 },
  };

  // Look for AVX1 lowering tricks.
  if (ST->hasAVX() && !ST->hasAVX2()) {
    MVT VT = LT.second;

    if (const auto *Entry = CostTableLookup(AVX1CostTable, ISD, VT))
      return LT.first * Entry->Cost;
  }

  // Custom lowering of vectors.
  static const CostTblEntry CustomLowered[] = {
    // A v2i64/v4i64 and multiply is custom lowered as a series of long
    // multiplies(3), shifts(4) and adds(2).
    { ISD::MUL,     MVT::v2i64,    9 },
    { ISD::MUL,     MVT::v4i64,    9 },
    { ISD::MUL,     MVT::v8i64,    9 }
  };
  if (const auto *Entry = CostTableLookup(CustomLowered, ISD, LT.second))
    return LT.first * Entry->Cost;

  // Special lowering of v4i32 mul on sse2, sse3: Lower v4i32 mul as 2x shuffle,
  // 2x pmuludq, 2x shuffle.
  if (ISD == ISD::MUL && LT.second == MVT::v4i32 && ST->hasSSE2() &&
      !ST->hasSSE41())
    return LT.first * 6;

  static const CostTblEntry SSE1FloatCostTable[] = {
    { ISD::FDIV, MVT::f32,   17 }, // Pentium III from http://www.agner.org/
    { ISD::FDIV, MVT::v4f32, 34 }, // Pentium III from http://www.agner.org/
  };

  if (ST->hasSSE1())
    if (const auto *Entry = CostTableLookup(SSE1FloatCostTable, ISD,
                                            LT.second))
      return LT.first * Entry->Cost;
  // Fallback to the default implementation.
  return BaseT::getArithmeticInstrCost(Opcode, Ty, Op1Info, Op2Info);
}

#if INTEL_CUSTOMIZATION
/// Currently, under target specific category we are only looking for
/// alternate-lane shuffle mask such as, <0, 4, 2, 6>([v]unpck[l,h]pd) or
/// <1, 5, 3, 7>([v]unpckhpd).
bool X86TTIImpl::isTargetSpecificShuffleMask(SmallVectorImpl<int> &Mask) const {
  bool IsAlternateLaneVectorMask = true;
  unsigned MaskSize = Mask.size();

  // TODO: Support undefined mask value which is not supported currently.
  // Look for even-lanes
  // Example: shufflevector <4xT>A, <4xT>B, <0,4,2,6>
  for (unsigned i = 0; i < MaskSize && IsAlternateLaneVectorMask; ++i)
    IsAlternateLaneVectorMask =
        Mask[i] == (int)((i % 2) ? MaskSize + i - 1 : i);

  if (IsAlternateLaneVectorMask)
    return true;

  IsAlternateLaneVectorMask = true;
  // Look for odd-lanes.
  // Example: shufflevector <4xT>A, <4xT>B, <1,5,3,7>
  for (unsigned i = 0; i < MaskSize && IsAlternateLaneVectorMask; ++i)
    IsAlternateLaneVectorMask =
        Mask[i] == (int)((i % 2) ? MaskSize + i : i + 1);

  return IsAlternateLaneVectorMask;
}
#endif // INTEL_CUSTOMIZATIONw

int X86TTIImpl::getShuffleCost(TTI::ShuffleKind Kind, Type *Tp, int Index,
                               Type *SubTp) {
#if INTEL_CUSTOMIZATION
  if (Kind == TTI::SK_TargetSpecific) {
    std::pair<int, MVT> LT = TLI->getTypeLegalizationCost(DL, Tp);

    // Currently, in this category we are assuming target-specific mask
    // is the alternate-shuffle-lane vector mask which is pretty restricted
    // and error-prone.
    // TODO: Eventually, getShuffleCost() should have access to the
    // mask in order to estimate the cost accurately for the right shuffle kind.

    // The backend knows how to generate [v]unpck[l,h]pds for 64bit
    // element if the target supports SSE2 and above.
    if (ST->hasSSE2() && Tp->getScalarSizeInBits() == 64)
      return LT.first;

    // For non-64bit, we can generate 2 [v]pshuf[b,d,ps].
    return 2 * LT.first;
  }
#endif // INTEL_CUSTOMIZATION
  // We only estimate the cost of reverse and alternate shuffles.
  if (Kind != TTI::SK_Reverse && Kind != TTI::SK_Alternate)
    return BaseT::getShuffleCost(Kind, Tp, Index, SubTp);

  if (Kind == TTI::SK_Reverse) {
    std::pair<int, MVT> LT = TLI->getTypeLegalizationCost(DL, Tp);
    int Cost = 1;
    if (LT.second.getSizeInBits() > 128)
      Cost = 3; // Extract + insert + copy.

    // Multiple by the number of parts.
    return Cost * LT.first;
  }

  if (Kind == TTI::SK_Alternate) {
    // 64-bit packed float vectors (v2f32) are widened to type v4f32.
    // 64-bit packed integer vectors (v2i32) are promoted to type v2i64.
    std::pair<int, MVT> LT = TLI->getTypeLegalizationCost(DL, Tp);

    // The backend knows how to generate a single VEX.256 version of
    // instruction VPBLENDW if the target supports AVX2.
    if (ST->hasAVX2() && LT.second == MVT::v16i16)
      return LT.first;

    static const CostTblEntry AVXAltShuffleTbl[] = {
      {ISD::VECTOR_SHUFFLE, MVT::v4i64, 1},  // vblendpd
      {ISD::VECTOR_SHUFFLE, MVT::v4f64, 1},  // vblendpd

      {ISD::VECTOR_SHUFFLE, MVT::v8i32, 1},  // vblendps
      {ISD::VECTOR_SHUFFLE, MVT::v8f32, 1},  // vblendps

      // This shuffle is custom lowered into a sequence of:
      //  2x  vextractf128 , 2x vpblendw , 1x vinsertf128
      {ISD::VECTOR_SHUFFLE, MVT::v16i16, 5},

      // This shuffle is custom lowered into a long sequence of:
      //  2x vextractf128 , 4x vpshufb , 2x vpor ,  1x vinsertf128
      {ISD::VECTOR_SHUFFLE, MVT::v32i8, 9}
    };

    if (ST->hasAVX())
      if (const auto *Entry = CostTableLookup(AVXAltShuffleTbl,
                                              ISD::VECTOR_SHUFFLE, LT.second))
        return LT.first * Entry->Cost;

    static const CostTblEntry SSE41AltShuffleTbl[] = {
      // These are lowered into movsd.
      {ISD::VECTOR_SHUFFLE, MVT::v2i64, 1},
      {ISD::VECTOR_SHUFFLE, MVT::v2f64, 1},

      // packed float vectors with four elements are lowered into BLENDI dag
      // nodes. A v4i32/v4f32 BLENDI generates a single 'blendps'/'blendpd'.
      {ISD::VECTOR_SHUFFLE, MVT::v4i32, 1},
      {ISD::VECTOR_SHUFFLE, MVT::v4f32, 1},

      // This shuffle generates a single pshufw.
      {ISD::VECTOR_SHUFFLE, MVT::v8i16, 1},

      // There is no instruction that matches a v16i8 alternate shuffle.
      // The backend will expand it into the sequence 'pshufb + pshufb + or'.
      {ISD::VECTOR_SHUFFLE, MVT::v16i8, 3}
    };

    if (ST->hasSSE41())
      if (const auto *Entry = CostTableLookup(SSE41AltShuffleTbl, ISD::VECTOR_SHUFFLE,
                                              LT.second))
        return LT.first * Entry->Cost;

    static const CostTblEntry SSSE3AltShuffleTbl[] = {
      {ISD::VECTOR_SHUFFLE, MVT::v2i64, 1},  // movsd
      {ISD::VECTOR_SHUFFLE, MVT::v2f64, 1},  // movsd

      // SSE3 doesn't have 'blendps'. The following shuffles are expanded into
      // the sequence 'shufps + pshufd'
      {ISD::VECTOR_SHUFFLE, MVT::v4i32, 2},
      {ISD::VECTOR_SHUFFLE, MVT::v4f32, 2},

      {ISD::VECTOR_SHUFFLE, MVT::v8i16, 3}, // pshufb + pshufb + or
      {ISD::VECTOR_SHUFFLE, MVT::v16i8, 3}  // pshufb + pshufb + or
    };

    if (ST->hasSSSE3())
      if (const auto *Entry = CostTableLookup(SSSE3AltShuffleTbl,
                                              ISD::VECTOR_SHUFFLE, LT.second))
        return LT.first * Entry->Cost;

    static const CostTblEntry SSEAltShuffleTbl[] = {
      {ISD::VECTOR_SHUFFLE, MVT::v2i64, 1},  // movsd
      {ISD::VECTOR_SHUFFLE, MVT::v2f64, 1},  // movsd

      {ISD::VECTOR_SHUFFLE, MVT::v4i32, 2}, // shufps + pshufd
      {ISD::VECTOR_SHUFFLE, MVT::v4f32, 2}, // shufps + pshufd

      // This is expanded into a long sequence of four extract + four insert.
      {ISD::VECTOR_SHUFFLE, MVT::v8i16, 8}, // 4 x pextrw + 4 pinsrw.

      // 8 x (pinsrw + pextrw + and + movb + movzb + or)
      {ISD::VECTOR_SHUFFLE, MVT::v16i8, 48}
    };

    // Fall-back (SSE3 and SSE2).
    if (const auto *Entry = CostTableLookup(SSEAltShuffleTbl,
                                            ISD::VECTOR_SHUFFLE, LT.second))
      return LT.first * Entry->Cost;
    return BaseT::getShuffleCost(Kind, Tp, Index, SubTp);
  }

  return BaseT::getShuffleCost(Kind, Tp, Index, SubTp);
}

int X86TTIImpl::getCastInstrCost(unsigned Opcode, Type *Dst, Type *Src) {
  int ISD = TLI->InstructionOpcodeToISD(Opcode);
  assert(ISD && "Invalid opcode");

  // FIXME: Need a better design of the cost table to handle non-simple types of
  // potential massive combinations (elem_num x src_type x dst_type).

  static const TypeConversionCostTblEntry AVX512DQConversionTbl[] = {
    { ISD::UINT_TO_FP,  MVT::v2f32,  MVT::v2i64,  1 },
    { ISD::UINT_TO_FP,  MVT::v2f64,  MVT::v2i64,  1 },
    { ISD::UINT_TO_FP,  MVT::v4f32,  MVT::v4i64,  1 },
    { ISD::UINT_TO_FP,  MVT::v4f64,  MVT::v4i64,  1 },
    { ISD::UINT_TO_FP,  MVT::v8f32,  MVT::v8i64,  1 },
    { ISD::UINT_TO_FP,  MVT::v8f64,  MVT::v8i64,  1 },

    { ISD::FP_TO_UINT,  MVT::v2i64, MVT::v2f32, 1 },
    { ISD::FP_TO_UINT,  MVT::v4i64, MVT::v4f32, 1 },
    { ISD::FP_TO_UINT,  MVT::v8i64, MVT::v8f32, 1 },
    { ISD::FP_TO_UINT,  MVT::v2i64, MVT::v2f64, 1 },
    { ISD::FP_TO_UINT,  MVT::v4i64, MVT::v4f64, 1 },
    { ISD::FP_TO_UINT,  MVT::v8i64, MVT::v8f64, 1 },
  };

  // TODO: For AVX512DQ + AVX512VL, we also have cheap casts for 128-bit and
  // 256-bit wide vectors.

  static const TypeConversionCostTblEntry AVX512FConversionTbl[] = {
    { ISD::FP_EXTEND, MVT::v8f64,   MVT::v8f32,  1 },
    { ISD::FP_EXTEND, MVT::v8f64,   MVT::v16f32, 3 },
    { ISD::FP_ROUND,  MVT::v8f32,   MVT::v8f64,  1 },

    { ISD::TRUNCATE,  MVT::v16i8,   MVT::v16i32, 1 },
    { ISD::TRUNCATE,  MVT::v16i16,  MVT::v16i32, 1 },
    { ISD::TRUNCATE,  MVT::v8i16,   MVT::v8i64,  1 },
    { ISD::TRUNCATE,  MVT::v8i32,   MVT::v8i64,  1 },

    // v16i1 -> v16i32 - load + broadcast
    { ISD::SIGN_EXTEND, MVT::v16i32, MVT::v16i1,  2 },
    { ISD::ZERO_EXTEND, MVT::v16i32, MVT::v16i1,  2 },
    { ISD::SIGN_EXTEND, MVT::v16i32, MVT::v16i8,  1 },
    { ISD::ZERO_EXTEND, MVT::v16i32, MVT::v16i8,  1 },
    { ISD::SIGN_EXTEND, MVT::v16i32, MVT::v16i16, 1 },
    { ISD::ZERO_EXTEND, MVT::v16i32, MVT::v16i16, 1 },
    { ISD::ZERO_EXTEND, MVT::v8i64,  MVT::v8i16,  1 },
    { ISD::SIGN_EXTEND, MVT::v8i64,  MVT::v8i16,  1 },
    { ISD::SIGN_EXTEND, MVT::v8i64,  MVT::v8i32,  1 },
    { ISD::ZERO_EXTEND, MVT::v8i64,  MVT::v8i32,  1 },

    { ISD::SINT_TO_FP,  MVT::v8f64,  MVT::v8i1,   4 },
    { ISD::SINT_TO_FP,  MVT::v16f32, MVT::v16i1,  3 },
    { ISD::SINT_TO_FP,  MVT::v8f64,  MVT::v8i8,   2 },
    { ISD::SINT_TO_FP,  MVT::v16f32, MVT::v16i8,  2 },
    { ISD::SINT_TO_FP,  MVT::v8f64,  MVT::v8i16,  2 },
    { ISD::SINT_TO_FP,  MVT::v16f32, MVT::v16i16, 2 },
    { ISD::SINT_TO_FP,  MVT::v16f32, MVT::v16i32, 1 },
    { ISD::SINT_TO_FP,  MVT::v8f64,  MVT::v8i32,  1 },
    { ISD::UINT_TO_FP,  MVT::v8f32,  MVT::v8i64, 26 },
    { ISD::UINT_TO_FP,  MVT::v8f64,  MVT::v8i64, 26 },

    { ISD::UINT_TO_FP,  MVT::v8f64,  MVT::v8i1,   4 },
    { ISD::UINT_TO_FP,  MVT::v16f32, MVT::v16i1,  3 },
    { ISD::UINT_TO_FP,  MVT::v2f64,  MVT::v2i8,   2 },
    { ISD::UINT_TO_FP,  MVT::v4f64,  MVT::v4i8,   2 },
    { ISD::UINT_TO_FP,  MVT::v8f32,  MVT::v8i8,   2 },
    { ISD::UINT_TO_FP,  MVT::v8f64,  MVT::v8i8,   2 },
    { ISD::UINT_TO_FP,  MVT::v16f32, MVT::v16i8,  2 },
    { ISD::UINT_TO_FP,  MVT::v2f64,  MVT::v2i16,  5 },
    { ISD::UINT_TO_FP,  MVT::v4f64,  MVT::v4i16,  2 },
    { ISD::UINT_TO_FP,  MVT::v8f32,  MVT::v8i16,  2 },
    { ISD::UINT_TO_FP,  MVT::v8f64,  MVT::v8i16,  2 },
    { ISD::UINT_TO_FP,  MVT::v16f32, MVT::v16i16, 2 },
    { ISD::UINT_TO_FP,  MVT::v2f32,  MVT::v2i32,  2 },
    { ISD::UINT_TO_FP,  MVT::v2f64,  MVT::v2i32,  1 },
    { ISD::UINT_TO_FP,  MVT::v4f32,  MVT::v4i32,  1 },
    { ISD::UINT_TO_FP,  MVT::v4f64,  MVT::v4i32,  1 },
    { ISD::UINT_TO_FP,  MVT::v8f32,  MVT::v8i32,  1 },
    { ISD::UINT_TO_FP,  MVT::v8f64,  MVT::v8i32,  1 },
    { ISD::UINT_TO_FP,  MVT::v16f32, MVT::v16i32, 1 },
    { ISD::UINT_TO_FP,  MVT::v2f32,  MVT::v2i64,  5 },
    { ISD::UINT_TO_FP,  MVT::v2f64,  MVT::v2i64,  5 },
    { ISD::UINT_TO_FP,  MVT::v4f64,  MVT::v4i64, 12 },
    { ISD::UINT_TO_FP,  MVT::v8f64,  MVT::v8i64, 26 },

    { ISD::FP_TO_UINT,  MVT::v2i32,  MVT::v2f32,  1 },
    { ISD::FP_TO_UINT,  MVT::v4i32,  MVT::v4f32,  1 },
    { ISD::FP_TO_UINT,  MVT::v8i32,  MVT::v8f32,  1 },
    { ISD::FP_TO_UINT,  MVT::v16i32, MVT::v16f32, 1 },
  };

  static const TypeConversionCostTblEntry AVX2ConversionTbl[] = {
    { ISD::SIGN_EXTEND, MVT::v4i64,  MVT::v4i1,   3 },
    { ISD::ZERO_EXTEND, MVT::v4i64,  MVT::v4i1,   3 },
    { ISD::SIGN_EXTEND, MVT::v8i32,  MVT::v8i1,   3 },
    { ISD::ZERO_EXTEND, MVT::v8i32,  MVT::v8i1,   3 },
    { ISD::SIGN_EXTEND, MVT::v4i64,  MVT::v4i8,   3 },
    { ISD::ZERO_EXTEND, MVT::v4i64,  MVT::v4i8,   3 },
    { ISD::SIGN_EXTEND, MVT::v8i32,  MVT::v8i8,   3 },
    { ISD::ZERO_EXTEND, MVT::v8i32,  MVT::v8i8,   3 },
    { ISD::SIGN_EXTEND, MVT::v16i16, MVT::v16i8,  1 },
    { ISD::ZERO_EXTEND, MVT::v16i16, MVT::v16i8,  1 },
    { ISD::SIGN_EXTEND, MVT::v4i64,  MVT::v4i16,  3 },
    { ISD::ZERO_EXTEND, MVT::v4i64,  MVT::v4i16,  3 },
    { ISD::SIGN_EXTEND, MVT::v8i32,  MVT::v8i16,  1 },
    { ISD::ZERO_EXTEND, MVT::v8i32,  MVT::v8i16,  1 },
    { ISD::SIGN_EXTEND, MVT::v4i64,  MVT::v4i32,  1 },
    { ISD::ZERO_EXTEND, MVT::v4i64,  MVT::v4i32,  1 },

    { ISD::TRUNCATE,    MVT::v4i8,   MVT::v4i64,  2 },
    { ISD::TRUNCATE,    MVT::v4i16,  MVT::v4i64,  2 },
    { ISD::TRUNCATE,    MVT::v4i32,  MVT::v4i64,  2 },
    { ISD::TRUNCATE,    MVT::v8i8,   MVT::v8i32,  2 },
    { ISD::TRUNCATE,    MVT::v8i16,  MVT::v8i32,  2 },
    { ISD::TRUNCATE,    MVT::v8i32,  MVT::v8i64,  4 },

    { ISD::FP_EXTEND,   MVT::v8f64,  MVT::v8f32,  3 },
    { ISD::FP_ROUND,    MVT::v8f32,  MVT::v8f64,  3 },

    { ISD::UINT_TO_FP,  MVT::v8f32,  MVT::v8i32,  8 },
  };

  static const TypeConversionCostTblEntry AVXConversionTbl[] = {
    { ISD::SIGN_EXTEND, MVT::v4i64,  MVT::v4i1,  6 },
    { ISD::ZERO_EXTEND, MVT::v4i64,  MVT::v4i1,  4 },
    { ISD::SIGN_EXTEND, MVT::v8i32,  MVT::v8i1,  7 },
    { ISD::ZERO_EXTEND, MVT::v8i32,  MVT::v8i1,  4 },
    { ISD::SIGN_EXTEND, MVT::v4i64,  MVT::v4i8,  6 },
    { ISD::ZERO_EXTEND, MVT::v4i64,  MVT::v4i8,  4 },
    { ISD::SIGN_EXTEND, MVT::v8i32,  MVT::v8i8,  7 },
    { ISD::ZERO_EXTEND, MVT::v8i32,  MVT::v8i8,  4 },
    { ISD::SIGN_EXTEND, MVT::v16i16, MVT::v16i8, 4 },
    { ISD::ZERO_EXTEND, MVT::v16i16, MVT::v16i8, 4 },
    { ISD::SIGN_EXTEND, MVT::v4i64,  MVT::v4i16, 6 },
    { ISD::ZERO_EXTEND, MVT::v4i64,  MVT::v4i16, 3 },
    { ISD::SIGN_EXTEND, MVT::v8i32,  MVT::v8i16, 4 },
    { ISD::ZERO_EXTEND, MVT::v8i32,  MVT::v8i16, 4 },
    { ISD::SIGN_EXTEND, MVT::v4i64,  MVT::v4i32, 4 },
    { ISD::ZERO_EXTEND, MVT::v4i64,  MVT::v4i32, 4 },

    { ISD::TRUNCATE,    MVT::v16i8, MVT::v16i16, 4 },
    { ISD::TRUNCATE,    MVT::v8i8,  MVT::v8i32,  4 },
    { ISD::TRUNCATE,    MVT::v8i16, MVT::v8i32,  5 },
    { ISD::TRUNCATE,    MVT::v4i8,  MVT::v4i64,  4 },
    { ISD::TRUNCATE,    MVT::v4i16, MVT::v4i64,  4 },
    { ISD::TRUNCATE,    MVT::v4i32, MVT::v4i64,  4 },
    { ISD::TRUNCATE,    MVT::v8i32, MVT::v8i64,  9 },

    { ISD::SINT_TO_FP,  MVT::v4f32, MVT::v4i1,  3 },
    { ISD::SINT_TO_FP,  MVT::v4f64, MVT::v4i1,  3 },
    { ISD::SINT_TO_FP,  MVT::v8f32, MVT::v8i1,  8 },
    { ISD::SINT_TO_FP,  MVT::v4f32, MVT::v4i8,  3 },
    { ISD::SINT_TO_FP,  MVT::v4f64, MVT::v4i8,  3 },
    { ISD::SINT_TO_FP,  MVT::v8f32, MVT::v8i8,  8 },
    { ISD::SINT_TO_FP,  MVT::v4f32, MVT::v4i16, 3 },
    { ISD::SINT_TO_FP,  MVT::v4f64, MVT::v4i16, 3 },
    { ISD::SINT_TO_FP,  MVT::v8f32, MVT::v8i16, 5 },
    { ISD::SINT_TO_FP,  MVT::v4f32, MVT::v4i32, 1 },
    { ISD::SINT_TO_FP,  MVT::v4f64, MVT::v4i32, 1 },
    { ISD::SINT_TO_FP,  MVT::v8f32, MVT::v8i32, 1 },

    { ISD::UINT_TO_FP,  MVT::v4f32, MVT::v4i1,  7 },
    { ISD::UINT_TO_FP,  MVT::v4f64, MVT::v4i1,  7 },
    { ISD::UINT_TO_FP,  MVT::v8f32, MVT::v8i1,  6 },
    { ISD::UINT_TO_FP,  MVT::v4f32, MVT::v4i8,  2 },
    { ISD::UINT_TO_FP,  MVT::v4f64, MVT::v4i8,  2 },
    { ISD::UINT_TO_FP,  MVT::v8f32, MVT::v8i8,  5 },
    { ISD::UINT_TO_FP,  MVT::v4f32, MVT::v4i16, 2 },
    { ISD::UINT_TO_FP,  MVT::v4f64, MVT::v4i16, 2 },
    { ISD::UINT_TO_FP,  MVT::v8f32, MVT::v8i16, 5 },
    { ISD::UINT_TO_FP,  MVT::v2f64, MVT::v2i32, 6 },
    { ISD::UINT_TO_FP,  MVT::v4f32, MVT::v4i32, 6 },
    { ISD::UINT_TO_FP,  MVT::v4f64, MVT::v4i32, 6 },
    { ISD::UINT_TO_FP,  MVT::v8f32, MVT::v8i32, 9 },
    // The generic code to compute the scalar overhead is currently broken.
    // Workaround this limitation by estimating the scalarization overhead
    // here. We have roughly 10 instructions per scalar element.
    // Multiply that by the vector width.
    // FIXME: remove that when PR19268 is fixed.
    { ISD::UINT_TO_FP,  MVT::v2f64, MVT::v2i64, 10 },
    { ISD::UINT_TO_FP,  MVT::v4f64, MVT::v4i64, 20 },
    { ISD::SINT_TO_FP,  MVT::v4f64, MVT::v4i64, 13 },
    { ISD::SINT_TO_FP,  MVT::v4f64, MVT::v4i64, 13 },

    { ISD::FP_TO_SINT,  MVT::v4i8,  MVT::v4f32, 1 },
    { ISD::FP_TO_SINT,  MVT::v8i8,  MVT::v8f32, 7 },
    // This node is expanded into scalarized operations but BasicTTI is overly
    // optimistic estimating its cost.  It computes 3 per element (one
    // vector-extract, one scalar conversion and one vector-insert).  The
    // problem is that the inserts form a read-modify-write chain so latency
    // should be factored in too.  Inflating the cost per element by 1.
    { ISD::FP_TO_UINT,  MVT::v8i32, MVT::v8f32, 8*4 },
    { ISD::FP_TO_UINT,  MVT::v4i32, MVT::v4f64, 4*4 },

    { ISD::FP_EXTEND,   MVT::v4f64,  MVT::v4f32,  1 },
    { ISD::FP_ROUND,    MVT::v4f32,  MVT::v4f64,  1 },
  };

  static const TypeConversionCostTblEntry SSE41ConversionTbl[] = {
    { ISD::ZERO_EXTEND, MVT::v4i64, MVT::v4i8,    2 },
    { ISD::SIGN_EXTEND, MVT::v4i64, MVT::v4i8,    2 },
    { ISD::ZERO_EXTEND, MVT::v4i64, MVT::v4i16,   2 },
    { ISD::SIGN_EXTEND, MVT::v4i64, MVT::v4i16,   2 },
    { ISD::ZERO_EXTEND, MVT::v4i64, MVT::v4i32,   2 },
    { ISD::SIGN_EXTEND, MVT::v4i64, MVT::v4i32,   2 },

    { ISD::ZERO_EXTEND, MVT::v4i16,  MVT::v4i8,   1 },
    { ISD::SIGN_EXTEND, MVT::v4i16,  MVT::v4i8,   2 },
    { ISD::ZERO_EXTEND, MVT::v4i32,  MVT::v4i8,   1 },
    { ISD::SIGN_EXTEND, MVT::v4i32,  MVT::v4i8,   1 },
    { ISD::ZERO_EXTEND, MVT::v8i16,  MVT::v8i8,   1 },
    { ISD::SIGN_EXTEND, MVT::v8i16,  MVT::v8i8,   1 },
    { ISD::ZERO_EXTEND, MVT::v8i32,  MVT::v8i8,   2 },
    { ISD::SIGN_EXTEND, MVT::v8i32,  MVT::v8i8,   2 },
    { ISD::ZERO_EXTEND, MVT::v16i16, MVT::v16i8,  2 },
    { ISD::SIGN_EXTEND, MVT::v16i16, MVT::v16i8,  2 },
    { ISD::ZERO_EXTEND, MVT::v16i32, MVT::v16i8,  4 },
    { ISD::SIGN_EXTEND, MVT::v16i32, MVT::v16i8,  4 },
    { ISD::ZERO_EXTEND, MVT::v4i32,  MVT::v4i16,  1 },
    { ISD::SIGN_EXTEND, MVT::v4i32,  MVT::v4i16,  1 },
    { ISD::ZERO_EXTEND, MVT::v8i32,  MVT::v8i16,  2 },
    { ISD::SIGN_EXTEND, MVT::v8i32,  MVT::v8i16,  2 },
    { ISD::ZERO_EXTEND, MVT::v16i32, MVT::v16i16, 4 },
    { ISD::SIGN_EXTEND, MVT::v16i32, MVT::v16i16, 4 },

    { ISD::TRUNCATE,    MVT::v4i8,   MVT::v4i16,  2 },
    { ISD::TRUNCATE,    MVT::v8i8,   MVT::v8i16,  1 },
    { ISD::TRUNCATE,    MVT::v4i8,   MVT::v4i32,  1 },
    { ISD::TRUNCATE,    MVT::v4i16,  MVT::v4i32,  1 },
    { ISD::TRUNCATE,    MVT::v8i8,   MVT::v8i32,  3 },
    { ISD::TRUNCATE,    MVT::v8i16,  MVT::v8i32,  3 },
    { ISD::TRUNCATE,    MVT::v16i16, MVT::v16i32, 6 },

  };

  static const TypeConversionCostTblEntry SSE2ConversionTbl[] = {
    // These are somewhat magic numbers justified by looking at the output of
    // Intel's IACA, running some kernels and making sure when we take
    // legalization into account the throughput will be overestimated.
    { ISD::SINT_TO_FP, MVT::v4f32, MVT::v16i8, 8 },
    { ISD::SINT_TO_FP, MVT::v2f64, MVT::v16i8, 16*10 },
    { ISD::SINT_TO_FP, MVT::v4f32, MVT::v8i16, 15 },
    { ISD::SINT_TO_FP, MVT::v2f64, MVT::v8i16, 8*10 },
    { ISD::SINT_TO_FP, MVT::v4f32, MVT::v4i32, 5 },
    { ISD::SINT_TO_FP, MVT::v2f64, MVT::v4i32, 4*10 },
    { ISD::SINT_TO_FP, MVT::v4f32, MVT::v2i64, 15 },
    { ISD::SINT_TO_FP, MVT::v2f64, MVT::v2i64, 2*10 },

    { ISD::UINT_TO_FP, MVT::v2f64, MVT::v16i8, 16*10 },
    { ISD::UINT_TO_FP, MVT::v4f32, MVT::v16i8, 8 },
    { ISD::UINT_TO_FP, MVT::v4f32, MVT::v8i16, 15 },
    { ISD::UINT_TO_FP, MVT::v2f64, MVT::v8i16, 8*10 },
    { ISD::UINT_TO_FP, MVT::v2f64, MVT::v4i32, 4*10 },
    { ISD::UINT_TO_FP, MVT::v4f32, MVT::v4i32, 8 },
    { ISD::UINT_TO_FP, MVT::v2f64, MVT::v2i64, 2*10 },
    { ISD::UINT_TO_FP, MVT::v4f32, MVT::v2i64, 15 },

    { ISD::FP_TO_SINT,  MVT::v2i32,  MVT::v2f64,  3 },

    { ISD::ZERO_EXTEND, MVT::v4i16,  MVT::v4i8,   1 },
    { ISD::SIGN_EXTEND, MVT::v4i16,  MVT::v4i8,   6 },
    { ISD::ZERO_EXTEND, MVT::v4i32,  MVT::v4i8,   2 },
    { ISD::SIGN_EXTEND, MVT::v4i32,  MVT::v4i8,   3 },
    { ISD::ZERO_EXTEND, MVT::v4i64,  MVT::v4i8,   4 },
    { ISD::SIGN_EXTEND, MVT::v4i64,  MVT::v4i8,   8 },
    { ISD::ZERO_EXTEND, MVT::v8i16,  MVT::v8i8,   1 },
    { ISD::SIGN_EXTEND, MVT::v8i16,  MVT::v8i8,   2 },
    { ISD::ZERO_EXTEND, MVT::v8i32,  MVT::v8i8,   6 },
    { ISD::SIGN_EXTEND, MVT::v8i32,  MVT::v8i8,   6 },
    { ISD::ZERO_EXTEND, MVT::v16i16, MVT::v16i8,  3 },
    { ISD::SIGN_EXTEND, MVT::v16i16, MVT::v16i8,  4 },
    { ISD::ZERO_EXTEND, MVT::v16i32, MVT::v16i8,  9 },
    { ISD::SIGN_EXTEND, MVT::v16i32, MVT::v16i8,  12 },
    { ISD::ZERO_EXTEND, MVT::v4i32,  MVT::v4i16,  1 },
    { ISD::SIGN_EXTEND, MVT::v4i32,  MVT::v4i16,  2 },
    { ISD::ZERO_EXTEND, MVT::v4i64,  MVT::v4i16,  3 },
    { ISD::SIGN_EXTEND, MVT::v4i64,  MVT::v4i16,  10 },
    { ISD::ZERO_EXTEND, MVT::v8i32,  MVT::v8i16,  3 },
    { ISD::SIGN_EXTEND, MVT::v8i32,  MVT::v8i16,  4 },
    { ISD::ZERO_EXTEND, MVT::v16i32, MVT::v16i16, 6 },
    { ISD::SIGN_EXTEND, MVT::v16i32, MVT::v16i16, 8 },
    { ISD::ZERO_EXTEND, MVT::v4i64,  MVT::v4i32,  3 },
    { ISD::SIGN_EXTEND, MVT::v4i64,  MVT::v4i32,  5 },

    { ISD::TRUNCATE,    MVT::v4i8,   MVT::v4i16,  4 },
    { ISD::TRUNCATE,    MVT::v8i8,   MVT::v8i16,  2 },
    { ISD::TRUNCATE,    MVT::v16i8,  MVT::v16i16, 3 },
    { ISD::TRUNCATE,    MVT::v4i8,   MVT::v4i32,  3 },
    { ISD::TRUNCATE,    MVT::v4i16,  MVT::v4i32,  3 },
    { ISD::TRUNCATE,    MVT::v8i8,   MVT::v8i32,  4 },
    { ISD::TRUNCATE,    MVT::v16i8,  MVT::v16i32, 7 },
    { ISD::TRUNCATE,    MVT::v8i16,  MVT::v8i32,  5 },
    { ISD::TRUNCATE,    MVT::v16i16, MVT::v16i32, 10 },
  };

  std::pair<int, MVT> LTSrc = TLI->getTypeLegalizationCost(DL, Src);
  std::pair<int, MVT> LTDest = TLI->getTypeLegalizationCost(DL, Dst);

  if (ST->hasSSE2() && !ST->hasAVX()) {
    if (const auto *Entry = ConvertCostTableLookup(SSE2ConversionTbl, ISD,
                                                   LTDest.second, LTSrc.second))
      return LTSrc.first * Entry->Cost;
  }

  EVT SrcTy = TLI->getValueType(DL, Src);
  EVT DstTy = TLI->getValueType(DL, Dst);

  // The function getSimpleVT only handles simple value types.
  if (!SrcTy.isSimple() || !DstTy.isSimple())
    return BaseT::getCastInstrCost(Opcode, Dst, Src);

  if (ST->hasDQI())
    if (const auto *Entry = ConvertCostTableLookup(AVX512DQConversionTbl, ISD,
                                                   DstTy.getSimpleVT(),
                                                   SrcTy.getSimpleVT()))
      return Entry->Cost;

  if (ST->hasAVX512())
    if (const auto *Entry = ConvertCostTableLookup(AVX512FConversionTbl, ISD,
                                                   DstTy.getSimpleVT(),
                                                   SrcTy.getSimpleVT()))
      return Entry->Cost;

  if (ST->hasAVX2()) {
    if (const auto *Entry = ConvertCostTableLookup(AVX2ConversionTbl, ISD,
                                                   DstTy.getSimpleVT(),
                                                   SrcTy.getSimpleVT()))
      return Entry->Cost;
  }

  if (ST->hasAVX()) {
    if (const auto *Entry = ConvertCostTableLookup(AVXConversionTbl, ISD,
                                                   DstTy.getSimpleVT(),
                                                   SrcTy.getSimpleVT()))
      return Entry->Cost;
  }

  if (ST->hasSSE41()) {
    if (const auto *Entry = ConvertCostTableLookup(SSE41ConversionTbl, ISD,
                                                   DstTy.getSimpleVT(),
                                                   SrcTy.getSimpleVT()))
      return Entry->Cost;
  }

  if (ST->hasSSE2()) {
    if (const auto *Entry = ConvertCostTableLookup(SSE2ConversionTbl, ISD,
                                                   DstTy.getSimpleVT(),
                                                   SrcTy.getSimpleVT()))
      return Entry->Cost;
  }

  return BaseT::getCastInstrCost(Opcode, Dst, Src);
}

int X86TTIImpl::getCmpSelInstrCost(unsigned Opcode, Type *ValTy, Type *CondTy) {
  // Legalize the type.
  std::pair<int, MVT> LT = TLI->getTypeLegalizationCost(DL, ValTy);

  MVT MTy = LT.second;

  int ISD = TLI->InstructionOpcodeToISD(Opcode);
  assert(ISD && "Invalid opcode");

  static const CostTblEntry SSE2CostTbl[] = {
    { ISD::SETCC,   MVT::v2i64,   8 },
    { ISD::SETCC,   MVT::v4i32,   1 },
    { ISD::SETCC,   MVT::v8i16,   1 },
    { ISD::SETCC,   MVT::v16i8,   1 },
  };

  static const CostTblEntry SSE42CostTbl[] = {
    { ISD::SETCC,   MVT::v2f64,   1 },
    { ISD::SETCC,   MVT::v4f32,   1 },
    { ISD::SETCC,   MVT::v2i64,   1 },
  };

  static const CostTblEntry AVX1CostTbl[] = {
    { ISD::SETCC,   MVT::v4f64,   1 },
    { ISD::SETCC,   MVT::v8f32,   1 },
    // AVX1 does not support 8-wide integer compare.
    { ISD::SETCC,   MVT::v4i64,   4 },
    { ISD::SETCC,   MVT::v8i32,   4 },
    { ISD::SETCC,   MVT::v16i16,  4 },
    { ISD::SETCC,   MVT::v32i8,   4 },
  };

  static const CostTblEntry AVX2CostTbl[] = {
    { ISD::SETCC,   MVT::v4i64,   1 },
    { ISD::SETCC,   MVT::v8i32,   1 },
    { ISD::SETCC,   MVT::v16i16,  1 },
    { ISD::SETCC,   MVT::v32i8,   1 },
  };

  static const CostTblEntry AVX512CostTbl[] = {
    { ISD::SETCC,   MVT::v8i64,   1 },
    { ISD::SETCC,   MVT::v16i32,  1 },
    { ISD::SETCC,   MVT::v8f64,   1 },
    { ISD::SETCC,   MVT::v16f32,  1 },
  };

  if (ST->hasAVX512())
    if (const auto *Entry = CostTableLookup(AVX512CostTbl, ISD, MTy))
      return LT.first * Entry->Cost;

  if (ST->hasAVX2())
    if (const auto *Entry = CostTableLookup(AVX2CostTbl, ISD, MTy))
      return LT.first * Entry->Cost;

  if (ST->hasAVX())
    if (const auto *Entry = CostTableLookup(AVX1CostTbl, ISD, MTy))
      return LT.first * Entry->Cost;

  if (ST->hasSSE42())
    if (const auto *Entry = CostTableLookup(SSE42CostTbl, ISD, MTy))
      return LT.first * Entry->Cost;

  if (ST->hasSSE2())
    if (const auto *Entry = CostTableLookup(SSE2CostTbl, ISD, MTy))
      return LT.first * Entry->Cost;

  return BaseT::getCmpSelInstrCost(Opcode, ValTy, CondTy);
}

int X86TTIImpl::getIntrinsicInstrCost(Intrinsic::ID IID, Type *RetTy,
                                      ArrayRef<Type *> Tys, FastMathFlags FMF) {
  // Costs should match the codegen from:
  // BITREVERSE: llvm\test\CodeGen\X86\vector-bitreverse.ll
  // BSWAP: llvm\test\CodeGen\X86\bswap-vector.ll
  // CTLZ: llvm\test\CodeGen\X86\vector-lzcnt-*.ll
  // CTPOP: llvm\test\CodeGen\X86\vector-popcnt-*.ll
  // CTTZ: llvm\test\CodeGen\X86\vector-tzcnt-*.ll
  static const CostTblEntry XOPCostTbl[] = {
    { ISD::BITREVERSE, MVT::v4i64,   4 },
    { ISD::BITREVERSE, MVT::v8i32,   4 },
    { ISD::BITREVERSE, MVT::v16i16,  4 },
    { ISD::BITREVERSE, MVT::v32i8,   4 },
    { ISD::BITREVERSE, MVT::v2i64,   1 },
    { ISD::BITREVERSE, MVT::v4i32,   1 },
    { ISD::BITREVERSE, MVT::v8i16,   1 },
    { ISD::BITREVERSE, MVT::v16i8,   1 },
    { ISD::BITREVERSE, MVT::i64,     3 },
    { ISD::BITREVERSE, MVT::i32,     3 },
    { ISD::BITREVERSE, MVT::i16,     3 },
    { ISD::BITREVERSE, MVT::i8,      3 }
  };
  static const CostTblEntry AVX2CostTbl[] = {
    { ISD::BITREVERSE, MVT::v4i64,   5 },
    { ISD::BITREVERSE, MVT::v8i32,   5 },
    { ISD::BITREVERSE, MVT::v16i16,  5 },
    { ISD::BITREVERSE, MVT::v32i8,   5 },
    { ISD::BSWAP,      MVT::v4i64,   1 },
    { ISD::BSWAP,      MVT::v8i32,   1 },
    { ISD::BSWAP,      MVT::v16i16,  1 },
    { ISD::CTLZ,       MVT::v4i64,  23 },
    { ISD::CTLZ,       MVT::v8i32,  18 },
    { ISD::CTLZ,       MVT::v16i16, 14 },
    { ISD::CTLZ,       MVT::v32i8,   9 },
    { ISD::CTPOP,      MVT::v4i64,   7 },
    { ISD::CTPOP,      MVT::v8i32,  11 },
    { ISD::CTPOP,      MVT::v16i16,  9 },
    { ISD::CTPOP,      MVT::v32i8,   6 },
    { ISD::CTTZ,       MVT::v4i64,  10 },
    { ISD::CTTZ,       MVT::v8i32,  14 },
    { ISD::CTTZ,       MVT::v16i16, 12 },
    { ISD::CTTZ,       MVT::v32i8,   9 },
    { ISD::FSQRT,      MVT::f32,     7 }, // Haswell from http://www.agner.org/
    { ISD::FSQRT,      MVT::v4f32,   7 }, // Haswell from http://www.agner.org/
    { ISD::FSQRT,      MVT::v8f32,  14 }, // Haswell from http://www.agner.org/
    { ISD::FSQRT,      MVT::f64,    14 }, // Haswell from http://www.agner.org/
    { ISD::FSQRT,      MVT::v2f64,  14 }, // Haswell from http://www.agner.org/
    { ISD::FSQRT,      MVT::v4f64,  28 }, // Haswell from http://www.agner.org/
  };
  static const CostTblEntry AVX1CostTbl[] = {
    { ISD::BITREVERSE, MVT::v4i64,  10 },
    { ISD::BITREVERSE, MVT::v8i32,  10 },
    { ISD::BITREVERSE, MVT::v16i16, 10 },
    { ISD::BITREVERSE, MVT::v32i8,  10 },
    { ISD::BSWAP,      MVT::v4i64,   4 },
    { ISD::BSWAP,      MVT::v8i32,   4 },
    { ISD::BSWAP,      MVT::v16i16,  4 },
    { ISD::CTLZ,       MVT::v4i64,  46 },
    { ISD::CTLZ,       MVT::v8i32,  36 },
    { ISD::CTLZ,       MVT::v16i16, 28 },
    { ISD::CTLZ,       MVT::v32i8,  18 },
    { ISD::CTPOP,      MVT::v4i64,  14 },
    { ISD::CTPOP,      MVT::v8i32,  22 },
    { ISD::CTPOP,      MVT::v16i16, 18 },
    { ISD::CTPOP,      MVT::v32i8,  12 },
    { ISD::CTTZ,       MVT::v4i64,  20 },
    { ISD::CTTZ,       MVT::v8i32,  28 },
    { ISD::CTTZ,       MVT::v16i16, 24 },
    { ISD::CTTZ,       MVT::v32i8,  18 },
    { ISD::FSQRT,      MVT::f32,    14 }, // SNB from http://www.agner.org/
    { ISD::FSQRT,      MVT::v4f32,  14 }, // SNB from http://www.agner.org/
    { ISD::FSQRT,      MVT::v8f32,  28 }, // SNB from http://www.agner.org/
    { ISD::FSQRT,      MVT::f64,    21 }, // SNB from http://www.agner.org/
    { ISD::FSQRT,      MVT::v2f64,  21 }, // SNB from http://www.agner.org/
    { ISD::FSQRT,      MVT::v4f64,  43 }, // SNB from http://www.agner.org/
  };
  static const CostTblEntry SSE42CostTbl[] = {
    { ISD::FSQRT, MVT::f32,   18 }, // Nehalem from http://www.agner.org/
    { ISD::FSQRT, MVT::v4f32, 18 }, // Nehalem from http://www.agner.org/
  };
  static const CostTblEntry SSSE3CostTbl[] = {
    { ISD::BITREVERSE, MVT::v2i64,   5 },
    { ISD::BITREVERSE, MVT::v4i32,   5 },
    { ISD::BITREVERSE, MVT::v8i16,   5 },
    { ISD::BITREVERSE, MVT::v16i8,   5 },
    { ISD::BSWAP,      MVT::v2i64,   1 },
    { ISD::BSWAP,      MVT::v4i32,   1 },
    { ISD::BSWAP,      MVT::v8i16,   1 },
    { ISD::CTLZ,       MVT::v2i64,  23 },
    { ISD::CTLZ,       MVT::v4i32,  18 },
    { ISD::CTLZ,       MVT::v8i16,  14 },
    { ISD::CTLZ,       MVT::v16i8,   9 },
    { ISD::CTPOP,      MVT::v2i64,   7 },
    { ISD::CTPOP,      MVT::v4i32,  11 },
    { ISD::CTPOP,      MVT::v8i16,   9 },
    { ISD::CTPOP,      MVT::v16i8,   6 },
    { ISD::CTTZ,       MVT::v2i64,  10 },
    { ISD::CTTZ,       MVT::v4i32,  14 },
    { ISD::CTTZ,       MVT::v8i16,  12 },
    { ISD::CTTZ,       MVT::v16i8,   9 }
  };
  static const CostTblEntry SSE2CostTbl[] = {
    { ISD::BSWAP,      MVT::v2i64,   7 },
    { ISD::BSWAP,      MVT::v4i32,   7 },
    { ISD::BSWAP,      MVT::v8i16,   7 },
    { ISD::CTLZ,       MVT::v2i64,  25 },
    { ISD::CTLZ,       MVT::v4i32,  26 },
    { ISD::CTLZ,       MVT::v8i16,  20 },
    { ISD::CTLZ,       MVT::v16i8,  17 },
    { ISD::CTPOP,      MVT::v2i64,  12 },
    { ISD::CTPOP,      MVT::v4i32,  15 },
    { ISD::CTPOP,      MVT::v8i16,  13 },
    { ISD::CTPOP,      MVT::v16i8,  10 },
    { ISD::CTTZ,       MVT::v2i64,  14 },
    { ISD::CTTZ,       MVT::v4i32,  18 },
    { ISD::CTTZ,       MVT::v8i16,  16 },
    { ISD::CTTZ,       MVT::v16i8,  13 },
    { ISD::FSQRT,      MVT::f64,    32 }, // Nehalem from http://www.agner.org/
    { ISD::FSQRT,      MVT::v2f64,  32 }, // Nehalem from http://www.agner.org/
  };
  static const CostTblEntry SSE1CostTbl[] = {
    { ISD::FSQRT, MVT::f32,   28 }, // Pentium III from http://www.agner.org/
    { ISD::FSQRT, MVT::v4f32, 56 }, // Pentium III from http://www.agner.org/
  };

  unsigned ISD = ISD::DELETED_NODE;
  switch (IID) {
  default:
    break;
  case Intrinsic::bitreverse:
    ISD = ISD::BITREVERSE;
    break;
  case Intrinsic::bswap:
    ISD = ISD::BSWAP;
    break;
  case Intrinsic::ctlz:
    ISD = ISD::CTLZ;
    break;
  case Intrinsic::ctpop:
    ISD = ISD::CTPOP;
    break;
  case Intrinsic::cttz:
    ISD = ISD::CTTZ;
    break;
  case Intrinsic::sqrt:
    ISD = ISD::FSQRT;
    break;
  }

  // Legalize the type.
  std::pair<int, MVT> LT = TLI->getTypeLegalizationCost(DL, RetTy);
  MVT MTy = LT.second;

  // Attempt to lookup cost.
  if (ST->hasXOP())
    if (const auto *Entry = CostTableLookup(XOPCostTbl, ISD, MTy))
      return LT.first * Entry->Cost;

  if (ST->hasAVX2())
    if (const auto *Entry = CostTableLookup(AVX2CostTbl, ISD, MTy))
      return LT.first * Entry->Cost;

  if (ST->hasAVX())
    if (const auto *Entry = CostTableLookup(AVX1CostTbl, ISD, MTy))
      return LT.first * Entry->Cost;

  if (ST->hasSSE42())
    if (const auto *Entry = CostTableLookup(SSE42CostTbl, ISD, MTy))
      return LT.first * Entry->Cost;

  if (ST->hasSSSE3())
    if (const auto *Entry = CostTableLookup(SSSE3CostTbl, ISD, MTy))
      return LT.first * Entry->Cost;

  if (ST->hasSSE2())
    if (const auto *Entry = CostTableLookup(SSE2CostTbl, ISD, MTy))
      return LT.first * Entry->Cost;

  if (ST->hasSSE1())
    if (const auto *Entry = CostTableLookup(SSE1CostTbl, ISD, MTy))
      return LT.first * Entry->Cost;

  return BaseT::getIntrinsicInstrCost(IID, RetTy, Tys, FMF);
}

int X86TTIImpl::getIntrinsicInstrCost(Intrinsic::ID IID, Type *RetTy,
                                      ArrayRef<Value *> Args, FastMathFlags FMF) {
  return BaseT::getIntrinsicInstrCost(IID, RetTy, Args, FMF);
}

int X86TTIImpl::getVectorInstrCost(unsigned Opcode, Type *Val, unsigned Index) {
  assert(Val->isVectorTy() && "This must be a vector type");

  Type *ScalarType = Val->getScalarType();

  if (Index != -1U) {
    // Legalize the type.
    std::pair<int, MVT> LT = TLI->getTypeLegalizationCost(DL, Val);

    // This type is legalized to a scalar type.
    if (!LT.second.isVector())
      return 0;

    // The type may be split. Normalize the index to the new type.
    unsigned Width = LT.second.getVectorNumElements();
    Index = Index % Width;

    // Floating point scalars are already located in index #0.
    if (ScalarType->isFloatingPointTy() && Index == 0)
      return 0;
  }

  // Add to the base cost if we know that the extracted element of a vector is
  // destined to be moved to and used in the integer register file.
  int RegisterFileMoveCost = 0;
  if (Opcode == Instruction::ExtractElement && ScalarType->isPointerTy())
    RegisterFileMoveCost = 1;

  return BaseT::getVectorInstrCost(Opcode, Val, Index) + RegisterFileMoveCost;
}

int X86TTIImpl::getScalarizationOverhead(Type *Ty, bool Insert, bool Extract) {
  assert (Ty->isVectorTy() && "Can only scalarize vectors");
  int Cost = 0;

  for (int i = 0, e = Ty->getVectorNumElements(); i < e; ++i) {
    if (Insert)
      Cost += getVectorInstrCost(Instruction::InsertElement, Ty, i);
    if (Extract)
      Cost += getVectorInstrCost(Instruction::ExtractElement, Ty, i);
  }

  return Cost;
}

int X86TTIImpl::getMemoryOpCost(unsigned Opcode, Type *Src, unsigned Alignment,
                                unsigned AddressSpace) {
  // Handle non-power-of-two vectors such as <3 x float>
  if (VectorType *VTy = dyn_cast<VectorType>(Src)) {
    unsigned NumElem = VTy->getVectorNumElements();

    // Handle a few common cases:
    // <3 x float>
    if (NumElem == 3 && VTy->getScalarSizeInBits() == 32)
      // Cost = 64 bit store + extract + 32 bit store.
      return 3;

    // <3 x double>
    if (NumElem == 3 && VTy->getScalarSizeInBits() == 64)
      // Cost = 128 bit store + unpack + 64 bit store.
      return 3;

    // Assume that all other non-power-of-two numbers are scalarized.
    if (!isPowerOf2_32(NumElem)) {
      int Cost = BaseT::getMemoryOpCost(Opcode, VTy->getScalarType(), Alignment,
                                        AddressSpace);
      int SplitCost = getScalarizationOverhead(Src, Opcode == Instruction::Load,
                                               Opcode == Instruction::Store);
      return NumElem * Cost + SplitCost;
    }
  }

  // Legalize the type.
  std::pair<int, MVT> LT = TLI->getTypeLegalizationCost(DL, Src);
  assert((Opcode == Instruction::Load || Opcode == Instruction::Store) &&
         "Invalid Opcode");

  // Each load/store unit costs 1.
  int Cost = LT.first * 1;

  // This isn't exactly right. We're using slow unaligned 32-byte accesses as a
  // proxy for a double-pumped AVX memory interface such as on Sandybridge.
  if (LT.second.getStoreSize() == 32 && ST->isUnalignedMem32Slow())
    Cost *= 2;

  return Cost;
}

int X86TTIImpl::getMaskedMemoryOpCost(unsigned Opcode, Type *SrcTy,
                                      unsigned Alignment,
                                      unsigned AddressSpace) {
  VectorType *SrcVTy = dyn_cast<VectorType>(SrcTy);
  if (!SrcVTy)
    // To calculate scalar take the regular cost, without mask
    return getMemoryOpCost(Opcode, SrcTy, Alignment, AddressSpace);

  unsigned NumElem = SrcVTy->getVectorNumElements();
  VectorType *MaskTy =
    VectorType::get(Type::getInt8Ty(SrcVTy->getContext()), NumElem);
  if ((Opcode == Instruction::Load && !isLegalMaskedLoad(SrcVTy)) ||
      (Opcode == Instruction::Store && !isLegalMaskedStore(SrcVTy)) ||
      !isPowerOf2_32(NumElem)) {
    // Scalarization
    int MaskSplitCost = getScalarizationOverhead(MaskTy, false, true);
    int ScalarCompareCost = getCmpSelInstrCost(
        Instruction::ICmp, Type::getInt8Ty(SrcVTy->getContext()), nullptr);
    int BranchCost = getCFInstrCost(Instruction::Br);
    int MaskCmpCost = NumElem * (BranchCost + ScalarCompareCost);

    int ValueSplitCost = getScalarizationOverhead(
        SrcVTy, Opcode == Instruction::Load, Opcode == Instruction::Store);
    int MemopCost =
        NumElem * BaseT::getMemoryOpCost(Opcode, SrcVTy->getScalarType(),
                                         Alignment, AddressSpace);
    return MemopCost + ValueSplitCost + MaskSplitCost + MaskCmpCost;
  }

  // Legalize the type.
  std::pair<int, MVT> LT = TLI->getTypeLegalizationCost(DL, SrcVTy);
  auto VT = TLI->getValueType(DL, SrcVTy);
  int Cost = 0;
  if (VT.isSimple() && LT.second != VT.getSimpleVT() &&
      LT.second.getVectorNumElements() == NumElem)
    // Promotion requires expand/truncate for data and a shuffle for mask.
    Cost += getShuffleCost(TTI::SK_Alternate, SrcVTy, 0, nullptr) +
            getShuffleCost(TTI::SK_Alternate, MaskTy, 0, nullptr);

  else if (LT.second.getVectorNumElements() > NumElem) {
    VectorType *NewMaskTy = VectorType::get(MaskTy->getVectorElementType(),
                                            LT.second.getVectorNumElements());
    // Expanding requires fill mask with zeroes
    Cost += getShuffleCost(TTI::SK_InsertSubvector, NewMaskTy, 0, MaskTy);
  }
  if (!ST->hasAVX512())
    return Cost + LT.first*4; // Each maskmov costs 4

  // AVX-512 masked load/store is cheapper
  return Cost+LT.first;
}

int X86TTIImpl::getAddressComputationCost(Type *Ty, bool IsComplex) {
  // Address computations in vectorized code with non-consecutive addresses will
  // likely result in more instructions compared to scalar code where the
  // computation can more often be merged into the index mode. The resulting
  // extra micro-ops can significantly decrease throughput.
  unsigned NumVectorInstToHideOverhead = 10;

  if (Ty->isVectorTy() && IsComplex)
    return NumVectorInstToHideOverhead;

  return BaseT::getAddressComputationCost(Ty, IsComplex);
}

int X86TTIImpl::getReductionCost(unsigned Opcode, Type *ValTy,
                                 bool IsPairwise) {

  std::pair<int, MVT> LT = TLI->getTypeLegalizationCost(DL, ValTy);

  MVT MTy = LT.second;

  int ISD = TLI->InstructionOpcodeToISD(Opcode);
  assert(ISD && "Invalid opcode");

  // We use the Intel Architecture Code Analyzer(IACA) to measure the throughput
  // and make it as the cost.

  static const CostTblEntry SSE42CostTblPairWise[] = {
    { ISD::FADD,  MVT::v2f64,   2 },
    { ISD::FADD,  MVT::v4f32,   4 },
    { ISD::ADD,   MVT::v2i64,   2 },      // The data reported by the IACA tool is "1.6".
    { ISD::ADD,   MVT::v4i32,   3 },      // The data reported by the IACA tool is "3.5".
    { ISD::ADD,   MVT::v8i16,   5 },
  };

  static const CostTblEntry AVX1CostTblPairWise[] = {
    { ISD::FADD,  MVT::v4f32,   4 },
    { ISD::FADD,  MVT::v4f64,   5 },
    { ISD::FADD,  MVT::v8f32,   7 },
    { ISD::ADD,   MVT::v2i64,   1 },      // The data reported by the IACA tool is "1.5".
    { ISD::ADD,   MVT::v4i32,   3 },      // The data reported by the IACA tool is "3.5".
    { ISD::ADD,   MVT::v4i64,   5 },      // The data reported by the IACA tool is "4.8".
    { ISD::ADD,   MVT::v8i16,   5 },
    { ISD::ADD,   MVT::v8i32,   5 },
  };

  static const CostTblEntry SSE42CostTblNoPairWise[] = {
    { ISD::FADD,  MVT::v2f64,   2 },
    { ISD::FADD,  MVT::v4f32,   4 },
    { ISD::ADD,   MVT::v2i64,   2 },      // The data reported by the IACA tool is "1.6".
    { ISD::ADD,   MVT::v4i32,   3 },      // The data reported by the IACA tool is "3.3".
    { ISD::ADD,   MVT::v8i16,   4 },      // The data reported by the IACA tool is "4.3".
  };

  static const CostTblEntry AVX1CostTblNoPairWise[] = {
    { ISD::FADD,  MVT::v4f32,   3 },
    { ISD::FADD,  MVT::v4f64,   3 },
    { ISD::FADD,  MVT::v8f32,   4 },
    { ISD::ADD,   MVT::v2i64,   1 },      // The data reported by the IACA tool is "1.5".
    { ISD::ADD,   MVT::v4i32,   3 },      // The data reported by the IACA tool is "2.8".
    { ISD::ADD,   MVT::v4i64,   3 },
    { ISD::ADD,   MVT::v8i16,   4 },
    { ISD::ADD,   MVT::v8i32,   5 },
  };

  if (IsPairwise) {
    if (ST->hasAVX())
      if (const auto *Entry = CostTableLookup(AVX1CostTblPairWise, ISD, MTy))
        return LT.first * Entry->Cost;

    if (ST->hasSSE42())
      if (const auto *Entry = CostTableLookup(SSE42CostTblPairWise, ISD, MTy))
        return LT.first * Entry->Cost;
  } else {
    if (ST->hasAVX())
      if (const auto *Entry = CostTableLookup(AVX1CostTblNoPairWise, ISD, MTy))
        return LT.first * Entry->Cost;

    if (ST->hasSSE42())
      if (const auto *Entry = CostTableLookup(SSE42CostTblNoPairWise, ISD, MTy))
        return LT.first * Entry->Cost;
  }

  return BaseT::getReductionCost(Opcode, ValTy, IsPairwise);
}

/// \brief Calculate the cost of materializing a 64-bit value. This helper
/// method might only calculate a fraction of a larger immediate. Therefore it
/// is valid to return a cost of ZERO.
int X86TTIImpl::getIntImmCost(int64_t Val) {
  if (Val == 0)
    return TTI::TCC_Free;

  if (isInt<32>(Val))
    return TTI::TCC_Basic;

  return 2 * TTI::TCC_Basic;
}

int X86TTIImpl::getIntImmCost(const APInt &Imm, Type *Ty) {
  assert(Ty->isIntegerTy());

  unsigned BitSize = Ty->getPrimitiveSizeInBits();
  if (BitSize == 0)
    return ~0U;

  // Never hoist constants larger than 128bit, because this might lead to
  // incorrect code generation or assertions in codegen.
  // Fixme: Create a cost model for types larger than i128 once the codegen
  // issues have been fixed.
  if (BitSize > 128)
    return TTI::TCC_Free;

  if (Imm == 0)
    return TTI::TCC_Free;

  // Sign-extend all constants to a multiple of 64-bit.
  APInt ImmVal = Imm;
  if (BitSize & 0x3f)
    ImmVal = Imm.sext((BitSize + 63) & ~0x3fU);

  // Split the constant into 64-bit chunks and calculate the cost for each
  // chunk.
  int Cost = 0;
  for (unsigned ShiftVal = 0; ShiftVal < BitSize; ShiftVal += 64) {
    APInt Tmp = ImmVal.ashr(ShiftVal).sextOrTrunc(64);
    int64_t Val = Tmp.getSExtValue();
    Cost += getIntImmCost(Val);
  }
  // We need at least one instruction to materialize the constant.
  return std::max(1, Cost);
}

int X86TTIImpl::getIntImmCost(unsigned Opcode, unsigned Idx, const APInt &Imm,
                              Type *Ty) {
  assert(Ty->isIntegerTy());

  unsigned BitSize = Ty->getPrimitiveSizeInBits();
  // There is no cost model for constants with a bit size of 0. Return TCC_Free
  // here, so that constant hoisting will ignore this constant.
  if (BitSize == 0)
    return TTI::TCC_Free;

  unsigned ImmIdx = ~0U;
  switch (Opcode) {
  default:
    return TTI::TCC_Free;
  case Instruction::GetElementPtr:
    // Always hoist the base address of a GetElementPtr. This prevents the
    // creation of new constants for every base constant that gets constant
    // folded with the offset.
    if (Idx == 0)
      return 2 * TTI::TCC_Basic;
    return TTI::TCC_Free;
  case Instruction::Store:
    ImmIdx = 0;
    break;
  case Instruction::ICmp:
    // This is an imperfect hack to prevent constant hoisting of
    // compares that might be trying to check if a 64-bit value fits in
    // 32-bits. The backend can optimize these cases using a right shift by 32.
    // Ideally we would check the compare predicate here. There also other
    // similar immediates the backend can use shifts for.
    if (Idx == 1 && Imm.getBitWidth() == 64) {
      uint64_t ImmVal = Imm.getZExtValue();
      if (ImmVal == 0x100000000ULL || ImmVal == 0xffffffff)
        return TTI::TCC_Free;
    }
    ImmIdx = 1;
    break;
  case Instruction::And:
    // We support 64-bit ANDs with immediates with 32-bits of leading zeroes
    // by using a 32-bit operation with implicit zero extension. Detect such
    // immediates here as the normal path expects bit 31 to be sign extended.
    if (Idx == 1 && Imm.getBitWidth() == 64 && isUInt<32>(Imm.getZExtValue()))
      return TTI::TCC_Free;
    LLVM_FALLTHROUGH;
  case Instruction::Add:
  case Instruction::Sub:
  case Instruction::Mul:
  case Instruction::UDiv:
  case Instruction::SDiv:
  case Instruction::URem:
  case Instruction::SRem:
  case Instruction::Or:
  case Instruction::Xor:
    ImmIdx = 1;
    break;
  // Always return TCC_Free for the shift value of a shift instruction.
  case Instruction::Shl:
  case Instruction::LShr:
  case Instruction::AShr:
    if (Idx == 1)
      return TTI::TCC_Free;
    break;
  case Instruction::Trunc:
  case Instruction::ZExt:
  case Instruction::SExt:
  case Instruction::IntToPtr:
  case Instruction::PtrToInt:
  case Instruction::BitCast:
  case Instruction::PHI:
  case Instruction::Call:
  case Instruction::Select:
  case Instruction::Ret:
  case Instruction::Load:
    break;
  }

  if (Idx == ImmIdx) {
    int NumConstants = (BitSize + 63) / 64;
    int Cost = X86TTIImpl::getIntImmCost(Imm, Ty);
    return (Cost <= NumConstants * TTI::TCC_Basic)
               ? static_cast<int>(TTI::TCC_Free)
               : Cost;
  }

  return X86TTIImpl::getIntImmCost(Imm, Ty);
}

int X86TTIImpl::getIntImmCost(Intrinsic::ID IID, unsigned Idx, const APInt &Imm,
                              Type *Ty) {
  assert(Ty->isIntegerTy());

  unsigned BitSize = Ty->getPrimitiveSizeInBits();
  // There is no cost model for constants with a bit size of 0. Return TCC_Free
  // here, so that constant hoisting will ignore this constant.
  if (BitSize == 0)
    return TTI::TCC_Free;

  switch (IID) {
  default:
    return TTI::TCC_Free;
  case Intrinsic::sadd_with_overflow:
  case Intrinsic::uadd_with_overflow:
  case Intrinsic::ssub_with_overflow:
  case Intrinsic::usub_with_overflow:
  case Intrinsic::smul_with_overflow:
  case Intrinsic::umul_with_overflow:
    if ((Idx == 1) && Imm.getBitWidth() <= 64 && isInt<32>(Imm.getSExtValue()))
      return TTI::TCC_Free;
    break;
  case Intrinsic::experimental_stackmap:
    if ((Idx < 2) || (Imm.getBitWidth() <= 64 && isInt<64>(Imm.getSExtValue())))
      return TTI::TCC_Free;
    break;
  case Intrinsic::experimental_patchpoint_void:
  case Intrinsic::experimental_patchpoint_i64:
    if ((Idx < 4) || (Imm.getBitWidth() <= 64 && isInt<64>(Imm.getSExtValue())))
      return TTI::TCC_Free;
    break;
  }
  return X86TTIImpl::getIntImmCost(Imm, Ty);
}

// Return an average cost of Gather / Scatter instruction, maybe improved later
int X86TTIImpl::getGSVectorCost(unsigned Opcode, Type *SrcVTy, Value *Ptr,
                                unsigned Alignment, unsigned AddressSpace) {

  assert(isa<VectorType>(SrcVTy) && "Unexpected type in getGSVectorCost");
  unsigned VF = SrcVTy->getVectorNumElements();

  // Try to reduce index size from 64 bit (default for GEP)
  // to 32. It is essential for VF 16. If the index can't be reduced to 32, the
  // operation will use 16 x 64 indices which do not fit in a zmm and needs
  // to split. Also check that the base pointer is the same for all lanes,
  // and that there's at most one variable index.
  auto getIndexSizeInBits = [](Value *Ptr, const DataLayout& DL) {
    unsigned IndexSize = DL.getPointerSizeInBits();
    GetElementPtrInst *GEP = dyn_cast<GetElementPtrInst>(Ptr);
    if (IndexSize < 64 || !GEP)
      return IndexSize;

    unsigned NumOfVarIndices = 0;
    Value *Ptrs = GEP->getPointerOperand();
    if (Ptrs->getType()->isVectorTy() && !getSplatValue(Ptrs))
      return IndexSize;
    for (unsigned i = 1; i < GEP->getNumOperands(); ++i) {
      if (isa<Constant>(GEP->getOperand(i)))
        continue;
      Type *IndxTy = GEP->getOperand(i)->getType();
      if (IndxTy->isVectorTy())
        IndxTy = IndxTy->getVectorElementType();
      if ((IndxTy->getPrimitiveSizeInBits() == 64 &&
          !isa<SExtInst>(GEP->getOperand(i))) ||
         ++NumOfVarIndices > 1)
        return IndexSize; // 64
    }
    return (unsigned)32;
  };


  // Trying to reduce IndexSize to 32 bits for vector 16.
  // By default the IndexSize is equal to pointer size.
  unsigned IndexSize = (VF >= 16) ? getIndexSizeInBits(Ptr, DL) :
    DL.getPointerSizeInBits();

  Type *IndexVTy = VectorType::get(IntegerType::get(SrcVTy->getContext(),
                                                    IndexSize), VF);
  std::pair<int, MVT> IdxsLT = TLI->getTypeLegalizationCost(DL, IndexVTy);
  std::pair<int, MVT> SrcLT = TLI->getTypeLegalizationCost(DL, SrcVTy);
  int SplitFactor = std::max(IdxsLT.first, SrcLT.first);
  if (SplitFactor > 1) {
    // Handle splitting of vector of pointers
    Type *SplitSrcTy = VectorType::get(SrcVTy->getScalarType(), VF / SplitFactor);
    return SplitFactor * getGSVectorCost(Opcode, SplitSrcTy, Ptr, Alignment,
                                         AddressSpace);
  }

  // The gather / scatter cost is given by Intel architects. It is a rough
  // number since we are looking at one instruction in a time.
  const int GSOverhead = 2;
  return GSOverhead + VF * getMemoryOpCost(Opcode, SrcVTy->getScalarType(),
                                           Alignment, AddressSpace);
}

/// Return the cost of full scalarization of gather / scatter operation.
///
/// Opcode - Load or Store instruction.
/// SrcVTy - The type of the data vector that should be gathered or scattered.
/// VariableMask - The mask is non-constant at compile time.
/// Alignment - Alignment for one element.
/// AddressSpace - pointer[s] address space.
///
int X86TTIImpl::getGSScalarCost(unsigned Opcode, Type *SrcVTy,
                                bool VariableMask, unsigned Alignment,
                                unsigned AddressSpace) {
  unsigned VF = SrcVTy->getVectorNumElements();

  int MaskUnpackCost = 0;
  if (VariableMask) {
    VectorType *MaskTy =
      VectorType::get(Type::getInt1Ty(SrcVTy->getContext()), VF);
    MaskUnpackCost = getScalarizationOverhead(MaskTy, false, true);
    int ScalarCompareCost =
      getCmpSelInstrCost(Instruction::ICmp, Type::getInt1Ty(SrcVTy->getContext()),
                         nullptr);
    int BranchCost = getCFInstrCost(Instruction::Br);
    MaskUnpackCost += VF * (BranchCost + ScalarCompareCost);
  }

  // The cost of the scalar loads/stores.
  int MemoryOpCost = VF * getMemoryOpCost(Opcode, SrcVTy->getScalarType(),
                                          Alignment, AddressSpace);

  int InsertExtractCost = 0;
  if (Opcode == Instruction::Load)
    for (unsigned i = 0; i < VF; ++i)
      // Add the cost of inserting each scalar load into the vector
      InsertExtractCost +=
        getVectorInstrCost(Instruction::InsertElement, SrcVTy, i);
  else
    for (unsigned i = 0; i < VF; ++i)
      // Add the cost of extracting each element out of the data vector
      InsertExtractCost +=
        getVectorInstrCost(Instruction::ExtractElement, SrcVTy, i);

  return MemoryOpCost + MaskUnpackCost + InsertExtractCost;
}

/// Calculate the cost of Gather / Scatter operation
int X86TTIImpl::getGatherScatterOpCost(unsigned Opcode, Type *SrcVTy,
                                       Value *Ptr, bool VariableMask,
                                       unsigned Alignment) {
  assert(SrcVTy->isVectorTy() && "Unexpected data type for Gather/Scatter");
  unsigned VF = SrcVTy->getVectorNumElements();
  PointerType *PtrTy = dyn_cast<PointerType>(Ptr->getType());
  if (!PtrTy && Ptr->getType()->isVectorTy())
    PtrTy = dyn_cast<PointerType>(Ptr->getType()->getVectorElementType());
  assert(PtrTy && "Unexpected type for Ptr argument");
  unsigned AddressSpace = PtrTy->getAddressSpace();

  bool Scalarize = false;
  if ((Opcode == Instruction::Load && !isLegalMaskedGather(SrcVTy)) ||
      (Opcode == Instruction::Store && !isLegalMaskedScatter(SrcVTy)))
    Scalarize = true;
  // Gather / Scatter for vector 2 is not profitable on KNL / SKX
  // Vector-4 of gather/scatter instruction does not exist on KNL.
  // We can extend it to 8 elements, but zeroing upper bits of
  // the mask vector will add more instructions. Right now we give the scalar
  // cost of vector-4 for KNL. TODO: Check, maybe the gather/scatter instruction is
  // better in the VariableMask case.
  if (VF == 2 || (VF == 4 && !ST->hasVLX()))
    Scalarize = true;

  if (Scalarize)
    return getGSScalarCost(Opcode, SrcVTy, VariableMask, Alignment, AddressSpace);

  return getGSVectorCost(Opcode, SrcVTy, Ptr, Alignment, AddressSpace);
}

bool X86TTIImpl::isLegalMaskedLoad(Type *DataTy) {
  Type *ScalarTy = DataTy->getScalarType();
  int DataWidth = isa<PointerType>(ScalarTy) ?
    DL.getPointerSizeInBits() : ScalarTy->getPrimitiveSizeInBits();

  return ((DataWidth == 32 || DataWidth == 64) && ST->hasAVX()) ||
         ((DataWidth == 8 || DataWidth == 16) && ST->hasBWI());
}

bool X86TTIImpl::isLegalMaskedStore(Type *DataType) {
  return isLegalMaskedLoad(DataType);
}

#if INTEL_CUSTOMIZATION
bool X86TTIImpl::adjustCallArgs(CallInst* CI) {
  if (CI->getCallingConv() != CallingConv::Intel_OCL_BI)
    return false;

  if (CI->getNumOperands() < 2)
    return false;
  unsigned lastOpNo = CI->getNumArgOperands() - 1;
  Value *lastOp = CI->getArgOperand(lastOpNo);
  VectorType *lastOpType = dyn_cast<VectorType>(lastOp->getType());
  if (!lastOpType || lastOpType->getScalarSizeInBits() != 1)
    return false;
  VectorType *firstOpType =
    dyn_cast<VectorType>(CI->getArgOperand(0)->getType());
  assert(firstOpType && "Unexpected type for SVML argument");
  if (firstOpType->getBitWidth() == 512)
    return false;
  IRBuilder<> Builder(CI);
  
  LLVMContext &C(CI->getFunction()->getContext());
  Type *Int32Ty = Type::getInt32Ty(C);
  Type *Int64Ty = Type::getInt64Ty(C);
  Type* newType = VectorType::get(firstOpType->isDoubleTy()?
                                  Int64Ty : Int32Ty,
                                  firstOpType->getNumElements());
  lastOp = Builder.CreateSExt(lastOp, newType, "extMask");
  CI->setArgOperand(lastOpNo, lastOp);

  // Create new declaration
  SmallVector<Type *, 3> ParamTys;
  for (unsigned i = 0; i < CI->getNumArgOperands(); i++)
    ParamTys.push_back(CI->getArgOperand(i)->getType());
  FunctionType* newFuncType =
    FunctionType::get(CI->getType(), ParamTys, false);

  Function *origFunc = CI->getCalledFunction();
  Module *M = origFunc->getParent();
  
  Function *newFunc;
  if (origFunc->getName().startswith("_replaced_")) {
    newFunc = M->getFunction(origFunc->getName().substr(sizeof("_replaced_") - 1));
    assert(newFunc && "The function should be defined");
  }
  else {
    std::string baseName = origFunc->getName();
    origFunc->setName(Twine("_replaced_").concat(baseName));
    newFunc = cast<Function>(M->getOrInsertFunction(baseName, newFuncType, origFunc->getAttributes()));
  }
  CI->setCalledFunction(newFunc);
  return true;
}
#endif // INTEL_CUSTOMIZATION

bool X86TTIImpl::isLegalMaskedGather(Type *DataTy) {
  // This function is called now in two cases: from the Loop Vectorizer
  // and from the Scalarizer.
  // When the Loop Vectorizer asks about legality of the feature,
  // the vectorization factor is not calculated yet. The Loop Vectorizer
  // sends a scalar type and the decision is based on the width of the
  // scalar element.
  // Later on, the cost model will estimate usage this intrinsic based on
  // the vector type.
  // The Scalarizer asks again about legality. It sends a vector type.
  // In this case we can reject non-power-of-2 vectors.
  if (isa<VectorType>(DataTy) && !isPowerOf2_32(DataTy->getVectorNumElements()))
    return false;
  Type *ScalarTy = DataTy->getScalarType();
  int DataWidth = isa<PointerType>(ScalarTy) ?
    DL.getPointerSizeInBits() : ScalarTy->getPrimitiveSizeInBits();

  // AVX-512 allows gather and scatter
  return (DataWidth == 32 || DataWidth == 64) && ST->hasAVX512();
}

bool X86TTIImpl::isLegalMaskedScatter(Type *DataType) {
  return isLegalMaskedGather(DataType);
}

bool X86TTIImpl::areInlineCompatible(const Function *Caller,
                                     const Function *Callee) const {
  const TargetMachine &TM = getTLI()->getTargetMachine();

  // Work this as a subsetting of subtarget features.
  const FeatureBitset &CallerBits =
      TM.getSubtargetImpl(*Caller)->getFeatureBits();
  const FeatureBitset &CalleeBits =
      TM.getSubtargetImpl(*Callee)->getFeatureBits();

  // FIXME: This is likely too limiting as it will include subtarget features
  // that we might not care about for inlining, but it is conservatively
  // correct.
  return (CallerBits & CalleeBits) == CalleeBits;
}

<<<<<<< HEAD
unsigned X86TTIImpl::getLoopRotationDefaultThreshold(bool OptForSize) const {
  return (ST->getCPU() == "lakemont" && OptForSize) ? 2 : 16;
=======
bool X86TTIImpl::enableInterleavedAccessVectorization() {
  // TODO: We expect this to be beneficial regardless of arch,
  // but there are currently some unexplained performance artifacts on Atom.
  // As a temporary solution, disable on Atom.
  return !(ST->isAtom() || ST->isSLM());
>>>>>>> 47e577eb
}<|MERGE_RESOLUTION|>--- conflicted
+++ resolved
@@ -2005,14 +2005,13 @@
   return (CallerBits & CalleeBits) == CalleeBits;
 }
 
-<<<<<<< HEAD
 unsigned X86TTIImpl::getLoopRotationDefaultThreshold(bool OptForSize) const {
   return (ST->getCPU() == "lakemont" && OptForSize) ? 2 : 16;
-=======
+}
+
 bool X86TTIImpl::enableInterleavedAccessVectorization() {
   // TODO: We expect this to be beneficial regardless of arch,
   // but there are currently some unexplained performance artifacts on Atom.
   // As a temporary solution, disable on Atom.
   return !(ST->isAtom() || ST->isSLM());
->>>>>>> 47e577eb
 }