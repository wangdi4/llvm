--- conflicted
+++ resolved
@@ -1430,17 +1430,6 @@
     LT.first = NumOfDests * NumOfShufflesPerDest;
   }
 
-<<<<<<< HEAD
-#if INTEL_CUSTOMIZATION
-  static const CostTblEntry AVX512FP16ShuffleTbl[] = {
-      {TTI::SK_Broadcast, MVT::v32f16, 1}, // vpbroadcastw
-      {TTI::SK_Broadcast, MVT::v16f16, 1}, // vpbroadcastw
-      {TTI::SK_Broadcast, MVT::v8f16, 1}, // vpbroadcastw
-
-      {TTI::SK_Reverse, MVT::v32f16, 2}, // vpermw
-      {TTI::SK_Reverse, MVT::v16f16, 2}, // vpermw
-      {TTI::SK_Reverse, MVT::v8f16, 1}, // vpshufb
-=======
   static const CostTblEntry AVX512FP16ShuffleTbl[] = {
       {TTI::SK_Broadcast, MVT::v32f16, 1}, // vpbroadcastw
       {TTI::SK_Broadcast, MVT::v16f16, 1}, // vpbroadcastw
@@ -1449,31 +1438,20 @@
       {TTI::SK_Reverse, MVT::v32f16, 2}, // vpermw
       {TTI::SK_Reverse, MVT::v16f16, 2}, // vpermw
       {TTI::SK_Reverse, MVT::v8f16, 1},  // vpshufb
->>>>>>> 6f7f5b54
 
       {TTI::SK_PermuteSingleSrc, MVT::v32f16, 2}, // vpermw
       {TTI::SK_PermuteSingleSrc, MVT::v16f16, 2}, // vpermw
       {TTI::SK_PermuteSingleSrc, MVT::v8f16, 1},  // vpshufb
 
-<<<<<<< HEAD
-      {TTI::SK_PermuteTwoSrc, MVT::v32f16, 2},    // vpermt2w
-      {TTI::SK_PermuteTwoSrc, MVT::v16f16, 2},    // vpermt2w
-      {TTI::SK_PermuteTwoSrc, MVT::v8f16, 2}      // vpermt2w
-=======
       {TTI::SK_PermuteTwoSrc, MVT::v32f16, 2}, // vpermt2w
       {TTI::SK_PermuteTwoSrc, MVT::v16f16, 2}, // vpermt2w
       {TTI::SK_PermuteTwoSrc, MVT::v8f16, 2}   // vpermt2w
->>>>>>> 6f7f5b54
   };
 
   if (!ST->useSoftFloat() && ST->hasFP16())
     if (const auto *Entry =
             CostTableLookup(AVX512FP16ShuffleTbl, Kind, LT.second))
       return LT.first * Entry->Cost;
-<<<<<<< HEAD
-#endif // INTEL_CUSTOMIZATION
-=======
->>>>>>> 6f7f5b54
 
   static const CostTblEntry AVX512VBMIShuffleTbl[] = {
       {TTI::SK_Reverse, MVT::v64i8, 1}, // vpermb
@@ -5241,15 +5219,8 @@
   if (ScalarTy->isFloatTy() || ScalarTy->isDoubleTy())
     return true;
 
-<<<<<<< HEAD
-#if INTEL_CUSTOMIZATION
   if (ScalarTy->isHalfTy() && ST->hasBWI() && ST->hasFP16())
     return true;
-#endif // INTEL_CUSTOMIZATION
-=======
-  if (ScalarTy->isHalfTy() && ST->hasBWI() && ST->hasFP16())
-    return true;
->>>>>>> 6f7f5b54
 
   if (!ScalarTy->isIntegerTy())
     return false;
@@ -5991,26 +5962,13 @@
     unsigned Opcode, Type *VecTy, unsigned Factor, ArrayRef<unsigned> Indices,
     Align Alignment, unsigned AddressSpace, TTI::TargetCostKind CostKind,
     bool UseMaskForCond, bool UseMaskForGaps) {
-<<<<<<< HEAD
-#if INTEL_CUSTOMIZATION
   auto isSupportedOnAVX512 = [&](Type *VecTy, bool HasBW) {
-#endif // INTEL_CUSTOMIZATION
-=======
-  auto isSupportedOnAVX512 = [&](Type *VecTy, bool HasBW) {
->>>>>>> 6f7f5b54
     Type *EltTy = cast<VectorType>(VecTy)->getElementType();
     if (EltTy->isFloatTy() || EltTy->isDoubleTy() || EltTy->isIntegerTy(64) ||
         EltTy->isIntegerTy(32) || EltTy->isPointerTy())
       return true;
-<<<<<<< HEAD
-#if INTEL_CUSTOMIZATION
     if (EltTy->isIntegerTy(16) || EltTy->isIntegerTy(8) ||
         (!ST->useSoftFloat() && ST->hasFP16() && EltTy->isHalfTy()))
-#endif // INTEL_CUSTOMIZATION
-=======
-    if (EltTy->isIntegerTy(16) || EltTy->isIntegerTy(8) ||
-        (!ST->useSoftFloat() && ST->hasFP16() && EltTy->isHalfTy()))
->>>>>>> 6f7f5b54
       return HasBW;
     return false;
   };
