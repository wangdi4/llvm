--- conflicted
+++ resolved
@@ -701,11 +701,12 @@
 
 int X86TTIImpl::getShuffleCost(TTI::ShuffleKind Kind, Type *Tp, int Index,
                                Type *SubTp) {
-<<<<<<< HEAD
+  // 64-bit packed float vectors (v2f32) are widened to type v4f32.
+  // 64-bit packed integer vectors (v2i32) are promoted to type v2i64.
+  std::pair<int, MVT> LT = TLI->getTypeLegalizationCost(DL, Tp);
+
 #if INTEL_CUSTOMIZATION
   if (Kind == TTI::SK_TargetSpecific) {
-    std::pair<int, MVT> LT = TLI->getTypeLegalizationCost(DL, Tp);
-
     // Currently, in this category we are assuming target-specific mask
     // is the alternate-shuffle-lane vector mask which is pretty restricted
     // and error-prone.
@@ -721,13 +722,6 @@
     return 2 * LT.first;
   }
 #endif // INTEL_CUSTOMIZATION
-  // We only estimate the cost of reverse and alternate shuffles.
-  if (Kind != TTI::SK_Reverse && Kind != TTI::SK_Alternate)
-    return BaseT::getShuffleCost(Kind, Tp, Index, SubTp);
-=======
-  // 64-bit packed float vectors (v2f32) are widened to type v4f32.
-  // 64-bit packed integer vectors (v2i32) are promoted to type v2i64.
-  std::pair<int, MVT> LT = TLI->getTypeLegalizationCost(DL, Tp);
 
   // For Broadcasts we are splatting the first element from the first input
   // register, so only need to reference that input and all the output
@@ -758,7 +752,6 @@
       return NumOfShuffles *
              getShuffleCost(TTI::SK_PermuteTwoSrc, SingleOpTy, 0, nullptr);
     }
->>>>>>> d122abea
 
     return BaseT::getShuffleCost(Kind, Tp, Index, SubTp);
   }
