--- conflicted
+++ resolved
@@ -178,16 +178,11 @@
 def XOP9      : Map<5>;
 def XOPA      : Map<6>;
 def ThreeDNow : Map<7>;
-<<<<<<< HEAD
-#if INTEL_CUSTOMIZATION
 def T_MAP5    : Map<8>;
 def T_MAP6    : Map<9>;
+#if INTEL_CUSTOMIZATION
 def T_MAP8    : Map<10>;
 #endif // INTEL_CUSTOMIZATION
-=======
-def T_MAP5    : Map<8>;
-def T_MAP6    : Map<9>;
->>>>>>> 6f7f5b54
 
 // Class specifying the encoding
 class Encoding<bits<2> val> {
@@ -232,10 +227,6 @@
 class XOP9   { Map OpMap = XOP9; Prefix OpPrefix = PS; }
 class XOPA   { Map OpMap = XOPA; Prefix OpPrefix = PS; }
 class ThreeDNow { Map OpMap = ThreeDNow; }
-<<<<<<< HEAD
-#if INTEL_CUSTOMIZATION
-=======
->>>>>>> 6f7f5b54
 class T_MAP5     { Map OpMap = T_MAP5; }
 class T_MAP5PS : T_MAP5 { Prefix OpPrefix = PS; } // none
 class T_MAP5PD : T_MAP5 { Prefix OpPrefix = PD; } // 0x66
@@ -246,7 +237,7 @@
 class T_MAP6PD : T_MAP6 { Prefix OpPrefix = PD; }
 class T_MAP6XS : T_MAP6 { Prefix OpPrefix = XS; }
 class T_MAP6XD : T_MAP6 { Prefix OpPrefix = XD; }
-<<<<<<< HEAD
+#if INTEL_CUSTOMIZATION
 class T_MAP8     { Map OpMap = T_MAP8; }
 class T_MAP8PS : T_MAP8 { Prefix OpPrefix = PS; } // none
 class T_MAP8PD : T_MAP8 { Prefix OpPrefix = PD; } // 0x66
@@ -254,8 +245,6 @@
 class T_MAP8XD : T_MAP8 { Prefix OpPrefix = XD; } // 0xF2
 class OBXD   { Prefix OpPrefix = XD; }
 #endif // INTEL_CUSTOMIZATION
-=======
->>>>>>> 6f7f5b54
 class OBXS   { Prefix OpPrefix = XS; }
 class PS   : TB { Prefix OpPrefix = PS; }
 class PD   : TB { Prefix OpPrefix = PD; }
@@ -358,13 +347,7 @@
   Prefix OpPrefix = NoPrfx; // Which prefix byte does this inst have?
   bits<3> OpPrefixBits = OpPrefix.Value;
   Map OpMap = OB;           // Which opcode map does this inst have?
-<<<<<<< HEAD
-#if INTEL_CUSTOMIZATION
   bits<4> OpMapBits = OpMap.Value;
-#endif // INTEL_CUSTOMIZATION
-=======
-  bits<4> OpMapBits = OpMap.Value;
->>>>>>> 6f7f5b54
   bit hasREX_WPrefix  = 0;  // Does this inst require the REX.W prefix?
   FPFormat FPForm = NotFP;  // What flavor of FP instruction is this?
   bit hasLockPrefix = 0;    // Does this inst have a 0xF0 prefix?
@@ -424,10 +407,6 @@
   let TSFlags{10-9}  = AdSizeBits;
   // No need for 3rd bit, we don't need to distinguish NoPrfx from PS.
   let TSFlags{12-11} = OpPrefixBits{1-0};
-<<<<<<< HEAD
-#if INTEL_CUSTOMIZATION
-=======
->>>>>>> 6f7f5b54
   let TSFlags{16-13} = OpMapBits;
   let TSFlags{17}    = hasREX_WPrefix;
   let TSFlags{21-18} = ImmT.Value;
@@ -449,14 +428,11 @@
   let TSFlags{52-46} = CD8_Scale;
   let TSFlags{53}    = hasEVEX_RC;
   let TSFlags{54}    = hasNoTrackPrefix;
-<<<<<<< HEAD
+#if INTEL_CUSTOMIZATION
   // Force the instruction to use VEX encoding.
   let TSFlags{55}    = ExplicitVEXPrefix;
   let TSFlags{56}    = ExplicitEVEXPrefix;
 #endif // INTEL_CUSTOMIZATION
-=======
-  let TSFlags{55}    = ExplicitVEXPrefix;
->>>>>>> 6f7f5b54
 }
 
 class PseudoI<dag oops, dag iops, list<dag> pattern>
