--- conflicted
+++ resolved
@@ -921,12 +921,6 @@
            list<dag>pattern>
       : I<o, F, outs, ins, asm, pattern>, T8PD,
         EVEX_4V, Requires<[HasAVX512]>;
-<<<<<<< HEAD
-#if INTEL_CUSTOMIZATION
-// Remove class AVX512FMA3Base
-#endif // INTEL_CUSTOMIZATION
-=======
->>>>>>> c728bd5b
 
 class AVX512<bits<8> o, Format F, dag outs, dag ins, string asm,
            list<dag>pattern>
