//===-- X86InstrFormats.td - X86 Instruction Formats -------*- tablegen -*-===//
//
// Part of the LLVM Project, under the Apache License v2.0 with LLVM Exceptions.
// See https://llvm.org/LICENSE.txt for license information.
// SPDX-License-Identifier: Apache-2.0 WITH LLVM-exception
//
//===----------------------------------------------------------------------===//

//===----------------------------------------------------------------------===//
// X86 Instruction Format Definitions.
//

// Format specifies the encoding used by the instruction.  This is part of the
// ad-hoc solution used to emit machine instruction encodings by our machine
// code emitter.
class Format<bits<7> val> {
  bits<7> Value = val;
}

def Pseudo        : Format<0>;
def RawFrm        : Format<1>;
def AddRegFrm     : Format<2>;
def RawFrmMemOffs : Format<3>;
def RawFrmSrc     : Format<4>;
def RawFrmDst     : Format<5>;
def RawFrmDstSrc  : Format<6>;
def RawFrmImm8    : Format<7>;
def RawFrmImm16   : Format<8>;
def AddCCFrm      : Format<9>;
def PrefixByte    : Format<10>;
def MRMDestMemImm8      : Format<16>; //INTEL
def MRMDestReg4VOp3     : Format<17>; //INTEL
def MRMDestMem4VOp3     : Format<18>; //INTEL
def MRMDestMem4VOp2FSIB : Format<19>; //INTEL
def MRMSrcMem4VOp3FSIB  : Format<20>; //INTEL
def MRMr0          : Format<21>;
def MRMSrcMemFSIB  : Format<22>;
def MRMDestMemFSIB : Format<23>;
def MRMDestMem     : Format<24>;
def MRMSrcMem      : Format<25>;
def MRMSrcMem4VOp3 : Format<26>;
def MRMSrcMemOp4   : Format<27>;
def MRMSrcMemCC    : Format<28>;
def MRMXmCC: Format<30>;
def MRMXm  : Format<31>;
def MRM0m  : Format<32>;  def MRM1m  : Format<33>;  def MRM2m  : Format<34>;
def MRM3m  : Format<35>;  def MRM4m  : Format<36>;  def MRM5m  : Format<37>;
def MRM6m  : Format<38>;  def MRM7m  : Format<39>;
def MRMDestReg     : Format<40>;
def MRMSrcReg      : Format<41>;
def MRMSrcReg4VOp3 : Format<42>;
def MRMSrcRegOp4   : Format<43>;
def MRMSrcRegCC    : Format<44>;
def MRMXrCC: Format<46>;
def MRMXr  : Format<47>;
def MRM0r  : Format<48>;  def MRM1r  : Format<49>;  def MRM2r  : Format<50>;
def MRM3r  : Format<51>;  def MRM4r  : Format<52>;  def MRM5r  : Format<53>;
def MRM6r  : Format<54>;  def MRM7r  : Format<55>;
def MRM0X  : Format<56>;  def MRM1X  : Format<57>;  def MRM2X  : Format<58>;
def MRM3X  : Format<59>;  def MRM4X  : Format<60>;  def MRM5X  : Format<61>;
def MRM6X  : Format<62>;  def MRM7X  : Format<63>;
def MRM_C0 : Format<64>;  def MRM_C1 : Format<65>;  def MRM_C2 : Format<66>;
def MRM_C3 : Format<67>;  def MRM_C4 : Format<68>;  def MRM_C5 : Format<69>;
def MRM_C6 : Format<70>;  def MRM_C7 : Format<71>;  def MRM_C8 : Format<72>;
def MRM_C9 : Format<73>;  def MRM_CA : Format<74>;  def MRM_CB : Format<75>;
def MRM_CC : Format<76>;  def MRM_CD : Format<77>;  def MRM_CE : Format<78>;
def MRM_CF : Format<79>;  def MRM_D0 : Format<80>;  def MRM_D1 : Format<81>;
def MRM_D2 : Format<82>;  def MRM_D3 : Format<83>;  def MRM_D4 : Format<84>;
def MRM_D5 : Format<85>;  def MRM_D6 : Format<86>;  def MRM_D7 : Format<87>;
def MRM_D8 : Format<88>;  def MRM_D9 : Format<89>;  def MRM_DA : Format<90>;
def MRM_DB : Format<91>;  def MRM_DC : Format<92>;  def MRM_DD : Format<93>;
def MRM_DE : Format<94>;  def MRM_DF : Format<95>;  def MRM_E0 : Format<96>;
def MRM_E1 : Format<97>;  def MRM_E2 : Format<98>;  def MRM_E3 : Format<99>;
def MRM_E4 : Format<100>; def MRM_E5 : Format<101>; def MRM_E6 : Format<102>;
def MRM_E7 : Format<103>; def MRM_E8 : Format<104>; def MRM_E9 : Format<105>;
def MRM_EA : Format<106>; def MRM_EB : Format<107>; def MRM_EC : Format<108>;
def MRM_ED : Format<109>; def MRM_EE : Format<110>; def MRM_EF : Format<111>;
def MRM_F0 : Format<112>; def MRM_F1 : Format<113>; def MRM_F2 : Format<114>;
def MRM_F3 : Format<115>; def MRM_F4 : Format<116>; def MRM_F5 : Format<117>;
def MRM_F6 : Format<118>; def MRM_F7 : Format<119>; def MRM_F8 : Format<120>;
def MRM_F9 : Format<121>; def MRM_FA : Format<122>; def MRM_FB : Format<123>;
def MRM_FC : Format<124>; def MRM_FD : Format<125>; def MRM_FE : Format<126>;
def MRM_FF : Format<127>;

// ImmType - This specifies the immediate type used by an instruction. This is
// part of the ad-hoc solution used to emit machine instruction encodings by our
// machine code emitter.
class ImmType<bits<4> val> {
  bits<4> Value = val;
}
def NoImm      : ImmType<0>;
def Imm8       : ImmType<1>;
def Imm8PCRel  : ImmType<2>;
def Imm8Reg    : ImmType<3>; // Register encoded in [7:4].
def Imm16      : ImmType<4>;
def Imm16PCRel : ImmType<5>;
def Imm32      : ImmType<6>;
def Imm32PCRel : ImmType<7>;
def Imm32S     : ImmType<8>;
def Imm64      : ImmType<9>;

// FPFormat - This specifies what form this FP instruction has.  This is used by
// the Floating-Point stackifier pass.
class FPFormat<bits<3> val> {
  bits<3> Value = val;
}
def NotFP      : FPFormat<0>;
def ZeroArgFP  : FPFormat<1>;
def OneArgFP   : FPFormat<2>;
def OneArgFPRW : FPFormat<3>;
def TwoArgFP   : FPFormat<4>;
def CompareFP  : FPFormat<5>;
def CondMovFP  : FPFormat<6>;
def SpecialFP  : FPFormat<7>;

// Class specifying the SSE execution domain, used by the SSEDomainFix pass.
// Keep in sync with tables in X86InstrInfo.cpp.
class Domain<bits<2> val> {
  bits<2> Value = val;
}
def GenericDomain   : Domain<0>;
def SSEPackedSingle : Domain<1>;
def SSEPackedDouble : Domain<2>;
def SSEPackedInt    : Domain<3>;

// INTEL_CUSTOMIZATION
// Class specifying the available MUL/ADD/FMA operations,
// used by MAPatternsEmitter table-gen/backend.
class MAOperation<bits<2> val> {
  int Index = val;
}
def MAOperationADD : MAOperation<0>; // ADD: A + B
def MAOperationMUL : MAOperation<1>; // MUL: A * B
def MAOperationFMA : MAOperation<2>; // FMA: A * B + C
// END INTEL_CUSTOMIZATION

// Class specifying the vector form of the decompressed
// displacement of 8-bit.
class CD8VForm<bits<3> val> {
  bits<3> Value = val;
}
def CD8VF  : CD8VForm<0>;  // v := VL
def CD8VH  : CD8VForm<1>;  // v := VL/2
def CD8VQ  : CD8VForm<2>;  // v := VL/4
def CD8VO  : CD8VForm<3>;  // v := VL/8
// The tuple (subvector) forms.
def CD8VT1 : CD8VForm<4>;  // v := 1
def CD8VT2 : CD8VForm<5>;  // v := 2
def CD8VT4 : CD8VForm<6>;  // v := 4
def CD8VT8 : CD8VForm<7>;  // v := 8

// Class specifying the prefix used an opcode extension.
class Prefix<bits<3> val> {
  bits<3> Value = val;
}
def NoPrfx : Prefix<0>;
def PD     : Prefix<1>;
def XS     : Prefix<2>;
def XD     : Prefix<3>;
def PS     : Prefix<4>; // Similar to NoPrfx, but disassembler uses this to know
                        // that other instructions with this opcode use PD/XS/XD
                        // and if any of those is not supported they shouldn't
                        // decode to this instruction. e.g. ANDSS/ANDSD don't
                        // exist, but the 0xf2/0xf3 encoding shouldn't
                        // disable to ANDPS.

#if INTEL_CUSTOMIZATION
// Class specifying the opcode map.
class Map<bits<4> val> {
  bits<4> Value = val;
}
#endif // INTEL_CUSTOMIZATION
def OB        : Map<0>;
def TB        : Map<1>;
def T8        : Map<2>;
def TA        : Map<3>;
def XOP8      : Map<4>;
def XOP9      : Map<5>;
def XOPA      : Map<6>;
def ThreeDNow : Map<7>;
#if INTEL_CUSTOMIZATION
def T_MAP5    : Map<8>;
def T_MAP6    : Map<9>;
#endif // INTEL_CUSTOMIZATION

// Class specifying the encoding
class Encoding<bits<2> val> {
  bits<2> Value = val;
}
def EncNormal : Encoding<0>;
def EncVEX    : Encoding<1>;
def EncXOP    : Encoding<2>;
def EncEVEX   : Encoding<3>;

// Operand size for encodings that change based on mode.
class OperandSize<bits<2> val> {
  bits<2> Value = val;
}
def OpSizeFixed  : OperandSize<0>; // Never needs a 0x66 prefix.
def OpSize16     : OperandSize<1>; // Needs 0x66 prefix in 32-bit mode.
def OpSize32     : OperandSize<2>; // Needs 0x66 prefix in 16-bit mode.

// Address size for encodings that change based on mode.
class AddressSize<bits<2> val> {
  bits<2> Value = val;
}
def AdSizeX  : AddressSize<0>; // Address size determined using addr operand.
def AdSize16 : AddressSize<1>; // Encodes a 16-bit address.
def AdSize32 : AddressSize<2>; // Encodes a 32-bit address.
def AdSize64 : AddressSize<3>; // Encodes a 64-bit address.

// Prefix byte classes which are used to indicate to the ad-hoc machine code
// emitter that various prefix bytes are required.
class OpSize16 { OperandSize OpSize = OpSize16; }
class OpSize32 { OperandSize OpSize = OpSize32; }
class AdSize16 { AddressSize AdSize = AdSize16; }
class AdSize32 { AddressSize AdSize = AdSize32; }
class AdSize64 { AddressSize AdSize = AdSize64; }
class REX_W  { bit hasREX_WPrefix = 1; }
class LOCK   { bit hasLockPrefix = 1; }
class REP    { bit hasREPPrefix = 1; }
class TB     { Map OpMap = TB; }
class T8     { Map OpMap = T8; }
class TA     { Map OpMap = TA; }
class XOP8   { Map OpMap = XOP8; Prefix OpPrefix = PS; }
class XOP9   { Map OpMap = XOP9; Prefix OpPrefix = PS; }
class XOPA   { Map OpMap = XOPA; Prefix OpPrefix = PS; }
class ThreeDNow { Map OpMap = ThreeDNow; }
#if INTEL_CUSTOMIZATION
class T_MAP5     { Map OpMap = T_MAP5; }
class T_MAP5PS : T_MAP5 { Prefix OpPrefix = PS; } // none
class T_MAP5PD : T_MAP5 { Prefix OpPrefix = PD; } // 0x66
class T_MAP5XS : T_MAP5 { Prefix OpPrefix = XS; } // 0xF3
class T_MAP5XD : T_MAP5 { Prefix OpPrefix = XD; } // 0xF2
class T_MAP6     { Map OpMap = T_MAP6; }
class T_MAP6PS : T_MAP6 { Prefix OpPrefix = PS; }
class T_MAP6PD : T_MAP6 { Prefix OpPrefix = PD; }
class T_MAP6XS : T_MAP6 { Prefix OpPrefix = XS; }
class T_MAP6XD : T_MAP6 { Prefix OpPrefix = XD; }
#endif // INTEL_CUSTOMIZATION
class OBXS   { Prefix OpPrefix = XS; }
class PS   : TB { Prefix OpPrefix = PS; }
class PD   : TB { Prefix OpPrefix = PD; }
class XD   : TB { Prefix OpPrefix = XD; }
class XS   : TB { Prefix OpPrefix = XS; }
class T8PS : T8 { Prefix OpPrefix = PS; }
class T8PD : T8 { Prefix OpPrefix = PD; }
class T8XD : T8 { Prefix OpPrefix = XD; }
class T8XS : T8 { Prefix OpPrefix = XS; }
class TAPS : TA { Prefix OpPrefix = PS; }
class TAPD : TA { Prefix OpPrefix = PD; }
class TAXD : TA { Prefix OpPrefix = XD; }
class TAXS : TA { Prefix OpPrefix = XS; }
class VEX    { Encoding OpEnc = EncVEX; }
class VEX_W    { bit HasVEX_W = 1; }
class VEX_WIG  { bit IgnoresVEX_W = 1; }
// Special version of VEX_W that can be changed to VEX.W==0 for EVEX2VEX.
class VEX_W1X  { bit HasVEX_W = 1; bit EVEX_W1_VEX_W0 = 1; }
class VEX_4V : VEX { bit hasVEX_4V = 1; }
class VEX_L  { bit hasVEX_L = 1; }
class VEX_LIG { bit ignoresVEX_L = 1; }
class EVEX   { Encoding OpEnc = EncEVEX; }
class EVEX_4V : EVEX { bit hasVEX_4V = 1; }
class EVEX_K { bit hasEVEX_K = 1; }
class EVEX_KZ : EVEX_K { bit hasEVEX_Z = 1; }
class EVEX_B { bit hasEVEX_B = 1; }
class EVEX_RC { bit hasEVEX_RC = 1; }
class EVEX_V512 { bit hasEVEX_L2 = 1; bit hasVEX_L = 0; }
class EVEX_V256 { bit hasEVEX_L2 = 0; bit hasVEX_L = 1; }
class EVEX_V128 { bit hasEVEX_L2 = 0; bit hasVEX_L = 0; }
class NOTRACK { bit hasNoTrackPrefix = 1; }
class SIMD_EXC { list<Register> Uses = [MXCSR]; bit mayRaiseFPException = 1; }

// Specify AVX512 8-bit compressed displacement encoding based on the vector
// element size in bits (8, 16, 32, 64) and the CDisp8 form.
class EVEX_CD8<int esize, CD8VForm form> {
  int CD8_EltSize = !srl(esize, 3);
  bits<3> CD8_Form = form.Value;
}

class XOP { Encoding OpEnc = EncXOP; }
class XOP_4V : XOP { bit hasVEX_4V = 1; }

// Specify the alternative register form instruction to replace the current
// instruction in case it was picked during generation of memory folding tables
class FoldGenData<string _RegisterForm> {
  string FoldGenRegForm = _RegisterForm;
}

// Provide a specific instruction to be used by the EVEX2VEX conversion.
class EVEX2VEXOverride<string VEXInstrName> {
  string EVEX2VEXOverride = VEXInstrName;
}

// Mark the instruction as "illegal to memory fold/unfold"
class NotMemoryFoldable { bit isMemoryFoldable = 0; }

// Prevent EVEX->VEX conversion from considering this instruction.
class NotEVEX2VEXConvertible { bit notEVEX2VEXConvertible = 1; }

<<<<<<< HEAD
#if INTEL_CUSTOMIZATION
// Force the instruction to use VEX encoding.
class ExplicitVEXPrefix { bit ExplicitVEXPrefix = 1; }

// Force the instruction to use EVEX encoding.
class ExplicitEVEXPrefix { bit ExplicitEVEXPrefix = 1; }
#endif // INTEL_CUSTOMIZATION

=======
// Force the instruction to use VEX encoding.
class ExplicitVEXPrefix { bit ExplicitVEXPrefix = 1; }

>>>>>>> 756f5978
class X86Inst<bits<8> opcod, Format f, ImmType i, dag outs, dag ins,
              string AsmStr, Domain d = GenericDomain>
  : Instruction {
  let Namespace = "X86";

  bits<8> Opcode = opcod;
  Format Form = f;
  bits<7> FormBits = Form.Value;
  ImmType ImmT = i;

  dag OutOperandList = outs;
  dag InOperandList = ins;
  string AsmString = AsmStr;

  // If this is a pseudo instruction, mark it isCodeGenOnly.
  let isCodeGenOnly = !eq(!cast<string>(f), "Pseudo");

  //
  // Attributes specific to X86 instructions...
  //
  bit ForceDisassemble = 0; // Force instruction to disassemble even though it's
                            // isCodeGenonly. Needed to hide an ambiguous
                            // AsmString from the parser, but still disassemble.

  OperandSize OpSize = OpSizeFixed; // Does this instruction's encoding change
                                    // based on operand size of the mode?
  bits<2> OpSizeBits = OpSize.Value;
  AddressSize AdSize = AdSizeX; // Does this instruction's encoding change
                                // based on address size of the mode?
  bits<2> AdSizeBits = AdSize.Value;

  Prefix OpPrefix = NoPrfx; // Which prefix byte does this inst have?
  bits<3> OpPrefixBits = OpPrefix.Value;
  Map OpMap = OB;           // Which opcode map does this inst have?
#if INTEL_CUSTOMIZATION
  bits<4> OpMapBits = OpMap.Value;
#endif // INTEL_CUSTOMIZATION
  bit hasREX_WPrefix  = 0;  // Does this inst require the REX.W prefix?
  FPFormat FPForm = NotFP;  // What flavor of FP instruction is this?
  bit hasLockPrefix = 0;    // Does this inst have a 0xF0 prefix?
  Domain ExeDomain = d;
  bit hasREPPrefix = 0;     // Does this inst have a REP prefix?
  Encoding OpEnc = EncNormal; // Encoding used by this instruction
  bits<2> OpEncBits = OpEnc.Value;
  bit HasVEX_W = 0;         // Does this inst set the VEX_W field?
  bit IgnoresVEX_W = 0;     // Does this inst ignore VEX_W field?
  bit EVEX_W1_VEX_W0 = 0;   // This EVEX inst with VEX.W==1 can become a VEX
                            // instruction with VEX.W == 0.
  bit hasVEX_4V = 0;        // Does this inst require the VEX.VVVV field?
  bit hasVEX_L = 0;         // Does this inst use large (256-bit) registers?
  bit ignoresVEX_L = 0;     // Does this instruction ignore the L-bit
  bit hasEVEX_K = 0;        // Does this inst require masking?
  bit hasEVEX_Z = 0;        // Does this inst set the EVEX_Z field?
  bit hasEVEX_L2 = 0;       // Does this inst set the EVEX_L2 field?
  bit hasEVEX_B = 0;        // Does this inst set the EVEX_B field?
  bits<3> CD8_Form = 0;     // Compressed disp8 form - vector-width.
  // Declare it int rather than bits<4> so that all bits are defined when
  // assigning to bits<7>.
  int CD8_EltSize = 0;      // Compressed disp8 form - element-size in bytes.
  bit hasEVEX_RC = 0;       // Explicitly specified rounding control in FP instruction.
  bit hasNoTrackPrefix = 0; // Does this inst has 0x3E (NoTrack) prefix?

  // Vector size in bytes.
  bits<7> VectSize = !if(hasEVEX_L2, 64, !if(hasVEX_L, 32, 16));

  // The scaling factor for AVX512's compressed displacement is either
  //   - the size of a  power-of-two number of elements or
  //   - the size of a single element for broadcasts or
  //   - the total vector size divided by a power-of-two number.
  // Possible values are: 0 (non-AVX512 inst), 1, 2, 4, 8, 16, 32 and 64.
  bits<7> CD8_Scale = !if (!eq (OpEnc.Value, EncEVEX.Value),
                           !if (CD8_Form{2},
                                !shl(CD8_EltSize, CD8_Form{1-0}),
                                !if (hasEVEX_B,
                                     CD8_EltSize,
                                     !srl(VectSize, CD8_Form{1-0}))), 0);

  // Used in the memory folding generation (TableGen backend) to point to an alternative
  // instruction to replace the current one in case it got picked during generation.
  string FoldGenRegForm = ?;

  // Used to prevent an explicit EVEX2VEX override for this instruction.
  string EVEX2VEXOverride = ?;

  bit isMemoryFoldable = 1;     // Is it allowed to memory fold/unfold this instruction?
  bit notEVEX2VEXConvertible = 0; // Prevent EVEX->VEX conversion.
<<<<<<< HEAD
  bit ExplicitVEXPrefix = 0; // Force the instruction to use VEX encoding.   // INTEL
  bit ExplicitEVEXPrefix = 0; // Force the instruction to use EVEX encoding. // INTEL
=======
  bit ExplicitVEXPrefix = 0; // Force the instruction to use VEX encoding.
>>>>>>> 756f5978

  // TSFlags layout should be kept in sync with X86BaseInfo.h.
  let TSFlags{6-0}   = FormBits;
  let TSFlags{8-7}   = OpSizeBits;
  let TSFlags{10-9}  = AdSizeBits;
  // No need for 3rd bit, we don't need to distinguish NoPrfx from PS.
  let TSFlags{12-11} = OpPrefixBits{1-0};
#if INTEL_CUSTOMIZATION
  let TSFlags{16-13} = OpMapBits;
  let TSFlags{17}    = hasREX_WPrefix;
  let TSFlags{21-18} = ImmT.Value;
  let TSFlags{24-22} = FPForm.Value;
  let TSFlags{25}    = hasLockPrefix;
  let TSFlags{26}    = hasREPPrefix;
  let TSFlags{28-27} = ExeDomain.Value;
  let TSFlags{30-29} = OpEncBits;
  let TSFlags{38-31} = Opcode;
  // Currently no need for second bit in TSFlags - W Ignore is equivalent to 0.
  let TSFlags{39}    = HasVEX_W;
  let TSFlags{40}    = hasVEX_4V;
  let TSFlags{41}    = hasVEX_L;
  let TSFlags{42}    = hasEVEX_K;
  let TSFlags{43}    = hasEVEX_Z;
  let TSFlags{44}    = hasEVEX_L2;
  let TSFlags{45}    = hasEVEX_B;
  // If we run out of TSFlags bits, it's possible to encode this in 3 bits.
<<<<<<< HEAD
  let TSFlags{52-46} = CD8_Scale;
  let TSFlags{53}    = hasEVEX_RC;
  let TSFlags{54}    = hasNoTrackPrefix;
  // Force the instruction to use VEX encoding.
  let TSFlags{55}    = ExplicitVEXPrefix;  // INTEL
  let TSFlags{56}    = ExplicitEVEXPrefix; // INTEL
#endif // INTEL_CUSTOMIZATION
=======
  let TSFlags{51-45} = CD8_Scale;
  let TSFlags{52}    = hasEVEX_RC;
  let TSFlags{53}    = hasNoTrackPrefix;
  let TSFlags{54}    = ExplicitVEXPrefix;
>>>>>>> 756f5978
}

class PseudoI<dag oops, dag iops, list<dag> pattern>
  : X86Inst<0, Pseudo, NoImm, oops, iops, ""> {
  let Pattern = pattern;
}

class I<bits<8> o, Format f, dag outs, dag ins, string asm,
        list<dag> pattern, Domain d = GenericDomain>
  : X86Inst<o, f, NoImm, outs, ins, asm, d> {
  let Pattern = pattern;
  let CodeSize = 3;
}
class Ii8<bits<8> o, Format f, dag outs, dag ins, string asm,
          list<dag> pattern, Domain d = GenericDomain>
  : X86Inst<o, f, Imm8, outs, ins, asm, d> {
  let Pattern = pattern;
  let CodeSize = 3;
}
class Ii8Reg<bits<8> o, Format f, dag outs, dag ins, string asm,
             list<dag> pattern, Domain d = GenericDomain>
  : X86Inst<o, f, Imm8Reg, outs, ins, asm, d> {
  let Pattern = pattern;
  let CodeSize = 3;
}
class Ii8PCRel<bits<8> o, Format f, dag outs, dag ins, string asm,
               list<dag> pattern>
  : X86Inst<o, f, Imm8PCRel, outs, ins, asm> {
  let Pattern = pattern;
  let CodeSize = 3;
}
class Ii16<bits<8> o, Format f, dag outs, dag ins, string asm,
           list<dag> pattern>
  : X86Inst<o, f, Imm16, outs, ins, asm> {
  let Pattern = pattern;
  let CodeSize = 3;
}
class Ii32<bits<8> o, Format f, dag outs, dag ins, string asm,
           list<dag> pattern>
  : X86Inst<o, f, Imm32, outs, ins, asm> {
  let Pattern = pattern;
  let CodeSize = 3;
}
class Ii32S<bits<8> o, Format f, dag outs, dag ins, string asm,
            list<dag> pattern>
  : X86Inst<o, f, Imm32S, outs, ins, asm> {
  let Pattern = pattern;
  let CodeSize = 3;
}

class Ii64<bits<8> o, Format f, dag outs, dag ins, string asm,
           list<dag> pattern>
  : X86Inst<o, f, Imm64, outs, ins, asm> {
  let Pattern = pattern;
  let CodeSize = 3;
}

class Ii16PCRel<bits<8> o, Format f, dag outs, dag ins, string asm,
           list<dag> pattern>
           : X86Inst<o, f, Imm16PCRel, outs, ins, asm> {
  let Pattern = pattern;
  let CodeSize = 3;
}

class Ii32PCRel<bits<8> o, Format f, dag outs, dag ins, string asm,
           list<dag> pattern>
  : X86Inst<o, f, Imm32PCRel, outs, ins, asm> {
  let Pattern = pattern;
  let CodeSize = 3;
}

// FPStack Instruction Templates:
// FPI - Floating Point Instruction template.
class FPI<bits<8> o, Format F, dag outs, dag ins, string asm>
  : I<o, F, outs, ins, asm, []> {
  let Defs = [FPSW];
}

// FpI_ - Floating Point Pseudo Instruction template. Not Predicated.
class FpI_<dag outs, dag ins, FPFormat fp, list<dag> pattern>
  : PseudoI<outs, ins, pattern> {
  let FPForm = fp;
  let Defs = [FPSW];
}

// Templates for instructions that use a 16- or 32-bit segmented address as
//  their only operand: lcall (FAR CALL) and ljmp (FAR JMP)
//
//   Iseg16 - 16-bit segment selector, 16-bit offset
//   Iseg32 - 16-bit segment selector, 32-bit offset

class Iseg16 <bits<8> o, Format f, dag outs, dag ins, string asm,
              list<dag> pattern>
      : X86Inst<o, f, Imm16, outs, ins, asm> {
  let Pattern = pattern;
  let CodeSize = 3;
}

class Iseg32 <bits<8> o, Format f, dag outs, dag ins, string asm,
              list<dag> pattern>
      : X86Inst<o, f, Imm32, outs, ins, asm> {
  let Pattern = pattern;
  let CodeSize = 3;
}

// SI - SSE 1 & 2 scalar instructions
class SI<bits<8> o, Format F, dag outs, dag ins, string asm,
         list<dag> pattern, Domain d = GenericDomain>
      : I<o, F, outs, ins, asm, pattern, d> {
  let Predicates = !if(!eq(OpEnc.Value, EncEVEX.Value), [HasAVX512],
                   !if(!eq(OpEnc.Value, EncVEX.Value), [UseAVX],
                   !if(!eq(OpPrefix.Value, XS.Value), [UseSSE1],
                   !if(!eq(OpPrefix.Value, XD.Value), [UseSSE2],
                   !if(!eq(OpPrefix.Value, PD.Value), [UseSSE2],
                   [UseSSE1])))));

  // AVX instructions have a 'v' prefix in the mnemonic
  let AsmString = !if(!eq(OpEnc.Value, EncEVEX.Value), !strconcat("v", asm),
                  !if(!eq(OpEnc.Value, EncVEX.Value), !strconcat("v", asm),
                  asm));
}

// SI - SSE 1 & 2 scalar intrinsics - vex form available on AVX512
class SI_Int<bits<8> o, Format F, dag outs, dag ins, string asm,
         list<dag> pattern, Domain d = GenericDomain>
      : I<o, F, outs, ins, asm, pattern, d> {
  let Predicates = !if(!eq(OpEnc.Value, EncEVEX.Value), [HasAVX512],
                   !if(!eq(OpEnc.Value, EncVEX.Value), [UseAVX],
                   !if(!eq(OpPrefix.Value, XS.Value), [UseSSE1],
                   !if(!eq(OpPrefix.Value, XD.Value), [UseSSE2],
                   !if(!eq(OpPrefix.Value, PD.Value), [UseSSE2],
                   [UseSSE1])))));

  // AVX instructions have a 'v' prefix in the mnemonic
  let AsmString = !if(!eq(OpEnc.Value, EncEVEX.Value), !strconcat("v", asm),
                  !if(!eq(OpEnc.Value, EncVEX.Value), !strconcat("v", asm),
                  asm));
}
// SIi8 - SSE 1 & 2 scalar instructions - vex form available on AVX512
class SIi8<bits<8> o, Format F, dag outs, dag ins, string asm,
           list<dag> pattern>
      : Ii8<o, F, outs, ins, asm, pattern> {
  let Predicates = !if(!eq(OpEnc.Value, EncEVEX.Value), [HasAVX512],
                   !if(!eq(OpEnc.Value, EncVEX.Value), [HasAVX],
                   !if(!eq(OpPrefix.Value, XS.Value), [UseSSE1],
                   [UseSSE2])));

  // AVX instructions have a 'v' prefix in the mnemonic
  let AsmString = !if(!eq(OpEnc.Value, EncEVEX.Value), !strconcat("v", asm),
                  !if(!eq(OpEnc.Value, EncVEX.Value), !strconcat("v", asm),
                  asm));
}

// PI - SSE 1 & 2 packed instructions
class PI<bits<8> o, Format F, dag outs, dag ins, string asm, list<dag> pattern,
         Domain d>
      : I<o, F, outs, ins, asm, pattern, d> {
  let Predicates = !if(!eq(OpEnc.Value, EncEVEX.Value), [HasAVX512],
                   !if(!eq(OpEnc.Value, EncVEX.Value), [HasAVX],
                   !if(!eq(OpPrefix.Value, PD.Value), [UseSSE2],
                   [UseSSE1])));

  // AVX instructions have a 'v' prefix in the mnemonic
  let AsmString = !if(!eq(OpEnc.Value, EncEVEX.Value), !strconcat("v", asm),
                  !if(!eq(OpEnc.Value, EncVEX.Value), !strconcat("v", asm),
                  asm));
}

// MMXPI - SSE 1 & 2 packed instructions with MMX operands
class MMXPI<bits<8> o, Format F, dag outs, dag ins, string asm, list<dag> pattern,
            Domain d>
      : I<o, F, outs, ins, asm, pattern, d> {
  let Predicates = !if(!eq(OpPrefix.Value, PD.Value), [HasMMX, HasSSE2],
                       [HasMMX, HasSSE1]);
}

// PIi8 - SSE 1 & 2 packed instructions with immediate
class PIi8<bits<8> o, Format F, dag outs, dag ins, string asm,
           list<dag> pattern, Domain d>
      : Ii8<o, F, outs, ins, asm, pattern, d> {
  let Predicates = !if(!eq(OpEnc.Value, EncEVEX.Value), [HasAVX512],
                   !if(!eq(OpEnc.Value, EncVEX.Value), [HasAVX],
                   !if(!eq(OpPrefix.Value, PD.Value), [UseSSE2],
                   [UseSSE1])));

  // AVX instructions have a 'v' prefix in the mnemonic
  let AsmString = !if(!eq(OpEnc.Value, EncEVEX.Value), !strconcat("v", asm),
                  !if(!eq(OpEnc.Value, EncVEX.Value), !strconcat("v", asm),
                  asm));
}

// SSE1 Instruction Templates:
//
//   SSI   - SSE1 instructions with XS prefix.
//   PSI   - SSE1 instructions with PS prefix.
//   PSIi8 - SSE1 instructions with ImmT == Imm8 and PS prefix.
//   VSSI  - SSE1 instructions with XS prefix in AVX form.
//   VPSI  - SSE1 instructions with PS prefix in AVX form, packed single.

class SSI<bits<8> o, Format F, dag outs, dag ins, string asm,
          list<dag> pattern>
      : I<o, F, outs, ins, asm, pattern>, XS, Requires<[UseSSE1]>;
class SSIi8<bits<8> o, Format F, dag outs, dag ins, string asm,
            list<dag> pattern>
      : Ii8<o, F, outs, ins, asm, pattern>, XS, Requires<[UseSSE1]>;
class PSI<bits<8> o, Format F, dag outs, dag ins, string asm,
          list<dag> pattern>
      : I<o, F, outs, ins, asm, pattern, SSEPackedSingle>, PS,
        Requires<[UseSSE1]>;
class PSIi8<bits<8> o, Format F, dag outs, dag ins, string asm,
            list<dag> pattern>
      : Ii8<o, F, outs, ins, asm, pattern, SSEPackedSingle>, PS,
        Requires<[UseSSE1]>;
class VSSI<bits<8> o, Format F, dag outs, dag ins, string asm,
           list<dag> pattern>
      : I<o, F, outs, ins, !strconcat("v", asm), pattern>, XS,
        Requires<[HasAVX]>;
class VPSI<bits<8> o, Format F, dag outs, dag ins, string asm,
           list<dag> pattern>
      : I<o, F, outs, ins, !strconcat("v", asm), pattern, SSEPackedSingle>, PS,
        Requires<[HasAVX]>;

// SSE2 Instruction Templates:
//
//   SDI    - SSE2 instructions with XD prefix.
//   SDIi8  - SSE2 instructions with ImmT == Imm8 and XD prefix.
//   S2SI   - SSE2 instructions with XS prefix.
//   SSDIi8 - SSE2 instructions with ImmT == Imm8 and XS prefix.
//   PDI    - SSE2 instructions with PD prefix, packed double domain.
//   PDIi8  - SSE2 instructions with ImmT == Imm8 and PD prefix.
//   VSDI   - SSE2 scalar instructions with XD prefix in AVX form.
//   VPDI   - SSE2 vector instructions with PD prefix in AVX form,
//                 packed double domain.
//   VS2I   - SSE2 scalar instructions with PD prefix in AVX form.
//   S2I    - SSE2 scalar instructions with PD prefix.
//   MMXSDIi8  - SSE2 instructions with ImmT == Imm8 and XD prefix as well as
//               MMX operands.
//   MMXSSDIi8 - SSE2 instructions with ImmT == Imm8 and XS prefix as well as
//               MMX operands.

class SDI<bits<8> o, Format F, dag outs, dag ins, string asm,
          list<dag> pattern>
      : I<o, F, outs, ins, asm, pattern>, XD, Requires<[UseSSE2]>;
class SDIi8<bits<8> o, Format F, dag outs, dag ins, string asm,
            list<dag> pattern>
      : Ii8<o, F, outs, ins, asm, pattern>, XD, Requires<[UseSSE2]>;
class S2SI<bits<8> o, Format F, dag outs, dag ins, string asm,
           list<dag> pattern>
      : I<o, F, outs, ins, asm, pattern>, XS, Requires<[UseSSE2]>;
class S2SIi8<bits<8> o, Format F, dag outs, dag ins, string asm,
             list<dag> pattern>
      : Ii8<o, F, outs, ins, asm, pattern>, XS, Requires<[UseSSE2]>;
class PDI<bits<8> o, Format F, dag outs, dag ins, string asm,
          list<dag> pattern>
      : I<o, F, outs, ins, asm, pattern, SSEPackedDouble>, PD,
        Requires<[UseSSE2]>;
class PDIi8<bits<8> o, Format F, dag outs, dag ins, string asm,
            list<dag> pattern>
      : Ii8<o, F, outs, ins, asm, pattern, SSEPackedDouble>, PD,
        Requires<[UseSSE2]>;
class VSDI<bits<8> o, Format F, dag outs, dag ins, string asm,
           list<dag> pattern>
      : I<o, F, outs, ins, !strconcat("v", asm), pattern>, XD,
        Requires<[UseAVX]>;
class VS2SI<bits<8> o, Format F, dag outs, dag ins, string asm,
            list<dag> pattern>
      : I<o, F, outs, ins, !strconcat("v", asm), pattern>, XS,
        Requires<[HasAVX]>;
class VPDI<bits<8> o, Format F, dag outs, dag ins, string asm,
           list<dag> pattern>
      : I<o, F, outs, ins, !strconcat("v", asm), pattern, SSEPackedDouble>,
        PD, Requires<[HasAVX]>;
class VS2I<bits<8> o, Format F, dag outs, dag ins, string asm,
           list<dag> pattern>
      : I<o, F, outs, ins, !strconcat("v", asm), pattern>, PD,
        Requires<[UseAVX]>;
class S2I<bits<8> o, Format F, dag outs, dag ins, string asm,
           list<dag> pattern>
      : I<o, F, outs, ins, asm, pattern>, PD, Requires<[UseSSE2]>;
class MMXSDIi8<bits<8> o, Format F, dag outs, dag ins, string asm,
               list<dag> pattern>
      : Ii8<o, F, outs, ins, asm, pattern>, XD, Requires<[HasMMX, HasSSE2]>;
class MMXS2SIi8<bits<8> o, Format F, dag outs, dag ins, string asm,
                list<dag> pattern>
      : Ii8<o, F, outs, ins, asm, pattern>, XS, Requires<[HasMMX, HasSSE2]>;

// SSE3 Instruction Templates:
//
//   S3I   - SSE3 instructions with PD prefixes.
//   S3SI  - SSE3 instructions with XS prefix.
//   S3DI  - SSE3 instructions with XD prefix.

class S3SI<bits<8> o, Format F, dag outs, dag ins, string asm,
           list<dag> pattern>
      : I<o, F, outs, ins, asm, pattern, SSEPackedSingle>, XS,
        Requires<[UseSSE3]>;
class S3DI<bits<8> o, Format F, dag outs, dag ins, string asm,
           list<dag> pattern>
      : I<o, F, outs, ins, asm, pattern, SSEPackedDouble>, XD,
        Requires<[UseSSE3]>;
class S3I<bits<8> o, Format F, dag outs, dag ins, string asm,
          list<dag> pattern>
      : I<o, F, outs, ins, asm, pattern, SSEPackedDouble>, PD,
        Requires<[UseSSE3]>;


// SSSE3 Instruction Templates:
//
//   SS38I - SSSE3 instructions with T8 prefix.
//   SS3AI - SSSE3 instructions with TA prefix.
//   MMXSS38I - SSSE3 instructions with T8 prefix and MMX operands.
//   MMXSS3AI - SSSE3 instructions with TA prefix and MMX operands.
//
// Note: SSSE3 instructions have 64-bit and 128-bit versions. The 64-bit version
// uses the MMX registers. The 64-bit versions are grouped with the MMX
// classes. They need to be enabled even if AVX is enabled.

class SS38I<bits<8> o, Format F, dag outs, dag ins, string asm,
            list<dag> pattern>
      : I<o, F, outs, ins, asm, pattern, SSEPackedInt>, T8PD,
        Requires<[UseSSSE3]>;
class SS3AI<bits<8> o, Format F, dag outs, dag ins, string asm,
            list<dag> pattern>
      : Ii8<o, F, outs, ins, asm, pattern, SSEPackedInt>, TAPD,
        Requires<[UseSSSE3]>;
class MMXSS38I<bits<8> o, Format F, dag outs, dag ins, string asm,
               list<dag> pattern>
      : I<o, F, outs, ins, asm, pattern, SSEPackedInt>, T8PS,
        Requires<[HasMMX, HasSSSE3]>;
class MMXSS3AI<bits<8> o, Format F, dag outs, dag ins, string asm,
               list<dag> pattern>
      : Ii8<o, F, outs, ins, asm, pattern, SSEPackedInt>, TAPS,
        Requires<[HasMMX, HasSSSE3]>;

// SSE4.1 Instruction Templates:
//
//   SS48I - SSE 4.1 instructions with T8 prefix.
//   SS41AIi8 - SSE 4.1 instructions with TA prefix and ImmT == Imm8.
//
class SS48I<bits<8> o, Format F, dag outs, dag ins, string asm,
            list<dag> pattern>
      : I<o, F, outs, ins, asm, pattern, SSEPackedInt>, T8PD,
        Requires<[UseSSE41]>;
class SS4AIi8<bits<8> o, Format F, dag outs, dag ins, string asm,
            list<dag> pattern>
      : Ii8<o, F, outs, ins, asm, pattern, SSEPackedInt>, TAPD,
        Requires<[UseSSE41]>;

// SSE4.2 Instruction Templates:
//
//   SS428I - SSE 4.2 instructions with T8 prefix.
class SS428I<bits<8> o, Format F, dag outs, dag ins, string asm,
             list<dag> pattern>
      : I<o, F, outs, ins, asm, pattern, SSEPackedInt>, T8PD,
        Requires<[UseSSE42]>;

//   SS42FI - SSE 4.2 instructions with T8XD prefix.
// NOTE: 'HasSSE42' is used as SS42FI is only used for CRC32 insns.
class SS42FI<bits<8> o, Format F, dag outs, dag ins, string asm,
             list<dag> pattern>
      : I<o, F, outs, ins, asm, pattern>, T8XD, Requires<[HasSSE42]>;

//   SS42AI = SSE 4.2 instructions with TA prefix
class SS42AI<bits<8> o, Format F, dag outs, dag ins, string asm,
             list<dag> pattern>
      : Ii8<o, F, outs, ins, asm, pattern, SSEPackedInt>, TAPD,
        Requires<[UseSSE42]>;

// AVX Instruction Templates:
//   Instructions introduced in AVX (no SSE equivalent forms)
//
//   AVX8I - AVX instructions with T8PD prefix.
//   AVXAIi8 - AVX instructions with TAPD prefix and ImmT = Imm8.
class AVX8I<bits<8> o, Format F, dag outs, dag ins, string asm,
            list<dag> pattern>
      : I<o, F, outs, ins, asm, pattern, SSEPackedInt>, T8PD,
        Requires<[HasAVX]>;
class AVXAIi8<bits<8> o, Format F, dag outs, dag ins, string asm,
              list<dag> pattern>
      : Ii8<o, F, outs, ins, asm, pattern, SSEPackedInt>, TAPD,
        Requires<[HasAVX]>;

// AVX2 Instruction Templates:
//   Instructions introduced in AVX2 (no SSE equivalent forms)
//
//   AVX28I - AVX2 instructions with T8PD prefix.
//   AVX2AIi8 - AVX2 instructions with TAPD prefix and ImmT = Imm8.
class AVX28I<bits<8> o, Format F, dag outs, dag ins, string asm,
            list<dag> pattern>
      : I<o, F, outs, ins, asm, pattern, SSEPackedInt>, T8PD,
        Requires<[HasAVX2]>;
class AVX2AIi8<bits<8> o, Format F, dag outs, dag ins, string asm,
              list<dag> pattern>
      : Ii8<o, F, outs, ins, asm, pattern, SSEPackedInt>, TAPD,
        Requires<[HasAVX2]>;


// AVX-512 Instruction Templates:
//   Instructions introduced in AVX-512 (no SSE equivalent forms)
//
//   AVX5128I - AVX-512 instructions with T8PD prefix.
//   AVX512AIi8 - AVX-512 instructions with TAPD prefix and ImmT = Imm8.
//   AVX512PDI  - AVX-512 instructions with PD, double packed.
//   AVX512PSI  - AVX-512 instructions with PS, single packed.
//   AVX512XS8I - AVX-512 instructions with T8 and XS prefixes.
//   AVX512XSI  - AVX-512 instructions with XS prefix, generic domain.
//   AVX512BI   - AVX-512 instructions with PD, int packed domain.
//   AVX512SI   - AVX-512 scalar instructions with PD prefix.

class AVX5128I<bits<8> o, Format F, dag outs, dag ins, string asm,
            list<dag> pattern>
      : I<o, F, outs, ins, asm, pattern, SSEPackedInt>, T8PD,
        Requires<[HasAVX512]>;
class AVX5128IBase : T8PD {
  Domain ExeDomain = SSEPackedInt;
}
class AVX512XS8I<bits<8> o, Format F, dag outs, dag ins, string asm,
            list<dag> pattern>
      : I<o, F, outs, ins, asm, pattern, SSEPackedInt>, T8XS,
        Requires<[HasAVX512]>;
class AVX512XSI<bits<8> o, Format F, dag outs, dag ins, string asm,
            list<dag> pattern>
      : I<o, F, outs, ins, asm, pattern>, XS,
        Requires<[HasAVX512]>;
class AVX512XDI<bits<8> o, Format F, dag outs, dag ins, string asm,
            list<dag> pattern>
      : I<o, F, outs, ins, asm, pattern, SSEPackedInt>, XD,
        Requires<[HasAVX512]>;
class AVX512BI<bits<8> o, Format F, dag outs, dag ins, string asm,
            list<dag> pattern>
      : I<o, F, outs, ins, asm, pattern, SSEPackedInt>, PD,
        Requires<[HasAVX512]>;
class AVX512BIBase : PD {
  Domain ExeDomain = SSEPackedInt;
}
class AVX512BIi8<bits<8> o, Format F, dag outs, dag ins, string asm,
              list<dag> pattern>
      : Ii8<o, F, outs, ins, asm, pattern, SSEPackedInt>, PD,
        Requires<[HasAVX512]>;
class AVX512BIi8Base : PD {
  Domain ExeDomain = SSEPackedInt;
  ImmType ImmT = Imm8;
}
class AVX512XSIi8Base : XS {
  Domain ExeDomain = SSEPackedInt;
  ImmType ImmT = Imm8;
}
class AVX512XDIi8Base : XD {
  Domain ExeDomain = SSEPackedInt;
  ImmType ImmT = Imm8;
}
class AVX512PSIi8Base : PS {
  Domain ExeDomain = SSEPackedSingle;
  ImmType ImmT = Imm8;
}
class AVX512PDIi8Base : PD {
  Domain ExeDomain = SSEPackedDouble;
  ImmType ImmT = Imm8;
}
class AVX512AIi8<bits<8> o, Format F, dag outs, dag ins, string asm,
              list<dag> pattern>
      : Ii8<o, F, outs, ins, asm, pattern, SSEPackedInt>, TAPD,
        Requires<[HasAVX512]>;
class AVX512AIi8Base : TAPD {
  ImmType ImmT = Imm8;
}
class AVX512Ii8<bits<8> o, Format F, dag outs, dag ins, string asm,
              list<dag> pattern>
      : Ii8<o, F, outs, ins, asm, pattern, SSEPackedInt>,
        Requires<[HasAVX512]>;
class AVX512PDI<bits<8> o, Format F, dag outs, dag ins, string asm,
           list<dag> pattern>
      : I<o, F, outs, ins, asm, pattern, SSEPackedDouble>, PD,
        Requires<[HasAVX512]>;
class AVX512PSI<bits<8> o, Format F, dag outs, dag ins, string asm,
           list<dag> pattern>
      : I<o, F, outs, ins, asm, pattern, SSEPackedSingle>, PS,
        Requires<[HasAVX512]>;
class AVX512PIi8<bits<8> o, Format F, dag outs, dag ins, string asm,
              list<dag> pattern, Domain d>
      : Ii8<o, F, outs, ins, asm, pattern, d>, Requires<[HasAVX512]>;
class AVX512PI<bits<8> o, Format F, dag outs, dag ins, string asm,
              list<dag> pattern, Domain d>
      : I<o, F, outs, ins, asm, pattern, d>, Requires<[HasAVX512]>;
class AVX512FMA3S<bits<8> o, Format F, dag outs, dag ins, string asm,
           list<dag>pattern>
      : I<o, F, outs, ins, asm, pattern>, T8PD,
        EVEX_4V, Requires<[HasAVX512]>;
#if INTEL_CUSTOMIZATION
// Remove class AVX512FMA3Base
#endif // INTEL_CUSTOMIZATION

class AVX512<bits<8> o, Format F, dag outs, dag ins, string asm,
           list<dag>pattern>
      : I<o, F, outs, ins, asm, pattern>, Requires<[HasAVX512]>;

// AES Instruction Templates:
//
// AES8I
// These use the same encoding as the SSE4.2 T8 and TA encodings.
class AES8I<bits<8> o, Format F, dag outs, dag ins, string asm,
            list<dag>pattern>
      : I<o, F, outs, ins, asm, pattern, SSEPackedInt>, T8PD,
        Requires<[NoAVX, HasAES]>;

class AESAI<bits<8> o, Format F, dag outs, dag ins, string asm,
            list<dag> pattern>
      : Ii8<o, F, outs, ins, asm, pattern, SSEPackedInt>, TAPD,
        Requires<[NoAVX, HasAES]>;

// PCLMUL Instruction Templates
class PCLMULIi8<bits<8> o, Format F, dag outs, dag ins, string asm,
               list<dag>pattern>
      : Ii8<o, F, outs, ins, asm, pattern, SSEPackedInt>, TAPD;

// FMA3 Instruction Templates
class FMA3<bits<8> o, Format F, dag outs, dag ins, string asm,
           list<dag>pattern>
      : I<o, F, outs, ins, asm, pattern>, T8PD,
        VEX_4V, FMASC, Requires<[HasFMA, NoFMA4, NoVLX]>;
class FMA3S<bits<8> o, Format F, dag outs, dag ins, string asm,
            list<dag>pattern>
      : I<o, F, outs, ins, asm, pattern>, T8PD,
        VEX_4V, FMASC, Requires<[HasFMA, NoFMA4, NoAVX512]>;
class FMA3S_Int<bits<8> o, Format F, dag outs, dag ins, string asm,
                list<dag>pattern>
      : I<o, F, outs, ins, asm, pattern>, T8PD,
        VEX_4V, FMASC, Requires<[HasFMA, NoAVX512]>;

// FMA4 Instruction Templates
class FMA4<bits<8> o, Format F, dag outs, dag ins, string asm,
           list<dag>pattern>
      : Ii8Reg<o, F, outs, ins, asm, pattern>, TAPD,
        VEX_4V, FMASC, Requires<[HasFMA4, NoVLX]>;
class FMA4S<bits<8> o, Format F, dag outs, dag ins, string asm,
            list<dag>pattern>
      : Ii8Reg<o, F, outs, ins, asm, pattern>, TAPD,
        VEX_4V, FMASC, Requires<[HasFMA4, NoAVX512]>;
class FMA4S_Int<bits<8> o, Format F, dag outs, dag ins, string asm,
                list<dag>pattern>
      : Ii8Reg<o, F, outs, ins, asm, pattern>, TAPD,
        VEX_4V, FMASC, Requires<[HasFMA4]>;

// XOP 2, 3 and 4 Operand Instruction Template
class IXOP<bits<8> o, Format F, dag outs, dag ins, string asm,
           list<dag> pattern>
      : I<o, F, outs, ins, asm, pattern, SSEPackedDouble>,
         XOP9, Requires<[HasXOP]>;

// XOP 2 and 3 Operand Instruction Templates with imm byte
class IXOPi8<bits<8> o, Format F, dag outs, dag ins, string asm,
           list<dag> pattern>
      : Ii8<o, F, outs, ins, asm, pattern, SSEPackedDouble>,
         XOP8, Requires<[HasXOP]>;
// XOP 4 Operand Instruction Templates with imm byte
class IXOPi8Reg<bits<8> o, Format F, dag outs, dag ins, string asm,
           list<dag> pattern>
      : Ii8Reg<o, F, outs, ins, asm, pattern, SSEPackedDouble>,
         XOP8, Requires<[HasXOP]>;

//  XOP 5 operand instruction (VEX encoding!)
class IXOP5<bits<8> o, Format F, dag outs, dag ins, string asm,
           list<dag>pattern>
      : Ii8Reg<o, F, outs, ins, asm, pattern, SSEPackedInt>, TAPD,
        VEX_4V, Requires<[HasXOP]>;

// X86-64 Instruction templates...
//

class RI<bits<8> o, Format F, dag outs, dag ins, string asm,
         list<dag> pattern>
      : I<o, F, outs, ins, asm, pattern>, REX_W;
class RIi8 <bits<8> o, Format F, dag outs, dag ins, string asm,
            list<dag> pattern>
      : Ii8<o, F, outs, ins, asm, pattern>, REX_W;
class RIi16 <bits<8> o, Format F, dag outs, dag ins, string asm,
            list<dag> pattern>
      : Ii16<o, F, outs, ins, asm, pattern>, REX_W;
class RIi32 <bits<8> o, Format F, dag outs, dag ins, string asm,
             list<dag> pattern>
      : Ii32<o, F, outs, ins, asm, pattern>, REX_W;
class RIi32S <bits<8> o, Format F, dag outs, dag ins, string asm,
              list<dag> pattern>
      : Ii32S<o, F, outs, ins, asm, pattern>, REX_W;
class RIi64<bits<8> o, Format F, dag outs, dag ins, string asm,
            list<dag> pattern>
      : Ii64<o, F, outs, ins, asm, pattern>, REX_W;

class RS2I<bits<8> o, Format F, dag outs, dag ins, string asm,
           list<dag> pattern>
      : S2I<o, F, outs, ins, asm, pattern>, REX_W;
class VRS2I<bits<8> o, Format F, dag outs, dag ins, string asm,
           list<dag> pattern>
      : VS2I<o, F, outs, ins, asm, pattern>, VEX_W;

// MMX Instruction templates
//

// MMXI   - MMX instructions with TB prefix.
// MMXI32 - MMX instructions with TB prefix valid only in 32 bit mode.
// MMXI64 - MMX instructions with TB prefix valid only in 64 bit mode.
// MMX2I  - MMX / SSE2 instructions with PD prefix.
// MMXIi8 - MMX instructions with ImmT == Imm8 and PS prefix.
// MMXIi8 - MMX instructions with ImmT == Imm8 and PS prefix.
// MMXID  - MMX instructions with XD prefix.
// MMXIS  - MMX instructions with XS prefix.
class MMXI<bits<8> o, Format F, dag outs, dag ins, string asm,
           list<dag> pattern>
      : I<o, F, outs, ins, asm, pattern>, PS, Requires<[HasMMX]>;
class MMXI32<bits<8> o, Format F, dag outs, dag ins, string asm,
             list<dag> pattern>
      : I<o, F, outs, ins, asm, pattern>, PS, Requires<[HasMMX,Not64BitMode]>;
class MMXI64<bits<8> o, Format F, dag outs, dag ins, string asm,
             list<dag> pattern>
      : I<o, F, outs, ins, asm, pattern>, PS, Requires<[HasMMX,In64BitMode]>;
class MMXRI<bits<8> o, Format F, dag outs, dag ins, string asm,
            list<dag> pattern>
      : I<o, F, outs, ins, asm, pattern>, PS, REX_W, Requires<[HasMMX]>;
class MMX2I<bits<8> o, Format F, dag outs, dag ins, string asm,
            list<dag> pattern>
      : I<o, F, outs, ins, asm, pattern>, PD, Requires<[HasMMX]>;
class MMXIi8<bits<8> o, Format F, dag outs, dag ins, string asm,
             list<dag> pattern>
      : Ii8<o, F, outs, ins, asm, pattern>, PS, Requires<[HasMMX]>;
class MMXID<bits<8> o, Format F, dag outs, dag ins, string asm,
            list<dag> pattern>
      : Ii8<o, F, outs, ins, asm, pattern>, XD, Requires<[HasMMX]>;
class MMXIS<bits<8> o, Format F, dag outs, dag ins, string asm,
            list<dag> pattern>
      : Ii8<o, F, outs, ins, asm, pattern>, XS, Requires<[HasMMX]>;<|MERGE_RESOLUTION|>--- conflicted
+++ resolved
@@ -298,20 +298,14 @@
 // Prevent EVEX->VEX conversion from considering this instruction.
 class NotEVEX2VEXConvertible { bit notEVEX2VEXConvertible = 1; }
 
-<<<<<<< HEAD
-#if INTEL_CUSTOMIZATION
 // Force the instruction to use VEX encoding.
 class ExplicitVEXPrefix { bit ExplicitVEXPrefix = 1; }
 
+#if INTEL_CUSTOMIZATION
 // Force the instruction to use EVEX encoding.
 class ExplicitEVEXPrefix { bit ExplicitEVEXPrefix = 1; }
 #endif // INTEL_CUSTOMIZATION
 
-=======
-// Force the instruction to use VEX encoding.
-class ExplicitVEXPrefix { bit ExplicitVEXPrefix = 1; }
-
->>>>>>> 756f5978
 class X86Inst<bits<8> opcod, Format f, ImmType i, dag outs, dag ins,
               string AsmStr, Domain d = GenericDomain>
   : Instruction {
@@ -398,12 +392,8 @@
 
   bit isMemoryFoldable = 1;     // Is it allowed to memory fold/unfold this instruction?
   bit notEVEX2VEXConvertible = 0; // Prevent EVEX->VEX conversion.
-<<<<<<< HEAD
-  bit ExplicitVEXPrefix = 0; // Force the instruction to use VEX encoding.   // INTEL
+  bit ExplicitVEXPrefix = 0; // Force the instruction to use VEX encoding.
   bit ExplicitEVEXPrefix = 0; // Force the instruction to use EVEX encoding. // INTEL
-=======
-  bit ExplicitVEXPrefix = 0; // Force the instruction to use VEX encoding.
->>>>>>> 756f5978
 
   // TSFlags layout should be kept in sync with X86BaseInfo.h.
   let TSFlags{6-0}   = FormBits;
@@ -430,20 +420,13 @@
   let TSFlags{44}    = hasEVEX_L2;
   let TSFlags{45}    = hasEVEX_B;
   // If we run out of TSFlags bits, it's possible to encode this in 3 bits.
-<<<<<<< HEAD
   let TSFlags{52-46} = CD8_Scale;
   let TSFlags{53}    = hasEVEX_RC;
   let TSFlags{54}    = hasNoTrackPrefix;
   // Force the instruction to use VEX encoding.
-  let TSFlags{55}    = ExplicitVEXPrefix;  // INTEL
-  let TSFlags{56}    = ExplicitEVEXPrefix; // INTEL
+  let TSFlags{55}    = ExplicitVEXPrefix;
+  let TSFlags{56}    = ExplicitEVEXPrefix;
 #endif // INTEL_CUSTOMIZATION
-=======
-  let TSFlags{51-45} = CD8_Scale;
-  let TSFlags{52}    = hasEVEX_RC;
-  let TSFlags{53}    = hasNoTrackPrefix;
-  let TSFlags{54}    = ExplicitVEXPrefix;
->>>>>>> 756f5978
 }
 
 class PseudoI<dag oops, dag iops, list<dag> pattern>
