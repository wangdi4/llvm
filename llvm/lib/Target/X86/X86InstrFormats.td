--- conflicted
+++ resolved
@@ -394,13 +394,9 @@
   bit isMemoryFoldable = 1;     // Is it allowed to memory fold/unfold this instruction?
   bit notEVEX2VEXConvertible = 0; // Prevent EVEX->VEX conversion.
   bit ExplicitVEXPrefix = 0; // Force the instruction to use VEX encoding.
-<<<<<<< HEAD
   bit ExplicitEVEXPrefix = 0; // Force the instruction to use EVEX encoding. // INTEL
-
-=======
   // Force to check predicate before compress EVEX to VEX encoding.
   bit checkVEXPredicate = 0;
->>>>>>> 3618b212
   // TSFlags layout should be kept in sync with X86BaseInfo.h.
   let TSFlags{6-0}   = FormBits;
   let TSFlags{8-7}   = OpSizeBits;
