//===-- X86Disassembler.cpp - Disassembler for x86 and x86_64 -------------===//
//
// Part of the LLVM Project, under the Apache License v2.0 with LLVM Exceptions.
// See https://llvm.org/LICENSE.txt for license information.
// SPDX-License-Identifier: Apache-2.0 WITH LLVM-exception
//
//===----------------------------------------------------------------------===//
//
// This file is part of the X86 Disassembler.
// It contains code to translate the data produced by the decoder into
//  MCInsts.
//
//
// The X86 disassembler is a table-driven disassembler for the 16-, 32-, and
// 64-bit X86 instruction sets.  The main decode sequence for an assembly
// instruction in this disassembler is:
//
// 1. Read the prefix bytes and determine the attributes of the instruction.
//    These attributes, recorded in enum attributeBits
//    (X86DisassemblerDecoderCommon.h), form a bitmask.  The table CONTEXTS_SYM
//    provides a mapping from bitmasks to contexts, which are represented by
//    enum InstructionContext (ibid.).
//
// 2. Read the opcode, and determine what kind of opcode it is.  The
//    disassembler distinguishes four kinds of opcodes, which are enumerated in
//    OpcodeType (X86DisassemblerDecoderCommon.h): one-byte (0xnn), two-byte
//    (0x0f 0xnn), three-byte-38 (0x0f 0x38 0xnn), or three-byte-3a
//    (0x0f 0x3a 0xnn).  Mandatory prefixes are treated as part of the context.
//
// 3. Depending on the opcode type, look in one of four ClassDecision structures
//    (X86DisassemblerDecoderCommon.h).  Use the opcode class to determine which
//    OpcodeDecision (ibid.) to look the opcode in.  Look up the opcode, to get
//    a ModRMDecision (ibid.).
//
// 4. Some instructions, such as escape opcodes or extended opcodes, or even
//    instructions that have ModRM*Reg / ModRM*Mem forms in LLVM, need the
//    ModR/M byte to complete decode.  The ModRMDecision's type is an entry from
//    ModRMDecisionType (X86DisassemblerDecoderCommon.h) that indicates if the
//    ModR/M byte is required and how to interpret it.
//
// 5. After resolving the ModRMDecision, the disassembler has a unique ID
//    of type InstrUID (X86DisassemblerDecoderCommon.h).  Looking this ID up in
//    INSTRUCTIONS_SYM yields the name of the instruction and the encodings and
//    meanings of its operands.
//
// 6. For each operand, its encoding is an entry from OperandEncoding
//    (X86DisassemblerDecoderCommon.h) and its type is an entry from
//    OperandType (ibid.).  The encoding indicates how to read it from the
//    instruction; the type indicates how to interpret the value once it has
//    been read.  For example, a register operand could be stored in the R/M
//    field of the ModR/M byte, the REG field of the ModR/M byte, or added to
//    the main opcode.  This is orthogonal from its meaning (an GPR or an XMM
//    register, for instance).  Given this information, the operands can be
//    extracted and interpreted.
//
// 7. As the last step, the disassembler translates the instruction information
//    and operands into a format understandable by the client - in this case, an
//    MCInst for use by the MC infrastructure.
//
// The disassembler is broken broadly into two parts: the table emitter that
// emits the instruction decode tables discussed above during compilation, and
// the disassembler itself.  The table emitter is documented in more detail in
// utils/TableGen/X86DisassemblerEmitter.h.
//
// X86Disassembler.cpp contains the code responsible for step 7, and for
//   invoking the decoder to execute steps 1-6.
// X86DisassemblerDecoderCommon.h contains the definitions needed by both the
//   table emitter and the disassembler.
// X86DisassemblerDecoder.h contains the public interface of the decoder,
//   factored out into C for possible use by other projects.
// X86DisassemblerDecoder.c contains the source code of the decoder, which is
//   responsible for steps 1-6.
//
//===----------------------------------------------------------------------===//

#include "MCTargetDesc/X86BaseInfo.h"
#include "MCTargetDesc/X86MCTargetDesc.h"
#include "TargetInfo/X86TargetInfo.h"
#include "X86DisassemblerDecoder.h"
#include "llvm/MC/MCContext.h"
#include "llvm/MC/MCDisassembler/MCDisassembler.h"
#include "llvm/MC/MCExpr.h"
#include "llvm/MC/MCInst.h"
#include "llvm/MC/MCInstrInfo.h"
#include "llvm/MC/MCSubtargetInfo.h"
#include "llvm/Support/Debug.h"
#include "llvm/Support/Format.h"
#include "llvm/Support/TargetRegistry.h"
#include "llvm/Support/raw_ostream.h"

using namespace llvm;
using namespace llvm::X86Disassembler;

#define DEBUG_TYPE "x86-disassembler"

#define debug(s) LLVM_DEBUG(dbgs() << __LINE__ << ": " << s);

// Specifies whether a ModR/M byte is needed and (if so) which
// instruction each possible value of the ModR/M byte corresponds to.  Once
// this information is known, we have narrowed down to a single instruction.
struct ModRMDecision {
  uint8_t modrm_type;
  uint16_t instructionIDs;
};

// Specifies which set of ModR/M->instruction tables to look at
// given a particular opcode.
struct OpcodeDecision {
  ModRMDecision modRMDecisions[256];
};

// Specifies which opcode->instruction tables to look at given
// a particular context (set of attributes).  Since there are many possible
// contexts, the decoder first uses CONTEXTS_SYM to determine which context
// applies given a specific set of attributes.  Hence there are only IC_max
// entries in this table, rather than 2^(ATTR_max).
struct ContextDecision {
  OpcodeDecision opcodeDecisions[IC_max];
};

#include "X86GenDisassemblerTables.inc"

static InstrUID decode(OpcodeType type, InstructionContext insnContext,
                       uint8_t opcode, uint8_t modRM) {
  const struct ModRMDecision *dec;

  switch (type) {
  case ONEBYTE:
    dec = &ONEBYTE_SYM.opcodeDecisions[insnContext].modRMDecisions[opcode];
    break;
  case TWOBYTE:
    dec = &TWOBYTE_SYM.opcodeDecisions[insnContext].modRMDecisions[opcode];
    break;
  case THREEBYTE_38:
    dec = &THREEBYTE38_SYM.opcodeDecisions[insnContext].modRMDecisions[opcode];
    break;
  case THREEBYTE_3A:
    dec = &THREEBYTE3A_SYM.opcodeDecisions[insnContext].modRMDecisions[opcode];
    break;
  case XOP8_MAP:
    dec = &XOP8_MAP_SYM.opcodeDecisions[insnContext].modRMDecisions[opcode];
    break;
  case XOP9_MAP:
    dec = &XOP9_MAP_SYM.opcodeDecisions[insnContext].modRMDecisions[opcode];
    break;
  case XOPA_MAP:
    dec = &XOPA_MAP_SYM.opcodeDecisions[insnContext].modRMDecisions[opcode];
    break;
  case THREEDNOW_MAP:
    dec =
        &THREEDNOW_MAP_SYM.opcodeDecisions[insnContext].modRMDecisions[opcode];
    break;
<<<<<<< HEAD
#if INTEL_CUSTOMIZATION
  case THREEBYTE_39:
    dec = &THREEBYTE39_SYM.opcodeDecisions[insnContext].modRMDecisions[opcode];
    break;
  case THREEBYTE_3B:
    dec = &THREEBYTE3B_SYM.opcodeDecisions[insnContext].modRMDecisions[opcode];
    break;
  case MAP8:
    dec = &MAP8_SYM.opcodeDecisions[insnContext].modRMDecisions[opcode];
    break;
#endif // INTEL_CUSTOMIZATION
=======
  case MAP5:
    dec = &MAP5_SYM.opcodeDecisions[insnContext].modRMDecisions[opcode];
    break;
  case MAP6:
    dec = &MAP6_SYM.opcodeDecisions[insnContext].modRMDecisions[opcode];
    break;
>>>>>>> 6f7f5b54
  }

  switch (dec->modrm_type) {
  default:
    llvm_unreachable("Corrupt table!  Unknown modrm_type");
    return 0;
  case MODRM_ONEENTRY:
    return modRMTable[dec->instructionIDs];
  case MODRM_SPLITRM:
    if (modFromModRM(modRM) == 0x3)
      return modRMTable[dec->instructionIDs + 1];
    return modRMTable[dec->instructionIDs];
  case MODRM_SPLITREG:
    if (modFromModRM(modRM) == 0x3)
      return modRMTable[dec->instructionIDs + ((modRM & 0x38) >> 3) + 8];
    return modRMTable[dec->instructionIDs + ((modRM & 0x38) >> 3)];
  case MODRM_SPLITMISC:
    if (modFromModRM(modRM) == 0x3)
      return modRMTable[dec->instructionIDs + (modRM & 0x3f) + 8];
    return modRMTable[dec->instructionIDs + ((modRM & 0x38) >> 3)];
  case MODRM_FULL:
    return modRMTable[dec->instructionIDs + modRM];
  }
}

static bool peek(struct InternalInstruction *insn, uint8_t &byte) {
  uint64_t offset = insn->readerCursor - insn->startLocation;
  if (offset >= insn->bytes.size())
    return true;
  byte = insn->bytes[offset];
  return false;
}

template <typename T> static bool consume(InternalInstruction *insn, T &ptr) {
  auto r = insn->bytes;
  uint64_t offset = insn->readerCursor - insn->startLocation;
  if (offset + sizeof(T) > r.size())
    return true;
  T ret = 0;
  for (unsigned i = 0; i < sizeof(T); ++i)
    ret |= (uint64_t)r[offset + i] << (i * 8);
  ptr = ret;
  insn->readerCursor += sizeof(T);
  return false;
}

static bool isREX(struct InternalInstruction *insn, uint8_t prefix) {
  return insn->mode == MODE_64BIT && prefix >= 0x40 && prefix <= 0x4f;
}

// Consumes all of an instruction's prefix bytes, and marks the
// instruction as having them.  Also sets the instruction's default operand,
// address, and other relevant data sizes to report operands correctly.
//
// insn must not be empty.
static int readPrefixes(struct InternalInstruction *insn) {
  bool isPrefix = true;
  uint8_t byte = 0;
  uint8_t nextByte;

  LLVM_DEBUG(dbgs() << "readPrefixes()");

  while (isPrefix) {
    // If we fail reading prefixes, just stop here and let the opcode reader
    // deal with it.
    if (consume(insn, byte))
      break;

    // If the byte is a LOCK/REP/REPNE prefix and not a part of the opcode, then
    // break and let it be disassembled as a normal "instruction".
    if (insn->readerCursor - 1 == insn->startLocation && byte == 0xf0) // LOCK
      break;

    if ((byte == 0xf2 || byte == 0xf3) && !peek(insn, nextByte)) {
      // If the byte is 0xf2 or 0xf3, and any of the following conditions are
      // met:
      // - it is followed by a LOCK (0xf0) prefix
      // - it is followed by an xchg instruction
      // then it should be disassembled as a xacquire/xrelease not repne/rep.
      if (((nextByte == 0xf0) ||
           ((nextByte & 0xfe) == 0x86 || (nextByte & 0xf8) == 0x90))) {
        insn->xAcquireRelease = true;
        if (!(byte == 0xf3 && nextByte == 0x90)) // PAUSE instruction support
          break;
      }
      // Also if the byte is 0xf3, and the following condition is met:
      // - it is followed by a "mov mem, reg" (opcode 0x88/0x89) or
      //                       "mov mem, imm" (opcode 0xc6/0xc7) instructions.
      // then it should be disassembled as an xrelease not rep.
#if INTEL_CUSTOMIZATION
#if INTEL_FEATURE_ICECODE
      if (!insn->isIceCode)
#endif // INTEL_FEATURE_ICECODE
#endif // INTEL_CUSTOMIZATION
      if (byte == 0xf3 && (nextByte == 0x88 || nextByte == 0x89 ||
                           nextByte == 0xc6 || nextByte == 0xc7)) {
        insn->xAcquireRelease = true;
        break;
      }
      if (isREX(insn, nextByte)) {
        uint8_t nnextByte;
        // Go to REX prefix after the current one
        if (consume(insn, nnextByte))
          return -1;
        // We should be able to read next byte after REX prefix
        if (peek(insn, nnextByte))
          return -1;
        --insn->readerCursor;
      }
    }

    switch (byte) {
    case 0xf0: // LOCK
      insn->hasLockPrefix = true;
      break;
    case 0xf2: // REPNE/REPNZ
    case 0xf3: { // REP or REPE/REPZ
      uint8_t nextByte;
      if (peek(insn, nextByte))
        break;
      // TODO:
      //  1. There could be several 0x66
      //  2. if (nextByte == 0x66) and nextNextByte != 0x0f then
      //      it's not mandatory prefix
      //  3. if (nextByte >= 0x40 && nextByte <= 0x4f) it's REX and we need
      //     0x0f exactly after it to be mandatory prefix
#if INTEL_CUSTOMIZATION
#if INTEL_FEATURE_ICECODE
      if (isREX(insn, nextByte) || nextByte == 0x0f || nextByte == 0x66 ||
          insn->isIceCode) {
        if (insn->isIceCode && byte == 0xf2 &&
            insn->segmentOverride > SEG_OVERRIDE_NONE &&
            insn->segmentOverride < SEG_OVERRIDE_PHYSEG_SUPOVR) {
          insn->segmentOverride += SEG_OVERRIDE_PHYSEG_SUPOVR;
          break;
        } else {
          insn->mandatoryPrefix = byte;
        }
      }
#else // INTEL_FEATURE_ICECODE
      if (isREX(insn, nextByte) || nextByte == 0x0f || nextByte == 0x66)
        // The last of 0xf2 /0xf3 is mandatory prefix
        insn->mandatoryPrefix = byte;
#endif // INTEL_FEATURE_ICECODE
#endif // INTEL_CUSTOMIZATION
      insn->repeatPrefix = byte;
      break;
    }
    case 0x2e: // CS segment override -OR- Branch not taken
      insn->segmentOverride = SEG_OVERRIDE_CS;
      break;
    case 0x36: // SS segment override -OR- Branch taken
      insn->segmentOverride = SEG_OVERRIDE_SS;
      break;
    case 0x3e: // DS segment override
      insn->segmentOverride = SEG_OVERRIDE_DS;
      break;
    case 0x26: // ES segment override
      insn->segmentOverride = SEG_OVERRIDE_ES;
      break;
    case 0x64: // FS segment override
      insn->segmentOverride = SEG_OVERRIDE_FS;
      break;
    case 0x65: // GS segment override
      insn->segmentOverride = SEG_OVERRIDE_GS;
      break;
    case 0x66: { // Operand-size override {
      uint8_t nextByte;
      insn->hasOpSize = true;
      if (peek(insn, nextByte))
        break;
      // 0x66 can't overwrite existing mandatory prefix and should be ignored
      if (!insn->mandatoryPrefix && (nextByte == 0x0f || isREX(insn, nextByte)))
        insn->mandatoryPrefix = byte;
      break;
    }
    case 0x67: // Address-size override
      insn->hasAdSize = true;
      break;
    default: // Not a prefix byte
      isPrefix = false;
      break;
    }

    if (isPrefix)
      LLVM_DEBUG(dbgs() << format("Found prefix 0x%hhx", byte));
  }

  insn->vectorExtensionType = TYPE_NO_VEX_XOP;

  if (byte == 0x62) {
    uint8_t byte1, byte2;
    if (consume(insn, byte1)) {
      LLVM_DEBUG(dbgs() << "Couldn't read second byte of EVEX prefix");
      return -1;
    }

    if (peek(insn, byte2)) {
      LLVM_DEBUG(dbgs() << "Couldn't read third byte of EVEX prefix");
      return -1;
    }

    if ((insn->mode == MODE_64BIT || (byte1 & 0xc0) == 0xc0) &&
<<<<<<< HEAD
#if INTEL_CUSTOMIZATION
        ((~byte1 & 0x8) == 0x8) && ((byte2 & 0x4) == 0x4)) {
#endif // INTEL_CUSTOMIZATION
=======
        ((~byte1 & 0x8) == 0x8) && ((byte2 & 0x4) == 0x4)) {
>>>>>>> 6f7f5b54
      insn->vectorExtensionType = TYPE_EVEX;
    } else {
      --insn->readerCursor; // unconsume byte1
      --insn->readerCursor; // unconsume byte
    }

    if (insn->vectorExtensionType == TYPE_EVEX) {
      insn->vectorExtensionPrefix[0] = byte;
      insn->vectorExtensionPrefix[1] = byte1;
      if (consume(insn, insn->vectorExtensionPrefix[2])) {
        LLVM_DEBUG(dbgs() << "Couldn't read third byte of EVEX prefix");
        return -1;
      }
      if (consume(insn, insn->vectorExtensionPrefix[3])) {
        LLVM_DEBUG(dbgs() << "Couldn't read fourth byte of EVEX prefix");
        return -1;
      }

      // We simulate the REX prefix for simplicity's sake
      if (insn->mode == MODE_64BIT) {
        insn->rexPrefix = 0x40 |
                          (wFromEVEX3of4(insn->vectorExtensionPrefix[2]) << 3) |
                          (rFromEVEX2of4(insn->vectorExtensionPrefix[1]) << 2) |
                          (xFromEVEX2of4(insn->vectorExtensionPrefix[1]) << 1) |
                          (bFromEVEX2of4(insn->vectorExtensionPrefix[1]) << 0);
      }

      LLVM_DEBUG(
          dbgs() << format(
              "Found EVEX prefix 0x%hhx 0x%hhx 0x%hhx 0x%hhx",
              insn->vectorExtensionPrefix[0], insn->vectorExtensionPrefix[1],
              insn->vectorExtensionPrefix[2], insn->vectorExtensionPrefix[3]));
    }
  } else if (byte == 0xc4) {
    uint8_t byte1;
    if (peek(insn, byte1)) {
      LLVM_DEBUG(dbgs() << "Couldn't read second byte of VEX");
      return -1;
    }

    if (insn->mode == MODE_64BIT || (byte1 & 0xc0) == 0xc0)
      insn->vectorExtensionType = TYPE_VEX_3B;
    else
      --insn->readerCursor;

    if (insn->vectorExtensionType == TYPE_VEX_3B) {
      insn->vectorExtensionPrefix[0] = byte;
      consume(insn, insn->vectorExtensionPrefix[1]);
      consume(insn, insn->vectorExtensionPrefix[2]);

      // We simulate the REX prefix for simplicity's sake

      if (insn->mode == MODE_64BIT)
        insn->rexPrefix = 0x40 |
                          (wFromVEX3of3(insn->vectorExtensionPrefix[2]) << 3) |
                          (rFromVEX2of3(insn->vectorExtensionPrefix[1]) << 2) |
                          (xFromVEX2of3(insn->vectorExtensionPrefix[1]) << 1) |
                          (bFromVEX2of3(insn->vectorExtensionPrefix[1]) << 0);

      LLVM_DEBUG(dbgs() << format("Found VEX prefix 0x%hhx 0x%hhx 0x%hhx",
                                  insn->vectorExtensionPrefix[0],
                                  insn->vectorExtensionPrefix[1],
                                  insn->vectorExtensionPrefix[2]));
    }
  } else if (byte == 0xc5) {
    uint8_t byte1;
    if (peek(insn, byte1)) {
      LLVM_DEBUG(dbgs() << "Couldn't read second byte of VEX");
      return -1;
    }

    if (insn->mode == MODE_64BIT || (byte1 & 0xc0) == 0xc0)
      insn->vectorExtensionType = TYPE_VEX_2B;
    else
      --insn->readerCursor;

    if (insn->vectorExtensionType == TYPE_VEX_2B) {
      insn->vectorExtensionPrefix[0] = byte;
      consume(insn, insn->vectorExtensionPrefix[1]);

      if (insn->mode == MODE_64BIT)
        insn->rexPrefix =
            0x40 | (rFromVEX2of2(insn->vectorExtensionPrefix[1]) << 2);

      switch (ppFromVEX2of2(insn->vectorExtensionPrefix[1])) {
      default:
        break;
      case VEX_PREFIX_66:
        insn->hasOpSize = true;
        break;
      }

      LLVM_DEBUG(dbgs() << format("Found VEX prefix 0x%hhx 0x%hhx",
                                  insn->vectorExtensionPrefix[0],
                                  insn->vectorExtensionPrefix[1]));
    }
  } else if (byte == 0x8f) {
    uint8_t byte1;
    if (peek(insn, byte1)) {
      LLVM_DEBUG(dbgs() << "Couldn't read second byte of XOP");
      return -1;
    }

    if ((byte1 & 0x38) != 0x0) // 0 in these 3 bits is a POP instruction.
      insn->vectorExtensionType = TYPE_XOP;
    else
      --insn->readerCursor;

    if (insn->vectorExtensionType == TYPE_XOP) {
      insn->vectorExtensionPrefix[0] = byte;
      consume(insn, insn->vectorExtensionPrefix[1]);
      consume(insn, insn->vectorExtensionPrefix[2]);

      // We simulate the REX prefix for simplicity's sake

      if (insn->mode == MODE_64BIT)
        insn->rexPrefix = 0x40 |
                          (wFromXOP3of3(insn->vectorExtensionPrefix[2]) << 3) |
                          (rFromXOP2of3(insn->vectorExtensionPrefix[1]) << 2) |
                          (xFromXOP2of3(insn->vectorExtensionPrefix[1]) << 1) |
                          (bFromXOP2of3(insn->vectorExtensionPrefix[1]) << 0);

      switch (ppFromXOP3of3(insn->vectorExtensionPrefix[2])) {
      default:
        break;
      case VEX_PREFIX_66:
        insn->hasOpSize = true;
        break;
      }

      LLVM_DEBUG(dbgs() << format("Found XOP prefix 0x%hhx 0x%hhx 0x%hhx",
                                  insn->vectorExtensionPrefix[0],
                                  insn->vectorExtensionPrefix[1],
                                  insn->vectorExtensionPrefix[2]));
    }
  } else if (isREX(insn, byte)) {
    if (peek(insn, nextByte))
      return -1;
    insn->rexPrefix = byte;
    LLVM_DEBUG(dbgs() << format("Found REX prefix 0x%hhx", byte));
  } else
    --insn->readerCursor;

  if (insn->mode == MODE_16BIT) {
    insn->registerSize = (insn->hasOpSize ? 4 : 2);
    insn->addressSize = (insn->hasAdSize ? 4 : 2);
    insn->displacementSize = (insn->hasAdSize ? 4 : 2);
    insn->immediateSize = (insn->hasOpSize ? 4 : 2);
  } else if (insn->mode == MODE_32BIT) {
    insn->registerSize = (insn->hasOpSize ? 2 : 4);
    insn->addressSize = (insn->hasAdSize ? 2 : 4);
    insn->displacementSize = (insn->hasAdSize ? 2 : 4);
    insn->immediateSize = (insn->hasOpSize ? 2 : 4);
  } else if (insn->mode == MODE_64BIT) {
    if (insn->rexPrefix && wFromREX(insn->rexPrefix)) {
      insn->registerSize = 8;
      insn->addressSize = (insn->hasAdSize ? 4 : 8);
      insn->displacementSize = 4;
      insn->immediateSize = 4;
      insn->hasOpSize = false;
    } else {
      insn->registerSize = (insn->hasOpSize ? 2 : 4);
      insn->addressSize = (insn->hasAdSize ? 4 : 8);
      insn->displacementSize = (insn->hasOpSize ? 2 : 4);
      insn->immediateSize = (insn->hasOpSize ? 2 : 4);
    }
  }

  return 0;
}

// Consumes the SIB byte to determine addressing information.
static int readSIB(struct InternalInstruction *insn) {
  SIBBase sibBaseBase = SIB_BASE_NONE;
  uint8_t index, base;

  LLVM_DEBUG(dbgs() << "readSIB()");
  switch (insn->addressSize) {
  case 2:
  default:
    llvm_unreachable("SIB-based addressing doesn't work in 16-bit mode");
  case 4:
    insn->sibIndexBase = SIB_INDEX_EAX;
    sibBaseBase = SIB_BASE_EAX;
    break;
  case 8:
    insn->sibIndexBase = SIB_INDEX_RAX;
    sibBaseBase = SIB_BASE_RAX;
    break;
  }

  if (consume(insn, insn->sib))
    return -1;

  index = indexFromSIB(insn->sib) | (xFromREX(insn->rexPrefix) << 3);

  if (index == 0x4) {
    insn->sibIndex = SIB_INDEX_NONE;
  } else {
    insn->sibIndex = (SIBIndex)(insn->sibIndexBase + index);
  }

  insn->sibScale = 1 << scaleFromSIB(insn->sib);

  base = baseFromSIB(insn->sib) | (bFromREX(insn->rexPrefix) << 3);

  switch (base) {
  case 0x5:
  case 0xd:
    switch (modFromModRM(insn->modRM)) {
    case 0x0:
      insn->eaDisplacement = EA_DISP_32;
      insn->sibBase = SIB_BASE_NONE;
      break;
    case 0x1:
      insn->eaDisplacement = EA_DISP_8;
      insn->sibBase = (SIBBase)(sibBaseBase + base);
      break;
    case 0x2:
      insn->eaDisplacement = EA_DISP_32;
      insn->sibBase = (SIBBase)(sibBaseBase + base);
      break;
    default:
      llvm_unreachable("Cannot have Mod = 0b11 and a SIB byte");
    }
    break;
  default:
    insn->sibBase = (SIBBase)(sibBaseBase + base);
    break;
  }

  return 0;
}

static int readDisplacement(struct InternalInstruction *insn) {
  int8_t d8;
  int16_t d16;
  int32_t d32;
  LLVM_DEBUG(dbgs() << "readDisplacement()");

  insn->displacementOffset = insn->readerCursor - insn->startLocation;
  switch (insn->eaDisplacement) {
  case EA_DISP_NONE:
    break;
  case EA_DISP_8:
    if (consume(insn, d8))
      return -1;
    insn->displacement = d8;
    break;
  case EA_DISP_16:
    if (consume(insn, d16))
      return -1;
    insn->displacement = d16;
    break;
  case EA_DISP_32:
    if (consume(insn, d32))
      return -1;
    insn->displacement = d32;
    break;
  }

  return 0;
}

// Consumes all addressing information (ModR/M byte, SIB byte, and displacement.
static int readModRM(struct InternalInstruction *insn) {
  uint8_t mod, rm, reg, evexrm;
  LLVM_DEBUG(dbgs() << "readModRM()");

  if (insn->consumedModRM)
    return 0;

  if (consume(insn, insn->modRM))
    return -1;
  insn->consumedModRM = true;

  mod = modFromModRM(insn->modRM);
  rm = rmFromModRM(insn->modRM);
  reg = regFromModRM(insn->modRM);

  // This goes by insn->registerSize to pick the correct register, which messes
  // up if we're using (say) XMM or 8-bit register operands. That gets fixed in
  // fixupReg().
  switch (insn->registerSize) {
  case 2:
    insn->regBase = MODRM_REG_AX;
    insn->eaRegBase = EA_REG_AX;
    break;
  case 4:
    insn->regBase = MODRM_REG_EAX;
    insn->eaRegBase = EA_REG_EAX;
    break;
  case 8:
    insn->regBase = MODRM_REG_RAX;
    insn->eaRegBase = EA_REG_RAX;
    break;
  }

  reg |= rFromREX(insn->rexPrefix) << 3;
  rm |= bFromREX(insn->rexPrefix) << 3;

  evexrm = 0;
  if (insn->vectorExtensionType == TYPE_EVEX && insn->mode == MODE_64BIT) {
    reg |= r2FromEVEX2of4(insn->vectorExtensionPrefix[1]) << 4;
    evexrm = xFromEVEX2of4(insn->vectorExtensionPrefix[1]) << 4;
  }

  insn->reg = (Reg)(insn->regBase + reg);

  switch (insn->addressSize) {
  case 2: {
    EABase eaBaseBase = EA_BASE_BX_SI;

    switch (mod) {
    case 0x0:
      if (rm == 0x6) {
        insn->eaBase = EA_BASE_NONE;
        insn->eaDisplacement = EA_DISP_16;
        if (readDisplacement(insn))
          return -1;
      } else {
        insn->eaBase = (EABase)(eaBaseBase + rm);
        insn->eaDisplacement = EA_DISP_NONE;
      }
      break;
    case 0x1:
      insn->eaBase = (EABase)(eaBaseBase + rm);
      insn->eaDisplacement = EA_DISP_8;
      insn->displacementSize = 1;
      if (readDisplacement(insn))
        return -1;
      break;
    case 0x2:
      insn->eaBase = (EABase)(eaBaseBase + rm);
      insn->eaDisplacement = EA_DISP_16;
      if (readDisplacement(insn))
        return -1;
      break;
    case 0x3:
      insn->eaBase = (EABase)(insn->eaRegBase + rm);
      if (readDisplacement(insn))
        return -1;
      break;
    }
    break;
  }
  case 4:
  case 8: {
    EABase eaBaseBase = (insn->addressSize == 4 ? EA_BASE_EAX : EA_BASE_RAX);

    switch (mod) {
    case 0x0:
      insn->eaDisplacement = EA_DISP_NONE; // readSIB may override this
      // In determining whether RIP-relative mode is used (rm=5),
      // or whether a SIB byte is present (rm=4),
      // the extension bits (REX.b and EVEX.x) are ignored.
      switch (rm & 7) {
      case 0x4: // SIB byte is present
        insn->eaBase = (insn->addressSize == 4 ? EA_BASE_sib : EA_BASE_sib64);
        if (readSIB(insn) || readDisplacement(insn))
          return -1;
        break;
      case 0x5: // RIP-relative
        insn->eaBase = EA_BASE_NONE;
        insn->eaDisplacement = EA_DISP_32;
        if (readDisplacement(insn))
          return -1;
        break;
      default:
        insn->eaBase = (EABase)(eaBaseBase + rm);
        break;
      }
      break;
    case 0x1:
      insn->displacementSize = 1;
      LLVM_FALLTHROUGH;
    case 0x2:
      insn->eaDisplacement = (mod == 0x1 ? EA_DISP_8 : EA_DISP_32);
      switch (rm & 7) {
      case 0x4: // SIB byte is present
        insn->eaBase = EA_BASE_sib;
        if (readSIB(insn) || readDisplacement(insn))
          return -1;
        break;
      default:
        insn->eaBase = (EABase)(eaBaseBase + rm);
        if (readDisplacement(insn))
          return -1;
        break;
      }
      break;
    case 0x3:
      insn->eaDisplacement = EA_DISP_NONE;
      insn->eaBase = (EABase)(insn->eaRegBase + rm + evexrm);
      break;
    }
    break;
  }
  } // switch (insn->addressSize)

  return 0;
}

#if INTEL_CUSTOMIZATION
#if INTEL_FEATURE_ISA_AMX_LNC
#define TMM_TYPE(prefix)                                                       \
    case TYPE_TMM:                                                             \
      return prefix##_TMM0 + index;
#define TMM_TYPE_PAIR(prefix)                                                  \
    case TYPE_TMM_PAIR:                                                        \
      return prefix##_TMM0_TMM1 + (index / 2);
// We don't use tuple registers here. Just pick either ZMM0 or ZMM16.
#define ZMM16_TYPE_TUPLES(prefix)                                              \
    case TYPE_ZMM16_TUPLES:                                                    \
      return prefix##_ZMM0 + (index / 16) * 16;
#else // INTEL_FEATURE_ISA_AMX_LNC
#define TMM_TYPE(prefix)                                                       \
    case TYPE_TMM:                                                             \
      if (index > 7)                                                           \
        *valid = 0;                                                            \
      return prefix##_TMM0 + index;
#define TMM_TYPE_PAIR(prefix)
#define ZMM16_TYPE_TUPLES(prefix)
#endif // INTEL_FEATURE_ISA_AMX_LNC

#if INTEL_FEATURE_ISA_AMX_TRANSPOSE2
#define TMM_TYPE_QUAD(prefix)                                                  \
    case TYPE_TMM_QUAD:                                                        \
      return prefix##_TMM0_TMM1_TMM2_TMM3 + (index / 4);
#else // INTEL_FEATURE_ISA_AMX_TRANSPOSE2
#define TMM_TYPE_QUAD(prefix)
#endif // INTEL_FEATURE_ISA_AMX_TRANSPOSE2
#endif // INTEL_CUSTOMIZATION

#if INTEL_CUSTOMIZATION
#define GENERIC_FIXUP_FUNC(name, base, prefix, mask)                           \
  static uint16_t name(struct InternalInstruction *insn, OperandType type,     \
                       uint8_t index, uint8_t *valid) {                        \
    *valid = 1;                                                                \
    switch (type) {                                                            \
    default:                                                                   \
      debug("Unhandled register type");                                        \
      *valid = 0;                                                              \
      return 0;                                                                \
    case TYPE_Rv:                                                              \
      return base + index;                                                     \
    case TYPE_R8:                                                              \
      index &= mask;                                                           \
      if (index > 0xf)                                                         \
        *valid = 0;                                                            \
      if (insn->rexPrefix && index >= 4 && index <= 7) {                       \
        return prefix##_SPL + (index - 4);                                     \
      } else {                                                                 \
        return prefix##_AL + index;                                            \
      }                                                                        \
    case TYPE_R16:                                                             \
      index &= mask;                                                           \
      if (index > 0xf)                                                         \
        *valid = 0;                                                            \
      return prefix##_AX + index;                                              \
    case TYPE_R32:                                                             \
      index &= mask;                                                           \
      if (index > 0xf)                                                         \
        *valid = 0;                                                            \
      return prefix##_EAX + index;                                             \
    case TYPE_R64:                                                             \
      index &= mask;                                                           \
      if (index > 0xf)                                                         \
        *valid = 0;                                                            \
      return prefix##_RAX + index;                                             \
    case TYPE_ZMM:                                                             \
      return prefix##_ZMM0 + index;                                            \
    case TYPE_YMM:                                                             \
      return prefix##_YMM0 + index;                                            \
    case TYPE_XMM:                                                             \
      return prefix##_XMM0 + index;                                            \
    TMM_TYPE(prefix)                                                           \
    TMM_TYPE_PAIR(prefix)                                                      \
    TMM_TYPE_QUAD(prefix)                                                      \
    ZMM16_TYPE_TUPLES(prefix)                                                  \
    case TYPE_VK:                                                              \
      index &= 0xf;                                                            \
      if (index > 7)                                                           \
        *valid = 0;                                                            \
      return prefix##_K0 + index;                                              \
    case TYPE_VK_PAIR:                                                         \
      if (index > 7)                                                           \
        *valid = 0;                                                            \
      return prefix##_K0_K1 + (index / 2);                                     \
    case TYPE_MM64:                                                            \
      return prefix##_MM0 + (index & 0x7);                                     \
    case TYPE_SEGMENTREG:                                                      \
      if ((index & 7) > 5)                                                     \
        *valid = 0;                                                            \
      return prefix##_ES + (index & 7);                                        \
    case TYPE_DEBUGREG:                                                        \
      return prefix##_DR0 + index;                                             \
    case TYPE_CONTROLREG:                                                      \
      return prefix##_CR0 + index;                                             \
    case TYPE_BNDR:                                                            \
      if (index > 3)                                                           \
        *valid = 0;                                                            \
      return prefix##_BND0 + index;                                            \
    case TYPE_MVSIBX:                                                          \
      return prefix##_XMM0 + index;                                            \
    case TYPE_MVSIBY:                                                          \
      return prefix##_YMM0 + index;                                            \
    case TYPE_MVSIBZ:                                                          \
      return prefix##_ZMM0 + index;                                            \
    }                                                                          \
  }
#endif // INTEL_CUSTOMIZATION

// Consult an operand type to determine the meaning of the reg or R/M field. If
// the operand is an XMM operand, for example, an operand would be XMM0 instead
// of AX, which readModRM() would otherwise misinterpret it as.
//
// @param insn  - The instruction containing the operand.
// @param type  - The operand type.
// @param index - The existing value of the field as reported by readModRM().
// @param valid - The address of a uint8_t.  The target is set to 1 if the
//                field is valid for the register class; 0 if not.
// @return      - The proper value.
GENERIC_FIXUP_FUNC(fixupRegValue, insn->regBase, MODRM_REG, 0x1f)
GENERIC_FIXUP_FUNC(fixupRMValue, insn->eaRegBase, EA_REG, 0xf)

// Consult an operand specifier to determine which of the fixup*Value functions
// to use in correcting readModRM()'ss interpretation.
//
// @param insn  - See fixup*Value().
// @param op    - The operand specifier.
// @return      - 0 if fixup was successful; -1 if the register returned was
//                invalid for its class.
static int fixupReg(struct InternalInstruction *insn,
                    const struct OperandSpecifier *op) {
  uint8_t valid;
  LLVM_DEBUG(dbgs() << "fixupReg()");

  switch ((OperandEncoding)op->encoding) {
  default:
    debug("Expected a REG or R/M encoding in fixupReg");
    return -1;
  case ENCODING_VVVV:
    insn->vvvv =
        (Reg)fixupRegValue(insn, (OperandType)op->type, insn->vvvv, &valid);
    if (!valid)
      return -1;
    break;
  case ENCODING_REG:
    insn->reg = (Reg)fixupRegValue(insn, (OperandType)op->type,
                                   insn->reg - insn->regBase, &valid);
    if (!valid)
      return -1;
    break;
  CASE_ENCODING_SIB: // INTEL
  CASE_ENCODING_RM:
    if (insn->eaBase >= insn->eaRegBase) {
      insn->eaBase = (EABase)fixupRMValue(
          insn, (OperandType)op->type, insn->eaBase - insn->eaRegBase, &valid);
      if (!valid)
        return -1;
    }
    break;
  }

  return 0;
}

// Read the opcode (except the ModR/M byte in the case of extended or escape
// opcodes).
static bool readOpcode(struct InternalInstruction *insn) {
  uint8_t current;
  LLVM_DEBUG(dbgs() << "readOpcode()");

  insn->opcodeType = ONEBYTE;
  if (insn->vectorExtensionType == TYPE_EVEX) {
<<<<<<< HEAD
#if INTEL_CUSTOMIZATION
    switch (mmmFromEVEX2of4(insn->vectorExtensionPrefix[1])) {
#endif // INTEL_CUSTOMIZATION
=======
    switch (mmmFromEVEX2of4(insn->vectorExtensionPrefix[1])) {
>>>>>>> 6f7f5b54
    default:
#if INTEL_CUSTOMIZATION
      LLVM_DEBUG(
          dbgs() << format("Unhandled mmm field for instruction (0x%hhx)",
                           mmmFromEVEX2of4(insn->vectorExtensionPrefix[1])));
<<<<<<< HEAD
#endif // INTEL_CUSTOMIZATION
=======
>>>>>>> 6f7f5b54
      return true;
    case VEX_LOB_0F:
      insn->opcodeType = TWOBYTE;
      return consume(insn, insn->opcode);
    case VEX_LOB_0F38:
      insn->opcodeType = THREEBYTE_38;
      return consume(insn, insn->opcode);
    case VEX_LOB_0F3A:
      insn->opcodeType = THREEBYTE_3A;
      return consume(insn, insn->opcode);
<<<<<<< HEAD
#if INTEL_CUSTOMIZATION
    case VEX_LOB_0F39:
      insn->opcodeType = THREEBYTE_39;
      return consume(insn, insn->opcode);
    case VEX_LOB_0F3B:
      insn->opcodeType = THREEBYTE_3B;
      return consume(insn, insn->opcode);
#endif // INTEL_CUSTOMIZATION
=======
    case VEX_LOB_MAP5:
      insn->opcodeType = MAP5;
      return consume(insn, insn->opcode);
    case VEX_LOB_MAP6:
      insn->opcodeType = MAP6;
      return consume(insn, insn->opcode);
>>>>>>> 6f7f5b54
    }
  } else if (insn->vectorExtensionType == TYPE_VEX_3B) {
    switch (mmmmmFromVEX2of3(insn->vectorExtensionPrefix[1])) {
    default:
      LLVM_DEBUG(
          dbgs() << format("Unhandled m-mmmm field for instruction (0x%hhx)",
                           mmmmmFromVEX2of3(insn->vectorExtensionPrefix[1])));
      return true;
    case VEX_LOB_0F:
      insn->opcodeType = TWOBYTE;
      return consume(insn, insn->opcode);
    case VEX_LOB_0F38:
      insn->opcodeType = THREEBYTE_38;
      return consume(insn, insn->opcode);
    case VEX_LOB_0F3A:
      insn->opcodeType = THREEBYTE_3A;
      return consume(insn, insn->opcode);
<<<<<<< HEAD
#if INTEL_CUSTOMIZATION
    case VEX_LOB_0F39:
      insn->opcodeType = THREEBYTE_39;
      return consume(insn, insn->opcode);
    case VEX_LOB_0F3B:
      insn->opcodeType = THREEBYTE_3B;
      return consume(insn, insn->opcode);
    case VEX_LOB_MAP8:
      insn->opcodeType = MAP8;
      return consume(insn, insn->opcode);
#endif // INTEL_CUSTOMIZATION
=======
    case VEX_LOB_MAP5:
      insn->opcodeType = MAP5;
      return consume(insn, insn->opcode);
    case VEX_LOB_MAP6:
      insn->opcodeType = MAP6;
      return consume(insn, insn->opcode);
>>>>>>> 6f7f5b54
    }
  } else if (insn->vectorExtensionType == TYPE_VEX_2B) {
    insn->opcodeType = TWOBYTE;
    return consume(insn, insn->opcode);
  } else if (insn->vectorExtensionType == TYPE_XOP) {
    switch (mmmmmFromXOP2of3(insn->vectorExtensionPrefix[1])) {
    default:
      LLVM_DEBUG(
          dbgs() << format("Unhandled m-mmmm field for instruction (0x%hhx)",
                           mmmmmFromVEX2of3(insn->vectorExtensionPrefix[1])));
      return true;
    case XOP_MAP_SELECT_8:
      insn->opcodeType = XOP8_MAP;
      return consume(insn, insn->opcode);
    case XOP_MAP_SELECT_9:
      insn->opcodeType = XOP9_MAP;
      return consume(insn, insn->opcode);
    case XOP_MAP_SELECT_A:
      insn->opcodeType = XOPA_MAP;
      return consume(insn, insn->opcode);
    }
  }

  if (consume(insn, current))
    return true;

  if (current == 0x0f) {
    LLVM_DEBUG(
        dbgs() << format("Found a two-byte escape prefix (0x%hhx)", current));
    if (consume(insn, current))
      return true;

    if (current == 0x38) {
      LLVM_DEBUG(dbgs() << format("Found a three-byte escape prefix (0x%hhx)",
                                  current));
      if (consume(insn, current))
        return true;

      insn->opcodeType = THREEBYTE_38;
    } else if (current == 0x3a) {
      LLVM_DEBUG(dbgs() << format("Found a three-byte escape prefix (0x%hhx)",
                                  current));
      if (consume(insn, current))
        return true;

      insn->opcodeType = THREEBYTE_3A;
    } else if (current == 0x0f) {
      LLVM_DEBUG(
          dbgs() << format("Found a 3dnow escape prefix (0x%hhx)", current));

      // Consume operands before the opcode to comply with the 3DNow encoding
      if (readModRM(insn))
        return true;

      if (consume(insn, current))
        return true;

      insn->opcodeType = THREEDNOW_MAP;
    } else {
      LLVM_DEBUG(dbgs() << "Didn't find a three-byte escape prefix");
      insn->opcodeType = TWOBYTE;
    }
#if INTEL_CUSTOMIZATION
#if INTEL_FEATURE_ICECODE
  } else if (insn->mandatoryPrefix && !insn->isIceCode)
#else // INTEL_FEATURE_ICECODE
  } else if (insn->mandatoryPrefix)
#endif // INTEL_FEATURE_ICECODE
#endif // INTEL_CUSTOMIZATION
    // The opcode with mandatory prefix must start with opcode escape.
    // If not it's legacy repeat prefix
    insn->mandatoryPrefix = 0;

  // At this point we have consumed the full opcode.
  // Anything we consume from here on must be unconsumed.
  insn->opcode = current;

  return false;
}

// Determine whether equiv is the 16-bit equivalent of orig (32-bit or 64-bit).
static bool is16BitEquivalent(const char *orig, const char *equiv) {
  for (int i = 0;; i++) {
    if (orig[i] == '\0' && equiv[i] == '\0')
      return true;
    if (orig[i] == '\0' || equiv[i] == '\0')
      return false;
    if (orig[i] != equiv[i]) {
      if ((orig[i] == 'Q' || orig[i] == 'L') && equiv[i] == 'W')
        continue;
      if ((orig[i] == '6' || orig[i] == '3') && equiv[i] == '1')
        continue;
      if ((orig[i] == '4' || orig[i] == '2') && equiv[i] == '6')
        continue;
      return false;
    }
  }
}

// Determine whether this instruction is a 64-bit instruction.
static bool is64Bit(const char *name) {
  for (int i = 0;; ++i) {
    if (name[i] == '\0')
      return false;
    if (name[i] == '6' && name[i + 1] == '4')
      return true;
  }
}

// Determine the ID of an instruction, consuming the ModR/M byte as appropriate
// for extended and escape opcodes, and using a supplied attribute mask.
static int getInstructionIDWithAttrMask(uint16_t *instructionID,
                                        struct InternalInstruction *insn,
                                        uint16_t attrMask) {
  auto insnCtx = InstructionContext(x86DisassemblerContexts[attrMask]);
  const ContextDecision *decision;
  switch (insn->opcodeType) {
  case ONEBYTE:
    decision = &ONEBYTE_SYM;
    break;
  case TWOBYTE:
    decision = &TWOBYTE_SYM;
    break;
  case THREEBYTE_38:
    decision = &THREEBYTE38_SYM;
    break;
  case THREEBYTE_3A:
    decision = &THREEBYTE3A_SYM;
    break;
  case XOP8_MAP:
    decision = &XOP8_MAP_SYM;
    break;
  case XOP9_MAP:
    decision = &XOP9_MAP_SYM;
    break;
  case XOPA_MAP:
    decision = &XOPA_MAP_SYM;
    break;
  case THREEDNOW_MAP:
    decision = &THREEDNOW_MAP_SYM;
    break;
<<<<<<< HEAD
#if INTEL_CUSTOMIZATION
  case THREEBYTE_39:
    decision = &THREEBYTE39_SYM;
    break;
  case THREEBYTE_3B:
    decision = &THREEBYTE3B_SYM;
    break;
  case MAP8:
    decision = &MAP8_SYM;
#endif // INTEL_CUSTOMIZATION
=======
  case MAP5:
    decision = &MAP5_SYM;
    break;
  case MAP6:
    decision = &MAP6_SYM;
    break;
>>>>>>> 6f7f5b54
  }

#if INTEL_CUSTOMIZATION
#if INTEL_FEATURE_ICECODE
  // For part of IceCode instructions that use AdSize32, we can't get such
  // information from the binary due to lacking the prefix 0x67.
  // Here we define a new operand type TYPE_M32 to indicate such information,
  // and hack to modify the addressSize before emitting operand.
  if (insn->isIceCode) {
    *instructionID = decode(insn->opcodeType, insnCtx, insn->opcode, 0);
    if (*instructionID) {
      auto spec = &INSTRUCTIONS_SYM[*instructionID];
      for (const auto &Op : x86OperandSets[spec->operands])
        if (Op.encoding == ENCODING_RM) {
          if ((OperandType)Op.type == TYPE_M32)
            insn->addressSize = 4;
          break;
        }
    }
  }
#endif // INTEL_FEATURE_ICECODE
#endif // INTEL_CUSTOMIZATION

  if (decision->opcodeDecisions[insnCtx]
          .modRMDecisions[insn->opcode]
          .modrm_type != MODRM_ONEENTRY) {
    if (readModRM(insn))
      return -1;
    *instructionID =
        decode(insn->opcodeType, insnCtx, insn->opcode, insn->modRM);
  } else {
    *instructionID = decode(insn->opcodeType, insnCtx, insn->opcode, 0);
  }

  return 0;
}

// Determine the ID of an instruction, consuming the ModR/M byte as appropriate
// for extended and escape opcodes. Determines the attributes and context for
// the instruction before doing so.
static int getInstructionID(struct InternalInstruction *insn,
                            const MCInstrInfo *mii) {
  uint16_t attrMask;
  uint16_t instructionID;

  LLVM_DEBUG(dbgs() << "getID()");

  attrMask = ATTR_NONE;

  if (insn->mode == MODE_64BIT)
    attrMask |= ATTR_64BIT;

#if INTEL_CUSTOMIZATION
#if INTEL_FEATURE_ICECODE
  if (insn->isIceCode)
    attrMask |= ATTR_CE;
#endif // INTEL_FEATURE_ICECODE
#endif // INTEL_CUSTOMIZATION

  if (insn->vectorExtensionType != TYPE_NO_VEX_XOP) {
    attrMask |= (insn->vectorExtensionType == TYPE_EVEX) ? ATTR_EVEX : ATTR_VEX;

    if (insn->vectorExtensionType == TYPE_EVEX) {
      switch (ppFromEVEX3of4(insn->vectorExtensionPrefix[2])) {
      case VEX_PREFIX_66:
        attrMask |= ATTR_OPSIZE;
        break;
      case VEX_PREFIX_F3:
        attrMask |= ATTR_XS;
        break;
      case VEX_PREFIX_F2:
        attrMask |= ATTR_XD;
        break;
      }

      if (zFromEVEX4of4(insn->vectorExtensionPrefix[3]))
        attrMask |= ATTR_EVEXKZ;
      if (bFromEVEX4of4(insn->vectorExtensionPrefix[3]))
        attrMask |= ATTR_EVEXB;
      if (aaaFromEVEX4of4(insn->vectorExtensionPrefix[3]))
        attrMask |= ATTR_EVEXK;
      if (lFromEVEX4of4(insn->vectorExtensionPrefix[3]))
        attrMask |= ATTR_VEXL;
      if (l2FromEVEX4of4(insn->vectorExtensionPrefix[3]))
        attrMask |= ATTR_EVEXL2;
    } else if (insn->vectorExtensionType == TYPE_VEX_3B) {
      switch (ppFromVEX3of3(insn->vectorExtensionPrefix[2])) {
      case VEX_PREFIX_66:
        attrMask |= ATTR_OPSIZE;
        break;
      case VEX_PREFIX_F3:
        attrMask |= ATTR_XS;
        break;
      case VEX_PREFIX_F2:
        attrMask |= ATTR_XD;
        break;
      }

      if (lFromVEX3of3(insn->vectorExtensionPrefix[2]))
        attrMask |= ATTR_VEXL;
    } else if (insn->vectorExtensionType == TYPE_VEX_2B) {
      switch (ppFromVEX2of2(insn->vectorExtensionPrefix[1])) {
      case VEX_PREFIX_66:
        attrMask |= ATTR_OPSIZE;
        if (insn->hasAdSize)
          attrMask |= ATTR_ADSIZE;
        break;
      case VEX_PREFIX_F3:
        attrMask |= ATTR_XS;
        break;
      case VEX_PREFIX_F2:
        attrMask |= ATTR_XD;
        break;
      }

      if (lFromVEX2of2(insn->vectorExtensionPrefix[1]))
        attrMask |= ATTR_VEXL;
    } else if (insn->vectorExtensionType == TYPE_XOP) {
      switch (ppFromXOP3of3(insn->vectorExtensionPrefix[2])) {
      case VEX_PREFIX_66:
        attrMask |= ATTR_OPSIZE;
        break;
      case VEX_PREFIX_F3:
        attrMask |= ATTR_XS;
        break;
      case VEX_PREFIX_F2:
        attrMask |= ATTR_XD;
        break;
      }

      if (lFromXOP3of3(insn->vectorExtensionPrefix[2]))
        attrMask |= ATTR_VEXL;
    } else {
      return -1;
    }
  } else if (!insn->mandatoryPrefix) {
    // If we don't have mandatory prefix we should use legacy prefixes here
    if (insn->hasOpSize && (insn->mode != MODE_16BIT))
      attrMask |= ATTR_OPSIZE;
    if (insn->hasAdSize)
      attrMask |= ATTR_ADSIZE;
#if INTEL_CUSTOMIZATION
#if INTEL_FEATURE_ICECODE
    if (insn->opcodeType == ONEBYTE && !insn->isIceCode) {
#else // INTEL_FEATURE_ICECODE
    if (insn->opcodeType == ONEBYTE) {
#endif // INTEL_FEATURE_ICECODE
#endif // INTEL_CUSTOMIZATION
      if (insn->repeatPrefix == 0xf3 && (insn->opcode == 0x90))
        // Special support for PAUSE
        attrMask |= ATTR_XS;
    } else {
      if (insn->repeatPrefix == 0xf2)
        attrMask |= ATTR_XD;
      else if (insn->repeatPrefix == 0xf3)
        attrMask |= ATTR_XS;
    }
  } else {
    switch (insn->mandatoryPrefix) {
    case 0xf2:
      attrMask |= ATTR_XD;
      break;
    case 0xf3:
      attrMask |= ATTR_XS;
      break;
    case 0x66:
      if (insn->mode != MODE_16BIT)
        attrMask |= ATTR_OPSIZE;
      if (insn->hasAdSize)
        attrMask |= ATTR_ADSIZE;
      break;
    case 0x67:
      attrMask |= ATTR_ADSIZE;
      break;
    }
  }

  if (insn->rexPrefix & 0x08) {
    attrMask |= ATTR_REXW;
    attrMask &= ~ATTR_ADSIZE;
  }

  if (insn->mode == MODE_16BIT) {
    // JCXZ/JECXZ need special handling for 16-bit mode because the meaning
    // of the AdSize prefix is inverted w.r.t. 32-bit mode.
    if (insn->opcodeType == ONEBYTE && insn->opcode == 0xE3)
      attrMask ^= ATTR_ADSIZE;
    // If we're in 16-bit mode and this is one of the relative jumps and opsize
    // prefix isn't present, we need to force the opsize attribute since the
    // prefix is inverted relative to 32-bit mode.
    if (!insn->hasOpSize && insn->opcodeType == ONEBYTE &&
        (insn->opcode == 0xE8 || insn->opcode == 0xE9))
      attrMask |= ATTR_OPSIZE;

    if (!insn->hasOpSize && insn->opcodeType == TWOBYTE &&
        insn->opcode >= 0x80 && insn->opcode <= 0x8F)
      attrMask |= ATTR_OPSIZE;
  }


  if (getInstructionIDWithAttrMask(&instructionID, insn, attrMask))
    return -1;

  // The following clauses compensate for limitations of the tables.

  if (insn->mode != MODE_64BIT &&
      insn->vectorExtensionType != TYPE_NO_VEX_XOP) {
    // The tables can't distinquish between cases where the W-bit is used to
    // select register size and cases where its a required part of the opcode.
    if ((insn->vectorExtensionType == TYPE_EVEX &&
         wFromEVEX3of4(insn->vectorExtensionPrefix[2])) ||
        (insn->vectorExtensionType == TYPE_VEX_3B &&
         wFromVEX3of3(insn->vectorExtensionPrefix[2])) ||
        (insn->vectorExtensionType == TYPE_XOP &&
         wFromXOP3of3(insn->vectorExtensionPrefix[2]))) {

      uint16_t instructionIDWithREXW;
      if (getInstructionIDWithAttrMask(&instructionIDWithREXW, insn,
                                       attrMask | ATTR_REXW)) {
        insn->instructionID = instructionID;
        insn->spec = &INSTRUCTIONS_SYM[instructionID];
        return 0;
      }

      auto SpecName = mii->getName(instructionIDWithREXW);
      // If not a 64-bit instruction. Switch the opcode.
      if (!is64Bit(SpecName.data())) {
        insn->instructionID = instructionIDWithREXW;
        insn->spec = &INSTRUCTIONS_SYM[instructionIDWithREXW];
        return 0;
      }
    }
  }

  // Absolute moves, umonitor, and movdir64b need special handling.
  // -For 16-bit mode because the meaning of the AdSize and OpSize prefixes are
  //  inverted w.r.t.
  // -For 32-bit mode we need to ensure the ADSIZE prefix is observed in
  //  any position.
  if ((insn->opcodeType == ONEBYTE && ((insn->opcode & 0xFC) == 0xA0)) ||
      (insn->opcodeType == TWOBYTE && (insn->opcode == 0xAE)) ||
      (insn->opcodeType == THREEBYTE_38 && insn->opcode == 0xF8)) {
    // Make sure we observed the prefixes in any position.
    if (insn->hasAdSize)
      attrMask |= ATTR_ADSIZE;
    if (insn->hasOpSize)
      attrMask |= ATTR_OPSIZE;

    // In 16-bit, invert the attributes.
    if (insn->mode == MODE_16BIT) {
      attrMask ^= ATTR_ADSIZE;

      // The OpSize attribute is only valid with the absolute moves.
      if (insn->opcodeType == ONEBYTE && ((insn->opcode & 0xFC) == 0xA0))
        attrMask ^= ATTR_OPSIZE;
    }

    if (getInstructionIDWithAttrMask(&instructionID, insn, attrMask))
      return -1;

    insn->instructionID = instructionID;
    insn->spec = &INSTRUCTIONS_SYM[instructionID];
    return 0;
  }

  if ((insn->mode == MODE_16BIT || insn->hasOpSize) &&
      !(attrMask & ATTR_OPSIZE)) {
    // The instruction tables make no distinction between instructions that
    // allow OpSize anywhere (i.e., 16-bit operations) and that need it in a
    // particular spot (i.e., many MMX operations). In general we're
    // conservative, but in the specific case where OpSize is present but not in
    // the right place we check if there's a 16-bit operation.
    const struct InstructionSpecifier *spec;
    uint16_t instructionIDWithOpsize;
    llvm::StringRef specName, specWithOpSizeName;

    spec = &INSTRUCTIONS_SYM[instructionID];

    if (getInstructionIDWithAttrMask(&instructionIDWithOpsize, insn,
                                     attrMask | ATTR_OPSIZE)) {
      // ModRM required with OpSize but not present. Give up and return the
      // version without OpSize set.
      insn->instructionID = instructionID;
      insn->spec = spec;
      return 0;
    }

    specName = mii->getName(instructionID);
    specWithOpSizeName = mii->getName(instructionIDWithOpsize);

    if (is16BitEquivalent(specName.data(), specWithOpSizeName.data()) &&
        (insn->mode == MODE_16BIT) ^ insn->hasOpSize) {
      insn->instructionID = instructionIDWithOpsize;
      insn->spec = &INSTRUCTIONS_SYM[instructionIDWithOpsize];
    } else {
      insn->instructionID = instructionID;
      insn->spec = spec;
    }
    return 0;
  }

  if (insn->opcodeType == ONEBYTE && insn->opcode == 0x90 &&
      insn->rexPrefix & 0x01) {
    // NOOP shouldn't decode as NOOP if REX.b is set. Instead it should decode
    // as XCHG %r8, %eax.
    const struct InstructionSpecifier *spec;
    uint16_t instructionIDWithNewOpcode;
    const struct InstructionSpecifier *specWithNewOpcode;

    spec = &INSTRUCTIONS_SYM[instructionID];

    // Borrow opcode from one of the other XCHGar opcodes
    insn->opcode = 0x91;

    if (getInstructionIDWithAttrMask(&instructionIDWithNewOpcode, insn,
                                     attrMask)) {
      insn->opcode = 0x90;

      insn->instructionID = instructionID;
      insn->spec = spec;
      return 0;
    }

    specWithNewOpcode = &INSTRUCTIONS_SYM[instructionIDWithNewOpcode];

    // Change back
    insn->opcode = 0x90;

    insn->instructionID = instructionIDWithNewOpcode;
    insn->spec = specWithNewOpcode;

    return 0;
  }

  insn->instructionID = instructionID;
  insn->spec = &INSTRUCTIONS_SYM[insn->instructionID];

  return 0;
}

// Read an operand from the opcode field of an instruction and interprets it
// appropriately given the operand width. Handles AddRegFrm instructions.
//
// @param insn  - the instruction whose opcode field is to be read.
// @param size  - The width (in bytes) of the register being specified.
//                1 means AL and friends, 2 means AX, 4 means EAX, and 8 means
//                RAX.
// @return      - 0 on success; nonzero otherwise.
static int readOpcodeRegister(struct InternalInstruction *insn, uint8_t size) {
  LLVM_DEBUG(dbgs() << "readOpcodeRegister()");

  if (size == 0)
    size = insn->registerSize;

  switch (size) {
  case 1:
    insn->opcodeRegister = (Reg)(
        MODRM_REG_AL + ((bFromREX(insn->rexPrefix) << 3) | (insn->opcode & 7)));
    if (insn->rexPrefix && insn->opcodeRegister >= MODRM_REG_AL + 0x4 &&
        insn->opcodeRegister < MODRM_REG_AL + 0x8) {
      insn->opcodeRegister =
          (Reg)(MODRM_REG_SPL + (insn->opcodeRegister - MODRM_REG_AL - 4));
    }

    break;
  case 2:
    insn->opcodeRegister = (Reg)(
        MODRM_REG_AX + ((bFromREX(insn->rexPrefix) << 3) | (insn->opcode & 7)));
    break;
  case 4:
    insn->opcodeRegister =
        (Reg)(MODRM_REG_EAX +
              ((bFromREX(insn->rexPrefix) << 3) | (insn->opcode & 7)));
    break;
  case 8:
    insn->opcodeRegister =
        (Reg)(MODRM_REG_RAX +
              ((bFromREX(insn->rexPrefix) << 3) | (insn->opcode & 7)));
    break;
  }

  return 0;
}

// Consume an immediate operand from an instruction, given the desired operand
// size.
//
// @param insn  - The instruction whose operand is to be read.
// @param size  - The width (in bytes) of the operand.
// @return      - 0 if the immediate was successfully consumed; nonzero
//                otherwise.
static int readImmediate(struct InternalInstruction *insn, uint8_t size) {
  uint8_t imm8;
  uint16_t imm16;
  uint32_t imm32;
  uint64_t imm64;

  LLVM_DEBUG(dbgs() << "readImmediate()");

  assert(insn->numImmediatesConsumed < 2 && "Already consumed two immediates");

  insn->immediateSize = size;
  insn->immediateOffset = insn->readerCursor - insn->startLocation;

  switch (size) {
  case 1:
    if (consume(insn, imm8))
      return -1;
    insn->immediates[insn->numImmediatesConsumed] = imm8;
    break;
  case 2:
    if (consume(insn, imm16))
      return -1;
    insn->immediates[insn->numImmediatesConsumed] = imm16;
    break;
  case 4:
    if (consume(insn, imm32))
      return -1;
    insn->immediates[insn->numImmediatesConsumed] = imm32;
    break;
  case 8:
    if (consume(insn, imm64))
      return -1;
    insn->immediates[insn->numImmediatesConsumed] = imm64;
    break;
  default:
    llvm_unreachable("invalid size");
  }

  insn->numImmediatesConsumed++;

  return 0;
}

// Consume vvvv from an instruction if it has a VEX prefix.
static int readVVVV(struct InternalInstruction *insn) {
  LLVM_DEBUG(dbgs() << "readVVVV()");

  int vvvv;
  if (insn->vectorExtensionType == TYPE_EVEX)
    vvvv = (v2FromEVEX4of4(insn->vectorExtensionPrefix[3]) << 4 |
            vvvvFromEVEX3of4(insn->vectorExtensionPrefix[2]));
  else if (insn->vectorExtensionType == TYPE_VEX_3B)
    vvvv = vvvvFromVEX3of3(insn->vectorExtensionPrefix[2]);
  else if (insn->vectorExtensionType == TYPE_VEX_2B)
    vvvv = vvvvFromVEX2of2(insn->vectorExtensionPrefix[1]);
  else if (insn->vectorExtensionType == TYPE_XOP)
    vvvv = vvvvFromXOP3of3(insn->vectorExtensionPrefix[2]);
  else
    return -1;

  if (insn->mode != MODE_64BIT)
    vvvv &= 0xf; // Can only clear bit 4. Bit 3 must be cleared later.

  insn->vvvv = static_cast<Reg>(vvvv);
  return 0;
}

// Read an mask register from the opcode field of an instruction.
//
// @param insn    - The instruction whose opcode field is to be read.
// @return        - 0 on success; nonzero otherwise.
static int readMaskRegister(struct InternalInstruction *insn) {
  LLVM_DEBUG(dbgs() << "readMaskRegister()");

  if (insn->vectorExtensionType != TYPE_EVEX)
    return -1;

  insn->writemask =
      static_cast<Reg>(aaaFromEVEX4of4(insn->vectorExtensionPrefix[3]));
  return 0;
}

// Consults the specifier for an instruction and consumes all
// operands for that instruction, interpreting them as it goes.
static int readOperands(struct InternalInstruction *insn) {
  int hasVVVV, needVVVV;
  int sawRegImm = 0;

  LLVM_DEBUG(dbgs() << "readOperands()");

  // If non-zero vvvv specified, make sure one of the operands uses it.
  hasVVVV = !readVVVV(insn);
  needVVVV = hasVVVV && (insn->vvvv != 0);

  for (const auto &Op : x86OperandSets[insn->spec->operands]) {
    switch (Op.encoding) {
    case ENCODING_NONE:
    case ENCODING_SI:
    case ENCODING_DI:
      break;
    CASE_ENCODING_VSIB:
      // VSIB can use the V2 bit so check only the other bits.
      if (needVVVV)
        needVVVV = hasVVVV & ((insn->vvvv & 0xf) != 0);
      if (readModRM(insn))
        return -1;

      // Reject if SIB wasn't used.
      if (insn->eaBase != EA_BASE_sib && insn->eaBase != EA_BASE_sib64)
        return -1;

      // If sibIndex was set to SIB_INDEX_NONE, index offset is 4.
      if (insn->sibIndex == SIB_INDEX_NONE)
        insn->sibIndex = (SIBIndex)(insn->sibIndexBase + 4);

      // If EVEX.v2 is set this is one of the 16-31 registers.
      if (insn->vectorExtensionType == TYPE_EVEX && insn->mode == MODE_64BIT &&
          v2FromEVEX4of4(insn->vectorExtensionPrefix[3]))
        insn->sibIndex = (SIBIndex)(insn->sibIndex + 16);

      // Adjust the index register to the correct size.
      switch ((OperandType)Op.type) {
      default:
        debug("Unhandled VSIB index type");
        return -1;
      case TYPE_MVSIBX:
        insn->sibIndex =
            (SIBIndex)(SIB_INDEX_XMM0 + (insn->sibIndex - insn->sibIndexBase));
        break;
      case TYPE_MVSIBY:
        insn->sibIndex =
            (SIBIndex)(SIB_INDEX_YMM0 + (insn->sibIndex - insn->sibIndexBase));
        break;
      case TYPE_MVSIBZ:
        insn->sibIndex =
            (SIBIndex)(SIB_INDEX_ZMM0 + (insn->sibIndex - insn->sibIndexBase));
        break;
      }

      // Apply the AVX512 compressed displacement scaling factor.
      if (Op.encoding != ENCODING_REG && insn->eaDisplacement == EA_DISP_8)
        insn->displacement *= 1 << (Op.encoding - ENCODING_VSIB);
      break;
    CASE_ENCODING_SIB: // INTEL
      // Reject if SIB wasn't used.
      if (insn->eaBase != EA_BASE_sib && insn->eaBase != EA_BASE_sib64)
        return -1;
      if (readModRM(insn))
        return -1;
      if (fixupReg(insn, &Op))
        return -1;
      break;
    case ENCODING_REG:
    CASE_ENCODING_RM:
      if (readModRM(insn))
        return -1;
      if (fixupReg(insn, &Op))
        return -1;
      // Apply the AVX512 compressed displacement scaling factor.
      if (Op.encoding != ENCODING_REG && insn->eaDisplacement == EA_DISP_8)
        insn->displacement *= 1 << (Op.encoding - ENCODING_RM);
      break;
    case ENCODING_IB:
      if (sawRegImm) {
        // Saw a register immediate so don't read again and instead split the
        // previous immediate. FIXME: This is a hack.
        insn->immediates[insn->numImmediatesConsumed] =
            insn->immediates[insn->numImmediatesConsumed - 1] & 0xf;
        ++insn->numImmediatesConsumed;
        break;
      }
      if (readImmediate(insn, 1))
        return -1;
      if (Op.type == TYPE_XMM || Op.type == TYPE_YMM)
        sawRegImm = 1;
      break;
    case ENCODING_IW:
      if (readImmediate(insn, 2))
        return -1;
      break;
    case ENCODING_ID:
      if (readImmediate(insn, 4))
        return -1;
      break;
    case ENCODING_IO:
      if (readImmediate(insn, 8))
        return -1;
      break;
    case ENCODING_Iv:
      if (readImmediate(insn, insn->immediateSize))
        return -1;
      break;
    case ENCODING_Ia:
      if (readImmediate(insn, insn->addressSize))
        return -1;
      break;
    case ENCODING_IRC:
      insn->RC = (l2FromEVEX4of4(insn->vectorExtensionPrefix[3]) << 1) |
                 lFromEVEX4of4(insn->vectorExtensionPrefix[3]);
      break;
    case ENCODING_RB:
      if (readOpcodeRegister(insn, 1))
        return -1;
      break;
    case ENCODING_RW:
      if (readOpcodeRegister(insn, 2))
        return -1;
      break;
    case ENCODING_RD:
      if (readOpcodeRegister(insn, 4))
        return -1;
      break;
    case ENCODING_RO:
      if (readOpcodeRegister(insn, 8))
        return -1;
      break;
    case ENCODING_Rv:
      if (readOpcodeRegister(insn, 0))
        return -1;
      break;
    case ENCODING_CC:
      insn->immediates[1] = insn->opcode & 0xf;
      break;
    case ENCODING_FP:
      break;
    case ENCODING_VVVV:
      needVVVV = 0; // Mark that we have found a VVVV operand.
      if (!hasVVVV)
        return -1;
      if (insn->mode != MODE_64BIT)
        insn->vvvv = static_cast<Reg>(insn->vvvv & 0x7);
      if (fixupReg(insn, &Op))
        return -1;
      break;
    case ENCODING_WRITEMASK:
      if (readMaskRegister(insn))
        return -1;
      break;
    case ENCODING_DUP:
      break;
    default:
      LLVM_DEBUG(dbgs() << "Encountered an operand with an unknown encoding.");
      return -1;
    }
  }

  // If we didn't find ENCODING_VVVV operand, but non-zero vvvv present, fail
  if (needVVVV)
    return -1;

  return 0;
}

namespace llvm {

// Fill-ins to make the compiler happy. These constants are never actually
// assigned; they are just filler to make an automatically-generated switch
// statement work.
namespace X86 {
  enum {
    BX_SI = 500,
    BX_DI = 501,
    BP_SI = 502,
    BP_DI = 503,
    sib   = 504,
    sib64 = 505
  };
} // namespace X86

} // namespace llvm

static bool translateInstruction(MCInst &target,
                                InternalInstruction &source,
                                const MCDisassembler *Dis);

namespace {

/// Generic disassembler for all X86 platforms. All each platform class should
/// have to do is subclass the constructor, and provide a different
/// disassemblerMode value.
class X86GenericDisassembler : public MCDisassembler {
  std::unique_ptr<const MCInstrInfo> MII;
public:
  X86GenericDisassembler(const MCSubtargetInfo &STI, MCContext &Ctx,
                         std::unique_ptr<const MCInstrInfo> MII);
public:
  DecodeStatus getInstruction(MCInst &instr, uint64_t &size,
                              ArrayRef<uint8_t> Bytes, uint64_t Address,
                              raw_ostream &cStream) const override;

private:
  DisassemblerMode              fMode;
#if INTEL_CUSTOMIZATION
#if INTEL_FEATURE_ICECODE
  bool                          isIceCode;
#endif // INTEL_FEATURE_ICECODE
#endif // INTEL_CUSTOMIZATION
};

} // namespace

X86GenericDisassembler::X86GenericDisassembler(
                                         const MCSubtargetInfo &STI,
                                         MCContext &Ctx,
                                         std::unique_ptr<const MCInstrInfo> MII)
  : MCDisassembler(STI, Ctx), MII(std::move(MII)) {
  const FeatureBitset &FB = STI.getFeatureBits();
#if INTEL_CUSTOMIZATION
#if INTEL_FEATURE_ICECODE
  isIceCode = FB[X86::ModeIceCode];
#endif // INTEL_FEATURE_ICECODE
#endif // INTEL_CUSTOMIZATION
  if (FB[X86::Mode16Bit]) {
    fMode = MODE_16BIT;
    return;
  } else if (FB[X86::Mode32Bit]) {
    fMode = MODE_32BIT;
    return;
  } else if (FB[X86::Mode64Bit]) {
    fMode = MODE_64BIT;
    return;
  }

  llvm_unreachable("Invalid CPU mode");
}

MCDisassembler::DecodeStatus X86GenericDisassembler::getInstruction(
    MCInst &Instr, uint64_t &Size, ArrayRef<uint8_t> Bytes, uint64_t Address,
    raw_ostream &CStream) const {
  CommentStream = &CStream;

  InternalInstruction Insn;
  memset(&Insn, 0, sizeof(InternalInstruction));
  Insn.bytes = Bytes;
  Insn.startLocation = Address;
  Insn.readerCursor = Address;
  Insn.mode = fMode;
#if INTEL_CUSTOMIZATION
#if INTEL_FEATURE_ICECODE
  Insn.isIceCode = isIceCode;
#endif // INTEL_FEATURE_ICECODE
#endif // INTEL_CUSTOMIZATION

  if (Bytes.empty() || readPrefixes(&Insn) || readOpcode(&Insn) ||
      getInstructionID(&Insn, MII.get()) || Insn.instructionID == 0 ||
      readOperands(&Insn)) {
    Size = Insn.readerCursor - Address;
    return Fail;
  }

  Insn.operands = x86OperandSets[Insn.spec->operands];
  Insn.length = Insn.readerCursor - Insn.startLocation;
  Size = Insn.length;
  if (Size > 15)
    LLVM_DEBUG(dbgs() << "Instruction exceeds 15-byte limit");

  bool Ret = translateInstruction(Instr, Insn, this);
  if (!Ret) {
    unsigned Flags = X86::IP_NO_PREFIX;
    if (Insn.hasAdSize)
      Flags |= X86::IP_HAS_AD_SIZE;
    if (!Insn.mandatoryPrefix) {
      if (Insn.hasOpSize)
        Flags |= X86::IP_HAS_OP_SIZE;
      if (Insn.repeatPrefix == 0xf2)
        Flags |= X86::IP_HAS_REPEAT_NE;
      else if (Insn.repeatPrefix == 0xf3 &&
               // It should not be 'pause' f3 90
               Insn.opcode != 0x90)
        Flags |= X86::IP_HAS_REPEAT;
      if (Insn.hasLockPrefix)
        Flags |= X86::IP_HAS_LOCK;
    }
    Instr.setFlags(Flags);
  }
  return (!Ret) ? Success : Fail;
}

//
// Private code that translates from struct InternalInstructions to MCInsts.
//

/// translateRegister - Translates an internal register to the appropriate LLVM
///   register, and appends it as an operand to an MCInst.
///
/// @param mcInst     - The MCInst to append to.
/// @param reg        - The Reg to append.
static void translateRegister(MCInst &mcInst, Reg reg) {
#define ENTRY(x) X86::x,
  static constexpr MCPhysReg llvmRegnums[] = {ALL_REGS};
#undef ENTRY

  MCPhysReg llvmRegnum = llvmRegnums[reg];
  mcInst.addOperand(MCOperand::createReg(llvmRegnum));
}

/// tryAddingSymbolicOperand - trys to add a symbolic operand in place of the
/// immediate Value in the MCInst.
///
/// @param Value      - The immediate Value, has had any PC adjustment made by
///                     the caller.
/// @param isBranch   - If the instruction is a branch instruction
/// @param Address    - The starting address of the instruction
/// @param Offset     - The byte offset to this immediate in the instruction
/// @param Width      - The byte width of this immediate in the instruction
///
/// If the getOpInfo() function was set when setupForSymbolicDisassembly() was
/// called then that function is called to get any symbolic information for the
/// immediate in the instruction using the Address, Offset and Width.  If that
/// returns non-zero then the symbolic information it returns is used to create
/// an MCExpr and that is added as an operand to the MCInst.  If getOpInfo()
/// returns zero and isBranch is true then a symbol look up for immediate Value
/// is done and if a symbol is found an MCExpr is created with that, else
/// an MCExpr with the immediate Value is created.  This function returns true
/// if it adds an operand to the MCInst and false otherwise.
static bool tryAddingSymbolicOperand(int64_t Value, bool isBranch,
                                     uint64_t Address, uint64_t Offset,
                                     uint64_t Width, MCInst &MI,
                                     const MCDisassembler *Dis) {
  return Dis->tryAddingSymbolicOperand(MI, Value, Address, isBranch,
                                       Offset, Width);
}

/// tryAddingPcLoadReferenceComment - trys to add a comment as to what is being
/// referenced by a load instruction with the base register that is the rip.
/// These can often be addresses in a literal pool.  The Address of the
/// instruction and its immediate Value are used to determine the address
/// being referenced in the literal pool entry.  The SymbolLookUp call back will
/// return a pointer to a literal 'C' string if the referenced address is an
/// address into a section with 'C' string literals.
static void tryAddingPcLoadReferenceComment(uint64_t Address, uint64_t Value,
                                            const void *Decoder) {
  const MCDisassembler *Dis = static_cast<const MCDisassembler*>(Decoder);
  Dis->tryAddingPcLoadReferenceComment(Value, Address);
}

static const uint8_t segmentRegnums[SEG_OVERRIDE_max] = {
  0,        // SEG_OVERRIDE_NONE
  X86::CS,
  X86::SS,
  X86::DS,
  X86::ES,
  X86::FS,
#if INTEL_CUSTOMIZATION
  X86::GS,
#if INTEL_FEATURE_ICECODE
  X86::PHYSEG_SUPOVR,
  X86::LDTR,
  X86::IDTR,
  X86::TR,
  X86::GDTR,
  X86::LINSEG_NOSUPOVR,
  X86::LINSEG_SUPOVR,
#endif // INTEL_FEATURE_ICECODE
#endif // INTEL_CUSTOMIZATION
};

/// translateSrcIndex   - Appends a source index operand to an MCInst.
///
/// @param mcInst       - The MCInst to append to.
/// @param insn         - The internal instruction.
static bool translateSrcIndex(MCInst &mcInst, InternalInstruction &insn) {
  unsigned baseRegNo;

  if (insn.mode == MODE_64BIT)
    baseRegNo = insn.hasAdSize ? X86::ESI : X86::RSI;
  else if (insn.mode == MODE_32BIT)
    baseRegNo = insn.hasAdSize ? X86::SI : X86::ESI;
  else {
    assert(insn.mode == MODE_16BIT);
    baseRegNo = insn.hasAdSize ? X86::ESI : X86::SI;
  }
  MCOperand baseReg = MCOperand::createReg(baseRegNo);
  mcInst.addOperand(baseReg);

  MCOperand segmentReg;
  segmentReg = MCOperand::createReg(segmentRegnums[insn.segmentOverride]);
  mcInst.addOperand(segmentReg);
  return false;
}

/// translateDstIndex   - Appends a destination index operand to an MCInst.
///
/// @param mcInst       - The MCInst to append to.
/// @param insn         - The internal instruction.

static bool translateDstIndex(MCInst &mcInst, InternalInstruction &insn) {
  unsigned baseRegNo;

  if (insn.mode == MODE_64BIT)
    baseRegNo = insn.hasAdSize ? X86::EDI : X86::RDI;
  else if (insn.mode == MODE_32BIT)
    baseRegNo = insn.hasAdSize ? X86::DI : X86::EDI;
  else {
    assert(insn.mode == MODE_16BIT);
    baseRegNo = insn.hasAdSize ? X86::EDI : X86::DI;
  }
  MCOperand baseReg = MCOperand::createReg(baseRegNo);
  mcInst.addOperand(baseReg);
  return false;
}

/// translateImmediate  - Appends an immediate operand to an MCInst.
///
/// @param mcInst       - The MCInst to append to.
/// @param immediate    - The immediate value to append.
/// @param operand      - The operand, as stored in the descriptor table.
/// @param insn         - The internal instruction.
static void translateImmediate(MCInst &mcInst, uint64_t immediate,
                               const OperandSpecifier &operand,
                               InternalInstruction &insn,
                               const MCDisassembler *Dis) {
  // Sign-extend the immediate if necessary.

  OperandType type = (OperandType)operand.type;

  bool isBranch = false;
  uint64_t pcrel = 0;
  if (type == TYPE_REL) {
    isBranch = true;
    pcrel = insn.startLocation +
            insn.immediateOffset + insn.immediateSize;
    switch (operand.encoding) {
    default:
      break;
    case ENCODING_Iv:
      switch (insn.displacementSize) {
      default:
        break;
      case 1:
        if(immediate & 0x80)
          immediate |= ~(0xffull);
        break;
      case 2:
        if(immediate & 0x8000)
          immediate |= ~(0xffffull);
        break;
      case 4:
        if(immediate & 0x80000000)
          immediate |= ~(0xffffffffull);
        break;
      case 8:
        break;
      }
      break;
    case ENCODING_IB:
      if(immediate & 0x80)
        immediate |= ~(0xffull);
      break;
    case ENCODING_IW:
      if(immediate & 0x8000)
        immediate |= ~(0xffffull);
      break;
    case ENCODING_ID:
      if(immediate & 0x80000000)
        immediate |= ~(0xffffffffull);
      break;
    }
  }
  // By default sign-extend all X86 immediates based on their encoding.
  else if (type == TYPE_IMM) {
    switch (operand.encoding) {
    default:
      break;
    case ENCODING_IB:
      if(immediate & 0x80)
        immediate |= ~(0xffull);
      break;
    case ENCODING_IW:
      if(immediate & 0x8000)
        immediate |= ~(0xffffull);
      break;
    case ENCODING_ID:
      if(immediate & 0x80000000)
        immediate |= ~(0xffffffffull);
      break;
    case ENCODING_IO:
      break;
    }
  }

  switch (type) {
  case TYPE_XMM:
    mcInst.addOperand(MCOperand::createReg(X86::XMM0 + (immediate >> 4)));
    return;
  case TYPE_YMM:
    mcInst.addOperand(MCOperand::createReg(X86::YMM0 + (immediate >> 4)));
    return;
  case TYPE_ZMM:
    mcInst.addOperand(MCOperand::createReg(X86::ZMM0 + (immediate >> 4)));
    return;
  default:
    // operand is 64 bits wide.  Do nothing.
    break;
  }

  if(!tryAddingSymbolicOperand(immediate + pcrel, isBranch, insn.startLocation,
                               insn.immediateOffset, insn.immediateSize,
                               mcInst, Dis))
    mcInst.addOperand(MCOperand::createImm(immediate));

  if (type == TYPE_MOFFS) {
    MCOperand segmentReg;
    segmentReg = MCOperand::createReg(segmentRegnums[insn.segmentOverride]);
    mcInst.addOperand(segmentReg);
  }
}

/// translateRMRegister - Translates a register stored in the R/M field of the
///   ModR/M byte to its LLVM equivalent and appends it to an MCInst.
/// @param mcInst       - The MCInst to append to.
/// @param insn         - The internal instruction to extract the R/M field
///                       from.
/// @return             - 0 on success; -1 otherwise
static bool translateRMRegister(MCInst &mcInst,
                                InternalInstruction &insn) {
  if (insn.eaBase == EA_BASE_sib || insn.eaBase == EA_BASE_sib64) {
    debug("A R/M register operand may not have a SIB byte");
    return true;
  }

  switch (insn.eaBase) {
  default:
    debug("Unexpected EA base register");
    return true;
  case EA_BASE_NONE:
    debug("EA_BASE_NONE for ModR/M base");
    return true;
#define ENTRY(x) case EA_BASE_##x:
  ALL_EA_BASES
#undef ENTRY
    debug("A R/M register operand may not have a base; "
          "the operand must be a register.");
    return true;
#define ENTRY(x)                                                      \
  case EA_REG_##x:                                                    \
    mcInst.addOperand(MCOperand::createReg(X86::x)); break;
  ALL_REGS
#undef ENTRY
  }

  return false;
}

/// translateRMMemory - Translates a memory operand stored in the Mod and R/M
///   fields of an internal instruction (and possibly its SIB byte) to a memory
///   operand in LLVM's format, and appends it to an MCInst.
///
/// @param mcInst       - The MCInst to append to.
/// @param insn         - The instruction to extract Mod, R/M, and SIB fields
///                       from.
/// @param ForceSIB     - The instruction must use SIB.
/// @return             - 0 on success; nonzero otherwise
static bool translateRMMemory(MCInst &mcInst, InternalInstruction &insn,
                              const MCDisassembler *Dis,
                              bool ForceSIB = false) {
  // Addresses in an MCInst are represented as five operands:
  //   1. basereg       (register)  The R/M base, or (if there is a SIB) the
  //                                SIB base
  //   2. scaleamount   (immediate) 1, or (if there is a SIB) the specified
  //                                scale amount
  //   3. indexreg      (register)  x86_registerNONE, or (if there is a SIB)
  //                                the index (which is multiplied by the
  //                                scale amount)
  //   4. displacement  (immediate) 0, or the displacement if there is one
  //   5. segmentreg    (register)  x86_registerNONE for now, but could be set
  //                                if we have segment overrides

  MCOperand baseReg;
  MCOperand scaleAmount;
  MCOperand indexReg;
  MCOperand displacement;
  MCOperand segmentReg;
  uint64_t pcrel = 0;

  if (insn.eaBase == EA_BASE_sib || insn.eaBase == EA_BASE_sib64) {
    if (insn.sibBase != SIB_BASE_NONE) {
      switch (insn.sibBase) {
      default:
        debug("Unexpected sibBase");
        return true;
#define ENTRY(x)                                          \
      case SIB_BASE_##x:                                  \
        baseReg = MCOperand::createReg(X86::x); break;
      ALL_SIB_BASES
#undef ENTRY
      }
    } else {
      baseReg = MCOperand::createReg(X86::NoRegister);
    }

    if (insn.sibIndex != SIB_INDEX_NONE) {
      switch (insn.sibIndex) {
      default:
        debug("Unexpected sibIndex");
        return true;
#define ENTRY(x)                                          \
      case SIB_INDEX_##x:                                 \
        indexReg = MCOperand::createReg(X86::x); break;
      EA_BASES_32BIT
      EA_BASES_64BIT
      REGS_XMM
      REGS_YMM
      REGS_ZMM
#undef ENTRY
      }
    } else {
      // Use EIZ/RIZ for a few ambiguous cases where the SIB byte is present,
      // but no index is used and modrm alone should have been enough.
      // -No base register in 32-bit mode. In 64-bit mode this is used to
      //  avoid rip-relative addressing.
      // -Any base register used other than ESP/RSP/R12D/R12. Using these as a
      //  base always requires a SIB byte.
      // -A scale other than 1 is used.
      if (!ForceSIB &&
          (insn.sibScale != 1 ||
           (insn.sibBase == SIB_BASE_NONE && insn.mode != MODE_64BIT) ||
           (insn.sibBase != SIB_BASE_NONE &&
            insn.sibBase != SIB_BASE_ESP && insn.sibBase != SIB_BASE_RSP &&
            insn.sibBase != SIB_BASE_R12D && insn.sibBase != SIB_BASE_R12))) {
        indexReg = MCOperand::createReg(insn.addressSize == 4 ? X86::EIZ :
                                                                X86::RIZ);
      } else
        indexReg = MCOperand::createReg(X86::NoRegister);
    }

    scaleAmount = MCOperand::createImm(insn.sibScale);
  } else {
    switch (insn.eaBase) {
    case EA_BASE_NONE:
      if (insn.eaDisplacement == EA_DISP_NONE) {
        debug("EA_BASE_NONE and EA_DISP_NONE for ModR/M base");
        return true;
      }
      if (insn.mode == MODE_64BIT){
        pcrel = insn.startLocation +
                insn.displacementOffset + insn.displacementSize;
        tryAddingPcLoadReferenceComment(insn.startLocation +
                                        insn.displacementOffset,
                                        insn.displacement + pcrel, Dis);
        // Section 2.2.1.6
        baseReg = MCOperand::createReg(insn.addressSize == 4 ? X86::EIP :
                                                               X86::RIP);
      }
      else
        baseReg = MCOperand::createReg(X86::NoRegister);

      indexReg = MCOperand::createReg(X86::NoRegister);
      break;
    case EA_BASE_BX_SI:
      baseReg = MCOperand::createReg(X86::BX);
      indexReg = MCOperand::createReg(X86::SI);
      break;
    case EA_BASE_BX_DI:
      baseReg = MCOperand::createReg(X86::BX);
      indexReg = MCOperand::createReg(X86::DI);
      break;
    case EA_BASE_BP_SI:
      baseReg = MCOperand::createReg(X86::BP);
      indexReg = MCOperand::createReg(X86::SI);
      break;
    case EA_BASE_BP_DI:
      baseReg = MCOperand::createReg(X86::BP);
      indexReg = MCOperand::createReg(X86::DI);
      break;
    default:
      indexReg = MCOperand::createReg(X86::NoRegister);
      switch (insn.eaBase) {
      default:
        debug("Unexpected eaBase");
        return true;
        // Here, we will use the fill-ins defined above.  However,
        //   BX_SI, BX_DI, BP_SI, and BP_DI are all handled above and
        //   sib and sib64 were handled in the top-level if, so they're only
        //   placeholders to keep the compiler happy.
#define ENTRY(x)                                        \
      case EA_BASE_##x:                                 \
        baseReg = MCOperand::createReg(X86::x); break;
      ALL_EA_BASES
#undef ENTRY
#define ENTRY(x) case EA_REG_##x:
      ALL_REGS
#undef ENTRY
        debug("A R/M memory operand may not be a register; "
              "the base field must be a base.");
        return true;
      }
    }

    scaleAmount = MCOperand::createImm(1);
  }

  displacement = MCOperand::createImm(insn.displacement);

  segmentReg = MCOperand::createReg(segmentRegnums[insn.segmentOverride]);

  mcInst.addOperand(baseReg);
  mcInst.addOperand(scaleAmount);
  mcInst.addOperand(indexReg);
  if(!tryAddingSymbolicOperand(insn.displacement + pcrel, false,
                               insn.startLocation, insn.displacementOffset,
                               insn.displacementSize, mcInst, Dis))
    mcInst.addOperand(displacement);
  mcInst.addOperand(segmentReg);
  return false;
}

/// translateRM - Translates an operand stored in the R/M (and possibly SIB)
///   byte of an instruction to LLVM form, and appends it to an MCInst.
///
/// @param mcInst       - The MCInst to append to.
/// @param operand      - The operand, as stored in the descriptor table.
/// @param insn         - The instruction to extract Mod, R/M, and SIB fields
///                       from.
/// @return             - 0 on success; nonzero otherwise
static bool translateRM(MCInst &mcInst, const OperandSpecifier &operand,
                        InternalInstruction &insn, const MCDisassembler *Dis) {
  switch (operand.type) {
  default:
    debug("Unexpected type for a R/M operand");
    return true;
  case TYPE_R8:
  case TYPE_R16:
  case TYPE_R32:
  case TYPE_R64:
  case TYPE_Rv:
  case TYPE_MM64:
  case TYPE_XMM:
  case TYPE_YMM:
  case TYPE_ZMM:
#if INTEL_CUSTOMIZATION
#if INTEL_FEATURE_ISA_AMX_LNC
  case TYPE_TMM_PAIR:
  case TYPE_ZMM16_TUPLES:
#endif // INTEL_FEATURE_ISA_AMX_LNC
#if INTEL_FEATURE_ISA_AMX_TRANSPOSE2
  case TYPE_TMM_QUAD:
#endif // INTEL_FEATURE_ISA_AMX_TRANSPOSE2
#endif // INTEL_CUSTOMIZATION
  case TYPE_TMM:
  case TYPE_VK_PAIR:
  case TYPE_VK:
  case TYPE_DEBUGREG:
  case TYPE_CONTROLREG:
  case TYPE_BNDR:
    return translateRMRegister(mcInst, insn);
  case TYPE_M:
#if INTEL_CUSTOMIZATION
#if INTEL_FEATURE_ICECODE
  case TYPE_M32:
#endif // INTEL_FEATURE_ICECODE
#endif // INTEL_CUSTOMIZATION
  case TYPE_MVSIBX:
  case TYPE_MVSIBY:
  case TYPE_MVSIBZ:
    return translateRMMemory(mcInst, insn, Dis);
  case TYPE_MSIB:
    return translateRMMemory(mcInst, insn, Dis, true);
  }
}

/// translateFPRegister - Translates a stack position on the FPU stack to its
///   LLVM form, and appends it to an MCInst.
///
/// @param mcInst       - The MCInst to append to.
/// @param stackPos     - The stack position to translate.
static void translateFPRegister(MCInst &mcInst,
                                uint8_t stackPos) {
  mcInst.addOperand(MCOperand::createReg(X86::ST0 + stackPos));
}

/// translateMaskRegister - Translates a 3-bit mask register number to
///   LLVM form, and appends it to an MCInst.
///
/// @param mcInst       - The MCInst to append to.
/// @param maskRegNum   - Number of mask register from 0 to 7.
/// @return             - false on success; true otherwise.
static bool translateMaskRegister(MCInst &mcInst,
                                uint8_t maskRegNum) {
  if (maskRegNum >= 8) {
    debug("Invalid mask register number");
    return true;
  }

  mcInst.addOperand(MCOperand::createReg(X86::K0 + maskRegNum));
  return false;
}

/// translateOperand - Translates an operand stored in an internal instruction
///   to LLVM's format and appends it to an MCInst.
///
/// @param mcInst       - The MCInst to append to.
/// @param operand      - The operand, as stored in the descriptor table.
/// @param insn         - The internal instruction.
/// @return             - false on success; true otherwise.
static bool translateOperand(MCInst &mcInst, const OperandSpecifier &operand,
                             InternalInstruction &insn,
                             const MCDisassembler *Dis) {
  switch (operand.encoding) {
  default:
    debug("Unhandled operand encoding during translation");
    return true;
  case ENCODING_REG:
    translateRegister(mcInst, insn.reg);
    return false;
  case ENCODING_WRITEMASK:
    return translateMaskRegister(mcInst, insn.writemask);
  CASE_ENCODING_SIB: // INTEL
  CASE_ENCODING_RM:
  CASE_ENCODING_VSIB:
    return translateRM(mcInst, operand, insn, Dis);
  case ENCODING_IB:
  case ENCODING_IW:
  case ENCODING_ID:
  case ENCODING_IO:
  case ENCODING_Iv:
  case ENCODING_Ia:
    translateImmediate(mcInst,
                       insn.immediates[insn.numImmediatesTranslated++],
                       operand,
                       insn,
                       Dis);
    return false;
  case ENCODING_IRC:
    mcInst.addOperand(MCOperand::createImm(insn.RC));
    return false;
  case ENCODING_SI:
    return translateSrcIndex(mcInst, insn);
  case ENCODING_DI:
    return translateDstIndex(mcInst, insn);
  case ENCODING_RB:
  case ENCODING_RW:
  case ENCODING_RD:
  case ENCODING_RO:
  case ENCODING_Rv:
    translateRegister(mcInst, insn.opcodeRegister);
    return false;
  case ENCODING_CC:
    mcInst.addOperand(MCOperand::createImm(insn.immediates[1]));
    return false;
  case ENCODING_FP:
    translateFPRegister(mcInst, insn.modRM & 7);
    return false;
  case ENCODING_VVVV:
    translateRegister(mcInst, insn.vvvv);
    return false;
  case ENCODING_DUP:
    return translateOperand(mcInst, insn.operands[operand.type - TYPE_DUP0],
                            insn, Dis);
  }
}

/// translateInstruction - Translates an internal instruction and all its
///   operands to an MCInst.
///
/// @param mcInst       - The MCInst to populate with the instruction's data.
/// @param insn         - The internal instruction.
/// @return             - false on success; true otherwise.
static bool translateInstruction(MCInst &mcInst,
                                InternalInstruction &insn,
                                const MCDisassembler *Dis) {
  if (!insn.spec) {
    debug("Instruction has no specification");
    return true;
  }

  mcInst.clear();
  mcInst.setOpcode(insn.instructionID);
  // If when reading the prefix bytes we determined the overlapping 0xf2 or 0xf3
  // prefix bytes should be disassembled as xrelease and xacquire then set the
  // opcode to those instead of the rep and repne opcodes.
  if (insn.xAcquireRelease) {
    if(mcInst.getOpcode() == X86::REP_PREFIX)
      mcInst.setOpcode(X86::XRELEASE_PREFIX);
    else if(mcInst.getOpcode() == X86::REPNE_PREFIX)
      mcInst.setOpcode(X86::XACQUIRE_PREFIX);
  }

  insn.numImmediatesTranslated = 0;

  for (const auto &Op : insn.operands) {
    if (Op.encoding != ENCODING_NONE) {
      if (translateOperand(mcInst, Op, insn, Dis)) {
        return true;
      }
    }
  }

  return false;
}

static MCDisassembler *createX86Disassembler(const Target &T,
                                             const MCSubtargetInfo &STI,
                                             MCContext &Ctx) {
  std::unique_ptr<const MCInstrInfo> MII(T.createMCInstrInfo());
  return new X86GenericDisassembler(STI, Ctx, std::move(MII));
}

extern "C" LLVM_EXTERNAL_VISIBILITY void LLVMInitializeX86Disassembler() {
  // Register the disassembler.
  TargetRegistry::RegisterMCDisassembler(getTheX86_32Target(),
                                         createX86Disassembler);
  TargetRegistry::RegisterMCDisassembler(getTheX86_64Target(),
                                         createX86Disassembler);
#if INTEL_CUSTOMIZATION
#if INTEL_FEATURE_ICECODE
  TargetRegistry::RegisterMCDisassembler(getTheX86_IceCodeTarget(),
                                         createX86Disassembler);
#endif // INTEL_FEATURE_ICECODE
#endif // INTEL_CUSTOMIZATION
}<|MERGE_RESOLUTION|>--- conflicted
+++ resolved
@@ -150,26 +150,17 @@
     dec =
         &THREEDNOW_MAP_SYM.opcodeDecisions[insnContext].modRMDecisions[opcode];
     break;
-<<<<<<< HEAD
+  case MAP5:
+    dec = &MAP5_SYM.opcodeDecisions[insnContext].modRMDecisions[opcode];
+    break;
+  case MAP6:
+    dec = &MAP6_SYM.opcodeDecisions[insnContext].modRMDecisions[opcode];
+    break;
 #if INTEL_CUSTOMIZATION
-  case THREEBYTE_39:
-    dec = &THREEBYTE39_SYM.opcodeDecisions[insnContext].modRMDecisions[opcode];
-    break;
-  case THREEBYTE_3B:
-    dec = &THREEBYTE3B_SYM.opcodeDecisions[insnContext].modRMDecisions[opcode];
-    break;
   case MAP8:
     dec = &MAP8_SYM.opcodeDecisions[insnContext].modRMDecisions[opcode];
     break;
 #endif // INTEL_CUSTOMIZATION
-=======
-  case MAP5:
-    dec = &MAP5_SYM.opcodeDecisions[insnContext].modRMDecisions[opcode];
-    break;
-  case MAP6:
-    dec = &MAP6_SYM.opcodeDecisions[insnContext].modRMDecisions[opcode];
-    break;
->>>>>>> 6f7f5b54
   }
 
   switch (dec->modrm_type) {
@@ -373,13 +364,7 @@
     }
 
     if ((insn->mode == MODE_64BIT || (byte1 & 0xc0) == 0xc0) &&
-<<<<<<< HEAD
-#if INTEL_CUSTOMIZATION
         ((~byte1 & 0x8) == 0x8) && ((byte2 & 0x4) == 0x4)) {
-#endif // INTEL_CUSTOMIZATION
-=======
-        ((~byte1 & 0x8) == 0x8) && ((byte2 & 0x4) == 0x4)) {
->>>>>>> 6f7f5b54
       insn->vectorExtensionType = TYPE_EVEX;
     } else {
       --insn->readerCursor; // unconsume byte1
@@ -956,22 +941,11 @@
 
   insn->opcodeType = ONEBYTE;
   if (insn->vectorExtensionType == TYPE_EVEX) {
-<<<<<<< HEAD
-#if INTEL_CUSTOMIZATION
     switch (mmmFromEVEX2of4(insn->vectorExtensionPrefix[1])) {
-#endif // INTEL_CUSTOMIZATION
-=======
-    switch (mmmFromEVEX2of4(insn->vectorExtensionPrefix[1])) {
->>>>>>> 6f7f5b54
     default:
-#if INTEL_CUSTOMIZATION
       LLVM_DEBUG(
           dbgs() << format("Unhandled mmm field for instruction (0x%hhx)",
                            mmmFromEVEX2of4(insn->vectorExtensionPrefix[1])));
-<<<<<<< HEAD
-#endif // INTEL_CUSTOMIZATION
-=======
->>>>>>> 6f7f5b54
       return true;
     case VEX_LOB_0F:
       insn->opcodeType = TWOBYTE;
@@ -982,23 +956,12 @@
     case VEX_LOB_0F3A:
       insn->opcodeType = THREEBYTE_3A;
       return consume(insn, insn->opcode);
-<<<<<<< HEAD
-#if INTEL_CUSTOMIZATION
-    case VEX_LOB_0F39:
-      insn->opcodeType = THREEBYTE_39;
-      return consume(insn, insn->opcode);
-    case VEX_LOB_0F3B:
-      insn->opcodeType = THREEBYTE_3B;
-      return consume(insn, insn->opcode);
-#endif // INTEL_CUSTOMIZATION
-=======
     case VEX_LOB_MAP5:
       insn->opcodeType = MAP5;
       return consume(insn, insn->opcode);
     case VEX_LOB_MAP6:
       insn->opcodeType = MAP6;
       return consume(insn, insn->opcode);
->>>>>>> 6f7f5b54
     }
   } else if (insn->vectorExtensionType == TYPE_VEX_3B) {
     switch (mmmmmFromVEX2of3(insn->vectorExtensionPrefix[1])) {
@@ -1016,26 +979,17 @@
     case VEX_LOB_0F3A:
       insn->opcodeType = THREEBYTE_3A;
       return consume(insn, insn->opcode);
-<<<<<<< HEAD
-#if INTEL_CUSTOMIZATION
-    case VEX_LOB_0F39:
-      insn->opcodeType = THREEBYTE_39;
-      return consume(insn, insn->opcode);
-    case VEX_LOB_0F3B:
-      insn->opcodeType = THREEBYTE_3B;
-      return consume(insn, insn->opcode);
-    case VEX_LOB_MAP8:
-      insn->opcodeType = MAP8;
-      return consume(insn, insn->opcode);
-#endif // INTEL_CUSTOMIZATION
-=======
     case VEX_LOB_MAP5:
       insn->opcodeType = MAP5;
       return consume(insn, insn->opcode);
     case VEX_LOB_MAP6:
       insn->opcodeType = MAP6;
       return consume(insn, insn->opcode);
->>>>>>> 6f7f5b54
+#if INTEL_CUSTOMIZATION
+    case VEX_LOB_MAP8:
+      insn->opcodeType = MAP8;
+      return consume(insn, insn->opcode);
+#endif // INTEL_CUSTOMIZATION
     }
   } else if (insn->vectorExtensionType == TYPE_VEX_2B) {
     insn->opcodeType = TWOBYTE;
@@ -1177,25 +1131,16 @@
   case THREEDNOW_MAP:
     decision = &THREEDNOW_MAP_SYM;
     break;
-<<<<<<< HEAD
+  case MAP5:
+    decision = &MAP5_SYM;
+    break;
+  case MAP6:
+    decision = &MAP6_SYM;
+    break;
 #if INTEL_CUSTOMIZATION
-  case THREEBYTE_39:
-    decision = &THREEBYTE39_SYM;
-    break;
-  case THREEBYTE_3B:
-    decision = &THREEBYTE3B_SYM;
-    break;
   case MAP8:
     decision = &MAP8_SYM;
 #endif // INTEL_CUSTOMIZATION
-=======
-  case MAP5:
-    decision = &MAP5_SYM;
-    break;
-  case MAP6:
-    decision = &MAP6_SYM;
-    break;
->>>>>>> 6f7f5b54
   }
 
 #if INTEL_CUSTOMIZATION
