--- conflicted
+++ resolved
@@ -37,13 +37,7 @@
 #define xFromEVEX2of4(evex)     (((~(evex)) & 0x40) >> 6)
 #define bFromEVEX2of4(evex)     (((~(evex)) & 0x20) >> 5)
 #define r2FromEVEX2of4(evex)    (((~(evex)) & 0x10) >> 4)
-<<<<<<< HEAD
-#if INTEL_CUSTOMIZATION
-#define mmmFromEVEX2of4(evex)    ((evex) & 0x7)
-#endif // INTEL_CUSTOMIZATION
-=======
 #define mmmFromEVEX2of4(evex)   ((evex) & 0x7)
->>>>>>> 6f7f5b54
 #define wFromEVEX3of4(evex)     (((evex) & 0x80) >> 7)
 #define vvvvFromEVEX3of4(evex)  (((~(evex)) & 0x78) >> 3)
 #define ppFromEVEX3of4(evex)    ((evex) & 0x3)
@@ -589,16 +583,11 @@
   VEX_LOB_0F = 0x1,
   VEX_LOB_0F38 = 0x2,
   VEX_LOB_0F3A = 0x3,
-<<<<<<< HEAD
+  VEX_LOB_MAP5 = 0x5,
 #if INTEL_CUSTOMIZATION
-  VEX_LOB_0F39 = 0x5,
-  VEX_LOB_0F3B = 0x6,
+  VEX_LOB_MAP6 = 0x6,
   VEX_LOB_MAP8 = 0x8
 #endif // INTEL_CUSTOMIZATION
-=======
-  VEX_LOB_MAP5 = 0x5,
-  VEX_LOB_MAP6 = 0x6
->>>>>>> 6f7f5b54
 };
 
 enum XOPMapSelect {
