--- conflicted
+++ resolved
@@ -359,21 +359,15 @@
   /// Processor has AVX-512 Vector Length eXtenstions
   bool HasVLX = false;
 
-<<<<<<< HEAD
-#if INTEL_CUSTOMIZATION
   /// Processor has AVX-512 16 bit floating-point extenstions
   bool HasFP16 = false;
 
+#if INTEL_CUSTOMIZATION
   /// True if cmul instructions have a false dependency
   /// on the destination register.
   bool HasCMULFalseDeps = false;
 #endif // INTEL_CUSTOMIZATION
 
-=======
-  /// Processor has AVX-512 16 bit floating-point extenstions
-  bool HasFP16 = false;
-
->>>>>>> 6f7f5b54
   /// Processor has PKU extenstions
   bool HasPKU = false;
 
@@ -979,14 +973,10 @@
   bool hasDQI() const { return HasDQI; }
   bool hasBWI() const { return HasBWI; }
   bool hasVLX() const { return HasVLX; }
-<<<<<<< HEAD
-#if INTEL_CUSTOMIZATION
   bool hasFP16() const { return HasFP16; }
+#if INTEL_CUSTOMIZATION
   bool hasCMULFalseDeps() const { return HasCMULFalseDeps; }
 #endif // INTEL_CUSTOMIZATION
-=======
-  bool hasFP16() const { return HasFP16; }
->>>>>>> 6f7f5b54
   bool hasPKU() const { return HasPKU; }
   bool hasVNNI() const { return HasVNNI; }
   bool hasBF16() const { return HasBF16; }
