//===-- X86Subtarget.h - Define Subtarget for the X86 ----------*- C++ -*--===//
//
// Part of the LLVM Project, under the Apache License v2.0 with LLVM Exceptions.
// See https://llvm.org/LICENSE.txt for license information.
// SPDX-License-Identifier: Apache-2.0 WITH LLVM-exception
//
//===----------------------------------------------------------------------===//
//
// This file declares the X86 specific subclass of TargetSubtargetInfo.
//
//===----------------------------------------------------------------------===//

#ifndef LLVM_LIB_TARGET_X86_X86SUBTARGET_H
#define LLVM_LIB_TARGET_X86_X86SUBTARGET_H

#include "X86FrameLowering.h"
#include "X86ISelLowering.h"
#include "X86InstrInfo.h"
#include "X86SelectionDAGInfo.h"
#include "llvm/ADT/Triple.h"
#include "llvm/CodeGen/TargetSubtargetInfo.h"
#include "llvm/IR/CallingConv.h"
#include <climits>
#include <memory>

#define GET_SUBTARGETINFO_HEADER
#include "X86GenSubtargetInfo.inc"

namespace llvm {

class CallLowering;
class GlobalValue;
class InstructionSelector;
class LegalizerInfo;
class RegisterBankInfo;
class StringRef;
class TargetMachine;

/// The X86 backend supports a number of different styles of PIC.
///
namespace PICStyles {

enum class Style {
  StubPIC,          // Used on i386-darwin in pic mode.
  GOT,              // Used on 32 bit elf on when in pic mode.
  RIPRel,           // Used on X86-64 when in pic mode.
  None              // Set when not in pic mode.
};

} // end namespace PICStyles

class X86Subtarget final : public X86GenSubtargetInfo {
  // NOTE: Do not add anything new to this list. Coarse, CPU name based flags
  // are not a good idea. We should be migrating away from these.
  enum X86ProcFamilyEnum {
    Others,
    IntelAtom,
    IntelSLM
  };

  enum X86SSEEnum {
    NoSSE, SSE1, SSE2, SSE3, SSSE3, SSE41, SSE42, AVX, AVX2, AVX512F
  };

  enum X863DNowEnum {
    NoThreeDNow, MMX, ThreeDNow, ThreeDNowA
  };

  /// X86 processor family: Intel Atom, and others
  X86ProcFamilyEnum X86ProcFamily = Others;

  /// Which PIC style to use
  PICStyles::Style PICStyle;

  const TargetMachine &TM;

  /// SSE1, SSE2, SSE3, SSSE3, SSE41, SSE42, or none supported.
  X86SSEEnum X86SSELevel = NoSSE;

  /// MMX, 3DNow, 3DNow Athlon, or none supported.
  X863DNowEnum X863DNowLevel = NoThreeDNow;

  /// True if the processor supports X87 instructions.
  bool HasX87 = false;

  /// True if the processor supports CMPXCHG8B.
  bool HasCmpxchg8b = false;

  /// True if this processor has NOPL instruction
  /// (generally pentium pro+).
  bool HasNOPL = false;

  /// True if this processor has conditional move instructions
  /// (generally pentium pro+).
  bool HasCMov = false;

  /// True if the processor supports X86-64 instructions.
  bool HasX86_64 = false;

  /// True if the processor supports POPCNT.
  bool HasPOPCNT = false;

  /// True if the processor supports SSE4A instructions.
  bool HasSSE4A = false;

  /// Target has AES instructions
  bool HasAES = false;
  bool HasVAES = false;

  /// Target has FXSAVE/FXRESTOR instructions
  bool HasFXSR = false;

  /// Target has XSAVE instructions
  bool HasXSAVE = false;

  /// Target has XSAVEOPT instructions
  bool HasXSAVEOPT = false;

  /// Target has XSAVEC instructions
  bool HasXSAVEC = false;

  /// Target has XSAVES instructions
  bool HasXSAVES = false;

  /// Target has carry-less multiplication
  bool HasPCLMUL = false;
  bool HasVPCLMULQDQ = false;

  /// Target has Galois Field Arithmetic instructions
  bool HasGFNI = false;

  /// Target has 3-operand fused multiply-add
  bool HasFMA = false;

  /// Target has 4-operand fused multiply-add
  bool HasFMA4 = false;

  /// Target has XOP instructions
  bool HasXOP = false;

  /// Target has TBM instructions.
  bool HasTBM = false;

  /// Target has LWP instructions
  bool HasLWP = false;

  /// True if the processor has the MOVBE instruction.
  bool HasMOVBE = false;

  /// True if the processor has the RDRAND instruction.
  bool HasRDRAND = false;

  /// Processor has 16-bit floating point conversion instructions.
  bool HasF16C = false;

  /// Processor has FS/GS base insturctions.
  bool HasFSGSBase = false;

  /// Processor has LZCNT instruction.
  bool HasLZCNT = false;

  /// Processor has BMI1 instructions.
  bool HasBMI = false;

  /// Processor has BMI2 instructions.
  bool HasBMI2 = false;

  /// Processor has VBMI instructions.
  bool HasVBMI = false;

  /// Processor has VBMI2 instructions.
  bool HasVBMI2 = false;

  /// Processor has Integer Fused Multiply Add
  bool HasIFMA = false;

#if INTEL_CUSTOMIZATION
#if INTEL_FEATURE_ISA_AVX_IFMA
  bool HasAVXIFMA = false;
#endif // INTEL_FEATURE_ISA_AVX_IFMA
#endif // INTEL_CUSTOMIZATION

  /// Processor has RTM instructions.
  bool HasRTM = false;

  /// Processor has ADX instructions.
  bool HasADX = false;

  /// Processor has SHA instructions.
  bool HasSHA = false;

  /// Processor has PRFCHW instructions.
  bool HasPRFCHW = false;

  /// Processor has RDSEED instructions.
  bool HasRDSEED = false;

  /// Processor has LAHF/SAHF instructions in 64-bit mode.
  bool HasLAHFSAHF64 = false;

  /// Processor has MONITORX/MWAITX instructions.
  bool HasMWAITX = false;

  /// Processor has Cache Line Zero instruction
  bool HasCLZERO = false;

  /// Processor has Cache Line Demote instruction
  bool HasCLDEMOTE = false;

  /// Processor has MOVDIRI instruction (direct store integer).
  bool HasMOVDIRI = false;

  /// Processor has MOVDIR64B instruction (direct store 64 bytes).
  bool HasMOVDIR64B = false;

  /// Processor has ptwrite instruction.
  bool HasPTWRITE = false;

  /// Processor has Prefetch with intent to Write instruction
  bool HasPREFETCHWT1 = false;

  /// True if SHLD instructions are slow.
  bool IsSHLDSlow = false;

  /// True if the PMULLD instruction is slow compared to PMULLW/PMULHW and
  //  PMULUDQ.
  bool IsPMULLDSlow = false;

  /// True if the PMADDWD instruction is slow compared to PMULLD.
  bool IsPMADDWDSlow = false;

  /// True if unaligned memory accesses of 16-bytes are slow.
  bool IsUAMem16Slow = false;

  /// True if unaligned memory accesses of 32-bytes are slow.
  bool IsUAMem32Slow = false;

  /// True if SSE operations can have unaligned memory operands.
  /// This may require setting a configuration bit in the processor.
  bool HasSSEUnalignedMem = false;

  /// True if this processor has the CMPXCHG16B instruction;
  /// this is true for most x86-64 chips, but not the first AMD chips.
  bool HasCmpxchg16b = false;

  /// True if the LEA instruction should be used for adjusting
  /// the stack pointer. This is an optimization for Intel Atom processors.
  bool UseLeaForSP = false;

  /// True if POPCNT instruction has a false dependency on the destination register.
  bool HasPOPCNTFalseDeps = false;

  /// True if LZCNT/TZCNT instructions have a false dependency on the destination register.
  bool HasLZCNTFalseDeps = false;

  /// True if its preferable to combine to a single shuffle using a variable
  /// mask over multiple fixed shuffles.
  bool HasFastVariableShuffle = false;

  /// True if vzeroupper instructions should be inserted after code that uses
  /// ymm or zmm registers.
  bool InsertVZEROUPPER = false;

  /// True if there is no performance penalty for writing NOPs with up to
  /// 7 bytes.
  bool HasFast7ByteNOP = false;

  /// True if there is no performance penalty for writing NOPs with up to
  /// 11 bytes.
  bool HasFast11ByteNOP = false;

  /// True if there is no performance penalty for writing NOPs with up to
  /// 15 bytes.
  bool HasFast15ByteNOP = false;

  /// True if gather is reasonably fast. This is true for Skylake client and
  /// all AVX-512 CPUs.
  bool HasFastGather = false;

  /// True if hardware SQRTSS instruction is at least as fast (latency) as
  /// RSQRTSS followed by a Newton-Raphson iteration.
  bool HasFastScalarFSQRT = false;

  /// True if hardware SQRTPS/VSQRTPS instructions are at least as fast
  /// (throughput) as RSQRTPS/VRSQRTPS followed by a Newton-Raphson iteration.
  bool HasFastVectorFSQRT = false;

  /// True if 8-bit divisions are significantly faster than
  /// 32-bit divisions and should be used when possible.
  bool HasSlowDivide32 = false;

  /// True if 32-bit divides are significantly faster than
  /// 64-bit divisions and should be used when possible.
  bool HasSlowDivide64 = false;

  /// True if LZCNT instruction is fast.
  bool HasFastLZCNT = false;

  /// True if SHLD based rotate is fast.
  bool HasFastSHLDRotate = false;

  /// True if the processor supports macrofusion.
  bool HasMacroFusion = false;

  /// True if the processor supports branch fusion.
  bool HasBranchFusion = false;

  /// True if the processor has enhanced REP MOVSB/STOSB.
  bool HasERMSB = false;

  /// True if the processor has fast short REP MOV.
  bool HasFSRM = false;

  /// True if the short functions should be padded to prevent
  /// a stall when returning too early.
  bool PadShortFunctions = false;

  /// True if two memory operand instructions should use a temporary register
  /// instead.
  bool SlowTwoMemOps = false;

  /// True if the LEA instruction inputs have to be ready at address generation
  /// (AG) time.
  bool LEAUsesAG = false;

  /// True if the LEA instruction with certain arguments is slow
  bool SlowLEA = false;

  /// True if the LEA instruction has all three source operands: base, index,
  /// and offset or if the LEA instruction uses base and index registers where
  /// the base is EBP, RBP,or R13
  bool Slow3OpsLEA = false;

  /// True if INC and DEC instructions are slow when writing to flags
  bool SlowIncDec = false;

  /// Processor has AVX-512 PreFetch Instructions
  bool HasPFI = false;

  /// Processor has AVX-512 Exponential and Reciprocal Instructions
  bool HasERI = false;

  /// Processor has AVX-512 Conflict Detection Instructions
  bool HasCDI = false;

  /// Processor has AVX-512 population count Instructions
  bool HasVPOPCNTDQ = false;

  /// Processor has AVX-512 Doubleword and Quadword instructions
  bool HasDQI = false;

  /// Processor has AVX-512 Byte and Word instructions
  bool HasBWI = false;

  /// Processor has AVX-512 Vector Length eXtenstions
  bool HasVLX = false;

#if INTEL_CUSTOMIZATION
#if INTEL_FEATURE_ISA_FP16
  /// Processor has AVX-512 16 bit floating-point extenstions
  bool HasFP16 = false;
#endif // INTEL_FEATURE_ISA_FP16
#endif // INTEL_CUSTOMIZATION

  /// Processor has PKU extenstions
  bool HasPKU = false;

  /// Processor has AVX-512 Vector Neural Network Instructions
  bool HasVNNI = false;

  /// Processor has AVX Vector Neural Network Instructions
  bool HasAVXVNNI = false;

  /// Processor has AVX-512 bfloat16 floating-point extensions
  bool HasBF16 = false;

#if INTEL_CUSTOMIZATION
#if INTEL_FEATURE_ISA_AVX_BF16
  /// Processor has AVX bfloat16 floating-point extensions
  bool HasAVXBF16 = false;
#endif // INTEL_FEATURE_ISA_AVX_BF16
#endif // INTEL_CUSTOMIZATION

  /// Processor supports ENQCMD instructions
  bool HasENQCMD = false;

  /// Processor has AVX-512 Bit Algorithms instructions
  bool HasBITALG = false;

  /// Processor has AVX-512 vp2intersect instructions
  bool HasVP2INTERSECT = false;

  /// Processor supports CET SHSTK - Control-Flow Enforcement Technology
  /// using Shadow Stack
  bool HasSHSTK = false;

  /// Processor supports Invalidate Process-Context Identifier
  bool HasINVPCID = false;

  /// Processor has Software Guard Extensions
  bool HasSGX = false;

  /// Processor supports Flush Cache Line instruction
  bool HasCLFLUSHOPT = false;

  /// Processor supports Cache Line Write Back instruction
  bool HasCLWB = false;

  /// Processor supports Write Back No Invalidate instruction
  bool HasWBNOINVD = false;

  /// Processor support RDPID instruction
  bool HasRDPID = false;

  /// Processor supports WaitPKG instructions
  bool HasWAITPKG = false;

  /// Processor supports PCONFIG instruction
  bool HasPCONFIG = false;

#if INTEL_CUSTOMIZATION
#if INTEL_FEATURE_ISA_AMX_BF8
  bool HasAMXBF8 = false;
#endif // INTEL_FEATURE_ISA_AMX_BF8
#if INTEL_FEATURE_ISA_AMX_MEMADVISE
  bool HasAMXMEMADVISE = false;
#endif // INTEL_FEATURE_ISA_AMX_MEMADVISE
#if INTEL_FEATURE_ISA_AMX_MEMADVISE_EVEX
  bool HasAMXMEMADVISEEVEX = false;
#endif // INTEL_FEATURE_ISA_AMX_MEMADVISE_EVEX

#if INTEL_FEATURE_ISA_AMX_FUTURE
  bool HasAMXELEMENT = false;
  bool HasAMXREDUCE = false;
  bool HasAMXFORMAT = false;
  bool HasAMXMEMORY = false;
#endif // INTEL_FEATURE_ISA_AMX_FUTURE
#if INTEL_FEATURE_ISA_AMX_LNC
  bool HasAMXTRANSPOSE = false;
  bool HasAMXAVX512 = false;
#endif // INTEL_FEATURE_ISA_AMX_LNC
#if INTEL_FEATURE_ISA_AMX_FP16
  bool HasAMXFP16 = false;
#endif // INTEL_FEATURE_ISA_AMX_FP16
#if INTEL_FEATURE_ISA_AMX_MEMORY2
  bool HasAMXMEMORY2 = false;
#endif // INTEL_FEATURE_ISA_AMX_MEMORY2
#if INTEL_FEATURE_ISA_AMX_BF16_EVEX
  bool HasAMXBF16EVEX = false;
#endif // INTEL_FEATURE_ISA_AMX_BF16_EVEX
#if INTEL_FEATURE_ISA_AMX_ELEMENT_EVEX
  bool HasAMXELEMENTEVEX = false;
#endif // INTEL_FEATURE_ISA_AMX_ELEMENT_EVEX
#if INTEL_FEATURE_ISA_AMX_CONVERT
  bool HasAMXCONVERT = false;
#endif // INTEL_FEATURE_ISA_AMX_CONVERT
#if INTEL_FEATURE_ISA_AMX_INT8_EVEX
  bool HasAMXINT8EVEX = false;
#endif // INTEL_FEATURE_ISA_AMX_INT8_EVEX
#if INTEL_FEATURE_ISA_AMX_TILE_EVEX
  bool HasAMXTILEEVEX = false;
#endif // INTEL_FEATURE_ISA_AMX_TILE_EVEX
#if INTEL_FEATURE_ISA_AMX_TRANSPOSE2
  bool HasAMXTRANSPOSE2 = false;
#endif // INTEL_FEATURE_ISA_AMX_TRANSPOSE2
#if INTEL_FEATURE_ISA_AMX_TILE2
  bool HasAMXTILE2 = false;
#endif // INTEL_FEATURE_ISA_AMX_TILE2
#if INTEL_FEATURE_ISA_AMX_COMPLEX
  bool HasAMXCOMPLEX = false;
#endif // INTEL_FEATURE_ISA_AMX_COMPLEX
#if INTEL_FEATURE_ISA_AMX_FP19
  bool HasAMXFP19 = false;
#endif // INTEL_FEATURE_ISA_AMX_FP19

#if INTEL_FEATURE_ISA_AVX512_CONVERT
  bool HasCONVERT = false;
#endif // INTEL_FEATURE_ISA_AVX512_CONVERT
#if INTEL_FEATURE_ISA_AVX_CONVERT
  bool HasAVXCONVERT = false;
#endif // INTEL_FEATURE_ISA_AVX_CONVERT

#if INTEL_FEATURE_ISA_AVX512_DOTPROD
  bool HasDOTPROD = false;
#endif // INTEL_FEATURE_ISA_AVX512_DOTPROD
#if INTEL_FEATURE_ISA_AVX_DOTPROD
  bool HasAVXDOTPROD = false;
#endif // INTEL_FEATURE_ISA_AVX_DOTPROD

#if INTEL_FEATURE_ISA_AVX_COMPRESS
  bool HasAVXCOMPRESS = false;
#endif // INTEL_FEATURE_ISA_AVX_COMPRESS

#if INTEL_FEATURE_ISA_AVX_MEMADVISE
  bool HasAVXMEMADVISE = false;
  bool HasAVX512MEMADVISE = false;
#endif // INTEL_FEATURE_ISA_AVX_MEMADVISE

#if INTEL_FEATURE_ISA_AVX_MPSADBW
  bool HasAVX512MPSADBW = false;
#endif // INTEL_FEATURE_ISA_AVX_MPSADBW

#if INTEL_FEATURE_ISA_AVX512_DOTPROD_INT8
  bool HasAVX512DOTPRODINT8 = false;
#endif // INTEL_FEATURE_ISA_AVX512_DOTPROD_INT8
#if INTEL_FEATURE_ISA_AVX_DOTPROD_INT8
  bool HasAVXDOTPRODINT8 = false;
#endif // INTEL_FEATURE_ISA_AVX_DOTPROD_INT8
#if INTEL_FEATURE_ISA_AVX512_DOTPROD_PHPS
  bool HasAVX512DOTPRODPHPS = false;
#endif // INTEL_FEATURE_ISA_AVX512_DOTPROD_PHPS
#if INTEL_FEATURE_ISA_AVX_DOTPROD_PHPS
  bool HasAVXDOTPRODPHPS = false;
#endif // INTEL_FEATURE_ISA_AVX_DOTPROD_PHPS

#if INTEL_FEATURE_ISA_AVX_MOVGET
  bool HasAVXMOVGET = false;
#endif // INTEL_FEATURE_ISA_AVX_MOVGET
#if INTEL_FEATURE_ISA_AVX512_MOVGET
  bool HasAVX512MOVGET = false;
#endif // INTEL_FEATURE_ISA_AVX512_MOVGET
#if INTEL_FEATURE_ISA_GPR_MOVGET
  bool HasGPRMOVGET = false;
#endif // INTEL_FEATURE_ISA_GPR_MOVGET
#if INTEL_FEATURE_ISA_MOVGET64B
  bool HasMOVGET64B = false;
#endif // INTEL_FEATURE_ISA_MOVGET64B

#if INTEL_FEATURE_ISA_RAO_INT
  bool HasRAOINT = false;
#endif // INTEL_FEATURE_ISA_RAO_INT
#if INTEL_FEATURE_ISA_AVX_RAO_INT
  bool HasAVXRAOINT = false;
#endif // INTEL_FEATURE_ISA_AVX_RAO_INT
#if INTEL_FEATURE_ISA_AVX_RAO_FP
// AUTO GENERATED BY TOOL
  bool HasAVXRAOFP = false;
// end AUTO GENERATED BY TOOL
#endif // INTEL_FEATURE_ISA_AVX_RAO_FP
#if INTEL_FEATURE_ISA_AVX512_RAO_INT
// AUTO GENERATED BY TOOL
  bool HasAVX512RAOINT = false;
// end AUTO GENERATED BY TOOL
#endif // INTEL_FEATURE_ISA_AVX512_RAO_INT
#if INTEL_FEATURE_ISA_AVX512_RAO_FP
// AUTO GENERATED BY TOOL
  bool HasAVX512RAOFP = false;
// end AUTO GENERATED BY TOOL
#endif // INTEL_FEATURE_ISA_AVX512_RAO_FP
#if INTEL_FEATURE_ISA_AMX_AVX512_CVTROW
// AUTO GENERATED BY TOOL
  bool HasAMXAVX512CVTROW = false;
// end AUTO GENERATED BY TOOL
#endif // INTEL_FEATURE_ISA_AMX_AVX512_CVTROW
#endif // INTEL_CUSTOMIZATION
  /// Processor support key locker instructions
  bool HasKL = false;

  /// Processor support key locker wide instructions
  bool HasWIDEKL = false;

  /// Processor supports HRESET instruction
  bool HasHRESET = false;

  /// Processor supports SERIALIZE instruction
  bool HasSERIALIZE = false;

  /// Processor supports TSXLDTRK instruction
  bool HasTSXLDTRK = false;

  /// Processor has AMX support
  bool HasAMXTILE = false;
  bool HasAMXBF16 = false;
  bool HasAMXINT8 = false;

  /// Processor supports User Level Interrupt instructions
  bool HasUINTR = false;

  /// Processor has a single uop BEXTR implementation.
  bool HasFastBEXTR = false;

  /// Try harder to combine to horizontal vector ops if they are fast.
  bool HasFastHorizontalOps = false;

  /// Prefer a left/right scalar logical shifts pair over a shift+and pair.
  bool HasFastScalarShiftMasks = false;

  /// Prefer a left/right vector logical shifts pair over a shift+and pair.
  bool HasFastVectorShiftMasks = false;

  /// Use a retpoline thunk rather than indirect calls to block speculative
  /// execution.
  bool UseRetpolineIndirectCalls = false;

  /// Use a retpoline thunk or remove any indirect branch to block speculative
  /// execution.
  bool UseRetpolineIndirectBranches = false;

  /// Deprecated flag, query `UseRetpolineIndirectCalls` and
  /// `UseRetpolineIndirectBranches` instead.
  bool DeprecatedUseRetpoline = false;

  /// When using a retpoline thunk, call an externally provided thunk rather
  /// than emitting one inside the compiler.
  bool UseRetpolineExternalThunk = false;

  /// Prevent generation of indirect call/branch instructions from memory,
  /// and force all indirect call/branch instructions from a register to be
  /// preceded by an LFENCE. Also decompose RET instructions into a
  /// POP+LFENCE+JMP sequence.
  bool UseLVIControlFlowIntegrity = false;

  /// Enable Speculative Execution Side Effect Suppression
  bool UseSpeculativeExecutionSideEffectSuppression = false;

  /// Insert LFENCE instructions to prevent data speculatively injected into
  /// loads from being used maliciously.
  bool UseLVILoadHardening = false;

  /// Use software floating point for code generation.
  bool UseSoftFloat = false;

  /// Use alias analysis during code generation.
  bool UseAA = false;

  /// The minimum alignment known to hold of the stack frame on
  /// entry to the function and which must be maintained by every function.
  Align stackAlignment = Align(4);

  Align TileConfigAlignment = Align(4);

  /// Max. memset / memcpy size that is turned into rep/movs, rep/stos ops.
  ///
  // FIXME: this is a known good value for Yonah. How about others?
  unsigned MaxInlineSizeThreshold = 128;

  /// Indicates target prefers 128 bit instructions.
  bool Prefer128Bit = false;

  /// Indicates target prefers 256 bit instructions.
  bool Prefer256Bit = false;

  /// Indicates target prefers AVX512 mask registers.
  bool PreferMaskRegisters = false;

#if INTEL_CUSTOMIZATION
  /// Processor supports Decoded Stream Buffer.
  bool HasDSB = false;
#endif // INTEL_CUSTOMIZATION

  /// Use Goldmont specific floating point div/sqrt costs.
  bool UseGLMDivSqrtCosts = false;

  /// What processor and OS we're targeting.
  Triple TargetTriple;

  /// GlobalISel related APIs.
  std::unique_ptr<CallLowering> CallLoweringInfo;
  std::unique_ptr<LegalizerInfo> Legalizer;
  std::unique_ptr<RegisterBankInfo> RegBankInfo;
  std::unique_ptr<InstructionSelector> InstSelector;

private:
  /// Override the stack alignment.
  MaybeAlign StackAlignOverride;

  /// Preferred vector width from function attribute.
  unsigned PreferVectorWidthOverride;

  /// Resolved preferred vector width from function attribute and subtarget
  /// features.
  unsigned PreferVectorWidth = UINT32_MAX;

  /// Required vector width from function attribute.
  unsigned RequiredVectorWidth;

#if INTEL_CUSTOMIZATION
#if INTEL_FEATURE_ICECODE
  /// True if compiling for IceCode, false for 16-bit, 32-bit or 64-bit.
  bool InIceCodeMode = false;

  /// True if compiling for 64-bit or IceCode, false for 16-bit or 32-bit.
#else // INTEL_FEATURE_ICECODE
  /// True if compiling for 64-bit, false for 16-bit or 32-bit.
#endif // INTEL_FEATURE_ICECODE
#endif // INTEL_CUSTOMIZATION
  bool In64BitMode = false;

  /// True if compiling for 32-bit, false for 16-bit or 64-bit.
  bool In32BitMode = false;

  /// True if compiling for 16-bit, false for 32-bit or 64-bit.
  bool In16BitMode = false;

  X86SelectionDAGInfo TSInfo;
  // Ordering here is important. X86InstrInfo initializes X86RegisterInfo which
  // X86TargetLowering needs.
  X86InstrInfo InstrInfo;
  X86TargetLowering TLInfo;
  X86FrameLowering FrameLowering;

public:
  /// This constructor initializes the data members to match that
  /// of the specified triple.
  ///
  X86Subtarget(const Triple &TT, StringRef CPU, StringRef TuneCPU, StringRef FS,
               const X86TargetMachine &TM, MaybeAlign StackAlignOverride,
               unsigned PreferVectorWidthOverride,
               unsigned RequiredVectorWidth);

  const X86TargetLowering *getTargetLowering() const override {
    return &TLInfo;
  }

  const X86InstrInfo *getInstrInfo() const override { return &InstrInfo; }

  const X86FrameLowering *getFrameLowering() const override {
    return &FrameLowering;
  }

  const X86SelectionDAGInfo *getSelectionDAGInfo() const override {
    return &TSInfo;
  }

  const X86RegisterInfo *getRegisterInfo() const override {
    return &getInstrInfo()->getRegisterInfo();
  }

  unsigned getTileConfigSize() const { return 64; }
  Align getTileConfigAlignment() const { return TileConfigAlignment; }

  /// Returns the minimum alignment known to hold of the
  /// stack frame on entry to the function and which must be maintained by every
  /// function for this subtarget.
  Align getStackAlignment() const { return stackAlignment; }

  /// Returns the maximum memset / memcpy size
  /// that still makes it profitable to inline the call.
  unsigned getMaxInlineSizeThreshold() const { return MaxInlineSizeThreshold; }

  /// ParseSubtargetFeatures - Parses features string setting specified
  /// subtarget options.  Definition of function is auto generated by tblgen.
  void ParseSubtargetFeatures(StringRef CPU, StringRef TuneCPU, StringRef FS);

  /// Methods used by Global ISel
  const CallLowering *getCallLowering() const override;
  InstructionSelector *getInstructionSelector() const override;
  const LegalizerInfo *getLegalizerInfo() const override;
  const RegisterBankInfo *getRegBankInfo() const override;

private:
  /// Initialize the full set of dependencies so we can use an initializer
  /// list for X86Subtarget.
  X86Subtarget &initializeSubtargetDependencies(StringRef CPU,
                                                StringRef TuneCPU,
                                                StringRef FS);
  void initSubtargetFeatures(StringRef CPU, StringRef TuneCPU, StringRef FS);

public:
#if INTEL_CUSTOMIZATION
#if INTEL_FEATURE_ICECODE
  bool isIceCode() const {
    return InIceCodeMode;
  }
#endif // INTEL_FEATURE_ICECODE
#endif // INTEL_CUSTOMIZATION

  /// Is this x86_64? (disregarding specific ABI / programming model)
  bool is64Bit() const {
    return In64BitMode;
  }

  bool is32Bit() const {
    return In32BitMode;
  }

  bool is16Bit() const {
    return In16BitMode;
  }

  /// Is this x86_64 with the ILP32 programming model (x32 ABI)?
  bool isTarget64BitILP32() const {
    return In64BitMode && (TargetTriple.getEnvironment() == Triple::GNUX32 ||
                           TargetTriple.isOSNaCl());
  }

  /// Is this x86_64 with the LP64 programming model (standard AMD64, no x32)?
  bool isTarget64BitLP64() const {
    return In64BitMode && (TargetTriple.getEnvironment() != Triple::GNUX32 &&
                           !TargetTriple.isOSNaCl());
  }

  PICStyles::Style getPICStyle() const { return PICStyle; }
  void setPICStyle(PICStyles::Style Style)  { PICStyle = Style; }

  bool hasX87() const { return HasX87; }
  bool hasCmpxchg8b() const { return HasCmpxchg8b; }
  bool hasNOPL() const { return HasNOPL; }
  // SSE codegen depends on cmovs, and all SSE1+ processors support them.
  // All 64-bit processors support cmov.
  bool hasCMov() const { return HasCMov || X86SSELevel >= SSE1 || is64Bit(); }
  bool hasSSE1() const { return X86SSELevel >= SSE1; }
  bool hasSSE2() const { return X86SSELevel >= SSE2; }
  bool hasSSE3() const { return X86SSELevel >= SSE3; }
  bool hasSSSE3() const { return X86SSELevel >= SSSE3; }
  bool hasSSE41() const { return X86SSELevel >= SSE41; }
  bool hasSSE42() const { return X86SSELevel >= SSE42; }
  bool hasAVX() const { return X86SSELevel >= AVX; }
  bool hasAVX2() const { return X86SSELevel >= AVX2; }
  bool hasAVX512() const { return X86SSELevel >= AVX512F; }
  bool hasInt256() const { return hasAVX2(); }
  bool hasSSE4A() const { return HasSSE4A; }
  bool hasMMX() const { return X863DNowLevel >= MMX; }
  bool has3DNow() const { return X863DNowLevel >= ThreeDNow; }
  bool has3DNowA() const { return X863DNowLevel >= ThreeDNowA; }
  bool hasPOPCNT() const { return HasPOPCNT; }
  bool hasAES() const { return HasAES; }
  bool hasVAES() const { return HasVAES; }
  bool hasFXSR() const { return HasFXSR; }
  bool hasXSAVE() const { return HasXSAVE; }
  bool hasXSAVEOPT() const { return HasXSAVEOPT; }
  bool hasXSAVEC() const { return HasXSAVEC; }
  bool hasXSAVES() const { return HasXSAVES; }
  bool hasPCLMUL() const { return HasPCLMUL; }
  bool hasVPCLMULQDQ() const { return HasVPCLMULQDQ; }
  bool hasGFNI() const { return HasGFNI; }
  // Prefer FMA4 to FMA - its better for commutation/memory folding and
  // has equal or better performance on all supported targets.
  bool hasFMA() const { return HasFMA; }
  bool hasFMA4() const { return HasFMA4; }
  bool hasAnyFMA() const { return hasFMA() || hasFMA4(); }
  bool hasXOP() const { return HasXOP; }
  bool hasTBM() const { return HasTBM; }
  bool hasLWP() const { return HasLWP; }
  bool hasMOVBE() const { return HasMOVBE; }
  bool hasRDRAND() const { return HasRDRAND; }
  bool hasF16C() const { return HasF16C; }
  bool hasFSGSBase() const { return HasFSGSBase; }
  bool hasLZCNT() const { return HasLZCNT; }
  bool hasBMI() const { return HasBMI; }
  bool hasBMI2() const { return HasBMI2; }
  bool hasVBMI() const { return HasVBMI; }
  bool hasVBMI2() const { return HasVBMI2; }
  bool hasIFMA() const { return HasIFMA; }
#if INTEL_CUSTOMIZATION
#if INTEL_FEATURE_ISA_AVX_IFMA
  bool hasAVXIFMA() const { return HasAVXIFMA; }
#endif // INTEL_FEATURE_ISA_AVX_IFMA
#endif // INTEL_CUSTOMIZATION
  bool hasRTM() const { return HasRTM; }
  bool hasADX() const { return HasADX; }
  bool hasSHA() const { return HasSHA; }
  bool hasPRFCHW() const { return HasPRFCHW; }
  bool hasPREFETCHWT1() const { return HasPREFETCHWT1; }
  bool hasPrefetchW() const {
    // The PREFETCHW instruction was added with 3DNow but later CPUs gave it
    // its own CPUID bit as part of deprecating 3DNow. Intel eventually added
    // it and KNL has another that prefetches to L2 cache. We assume the
    // L1 version exists if the L2 version does.
    return has3DNow() || hasPRFCHW() || hasPREFETCHWT1();
  }
  bool hasSSEPrefetch() const {
    // We implicitly enable these when we have a write prefix supporting cache
    // level OR if we have prfchw, but don't already have a read prefetch from
    // 3dnow.
    return hasSSE1() || (hasPRFCHW() && !has3DNow()) || hasPREFETCHWT1();
  }
  bool hasRDSEED() const { return HasRDSEED; }
  bool hasLAHFSAHF() const { return HasLAHFSAHF64 || !is64Bit(); }
  bool hasMWAITX() const { return HasMWAITX; }
  bool hasCLZERO() const { return HasCLZERO; }
  bool hasCLDEMOTE() const { return HasCLDEMOTE; }
  bool hasMOVDIRI() const { return HasMOVDIRI; }
  bool hasMOVDIR64B() const { return HasMOVDIR64B; }
  bool hasPTWRITE() const { return HasPTWRITE; }
  bool isSHLDSlow() const { return IsSHLDSlow; }
  bool isPMULLDSlow() const { return IsPMULLDSlow; }
  bool isPMADDWDSlow() const { return IsPMADDWDSlow; }
  bool isUnalignedMem16Slow() const { return IsUAMem16Slow; }
  bool isUnalignedMem32Slow() const { return IsUAMem32Slow; }
  bool hasSSEUnalignedMem() const { return HasSSEUnalignedMem; }
  bool hasCmpxchg16b() const { return HasCmpxchg16b && is64Bit(); }
  bool useLeaForSP() const { return UseLeaForSP; }
  bool hasPOPCNTFalseDeps() const { return HasPOPCNTFalseDeps; }
  bool hasLZCNTFalseDeps() const { return HasLZCNTFalseDeps; }
  bool hasFastVariableShuffle() const {
    return HasFastVariableShuffle;
  }
  bool insertVZEROUPPER() const { return InsertVZEROUPPER; }
  bool hasFastGather() const { return HasFastGather; }
  bool hasFastScalarFSQRT() const { return HasFastScalarFSQRT; }
  bool hasFastVectorFSQRT() const { return HasFastVectorFSQRT; }
  bool hasFastLZCNT() const { return HasFastLZCNT; }
  bool hasFastSHLDRotate() const { return HasFastSHLDRotate; }
  bool hasFastBEXTR() const { return HasFastBEXTR; }
  bool hasFastHorizontalOps() const { return HasFastHorizontalOps; }
  bool hasFastScalarShiftMasks() const { return HasFastScalarShiftMasks; }
  bool hasFastVectorShiftMasks() const { return HasFastVectorShiftMasks; }
  bool hasMacroFusion() const { return HasMacroFusion; }
  bool hasBranchFusion() const { return HasBranchFusion; }
  bool hasERMSB() const { return HasERMSB; }
  bool hasFSRM() const { return HasFSRM; }
  bool hasSlowDivide32() const { return HasSlowDivide32; }
  bool hasSlowDivide64() const { return HasSlowDivide64; }
  bool padShortFunctions() const { return PadShortFunctions; }
  bool slowTwoMemOps() const { return SlowTwoMemOps; }
  bool LEAusesAG() const { return LEAUsesAG; }
  bool slowLEA() const { return SlowLEA; }
  bool slow3OpsLEA() const { return Slow3OpsLEA; }
  bool slowIncDec() const { return SlowIncDec; }
  bool hasCDI() const { return HasCDI; }
  bool hasVPOPCNTDQ() const { return HasVPOPCNTDQ; }
  bool hasPFI() const { return HasPFI; }
  bool hasERI() const { return HasERI; }
  bool hasDQI() const { return HasDQI; }
  bool hasBWI() const { return HasBWI; }
  bool hasVLX() const { return HasVLX; }
#if INTEL_CUSTOMIZATION
#if INTEL_FEATURE_ISA_FP16
  bool hasFP16() const { return HasFP16; }
#endif // INTEL_FEATURE_ISA_FP16
#endif // INTEL_CUSTOMIZATION
  bool hasPKU() const { return HasPKU; }
  bool hasVNNI() const { return HasVNNI; }
  bool hasBF16() const { return HasBF16; }
#if INTEL_CUSTOMIZATION
#if INTEL_FEATURE_ISA_AVX_BF16
  bool hasAVXBF16() const { return HasAVXBF16; }
#endif // INTEL_FEATURE_ISA_AVX_BF16
#endif // INTEL_CUSTOMIZATION
  bool hasVP2INTERSECT() const { return HasVP2INTERSECT; }
  bool hasBITALG() const { return HasBITALG; }
  bool hasSHSTK() const { return HasSHSTK; }
  bool hasCLFLUSHOPT() const { return HasCLFLUSHOPT; }
  bool hasCLWB() const { return HasCLWB; }
  bool hasWBNOINVD() const { return HasWBNOINVD; }
  bool hasRDPID() const { return HasRDPID; }
  bool hasWAITPKG() const { return HasWAITPKG; }
  bool hasPCONFIG() const { return HasPCONFIG; }
  bool hasSGX() const { return HasSGX; }
#if INTEL_CUSTOMIZATION
  bool hasDSB() const override { return HasDSB; }
  // In SKL, DSB window size is 64B. It is implemented as 2 DSBs of 32B each
  // (even and odd) that run in parallel every lookup
  unsigned getDSBWindowSize() const override { return 32; }
#endif // INTEL_CUSTOMIZATION
  bool hasINVPCID() const { return HasINVPCID; }
  bool hasENQCMD() const { return HasENQCMD; }
  bool hasKL() const { return HasKL; }
  bool hasWIDEKL() const { return HasWIDEKL; }
  bool hasHRESET() const { return HasHRESET; }
  bool hasSERIALIZE() const { return HasSERIALIZE; }
  bool hasTSXLDTRK() const { return HasTSXLDTRK; }
  bool hasUINTR() const { return HasUINTR; }
  bool useRetpolineIndirectCalls() const { return UseRetpolineIndirectCalls; }
  bool useRetpolineIndirectBranches() const {
    return UseRetpolineIndirectBranches;
  }
#if INTEL_CUSTOMIZATION
#if INTEL_FEATURE_ISA_AMX_BF8
  bool hasAMXBF8() const { return HasAMXBF8; }
#endif // INTEL_FEATURE_ISA_AMX_BF8
#if INTEL_FEATURE_ISA_AMX_MEMADVISE
  bool hasAMXMEMADVISE() const { return HasAMXMEMADVISE; }
#endif // INTEL_FEATURE_ISA_AMX_MEMADVISE
#if INTEL_FEATURE_ISA_AMX_MEMADVISE_EVEX
  bool hasAMXMEMADVISEEVEX() const { return HasAMXMEMADVISEEVEX; }
#endif // INTEL_FEATURE_ISA_AMX_MEMADVISE_EVEX
#if INTEL_FEATURE_ISA_AMX_FUTURE
  bool hasAMXELEMENT() const { return HasAMXELEMENT; }
  bool hasAMXREDUCE() const { return HasAMXREDUCE; }
  bool hasAMXFORMAT() const { return HasAMXFORMAT; }
  bool hasAMXMEMORY() const { return HasAMXMEMORY; }
#endif // INTEL_FEATURE_ISA_AMX_FUTURE
#if INTEL_FEATURE_ISA_AMX_LNC
  bool hasAMXTRANSPOSE() const { return HasAMXTRANSPOSE; }
  bool hasAMXAVX512() const { return HasAMXAVX512; }
#endif // INTEL_FEATURE_ISA_AMX_LNC
#if INTEL_FEATURE_ISA_AMX_FP16
  bool hasAMXFP16() const { return HasAMXFP16; }
#endif // INTEL_FEATURE_ISA_AMX_FP16
#if INTEL_FEATURE_ISA_AMX_MEMORY2
  bool hasAMXMEMORY2() const { return HasAMXMEMORY2; }
#endif // INTEL_FEATURE_ISA_AMX_MEMORY2
#if INTEL_FEATURE_ISA_AMX_BF16_EVEX
  bool hasAMXBF16EVEX() const { return HasAMXBF16EVEX; }
#endif // INTEL_FEATURE_ISA_AMX_BF16_EVEX
#if INTEL_FEATURE_ISA_AMX_ELEMENT_EVEX
  bool hasAMXELEMENTEVEX() const { return HasAMXELEMENTEVEX; }
#endif // INTEL_FEATURE_ISA_AMX_ELEMENT_EVEX
#if INTEL_FEATURE_ISA_AMX_CONVERT
  bool hasAMXCONVERT() const { return HasAMXCONVERT; }
#endif // INTEL_FEATURE_ISA_AMX_CONVERT
#if INTEL_FEATURE_ISA_AMX_INT8_EVEX
  bool hasAMXINT8EVEX() const { return HasAMXINT8EVEX; }
#endif // INTEL_FEATURE_ISA_AMX_INT8_EVEX
#if INTEL_FEATURE_ISA_AMX_TILE_EVEX
  bool hasAMXTILEEVEX() const { return HasAMXTILEEVEX; }
#endif // INTEL_FEATURE_ISA_AMX_TILE_EVEX
#if INTEL_FEATURE_ISA_AMX_TRANSPOSE2
  bool hasAMXTRANSPOSE2() const { return HasAMXTRANSPOSE2; }
#endif // INTEL_FEATURE_ISA_AMX_TRANSPOSE2
#if INTEL_FEATURE_ISA_AMX_TILE2
  bool hasAMXTILE2() const { return HasAMXTILE2; }
#endif // INTEL_FEATURE_ISA_AMX_TILE2
#if INTEL_FEATURE_ISA_AMX_COMPLEX
  bool hasAMXCOMPLEX() const { return HasAMXCOMPLEX; }
#endif // INTEL_FEATURE_ISA_AMX_COMPLEX
#if INTEL_FEATURE_ISA_AMX_FP19
  bool hasAMXFP19() const { return HasAMXFP19; }
#endif // INTEL_FEATURE_ISA_AMX_FP19
#if INTEL_FEATURE_ISA_AVX512_DOTPROD_INT8
  bool hasAVX512DOTPRODINT8() const { return HasAVX512DOTPRODINT8; }
#endif // INTEL_FEATURE_ISA_AVX512_DOTPROD_INT8
#if INTEL_FEATURE_ISA_AVX_DOTPROD_INT8
  bool hasAVXDOTPRODINT8() const { return HasAVXDOTPRODINT8; }
#endif // INTEL_FEATURE_ISA_AVX_DOTPROD_INT8
#if INTEL_FEATURE_ISA_AVX512_DOTPROD_PHPS
  bool hasAVX512DOTPRODPHPS() const { return HasAVX512DOTPRODPHPS; }
#endif // INTEL_FEATURE_ISA_AVX512_DOTPROD_PHPS
#if INTEL_FEATURE_ISA_AVX_DOTPROD_PHPS
  bool hasAVXDOTPRODPHPS() const { return HasAVXDOTPRODPHPS; }
#endif // INTEL_FEATURE_ISA_AVX_DOTPROD_PHPS
#if INTEL_FEATURE_ISA_AVX512_CONVERT
  bool hasCONVERT() const { return HasCONVERT; }
#endif // INTEL_FEATURE_ISA_AVX512_CONVERT
#if INTEL_FEATURE_ISA_AVX_CONVERT
  bool hasAVXCONVERT() const { return HasAVXCONVERT; }
#endif // INTEL_FEATURE_ISA_AVX_CONVERT
#if INTEL_FEATURE_ISA_AVX_COMPRESS
  bool hasAVXCOMPRESS() const { return HasAVXCOMPRESS; }
#endif // INTEL_FEATURE_ISA_AVX_COMPRESS
#if INTEL_FEATURE_ISA_AVX_MEMADVISE
  bool hasAVXMEMADVISE() const { return HasAVXMEMADVISE; }
  bool hasAVX512MEMADVISE() const { return HasAVX512MEMADVISE; }
#endif // INTEL_FEATURE_ISA_AVX_MEMADVISE
#if INTEL_FEATURE_ISA_AVX_MPSADBW
  bool hasAVX512MPSADBW() const { return HasAVX512MPSADBW; }
#endif // INTEL_FEATURE_ISA_AVX_MPSADBW
#if INTEL_FEATURE_ISA_AVX_MOVGET
  bool hasAVXMOVGET() const { return HasAVXMOVGET; }
#endif // INTEL_FEATURE_ISA_AVX_MOVGET
#if INTEL_FEATURE_ISA_AVX512_MOVGET
  bool hasAVX512MOVGET() const { return HasAVX512MOVGET; }
#endif // INTEL_FEATURE_ISA_AVX512_MOVGET
#if INTEL_FEATURE_ISA_GPR_MOVGET
  bool hasGPRMOVGET() const { return HasGPRMOVGET; }
#endif // INTEL_FEATURE_ISA_GPR_MOVGET
#if INTEL_FEATURE_ISA_MOVGET64B
  bool hasMOVGET64B() const { return HasMOVGET64B; }
#endif // INTEL_FEATURE_ISA_MOVGET64B
#if INTEL_FEATURE_ISA_RAO_INT
  bool hasRAOINT() const { return HasRAOINT; }
#endif // INTEL_FEATURE_ISA_RAO_INT
#if INTEL_FEATURE_ISA_AVX_RAO_INT
  bool hasAVXRAOINT() const { return HasAVXRAOINT; }
#endif // INTEL_FEATURE_ISA_AVX_RAO_INT
#if INTEL_FEATURE_ISA_AVX_RAO_FP
// AUTO GENERATED BY TOOL
  bool hasAVXRAOFP() const { return HasAVXRAOFP; }
// end AUTO GENERATED BY TOOL
#endif // INTEL_FEATURE_ISA_AVX_RAO_FP
#if INTEL_FEATURE_ISA_AVX512_RAO_INT
// AUTO GENERATED BY TOOL
  bool hasAVX512RAOINT() const { return HasAVX512RAOINT; }
// end AUTO GENERATED BY TOOL
#endif // INTEL_FEATURE_ISA_AVX512_RAO_INT
#if INTEL_FEATURE_ISA_AVX512_RAO_FP
// AUTO GENERATED BY TOOL
  bool hasAVX512RAOFP() const { return HasAVX512RAOFP; }
// end AUTO GENERATED BY TOOL
#endif // INTEL_FEATURE_ISA_AVX512_RAO_FP
#if INTEL_FEATURE_ISA_AMX_AVX512_CVTROW
// AUTO GENERATED BY TOOL
  bool hasAMXAVX512CVTROW() const { return HasAMXAVX512CVTROW; }
// end AUTO GENERATED BY TOOL
#endif // INTEL_FEATURE_ISA_AMX_AVX512_CVTROW
#endif // INTEL_CUSTOMIZATION
  bool hasAVXVNNI() const { return HasAVXVNNI; }
  bool hasAMXTILE() const { return HasAMXTILE; }
  bool hasAMXBF16() const { return HasAMXBF16; }
  bool hasAMXINT8() const { return HasAMXINT8; }
  bool useRetpolineExternalThunk() const { return UseRetpolineExternalThunk; }

  // These are generic getters that OR together all of the thunk types
  // supported by the subtarget. Therefore useIndirectThunk*() will return true
  // if any respective thunk feature is enabled.
  bool useIndirectThunkCalls() const {
    return useRetpolineIndirectCalls() || useLVIControlFlowIntegrity();
  }
  bool useIndirectThunkBranches() const {
    return useRetpolineIndirectBranches() || useLVIControlFlowIntegrity();
  }

  bool preferMaskRegisters() const { return PreferMaskRegisters; }
  bool useGLMDivSqrtCosts() const { return UseGLMDivSqrtCosts; }
  bool useLVIControlFlowIntegrity() const { return UseLVIControlFlowIntegrity; }
  bool useLVILoadHardening() const { return UseLVILoadHardening; }
  bool useSpeculativeExecutionSideEffectSuppression() const {
    return UseSpeculativeExecutionSideEffectSuppression;
  }

  unsigned getPreferVectorWidth() const { return PreferVectorWidth; }
  unsigned getRequiredVectorWidth() const { return RequiredVectorWidth; }

  // Helper functions to determine when we should allow widening to 512-bit
  // during codegen.
  // TODO: Currently we're always allowing widening on CPUs without VLX,
  // because for many cases we don't have a better option.
  bool canExtendTo512DQ() const {
    return hasAVX512() && (!hasVLX() || getPreferVectorWidth() >= 512);
  }
  bool canExtendTo512BW() const  {
    return hasBWI() && canExtendTo512DQ();
  }

  // If there are no 512-bit vectors and we prefer not to use 512-bit registers,
  // disable them in the legalizer.
  bool useAVX512Regs() const {
    return hasAVX512() && (canExtendTo512DQ() || RequiredVectorWidth > 256);
  }

  bool useBWIRegs() const {
    return hasBWI() && useAVX512Regs();
  }

  bool isXRaySupported() const override { return is64Bit(); }

  /// TODO: to be removed later and replaced with suitable properties
  bool isAtom() const { return X86ProcFamily == IntelAtom; }
  bool isSLM() const { return X86ProcFamily == IntelSLM; }
  bool useSoftFloat() const { return UseSoftFloat; }
  bool useAA() const override { return UseAA; }

  /// Use mfence if we have SSE2 or we're on x86-64 (even if we asked for
  /// no-sse2). There isn't any reason to disable it if the target processor
  /// supports it.
  bool hasMFence() const { return hasSSE2() || is64Bit(); }

  const Triple &getTargetTriple() const { return TargetTriple; }

  bool isTargetDarwin() const { return TargetTriple.isOSDarwin(); }
  bool isTargetFreeBSD() const { return TargetTriple.isOSFreeBSD(); }
  bool isTargetDragonFly() const { return TargetTriple.isOSDragonFly(); }
  bool isTargetSolaris() const { return TargetTriple.isOSSolaris(); }
  bool isTargetPS4() const { return TargetTriple.isPS4CPU(); }

  bool isTargetELF() const { return TargetTriple.isOSBinFormatELF(); }
  bool isTargetCOFF() const { return TargetTriple.isOSBinFormatCOFF(); }
  bool isTargetMachO() const { return TargetTriple.isOSBinFormatMachO(); }

  bool isTargetLinux() const { return TargetTriple.isOSLinux(); }
  bool isTargetKFreeBSD() const { return TargetTriple.isOSKFreeBSD(); }
  bool isTargetGlibc() const { return TargetTriple.isOSGlibc(); }
  bool isTargetAndroid() const { return TargetTriple.isAndroid(); }
  bool isTargetNaCl() const { return TargetTriple.isOSNaCl(); }
  bool isTargetNaCl32() const { return isTargetNaCl() && !is64Bit(); }
  bool isTargetNaCl64() const { return isTargetNaCl() && is64Bit(); }
  bool isTargetMCU() const { return TargetTriple.isOSIAMCU(); }
  bool isTargetFuchsia() const { return TargetTriple.isOSFuchsia(); }

  bool isTargetWindowsMSVC() const {
    return TargetTriple.isWindowsMSVCEnvironment();
  }

  bool isTargetWindowsCoreCLR() const {
    return TargetTriple.isWindowsCoreCLREnvironment();
  }

  bool isTargetWindowsCygwin() const {
    return TargetTriple.isWindowsCygwinEnvironment();
  }

  bool isTargetWindowsGNU() const {
    return TargetTriple.isWindowsGNUEnvironment();
  }

  bool isTargetWindowsItanium() const {
    return TargetTriple.isWindowsItaniumEnvironment();
  }

  bool isTargetCygMing() const { return TargetTriple.isOSCygMing(); }

  bool isOSWindows() const { return TargetTriple.isOSWindows(); }

  bool isTargetWin64() const { return In64BitMode && isOSWindows(); }

  bool isTargetWin32() const { return !In64BitMode && isOSWindows(); }

  bool isPICStyleGOT() const { return PICStyle == PICStyles::Style::GOT; }
  bool isPICStyleRIPRel() const { return PICStyle == PICStyles::Style::RIPRel; }

  bool isPICStyleStubPIC() const {
    return PICStyle == PICStyles::Style::StubPIC;
  }

  bool isPositionIndependent() const;

  bool isCallingConvWin64(CallingConv::ID CC) const {
    switch (CC) {
    // On Win64, all these conventions just use the default convention.
    case CallingConv::C:
    case CallingConv::Fast:
    case CallingConv::Tail:
    case CallingConv::Swift:
    case CallingConv::X86_FastCall:
    case CallingConv::X86_StdCall:
    case CallingConv::X86_ThisCall:
    case CallingConv::X86_VectorCall:
    case CallingConv::Intel_OCL_BI:
#if INTEL_CUSTOMIZATION
    case CallingConv::Intel_OCL_BI_AVX:
    case CallingConv::Intel_OCL_BI_AVX512:
#endif // INTEL_CUSTOMIZATION
      return isTargetWin64();
    // This convention allows using the Win64 convention on other targets.
    case CallingConv::Win64:
      return true;
    // This convention allows using the SysV convention on Windows targets.
    case CallingConv::X86_64_SysV:
      return false;
    // Otherwise, who knows what this is.
    default:
      return false;
    }
  }

  /// Classify a global variable reference for the current subtarget according
  /// to how we should reference it in a non-pcrel context.
  unsigned char classifyLocalReference(const GlobalValue *GV) const;

  unsigned char classifyGlobalReference(const GlobalValue *GV,
                                        const Module &M) const;
  unsigned char classifyGlobalReference(const GlobalValue *GV) const;

  /// Classify a global function reference for the current subtarget.
  unsigned char classifyGlobalFunctionReference(const GlobalValue *GV,
                                                const Module &M) const;
  unsigned char classifyGlobalFunctionReference(const GlobalValue *GV) const;

  /// Classify a blockaddress reference for the current subtarget according to
  /// how we should reference it in a non-pcrel context.
  unsigned char classifyBlockAddressReference() const;

  /// Return true if the subtarget allows calls to immediate address.
  bool isLegalToCallImmediateAddr() const;

  /// If we are using indirect thunks, we need to expand indirectbr to avoid it
  /// lowering to an actual indirect jump.
  bool enableIndirectBrExpand() const override {
    return useIndirectThunkBranches();
  }

  /// Enable the MachineScheduler pass for all X86 subtargets.
  bool enableMachineScheduler() const override { return true; }

  bool enableEarlyIfConversion() const override;

  void getPostRAMutations(std::vector<std::unique_ptr<ScheduleDAGMutation>>
                              &Mutations) const override;

  AntiDepBreakMode getAntiDepBreakMode() const override {
    return TargetSubtargetInfo::ANTIDEP_CRITICAL;
  }

<<<<<<< HEAD
  bool enableAdvancedRASplitCost() const override { return true; }
#if INTEL_CUSTOMIZATION
  void overrideSchedPolicy(MachineSchedPolicy &Policy,
                           unsigned NumRegionInstrs) const override;
  bool isVEXInstr(MachineInstr &MI) const override;
  bool isEVEXInstr(MachineInstr &MI) const override;
  void setLatencyHeuristic(MachineSchedPolicy &Policy,
                           unsigned NumRegionInstrs,
                           MachineBasicBlock::iterator B,
                           MachineBasicBlock::iterator E) const override;
#endif // INTEL_CUSTOMIZATION
=======
  bool enableAdvancedRASplitCost() const override { return false; }
>>>>>>> ce61def5
};

} // end namespace llvm

#endif // LLVM_LIB_TARGET_X86_X86SUBTARGET_H<|MERGE_RESOLUTION|>--- conflicted
+++ resolved
@@ -1263,8 +1263,7 @@
     return TargetSubtargetInfo::ANTIDEP_CRITICAL;
   }
 
-<<<<<<< HEAD
-  bool enableAdvancedRASplitCost() const override { return true; }
+  bool enableAdvancedRASplitCost() const override { return false; }
 #if INTEL_CUSTOMIZATION
   void overrideSchedPolicy(MachineSchedPolicy &Policy,
                            unsigned NumRegionInstrs) const override;
@@ -1275,9 +1274,6 @@
                            MachineBasicBlock::iterator B,
                            MachineBasicBlock::iterator E) const override;
 #endif // INTEL_CUSTOMIZATION
-=======
-  bool enableAdvancedRASplitCost() const override { return false; }
->>>>>>> ce61def5
 };
 
 } // end namespace llvm
