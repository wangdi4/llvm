--- conflicted
+++ resolved
@@ -126,15 +126,8 @@
       /// 1 is the number of bytes of stack to pop.
       RET_FLAG,
 
-<<<<<<< HEAD
-#if INTEL_CUSTOMIZATION
       /// Return from interrupt. Operand 0 is the number of bytes to pop.
       IRET,
-#endif //INTEL_CUSTOMIZATION
-=======
-      /// Return from interrupt. Operand 0 is the number of bytes to pop.
-      IRET,
->>>>>>> 9e934b0c
 
       /// Repeat fill, corresponds to X86::REP_STOSx.
       REP_STOS,
@@ -1113,19 +1106,11 @@
     MachineBasicBlock *EmitLoweredWinAlloca(MachineInstr *MI,
                                               MachineBasicBlock *BB) const;
 
-<<<<<<< HEAD
-#if INTEL_CUSTOMIZATION
-    // Cherry picking r252266.
     MachineBasicBlock *EmitLoweredCatchRet(MachineInstr *MI,
                                            MachineBasicBlock *BB) const;
-#endif // INTEL_CUSTOMIZATION
-=======
-    MachineBasicBlock *EmitLoweredCatchRet(MachineInstr *MI,
-                                           MachineBasicBlock *BB) const;
 
     MachineBasicBlock *EmitLoweredCatchPad(MachineInstr *MI,
                                            MachineBasicBlock *BB) const;
->>>>>>> 9e934b0c
 
     MachineBasicBlock *EmitLoweredSegAlloca(MachineInstr *MI,
                                             MachineBasicBlock *BB) const;
