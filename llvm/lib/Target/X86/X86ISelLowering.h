--- conflicted
+++ resolved
@@ -515,16 +515,13 @@
       // Masked versions of above. Used for v2f64->v4f32.
       // SRC, PASSTHRU, MASK
       MCVTP2SI, MCVTP2UI, MCVTTP2SI, MCVTTP2UI,
-<<<<<<< HEAD
+      MCVTSI2P, MCVTUI2P,
 #if INTEL_CUSTOMIZATION
 #if INTEL_FEATURE_ISA_BF16
       // Vector float to bfloat16
       CVTNE2PS2BF16, CVTNEPS2BF16, DPBF16PS,
 #endif // INTEL_FEATURE_ISA_BF16
 #endif // INTEL_CUSTOMIZATION
-=======
-      MCVTSI2P, MCVTUI2P,
->>>>>>> 34eeeec3
 
       // Save xmm argument registers to the stack, according to %al. An operator
       // is needed so that this can be expanded with control flow.
