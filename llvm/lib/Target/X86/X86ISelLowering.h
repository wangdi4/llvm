//===-- X86ISelLowering.h - X86 DAG Lowering Interface ----------*- C++ -*-===//
//
// Part of the LLVM Project, under the Apache License v2.0 with LLVM Exceptions.
// See https://llvm.org/LICENSE.txt for license information.
// SPDX-License-Identifier: Apache-2.0 WITH LLVM-exception
//
//===----------------------------------------------------------------------===//
//
// This file defines the interfaces that X86 uses to lower LLVM code into a
// selection DAG.
//
//===----------------------------------------------------------------------===//

#ifndef LLVM_LIB_TARGET_X86_X86ISELLOWERING_H
#define LLVM_LIB_TARGET_X86_X86ISELLOWERING_H

#include "llvm/CodeGen/MachineFunction.h"
#include "llvm/CodeGen/TargetLowering.h"

namespace llvm {
  class X86Subtarget;
  class X86TargetMachine;

  namespace X86ISD {
    // X86 Specific DAG Nodes
  enum NodeType : unsigned {
    // Start the numbering where the builtin ops leave off.
    FIRST_NUMBER = ISD::BUILTIN_OP_END,

    /// Bit scan forward.
    BSF,
    /// Bit scan reverse.
    BSR,

    /// X86 funnel/double shift i16 instructions. These correspond to
    /// X86::SHLDW and X86::SHRDW instructions which have different amt
    /// modulo rules to generic funnel shifts.
    /// NOTE: The operand order matches ISD::FSHL/FSHR not SHLD/SHRD.
    FSHL,
    FSHR,

    /// Bitwise logical AND of floating point values. This corresponds
    /// to X86::ANDPS or X86::ANDPD.
    FAND,

    /// Bitwise logical OR of floating point values. This corresponds
    /// to X86::ORPS or X86::ORPD.
    FOR,

    /// Bitwise logical XOR of floating point values. This corresponds
    /// to X86::XORPS or X86::XORPD.
    FXOR,

    ///  Bitwise logical ANDNOT of floating point values. This
    /// corresponds to X86::ANDNPS or X86::ANDNPD.
    FANDN,

    /// These operations represent an abstract X86 call
    /// instruction, which includes a bunch of information.  In particular the
    /// operands of these node are:
    ///
    ///     #0 - The incoming token chain
    ///     #1 - The callee
    ///     #2 - The number of arg bytes the caller pushes on the stack.
    ///     #3 - The number of arg bytes the callee pops off the stack.
    ///     #4 - The value to pass in AL/AX/EAX (optional)
    ///     #5 - The value to pass in DL/DX/EDX (optional)
    ///
    /// The result values of these nodes are:
    ///
    ///     #0 - The outgoing token chain
    ///     #1 - The first register result value (optional)
    ///     #2 - The second register result value (optional)
    ///
    CALL,

    /// Same as call except it adds the NoTrack prefix.
    NT_CALL,

    // Pseudo for a OBJC call that gets emitted together with a special
    // marker instruction.
    CALL_RVMARKER,

    /// X86 compare and logical compare instructions.
    CMP,
    FCMP,
    COMI,
    UCOMI,

    /// X86 bit-test instructions.
    BT,

    /// X86 SetCC. Operand 0 is condition code, and operand 1 is the EFLAGS
    /// operand, usually produced by a CMP instruction.
    SETCC,

    /// X86 Select
    SELECTS,

    // Same as SETCC except it's materialized with a sbb and the value is all
    // one's or all zero's.
    SETCC_CARRY, // R = carry_bit ? ~0 : 0

    /// X86 FP SETCC, implemented with CMP{cc}SS/CMP{cc}SD.
    /// Operands are two FP values to compare; result is a mask of
    /// 0s or 1s.  Generally DTRT for C/C++ with NaNs.
    FSETCC,

    /// X86 FP SETCC, similar to above, but with output as an i1 mask and
    /// and a version with SAE.
    FSETCCM,
    FSETCCM_SAE,

    /// X86 conditional moves. Operand 0 and operand 1 are the two values
    /// to select from. Operand 2 is the condition code, and operand 3 is the
    /// flag operand produced by a CMP or TEST instruction.
    CMOV,

    /// X86 conditional branches. Operand 0 is the chain operand, operand 1
    /// is the block to branch if condition is true, operand 2 is the
    /// condition code, and operand 3 is the flag operand produced by a CMP
    /// or TEST instruction.
    BRCOND,

    /// BRIND node with NoTrack prefix. Operand 0 is the chain operand and
    /// operand 1 is the target address.
    NT_BRIND,

    /// Return with a flag operand. Operand 0 is the chain operand, operand
    /// 1 is the number of bytes of stack to pop.
    RET_FLAG,

    /// Return from interrupt. Operand 0 is the number of bytes to pop.
    IRET,

    /// Repeat fill, corresponds to X86::REP_STOSx.
    REP_STOS,

    /// Repeat move, corresponds to X86::REP_MOVSx.
    REP_MOVS,

    /// On Darwin, this node represents the result of the popl
    /// at function entry, used for PIC code.
    GlobalBaseReg,

    /// A wrapper node for TargetConstantPool, TargetJumpTable,
    /// TargetExternalSymbol, TargetGlobalAddress, TargetGlobalTLSAddress,
    /// MCSymbol and TargetBlockAddress.
    Wrapper,

    /// Special wrapper used under X86-64 PIC mode for RIP
    /// relative displacements.
    WrapperRIP,

    /// Copies a 64-bit value from an MMX vector to the low word
    /// of an XMM vector, with the high word zero filled.
    MOVQ2DQ,

    /// Copies a 64-bit value from the low word of an XMM vector
    /// to an MMX vector.
    MOVDQ2Q,

    /// Copies a 32-bit value from the low word of a MMX
    /// vector to a GPR.
    MMX_MOVD2W,

    /// Copies a GPR into the low 32-bit word of a MMX vector
    /// and zero out the high word.
    MMX_MOVW2D,

    /// Extract an 8-bit value from a vector and zero extend it to
    /// i32, corresponds to X86::PEXTRB.
    PEXTRB,

    /// Extract a 16-bit value from a vector and zero extend it to
    /// i32, corresponds to X86::PEXTRW.
    PEXTRW,

    /// Insert any element of a 4 x float vector into any element
    /// of a destination 4 x floatvector.
    INSERTPS,

    /// Insert the lower 8-bits of a 32-bit value to a vector,
    /// corresponds to X86::PINSRB.
    PINSRB,

    /// Insert the lower 16-bits of a 32-bit value to a vector,
    /// corresponds to X86::PINSRW.
    PINSRW,

    /// Shuffle 16 8-bit values within a vector.
    PSHUFB,

    /// Compute Sum of Absolute Differences.
    PSADBW,
    /// Compute Double Block Packed Sum-Absolute-Differences
    DBPSADBW,

    /// Bitwise Logical AND NOT of Packed FP values.
    ANDNP,

    /// Blend where the selector is an immediate.
    BLENDI,

    /// Dynamic (non-constant condition) vector blend where only the sign bits
    /// of the condition elements are used. This is used to enforce that the
    /// condition mask is not valid for generic VSELECT optimizations. This
    /// is also used to implement the intrinsics.
    /// Operands are in VSELECT order: MASK, TRUE, FALSE
    BLENDV,

    /// Combined add and sub on an FP vector.
    ADDSUB,

    //  FP vector ops with rounding mode.
    FADD_RND,
    FADDS,
    FADDS_RND,
    FSUB_RND,
    FSUBS,
    FSUBS_RND,
    FMUL_RND,
    FMULS,
    FMULS_RND,
    FDIV_RND,
    FDIVS,
    FDIVS_RND,
    FMAX_SAE,
    FMAXS_SAE,
    FMIN_SAE,
    FMINS_SAE,
    FSQRT_RND,
    FSQRTS,
    FSQRTS_RND,

    // FP vector get exponent.
    FGETEXP,
    FGETEXP_SAE,
    FGETEXPS,
    FGETEXPS_SAE,
    // Extract Normalized Mantissas.
    VGETMANT,
    VGETMANT_SAE,
    VGETMANTS,
    VGETMANTS_SAE,
    // FP Scale.
    SCALEF,
    SCALEF_RND,
    SCALEFS,
    SCALEFS_RND,

    // Unsigned Integer average.
    AVG,

    /// Integer horizontal add/sub.
    HADD,
    HSUB,

    /// Floating point horizontal add/sub.
    FHADD,
    FHSUB,

    // Detect Conflicts Within a Vector
    CONFLICT,

    /// Floating point max and min.
    FMAX,
    FMIN,

    /// Commutative FMIN and FMAX.
    FMAXC,
    FMINC,

    /// Scalar intrinsic floating point max and min.
    FMAXS,
    FMINS,

    /// Floating point reciprocal-sqrt and reciprocal approximation.
    /// Note that these typically require refinement
    /// in order to obtain suitable precision.
    FRSQRT,
    FRCP,

    // AVX-512 reciprocal approximations with a little more precision.
    RSQRT14,
    RSQRT14S,
    RCP14,
    RCP14S,

#if INTEL_CUSTOMIZATION
    // AVX-512-FP16 scalar reciprocal approximations
    FRSQRTS,
    FRCPS,
#endif // INTEL_CUSTOMIZATION

    // Thread Local Storage.
    TLSADDR,

    // Thread Local Storage. A call to get the start address
    // of the TLS block for the current module.
    TLSBASEADDR,

    // Thread Local Storage.  When calling to an OS provided
    // thunk at the address from an earlier relocation.
    TLSCALL,

    // Exception Handling helpers.
    EH_RETURN,

    // SjLj exception handling setjmp.
    EH_SJLJ_SETJMP,

    // SjLj exception handling longjmp.
    EH_SJLJ_LONGJMP,

    // SjLj exception handling dispatch.
    EH_SJLJ_SETUP_DISPATCH,

    /// Tail call return. See X86TargetLowering::LowerCall for
    /// the list of operands.
    TC_RETURN,

    // Vector move to low scalar and zero higher vector elements.
    VZEXT_MOVL,

    // Vector integer truncate.
    VTRUNC,
    // Vector integer truncate with unsigned/signed saturation.
    VTRUNCUS,
    VTRUNCS,

    // Masked version of the above. Used when less than a 128-bit result is
    // produced since the mask only applies to the lower elements and can't
    // be represented by a select.
    // SRC, PASSTHRU, MASK
    VMTRUNC,
    VMTRUNCUS,
    VMTRUNCS,

    // Vector FP extend.
    VFPEXT,
    VFPEXT_SAE,
    VFPEXTS,
    VFPEXTS_SAE,

    // Vector FP round.
    VFPROUND,
    VFPROUND_RND,
    VFPROUNDS,
    VFPROUNDS_RND,

    // Masked version of above. Used for v2f64->v4f32.
    // SRC, PASSTHRU, MASK
    VMFPROUND,

    // 128-bit vector logical left / right shift
    VSHLDQ,
    VSRLDQ,

    // Vector shift elements
    VSHL,
    VSRL,
    VSRA,

    // Vector variable shift
    VSHLV,
    VSRLV,
    VSRAV,

    // Vector shift elements by immediate
    VSHLI,
    VSRLI,
    VSRAI,

    // Shifts of mask registers.
    KSHIFTL,
    KSHIFTR,

    // Bit rotate by immediate
    VROTLI,
    VROTRI,

    // Vector packed double/float comparison.
    CMPP,

    // Vector integer comparisons.
    PCMPEQ,
    PCMPGT,

    // v8i16 Horizontal minimum and position.
    PHMINPOS,

    MULTISHIFT,

    /// Vector comparison generating mask bits for fp and
    /// integer signed and unsigned data types.
    CMPM,
    // Vector mask comparison generating mask bits for FP values.
    CMPMM,
    // Vector mask comparison with SAE for FP values.
    CMPMM_SAE,

    // Arithmetic operations with FLAGS results.
    ADD,
    SUB,
    ADC,
    SBB,
    SMUL,
    UMUL,
    OR,
    XOR,
    AND,

    // Bit field extract.
    BEXTR,
    BEXTRI,

    // Zero High Bits Starting with Specified Bit Position.
    BZHI,

    // Parallel extract and deposit.
    PDEP,
    PEXT,

    // X86-specific multiply by immediate.
    MUL_IMM,

    // Vector sign bit extraction.
    MOVMSK,

    // Vector bitwise comparisons.
    PTEST,

    // Vector packed fp sign bitwise comparisons.
    TESTP,

    // OR/AND test for masks.
    KORTEST,
    KTEST,

    // ADD for masks.
    KADD,

    // Several flavors of instructions with vector shuffle behaviors.
    // Saturated signed/unnsigned packing.
    PACKSS,
    PACKUS,
    // Intra-lane alignr.
    PALIGNR,
    // AVX512 inter-lane alignr.
    VALIGN,
    PSHUFD,
    PSHUFHW,
    PSHUFLW,
    SHUFP,
    // VBMI2 Concat & Shift.
    VSHLD,
    VSHRD,
    VSHLDV,
    VSHRDV,
    // Shuffle Packed Values at 128-bit granularity.
    SHUF128,
    MOVDDUP,
    MOVSHDUP,
    MOVSLDUP,
    MOVLHPS,
    MOVHLPS,
    MOVSD,
    MOVSS,
<<<<<<< HEAD
#if INTEL_CUSTOMIZATION
    MOVSH,
#endif // INTEL_CUSTOMIZATION
=======
    MOVSH,
>>>>>>> 6f7f5b54
    UNPCKL,
    UNPCKH,
    VPERMILPV,
    VPERMILPI,
    VPERMI,
    VPERM2X128,

    // Variable Permute (VPERM).
    // Res = VPERMV MaskV, V0
    VPERMV,

    // 3-op Variable Permute (VPERMT2).
    // Res = VPERMV3 V0, MaskV, V1
    VPERMV3,

    // Bitwise ternary logic.
    VPTERNLOG,
    // Fix Up Special Packed Float32/64 values.
    VFIXUPIMM,
    VFIXUPIMM_SAE,
    VFIXUPIMMS,
    VFIXUPIMMS_SAE,
    // Range Restriction Calculation For Packed Pairs of Float32/64 values.
    VRANGE,
    VRANGE_SAE,
    VRANGES,
    VRANGES_SAE,
    // Reduce - Perform Reduction Transformation on scalar\packed FP.
    VREDUCE,
    VREDUCE_SAE,
    VREDUCES,
    VREDUCES_SAE,
    // RndScale - Round FP Values To Include A Given Number Of Fraction Bits.
    // Also used by the legacy (V)ROUND intrinsics where we mask out the
    // scaling part of the immediate.
    VRNDSCALE,
    VRNDSCALE_SAE,
    VRNDSCALES,
    VRNDSCALES_SAE,
    // Tests Types Of a FP Values for packed types.
    VFPCLASS,
    // Tests Types Of a FP Values for scalar types.
    VFPCLASSS,

    // Broadcast (splat) scalar or element 0 of a vector. If the operand is
    // a vector, this node may change the vector length as part of the splat.
    VBROADCAST,
    // Broadcast mask to vector.
    VBROADCASTM,

    /// SSE4A Extraction and Insertion.
    EXTRQI,
    INSERTQI,

    // XOP arithmetic/logical shifts.
    VPSHA,
    VPSHL,
    // XOP signed/unsigned integer comparisons.
    VPCOM,
    VPCOMU,
    // XOP packed permute bytes.
    VPPERM,
    // XOP two source permutation.
    VPERMIL2,

    // Vector multiply packed unsigned doubleword integers.
    PMULUDQ,
    // Vector multiply packed signed doubleword integers.
    PMULDQ,
    // Vector Multiply Packed UnsignedIntegers with Round and Scale.
    MULHRS,

    // Multiply and Add Packed Integers.
    VPMADDUBSW,
    VPMADDWD,

    // AVX512IFMA multiply and add.
    // NOTE: These are different than the instruction and perform
    // op0 x op1 + op2.
    VPMADD52L,
    VPMADD52H,

    // VNNI
    VPDPBUSD,
    VPDPBUSDS,
    VPDPWSSD,
    VPDPWSSDS,

    // FMA nodes.
    // We use the target independent ISD::FMA for the non-inverted case.
    FNMADD,
    FMSUB,
    FNMSUB,
    FMADDSUB,
    FMSUBADD,

    // FMA with rounding mode.
    FMADD_RND,
    FNMADD_RND,
    FMSUB_RND,
    FNMSUB_RND,
    FMADDSUB_RND,
    FMSUBADD_RND,

#if INTEL_CUSTOMIZATION
    // AVX-512-FP16 complex addition and multiplication
    VFMADDC,
    VFMADDC_RND,
    VFCMADDC,
    VFCMADDC_RND,

    VFMULC,
    VFMULC_RND,
    VFCMULC,
    VFCMULC_RND,

    VFMADDCSH,
    VFMADDCSH_RND,
    VFCMADDCSH,
    VFCMADDCSH_RND,

    VFMULCSH,
    VFMULCSH_RND,
    VFCMULCSH,
    VFCMULCSH_RND,
#endif // INTEL_CUSTOMIZATION

#if INTEL_CUSTOMIZATION
#if INTEL_FEATURE_ISA_AVX512_DOTPROD_PHPS
    VDPPHPS,
    VDPPHPS_RND,
#endif // INTEL_FEATURE_ISA_AVX512_DOTPROD_PHPS
#if INTEL_FEATURE_ISA_AVX512_DOTPROD_INT8
    VPDPBSUD,
    VPDPBSUDS,
    VPDPBUUD,
    VPDPBUUDS,
    VPDPBSSD,
    VPDPBSSDS,
#endif // INTEL_FEATURE_ISA_AVX512_DOTPROD_INT8
#if INTEL_FEATURE_ISA_AVX512_CONVERT
    VCVT2PS2PH,
    VCVTBF162PH,
    VCVTNEPH2BF16,
    VCVT2PS2PH_RND,
    VCVTBF162PH_RND,
#endif // INTEL_FEATURE_ISA_AVX512_CONVERT
#if INTEL_FEATURE_ISA_AVX_COMPRESS
    VPCOMPRESS,
#endif // INTEL_FEATURE_ISA_AVX_COMPRESS
#if INTEL_FEATURE_ISA_AVX512_NE_CONVERT
    VCVTNE2PS2PH,
#endif // INTEL_FEATURE_ISA_AVX512_NE_CONVERT
    MPSADBW,
#endif // INTEL_CUSTOMIZATION

    // Compress and expand.
    COMPRESS,
    EXPAND,

    // Bits shuffle
    VPSHUFBITQMB,

    // Convert Unsigned/Integer to Floating-Point Value with rounding mode.
    SINT_TO_FP_RND,
    UINT_TO_FP_RND,
    SCALAR_SINT_TO_FP,
    SCALAR_UINT_TO_FP,
    SCALAR_SINT_TO_FP_RND,
    SCALAR_UINT_TO_FP_RND,

    // Vector float/double to signed/unsigned integer.
    CVTP2SI,
    CVTP2UI,
    CVTP2SI_RND,
    CVTP2UI_RND,
    // Scalar float/double to signed/unsigned integer.
    CVTS2SI,
    CVTS2UI,
    CVTS2SI_RND,
    CVTS2UI_RND,

    // Vector float/double to signed/unsigned integer with truncation.
    CVTTP2SI,
    CVTTP2UI,
    CVTTP2SI_SAE,
    CVTTP2UI_SAE,
    // Scalar float/double to signed/unsigned integer with truncation.
    CVTTS2SI,
    CVTTS2UI,
    CVTTS2SI_SAE,
    CVTTS2UI_SAE,

    // Vector signed/unsigned integer to float/double.
    CVTSI2P,
    CVTUI2P,

    // Masked versions of above. Used for v2f64->v4f32.
    // SRC, PASSTHRU, MASK
    MCVTP2SI,
    MCVTP2UI,
    MCVTTP2SI,
    MCVTTP2UI,
    MCVTSI2P,
    MCVTUI2P,

    // Vector float to bfloat16.
    // Convert TWO packed single data to one packed BF16 data
    CVTNE2PS2BF16,
    // Convert packed single data to packed BF16 data
    CVTNEPS2BF16,
    // Masked version of above.
    // SRC, PASSTHRU, MASK
    MCVTNEPS2BF16,

    // Dot product of BF16 pairs to accumulated into
    // packed single precision.
    DPBF16PS,

    // Save xmm argument registers to the stack, according to %al. An operator
    // is needed so that this can be expanded with control flow.
    VASTART_SAVE_XMM_REGS,

    // Windows's _chkstk call to do stack probing.
    WIN_ALLOCA,

    // For allocating variable amounts of stack space when using
    // segmented stacks. Check if the current stacklet has enough space, and
    // falls back to heap allocation if not.
    SEG_ALLOCA,

    // For allocating stack space when using stack clash protector.
    // Allocation is performed by block, and each block is probed.
    PROBED_ALLOCA,

    // Memory barriers.
    MEMBARRIER,
    MFENCE,

    // Get a random integer and indicate whether it is valid in CF.
    RDRAND,

    // Get a NIST SP800-90B & C compliant random integer and
    // indicate whether it is valid in CF.
    RDSEED,

    // Protection keys
    // RDPKRU - Operand 0 is chain. Operand 1 is value for ECX.
    // WRPKRU - Operand 0 is chain. Operand 1 is value for EDX. Operand 2 is
    // value for ECX.
    RDPKRU,
    WRPKRU,

    // SSE42 string comparisons.
    // These nodes produce 3 results, index, mask, and flags. X86ISelDAGToDAG
    // will emit one or two instructions based on which results are used. If
    // flags and index/mask this allows us to use a single instruction since
    // we won't have to pick and opcode for flags. Instead we can rely on the
    // DAG to CSE everything and decide at isel.
    PCMPISTR,
    PCMPESTR,

    // Test if in transactional execution.
    XTEST,

    // ERI instructions.
    RSQRT28,
    RSQRT28_SAE,
    RSQRT28S,
    RSQRT28S_SAE,
    RCP28,
    RCP28_SAE,
    RCP28S,
    RCP28S_SAE,
    EXP2,
    EXP2_SAE,

    // Conversions between float and half-float.
    CVTPS2PH,
    CVTPH2PS,
    CVTPH2PS_SAE,

    // Masked version of above.
    // SRC, RND, PASSTHRU, MASK
    MCVTPS2PH,

    // Galois Field Arithmetic Instructions
    GF2P8AFFINEINVQB,
    GF2P8AFFINEQB,
    GF2P8MULB,

    // LWP insert record.
    LWPINS,

    // User level wait
    UMWAIT,
    TPAUSE,

    // Enqueue Stores Instructions
    ENQCMD,
    ENQCMDS,

    // For avx512-vp2intersect
    VP2INTERSECT,

    // User level interrupts - testui
    TESTUI,

    /// X86 strict FP compare instructions.
    STRICT_FCMP = ISD::FIRST_TARGET_STRICTFP_OPCODE,
    STRICT_FCMPS,

    // Vector packed double/float comparison.
    STRICT_CMPP,

    /// Vector comparison generating mask bits for fp and
    /// integer signed and unsigned data types.
    STRICT_CMPM,

    // Vector float/double to signed/unsigned integer with truncation.
    STRICT_CVTTP2SI,
    STRICT_CVTTP2UI,

    // Vector FP extend.
    STRICT_VFPEXT,

    // Vector FP round.
    STRICT_VFPROUND,

    // RndScale - Round FP Values To Include A Given Number Of Fraction Bits.
    // Also used by the legacy (V)ROUND intrinsics where we mask out the
    // scaling part of the immediate.
    STRICT_VRNDSCALE,

    // Vector signed/unsigned integer to float/double.
    STRICT_CVTSI2P,
    STRICT_CVTUI2P,

    // Strict FMA nodes.
    STRICT_FNMADD,
    STRICT_FMSUB,
    STRICT_FNMSUB,

    // Conversions between float and half-float.
    STRICT_CVTPS2PH,
    STRICT_CVTPH2PS,

    // WARNING: Only add nodes here if they are stric FP nodes. Non-memory and
    // non-strict FP nodes should be above FIRST_TARGET_STRICTFP_OPCODE.

    // Compare and swap.
    LCMPXCHG_DAG = ISD::FIRST_TARGET_MEMORY_OPCODE,
    LCMPXCHG8_DAG,
    LCMPXCHG16_DAG,
    LCMPXCHG16_SAVE_RBX_DAG,

    /// LOCK-prefixed arithmetic read-modify-write instructions.
    /// EFLAGS, OUTCHAIN = LADD(INCHAIN, PTR, RHS)
    LADD,
    LSUB,
    LOR,
    LXOR,
    LAND,

    // Load, scalar_to_vector, and zero extend.
    VZEXT_LOAD,

    // extract_vector_elt, store.
    VEXTRACT_STORE,

    // scalar broadcast from memory.
    VBROADCAST_LOAD,

#if INTEL_CUSTOMIZATION
    // masked version of above.
    MASKED_VBROADCAST_LOAD,
#endif // INTEL_CUSTOMIZATION

    // subvector broadcast from memory.
    SUBV_BROADCAST_LOAD,

    // Store FP control word into i16 memory.
    FNSTCW16m,

    // Load FP control word from i16 memory.
    FLDCW16m,

    /// This instruction implements FP_TO_SINT with the
    /// integer destination in memory and a FP reg source.  This corresponds
    /// to the X86::FIST*m instructions and the rounding mode change stuff. It
    /// has two inputs (token chain and address) and two outputs (int value
    /// and token chain). Memory VT specifies the type to store to.
    FP_TO_INT_IN_MEM,

    /// This instruction implements SINT_TO_FP with the
    /// integer source in memory and FP reg result.  This corresponds to the
    /// X86::FILD*m instructions. It has two inputs (token chain and address)
    /// and two outputs (FP value and token chain). The integer source type is
    /// specified by the memory VT.
    FILD,

    /// This instruction implements a fp->int store from FP stack
    /// slots. This corresponds to the fist instruction. It takes a
    /// chain operand, value to store, address, and glue. The memory VT
    /// specifies the type to store as.
    FIST,

    /// This instruction implements an extending load to FP stack slots.
    /// This corresponds to the X86::FLD32m / X86::FLD64m. It takes a chain
    /// operand, and ptr to load from. The memory VT specifies the type to
    /// load from.
    FLD,

    /// This instruction implements a truncating store from FP stack
    /// slots. This corresponds to the X86::FST32m / X86::FST64m. It takes a
    /// chain operand, value to store, address, and glue. The memory VT
    /// specifies the type to store as.
    FST,

    /// These instructions grab the address of the next argument
    /// from a va_list. (reads and modifies the va_list in memory)
    VAARG_64,
    VAARG_X32,

    // Vector truncating store with unsigned/signed saturation
    VTRUNCSTOREUS,
    VTRUNCSTORES,
    // Vector truncating masked store with unsigned/signed saturation
    VMTRUNCSTOREUS,
    VMTRUNCSTORES,

    // X86 specific gather and scatter
    MGATHER,
    MSCATTER,
#if INTEL_CUSTOMIZATION
#if INTEL_FEATURE_ISA_AVX_COMPRESS
    VPCOMPRESS_STORE,
#endif // INTEL_FEATURE_ISA_AVX_COMPRESS
#if INTEL_FEATURE_ISA_AVX512_RAO_INT
    VPAADD,
    VPAAND,
    VPAOR,
    VPAXOR,
#endif // INTEL_FEATURE_ISA_AVX512_RAO_INT
#if INTEL_FEATURE_ISA_AVX512_RAO_FP
    VAADDF,
#endif // INTEL_FEATURE_ISA_AVX512_RAO_FP
#if INTEL_FEATURE_ISA_AVX512_NE_CONVERT
    VCVTNEEBF162PS,
    VCVTNEEBF162PSZ,
    VCVTNEEPH2PS,
    VCVTNEEPH2PSZ,
    VCVTNEOBF162PS,
    VCVTNEOBF162PSZ,
    VCVTNEOPH2PS,
    VCVTNEOPH2PSZ,
    VBCSTNEBF162PS,
    VBCSTNEBF162PSZ,
    VBCSTNESH2PS,
    VBCSTNESH2PSZ,
#endif // INTEL_FEATURE_ISA_AVX512_NE_CONVERT
#endif // INTEL_CUSTOMIZATION

    // Key locker nodes that produce flags.
    AESENC128KL,
    AESDEC128KL,
    AESENC256KL,
    AESDEC256KL,
    AESENCWIDE128KL,
    AESDECWIDE128KL,
    AESENCWIDE256KL,
    AESDECWIDE256KL,

    // WARNING: Do not add anything in the end unless you want the node to
    // have memop! In fact, starting from FIRST_TARGET_MEMORY_OPCODE all
    // opcodes will be thought as target memory ops!
  };
  } // end namespace X86ISD

  namespace X86 {
    /// Current rounding mode is represented in bits 11:10 of FPSR. These
    /// values are same as corresponding constants for rounding mode used
    /// in glibc.
    enum RoundingMode {
      rmToNearest   = 0,        // FE_TONEAREST
      rmDownward    = 1 << 10,  // FE_DOWNWARD
      rmUpward      = 2 << 10,  // FE_UPWARD
      rmTowardZero  = 3 << 10,  // FE_TOWARDZERO
      rmMask        = 3 << 10   // Bit mask selecting rounding mode
    };
  }

  /// Define some predicates that are used for node matching.
  namespace X86 {
    /// Returns true if Elt is a constant zero or floating point constant +0.0.
    bool isZeroNode(SDValue Elt);

    /// Returns true of the given offset can be
    /// fit into displacement field of the instruction.
    bool isOffsetSuitableForCodeModel(int64_t Offset, CodeModel::Model M,
                                      bool hasSymbolicDisplacement);

    /// Determines whether the callee is required to pop its
    /// own arguments. Callee pop is necessary to support tail calls.
    bool isCalleePop(CallingConv::ID CallingConv,
                     bool is64Bit, bool IsVarArg, bool GuaranteeTCO);

    /// If Op is a constant whose elements are all the same constant or
    /// undefined, return true and return the constant value in \p SplatVal.
    /// If we have undef bits that don't cover an entire element, we treat these
    /// as zero if AllowPartialUndefs is set, else we fail and return false.
    bool isConstantSplat(SDValue Op, APInt &SplatVal,
                         bool AllowPartialUndefs = true);
  } // end namespace X86

  //===--------------------------------------------------------------------===//
  //  X86 Implementation of the TargetLowering interface
  class X86TargetLowering final : public TargetLowering {
  public:
    explicit X86TargetLowering(const X86TargetMachine &TM,
                               const X86Subtarget &STI);

    unsigned getJumpTableEncoding() const override;
    bool useSoftFloat() const override;

    void markLibCallAttributes(MachineFunction *MF, unsigned CC,
                               ArgListTy &Args) const override;

    MVT getScalarShiftAmountTy(const DataLayout &, EVT VT) const override {
      return MVT::i8;
    }

    const MCExpr *
    LowerCustomJumpTableEntry(const MachineJumpTableInfo *MJTI,
                              const MachineBasicBlock *MBB, unsigned uid,
                              MCContext &Ctx) const override;

    /// Returns relocation base for the given PIC jumptable.
    SDValue getPICJumpTableRelocBase(SDValue Table,
                                     SelectionDAG &DAG) const override;
    const MCExpr *
    getPICJumpTableRelocBaseExpr(const MachineFunction *MF,
                                 unsigned JTI, MCContext &Ctx) const override;

    /// Return the desired alignment for ByVal aggregate
    /// function arguments in the caller parameter area. For X86, aggregates
    /// that contains are placed at 16-byte boundaries while the rest are at
    /// 4-byte boundaries.
    unsigned getByValTypeAlignment(Type *Ty,
                                   const DataLayout &DL) const override;

    EVT getOptimalMemOpType(const MemOp &Op,
                            const AttributeList &FuncAttributes) const override;

    /// Returns true if it's safe to use load / store of the
    /// specified type to expand memcpy / memset inline. This is mostly true
    /// for all types except for some special cases. For example, on X86
    /// targets without SSE2 f64 load / store are done with fldl / fstpl which
    /// also does type conversion. Note the specified type doesn't have to be
    /// legal as the hook is used before type legalization.
    bool isSafeMemOpType(MVT VT) const override;

    /// Returns true if the target allows unaligned memory accesses of the
    /// specified type. Returns whether it is "fast" in the last argument.
    bool allowsMisalignedMemoryAccesses(EVT VT, unsigned AS, Align Alignment,
                                        MachineMemOperand::Flags Flags,
                                        bool *Fast) const override;

    /// Provide custom lowering hooks for some operations.
    ///
    SDValue LowerOperation(SDValue Op, SelectionDAG &DAG) const override;

    /// Replace the results of node with an illegal result
    /// type with new values built out of custom code.
    ///
    void ReplaceNodeResults(SDNode *N, SmallVectorImpl<SDValue>&Results,
                            SelectionDAG &DAG) const override;

    SDValue PerformDAGCombine(SDNode *N, DAGCombinerInfo &DCI) const override;

    /// Return true if the target has native support for
    /// the specified value type and it is 'desirable' to use the type for the
    /// given node type. e.g. On x86 i16 is legal, but undesirable since i16
    /// instruction encodings are longer and some i16 instructions are slow.
    bool isTypeDesirableForOp(unsigned Opc, EVT VT) const override;

    /// Return true if the target has native support for the
    /// specified value type and it is 'desirable' to use the type. e.g. On x86
    /// i16 is legal, but undesirable since i16 instruction encodings are longer
    /// and some i16 instructions are slow.
    bool IsDesirableToPromoteOp(SDValue Op, EVT &PVT) const override;

    /// Return the newly negated expression if the cost is not expensive and
    /// set the cost in \p Cost to indicate that if it is cheaper or neutral to
    /// do the negation.
    SDValue getNegatedExpression(SDValue Op, SelectionDAG &DAG,
                                 bool LegalOperations, bool ForCodeSize,
                                 NegatibleCost &Cost,
                                 unsigned Depth) const override;

    MachineBasicBlock *
    EmitInstrWithCustomInserter(MachineInstr &MI,
                                MachineBasicBlock *MBB) const override;

    /// This method returns the name of a target specific DAG node.
    const char *getTargetNodeName(unsigned Opcode) const override;

    /// Do not merge vector stores after legalization because that may conflict
    /// with x86-specific store splitting optimizations.
    bool mergeStoresAfterLegalization(EVT MemVT) const override {
      return !MemVT.isVector();
    }

    bool canMergeStoresTo(unsigned AddressSpace, EVT MemVT,
                          const MachineFunction &MF) const override;

    bool isCheapToSpeculateCttz() const override;

    bool isCheapToSpeculateCtlz() const override;

    bool isCtlzFast() const override;

    bool hasBitPreservingFPLogic(EVT VT) const override {
<<<<<<< HEAD
#if INTEL_CUSTOMIZATION
      return VT == MVT::f32 || VT == MVT::f64 || VT.isVector() ||
             (VT == MVT::f16 && X86ScalarAVXf16);
#endif // INTEL_CUSTOMIZATION
=======
      return VT == MVT::f32 || VT == MVT::f64 || VT.isVector() ||
             (VT == MVT::f16 && X86ScalarSSEf16);
>>>>>>> 6f7f5b54
    }

    bool isMultiStoresCheaperThanBitsMerge(EVT LTy, EVT HTy) const override {
      // If the pair to store is a mixture of float and int values, we will
      // save two bitwise instructions and one float-to-int instruction and
      // increase one store instruction. There is potentially a more
      // significant benefit because it avoids the float->int domain switch
      // for input value. So It is more likely a win.
      if ((LTy.isFloatingPoint() && HTy.isInteger()) ||
          (LTy.isInteger() && HTy.isFloatingPoint()))
        return true;
      // If the pair only contains int values, we will save two bitwise
      // instructions and increase one store instruction (costing one more
      // store buffer). Since the benefit is more blurred so we leave
      // such pair out until we get testcase to prove it is a win.
      return false;
    }

    bool isMaskAndCmp0FoldingBeneficial(const Instruction &AndI) const override;

    bool hasAndNotCompare(SDValue Y) const override;

    bool hasAndNot(SDValue Y) const override;

    bool hasBitTest(SDValue X, SDValue Y) const override;

    bool shouldProduceAndByConstByHoistingConstFromShiftsLHSOfAnd(
        SDValue X, ConstantSDNode *XC, ConstantSDNode *CC, SDValue Y,
        unsigned OldShiftOpcode, unsigned NewShiftOpcode,
        SelectionDAG &DAG) const override;

    bool shouldFoldConstantShiftPairToMask(const SDNode *N,
                                           CombineLevel Level) const override;

    bool shouldFoldMaskToVariableShiftPair(SDValue Y) const override;

    bool
    shouldTransformSignedTruncationCheck(EVT XVT,
                                         unsigned KeptBits) const override {
      // For vectors, we don't have a preference..
      if (XVT.isVector())
        return false;

      auto VTIsOk = [](EVT VT) -> bool {
        return VT == MVT::i8 || VT == MVT::i16 || VT == MVT::i32 ||
               VT == MVT::i64;
      };

      // We are ok with KeptBitsVT being byte/word/dword, what MOVS supports.
      // XVT will be larger than KeptBitsVT.
      MVT KeptBitsVT = MVT::getIntegerVT(KeptBits);
      return VTIsOk(XVT) && VTIsOk(KeptBitsVT);
    }

    bool shouldExpandShift(SelectionDAG &DAG, SDNode *N) const override;

    bool shouldSplatInsEltVarIndex(EVT VT) const override;

    bool convertSetCCLogicToBitwiseLogic(EVT VT) const override {
      return VT.isScalarInteger();
    }

    /// Vector-sized comparisons are fast using PCMPEQ + PMOVMSK or PTEST.
    MVT hasFastEqualityCompare(unsigned NumBits) const override;

    /// Return the value type to use for ISD::SETCC.
    EVT getSetCCResultType(const DataLayout &DL, LLVMContext &Context,
                           EVT VT) const override;

    bool targetShrinkDemandedConstant(SDValue Op, const APInt &DemandedBits,
                                      const APInt &DemandedElts,
                                      TargetLoweringOpt &TLO) const override;

    /// Determine which of the bits specified in Mask are known to be either
    /// zero or one and return them in the KnownZero/KnownOne bitsets.
    void computeKnownBitsForTargetNode(const SDValue Op,
                                       KnownBits &Known,
                                       const APInt &DemandedElts,
                                       const SelectionDAG &DAG,
                                       unsigned Depth = 0) const override;

    /// Determine the number of bits in the operation that are sign bits.
    unsigned ComputeNumSignBitsForTargetNode(SDValue Op,
                                             const APInt &DemandedElts,
                                             const SelectionDAG &DAG,
                                             unsigned Depth) const override;

    bool SimplifyDemandedVectorEltsForTargetNode(SDValue Op,
                                                 const APInt &DemandedElts,
                                                 APInt &KnownUndef,
                                                 APInt &KnownZero,
                                                 TargetLoweringOpt &TLO,
                                                 unsigned Depth) const override;

    bool SimplifyDemandedVectorEltsForTargetShuffle(SDValue Op,
                                                    const APInt &DemandedElts,
                                                    unsigned MaskIndex,
                                                    TargetLoweringOpt &TLO,
                                                    unsigned Depth) const;

    bool SimplifyDemandedBitsForTargetNode(SDValue Op,
                                           const APInt &DemandedBits,
                                           const APInt &DemandedElts,
                                           KnownBits &Known,
                                           TargetLoweringOpt &TLO,
                                           unsigned Depth) const override;

    SDValue SimplifyMultipleUseDemandedBitsForTargetNode(
        SDValue Op, const APInt &DemandedBits, const APInt &DemandedElts,
        SelectionDAG &DAG, unsigned Depth) const override;

    const Constant *getTargetConstantFromLoad(LoadSDNode *LD) const override;

    SDValue unwrapAddress(SDValue N) const override;

    SDValue getReturnAddressFrameIndex(SelectionDAG &DAG) const;

    bool ExpandInlineAsm(CallInst *CI) const override;

    ConstraintType getConstraintType(StringRef Constraint) const override;

    /// Examine constraint string and operand type and determine a weight value.
    /// The operand object must already have been set up with the operand type.
    ConstraintWeight
      getSingleConstraintMatchWeight(AsmOperandInfo &info,
                                     const char *constraint) const override;

    const char *LowerXConstraint(EVT ConstraintVT) const override;

    /// Lower the specified operand into the Ops vector. If it is invalid, don't
    /// add anything to Ops. If hasMemory is true it means one of the asm
    /// constraint of the inline asm instruction being processed is 'm'.
    void LowerAsmOperandForConstraint(SDValue Op,
                                      std::string &Constraint,
                                      std::vector<SDValue> &Ops,
                                      SelectionDAG &DAG) const override;

    unsigned
    getInlineAsmMemConstraint(StringRef ConstraintCode) const override {
      if (ConstraintCode == "v")
        return InlineAsm::Constraint_v;
      return TargetLowering::getInlineAsmMemConstraint(ConstraintCode);
    }

    /// Handle Lowering flag assembly outputs.
    SDValue LowerAsmOutputForConstraint(SDValue &Chain, SDValue &Flag,
                                        const SDLoc &DL,
                                        const AsmOperandInfo &Constraint,
                                        SelectionDAG &DAG) const override;

    /// Given a physical register constraint
    /// (e.g. {edx}), return the register number and the register class for the
    /// register.  This should only be used for C_Register constraints.  On
    /// error, this returns a register number of 0.
    std::pair<unsigned, const TargetRegisterClass *>
    getRegForInlineAsmConstraint(const TargetRegisterInfo *TRI,
                                 StringRef Constraint, MVT VT) const override;

    /// Return true if the addressing mode represented
    /// by AM is legal for this target, for a load/store of the specified type.
    bool isLegalAddressingMode(const DataLayout &DL, const AddrMode &AM,
                               Type *Ty, unsigned AS,
                               Instruction *I = nullptr) const override;

    /// Return true if the specified immediate is legal
    /// icmp immediate, that is the target has icmp instructions which can
    /// compare a register against the immediate without having to materialize
    /// the immediate into a register.
    bool isLegalICmpImmediate(int64_t Imm) const override;

    /// Return true if the specified immediate is legal
    /// add immediate, that is the target has add instructions which can
    /// add a register and the immediate without having to materialize
    /// the immediate into a register.
    bool isLegalAddImmediate(int64_t Imm) const override;

    bool isLegalStoreImmediate(int64_t Imm) const override;

    /// Return the cost of the scaling factor used in the addressing
    /// mode represented by AM for this target, for a load/store
    /// of the specified type.
    /// If the AM is supported, the return value must be >= 0.
    /// If the AM is not supported, it returns a negative value.
    InstructionCost getScalingFactorCost(const DataLayout &DL,
                                         const AddrMode &AM, Type *Ty,
                                         unsigned AS) const override;

    /// This is used to enable splatted operand transforms for vector shifts
    /// and vector funnel shifts.
    bool isVectorShiftByScalarCheap(Type *Ty) const override;

    /// Add x86-specific opcodes to the default list.
    bool isBinOp(unsigned Opcode) const override;

    /// Returns true if the opcode is a commutative binary operation.
    bool isCommutativeBinOp(unsigned Opcode) const override;

    /// Return true if it's free to truncate a value of
    /// type Ty1 to type Ty2. e.g. On x86 it's free to truncate a i32 value in
    /// register EAX to i16 by referencing its sub-register AX.
    bool isTruncateFree(Type *Ty1, Type *Ty2) const override;
    bool isTruncateFree(EVT VT1, EVT VT2) const override;

    bool allowTruncateForTailCall(Type *Ty1, Type *Ty2) const override;

    /// Return true if any actual instruction that defines a
    /// value of type Ty1 implicit zero-extends the value to Ty2 in the result
    /// register. This does not necessarily include registers defined in
    /// unknown ways, such as incoming arguments, or copies from unknown
    /// virtual registers. Also, if isTruncateFree(Ty2, Ty1) is true, this
    /// does not necessarily apply to truncate instructions. e.g. on x86-64,
    /// all instructions that define 32-bit values implicit zero-extend the
    /// result out to 64 bits.
    bool isZExtFree(Type *Ty1, Type *Ty2) const override;
    bool isZExtFree(EVT VT1, EVT VT2) const override;
    bool isZExtFree(SDValue Val, EVT VT2) const override;

    bool shouldSinkOperands(Instruction *I,
                            SmallVectorImpl<Use *> &Ops) const override;
    bool shouldConvertPhiType(Type *From, Type *To) const override;

    /// Return true if folding a vector load into ExtVal (a sign, zero, or any
    /// extend node) is profitable.
    bool isVectorLoadExtDesirable(SDValue) const override;

    /// Return true if an FMA operation is faster than a pair of fmul and fadd
    /// instructions. fmuladd intrinsics will be expanded to FMAs when this
    /// method returns true, otherwise fmuladd is expanded to fmul + fadd.
    bool isFMAFasterThanFMulAndFAdd(const MachineFunction &MF,
                                    EVT VT) const override;

    /// Return true if it's profitable to narrow
    /// operations of type VT1 to VT2. e.g. on x86, it's profitable to narrow
    /// from i32 to i8 but not from i32 to i16.
    bool isNarrowingProfitable(EVT VT1, EVT VT2) const override;

    /// Given an intrinsic, checks if on the target the intrinsic will need to map
    /// to a MemIntrinsicNode (touches memory). If this is the case, it returns
    /// true and stores the intrinsic information into the IntrinsicInfo that was
    /// passed to the function.
    bool getTgtMemIntrinsic(IntrinsicInfo &Info, const CallInst &I,
                            MachineFunction &MF,
                            unsigned Intrinsic) const override;

    /// Returns true if the target can instruction select the
    /// specified FP immediate natively. If false, the legalizer will
    /// materialize the FP immediate as a load from a constant pool.
    bool isFPImmLegal(const APFloat &Imm, EVT VT,
                      bool ForCodeSize) const override;

    /// Targets can use this to indicate that they only support *some*
    /// VECTOR_SHUFFLE operations, those with specific masks. By default, if a
    /// target supports the VECTOR_SHUFFLE node, all mask values are assumed to
    /// be legal.
    bool isShuffleMaskLegal(ArrayRef<int> Mask, EVT VT) const override;

    /// Similar to isShuffleMaskLegal. Targets can use this to indicate if there
    /// is a suitable VECTOR_SHUFFLE that can be used to replace a VAND with a
    /// constant pool entry.
    bool isVectorClearMaskLegal(ArrayRef<int> Mask, EVT VT) const override;

    /// Returns true if lowering to a jump table is allowed.
    bool areJTsAllowed(const Function *Fn) const override;

    /// If true, then instruction selection should
    /// seek to shrink the FP constant of the specified type to a smaller type
    /// in order to save space and / or reduce runtime.
    bool ShouldShrinkFPConstant(EVT VT) const override {
      // Don't shrink FP constpool if SSE2 is available since cvtss2sd is more
      // expensive than a straight movsd. On the other hand, it's important to
      // shrink long double fp constant since fldt is very slow.
      return !X86ScalarSSEf64 || VT == MVT::f80;
    }

    /// Return true if we believe it is correct and profitable to reduce the
    /// load node to a smaller type.
    bool shouldReduceLoadWidth(SDNode *Load, ISD::LoadExtType ExtTy,
                               EVT NewVT) const override;

    /// Return true if the specified scalar FP type is computed in an SSE
    /// register, not on the X87 floating point stack.
    bool isScalarFPTypeInSSEReg(EVT VT) const {
      return (VT == MVT::f64 && X86ScalarSSEf64) || // f64 is when SSE2
<<<<<<< HEAD
#if INTEL_CUSTOMIZATION
             (VT == MVT::f32 && X86ScalarSSEf32) || // f32 is when SSE1
             (VT == MVT::f16 && X86ScalarAVXf16);   // f16 is when AVX512FP16
#endif // INTEL_CUSTOMIZATION
=======
             (VT == MVT::f32 && X86ScalarSSEf32) || // f32 is when SSE1
             (VT == MVT::f16 && X86ScalarSSEf16);   // f16 is when AVX512FP16
>>>>>>> 6f7f5b54
    }

    /// Returns true if it is beneficial to convert a load of a constant
    /// to just the constant itself.
    bool shouldConvertConstantLoadToIntImm(const APInt &Imm,
                                           Type *Ty) const override;

    bool reduceSelectOfFPConstantLoads(EVT CmpOpVT) const override;

    bool convertSelectOfConstantsToMath(EVT VT) const override;

    bool decomposeMulByConstant(LLVMContext &Context, EVT VT,
                                SDValue C) const override;

    /// Return true if EXTRACT_SUBVECTOR is cheap for this result type
    /// with this index.
    bool isExtractSubvectorCheap(EVT ResVT, EVT SrcVT,
                                 unsigned Index) const override;

    /// Scalar ops always have equal or better analysis/performance/power than
    /// the vector equivalent, so this always makes sense if the scalar op is
    /// supported.
    bool shouldScalarizeBinop(SDValue) const override;

    /// Extract of a scalar FP value from index 0 of a vector is free.
    bool isExtractVecEltCheap(EVT VT, unsigned Index) const override {
      EVT EltVT = VT.getScalarType();
      return (EltVT == MVT::f32 || EltVT == MVT::f64) && Index == 0;
    }

    /// Overflow nodes should get combined/lowered to optimal instructions
    /// (they should allow eliminating explicit compares by getting flags from
    /// math ops).
    bool shouldFormOverflowOp(unsigned Opcode, EVT VT,
                              bool MathUsed) const override;

    bool storeOfVectorConstantIsCheap(EVT MemVT, unsigned NumElem,
                                      unsigned AddrSpace) const override {
      // If we can replace more than 2 scalar stores, there will be a reduction
      // in instructions even after we add a vector constant load.
      return NumElem > 2;
    }

    bool isLoadBitCastBeneficial(EVT LoadVT, EVT BitcastVT,
                                 const SelectionDAG &DAG,
                                 const MachineMemOperand &MMO) const override;

    /// Intel processors have a unified instruction and data cache
    const char * getClearCacheBuiltinName() const override {
      return nullptr; // nothing to do, move along.
    }

    Register getRegisterByName(const char* RegName, LLT VT,
                               const MachineFunction &MF) const override;

    /// If a physical register, this returns the register that receives the
    /// exception address on entry to an EH pad.
    Register
    getExceptionPointerRegister(const Constant *PersonalityFn) const override;

    /// If a physical register, this returns the register that receives the
    /// exception typeid on entry to a landing pad.
    Register
    getExceptionSelectorRegister(const Constant *PersonalityFn) const override;

    virtual bool needsFixedCatchObjects() const override;

    /// This method returns a target specific FastISel object,
    /// or null if the target does not support "fast" ISel.
    FastISel *createFastISel(FunctionLoweringInfo &funcInfo,
                             const TargetLibraryInfo *libInfo) const override;

    /// If the target has a standard location for the stack protector cookie,
    /// returns the address of that location. Otherwise, returns nullptr.
    Value *getIRStackGuard(IRBuilderBase &IRB) const override;

    bool useLoadStackGuardNode() const override;
    bool useStackGuardXorFP() const override;
    void insertSSPDeclarations(Module &M) const override;
    Value *getSDagStackGuard(const Module &M) const override;
    Function *getSSPStackGuardCheck(const Module &M) const override;
    SDValue emitStackGuardXorFP(SelectionDAG &DAG, SDValue Val,
                                const SDLoc &DL) const override;


    /// Return true if the target stores SafeStack pointer at a fixed offset in
    /// some non-standard address space, and populates the address space and
    /// offset as appropriate.
    Value *getSafeStackPointerLocation(IRBuilderBase &IRB) const override;

    std::pair<SDValue, SDValue> BuildFILD(EVT DstVT, EVT SrcVT, const SDLoc &DL,
                                          SDValue Chain, SDValue Pointer,
                                          MachinePointerInfo PtrInfo,
                                          Align Alignment,
                                          SelectionDAG &DAG) const;

    /// Customize the preferred legalization strategy for certain types.
    LegalizeTypeAction getPreferredVectorAction(MVT VT) const override;

    bool softPromoteHalfType() const override { return true; }

    MVT getRegisterTypeForCallingConv(LLVMContext &Context, CallingConv::ID CC,
                                      EVT VT) const override;

    unsigned getNumRegistersForCallingConv(LLVMContext &Context,
                                           CallingConv::ID CC,
                                           EVT VT) const override;

    unsigned getVectorTypeBreakdownForCallingConv(
        LLVMContext &Context, CallingConv::ID CC, EVT VT, EVT &IntermediateVT,
        unsigned &NumIntermediates, MVT &RegisterVT) const override;

    bool isIntDivCheap(EVT VT, AttributeList Attr) const override;

    bool supportSwiftError() const override;

    bool hasStackProbeSymbol(MachineFunction &MF) const override;
    bool hasInlineStackProbe(MachineFunction &MF) const override;
    StringRef getStackProbeSymbolName(MachineFunction &MF) const override;

    unsigned getStackProbeSize(MachineFunction &MF) const;

    bool hasVectorBlend() const override { return true; }

#if INTEL_CUSTOMIZATION
    unsigned getMaxSupportedInterleaveFactor() const override { return 8; }
#endif // INTEL_CUSTOMIZATION

    /// Lower interleaved load(s) into target specific
    /// instructions/intrinsics.
    bool lowerInterleavedLoad(LoadInst *LI,
                              ArrayRef<ShuffleVectorInst *> Shuffles,
                              ArrayRef<unsigned> Indices,
                              unsigned Factor) const override;

    /// Lower interleaved store(s) into target specific
    /// instructions/intrinsics.
    bool lowerInterleavedStore(StoreInst *SI, ShuffleVectorInst *SVI,
                               unsigned Factor) const override;

    SDValue expandIndirectJTBranch(const SDLoc& dl, SDValue Value,
                                   SDValue Addr, SelectionDAG &DAG)
                                   const override;

#if INTEL_CUSTOMIZATION
#if INTEL_FEATURE_ISA_RAO_INT
    bool shouldInsertFencesForAtomic(const Instruction *I) const override;
#endif // INTEL_FEATURE_ISA_RAO_INT
#endif // INTEL_CUSTOMIZATION

    Align getPrefLoopAlignment(MachineLoop *ML) const override;

  protected:
    std::pair<const TargetRegisterClass *, uint8_t>
    findRepresentativeClass(const TargetRegisterInfo *TRI,
                            MVT VT) const override;

  private:
    /// Keep a reference to the X86Subtarget around so that we can
    /// make the right decision when generating code for different targets.
    const X86Subtarget &Subtarget;

    /// Select between SSE or x87 floating point ops.
    /// When SSE is available, use it for f32 operations.
    /// When SSE2 is available, use it for f64 operations.
    bool X86ScalarSSEf32;
    bool X86ScalarSSEf64;
<<<<<<< HEAD
#if INTEL_CUSTOMIZATION
    bool X86ScalarAVXf16;
#endif // INTEL_CUSTOMIZATION
=======
    bool X86ScalarSSEf16;
>>>>>>> 6f7f5b54

    /// A list of legal FP immediates.
    std::vector<APFloat> LegalFPImmediates;

    /// Indicate that this x86 target can instruction
    /// select the specified FP immediate natively.
    void addLegalFPImmediate(const APFloat& Imm) {
      LegalFPImmediates.push_back(Imm);
    }

    SDValue LowerCallResult(SDValue Chain, SDValue InFlag,
                            CallingConv::ID CallConv, bool isVarArg,
                            const SmallVectorImpl<ISD::InputArg> &Ins,
                            const SDLoc &dl, SelectionDAG &DAG,
                            SmallVectorImpl<SDValue> &InVals,
                            uint32_t *RegMask) const;
    SDValue LowerMemArgument(SDValue Chain, CallingConv::ID CallConv,
                             const SmallVectorImpl<ISD::InputArg> &ArgInfo,
                             const SDLoc &dl, SelectionDAG &DAG,
                             const CCValAssign &VA, MachineFrameInfo &MFI,
                             unsigned i) const;
    SDValue LowerMemOpCallTo(SDValue Chain, SDValue StackPtr, SDValue Arg,
                             const SDLoc &dl, SelectionDAG &DAG,
                             const CCValAssign &VA,
                             ISD::ArgFlagsTy Flags, bool isByval) const;

    // Call lowering helpers.

    /// Check whether the call is eligible for tail call optimization. Targets
    /// that want to do tail call optimization should implement this function.
    bool IsEligibleForTailCallOptimization(SDValue Callee,
                                           CallingConv::ID CalleeCC,
                                           bool isVarArg,
                                           bool isCalleeStructRet,
                                           bool isCallerStructRet,
                                           Type *RetTy,
                                    const SmallVectorImpl<ISD::OutputArg> &Outs,
                                    const SmallVectorImpl<SDValue> &OutVals,
                                    const SmallVectorImpl<ISD::InputArg> &Ins,
                                           SelectionDAG& DAG) const;
    SDValue EmitTailCallLoadRetAddr(SelectionDAG &DAG, SDValue &OutRetAddr,
                                    SDValue Chain, bool IsTailCall,
                                    bool Is64Bit, int FPDiff,
                                    const SDLoc &dl) const;

    unsigned GetAlignedArgumentStackSize(unsigned StackSize,
                                         SelectionDAG &DAG) const;

    unsigned getAddressSpace(void) const;

    SDValue FP_TO_INTHelper(SDValue Op, SelectionDAG &DAG, bool IsSigned,
                            SDValue &Chain) const;
    SDValue LRINT_LLRINTHelper(SDNode *N, SelectionDAG &DAG) const;

    SDValue LowerBUILD_VECTOR(SDValue Op, SelectionDAG &DAG) const;
    SDValue LowerVSELECT(SDValue Op, SelectionDAG &DAG) const;
    SDValue LowerEXTRACT_VECTOR_ELT(SDValue Op, SelectionDAG &DAG) const;
    SDValue LowerINSERT_VECTOR_ELT(SDValue Op, SelectionDAG &DAG) const;

    unsigned getGlobalWrapperKind(const GlobalValue *GV = nullptr,
                                  const unsigned char OpFlags = 0) const;
    SDValue LowerConstantPool(SDValue Op, SelectionDAG &DAG) const;
    SDValue LowerBlockAddress(SDValue Op, SelectionDAG &DAG) const;
    SDValue LowerGlobalAddress(SDValue Op, SelectionDAG &DAG) const;
    SDValue LowerGlobalTLSAddress(SDValue Op, SelectionDAG &DAG) const;
    SDValue LowerExternalSymbol(SDValue Op, SelectionDAG &DAG) const;

    /// Creates target global address or external symbol nodes for calls or
    /// other uses.
    SDValue LowerGlobalOrExternal(SDValue Op, SelectionDAG &DAG,
                                  bool ForCall, // INTEL
                                  bool IsSVML = false) const; // INTEL

    SDValue LowerSINT_TO_FP(SDValue Op, SelectionDAG &DAG) const;
    SDValue LowerUINT_TO_FP(SDValue Op, SelectionDAG &DAG) const;
    SDValue LowerTRUNCATE(SDValue Op, SelectionDAG &DAG) const;
    SDValue LowerFP_TO_INT(SDValue Op, SelectionDAG &DAG) const;
    SDValue LowerFP_TO_INT_SAT(SDValue Op, SelectionDAG &DAG) const;
    SDValue LowerLRINT_LLRINT(SDValue Op, SelectionDAG &DAG) const;
    SDValue LowerSETCC(SDValue Op, SelectionDAG &DAG) const;
    SDValue LowerSETCCCARRY(SDValue Op, SelectionDAG &DAG) const;
    SDValue LowerSELECT(SDValue Op, SelectionDAG &DAG) const;
    SDValue LowerBRCOND(SDValue Op, SelectionDAG &DAG) const;
    SDValue LowerJumpTable(SDValue Op, SelectionDAG &DAG) const;
    SDValue LowerDYNAMIC_STACKALLOC(SDValue Op, SelectionDAG &DAG) const;
    SDValue LowerVASTART(SDValue Op, SelectionDAG &DAG) const;
    SDValue LowerVAARG(SDValue Op, SelectionDAG &DAG) const;
    SDValue LowerRETURNADDR(SDValue Op, SelectionDAG &DAG) const;
    SDValue LowerADDROFRETURNADDR(SDValue Op, SelectionDAG &DAG) const;
    SDValue LowerFRAMEADDR(SDValue Op, SelectionDAG &DAG) const;
    SDValue LowerFRAME_TO_ARGS_OFFSET(SDValue Op, SelectionDAG &DAG) const;
    SDValue LowerEH_RETURN(SDValue Op, SelectionDAG &DAG) const;
    SDValue lowerEH_SJLJ_SETJMP(SDValue Op, SelectionDAG &DAG) const;
    SDValue lowerEH_SJLJ_LONGJMP(SDValue Op, SelectionDAG &DAG) const;
    SDValue lowerEH_SJLJ_SETUP_DISPATCH(SDValue Op, SelectionDAG &DAG) const;
    SDValue LowerINIT_TRAMPOLINE(SDValue Op, SelectionDAG &DAG) const;
    SDValue LowerFLT_ROUNDS_(SDValue Op, SelectionDAG &DAG) const;
    SDValue LowerSET_ROUNDING(SDValue Op, SelectionDAG &DAG) const;
    SDValue LowerWin64_i128OP(SDValue Op, SelectionDAG &DAG) const;
    SDValue LowerGC_TRANSITION(SDValue Op, SelectionDAG &DAG) const;
    SDValue LowerINTRINSIC_WO_CHAIN(SDValue Op, SelectionDAG &DAG) const;
    SDValue lowerFaddFsub(SDValue Op, SelectionDAG &DAG) const;
    SDValue lowerLdexp(SDValue Op, SelectionDAG &DAG) const; // INTEL
    SDValue LowerFP_EXTEND(SDValue Op, SelectionDAG &DAG) const;
    SDValue LowerFP_ROUND(SDValue Op, SelectionDAG &DAG) const;

    SDValue
    LowerFormalArguments(SDValue Chain, CallingConv::ID CallConv, bool isVarArg,
                         const SmallVectorImpl<ISD::InputArg> &Ins,
                         const SDLoc &dl, SelectionDAG &DAG,
                         SmallVectorImpl<SDValue> &InVals) const override;
    SDValue LowerCall(CallLoweringInfo &CLI,
                      SmallVectorImpl<SDValue> &InVals) const override;

    SDValue LowerReturn(SDValue Chain, CallingConv::ID CallConv, bool isVarArg,
                        const SmallVectorImpl<ISD::OutputArg> &Outs,
                        const SmallVectorImpl<SDValue> &OutVals,
                        const SDLoc &dl, SelectionDAG &DAG) const override;

    bool supportSplitCSR(MachineFunction *MF) const override {
      return MF->getFunction().getCallingConv() == CallingConv::CXX_FAST_TLS &&
          MF->getFunction().hasFnAttribute(Attribute::NoUnwind);
    }
    void initializeSplitCSR(MachineBasicBlock *Entry) const override;
    void insertCopiesSplitCSR(
      MachineBasicBlock *Entry,
      const SmallVectorImpl<MachineBasicBlock *> &Exits) const override;

    bool isUsedByReturnOnly(SDNode *N, SDValue &Chain) const override;

    bool mayBeEmittedAsTailCall(const CallInst *CI) const override;

    EVT getTypeForExtReturn(LLVMContext &Context, EVT VT,
                            ISD::NodeType ExtendKind) const override;

    bool CanLowerReturn(CallingConv::ID CallConv, MachineFunction &MF,
                        bool isVarArg,
                        const SmallVectorImpl<ISD::OutputArg> &Outs,
                        LLVMContext &Context) const override;

    const MCPhysReg *getScratchRegisters(CallingConv::ID CC) const override;

    TargetLoweringBase::AtomicExpansionKind
    shouldExpandAtomicLoadInIR(LoadInst *LI) const override;
    bool shouldExpandAtomicStoreInIR(StoreInst *SI) const override;
    TargetLoweringBase::AtomicExpansionKind
    shouldExpandAtomicRMWInIR(AtomicRMWInst *AI) const override;

    LoadInst *
    lowerIdempotentRMWIntoFencedLoad(AtomicRMWInst *AI) const override;

    bool lowerAtomicStoreAsStoreSDNode(const StoreInst &SI) const override;
    bool lowerAtomicLoadAsLoadSDNode(const LoadInst &LI) const override;

    bool needsCmpXchgNb(Type *MemType) const;

    void SetupEntryBlockForSjLj(MachineInstr &MI, MachineBasicBlock *MBB,
                                MachineBasicBlock *DispatchBB, int FI) const;

    // Utility function to emit the low-level va_arg code for X86-64.
    MachineBasicBlock *
    EmitVAARGWithCustomInserter(MachineInstr &MI, MachineBasicBlock *MBB) const;

    /// Utility function to emit the xmm reg save portion of va_start.
    MachineBasicBlock *EmitLoweredCascadedSelect(MachineInstr &MI1,
                                                 MachineInstr &MI2,
                                                 MachineBasicBlock *BB) const;

    MachineBasicBlock *EmitLoweredSelect(MachineInstr &I,
                                         MachineBasicBlock *BB) const;

    MachineBasicBlock *EmitLoweredCatchRet(MachineInstr &MI,
                                           MachineBasicBlock *BB) const;

    MachineBasicBlock *EmitLoweredSegAlloca(MachineInstr &MI,
                                            MachineBasicBlock *BB) const;

    MachineBasicBlock *EmitLoweredProbedAlloca(MachineInstr &MI,
                                               MachineBasicBlock *BB) const;

    MachineBasicBlock *EmitLoweredTLSAddr(MachineInstr &MI,
                                          MachineBasicBlock *BB) const;

    MachineBasicBlock *EmitLoweredTLSCall(MachineInstr &MI,
                                          MachineBasicBlock *BB) const;

    MachineBasicBlock *EmitLoweredIndirectThunk(MachineInstr &MI,
                                                MachineBasicBlock *BB) const;

    MachineBasicBlock *emitEHSjLjSetJmp(MachineInstr &MI,
                                        MachineBasicBlock *MBB) const;

    void emitSetJmpShadowStackFix(MachineInstr &MI,
                                  MachineBasicBlock *MBB) const;

    MachineBasicBlock *emitEHSjLjLongJmp(MachineInstr &MI,
                                         MachineBasicBlock *MBB) const;

    MachineBasicBlock *emitLongJmpShadowStackFix(MachineInstr &MI,
                                                 MachineBasicBlock *MBB) const;

    MachineBasicBlock *EmitSjLjDispatchBlock(MachineInstr &MI,
                                             MachineBasicBlock *MBB) const;

    /// Emit flags for the given setcc condition and operands. Also returns the
    /// corresponding X86 condition code constant in X86CC.
    SDValue emitFlagsForSetcc(SDValue Op0, SDValue Op1, ISD::CondCode CC,
                              const SDLoc &dl, SelectionDAG &DAG,
                              SDValue &X86CC) const;

    /// Check if replacement of SQRT with RSQRT should be disabled.
    bool isFsqrtCheap(SDValue Op, SelectionDAG &DAG) const override;

    /// Use rsqrt* to speed up sqrt calculations.
    SDValue getSqrtEstimate(SDValue Op, SelectionDAG &DAG, int Enabled,
                            int &RefinementSteps, bool &UseOneConstNR,
                            bool Reciprocal) const override;

    /// Use rcp* to speed up fdiv calculations.
    SDValue getRecipEstimate(SDValue Op, SelectionDAG &DAG, int Enabled,
                             int &RefinementSteps) const override;

    /// Reassociate floating point divisions into multiply by reciprocal.
    unsigned combineRepeatedFPDivisors() const override;

    SDValue BuildSDIVPow2(SDNode *N, const APInt &Divisor, SelectionDAG &DAG,
                          SmallVectorImpl<SDNode *> &Created) const override;
  };

  namespace X86 {
    FastISel *createFastISel(FunctionLoweringInfo &funcInfo,
                             const TargetLibraryInfo *libInfo);
  } // end namespace X86

  // X86 specific Gather/Scatter nodes.
  // The class has the same order of operands as MaskedGatherScatterSDNode for
  // convenience.
  class X86MaskedGatherScatterSDNode : public MemIntrinsicSDNode {
  public:
    // This is a intended as a utility and should never be directly created.
    X86MaskedGatherScatterSDNode() = delete;
    ~X86MaskedGatherScatterSDNode() = delete;

    const SDValue &getBasePtr() const { return getOperand(3); }
    const SDValue &getIndex()   const { return getOperand(4); }
    const SDValue &getMask()    const { return getOperand(2); }
    const SDValue &getScale()   const { return getOperand(5); }

    static bool classof(const SDNode *N) {
      return N->getOpcode() == X86ISD::MGATHER ||
             N->getOpcode() == X86ISD::MSCATTER;
    }
  };

  class X86MaskedGatherSDNode : public X86MaskedGatherScatterSDNode {
  public:
    const SDValue &getPassThru() const { return getOperand(1); }

    static bool classof(const SDNode *N) {
      return N->getOpcode() == X86ISD::MGATHER;
    }
  };

  class X86MaskedScatterSDNode : public X86MaskedGatherScatterSDNode {
  public:
    const SDValue &getValue() const { return getOperand(1); }

    static bool classof(const SDNode *N) {
      return N->getOpcode() == X86ISD::MSCATTER;
    }
  };

  /// Generate unpacklo/unpackhi shuffle mask.
  void createUnpackShuffleMask(EVT VT, SmallVectorImpl<int> &Mask, bool Lo,
                               bool Unary);

  /// Similar to unpacklo/unpackhi, but without the 128-bit lane limitation
  /// imposed by AVX and specific to the unary pattern. Example:
  /// v8iX Lo --> <0, 0, 1, 1, 2, 2, 3, 3>
  /// v8iX Hi --> <4, 4, 5, 5, 6, 6, 7, 7>
  void createSplat2ShuffleMask(MVT VT, SmallVectorImpl<int> &Mask, bool Lo);

} // end namespace llvm

#endif // LLVM_LIB_TARGET_X86_X86ISELLOWERING_H<|MERGE_RESOLUTION|>--- conflicted
+++ resolved
@@ -467,13 +467,7 @@
     MOVHLPS,
     MOVSD,
     MOVSS,
-<<<<<<< HEAD
-#if INTEL_CUSTOMIZATION
     MOVSH,
-#endif // INTEL_CUSTOMIZATION
-=======
-    MOVSH,
->>>>>>> 6f7f5b54
     UNPCKL,
     UNPCKH,
     VPERMILPV,
@@ -1097,15 +1091,8 @@
     bool isCtlzFast() const override;
 
     bool hasBitPreservingFPLogic(EVT VT) const override {
-<<<<<<< HEAD
-#if INTEL_CUSTOMIZATION
-      return VT == MVT::f32 || VT == MVT::f64 || VT.isVector() ||
-             (VT == MVT::f16 && X86ScalarAVXf16);
-#endif // INTEL_CUSTOMIZATION
-=======
       return VT == MVT::f32 || VT == MVT::f64 || VT.isVector() ||
              (VT == MVT::f16 && X86ScalarSSEf16);
->>>>>>> 6f7f5b54
     }
 
     bool isMultiStoresCheaperThanBitsMerge(EVT LTy, EVT HTy) const override {
@@ -1389,15 +1376,8 @@
     /// register, not on the X87 floating point stack.
     bool isScalarFPTypeInSSEReg(EVT VT) const {
       return (VT == MVT::f64 && X86ScalarSSEf64) || // f64 is when SSE2
-<<<<<<< HEAD
-#if INTEL_CUSTOMIZATION
-             (VT == MVT::f32 && X86ScalarSSEf32) || // f32 is when SSE1
-             (VT == MVT::f16 && X86ScalarAVXf16);   // f16 is when AVX512FP16
-#endif // INTEL_CUSTOMIZATION
-=======
              (VT == MVT::f32 && X86ScalarSSEf32) || // f32 is when SSE1
              (VT == MVT::f16 && X86ScalarSSEf16);   // f16 is when AVX512FP16
->>>>>>> 6f7f5b54
     }
 
     /// Returns true if it is beneficial to convert a load of a constant
@@ -1565,13 +1545,7 @@
     /// When SSE2 is available, use it for f64 operations.
     bool X86ScalarSSEf32;
     bool X86ScalarSSEf64;
-<<<<<<< HEAD
-#if INTEL_CUSTOMIZATION
-    bool X86ScalarAVXf16;
-#endif // INTEL_CUSTOMIZATION
-=======
     bool X86ScalarSSEf16;
->>>>>>> 6f7f5b54
 
     /// A list of legal FP immediates.
     std::vector<APFloat> LegalFPImmediates;
