//===-- X86FrameLowering.cpp - X86 Frame Information ----------------------===//
//
//                     The LLVM Compiler Infrastructure
//
// This file is distributed under the University of Illinois Open Source
// License. See LICENSE.TXT for details.
//
//===----------------------------------------------------------------------===//
//
// This file contains the X86 implementation of TargetFrameLowering class.
//
//===----------------------------------------------------------------------===//

#include "X86FrameLowering.h"
#include "X86InstrBuilder.h"
#include "X86InstrInfo.h"
#include "X86MachineFunctionInfo.h"
#include "X86Subtarget.h"
#include "X86TargetMachine.h"
#include "llvm/ADT/SmallSet.h"
#include "llvm/CodeGen/MachineFrameInfo.h"
#include "llvm/CodeGen/MachineFunction.h"
#include "llvm/CodeGen/MachineInstrBuilder.h"
#include "llvm/CodeGen/MachineModuleInfo.h"
#include "llvm/CodeGen/MachineRegisterInfo.h"
#include "llvm/CodeGen/WinEHFuncInfo.h"
#include "llvm/IR/DataLayout.h"
#include "llvm/IR/Function.h"
#include "llvm/MC/MCAsmInfo.h"
#include "llvm/MC/MCSymbol.h"
#include "llvm/Target/TargetOptions.h"
#include "llvm/Support/Debug.h"
#include <cstdlib>

using namespace llvm;

X86FrameLowering::X86FrameLowering(const X86Subtarget &STI,
                                   unsigned StackAlignOverride)
    : TargetFrameLowering(StackGrowsDown, StackAlignOverride,
                          STI.is64Bit() ? -8 : -4),
      STI(STI), TII(*STI.getInstrInfo()), TRI(STI.getRegisterInfo()) {
  // Cache a bunch of frame-related predicates for this subtarget.
  SlotSize = TRI->getSlotSize();
  Is64Bit = STI.is64Bit();
  IsLP64 = STI.isTarget64BitLP64();
  // standard x86_64 and NaCl use 64-bit frame/stack pointers, x32 - 32-bit.
  Uses64BitFramePtr = STI.isTarget64BitLP64() || STI.isTargetNaCl64();
  StackPtr = TRI->getStackRegister();
}

bool X86FrameLowering::hasReservedCallFrame(const MachineFunction &MF) const {
  return !MF.getFrameInfo()->hasVarSizedObjects() &&
         !MF.getInfo<X86MachineFunctionInfo>()->getHasPushSequences();
}

/// canSimplifyCallFramePseudos - If there is a reserved call frame, the
/// call frame pseudos can be simplified.  Having a FP, as in the default
/// implementation, is not sufficient here since we can't always use it.
/// Use a more nuanced condition.
bool
X86FrameLowering::canSimplifyCallFramePseudos(const MachineFunction &MF) const {
  return hasReservedCallFrame(MF) ||
         (hasFP(MF) && !TRI->needsStackRealignment(MF)) ||
         TRI->hasBasePointer(MF);
}

// needsFrameIndexResolution - Do we need to perform FI resolution for
// this function. Normally, this is required only when the function
// has any stack objects. However, FI resolution actually has another job,
// not apparent from the title - it resolves callframesetup/destroy 
// that were not simplified earlier.
// So, this is required for x86 functions that have push sequences even
// when there are no stack objects.
bool
X86FrameLowering::needsFrameIndexResolution(const MachineFunction &MF) const {
  return MF.getFrameInfo()->hasStackObjects() ||
         MF.getInfo<X86MachineFunctionInfo>()->getHasPushSequences();
}

/// hasFP - Return true if the specified function should have a dedicated frame
/// pointer register.  This is true if the function has variable sized allocas
/// or if frame pointer elimination is disabled.
bool X86FrameLowering::hasFP(const MachineFunction &MF) const {
  const MachineFrameInfo *MFI = MF.getFrameInfo();
  const MachineModuleInfo &MMI = MF.getMMI();

  return (MF.getTarget().Options.DisableFramePointerElim(MF) ||
          TRI->needsStackRealignment(MF) ||
          MFI->hasVarSizedObjects() ||
          MFI->isFrameAddressTaken() || MFI->hasOpaqueSPAdjustment() ||
          MF.getInfo<X86MachineFunctionInfo>()->getForceFramePointer() ||
          MMI.callsUnwindInit() || MMI.hasEHFunclets() || MMI.callsEHReturn() ||
          MFI->hasStackMap() || MFI->hasPatchPoint());
}

static unsigned getSUBriOpcode(unsigned IsLP64, int64_t Imm) {
  if (IsLP64) {
    if (isInt<8>(Imm))
      return X86::SUB64ri8;
    return X86::SUB64ri32;
  } else {
    if (isInt<8>(Imm))
      return X86::SUB32ri8;
    return X86::SUB32ri;
  }
}

static unsigned getADDriOpcode(unsigned IsLP64, int64_t Imm) {
  if (IsLP64) {
    if (isInt<8>(Imm))
      return X86::ADD64ri8;
    return X86::ADD64ri32;
  } else {
    if (isInt<8>(Imm))
      return X86::ADD32ri8;
    return X86::ADD32ri;
  }
}

static unsigned getSUBrrOpcode(unsigned isLP64) {
  return isLP64 ? X86::SUB64rr : X86::SUB32rr;
}

static unsigned getADDrrOpcode(unsigned isLP64) {
  return isLP64 ? X86::ADD64rr : X86::ADD32rr;
}

static unsigned getANDriOpcode(bool IsLP64, int64_t Imm) {
  if (IsLP64) {
    if (isInt<8>(Imm))
      return X86::AND64ri8;
    return X86::AND64ri32;
  }
  if (isInt<8>(Imm))
    return X86::AND32ri8;
  return X86::AND32ri;
}

static unsigned getLEArOpcode(unsigned IsLP64) {
  return IsLP64 ? X86::LEA64r : X86::LEA32r;
}

/// findDeadCallerSavedReg - Return a caller-saved register that isn't live
/// when it reaches the "return" instruction. We can then pop a stack object
/// to this register without worry about clobbering it.
static unsigned findDeadCallerSavedReg(MachineBasicBlock &MBB,
                                       MachineBasicBlock::iterator &MBBI,
                                       const TargetRegisterInfo *TRI,
                                       bool Is64Bit) {
  const MachineFunction *MF = MBB.getParent();
  const Function *F = MF->getFunction();
  if (!F || MF->getMMI().callsEHReturn())
    return 0;

  static const uint16_t CallerSavedRegs32Bit[] = {
    X86::EAX, X86::EDX, X86::ECX, 0
  };

  static const uint16_t CallerSavedRegs64Bit[] = {
    X86::RAX, X86::RDX, X86::RCX, X86::RSI, X86::RDI,
    X86::R8,  X86::R9,  X86::R10, X86::R11, 0
  };

  unsigned Opc = MBBI->getOpcode();
  switch (Opc) {
  default: return 0;
  case X86::RETL:
  case X86::RETQ:
  case X86::RETIL:
  case X86::RETIQ:
  case X86::TCRETURNdi:
  case X86::TCRETURNri:
  case X86::TCRETURNmi:
  case X86::TCRETURNdi64:
  case X86::TCRETURNri64:
  case X86::TCRETURNmi64:
  case X86::EH_RETURN:
  case X86::EH_RETURN64: {
    SmallSet<uint16_t, 8> Uses;
    for (unsigned i = 0, e = MBBI->getNumOperands(); i != e; ++i) {
      MachineOperand &MO = MBBI->getOperand(i);
      if (!MO.isReg() || MO.isDef())
        continue;
      unsigned Reg = MO.getReg();
      if (!Reg)
        continue;
      for (MCRegAliasIterator AI(Reg, TRI, true); AI.isValid(); ++AI)
        Uses.insert(*AI);
    }

    const uint16_t *CS = Is64Bit ? CallerSavedRegs64Bit : CallerSavedRegs32Bit;
    for (; *CS; ++CS)
      if (!Uses.count(*CS))
        return *CS;
  }
  }

  return 0;
}

static bool isEAXLiveIn(MachineFunction &MF) {
  for (MachineRegisterInfo::livein_iterator II = MF.getRegInfo().livein_begin(),
       EE = MF.getRegInfo().livein_end(); II != EE; ++II) {
    unsigned Reg = II->first;

    if (Reg == X86::RAX || Reg == X86::EAX || Reg == X86::AX ||
        Reg == X86::AH || Reg == X86::AL)
      return true;
  }

  return false;
}

/// Check whether or not the terminators of \p MBB needs to read EFLAGS.
static bool terminatorsNeedFlagsAsInput(const MachineBasicBlock &MBB) {
  for (const MachineInstr &MI : MBB.terminators()) {
    bool BreakNext = false;
    for (const MachineOperand &MO : MI.operands()) {
      if (!MO.isReg())
        continue;
      unsigned Reg = MO.getReg();
      if (Reg != X86::EFLAGS)
        continue;

      // This terminator needs an eflag that is not defined
      // by a previous terminator.
      if (!MO.isDef())
        return true;
      BreakNext = true;
    }
    if (BreakNext)
      break;
  }
  return false;
}

/// emitSPUpdate - Emit a series of instructions to increment / decrement the
/// stack pointer by a constant value.
void X86FrameLowering::emitSPUpdate(MachineBasicBlock &MBB,
                                    MachineBasicBlock::iterator &MBBI,
                                    int64_t NumBytes, bool InEpilogue) const {
  bool isSub = NumBytes < 0;
  uint64_t Offset = isSub ? -NumBytes : NumBytes;

  uint64_t Chunk = (1LL << 31) - 1;
  DebugLoc DL = MBB.findDebugLoc(MBBI);

  while (Offset) {
    if (Offset > Chunk) {
      // Rather than emit a long series of instructions for large offsets,
      // load the offset into a register and do one sub/add
      unsigned Reg = 0;

      if (isSub && !isEAXLiveIn(*MBB.getParent()))
        Reg = (unsigned)(Is64Bit ? X86::RAX : X86::EAX);
      else
        Reg = findDeadCallerSavedReg(MBB, MBBI, TRI, Is64Bit);

      if (Reg) {
        unsigned Opc = Is64Bit ? X86::MOV64ri : X86::MOV32ri;
        BuildMI(MBB, MBBI, DL, TII.get(Opc), Reg)
          .addImm(Offset);
        Opc = isSub
          ? getSUBrrOpcode(Is64Bit)
          : getADDrrOpcode(Is64Bit);
        MachineInstr *MI = BuildMI(MBB, MBBI, DL, TII.get(Opc), StackPtr)
          .addReg(StackPtr)
          .addReg(Reg);
        MI->getOperand(3).setIsDead(); // The EFLAGS implicit def is dead.
        Offset = 0;
        continue;
      }
    }

    uint64_t ThisVal = std::min(Offset, Chunk);
    if (ThisVal == (Is64Bit ? 8 : 4)) {
      // Use push / pop instead.
      unsigned Reg = isSub
        ? (unsigned)(Is64Bit ? X86::RAX : X86::EAX)
        : findDeadCallerSavedReg(MBB, MBBI, TRI, Is64Bit);
      if (Reg) {
        unsigned Opc = isSub
          ? (Is64Bit ? X86::PUSH64r : X86::PUSH32r)
          : (Is64Bit ? X86::POP64r  : X86::POP32r);
        MachineInstr *MI = BuildMI(MBB, MBBI, DL, TII.get(Opc))
          .addReg(Reg, getDefRegState(!isSub) | getUndefRegState(isSub));
        if (isSub)
          MI->setFlag(MachineInstr::FrameSetup);
        else
          MI->setFlag(MachineInstr::FrameDestroy);
        Offset -= ThisVal;
        continue;
      }
    }

    MachineInstrBuilder MI = BuildStackAdjustment(
        MBB, MBBI, DL, isSub ? -ThisVal : ThisVal, InEpilogue);
    if (isSub)
      MI.setMIFlag(MachineInstr::FrameSetup);
    else
      MI.setMIFlag(MachineInstr::FrameDestroy);

    Offset -= ThisVal;
  }
}

MachineInstrBuilder X86FrameLowering::BuildStackAdjustment(
    MachineBasicBlock &MBB, MachineBasicBlock::iterator MBBI, DebugLoc DL,
    int64_t Offset, bool InEpilogue) const {
  assert(Offset != 0 && "zero offset stack adjustment requested");

  // On Atom, using LEA to adjust SP is preferred, but using it in the epilogue
  // is tricky.
  bool UseLEA;
  if (!InEpilogue) {
    UseLEA = STI.useLeaForSP();
  } else {
    // If we can use LEA for SP but we shouldn't, check that none
    // of the terminators uses the eflags. Otherwise we will insert
    // a ADD that will redefine the eflags and break the condition.
    // Alternatively, we could move the ADD, but this may not be possible
    // and is an optimization anyway.
    UseLEA = canUseLEAForSPInEpilogue(*MBB.getParent());
    if (UseLEA && !STI.useLeaForSP())
      UseLEA = terminatorsNeedFlagsAsInput(MBB);
    // If that assert breaks, that means we do not do the right thing
    // in canUseAsEpilogue.
    assert((UseLEA || !terminatorsNeedFlagsAsInput(MBB)) &&
           "We shouldn't have allowed this insertion point");
  }

  MachineInstrBuilder MI;
  if (UseLEA) {
    MI = addRegOffset(BuildMI(MBB, MBBI, DL,
                              TII.get(getLEArOpcode(Uses64BitFramePtr)),
                              StackPtr),
                      StackPtr, false, Offset);
  } else {
    bool IsSub = Offset < 0;
    uint64_t AbsOffset = IsSub ? -Offset : Offset;
    unsigned Opc = IsSub ? getSUBriOpcode(Uses64BitFramePtr, AbsOffset)
                         : getADDriOpcode(Uses64BitFramePtr, AbsOffset);
    MI = BuildMI(MBB, MBBI, DL, TII.get(Opc), StackPtr)
             .addReg(StackPtr)
             .addImm(AbsOffset);
    MI->getOperand(3).setIsDead(); // The EFLAGS implicit def is dead.
  }
  return MI;
}

int X86FrameLowering::mergeSPUpdates(MachineBasicBlock &MBB,
                                     MachineBasicBlock::iterator &MBBI,
                                     bool doMergeWithPrevious) const {
  if ((doMergeWithPrevious && MBBI == MBB.begin()) ||
      (!doMergeWithPrevious && MBBI == MBB.end()))
    return 0;

  MachineBasicBlock::iterator PI = doMergeWithPrevious ? std::prev(MBBI) : MBBI;
  MachineBasicBlock::iterator NI = doMergeWithPrevious ? nullptr
                                                       : std::next(MBBI);
  unsigned Opc = PI->getOpcode();
  int Offset = 0;

  if ((Opc == X86::ADD64ri32 || Opc == X86::ADD64ri8 ||
       Opc == X86::ADD32ri || Opc == X86::ADD32ri8 ||
       Opc == X86::LEA32r || Opc == X86::LEA64_32r) &&
      PI->getOperand(0).getReg() == StackPtr){
    Offset += PI->getOperand(2).getImm();
    MBB.erase(PI);
    if (!doMergeWithPrevious) MBBI = NI;
  } else if ((Opc == X86::SUB64ri32 || Opc == X86::SUB64ri8 ||
              Opc == X86::SUB32ri || Opc == X86::SUB32ri8) &&
             PI->getOperand(0).getReg() == StackPtr) {
    Offset -= PI->getOperand(2).getImm();
    MBB.erase(PI);
    if (!doMergeWithPrevious) MBBI = NI;
  }

  return Offset;
}

void X86FrameLowering::BuildCFI(MachineBasicBlock &MBB,
                                MachineBasicBlock::iterator MBBI, DebugLoc DL,
                                MCCFIInstruction CFIInst) const {
  MachineFunction &MF = *MBB.getParent();
  unsigned CFIIndex = MF.getMMI().addFrameInst(CFIInst);
  BuildMI(MBB, MBBI, DL, TII.get(TargetOpcode::CFI_INSTRUCTION))
      .addCFIIndex(CFIIndex);
}

void
X86FrameLowering::emitCalleeSavedFrameMoves(MachineBasicBlock &MBB,
                                            MachineBasicBlock::iterator MBBI,
                                            DebugLoc DL) const {
  MachineFunction &MF = *MBB.getParent();
  MachineFrameInfo *MFI = MF.getFrameInfo();
  MachineModuleInfo &MMI = MF.getMMI();
  const MCRegisterInfo *MRI = MMI.getContext().getRegisterInfo();

  // Add callee saved registers to move list.
  const std::vector<CalleeSavedInfo> &CSI = MFI->getCalleeSavedInfo();
  if (CSI.empty()) return;

  // Calculate offsets.
  for (std::vector<CalleeSavedInfo>::const_iterator
         I = CSI.begin(), E = CSI.end(); I != E; ++I) {
    int64_t Offset = MFI->getObjectOffset(I->getFrameIdx());
    unsigned Reg = I->getReg();

    unsigned DwarfReg = MRI->getDwarfRegNum(Reg, true);
    BuildCFI(MBB, MBBI, DL,
             MCCFIInstruction::createOffset(nullptr, DwarfReg, Offset));
  }
}

/// usesTheStack - This function checks if any of the users of EFLAGS
/// copies the EFLAGS. We know that the code that lowers COPY of EFLAGS has
/// to use the stack, and if we don't adjust the stack we clobber the first
/// frame index.
/// See X86InstrInfo::copyPhysReg.
static bool usesTheStack(const MachineFunction &MF) {
  const MachineRegisterInfo &MRI = MF.getRegInfo();

  for (MachineRegisterInfo::reg_instr_iterator
       ri = MRI.reg_instr_begin(X86::EFLAGS), re = MRI.reg_instr_end();
       ri != re; ++ri)
    if (ri->isCopy())
      return true;

  return false;
}

void X86FrameLowering::emitStackProbeCall(MachineFunction &MF,
                                          MachineBasicBlock &MBB,
                                          MachineBasicBlock::iterator MBBI,
                                          DebugLoc DL) const {
  bool IsLargeCodeModel = MF.getTarget().getCodeModel() == CodeModel::Large;

  unsigned CallOp;
  if (Is64Bit)
    CallOp = IsLargeCodeModel ? X86::CALL64r : X86::CALL64pcrel32;
  else
    CallOp = X86::CALLpcrel32;

  const char *Symbol;
  if (Is64Bit) {
    if (STI.isTargetCygMing()) {
      Symbol = "___chkstk_ms";
    } else {
      Symbol = "__chkstk";
    }
  } else if (STI.isTargetCygMing())
    Symbol = "_alloca";
  else
    Symbol = "_chkstk";

  MachineInstrBuilder CI;

  // All current stack probes take AX and SP as input, clobber flags, and
  // preserve all registers. x86_64 probes leave RSP unmodified.
  if (Is64Bit && MF.getTarget().getCodeModel() == CodeModel::Large) {
    // For the large code model, we have to call through a register. Use R11,
    // as it is scratch in all supported calling conventions.
    BuildMI(MBB, MBBI, DL, TII.get(X86::MOV64ri), X86::R11)
        .addExternalSymbol(Symbol);
    CI = BuildMI(MBB, MBBI, DL, TII.get(CallOp)).addReg(X86::R11);
  } else {
    CI = BuildMI(MBB, MBBI, DL, TII.get(CallOp)).addExternalSymbol(Symbol);
  }

  unsigned AX = Is64Bit ? X86::RAX : X86::EAX;
  unsigned SP = Is64Bit ? X86::RSP : X86::ESP;
  CI.addReg(AX, RegState::Implicit)
      .addReg(SP, RegState::Implicit)
      .addReg(AX, RegState::Define | RegState::Implicit)
      .addReg(SP, RegState::Define | RegState::Implicit)
      .addReg(X86::EFLAGS, RegState::Define | RegState::Implicit);

  if (Is64Bit) {
    // MSVC x64's __chkstk and cygwin/mingw's ___chkstk_ms do not adjust %rsp
    // themselves. It also does not clobber %rax so we can reuse it when
    // adjusting %rsp.
    BuildMI(MBB, MBBI, DL, TII.get(X86::SUB64rr), X86::RSP)
        .addReg(X86::RSP)
        .addReg(X86::RAX);
  }
}

static unsigned calculateSetFPREG(uint64_t SPAdjust) {
  // Win64 ABI has a less restrictive limitation of 240; 128 works equally well
  // and might require smaller successive adjustments.
  const uint64_t Win64MaxSEHOffset = 128;
  uint64_t SEHFrameOffset = std::min(SPAdjust, Win64MaxSEHOffset);
  // Win64 ABI requires 16-byte alignment for the UWOP_SET_FPREG opcode.
  return SEHFrameOffset & -16;
}

// If we're forcing a stack realignment we can't rely on just the frame
// info, we need to know the ABI stack alignment as well in case we
// have a call out.  Otherwise just make sure we have some alignment - we'll
// go with the minimum SlotSize.
uint64_t X86FrameLowering::calculateMaxStackAlign(const MachineFunction &MF) const {
  const MachineFrameInfo *MFI = MF.getFrameInfo();
  uint64_t MaxAlign = MFI->getMaxAlignment(); // Desired stack alignment.
  unsigned StackAlign = getStackAlignment();
  if (MF.getFunction()->hasFnAttribute("stackrealign")) {
    if (MFI->hasCalls())
      MaxAlign = (StackAlign > MaxAlign) ? StackAlign : MaxAlign;
    else if (MaxAlign < SlotSize)
      MaxAlign = SlotSize;
  }
  return MaxAlign;
}

void X86FrameLowering::BuildStackAlignAND(MachineBasicBlock &MBB,
                                          MachineBasicBlock::iterator MBBI,
                                          DebugLoc DL,
                                          uint64_t MaxAlign) const {
  uint64_t Val = -MaxAlign;
  MachineInstr *MI =
      BuildMI(MBB, MBBI, DL, TII.get(getANDriOpcode(Uses64BitFramePtr, Val)),
              StackPtr)
          .addReg(StackPtr)
          .addImm(Val)
          .setMIFlag(MachineInstr::FrameSetup);

  // The EFLAGS implicit def is dead.
  MI->getOperand(3).setIsDead();
}

/// emitPrologue - Push callee-saved registers onto the stack, which
/// automatically adjust the stack pointer. Adjust the stack pointer to allocate
/// space for local variables. Also emit labels used by the exception handler to
/// generate the exception handling frames.

/*
  Here's a gist of what gets emitted:

  ; Establish frame pointer, if needed
  [if needs FP]
      push  %rbp
      .cfi_def_cfa_offset 16
      .cfi_offset %rbp, -16
      .seh_pushreg %rpb
      mov  %rsp, %rbp
      .cfi_def_cfa_register %rbp

  ; Spill general-purpose registers
  [for all callee-saved GPRs]
      pushq %<reg>
      [if not needs FP]
         .cfi_def_cfa_offset (offset from RETADDR)
      .seh_pushreg %<reg>

  ; If the required stack alignment > default stack alignment
  ; rsp needs to be re-aligned.  This creates a "re-alignment gap"
  ; of unknown size in the stack frame.
  [if stack needs re-alignment]
      and  $MASK, %rsp

  ; Allocate space for locals
  [if target is Windows and allocated space > 4096 bytes]
      ; Windows needs special care for allocations larger
      ; than one page.
      mov $NNN, %rax
      call ___chkstk_ms/___chkstk
      sub  %rax, %rsp
  [else]
      sub  $NNN, %rsp

  [if needs FP]
      .seh_stackalloc (size of XMM spill slots)
      .seh_setframe %rbp, SEHFrameOffset ; = size of all spill slots
  [else]
      .seh_stackalloc NNN

  ; Spill XMMs
  ; Note, that while only Windows 64 ABI specifies XMMs as callee-preserved,
  ; they may get spilled on any platform, if the current function
  ; calls @llvm.eh.unwind.init
  [if needs FP]
      [for all callee-saved XMM registers]
          movaps  %<xmm reg>, -MMM(%rbp)
      [for all callee-saved XMM registers]
          .seh_savexmm %<xmm reg>, (-MMM + SEHFrameOffset)
              ; i.e. the offset relative to (%rbp - SEHFrameOffset)
  [else]
      [for all callee-saved XMM registers]
          movaps  %<xmm reg>, KKK(%rsp)
      [for all callee-saved XMM registers]
          .seh_savexmm %<xmm reg>, KKK

  .seh_endprologue

  [if needs base pointer]
      mov  %rsp, %rbx
      [if needs to restore base pointer]
          mov %rsp, -MMM(%rbp)

  ; Emit CFI info
  [if needs FP]
      [for all callee-saved registers]
          .cfi_offset %<reg>, (offset from %rbp)
  [else]
       .cfi_def_cfa_offset (offset from RETADDR)
      [for all callee-saved registers]
          .cfi_offset %<reg>, (offset from %rsp)

  Notes:
  - .seh directives are emitted only for Windows 64 ABI
  - .cfi directives are emitted for all other ABIs
  - for 32-bit code, substitute %e?? registers for %r??
*/

void X86FrameLowering::emitPrologue(MachineFunction &MF,
                                    MachineBasicBlock &MBB) const {
  assert(&STI == &MF.getSubtarget<X86Subtarget>() &&
         "MF used frame lowering for wrong subtarget");
  MachineBasicBlock::iterator MBBI = MBB.begin();
  MachineFrameInfo *MFI = MF.getFrameInfo();
  const Function *Fn = MF.getFunction();
  MachineModuleInfo &MMI = MF.getMMI();
  X86MachineFunctionInfo *X86FI = MF.getInfo<X86MachineFunctionInfo>();
  uint64_t MaxAlign = calculateMaxStackAlign(MF); // Desired stack alignment.
  uint64_t StackSize = MFI->getStackSize();    // Number of bytes to allocate.
  bool IsFunclet = MBB.isEHFuncletEntry();
  bool HasFP = hasFP(MF);
  bool IsWin64CC = STI.isCallingConvWin64(Fn->getCallingConv());
  bool IsWin64Prologue = MF.getTarget().getMCAsmInfo()->usesWindowsCFI();
  bool NeedsWinCFI = IsWin64Prologue && Fn->needsUnwindTableEntry();
  bool NeedsDwarfCFI =
      !IsWin64Prologue && (MMI.hasDebugInfo() || Fn->needsUnwindTableEntry());
  unsigned FramePtr = TRI->getFrameRegister(MF);
  const unsigned MachineFramePtr =
      STI.isTarget64BitILP32()
          ? getX86SubSuperRegister(FramePtr, MVT::i64, false)
          : FramePtr;
  unsigned BasePtr = TRI->getBaseRegister();
  DebugLoc DL;

  // Add RETADDR move area to callee saved frame size.
  int TailCallReturnAddrDelta = X86FI->getTCReturnAddrDelta();
  if (TailCallReturnAddrDelta && IsWin64Prologue)
    report_fatal_error("Can't handle guaranteed tail call under win64 yet");

  if (TailCallReturnAddrDelta < 0)
    X86FI->setCalleeSavedFrameSize(
      X86FI->getCalleeSavedFrameSize() - TailCallReturnAddrDelta);

  bool UseStackProbe = (STI.isOSWindows() && !STI.isTargetMachO());

  // The default stack probe size is 4096 if the function has no stackprobesize
  // attribute.
  unsigned StackProbeSize = 4096;
  if (Fn->hasFnAttribute("stack-probe-size"))
    Fn->getFnAttribute("stack-probe-size")
        .getValueAsString()
        .getAsInteger(0, StackProbeSize);

  // If this is x86-64 and the Red Zone is not disabled, if we are a leaf
  // function, and use up to 128 bytes of stack space, don't have a frame
  // pointer, calls, or dynamic alloca then we do not need to adjust the
  // stack pointer (we fit in the Red Zone). We also check that we don't
  // push and pop from the stack.
  if (Is64Bit && !Fn->hasFnAttribute(Attribute::NoRedZone) &&
      !TRI->needsStackRealignment(MF) &&
      !MFI->hasVarSizedObjects() && // No dynamic alloca.
      !MFI->adjustsStack() &&       // No calls.
      !IsWin64CC &&                 // Win64 has no Red Zone
      !usesTheStack(MF) &&          // Don't push and pop.
      !MF.shouldSplitStack()) {     // Regular stack
    uint64_t MinSize = X86FI->getCalleeSavedFrameSize();
    if (HasFP) MinSize += SlotSize;
    StackSize = std::max(MinSize, StackSize > 128 ? StackSize - 128 : 0);
    MFI->setStackSize(StackSize);
  }

  // Insert stack pointer adjustment for later moving of return addr.  Only
  // applies to tail call optimized functions where the callee argument stack
  // size is bigger than the callers.
  if (TailCallReturnAddrDelta < 0) {
    BuildStackAdjustment(MBB, MBBI, DL, TailCallReturnAddrDelta,
                         /*InEpilogue=*/false)
        .setMIFlag(MachineInstr::FrameSetup);
  }

  // Mapping for machine moves:
  //
  //   DST: VirtualFP AND
  //        SRC: VirtualFP              => DW_CFA_def_cfa_offset
  //        ELSE                        => DW_CFA_def_cfa
  //
  //   SRC: VirtualFP AND
  //        DST: Register               => DW_CFA_def_cfa_register
  //
  //   ELSE
  //        OFFSET < 0                  => DW_CFA_offset_extended_sf
  //        REG < 64                    => DW_CFA_offset + Reg
  //        ELSE                        => DW_CFA_offset_extended

  uint64_t NumBytes = 0;
  int stackGrowth = -SlotSize;

  unsigned RDX = Uses64BitFramePtr ? X86::RDX : X86::EDX;
  if (IsWin64Prologue && IsFunclet) {
    // Immediately spill RDX into the home slot. The runtime cares about this.
    // MOV64mr %rdx, 16(%rsp)
    unsigned MOVmr = Uses64BitFramePtr ? X86::MOV64mr : X86::MOV32mr;
    addRegOffset(BuildMI(MBB, MBBI, DL, TII.get(MOVmr)), StackPtr, true, 16)
        .addReg(RDX)
        .setMIFlag(MachineInstr::FrameSetup);
  }

  if (HasFP) {
    // Calculate required stack adjustment.
    uint64_t FrameSize = StackSize - SlotSize;
    // If required, include space for extra hidden slot for stashing base pointer.
    if (X86FI->getRestoreBasePointer())
      FrameSize += SlotSize;

    NumBytes = FrameSize - X86FI->getCalleeSavedFrameSize();

    // Callee-saved registers are pushed on stack before the stack is realigned.
    if (TRI->needsStackRealignment(MF) && !IsWin64Prologue)
      NumBytes = RoundUpToAlignment(NumBytes, MaxAlign);

    // Get the offset of the stack slot for the EBP register, which is
    // guaranteed to be the last slot by processFunctionBeforeFrameFinalized.
    // Update the frame offset adjustment.
    if (!IsFunclet)
      MFI->setOffsetAdjustment(-NumBytes);
    else
      assert(MFI->getOffsetAdjustment() == -(int)NumBytes &&
             "should calculate same local variable offset for funclets");

    // Save EBP/RBP into the appropriate stack slot.
    BuildMI(MBB, MBBI, DL, TII.get(Is64Bit ? X86::PUSH64r : X86::PUSH32r))
      .addReg(MachineFramePtr, RegState::Kill)
      .setMIFlag(MachineInstr::FrameSetup);

    if (NeedsDwarfCFI) {
      // Mark the place where EBP/RBP was saved.
      // Define the current CFA rule to use the provided offset.
      assert(StackSize);
      BuildCFI(MBB, MBBI, DL,
               MCCFIInstruction::createDefCfaOffset(nullptr, 2 * stackGrowth));

      // Change the rule for the FramePtr to be an "offset" rule.
      unsigned DwarfFramePtr = TRI->getDwarfRegNum(MachineFramePtr, true);
      BuildCFI(MBB, MBBI, DL, MCCFIInstruction::createOffset(
                                  nullptr, DwarfFramePtr, 2 * stackGrowth));
    }

    if (NeedsWinCFI) {
      BuildMI(MBB, MBBI, DL, TII.get(X86::SEH_PushReg))
          .addImm(FramePtr)
          .setMIFlag(MachineInstr::FrameSetup);
    }

    if (!IsWin64Prologue && !IsFunclet) {
      // Update EBP with the new base value.
      BuildMI(MBB, MBBI, DL,
              TII.get(Uses64BitFramePtr ? X86::MOV64rr : X86::MOV32rr),
              FramePtr)
          .addReg(StackPtr)
          .setMIFlag(MachineInstr::FrameSetup);

      if (NeedsDwarfCFI) {
        // Mark effective beginning of when frame pointer becomes valid.
        // Define the current CFA to use the EBP/RBP register.
        unsigned DwarfFramePtr = TRI->getDwarfRegNum(MachineFramePtr, true);
        BuildCFI(MBB, MBBI, DL, MCCFIInstruction::createDefCfaRegister(
                                    nullptr, DwarfFramePtr));
      }
    }

    // Mark the FramePtr as live-in in every block.
    for (MachineFunction::iterator I = MF.begin(), E = MF.end(); I != E; ++I)
      I->addLiveIn(MachineFramePtr);
  } else {
    assert(!IsFunclet && "funclets without FPs not yet implemented");
    NumBytes = StackSize - X86FI->getCalleeSavedFrameSize();
  }

  // For EH funclets, only allocate enough space for outgoing calls. Save the
  // NumBytes value that we would've used for the parent frame.
  unsigned ParentFrameNumBytes = NumBytes;
  if (IsFunclet)
    NumBytes = getWinEHFuncletFrameSize(MF);

  // Skip the callee-saved push instructions.
  bool PushedRegs = false;
  int StackOffset = 2 * stackGrowth;

  while (MBBI != MBB.end() &&
         MBBI->getFlag(MachineInstr::FrameSetup) &&
         (MBBI->getOpcode() == X86::PUSH32r ||
          MBBI->getOpcode() == X86::PUSH64r)) {
    PushedRegs = true;
    unsigned Reg = MBBI->getOperand(0).getReg();
    ++MBBI;

    if (!HasFP && NeedsDwarfCFI) {
      // Mark callee-saved push instruction.
      // Define the current CFA rule to use the provided offset.
      assert(StackSize);
      BuildCFI(MBB, MBBI, DL,
               MCCFIInstruction::createDefCfaOffset(nullptr, StackOffset));
      StackOffset += stackGrowth;
    }

    if (NeedsWinCFI) {
      BuildMI(MBB, MBBI, DL, TII.get(X86::SEH_PushReg)).addImm(Reg).setMIFlag(
          MachineInstr::FrameSetup);
    }
  }

  // Realign stack after we pushed callee-saved registers (so that we'll be
  // able to calculate their offsets from the frame pointer).
  // Don't do this for Win64, it needs to realign the stack after the prologue.
  if (!IsWin64Prologue && !IsFunclet && TRI->needsStackRealignment(MF)) {
    assert(HasFP && "There should be a frame pointer if stack is realigned.");
    BuildStackAlignAND(MBB, MBBI, DL, MaxAlign);
  }

  // If there is an SUB32ri of ESP immediately before this instruction, merge
  // the two. This can be the case when tail call elimination is enabled and
  // the callee has more arguments then the caller.
  NumBytes -= mergeSPUpdates(MBB, MBBI, true);

  // Adjust stack pointer: ESP -= numbytes.

  // Windows and cygwin/mingw require a prologue helper routine when allocating
  // more than 4K bytes on the stack.  Windows uses __chkstk and cygwin/mingw
  // uses __alloca.  __alloca and the 32-bit version of __chkstk will probe the
  // stack and adjust the stack pointer in one go.  The 64-bit version of
  // __chkstk is only responsible for probing the stack.  The 64-bit prologue is
  // responsible for adjusting the stack pointer.  Touching the stack at 4K
  // increments is necessary to ensure that the guard pages used by the OS
  // virtual memory manager are allocated in correct sequence.
  uint64_t AlignedNumBytes = NumBytes;
  if (IsWin64Prologue && !IsFunclet && TRI->needsStackRealignment(MF))
    AlignedNumBytes = RoundUpToAlignment(AlignedNumBytes, MaxAlign);
  if (AlignedNumBytes >= StackProbeSize && UseStackProbe) {
    // Check whether EAX is livein for this function.
    bool isEAXAlive = isEAXLiveIn(MF);

    if (isEAXAlive) {
      // Sanity check that EAX is not livein for this function.
      // It should not be, so throw an assert.
      assert(!Is64Bit && "EAX is livein in x64 case!");

      // Save EAX
      BuildMI(MBB, MBBI, DL, TII.get(X86::PUSH32r))
        .addReg(X86::EAX, RegState::Kill)
        .setMIFlag(MachineInstr::FrameSetup);
    }

    if (Is64Bit) {
      // Handle the 64-bit Windows ABI case where we need to call __chkstk.
      // Function prologue is responsible for adjusting the stack pointer.
      if (isUInt<32>(NumBytes)) {
        BuildMI(MBB, MBBI, DL, TII.get(X86::MOV32ri), X86::EAX)
            .addImm(NumBytes)
            .setMIFlag(MachineInstr::FrameSetup);
      } else if (isInt<32>(NumBytes)) {
        BuildMI(MBB, MBBI, DL, TII.get(X86::MOV64ri32), X86::RAX)
            .addImm(NumBytes)
            .setMIFlag(MachineInstr::FrameSetup);
      } else {
        BuildMI(MBB, MBBI, DL, TII.get(X86::MOV64ri), X86::RAX)
            .addImm(NumBytes)
            .setMIFlag(MachineInstr::FrameSetup);
      }
    } else {
      // Allocate NumBytes-4 bytes on stack in case of isEAXAlive.
      // We'll also use 4 already allocated bytes for EAX.
      BuildMI(MBB, MBBI, DL, TII.get(X86::MOV32ri), X86::EAX)
        .addImm(isEAXAlive ? NumBytes - 4 : NumBytes)
        .setMIFlag(MachineInstr::FrameSetup);
    }

    // Save a pointer to the MI where we set AX.
    MachineBasicBlock::iterator SetRAX = MBBI;
    --SetRAX;

    // Call __chkstk, __chkstk_ms, or __alloca.
    emitStackProbeCall(MF, MBB, MBBI, DL);

    // Apply the frame setup flag to all inserted instrs.
    for (; SetRAX != MBBI; ++SetRAX)
      SetRAX->setFlag(MachineInstr::FrameSetup);

    if (isEAXAlive) {
      // Restore EAX
      MachineInstr *MI = addRegOffset(BuildMI(MF, DL, TII.get(X86::MOV32rm),
                                              X86::EAX),
                                      StackPtr, false, NumBytes - 4);
      MI->setFlag(MachineInstr::FrameSetup);
      MBB.insert(MBBI, MI);
    }
  } else if (NumBytes) {
    emitSPUpdate(MBB, MBBI, -(int64_t)NumBytes, /*InEpilogue=*/false);
  }

  if (NeedsWinCFI && NumBytes)
    BuildMI(MBB, MBBI, DL, TII.get(X86::SEH_StackAlloc))
        .addImm(NumBytes)
        .setMIFlag(MachineInstr::FrameSetup);

  int SEHFrameOffset = 0;
  if (IsWin64Prologue && HasFP) {
    // Set RBP to a small fixed offset from RSP. In the funclet case, we base
    // this calculation on the incoming RDX, which holds the value of RSP from
    // the parent frame at the end of the prologue.
    unsigned SPOrRDX = !IsFunclet ? StackPtr : RDX;
    SEHFrameOffset = calculateSetFPREG(ParentFrameNumBytes);
    if (SEHFrameOffset)
      addRegOffset(BuildMI(MBB, MBBI, DL, TII.get(X86::LEA64r), FramePtr),
                   SPOrRDX, false, SEHFrameOffset);
    else
      BuildMI(MBB, MBBI, DL, TII.get(X86::MOV64rr), FramePtr)
          .addReg(SPOrRDX);

    // If this is not a funclet, emit the CFI describing our frame pointer.
    if (NeedsWinCFI && !IsFunclet)
      BuildMI(MBB, MBBI, DL, TII.get(X86::SEH_SetFrame))
          .addImm(FramePtr)
          .addImm(SEHFrameOffset)
          .setMIFlag(MachineInstr::FrameSetup);
  } else if (IsFunclet && STI.is32Bit()) {
    // Reset EBP / ESI to something good for funclets.
    MBBI = restoreWin32EHStackPointers(MBB, MBBI, DL);
  }

  while (MBBI != MBB.end() && MBBI->getFlag(MachineInstr::FrameSetup)) {
    const MachineInstr *FrameInstr = &*MBBI;
    ++MBBI;

    if (NeedsWinCFI) {
      int FI;
      if (unsigned Reg = TII.isStoreToStackSlot(FrameInstr, FI)) {
        if (X86::FR64RegClass.contains(Reg)) {
          unsigned IgnoredFrameReg;
          int Offset = getFrameIndexReference(MF, FI, IgnoredFrameReg);
          Offset += SEHFrameOffset;

          BuildMI(MBB, MBBI, DL, TII.get(X86::SEH_SaveXMM))
              .addImm(Reg)
              .addImm(Offset)
              .setMIFlag(MachineInstr::FrameSetup);
        }
      }
    }
  }

  if (NeedsWinCFI)
    BuildMI(MBB, MBBI, DL, TII.get(X86::SEH_EndPrologue))
        .setMIFlag(MachineInstr::FrameSetup);

  // Realign stack after we spilled callee-saved registers (so that we'll be
  // able to calculate their offsets from the frame pointer).
  // Win64 requires aligning the stack after the prologue.
  if (IsWin64Prologue && TRI->needsStackRealignment(MF)) {
    assert(HasFP && "There should be a frame pointer if stack is realigned.");
    BuildStackAlignAND(MBB, MBBI, DL, MaxAlign);
  }

  // If we need a base pointer, set it up here. It's whatever the value
  // of the stack pointer is at this point. Any variable size objects
  // will be allocated after this, so we can still use the base pointer
  // to reference locals.
  if (TRI->hasBasePointer(MF)) {
    // Update the base pointer with the current stack pointer.
    unsigned Opc = Uses64BitFramePtr ? X86::MOV64rr : X86::MOV32rr;
    BuildMI(MBB, MBBI, DL, TII.get(Opc), BasePtr)
      .addReg(StackPtr)
      .setMIFlag(MachineInstr::FrameSetup);
    if (X86FI->getRestoreBasePointer()) {
      // Stash value of base pointer.  Saving RSP instead of EBP shortens
      // dependence chain. Used by SjLj EH.
      unsigned Opm = Uses64BitFramePtr ? X86::MOV64mr : X86::MOV32mr;
      addRegOffset(BuildMI(MBB, MBBI, DL, TII.get(Opm)),
                   FramePtr, true, X86FI->getRestoreBasePointerOffset())
        .addReg(StackPtr)
        .setMIFlag(MachineInstr::FrameSetup);
    }

    if (X86FI->getHasSEHFramePtrSave()) {
      // Stash the value of the frame pointer relative to the base pointer for
      // Win32 EH. This supports Win32 EH, which does the inverse of the above:
      // it recovers the frame pointer from the base pointer rather than the
      // other way around.
      unsigned Opm = Uses64BitFramePtr ? X86::MOV64mr : X86::MOV32mr;
      unsigned UsedReg;
      int Offset =
          getFrameIndexReference(MF, X86FI->getSEHFramePtrSaveIndex(), UsedReg);
      assert(UsedReg == BasePtr);
      addRegOffset(BuildMI(MBB, MBBI, DL, TII.get(Opm)), UsedReg, true, Offset)
          .addReg(FramePtr)
          .setMIFlag(MachineInstr::FrameSetup);
    }
  }

  if (((!HasFP && NumBytes) || PushedRegs) && NeedsDwarfCFI) {
    // Mark end of stack pointer adjustment.
    if (!HasFP && NumBytes) {
      // Define the current CFA rule to use the provided offset.
      assert(StackSize);
      BuildCFI(MBB, MBBI, DL, MCCFIInstruction::createDefCfaOffset(
                                  nullptr, -StackSize + stackGrowth));
    }

    // Emit DWARF info specifying the offsets of the callee-saved registers.
    if (PushedRegs)
      emitCalleeSavedFrameMoves(MBB, MBBI, DL);
  }
}

bool X86FrameLowering::canUseLEAForSPInEpilogue(
    const MachineFunction &MF) const {
  // We can't use LEA instructions for adjusting the stack pointer if this is a
  // leaf function in the Win64 ABI.  Only ADD instructions may be used to
  // deallocate the stack.
  // This means that we can use LEA for SP in two situations:
  // 1. We *aren't* using the Win64 ABI which means we are free to use LEA.
  // 2. We *have* a frame pointer which means we are permitted to use LEA.
  return !MF.getTarget().getMCAsmInfo()->usesWindowsCFI() || hasFP(MF);
}

static bool isFuncletReturnInstr(MachineInstr *MI) {
  switch (MI->getOpcode()) {
  case X86::CATCHRET:
  case X86::CLEANUPRET:
    return true;
  default:
    return false;
  }
  llvm_unreachable("impossible");
}

unsigned X86FrameLowering::getWinEHFuncletFrameSize(const MachineFunction &MF) const {
  // This is the size of the pushed CSRs.
  unsigned CSSize =
      MF.getInfo<X86MachineFunctionInfo>()->getCalleeSavedFrameSize();
  // This is the amount of stack a funclet needs to allocate.
  unsigned MaxCallSize = MF.getFrameInfo()->getMaxCallFrameSize();
  // RBP is not included in the callee saved register block. After pushing RBP,
  // everything is 16 byte aligned. Everything we allocate before an outgoing
  // call must also be 16 byte aligned.
  unsigned FrameSizeMinusRBP =
      RoundUpToAlignment(CSSize + MaxCallSize, getStackAlignment());
  // Subtract out the size of the callee saved registers. This is how much stack
  // each funclet will allocate.
  return FrameSizeMinusRBP - CSSize;
}

void X86FrameLowering::emitEpilogue(MachineFunction &MF,
                                    MachineBasicBlock &MBB) const {
  const MachineFrameInfo *MFI = MF.getFrameInfo();
  X86MachineFunctionInfo *X86FI = MF.getInfo<X86MachineFunctionInfo>();
  MachineBasicBlock::iterator MBBI = MBB.getFirstTerminator();
  DebugLoc DL;
  if (MBBI != MBB.end())
    DL = MBBI->getDebugLoc();
  // standard x86_64 and NaCl use 64-bit frame/stack pointers, x32 - 32-bit.
  const bool Is64BitILP32 = STI.isTarget64BitILP32();
  unsigned FramePtr = TRI->getFrameRegister(MF);
  unsigned MachineFramePtr =
      Is64BitILP32 ? getX86SubSuperRegister(FramePtr, MVT::i64, false)
                   : FramePtr;

  bool IsWin64Prologue = MF.getTarget().getMCAsmInfo()->usesWindowsCFI();
  bool NeedsWinCFI =
      IsWin64Prologue && MF.getFunction()->needsUnwindTableEntry();
  bool IsFunclet = isFuncletReturnInstr(MBBI);
  MachineBasicBlock *RestoreMBB = nullptr;

  // Get the number of bytes to allocate from the FrameInfo.
  uint64_t StackSize = MFI->getStackSize();
  uint64_t MaxAlign = calculateMaxStackAlign(MF);
  unsigned CSSize = X86FI->getCalleeSavedFrameSize();
  uint64_t NumBytes = 0;

  if (MBBI->getOpcode() == X86::CATCHRET) {
    NumBytes = getWinEHFuncletFrameSize(MF);
    assert(hasFP(MF) && "EH funclets without FP not yet implemented");
    MachineBasicBlock *TargetMBB = MBBI->getOperand(0).getMBB();

    // If this is SEH, this isn't really a funclet return.
    bool IsSEH = isAsynchronousEHPersonality(
        classifyEHPersonality(MF.getFunction()->getPersonalityFn()));
    if (IsSEH) {
      if (STI.is32Bit())
        restoreWin32EHStackPointers(MBB, MBBI, DL, /*RestoreSP=*/true);
      BuildMI(MBB, MBBI, DL, TII.get(X86::JMP_4)).addMBB(TargetMBB);
      MBBI->eraseFromParent();
      return;
    }

    // For 32-bit, create a new block for the restore code.
    RestoreMBB = TargetMBB;
    if (STI.is32Bit()) {
      RestoreMBB = MF.CreateMachineBasicBlock(MBB.getBasicBlock());
      MF.insert(TargetMBB->getIterator(), RestoreMBB);
      MBB.removeSuccessor(TargetMBB);
      MBB.addSuccessor(RestoreMBB);
      RestoreMBB->addSuccessor(TargetMBB);
      MBBI->getOperand(0).setMBB(RestoreMBB);
    }

    // Pop EBP.
    BuildMI(MBB, MBBI, DL, TII.get(Is64Bit ? X86::POP64r : X86::POP32r),
            MachineFramePtr)
        .setMIFlag(MachineInstr::FrameDestroy);

    // Insert frame restoration code in a new block.
    if (STI.is32Bit()) {
      auto RestoreMBBI = RestoreMBB->begin();
      restoreWin32EHStackPointers(*RestoreMBB, RestoreMBBI, DL,
                                  /*RestoreSP=*/true);
      BuildMI(*RestoreMBB, RestoreMBBI, DL, TII.get(X86::JMP_4))
          .addMBB(TargetMBB);
    }
  } else if (MBBI->getOpcode() == X86::CLEANUPRET) {
    NumBytes = getWinEHFuncletFrameSize(MF);
    assert(hasFP(MF) && "EH funclets without FP not yet implemented");
    BuildMI(MBB, MBBI, DL, TII.get(Is64Bit ? X86::POP64r : X86::POP32r),
            MachineFramePtr)
        .setMIFlag(MachineInstr::FrameDestroy);
  } else if (hasFP(MF)) {
    // Calculate required stack adjustment.
    uint64_t FrameSize = StackSize - SlotSize;
    NumBytes = FrameSize - CSSize;

    // Callee-saved registers were pushed on stack before the stack was
    // realigned.
    if (TRI->needsStackRealignment(MF) && !IsWin64Prologue)
      NumBytes = RoundUpToAlignment(FrameSize, MaxAlign);

    // Pop EBP.
    BuildMI(MBB, MBBI, DL,
            TII.get(Is64Bit ? X86::POP64r : X86::POP32r), MachineFramePtr)
        .setMIFlag(MachineInstr::FrameDestroy);
  } else {
    NumBytes = StackSize - CSSize;
  }
  uint64_t SEHStackAllocAmt = NumBytes;

  // Skip the callee-saved pop instructions.
  while (MBBI != MBB.begin()) {
    MachineBasicBlock::iterator PI = std::prev(MBBI);
    unsigned Opc = PI->getOpcode();

    if ((Opc != X86::POP32r || !PI->getFlag(MachineInstr::FrameDestroy)) &&
        (Opc != X86::POP64r || !PI->getFlag(MachineInstr::FrameDestroy)) &&
        Opc != X86::DBG_VALUE && !PI->isTerminator())
      break;

    --MBBI;
  }
  MachineBasicBlock::iterator FirstCSPop = MBBI;

  if (RestoreMBB) {
    // Fill EAX/RAX with the address of the target block.
    unsigned ReturnReg = STI.is64Bit() ? X86::RAX : X86::EAX;
    if (STI.is64Bit()) {
      // LEA64r RestoreMBB(%rip), %rax
      BuildMI(MBB, FirstCSPop, DL, TII.get(X86::LEA64r), ReturnReg)
          .addReg(X86::RIP)
          .addImm(0)
          .addReg(0)
          .addMBB(RestoreMBB)
          .addReg(0);
    } else {
      // MOV32ri $RestoreMBB, %eax
      BuildMI(MBB, FirstCSPop, DL, TII.get(X86::MOV32ri))
          .addReg(ReturnReg)
          .addMBB(RestoreMBB);
    }
  }

  if (MBBI != MBB.end())
    DL = MBBI->getDebugLoc();

  // If there is an ADD32ri or SUB32ri of ESP immediately before this
  // instruction, merge the two instructions.
  if (NumBytes || MFI->hasVarSizedObjects())
    NumBytes += mergeSPUpdates(MBB, MBBI, true);

  // If dynamic alloca is used, then reset esp to point to the last callee-saved
  // slot before popping them off! Same applies for the case, when stack was
  // realigned. Don't do this if this was a funclet epilogue, since the funclets
  // will not do realignment or dynamic stack allocation.
  if ((TRI->needsStackRealignment(MF) || MFI->hasVarSizedObjects()) &&
      !IsFunclet) {
    if (TRI->needsStackRealignment(MF))
      MBBI = FirstCSPop;
    unsigned SEHFrameOffset = calculateSetFPREG(SEHStackAllocAmt);
    uint64_t LEAAmount =
        IsWin64Prologue ? SEHStackAllocAmt - SEHFrameOffset : -CSSize;

    // There are only two legal forms of epilogue:
    // - add SEHAllocationSize, %rsp
    // - lea SEHAllocationSize(%FramePtr), %rsp
    //
    // 'mov %FramePtr, %rsp' will not be recognized as an epilogue sequence.
    // However, we may use this sequence if we have a frame pointer because the
    // effects of the prologue can safely be undone.
    if (LEAAmount != 0) {
      unsigned Opc = getLEArOpcode(Uses64BitFramePtr);
      addRegOffset(BuildMI(MBB, MBBI, DL, TII.get(Opc), StackPtr),
                   FramePtr, false, LEAAmount);
      --MBBI;
    } else {
      unsigned Opc = (Uses64BitFramePtr ? X86::MOV64rr : X86::MOV32rr);
      BuildMI(MBB, MBBI, DL, TII.get(Opc), StackPtr)
        .addReg(FramePtr);
      --MBBI;
    }
  } else if (NumBytes) {
    // Adjust stack pointer back: ESP += numbytes.
    emitSPUpdate(MBB, MBBI, NumBytes, /*InEpilogue=*/true);
    --MBBI;
  }

  // Windows unwinder will not invoke function's exception handler if IP is
  // either in prologue or in epilogue.  This behavior causes a problem when a
  // call immediately precedes an epilogue, because the return address points
  // into the epilogue.  To cope with that, we insert an epilogue marker here,
  // then replace it with a 'nop' if it ends up immediately after a CALL in the
  // final emitted code.
  if (NeedsWinCFI)
    BuildMI(MBB, MBBI, DL, TII.get(X86::SEH_Epilogue));

  // Add the return addr area delta back since we are not tail calling.
  int Offset = -1 * X86FI->getTCReturnAddrDelta();
  assert(Offset >= 0 && "TCDelta should never be positive");
  if (Offset) {
    MBBI = MBB.getFirstTerminator();

    // Check for possible merge with preceding ADD instruction.
    Offset += mergeSPUpdates(MBB, MBBI, true);
    emitSPUpdate(MBB, MBBI, Offset, /*InEpilogue=*/true);
  }
}

// NOTE: this only has a subset of the full frame index logic. In
// particular, the FI < 0 and AfterFPPop logic is handled in
// X86RegisterInfo::eliminateFrameIndex, but not here. Possibly
// (probably?) it should be moved into here.
int X86FrameLowering::getFrameIndexReference(const MachineFunction &MF, int FI,
                                             unsigned &FrameReg) const {
  const MachineFrameInfo *MFI = MF.getFrameInfo();

  // We can't calculate offset from frame pointer if the stack is realigned,
  // so enforce usage of stack/base pointer.  The base pointer is used when we
  // have dynamic allocas in addition to dynamic realignment.
  if (TRI->hasBasePointer(MF))
    FrameReg = TRI->getBaseRegister();
  else if (TRI->needsStackRealignment(MF))
    FrameReg = TRI->getStackRegister();
  else
    FrameReg = TRI->getFrameRegister(MF);

  // Offset will hold the offset from the stack pointer at function entry to the
  // object.
  // We need to factor in additional offsets applied during the prologue to the
  // frame, base, and stack pointer depending on which is used.
  int Offset = MFI->getObjectOffset(FI) - getOffsetOfLocalArea();
  const X86MachineFunctionInfo *X86FI = MF.getInfo<X86MachineFunctionInfo>();
  unsigned CSSize = X86FI->getCalleeSavedFrameSize();
  uint64_t StackSize = MFI->getStackSize();
  bool HasFP = hasFP(MF);
  bool IsWin64Prologue = MF.getTarget().getMCAsmInfo()->usesWindowsCFI();
  int64_t FPDelta = 0;

  if (IsWin64Prologue) {
    assert(!MFI->hasCalls() || (StackSize % 16) == 8);

    // Calculate required stack adjustment.
    uint64_t FrameSize = StackSize - SlotSize;
    // If required, include space for extra hidden slot for stashing base pointer.
    if (X86FI->getRestoreBasePointer())
      FrameSize += SlotSize;
    uint64_t NumBytes = FrameSize - CSSize;

    uint64_t SEHFrameOffset = calculateSetFPREG(NumBytes);
    if (FI && FI == X86FI->getFAIndex())
      return -SEHFrameOffset;

    // FPDelta is the offset from the "traditional" FP location of the old base
    // pointer followed by return address and the location required by the
    // restricted Win64 prologue.
    // Add FPDelta to all offsets below that go through the frame pointer.
    FPDelta = FrameSize - SEHFrameOffset;
    assert((!MFI->hasCalls() || (FPDelta % 16) == 0) &&
           "FPDelta isn't aligned per the Win64 ABI!");
  }


  if (TRI->hasBasePointer(MF)) {
    assert(HasFP && "VLAs and dynamic stack realign, but no FP?!");
    if (FI < 0) {
      // Skip the saved EBP.
      return Offset + SlotSize + FPDelta;
    } else {
      assert((-(Offset + StackSize)) % MFI->getObjectAlignment(FI) == 0);
      return Offset + StackSize;
    }
  } else if (TRI->needsStackRealignment(MF)) {
    if (FI < 0) {
      // Skip the saved EBP.
      return Offset + SlotSize + FPDelta;
    } else {
      assert((-(Offset + StackSize)) % MFI->getObjectAlignment(FI) == 0);
      return Offset + StackSize;
    }
    // FIXME: Support tail calls
  } else {
    if (!HasFP)
      return Offset + StackSize;

    // Skip the saved EBP.
    Offset += SlotSize;

    // Skip the RETADDR move area
    int TailCallReturnAddrDelta = X86FI->getTCReturnAddrDelta();
    if (TailCallReturnAddrDelta < 0)
      Offset -= TailCallReturnAddrDelta;
  }

  return Offset + FPDelta;
}

// Simplified from getFrameIndexReference keeping only StackPointer cases
int X86FrameLowering::getFrameIndexReferenceFromSP(const MachineFunction &MF,
                                                   int FI,
                                                   unsigned &FrameReg) const {
  const MachineFrameInfo *MFI = MF.getFrameInfo();
  // Does not include any dynamic realign.
  const uint64_t StackSize = MFI->getStackSize();
  {
#ifndef NDEBUG
    // Note: LLVM arranges the stack as:
    // Args > Saved RetPC (<--FP) > CSRs > dynamic alignment (<--BP)
    //      > "Stack Slots" (<--SP)
    // We can always address StackSlots from RSP.  We can usually (unless
    // needsStackRealignment) address CSRs from RSP, but sometimes need to
    // address them from RBP.  FixedObjects can be placed anywhere in the stack
    // frame depending on their specific requirements (i.e. we can actually
    // refer to arguments to the function which are stored in the *callers*
    // frame).  As a result, THE RESULT OF THIS CALL IS MEANINGLESS FOR CSRs
    // AND FixedObjects IFF needsStackRealignment or hasVarSizedObject.

    assert(!TRI->hasBasePointer(MF) && "we don't handle this case");

    // We don't handle tail calls, and shouldn't be seeing them
    // either.
    int TailCallReturnAddrDelta =
        MF.getInfo<X86MachineFunctionInfo>()->getTCReturnAddrDelta();
    assert(!(TailCallReturnAddrDelta < 0) && "we don't handle this case!");
#endif
  }

  // Fill in FrameReg output argument.
  FrameReg = TRI->getStackRegister();

  // This is how the math works out:
  //
  //  %rsp grows (i.e. gets lower) left to right. Each box below is
  //  one word (eight bytes).  Obj0 is the stack slot we're trying to
  //  get to.
  //
  //    ----------------------------------
  //    | BP | Obj0 | Obj1 | ... | ObjN |
  //    ----------------------------------
  //    ^    ^      ^                   ^
  //    A    B      C                   E
  //
  // A is the incoming stack pointer.
  // (B - A) is the local area offset (-8 for x86-64) [1]
  // (C - A) is the Offset returned by MFI->getObjectOffset for Obj0 [2]
  //
  // |(E - B)| is the StackSize (absolute value, positive).  For a
  // stack that grown down, this works out to be (B - E). [3]
  //
  // E is also the value of %rsp after stack has been set up, and we
  // want (C - E) -- the value we can add to %rsp to get to Obj0.  Now
  // (C - E) == (C - A) - (B - A) + (B - E)
  //            { Using [1], [2] and [3] above }
  //         == getObjectOffset - LocalAreaOffset + StackSize
  //

  // Get the Offset from the StackPointer
  int Offset = MFI->getObjectOffset(FI) - getOffsetOfLocalArea();

  return Offset + StackSize;
}

bool X86FrameLowering::assignCalleeSavedSpillSlots(
    MachineFunction &MF, const TargetRegisterInfo *TRI,
    std::vector<CalleeSavedInfo> &CSI) const {
  MachineFrameInfo *MFI = MF.getFrameInfo();
  X86MachineFunctionInfo *X86FI = MF.getInfo<X86MachineFunctionInfo>();

  unsigned CalleeSavedFrameSize = 0;
  int SpillSlotOffset = getOffsetOfLocalArea() + X86FI->getTCReturnAddrDelta();

  if (hasFP(MF)) {
    // emitPrologue always spills frame register the first thing.
    SpillSlotOffset -= SlotSize;
    MFI->CreateFixedSpillStackObject(SlotSize, SpillSlotOffset);

    // Since emitPrologue and emitEpilogue will handle spilling and restoring of
    // the frame register, we can delete it from CSI list and not have to worry
    // about avoiding it later.
    unsigned FPReg = TRI->getFrameRegister(MF);
    for (unsigned i = 0; i < CSI.size(); ++i) {
      if (TRI->regsOverlap(CSI[i].getReg(),FPReg)) {
        CSI.erase(CSI.begin() + i);
        break;
      }
    }
  }

  // Assign slots for GPRs. It increases frame size.
  for (unsigned i = CSI.size(); i != 0; --i) {
    unsigned Reg = CSI[i - 1].getReg();

    if (!X86::GR64RegClass.contains(Reg) && !X86::GR32RegClass.contains(Reg))
      continue;

    SpillSlotOffset -= SlotSize;
    CalleeSavedFrameSize += SlotSize;

    int SlotIndex = MFI->CreateFixedSpillStackObject(SlotSize, SpillSlotOffset);
    CSI[i - 1].setFrameIdx(SlotIndex);
  }

  X86FI->setCalleeSavedFrameSize(CalleeSavedFrameSize);

  // Assign slots for XMMs.
  for (unsigned i = CSI.size(); i != 0; --i) {
    unsigned Reg = CSI[i - 1].getReg();
    if (X86::GR64RegClass.contains(Reg) || X86::GR32RegClass.contains(Reg))
      continue;

    const TargetRegisterClass *RC = TRI->getMinimalPhysRegClass(Reg);
    // ensure alignment
    SpillSlotOffset -= std::abs(SpillSlotOffset) % RC->getAlignment();
    // spill into slot
    SpillSlotOffset -= RC->getSize();
    int SlotIndex =
        MFI->CreateFixedSpillStackObject(RC->getSize(), SpillSlotOffset);
    CSI[i - 1].setFrameIdx(SlotIndex);
    MFI->ensureMaxAlignment(RC->getAlignment());
  }

  return true;
}

bool X86FrameLowering::spillCalleeSavedRegisters(
    MachineBasicBlock &MBB, MachineBasicBlock::iterator MI,
    const std::vector<CalleeSavedInfo> &CSI,
    const TargetRegisterInfo *TRI) const {
  DebugLoc DL = MBB.findDebugLoc(MI);

  // Don't save CSRs in 32-bit EH funclets. The caller saves EBX, EBP, ESI, EDI
  // for us, and there are no XMM CSRs on Win32.
  if (MBB.isEHFuncletEntry() && STI.is32Bit() && STI.isOSWindows())
    return true;

  // Push GPRs. It increases frame size.
  unsigned Opc = STI.is64Bit() ? X86::PUSH64r : X86::PUSH32r;
  for (unsigned i = CSI.size(); i != 0; --i) {
    unsigned Reg = CSI[i - 1].getReg();

    if (!X86::GR64RegClass.contains(Reg) && !X86::GR32RegClass.contains(Reg))
      continue;
    // Add the callee-saved register as live-in. It's killed at the spill.
    MBB.addLiveIn(Reg);

    BuildMI(MBB, MI, DL, TII.get(Opc)).addReg(Reg, RegState::Kill)
      .setMIFlag(MachineInstr::FrameSetup);
  }

  // Make XMM regs spilled. X86 does not have ability of push/pop XMM.
  // It can be done by spilling XMMs to stack frame.
  for (unsigned i = CSI.size(); i != 0; --i) {
    unsigned Reg = CSI[i-1].getReg();
    if (X86::GR64RegClass.contains(Reg) || X86::GR32RegClass.contains(Reg))
      continue;
    // Add the callee-saved register as live-in. It's killed at the spill.
    MBB.addLiveIn(Reg);
    const TargetRegisterClass *RC = TRI->getMinimalPhysRegClass(Reg);

    TII.storeRegToStackSlot(MBB, MI, Reg, true, CSI[i - 1].getFrameIdx(), RC,
                            TRI);
    --MI;
    MI->setFlag(MachineInstr::FrameSetup);
    ++MI;
  }

  return true;
}

bool X86FrameLowering::restoreCalleeSavedRegisters(MachineBasicBlock &MBB,
                                               MachineBasicBlock::iterator MI,
                                        const std::vector<CalleeSavedInfo> &CSI,
                                          const TargetRegisterInfo *TRI) const {
  if (CSI.empty())
    return false;

  if (isFuncletReturnInstr(MI) && STI.isOSWindows()) {
    // Don't restore CSRs in 32-bit EH funclets. Matches
    // spillCalleeSavedRegisters.
    if (STI.is32Bit())
      return true;
    // Don't restore CSRs before an SEH catchret. SEH except blocks do not form
    // funclets. emitEpilogue transforms these to normal jumps.
    if (MI->getOpcode() == X86::CATCHRET) {
      const Function *Func = MBB.getParent()->getFunction();
      bool IsSEH = isAsynchronousEHPersonality(
          classifyEHPersonality(Func->getPersonalityFn()));
      if (IsSEH)
        return true;
    }
  }

  DebugLoc DL = MBB.findDebugLoc(MI);

  // Reload XMMs from stack frame.
  for (unsigned i = 0, e = CSI.size(); i != e; ++i) {
    unsigned Reg = CSI[i].getReg();
    if (X86::GR64RegClass.contains(Reg) ||
        X86::GR32RegClass.contains(Reg))
      continue;

    const TargetRegisterClass *RC = TRI->getMinimalPhysRegClass(Reg);
    TII.loadRegFromStackSlot(MBB, MI, Reg, CSI[i].getFrameIdx(), RC, TRI);
  }

  // POP GPRs.
  unsigned Opc = STI.is64Bit() ? X86::POP64r : X86::POP32r;
  for (unsigned i = 0, e = CSI.size(); i != e; ++i) {
    unsigned Reg = CSI[i].getReg();
    if (!X86::GR64RegClass.contains(Reg) &&
        !X86::GR32RegClass.contains(Reg))
      continue;

    BuildMI(MBB, MI, DL, TII.get(Opc), Reg)
        .setMIFlag(MachineInstr::FrameDestroy);
  }
  return true;
}

void X86FrameLowering::determineCalleeSaves(MachineFunction &MF,
                                            BitVector &SavedRegs,
                                            RegScavenger *RS) const {
  TargetFrameLowering::determineCalleeSaves(MF, SavedRegs, RS);

  MachineFrameInfo *MFI = MF.getFrameInfo();

  X86MachineFunctionInfo *X86FI = MF.getInfo<X86MachineFunctionInfo>();
  int64_t TailCallReturnAddrDelta = X86FI->getTCReturnAddrDelta();

  if (TailCallReturnAddrDelta < 0) {
    // create RETURNADDR area
    //   arg
    //   arg
    //   RETADDR
    //   { ...
    //     RETADDR area
    //     ...
    //   }
    //   [EBP]
    MFI->CreateFixedObject(-TailCallReturnAddrDelta,
                           TailCallReturnAddrDelta - SlotSize, true);
  }

  // Spill the BasePtr if it's used.
  if (TRI->hasBasePointer(MF)) {
    SavedRegs.set(TRI->getBaseRegister());

    // Allocate a spill slot for EBP if we have a base pointer and EH funclets.
    if (MF.getMMI().hasEHFunclets()) {
      int FI = MFI->CreateSpillStackObject(SlotSize, SlotSize);
      X86FI->setHasSEHFramePtrSave(true);
      X86FI->setSEHFramePtrSaveIndex(FI);
    }
  }
}

static bool
HasNestArgument(const MachineFunction *MF) {
  const Function *F = MF->getFunction();
  for (Function::const_arg_iterator I = F->arg_begin(), E = F->arg_end();
       I != E; I++) {
    if (I->hasNestAttr())
      return true;
  }
  return false;
}

/// GetScratchRegister - Get a temp register for performing work in the
/// segmented stack and the Erlang/HiPE stack prologue. Depending on platform
/// and the properties of the function either one or two registers will be
/// needed. Set primary to true for the first register, false for the second.
static unsigned
GetScratchRegister(bool Is64Bit, bool IsLP64, const MachineFunction &MF, bool Primary) {
  CallingConv::ID CallingConvention = MF.getFunction()->getCallingConv();

  // Erlang stuff.
  if (CallingConvention == CallingConv::HiPE) {
    if (Is64Bit)
      return Primary ? X86::R14 : X86::R13;
    else
      return Primary ? X86::EBX : X86::EDI;
  }

  if (Is64Bit) {
    if (IsLP64)
      return Primary ? X86::R11 : X86::R12;
    else
      return Primary ? X86::R11D : X86::R12D;
  }

  bool IsNested = HasNestArgument(&MF);

  if (CallingConvention == CallingConv::X86_FastCall ||
      CallingConvention == CallingConv::Fast) {
    if (IsNested)
      report_fatal_error("Segmented stacks does not support fastcall with "
                         "nested function.");
    return Primary ? X86::EAX : X86::ECX;
  }
  if (IsNested)
    return Primary ? X86::EDX : X86::EAX;
  return Primary ? X86::ECX : X86::EAX;
}

// The stack limit in the TCB is set to this many bytes above the actual stack
// limit.
static const uint64_t kSplitStackAvailable = 256;

void X86FrameLowering::adjustForSegmentedStacks(
    MachineFunction &MF, MachineBasicBlock &PrologueMBB) const {
  MachineFrameInfo *MFI = MF.getFrameInfo();
  uint64_t StackSize;
  unsigned TlsReg, TlsOffset;
  DebugLoc DL;

  unsigned ScratchReg = GetScratchRegister(Is64Bit, IsLP64, MF, true);
  assert(!MF.getRegInfo().isLiveIn(ScratchReg) &&
         "Scratch register is live-in");

  if (MF.getFunction()->isVarArg())
    report_fatal_error("Segmented stacks do not support vararg functions.");
  if (!STI.isTargetLinux() && !STI.isTargetDarwin() && !STI.isTargetWin32() &&
      !STI.isTargetWin64() && !STI.isTargetFreeBSD() &&
      !STI.isTargetDragonFly())
    report_fatal_error("Segmented stacks not supported on this platform.");

  // Eventually StackSize will be calculated by a link-time pass; which will
  // also decide whether checking code needs to be injected into this particular
  // prologue.
  StackSize = MFI->getStackSize();

  // Do not generate a prologue for functions with a stack of size zero
  if (StackSize == 0)
    return;

  MachineBasicBlock *allocMBB = MF.CreateMachineBasicBlock();
  MachineBasicBlock *checkMBB = MF.CreateMachineBasicBlock();
  X86MachineFunctionInfo *X86FI = MF.getInfo<X86MachineFunctionInfo>();
  bool IsNested = false;

  // We need to know if the function has a nest argument only in 64 bit mode.
  if (Is64Bit)
    IsNested = HasNestArgument(&MF);

  // The MOV R10, RAX needs to be in a different block, since the RET we emit in
  // allocMBB needs to be last (terminating) instruction.

  for (const auto &LI : PrologueMBB.liveins()) {
    allocMBB->addLiveIn(LI);
    checkMBB->addLiveIn(LI);
  }

  if (IsNested)
    allocMBB->addLiveIn(IsLP64 ? X86::R10 : X86::R10D);

  MF.push_front(allocMBB);
  MF.push_front(checkMBB);

  // When the frame size is less than 256 we just compare the stack
  // boundary directly to the value of the stack pointer, per gcc.
  bool CompareStackPointer = StackSize < kSplitStackAvailable;

  // Read the limit off the current stacklet off the stack_guard location.
  if (Is64Bit) {
    if (STI.isTargetLinux()) {
      TlsReg = X86::FS;
      TlsOffset = IsLP64 ? 0x70 : 0x40;
    } else if (STI.isTargetDarwin()) {
      TlsReg = X86::GS;
      TlsOffset = 0x60 + 90*8; // See pthread_machdep.h. Steal TLS slot 90.
    } else if (STI.isTargetWin64()) {
      TlsReg = X86::GS;
      TlsOffset = 0x28; // pvArbitrary, reserved for application use
    } else if (STI.isTargetFreeBSD()) {
      TlsReg = X86::FS;
      TlsOffset = 0x18;
    } else if (STI.isTargetDragonFly()) {
      TlsReg = X86::FS;
      TlsOffset = 0x20; // use tls_tcb.tcb_segstack
    } else {
      report_fatal_error("Segmented stacks not supported on this platform.");
    }

    if (CompareStackPointer)
      ScratchReg = IsLP64 ? X86::RSP : X86::ESP;
    else
      BuildMI(checkMBB, DL, TII.get(IsLP64 ? X86::LEA64r : X86::LEA64_32r), ScratchReg).addReg(X86::RSP)
        .addImm(1).addReg(0).addImm(-StackSize).addReg(0);

    BuildMI(checkMBB, DL, TII.get(IsLP64 ? X86::CMP64rm : X86::CMP32rm)).addReg(ScratchReg)
      .addReg(0).addImm(1).addReg(0).addImm(TlsOffset).addReg(TlsReg);
  } else {
    if (STI.isTargetLinux()) {
      TlsReg = X86::GS;
      TlsOffset = 0x30;
    } else if (STI.isTargetDarwin()) {
      TlsReg = X86::GS;
      TlsOffset = 0x48 + 90*4;
    } else if (STI.isTargetWin32()) {
      TlsReg = X86::FS;
      TlsOffset = 0x14; // pvArbitrary, reserved for application use
    } else if (STI.isTargetDragonFly()) {
      TlsReg = X86::FS;
      TlsOffset = 0x10; // use tls_tcb.tcb_segstack
    } else if (STI.isTargetFreeBSD()) {
      report_fatal_error("Segmented stacks not supported on FreeBSD i386.");
    } else {
      report_fatal_error("Segmented stacks not supported on this platform.");
    }

    if (CompareStackPointer)
      ScratchReg = X86::ESP;
    else
      BuildMI(checkMBB, DL, TII.get(X86::LEA32r), ScratchReg).addReg(X86::ESP)
        .addImm(1).addReg(0).addImm(-StackSize).addReg(0);

    if (STI.isTargetLinux() || STI.isTargetWin32() || STI.isTargetWin64() ||
        STI.isTargetDragonFly()) {
      BuildMI(checkMBB, DL, TII.get(X86::CMP32rm)).addReg(ScratchReg)
        .addReg(0).addImm(0).addReg(0).addImm(TlsOffset).addReg(TlsReg);
    } else if (STI.isTargetDarwin()) {

      // TlsOffset doesn't fit into a mod r/m byte so we need an extra register.
      unsigned ScratchReg2;
      bool SaveScratch2;
      if (CompareStackPointer) {
        // The primary scratch register is available for holding the TLS offset.
        ScratchReg2 = GetScratchRegister(Is64Bit, IsLP64, MF, true);
        SaveScratch2 = false;
      } else {
        // Need to use a second register to hold the TLS offset
        ScratchReg2 = GetScratchRegister(Is64Bit, IsLP64, MF, false);

        // Unfortunately, with fastcc the second scratch register may hold an
        // argument.
        SaveScratch2 = MF.getRegInfo().isLiveIn(ScratchReg2);
      }

      // If Scratch2 is live-in then it needs to be saved.
      assert((!MF.getRegInfo().isLiveIn(ScratchReg2) || SaveScratch2) &&
             "Scratch register is live-in and not saved");

      if (SaveScratch2)
        BuildMI(checkMBB, DL, TII.get(X86::PUSH32r))
          .addReg(ScratchReg2, RegState::Kill);

      BuildMI(checkMBB, DL, TII.get(X86::MOV32ri), ScratchReg2)
        .addImm(TlsOffset);
      BuildMI(checkMBB, DL, TII.get(X86::CMP32rm))
        .addReg(ScratchReg)
        .addReg(ScratchReg2).addImm(1).addReg(0)
        .addImm(0)
        .addReg(TlsReg);

      if (SaveScratch2)
        BuildMI(checkMBB, DL, TII.get(X86::POP32r), ScratchReg2);
    }
  }

  // This jump is taken if SP >= (Stacklet Limit + Stack Space required).
  // It jumps to normal execution of the function body.
  BuildMI(checkMBB, DL, TII.get(X86::JA_1)).addMBB(&PrologueMBB);

  // On 32 bit we first push the arguments size and then the frame size. On 64
  // bit, we pass the stack frame size in r10 and the argument size in r11.
  if (Is64Bit) {
    // Functions with nested arguments use R10, so it needs to be saved across
    // the call to _morestack

    const unsigned RegAX = IsLP64 ? X86::RAX : X86::EAX;
    const unsigned Reg10 = IsLP64 ? X86::R10 : X86::R10D;
    const unsigned Reg11 = IsLP64 ? X86::R11 : X86::R11D;
    const unsigned MOVrr = IsLP64 ? X86::MOV64rr : X86::MOV32rr;
    const unsigned MOVri = IsLP64 ? X86::MOV64ri : X86::MOV32ri;

    if (IsNested)
      BuildMI(allocMBB, DL, TII.get(MOVrr), RegAX).addReg(Reg10);

    BuildMI(allocMBB, DL, TII.get(MOVri), Reg10)
      .addImm(StackSize);
    BuildMI(allocMBB, DL, TII.get(MOVri), Reg11)
      .addImm(X86FI->getArgumentStackSize());
  } else {
    BuildMI(allocMBB, DL, TII.get(X86::PUSHi32))
      .addImm(X86FI->getArgumentStackSize());
    BuildMI(allocMBB, DL, TII.get(X86::PUSHi32))
      .addImm(StackSize);
  }

  // __morestack is in libgcc
  if (Is64Bit && MF.getTarget().getCodeModel() == CodeModel::Large) {
    // Under the large code model, we cannot assume that __morestack lives
    // within 2^31 bytes of the call site, so we cannot use pc-relative
    // addressing. We cannot perform the call via a temporary register,
    // as the rax register may be used to store the static chain, and all
    // other suitable registers may be either callee-save or used for
    // parameter passing. We cannot use the stack at this point either
    // because __morestack manipulates the stack directly.
    //
    // To avoid these issues, perform an indirect call via a read-only memory
    // location containing the address.
    //
    // This solution is not perfect, as it assumes that the .rodata section
    // is laid out within 2^31 bytes of each function body, but this seems
    // to be sufficient for JIT.
    BuildMI(allocMBB, DL, TII.get(X86::CALL64m))
        .addReg(X86::RIP)
        .addImm(0)
        .addReg(0)
        .addExternalSymbol("__morestack_addr")
        .addReg(0);
    MF.getMMI().setUsesMorestackAddr(true);
  } else {
    if (Is64Bit)
      BuildMI(allocMBB, DL, TII.get(X86::CALL64pcrel32))
        .addExternalSymbol("__morestack");
    else
      BuildMI(allocMBB, DL, TII.get(X86::CALLpcrel32))
        .addExternalSymbol("__morestack");
  }

  if (IsNested)
    BuildMI(allocMBB, DL, TII.get(X86::MORESTACK_RET_RESTORE_R10));
  else
    BuildMI(allocMBB, DL, TII.get(X86::MORESTACK_RET));

  allocMBB->addSuccessor(&PrologueMBB);

  checkMBB->addSuccessor(allocMBB);
  checkMBB->addSuccessor(&PrologueMBB);

#ifdef XDEBUG
  MF.verify();
#endif
}

/// Erlang programs may need a special prologue to handle the stack size they
/// might need at runtime. That is because Erlang/OTP does not implement a C
/// stack but uses a custom implementation of hybrid stack/heap architecture.
/// (for more information see Eric Stenman's Ph.D. thesis:
/// http://publications.uu.se/uu/fulltext/nbn_se_uu_diva-2688.pdf)
///
/// CheckStack:
///       temp0 = sp - MaxStack
///       if( temp0 < SP_LIMIT(P) ) goto IncStack else goto OldStart
/// OldStart:
///       ...
/// IncStack:
///       call inc_stack   # doubles the stack space
///       temp0 = sp - MaxStack
///       if( temp0 < SP_LIMIT(P) ) goto IncStack else goto OldStart
void X86FrameLowering::adjustForHiPEPrologue(
    MachineFunction &MF, MachineBasicBlock &PrologueMBB) const {
  MachineFrameInfo *MFI = MF.getFrameInfo();
  DebugLoc DL;
  // HiPE-specific values
  const unsigned HipeLeafWords = 24;
  const unsigned CCRegisteredArgs = Is64Bit ? 6 : 5;
  const unsigned Guaranteed = HipeLeafWords * SlotSize;
  unsigned CallerStkArity = MF.getFunction()->arg_size() > CCRegisteredArgs ?
                            MF.getFunction()->arg_size() - CCRegisteredArgs : 0;
  unsigned MaxStack = MFI->getStackSize() + CallerStkArity*SlotSize + SlotSize;

  assert(STI.isTargetLinux() &&
         "HiPE prologue is only supported on Linux operating systems.");

  // Compute the largest caller's frame that is needed to fit the callees'
  // frames. This 'MaxStack' is computed from:
  //
  // a) the fixed frame size, which is the space needed for all spilled temps,
  // b) outgoing on-stack parameter areas, and
  // c) the minimum stack space this function needs to make available for the
  //    functions it calls (a tunable ABI property).
  if (MFI->hasCalls()) {
    unsigned MoreStackForCalls = 0;

    for (MachineFunction::iterator MBBI = MF.begin(), MBBE = MF.end();
         MBBI != MBBE; ++MBBI)
      for (MachineBasicBlock::iterator MI = MBBI->begin(), ME = MBBI->end();
           MI != ME; ++MI) {
        if (!MI->isCall())
          continue;

        // Get callee operand.
        const MachineOperand &MO = MI->getOperand(0);

        // Only take account of global function calls (no closures etc.).
        if (!MO.isGlobal())
          continue;

        const Function *F = dyn_cast<Function>(MO.getGlobal());
        if (!F)
          continue;

        // Do not update 'MaxStack' for primitive and built-in functions
        // (encoded with names either starting with "erlang."/"bif_" or not
        // having a ".", such as a simple <Module>.<Function>.<Arity>, or an
        // "_", such as the BIF "suspend_0") as they are executed on another
        // stack.
        if (F->getName().find("erlang.") != StringRef::npos ||
            F->getName().find("bif_") != StringRef::npos ||
            F->getName().find_first_of("._") == StringRef::npos)
          continue;

        unsigned CalleeStkArity =
          F->arg_size() > CCRegisteredArgs ? F->arg_size()-CCRegisteredArgs : 0;
        if (HipeLeafWords - 1 > CalleeStkArity)
          MoreStackForCalls = std::max(MoreStackForCalls,
                               (HipeLeafWords - 1 - CalleeStkArity) * SlotSize);
      }
    MaxStack += MoreStackForCalls;
  }

  // If the stack frame needed is larger than the guaranteed then runtime checks
  // and calls to "inc_stack_0" BIF should be inserted in the assembly prologue.
  if (MaxStack > Guaranteed) {
    MachineBasicBlock *stackCheckMBB = MF.CreateMachineBasicBlock();
    MachineBasicBlock *incStackMBB = MF.CreateMachineBasicBlock();

    for (const auto &LI : PrologueMBB.liveins()) {
      stackCheckMBB->addLiveIn(LI);
      incStackMBB->addLiveIn(LI);
    }

    MF.push_front(incStackMBB);
    MF.push_front(stackCheckMBB);

    unsigned ScratchReg, SPReg, PReg, SPLimitOffset;
    unsigned LEAop, CMPop, CALLop;
    if (Is64Bit) {
      SPReg = X86::RSP;
      PReg  = X86::RBP;
      LEAop = X86::LEA64r;
      CMPop = X86::CMP64rm;
      CALLop = X86::CALL64pcrel32;
      SPLimitOffset = 0x90;
    } else {
      SPReg = X86::ESP;
      PReg  = X86::EBP;
      LEAop = X86::LEA32r;
      CMPop = X86::CMP32rm;
      CALLop = X86::CALLpcrel32;
      SPLimitOffset = 0x4c;
    }

    ScratchReg = GetScratchRegister(Is64Bit, IsLP64, MF, true);
    assert(!MF.getRegInfo().isLiveIn(ScratchReg) &&
           "HiPE prologue scratch register is live-in");

    // Create new MBB for StackCheck:
    addRegOffset(BuildMI(stackCheckMBB, DL, TII.get(LEAop), ScratchReg),
                 SPReg, false, -MaxStack);
    // SPLimitOffset is in a fixed heap location (pointed by BP).
    addRegOffset(BuildMI(stackCheckMBB, DL, TII.get(CMPop))
                 .addReg(ScratchReg), PReg, false, SPLimitOffset);
    BuildMI(stackCheckMBB, DL, TII.get(X86::JAE_1)).addMBB(&PrologueMBB);

    // Create new MBB for IncStack:
    BuildMI(incStackMBB, DL, TII.get(CALLop)).
      addExternalSymbol("inc_stack_0");
    addRegOffset(BuildMI(incStackMBB, DL, TII.get(LEAop), ScratchReg),
                 SPReg, false, -MaxStack);
    addRegOffset(BuildMI(incStackMBB, DL, TII.get(CMPop))
                 .addReg(ScratchReg), PReg, false, SPLimitOffset);
    BuildMI(incStackMBB, DL, TII.get(X86::JLE_1)).addMBB(incStackMBB);

    stackCheckMBB->addSuccessor(&PrologueMBB, 99);
    stackCheckMBB->addSuccessor(incStackMBB, 1);
    incStackMBB->addSuccessor(&PrologueMBB, 99);
    incStackMBB->addSuccessor(incStackMBB, 1);
  }
#ifdef XDEBUG
  MF.verify();
#endif
}

bool X86FrameLowering::adjustStackWithPops(MachineBasicBlock &MBB,
    MachineBasicBlock::iterator MBBI, DebugLoc DL, int Offset) const {

  if (Offset <= 0)
    return false;

  if (Offset % SlotSize)
    return false;

  int NumPops = Offset / SlotSize;
  // This is only worth it if we have at most 2 pops.
  if (NumPops != 1 && NumPops != 2)
    return false;

  // Handle only the trivial case where the adjustment directly follows
  // a call. This is the most common one, anyway.
  if (MBBI == MBB.begin())
    return false;
  MachineBasicBlock::iterator Prev = std::prev(MBBI);
  if (!Prev->isCall() || !Prev->getOperand(1).isRegMask())
    return false;

  unsigned Regs[2];
  unsigned FoundRegs = 0;

  auto RegMask = Prev->getOperand(1);

  auto &RegClass =
      Is64Bit ? X86::GR64_NOREX_NOSPRegClass : X86::GR32_NOREX_NOSPRegClass;
  // Try to find up to NumPops free registers.
  for (auto Candidate : RegClass) {

    // Poor man's liveness:
    // Since we're immediately after a call, any register that is clobbered
    // by the call and not defined by it can be considered dead.
    if (!RegMask.clobbersPhysReg(Candidate))
      continue;

    bool IsDef = false;
    for (const MachineOperand &MO : Prev->implicit_operands()) {
      if (MO.isReg() && MO.isDef() && MO.getReg() == Candidate) {
        IsDef = true;
        break;
      }
    }

    if (IsDef)
      continue;

    Regs[FoundRegs++] = Candidate;
    if (FoundRegs == (unsigned)NumPops)
      break;
  }

  if (FoundRegs == 0)
    return false;

  // If we found only one free register, but need two, reuse the same one twice.
  while (FoundRegs < (unsigned)NumPops)
    Regs[FoundRegs++] = Regs[0];

  for (int i = 0; i < NumPops; ++i)
    BuildMI(MBB, MBBI, DL, 
            TII.get(STI.is64Bit() ? X86::POP64r : X86::POP32r), Regs[i]);

  return true;
}

void X86FrameLowering::
eliminateCallFramePseudoInstr(MachineFunction &MF, MachineBasicBlock &MBB,
                              MachineBasicBlock::iterator I) const {
  bool reserveCallFrame = hasReservedCallFrame(MF);
  unsigned Opcode = I->getOpcode();
  bool isDestroy = Opcode == TII.getCallFrameDestroyOpcode();
  DebugLoc DL = I->getDebugLoc();
  uint64_t Amount = !reserveCallFrame ? I->getOperand(0).getImm() : 0;
  uint64_t InternalAmt = (isDestroy || Amount) ? I->getOperand(1).getImm() : 0;
  I = MBB.erase(I);

  if (!reserveCallFrame) {
    // If the stack pointer can be changed after prologue, turn the
    // adjcallstackup instruction into a 'sub ESP, <amt>' and the
    // adjcallstackdown instruction into 'add ESP, <amt>'

    // We need to keep the stack aligned properly.  To do this, we round the
    // amount of space needed for the outgoing arguments up to the next
    // alignment boundary.
    unsigned StackAlign = getStackAlignment();
    Amount = RoundUpToAlignment(Amount, StackAlign);

    // If we have any exception handlers in this function, and we adjust
    // the SP before calls, we may need to indicate this to the unwinder,
    // using GNU_ARGS_SIZE. Note that this may be necessary
    // even when Amount == 0, because the preceding function may have
    // set a non-0 GNU_ARGS_SIZE.
    // TODO: We don't need to reset this between subsequent functions,
    // if it didn't change.
    bool HasDwarfEHHandlers =
      !MF.getTarget().getMCAsmInfo()->usesWindowsCFI() &&
      !MF.getMMI().getLandingPads().empty();

    if (HasDwarfEHHandlers && !isDestroy && 
        MF.getInfo<X86MachineFunctionInfo>()->getHasPushSequences())
      BuildCFI(MBB, I, DL,
               MCCFIInstruction::createGnuArgsSize(nullptr, Amount));

    if (Amount == 0)
      return;

    // Factor out the amount that gets handled inside the sequence
    // (Pushes of argument for frame setup, callee pops for frame destroy)
    Amount -= InternalAmt;

    if (Amount) {
      // Add Amount to SP to destroy a frame, and subtract to setup.
      int Offset = isDestroy ? Amount : -Amount;

      if (!(MF.getFunction()->optForMinSize() && 
            adjustStackWithPops(MBB, I, DL, Offset)))
        BuildStackAdjustment(MBB, I, DL, Offset, /*InEpilogue=*/false);
    }

    return;
  }

  if (isDestroy && InternalAmt) {
    // If we are performing frame pointer elimination and if the callee pops
    // something off the stack pointer, add it back.  We do this until we have
    // more advanced stack pointer tracking ability.
    // We are not tracking the stack pointer adjustment by the callee, so make
    // sure we restore the stack pointer immediately after the call, there may
    // be spill code inserted between the CALL and ADJCALLSTACKUP instructions.
    MachineBasicBlock::iterator B = MBB.begin();
    while (I != B && !std::prev(I)->isCall())
      --I;
    BuildStackAdjustment(MBB, I, DL, -InternalAmt, /*InEpilogue=*/false);
  }
}

bool X86FrameLowering::canUseAsEpilogue(const MachineBasicBlock &MBB) const {
  assert(MBB.getParent() && "Block is not attached to a function!");

  if (canUseLEAForSPInEpilogue(*MBB.getParent()))
    return true;

  // If we cannot use LEA to adjust SP, we may need to use ADD, which
  // clobbers the EFLAGS. Check that none of the terminators reads the
  // EFLAGS, and if one uses it, conservatively assume this is not
  // safe to insert the epilogue here.
  return !terminatorsNeedFlagsAsInput(MBB);
}

<<<<<<< HEAD
#if INTEL_CUSTOMIZATION
// Order the symbols in the local stack.
// We want to place the local stack objects in some sort of sensible order.
// The heuristic we use is to try and pack them according to static number
// of uses and size of object in order to minimize code size.
void X86FrameLowering::orderFrameObjects(
    const MachineFunction &MF, std::vector<int> &ObjectsToAllocate) const {
  int i;
  const MachineFrameInfo *MFI = MF.getFrameInfo();

  // Don't waste time if there's nothing to do.
  if (ObjectsToAllocate.empty())
    return;

  // Create an array of all MFI objects. We won't need all of these
  // objects, but we're going to create a full array of them to make
  // it easier to index into when we're counting "uses" down below.
  // We want to be able to easily/cheaply access an object by simply
  // indexing into it, instead of having to search for it every time.
  std::vector<X86FrameSortingObject> SortingObjects(MFI->getObjectIndexEnd());

  // Walk the objects we care about and mark them as such in our working
  // struct.
  for (auto &Obj : ObjectsToAllocate) {
    SortingObjects[Obj].IsValid = true;
    SortingObjects[Obj].ObjectIndex = Obj;
    SortingObjects[Obj].ObjectAlignment = MFI->getObjectAlignment(Obj);
    // Set the size.
    int ObjectSize = MFI->getObjectSize(Obj);
    if (ObjectSize == 0)
      // Variable size. Just use 4.
      SortingObjects[Obj].ObjectSize = 4;
    else      
      SortingObjects[Obj].ObjectSize = ObjectSize;
  }

  // Count the number of uses for each object.
  for (auto &MBB : MF) {
    for (auto &MI : MBB) {
      for (unsigned i = 0, e = MI.getNumOperands(); i != e; ++i) {
        // Check to see if it's a local stack symbol.
        if (!MI.getOperand(i).isFI())
          continue;
        int Index = MI.getOperand(i).getIndex();
        // Check to see if it falls within our range, and is tagged
        // to require ordering.
        if (Index >= 0 && Index < MFI->getObjectIndexEnd() &&
            SortingObjects[Index].IsValid)
          SortingObjects[Index].ObjectNumUses++;
      }
    }
  }

  // Sort the objects using X86FrameSortingAlgorithm (see its comment for
  // info).
  std::sort(SortingObjects.begin(), SortingObjects.end(),
            X86FrameSortingAlgorithm());

  // Now modify the original list to represent the final order that
  // we want. The order will depend on whether we're going to access them
  // from the stack pointer or the frame pointer. For SP, the list should
  // end up with the END containing objects that we want with smaller offsets.
  // For FP, it should be flipped.
  i = 0;
  for (auto &Obj : SortingObjects) {
    if (Obj.IsValid)
      ObjectsToAllocate[i++] = Obj.ObjectIndex;
    else
      // All invalid items are sorted at the end, so it's safe to stop.
      break;
  }
  // Flip it if we're accessing off of the FP.
  if (!TRI->needsStackRealignment(MF) && hasFP(MF))
    std::reverse(ObjectsToAllocate.begin(), ObjectsToAllocate.end());
}
#endif // INTEL_CUSTOMIZATION

MachineBasicBlock::iterator X86FrameLowering::restoreWin32EHFrameAndBasePtr(
=======
MachineBasicBlock::iterator X86FrameLowering::restoreWin32EHStackPointers(
>>>>>>> 8f509a70
    MachineBasicBlock &MBB, MachineBasicBlock::iterator MBBI,
    DebugLoc DL, bool RestoreSP) const {
  assert(STI.isTargetWindowsMSVC() && "funclets only supported in MSVC env");
  assert(STI.isTargetWin32() && "EBP/ESI restoration only required on win32");
  assert(STI.is32Bit() && !Uses64BitFramePtr &&
         "restoring EBP/ESI on non-32-bit target");

  MachineFunction &MF = *MBB.getParent();
  unsigned FramePtr = TRI->getFrameRegister(MF);
  unsigned BasePtr = TRI->getBaseRegister();
  MachineModuleInfo &MMI = MF.getMMI();
  const Function *Fn = MF.getFunction();
  WinEHFuncInfo &FuncInfo = MMI.getWinEHFuncInfo(Fn);
  X86MachineFunctionInfo *X86FI = MF.getInfo<X86MachineFunctionInfo>();
  MachineFrameInfo *MFI = MF.getFrameInfo();

  // FIXME: Don't set FrameSetup flag in catchret case.

  int FI = FuncInfo.EHRegNodeFrameIndex;
  int EHRegSize = MFI->getObjectSize(FI);

  if (RestoreSP) {
    // MOV32rm -EHRegSize(%ebp), %esp
    addRegOffset(BuildMI(MBB, MBBI, DL, TII.get(X86::MOV32rm), X86::ESP),
                 X86::EBP, true, -EHRegSize)
        .setMIFlag(MachineInstr::FrameSetup);
  }

  unsigned UsedReg;
  int EHRegOffset = getFrameIndexReference(MF, FI, UsedReg);
  int EndOffset = -EHRegOffset - EHRegSize;
  FuncInfo.EHRegNodeEndOffset = EndOffset;

  if (UsedReg == FramePtr) {
    // ADD $offset, %ebp
    unsigned ADDri = getADDriOpcode(false, EndOffset);
    BuildMI(MBB, MBBI, DL, TII.get(ADDri), FramePtr)
        .addReg(FramePtr)
        .addImm(EndOffset)
        .setMIFlag(MachineInstr::FrameSetup)
        ->getOperand(3)
        .setIsDead();
    assert(EndOffset >= 0 &&
           "end of registration object above normal EBP position!");
  } else if (UsedReg == BasePtr) {
    // LEA offset(%ebp), %esi
    addRegOffset(BuildMI(MBB, MBBI, DL, TII.get(X86::LEA32r), BasePtr),
                 FramePtr, false, EndOffset)
        .setMIFlag(MachineInstr::FrameSetup);
    // MOV32rm SavedEBPOffset(%esi), %ebp
    assert(X86FI->getHasSEHFramePtrSave());
    int Offset =
        getFrameIndexReference(MF, X86FI->getSEHFramePtrSaveIndex(), UsedReg);
    assert(UsedReg == BasePtr);
    addRegOffset(BuildMI(MBB, MBBI, DL, TII.get(X86::MOV32rm), FramePtr),
                 UsedReg, true, Offset)
        .setMIFlag(MachineInstr::FrameSetup);
  } else {
    llvm_unreachable("32-bit frames with WinEH must use FramePtr or BasePtr");
  }
  return MBBI;
}

unsigned X86FrameLowering::getWinEHParentFrameOffset(const MachineFunction &MF) const {
  // RDX, the parent frame pointer, is homed into 16(%rsp) in the prologue.
  unsigned Offset = 16;
  // RBP is immediately pushed.
  Offset += SlotSize;
  // All callee-saved registers are then pushed.
  Offset += MF.getInfo<X86MachineFunctionInfo>()->getCalleeSavedFrameSize();
  // Every funclet allocates enough stack space for the largest outgoing call.
  Offset += getWinEHFuncletFrameSize(MF);
  return Offset;
}<|MERGE_RESOLUTION|>--- conflicted
+++ resolved
@@ -2164,7 +2164,6 @@
   return !terminatorsNeedFlagsAsInput(MBB);
 }
 
-<<<<<<< HEAD
 #if INTEL_CUSTOMIZATION
 // Order the symbols in the local stack.
 // We want to place the local stack objects in some sort of sensible order.
@@ -2242,10 +2241,7 @@
 }
 #endif // INTEL_CUSTOMIZATION
 
-MachineBasicBlock::iterator X86FrameLowering::restoreWin32EHFrameAndBasePtr(
-=======
 MachineBasicBlock::iterator X86FrameLowering::restoreWin32EHStackPointers(
->>>>>>> 8f509a70
     MachineBasicBlock &MBB, MachineBasicBlock::iterator MBBI,
     DebugLoc DL, bool RestoreSP) const {
   assert(STI.isTargetWindowsMSVC() && "funclets only supported in MSVC env");
