--- conflicted
+++ resolved
@@ -887,13 +887,7 @@
     // belongs to. i.e. one-byte, two-byte, 0x0f 0x38, 0x0f 0x3a, etc.
     //
     OpMapShift = OpPrefixShift + 2,
-<<<<<<< HEAD
-#if INTEL_CUSTOMIZATION
     OpMapMask  = 0xF << OpMapShift,
-#endif // INTEL_CUSTOMIZATION
-=======
-    OpMapMask  = 0xF << OpMapShift,
->>>>>>> 6f7f5b54
 
     // OB - OneByte - Set if this instruction has a one byte opcode.
     OB = 0 << OpMapShift,
@@ -922,18 +916,13 @@
     /// this flag to indicate that the encoder should do the wacky 3DNow! thing.
     ThreeDNow = 7 << OpMapShift,
 
-<<<<<<< HEAD
-#if INTEL_CUSTOMIZATION
-    // MAP5, MAP6, MAP8 - Prefix after the 0x0F prefix.
-    T_MAP5 = 8 << OpMapShift,
-    T_MAP6 = 9 << OpMapShift,
-    T_MAP8 = 10 << OpMapShift,
-#endif // INTEL_CUSTOMIZATION
-=======
     // MAP5, MAP6 - Prefix after the 0x0F prefix.
     T_MAP5 = 8 << OpMapShift,
     T_MAP6 = 9 << OpMapShift,
->>>>>>> 6f7f5b54
+#if INTEL_CUSTOMIZATION
+    // MAP8 - Prefix after the 0x0F prefix.
+    T_MAP8 = 10 << OpMapShift,
+#endif // INTEL_CUSTOMIZATION
 
     //===------------------------------------------------------------------===//
     // REX_W - REX prefixes are instruction prefixes used in 64-bit mode.
@@ -941,13 +930,7 @@
     // etc. We only cares about REX.W and REX.R bits and only the former is
     // statically determined.
     //
-<<<<<<< HEAD
-#if INTEL_CUSTOMIZATION
     REXShift    = OpMapShift + 4,
-#endif // INTEL_CUSTOMIZATION
-=======
-    REXShift    = OpMapShift + 4,
->>>>>>> 6f7f5b54
     REX_W       = 1 << REXShift,
 
     //===------------------------------------------------------------------===//
