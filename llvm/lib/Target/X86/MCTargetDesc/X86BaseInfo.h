--- conflicted
+++ resolved
@@ -1011,25 +1011,17 @@
 
     // NOTRACK prefix
     NoTrackShift = EVEX_RCShift + 1,
-<<<<<<< HEAD
-    NOTRACK = 1ULL << NoTrackShift,  // INTEL
-
-#if INTEL_CUSTOMIZATION
+    NOTRACK = 1ULL << NoTrackShift,
+
     // Force VEX encoding
     ExplicitVEXShift = NoTrackShift + 1,
     ExplicitVEXPrefix = 1ULL << ExplicitVEXShift,
+#if INTEL_CUSTOMIZATION
 
     // Force EVEX encoding
     ExplicitEVEXShift = ExplicitVEXShift + 1,
     ExplicitEVEXPrefix = 1ULL << ExplicitEVEXShift
 #endif // INTEL_CUSTOMIZATION
-=======
-    NOTRACK = 1ULL << NoTrackShift,
-
-    // Force VEX encoding
-    ExplicitVEXShift = NoTrackShift + 1,
-    ExplicitVEXPrefix = 1ULL << ExplicitVEXShift
->>>>>>> 756f5978
   };
 
   /// \returns true if the instruction with given opcode is a prefix.
