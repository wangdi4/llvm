--- conflicted
+++ resolved
@@ -136,33 +136,15 @@
   std::unique_ptr<const MCInstrInfo> MCII;
   X86AlignBranchKind AlignBranchType;
   Align AlignBoundary;
-<<<<<<< HEAD
-#if INTEL_CUSTOMIZATION
-  uint8_t AlignMaxPrefixSize = 0;
-  uint64_t LastDFSizeOfInst = 0;
-  bool HasPrefixedInst = false;
-  bool IsPrefixedInst = false;
-#endif // INTEL_CUSTOMIZATION
-=======
 
   uint8_t determinePaddingPrefix(const MCInst &Inst) const;
->>>>>>> ccae4c4e
 
   bool isMacroFused(const MCInst &Cmp, const MCInst &Jcc) const;
 
   bool needAlign(MCObjectStreamer &OS) const;
   bool needAlignInst(const MCInst &Inst) const;
 #if INTEL_CUSTOMIZATION
-<<<<<<< HEAD
-  bool shouldAddPrefix(const MCInst &Inst) const;
-  uint8_t choosePrefix(const MCInst &Inst) const;
-  uint8_t getMaxPrefixSize(MCObjectStreamer &OS, const MCInst &Inst,
-                           uint8_t InstSize) const;
-  const MCFragment *LastFragmentToBeAligned = nullptr;
-  const MCDataFragment *LastDFOfInst = nullptr;
-=======
   bool allowAutoPaddingForInst(const MCInst &Inst, MCObjectStreamer &OS) const;
->>>>>>> ccae4c4e
 #endif // INTEL_CUSTOMIZATION
   MCInst PrevInst;
   MCBoundaryAlignFragment *PendingBoundaryAlign = nullptr;
@@ -184,7 +166,6 @@
       AlignBranchType.addKind(X86::AlignBranchFused);
       AlignBranchType.addKind(X86::AlignBranchJcc);
       AlignBranchType.addKind(X86::AlignBranchJmp);
-      AlignMaxPrefixSize = 5;
     }
     // Allow overriding defaults set by master flag
     if (X86AlignBranchBoundary.getNumOccurrences())
@@ -501,12 +482,7 @@
     return false;
   assert(allowAutoPadding() && "incorrect initialization!");
 
-<<<<<<< HEAD
-#if INTEL_CUSTOMIZATION
-  // Currently don't deal with Bundle cases.
-=======
   // To be Done: Currently don't deal with Bundle cases.
->>>>>>> ccae4c4e
   if (OS.getAssembler().isBundlingEnabled())
     return false;
 
@@ -605,19 +581,6 @@
 }
 
 #if INTEL_CUSTOMIZATION
-<<<<<<< HEAD
-/// Check if prefix can be added before instruction \p Inst.
-bool X86AsmBackend::shouldAddPrefix(const MCInst &Inst) const {
-  assert(!needAlignInst(Inst) && "Unexpected control flow!");
-
-  // At most one instruction can be prefixed to align one instruction or a fused
-  // pair.
-  if (HasPrefixedInst)
-    return false;
-
-  // No prefix can be added if AlignMaxPrefixSize is 0.
-  if (AlignMaxPrefixSize == 0)
-=======
 /// Return true if we can insert NOP or prefixes automatically before the
 /// the instruction to be emitted.
 bool X86AsmBackend::allowAutoPaddingForInst(const MCInst &Inst,
@@ -635,7 +598,6 @@
   if (isPrefix(PrevInst, *MCII))
     // If this instruction follows a prefix, inserting a nop/prefix would change
     // semantic.
->>>>>>> ccae4c4e
     return false;
 
   if (isPrefix(Inst, *MCII))
@@ -656,143 +618,27 @@
                                          const MCInst &Inst) {
   AllowAutoPaddingForInst = allowAutoPaddingForInst(Inst, OS);
 
-<<<<<<< HEAD
-/// Get the maximum size of prefixes that can be added on the instruction.
-uint8_t X86AsmBackend::getMaxPrefixSize(MCObjectStreamer &OS,
-                                        const MCInst &Inst,
-                                        uint8_t InstSize) const {
-
-  assert(InstSize <= 15 &&
-         "The length of instruction must be no longer than 15.");
-  SmallString<256> Code;
-  raw_svector_ostream VecOS(Code);
-  OS.getAssembler().getEmitter().emitPrefix(Inst, VecOS, STI);
-  assert(Code.size() < 15 && "The number of prefixes must be less than 15.");
-  uint8_t ExistingPrefixSize = static_cast<uint8_t>(Code.size());
-  uint8_t MaxPrefixSize = (AlignMaxPrefixSize > ExistingPrefixSize)
-                              ? (AlignMaxPrefixSize - ExistingPrefixSize)
-                              : 0;
-  MaxPrefixSize = std::min(MaxPrefixSize, static_cast<uint8_t>(15 - InstSize));
-  return MaxPrefixSize;
-}
-
-/// Insert MCBoundaryAlignFragment before instructions to align branches.
-void X86AsmBackend::alignBranchesBegin(MCObjectStreamer &OS,
-                                       const MCInst &Inst) {
-  if (!needAlign(OS))
-    return;
-
-  // Summary of inserting scheme(Two Steps):
-  // Step 1:
-  // If the previous instruction is the first instruction in a fusible pair
-  //  - If macro fusion actually happens, emit NOP before the first instrucion
-  //    in the fused pair and skip step 2.
-  //  - If the macro fusion doesn't happen indeed, emit prefix before the
-  //    previous instruction.
-  //
-  // Step 2:
-  // If the instruction needs to be aligned, emit NOP before the instruction.
-  //
-  // If the instruction is the first instruction in a fusible pair, put a
-  // a placeholder here.
-  //
-  // Otherwise emit prefix before the instruction.
-
-  MCFragment *CF = OS.getCurrentFragment();
-
-  // Prefix or NOP shouldn't be inserted after hardcode, e.g.
-  //
-  // \code
-  //   .byte 0x2e
-  //   jmp .Label0
-  // \endcode
-  //
-  // since there is no clear instruction boundary.
-  if (auto *F = dyn_cast_or_null<MCDataFragment>(CF)) {
-    // FIXME: The method to detect hardcode is tricky here.
-    if (F != LastDFOfInst || F->getContents().size() != LastDFSizeOfInst) {
-      return;
-    }
-  }
-=======
   if (!needAlign(OS))
     return;
 
   if (!isMacroFused(PrevInst, Inst))
     // Macro fusion doesn't happen indeed, clear the pending.
     PendingBoundaryAlign = nullptr;
->>>>>>> ccae4c4e
 
   if (!AllowAutoPaddingForInst)
     return;
 
-<<<<<<< HEAD
-  bool NeedAlignFused = AlignBranchType & X86::AlignBranchFused;
-  //  Step 1:
-  //  Handle the condition when the previous the instruction is the first
-  //  instruction in a fusible pair. Note: We need to check the previous
-  //  fragment is a BF since we may encounter the case:
-  //
-  // \code
-  //   cmp %rax %rcx
-  //   .align 16
-  //   je .Label0
-  // \endcode
-  //
-  // MCAlignFragment can grow and shrink, so it is not ensured to get a fixed
-  // size after finite times of relaxation. NOP or prefix should not emitted
-  // before the CMP since it may cause MCAssembler::relaxBoundaryAlign not to
-  // converge.
-  if (NeedAlignFused && isFirstMacroFusibleInst(PrevInst, *MCII) && CF &&
-      isa_and_nonnull<MCBoundaryAlignFragment>(CF->getPrevNode())) {
-    auto *PF = const_cast<MCBoundaryAlignFragment *>(
-        cast<MCBoundaryAlignFragment>(CF->getPrevNode()));
-    // Macro fusion actually happens, so emit NOP before the first instrucion in
-    // the fused pair. Note: When there is a MCAlignFragment inserted just
-    // before the first instruction in the fused pair, e.g.
-=======
   if (PendingBoundaryAlign &&
       OS.getCurrentFragment()->getPrevNode() == PendingBoundaryAlign) {
     // Macro fusion actually happens and there is no other fragment inserted
     // after the previous instruction.
->>>>>>> ccae4c4e
     //
     // Do nothing here since we already inserted a BoudaryAlign fragment when
     // we met the first instruction in the fused pair and we'll tie them
     // together in emitInstructionEnd.
     //
-<<<<<<< HEAD
-    // We will not emit NOP before the CMP since the align directive is
-    // used to align the fused pair rather than NOP.
-    if (isMacroFused(PrevInst, Inst)) {
-      if (isa_and_nonnull<MCAlignFragment>(PF->getPrevNode()))
-        return;
-      PF->setAlignment(AlignBoundary);
-      PF->setEmitNops(true);
-      return;
-    } else if (shouldAddPrefix(PrevInst)) {
-      // Macro fusion doesn't happen indeed, emit prefix before the previous
-      // instruction.
-      PF->setAlignment(AlignBoundary);
-      PF->setValue(choosePrefix(PrevInst));
-      HasPrefixedInst = true;
-      if (isa<MCDataFragment>(CF)) {
-        uint8_t MaxBytesToEmit = getMaxPrefixSize(
-            OS, PrevInst, static_cast<uint8_t>(LastDFSizeOfInst));
-        PF->setMaxBytesToEmit(MaxBytesToEmit);
-      }
-    }
-  }
-
-  // Step 2:
-  if (needAlignInst(Inst)) {
-    // Handle the condition when the instruction to be aligned is unfused. Note:
-    // When there is a MCAlignFragment inserted just before the instruction to
-    // be aligned, e.g.
-=======
     // Note: When there is at least one fragment, such as MCAlignFragment,
     // inserted after the previous instruction, e.g.
->>>>>>> ccae4c4e
     //
     // \code
     //   cmp %rax %rcx
@@ -800,27 +646,6 @@
     //   je .Label0
     // \ endcode
     //
-<<<<<<< HEAD
-    // We will not emit NOP before the instruction since the align directive is
-    // used to align JCC rather than NOP.
-    if (isa_and_nonnull<MCAlignFragment>(CF))
-      return;
-    // Emit NOP before the instruction to be aligned.
-    auto *F = OS.getOrCreateBoundaryAlignFragment();
-    F->setAlignment(AlignBoundary);
-    F->setEmitNops(true);
-  } else if (NeedAlignFused && isFirstMacroFusibleInst(Inst, *MCII)) {
-    // We don't know if macro fusion happens until reaching the next
-    // instruction, so a placeholder is put here if necessary.
-    OS.getOrCreateBoundaryAlignFragment();
-  } else if (shouldAddPrefix(Inst)) {
-    // Emit prefixes before instruction that doesn't need to be aligned.
-    auto *F = OS.getOrCreateBoundaryAlignFragment();
-    F->setAlignment(AlignBoundary);
-    F->setValue(choosePrefix(Inst));
-    HasPrefixedInst = true;
-    IsPrefixedInst = true;
-=======
     // We will treat the JCC as a unfused branch although it may be fused
     // with the CMP.
     return;
@@ -832,7 +657,6 @@
     // insert a BoundaryAlign fragment.
     OS.insert(PendingBoundaryAlign =
                   new MCBoundaryAlignFragment(AlignBoundary));
->>>>>>> ccae4c4e
   }
 }
 
@@ -847,69 +671,6 @@
   if (!needAlign(OS))
     return;
 
-<<<<<<< HEAD
-  PrevInst = Inst;
-  const MCFragment *CF = OS.getCurrentFragment();
-
-  if (!MCII->get(Inst.getOpcode()).isPseudo()) {
-    if (auto *F = dyn_cast_or_null<MCDataFragment>(CF)) {
-      // Record the position and the size of data fragment if any instruction is
-      // emitted into it.
-      LastDFOfInst = F;
-      LastDFSizeOfInst = F->getContents().size();
-      // The number of prefixes is limited by AlignMaxPrefixSize for some
-      // performance reasons, so we need to compute how many prefixes can be
-      // added.
-      if (IsPrefixedInst &&
-          isa_and_nonnull<MCBoundaryAlignFragment>(F->getPrevNode())) {
-        auto *BF = const_cast<MCBoundaryAlignFragment *>(
-            cast<MCBoundaryAlignFragment>(F->getPrevNode()));
-        assert(BF->hasValue() && "Unexpected control flow!");
-        uint8_t MaxBytesToEmit =
-            getMaxPrefixSize(OS, Inst, static_cast<uint8_t>(LastDFSizeOfInst));
-        BF->setMaxBytesToEmit(MaxBytesToEmit);
-      }
-    }
-  }
-
-  IsPrefixedInst = false;
-
-  if (!needAlignInst(Inst))
-    return;
-
-  for (auto *F = CF; F && F != LastFragmentToBeAligned &&
-                     (F->hasInstructions() || isa<MCBoundaryAlignFragment>(F));
-       F = F->getPrevNode()) {
-    // The fragments to be aligned should be in the same section with this
-    // fragment, and each non-BF fragment on the path from this fragment to the
-    // fragments to be aligned must have a fixed size after finite times of
-    // relaxation. Currently, we conservatively use hasInstruction to ensure
-    // that.
-    if (auto *BF = dyn_cast<MCBoundaryAlignFragment>(F)) {
-      if (BF->hasEmitNopsOrValue())
-        const_cast<MCBoundaryAlignFragment *>(BF)->setFragment(CF);
-      // There is at most one MCBoundaryAlignFragment to align one instruction
-      // if we only emit NOP to align instruction.
-      if (AlignMaxPrefixSize == 0)
-        break;
-    }
-  }
-
-  HasPrefixedInst = false;
-  LastFragmentToBeAligned = CF;
-
-  // We need no further instructions can be emitted into the current fragment.
-  //
-  // If current fragment is a MCRelaxableFragment, then no more
-  // instructions can be pushed into since MCRelaxableFragment only holds one
-  // instruction.
-  //
-  // Otherwise, we need to insert a new BF to truncate the current fragment.
-  // This MCBoundaryAlignFragment may be reused to emit NOP or segment override
-  // prefix to align other instruction.
-  if (!isa<MCRelaxableFragment>(OS.getCurrentFragment()))
-    OS.insert(new MCBoundaryAlignFragment());
-=======
   if (!needAlignInst(Inst) || !PendingBoundaryAlign)
     return;
 
@@ -923,7 +684,6 @@
   // DataFragment.
   if (isa_and_nonnull<MCDataFragment>(CF))
     OS.insert(new MCDataFragment());
->>>>>>> ccae4c4e
 
   // Update the maximum alignment on the current section if necessary.
   MCSection *Sec = OS.getCurrentSectionOnly();
