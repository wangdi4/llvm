//===-- X86MCCodeEmitter.cpp - Convert X86 code to machine code -----------===//
//
// Part of the LLVM Project, under the Apache License v2.0 with LLVM Exceptions.
// See https://llvm.org/LICENSE.txt for license information.
// SPDX-License-Identifier: Apache-2.0 WITH LLVM-exception
//
//===----------------------------------------------------------------------===//
//
// This file implements the X86MCCodeEmitter class.
//
//===----------------------------------------------------------------------===//

#include "MCTargetDesc/X86BaseInfo.h"
#include "MCTargetDesc/X86FixupKinds.h"
#include "MCTargetDesc/X86MCTargetDesc.h"
#include "llvm/ADT/SmallVector.h"
#include "llvm/MC/MCCodeEmitter.h"
#include "llvm/MC/MCContext.h"
#include "llvm/MC/MCExpr.h"
#include "llvm/MC/MCFixup.h"
#include "llvm/MC/MCInst.h"
#include "llvm/MC/MCInstrDesc.h"
#include "llvm/MC/MCInstrInfo.h"
#include "llvm/MC/MCRegisterInfo.h"
#include "llvm/MC/MCSubtargetInfo.h"
#include "llvm/MC/MCSymbol.h"
#include "llvm/Support/ErrorHandling.h"
#include "llvm/Support/raw_ostream.h"
#include <cassert>
#include <cstdint>
#include <cstdlib>

using namespace llvm;

#define DEBUG_TYPE "mccodeemitter"

namespace {

class X86MCCodeEmitter : public MCCodeEmitter {
  const MCInstrInfo &MCII;
  MCContext &Ctx;

public:
  X86MCCodeEmitter(const MCInstrInfo &mcii, MCContext &ctx)
    : MCII(mcii), Ctx(ctx) {
  }
  X86MCCodeEmitter(const X86MCCodeEmitter &) = delete;
  X86MCCodeEmitter &operator=(const X86MCCodeEmitter &) = delete;
  ~X86MCCodeEmitter() override = default;

  bool is64BitMode(const MCSubtargetInfo &STI) const {
    return STI.getFeatureBits()[X86::Mode64Bit];
  }

  bool is32BitMode(const MCSubtargetInfo &STI) const {
    return STI.getFeatureBits()[X86::Mode32Bit];
  }

  bool is16BitMode(const MCSubtargetInfo &STI) const {
    return STI.getFeatureBits()[X86::Mode16Bit];
  }

  /// Is16BitMemOperand - Return true if the specified instruction has
  /// a 16-bit memory operand. Op specifies the operand # of the memoperand.
  bool Is16BitMemOperand(const MCInst &MI, unsigned Op,
                         const MCSubtargetInfo &STI) const {
    const MCOperand &BaseReg  = MI.getOperand(Op+X86::AddrBaseReg);
    const MCOperand &IndexReg = MI.getOperand(Op+X86::AddrIndexReg);
    const MCOperand &Disp     = MI.getOperand(Op+X86::AddrDisp);

    if (is16BitMode(STI) && BaseReg.getReg() == 0 &&
        Disp.isImm() && Disp.getImm() < 0x10000)
      return true;
    if ((BaseReg.getReg() != 0 &&
         X86MCRegisterClasses[X86::GR16RegClassID].contains(BaseReg.getReg())) ||
        (IndexReg.getReg() != 0 &&
         X86MCRegisterClasses[X86::GR16RegClassID].contains(IndexReg.getReg())))
      return true;
    return false;
  }

  unsigned GetX86RegNum(const MCOperand &MO) const {
    return Ctx.getRegisterInfo()->getEncodingValue(MO.getReg()) & 0x7;
  }

  unsigned getX86RegEncoding(const MCInst &MI, unsigned OpNum) const {
    return Ctx.getRegisterInfo()->getEncodingValue(
                                                 MI.getOperand(OpNum).getReg());
  }

  // Does this register require a bit to be set in REX prefix.
  bool isREXExtendedReg(const MCInst &MI, unsigned OpNum) const {
    return (getX86RegEncoding(MI, OpNum) >> 3) & 1;
  }

  void EmitByte(uint8_t C, unsigned &CurByte, raw_ostream &OS) const {
    OS << (char)C;
    ++CurByte;
  }

  void EmitConstant(uint64_t Val, unsigned Size, unsigned &CurByte,
                    raw_ostream &OS) const {
    // Output the constant in little endian byte order.
    for (unsigned i = 0; i != Size; ++i) {
      EmitByte(Val & 255, CurByte, OS);
      Val >>= 8;
    }
  }

  void EmitImmediate(const MCOperand &Disp, SMLoc Loc,
                     unsigned ImmSize, MCFixupKind FixupKind,
                     unsigned &CurByte, raw_ostream &OS,
                     SmallVectorImpl<MCFixup> &Fixups,
                     int ImmOffset = 0) const;

  static uint8_t ModRMByte(unsigned Mod, unsigned RegOpcode, unsigned RM) {
    assert(Mod < 4 && RegOpcode < 8 && RM < 8 && "ModRM Fields out of range!");
    return RM | (RegOpcode << 3) | (Mod << 6);
  }

  void EmitRegModRMByte(const MCOperand &ModRMReg, unsigned RegOpcodeFld,
                        unsigned &CurByte, raw_ostream &OS) const {
    EmitByte(ModRMByte(3, RegOpcodeFld, GetX86RegNum(ModRMReg)), CurByte, OS);
  }

  void EmitSIBByte(unsigned SS, unsigned Index, unsigned Base,
                   unsigned &CurByte, raw_ostream &OS) const {
    // SIB byte is in the same format as the ModRMByte.
    EmitByte(ModRMByte(SS, Index, Base), CurByte, OS);
  }

  void emitMemModRMByte(const MCInst &MI, unsigned Op, unsigned RegOpcodeField,
                        uint64_t TSFlags, bool Rex, unsigned &CurByte,
                        raw_ostream &OS, SmallVectorImpl<MCFixup> &Fixups,
                        const MCSubtargetInfo &STI, bool ForceSIB) const;//INTEL

  void encodeInstruction(const MCInst &MI, raw_ostream &OS,
                         SmallVectorImpl<MCFixup> &Fixups,
                         const MCSubtargetInfo &STI) const override;

  void EmitVEXOpcodePrefix(uint64_t TSFlags, unsigned &CurByte, int MemOperand,
                           const MCInst &MI, const MCInstrDesc &Desc,
                           raw_ostream &OS) const;

  void EmitSegmentOverridePrefix(unsigned &CurByte, unsigned SegOperand,
                                 const MCInst &MI, raw_ostream &OS) const;

  bool emitOpcodePrefix(uint64_t TSFlags, unsigned &CurByte, int MemOperand,
                        const MCInst &MI, const MCInstrDesc &Desc,
                        const MCSubtargetInfo &STI, raw_ostream &OS) const;

  uint8_t DetermineREXPrefix(const MCInst &MI, uint64_t TSFlags,
                             int MemOperand, const MCInstrDesc &Desc) const;

  bool isPCRel32Branch(const MCInst &MI) const;
};

} // end anonymous namespace

/// isDisp8 - Return true if this signed displacement fits in a 8-bit
/// sign-extended field.
static bool isDisp8(int Value) {
  return Value == (int8_t)Value;
}

/// isCDisp8 - Return true if this signed displacement fits in a 8-bit
/// compressed dispacement field.
static bool isCDisp8(uint64_t TSFlags, int Value, int& CValue) {
  assert(((TSFlags & X86II::EncodingMask) == X86II::EVEX) &&
         "Compressed 8-bit displacement is only valid for EVEX inst.");

  unsigned CD8_Scale =
    (TSFlags & X86II::CD8_Scale_Mask) >> X86II::CD8_Scale_Shift;
  if (CD8_Scale == 0) {
    CValue = Value;
    return isDisp8(Value);
  }

  unsigned Mask = CD8_Scale - 1;
  assert((CD8_Scale & Mask) == 0 && "Invalid memory object size.");
  if (Value & Mask) // Unaligned offset
    return false;
  Value /= (int)CD8_Scale;
  bool Ret = (Value == (int8_t)Value);

  if (Ret)
    CValue = Value;
  return Ret;
}

/// getImmFixupKind - Return the appropriate fixup kind to use for an immediate
/// in an instruction with the specified TSFlags.
static MCFixupKind getImmFixupKind(uint64_t TSFlags) {
  unsigned Size = X86II::getSizeOfImm(TSFlags);
  bool isPCRel = X86II::isImmPCRel(TSFlags);

  if (X86II::isImmSigned(TSFlags)) {
    switch (Size) {
    default: llvm_unreachable("Unsupported signed fixup size!");
    case 4: return MCFixupKind(X86::reloc_signed_4byte);
    }
  }
  return MCFixup::getKindForSize(Size, isPCRel);
}

/// Is32BitMemOperand - Return true if the specified instruction has
/// a 32-bit memory operand. Op specifies the operand # of the memoperand.
static bool Is32BitMemOperand(const MCInst &MI, unsigned Op) {
  const MCOperand &BaseReg  = MI.getOperand(Op+X86::AddrBaseReg);
  const MCOperand &IndexReg = MI.getOperand(Op+X86::AddrIndexReg);

  if ((BaseReg.getReg() != 0 &&
       X86MCRegisterClasses[X86::GR32RegClassID].contains(BaseReg.getReg())) ||
      (IndexReg.getReg() != 0 &&
       X86MCRegisterClasses[X86::GR32RegClassID].contains(IndexReg.getReg())))
    return true;
  if (BaseReg.getReg() == X86::EIP) {
    assert(IndexReg.getReg() == 0 && "Invalid eip-based address.");
    return true;
  }
  if (IndexReg.getReg() == X86::EIZ)
    return true;
  return false;
}

/// Is64BitMemOperand - Return true if the specified instruction has
/// a 64-bit memory operand. Op specifies the operand # of the memoperand.
#ifndef NDEBUG
static bool Is64BitMemOperand(const MCInst &MI, unsigned Op) {
  const MCOperand &BaseReg  = MI.getOperand(Op+X86::AddrBaseReg);
  const MCOperand &IndexReg = MI.getOperand(Op+X86::AddrIndexReg);

  if ((BaseReg.getReg() != 0 &&
       X86MCRegisterClasses[X86::GR64RegClassID].contains(BaseReg.getReg())) ||
      (IndexReg.getReg() != 0 &&
       X86MCRegisterClasses[X86::GR64RegClassID].contains(IndexReg.getReg())))
    return true;
  return false;
}
#endif

/// StartsWithGlobalOffsetTable - Check if this expression starts with
///  _GLOBAL_OFFSET_TABLE_ and if it is of the form
///  _GLOBAL_OFFSET_TABLE_-symbol. This is needed to support PIC on ELF
/// i386 as _GLOBAL_OFFSET_TABLE_ is magical. We check only simple case that
/// are know to be used: _GLOBAL_OFFSET_TABLE_ by itself or at the start
/// of a binary expression.
enum GlobalOffsetTableExprKind {
  GOT_None,
  GOT_Normal,
  GOT_SymDiff
};
static GlobalOffsetTableExprKind
StartsWithGlobalOffsetTable(const MCExpr *Expr) {
  const MCExpr *RHS = nullptr;
  if (Expr->getKind() == MCExpr::Binary) {
    const MCBinaryExpr *BE = static_cast<const MCBinaryExpr *>(Expr);
    Expr = BE->getLHS();
    RHS = BE->getRHS();
  }

  if (Expr->getKind() != MCExpr::SymbolRef)
    return GOT_None;

  const MCSymbolRefExpr *Ref = static_cast<const MCSymbolRefExpr*>(Expr);
  const MCSymbol &S = Ref->getSymbol();
  if (S.getName() != "_GLOBAL_OFFSET_TABLE_")
    return GOT_None;
  if (RHS && RHS->getKind() == MCExpr::SymbolRef)
    return GOT_SymDiff;
  return GOT_Normal;
}

static bool HasSecRelSymbolRef(const MCExpr *Expr) {
  if (Expr->getKind() == MCExpr::SymbolRef) {
    const MCSymbolRefExpr *Ref = static_cast<const MCSymbolRefExpr*>(Expr);
    return Ref->getKind() == MCSymbolRefExpr::VK_SECREL;
  }
  return false;
}

bool X86MCCodeEmitter::isPCRel32Branch(const MCInst &MI) const {
  unsigned Opcode = MI.getOpcode();
  const MCInstrDesc &Desc = MCII.get(Opcode);
  if ((Opcode != X86::CALL64pcrel32 && Opcode != X86::JMP_4) ||
      getImmFixupKind(Desc.TSFlags) != FK_PCRel_4)
    return false;

  unsigned CurOp = X86II::getOperandBias(Desc);
  const MCOperand &Op = MI.getOperand(CurOp);
  if (!Op.isExpr())
    return false;

  const MCSymbolRefExpr *Ref = dyn_cast<MCSymbolRefExpr>(Op.getExpr());
  return Ref && Ref->getKind() == MCSymbolRefExpr::VK_None;
}

void X86MCCodeEmitter::
EmitImmediate(const MCOperand &DispOp, SMLoc Loc, unsigned Size,
              MCFixupKind FixupKind, unsigned &CurByte, raw_ostream &OS,
              SmallVectorImpl<MCFixup> &Fixups, int ImmOffset) const {
  const MCExpr *Expr = nullptr;
  if (DispOp.isImm()) {
    // If this is a simple integer displacement that doesn't require a
    // relocation, emit it now.
    if (FixupKind != FK_PCRel_1 &&
        FixupKind != FK_PCRel_2 &&
        FixupKind != FK_PCRel_4) {
      EmitConstant(DispOp.getImm()+ImmOffset, Size, CurByte, OS);
      return;
    }
    Expr = MCConstantExpr::create(DispOp.getImm(), Ctx);
  } else {
    Expr = DispOp.getExpr();
  }

  // If we have an immoffset, add it to the expression.
  if ((FixupKind == FK_Data_4 ||
       FixupKind == FK_Data_8 ||
       FixupKind == MCFixupKind(X86::reloc_signed_4byte))) {
    GlobalOffsetTableExprKind Kind = StartsWithGlobalOffsetTable(Expr);
    if (Kind != GOT_None) {
      assert(ImmOffset == 0);

      if (Size == 8) {
        FixupKind = MCFixupKind(X86::reloc_global_offset_table8);
      } else {
        assert(Size == 4);
        FixupKind = MCFixupKind(X86::reloc_global_offset_table);
      }

      if (Kind == GOT_Normal)
        ImmOffset = CurByte;
    } else if (Expr->getKind() == MCExpr::SymbolRef) {
      if (HasSecRelSymbolRef(Expr)) {
        FixupKind = MCFixupKind(FK_SecRel_4);
      }
    } else if (Expr->getKind() == MCExpr::Binary) {
      const MCBinaryExpr *Bin = static_cast<const MCBinaryExpr*>(Expr);
      if (HasSecRelSymbolRef(Bin->getLHS())
          || HasSecRelSymbolRef(Bin->getRHS())) {
        FixupKind = MCFixupKind(FK_SecRel_4);
      }
    }
  }

  // If the fixup is pc-relative, we need to bias the value to be relative to
  // the start of the field, not the end of the field.
  if (FixupKind == FK_PCRel_4 ||
      FixupKind == MCFixupKind(X86::reloc_riprel_4byte) ||
      FixupKind == MCFixupKind(X86::reloc_riprel_4byte_movq_load) ||
      FixupKind == MCFixupKind(X86::reloc_riprel_4byte_relax) ||
      FixupKind == MCFixupKind(X86::reloc_riprel_4byte_relax_rex) ||
      FixupKind == MCFixupKind(X86::reloc_branch_4byte_pcrel)) {
    ImmOffset -= 4;
    // If this is a pc-relative load off _GLOBAL_OFFSET_TABLE_:
    // leaq _GLOBAL_OFFSET_TABLE_(%rip), %r15
    // this needs to be a GOTPC32 relocation.
    if (StartsWithGlobalOffsetTable(Expr) != GOT_None)
      FixupKind = MCFixupKind(X86::reloc_global_offset_table);
  }
  if (FixupKind == FK_PCRel_2)
    ImmOffset -= 2;
  if (FixupKind == FK_PCRel_1)
    ImmOffset -= 1;

  if (ImmOffset)
    Expr = MCBinaryExpr::createAdd(Expr, MCConstantExpr::create(ImmOffset, Ctx),
                                   Ctx);

  // Emit a symbolic constant as a fixup and 4 zeros.
  Fixups.push_back(MCFixup::create(CurByte, Expr, FixupKind, Loc));
  EmitConstant(0, Size, CurByte, OS);
}

void X86MCCodeEmitter::emitMemModRMByte(const MCInst &MI, unsigned Op,
                                        unsigned RegOpcodeField,
                                        uint64_t TSFlags, bool Rex,
                                        unsigned &CurByte, raw_ostream &OS,
                                        SmallVectorImpl<MCFixup> &Fixups,
                                        const MCSubtargetInfo &STI, // INTEL
                                        bool ForceSIB) const {      // INTEL
  const MCOperand &Disp     = MI.getOperand(Op+X86::AddrDisp);
  const MCOperand &Base     = MI.getOperand(Op+X86::AddrBaseReg);
  const MCOperand &Scale    = MI.getOperand(Op+X86::AddrScaleAmt);
  const MCOperand &IndexReg = MI.getOperand(Op+X86::AddrIndexReg);
  unsigned BaseReg = Base.getReg();
  bool HasEVEX = (TSFlags & X86II::EncodingMask) == X86II::EVEX;

  // Handle %rip relative addressing.
  if (BaseReg == X86::RIP ||
      BaseReg == X86::EIP) {    // [disp32+rIP] in X86-64 mode
    assert(is64BitMode(STI) && "Rip-relative addressing requires 64-bit mode");
    assert(IndexReg.getReg() == 0 && "Invalid rip-relative address");
    EmitByte(ModRMByte(0, RegOpcodeField, 5), CurByte, OS);

    unsigned Opcode = MI.getOpcode();
    // movq loads are handled with a special relocation form which allows the
    // linker to eliminate some loads for GOT references which end up in the
    // same linkage unit.
    unsigned FixupKind = [=]() {
      switch (Opcode) {
      default:
        return X86::reloc_riprel_4byte;
      case X86::MOV64rm:
        assert(Rex);
        return X86::reloc_riprel_4byte_movq_load;
      case X86::CALL64m:
      case X86::JMP64m:
      case X86::TAILJMPm64:
      case X86::TEST64mr:
      case X86::ADC64rm:
      case X86::ADD64rm:
      case X86::AND64rm:
      case X86::CMP64rm:
      case X86::OR64rm:
      case X86::SBB64rm:
      case X86::SUB64rm:
      case X86::XOR64rm:
        return Rex ? X86::reloc_riprel_4byte_relax_rex
                   : X86::reloc_riprel_4byte_relax;
      }
    }();

    // rip-relative addressing is actually relative to the *next* instruction.
    // Since an immediate can follow the mod/rm byte for an instruction, this
    // means that we need to bias the displacement field of the instruction with
    // the size of the immediate field. If we have this case, add it into the
    // expression to emit.
    // Note: rip-relative addressing using immediate displacement values should
    // not be adjusted, assuming it was the user's intent.
    int ImmSize = !Disp.isImm() && X86II::hasImm(TSFlags)
                      ? X86II::getSizeOfImm(TSFlags)
                      : 0;

    EmitImmediate(Disp, MI.getLoc(), 4, MCFixupKind(FixupKind),
                  CurByte, OS, Fixups, -ImmSize);
    return;
  }

  unsigned BaseRegNo = BaseReg ? GetX86RegNum(Base) : -1U;

  // 16-bit addressing forms of the ModR/M byte have a different encoding for
  // the R/M field and are far more limited in which registers can be used.
  if (Is16BitMemOperand(MI, Op, STI)) {
    if (BaseReg) {
      // For 32-bit addressing, the row and column values in Table 2-2 are
      // basically the same. It's AX/CX/DX/BX/SP/BP/SI/DI in that order, with
      // some special cases. And GetX86RegNum reflects that numbering.
      // For 16-bit addressing it's more fun, as shown in the SDM Vol 2A,
      // Table 2-1 "16-Bit Addressing Forms with the ModR/M byte". We can only
      // use SI/DI/BP/BX, which have "row" values 4-7 in no particular order,
      // while values 0-3 indicate the allowed combinations (base+index) of
      // those: 0 for BX+SI, 1 for BX+DI, 2 for BP+SI, 3 for BP+DI.
      //
      // R16Table[] is a lookup from the normal RegNo, to the row values from
      // Table 2-1 for 16-bit addressing modes. Where zero means disallowed.
      static const unsigned R16Table[] = { 0, 0, 0, 7, 0, 6, 4, 5 };
      unsigned RMfield = R16Table[BaseRegNo];

      assert(RMfield && "invalid 16-bit base register");

      if (IndexReg.getReg()) {
        unsigned IndexReg16 = R16Table[GetX86RegNum(IndexReg)];

        assert(IndexReg16 && "invalid 16-bit index register");
        // We must have one of SI/DI (4,5), and one of BP/BX (6,7).
        assert(((IndexReg16 ^ RMfield) & 2) &&
               "invalid 16-bit base/index register combination");
        assert(Scale.getImm() == 1 &&
               "invalid scale for 16-bit memory reference");

        // Allow base/index to appear in either order (although GAS doesn't).
        if (IndexReg16 & 2)
          RMfield = (RMfield & 1) | ((7 - IndexReg16) << 1);
        else
          RMfield = (IndexReg16 & 1) | ((7 - RMfield) << 1);
      }

      if (Disp.isImm() && isDisp8(Disp.getImm())) {
        if (Disp.getImm() == 0 && RMfield != 6) {
          // There is no displacement; just the register.
          EmitByte(ModRMByte(0, RegOpcodeField, RMfield), CurByte, OS);
          return;
        }
        // Use the [REG]+disp8 form, including for [BP] which cannot be encoded.
        EmitByte(ModRMByte(1, RegOpcodeField, RMfield), CurByte, OS);
        EmitImmediate(Disp, MI.getLoc(), 1, FK_Data_1, CurByte, OS, Fixups);
        return;
      }
      // This is the [REG]+disp16 case.
      EmitByte(ModRMByte(2, RegOpcodeField, RMfield), CurByte, OS);
    } else {
      // There is no BaseReg; this is the plain [disp16] case.
      EmitByte(ModRMByte(0, RegOpcodeField, 6), CurByte, OS);
    }

    // Emit 16-bit displacement for plain disp16 or [REG]+disp16 cases.
    EmitImmediate(Disp, MI.getLoc(), 2, FK_Data_2, CurByte, OS, Fixups);
    return;
  }

  // Determine whether a SIB byte is needed.
  // If no BaseReg, issue a RIP relative instruction only if the MCE can
  // resolve addresses on-the-fly, otherwise use SIB (Intel Manual 2A, table
  // 2-7) and absolute references.

  if (!ForceSIB && // INTEL
      // The SIB byte must be used if there is an index register. // INTEL
      IndexReg.getReg() == 0 &&
      // The SIB byte must be used if the base is ESP/RSP/R12, all of which
      // encode to an R/M value of 4, which indicates that a SIB byte is
      // present.
      BaseRegNo != N86::ESP &&
      // If there is no base register and we're in 64-bit mode, we need a SIB
      // byte to emit an addr that is just 'disp32' (the non-RIP relative form).
      (!is64BitMode(STI) || BaseReg != 0)) {

    if (BaseReg == 0) {          // [disp32]     in X86-32 mode
      EmitByte(ModRMByte(0, RegOpcodeField, 5), CurByte, OS);
      EmitImmediate(Disp, MI.getLoc(), 4, FK_Data_4, CurByte, OS, Fixups);
      return;
    }

    // If the base is not EBP/ESP and there is no displacement, use simple
    // indirect register encoding, this handles addresses like [EAX].  The
    // encoding for [EBP] with no displacement means [disp32] so we handle it
    // by emitting a displacement of 0 below.
    if (Disp.isImm() && Disp.getImm() == 0 && BaseRegNo != N86::EBP) {
      EmitByte(ModRMByte(0, RegOpcodeField, BaseRegNo), CurByte, OS);
      return;
    }

    // Otherwise, if the displacement fits in a byte, encode as [REG+disp8].
    if (Disp.isImm()) {
      if (!HasEVEX && isDisp8(Disp.getImm())) {
        EmitByte(ModRMByte(1, RegOpcodeField, BaseRegNo), CurByte, OS);
        EmitImmediate(Disp, MI.getLoc(), 1, FK_Data_1, CurByte, OS, Fixups);
        return;
      }
      // Try EVEX compressed 8-bit displacement first; if failed, fall back to
      // 32-bit displacement.
      int CDisp8 = 0;
      if (HasEVEX && isCDisp8(TSFlags, Disp.getImm(), CDisp8)) {
        EmitByte(ModRMByte(1, RegOpcodeField, BaseRegNo), CurByte, OS);
        EmitImmediate(Disp, MI.getLoc(), 1, FK_Data_1, CurByte, OS, Fixups,
                      CDisp8 - Disp.getImm());
        return;
      }
    }

    // Otherwise, emit the most general non-SIB encoding: [REG+disp32]
    EmitByte(ModRMByte(2, RegOpcodeField, BaseRegNo), CurByte, OS);
    unsigned Opcode = MI.getOpcode();
    unsigned FixupKind = Opcode == X86::MOV32rm ? X86::reloc_signed_4byte_relax
                                                : X86::reloc_signed_4byte;
    EmitImmediate(Disp, MI.getLoc(), 4, MCFixupKind(FixupKind), CurByte, OS,
                  Fixups);
    return;
  }

  // We need a SIB byte, so start by outputting the ModR/M byte first
  assert(IndexReg.getReg() != X86::ESP &&
         IndexReg.getReg() != X86::RSP && "Cannot use ESP as index reg!");

  bool ForceDisp32 = false;
  bool ForceDisp8  = false;
  int CDisp8 = 0;
  int ImmOffset = 0;
  if (BaseReg == 0) {
    // If there is no base register, we emit the special case SIB byte with
    // MOD=0, BASE=5, to JUST get the index, scale, and displacement.
    EmitByte(ModRMByte(0, RegOpcodeField, 4), CurByte, OS);
    ForceDisp32 = true;
  } else if (!Disp.isImm()) {
    // Emit the normal disp32 encoding.
    EmitByte(ModRMByte(2, RegOpcodeField, 4), CurByte, OS);
    ForceDisp32 = true;
  } else if (Disp.getImm() == 0 &&
             // Base reg can't be anything that ends up with '5' as the base
             // reg, it is the magic [*] nomenclature that indicates no base.
             BaseRegNo != N86::EBP) {
    // Emit no displacement ModR/M byte
    EmitByte(ModRMByte(0, RegOpcodeField, 4), CurByte, OS);
  } else if (!HasEVEX && isDisp8(Disp.getImm())) {
    // Emit the disp8 encoding.
    EmitByte(ModRMByte(1, RegOpcodeField, 4), CurByte, OS);
    ForceDisp8 = true;           // Make sure to force 8 bit disp if Base=EBP
  } else if (HasEVEX && isCDisp8(TSFlags, Disp.getImm(), CDisp8)) {
    // Emit the disp8 encoding.
    EmitByte(ModRMByte(1, RegOpcodeField, 4), CurByte, OS);
    ForceDisp8 = true;           // Make sure to force 8 bit disp if Base=EBP
    ImmOffset = CDisp8 - Disp.getImm();
  } else {
    // Emit the normal disp32 encoding.
    EmitByte(ModRMByte(2, RegOpcodeField, 4), CurByte, OS);
  }

  // Calculate what the SS field value should be...
  static const unsigned SSTable[] = { ~0U, 0, 1, ~0U, 2, ~0U, ~0U, ~0U, 3 };
  unsigned SS = SSTable[Scale.getImm()];

  if (BaseReg == 0) {
    // Handle the SIB byte for the case where there is no base, see Intel
    // Manual 2A, table 2-7. The displacement has already been output.
    unsigned IndexRegNo;
    if (IndexReg.getReg())
      IndexRegNo = GetX86RegNum(IndexReg);
    else // Examples: [ESP+1*<noreg>+4] or [scaled idx]+disp32 (MOD=0,BASE=5)
      IndexRegNo = 4;
    EmitSIBByte(SS, IndexRegNo, 5, CurByte, OS);
  } else {
    unsigned IndexRegNo;
    if (IndexReg.getReg())
      IndexRegNo = GetX86RegNum(IndexReg);
    else
      IndexRegNo = 4;   // For example [ESP+1*<noreg>+4]
    EmitSIBByte(SS, IndexRegNo, GetX86RegNum(Base), CurByte, OS);
  }

  // Do we need to output a displacement?
  if (ForceDisp8)
    EmitImmediate(Disp, MI.getLoc(), 1, FK_Data_1, CurByte, OS, Fixups, ImmOffset);
  else if (ForceDisp32 || Disp.getImm() != 0)
    EmitImmediate(Disp, MI.getLoc(), 4, MCFixupKind(X86::reloc_signed_4byte),
                  CurByte, OS, Fixups);
}

/// EmitVEXOpcodePrefix - AVX instructions are encoded using a opcode prefix
/// called VEX.
void X86MCCodeEmitter::EmitVEXOpcodePrefix(uint64_t TSFlags, unsigned &CurByte,
                                           int MemOperand, const MCInst &MI,
                                           const MCInstrDesc &Desc,
                                           raw_ostream &OS) const {
  assert(!(TSFlags & X86II::LOCK) && "Can't have LOCK VEX.");

  uint64_t Encoding = TSFlags & X86II::EncodingMask;
  bool HasEVEX_K = TSFlags & X86II::EVEX_K;
  bool HasVEX_4V = TSFlags & X86II::VEX_4V;
  bool HasEVEX_RC = TSFlags & X86II::EVEX_RC;

  // VEX_R: opcode externsion equivalent to REX.R in
  // 1's complement (inverted) form
  //
  //  1: Same as REX_R=0 (must be 1 in 32-bit mode)
  //  0: Same as REX_R=1 (64 bit mode only)
  //
  uint8_t VEX_R = 0x1;
  uint8_t EVEX_R2 = 0x1;

  // VEX_X: equivalent to REX.X, only used when a
  // register is used for index in SIB Byte.
  //
  //  1: Same as REX.X=0 (must be 1 in 32-bit mode)
  //  0: Same as REX.X=1 (64-bit mode only)
  uint8_t VEX_X = 0x1;

  // VEX_B:
  //
  //  1: Same as REX_B=0 (ignored in 32-bit mode)
  //  0: Same as REX_B=1 (64 bit mode only)
  //
  uint8_t VEX_B = 0x1;

  // VEX_W: opcode specific (use like REX.W, or used for
  // opcode extension, or ignored, depending on the opcode byte)
  uint8_t VEX_W = (TSFlags & X86II::VEX_W) ? 1 : 0;

  // VEX_5M (VEX m-mmmmm field):
  //
  //  0b00000: Reserved for future use
  //  0b00001: implied 0F leading opcode
  //  0b00010: implied 0F 38 leading opcode bytes
  //  0b00011: implied 0F 3A leading opcode bytes
  //  0b00100-0b11111: Reserved for future use
  //  0b01000: XOP map select - 08h instructions with imm byte
  //  0b01001: XOP map select - 09h instructions with no imm byte
  //  0b01010: XOP map select - 0Ah instructions with imm dword
  uint8_t VEX_5M;
  switch (TSFlags & X86II::OpMapMask) {
  default: llvm_unreachable("Invalid prefix!");
  case X86II::TB:   VEX_5M = 0x1; break; // 0F
  case X86II::T8:   VEX_5M = 0x2; break; // 0F 38
  case X86II::TA:   VEX_5M = 0x3; break; // 0F 3A
  case X86II::XOP8: VEX_5M = 0x8; break;
  case X86II::XOP9: VEX_5M = 0x9; break;
  case X86II::XOPA: VEX_5M = 0xA; break;
#if INTEL_CUSTOMIZATION
#if INTEL_FEATURE_ISA_FP16
  case X86II::T_MAP5: VEX_5M = 0x5; break; //0F 39
  case X86II::T_MAP6: VEX_5M = 0x6; break; //0F 3B
#endif // INTEL_FEATURE_ISA_FP16
#endif // INTEL_CUSTOMIZATION
  }

  // VEX_4V (VEX vvvv field): a register specifier
  // (in 1's complement form) or 1111 if unused.
  uint8_t VEX_4V = 0xf;
  uint8_t EVEX_V2 = 0x1;

  // EVEX_L2/VEX_L (Vector Length):
  //
  // L2 L
  //  0 0: scalar or 128-bit vector
  //  0 1: 256-bit vector
  //  1 0: 512-bit vector
  //
  uint8_t VEX_L = (TSFlags & X86II::VEX_L) ? 1 : 0;
  uint8_t EVEX_L2 = (TSFlags & X86II::EVEX_L2) ? 1 : 0;

  // VEX_PP: opcode extension providing equivalent
  // functionality of a SIMD prefix
  //
  //  0b00: None
  //  0b01: 66
  //  0b10: F3
  //  0b11: F2
  //
  uint8_t VEX_PP = 0;
  switch (TSFlags & X86II::OpPrefixMask) {
  case X86II::PD: VEX_PP = 0x1; break; // 66
  case X86II::XS: VEX_PP = 0x2; break; // F3
  case X86II::XD: VEX_PP = 0x3; break; // F2
  }

  // EVEX_U
  uint8_t EVEX_U = 1; // Always '1' so far

  // EVEX_z
  uint8_t EVEX_z = (HasEVEX_K && (TSFlags & X86II::EVEX_Z)) ? 1 : 0;

  // EVEX_b
  uint8_t EVEX_b = (TSFlags & X86II::EVEX_B) ? 1 : 0;

  // EVEX_rc
  uint8_t EVEX_rc = 0;

  // EVEX_aaa
  uint8_t EVEX_aaa = 0;

  bool EncodeRC = false;

  // Classify VEX_B, VEX_4V, VEX_R, VEX_X
  unsigned NumOps = Desc.getNumOperands();
  unsigned CurOp = X86II::getOperandBias(Desc);

  switch (TSFlags & X86II::FormMask) {
  default: llvm_unreachable("Unexpected form in EmitVEXOpcodePrefix!");
  case X86II::MRM_C0: // INTEL
  case X86II::RawFrm:
    break;
  case X86II::MRMDestMem: {
    // MRMDestMem instructions forms:
    //  MemAddr, src1(ModR/M)
    //  MemAddr, src1(VEX_4V), src2(ModR/M)
    //  MemAddr, src1(ModR/M), imm8
    //
    unsigned BaseRegEnc = getX86RegEncoding(MI, MemOperand + X86::AddrBaseReg);
    VEX_B = ~(BaseRegEnc >> 3) & 1;
    unsigned IndexRegEnc = getX86RegEncoding(MI, MemOperand+X86::AddrIndexReg);
    VEX_X = ~(IndexRegEnc >> 3) & 1;
    if (!HasVEX_4V) // Only needed with VSIB which don't use VVVV.
      EVEX_V2 = ~(IndexRegEnc >> 4) & 1;

    CurOp += X86::AddrNumOperands;

    if (HasEVEX_K)
      EVEX_aaa = getX86RegEncoding(MI, CurOp++);

    if (HasVEX_4V) {
      unsigned VRegEnc = getX86RegEncoding(MI, CurOp++);
      VEX_4V = ~VRegEnc & 0xf;
      EVEX_V2 = ~(VRegEnc >> 4) & 1;
    }

    unsigned RegEnc = getX86RegEncoding(MI, CurOp++);
    VEX_R = ~(RegEnc >> 3) & 1;
    EVEX_R2 = ~(RegEnc >> 4) & 1;
    break;
  }
  case X86II::MRMSrcMemFSIB: // INTEL
  case X86II::MRMSrcMem: {
    // MRMSrcMem instructions forms:
    //  src1(ModR/M), MemAddr
    //  src1(ModR/M), src2(VEX_4V), MemAddr
    //  src1(ModR/M), MemAddr, imm8
    //  src1(ModR/M), MemAddr, src2(Imm[7:4])
    //
    //  FMA4:
    //  dst(ModR/M.reg), src1(VEX_4V), src2(ModR/M), src3(Imm[7:4])
    unsigned RegEnc = getX86RegEncoding(MI, CurOp++);
    VEX_R = ~(RegEnc >> 3) & 1;
    EVEX_R2 = ~(RegEnc >> 4) & 1;

    if (HasEVEX_K)
      EVEX_aaa = getX86RegEncoding(MI, CurOp++);

    if (HasVEX_4V) {
      unsigned VRegEnc = getX86RegEncoding(MI, CurOp++);
      VEX_4V = ~VRegEnc & 0xf;
      EVEX_V2 = ~(VRegEnc >> 4) & 1;
    }

    unsigned BaseRegEnc = getX86RegEncoding(MI, MemOperand + X86::AddrBaseReg);
    VEX_B = ~(BaseRegEnc >> 3) & 1;
    unsigned IndexRegEnc = getX86RegEncoding(MI, MemOperand+X86::AddrIndexReg);
    VEX_X = ~(IndexRegEnc >> 3) & 1;
    if (!HasVEX_4V) // Only needed with VSIB which don't use VVVV.
      EVEX_V2 = ~(IndexRegEnc >> 4) & 1;

    break;
  }
  case X86II::MRMSrcMem4VOp3: {
    // Instruction format for 4VOp3:
    //   src1(ModR/M), MemAddr, src3(VEX_4V)
    unsigned RegEnc = getX86RegEncoding(MI, CurOp++);
    VEX_R = ~(RegEnc >> 3) & 1;

    unsigned BaseRegEnc = getX86RegEncoding(MI, MemOperand + X86::AddrBaseReg);
    VEX_B = ~(BaseRegEnc >> 3) & 1;
    unsigned IndexRegEnc = getX86RegEncoding(MI, MemOperand+X86::AddrIndexReg);
    VEX_X = ~(IndexRegEnc >> 3) & 1;

    VEX_4V = ~getX86RegEncoding(MI, CurOp + X86::AddrNumOperands) & 0xf;
    break;
  }
  case X86II::MRMSrcMemOp4: {
    //  dst(ModR/M.reg), src1(VEX_4V), src2(Imm[7:4]), src3(ModR/M),
    unsigned RegEnc = getX86RegEncoding(MI, CurOp++);
    VEX_R = ~(RegEnc >> 3) & 1;

    unsigned VRegEnc = getX86RegEncoding(MI, CurOp++);
    VEX_4V = ~VRegEnc & 0xf;

    unsigned BaseRegEnc = getX86RegEncoding(MI, MemOperand + X86::AddrBaseReg);
    VEX_B = ~(BaseRegEnc >> 3) & 1;
    unsigned IndexRegEnc = getX86RegEncoding(MI, MemOperand+X86::AddrIndexReg);
    VEX_X = ~(IndexRegEnc >> 3) & 1;
    break;
  }
  case X86II::MRM0m: case X86II::MRM1m:
  case X86II::MRM2m: case X86II::MRM3m:
  case X86II::MRM4m: case X86II::MRM5m:
  case X86II::MRM6m: case X86II::MRM7m: {
    // MRM[0-9]m instructions forms:
    //  MemAddr
    //  src1(VEX_4V), MemAddr
    if (HasVEX_4V) {
      unsigned VRegEnc = getX86RegEncoding(MI, CurOp++);
      VEX_4V = ~VRegEnc & 0xf;
      EVEX_V2 = ~(VRegEnc >> 4) & 1;
    }

    if (HasEVEX_K)
      EVEX_aaa = getX86RegEncoding(MI, CurOp++);

    unsigned BaseRegEnc = getX86RegEncoding(MI, MemOperand + X86::AddrBaseReg);
    VEX_B = ~(BaseRegEnc >> 3) & 1;
    unsigned IndexRegEnc = getX86RegEncoding(MI, MemOperand+X86::AddrIndexReg);
    VEX_X = ~(IndexRegEnc >> 3) & 1;
    break;
  }
  case X86II::MRMSrcReg: {
    // MRMSrcReg instructions forms:
    //  dst(ModR/M), src1(VEX_4V), src2(ModR/M), src3(Imm[7:4])
    //  dst(ModR/M), src1(ModR/M)
    //  dst(ModR/M), src1(ModR/M), imm8
    //
    //  FMA4:
    //  dst(ModR/M.reg), src1(VEX_4V), src2(Imm[7:4]), src3(ModR/M),
    unsigned RegEnc = getX86RegEncoding(MI, CurOp++);
    VEX_R = ~(RegEnc >> 3) & 1;
    EVEX_R2 = ~(RegEnc >> 4) & 1;

    if (HasEVEX_K)
      EVEX_aaa = getX86RegEncoding(MI, CurOp++);

    if (HasVEX_4V) {
      unsigned VRegEnc = getX86RegEncoding(MI, CurOp++);
      VEX_4V = ~VRegEnc & 0xf;
      EVEX_V2 = ~(VRegEnc >> 4) & 1;
    }

    RegEnc = getX86RegEncoding(MI, CurOp++);
    VEX_B = ~(RegEnc >> 3) & 1;
    VEX_X = ~(RegEnc >> 4) & 1;

    if (EVEX_b) {
      if (HasEVEX_RC) {
        unsigned RcOperand = NumOps-1;
        assert(RcOperand >= CurOp);
        EVEX_rc = MI.getOperand(RcOperand).getImm();
        assert(EVEX_rc <= 3 && "Invalid rounding control!");
      }
      EncodeRC = true;
    }
    break;
  }
  case X86II::MRMSrcReg4VOp3: {
    // Instruction format for 4VOp3:
    //   src1(ModR/M), src2(ModR/M), src3(VEX_4V)
    unsigned RegEnc = getX86RegEncoding(MI, CurOp++);
    VEX_R = ~(RegEnc >> 3) & 1;

    RegEnc = getX86RegEncoding(MI, CurOp++);
    VEX_B = ~(RegEnc >> 3) & 1;

    VEX_4V = ~getX86RegEncoding(MI, CurOp++) & 0xf;
    break;
  }
  case X86II::MRMSrcRegOp4: {
    //  dst(ModR/M.reg), src1(VEX_4V), src2(Imm[7:4]), src3(ModR/M),
    unsigned RegEnc = getX86RegEncoding(MI, CurOp++);
    VEX_R = ~(RegEnc >> 3) & 1;

    unsigned VRegEnc = getX86RegEncoding(MI, CurOp++);
    VEX_4V = ~VRegEnc & 0xf;

    // Skip second register source (encoded in Imm[7:4])
    ++CurOp;

    RegEnc = getX86RegEncoding(MI, CurOp++);
    VEX_B = ~(RegEnc >> 3) & 1;
    VEX_X = ~(RegEnc >> 4) & 1;
    break;
  }
  case X86II::MRMDestReg: {
    // MRMDestReg instructions forms:
    //  dst(ModR/M), src(ModR/M)
    //  dst(ModR/M), src(ModR/M), imm8
    //  dst(ModR/M), src1(VEX_4V), src2(ModR/M)
    unsigned RegEnc = getX86RegEncoding(MI, CurOp++);
    VEX_B = ~(RegEnc >> 3) & 1;
    VEX_X = ~(RegEnc >> 4) & 1;

    if (HasEVEX_K)
      EVEX_aaa = getX86RegEncoding(MI, CurOp++);

    if (HasVEX_4V) {
      unsigned VRegEnc = getX86RegEncoding(MI, CurOp++);
      VEX_4V = ~VRegEnc & 0xf;
      EVEX_V2 = ~(VRegEnc >> 4) & 1;
    }

    RegEnc = getX86RegEncoding(MI, CurOp++);
    VEX_R = ~(RegEnc >> 3) & 1;
    EVEX_R2 = ~(RegEnc >> 4) & 1;
    if (EVEX_b)
      EncodeRC = true;
    break;
  }
  case X86II::MRMr0: // INTEL
  case X86II::MRM0r: case X86II::MRM1r:
  case X86II::MRM2r: case X86II::MRM3r:
  case X86II::MRM4r: case X86II::MRM5r:
  case X86II::MRM6r: case X86II::MRM7r: {
    // MRM0r-MRM7r instructions forms:
    //  dst(VEX_4V), src(ModR/M), imm8
    if (HasVEX_4V) {
      unsigned VRegEnc = getX86RegEncoding(MI, CurOp++);
      VEX_4V = ~VRegEnc & 0xf;
      EVEX_V2 = ~(VRegEnc >> 4) & 1;
    }
    if (HasEVEX_K)
      EVEX_aaa = getX86RegEncoding(MI, CurOp++);

    unsigned RegEnc = getX86RegEncoding(MI, CurOp++);
    VEX_B = ~(RegEnc >> 3) & 1;
    VEX_X = ~(RegEnc >> 4) & 1;
    break;
  }
  }

  if (Encoding == X86II::VEX || Encoding == X86II::XOP) {
    // VEX opcode prefix can have 2 or 3 bytes
    //
    //  3 bytes:
    //    +-----+ +--------------+ +-------------------+
    //    | C4h | | RXB | m-mmmm | | W | vvvv | L | pp |
    //    +-----+ +--------------+ +-------------------+
    //  2 bytes:
    //    +-----+ +-------------------+
    //    | C5h | | R | vvvv | L | pp |
    //    +-----+ +-------------------+
    //
    //  XOP uses a similar prefix:
    //    +-----+ +--------------+ +-------------------+
    //    | 8Fh | | RXB | m-mmmm | | W | vvvv | L | pp |
    //    +-----+ +--------------+ +-------------------+
    uint8_t LastByte = VEX_PP | (VEX_L << 2) | (VEX_4V << 3);

    // Can we use the 2 byte VEX prefix?
    if (!(MI.getFlags() & X86::IP_USE_VEX3) &&
        Encoding == X86II::VEX && VEX_B && VEX_X && !VEX_W && (VEX_5M == 1)) {
      EmitByte(0xC5, CurByte, OS);
      EmitByte(LastByte | (VEX_R << 7), CurByte, OS);
      return;
    }

    // 3 byte VEX prefix
    EmitByte(Encoding == X86II::XOP ? 0x8F : 0xC4, CurByte, OS);
    EmitByte(VEX_R << 7 | VEX_X << 6 | VEX_B << 5 | VEX_5M, CurByte, OS);
    EmitByte(LastByte | (VEX_W << 7), CurByte, OS);
  } else {
    assert(Encoding == X86II::EVEX && "unknown encoding!");
    // EVEX opcode prefix can have 4 bytes
    //
    // +-----+ +--------------+ +-------------------+ +------------------------+
    // | 62h | | RXBR' | 00mm | | W | vvvv | U | pp | | z | L'L | b | v' | aaa |
    // +-----+ +--------------+ +-------------------+ +------------------------+
#if INTEL_CUSTOMIZATION
#if INTEL_FEATURE_ISA_FP16
    assert((VEX_5M & 0x7) == VEX_5M
           && "More than 3 significant bits in VEX.m-mmmm fields for EVEX!");
#else // INTEL_FEATURE_ISA_FP16
    assert((VEX_5M & 0x3) == VEX_5M
           && "More than 2 significant bits in VEX.m-mmmm fields for EVEX!");
#endif // INTEL_FEATURE_ISA_FP16
#endif // INTEL_CUSTOMIZATION

    EmitByte(0x62, CurByte, OS);
    EmitByte((VEX_R   << 7) |
             (VEX_X   << 6) |
             (VEX_B   << 5) |
             (EVEX_R2 << 4) |
             VEX_5M, CurByte, OS);
    EmitByte((VEX_W   << 7) |
             (VEX_4V  << 3) |
             (EVEX_U  << 2) |
             VEX_PP, CurByte, OS);
    if (EncodeRC)
      EmitByte((EVEX_z  << 7) |
               (EVEX_rc << 5) |
               (EVEX_b  << 4) |
               (EVEX_V2 << 3) |
               EVEX_aaa, CurByte, OS);
    else
      EmitByte((EVEX_z  << 7) |
               (EVEX_L2 << 6) |
               (VEX_L   << 5) |
               (EVEX_b  << 4) |
               (EVEX_V2 << 3) |
               EVEX_aaa, CurByte, OS);
  }
}

/// DetermineREXPrefix - Determine if the MCInst has to be encoded with a X86-64
/// REX prefix which specifies 1) 64-bit instructions, 2) non-default operand
/// size, and 3) use of X86-64 extended registers.
uint8_t X86MCCodeEmitter::DetermineREXPrefix(const MCInst &MI, uint64_t TSFlags,
                                             int MemOperand,
                                             const MCInstrDesc &Desc) const {
  uint8_t REX = 0;
  bool UsesHighByteReg = false;

  if (TSFlags & X86II::REX_W)
    REX |= 1 << 3; // set REX.W

  if (MI.getNumOperands() == 0) return REX;

  unsigned NumOps = MI.getNumOperands();
  unsigned CurOp = X86II::getOperandBias(Desc);

  // If it accesses SPL, BPL, SIL, or DIL, then it requires a 0x40 REX prefix.
  for (unsigned i = CurOp; i != NumOps; ++i) {
    const MCOperand &MO = MI.getOperand(i);
    if (!MO.isReg()) continue;
    unsigned Reg = MO.getReg();
    if (Reg == X86::AH || Reg == X86::BH || Reg == X86::CH || Reg == X86::DH)
      UsesHighByteReg = true;
    if (X86II::isX86_64NonExtLowByteReg(Reg))
      // FIXME: The caller of DetermineREXPrefix slaps this prefix onto anything
      // that returns non-zero.
      REX |= 0x40; // REX fixed encoding prefix
  }

  switch (TSFlags & X86II::FormMask) {
  case X86II::AddRegFrm:
    REX |= isREXExtendedReg(MI, CurOp++) << 0; // REX.B
    break;
  case X86II::MRMSrcReg:
  case X86II::MRMSrcRegCC:
    REX |= isREXExtendedReg(MI, CurOp++) << 2; // REX.R
    REX |= isREXExtendedReg(MI, CurOp++) << 0; // REX.B
    break;
<<<<<<< HEAD
  case X86II::MRMSrcMemFSIB: // INTEL
  case X86II::MRMSrcMem: {
=======
  case X86II::MRMSrcMem:
  case X86II::MRMSrcMemCC:
>>>>>>> 5a301779
    REX |= isREXExtendedReg(MI, CurOp++) << 2; // REX.R
    REX |= isREXExtendedReg(MI, MemOperand+X86::AddrBaseReg) << 0; // REX.B
    REX |= isREXExtendedReg(MI, MemOperand+X86::AddrIndexReg) << 1; // REX.X
    CurOp += X86::AddrNumOperands;
    break;
  case X86II::MRMDestReg:
    REX |= isREXExtendedReg(MI, CurOp++) << 0; // REX.B
    REX |= isREXExtendedReg(MI, CurOp++) << 2; // REX.R
    break;
  case X86II::MRMDestMem:
    REX |= isREXExtendedReg(MI, MemOperand+X86::AddrBaseReg) << 0; // REX.B
    REX |= isREXExtendedReg(MI, MemOperand+X86::AddrIndexReg) << 1; // REX.X
    CurOp += X86::AddrNumOperands;
    REX |= isREXExtendedReg(MI, CurOp++) << 2; // REX.R
    break;
  case X86II::MRMXmCC: case X86II::MRMXm:
  case X86II::MRM0m: case X86II::MRM1m:
  case X86II::MRM2m: case X86II::MRM3m:
  case X86II::MRM4m: case X86II::MRM5m:
  case X86II::MRM6m: case X86II::MRM7m:
    REX |= isREXExtendedReg(MI, MemOperand+X86::AddrBaseReg) << 0; // REX.B
    REX |= isREXExtendedReg(MI, MemOperand+X86::AddrIndexReg) << 1; // REX.X
    break;
  case X86II::MRMXrCC: case X86II::MRMXr:
  case X86II::MRM0r: case X86II::MRM1r:
  case X86II::MRM2r: case X86II::MRM3r:
  case X86II::MRM4r: case X86II::MRM5r:
  case X86II::MRM6r: case X86II::MRM7r:
    REX |= isREXExtendedReg(MI, CurOp++) << 0; // REX.B
    break;
#if INTEL_CUSTOMIZATION
  case X86II::MRMr0:
    REX |= isREXExtendedReg(MI, CurOp++) << 2; // REX.R
    break;
#endif // INTEL_CUSTOMIZATION
  }
  if (REX && UsesHighByteReg)
    report_fatal_error("Cannot encode high byte register in REX-prefixed instruction");

  return REX;
}

/// EmitSegmentOverridePrefix - Emit segment override opcode prefix as needed
void X86MCCodeEmitter::EmitSegmentOverridePrefix(unsigned &CurByte,
                                                 unsigned SegOperand,
                                                 const MCInst &MI,
                                                 raw_ostream &OS) const {
  // Check for explicit segment override on memory operand.
  switch (MI.getOperand(SegOperand).getReg()) {
  default: llvm_unreachable("Unknown segment register!");
  case 0: break;
  case X86::CS: EmitByte(0x2E, CurByte, OS); break;
  case X86::SS: EmitByte(0x36, CurByte, OS); break;
  case X86::DS: EmitByte(0x3E, CurByte, OS); break;
  case X86::ES: EmitByte(0x26, CurByte, OS); break;
  case X86::FS: EmitByte(0x64, CurByte, OS); break;
  case X86::GS: EmitByte(0x65, CurByte, OS); break;
  }
}

/// Emit all instruction prefixes prior to the opcode.
///
/// MemOperand is the operand # of the start of a memory operand if present.  If
/// Not present, it is -1.
///
/// Returns true if a REX prefix was used.
bool X86MCCodeEmitter::emitOpcodePrefix(uint64_t TSFlags, unsigned &CurByte,
                                        int MemOperand, const MCInst &MI,
                                        const MCInstrDesc &Desc,
                                        const MCSubtargetInfo &STI,
                                        raw_ostream &OS) const {
  bool Ret = false;
  // Emit the operand size opcode prefix as needed.
  if ((TSFlags & X86II::OpSizeMask) == (is16BitMode(STI) ? X86II::OpSize32
                                                         : X86II::OpSize16))
    EmitByte(0x66, CurByte, OS);

  // Emit the LOCK opcode prefix.
  if (TSFlags & X86II::LOCK || MI.getFlags() & X86::IP_HAS_LOCK)
    EmitByte(0xF0, CurByte, OS);

  // Emit the NOTRACK opcode prefix.
  if (TSFlags & X86II::NOTRACK || MI.getFlags() & X86::IP_HAS_NOTRACK)
    EmitByte(0x3E, CurByte, OS);

  switch (TSFlags & X86II::OpPrefixMask) {
  case X86II::PD:   // 66
    EmitByte(0x66, CurByte, OS);
    break;
  case X86II::XS:   // F3
    EmitByte(0xF3, CurByte, OS);
    break;
  case X86II::XD:   // F2
    EmitByte(0xF2, CurByte, OS);
    break;
  }

  // Handle REX prefix.
  // FIXME: Can this come before F2 etc to simplify emission?
  if (is64BitMode(STI)) {
    if (uint8_t REX = DetermineREXPrefix(MI, TSFlags, MemOperand, Desc)) {
      EmitByte(0x40 | REX, CurByte, OS);
      Ret = true;
    }
  } else {
    assert(!(TSFlags & X86II::REX_W) && "REX.W requires 64bit mode.");
  }

  // 0x0F escape code must be emitted just before the opcode.
  switch (TSFlags & X86II::OpMapMask) {
  case X86II::TB:         // Two-byte opcode map
  case X86II::T8:         // 0F 38
  case X86II::TA:         // 0F 3A
  case X86II::ThreeDNow:  // 0F 0F, second 0F emitted by caller.
    EmitByte(0x0F, CurByte, OS);
    break;
  }

  switch (TSFlags & X86II::OpMapMask) {
  case X86II::T8:    // 0F 38
    EmitByte(0x38, CurByte, OS);
    break;
  case X86II::TA:    // 0F 3A
    EmitByte(0x3A, CurByte, OS);
    break;
  }
  return Ret;
}

void X86MCCodeEmitter::
encodeInstruction(const MCInst &MI, raw_ostream &OS,
                  SmallVectorImpl<MCFixup> &Fixups,
                  const MCSubtargetInfo &STI) const {
  unsigned Opcode = MI.getOpcode();
  const MCInstrDesc &Desc = MCII.get(Opcode);
  uint64_t TSFlags = Desc.TSFlags;
  unsigned Flags = MI.getFlags();

  // Pseudo instructions don't get encoded.
  if ((TSFlags & X86II::FormMask) == X86II::Pseudo)
    return;

  unsigned NumOps = Desc.getNumOperands();
  unsigned CurOp = X86II::getOperandBias(Desc);

  // Keep track of the current byte being emitted.
  unsigned CurByte = 0;

  // Encoding type for this instruction.
  uint64_t Encoding = TSFlags & X86II::EncodingMask;

  // It uses the VEX.VVVV field?
  bool HasVEX_4V = TSFlags & X86II::VEX_4V;
  bool HasVEX_I8Reg = (TSFlags & X86II::ImmMask) == X86II::Imm8Reg;

  // It uses the EVEX.aaa field?
  bool HasEVEX_K = TSFlags & X86II::EVEX_K;
  bool HasEVEX_RC = TSFlags & X86II::EVEX_RC;

  // Used if a register is encoded in 7:4 of immediate.
  unsigned I8RegNum = 0;

  // Determine where the memory operand starts, if present.
  int MemoryOperand = X86II::getMemoryOperandNo(TSFlags);
  if (MemoryOperand != -1) MemoryOperand += CurOp;

  // Emit segment override opcode prefix as needed.
  if (MemoryOperand >= 0)
    EmitSegmentOverridePrefix(CurByte, MemoryOperand+X86::AddrSegmentReg,
                              MI, OS);

  // Emit the repeat opcode prefix as needed.
  if (TSFlags & X86II::REP || Flags & X86::IP_HAS_REPEAT)
    EmitByte(0xF3, CurByte, OS);
  if (Flags & X86::IP_HAS_REPEAT_NE)
    EmitByte(0xF2, CurByte, OS);

  // Emit the address size opcode prefix as needed.
  bool need_address_override;
  uint64_t AdSize = TSFlags & X86II::AdSizeMask;
  if ((is16BitMode(STI) && AdSize == X86II::AdSize32) ||
      (is32BitMode(STI) && AdSize == X86II::AdSize16) ||
      (is64BitMode(STI) && AdSize == X86II::AdSize32)) {
    need_address_override = true;
  } else if (MemoryOperand < 0) {
    need_address_override = false;
  } else if (is64BitMode(STI)) {
    assert(!Is16BitMemOperand(MI, MemoryOperand, STI));
    need_address_override = Is32BitMemOperand(MI, MemoryOperand);
  } else if (is32BitMode(STI)) {
    assert(!Is64BitMemOperand(MI, MemoryOperand));
    need_address_override = Is16BitMemOperand(MI, MemoryOperand, STI);
  } else {
    assert(is16BitMode(STI));
    assert(!Is64BitMemOperand(MI, MemoryOperand));
    need_address_override = !Is16BitMemOperand(MI, MemoryOperand, STI);
  }

  if (need_address_override)
    EmitByte(0x67, CurByte, OS);

  bool Rex = false;
  if (Encoding == 0)
    Rex = emitOpcodePrefix(TSFlags, CurByte, MemoryOperand, MI, Desc, STI, OS);
  else
    EmitVEXOpcodePrefix(TSFlags, CurByte, MemoryOperand, MI, Desc, OS);

  uint8_t BaseOpcode = X86II::getBaseOpcodeFor(TSFlags);

  if ((TSFlags & X86II::OpMapMask) == X86II::ThreeDNow)
    BaseOpcode = 0x0F;   // Weird 3DNow! encoding.

  unsigned OpcodeOffset = 0;

  uint64_t Form = TSFlags & X86II::FormMask;
  switch (Form) {
  default: errs() << "FORM: " << Form << "\n";
    llvm_unreachable("Unknown FormMask value in X86MCCodeEmitter!");
  case X86II::Pseudo:
    llvm_unreachable("Pseudo instruction shouldn't be emitted");
  case X86II::RawFrmDstSrc: {
    unsigned siReg = MI.getOperand(1).getReg();
    assert(((siReg == X86::SI && MI.getOperand(0).getReg() == X86::DI) ||
            (siReg == X86::ESI && MI.getOperand(0).getReg() == X86::EDI) ||
            (siReg == X86::RSI && MI.getOperand(0).getReg() == X86::RDI)) &&
           "SI and DI register sizes do not match");
    // Emit segment override opcode prefix as needed (not for %ds).
    if (MI.getOperand(2).getReg() != X86::DS)
      EmitSegmentOverridePrefix(CurByte, 2, MI, OS);
    // Emit AdSize prefix as needed.
    if ((!is32BitMode(STI) && siReg == X86::ESI) ||
        (is32BitMode(STI) && siReg == X86::SI))
      EmitByte(0x67, CurByte, OS);
    CurOp += 3; // Consume operands.
    EmitByte(BaseOpcode, CurByte, OS);
    break;
  }
  case X86II::RawFrmSrc: {
    unsigned siReg = MI.getOperand(0).getReg();
    // Emit segment override opcode prefix as needed (not for %ds).
    if (MI.getOperand(1).getReg() != X86::DS)
      EmitSegmentOverridePrefix(CurByte, 1, MI, OS);
    // Emit AdSize prefix as needed.
    if ((!is32BitMode(STI) && siReg == X86::ESI) ||
        (is32BitMode(STI) && siReg == X86::SI))
      EmitByte(0x67, CurByte, OS);
    CurOp += 2; // Consume operands.
    EmitByte(BaseOpcode, CurByte, OS);
    break;
  }
  case X86II::RawFrmDst: {
    unsigned siReg = MI.getOperand(0).getReg();
    // Emit AdSize prefix as needed.
    if ((!is32BitMode(STI) && siReg == X86::EDI) ||
        (is32BitMode(STI) && siReg == X86::DI))
      EmitByte(0x67, CurByte, OS);
    ++CurOp; // Consume operand.
    EmitByte(BaseOpcode, CurByte, OS);
    break;
  }
  case X86II::AddCCFrm: {
    // This will be added to the opcode in the fallthrough.
    OpcodeOffset = MI.getOperand(NumOps - 1).getImm();
    assert(OpcodeOffset < 16 && "Unexpected opcode offset!");
    --NumOps; // Drop the operand from the end.
    LLVM_FALLTHROUGH;
  case X86II::RawFrm:
    EmitByte(BaseOpcode + OpcodeOffset, CurByte, OS);

    if (!is64BitMode(STI) || !isPCRel32Branch(MI))
      break;

    const MCOperand &Op = MI.getOperand(CurOp++);
    EmitImmediate(Op, MI.getLoc(), X86II::getSizeOfImm(TSFlags),
                  MCFixupKind(X86::reloc_branch_4byte_pcrel), CurByte, OS,
                  Fixups);
    break;
  }
  case X86II::RawFrmMemOffs:
    // Emit segment override opcode prefix as needed.
    EmitSegmentOverridePrefix(CurByte, 1, MI, OS);
    EmitByte(BaseOpcode, CurByte, OS);
    EmitImmediate(MI.getOperand(CurOp++), MI.getLoc(),
                  X86II::getSizeOfImm(TSFlags), getImmFixupKind(TSFlags),
                  CurByte, OS, Fixups);
    ++CurOp; // skip segment operand
    break;
  case X86II::RawFrmImm8:
    EmitByte(BaseOpcode, CurByte, OS);
    EmitImmediate(MI.getOperand(CurOp++), MI.getLoc(),
                  X86II::getSizeOfImm(TSFlags), getImmFixupKind(TSFlags),
                  CurByte, OS, Fixups);
    EmitImmediate(MI.getOperand(CurOp++), MI.getLoc(), 1, FK_Data_1, CurByte,
                  OS, Fixups);
    break;
  case X86II::RawFrmImm16:
    EmitByte(BaseOpcode, CurByte, OS);
    EmitImmediate(MI.getOperand(CurOp++), MI.getLoc(),
                  X86II::getSizeOfImm(TSFlags), getImmFixupKind(TSFlags),
                  CurByte, OS, Fixups);
    EmitImmediate(MI.getOperand(CurOp++), MI.getLoc(), 2, FK_Data_2, CurByte,
                  OS, Fixups);
    break;

  case X86II::AddRegFrm:
    EmitByte(BaseOpcode + GetX86RegNum(MI.getOperand(CurOp++)), CurByte, OS);
    break;

  case X86II::MRMDestReg: {
    EmitByte(BaseOpcode, CurByte, OS);
    unsigned SrcRegNum = CurOp + 1;

    if (HasEVEX_K) // Skip writemask
      ++SrcRegNum;

    if (HasVEX_4V) // Skip 1st src (which is encoded in VEX_VVVV)
      ++SrcRegNum;

    EmitRegModRMByte(MI.getOperand(CurOp),
                     GetX86RegNum(MI.getOperand(SrcRegNum)), CurByte, OS);
    CurOp = SrcRegNum + 1;
    break;
  }
  case X86II::MRMDestMem: {
    EmitByte(BaseOpcode, CurByte, OS);
    unsigned SrcRegNum = CurOp + X86::AddrNumOperands;

    if (HasEVEX_K) // Skip writemask
      ++SrcRegNum;

    if (HasVEX_4V) // Skip 1st src (which is encoded in VEX_VVVV)
      ++SrcRegNum;

    emitMemModRMByte(MI, CurOp, GetX86RegNum(MI.getOperand(SrcRegNum)), TSFlags,
                     Rex, CurByte, OS, Fixups, STI, false); // INTEL
    CurOp = SrcRegNum + 1;
    break;
  }
  case X86II::MRMSrcReg: {
    EmitByte(BaseOpcode, CurByte, OS);
    unsigned SrcRegNum = CurOp + 1;

    if (HasEVEX_K) // Skip writemask
      ++SrcRegNum;

    if (HasVEX_4V) // Skip 1st src (which is encoded in VEX_VVVV)
      ++SrcRegNum;

    EmitRegModRMByte(MI.getOperand(SrcRegNum),
                     GetX86RegNum(MI.getOperand(CurOp)), CurByte, OS);
    CurOp = SrcRegNum + 1;
    if (HasVEX_I8Reg)
      I8RegNum = getX86RegEncoding(MI, CurOp++);
    // do not count the rounding control operand
    if (HasEVEX_RC)
      --NumOps;
    break;
  }
  case X86II::MRMSrcReg4VOp3: {
    EmitByte(BaseOpcode, CurByte, OS);
    unsigned SrcRegNum = CurOp + 1;

    EmitRegModRMByte(MI.getOperand(SrcRegNum),
                     GetX86RegNum(MI.getOperand(CurOp)), CurByte, OS);
    CurOp = SrcRegNum + 1;
    ++CurOp; // Encoded in VEX.VVVV
    break;
  }
  case X86II::MRMSrcRegOp4: {
    EmitByte(BaseOpcode, CurByte, OS);
    unsigned SrcRegNum = CurOp + 1;

    // Skip 1st src (which is encoded in VEX_VVVV)
    ++SrcRegNum;

    // Capture 2nd src (which is encoded in Imm[7:4])
    assert(HasVEX_I8Reg && "MRMSrcRegOp4 should imply VEX_I8Reg");
    I8RegNum = getX86RegEncoding(MI, SrcRegNum++);

    EmitRegModRMByte(MI.getOperand(SrcRegNum),
                     GetX86RegNum(MI.getOperand(CurOp)), CurByte, OS);
    CurOp = SrcRegNum + 1;
    break;
  }
<<<<<<< HEAD
  case X86II::MRMSrcMemFSIB: // INTEL
=======
  case X86II::MRMSrcRegCC: {
    unsigned FirstOp = CurOp++;
    unsigned SecondOp = CurOp++;

    unsigned CC = MI.getOperand(CurOp++).getImm();
    EmitByte(BaseOpcode + CC, CurByte, OS);

    EmitRegModRMByte(MI.getOperand(SecondOp),
                     GetX86RegNum(MI.getOperand(FirstOp)), CurByte, OS);
    break;
  }
>>>>>>> 5a301779
  case X86II::MRMSrcMem: {
    unsigned FirstMemOp = CurOp+1;

    if (HasEVEX_K) // Skip writemask
      ++FirstMemOp;

    if (HasVEX_4V)
      ++FirstMemOp;  // Skip the register source (which is encoded in VEX_VVVV).

    EmitByte(BaseOpcode, CurByte, OS);

#if INTEL_CUSTOMIZATION
    bool BFSIB = (Form == X86II::MRMSrcMemFSIB);
    emitMemModRMByte(MI, FirstMemOp, GetX86RegNum(MI.getOperand(CurOp)),
                     TSFlags, Rex, CurByte, OS, Fixups, STI, BFSIB);
#endif // INTEL_CUSTOMIZATION
    CurOp = FirstMemOp + X86::AddrNumOperands;
    if (HasVEX_I8Reg)
      I8RegNum = getX86RegEncoding(MI, CurOp++);
    break;
  }
  case X86II::MRMSrcMem4VOp3: {
    unsigned FirstMemOp = CurOp+1;

    EmitByte(BaseOpcode, CurByte, OS);

    emitMemModRMByte(MI, FirstMemOp, GetX86RegNum(MI.getOperand(CurOp)),
                     TSFlags, Rex, CurByte, OS, Fixups, STI, false); // INTEL
    CurOp = FirstMemOp + X86::AddrNumOperands;
    ++CurOp; // Encoded in VEX.VVVV.
    break;
  }
  case X86II::MRMSrcMemOp4: {
    unsigned FirstMemOp = CurOp+1;

    ++FirstMemOp;  // Skip the register source (which is encoded in VEX_VVVV).

    // Capture second register source (encoded in Imm[7:4])
    assert(HasVEX_I8Reg && "MRMSrcRegOp4 should imply VEX_I8Reg");
    I8RegNum = getX86RegEncoding(MI, FirstMemOp++);

    EmitByte(BaseOpcode, CurByte, OS);

    emitMemModRMByte(MI, FirstMemOp, GetX86RegNum(MI.getOperand(CurOp)),
                     TSFlags, Rex, CurByte, OS, Fixups, STI, false);// INTEL
    CurOp = FirstMemOp + X86::AddrNumOperands;
    break;
  }
  case X86II::MRMSrcMemCC: {
    unsigned RegOp = CurOp++;
    unsigned FirstMemOp = CurOp;
    CurOp = FirstMemOp + X86::AddrNumOperands;

    unsigned CC = MI.getOperand(CurOp++).getImm();
    EmitByte(BaseOpcode + CC, CurByte, OS);

    emitMemModRMByte(MI, FirstMemOp, GetX86RegNum(MI.getOperand(RegOp)),
                     TSFlags, Rex, CurByte, OS, Fixups, STI);
    break;
  }

  case X86II::MRMXrCC: {
    unsigned RegOp = CurOp++;

    unsigned CC = MI.getOperand(CurOp++).getImm();
    EmitByte(BaseOpcode + CC, CurByte, OS);
    EmitRegModRMByte(MI.getOperand(RegOp), 0, CurByte, OS);
    break;
  }

  case X86II::MRMXr:
  case X86II::MRM0r: case X86II::MRM1r:
  case X86II::MRM2r: case X86II::MRM3r:
  case X86II::MRM4r: case X86II::MRM5r:
  case X86II::MRM6r: case X86II::MRM7r:
    if (HasVEX_4V) // Skip the register dst (which is encoded in VEX_VVVV).
      ++CurOp;
    if (HasEVEX_K) // Skip writemask
      ++CurOp;
    EmitByte(BaseOpcode, CurByte, OS);
    EmitRegModRMByte(MI.getOperand(CurOp++),
                     (Form == X86II::MRMXr) ? 0 : Form-X86II::MRM0r,
                     CurByte, OS);
    break;

<<<<<<< HEAD
#if INTEL_CUSTOMIZATION
  case X86II::MRMr0:
    EmitByte(BaseOpcode, CurByte, OS);
    EmitByte(ModRMByte(3, GetX86RegNum(MI.getOperand(CurOp++)),0), CurByte, OS);
    break;
#endif // INTEL_CUSTOMIZATION
=======
  case X86II::MRMXmCC: {
    unsigned FirstMemOp = CurOp;
    CurOp = FirstMemOp + X86::AddrNumOperands;

    unsigned CC = MI.getOperand(CurOp++).getImm();
    EmitByte(BaseOpcode + CC, CurByte, OS);

    emitMemModRMByte(MI, FirstMemOp, 0, TSFlags, Rex, CurByte, OS, Fixups, STI);
    break;
  }
>>>>>>> 5a301779

  case X86II::MRMXm:
  case X86II::MRM0m: case X86II::MRM1m:
  case X86II::MRM2m: case X86II::MRM3m:
  case X86II::MRM4m: case X86II::MRM5m:
  case X86II::MRM6m: case X86II::MRM7m:
    if (HasVEX_4V) // Skip the register dst (which is encoded in VEX_VVVV).
      ++CurOp;
    if (HasEVEX_K) // Skip writemask
      ++CurOp;
    EmitByte(BaseOpcode, CurByte, OS);
    emitMemModRMByte(MI, CurOp,
                     (Form == X86II::MRMXm) ? 0 : Form - X86II::MRM0m, TSFlags,
                     Rex, CurByte, OS, Fixups, STI, false); // INTEL
    CurOp += X86::AddrNumOperands;
    break;

  case X86II::MRM_C0: case X86II::MRM_C1: case X86II::MRM_C2:
  case X86II::MRM_C3: case X86II::MRM_C4: case X86II::MRM_C5:
  case X86II::MRM_C6: case X86II::MRM_C7: case X86II::MRM_C8:
  case X86II::MRM_C9: case X86II::MRM_CA: case X86II::MRM_CB:
  case X86II::MRM_CC: case X86II::MRM_CD: case X86II::MRM_CE:
  case X86II::MRM_CF: case X86II::MRM_D0: case X86II::MRM_D1:
  case X86II::MRM_D2: case X86II::MRM_D3: case X86II::MRM_D4:
  case X86II::MRM_D5: case X86II::MRM_D6: case X86II::MRM_D7:
  case X86II::MRM_D8: case X86II::MRM_D9: case X86II::MRM_DA:
  case X86II::MRM_DB: case X86II::MRM_DC: case X86II::MRM_DD:
  case X86II::MRM_DE: case X86II::MRM_DF: case X86II::MRM_E0:
  case X86II::MRM_E1: case X86II::MRM_E2: case X86II::MRM_E3:
  case X86II::MRM_E4: case X86II::MRM_E5: case X86II::MRM_E6:
  case X86II::MRM_E7: case X86II::MRM_E8: case X86II::MRM_E9:
  case X86II::MRM_EA: case X86II::MRM_EB: case X86II::MRM_EC:
  case X86II::MRM_ED: case X86II::MRM_EE: case X86II::MRM_EF:
  case X86II::MRM_F0: case X86II::MRM_F1: case X86II::MRM_F2:
  case X86II::MRM_F3: case X86II::MRM_F4: case X86II::MRM_F5:
  case X86II::MRM_F6: case X86II::MRM_F7: case X86II::MRM_F8:
  case X86II::MRM_F9: case X86II::MRM_FA: case X86II::MRM_FB:
  case X86II::MRM_FC: case X86II::MRM_FD: case X86II::MRM_FE:
  case X86II::MRM_FF:
    EmitByte(BaseOpcode, CurByte, OS);
    EmitByte(0xC0 + Form - X86II::MRM_C0, CurByte, OS);
    break;
  }

  if (HasVEX_I8Reg) {
    // The last source register of a 4 operand instruction in AVX is encoded
    // in bits[7:4] of a immediate byte.
    assert(I8RegNum < 16 && "Register encoding out of range");
    I8RegNum <<= 4;
    if (CurOp != NumOps) {
      unsigned Val = MI.getOperand(CurOp++).getImm();
      assert(Val < 16 && "Immediate operand value out of range");
      I8RegNum |= Val;
    }
    EmitImmediate(MCOperand::createImm(I8RegNum), MI.getLoc(), 1, FK_Data_1,
                  CurByte, OS, Fixups);
  } else {
    // If there is a remaining operand, it must be a trailing immediate. Emit it
    // according to the right size for the instruction. Some instructions
    // (SSE4a extrq and insertq) have two trailing immediates.
    while (CurOp != NumOps && NumOps - CurOp <= 2) {
      EmitImmediate(MI.getOperand(CurOp++), MI.getLoc(),
                    X86II::getSizeOfImm(TSFlags), getImmFixupKind(TSFlags),
                    CurByte, OS, Fixups);
    }
  }

  if ((TSFlags & X86II::OpMapMask) == X86II::ThreeDNow)
    EmitByte(X86II::getBaseOpcodeFor(TSFlags), CurByte, OS);

#ifndef NDEBUG
  // FIXME: Verify.
  if (/*!Desc.isVariadic() &&*/ CurOp != NumOps) {
    errs() << "Cannot encode all operands of: ";
    MI.dump();
    errs() << '\n';
    abort();
  }
#endif
}

MCCodeEmitter *llvm::createX86MCCodeEmitter(const MCInstrInfo &MCII,
                                            const MCRegisterInfo &MRI,
                                            MCContext &Ctx) {
  return new X86MCCodeEmitter(MCII, Ctx);
}<|MERGE_RESOLUTION|>--- conflicted
+++ resolved
@@ -132,7 +132,8 @@
   void emitMemModRMByte(const MCInst &MI, unsigned Op, unsigned RegOpcodeField,
                         uint64_t TSFlags, bool Rex, unsigned &CurByte,
                         raw_ostream &OS, SmallVectorImpl<MCFixup> &Fixups,
-                        const MCSubtargetInfo &STI, bool ForceSIB) const;//INTEL
+                        const MCSubtargetInfo &STI, //INTEL
+                        bool ForceSIB = false) const;//INTEL
 
   void encodeInstruction(const MCInst &MI, raw_ostream &OS,
                          SmallVectorImpl<MCFixup> &Fixups,
@@ -1083,13 +1084,9 @@
     REX |= isREXExtendedReg(MI, CurOp++) << 2; // REX.R
     REX |= isREXExtendedReg(MI, CurOp++) << 0; // REX.B
     break;
-<<<<<<< HEAD
   case X86II::MRMSrcMemFSIB: // INTEL
-  case X86II::MRMSrcMem: {
-=======
   case X86II::MRMSrcMem:
   case X86II::MRMSrcMemCC:
->>>>>>> 5a301779
     REX |= isREXExtendedReg(MI, CurOp++) << 2; // REX.R
     REX |= isREXExtendedReg(MI, MemOperand+X86::AddrBaseReg) << 0; // REX.B
     REX |= isREXExtendedReg(MI, MemOperand+X86::AddrIndexReg) << 1; // REX.X
@@ -1424,7 +1421,7 @@
       ++SrcRegNum;
 
     emitMemModRMByte(MI, CurOp, GetX86RegNum(MI.getOperand(SrcRegNum)), TSFlags,
-                     Rex, CurByte, OS, Fixups, STI, false); // INTEL
+                     Rex, CurByte, OS, Fixups, STI);
     CurOp = SrcRegNum + 1;
     break;
   }
@@ -1474,9 +1471,6 @@
     CurOp = SrcRegNum + 1;
     break;
   }
-<<<<<<< HEAD
-  case X86II::MRMSrcMemFSIB: // INTEL
-=======
   case X86II::MRMSrcRegCC: {
     unsigned FirstOp = CurOp++;
     unsigned SecondOp = CurOp++;
@@ -1488,7 +1482,7 @@
                      GetX86RegNum(MI.getOperand(FirstOp)), CurByte, OS);
     break;
   }
->>>>>>> 5a301779
+  case X86II::MRMSrcMemFSIB: // INTEL
   case X86II::MRMSrcMem: {
     unsigned FirstMemOp = CurOp+1;
 
@@ -1516,7 +1510,7 @@
     EmitByte(BaseOpcode, CurByte, OS);
 
     emitMemModRMByte(MI, FirstMemOp, GetX86RegNum(MI.getOperand(CurOp)),
-                     TSFlags, Rex, CurByte, OS, Fixups, STI, false); // INTEL
+                     TSFlags, Rex, CurByte, OS, Fixups, STI);
     CurOp = FirstMemOp + X86::AddrNumOperands;
     ++CurOp; // Encoded in VEX.VVVV.
     break;
@@ -1533,7 +1527,7 @@
     EmitByte(BaseOpcode, CurByte, OS);
 
     emitMemModRMByte(MI, FirstMemOp, GetX86RegNum(MI.getOperand(CurOp)),
-                     TSFlags, Rex, CurByte, OS, Fixups, STI, false);// INTEL
+                     TSFlags, Rex, CurByte, OS, Fixups, STI);
     CurOp = FirstMemOp + X86::AddrNumOperands;
     break;
   }
@@ -1573,15 +1567,13 @@
                      (Form == X86II::MRMXr) ? 0 : Form-X86II::MRM0r,
                      CurByte, OS);
     break;
-
-<<<<<<< HEAD
 #if INTEL_CUSTOMIZATION
   case X86II::MRMr0:
     EmitByte(BaseOpcode, CurByte, OS);
     EmitByte(ModRMByte(3, GetX86RegNum(MI.getOperand(CurOp++)),0), CurByte, OS);
     break;
 #endif // INTEL_CUSTOMIZATION
-=======
+
   case X86II::MRMXmCC: {
     unsigned FirstMemOp = CurOp;
     CurOp = FirstMemOp + X86::AddrNumOperands;
@@ -1592,7 +1584,6 @@
     emitMemModRMByte(MI, FirstMemOp, 0, TSFlags, Rex, CurByte, OS, Fixups, STI);
     break;
   }
->>>>>>> 5a301779
 
   case X86II::MRMXm:
   case X86II::MRM0m: case X86II::MRM1m:
@@ -1606,7 +1597,7 @@
     EmitByte(BaseOpcode, CurByte, OS);
     emitMemModRMByte(MI, CurOp,
                      (Form == X86II::MRMXm) ? 0 : Form - X86II::MRM0m, TSFlags,
-                     Rex, CurByte, OS, Fixups, STI, false); // INTEL
+                     Rex, CurByte, OS, Fixups, STI);
     CurOp += X86::AddrNumOperands;
     break;
 
