//===-- X86MCCodeEmitter.cpp - Convert X86 code to machine code -----------===//
//
// Part of the LLVM Project, under the Apache License v2.0 with LLVM Exceptions.
// See https://llvm.org/LICENSE.txt for license information.
// SPDX-License-Identifier: Apache-2.0 WITH LLVM-exception
//
//===----------------------------------------------------------------------===//
//
// This file implements the X86MCCodeEmitter class.
//
//===----------------------------------------------------------------------===//

#include "MCTargetDesc/X86BaseInfo.h"
#include "MCTargetDesc/X86FixupKinds.h"
#include "MCTargetDesc/X86MCTargetDesc.h"
#include "llvm/ADT/SmallVector.h"
#include "llvm/MC/MCCodeEmitter.h"
#include "llvm/MC/MCContext.h"
#include "llvm/MC/MCExpr.h"
#include "llvm/MC/MCFixup.h"
#include "llvm/MC/MCInst.h"
#include "llvm/MC/MCInstrDesc.h"
#include "llvm/MC/MCInstrInfo.h"
#include "llvm/MC/MCRegisterInfo.h"
#include "llvm/MC/MCSubtargetInfo.h"
#include "llvm/MC/MCSymbol.h"
#include "llvm/Support/ErrorHandling.h"
#include "llvm/Support/raw_ostream.h"
#include <cassert>
#include <cstdint>
#include <cstdlib>

using namespace llvm;

#define DEBUG_TYPE "mccodeemitter"

namespace {

class X86MCCodeEmitter : public MCCodeEmitter {
  const MCInstrInfo &MCII;
  MCContext &Ctx;

public:
  X86MCCodeEmitter(const MCInstrInfo &mcii, MCContext &ctx)
      : MCII(mcii), Ctx(ctx) {}
  X86MCCodeEmitter(const X86MCCodeEmitter &) = delete;
  X86MCCodeEmitter &operator=(const X86MCCodeEmitter &) = delete;
  ~X86MCCodeEmitter() override = default;

#if INTEL_CUSTOMIZATION
#if INTEL_FEATURE_ICECODE
  bool isIceCodeMode(const MCSubtargetInfo &STI) const {
    return STI.getFeatureBits()[X86::ModeIceCode];
  }
#endif // INTEL_FEATURE_ICECODE
#endif // INTEL_CUSTOMIZATION

  void emitPrefix(const MCInst &MI, raw_ostream &OS,
                  const MCSubtargetInfo &STI) const override;

  void encodeInstruction(const MCInst &MI, raw_ostream &OS,
                         SmallVectorImpl<MCFixup> &Fixups,
                         const MCSubtargetInfo &STI) const override;

private:
  unsigned getX86RegNum(const MCOperand &MO) const;

  unsigned getX86RegEncoding(const MCInst &MI, unsigned OpNum) const;

  /// \param MI a single low-level machine instruction.
  /// \param OpNum the operand #.
  /// \returns true if the OpNumth operand of MI  require a bit to be set in
  /// REX prefix.
  bool isREXExtendedReg(const MCInst &MI, unsigned OpNum) const;

  void emitImmediate(const MCOperand &Disp, SMLoc Loc, unsigned ImmSize,
                     MCFixupKind FixupKind, uint64_t StartByte, raw_ostream &OS,
                     SmallVectorImpl<MCFixup> &Fixups, int ImmOffset = 0) const;

  void emitRegModRMByte(const MCOperand &ModRMReg, unsigned RegOpcodeFld,
                        raw_ostream &OS) const;

  void emitSIBByte(unsigned SS, unsigned Index, unsigned Base,
                   raw_ostream &OS) const;

  void emitMemModRMByte(const MCInst &MI, unsigned Op, unsigned RegOpcodeField,
                        uint64_t TSFlags, bool HasREX, uint64_t StartByte,
                        raw_ostream &OS, SmallVectorImpl<MCFixup> &Fixups,
                        const MCSubtargetInfo &STI,
                        bool ForceSIB = false) const;

  bool emitPrefixImpl(unsigned &CurOp, const MCInst &MI,
                      const MCSubtargetInfo &STI, raw_ostream &OS) const;

  void emitVEXOpcodePrefix(int MemOperand, const MCInst &MI,
                           const MCSubtargetInfo &STI, // INTEL
                           raw_ostream &OS) const;

  void emitSegmentOverridePrefix(unsigned SegOperand, const MCInst &MI,
                                 raw_ostream &OS) const;

  bool emitOpcodePrefix(int MemOperand, const MCInst &MI,
                        const MCSubtargetInfo &STI, raw_ostream &OS) const;

  bool emitREXPrefix(int MemOperand, const MCInst &MI,
                     const MCSubtargetInfo &STI, raw_ostream &OS) const;
};

} // end anonymous namespace

static uint8_t modRMByte(unsigned Mod, unsigned RegOpcode, unsigned RM) {
  assert(Mod < 4 && RegOpcode < 8 && RM < 8 && "ModRM Fields out of range!");
  return RM | (RegOpcode << 3) | (Mod << 6);
}

static void emitByte(uint8_t C, raw_ostream &OS) { OS << static_cast<char>(C); }

static void emitConstant(uint64_t Val, unsigned Size, raw_ostream &OS) {
  // Output the constant in little endian byte order.
  for (unsigned i = 0; i != Size; ++i) {
    emitByte(Val & 255, OS);
    Val >>= 8;
  }
}

/// Determine if this immediate can fit in a disp8 or a compressed disp8 for
/// EVEX instructions. \p will be set to the value to pass to the ImmOffset
/// parameter of emitImmediate.
static bool isDispOrCDisp8(uint64_t TSFlags, int Value, int &ImmOffset, // INTEL
                           bool ForceSIB) {                             // INTEL
  bool HasEVEX = (TSFlags & X86II::EncodingMask) == X86II::EVEX;

  int CD8_Scale =
      (TSFlags & X86II::CD8_Scale_Mask) >> X86II::CD8_Scale_Shift;
  if (!HasEVEX || CD8_Scale == 0 || ForceSIB) // INTEL
    return isInt<8>(Value);

  assert(isPowerOf2_32(CD8_Scale) && "Unexpected CD8 scale!");
  if (Value & (CD8_Scale - 1)) // Unaligned offset
    return false;

  int CDisp8 = Value / CD8_Scale;
  if (!isInt<8>(CDisp8))
    return false;

  // ImmOffset will be added to Value in emitImmediate leaving just CDisp8.
  ImmOffset = CDisp8 - Value;
  return true;
}

/// \returns the appropriate fixup kind to use for an immediate in an
/// instruction with the specified TSFlags.
static MCFixupKind getImmFixupKind(uint64_t TSFlags) {
  unsigned Size = X86II::getSizeOfImm(TSFlags);
  bool isPCRel = X86II::isImmPCRel(TSFlags);

  if (X86II::isImmSigned(TSFlags)) {
    switch (Size) {
    default:
      llvm_unreachable("Unsupported signed fixup size!");
    case 4:
      return MCFixupKind(X86::reloc_signed_4byte);
    }
  }
  return MCFixup::getKindForSize(Size, isPCRel);
}

/// \param Op operand # of the memory operand.
///
/// \returns true if the specified instruction has a 16-bit memory operand.
static bool is16BitMemOperand(const MCInst &MI, unsigned Op,
                              const MCSubtargetInfo &STI) {
  const MCOperand &Base = MI.getOperand(Op + X86::AddrBaseReg);
  const MCOperand &Index = MI.getOperand(Op + X86::AddrIndexReg);

  unsigned BaseReg = Base.getReg();
  unsigned IndexReg = Index.getReg();

  if (STI.hasFeature(X86::Mode16Bit) && BaseReg == 0 && IndexReg == 0)
    return true;
  if ((BaseReg != 0 &&
       X86MCRegisterClasses[X86::GR16RegClassID].contains(BaseReg)) ||
      (IndexReg != 0 &&
       X86MCRegisterClasses[X86::GR16RegClassID].contains(IndexReg)))
    return true;
  return false;
}

/// \param Op operand # of the memory operand.
///
/// \returns true if the specified instruction has a 32-bit memory operand.
static bool is32BitMemOperand(const MCInst &MI, unsigned Op) {
  const MCOperand &BaseReg = MI.getOperand(Op + X86::AddrBaseReg);
  const MCOperand &IndexReg = MI.getOperand(Op + X86::AddrIndexReg);

  if ((BaseReg.getReg() != 0 &&
       X86MCRegisterClasses[X86::GR32RegClassID].contains(BaseReg.getReg())) ||
      (IndexReg.getReg() != 0 &&
       X86MCRegisterClasses[X86::GR32RegClassID].contains(IndexReg.getReg())))
    return true;
  if (BaseReg.getReg() == X86::EIP) {
    assert(IndexReg.getReg() == 0 && "Invalid eip-based address.");
    return true;
  }
  if (IndexReg.getReg() == X86::EIZ)
    return true;
  return false;
}

/// \param Op operand # of the memory operand.
///
/// \returns true if the specified instruction has a 64-bit memory operand.
#ifndef NDEBUG
static bool is64BitMemOperand(const MCInst &MI, unsigned Op) {
  const MCOperand &BaseReg = MI.getOperand(Op + X86::AddrBaseReg);
  const MCOperand &IndexReg = MI.getOperand(Op + X86::AddrIndexReg);

  if ((BaseReg.getReg() != 0 &&
       X86MCRegisterClasses[X86::GR64RegClassID].contains(BaseReg.getReg())) ||
      (IndexReg.getReg() != 0 &&
       X86MCRegisterClasses[X86::GR64RegClassID].contains(IndexReg.getReg())))
    return true;
  return false;
}
#endif

enum GlobalOffsetTableExprKind { GOT_None, GOT_Normal, GOT_SymDiff };

/// Check if this expression starts with  _GLOBAL_OFFSET_TABLE_ and if it is
/// of the form _GLOBAL_OFFSET_TABLE_-symbol. This is needed to support PIC on
/// ELF i386 as _GLOBAL_OFFSET_TABLE_ is magical. We check only simple case that
/// are know to be used: _GLOBAL_OFFSET_TABLE_ by itself or at the start of a
/// binary expression.
static GlobalOffsetTableExprKind
startsWithGlobalOffsetTable(const MCExpr *Expr) {
  const MCExpr *RHS = nullptr;
  if (Expr->getKind() == MCExpr::Binary) {
    const MCBinaryExpr *BE = static_cast<const MCBinaryExpr *>(Expr);
    Expr = BE->getLHS();
    RHS = BE->getRHS();
  }

  if (Expr->getKind() != MCExpr::SymbolRef)
    return GOT_None;

  const MCSymbolRefExpr *Ref = static_cast<const MCSymbolRefExpr *>(Expr);
  const MCSymbol &S = Ref->getSymbol();
  if (S.getName() != "_GLOBAL_OFFSET_TABLE_")
    return GOT_None;
  if (RHS && RHS->getKind() == MCExpr::SymbolRef)
    return GOT_SymDiff;
  return GOT_Normal;
}

static bool hasSecRelSymbolRef(const MCExpr *Expr) {
  if (Expr->getKind() == MCExpr::SymbolRef) {
    const MCSymbolRefExpr *Ref = static_cast<const MCSymbolRefExpr *>(Expr);
    return Ref->getKind() == MCSymbolRefExpr::VK_SECREL;
  }
  return false;
}

static bool isPCRel32Branch(const MCInst &MI, const MCInstrInfo &MCII) {
  unsigned Opcode = MI.getOpcode();
  const MCInstrDesc &Desc = MCII.get(Opcode);
  if ((Opcode != X86::CALL64pcrel32 && Opcode != X86::JMP_4 &&
       Opcode != X86::JCC_4) ||
      getImmFixupKind(Desc.TSFlags) != FK_PCRel_4)
    return false;

  unsigned CurOp = X86II::getOperandBias(Desc);
  const MCOperand &Op = MI.getOperand(CurOp);
  if (!Op.isExpr())
    return false;

  const MCSymbolRefExpr *Ref = dyn_cast<MCSymbolRefExpr>(Op.getExpr());
  return Ref && Ref->getKind() == MCSymbolRefExpr::VK_None;
}

unsigned X86MCCodeEmitter::getX86RegNum(const MCOperand &MO) const {
  return Ctx.getRegisterInfo()->getEncodingValue(MO.getReg()) & 0x7;
}

unsigned X86MCCodeEmitter::getX86RegEncoding(const MCInst &MI,
                                             unsigned OpNum) const {
  return Ctx.getRegisterInfo()->getEncodingValue(MI.getOperand(OpNum).getReg());
}

/// \param MI a single low-level machine instruction.
/// \param OpNum the operand #.
/// \returns true if the OpNumth operand of MI  require a bit to be set in
/// REX prefix.
bool X86MCCodeEmitter::isREXExtendedReg(const MCInst &MI,
                                        unsigned OpNum) const {
  return (getX86RegEncoding(MI, OpNum) >> 3) & 1;
}

void X86MCCodeEmitter::emitImmediate(const MCOperand &DispOp, SMLoc Loc,
                                     unsigned Size, MCFixupKind FixupKind,
                                     uint64_t StartByte, raw_ostream &OS,
                                     SmallVectorImpl<MCFixup> &Fixups,
                                     int ImmOffset) const {
  const MCExpr *Expr = nullptr;
  if (DispOp.isImm()) {
    // If this is a simple integer displacement that doesn't require a
    // relocation, emit it now.
    if (FixupKind != FK_PCRel_1 && FixupKind != FK_PCRel_2 &&
        FixupKind != FK_PCRel_4) {
      emitConstant(DispOp.getImm() + ImmOffset, Size, OS);
      return;
    }
    Expr = MCConstantExpr::create(DispOp.getImm(), Ctx);
  } else {
    Expr = DispOp.getExpr();
  }

  // If we have an immoffset, add it to the expression.
  if ((FixupKind == FK_Data_4 || FixupKind == FK_Data_8 ||
       FixupKind == MCFixupKind(X86::reloc_signed_4byte))) {
    GlobalOffsetTableExprKind Kind = startsWithGlobalOffsetTable(Expr);
    if (Kind != GOT_None) {
      assert(ImmOffset == 0);

      if (Size == 8) {
        FixupKind = MCFixupKind(X86::reloc_global_offset_table8);
      } else {
        assert(Size == 4);
        FixupKind = MCFixupKind(X86::reloc_global_offset_table);
      }

      if (Kind == GOT_Normal)
        ImmOffset = static_cast<int>(OS.tell() - StartByte);
    } else if (Expr->getKind() == MCExpr::SymbolRef) {
      if (hasSecRelSymbolRef(Expr)) {
        FixupKind = MCFixupKind(FK_SecRel_4);
      }
    } else if (Expr->getKind() == MCExpr::Binary) {
      const MCBinaryExpr *Bin = static_cast<const MCBinaryExpr *>(Expr);
      if (hasSecRelSymbolRef(Bin->getLHS()) ||
          hasSecRelSymbolRef(Bin->getRHS())) {
        FixupKind = MCFixupKind(FK_SecRel_4);
      }
    }
  }

  // If the fixup is pc-relative, we need to bias the value to be relative to
  // the start of the field, not the end of the field.
  if (FixupKind == FK_PCRel_4 ||
      FixupKind == MCFixupKind(X86::reloc_riprel_4byte) ||
      FixupKind == MCFixupKind(X86::reloc_riprel_4byte_movq_load) ||
      FixupKind == MCFixupKind(X86::reloc_riprel_4byte_relax) ||
      FixupKind == MCFixupKind(X86::reloc_riprel_4byte_relax_rex) ||
      FixupKind == MCFixupKind(X86::reloc_branch_4byte_pcrel)) {
    ImmOffset -= 4;
    // If this is a pc-relative load off _GLOBAL_OFFSET_TABLE_:
    // leaq _GLOBAL_OFFSET_TABLE_(%rip), %r15
    // this needs to be a GOTPC32 relocation.
    if (startsWithGlobalOffsetTable(Expr) != GOT_None)
      FixupKind = MCFixupKind(X86::reloc_global_offset_table);
  }
  if (FixupKind == FK_PCRel_2)
    ImmOffset -= 2;
  if (FixupKind == FK_PCRel_1)
    ImmOffset -= 1;

  if (ImmOffset)
    Expr = MCBinaryExpr::createAdd(Expr, MCConstantExpr::create(ImmOffset, Ctx),
                                   Ctx);

  // Emit a symbolic constant as a fixup and 4 zeros.
  Fixups.push_back(MCFixup::create(static_cast<uint32_t>(OS.tell() - StartByte),
                                   Expr, FixupKind, Loc));
  emitConstant(0, Size, OS);
}

void X86MCCodeEmitter::emitRegModRMByte(const MCOperand &ModRMReg,
                                        unsigned RegOpcodeFld,
                                        raw_ostream &OS) const {
  emitByte(modRMByte(3, RegOpcodeFld, getX86RegNum(ModRMReg)), OS);
}

void X86MCCodeEmitter::emitSIBByte(unsigned SS, unsigned Index, unsigned Base,
                                   raw_ostream &OS) const {
  // SIB byte is in the same format as the modRMByte.
  emitByte(modRMByte(SS, Index, Base), OS);
}

void X86MCCodeEmitter::emitMemModRMByte(const MCInst &MI, unsigned Op,
                                        unsigned RegOpcodeField,
                                        uint64_t TSFlags, bool HasREX,
                                        uint64_t StartByte, raw_ostream &OS,
                                        SmallVectorImpl<MCFixup> &Fixups,
                                        const MCSubtargetInfo &STI,
                                        bool ForceSIB) const {
  const MCOperand &Disp = MI.getOperand(Op + X86::AddrDisp);
  const MCOperand &Base = MI.getOperand(Op + X86::AddrBaseReg);
  const MCOperand &Scale = MI.getOperand(Op + X86::AddrScaleAmt);
  const MCOperand &IndexReg = MI.getOperand(Op + X86::AddrIndexReg);
  unsigned BaseReg = Base.getReg();

  // Handle %rip relative addressing.
  if (BaseReg == X86::RIP ||
      BaseReg == X86::EIP) { // [disp32+rIP] in X86-64 mode
    assert(STI.hasFeature(X86::Mode64Bit) &&
           "Rip-relative addressing requires 64-bit mode");
    assert(IndexReg.getReg() == 0 && !ForceSIB &&
           "Invalid rip-relative address");
    emitByte(modRMByte(0, RegOpcodeField, 5), OS);

    unsigned Opcode = MI.getOpcode();
    unsigned FixupKind = [&]() {
      // Enable relaxed relocation only for a MCSymbolRefExpr.  We cannot use a
      // relaxed relocation if an offset is present (e.g. x@GOTPCREL+4).
      if (!(Disp.isExpr() && isa<MCSymbolRefExpr>(Disp.getExpr())))
        return X86::reloc_riprel_4byte;

      // Certain loads for GOT references can be relocated against the symbol
      // directly if the symbol ends up in the same linkage unit.
      switch (Opcode) {
      default:
        return X86::reloc_riprel_4byte;
      case X86::MOV64rm:
        // movq loads is a subset of reloc_riprel_4byte_relax_rex. It is a
        // special case because COFF and Mach-O don't support ELF's more
        // flexible R_X86_64_REX_GOTPCRELX relaxation.
        assert(HasREX);
        return X86::reloc_riprel_4byte_movq_load;
      case X86::ADC32rm:
      case X86::ADD32rm:
      case X86::AND32rm:
      case X86::CMP32rm:
      case X86::MOV32rm:
      case X86::OR32rm:
      case X86::SBB32rm:
      case X86::SUB32rm:
      case X86::TEST32mr:
      case X86::XOR32rm:
      case X86::CALL64m:
      case X86::JMP64m:
      case X86::TAILJMPm64:
      case X86::TEST64mr:
      case X86::ADC64rm:
      case X86::ADD64rm:
      case X86::AND64rm:
      case X86::CMP64rm:
      case X86::OR64rm:
      case X86::SBB64rm:
      case X86::SUB64rm:
      case X86::XOR64rm:
        return HasREX ? X86::reloc_riprel_4byte_relax_rex
                      : X86::reloc_riprel_4byte_relax;
      }
    }();

    // rip-relative addressing is actually relative to the *next* instruction.
    // Since an immediate can follow the mod/rm byte for an instruction, this
    // means that we need to bias the displacement field of the instruction with
    // the size of the immediate field. If we have this case, add it into the
    // expression to emit.
    // Note: rip-relative addressing using immediate displacement values should
    // not be adjusted, assuming it was the user's intent.
    int ImmSize = !Disp.isImm() && X86II::hasImm(TSFlags)
                      ? X86II::getSizeOfImm(TSFlags)
                      : 0;

    emitImmediate(Disp, MI.getLoc(), 4, MCFixupKind(FixupKind), StartByte, OS,
                  Fixups, -ImmSize);
    return;
  }

  unsigned BaseRegNo = BaseReg ? getX86RegNum(Base) : -1U;

  // 16-bit addressing forms of the ModR/M byte have a different encoding for
  // the R/M field and are far more limited in which registers can be used.
  if (is16BitMemOperand(MI, Op, STI)) {
    if (BaseReg) {
      // For 32-bit addressing, the row and column values in Table 2-2 are
      // basically the same. It's AX/CX/DX/BX/SP/BP/SI/DI in that order, with
      // some special cases. And getX86RegNum reflects that numbering.
      // For 16-bit addressing it's more fun, as shown in the SDM Vol 2A,
      // Table 2-1 "16-Bit Addressing Forms with the ModR/M byte". We can only
      // use SI/DI/BP/BX, which have "row" values 4-7 in no particular order,
      // while values 0-3 indicate the allowed combinations (base+index) of
      // those: 0 for BX+SI, 1 for BX+DI, 2 for BP+SI, 3 for BP+DI.
      //
      // R16Table[] is a lookup from the normal RegNo, to the row values from
      // Table 2-1 for 16-bit addressing modes. Where zero means disallowed.
      static const unsigned R16Table[] = {0, 0, 0, 7, 0, 6, 4, 5};
      unsigned RMfield = R16Table[BaseRegNo];

      assert(RMfield && "invalid 16-bit base register");

      if (IndexReg.getReg()) {
        unsigned IndexReg16 = R16Table[getX86RegNum(IndexReg)];

        assert(IndexReg16 && "invalid 16-bit index register");
        // We must have one of SI/DI (4,5), and one of BP/BX (6,7).
        assert(((IndexReg16 ^ RMfield) & 2) &&
               "invalid 16-bit base/index register combination");
        assert(Scale.getImm() == 1 &&
               "invalid scale for 16-bit memory reference");

        // Allow base/index to appear in either order (although GAS doesn't).
        if (IndexReg16 & 2)
          RMfield = (RMfield & 1) | ((7 - IndexReg16) << 1);
        else
          RMfield = (IndexReg16 & 1) | ((7 - RMfield) << 1);
      }

      if (Disp.isImm() && isInt<8>(Disp.getImm())) {
        if (Disp.getImm() == 0 && RMfield != 6) {
          // There is no displacement; just the register.
          emitByte(modRMByte(0, RegOpcodeField, RMfield), OS);
          return;
        }
        // Use the [REG]+disp8 form, including for [BP] which cannot be encoded.
        emitByte(modRMByte(1, RegOpcodeField, RMfield), OS);
        emitImmediate(Disp, MI.getLoc(), 1, FK_Data_1, StartByte, OS, Fixups);
        return;
      }
      // This is the [REG]+disp16 case.
      emitByte(modRMByte(2, RegOpcodeField, RMfield), OS);
    } else {
      assert(IndexReg.getReg() == 0 && "Unexpected index register!");
      // There is no BaseReg; this is the plain [disp16] case.
      emitByte(modRMByte(0, RegOpcodeField, 6), OS);
    }

    // Emit 16-bit displacement for plain disp16 or [REG]+disp16 cases.
    emitImmediate(Disp, MI.getLoc(), 2, FK_Data_2, StartByte, OS, Fixups);
    return;
  }

  // Check for presence of {disp8} or {disp32} pseudo prefixes.
  bool UseDisp8 = MI.getFlags() & X86::IP_USE_DISP8;
  bool UseDisp32 = MI.getFlags() & X86::IP_USE_DISP32;

  // We only allow no displacement if no pseudo prefix is present.
  bool AllowNoDisp = !UseDisp8 && !UseDisp32;
  // Disp8 is allowed unless the {disp32} prefix is present.
  bool AllowDisp8 = !UseDisp32;

  // Determine whether a SIB byte is needed.
  if (// The SIB byte must be used if there is an index register or the
      // encoding requires a SIB byte.
      !ForceSIB && IndexReg.getReg() == 0 &&
      // The SIB byte must be used if the base is ESP/RSP/R12, all of which
      // encode to an R/M value of 4, which indicates that a SIB byte is
      // present.
      BaseRegNo != N86::ESP &&
      // If there is no base register and we're in 64-bit mode, we need a SIB
      // byte to emit an addr that is just 'disp32' (the non-RIP relative form).
      (!STI.hasFeature(X86::Mode64Bit) || BaseReg != 0)) {

    if (BaseReg == 0) { // [disp32]     in X86-32 mode
      emitByte(modRMByte(0, RegOpcodeField, 5), OS);
      emitImmediate(Disp, MI.getLoc(), 4, FK_Data_4, StartByte, OS, Fixups);
      return;
    }

    // If the base is not EBP/ESP/R12/R13 and there is no displacement, use
    // simple indirect register encoding, this handles addresses like [EAX].
    // The encoding for [EBP] or[R13] with no displacement means [disp32] so we
    // handle it by emitting a displacement of 0 later.
    if (BaseRegNo != N86::EBP) {
      if (Disp.isImm() && Disp.getImm() == 0 && AllowNoDisp) {
        emitByte(modRMByte(0, RegOpcodeField, BaseRegNo), OS);
        return;
      }

      // If the displacement is @tlscall, treat it as a zero.
      if (Disp.isExpr()) {
        auto *Sym = dyn_cast<MCSymbolRefExpr>(Disp.getExpr());
        if (Sym && Sym->getKind() == MCSymbolRefExpr::VK_TLSCALL) {
          // This is exclusively used by call *a@tlscall(base). The relocation
          // (R_386_TLSCALL or R_X86_64_TLSCALL) applies to the beginning.
          Fixups.push_back(MCFixup::create(0, Sym, FK_NONE, MI.getLoc()));
          emitByte(modRMByte(0, RegOpcodeField, BaseRegNo), OS);
          return;
        }
      }
    }

    // Otherwise, if the displacement fits in a byte, encode as [REG+disp8].
    // Including a compressed disp8 for EVEX instructions that support it.
    // This also handles the 0 displacement for [EBP] or [R13]. We can't use
    // disp8 if the {disp32} pseudo prefix is present.
    if (Disp.isImm() && AllowDisp8) {
      int ImmOffset = 0;
      if (isDispOrCDisp8(TSFlags, Disp.getImm(), ImmOffset, ForceSIB)) { // INTEL
        emitByte(modRMByte(1, RegOpcodeField, BaseRegNo), OS);
        emitImmediate(Disp, MI.getLoc(), 1, FK_Data_1, StartByte, OS, Fixups,
                      ImmOffset);
        return;
      }
    }

    // Otherwise, emit the most general non-SIB encoding: [REG+disp32].
    // Displacement may be 0 for [EBP] or [R13] case if {disp32} pseudo prefix
    // prevented using disp8 above.
    emitByte(modRMByte(2, RegOpcodeField, BaseRegNo), OS);
    unsigned Opcode = MI.getOpcode();
    unsigned FixupKind = Opcode == X86::MOV32rm ? X86::reloc_signed_4byte_relax
                                                : X86::reloc_signed_4byte;
    emitImmediate(Disp, MI.getLoc(), 4, MCFixupKind(FixupKind), StartByte, OS,
                  Fixups);
    return;
  }

  // We need a SIB byte, so start by outputting the ModR/M byte first
  assert(IndexReg.getReg() != X86::ESP && IndexReg.getReg() != X86::RSP &&
         "Cannot use ESP as index reg!");

  bool ForceDisp32 = false;
  bool ForceDisp8 = false;
  int ImmOffset = 0;
  if (BaseReg == 0) {
    // If there is no base register, we emit the special case SIB byte with
    // MOD=0, BASE=5, to JUST get the index, scale, and displacement.
    BaseRegNo = 5;
    emitByte(modRMByte(0, RegOpcodeField, 4), OS);
    ForceDisp32 = true;
  } else if (Disp.isImm() && Disp.getImm() == 0 && AllowNoDisp &&
             // Base reg can't be EBP/RBP/R13 as that would end up with '5' as
             // the base field, but that is the magic [*] nomenclature that
             // indicates no base when mod=0. For these cases we'll emit a 0
             // displacement instead.
             BaseRegNo != N86::EBP) {
    // Emit no displacement ModR/M byte
    emitByte(modRMByte(0, RegOpcodeField, 4), OS);
  } else if (Disp.isImm() && AllowDisp8 &&
             isDispOrCDisp8(TSFlags, Disp.getImm(), ImmOffset, ForceSIB)) { // INTEL
    // Displacement fits in a byte or matches an EVEX compressed disp8, use
    // disp8 encoding. This also handles EBP/R13 base with 0 displacement unless
    // {disp32} pseudo prefix was used.
    emitByte(modRMByte(1, RegOpcodeField, 4), OS);
    ForceDisp8 = true;
  } else {
    // Otherwise, emit the normal disp32 encoding.
    emitByte(modRMByte(2, RegOpcodeField, 4), OS);
    ForceDisp32 = true;
  }

  // Calculate what the SS field value should be...
  static const unsigned SSTable[] = {~0U, 0, 1, ~0U, 2, ~0U, ~0U, ~0U, 3};
  unsigned SS = SSTable[Scale.getImm()];

  unsigned IndexRegNo = IndexReg.getReg() ? getX86RegNum(IndexReg) : 4;

  emitSIBByte(SS, IndexRegNo, BaseRegNo, OS);

  // Do we need to output a displacement?
  if (ForceDisp8)
    emitImmediate(Disp, MI.getLoc(), 1, FK_Data_1, StartByte, OS, Fixups,
                  ImmOffset);
  else if (ForceDisp32)
    emitImmediate(Disp, MI.getLoc(), 4, MCFixupKind(X86::reloc_signed_4byte),
                  StartByte, OS, Fixups);
}

/// Emit all instruction prefixes.
///
/// \returns true if REX prefix is used, otherwise returns false.
bool X86MCCodeEmitter::emitPrefixImpl(unsigned &CurOp, const MCInst &MI,
                                      const MCSubtargetInfo &STI,
                                      raw_ostream &OS) const {
  uint64_t TSFlags = MCII.get(MI.getOpcode()).TSFlags;
  // Determine where the memory operand starts, if present.
  int MemoryOperand = X86II::getMemoryOperandNo(TSFlags);
  // Emit segment override opcode prefix as needed.
  if (MemoryOperand != -1) {
    MemoryOperand += CurOp;
    emitSegmentOverridePrefix(MemoryOperand + X86::AddrSegmentReg, MI, OS);
  }

  // Emit the repeat opcode prefix as needed.
  unsigned Flags = MI.getFlags();
  if (TSFlags & X86II::REP || Flags & X86::IP_HAS_REPEAT)
    emitByte(0xF3, OS);
  if (Flags & X86::IP_HAS_REPEAT_NE)
    emitByte(0xF2, OS);

  // Emit the address size opcode prefix as needed.
  bool NeedAddressOverride;
  uint64_t AdSize = TSFlags & X86II::AdSizeMask;
#if INTEL_CUSTOMIZATION
#if INTEL_FEATURE_ICECODE
  if (isIceCodeMode(STI) && AdSize == X86II::AdSize32) {
    NeedAddressOverride = false;
  } else
#endif // INTEL_FEATURE_ICECODE
#endif // INTEL_CUSTOMIZATION
  if ((STI.hasFeature(X86::Mode16Bit) && AdSize == X86II::AdSize32) ||
      (STI.hasFeature(X86::Mode32Bit) && AdSize == X86II::AdSize16) ||
      (STI.hasFeature(X86::Mode64Bit) && AdSize == X86II::AdSize32)) {
    NeedAddressOverride = true;
  } else if (MemoryOperand < 0) {
    NeedAddressOverride = false;
  } else if (STI.hasFeature(X86::Mode64Bit)) {
    assert(!is16BitMemOperand(MI, MemoryOperand, STI));
    NeedAddressOverride = is32BitMemOperand(MI, MemoryOperand);
  } else if (STI.hasFeature(X86::Mode32Bit)) {
    assert(!is64BitMemOperand(MI, MemoryOperand));
    NeedAddressOverride = is16BitMemOperand(MI, MemoryOperand, STI);
  } else {
    assert(STI.hasFeature(X86::Mode16Bit));
    assert(!is64BitMemOperand(MI, MemoryOperand));
    NeedAddressOverride = !is16BitMemOperand(MI, MemoryOperand, STI);
  }

  if (NeedAddressOverride)
    emitByte(0x67, OS);

  // Encoding type for this instruction.
  uint64_t Encoding = TSFlags & X86II::EncodingMask;
  bool HasREX = false;
  if (Encoding)
    emitVEXOpcodePrefix(MemoryOperand, MI, STI, OS); // INTEL
  else
    HasREX = emitOpcodePrefix(MemoryOperand, MI, STI, OS);

  uint64_t Form = TSFlags & X86II::FormMask;
  switch (Form) {
  default:
    break;
  case X86II::RawFrmDstSrc: {
    unsigned siReg = MI.getOperand(1).getReg();
    assert(((siReg == X86::SI && MI.getOperand(0).getReg() == X86::DI) ||
            (siReg == X86::ESI && MI.getOperand(0).getReg() == X86::EDI) ||
            (siReg == X86::RSI && MI.getOperand(0).getReg() == X86::RDI)) &&
           "SI and DI register sizes do not match");
    // Emit segment override opcode prefix as needed (not for %ds).
    if (MI.getOperand(2).getReg() != X86::DS)
      emitSegmentOverridePrefix(2, MI, OS);
    // Emit AdSize prefix as needed.
    if ((!STI.hasFeature(X86::Mode32Bit) && siReg == X86::ESI) ||
        (STI.hasFeature(X86::Mode32Bit) && siReg == X86::SI))
      emitByte(0x67, OS);
    CurOp += 3; // Consume operands.
    break;
  }
  case X86II::RawFrmSrc: {
    unsigned siReg = MI.getOperand(0).getReg();
    // Emit segment override opcode prefix as needed (not for %ds).
    if (MI.getOperand(1).getReg() != X86::DS)
      emitSegmentOverridePrefix(1, MI, OS);
    // Emit AdSize prefix as needed.
    if ((!STI.hasFeature(X86::Mode32Bit) && siReg == X86::ESI) ||
        (STI.hasFeature(X86::Mode32Bit) && siReg == X86::SI))
      emitByte(0x67, OS);
    CurOp += 2; // Consume operands.
    break;
  }
  case X86II::RawFrmDst: {
    unsigned siReg = MI.getOperand(0).getReg();
    // Emit AdSize prefix as needed.
    if ((!STI.hasFeature(X86::Mode32Bit) && siReg == X86::EDI) ||
        (STI.hasFeature(X86::Mode32Bit) && siReg == X86::DI))
      emitByte(0x67, OS);
    ++CurOp; // Consume operand.
    break;
  }
  case X86II::RawFrmMemOffs: {
    // Emit segment override opcode prefix as needed.
    emitSegmentOverridePrefix(1, MI, OS);
    break;
  }
  }

  return HasREX;
}

/// AVX instructions are encoded using a opcode prefix called VEX.
void X86MCCodeEmitter::emitVEXOpcodePrefix(int MemOperand, const MCInst &MI,
                                           const MCSubtargetInfo &STI, // INTEL
                                           raw_ostream &OS) const {
  const MCInstrDesc &Desc = MCII.get(MI.getOpcode());
  uint64_t TSFlags = Desc.TSFlags;

  assert(!(TSFlags & X86II::LOCK) && "Can't have LOCK VEX.");

  uint64_t Encoding = TSFlags & X86II::EncodingMask;
  bool HasEVEX_K = TSFlags & X86II::EVEX_K;
  bool HasVEX_4V = TSFlags & X86II::VEX_4V;
  bool HasEVEX_RC = TSFlags & X86II::EVEX_RC;

  // VEX_R: opcode externsion equivalent to REX.R in
  // 1's complement (inverted) form
  //
  //  1: Same as REX_R=0 (must be 1 in 32-bit mode)
  //  0: Same as REX_R=1 (64 bit mode only)
  //
  uint8_t VEX_R = 0x1;
  uint8_t EVEX_R2 = 0x1;

  // VEX_X: equivalent to REX.X, only used when a
  // register is used for index in SIB Byte.
  //
  //  1: Same as REX.X=0 (must be 1 in 32-bit mode)
  //  0: Same as REX.X=1 (64-bit mode only)
  uint8_t VEX_X = 0x1;

  // VEX_B:
  //
  //  1: Same as REX_B=0 (ignored in 32-bit mode)
  //  0: Same as REX_B=1 (64 bit mode only)
  //
  uint8_t VEX_B = 0x1;

  // VEX_W: opcode specific (use like REX.W, or used for
  // opcode extension, or ignored, depending on the opcode byte)
  uint8_t VEX_W = (TSFlags & X86II::VEX_W) ? 1 : 0;

  // VEX_5M (VEX m-mmmmm field):
  //
  //  0b00000: Reserved for future use
  //  0b00001: implied 0F leading opcode
  //  0b00010: implied 0F 38 leading opcode bytes
  //  0b00011: implied 0F 3A leading opcode bytes
  //  0b00100: Reserved for future use
  //  0b00101: VEX MAP5
  //  0b00110: VEX MAP6
  //  0b00111-0b11111: Reserved for future use
  //  0b01000: XOP map select - 08h instructions with imm byte
  //  0b01001: XOP map select - 09h instructions with no imm byte
  //  0b01010: XOP map select - 0Ah instructions with imm dword
  uint8_t VEX_5M;
  switch (TSFlags & X86II::OpMapMask) {
  default:
    llvm_unreachable("Invalid prefix!");
  case X86II::TB:
    VEX_5M = 0x1;
    break; // 0F
  case X86II::T8:
    VEX_5M = 0x2;
    break; // 0F 38
  case X86II::TA:
    VEX_5M = 0x3;
    break; // 0F 3A
  case X86II::XOP8:
    VEX_5M = 0x8;
    break;
  case X86II::XOP9:
    VEX_5M = 0x9;
    break;
  case X86II::XOPA:
    VEX_5M = 0xA;
    break;
<<<<<<< HEAD
#if INTEL_CUSTOMIZATION
  case X86II::T_MAP5:
    VEX_5M = 0x5;
    break; // 0F 39
  case X86II::T_MAP6:
    VEX_5M = 0x6;
    break; // 0F 3B
  case X86II::T_MAP8:
    VEX_5M = 0x8;
    break;
#endif // INTEL_CUSTOMIZATION
=======
  case X86II::T_MAP5:
    VEX_5M = 0x5;
    break;
  case X86II::T_MAP6:
    VEX_5M = 0x6;
    break;
>>>>>>> 6f7f5b54
  }

  // VEX_4V (VEX vvvv field): a register specifier
  // (in 1's complement form) or 1111 if unused.
  uint8_t VEX_4V = 0xf;
  uint8_t EVEX_V2 = 0x1;

  // EVEX_L2/VEX_L (Vector Length):
  //
  // L2 L
  //  0 0: scalar or 128-bit vector
  //  0 1: 256-bit vector
  //  1 0: 512-bit vector
  //
  uint8_t VEX_L = (TSFlags & X86II::VEX_L) ? 1 : 0;
  uint8_t EVEX_L2 = (TSFlags & X86II::EVEX_L2) ? 1 : 0;

  // VEX_PP: opcode extension providing equivalent
  // functionality of a SIMD prefix
  //
  //  0b00: None
  //  0b01: 66
  //  0b10: F3
  //  0b11: F2
  //
  uint8_t VEX_PP = 0;
  switch (TSFlags & X86II::OpPrefixMask) {
  case X86II::PD:
    VEX_PP = 0x1;
    break; // 66
  case X86II::XS:
    VEX_PP = 0x2;
    break; // F3
  case X86II::XD:
    VEX_PP = 0x3;
    break; // F2
  }

  // EVEX_U
  uint8_t EVEX_U = 1; // Always '1' so far

  // EVEX_z
  uint8_t EVEX_z = (HasEVEX_K && (TSFlags & X86II::EVEX_Z)) ? 1 : 0;

  // EVEX_b
  uint8_t EVEX_b = (TSFlags & X86II::EVEX_B) ? 1 : 0;

  // EVEX_rc
  uint8_t EVEX_rc = 0;

  // EVEX_aaa
  uint8_t EVEX_aaa = 0;

  bool EncodeRC = false;

  // Classify VEX_B, VEX_4V, VEX_R, VEX_X
  unsigned NumOps = Desc.getNumOperands();
  unsigned CurOp = X86II::getOperandBias(Desc);

  switch (TSFlags & X86II::FormMask) {
  default:
    llvm_unreachable("Unexpected form in emitVEXOpcodePrefix!");
#if INTEL_CUSTOMIZATION
  case X86II::MRMDestMem4VOp3:
  case X86II::MRMDestMem4VOp2FSIB: {
    //  MemAddr, src1(ModR/M), src2(VEX_4V)
    unsigned BaseRegEnc = getX86RegEncoding(MI, MemOperand + X86::AddrBaseReg);
    VEX_B = ~(BaseRegEnc >> 3) & 1;
    unsigned IndexRegEnc =
        getX86RegEncoding(MI, MemOperand + X86::AddrIndexReg);
    VEX_X = ~(IndexRegEnc >> 3) & 1;

    CurOp += X86::AddrNumOperands;

    unsigned RegEnc = getX86RegEncoding(MI, CurOp++);
    VEX_R = ~(RegEnc >> 3) & 1;
    EVEX_R2 = ~(RegEnc >> 4) & 1;

    unsigned VRegEnc = getX86RegEncoding(MI, CurOp++);
    VEX_4V = ~VRegEnc & 0xf;
    EVEX_V2 = ~(VRegEnc >> 4) & 1;
    break;
  }
  case X86II::MRMDestMemImm8: {
    // MemAddr, imm8
    unsigned BaseRegEnc = getX86RegEncoding(MI, MemOperand + X86::AddrBaseReg);
    VEX_B = ~(BaseRegEnc >> 3) & 1;
    unsigned IndexRegEnc =
        getX86RegEncoding(MI, MemOperand + X86::AddrIndexReg);
    VEX_X = ~(IndexRegEnc >> 3) & 1;
    break;
  }
#endif // INTEL_CUSTOMIZATION
  case X86II::MRM_C0:
  case X86II::RawFrm:
  case X86II::PrefixByte:
    break;
  case X86II::MRMDestMemFSIB:
  case X86II::MRMDestMem: {
    // MRMDestMem instructions forms:
    //  MemAddr, src1(ModR/M)
    //  MemAddr, src1(VEX_4V), src2(ModR/M)
    //  MemAddr, src1(ModR/M), imm8
    //
    unsigned BaseRegEnc = getX86RegEncoding(MI, MemOperand + X86::AddrBaseReg);
    VEX_B = ~(BaseRegEnc >> 3) & 1;
    unsigned IndexRegEnc =
        getX86RegEncoding(MI, MemOperand + X86::AddrIndexReg);
    VEX_X = ~(IndexRegEnc >> 3) & 1;
    if (!HasVEX_4V) // Only needed with VSIB which don't use VVVV.
      EVEX_V2 = ~(IndexRegEnc >> 4) & 1;

    CurOp += X86::AddrNumOperands;

    if (HasEVEX_K)
      EVEX_aaa = getX86RegEncoding(MI, CurOp++);

    if (HasVEX_4V) {
      unsigned VRegEnc = getX86RegEncoding(MI, CurOp++);
      VEX_4V = ~VRegEnc & 0xf;
      EVEX_V2 = ~(VRegEnc >> 4) & 1;
    }

    unsigned RegEnc = getX86RegEncoding(MI, CurOp++);
    VEX_R = ~(RegEnc >> 3) & 1;
    EVEX_R2 = ~(RegEnc >> 4) & 1;
    break;
  }
  case X86II::MRMSrcMemFSIB:
  case X86II::MRMSrcMem: {
    // MRMSrcMem instructions forms:
    //  src1(ModR/M), MemAddr
    //  src1(ModR/M), src2(VEX_4V), MemAddr
    //  src1(ModR/M), MemAddr, imm8
    //  src1(ModR/M), MemAddr, src2(Imm[7:4])
    //
    //  FMA4:
    //  dst(ModR/M.reg), src1(VEX_4V), src2(ModR/M), src3(Imm[7:4])
    unsigned RegEnc = getX86RegEncoding(MI, CurOp++);
    VEX_R = ~(RegEnc >> 3) & 1;
    EVEX_R2 = ~(RegEnc >> 4) & 1;

    if (HasEVEX_K)
      EVEX_aaa = getX86RegEncoding(MI, CurOp++);

    if (HasVEX_4V) {
      unsigned VRegEnc = getX86RegEncoding(MI, CurOp++);
      VEX_4V = ~VRegEnc & 0xf;
      EVEX_V2 = ~(VRegEnc >> 4) & 1;
    }

    unsigned BaseRegEnc = getX86RegEncoding(MI, MemOperand + X86::AddrBaseReg);
    VEX_B = ~(BaseRegEnc >> 3) & 1;
    unsigned IndexRegEnc =
        getX86RegEncoding(MI, MemOperand + X86::AddrIndexReg);
    VEX_X = ~(IndexRegEnc >> 3) & 1;
    if (!HasVEX_4V) // Only needed with VSIB which don't use VVVV.
      EVEX_V2 = ~(IndexRegEnc >> 4) & 1;

    break;
  }
  case X86II::MRMSrcMem4VOp3FSIB: // INTEL
  case X86II::MRMSrcMem4VOp3: {
    // Instruction format for 4VOp3:
    //   src1(ModR/M), MemAddr, src3(VEX_4V)
    unsigned RegEnc = getX86RegEncoding(MI, CurOp++);
    VEX_R = ~(RegEnc >> 3) & 1;

    unsigned BaseRegEnc = getX86RegEncoding(MI, MemOperand + X86::AddrBaseReg);
    VEX_B = ~(BaseRegEnc >> 3) & 1;
    unsigned IndexRegEnc =
        getX86RegEncoding(MI, MemOperand + X86::AddrIndexReg);
    VEX_X = ~(IndexRegEnc >> 3) & 1;

    VEX_4V = ~getX86RegEncoding(MI, CurOp + X86::AddrNumOperands) & 0xf;
    break;
  }
  case X86II::MRMSrcMemOp4: {
    //  dst(ModR/M.reg), src1(VEX_4V), src2(Imm[7:4]), src3(ModR/M),
    unsigned RegEnc = getX86RegEncoding(MI, CurOp++);
    VEX_R = ~(RegEnc >> 3) & 1;

    unsigned VRegEnc = getX86RegEncoding(MI, CurOp++);
    VEX_4V = ~VRegEnc & 0xf;

    unsigned BaseRegEnc = getX86RegEncoding(MI, MemOperand + X86::AddrBaseReg);
    VEX_B = ~(BaseRegEnc >> 3) & 1;
    unsigned IndexRegEnc =
        getX86RegEncoding(MI, MemOperand + X86::AddrIndexReg);
    VEX_X = ~(IndexRegEnc >> 3) & 1;
    break;
  }
  case X86II::MRM0m:
  case X86II::MRM1m:
  case X86II::MRM2m:
  case X86II::MRM3m:
  case X86II::MRM4m:
  case X86II::MRM5m:
  case X86II::MRM6m:
  case X86II::MRM7m: {
    // MRM[0-9]m instructions forms:
    //  MemAddr
    //  src1(VEX_4V), MemAddr
    if (HasVEX_4V) {
      unsigned VRegEnc = getX86RegEncoding(MI, CurOp++);
      VEX_4V = ~VRegEnc & 0xf;
      EVEX_V2 = ~(VRegEnc >> 4) & 1;
    }

    if (HasEVEX_K)
      EVEX_aaa = getX86RegEncoding(MI, CurOp++);

    unsigned BaseRegEnc = getX86RegEncoding(MI, MemOperand + X86::AddrBaseReg);
    VEX_B = ~(BaseRegEnc >> 3) & 1;
    unsigned IndexRegEnc =
        getX86RegEncoding(MI, MemOperand + X86::AddrIndexReg);
    VEX_X = ~(IndexRegEnc >> 3) & 1;
    if (!HasVEX_4V) // Only needed with VSIB which don't use VVVV.
      EVEX_V2 = ~(IndexRegEnc >> 4) & 1;

    break;
  }
  case X86II::MRMSrcReg: {
    // MRMSrcReg instructions forms:
    //  dst(ModR/M), src1(VEX_4V), src2(ModR/M), src3(Imm[7:4])
    //  dst(ModR/M), src1(ModR/M)
    //  dst(ModR/M), src1(ModR/M), imm8
    //
    //  FMA4:
    //  dst(ModR/M.reg), src1(VEX_4V), src2(Imm[7:4]), src3(ModR/M),
    unsigned RegEnc = getX86RegEncoding(MI, CurOp++);
    VEX_R = ~(RegEnc >> 3) & 1;
    EVEX_R2 = ~(RegEnc >> 4) & 1;

    if (HasEVEX_K)
      EVEX_aaa = getX86RegEncoding(MI, CurOp++);

    if (HasVEX_4V) {
      unsigned VRegEnc = getX86RegEncoding(MI, CurOp++);
      VEX_4V = ~VRegEnc & 0xf;
      EVEX_V2 = ~(VRegEnc >> 4) & 1;
    }

    RegEnc = getX86RegEncoding(MI, CurOp++);
    VEX_B = ~(RegEnc >> 3) & 1;
    VEX_X = ~(RegEnc >> 4) & 1;

    if (EVEX_b) {
      if (HasEVEX_RC) {
        unsigned RcOperand = NumOps - 1;
        assert(RcOperand >= CurOp);
        EVEX_rc = MI.getOperand(RcOperand).getImm();
        assert(EVEX_rc <= 3 && "Invalid rounding control!");
      }
      EncodeRC = true;
    }
    break;
  }
  case X86II::MRMSrcReg4VOp3: {
    // Instruction format for 4VOp3:
    //   src1(ModR/M), src2(ModR/M), src3(VEX_4V)
    unsigned RegEnc = getX86RegEncoding(MI, CurOp++);
    VEX_R = ~(RegEnc >> 3) & 1;
#if INTEL_CUSTOMIZATION
    EVEX_R2 = ~(RegEnc >> 4) & 1;

    RegEnc = getX86RegEncoding(MI, CurOp++);
    VEX_B = ~(RegEnc >> 3) & 1;
    VEX_X = ~(RegEnc >> 4) & 1;

    unsigned VRegEnc = getX86RegEncoding(MI, CurOp++);
    VEX_4V = ~VRegEnc & 0xf;
    EVEX_V2 = ~(VRegEnc >> 4) & 1;
#endif // INTEL_CUSTOMIZATION
    break;
  }
  case X86II::MRMSrcRegOp4: {
    //  dst(ModR/M.reg), src1(VEX_4V), src2(Imm[7:4]), src3(ModR/M),
    unsigned RegEnc = getX86RegEncoding(MI, CurOp++);
    VEX_R = ~(RegEnc >> 3) & 1;

    unsigned VRegEnc = getX86RegEncoding(MI, CurOp++);
    VEX_4V = ~VRegEnc & 0xf;

    // Skip second register source (encoded in Imm[7:4])
    ++CurOp;

    RegEnc = getX86RegEncoding(MI, CurOp++);
    VEX_B = ~(RegEnc >> 3) & 1;
    VEX_X = ~(RegEnc >> 4) & 1;
    break;
  }
  case X86II::MRMDestReg: {
    // MRMDestReg instructions forms:
    //  dst(ModR/M), src(ModR/M)
    //  dst(ModR/M), src(ModR/M), imm8
    //  dst(ModR/M), src1(VEX_4V), src2(ModR/M)
    unsigned RegEnc = getX86RegEncoding(MI, CurOp++);
    VEX_B = ~(RegEnc >> 3) & 1;
    VEX_X = ~(RegEnc >> 4) & 1;

    if (HasEVEX_K)
      EVEX_aaa = getX86RegEncoding(MI, CurOp++);

    if (HasVEX_4V) {
      unsigned VRegEnc = getX86RegEncoding(MI, CurOp++);
      VEX_4V = ~VRegEnc & 0xf;
      EVEX_V2 = ~(VRegEnc >> 4) & 1;
    }

    RegEnc = getX86RegEncoding(MI, CurOp++);
    VEX_R = ~(RegEnc >> 3) & 1;
    EVEX_R2 = ~(RegEnc >> 4) & 1;
    if (EVEX_b)
      EncodeRC = true;
    break;
  }
#if INTEL_CUSTOMIZATION
  case X86II::MRMDestReg4VOp3: {
  // MRMDestReg4VOp3 instructions forms:
  // dst(ModR/M), src1(ModR/M.reg), src2(VEX_4V)
    unsigned RegEnc = getX86RegEncoding(MI, CurOp++);
    VEX_B = ~(RegEnc >> 3) & 1;
    VEX_X = ~(RegEnc >> 4) & 1;

    RegEnc = getX86RegEncoding(MI, CurOp++);
    VEX_R = ~(RegEnc >> 3) & 1;

    VEX_4V = ~getX86RegEncoding(MI, CurOp++) & 0xf;
    break;
  }
#endif // INTEL_CUSTOMIZATION
  case X86II::MRMr0: {
    // MRMr0 instructions forms:
    //  11:rrr:000
    //  dst(ModR/M)
    unsigned RegEnc = getX86RegEncoding(MI, CurOp++);
    VEX_R = ~(RegEnc >> 3) & 1;
    EVEX_R2 = ~(RegEnc >> 4) & 1;
    break;
  }
  case X86II::MRM0r:
  case X86II::MRM1r:
  case X86II::MRM2r:
  case X86II::MRM3r:
  case X86II::MRM4r:
  case X86II::MRM5r:
  case X86II::MRM6r:
  case X86II::MRM7r: {
    // MRM0r-MRM7r instructions forms:
    //  dst(VEX_4V), src(ModR/M), imm8
    if (HasVEX_4V) {
      unsigned VRegEnc = getX86RegEncoding(MI, CurOp++);
      VEX_4V = ~VRegEnc & 0xf;
      EVEX_V2 = ~(VRegEnc >> 4) & 1;
    }
    if (HasEVEX_K)
      EVEX_aaa = getX86RegEncoding(MI, CurOp++);

    unsigned RegEnc = getX86RegEncoding(MI, CurOp++);
    VEX_B = ~(RegEnc >> 3) & 1;
    VEX_X = ~(RegEnc >> 4) & 1;
    break;
  }
  }

  if (Encoding == X86II::VEX || Encoding == X86II::XOP) {
    // VEX opcode prefix can have 2 or 3 bytes
    //
    //  3 bytes:
    //    +-----+ +--------------+ +-------------------+
    //    | C4h | | RXB | m-mmmm | | W | vvvv | L | pp |
    //    +-----+ +--------------+ +-------------------+
    //  2 bytes:
    //    +-----+ +-------------------+
    //    | C5h | | R | vvvv | L | pp |
    //    +-----+ +-------------------+
    //
    //  XOP uses a similar prefix:
    //    +-----+ +--------------+ +-------------------+
    //    | 8Fh | | RXB | m-mmmm | | W | vvvv | L | pp |
    //    +-----+ +--------------+ +-------------------+
    uint8_t LastByte = VEX_PP | (VEX_L << 2) | (VEX_4V << 3);

    // Can we use the 2 byte VEX prefix?
    if (!(MI.getFlags() & X86::IP_USE_VEX3) && Encoding == X86II::VEX &&
        VEX_B && VEX_X && !VEX_W && (VEX_5M == 1)) {
      emitByte(0xC5, OS);
      emitByte(LastByte | (VEX_R << 7), OS);
      return;
    }

    // 3 byte VEX prefix
    emitByte(Encoding == X86II::XOP ? 0x8F : 0xC4, OS);
    emitByte(VEX_R << 7 | VEX_X << 6 | VEX_B << 5 | VEX_5M, OS);
    emitByte(LastByte | (VEX_W << 7), OS);
  } else {
    assert(Encoding == X86II::EVEX && "unknown encoding!");
    // EVEX opcode prefix can have 4 bytes
    //
    // +-----+ +--------------+ +-------------------+ +------------------------+
    // | 62h | | RXBR' | 0mmm | | W | vvvv | U | pp | | z | L'L | b | v' | aaa |
    // +-----+ +--------------+ +-------------------+ +------------------------+
<<<<<<< HEAD
#if INTEL_CUSTOMIZATION
    assert((VEX_5M & 0x7) == VEX_5M &&
           "More than 3 significant bits in VEX.m-mmmm fields for EVEX!");
#if INTEL_FEATURE_ISA_AVX256
    assert((STI.getCPU() != "common-avx256" || !EVEX_L2) &&
           "ZMM registers are not supported under AVX-256");
#endif // INTEL_FEATURE_ISA_AVX256
#endif // INTEL_CUSTOMIZATION
=======
    assert((VEX_5M & 0x7) == VEX_5M &&
           "More than 3 significant bits in VEX.m-mmmm fields for EVEX!");
>>>>>>> 6f7f5b54

    emitByte(0x62, OS);
    emitByte((VEX_R << 7) | (VEX_X << 6) | (VEX_B << 5) | (EVEX_R2 << 4) |
                 VEX_5M,
             OS);
    emitByte((VEX_W << 7) | (VEX_4V << 3) | (EVEX_U << 2) | VEX_PP, OS);
    if (EncodeRC)
      emitByte((EVEX_z << 7) | (EVEX_rc << 5) | (EVEX_b << 4) | (EVEX_V2 << 3) |
                   EVEX_aaa,
               OS);
    else
      emitByte((EVEX_z << 7) | (EVEX_L2 << 6) | (VEX_L << 5) | (EVEX_b << 4) |
                   (EVEX_V2 << 3) | EVEX_aaa,
               OS);
  }
}

/// Emit REX prefix which specifies
///   1) 64-bit instructions,
///   2) non-default operand size, and
///   3) use of X86-64 extended registers.
///
/// \returns true if REX prefix is used, otherwise returns false.
bool X86MCCodeEmitter::emitREXPrefix(int MemOperand, const MCInst &MI,
                                     const MCSubtargetInfo &STI,
                                     raw_ostream &OS) const {
  uint8_t REX = [&, MemOperand]() {
    uint8_t REX = 0;
    bool UsesHighByteReg = false;

    const MCInstrDesc &Desc = MCII.get(MI.getOpcode());
    uint64_t TSFlags = Desc.TSFlags;

    if (TSFlags & X86II::REX_W)
      REX |= 1 << 3; // set REX.W

    if (MI.getNumOperands() == 0)
      return REX;

    unsigned NumOps = MI.getNumOperands();
    unsigned CurOp = X86II::getOperandBias(Desc);

    // If it accesses SPL, BPL, SIL, or DIL, then it requires a 0x40 REX prefix.
    for (unsigned i = CurOp; i != NumOps; ++i) {
      const MCOperand &MO = MI.getOperand(i);
      if (MO.isReg()) {
        unsigned Reg = MO.getReg();
        if (Reg == X86::AH || Reg == X86::BH || Reg == X86::CH ||
            Reg == X86::DH)
          UsesHighByteReg = true;
        if (X86II::isX86_64NonExtLowByteReg(Reg))
          // FIXME: The caller of determineREXPrefix slaps this prefix onto
          // anything that returns non-zero.
          REX |= 0x40; // REX fixed encoding prefix
      } else if (MO.isExpr() && STI.getTargetTriple().isX32()) {
        // GOTTPOFF and TLSDESC relocations require a REX prefix to allow
        // linker optimizations: even if the instructions we see may not require
        // any prefix, they may be replaced by instructions that do. This is
        // handled as a special case here so that it also works for hand-written
        // assembly without the user needing to write REX, as with GNU as.
        const auto *Ref = dyn_cast<MCSymbolRefExpr>(MO.getExpr());
        if (Ref && (Ref->getKind() == MCSymbolRefExpr::VK_GOTTPOFF ||
                    Ref->getKind() == MCSymbolRefExpr::VK_TLSDESC)) {
          REX |= 0x40; // REX fixed encoding prefix
        }
      }
    }

    switch (TSFlags & X86II::FormMask) {
    case X86II::AddRegFrm:
      REX |= isREXExtendedReg(MI, CurOp++) << 0; // REX.B
      break;
    case X86II::MRMSrcReg:
    case X86II::MRMSrcRegCC:
      REX |= isREXExtendedReg(MI, CurOp++) << 2; // REX.R
      REX |= isREXExtendedReg(MI, CurOp++) << 0; // REX.B
      break;
    case X86II::MRMSrcMem:
    case X86II::MRMSrcMemCC:
      REX |= isREXExtendedReg(MI, CurOp++) << 2;                        // REX.R
      REX |= isREXExtendedReg(MI, MemOperand + X86::AddrBaseReg) << 0;  // REX.B
      REX |= isREXExtendedReg(MI, MemOperand + X86::AddrIndexReg) << 1; // REX.X
      CurOp += X86::AddrNumOperands;
      break;
    case X86II::MRMDestReg:
      REX |= isREXExtendedReg(MI, CurOp++) << 0; // REX.B
      REX |= isREXExtendedReg(MI, CurOp++) << 2; // REX.R
      break;
    case X86II::MRMDestMem:
      REX |= isREXExtendedReg(MI, MemOperand + X86::AddrBaseReg) << 0;  // REX.B
      REX |= isREXExtendedReg(MI, MemOperand + X86::AddrIndexReg) << 1; // REX.X
      CurOp += X86::AddrNumOperands;
      REX |= isREXExtendedReg(MI, CurOp++) << 2; // REX.R
      break;
    case X86II::MRMXmCC:
    case X86II::MRMXm:
    case X86II::MRM0m:
    case X86II::MRM1m:
    case X86II::MRM2m:
    case X86II::MRM3m:
    case X86II::MRM4m:
    case X86II::MRM5m:
    case X86II::MRM6m:
    case X86II::MRM7m:
      REX |= isREXExtendedReg(MI, MemOperand + X86::AddrBaseReg) << 0;  // REX.B
      REX |= isREXExtendedReg(MI, MemOperand + X86::AddrIndexReg) << 1; // REX.X
      break;
    case X86II::MRMXrCC:
    case X86II::MRMXr:
    case X86II::MRM0r:
    case X86II::MRM1r:
    case X86II::MRM2r:
    case X86II::MRM3r:
    case X86II::MRM4r:
    case X86II::MRM5r:
    case X86II::MRM6r:
    case X86II::MRM7r:
#if INTEL_CUSTOMIZATION
    case X86II::MRMDestMemImm8:
#endif // INTEL_CUSTOMIZATION
      REX |= isREXExtendedReg(MI, CurOp++) << 0; // REX.B
      break;
    case X86II::MRMr0:
      REX |= isREXExtendedReg(MI, CurOp++) << 2; // REX.R
      break;
#if INTEL_CUSTOMIZATION
    case X86II::MRMSrcMem4VOp3FSIB:
    case X86II::MRMDestMem4VOp2FSIB:
#endif // INTEL_CUSTOMIZATION
    case X86II::MRMDestMemFSIB:
      llvm_unreachable("FSIB format never need REX prefix!");
    }
    if (REX && UsesHighByteReg)
      report_fatal_error(
          "Cannot encode high byte register in REX-prefixed instruction");
    return REX;
  }();

  if (!REX)
    return false;

  emitByte(0x40 | REX, OS);
  return true;
}

/// Emit segment override opcode prefix as needed.
void X86MCCodeEmitter::emitSegmentOverridePrefix(unsigned SegOperand,
                                                 const MCInst &MI,
                                                 raw_ostream &OS) const {
  // Check for explicit segment override on memory operand.
#if INTEL_CUSTOMIZATION
#if INTEL_FEATURE_ICECODE
  bool IsExt = false;
#endif // INTEL_FEATURE_ICECODE
#endif // INTEL_CUSTOMIZATION
  if (unsigned Reg = MI.getOperand(SegOperand).getReg())
#if INTEL_CUSTOMIZATION
#if INTEL_FEATURE_ICECODE
    emitByte(X86::getSegmentOverridePrefixForReg(Reg, IsExt), OS);
  if (IsExt)
    emitByte(0xf2, OS);
#else // INTEL_FEATURE_ICECODE
    emitByte(X86::getSegmentOverridePrefixForReg(Reg), OS);
#endif // INTEL_FEATURE_ICECODE
#endif // INTEL_CUSTOMIZATION
}

/// Emit all instruction prefixes prior to the opcode.
///
/// \param MemOperand the operand # of the start of a memory operand if present.
/// If not present, it is -1.
///
/// \returns true if REX prefix is used, otherwise returns false.
bool X86MCCodeEmitter::emitOpcodePrefix(int MemOperand, const MCInst &MI,
                                        const MCSubtargetInfo &STI,
                                        raw_ostream &OS) const {
  const MCInstrDesc &Desc = MCII.get(MI.getOpcode());
  uint64_t TSFlags = Desc.TSFlags;

  // Emit the operand size opcode prefix as needed.
  if ((TSFlags & X86II::OpSizeMask) ==
      (STI.hasFeature(X86::Mode16Bit) ? X86II::OpSize32 : X86II::OpSize16))
    emitByte(0x66, OS);

  // Emit the LOCK opcode prefix.
  if (TSFlags & X86II::LOCK || MI.getFlags() & X86::IP_HAS_LOCK)
    emitByte(0xF0, OS);

  // Emit the NOTRACK opcode prefix.
  if (TSFlags & X86II::NOTRACK || MI.getFlags() & X86::IP_HAS_NOTRACK)
    emitByte(0x3E, OS);

  switch (TSFlags & X86II::OpPrefixMask) {
  case X86II::PD: // 66
    emitByte(0x66, OS);
    break;
  case X86II::XS: // F3
    emitByte(0xF3, OS);
    break;
  case X86II::XD: // F2
    emitByte(0xF2, OS);
    break;
  }

  // Handle REX prefix.
  assert((STI.hasFeature(X86::Mode64Bit) || !(TSFlags & X86II::REX_W)) &&
         "REX.W requires 64bit mode.");
  bool HasREX = STI.hasFeature(X86::Mode64Bit)
                    ? emitREXPrefix(MemOperand, MI, STI, OS)
                    : false;

  // 0x0F escape code must be emitted just before the opcode.
  switch (TSFlags & X86II::OpMapMask) {
  case X86II::TB:        // Two-byte opcode map
  case X86II::T8:        // 0F 38
  case X86II::TA:        // 0F 3A
  case X86II::ThreeDNow: // 0F 0F, second 0F emitted by caller.
    emitByte(0x0F, OS);
    break;
  }

  switch (TSFlags & X86II::OpMapMask) {
  case X86II::T8: // 0F 38
    emitByte(0x38, OS);
    break;
  case X86II::TA: // 0F 3A
    emitByte(0x3A, OS);
    break;
  }

  return HasREX;
}

void X86MCCodeEmitter::emitPrefix(const MCInst &MI, raw_ostream &OS,
                                  const MCSubtargetInfo &STI) const {
  unsigned Opcode = MI.getOpcode();
  const MCInstrDesc &Desc = MCII.get(Opcode);
  uint64_t TSFlags = Desc.TSFlags;

  // Pseudo instructions don't get encoded.
  if (X86II::isPseudo(TSFlags))
    return;

  unsigned CurOp = X86II::getOperandBias(Desc);

  emitPrefixImpl(CurOp, MI, STI, OS);
}

void X86MCCodeEmitter::encodeInstruction(const MCInst &MI, raw_ostream &OS,
                                         SmallVectorImpl<MCFixup> &Fixups,
                                         const MCSubtargetInfo &STI) const {
  unsigned Opcode = MI.getOpcode();
  const MCInstrDesc &Desc = MCII.get(Opcode);
  uint64_t TSFlags = Desc.TSFlags;

  // Pseudo instructions don't get encoded.
  if (X86II::isPseudo(TSFlags))
    return;

  unsigned NumOps = Desc.getNumOperands();
  unsigned CurOp = X86II::getOperandBias(Desc);

  uint64_t StartByte = OS.tell();

  bool HasREX = emitPrefixImpl(CurOp, MI, STI, OS);

  // It uses the VEX.VVVV field?
  bool HasVEX_4V = TSFlags & X86II::VEX_4V;
  bool HasVEX_I8Reg = (TSFlags & X86II::ImmMask) == X86II::Imm8Reg;

  // It uses the EVEX.aaa field?
  bool HasEVEX_K = TSFlags & X86II::EVEX_K;
  bool HasEVEX_RC = TSFlags & X86II::EVEX_RC;

  // Used if a register is encoded in 7:4 of immediate.
  unsigned I8RegNum = 0;

  uint8_t BaseOpcode = X86II::getBaseOpcodeFor(TSFlags);

  if ((TSFlags & X86II::OpMapMask) == X86II::ThreeDNow)
    BaseOpcode = 0x0F; // Weird 3DNow! encoding.

  unsigned OpcodeOffset = 0;

  uint64_t Form = TSFlags & X86II::FormMask;
  switch (Form) {
  default:
    errs() << "FORM: " << Form << "\n";
    llvm_unreachable("Unknown FormMask value in X86MCCodeEmitter!");
  case X86II::Pseudo:
    llvm_unreachable("Pseudo instruction shouldn't be emitted");
  case X86II::RawFrmDstSrc:
  case X86II::RawFrmSrc:
  case X86II::RawFrmDst:
  case X86II::PrefixByte:
    emitByte(BaseOpcode, OS);
    break;
  case X86II::AddCCFrm: {
    // This will be added to the opcode in the fallthrough.
    OpcodeOffset = MI.getOperand(NumOps - 1).getImm();
    assert(OpcodeOffset < 16 && "Unexpected opcode offset!");
    --NumOps; // Drop the operand from the end.
    LLVM_FALLTHROUGH;
  case X86II::RawFrm:
    emitByte(BaseOpcode + OpcodeOffset, OS);

    if (!STI.hasFeature(X86::Mode64Bit) || !isPCRel32Branch(MI, MCII))
      break;

    const MCOperand &Op = MI.getOperand(CurOp++);
    emitImmediate(Op, MI.getLoc(), X86II::getSizeOfImm(TSFlags),
                  MCFixupKind(X86::reloc_branch_4byte_pcrel), StartByte, OS,
                  Fixups);
    break;
  }
  case X86II::RawFrmMemOffs:
    emitByte(BaseOpcode, OS);
    emitImmediate(MI.getOperand(CurOp++), MI.getLoc(),
                  X86II::getSizeOfImm(TSFlags), getImmFixupKind(TSFlags),
                  StartByte, OS, Fixups);
    ++CurOp; // skip segment operand
    break;
  case X86II::RawFrmImm8:
    emitByte(BaseOpcode, OS);
    emitImmediate(MI.getOperand(CurOp++), MI.getLoc(),
                  X86II::getSizeOfImm(TSFlags), getImmFixupKind(TSFlags),
                  StartByte, OS, Fixups);
    emitImmediate(MI.getOperand(CurOp++), MI.getLoc(), 1, FK_Data_1, StartByte,
                  OS, Fixups);
    break;
  case X86II::RawFrmImm16:
    emitByte(BaseOpcode, OS);
    emitImmediate(MI.getOperand(CurOp++), MI.getLoc(),
                  X86II::getSizeOfImm(TSFlags), getImmFixupKind(TSFlags),
                  StartByte, OS, Fixups);
    emitImmediate(MI.getOperand(CurOp++), MI.getLoc(), 2, FK_Data_2, StartByte,
                  OS, Fixups);
    break;

  case X86II::AddRegFrm:
    emitByte(BaseOpcode + getX86RegNum(MI.getOperand(CurOp++)), OS);
    break;

  case X86II::MRMDestReg: {
    emitByte(BaseOpcode, OS);
    unsigned SrcRegNum = CurOp + 1;

    if (HasEVEX_K) // Skip writemask
      ++SrcRegNum;

    if (HasVEX_4V) // Skip 1st src (which is encoded in VEX_VVVV)
      ++SrcRegNum;

    emitRegModRMByte(MI.getOperand(CurOp),
                     getX86RegNum(MI.getOperand(SrcRegNum)), OS);
    CurOp = SrcRegNum + 1;
    break;
  }
#if INTEL_CUSTOMIZATION
  case X86II::MRMDestReg4VOp3: {
    emitByte(BaseOpcode, OS);
    unsigned SrcRegNum = CurOp + 1;
    emitRegModRMByte(MI.getOperand(CurOp),
                     getX86RegNum(MI.getOperand(SrcRegNum)), OS);
    CurOp = SrcRegNum + 1;
    ++CurOp;  // Skip 2nd src (which is encoded in VEX_VVVV)
    break;
  }
  case X86II::MRMDestMem4VOp3:
  case X86II::MRMDestMem4VOp2FSIB: {
    emitByte(BaseOpcode, OS);
    unsigned SrcRegNum = CurOp + X86::AddrNumOperands;
    emitMemModRMByte(MI, CurOp, getX86RegNum(MI.getOperand(SrcRegNum)), TSFlags,
                     HasREX, StartByte, OS, Fixups, STI,
                     Form == X86II::MRMDestMem4VOp2FSIB);
    CurOp = SrcRegNum + 2; // skip VEX_V4
    break;
  }
  case X86II::MRMDestMemImm8: {
    emitByte(BaseOpcode, OS);
    emitMemModRMByte(MI, CurOp, 0, TSFlags, HasREX, StartByte, OS, Fixups, STI);
    CurOp += X86::AddrNumOperands;
    break;
  }
#endif // INTEL_CUSTOMIZATION
  case X86II::MRMDestMemFSIB:
  case X86II::MRMDestMem: {
    emitByte(BaseOpcode, OS);
    unsigned SrcRegNum = CurOp + X86::AddrNumOperands;

    if (HasEVEX_K) // Skip writemask
      ++SrcRegNum;

    if (HasVEX_4V) // Skip 1st src (which is encoded in VEX_VVVV)
      ++SrcRegNum;

    bool ForceSIB = (Form == X86II::MRMDestMemFSIB);
    emitMemModRMByte(MI, CurOp, getX86RegNum(MI.getOperand(SrcRegNum)), TSFlags,
                     HasREX, StartByte, OS, Fixups, STI, ForceSIB);
    CurOp = SrcRegNum + 1;
    break;
  }
  case X86II::MRMSrcReg: {
    emitByte(BaseOpcode, OS);
    unsigned SrcRegNum = CurOp + 1;

    if (HasEVEX_K) // Skip writemask
      ++SrcRegNum;

    if (HasVEX_4V) // Skip 1st src (which is encoded in VEX_VVVV)
      ++SrcRegNum;

    emitRegModRMByte(MI.getOperand(SrcRegNum),
                     getX86RegNum(MI.getOperand(CurOp)), OS);
    CurOp = SrcRegNum + 1;
    if (HasVEX_I8Reg)
      I8RegNum = getX86RegEncoding(MI, CurOp++);
    // do not count the rounding control operand
    if (HasEVEX_RC)
      --NumOps;
    break;
  }
  case X86II::MRMSrcReg4VOp3: {
    emitByte(BaseOpcode, OS);
    unsigned SrcRegNum = CurOp + 1;

    emitRegModRMByte(MI.getOperand(SrcRegNum),
                     getX86RegNum(MI.getOperand(CurOp)), OS);
    CurOp = SrcRegNum + 1;
    ++CurOp; // Encoded in VEX.VVVV
    break;
  }
  case X86II::MRMSrcRegOp4: {
    emitByte(BaseOpcode, OS);
    unsigned SrcRegNum = CurOp + 1;

    // Skip 1st src (which is encoded in VEX_VVVV)
    ++SrcRegNum;

    // Capture 2nd src (which is encoded in Imm[7:4])
    assert(HasVEX_I8Reg && "MRMSrcRegOp4 should imply VEX_I8Reg");
    I8RegNum = getX86RegEncoding(MI, SrcRegNum++);

    emitRegModRMByte(MI.getOperand(SrcRegNum),
                     getX86RegNum(MI.getOperand(CurOp)), OS);
    CurOp = SrcRegNum + 1;
    break;
  }
  case X86II::MRMSrcRegCC: {
    unsigned FirstOp = CurOp++;
    unsigned SecondOp = CurOp++;

    unsigned CC = MI.getOperand(CurOp++).getImm();
    emitByte(BaseOpcode + CC, OS);

    emitRegModRMByte(MI.getOperand(SecondOp),
                     getX86RegNum(MI.getOperand(FirstOp)), OS);
    break;
  }
  case X86II::MRMSrcMemFSIB:
  case X86II::MRMSrcMem: {
    unsigned FirstMemOp = CurOp + 1;

    if (HasEVEX_K) // Skip writemask
      ++FirstMemOp;

    if (HasVEX_4V)
      ++FirstMemOp; // Skip the register source (which is encoded in VEX_VVVV).

    emitByte(BaseOpcode, OS);

    bool ForceSIB = (Form == X86II::MRMSrcMemFSIB);
    emitMemModRMByte(MI, FirstMemOp, getX86RegNum(MI.getOperand(CurOp)),
                     TSFlags, HasREX, StartByte, OS, Fixups, STI, ForceSIB);
    CurOp = FirstMemOp + X86::AddrNumOperands;
    if (HasVEX_I8Reg)
      I8RegNum = getX86RegEncoding(MI, CurOp++);
    break;
  }
  case X86II::MRMSrcMem4VOp3FSIB: // INTEL
  case X86II::MRMSrcMem4VOp3: {
    unsigned FirstMemOp = CurOp + 1;

    emitByte(BaseOpcode, OS);

#if INTEL_CUSTOMIZATION
    bool BFSIB = (Form == X86II::MRMSrcMem4VOp3FSIB);
    emitMemModRMByte(MI, FirstMemOp, getX86RegNum(MI.getOperand(CurOp)),
                     TSFlags, HasREX, StartByte, OS, Fixups, STI, BFSIB);
#endif // INTEL_CUSTOMIZATION
    CurOp = FirstMemOp + X86::AddrNumOperands;
    ++CurOp; // Encoded in VEX.VVVV.
    break;
  }
  case X86II::MRMSrcMemOp4: {
    unsigned FirstMemOp = CurOp + 1;

    ++FirstMemOp; // Skip the register source (which is encoded in VEX_VVVV).

    // Capture second register source (encoded in Imm[7:4])
    assert(HasVEX_I8Reg && "MRMSrcRegOp4 should imply VEX_I8Reg");
    I8RegNum = getX86RegEncoding(MI, FirstMemOp++);

    emitByte(BaseOpcode, OS);

    emitMemModRMByte(MI, FirstMemOp, getX86RegNum(MI.getOperand(CurOp)),
                     TSFlags, HasREX, StartByte, OS, Fixups, STI);
    CurOp = FirstMemOp + X86::AddrNumOperands;
    break;
  }
  case X86II::MRMSrcMemCC: {
    unsigned RegOp = CurOp++;
    unsigned FirstMemOp = CurOp;
    CurOp = FirstMemOp + X86::AddrNumOperands;

    unsigned CC = MI.getOperand(CurOp++).getImm();
    emitByte(BaseOpcode + CC, OS);

    emitMemModRMByte(MI, FirstMemOp, getX86RegNum(MI.getOperand(RegOp)),
                     TSFlags, HasREX, StartByte, OS, Fixups, STI);
    break;
  }

  case X86II::MRMXrCC: {
    unsigned RegOp = CurOp++;

    unsigned CC = MI.getOperand(CurOp++).getImm();
    emitByte(BaseOpcode + CC, OS);
    emitRegModRMByte(MI.getOperand(RegOp), 0, OS);
    break;
  }

  case X86II::MRMXr:
  case X86II::MRM0r:
  case X86II::MRM1r:
  case X86II::MRM2r:
  case X86II::MRM3r:
  case X86II::MRM4r:
  case X86II::MRM5r:
  case X86II::MRM6r:
  case X86II::MRM7r:
    if (HasVEX_4V) // Skip the register dst (which is encoded in VEX_VVVV).
      ++CurOp;
    if (HasEVEX_K) // Skip writemask
      ++CurOp;
    emitByte(BaseOpcode, OS);
    emitRegModRMByte(MI.getOperand(CurOp++),
                     (Form == X86II::MRMXr) ? 0 : Form - X86II::MRM0r, OS);
    break;
  case X86II::MRMr0:
    emitByte(BaseOpcode, OS);
    emitByte(modRMByte(3, getX86RegNum(MI.getOperand(CurOp++)),0), OS);
    break;

  case X86II::MRMXmCC: {
    unsigned FirstMemOp = CurOp;
    CurOp = FirstMemOp + X86::AddrNumOperands;

    unsigned CC = MI.getOperand(CurOp++).getImm();
    emitByte(BaseOpcode + CC, OS);

    emitMemModRMByte(MI, FirstMemOp, 0, TSFlags, HasREX, StartByte, OS, Fixups,
                     STI);
    break;
  }

  case X86II::MRMXm:
  case X86II::MRM0m:
  case X86II::MRM1m:
  case X86II::MRM2m:
  case X86II::MRM3m:
  case X86II::MRM4m:
  case X86II::MRM5m:
  case X86II::MRM6m:
  case X86II::MRM7m:
    if (HasVEX_4V) // Skip the register dst (which is encoded in VEX_VVVV).
      ++CurOp;
    if (HasEVEX_K) // Skip writemask
      ++CurOp;
    emitByte(BaseOpcode, OS);
    emitMemModRMByte(MI, CurOp,
                     (Form == X86II::MRMXm) ? 0 : Form - X86II::MRM0m, TSFlags,
                     HasREX, StartByte, OS, Fixups, STI);
    CurOp += X86::AddrNumOperands;
    break;

  case X86II::MRM0X:
  case X86II::MRM1X:
  case X86II::MRM2X:
  case X86II::MRM3X:
  case X86II::MRM4X:
  case X86II::MRM5X:
  case X86II::MRM6X:
  case X86II::MRM7X:
    emitByte(BaseOpcode, OS);
    emitByte(0xC0 + ((Form - X86II::MRM0X) << 3), OS);
    break;

  case X86II::MRM_C0:
  case X86II::MRM_C1:
  case X86II::MRM_C2:
  case X86II::MRM_C3:
  case X86II::MRM_C4:
  case X86II::MRM_C5:
  case X86II::MRM_C6:
  case X86II::MRM_C7:
  case X86II::MRM_C8:
  case X86II::MRM_C9:
  case X86II::MRM_CA:
  case X86II::MRM_CB:
  case X86II::MRM_CC:
  case X86II::MRM_CD:
  case X86II::MRM_CE:
  case X86II::MRM_CF:
  case X86II::MRM_D0:
  case X86II::MRM_D1:
  case X86II::MRM_D2:
  case X86II::MRM_D3:
  case X86II::MRM_D4:
  case X86II::MRM_D5:
  case X86II::MRM_D6:
  case X86II::MRM_D7:
  case X86II::MRM_D8:
  case X86II::MRM_D9:
  case X86II::MRM_DA:
  case X86II::MRM_DB:
  case X86II::MRM_DC:
  case X86II::MRM_DD:
  case X86II::MRM_DE:
  case X86II::MRM_DF:
  case X86II::MRM_E0:
  case X86II::MRM_E1:
  case X86II::MRM_E2:
  case X86II::MRM_E3:
  case X86II::MRM_E4:
  case X86II::MRM_E5:
  case X86II::MRM_E6:
  case X86II::MRM_E7:
  case X86II::MRM_E8:
  case X86II::MRM_E9:
  case X86II::MRM_EA:
  case X86II::MRM_EB:
  case X86II::MRM_EC:
  case X86II::MRM_ED:
  case X86II::MRM_EE:
  case X86II::MRM_EF:
  case X86II::MRM_F0:
  case X86II::MRM_F1:
  case X86II::MRM_F2:
  case X86II::MRM_F3:
  case X86II::MRM_F4:
  case X86II::MRM_F5:
  case X86II::MRM_F6:
  case X86II::MRM_F7:
  case X86II::MRM_F8:
  case X86II::MRM_F9:
  case X86II::MRM_FA:
  case X86II::MRM_FB:
  case X86II::MRM_FC:
  case X86II::MRM_FD:
  case X86II::MRM_FE:
  case X86II::MRM_FF:
    emitByte(BaseOpcode, OS);
    emitByte(0xC0 + Form - X86II::MRM_C0, OS);
    break;
  }

  if (HasVEX_I8Reg) {
    // The last source register of a 4 operand instruction in AVX is encoded
    // in bits[7:4] of a immediate byte.
    assert(I8RegNum < 16 && "Register encoding out of range");
    I8RegNum <<= 4;
    if (CurOp != NumOps) {
      unsigned Val = MI.getOperand(CurOp++).getImm();
      assert(Val < 16 && "Immediate operand value out of range");
      I8RegNum |= Val;
    }
    emitImmediate(MCOperand::createImm(I8RegNum), MI.getLoc(), 1, FK_Data_1,
                  StartByte, OS, Fixups);
  } else {
    // If there is a remaining operand, it must be a trailing immediate. Emit it
    // according to the right size for the instruction. Some instructions
    // (SSE4a extrq and insertq) have two trailing immediates.
    while (CurOp != NumOps && NumOps - CurOp <= 2) {
      emitImmediate(MI.getOperand(CurOp++), MI.getLoc(),
                    X86II::getSizeOfImm(TSFlags), getImmFixupKind(TSFlags),
                    StartByte, OS, Fixups);
    }
  }

  if ((TSFlags & X86II::OpMapMask) == X86II::ThreeDNow)
    emitByte(X86II::getBaseOpcodeFor(TSFlags), OS);

  assert(OS.tell() - StartByte <= 15 &&
         "The size of instruction must be no longer than 15.");
#ifndef NDEBUG
  // FIXME: Verify.
  if (/*!Desc.isVariadic() &&*/ CurOp != NumOps) {
    errs() << "Cannot encode all operands of: ";
    MI.dump();
    errs() << '\n';
    abort();
  }
#endif
}

MCCodeEmitter *llvm::createX86MCCodeEmitter(const MCInstrInfo &MCII,
                                            const MCRegisterInfo &MRI,
                                            MCContext &Ctx) {
  return new X86MCCodeEmitter(MCII, Ctx);
}<|MERGE_RESOLUTION|>--- conflicted
+++ resolved
@@ -846,26 +846,17 @@
   case X86II::XOPA:
     VEX_5M = 0xA;
     break;
-<<<<<<< HEAD
-#if INTEL_CUSTOMIZATION
   case X86II::T_MAP5:
     VEX_5M = 0x5;
-    break; // 0F 39
+    break;
   case X86II::T_MAP6:
     VEX_5M = 0x6;
-    break; // 0F 3B
+    break;
+#if INTEL_CUSTOMIZATION
   case X86II::T_MAP8:
     VEX_5M = 0x8;
     break;
 #endif // INTEL_CUSTOMIZATION
-=======
-  case X86II::T_MAP5:
-    VEX_5M = 0x5;
-    break;
-  case X86II::T_MAP6:
-    VEX_5M = 0x6;
-    break;
->>>>>>> 6f7f5b54
   }
 
   // VEX_4V (VEX vvvv field): a register specifier
@@ -1269,19 +1260,14 @@
     // +-----+ +--------------+ +-------------------+ +------------------------+
     // | 62h | | RXBR' | 0mmm | | W | vvvv | U | pp | | z | L'L | b | v' | aaa |
     // +-----+ +--------------+ +-------------------+ +------------------------+
-<<<<<<< HEAD
-#if INTEL_CUSTOMIZATION
     assert((VEX_5M & 0x7) == VEX_5M &&
            "More than 3 significant bits in VEX.m-mmmm fields for EVEX!");
+#if INTEL_CUSTOMIZATION
 #if INTEL_FEATURE_ISA_AVX256
     assert((STI.getCPU() != "common-avx256" || !EVEX_L2) &&
            "ZMM registers are not supported under AVX-256");
 #endif // INTEL_FEATURE_ISA_AVX256
 #endif // INTEL_CUSTOMIZATION
-=======
-    assert((VEX_5M & 0x7) == VEX_5M &&
-           "More than 3 significant bits in VEX.m-mmmm fields for EVEX!");
->>>>>>> 6f7f5b54
 
     emitByte(0x62, OS);
     emitByte((VEX_R << 7) | (VEX_X << 6) | (VEX_B << 5) | (EVEX_R2 << 4) |
