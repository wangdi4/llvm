//===--- X86InstPrinterCommon.cpp - X86 assembly instruction printing -----===//
//
// Part of the LLVM Project, under the Apache License v2.0 with LLVM Exceptions.
// See https://llvm.org/LICENSE.txt for license information.
// SPDX-License-Identifier: Apache-2.0 WITH LLVM-exception
//
//===----------------------------------------------------------------------===//
//
// This file includes common code for rendering MCInst instances as Intel-style
// and Intel-style assembly.
//
//===----------------------------------------------------------------------===//

#include "X86InstPrinterCommon.h"
#include "X86BaseInfo.h"
#include "llvm/MC/MCAsmInfo.h"
#include "llvm/MC/MCExpr.h"
#include "llvm/MC/MCInst.h"
#include "llvm/MC/MCInstrDesc.h"
#include "llvm/MC/MCInstrInfo.h"
#include "llvm/Support/raw_ostream.h"
#include "llvm/Support/Casting.h"
#include <cstdint>
#include <cassert>

using namespace llvm;

void X86InstPrinterCommon::printCondCode(const MCInst *MI, unsigned Op,
                                         raw_ostream &O) {
  int64_t Imm = MI->getOperand(Op).getImm();
  switch (Imm) {
  default: llvm_unreachable("Invalid condcode argument!");
  case    0: O << "o";  break;
  case    1: O << "no"; break;
  case    2: O << "b";  break;
  case    3: O << "ae"; break;
  case    4: O << "e";  break;
  case    5: O << "ne"; break;
  case    6: O << "be"; break;
  case    7: O << "a";  break;
  case    8: O << "s";  break;
  case    9: O << "ns"; break;
  case  0xa: O << "p";  break;
  case  0xb: O << "np"; break;
  case  0xc: O << "l";  break;
  case  0xd: O << "ge"; break;
  case  0xe: O << "le"; break;
  case  0xf: O << "g";  break;
  }
}

void X86InstPrinterCommon::printSSEAVXCC(const MCInst *MI, unsigned Op,
                                         raw_ostream &O) {
  int64_t Imm = MI->getOperand(Op).getImm();
  switch (Imm) {
  default: llvm_unreachable("Invalid ssecc/avxcc argument!");
  case    0: O << "eq"; break;
  case    1: O << "lt"; break;
  case    2: O << "le"; break;
  case    3: O << "unord"; break;
  case    4: O << "neq"; break;
  case    5: O << "nlt"; break;
  case    6: O << "nle"; break;
  case    7: O << "ord"; break;
  case    8: O << "eq_uq"; break;
  case    9: O << "nge"; break;
  case  0xa: O << "ngt"; break;
  case  0xb: O << "false"; break;
  case  0xc: O << "neq_oq"; break;
  case  0xd: O << "ge"; break;
  case  0xe: O << "gt"; break;
  case  0xf: O << "true"; break;
  case 0x10: O << "eq_os"; break;
  case 0x11: O << "lt_oq"; break;
  case 0x12: O << "le_oq"; break;
  case 0x13: O << "unord_s"; break;
  case 0x14: O << "neq_us"; break;
  case 0x15: O << "nlt_uq"; break;
  case 0x16: O << "nle_uq"; break;
  case 0x17: O << "ord_s"; break;
  case 0x18: O << "eq_us"; break;
  case 0x19: O << "nge_uq"; break;
  case 0x1a: O << "ngt_uq"; break;
  case 0x1b: O << "false_os"; break;
  case 0x1c: O << "neq_os"; break;
  case 0x1d: O << "ge_oq"; break;
  case 0x1e: O << "gt_oq"; break;
  case 0x1f: O << "true_us"; break;
  }
}

void X86InstPrinterCommon::printVPCOMMnemonic(const MCInst *MI,
                                              raw_ostream &OS) {
  OS << "vpcom";

  int64_t Imm = MI->getOperand(MI->getNumOperands() - 1).getImm();
  switch (Imm) {
  default: llvm_unreachable("Invalid vpcom argument!");
  case 0: OS << "lt"; break;
  case 1: OS << "le"; break;
  case 2: OS << "gt"; break;
  case 3: OS << "ge"; break;
  case 4: OS << "eq"; break;
  case 5: OS << "neq"; break;
  case 6: OS << "false"; break;
  case 7: OS << "true"; break;
  }

  switch (MI->getOpcode()) {
  default: llvm_unreachable("Unexpected opcode!");
  case X86::VPCOMBmi:  case X86::VPCOMBri:  OS << "b\t";  break;
  case X86::VPCOMDmi:  case X86::VPCOMDri:  OS << "d\t";  break;
  case X86::VPCOMQmi:  case X86::VPCOMQri:  OS << "q\t";  break;
  case X86::VPCOMUBmi: case X86::VPCOMUBri: OS << "ub\t"; break;
  case X86::VPCOMUDmi: case X86::VPCOMUDri: OS << "ud\t"; break;
  case X86::VPCOMUQmi: case X86::VPCOMUQri: OS << "uq\t"; break;
  case X86::VPCOMUWmi: case X86::VPCOMUWri: OS << "uw\t"; break;
  case X86::VPCOMWmi:  case X86::VPCOMWri:  OS << "w\t";  break;
  }
}

void X86InstPrinterCommon::printVPCMPMnemonic(const MCInst *MI,
                                              raw_ostream &OS) {
  OS << "vpcmp";

  printSSEAVXCC(MI, MI->getNumOperands() - 1, OS);

  switch (MI->getOpcode()) {
  default: llvm_unreachable("Unexpected opcode!");
  case X86::VPCMPBZ128rmi:  case X86::VPCMPBZ128rri:
  case X86::VPCMPBZ256rmi:  case X86::VPCMPBZ256rri:
  case X86::VPCMPBZrmi:     case X86::VPCMPBZrri:
  case X86::VPCMPBZ128rmik: case X86::VPCMPBZ128rrik:
  case X86::VPCMPBZ256rmik: case X86::VPCMPBZ256rrik:
  case X86::VPCMPBZrmik:    case X86::VPCMPBZrrik:
    OS << "b\t";
    break;
  case X86::VPCMPDZ128rmi:  case X86::VPCMPDZ128rri:
  case X86::VPCMPDZ256rmi:  case X86::VPCMPDZ256rri:
  case X86::VPCMPDZrmi:     case X86::VPCMPDZrri:
  case X86::VPCMPDZ128rmik: case X86::VPCMPDZ128rrik:
  case X86::VPCMPDZ256rmik: case X86::VPCMPDZ256rrik:
  case X86::VPCMPDZrmik:    case X86::VPCMPDZrrik:
  case X86::VPCMPDZ128rmib: case X86::VPCMPDZ128rmibk:
  case X86::VPCMPDZ256rmib: case X86::VPCMPDZ256rmibk:
  case X86::VPCMPDZrmib:    case X86::VPCMPDZrmibk:
    OS << "d\t";
    break;
  case X86::VPCMPQZ128rmi:  case X86::VPCMPQZ128rri:
  case X86::VPCMPQZ256rmi:  case X86::VPCMPQZ256rri:
  case X86::VPCMPQZrmi:     case X86::VPCMPQZrri:
  case X86::VPCMPQZ128rmik: case X86::VPCMPQZ128rrik:
  case X86::VPCMPQZ256rmik: case X86::VPCMPQZ256rrik:
  case X86::VPCMPQZrmik:    case X86::VPCMPQZrrik:
  case X86::VPCMPQZ128rmib: case X86::VPCMPQZ128rmibk:
  case X86::VPCMPQZ256rmib: case X86::VPCMPQZ256rmibk:
  case X86::VPCMPQZrmib:    case X86::VPCMPQZrmibk:
    OS << "q\t";
    break;
  case X86::VPCMPUBZ128rmi:  case X86::VPCMPUBZ128rri:
  case X86::VPCMPUBZ256rmi:  case X86::VPCMPUBZ256rri:
  case X86::VPCMPUBZrmi:     case X86::VPCMPUBZrri:
  case X86::VPCMPUBZ128rmik: case X86::VPCMPUBZ128rrik:
  case X86::VPCMPUBZ256rmik: case X86::VPCMPUBZ256rrik:
  case X86::VPCMPUBZrmik:    case X86::VPCMPUBZrrik:
    OS << "ub\t";
    break;
  case X86::VPCMPUDZ128rmi:  case X86::VPCMPUDZ128rri:
  case X86::VPCMPUDZ256rmi:  case X86::VPCMPUDZ256rri:
  case X86::VPCMPUDZrmi:     case X86::VPCMPUDZrri:
  case X86::VPCMPUDZ128rmik: case X86::VPCMPUDZ128rrik:
  case X86::VPCMPUDZ256rmik: case X86::VPCMPUDZ256rrik:
  case X86::VPCMPUDZrmik:    case X86::VPCMPUDZrrik:
  case X86::VPCMPUDZ128rmib: case X86::VPCMPUDZ128rmibk:
  case X86::VPCMPUDZ256rmib: case X86::VPCMPUDZ256rmibk:
  case X86::VPCMPUDZrmib:    case X86::VPCMPUDZrmibk:
    OS << "ud\t";
    break;
  case X86::VPCMPUQZ128rmi:  case X86::VPCMPUQZ128rri:
  case X86::VPCMPUQZ256rmi:  case X86::VPCMPUQZ256rri:
  case X86::VPCMPUQZrmi:     case X86::VPCMPUQZrri:
  case X86::VPCMPUQZ128rmik: case X86::VPCMPUQZ128rrik:
  case X86::VPCMPUQZ256rmik: case X86::VPCMPUQZ256rrik:
  case X86::VPCMPUQZrmik:    case X86::VPCMPUQZrrik:
  case X86::VPCMPUQZ128rmib: case X86::VPCMPUQZ128rmibk:
  case X86::VPCMPUQZ256rmib: case X86::VPCMPUQZ256rmibk:
  case X86::VPCMPUQZrmib:    case X86::VPCMPUQZrmibk:
    OS << "uq\t";
    break;
  case X86::VPCMPUWZ128rmi:  case X86::VPCMPUWZ128rri:
  case X86::VPCMPUWZ256rri:  case X86::VPCMPUWZ256rmi:
  case X86::VPCMPUWZrmi:     case X86::VPCMPUWZrri:
  case X86::VPCMPUWZ128rmik: case X86::VPCMPUWZ128rrik:
  case X86::VPCMPUWZ256rrik: case X86::VPCMPUWZ256rmik:
  case X86::VPCMPUWZrmik:    case X86::VPCMPUWZrrik:
    OS << "uw\t";
    break;
  case X86::VPCMPWZ128rmi:  case X86::VPCMPWZ128rri:
  case X86::VPCMPWZ256rmi:  case X86::VPCMPWZ256rri:
  case X86::VPCMPWZrmi:     case X86::VPCMPWZrri:
  case X86::VPCMPWZ128rmik: case X86::VPCMPWZ128rrik:
  case X86::VPCMPWZ256rmik: case X86::VPCMPWZ256rrik:
  case X86::VPCMPWZrmik:    case X86::VPCMPWZrrik:
    OS << "w\t";
    break;
  }
}

void X86InstPrinterCommon::printCMPMnemonic(const MCInst *MI, bool IsVCmp,
                                            raw_ostream &OS) {
  OS << (IsVCmp ? "vcmp" : "cmp");

  printSSEAVXCC(MI, MI->getNumOperands() - 1, OS);

  switch (MI->getOpcode()) {
  default: llvm_unreachable("Unexpected opcode!");
  case X86::CMPPDrmi:       case X86::CMPPDrri:
  case X86::VCMPPDrmi:      case X86::VCMPPDrri:
  case X86::VCMPPDYrmi:     case X86::VCMPPDYrri:
  case X86::VCMPPDZ128rmi:  case X86::VCMPPDZ128rri:
  case X86::VCMPPDZ256rmi:  case X86::VCMPPDZ256rri:
  case X86::VCMPPDZrmi:     case X86::VCMPPDZrri:
  case X86::VCMPPDZ128rmik: case X86::VCMPPDZ128rrik:
  case X86::VCMPPDZ256rmik: case X86::VCMPPDZ256rrik:
  case X86::VCMPPDZrmik:    case X86::VCMPPDZrrik:
  case X86::VCMPPDZ128rmbi: case X86::VCMPPDZ128rmbik:
  case X86::VCMPPDZ256rmbi: case X86::VCMPPDZ256rmbik:
  case X86::VCMPPDZrmbi:    case X86::VCMPPDZrmbik:
  case X86::VCMPPDZrrib:    case X86::VCMPPDZrribk:
    OS << "pd\t";
    break;
  case X86::CMPPSrmi:       case X86::CMPPSrri:
  case X86::VCMPPSrmi:      case X86::VCMPPSrri:
  case X86::VCMPPSYrmi:     case X86::VCMPPSYrri:
  case X86::VCMPPSZ128rmi:  case X86::VCMPPSZ128rri:
  case X86::VCMPPSZ256rmi:  case X86::VCMPPSZ256rri:
  case X86::VCMPPSZrmi:     case X86::VCMPPSZrri:
  case X86::VCMPPSZ128rmik: case X86::VCMPPSZ128rrik:
  case X86::VCMPPSZ256rmik: case X86::VCMPPSZ256rrik:
  case X86::VCMPPSZrmik:    case X86::VCMPPSZrrik:
  case X86::VCMPPSZ128rmbi: case X86::VCMPPSZ128rmbik:
  case X86::VCMPPSZ256rmbi: case X86::VCMPPSZ256rmbik:
  case X86::VCMPPSZrmbi:    case X86::VCMPPSZrmbik:
  case X86::VCMPPSZrrib:    case X86::VCMPPSZrribk:
    OS << "ps\t";
    break;
  case X86::CMPSDrm:        case X86::CMPSDrr:
  case X86::CMPSDrm_Int:    case X86::CMPSDrr_Int:
  case X86::VCMPSDrm:       case X86::VCMPSDrr:
  case X86::VCMPSDrm_Int:   case X86::VCMPSDrr_Int:
  case X86::VCMPSDZrm:      case X86::VCMPSDZrr:
  case X86::VCMPSDZrm_Int:  case X86::VCMPSDZrr_Int:
  case X86::VCMPSDZrm_Intk: case X86::VCMPSDZrr_Intk:
  case X86::VCMPSDZrrb_Int: case X86::VCMPSDZrrb_Intk:
    OS << "sd\t";
    break;
  case X86::CMPSSrm:        case X86::CMPSSrr:
  case X86::CMPSSrm_Int:    case X86::CMPSSrr_Int:
  case X86::VCMPSSrm:       case X86::VCMPSSrr:
  case X86::VCMPSSrm_Int:   case X86::VCMPSSrr_Int:
  case X86::VCMPSSZrm:      case X86::VCMPSSZrr:
  case X86::VCMPSSZrm_Int:  case X86::VCMPSSZrr_Int:
  case X86::VCMPSSZrm_Intk: case X86::VCMPSSZrr_Intk:
  case X86::VCMPSSZrrb_Int: case X86::VCMPSSZrrb_Intk:
    OS << "ss\t";
    break;
#if INTEL_CUSTOMIZATION
#if INTEL_FEATURE_ISA_FP16
  case X86::VCMPPHZ128rmi:  case X86::VCMPPHZ128rri:
  case X86::VCMPPHZ256rmi:  case X86::VCMPPHZ256rri:
  case X86::VCMPPHZrmi:     case X86::VCMPPHZrri:
  case X86::VCMPPHZ128rmik: case X86::VCMPPHZ128rrik:
  case X86::VCMPPHZ256rmik: case X86::VCMPPHZ256rrik:
  case X86::VCMPPHZrmik:    case X86::VCMPPHZrrik:
  case X86::VCMPPHZ128rmbi: case X86::VCMPPHZ128rmbik:
  case X86::VCMPPHZ256rmbi: case X86::VCMPPHZ256rmbik:
  case X86::VCMPPHZrmbi:    case X86::VCMPPHZrmbik:
  case X86::VCMPPHZrrib:    case X86::VCMPPHZrribk:
    OS << "ph\t";
    break;
  case X86::VCMPSHZrm:      case X86::VCMPSHZrr:
  case X86::VCMPSHZrm_Int:  case X86::VCMPSHZrr_Int:
  case X86::VCMPSHZrrb_Int: case X86::VCMPSHZrrb_Intk:
  case X86::VCMPSHZrm_Intk: case X86::VCMPSHZrr_Intk:
    OS << "sh\t";
    break;
#endif // INTEL_FEATURE_ISA_FP16
#endif // INTEL_CUSTOMIZATION
  }
}

void X86InstPrinterCommon::printRoundingControl(const MCInst *MI, unsigned Op,
                                                raw_ostream &O) {
  int64_t Imm = MI->getOperand(Op).getImm();
  switch (Imm) {
  default:
    llvm_unreachable("Invalid rounding control!");
  case X86::TO_NEAREST_INT:
    O << "{rn-sae}";
    break;
  case X86::TO_NEG_INF:
    O << "{rd-sae}";
    break;
  case X86::TO_POS_INF:
    O << "{ru-sae}";
    break;
  case X86::TO_ZERO:
    O << "{rz-sae}";
    break;
  }
}

/// value (e.g. for jumps and calls). In Intel-style these print slightly
/// differently than normal immediates. For example, a $ is not emitted.
///
/// \p Address The address of the next instruction.
/// \see MCInstPrinter::printInst
void X86InstPrinterCommon::printPCRelImm(const MCInst *MI, uint64_t Address,
                                         unsigned OpNo, raw_ostream &O) {
  // Do not print the numberic target address when symbolizing.
  if (SymbolizeOperands)
    return;

  const MCOperand &Op = MI->getOperand(OpNo);
  if (Op.isImm()) {
    if (PrintBranchImmAsAddress) {
      uint64_t Target = Address + Op.getImm();
      if (MAI.getCodePointerSize() == 4)
        Target &= 0xffffffff;
      O << formatHex(Target);
    } else
      O << formatImm(Op.getImm());
  } else {
    assert(Op.isExpr() && "unknown pcrel immediate operand");
    // If a symbolic branch target was added as a constant expression then print
    // that address in hex.
    const MCConstantExpr *BranchTarget = dyn_cast<MCConstantExpr>(Op.getExpr());
    int64_t Address;
    if (BranchTarget && BranchTarget->evaluateAsAbsolute(Address)) {
      O << formatHex((uint64_t)Address);
    } else {
      // Otherwise, just print the expression.
      Op.getExpr()->print(O, &MAI);
    }
  }
}

void X86InstPrinterCommon::printOptionalSegReg(const MCInst *MI, unsigned OpNo,
                                               raw_ostream &O) {
  if (MI->getOperand(OpNo).getReg()) {
    printOperand(MI, OpNo, O);
    O << ':';
  }
}

void X86InstPrinterCommon::printInstFlags(const MCInst *MI, raw_ostream &O) {
  const MCInstrDesc &Desc = MII.get(MI->getOpcode());
  uint64_t TSFlags = Desc.TSFlags;
  unsigned Flags = MI->getFlags();

  if ((TSFlags & X86II::LOCK) || (Flags & X86::IP_HAS_LOCK))
    O << "\tlock\t";

  if ((TSFlags & X86II::NOTRACK) || (Flags & X86::IP_HAS_NOTRACK))
    O << "\tnotrack\t";

  if (Flags & X86::IP_HAS_REPEAT_NE)
    O << "\trepne\t";
  else if (Flags & X86::IP_HAS_REPEAT)
    O << "\trep\t";

<<<<<<< HEAD
#if INTEL_CUSTOMIZATION
  if (TSFlags & X86II::ExplicitVEXPrefix)
    // These all require a pseudo prefix
    O << "\t{vex}";
  else if (TSFlags & X86II::ExplicitEVEXPrefix)
    O << "\t{evex}";
#endif // INTEL_CUSTOMIZATION
=======
  // These all require a pseudo prefix
  if (Flags & X86::IP_USE_VEX)
    O << "\t{vex}";
  else if (Flags & X86::IP_USE_VEX2)
    O << "\t{vex2}";
  else if (Flags & X86::IP_USE_VEX3)
    O << "\t{vex3}";
  else if (Flags & X86::IP_USE_EVEX)
    O << "\t{evex}";

  if (Flags & X86::IP_USE_DISP8)
    O << "\t{disp8}";
  else if (Flags & X86::IP_USE_DISP32)
    O << "\t{disp32}";
>>>>>>> 180548c5
}

void X86InstPrinterCommon::printVKPair(const MCInst *MI, unsigned OpNo,
                                       raw_ostream &OS) {
  // In assembly listings, a pair is represented by one of its members, any
  // of the two.  Here, we pick k0, k2, k4, k6, but we could as well
  // print K2_K3 as "k3".  It would probably make a lot more sense, if
  // the assembly would look something like:
  // "vp2intersect %zmm5, %zmm7, {%k2, %k3}"
  // but this can work too.
  switch (MI->getOperand(OpNo).getReg()) {
  case X86::K0_K1:
    printRegName(OS, X86::K0);
    return;
  case X86::K2_K3:
    printRegName(OS, X86::K2);
    return;
  case X86::K4_K5:
    printRegName(OS, X86::K4);
    return;
  case X86::K6_K7:
    printRegName(OS, X86::K6);
    return;
  }
  llvm_unreachable("Unknown mask pair register name");
}

#if INTEL_CUSTOMIZATION
#if INTEL_FEATURE_ISA_AMX
void X86InstPrinterCommon::printTILEPair(const MCInst *MI, unsigned OpNo,
                                         raw_ostream &OS) {
  switch (MI->getOperand(OpNo).getReg()) {
  case X86::TMM0_TMM1:
    printRegName(OS, X86::TMM0);
    return;
  case X86::TMM2_TMM3:
    printRegName(OS, X86::TMM2);
    return;
  case X86::TMM4_TMM5:
    printRegName(OS, X86::TMM4);
    return;
  case X86::TMM6_TMM7:
    printRegName(OS, X86::TMM6);
    return;
  case X86::TMM8_TMM9:
    printRegName(OS, X86::TMM8);
    return;
  case X86::TMM10_TMM11:
    printRegName(OS, X86::TMM10);
    return;
  case X86::TMM12_TMM13:
    printRegName(OS, X86::TMM12);
    return;
  case X86::TMM14_TMM15:
    printRegName(OS, X86::TMM14);
    return;
  }
  llvm_unreachable("Unknown tile pair register name");
}
#endif // INTEL_FEATURE_ISA_AMX
#if INTEL_FEATURE_ISA_AMX_TRANSPOSE2
void X86InstPrinterCommon::printTILEQuad(const MCInst *MI, unsigned OpNo,
                                         raw_ostream &OS) {
  switch (MI->getOperand(OpNo).getReg()) {
  case X86::TMM0_TMM1_TMM2_TMM3:
    printRegName(OS, X86::TMM0);
    return;
  case X86::TMM4_TMM5_TMM6_TMM7:
    printRegName(OS, X86::TMM4);
    return;
  case X86::TMM8_TMM9_TMM10_TMM11:
    printRegName(OS, X86::TMM8);
    return;
  case X86::TMM12_TMM13_TMM14_TMM15:
    printRegName(OS, X86::TMM12);
    return;
  }
  llvm_unreachable("Unknown tile quad register name");
}
#endif // INTEL_FEATURE_ISA_AMX_TRANSPOSE2
#endif // INTEL_CUSTOMIZATION<|MERGE_RESOLUTION|>--- conflicted
+++ resolved
@@ -369,15 +369,14 @@
   else if (Flags & X86::IP_HAS_REPEAT)
     O << "\trep\t";
 
-<<<<<<< HEAD
 #if INTEL_CUSTOMIZATION
   if (TSFlags & X86II::ExplicitVEXPrefix)
     // These all require a pseudo prefix
     O << "\t{vex}";
   else if (TSFlags & X86II::ExplicitEVEXPrefix)
     O << "\t{evex}";
+  else
 #endif // INTEL_CUSTOMIZATION
-=======
   // These all require a pseudo prefix
   if (Flags & X86::IP_USE_VEX)
     O << "\t{vex}";
@@ -392,7 +391,6 @@
     O << "\t{disp8}";
   else if (Flags & X86::IP_USE_DISP32)
     O << "\t{disp32}";
->>>>>>> 180548c5
 }
 
 void X86InstPrinterCommon::printVKPair(const MCInst *MI, unsigned OpNo,
