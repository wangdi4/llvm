//===--- X86InstPrinterCommon.cpp - X86 assembly instruction printing -----===//
//
// Part of the LLVM Project, under the Apache License v2.0 with LLVM Exceptions.
// See https://llvm.org/LICENSE.txt for license information.
// SPDX-License-Identifier: Apache-2.0 WITH LLVM-exception
//
//===----------------------------------------------------------------------===//
//
// This file includes common code for rendering MCInst instances as Intel-style
// and Intel-style assembly.
//
//===----------------------------------------------------------------------===//

#include "X86InstPrinterCommon.h"
#include "X86BaseInfo.h"
#include "llvm/MC/MCAsmInfo.h"
#include "llvm/MC/MCExpr.h"
#include "llvm/MC/MCInst.h"
#include "llvm/MC/MCInstrDesc.h"
#include "llvm/MC/MCInstrInfo.h"
#include "llvm/Support/raw_ostream.h"
#include "llvm/Support/Casting.h"
#include <cstdint>
#include <cassert>

using namespace llvm;

void X86InstPrinterCommon::printCondCode(const MCInst *MI, unsigned Op,
                                         raw_ostream &O) {
  int64_t Imm = MI->getOperand(Op).getImm();
  switch (Imm) {
  default: llvm_unreachable("Invalid condcode argument!");
  case    0: O << "o";  break;
  case    1: O << "no"; break;
  case    2: O << "b";  break;
  case    3: O << "ae"; break;
  case    4: O << "e";  break;
  case    5: O << "ne"; break;
  case    6: O << "be"; break;
  case    7: O << "a";  break;
  case    8: O << "s";  break;
  case    9: O << "ns"; break;
  case  0xa: O << "p";  break;
  case  0xb: O << "np"; break;
  case  0xc: O << "l";  break;
  case  0xd: O << "ge"; break;
  case  0xe: O << "le"; break;
  case  0xf: O << "g";  break;
  }
}

void X86InstPrinterCommon::printSSEAVXCC(const MCInst *MI, unsigned Op,
                                         raw_ostream &O) {
  int64_t Imm = MI->getOperand(Op).getImm();
  switch (Imm) {
  default: llvm_unreachable("Invalid ssecc/avxcc argument!");
  case    0: O << "eq"; break;
  case    1: O << "lt"; break;
  case    2: O << "le"; break;
  case    3: O << "unord"; break;
  case    4: O << "neq"; break;
  case    5: O << "nlt"; break;
  case    6: O << "nle"; break;
  case    7: O << "ord"; break;
  case    8: O << "eq_uq"; break;
  case    9: O << "nge"; break;
  case  0xa: O << "ngt"; break;
  case  0xb: O << "false"; break;
  case  0xc: O << "neq_oq"; break;
  case  0xd: O << "ge"; break;
  case  0xe: O << "gt"; break;
  case  0xf: O << "true"; break;
  case 0x10: O << "eq_os"; break;
  case 0x11: O << "lt_oq"; break;
  case 0x12: O << "le_oq"; break;
  case 0x13: O << "unord_s"; break;
  case 0x14: O << "neq_us"; break;
  case 0x15: O << "nlt_uq"; break;
  case 0x16: O << "nle_uq"; break;
  case 0x17: O << "ord_s"; break;
  case 0x18: O << "eq_us"; break;
  case 0x19: O << "nge_uq"; break;
  case 0x1a: O << "ngt_uq"; break;
  case 0x1b: O << "false_os"; break;
  case 0x1c: O << "neq_os"; break;
  case 0x1d: O << "ge_oq"; break;
  case 0x1e: O << "gt_oq"; break;
  case 0x1f: O << "true_us"; break;
  }
}

void X86InstPrinterCommon::printVPCOMMnemonic(const MCInst *MI,
                                              raw_ostream &OS) {
  OS << "vpcom";

  int64_t Imm = MI->getOperand(MI->getNumOperands() - 1).getImm();
  switch (Imm) {
  default: llvm_unreachable("Invalid vpcom argument!");
  case 0: OS << "lt"; break;
  case 1: OS << "le"; break;
  case 2: OS << "gt"; break;
  case 3: OS << "ge"; break;
  case 4: OS << "eq"; break;
  case 5: OS << "neq"; break;
  case 6: OS << "false"; break;
  case 7: OS << "true"; break;
  }

  switch (MI->getOpcode()) {
  default: llvm_unreachable("Unexpected opcode!");
  case X86::VPCOMBmi:  case X86::VPCOMBri:  OS << "b\t";  break;
  case X86::VPCOMDmi:  case X86::VPCOMDri:  OS << "d\t";  break;
  case X86::VPCOMQmi:  case X86::VPCOMQri:  OS << "q\t";  break;
  case X86::VPCOMUBmi: case X86::VPCOMUBri: OS << "ub\t"; break;
  case X86::VPCOMUDmi: case X86::VPCOMUDri: OS << "ud\t"; break;
  case X86::VPCOMUQmi: case X86::VPCOMUQri: OS << "uq\t"; break;
  case X86::VPCOMUWmi: case X86::VPCOMUWri: OS << "uw\t"; break;
  case X86::VPCOMWmi:  case X86::VPCOMWri:  OS << "w\t";  break;
  }
}

void X86InstPrinterCommon::printVPCMPMnemonic(const MCInst *MI,
                                              raw_ostream &OS) {
  OS << "vpcmp";

  printSSEAVXCC(MI, MI->getNumOperands() - 1, OS);

  switch (MI->getOpcode()) {
  default: llvm_unreachable("Unexpected opcode!");
  case X86::VPCMPBZ128rmi:  case X86::VPCMPBZ128rri:
  case X86::VPCMPBZ256rmi:  case X86::VPCMPBZ256rri:
  case X86::VPCMPBZrmi:     case X86::VPCMPBZrri:
  case X86::VPCMPBZ128rmik: case X86::VPCMPBZ128rrik:
  case X86::VPCMPBZ256rmik: case X86::VPCMPBZ256rrik:
  case X86::VPCMPBZrmik:    case X86::VPCMPBZrrik:
    OS << "b\t";
    break;
  case X86::VPCMPDZ128rmi:  case X86::VPCMPDZ128rri:
  case X86::VPCMPDZ256rmi:  case X86::VPCMPDZ256rri:
  case X86::VPCMPDZrmi:     case X86::VPCMPDZrri:
  case X86::VPCMPDZ128rmik: case X86::VPCMPDZ128rrik:
  case X86::VPCMPDZ256rmik: case X86::VPCMPDZ256rrik:
  case X86::VPCMPDZrmik:    case X86::VPCMPDZrrik:
  case X86::VPCMPDZ128rmib: case X86::VPCMPDZ128rmibk:
  case X86::VPCMPDZ256rmib: case X86::VPCMPDZ256rmibk:
  case X86::VPCMPDZrmib:    case X86::VPCMPDZrmibk:
    OS << "d\t";
    break;
  case X86::VPCMPQZ128rmi:  case X86::VPCMPQZ128rri:
  case X86::VPCMPQZ256rmi:  case X86::VPCMPQZ256rri:
  case X86::VPCMPQZrmi:     case X86::VPCMPQZrri:
  case X86::VPCMPQZ128rmik: case X86::VPCMPQZ128rrik:
  case X86::VPCMPQZ256rmik: case X86::VPCMPQZ256rrik:
  case X86::VPCMPQZrmik:    case X86::VPCMPQZrrik:
  case X86::VPCMPQZ128rmib: case X86::VPCMPQZ128rmibk:
  case X86::VPCMPQZ256rmib: case X86::VPCMPQZ256rmibk:
  case X86::VPCMPQZrmib:    case X86::VPCMPQZrmibk:
    OS << "q\t";
    break;
  case X86::VPCMPUBZ128rmi:  case X86::VPCMPUBZ128rri:
  case X86::VPCMPUBZ256rmi:  case X86::VPCMPUBZ256rri:
  case X86::VPCMPUBZrmi:     case X86::VPCMPUBZrri:
  case X86::VPCMPUBZ128rmik: case X86::VPCMPUBZ128rrik:
  case X86::VPCMPUBZ256rmik: case X86::VPCMPUBZ256rrik:
  case X86::VPCMPUBZrmik:    case X86::VPCMPUBZrrik:
    OS << "ub\t";
    break;
  case X86::VPCMPUDZ128rmi:  case X86::VPCMPUDZ128rri:
  case X86::VPCMPUDZ256rmi:  case X86::VPCMPUDZ256rri:
  case X86::VPCMPUDZrmi:     case X86::VPCMPUDZrri:
  case X86::VPCMPUDZ128rmik: case X86::VPCMPUDZ128rrik:
  case X86::VPCMPUDZ256rmik: case X86::VPCMPUDZ256rrik:
  case X86::VPCMPUDZrmik:    case X86::VPCMPUDZrrik:
  case X86::VPCMPUDZ128rmib: case X86::VPCMPUDZ128rmibk:
  case X86::VPCMPUDZ256rmib: case X86::VPCMPUDZ256rmibk:
  case X86::VPCMPUDZrmib:    case X86::VPCMPUDZrmibk:
    OS << "ud\t";
    break;
  case X86::VPCMPUQZ128rmi:  case X86::VPCMPUQZ128rri:
  case X86::VPCMPUQZ256rmi:  case X86::VPCMPUQZ256rri:
  case X86::VPCMPUQZrmi:     case X86::VPCMPUQZrri:
  case X86::VPCMPUQZ128rmik: case X86::VPCMPUQZ128rrik:
  case X86::VPCMPUQZ256rmik: case X86::VPCMPUQZ256rrik:
  case X86::VPCMPUQZrmik:    case X86::VPCMPUQZrrik:
  case X86::VPCMPUQZ128rmib: case X86::VPCMPUQZ128rmibk:
  case X86::VPCMPUQZ256rmib: case X86::VPCMPUQZ256rmibk:
  case X86::VPCMPUQZrmib:    case X86::VPCMPUQZrmibk:
    OS << "uq\t";
    break;
  case X86::VPCMPUWZ128rmi:  case X86::VPCMPUWZ128rri:
  case X86::VPCMPUWZ256rri:  case X86::VPCMPUWZ256rmi:
  case X86::VPCMPUWZrmi:     case X86::VPCMPUWZrri:
  case X86::VPCMPUWZ128rmik: case X86::VPCMPUWZ128rrik:
  case X86::VPCMPUWZ256rrik: case X86::VPCMPUWZ256rmik:
  case X86::VPCMPUWZrmik:    case X86::VPCMPUWZrrik:
    OS << "uw\t";
    break;
  case X86::VPCMPWZ128rmi:  case X86::VPCMPWZ128rri:
  case X86::VPCMPWZ256rmi:  case X86::VPCMPWZ256rri:
  case X86::VPCMPWZrmi:     case X86::VPCMPWZrri:
  case X86::VPCMPWZ128rmik: case X86::VPCMPWZ128rrik:
  case X86::VPCMPWZ256rmik: case X86::VPCMPWZ256rrik:
  case X86::VPCMPWZrmik:    case X86::VPCMPWZrrik:
    OS << "w\t";
    break;
  }
}

void X86InstPrinterCommon::printCMPMnemonic(const MCInst *MI, bool IsVCmp,
                                            raw_ostream &OS) {
  OS << (IsVCmp ? "vcmp" : "cmp");

  printSSEAVXCC(MI, MI->getNumOperands() - 1, OS);

  switch (MI->getOpcode()) {
  default: llvm_unreachable("Unexpected opcode!");
  case X86::CMPPDrmi:       case X86::CMPPDrri:
  case X86::VCMPPDrmi:      case X86::VCMPPDrri:
  case X86::VCMPPDYrmi:     case X86::VCMPPDYrri:
  case X86::VCMPPDZ128rmi:  case X86::VCMPPDZ128rri:
  case X86::VCMPPDZ256rmi:  case X86::VCMPPDZ256rri:
  case X86::VCMPPDZrmi:     case X86::VCMPPDZrri:
  case X86::VCMPPDZ128rmik: case X86::VCMPPDZ128rrik:
  case X86::VCMPPDZ256rmik: case X86::VCMPPDZ256rrik:
  case X86::VCMPPDZrmik:    case X86::VCMPPDZrrik:
  case X86::VCMPPDZ128rmbi: case X86::VCMPPDZ128rmbik:
  case X86::VCMPPDZ256rmbi: case X86::VCMPPDZ256rmbik:
  case X86::VCMPPDZrmbi:    case X86::VCMPPDZrmbik:
  case X86::VCMPPDZrrib:    case X86::VCMPPDZrribk:
    OS << "pd\t";
    break;
  case X86::CMPPSrmi:       case X86::CMPPSrri:
  case X86::VCMPPSrmi:      case X86::VCMPPSrri:
  case X86::VCMPPSYrmi:     case X86::VCMPPSYrri:
  case X86::VCMPPSZ128rmi:  case X86::VCMPPSZ128rri:
  case X86::VCMPPSZ256rmi:  case X86::VCMPPSZ256rri:
  case X86::VCMPPSZrmi:     case X86::VCMPPSZrri:
  case X86::VCMPPSZ128rmik: case X86::VCMPPSZ128rrik:
  case X86::VCMPPSZ256rmik: case X86::VCMPPSZ256rrik:
  case X86::VCMPPSZrmik:    case X86::VCMPPSZrrik:
  case X86::VCMPPSZ128rmbi: case X86::VCMPPSZ128rmbik:
  case X86::VCMPPSZ256rmbi: case X86::VCMPPSZ256rmbik:
  case X86::VCMPPSZrmbi:    case X86::VCMPPSZrmbik:
  case X86::VCMPPSZrrib:    case X86::VCMPPSZrribk:
    OS << "ps\t";
    break;
  case X86::CMPSDrm:        case X86::CMPSDrr:
  case X86::CMPSDrm_Int:    case X86::CMPSDrr_Int:
  case X86::VCMPSDrm:       case X86::VCMPSDrr:
  case X86::VCMPSDrm_Int:   case X86::VCMPSDrr_Int:
  case X86::VCMPSDZrm:      case X86::VCMPSDZrr:
  case X86::VCMPSDZrm_Int:  case X86::VCMPSDZrr_Int:
  case X86::VCMPSDZrm_Intk: case X86::VCMPSDZrr_Intk:
  case X86::VCMPSDZrrb_Int: case X86::VCMPSDZrrb_Intk:
    OS << "sd\t";
    break;
  case X86::CMPSSrm:        case X86::CMPSSrr:
  case X86::CMPSSrm_Int:    case X86::CMPSSrr_Int:
  case X86::VCMPSSrm:       case X86::VCMPSSrr:
  case X86::VCMPSSrm_Int:   case X86::VCMPSSrr_Int:
  case X86::VCMPSSZrm:      case X86::VCMPSSZrr:
  case X86::VCMPSSZrm_Int:  case X86::VCMPSSZrr_Int:
  case X86::VCMPSSZrm_Intk: case X86::VCMPSSZrr_Intk:
  case X86::VCMPSSZrrb_Int: case X86::VCMPSSZrrb_Intk:
    OS << "ss\t";
    break;
<<<<<<< HEAD
#if INTEL_CUSTOMIZATION
=======
>>>>>>> f1de9d6d
  case X86::VCMPPHZ128rmi:  case X86::VCMPPHZ128rri:
  case X86::VCMPPHZ256rmi:  case X86::VCMPPHZ256rri:
  case X86::VCMPPHZrmi:     case X86::VCMPPHZrri:
  case X86::VCMPPHZ128rmik: case X86::VCMPPHZ128rrik:
  case X86::VCMPPHZ256rmik: case X86::VCMPPHZ256rrik:
  case X86::VCMPPHZrmik:    case X86::VCMPPHZrrik:
  case X86::VCMPPHZ128rmbi: case X86::VCMPPHZ128rmbik:
  case X86::VCMPPHZ256rmbi: case X86::VCMPPHZ256rmbik:
  case X86::VCMPPHZrmbi:    case X86::VCMPPHZrmbik:
  case X86::VCMPPHZrrib:    case X86::VCMPPHZrribk:
    OS << "ph\t";
    break;
  case X86::VCMPSHZrm:      case X86::VCMPSHZrr:
  case X86::VCMPSHZrm_Int:  case X86::VCMPSHZrr_Int:
  case X86::VCMPSHZrrb_Int: case X86::VCMPSHZrrb_Intk:
  case X86::VCMPSHZrm_Intk: case X86::VCMPSHZrr_Intk:
    OS << "sh\t";
    break;
<<<<<<< HEAD
#endif // INTEL_CUSTOMIZATION
=======
>>>>>>> f1de9d6d
  }
}

void X86InstPrinterCommon::printRoundingControl(const MCInst *MI, unsigned Op,
                                                raw_ostream &O) {
  int64_t Imm = MI->getOperand(Op).getImm();
  switch (Imm) {
  default:
    llvm_unreachable("Invalid rounding control!");
  case X86::TO_NEAREST_INT:
    O << "{rn-sae}";
    break;
  case X86::TO_NEG_INF:
    O << "{rd-sae}";
    break;
  case X86::TO_POS_INF:
    O << "{ru-sae}";
    break;
  case X86::TO_ZERO:
    O << "{rz-sae}";
    break;
  }
}

/// value (e.g. for jumps and calls). In Intel-style these print slightly
/// differently than normal immediates. For example, a $ is not emitted.
///
/// \p Address The address of the next instruction.
/// \see MCInstPrinter::printInst
void X86InstPrinterCommon::printPCRelImm(const MCInst *MI, uint64_t Address,
                                         unsigned OpNo, raw_ostream &O) {
  // Do not print the numberic target address when symbolizing.
  if (SymbolizeOperands)
    return;

  const MCOperand &Op = MI->getOperand(OpNo);
  if (Op.isImm()) {
    if (PrintBranchImmAsAddress) {
      uint64_t Target = Address + Op.getImm();
      if (MAI.getCodePointerSize() == 4)
        Target &= 0xffffffff;
      O << formatHex(Target);
    } else
      O << formatImm(Op.getImm());
  } else {
    assert(Op.isExpr() && "unknown pcrel immediate operand");
    // If a symbolic branch target was added as a constant expression then print
    // that address in hex.
    const MCConstantExpr *BranchTarget = dyn_cast<MCConstantExpr>(Op.getExpr());
    int64_t Address;
    if (BranchTarget && BranchTarget->evaluateAsAbsolute(Address)) {
      O << formatHex((uint64_t)Address);
    } else {
      // Otherwise, just print the expression.
      Op.getExpr()->print(O, &MAI);
    }
  }
}

void X86InstPrinterCommon::printOptionalSegReg(const MCInst *MI, unsigned OpNo,
                                               raw_ostream &O) {
  if (MI->getOperand(OpNo).getReg()) {
    printOperand(MI, OpNo, O);
    O << ':';
  }
}

void X86InstPrinterCommon::printInstFlags(const MCInst *MI, raw_ostream &O) {
  const MCInstrDesc &Desc = MII.get(MI->getOpcode());
  uint64_t TSFlags = Desc.TSFlags;
  unsigned Flags = MI->getFlags();

  if ((TSFlags & X86II::LOCK) || (Flags & X86::IP_HAS_LOCK))
    O << "\tlock\t";

  if ((TSFlags & X86II::NOTRACK) || (Flags & X86::IP_HAS_NOTRACK))
    O << "\tnotrack\t";

  if (Flags & X86::IP_HAS_REPEAT_NE)
    O << "\trepne\t";
  else if (Flags & X86::IP_HAS_REPEAT)
    O << "\trep\t";

#if INTEL_CUSTOMIZATION
  if (TSFlags & X86II::ExplicitVEXPrefix)
    // These all require a pseudo prefix
    O << "\t{vex}";
  else if (TSFlags & X86II::ExplicitEVEXPrefix)
    O << "\t{evex}";
  else
#endif // INTEL_CUSTOMIZATION
  // These all require a pseudo prefix
  if ((Flags & X86::IP_USE_VEX) || (TSFlags & X86II::ExplicitVEXPrefix))
    O << "\t{vex}";
  else if (Flags & X86::IP_USE_VEX2)
    O << "\t{vex2}";
  else if (Flags & X86::IP_USE_VEX3)
    O << "\t{vex3}";
  else if (Flags & X86::IP_USE_EVEX)
    O << "\t{evex}";

  if (Flags & X86::IP_USE_DISP8)
    O << "\t{disp8}";
  else if (Flags & X86::IP_USE_DISP32)
    O << "\t{disp32}";
}

void X86InstPrinterCommon::printVKPair(const MCInst *MI, unsigned OpNo,
                                       raw_ostream &OS) {
  // In assembly listings, a pair is represented by one of its members, any
  // of the two.  Here, we pick k0, k2, k4, k6, but we could as well
  // print K2_K3 as "k3".  It would probably make a lot more sense, if
  // the assembly would look something like:
  // "vp2intersect %zmm5, %zmm7, {%k2, %k3}"
  // but this can work too.
  switch (MI->getOperand(OpNo).getReg()) {
  case X86::K0_K1:
    printRegName(OS, X86::K0);
    return;
  case X86::K2_K3:
    printRegName(OS, X86::K2);
    return;
  case X86::K4_K5:
    printRegName(OS, X86::K4);
    return;
  case X86::K6_K7:
    printRegName(OS, X86::K6);
    return;
  }
  llvm_unreachable("Unknown mask pair register name");
}

#if INTEL_CUSTOMIZATION
#if INTEL_FEATURE_ISA_AMX_LNC
void X86InstPrinterCommon::printTILEPair(const MCInst *MI, unsigned OpNo,
                                         raw_ostream &OS) {
  switch (MI->getOperand(OpNo).getReg()) {
  case X86::TMM0_TMM1:
    printRegName(OS, X86::TMM0);
    return;
  case X86::TMM2_TMM3:
    printRegName(OS, X86::TMM2);
    return;
  case X86::TMM4_TMM5:
    printRegName(OS, X86::TMM4);
    return;
  case X86::TMM6_TMM7:
    printRegName(OS, X86::TMM6);
    return;
  case X86::TMM8_TMM9:
    printRegName(OS, X86::TMM8);
    return;
  case X86::TMM10_TMM11:
    printRegName(OS, X86::TMM10);
    return;
  case X86::TMM12_TMM13:
    printRegName(OS, X86::TMM12);
    return;
  case X86::TMM14_TMM15:
    printRegName(OS, X86::TMM14);
    return;
  case X86::TMM16_TMM17:
    printRegName(OS, X86::TMM16);
    return;
  case X86::TMM18_TMM19:
    printRegName(OS, X86::TMM18);
    return;
  case X86::TMM20_TMM21:
    printRegName(OS, X86::TMM20);
    return;
  case X86::TMM22_TMM23:
    printRegName(OS, X86::TMM22);
    return;
  case X86::TMM24_TMM25:
    printRegName(OS, X86::TMM24);
    return;
  case X86::TMM26_TMM27:
    printRegName(OS, X86::TMM26);
    return;
  case X86::TMM28_TMM29:
    printRegName(OS, X86::TMM28);
    return;
  case X86::TMM30_TMM31:
    printRegName(OS, X86::TMM30);
    return;
  }
  llvm_unreachable("Unknown tile pair register name");
}
#endif // INTEL_FEATURE_ISA_AMX_LNC
#if INTEL_FEATURE_ISA_AMX_TRANSPOSE2
void X86InstPrinterCommon::printTILEQuad(const MCInst *MI, unsigned OpNo,
                                         raw_ostream &OS) {
  switch (MI->getOperand(OpNo).getReg()) {
  case X86::TMM0_TMM1_TMM2_TMM3:
    printRegName(OS, X86::TMM0);
    return;
  case X86::TMM4_TMM5_TMM6_TMM7:
    printRegName(OS, X86::TMM4);
    return;
  }
  llvm_unreachable("Unknown tile quad register name");
}
#endif // INTEL_FEATURE_ISA_AMX_TRANSPOSE2
#endif // INTEL_CUSTOMIZATION<|MERGE_RESOLUTION|>--- conflicted
+++ resolved
@@ -264,10 +264,6 @@
   case X86::VCMPSSZrrb_Int: case X86::VCMPSSZrrb_Intk:
     OS << "ss\t";
     break;
-<<<<<<< HEAD
-#if INTEL_CUSTOMIZATION
-=======
->>>>>>> f1de9d6d
   case X86::VCMPPHZ128rmi:  case X86::VCMPPHZ128rri:
   case X86::VCMPPHZ256rmi:  case X86::VCMPPHZ256rri:
   case X86::VCMPPHZrmi:     case X86::VCMPPHZrri:
@@ -286,10 +282,6 @@
   case X86::VCMPSHZrm_Intk: case X86::VCMPSHZrr_Intk:
     OS << "sh\t";
     break;
-<<<<<<< HEAD
-#endif // INTEL_CUSTOMIZATION
-=======
->>>>>>> f1de9d6d
   }
 }
 
