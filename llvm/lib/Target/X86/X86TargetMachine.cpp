//===-- X86TargetMachine.cpp - Define TargetMachine for the X86 -----------===//
//
//                     The LLVM Compiler Infrastructure
//
// This file is distributed under the University of Illinois Open Source
// License. See LICENSE.TXT for details.
//
//===----------------------------------------------------------------------===//
//
// This file defines the X86 specific subclass of TargetMachine.
//
//===----------------------------------------------------------------------===//

#include "X86TargetMachine.h"
#include "X86.h"
#include "X86TargetObjectFile.h"
#include "X86TargetTransformInfo.h"
#include "llvm/CodeGen/Passes.h"
#include "llvm/IR/Function.h"
#include "llvm/IR/LegacyPassManager.h"
#include "llvm/Support/CommandLine.h"
#include "llvm/Support/FormattedStream.h"
#include "llvm/Support/TargetRegistry.h"
#include "llvm/Target/TargetOptions.h"
using namespace llvm;

static cl::opt<bool> EnableMachineCombinerPass("x86-machine-combiner",
                               cl::desc("Enable the machine combiner pass"),
                               cl::init(true), cl::Hidden);

namespace llvm {
void initializeWinEHStatePassPass(PassRegistry &);
}

extern "C" void LLVMInitializeX86Target() {
  // Register the target.
  RegisterTargetMachine<X86TargetMachine> X(TheX86_32Target);
  RegisterTargetMachine<X86TargetMachine> Y(TheX86_64Target);

  PassRegistry &PR = *PassRegistry::getPassRegistry();
  initializeWinEHStatePassPass(PR);
}

static std::unique_ptr<TargetLoweringObjectFile> createTLOF(const Triple &TT) {
  if (TT.isOSBinFormatMachO()) {
    if (TT.getArch() == Triple::x86_64)
      return make_unique<X86_64MachoTargetObjectFile>();
    return make_unique<TargetLoweringObjectFileMachO>();
  }

  if (TT.isOSLinux() || TT.isOSNaCl())
    return make_unique<X86LinuxNaClTargetObjectFile>();
  if (TT.isOSBinFormatELF())
    return make_unique<X86ELFTargetObjectFile>();
  if (TT.isKnownWindowsMSVCEnvironment() || TT.isWindowsCoreCLREnvironment())
    return make_unique<X86WindowsTargetObjectFile>();
  if (TT.isOSBinFormatCOFF())
    return make_unique<TargetLoweringObjectFileCOFF>();
  llvm_unreachable("unknown subtarget type");
}

static std::string computeDataLayout(const Triple &TT) {
  // X86 is little endian
  std::string Ret = "e";

  Ret += DataLayout::getManglingComponent(TT);
  // X86 and x32 have 32 bit pointers.
  if ((TT.isArch64Bit() &&
       (TT.getEnvironment() == Triple::GNUX32 || TT.isOSNaCl())) ||
      !TT.isArch64Bit())
    Ret += "-p:32:32";

  // Some ABIs align 64 bit integers and doubles to 64 bits, others to 32.
  if (TT.isArch64Bit() || TT.isOSWindows() || TT.isOSNaCl())
    Ret += "-i64:64";
<<<<<<< HEAD
  #if INTEL_CUSTOMIZATION
  else if (TT.isOSIAMCU())
    Ret += "-i64:32-f64:32";
  #endif // INTEL_CUSTOMIZATION
=======
  else if (TT.isOSIAMCU())
    Ret += "-i64:32-f64:32";
>>>>>>> d12f3153
  else
    Ret += "-f64:32:64";

  // Some ABIs align long double to 128 bits, others to 32.
<<<<<<< HEAD
  if (TT.isOSNaCl() || TT.isOSIAMCU()) // INTEL
=======
  if (TT.isOSNaCl() || TT.isOSIAMCU())
>>>>>>> d12f3153
    ; // No f80
  else if (TT.isArch64Bit() || TT.isOSDarwin())
    Ret += "-f80:128";
  else
    Ret += "-f80:32";
<<<<<<< HEAD
  #if INTEL_CUSTOMIZATION
  if (TT.isOSIAMCU())
    Ret += "-f128:32";
  #endif
=======

  if (TT.isOSIAMCU())
    Ret += "-f128:32";

>>>>>>> d12f3153
  // The registers can hold 8, 16, 32 or, in x86-64, 64 bits.
  if (TT.isArch64Bit())
    Ret += "-n8:16:32:64";
  else
    Ret += "-n8:16:32";

  // The stack is aligned to 32 bits on some ABIs and 128 bits on others.
<<<<<<< HEAD
  if ((!TT.isArch64Bit() && TT.isOSWindows()) || TT.isOSIAMCU()) // INTEL
=======
  if ((!TT.isArch64Bit() && TT.isOSWindows()) || TT.isOSIAMCU())
>>>>>>> d12f3153
    Ret += "-a:0:32-S32";
  else
    Ret += "-S128";

  return Ret;
}

/// X86TargetMachine ctor - Create an X86 target.
///
X86TargetMachine::X86TargetMachine(const Target &T, const Triple &TT,
                                   StringRef CPU, StringRef FS,
                                   const TargetOptions &Options,
                                   Reloc::Model RM, CodeModel::Model CM,
                                   CodeGenOpt::Level OL)
    : LLVMTargetMachine(T, computeDataLayout(TT), TT, CPU, FS, Options, RM, CM,
                        OL),
      TLOF(createTLOF(getTargetTriple())),
      Subtarget(TT, CPU, FS, *this, Options.StackAlignmentOverride) {
  // Windows stack unwinder gets confused when execution flow "falls through"
  // after a call to 'noreturn' function.
  // To prevent that, we emit a trap for 'unreachable' IR instructions.
  // (which on X86, happens to be the 'ud2' instruction)
  if (Subtarget.isTargetWin64())
    this->Options.TrapUnreachable = true;

  // By default (and when -ffast-math is on), enable estimate codegen for
  // everything except scalar division. By default, use 1 refinement step for
  // all operations. Defaults may be overridden by using command-line options.
  // Scalar division estimates are disabled because they break too much
  // real-world code. These defaults match GCC behavior.
  this->Options.Reciprocals.setDefaults("sqrtf", true, 1);
  this->Options.Reciprocals.setDefaults("divf", false, 1);
  this->Options.Reciprocals.setDefaults("vec-sqrtf", true, 1);
  this->Options.Reciprocals.setDefaults("vec-divf", true, 1);

  initAsmInfo();
}

X86TargetMachine::~X86TargetMachine() {}

const X86Subtarget *
X86TargetMachine::getSubtargetImpl(const Function &F) const {
  Attribute CPUAttr = F.getFnAttribute("target-cpu");
  Attribute FSAttr = F.getFnAttribute("target-features");

  std::string CPU = !CPUAttr.hasAttribute(Attribute::None)
                        ? CPUAttr.getValueAsString().str()
                        : TargetCPU;
  std::string FS = !FSAttr.hasAttribute(Attribute::None)
                       ? FSAttr.getValueAsString().str()
                       : TargetFS;

  // FIXME: This is related to the code below to reset the target options,
  // we need to know whether or not the soft float flag is set on the
  // function before we can generate a subtarget. We also need to use
  // it as a key for the subtarget since that can be the only difference
  // between two functions.
  bool SoftFloat =
      F.hasFnAttribute("use-soft-float") &&
      F.getFnAttribute("use-soft-float").getValueAsString() == "true";
  // If the soft float attribute is set on the function turn on the soft float
  // subtarget feature.
  if (SoftFloat)
    FS += FS.empty() ? "+soft-float" : ",+soft-float";

  auto &I = SubtargetMap[CPU + FS];
  if (!I) {
    // This needs to be done before we create a new subtarget since any
    // creation will depend on the TM and the code generation flags on the
    // function that reside in TargetOptions.
    resetTargetOptions(F);
    I = llvm::make_unique<X86Subtarget>(TargetTriple, CPU, FS, *this,
                                        Options.StackAlignmentOverride);
  }
  return I.get();
}

//===----------------------------------------------------------------------===//
// Command line options for x86
//===----------------------------------------------------------------------===//
static cl::opt<bool>
UseVZeroUpper("x86-use-vzeroupper", cl::Hidden,
  cl::desc("Minimize AVX to SSE transition penalty"),
  cl::init(true));

//===----------------------------------------------------------------------===//
// X86 TTI query.
//===----------------------------------------------------------------------===//

TargetIRAnalysis X86TargetMachine::getTargetIRAnalysis() {
  return TargetIRAnalysis([this](const Function &F) {
    return TargetTransformInfo(X86TTIImpl(this, F));
  });
}


//===----------------------------------------------------------------------===//
// Pass Pipeline Configuration
//===----------------------------------------------------------------------===//

namespace {
/// X86 Code Generator Pass Configuration Options.
class X86PassConfig : public TargetPassConfig {
public:
  X86PassConfig(X86TargetMachine *TM, PassManagerBase &PM)
    : TargetPassConfig(TM, PM) {}

  X86TargetMachine &getX86TargetMachine() const {
    return getTM<X86TargetMachine>();
  }

  void addIRPasses() override;
  bool addInstSelector() override;
  bool addILPOpts() override;
  bool addPreISel() override;
  void addPreRegAlloc() override;
  void addPostRegAlloc() override;
  void addPreEmitPass() override;
  void addAdvancedPatternMatchingOpts() override;  // INTEL
  void addCodeGenPrepare() override;               // INTEL
  void addPreSched2() override;
};
} // namespace

TargetPassConfig *X86TargetMachine::createPassConfig(PassManagerBase &PM) {
  return new X86PassConfig(this, PM);
}

void X86PassConfig::addIRPasses() {
  addPass(createAtomicExpandPass(&getX86TargetMachine()));

  TargetPassConfig::addIRPasses();
}

bool X86PassConfig::addInstSelector() {
  // Install an instruction selector.
  addPass(createX86ISelDag(getX86TargetMachine(), getOptLevel()));

  // For ELF, cleanup any local-dynamic TLS accesses.
  if (TM->getTargetTriple().isOSBinFormatELF() &&
      getOptLevel() != CodeGenOpt::None)
    addPass(createCleanupLocalDynamicTLSPass());

  addPass(createX86GlobalBaseRegPass());

  return false;
}

bool X86PassConfig::addILPOpts() {
  addPass(&EarlyIfConverterID);
  if (EnableMachineCombinerPass)
    addPass(&MachineCombinerID);
  return true;
}

void X86PassConfig::addAdvancedPatternMatchingOpts() { // INTEL
  addPass(createX86GlobalFMAPass());                   // INTEL
}                                                      // INTEL

bool X86PassConfig::addPreISel() {
  // Only add this pass for 32-bit x86 Windows.
  const Triple &TT = TM->getTargetTriple();
  if (TT.isOSWindows() && TT.getArch() == Triple::x86)
    addPass(createX86WinEHStatePass());
  return true;
}

void X86PassConfig::addPreRegAlloc() {
  if (getOptLevel() != CodeGenOpt::None)
    addPass(createX86OptimizeLEAs());

  addPass(createX86CallFrameOptimization());
}

void X86PassConfig::addPostRegAlloc() {
  addPass(createX86FloatingPointStackifierPass());
}

void X86PassConfig::addPreSched2() { addPass(createX86ExpandPseudoPass()); }

void X86PassConfig::addPreEmitPass() {
  if (getOptLevel() != CodeGenOpt::None)
    addPass(createExecutionDependencyFixPass(&X86::VR128RegClass));

  if (UseVZeroUpper)
    addPass(createX86IssueVZeroUpperPass());

  if (getOptLevel() != CodeGenOpt::None) {
    addPass(createX86FixupBWInsts());                // INTEL
    addPass(createX86PadShortFunctions());
    addPass(createX86FixupLEAs());
  }
}

#if INTEL_CUSTOMIZATION
void X86PassConfig::addCodeGenPrepare() {
  addPass(createFeatureOutlinerPass(TM));
  TargetPassConfig::addCodeGenPrepare();
}
#endif // INTEL_CUSTOMIZATION<|MERGE_RESOLUTION|>--- conflicted
+++ resolved
@@ -73,40 +73,21 @@
   // Some ABIs align 64 bit integers and doubles to 64 bits, others to 32.
   if (TT.isArch64Bit() || TT.isOSWindows() || TT.isOSNaCl())
     Ret += "-i64:64";
-<<<<<<< HEAD
-  #if INTEL_CUSTOMIZATION
   else if (TT.isOSIAMCU())
     Ret += "-i64:32-f64:32";
-  #endif // INTEL_CUSTOMIZATION
-=======
-  else if (TT.isOSIAMCU())
-    Ret += "-i64:32-f64:32";
->>>>>>> d12f3153
   else
     Ret += "-f64:32:64";
 
   // Some ABIs align long double to 128 bits, others to 32.
-<<<<<<< HEAD
-  if (TT.isOSNaCl() || TT.isOSIAMCU()) // INTEL
-=======
   if (TT.isOSNaCl() || TT.isOSIAMCU())
->>>>>>> d12f3153
     ; // No f80
   else if (TT.isArch64Bit() || TT.isOSDarwin())
     Ret += "-f80:128";
   else
     Ret += "-f80:32";
-<<<<<<< HEAD
-  #if INTEL_CUSTOMIZATION
   if (TT.isOSIAMCU())
     Ret += "-f128:32";
-  #endif
-=======
-
-  if (TT.isOSIAMCU())
-    Ret += "-f128:32";
-
->>>>>>> d12f3153
+
   // The registers can hold 8, 16, 32 or, in x86-64, 64 bits.
   if (TT.isArch64Bit())
     Ret += "-n8:16:32:64";
@@ -114,11 +95,7 @@
     Ret += "-n8:16:32";
 
   // The stack is aligned to 32 bits on some ABIs and 128 bits on others.
-<<<<<<< HEAD
-  if ((!TT.isArch64Bit() && TT.isOSWindows()) || TT.isOSIAMCU()) // INTEL
-=======
   if ((!TT.isArch64Bit() && TT.isOSWindows()) || TT.isOSIAMCU())
->>>>>>> d12f3153
     Ret += "-a:0:32-S32";
   else
     Ret += "-S128";
