//===-- X86TargetMachine.cpp - Define TargetMachine for the X86 -----------===//
//
//                     The LLVM Compiler Infrastructure
//
// This file is distributed under the University of Illinois Open Source
// License. See LICENSE.TXT for details.
//
//===----------------------------------------------------------------------===//
//
// This file defines the X86 specific subclass of TargetMachine.
//
//===----------------------------------------------------------------------===//

#include "X86TargetMachine.h"
#include "MCTargetDesc/X86MCTargetDesc.h"
#include "X86.h"
#include "X86CallLowering.h"
#include "X86LegalizerInfo.h"
#include "X86MacroFusion.h"
#include "X86Subtarget.h"
#include "X86TargetObjectFile.h"
#include "X86TargetTransformInfo.h"
#include "llvm/ADT/Optional.h"
#include "llvm/ADT/STLExtras.h"
#include "llvm/ADT/SmallString.h"
#include "llvm/ADT/StringRef.h"
#include "llvm/ADT/Triple.h"
#include "llvm/Analysis/TargetTransformInfo.h"
#include "llvm/CodeGen/ExecutionDomainFix.h"
#include "llvm/CodeGen/GlobalISel/CallLowering.h"
#include "llvm/CodeGen/GlobalISel/IRTranslator.h"
#include "llvm/CodeGen/GlobalISel/InstructionSelect.h"
#include "llvm/CodeGen/GlobalISel/Legalizer.h"
#include "llvm/CodeGen/GlobalISel/RegBankSelect.h"
#include "llvm/CodeGen/MachineScheduler.h"
#include "llvm/CodeGen/Passes.h"
#include "llvm/CodeGen/TargetPassConfig.h"
#include "llvm/IR/Attributes.h"
#include "llvm/IR/DataLayout.h"
#include "llvm/IR/Function.h"
#include "llvm/Pass.h"
#include "llvm/Support/CodeGen.h"
#include "llvm/Support/CommandLine.h"
#include "llvm/Support/ErrorHandling.h"
#include "llvm/Support/TargetRegistry.h"
#include "llvm/Target/TargetLoweringObjectFile.h"
#include "llvm/Target/TargetOptions.h"
#include <memory>
#include <string>

using namespace llvm;

static cl::opt<bool> EnableMachineCombinerPass("x86-machine-combiner",
                               cl::desc("Enable the machine combiner pass"),
                               cl::init(true), cl::Hidden);

<<<<<<< HEAD
#if INTEL_CUSTOMIZATION
// Temporary to enable testing of zmm=low support in xmain.
static cl::opt<unsigned>
MaxLegalVectorWidth("x86-experimental-max-legal-vector-width",
                    cl::desc("Limit the maximum legal vector width"),
                    cl::init(0), cl::Hidden);
#endif
=======
static cl::opt<bool> EnableSpeculativeLoadHardening(
    "x86-speculative-load-hardening",
    cl::desc("Enable speculative load hardening"), cl::init(false), cl::Hidden);
>>>>>>> d553ff3e

namespace llvm {

void initializeWinEHStatePassPass(PassRegistry &);
void initializeFixupLEAPassPass(PassRegistry &);
void initializeShadowCallStackPass(PassRegistry &);
void initializeX86CallFrameOptimizationPass(PassRegistry &);
void initializeX86CmovConverterPassPass(PassRegistry &);
void initializeX86ExecutionDomainFixPass(PassRegistry &);
void initializeX86DomainReassignmentPass(PassRegistry &);
void initializeX86AvoidSFBPassPass(PassRegistry &);
void initializeX86FlagsCopyLoweringPassPass(PassRegistry &);

} // end namespace llvm

extern "C" void LLVMInitializeX86Target() {
  // Register the target.
  RegisterTargetMachine<X86TargetMachine> X(getTheX86_32Target());
  RegisterTargetMachine<X86TargetMachine> Y(getTheX86_64Target());

  PassRegistry &PR = *PassRegistry::getPassRegistry();
  initializeGlobalISel(PR);
  initializeWinEHStatePassPass(PR);
  initializeFixupBWInstPassPass(PR);
  initializeEvexToVexInstPassPass(PR);
  initializeFixupLEAPassPass(PR);
  initializeShadowCallStackPass(PR);
  initializeX86CallFrameOptimizationPass(PR);
  initializeX86CmovConverterPassPass(PR);
  initializeX86ExecutionDomainFixPass(PR);
  initializeX86DomainReassignmentPass(PR);
  initializeX86AvoidSFBPassPass(PR);
  initializeX86FlagsCopyLoweringPassPass(PR);
}

static std::unique_ptr<TargetLoweringObjectFile> createTLOF(const Triple &TT) {
  if (TT.isOSBinFormatMachO()) {
    if (TT.getArch() == Triple::x86_64)
      return llvm::make_unique<X86_64MachoTargetObjectFile>();
    return llvm::make_unique<TargetLoweringObjectFileMachO>();
  }

  if (TT.isOSFreeBSD())
    return llvm::make_unique<X86FreeBSDTargetObjectFile>();
  if (TT.isOSLinux() || TT.isOSNaCl() || TT.isOSIAMCU())
    return llvm::make_unique<X86LinuxNaClTargetObjectFile>();
  if (TT.isOSSolaris())
    return llvm::make_unique<X86SolarisTargetObjectFile>();
  if (TT.isOSFuchsia())
    return llvm::make_unique<X86FuchsiaTargetObjectFile>();
  if (TT.isOSBinFormatELF())
    return llvm::make_unique<X86ELFTargetObjectFile>();
  if (TT.isOSBinFormatCOFF())
    return llvm::make_unique<TargetLoweringObjectFileCOFF>();
  llvm_unreachable("unknown subtarget type");
}

static std::string computeDataLayout(const Triple &TT) {
  // X86 is little endian
  std::string Ret = "e";

  Ret += DataLayout::getManglingComponent(TT);
  // X86 and x32 have 32 bit pointers.
  if ((TT.isArch64Bit() &&
       (TT.getEnvironment() == Triple::GNUX32 || TT.isOSNaCl())) ||
      !TT.isArch64Bit())
    Ret += "-p:32:32";

  // Some ABIs align 64 bit integers and doubles to 64 bits, others to 32.
  if (TT.isArch64Bit() || TT.isOSWindows() || TT.isOSNaCl())
    Ret += "-i64:64";
  else if (TT.isOSIAMCU())
    Ret += "-i64:32-f64:32";
  else
    Ret += "-f64:32:64";

  // Some ABIs align long double to 128 bits, others to 32.
  if (TT.isOSNaCl() || TT.isOSIAMCU())
    ; // No f80
  else if (TT.isArch64Bit() || TT.isOSDarwin())
    Ret += "-f80:128";
  else
    Ret += "-f80:32";
  if (TT.isOSIAMCU())
    Ret += "-f128:32";

  // The registers can hold 8, 16, 32 or, in x86-64, 64 bits.
  if (TT.isArch64Bit())
    Ret += "-n8:16:32:64";
  else
    Ret += "-n8:16:32";

  // The stack is aligned to 32 bits on some ABIs and 128 bits on others.
  if ((!TT.isArch64Bit() && TT.isOSWindows()) || TT.isOSIAMCU())
    Ret += "-a:0:32-S32";
  else
    Ret += "-S128";

  return Ret;
}

static Reloc::Model getEffectiveRelocModel(const Triple &TT,
                                           Optional<Reloc::Model> RM) {
  bool is64Bit = TT.getArch() == Triple::x86_64;
  if (!RM.hasValue()) {
    // Darwin defaults to PIC in 64 bit mode and dynamic-no-pic in 32 bit mode.
    // Win64 requires rip-rel addressing, thus we force it to PIC. Otherwise we
    // use static relocation model by default.
    if (TT.isOSDarwin()) {
      if (is64Bit)
        return Reloc::PIC_;
      return Reloc::DynamicNoPIC;
    }
    if (TT.isOSWindows() && is64Bit)
      return Reloc::PIC_;
    return Reloc::Static;
  }

  // ELF and X86-64 don't have a distinct DynamicNoPIC model.  DynamicNoPIC
  // is defined as a model for code which may be used in static or dynamic
  // executables but not necessarily a shared library. On X86-32 we just
  // compile in -static mode, in x86-64 we use PIC.
  if (*RM == Reloc::DynamicNoPIC) {
    if (is64Bit)
      return Reloc::PIC_;
    if (!TT.isOSDarwin())
      return Reloc::Static;
  }

  // If we are on Darwin, disallow static relocation model in X86-64 mode, since
  // the Mach-O file format doesn't support it.
  if (*RM == Reloc::Static && TT.isOSDarwin() && is64Bit)
    return Reloc::PIC_;

  return *RM;
}

static CodeModel::Model getEffectiveCodeModel(Optional<CodeModel::Model> CM,
                                              bool JIT, bool Is64Bit) {
  if (CM)
    return *CM;
  if (JIT)
    return Is64Bit ? CodeModel::Large : CodeModel::Small;
  return CodeModel::Small;
}

/// Create an X86 target.
///
X86TargetMachine::X86TargetMachine(const Target &T, const Triple &TT,
                                   StringRef CPU, StringRef FS,
                                   const TargetOptions &Options,
                                   Optional<Reloc::Model> RM,
                                   Optional<CodeModel::Model> CM,
                                   CodeGenOpt::Level OL, bool JIT)
    : LLVMTargetMachine(
          T, computeDataLayout(TT), TT, CPU, FS, Options,
          getEffectiveRelocModel(TT, RM),
          getEffectiveCodeModel(CM, JIT, TT.getArch() == Triple::x86_64), OL),
      TLOF(createTLOF(getTargetTriple())) {
  // Windows stack unwinder gets confused when execution flow "falls through"
  // after a call to 'noreturn' function.
  // To prevent that, we emit a trap for 'unreachable' IR instructions.
  // (which on X86, happens to be the 'ud2' instruction)
  // On PS4, the "return address" of a 'noreturn' call must still be within
  // the calling function, and TrapUnreachable is an easy way to get that.
  // The check here for 64-bit windows is a bit icky, but as we're unlikely
  // to ever want to mix 32 and 64-bit windows code in a single module
  // this should be fine.
  if ((TT.isOSWindows() && TT.getArch() == Triple::x86_64) || TT.isPS4() ||
      TT.isOSBinFormatMachO()) {
    this->Options.TrapUnreachable = true;
    this->Options.NoTrapAfterNoreturn = TT.isOSBinFormatMachO();
  }

  // Outlining is available for x86-64.
  if (TT.getArch() == Triple::x86_64)
    setMachineOutliner(true);

  initAsmInfo();
}

X86TargetMachine::~X86TargetMachine() = default;

const X86Subtarget *
X86TargetMachine::getSubtargetImpl(const Function &F) const {
  Attribute CPUAttr = F.getFnAttribute("target-cpu");
  Attribute FSAttr = F.getFnAttribute("target-features");

  StringRef CPU = !CPUAttr.hasAttribute(Attribute::None)
                      ? CPUAttr.getValueAsString()
                      : (StringRef)TargetCPU;
  StringRef FS = !FSAttr.hasAttribute(Attribute::None)
                     ? FSAttr.getValueAsString()
                     : (StringRef)TargetFS;

  SmallString<512> Key;
  Key.reserve(CPU.size() + FS.size());
  Key += CPU;
  Key += FS;

  // FIXME: This is related to the code below to reset the target options,
  // we need to know whether or not the soft float flag is set on the
  // function before we can generate a subtarget. We also need to use
  // it as a key for the subtarget since that can be the only difference
  // between two functions.
  bool SoftFloat =
      F.getFnAttribute("use-soft-float").getValueAsString() == "true";
  // If the soft float attribute is set on the function turn on the soft float
  // subtarget feature.
  if (SoftFloat)
    Key += FS.empty() ? "+soft-float" : ",+soft-float";

  // Keep track of the key width after all features are added so we can extract
  // the feature string out later.
  unsigned CPUFSWidth = Key.size();

  // Extract prefer-vector-width attribute.
  unsigned PreferVectorWidthOverride = 0;
  if (F.hasFnAttribute("prefer-vector-width")) {
    StringRef Val = F.getFnAttribute("prefer-vector-width").getValueAsString();
    unsigned Width;
    if (!Val.getAsInteger(0, Width)) {
      Key += ",prefer-vector-width=";
      Key += Val;
      PreferVectorWidthOverride = Width;
    }
  }

  // Extract required-vector-width attribute.
  unsigned RequiredVectorWidth = UINT32_MAX;
  if (F.hasFnAttribute("required-vector-width")) {
    StringRef Val = F.getFnAttribute("required-vector-width").getValueAsString();
    unsigned Width;
    if (!Val.getAsInteger(0, Width)) {
      Key += ",required-vector-width=";
      Key += Val;
      RequiredVectorWidth = Width;
    }
  }
#if INTEL_CUSTOMIZATION
  // If the legal vector width is overridden use it.
  if (MaxLegalVectorWidth.getNumOccurrences()) {
    RequiredVectorWidth = MaxLegalVectorWidth;
  }
#endif

  // Extracted here so that we make sure there is backing for the StringRef. If
  // we assigned earlier, its possible the SmallString reallocated leaving a
  // dangling StringRef.
  FS = Key.slice(CPU.size(), CPUFSWidth);

  auto &I = SubtargetMap[Key];
  if (!I) {
    // This needs to be done before we create a new subtarget since any
    // creation will depend on the TM and the code generation flags on the
    // function that reside in TargetOptions.
    resetTargetOptions(F);
    I = llvm::make_unique<X86Subtarget>(TargetTriple, CPU, FS, *this,
                                        Options.StackAlignmentOverride,
                                        PreferVectorWidthOverride,
                                        RequiredVectorWidth);
  }
  return I.get();
}

//===----------------------------------------------------------------------===//
// Command line options for x86
//===----------------------------------------------------------------------===//
static cl::opt<bool>
UseVZeroUpper("x86-use-vzeroupper", cl::Hidden,
  cl::desc("Minimize AVX to SSE transition penalty"),
  cl::init(true));

//===----------------------------------------------------------------------===//
// X86 TTI query.
//===----------------------------------------------------------------------===//

TargetTransformInfo
X86TargetMachine::getTargetTransformInfo(const Function &F) {
  return TargetTransformInfo(X86TTIImpl(this, F));
}

//===----------------------------------------------------------------------===//
// Pass Pipeline Configuration
//===----------------------------------------------------------------------===//

namespace {

/// X86 Code Generator Pass Configuration Options.
class X86PassConfig : public TargetPassConfig {
public:
  X86PassConfig(X86TargetMachine &TM, PassManagerBase &PM)
    : TargetPassConfig(TM, PM) {}

  X86TargetMachine &getX86TargetMachine() const {
    return getTM<X86TargetMachine>();
  }

  ScheduleDAGInstrs *
  createMachineScheduler(MachineSchedContext *C) const override {
    ScheduleDAGMILive *DAG = createGenericSchedLive(C);
    DAG->addMutation(createX86MacroFusionDAGMutation());
    return DAG;
  }

  void addIRPasses() override;
  bool addInstSelector() override;
  bool addIRTranslator() override;
  bool addLegalizeMachineIR() override;
  bool addRegBankSelect() override;
  bool addGlobalInstructionSelect() override;
  bool addILPOpts() override;
  bool addPreISel() override;
  void addMachineSSAOptimization() override;
  void addPreRegAlloc() override;
  void addPostRegAlloc() override;
  void addPreEmitPass() override;
  void addAdvancedPatternMatchingOpts() override;  // INTEL
  void addPreEmitPass2() override;
  void addPreSched2() override;
};

class X86ExecutionDomainFix : public ExecutionDomainFix {
public:
  static char ID;
  X86ExecutionDomainFix() : ExecutionDomainFix(ID, X86::VR128XRegClass) {}
  StringRef getPassName() const override {
    return "X86 Execution Dependency Fix";
  }
};
char X86ExecutionDomainFix::ID;

} // end anonymous namespace

INITIALIZE_PASS_BEGIN(X86ExecutionDomainFix, "x86-execution-domain-fix",
  "X86 Execution Domain Fix", false, false)
INITIALIZE_PASS_DEPENDENCY(ReachingDefAnalysis)
INITIALIZE_PASS_END(X86ExecutionDomainFix, "x86-execution-domain-fix",
  "X86 Execution Domain Fix", false, false)

TargetPassConfig *X86TargetMachine::createPassConfig(PassManagerBase &PM) {
  return new X86PassConfig(*this, PM);
}

void X86PassConfig::addIRPasses() {
  addPass(createAtomicExpandPass());

  TargetPassConfig::addIRPasses();

  if (TM->getOptLevel() != CodeGenOpt::None)
    addPass(createInterleavedAccessPass());

  // Add passes that handle indirect branch removal and insertion of a retpoline
  // thunk. These will be a no-op unless a function subtarget has the retpoline
  // feature enabled.
  addPass(createIndirectBrExpandPass());
}

bool X86PassConfig::addInstSelector() {
  // Install an instruction selector.
  addPass(createX86ISelDag(getX86TargetMachine(), getOptLevel()));

  // For ELF, cleanup any local-dynamic TLS accesses.
  if (TM->getTargetTriple().isOSBinFormatELF() &&
      getOptLevel() != CodeGenOpt::None)
    addPass(createCleanupLocalDynamicTLSPass());

  addPass(createX86GlobalBaseRegPass());
  return false;
}

bool X86PassConfig::addIRTranslator() {
  addPass(new IRTranslator());
  return false;
}

bool X86PassConfig::addLegalizeMachineIR() {
  addPass(new Legalizer());
  return false;
}

bool X86PassConfig::addRegBankSelect() {
  addPass(new RegBankSelect());
  return false;
}

bool X86PassConfig::addGlobalInstructionSelect() {
  addPass(new InstructionSelect());
  return false;
}

bool X86PassConfig::addILPOpts() {
  addPass(&EarlyIfConverterID);
  if (EnableMachineCombinerPass)
    addPass(&MachineCombinerID);
  addPass(createX86CmovConverterPass());
  return true;
}

void X86PassConfig::addAdvancedPatternMatchingOpts() { // INTEL
  addPass(createX86GlobalFMAPass());                   // INTEL
}                                                      // INTEL

bool X86PassConfig::addPreISel() {
  // Only add this pass for 32-bit x86 Windows.
  const Triple &TT = TM->getTargetTriple();
  if (TT.isOSWindows() && TT.getArch() == Triple::x86)
    addPass(createX86WinEHStatePass());
  return true;
}

void X86PassConfig::addPreRegAlloc() {
  if (getOptLevel() != CodeGenOpt::None) {
    addPass(&LiveRangeShrinkID);
    addPass(createX86FixupSetCC());
    addPass(createX86OptimizeLEAs());
    addPass(createX86CallFrameOptimization());
    addPass(createX86AvoidStoreForwardingBlocks());
  }

  if (EnableSpeculativeLoadHardening)
    addPass(createX86SpeculativeLoadHardeningPass());

  addPass(createX86FlagsCopyLoweringPass());
  addPass(createX86WinAllocaExpander());
}
void X86PassConfig::addMachineSSAOptimization() {
  addPass(createX86DomainReassignmentPass());
  TargetPassConfig::addMachineSSAOptimization();
}

void X86PassConfig::addPostRegAlloc() {
  addPass(createX86FloatingPointStackifierPass());
}

void X86PassConfig::addPreSched2() { addPass(createX86ExpandPseudoPass()); }

void X86PassConfig::addPreEmitPass() {
  if (getOptLevel() != CodeGenOpt::None) {
    addPass(new X86ExecutionDomainFix());
    addPass(createBreakFalseDeps());
  }

  addPass(createShadowCallStackPass());
  addPass(createX86IndirectBranchTrackingPass());

  if (UseVZeroUpper)
    addPass(createX86IssueVZeroUpperPass());

  if (getOptLevel() != CodeGenOpt::None) {
    addPass(createX86FixupBWInsts());
    addPass(createX86PadShortFunctions());
    addPass(createX86FixupLEAs());
    addPass(createX86EvexToVexInsts());
  }
}

void X86PassConfig::addPreEmitPass2() {
  addPass(createX86RetpolineThunksPass());
  // Verify basic block incoming and outgoing cfa offset and register values and
  // correct CFA calculation rule where needed by inserting appropriate CFI
  // instructions.
  const Triple &TT = TM->getTargetTriple();
  if (!TT.isOSDarwin() && !TT.isOSWindows())
    addPass(createCFIInstrInserter());
}<|MERGE_RESOLUTION|>--- conflicted
+++ resolved
@@ -54,7 +54,10 @@
                                cl::desc("Enable the machine combiner pass"),
                                cl::init(true), cl::Hidden);
 
-<<<<<<< HEAD
+static cl::opt<bool> EnableSpeculativeLoadHardening(
+    "x86-speculative-load-hardening",
+    cl::desc("Enable speculative load hardening"), cl::init(false), cl::Hidden);
+
 #if INTEL_CUSTOMIZATION
 // Temporary to enable testing of zmm=low support in xmain.
 static cl::opt<unsigned>
@@ -62,11 +65,6 @@
                     cl::desc("Limit the maximum legal vector width"),
                     cl::init(0), cl::Hidden);
 #endif
-=======
-static cl::opt<bool> EnableSpeculativeLoadHardening(
-    "x86-speculative-load-hardening",
-    cl::desc("Enable speculative load hardening"), cl::init(false), cl::Hidden);
->>>>>>> d553ff3e
 
 namespace llvm {
 
