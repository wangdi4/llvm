--- conflicted
+++ resolved
@@ -54,7 +54,11 @@
                                cl::desc("Enable the machine combiner pass"),
                                cl::init(true), cl::Hidden);
 
-<<<<<<< HEAD
+static cl::opt<bool> EnableCondBrFoldingPass("x86-condbr-folding",
+                               cl::desc("Enable the conditional branch "
+                                        "folding pass"),
+                               cl::init(true), cl::Hidden);
+
 #if INTEL_CUSTOMIZATION
 // Temporary to enable testing of zmm=low support in xmain.
 static cl::opt<unsigned>
@@ -62,12 +66,6 @@
                     cl::desc("Limit the maximum legal vector width"),
                     cl::init(0), cl::Hidden);
 #endif
-=======
-static cl::opt<bool> EnableCondBrFoldingPass("x86-condbr-folding",
-                               cl::desc("Enable the conditional branch "
-                                        "folding pass"),
-                               cl::init(true), cl::Hidden);
->>>>>>> 02c62aa5
 
 namespace llvm {
 
