--- conflicted
+++ resolved
@@ -67,11 +67,7 @@
 #endif // INTEL_CUSTOMIZATION
 
   PassRegistry &PR = *PassRegistry::getPassRegistry();
-<<<<<<< HEAD
   initializeX86SplitVectorValueTypePass(PR);  // INTEL
-  initializeX86LowerAMXIntrinsicsLegacyPassPass(PR);
-=======
->>>>>>> 3fd2fa12
   initializeX86LowerAMXTypeLegacyPassPass(PR);
   initializeGlobalISel(PR);
   initializeWinEHStatePassPass(PR);
@@ -428,14 +424,7 @@
 
 void X86PassConfig::addIRPasses() {
   addPass(createAtomicExpandPass());
-<<<<<<< HEAD
   addPass(createFloat128ExpandPass()); // INTEL
-
-  // We add both pass anyway and when these two passes run, we skip the pass
-  // based on the option level and option attribute.
-  addPass(createX86LowerAMXIntrinsicsPass());
-=======
->>>>>>> 3fd2fa12
   addPass(createX86LowerAMXTypePass());
 
   TargetPassConfig::addIRPasses();
