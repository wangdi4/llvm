//===- X86ISelDAGToDAG.cpp - A DAG pattern matching inst selector for X86 -===//
//
// Part of the LLVM Project, under the Apache License v2.0 with LLVM Exceptions.
// See https://llvm.org/LICENSE.txt for license information.
// SPDX-License-Identifier: Apache-2.0 WITH LLVM-exception
//
//===----------------------------------------------------------------------===//
//
// This file defines a DAG pattern matching instruction selector for X86,
// converting from a legalized dag to a X86 dag.
//
//===----------------------------------------------------------------------===//

#include "X86.h"
#include "X86MachineFunctionInfo.h"
#include "X86RegisterInfo.h"
#include "X86Subtarget.h"
#include "X86TargetMachine.h"
#include "llvm/ADT/Statistic.h"
#include "llvm/CodeGen/MachineModuleInfo.h"
#include "llvm/CodeGen/SelectionDAGISel.h"
#include "llvm/Config/llvm-config.h"
#include "llvm/IR/ConstantRange.h"
#include "llvm/IR/Function.h"
#include "llvm/IR/Instructions.h"
#include "llvm/IR/Intrinsics.h"
#include "llvm/IR/IntrinsicsX86.h"
#include "llvm/IR/Type.h"
#include "llvm/Support/Debug.h"
#include "llvm/Support/ErrorHandling.h"
#include "llvm/Support/KnownBits.h"
#include "llvm/Support/MathExtras.h"
#include <cstdint>

using namespace llvm;

#define DEBUG_TYPE "x86-isel"

STATISTIC(NumLoadMoved, "Number of loads moved below TokenFactor");

static cl::opt<bool> AndImmShrink("x86-and-imm-shrink", cl::init(true),
    cl::desc("Enable setting constant bits to reduce size of mask immediates"),
    cl::Hidden);

static cl::opt<bool> EnablePromoteAnyextLoad(
    "x86-promote-anyext-load", cl::init(true),
    cl::desc("Enable promoting aligned anyext load to wider load"), cl::Hidden);

extern cl::opt<bool> IndirectBranchTracking;

//===----------------------------------------------------------------------===//
//                      Pattern Matcher Implementation
//===----------------------------------------------------------------------===//

namespace {
  /// This corresponds to X86AddressMode, but uses SDValue's instead of register
  /// numbers for the leaves of the matched tree.
  struct X86ISelAddressMode {
    enum {
      RegBase,
      FrameIndexBase
    } BaseType;

    // This is really a union, discriminated by BaseType!
    SDValue Base_Reg;
    int Base_FrameIndex;

    unsigned Scale;
    SDValue IndexReg;
    int32_t Disp;
    SDValue Segment;
    const GlobalValue *GV;
    const Constant *CP;
    const BlockAddress *BlockAddr;
    const char *ES;
    MCSymbol *MCSym;
    int JT;
    Align Alignment;            // CP alignment.
    unsigned char SymbolFlags;  // X86II::MO_*
    bool NegateIndex = false;

    X86ISelAddressMode()
        : BaseType(RegBase), Base_FrameIndex(0), Scale(1), IndexReg(), Disp(0),
          Segment(), GV(nullptr), CP(nullptr), BlockAddr(nullptr), ES(nullptr),
          MCSym(nullptr), JT(-1), SymbolFlags(X86II::MO_NO_FLAG) {}

    bool hasSymbolicDisplacement() const {
      return GV != nullptr || CP != nullptr || ES != nullptr ||
             MCSym != nullptr || JT != -1 || BlockAddr != nullptr;
    }

    bool hasBaseOrIndexReg() const {
      return BaseType == FrameIndexBase ||
             IndexReg.getNode() != nullptr || Base_Reg.getNode() != nullptr;
    }

    /// Return true if this addressing mode is already RIP-relative.
    bool isRIPRelative() const {
      if (BaseType != RegBase) return false;
      if (RegisterSDNode *RegNode =
            dyn_cast_or_null<RegisterSDNode>(Base_Reg.getNode()))
        return RegNode->getReg() == X86::RIP;
      return false;
    }

    void setBaseReg(SDValue Reg) {
      BaseType = RegBase;
      Base_Reg = Reg;
    }

#if !defined(NDEBUG) || defined(LLVM_ENABLE_DUMP)
    void dump(SelectionDAG *DAG = nullptr) {
      dbgs() << "X86ISelAddressMode " << this << '\n';
      dbgs() << "Base_Reg ";
      if (Base_Reg.getNode())
        Base_Reg.getNode()->dump(DAG);
      else
        dbgs() << "nul\n";
      if (BaseType == FrameIndexBase)
        dbgs() << " Base.FrameIndex " << Base_FrameIndex << '\n';
      dbgs() << " Scale " << Scale << '\n'
             << "IndexReg ";
      if (NegateIndex)
        dbgs() << "negate ";
      if (IndexReg.getNode())
        IndexReg.getNode()->dump(DAG);
      else
        dbgs() << "nul\n";
      dbgs() << " Disp " << Disp << '\n'
             << "GV ";
      if (GV)
        GV->dump();
      else
        dbgs() << "nul";
      dbgs() << " CP ";
      if (CP)
        CP->dump();
      else
        dbgs() << "nul";
      dbgs() << '\n'
             << "ES ";
      if (ES)
        dbgs() << ES;
      else
        dbgs() << "nul";
      dbgs() << " MCSym ";
      if (MCSym)
        dbgs() << MCSym;
      else
        dbgs() << "nul";
      dbgs() << " JT" << JT << " Align" << Alignment.value() << '\n';
    }
#endif
  };
}

namespace {
  //===--------------------------------------------------------------------===//
  /// ISel - X86-specific code to select X86 machine instructions for
  /// SelectionDAG operations.
  ///
  class X86DAGToDAGISel final : public SelectionDAGISel {
    /// Keep a pointer to the X86Subtarget around so that we can
    /// make the right decision when generating code for different targets.
    const X86Subtarget *Subtarget;

    /// If true, selector should try to optimize for minimum code size.
    bool OptForMinSize;

    /// Disable direct TLS access through segment registers.
    bool IndirectTlsSegRefs;

  public:
    explicit X86DAGToDAGISel(X86TargetMachine &tm, CodeGenOpt::Level OptLevel)
        : SelectionDAGISel(tm, OptLevel), Subtarget(nullptr),
          OptForMinSize(false), IndirectTlsSegRefs(false) {}

    StringRef getPassName() const override {
      return "X86 DAG->DAG Instruction Selection";
    }

    bool runOnMachineFunction(MachineFunction &MF) override {
      // Reset the subtarget each time through.
      Subtarget = &MF.getSubtarget<X86Subtarget>();
      IndirectTlsSegRefs = MF.getFunction().hasFnAttribute(
                             "indirect-tls-seg-refs");

      // OptFor[Min]Size are used in pattern predicates that isel is matching.
      OptForMinSize = MF.getFunction().hasMinSize();
      assert((!OptForMinSize || MF.getFunction().hasOptSize()) &&
             "OptForMinSize implies OptForSize");

      SelectionDAGISel::runOnMachineFunction(MF);
      return true;
    }

    void emitFunctionEntryCode() override;

    bool IsProfitableToFold(SDValue N, SDNode *U, SDNode *Root) const override;

    void PreprocessISelDAG() override;
    void PostprocessISelDAG() override;

// Include the pieces autogenerated from the target description.
#include "X86GenDAGISel.inc"

  private:
    void Select(SDNode *N) override;

    bool foldOffsetIntoAddress(uint64_t Offset, X86ISelAddressMode &AM);
    bool matchLoadInAddress(LoadSDNode *N, X86ISelAddressMode &AM,
                            bool AllowSegmentRegForX32 = false);
    bool matchWrapper(SDValue N, X86ISelAddressMode &AM);
    bool matchAddress(SDValue N, X86ISelAddressMode &AM);
    bool matchVectorAddress(SDValue N, X86ISelAddressMode &AM);
    bool matchAdd(SDValue &N, X86ISelAddressMode &AM, unsigned Depth);
    bool matchAddressRecursively(SDValue N, X86ISelAddressMode &AM,
                                 unsigned Depth);
#if INTEL_CUSTOMIZATION
    bool matchVectorAddressRecursively(SDValue N, X86ISelAddressMode &AM,
                                       unsigned Depth);
#endif // INTEL_CUSTOMIZATION
    bool matchAddressBase(SDValue N, X86ISelAddressMode &AM);
    bool selectAddr(SDNode *Parent, SDValue N, SDValue &Base,
                    SDValue &Scale, SDValue &Index, SDValue &Disp,
                    SDValue &Segment);
    bool selectVectorAddr(MemSDNode *Parent, SDValue BasePtr, SDValue IndexOp,
                          SDValue ScaleOp, SDValue &Base, SDValue &Scale,
                          SDValue &Index, SDValue &Disp, SDValue &Segment);
    bool selectMOV64Imm32(SDValue N, SDValue &Imm);
    bool selectLEAAddr(SDValue N, SDValue &Base,
                       SDValue &Scale, SDValue &Index, SDValue &Disp,
                       SDValue &Segment);
    bool selectLEA64_32Addr(SDValue N, SDValue &Base,
                            SDValue &Scale, SDValue &Index, SDValue &Disp,
                            SDValue &Segment);
    bool selectTLSADDRAddr(SDValue N, SDValue &Base,
                           SDValue &Scale, SDValue &Index, SDValue &Disp,
                           SDValue &Segment);
    bool selectRelocImm(SDValue N, SDValue &Op);

    bool tryFoldLoad(SDNode *Root, SDNode *P, SDValue N,
                     SDValue &Base, SDValue &Scale,
                     SDValue &Index, SDValue &Disp,
                     SDValue &Segment);

    // Convenience method where P is also root.
    bool tryFoldLoad(SDNode *P, SDValue N,
                     SDValue &Base, SDValue &Scale,
                     SDValue &Index, SDValue &Disp,
                     SDValue &Segment) {
      return tryFoldLoad(P, P, N, Base, Scale, Index, Disp, Segment);
    }

    bool tryFoldBroadcast(SDNode *Root, SDNode *P, SDValue N,
                          SDValue &Base, SDValue &Scale,
                          SDValue &Index, SDValue &Disp,
                          SDValue &Segment);

    bool isProfitableToFormMaskedOp(SDNode *N) const;

    /// Implement addressing mode selection for inline asm expressions.
    bool SelectInlineAsmMemoryOperand(const SDValue &Op,
                                      unsigned ConstraintID,
                                      std::vector<SDValue> &OutOps) override;

    void emitSpecialCodeForMain();

    inline void getAddressOperands(X86ISelAddressMode &AM, const SDLoc &DL,
                                   MVT VT, SDValue &Base, SDValue &Scale,
                                   SDValue &Index, SDValue &Disp,
                                   SDValue &Segment) {
      if (AM.BaseType == X86ISelAddressMode::FrameIndexBase)
        Base = CurDAG->getTargetFrameIndex(
            AM.Base_FrameIndex, TLI->getPointerTy(CurDAG->getDataLayout()));
      else if (AM.Base_Reg.getNode())
        Base = AM.Base_Reg;
      else
        Base = CurDAG->getRegister(0, VT);

      Scale = getI8Imm(AM.Scale, DL);

      // Negate the index if needed.
      if (AM.NegateIndex) {
        unsigned NegOpc = VT == MVT::i64 ? X86::NEG64r : X86::NEG32r;
        SDValue Neg = SDValue(CurDAG->getMachineNode(NegOpc, DL, VT, MVT::i32,
                                                     AM.IndexReg), 0);
        AM.IndexReg = Neg;
      }

      if (AM.IndexReg.getNode())
        Index = AM.IndexReg;
      else
        Index = CurDAG->getRegister(0, VT);

      // These are 32-bit even in 64-bit mode since RIP-relative offset
      // is 32-bit.
      if (AM.GV)
        Disp = CurDAG->getTargetGlobalAddress(AM.GV, SDLoc(),
                                              MVT::i32, AM.Disp,
                                              AM.SymbolFlags);
      else if (AM.CP)
        Disp = CurDAG->getTargetConstantPool(AM.CP, MVT::i32, AM.Alignment,
                                             AM.Disp, AM.SymbolFlags);
      else if (AM.ES) {
        assert(!AM.Disp && "Non-zero displacement is ignored with ES.");
        Disp = CurDAG->getTargetExternalSymbol(AM.ES, MVT::i32, AM.SymbolFlags);
      } else if (AM.MCSym) {
        assert(!AM.Disp && "Non-zero displacement is ignored with MCSym.");
        assert(AM.SymbolFlags == 0 && "oo");
        Disp = CurDAG->getMCSymbol(AM.MCSym, MVT::i32);
      } else if (AM.JT != -1) {
        assert(!AM.Disp && "Non-zero displacement is ignored with JT.");
        Disp = CurDAG->getTargetJumpTable(AM.JT, MVT::i32, AM.SymbolFlags);
      } else if (AM.BlockAddr)
        Disp = CurDAG->getTargetBlockAddress(AM.BlockAddr, MVT::i32, AM.Disp,
                                             AM.SymbolFlags);
      else
        Disp = CurDAG->getTargetConstant(AM.Disp, DL, MVT::i32);

      if (AM.Segment.getNode())
        Segment = AM.Segment;
      else
        Segment = CurDAG->getRegister(0, MVT::i16);
    }

    // Utility function to determine whether we should avoid selecting
    // immediate forms of instructions for better code size or not.
    // At a high level, we'd like to avoid such instructions when
    // we have similar constants used within the same basic block
    // that can be kept in a register.
    //
    bool shouldAvoidImmediateInstFormsForSize(SDNode *N) const {
      uint32_t UseCount = 0;

      // Do not want to hoist if we're not optimizing for size.
      // TODO: We'd like to remove this restriction.
      // See the comment in X86InstrInfo.td for more info.
      if (!CurDAG->shouldOptForSize())
        return false;

      // Walk all the users of the immediate.
      for (SDNode::use_iterator UI = N->use_begin(),
           UE = N->use_end(); (UI != UE) && (UseCount < 2); ++UI) {

        SDNode *User = *UI;

        // This user is already selected. Count it as a legitimate use and
        // move on.
        if (User->isMachineOpcode()) {
          UseCount++;
          continue;
        }

        // We want to count stores of immediates as real uses.
        if (User->getOpcode() == ISD::STORE &&
            User->getOperand(1).getNode() == N) {
          UseCount++;
          continue;
        }

        // We don't currently match users that have > 2 operands (except
        // for stores, which are handled above)
        // Those instruction won't match in ISEL, for now, and would
        // be counted incorrectly.
        // This may change in the future as we add additional instruction
        // types.
        if (User->getNumOperands() != 2)
          continue;

        // If this is a sign-extended 8-bit integer immediate used in an ALU
        // instruction, there is probably an opcode encoding to save space.
        auto *C = dyn_cast<ConstantSDNode>(N);
        if (C && isInt<8>(C->getSExtValue()))
          continue;

        // Immediates that are used for offsets as part of stack
        // manipulation should be left alone. These are typically
        // used to indicate SP offsets for argument passing and
        // will get pulled into stores/pushes (implicitly).
        if (User->getOpcode() == X86ISD::ADD ||
            User->getOpcode() == ISD::ADD    ||
            User->getOpcode() == X86ISD::SUB ||
            User->getOpcode() == ISD::SUB) {

          // Find the other operand of the add/sub.
          SDValue OtherOp = User->getOperand(0);
          if (OtherOp.getNode() == N)
            OtherOp = User->getOperand(1);

          // Don't count if the other operand is SP.
          RegisterSDNode *RegNode;
          if (OtherOp->getOpcode() == ISD::CopyFromReg &&
              (RegNode = dyn_cast_or_null<RegisterSDNode>(
                 OtherOp->getOperand(1).getNode())))
            if ((RegNode->getReg() == X86::ESP) ||
                (RegNode->getReg() == X86::RSP))
              continue;
        }

        // ... otherwise, count this and move on.
        UseCount++;
      }

      // If we have more than 1 use, then recommend for hoisting.
      return (UseCount > 1);
    }

    /// Return a target constant with the specified value of type i8.
    inline SDValue getI8Imm(unsigned Imm, const SDLoc &DL) {
      return CurDAG->getTargetConstant(Imm, DL, MVT::i8);
    }

    /// Return a target constant with the specified value, of type i32.
    inline SDValue getI32Imm(unsigned Imm, const SDLoc &DL) {
      return CurDAG->getTargetConstant(Imm, DL, MVT::i32);
    }

    /// Return a target constant with the specified value, of type i64.
    inline SDValue getI64Imm(uint64_t Imm, const SDLoc &DL) {
      return CurDAG->getTargetConstant(Imm, DL, MVT::i64);
    }

    SDValue getExtractVEXTRACTImmediate(SDNode *N, unsigned VecWidth,
                                        const SDLoc &DL) {
      assert((VecWidth == 128 || VecWidth == 256) && "Unexpected vector width");
      uint64_t Index = N->getConstantOperandVal(1);
      MVT VecVT = N->getOperand(0).getSimpleValueType();
      return getI8Imm((Index * VecVT.getScalarSizeInBits()) / VecWidth, DL);
    }

    SDValue getInsertVINSERTImmediate(SDNode *N, unsigned VecWidth,
                                      const SDLoc &DL) {
      assert((VecWidth == 128 || VecWidth == 256) && "Unexpected vector width");
      uint64_t Index = N->getConstantOperandVal(2);
      MVT VecVT = N->getSimpleValueType(0);
      return getI8Imm((Index * VecVT.getScalarSizeInBits()) / VecWidth, DL);
    }

    // Helper to detect unneeded and instructions on shift amounts. Called
    // from PatFrags in tablegen.
    bool isUnneededShiftMask(SDNode *N, unsigned Width) const {
      assert(N->getOpcode() == ISD::AND && "Unexpected opcode");
      const APInt &Val = cast<ConstantSDNode>(N->getOperand(1))->getAPIntValue();

      if (Val.countTrailingOnes() >= Width)
        return true;

      APInt Mask = Val | CurDAG->computeKnownBits(N->getOperand(0)).Zero;
      return Mask.countTrailingOnes() >= Width;
    }

    /// Return an SDNode that returns the value of the global base register.
    /// Output instructions required to initialize the global base register,
    /// if necessary.
    SDNode *getGlobalBaseReg();

    /// Return a reference to the TargetMachine, casted to the target-specific
    /// type.
    const X86TargetMachine &getTargetMachine() const {
      return static_cast<const X86TargetMachine &>(TM);
    }

    /// Return a reference to the TargetInstrInfo, casted to the target-specific
    /// type.
    const X86InstrInfo *getInstrInfo() const {
      return Subtarget->getInstrInfo();
    }

    /// Address-mode matching performs shift-of-and to and-of-shift
    /// reassociation in order to expose more scaled addressing
    /// opportunities.
    bool ComplexPatternFuncMutatesDAG() const override {
      return true;
    }

    bool isSExtAbsoluteSymbolRef(unsigned Width, SDNode *N) const;

    // Indicates we should prefer to use a non-temporal load for this load.
    bool useNonTemporalLoad(LoadSDNode *N) const {
      if (!N->isNonTemporal())
        return false;

      unsigned StoreSize = N->getMemoryVT().getStoreSize();

      if (N->getAlignment() < StoreSize)
        return false;

      switch (StoreSize) {
      default: llvm_unreachable("Unsupported store size");
      case 4:
      case 8:
        return false;
      case 16:
        return Subtarget->hasSSE41();
      case 32:
        return Subtarget->hasAVX2();
      case 64:
        return Subtarget->hasAVX512();
      }
    }

    bool foldLoadStoreIntoMemOperand(SDNode *Node);
    MachineSDNode *matchBEXTRFromAndImm(SDNode *Node);
    bool matchBitExtract(SDNode *Node);
    bool shrinkAndImmediate(SDNode *N);
    bool isMaskZeroExtended(SDNode *N) const;
    bool tryShiftAmountMod(SDNode *N);
    bool tryShrinkShlLogicImm(SDNode *N);
    bool tryVPTERNLOG(SDNode *N);
    bool matchVPTERNLOG(SDNode *Root, SDNode *ParentA, SDNode *ParentBC,
                        SDValue A, SDValue B, SDValue C, uint8_t Imm);
    bool tryVPTESTM(SDNode *Root, SDValue Setcc, SDValue Mask);
    bool tryMatchBitSelect(SDNode *N);

    MachineSDNode *emitPCMPISTR(unsigned ROpc, unsigned MOpc, bool MayFoldLoad,
                                const SDLoc &dl, MVT VT, SDNode *Node);
    MachineSDNode *emitPCMPESTR(unsigned ROpc, unsigned MOpc, bool MayFoldLoad,
                                const SDLoc &dl, MVT VT, SDNode *Node,
                                SDValue &InFlag);

    bool tryOptimizeRem8Extend(SDNode *N);

    bool onlyUsesZeroFlag(SDValue Flags) const;
    bool hasNoSignFlagUses(SDValue Flags) const;
    bool hasNoCarryFlagUses(SDValue Flags) const;
  };
}


// Returns true if this masked compare can be implemented legally with this
// type.
static bool isLegalMaskCompare(SDNode *N, const X86Subtarget *Subtarget) {
  unsigned Opcode = N->getOpcode();
  if (Opcode == X86ISD::CMPM || Opcode == X86ISD::CMPMM ||
      Opcode == X86ISD::STRICT_CMPM || Opcode == ISD::SETCC ||
      Opcode == X86ISD::CMPMM_SAE || Opcode == X86ISD::VFPCLASS) {
    // We can get 256-bit 8 element types here without VLX being enabled. When
    // this happens we will use 512-bit operations and the mask will not be
    // zero extended.
    EVT OpVT = N->getOperand(0).getValueType();
    // The first operand of X86ISD::STRICT_CMPM is chain, so we need to get the
    // second operand.
    if (Opcode == X86ISD::STRICT_CMPM)
      OpVT = N->getOperand(1).getValueType();
    if (OpVT.is256BitVector() || OpVT.is128BitVector())
      return Subtarget->hasVLX();

    return true;
  }
  // Scalar opcodes use 128 bit registers, but aren't subject to the VLX check.
  if (Opcode == X86ISD::VFPCLASSS || Opcode == X86ISD::FSETCCM ||
      Opcode == X86ISD::FSETCCM_SAE)
    return true;

  return false;
}

// Returns true if we can assume the writer of the mask has zero extended it
// for us.
bool X86DAGToDAGISel::isMaskZeroExtended(SDNode *N) const {
  // If this is an AND, check if we have a compare on either side. As long as
  // one side guarantees the mask is zero extended, the AND will preserve those
  // zeros.
  if (N->getOpcode() == ISD::AND)
    return isLegalMaskCompare(N->getOperand(0).getNode(), Subtarget) ||
           isLegalMaskCompare(N->getOperand(1).getNode(), Subtarget);

  return isLegalMaskCompare(N, Subtarget);
}

bool
X86DAGToDAGISel::IsProfitableToFold(SDValue N, SDNode *U, SDNode *Root) const {
  if (OptLevel == CodeGenOpt::None) return false;

  if (!N.hasOneUse())
    return false;

  if (N.getOpcode() != ISD::LOAD)
    return true;

  // Don't fold non-temporal loads if we have an instruction for them.
  if (useNonTemporalLoad(cast<LoadSDNode>(N)))
    return false;

  // If N is a load, do additional profitability checks.
  if (U == Root) {
    switch (U->getOpcode()) {
    default: break;
    case X86ISD::ADD:
    case X86ISD::ADC:
    case X86ISD::SUB:
    case X86ISD::SBB:
    case X86ISD::AND:
    case X86ISD::XOR:
    case X86ISD::OR:
    case ISD::ADD:
    case ISD::ADDCARRY:
    case ISD::AND:
    case ISD::OR:
    case ISD::XOR: {
      SDValue Op1 = U->getOperand(1);

      // If the other operand is a 8-bit immediate we should fold the immediate
      // instead. This reduces code size.
      // e.g.
      // movl 4(%esp), %eax
      // addl $4, %eax
      // vs.
      // movl $4, %eax
      // addl 4(%esp), %eax
      // The former is 2 bytes shorter. In case where the increment is 1, then
      // the saving can be 4 bytes (by using incl %eax).
      if (ConstantSDNode *Imm = dyn_cast<ConstantSDNode>(Op1)) {
        if (Imm->getAPIntValue().isSignedIntN(8))
          return false;

        // If this is a 64-bit AND with an immediate that fits in 32-bits,
        // prefer using the smaller and over folding the load. This is needed to
        // make sure immediates created by shrinkAndImmediate are always folded.
        // Ideally we would narrow the load during DAG combine and get the
        // best of both worlds.
        if (U->getOpcode() == ISD::AND &&
            Imm->getAPIntValue().getBitWidth() == 64 &&
            Imm->getAPIntValue().isIntN(32))
          return false;

        // If this really a zext_inreg that can be represented with a movzx
        // instruction, prefer that.
        // TODO: We could shrink the load and fold if it is non-volatile.
        if (U->getOpcode() == ISD::AND &&
            (Imm->getAPIntValue() == UINT8_MAX ||
             Imm->getAPIntValue() == UINT16_MAX ||
             Imm->getAPIntValue() == UINT32_MAX))
          return false;

        // ADD/SUB with can negate the immediate and use the opposite operation
        // to fit 128 into a sign extended 8 bit immediate.
        if ((U->getOpcode() == ISD::ADD || U->getOpcode() == ISD::SUB) &&
            (-Imm->getAPIntValue()).isSignedIntN(8))
          return false;

        if ((U->getOpcode() == X86ISD::ADD || U->getOpcode() == X86ISD::SUB) &&
            (-Imm->getAPIntValue()).isSignedIntN(8) &&
            hasNoCarryFlagUses(SDValue(U, 1)))
          return false;
      }

      // If the other operand is a TLS address, we should fold it instead.
      // This produces
      // movl    %gs:0, %eax
      // leal    i@NTPOFF(%eax), %eax
      // instead of
      // movl    $i@NTPOFF, %eax
      // addl    %gs:0, %eax
      // if the block also has an access to a second TLS address this will save
      // a load.
      // FIXME: This is probably also true for non-TLS addresses.
      if (Op1.getOpcode() == X86ISD::Wrapper) {
        SDValue Val = Op1.getOperand(0);
        if (Val.getOpcode() == ISD::TargetGlobalTLSAddress)
          return false;
      }

      // Don't fold load if this matches the BTS/BTR/BTC patterns.
      // BTS: (or X, (shl 1, n))
      // BTR: (and X, (rotl -2, n))
      // BTC: (xor X, (shl 1, n))
      if (U->getOpcode() == ISD::OR || U->getOpcode() == ISD::XOR) {
        if (U->getOperand(0).getOpcode() == ISD::SHL &&
            isOneConstant(U->getOperand(0).getOperand(0)))
          return false;

        if (U->getOperand(1).getOpcode() == ISD::SHL &&
            isOneConstant(U->getOperand(1).getOperand(0)))
          return false;
      }
      if (U->getOpcode() == ISD::AND) {
        SDValue U0 = U->getOperand(0);
        SDValue U1 = U->getOperand(1);
        if (U0.getOpcode() == ISD::ROTL) {
          auto *C = dyn_cast<ConstantSDNode>(U0.getOperand(0));
          if (C && C->getSExtValue() == -2)
            return false;
        }

        if (U1.getOpcode() == ISD::ROTL) {
          auto *C = dyn_cast<ConstantSDNode>(U1.getOperand(0));
          if (C && C->getSExtValue() == -2)
            return false;
        }
      }

      break;
    }
    case ISD::SHL:
    case ISD::SRA:
    case ISD::SRL:
      // Don't fold a load into a shift by immediate. The BMI2 instructions
      // support folding a load, but not an immediate. The legacy instructions
      // support folding an immediate, but can't fold a load. Folding an
      // immediate is preferable to folding a load.
      if (isa<ConstantSDNode>(U->getOperand(1)))
        return false;

      break;
    }
  }

  // Prevent folding a load if this can implemented with an insert_subreg or
  // a move that implicitly zeroes.
  if (Root->getOpcode() == ISD::INSERT_SUBVECTOR &&
      isNullConstant(Root->getOperand(2)) &&
      (Root->getOperand(0).isUndef() ||
       ISD::isBuildVectorAllZeros(Root->getOperand(0).getNode())))
    return false;

  return true;
}

// Indicates it is profitable to form an AVX512 masked operation. Returning
// false will favor a masked register-register masked move or vblendm and the
// operation will be selected separately.
bool X86DAGToDAGISel::isProfitableToFormMaskedOp(SDNode *N) const {
  assert(
      (N->getOpcode() == ISD::VSELECT || N->getOpcode() == X86ISD::SELECTS) &&
      "Unexpected opcode!");

  // If the operation has additional users, the operation will be duplicated.
  // Check the use count to prevent that.
  // FIXME: Are there cheap opcodes we might want to duplicate?
  return N->getOperand(1).hasOneUse();
}

/// Replace the original chain operand of the call with
/// load's chain operand and move load below the call's chain operand.
static void moveBelowOrigChain(SelectionDAG *CurDAG, SDValue Load,
                               SDValue Call, SDValue OrigChain) {
  SmallVector<SDValue, 8> Ops;
  SDValue Chain = OrigChain.getOperand(0);
  if (Chain.getNode() == Load.getNode())
    Ops.push_back(Load.getOperand(0));
  else {
    assert(Chain.getOpcode() == ISD::TokenFactor &&
           "Unexpected chain operand");
    for (unsigned i = 0, e = Chain.getNumOperands(); i != e; ++i)
      if (Chain.getOperand(i).getNode() == Load.getNode())
        Ops.push_back(Load.getOperand(0));
      else
        Ops.push_back(Chain.getOperand(i));
    SDValue NewChain =
      CurDAG->getNode(ISD::TokenFactor, SDLoc(Load), MVT::Other, Ops);
    Ops.clear();
    Ops.push_back(NewChain);
  }
  Ops.append(OrigChain->op_begin() + 1, OrigChain->op_end());
  CurDAG->UpdateNodeOperands(OrigChain.getNode(), Ops);
  CurDAG->UpdateNodeOperands(Load.getNode(), Call.getOperand(0),
                             Load.getOperand(1), Load.getOperand(2));

  Ops.clear();
  Ops.push_back(SDValue(Load.getNode(), 1));
  Ops.append(Call->op_begin() + 1, Call->op_end());
  CurDAG->UpdateNodeOperands(Call.getNode(), Ops);
}

/// Return true if call address is a load and it can be
/// moved below CALLSEQ_START and the chains leading up to the call.
/// Return the CALLSEQ_START by reference as a second output.
/// In the case of a tail call, there isn't a callseq node between the call
/// chain and the load.
static bool isCalleeLoad(SDValue Callee, SDValue &Chain, bool HasCallSeq) {
  // The transformation is somewhat dangerous if the call's chain was glued to
  // the call. After MoveBelowOrigChain the load is moved between the call and
  // the chain, this can create a cycle if the load is not folded. So it is
  // *really* important that we are sure the load will be folded.
  if (Callee.getNode() == Chain.getNode() || !Callee.hasOneUse())
    return false;
  LoadSDNode *LD = dyn_cast<LoadSDNode>(Callee.getNode());
  if (!LD ||
      !LD->isSimple() ||
      LD->getAddressingMode() != ISD::UNINDEXED ||
      LD->getExtensionType() != ISD::NON_EXTLOAD)
    return false;

  // Now let's find the callseq_start.
  while (HasCallSeq && Chain.getOpcode() != ISD::CALLSEQ_START) {
    if (!Chain.hasOneUse())
      return false;
    Chain = Chain.getOperand(0);
  }

  if (!Chain.getNumOperands())
    return false;
  // Since we are not checking for AA here, conservatively abort if the chain
  // writes to memory. It's not safe to move the callee (a load) across a store.
  if (isa<MemSDNode>(Chain.getNode()) &&
      cast<MemSDNode>(Chain.getNode())->writeMem())
    return false;
  if (Chain.getOperand(0).getNode() == Callee.getNode())
    return true;
  if (Chain.getOperand(0).getOpcode() == ISD::TokenFactor &&
      Callee.getValue(1).isOperandOf(Chain.getOperand(0).getNode()) &&
      Callee.getValue(1).hasOneUse())
    return true;
  return false;
}

static bool isEndbrImm64(uint64_t Imm) {
// There may be some other prefix bytes between 0xF3 and 0x0F1EFA.
// i.g: 0xF3660F1EFA, 0xF3670F1EFA
  if ((Imm & 0x00FFFFFF) != 0x0F1EFA)
    return false;

  uint8_t OptionalPrefixBytes [] = {0x26, 0x2e, 0x36, 0x3e, 0x64,
                                    0x65, 0x66, 0x67, 0xf0, 0xf2};
  int i = 24; // 24bit 0x0F1EFA has matched
  while (i < 64) {
    uint8_t Byte = (Imm >> i) & 0xFF;
    if (Byte == 0xF3)
      return true;
    if (!llvm::is_contained(OptionalPrefixBytes, Byte))
      return false;
    i += 8;
  }

  return false;
}

void X86DAGToDAGISel::PreprocessISelDAG() {
  bool MadeChange = false;
  for (SelectionDAG::allnodes_iterator I = CurDAG->allnodes_begin(),
       E = CurDAG->allnodes_end(); I != E; ) {
    SDNode *N = &*I++; // Preincrement iterator to avoid invalidation issues.

    // This is for CET enhancement.
    //
    // ENDBR32 and ENDBR64 have specific opcodes:
    // ENDBR32: F3 0F 1E FB
    // ENDBR64: F3 0F 1E FA
    // And we want that attackers won’t find unintended ENDBR32/64
    // opcode matches in the binary
    // Here’s an example:
    // If the compiler had to generate asm for the following code:
    // a = 0xF30F1EFA
    // it could, for example, generate:
    // mov 0xF30F1EFA, dword ptr[a]
    // In such a case, the binary would include a gadget that starts
    // with a fake ENDBR64 opcode. Therefore, we split such generation
    // into multiple operations, let it not shows in the binary
    if (N->getOpcode() == ISD::Constant) {
      MVT VT = N->getSimpleValueType(0);
      int64_t Imm = cast<ConstantSDNode>(N)->getSExtValue();
      int32_t EndbrImm = Subtarget->is64Bit() ? 0xF30F1EFA : 0xF30F1EFB;
      if (Imm == EndbrImm || isEndbrImm64(Imm)) {
        // Check that the cf-protection-branch is enabled.
        Metadata *CFProtectionBranch =
          MF->getMMI().getModule()->getModuleFlag("cf-protection-branch");
        if (CFProtectionBranch || IndirectBranchTracking) {
          SDLoc dl(N);
          SDValue Complement = CurDAG->getConstant(~Imm, dl, VT, false, true);
          Complement = CurDAG->getNOT(dl, Complement, VT);
          --I;
          CurDAG->ReplaceAllUsesOfValueWith(SDValue(N, 0), Complement);
          ++I;
          MadeChange = true;
          continue;
        }
      }
    }

    // If this is a target specific AND node with no flag usages, turn it back
    // into ISD::AND to enable test instruction matching.
    if (N->getOpcode() == X86ISD::AND && !N->hasAnyUseOfValue(1)) {
      SDValue Res = CurDAG->getNode(ISD::AND, SDLoc(N), N->getValueType(0),
                                    N->getOperand(0), N->getOperand(1));
      --I;
      CurDAG->ReplaceAllUsesOfValueWith(SDValue(N, 0), Res);
      ++I;
      MadeChange = true;
      continue;
    }

    /// Convert vector increment or decrement to sub/add with an all-ones
    /// constant:
    /// add X, <1, 1...> --> sub X, <-1, -1...>
    /// sub X, <1, 1...> --> add X, <-1, -1...>
    /// The all-ones vector constant can be materialized using a pcmpeq
    /// instruction that is commonly recognized as an idiom (has no register
    /// dependency), so that's better/smaller than loading a splat 1 constant.
    if ((N->getOpcode() == ISD::ADD || N->getOpcode() == ISD::SUB) &&
        N->getSimpleValueType(0).isVector()) {

      APInt SplatVal;
      if (X86::isConstantSplat(N->getOperand(1), SplatVal) &&
          SplatVal.isOneValue()) {
        SDLoc DL(N);

        MVT VT = N->getSimpleValueType(0);
        unsigned NumElts = VT.getSizeInBits() / 32;
        SDValue AllOnes =
            CurDAG->getAllOnesConstant(DL, MVT::getVectorVT(MVT::i32, NumElts));
        AllOnes = CurDAG->getBitcast(VT, AllOnes);

        unsigned NewOpcode = N->getOpcode() == ISD::ADD ? ISD::SUB : ISD::ADD;
        SDValue Res =
            CurDAG->getNode(NewOpcode, DL, VT, N->getOperand(0), AllOnes);
        --I;
        CurDAG->ReplaceAllUsesWith(N, Res.getNode());
        ++I;
        MadeChange = true;
        continue;
      }
    }

    switch (N->getOpcode()) {
    case X86ISD::VBROADCAST: {
      MVT VT = N->getSimpleValueType(0);
      // Emulate v32i16/v64i8 broadcast without BWI.
      if (!Subtarget->hasBWI() && (VT == MVT::v32i16 || VT == MVT::v64i8)) {
        MVT NarrowVT = VT == MVT::v32i16 ? MVT::v16i16 : MVT::v32i8;
        SDLoc dl(N);
        SDValue NarrowBCast =
            CurDAG->getNode(X86ISD::VBROADCAST, dl, NarrowVT, N->getOperand(0));
        SDValue Res =
            CurDAG->getNode(ISD::INSERT_SUBVECTOR, dl, VT, CurDAG->getUNDEF(VT),
                            NarrowBCast, CurDAG->getIntPtrConstant(0, dl));
        unsigned Index = VT == MVT::v32i16 ? 16 : 32;
        Res = CurDAG->getNode(ISD::INSERT_SUBVECTOR, dl, VT, Res, NarrowBCast,
                              CurDAG->getIntPtrConstant(Index, dl));

        --I;
        CurDAG->ReplaceAllUsesWith(N, Res.getNode());
        ++I;
        MadeChange = true;
        continue;
      }

      break;
    }
    case X86ISD::VBROADCAST_LOAD: {
      MVT VT = N->getSimpleValueType(0);
      // Emulate v32i16/v64i8 broadcast without BWI.
      if (!Subtarget->hasBWI() && (VT == MVT::v32i16 || VT == MVT::v64i8)) {
        MVT NarrowVT = VT == MVT::v32i16 ? MVT::v16i16 : MVT::v32i8;
        auto *MemNode = cast<MemSDNode>(N);
        SDLoc dl(N);
        SDVTList VTs = CurDAG->getVTList(NarrowVT, MVT::Other);
        SDValue Ops[] = {MemNode->getChain(), MemNode->getBasePtr()};
        SDValue NarrowBCast = CurDAG->getMemIntrinsicNode(
            X86ISD::VBROADCAST_LOAD, dl, VTs, Ops, MemNode->getMemoryVT(),
            MemNode->getMemOperand());
        SDValue Res =
            CurDAG->getNode(ISD::INSERT_SUBVECTOR, dl, VT, CurDAG->getUNDEF(VT),
                            NarrowBCast, CurDAG->getIntPtrConstant(0, dl));
        unsigned Index = VT == MVT::v32i16 ? 16 : 32;
        Res = CurDAG->getNode(ISD::INSERT_SUBVECTOR, dl, VT, Res, NarrowBCast,
                              CurDAG->getIntPtrConstant(Index, dl));

        --I;
        SDValue To[] = {Res, NarrowBCast.getValue(1)};
        CurDAG->ReplaceAllUsesWith(N, To);
        ++I;
        MadeChange = true;
        continue;
      }

      break;
    }
    case ISD::VSELECT: {
      // Replace VSELECT with non-mask conditions with with BLENDV.
      if (N->getOperand(0).getValueType().getVectorElementType() == MVT::i1)
        break;

      assert(Subtarget->hasSSE41() && "Expected SSE4.1 support!");
      SDValue Blendv =
          CurDAG->getNode(X86ISD::BLENDV, SDLoc(N), N->getValueType(0),
                          N->getOperand(0), N->getOperand(1), N->getOperand(2));
      --I;
      CurDAG->ReplaceAllUsesWith(N, Blendv.getNode());
      ++I;
      MadeChange = true;
      continue;
    }
    case ISD::FP_ROUND:
    case ISD::STRICT_FP_ROUND:
    case ISD::FP_TO_SINT:
    case ISD::FP_TO_UINT:
    case ISD::STRICT_FP_TO_SINT:
    case ISD::STRICT_FP_TO_UINT: {
      // Replace vector fp_to_s/uint with their X86 specific equivalent so we
      // don't need 2 sets of patterns.
      if (!N->getSimpleValueType(0).isVector())
        break;

      unsigned NewOpc;
      switch (N->getOpcode()) {
      default: llvm_unreachable("Unexpected opcode!");
      case ISD::FP_ROUND:          NewOpc = X86ISD::VFPROUND;        break;
      case ISD::STRICT_FP_ROUND:   NewOpc = X86ISD::STRICT_VFPROUND; break;
      case ISD::STRICT_FP_TO_SINT: NewOpc = X86ISD::STRICT_CVTTP2SI; break;
      case ISD::FP_TO_SINT:        NewOpc = X86ISD::CVTTP2SI;        break;
      case ISD::STRICT_FP_TO_UINT: NewOpc = X86ISD::STRICT_CVTTP2UI; break;
      case ISD::FP_TO_UINT:        NewOpc = X86ISD::CVTTP2UI;        break;
      }
      SDValue Res;
      if (N->isStrictFPOpcode())
        Res =
            CurDAG->getNode(NewOpc, SDLoc(N), {N->getValueType(0), MVT::Other},
                            {N->getOperand(0), N->getOperand(1)});
      else
        Res =
            CurDAG->getNode(NewOpc, SDLoc(N), N->getValueType(0),
                            N->getOperand(0));
      --I;
      CurDAG->ReplaceAllUsesWith(N, Res.getNode());
      ++I;
      MadeChange = true;
      continue;
    }
    case ISD::SHL:
    case ISD::SRA:
    case ISD::SRL: {
      // Replace vector shifts with their X86 specific equivalent so we don't
      // need 2 sets of patterns.
      if (!N->getValueType(0).isVector())
        break;

      unsigned NewOpc;
      switch (N->getOpcode()) {
      default: llvm_unreachable("Unexpected opcode!");
      case ISD::SHL: NewOpc = X86ISD::VSHLV; break;
      case ISD::SRA: NewOpc = X86ISD::VSRAV; break;
      case ISD::SRL: NewOpc = X86ISD::VSRLV; break;
      }
      SDValue Res = CurDAG->getNode(NewOpc, SDLoc(N), N->getValueType(0),
                                    N->getOperand(0), N->getOperand(1));
      --I;
      CurDAG->ReplaceAllUsesOfValueWith(SDValue(N, 0), Res);
      ++I;
      MadeChange = true;
      continue;
    }
    case ISD::ANY_EXTEND:
    case ISD::ANY_EXTEND_VECTOR_INREG: {
      // Replace vector any extend with the zero extend equivalents so we don't
      // need 2 sets of patterns. Ignore vXi1 extensions.
      if (!N->getValueType(0).isVector())
        break;

      unsigned NewOpc;
      if (N->getOperand(0).getScalarValueSizeInBits() == 1) {
        assert(N->getOpcode() == ISD::ANY_EXTEND &&
               "Unexpected opcode for mask vector!");
        NewOpc = ISD::SIGN_EXTEND;
      } else {
        NewOpc = N->getOpcode() == ISD::ANY_EXTEND
                              ? ISD::ZERO_EXTEND
                              : ISD::ZERO_EXTEND_VECTOR_INREG;
      }

      SDValue Res = CurDAG->getNode(NewOpc, SDLoc(N), N->getValueType(0),
                                    N->getOperand(0));
      --I;
      CurDAG->ReplaceAllUsesOfValueWith(SDValue(N, 0), Res);
      ++I;
      MadeChange = true;
      continue;
    }
    case ISD::FCEIL:
    case ISD::STRICT_FCEIL:
    case ISD::FFLOOR:
    case ISD::STRICT_FFLOOR:
    case ISD::FTRUNC:
    case ISD::STRICT_FTRUNC:
    case ISD::FROUNDEVEN:
    case ISD::STRICT_FROUNDEVEN:
    case ISD::FNEARBYINT:
    case ISD::STRICT_FNEARBYINT:
    case ISD::FRINT:
    case ISD::STRICT_FRINT: {
      // Replace fp rounding with their X86 specific equivalent so we don't
      // need 2 sets of patterns.
      unsigned Imm;
      switch (N->getOpcode()) {
      default: llvm_unreachable("Unexpected opcode!");
      case ISD::STRICT_FCEIL:
      case ISD::FCEIL:      Imm = 0xA; break;
      case ISD::STRICT_FFLOOR:
      case ISD::FFLOOR:     Imm = 0x9; break;
      case ISD::STRICT_FTRUNC:
      case ISD::FTRUNC:     Imm = 0xB; break;
      case ISD::STRICT_FROUNDEVEN:
      case ISD::FROUNDEVEN: Imm = 0x8; break;
      case ISD::STRICT_FNEARBYINT:
      case ISD::FNEARBYINT: Imm = 0xC; break;
      case ISD::STRICT_FRINT:
      case ISD::FRINT:      Imm = 0x4; break;
      }
      SDLoc dl(N);
      bool IsStrict = N->isStrictFPOpcode();
      SDValue Res;
      if (IsStrict)
        Res = CurDAG->getNode(X86ISD::STRICT_VRNDSCALE, dl,
                              {N->getValueType(0), MVT::Other},
                              {N->getOperand(0), N->getOperand(1),
                               CurDAG->getTargetConstant(Imm, dl, MVT::i32)});
      else
        Res = CurDAG->getNode(X86ISD::VRNDSCALE, dl, N->getValueType(0),
                              N->getOperand(0),
                              CurDAG->getTargetConstant(Imm, dl, MVT::i32));
      --I;
      CurDAG->ReplaceAllUsesWith(N, Res.getNode());
      ++I;
      MadeChange = true;
      continue;
    }
    case X86ISD::FANDN:
    case X86ISD::FAND:
    case X86ISD::FOR:
    case X86ISD::FXOR: {
      // Widen scalar fp logic ops to vector to reduce isel patterns.
      // FIXME: Can we do this during lowering/combine.
      MVT VT = N->getSimpleValueType(0);
      if (VT.isVector() || VT == MVT::f128)
        break;

#if INTEL_CUSTOMIZATION
#if INTEL_FEATURE_ISA_FP16
      MVT VecVT = VT == MVT::f64 ? MVT::v2f64 :
                  VT == MVT::f32 ? MVT::v4f32 :
                                   MVT::v8f16;
#else // INTEL_FEATURE_ISA_FP16
      MVT VecVT = VT == MVT::f64 ? MVT::v2f64 : MVT::v4f32;
#endif // INTEL_FEATURE_ISA_FP16
#endif // INTEL_CUSTOMIZATION
      SDLoc dl(N);
      SDValue Op0 = CurDAG->getNode(ISD::SCALAR_TO_VECTOR, dl, VecVT,
                                    N->getOperand(0));
      SDValue Op1 = CurDAG->getNode(ISD::SCALAR_TO_VECTOR, dl, VecVT,
                                    N->getOperand(1));

      SDValue Res;
      if (Subtarget->hasSSE2()) {
        EVT IntVT = EVT(VecVT).changeVectorElementTypeToInteger();
        Op0 = CurDAG->getNode(ISD::BITCAST, dl, IntVT, Op0);
        Op1 = CurDAG->getNode(ISD::BITCAST, dl, IntVT, Op1);
        unsigned Opc;
        switch (N->getOpcode()) {
        default: llvm_unreachable("Unexpected opcode!");
        case X86ISD::FANDN: Opc = X86ISD::ANDNP; break;
        case X86ISD::FAND:  Opc = ISD::AND;      break;
        case X86ISD::FOR:   Opc = ISD::OR;       break;
        case X86ISD::FXOR:  Opc = ISD::XOR;      break;
        }
        Res = CurDAG->getNode(Opc, dl, IntVT, Op0, Op1);
        Res = CurDAG->getNode(ISD::BITCAST, dl, VecVT, Res);
      } else {
        Res = CurDAG->getNode(N->getOpcode(), dl, VecVT, Op0, Op1);
      }
      Res = CurDAG->getNode(ISD::EXTRACT_VECTOR_ELT, dl, VT, Res,
                            CurDAG->getIntPtrConstant(0, dl));
      --I;
      CurDAG->ReplaceAllUsesOfValueWith(SDValue(N, 0), Res);
      ++I;
      MadeChange = true;
      continue;
    }
    }

    if (OptLevel != CodeGenOpt::None &&
        // Only do this when the target can fold the load into the call or
        // jmp.
        !Subtarget->useIndirectThunkCalls() &&
        ((N->getOpcode() == X86ISD::CALL && !Subtarget->slowTwoMemOps()) ||
         (N->getOpcode() == X86ISD::TC_RETURN &&
          (Subtarget->is64Bit() ||
           !getTargetMachine().isPositionIndependent())))) {
      /// Also try moving call address load from outside callseq_start to just
      /// before the call to allow it to be folded.
      ///
      ///     [Load chain]
      ///         ^
      ///         |
      ///       [Load]
      ///       ^    ^
      ///       |    |
      ///      /      \--
      ///     /          |
      ///[CALLSEQ_START] |
      ///     ^          |
      ///     |          |
      /// [LOAD/C2Reg]   |
      ///     |          |
      ///      \        /
      ///       \      /
      ///       [CALL]
      bool HasCallSeq = N->getOpcode() == X86ISD::CALL;
      SDValue Chain = N->getOperand(0);
      SDValue Load  = N->getOperand(1);
      if (!isCalleeLoad(Load, Chain, HasCallSeq))
        continue;
      moveBelowOrigChain(CurDAG, Load, SDValue(N, 0), Chain);
      ++NumLoadMoved;
      MadeChange = true;
      continue;
    }

    // Lower fpround and fpextend nodes that target the FP stack to be store and
    // load to the stack.  This is a gross hack.  We would like to simply mark
    // these as being illegal, but when we do that, legalize produces these when
    // it expands calls, then expands these in the same legalize pass.  We would
    // like dag combine to be able to hack on these between the call expansion
    // and the node legalization.  As such this pass basically does "really
    // late" legalization of these inline with the X86 isel pass.
    // FIXME: This should only happen when not compiled with -O0.
    switch (N->getOpcode()) {
    default: continue;
    case ISD::FP_ROUND:
    case ISD::FP_EXTEND:
    {
      MVT SrcVT = N->getOperand(0).getSimpleValueType();
      MVT DstVT = N->getSimpleValueType(0);

      // If any of the sources are vectors, no fp stack involved.
      if (SrcVT.isVector() || DstVT.isVector())
        continue;

      // If the source and destination are SSE registers, then this is a legal
      // conversion that should not be lowered.
      const X86TargetLowering *X86Lowering =
          static_cast<const X86TargetLowering *>(TLI);
      bool SrcIsSSE = X86Lowering->isScalarFPTypeInSSEReg(SrcVT);
      bool DstIsSSE = X86Lowering->isScalarFPTypeInSSEReg(DstVT);
      if (SrcIsSSE && DstIsSSE)
        continue;

      if (!SrcIsSSE && !DstIsSSE) {
        // If this is an FPStack extension, it is a noop.
        if (N->getOpcode() == ISD::FP_EXTEND)
          continue;
        // If this is a value-preserving FPStack truncation, it is a noop.
        if (N->getConstantOperandVal(1))
          continue;
      }

      // Here we could have an FP stack truncation or an FPStack <-> SSE convert.
      // FPStack has extload and truncstore.  SSE can fold direct loads into other
      // operations.  Based on this, decide what we want to do.
      MVT MemVT = (N->getOpcode() == ISD::FP_ROUND) ? DstVT : SrcVT;
      SDValue MemTmp = CurDAG->CreateStackTemporary(MemVT);
      int SPFI = cast<FrameIndexSDNode>(MemTmp)->getIndex();
      MachinePointerInfo MPI =
          MachinePointerInfo::getFixedStack(CurDAG->getMachineFunction(), SPFI);
      SDLoc dl(N);

      // FIXME: optimize the case where the src/dest is a load or store?

      SDValue Store = CurDAG->getTruncStore(
          CurDAG->getEntryNode(), dl, N->getOperand(0), MemTmp, MPI, MemVT);
      SDValue Result = CurDAG->getExtLoad(ISD::EXTLOAD, dl, DstVT, Store,
                                          MemTmp, MPI, MemVT);

      // We're about to replace all uses of the FP_ROUND/FP_EXTEND with the
      // extload we created.  This will cause general havok on the dag because
      // anything below the conversion could be folded into other existing nodes.
      // To avoid invalidating 'I', back it up to the convert node.
      --I;
      CurDAG->ReplaceAllUsesOfValueWith(SDValue(N, 0), Result);
      break;
    }

    //The sequence of events for lowering STRICT_FP versions of these nodes requires
    //dealing with the chain differently, as there is already a preexisting chain.
    case ISD::STRICT_FP_ROUND:
    case ISD::STRICT_FP_EXTEND:
    {
      MVT SrcVT = N->getOperand(1).getSimpleValueType();
      MVT DstVT = N->getSimpleValueType(0);

      // If any of the sources are vectors, no fp stack involved.
      if (SrcVT.isVector() || DstVT.isVector())
        continue;

      // If the source and destination are SSE registers, then this is a legal
      // conversion that should not be lowered.
      const X86TargetLowering *X86Lowering =
          static_cast<const X86TargetLowering *>(TLI);
      bool SrcIsSSE = X86Lowering->isScalarFPTypeInSSEReg(SrcVT);
      bool DstIsSSE = X86Lowering->isScalarFPTypeInSSEReg(DstVT);
      if (SrcIsSSE && DstIsSSE)
        continue;

      if (!SrcIsSSE && !DstIsSSE) {
        // If this is an FPStack extension, it is a noop.
        if (N->getOpcode() == ISD::STRICT_FP_EXTEND)
          continue;
        // If this is a value-preserving FPStack truncation, it is a noop.
        if (N->getConstantOperandVal(2))
          continue;
      }

      // Here we could have an FP stack truncation or an FPStack <-> SSE convert.
      // FPStack has extload and truncstore.  SSE can fold direct loads into other
      // operations.  Based on this, decide what we want to do.
      MVT MemVT = (N->getOpcode() == ISD::STRICT_FP_ROUND) ? DstVT : SrcVT;
      SDValue MemTmp = CurDAG->CreateStackTemporary(MemVT);
      int SPFI = cast<FrameIndexSDNode>(MemTmp)->getIndex();
      MachinePointerInfo MPI =
          MachinePointerInfo::getFixedStack(CurDAG->getMachineFunction(), SPFI);
      SDLoc dl(N);

      // FIXME: optimize the case where the src/dest is a load or store?

      //Since the operation is StrictFP, use the preexisting chain.
      SDValue Store, Result;
      if (!SrcIsSSE) {
        SDVTList VTs = CurDAG->getVTList(MVT::Other);
        SDValue Ops[] = {N->getOperand(0), N->getOperand(1), MemTmp};
        Store = CurDAG->getMemIntrinsicNode(X86ISD::FST, dl, VTs, Ops, MemVT,
                                            MPI, /*Align*/ None,
                                            MachineMemOperand::MOStore);
        if (N->getFlags().hasNoFPExcept()) {
          SDNodeFlags Flags = Store->getFlags();
          Flags.setNoFPExcept(true);
          Store->setFlags(Flags);
        }
      } else {
        assert(SrcVT == MemVT && "Unexpected VT!");
        Store = CurDAG->getStore(N->getOperand(0), dl, N->getOperand(1), MemTmp,
                                 MPI);
      }

      if (!DstIsSSE) {
        SDVTList VTs = CurDAG->getVTList(DstVT, MVT::Other);
        SDValue Ops[] = {Store, MemTmp};
        Result = CurDAG->getMemIntrinsicNode(
            X86ISD::FLD, dl, VTs, Ops, MemVT, MPI,
            /*Align*/ None, MachineMemOperand::MOLoad);
        if (N->getFlags().hasNoFPExcept()) {
          SDNodeFlags Flags = Result->getFlags();
          Flags.setNoFPExcept(true);
          Result->setFlags(Flags);
        }
      } else {
        assert(DstVT == MemVT && "Unexpected VT!");
        Result = CurDAG->getLoad(DstVT, dl, Store, MemTmp, MPI);
      }

      // We're about to replace all uses of the FP_ROUND/FP_EXTEND with the
      // extload we created.  This will cause general havok on the dag because
      // anything below the conversion could be folded into other existing nodes.
      // To avoid invalidating 'I', back it up to the convert node.
      --I;
      CurDAG->ReplaceAllUsesWith(N, Result.getNode());
      break;
    }
    }


    // Now that we did that, the node is dead.  Increment the iterator to the
    // next node to process, then delete N.
    ++I;
    MadeChange = true;
  }

  // Remove any dead nodes that may have been left behind.
  if (MadeChange)
    CurDAG->RemoveDeadNodes();
}

// Look for a redundant movzx/movsx that can occur after an 8-bit divrem.
bool X86DAGToDAGISel::tryOptimizeRem8Extend(SDNode *N) {
  unsigned Opc = N->getMachineOpcode();
  if (Opc != X86::MOVZX32rr8 && Opc != X86::MOVSX32rr8 &&
      Opc != X86::MOVSX64rr8)
    return false;

  SDValue N0 = N->getOperand(0);

  // We need to be extracting the lower bit of an extend.
  if (!N0.isMachineOpcode() ||
      N0.getMachineOpcode() != TargetOpcode::EXTRACT_SUBREG ||
      N0.getConstantOperandVal(1) != X86::sub_8bit)
    return false;

  // We're looking for either a movsx or movzx to match the original opcode.
  unsigned ExpectedOpc = Opc == X86::MOVZX32rr8 ? X86::MOVZX32rr8_NOREX
                                                : X86::MOVSX32rr8_NOREX;
  SDValue N00 = N0.getOperand(0);
  if (!N00.isMachineOpcode() || N00.getMachineOpcode() != ExpectedOpc)
    return false;

  if (Opc == X86::MOVSX64rr8) {
    // If we had a sign extend from 8 to 64 bits. We still need to go from 32
    // to 64.
    MachineSDNode *Extend = CurDAG->getMachineNode(X86::MOVSX64rr32, SDLoc(N),
                                                   MVT::i64, N00);
    ReplaceUses(N, Extend);
  } else {
    // Ok we can drop this extend and just use the original extend.
    ReplaceUses(N, N00.getNode());
  }

  return true;
}

void X86DAGToDAGISel::PostprocessISelDAG() {
  // Skip peepholes at -O0.
  if (TM.getOptLevel() == CodeGenOpt::None)
    return;

  SelectionDAG::allnodes_iterator Position = CurDAG->allnodes_end();

  bool MadeChange = false;
  while (Position != CurDAG->allnodes_begin()) {
    SDNode *N = &*--Position;
    // Skip dead nodes and any non-machine opcodes.
    if (N->use_empty() || !N->isMachineOpcode())
      continue;

    if (tryOptimizeRem8Extend(N)) {
      MadeChange = true;
      continue;
    }

    // Look for a TESTrr+ANDrr pattern where both operands of the test are
    // the same. Rewrite to remove the AND.
    unsigned Opc = N->getMachineOpcode();
    if ((Opc == X86::TEST8rr || Opc == X86::TEST16rr ||
         Opc == X86::TEST32rr || Opc == X86::TEST64rr) &&
        N->getOperand(0) == N->getOperand(1) &&
        N->isOnlyUserOf(N->getOperand(0).getNode()) &&
        N->getOperand(0).isMachineOpcode()) {
      SDValue And = N->getOperand(0);
      unsigned N0Opc = And.getMachineOpcode();
      if (N0Opc == X86::AND8rr || N0Opc == X86::AND16rr ||
          N0Opc == X86::AND32rr || N0Opc == X86::AND64rr) {
        MachineSDNode *Test = CurDAG->getMachineNode(Opc, SDLoc(N),
                                                     MVT::i32,
                                                     And.getOperand(0),
                                                     And.getOperand(1));
        ReplaceUses(N, Test);
        MadeChange = true;
        continue;
      }
      if (N0Opc == X86::AND8rm || N0Opc == X86::AND16rm ||
          N0Opc == X86::AND32rm || N0Opc == X86::AND64rm) {
        unsigned NewOpc;
        switch (N0Opc) {
        case X86::AND8rm:  NewOpc = X86::TEST8mr; break;
        case X86::AND16rm: NewOpc = X86::TEST16mr; break;
        case X86::AND32rm: NewOpc = X86::TEST32mr; break;
        case X86::AND64rm: NewOpc = X86::TEST64mr; break;
        }

        // Need to swap the memory and register operand.
        SDValue Ops[] = { And.getOperand(1),
                          And.getOperand(2),
                          And.getOperand(3),
                          And.getOperand(4),
                          And.getOperand(5),
                          And.getOperand(0),
                          And.getOperand(6)  /* Chain */ };
        MachineSDNode *Test = CurDAG->getMachineNode(NewOpc, SDLoc(N),
                                                     MVT::i32, MVT::Other, Ops);
        CurDAG->setNodeMemRefs(
            Test, cast<MachineSDNode>(And.getNode())->memoperands());
        ReplaceUses(N, Test);
        MadeChange = true;
        continue;
      }
    }

    // Look for a KAND+KORTEST and turn it into KTEST if only the zero flag is
    // used. We're doing this late so we can prefer to fold the AND into masked
    // comparisons. Doing that can be better for the live range of the mask
    // register.
    if ((Opc == X86::KORTESTBrr || Opc == X86::KORTESTWrr ||
         Opc == X86::KORTESTDrr || Opc == X86::KORTESTQrr) &&
        N->getOperand(0) == N->getOperand(1) &&
        N->isOnlyUserOf(N->getOperand(0).getNode()) &&
        N->getOperand(0).isMachineOpcode() &&
        onlyUsesZeroFlag(SDValue(N, 0))) {
      SDValue And = N->getOperand(0);
      unsigned N0Opc = And.getMachineOpcode();
      // KANDW is legal with AVX512F, but KTESTW requires AVX512DQ. The other
      // KAND instructions and KTEST use the same ISA feature.
      if (N0Opc == X86::KANDBrr ||
          (N0Opc == X86::KANDWrr && Subtarget->hasDQI()) ||
          N0Opc == X86::KANDDrr || N0Opc == X86::KANDQrr) {
        unsigned NewOpc;
        switch (Opc) {
        default: llvm_unreachable("Unexpected opcode!");
        case X86::KORTESTBrr: NewOpc = X86::KTESTBrr; break;
        case X86::KORTESTWrr: NewOpc = X86::KTESTWrr; break;
        case X86::KORTESTDrr: NewOpc = X86::KTESTDrr; break;
        case X86::KORTESTQrr: NewOpc = X86::KTESTQrr; break;
        }
        MachineSDNode *KTest = CurDAG->getMachineNode(NewOpc, SDLoc(N),
                                                      MVT::i32,
                                                      And.getOperand(0),
                                                      And.getOperand(1));
        ReplaceUses(N, KTest);
        MadeChange = true;
        continue;
      }
    }

    // Attempt to remove vectors moves that were inserted to zero upper bits.
    if (Opc != TargetOpcode::SUBREG_TO_REG)
      continue;

    unsigned SubRegIdx = N->getConstantOperandVal(2);
    if (SubRegIdx != X86::sub_xmm && SubRegIdx != X86::sub_ymm)
      continue;

    SDValue Move = N->getOperand(1);
    if (!Move.isMachineOpcode())
      continue;

    // Make sure its one of the move opcodes we recognize.
    switch (Move.getMachineOpcode()) {
    default:
      continue;
    case X86::VMOVAPDrr:       case X86::VMOVUPDrr:
    case X86::VMOVAPSrr:       case X86::VMOVUPSrr:
    case X86::VMOVDQArr:       case X86::VMOVDQUrr:
    case X86::VMOVAPDYrr:      case X86::VMOVUPDYrr:
    case X86::VMOVAPSYrr:      case X86::VMOVUPSYrr:
    case X86::VMOVDQAYrr:      case X86::VMOVDQUYrr:
    case X86::VMOVAPDZ128rr:   case X86::VMOVUPDZ128rr:
    case X86::VMOVAPSZ128rr:   case X86::VMOVUPSZ128rr:
    case X86::VMOVDQA32Z128rr: case X86::VMOVDQU32Z128rr:
    case X86::VMOVDQA64Z128rr: case X86::VMOVDQU64Z128rr:
    case X86::VMOVAPDZ256rr:   case X86::VMOVUPDZ256rr:
    case X86::VMOVAPSZ256rr:   case X86::VMOVUPSZ256rr:
    case X86::VMOVDQA32Z256rr: case X86::VMOVDQU32Z256rr:
    case X86::VMOVDQA64Z256rr: case X86::VMOVDQU64Z256rr:
      break;
    }

    SDValue In = Move.getOperand(0);
    if (!In.isMachineOpcode() ||
        In.getMachineOpcode() <= TargetOpcode::GENERIC_OP_END)
      continue;

    // Make sure the instruction has a VEX, XOP, or EVEX prefix. This covers
    // the SHA instructions which use a legacy encoding.
    uint64_t TSFlags = getInstrInfo()->get(In.getMachineOpcode()).TSFlags;
    if ((TSFlags & X86II::EncodingMask) != X86II::VEX &&
        (TSFlags & X86II::EncodingMask) != X86II::EVEX &&
        (TSFlags & X86II::EncodingMask) != X86II::XOP)
      continue;

    // Producing instruction is another vector instruction. We can drop the
    // move.
    CurDAG->UpdateNodeOperands(N, N->getOperand(0), In, N->getOperand(2));
    MadeChange = true;
  }

  if (MadeChange)
    CurDAG->RemoveDeadNodes();
}


/// Emit any code that needs to be executed only in the main function.
void X86DAGToDAGISel::emitSpecialCodeForMain() {
  if (Subtarget->isTargetCygMing()) {
    TargetLowering::ArgListTy Args;
    auto &DL = CurDAG->getDataLayout();

    TargetLowering::CallLoweringInfo CLI(*CurDAG);
    CLI.setChain(CurDAG->getRoot())
        .setCallee(CallingConv::C, Type::getVoidTy(*CurDAG->getContext()),
                   CurDAG->getExternalSymbol("__main", TLI->getPointerTy(DL)),
                   std::move(Args));
    const TargetLowering &TLI = CurDAG->getTargetLoweringInfo();
    std::pair<SDValue, SDValue> Result = TLI.LowerCallTo(CLI);
    CurDAG->setRoot(Result.second);
  }
}

void X86DAGToDAGISel::emitFunctionEntryCode() {
  // If this is main, emit special code for main.
  const Function &F = MF->getFunction();
  if (F.hasExternalLinkage() && F.getName() == "main")
    emitSpecialCodeForMain();
}

static bool isDispSafeForFrameIndex(int64_t Val) {
  // On 64-bit platforms, we can run into an issue where a frame index
  // includes a displacement that, when added to the explicit displacement,
  // will overflow the displacement field. Assuming that the frame index
  // displacement fits into a 31-bit integer  (which is only slightly more
  // aggressive than the current fundamental assumption that it fits into
  // a 32-bit integer), a 31-bit disp should always be safe.
  return isInt<31>(Val);
}

bool X86DAGToDAGISel::foldOffsetIntoAddress(uint64_t Offset,
                                            X86ISelAddressMode &AM) {
  // We may have already matched a displacement and the caller just added the
  // symbolic displacement. So we still need to do the checks even if Offset
  // is zero.

  int64_t Val = AM.Disp + Offset;

  // Cannot combine ExternalSymbol displacements with integer offsets.
  if (Val != 0 && (AM.ES || AM.MCSym))
    return true;

  CodeModel::Model M = TM.getCodeModel();
  if (Subtarget->is64Bit()) {
    if (Val != 0 &&
        !X86::isOffsetSuitableForCodeModel(Val, M,
                                           AM.hasSymbolicDisplacement()))
      return true;
    // In addition to the checks required for a register base, check that
    // we do not try to use an unsafe Disp with a frame index.
    if (AM.BaseType == X86ISelAddressMode::FrameIndexBase &&
        !isDispSafeForFrameIndex(Val))
      return true;
  }
  AM.Disp = Val;
  return false;

}

bool X86DAGToDAGISel::matchLoadInAddress(LoadSDNode *N, X86ISelAddressMode &AM,
                                         bool AllowSegmentRegForX32) {
  SDValue Address = N->getOperand(1);

  // load gs:0 -> GS segment register.
  // load fs:0 -> FS segment register.
  //
  // This optimization is generally valid because the GNU TLS model defines that
  // gs:0 (or fs:0 on X86-64) contains its own address. However, for X86-64 mode
  // with 32-bit registers, as we get in ILP32 mode, those registers are first
  // zero-extended to 64 bits and then added it to the base address, which gives
  // unwanted results when the register holds a negative value.
  // For more information see http://people.redhat.com/drepper/tls.pdf
  if (ConstantSDNode *C = dyn_cast<ConstantSDNode>(Address)) {
    if (C->getSExtValue() == 0 && AM.Segment.getNode() == nullptr &&
        !IndirectTlsSegRefs &&
        (Subtarget->isTargetGlibc() || Subtarget->isTargetAndroid() ||
         Subtarget->isTargetFuchsia())) {
      if (Subtarget->isTarget64BitILP32() && !AllowSegmentRegForX32)
        return true;
      switch (N->getPointerInfo().getAddrSpace()) {
      case X86AS::GS:
        AM.Segment = CurDAG->getRegister(X86::GS, MVT::i16);
        return false;
      case X86AS::FS:
        AM.Segment = CurDAG->getRegister(X86::FS, MVT::i16);
        return false;
      // Address space X86AS::SS is not handled here, because it is not used to
      // address TLS areas.
      }
    }
  }

  return true;
}

/// Try to match X86ISD::Wrapper and X86ISD::WrapperRIP nodes into an addressing
/// mode. These wrap things that will resolve down into a symbol reference.
/// If no match is possible, this returns true, otherwise it returns false.
bool X86DAGToDAGISel::matchWrapper(SDValue N, X86ISelAddressMode &AM) {
  // If the addressing mode already has a symbol as the displacement, we can
  // never match another symbol.
  if (AM.hasSymbolicDisplacement())
    return true;

  bool IsRIPRelTLS = false;
  bool IsRIPRel = N.getOpcode() == X86ISD::WrapperRIP;
  if (IsRIPRel) {
    SDValue Val = N.getOperand(0);
    if (Val.getOpcode() == ISD::TargetGlobalTLSAddress)
      IsRIPRelTLS = true;
  }

  // We can't use an addressing mode in the 64-bit large code model.
  // Global TLS addressing is an exception. In the medium code model,
  // we use can use a mode when RIP wrappers are present.
  // That signifies access to globals that are known to be "near",
  // such as the GOT itself.
  CodeModel::Model M = TM.getCodeModel();
  if (Subtarget->is64Bit() &&
      ((M == CodeModel::Large && !IsRIPRelTLS) ||
       (M == CodeModel::Medium && !IsRIPRel)))
    return true;

  // Base and index reg must be 0 in order to use %rip as base.
  if (IsRIPRel && AM.hasBaseOrIndexReg())
    return true;

  // Make a local copy in case we can't do this fold.
  X86ISelAddressMode Backup = AM;

  int64_t Offset = 0;
  SDValue N0 = N.getOperand(0);
  if (GlobalAddressSDNode *G = dyn_cast<GlobalAddressSDNode>(N0)) {
    AM.GV = G->getGlobal();
    AM.SymbolFlags = G->getTargetFlags();
    Offset = G->getOffset();
  } else if (ConstantPoolSDNode *CP = dyn_cast<ConstantPoolSDNode>(N0)) {
    AM.CP = CP->getConstVal();
    AM.Alignment = CP->getAlign();
    AM.SymbolFlags = CP->getTargetFlags();
    Offset = CP->getOffset();
  } else if (ExternalSymbolSDNode *S = dyn_cast<ExternalSymbolSDNode>(N0)) {
    AM.ES = S->getSymbol();
    AM.SymbolFlags = S->getTargetFlags();
  } else if (auto *S = dyn_cast<MCSymbolSDNode>(N0)) {
    AM.MCSym = S->getMCSymbol();
  } else if (JumpTableSDNode *J = dyn_cast<JumpTableSDNode>(N0)) {
    AM.JT = J->getIndex();
    AM.SymbolFlags = J->getTargetFlags();
  } else if (BlockAddressSDNode *BA = dyn_cast<BlockAddressSDNode>(N0)) {
    AM.BlockAddr = BA->getBlockAddress();
    AM.SymbolFlags = BA->getTargetFlags();
    Offset = BA->getOffset();
  } else
    llvm_unreachable("Unhandled symbol reference node.");

  if (foldOffsetIntoAddress(Offset, AM)) {
    AM = Backup;
    return true;
  }

  if (IsRIPRel)
    AM.setBaseReg(CurDAG->getRegister(X86::RIP, MVT::i64));

  // Commit the changes now that we know this fold is safe.
  return false;
}

/// Add the specified node to the specified addressing mode, returning true if
/// it cannot be done. This just pattern matches for the addressing mode.
bool X86DAGToDAGISel::matchAddress(SDValue N, X86ISelAddressMode &AM) {
  if (matchAddressRecursively(N, AM, 0))
    return true;

  // Post-processing: Make a second attempt to fold a load, if we now know
  // that there will not be any other register. This is only performed for
  // 64-bit ILP32 mode since 32-bit mode and 64-bit LP64 mode will have folded
  // any foldable load the first time.
  if (Subtarget->isTarget64BitILP32() &&
      AM.BaseType == X86ISelAddressMode::RegBase &&
      AM.Base_Reg.getNode() != nullptr && AM.IndexReg.getNode() == nullptr) {
    SDValue Save_Base_Reg = AM.Base_Reg;
    if (auto *LoadN = dyn_cast<LoadSDNode>(Save_Base_Reg)) {
      AM.Base_Reg = SDValue();
      if (matchLoadInAddress(LoadN, AM, /*AllowSegmentRegForX32=*/true))
        AM.Base_Reg = Save_Base_Reg;
    }
  }

  // Post-processing: Convert lea(,%reg,2) to lea(%reg,%reg), which has
  // a smaller encoding and avoids a scaled-index.
  if (AM.Scale == 2 &&
      AM.BaseType == X86ISelAddressMode::RegBase &&
      AM.Base_Reg.getNode() == nullptr) {
    AM.Base_Reg = AM.IndexReg;
    AM.Scale = 1;
  }

  // Post-processing: Convert foo to foo(%rip), even in non-PIC mode,
  // because it has a smaller encoding.
  // TODO: Which other code models can use this?
  switch (TM.getCodeModel()) {
    default: break;
    case CodeModel::Small:
    case CodeModel::Kernel:
      if (Subtarget->is64Bit() &&
          AM.Scale == 1 &&
          AM.BaseType == X86ISelAddressMode::RegBase &&
          AM.Base_Reg.getNode() == nullptr &&
          AM.IndexReg.getNode() == nullptr &&
          AM.SymbolFlags == X86II::MO_NO_FLAG &&
          AM.hasSymbolicDisplacement())
        AM.Base_Reg = CurDAG->getRegister(X86::RIP, MVT::i64);
      break;
  }

  return false;
}

bool X86DAGToDAGISel::matchAdd(SDValue &N, X86ISelAddressMode &AM,
                               unsigned Depth) {
  // Add an artificial use to this node so that we can keep track of
  // it if it gets CSE'd with a different node.
  HandleSDNode Handle(N);

  X86ISelAddressMode Backup = AM;
  if (!matchAddressRecursively(N.getOperand(0), AM, Depth+1) &&
      !matchAddressRecursively(Handle.getValue().getOperand(1), AM, Depth+1))
    return false;
  AM = Backup;

  // Try again after commutating the operands.
  if (!matchAddressRecursively(Handle.getValue().getOperand(1), AM,
                               Depth + 1) &&
      !matchAddressRecursively(Handle.getValue().getOperand(0), AM, Depth + 1))
    return false;
  AM = Backup;

  // If we couldn't fold both operands into the address at the same time,
  // see if we can just put each operand into a register and fold at least
  // the add.
  if (AM.BaseType == X86ISelAddressMode::RegBase &&
      !AM.Base_Reg.getNode() &&
      !AM.IndexReg.getNode()) {
    N = Handle.getValue();
    AM.Base_Reg = N.getOperand(0);
    AM.IndexReg = N.getOperand(1);
    AM.Scale = 1;
    return false;
  }
  N = Handle.getValue();
  return true;
}

// Insert a node into the DAG at least before the Pos node's position. This
// will reposition the node as needed, and will assign it a node ID that is <=
// the Pos node's ID. Note that this does *not* preserve the uniqueness of node
// IDs! The selection DAG must no longer depend on their uniqueness when this
// is used.
static void insertDAGNode(SelectionDAG &DAG, SDValue Pos, SDValue N) {
  if (N->getNodeId() == -1 ||
      (SelectionDAGISel::getUninvalidatedNodeId(N.getNode()) >
       SelectionDAGISel::getUninvalidatedNodeId(Pos.getNode()))) {
    DAG.RepositionNode(Pos->getIterator(), N.getNode());
    // Mark Node as invalid for pruning as after this it may be a successor to a
    // selected node but otherwise be in the same position of Pos.
    // Conservatively mark it with the same -abs(Id) to assure node id
    // invariant is preserved.
    N->setNodeId(Pos->getNodeId());
    SelectionDAGISel::InvalidateNodeId(N.getNode());
  }
}

// Transform "(X >> (8-C1)) & (0xff << C1)" to "((X >> 8) & 0xff) << C1" if
// safe. This allows us to convert the shift and and into an h-register
// extract and a scaled index. Returns false if the simplification is
// performed.
static bool foldMaskAndShiftToExtract(SelectionDAG &DAG, SDValue N,
                                      uint64_t Mask,
                                      SDValue Shift, SDValue X,
                                      X86ISelAddressMode &AM) {
  if (Shift.getOpcode() != ISD::SRL ||
      !isa<ConstantSDNode>(Shift.getOperand(1)) ||
      !Shift.hasOneUse())
    return true;

  int ScaleLog = 8 - Shift.getConstantOperandVal(1);
  if (ScaleLog <= 0 || ScaleLog >= 4 ||
      Mask != (0xffu << ScaleLog))
    return true;

  MVT VT = N.getSimpleValueType();
  SDLoc DL(N);
  SDValue Eight = DAG.getConstant(8, DL, MVT::i8);
  SDValue NewMask = DAG.getConstant(0xff, DL, VT);
  SDValue Srl = DAG.getNode(ISD::SRL, DL, VT, X, Eight);
  SDValue And = DAG.getNode(ISD::AND, DL, VT, Srl, NewMask);
  SDValue ShlCount = DAG.getConstant(ScaleLog, DL, MVT::i8);
  SDValue Shl = DAG.getNode(ISD::SHL, DL, VT, And, ShlCount);

  // Insert the new nodes into the topological ordering. We must do this in
  // a valid topological ordering as nothing is going to go back and re-sort
  // these nodes. We continually insert before 'N' in sequence as this is
  // essentially a pre-flattened and pre-sorted sequence of nodes. There is no
  // hierarchy left to express.
  insertDAGNode(DAG, N, Eight);
  insertDAGNode(DAG, N, Srl);
  insertDAGNode(DAG, N, NewMask);
  insertDAGNode(DAG, N, And);
  insertDAGNode(DAG, N, ShlCount);
  insertDAGNode(DAG, N, Shl);
  DAG.ReplaceAllUsesWith(N, Shl);
  DAG.RemoveDeadNode(N.getNode());
  AM.IndexReg = And;
  AM.Scale = (1 << ScaleLog);
  return false;
}

// Transforms "(X << C1) & C2" to "(X & (C2>>C1)) << C1" if safe and if this
// allows us to fold the shift into this addressing mode. Returns false if the
// transform succeeded.
static bool foldMaskedShiftToScaledMask(SelectionDAG &DAG, SDValue N,
                                        X86ISelAddressMode &AM) {
  SDValue Shift = N.getOperand(0);

  // Use a signed mask so that shifting right will insert sign bits. These
  // bits will be removed when we shift the result left so it doesn't matter
  // what we use. This might allow a smaller immediate encoding.
  int64_t Mask = cast<ConstantSDNode>(N->getOperand(1))->getSExtValue();

  // If we have an any_extend feeding the AND, look through it to see if there
  // is a shift behind it. But only if the AND doesn't use the extended bits.
  // FIXME: Generalize this to other ANY_EXTEND than i32 to i64?
  bool FoundAnyExtend = false;
  if (Shift.getOpcode() == ISD::ANY_EXTEND && Shift.hasOneUse() &&
      Shift.getOperand(0).getSimpleValueType() == MVT::i32 &&
      isUInt<32>(Mask)) {
    FoundAnyExtend = true;
    Shift = Shift.getOperand(0);
  }

  if (Shift.getOpcode() != ISD::SHL ||
      !isa<ConstantSDNode>(Shift.getOperand(1)))
    return true;

  SDValue X = Shift.getOperand(0);

  // Not likely to be profitable if either the AND or SHIFT node has more
  // than one use (unless all uses are for address computation). Besides,
  // isel mechanism requires their node ids to be reused.
  if (!N.hasOneUse() || !Shift.hasOneUse())
    return true;

  // Verify that the shift amount is something we can fold.
  unsigned ShiftAmt = Shift.getConstantOperandVal(1);
  if (ShiftAmt != 1 && ShiftAmt != 2 && ShiftAmt != 3)
    return true;

  MVT VT = N.getSimpleValueType();
  SDLoc DL(N);
  if (FoundAnyExtend) {
    SDValue NewX = DAG.getNode(ISD::ANY_EXTEND, DL, VT, X);
    insertDAGNode(DAG, N, NewX);
    X = NewX;
  }

  SDValue NewMask = DAG.getConstant(Mask >> ShiftAmt, DL, VT);
  SDValue NewAnd = DAG.getNode(ISD::AND, DL, VT, X, NewMask);
  SDValue NewShift = DAG.getNode(ISD::SHL, DL, VT, NewAnd, Shift.getOperand(1));

  // Insert the new nodes into the topological ordering. We must do this in
  // a valid topological ordering as nothing is going to go back and re-sort
  // these nodes. We continually insert before 'N' in sequence as this is
  // essentially a pre-flattened and pre-sorted sequence of nodes. There is no
  // hierarchy left to express.
  insertDAGNode(DAG, N, NewMask);
  insertDAGNode(DAG, N, NewAnd);
  insertDAGNode(DAG, N, NewShift);
  DAG.ReplaceAllUsesWith(N, NewShift);
  DAG.RemoveDeadNode(N.getNode());

  AM.Scale = 1 << ShiftAmt;
  AM.IndexReg = NewAnd;
  return false;
}

// Implement some heroics to detect shifts of masked values where the mask can
// be replaced by extending the shift and undoing that in the addressing mode
// scale. Patterns such as (shl (srl x, c1), c2) are canonicalized into (and
// (srl x, SHIFT), MASK) by DAGCombines that don't know the shl can be done in
// the addressing mode. This results in code such as:
//
//   int f(short *y, int *lookup_table) {
//     ...
//     return *y + lookup_table[*y >> 11];
//   }
//
// Turning into:
//   movzwl (%rdi), %eax
//   movl %eax, %ecx
//   shrl $11, %ecx
//   addl (%rsi,%rcx,4), %eax
//
// Instead of:
//   movzwl (%rdi), %eax
//   movl %eax, %ecx
//   shrl $9, %ecx
//   andl $124, %rcx
//   addl (%rsi,%rcx), %eax
//
// Note that this function assumes the mask is provided as a mask *after* the
// value is shifted. The input chain may or may not match that, but computing
// such a mask is trivial.
static bool foldMaskAndShiftToScale(SelectionDAG &DAG, SDValue N,
                                    uint64_t Mask,
                                    SDValue Shift, SDValue X,
                                    X86ISelAddressMode &AM) {
  if (Shift.getOpcode() != ISD::SRL || !Shift.hasOneUse() ||
      !isa<ConstantSDNode>(Shift.getOperand(1)))
    return true;

  unsigned ShiftAmt = Shift.getConstantOperandVal(1);
  unsigned MaskLZ = countLeadingZeros(Mask);
  unsigned MaskTZ = countTrailingZeros(Mask);

  // The amount of shift we're trying to fit into the addressing mode is taken
  // from the trailing zeros of the mask.
  unsigned AMShiftAmt = MaskTZ;

  // There is nothing we can do here unless the mask is removing some bits.
  // Also, the addressing mode can only represent shifts of 1, 2, or 3 bits.
  if (AMShiftAmt == 0 || AMShiftAmt > 3) return true;

  // We also need to ensure that mask is a continuous run of bits.
  if (countTrailingOnes(Mask >> MaskTZ) + MaskTZ + MaskLZ != 64) return true;

  // Scale the leading zero count down based on the actual size of the value.
  // Also scale it down based on the size of the shift.
  unsigned ScaleDown = (64 - X.getSimpleValueType().getSizeInBits()) + ShiftAmt;
  if (MaskLZ < ScaleDown)
    return true;
  MaskLZ -= ScaleDown;

  // The final check is to ensure that any masked out high bits of X are
  // already known to be zero. Otherwise, the mask has a semantic impact
  // other than masking out a couple of low bits. Unfortunately, because of
  // the mask, zero extensions will be removed from operands in some cases.
  // This code works extra hard to look through extensions because we can
  // replace them with zero extensions cheaply if necessary.
  bool ReplacingAnyExtend = false;
  if (X.getOpcode() == ISD::ANY_EXTEND) {
    unsigned ExtendBits = X.getSimpleValueType().getSizeInBits() -
                          X.getOperand(0).getSimpleValueType().getSizeInBits();
    // Assume that we'll replace the any-extend with a zero-extend, and
    // narrow the search to the extended value.
    X = X.getOperand(0);
    MaskLZ = ExtendBits > MaskLZ ? 0 : MaskLZ - ExtendBits;
    ReplacingAnyExtend = true;
  }
  APInt MaskedHighBits =
    APInt::getHighBitsSet(X.getSimpleValueType().getSizeInBits(), MaskLZ);
  KnownBits Known = DAG.computeKnownBits(X);
  if (MaskedHighBits != Known.Zero) return true;

  // We've identified a pattern that can be transformed into a single shift
  // and an addressing mode. Make it so.
  MVT VT = N.getSimpleValueType();
  if (ReplacingAnyExtend) {
    assert(X.getValueType() != VT);
    // We looked through an ANY_EXTEND node, insert a ZERO_EXTEND.
    SDValue NewX = DAG.getNode(ISD::ZERO_EXTEND, SDLoc(X), VT, X);
    insertDAGNode(DAG, N, NewX);
    X = NewX;
  }
  SDLoc DL(N);
  SDValue NewSRLAmt = DAG.getConstant(ShiftAmt + AMShiftAmt, DL, MVT::i8);
  SDValue NewSRL = DAG.getNode(ISD::SRL, DL, VT, X, NewSRLAmt);
  SDValue NewSHLAmt = DAG.getConstant(AMShiftAmt, DL, MVT::i8);
  SDValue NewSHL = DAG.getNode(ISD::SHL, DL, VT, NewSRL, NewSHLAmt);

  // Insert the new nodes into the topological ordering. We must do this in
  // a valid topological ordering as nothing is going to go back and re-sort
  // these nodes. We continually insert before 'N' in sequence as this is
  // essentially a pre-flattened and pre-sorted sequence of nodes. There is no
  // hierarchy left to express.
  insertDAGNode(DAG, N, NewSRLAmt);
  insertDAGNode(DAG, N, NewSRL);
  insertDAGNode(DAG, N, NewSHLAmt);
  insertDAGNode(DAG, N, NewSHL);
  DAG.ReplaceAllUsesWith(N, NewSHL);
  DAG.RemoveDeadNode(N.getNode());

  AM.Scale = 1 << AMShiftAmt;
  AM.IndexReg = NewSRL;
  return false;
}

// Transform "(X >> SHIFT) & (MASK << C1)" to
// "((X >> (SHIFT + C1)) & (MASK)) << C1". Everything before the SHL will be
// matched to a BEXTR later. Returns false if the simplification is performed.
static bool foldMaskedShiftToBEXTR(SelectionDAG &DAG, SDValue N,
                                   uint64_t Mask,
                                   SDValue Shift, SDValue X,
                                   X86ISelAddressMode &AM,
                                   const X86Subtarget &Subtarget) {
  if (Shift.getOpcode() != ISD::SRL ||
      !isa<ConstantSDNode>(Shift.getOperand(1)) ||
      !Shift.hasOneUse() || !N.hasOneUse())
    return true;

  // Only do this if BEXTR will be matched by matchBEXTRFromAndImm.
  if (!Subtarget.hasTBM() &&
      !(Subtarget.hasBMI() && Subtarget.hasFastBEXTR()))
    return true;

  // We need to ensure that mask is a continuous run of bits.
  if (!isShiftedMask_64(Mask)) return true;

  unsigned ShiftAmt = Shift.getConstantOperandVal(1);

  // The amount of shift we're trying to fit into the addressing mode is taken
  // from the trailing zeros of the mask.
  unsigned AMShiftAmt = countTrailingZeros(Mask);

  // There is nothing we can do here unless the mask is removing some bits.
  // Also, the addressing mode can only represent shifts of 1, 2, or 3 bits.
  if (AMShiftAmt == 0 || AMShiftAmt > 3) return true;

  MVT VT = N.getSimpleValueType();
  SDLoc DL(N);
  SDValue NewSRLAmt = DAG.getConstant(ShiftAmt + AMShiftAmt, DL, MVT::i8);
  SDValue NewSRL = DAG.getNode(ISD::SRL, DL, VT, X, NewSRLAmt);
  SDValue NewMask = DAG.getConstant(Mask >> AMShiftAmt, DL, VT);
  SDValue NewAnd = DAG.getNode(ISD::AND, DL, VT, NewSRL, NewMask);
  SDValue NewSHLAmt = DAG.getConstant(AMShiftAmt, DL, MVT::i8);
  SDValue NewSHL = DAG.getNode(ISD::SHL, DL, VT, NewAnd, NewSHLAmt);

  // Insert the new nodes into the topological ordering. We must do this in
  // a valid topological ordering as nothing is going to go back and re-sort
  // these nodes. We continually insert before 'N' in sequence as this is
  // essentially a pre-flattened and pre-sorted sequence of nodes. There is no
  // hierarchy left to express.
  insertDAGNode(DAG, N, NewSRLAmt);
  insertDAGNode(DAG, N, NewSRL);
  insertDAGNode(DAG, N, NewMask);
  insertDAGNode(DAG, N, NewAnd);
  insertDAGNode(DAG, N, NewSHLAmt);
  insertDAGNode(DAG, N, NewSHL);
  DAG.ReplaceAllUsesWith(N, NewSHL);
  DAG.RemoveDeadNode(N.getNode());

  AM.Scale = 1 << AMShiftAmt;
  AM.IndexReg = NewAnd;
  return false;
}

bool X86DAGToDAGISel::matchAddressRecursively(SDValue N, X86ISelAddressMode &AM,
                                              unsigned Depth) {
  SDLoc dl(N);
  LLVM_DEBUG({
    dbgs() << "MatchAddress: ";
    AM.dump(CurDAG);
  });
  // Limit recursion.
  if (Depth > 5)
    return matchAddressBase(N, AM);

  // If this is already a %rip relative address, we can only merge immediates
  // into it.  Instead of handling this in every case, we handle it here.
  // RIP relative addressing: %rip + 32-bit displacement!
  if (AM.isRIPRelative()) {
    // FIXME: JumpTable and ExternalSymbol address currently don't like
    // displacements.  It isn't very important, but this should be fixed for
    // consistency.
    if (!(AM.ES || AM.MCSym) && AM.JT != -1)
      return true;

    if (ConstantSDNode *Cst = dyn_cast<ConstantSDNode>(N))
      if (!foldOffsetIntoAddress(Cst->getSExtValue(), AM))
        return false;
    return true;
  }

  switch (N.getOpcode()) {
  default: break;
  case ISD::LOCAL_RECOVER: {
    if (!AM.hasSymbolicDisplacement() && AM.Disp == 0)
      if (const auto *ESNode = dyn_cast<MCSymbolSDNode>(N.getOperand(0))) {
        // Use the symbol and don't prefix it.
        AM.MCSym = ESNode->getMCSymbol();
        return false;
      }
    break;
  }
  case ISD::Constant: {
    uint64_t Val = cast<ConstantSDNode>(N)->getSExtValue();
    if (!foldOffsetIntoAddress(Val, AM))
      return false;
    break;
  }

  case X86ISD::Wrapper:
  case X86ISD::WrapperRIP:
    if (!matchWrapper(N, AM))
      return false;
    break;

  case ISD::LOAD:
    if (!matchLoadInAddress(cast<LoadSDNode>(N), AM))
      return false;
    break;

  case ISD::FrameIndex:
    if (AM.BaseType == X86ISelAddressMode::RegBase &&
        AM.Base_Reg.getNode() == nullptr &&
        (!Subtarget->is64Bit() || isDispSafeForFrameIndex(AM.Disp))) {
      AM.BaseType = X86ISelAddressMode::FrameIndexBase;
      AM.Base_FrameIndex = cast<FrameIndexSDNode>(N)->getIndex();
      return false;
    }
    break;

  case ISD::SHL:
    if (AM.IndexReg.getNode() != nullptr || AM.Scale != 1)
      break;

    if (ConstantSDNode *CN = dyn_cast<ConstantSDNode>(N.getOperand(1))) {
      unsigned Val = CN->getZExtValue();
      // Note that we handle x<<1 as (,x,2) rather than (x,x) here so
      // that the base operand remains free for further matching. If
      // the base doesn't end up getting used, a post-processing step
      // in MatchAddress turns (,x,2) into (x,x), which is cheaper.
      if (Val == 1 || Val == 2 || Val == 3) {
        AM.Scale = 1 << Val;
        SDValue ShVal = N.getOperand(0);

        // Okay, we know that we have a scale by now.  However, if the scaled
        // value is an add of something and a constant, we can fold the
        // constant into the disp field here.
        if (CurDAG->isBaseWithConstantOffset(ShVal)) {
          AM.IndexReg = ShVal.getOperand(0);
          ConstantSDNode *AddVal = cast<ConstantSDNode>(ShVal.getOperand(1));
          uint64_t Disp = (uint64_t)AddVal->getSExtValue() << Val;
          if (!foldOffsetIntoAddress(Disp, AM))
            return false;
        }

        AM.IndexReg = ShVal;
        return false;
      }
    }
    break;

  case ISD::SRL: {
    // Scale must not be used already.
    if (AM.IndexReg.getNode() != nullptr || AM.Scale != 1) break;

    // We only handle up to 64-bit values here as those are what matter for
    // addressing mode optimizations.
    assert(N.getSimpleValueType().getSizeInBits() <= 64 &&
           "Unexpected value size!");

    SDValue And = N.getOperand(0);
    if (And.getOpcode() != ISD::AND) break;
    SDValue X = And.getOperand(0);

    // The mask used for the transform is expected to be post-shift, but we
    // found the shift first so just apply the shift to the mask before passing
    // it down.
    if (!isa<ConstantSDNode>(N.getOperand(1)) ||
        !isa<ConstantSDNode>(And.getOperand(1)))
      break;
    uint64_t Mask = And.getConstantOperandVal(1) >> N.getConstantOperandVal(1);

    // Try to fold the mask and shift into the scale, and return false if we
    // succeed.
    if (!foldMaskAndShiftToScale(*CurDAG, N, Mask, N, X, AM))
      return false;
    break;
  }

  case ISD::SMUL_LOHI:
  case ISD::UMUL_LOHI:
    // A mul_lohi where we need the low part can be folded as a plain multiply.
    if (N.getResNo() != 0) break;
    LLVM_FALLTHROUGH;
  case ISD::MUL:
  case X86ISD::MUL_IMM:
    // X*[3,5,9] -> X+X*[2,4,8]
    if (AM.BaseType == X86ISelAddressMode::RegBase &&
        AM.Base_Reg.getNode() == nullptr &&
        AM.IndexReg.getNode() == nullptr) {
      if (ConstantSDNode *CN = dyn_cast<ConstantSDNode>(N.getOperand(1)))
        if (CN->getZExtValue() == 3 || CN->getZExtValue() == 5 ||
            CN->getZExtValue() == 9) {
          AM.Scale = unsigned(CN->getZExtValue())-1;

          SDValue MulVal = N.getOperand(0);
          SDValue Reg;

          // Okay, we know that we have a scale by now.  However, if the scaled
          // value is an add of something and a constant, we can fold the
          // constant into the disp field here.
          if (MulVal.getNode()->getOpcode() == ISD::ADD && MulVal.hasOneUse() &&
              isa<ConstantSDNode>(MulVal.getOperand(1))) {
            Reg = MulVal.getOperand(0);
            ConstantSDNode *AddVal =
              cast<ConstantSDNode>(MulVal.getOperand(1));
            uint64_t Disp = AddVal->getSExtValue() * CN->getZExtValue();
            if (foldOffsetIntoAddress(Disp, AM))
              Reg = N.getOperand(0);
          } else {
            Reg = N.getOperand(0);
          }

          AM.IndexReg = AM.Base_Reg = Reg;
          return false;
        }
    }
    break;

  case ISD::SUB: {
    // Given A-B, if A can be completely folded into the address and
    // the index field with the index field unused, use -B as the index.
    // This is a win if a has multiple parts that can be folded into
    // the address. Also, this saves a mov if the base register has
    // other uses, since it avoids a two-address sub instruction, however
    // it costs an additional mov if the index register has other uses.

    // Add an artificial use to this node so that we can keep track of
    // it if it gets CSE'd with a different node.
    HandleSDNode Handle(N);

    // Test if the LHS of the sub can be folded.
    X86ISelAddressMode Backup = AM;
    if (matchAddressRecursively(N.getOperand(0), AM, Depth+1)) {
      N = Handle.getValue();
      AM = Backup;
      break;
    }
    N = Handle.getValue();
    // Test if the index field is free for use.
    if (AM.IndexReg.getNode() || AM.isRIPRelative()) {
      AM = Backup;
      break;
    }

    int Cost = 0;
    SDValue RHS = N.getOperand(1);
    // If the RHS involves a register with multiple uses, this
    // transformation incurs an extra mov, due to the neg instruction
    // clobbering its operand.
    if (!RHS.getNode()->hasOneUse() ||
        RHS.getNode()->getOpcode() == ISD::CopyFromReg ||
        RHS.getNode()->getOpcode() == ISD::TRUNCATE ||
        RHS.getNode()->getOpcode() == ISD::ANY_EXTEND ||
        (RHS.getNode()->getOpcode() == ISD::ZERO_EXTEND &&
         RHS.getOperand(0).getValueType() == MVT::i32))
      ++Cost;
    // If the base is a register with multiple uses, this
    // transformation may save a mov.
    if ((AM.BaseType == X86ISelAddressMode::RegBase && AM.Base_Reg.getNode() &&
         !AM.Base_Reg.getNode()->hasOneUse()) ||
        AM.BaseType == X86ISelAddressMode::FrameIndexBase)
      --Cost;
    // If the folded LHS was interesting, this transformation saves
    // address arithmetic.
    if ((AM.hasSymbolicDisplacement() && !Backup.hasSymbolicDisplacement()) +
        ((AM.Disp != 0) && (Backup.Disp == 0)) +
        (AM.Segment.getNode() && !Backup.Segment.getNode()) >= 2)
      --Cost;
    // If it doesn't look like it may be an overall win, don't do it.
    if (Cost >= 0) {
      AM = Backup;
      break;
    }

    // Ok, the transformation is legal and appears profitable. Go for it.
    // Negation will be emitted later to avoid creating dangling nodes if this
    // was an unprofitable LEA.
    AM.IndexReg = RHS;
    AM.NegateIndex = true;
    AM.Scale = 1;
    return false;
  }

  case ISD::ADD:
    if (!matchAdd(N, AM, Depth))
      return false;
    break;

  case ISD::OR:
    // We want to look through a transform in InstCombine and DAGCombiner that
    // turns 'add' into 'or', so we can treat this 'or' exactly like an 'add'.
    // Example: (or (and x, 1), (shl y, 3)) --> (add (and x, 1), (shl y, 3))
    // An 'lea' can then be used to match the shift (multiply) and add:
    // and $1, %esi
    // lea (%rsi, %rdi, 8), %rax
    if (CurDAG->haveNoCommonBitsSet(N.getOperand(0), N.getOperand(1)) &&
        !matchAdd(N, AM, Depth))
      return false;
    break;

  case ISD::AND: {
    // Perform some heroic transforms on an and of a constant-count shift
    // with a constant to enable use of the scaled offset field.

    // Scale must not be used already.
    if (AM.IndexReg.getNode() != nullptr || AM.Scale != 1) break;

    // We only handle up to 64-bit values here as those are what matter for
    // addressing mode optimizations.
    assert(N.getSimpleValueType().getSizeInBits() <= 64 &&
           "Unexpected value size!");

    if (!isa<ConstantSDNode>(N.getOperand(1)))
      break;

    if (N.getOperand(0).getOpcode() == ISD::SRL) {
      SDValue Shift = N.getOperand(0);
      SDValue X = Shift.getOperand(0);

      uint64_t Mask = N.getConstantOperandVal(1);

      // Try to fold the mask and shift into an extract and scale.
      if (!foldMaskAndShiftToExtract(*CurDAG, N, Mask, Shift, X, AM))
        return false;

      // Try to fold the mask and shift directly into the scale.
      if (!foldMaskAndShiftToScale(*CurDAG, N, Mask, Shift, X, AM))
        return false;

      // Try to fold the mask and shift into BEXTR and scale.
      if (!foldMaskedShiftToBEXTR(*CurDAG, N, Mask, Shift, X, AM, *Subtarget))
        return false;
    }

    // Try to swap the mask and shift to place shifts which can be done as
    // a scale on the outside of the mask.
    if (!foldMaskedShiftToScaledMask(*CurDAG, N, AM))
      return false;

    break;
  }
  case ISD::ZERO_EXTEND: {
    // Try to widen a zexted shift left to the same size as its use, so we can
    // match the shift as a scale factor.
    if (AM.IndexReg.getNode() != nullptr || AM.Scale != 1)
      break;
    if (N.getOperand(0).getOpcode() != ISD::SHL || !N.getOperand(0).hasOneUse())
      break;

    // Give up if the shift is not a valid scale factor [1,2,3].
    SDValue Shl = N.getOperand(0);
    auto *ShAmtC = dyn_cast<ConstantSDNode>(Shl.getOperand(1));
    if (!ShAmtC || ShAmtC->getZExtValue() > 3)
      break;

    // The narrow shift must only shift out zero bits (it must be 'nuw').
    // That makes it safe to widen to the destination type.
    APInt HighZeros = APInt::getHighBitsSet(Shl.getValueSizeInBits(),
                                            ShAmtC->getZExtValue());
    if (!CurDAG->MaskedValueIsZero(Shl.getOperand(0), HighZeros))
      break;

    // zext (shl nuw i8 %x, C) to i32 --> shl (zext i8 %x to i32), (zext C)
    MVT VT = N.getSimpleValueType();
    SDLoc DL(N);
    SDValue Zext = CurDAG->getNode(ISD::ZERO_EXTEND, DL, VT, Shl.getOperand(0));
    SDValue NewShl = CurDAG->getNode(ISD::SHL, DL, VT, Zext, Shl.getOperand(1));

    // Convert the shift to scale factor.
    AM.Scale = 1 << ShAmtC->getZExtValue();
    AM.IndexReg = Zext;

    insertDAGNode(*CurDAG, N, Zext);
    insertDAGNode(*CurDAG, N, NewShl);
    CurDAG->ReplaceAllUsesWith(N, NewShl);
    CurDAG->RemoveDeadNode(N.getNode());
    return false;
  }
  }

  return matchAddressBase(N, AM);
}

/// Helper for MatchAddress. Add the specified node to the
/// specified addressing mode without any further recursion.
bool X86DAGToDAGISel::matchAddressBase(SDValue N, X86ISelAddressMode &AM) {
  // Is the base register already occupied?
  if (AM.BaseType != X86ISelAddressMode::RegBase || AM.Base_Reg.getNode()) {
    // If so, check to see if the scale index register is set.
    if (!AM.IndexReg.getNode()) {
      AM.IndexReg = N;
      AM.Scale = 1;
      return false;
    }

    // Otherwise, we cannot select it.
    return true;
  }

  // Default, generate it as a register.
  AM.BaseType = X86ISelAddressMode::RegBase;
  AM.Base_Reg = N;
  return false;
}

#if INTEL_CUSTOMIZATION
bool X86DAGToDAGISel::matchVectorAddressRecursively(SDValue N,
                                                    X86ISelAddressMode &AM,
                                                    unsigned Depth) {
  SDLoc dl(N);
  LLVM_DEBUG({
    dbgs() << "MatchVectorAddress: ";
    AM.dump(CurDAG);
  });
  // Limit recursion.
  if (Depth > 5)
    return matchAddressBase(N, AM);

  // TODO: Support other operations.
  switch (N.getOpcode()) {
  case ISD::Constant: {
    uint64_t Val = cast<ConstantSDNode>(N)->getSExtValue();
    if (!foldOffsetIntoAddress(Val, AM))
      return false;
    break;
  }
  case X86ISD::Wrapper:
    if (!matchWrapper(N, AM))
      return false;
    break;

  case ISD::FrameIndex:
    if (AM.BaseType == X86ISelAddressMode::RegBase &&
        AM.Base_Reg.getNode() == nullptr &&
        (!Subtarget->is64Bit() || isDispSafeForFrameIndex(AM.Disp))) {
      AM.BaseType = X86ISelAddressMode::FrameIndexBase;
      AM.Base_FrameIndex = cast<FrameIndexSDNode>(N)->getIndex();
      return false;
    }
    break;

  case ISD::OR:
    if (!CurDAG->haveNoCommonBitsSet(N.getOperand(0), N.getOperand(1)))
      break;
    LLVM_FALLTHROUGH;
  case ISD::ADD: {
    // Add an artificial use to this node so that we can keep track of
    // it if it gets CSE'd with a different node.
    HandleSDNode Handle(N);

    X86ISelAddressMode Backup = AM;
    if (!matchVectorAddressRecursively(N.getOperand(0), AM,
                                       Depth+1) &&
        !matchVectorAddressRecursively(Handle.getValue().getOperand(1), AM,
                                       Depth+1))
      return false;
    AM = Backup;

    // Try again after commuting the operands.
    if (!matchVectorAddressRecursively(Handle.getValue().getOperand(1), AM,
                                       Depth+1) &&
        !matchVectorAddressRecursively(Handle.getValue().getOperand(0), AM,
                                       Depth+1))
      return false;
    AM = Backup;

    N = Handle.getValue();
    break;
  }
  }

  return matchAddressBase(N, AM);
}

/// Helper for selectVectorAddr. Handles things that can be folded into a
/// gather scatter address. The index register and scale should have already
/// been handled.
bool X86DAGToDAGISel::matchVectorAddress(SDValue N, X86ISelAddressMode &AM) {
  return matchVectorAddressRecursively(N, AM, 0);
}
#endif // INTEL_CUSTOMIZATION

bool X86DAGToDAGISel::selectVectorAddr(MemSDNode *Parent, SDValue BasePtr,
                                       SDValue IndexOp, SDValue ScaleOp,
                                       SDValue &Base, SDValue &Scale,
                                       SDValue &Index, SDValue &Disp,
                                       SDValue &Segment) {
  X86ISelAddressMode AM;
  AM.IndexReg = IndexOp;
  AM.Scale = cast<ConstantSDNode>(ScaleOp)->getZExtValue();

  unsigned AddrSpace = Parent->getPointerInfo().getAddrSpace();
  if (AddrSpace == X86AS::GS)
    AM.Segment = CurDAG->getRegister(X86::GS, MVT::i16);
  if (AddrSpace == X86AS::FS)
    AM.Segment = CurDAG->getRegister(X86::FS, MVT::i16);
  if (AddrSpace == X86AS::SS)
    AM.Segment = CurDAG->getRegister(X86::SS, MVT::i16);

  SDLoc DL(BasePtr);
  MVT VT = BasePtr.getSimpleValueType();

  // Try to match into the base and displacement fields.
  if (matchVectorAddress(BasePtr, AM))
    return false;

  getAddressOperands(AM, DL, VT, Base, Scale, Index, Disp, Segment);
  return true;
}

/// Returns true if it is able to pattern match an addressing mode.
/// It returns the operands which make up the maximal addressing mode it can
/// match by reference.
///
/// Parent is the parent node of the addr operand that is being matched.  It
/// is always a load, store, atomic node, or null.  It is only null when
/// checking memory operands for inline asm nodes.
bool X86DAGToDAGISel::selectAddr(SDNode *Parent, SDValue N, SDValue &Base,
                                 SDValue &Scale, SDValue &Index,
                                 SDValue &Disp, SDValue &Segment) {
  X86ISelAddressMode AM;

  if (Parent &&
      // This list of opcodes are all the nodes that have an "addr:$ptr" operand
      // that are not a MemSDNode, and thus don't have proper addrspace info.
      Parent->getOpcode() != ISD::INTRINSIC_W_CHAIN && // unaligned loads, fixme
      Parent->getOpcode() != ISD::INTRINSIC_VOID && // nontemporal stores
      Parent->getOpcode() != X86ISD::TLSCALL && // Fixme
      Parent->getOpcode() != X86ISD::ENQCMD && // Fixme
      Parent->getOpcode() != X86ISD::ENQCMDS && // Fixme
      Parent->getOpcode() != X86ISD::EH_SJLJ_SETJMP && // setjmp
      Parent->getOpcode() != X86ISD::EH_SJLJ_LONGJMP) { // longjmp
    unsigned AddrSpace =
      cast<MemSDNode>(Parent)->getPointerInfo().getAddrSpace();
    if (AddrSpace == X86AS::GS)
      AM.Segment = CurDAG->getRegister(X86::GS, MVT::i16);
    if (AddrSpace == X86AS::FS)
      AM.Segment = CurDAG->getRegister(X86::FS, MVT::i16);
    if (AddrSpace == X86AS::SS)
      AM.Segment = CurDAG->getRegister(X86::SS, MVT::i16);
  }

  // Save the DL and VT before calling matchAddress, it can invalidate N.
  SDLoc DL(N);
  MVT VT = N.getSimpleValueType();

  if (matchAddress(N, AM))
    return false;

  getAddressOperands(AM, DL, VT, Base, Scale, Index, Disp, Segment);
  return true;
}

bool X86DAGToDAGISel::selectMOV64Imm32(SDValue N, SDValue &Imm) {
  // In static codegen with small code model, we can get the address of a label
  // into a register with 'movl'
  if (N->getOpcode() != X86ISD::Wrapper)
    return false;

  N = N.getOperand(0);

  // At least GNU as does not accept 'movl' for TPOFF relocations.
  // FIXME: We could use 'movl' when we know we are targeting MC.
  if (N->getOpcode() == ISD::TargetGlobalTLSAddress)
    return false;

  Imm = N;
  if (N->getOpcode() != ISD::TargetGlobalAddress)
    return TM.getCodeModel() == CodeModel::Small;

  Optional<ConstantRange> CR =
      cast<GlobalAddressSDNode>(N)->getGlobal()->getAbsoluteSymbolRange();
  if (!CR)
    return TM.getCodeModel() == CodeModel::Small;

  return CR->getUnsignedMax().ult(1ull << 32);
}

bool X86DAGToDAGISel::selectLEA64_32Addr(SDValue N, SDValue &Base,
                                         SDValue &Scale, SDValue &Index,
                                         SDValue &Disp, SDValue &Segment) {
  // Save the debug loc before calling selectLEAAddr, in case it invalidates N.
  SDLoc DL(N);

  if (!selectLEAAddr(N, Base, Scale, Index, Disp, Segment))
    return false;

  RegisterSDNode *RN = dyn_cast<RegisterSDNode>(Base);
  if (RN && RN->getReg() == 0)
    Base = CurDAG->getRegister(0, MVT::i64);
  else if (Base.getValueType() == MVT::i32 && !isa<FrameIndexSDNode>(Base)) {
    // Base could already be %rip, particularly in the x32 ABI.
    SDValue ImplDef = SDValue(CurDAG->getMachineNode(X86::IMPLICIT_DEF, DL,
                                                     MVT::i64), 0);
    Base = CurDAG->getTargetInsertSubreg(X86::sub_32bit, DL, MVT::i64, ImplDef,
                                         Base);
  }

  RN = dyn_cast<RegisterSDNode>(Index);
  if (RN && RN->getReg() == 0)
    Index = CurDAG->getRegister(0, MVT::i64);
  else {
    assert(Index.getValueType() == MVT::i32 &&
           "Expect to be extending 32-bit registers for use in LEA");
    SDValue ImplDef = SDValue(CurDAG->getMachineNode(X86::IMPLICIT_DEF, DL,
                                                     MVT::i64), 0);
    Index = CurDAG->getTargetInsertSubreg(X86::sub_32bit, DL, MVT::i64, ImplDef,
                                          Index);
  }

  return true;
}

/// Calls SelectAddr and determines if the maximal addressing
/// mode it matches can be cost effectively emitted as an LEA instruction.
bool X86DAGToDAGISel::selectLEAAddr(SDValue N,
                                    SDValue &Base, SDValue &Scale,
                                    SDValue &Index, SDValue &Disp,
                                    SDValue &Segment) {
  X86ISelAddressMode AM;

  // Save the DL and VT before calling matchAddress, it can invalidate N.
  SDLoc DL(N);
  MVT VT = N.getSimpleValueType();

  // Set AM.Segment to prevent MatchAddress from using one. LEA doesn't support
  // segments.
  SDValue Copy = AM.Segment;
  SDValue T = CurDAG->getRegister(0, MVT::i32);
  AM.Segment = T;
  if (matchAddress(N, AM))
    return false;
  assert (T == AM.Segment);
  AM.Segment = Copy;

  unsigned Complexity = 0;
  if (AM.BaseType == X86ISelAddressMode::RegBase && AM.Base_Reg.getNode())
    Complexity = 1;
  else if (AM.BaseType == X86ISelAddressMode::FrameIndexBase)
    Complexity = 4;

  if (AM.IndexReg.getNode())
    Complexity++;

  // Don't match just leal(,%reg,2). It's cheaper to do addl %reg, %reg, or with
  // a simple shift.
  if (AM.Scale > 1)
    Complexity++;

  // FIXME: We are artificially lowering the criteria to turn ADD %reg, $GA
  // to a LEA. This is determined with some experimentation but is by no means
  // optimal (especially for code size consideration). LEA is nice because of
  // its three-address nature. Tweak the cost function again when we can run
  // convertToThreeAddress() at register allocation time.
  if (AM.hasSymbolicDisplacement()) {
    // For X86-64, always use LEA to materialize RIP-relative addresses.
    if (Subtarget->is64Bit())
      Complexity = 4;
    else
      Complexity += 2;
  }

  // Heuristic: try harder to form an LEA from ADD if the operands set flags.
  // Unlike ADD, LEA does not affect flags, so we will be less likely to require
  // duplicating flag-producing instructions later in the pipeline.
  if (N.getOpcode() == ISD::ADD) {
    auto isMathWithFlags = [](SDValue V) {
      switch (V.getOpcode()) {
      case X86ISD::ADD:
      case X86ISD::SUB:
      case X86ISD::ADC:
      case X86ISD::SBB:
      /* TODO: These opcodes can be added safely, but we may want to justify
               their inclusion for different reasons (better for reg-alloc).
      case X86ISD::SMUL:
      case X86ISD::UMUL:
      case X86ISD::OR:
      case X86ISD::XOR:
      case X86ISD::AND:
      */
        // Value 1 is the flag output of the node - verify it's not dead.
        return !SDValue(V.getNode(), 1).use_empty();
      default:
        return false;
      }
    };
    // TODO: This could be an 'or' rather than 'and' to make the transform more
    //       likely to happen. We might want to factor in whether there's a
    //       load folding opportunity for the math op that disappears with LEA.
    if (isMathWithFlags(N.getOperand(0)) && isMathWithFlags(N.getOperand(1)))
      Complexity++;
  }

  if (AM.Disp)
    Complexity++;

  // If it isn't worth using an LEA, reject it.
  if (Complexity <= 2)
    return false;

  getAddressOperands(AM, DL, VT, Base, Scale, Index, Disp, Segment);
  return true;
}

/// This is only run on TargetGlobalTLSAddress nodes.
bool X86DAGToDAGISel::selectTLSADDRAddr(SDValue N, SDValue &Base,
                                        SDValue &Scale, SDValue &Index,
                                        SDValue &Disp, SDValue &Segment) {
  assert(N.getOpcode() == ISD::TargetGlobalTLSAddress);
  const GlobalAddressSDNode *GA = cast<GlobalAddressSDNode>(N);

  X86ISelAddressMode AM;
  AM.GV = GA->getGlobal();
  AM.Disp += GA->getOffset();
  AM.SymbolFlags = GA->getTargetFlags();

  if (Subtarget->is32Bit()) {
    AM.Scale = 1;
    AM.IndexReg = CurDAG->getRegister(X86::EBX, MVT::i32);
  }

  MVT VT = N.getSimpleValueType();
  getAddressOperands(AM, SDLoc(N), VT, Base, Scale, Index, Disp, Segment);
  return true;
}

bool X86DAGToDAGISel::selectRelocImm(SDValue N, SDValue &Op) {
  // Keep track of the original value type and whether this value was
  // truncated. If we see a truncation from pointer type to VT that truncates
  // bits that are known to be zero, we can use a narrow reference.
  EVT VT = N.getValueType();
  bool WasTruncated = false;
  if (N.getOpcode() == ISD::TRUNCATE) {
    WasTruncated = true;
    N = N.getOperand(0);
  }

  if (N.getOpcode() != X86ISD::Wrapper)
    return false;

  // We can only use non-GlobalValues as immediates if they were not truncated,
  // as we do not have any range information. If we have a GlobalValue and the
  // address was not truncated, we can select it as an operand directly.
  unsigned Opc = N.getOperand(0)->getOpcode();
  if (Opc != ISD::TargetGlobalAddress || !WasTruncated) {
    Op = N.getOperand(0);
    // We can only select the operand directly if we didn't have to look past a
    // truncate.
    return !WasTruncated;
  }

  // Check that the global's range fits into VT.
  auto *GA = cast<GlobalAddressSDNode>(N.getOperand(0));
  Optional<ConstantRange> CR = GA->getGlobal()->getAbsoluteSymbolRange();
  if (!CR || CR->getUnsignedMax().uge(1ull << VT.getSizeInBits()))
    return false;

  // Okay, we can use a narrow reference.
  Op = CurDAG->getTargetGlobalAddress(GA->getGlobal(), SDLoc(N), VT,
                                      GA->getOffset(), GA->getTargetFlags());
  return true;
}

bool X86DAGToDAGISel::tryFoldLoad(SDNode *Root, SDNode *P, SDValue N,
                                  SDValue &Base, SDValue &Scale,
                                  SDValue &Index, SDValue &Disp,
                                  SDValue &Segment) {
  assert(Root && P && "Unknown root/parent nodes");
  if (!ISD::isNON_EXTLoad(N.getNode()) ||
      !IsProfitableToFold(N, P, Root) ||
      !IsLegalToFold(N, P, Root, OptLevel))
    return false;

  return selectAddr(N.getNode(),
                    N.getOperand(1), Base, Scale, Index, Disp, Segment);
}

bool X86DAGToDAGISel::tryFoldBroadcast(SDNode *Root, SDNode *P, SDValue N,
                                       SDValue &Base, SDValue &Scale,
                                       SDValue &Index, SDValue &Disp,
                                       SDValue &Segment) {
  assert(Root && P && "Unknown root/parent nodes");
  if (N->getOpcode() != X86ISD::VBROADCAST_LOAD ||
      !IsProfitableToFold(N, P, Root) ||
      !IsLegalToFold(N, P, Root, OptLevel))
    return false;

  return selectAddr(N.getNode(),
                    N.getOperand(1), Base, Scale, Index, Disp, Segment);
}

/// Return an SDNode that returns the value of the global base register.
/// Output instructions required to initialize the global base register,
/// if necessary.
SDNode *X86DAGToDAGISel::getGlobalBaseReg() {
  unsigned GlobalBaseReg = getInstrInfo()->getGlobalBaseReg(MF);
  auto &DL = MF->getDataLayout();
  return CurDAG->getRegister(GlobalBaseReg, TLI->getPointerTy(DL)).getNode();
}

bool X86DAGToDAGISel::isSExtAbsoluteSymbolRef(unsigned Width, SDNode *N) const {
  if (N->getOpcode() == ISD::TRUNCATE)
    N = N->getOperand(0).getNode();
  if (N->getOpcode() != X86ISD::Wrapper)
    return false;

  auto *GA = dyn_cast<GlobalAddressSDNode>(N->getOperand(0));
  if (!GA)
    return false;

  Optional<ConstantRange> CR = GA->getGlobal()->getAbsoluteSymbolRange();
  if (!CR)
    return Width == 32 && TM.getCodeModel() == CodeModel::Small;

  return CR->getSignedMin().sge(-1ull << Width) &&
         CR->getSignedMax().slt(1ull << Width);
}

static X86::CondCode getCondFromNode(SDNode *N) {
  assert(N->isMachineOpcode() && "Unexpected node");
  X86::CondCode CC = X86::COND_INVALID;
  unsigned Opc = N->getMachineOpcode();
  if (Opc == X86::JCC_1)
    CC = static_cast<X86::CondCode>(N->getConstantOperandVal(1));
  else if (Opc == X86::SETCCr)
    CC = static_cast<X86::CondCode>(N->getConstantOperandVal(0));
  else if (Opc == X86::SETCCm)
    CC = static_cast<X86::CondCode>(N->getConstantOperandVal(5));
  else if (Opc == X86::CMOV16rr || Opc == X86::CMOV32rr ||
           Opc == X86::CMOV64rr)
    CC = static_cast<X86::CondCode>(N->getConstantOperandVal(2));
  else if (Opc == X86::CMOV16rm || Opc == X86::CMOV32rm ||
           Opc == X86::CMOV64rm)
    CC = static_cast<X86::CondCode>(N->getConstantOperandVal(6));

  return CC;
}

/// Test whether the given X86ISD::CMP node has any users that use a flag
/// other than ZF.
bool X86DAGToDAGISel::onlyUsesZeroFlag(SDValue Flags) const {
  // Examine each user of the node.
  for (SDNode::use_iterator UI = Flags->use_begin(), UE = Flags->use_end();
         UI != UE; ++UI) {
    // Only check things that use the flags.
    if (UI.getUse().getResNo() != Flags.getResNo())
      continue;
    // Only examine CopyToReg uses that copy to EFLAGS.
    if (UI->getOpcode() != ISD::CopyToReg ||
        cast<RegisterSDNode>(UI->getOperand(1))->getReg() != X86::EFLAGS)
      return false;
    // Examine each user of the CopyToReg use.
    for (SDNode::use_iterator FlagUI = UI->use_begin(),
           FlagUE = UI->use_end(); FlagUI != FlagUE; ++FlagUI) {
      // Only examine the Flag result.
      if (FlagUI.getUse().getResNo() != 1) continue;
      // Anything unusual: assume conservatively.
      if (!FlagUI->isMachineOpcode()) return false;
      // Examine the condition code of the user.
      X86::CondCode CC = getCondFromNode(*FlagUI);

      switch (CC) {
      // Comparisons which only use the zero flag.
      case X86::COND_E: case X86::COND_NE:
        continue;
      // Anything else: assume conservatively.
      default:
        return false;
      }
    }
  }
  return true;
}

/// Test whether the given X86ISD::CMP node has any uses which require the SF
/// flag to be accurate.
bool X86DAGToDAGISel::hasNoSignFlagUses(SDValue Flags) const {
  // Examine each user of the node.
  for (SDNode::use_iterator UI = Flags->use_begin(), UE = Flags->use_end();
         UI != UE; ++UI) {
    // Only check things that use the flags.
    if (UI.getUse().getResNo() != Flags.getResNo())
      continue;
    // Only examine CopyToReg uses that copy to EFLAGS.
    if (UI->getOpcode() != ISD::CopyToReg ||
        cast<RegisterSDNode>(UI->getOperand(1))->getReg() != X86::EFLAGS)
      return false;
    // Examine each user of the CopyToReg use.
    for (SDNode::use_iterator FlagUI = UI->use_begin(),
           FlagUE = UI->use_end(); FlagUI != FlagUE; ++FlagUI) {
      // Only examine the Flag result.
      if (FlagUI.getUse().getResNo() != 1) continue;
      // Anything unusual: assume conservatively.
      if (!FlagUI->isMachineOpcode()) return false;
      // Examine the condition code of the user.
      X86::CondCode CC = getCondFromNode(*FlagUI);

      switch (CC) {
      // Comparisons which don't examine the SF flag.
      case X86::COND_A: case X86::COND_AE:
      case X86::COND_B: case X86::COND_BE:
      case X86::COND_E: case X86::COND_NE:
      case X86::COND_O: case X86::COND_NO:
      case X86::COND_P: case X86::COND_NP:
        continue;
      // Anything else: assume conservatively.
      default:
        return false;
      }
    }
  }
  return true;
}

static bool mayUseCarryFlag(X86::CondCode CC) {
  switch (CC) {
  // Comparisons which don't examine the CF flag.
  case X86::COND_O: case X86::COND_NO:
  case X86::COND_E: case X86::COND_NE:
  case X86::COND_S: case X86::COND_NS:
  case X86::COND_P: case X86::COND_NP:
  case X86::COND_L: case X86::COND_GE:
  case X86::COND_G: case X86::COND_LE:
    return false;
  // Anything else: assume conservatively.
  default:
    return true;
  }
}

/// Test whether the given node which sets flags has any uses which require the
/// CF flag to be accurate.
 bool X86DAGToDAGISel::hasNoCarryFlagUses(SDValue Flags) const {
  // Examine each user of the node.
  for (SDNode::use_iterator UI = Flags->use_begin(), UE = Flags->use_end();
         UI != UE; ++UI) {
    // Only check things that use the flags.
    if (UI.getUse().getResNo() != Flags.getResNo())
      continue;

    unsigned UIOpc = UI->getOpcode();

    if (UIOpc == ISD::CopyToReg) {
      // Only examine CopyToReg uses that copy to EFLAGS.
      if (cast<RegisterSDNode>(UI->getOperand(1))->getReg() != X86::EFLAGS)
        return false;
      // Examine each user of the CopyToReg use.
      for (SDNode::use_iterator FlagUI = UI->use_begin(), FlagUE = UI->use_end();
           FlagUI != FlagUE; ++FlagUI) {
        // Only examine the Flag result.
        if (FlagUI.getUse().getResNo() != 1)
          continue;
        // Anything unusual: assume conservatively.
        if (!FlagUI->isMachineOpcode())
          return false;
        // Examine the condition code of the user.
        X86::CondCode CC = getCondFromNode(*FlagUI);

        if (mayUseCarryFlag(CC))
          return false;
      }

      // This CopyToReg is ok. Move on to the next user.
      continue;
    }

    // This might be an unselected node. So look for the pre-isel opcodes that
    // use flags.
    unsigned CCOpNo;
    switch (UIOpc) {
    default:
      // Something unusual. Be conservative.
      return false;
    case X86ISD::SETCC:       CCOpNo = 0; break;
    case X86ISD::SETCC_CARRY: CCOpNo = 0; break;
    case X86ISD::CMOV:        CCOpNo = 2; break;
    case X86ISD::BRCOND:      CCOpNo = 2; break;
    }

    X86::CondCode CC = (X86::CondCode)UI->getConstantOperandVal(CCOpNo);
    if (mayUseCarryFlag(CC))
      return false;
  }
  return true;
}

/// Check whether or not the chain ending in StoreNode is suitable for doing
/// the {load; op; store} to modify transformation.
static bool isFusableLoadOpStorePattern(StoreSDNode *StoreNode,
                                        SDValue StoredVal, SelectionDAG *CurDAG,
                                        unsigned LoadOpNo,
                                        LoadSDNode *&LoadNode,
                                        SDValue &InputChain) {
  // Is the stored value result 0 of the operation?
  if (StoredVal.getResNo() != 0) return false;

  // Are there other uses of the operation other than the store?
  if (!StoredVal.getNode()->hasNUsesOfValue(1, 0)) return false;

  // Is the store non-extending and non-indexed?
  if (!ISD::isNormalStore(StoreNode) || StoreNode->isNonTemporal())
    return false;

  SDValue Load = StoredVal->getOperand(LoadOpNo);
  // Is the stored value a non-extending and non-indexed load?
  if (!ISD::isNormalLoad(Load.getNode())) return false;

  // Return LoadNode by reference.
  LoadNode = cast<LoadSDNode>(Load);

  // Is store the only read of the loaded value?
  if (!Load.hasOneUse())
    return false;

  // Is the address of the store the same as the load?
  if (LoadNode->getBasePtr() != StoreNode->getBasePtr() ||
      LoadNode->getOffset() != StoreNode->getOffset())
    return false;

  bool FoundLoad = false;
  SmallVector<SDValue, 4> ChainOps;
  SmallVector<const SDNode *, 4> LoopWorklist;
  SmallPtrSet<const SDNode *, 16> Visited;
  const unsigned int Max = 1024;

  //  Visualization of Load-Op-Store fusion:
  // -------------------------
  // Legend:
  //    *-lines = Chain operand dependencies.
  //    |-lines = Normal operand dependencies.
  //    Dependencies flow down and right. n-suffix references multiple nodes.
  //
  //        C                        Xn  C
  //        *                         *  *
  //        *                          * *
  //  Xn  A-LD    Yn                    TF         Yn
  //   *    * \   |                       *        |
  //    *   *  \  |                        *       |
  //     *  *   \ |             =>       A--LD_OP_ST
  //      * *    \|                                 \
  //       TF    OP                                  \
  //         *   | \                                  Zn
  //          *  |  \
  //         A-ST    Zn
  //

  // This merge induced dependences from: #1: Xn -> LD, OP, Zn
  //                                      #2: Yn -> LD
  //                                      #3: ST -> Zn

  // Ensure the transform is safe by checking for the dual
  // dependencies to make sure we do not induce a loop.

  // As LD is a predecessor to both OP and ST we can do this by checking:
  //  a). if LD is a predecessor to a member of Xn or Yn.
  //  b). if a Zn is a predecessor to ST.

  // However, (b) can only occur through being a chain predecessor to
  // ST, which is the same as Zn being a member or predecessor of Xn,
  // which is a subset of LD being a predecessor of Xn. So it's
  // subsumed by check (a).

  SDValue Chain = StoreNode->getChain();

  // Gather X elements in ChainOps.
  if (Chain == Load.getValue(1)) {
    FoundLoad = true;
    ChainOps.push_back(Load.getOperand(0));
  } else if (Chain.getOpcode() == ISD::TokenFactor) {
    for (unsigned i = 0, e = Chain.getNumOperands(); i != e; ++i) {
      SDValue Op = Chain.getOperand(i);
      if (Op == Load.getValue(1)) {
        FoundLoad = true;
        // Drop Load, but keep its chain. No cycle check necessary.
        ChainOps.push_back(Load.getOperand(0));
        continue;
      }
      LoopWorklist.push_back(Op.getNode());
      ChainOps.push_back(Op);
    }
  }

  if (!FoundLoad)
    return false;

  // Worklist is currently Xn. Add Yn to worklist.
  for (SDValue Op : StoredVal->ops())
    if (Op.getNode() != LoadNode)
      LoopWorklist.push_back(Op.getNode());

  // Check (a) if Load is a predecessor to Xn + Yn
  if (SDNode::hasPredecessorHelper(Load.getNode(), Visited, LoopWorklist, Max,
                                   true))
    return false;

  InputChain =
      CurDAG->getNode(ISD::TokenFactor, SDLoc(Chain), MVT::Other, ChainOps);
  return true;
}

// Change a chain of {load; op; store} of the same value into a simple op
// through memory of that value, if the uses of the modified value and its
// address are suitable.
//
// The tablegen pattern memory operand pattern is currently not able to match
// the case where the EFLAGS on the original operation are used.
//
// To move this to tablegen, we'll need to improve tablegen to allow flags to
// be transferred from a node in the pattern to the result node, probably with
// a new keyword. For example, we have this
// def DEC64m : RI<0xFF, MRM1m, (outs), (ins i64mem:$dst), "dec{q}\t$dst",
//  [(store (add (loadi64 addr:$dst), -1), addr:$dst),
//   (implicit EFLAGS)]>;
// but maybe need something like this
// def DEC64m : RI<0xFF, MRM1m, (outs), (ins i64mem:$dst), "dec{q}\t$dst",
//  [(store (add (loadi64 addr:$dst), -1), addr:$dst),
//   (transferrable EFLAGS)]>;
//
// Until then, we manually fold these and instruction select the operation
// here.
bool X86DAGToDAGISel::foldLoadStoreIntoMemOperand(SDNode *Node) {
  StoreSDNode *StoreNode = cast<StoreSDNode>(Node);
  SDValue StoredVal = StoreNode->getOperand(1);
  unsigned Opc = StoredVal->getOpcode();

  // Before we try to select anything, make sure this is memory operand size
  // and opcode we can handle. Note that this must match the code below that
  // actually lowers the opcodes.
  EVT MemVT = StoreNode->getMemoryVT();
  if (MemVT != MVT::i64 && MemVT != MVT::i32 && MemVT != MVT::i16 &&
      MemVT != MVT::i8)
    return false;

  bool IsCommutable = false;
  bool IsNegate = false;
  switch (Opc) {
  default:
    return false;
  case X86ISD::SUB:
    IsNegate = isNullConstant(StoredVal.getOperand(0));
    break;
  case X86ISD::SBB:
    break;
  case X86ISD::ADD:
  case X86ISD::ADC:
  case X86ISD::AND:
  case X86ISD::OR:
  case X86ISD::XOR:
    IsCommutable = true;
    break;
  }

  unsigned LoadOpNo = IsNegate ? 1 : 0;
  LoadSDNode *LoadNode = nullptr;
  SDValue InputChain;
  if (!isFusableLoadOpStorePattern(StoreNode, StoredVal, CurDAG, LoadOpNo,
                                   LoadNode, InputChain)) {
    if (!IsCommutable)
      return false;

    // This operation is commutable, try the other operand.
    LoadOpNo = 1;
    if (!isFusableLoadOpStorePattern(StoreNode, StoredVal, CurDAG, LoadOpNo,
                                     LoadNode, InputChain))
      return false;
  }

  SDValue Base, Scale, Index, Disp, Segment;
  if (!selectAddr(LoadNode, LoadNode->getBasePtr(), Base, Scale, Index, Disp,
                  Segment))
    return false;

  auto SelectOpcode = [&](unsigned Opc64, unsigned Opc32, unsigned Opc16,
                          unsigned Opc8) {
    switch (MemVT.getSimpleVT().SimpleTy) {
    case MVT::i64:
      return Opc64;
    case MVT::i32:
      return Opc32;
    case MVT::i16:
      return Opc16;
    case MVT::i8:
      return Opc8;
    default:
      llvm_unreachable("Invalid size!");
    }
  };

  MachineSDNode *Result;
  switch (Opc) {
  case X86ISD::SUB:
    // Handle negate.
    if (IsNegate) {
      unsigned NewOpc = SelectOpcode(X86::NEG64m, X86::NEG32m, X86::NEG16m,
                                     X86::NEG8m);
      const SDValue Ops[] = {Base, Scale, Index, Disp, Segment, InputChain};
      Result = CurDAG->getMachineNode(NewOpc, SDLoc(Node), MVT::i32,
                                      MVT::Other, Ops);
      break;
    }
   LLVM_FALLTHROUGH;
  case X86ISD::ADD:
    // Try to match inc/dec.
    if (!Subtarget->slowIncDec() || CurDAG->shouldOptForSize()) {
      bool IsOne = isOneConstant(StoredVal.getOperand(1));
      bool IsNegOne = isAllOnesConstant(StoredVal.getOperand(1));
      // ADD/SUB with 1/-1 and carry flag isn't used can use inc/dec.
      if ((IsOne || IsNegOne) && hasNoCarryFlagUses(StoredVal.getValue(1))) {
        unsigned NewOpc =
          ((Opc == X86ISD::ADD) == IsOne)
              ? SelectOpcode(X86::INC64m, X86::INC32m, X86::INC16m, X86::INC8m)
              : SelectOpcode(X86::DEC64m, X86::DEC32m, X86::DEC16m, X86::DEC8m);
        const SDValue Ops[] = {Base, Scale, Index, Disp, Segment, InputChain};
        Result = CurDAG->getMachineNode(NewOpc, SDLoc(Node), MVT::i32,
                                        MVT::Other, Ops);
        break;
      }
    }
    LLVM_FALLTHROUGH;
  case X86ISD::ADC:
  case X86ISD::SBB:
  case X86ISD::AND:
  case X86ISD::OR:
  case X86ISD::XOR: {
    auto SelectRegOpcode = [SelectOpcode](unsigned Opc) {
      switch (Opc) {
      case X86ISD::ADD:
        return SelectOpcode(X86::ADD64mr, X86::ADD32mr, X86::ADD16mr,
                            X86::ADD8mr);
      case X86ISD::ADC:
        return SelectOpcode(X86::ADC64mr, X86::ADC32mr, X86::ADC16mr,
                            X86::ADC8mr);
      case X86ISD::SUB:
        return SelectOpcode(X86::SUB64mr, X86::SUB32mr, X86::SUB16mr,
                            X86::SUB8mr);
      case X86ISD::SBB:
        return SelectOpcode(X86::SBB64mr, X86::SBB32mr, X86::SBB16mr,
                            X86::SBB8mr);
      case X86ISD::AND:
        return SelectOpcode(X86::AND64mr, X86::AND32mr, X86::AND16mr,
                            X86::AND8mr);
      case X86ISD::OR:
        return SelectOpcode(X86::OR64mr, X86::OR32mr, X86::OR16mr, X86::OR8mr);
      case X86ISD::XOR:
        return SelectOpcode(X86::XOR64mr, X86::XOR32mr, X86::XOR16mr,
                            X86::XOR8mr);
      default:
        llvm_unreachable("Invalid opcode!");
      }
    };
    auto SelectImm8Opcode = [SelectOpcode](unsigned Opc) {
      switch (Opc) {
      case X86ISD::ADD:
        return SelectOpcode(X86::ADD64mi8, X86::ADD32mi8, X86::ADD16mi8, 0);
      case X86ISD::ADC:
        return SelectOpcode(X86::ADC64mi8, X86::ADC32mi8, X86::ADC16mi8, 0);
      case X86ISD::SUB:
        return SelectOpcode(X86::SUB64mi8, X86::SUB32mi8, X86::SUB16mi8, 0);
      case X86ISD::SBB:
        return SelectOpcode(X86::SBB64mi8, X86::SBB32mi8, X86::SBB16mi8, 0);
      case X86ISD::AND:
        return SelectOpcode(X86::AND64mi8, X86::AND32mi8, X86::AND16mi8, 0);
      case X86ISD::OR:
        return SelectOpcode(X86::OR64mi8, X86::OR32mi8, X86::OR16mi8, 0);
      case X86ISD::XOR:
        return SelectOpcode(X86::XOR64mi8, X86::XOR32mi8, X86::XOR16mi8, 0);
      default:
        llvm_unreachable("Invalid opcode!");
      }
    };
    auto SelectImmOpcode = [SelectOpcode](unsigned Opc) {
      switch (Opc) {
      case X86ISD::ADD:
        return SelectOpcode(X86::ADD64mi32, X86::ADD32mi, X86::ADD16mi,
                            X86::ADD8mi);
      case X86ISD::ADC:
        return SelectOpcode(X86::ADC64mi32, X86::ADC32mi, X86::ADC16mi,
                            X86::ADC8mi);
      case X86ISD::SUB:
        return SelectOpcode(X86::SUB64mi32, X86::SUB32mi, X86::SUB16mi,
                            X86::SUB8mi);
      case X86ISD::SBB:
        return SelectOpcode(X86::SBB64mi32, X86::SBB32mi, X86::SBB16mi,
                            X86::SBB8mi);
      case X86ISD::AND:
        return SelectOpcode(X86::AND64mi32, X86::AND32mi, X86::AND16mi,
                            X86::AND8mi);
      case X86ISD::OR:
        return SelectOpcode(X86::OR64mi32, X86::OR32mi, X86::OR16mi,
                            X86::OR8mi);
      case X86ISD::XOR:
        return SelectOpcode(X86::XOR64mi32, X86::XOR32mi, X86::XOR16mi,
                            X86::XOR8mi);
      default:
        llvm_unreachable("Invalid opcode!");
      }
    };

    unsigned NewOpc = SelectRegOpcode(Opc);
    SDValue Operand = StoredVal->getOperand(1-LoadOpNo);

    // See if the operand is a constant that we can fold into an immediate
    // operand.
    if (auto *OperandC = dyn_cast<ConstantSDNode>(Operand)) {
      int64_t OperandV = OperandC->getSExtValue();

      // Check if we can shrink the operand enough to fit in an immediate (or
      // fit into a smaller immediate) by negating it and switching the
      // operation.
      if ((Opc == X86ISD::ADD || Opc == X86ISD::SUB) &&
          ((MemVT != MVT::i8 && !isInt<8>(OperandV) && isInt<8>(-OperandV)) ||
           (MemVT == MVT::i64 && !isInt<32>(OperandV) &&
            isInt<32>(-OperandV))) &&
          hasNoCarryFlagUses(StoredVal.getValue(1))) {
        OperandV = -OperandV;
        Opc = Opc == X86ISD::ADD ? X86ISD::SUB : X86ISD::ADD;
      }

      // First try to fit this into an Imm8 operand. If it doesn't fit, then try
      // the larger immediate operand.
      if (MemVT != MVT::i8 && isInt<8>(OperandV)) {
        Operand = CurDAG->getTargetConstant(OperandV, SDLoc(Node), MemVT);
        NewOpc = SelectImm8Opcode(Opc);
      } else if (MemVT != MVT::i64 || isInt<32>(OperandV)) {
        Operand = CurDAG->getTargetConstant(OperandV, SDLoc(Node), MemVT);
        NewOpc = SelectImmOpcode(Opc);
      }
    }

    if (Opc == X86ISD::ADC || Opc == X86ISD::SBB) {
      SDValue CopyTo =
          CurDAG->getCopyToReg(InputChain, SDLoc(Node), X86::EFLAGS,
                               StoredVal.getOperand(2), SDValue());

      const SDValue Ops[] = {Base,    Scale,   Index,  Disp,
                             Segment, Operand, CopyTo, CopyTo.getValue(1)};
      Result = CurDAG->getMachineNode(NewOpc, SDLoc(Node), MVT::i32, MVT::Other,
                                      Ops);
    } else {
      const SDValue Ops[] = {Base,    Scale,   Index,     Disp,
                             Segment, Operand, InputChain};
      Result = CurDAG->getMachineNode(NewOpc, SDLoc(Node), MVT::i32, MVT::Other,
                                      Ops);
    }
    break;
  }
  default:
    llvm_unreachable("Invalid opcode!");
  }

  MachineMemOperand *MemOps[] = {StoreNode->getMemOperand(),
                                 LoadNode->getMemOperand()};
  CurDAG->setNodeMemRefs(Result, MemOps);

  // Update Load Chain uses as well.
  ReplaceUses(SDValue(LoadNode, 1), SDValue(Result, 1));
  ReplaceUses(SDValue(StoreNode, 0), SDValue(Result, 1));
  ReplaceUses(SDValue(StoredVal.getNode(), 1), SDValue(Result, 0));
  CurDAG->RemoveDeadNode(Node);
  return true;
}

// See if this is an  X & Mask  that we can match to BEXTR/BZHI.
// Where Mask is one of the following patterns:
//   a) x &  (1 << nbits) - 1
//   b) x & ~(-1 << nbits)
//   c) x &  (-1 >> (32 - y))
//   d) x << (32 - y) >> (32 - y)
bool X86DAGToDAGISel::matchBitExtract(SDNode *Node) {
  assert(
      (Node->getOpcode() == ISD::AND || Node->getOpcode() == ISD::SRL) &&
      "Should be either an and-mask, or right-shift after clearing high bits.");

  // BEXTR is BMI instruction, BZHI is BMI2 instruction. We need at least one.
  if (!Subtarget->hasBMI() && !Subtarget->hasBMI2())
    return false;

  MVT NVT = Node->getSimpleValueType(0);

  // Only supported for 32 and 64 bits.
  if (NVT != MVT::i32 && NVT != MVT::i64)
    return false;

  SDValue NBits;

  // If we have BMI2's BZHI, we are ok with muti-use patterns.
  // Else, if we only have BMI1's BEXTR, we require one-use.
  const bool CanHaveExtraUses = Subtarget->hasBMI2();
  auto checkUses = [CanHaveExtraUses](SDValue Op, unsigned NUses) {
    return CanHaveExtraUses ||
           Op.getNode()->hasNUsesOfValue(NUses, Op.getResNo());
  };
  auto checkOneUse = [checkUses](SDValue Op) { return checkUses(Op, 1); };
  auto checkTwoUse = [checkUses](SDValue Op) { return checkUses(Op, 2); };

  auto peekThroughOneUseTruncation = [checkOneUse](SDValue V) {
    if (V->getOpcode() == ISD::TRUNCATE && checkOneUse(V)) {
      assert(V.getSimpleValueType() == MVT::i32 &&
             V.getOperand(0).getSimpleValueType() == MVT::i64 &&
             "Expected i64 -> i32 truncation");
      V = V.getOperand(0);
    }
    return V;
  };

  // a) x & ((1 << nbits) + (-1))
  auto matchPatternA = [checkOneUse, peekThroughOneUseTruncation,
                        &NBits](SDValue Mask) -> bool {
    // Match `add`. Must only have one use!
    if (Mask->getOpcode() != ISD::ADD || !checkOneUse(Mask))
      return false;
    // We should be adding all-ones constant (i.e. subtracting one.)
    if (!isAllOnesConstant(Mask->getOperand(1)))
      return false;
    // Match `1 << nbits`. Might be truncated. Must only have one use!
    SDValue M0 = peekThroughOneUseTruncation(Mask->getOperand(0));
    if (M0->getOpcode() != ISD::SHL || !checkOneUse(M0))
      return false;
    if (!isOneConstant(M0->getOperand(0)))
      return false;
    NBits = M0->getOperand(1);
    return true;
  };

  auto isAllOnes = [this, peekThroughOneUseTruncation, NVT](SDValue V) {
    V = peekThroughOneUseTruncation(V);
    return CurDAG->MaskedValueIsAllOnes(
        V, APInt::getLowBitsSet(V.getSimpleValueType().getSizeInBits(),
                                NVT.getSizeInBits()));
  };

  // b) x & ~(-1 << nbits)
  auto matchPatternB = [checkOneUse, isAllOnes, peekThroughOneUseTruncation,
                        &NBits](SDValue Mask) -> bool {
    // Match `~()`. Must only have one use!
    if (Mask.getOpcode() != ISD::XOR || !checkOneUse(Mask))
      return false;
    // The -1 only has to be all-ones for the final Node's NVT.
    if (!isAllOnes(Mask->getOperand(1)))
      return false;
    // Match `-1 << nbits`. Might be truncated. Must only have one use!
    SDValue M0 = peekThroughOneUseTruncation(Mask->getOperand(0));
    if (M0->getOpcode() != ISD::SHL || !checkOneUse(M0))
      return false;
    // The -1 only has to be all-ones for the final Node's NVT.
    if (!isAllOnes(M0->getOperand(0)))
      return false;
    NBits = M0->getOperand(1);
    return true;
  };

  // Match potentially-truncated (bitwidth - y)
  auto matchShiftAmt = [checkOneUse, &NBits](SDValue ShiftAmt,
                                             unsigned Bitwidth) {
    // Skip over a truncate of the shift amount.
    if (ShiftAmt.getOpcode() == ISD::TRUNCATE) {
      ShiftAmt = ShiftAmt.getOperand(0);
      // The trunc should have been the only user of the real shift amount.
      if (!checkOneUse(ShiftAmt))
        return false;
    }
    // Match the shift amount as: (bitwidth - y). It should go away, too.
    if (ShiftAmt.getOpcode() != ISD::SUB)
      return false;
    auto *V0 = dyn_cast<ConstantSDNode>(ShiftAmt.getOperand(0));
    if (!V0 || V0->getZExtValue() != Bitwidth)
      return false;
    NBits = ShiftAmt.getOperand(1);
    return true;
  };

  // c) x &  (-1 >> (32 - y))
  auto matchPatternC = [checkOneUse, peekThroughOneUseTruncation,
                        matchShiftAmt](SDValue Mask) -> bool {
    // The mask itself may be truncated.
    Mask = peekThroughOneUseTruncation(Mask);
    unsigned Bitwidth = Mask.getSimpleValueType().getSizeInBits();
    // Match `l>>`. Must only have one use!
    if (Mask.getOpcode() != ISD::SRL || !checkOneUse(Mask))
      return false;
    // We should be shifting truly all-ones constant.
    if (!isAllOnesConstant(Mask.getOperand(0)))
      return false;
    SDValue M1 = Mask.getOperand(1);
    // The shift amount should not be used externally.
    if (!checkOneUse(M1))
      return false;
    return matchShiftAmt(M1, Bitwidth);
  };

  SDValue X;

  // d) x << (32 - y) >> (32 - y)
  auto matchPatternD = [checkOneUse, checkTwoUse, matchShiftAmt,
                        &X](SDNode *Node) -> bool {
    if (Node->getOpcode() != ISD::SRL)
      return false;
    SDValue N0 = Node->getOperand(0);
    if (N0->getOpcode() != ISD::SHL || !checkOneUse(N0))
      return false;
    unsigned Bitwidth = N0.getSimpleValueType().getSizeInBits();
    SDValue N1 = Node->getOperand(1);
    SDValue N01 = N0->getOperand(1);
    // Both of the shifts must be by the exact same value.
    // There should not be any uses of the shift amount outside of the pattern.
    if (N1 != N01 || !checkTwoUse(N1))
      return false;
    if (!matchShiftAmt(N1, Bitwidth))
      return false;
    X = N0->getOperand(0);
    return true;
  };

  auto matchLowBitMask = [matchPatternA, matchPatternB,
                          matchPatternC](SDValue Mask) -> bool {
    return matchPatternA(Mask) || matchPatternB(Mask) || matchPatternC(Mask);
  };

  if (Node->getOpcode() == ISD::AND) {
    X = Node->getOperand(0);
    SDValue Mask = Node->getOperand(1);

    if (matchLowBitMask(Mask)) {
      // Great.
    } else {
      std::swap(X, Mask);
      if (!matchLowBitMask(Mask))
        return false;
    }
  } else if (!matchPatternD(Node))
    return false;

  SDLoc DL(Node);

  // Truncate the shift amount.
  NBits = CurDAG->getNode(ISD::TRUNCATE, DL, MVT::i8, NBits);
  insertDAGNode(*CurDAG, SDValue(Node, 0), NBits);

  // Insert 8-bit NBits into lowest 8 bits of 32-bit register.
  // All the other bits are undefined, we do not care about them.
  SDValue ImplDef = SDValue(
      CurDAG->getMachineNode(TargetOpcode::IMPLICIT_DEF, DL, MVT::i32), 0);
  insertDAGNode(*CurDAG, SDValue(Node, 0), ImplDef);

  SDValue SRIdxVal = CurDAG->getTargetConstant(X86::sub_8bit, DL, MVT::i32);
  insertDAGNode(*CurDAG, SDValue(Node, 0), SRIdxVal);
  NBits = SDValue(
      CurDAG->getMachineNode(TargetOpcode::INSERT_SUBREG, DL, MVT::i32, ImplDef,
                             NBits, SRIdxVal), 0);
  insertDAGNode(*CurDAG, SDValue(Node, 0), NBits);

  if (Subtarget->hasBMI2()) {
    // Great, just emit the the BZHI..
    if (NVT != MVT::i32) {
      // But have to place the bit count into the wide-enough register first.
      NBits = CurDAG->getNode(ISD::ANY_EXTEND, DL, NVT, NBits);
      insertDAGNode(*CurDAG, SDValue(Node, 0), NBits);
    }

    SDValue Extract = CurDAG->getNode(X86ISD::BZHI, DL, NVT, X, NBits);
    ReplaceNode(Node, Extract.getNode());
    SelectCode(Extract.getNode());
    return true;
  }

  // Else, if we do *NOT* have BMI2, let's find out if the if the 'X' is
  // *logically* shifted (potentially with one-use trunc inbetween),
  // and the truncation was the only use of the shift,
  // and if so look past one-use truncation.
  {
    SDValue RealX = peekThroughOneUseTruncation(X);
    // FIXME: only if the shift is one-use?
    if (RealX != X && RealX.getOpcode() == ISD::SRL)
      X = RealX;
  }

  MVT XVT = X.getSimpleValueType();

  // Else, emitting BEXTR requires one more step.
  // The 'control' of BEXTR has the pattern of:
  // [15...8 bit][ 7...0 bit] location
  // [ bit count][     shift] name
  // I.e. 0b000000011'00000001 means  (x >> 0b1) & 0b11

  // Shift NBits left by 8 bits, thus producing 'control'.
  // This makes the low 8 bits to be zero.
  SDValue C8 = CurDAG->getConstant(8, DL, MVT::i8);
  insertDAGNode(*CurDAG, SDValue(Node, 0), C8);
  SDValue Control = CurDAG->getNode(ISD::SHL, DL, MVT::i32, NBits, C8);
  insertDAGNode(*CurDAG, SDValue(Node, 0), Control);

  // If the 'X' is *logically* shifted, we can fold that shift into 'control'.
  // FIXME: only if the shift is one-use?
  if (X.getOpcode() == ISD::SRL) {
    SDValue ShiftAmt = X.getOperand(1);
    X = X.getOperand(0);

    assert(ShiftAmt.getValueType() == MVT::i8 &&
           "Expected shift amount to be i8");

    // Now, *zero*-extend the shift amount. The bits 8...15 *must* be zero!
    // We could zext to i16 in some form, but we intentionally don't do that.
    SDValue OrigShiftAmt = ShiftAmt;
    ShiftAmt = CurDAG->getNode(ISD::ZERO_EXTEND, DL, MVT::i32, ShiftAmt);
    insertDAGNode(*CurDAG, OrigShiftAmt, ShiftAmt);

    // And now 'or' these low 8 bits of shift amount into the 'control'.
    Control = CurDAG->getNode(ISD::OR, DL, MVT::i32, Control, ShiftAmt);
    insertDAGNode(*CurDAG, SDValue(Node, 0), Control);
  }

  // But have to place the 'control' into the wide-enough register first.
  if (XVT != MVT::i32) {
    Control = CurDAG->getNode(ISD::ANY_EXTEND, DL, XVT, Control);
    insertDAGNode(*CurDAG, SDValue(Node, 0), Control);
  }

  // And finally, form the BEXTR itself.
  SDValue Extract = CurDAG->getNode(X86ISD::BEXTR, DL, XVT, X, Control);

  // The 'X' was originally truncated. Do that now.
  if (XVT != NVT) {
    insertDAGNode(*CurDAG, SDValue(Node, 0), Extract);
    Extract = CurDAG->getNode(ISD::TRUNCATE, DL, NVT, Extract);
  }

  ReplaceNode(Node, Extract.getNode());
  SelectCode(Extract.getNode());

  return true;
}

// See if this is an (X >> C1) & C2 that we can match to BEXTR/BEXTRI.
MachineSDNode *X86DAGToDAGISel::matchBEXTRFromAndImm(SDNode *Node) {
  MVT NVT = Node->getSimpleValueType(0);
  SDLoc dl(Node);

  SDValue N0 = Node->getOperand(0);
  SDValue N1 = Node->getOperand(1);

  // If we have TBM we can use an immediate for the control. If we have BMI
  // we should only do this if the BEXTR instruction is implemented well.
  // Otherwise moving the control into a register makes this more costly.
  // TODO: Maybe load folding, greater than 32-bit masks, or a guarantee of LICM
  // hoisting the move immediate would make it worthwhile with a less optimal
  // BEXTR?
  bool PreferBEXTR =
      Subtarget->hasTBM() || (Subtarget->hasBMI() && Subtarget->hasFastBEXTR());
  if (!PreferBEXTR && !Subtarget->hasBMI2())
    return nullptr;

  // Must have a shift right.
  if (N0->getOpcode() != ISD::SRL && N0->getOpcode() != ISD::SRA)
    return nullptr;

  // Shift can't have additional users.
  if (!N0->hasOneUse())
    return nullptr;

  // Only supported for 32 and 64 bits.
  if (NVT != MVT::i32 && NVT != MVT::i64)
    return nullptr;

  // Shift amount and RHS of and must be constant.
  ConstantSDNode *MaskCst = dyn_cast<ConstantSDNode>(N1);
  ConstantSDNode *ShiftCst = dyn_cast<ConstantSDNode>(N0->getOperand(1));
  if (!MaskCst || !ShiftCst)
    return nullptr;

  // And RHS must be a mask.
  uint64_t Mask = MaskCst->getZExtValue();
  if (!isMask_64(Mask))
    return nullptr;

  uint64_t Shift = ShiftCst->getZExtValue();
  uint64_t MaskSize = countPopulation(Mask);

  // Don't interfere with something that can be handled by extracting AH.
  // TODO: If we are able to fold a load, BEXTR might still be better than AH.
  if (Shift == 8 && MaskSize == 8)
    return nullptr;

  // Make sure we are only using bits that were in the original value, not
  // shifted in.
  if (Shift + MaskSize > NVT.getSizeInBits())
    return nullptr;

  // BZHI, if available, is always fast, unlike BEXTR. But even if we decide
  // that we can't use BEXTR, it is only worthwhile using BZHI if the mask
  // does not fit into 32 bits. Load folding is not a sufficient reason.
  if (!PreferBEXTR && MaskSize <= 32)
    return nullptr;

  SDValue Control;
  unsigned ROpc, MOpc;

  if (!PreferBEXTR) {
    assert(Subtarget->hasBMI2() && "We must have BMI2's BZHI then.");
    // If we can't make use of BEXTR then we can't fuse shift+mask stages.
    // Let's perform the mask first, and apply shift later. Note that we need to
    // widen the mask to account for the fact that we'll apply shift afterwards!
    Control = CurDAG->getTargetConstant(Shift + MaskSize, dl, NVT);
    ROpc = NVT == MVT::i64 ? X86::BZHI64rr : X86::BZHI32rr;
    MOpc = NVT == MVT::i64 ? X86::BZHI64rm : X86::BZHI32rm;
    unsigned NewOpc = NVT == MVT::i64 ? X86::MOV32ri64 : X86::MOV32ri;
    Control = SDValue(CurDAG->getMachineNode(NewOpc, dl, NVT, Control), 0);
  } else {
    // The 'control' of BEXTR has the pattern of:
    // [15...8 bit][ 7...0 bit] location
    // [ bit count][     shift] name
    // I.e. 0b000000011'00000001 means  (x >> 0b1) & 0b11
    Control = CurDAG->getTargetConstant(Shift | (MaskSize << 8), dl, NVT);
    if (Subtarget->hasTBM()) {
      ROpc = NVT == MVT::i64 ? X86::BEXTRI64ri : X86::BEXTRI32ri;
      MOpc = NVT == MVT::i64 ? X86::BEXTRI64mi : X86::BEXTRI32mi;
    } else {
      assert(Subtarget->hasBMI() && "We must have BMI1's BEXTR then.");
      // BMI requires the immediate to placed in a register.
      ROpc = NVT == MVT::i64 ? X86::BEXTR64rr : X86::BEXTR32rr;
      MOpc = NVT == MVT::i64 ? X86::BEXTR64rm : X86::BEXTR32rm;
      unsigned NewOpc = NVT == MVT::i64 ? X86::MOV32ri64 : X86::MOV32ri;
      Control = SDValue(CurDAG->getMachineNode(NewOpc, dl, NVT, Control), 0);
    }
  }

  MachineSDNode *NewNode;
  SDValue Input = N0->getOperand(0);
  SDValue Tmp0, Tmp1, Tmp2, Tmp3, Tmp4;
  if (tryFoldLoad(Node, N0.getNode(), Input, Tmp0, Tmp1, Tmp2, Tmp3, Tmp4)) {
    SDValue Ops[] = {
        Tmp0, Tmp1, Tmp2, Tmp3, Tmp4, Control, Input.getOperand(0)};
    SDVTList VTs = CurDAG->getVTList(NVT, MVT::i32, MVT::Other);
    NewNode = CurDAG->getMachineNode(MOpc, dl, VTs, Ops);
    // Update the chain.
    ReplaceUses(Input.getValue(1), SDValue(NewNode, 2));
    // Record the mem-refs
    CurDAG->setNodeMemRefs(NewNode, {cast<LoadSDNode>(Input)->getMemOperand()});
  } else {
    NewNode = CurDAG->getMachineNode(ROpc, dl, NVT, MVT::i32, Input, Control);
  }

  if (!PreferBEXTR) {
    // We still need to apply the shift.
    SDValue ShAmt = CurDAG->getTargetConstant(Shift, dl, NVT);
    unsigned NewOpc = NVT == MVT::i64 ? X86::SHR64ri : X86::SHR32ri;
    NewNode =
        CurDAG->getMachineNode(NewOpc, dl, NVT, SDValue(NewNode, 0), ShAmt);
  }

  return NewNode;
}

// Emit a PCMISTR(I/M) instruction.
MachineSDNode *X86DAGToDAGISel::emitPCMPISTR(unsigned ROpc, unsigned MOpc,
                                             bool MayFoldLoad, const SDLoc &dl,
                                             MVT VT, SDNode *Node) {
  SDValue N0 = Node->getOperand(0);
  SDValue N1 = Node->getOperand(1);
  SDValue Imm = Node->getOperand(2);
  const ConstantInt *Val = cast<ConstantSDNode>(Imm)->getConstantIntValue();
  Imm = CurDAG->getTargetConstant(*Val, SDLoc(Node), Imm.getValueType());

  // Try to fold a load. No need to check alignment.
  SDValue Tmp0, Tmp1, Tmp2, Tmp3, Tmp4;
  if (MayFoldLoad && tryFoldLoad(Node, N1, Tmp0, Tmp1, Tmp2, Tmp3, Tmp4)) {
    SDValue Ops[] = { N0, Tmp0, Tmp1, Tmp2, Tmp3, Tmp4, Imm,
                      N1.getOperand(0) };
    SDVTList VTs = CurDAG->getVTList(VT, MVT::i32, MVT::Other);
    MachineSDNode *CNode = CurDAG->getMachineNode(MOpc, dl, VTs, Ops);
    // Update the chain.
    ReplaceUses(N1.getValue(1), SDValue(CNode, 2));
    // Record the mem-refs
    CurDAG->setNodeMemRefs(CNode, {cast<LoadSDNode>(N1)->getMemOperand()});
    return CNode;
  }

  SDValue Ops[] = { N0, N1, Imm };
  SDVTList VTs = CurDAG->getVTList(VT, MVT::i32);
  MachineSDNode *CNode = CurDAG->getMachineNode(ROpc, dl, VTs, Ops);
  return CNode;
}

// Emit a PCMESTR(I/M) instruction. Also return the Glue result in case we need
// to emit a second instruction after this one. This is needed since we have two
// copyToReg nodes glued before this and we need to continue that glue through.
MachineSDNode *X86DAGToDAGISel::emitPCMPESTR(unsigned ROpc, unsigned MOpc,
                                             bool MayFoldLoad, const SDLoc &dl,
                                             MVT VT, SDNode *Node,
                                             SDValue &InFlag) {
  SDValue N0 = Node->getOperand(0);
  SDValue N2 = Node->getOperand(2);
  SDValue Imm = Node->getOperand(4);
  const ConstantInt *Val = cast<ConstantSDNode>(Imm)->getConstantIntValue();
  Imm = CurDAG->getTargetConstant(*Val, SDLoc(Node), Imm.getValueType());

  // Try to fold a load. No need to check alignment.
  SDValue Tmp0, Tmp1, Tmp2, Tmp3, Tmp4;
  if (MayFoldLoad && tryFoldLoad(Node, N2, Tmp0, Tmp1, Tmp2, Tmp3, Tmp4)) {
    SDValue Ops[] = { N0, Tmp0, Tmp1, Tmp2, Tmp3, Tmp4, Imm,
                      N2.getOperand(0), InFlag };
    SDVTList VTs = CurDAG->getVTList(VT, MVT::i32, MVT::Other, MVT::Glue);
    MachineSDNode *CNode = CurDAG->getMachineNode(MOpc, dl, VTs, Ops);
    InFlag = SDValue(CNode, 3);
    // Update the chain.
    ReplaceUses(N2.getValue(1), SDValue(CNode, 2));
    // Record the mem-refs
    CurDAG->setNodeMemRefs(CNode, {cast<LoadSDNode>(N2)->getMemOperand()});
    return CNode;
  }

  SDValue Ops[] = { N0, N2, Imm, InFlag };
  SDVTList VTs = CurDAG->getVTList(VT, MVT::i32, MVT::Glue);
  MachineSDNode *CNode = CurDAG->getMachineNode(ROpc, dl, VTs, Ops);
  InFlag = SDValue(CNode, 2);
  return CNode;
}

bool X86DAGToDAGISel::tryShiftAmountMod(SDNode *N) {
  EVT VT = N->getValueType(0);

  // Only handle scalar shifts.
  if (VT.isVector())
    return false;

  // Narrower shifts only mask to 5 bits in hardware.
  unsigned Size = VT == MVT::i64 ? 64 : 32;

  SDValue OrigShiftAmt = N->getOperand(1);
  SDValue ShiftAmt = OrigShiftAmt;
  SDLoc DL(N);

  // Skip over a truncate of the shift amount.
  if (ShiftAmt->getOpcode() == ISD::TRUNCATE)
    ShiftAmt = ShiftAmt->getOperand(0);

  // This function is called after X86DAGToDAGISel::matchBitExtract(),
  // so we are not afraid that we might mess up BZHI/BEXTR pattern.

  SDValue NewShiftAmt;
  if (ShiftAmt->getOpcode() == ISD::ADD || ShiftAmt->getOpcode() == ISD::SUB) {
    SDValue Add0 = ShiftAmt->getOperand(0);
    SDValue Add1 = ShiftAmt->getOperand(1);
    // If we are shifting by X+/-N where N == 0 mod Size, then just shift by X
    // to avoid the ADD/SUB.
    if (isa<ConstantSDNode>(Add1) &&
        cast<ConstantSDNode>(Add1)->getZExtValue() % Size == 0) {
      NewShiftAmt = Add0;
    // If we are shifting by N-X where N == 0 mod Size, then just shift by -X to
    // generate a NEG instead of a SUB of a constant.
    } else if (ShiftAmt->getOpcode() == ISD::SUB &&
               isa<ConstantSDNode>(Add0) &&
               cast<ConstantSDNode>(Add0)->getZExtValue() != 0 &&
               cast<ConstantSDNode>(Add0)->getZExtValue() % Size == 0) {
      // Insert a negate op.
      // TODO: This isn't guaranteed to replace the sub if there is a logic cone
      // that uses it that's not a shift.
      EVT SubVT = ShiftAmt.getValueType();
      SDValue Zero = CurDAG->getConstant(0, DL, SubVT);
      SDValue Neg = CurDAG->getNode(ISD::SUB, DL, SubVT, Zero, Add1);
      NewShiftAmt = Neg;

      // Insert these operands into a valid topological order so they can
      // get selected independently.
      insertDAGNode(*CurDAG, OrigShiftAmt, Zero);
      insertDAGNode(*CurDAG, OrigShiftAmt, Neg);
    } else
      return false;
  } else
    return false;

  if (NewShiftAmt.getValueType() != MVT::i8) {
    // Need to truncate the shift amount.
    NewShiftAmt = CurDAG->getNode(ISD::TRUNCATE, DL, MVT::i8, NewShiftAmt);
    // Add to a correct topological ordering.
    insertDAGNode(*CurDAG, OrigShiftAmt, NewShiftAmt);
  }

  // Insert a new mask to keep the shift amount legal. This should be removed
  // by isel patterns.
  NewShiftAmt = CurDAG->getNode(ISD::AND, DL, MVT::i8, NewShiftAmt,
                                CurDAG->getConstant(Size - 1, DL, MVT::i8));
  // Place in a correct topological ordering.
  insertDAGNode(*CurDAG, OrigShiftAmt, NewShiftAmt);

  SDNode *UpdatedNode = CurDAG->UpdateNodeOperands(N, N->getOperand(0),
                                                   NewShiftAmt);
  if (UpdatedNode != N) {
    // If we found an existing node, we should replace ourselves with that node
    // and wait for it to be selected after its other users.
    ReplaceNode(N, UpdatedNode);
    return true;
  }

  // If the original shift amount is now dead, delete it so that we don't run
  // it through isel.
  if (OrigShiftAmt.getNode()->use_empty())
    CurDAG->RemoveDeadNode(OrigShiftAmt.getNode());

  // Now that we've optimized the shift amount, defer to normal isel to get
  // load folding and legacy vs BMI2 selection without repeating it here.
  SelectCode(N);
  return true;
}

bool X86DAGToDAGISel::tryShrinkShlLogicImm(SDNode *N) {
  MVT NVT = N->getSimpleValueType(0);
  unsigned Opcode = N->getOpcode();
  SDLoc dl(N);

  // For operations of the form (x << C1) op C2, check if we can use a smaller
  // encoding for C2 by transforming it into (x op (C2>>C1)) << C1.
  SDValue Shift = N->getOperand(0);
  SDValue N1 = N->getOperand(1);

  ConstantSDNode *Cst = dyn_cast<ConstantSDNode>(N1);
  if (!Cst)
    return false;

  int64_t Val = Cst->getSExtValue();

  // If we have an any_extend feeding the AND, look through it to see if there
  // is a shift behind it. But only if the AND doesn't use the extended bits.
  // FIXME: Generalize this to other ANY_EXTEND than i32 to i64?
  bool FoundAnyExtend = false;
  if (Shift.getOpcode() == ISD::ANY_EXTEND && Shift.hasOneUse() &&
      Shift.getOperand(0).getSimpleValueType() == MVT::i32 &&
      isUInt<32>(Val)) {
    FoundAnyExtend = true;
    Shift = Shift.getOperand(0);
  }

  if (Shift.getOpcode() != ISD::SHL || !Shift.hasOneUse())
    return false;

  // i8 is unshrinkable, i16 should be promoted to i32.
  if (NVT != MVT::i32 && NVT != MVT::i64)
    return false;

  ConstantSDNode *ShlCst = dyn_cast<ConstantSDNode>(Shift.getOperand(1));
  if (!ShlCst)
    return false;

  uint64_t ShAmt = ShlCst->getZExtValue();

  // Make sure that we don't change the operation by removing bits.
  // This only matters for OR and XOR, AND is unaffected.
  uint64_t RemovedBitsMask = (1ULL << ShAmt) - 1;
  if (Opcode != ISD::AND && (Val & RemovedBitsMask) != 0)
    return false;

  // Check the minimum bitwidth for the new constant.
  // TODO: Using 16 and 8 bit operations is also possible for or32 & xor32.
  auto CanShrinkImmediate = [&](int64_t &ShiftedVal) {
    if (Opcode == ISD::AND) {
      // AND32ri is the same as AND64ri32 with zext imm.
      // Try this before sign extended immediates below.
      ShiftedVal = (uint64_t)Val >> ShAmt;
      if (NVT == MVT::i64 && !isUInt<32>(Val) && isUInt<32>(ShiftedVal))
        return true;
      // Also swap order when the AND can become MOVZX.
      if (ShiftedVal == UINT8_MAX || ShiftedVal == UINT16_MAX)
        return true;
    }
    ShiftedVal = Val >> ShAmt;
    if ((!isInt<8>(Val) && isInt<8>(ShiftedVal)) ||
        (!isInt<32>(Val) && isInt<32>(ShiftedVal)))
      return true;
    if (Opcode != ISD::AND) {
      // MOV32ri+OR64r/XOR64r is cheaper than MOV64ri64+OR64rr/XOR64rr
      ShiftedVal = (uint64_t)Val >> ShAmt;
      if (NVT == MVT::i64 && !isUInt<32>(Val) && isUInt<32>(ShiftedVal))
        return true;
    }
    return false;
  };

  int64_t ShiftedVal;
  if (!CanShrinkImmediate(ShiftedVal))
    return false;

  // Ok, we can reorder to get a smaller immediate.

  // But, its possible the original immediate allowed an AND to become MOVZX.
  // Doing this late due to avoid the MakedValueIsZero call as late as
  // possible.
  if (Opcode == ISD::AND) {
    // Find the smallest zext this could possibly be.
    unsigned ZExtWidth = Cst->getAPIntValue().getActiveBits();
    ZExtWidth = PowerOf2Ceil(std::max(ZExtWidth, 8U));

    // Figure out which bits need to be zero to achieve that mask.
    APInt NeededMask = APInt::getLowBitsSet(NVT.getSizeInBits(),
                                            ZExtWidth);
    NeededMask &= ~Cst->getAPIntValue();

    if (CurDAG->MaskedValueIsZero(N->getOperand(0), NeededMask))
      return false;
  }

  SDValue X = Shift.getOperand(0);
  if (FoundAnyExtend) {
    SDValue NewX = CurDAG->getNode(ISD::ANY_EXTEND, dl, NVT, X);
    insertDAGNode(*CurDAG, SDValue(N, 0), NewX);
    X = NewX;
  }

  SDValue NewCst = CurDAG->getConstant(ShiftedVal, dl, NVT);
  insertDAGNode(*CurDAG, SDValue(N, 0), NewCst);
  SDValue NewBinOp = CurDAG->getNode(Opcode, dl, NVT, X, NewCst);
  insertDAGNode(*CurDAG, SDValue(N, 0), NewBinOp);
  SDValue NewSHL = CurDAG->getNode(ISD::SHL, dl, NVT, NewBinOp,
                                   Shift.getOperand(1));
  ReplaceNode(N, NewSHL.getNode());
  SelectCode(NewSHL.getNode());
  return true;
}

bool X86DAGToDAGISel::matchVPTERNLOG(SDNode *Root, SDNode *ParentA,
                                     SDNode *ParentBC, SDValue A, SDValue B,
                                     SDValue C, uint8_t Imm) {
  assert(A.isOperandOf(ParentA));
  assert(B.isOperandOf(ParentBC));
  assert(C.isOperandOf(ParentBC));

  auto tryFoldLoadOrBCast =
      [this](SDNode *Root, SDNode *P, SDValue &L, SDValue &Base, SDValue &Scale,
             SDValue &Index, SDValue &Disp, SDValue &Segment) {
        if (tryFoldLoad(Root, P, L, Base, Scale, Index, Disp, Segment))
          return true;

        // Not a load, check for broadcast which may be behind a bitcast.
        if (L.getOpcode() == ISD::BITCAST && L.hasOneUse()) {
          P = L.getNode();
          L = L.getOperand(0);
        }

        if (L.getOpcode() != X86ISD::VBROADCAST_LOAD)
          return false;

        // Only 32 and 64 bit broadcasts are supported.
        auto *MemIntr = cast<MemIntrinsicSDNode>(L);
        unsigned Size = MemIntr->getMemoryVT().getSizeInBits();
        if (Size != 32 && Size != 64)
          return false;

        return tryFoldBroadcast(Root, P, L, Base, Scale, Index, Disp, Segment);
      };

  bool FoldedLoad = false;
  SDValue Tmp0, Tmp1, Tmp2, Tmp3, Tmp4;
  if (tryFoldLoadOrBCast(Root, ParentBC, C, Tmp0, Tmp1, Tmp2, Tmp3, Tmp4)) {
    FoldedLoad = true;
  } else if (tryFoldLoadOrBCast(Root, ParentA, A, Tmp0, Tmp1, Tmp2, Tmp3,
                                Tmp4)) {
    FoldedLoad = true;
    std::swap(A, C);
    // Swap bits 1/4 and 3/6.
    uint8_t OldImm = Imm;
    Imm = OldImm & 0xa5;
    if (OldImm & 0x02) Imm |= 0x10;
    if (OldImm & 0x10) Imm |= 0x02;
    if (OldImm & 0x08) Imm |= 0x40;
    if (OldImm & 0x40) Imm |= 0x08;
  } else if (tryFoldLoadOrBCast(Root, ParentBC, B, Tmp0, Tmp1, Tmp2, Tmp3,
                                Tmp4)) {
    FoldedLoad = true;
    std::swap(B, C);
    // Swap bits 1/2 and 5/6.
    uint8_t OldImm = Imm;
    Imm = OldImm & 0x99;
    if (OldImm & 0x02) Imm |= 0x04;
    if (OldImm & 0x04) Imm |= 0x02;
    if (OldImm & 0x20) Imm |= 0x40;
    if (OldImm & 0x40) Imm |= 0x20;
  }

  SDLoc DL(Root);

  SDValue TImm = CurDAG->getTargetConstant(Imm, DL, MVT::i8);

  MVT NVT = Root->getSimpleValueType(0);

  MachineSDNode *MNode;
  if (FoldedLoad) {
    SDVTList VTs = CurDAG->getVTList(NVT, MVT::Other);

    unsigned Opc;
    if (C.getOpcode() == X86ISD::VBROADCAST_LOAD) {
      auto *MemIntr = cast<MemIntrinsicSDNode>(C);
      unsigned EltSize = MemIntr->getMemoryVT().getSizeInBits();
      assert((EltSize == 32 || EltSize == 64) && "Unexpected broadcast size!");

      bool UseD = EltSize == 32;
      if (NVT.is128BitVector())
        Opc = UseD ? X86::VPTERNLOGDZ128rmbi : X86::VPTERNLOGQZ128rmbi;
      else if (NVT.is256BitVector())
        Opc = UseD ? X86::VPTERNLOGDZ256rmbi : X86::VPTERNLOGQZ256rmbi;
      else if (NVT.is512BitVector())
        Opc = UseD ? X86::VPTERNLOGDZrmbi : X86::VPTERNLOGQZrmbi;
      else
        llvm_unreachable("Unexpected vector size!");
    } else {
      bool UseD = NVT.getVectorElementType() == MVT::i32;
      if (NVT.is128BitVector())
        Opc = UseD ? X86::VPTERNLOGDZ128rmi : X86::VPTERNLOGQZ128rmi;
      else if (NVT.is256BitVector())
        Opc = UseD ? X86::VPTERNLOGDZ256rmi : X86::VPTERNLOGQZ256rmi;
      else if (NVT.is512BitVector())
        Opc = UseD ? X86::VPTERNLOGDZrmi : X86::VPTERNLOGQZrmi;
      else
        llvm_unreachable("Unexpected vector size!");
    }

    SDValue Ops[] = {A, B, Tmp0, Tmp1, Tmp2, Tmp3, Tmp4, TImm, C.getOperand(0)};
    MNode = CurDAG->getMachineNode(Opc, DL, VTs, Ops);

    // Update the chain.
    ReplaceUses(C.getValue(1), SDValue(MNode, 1));
    // Record the mem-refs
    CurDAG->setNodeMemRefs(MNode, {cast<MemSDNode>(C)->getMemOperand()});
  } else {
    bool UseD = NVT.getVectorElementType() == MVT::i32;
    unsigned Opc;
    if (NVT.is128BitVector())
      Opc = UseD ? X86::VPTERNLOGDZ128rri : X86::VPTERNLOGQZ128rri;
    else if (NVT.is256BitVector())
      Opc = UseD ? X86::VPTERNLOGDZ256rri : X86::VPTERNLOGQZ256rri;
    else if (NVT.is512BitVector())
      Opc = UseD ? X86::VPTERNLOGDZrri : X86::VPTERNLOGQZrri;
    else
      llvm_unreachable("Unexpected vector size!");

    MNode = CurDAG->getMachineNode(Opc, DL, NVT, {A, B, C, TImm});
  }

  ReplaceUses(SDValue(Root, 0), SDValue(MNode, 0));
  CurDAG->RemoveDeadNode(Root);
  return true;
}

// Try to match two logic ops to a VPTERNLOG.
// FIXME: Handle inverted inputs?
// FIXME: Handle more complex patterns that use an operand more than once?
bool X86DAGToDAGISel::tryVPTERNLOG(SDNode *N) {
  MVT NVT = N->getSimpleValueType(0);

  // Make sure we support VPTERNLOG.
  if (!NVT.isVector() || !Subtarget->hasAVX512() ||
      NVT.getVectorElementType() == MVT::i1)
    return false;

  // We need VLX for 128/256-bit.
  if (!(Subtarget->hasVLX() || NVT.is512BitVector()))
    return false;

  SDValue N0 = N->getOperand(0);
  SDValue N1 = N->getOperand(1);

  auto getFoldableLogicOp = [](SDValue Op) {
    // Peek through single use bitcast.
    if (Op.getOpcode() == ISD::BITCAST && Op.hasOneUse())
      Op = Op.getOperand(0);

    if (!Op.hasOneUse())
      return SDValue();

    unsigned Opc = Op.getOpcode();
    if (Opc == ISD::AND || Opc == ISD::OR || Opc == ISD::XOR ||
        Opc == X86ISD::ANDNP)
      return Op;

    return SDValue();
  };

  SDValue A, FoldableOp;
  if ((FoldableOp = getFoldableLogicOp(N1))) {
    A = N0;
  } else if ((FoldableOp = getFoldableLogicOp(N0))) {
    A = N1;
  } else
    return false;

  SDValue B = FoldableOp.getOperand(0);
  SDValue C = FoldableOp.getOperand(1);

  // We can build the appropriate control immediate by performing the logic
  // operation we're matching using these constants for A, B, and C.
  const uint8_t TernlogMagicA = 0xf0;
  const uint8_t TernlogMagicB = 0xcc;
  const uint8_t TernlogMagicC = 0xaa;

  uint8_t Imm;
  switch (FoldableOp.getOpcode()) {
  default: llvm_unreachable("Unexpected opcode!");
  case ISD::AND:      Imm = TernlogMagicB & TernlogMagicC; break;
  case ISD::OR:       Imm = TernlogMagicB | TernlogMagicC; break;
  case ISD::XOR:      Imm = TernlogMagicB ^ TernlogMagicC; break;
  case X86ISD::ANDNP: Imm = ~(TernlogMagicB) & TernlogMagicC; break;
  }

  switch (N->getOpcode()) {
  default: llvm_unreachable("Unexpected opcode!");
  case X86ISD::ANDNP:
    if (A == N0)
      Imm &= ~TernlogMagicA;
    else
      Imm = ~(Imm) & TernlogMagicA;
    break;
  case ISD::AND: Imm &= TernlogMagicA; break;
  case ISD::OR:  Imm |= TernlogMagicA; break;
  case ISD::XOR: Imm ^= TernlogMagicA; break;
  }

  return matchVPTERNLOG(N, N, FoldableOp.getNode(), A, B, C, Imm);
}

/// If the high bits of an 'and' operand are known zero, try setting the
/// high bits of an 'and' constant operand to produce a smaller encoding by
/// creating a small, sign-extended negative immediate rather than a large
/// positive one. This reverses a transform in SimplifyDemandedBits that
/// shrinks mask constants by clearing bits. There is also a possibility that
/// the 'and' mask can be made -1, so the 'and' itself is unnecessary. In that
/// case, just replace the 'and'. Return 'true' if the node is replaced.
bool X86DAGToDAGISel::shrinkAndImmediate(SDNode *And) {
  // i8 is unshrinkable, i16 should be promoted to i32, and vector ops don't
  // have immediate operands.
  MVT VT = And->getSimpleValueType(0);
  if (VT != MVT::i32 && VT != MVT::i64)
    return false;

  auto *And1C = dyn_cast<ConstantSDNode>(And->getOperand(1));
  if (!And1C)
    return false;

  // Bail out if the mask constant is already negative. It's can't shrink more.
  // If the upper 32 bits of a 64 bit mask are all zeros, we have special isel
  // patterns to use a 32-bit and instead of a 64-bit and by relying on the
  // implicit zeroing of 32 bit ops. So we should check if the lower 32 bits
  // are negative too.
  APInt MaskVal = And1C->getAPIntValue();
  unsigned MaskLZ = MaskVal.countLeadingZeros();
  if (!MaskLZ || (VT == MVT::i64 && MaskLZ == 32))
    return false;

  // Don't extend into the upper 32 bits of a 64 bit mask.
  if (VT == MVT::i64 && MaskLZ >= 32) {
    MaskLZ -= 32;
    MaskVal = MaskVal.trunc(32);
  }

  SDValue And0 = And->getOperand(0);
  APInt HighZeros = APInt::getHighBitsSet(MaskVal.getBitWidth(), MaskLZ);
  APInt NegMaskVal = MaskVal | HighZeros;

  // If a negative constant would not allow a smaller encoding, there's no need
  // to continue. Only change the constant when we know it's a win.
  unsigned MinWidth = NegMaskVal.getMinSignedBits();
  if (MinWidth > 32 || (MinWidth > 8 && MaskVal.getMinSignedBits() <= 32))
    return false;

  // Extend masks if we truncated above.
  if (VT == MVT::i64 && MaskVal.getBitWidth() < 64) {
    NegMaskVal = NegMaskVal.zext(64);
    HighZeros = HighZeros.zext(64);
  }

  // The variable operand must be all zeros in the top bits to allow using the
  // new, negative constant as the mask.
  if (!CurDAG->MaskedValueIsZero(And0, HighZeros))
    return false;

  // Check if the mask is -1. In that case, this is an unnecessary instruction
  // that escaped earlier analysis.
  if (NegMaskVal.isAllOnesValue()) {
    ReplaceNode(And, And0.getNode());
    return true;
  }

  // A negative mask allows a smaller encoding. Create a new 'and' node.
  SDValue NewMask = CurDAG->getConstant(NegMaskVal, SDLoc(And), VT);
  insertDAGNode(*CurDAG, SDValue(And, 0), NewMask);
  SDValue NewAnd = CurDAG->getNode(ISD::AND, SDLoc(And), VT, And0, NewMask);
  ReplaceNode(And, NewAnd.getNode());
  SelectCode(NewAnd.getNode());
  return true;
}

static unsigned getVPTESTMOpc(MVT TestVT, bool IsTestN, bool FoldedLoad,
                              bool FoldedBCast, bool Masked) {
#define VPTESTM_CASE(VT, SUFFIX) \
case MVT::VT: \
  if (Masked) \
    return IsTestN ? X86::VPTESTNM##SUFFIX##k: X86::VPTESTM##SUFFIX##k; \
  return IsTestN ? X86::VPTESTNM##SUFFIX : X86::VPTESTM##SUFFIX;


#define VPTESTM_BROADCAST_CASES(SUFFIX) \
default: llvm_unreachable("Unexpected VT!"); \
VPTESTM_CASE(v4i32, DZ128##SUFFIX) \
VPTESTM_CASE(v2i64, QZ128##SUFFIX) \
VPTESTM_CASE(v8i32, DZ256##SUFFIX) \
VPTESTM_CASE(v4i64, QZ256##SUFFIX) \
VPTESTM_CASE(v16i32, DZ##SUFFIX) \
VPTESTM_CASE(v8i64, QZ##SUFFIX)

#define VPTESTM_FULL_CASES(SUFFIX) \
VPTESTM_BROADCAST_CASES(SUFFIX) \
VPTESTM_CASE(v16i8, BZ128##SUFFIX) \
VPTESTM_CASE(v8i16, WZ128##SUFFIX) \
VPTESTM_CASE(v32i8, BZ256##SUFFIX) \
VPTESTM_CASE(v16i16, WZ256##SUFFIX) \
VPTESTM_CASE(v64i8, BZ##SUFFIX) \
VPTESTM_CASE(v32i16, WZ##SUFFIX)

  if (FoldedBCast) {
    switch (TestVT.SimpleTy) {
    VPTESTM_BROADCAST_CASES(rmb)
    }
  }

  if (FoldedLoad) {
    switch (TestVT.SimpleTy) {
    VPTESTM_FULL_CASES(rm)
    }
  }

  switch (TestVT.SimpleTy) {
  VPTESTM_FULL_CASES(rr)
  }

#undef VPTESTM_FULL_CASES
#undef VPTESTM_BROADCAST_CASES
#undef VPTESTM_CASE
}

// Try to create VPTESTM instruction. If InMask is not null, it will be used
// to form a masked operation.
bool X86DAGToDAGISel::tryVPTESTM(SDNode *Root, SDValue Setcc,
                                 SDValue InMask) {
  assert(Subtarget->hasAVX512() && "Expected AVX512!");
  assert(Setcc.getSimpleValueType().getVectorElementType() == MVT::i1 &&
         "Unexpected VT!");

  // Look for equal and not equal compares.
  ISD::CondCode CC = cast<CondCodeSDNode>(Setcc.getOperand(2))->get();
  if (CC != ISD::SETEQ && CC != ISD::SETNE)
    return false;

  SDValue SetccOp0 = Setcc.getOperand(0);
  SDValue SetccOp1 = Setcc.getOperand(1);

  // Canonicalize the all zero vector to the RHS.
  if (ISD::isBuildVectorAllZeros(SetccOp0.getNode()))
    std::swap(SetccOp0, SetccOp1);

  // See if we're comparing against zero.
  if (!ISD::isBuildVectorAllZeros(SetccOp1.getNode()))
    return false;

  SDValue N0 = SetccOp0;

  MVT CmpVT = N0.getSimpleValueType();
  MVT CmpSVT = CmpVT.getVectorElementType();

  // Start with both operands the same. We'll try to refine this.
  SDValue Src0 = N0;
  SDValue Src1 = N0;

  {
    // Look through single use bitcasts.
    SDValue N0Temp = N0;
    if (N0Temp.getOpcode() == ISD::BITCAST && N0Temp.hasOneUse())
      N0Temp = N0.getOperand(0);

     // Look for single use AND.
    if (N0Temp.getOpcode() == ISD::AND && N0Temp.hasOneUse()) {
      Src0 = N0Temp.getOperand(0);
      Src1 = N0Temp.getOperand(1);
    }
  }

  // Without VLX we need to widen the operation.
  bool Widen = !Subtarget->hasVLX() && !CmpVT.is512BitVector();

  auto tryFoldLoadOrBCast = [&](SDNode *Root, SDNode *P, SDValue &L,
                                SDValue &Base, SDValue &Scale, SDValue &Index,
                                SDValue &Disp, SDValue &Segment) {
    // If we need to widen, we can't fold the load.
    if (!Widen)
      if (tryFoldLoad(Root, P, L, Base, Scale, Index, Disp, Segment))
        return true;

    // If we didn't fold a load, try to match broadcast. No widening limitation
    // for this. But only 32 and 64 bit types are supported.
    if (CmpSVT != MVT::i32 && CmpSVT != MVT::i64)
      return false;

    // Look through single use bitcasts.
    if (L.getOpcode() == ISD::BITCAST && L.hasOneUse()) {
      P = L.getNode();
      L = L.getOperand(0);
    }

    if (L.getOpcode() != X86ISD::VBROADCAST_LOAD)
      return false;

    auto *MemIntr = cast<MemIntrinsicSDNode>(L);
    if (MemIntr->getMemoryVT().getSizeInBits() != CmpSVT.getSizeInBits())
      return false;

    return tryFoldBroadcast(Root, P, L, Base, Scale, Index, Disp, Segment);
  };

  // We can only fold loads if the sources are unique.
  bool CanFoldLoads = Src0 != Src1;

  bool FoldedLoad = false;
  SDValue Tmp0, Tmp1, Tmp2, Tmp3, Tmp4;
  if (CanFoldLoads) {
    FoldedLoad = tryFoldLoadOrBCast(Root, N0.getNode(), Src1, Tmp0, Tmp1, Tmp2,
                                    Tmp3, Tmp4);
    if (!FoldedLoad) {
      // And is commutative.
      FoldedLoad = tryFoldLoadOrBCast(Root, N0.getNode(), Src0, Tmp0, Tmp1,
                                      Tmp2, Tmp3, Tmp4);
      if (FoldedLoad)
        std::swap(Src0, Src1);
    }
  }

  bool FoldedBCast = FoldedLoad && Src1.getOpcode() == X86ISD::VBROADCAST_LOAD;

  bool IsMasked = InMask.getNode() != nullptr;

  SDLoc dl(Root);

  MVT ResVT = Setcc.getSimpleValueType();
  MVT MaskVT = ResVT;
  if (Widen) {
    // Widen the inputs using insert_subreg or copy_to_regclass.
    unsigned Scale = CmpVT.is128BitVector() ? 4 : 2;
    unsigned SubReg = CmpVT.is128BitVector() ? X86::sub_xmm : X86::sub_ymm;
    unsigned NumElts = CmpVT.getVectorNumElements() * Scale;
    CmpVT = MVT::getVectorVT(CmpSVT, NumElts);
    MaskVT = MVT::getVectorVT(MVT::i1, NumElts);
    SDValue ImplDef = SDValue(CurDAG->getMachineNode(X86::IMPLICIT_DEF, dl,
                                                     CmpVT), 0);
    Src0 = CurDAG->getTargetInsertSubreg(SubReg, dl, CmpVT, ImplDef, Src0);

    if (!FoldedBCast)
      Src1 = CurDAG->getTargetInsertSubreg(SubReg, dl, CmpVT, ImplDef, Src1);

    if (IsMasked) {
      // Widen the mask.
      unsigned RegClass = TLI->getRegClassFor(MaskVT)->getID();
      SDValue RC = CurDAG->getTargetConstant(RegClass, dl, MVT::i32);
      InMask = SDValue(CurDAG->getMachineNode(TargetOpcode::COPY_TO_REGCLASS,
                                              dl, MaskVT, InMask, RC), 0);
    }
  }

  bool IsTestN = CC == ISD::SETEQ;
  unsigned Opc = getVPTESTMOpc(CmpVT, IsTestN, FoldedLoad, FoldedBCast,
                               IsMasked);

  MachineSDNode *CNode;
  if (FoldedLoad) {
    SDVTList VTs = CurDAG->getVTList(MaskVT, MVT::Other);

    if (IsMasked) {
      SDValue Ops[] = { InMask, Src0, Tmp0, Tmp1, Tmp2, Tmp3, Tmp4,
                        Src1.getOperand(0) };
      CNode = CurDAG->getMachineNode(Opc, dl, VTs, Ops);
    } else {
      SDValue Ops[] = { Src0, Tmp0, Tmp1, Tmp2, Tmp3, Tmp4,
                        Src1.getOperand(0) };
      CNode = CurDAG->getMachineNode(Opc, dl, VTs, Ops);
    }

    // Update the chain.
    ReplaceUses(Src1.getValue(1), SDValue(CNode, 1));
    // Record the mem-refs
    CurDAG->setNodeMemRefs(CNode, {cast<MemSDNode>(Src1)->getMemOperand()});
  } else {
    if (IsMasked)
      CNode = CurDAG->getMachineNode(Opc, dl, MaskVT, InMask, Src0, Src1);
    else
      CNode = CurDAG->getMachineNode(Opc, dl, MaskVT, Src0, Src1);
  }

  // If we widened, we need to shrink the mask VT.
  if (Widen) {
    unsigned RegClass = TLI->getRegClassFor(ResVT)->getID();
    SDValue RC = CurDAG->getTargetConstant(RegClass, dl, MVT::i32);
    CNode = CurDAG->getMachineNode(TargetOpcode::COPY_TO_REGCLASS,
                                   dl, ResVT, SDValue(CNode, 0), RC);
  }

  ReplaceUses(SDValue(Root, 0), SDValue(CNode, 0));
  CurDAG->RemoveDeadNode(Root);
  return true;
}

// Try to match the bitselect pattern (or (and A, B), (andn A, C)). Turn it
// into vpternlog.
bool X86DAGToDAGISel::tryMatchBitSelect(SDNode *N) {
  assert(N->getOpcode() == ISD::OR && "Unexpected opcode!");

  MVT NVT = N->getSimpleValueType(0);

  // Make sure we support VPTERNLOG.
  if (!NVT.isVector() || !Subtarget->hasAVX512())
    return false;

  // We need VLX for 128/256-bit.
  if (!(Subtarget->hasVLX() || NVT.is512BitVector()))
    return false;

  SDValue N0 = N->getOperand(0);
  SDValue N1 = N->getOperand(1);

  // Canonicalize AND to LHS.
  if (N1.getOpcode() == ISD::AND)
    std::swap(N0, N1);

  if (N0.getOpcode() != ISD::AND ||
      N1.getOpcode() != X86ISD::ANDNP ||
      !N0.hasOneUse() || !N1.hasOneUse())
    return false;

  // ANDN is not commutable, use it to pick down A and C.
  SDValue A = N1.getOperand(0);
  SDValue C = N1.getOperand(1);

  // AND is commutable, if one operand matches A, the other operand is B.
  // Otherwise this isn't a match.
  SDValue B;
  if (N0.getOperand(0) == A)
    B = N0.getOperand(1);
  else if (N0.getOperand(1) == A)
    B = N0.getOperand(0);
  else
    return false;

  SDLoc dl(N);
  SDValue Imm = CurDAG->getTargetConstant(0xCA, dl, MVT::i8);
  SDValue Ternlog = CurDAG->getNode(X86ISD::VPTERNLOG, dl, NVT, A, B, C, Imm);
  ReplaceNode(N, Ternlog.getNode());

  return matchVPTERNLOG(Ternlog.getNode(), Ternlog.getNode(), Ternlog.getNode(),
                        A, B, C, 0xCA);
}

void X86DAGToDAGISel::Select(SDNode *Node) {
  MVT NVT = Node->getSimpleValueType(0);
  unsigned Opcode = Node->getOpcode();
  SDLoc dl(Node);

  if (Node->isMachineOpcode()) {
    LLVM_DEBUG(dbgs() << "== "; Node->dump(CurDAG); dbgs() << '\n');
    Node->setNodeId(-1);
    return;   // Already selected.
  }

  switch (Opcode) {
  default: break;
  case ISD::INTRINSIC_W_CHAIN: {
    unsigned IntNo = Node->getConstantOperandVal(1);
    switch (IntNo) {
    default: break;
    case Intrinsic::x86_encodekey128:
    case Intrinsic::x86_encodekey256: {
      if (!Subtarget->hasKL())
        break;

      unsigned Opcode;
      switch (IntNo) {
      default: llvm_unreachable("Impossible intrinsic");
      case Intrinsic::x86_encodekey128: Opcode = X86::ENCODEKEY128; break;
      case Intrinsic::x86_encodekey256: Opcode = X86::ENCODEKEY256; break;
      }

      SDValue Chain = Node->getOperand(0);
      Chain = CurDAG->getCopyToReg(Chain, dl, X86::XMM0, Node->getOperand(3),
                                   SDValue());
      if (Opcode == X86::ENCODEKEY256)
        Chain = CurDAG->getCopyToReg(Chain, dl, X86::XMM1, Node->getOperand(4),
                                     Chain.getValue(1));

      MachineSDNode *Res = CurDAG->getMachineNode(
          Opcode, dl, Node->getVTList(),
          {Node->getOperand(2), Chain, Chain.getValue(1)});
      ReplaceNode(Node, Res);
      return;
    }
    case Intrinsic::x86_tileloadd64_internal: {
      if (!Subtarget->hasAMXTILE())
        break;
      unsigned Opc = X86::PTILELOADDV;
      // _tile_loadd_internal(row, col, buf, STRIDE)
      SDValue Base = Node->getOperand(4);
      SDValue Scale = getI8Imm(1, dl);
      SDValue Index = Node->getOperand(5);
      SDValue Disp = CurDAG->getTargetConstant(0, dl, MVT::i32);
      SDValue Segment = CurDAG->getRegister(0, MVT::i16);
      SDValue Chain = Node->getOperand(0);
      MachineSDNode *CNode;
      SDValue Ops[] = {Node->getOperand(2),
                       Node->getOperand(3),
                       Base,
                       Scale,
                       Index,
                       Disp,
                       Segment,
<<<<<<< HEAD
                       CFG,
                       Chain};
      CNode = CurDAG->getMachineNode(Opc, dl, {MVT::x86amx, MVT::Other}, Ops);
      ReplaceNode(Node, CNode);
      return;
    }
    case Intrinsic::x86_tdpbssd_internal: {
      if (!Subtarget->hasAMXTILE())
        break;
      SDValue Chain = Node->getOperand(0);
      unsigned Opc = X86::PTDPBSSDV;
      SDValue CFG = CurDAG->getRegister(0, MVT::Untyped);
      SDValue Ops[] = {Node->getOperand(2),
                       Node->getOperand(3),
                       Node->getOperand(4),
                       Node->getOperand(5),
                       Node->getOperand(6),
                       Node->getOperand(7),
                       CFG,
                       Chain};
      MachineSDNode *CNode =
          CurDAG->getMachineNode(Opc, dl, {MVT::x86amx, MVT::Other}, Ops);
=======
                       Chain};
      CNode = CurDAG->getMachineNode(Opc, dl, {MVT::x86amx, MVT::Other}, Ops);
>>>>>>> 37c1c249
      ReplaceNode(Node, CNode);
      return;
    }
    }
    break;
  }
  case ISD::INTRINSIC_VOID: {
    unsigned IntNo = Node->getConstantOperandVal(1);
    switch (IntNo) {
    default: break;
    case Intrinsic::x86_sse3_monitor:
    case Intrinsic::x86_monitorx:
    case Intrinsic::x86_clzero: {
      bool Use64BitPtr = Node->getOperand(2).getValueType() == MVT::i64;

      unsigned Opc = 0;
      switch (IntNo) {
      default: llvm_unreachable("Unexpected intrinsic!");
      case Intrinsic::x86_sse3_monitor:
        if (!Subtarget->hasSSE3())
          break;
        Opc = Use64BitPtr ? X86::MONITOR64rrr : X86::MONITOR32rrr;
        break;
      case Intrinsic::x86_monitorx:
        if (!Subtarget->hasMWAITX())
          break;
        Opc = Use64BitPtr ? X86::MONITORX64rrr : X86::MONITORX32rrr;
        break;
      case Intrinsic::x86_clzero:
        if (!Subtarget->hasCLZERO())
          break;
        Opc = Use64BitPtr ? X86::CLZERO64r : X86::CLZERO32r;
        break;
      }

      if (Opc) {
        unsigned PtrReg = Use64BitPtr ? X86::RAX : X86::EAX;
        SDValue Chain = CurDAG->getCopyToReg(Node->getOperand(0), dl, PtrReg,
                                             Node->getOperand(2), SDValue());
        SDValue InFlag = Chain.getValue(1);

        if (IntNo == Intrinsic::x86_sse3_monitor ||
            IntNo == Intrinsic::x86_monitorx) {
          // Copy the other two operands to ECX and EDX.
          Chain = CurDAG->getCopyToReg(Chain, dl, X86::ECX, Node->getOperand(3),
                                       InFlag);
          InFlag = Chain.getValue(1);
          Chain = CurDAG->getCopyToReg(Chain, dl, X86::EDX, Node->getOperand(4),
                                       InFlag);
          InFlag = Chain.getValue(1);
        }

        MachineSDNode *CNode = CurDAG->getMachineNode(Opc, dl, MVT::Other,
                                                      { Chain, InFlag});
        ReplaceNode(Node, CNode);
        return;
      }

      break;
    }
    case Intrinsic::x86_tilestored64_internal: {
      unsigned Opc = X86::PTILESTOREDV;
      // _tile_stored_internal(row, col, buf, STRIDE, c)
      SDValue Base = Node->getOperand(4);
      SDValue Scale = getI8Imm(1, dl);
      SDValue Index = Node->getOperand(5);
      SDValue Disp = CurDAG->getTargetConstant(0, dl, MVT::i32);
      SDValue Segment = CurDAG->getRegister(0, MVT::i16);
      SDValue Chain = Node->getOperand(0);
      MachineSDNode *CNode;
      SDValue Ops[] = {Node->getOperand(2),
                       Node->getOperand(3),
                       Base,
                       Scale,
                       Index,
                       Disp,
                       Segment,
                       Node->getOperand(6),
                       Chain};
      CNode = CurDAG->getMachineNode(Opc, dl, MVT::Other, Ops);
      ReplaceNode(Node, CNode);
      return;
    }
    case Intrinsic::x86_tileloadd64:
    case Intrinsic::x86_tileloaddt164:
    case Intrinsic::x86_tilestored64: {
      if (!Subtarget->hasAMXTILE())
        break;
      unsigned Opc;
      switch (IntNo) {
      default: llvm_unreachable("Unexpected intrinsic!");
      case Intrinsic::x86_tileloadd64:   Opc = X86::PTILELOADD; break;
      case Intrinsic::x86_tileloaddt164: Opc = X86::PTILELOADDT1; break;
      case Intrinsic::x86_tilestored64:  Opc = X86::PTILESTORED; break;
      }
      // FIXME: Match displacement and scale.
      unsigned TIndex = Node->getConstantOperandVal(2);
      SDValue TReg = getI8Imm(TIndex, dl);
      SDValue Base = Node->getOperand(3);
      SDValue Scale = getI8Imm(1, dl);
      SDValue Index = Node->getOperand(4);
      SDValue Disp = CurDAG->getTargetConstant(0, dl, MVT::i32);
      SDValue Segment = CurDAG->getRegister(0, MVT::i16);
      SDValue Chain = Node->getOperand(0);
      MachineSDNode *CNode;
      if (Opc == X86::PTILESTORED) {
        SDValue Ops[] = { Base, Scale, Index, Disp, Segment, TReg, Chain };
        CNode = CurDAG->getMachineNode(Opc, dl, MVT::Other, Ops);
      } else {
        SDValue Ops[] = { TReg, Base, Scale, Index, Disp, Segment, Chain };
        CNode = CurDAG->getMachineNode(Opc, dl, MVT::Other, Ops);
      }
      ReplaceNode(Node, CNode);
      return;
    }
#if INTEL_CUSTOMIZATION
#if INTEL_FEATURE_ISA_AMX_FUTURE
    case Intrinsic::x86_tscatterrowd:
    case Intrinsic::x86_tscatterrowdt1:
    case Intrinsic::x86_tscatterrowq:
    case Intrinsic::x86_tscatterrowqt1: {
      if (!Subtarget->hasAMXMEMORY())
        break;
      unsigned Opc;
      switch (IntNo) {
      default: llvm_unreachable("Unexpected intrinsic!");
      case Intrinsic::x86_tscatterrowd:   Opc = X86::PTSCATTERROWD; break;
      case Intrinsic::x86_tscatterrowdt1: Opc = X86::PTSCATTERROWDT1; break;
      case Intrinsic::x86_tscatterrowq:   Opc = X86::PTSCATTERROWQ; break;
      case Intrinsic::x86_tscatterrowqt1: Opc = X86::PTSCATTERROWQT1; break;
      }
      // FIXME: Match displacement and scale.
      SDValue Base = Node->getOperand(2);
      SDValue Scale = getI8Imm(1, dl);
      SDValue Index = Node->getOperand(3);
      SDValue Disp = CurDAG->getTargetConstant(0, dl, MVT::i32);
      SDValue Segment = CurDAG->getRegister(0, MVT::i16);
      unsigned TIndex = Node->getConstantOperandVal(4);
      SDValue TReg = getI8Imm(TIndex, dl);
      SDValue Chain = Node->getOperand(0);
      SDValue Ops[] = { Base, Scale, Index, Disp, Segment, TReg, Chain };
      MachineSDNode *CNode = CurDAG->getMachineNode(Opc, dl, MVT::Other, Ops);
      ReplaceNode(Node, CNode);
      return;
    }
#endif // INTEL_FEATURE_ISA_AMX_FUTURE
#if INTEL_FEATURE_ISA_AMX_LNC
    case Intrinsic::x86_t2rpntlvwz0:
    case Intrinsic::x86_t2rpntlvwz0t1:
    case Intrinsic::x86_t2rpntlvwz1:
    case Intrinsic::x86_t2rpntlvwz1t1:
    case Intrinsic::x86_t2rpntlvw:
    case Intrinsic::x86_t2rpntlvwt1: {
      if (!Subtarget->hasAMXTRANSPOSE())
        break;
      unsigned Opc;
      switch (IntNo) {
      default: llvm_unreachable("Unexpected intrinsic!");
      case Intrinsic::x86_t2rpntlvw:     Opc = X86::PT2RPNTLVW;     break;
      case Intrinsic::x86_t2rpntlvwt1:   Opc = X86::PT2RPNTLVWT1;   break;
      case Intrinsic::x86_t2rpntlvwz0:   Opc = X86::PT2RPNTLVWZ0;   break;
      case Intrinsic::x86_t2rpntlvwz0t1: Opc = X86::PT2RPNTLVWZ0T1; break;
      case Intrinsic::x86_t2rpntlvwz1:   Opc = X86::PT2RPNTLVWZ1;   break;
      case Intrinsic::x86_t2rpntlvwz1t1: Opc = X86::PT2RPNTLVWZ1T1; break;
      }
      // FIXME: Match displacement and scale.
      unsigned TIndex = Node->getConstantOperandVal(2);
      SDValue TReg = getI8Imm(TIndex, dl);
      SDValue Base = Node->getOperand(3);
      SDValue Scale = getI8Imm(1, dl);
      SDValue Index = Node->getOperand(4);
      SDValue Disp = CurDAG->getTargetConstant(0, dl, MVT::i32);
      SDValue Segment = CurDAG->getRegister(0, MVT::i16);
      SDValue Chain = Node->getOperand(0);
      MachineSDNode *CNode;
      if (Opc == X86::PT2RPNTLVW || Opc == X86::PT2RPNTLVWT1) {
        SDValue Ops[] = { TReg, Base, Scale, Index, Disp, Segment,
                          Node->getOperand(5), Chain };
        CNode = CurDAG->getMachineNode(Opc, dl, MVT::Other, Ops);
      } else {
        SDValue Ops[] = { TReg, Base, Scale, Index, Disp, Segment, Chain };
        CNode = CurDAG->getMachineNode(Opc, dl, MVT::Other, Ops);
      }
      ReplaceNode(Node, CNode);
      return;
    }
    case Intrinsic::x86_tgatherrowd:
    case Intrinsic::x86_tgatherrowdt1:
    case Intrinsic::x86_tgatherrowq:
    case Intrinsic::x86_tgatherrowqt1: {
      if (!Subtarget->hasAMXMEMORY())
        break;
      unsigned Opc;
      switch (IntNo) {
      default: llvm_unreachable("Unexpected intrinsic!");
      case Intrinsic::x86_tgatherrowd:   Opc = X86::PTGATHERROWD; break;
      case Intrinsic::x86_tgatherrowdt1: Opc = X86::PTGATHERROWDT1; break;
      case Intrinsic::x86_tgatherrowq:   Opc = X86::PTGATHERROWQ; break;
      case Intrinsic::x86_tgatherrowqt1: Opc = X86::PTGATHERROWQT1; break;
      }
      // FIXME: Match displacement and scale.
      unsigned TIndex = Node->getConstantOperandVal(2);
      SDValue TReg = getI8Imm(TIndex, dl);
      SDValue Base = Node->getOperand(3);
      SDValue Scale = getI8Imm(1, dl);
      SDValue Index = Node->getOperand(4);
      SDValue Disp = CurDAG->getTargetConstant(0, dl, MVT::i32);
      SDValue Segment = CurDAG->getRegister(0, MVT::i16);
      SDValue Chain = Node->getOperand(0);
      SDValue Ops[] = { TReg, Base, Scale, Index, Disp, Segment, Chain };
      MachineSDNode *CNode = CurDAG->getMachineNode(Opc, dl, MVT::Other, Ops);
      ReplaceNode(Node, CNode);
      return;
    }
#endif // INTEL_FEATURE_ISA_AMX_LNC
#if INTEL_FEATURE_ISA_AMX_MEMORY2
    case Intrinsic::x86_tstorehd:
    case Intrinsic::x86_tstorehdt1:
    case Intrinsic::x86_tstorentd:
    case Intrinsic::x86_tstoreqd:
    case Intrinsic::x86_tstoreqdt1: {
      if (!Subtarget->hasAMXMEMORY2())
        break;
      unsigned Opc;
      switch (IntNo) {
      default: llvm_unreachable("Unexpected intrinsic!");
      case Intrinsic::x86_tstorehd:   Opc = X86::PTSTOREHD; break;
      case Intrinsic::x86_tstorehdt1: Opc = X86::PTSTOREHDT1; break;
      case Intrinsic::x86_tstorentd:  Opc = X86::PTSTORENTD; break;
      case Intrinsic::x86_tstoreqd:   Opc = X86::PTSTOREQD; break;
      case Intrinsic::x86_tstoreqdt1: Opc = X86::PTSTOREQDT1; break;
      }
      // FIXME: Match displacement and scale.
      SDValue Base = Node->getOperand(2);
      SDValue Scale = getI8Imm(1, dl);
      SDValue Index = Node->getOperand(3);
      SDValue Disp = CurDAG->getTargetConstant(0, dl, MVT::i32);
      SDValue Segment = CurDAG->getRegister(0, MVT::i16);
      unsigned TIndex = Node->getConstantOperandVal(4);
      SDValue TReg = getI8Imm(TIndex, dl);
      SDValue Chain = Node->getOperand(0);
      SDValue Ops[] = { Base, Scale, Index, Disp, Segment, TReg, Chain };
      MachineSDNode *CNode = CurDAG->getMachineNode(Opc, dl, MVT::Other, Ops);
      ReplaceNode(Node, CNode);
      return;
    }
#endif // INTEL_FEATURE_ISA_AMX_MEMORY2
#if INTEL_FEATURE_ISA_AMX_ELEMENT_EVEX
    case Intrinsic::x86_tcvtd2pse: {
      if (!Subtarget->hasAMXELEMENTEVEX())
        break;
      unsigned Opc;
      switch (IntNo) {
      default: llvm_unreachable("Unexpected intrinsic!");
      case Intrinsic::x86_tcvtd2pse:   Opc = X86::PTCVTD2PSE; break;
      }
      // FIXME: Match displacement and scale.
      SDValue Base = Node->getOperand(2);
      SDValue Scale = getI8Imm(1, dl);
      SDValue Index = Node->getOperand(3);
      SDValue Disp = CurDAG->getTargetConstant(0, dl, MVT::i32);
      SDValue Segment = CurDAG->getRegister(0, MVT::i16);
      unsigned TIndex = Node->getConstantOperandVal(4);
      SDValue TReg = getI8Imm(TIndex, dl);
      SDValue Chain = Node->getOperand(0);
      SDValue Ops[] = { Base, Scale, Index, Disp, Segment, TReg, Chain };
      MachineSDNode *CNode = CurDAG->getMachineNode(Opc, dl, MVT::Other, Ops);
      ReplaceNode(Node, CNode);
      return;
    }
#endif // INTEL_FEATURE_ISA_AMX_ELEMENT_EVEX
#if INTEL_FEATURE_ISA_AMX_TILE_EVEX
    case Intrinsic::x86_tileloadde64:
    case Intrinsic::x86_tileloaddt1e64:
    case Intrinsic::x86_tilestorede64: {
      if (!Subtarget->hasAMXTILEEVEX())
        break;
      unsigned Opc;
      switch (IntNo) {
      default: llvm_unreachable("Unexpected intrinsic!");
      case Intrinsic::x86_tileloadde64:   Opc = X86::PTILELOADDE; break;
      case Intrinsic::x86_tileloaddt1e64: Opc = X86::PTILELOADDT1E; break;
      case Intrinsic::x86_tilestorede64:  Opc = X86::PTILESTOREDE; break;
      }
      // FIXME: Match displacement and scale.
      unsigned TIndex = Node->getConstantOperandVal(2);
      SDValue TReg = getI8Imm(TIndex, dl);
      SDValue Base = Node->getOperand(3);
      SDValue Scale = getI8Imm(1, dl);
      SDValue Index = Node->getOperand(4);
      SDValue Disp = CurDAG->getTargetConstant(0, dl, MVT::i32);
      SDValue Segment = CurDAG->getRegister(0, MVT::i16);
      SDValue Chain = Node->getOperand(0);
      MachineSDNode *CNode;
      if (Opc == X86::PTILESTOREDE) {
        SDValue Ops[] = { Base, Scale, Index, Disp, Segment, TReg, Chain };
        CNode = CurDAG->getMachineNode(Opc, dl, MVT::Other, Ops);
      } else {
        SDValue Ops[] = { TReg, Base, Scale, Index, Disp, Segment, Chain };
        CNode = CurDAG->getMachineNode(Opc, dl, MVT::Other, Ops);
      }
      ReplaceNode(Node, CNode);
      return;
    }
#endif // INTEL_FEATURE_ISA_AMX_TILE_EVEX
#if INTEL_FEATURE_ISA_AMX_TRANSPOSE2
    case Intrinsic::x86_t2transposew:
    case Intrinsic::x86_t2transposewt1:
    case Intrinsic::x86_t4rqntlvbz0:
    case Intrinsic::x86_t4rqntlvbz0t1:
    case Intrinsic::x86_t4rqntlvbz1:
    case Intrinsic::x86_t4rqntlvbz1t1:
    case Intrinsic::x86_t4rqntlvbz2:
    case Intrinsic::x86_t4rqntlvbz2t1:
    case Intrinsic::x86_t4rqntlvbz3:
    case Intrinsic::x86_t4rqntlvbz3t1: {
      if (!Subtarget->hasAMXTRANSPOSE2())
        break;
      unsigned Opc;
      switch (IntNo) {
      default: llvm_unreachable("Unexpected intrinsic!");
      case Intrinsic::x86_t2transposew:   Opc = X86::PT2TRANSPOSEW;   break;
      case Intrinsic::x86_t2transposewt1: Opc = X86::PT2TRANSPOSEWT1; break;
      case Intrinsic::x86_t4rqntlvbz0:    Opc = X86::PT4RQNTLVBZ0;    break;
      case Intrinsic::x86_t4rqntlvbz0t1:  Opc = X86::PT4RQNTLVBZ0T1;  break;
      case Intrinsic::x86_t4rqntlvbz1:    Opc = X86::PT4RQNTLVBZ1;    break;
      case Intrinsic::x86_t4rqntlvbz1t1:  Opc = X86::PT4RQNTLVBZ1T1;  break;
      case Intrinsic::x86_t4rqntlvbz2:    Opc = X86::PT4RQNTLVBZ2;    break;
      case Intrinsic::x86_t4rqntlvbz2t1:  Opc = X86::PT4RQNTLVBZ2T1;  break;
      case Intrinsic::x86_t4rqntlvbz3:    Opc = X86::PT4RQNTLVBZ3;    break;
      case Intrinsic::x86_t4rqntlvbz3t1:  Opc = X86::PT4RQNTLVBZ3T1;  break;
      }
      // FIXME: Match displacement and scale.
      unsigned TIndex = Node->getConstantOperandVal(2);
      SDValue TReg = getI8Imm(TIndex, dl);
      SDValue Base = Node->getOperand(3);
      SDValue Scale = getI8Imm(1, dl);
      SDValue Index = Node->getOperand(4);
      SDValue Disp = CurDAG->getTargetConstant(0, dl, MVT::i32);
      SDValue Segment = CurDAG->getRegister(0, MVT::i16);
      SDValue Chain = Node->getOperand(0);
      MachineSDNode *CNode;
      if (Opc == X86::PT2TRANSPOSEW || Opc == X86::PT2TRANSPOSEWT1) {
        SDValue Ops[] = { TReg, Base, Scale, Index, Disp, Segment,
                          Node->getOperand(5), Chain };
        CNode = CurDAG->getMachineNode(Opc, dl, MVT::Other, Ops);
      } else {
        SDValue Ops[] = { TReg, Base, Scale, Index, Disp, Segment, Chain };
        CNode = CurDAG->getMachineNode(Opc, dl, MVT::Other, Ops);
      }
      ReplaceNode(Node, CNode);
      return;
    }
#endif // INTEL_FEATURE_ISA_AMX_TRANSPOSE2
#if INTEL_FEATURE_ISA_AMX_CONVERT
    case Intrinsic::x86_tcvt2ps2ph:
    case Intrinsic::x86_tcvt2ps2bf16: {
      if (!Subtarget->hasAMXCONVERT())
        break;
      unsigned Opc;
      switch (IntNo) {
      default: llvm_unreachable("Unexpected intrinsic!");
      case Intrinsic::x86_tcvt2ps2bf16: Opc = X86::PTCVT2PS2BF16mr; break;
      case Intrinsic::x86_tcvt2ps2ph:   Opc = X86::PTCVT2PS2PHmr;   break;
      }
      // FIXME: Match displacement and scale.
      SDValue Base = Node->getOperand(2);
      SDValue Scale = getI8Imm(1, dl);
      SDValue Index = Node->getOperand(3);
      SDValue Disp = CurDAG->getTargetConstant(0, dl, MVT::i32);
      SDValue Segment = CurDAG->getRegister(0, MVT::i16);
      unsigned TIndex = Node->getConstantOperandVal(4);
      SDValue TReg1 = getI8Imm(TIndex, dl);
      TIndex = Node->getConstantOperandVal(5);
      SDValue TReg2 = getI8Imm(TIndex, dl);
      SDValue Chain = Node->getOperand(0);
      SDValue Ops[] = { Base, Scale, Index, Disp, Segment, TReg1, TReg2, Chain };
      MachineSDNode *CNode = CurDAG->getMachineNode(Opc, dl, MVT::Other, Ops);
      ReplaceNode(Node, CNode);
      return;
    }
    case Intrinsic::x86_amxconvert_tcvtd2ps:
    case Intrinsic::x86_amxconvert_tcvtps2bf16:
    case Intrinsic::x86_tcvtps2ph: {
      if (!Subtarget->hasAMXCONVERT())
        break;
      unsigned Opc;
      switch (IntNo) {
      default: llvm_unreachable("Unexpected intrinsic!");
      case Intrinsic::x86_amxconvert_tcvtd2ps:    Opc = X86::PTCVTD2PSmr;    break;
      case Intrinsic::x86_amxconvert_tcvtps2bf16: Opc = X86::PTCVTPS2BF16mr; break;
      case Intrinsic::x86_tcvtps2ph:   Opc = X86::PTCVTPS2PHmr;   break;
      }
      // FIXME: Match displacement and scale.
      SDValue Base = Node->getOperand(2);
      SDValue Scale = getI8Imm(1, dl);
      SDValue Index = Node->getOperand(3);
      SDValue Disp = CurDAG->getTargetConstant(0, dl, MVT::i32);
      SDValue Segment = CurDAG->getRegister(0, MVT::i16);
      unsigned TIndex = Node->getConstantOperandVal(4);
      SDValue TReg = getI8Imm(TIndex, dl);
      SDValue Chain = Node->getOperand(0);
      SDValue Ops[] = { Base, Scale, Index, Disp, Segment, TReg, Chain };
      MachineSDNode *CNode = CurDAG->getMachineNode(Opc, dl, MVT::Other, Ops);
      ReplaceNode(Node, CNode);
      return;
    }
#endif // INTEL_FEATURE_ISA_AMX_CONVERT
#if INTEL_FEATURE_ISA_AMX_MEMADVISE
    case Intrinsic::x86_tmovadvise_load: {
      if (!Subtarget->hasAMXMEMADVISE())
        break;
      unsigned Opc;
      switch (IntNo) {
      default: llvm_unreachable("Unexpected intrinsic!");
      case Intrinsic::x86_tmovadvise_load:   Opc = X86::PTMOVADVISErmi; break;
      }
      // FIXME: Match displacement and scale.
      unsigned TIndex = Node->getConstantOperandVal(2);
      SDValue TReg = getI8Imm(TIndex, dl);
      SDValue Base = Node->getOperand(3);
      SDValue Scale = getI8Imm(1, dl);
      SDValue Index = Node->getOperand(4);
      SDValue Disp = CurDAG->getTargetConstant(0, dl, MVT::i32);
      SDValue Segment = CurDAG->getRegister(0, MVT::i16);
      unsigned Op5 = Node->getConstantOperandVal(5);
      SDValue Imm = getI8Imm(Op5, dl);
      SDValue Chain = Node->getOperand(0);
      SDValue Ops[] = { TReg, Base, Scale, Index, Disp, Segment, Imm, Chain };
      MachineSDNode *CNode = CurDAG->getMachineNode(Opc, dl, MVT::Other, Ops);
      ReplaceNode(Node, CNode);
      return;
    }
    case Intrinsic::x86_tmovadvise_store: {
      if (!Subtarget->hasAMXMEMADVISE())
        break;
      unsigned Opc;
      switch (IntNo) {
      default: llvm_unreachable("Unexpected intrinsic!");
      case Intrinsic::x86_tmovadvise_store:   Opc = X86::PTMOVADVISEmri; break;
      }
      // FIXME: Match displacement and scale.
      SDValue Base = Node->getOperand(2);
      SDValue Scale = getI8Imm(1, dl);
      SDValue Index = Node->getOperand(3);
      SDValue Disp = CurDAG->getTargetConstant(0, dl, MVT::i32);
      SDValue Segment = CurDAG->getRegister(0, MVT::i16);
      unsigned TIndex = Node->getConstantOperandVal(4);
      SDValue TReg = getI8Imm(TIndex, dl);
      unsigned Op5 = Node->getConstantOperandVal(5);
      SDValue Imm = getI8Imm(Op5, dl);
      SDValue Chain = Node->getOperand(0);
      SDValue Ops[] = { Base, Scale, Index, Disp, Segment, TReg, Imm, Chain };
      MachineSDNode *CNode = CurDAG->getMachineNode(Opc, dl, MVT::Other, Ops);
      ReplaceNode(Node, CNode);
      return;
    }
    case Intrinsic::x86_t2rpntlvwz0advise:
    case Intrinsic::x86_t2rpntlvwz1advise: {
      if (!Subtarget->hasAMXMEMADVISE())
        break;
      unsigned Opc;
      switch (IntNo) {
      default:
        llvm_unreachable("Unexpected intrinsic!");
      case Intrinsic::x86_t2rpntlvwz0advise:
        Opc = X86::PT2RPNTLVWZ0ADVISE;
        break;
      case Intrinsic::x86_t2rpntlvwz1advise:
        Opc = X86::PT2RPNTLVWZ1ADVISE;
        break;
      }
      // FIXME: Match displacement and scale.
      unsigned TIndex = Node->getConstantOperandVal(2);
      SDValue TReg = getI8Imm(TIndex, dl);
      SDValue Base = Node->getOperand(3);
      SDValue Scale = getI8Imm(1, dl);
      SDValue Index = Node->getOperand(4);
      SDValue Disp = CurDAG->getTargetConstant(0, dl, MVT::i32);
      SDValue Segment = CurDAG->getRegister(0, MVT::i16);
      unsigned Op5 = Node->getConstantOperandVal(5);
      SDValue Imm = getI8Imm(Op5, dl);
      SDValue Chain = Node->getOperand(0);
      SDValue Ops[] = {TReg, Base, Scale, Index, Disp, Segment, Imm, Chain};
      MachineSDNode *CNode = CurDAG->getMachineNode(Opc, dl, MVT::Other, Ops);
      ReplaceNode(Node, CNode);
      return;
    }
#endif // INTEL_FEATURE_ISA_AMX_MEMADVISE
#if INTEL_FEATURE_ISA_AMX_MEMADVISE_EVEX
    case Intrinsic::x86_t2rpntlvwz0advisee:
    case Intrinsic::x86_t2rpntlvwz1advisee: {
      if (!Subtarget->hasAMXMEMADVISEEVEX())
        break;
      unsigned Opc;
      switch (IntNo) {
      default:
        llvm_unreachable("Unexpected intrinsic!");
      case Intrinsic::x86_t2rpntlvwz0advisee:
        Opc = X86::PT2RPNTLVWZ0ADVISEE;
        break;
      case Intrinsic::x86_t2rpntlvwz1advisee:
        Opc = X86::PT2RPNTLVWZ1ADVISEE;
        break;
      }
      // FIXME: Match displacement and scale.
      unsigned TIndex = Node->getConstantOperandVal(2);
      SDValue TReg = getI8Imm(TIndex, dl);
      SDValue Base = Node->getOperand(3);
      SDValue Scale = getI8Imm(1, dl);
      SDValue Index = Node->getOperand(4);
      SDValue Disp = CurDAG->getTargetConstant(0, dl, MVT::i32);
      SDValue Segment = CurDAG->getRegister(0, MVT::i16);
      unsigned Op5 = Node->getConstantOperandVal(5);
      SDValue Imm = getI8Imm(Op5, dl);
      SDValue Chain = Node->getOperand(0);
      SDValue Ops[] = {TReg, Base, Scale, Index, Disp, Segment, Imm, Chain};
      MachineSDNode *CNode = CurDAG->getMachineNode(Opc, dl, MVT::Other, Ops);
      ReplaceNode(Node, CNode);
      return;
    }
#endif // INTEL_FEATURE_ISA_AMX_MEMADVISE_EVEX
#endif // INTEL_CUSTOMIZATION
    }
    break;
  }
  case ISD::BRIND: {
    if (Subtarget->isTargetNaCl())
      // NaCl has its own pass where jmp %r32 are converted to jmp %r64. We
      // leave the instruction alone.
      break;
    if (Subtarget->isTarget64BitILP32()) {
      // Converts a 32-bit register to a 64-bit, zero-extended version of
      // it. This is needed because x86-64 can do many things, but jmp %r32
      // ain't one of them.
      SDValue Target = Node->getOperand(1);
      assert(Target.getValueType() == MVT::i32 && "Unexpected VT!");
      SDValue ZextTarget = CurDAG->getZExtOrTrunc(Target, dl, MVT::i64);
      SDValue Brind = CurDAG->getNode(ISD::BRIND, dl, MVT::Other,
                                      Node->getOperand(0), ZextTarget);
      ReplaceNode(Node, Brind.getNode());
      SelectCode(ZextTarget.getNode());
      SelectCode(Brind.getNode());
      return;
    }
    break;
  }
  case X86ISD::GlobalBaseReg:
    ReplaceNode(Node, getGlobalBaseReg());
    return;

  case ISD::BITCAST:
    // Just drop all 128/256/512-bit bitcasts.
    if (NVT.is512BitVector() || NVT.is256BitVector() || NVT.is128BitVector() ||
        NVT == MVT::f128) {
      ReplaceUses(SDValue(Node, 0), Node->getOperand(0));
      CurDAG->RemoveDeadNode(Node);
      return;
    }
    break;

  case ISD::SRL:
    if (matchBitExtract(Node))
      return;
    LLVM_FALLTHROUGH;
  case ISD::SRA:
  case ISD::SHL:
    if (tryShiftAmountMod(Node))
      return;
    break;

  case X86ISD::VPTERNLOG: {
    uint8_t Imm = cast<ConstantSDNode>(Node->getOperand(3))->getZExtValue();
    if (matchVPTERNLOG(Node, Node, Node, Node->getOperand(0),
                       Node->getOperand(1), Node->getOperand(2), Imm))
      return;
    break;
  }

  case X86ISD::ANDNP:
    if (tryVPTERNLOG(Node))
      return;
    break;

  case ISD::AND:
    if (NVT.isVector() && NVT.getVectorElementType() == MVT::i1) {
      // Try to form a masked VPTESTM. Operands can be in either order.
      SDValue N0 = Node->getOperand(0);
      SDValue N1 = Node->getOperand(1);
      if (N0.getOpcode() == ISD::SETCC && N0.hasOneUse() &&
          tryVPTESTM(Node, N0, N1))
        return;
      if (N1.getOpcode() == ISD::SETCC && N1.hasOneUse() &&
          tryVPTESTM(Node, N1, N0))
        return;
    }

    if (MachineSDNode *NewNode = matchBEXTRFromAndImm(Node)) {
      ReplaceUses(SDValue(Node, 0), SDValue(NewNode, 0));
      CurDAG->RemoveDeadNode(Node);
      return;
    }
    if (matchBitExtract(Node))
      return;
    if (AndImmShrink && shrinkAndImmediate(Node))
      return;

    LLVM_FALLTHROUGH;
  case ISD::OR:
  case ISD::XOR:
    if (tryShrinkShlLogicImm(Node))
      return;
    if (Opcode == ISD::OR && tryMatchBitSelect(Node))
      return;
    if (tryVPTERNLOG(Node))
      return;

    LLVM_FALLTHROUGH;
  case ISD::ADD:
  case ISD::SUB: {
    // Try to avoid folding immediates with multiple uses for optsize.
    // This code tries to select to register form directly to avoid going
    // through the isel table which might fold the immediate. We can't change
    // the patterns on the add/sub/and/or/xor with immediate paterns in the
    // tablegen files to check immediate use count without making the patterns
    // unavailable to the fast-isel table.
    if (!CurDAG->shouldOptForSize())
      break;

    // Only handle i8/i16/i32/i64.
    if (NVT != MVT::i8 && NVT != MVT::i16 && NVT != MVT::i32 && NVT != MVT::i64)
      break;

    SDValue N0 = Node->getOperand(0);
    SDValue N1 = Node->getOperand(1);

    ConstantSDNode *Cst = dyn_cast<ConstantSDNode>(N1);
    if (!Cst)
      break;

    int64_t Val = Cst->getSExtValue();

    // Make sure its an immediate that is considered foldable.
    // FIXME: Handle unsigned 32 bit immediates for 64-bit AND.
    if (!isInt<8>(Val) && !isInt<32>(Val))
      break;

    // If this can match to INC/DEC, let it go.
    if (Opcode == ISD::ADD && (Val == 1 || Val == -1))
      break;

    // Check if we should avoid folding this immediate.
    if (!shouldAvoidImmediateInstFormsForSize(N1.getNode()))
      break;

    // We should not fold the immediate. So we need a register form instead.
    unsigned ROpc, MOpc;
    switch (NVT.SimpleTy) {
    default: llvm_unreachable("Unexpected VT!");
    case MVT::i8:
      switch (Opcode) {
      default: llvm_unreachable("Unexpected opcode!");
      case ISD::ADD: ROpc = X86::ADD8rr; MOpc = X86::ADD8rm; break;
      case ISD::SUB: ROpc = X86::SUB8rr; MOpc = X86::SUB8rm; break;
      case ISD::AND: ROpc = X86::AND8rr; MOpc = X86::AND8rm; break;
      case ISD::OR:  ROpc = X86::OR8rr;  MOpc = X86::OR8rm;  break;
      case ISD::XOR: ROpc = X86::XOR8rr; MOpc = X86::XOR8rm; break;
      }
      break;
    case MVT::i16:
      switch (Opcode) {
      default: llvm_unreachable("Unexpected opcode!");
      case ISD::ADD: ROpc = X86::ADD16rr; MOpc = X86::ADD16rm; break;
      case ISD::SUB: ROpc = X86::SUB16rr; MOpc = X86::SUB16rm; break;
      case ISD::AND: ROpc = X86::AND16rr; MOpc = X86::AND16rm; break;
      case ISD::OR:  ROpc = X86::OR16rr;  MOpc = X86::OR16rm;  break;
      case ISD::XOR: ROpc = X86::XOR16rr; MOpc = X86::XOR16rm; break;
      }
      break;
    case MVT::i32:
      switch (Opcode) {
      default: llvm_unreachable("Unexpected opcode!");
      case ISD::ADD: ROpc = X86::ADD32rr; MOpc = X86::ADD32rm; break;
      case ISD::SUB: ROpc = X86::SUB32rr; MOpc = X86::SUB32rm; break;
      case ISD::AND: ROpc = X86::AND32rr; MOpc = X86::AND32rm; break;
      case ISD::OR:  ROpc = X86::OR32rr;  MOpc = X86::OR32rm;  break;
      case ISD::XOR: ROpc = X86::XOR32rr; MOpc = X86::XOR32rm; break;
      }
      break;
    case MVT::i64:
      switch (Opcode) {
      default: llvm_unreachable("Unexpected opcode!");
      case ISD::ADD: ROpc = X86::ADD64rr; MOpc = X86::ADD64rm; break;
      case ISD::SUB: ROpc = X86::SUB64rr; MOpc = X86::SUB64rm; break;
      case ISD::AND: ROpc = X86::AND64rr; MOpc = X86::AND64rm; break;
      case ISD::OR:  ROpc = X86::OR64rr;  MOpc = X86::OR64rm;  break;
      case ISD::XOR: ROpc = X86::XOR64rr; MOpc = X86::XOR64rm; break;
      }
      break;
    }

    // Ok this is a AND/OR/XOR/ADD/SUB with constant.

    // If this is a not a subtract, we can still try to fold a load.
    if (Opcode != ISD::SUB) {
      SDValue Tmp0, Tmp1, Tmp2, Tmp3, Tmp4;
      if (tryFoldLoad(Node, N0, Tmp0, Tmp1, Tmp2, Tmp3, Tmp4)) {
        SDValue Ops[] = { N1, Tmp0, Tmp1, Tmp2, Tmp3, Tmp4, N0.getOperand(0) };
        SDVTList VTs = CurDAG->getVTList(NVT, MVT::i32, MVT::Other);
        MachineSDNode *CNode = CurDAG->getMachineNode(MOpc, dl, VTs, Ops);
        // Update the chain.
        ReplaceUses(N0.getValue(1), SDValue(CNode, 2));
        // Record the mem-refs
        CurDAG->setNodeMemRefs(CNode, {cast<LoadSDNode>(N0)->getMemOperand()});
        ReplaceUses(SDValue(Node, 0), SDValue(CNode, 0));
        CurDAG->RemoveDeadNode(Node);
        return;
      }
    }

    CurDAG->SelectNodeTo(Node, ROpc, NVT, MVT::i32, N0, N1);
    return;
  }

  case X86ISD::SMUL:
    // i16/i32/i64 are handled with isel patterns.
    if (NVT != MVT::i8)
      break;
    LLVM_FALLTHROUGH;
  case X86ISD::UMUL: {
    SDValue N0 = Node->getOperand(0);
    SDValue N1 = Node->getOperand(1);

    unsigned LoReg, ROpc, MOpc;
    switch (NVT.SimpleTy) {
    default: llvm_unreachable("Unsupported VT!");
    case MVT::i8:
      LoReg = X86::AL;
      ROpc = Opcode == X86ISD::SMUL ? X86::IMUL8r : X86::MUL8r;
      MOpc = Opcode == X86ISD::SMUL ? X86::IMUL8m : X86::MUL8m;
      break;
    case MVT::i16:
      LoReg = X86::AX;
      ROpc = X86::MUL16r;
      MOpc = X86::MUL16m;
      break;
    case MVT::i32:
      LoReg = X86::EAX;
      ROpc = X86::MUL32r;
      MOpc = X86::MUL32m;
      break;
    case MVT::i64:
      LoReg = X86::RAX;
      ROpc = X86::MUL64r;
      MOpc = X86::MUL64m;
      break;
    }

    SDValue Tmp0, Tmp1, Tmp2, Tmp3, Tmp4;
    bool FoldedLoad = tryFoldLoad(Node, N1, Tmp0, Tmp1, Tmp2, Tmp3, Tmp4);
    // Multiply is commutative.
    if (!FoldedLoad) {
      FoldedLoad = tryFoldLoad(Node, N0, Tmp0, Tmp1, Tmp2, Tmp3, Tmp4);
      if (FoldedLoad)
        std::swap(N0, N1);
    }

    SDValue InFlag = CurDAG->getCopyToReg(CurDAG->getEntryNode(), dl, LoReg,
                                          N0, SDValue()).getValue(1);

    MachineSDNode *CNode;
    if (FoldedLoad) {
      // i16/i32/i64 use an instruction that produces a low and high result even
      // though only the low result is used.
      SDVTList VTs;
      if (NVT == MVT::i8)
        VTs = CurDAG->getVTList(NVT, MVT::i32, MVT::Other);
      else
        VTs = CurDAG->getVTList(NVT, NVT, MVT::i32, MVT::Other);

      SDValue Ops[] = { Tmp0, Tmp1, Tmp2, Tmp3, Tmp4, N1.getOperand(0),
                        InFlag };
      CNode = CurDAG->getMachineNode(MOpc, dl, VTs, Ops);

      // Update the chain.
      ReplaceUses(N1.getValue(1), SDValue(CNode, NVT == MVT::i8 ? 2 : 3));
      // Record the mem-refs
      CurDAG->setNodeMemRefs(CNode, {cast<LoadSDNode>(N1)->getMemOperand()});
    } else {
      // i16/i32/i64 use an instruction that produces a low and high result even
      // though only the low result is used.
      SDVTList VTs;
      if (NVT == MVT::i8)
        VTs = CurDAG->getVTList(NVT, MVT::i32);
      else
        VTs = CurDAG->getVTList(NVT, NVT, MVT::i32);

      CNode = CurDAG->getMachineNode(ROpc, dl, VTs, {N1, InFlag});
    }

    ReplaceUses(SDValue(Node, 0), SDValue(CNode, 0));
    ReplaceUses(SDValue(Node, 1), SDValue(CNode, NVT == MVT::i8 ? 1 : 2));
    CurDAG->RemoveDeadNode(Node);
    return;
  }

  case ISD::SMUL_LOHI:
  case ISD::UMUL_LOHI: {
    SDValue N0 = Node->getOperand(0);
    SDValue N1 = Node->getOperand(1);

    unsigned Opc, MOpc;
    unsigned LoReg, HiReg;
    bool IsSigned = Opcode == ISD::SMUL_LOHI;
    bool UseMULX = !IsSigned && Subtarget->hasBMI2();
    bool UseMULXHi = UseMULX && SDValue(Node, 0).use_empty();
    switch (NVT.SimpleTy) {
    default: llvm_unreachable("Unsupported VT!");
    case MVT::i32:
      Opc  = UseMULXHi ? X86::MULX32Hrr :
             UseMULX ? X86::MULX32rr :
             IsSigned ? X86::IMUL32r : X86::MUL32r;
      MOpc = UseMULXHi ? X86::MULX32Hrm :
             UseMULX ? X86::MULX32rm :
             IsSigned ? X86::IMUL32m : X86::MUL32m;
      LoReg = UseMULX ? X86::EDX : X86::EAX;
      HiReg = X86::EDX;
      break;
    case MVT::i64:
      Opc  = UseMULXHi ? X86::MULX64Hrr :
             UseMULX ? X86::MULX64rr :
             IsSigned ? X86::IMUL64r : X86::MUL64r;
      MOpc = UseMULXHi ? X86::MULX64Hrm :
             UseMULX ? X86::MULX64rm :
             IsSigned ? X86::IMUL64m : X86::MUL64m;
      LoReg = UseMULX ? X86::RDX : X86::RAX;
      HiReg = X86::RDX;
      break;
    }

    SDValue Tmp0, Tmp1, Tmp2, Tmp3, Tmp4;
    bool foldedLoad = tryFoldLoad(Node, N1, Tmp0, Tmp1, Tmp2, Tmp3, Tmp4);
    // Multiply is commmutative.
    if (!foldedLoad) {
      foldedLoad = tryFoldLoad(Node, N0, Tmp0, Tmp1, Tmp2, Tmp3, Tmp4);
      if (foldedLoad)
        std::swap(N0, N1);
    }

    SDValue InFlag = CurDAG->getCopyToReg(CurDAG->getEntryNode(), dl, LoReg,
                                          N0, SDValue()).getValue(1);
    SDValue ResHi, ResLo;
    if (foldedLoad) {
      SDValue Chain;
      MachineSDNode *CNode = nullptr;
      SDValue Ops[] = { Tmp0, Tmp1, Tmp2, Tmp3, Tmp4, N1.getOperand(0),
                        InFlag };
      if (UseMULXHi) {
        SDVTList VTs = CurDAG->getVTList(NVT, MVT::Other);
        CNode = CurDAG->getMachineNode(MOpc, dl, VTs, Ops);
        ResHi = SDValue(CNode, 0);
        Chain = SDValue(CNode, 1);
      } else if (UseMULX) {
        SDVTList VTs = CurDAG->getVTList(NVT, NVT, MVT::Other);
        CNode = CurDAG->getMachineNode(MOpc, dl, VTs, Ops);
        ResHi = SDValue(CNode, 0);
        ResLo = SDValue(CNode, 1);
        Chain = SDValue(CNode, 2);
      } else {
        SDVTList VTs = CurDAG->getVTList(MVT::Other, MVT::Glue);
        CNode = CurDAG->getMachineNode(MOpc, dl, VTs, Ops);
        Chain = SDValue(CNode, 0);
        InFlag = SDValue(CNode, 1);
      }

      // Update the chain.
      ReplaceUses(N1.getValue(1), Chain);
      // Record the mem-refs
      CurDAG->setNodeMemRefs(CNode, {cast<LoadSDNode>(N1)->getMemOperand()});
    } else {
      SDValue Ops[] = { N1, InFlag };
      if (UseMULXHi) {
        SDVTList VTs = CurDAG->getVTList(NVT);
        SDNode *CNode = CurDAG->getMachineNode(Opc, dl, VTs, Ops);
        ResHi = SDValue(CNode, 0);
      } else if (UseMULX) {
        SDVTList VTs = CurDAG->getVTList(NVT, NVT);
        SDNode *CNode = CurDAG->getMachineNode(Opc, dl, VTs, Ops);
        ResHi = SDValue(CNode, 0);
        ResLo = SDValue(CNode, 1);
      } else {
        SDVTList VTs = CurDAG->getVTList(MVT::Glue);
        SDNode *CNode = CurDAG->getMachineNode(Opc, dl, VTs, Ops);
        InFlag = SDValue(CNode, 0);
      }
    }

    // Copy the low half of the result, if it is needed.
    if (!SDValue(Node, 0).use_empty()) {
      if (!ResLo) {
        assert(LoReg && "Register for low half is not defined!");
        ResLo = CurDAG->getCopyFromReg(CurDAG->getEntryNode(), dl, LoReg,
                                       NVT, InFlag);
        InFlag = ResLo.getValue(2);
      }
      ReplaceUses(SDValue(Node, 0), ResLo);
      LLVM_DEBUG(dbgs() << "=> "; ResLo.getNode()->dump(CurDAG);
                 dbgs() << '\n');
    }
    // Copy the high half of the result, if it is needed.
    if (!SDValue(Node, 1).use_empty()) {
      if (!ResHi) {
        assert(HiReg && "Register for high half is not defined!");
        ResHi = CurDAG->getCopyFromReg(CurDAG->getEntryNode(), dl, HiReg,
                                       NVT, InFlag);
        InFlag = ResHi.getValue(2);
      }
      ReplaceUses(SDValue(Node, 1), ResHi);
      LLVM_DEBUG(dbgs() << "=> "; ResHi.getNode()->dump(CurDAG);
                 dbgs() << '\n');
    }

    CurDAG->RemoveDeadNode(Node);
    return;
  }

  case ISD::SDIVREM:
  case ISD::UDIVREM: {
    SDValue N0 = Node->getOperand(0);
    SDValue N1 = Node->getOperand(1);

    unsigned ROpc, MOpc;
    bool isSigned = Opcode == ISD::SDIVREM;
    if (!isSigned) {
      switch (NVT.SimpleTy) {
      default: llvm_unreachable("Unsupported VT!");
      case MVT::i8:  ROpc = X86::DIV8r;  MOpc = X86::DIV8m;  break;
      case MVT::i16: ROpc = X86::DIV16r; MOpc = X86::DIV16m; break;
      case MVT::i32: ROpc = X86::DIV32r; MOpc = X86::DIV32m; break;
      case MVT::i64: ROpc = X86::DIV64r; MOpc = X86::DIV64m; break;
      }
    } else {
      switch (NVT.SimpleTy) {
      default: llvm_unreachable("Unsupported VT!");
      case MVT::i8:  ROpc = X86::IDIV8r;  MOpc = X86::IDIV8m;  break;
      case MVT::i16: ROpc = X86::IDIV16r; MOpc = X86::IDIV16m; break;
      case MVT::i32: ROpc = X86::IDIV32r; MOpc = X86::IDIV32m; break;
      case MVT::i64: ROpc = X86::IDIV64r; MOpc = X86::IDIV64m; break;
      }
    }

    unsigned LoReg, HiReg, ClrReg;
    unsigned SExtOpcode;
    switch (NVT.SimpleTy) {
    default: llvm_unreachable("Unsupported VT!");
    case MVT::i8:
      LoReg = X86::AL;  ClrReg = HiReg = X86::AH;
      SExtOpcode = 0; // Not used.
      break;
    case MVT::i16:
      LoReg = X86::AX;  HiReg = X86::DX;
      ClrReg = X86::DX;
      SExtOpcode = X86::CWD;
      break;
    case MVT::i32:
      LoReg = X86::EAX; ClrReg = HiReg = X86::EDX;
      SExtOpcode = X86::CDQ;
      break;
    case MVT::i64:
      LoReg = X86::RAX; ClrReg = HiReg = X86::RDX;
      SExtOpcode = X86::CQO;
      break;
    }

    SDValue Tmp0, Tmp1, Tmp2, Tmp3, Tmp4;
    bool foldedLoad = tryFoldLoad(Node, N1, Tmp0, Tmp1, Tmp2, Tmp3, Tmp4);
    bool signBitIsZero = CurDAG->SignBitIsZero(N0);

    SDValue InFlag;
    if (NVT == MVT::i8) {
      // Special case for div8, just use a move with zero extension to AX to
      // clear the upper 8 bits (AH).
      SDValue Tmp0, Tmp1, Tmp2, Tmp3, Tmp4, Chain;
      MachineSDNode *Move;
      if (tryFoldLoad(Node, N0, Tmp0, Tmp1, Tmp2, Tmp3, Tmp4)) {
        SDValue Ops[] = { Tmp0, Tmp1, Tmp2, Tmp3, Tmp4, N0.getOperand(0) };
        unsigned Opc = (isSigned && !signBitIsZero) ? X86::MOVSX16rm8
                                                    : X86::MOVZX16rm8;
        Move = CurDAG->getMachineNode(Opc, dl, MVT::i16, MVT::Other, Ops);
        Chain = SDValue(Move, 1);
        ReplaceUses(N0.getValue(1), Chain);
        // Record the mem-refs
        CurDAG->setNodeMemRefs(Move, {cast<LoadSDNode>(N0)->getMemOperand()});
      } else {
        unsigned Opc = (isSigned && !signBitIsZero) ? X86::MOVSX16rr8
                                                    : X86::MOVZX16rr8;
        Move = CurDAG->getMachineNode(Opc, dl, MVT::i16, N0);
        Chain = CurDAG->getEntryNode();
      }
      Chain  = CurDAG->getCopyToReg(Chain, dl, X86::AX, SDValue(Move, 0),
                                    SDValue());
      InFlag = Chain.getValue(1);
    } else {
      InFlag =
        CurDAG->getCopyToReg(CurDAG->getEntryNode(), dl,
                             LoReg, N0, SDValue()).getValue(1);
      if (isSigned && !signBitIsZero) {
        // Sign extend the low part into the high part.
        InFlag =
          SDValue(CurDAG->getMachineNode(SExtOpcode, dl, MVT::Glue, InFlag),0);
      } else {
        // Zero out the high part, effectively zero extending the input.
        SDVTList VTs = CurDAG->getVTList(MVT::i32, MVT::i32);
        SDValue ClrNode =
            SDValue(CurDAG->getMachineNode(X86::MOV32r0, dl, VTs, None), 0);
        switch (NVT.SimpleTy) {
        case MVT::i16:
          ClrNode =
              SDValue(CurDAG->getMachineNode(
                          TargetOpcode::EXTRACT_SUBREG, dl, MVT::i16, ClrNode,
                          CurDAG->getTargetConstant(X86::sub_16bit, dl,
                                                    MVT::i32)),
                      0);
          break;
        case MVT::i32:
          break;
        case MVT::i64:
          ClrNode =
              SDValue(CurDAG->getMachineNode(
                          TargetOpcode::SUBREG_TO_REG, dl, MVT::i64,
                          CurDAG->getTargetConstant(0, dl, MVT::i64), ClrNode,
                          CurDAG->getTargetConstant(X86::sub_32bit, dl,
                                                    MVT::i32)),
                      0);
          break;
        default:
          llvm_unreachable("Unexpected division source");
        }

        InFlag = CurDAG->getCopyToReg(CurDAG->getEntryNode(), dl, ClrReg,
                                      ClrNode, InFlag).getValue(1);
      }
    }

    if (foldedLoad) {
      SDValue Ops[] = { Tmp0, Tmp1, Tmp2, Tmp3, Tmp4, N1.getOperand(0),
                        InFlag };
      MachineSDNode *CNode =
        CurDAG->getMachineNode(MOpc, dl, MVT::Other, MVT::Glue, Ops);
      InFlag = SDValue(CNode, 1);
      // Update the chain.
      ReplaceUses(N1.getValue(1), SDValue(CNode, 0));
      // Record the mem-refs
      CurDAG->setNodeMemRefs(CNode, {cast<LoadSDNode>(N1)->getMemOperand()});
    } else {
      InFlag =
        SDValue(CurDAG->getMachineNode(ROpc, dl, MVT::Glue, N1, InFlag), 0);
    }

    // Prevent use of AH in a REX instruction by explicitly copying it to
    // an ABCD_L register.
    //
    // The current assumption of the register allocator is that isel
    // won't generate explicit references to the GR8_ABCD_H registers. If
    // the allocator and/or the backend get enhanced to be more robust in
    // that regard, this can be, and should be, removed.
    if (HiReg == X86::AH && !SDValue(Node, 1).use_empty()) {
      SDValue AHCopy = CurDAG->getRegister(X86::AH, MVT::i8);
      unsigned AHExtOpcode =
          isSigned ? X86::MOVSX32rr8_NOREX : X86::MOVZX32rr8_NOREX;

      SDNode *RNode = CurDAG->getMachineNode(AHExtOpcode, dl, MVT::i32,
                                             MVT::Glue, AHCopy, InFlag);
      SDValue Result(RNode, 0);
      InFlag = SDValue(RNode, 1);

      Result =
          CurDAG->getTargetExtractSubreg(X86::sub_8bit, dl, MVT::i8, Result);

      ReplaceUses(SDValue(Node, 1), Result);
      LLVM_DEBUG(dbgs() << "=> "; Result.getNode()->dump(CurDAG);
                 dbgs() << '\n');
    }
    // Copy the division (low) result, if it is needed.
    if (!SDValue(Node, 0).use_empty()) {
      SDValue Result = CurDAG->getCopyFromReg(CurDAG->getEntryNode(), dl,
                                                LoReg, NVT, InFlag);
      InFlag = Result.getValue(2);
      ReplaceUses(SDValue(Node, 0), Result);
      LLVM_DEBUG(dbgs() << "=> "; Result.getNode()->dump(CurDAG);
                 dbgs() << '\n');
    }
    // Copy the remainder (high) result, if it is needed.
    if (!SDValue(Node, 1).use_empty()) {
      SDValue Result = CurDAG->getCopyFromReg(CurDAG->getEntryNode(), dl,
                                              HiReg, NVT, InFlag);
      InFlag = Result.getValue(2);
      ReplaceUses(SDValue(Node, 1), Result);
      LLVM_DEBUG(dbgs() << "=> "; Result.getNode()->dump(CurDAG);
                 dbgs() << '\n');
    }
    CurDAG->RemoveDeadNode(Node);
    return;
  }

  case X86ISD::FCMP:
  case X86ISD::STRICT_FCMP:
  case X86ISD::STRICT_FCMPS: {
    bool IsStrictCmp = Node->getOpcode() == X86ISD::STRICT_FCMP ||
                       Node->getOpcode() == X86ISD::STRICT_FCMPS;
    SDValue N0 = Node->getOperand(IsStrictCmp ? 1 : 0);
    SDValue N1 = Node->getOperand(IsStrictCmp ? 2 : 1);

    // Save the original VT of the compare.
    MVT CmpVT = N0.getSimpleValueType();

    // Floating point needs special handling if we don't have FCOMI.
    if (Subtarget->hasCMov())
      break;

    bool IsSignaling = Node->getOpcode() == X86ISD::STRICT_FCMPS;

    unsigned Opc;
    switch (CmpVT.SimpleTy) {
    default: llvm_unreachable("Unexpected type!");
    case MVT::f32:
      Opc = IsSignaling ? X86::COM_Fpr32 : X86::UCOM_Fpr32;
      break;
    case MVT::f64:
      Opc = IsSignaling ? X86::COM_Fpr64 : X86::UCOM_Fpr64;
      break;
    case MVT::f80:
      Opc = IsSignaling ? X86::COM_Fpr80 : X86::UCOM_Fpr80;
      break;
    }

    SDValue Cmp;
    SDValue Chain =
        IsStrictCmp ? Node->getOperand(0) : CurDAG->getEntryNode();
    if (IsStrictCmp) {
      SDVTList VTs = CurDAG->getVTList(MVT::i16, MVT::Other);
      Cmp = SDValue(CurDAG->getMachineNode(Opc, dl, VTs, {N0, N1, Chain}), 0);
      Chain = Cmp.getValue(1);
    } else {
      Cmp = SDValue(CurDAG->getMachineNode(Opc, dl, MVT::i16, N0, N1), 0);
    }

    // Move FPSW to AX.
    SDValue FPSW = CurDAG->getCopyToReg(Chain, dl, X86::FPSW, Cmp, SDValue());
    Chain = FPSW;
    SDValue FNSTSW =
        SDValue(CurDAG->getMachineNode(X86::FNSTSW16r, dl, MVT::i16, FPSW,
                                       FPSW.getValue(1)),
                0);

    // Extract upper 8-bits of AX.
    SDValue Extract =
        CurDAG->getTargetExtractSubreg(X86::sub_8bit_hi, dl, MVT::i8, FNSTSW);

    // Move AH into flags.
    // Some 64-bit targets lack SAHF support, but they do support FCOMI.
    assert(Subtarget->hasLAHFSAHF() &&
           "Target doesn't support SAHF or FCOMI?");
    SDValue AH = CurDAG->getCopyToReg(Chain, dl, X86::AH, Extract, SDValue());
    Chain = AH;
    SDValue SAHF = SDValue(
        CurDAG->getMachineNode(X86::SAHF, dl, MVT::i32, AH.getValue(1)), 0);

    if (IsStrictCmp)
      ReplaceUses(SDValue(Node, 1), Chain);

    ReplaceUses(SDValue(Node, 0), SAHF);
    CurDAG->RemoveDeadNode(Node);
    return;
  }

  case X86ISD::CMP: {
    SDValue N0 = Node->getOperand(0);
    SDValue N1 = Node->getOperand(1);

    // Optimizations for TEST compares.
    if (!isNullConstant(N1))
      break;

    // Save the original VT of the compare.
    MVT CmpVT = N0.getSimpleValueType();

    // If we are comparing (and (shr X, C, Mask) with 0, emit a BEXTR followed
    // by a test instruction. The test should be removed later by
    // analyzeCompare if we are using only the zero flag.
    // TODO: Should we check the users and use the BEXTR flags directly?
    if (N0.getOpcode() == ISD::AND && N0.hasOneUse()) {
      if (MachineSDNode *NewNode = matchBEXTRFromAndImm(N0.getNode())) {
        unsigned TestOpc = CmpVT == MVT::i64 ? X86::TEST64rr
                                             : X86::TEST32rr;
        SDValue BEXTR = SDValue(NewNode, 0);
        NewNode = CurDAG->getMachineNode(TestOpc, dl, MVT::i32, BEXTR, BEXTR);
        ReplaceUses(SDValue(Node, 0), SDValue(NewNode, 0));
        CurDAG->RemoveDeadNode(Node);
        return;
      }
    }

    // We can peek through truncates, but we need to be careful below.
    if (N0.getOpcode() == ISD::TRUNCATE && N0.hasOneUse())
      N0 = N0.getOperand(0);

    // Look for (X86cmp (and $op, $imm), 0) and see if we can convert it to
    // use a smaller encoding.
    // Look past the truncate if CMP is the only use of it.
    if (N0.getOpcode() == ISD::AND &&
        N0.getNode()->hasOneUse() &&
        N0.getValueType() != MVT::i8) {
      ConstantSDNode *C = dyn_cast<ConstantSDNode>(N0.getOperand(1));
      if (!C) break;
      uint64_t Mask = C->getZExtValue();

      // Check if we can replace AND+IMM64 with a shift. This is possible for
      // masks/ like 0xFF000000 or 0x00FFFFFF and if we care only about the zero
      // flag.
      if (CmpVT == MVT::i64 && !isInt<32>(Mask) &&
          onlyUsesZeroFlag(SDValue(Node, 0))) {
        if (isMask_64(~Mask)) {
          unsigned TrailingZeros = countTrailingZeros(Mask);
          SDValue Imm = CurDAG->getTargetConstant(TrailingZeros, dl, MVT::i64);
          SDValue Shift =
            SDValue(CurDAG->getMachineNode(X86::SHR64ri, dl, MVT::i64, MVT::i32,
                                           N0.getOperand(0), Imm), 0);
          MachineSDNode *Test = CurDAG->getMachineNode(X86::TEST64rr, dl,
                                                       MVT::i32, Shift, Shift);
          ReplaceNode(Node, Test);
          return;
        }
        if (isMask_64(Mask)) {
          unsigned LeadingZeros = countLeadingZeros(Mask);
          SDValue Imm = CurDAG->getTargetConstant(LeadingZeros, dl, MVT::i64);
          SDValue Shift =
            SDValue(CurDAG->getMachineNode(X86::SHL64ri, dl, MVT::i64, MVT::i32,
                                           N0.getOperand(0), Imm), 0);
          MachineSDNode *Test = CurDAG->getMachineNode(X86::TEST64rr, dl,
                                                       MVT::i32, Shift, Shift);
          ReplaceNode(Node, Test);
          return;
        }
      }

      MVT VT;
      int SubRegOp;
      unsigned ROpc, MOpc;

      // For each of these checks we need to be careful if the sign flag is
      // being used. It is only safe to use the sign flag in two conditions,
      // either the sign bit in the shrunken mask is zero or the final test
      // size is equal to the original compare size.

      if (isUInt<8>(Mask) &&
          (!(Mask & 0x80) || CmpVT == MVT::i8 ||
           hasNoSignFlagUses(SDValue(Node, 0)))) {
        // For example, convert "testl %eax, $8" to "testb %al, $8"
        VT = MVT::i8;
        SubRegOp = X86::sub_8bit;
        ROpc = X86::TEST8ri;
        MOpc = X86::TEST8mi;
      } else if (OptForMinSize && isUInt<16>(Mask) &&
                 (!(Mask & 0x8000) || CmpVT == MVT::i16 ||
                  hasNoSignFlagUses(SDValue(Node, 0)))) {
        // For example, "testl %eax, $32776" to "testw %ax, $32776".
        // NOTE: We only want to form TESTW instructions if optimizing for
        // min size. Otherwise we only save one byte and possibly get a length
        // changing prefix penalty in the decoders.
        VT = MVT::i16;
        SubRegOp = X86::sub_16bit;
        ROpc = X86::TEST16ri;
        MOpc = X86::TEST16mi;
      } else if (isUInt<32>(Mask) && N0.getValueType() != MVT::i16 &&
                 ((!(Mask & 0x80000000) &&
                   // Without minsize 16-bit Cmps can get here so we need to
                   // be sure we calculate the correct sign flag if needed.
                   (CmpVT != MVT::i16 || !(Mask & 0x8000))) ||
                  CmpVT == MVT::i32 ||
                  hasNoSignFlagUses(SDValue(Node, 0)))) {
        // For example, "testq %rax, $268468232" to "testl %eax, $268468232".
        // NOTE: We only want to run that transform if N0 is 32 or 64 bits.
        // Otherwize, we find ourselves in a position where we have to do
        // promotion. If previous passes did not promote the and, we assume
        // they had a good reason not to and do not promote here.
        VT = MVT::i32;
        SubRegOp = X86::sub_32bit;
        ROpc = X86::TEST32ri;
        MOpc = X86::TEST32mi;
      } else {
        // No eligible transformation was found.
        break;
      }

      SDValue Imm = CurDAG->getTargetConstant(Mask, dl, VT);
      SDValue Reg = N0.getOperand(0);

      // Emit a testl or testw.
      MachineSDNode *NewNode;
      SDValue Tmp0, Tmp1, Tmp2, Tmp3, Tmp4;
      if (tryFoldLoad(Node, N0.getNode(), Reg, Tmp0, Tmp1, Tmp2, Tmp3, Tmp4)) {
        if (auto *LoadN = dyn_cast<LoadSDNode>(N0.getOperand(0).getNode())) {
          if (!LoadN->isSimple()) {
            unsigned NumVolBits = LoadN->getValueType(0).getSizeInBits();
            if ((MOpc == X86::TEST8mi && NumVolBits != 8) ||
                (MOpc == X86::TEST16mi && NumVolBits != 16) ||
                (MOpc == X86::TEST32mi && NumVolBits != 32))
              break;
          }
        }
        SDValue Ops[] = { Tmp0, Tmp1, Tmp2, Tmp3, Tmp4, Imm,
                          Reg.getOperand(0) };
        NewNode = CurDAG->getMachineNode(MOpc, dl, MVT::i32, MVT::Other, Ops);
        // Update the chain.
        ReplaceUses(Reg.getValue(1), SDValue(NewNode, 1));
        // Record the mem-refs
        CurDAG->setNodeMemRefs(NewNode,
                               {cast<LoadSDNode>(Reg)->getMemOperand()});
      } else {
        // Extract the subregister if necessary.
        if (N0.getValueType() != VT)
          Reg = CurDAG->getTargetExtractSubreg(SubRegOp, dl, VT, Reg);

        NewNode = CurDAG->getMachineNode(ROpc, dl, MVT::i32, Reg, Imm);
      }
      // Replace CMP with TEST.
      ReplaceNode(Node, NewNode);
      return;
    }
    break;
  }
  case X86ISD::PCMPISTR: {
    if (!Subtarget->hasSSE42())
      break;

    bool NeedIndex = !SDValue(Node, 0).use_empty();
    bool NeedMask = !SDValue(Node, 1).use_empty();
    // We can't fold a load if we are going to make two instructions.
    bool MayFoldLoad = !NeedIndex || !NeedMask;

    MachineSDNode *CNode;
    if (NeedMask) {
      unsigned ROpc = Subtarget->hasAVX() ? X86::VPCMPISTRMrr : X86::PCMPISTRMrr;
      unsigned MOpc = Subtarget->hasAVX() ? X86::VPCMPISTRMrm : X86::PCMPISTRMrm;
      CNode = emitPCMPISTR(ROpc, MOpc, MayFoldLoad, dl, MVT::v16i8, Node);
      ReplaceUses(SDValue(Node, 1), SDValue(CNode, 0));
    }
    if (NeedIndex || !NeedMask) {
      unsigned ROpc = Subtarget->hasAVX() ? X86::VPCMPISTRIrr : X86::PCMPISTRIrr;
      unsigned MOpc = Subtarget->hasAVX() ? X86::VPCMPISTRIrm : X86::PCMPISTRIrm;
      CNode = emitPCMPISTR(ROpc, MOpc, MayFoldLoad, dl, MVT::i32, Node);
      ReplaceUses(SDValue(Node, 0), SDValue(CNode, 0));
    }

    // Connect the flag usage to the last instruction created.
    ReplaceUses(SDValue(Node, 2), SDValue(CNode, 1));
    CurDAG->RemoveDeadNode(Node);
    return;
  }
  case X86ISD::PCMPESTR: {
    if (!Subtarget->hasSSE42())
      break;

    // Copy the two implicit register inputs.
    SDValue InFlag = CurDAG->getCopyToReg(CurDAG->getEntryNode(), dl, X86::EAX,
                                          Node->getOperand(1),
                                          SDValue()).getValue(1);
    InFlag = CurDAG->getCopyToReg(CurDAG->getEntryNode(), dl, X86::EDX,
                                  Node->getOperand(3), InFlag).getValue(1);

    bool NeedIndex = !SDValue(Node, 0).use_empty();
    bool NeedMask = !SDValue(Node, 1).use_empty();
    // We can't fold a load if we are going to make two instructions.
    bool MayFoldLoad = !NeedIndex || !NeedMask;

    MachineSDNode *CNode;
    if (NeedMask) {
      unsigned ROpc = Subtarget->hasAVX() ? X86::VPCMPESTRMrr : X86::PCMPESTRMrr;
      unsigned MOpc = Subtarget->hasAVX() ? X86::VPCMPESTRMrm : X86::PCMPESTRMrm;
      CNode = emitPCMPESTR(ROpc, MOpc, MayFoldLoad, dl, MVT::v16i8, Node,
                           InFlag);
      ReplaceUses(SDValue(Node, 1), SDValue(CNode, 0));
    }
    if (NeedIndex || !NeedMask) {
      unsigned ROpc = Subtarget->hasAVX() ? X86::VPCMPESTRIrr : X86::PCMPESTRIrr;
      unsigned MOpc = Subtarget->hasAVX() ? X86::VPCMPESTRIrm : X86::PCMPESTRIrm;
      CNode = emitPCMPESTR(ROpc, MOpc, MayFoldLoad, dl, MVT::i32, Node, InFlag);
      ReplaceUses(SDValue(Node, 0), SDValue(CNode, 0));
    }
    // Connect the flag usage to the last instruction created.
    ReplaceUses(SDValue(Node, 2), SDValue(CNode, 1));
    CurDAG->RemoveDeadNode(Node);
    return;
  }

  case ISD::SETCC: {
    if (NVT.isVector() && tryVPTESTM(Node, SDValue(Node, 0), SDValue()))
      return;

    break;
  }

  case ISD::STORE:
    if (foldLoadStoreIntoMemOperand(Node))
      return;
    break;

  case X86ISD::SETCC_CARRY: {
    // We have to do this manually because tblgen will put the eflags copy in
    // the wrong place if we use an extract_subreg in the pattern.
    MVT VT = Node->getSimpleValueType(0);

    // Copy flags to the EFLAGS register and glue it to next node.
    SDValue EFLAGS =
        CurDAG->getCopyToReg(CurDAG->getEntryNode(), dl, X86::EFLAGS,
                             Node->getOperand(1), SDValue());

    // Create a 64-bit instruction if the result is 64-bits otherwise use the
    // 32-bit version.
    unsigned Opc = VT == MVT::i64 ? X86::SETB_C64r : X86::SETB_C32r;
    MVT SetVT = VT == MVT::i64 ? MVT::i64 : MVT::i32;
    SDValue Result = SDValue(
        CurDAG->getMachineNode(Opc, dl, SetVT, EFLAGS, EFLAGS.getValue(1)), 0);

    // For less than 32-bits we need to extract from the 32-bit node.
    if (VT == MVT::i8 || VT == MVT::i16) {
      int SubIndex = VT == MVT::i16 ? X86::sub_16bit : X86::sub_8bit;
      Result = CurDAG->getTargetExtractSubreg(SubIndex, dl, VT, Result);
    }

    ReplaceUses(SDValue(Node, 0), Result);
    CurDAG->RemoveDeadNode(Node);
    return;
  }
  case X86ISD::SBB: {
    if (isNullConstant(Node->getOperand(0)) &&
        isNullConstant(Node->getOperand(1))) {
      MVT VT = Node->getSimpleValueType(0);

      // Create zero.
      SDVTList VTs = CurDAG->getVTList(MVT::i32, MVT::i32);
      SDValue Zero =
          SDValue(CurDAG->getMachineNode(X86::MOV32r0, dl, VTs, None), 0);
      if (VT == MVT::i64) {
        Zero = SDValue(
            CurDAG->getMachineNode(
                TargetOpcode::SUBREG_TO_REG, dl, MVT::i64,
                CurDAG->getTargetConstant(0, dl, MVT::i64), Zero,
                CurDAG->getTargetConstant(X86::sub_32bit, dl, MVT::i32)),
            0);
      }

      // Copy flags to the EFLAGS register and glue it to next node.
      SDValue EFLAGS =
          CurDAG->getCopyToReg(CurDAG->getEntryNode(), dl, X86::EFLAGS,
                               Node->getOperand(2), SDValue());

      // Create a 64-bit instruction if the result is 64-bits otherwise use the
      // 32-bit version.
      unsigned Opc = VT == MVT::i64 ? X86::SBB64rr : X86::SBB32rr;
      MVT SBBVT = VT == MVT::i64 ? MVT::i64 : MVT::i32;
      VTs = CurDAG->getVTList(SBBVT, MVT::i32);
      SDValue Result =
          SDValue(CurDAG->getMachineNode(Opc, dl, VTs, {Zero, Zero, EFLAGS,
                                         EFLAGS.getValue(1)}),
                  0);

      // Replace the flag use.
      ReplaceUses(SDValue(Node, 1), Result.getValue(1));

      // Replace the result use.
      if (!SDValue(Node, 0).use_empty()) {
        // For less than 32-bits we need to extract from the 32-bit node.
        if (VT == MVT::i8 || VT == MVT::i16) {
          int SubIndex = VT == MVT::i16 ? X86::sub_16bit : X86::sub_8bit;
          Result = CurDAG->getTargetExtractSubreg(SubIndex, dl, VT, Result);
        }
        ReplaceUses(SDValue(Node, 0), Result);
      }

      CurDAG->RemoveDeadNode(Node);
      return;
    }
    break;
  }
  case X86ISD::MGATHER: {
    auto *Mgt = cast<X86MaskedGatherSDNode>(Node);
    SDValue IndexOp = Mgt->getIndex();
    SDValue Mask = Mgt->getMask();
    MVT IndexVT = IndexOp.getSimpleValueType();
    MVT ValueVT = Node->getSimpleValueType(0);
    MVT MaskVT = Mask.getSimpleValueType();

    // This is just to prevent crashes if the nodes are malformed somehow. We're
    // otherwise only doing loose type checking in here based on type what
    // a type constraint would say just like table based isel.
    if (!ValueVT.isVector() || !MaskVT.isVector())
      break;

    unsigned NumElts = ValueVT.getVectorNumElements();
    MVT ValueSVT = ValueVT.getVectorElementType();

    bool IsFP = ValueSVT.isFloatingPoint();
    unsigned EltSize = ValueSVT.getSizeInBits();

    unsigned Opc = 0;
    bool AVX512Gather = MaskVT.getVectorElementType() == MVT::i1;
    if (AVX512Gather) {
      if (IndexVT == MVT::v4i32 && NumElts == 4 && EltSize == 32)
        Opc = IsFP ? X86::VGATHERDPSZ128rm : X86::VPGATHERDDZ128rm;
      else if (IndexVT == MVT::v8i32 && NumElts == 8 && EltSize == 32)
        Opc = IsFP ? X86::VGATHERDPSZ256rm : X86::VPGATHERDDZ256rm;
      else if (IndexVT == MVT::v16i32 && NumElts == 16 && EltSize == 32)
        Opc = IsFP ? X86::VGATHERDPSZrm : X86::VPGATHERDDZrm;
      else if (IndexVT == MVT::v4i32 && NumElts == 2 && EltSize == 64)
        Opc = IsFP ? X86::VGATHERDPDZ128rm : X86::VPGATHERDQZ128rm;
      else if (IndexVT == MVT::v4i32 && NumElts == 4 && EltSize == 64)
        Opc = IsFP ? X86::VGATHERDPDZ256rm : X86::VPGATHERDQZ256rm;
      else if (IndexVT == MVT::v8i32 && NumElts == 8 && EltSize == 64)
        Opc = IsFP ? X86::VGATHERDPDZrm : X86::VPGATHERDQZrm;
      else if (IndexVT == MVT::v2i64 && NumElts == 4 && EltSize == 32)
        Opc = IsFP ? X86::VGATHERQPSZ128rm : X86::VPGATHERQDZ128rm;
      else if (IndexVT == MVT::v4i64 && NumElts == 4 && EltSize == 32)
        Opc = IsFP ? X86::VGATHERQPSZ256rm : X86::VPGATHERQDZ256rm;
      else if (IndexVT == MVT::v8i64 && NumElts == 8 && EltSize == 32)
        Opc = IsFP ? X86::VGATHERQPSZrm : X86::VPGATHERQDZrm;
      else if (IndexVT == MVT::v2i64 && NumElts == 2 && EltSize == 64)
        Opc = IsFP ? X86::VGATHERQPDZ128rm : X86::VPGATHERQQZ128rm;
      else if (IndexVT == MVT::v4i64 && NumElts == 4 && EltSize == 64)
        Opc = IsFP ? X86::VGATHERQPDZ256rm : X86::VPGATHERQQZ256rm;
      else if (IndexVT == MVT::v8i64 && NumElts == 8 && EltSize == 64)
        Opc = IsFP ? X86::VGATHERQPDZrm : X86::VPGATHERQQZrm;
    } else {
      assert(EVT(MaskVT) == EVT(ValueVT).changeVectorElementTypeToInteger() &&
             "Unexpected mask VT!");
      if (IndexVT == MVT::v4i32 && NumElts == 4 && EltSize == 32)
        Opc = IsFP ? X86::VGATHERDPSrm : X86::VPGATHERDDrm;
      else if (IndexVT == MVT::v8i32 && NumElts == 8 && EltSize == 32)
        Opc = IsFP ? X86::VGATHERDPSYrm : X86::VPGATHERDDYrm;
      else if (IndexVT == MVT::v4i32 && NumElts == 2 && EltSize == 64)
        Opc = IsFP ? X86::VGATHERDPDrm : X86::VPGATHERDQrm;
      else if (IndexVT == MVT::v4i32 && NumElts == 4 && EltSize == 64)
        Opc = IsFP ? X86::VGATHERDPDYrm : X86::VPGATHERDQYrm;
      else if (IndexVT == MVT::v2i64 && NumElts == 4 && EltSize == 32)
        Opc = IsFP ? X86::VGATHERQPSrm : X86::VPGATHERQDrm;
      else if (IndexVT == MVT::v4i64 && NumElts == 4 && EltSize == 32)
        Opc = IsFP ? X86::VGATHERQPSYrm : X86::VPGATHERQDYrm;
      else if (IndexVT == MVT::v2i64 && NumElts == 2 && EltSize == 64)
        Opc = IsFP ? X86::VGATHERQPDrm : X86::VPGATHERQQrm;
      else if (IndexVT == MVT::v4i64 && NumElts == 4 && EltSize == 64)
        Opc = IsFP ? X86::VGATHERQPDYrm : X86::VPGATHERQQYrm;
    }

    if (!Opc)
      break;

    SDValue Base, Scale, Index, Disp, Segment;
    if (!selectVectorAddr(Mgt, Mgt->getBasePtr(), IndexOp, Mgt->getScale(),
                          Base, Scale, Index, Disp, Segment))
      break;

    SDValue PassThru = Mgt->getPassThru();
    SDValue Chain = Mgt->getChain();
    // Gather instructions have a mask output not in the ISD node.
    SDVTList VTs = CurDAG->getVTList(ValueVT, MaskVT, MVT::Other);

    MachineSDNode *NewNode;
    if (AVX512Gather) {
      SDValue Ops[] = {PassThru, Mask, Base,    Scale,
                       Index,    Disp, Segment, Chain};
      NewNode = CurDAG->getMachineNode(Opc, SDLoc(dl), VTs, Ops);
    } else {
      SDValue Ops[] = {PassThru, Base,    Scale, Index,
                       Disp,     Segment, Mask,  Chain};
      NewNode = CurDAG->getMachineNode(Opc, SDLoc(dl), VTs, Ops);
    }
    CurDAG->setNodeMemRefs(NewNode, {Mgt->getMemOperand()});
    ReplaceUses(SDValue(Node, 0), SDValue(NewNode, 0));
    ReplaceUses(SDValue(Node, 1), SDValue(NewNode, 2));
    CurDAG->RemoveDeadNode(Node);
    return;
  }
  case X86ISD::MSCATTER: {
    auto *Sc = cast<X86MaskedScatterSDNode>(Node);
    SDValue Value = Sc->getValue();
    SDValue IndexOp = Sc->getIndex();
    MVT IndexVT = IndexOp.getSimpleValueType();
    MVT ValueVT = Value.getSimpleValueType();

    // This is just to prevent crashes if the nodes are malformed somehow. We're
    // otherwise only doing loose type checking in here based on type what
    // a type constraint would say just like table based isel.
    if (!ValueVT.isVector())
      break;

    unsigned NumElts = ValueVT.getVectorNumElements();
    MVT ValueSVT = ValueVT.getVectorElementType();

    bool IsFP = ValueSVT.isFloatingPoint();
    unsigned EltSize = ValueSVT.getSizeInBits();

    unsigned Opc;
    if (IndexVT == MVT::v4i32 && NumElts == 4 && EltSize == 32)
      Opc = IsFP ? X86::VSCATTERDPSZ128mr : X86::VPSCATTERDDZ128mr;
    else if (IndexVT == MVT::v8i32 && NumElts == 8 && EltSize == 32)
      Opc = IsFP ? X86::VSCATTERDPSZ256mr : X86::VPSCATTERDDZ256mr;
    else if (IndexVT == MVT::v16i32 && NumElts == 16 && EltSize == 32)
      Opc = IsFP ? X86::VSCATTERDPSZmr : X86::VPSCATTERDDZmr;
    else if (IndexVT == MVT::v4i32 && NumElts == 2 && EltSize == 64)
      Opc = IsFP ? X86::VSCATTERDPDZ128mr : X86::VPSCATTERDQZ128mr;
    else if (IndexVT == MVT::v4i32 && NumElts == 4 && EltSize == 64)
      Opc = IsFP ? X86::VSCATTERDPDZ256mr : X86::VPSCATTERDQZ256mr;
    else if (IndexVT == MVT::v8i32 && NumElts == 8 && EltSize == 64)
      Opc = IsFP ? X86::VSCATTERDPDZmr : X86::VPSCATTERDQZmr;
    else if (IndexVT == MVT::v2i64 && NumElts == 4 && EltSize == 32)
      Opc = IsFP ? X86::VSCATTERQPSZ128mr : X86::VPSCATTERQDZ128mr;
    else if (IndexVT == MVT::v4i64 && NumElts == 4 && EltSize == 32)
      Opc = IsFP ? X86::VSCATTERQPSZ256mr : X86::VPSCATTERQDZ256mr;
    else if (IndexVT == MVT::v8i64 && NumElts == 8 && EltSize == 32)
      Opc = IsFP ? X86::VSCATTERQPSZmr : X86::VPSCATTERQDZmr;
    else if (IndexVT == MVT::v2i64 && NumElts == 2 && EltSize == 64)
      Opc = IsFP ? X86::VSCATTERQPDZ128mr : X86::VPSCATTERQQZ128mr;
    else if (IndexVT == MVT::v4i64 && NumElts == 4 && EltSize == 64)
      Opc = IsFP ? X86::VSCATTERQPDZ256mr : X86::VPSCATTERQQZ256mr;
    else if (IndexVT == MVT::v8i64 && NumElts == 8 && EltSize == 64)
      Opc = IsFP ? X86::VSCATTERQPDZmr : X86::VPSCATTERQQZmr;
    else
      break;

    SDValue Base, Scale, Index, Disp, Segment;
    if (!selectVectorAddr(Sc, Sc->getBasePtr(), IndexOp, Sc->getScale(),
                          Base, Scale, Index, Disp, Segment))
      break;

    SDValue Mask = Sc->getMask();
    SDValue Chain = Sc->getChain();
    // Scatter instructions have a mask output not in the ISD node.
    SDVTList VTs = CurDAG->getVTList(Mask.getValueType(), MVT::Other);
    SDValue Ops[] = {Base, Scale, Index, Disp, Segment, Mask, Value, Chain};

    MachineSDNode *NewNode = CurDAG->getMachineNode(Opc, SDLoc(dl), VTs, Ops);
    CurDAG->setNodeMemRefs(NewNode, {Sc->getMemOperand()});
    ReplaceUses(SDValue(Node, 0), SDValue(NewNode, 1));
    CurDAG->RemoveDeadNode(Node);
    return;
  }
  case ISD::PREALLOCATED_SETUP: {
    auto *MFI = CurDAG->getMachineFunction().getInfo<X86MachineFunctionInfo>();
    auto CallId = MFI->getPreallocatedIdForCallSite(
        cast<SrcValueSDNode>(Node->getOperand(1))->getValue());
    SDValue Chain = Node->getOperand(0);
    SDValue CallIdValue = CurDAG->getTargetConstant(CallId, dl, MVT::i32);
    MachineSDNode *New = CurDAG->getMachineNode(
        TargetOpcode::PREALLOCATED_SETUP, dl, MVT::Other, CallIdValue, Chain);
    ReplaceUses(SDValue(Node, 0), SDValue(New, 0)); // Chain
    CurDAG->RemoveDeadNode(Node);
    return;
  }
  case ISD::PREALLOCATED_ARG: {
    auto *MFI = CurDAG->getMachineFunction().getInfo<X86MachineFunctionInfo>();
    auto CallId = MFI->getPreallocatedIdForCallSite(
        cast<SrcValueSDNode>(Node->getOperand(1))->getValue());
    SDValue Chain = Node->getOperand(0);
    SDValue CallIdValue = CurDAG->getTargetConstant(CallId, dl, MVT::i32);
    SDValue ArgIndex = Node->getOperand(2);
    SDValue Ops[3];
    Ops[0] = CallIdValue;
    Ops[1] = ArgIndex;
    Ops[2] = Chain;
    MachineSDNode *New = CurDAG->getMachineNode(
        TargetOpcode::PREALLOCATED_ARG, dl,
        CurDAG->getVTList(TLI->getPointerTy(CurDAG->getDataLayout()),
                          MVT::Other),
        Ops);
    ReplaceUses(SDValue(Node, 0), SDValue(New, 0)); // Arg pointer
    ReplaceUses(SDValue(Node, 1), SDValue(New, 1)); // Chain
    CurDAG->RemoveDeadNode(Node);
    return;
  }
  case X86ISD::AESENCWIDE128KL:
  case X86ISD::AESDECWIDE128KL:
  case X86ISD::AESENCWIDE256KL:
  case X86ISD::AESDECWIDE256KL: {
    if (!Subtarget->hasWIDEKL())
      break;

    unsigned Opcode;
    switch (Node->getOpcode()) {
    default:
      llvm_unreachable("Unexpected opcode!");
    case X86ISD::AESENCWIDE128KL:
      Opcode = X86::AESENCWIDE128KL;
      break;
    case X86ISD::AESDECWIDE128KL:
      Opcode = X86::AESDECWIDE128KL;
      break;
    case X86ISD::AESENCWIDE256KL:
      Opcode = X86::AESENCWIDE256KL;
      break;
    case X86ISD::AESDECWIDE256KL:
      Opcode = X86::AESDECWIDE256KL;
      break;
    }

    SDValue Chain = Node->getOperand(0);
    SDValue Addr = Node->getOperand(1);

    SDValue Base, Scale, Index, Disp, Segment;
    if (!selectAddr(Node, Addr, Base, Scale, Index, Disp, Segment))
      break;

    Chain = CurDAG->getCopyToReg(Chain, dl, X86::XMM0, Node->getOperand(2),
                                 SDValue());
    Chain = CurDAG->getCopyToReg(Chain, dl, X86::XMM1, Node->getOperand(3),
                                 Chain.getValue(1));
    Chain = CurDAG->getCopyToReg(Chain, dl, X86::XMM2, Node->getOperand(4),
                                 Chain.getValue(1));
    Chain = CurDAG->getCopyToReg(Chain, dl, X86::XMM3, Node->getOperand(5),
                                 Chain.getValue(1));
    Chain = CurDAG->getCopyToReg(Chain, dl, X86::XMM4, Node->getOperand(6),
                                 Chain.getValue(1));
    Chain = CurDAG->getCopyToReg(Chain, dl, X86::XMM5, Node->getOperand(7),
                                 Chain.getValue(1));
    Chain = CurDAG->getCopyToReg(Chain, dl, X86::XMM6, Node->getOperand(8),
                                 Chain.getValue(1));
    Chain = CurDAG->getCopyToReg(Chain, dl, X86::XMM7, Node->getOperand(9),
                                 Chain.getValue(1));

    MachineSDNode *Res = CurDAG->getMachineNode(
        Opcode, dl, Node->getVTList(),
        {Base, Scale, Index, Disp, Segment, Chain, Chain.getValue(1)});
    CurDAG->setNodeMemRefs(Res, cast<MemSDNode>(Node)->getMemOperand());
    ReplaceNode(Node, Res);
    return;
  }
  }

  SelectCode(Node);
}

bool X86DAGToDAGISel::
SelectInlineAsmMemoryOperand(const SDValue &Op, unsigned ConstraintID,
                             std::vector<SDValue> &OutOps) {
  SDValue Op0, Op1, Op2, Op3, Op4;
  switch (ConstraintID) {
  default:
    llvm_unreachable("Unexpected asm memory constraint");
  case InlineAsm::Constraint_o: // offsetable        ??
  case InlineAsm::Constraint_v: // not offsetable    ??
  case InlineAsm::Constraint_m: // memory
  case InlineAsm::Constraint_X:
    if (!selectAddr(nullptr, Op, Op0, Op1, Op2, Op3, Op4))
      return true;
    break;
  }

  OutOps.push_back(Op0);
  OutOps.push_back(Op1);
  OutOps.push_back(Op2);
  OutOps.push_back(Op3);
  OutOps.push_back(Op4);
  return false;
}

/// This pass converts a legalized DAG into a X86-specific DAG,
/// ready for instruction scheduling.
FunctionPass *llvm::createX86ISelDag(X86TargetMachine &TM,
                                     CodeGenOpt::Level OptLevel) {
  return new X86DAGToDAGISel(TM, OptLevel);
}<|MERGE_RESOLUTION|>--- conflicted
+++ resolved
@@ -4685,33 +4685,8 @@
                        Index,
                        Disp,
                        Segment,
-<<<<<<< HEAD
-                       CFG,
                        Chain};
       CNode = CurDAG->getMachineNode(Opc, dl, {MVT::x86amx, MVT::Other}, Ops);
-      ReplaceNode(Node, CNode);
-      return;
-    }
-    case Intrinsic::x86_tdpbssd_internal: {
-      if (!Subtarget->hasAMXTILE())
-        break;
-      SDValue Chain = Node->getOperand(0);
-      unsigned Opc = X86::PTDPBSSDV;
-      SDValue CFG = CurDAG->getRegister(0, MVT::Untyped);
-      SDValue Ops[] = {Node->getOperand(2),
-                       Node->getOperand(3),
-                       Node->getOperand(4),
-                       Node->getOperand(5),
-                       Node->getOperand(6),
-                       Node->getOperand(7),
-                       CFG,
-                       Chain};
-      MachineSDNode *CNode =
-          CurDAG->getMachineNode(Opc, dl, {MVT::x86amx, MVT::Other}, Ops);
-=======
-                       Chain};
-      CNode = CurDAG->getMachineNode(Opc, dl, {MVT::x86amx, MVT::Other}, Ops);
->>>>>>> 37c1c249
       ReplaceNode(Node, CNode);
       return;
     }
