--- conflicted
+++ resolved
@@ -4690,8 +4690,6 @@
       ReplaceNode(Node, CNode);
       return;
     }
-<<<<<<< HEAD
-=======
 
     case Intrinsic::x86_tdpbssd_internal:
     case Intrinsic::x86_tdpbsud_internal:
@@ -4731,7 +4729,6 @@
       ReplaceNode(Node, CNode);
       return;
     }
->>>>>>> 841000df
     }
     break;
   }
