--- conflicted
+++ resolved
@@ -4669,10 +4669,7 @@
     case Intrinsic::x86_tdpbssd_internal: {
       if (!Subtarget->hasAMXTILE())
         break;
-<<<<<<< HEAD
-=======
       SDValue Chain = Node->getOperand(0);
->>>>>>> e620e143
       unsigned Opc = X86::PTDPBSSDV;
       SDValue CFG = CurDAG->getRegister(0, MVT::Untyped);
       SDValue Ops[] = {Node->getOperand(2),
@@ -4681,12 +4678,8 @@
                        Node->getOperand(5),
                        Node->getOperand(6),
                        Node->getOperand(7),
-<<<<<<< HEAD
-                       CFG};
-=======
                        CFG,
                        Chain};
->>>>>>> e620e143
       MachineSDNode *CNode =
           CurDAG->getMachineNode(Opc, dl, {MVT::v256i32, MVT::Other}, Ops);
       ReplaceNode(Node, CNode);
