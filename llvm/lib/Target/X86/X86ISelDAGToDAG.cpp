--- conflicted
+++ resolved
@@ -1125,18 +1125,10 @@
       if (VT.isVector() || VT == MVT::f128)
         break;
 
-<<<<<<< HEAD
-#if INTEL_CUSTOMIZATION
-      MVT VecVT = VT == MVT::f64 ? MVT::v2f64 :
-                  VT == MVT::f32 ? MVT::v4f32 :
-                                   MVT::v8f16;
-#endif // INTEL_CUSTOMIZATION
-=======
       MVT VecVT = VT == MVT::f64   ? MVT::v2f64
                   : VT == MVT::f32 ? MVT::v4f32
                                    : MVT::v8f16;
 
->>>>>>> 6f7f5b54
       SDLoc dl(N);
       SDValue Op0 = CurDAG->getNode(ISD::SCALAR_TO_VECTOR, dl, VecVT,
                                     N->getOperand(0));
