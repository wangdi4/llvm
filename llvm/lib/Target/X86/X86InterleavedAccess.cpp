--- conflicted
+++ resolved
@@ -14,16 +14,12 @@
 //
 //===----------------------------------------------------------------------===//
 
-<<<<<<< HEAD
-#include "X86TargetMachine.h"
-#include "X86TargetTransformInfo.h"                // INTEL
-#include "llvm/Analysis/Intel_OptVLSClientUtils.h" // INTEL
-=======
 #include "X86ISelLowering.h"
 #include "X86Subtarget.h"
+#include "X86TargetTransformInfo.h"                // INTEL
 #include "llvm/ADT/ArrayRef.h"
 #include "llvm/ADT/SmallVector.h"
->>>>>>> 9b55e997
+#include "llvm/Analysis/Intel_OptVLSClientUtils.h" // INTEL
 #include "llvm/Analysis/VectorUtils.h"
 #include "llvm/CodeGen/MachineValueType.h"
 #include "llvm/IR/Constants.h"
@@ -44,9 +40,8 @@
 using namespace llvm;
 
 namespace {
-<<<<<<< HEAD
+
 #ifdef INTEL_CUSTOMIZATION
-
 /// Allows creating OVLS abstract memory-references for LLVM-IR based
 /// interleaved accesses. E.g. %wide.vec = load <4 x double>, <4 x double>*
 /// %ptr, align 16
@@ -117,8 +112,6 @@
   int VecStride;
 };
 #endif // INTEL_CUSTOMIZATION
-=======
->>>>>>> 9b55e997
 
 /// \brief This class holds necessary information to represent an interleaved
 /// access group and supports utilities to lower the group into
