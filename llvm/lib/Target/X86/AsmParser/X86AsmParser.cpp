--- conflicted
+++ resolved
@@ -3142,13 +3142,7 @@
   // FIXME: Hack to recognize cmp<comparison code>{sh,ss,sd,ph,ps,pd}.
   if ((PatchedName.startswith("cmp") || PatchedName.startswith("vcmp")) &&
       (PatchedName.endswith("ss") || PatchedName.endswith("sd") ||
-<<<<<<< HEAD
-#if INTEL_CUSTOMIZATION
        PatchedName.endswith("sh") || PatchedName.endswith("ph") ||
-#endif // INTEL_CUSTOMIZATION
-=======
-       PatchedName.endswith("sh") || PatchedName.endswith("ph") ||
->>>>>>> f1de9d6d
        PatchedName.endswith("ps") || PatchedName.endswith("pd"))) {
     bool IsVCMP = PatchedName[0] == 'v';
     unsigned CCIdx = IsVCMP ? 4 : 3;
@@ -3211,19 +3205,10 @@
         PatchedName = IsVCMP ? "vcmpps" : "cmpps";
       else if (PatchedName.endswith("pd"))
         PatchedName = IsVCMP ? "vcmppd" : "cmppd";
-<<<<<<< HEAD
-#if INTEL_CUSTOMIZATION
-      else if (PatchedName.endswith("sh"))
-        PatchedName = IsVCMP ? "vcmpsh" : "cmpsh";
-      else if (PatchedName.endswith("ph"))
-        PatchedName = IsVCMP ? "vcmpph" : "cmpph";
-#endif // INTEL_CUSTOMIZATION
-=======
       else if (PatchedName.endswith("sh"))
         PatchedName = "vcmpsh";
       else if (PatchedName.endswith("ph"))
         PatchedName = "vcmpph";
->>>>>>> f1de9d6d
       else
         llvm_unreachable("Unexpected suffix!");
 
