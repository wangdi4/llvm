//===-- X86AsmParser.cpp - Parse X86 assembly to MCInst instructions ------===//
//
// Part of the LLVM Project, under the Apache License v2.0 with LLVM Exceptions.
// See https://llvm.org/LICENSE.txt for license information.
// SPDX-License-Identifier: Apache-2.0 WITH LLVM-exception
//
//===----------------------------------------------------------------------===//

#include "MCTargetDesc/X86BaseInfo.h"
#include "MCTargetDesc/X86IntelInstPrinter.h"
#include "MCTargetDesc/X86MCExpr.h"
#include "MCTargetDesc/X86TargetStreamer.h"
#include "TargetInfo/X86TargetInfo.h"
#include "X86AsmParserCommon.h"
#include "X86Operand.h"
#include "llvm/ADT/STLExtras.h"
#include "llvm/ADT/SmallString.h"
#include "llvm/ADT/SmallVector.h"
#include "llvm/ADT/StringSwitch.h"
#include "llvm/ADT/Twine.h"
#include "llvm/MC/MCContext.h"
#include "llvm/MC/MCExpr.h"
#include "llvm/MC/MCInst.h"
#include "llvm/MC/MCInstrInfo.h"
#include "llvm/MC/MCParser/MCAsmLexer.h"
#include "llvm/MC/MCParser/MCAsmParser.h"
#include "llvm/MC/MCParser/MCParsedAsmOperand.h"
#include "llvm/MC/MCParser/MCTargetAsmParser.h"
#include "llvm/MC/MCRegisterInfo.h"
#include "llvm/MC/MCSection.h"
#include "llvm/MC/MCStreamer.h"
#include "llvm/MC/MCSubtargetInfo.h"
#include "llvm/MC/MCSymbol.h"
#include "llvm/Support/CommandLine.h"
#include "llvm/Support/Compiler.h"
#include "llvm/Support/SourceMgr.h"
#include "llvm/Support/TargetRegistry.h"
#include "llvm/Support/raw_ostream.h"
#include <algorithm>
#include <memory>

using namespace llvm;

static cl::opt<bool> LVIInlineAsmHardening(
    "x86-experimental-lvi-inline-asm-hardening",
    cl::desc("Harden inline assembly code that may be vulnerable to Load Value"
             " Injection (LVI). This feature is experimental."), cl::Hidden);

static bool checkScale(unsigned Scale, StringRef &ErrMsg) {
  if (Scale != 1 && Scale != 2 && Scale != 4 && Scale != 8) {
    ErrMsg = "scale factor in address must be 1, 2, 4 or 8";
    return true;
  }
  return false;
}

namespace {

static const char OpPrecedence[] = {
    0,  // IC_OR
    1,  // IC_XOR
    2,  // IC_AND
    4,  // IC_LSHIFT
    4,  // IC_RSHIFT
    5,  // IC_PLUS
    5,  // IC_MINUS
    6,  // IC_MULTIPLY
    6,  // IC_DIVIDE
    6,  // IC_MOD
    7,  // IC_NOT
    8,  // IC_NEG
    9,  // IC_RPAREN
    10, // IC_LPAREN
    0,  // IC_IMM
    0,  // IC_REGISTER
    3,  // IC_EQ
    3,  // IC_NE
    3,  // IC_LT
    3,  // IC_LE
    3,  // IC_GT
    3   // IC_GE
};

class X86AsmParser : public MCTargetAsmParser {
  ParseInstructionInfo *InstInfo;
  bool Code16GCC;
  unsigned ForcedDataPrefix = 0;

  enum VEXEncoding {
    VEXEncoding_Default,
    VEXEncoding_VEX,
    VEXEncoding_VEX2,
    VEXEncoding_VEX3,
    VEXEncoding_EVEX,
  };

  VEXEncoding ForcedVEXEncoding = VEXEncoding_Default;

  enum DispEncoding {
    DispEncoding_Default,
    DispEncoding_Disp8,
    DispEncoding_Disp32,
  };

  DispEncoding ForcedDispEncoding = DispEncoding_Default;

private:
  SMLoc consumeToken() {
    MCAsmParser &Parser = getParser();
    SMLoc Result = Parser.getTok().getLoc();
    Parser.Lex();
    return Result;
  }

  X86TargetStreamer &getTargetStreamer() {
    assert(getParser().getStreamer().getTargetStreamer() &&
           "do not have a target streamer");
    MCTargetStreamer &TS = *getParser().getStreamer().getTargetStreamer();
    return static_cast<X86TargetStreamer &>(TS);
  }

  unsigned MatchInstruction(const OperandVector &Operands, MCInst &Inst,
                            uint64_t &ErrorInfo, FeatureBitset &MissingFeatures,
                            bool matchingInlineAsm, unsigned VariantID = 0) {
    // In Code16GCC mode, match as 32-bit.
    if (Code16GCC)
      SwitchMode(X86::Mode32Bit);
    unsigned rv = MatchInstructionImpl(Operands, Inst, ErrorInfo,
                                       MissingFeatures, matchingInlineAsm,
                                       VariantID);
    if (Code16GCC)
      SwitchMode(X86::Mode16Bit);
    return rv;
  }

  enum InfixCalculatorTok {
    IC_OR = 0,
    IC_XOR,
    IC_AND,
    IC_LSHIFT,
    IC_RSHIFT,
    IC_PLUS,
    IC_MINUS,
    IC_MULTIPLY,
    IC_DIVIDE,
    IC_MOD,
    IC_NOT,
    IC_NEG,
    IC_RPAREN,
    IC_LPAREN,
    IC_IMM,
    IC_REGISTER,
    IC_EQ,
    IC_NE,
    IC_LT,
    IC_LE,
    IC_GT,
    IC_GE
  };

  enum IntelOperatorKind {
    IOK_INVALID = 0,
    IOK_LENGTH,
    IOK_SIZE,
    IOK_TYPE,
  };

  enum MasmOperatorKind {
    MOK_INVALID = 0,
    MOK_LENGTHOF,
    MOK_SIZEOF,
    MOK_TYPE,
  };

  class InfixCalculator {
    typedef std::pair< InfixCalculatorTok, int64_t > ICToken;
    SmallVector<InfixCalculatorTok, 4> InfixOperatorStack;
    SmallVector<ICToken, 4> PostfixStack;

    bool isUnaryOperator(InfixCalculatorTok Op) const {
      return Op == IC_NEG || Op == IC_NOT;
    }

  public:
    int64_t popOperand() {
      assert (!PostfixStack.empty() && "Poped an empty stack!");
      ICToken Op = PostfixStack.pop_back_val();
      if (!(Op.first == IC_IMM || Op.first == IC_REGISTER))
        return -1; // The invalid Scale value will be caught later by checkScale
      return Op.second;
    }
    void pushOperand(InfixCalculatorTok Op, int64_t Val = 0) {
      assert ((Op == IC_IMM || Op == IC_REGISTER) &&
              "Unexpected operand!");
      PostfixStack.push_back(std::make_pair(Op, Val));
    }

    void popOperator() { InfixOperatorStack.pop_back(); }
    void pushOperator(InfixCalculatorTok Op) {
      // Push the new operator if the stack is empty.
      if (InfixOperatorStack.empty()) {
        InfixOperatorStack.push_back(Op);
        return;
      }

      // Push the new operator if it has a higher precedence than the operator
      // on the top of the stack or the operator on the top of the stack is a
      // left parentheses.
      unsigned Idx = InfixOperatorStack.size() - 1;
      InfixCalculatorTok StackOp = InfixOperatorStack[Idx];
      if (OpPrecedence[Op] > OpPrecedence[StackOp] || StackOp == IC_LPAREN) {
        InfixOperatorStack.push_back(Op);
        return;
      }

      // The operator on the top of the stack has higher precedence than the
      // new operator.
      unsigned ParenCount = 0;
      while (1) {
        // Nothing to process.
        if (InfixOperatorStack.empty())
          break;

        Idx = InfixOperatorStack.size() - 1;
        StackOp = InfixOperatorStack[Idx];
        if (!(OpPrecedence[StackOp] >= OpPrecedence[Op] || ParenCount))
          break;

        // If we have an even parentheses count and we see a left parentheses,
        // then stop processing.
        if (!ParenCount && StackOp == IC_LPAREN)
          break;

        if (StackOp == IC_RPAREN) {
          ++ParenCount;
          InfixOperatorStack.pop_back();
        } else if (StackOp == IC_LPAREN) {
          --ParenCount;
          InfixOperatorStack.pop_back();
        } else {
          InfixOperatorStack.pop_back();
          PostfixStack.push_back(std::make_pair(StackOp, 0));
        }
      }
      // Push the new operator.
      InfixOperatorStack.push_back(Op);
    }

    int64_t execute() {
      // Push any remaining operators onto the postfix stack.
      while (!InfixOperatorStack.empty()) {
        InfixCalculatorTok StackOp = InfixOperatorStack.pop_back_val();
        if (StackOp != IC_LPAREN && StackOp != IC_RPAREN)
          PostfixStack.push_back(std::make_pair(StackOp, 0));
      }

      if (PostfixStack.empty())
        return 0;

      SmallVector<ICToken, 16> OperandStack;
      for (unsigned i = 0, e = PostfixStack.size(); i != e; ++i) {
        ICToken Op = PostfixStack[i];
        if (Op.first == IC_IMM || Op.first == IC_REGISTER) {
          OperandStack.push_back(Op);
        } else if (isUnaryOperator(Op.first)) {
          assert (OperandStack.size() > 0 && "Too few operands.");
          ICToken Operand = OperandStack.pop_back_val();
          assert (Operand.first == IC_IMM &&
                  "Unary operation with a register!");
          switch (Op.first) {
          default:
            report_fatal_error("Unexpected operator!");
            break;
          case IC_NEG:
            OperandStack.push_back(std::make_pair(IC_IMM, -Operand.second));
            break;
          case IC_NOT:
            OperandStack.push_back(std::make_pair(IC_IMM, ~Operand.second));
            break;
          }
        } else {
          assert (OperandStack.size() > 1 && "Too few operands.");
          int64_t Val;
          ICToken Op2 = OperandStack.pop_back_val();
          ICToken Op1 = OperandStack.pop_back_val();
          switch (Op.first) {
          default:
            report_fatal_error("Unexpected operator!");
            break;
          case IC_PLUS:
            Val = Op1.second + Op2.second;
            OperandStack.push_back(std::make_pair(IC_IMM, Val));
            break;
          case IC_MINUS:
            Val = Op1.second - Op2.second;
            OperandStack.push_back(std::make_pair(IC_IMM, Val));
            break;
          case IC_MULTIPLY:
            assert (Op1.first == IC_IMM && Op2.first == IC_IMM &&
                    "Multiply operation with an immediate and a register!");
            Val = Op1.second * Op2.second;
            OperandStack.push_back(std::make_pair(IC_IMM, Val));
            break;
          case IC_DIVIDE:
            assert (Op1.first == IC_IMM && Op2.first == IC_IMM &&
                    "Divide operation with an immediate and a register!");
            assert (Op2.second != 0 && "Division by zero!");
            Val = Op1.second / Op2.second;
            OperandStack.push_back(std::make_pair(IC_IMM, Val));
            break;
          case IC_MOD:
            assert (Op1.first == IC_IMM && Op2.first == IC_IMM &&
                    "Modulo operation with an immediate and a register!");
            Val = Op1.second % Op2.second;
            OperandStack.push_back(std::make_pair(IC_IMM, Val));
            break;
          case IC_OR:
            assert (Op1.first == IC_IMM && Op2.first == IC_IMM &&
                    "Or operation with an immediate and a register!");
            Val = Op1.second | Op2.second;
            OperandStack.push_back(std::make_pair(IC_IMM, Val));
            break;
          case IC_XOR:
            assert(Op1.first == IC_IMM && Op2.first == IC_IMM &&
              "Xor operation with an immediate and a register!");
            Val = Op1.second ^ Op2.second;
            OperandStack.push_back(std::make_pair(IC_IMM, Val));
            break;
          case IC_AND:
            assert (Op1.first == IC_IMM && Op2.first == IC_IMM &&
                    "And operation with an immediate and a register!");
            Val = Op1.second & Op2.second;
            OperandStack.push_back(std::make_pair(IC_IMM, Val));
            break;
          case IC_LSHIFT:
            assert (Op1.first == IC_IMM && Op2.first == IC_IMM &&
                    "Left shift operation with an immediate and a register!");
            Val = Op1.second << Op2.second;
            OperandStack.push_back(std::make_pair(IC_IMM, Val));
            break;
          case IC_RSHIFT:
            assert (Op1.first == IC_IMM && Op2.first == IC_IMM &&
                    "Right shift operation with an immediate and a register!");
            Val = Op1.second >> Op2.second;
            OperandStack.push_back(std::make_pair(IC_IMM, Val));
            break;
          case IC_EQ:
            assert(Op1.first == IC_IMM && Op2.first == IC_IMM &&
                   "Equals operation with an immediate and a register!");
            Val = (Op1.second == Op2.second) ? -1 : 0;
            OperandStack.push_back(std::make_pair(IC_IMM, Val));
            break;
          case IC_NE:
            assert(Op1.first == IC_IMM && Op2.first == IC_IMM &&
                   "Not-equals operation with an immediate and a register!");
            Val = (Op1.second != Op2.second) ? -1 : 0;
            OperandStack.push_back(std::make_pair(IC_IMM, Val));
            break;
          case IC_LT:
            assert(Op1.first == IC_IMM && Op2.first == IC_IMM &&
                   "Less-than operation with an immediate and a register!");
            Val = (Op1.second < Op2.second) ? -1 : 0;
            OperandStack.push_back(std::make_pair(IC_IMM, Val));
            break;
          case IC_LE:
            assert(Op1.first == IC_IMM && Op2.first == IC_IMM &&
                   "Less-than-or-equal operation with an immediate and a "
                   "register!");
            Val = (Op1.second <= Op2.second) ? -1 : 0;
            OperandStack.push_back(std::make_pair(IC_IMM, Val));
            break;
          case IC_GT:
            assert(Op1.first == IC_IMM && Op2.first == IC_IMM &&
                   "Greater-than operation with an immediate and a register!");
            Val = (Op1.second > Op2.second) ? -1 : 0;
            OperandStack.push_back(std::make_pair(IC_IMM, Val));
            break;
          case IC_GE:
            assert(Op1.first == IC_IMM && Op2.first == IC_IMM &&
                   "Greater-than-or-equal operation with an immediate and a "
                   "register!");
            Val = (Op1.second >= Op2.second) ? -1 : 0;
            OperandStack.push_back(std::make_pair(IC_IMM, Val));
            break;
          }
        }
      }
      assert (OperandStack.size() == 1 && "Expected a single result.");
      return OperandStack.pop_back_val().second;
    }
  };

  enum IntelExprState {
    IES_INIT,
    IES_OR,
    IES_XOR,
    IES_AND,
    IES_EQ,
    IES_NE,
    IES_LT,
    IES_LE,
    IES_GT,
    IES_GE,
    IES_LSHIFT,
    IES_RSHIFT,
    IES_PLUS,
    IES_MINUS,
    IES_OFFSET,
    IES_CAST,
    IES_NOT,
    IES_MULTIPLY,
    IES_DIVIDE,
    IES_MOD,
    IES_LBRAC,
    IES_RBRAC,
    IES_LPAREN,
    IES_RPAREN,
    IES_REGISTER,
    IES_INTEGER,
    IES_IDENTIFIER,
    IES_ERROR
  };

  class IntelExprStateMachine {
    IntelExprState State, PrevState;
    unsigned BaseReg, IndexReg, TmpReg, Scale;
    int64_t Imm;
    const MCExpr *Sym;
    StringRef SymName;
    InfixCalculator IC;
    InlineAsmIdentifierInfo Info;
    short BracCount;
    bool MemExpr;
    bool OffsetOperator;
    SMLoc OffsetOperatorLoc;
    AsmTypeInfo CurType;

    bool setSymRef(const MCExpr *Val, StringRef ID, StringRef &ErrMsg) {
      if (Sym) {
        ErrMsg = "cannot use more than one symbol in memory operand";
        return true;
      }
      Sym = Val;
      SymName = ID;
      return false;
    }

  public:
    IntelExprStateMachine()
        : State(IES_INIT), PrevState(IES_ERROR), BaseReg(0), IndexReg(0),
          TmpReg(0), Scale(0), Imm(0), Sym(nullptr), BracCount(0),
          MemExpr(false), OffsetOperator(false) {}

    void addImm(int64_t imm) { Imm += imm; }
    short getBracCount() const { return BracCount; }
    bool isMemExpr() const { return MemExpr; }
    bool isOffsetOperator() const { return OffsetOperator; }
    SMLoc getOffsetLoc() const { return OffsetOperatorLoc; }
    unsigned getBaseReg() const { return BaseReg; }
    unsigned getIndexReg() const { return IndexReg; }
    unsigned getScale() const { return Scale; }
    const MCExpr *getSym() const { return Sym; }
    StringRef getSymName() const { return SymName; }
    StringRef getType() const { return CurType.Name; }
    unsigned getSize() const { return CurType.Size; }
    unsigned getElementSize() const { return CurType.ElementSize; }
    unsigned getLength() const { return CurType.Length; }
    int64_t getImm() { return Imm + IC.execute(); }
    bool isValidEndState() const {
      return State == IES_RBRAC || State == IES_INTEGER;
    }
    bool hadError() const { return State == IES_ERROR; }
    const InlineAsmIdentifierInfo &getIdentifierInfo() const { return Info; }

    void onOr() {
      IntelExprState CurrState = State;
      switch (State) {
      default:
        State = IES_ERROR;
        break;
      case IES_INTEGER:
      case IES_RPAREN:
      case IES_REGISTER:
        State = IES_OR;
        IC.pushOperator(IC_OR);
        break;
      }
      PrevState = CurrState;
    }
    void onXor() {
      IntelExprState CurrState = State;
      switch (State) {
      default:
        State = IES_ERROR;
        break;
      case IES_INTEGER:
      case IES_RPAREN:
      case IES_REGISTER:
        State = IES_XOR;
        IC.pushOperator(IC_XOR);
        break;
      }
      PrevState = CurrState;
    }
    void onAnd() {
      IntelExprState CurrState = State;
      switch (State) {
      default:
        State = IES_ERROR;
        break;
      case IES_INTEGER:
      case IES_RPAREN:
      case IES_REGISTER:
        State = IES_AND;
        IC.pushOperator(IC_AND);
        break;
      }
      PrevState = CurrState;
    }
    void onEq() {
      IntelExprState CurrState = State;
      switch (State) {
      default:
        State = IES_ERROR;
        break;
      case IES_INTEGER:
      case IES_RPAREN:
      case IES_REGISTER:
        State = IES_EQ;
        IC.pushOperator(IC_EQ);
        break;
      }
      PrevState = CurrState;
    }
    void onNE() {
      IntelExprState CurrState = State;
      switch (State) {
      default:
        State = IES_ERROR;
        break;
      case IES_INTEGER:
      case IES_RPAREN:
      case IES_REGISTER:
        State = IES_NE;
        IC.pushOperator(IC_NE);
        break;
      }
      PrevState = CurrState;
    }
    void onLT() {
      IntelExprState CurrState = State;
      switch (State) {
      default:
        State = IES_ERROR;
        break;
      case IES_INTEGER:
      case IES_RPAREN:
      case IES_REGISTER:
        State = IES_LT;
        IC.pushOperator(IC_LT);
        break;
      }
      PrevState = CurrState;
    }
    void onLE() {
      IntelExprState CurrState = State;
      switch (State) {
      default:
        State = IES_ERROR;
        break;
      case IES_INTEGER:
      case IES_RPAREN:
      case IES_REGISTER:
        State = IES_LE;
        IC.pushOperator(IC_LE);
        break;
      }
      PrevState = CurrState;
    }
    void onGT() {
      IntelExprState CurrState = State;
      switch (State) {
      default:
        State = IES_ERROR;
        break;
      case IES_INTEGER:
      case IES_RPAREN:
      case IES_REGISTER:
        State = IES_GT;
        IC.pushOperator(IC_GT);
        break;
      }
      PrevState = CurrState;
    }
    void onGE() {
      IntelExprState CurrState = State;
      switch (State) {
      default:
        State = IES_ERROR;
        break;
      case IES_INTEGER:
      case IES_RPAREN:
      case IES_REGISTER:
        State = IES_GE;
        IC.pushOperator(IC_GE);
        break;
      }
      PrevState = CurrState;
    }
    void onLShift() {
      IntelExprState CurrState = State;
      switch (State) {
      default:
        State = IES_ERROR;
        break;
      case IES_INTEGER:
      case IES_RPAREN:
      case IES_REGISTER:
        State = IES_LSHIFT;
        IC.pushOperator(IC_LSHIFT);
        break;
      }
      PrevState = CurrState;
    }
    void onRShift() {
      IntelExprState CurrState = State;
      switch (State) {
      default:
        State = IES_ERROR;
        break;
      case IES_INTEGER:
      case IES_RPAREN:
      case IES_REGISTER:
        State = IES_RSHIFT;
        IC.pushOperator(IC_RSHIFT);
        break;
      }
      PrevState = CurrState;
    }
    bool onPlus(StringRef &ErrMsg) {
      IntelExprState CurrState = State;
      switch (State) {
      default:
        State = IES_ERROR;
        break;
      case IES_INTEGER:
      case IES_RPAREN:
      case IES_REGISTER:
      case IES_OFFSET:
        State = IES_PLUS;
        IC.pushOperator(IC_PLUS);
        if (CurrState == IES_REGISTER && PrevState != IES_MULTIPLY) {
          // If we already have a BaseReg, then assume this is the IndexReg with
          // no explicit scale.
          if (!BaseReg) {
            BaseReg = TmpReg;
          } else {
            if (IndexReg) {
              ErrMsg = "BaseReg/IndexReg already set!";
              return true;
            }
            IndexReg = TmpReg;
            Scale = 0;
          }
        }
        break;
      }
      PrevState = CurrState;
      return false;
    }
    bool onMinus(StringRef &ErrMsg) {
      IntelExprState CurrState = State;
      switch (State) {
      default:
        State = IES_ERROR;
        break;
      case IES_OR:
      case IES_XOR:
      case IES_AND:
      case IES_EQ:
      case IES_NE:
      case IES_LT:
      case IES_LE:
      case IES_GT:
      case IES_GE:
      case IES_LSHIFT:
      case IES_RSHIFT:
      case IES_PLUS:
      case IES_NOT:
      case IES_MULTIPLY:
      case IES_DIVIDE:
      case IES_MOD:
      case IES_LPAREN:
      case IES_RPAREN:
      case IES_LBRAC:
      case IES_RBRAC:
      case IES_INTEGER:
      case IES_REGISTER:
      case IES_INIT:
      case IES_OFFSET:
        State = IES_MINUS;
        // push minus operator if it is not a negate operator
        if (CurrState == IES_REGISTER || CurrState == IES_RPAREN ||
            CurrState == IES_INTEGER  || CurrState == IES_RBRAC  ||
            CurrState == IES_OFFSET)
          IC.pushOperator(IC_MINUS);
        else if (PrevState == IES_REGISTER && CurrState == IES_MULTIPLY) {
          // We have negate operator for Scale: it's illegal
          ErrMsg = "Scale can't be negative";
          return true;
        } else
          IC.pushOperator(IC_NEG);
        if (CurrState == IES_REGISTER && PrevState != IES_MULTIPLY) {
          // If we already have a BaseReg, then assume this is the IndexReg with
          // no explicit scale.
          if (!BaseReg) {
            BaseReg = TmpReg;
          } else {
            if (IndexReg) {
              ErrMsg = "BaseReg/IndexReg already set!";
              return true;
            }
            IndexReg = TmpReg;
            Scale = 0;
          }
        }
        break;
      }
      PrevState = CurrState;
      return false;
    }
    void onNot() {
      IntelExprState CurrState = State;
      switch (State) {
      default:
        State = IES_ERROR;
        break;
      case IES_OR:
      case IES_XOR:
      case IES_AND:
      case IES_EQ:
      case IES_NE:
      case IES_LT:
      case IES_LE:
      case IES_GT:
      case IES_GE:
      case IES_LSHIFT:
      case IES_RSHIFT:
      case IES_PLUS:
      case IES_MINUS:
      case IES_NOT:
      case IES_MULTIPLY:
      case IES_DIVIDE:
      case IES_MOD:
      case IES_LPAREN:
      case IES_LBRAC:
      case IES_INIT:
        State = IES_NOT;
        IC.pushOperator(IC_NOT);
        break;
      }
      PrevState = CurrState;
    }
    bool onRegister(unsigned Reg, StringRef &ErrMsg) {
      IntelExprState CurrState = State;
      switch (State) {
      default:
        State = IES_ERROR;
        break;
      case IES_PLUS:
      case IES_LPAREN:
      case IES_LBRAC:
        State = IES_REGISTER;
        TmpReg = Reg;
        IC.pushOperand(IC_REGISTER);
        break;
      case IES_MULTIPLY:
        // Index Register - Scale * Register
        if (PrevState == IES_INTEGER) {
          if (IndexReg) {
            ErrMsg = "BaseReg/IndexReg already set!";
            return true;
          }
          State = IES_REGISTER;
          IndexReg = Reg;
          // Get the scale and replace the 'Scale * Register' with '0'.
          Scale = IC.popOperand();
          if (checkScale(Scale, ErrMsg))
            return true;
          IC.pushOperand(IC_IMM);
          IC.popOperator();
        } else {
          State = IES_ERROR;
        }
        break;
      }
      PrevState = CurrState;
      return false;
    }
    bool onIdentifierExpr(const MCExpr *SymRef, StringRef SymRefName,
                          const InlineAsmIdentifierInfo &IDInfo,
                          const AsmTypeInfo &Type, bool ParsingMSInlineAsm,
                          StringRef &ErrMsg) {
      // InlineAsm: Treat an enum value as an integer
      if (ParsingMSInlineAsm)
        if (IDInfo.isKind(InlineAsmIdentifierInfo::IK_EnumVal))
          return onInteger(IDInfo.Enum.EnumVal, ErrMsg);
      // Treat a symbolic constant like an integer
      if (auto *CE = dyn_cast<MCConstantExpr>(SymRef))
        return onInteger(CE->getValue(), ErrMsg);
      PrevState = State;
      switch (State) {
      default:
        State = IES_ERROR;
        break;
      case IES_CAST:
      case IES_PLUS:
      case IES_MINUS:
      case IES_NOT:
      case IES_INIT:
      case IES_LBRAC:
      case IES_LPAREN:
        if (setSymRef(SymRef, SymRefName, ErrMsg))
          return true;
        MemExpr = true;
        State = IES_INTEGER;
        IC.pushOperand(IC_IMM);
        if (ParsingMSInlineAsm)
          Info = IDInfo;
        setTypeInfo(Type);
        break;
      }
      return false;
    }
    bool onInteger(int64_t TmpInt, StringRef &ErrMsg) {
      IntelExprState CurrState = State;
      switch (State) {
      default:
        State = IES_ERROR;
        break;
      case IES_PLUS:
      case IES_MINUS:
      case IES_NOT:
      case IES_OR:
      case IES_XOR:
      case IES_AND:
      case IES_EQ:
      case IES_NE:
      case IES_LT:
      case IES_LE:
      case IES_GT:
      case IES_GE:
      case IES_LSHIFT:
      case IES_RSHIFT:
      case IES_DIVIDE:
      case IES_MOD:
      case IES_MULTIPLY:
      case IES_LPAREN:
      case IES_INIT:
      case IES_LBRAC:
        State = IES_INTEGER;
        if (PrevState == IES_REGISTER && CurrState == IES_MULTIPLY) {
          // Index Register - Register * Scale
          if (IndexReg) {
            ErrMsg = "BaseReg/IndexReg already set!";
            return true;
          }
          IndexReg = TmpReg;
          Scale = TmpInt;
          if (checkScale(Scale, ErrMsg))
            return true;
          // Get the scale and replace the 'Register * Scale' with '0'.
          IC.popOperator();
        } else {
          IC.pushOperand(IC_IMM, TmpInt);
        }
        break;
      }
      PrevState = CurrState;
      return false;
    }
    void onStar() {
      PrevState = State;
      switch (State) {
      default:
        State = IES_ERROR;
        break;
      case IES_INTEGER:
      case IES_REGISTER:
      case IES_RPAREN:
        State = IES_MULTIPLY;
        IC.pushOperator(IC_MULTIPLY);
        break;
      }
    }
    void onDivide() {
      PrevState = State;
      switch (State) {
      default:
        State = IES_ERROR;
        break;
      case IES_INTEGER:
      case IES_RPAREN:
        State = IES_DIVIDE;
        IC.pushOperator(IC_DIVIDE);
        break;
      }
    }
    void onMod() {
      PrevState = State;
      switch (State) {
      default:
        State = IES_ERROR;
        break;
      case IES_INTEGER:
      case IES_RPAREN:
        State = IES_MOD;
        IC.pushOperator(IC_MOD);
        break;
      }
    }
    bool onLBrac() {
      if (BracCount)
        return true;
      PrevState = State;
      switch (State) {
      default:
        State = IES_ERROR;
        break;
      case IES_RBRAC:
      case IES_INTEGER:
      case IES_RPAREN:
        State = IES_PLUS;
        IC.pushOperator(IC_PLUS);
        CurType.Length = 1;
        CurType.Size = CurType.ElementSize;
        break;
      case IES_INIT:
      case IES_CAST:
        assert(!BracCount && "BracCount should be zero on parsing's start");
        State = IES_LBRAC;
        break;
      }
      MemExpr = true;
      BracCount++;
      return false;
    }
    bool onRBrac() {
      IntelExprState CurrState = State;
      switch (State) {
      default:
        State = IES_ERROR;
        break;
      case IES_INTEGER:
      case IES_OFFSET:
      case IES_REGISTER:
      case IES_RPAREN:
        if (BracCount-- != 1)
          return true;
        State = IES_RBRAC;
        if (CurrState == IES_REGISTER && PrevState != IES_MULTIPLY) {
          // If we already have a BaseReg, then assume this is the IndexReg with
          // no explicit scale.
          if (!BaseReg) {
            BaseReg = TmpReg;
          } else {
            assert (!IndexReg && "BaseReg/IndexReg already set!");
            IndexReg = TmpReg;
            Scale = 0;
          }
        }
        break;
      }
      PrevState = CurrState;
      return false;
    }
    void onLParen() {
      IntelExprState CurrState = State;
      switch (State) {
      default:
        State = IES_ERROR;
        break;
      case IES_PLUS:
      case IES_MINUS:
      case IES_NOT:
      case IES_OR:
      case IES_XOR:
      case IES_AND:
      case IES_EQ:
      case IES_NE:
      case IES_LT:
      case IES_LE:
      case IES_GT:
      case IES_GE:
      case IES_LSHIFT:
      case IES_RSHIFT:
      case IES_MULTIPLY:
      case IES_DIVIDE:
      case IES_MOD:
      case IES_LPAREN:
      case IES_INIT:
      case IES_LBRAC:
        State = IES_LPAREN;
        IC.pushOperator(IC_LPAREN);
        break;
      }
      PrevState = CurrState;
    }
    void onRParen() {
      PrevState = State;
      switch (State) {
      default:
        State = IES_ERROR;
        break;
      case IES_INTEGER:
      case IES_OFFSET:
      case IES_REGISTER:
      case IES_RBRAC:
      case IES_RPAREN:
        State = IES_RPAREN;
        IC.pushOperator(IC_RPAREN);
        break;
      }
    }
    bool onOffset(const MCExpr *Val, SMLoc OffsetLoc, StringRef ID,
                  const InlineAsmIdentifierInfo &IDInfo,
                  bool ParsingMSInlineAsm, StringRef &ErrMsg) {
      PrevState = State;
      switch (State) {
      default:
        ErrMsg = "unexpected offset operator expression";
        return true;
      case IES_PLUS:
      case IES_INIT:
      case IES_LBRAC:
        if (setSymRef(Val, ID, ErrMsg))
          return true;
        OffsetOperator = true;
        OffsetOperatorLoc = OffsetLoc;
        State = IES_OFFSET;
        // As we cannot yet resolve the actual value (offset), we retain
        // the requested semantics by pushing a '0' to the operands stack
        IC.pushOperand(IC_IMM);
        if (ParsingMSInlineAsm) {
          Info = IDInfo;
        }
        break;
      }
      return false;
    }
    void onCast(AsmTypeInfo Info) {
      PrevState = State;
      switch (State) {
      default:
        State = IES_ERROR;
        break;
      case IES_LPAREN:
        setTypeInfo(Info);
        State = IES_CAST;
        break;
      }
    }
    void setTypeInfo(AsmTypeInfo Type) { CurType = Type; }
  };

  bool Error(SMLoc L, const Twine &Msg, SMRange Range = None,
             bool MatchingInlineAsm = false) {
    MCAsmParser &Parser = getParser();
    if (MatchingInlineAsm) {
      if (!getLexer().isAtStartOfStatement())
        Parser.eatToEndOfStatement();
      return false;
    }
    return Parser.Error(L, Msg, Range);
  }

  bool MatchRegisterByName(unsigned &RegNo, StringRef RegName, SMLoc StartLoc,
                           SMLoc EndLoc);
  bool ParseRegister(unsigned &RegNo, SMLoc &StartLoc, SMLoc &EndLoc,
                     bool RestoreOnFailure);

  std::unique_ptr<X86Operand> DefaultMemSIOperand(SMLoc Loc);
  std::unique_ptr<X86Operand> DefaultMemDIOperand(SMLoc Loc);
  bool IsSIReg(unsigned Reg);
  unsigned GetSIDIForRegClass(unsigned RegClassID, unsigned Reg, bool IsSIReg);
  void
  AddDefaultSrcDestOperands(OperandVector &Operands,
                            std::unique_ptr<llvm::MCParsedAsmOperand> &&Src,
                            std::unique_ptr<llvm::MCParsedAsmOperand> &&Dst);
  bool VerifyAndAdjustOperands(OperandVector &OrigOperands,
                               OperandVector &FinalOperands);
  bool ParseOperand(OperandVector &Operands);
  bool ParseATTOperand(OperandVector &Operands);
  bool ParseIntelOperand(OperandVector &Operands);
  bool ParseIntelOffsetOperator(const MCExpr *&Val, StringRef &ID,
                                InlineAsmIdentifierInfo &Info, SMLoc &End);
  bool ParseIntelDotOperator(IntelExprStateMachine &SM, SMLoc &End);
  unsigned IdentifyIntelInlineAsmOperator(StringRef Name);
  unsigned ParseIntelInlineAsmOperator(unsigned OpKind);
  unsigned IdentifyMasmOperator(StringRef Name);
  bool ParseMasmOperator(unsigned OpKind, int64_t &Val);
  bool ParseRoundingModeOp(SMLoc Start, OperandVector &Operands);
  bool ParseIntelNamedOperator(StringRef Name, IntelExprStateMachine &SM,
                               bool &ParseError, SMLoc &End);
  bool ParseMasmNamedOperator(StringRef Name, IntelExprStateMachine &SM,
                              bool &ParseError, SMLoc &End);
  void RewriteIntelExpression(IntelExprStateMachine &SM, SMLoc Start,
                              SMLoc End);
  bool ParseIntelExpression(IntelExprStateMachine &SM, SMLoc &End);
  bool ParseIntelInlineAsmIdentifier(const MCExpr *&Val, StringRef &Identifier,
                                     InlineAsmIdentifierInfo &Info,
                                     bool IsUnevaluatedOperand, SMLoc &End,
                                     bool IsParsingOffsetOperator = false);

  bool ParseMemOperand(unsigned SegReg, const MCExpr *Disp, SMLoc StartLoc,
                       SMLoc EndLoc, OperandVector &Operands);

  X86::CondCode ParseConditionCode(StringRef CCode);

  bool ParseIntelMemoryOperandSize(unsigned &Size);
  bool CreateMemForMSInlineAsm(unsigned SegReg, const MCExpr *Disp,
                               unsigned BaseReg, unsigned IndexReg,
                               unsigned Scale, SMLoc Start, SMLoc End,
                               unsigned Size, StringRef Identifier,
                               const InlineAsmIdentifierInfo &Info,
                               OperandVector &Operands);

  bool parseDirectiveArch();
  bool parseDirectiveNops(SMLoc L);
  bool parseDirectiveEven(SMLoc L);
  bool ParseDirectiveCode(StringRef IDVal, SMLoc L);

  /// CodeView FPO data directives.
  bool parseDirectiveFPOProc(SMLoc L);
  bool parseDirectiveFPOSetFrame(SMLoc L);
  bool parseDirectiveFPOPushReg(SMLoc L);
  bool parseDirectiveFPOStackAlloc(SMLoc L);
  bool parseDirectiveFPOStackAlign(SMLoc L);
  bool parseDirectiveFPOEndPrologue(SMLoc L);
  bool parseDirectiveFPOEndProc(SMLoc L);

  /// SEH directives.
  bool parseSEHRegisterNumber(unsigned RegClassID, unsigned &RegNo);
  bool parseDirectiveSEHPushReg(SMLoc);
  bool parseDirectiveSEHSetFrame(SMLoc);
  bool parseDirectiveSEHSaveReg(SMLoc);
  bool parseDirectiveSEHSaveXMM(SMLoc);
  bool parseDirectiveSEHPushFrame(SMLoc);

  unsigned checkTargetMatchPredicate(MCInst &Inst) override;

  bool validateInstruction(MCInst &Inst, const OperandVector &Ops);
  bool processInstruction(MCInst &Inst, const OperandVector &Ops);

  // Load Value Injection (LVI) Mitigations for machine code
  void emitWarningForSpecialLVIInstruction(SMLoc Loc);
  void applyLVICFIMitigation(MCInst &Inst, MCStreamer &Out);
  void applyLVILoadHardeningMitigation(MCInst &Inst, MCStreamer &Out);

  /// Wrapper around MCStreamer::emitInstruction(). Possibly adds
  /// instrumentation around Inst.
  void emitInstruction(MCInst &Inst, OperandVector &Operands, MCStreamer &Out);

  bool MatchAndEmitInstruction(SMLoc IDLoc, unsigned &Opcode,
                               OperandVector &Operands, MCStreamer &Out,
                               uint64_t &ErrorInfo,
                               bool MatchingInlineAsm) override;

  void MatchFPUWaitAlias(SMLoc IDLoc, X86Operand &Op, OperandVector &Operands,
                         MCStreamer &Out, bool MatchingInlineAsm);

  bool ErrorMissingFeature(SMLoc IDLoc, const FeatureBitset &MissingFeatures,
                           bool MatchingInlineAsm);

  bool MatchAndEmitATTInstruction(SMLoc IDLoc, unsigned &Opcode,
                                  OperandVector &Operands, MCStreamer &Out,
                                  uint64_t &ErrorInfo,
                                  bool MatchingInlineAsm);

  bool MatchAndEmitIntelInstruction(SMLoc IDLoc, unsigned &Opcode,
                                    OperandVector &Operands, MCStreamer &Out,
                                    uint64_t &ErrorInfo,
                                    bool MatchingInlineAsm);

  bool OmitRegisterFromClobberLists(unsigned RegNo) override;

  /// Parses AVX512 specific operand primitives: masked registers ({%k<NUM>}, {z})
  /// and memory broadcasting ({1to<NUM>}) primitives, updating Operands vector if required.
  /// return false if no parsing errors occurred, true otherwise.
  bool HandleAVX512Operand(OperandVector &Operands);

  bool ParseZ(std::unique_ptr<X86Operand> &Z, const SMLoc &StartLoc);

  bool is64BitMode() const {
    // FIXME: Can tablegen auto-generate this?
    return getSTI().getFeatureBits()[X86::Mode64Bit];
  }
  bool is32BitMode() const {
    // FIXME: Can tablegen auto-generate this?
    return getSTI().getFeatureBits()[X86::Mode32Bit];
  }
  bool is16BitMode() const {
    // FIXME: Can tablegen auto-generate this?
    return getSTI().getFeatureBits()[X86::Mode16Bit];
  }
  void SwitchMode(unsigned mode) {
    MCSubtargetInfo &STI = copySTI();
    FeatureBitset AllModes({X86::Mode64Bit, X86::Mode32Bit, X86::Mode16Bit});
    FeatureBitset OldMode = STI.getFeatureBits() & AllModes;
    FeatureBitset FB = ComputeAvailableFeatures(
      STI.ToggleFeature(OldMode.flip(mode)));
    setAvailableFeatures(FB);

    assert(FeatureBitset({mode}) == (STI.getFeatureBits() & AllModes));
  }

  unsigned getPointerWidth() {
    if (is16BitMode()) return 16;
    if (is32BitMode()) return 32;
    if (is64BitMode()) return 64;
    llvm_unreachable("invalid mode");
  }

  bool isParsingIntelSyntax() {
    return getParser().getAssemblerDialect();
  }

  /// @name Auto-generated Matcher Functions
  /// {

#define GET_ASSEMBLER_HEADER
#include "X86GenAsmMatcher.inc"

  /// }

public:
  enum X86MatchResultTy {
    Match_Unsupported = FIRST_TARGET_MATCH_RESULT_TY,
#define GET_OPERAND_DIAGNOSTIC_TYPES
#include "X86GenAsmMatcher.inc"
  };

  X86AsmParser(const MCSubtargetInfo &sti, MCAsmParser &Parser,
               const MCInstrInfo &mii, const MCTargetOptions &Options)
      : MCTargetAsmParser(Options, sti, mii),  InstInfo(nullptr),
        Code16GCC(false) {

    Parser.addAliasForDirective(".word", ".2byte");

    // Initialize the set of available features.
    setAvailableFeatures(ComputeAvailableFeatures(getSTI().getFeatureBits()));
  }

  bool ParseRegister(unsigned &RegNo, SMLoc &StartLoc, SMLoc &EndLoc) override;
  OperandMatchResultTy tryParseRegister(unsigned &RegNo, SMLoc &StartLoc,
                                        SMLoc &EndLoc) override;

  bool parsePrimaryExpr(const MCExpr *&Res, SMLoc &EndLoc) override;

  bool ParseInstruction(ParseInstructionInfo &Info, StringRef Name,
                        SMLoc NameLoc, OperandVector &Operands) override;

  bool ParseDirective(AsmToken DirectiveID) override;
};
} // end anonymous namespace

/// @name Auto-generated Match Functions
/// {

static unsigned MatchRegisterName(StringRef Name);

/// }

static bool CheckBaseRegAndIndexRegAndScale(unsigned BaseReg, unsigned IndexReg,
                                            unsigned Scale, bool Is64BitMode,
                                            StringRef &ErrMsg) {
  // If we have both a base register and an index register make sure they are
  // both 64-bit or 32-bit registers.
  // To support VSIB, IndexReg can be 128-bit or 256-bit registers.

  if (BaseReg != 0 &&
      !(BaseReg == X86::RIP || BaseReg == X86::EIP ||
        X86MCRegisterClasses[X86::GR16RegClassID].contains(BaseReg) ||
        X86MCRegisterClasses[X86::GR32RegClassID].contains(BaseReg) ||
        X86MCRegisterClasses[X86::GR64RegClassID].contains(BaseReg))) {
    ErrMsg = "invalid base+index expression";
    return true;
  }

  if (IndexReg != 0 &&
      !(IndexReg == X86::EIZ || IndexReg == X86::RIZ ||
        X86MCRegisterClasses[X86::GR16RegClassID].contains(IndexReg) ||
        X86MCRegisterClasses[X86::GR32RegClassID].contains(IndexReg) ||
        X86MCRegisterClasses[X86::GR64RegClassID].contains(IndexReg) ||
        X86MCRegisterClasses[X86::VR128XRegClassID].contains(IndexReg) ||
        X86MCRegisterClasses[X86::VR256XRegClassID].contains(IndexReg) ||
        X86MCRegisterClasses[X86::VR512RegClassID].contains(IndexReg))) {
    ErrMsg = "invalid base+index expression";
    return true;
  }

  if (((BaseReg == X86::RIP || BaseReg == X86::EIP) && IndexReg != 0) ||
      IndexReg == X86::EIP || IndexReg == X86::RIP ||
      IndexReg == X86::ESP || IndexReg == X86::RSP) {
    ErrMsg = "invalid base+index expression";
    return true;
  }

  // Check for use of invalid 16-bit registers. Only BX/BP/SI/DI are allowed,
  // and then only in non-64-bit modes.
  if (X86MCRegisterClasses[X86::GR16RegClassID].contains(BaseReg) &&
      (Is64BitMode || (BaseReg != X86::BX && BaseReg != X86::BP &&
                       BaseReg != X86::SI && BaseReg != X86::DI))) {
    ErrMsg = "invalid 16-bit base register";
    return true;
  }

  if (BaseReg == 0 &&
      X86MCRegisterClasses[X86::GR16RegClassID].contains(IndexReg)) {
    ErrMsg = "16-bit memory operand may not include only index register";
    return true;
  }

  if (BaseReg != 0 && IndexReg != 0) {
    if (X86MCRegisterClasses[X86::GR64RegClassID].contains(BaseReg) &&
        (X86MCRegisterClasses[X86::GR16RegClassID].contains(IndexReg) ||
         X86MCRegisterClasses[X86::GR32RegClassID].contains(IndexReg) ||
         IndexReg == X86::EIZ)) {
      ErrMsg = "base register is 64-bit, but index register is not";
      return true;
    }
    if (X86MCRegisterClasses[X86::GR32RegClassID].contains(BaseReg) &&
        (X86MCRegisterClasses[X86::GR16RegClassID].contains(IndexReg) ||
         X86MCRegisterClasses[X86::GR64RegClassID].contains(IndexReg) ||
         IndexReg == X86::RIZ)) {
      ErrMsg = "base register is 32-bit, but index register is not";
      return true;
    }
    if (X86MCRegisterClasses[X86::GR16RegClassID].contains(BaseReg)) {
      if (X86MCRegisterClasses[X86::GR32RegClassID].contains(IndexReg) ||
          X86MCRegisterClasses[X86::GR64RegClassID].contains(IndexReg)) {
        ErrMsg = "base register is 16-bit, but index register is not";
        return true;
      }
      if ((BaseReg != X86::BX && BaseReg != X86::BP) ||
          (IndexReg != X86::SI && IndexReg != X86::DI)) {
        ErrMsg = "invalid 16-bit base/index register combination";
        return true;
      }
    }
  }

  // RIP/EIP-relative addressing is only supported in 64-bit mode.
  if (!Is64BitMode && BaseReg != 0 &&
      (BaseReg == X86::RIP || BaseReg == X86::EIP)) {
    ErrMsg = "IP-relative addressing requires 64-bit mode";
    return true;
  }

  return checkScale(Scale, ErrMsg);
}

bool X86AsmParser::MatchRegisterByName(unsigned &RegNo, StringRef RegName,
                                       SMLoc StartLoc, SMLoc EndLoc) {
  // If we encounter a %, ignore it. This code handles registers with and
  // without the prefix, unprefixed registers can occur in cfi directives.
  RegName.consume_front("%");

  RegNo = MatchRegisterName(RegName);

  // If the match failed, try the register name as lowercase.
  if (RegNo == 0)
    RegNo = MatchRegisterName(RegName.lower());

  // The "flags" and "mxcsr" registers cannot be referenced directly.
  // Treat it as an identifier instead.
  if (isParsingMSInlineAsm() && isParsingIntelSyntax() &&
      (RegNo == X86::EFLAGS || RegNo == X86::MXCSR))
    RegNo = 0;

  if (!is64BitMode()) {
    // FIXME: This should be done using Requires<Not64BitMode> and
    // Requires<In64BitMode> so "eiz" usage in 64-bit instructions can be also
    // checked.
    if (RegNo == X86::RIZ || RegNo == X86::RIP ||
        X86MCRegisterClasses[X86::GR64RegClassID].contains(RegNo) ||
        X86II::isX86_64NonExtLowByteReg(RegNo) ||
        X86II::isX86_64ExtendedReg(RegNo)) {
      return Error(StartLoc,
                   "register %" + RegName + " is only available in 64-bit mode",
                   SMRange(StartLoc, EndLoc));
    }
  }

  // If this is "db[0-15]", match it as an alias
  // for dr[0-15].
  if (RegNo == 0 && RegName.startswith("db")) {
    if (RegName.size() == 3) {
      switch (RegName[2]) {
      case '0':
        RegNo = X86::DR0;
        break;
      case '1':
        RegNo = X86::DR1;
        break;
      case '2':
        RegNo = X86::DR2;
        break;
      case '3':
        RegNo = X86::DR3;
        break;
      case '4':
        RegNo = X86::DR4;
        break;
      case '5':
        RegNo = X86::DR5;
        break;
      case '6':
        RegNo = X86::DR6;
        break;
      case '7':
        RegNo = X86::DR7;
        break;
      case '8':
        RegNo = X86::DR8;
        break;
      case '9':
        RegNo = X86::DR9;
        break;
      }
    } else if (RegName.size() == 4 && RegName[2] == '1') {
      switch (RegName[3]) {
      case '0':
        RegNo = X86::DR10;
        break;
      case '1':
        RegNo = X86::DR11;
        break;
      case '2':
        RegNo = X86::DR12;
        break;
      case '3':
        RegNo = X86::DR13;
        break;
      case '4':
        RegNo = X86::DR14;
        break;
      case '5':
        RegNo = X86::DR15;
        break;
      }
    }
  }

  if (RegNo == 0) {
    if (isParsingIntelSyntax())
      return true;
    return Error(StartLoc, "invalid register name", SMRange(StartLoc, EndLoc));
  }
  return false;
}

bool X86AsmParser::ParseRegister(unsigned &RegNo, SMLoc &StartLoc,
                                 SMLoc &EndLoc, bool RestoreOnFailure) {
  MCAsmParser &Parser = getParser();
  MCAsmLexer &Lexer = getLexer();
  RegNo = 0;

  SmallVector<AsmToken, 5> Tokens;
  auto OnFailure = [RestoreOnFailure, &Lexer, &Tokens]() {
    if (RestoreOnFailure) {
      while (!Tokens.empty()) {
        Lexer.UnLex(Tokens.pop_back_val());
      }
    }
  };

  const AsmToken &PercentTok = Parser.getTok();
  StartLoc = PercentTok.getLoc();

  // If we encounter a %, ignore it. This code handles registers with and
  // without the prefix, unprefixed registers can occur in cfi directives.
  if (!isParsingIntelSyntax() && PercentTok.is(AsmToken::Percent)) {
    Tokens.push_back(PercentTok);
    Parser.Lex(); // Eat percent token.
  }

  const AsmToken &Tok = Parser.getTok();
  EndLoc = Tok.getEndLoc();

  if (Tok.isNot(AsmToken::Identifier)) {
    OnFailure();
    if (isParsingIntelSyntax()) return true;
    return Error(StartLoc, "invalid register name",
                 SMRange(StartLoc, EndLoc));
  }

  if (MatchRegisterByName(RegNo, Tok.getString(), StartLoc, EndLoc)) {
    OnFailure();
    return true;
  }

  // Parse "%st" as "%st(0)" and "%st(1)", which is multiple tokens.
  if (RegNo == X86::ST0) {
    Tokens.push_back(Tok);
    Parser.Lex(); // Eat 'st'

    // Check to see if we have '(4)' after %st.
    if (Lexer.isNot(AsmToken::LParen))
      return false;
    // Lex the paren.
    Tokens.push_back(Parser.getTok());
    Parser.Lex();

    const AsmToken &IntTok = Parser.getTok();
    if (IntTok.isNot(AsmToken::Integer)) {
      OnFailure();
      return Error(IntTok.getLoc(), "expected stack index");
    }
    switch (IntTok.getIntVal()) {
    case 0: RegNo = X86::ST0; break;
    case 1: RegNo = X86::ST1; break;
    case 2: RegNo = X86::ST2; break;
    case 3: RegNo = X86::ST3; break;
    case 4: RegNo = X86::ST4; break;
    case 5: RegNo = X86::ST5; break;
    case 6: RegNo = X86::ST6; break;
    case 7: RegNo = X86::ST7; break;
    default:
      OnFailure();
      return Error(IntTok.getLoc(), "invalid stack index");
    }

    // Lex IntTok
    Tokens.push_back(IntTok);
    Parser.Lex();
    if (Lexer.isNot(AsmToken::RParen)) {
      OnFailure();
      return Error(Parser.getTok().getLoc(), "expected ')'");
    }

    EndLoc = Parser.getTok().getEndLoc();
    Parser.Lex(); // Eat ')'
    return false;
  }

  EndLoc = Parser.getTok().getEndLoc();

  if (RegNo == 0) {
    OnFailure();
    if (isParsingIntelSyntax()) return true;
    return Error(StartLoc, "invalid register name",
                 SMRange(StartLoc, EndLoc));
  }

  Parser.Lex(); // Eat identifier token.
  return false;
}

bool X86AsmParser::ParseRegister(unsigned &RegNo, SMLoc &StartLoc,
                                 SMLoc &EndLoc) {
  return ParseRegister(RegNo, StartLoc, EndLoc, /*RestoreOnFailure=*/false);
}

OperandMatchResultTy X86AsmParser::tryParseRegister(unsigned &RegNo,
                                                    SMLoc &StartLoc,
                                                    SMLoc &EndLoc) {
  bool Result =
      ParseRegister(RegNo, StartLoc, EndLoc, /*RestoreOnFailure=*/true);
  bool PendingErrors = getParser().hasPendingError();
  getParser().clearPendingErrors();
  if (PendingErrors)
    return MatchOperand_ParseFail;
  if (Result)
    return MatchOperand_NoMatch;
  return MatchOperand_Success;
}

std::unique_ptr<X86Operand> X86AsmParser::DefaultMemSIOperand(SMLoc Loc) {
  bool Parse32 = is32BitMode() || Code16GCC;
  unsigned Basereg = is64BitMode() ? X86::RSI : (Parse32 ? X86::ESI : X86::SI);
  const MCExpr *Disp = MCConstantExpr::create(0, getContext());
  return X86Operand::CreateMem(getPointerWidth(), /*SegReg=*/0, Disp,
                               /*BaseReg=*/Basereg, /*IndexReg=*/0, /*Scale=*/1,
                               Loc, Loc, 0);
}

std::unique_ptr<X86Operand> X86AsmParser::DefaultMemDIOperand(SMLoc Loc) {
  bool Parse32 = is32BitMode() || Code16GCC;
  unsigned Basereg = is64BitMode() ? X86::RDI : (Parse32 ? X86::EDI : X86::DI);
  const MCExpr *Disp = MCConstantExpr::create(0, getContext());
  return X86Operand::CreateMem(getPointerWidth(), /*SegReg=*/0, Disp,
                               /*BaseReg=*/Basereg, /*IndexReg=*/0, /*Scale=*/1,
                               Loc, Loc, 0);
}

bool X86AsmParser::IsSIReg(unsigned Reg) {
  switch (Reg) {
  default: llvm_unreachable("Only (R|E)SI and (R|E)DI are expected!");
  case X86::RSI:
  case X86::ESI:
  case X86::SI:
    return true;
  case X86::RDI:
  case X86::EDI:
  case X86::DI:
    return false;
  }
}

unsigned X86AsmParser::GetSIDIForRegClass(unsigned RegClassID, unsigned Reg,
                                          bool IsSIReg) {
  switch (RegClassID) {
  default: llvm_unreachable("Unexpected register class");
  case X86::GR64RegClassID:
    return IsSIReg ? X86::RSI : X86::RDI;
  case X86::GR32RegClassID:
    return IsSIReg ? X86::ESI : X86::EDI;
  case X86::GR16RegClassID:
    return IsSIReg ? X86::SI : X86::DI;
  }
}

void X86AsmParser::AddDefaultSrcDestOperands(
    OperandVector& Operands, std::unique_ptr<llvm::MCParsedAsmOperand> &&Src,
    std::unique_ptr<llvm::MCParsedAsmOperand> &&Dst) {
  if (isParsingIntelSyntax()) {
    Operands.push_back(std::move(Dst));
    Operands.push_back(std::move(Src));
  }
  else {
    Operands.push_back(std::move(Src));
    Operands.push_back(std::move(Dst));
  }
}

bool X86AsmParser::VerifyAndAdjustOperands(OperandVector &OrigOperands,
                                           OperandVector &FinalOperands) {

  if (OrigOperands.size() > 1) {
    // Check if sizes match, OrigOperands also contains the instruction name
    assert(OrigOperands.size() == FinalOperands.size() + 1 &&
           "Operand size mismatch");

    SmallVector<std::pair<SMLoc, std::string>, 2> Warnings;
    // Verify types match
    int RegClassID = -1;
    for (unsigned int i = 0; i < FinalOperands.size(); ++i) {
      X86Operand &OrigOp = static_cast<X86Operand &>(*OrigOperands[i + 1]);
      X86Operand &FinalOp = static_cast<X86Operand &>(*FinalOperands[i]);

      if (FinalOp.isReg() &&
          (!OrigOp.isReg() || FinalOp.getReg() != OrigOp.getReg()))
        // Return false and let a normal complaint about bogus operands happen
        return false;

      if (FinalOp.isMem()) {

        if (!OrigOp.isMem())
          // Return false and let a normal complaint about bogus operands happen
          return false;

        unsigned OrigReg = OrigOp.Mem.BaseReg;
        unsigned FinalReg = FinalOp.Mem.BaseReg;

        // If we've already encounterd a register class, make sure all register
        // bases are of the same register class
        if (RegClassID != -1 &&
            !X86MCRegisterClasses[RegClassID].contains(OrigReg)) {
          return Error(OrigOp.getStartLoc(),
                       "mismatching source and destination index registers");
        }

        if (X86MCRegisterClasses[X86::GR64RegClassID].contains(OrigReg))
          RegClassID = X86::GR64RegClassID;
        else if (X86MCRegisterClasses[X86::GR32RegClassID].contains(OrigReg))
          RegClassID = X86::GR32RegClassID;
        else if (X86MCRegisterClasses[X86::GR16RegClassID].contains(OrigReg))
          RegClassID = X86::GR16RegClassID;
        else
          // Unexpected register class type
          // Return false and let a normal complaint about bogus operands happen
          return false;

        bool IsSI = IsSIReg(FinalReg);
        FinalReg = GetSIDIForRegClass(RegClassID, FinalReg, IsSI);

        if (FinalReg != OrigReg) {
          std::string RegName = IsSI ? "ES:(R|E)SI" : "ES:(R|E)DI";
          Warnings.push_back(std::make_pair(
              OrigOp.getStartLoc(),
              "memory operand is only for determining the size, " + RegName +
                  " will be used for the location"));
        }

        FinalOp.Mem.Size = OrigOp.Mem.Size;
        FinalOp.Mem.SegReg = OrigOp.Mem.SegReg;
        FinalOp.Mem.BaseReg = FinalReg;
      }
    }

    // Produce warnings only if all the operands passed the adjustment - prevent
    // legal cases like "movsd (%rax), %xmm0" mistakenly produce warnings
    for (auto &WarningMsg : Warnings) {
      Warning(WarningMsg.first, WarningMsg.second);
    }

    // Remove old operands
    for (unsigned int i = 0; i < FinalOperands.size(); ++i)
      OrigOperands.pop_back();
  }
  // OrigOperands.append(FinalOperands.begin(), FinalOperands.end());
  for (unsigned int i = 0; i < FinalOperands.size(); ++i)
    OrigOperands.push_back(std::move(FinalOperands[i]));

  return false;
}

bool X86AsmParser::ParseOperand(OperandVector &Operands) {
  if (isParsingIntelSyntax())
    return ParseIntelOperand(Operands);

  return ParseATTOperand(Operands);
}

bool X86AsmParser::CreateMemForMSInlineAsm(
    unsigned SegReg, const MCExpr *Disp, unsigned BaseReg, unsigned IndexReg,
    unsigned Scale, SMLoc Start, SMLoc End, unsigned Size, StringRef Identifier,
    const InlineAsmIdentifierInfo &Info, OperandVector &Operands) {
  // If we found a decl other than a VarDecl, then assume it is a FuncDecl or
  // some other label reference.
  if (Info.isKind(InlineAsmIdentifierInfo::IK_Label)) {
    // Insert an explicit size if the user didn't have one.
    if (!Size) {
      Size = getPointerWidth();
      InstInfo->AsmRewrites->emplace_back(AOK_SizeDirective, Start,
                                          /*Len=*/0, Size);
    }
    // Create an absolute memory reference in order to match against
    // instructions taking a PC relative operand.
    Operands.push_back(X86Operand::CreateMem(getPointerWidth(), Disp, Start,
                                             End, Size, Identifier,
                                             Info.Label.Decl));
    return false;
  }
  // We either have a direct symbol reference, or an offset from a symbol.  The
  // parser always puts the symbol on the LHS, so look there for size
  // calculation purposes.
  unsigned FrontendSize = 0;
  void *Decl = nullptr;
  bool IsGlobalLV = false;
  if (Info.isKind(InlineAsmIdentifierInfo::IK_Var)) {
    // Size is in terms of bits in this context.
    FrontendSize = Info.Var.Type * 8;
    Decl = Info.Var.Decl;
    IsGlobalLV = Info.Var.IsGlobalLV;
  }
  // It is widely common for MS InlineAsm to use a global variable and one/two
  // registers in a mmory expression, and though unaccessible via rip/eip.
  if (IsGlobalLV && (BaseReg || IndexReg)) {
    Operands.push_back(
        X86Operand::CreateMem(getPointerWidth(), Disp, Start, End));
    return false;
  }
  // Otherwise, we set the base register to a non-zero value
  // if we don't know the actual value at this time.  This is necessary to
  // get the matching correct in some cases.
  BaseReg = BaseReg ? BaseReg : 1;
  Operands.push_back(X86Operand::CreateMem(
      getPointerWidth(), SegReg, Disp, BaseReg, IndexReg, Scale, Start, End,
      Size,
      /*DefaultBaseReg=*/X86::RIP, Identifier, Decl, FrontendSize));
  return false;
}

// Some binary bitwise operators have a named synonymous
// Query a candidate string for being such a named operator
// and if so - invoke the appropriate handler
bool X86AsmParser::ParseIntelNamedOperator(StringRef Name,
                                           IntelExprStateMachine &SM,
                                           bool &ParseError, SMLoc &End) {
  // A named operator should be either lower or upper case, but not a mix...
  // except in MASM, which uses full case-insensitivity.
  if (Name.compare(Name.lower()) && Name.compare(Name.upper()) &&
      !getParser().isParsingMasm())
    return false;
  if (Name.equals_insensitive("not")) {
    SM.onNot();
  } else if (Name.equals_insensitive("or")) {
    SM.onOr();
  } else if (Name.equals_insensitive("shl")) {
    SM.onLShift();
  } else if (Name.equals_insensitive("shr")) {
    SM.onRShift();
  } else if (Name.equals_insensitive("xor")) {
    SM.onXor();
  } else if (Name.equals_insensitive("and")) {
    SM.onAnd();
  } else if (Name.equals_insensitive("mod")) {
    SM.onMod();
  } else if (Name.equals_insensitive("offset")) {
    SMLoc OffsetLoc = getTok().getLoc();
    const MCExpr *Val = nullptr;
    StringRef ID;
    InlineAsmIdentifierInfo Info;
    ParseError = ParseIntelOffsetOperator(Val, ID, Info, End);
    if (ParseError)
      return true;
    StringRef ErrMsg;
    ParseError =
        SM.onOffset(Val, OffsetLoc, ID, Info, isParsingMSInlineAsm(), ErrMsg);
    if (ParseError)
      return Error(SMLoc::getFromPointer(Name.data()), ErrMsg);
  } else {
    return false;
  }
  if (!Name.equals_insensitive("offset"))
    End = consumeToken();
  return true;
}
bool X86AsmParser::ParseMasmNamedOperator(StringRef Name,
                                          IntelExprStateMachine &SM,
                                          bool &ParseError, SMLoc &End) {
  if (Name.equals_insensitive("eq")) {
    SM.onEq();
  } else if (Name.equals_insensitive("ne")) {
    SM.onNE();
  } else if (Name.equals_insensitive("lt")) {
    SM.onLT();
  } else if (Name.equals_insensitive("le")) {
    SM.onLE();
  } else if (Name.equals_insensitive("gt")) {
    SM.onGT();
  } else if (Name.equals_insensitive("ge")) {
    SM.onGE();
  } else {
    return false;
  }
  End = consumeToken();
  return true;
}

bool X86AsmParser::ParseIntelExpression(IntelExprStateMachine &SM, SMLoc &End) {
  MCAsmParser &Parser = getParser();
  StringRef ErrMsg;

  AsmToken::TokenKind PrevTK = AsmToken::Error;
  bool Done = false;
  while (!Done) {
    // Get a fresh reference on each loop iteration in case the previous
    // iteration moved the token storage during UnLex().
    const AsmToken &Tok = Parser.getTok();

    bool UpdateLocLex = true;
    AsmToken::TokenKind TK = getLexer().getKind();

    switch (TK) {
    default:
      if ((Done = SM.isValidEndState()))
        break;
      return Error(Tok.getLoc(), "unknown token in expression");
    case AsmToken::Error:
      return Error(getLexer().getErrLoc(), getLexer().getErr());
      break;
    case AsmToken::EndOfStatement:
      Done = true;
      break;
    case AsmToken::Real:
      // DotOperator: [ebx].0
      UpdateLocLex = false;
      if (ParseIntelDotOperator(SM, End))
        return true;
      break;
    case AsmToken::Dot:
      if (!Parser.isParsingMasm()) {
        if ((Done = SM.isValidEndState()))
          break;
        return Error(Tok.getLoc(), "unknown token in expression");
      }
      // MASM allows spaces around the dot operator (e.g., "var . x")
      Lex();
      UpdateLocLex = false;
      if (ParseIntelDotOperator(SM, End))
        return true;
      break;
    case AsmToken::Dollar:
      if (!Parser.isParsingMasm()) {
        if ((Done = SM.isValidEndState()))
          break;
        return Error(Tok.getLoc(), "unknown token in expression");
      }
      LLVM_FALLTHROUGH;
    case AsmToken::String: {
      if (Parser.isParsingMasm()) {
        // MASM parsers handle strings in expressions as constants.
        SMLoc ValueLoc = Tok.getLoc();
        int64_t Res;
        const MCExpr *Val;
        if (Parser.parsePrimaryExpr(Val, End, nullptr))
          return true;
        UpdateLocLex = false;
        if (!Val->evaluateAsAbsolute(Res, getStreamer().getAssemblerPtr()))
          return Error(ValueLoc, "expected absolute value");
        if (SM.onInteger(Res, ErrMsg))
          return Error(ValueLoc, ErrMsg);
        break;
      }
      LLVM_FALLTHROUGH;
    }
    case AsmToken::At:
    case AsmToken::Identifier: {
      SMLoc IdentLoc = Tok.getLoc();
      StringRef Identifier = Tok.getString();
      UpdateLocLex = false;
      if (Parser.isParsingMasm()) {
        size_t DotOffset = Identifier.find_first_of('.');
        if (DotOffset != StringRef::npos) {
          consumeToken();
          StringRef LHS = Identifier.slice(0, DotOffset);
          StringRef Dot = Identifier.slice(DotOffset, DotOffset + 1);
          StringRef RHS = Identifier.slice(DotOffset + 1, StringRef::npos);
          if (!RHS.empty()) {
            getLexer().UnLex(AsmToken(AsmToken::Identifier, RHS));
          }
          getLexer().UnLex(AsmToken(AsmToken::Dot, Dot));
          if (!LHS.empty()) {
            getLexer().UnLex(AsmToken(AsmToken::Identifier, LHS));
          }
          break;
        }
      }
      // (MASM only) <TYPE> PTR operator
      if (Parser.isParsingMasm()) {
        const AsmToken &NextTok = getLexer().peekTok();
        if (NextTok.is(AsmToken::Identifier) &&
            NextTok.getIdentifier().equals_insensitive("ptr")) {
          AsmTypeInfo Info;
          if (Parser.lookUpType(Identifier, Info))
            return Error(Tok.getLoc(), "unknown type");
          SM.onCast(Info);
          // Eat type and PTR.
          consumeToken();
          End = consumeToken();
          break;
        }
      }
      // Register, or (MASM only) <register>.<field>
      unsigned Reg;
      if (Tok.is(AsmToken::Identifier)) {
        if (!ParseRegister(Reg, IdentLoc, End, /*RestoreOnFailure=*/true)) {
          if (SM.onRegister(Reg, ErrMsg))
            return Error(IdentLoc, ErrMsg);
          break;
        }
        if (Parser.isParsingMasm()) {
          const std::pair<StringRef, StringRef> IDField =
              Tok.getString().split('.');
          const StringRef ID = IDField.first, Field = IDField.second;
          SMLoc IDEndLoc = SMLoc::getFromPointer(ID.data() + ID.size());
          if (!Field.empty() &&
              !MatchRegisterByName(Reg, ID, IdentLoc, IDEndLoc)) {
            if (SM.onRegister(Reg, ErrMsg))
              return Error(IdentLoc, ErrMsg);

            AsmFieldInfo Info;
            SMLoc FieldStartLoc = SMLoc::getFromPointer(Field.data());
            if (Parser.lookUpField(Field, Info))
              return Error(FieldStartLoc, "unknown offset");
            else if (SM.onPlus(ErrMsg))
              return Error(getTok().getLoc(), ErrMsg);
            else if (SM.onInteger(Info.Offset, ErrMsg))
              return Error(IdentLoc, ErrMsg);
            SM.setTypeInfo(Info.Type);

            End = consumeToken();
            break;
          }
        }
      }
      // Operator synonymous ("not", "or" etc.)
      bool ParseError = false;
      if (ParseIntelNamedOperator(Identifier, SM, ParseError, End)) {
        if (ParseError)
          return true;
        break;
      }
      if (Parser.isParsingMasm() &&
          ParseMasmNamedOperator(Identifier, SM, ParseError, End)) {
        if (ParseError)
          return true;
        break;
      }
      // Symbol reference, when parsing assembly content
      InlineAsmIdentifierInfo Info;
      AsmFieldInfo FieldInfo;
      const MCExpr *Val;
      if (isParsingMSInlineAsm() || Parser.isParsingMasm()) {
        // MS Dot Operator expression
        if (Identifier.count('.') &&
            (PrevTK == AsmToken::RBrac || PrevTK == AsmToken::RParen)) {
          if (ParseIntelDotOperator(SM, End))
            return true;
          break;
        }
      }
      if (isParsingMSInlineAsm()) {
        // MS InlineAsm operators (TYPE/LENGTH/SIZE)
        if (unsigned OpKind = IdentifyIntelInlineAsmOperator(Identifier)) {
          if (int64_t Val = ParseIntelInlineAsmOperator(OpKind)) {
            if (SM.onInteger(Val, ErrMsg))
              return Error(IdentLoc, ErrMsg);
          } else {
            return true;
          }
          break;
        }
        // MS InlineAsm identifier
        // Call parseIdentifier() to combine @ with the identifier behind it.
        if (TK == AsmToken::At && Parser.parseIdentifier(Identifier))
          return Error(IdentLoc, "expected identifier");
        if (ParseIntelInlineAsmIdentifier(Val, Identifier, Info, false, End))
          return true;
        else if (SM.onIdentifierExpr(Val, Identifier, Info, FieldInfo.Type,
                                     true, ErrMsg))
          return Error(IdentLoc, ErrMsg);
        break;
      }
      if (Parser.isParsingMasm()) {
        if (unsigned OpKind = IdentifyMasmOperator(Identifier)) {
          int64_t Val;
          if (ParseMasmOperator(OpKind, Val))
            return true;
          if (SM.onInteger(Val, ErrMsg))
            return Error(IdentLoc, ErrMsg);
          break;
        }
        if (!getParser().lookUpType(Identifier, FieldInfo.Type)) {
          // Field offset immediate; <TYPE>.<field specification>
          Lex(); // eat type
          bool EndDot = parseOptionalToken(AsmToken::Dot);
          while (EndDot || (getTok().is(AsmToken::Identifier) &&
                            getTok().getString().startswith("."))) {
            getParser().parseIdentifier(Identifier);
            if (!EndDot)
              Identifier.consume_front(".");
            EndDot = Identifier.consume_back(".");
            if (getParser().lookUpField(FieldInfo.Type.Name, Identifier,
                                        FieldInfo)) {
              SMLoc IDEnd =
                  SMLoc::getFromPointer(Identifier.data() + Identifier.size());
              return Error(IdentLoc, "Unable to lookup field reference!",
                           SMRange(IdentLoc, IDEnd));
            }
            if (!EndDot)
              EndDot = parseOptionalToken(AsmToken::Dot);
          }
          if (SM.onInteger(FieldInfo.Offset, ErrMsg))
            return Error(IdentLoc, ErrMsg);
          break;
        }
      }
      if (getParser().parsePrimaryExpr(Val, End, &FieldInfo.Type)) {
        return Error(Tok.getLoc(), "Unexpected identifier!");
      } else if (SM.onIdentifierExpr(Val, Identifier, Info, FieldInfo.Type,
                                     false, ErrMsg)) {
        return Error(IdentLoc, ErrMsg);
      }
      break;
    }
    case AsmToken::Integer: {
      // Look for 'b' or 'f' following an Integer as a directional label
      SMLoc Loc = getTok().getLoc();
      int64_t IntVal = getTok().getIntVal();
      End = consumeToken();
      UpdateLocLex = false;
      if (getLexer().getKind() == AsmToken::Identifier) {
        StringRef IDVal = getTok().getString();
        if (IDVal == "f" || IDVal == "b") {
          MCSymbol *Sym =
              getContext().getDirectionalLocalSymbol(IntVal, IDVal == "b");
          MCSymbolRefExpr::VariantKind Variant = MCSymbolRefExpr::VK_None;
          const MCExpr *Val =
              MCSymbolRefExpr::create(Sym, Variant, getContext());
          if (IDVal == "b" && Sym->isUndefined())
            return Error(Loc, "invalid reference to undefined symbol");
          StringRef Identifier = Sym->getName();
          InlineAsmIdentifierInfo Info;
          AsmTypeInfo Type;
          if (SM.onIdentifierExpr(Val, Identifier, Info, Type,
                                  isParsingMSInlineAsm(), ErrMsg))
            return Error(Loc, ErrMsg);
          End = consumeToken();
        } else {
          if (SM.onInteger(IntVal, ErrMsg))
            return Error(Loc, ErrMsg);
        }
      } else {
        if (SM.onInteger(IntVal, ErrMsg))
          return Error(Loc, ErrMsg);
      }
      break;
    }
    case AsmToken::Plus:
      if (SM.onPlus(ErrMsg))
        return Error(getTok().getLoc(), ErrMsg);
      break;
    case AsmToken::Minus:
      if (SM.onMinus(ErrMsg))
        return Error(getTok().getLoc(), ErrMsg);
      break;
    case AsmToken::Tilde:   SM.onNot(); break;
    case AsmToken::Star:    SM.onStar(); break;
    case AsmToken::Slash:   SM.onDivide(); break;
    case AsmToken::Percent: SM.onMod(); break;
    case AsmToken::Pipe:    SM.onOr(); break;
    case AsmToken::Caret:   SM.onXor(); break;
    case AsmToken::Amp:     SM.onAnd(); break;
    case AsmToken::LessLess:
                            SM.onLShift(); break;
    case AsmToken::GreaterGreater:
                            SM.onRShift(); break;
    case AsmToken::LBrac:
      if (SM.onLBrac())
        return Error(Tok.getLoc(), "unexpected bracket encountered");
      break;
    case AsmToken::RBrac:
      if (SM.onRBrac())
        return Error(Tok.getLoc(), "unexpected bracket encountered");
      break;
    case AsmToken::LParen:  SM.onLParen(); break;
    case AsmToken::RParen:  SM.onRParen(); break;
    }
    if (SM.hadError())
      return Error(Tok.getLoc(), "unknown token in expression");

    if (!Done && UpdateLocLex)
      End = consumeToken();

    PrevTK = TK;
  }
  return false;
}

void X86AsmParser::RewriteIntelExpression(IntelExprStateMachine &SM,
                                          SMLoc Start, SMLoc End) {
  SMLoc Loc = Start;
  unsigned ExprLen = End.getPointer() - Start.getPointer();
  // Skip everything before a symbol displacement (if we have one)
  if (SM.getSym() && !SM.isOffsetOperator()) {
    StringRef SymName = SM.getSymName();
    if (unsigned Len = SymName.data() - Start.getPointer())
      InstInfo->AsmRewrites->emplace_back(AOK_Skip, Start, Len);
    Loc = SMLoc::getFromPointer(SymName.data() + SymName.size());
    ExprLen = End.getPointer() - (SymName.data() + SymName.size());
    // If we have only a symbol than there's no need for complex rewrite,
    // simply skip everything after it
    if (!(SM.getBaseReg() || SM.getIndexReg() || SM.getImm())) {
      if (ExprLen)
        InstInfo->AsmRewrites->emplace_back(AOK_Skip, Loc, ExprLen);
      return;
    }
  }
  // Build an Intel Expression rewrite
  StringRef BaseRegStr;
  StringRef IndexRegStr;
  StringRef OffsetNameStr;
  if (SM.getBaseReg())
    BaseRegStr = X86IntelInstPrinter::getRegisterName(SM.getBaseReg());
  if (SM.getIndexReg())
    IndexRegStr = X86IntelInstPrinter::getRegisterName(SM.getIndexReg());
  if (SM.isOffsetOperator())
    OffsetNameStr = SM.getSymName();
  // Emit it
  IntelExpr Expr(BaseRegStr, IndexRegStr, SM.getScale(), OffsetNameStr,
                 SM.getImm(), SM.isMemExpr());
  InstInfo->AsmRewrites->emplace_back(Loc, ExprLen, Expr);
}

// Inline assembly may use variable names with namespace alias qualifiers.
bool X86AsmParser::ParseIntelInlineAsmIdentifier(
    const MCExpr *&Val, StringRef &Identifier, InlineAsmIdentifierInfo &Info,
    bool IsUnevaluatedOperand, SMLoc &End, bool IsParsingOffsetOperator) {
  MCAsmParser &Parser = getParser();
  assert(isParsingMSInlineAsm() && "Expected to be parsing inline assembly.");
  Val = nullptr;

  StringRef LineBuf(Identifier.data());
  SemaCallback->LookupInlineAsmIdentifier(LineBuf, Info, IsUnevaluatedOperand);

  const AsmToken &Tok = Parser.getTok();
  SMLoc Loc = Tok.getLoc();

  // Advance the token stream until the end of the current token is
  // after the end of what the frontend claimed.
  const char *EndPtr = Tok.getLoc().getPointer() + LineBuf.size();
  do {
    End = Tok.getEndLoc();
    getLexer().Lex();
  } while (End.getPointer() < EndPtr);
  Identifier = LineBuf;

  // The frontend should end parsing on an assembler token boundary, unless it
  // failed parsing.
  assert((End.getPointer() == EndPtr ||
          Info.isKind(InlineAsmIdentifierInfo::IK_Invalid)) &&
          "frontend claimed part of a token?");

  // If the identifier lookup was unsuccessful, assume that we are dealing with
  // a label.
  if (Info.isKind(InlineAsmIdentifierInfo::IK_Invalid)) {
    StringRef InternalName =
      SemaCallback->LookupInlineAsmLabel(Identifier, getSourceManager(),
                                         Loc, false);
    assert(InternalName.size() && "We should have an internal name here.");
    // Push a rewrite for replacing the identifier name with the internal name,
    // unless we are parsing the operand of an offset operator
    if (!IsParsingOffsetOperator)
      InstInfo->AsmRewrites->emplace_back(AOK_Label, Loc, Identifier.size(),
                                          InternalName);
    else
      Identifier = InternalName;
  } else if (Info.isKind(InlineAsmIdentifierInfo::IK_EnumVal))
    return false;
  // Create the symbol reference.
  MCSymbol *Sym = getContext().getOrCreateSymbol(Identifier);
  MCSymbolRefExpr::VariantKind Variant = MCSymbolRefExpr::VK_None;
  Val = MCSymbolRefExpr::create(Sym, Variant, getParser().getContext());
  return false;
}

//ParseRoundingModeOp - Parse AVX-512 rounding mode operand
bool X86AsmParser::ParseRoundingModeOp(SMLoc Start, OperandVector &Operands) {
  MCAsmParser &Parser = getParser();
  const AsmToken &Tok = Parser.getTok();
  // Eat "{" and mark the current place.
  const SMLoc consumedToken = consumeToken();
  if (Tok.isNot(AsmToken::Identifier))
    return Error(Tok.getLoc(), "Expected an identifier after {");
  if (Tok.getIdentifier().startswith("r")){
    int rndMode = StringSwitch<int>(Tok.getIdentifier())
      .Case("rn", X86::STATIC_ROUNDING::TO_NEAREST_INT)
      .Case("rd", X86::STATIC_ROUNDING::TO_NEG_INF)
      .Case("ru", X86::STATIC_ROUNDING::TO_POS_INF)
      .Case("rz", X86::STATIC_ROUNDING::TO_ZERO)
      .Default(-1);
    if (-1 == rndMode)
      return Error(Tok.getLoc(), "Invalid rounding mode.");
     Parser.Lex();  // Eat "r*" of r*-sae
    if (!getLexer().is(AsmToken::Minus))
      return Error(Tok.getLoc(), "Expected - at this point");
    Parser.Lex();  // Eat "-"
    Parser.Lex();  // Eat the sae
    if (!getLexer().is(AsmToken::RCurly))
      return Error(Tok.getLoc(), "Expected } at this point");
    SMLoc End = Tok.getEndLoc();
    Parser.Lex();  // Eat "}"
    const MCExpr *RndModeOp =
      MCConstantExpr::create(rndMode, Parser.getContext());
    Operands.push_back(X86Operand::CreateImm(RndModeOp, Start, End));
    return false;
  }
  if(Tok.getIdentifier().equals("sae")){
    Parser.Lex();  // Eat the sae
    if (!getLexer().is(AsmToken::RCurly))
      return Error(Tok.getLoc(), "Expected } at this point");
    Parser.Lex();  // Eat "}"
    Operands.push_back(X86Operand::CreateToken("{sae}", consumedToken));
    return false;
  }
  return Error(Tok.getLoc(), "unknown token in expression");
}

/// Parse the '.' operator.
bool X86AsmParser::ParseIntelDotOperator(IntelExprStateMachine &SM,
                                         SMLoc &End) {
  const AsmToken &Tok = getTok();
  AsmFieldInfo Info;

  // Drop the optional '.'.
  StringRef DotDispStr = Tok.getString();
  if (DotDispStr.startswith("."))
    DotDispStr = DotDispStr.drop_front(1);
  StringRef TrailingDot;

  // .Imm gets lexed as a real.
  if (Tok.is(AsmToken::Real)) {
    APInt DotDisp;
    DotDispStr.getAsInteger(10, DotDisp);
    Info.Offset = DotDisp.getZExtValue();
  } else if ((isParsingMSInlineAsm() || getParser().isParsingMasm()) &&
             Tok.is(AsmToken::Identifier)) {
    if (DotDispStr.endswith(".")) {
      TrailingDot = DotDispStr.substr(DotDispStr.size() - 1);
      DotDispStr = DotDispStr.drop_back(1);
    }
    const std::pair<StringRef, StringRef> BaseMember = DotDispStr.split('.');
    const StringRef Base = BaseMember.first, Member = BaseMember.second;
    if (getParser().lookUpField(SM.getType(), DotDispStr, Info) &&
        getParser().lookUpField(SM.getSymName(), DotDispStr, Info) &&
        getParser().lookUpField(DotDispStr, Info) &&
        (!SemaCallback ||
         SemaCallback->LookupInlineAsmField(Base, Member, Info.Offset)))
      return Error(Tok.getLoc(), "Unable to lookup field reference!");
  } else {
    return Error(Tok.getLoc(), "Unexpected token type!");
  }

  // Eat the DotExpression and update End
  End = SMLoc::getFromPointer(DotDispStr.data());
  const char *DotExprEndLoc = DotDispStr.data() + DotDispStr.size();
  while (Tok.getLoc().getPointer() < DotExprEndLoc)
    Lex();
  if (!TrailingDot.empty())
    getLexer().UnLex(AsmToken(AsmToken::Dot, TrailingDot));
  SM.addImm(Info.Offset);
  SM.setTypeInfo(Info.Type);
  return false;
}

/// Parse the 'offset' operator.
/// This operator is used to specify the location of a given operand
bool X86AsmParser::ParseIntelOffsetOperator(const MCExpr *&Val, StringRef &ID,
                                            InlineAsmIdentifierInfo &Info,
                                            SMLoc &End) {
  // Eat offset, mark start of identifier.
  SMLoc Start = Lex().getLoc();
  ID = getTok().getString();
  if (!isParsingMSInlineAsm()) {
    if ((getTok().isNot(AsmToken::Identifier) &&
         getTok().isNot(AsmToken::String)) ||
        getParser().parsePrimaryExpr(Val, End, nullptr))
      return Error(Start, "unexpected token!");
  } else if (ParseIntelInlineAsmIdentifier(Val, ID, Info, false, End, true)) {
    return Error(Start, "unable to lookup expression");
  } else if (Info.isKind(InlineAsmIdentifierInfo::IK_EnumVal)) {
    return Error(Start, "offset operator cannot yet handle constants");
  }
  return false;
}

// Query a candidate string for being an Intel assembly operator
// Report back its kind, or IOK_INVALID if does not evaluated as a known one
unsigned X86AsmParser::IdentifyIntelInlineAsmOperator(StringRef Name) {
  return StringSwitch<unsigned>(Name)
    .Cases("TYPE","type",IOK_TYPE)
    .Cases("SIZE","size",IOK_SIZE)
    .Cases("LENGTH","length",IOK_LENGTH)
    .Default(IOK_INVALID);
}

/// Parse the 'LENGTH', 'TYPE' and 'SIZE' operators.  The LENGTH operator
/// returns the number of elements in an array.  It returns the value 1 for
/// non-array variables.  The SIZE operator returns the size of a C or C++
/// variable.  A variable's size is the product of its LENGTH and TYPE.  The
/// TYPE operator returns the size of a C or C++ type or variable. If the
/// variable is an array, TYPE returns the size of a single element.
unsigned X86AsmParser::ParseIntelInlineAsmOperator(unsigned OpKind) {
  MCAsmParser &Parser = getParser();
  const AsmToken &Tok = Parser.getTok();
  Parser.Lex(); // Eat operator.

  const MCExpr *Val = nullptr;
  InlineAsmIdentifierInfo Info;
  SMLoc Start = Tok.getLoc(), End;
  StringRef Identifier = Tok.getString();
  if (ParseIntelInlineAsmIdentifier(Val, Identifier, Info,
                                    /*IsUnevaluatedOperand=*/true, End))
    return 0;

  if (!Info.isKind(InlineAsmIdentifierInfo::IK_Var)) {
    Error(Start, "unable to lookup expression");
    return 0;
  }

  unsigned CVal = 0;
  switch(OpKind) {
  default: llvm_unreachable("Unexpected operand kind!");
  case IOK_LENGTH: CVal = Info.Var.Length; break;
  case IOK_SIZE: CVal = Info.Var.Size; break;
  case IOK_TYPE: CVal = Info.Var.Type; break;
  }

  return CVal;
}

// Query a candidate string for being an Intel assembly operator
// Report back its kind, or IOK_INVALID if does not evaluated as a known one
unsigned X86AsmParser::IdentifyMasmOperator(StringRef Name) {
  return StringSwitch<unsigned>(Name.lower())
      .Case("type", MOK_TYPE)
      .Cases("size", "sizeof", MOK_SIZEOF)
      .Cases("length", "lengthof", MOK_LENGTHOF)
      .Default(MOK_INVALID);
}

/// Parse the 'LENGTHOF', 'SIZEOF', and 'TYPE' operators.  The LENGTHOF operator
/// returns the number of elements in an array.  It returns the value 1 for
/// non-array variables.  The SIZEOF operator returns the size of a type or
/// variable in bytes.  A variable's size is the product of its LENGTH and TYPE.
/// The TYPE operator returns the size of a variable. If the variable is an
/// array, TYPE returns the size of a single element.
bool X86AsmParser::ParseMasmOperator(unsigned OpKind, int64_t &Val) {
  MCAsmParser &Parser = getParser();
  SMLoc OpLoc = Parser.getTok().getLoc();
  Parser.Lex(); // Eat operator.

  Val = 0;
  if (OpKind == MOK_SIZEOF || OpKind == MOK_TYPE) {
    // Check for SIZEOF(<type>) and TYPE(<type>).
    bool InParens = Parser.getTok().is(AsmToken::LParen);
    const AsmToken &IDTok = InParens ? getLexer().peekTok() : Parser.getTok();
    AsmTypeInfo Type;
    if (IDTok.is(AsmToken::Identifier) &&
        !Parser.lookUpType(IDTok.getIdentifier(), Type)) {
      Val = Type.Size;

      // Eat tokens.
      if (InParens)
        parseToken(AsmToken::LParen);
      parseToken(AsmToken::Identifier);
      if (InParens)
        parseToken(AsmToken::RParen);
    }
  }

  if (!Val) {
    IntelExprStateMachine SM;
    SMLoc End, Start = Parser.getTok().getLoc();
    if (ParseIntelExpression(SM, End))
      return true;

    switch (OpKind) {
    default:
      llvm_unreachable("Unexpected operand kind!");
    case MOK_SIZEOF:
      Val = SM.getSize();
      break;
    case MOK_LENGTHOF:
      Val = SM.getLength();
      break;
    case MOK_TYPE:
      Val = SM.getElementSize();
      break;
    }

    if (!Val)
      return Error(OpLoc, "expression has unknown type", SMRange(Start, End));
  }

  return false;
}

bool X86AsmParser::ParseIntelMemoryOperandSize(unsigned &Size) {
  Size = StringSwitch<unsigned>(getTok().getString())
    .Cases("BYTE", "byte", 8)
    .Cases("WORD", "word", 16)
    .Cases("DWORD", "dword", 32)
    .Cases("FLOAT", "float", 32)
    .Cases("LONG", "long", 32)
    .Cases("FWORD", "fword", 48)
    .Cases("DOUBLE", "double", 64)
    .Cases("QWORD", "qword", 64)
    .Cases("MMWORD","mmword", 64)
    .Cases("XWORD", "xword", 80)
    .Cases("TBYTE", "tbyte", 80)
    .Cases("XMMWORD", "xmmword", 128)
    .Cases("YMMWORD", "ymmword", 256)
    .Cases("ZMMWORD", "zmmword", 512)
    .Default(0);
  if (Size) {
    const AsmToken &Tok = Lex(); // Eat operand size (e.g., byte, word).
    if (!(Tok.getString().equals("PTR") || Tok.getString().equals("ptr")))
      return Error(Tok.getLoc(), "Expected 'PTR' or 'ptr' token!");
    Lex(); // Eat ptr.
  }
  return false;
}

bool X86AsmParser::ParseIntelOperand(OperandVector &Operands) {
  MCAsmParser &Parser = getParser();
  const AsmToken &Tok = Parser.getTok();
  SMLoc Start, End;

  // Parse optional Size directive.
  unsigned Size;
  if (ParseIntelMemoryOperandSize(Size))
    return true;
  bool PtrInOperand = bool(Size);

  Start = Tok.getLoc();

  // Rounding mode operand.
  if (getLexer().is(AsmToken::LCurly))
    return ParseRoundingModeOp(Start, Operands);

  // Register operand.
  unsigned RegNo = 0;
  if (Tok.is(AsmToken::Identifier) && !ParseRegister(RegNo, Start, End)) {
    if (RegNo == X86::RIP)
      return Error(Start, "rip can only be used as a base register");
    // A Register followed by ':' is considered a segment override
    if (Tok.isNot(AsmToken::Colon)) {
      if (PtrInOperand)
        return Error(Start, "expected memory operand after 'ptr', "
                            "found register operand instead");
      Operands.push_back(X86Operand::CreateReg(RegNo, Start, End));
      return false;
    }
    // An alleged segment override. check if we have a valid segment register
#if INTEL_CUSTOMIZATION
#if INTEL_FEATURE_ICECODE
    if (!X86MCRegisterClasses[X86::SEGMENTEX_REGRegClassID].contains(RegNo))
#else // INTEL_FEATURE_ICECODE
    if (!X86MCRegisterClasses[X86::SEGMENT_REGRegClassID].contains(RegNo))
#endif // INTEL_FEATURE_ICECODE
#endif // INTEL_CUSTOMIZATION
      return Error(Start, "invalid segment register");
    // Eat ':' and update Start location
    Start = Lex().getLoc();
  }

  // Immediates and Memory
  IntelExprStateMachine SM;
  if (ParseIntelExpression(SM, End))
    return true;

  if (isParsingMSInlineAsm())
    RewriteIntelExpression(SM, Start, Tok.getLoc());

  int64_t Imm = SM.getImm();
  const MCExpr *Disp = SM.getSym();
  const MCExpr *ImmDisp = MCConstantExpr::create(Imm, getContext());
  if (Disp && Imm)
    Disp = MCBinaryExpr::createAdd(Disp, ImmDisp, getContext());
  if (!Disp)
    Disp = ImmDisp;

  // RegNo != 0 specifies a valid segment register,
  // and we are parsing a segment override
  if (!SM.isMemExpr() && !RegNo) {
    if (isParsingMSInlineAsm() && SM.isOffsetOperator()) {
      const InlineAsmIdentifierInfo &Info = SM.getIdentifierInfo();
      if (Info.isKind(InlineAsmIdentifierInfo::IK_Var)) {
        // Disp includes the address of a variable; make sure this is recorded
        // for later handling.
        Operands.push_back(X86Operand::CreateImm(Disp, Start, End,
                                                 SM.getSymName(), Info.Var.Decl,
                                                 Info.Var.IsGlobalLV));
        return false;
      }
    }

    Operands.push_back(X86Operand::CreateImm(Disp, Start, End));
    return false;
  }

  StringRef ErrMsg;
  unsigned BaseReg = SM.getBaseReg();
  unsigned IndexReg = SM.getIndexReg();
  unsigned Scale = SM.getScale();
  if (!PtrInOperand)
    Size = SM.getElementSize() << 3;

  if (Scale == 0 && BaseReg != X86::ESP && BaseReg != X86::RSP &&
      (IndexReg == X86::ESP || IndexReg == X86::RSP))
    std::swap(BaseReg, IndexReg);

  // If BaseReg is a vector register and IndexReg is not, swap them unless
  // Scale was specified in which case it would be an error.
  if (Scale == 0 &&
      !(X86MCRegisterClasses[X86::VR128XRegClassID].contains(IndexReg) ||
        X86MCRegisterClasses[X86::VR256XRegClassID].contains(IndexReg) ||
        X86MCRegisterClasses[X86::VR512RegClassID].contains(IndexReg)) &&
      (X86MCRegisterClasses[X86::VR128XRegClassID].contains(BaseReg) ||
       X86MCRegisterClasses[X86::VR256XRegClassID].contains(BaseReg) ||
       X86MCRegisterClasses[X86::VR512RegClassID].contains(BaseReg)))
    std::swap(BaseReg, IndexReg);

  if (Scale != 0 &&
      X86MCRegisterClasses[X86::GR16RegClassID].contains(IndexReg))
    return Error(Start, "16-bit addresses cannot have a scale");

  // If there was no explicit scale specified, change it to 1.
  if (Scale == 0)
    Scale = 1;

  // If this is a 16-bit addressing mode with the base and index in the wrong
  // order, swap them so CheckBaseRegAndIndexRegAndScale doesn't fail. It is
  // shared with att syntax where order matters.
  if ((BaseReg == X86::SI || BaseReg == X86::DI) &&
      (IndexReg == X86::BX || IndexReg == X86::BP))
    std::swap(BaseReg, IndexReg);

  if ((BaseReg || IndexReg) &&
      CheckBaseRegAndIndexRegAndScale(BaseReg, IndexReg, Scale, is64BitMode(),
                                      ErrMsg))
    return Error(Start, ErrMsg);
  if (isParsingMSInlineAsm())
    return CreateMemForMSInlineAsm(RegNo, Disp, BaseReg, IndexReg, Scale, Start,
                                   End, Size, SM.getSymName(),
                                   SM.getIdentifierInfo(), Operands);

  // When parsing x64 MS-style assembly, all non-absolute references to a named
  // variable default to RIP-relative.
  if (Parser.isParsingMasm() && is64BitMode() && SM.getElementSize() > 0) {
    Operands.push_back(X86Operand::CreateMem(getPointerWidth(), RegNo, Disp,
                                             BaseReg, IndexReg, Scale, Start,
                                             End, Size,
                                             /*DefaultBaseReg=*/X86::RIP));
    return false;
  }

  if ((BaseReg || IndexReg || RegNo))
    Operands.push_back(X86Operand::CreateMem(getPointerWidth(), RegNo, Disp,
                                             BaseReg, IndexReg, Scale, Start,
                                             End, Size));
  else
    Operands.push_back(
        X86Operand::CreateMem(getPointerWidth(), Disp, Start, End, Size));
  return false;
}

bool X86AsmParser::ParseATTOperand(OperandVector &Operands) {
  MCAsmParser &Parser = getParser();
  switch (getLexer().getKind()) {
  case AsmToken::Dollar: {
    // $42 or $ID -> immediate.
    SMLoc Start = Parser.getTok().getLoc(), End;
    Parser.Lex();
    const MCExpr *Val;
    // This is an immediate, so we should not parse a register. Do a precheck
    // for '%' to supercede intra-register parse errors.
    SMLoc L = Parser.getTok().getLoc();
    if (check(getLexer().is(AsmToken::Percent), L,
              "expected immediate expression") ||
        getParser().parseExpression(Val, End) ||
        check(isa<X86MCExpr>(Val), L, "expected immediate expression"))
      return true;
    Operands.push_back(X86Operand::CreateImm(Val, Start, End));
    return false;
  }
  case AsmToken::LCurly: {
    SMLoc Start = Parser.getTok().getLoc();
    return ParseRoundingModeOp(Start, Operands);
  }
  default: {
    // This a memory operand or a register. We have some parsing complications
    // as a '(' may be part of an immediate expression or the addressing mode
    // block. This is complicated by the fact that an assembler-level variable
    // may refer either to a register or an immediate expression.

    SMLoc Loc = Parser.getTok().getLoc(), EndLoc;
    const MCExpr *Expr = nullptr;
    unsigned Reg = 0;
    if (getLexer().isNot(AsmToken::LParen)) {
      // No '(' so this is either a displacement expression or a register.
      if (Parser.parseExpression(Expr, EndLoc))
        return true;
      if (auto *RE = dyn_cast<X86MCExpr>(Expr)) {
        // Segment Register. Reset Expr and copy value to register.
        Expr = nullptr;
        Reg = RE->getRegNo();

        // Sanity check register.
        if (Reg == X86::EIZ || Reg == X86::RIZ)
          return Error(
              Loc, "%eiz and %riz can only be used as index registers",
              SMRange(Loc, EndLoc));
        if (Reg == X86::RIP)
          return Error(Loc, "%rip can only be used as a base register",
                       SMRange(Loc, EndLoc));
        // Return register that are not segment prefixes immediately.
        if (!Parser.parseOptionalToken(AsmToken::Colon)) {
          Operands.push_back(X86Operand::CreateReg(Reg, Loc, EndLoc));
          return false;
        }
#if INTEL_CUSTOMIZATION
#if INTEL_FEATURE_ICECODE
        if (!X86MCRegisterClasses[X86::SEGMENTEX_REGRegClassID].contains(Reg))
#else // INTEL_FEATURE_ICECODE
        if (!X86MCRegisterClasses[X86::SEGMENT_REGRegClassID].contains(Reg))
#endif // INTEL_FEATURE_ICECODE
#endif // INTEL_CUSTOMIZATION
          return Error(Loc, "invalid segment register");
        // Accept a '*' absolute memory reference after the segment. Place it
        // before the full memory operand.
        if (getLexer().is(AsmToken::Star))
          Operands.push_back(X86Operand::CreateToken("*", consumeToken()));
      }
    }
    // This is a Memory operand.
    return ParseMemOperand(Reg, Expr, Loc, EndLoc, Operands);
  }
  }
}

// X86::COND_INVALID if not a recognized condition code or alternate mnemonic,
// otherwise the EFLAGS Condition Code enumerator.
X86::CondCode X86AsmParser::ParseConditionCode(StringRef CC) {
  return StringSwitch<X86::CondCode>(CC)
      .Case("o", X86::COND_O)          // Overflow
      .Case("no", X86::COND_NO)        // No Overflow
      .Cases("b", "nae", X86::COND_B)  // Below/Neither Above nor Equal
      .Cases("ae", "nb", X86::COND_AE) // Above or Equal/Not Below
      .Cases("e", "z", X86::COND_E)    // Equal/Zero
      .Cases("ne", "nz", X86::COND_NE) // Not Equal/Not Zero
      .Cases("be", "na", X86::COND_BE) // Below or Equal/Not Above
      .Cases("a", "nbe", X86::COND_A)  // Above/Neither Below nor Equal
      .Case("s", X86::COND_S)          // Sign
      .Case("ns", X86::COND_NS)        // No Sign
      .Cases("p", "pe", X86::COND_P)   // Parity/Parity Even
      .Cases("np", "po", X86::COND_NP) // No Parity/Parity Odd
      .Cases("l", "nge", X86::COND_L)  // Less/Neither Greater nor Equal
      .Cases("ge", "nl", X86::COND_GE) // Greater or Equal/Not Less
      .Cases("le", "ng", X86::COND_LE) // Less or Equal/Not Greater
      .Cases("g", "nle", X86::COND_G)  // Greater/Neither Less nor Equal
      .Default(X86::COND_INVALID);
}

// true on failure, false otherwise
// If no {z} mark was found - Parser doesn't advance
bool X86AsmParser::ParseZ(std::unique_ptr<X86Operand> &Z,
                          const SMLoc &StartLoc) {
  MCAsmParser &Parser = getParser();
  // Assuming we are just pass the '{' mark, quering the next token
  // Searched for {z}, but none was found. Return false, as no parsing error was
  // encountered
  if (!(getLexer().is(AsmToken::Identifier) &&
        (getLexer().getTok().getIdentifier() == "z")))
    return false;
  Parser.Lex(); // Eat z
  // Query and eat the '}' mark
  if (!getLexer().is(AsmToken::RCurly))
    return Error(getLexer().getLoc(), "Expected } at this point");
  Parser.Lex(); // Eat '}'
  // Assign Z with the {z} mark opernad
  Z = X86Operand::CreateToken("{z}", StartLoc);
  return false;
}

// true on failure, false otherwise
bool X86AsmParser::HandleAVX512Operand(OperandVector &Operands) {
  MCAsmParser &Parser = getParser();
  if (getLexer().is(AsmToken::LCurly)) {
    // Eat "{" and mark the current place.
    const SMLoc consumedToken = consumeToken();
    // Distinguish {1to<NUM>} from {%k<NUM>}.
    if(getLexer().is(AsmToken::Integer)) {
      // Parse memory broadcasting ({1to<NUM>}).
      if (getLexer().getTok().getIntVal() != 1)
        return TokError("Expected 1to<NUM> at this point");
      StringRef Prefix = getLexer().getTok().getString();
      Parser.Lex(); // Eat first token of 1to8
      if (!getLexer().is(AsmToken::Identifier))
        return TokError("Expected 1to<NUM> at this point");
      // Recognize only reasonable suffixes.
      SmallVector<char, 5> BroadcastVector;
      StringRef BroadcastString = (Prefix + getLexer().getTok().getIdentifier())
                                      .toStringRef(BroadcastVector);
      if (!BroadcastString.startswith("1to"))
        return TokError("Expected 1to<NUM> at this point");
      const char *BroadcastPrimitive =
          StringSwitch<const char *>(BroadcastString)
              .Case("1to2", "{1to2}")
              .Case("1to4", "{1to4}")
              .Case("1to8", "{1to8}")
              .Case("1to16", "{1to16}")
<<<<<<< HEAD
#if INTEL_CUSTOMIZATION
              .Case("1to32", "{1to32}")
#endif // INTEL_CUSTOMIZATION
=======
              .Case("1to32", "{1to32}")
>>>>>>> 6f7f5b54
              .Default(nullptr);
      if (!BroadcastPrimitive)
        return TokError("Invalid memory broadcast primitive.");
      Parser.Lex(); // Eat trailing token of 1toN
      if (!getLexer().is(AsmToken::RCurly))
        return TokError("Expected } at this point");
      Parser.Lex();  // Eat "}"
      Operands.push_back(X86Operand::CreateToken(BroadcastPrimitive,
                                                 consumedToken));
      // No AVX512 specific primitives can pass
      // after memory broadcasting, so return.
      return false;
    } else {
      // Parse either {k}{z}, {z}{k}, {k} or {z}
      // last one have no meaning, but GCC accepts it
      // Currently, we're just pass a '{' mark
      std::unique_ptr<X86Operand> Z;
      if (ParseZ(Z, consumedToken))
        return true;
      // Reaching here means that parsing of the allegadly '{z}' mark yielded
      // no errors.
      // Query for the need of further parsing for a {%k<NUM>} mark
      if (!Z || getLexer().is(AsmToken::LCurly)) {
        SMLoc StartLoc = Z ? consumeToken() : consumedToken;
        // Parse an op-mask register mark ({%k<NUM>}), which is now to be
        // expected
        unsigned RegNo;
        SMLoc RegLoc;
        if (!ParseRegister(RegNo, RegLoc, StartLoc) &&
            X86MCRegisterClasses[X86::VK1RegClassID].contains(RegNo)) {
          if (RegNo == X86::K0)
            return Error(RegLoc, "Register k0 can't be used as write mask");
          if (!getLexer().is(AsmToken::RCurly))
            return Error(getLexer().getLoc(), "Expected } at this point");
          Operands.push_back(X86Operand::CreateToken("{", StartLoc));
          Operands.push_back(
              X86Operand::CreateReg(RegNo, StartLoc, StartLoc));
          Operands.push_back(X86Operand::CreateToken("}", consumeToken()));
        } else
          return Error(getLexer().getLoc(),
                        "Expected an op-mask register at this point");
        // {%k<NUM>} mark is found, inquire for {z}
        if (getLexer().is(AsmToken::LCurly) && !Z) {
          // Have we've found a parsing error, or found no (expected) {z} mark
          // - report an error
          if (ParseZ(Z, consumeToken()) || !Z)
            return Error(getLexer().getLoc(),
                         "Expected a {z} mark at this point");

        }
        // '{z}' on its own is meaningless, hence should be ignored.
        // on the contrary - have it been accompanied by a K register,
        // allow it.
        if (Z)
          Operands.push_back(std::move(Z));
      }
    }
  }
  return false;
}

/// ParseMemOperand: 'seg : disp(basereg, indexreg, scale)'.  The '%ds:' prefix
/// has already been parsed if present. disp may be provided as well.
bool X86AsmParser::ParseMemOperand(unsigned SegReg, const MCExpr *Disp,
                                   SMLoc StartLoc, SMLoc EndLoc,
                                   OperandVector &Operands) {
  MCAsmParser &Parser = getParser();
  SMLoc Loc;
  // Based on the initial passed values, we may be in any of these cases, we are
  // in one of these cases (with current position (*)):

  //   1. seg : * disp  (base-index-scale-expr)
  //   2. seg : *(disp) (base-index-scale-expr)
  //   3. seg :       *(base-index-scale-expr)
  //   4.        disp  *(base-index-scale-expr)
  //   5.      *(disp)  (base-index-scale-expr)
  //   6.             *(base-index-scale-expr)
  //   7.  disp *
  //   8. *(disp)

  // If we do not have an displacement yet, check if we're in cases 4 or 6 by
  // checking if the first object after the parenthesis is a register (or an
  // identifier referring to a register) and parse the displacement or default
  // to 0 as appropriate.
  auto isAtMemOperand = [this]() {
    if (this->getLexer().isNot(AsmToken::LParen))
      return false;
    AsmToken Buf[2];
    StringRef Id;
    auto TokCount = this->getLexer().peekTokens(Buf, true);
    if (TokCount == 0)
      return false;
    switch (Buf[0].getKind()) {
    case AsmToken::Percent:
    case AsmToken::Comma:
      return true;
    // These lower cases are doing a peekIdentifier.
    case AsmToken::At:
    case AsmToken::Dollar:
      if ((TokCount > 1) &&
          (Buf[1].is(AsmToken::Identifier) || Buf[1].is(AsmToken::String)) &&
          (Buf[0].getLoc().getPointer() + 1 == Buf[1].getLoc().getPointer()))
        Id = StringRef(Buf[0].getLoc().getPointer(),
                       Buf[1].getIdentifier().size() + 1);
      break;
    case AsmToken::Identifier:
    case AsmToken::String:
      Id = Buf[0].getIdentifier();
      break;
    default:
      return false;
    }
    // We have an ID. Check if it is bound to a register.
    if (!Id.empty()) {
      MCSymbol *Sym = this->getContext().getOrCreateSymbol(Id);
      if (Sym->isVariable()) {
        auto V = Sym->getVariableValue(/*SetUsed*/ false);
        return isa<X86MCExpr>(V);
      }
    }
    return false;
  };

  if (!Disp) {
    // Parse immediate if we're not at a mem operand yet.
    if (!isAtMemOperand()) {
      if (Parser.parseTokenLoc(Loc) || Parser.parseExpression(Disp, EndLoc))
        return true;
      assert(!isa<X86MCExpr>(Disp) && "Expected non-register here.");
    } else {
      // Disp is implicitly zero if we haven't parsed it yet.
      Disp = MCConstantExpr::create(0, Parser.getContext());
    }
  }

  // We are now either at the end of the operand or at the '(' at the start of a
  // base-index-scale-expr.

  if (!parseOptionalToken(AsmToken::LParen)) {
    if (SegReg == 0)
      Operands.push_back(
          X86Operand::CreateMem(getPointerWidth(), Disp, StartLoc, EndLoc));
    else
      Operands.push_back(X86Operand::CreateMem(getPointerWidth(), SegReg, Disp,
                                               0, 0, 1, StartLoc, EndLoc));
    return false;
  }

  // If we reached here, then eat the '(' and Process
  // the rest of the memory operand.
  unsigned BaseReg = 0, IndexReg = 0, Scale = 1;
  SMLoc BaseLoc = getLexer().getLoc();
  const MCExpr *E;
  StringRef ErrMsg;

  // Parse BaseReg if one is provided.
  if (getLexer().isNot(AsmToken::Comma) && getLexer().isNot(AsmToken::RParen)) {
    if (Parser.parseExpression(E, EndLoc) ||
        check(!isa<X86MCExpr>(E), BaseLoc, "expected register here"))
      return true;

    // Sanity check register.
    BaseReg = cast<X86MCExpr>(E)->getRegNo();
    if (BaseReg == X86::EIZ || BaseReg == X86::RIZ)
      return Error(BaseLoc, "eiz and riz can only be used as index registers",
                   SMRange(BaseLoc, EndLoc));
  }

  if (parseOptionalToken(AsmToken::Comma)) {
    // Following the comma we should have either an index register, or a scale
    // value. We don't support the later form, but we want to parse it
    // correctly.
    //
    // Even though it would be completely consistent to support syntax like
    // "1(%eax,,1)", the assembler doesn't. Use "eiz" or "riz" for this.
    if (getLexer().isNot(AsmToken::RParen)) {
      if (Parser.parseTokenLoc(Loc) || Parser.parseExpression(E, EndLoc))
        return true;

      if (!isa<X86MCExpr>(E)) {
        // We've parsed an unexpected Scale Value instead of an index
        // register. Interpret it as an absolute.
        int64_t ScaleVal;
        if (!E->evaluateAsAbsolute(ScaleVal, getStreamer().getAssemblerPtr()))
          return Error(Loc, "expected absolute expression");
        if (ScaleVal != 1)
          Warning(Loc, "scale factor without index register is ignored");
        Scale = 1;
      } else { // IndexReg Found.
        IndexReg = cast<X86MCExpr>(E)->getRegNo();

        if (BaseReg == X86::RIP)
          return Error(Loc,
                       "%rip as base register can not have an index register");
        if (IndexReg == X86::RIP)
          return Error(Loc, "%rip is not allowed as an index register");

        if (parseOptionalToken(AsmToken::Comma)) {
          // Parse the scale amount:
          //  ::= ',' [scale-expression]

          // A scale amount without an index is ignored.
          if (getLexer().isNot(AsmToken::RParen)) {
            int64_t ScaleVal;
            if (Parser.parseTokenLoc(Loc) ||
                Parser.parseAbsoluteExpression(ScaleVal))
              return Error(Loc, "expected scale expression");
            Scale = (unsigned)ScaleVal;
            // Validate the scale amount.
            if (X86MCRegisterClasses[X86::GR16RegClassID].contains(BaseReg) &&
                Scale != 1)
              return Error(Loc, "scale factor in 16-bit address must be 1");
            if (checkScale(Scale, ErrMsg))
              return Error(Loc, ErrMsg);
          }
        }
      }
    }
  }

  // Ok, we've eaten the memory operand, verify we have a ')' and eat it too.
  if (parseToken(AsmToken::RParen, "unexpected token in memory operand"))
    return true;

  // This is to support otherwise illegal operand (%dx) found in various
  // unofficial manuals examples (e.g. "out[s]?[bwl]? %al, (%dx)") and must now
  // be supported. Mark such DX variants separately fix only in special cases.
  if (BaseReg == X86::DX && IndexReg == 0 && Scale == 1 && SegReg == 0 &&
      isa<MCConstantExpr>(Disp) &&
      cast<MCConstantExpr>(Disp)->getValue() == 0) {
    Operands.push_back(X86Operand::CreateDXReg(BaseLoc, BaseLoc));
    return false;
  }

  if (CheckBaseRegAndIndexRegAndScale(BaseReg, IndexReg, Scale, is64BitMode(),
                                      ErrMsg))
    return Error(BaseLoc, ErrMsg);

  if (SegReg || BaseReg || IndexReg)
    Operands.push_back(X86Operand::CreateMem(getPointerWidth(), SegReg, Disp,
                                             BaseReg, IndexReg, Scale, StartLoc,
                                             EndLoc));
  else
    Operands.push_back(
        X86Operand::CreateMem(getPointerWidth(), Disp, StartLoc, EndLoc));
  return false;
}

// Parse either a standard primary expression or a register.
bool X86AsmParser::parsePrimaryExpr(const MCExpr *&Res, SMLoc &EndLoc) {
  MCAsmParser &Parser = getParser();
  // See if this is a register first.
  if (getTok().is(AsmToken::Percent) ||
      (isParsingIntelSyntax() && getTok().is(AsmToken::Identifier) &&
       MatchRegisterName(Parser.getTok().getString()))) {
    SMLoc StartLoc = Parser.getTok().getLoc();
    unsigned RegNo;
    if (ParseRegister(RegNo, StartLoc, EndLoc))
      return true;
    Res = X86MCExpr::create(RegNo, Parser.getContext());
    return false;
  }
  return Parser.parsePrimaryExpr(Res, EndLoc, nullptr);
}

bool X86AsmParser::ParseInstruction(ParseInstructionInfo &Info, StringRef Name,
                                    SMLoc NameLoc, OperandVector &Operands) {
  MCAsmParser &Parser = getParser();
  InstInfo = &Info;

  // Reset the forced VEX encoding.
  ForcedVEXEncoding = VEXEncoding_Default;
  ForcedDispEncoding = DispEncoding_Default;

  // Parse pseudo prefixes.
  while (1) {
    if (Name == "{") {
      if (getLexer().isNot(AsmToken::Identifier))
        return Error(Parser.getTok().getLoc(), "Unexpected token after '{'");
      std::string Prefix = Parser.getTok().getString().lower();
      Parser.Lex(); // Eat identifier.
      if (getLexer().isNot(AsmToken::RCurly))
        return Error(Parser.getTok().getLoc(), "Expected '}'");
      Parser.Lex(); // Eat curly.

      if (Prefix == "vex")
        ForcedVEXEncoding = VEXEncoding_VEX;
      else if (Prefix == "vex2")
        ForcedVEXEncoding = VEXEncoding_VEX2;
      else if (Prefix == "vex3")
        ForcedVEXEncoding = VEXEncoding_VEX3;
      else if (Prefix == "evex")
        ForcedVEXEncoding = VEXEncoding_EVEX;
      else if (Prefix == "disp8")
        ForcedDispEncoding = DispEncoding_Disp8;
      else if (Prefix == "disp32")
        ForcedDispEncoding = DispEncoding_Disp32;
      else
        return Error(NameLoc, "unknown prefix");

      NameLoc = Parser.getTok().getLoc();
      if (getLexer().is(AsmToken::LCurly)) {
        Parser.Lex();
        Name = "{";
      } else {
        if (getLexer().isNot(AsmToken::Identifier))
          return Error(Parser.getTok().getLoc(), "Expected identifier");
        // FIXME: The mnemonic won't match correctly if its not in lower case.
        Name = Parser.getTok().getString();
        Parser.Lex();
      }
      continue;
    }
    // Parse MASM style pseudo prefixes.
    if (isParsingMSInlineAsm()) {
      if (Name.equals_insensitive("vex"))
        ForcedVEXEncoding = VEXEncoding_VEX;
      else if (Name.equals_insensitive("vex2"))
        ForcedVEXEncoding = VEXEncoding_VEX2;
      else if (Name.equals_insensitive("vex3"))
        ForcedVEXEncoding = VEXEncoding_VEX3;
      else if (Name.equals_insensitive("evex"))
        ForcedVEXEncoding = VEXEncoding_EVEX;

      if (ForcedVEXEncoding != VEXEncoding_Default) {
        if (getLexer().isNot(AsmToken::Identifier))
          return Error(Parser.getTok().getLoc(), "Expected identifier");
        // FIXME: The mnemonic won't match correctly if its not in lower case.
        Name = Parser.getTok().getString();
        NameLoc = Parser.getTok().getLoc();
        Parser.Lex();
      }
    }
    break;
  }

  // Support the suffix syntax for overriding displacement size as well.
  if (Name.consume_back(".d32")) {
    ForcedDispEncoding = DispEncoding_Disp32;
  } else if (Name.consume_back(".d8")) {
    ForcedDispEncoding = DispEncoding_Disp8;
  }

  StringRef PatchedName = Name;

  // Hack to skip "short" following Jcc.
  if (isParsingIntelSyntax() &&
      (PatchedName == "jmp" || PatchedName == "jc" || PatchedName == "jnc" ||
       PatchedName == "jcxz" || PatchedName == "jecxz" ||
       (PatchedName.startswith("j") &&
        ParseConditionCode(PatchedName.substr(1)) != X86::COND_INVALID))) {
    StringRef NextTok = Parser.getTok().getString();
    if (Parser.isParsingMasm() ? NextTok.equals_insensitive("short")
                               : NextTok == "short") {
      SMLoc NameEndLoc =
          NameLoc.getFromPointer(NameLoc.getPointer() + Name.size());
      // Eat the short keyword.
      Parser.Lex();
      // MS and GAS ignore the short keyword; they both determine the jmp type
      // based on the distance of the label. (NASM does emit different code with
      // and without "short," though.)
      InstInfo->AsmRewrites->emplace_back(AOK_Skip, NameEndLoc,
                                          NextTok.size() + 1);
    }
  }

  // FIXME: Hack to recognize setneb as setne.
  if (PatchedName.startswith("set") && PatchedName.endswith("b") &&
      PatchedName != "setb" && PatchedName != "setnb")
    PatchedName = PatchedName.substr(0, Name.size()-1);

  unsigned ComparisonPredicate = ~0U;

  // FIXME: Hack to recognize cmp<comparison code>{ss,sd,ps,pd}.
  if ((PatchedName.startswith("cmp") || PatchedName.startswith("vcmp")) &&
      (PatchedName.endswith("ss") || PatchedName.endswith("sd") ||
#if INTEL_CUSTOMIZATION
       PatchedName.endswith("sh") || PatchedName.endswith("ph") ||
#endif // INTEL_CUSTOMIZATION
       PatchedName.endswith("ps") || PatchedName.endswith("pd"))) {
    bool IsVCMP = PatchedName[0] == 'v';
    unsigned CCIdx = IsVCMP ? 4 : 3;
    unsigned CC = StringSwitch<unsigned>(
      PatchedName.slice(CCIdx, PatchedName.size() - 2))
      .Case("eq",       0x00)
      .Case("eq_oq",    0x00)
      .Case("lt",       0x01)
      .Case("lt_os",    0x01)
      .Case("le",       0x02)
      .Case("le_os",    0x02)
      .Case("unord",    0x03)
      .Case("unord_q",  0x03)
      .Case("neq",      0x04)
      .Case("neq_uq",   0x04)
      .Case("nlt",      0x05)
      .Case("nlt_us",   0x05)
      .Case("nle",      0x06)
      .Case("nle_us",   0x06)
      .Case("ord",      0x07)
      .Case("ord_q",    0x07)
      /* AVX only from here */
      .Case("eq_uq",    0x08)
      .Case("nge",      0x09)
      .Case("nge_us",   0x09)
      .Case("ngt",      0x0A)
      .Case("ngt_us",   0x0A)
      .Case("false",    0x0B)
      .Case("false_oq", 0x0B)
      .Case("neq_oq",   0x0C)
      .Case("ge",       0x0D)
      .Case("ge_os",    0x0D)
      .Case("gt",       0x0E)
      .Case("gt_os",    0x0E)
      .Case("true",     0x0F)
      .Case("true_uq",  0x0F)
      .Case("eq_os",    0x10)
      .Case("lt_oq",    0x11)
      .Case("le_oq",    0x12)
      .Case("unord_s",  0x13)
      .Case("neq_us",   0x14)
      .Case("nlt_uq",   0x15)
      .Case("nle_uq",   0x16)
      .Case("ord_s",    0x17)
      .Case("eq_us",    0x18)
      .Case("nge_uq",   0x19)
      .Case("ngt_uq",   0x1A)
      .Case("false_os", 0x1B)
      .Case("neq_os",   0x1C)
      .Case("ge_oq",    0x1D)
      .Case("gt_oq",    0x1E)
      .Case("true_us",  0x1F)
      .Default(~0U);
    if (CC != ~0U && (IsVCMP || CC < 8)) {
      if (PatchedName.endswith("ss"))
        PatchedName = IsVCMP ? "vcmpss" : "cmpss";
      else if (PatchedName.endswith("sd"))
        PatchedName = IsVCMP ? "vcmpsd" : "cmpsd";
      else if (PatchedName.endswith("ps"))
        PatchedName = IsVCMP ? "vcmpps" : "cmpps";
      else if (PatchedName.endswith("pd"))
        PatchedName = IsVCMP ? "vcmppd" : "cmppd";
#if INTEL_CUSTOMIZATION
      else if (PatchedName.endswith("sh"))
        PatchedName = IsVCMP ? "vcmpsh" : "cmpsh";
      else if (PatchedName.endswith("ph"))
        PatchedName = IsVCMP ? "vcmpph" : "cmpph";
#endif // INTEL_CUSTOMIZATION
      else
        llvm_unreachable("Unexpected suffix!");

      ComparisonPredicate = CC;
    }
  }

  // FIXME: Hack to recognize vpcmp<comparison code>{ub,uw,ud,uq,b,w,d,q}.
  if (PatchedName.startswith("vpcmp") &&
      (PatchedName.back() == 'b' || PatchedName.back() == 'w' ||
       PatchedName.back() == 'd' || PatchedName.back() == 'q')) {
    unsigned SuffixSize = PatchedName.drop_back().back() == 'u' ? 2 : 1;
    unsigned CC = StringSwitch<unsigned>(
      PatchedName.slice(5, PatchedName.size() - SuffixSize))
      .Case("eq",    0x0) // Only allowed on unsigned. Checked below.
      .Case("lt",    0x1)
      .Case("le",    0x2)
      //.Case("false", 0x3) // Not a documented alias.
      .Case("neq",   0x4)
      .Case("nlt",   0x5)
      .Case("nle",   0x6)
      //.Case("true",  0x7) // Not a documented alias.
      .Default(~0U);
    if (CC != ~0U && (CC != 0 || SuffixSize == 2)) {
      switch (PatchedName.back()) {
      default: llvm_unreachable("Unexpected character!");
      case 'b': PatchedName = SuffixSize == 2 ? "vpcmpub" : "vpcmpb"; break;
      case 'w': PatchedName = SuffixSize == 2 ? "vpcmpuw" : "vpcmpw"; break;
      case 'd': PatchedName = SuffixSize == 2 ? "vpcmpud" : "vpcmpd"; break;
      case 'q': PatchedName = SuffixSize == 2 ? "vpcmpuq" : "vpcmpq"; break;
      }
      // Set up the immediate to push into the operands later.
      ComparisonPredicate = CC;
    }
  }

  // FIXME: Hack to recognize vpcom<comparison code>{ub,uw,ud,uq,b,w,d,q}.
  if (PatchedName.startswith("vpcom") &&
      (PatchedName.back() == 'b' || PatchedName.back() == 'w' ||
       PatchedName.back() == 'd' || PatchedName.back() == 'q')) {
    unsigned SuffixSize = PatchedName.drop_back().back() == 'u' ? 2 : 1;
    unsigned CC = StringSwitch<unsigned>(
      PatchedName.slice(5, PatchedName.size() - SuffixSize))
      .Case("lt",    0x0)
      .Case("le",    0x1)
      .Case("gt",    0x2)
      .Case("ge",    0x3)
      .Case("eq",    0x4)
      .Case("neq",   0x5)
      .Case("false", 0x6)
      .Case("true",  0x7)
      .Default(~0U);
    if (CC != ~0U) {
      switch (PatchedName.back()) {
      default: llvm_unreachable("Unexpected character!");
      case 'b': PatchedName = SuffixSize == 2 ? "vpcomub" : "vpcomb"; break;
      case 'w': PatchedName = SuffixSize == 2 ? "vpcomuw" : "vpcomw"; break;
      case 'd': PatchedName = SuffixSize == 2 ? "vpcomud" : "vpcomd"; break;
      case 'q': PatchedName = SuffixSize == 2 ? "vpcomuq" : "vpcomq"; break;
      }
      // Set up the immediate to push into the operands later.
      ComparisonPredicate = CC;
    }
  }


  // Determine whether this is an instruction prefix.
  // FIXME:
  // Enhance prefixes integrity robustness. for example, following forms
  // are currently tolerated:
  // repz repnz <insn>    ; GAS errors for the use of two similar prefixes
  // lock addq %rax, %rbx ; Destination operand must be of memory type
  // xacquire <insn>      ; xacquire must be accompanied by 'lock'
  bool IsPrefix =
      StringSwitch<bool>(Name)
          .Cases("cs", "ds", "es", "fs", "gs", "ss", true)
          .Cases("rex64", "data32", "data16", "addr32", "addr16", true)
          .Cases("xacquire", "xrelease", true)
          .Cases("acquire", "release", isParsingIntelSyntax())
          .Default(false);

  auto isLockRepeatNtPrefix = [](StringRef N) {
    return StringSwitch<bool>(N)
        .Cases("lock", "rep", "repe", "repz", "repne", "repnz", "notrack", true)
        .Default(false);
  };

  bool CurlyAsEndOfStatement = false;

  unsigned Flags = X86::IP_NO_PREFIX;
  while (isLockRepeatNtPrefix(Name.lower())) {
    unsigned Prefix =
        StringSwitch<unsigned>(Name)
            .Cases("lock", "lock", X86::IP_HAS_LOCK)
            .Cases("rep", "repe", "repz", X86::IP_HAS_REPEAT)
            .Cases("repne", "repnz", X86::IP_HAS_REPEAT_NE)
            .Cases("notrack", "notrack", X86::IP_HAS_NOTRACK)
            .Default(X86::IP_NO_PREFIX); // Invalid prefix (impossible)
    Flags |= Prefix;
    if (getLexer().is(AsmToken::EndOfStatement)) {
      // We don't have real instr with the given prefix
      //  let's use the prefix as the instr.
      // TODO: there could be several prefixes one after another
      Flags = X86::IP_NO_PREFIX;
      break;
    }
    // FIXME: The mnemonic won't match correctly if its not in lower case.
    Name = Parser.getTok().getString();
    Parser.Lex(); // eat the prefix
    // Hack: we could have something like "rep # some comment" or
    //    "lock; cmpxchg16b $1" or "lock\0A\09incl" or "lock/incl"
    while (Name.startswith(";") || Name.startswith("\n") ||
           Name.startswith("#") || Name.startswith("\t") ||
           Name.startswith("/")) {
      // FIXME: The mnemonic won't match correctly if its not in lower case.
      Name = Parser.getTok().getString();
      Parser.Lex(); // go to next prefix or instr
    }
  }

  if (Flags)
    PatchedName = Name;

  // Hacks to handle 'data16' and 'data32'
  if (PatchedName == "data16" && is16BitMode()) {
    return Error(NameLoc, "redundant data16 prefix");
  }
  if (PatchedName == "data32") {
    if (is32BitMode())
      return Error(NameLoc, "redundant data32 prefix");
    if (is64BitMode())
      return Error(NameLoc, "'data32' is not supported in 64-bit mode");
    // Hack to 'data16' for the table lookup.
    PatchedName = "data16";

    if (getLexer().isNot(AsmToken::EndOfStatement)) {
      StringRef Next = Parser.getTok().getString();
      getLexer().Lex();
      // data32 effectively changes the instruction suffix.
      // TODO Generalize.
      if (Next == "callw")
        Next = "calll";
      if (Next == "ljmpw")
        Next = "ljmpl";

      Name = Next;
      PatchedName = Name;
      ForcedDataPrefix = X86::Mode32Bit;
      IsPrefix = false;
    }
  }

  Operands.push_back(X86Operand::CreateToken(PatchedName, NameLoc));

  // Push the immediate if we extracted one from the mnemonic.
  if (ComparisonPredicate != ~0U && !isParsingIntelSyntax()) {
    const MCExpr *ImmOp = MCConstantExpr::create(ComparisonPredicate,
                                                 getParser().getContext());
    Operands.push_back(X86Operand::CreateImm(ImmOp, NameLoc, NameLoc));
  }

  // This does the actual operand parsing.  Don't parse any more if we have a
  // prefix juxtaposed with an operation like "lock incl 4(%rax)", because we
  // just want to parse the "lock" as the first instruction and the "incl" as
  // the next one.
  if (getLexer().isNot(AsmToken::EndOfStatement) && !IsPrefix) {
    // Parse '*' modifier.
    if (getLexer().is(AsmToken::Star))
      Operands.push_back(X86Operand::CreateToken("*", consumeToken()));

    // Read the operands.
    while(1) {
      if (ParseOperand(Operands))
        return true;
      if (HandleAVX512Operand(Operands))
        return true;

      // check for comma and eat it
      if (getLexer().is(AsmToken::Comma))
        Parser.Lex();
      else
        break;
     }

    // In MS inline asm curly braces mark the beginning/end of a block,
    // therefore they should be interepreted as end of statement
    CurlyAsEndOfStatement =
        isParsingIntelSyntax() && isParsingMSInlineAsm() &&
        (getLexer().is(AsmToken::LCurly) || getLexer().is(AsmToken::RCurly));
    if (getLexer().isNot(AsmToken::EndOfStatement) && !CurlyAsEndOfStatement)
      return TokError("unexpected token in argument list");
  }

  // Push the immediate if we extracted one from the mnemonic.
  if (ComparisonPredicate != ~0U && isParsingIntelSyntax()) {
    const MCExpr *ImmOp = MCConstantExpr::create(ComparisonPredicate,
                                                 getParser().getContext());
    Operands.push_back(X86Operand::CreateImm(ImmOp, NameLoc, NameLoc));
  }

  // Consume the EndOfStatement or the prefix separator Slash
  if (getLexer().is(AsmToken::EndOfStatement) ||
      (IsPrefix && getLexer().is(AsmToken::Slash)))
    Parser.Lex();
  else if (CurlyAsEndOfStatement)
    // Add an actual EndOfStatement before the curly brace
    Info.AsmRewrites->emplace_back(AOK_EndOfStatement,
                                   getLexer().getTok().getLoc(), 0);

  // This is for gas compatibility and cannot be done in td.
  // Adding "p" for some floating point with no argument.
  // For example: fsub --> fsubp
  bool IsFp =
    Name == "fsub" || Name == "fdiv" || Name == "fsubr" || Name == "fdivr";
  if (IsFp && Operands.size() == 1) {
    const char *Repl = StringSwitch<const char *>(Name)
      .Case("fsub", "fsubp")
      .Case("fdiv", "fdivp")
      .Case("fsubr", "fsubrp")
      .Case("fdivr", "fdivrp");
    static_cast<X86Operand &>(*Operands[0]).setTokenValue(Repl);
  }

  if ((Name == "mov" || Name == "movw" || Name == "movl") &&
      (Operands.size() == 3)) {
    X86Operand &Op1 = (X86Operand &)*Operands[1];
    X86Operand &Op2 = (X86Operand &)*Operands[2];
    SMLoc Loc = Op1.getEndLoc();
    // Moving a 32 or 16 bit value into a segment register has the same
    // behavior. Modify such instructions to always take shorter form.
    if (Op1.isReg() && Op2.isReg() &&
        X86MCRegisterClasses[X86::SEGMENT_REGRegClassID].contains(
            Op2.getReg()) &&
        (X86MCRegisterClasses[X86::GR16RegClassID].contains(Op1.getReg()) ||
         X86MCRegisterClasses[X86::GR32RegClassID].contains(Op1.getReg()))) {
      // Change instruction name to match new instruction.
      if (Name != "mov" && Name[3] == (is16BitMode() ? 'l' : 'w')) {
        Name = is16BitMode() ? "movw" : "movl";
        Operands[0] = X86Operand::CreateToken(Name, NameLoc);
      }
      // Select the correct equivalent 16-/32-bit source register.
      unsigned Reg =
          getX86SubSuperRegisterOrZero(Op1.getReg(), is16BitMode() ? 16 : 32);
      Operands[1] = X86Operand::CreateReg(Reg, Loc, Loc);
    }
  }

  // This is a terrible hack to handle "out[s]?[bwl]? %al, (%dx)" ->
  // "outb %al, %dx".  Out doesn't take a memory form, but this is a widely
  // documented form in various unofficial manuals, so a lot of code uses it.
  if ((Name == "outb" || Name == "outsb" || Name == "outw" || Name == "outsw" ||
       Name == "outl" || Name == "outsl" || Name == "out" || Name == "outs") &&
      Operands.size() == 3) {
    X86Operand &Op = (X86Operand &)*Operands.back();
    if (Op.isDXReg())
      Operands.back() = X86Operand::CreateReg(X86::DX, Op.getStartLoc(),
                                              Op.getEndLoc());
  }
  // Same hack for "in[s]?[bwl]? (%dx), %al" -> "inb %dx, %al".
  if ((Name == "inb" || Name == "insb" || Name == "inw" || Name == "insw" ||
       Name == "inl" || Name == "insl" || Name == "in" || Name == "ins") &&
      Operands.size() == 3) {
    X86Operand &Op = (X86Operand &)*Operands[1];
    if (Op.isDXReg())
      Operands[1] = X86Operand::CreateReg(X86::DX, Op.getStartLoc(),
                                          Op.getEndLoc());
  }

  SmallVector<std::unique_ptr<MCParsedAsmOperand>, 2> TmpOperands;
  bool HadVerifyError = false;

  // Append default arguments to "ins[bwld]"
  if (Name.startswith("ins") &&
      (Operands.size() == 1 || Operands.size() == 3) &&
      (Name == "insb" || Name == "insw" || Name == "insl" || Name == "insd" ||
       Name == "ins")) {

    AddDefaultSrcDestOperands(TmpOperands,
                              X86Operand::CreateReg(X86::DX, NameLoc, NameLoc),
                              DefaultMemDIOperand(NameLoc));
    HadVerifyError = VerifyAndAdjustOperands(Operands, TmpOperands);
  }

  // Append default arguments to "outs[bwld]"
  if (Name.startswith("outs") &&
      (Operands.size() == 1 || Operands.size() == 3) &&
      (Name == "outsb" || Name == "outsw" || Name == "outsl" ||
       Name == "outsd" || Name == "outs")) {
    AddDefaultSrcDestOperands(TmpOperands, DefaultMemSIOperand(NameLoc),
                              X86Operand::CreateReg(X86::DX, NameLoc, NameLoc));
    HadVerifyError = VerifyAndAdjustOperands(Operands, TmpOperands);
  }

  // Transform "lods[bwlq]" into "lods[bwlq] ($SIREG)" for appropriate
  // values of $SIREG according to the mode. It would be nice if this
  // could be achieved with InstAlias in the tables.
  if (Name.startswith("lods") &&
      (Operands.size() == 1 || Operands.size() == 2) &&
      (Name == "lods" || Name == "lodsb" || Name == "lodsw" ||
       Name == "lodsl" || Name == "lodsd" || Name == "lodsq")) {
    TmpOperands.push_back(DefaultMemSIOperand(NameLoc));
    HadVerifyError = VerifyAndAdjustOperands(Operands, TmpOperands);
  }

  // Transform "stos[bwlq]" into "stos[bwlq] ($DIREG)" for appropriate
  // values of $DIREG according to the mode. It would be nice if this
  // could be achieved with InstAlias in the tables.
  if (Name.startswith("stos") &&
      (Operands.size() == 1 || Operands.size() == 2) &&
      (Name == "stos" || Name == "stosb" || Name == "stosw" ||
       Name == "stosl" || Name == "stosd" || Name == "stosq")) {
    TmpOperands.push_back(DefaultMemDIOperand(NameLoc));
    HadVerifyError = VerifyAndAdjustOperands(Operands, TmpOperands);
  }

  // Transform "scas[bwlq]" into "scas[bwlq] ($DIREG)" for appropriate
  // values of $DIREG according to the mode. It would be nice if this
  // could be achieved with InstAlias in the tables.
  if (Name.startswith("scas") &&
      (Operands.size() == 1 || Operands.size() == 2) &&
      (Name == "scas" || Name == "scasb" || Name == "scasw" ||
       Name == "scasl" || Name == "scasd" || Name == "scasq")) {
    TmpOperands.push_back(DefaultMemDIOperand(NameLoc));
    HadVerifyError = VerifyAndAdjustOperands(Operands, TmpOperands);
  }

  // Add default SI and DI operands to "cmps[bwlq]".
  if (Name.startswith("cmps") &&
      (Operands.size() == 1 || Operands.size() == 3) &&
      (Name == "cmps" || Name == "cmpsb" || Name == "cmpsw" ||
       Name == "cmpsl" || Name == "cmpsd" || Name == "cmpsq")) {
    AddDefaultSrcDestOperands(TmpOperands, DefaultMemDIOperand(NameLoc),
                              DefaultMemSIOperand(NameLoc));
    HadVerifyError = VerifyAndAdjustOperands(Operands, TmpOperands);
  }

  // Add default SI and DI operands to "movs[bwlq]".
  if (((Name.startswith("movs") &&
        (Name == "movs" || Name == "movsb" || Name == "movsw" ||
         Name == "movsl" || Name == "movsd" || Name == "movsq")) ||
       (Name.startswith("smov") &&
        (Name == "smov" || Name == "smovb" || Name == "smovw" ||
         Name == "smovl" || Name == "smovd" || Name == "smovq"))) &&
      (Operands.size() == 1 || Operands.size() == 3)) {
    if (Name == "movsd" && Operands.size() == 1 && !isParsingIntelSyntax())
      Operands.back() = X86Operand::CreateToken("movsl", NameLoc);
    AddDefaultSrcDestOperands(TmpOperands, DefaultMemSIOperand(NameLoc),
                              DefaultMemDIOperand(NameLoc));
    HadVerifyError = VerifyAndAdjustOperands(Operands, TmpOperands);
  }

  // Check if we encountered an error for one the string insturctions
  if (HadVerifyError) {
    return HadVerifyError;
  }

  // Transforms "xlat mem8" into "xlatb"
  if ((Name == "xlat" || Name == "xlatb") && Operands.size() == 2) {
    X86Operand &Op1 = static_cast<X86Operand &>(*Operands[1]);
    if (Op1.isMem8()) {
      Warning(Op1.getStartLoc(), "memory operand is only for determining the "
                                 "size, (R|E)BX will be used for the location");
      Operands.pop_back();
      static_cast<X86Operand &>(*Operands[0]).setTokenValue("xlatb");
    }
  }

  if (Flags)
    Operands.push_back(X86Operand::CreatePrefix(Flags, NameLoc, NameLoc));
  return false;
}

bool X86AsmParser::processInstruction(MCInst &Inst, const OperandVector &Ops) {
  const MCRegisterInfo *MRI = getContext().getRegisterInfo();

  switch (Inst.getOpcode()) {
  default: return false;
  case X86::JMP_1:
    // {disp32} forces a larger displacement as if the instruction was relaxed.
    // NOTE: 16-bit mode uses 16-bit displacement even though it says {disp32}.
    // This matches GNU assembler.
    if (ForcedDispEncoding == DispEncoding_Disp32) {
      Inst.setOpcode(is16BitMode() ? X86::JMP_2 : X86::JMP_4);
      return true;
    }

    return false;
  case X86::JCC_1:
    // {disp32} forces a larger displacement as if the instruction was relaxed.
    // NOTE: 16-bit mode uses 16-bit displacement even though it says {disp32}.
    // This matches GNU assembler.
    if (ForcedDispEncoding == DispEncoding_Disp32) {
      Inst.setOpcode(is16BitMode() ? X86::JCC_2 : X86::JCC_4);
      return true;
    }

    return false;
  case X86::VMOVZPQILo2PQIrr:
  case X86::VMOVAPDrr:
  case X86::VMOVAPDYrr:
  case X86::VMOVAPSrr:
  case X86::VMOVAPSYrr:
  case X86::VMOVDQArr:
  case X86::VMOVDQAYrr:
  case X86::VMOVDQUrr:
  case X86::VMOVDQUYrr:
  case X86::VMOVUPDrr:
  case X86::VMOVUPDYrr:
  case X86::VMOVUPSrr:
  case X86::VMOVUPSYrr: {
    // We can get a smaller encoding by using VEX.R instead of VEX.B if one of
    // the registers is extended, but other isn't.
    if (ForcedVEXEncoding == VEXEncoding_VEX3 ||
        MRI->getEncodingValue(Inst.getOperand(0).getReg()) >= 8 ||
        MRI->getEncodingValue(Inst.getOperand(1).getReg()) < 8)
      return false;

    unsigned NewOpc;
    switch (Inst.getOpcode()) {
    default: llvm_unreachable("Invalid opcode");
    case X86::VMOVZPQILo2PQIrr: NewOpc = X86::VMOVPQI2QIrr;   break;
    case X86::VMOVAPDrr:        NewOpc = X86::VMOVAPDrr_REV;  break;
    case X86::VMOVAPDYrr:       NewOpc = X86::VMOVAPDYrr_REV; break;
    case X86::VMOVAPSrr:        NewOpc = X86::VMOVAPSrr_REV;  break;
    case X86::VMOVAPSYrr:       NewOpc = X86::VMOVAPSYrr_REV; break;
    case X86::VMOVDQArr:        NewOpc = X86::VMOVDQArr_REV;  break;
    case X86::VMOVDQAYrr:       NewOpc = X86::VMOVDQAYrr_REV; break;
    case X86::VMOVDQUrr:        NewOpc = X86::VMOVDQUrr_REV;  break;
    case X86::VMOVDQUYrr:       NewOpc = X86::VMOVDQUYrr_REV; break;
    case X86::VMOVUPDrr:        NewOpc = X86::VMOVUPDrr_REV;  break;
    case X86::VMOVUPDYrr:       NewOpc = X86::VMOVUPDYrr_REV; break;
    case X86::VMOVUPSrr:        NewOpc = X86::VMOVUPSrr_REV;  break;
    case X86::VMOVUPSYrr:       NewOpc = X86::VMOVUPSYrr_REV; break;
    }
    Inst.setOpcode(NewOpc);
    return true;
  }
  case X86::VMOVSDrr:
  case X86::VMOVSSrr: {
    // We can get a smaller encoding by using VEX.R instead of VEX.B if one of
    // the registers is extended, but other isn't.
    if (ForcedVEXEncoding == VEXEncoding_VEX3 ||
        MRI->getEncodingValue(Inst.getOperand(0).getReg()) >= 8 ||
        MRI->getEncodingValue(Inst.getOperand(2).getReg()) < 8)
      return false;

    unsigned NewOpc;
    switch (Inst.getOpcode()) {
    default: llvm_unreachable("Invalid opcode");
    case X86::VMOVSDrr: NewOpc = X86::VMOVSDrr_REV; break;
    case X86::VMOVSSrr: NewOpc = X86::VMOVSSrr_REV; break;
    }
    Inst.setOpcode(NewOpc);
    return true;
  }
  case X86::RCR8ri: case X86::RCR16ri: case X86::RCR32ri: case X86::RCR64ri:
  case X86::RCL8ri: case X86::RCL16ri: case X86::RCL32ri: case X86::RCL64ri:
  case X86::ROR8ri: case X86::ROR16ri: case X86::ROR32ri: case X86::ROR64ri:
  case X86::ROL8ri: case X86::ROL16ri: case X86::ROL32ri: case X86::ROL64ri:
  case X86::SAR8ri: case X86::SAR16ri: case X86::SAR32ri: case X86::SAR64ri:
  case X86::SHR8ri: case X86::SHR16ri: case X86::SHR32ri: case X86::SHR64ri:
  case X86::SHL8ri: case X86::SHL16ri: case X86::SHL32ri: case X86::SHL64ri: {
    // Optimize s{hr,ar,hl} $1, <op> to "shift <op>". Similar for rotate.
    // FIXME: It would be great if we could just do this with an InstAlias.
    if (!Inst.getOperand(2).isImm() || Inst.getOperand(2).getImm() != 1)
      return false;

    unsigned NewOpc;
    switch (Inst.getOpcode()) {
    default: llvm_unreachable("Invalid opcode");
    case X86::RCR8ri:  NewOpc = X86::RCR8r1;  break;
    case X86::RCR16ri: NewOpc = X86::RCR16r1; break;
    case X86::RCR32ri: NewOpc = X86::RCR32r1; break;
    case X86::RCR64ri: NewOpc = X86::RCR64r1; break;
    case X86::RCL8ri:  NewOpc = X86::RCL8r1;  break;
    case X86::RCL16ri: NewOpc = X86::RCL16r1; break;
    case X86::RCL32ri: NewOpc = X86::RCL32r1; break;
    case X86::RCL64ri: NewOpc = X86::RCL64r1; break;
    case X86::ROR8ri:  NewOpc = X86::ROR8r1;  break;
    case X86::ROR16ri: NewOpc = X86::ROR16r1; break;
    case X86::ROR32ri: NewOpc = X86::ROR32r1; break;
    case X86::ROR64ri: NewOpc = X86::ROR64r1; break;
    case X86::ROL8ri:  NewOpc = X86::ROL8r1;  break;
    case X86::ROL16ri: NewOpc = X86::ROL16r1; break;
    case X86::ROL32ri: NewOpc = X86::ROL32r1; break;
    case X86::ROL64ri: NewOpc = X86::ROL64r1; break;
    case X86::SAR8ri:  NewOpc = X86::SAR8r1;  break;
    case X86::SAR16ri: NewOpc = X86::SAR16r1; break;
    case X86::SAR32ri: NewOpc = X86::SAR32r1; break;
    case X86::SAR64ri: NewOpc = X86::SAR64r1; break;
    case X86::SHR8ri:  NewOpc = X86::SHR8r1;  break;
    case X86::SHR16ri: NewOpc = X86::SHR16r1; break;
    case X86::SHR32ri: NewOpc = X86::SHR32r1; break;
    case X86::SHR64ri: NewOpc = X86::SHR64r1; break;
    case X86::SHL8ri:  NewOpc = X86::SHL8r1;  break;
    case X86::SHL16ri: NewOpc = X86::SHL16r1; break;
    case X86::SHL32ri: NewOpc = X86::SHL32r1; break;
    case X86::SHL64ri: NewOpc = X86::SHL64r1; break;
    }

    MCInst TmpInst;
    TmpInst.setOpcode(NewOpc);
    TmpInst.addOperand(Inst.getOperand(0));
    TmpInst.addOperand(Inst.getOperand(1));
    Inst = TmpInst;
    return true;
  }
  case X86::RCR8mi: case X86::RCR16mi: case X86::RCR32mi: case X86::RCR64mi:
  case X86::RCL8mi: case X86::RCL16mi: case X86::RCL32mi: case X86::RCL64mi:
  case X86::ROR8mi: case X86::ROR16mi: case X86::ROR32mi: case X86::ROR64mi:
  case X86::ROL8mi: case X86::ROL16mi: case X86::ROL32mi: case X86::ROL64mi:
  case X86::SAR8mi: case X86::SAR16mi: case X86::SAR32mi: case X86::SAR64mi:
  case X86::SHR8mi: case X86::SHR16mi: case X86::SHR32mi: case X86::SHR64mi:
  case X86::SHL8mi: case X86::SHL16mi: case X86::SHL32mi: case X86::SHL64mi: {
    // Optimize s{hr,ar,hl} $1, <op> to "shift <op>". Similar for rotate.
    // FIXME: It would be great if we could just do this with an InstAlias.
    if (!Inst.getOperand(X86::AddrNumOperands).isImm() ||
        Inst.getOperand(X86::AddrNumOperands).getImm() != 1)
      return false;

    unsigned NewOpc;
    switch (Inst.getOpcode()) {
    default: llvm_unreachable("Invalid opcode");
    case X86::RCR8mi:  NewOpc = X86::RCR8m1;  break;
    case X86::RCR16mi: NewOpc = X86::RCR16m1; break;
    case X86::RCR32mi: NewOpc = X86::RCR32m1; break;
    case X86::RCR64mi: NewOpc = X86::RCR64m1; break;
    case X86::RCL8mi:  NewOpc = X86::RCL8m1;  break;
    case X86::RCL16mi: NewOpc = X86::RCL16m1; break;
    case X86::RCL32mi: NewOpc = X86::RCL32m1; break;
    case X86::RCL64mi: NewOpc = X86::RCL64m1; break;
    case X86::ROR8mi:  NewOpc = X86::ROR8m1;  break;
    case X86::ROR16mi: NewOpc = X86::ROR16m1; break;
    case X86::ROR32mi: NewOpc = X86::ROR32m1; break;
    case X86::ROR64mi: NewOpc = X86::ROR64m1; break;
    case X86::ROL8mi:  NewOpc = X86::ROL8m1;  break;
    case X86::ROL16mi: NewOpc = X86::ROL16m1; break;
    case X86::ROL32mi: NewOpc = X86::ROL32m1; break;
    case X86::ROL64mi: NewOpc = X86::ROL64m1; break;
    case X86::SAR8mi:  NewOpc = X86::SAR8m1;  break;
    case X86::SAR16mi: NewOpc = X86::SAR16m1; break;
    case X86::SAR32mi: NewOpc = X86::SAR32m1; break;
    case X86::SAR64mi: NewOpc = X86::SAR64m1; break;
    case X86::SHR8mi:  NewOpc = X86::SHR8m1;  break;
    case X86::SHR16mi: NewOpc = X86::SHR16m1; break;
    case X86::SHR32mi: NewOpc = X86::SHR32m1; break;
    case X86::SHR64mi: NewOpc = X86::SHR64m1; break;
    case X86::SHL8mi:  NewOpc = X86::SHL8m1;  break;
    case X86::SHL16mi: NewOpc = X86::SHL16m1; break;
    case X86::SHL32mi: NewOpc = X86::SHL32m1; break;
    case X86::SHL64mi: NewOpc = X86::SHL64m1; break;
    }

    MCInst TmpInst;
    TmpInst.setOpcode(NewOpc);
    for (int i = 0; i != X86::AddrNumOperands; ++i)
      TmpInst.addOperand(Inst.getOperand(i));
    Inst = TmpInst;
    return true;
  }
  case X86::INT: {
    // Transforms "int $3" into "int3" as a size optimization.  We can't write an
    // instalias with an immediate operand yet.
    if (!Inst.getOperand(0).isImm() || Inst.getOperand(0).getImm() != 3)
      return false;

    MCInst TmpInst;
    TmpInst.setOpcode(X86::INT3);
    Inst = TmpInst;
    return true;
  }
  }
}

bool X86AsmParser::validateInstruction(MCInst &Inst, const OperandVector &Ops) {
  const MCRegisterInfo *MRI = getContext().getRegisterInfo();

  switch (Inst.getOpcode()) {
  case X86::VGATHERDPDYrm:
  case X86::VGATHERDPDrm:
  case X86::VGATHERDPSYrm:
  case X86::VGATHERDPSrm:
  case X86::VGATHERQPDYrm:
  case X86::VGATHERQPDrm:
  case X86::VGATHERQPSYrm:
  case X86::VGATHERQPSrm:
  case X86::VPGATHERDDYrm:
  case X86::VPGATHERDDrm:
  case X86::VPGATHERDQYrm:
  case X86::VPGATHERDQrm:
  case X86::VPGATHERQDYrm:
  case X86::VPGATHERQDrm:
  case X86::VPGATHERQQYrm:
  case X86::VPGATHERQQrm: {
    unsigned Dest = MRI->getEncodingValue(Inst.getOperand(0).getReg());
    unsigned Mask = MRI->getEncodingValue(Inst.getOperand(1).getReg());
    unsigned Index =
      MRI->getEncodingValue(Inst.getOperand(3 + X86::AddrIndexReg).getReg());
    if (Dest == Mask || Dest == Index || Mask == Index)
      return Warning(Ops[0]->getStartLoc(), "mask, index, and destination "
                                            "registers should be distinct");
    break;
  }
  case X86::VGATHERDPDZ128rm:
  case X86::VGATHERDPDZ256rm:
  case X86::VGATHERDPDZrm:
  case X86::VGATHERDPSZ128rm:
  case X86::VGATHERDPSZ256rm:
  case X86::VGATHERDPSZrm:
  case X86::VGATHERQPDZ128rm:
  case X86::VGATHERQPDZ256rm:
  case X86::VGATHERQPDZrm:
  case X86::VGATHERQPSZ128rm:
  case X86::VGATHERQPSZ256rm:
  case X86::VGATHERQPSZrm:
  case X86::VPGATHERDDZ128rm:
  case X86::VPGATHERDDZ256rm:
  case X86::VPGATHERDDZrm:
  case X86::VPGATHERDQZ128rm:
  case X86::VPGATHERDQZ256rm:
  case X86::VPGATHERDQZrm:
  case X86::VPGATHERQDZ128rm:
  case X86::VPGATHERQDZ256rm:
  case X86::VPGATHERQDZrm:
  case X86::VPGATHERQQZ128rm:
  case X86::VPGATHERQQZ256rm:
  case X86::VPGATHERQQZrm: {
    unsigned Dest = MRI->getEncodingValue(Inst.getOperand(0).getReg());
    unsigned Index =
      MRI->getEncodingValue(Inst.getOperand(4 + X86::AddrIndexReg).getReg());
    if (Dest == Index)
      return Warning(Ops[0]->getStartLoc(), "index and destination registers "
                                            "should be distinct");
    break;
  }
  case X86::V4FMADDPSrm:
  case X86::V4FMADDPSrmk:
  case X86::V4FMADDPSrmkz:
  case X86::V4FMADDSSrm:
  case X86::V4FMADDSSrmk:
  case X86::V4FMADDSSrmkz:
  case X86::V4FNMADDPSrm:
  case X86::V4FNMADDPSrmk:
  case X86::V4FNMADDPSrmkz:
  case X86::V4FNMADDSSrm:
  case X86::V4FNMADDSSrmk:
  case X86::V4FNMADDSSrmkz:
  case X86::VP4DPWSSDSrm:
  case X86::VP4DPWSSDSrmk:
  case X86::VP4DPWSSDSrmkz:
  case X86::VP4DPWSSDrm:
  case X86::VP4DPWSSDrmk:
  case X86::VP4DPWSSDrmkz: {
    unsigned Src2 = Inst.getOperand(Inst.getNumOperands() -
                                    X86::AddrNumOperands - 1).getReg();
    unsigned Src2Enc = MRI->getEncodingValue(Src2);
    if (Src2Enc % 4 != 0) {
      StringRef RegName = X86IntelInstPrinter::getRegisterName(Src2);
      unsigned GroupStart = (Src2Enc / 4) * 4;
      unsigned GroupEnd = GroupStart + 3;
      return Warning(Ops[0]->getStartLoc(),
                     "source register '" + RegName + "' implicitly denotes '" +
                     RegName.take_front(3) + Twine(GroupStart) + "' to '" +
                     RegName.take_front(3) + Twine(GroupEnd) +
                     "' source group");
    }
    break;
  }
#if INTEL_CUSTOMIZATION
#if INTEL_FEATURE_ISA_AMX_FUTURE
  //E11x
  case X86::TPERMBrr:
  case X86::TPERMWrr:
  case X86::TPERMDrr:
  //E6
  case X86::TADDPSrr:
  case X86::TANDDrr:
  case X86::TANDNDrr:
  case X86::TCMPPSrr:
  case X86::TINTERLEAVEEB:
  case X86::TINTERLEAVEEW:
  case X86::TINTERLEAVEOB:
  case X86::TINTERLEAVEOW:
  case X86::TMAXPSrr:
  case X86::TMINPSrr:
  case X86::TMULPSrr:
  case X86::TORDrr:
  case X86::TSCALEFPSrr:
  case X86::TSRLVDrr:
  case X86::TSUBPSrr:
  case X86::TXORDrr: {
    unsigned Src1 = MRI->getEncodingValue(Inst.getOperand(1).getReg());
    unsigned Src2 = MRI->getEncodingValue(Inst.getOperand(2).getReg());
    if (Src1 == Src2)
      return Warning(Ops[0]->getStartLoc(), "src1 and src2 "
                                            "registers should be distinct");
    break;
  }
  //E8
  case X86::TBLENDVD:
  case X86::TFMADDPSrr:
  case X86::TFMSUBPSrr:
  case X86::TFNMADDPSrr:
  case X86::TFNMSUBPSrr:{
    unsigned Dest = MRI->getEncodingValue(Inst.getOperand(0).getReg());
    unsigned Src1 = MRI->getEncodingValue(Inst.getOperand(2).getReg());
    unsigned Src2 = MRI->getEncodingValue(Inst.getOperand(3).getReg());
    if (Src1 == Src2 || Dest == Src1 || Dest == Src2)
      return Warning(Ops[0]->getStartLoc(), "src1 src2 and dest "
                                            "registers should be distinct");
    break;
  }
#endif // INTEL_FEATURE_ISA_AMX_FUTURE
  case X86::VFCMADDCPHZ128m:
  case X86::VFCMADDCPHZ256m:
  case X86::VFCMADDCPHZm:
  case X86::VFCMADDCPHZ128mb:
  case X86::VFCMADDCPHZ256mb:
  case X86::VFCMADDCPHZmb:
  case X86::VFCMADDCPHZ128mbk:
  case X86::VFCMADDCPHZ256mbk:
  case X86::VFCMADDCPHZmbk:
  case X86::VFCMADDCPHZ128mbkz:
  case X86::VFCMADDCPHZ256mbkz:
  case X86::VFCMADDCPHZmbkz:
  case X86::VFCMADDCPHZ128mk:
  case X86::VFCMADDCPHZ256mk:
  case X86::VFCMADDCPHZmk:
  case X86::VFCMADDCPHZ128mkz:
  case X86::VFCMADDCPHZ256mkz:
  case X86::VFCMADDCPHZmkz:
  case X86::VFCMADDCPHZ128r:
  case X86::VFCMADDCPHZ256r:
  case X86::VFCMADDCPHZr:
  case X86::VFCMADDCPHZ128rk:
  case X86::VFCMADDCPHZ256rk:
  case X86::VFCMADDCPHZrk:
  case X86::VFCMADDCPHZ128rkz:
  case X86::VFCMADDCPHZ256rkz:
  case X86::VFCMADDCPHZrkz:
  case X86::VFCMADDCPHZrb:
  case X86::VFCMADDCPHZrbk:
  case X86::VFCMADDCPHZrbkz:
  case X86::VFCMADDCSHZm:
  case X86::VFCMADDCSHZmk:
  case X86::VFCMADDCSHZmkz:
  case X86::VFCMADDCSHZr:
  case X86::VFCMADDCSHZrb:
  case X86::VFCMADDCSHZrbk:
  case X86::VFCMADDCSHZrbkz:
  case X86::VFCMADDCSHZrk:
  case X86::VFCMADDCSHZrkz:
  case X86::VFMADDCPHZ128m:
  case X86::VFMADDCPHZ256m:
  case X86::VFMADDCPHZm:
  case X86::VFMADDCPHZ128mb:
  case X86::VFMADDCPHZ256mb:
  case X86::VFMADDCPHZmb:
  case X86::VFMADDCPHZ128mbk:
  case X86::VFMADDCPHZ256mbk:
  case X86::VFMADDCPHZmbk:
  case X86::VFMADDCPHZ128mbkz:
  case X86::VFMADDCPHZ256mbkz:
  case X86::VFMADDCPHZmbkz:
  case X86::VFMADDCPHZ128mk:
  case X86::VFMADDCPHZ256mk:
  case X86::VFMADDCPHZmk:
  case X86::VFMADDCPHZ128mkz:
  case X86::VFMADDCPHZ256mkz:
  case X86::VFMADDCPHZmkz:
  case X86::VFMADDCPHZ128r:
  case X86::VFMADDCPHZ256r:
  case X86::VFMADDCPHZr:
  case X86::VFMADDCPHZ128rk:
  case X86::VFMADDCPHZ256rk:
  case X86::VFMADDCPHZrk:
  case X86::VFMADDCPHZ128rkz:
  case X86::VFMADDCPHZ256rkz:
  case X86::VFMADDCPHZrkz:
  case X86::VFMADDCPHZrb:
  case X86::VFMADDCPHZrbk:
  case X86::VFMADDCPHZrbkz:
  case X86::VFMADDCSHZm:
  case X86::VFMADDCSHZmk:
  case X86::VFMADDCSHZmkz:
  case X86::VFMADDCSHZr:
  case X86::VFMADDCSHZrb:
  case X86::VFMADDCSHZrbk:
  case X86::VFMADDCSHZrbkz:
  case X86::VFMADDCSHZrk:
  case X86::VFMADDCSHZrkz: {
    unsigned Dest = Inst.getOperand(0).getReg();
    for (unsigned i = 2; i < Inst.getNumOperands(); i++)
      if (Inst.getOperand(i).isReg() && Dest == Inst.getOperand(i).getReg())
        return Warning(Ops[0]->getStartLoc(), "Destination register should be "
                                              "distinct from source registers");
    break;
  }
  case X86::VFCMULCPHZ128rm:
  case X86::VFCMULCPHZ256rm:
  case X86::VFCMULCPHZrm:
  case X86::VFCMULCPHZ128rmb:
  case X86::VFCMULCPHZ256rmb:
  case X86::VFCMULCPHZrmb:
  case X86::VFCMULCPHZ128rmbk:
  case X86::VFCMULCPHZ256rmbk:
  case X86::VFCMULCPHZrmbk:
  case X86::VFCMULCPHZ128rmbkz:
  case X86::VFCMULCPHZ256rmbkz:
  case X86::VFCMULCPHZrmbkz:
  case X86::VFCMULCPHZ128rmk:
  case X86::VFCMULCPHZ256rmk:
  case X86::VFCMULCPHZrmk:
  case X86::VFCMULCPHZ128rmkz:
  case X86::VFCMULCPHZ256rmkz:
  case X86::VFCMULCPHZrmkz:
  case X86::VFCMULCPHZ128rr:
  case X86::VFCMULCPHZ256rr:
  case X86::VFCMULCPHZrr:
  case X86::VFCMULCPHZ128rrk:
  case X86::VFCMULCPHZ256rrk:
  case X86::VFCMULCPHZrrk:
  case X86::VFCMULCPHZ128rrkz:
  case X86::VFCMULCPHZ256rrkz:
  case X86::VFCMULCPHZrrkz:
  case X86::VFCMULCPHZrrb:
  case X86::VFCMULCPHZrrbk:
  case X86::VFCMULCPHZrrbkz:
  case X86::VFCMULCSHZrm:
  case X86::VFCMULCSHZrmk:
  case X86::VFCMULCSHZrmkz:
  case X86::VFCMULCSHZrr:
  case X86::VFCMULCSHZrrb:
  case X86::VFCMULCSHZrrbk:
  case X86::VFCMULCSHZrrbkz:
  case X86::VFCMULCSHZrrk:
  case X86::VFCMULCSHZrrkz:
  case X86::VFMULCPHZ128rm:
  case X86::VFMULCPHZ256rm:
  case X86::VFMULCPHZrm:
  case X86::VFMULCPHZ128rmb:
  case X86::VFMULCPHZ256rmb:
  case X86::VFMULCPHZrmb:
  case X86::VFMULCPHZ128rmbk:
  case X86::VFMULCPHZ256rmbk:
  case X86::VFMULCPHZrmbk:
  case X86::VFMULCPHZ128rmbkz:
  case X86::VFMULCPHZ256rmbkz:
  case X86::VFMULCPHZrmbkz:
  case X86::VFMULCPHZ128rmk:
  case X86::VFMULCPHZ256rmk:
  case X86::VFMULCPHZrmk:
  case X86::VFMULCPHZ128rmkz:
  case X86::VFMULCPHZ256rmkz:
  case X86::VFMULCPHZrmkz:
  case X86::VFMULCPHZ128rr:
  case X86::VFMULCPHZ256rr:
  case X86::VFMULCPHZrr:
  case X86::VFMULCPHZ128rrk:
  case X86::VFMULCPHZ256rrk:
  case X86::VFMULCPHZrrk:
  case X86::VFMULCPHZ128rrkz:
  case X86::VFMULCPHZ256rrkz:
  case X86::VFMULCPHZrrkz:
  case X86::VFMULCPHZrrb:
  case X86::VFMULCPHZrrbk:
  case X86::VFMULCPHZrrbkz:
  case X86::VFMULCSHZrm:
  case X86::VFMULCSHZrmk:
  case X86::VFMULCSHZrmkz:
  case X86::VFMULCSHZrr:
  case X86::VFMULCSHZrrb:
  case X86::VFMULCSHZrrbk:
  case X86::VFMULCSHZrrbkz:
  case X86::VFMULCSHZrrk:
  case X86::VFMULCSHZrrkz: {
    unsigned Dest = Inst.getOperand(0).getReg();
    for (unsigned i = 1; i < Inst.getNumOperands(); i++)
      if (Inst.getOperand(i).isReg() && Dest == Inst.getOperand(i).getReg())
        return Warning(Ops[0]->getStartLoc(), "Destination register should be "
                                              "distinct from source registers");
    break;
  }
#endif // INTEL_CUSTOMIZATION
  }

  const MCInstrDesc &MCID = MII.get(Inst.getOpcode());
  // Check that we aren't mixing AH/BH/CH/DH with REX prefix. We only need to
  // check this with the legacy encoding, VEX/EVEX/XOP don't use REX.
  if ((MCID.TSFlags & X86II::EncodingMask) == 0) {
    MCPhysReg HReg = X86::NoRegister;
    bool UsesRex = MCID.TSFlags & X86II::REX_W;
    unsigned NumOps = Inst.getNumOperands();
    for (unsigned i = 0; i != NumOps; ++i) {
      const MCOperand &MO = Inst.getOperand(i);
      if (!MO.isReg())
        continue;
      unsigned Reg = MO.getReg();
      if (Reg == X86::AH || Reg == X86::BH || Reg == X86::CH || Reg == X86::DH)
        HReg = Reg;
      if (X86II::isX86_64NonExtLowByteReg(Reg) ||
          X86II::isX86_64ExtendedReg(Reg))
        UsesRex = true;
    }

    if (UsesRex && HReg != X86::NoRegister) {
      StringRef RegName = X86IntelInstPrinter::getRegisterName(HReg);
      return Error(Ops[0]->getStartLoc(),
                   "can't encode '" + RegName + "' in an instruction requiring "
                   "REX prefix");
    }
  }

  return false;
}

static const char *getSubtargetFeatureName(uint64_t Val);

void X86AsmParser::emitWarningForSpecialLVIInstruction(SMLoc Loc) {
  Warning(Loc, "Instruction may be vulnerable to LVI and "
               "requires manual mitigation");
  Note(SMLoc(), "See https://software.intel.com/"
                "security-software-guidance/insights/"
                "deep-dive-load-value-injection#specialinstructions"
                " for more information");
}

/// RET instructions and also instructions that indirect calls/jumps from memory
/// combine a load and a branch within a single instruction. To mitigate these
/// instructions against LVI, they must be decomposed into separate load and
/// branch instructions, with an LFENCE in between. For more details, see:
/// - X86LoadValueInjectionRetHardening.cpp
/// - X86LoadValueInjectionIndirectThunks.cpp
/// - https://software.intel.com/security-software-guidance/insights/deep-dive-load-value-injection
///
/// Returns `true` if a mitigation was applied or warning was emitted.
void X86AsmParser::applyLVICFIMitigation(MCInst &Inst, MCStreamer &Out) {
  // Information on control-flow instructions that require manual mitigation can
  // be found here:
  // https://software.intel.com/security-software-guidance/insights/deep-dive-load-value-injection#specialinstructions
  switch (Inst.getOpcode()) {
  case X86::RETW:
  case X86::RETL:
  case X86::RETQ:
  case X86::RETIL:
  case X86::RETIQ:
  case X86::RETIW: {
    MCInst ShlInst, FenceInst;
    bool Parse32 = is32BitMode() || Code16GCC;
    unsigned Basereg =
        is64BitMode() ? X86::RSP : (Parse32 ? X86::ESP : X86::SP);
    const MCExpr *Disp = MCConstantExpr::create(0, getContext());
    auto ShlMemOp = X86Operand::CreateMem(getPointerWidth(), /*SegReg=*/0, Disp,
                                          /*BaseReg=*/Basereg, /*IndexReg=*/0,
                                          /*Scale=*/1, SMLoc{}, SMLoc{}, 0);
    ShlInst.setOpcode(X86::SHL64mi);
    ShlMemOp->addMemOperands(ShlInst, 5);
    ShlInst.addOperand(MCOperand::createImm(0));
    FenceInst.setOpcode(X86::LFENCE);
    Out.emitInstruction(ShlInst, getSTI());
    Out.emitInstruction(FenceInst, getSTI());
    return;
  }
  case X86::JMP16m:
  case X86::JMP32m:
  case X86::JMP64m:
  case X86::CALL16m:
  case X86::CALL32m:
  case X86::CALL64m:
    emitWarningForSpecialLVIInstruction(Inst.getLoc());
    return;
  }
}

/// To mitigate LVI, every instruction that performs a load can be followed by
/// an LFENCE instruction to squash any potential mis-speculation. There are
/// some instructions that require additional considerations, and may requre
/// manual mitigation. For more details, see:
/// https://software.intel.com/security-software-guidance/insights/deep-dive-load-value-injection
///
/// Returns `true` if a mitigation was applied or warning was emitted.
void X86AsmParser::applyLVILoadHardeningMitigation(MCInst &Inst,
                                                   MCStreamer &Out) {
  auto Opcode = Inst.getOpcode();
  auto Flags = Inst.getFlags();
  if ((Flags & X86::IP_HAS_REPEAT) || (Flags & X86::IP_HAS_REPEAT_NE)) {
    // Information on REP string instructions that require manual mitigation can
    // be found here:
    // https://software.intel.com/security-software-guidance/insights/deep-dive-load-value-injection#specialinstructions
    switch (Opcode) {
    case X86::CMPSB:
    case X86::CMPSW:
    case X86::CMPSL:
    case X86::CMPSQ:
    case X86::SCASB:
    case X86::SCASW:
    case X86::SCASL:
    case X86::SCASQ:
      emitWarningForSpecialLVIInstruction(Inst.getLoc());
      return;
    }
  } else if (Opcode == X86::REP_PREFIX || Opcode == X86::REPNE_PREFIX) {
    // If a REP instruction is found on its own line, it may or may not be
    // followed by a vulnerable instruction. Emit a warning just in case.
    emitWarningForSpecialLVIInstruction(Inst.getLoc());
    return;
  }

  const MCInstrDesc &MCID = MII.get(Inst.getOpcode());

  // Can't mitigate after terminators or calls. A control flow change may have
  // already occurred.
  if (MCID.isTerminator() || MCID.isCall())
    return;

  // LFENCE has the mayLoad property, don't double fence.
  if (MCID.mayLoad() && Inst.getOpcode() != X86::LFENCE) {
    MCInst FenceInst;
    FenceInst.setOpcode(X86::LFENCE);
    Out.emitInstruction(FenceInst, getSTI());
  }
}

void X86AsmParser::emitInstruction(MCInst &Inst, OperandVector &Operands,
                                   MCStreamer &Out) {
  if (LVIInlineAsmHardening &&
      getSTI().getFeatureBits()[X86::FeatureLVIControlFlowIntegrity])
    applyLVICFIMitigation(Inst, Out);

  Out.emitInstruction(Inst, getSTI());

  if (LVIInlineAsmHardening &&
      getSTI().getFeatureBits()[X86::FeatureLVILoadHardening])
    applyLVILoadHardeningMitigation(Inst, Out);
}

bool X86AsmParser::MatchAndEmitInstruction(SMLoc IDLoc, unsigned &Opcode,
                                           OperandVector &Operands,
                                           MCStreamer &Out, uint64_t &ErrorInfo,
                                           bool MatchingInlineAsm) {
  if (isParsingIntelSyntax())
    return MatchAndEmitIntelInstruction(IDLoc, Opcode, Operands, Out, ErrorInfo,
                                        MatchingInlineAsm);
  return MatchAndEmitATTInstruction(IDLoc, Opcode, Operands, Out, ErrorInfo,
                                    MatchingInlineAsm);
}

void X86AsmParser::MatchFPUWaitAlias(SMLoc IDLoc, X86Operand &Op,
                                     OperandVector &Operands, MCStreamer &Out,
                                     bool MatchingInlineAsm) {
  // FIXME: This should be replaced with a real .td file alias mechanism.
  // Also, MatchInstructionImpl should actually *do* the EmitInstruction
  // call.
  const char *Repl = StringSwitch<const char *>(Op.getToken())
                         .Case("finit", "fninit")
                         .Case("fsave", "fnsave")
                         .Case("fstcw", "fnstcw")
                         .Case("fstcww", "fnstcw")
                         .Case("fstenv", "fnstenv")
                         .Case("fstsw", "fnstsw")
                         .Case("fstsww", "fnstsw")
                         .Case("fclex", "fnclex")
                         .Default(nullptr);
  if (Repl) {
    MCInst Inst;
    Inst.setOpcode(X86::WAIT);
    Inst.setLoc(IDLoc);
    if (!MatchingInlineAsm)
      emitInstruction(Inst, Operands, Out);
    Operands[0] = X86Operand::CreateToken(Repl, IDLoc);
  }
}

bool X86AsmParser::ErrorMissingFeature(SMLoc IDLoc,
                                       const FeatureBitset &MissingFeatures,
                                       bool MatchingInlineAsm) {
  assert(MissingFeatures.any() && "Unknown missing feature!");
  SmallString<126> Msg;
  raw_svector_ostream OS(Msg);
  OS << "instruction requires:";
  for (unsigned i = 0, e = MissingFeatures.size(); i != e; ++i) {
    if (MissingFeatures[i])
      OS << ' ' << getSubtargetFeatureName(i);
  }
  return Error(IDLoc, OS.str(), SMRange(), MatchingInlineAsm);
}

static unsigned getPrefixes(OperandVector &Operands) {
  unsigned Result = 0;
  X86Operand &Prefix = static_cast<X86Operand &>(*Operands.back());
  if (Prefix.isPrefix()) {
    Result = Prefix.getPrefix();
    Operands.pop_back();
  }
  return Result;
}

unsigned X86AsmParser::checkTargetMatchPredicate(MCInst &Inst) {
  unsigned Opc = Inst.getOpcode();
  const MCInstrDesc &MCID = MII.get(Opc);

  if (ForcedVEXEncoding == VEXEncoding_EVEX &&
      (MCID.TSFlags & X86II::EncodingMask) != X86II::EVEX)
    return Match_Unsupported;

  if ((ForcedVEXEncoding == VEXEncoding_VEX ||
       ForcedVEXEncoding == VEXEncoding_VEX2 ||
       ForcedVEXEncoding == VEXEncoding_VEX3) &&
      (MCID.TSFlags & X86II::EncodingMask) != X86II::VEX)
    return Match_Unsupported;

  // These instructions are only available with {vex}, {vex2} or {vex3} prefix
  if (MCID.TSFlags & X86II::ExplicitVEXPrefix &&
      (ForcedVEXEncoding != VEXEncoding_VEX &&
       ForcedVEXEncoding != VEXEncoding_VEX2 &&
       ForcedVEXEncoding != VEXEncoding_VEX3))
    return Match_Unsupported;

#if INTEL_CUSTOMIZATION
  // These instructions are only available with {evex} prefix
  if (MCID.TSFlags & X86II::ExplicitEVEXPrefix &&
      ForcedVEXEncoding != VEXEncoding_EVEX)
    return Match_Unsupported;
#endif // INTEL_CUSTOMIZATION

  // These instructions match ambiguously with their VEX encoded counterparts
  // and appear first in the matching table. Reject them unless we're forcing
  // EVEX encoding.
  // FIXME: We really need a way to break the ambiguity.
  switch (Opc) {
  case X86::VCVTSD2SIZrm_Int:
  case X86::VCVTSD2SI64Zrm_Int:
  case X86::VCVTSS2SIZrm_Int:
  case X86::VCVTSS2SI64Zrm_Int:
  case X86::VCVTTSD2SIZrm:   case X86::VCVTTSD2SIZrm_Int:
  case X86::VCVTTSD2SI64Zrm: case X86::VCVTTSD2SI64Zrm_Int:
  case X86::VCVTTSS2SIZrm:   case X86::VCVTTSS2SIZrm_Int:
  case X86::VCVTTSS2SI64Zrm: case X86::VCVTTSS2SI64Zrm_Int:
    if (ForcedVEXEncoding != VEXEncoding_EVEX)
      return Match_Unsupported;
    break;
  }

  return Match_Success;
}

bool X86AsmParser::MatchAndEmitATTInstruction(SMLoc IDLoc, unsigned &Opcode,
                                              OperandVector &Operands,
                                              MCStreamer &Out,
                                              uint64_t &ErrorInfo,
                                              bool MatchingInlineAsm) {
  assert(!Operands.empty() && "Unexpect empty operand list!");
  assert((*Operands[0]).isToken() && "Leading operand should always be a mnemonic!");
  SMRange EmptyRange = None;

  // First, handle aliases that expand to multiple instructions.
  MatchFPUWaitAlias(IDLoc, static_cast<X86Operand &>(*Operands[0]), Operands,
                    Out, MatchingInlineAsm);
  X86Operand &Op = static_cast<X86Operand &>(*Operands[0]);
  unsigned Prefixes = getPrefixes(Operands);

  MCInst Inst;

  // If VEX/EVEX encoding is forced, we need to pass the USE_* flag to the
  // encoder and printer.
  if (ForcedVEXEncoding == VEXEncoding_VEX)
    Prefixes |= X86::IP_USE_VEX;
  else if (ForcedVEXEncoding == VEXEncoding_VEX2)
    Prefixes |= X86::IP_USE_VEX2;
  else if (ForcedVEXEncoding == VEXEncoding_VEX3)
    Prefixes |= X86::IP_USE_VEX3;
  else if (ForcedVEXEncoding == VEXEncoding_EVEX)
    Prefixes |= X86::IP_USE_EVEX;

  // Set encoded flags for {disp8} and {disp32}.
  if (ForcedDispEncoding == DispEncoding_Disp8)
    Prefixes |= X86::IP_USE_DISP8;
  else if (ForcedDispEncoding == DispEncoding_Disp32)
    Prefixes |= X86::IP_USE_DISP32;

  if (Prefixes)
    Inst.setFlags(Prefixes);

  // In 16-bit mode, if data32 is specified, temporarily switch to 32-bit mode
  // when matching the instruction.
  if (ForcedDataPrefix == X86::Mode32Bit)
    SwitchMode(X86::Mode32Bit);
  // First, try a direct match.
  FeatureBitset MissingFeatures;
  unsigned OriginalError = MatchInstruction(Operands, Inst, ErrorInfo,
                                            MissingFeatures, MatchingInlineAsm,
                                            isParsingIntelSyntax());
  if (ForcedDataPrefix == X86::Mode32Bit) {
    SwitchMode(X86::Mode16Bit);
    ForcedDataPrefix = 0;
  }
  switch (OriginalError) {
  default: llvm_unreachable("Unexpected match result!");
  case Match_Success:
    if (!MatchingInlineAsm && validateInstruction(Inst, Operands))
      return true;
    // Some instructions need post-processing to, for example, tweak which
    // encoding is selected. Loop on it while changes happen so the
    // individual transformations can chain off each other.
    if (!MatchingInlineAsm)
      while (processInstruction(Inst, Operands))
        ;

    Inst.setLoc(IDLoc);
    if (!MatchingInlineAsm)
      emitInstruction(Inst, Operands, Out);
    Opcode = Inst.getOpcode();
    return false;
  case Match_InvalidImmUnsignedi4: {
    SMLoc ErrorLoc = ((X86Operand &)*Operands[ErrorInfo]).getStartLoc();
    if (ErrorLoc == SMLoc())
      ErrorLoc = IDLoc;
    return Error(ErrorLoc, "immediate must be an integer in range [0, 15]",
                 EmptyRange, MatchingInlineAsm);
  }
  case Match_MissingFeature:
    return ErrorMissingFeature(IDLoc, MissingFeatures, MatchingInlineAsm);
  case Match_InvalidOperand:
  case Match_MnemonicFail:
  case Match_Unsupported:
    break;
  }
  if (Op.getToken().empty()) {
    Error(IDLoc, "instruction must have size higher than 0", EmptyRange,
          MatchingInlineAsm);
    return true;
  }

  // FIXME: Ideally, we would only attempt suffix matches for things which are
  // valid prefixes, and we could just infer the right unambiguous
  // type. However, that requires substantially more matcher support than the
  // following hack.

  // Change the operand to point to a temporary token.
  StringRef Base = Op.getToken();
  SmallString<16> Tmp;
  Tmp += Base;
  Tmp += ' ';
  Op.setTokenValue(Tmp);

  // If this instruction starts with an 'f', then it is a floating point stack
  // instruction.  These come in up to three forms for 32-bit, 64-bit, and
  // 80-bit floating point, which use the suffixes s,l,t respectively.
  //
  // Otherwise, we assume that this may be an integer instruction, which comes
  // in 8/16/32/64-bit forms using the b,w,l,q suffixes respectively.
#if INTEL_CUSTOMIZATION
#if INTEL_FEATURE_ICECODE
  const char *Suffixes =
      Base[0] != 'f' || Base.startswith("fscp_") ? "bwlq" : "slt\0";
  const char *MemSize = Base[0] != 'f' || Base.startswith("fscp_")
                            ? "\x08\x10\x20\x40"
                            : "\x20\x40\x50\0";
#else // INTEL_FEATURE_ICECODE
  const char *Suffixes = Base[0] != 'f' ? "bwlq" : "slt\0";
  // MemSize corresponding to Suffixes.  { 8, 16, 32, 64 }    { 32, 64, 80, 0 }
  const char *MemSize = Base[0] != 'f' ? "\x08\x10\x20\x40" : "\x20\x40\x50\0";
#endif // INTEL_FEATURE_ICECODE
#endif // INTEL_CUSTOMIZATION

  // Check for the various suffix matches.
  uint64_t ErrorInfoIgnore;
  FeatureBitset ErrorInfoMissingFeatures; // Init suppresses compiler warnings.
  unsigned Match[4];

  // Some instruction like VPMULDQ is NOT the variant of VPMULD but a new one.
  // So we should make sure the suffix matcher only works for memory variant
  // that has the same size with the suffix.
  // FIXME: This flag is a workaround for legacy instructions that didn't
  // declare non suffix variant assembly.
  bool HasVectorReg = false;
  X86Operand *MemOp = nullptr;
  for (const auto &Op : Operands) {
    X86Operand *X86Op = static_cast<X86Operand *>(Op.get());
    if (X86Op->isVectorReg())
      HasVectorReg = true;
    else if (X86Op->isMem()) {
      MemOp = X86Op;
      assert(MemOp->Mem.Size == 0 && "Memory size always 0 under ATT syntax");
      // Have we found an unqualified memory operand,
      // break. IA allows only one memory operand.
      break;
    }
  }

  for (unsigned I = 0, E = array_lengthof(Match); I != E; ++I) {
    Tmp.back() = Suffixes[I];
    if (MemOp && HasVectorReg)
      MemOp->Mem.Size = MemSize[I];
    Match[I] = Match_MnemonicFail;
    if (MemOp || !HasVectorReg) {
      Match[I] =
          MatchInstruction(Operands, Inst, ErrorInfoIgnore, MissingFeatures,
                           MatchingInlineAsm, isParsingIntelSyntax());
      // If this returned as a missing feature failure, remember that.
      if (Match[I] == Match_MissingFeature)
        ErrorInfoMissingFeatures = MissingFeatures;
    }
  }

  // Restore the old token.
  Op.setTokenValue(Base);

  // If exactly one matched, then we treat that as a successful match (and the
  // instruction will already have been filled in correctly, since the failing
  // matches won't have modified it).
  unsigned NumSuccessfulMatches =
      std::count(std::begin(Match), std::end(Match), Match_Success);
  if (NumSuccessfulMatches == 1) {
    if (!MatchingInlineAsm && validateInstruction(Inst, Operands))
      return true;
    // Some instructions need post-processing to, for example, tweak which
    // encoding is selected. Loop on it while changes happen so the
    // individual transformations can chain off each other.
    if (!MatchingInlineAsm)
      while (processInstruction(Inst, Operands))
        ;

    Inst.setLoc(IDLoc);
    if (!MatchingInlineAsm)
      emitInstruction(Inst, Operands, Out);
    Opcode = Inst.getOpcode();
    return false;
  }

  // Otherwise, the match failed, try to produce a decent error message.

  // If we had multiple suffix matches, then identify this as an ambiguous
  // match.
  if (NumSuccessfulMatches > 1) {
    char MatchChars[4];
    unsigned NumMatches = 0;
    for (unsigned I = 0, E = array_lengthof(Match); I != E; ++I)
      if (Match[I] == Match_Success)
        MatchChars[NumMatches++] = Suffixes[I];

    SmallString<126> Msg;
    raw_svector_ostream OS(Msg);
    OS << "ambiguous instructions require an explicit suffix (could be ";
    for (unsigned i = 0; i != NumMatches; ++i) {
      if (i != 0)
        OS << ", ";
      if (i + 1 == NumMatches)
        OS << "or ";
      OS << "'" << Base << MatchChars[i] << "'";
    }
    OS << ")";
    Error(IDLoc, OS.str(), EmptyRange, MatchingInlineAsm);
    return true;
  }

  // Okay, we know that none of the variants matched successfully.

  // If all of the instructions reported an invalid mnemonic, then the original
  // mnemonic was invalid.
  if (std::count(std::begin(Match), std::end(Match), Match_MnemonicFail) == 4) {
    if (OriginalError == Match_MnemonicFail)
      return Error(IDLoc, "invalid instruction mnemonic '" + Base + "'",
                   Op.getLocRange(), MatchingInlineAsm);

    if (OriginalError == Match_Unsupported)
      return Error(IDLoc, "unsupported instruction", EmptyRange,
                   MatchingInlineAsm);

    assert(OriginalError == Match_InvalidOperand && "Unexpected error");
    // Recover location info for the operand if we know which was the problem.
    if (ErrorInfo != ~0ULL) {
      if (ErrorInfo >= Operands.size())
        return Error(IDLoc, "too few operands for instruction", EmptyRange,
                     MatchingInlineAsm);

      X86Operand &Operand = (X86Operand &)*Operands[ErrorInfo];
      if (Operand.getStartLoc().isValid()) {
        SMRange OperandRange = Operand.getLocRange();
        return Error(Operand.getStartLoc(), "invalid operand for instruction",
                     OperandRange, MatchingInlineAsm);
      }
    }

    return Error(IDLoc, "invalid operand for instruction", EmptyRange,
                 MatchingInlineAsm);
  }

  // If one instruction matched as unsupported, report this as unsupported.
  if (std::count(std::begin(Match), std::end(Match),
                 Match_Unsupported) == 1) {
    return Error(IDLoc, "unsupported instruction", EmptyRange,
                 MatchingInlineAsm);
  }

  // If one instruction matched with a missing feature, report this as a
  // missing feature.
  if (std::count(std::begin(Match), std::end(Match),
                 Match_MissingFeature) == 1) {
    ErrorInfo = Match_MissingFeature;
    return ErrorMissingFeature(IDLoc, ErrorInfoMissingFeatures,
                               MatchingInlineAsm);
  }

  // If one instruction matched with an invalid operand, report this as an
  // operand failure.
  if (std::count(std::begin(Match), std::end(Match),
                 Match_InvalidOperand) == 1) {
    return Error(IDLoc, "invalid operand for instruction", EmptyRange,
                 MatchingInlineAsm);
  }

  // If all of these were an outright failure, report it in a useless way.
  Error(IDLoc, "unknown use of instruction mnemonic without a size suffix",
        EmptyRange, MatchingInlineAsm);
  return true;
}

bool X86AsmParser::MatchAndEmitIntelInstruction(SMLoc IDLoc, unsigned &Opcode,
                                                OperandVector &Operands,
                                                MCStreamer &Out,
                                                uint64_t &ErrorInfo,
                                                bool MatchingInlineAsm) {
  assert(!Operands.empty() && "Unexpect empty operand list!");
  assert((*Operands[0]).isToken() && "Leading operand should always be a mnemonic!");
  StringRef Mnemonic = (static_cast<X86Operand &>(*Operands[0])).getToken();
  SMRange EmptyRange = None;
  StringRef Base = (static_cast<X86Operand &>(*Operands[0])).getToken();
  unsigned Prefixes = getPrefixes(Operands);

  // First, handle aliases that expand to multiple instructions.
  MatchFPUWaitAlias(IDLoc, static_cast<X86Operand &>(*Operands[0]), Operands, Out, MatchingInlineAsm);
  X86Operand &Op = static_cast<X86Operand &>(*Operands[0]);

  MCInst Inst;

  // If VEX/EVEX encoding is forced, we need to pass the USE_* flag to the
  // encoder and printer.
  if (ForcedVEXEncoding == VEXEncoding_VEX)
    Prefixes |= X86::IP_USE_VEX;
  else if (ForcedVEXEncoding == VEXEncoding_VEX2)
    Prefixes |= X86::IP_USE_VEX2;
  else if (ForcedVEXEncoding == VEXEncoding_VEX3)
    Prefixes |= X86::IP_USE_VEX3;
  else if (ForcedVEXEncoding == VEXEncoding_EVEX)
    Prefixes |= X86::IP_USE_EVEX;

  // Set encoded flags for {disp8} and {disp32}.
  if (ForcedDispEncoding == DispEncoding_Disp8)
    Prefixes |= X86::IP_USE_DISP8;
  else if (ForcedDispEncoding == DispEncoding_Disp32)
    Prefixes |= X86::IP_USE_DISP32;

  if (Prefixes)
    Inst.setFlags(Prefixes);

  // Find one unsized memory operand, if present.
  X86Operand *UnsizedMemOp = nullptr;
  for (const auto &Op : Operands) {
    X86Operand *X86Op = static_cast<X86Operand *>(Op.get());
    if (X86Op->isMemUnsized()) {
      UnsizedMemOp = X86Op;
      // Have we found an unqualified memory operand,
      // break. IA allows only one memory operand.
      break;
    }
  }

  // Allow some instructions to have implicitly pointer-sized operands.  This is
  // compatible with gas.
  if (UnsizedMemOp) {
    static const char *const PtrSizedInstrs[] = {"call", "jmp", "push"};
    for (const char *Instr : PtrSizedInstrs) {
      if (Mnemonic == Instr) {
        UnsizedMemOp->Mem.Size = getPointerWidth();
        break;
      }
    }
  }

  SmallVector<unsigned, 8> Match;
  FeatureBitset ErrorInfoMissingFeatures;
  FeatureBitset MissingFeatures;

  // If unsized push has immediate operand we should default the default pointer
  // size for the size.
  if (Mnemonic == "push" && Operands.size() == 2) {
    auto *X86Op = static_cast<X86Operand *>(Operands[1].get());
    if (X86Op->isImm()) {
      // If it's not a constant fall through and let remainder take care of it.
      const auto *CE = dyn_cast<MCConstantExpr>(X86Op->getImm());
      unsigned Size = getPointerWidth();
      if (CE &&
          (isIntN(Size, CE->getValue()) || isUIntN(Size, CE->getValue()))) {
        SmallString<16> Tmp;
        Tmp += Base;
        Tmp += (is64BitMode())
                   ? "q"
                   : (is32BitMode()) ? "l" : (is16BitMode()) ? "w" : " ";
        Op.setTokenValue(Tmp);
        // Do match in ATT mode to allow explicit suffix usage.
        Match.push_back(MatchInstruction(Operands, Inst, ErrorInfo,
                                         MissingFeatures, MatchingInlineAsm,
                                         false /*isParsingIntelSyntax()*/));
        Op.setTokenValue(Base);
      }
    }
  }

  // If an unsized memory operand is present, try to match with each memory
  // operand size.  In Intel assembly, the size is not part of the instruction
  // mnemonic.
  if (UnsizedMemOp && UnsizedMemOp->isMemUnsized()) {
    static const unsigned MopSizes[] = {8, 16, 32, 64, 80, 128, 256, 512};
    for (unsigned Size : MopSizes) {
      UnsizedMemOp->Mem.Size = Size;
      uint64_t ErrorInfoIgnore;
      unsigned LastOpcode = Inst.getOpcode();
      unsigned M = MatchInstruction(Operands, Inst, ErrorInfoIgnore,
                                    MissingFeatures, MatchingInlineAsm,
                                    isParsingIntelSyntax());
      if (Match.empty() || LastOpcode != Inst.getOpcode())
        Match.push_back(M);

      // If this returned as a missing feature failure, remember that.
      if (Match.back() == Match_MissingFeature)
        ErrorInfoMissingFeatures = MissingFeatures;
    }

    // Restore the size of the unsized memory operand if we modified it.
    UnsizedMemOp->Mem.Size = 0;
  }

  // If we haven't matched anything yet, this is not a basic integer or FPU
  // operation.  There shouldn't be any ambiguity in our mnemonic table, so try
  // matching with the unsized operand.
  if (Match.empty()) {
    Match.push_back(MatchInstruction(
        Operands, Inst, ErrorInfo, MissingFeatures, MatchingInlineAsm,
        isParsingIntelSyntax()));
    // If this returned as a missing feature failure, remember that.
    if (Match.back() == Match_MissingFeature)
      ErrorInfoMissingFeatures = MissingFeatures;
  }

  // Restore the size of the unsized memory operand if we modified it.
  if (UnsizedMemOp)
    UnsizedMemOp->Mem.Size = 0;

  // If it's a bad mnemonic, all results will be the same.
  if (Match.back() == Match_MnemonicFail) {
    return Error(IDLoc, "invalid instruction mnemonic '" + Mnemonic + "'",
                 Op.getLocRange(), MatchingInlineAsm);
  }

  unsigned NumSuccessfulMatches =
      std::count(std::begin(Match), std::end(Match), Match_Success);

  // If matching was ambiguous and we had size information from the frontend,
  // try again with that. This handles cases like "movxz eax, m8/m16".
  if (UnsizedMemOp && NumSuccessfulMatches > 1 &&
      UnsizedMemOp->getMemFrontendSize()) {
    UnsizedMemOp->Mem.Size = UnsizedMemOp->getMemFrontendSize();
    unsigned M = MatchInstruction(
        Operands, Inst, ErrorInfo, MissingFeatures, MatchingInlineAsm,
        isParsingIntelSyntax());
    if (M == Match_Success)
      NumSuccessfulMatches = 1;

    // Add a rewrite that encodes the size information we used from the
    // frontend.
    InstInfo->AsmRewrites->emplace_back(
        AOK_SizeDirective, UnsizedMemOp->getStartLoc(),
        /*Len=*/0, UnsizedMemOp->getMemFrontendSize());
  }

  // If exactly one matched, then we treat that as a successful match (and the
  // instruction will already have been filled in correctly, since the failing
  // matches won't have modified it).
  if (NumSuccessfulMatches == 1) {
    if (!MatchingInlineAsm && validateInstruction(Inst, Operands))
      return true;
    // Some instructions need post-processing to, for example, tweak which
    // encoding is selected. Loop on it while changes happen so the individual
    // transformations can chain off each other.
    if (!MatchingInlineAsm)
      while (processInstruction(Inst, Operands))
        ;
    Inst.setLoc(IDLoc);
    if (!MatchingInlineAsm)
      emitInstruction(Inst, Operands, Out);
    Opcode = Inst.getOpcode();
    return false;
  } else if (NumSuccessfulMatches > 1) {
    assert(UnsizedMemOp &&
           "multiple matches only possible with unsized memory operands");
    return Error(UnsizedMemOp->getStartLoc(),
                 "ambiguous operand size for instruction '" + Mnemonic + "\'",
                 UnsizedMemOp->getLocRange());
  }

  // If one instruction matched as unsupported, report this as unsupported.
  if (std::count(std::begin(Match), std::end(Match),
                 Match_Unsupported) == 1) {
    return Error(IDLoc, "unsupported instruction", EmptyRange,
                 MatchingInlineAsm);
  }

  // If one instruction matched with a missing feature, report this as a
  // missing feature.
  if (std::count(std::begin(Match), std::end(Match),
                 Match_MissingFeature) == 1) {
    ErrorInfo = Match_MissingFeature;
    return ErrorMissingFeature(IDLoc, ErrorInfoMissingFeatures,
                               MatchingInlineAsm);
  }

  // If one instruction matched with an invalid operand, report this as an
  // operand failure.
  if (std::count(std::begin(Match), std::end(Match),
                 Match_InvalidOperand) == 1) {
    return Error(IDLoc, "invalid operand for instruction", EmptyRange,
                 MatchingInlineAsm);
  }

  if (std::count(std::begin(Match), std::end(Match),
                 Match_InvalidImmUnsignedi4) == 1) {
    SMLoc ErrorLoc = ((X86Operand &)*Operands[ErrorInfo]).getStartLoc();
    if (ErrorLoc == SMLoc())
      ErrorLoc = IDLoc;
    return Error(ErrorLoc, "immediate must be an integer in range [0, 15]",
                 EmptyRange, MatchingInlineAsm);
  }

  // If all of these were an outright failure, report it in a useless way.
  return Error(IDLoc, "unknown instruction mnemonic", EmptyRange,
               MatchingInlineAsm);
}

bool X86AsmParser::OmitRegisterFromClobberLists(unsigned RegNo) {
#if INTEL_CUSTOMIZATION
#if INTEL_FEATURE_ICECODE
  return X86MCRegisterClasses[X86::SEGMENTEX_REGRegClassID].contains(RegNo);
#else // INTEL_FEATURE_ICECODE
  return X86MCRegisterClasses[X86::SEGMENT_REGRegClassID].contains(RegNo);
#endif // INTEL_FEATURE_ICECODE
#endif // INTEL_CUSTOMIZATION
}

bool X86AsmParser::ParseDirective(AsmToken DirectiveID) {
  MCAsmParser &Parser = getParser();
  StringRef IDVal = DirectiveID.getIdentifier();
  if (IDVal.startswith(".arch"))
    return parseDirectiveArch();
  if (IDVal.startswith(".code"))
    return ParseDirectiveCode(IDVal, DirectiveID.getLoc());
  else if (IDVal.startswith(".att_syntax")) {
    if (getLexer().isNot(AsmToken::EndOfStatement)) {
      if (Parser.getTok().getString() == "prefix")
        Parser.Lex();
      else if (Parser.getTok().getString() == "noprefix")
        return Error(DirectiveID.getLoc(), "'.att_syntax noprefix' is not "
                                           "supported: registers must have a "
                                           "'%' prefix in .att_syntax");
    }
    getParser().setAssemblerDialect(0);
    return false;
  } else if (IDVal.startswith(".intel_syntax")) {
    getParser().setAssemblerDialect(1);
    if (getLexer().isNot(AsmToken::EndOfStatement)) {
      if (Parser.getTok().getString() == "noprefix")
        Parser.Lex();
      else if (Parser.getTok().getString() == "prefix")
        return Error(DirectiveID.getLoc(), "'.intel_syntax prefix' is not "
                                           "supported: registers must not have "
                                           "a '%' prefix in .intel_syntax");
    }
    return false;
  } else if (IDVal == ".nops")
    return parseDirectiveNops(DirectiveID.getLoc());
  else if (IDVal == ".even")
    return parseDirectiveEven(DirectiveID.getLoc());
  else if (IDVal == ".cv_fpo_proc")
    return parseDirectiveFPOProc(DirectiveID.getLoc());
  else if (IDVal == ".cv_fpo_setframe")
    return parseDirectiveFPOSetFrame(DirectiveID.getLoc());
  else if (IDVal == ".cv_fpo_pushreg")
    return parseDirectiveFPOPushReg(DirectiveID.getLoc());
  else if (IDVal == ".cv_fpo_stackalloc")
    return parseDirectiveFPOStackAlloc(DirectiveID.getLoc());
  else if (IDVal == ".cv_fpo_stackalign")
    return parseDirectiveFPOStackAlign(DirectiveID.getLoc());
  else if (IDVal == ".cv_fpo_endprologue")
    return parseDirectiveFPOEndPrologue(DirectiveID.getLoc());
  else if (IDVal == ".cv_fpo_endproc")
    return parseDirectiveFPOEndProc(DirectiveID.getLoc());
  else if (IDVal == ".seh_pushreg" ||
           (Parser.isParsingMasm() && IDVal.equals_insensitive(".pushreg")))
    return parseDirectiveSEHPushReg(DirectiveID.getLoc());
  else if (IDVal == ".seh_setframe" ||
           (Parser.isParsingMasm() && IDVal.equals_insensitive(".setframe")))
    return parseDirectiveSEHSetFrame(DirectiveID.getLoc());
  else if (IDVal == ".seh_savereg" ||
           (Parser.isParsingMasm() && IDVal.equals_insensitive(".savereg")))
    return parseDirectiveSEHSaveReg(DirectiveID.getLoc());
  else if (IDVal == ".seh_savexmm" ||
           (Parser.isParsingMasm() && IDVal.equals_insensitive(".savexmm128")))
    return parseDirectiveSEHSaveXMM(DirectiveID.getLoc());
  else if (IDVal == ".seh_pushframe" ||
           (Parser.isParsingMasm() && IDVal.equals_insensitive(".pushframe")))
    return parseDirectiveSEHPushFrame(DirectiveID.getLoc());

  return true;
}

bool X86AsmParser::parseDirectiveArch() {
  // Ignore .arch for now.
  getParser().parseStringToEndOfStatement();
  return false;
}

/// parseDirectiveNops
///  ::= .nops size[, control]
bool X86AsmParser::parseDirectiveNops(SMLoc L) {
  int64_t NumBytes = 0, Control = 0;
  SMLoc NumBytesLoc, ControlLoc;
  const MCSubtargetInfo STI = getSTI();
  NumBytesLoc = getTok().getLoc();
  if (getParser().checkForValidSection() ||
      getParser().parseAbsoluteExpression(NumBytes))
    return true;

  if (parseOptionalToken(AsmToken::Comma)) {
    ControlLoc = getTok().getLoc();
    if (getParser().parseAbsoluteExpression(Control))
      return true;
  }
  if (getParser().parseToken(AsmToken::EndOfStatement,
                             "unexpected token in '.nops' directive"))
    return true;

  if (NumBytes <= 0) {
    Error(NumBytesLoc, "'.nops' directive with non-positive size");
    return false;
  }

  if (Control < 0) {
    Error(ControlLoc, "'.nops' directive with negative NOP size");
    return false;
  }

  /// Emit nops
  getParser().getStreamer().emitNops(NumBytes, Control, L);

  return false;
}

/// parseDirectiveEven
///  ::= .even
bool X86AsmParser::parseDirectiveEven(SMLoc L) {
  if (parseToken(AsmToken::EndOfStatement, "unexpected token in directive"))
    return false;

  const MCSection *Section = getStreamer().getCurrentSectionOnly();
  if (!Section) {
    getStreamer().InitSections(false);
    Section = getStreamer().getCurrentSectionOnly();
  }
  if (Section->UseCodeAlign())
    getStreamer().emitCodeAlignment(2, 0);
  else
    getStreamer().emitValueToAlignment(2, 0, 1, 0);
  return false;
}

/// ParseDirectiveCode
///  ::= .code16 | .code32 | .code64
bool X86AsmParser::ParseDirectiveCode(StringRef IDVal, SMLoc L) {
  MCAsmParser &Parser = getParser();
  Code16GCC = false;
  if (IDVal == ".code16") {
    Parser.Lex();
    if (!is16BitMode()) {
      SwitchMode(X86::Mode16Bit);
      getParser().getStreamer().emitAssemblerFlag(MCAF_Code16);
    }
  } else if (IDVal == ".code16gcc") {
    // .code16gcc parses as if in 32-bit mode, but emits code in 16-bit mode.
    Parser.Lex();
    Code16GCC = true;
    if (!is16BitMode()) {
      SwitchMode(X86::Mode16Bit);
      getParser().getStreamer().emitAssemblerFlag(MCAF_Code16);
    }
  } else if (IDVal == ".code32") {
    Parser.Lex();
    if (!is32BitMode()) {
      SwitchMode(X86::Mode32Bit);
      getParser().getStreamer().emitAssemblerFlag(MCAF_Code32);
    }
  } else if (IDVal == ".code64") {
    Parser.Lex();
    if (!is64BitMode()) {
      SwitchMode(X86::Mode64Bit);
      getParser().getStreamer().emitAssemblerFlag(MCAF_Code64);
    }
  } else {
    Error(L, "unknown directive " + IDVal);
    return false;
  }

  return false;
}

// .cv_fpo_proc foo
bool X86AsmParser::parseDirectiveFPOProc(SMLoc L) {
  MCAsmParser &Parser = getParser();
  StringRef ProcName;
  int64_t ParamsSize;
  if (Parser.parseIdentifier(ProcName))
    return Parser.TokError("expected symbol name");
  if (Parser.parseIntToken(ParamsSize, "expected parameter byte count"))
    return true;
  if (!isUIntN(32, ParamsSize))
    return Parser.TokError("parameters size out of range");
  if (parseEOL())
    return true;
  MCSymbol *ProcSym = getContext().getOrCreateSymbol(ProcName);
  return getTargetStreamer().emitFPOProc(ProcSym, ParamsSize, L);
}

// .cv_fpo_setframe ebp
bool X86AsmParser::parseDirectiveFPOSetFrame(SMLoc L) {
  unsigned Reg;
  SMLoc DummyLoc;
  if (ParseRegister(Reg, DummyLoc, DummyLoc) || parseEOL())
    return true;
  return getTargetStreamer().emitFPOSetFrame(Reg, L);
}

// .cv_fpo_pushreg ebx
bool X86AsmParser::parseDirectiveFPOPushReg(SMLoc L) {
  unsigned Reg;
  SMLoc DummyLoc;
  if (ParseRegister(Reg, DummyLoc, DummyLoc) || parseEOL())
    return true;
  return getTargetStreamer().emitFPOPushReg(Reg, L);
}

// .cv_fpo_stackalloc 20
bool X86AsmParser::parseDirectiveFPOStackAlloc(SMLoc L) {
  MCAsmParser &Parser = getParser();
  int64_t Offset;
  if (Parser.parseIntToken(Offset, "expected offset") || parseEOL())
    return true;
  return getTargetStreamer().emitFPOStackAlloc(Offset, L);
}

// .cv_fpo_stackalign 8
bool X86AsmParser::parseDirectiveFPOStackAlign(SMLoc L) {
  MCAsmParser &Parser = getParser();
  int64_t Offset;
  if (Parser.parseIntToken(Offset, "expected offset") || parseEOL())
    return true;
  return getTargetStreamer().emitFPOStackAlign(Offset, L);
}

// .cv_fpo_endprologue
bool X86AsmParser::parseDirectiveFPOEndPrologue(SMLoc L) {
  MCAsmParser &Parser = getParser();
  if (Parser.parseEOL())
    return true;
  return getTargetStreamer().emitFPOEndPrologue(L);
}

// .cv_fpo_endproc
bool X86AsmParser::parseDirectiveFPOEndProc(SMLoc L) {
  MCAsmParser &Parser = getParser();
  if (Parser.parseEOL())
    return true;
  return getTargetStreamer().emitFPOEndProc(L);
}

bool X86AsmParser::parseSEHRegisterNumber(unsigned RegClassID,
                                          unsigned &RegNo) {
  SMLoc startLoc = getLexer().getLoc();
  const MCRegisterInfo *MRI = getContext().getRegisterInfo();

  // Try parsing the argument as a register first.
  if (getLexer().getTok().isNot(AsmToken::Integer)) {
    SMLoc endLoc;
    if (ParseRegister(RegNo, startLoc, endLoc))
      return true;

    if (!X86MCRegisterClasses[RegClassID].contains(RegNo)) {
      return Error(startLoc,
                   "register is not supported for use with this directive");
    }
  } else {
    // Otherwise, an integer number matching the encoding of the desired
    // register may appear.
    int64_t EncodedReg;
    if (getParser().parseAbsoluteExpression(EncodedReg))
      return true;

    // The SEH register number is the same as the encoding register number. Map
    // from the encoding back to the LLVM register number.
    RegNo = 0;
    for (MCPhysReg Reg : X86MCRegisterClasses[RegClassID]) {
      if (MRI->getEncodingValue(Reg) == EncodedReg) {
        RegNo = Reg;
        break;
      }
    }
    if (RegNo == 0) {
      return Error(startLoc,
                   "incorrect register number for use with this directive");
    }
  }

  return false;
}

bool X86AsmParser::parseDirectiveSEHPushReg(SMLoc Loc) {
  unsigned Reg = 0;
  if (parseSEHRegisterNumber(X86::GR64RegClassID, Reg))
    return true;

  if (getLexer().isNot(AsmToken::EndOfStatement))
    return TokError("unexpected token in directive");

  getParser().Lex();
  getStreamer().EmitWinCFIPushReg(Reg, Loc);
  return false;
}

bool X86AsmParser::parseDirectiveSEHSetFrame(SMLoc Loc) {
  unsigned Reg = 0;
  int64_t Off;
  if (parseSEHRegisterNumber(X86::GR64RegClassID, Reg))
    return true;
  if (getLexer().isNot(AsmToken::Comma))
    return TokError("you must specify a stack pointer offset");

  getParser().Lex();
  if (getParser().parseAbsoluteExpression(Off))
    return true;

  if (getLexer().isNot(AsmToken::EndOfStatement))
    return TokError("unexpected token in directive");

  getParser().Lex();
  getStreamer().EmitWinCFISetFrame(Reg, Off, Loc);
  return false;
}

bool X86AsmParser::parseDirectiveSEHSaveReg(SMLoc Loc) {
  unsigned Reg = 0;
  int64_t Off;
  if (parseSEHRegisterNumber(X86::GR64RegClassID, Reg))
    return true;
  if (getLexer().isNot(AsmToken::Comma))
    return TokError("you must specify an offset on the stack");

  getParser().Lex();
  if (getParser().parseAbsoluteExpression(Off))
    return true;

  if (getLexer().isNot(AsmToken::EndOfStatement))
    return TokError("unexpected token in directive");

  getParser().Lex();
  getStreamer().EmitWinCFISaveReg(Reg, Off, Loc);
  return false;
}

bool X86AsmParser::parseDirectiveSEHSaveXMM(SMLoc Loc) {
  unsigned Reg = 0;
  int64_t Off;
  if (parseSEHRegisterNumber(X86::VR128XRegClassID, Reg))
    return true;
  if (getLexer().isNot(AsmToken::Comma))
    return TokError("you must specify an offset on the stack");

  getParser().Lex();
  if (getParser().parseAbsoluteExpression(Off))
    return true;

  if (getLexer().isNot(AsmToken::EndOfStatement))
    return TokError("unexpected token in directive");

  getParser().Lex();
  getStreamer().EmitWinCFISaveXMM(Reg, Off, Loc);
  return false;
}

bool X86AsmParser::parseDirectiveSEHPushFrame(SMLoc Loc) {
  bool Code = false;
  StringRef CodeID;
  if (getLexer().is(AsmToken::At)) {
    SMLoc startLoc = getLexer().getLoc();
    getParser().Lex();
    if (!getParser().parseIdentifier(CodeID)) {
      if (CodeID != "code")
        return Error(startLoc, "expected @code");
      Code = true;
    }
  }

  if (getLexer().isNot(AsmToken::EndOfStatement))
    return TokError("unexpected token in directive");

  getParser().Lex();
  getStreamer().EmitWinCFIPushFrame(Code, Loc);
  return false;
}

// Force static initialization.
extern "C" LLVM_EXTERNAL_VISIBILITY void LLVMInitializeX86AsmParser() {
  RegisterMCAsmParser<X86AsmParser> X(getTheX86_32Target());
  RegisterMCAsmParser<X86AsmParser> Y(getTheX86_64Target());
#if INTEL_CUSTOMIZATION
#if INTEL_FEATURE_ICECODE
  RegisterMCAsmParser<X86AsmParser> Z(getTheX86_IceCodeTarget());
#endif // INTEL_FEATURE_ICECODE
#endif // INTEL_CUSTOMIZATION
}

#define GET_REGISTER_MATCHER
#define GET_MATCHER_IMPLEMENTATION
#define GET_SUBTARGET_FEATURE_NAME
#include "X86GenAsmMatcher.inc"<|MERGE_RESOLUTION|>--- conflicted
+++ resolved
@@ -2765,13 +2765,7 @@
               .Case("1to4", "{1to4}")
               .Case("1to8", "{1to8}")
               .Case("1to16", "{1to16}")
-<<<<<<< HEAD
-#if INTEL_CUSTOMIZATION
               .Case("1to32", "{1to32}")
-#endif // INTEL_CUSTOMIZATION
-=======
-              .Case("1to32", "{1to32}")
->>>>>>> 6f7f5b54
               .Default(nullptr);
       if (!BroadcastPrimitive)
         return TokError("Invalid memory broadcast primitive.");
