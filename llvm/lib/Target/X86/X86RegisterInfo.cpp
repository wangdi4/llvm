//===-- X86RegisterInfo.cpp - X86 Register Information --------------------===//
//
//                     The LLVM Compiler Infrastructure
//
// This file is distributed under the University of Illinois Open Source
// License. See LICENSE.TXT for details.
//
//===----------------------------------------------------------------------===//
//
// This file contains the X86 implementation of the TargetRegisterInfo class.
// This file is responsible for the frame pointer elimination optimization
// on X86.
//
//===----------------------------------------------------------------------===//

#include "X86RegisterInfo.h"
#include "X86FrameLowering.h"
#include "X86InstrBuilder.h"
#include "X86MachineFunctionInfo.h"
#include "X86Subtarget.h"
#include "X86TargetMachine.h"
#include "llvm/ADT/BitVector.h"
#include "llvm/ADT/STLExtras.h"
#include "llvm/CodeGen/MachineFrameInfo.h"
#include "llvm/CodeGen/MachineFunction.h"
#include "llvm/CodeGen/MachineFunctionPass.h"
#include "llvm/CodeGen/MachineInstrBuilder.h"
#include "llvm/CodeGen/MachineModuleInfo.h"
#include "llvm/CodeGen/MachineRegisterInfo.h"
#include "llvm/CodeGen/MachineValueType.h"
#include "llvm/IR/Constants.h"
#include "llvm/IR/Function.h"
#include "llvm/IR/Type.h"
#include "llvm/MC/MCAsmInfo.h"
#include "llvm/Support/CommandLine.h"
#include "llvm/Support/ErrorHandling.h"
#include "llvm/Target/TargetFrameLowering.h"
#include "llvm/Target/TargetInstrInfo.h"
#include "llvm/Target/TargetMachine.h"
#include "llvm/Target/TargetOptions.h"

using namespace llvm;

#define GET_REGINFO_TARGET_DESC
#include "X86GenRegisterInfo.inc"

static cl::opt<bool>
EnableBasePointer("x86-use-base-pointer", cl::Hidden, cl::init(true),
          cl::desc("Enable use of a base pointer for complex stack frames"));

X86RegisterInfo::X86RegisterInfo(const Triple &TT)
    : X86GenRegisterInfo((TT.isArch64Bit() ? X86::RIP : X86::EIP),
                         X86_MC::getDwarfRegFlavour(TT, false),
                         X86_MC::getDwarfRegFlavour(TT, true),
                         (TT.isArch64Bit() ? X86::RIP : X86::EIP)) {
  X86_MC::InitLLVM2SEHRegisterMapping(this);

  // Cache some information.
  Is64Bit = TT.isArch64Bit();
  IsWin64 = Is64Bit && TT.isOSWindows();

  // Use a callee-saved register as the base pointer.  These registers must
  // not conflict with any ABI requirements.  For example, in 32-bit mode PIC
  // requires GOT in the EBX register before function calls via PLT GOT pointer.
  if (Is64Bit) {
    SlotSize = 8;
    // This matches the simplified 32-bit pointer code in the data layout
    // computation.
    // FIXME: Should use the data layout?
    bool Use64BitReg = TT.getEnvironment() != Triple::GNUX32;
    StackPtr = Use64BitReg ? X86::RSP : X86::ESP;
    FramePtr = Use64BitReg ? X86::RBP : X86::EBP;
    BasePtr = Use64BitReg ? X86::RBX : X86::EBX;
  } else {
    SlotSize = 4;
    StackPtr = X86::ESP;
    FramePtr = X86::EBP;
    BasePtr = X86::ESI;
  }
}

bool
X86RegisterInfo::trackLivenessAfterRegAlloc(const MachineFunction &MF) const {
  // ExeDepsFixer and PostRAScheduler require liveness.
  return true;
}

int
X86RegisterInfo::getSEHRegNum(unsigned i) const {
  return getEncodingValue(i);
}

const TargetRegisterClass *
X86RegisterInfo::getSubClassWithSubReg(const TargetRegisterClass *RC,
                                       unsigned Idx) const {
  // The sub_8bit sub-register index is more constrained in 32-bit mode.
  // It behaves just like the sub_8bit_hi index.
  if (!Is64Bit && Idx == X86::sub_8bit)
    Idx = X86::sub_8bit_hi;

  // Forward to TableGen's default version.
  return X86GenRegisterInfo::getSubClassWithSubReg(RC, Idx);
}

const TargetRegisterClass *
X86RegisterInfo::getMatchingSuperRegClass(const TargetRegisterClass *A,
                                          const TargetRegisterClass *B,
                                          unsigned SubIdx) const {
  // The sub_8bit sub-register index is more constrained in 32-bit mode.
  if (!Is64Bit && SubIdx == X86::sub_8bit) {
    A = X86GenRegisterInfo::getSubClassWithSubReg(A, X86::sub_8bit_hi);
    if (!A)
      return nullptr;
  }
  return X86GenRegisterInfo::getMatchingSuperRegClass(A, B, SubIdx);
}

const TargetRegisterClass *
X86RegisterInfo::getLargestLegalSuperClass(const TargetRegisterClass *RC,
                                           const MachineFunction &MF) const {
  // Don't allow super-classes of GR8_NOREX.  This class is only used after
  // extracting sub_8bit_hi sub-registers.  The H sub-registers cannot be copied
  // to the full GR8 register class in 64-bit mode, so we cannot allow the
  // reigster class inflation.
  //
  // The GR8_NOREX class is always used in a way that won't be constrained to a
  // sub-class, so sub-classes like GR8_ABCD_L are allowed to expand to the
  // full GR8 class.
  if (RC == &X86::GR8_NOREXRegClass)
    return RC;

  const TargetRegisterClass *Super = RC;
  TargetRegisterClass::sc_iterator I = RC->getSuperClasses();
  do {
    switch (Super->getID()) {
    case X86::GR8RegClassID:
    case X86::GR16RegClassID:
    case X86::GR32RegClassID:
    case X86::GR64RegClassID:
    case X86::FR32RegClassID:
    case X86::FR64RegClassID:
    case X86::RFP32RegClassID:
    case X86::RFP64RegClassID:
    case X86::RFP80RegClassID:
    case X86::VR128RegClassID:
    case X86::VR256RegClassID:
      // Don't return a super-class that would shrink the spill size.
      // That can happen with the vector and float classes.
      if (Super->getSize() == RC->getSize())
        return Super;
    }
    Super = *I++;
  } while (Super);
  return RC;
}

const TargetRegisterClass *
X86RegisterInfo::getPointerRegClass(const MachineFunction &MF,
                                    unsigned Kind) const {
  const X86Subtarget &Subtarget = MF.getSubtarget<X86Subtarget>();
  switch (Kind) {
  default: llvm_unreachable("Unexpected Kind in getPointerRegClass!");
  case 0: // Normal GPRs.
    if (Subtarget.isTarget64BitLP64())
      return &X86::GR64RegClass;
    return &X86::GR32RegClass;
  case 1: // Normal GPRs except the stack pointer (for encoding reasons).
    if (Subtarget.isTarget64BitLP64())
      return &X86::GR64_NOSPRegClass;
    return &X86::GR32_NOSPRegClass;
  case 2: // NOREX GPRs.
    if (Subtarget.isTarget64BitLP64())
      return &X86::GR64_NOREXRegClass;
    return &X86::GR32_NOREXRegClass;
  case 3: // NOREX GPRs except the stack pointer (for encoding reasons).
    if (Subtarget.isTarget64BitLP64())
      return &X86::GR64_NOREX_NOSPRegClass;
    return &X86::GR32_NOREX_NOSPRegClass;
  case 4: // Available for tailcall (not callee-saved GPRs).
    const Function *F = MF.getFunction();
    if (IsWin64 || (F && F->getCallingConv() == CallingConv::X86_64_Win64))
      return &X86::GR64_TCW64RegClass;
    else if (Is64Bit)
      return &X86::GR64_TCRegClass;

    bool hasHipeCC = (F ? F->getCallingConv() == CallingConv::HiPE : false);
    if (hasHipeCC)
      return &X86::GR32RegClass;
    return &X86::GR32_TCRegClass;
  }
}

const TargetRegisterClass *
X86RegisterInfo::getCrossCopyRegClass(const TargetRegisterClass *RC) const {
  if (RC == &X86::CCRRegClass) {
    if (Is64Bit)
      return &X86::GR64RegClass;
    else
      return &X86::GR32RegClass;
  }
  return RC;
}

unsigned
X86RegisterInfo::getRegPressureLimit(const TargetRegisterClass *RC,
                                     MachineFunction &MF) const {
  const X86FrameLowering *TFI = getFrameLowering(MF);

  unsigned FPDiff = TFI->hasFP(MF) ? 1 : 0;
  switch (RC->getID()) {
  default:
    return 0;
  case X86::GR32RegClassID:
    return 4 - FPDiff;
  case X86::GR64RegClassID:
    return 12 - FPDiff;
  case X86::VR128RegClassID:
    return Is64Bit ? 10 : 4;
  case X86::VR64RegClassID:
    return 4;
  }
}

const MCPhysReg *
X86RegisterInfo::getCalleeSavedRegs(const MachineFunction *MF) const {
  const X86Subtarget &Subtarget = MF->getSubtarget<X86Subtarget>();
  bool HasAVX = Subtarget.hasAVX();
  bool HasAVX512 = Subtarget.hasAVX512();
  bool CallsEHReturn = MF->getMMI().callsEHReturn();

  assert(MF && "MachineFunction required");
  switch (MF->getFunction()->getCallingConv()) {
  case CallingConv::GHC:
  case CallingConv::HiPE:
    return CSR_NoRegs_SaveList;
  case CallingConv::AnyReg:
    if (HasAVX)
      return CSR_64_AllRegs_AVX_SaveList;
    return CSR_64_AllRegs_SaveList;
  case CallingConv::PreserveMost:
    return CSR_64_RT_MostRegs_SaveList;
  case CallingConv::PreserveAll:
    if (HasAVX)
      return CSR_64_RT_AllRegs_AVX_SaveList;
    return CSR_64_RT_AllRegs_SaveList;
  case CallingConv::Intel_OCL_BI: {
    if (HasAVX512 && IsWin64)
      return CSR_Win64_Intel_OCL_BI_AVX512_SaveList;
    if (HasAVX512 && Is64Bit)
      return CSR_64_Intel_OCL_BI_AVX512_SaveList;
    if (HasAVX && IsWin64)
      return CSR_Win64_Intel_OCL_BI_AVX_SaveList;
    if (HasAVX && Is64Bit)
      return CSR_64_Intel_OCL_BI_AVX_SaveList;
    if (!HasAVX && !IsWin64 && Is64Bit)
      return CSR_64_Intel_OCL_BI_SaveList;
    break;
  }
<<<<<<< HEAD
#if INTEL_CUSTOMIZATION
  case CallingConv::Intel_regcall: {
    return Is64Bit ?
             IsWin64 ?
               CSR_64_Win_Intel_regcall_SaveList:
               CSR_64_Lin_Intel_regcall_SaveList:
             CSR_32_Intel_regcall_SaveList;
  }
#endif // INTEL_CUSTOMIZATION
=======
  case CallingConv::HHVM:
    return CSR_64_HHVM_SaveList;
>>>>>>> 7978c600
  case CallingConv::Cold:
    if (Is64Bit)
      return CSR_64_MostRegs_SaveList;
    break;
  case CallingConv::X86_64_Win64:
    return CSR_Win64_SaveList;
  case CallingConv::X86_64_SysV:
    if (CallsEHReturn)
      return CSR_64EHRet_SaveList;
    return CSR_64_SaveList;
  default:
    break;

#if INTEL_CUSTOMIZATION
  case CallingConv::SVML:
    if (!Is64Bit)
      return CSR_32_SVML_SaveList;
    if (IsWin64)
      return CSR_Win64_SVML_SaveList;
    if (HasAVX512)
      return CSR_Lin64_SVML_AVX512_SaveList;
    return CSR_Lin64_SVML_SaveList;

#endif
  }
  if (Is64Bit) {
    if (IsWin64)
      return CSR_Win64_SaveList;
    if (CallsEHReturn)
      return CSR_64EHRet_SaveList;
    return CSR_64_SaveList;
  }
  if (CallsEHReturn)
    return CSR_32EHRet_SaveList;
  return CSR_32_SaveList;
}

const uint32_t *
X86RegisterInfo::getCallPreservedMask(const MachineFunction &MF,
                                      CallingConv::ID CC) const {
  const X86Subtarget &Subtarget = MF.getSubtarget<X86Subtarget>();
  bool HasAVX = Subtarget.hasAVX();
  bool HasAVX512 = Subtarget.hasAVX512();

  switch (CC) {
  case CallingConv::GHC:
  case CallingConv::HiPE:
    return CSR_NoRegs_RegMask;
  case CallingConv::AnyReg:
    if (HasAVX)
      return CSR_64_AllRegs_AVX_RegMask;
    return CSR_64_AllRegs_RegMask;
  case CallingConv::PreserveMost:
    return CSR_64_RT_MostRegs_RegMask;
  case CallingConv::PreserveAll:
    if (HasAVX)
      return CSR_64_RT_AllRegs_AVX_RegMask;
    return CSR_64_RT_AllRegs_RegMask;
  case CallingConv::Intel_OCL_BI: {
    if (HasAVX512 && IsWin64)
      return CSR_Win64_Intel_OCL_BI_AVX512_RegMask;
    if (HasAVX512 && Is64Bit)
      return CSR_64_Intel_OCL_BI_AVX512_RegMask;
    if (HasAVX && IsWin64)
      return CSR_Win64_Intel_OCL_BI_AVX_RegMask;
    if (HasAVX && Is64Bit)
      return CSR_64_Intel_OCL_BI_AVX_RegMask;
    if (!HasAVX && !IsWin64 && Is64Bit)
      return CSR_64_Intel_OCL_BI_RegMask;
    break;
  }
<<<<<<< HEAD
#if INTEL_CUSTOMIZATION
  case CallingConv::Intel_regcall: {
    return Is64Bit ?
             IsWin64 ?
               CSR_64_Win_Intel_regcall_RegMask:
               CSR_64_Lin_Intel_regcall_RegMask:
             CSR_32_Intel_regcall_RegMask;
  }
#endif // INTEL_CUSTOMIZATION
=======
  case CallingConv::HHVM:
    return CSR_64_HHVM_RegMask;
>>>>>>> 7978c600
  case CallingConv::Cold:
    if (Is64Bit)
      return CSR_64_MostRegs_RegMask;
    break;
  default:
    break;
  case CallingConv::X86_64_Win64:
    return CSR_Win64_RegMask;
  case CallingConv::X86_64_SysV:
    return CSR_64_RegMask;

#if INTEL_CUSTOMIZATION
  case CallingConv::SVML:
    if (!Is64Bit)
      return CSR_32_SVML_RegMask;
    if (IsWin64)
      return CSR_Win64_SVML_RegMask;
    if (HasAVX512)
      return CSR_Lin64_SVML_AVX512_RegMask;
    return CSR_Lin64_SVML_RegMask;

#endif

  }

  // Unlike getCalleeSavedRegs(), we don't have MMI so we can't check
  // callsEHReturn().
  if (Is64Bit) {
    if (IsWin64)
      return CSR_Win64_RegMask;
    return CSR_64_RegMask;
  }
  return CSR_32_RegMask;
}

const uint32_t*
X86RegisterInfo::getNoPreservedMask() const {
  return CSR_NoRegs_RegMask;
}

BitVector X86RegisterInfo::getReservedRegs(const MachineFunction &MF) const {
  BitVector Reserved(getNumRegs());
  const X86FrameLowering *TFI = getFrameLowering(MF);

  // Set the stack-pointer register and its aliases as reserved.
  for (MCSubRegIterator I(X86::RSP, this, /*IncludeSelf=*/true); I.isValid();
       ++I)
    Reserved.set(*I);

  // Set the instruction pointer register and its aliases as reserved.
  for (MCSubRegIterator I(X86::RIP, this, /*IncludeSelf=*/true); I.isValid();
       ++I)
    Reserved.set(*I);

  // Set the frame-pointer register and its aliases as reserved if needed.
  if (TFI->hasFP(MF)) {
    for (MCSubRegIterator I(X86::RBP, this, /*IncludeSelf=*/true); I.isValid();
         ++I)
      Reserved.set(*I);
  }

  // Set the base-pointer register and its aliases as reserved if needed.
  if (hasBasePointer(MF)) {
    CallingConv::ID CC = MF.getFunction()->getCallingConv();
    const uint32_t *RegMask = getCallPreservedMask(MF, CC);
    if (MachineOperand::clobbersPhysReg(RegMask, getBaseRegister()))
      report_fatal_error(
        "Stack realignment in presence of dynamic allocas is not supported with"
        "this calling convention.");

    unsigned BasePtr = getX86SubSuperRegister(getBaseRegister(), MVT::i64,
                                              false);
    for (MCSubRegIterator I(BasePtr, this, /*IncludeSelf=*/true);
         I.isValid(); ++I)
      Reserved.set(*I);
  }

  // Mark the segment registers as reserved.
  Reserved.set(X86::CS);
  Reserved.set(X86::SS);
  Reserved.set(X86::DS);
  Reserved.set(X86::ES);
  Reserved.set(X86::FS);
  Reserved.set(X86::GS);

  // Mark the floating point stack registers as reserved.
  for (unsigned n = 0; n != 8; ++n)
    Reserved.set(X86::ST0 + n);

  // Reserve the registers that only exist in 64-bit mode.
  if (!Is64Bit) {
    // These 8-bit registers are part of the x86-64 extension even though their
    // super-registers are old 32-bits.
    Reserved.set(X86::SIL);
    Reserved.set(X86::DIL);
    Reserved.set(X86::BPL);
    Reserved.set(X86::SPL);

    for (unsigned n = 0; n != 8; ++n) {
      // R8, R9, ...
      for (MCRegAliasIterator AI(X86::R8 + n, this, true); AI.isValid(); ++AI)
        Reserved.set(*AI);

      // XMM8, XMM9, ...
      for (MCRegAliasIterator AI(X86::XMM8 + n, this, true); AI.isValid(); ++AI)
        Reserved.set(*AI);
    }
  }
  if (!Is64Bit || !MF.getSubtarget<X86Subtarget>().hasAVX512()) {
    for (unsigned n = 16; n != 32; ++n) {
      for (MCRegAliasIterator AI(X86::XMM0 + n, this, true); AI.isValid(); ++AI)
        Reserved.set(*AI);
    }
  }

  return Reserved;
}

void X86RegisterInfo::adjustStackMapLiveOutMask(uint32_t *Mask) const {
  // Check if the EFLAGS register is marked as live-out. This shouldn't happen,
  // because the calling convention defines the EFLAGS register as NOT
  // preserved.
  //
  // Unfortunatelly the EFLAGS show up as live-out after branch folding. Adding
  // an assert to track this and clear the register afterwards to avoid
  // unnecessary crashes during release builds.
  assert(!(Mask[X86::EFLAGS / 32] & (1U << (X86::EFLAGS % 32))) &&
         "EFLAGS are not live-out from a patchpoint.");

  // Also clean other registers that don't need preserving (IP).
  for (auto Reg : {X86::EFLAGS, X86::RIP, X86::EIP, X86::IP})
    Mask[Reg / 32] &= ~(1U << (Reg % 32));
}

//===----------------------------------------------------------------------===//
// Stack Frame Processing methods
//===----------------------------------------------------------------------===//

static bool CantUseSP(const MachineFrameInfo *MFI) {
  return MFI->hasVarSizedObjects() || MFI->hasOpaqueSPAdjustment();
}

bool X86RegisterInfo::hasBasePointer(const MachineFunction &MF) const {
   const MachineFrameInfo *MFI = MF.getFrameInfo();

   if (!EnableBasePointer)
     return false;

   // When we need stack realignment, we can't address the stack from the frame
   // pointer.  When we have dynamic allocas or stack-adjusting inline asm, we
   // can't address variables from the stack pointer.  MS inline asm can
   // reference locals while also adjusting the stack pointer.  When we can't
   // use both the SP and the FP, we need a separate base pointer register.
   bool CantUseFP = needsStackRealignment(MF);
   return CantUseFP && CantUseSP(MFI);
}

bool X86RegisterInfo::canRealignStack(const MachineFunction &MF) const {
  if (!TargetRegisterInfo::canRealignStack(MF))
    return false;

  const MachineFrameInfo *MFI = MF.getFrameInfo();
  const MachineRegisterInfo *MRI = &MF.getRegInfo();

  // Stack realignment requires a frame pointer.  If we already started
  // register allocation with frame pointer elimination, it is too late now.
  if (!MRI->canReserveReg(FramePtr))
    return false;

  // If a base pointer is necessary.  Check that it isn't too late to reserve
  // it.
  if (CantUseSP(MFI))
    return MRI->canReserveReg(BasePtr);
  return true;
}

bool X86RegisterInfo::hasReservedSpillSlot(const MachineFunction &MF,
                                           unsigned Reg, int &FrameIdx) const {
  // Since X86 defines assignCalleeSavedSpillSlots which always return true
  // this function neither used nor tested.
  llvm_unreachable("Unused function on X86. Otherwise need a test case.");
}

void
X86RegisterInfo::eliminateFrameIndex(MachineBasicBlock::iterator II,
                                     int SPAdj, unsigned FIOperandNum,
                                     RegScavenger *RS) const {
  MachineInstr &MI = *II;
  MachineFunction &MF = *MI.getParent()->getParent();
  const X86FrameLowering *TFI = getFrameLowering(MF);
  int FrameIndex = MI.getOperand(FIOperandNum).getIndex();
  unsigned BasePtr;

  unsigned Opc = MI.getOpcode();
  bool AfterFPPop = Opc == X86::TAILJMPm64 || Opc == X86::TAILJMPm ||
                    Opc == X86::TCRETURNmi || Opc == X86::TCRETURNmi64;

  if (hasBasePointer(MF))
    BasePtr = (FrameIndex < 0 ? FramePtr : getBaseRegister());
  else if (needsStackRealignment(MF))
    BasePtr = (FrameIndex < 0 ? FramePtr : StackPtr);
  else if (AfterFPPop)
    BasePtr = StackPtr;
  else
    BasePtr = (TFI->hasFP(MF) ? FramePtr : StackPtr);

  // LOCAL_ESCAPE uses a single offset, with no register. It only works in the
  // simple FP case, and doesn't work with stack realignment. On 32-bit, the
  // offset is from the traditional base pointer location.  On 64-bit, the
  // offset is from the SP at the end of the prologue, not the FP location. This
  // matches the behavior of llvm.frameaddress.
  unsigned IgnoredFrameReg;
  if (Opc == TargetOpcode::LOCAL_ESCAPE) {
    MachineOperand &FI = MI.getOperand(FIOperandNum);
    int Offset;
    Offset = TFI->getFrameIndexReference(MF, FrameIndex, IgnoredFrameReg);
    FI.ChangeToImmediate(Offset);
    return;
  }

  // For LEA64_32r when BasePtr is 32-bits (X32) we can use full-size 64-bit
  // register as source operand, semantic is the same and destination is
  // 32-bits. It saves one byte per lea in code since 0x67 prefix is avoided.
  if (Opc == X86::LEA64_32r && X86::GR32RegClass.contains(BasePtr))
    BasePtr = getX86SubSuperRegister(BasePtr, MVT::i64, false);

  // This must be part of a four operand memory reference.  Replace the
  // FrameIndex with base register with EBP.  Add an offset to the offset.
  MI.getOperand(FIOperandNum).ChangeToRegister(BasePtr, false);

  // Now add the frame object offset to the offset from EBP.
  int FIOffset;
  if (AfterFPPop) {
    // Tail call jmp happens after FP is popped.
    const MachineFrameInfo *MFI = MF.getFrameInfo();
    FIOffset = MFI->getObjectOffset(FrameIndex) - TFI->getOffsetOfLocalArea();
  } else
    FIOffset = TFI->getFrameIndexReference(MF, FrameIndex, IgnoredFrameReg);

  if (BasePtr == StackPtr)
    FIOffset += SPAdj;

  // The frame index format for stackmaps and patchpoints is different from the
  // X86 format. It only has a FI and an offset.
  if (Opc == TargetOpcode::STACKMAP || Opc == TargetOpcode::PATCHPOINT) {
    assert(BasePtr == FramePtr && "Expected the FP as base register");
    int64_t Offset = MI.getOperand(FIOperandNum + 1).getImm() + FIOffset;
    MI.getOperand(FIOperandNum + 1).ChangeToImmediate(Offset);
    return;
  }

  if (MI.getOperand(FIOperandNum+3).isImm()) {
    // Offset is a 32-bit integer.
    int Imm = (int)(MI.getOperand(FIOperandNum + 3).getImm());
    int Offset = FIOffset + Imm;
    assert((!Is64Bit || isInt<32>((long long)FIOffset + Imm)) &&
           "Requesting 64-bit offset in 32-bit immediate!");
    MI.getOperand(FIOperandNum + 3).ChangeToImmediate(Offset);
  } else {
    // Offset is symbolic. This is extremely rare.
    uint64_t Offset = FIOffset +
      (uint64_t)MI.getOperand(FIOperandNum+3).getOffset();
    MI.getOperand(FIOperandNum + 3).setOffset(Offset);
  }
}

unsigned X86RegisterInfo::getFrameRegister(const MachineFunction &MF) const {
  const X86FrameLowering *TFI = getFrameLowering(MF);
  return TFI->hasFP(MF) ? FramePtr : StackPtr;
}

unsigned
X86RegisterInfo::getPtrSizedFrameRegister(const MachineFunction &MF) const {
  const X86Subtarget &Subtarget = MF.getSubtarget<X86Subtarget>();
  unsigned FrameReg = getFrameRegister(MF);
  if (Subtarget.isTarget64BitILP32())
    FrameReg = getX86SubSuperRegister(FrameReg, MVT::i32, false);
  return FrameReg;
}

namespace llvm {
unsigned getX86SubSuperRegisterOrZero(unsigned Reg, MVT::SimpleValueType VT,
                                      bool High) {
  switch (VT) {
  default: return 0;
  case MVT::i8:
    if (High) {
      switch (Reg) {
      default: return getX86SubSuperRegister(Reg, MVT::i64);
      case X86::SIL: case X86::SI: case X86::ESI: case X86::RSI:
        return X86::SI;
      case X86::DIL: case X86::DI: case X86::EDI: case X86::RDI:
        return X86::DI;
      case X86::BPL: case X86::BP: case X86::EBP: case X86::RBP:
        return X86::BP;
      case X86::SPL: case X86::SP: case X86::ESP: case X86::RSP:
        return X86::SP;
      case X86::AH: case X86::AL: case X86::AX: case X86::EAX: case X86::RAX:
        return X86::AH;
      case X86::DH: case X86::DL: case X86::DX: case X86::EDX: case X86::RDX:
        return X86::DH;
      case X86::CH: case X86::CL: case X86::CX: case X86::ECX: case X86::RCX:
        return X86::CH;
      case X86::BH: case X86::BL: case X86::BX: case X86::EBX: case X86::RBX:
        return X86::BH;
      }
    } else {
      switch (Reg) {
      default: return 0;
      case X86::AH: case X86::AL: case X86::AX: case X86::EAX: case X86::RAX:
        return X86::AL;
      case X86::DH: case X86::DL: case X86::DX: case X86::EDX: case X86::RDX:
        return X86::DL;
      case X86::CH: case X86::CL: case X86::CX: case X86::ECX: case X86::RCX:
        return X86::CL;
      case X86::BH: case X86::BL: case X86::BX: case X86::EBX: case X86::RBX:
        return X86::BL;
      case X86::SIL: case X86::SI: case X86::ESI: case X86::RSI:
        return X86::SIL;
      case X86::DIL: case X86::DI: case X86::EDI: case X86::RDI:
        return X86::DIL;
      case X86::BPL: case X86::BP: case X86::EBP: case X86::RBP:
        return X86::BPL;
      case X86::SPL: case X86::SP: case X86::ESP: case X86::RSP:
        return X86::SPL;
      case X86::R8B: case X86::R8W: case X86::R8D: case X86::R8:
        return X86::R8B;
      case X86::R9B: case X86::R9W: case X86::R9D: case X86::R9:
        return X86::R9B;
      case X86::R10B: case X86::R10W: case X86::R10D: case X86::R10:
        return X86::R10B;
      case X86::R11B: case X86::R11W: case X86::R11D: case X86::R11:
        return X86::R11B;
      case X86::R12B: case X86::R12W: case X86::R12D: case X86::R12:
        return X86::R12B;
      case X86::R13B: case X86::R13W: case X86::R13D: case X86::R13:
        return X86::R13B;
      case X86::R14B: case X86::R14W: case X86::R14D: case X86::R14:
        return X86::R14B;
      case X86::R15B: case X86::R15W: case X86::R15D: case X86::R15:
        return X86::R15B;
      }
    }
  case MVT::i16:
    switch (Reg) {
    default: return 0;
    case X86::AH: case X86::AL: case X86::AX: case X86::EAX: case X86::RAX:
      return X86::AX;
    case X86::DH: case X86::DL: case X86::DX: case X86::EDX: case X86::RDX:
      return X86::DX;
    case X86::CH: case X86::CL: case X86::CX: case X86::ECX: case X86::RCX:
      return X86::CX;
    case X86::BH: case X86::BL: case X86::BX: case X86::EBX: case X86::RBX:
      return X86::BX;
    case X86::SIL: case X86::SI: case X86::ESI: case X86::RSI:
      return X86::SI;
    case X86::DIL: case X86::DI: case X86::EDI: case X86::RDI:
      return X86::DI;
    case X86::BPL: case X86::BP: case X86::EBP: case X86::RBP:
      return X86::BP;
    case X86::SPL: case X86::SP: case X86::ESP: case X86::RSP:
      return X86::SP;
    case X86::R8B: case X86::R8W: case X86::R8D: case X86::R8:
      return X86::R8W;
    case X86::R9B: case X86::R9W: case X86::R9D: case X86::R9:
      return X86::R9W;
    case X86::R10B: case X86::R10W: case X86::R10D: case X86::R10:
      return X86::R10W;
    case X86::R11B: case X86::R11W: case X86::R11D: case X86::R11:
      return X86::R11W;
    case X86::R12B: case X86::R12W: case X86::R12D: case X86::R12:
      return X86::R12W;
    case X86::R13B: case X86::R13W: case X86::R13D: case X86::R13:
      return X86::R13W;
    case X86::R14B: case X86::R14W: case X86::R14D: case X86::R14:
      return X86::R14W;
    case X86::R15B: case X86::R15W: case X86::R15D: case X86::R15:
      return X86::R15W;
    }
  case MVT::i32:
    switch (Reg) {
    default: return 0;
    case X86::AH: case X86::AL: case X86::AX: case X86::EAX: case X86::RAX:
      return X86::EAX;
    case X86::DH: case X86::DL: case X86::DX: case X86::EDX: case X86::RDX:
      return X86::EDX;
    case X86::CH: case X86::CL: case X86::CX: case X86::ECX: case X86::RCX:
      return X86::ECX;
    case X86::BH: case X86::BL: case X86::BX: case X86::EBX: case X86::RBX:
      return X86::EBX;
    case X86::SIL: case X86::SI: case X86::ESI: case X86::RSI:
      return X86::ESI;
    case X86::DIL: case X86::DI: case X86::EDI: case X86::RDI:
      return X86::EDI;
    case X86::BPL: case X86::BP: case X86::EBP: case X86::RBP:
      return X86::EBP;
    case X86::SPL: case X86::SP: case X86::ESP: case X86::RSP:
      return X86::ESP;
    case X86::R8B: case X86::R8W: case X86::R8D: case X86::R8:
      return X86::R8D;
    case X86::R9B: case X86::R9W: case X86::R9D: case X86::R9:
      return X86::R9D;
    case X86::R10B: case X86::R10W: case X86::R10D: case X86::R10:
      return X86::R10D;
    case X86::R11B: case X86::R11W: case X86::R11D: case X86::R11:
      return X86::R11D;
    case X86::R12B: case X86::R12W: case X86::R12D: case X86::R12:
      return X86::R12D;
    case X86::R13B: case X86::R13W: case X86::R13D: case X86::R13:
      return X86::R13D;
    case X86::R14B: case X86::R14W: case X86::R14D: case X86::R14:
      return X86::R14D;
    case X86::R15B: case X86::R15W: case X86::R15D: case X86::R15:
      return X86::R15D;
    }
  case MVT::i64:
    switch (Reg) {
    default: return 0;
    case X86::AH: case X86::AL: case X86::AX: case X86::EAX: case X86::RAX:
      return X86::RAX;
    case X86::DH: case X86::DL: case X86::DX: case X86::EDX: case X86::RDX:
      return X86::RDX;
    case X86::CH: case X86::CL: case X86::CX: case X86::ECX: case X86::RCX:
      return X86::RCX;
    case X86::BH: case X86::BL: case X86::BX: case X86::EBX: case X86::RBX:
      return X86::RBX;
    case X86::SIL: case X86::SI: case X86::ESI: case X86::RSI:
      return X86::RSI;
    case X86::DIL: case X86::DI: case X86::EDI: case X86::RDI:
      return X86::RDI;
    case X86::BPL: case X86::BP: case X86::EBP: case X86::RBP:
      return X86::RBP;
    case X86::SPL: case X86::SP: case X86::ESP: case X86::RSP:
      return X86::RSP;
    case X86::R8B: case X86::R8W: case X86::R8D: case X86::R8:
      return X86::R8;
    case X86::R9B: case X86::R9W: case X86::R9D: case X86::R9:
      return X86::R9;
    case X86::R10B: case X86::R10W: case X86::R10D: case X86::R10:
      return X86::R10;
    case X86::R11B: case X86::R11W: case X86::R11D: case X86::R11:
      return X86::R11;
    case X86::R12B: case X86::R12W: case X86::R12D: case X86::R12:
      return X86::R12;
    case X86::R13B: case X86::R13W: case X86::R13D: case X86::R13:
      return X86::R13;
    case X86::R14B: case X86::R14W: case X86::R14D: case X86::R14:
      return X86::R14;
    case X86::R15B: case X86::R15W: case X86::R15D: case X86::R15:
      return X86::R15;
    }
  }
}

unsigned getX86SubSuperRegister(unsigned Reg, MVT::SimpleValueType VT,
                                bool High) {
  unsigned Res = getX86SubSuperRegisterOrZero(Reg, VT, High);
  if (Res == 0)
    llvm_unreachable("Unexpected register or VT");
  return Res;
}

unsigned get512BitSuperRegister(unsigned Reg) {
  if (Reg >= X86::XMM0 && Reg <= X86::XMM31)
    return X86::ZMM0 + (Reg - X86::XMM0);
  if (Reg >= X86::YMM0 && Reg <= X86::YMM31)
    return X86::ZMM0 + (Reg - X86::YMM0);
  if (Reg >= X86::ZMM0 && Reg <= X86::ZMM31)
    return Reg;
  llvm_unreachable("Unexpected SIMD register");
}

}<|MERGE_RESOLUTION|>--- conflicted
+++ resolved
@@ -256,7 +256,6 @@
       return CSR_64_Intel_OCL_BI_SaveList;
     break;
   }
-<<<<<<< HEAD
 #if INTEL_CUSTOMIZATION
   case CallingConv::Intel_regcall: {
     return Is64Bit ?
@@ -266,10 +265,8 @@
              CSR_32_Intel_regcall_SaveList;
   }
 #endif // INTEL_CUSTOMIZATION
-=======
   case CallingConv::HHVM:
     return CSR_64_HHVM_SaveList;
->>>>>>> 7978c600
   case CallingConv::Cold:
     if (Is64Bit)
       return CSR_64_MostRegs_SaveList;
@@ -341,7 +338,6 @@
       return CSR_64_Intel_OCL_BI_RegMask;
     break;
   }
-<<<<<<< HEAD
 #if INTEL_CUSTOMIZATION
   case CallingConv::Intel_regcall: {
     return Is64Bit ?
@@ -351,10 +347,8 @@
              CSR_32_Intel_regcall_RegMask;
   }
 #endif // INTEL_CUSTOMIZATION
-=======
   case CallingConv::HHVM:
     return CSR_64_HHVM_RegMask;
->>>>>>> 7978c600
   case CallingConv::Cold:
     if (Is64Bit)
       return CSR_64_MostRegs_RegMask;
