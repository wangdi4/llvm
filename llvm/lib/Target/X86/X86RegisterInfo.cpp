//===-- X86RegisterInfo.cpp - X86 Register Information --------------------===//
//
//                     The LLVM Compiler Infrastructure
//
// This file is distributed under the University of Illinois Open Source
// License. See LICENSE.TXT for details.
//
//===----------------------------------------------------------------------===//
//
// This file contains the X86 implementation of the TargetRegisterInfo class.
// This file is responsible for the frame pointer elimination optimization
// on X86.
//
//===----------------------------------------------------------------------===//

#include "X86RegisterInfo.h"
#include "X86FrameLowering.h"
#include "X86InstrBuilder.h"
#include "X86MachineFunctionInfo.h"
#include "X86Subtarget.h"
#include "X86TargetMachine.h"
#include "llvm/ADT/BitVector.h"
#include "llvm/ADT/STLExtras.h"
#include "llvm/CodeGen/MachineFrameInfo.h"
#include "llvm/CodeGen/MachineFunction.h"
#include "llvm/CodeGen/MachineFunctionPass.h"
#include "llvm/CodeGen/MachineInstrBuilder.h"
#include "llvm/CodeGen/MachineModuleInfo.h"
#include "llvm/CodeGen/MachineRegisterInfo.h"
#include "llvm/IR/Constants.h"
#include "llvm/IR/Function.h"
#include "llvm/IR/Type.h"
#include "llvm/MC/MCAsmInfo.h"
#include "llvm/Support/CommandLine.h"
#include "llvm/Support/ErrorHandling.h"
#include "llvm/Target/TargetFrameLowering.h"
#include "llvm/Target/TargetInstrInfo.h"
#include "llvm/Target/TargetMachine.h"
#include "llvm/Target/TargetOptions.h"

using namespace llvm;

#define GET_REGINFO_TARGET_DESC
#include "X86GenRegisterInfo.inc"

static cl::opt<bool>
EnableBasePointer("x86-use-base-pointer", cl::Hidden, cl::init(true),
          cl::desc("Enable use of a base pointer for complex stack frames"));

X86RegisterInfo::X86RegisterInfo(const Triple &TT)
    : X86GenRegisterInfo((TT.isArch64Bit() ? X86::RIP : X86::EIP),
                         X86_MC::getDwarfRegFlavour(TT, false),
                         X86_MC::getDwarfRegFlavour(TT, true),
                         (TT.isArch64Bit() ? X86::RIP : X86::EIP)) {
  X86_MC::InitLLVM2SEHRegisterMapping(this);

  // Cache some information.
  Is64Bit = TT.isArch64Bit();
  IsWin64 = Is64Bit && TT.isOSWindows();

  // Use a callee-saved register as the base pointer.  These registers must
  // not conflict with any ABI requirements.  For example, in 32-bit mode PIC
  // requires GOT in the EBX register before function calls via PLT GOT pointer.
  if (Is64Bit) {
    SlotSize = 8;
    // This matches the simplified 32-bit pointer code in the data layout
    // computation.
    // FIXME: Should use the data layout?
    bool Use64BitReg = TT.getEnvironment() != Triple::GNUX32;
    StackPtr = Use64BitReg ? X86::RSP : X86::ESP;
    FramePtr = Use64BitReg ? X86::RBP : X86::EBP;
    BasePtr = Use64BitReg ? X86::RBX : X86::EBX;
  } else {
    SlotSize = 4;
    StackPtr = X86::ESP;
    FramePtr = X86::EBP;
    BasePtr = X86::ESI;
  }
}

bool
X86RegisterInfo::trackLivenessAfterRegAlloc(const MachineFunction &MF) const {
  // ExeDepsFixer and PostRAScheduler require liveness.
  return true;
}

int
X86RegisterInfo::getSEHRegNum(unsigned i) const {
  return getEncodingValue(i);
}

const TargetRegisterClass *
X86RegisterInfo::getSubClassWithSubReg(const TargetRegisterClass *RC,
                                       unsigned Idx) const {
  // The sub_8bit sub-register index is more constrained in 32-bit mode.
  // It behaves just like the sub_8bit_hi index.
  if (!Is64Bit && Idx == X86::sub_8bit)
    Idx = X86::sub_8bit_hi;

  // Forward to TableGen's default version.
  return X86GenRegisterInfo::getSubClassWithSubReg(RC, Idx);
}

const TargetRegisterClass *
X86RegisterInfo::getMatchingSuperRegClass(const TargetRegisterClass *A,
                                          const TargetRegisterClass *B,
                                          unsigned SubIdx) const {
  // The sub_8bit sub-register index is more constrained in 32-bit mode.
  if (!Is64Bit && SubIdx == X86::sub_8bit) {
    A = X86GenRegisterInfo::getSubClassWithSubReg(A, X86::sub_8bit_hi);
    if (!A)
      return nullptr;
  }
  return X86GenRegisterInfo::getMatchingSuperRegClass(A, B, SubIdx);
}

const TargetRegisterClass *
X86RegisterInfo::getLargestLegalSuperClass(const TargetRegisterClass *RC,
                                           const MachineFunction &MF) const {
  // Don't allow super-classes of GR8_NOREX.  This class is only used after
  // extracting sub_8bit_hi sub-registers.  The H sub-registers cannot be copied
  // to the full GR8 register class in 64-bit mode, so we cannot allow the
  // reigster class inflation.
  //
  // The GR8_NOREX class is always used in a way that won't be constrained to a
  // sub-class, so sub-classes like GR8_ABCD_L are allowed to expand to the
  // full GR8 class.
  if (RC == &X86::GR8_NOREXRegClass)
    return RC;

  const TargetRegisterClass *Super = RC;
  TargetRegisterClass::sc_iterator I = RC->getSuperClasses();
  do {
    switch (Super->getID()) {
    case X86::GR8RegClassID:
    case X86::GR16RegClassID:
    case X86::GR32RegClassID:
    case X86::GR64RegClassID:
    case X86::FR32RegClassID:
    case X86::FR64RegClassID:
    case X86::RFP32RegClassID:
    case X86::RFP64RegClassID:
    case X86::RFP80RegClassID:
    case X86::VR128RegClassID:
    case X86::VR256RegClassID:
      // Don't return a super-class that would shrink the spill size.
      // That can happen with the vector and float classes.
      if (Super->getSize() == RC->getSize())
        return Super;
    }
    Super = *I++;
  } while (Super);
  return RC;
}

const TargetRegisterClass *
X86RegisterInfo::getPointerRegClass(const MachineFunction &MF,
                                    unsigned Kind) const {
  const X86Subtarget &Subtarget = MF.getSubtarget<X86Subtarget>();
  switch (Kind) {
  default: llvm_unreachable("Unexpected Kind in getPointerRegClass!");
  case 0: // Normal GPRs.
    if (Subtarget.isTarget64BitLP64())
      return &X86::GR64RegClass;
    return &X86::GR32RegClass;
  case 1: // Normal GPRs except the stack pointer (for encoding reasons).
    if (Subtarget.isTarget64BitLP64())
      return &X86::GR64_NOSPRegClass;
    return &X86::GR32_NOSPRegClass;
  case 2: // NOREX GPRs.
    if (Subtarget.isTarget64BitLP64())
      return &X86::GR64_NOREXRegClass;
    return &X86::GR32_NOREXRegClass;
  case 3: // NOREX GPRs except the stack pointer (for encoding reasons).
    if (Subtarget.isTarget64BitLP64())
      return &X86::GR64_NOREX_NOSPRegClass;
    return &X86::GR32_NOREX_NOSPRegClass;
  case 4: // Available for tailcall (not callee-saved GPRs).
    return getGPRsForTailCall(MF);
  }
}

const TargetRegisterClass *
X86RegisterInfo::getGPRsForTailCall(const MachineFunction &MF) const {
  const Function *F = MF.getFunction();
  if (IsWin64 || (F && F->getCallingConv() == CallingConv::X86_64_Win64))
    return &X86::GR64_TCW64RegClass;
  else if (Is64Bit)
    return &X86::GR64_TCRegClass;

  bool hasHipeCC = (F ? F->getCallingConv() == CallingConv::HiPE : false);
  if (hasHipeCC)
    return &X86::GR32RegClass;
  return &X86::GR32_TCRegClass;
}

const TargetRegisterClass *
X86RegisterInfo::getCrossCopyRegClass(const TargetRegisterClass *RC) const {
  if (RC == &X86::CCRRegClass) {
    if (Is64Bit)
      return &X86::GR64RegClass;
    else
      return &X86::GR32RegClass;
  }
  return RC;
}

unsigned
X86RegisterInfo::getRegPressureLimit(const TargetRegisterClass *RC,
                                     MachineFunction &MF) const {
  const X86FrameLowering *TFI = getFrameLowering(MF);

  unsigned FPDiff = TFI->hasFP(MF) ? 1 : 0;
  switch (RC->getID()) {
  default:
    return 0;
  case X86::GR32RegClassID:
    return 4 - FPDiff;
  case X86::GR64RegClassID:
    return 12 - FPDiff;
  case X86::VR128RegClassID:
    return Is64Bit ? 10 : 4;
  case X86::VR64RegClassID:
    return 4;
  }
}

const MCPhysReg *
X86RegisterInfo::getCalleeSavedRegs(const MachineFunction *MF) const {
  const X86Subtarget &Subtarget = MF->getSubtarget<X86Subtarget>();
  bool HasSSE = Subtarget.hasSSE1();
  bool HasAVX = Subtarget.hasAVX();
  bool HasAVX512 = Subtarget.hasAVX512();
  bool CallsEHReturn = MF->getMMI().callsEHReturn();

  assert(MF && "MachineFunction required");
  switch (MF->getFunction()->getCallingConv()) {
  case CallingConv::GHC:
  case CallingConv::HiPE:
    return CSR_NoRegs_SaveList;
  case CallingConv::AnyReg:
    if (HasAVX)
      return CSR_64_AllRegs_AVX_SaveList;
    return CSR_64_AllRegs_SaveList;
  case CallingConv::PreserveMost:
    return CSR_64_RT_MostRegs_SaveList;
  case CallingConv::PreserveAll:
    if (HasAVX)
      return CSR_64_RT_AllRegs_AVX_SaveList;
    return CSR_64_RT_AllRegs_SaveList;
  case CallingConv::CXX_FAST_TLS:
    if (Is64Bit)
      return CSR_64_TLS_Darwin_SaveList;
    break;
  case CallingConv::Intel_OCL_BI: {
    if (HasAVX512 && IsWin64)
      return CSR_Win64_Intel_OCL_BI_AVX512_SaveList;
    if (HasAVX512 && Is64Bit)
      return CSR_64_Intel_OCL_BI_AVX512_SaveList;
    if (HasAVX && IsWin64)
      return CSR_Win64_Intel_OCL_BI_AVX_SaveList;
    if (HasAVX && Is64Bit)
      return CSR_64_Intel_OCL_BI_AVX_SaveList;
    if (!HasAVX && !IsWin64 && Is64Bit)
      return CSR_64_Intel_OCL_BI_SaveList;
    break;
  }
  case CallingConv::HHVM:
    return CSR_64_HHVM_SaveList;
#if INTEL_CUSTOMIZATION
  case CallingConv::X86_RegCall: {
    return Is64Bit ?
             IsWin64 ?
               CSR_Win64_RegCall_SaveList:
               CSR_Lin64_RegCall_SaveList:
             CSR_32_RegCall_SaveList;
  }
#endif // INTEL_CUSTOMIZATION
  case CallingConv::Cold:
    if (Is64Bit)
      return CSR_64_MostRegs_SaveList;
    break;
  case CallingConv::X86_64_Win64:
    return CSR_Win64_SaveList;
  case CallingConv::X86_64_SysV:
    if (CallsEHReturn)
      return CSR_64EHRet_SaveList;
    return CSR_64_SaveList;
  case CallingConv::X86_INTR:
    if (Is64Bit) {
      if (HasAVX)
        return CSR_64_AllRegs_AVX_SaveList;
      else
        return CSR_64_AllRegs_SaveList;
    } else {
      if (HasSSE)
        return CSR_32_AllRegs_SSE_SaveList;
      else
        return CSR_32_AllRegs_SaveList;
    }
  default:
    break;

#if INTEL_CUSTOMIZATION
  case CallingConv::SVML:
    if (!Is64Bit)
      return CSR_32_SVML_SaveList;
    if (IsWin64)
      return CSR_Win64_SVML_SaveList;
    if (HasAVX512)
      return CSR_Lin64_SVML_AVX512_SaveList;
    return CSR_Lin64_SVML_SaveList;

#endif
  }
  if (Is64Bit) {
    if (IsWin64)
      return CSR_Win64_SaveList;
    if (CallsEHReturn)
      return CSR_64EHRet_SaveList;
    return CSR_64_SaveList;
  }
  if (CallsEHReturn)
    return CSR_32EHRet_SaveList;
  return CSR_32_SaveList;
}

const uint32_t *
X86RegisterInfo::getCallPreservedMask(const MachineFunction &MF,
                                      CallingConv::ID CC) const {
  const X86Subtarget &Subtarget = MF.getSubtarget<X86Subtarget>();
  bool HasSSE = Subtarget.hasSSE1();
  bool HasAVX = Subtarget.hasAVX();
  bool HasAVX512 = Subtarget.hasAVX512();

  switch (CC) {
  case CallingConv::GHC:
  case CallingConv::HiPE:
    return CSR_NoRegs_RegMask;
  case CallingConv::AnyReg:
    if (HasAVX)
      return CSR_64_AllRegs_AVX_RegMask;
    return CSR_64_AllRegs_RegMask;
  case CallingConv::PreserveMost:
    return CSR_64_RT_MostRegs_RegMask;
  case CallingConv::PreserveAll:
    if (HasAVX)
      return CSR_64_RT_AllRegs_AVX_RegMask;
    return CSR_64_RT_AllRegs_RegMask;
  case CallingConv::CXX_FAST_TLS:
    if (Is64Bit)
      return CSR_64_TLS_Darwin_RegMask;
    break;
  case CallingConv::Intel_OCL_BI: {
    if (HasAVX512 && IsWin64)
      return CSR_Win64_Intel_OCL_BI_AVX512_RegMask;
    if (HasAVX512 && Is64Bit)
      return CSR_64_Intel_OCL_BI_AVX512_RegMask;
    if (HasAVX && IsWin64)
      return CSR_Win64_Intel_OCL_BI_AVX_RegMask;
    if (HasAVX && Is64Bit)
      return CSR_64_Intel_OCL_BI_AVX_RegMask;
    if (!HasAVX && !IsWin64 && Is64Bit)
      return CSR_64_Intel_OCL_BI_RegMask;
    break;
  }
  case CallingConv::HHVM:
    return CSR_64_HHVM_RegMask;
#if INTEL_CUSTOMIZATION
  case CallingConv::X86_RegCall: {
    return Is64Bit ?
             IsWin64 ?
               CSR_Win64_RegCall_RegMask:
               CSR_Lin64_RegCall_RegMask:
             CSR_32_RegCall_RegMask;
  }
#endif // INTEL_CUSTOMIZATION
  case CallingConv::Cold:
    if (Is64Bit)
      return CSR_64_MostRegs_RegMask;
    break;
  case CallingConv::X86_64_Win64:
    return CSR_Win64_RegMask;
  case CallingConv::X86_64_SysV:
    return CSR_64_RegMask;
<<<<<<< HEAD

#if INTEL_CUSTOMIZATION
  case CallingConv::SVML:
    if (!Is64Bit)
      return CSR_32_SVML_RegMask;
    if (IsWin64)
      return CSR_Win64_SVML_RegMask;
    if (HasAVX512)
      return CSR_Lin64_SVML_AVX512_RegMask;
    return CSR_Lin64_SVML_RegMask;

#endif

#if INTEL_CUSTOMIZATION
=======
>>>>>>> ddbfab58
  case CallingConv::X86_INTR:
    if (Is64Bit) {
      if (HasAVX)
        return CSR_64_AllRegs_AVX_RegMask;
      else
        return CSR_64_AllRegs_RegMask;
    } else {
      if (HasSSE)
        return CSR_32_AllRegs_SSE_RegMask;
      else
        return CSR_32_AllRegs_RegMask;
    }
    default:
      break;
  }

  // Unlike getCalleeSavedRegs(), we don't have MMI so we can't check
  // callsEHReturn().
  if (Is64Bit) {
    if (IsWin64)
      return CSR_Win64_RegMask;
    return CSR_64_RegMask;
  }
  return CSR_32_RegMask;
}

const uint32_t*
X86RegisterInfo::getNoPreservedMask() const {
  return CSR_NoRegs_RegMask;
}

const uint32_t *X86RegisterInfo::getDarwinTLSCallPreservedMask() const {
  return CSR_64_TLS_Darwin_RegMask;
}

BitVector X86RegisterInfo::getReservedRegs(const MachineFunction &MF) const {
  BitVector Reserved(getNumRegs());
  const X86FrameLowering *TFI = getFrameLowering(MF);

  // Set the stack-pointer register and its aliases as reserved.
  for (MCSubRegIterator I(X86::RSP, this, /*IncludeSelf=*/true); I.isValid();
       ++I)
    Reserved.set(*I);

  // Set the instruction pointer register and its aliases as reserved.
  for (MCSubRegIterator I(X86::RIP, this, /*IncludeSelf=*/true); I.isValid();
       ++I)
    Reserved.set(*I);

  // Set the frame-pointer register and its aliases as reserved if needed.
  if (TFI->hasFP(MF)) {
    for (MCSubRegIterator I(X86::RBP, this, /*IncludeSelf=*/true); I.isValid();
         ++I)
      Reserved.set(*I);
  }

  // Set the base-pointer register and its aliases as reserved if needed.
  if (hasBasePointer(MF)) {
    CallingConv::ID CC = MF.getFunction()->getCallingConv();
    const uint32_t *RegMask = getCallPreservedMask(MF, CC);
    if (MachineOperand::clobbersPhysReg(RegMask, getBaseRegister()))
      report_fatal_error(
        "Stack realignment in presence of dynamic allocas is not supported with"
        "this calling convention.");

    unsigned BasePtr = getX86SubSuperRegister(getBaseRegister(), 64);
    for (MCSubRegIterator I(BasePtr, this, /*IncludeSelf=*/true);
         I.isValid(); ++I)
      Reserved.set(*I);
  }

  // Mark the segment registers as reserved.
  Reserved.set(X86::CS);
  Reserved.set(X86::SS);
  Reserved.set(X86::DS);
  Reserved.set(X86::ES);
  Reserved.set(X86::FS);
  Reserved.set(X86::GS);

  // Mark the floating point stack registers as reserved.
  for (unsigned n = 0; n != 8; ++n)
    Reserved.set(X86::ST0 + n);

  // Reserve the registers that only exist in 64-bit mode.
  if (!Is64Bit) {
    // These 8-bit registers are part of the x86-64 extension even though their
    // super-registers are old 32-bits.
    Reserved.set(X86::SIL);
    Reserved.set(X86::DIL);
    Reserved.set(X86::BPL);
    Reserved.set(X86::SPL);

    for (unsigned n = 0; n != 8; ++n) {
      // R8, R9, ...
      for (MCRegAliasIterator AI(X86::R8 + n, this, true); AI.isValid(); ++AI)
        Reserved.set(*AI);

      // XMM8, XMM9, ...
      for (MCRegAliasIterator AI(X86::XMM8 + n, this, true); AI.isValid(); ++AI)
        Reserved.set(*AI);
    }
  }
  if (!Is64Bit || !MF.getSubtarget<X86Subtarget>().hasAVX512()) {
    for (unsigned n = 16; n != 32; ++n) {
      for (MCRegAliasIterator AI(X86::XMM0 + n, this, true); AI.isValid(); ++AI)
        Reserved.set(*AI);
    }
  }

  return Reserved;
}

void X86RegisterInfo::adjustStackMapLiveOutMask(uint32_t *Mask) const {
  // Check if the EFLAGS register is marked as live-out. This shouldn't happen,
  // because the calling convention defines the EFLAGS register as NOT
  // preserved.
  //
  // Unfortunatelly the EFLAGS show up as live-out after branch folding. Adding
  // an assert to track this and clear the register afterwards to avoid
  // unnecessary crashes during release builds.
  assert(!(Mask[X86::EFLAGS / 32] & (1U << (X86::EFLAGS % 32))) &&
         "EFLAGS are not live-out from a patchpoint.");

  // Also clean other registers that don't need preserving (IP).
  for (auto Reg : {X86::EFLAGS, X86::RIP, X86::EIP, X86::IP})
    Mask[Reg / 32] &= ~(1U << (Reg % 32));
}

//===----------------------------------------------------------------------===//
// Stack Frame Processing methods
//===----------------------------------------------------------------------===//

static bool CantUseSP(const MachineFrameInfo *MFI) {
  return MFI->hasVarSizedObjects() || MFI->hasOpaqueSPAdjustment();
}

bool X86RegisterInfo::hasBasePointer(const MachineFunction &MF) const {
   const MachineFrameInfo *MFI = MF.getFrameInfo();

   if (!EnableBasePointer)
     return false;

   // When we need stack realignment, we can't address the stack from the frame
   // pointer.  When we have dynamic allocas or stack-adjusting inline asm, we
   // can't address variables from the stack pointer.  MS inline asm can
   // reference locals while also adjusting the stack pointer.  When we can't
   // use both the SP and the FP, we need a separate base pointer register.
   bool CantUseFP = needsStackRealignment(MF);
   return CantUseFP && CantUseSP(MFI);
}

bool X86RegisterInfo::canRealignStack(const MachineFunction &MF) const {
  if (!TargetRegisterInfo::canRealignStack(MF))
    return false;

  const MachineFrameInfo *MFI = MF.getFrameInfo();
  const MachineRegisterInfo *MRI = &MF.getRegInfo();

  // Stack realignment requires a frame pointer.  If we already started
  // register allocation with frame pointer elimination, it is too late now.
  if (!MRI->canReserveReg(FramePtr))
    return false;

  // If a base pointer is necessary.  Check that it isn't too late to reserve
  // it.
  if (CantUseSP(MFI))
    return MRI->canReserveReg(BasePtr);
  return true;
}

bool X86RegisterInfo::hasReservedSpillSlot(const MachineFunction &MF,
                                           unsigned Reg, int &FrameIdx) const {
  // Since X86 defines assignCalleeSavedSpillSlots which always return true
  // this function neither used nor tested.
  llvm_unreachable("Unused function on X86. Otherwise need a test case.");
}

void
X86RegisterInfo::eliminateFrameIndex(MachineBasicBlock::iterator II,
                                     int SPAdj, unsigned FIOperandNum,
                                     RegScavenger *RS) const {
  MachineInstr &MI = *II;
  MachineFunction &MF = *MI.getParent()->getParent();
  const X86FrameLowering *TFI = getFrameLowering(MF);
  int FrameIndex = MI.getOperand(FIOperandNum).getIndex();
  unsigned BasePtr;

  unsigned Opc = MI.getOpcode();
  bool AfterFPPop = Opc == X86::TAILJMPm64 || Opc == X86::TAILJMPm ||
                    Opc == X86::TCRETURNmi || Opc == X86::TCRETURNmi64;

  if (hasBasePointer(MF))
    BasePtr = (FrameIndex < 0 ? FramePtr : getBaseRegister());
  else if (needsStackRealignment(MF))
    BasePtr = (FrameIndex < 0 ? FramePtr : StackPtr);
  else if (AfterFPPop)
    BasePtr = StackPtr;
  else
    BasePtr = (TFI->hasFP(MF) ? FramePtr : StackPtr);

  // LOCAL_ESCAPE uses a single offset, with no register. It only works in the
  // simple FP case, and doesn't work with stack realignment. On 32-bit, the
  // offset is from the traditional base pointer location.  On 64-bit, the
  // offset is from the SP at the end of the prologue, not the FP location. This
  // matches the behavior of llvm.frameaddress.
  unsigned IgnoredFrameReg;
  if (Opc == TargetOpcode::LOCAL_ESCAPE) {
    MachineOperand &FI = MI.getOperand(FIOperandNum);
    int Offset;
    Offset = TFI->getFrameIndexReference(MF, FrameIndex, IgnoredFrameReg);
    FI.ChangeToImmediate(Offset);
    return;
  }

  // For LEA64_32r when BasePtr is 32-bits (X32) we can use full-size 64-bit
  // register as source operand, semantic is the same and destination is
  // 32-bits. It saves one byte per lea in code since 0x67 prefix is avoided.
  if (Opc == X86::LEA64_32r && X86::GR32RegClass.contains(BasePtr))
    BasePtr = getX86SubSuperRegister(BasePtr, 64);

  // This must be part of a four operand memory reference.  Replace the
  // FrameIndex with base register with EBP.  Add an offset to the offset.
  MI.getOperand(FIOperandNum).ChangeToRegister(BasePtr, false);

  // Now add the frame object offset to the offset from EBP.
  int FIOffset;
  if (AfterFPPop) {
    // Tail call jmp happens after FP is popped.
    const MachineFrameInfo *MFI = MF.getFrameInfo();
    FIOffset = MFI->getObjectOffset(FrameIndex) - TFI->getOffsetOfLocalArea();
  } else
    FIOffset = TFI->getFrameIndexReference(MF, FrameIndex, IgnoredFrameReg);

  if (BasePtr == StackPtr)
    FIOffset += SPAdj;

  // The frame index format for stackmaps and patchpoints is different from the
  // X86 format. It only has a FI and an offset.
  if (Opc == TargetOpcode::STACKMAP || Opc == TargetOpcode::PATCHPOINT) {
    assert(BasePtr == FramePtr && "Expected the FP as base register");
    int64_t Offset = MI.getOperand(FIOperandNum + 1).getImm() + FIOffset;
    MI.getOperand(FIOperandNum + 1).ChangeToImmediate(Offset);
    return;
  }

  if (MI.getOperand(FIOperandNum+3).isImm()) {
    // Offset is a 32-bit integer.
    int Imm = (int)(MI.getOperand(FIOperandNum + 3).getImm());
    int Offset = FIOffset + Imm;
    assert((!Is64Bit || isInt<32>((long long)FIOffset + Imm)) &&
           "Requesting 64-bit offset in 32-bit immediate!");
    MI.getOperand(FIOperandNum + 3).ChangeToImmediate(Offset);
  } else {
    // Offset is symbolic. This is extremely rare.
    uint64_t Offset = FIOffset +
      (uint64_t)MI.getOperand(FIOperandNum+3).getOffset();
    MI.getOperand(FIOperandNum + 3).setOffset(Offset);
  }
}

unsigned X86RegisterInfo::getFrameRegister(const MachineFunction &MF) const {
  const X86FrameLowering *TFI = getFrameLowering(MF);
  return TFI->hasFP(MF) ? FramePtr : StackPtr;
}

unsigned
X86RegisterInfo::getPtrSizedFrameRegister(const MachineFunction &MF) const {
  const X86Subtarget &Subtarget = MF.getSubtarget<X86Subtarget>();
  unsigned FrameReg = getFrameRegister(MF);
  if (Subtarget.isTarget64BitILP32())
    FrameReg = getX86SubSuperRegister(FrameReg, 32);
  return FrameReg;
}

unsigned llvm::get512BitSuperRegister(unsigned Reg) {
  if (Reg >= X86::XMM0 && Reg <= X86::XMM31)
    return X86::ZMM0 + (Reg - X86::XMM0);
  if (Reg >= X86::YMM0 && Reg <= X86::YMM31)
    return X86::ZMM0 + (Reg - X86::YMM0);
  if (Reg >= X86::ZMM0 && Reg <= X86::ZMM31)
    return Reg;
  llvm_unreachable("Unexpected SIMD register");
}<|MERGE_RESOLUTION|>--- conflicted
+++ resolved
@@ -275,6 +275,14 @@
                CSR_Lin64_RegCall_SaveList:
              CSR_32_RegCall_SaveList;
   }
+  case CallingConv::SVML:
+    if (!Is64Bit)
+      return CSR_32_SVML_SaveList;
+    if (IsWin64)
+      return CSR_Win64_SVML_SaveList;
+    if (HasAVX512)
+      return CSR_Lin64_SVML_AVX512_SaveList;
+    return CSR_Lin64_SVML_SaveList;
 #endif // INTEL_CUSTOMIZATION
   case CallingConv::Cold:
     if (Is64Bit)
@@ -300,19 +308,8 @@
     }
   default:
     break;
-
-#if INTEL_CUSTOMIZATION
-  case CallingConv::SVML:
-    if (!Is64Bit)
-      return CSR_32_SVML_SaveList;
-    if (IsWin64)
-      return CSR_Win64_SVML_SaveList;
-    if (HasAVX512)
-      return CSR_Lin64_SVML_AVX512_SaveList;
-    return CSR_Lin64_SVML_SaveList;
-
-#endif
-  }
+  }
+
   if (Is64Bit) {
     if (IsWin64)
       return CSR_Win64_SaveList;
@@ -374,6 +371,14 @@
                CSR_Lin64_RegCall_RegMask:
              CSR_32_RegCall_RegMask;
   }
+  case CallingConv::SVML:
+    if (!Is64Bit)
+      return CSR_32_SVML_RegMask;
+    if (IsWin64)
+      return CSR_Win64_SVML_RegMask;
+    if (HasAVX512)
+      return CSR_Lin64_SVML_AVX512_RegMask;
+    return CSR_Lin64_SVML_RegMask;
 #endif // INTEL_CUSTOMIZATION
   case CallingConv::Cold:
     if (Is64Bit)
@@ -383,23 +388,6 @@
     return CSR_Win64_RegMask;
   case CallingConv::X86_64_SysV:
     return CSR_64_RegMask;
-<<<<<<< HEAD
-
-#if INTEL_CUSTOMIZATION
-  case CallingConv::SVML:
-    if (!Is64Bit)
-      return CSR_32_SVML_RegMask;
-    if (IsWin64)
-      return CSR_Win64_SVML_RegMask;
-    if (HasAVX512)
-      return CSR_Lin64_SVML_AVX512_RegMask;
-    return CSR_Lin64_SVML_RegMask;
-
-#endif
-
-#if INTEL_CUSTOMIZATION
-=======
->>>>>>> ddbfab58
   case CallingConv::X86_INTR:
     if (Is64Bit) {
       if (HasAVX)
