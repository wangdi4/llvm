--- conflicted
+++ resolved
@@ -1092,13 +1092,8 @@
 defm "" : SIMDConvert<I32x4, F32x4, fp_to_uint, "trunc_sat_f32x4_u", 249>;
 
 // Support the saturating variety as well.
-<<<<<<< HEAD
-def trunc_s_sat32 : PatFrag<(ops node:$x), (fp_to_sint_sat $x, (i32 32))>;
-def trunc_u_sat32 : PatFrag<(ops node:$x), (fp_to_uint_sat $x, (i32 32))>;
-=======
 def trunc_s_sat32 : PatFrag<(ops node:$x), (fp_to_sint_sat $x, i32)>;
 def trunc_u_sat32 : PatFrag<(ops node:$x), (fp_to_uint_sat $x, i32)>;
->>>>>>> 11299179
 def : Pat<(v4i32 (trunc_s_sat32 (v4f32 V128:$src))), (fp_to_sint_I32x4 $src)>;
 def : Pat<(v4i32 (trunc_u_sat32 (v4f32 V128:$src))), (fp_to_uint_I32x4 $src)>;
 
