--- conflicted
+++ resolved
@@ -16,11 +16,7 @@
 ;===------------------------------------------------------------------------===;
 
 [common]
-<<<<<<< HEAD
-subdirectories = ARM AArch64 CBackend CppBackend Hexagon LPU MSP430 NVPTX Mips PowerPC R600 Sparc SystemZ X86 XCore
-=======
-subdirectories = ARM AArch64 BPF CppBackend Hexagon MSP430 NVPTX Mips PowerPC R600 Sparc SystemZ X86 XCore
->>>>>>> 11b279a8
+subdirectories = ARM AArch64 BPF CBackend CppBackend Hexagon LPU MSP430 NVPTX Mips PowerPC R600 Sparc SystemZ X86 XCore
 
 ; This is a special group whose required libraries are extended (by llvm-build)
 ; with the best execution engine (the native JIT, if available, or the
