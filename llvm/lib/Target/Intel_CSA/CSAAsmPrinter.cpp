//===-- CSAAsmPrinter.cpp - CSA LLVM assembly writer ----------------------===//
//
// Copyright (C) 2017-2019 Intel Corporation. All rights reserved.
//
// The information and source code contained herein is the exclusive
// property of Intel Corporation and may not be disclosed, examined
// or reproduced in whole or in part without explicit written authorization
// from the company.
//
//===----------------------------------------------------------------------===//
//
// This file contains a printer that converts from our internal representation
// of machine-dependent LLVM code to the CSA assembly language.
//
//===----------------------------------------------------------------------===//

#include "CSA.h"
#include "CSAAsmWrapOstream.h"
#include "CSAInstrInfo.h"
#include "CSAMCInstLower.h"
#include "CSATargetMachine.h"
#include "CSAUtils.h"
#include "InstPrinter/CSAInstPrinter.h"
#include "llvm/BinaryFormat/ELF.h"
#include "llvm/CodeGen/AsmPrinter.h"
#include "llvm/CodeGen/MachineConstantPool.h"
#include "llvm/CodeGen/MachineFunctionPass.h"
#include "llvm/CodeGen/MachineInstr.h"
#include "llvm/CodeGen/MachineInstrBuilder.h"
#include "llvm/CodeGen/MachineModuleInfo.h"
#include "llvm/CodeGen/MachineRegisterInfo.h"
#include "llvm/IR/Constants.h"
#include "llvm/IR/DebugInfo.h"
#include "llvm/IR/DerivedTypes.h"
#include "llvm/IR/Mangler.h"
#include "llvm/IR/Module.h"
#include "llvm/MC/MCAsmInfo.h"
#include "llvm/MC/MCInst.h"
#include "llvm/MC/MCSectionELF.h"
#include "llvm/MC/MCStreamer.h"
#include "llvm/MC/MCSymbol.h"
#include "llvm/Support/Path.h"
#include "llvm/Support/TargetRegistry.h"
#include "llvm/Support/raw_ostream.h"
#include "llvm/Target/TargetLoweringObjectFile.h"
#include <fstream>
#include <sstream>
#include <string>
#include "llvm/ADT/SmallSet.h"

using namespace llvm;

#define DEBUG_TYPE "asm-printer"

static cl::opt<bool>
  EmitLineNumbers("csa-emit-line-numbers", cl::Hidden,
                  cl::desc("CSA Specific: Emit Line numbers even without -G"),
                  cl::init(true));

static cl::opt<bool>
  InterleaveSrc("csa-emit-src", cl::ZeroOrMore, cl::Hidden,
                cl::desc("CSA Specific: Emit source line in asm file"),
                cl::init(false));

static cl::opt<bool>
  StrictTermination("csa-strict-term", cl::Hidden,
                    cl::desc("CSA Specific: Turn on strict termination mode"),
                    cl::init(false));

static cl::opt<bool>
  ImplicitLicDefs("csa-implicit-lics", cl::Hidden,
                  cl::desc("CSA Specific: Define LICs implicitly"),
                  cl::init(false));

static cl::opt<bool>
  EmitRegNames("csa-print-lic-names", cl::Hidden,
               cl::desc("CSA Specific: Print pretty names for LICs"),
               cl::init(false));

static cl::opt<bool>
  EmitExperimental("csa-experimental-annotations", cl::Hidden,
      cl::desc("CSA Specific: Print experimental late tools annotations"),
      cl::init(true));

namespace {
class LineReader {
private:
  unsigned theCurLine;
  std::ifstream fstr;
  char buff[512];
  std::string theFileName;
  SmallVector<unsigned, 32> lineOffset;

public:
  LineReader(std::string filename) {
    theCurLine = 0;
    fstr.open(filename.c_str());
    theFileName = filename;
  }
  std::string fileName() { return theFileName; }
  ~LineReader() { fstr.close(); }
  std::string readLine(unsigned lineNum) {
    if (lineNum < theCurLine) {
      theCurLine = 0;
      fstr.seekg(0, std::ios::beg);
    }
    while (theCurLine < lineNum) {
      fstr.getline(buff, 500);
      theCurLine++;
    }
    return buff;
  }
};

class CSAAsmPrinter : public AsmPrinter {
  const Function *F;
  const MachineRegisterInfo *MRI;
  const CSAMachineFunctionInfo *LMFI;
  DebugLoc prevDebugLoc;
  bool ignoreLoc(const MachineInstr &);
  LineReader *reader;
  bool isFirstFunc; // flag to specify if first function is being compiled
  bool doInitialization(Module &M) override;
  bool doFinalization(Module &M) override;
  void emitLineNumberAsDotLoc(const MachineInstr &);
  void emitSrcInText(StringRef filename, unsigned line);
  LineReader *getReader(std::string);
  void emitParamList(const Function *);
  void emitReturnVal(const Function *);
  void emitParamList();
  void emitReturnVal();
  void setLICNames();
  void emitCallInstruction(const MachineInstr *);
  void emitContinueInstruction(const MachineInstr *);
  void emitAll0(const MachineInstr *);
  void emitSimpleEntryInstruction(MachineFunction *MF);
  void emitParamsResultsDecl(MachineInstr *, MachineInstr *);
  void emitTrampolineMarkers(const MachineInstr *);
  void emitCSAOperands(const MachineInstr *, raw_ostream &, int, int);
  unsigned resultReg;
  void writeSmallFountain(const MachineInstr *MI);

  void emitLicGroup(CSALicGroup &group);

public:
  CSAAsmPrinter(TargetMachine &TM, std::unique_ptr<MCStreamer> Streamer)
      : AsmPrinter(TM, std::move(Streamer)), reader() {
        resultReg = 0;
        isFirstFunc = true;
      }

  StringRef getPassName() const override { return "CSA: Assembly Printer"; }

  void printOperand(const MachineInstr *MI, int OpNum, raw_ostream &O);
  bool PrintAsmOperand(const MachineInstr *MI, unsigned OpNo,
                       const char *ExtraCode, raw_ostream &O) override;

  void emitStartOfAsmFile(Module &) override;
  void emitEndOfAsmFile(Module &) override;

  bool runOnMachineFunction(MachineFunction &F) override;
  void emitFunctionEntryLabel() override;
  void emitFunctionBodyStart() override;
  void emitFunctionBodyEnd() override;
  void emitInstruction(const MachineInstr *MI) override;
  void emitConstantPool() override;
  void emitGlobalVariable(const GlobalVariable *GV) override;

  void emitCsaCodeSection();
  void emitScratchpad(MCSymbol *Symbol, bool isConstant, const Constant *Init);
};
} // end of anonymous namespace

bool CSAAsmPrinter::runOnMachineFunction(MachineFunction &MF) {
  CSAMachineFunctionInfo *LMFI = MF.getInfo<CSAMachineFunctionInfo>();
  if (LMFI && LMFI->getDoNotEmitAsm() && csa_utils::isAlwaysDataFlowLinkageSet())
    return false;
  SmallString<128> Str;
  raw_svector_ostream O(Str);
  if (csa_utils::createSCG()) {
    O << ".module __mod_" << MF.getName() << "\n";
    O << "\t.version 0,6,0\n";
    // This should probably be replaced by code to handle externs
    O << "\t.set implicitextern\n";
    if (not StrictTermination)
      O << "\t.set relaxed\n";
    if (ImplicitLicDefs)
      O << "\t.set implicit\n";
    if (csa_utils::isAlwaysDataFlowLinkageSet())
      O << "\t.unit\n";
    else
      O << "\t.unit sxu\n";
    OutStreamer->emitRawText(O.str());

    // If we have any scratchpads, emit them before the machine function.
    const Module &M = *MF.getFunction().getParent();
    for (const auto &GV: M.globals()) {
      if (isScratchpadAddressSpace(GV.getAddressSpace())) {
        emitScratchpad(getSymbol(&GV), GV.isConstant(), GV.getInitializer());
      }
    }
  }
  AsmPrinter::runOnMachineFunction(MF);

  if (csa_utils::createSCG()) {
    OutStreamer->emitRawText(".endmodule");
    isFirstFunc = false;
  }
  return false;
}

void CSAAsmPrinter::printOperand(const MachineInstr *MI, int OpNum,
                                 raw_ostream &O) {
  const MachineOperand &MO = MI->getOperand(OpNum);

  switch (MO.getType()) {
  case MachineOperand::MO_Register:
    O << "%" << CSAInstPrinter::getRegisterName(MO.getReg());
    break;

  case MachineOperand::MO_Immediate:
    O << MO.getImm();
    break;

  case MachineOperand::MO_MachineBasicBlock:
    O << *MO.getMBB()->getSymbol();
    break;

  case MachineOperand::MO_GlobalAddress:
    O << *getSymbol(MO.getGlobal());
    break;

  case MachineOperand::MO_BlockAddress: {
    MCSymbol *BA = GetBlockAddressSymbol(MO.getBlockAddress());
    O << BA->getName();
    break;
  }

  case MachineOperand::MO_ExternalSymbol:
    O << *GetExternalSymbolSymbol(MO.getSymbolName());
    break;

  case MachineOperand::MO_JumpTableIndex:
    O << MAI->getPrivateGlobalPrefix() << "JTI" << getFunctionNumber() << '_'
      << MO.getIndex();
    break;

  case MachineOperand::MO_ConstantPoolIndex:
    O << MAI->getPrivateGlobalPrefix() << "CPI" << getFunctionNumber() << '_'
      << MO.getIndex();
    return;

  default:
    llvm_unreachable("<unknown operand type>");
  }
}

// PrintAsmOperand - Print out an operand for an inline asm expression.
bool CSAAsmPrinter::PrintAsmOperand(const MachineInstr *MI, unsigned OpNo,
                                    const char *ExtraCode, raw_ostream &O) {
  // Does this asm operand have a single letter operand modifier?
  if (ExtraCode && ExtraCode[0]) {
    if (ExtraCode[1])
      return true; // Unknown modifier.

    switch (ExtraCode[0]) {
    default:
      return true; // Unknown modifier.
    }
  }
  printOperand(MI, OpNo, O);
  return false;
}

bool CSAAsmPrinter::ignoreLoc(const MachineInstr &MI) {
  switch (MI.getOpcode()) {
  default:
    return false;
    // May be desirable to avoid CSA-specific MachineInstrs
  }
}

bool CSAAsmPrinter::doInitialization(Module &M) {
  bool result = AsmPrinter::doInitialization(M);

  // Emit module-level inline asm if it exists.
  if (!M.getModuleInlineAsm().empty()) {
    OutStreamer->AddComment("Start of file scope inline assembly");
    OutStreamer->AddBlankLine();
    OutStreamer->emitRawText(StringRef(M.getModuleInlineAsm()));
    OutStreamer->AddBlankLine();
    OutStreamer->AddComment("End of file scope inline assembly");
    OutStreamer->AddBlankLine();
  }

  return result;
}

static bool isMathFunc(Function *F, const Module &M) {
  if (F == M.getFunction("cos")) return true;
  if (F == M.getFunction("exp")) return true;
  if (F == M.getFunction("exp2")) return true;
  if (F == M.getFunction("floor")) return true;
  if (F == M.getFunction("log")) return true;
  if (F == M.getFunction("log2")) return true;
  if (F == M.getFunction("log10")) return true;
  if (F == M.getFunction("pow")) return true;
  if (F == M.getFunction("round")) return true;
  if (F == M.getFunction("sin")) return true;
  if (F == M.getFunction("sincos")) return true;
  if (F == M.getFunction("trunc")) return true;
  if (F == M.getFunction("cosf")) return true;
  if (F == M.getFunction("expf")) return true;
  if (F == M.getFunction("exp2f")) return true;
  if (F == M.getFunction("floorf")) return true;
  if (F == M.getFunction("logf")) return true;
  if (F == M.getFunction("log2f")) return true;
  if (F == M.getFunction("log10f")) return true;
  if (F == M.getFunction("powf")) return true;
  if (F == M.getFunction("roundf")) return true;
  if (F == M.getFunction("sinf")) return true;
  if (F == M.getFunction("sincosf")) return true;
  if (F == M.getFunction("truncf")) return true;
  return false;
}

// Mark all globals from surviving math lib functions as external
void markMathLibGlobalsAsExtern(Module &M) {
  for (auto GVI = M.global_begin(), E = M.global_end(); GVI != E; GVI++) {
    GlobalVariable *GV = &*GVI;
    StringRef Name = GV->getName();
    if (Name.startswith("llvm."))
      continue;
    for(Value::use_iterator UI = GVI->use_begin(), UE = GVI->use_end(); UI!=UE; ++UI) {
      Use &U = *UI;
      if (Instruction *I = dyn_cast<Instruction>(U.getUser())) {
        Function *TmpF = I->getParent()->getParent();
        if (isMathFunc(TmpF,M))
          GV->setLinkage(llvm::Function::ExternalLinkage);
      }
    }
  }
}

bool CSAAsmPrinter::doFinalization(Module &M) {
  markMathLibGlobalsAsExtern(M);

  // If we have scratchpads, emit them now.
  if (!csa_utils::createSCG()) {
    for (const auto &GV: M.globals()) {
      if (isScratchpadAddressSpace(GV.getAddressSpace())) {
        emitScratchpad(getSymbol(&GV), GV.isConstant(), GV.getInitializer());
      }
    }
  }
  if (CSAInstPrinter::WrapCsaAsm()) {
    OutStreamer->AddBlankLine();
    if (!csa_utils::createSCG())
      OutStreamer->emitRawText(".endmodule\n");
  } else {
    if (!csa_utils::createSCG())
      OutStreamer->emitRawText(".endmodule\n");
  }
  bool result = AsmPrinter::doFinalization(M);
  return result;
}
// Copied from lib/MC/MCAsmStreamer.cpp
static inline char toOctal(int X) { return (X&7)+'0'; }

// Copied from lib/MC/MCAsmStreamer.cpp
static void PrintQuotedString(StringRef Data, raw_ostream &OS) {
  OS << '"';

  for (unsigned i = 0, e = Data.size(); i != e; ++i) {
    unsigned char C = Data[i];
    if (C == '"' || C == '\\') {
      OS << '\\' << (char)C;
      continue;
    }

    if (isPrint((unsigned char)C)) {
      OS << (char)C;
      continue;
    }

    switch (C) {
      case '\b': OS << "\\b"; break;
      case '\f': OS << "\\f"; break;
      case '\n': OS << "\\n"; break;
      case '\r': OS << "\\r"; break;
      case '\t': OS << "\\t"; break;
      default:
        OS << '\\';
        OS << toOctal(C >> 6);
        OS << toOctal(C >> 3);
        OS << toOctal(C >> 0);
        break;
    }
  }

  OS << '"';
}

// Copied from lib/MC/MCAsmStreamer.cpp
static void printDwarfFileDirective(unsigned FileNo, StringRef Directory,
                                    StringRef Filename,
                                    raw_svector_ostream &OS) {
  SmallString<128> FullPathName;

  if (!Directory.empty()) {
    if (sys::path::is_absolute(Filename))
      Directory = "";
    else {
      FullPathName = Directory;
      sys::path::append(FullPathName, Filename);
      Directory = "";
      Filename = FullPathName;
    }
  }

  OS << "\t.file\t" << FileNo << ' ';
  if (!Directory.empty()) {
    PrintQuotedString(Directory, OS);
    OS << ' ';
  }
  PrintQuotedString(Filename, OS);
}

void CSAAsmPrinter::emitLineNumberAsDotLoc(const MachineInstr &MI) {
  if (!EmitLineNumbers)
    return;
  if (ignoreLoc(MI))
    return;

  DebugLoc curLoc = MI.getDebugLoc();

  if (!prevDebugLoc && !curLoc)
    return;

  if (prevDebugLoc == curLoc)
    return;

  prevDebugLoc = curLoc;

  if (!curLoc)
    return;

  auto *Scope = cast_or_null<DIScope>(curLoc.getScope());
  if (!Scope)
    return;

  StringRef fileName(Scope->getFilename());
  StringRef dirName(Scope->getDirectory());

  // Emit the line from the source file.
  if (InterleaveSrc)
    this->emitSrcInText(fileName.str(), curLoc.getLine());

  std::stringstream temp;

  //
  // emitDwarfFileDirective() returns the file ID for the given
  // file path.  It will only emit the file directive once
  // for each file.
  //
  unsigned FileNo = OutStreamer->emitDwarfFileDirective(0, dirName, fileName);

  if (FileNo == 0)
    return;

  temp << "\t.loc " << FileNo << " " << curLoc.getLine()
       << " " << curLoc.getCol();
  OutStreamer->emitRawText(Twine(temp.str().c_str()));
}

void CSAAsmPrinter::emitSrcInText(StringRef filename, unsigned line) {
  std::stringstream temp;
  LineReader *reader = this->getReader(filename.str());
  temp << "\n#";
  temp << filename.str();
  temp << ":";
  temp << line;
  temp << " ";
  temp << reader->readLine(line);
  temp << "\n";
  this->OutStreamer->emitRawText(Twine(temp.str()));
}

LineReader *CSAAsmPrinter::getReader(std::string filename) {
  if (!reader) {
    reader = new LineReader(filename);
  }

  if (reader->fileName() != filename) {
    delete reader;
    reader = new LineReader(filename);
  }

  return reader;
}

void CSAAsmPrinter::emitParamList(const Function *F) {
  SmallString<128> Str;
  raw_svector_ostream O(Str);
  const TargetLowering *TLI =
    MF->getSubtarget<CSASubtarget>().getTargetLowering();
  Function::const_arg_iterator I, E;
  MVT thePointerTy = TLI->getPointerTy(MF->getDataLayout());

  // Stride through parameters, putting out a .param {type} .reg %r{num}
  // This is a hack mostly taken from NVPTX.  This assumes successive
  // parameters go to successive registers, starting with the initial
  // value of paramReg.  This may be too simplistic for longer term.
  int paramReg = 2;  // Params start in R2 - see CSACallingConv.td
  int lastReg  = 17; // Params end (inclusive) in R17 - see CSACallingConv.td
  bool first   = true;
  for (I = F->arg_begin(), E = F->arg_end(); I != E && paramReg <= lastReg;
       ++I, paramReg++) {
    Type *Ty            = I->getType();
    unsigned sz         = 0;
    std::string typeStr = ".i";
    if (isa<IntegerType>(Ty)) {
      sz = cast<IntegerType>(Ty)->getBitWidth();
    } else if (Ty->isFloatingPointTy()) {
      sz = Ty->getPrimitiveSizeInBits();
    } else if (isa<PointerType>(Ty)) {
      sz = thePointerTy.getSizeInBits();
    } else {
      sz = Ty->getPrimitiveSizeInBits();
    }
    if (!first) {
      O << '\n';
    }
    O << "\t.param .reg " << typeStr << sz << " %r" << paramReg;
    first = false;
  }
  if (!first)
    OutStreamer->emitRawText(O.str());
}

void CSAAsmPrinter::emitReturnVal(const Function *F) {
  SmallString<128> Str;
  raw_svector_ostream O(Str);
  const TargetLowering *TLI =
    MF->getSubtarget<CSASubtarget>().getTargetLowering();

  Type *Ty = F->getReturnType();

  if (Ty->getTypeID() == Type::VoidTyID)
    return;

  O << "\t.result .reg";

  if (Ty->isFloatingPointTy() || Ty->isIntegerTy()) {
    unsigned size = 0;
    if (const IntegerType *ITy = dyn_cast<IntegerType>(Ty)) {
      size = ITy->getBitWidth();
      O << " .i" << size;
    } else {
      assert(Ty->isFloatingPointTy() && "Floating point type expected here");
      size = Ty->getPrimitiveSizeInBits();
      O << " .i" << size;
    }

  } else if (isa<PointerType>(Ty)) {
    O << " .i" << TLI->getPointerTy(MF->getDataLayout()).getSizeInBits();
  } else if ((Ty->getTypeID() == Type::StructTyID) || isa<VectorType>(Ty)) {
    llvm_unreachable("NYI: aggregate result");
  } else
    llvm_unreachable("Unknown return type");

  // Hack: For now, we simply go with the standard return register.
  // (Should really use the allocation.)
  O << " %r0";

  OutStreamer->emitRawText(O.str());
}

void CSAAsmPrinter::emitCsaCodeSection() {
  // The .section directive for an ELF object as a name and 3 optional,
  // comma separated parts as detailed at
  // https://sourceware.org/binutils/docs/as/Section.html
  //
  // The CSA code section uses the following:
  //
  // Name: ".csa.code". I may want to append the module name.
  //
  // Flag values:
  // - ELF::SHF_ALLOC - Section is allocatable - Which tells us very little. The
  //       ELF docs expand this to explain that SHF_ALLOC means that the section
  //       occupies memory during process execution
  // - ELF::SHF_STRINGS - Section contains zero terminated strings
  //
  // Type: ELF::SHT_PROGBITS - section contains data
  MCSection *const CsaSec = OutContext.getELFSection(
    ".csa.code", ELF::SHT_PROGBITS, ELF::SHF_ALLOC | ELF::SHF_STRINGS);
  OutStreamer->PushSection();
  OutStreamer->SwitchSection(CsaSec);
}

void CSAAsmPrinter::emitStartOfAsmFile(Module &M) {

  /* Disabled 2016/3/31.  Long term, we should only put this out if it
   * is not autounit.  The theory is if the compiler has done tailoring
   * for a specific target, that should be reflected in the file.
   */
  SmallString<128> Str;
  raw_svector_ostream O(Str);
  if (CSAInstPrinter::WrapCsaAsm()) {
    emitCsaCodeSection();

    // Emit a symbol for each of the functions pointing to the CSA code
    // block.
    {
      SmallString<128> OutStr;
      raw_svector_ostream OO(OutStr);
      for (const Function &F : M) {
        if (!F.isDeclaration())
          OO << "\t.set " << *getSymbol(&F) << ", .csa.code.start\n";
      }
      OutStreamer->emitRawText(OO.str());
    }

    // Start the CSA code block.
    OutStreamer->emitRawText(".csa.code.start:");
    OutStreamer->emitRawText("\t.ascii ");
    startCSAAsmString(*OutStreamer);
    O << "\t.text\n";
  } 
  if (!csa_utils::createSCG()) {
    O << ".module __mod_top\n";
    O << "\t.version 0,6,0\n";
    // This should probably be replaced by code to handle externs
    O << "\t.set implicitextern\n";
    if (not StrictTermination)
      O << "\t.set relaxed\n";
    if (ImplicitLicDefs)
      O << "\t.set implicit\n";
    if (csa_utils::isAlwaysDataFlowLinkageSet())
      O << "\t.unit\n";
    else
      O << "\t.unit sxu\n";
  }
  OutStreamer->emitRawText(O.str());

  // If we have any scratchpads, emit them before the machine function.
  if (!csa_utils::createSCG()) {
    for (const auto &GV: M.globals()) {
      if (isScratchpadAddressSpace(GV.getAddressSpace())) {
        emitScratchpad(getSymbol(&GV), GV.isConstant(), GV.getInitializer());
      }
    }
  }
}

void CSAAsmPrinter::emitEndOfAsmFile(Module &M) {
  if (CSAInstPrinter::WrapCsaAsm()) {
    OutStreamer->AddBlankLine();
    endCSAAsmString(*OutStreamer);
    OutStreamer->AddBlankLine();
    // Add the terminating null for the .csa section.
    OutStreamer->emitRawText("\t.asciz \"\"");
    OutStreamer->PopSection();
  }
}

void CSAAsmPrinter::emitFunctionEntryLabel() {
  SmallString<128> Str;
  raw_svector_ostream O(Str);

  // Set up
  MRI = &MF->getRegInfo();
  F   = &MF->getFunction();

  //
  // CMPLRS-49165: set compilation directory DWARF emission.
  //
  // With -fdwarf-directory-asm (default in ICX) and unset compilation
  // directory emitDwarfFileDirective will use new syntax for assembly
  // .file directory:
  //     .file 1 "directory" "file"
  //
  // Neither standard 'as' nor CSA simulator can handle this.
  //
  // If we set the compilation directory, and the file being compiled
  // is located in the compilation folder, then the old syntax will be used.
  // At the same time, even if we set the compilation directory,
  // the new syntax will be used in cases, when the file is not
  // in the compilation directory.  So the general fix is to use
  // -fno-dwarf-directory-asm - see CMPLRS-49173.
  //
  // I think setting the compilation directory is the right thing to do
  // anyway.
  //
  auto *SubProgram = MF->getFunction().getSubprogram();
  if (SubProgram &&
      SubProgram->getUnit()->getEmissionKind() != DICompileUnit::NoDebug) {
#if RAVI
    MCDwarfLineTable &Table = OutStreamer->getContext().getMCDwarfLineTable(0);
    Table.setCompilationDir(SubProgram->getUnit()->getDirectory());
#endif
  }

  if (csa_utils::isAlwaysDataFlowLinkageSet()) {
    setLICNames();
    return;
  }
  O << "\t.entry\t" << *CurrentFnSym << "\n";
  // For now, assume control flow (sequential) entry
  O << *CurrentFnSym << ":\n";

  // Start a scope for this routine to localize the LIC names
  // For now, this includes parameters and results
  O << "{";

  OutStreamer->emitRawText(O.str());

  emitReturnVal(F);

  emitParamList(F);
}

void CSAAsmPrinter::setLICNames(void) {
  MRI                                = &MF->getRegInfo();
  const CSAMachineFunctionInfo *LMFI = MF->getInfo<CSAMachineFunctionInfo>();
  if (not ImplicitLicDefs) {
    for (unsigned index = 0, e = MRI->getNumVirtRegs(); index != e; ++index) {
      unsigned vreg = Register::index2VirtReg(index);
      if (!MRI->reg_empty(vreg)) {
        StringRef name = LMFI->getLICName(vreg);
        if ((!EmitRegNames && !(csa_utils::isAlwaysDataFlowLinkageSet()))
            || name.empty()) {
          LMFI->setLICName(vreg, Twine("cv") + Twine(LMFI->getLICSize(vreg)) +
                                   "_" + Twine(index));
        }
      }
    }
  }
}

void CSAAsmPrinter::emitLicGroup(CSALicGroup &licGroup) {
  // All lic group annotations are still experimental.
  if (!EmitExperimental)
    return;

  SmallString<128> Str;
  raw_svector_ostream O(Str);
  O << "\t.attrib csasim_frequency=";
  auto freq = licGroup.executionFrequency;
  freq.print(O);
  if (licGroup.LoopId) {
    O << ", csasim_loop_id=" << licGroup.LoopId;
  }
  OutStreamer->emitRawText(O.str());
}

void CSAAsmPrinter::emitFunctionBodyStart() {
  MRI  = &MF->getRegInfo();
  LMFI = MF->getInfo<CSAMachineFunctionInfo>();
  if (csa_utils::isAlwaysDataFlowLinkageSet()) {
    // Emit code for all entry points
    for (unsigned i = 0; i < LMFI->getNumCSAEntryPoints(); ++i) {
      const CSAEntryPoint &CSAEP = LMFI->getCSAEntryPoint(i);
      const Function &F = CSAEP.MF->getFunction();
<<<<<<< HEAD
      if (i != 0)
        emitLinkage(&F, OutContext.createTempSymbol(F.getName(), false));
      emitSimpleEntryInstruction(CSAEP.MF);
      emitParamsResultsDecl(CSAEP.EntryMI, CSAEP.ReturnMI);
=======
      if (i != 0) EmitLinkage(&F, getSymbol(&F));
      EmitSimpleEntryInstruction(CSAEP.MF);
      EmitParamsResultsDecl(CSAEP.EntryMI,CSAEP.ReturnMI);
>>>>>>> 3ca9b43b
    }
  }
  if (not ImplicitLicDefs) {
    auto printRegisterAttribs = [&](unsigned reg) {
      for (StringRef k : LMFI->getLICAttributes(reg)) {
        OutStreamer->emitRawText("\t.attrib " + k + " " +
                                 LMFI->getLICAttribute(reg, k));
      }
    };

    auto printRegister = [&](unsigned reg, StringRef name) {
      printRegisterAttribs(reg);

      SmallString<128> Str;
      raw_svector_ostream O(Str);

      if (auto group = LMFI->getLICGroup(reg))
        emitLicGroup(*group);

      O << "\t.lic";
      if (Register::isVirtualRegister(reg)) {
        if (unsigned depth = LMFI->getLICDepth(reg)) {
          O << "@" << depth;
        }
      }
      if (Register::isVirtualRegister(reg))
        O << " .i" << LMFI->getLICSize(reg) << " ";
      else
        O << " .i64 ";
      O << "%" << name;
      OutStreamer->emitRawText(O.str());
    };

    // Generate declarations for each LIC by looping over the LIC classes,
    // and over each lic in the class, outputting a decl if needed.
    // Note: If we start allowing parameters and results in LICs for
    // HybridDataFlow, this may need to be revisited to make sure they
    // are in order.
    for (TargetRegisterClass::iterator ri = CSA::ANYCRegClass.begin();
         ri != CSA::ANYCRegClass.end(); ++ri) {
      MCPhysReg reg = *ri;
      bool isParam = false;
      Function::const_arg_iterator I, E;
      unsigned Arg;
      for (I = F->arg_begin(), E = F->arg_end(), Arg= CSA::P64_2;
            I != E; ++I, ++Arg) {
        if (Arg == reg) {
          isParam = true;
          break;
        }
      }
      if (isParam || (resultReg == reg)) continue;
      // A decl is needed if we allocated this LIC and it has using/defining
      // instruction. (Sometimes all such instructions are cleaned up by DIE.)
      if (reg != CSA::IGN && reg != CSA::NA && !MRI->reg_empty(reg)) {
        StringRef name = "";
        if (Register::isVirtualRegister(reg))
          name = LMFI->getLICName(reg);
        else
          name = CSAInstPrinter::getRegisterName(reg);
        printRegister(reg, name);
      }
    }
    for (unsigned index = 0, e = MRI->getNumVirtRegs(); index != e; ++index) {
      unsigned vreg = Register::index2VirtReg(index);
      if (!MRI->reg_empty(vreg) && LMFI->getIsDeclared(vreg)) {
        if (csa_utils::isAlwaysDataFlowLinkageSet()) {
          if (LMFI->getNumCallSites() == 0) {
            bool isParamOrResult = false;
            for (auto UI = MRI->use_begin(vreg); UI != MRI->use_end(); ++UI) {
              MachineInstr *MI = UI->getParent();
              if (MI->getOpcode() == CSA::CSA_RETURN) {
                isParamOrResult = true;
                break;
              }
            }
            MachineInstr *DefMI = MRI->getUniqueVRegDef(vreg);
            if (DefMI && DefMI->getOpcode() == CSA::CSA_ENTRY)
                isParamOrResult = true;
            if (isParamOrResult) continue;
          }
        }
        if (!csa_utils::isAlwaysDataFlowLinkageSet())
          assert(!MRI->use_nodbg_empty(vreg) && "LIC without consumers");
        StringRef name = LMFI->getLICName(vreg);
        if ((!EmitRegNames &&
              !(csa_utils::isAlwaysDataFlowLinkageSet())) || name.empty()) {
          LMFI->setLICName(vreg, Twine("cv") + Twine(LMFI->getLICSize(vreg)) +
                                   "_" + Twine(index));
        }
        printRegister(vreg, LMFI->getLICName(vreg));
      }
    }
  }
  // For each CSA module, we forcibly emit the .file directive
  // Each .file directive (one for each source file) is added
  // exactly once at the beginning of the body of the CSA module
  if (csa_utils::isAlwaysDataFlowLinkageSet()) {
    OutStreamer->emitRawText("{");
    DebugLoc curLoc;
    // Set used to hold FileNos to avoid .file beign emitted twice
    SmallSet<unsigned, 32> FileNos;
    // We have already emitted the .file directives for the first file
    if (!isFirstFunc) {
      for (auto &MBB : *MF) {
        for (auto &MI : MBB) {
          curLoc = MI.getDebugLoc();
          if (!curLoc)
            continue;
          auto *Scope = cast_or_null<DIScope>(curLoc.getScope());
          if (!Scope)
            continue;
          StringRef fileName(Scope->getFilename());
          StringRef dirName(Scope->getDirectory());
          unsigned FileNo =
              OutStreamer->emitDwarfFileDirective(0, dirName, fileName);
          if (FileNos.count(FileNo) == 0) {
            SmallString<128> Str;
            raw_svector_ostream O(Str);
            printDwarfFileDirective(FileNo, dirName, fileName, O);
            OutStreamer->emitRawText(O.str());
            FileNos.insert(FileNo);
          }
        }
      }
    }
  }
}

void CSAAsmPrinter::emitFunctionBodyEnd() { OutStreamer->emitRawText("}"); }

void CSAAsmPrinter::emitCSAOperands(const MachineInstr *MI, raw_ostream &O,
                                    int startindex, int numopds) {
  const CSAMachineFunctionInfo *LMFI = MF->getInfo<CSAMachineFunctionInfo>();
  for (int i=startindex; i<numopds; ++i) {
    unsigned reg = MI->getOperand(i).getReg();
    StringRef name = "";
    if (reg != CSA::IGN && reg != CSA::NA) {
      if (Register::isVirtualRegister(reg))
        name = LMFI->getLICName(reg);
      else
        name = CSAInstPrinter::getRegisterName(reg);
    } else
      name = CSAInstPrinter::getRegisterName(reg);
    O << "%" << name;
    if (i != numopds-1) O << ", ";
  }
}

void CSAAsmPrinter::emitSimpleEntryInstruction(MachineFunction *CalleeMF) {
  StringRef Linkage("dataflow");
  const Function &F = CalleeMF->getFunction();
  if (F.hasFnAttribute("__csa_attr_initializer"))
    Linkage = "initializer";
  OutStreamer->emitRawText("\t.entry\t" + CalleeMF->getFunction().getName() +
                           ", " + Linkage);
}

void CSAAsmPrinter::emitParamsResultsDecl(MachineInstr *entryMI,
                                          MachineInstr *returnMI) {
  SmallString<128> Str;
  raw_svector_ostream O(Str);
  // Emit CSA parameters
  if (returnMI)
    for (unsigned i = 0; i < returnMI->getNumOperands(); ++i) {
      unsigned reg = returnMI->getOperand(i).getReg();
      O << "\t.result .lic .i" << LMFI->getLICSize(reg) << " %"
        << LMFI->getLICName(reg) << "\n";
      if (i == 1) resultReg = reg;
    }
  if (entryMI) {
    unsigned reg = entryMI->getOperand(0).getReg();
    O << "\t.param .lic .i" << LMFI->getLICSize(reg) << " %"
      << LMFI->getLICName(reg) << "\n";
    for (unsigned i = 1; i < entryMI->getNumOperands(); ++i) {
      unsigned reg = entryMI->getOperand(i).getReg();
        O << "\t.param .lic .i" << LMFI->getLICSize(reg) << " %"
          << LMFI->getLICName(reg) << "\n";
    }
  }
  OutStreamer->emitRawText(O.str());
}

void CSAAsmPrinter::emitCallInstruction(const MachineInstr *MI) {
  SmallString<128> Str;
  raw_svector_ostream O(Str);
  O << "\t.call\t";
  const MachineOperand &MO = MI->getOperand(0);
  if (MO.isGlobal()) {
    const Function *F = dyn_cast<Function>(MO.getGlobal());
    O << F->getName();
  } else if (MO.isSymbol())
    O << MI->getOperand(0).getSymbolName();
  O << ", ";
  emitCSAOperands(MI, O, 1, MI->getNumOperands());
  O << "\n";
  OutStreamer->emitRawText(O.str());
}

void CSAAsmPrinter::emitContinueInstruction(const MachineInstr *MI) {
  SmallString<128> Str;
  raw_svector_ostream O(Str);
  O << "\t.continue\t";
  emitCSAOperands(MI, O, 0, MI->getNumOperands());
  O << "\n";
  OutStreamer->emitRawText(O.str());
}

void CSAAsmPrinter::emitAll0(const MachineInstr *MI) {
  const CSAMachineFunctionInfo *LMFI = MF->getInfo<CSAMachineFunctionInfo>();
  SmallString<128> Str;
  raw_svector_ostream O(Str);
  O << "\tall0\t";
  const int OpndCount = MI->getNumOperands();
  bool first = true;
  for (int i=0; i<OpndCount; ++i) {

    // Non-register all0 inputs are no-ops, so don't bother emitting them.
    if (not MI->getOperand(i).isReg()) continue;

    if (not first) O << ", ";
    first = false;

    unsigned reg = MI->getOperand(i).getReg();
    StringRef name = "";
    if (reg != CSA::IGN && reg != CSA::NA) {
      if (Register::isVirtualRegister(reg))
        name = LMFI->getLICName(reg);
      else
        name = CSAInstPrinter::getRegisterName(reg);
    } else
      name = CSAInstPrinter::getRegisterName(reg);
    O << "%" << name;
  }
  O << "\n";
  OutStreamer->emitRawText(O.str());
}

void CSAAsmPrinter::emitTrampolineMarkers(const MachineInstr *MI) {
  SmallString<128> Str;
  raw_svector_ostream O(Str);
  if (MI->getOpcode() == CSA::TRAMPOLINE_START)
    O << "\t#.trampoline_start\t";
  if (MI->getOpcode() == CSA::TRAMPOLINE_END)
    O << "\t#.trampoline_end\t";
  O << "\n";
  OutStreamer->emitRawText(O.str());
}

void CSAAsmPrinter::emitInstruction(const MachineInstr *MI) {
  if (MI->getOpcode() == CSA::CSA_ENTRY) { return; }
  if (MI->getOpcode() == CSA::CSA_RETURN) return;
  if (MI->getOpcode() == CSA::CSA_CALL) {
    emitCallInstruction(MI);
    return;
  }
  if (MI->getOpcode() == CSA::CSA_CONTINUE) {
    emitContinueInstruction(MI);
    return;
  }
  if (MI->getOpcode() == CSA::ALL0) {
    emitAll0(MI);
    return;
  }
  if (MI->getOpcode() == CSA::TRAMPOLINE_START ||
      MI->getOpcode() == CSA::TRAMPOLINE_END) {
    emitTrampolineMarkers(MI);
    return;
  }
  if (MI->getFlag(MachineInstr::RasReplayable)) {
    OutStreamer->emitRawText("\t.attrib ras_replayable=true\n");
  }
  CSAMCInstLower MCInstLowering(OutContext, *this);
  emitLineNumberAsDotLoc(*MI);
  MCInst TmpInst;
  MCInstLowering.Lower(MI, TmpInst);
  EmitToStreamer(*OutStreamer, TmpInst);
}

void CSAAsmPrinter::emitConstantPool() {
  const MachineConstantPool *MCP                  = MF->getConstantPool();
  const std::vector<MachineConstantPoolEntry> &CP = MCP->getConstants();
  if (CP.empty())
    return;

  // Just emit each constant pool entry in its own scratchpad.
  for (unsigned i = 0, e = CP.size(); i != e; ++i) {
    const MachineConstantPoolEntry &CPE = CP[i];

    const Constant *C = nullptr;
    if (!CPE.isMachineConstantPoolEntry())
      C = CPE.Val.ConstVal;
    assert(C && "Should have a constant for CSA machine constant pools");

    MCSymbol *Sym = GetCPISymbol(i);
    if (!Sym->isUndefined())
      continue;

    emitScratchpad(Sym, true, C);
  }
}

void CSAAsmPrinter::emitGlobalVariable(const GlobalVariable *GV) {
  // Handle scratchpads differently from regular global variables.
  if (isScratchpadAddressSpace(GV->getAddressSpace())) {
    // These were emitted elsewhere.
    return;
  }

  // If the global's section name starts with .csa. or if its linkage type is
  // private, it belongs on the CSA and needs to go in the target code.
  // Otherwise, it is a normal global which should go on the host and be pulled
  // in implicitly by the target code. However, if we aren't wrapping assembly
  // nothing should go on the host.
  const bool PutOnHost =
    CSAInstPrinter::WrapCsaAsm() and
    not(GV->getSection().startswith(".csa.") or GV->hasPrivateLinkage());
  if (PutOnHost) {
    OutStreamer->AddBlankLine();
    endCSAAsmString(*OutStreamer);
    OutStreamer->AddBlankLine();
    OutStreamer->PopSection();
  }

  AsmPrinter::emitGlobalVariable(GV);

  if (PutOnHost) {
    emitCsaCodeSection();
    OutStreamer->emitRawText("\t.ascii ");
    startCSAAsmString(*OutStreamer);
  }
}

template <typename Func>
static void printValues(MCStreamer &Streamer, uint64_t Count, Func GetElement) {
  for (uint64_t i = 0; i < Count; i++) {
    SmallString<128> Str;
    raw_svector_ostream O(Str);
    O << "\t.value " << format_hex(GetElement(i).getLimitedValue(), 10) << "\n";
    Streamer.emitRawText(O.str());
  }
}

void CSAAsmPrinter::emitScratchpad(MCSymbol *Sym, bool IsConstant,
                                   const Constant *CV) {
  Sym->redefineIfPossible();
  const DataLayout &DL = getDataLayout();
  uint64_t Size = DL.getTypeAllocSize(CV->getType());

  // Compute the type of the scratchpad.
  Type *ValueTy = CV->getType();
  if (isa<ConstantAggregateZero>(CV)) {
    // All 0's -- use i64 if possible, else i8.
    if (Size % 8 == 0)
      ValueTy = Type::getInt64Ty(ValueTy->getContext());
    else
      ValueTy = Type::getInt8Ty(ValueTy->getContext());
  } else if (auto SeqTy = dyn_cast<SequentialType>(ValueTy)) {
    // Arrays and vectors: look through the array type.
    ValueTy = SeqTy->getElementType();
  }

  if (ValueTy->isPointerTy()) {
    // Convert pointers to integers.
    ValueTy = DL.getIntPtrType(ValueTy);
  } else if (!ValueTy->isIntegerTy() && !ValueTy->isPointerTy() &&
      !ValueTy->isFloatingPointTy()) {
    // Any other type? It's an i8 type (for byte emission).
    ValueTy = Type::getInt8Ty(ValueTy->getContext());
  } else if (ValueTy->getPrimitiveSizeInBits() > 64) {
    // Oversize integers are emitted with byte emission.
    ValueTy = Type::getInt8Ty(ValueTy->getContext());
  }

  // Compute the number of entries.
  uint64_t ValueSize = DL.getTypeAllocSize(ValueTy);
  if (Size % ValueSize != 0) {
    ValueTy = Type::getInt8Ty(ValueTy->getContext());
    ValueSize = 1;
  }
  uint64_t EntryCount = Size / ValueSize;

  // Emit the .spad directive.
  SmallString<128> Str;
  raw_svector_ostream O(Str);
  O << ".text\n"; // The simulator requires this...
  O << (IsConstant ? ".rom " : ".spad ");
  if (ValueTy->isFloatTy())
    O << ".f32";
  else if (ValueTy->isDoubleTy())
    O << ".f64";
  else {
    assert(ValueTy->isIntegerTy() && "Scratchpad isn't int or float?");
    O << ".i" << (ValueSize * 8);
  }
  O << " " << Sym->getName() << "[" << EntryCount << "]\n";
  OutStreamer->emitRawText(O.str());

  // If there are values to emit, emit them now.
  if (isa<ConstantAggregateZero>(CV)) {
    // Do nothing--initialized to 0 by default.
  } else if (auto CDS = dyn_cast<ConstantDataSequential>(CV)) {
    if (ValueTy->isFloatingPointTy())
      printValues(*OutStreamer, EntryCount,
          [&](int i) { return CDS->getElementAsAPFloat(i).bitcastToAPInt(); });
    else
      printValues(*OutStreamer, EntryCount,
          [&](int i) { return CDS->getElementAsAPInt(i); });
  } else {
    report_fatal_error("Scratchpad constant format unhandled");
  }
}

// Force static initialization.
extern "C" void LLVMInitializeCSAAsmPrinter() {
  RegisterAsmPrinter<CSAAsmPrinter> X(getTheCSATarget());
}<|MERGE_RESOLUTION|>--- conflicted
+++ resolved
@@ -762,16 +762,9 @@
     for (unsigned i = 0; i < LMFI->getNumCSAEntryPoints(); ++i) {
       const CSAEntryPoint &CSAEP = LMFI->getCSAEntryPoint(i);
       const Function &F = CSAEP.MF->getFunction();
-<<<<<<< HEAD
-      if (i != 0)
-        emitLinkage(&F, OutContext.createTempSymbol(F.getName(), false));
+      if (i != 0) emitLinkage(&F, getSymbol(&F));
       emitSimpleEntryInstruction(CSAEP.MF);
-      emitParamsResultsDecl(CSAEP.EntryMI, CSAEP.ReturnMI);
-=======
-      if (i != 0) EmitLinkage(&F, getSymbol(&F));
-      EmitSimpleEntryInstruction(CSAEP.MF);
-      EmitParamsResultsDecl(CSAEP.EntryMI,CSAEP.ReturnMI);
->>>>>>> 3ca9b43b
+      emitParamsResultsDecl(CSAEP.EntryMI,CSAEP.ReturnMI);
     }
   }
   if (not ImplicitLicDefs) {
