//===- ELFYAML.cpp - ELF YAMLIO implementation ----------------------------===//
//
//                     The LLVM Compiler Infrastructure
//
// This file is distributed under the University of Illinois Open Source
// License. See LICENSE.TXT for details.
//
//===----------------------------------------------------------------------===//
//
// This file defines classes for handling the YAML representation of ELF.
//
//===----------------------------------------------------------------------===//

#include "llvm/Object/ELFYAML.h"
#include "llvm/Support/Casting.h"
#include "llvm/Support/MipsABIFlags.h"

namespace llvm {

ELFYAML::Section::~Section() {}

namespace yaml {

void
ScalarEnumerationTraits<ELFYAML::ELF_ET>::enumeration(IO &IO,
                                                      ELFYAML::ELF_ET &Value) {
#define ECase(X) IO.enumCase(Value, #X, ELF::X);
  ECase(ET_NONE)
  ECase(ET_REL)
  ECase(ET_EXEC)
  ECase(ET_DYN)
  ECase(ET_CORE)
#undef ECase
  IO.enumFallback<Hex16>(Value);
}

void
ScalarEnumerationTraits<ELFYAML::ELF_EM>::enumeration(IO &IO,
                                                      ELFYAML::ELF_EM &Value) {
#define ECase(X) IO.enumCase(Value, #X, ELF::X);
  ECase(EM_NONE)
  ECase(EM_M32)
  ECase(EM_SPARC)
  ECase(EM_386)
  ECase(EM_68K)
  ECase(EM_88K)
  ECase(EM_IAMCU)
  ECase(EM_860)
  ECase(EM_MIPS)
  ECase(EM_S370)
  ECase(EM_MIPS_RS3_LE)
  ECase(EM_PARISC)
  ECase(EM_VPP500)
  ECase(EM_SPARC32PLUS)
  ECase(EM_960)
  ECase(EM_PPC)
  ECase(EM_PPC64)
  ECase(EM_S390)
  ECase(EM_SPU)
  ECase(EM_V800)
  ECase(EM_FR20)
  ECase(EM_RH32)
  ECase(EM_RCE)
  ECase(EM_ARM)
  ECase(EM_ALPHA)
  ECase(EM_SH)
  ECase(EM_SPARCV9)
  ECase(EM_TRICORE)
  ECase(EM_ARC)
  ECase(EM_H8_300)
  ECase(EM_H8_300H)
  ECase(EM_H8S)
  ECase(EM_H8_500)
  ECase(EM_IA_64)
  ECase(EM_MIPS_X)
  ECase(EM_COLDFIRE)
  ECase(EM_68HC12)
  ECase(EM_MMA)
  ECase(EM_PCP)
  ECase(EM_NCPU)
  ECase(EM_NDR1)
  ECase(EM_STARCORE)
  ECase(EM_ME16)
  ECase(EM_ST100)
  ECase(EM_TINYJ)
  ECase(EM_X86_64)
  ECase(EM_PDSP)
  ECase(EM_PDP10)
  ECase(EM_PDP11)
  ECase(EM_FX66)
  ECase(EM_ST9PLUS)
  ECase(EM_ST7)
  ECase(EM_68HC16)
  ECase(EM_68HC11)
  ECase(EM_68HC08)
  ECase(EM_68HC05)
  ECase(EM_SVX)
  ECase(EM_ST19)
  ECase(EM_VAX)
  ECase(EM_CRIS)
  ECase(EM_JAVELIN)
  ECase(EM_FIREPATH)
  ECase(EM_ZSP)
  ECase(EM_MMIX)
  ECase(EM_HUANY)
  ECase(EM_PRISM)
  ECase(EM_AVR)
  ECase(EM_FR30)
  ECase(EM_D10V)
  ECase(EM_D30V)
  ECase(EM_V850)
  ECase(EM_M32R)
  ECase(EM_MN10300)
  ECase(EM_MN10200)
  ECase(EM_PJ)
  ECase(EM_OPENRISC)
  ECase(EM_ARC_COMPACT)
  ECase(EM_XTENSA)
  ECase(EM_VIDEOCORE)
  ECase(EM_TMM_GPP)
  ECase(EM_NS32K)
  ECase(EM_TPC)
  ECase(EM_SNP1K)
  ECase(EM_ST200)
  ECase(EM_IP2K)
  ECase(EM_MAX)
  ECase(EM_CR)
  ECase(EM_F2MC16)
  ECase(EM_MSP430)
  ECase(EM_BLACKFIN)
  ECase(EM_SE_C33)
  ECase(EM_SEP)
  ECase(EM_ARCA)
  ECase(EM_UNICORE)
  ECase(EM_EXCESS)
  ECase(EM_DXP)
  ECase(EM_ALTERA_NIOS2)
  ECase(EM_CRX)
  ECase(EM_XGATE)
  ECase(EM_C166)
  ECase(EM_M16C)
  ECase(EM_DSPIC30F)
  ECase(EM_CE)
  ECase(EM_M32C)
  ECase(EM_TSK3000)
  ECase(EM_RS08)
  ECase(EM_SHARC)
  ECase(EM_ECOG2)
  ECase(EM_SCORE7)
  ECase(EM_DSP24)
  ECase(EM_VIDEOCORE3)
  ECase(EM_LATTICEMICO32)
  ECase(EM_SE_C17)
  ECase(EM_TI_C6000)
  ECase(EM_TI_C2000)
  ECase(EM_TI_C5500)
  ECase(EM_MMDSP_PLUS)
  ECase(EM_CYPRESS_M8C)
  ECase(EM_R32C)
  ECase(EM_TRIMEDIA)
  ECase(EM_HEXAGON)
  ECase(EM_8051)
  ECase(EM_STXP7X)
  ECase(EM_NDS32)
  ECase(EM_ECOG1)
  ECase(EM_ECOG1X)
  ECase(EM_MAXQ30)
  ECase(EM_XIMO16)
  ECase(EM_MANIK)
  ECase(EM_CRAYNV2)
  ECase(EM_RX)
  ECase(EM_METAG)
  ECase(EM_MCST_ELBRUS)
  ECase(EM_ECOG16)
  ECase(EM_CR16)
  ECase(EM_ETPU)
  ECase(EM_SLE9X)
  ECase(EM_L10M)
  ECase(EM_K10M)
  ECase(EM_AARCH64)
  ECase(EM_AVR32)
  ECase(EM_STM8)
  ECase(EM_TILE64)
  ECase(EM_TILEPRO)
  ECase(EM_CUDA)
  ECase(EM_TILEGX)
  ECase(EM_CLOUDSHIELD)
  ECase(EM_COREA_1ST)
  ECase(EM_COREA_2ND)
  ECase(EM_ARC_COMPACT2)
  ECase(EM_OPEN8)
  ECase(EM_RL78)
  ECase(EM_VIDEOCORE5)
  ECase(EM_78KOR)
  ECase(EM_56800EX)
  ECase(EM_AMDGPU)
#undef ECase
}

void ScalarEnumerationTraits<ELFYAML::ELF_ELFCLASS>::enumeration(
    IO &IO, ELFYAML::ELF_ELFCLASS &Value) {
#define ECase(X) IO.enumCase(Value, #X, ELF::X);
  // Since the semantics of ELFCLASSNONE is "invalid", just don't accept it
  // here.
  ECase(ELFCLASS32)
  ECase(ELFCLASS64)
#undef ECase
}

void ScalarEnumerationTraits<ELFYAML::ELF_ELFDATA>::enumeration(
    IO &IO, ELFYAML::ELF_ELFDATA &Value) {
#define ECase(X) IO.enumCase(Value, #X, ELF::X);
  // Since the semantics of ELFDATANONE is "invalid", just don't accept it
  // here.
  ECase(ELFDATA2LSB)
  ECase(ELFDATA2MSB)
#undef ECase
}

void ScalarEnumerationTraits<ELFYAML::ELF_ELFOSABI>::enumeration(
    IO &IO, ELFYAML::ELF_ELFOSABI &Value) {
#define ECase(X) IO.enumCase(Value, #X, ELF::X);
  ECase(ELFOSABI_NONE)
  ECase(ELFOSABI_HPUX)
  ECase(ELFOSABI_NETBSD)
  ECase(ELFOSABI_GNU)
  ECase(ELFOSABI_GNU)
  ECase(ELFOSABI_HURD)
  ECase(ELFOSABI_SOLARIS)
  ECase(ELFOSABI_AIX)
  ECase(ELFOSABI_IRIX)
  ECase(ELFOSABI_FREEBSD)
  ECase(ELFOSABI_TRU64)
  ECase(ELFOSABI_MODESTO)
  ECase(ELFOSABI_OPENBSD)
  ECase(ELFOSABI_OPENVMS)
  ECase(ELFOSABI_NSK)
  ECase(ELFOSABI_AROS)
  ECase(ELFOSABI_FENIXOS)
  ECase(ELFOSABI_CLOUDABI)
  ECase(ELFOSABI_C6000_ELFABI)
  ECase(ELFOSABI_C6000_LINUX)
  ECase(ELFOSABI_ARM)
  ECase(ELFOSABI_STANDALONE)
#undef ECase
}

void ScalarBitSetTraits<ELFYAML::ELF_EF>::bitset(IO &IO,
                                                 ELFYAML::ELF_EF &Value) {
  const auto *Object = static_cast<ELFYAML::Object *>(IO.getContext());
  assert(Object && "The IO context is not initialized");
#define BCase(X) IO.bitSetCase(Value, #X, ELF::X);
#define BCaseMask(X, M) IO.maskedBitSetCase(Value, #X, ELF::X, ELF::M);
  switch (Object->Header.Machine) {
  case ELF::EM_ARM:
    BCase(EF_ARM_SOFT_FLOAT)
    BCase(EF_ARM_VFP_FLOAT)
    BCaseMask(EF_ARM_EABI_UNKNOWN, EF_ARM_EABIMASK)
    BCaseMask(EF_ARM_EABI_VER1, EF_ARM_EABIMASK)
    BCaseMask(EF_ARM_EABI_VER2, EF_ARM_EABIMASK)
    BCaseMask(EF_ARM_EABI_VER3, EF_ARM_EABIMASK)
    BCaseMask(EF_ARM_EABI_VER4, EF_ARM_EABIMASK)
    BCaseMask(EF_ARM_EABI_VER5, EF_ARM_EABIMASK)
    break;
  case ELF::EM_MIPS:
    BCase(EF_MIPS_NOREORDER)
    BCase(EF_MIPS_PIC)
    BCase(EF_MIPS_CPIC)
    BCase(EF_MIPS_ABI2)
    BCase(EF_MIPS_32BITMODE)
    BCase(EF_MIPS_FP64)
    BCase(EF_MIPS_NAN2008)
    BCase(EF_MIPS_MICROMIPS)
    BCase(EF_MIPS_ARCH_ASE_M16)
    BCase(EF_MIPS_ARCH_ASE_MDMX)
    BCaseMask(EF_MIPS_ABI_O32, EF_MIPS_ABI)
    BCaseMask(EF_MIPS_ABI_O64, EF_MIPS_ABI)
    BCaseMask(EF_MIPS_ABI_EABI32, EF_MIPS_ABI)
    BCaseMask(EF_MIPS_ABI_EABI64, EF_MIPS_ABI)
    BCaseMask(EF_MIPS_MACH_3900, EF_MIPS_MACH)
    BCaseMask(EF_MIPS_MACH_4010, EF_MIPS_MACH)
    BCaseMask(EF_MIPS_MACH_4100, EF_MIPS_MACH)
    BCaseMask(EF_MIPS_MACH_4650, EF_MIPS_MACH)
    BCaseMask(EF_MIPS_MACH_4120, EF_MIPS_MACH)
    BCaseMask(EF_MIPS_MACH_4111, EF_MIPS_MACH)
    BCaseMask(EF_MIPS_MACH_SB1, EF_MIPS_MACH)
    BCaseMask(EF_MIPS_MACH_OCTEON, EF_MIPS_MACH)
    BCaseMask(EF_MIPS_MACH_XLR, EF_MIPS_MACH)
    BCaseMask(EF_MIPS_MACH_OCTEON2, EF_MIPS_MACH)
    BCaseMask(EF_MIPS_MACH_OCTEON3, EF_MIPS_MACH)
    BCaseMask(EF_MIPS_MACH_5400, EF_MIPS_MACH)
    BCaseMask(EF_MIPS_MACH_5900, EF_MIPS_MACH)
    BCaseMask(EF_MIPS_MACH_5500, EF_MIPS_MACH)
    BCaseMask(EF_MIPS_MACH_9000, EF_MIPS_MACH)
    BCaseMask(EF_MIPS_MACH_LS2E, EF_MIPS_MACH)
    BCaseMask(EF_MIPS_MACH_LS2F, EF_MIPS_MACH)
    BCaseMask(EF_MIPS_MACH_LS3A, EF_MIPS_MACH)
    BCaseMask(EF_MIPS_ARCH_1, EF_MIPS_ARCH)
    BCaseMask(EF_MIPS_ARCH_2, EF_MIPS_ARCH)
    BCaseMask(EF_MIPS_ARCH_3, EF_MIPS_ARCH)
    BCaseMask(EF_MIPS_ARCH_4, EF_MIPS_ARCH)
    BCaseMask(EF_MIPS_ARCH_5, EF_MIPS_ARCH)
    BCaseMask(EF_MIPS_ARCH_32, EF_MIPS_ARCH)
    BCaseMask(EF_MIPS_ARCH_64, EF_MIPS_ARCH)
    BCaseMask(EF_MIPS_ARCH_32R2, EF_MIPS_ARCH)
    BCaseMask(EF_MIPS_ARCH_64R2, EF_MIPS_ARCH)
    BCaseMask(EF_MIPS_ARCH_32R6, EF_MIPS_ARCH)
    BCaseMask(EF_MIPS_ARCH_64R6, EF_MIPS_ARCH)
    break;
  case ELF::EM_HEXAGON:
    BCase(EF_HEXAGON_MACH_V2)
    BCase(EF_HEXAGON_MACH_V3)
    BCase(EF_HEXAGON_MACH_V4)
    BCase(EF_HEXAGON_MACH_V5)
    BCase(EF_HEXAGON_ISA_V2)
    BCase(EF_HEXAGON_ISA_V3)
    BCase(EF_HEXAGON_ISA_V4)
    BCase(EF_HEXAGON_ISA_V5)
    break;
  case ELF::EM_AVR:
    BCase(EF_AVR_ARCH_AVR1)
    BCase(EF_AVR_ARCH_AVR2)
    BCase(EF_AVR_ARCH_AVR25)
    BCase(EF_AVR_ARCH_AVR3)
    BCase(EF_AVR_ARCH_AVR31)
    BCase(EF_AVR_ARCH_AVR35)
    BCase(EF_AVR_ARCH_AVR4)
    BCase(EF_AVR_ARCH_AVR51)
    BCase(EF_AVR_ARCH_AVR6)
    BCase(EF_AVR_ARCH_AVRTINY)
    BCase(EF_AVR_ARCH_XMEGA1)
    BCase(EF_AVR_ARCH_XMEGA2)
    BCase(EF_AVR_ARCH_XMEGA3)
    BCase(EF_AVR_ARCH_XMEGA4)
    BCase(EF_AVR_ARCH_XMEGA5)
    BCase(EF_AVR_ARCH_XMEGA6)
    BCase(EF_AVR_ARCH_XMEGA7)
    break;
  default:
    llvm_unreachable("Unsupported architecture");
  }
#undef BCase
#undef BCaseMask
}

void ScalarEnumerationTraits<ELFYAML::ELF_SHT>::enumeration(
    IO &IO, ELFYAML::ELF_SHT &Value) {
  const auto *Object = static_cast<ELFYAML::Object *>(IO.getContext());
  assert(Object && "The IO context is not initialized");
#define ECase(X) IO.enumCase(Value, #X, ELF::X);
  ECase(SHT_NULL)
  ECase(SHT_PROGBITS)
  // No SHT_SYMTAB. Use the top-level `Symbols` key instead.
  // FIXME: Issue a diagnostic with this information.
  ECase(SHT_STRTAB)
  ECase(SHT_RELA)
  ECase(SHT_HASH)
  ECase(SHT_DYNAMIC)
  ECase(SHT_NOTE)
  ECase(SHT_NOBITS)
  ECase(SHT_REL)
  ECase(SHT_SHLIB)
  ECase(SHT_DYNSYM)
  ECase(SHT_INIT_ARRAY)
  ECase(SHT_FINI_ARRAY)
  ECase(SHT_PREINIT_ARRAY)
  ECase(SHT_GROUP)
  ECase(SHT_SYMTAB_SHNDX)
  ECase(SHT_LOOS)
  ECase(SHT_GNU_ATTRIBUTES)
  ECase(SHT_GNU_HASH)
  ECase(SHT_GNU_verdef)
  ECase(SHT_GNU_verneed)
  ECase(SHT_GNU_versym)
  ECase(SHT_HIOS)
  ECase(SHT_LOPROC)
  switch (Object->Header.Machine) {
  case ELF::EM_ARM:
    ECase(SHT_ARM_EXIDX)
    ECase(SHT_ARM_PREEMPTMAP)
    ECase(SHT_ARM_ATTRIBUTES)
    ECase(SHT_ARM_DEBUGOVERLAY)
    ECase(SHT_ARM_OVERLAYSECTION)
    break;
  case ELF::EM_HEXAGON:
    ECase(SHT_HEX_ORDERED)
    break;
  case ELF::EM_X86_64:
    ECase(SHT_X86_64_UNWIND)
    break;
  case ELF::EM_MIPS:
    ECase(SHT_MIPS_REGINFO)
    ECase(SHT_MIPS_OPTIONS)
    ECase(SHT_MIPS_ABIFLAGS)
    break;
  default:
    // Nothing to do.
    break;
  }
#undef ECase
}

void ScalarBitSetTraits<ELFYAML::ELF_SHF>::bitset(IO &IO,
                                                  ELFYAML::ELF_SHF &Value) {
  const auto *Object = static_cast<ELFYAML::Object *>(IO.getContext());
#define BCase(X) IO.bitSetCase(Value, #X, ELF::X);
  BCase(SHF_WRITE)
  BCase(SHF_ALLOC)
  BCase(SHF_EXCLUDE)
  BCase(SHF_EXECINSTR)
  BCase(SHF_MERGE)
  BCase(SHF_STRINGS)
  BCase(SHF_INFO_LINK)
  BCase(SHF_LINK_ORDER)
  BCase(SHF_OS_NONCONFORMING)
  BCase(SHF_GROUP)
  BCase(SHF_TLS)
  switch(Object->Header.Machine) {
  case ELF::EM_AMDGPU:
    BCase(SHF_AMDGPU_HSA_GLOBAL)
    BCase(SHF_AMDGPU_HSA_READONLY)
    BCase(SHF_AMDGPU_HSA_CODE)
    BCase(SHF_AMDGPU_HSA_AGENT)
    break;
  default:
    // Nothing to do.
    break;
  }
#undef BCase
}

void ScalarEnumerationTraits<ELFYAML::ELF_STT>::enumeration(
    IO &IO, ELFYAML::ELF_STT &Value) {
#define ECase(X) IO.enumCase(Value, #X, ELF::X);
  ECase(STT_NOTYPE)
  ECase(STT_OBJECT)
  ECase(STT_FUNC)
  ECase(STT_SECTION)
  ECase(STT_FILE)
  ECase(STT_COMMON)
  ECase(STT_TLS)
  ECase(STT_GNU_IFUNC)
#undef ECase
}

void ScalarEnumerationTraits<ELFYAML::ELF_STV>::enumeration(
    IO &IO, ELFYAML::ELF_STV &Value) {
#define ECase(X) IO.enumCase(Value, #X, ELF::X);
  ECase(STV_DEFAULT)
  ECase(STV_INTERNAL)
  ECase(STV_HIDDEN)
  ECase(STV_PROTECTED)
#undef ECase
}

void ScalarBitSetTraits<ELFYAML::ELF_STO>::bitset(IO &IO,
                                                  ELFYAML::ELF_STO &Value) {
  const auto *Object = static_cast<ELFYAML::Object *>(IO.getContext());
  assert(Object && "The IO context is not initialized");
#define BCase(X) IO.bitSetCase(Value, #X, ELF::X);
  switch (Object->Header.Machine) {
  case ELF::EM_MIPS:
    BCase(STO_MIPS_OPTIONAL)
    BCase(STO_MIPS_PLT)
    BCase(STO_MIPS_PIC)
    BCase(STO_MIPS_MICROMIPS)
    break;
  default:
    break; // Nothing to do
  }
#undef BCase
#undef BCaseMask
}

void ScalarEnumerationTraits<ELFYAML::ELF_RSS>::enumeration(
    IO &IO, ELFYAML::ELF_RSS &Value) {
#define ECase(X) IO.enumCase(Value, #X, ELF::X);
  ECase(RSS_UNDEF)
  ECase(RSS_GP)
  ECase(RSS_GP0)
  ECase(RSS_LOC)
#undef ECase
}

void ScalarEnumerationTraits<ELFYAML::ELF_REL>::enumeration(
    IO &IO, ELFYAML::ELF_REL &Value) {
  const auto *Object = static_cast<ELFYAML::Object *>(IO.getContext());
  assert(Object && "The IO context is not initialized");
#define ELF_RELOC(X, Y) IO.enumCase(Value, #X, ELF::X);
  switch (Object->Header.Machine) {
  case ELF::EM_X86_64:
#include "llvm/Support/ELFRelocs/x86_64.def"
    break;
  case ELF::EM_MIPS:
#include "llvm/Support/ELFRelocs/Mips.def"
    break;
  case ELF::EM_HEXAGON:
#include "llvm/Support/ELFRelocs/Hexagon.def"
    break;
  case ELF::EM_386:
<<<<<<< HEAD
#if INTEL_CUSTOMIZATION
  case ELF::EM_IAMCU:
#endif //INTEL_CUSTOMIZATION
=======
  case ELF::EM_IAMCU:
>>>>>>> 9e934b0c
#include "llvm/Support/ELFRelocs/i386.def"
    break;
  case ELF::EM_AARCH64:
#include "llvm/Support/ELFRelocs/AArch64.def"
    break;
  case ELF::EM_ARM:
#include "llvm/Support/ELFRelocs/ARM.def"
    break;
  default:
    llvm_unreachable("Unsupported architecture");
  }
#undef ELF_RELOC
}

void ScalarEnumerationTraits<ELFYAML::MIPS_AFL_REG>::enumeration(
    IO &IO, ELFYAML::MIPS_AFL_REG &Value) {
#define ECase(X) IO.enumCase(Value, #X, Mips::AFL_##X);
  ECase(REG_NONE)
  ECase(REG_32)
  ECase(REG_64)
  ECase(REG_128)
#undef ECase
}

void ScalarEnumerationTraits<ELFYAML::MIPS_ABI_FP>::enumeration(
    IO &IO, ELFYAML::MIPS_ABI_FP &Value) {
#define ECase(X) IO.enumCase(Value, #X, Mips::Val_GNU_MIPS_ABI_##X);
  ECase(FP_ANY)
  ECase(FP_DOUBLE)
  ECase(FP_SINGLE)
  ECase(FP_SOFT)
  ECase(FP_OLD_64)
  ECase(FP_XX)
  ECase(FP_64)
  ECase(FP_64A)
#undef ECase
}

void ScalarEnumerationTraits<ELFYAML::MIPS_AFL_EXT>::enumeration(
    IO &IO, ELFYAML::MIPS_AFL_EXT &Value) {
#define ECase(X) IO.enumCase(Value, #X, Mips::AFL_##X);
  ECase(EXT_NONE)
  ECase(EXT_XLR)
  ECase(EXT_OCTEON2)
  ECase(EXT_OCTEONP)
  ECase(EXT_LOONGSON_3A)
  ECase(EXT_OCTEON)
  ECase(EXT_5900)
  ECase(EXT_4650)
  ECase(EXT_4010)
  ECase(EXT_4100)
  ECase(EXT_3900)
  ECase(EXT_10000)
  ECase(EXT_SB1)
  ECase(EXT_4111)
  ECase(EXT_4120)
  ECase(EXT_5400)
  ECase(EXT_5500)
  ECase(EXT_LOONGSON_2E)
  ECase(EXT_LOONGSON_2F)
  ECase(EXT_OCTEON3)
#undef ECase
}

void ScalarEnumerationTraits<ELFYAML::MIPS_ISA>::enumeration(
    IO &IO, ELFYAML::MIPS_ISA &Value) {
  IO.enumCase(Value, "MIPS1", 1);
  IO.enumCase(Value, "MIPS2", 2);
  IO.enumCase(Value, "MIPS3", 3);
  IO.enumCase(Value, "MIPS4", 4);
  IO.enumCase(Value, "MIPS5", 5);
  IO.enumCase(Value, "MIPS32", 32);
  IO.enumCase(Value, "MIPS64", 64);
}

void ScalarBitSetTraits<ELFYAML::MIPS_AFL_ASE>::bitset(
    IO &IO, ELFYAML::MIPS_AFL_ASE &Value) {
#define BCase(X) IO.bitSetCase(Value, #X, Mips::AFL_ASE_##X);
  BCase(DSP)
  BCase(DSPR2)
  BCase(EVA)
  BCase(MCU)
  BCase(MDMX)
  BCase(MIPS3D)
  BCase(MT)
  BCase(SMARTMIPS)
  BCase(VIRT)
  BCase(MSA)
  BCase(MIPS16)
  BCase(MICROMIPS)
  BCase(XPA)
#undef BCase
}

void ScalarBitSetTraits<ELFYAML::MIPS_AFL_FLAGS1>::bitset(
    IO &IO, ELFYAML::MIPS_AFL_FLAGS1 &Value) {
#define BCase(X) IO.bitSetCase(Value, #X, Mips::AFL_FLAGS1_##X);
  BCase(ODDSPREG)
#undef BCase
}

void MappingTraits<ELFYAML::FileHeader>::mapping(IO &IO,
                                                 ELFYAML::FileHeader &FileHdr) {
  IO.mapRequired("Class", FileHdr.Class);
  IO.mapRequired("Data", FileHdr.Data);
  IO.mapOptional("OSABI", FileHdr.OSABI, ELFYAML::ELF_ELFOSABI(0));
  IO.mapRequired("Type", FileHdr.Type);
  IO.mapRequired("Machine", FileHdr.Machine);
  IO.mapOptional("Flags", FileHdr.Flags, ELFYAML::ELF_EF(0));
  IO.mapOptional("Entry", FileHdr.Entry, Hex64(0));
}

namespace {
struct NormalizedOther {
  NormalizedOther(IO &)
      : Visibility(ELFYAML::ELF_STV(0)), Other(ELFYAML::ELF_STO(0)) {}
  NormalizedOther(IO &, uint8_t Original)
      : Visibility(Original & 0x3), Other(Original & ~0x3) {}

  uint8_t denormalize(IO &) { return Visibility | Other; }

  ELFYAML::ELF_STV Visibility;
  ELFYAML::ELF_STO Other;
};
}

void MappingTraits<ELFYAML::Symbol>::mapping(IO &IO, ELFYAML::Symbol &Symbol) {
  IO.mapOptional("Name", Symbol.Name, StringRef());
  IO.mapOptional("Type", Symbol.Type, ELFYAML::ELF_STT(0));
  IO.mapOptional("Section", Symbol.Section, StringRef());
  IO.mapOptional("Value", Symbol.Value, Hex64(0));
  IO.mapOptional("Size", Symbol.Size, Hex64(0));

  MappingNormalization<NormalizedOther, uint8_t> Keys(IO, Symbol.Other);
  IO.mapOptional("Visibility", Keys->Visibility, ELFYAML::ELF_STV(0));
  IO.mapOptional("Other", Keys->Other, ELFYAML::ELF_STO(0));
}

void MappingTraits<ELFYAML::LocalGlobalWeakSymbols>::mapping(
    IO &IO, ELFYAML::LocalGlobalWeakSymbols &Symbols) {
  IO.mapOptional("Local", Symbols.Local);
  IO.mapOptional("Global", Symbols.Global);
  IO.mapOptional("Weak", Symbols.Weak);
}

static void commonSectionMapping(IO &IO, ELFYAML::Section &Section) {
  IO.mapOptional("Name", Section.Name, StringRef());
  IO.mapRequired("Type", Section.Type);
  IO.mapOptional("Flags", Section.Flags, ELFYAML::ELF_SHF(0));
  IO.mapOptional("Address", Section.Address, Hex64(0));
  IO.mapOptional("Link", Section.Link, StringRef());
  IO.mapOptional("AddressAlign", Section.AddressAlign, Hex64(0));
  IO.mapOptional("Info", Section.Info, StringRef());
}

static void sectionMapping(IO &IO, ELFYAML::RawContentSection &Section) {
  commonSectionMapping(IO, Section);
  IO.mapOptional("Content", Section.Content);
  IO.mapOptional("Size", Section.Size, Hex64(Section.Content.binary_size()));
}

static void sectionMapping(IO &IO, ELFYAML::NoBitsSection &Section) {
  commonSectionMapping(IO, Section);
  IO.mapOptional("Size", Section.Size, Hex64(0));
}

static void sectionMapping(IO &IO, ELFYAML::RelocationSection &Section) {
  commonSectionMapping(IO, Section);
  IO.mapOptional("Relocations", Section.Relocations);
}

static void groupSectionMapping(IO &IO, ELFYAML::Group &group) {
  commonSectionMapping(IO, group);
  IO.mapRequired("Members", group.Members);
}

void MappingTraits<ELFYAML::SectionOrType>::mapping(
    IO &IO, ELFYAML::SectionOrType &sectionOrType) {
  IO.mapRequired("SectionOrType", sectionOrType.sectionNameOrType);
}

static void sectionMapping(IO &IO, ELFYAML::MipsABIFlags &Section) {
  commonSectionMapping(IO, Section);
  IO.mapOptional("Version", Section.Version, Hex16(0));
  IO.mapRequired("ISA", Section.ISALevel);
  IO.mapOptional("ISARevision", Section.ISARevision, Hex8(0));
  IO.mapOptional("ISAExtension", Section.ISAExtension,
                 ELFYAML::MIPS_AFL_EXT(Mips::AFL_EXT_NONE));
  IO.mapOptional("ASEs", Section.ASEs, ELFYAML::MIPS_AFL_ASE(0));
  IO.mapOptional("FpABI", Section.FpABI,
                 ELFYAML::MIPS_ABI_FP(Mips::Val_GNU_MIPS_ABI_FP_ANY));
  IO.mapOptional("GPRSize", Section.GPRSize,
                 ELFYAML::MIPS_AFL_REG(Mips::AFL_REG_NONE));
  IO.mapOptional("CPR1Size", Section.CPR1Size,
                 ELFYAML::MIPS_AFL_REG(Mips::AFL_REG_NONE));
  IO.mapOptional("CPR2Size", Section.CPR2Size,
                 ELFYAML::MIPS_AFL_REG(Mips::AFL_REG_NONE));
  IO.mapOptional("Flags1", Section.Flags1, ELFYAML::MIPS_AFL_FLAGS1(0));
  IO.mapOptional("Flags2", Section.Flags2, Hex32(0));
}

void MappingTraits<std::unique_ptr<ELFYAML::Section>>::mapping(
    IO &IO, std::unique_ptr<ELFYAML::Section> &Section) {
  ELFYAML::ELF_SHT sectionType;
  if (IO.outputting())
    sectionType = Section->Type;
  else
    IO.mapRequired("Type", sectionType);

  switch (sectionType) {
  case ELF::SHT_REL:
  case ELF::SHT_RELA:
    if (!IO.outputting())
      Section.reset(new ELFYAML::RelocationSection());
    sectionMapping(IO, *cast<ELFYAML::RelocationSection>(Section.get()));
    break;
  case ELF::SHT_GROUP:
    if (!IO.outputting())
      Section.reset(new ELFYAML::Group());
    groupSectionMapping(IO, *cast<ELFYAML::Group>(Section.get()));
    break;
  case ELF::SHT_NOBITS:
    if (!IO.outputting())
      Section.reset(new ELFYAML::NoBitsSection());
    sectionMapping(IO, *cast<ELFYAML::NoBitsSection>(Section.get()));
    break;
  case ELF::SHT_MIPS_ABIFLAGS:
    if (!IO.outputting())
      Section.reset(new ELFYAML::MipsABIFlags());
    sectionMapping(IO, *cast<ELFYAML::MipsABIFlags>(Section.get()));
    break;
  default:
    if (!IO.outputting())
      Section.reset(new ELFYAML::RawContentSection());
    sectionMapping(IO, *cast<ELFYAML::RawContentSection>(Section.get()));
  }
}

StringRef MappingTraits<std::unique_ptr<ELFYAML::Section>>::validate(
    IO &io, std::unique_ptr<ELFYAML::Section> &Section) {
  const auto *RawSection = dyn_cast<ELFYAML::RawContentSection>(Section.get());
  if (!RawSection || RawSection->Size >= RawSection->Content.binary_size())
    return StringRef();
  return "Section size must be greater or equal to the content size";
}

namespace {
struct NormalizedMips64RelType {
  NormalizedMips64RelType(IO &)
      : Type(ELFYAML::ELF_REL(ELF::R_MIPS_NONE)),
        Type2(ELFYAML::ELF_REL(ELF::R_MIPS_NONE)),
        Type3(ELFYAML::ELF_REL(ELF::R_MIPS_NONE)),
        SpecSym(ELFYAML::ELF_REL(ELF::RSS_UNDEF)) {}
  NormalizedMips64RelType(IO &, ELFYAML::ELF_REL Original)
      : Type(Original & 0xFF), Type2(Original >> 8 & 0xFF),
        Type3(Original >> 16 & 0xFF), SpecSym(Original >> 24 & 0xFF) {}

  ELFYAML::ELF_REL denormalize(IO &) {
    ELFYAML::ELF_REL Res = Type | Type2 << 8 | Type3 << 16 | SpecSym << 24;
    return Res;
  }

  ELFYAML::ELF_REL Type;
  ELFYAML::ELF_REL Type2;
  ELFYAML::ELF_REL Type3;
  ELFYAML::ELF_RSS SpecSym;
};
}

void MappingTraits<ELFYAML::Relocation>::mapping(IO &IO,
                                                 ELFYAML::Relocation &Rel) {
  const auto *Object = static_cast<ELFYAML::Object *>(IO.getContext());
  assert(Object && "The IO context is not initialized");

  IO.mapRequired("Offset", Rel.Offset);
  IO.mapRequired("Symbol", Rel.Symbol);

  if (Object->Header.Machine == ELFYAML::ELF_EM(ELF::EM_MIPS) &&
      Object->Header.Class == ELFYAML::ELF_ELFCLASS(ELF::ELFCLASS64)) {
    MappingNormalization<NormalizedMips64RelType, ELFYAML::ELF_REL> Key(
        IO, Rel.Type);
    IO.mapRequired("Type", Key->Type);
    IO.mapOptional("Type2", Key->Type2, ELFYAML::ELF_REL(ELF::R_MIPS_NONE));
    IO.mapOptional("Type3", Key->Type3, ELFYAML::ELF_REL(ELF::R_MIPS_NONE));
    IO.mapOptional("SpecSym", Key->SpecSym, ELFYAML::ELF_RSS(ELF::RSS_UNDEF));
  } else
    IO.mapRequired("Type", Rel.Type);

  IO.mapOptional("Addend", Rel.Addend, (int64_t)0);
}

void MappingTraits<ELFYAML::Object>::mapping(IO &IO, ELFYAML::Object &Object) {
  assert(!IO.getContext() && "The IO context is initialized already");
  IO.setContext(&Object);
  IO.mapRequired("FileHeader", Object.Header);
  IO.mapOptional("Sections", Object.Sections);
  IO.mapOptional("Symbols", Object.Symbols);
  IO.setContext(nullptr);
}

LLVM_YAML_STRONG_TYPEDEF(uint8_t, MIPS_AFL_REG)
LLVM_YAML_STRONG_TYPEDEF(uint8_t, MIPS_ABI_FP)
LLVM_YAML_STRONG_TYPEDEF(uint32_t, MIPS_AFL_EXT)
LLVM_YAML_STRONG_TYPEDEF(uint32_t, MIPS_AFL_ASE)
LLVM_YAML_STRONG_TYPEDEF(uint32_t, MIPS_AFL_FLAGS1)

} // end namespace yaml
} // end namespace llvm<|MERGE_RESOLUTION|>--- conflicted
+++ resolved
@@ -498,13 +498,7 @@
 #include "llvm/Support/ELFRelocs/Hexagon.def"
     break;
   case ELF::EM_386:
-<<<<<<< HEAD
-#if INTEL_CUSTOMIZATION
   case ELF::EM_IAMCU:
-#endif //INTEL_CUSTOMIZATION
-=======
-  case ELF::EM_IAMCU:
->>>>>>> 9e934b0c
 #include "llvm/Support/ELFRelocs/i386.def"
     break;
   case ELF::EM_AARCH64:
