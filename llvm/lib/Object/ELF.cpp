//===- ELF.cpp - ELF object file implementation -----------------*- C++ -*-===//
//
//                     The LLVM Compiler Infrastructure
//
// This file is distributed under the University of Illinois Open Source
// License. See LICENSE.TXT for details.
//
//===----------------------------------------------------------------------===//

#include "llvm/Object/ELF.h"

namespace llvm {
namespace object {

#define ELF_RELOC(name, value)                                          \
  case ELF::name:                                                       \
    return #name;                                                       \

StringRef getELFRelocationTypeName(uint32_t Machine, uint32_t Type) {
  switch (Machine) {
  case ELF::EM_X86_64:
    switch (Type) {
#include "llvm/Support/ELFRelocs/x86_64.def"
    default:
      break;
    }
    break;
  case ELF::EM_386:
<<<<<<< HEAD
#if INTEL_CUSTOMIZATION
  case ELF::EM_IAMCU:
#endif //INTEL_CUSTOMIZATION
=======
  case ELF::EM_IAMCU:
>>>>>>> 9e934b0c
    switch (Type) {
#include "llvm/Support/ELFRelocs/i386.def"
    default:
      break;
    }
    break;
  case ELF::EM_MIPS:
    switch (Type) {
#include "llvm/Support/ELFRelocs/Mips.def"
    default:
      break;
    }
    break;
  case ELF::EM_AARCH64:
    switch (Type) {
#include "llvm/Support/ELFRelocs/AArch64.def"
    default:
      break;
    }
    break;
  case ELF::EM_ARM:
    switch (Type) {
#include "llvm/Support/ELFRelocs/ARM.def"
    default:
      break;
    }
    break;
  case ELF::EM_HEXAGON:
    switch (Type) {
#include "llvm/Support/ELFRelocs/Hexagon.def"
    default:
      break;
    }
    break;
  case ELF::EM_PPC:
    switch (Type) {
#include "llvm/Support/ELFRelocs/PowerPC.def"
    default:
      break;
    }
    break;
  case ELF::EM_PPC64:
    switch (Type) {
#include "llvm/Support/ELFRelocs/PowerPC64.def"
    default:
      break;
    }
    break;
  case ELF::EM_S390:
    switch (Type) {
#include "llvm/Support/ELFRelocs/SystemZ.def"
    default:
      break;
    }
    break;
  case ELF::EM_SPARC:
  case ELF::EM_SPARC32PLUS:
  case ELF::EM_SPARCV9:
    switch (Type) {
#include "llvm/Support/ELFRelocs/Sparc.def"
    default:
      break;
    }
    break;
  default:
    break;
  }
  return "Unknown";
}

#undef ELF_RELOC

} // end namespace object
} // end namespace llvm<|MERGE_RESOLUTION|>--- conflicted
+++ resolved
@@ -26,13 +26,7 @@
     }
     break;
   case ELF::EM_386:
-<<<<<<< HEAD
-#if INTEL_CUSTOMIZATION
   case ELF::EM_IAMCU:
-#endif //INTEL_CUSTOMIZATION
-=======
-  case ELF::EM_IAMCU:
->>>>>>> 9e934b0c
     switch (Type) {
 #include "llvm/Support/ELFRelocs/i386.def"
     default:
