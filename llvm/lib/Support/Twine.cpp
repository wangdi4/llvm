//===-- Twine.cpp - Fast Temporary String Concatenation -------------------===//
//
//                     The LLVM Compiler Infrastructure
//
// This file is distributed under the University of Illinois Open Source
// License. See LICENSE.TXT for details.
//
//===----------------------------------------------------------------------===//

#include "llvm/ADT/Twine.h"
#include "llvm/ADT/SmallString.h"
#include "llvm/Support/Debug.h"
#include "llvm/Support/raw_ostream.h"
using namespace llvm;

std::string Twine::str() const {
  // If we're storing only a std::string, just return it.
  if (LHSKind == StdStringKind && RHSKind == EmptyKind)
    return *LHS.stdString;

  // Otherwise, flatten and copy the contents first.
  SmallString<256> Vec;
  return toStringRef(Vec).str();
}

void Twine::toVector(SmallVectorImpl<char> &Out) const {
  raw_svector_ostream OS(Out);
  print(OS);
}

StringRef Twine::toNullTerminatedStringRef(SmallVectorImpl<char> &Out) const {
  if (isUnary()) {
    switch (getLHSKind()) {
    case CStringKind:
      // Already null terminated, yay!
      return StringRef(LHS.cString);
    case StdStringKind: {
      const std::string *str = LHS.stdString;
      return StringRef(str->c_str(), str->size());
    }
    default:
      break;
    }
  }
  toVector(Out);
  Out.push_back(0);
  Out.pop_back();
  return StringRef(Out.data(), Out.size());
}

void Twine::printOneChild(raw_ostream &OS, Child Ptr,
                          NodeKind Kind) const {
  switch (Kind) {
  case Twine::NullKind: break;
  case Twine::EmptyKind: break;
  case Twine::TwineKind:
    Ptr.twine->print(OS);
    break;
  case Twine::CStringKind:
    OS << Ptr.cString;
    break;
  case Twine::StdStringKind:
    OS << *Ptr.stdString;
    break;
  case Twine::StringRefKind:
    OS << *Ptr.stringRef;
    break;
  case Twine::SmallStringKind:
    OS << *Ptr.smallString;
    break;
  case Twine::CharKind:
    OS << Ptr.character;
    break;
  case Twine::DecUIKind:
    OS << Ptr.decUI;
    break;
  case Twine::DecIKind:
    OS << Ptr.decI;
    break;
  case Twine::DecULKind:
    OS << *Ptr.decUL;
    break;
  case Twine::DecLKind:
    OS << *Ptr.decL;
    break;
  case Twine::DecULLKind:
    OS << *Ptr.decULL;
    break;
  case Twine::DecLLKind:
    OS << *Ptr.decLL;
    break;
  case Twine::UHexKind:
    OS.write_hex(*Ptr.uHex);
    break;
  }
}

void Twine::printOneChildRepr(raw_ostream &OS, Child Ptr,
                              NodeKind Kind) const {
  switch (Kind) {
  case Twine::NullKind:
    OS << "null"; break;
  case Twine::EmptyKind:
    OS << "empty"; break;
  case Twine::TwineKind:
    OS << "rope:";
    Ptr.twine->printRepr(OS);
    break;
  case Twine::CStringKind:
    OS << "cstring:\""
       << Ptr.cString << "\"";
    break;
  case Twine::StdStringKind:
    OS << "std::string:\""
       << Ptr.stdString << "\"";
    break;
  case Twine::StringRefKind:
    OS << "stringref:\""
       << Ptr.stringRef << "\"";
    break;
  case Twine::SmallStringKind:
<<<<<<< HEAD
    OS << "smallstring:\""
       << *Ptr.smallString << "\"";
=======
    OS << "smallstring:\"" << *Ptr.smallString << "\"";
>>>>>>> 6c12e2db
    break;
  case Twine::CharKind:
    OS << "char:\"" << Ptr.character << "\"";
    break;
  case Twine::DecUIKind:
    OS << "decUI:\"" << Ptr.decUI << "\"";
    break;
  case Twine::DecIKind:
    OS << "decI:\"" << Ptr.decI << "\"";
    break;
  case Twine::DecULKind:
    OS << "decUL:\"" << *Ptr.decUL << "\"";
    break;
  case Twine::DecLKind:
    OS << "decL:\"" << *Ptr.decL << "\"";
    break;
  case Twine::DecULLKind:
    OS << "decULL:\"" << *Ptr.decULL << "\"";
    break;
  case Twine::DecLLKind:
    OS << "decLL:\"" << *Ptr.decLL << "\"";
    break;
  case Twine::UHexKind:
    OS << "uhex:\"" << Ptr.uHex << "\"";
    break;
  }
}

void Twine::print(raw_ostream &OS) const {
  printOneChild(OS, LHS, getLHSKind());
  printOneChild(OS, RHS, getRHSKind());
}

void Twine::printRepr(raw_ostream &OS) const {
  OS << "(Twine ";
  printOneChildRepr(OS, LHS, getLHSKind());
  OS << " ";
  printOneChildRepr(OS, RHS, getRHSKind());
  OS << ")";
}

void Twine::dump() const {
  print(dbgs());
}

void Twine::dumpRepr() const {
  printRepr(dbgs());
}<|MERGE_RESOLUTION|>--- conflicted
+++ resolved
@@ -119,12 +119,7 @@
        << Ptr.stringRef << "\"";
     break;
   case Twine::SmallStringKind:
-<<<<<<< HEAD
-    OS << "smallstring:\""
-       << *Ptr.smallString << "\"";
-=======
     OS << "smallstring:\"" << *Ptr.smallString << "\"";
->>>>>>> 6c12e2db
     break;
   case Twine::CharKind:
     OS << "char:\"" << Ptr.character << "\"";
