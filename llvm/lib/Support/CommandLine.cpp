--- conflicted
+++ resolved
@@ -2379,113 +2379,8 @@
 
 } // End anonymous namespace
 
-<<<<<<< HEAD
-// Declare the four HelpPrinter instances that are used to print out help, or
-// help-hidden as an uncategorized list or in categories.
-static HelpPrinter UncategorizedNormalPrinter(false);
-static HelpPrinter UncategorizedHiddenPrinter(true);
-static CategorizedHelpPrinter CategorizedNormalPrinter(false);
-static CategorizedHelpPrinter CategorizedHiddenPrinter(true);
-
-// Declare HelpPrinter wrappers that will decide whether or not to invoke
-// a categorizing help printer
-static HelpPrinterWrapper WrappedNormalPrinter(UncategorizedNormalPrinter,
-                                               CategorizedNormalPrinter);
-static HelpPrinterWrapper WrappedHiddenPrinter(UncategorizedHiddenPrinter,
-                                               CategorizedHiddenPrinter);
 #endif // !INTEL_PRODUCT_RELEASE
 
-// Define a category for generic options that all tools should have.
-static cl::OptionCategory GenericCategory("Generic Options");
-
-#if !INTEL_PRODUCT_RELEASE
-// Define uncategorized help printers.
-// --help-list is hidden by default because if Option categories are being used
-// then --help behaves the same as --help-list.
-static cl::opt<HelpPrinter, true, parser<bool>> HLOp(
-    "help-list",
-    cl::desc("Display list of available options (--help-list-hidden for more)"),
-    cl::location(UncategorizedNormalPrinter), cl::Hidden, cl::ValueDisallowed,
-    cl::cat(GenericCategory), cl::sub(*AllSubCommands));
-
-static cl::opt<HelpPrinter, true, parser<bool>>
-    HLHOp("help-list-hidden", cl::desc("Display list of all available options"),
-          cl::location(UncategorizedHiddenPrinter), cl::Hidden,
-          cl::ValueDisallowed, cl::cat(GenericCategory),
-          cl::sub(*AllSubCommands));
-
-// Define uncategorized/categorized help printers. These printers change their
-// behaviour at runtime depending on whether one or more Option categories have
-// been declared.
-static cl::opt<HelpPrinterWrapper, true, parser<bool>>
-    HOp("help", cl::desc("Display available options (--help-hidden for more)"),
-        cl::location(WrappedNormalPrinter), cl::ValueDisallowed,
-        cl::cat(GenericCategory), cl::sub(*AllSubCommands));
-
-static cl::alias HOpA("h", cl::desc("Alias for --help"), cl::aliasopt(HOp),
-                      cl::DefaultOption);
-
-static cl::opt<HelpPrinterWrapper, true, parser<bool>>
-    HHOp("help-hidden", cl::desc("Display all available options"),
-         cl::location(WrappedHiddenPrinter), cl::Hidden, cl::ValueDisallowed,
-         cl::cat(GenericCategory), cl::sub(*AllSubCommands));
-
-static cl::opt<bool> PrintOptions(
-    "print-options",
-    cl::desc("Print non-default options after command line parsing"),
-    cl::Hidden, cl::init(false), cl::cat(GenericCategory),
-    cl::sub(*AllSubCommands));
-
-static cl::opt<bool> PrintAllOptions(
-    "print-all-options",
-    cl::desc("Print all option values after command line parsing"), cl::Hidden,
-    cl::init(false), cl::cat(GenericCategory), cl::sub(*AllSubCommands));
-
-void HelpPrinterWrapper::operator=(bool Value) {
-  if (!Value)
-    return;
-
-  // Decide which printer to invoke. If more than one option category is
-  // registered then it is useful to show the categorized help instead of
-  // uncategorized help.
-  if (GlobalParser->RegisteredOptionCategories.size() > 1) {
-    // unhide --help-list option so user can have uncategorized output if they
-    // want it.
-    HLOp.setHiddenFlag(NotHidden);
-
-    CategorizedPrinter = true; // Invoke categorized printer
-  } else
-    UncategorizedPrinter = true; // Invoke uncategorized printer
-}
-#endif // !INTEL_PRODUCT_RELEASE
-
-// Print the value of each option.
-void cl::PrintOptionValues() { GlobalParser->printOptionValues(); }
-
-void CommandLineParser::printOptionValues() {
-#if !INTEL_PRODUCT_RELEASE
-  if (!PrintOptions && !PrintAllOptions)
-    return;
-
-  SmallVector<std::pair<const char *, Option *>, 128> Opts;
-  sortOpts(ActiveSubCommand->OptionsMap, Opts, /*ShowHidden*/ true);
-
-  // Compute the maximum argument length...
-  size_t MaxArgLen = 0;
-  for (size_t i = 0, e = Opts.size(); i != e; ++i)
-    MaxArgLen = std::max(MaxArgLen, Opts[i].second->getOptionWidth());
-
-  for (size_t i = 0, e = Opts.size(); i != e; ++i)
-    Opts[i].second->printOptionValue(MaxArgLen, PrintAllOptions);
-#endif // !INTEL_PRODUCT_RELEASE
-}
-
-static VersionPrinterTy OverrideVersionPrinter = nullptr;
-
-static std::vector<VersionPrinterTy> *ExtraVersionPrinters = nullptr;
-
-=======
->>>>>>> 76374573
 #if defined(__GNUC__)
 // GCC and GCC-compatible compilers define __OPTIMIZE__ when optimizations are
 // enabled.
@@ -2545,6 +2440,7 @@
 };
 
 struct CommandLineCommonOptions {
+#if !INTEL_PRODUCT_RELEASE
   // Declare the four HelpPrinter instances that are used to print out help, or
   // help-hidden as an uncategorized list or in categories.
   HelpPrinter UncategorizedNormalPrinter{false};
@@ -2557,9 +2453,11 @@
                                           CategorizedNormalPrinter};
   HelpPrinterWrapper WrappedHiddenPrinter{UncategorizedHiddenPrinter,
                                           CategorizedHiddenPrinter};
+#endif // !INTEL_PRODUCT_RELEASE
   // Define a category for generic options that all tools should have.
   cl::OptionCategory GenericCategory{"Generic Options"};
 
+#if !INTEL_PRODUCT_RELEASE
   // Define uncategorized help printers.
   // --help-list is hidden by default because if Option categories are being
   // used then --help behaves the same as --help-list.
@@ -2620,6 +2518,7 @@
       cl::init(false),
       cl::cat(GenericCategory),
       cl::sub(*AllSubCommands)};
+#endif // !INTEL_PRODUCT_RELEASE
 
   VersionPrinterTy OverrideVersionPrinter = nullptr;
 
@@ -2628,10 +2527,12 @@
   // Define the --version option that prints out the LLVM version for the tool
   VersionPrinter VersionPrinterInstance;
 
+#if !INTEL_PRODUCT_RELEASE
   cl::opt<VersionPrinter, true, parser<bool>> VersOp{
       "version", cl::desc("Display the version of this program"),
       cl::location(VersionPrinterInstance), cl::ValueDisallowed,
       cl::cat(GenericCategory)};
+#endif // !INTEL_PRODUCT_RELEASE
 };
 } // End anonymous namespace
 
@@ -2679,6 +2580,7 @@
   exit(0);
 }
 
+#if !INTEL_PRODUCT_RELEASE
 void HelpPrinterWrapper::operator=(bool Value) {
   if (!Value)
     return;
@@ -2695,22 +2597,16 @@
   } else
     UncategorizedPrinter = true; // Invoke uncategorized printer
 }
+#endif // !INTEL_PRODUCT_RELEASE
 
 // Print the value of each option.
 void cl::PrintOptionValues() { GlobalParser->printOptionValues(); }
 
 void CommandLineParser::printOptionValues() {
+#if !INTEL_PRODUCT_RELEASE
   if (!CommonOptions->PrintOptions && !CommonOptions->PrintAllOptions)
     return;
 
-<<<<<<< HEAD
-#if !INTEL_PRODUCT_RELEASE
-static cl::opt<VersionPrinter, true, parser<bool>>
-    VersOp("version", cl::desc("Display the version of this program"),
-           cl::location(VersionPrinterInstance), cl::ValueDisallowed,
-           cl::cat(GenericCategory));
-#endif // !INTEL_PRODUCT_RELEASE
-=======
   SmallVector<std::pair<const char *, Option *>, 128> Opts;
   sortOpts(ActiveSubCommand->OptionsMap, Opts, /*ShowHidden*/ true);
 
@@ -2721,8 +2617,8 @@
 
   for (size_t i = 0, e = Opts.size(); i != e; ++i)
     Opts[i].second->printOptionValue(MaxArgLen, CommonOptions->PrintAllOptions);
-}
->>>>>>> 76374573
+#endif // !INTEL_PRODUCT_RELEASE
+}
 
 // Utility function for printing the help message.
 void cl::PrintHelpMessage(bool Hidden, bool Categorized) {
@@ -2734,12 +2630,8 @@
   else if (Hidden && !Categorized)
     CommonOptions->UncategorizedHiddenPrinter.printHelp();
   else
-<<<<<<< HEAD
-    CategorizedHiddenPrinter.printHelp();
+    CommonOptions->CategorizedHiddenPrinter.printHelp();
 #endif // !INTEL_PRODUCT_RELEASE
-=======
-    CommonOptions->CategorizedHiddenPrinter.printHelp();
->>>>>>> 76374573
 }
 
 /// Utility function for printing version number.
